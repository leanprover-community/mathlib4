/-
Copyright (c) 2017 Johannes Hölzl. All rights reserved.
Released under Apache 2.0 license as described in the file LICENSE.
Authors: Johannes Hölzl, Mario Carneiro
-/
import Mathlib.MeasureTheory.Measure.NullMeasurable
import Mathlib.MeasureTheory.MeasurableSpace.Basic
import Mathlib.Topology.Algebra.Order.LiminfLimsup

#align_import measure_theory.measure.measure_space from "leanprover-community/mathlib"@"343e80208d29d2d15f8050b929aa50fe4ce71b55"

/-!
# Measure spaces

The definition of a measure and a measure space are in `MeasureTheory.MeasureSpaceDef`, with
only a few basic properties. This file provides many more properties of these objects.
This separation allows the measurability tactic to import only the file `MeasureSpaceDef`, and to
be available in `MeasureSpace` (through `MeasurableSpace`).

Given a measurable space `α`, a measure on `α` is a function that sends measurable sets to the
extended nonnegative reals that satisfies the following conditions:
1. `μ ∅ = 0`;
2. `μ` is countably additive. This means that the measure of a countable union of pairwise disjoint
   sets is equal to the measure of the individual sets.

Every measure can be canonically extended to an outer measure, so that it assigns values to
all subsets, not just the measurable subsets. On the other hand, a measure that is countably
additive on measurable sets can be restricted to measurable sets to obtain a measure.
In this file a measure is defined to be an outer measure that is countably additive on
measurable sets, with the additional assumption that the outer measure is the canonical
extension of the restricted measure.

Measures on `α` form a complete lattice, and are closed under scalar multiplication with `ℝ≥0∞`.

Given a measure, the null sets are the sets where `μ s = 0`, where `μ` denotes the corresponding
outer measure (so `s` might not be measurable). We can then define the completion of `μ` as the
measure on the least `σ`-algebra that also contains all null sets, by defining the measure to be `0`
on the null sets.

## Main statements

* `completion` is the completion of a measure to all null measurable sets.
* `Measure.ofMeasurable` and `OuterMeasure.toMeasure` are two important ways to define a measure.

## Implementation notes

Given `μ : Measure α`, `μ s` is the value of the *outer measure* applied to `s`.
This conveniently allows us to apply the measure to sets without proving that they are measurable.
We get countable subadditivity for all sets, but only countable additivity for measurable sets.

You often don't want to define a measure via its constructor.
Two ways that are sometimes more convenient:
* `Measure.ofMeasurable` is a way to define a measure by only giving its value on measurable sets
  and proving the properties (1) and (2) mentioned above.
* `OuterMeasure.toMeasure` is a way of obtaining a measure from an outer measure by showing that
  all measurable sets in the measurable space are Carathéodory measurable.

To prove that two measures are equal, there are multiple options:
* `ext`: two measures are equal if they are equal on all measurable sets.
* `ext_of_generateFrom_of_iUnion`: two measures are equal if they are equal on a π-system generating
  the measurable sets, if the π-system contains a spanning increasing sequence of sets where the
  measures take finite value (in particular the measures are σ-finite). This is a special case of
  the more general `ext_of_generateFrom_of_cover`
* `ext_of_generate_finite`: two finite measures are equal if they are equal on a π-system
  generating the measurable sets. This is a special case of `ext_of_generateFrom_of_iUnion` using
  `C ∪ {univ}`, but is easier to work with.

A `MeasureSpace` is a class that is a measurable space with a canonical measure.
The measure is denoted `volume`.

## References

* <https://en.wikipedia.org/wiki/Measure_(mathematics)>
* <https://en.wikipedia.org/wiki/Complete_measure>
* <https://en.wikipedia.org/wiki/Almost_everywhere>

## Tags

measure, almost everywhere, measure space, completion, null set, null measurable set
-/

noncomputable section

open Set

open Filter hiding map

open Function MeasurableSpace
open Classical Topology BigOperators Filter ENNReal NNReal Interval MeasureTheory

variable {α β γ δ ι R R' : Type*}

namespace MeasureTheory

section

variable {m : MeasurableSpace α} {μ μ₁ μ₂ : Measure α} {s s₁ s₂ t : Set α}

instance ae_isMeasurablyGenerated : IsMeasurablyGenerated μ.ae :=
  ⟨fun _s hs =>
    let ⟨t, hst, htm, htμ⟩ := exists_measurable_superset_of_null hs
    ⟨tᶜ, compl_mem_ae_iff.2 htμ, htm.compl, compl_subset_comm.1 hst⟩⟩
#align measure_theory.ae_is_measurably_generated MeasureTheory.ae_isMeasurablyGenerated

/-- See also `MeasureTheory.ae_restrict_uIoc_iff`. -/
theorem ae_uIoc_iff [LinearOrder α] {a b : α} {P : α → Prop} :
    (∀ᵐ x ∂μ, x ∈ Ι a b → P x) ↔ (∀ᵐ x ∂μ, x ∈ Ioc a b → P x) ∧ ∀ᵐ x ∂μ, x ∈ Ioc b a → P x := by
  simp only [uIoc_eq_union, mem_union, or_imp, eventually_and]
#align measure_theory.ae_uIoc_iff MeasureTheory.ae_uIoc_iff

theorem measure_union (hd : Disjoint s₁ s₂) (h : MeasurableSet s₂) : μ (s₁ ∪ s₂) = μ s₁ + μ s₂ :=
  measure_union₀ h.nullMeasurableSet hd.aedisjoint
#align measure_theory.measure_union MeasureTheory.measure_union

theorem measure_union' (hd : Disjoint s₁ s₂) (h : MeasurableSet s₁) : μ (s₁ ∪ s₂) = μ s₁ + μ s₂ :=
  measure_union₀' h.nullMeasurableSet hd.aedisjoint
#align measure_theory.measure_union' MeasureTheory.measure_union'

theorem measure_inter_add_diff (s : Set α) (ht : MeasurableSet t) : μ (s ∩ t) + μ (s \ t) = μ s :=
  measure_inter_add_diff₀ _ ht.nullMeasurableSet
#align measure_theory.measure_inter_add_diff MeasureTheory.measure_inter_add_diff

theorem measure_diff_add_inter (s : Set α) (ht : MeasurableSet t) : μ (s \ t) + μ (s ∩ t) = μ s :=
  (add_comm _ _).trans (measure_inter_add_diff s ht)
#align measure_theory.measure_diff_add_inter MeasureTheory.measure_diff_add_inter

theorem measure_union_add_inter (s : Set α) (ht : MeasurableSet t) :
    μ (s ∪ t) + μ (s ∩ t) = μ s + μ t := by
  rw [← measure_inter_add_diff (s ∪ t) ht, Set.union_inter_cancel_right, union_diff_right, ←
    measure_inter_add_diff s ht]
  ac_rfl
#align measure_theory.measure_union_add_inter MeasureTheory.measure_union_add_inter

theorem measure_union_add_inter' (hs : MeasurableSet s) (t : Set α) :
    μ (s ∪ t) + μ (s ∩ t) = μ s + μ t := by
  rw [union_comm, inter_comm, measure_union_add_inter t hs, add_comm]
#align measure_theory.measure_union_add_inter' MeasureTheory.measure_union_add_inter'

lemma measure_symmDiff_eq (hs : MeasurableSet s) (ht : MeasurableSet t) :
    μ (s ∆ t) = μ (s \ t) + μ (t \ s) := by
  simpa only [symmDiff_def, sup_eq_union] using measure_union disjoint_sdiff_sdiff (ht.diff hs)

lemma measure_symmDiff_le (s t u : Set α) :
    μ (s ∆ u) ≤ μ (s ∆ t) + μ (t ∆ u) :=
  le_trans (μ.mono $ symmDiff_triangle s t u) (measure_union_le (s ∆ t) (t ∆ u))

theorem measure_add_measure_compl (h : MeasurableSet s) : μ s + μ sᶜ = μ univ :=
  measure_add_measure_compl₀ h.nullMeasurableSet
#align measure_theory.measure_add_measure_compl MeasureTheory.measure_add_measure_compl

theorem measure_biUnion₀ {s : Set β} {f : β → Set α} (hs : s.Countable)
    (hd : s.Pairwise (AEDisjoint μ on f)) (h : ∀ b ∈ s, NullMeasurableSet (f b) μ) :
    μ (⋃ b ∈ s, f b) = ∑' p : s, μ (f p) := by
  haveI := hs.toEncodable
  rw [biUnion_eq_iUnion]
  exact measure_iUnion₀ (hd.on_injective Subtype.coe_injective fun x => x.2) fun x => h x x.2
#align measure_theory.measure_bUnion₀ MeasureTheory.measure_biUnion₀

theorem measure_biUnion {s : Set β} {f : β → Set α} (hs : s.Countable) (hd : s.PairwiseDisjoint f)
    (h : ∀ b ∈ s, MeasurableSet (f b)) : μ (⋃ b ∈ s, f b) = ∑' p : s, μ (f p) :=
  measure_biUnion₀ hs hd.aedisjoint fun b hb => (h b hb).nullMeasurableSet
#align measure_theory.measure_bUnion MeasureTheory.measure_biUnion

theorem measure_sUnion₀ {S : Set (Set α)} (hs : S.Countable) (hd : S.Pairwise (AEDisjoint μ))
    (h : ∀ s ∈ S, NullMeasurableSet s μ) : μ (⋃₀ S) = ∑' s : S, μ s := by
  rw [sUnion_eq_biUnion, measure_biUnion₀ hs hd h]
#align measure_theory.measure_sUnion₀ MeasureTheory.measure_sUnion₀

theorem measure_sUnion {S : Set (Set α)} (hs : S.Countable) (hd : S.Pairwise Disjoint)
    (h : ∀ s ∈ S, MeasurableSet s) : μ (⋃₀ S) = ∑' s : S, μ s := by
  rw [sUnion_eq_biUnion, measure_biUnion hs hd h]
#align measure_theory.measure_sUnion MeasureTheory.measure_sUnion

theorem measure_biUnion_finset₀ {s : Finset ι} {f : ι → Set α}
    (hd : Set.Pairwise (↑s) (AEDisjoint μ on f)) (hm : ∀ b ∈ s, NullMeasurableSet (f b) μ) :
    μ (⋃ b ∈ s, f b) = ∑ p in s, μ (f p) := by
  rw [← Finset.sum_attach, Finset.attach_eq_univ, ← tsum_fintype]
  exact measure_biUnion₀ s.countable_toSet hd hm
#align measure_theory.measure_bUnion_finset₀ MeasureTheory.measure_biUnion_finset₀

theorem measure_biUnion_finset {s : Finset ι} {f : ι → Set α} (hd : PairwiseDisjoint (↑s) f)
    (hm : ∀ b ∈ s, MeasurableSet (f b)) : μ (⋃ b ∈ s, f b) = ∑ p in s, μ (f p) :=
  measure_biUnion_finset₀ hd.aedisjoint fun b hb => (hm b hb).nullMeasurableSet
#align measure_theory.measure_bUnion_finset MeasureTheory.measure_biUnion_finset

/-- The measure of an a.e. disjoint union (even uncountable) of null-measurable sets is at least
the sum of the measures of the sets. -/
theorem tsum_meas_le_meas_iUnion_of_disjoint₀ {ι : Type*} [MeasurableSpace α] (μ : Measure α)
    {As : ι → Set α} (As_mble : ∀ i : ι, NullMeasurableSet (As i) μ)
    (As_disj : Pairwise (AEDisjoint μ on As)) : (∑' i, μ (As i)) ≤ μ (⋃ i, As i) := by
  rcases show Summable fun i => μ (As i) from ENNReal.summable with ⟨S, hS⟩
  rw [hS.tsum_eq]
  refine' tendsto_le_of_eventuallyLE hS tendsto_const_nhds (eventually_of_forall _)
  intro s
  simp only [← measure_biUnion_finset₀ (fun _i _hi _j _hj hij => As_disj hij) fun i _ => As_mble i]
  exact measure_mono (iUnion₂_subset_iUnion (fun i : ι => i ∈ s) fun i : ι => As i)

/-- The measure of a disjoint union (even uncountable) of measurable sets is at least the sum of
the measures of the sets. -/
theorem tsum_meas_le_meas_iUnion_of_disjoint {ι : Type*} [MeasurableSpace α] (μ : Measure α)
    {As : ι → Set α} (As_mble : ∀ i : ι, MeasurableSet (As i))
    (As_disj : Pairwise (Disjoint on As)) : (∑' i, μ (As i)) ≤ μ (⋃ i, As i) :=
  tsum_meas_le_meas_iUnion_of_disjoint₀ μ (fun i ↦ (As_mble i).nullMeasurableSet)
    (fun _ _ h ↦ Disjoint.aedisjoint (As_disj h))
#align measure_theory.tsum_meas_le_meas_Union_of_disjoint MeasureTheory.tsum_meas_le_meas_iUnion_of_disjoint

/-- If `s` is a countable set, then the measure of its preimage can be found as the sum of measures
of the fibers `f ⁻¹' {y}`. -/
theorem tsum_measure_preimage_singleton {s : Set β} (hs : s.Countable) {f : α → β}
    (hf : ∀ y ∈ s, MeasurableSet (f ⁻¹' {y})) : (∑' b : s, μ (f ⁻¹' {↑b})) = μ (f ⁻¹' s) := by
  rw [← Set.biUnion_preimage_singleton, measure_biUnion hs (pairwiseDisjoint_fiber f s) hf]
#align measure_theory.tsum_measure_preimage_singleton MeasureTheory.tsum_measure_preimage_singleton

/-- If `s` is a `Finset`, then the measure of its preimage can be found as the sum of measures
of the fibers `f ⁻¹' {y}`. -/
theorem sum_measure_preimage_singleton (s : Finset β) {f : α → β}
    (hf : ∀ y ∈ s, MeasurableSet (f ⁻¹' {y})) : (∑ b in s, μ (f ⁻¹' {b})) = μ (f ⁻¹' ↑s) := by
  simp only [← measure_biUnion_finset (pairwiseDisjoint_fiber f s) hf,
    Finset.set_biUnion_preimage_singleton]
#align measure_theory.sum_measure_preimage_singleton MeasureTheory.sum_measure_preimage_singleton

theorem measure_diff_null' (h : μ (s₁ ∩ s₂) = 0) : μ (s₁ \ s₂) = μ s₁ :=
  measure_congr <| diff_ae_eq_self.2 h
#align measure_theory.measure_diff_null' MeasureTheory.measure_diff_null'

theorem measure_diff_null (h : μ s₂ = 0) : μ (s₁ \ s₂) = μ s₁ :=
  measure_diff_null' <| measure_mono_null (inter_subset_right _ _) h
#align measure_theory.measure_diff_null MeasureTheory.measure_diff_null

theorem measure_add_diff (hs : MeasurableSet s) (t : Set α) : μ s + μ (t \ s) = μ (s ∪ t) := by
  rw [← measure_union' (@disjoint_sdiff_right _ s t) hs, union_diff_self]
#align measure_theory.measure_add_diff MeasureTheory.measure_add_diff

theorem measure_diff' (s : Set α) (hm : MeasurableSet t) (h_fin : μ t ≠ ∞) :
    μ (s \ t) = μ (s ∪ t) - μ t :=
  Eq.symm <| ENNReal.sub_eq_of_add_eq h_fin <| by rw [add_comm, measure_add_diff hm, union_comm]
#align measure_theory.measure_diff' MeasureTheory.measure_diff'

theorem measure_diff (h : s₂ ⊆ s₁) (h₂ : MeasurableSet s₂) (h_fin : μ s₂ ≠ ∞) :
    μ (s₁ \ s₂) = μ s₁ - μ s₂ := by rw [measure_diff' _ h₂ h_fin, union_eq_self_of_subset_right h]
#align measure_theory.measure_diff MeasureTheory.measure_diff

theorem le_measure_diff : μ s₁ - μ s₂ ≤ μ (s₁ \ s₂) :=
  tsub_le_iff_left.2 <|
    calc
      μ s₁ ≤ μ (s₂ ∪ s₁) := measure_mono (subset_union_right _ _)
      _ = μ (s₂ ∪ s₁ \ s₂) := (congr_arg μ union_diff_self.symm)
      _ ≤ μ s₂ + μ (s₁ \ s₂) := measure_union_le _ _

#align measure_theory.le_measure_diff MeasureTheory.le_measure_diff

theorem measure_diff_lt_of_lt_add (hs : MeasurableSet s) (hst : s ⊆ t) (hs' : μ s ≠ ∞) {ε : ℝ≥0∞}
    (h : μ t < μ s + ε) : μ (t \ s) < ε := by
  rw [measure_diff hst hs hs']; rw [add_comm] at h
  exact ENNReal.sub_lt_of_lt_add (measure_mono hst) h
#align measure_theory.measure_diff_lt_of_lt_add MeasureTheory.measure_diff_lt_of_lt_add

theorem measure_diff_le_iff_le_add (hs : MeasurableSet s) (hst : s ⊆ t) (hs' : μ s ≠ ∞) {ε : ℝ≥0∞} :
    μ (t \ s) ≤ ε ↔ μ t ≤ μ s + ε := by rw [measure_diff hst hs hs', tsub_le_iff_left]
#align measure_theory.measure_diff_le_iff_le_add MeasureTheory.measure_diff_le_iff_le_add

theorem measure_eq_measure_of_null_diff {s t : Set α} (hst : s ⊆ t) (h_nulldiff : μ (t \ s) = 0) :
    μ s = μ t := measure_congr <|
      EventuallyLE.antisymm (HasSubset.Subset.eventuallyLE hst) (ae_le_set.mpr h_nulldiff)
#align measure_theory.measure_eq_measure_of_null_diff MeasureTheory.measure_eq_measure_of_null_diff

theorem measure_eq_measure_of_between_null_diff {s₁ s₂ s₃ : Set α} (h12 : s₁ ⊆ s₂) (h23 : s₂ ⊆ s₃)
    (h_nulldiff : μ (s₃ \ s₁) = 0) : μ s₁ = μ s₂ ∧ μ s₂ = μ s₃ := by
  have le12 : μ s₁ ≤ μ s₂ := measure_mono h12
  have le23 : μ s₂ ≤ μ s₃ := measure_mono h23
  have key : μ s₃ ≤ μ s₁ :=
    calc
      μ s₃ = μ (s₃ \ s₁ ∪ s₁) := by rw [diff_union_of_subset (h12.trans h23)]
      _ ≤ μ (s₃ \ s₁) + μ s₁ := (measure_union_le _ _)
      _ = μ s₁ := by simp only [h_nulldiff, zero_add]

  exact ⟨le12.antisymm (le23.trans key), le23.antisymm (key.trans le12)⟩
#align measure_theory.measure_eq_measure_of_between_null_diff MeasureTheory.measure_eq_measure_of_between_null_diff

theorem measure_eq_measure_smaller_of_between_null_diff {s₁ s₂ s₃ : Set α} (h12 : s₁ ⊆ s₂)
    (h23 : s₂ ⊆ s₃) (h_nulldiff : μ (s₃ \ s₁) = 0) : μ s₁ = μ s₂ :=
  (measure_eq_measure_of_between_null_diff h12 h23 h_nulldiff).1
#align measure_theory.measure_eq_measure_smaller_of_between_null_diff MeasureTheory.measure_eq_measure_smaller_of_between_null_diff

theorem measure_eq_measure_larger_of_between_null_diff {s₁ s₂ s₃ : Set α} (h12 : s₁ ⊆ s₂)
    (h23 : s₂ ⊆ s₃) (h_nulldiff : μ (s₃ \ s₁) = 0) : μ s₂ = μ s₃ :=
  (measure_eq_measure_of_between_null_diff h12 h23 h_nulldiff).2
#align measure_theory.measure_eq_measure_larger_of_between_null_diff MeasureTheory.measure_eq_measure_larger_of_between_null_diff

theorem measure_compl (h₁ : MeasurableSet s) (h_fin : μ s ≠ ∞) : μ sᶜ = μ univ - μ s := by
  rw [compl_eq_univ_diff]
  exact measure_diff (subset_univ s) h₁ h_fin
#align measure_theory.measure_compl MeasureTheory.measure_compl

@[simp]
theorem union_ae_eq_left_iff_ae_subset : (s ∪ t : Set α) =ᵐ[μ] s ↔ t ≤ᵐ[μ] s := by
  rw [ae_le_set]
  refine'
    ⟨fun h => by simpa only [union_diff_left] using (ae_eq_set.mp h).1, fun h =>
      eventuallyLE_antisymm_iff.mpr
        ⟨by rwa [ae_le_set, union_diff_left],
          HasSubset.Subset.eventuallyLE <| subset_union_left s t⟩⟩
#align measure_theory.union_ae_eq_left_iff_ae_subset MeasureTheory.union_ae_eq_left_iff_ae_subset

@[simp]
theorem union_ae_eq_right_iff_ae_subset : (s ∪ t : Set α) =ᵐ[μ] t ↔ s ≤ᵐ[μ] t := by
  rw [union_comm, union_ae_eq_left_iff_ae_subset]
#align measure_theory.union_ae_eq_right_iff_ae_subset MeasureTheory.union_ae_eq_right_iff_ae_subset

theorem ae_eq_of_ae_subset_of_measure_ge (h₁ : s ≤ᵐ[μ] t) (h₂ : μ t ≤ μ s) (hsm : MeasurableSet s)
    (ht : μ t ≠ ∞) : s =ᵐ[μ] t := by
  refine' eventuallyLE_antisymm_iff.mpr ⟨h₁, ae_le_set.mpr _⟩
  replace h₂ : μ t = μ s; exact h₂.antisymm (measure_mono_ae h₁)
  replace ht : μ s ≠ ∞; exact h₂ ▸ ht
  rw [measure_diff' t hsm ht, measure_congr (union_ae_eq_left_iff_ae_subset.mpr h₁), h₂, tsub_self]
#align measure_theory.ae_eq_of_ae_subset_of_measure_ge MeasureTheory.ae_eq_of_ae_subset_of_measure_ge

/-- If `s ⊆ t`, `μ t ≤ μ s`, `μ t ≠ ∞`, and `s` is measurable, then `s =ᵐ[μ] t`. -/
theorem ae_eq_of_subset_of_measure_ge (h₁ : s ⊆ t) (h₂ : μ t ≤ μ s) (hsm : MeasurableSet s)
    (ht : μ t ≠ ∞) : s =ᵐ[μ] t :=
  ae_eq_of_ae_subset_of_measure_ge (HasSubset.Subset.eventuallyLE h₁) h₂ hsm ht
#align measure_theory.ae_eq_of_subset_of_measure_ge MeasureTheory.ae_eq_of_subset_of_measure_ge

theorem measure_iUnion_congr_of_subset [Countable β] {s : β → Set α} {t : β → Set α}
    (hsub : ∀ b, s b ⊆ t b) (h_le : ∀ b, μ (t b) ≤ μ (s b)) : μ (⋃ b, s b) = μ (⋃ b, t b) := by
  rcases Classical.em (∃ b, μ (t b) = ∞) with (⟨b, hb⟩ | htop)
  · calc
      μ (⋃ b, s b) = ∞ := top_unique (hb ▸ (h_le b).trans <| measure_mono <| subset_iUnion _ _)
      _ = μ (⋃ b, t b) := Eq.symm <| top_unique <| hb ▸ measure_mono (subset_iUnion _ _)
  push_neg at htop
  refine' le_antisymm (measure_mono (iUnion_mono hsub)) _
  set M := toMeasurable μ
  have H : ∀ b, (M (t b) ∩ M (⋃ b, s b) : Set α) =ᵐ[μ] M (t b) := by
    refine' fun b => ae_eq_of_subset_of_measure_ge (inter_subset_left _ _) _ _ _
    · calc
        μ (M (t b)) = μ (t b) := measure_toMeasurable _
        _ ≤ μ (s b) := (h_le b)
        _ ≤ μ (M (t b) ∩ M (⋃ b, s b)) :=
          measure_mono <|
            subset_inter ((hsub b).trans <| subset_toMeasurable _ _)
              ((subset_iUnion _ _).trans <| subset_toMeasurable _ _)
    · exact (measurableSet_toMeasurable _ _).inter (measurableSet_toMeasurable _ _)
    · rw [measure_toMeasurable]
      exact htop b
  calc
    μ (⋃ b, t b) ≤ μ (⋃ b, M (t b)) := measure_mono (iUnion_mono fun b => subset_toMeasurable _ _)
    _ = μ (⋃ b, M (t b) ∩ M (⋃ b, s b)) := (measure_congr (EventuallyEq.countable_iUnion H).symm)
    _ ≤ μ (M (⋃ b, s b)) := (measure_mono (iUnion_subset fun b => inter_subset_right _ _))
    _ = μ (⋃ b, s b) := measure_toMeasurable _
#align measure_theory.measure_Union_congr_of_subset MeasureTheory.measure_iUnion_congr_of_subset

theorem measure_union_congr_of_subset {t₁ t₂ : Set α} (hs : s₁ ⊆ s₂) (hsμ : μ s₂ ≤ μ s₁)
    (ht : t₁ ⊆ t₂) (htμ : μ t₂ ≤ μ t₁) : μ (s₁ ∪ t₁) = μ (s₂ ∪ t₂) := by
  rw [union_eq_iUnion, union_eq_iUnion]
  exact measure_iUnion_congr_of_subset (Bool.forall_bool.2 ⟨ht, hs⟩) (Bool.forall_bool.2 ⟨htμ, hsμ⟩)
#align measure_theory.measure_union_congr_of_subset MeasureTheory.measure_union_congr_of_subset

@[simp]
theorem measure_iUnion_toMeasurable [Countable β] (s : β → Set α) :
    μ (⋃ b, toMeasurable μ (s b)) = μ (⋃ b, s b) :=
  Eq.symm <|
    measure_iUnion_congr_of_subset (fun _b => subset_toMeasurable _ _) fun _b =>
      (measure_toMeasurable _).le
#align measure_theory.measure_Union_to_measurable MeasureTheory.measure_iUnion_toMeasurable

theorem measure_biUnion_toMeasurable {I : Set β} (hc : I.Countable) (s : β → Set α) :
    μ (⋃ b ∈ I, toMeasurable μ (s b)) = μ (⋃ b ∈ I, s b) := by
  haveI := hc.toEncodable
  simp only [biUnion_eq_iUnion, measure_iUnion_toMeasurable]
#align measure_theory.measure_bUnion_to_measurable MeasureTheory.measure_biUnion_toMeasurable

@[simp]
theorem measure_toMeasurable_union : μ (toMeasurable μ s ∪ t) = μ (s ∪ t) :=
  Eq.symm <|
    measure_union_congr_of_subset (subset_toMeasurable _ _) (measure_toMeasurable _).le Subset.rfl
      le_rfl
#align measure_theory.measure_to_measurable_union MeasureTheory.measure_toMeasurable_union

@[simp]
theorem measure_union_toMeasurable : μ (s ∪ toMeasurable μ t) = μ (s ∪ t) :=
  Eq.symm <|
    measure_union_congr_of_subset Subset.rfl le_rfl (subset_toMeasurable _ _)
      (measure_toMeasurable _).le
#align measure_theory.measure_union_to_measurable MeasureTheory.measure_union_toMeasurable

theorem sum_measure_le_measure_univ {s : Finset ι} {t : ι → Set α}
    (h : ∀ i ∈ s, MeasurableSet (t i)) (H : Set.PairwiseDisjoint (↑s) t) :
    (∑ i in s, μ (t i)) ≤ μ (univ : Set α) := by
  rw [← measure_biUnion_finset H h]
  exact measure_mono (subset_univ _)
#align measure_theory.sum_measure_le_measure_univ MeasureTheory.sum_measure_le_measure_univ

theorem tsum_measure_le_measure_univ {s : ι → Set α} (hs : ∀ i, MeasurableSet (s i))
    (H : Pairwise (Disjoint on s)) : (∑' i, μ (s i)) ≤ μ (univ : Set α) := by
  rw [ENNReal.tsum_eq_iSup_sum]
  exact iSup_le fun s =>
    sum_measure_le_measure_univ (fun i _hi => hs i) fun i _hi j _hj hij => H hij
#align measure_theory.tsum_measure_le_measure_univ MeasureTheory.tsum_measure_le_measure_univ

/-- Pigeonhole principle for measure spaces: if `∑' i, μ (s i) > μ univ`, then
one of the intersections `s i ∩ s j` is not empty. -/
theorem exists_nonempty_inter_of_measure_univ_lt_tsum_measure {m : MeasurableSpace α}
    (μ : Measure α) {s : ι → Set α} (hs : ∀ i, MeasurableSet (s i))
    (H : μ (univ : Set α) < ∑' i, μ (s i)) : ∃ (i j : _) (_h : i ≠ j), (s i ∩ s j).Nonempty := by
  contrapose! H
  apply tsum_measure_le_measure_univ hs
  intro i j hij
  exact disjoint_iff_inter_eq_empty.mpr (H i j hij)
#align measure_theory.exists_nonempty_inter_of_measure_univ_lt_tsum_measure MeasureTheory.exists_nonempty_inter_of_measure_univ_lt_tsum_measure

/-- Pigeonhole principle for measure spaces: if `s` is a `Finset` and
`∑ i in s, μ (t i) > μ univ`, then one of the intersections `t i ∩ t j` is not empty. -/
theorem exists_nonempty_inter_of_measure_univ_lt_sum_measure {m : MeasurableSpace α} (μ : Measure α)
    {s : Finset ι} {t : ι → Set α} (h : ∀ i ∈ s, MeasurableSet (t i))
    (H : μ (univ : Set α) < ∑ i in s, μ (t i)) :
    ∃ i ∈ s, ∃ j ∈ s, ∃ _h : i ≠ j, (t i ∩ t j).Nonempty := by
  contrapose! H
  apply sum_measure_le_measure_univ h
  intro i hi j hj hij
  exact disjoint_iff_inter_eq_empty.mpr (H i hi j hj hij)
#align measure_theory.exists_nonempty_inter_of_measure_univ_lt_sum_measure MeasureTheory.exists_nonempty_inter_of_measure_univ_lt_sum_measure

/-- If two sets `s` and `t` are included in a set `u`, and `μ s + μ t > μ u`,
then `s` intersects `t`. Version assuming that `t` is measurable. -/
theorem nonempty_inter_of_measure_lt_add {m : MeasurableSpace α} (μ : Measure α) {s t u : Set α}
    (ht : MeasurableSet t) (h's : s ⊆ u) (h't : t ⊆ u) (h : μ u < μ s + μ t) :
    (s ∩ t).Nonempty := by
  rw [← Set.not_disjoint_iff_nonempty_inter]
  contrapose! h
  calc
    μ s + μ t = μ (s ∪ t) := (measure_union h ht).symm
    _ ≤ μ u := measure_mono (union_subset h's h't)

#align measure_theory.nonempty_inter_of_measure_lt_add MeasureTheory.nonempty_inter_of_measure_lt_add

/-- If two sets `s` and `t` are included in a set `u`, and `μ s + μ t > μ u`,
then `s` intersects `t`. Version assuming that `s` is measurable. -/
theorem nonempty_inter_of_measure_lt_add' {m : MeasurableSpace α} (μ : Measure α) {s t u : Set α}
    (hs : MeasurableSet s) (h's : s ⊆ u) (h't : t ⊆ u) (h : μ u < μ s + μ t) :
    (s ∩ t).Nonempty := by
  rw [add_comm] at h
  rw [inter_comm]
  exact nonempty_inter_of_measure_lt_add μ hs h't h's h
#align measure_theory.nonempty_inter_of_measure_lt_add' MeasureTheory.nonempty_inter_of_measure_lt_add'

/-- Continuity from below: the measure of the union of a directed sequence of (not necessarily
-measurable) sets is the supremum of the measures. -/
theorem measure_iUnion_eq_iSup [Countable ι] {s : ι → Set α} (hd : Directed (· ⊆ ·) s) :
    μ (⋃ i, s i) = ⨆ i, μ (s i) := by
  cases nonempty_encodable ι
  -- WLOG, `ι = ℕ`
  generalize ht : Function.extend Encodable.encode s ⊥ = t
  replace hd : Directed (· ⊆ ·) t := ht ▸ hd.extend_bot Encodable.encode_injective
  suffices μ (⋃ n, t n) = ⨆ n, μ (t n) by
    simp only [← ht, Encodable.encode_injective.apply_extend μ, ← iSup_eq_iUnion,
      iSup_extend_bot Encodable.encode_injective, (· ∘ ·), Pi.bot_apply, bot_eq_empty,
      measure_empty] at this
    exact this.trans (iSup_extend_bot Encodable.encode_injective _)
  clear! ι
  -- The `≥` inequality is trivial
  refine' le_antisymm _ (iSup_le fun i => measure_mono <| subset_iUnion _ _)
  -- Choose `T n ⊇ t n` of the same measure, put `Td n = disjointed T`
  set T : ℕ → Set α := fun n => toMeasurable μ (t n)
  set Td : ℕ → Set α := disjointed T
  have hm : ∀ n, MeasurableSet (Td n) :=
    MeasurableSet.disjointed fun n => measurableSet_toMeasurable _ _
  calc
    μ (⋃ n, t n) ≤ μ (⋃ n, T n) := measure_mono (iUnion_mono fun i => subset_toMeasurable _ _)
    _ = μ (⋃ n, Td n) := by rw [iUnion_disjointed]
    _ ≤ ∑' n, μ (Td n) := (measure_iUnion_le _)
    _ = ⨆ I : Finset ℕ, ∑ n in I, μ (Td n) := ENNReal.tsum_eq_iSup_sum
    _ ≤ ⨆ n, μ (t n) := iSup_le fun I => by
      rcases hd.finset_le I with ⟨N, hN⟩
      calc
        (∑ n in I, μ (Td n)) = μ (⋃ n ∈ I, Td n) :=
          (measure_biUnion_finset ((disjoint_disjointed T).set_pairwise I) fun n _ => hm n).symm
        _ ≤ μ (⋃ n ∈ I, T n) := (measure_mono (iUnion₂_mono fun n _hn => disjointed_subset _ _))
        _ = μ (⋃ n ∈ I, t n) := (measure_biUnion_toMeasurable I.countable_toSet _)
        _ ≤ μ (t N) := (measure_mono (iUnion₂_subset hN))
        _ ≤ ⨆ n, μ (t n) := le_iSup (μ ∘ t) N

#align measure_theory.measure_Union_eq_supr MeasureTheory.measure_iUnion_eq_iSup

theorem measure_biUnion_eq_iSup {s : ι → Set α} {t : Set ι} (ht : t.Countable)
    (hd : DirectedOn ((· ⊆ ·) on s) t) : μ (⋃ i ∈ t, s i) = ⨆ i ∈ t, μ (s i) := by
  haveI := ht.toEncodable
  rw [biUnion_eq_iUnion, measure_iUnion_eq_iSup hd.directed_val, ← iSup_subtype'']
#align measure_theory.measure_bUnion_eq_supr MeasureTheory.measure_biUnion_eq_iSup

/-- Continuity from above: the measure of the intersection of a decreasing sequence of measurable
sets is the infimum of the measures. -/
theorem measure_iInter_eq_iInf [Countable ι] {s : ι → Set α} (h : ∀ i, MeasurableSet (s i))
    (hd : Directed (· ⊇ ·) s) (hfin : ∃ i, μ (s i) ≠ ∞) : μ (⋂ i, s i) = ⨅ i, μ (s i) := by
  rcases hfin with ⟨k, hk⟩
  have : ∀ (t) (_ : t ⊆ s k), μ t ≠ ∞ := fun t ht => ne_top_of_le_ne_top hk (measure_mono ht)
  rw [← ENNReal.sub_sub_cancel hk (iInf_le _ k), ENNReal.sub_iInf, ←
    ENNReal.sub_sub_cancel hk (measure_mono (iInter_subset _ k)), ←
    measure_diff (iInter_subset _ k) (MeasurableSet.iInter h) (this _ (iInter_subset _ k)),
    diff_iInter, measure_iUnion_eq_iSup]
  · congr 1
    refine' le_antisymm (iSup_mono' fun i => _) (iSup_mono fun i => _)
    · rcases hd i k with ⟨j, hji, hjk⟩
      use j
      rw [← measure_diff hjk (h _) (this _ hjk)]
      exact measure_mono (diff_subset_diff_right hji)
    · rw [tsub_le_iff_right, ← measure_union, Set.union_comm]
      exact measure_mono (diff_subset_iff.1 <| Subset.refl _)
      apply disjoint_sdiff_left
      apply h i
  · exact hd.mono_comp _ fun _ _ => diff_subset_diff_right
#align measure_theory.measure_Inter_eq_infi MeasureTheory.measure_iInter_eq_iInf

/-- Continuity from below: the measure of the union of an increasing sequence of measurable sets
is the limit of the measures. -/
theorem tendsto_measure_iUnion [Preorder ι] [IsDirected ι (· ≤ ·)] [Countable ι]
    {s : ι → Set α} (hm : Monotone s) : Tendsto (μ ∘ s) atTop (𝓝 (μ (⋃ n, s n))) := by
  rw [measure_iUnion_eq_iSup hm.directed_le]
  exact tendsto_atTop_iSup fun n m hnm => measure_mono <| hm hnm
#align measure_theory.tendsto_measure_Union MeasureTheory.tendsto_measure_iUnion

/-- Continuity from above: the measure of the intersection of a decreasing sequence of measurable
sets is the limit of the measures. -/
theorem tendsto_measure_iInter [Countable ι] [Preorder ι] [IsDirected ι (· ≤ ·)] {s : ι → Set α}
    (hs : ∀ n, MeasurableSet (s n)) (hm : Antitone s) (hf : ∃ i, μ (s i) ≠ ∞) :
    Tendsto (μ ∘ s) atTop (𝓝 (μ (⋂ n, s n))) := by
  rw [measure_iInter_eq_iInf hs hm.directed_ge hf]
  exact tendsto_atTop_iInf fun n m hnm => measure_mono <| hm hnm
#align measure_theory.tendsto_measure_Inter MeasureTheory.tendsto_measure_iInter

/-- The measure of the intersection of a decreasing sequence of measurable
sets indexed by a linear order with first countable topology is the limit of the measures. -/
theorem tendsto_measure_biInter_gt {ι : Type*} [LinearOrder ι] [TopologicalSpace ι]
    [OrderTopology ι] [DenselyOrdered ι] [FirstCountableTopology ι] {s : ι → Set α}
    {a : ι} (hs : ∀ r > a, MeasurableSet (s r)) (hm : ∀ i j, a < i → i ≤ j → s i ⊆ s j)
    (hf : ∃ r > a, μ (s r) ≠ ∞) : Tendsto (μ ∘ s) (𝓝[Ioi a] a) (𝓝 (μ (⋂ r > a, s r))) := by
  refine' tendsto_order.2 ⟨fun l hl => _, fun L hL => _⟩
  · filter_upwards [self_mem_nhdsWithin (s := Ioi a)] with r hr using hl.trans_le
        (measure_mono (biInter_subset_of_mem hr))
  obtain ⟨u, u_anti, u_pos, u_lim⟩ :
    ∃ u : ℕ → ι, StrictAnti u ∧ (∀ n : ℕ, a < u n) ∧ Tendsto u atTop (𝓝 a) := by
    rcases hf with ⟨r, ar, _⟩
    rcases exists_seq_strictAnti_tendsto' ar with ⟨w, w_anti, w_mem, w_lim⟩
    exact ⟨w, w_anti, fun n => (w_mem n).1, w_lim⟩
  have A : Tendsto (μ ∘ s ∘ u) atTop (𝓝 (μ (⋂ n, s (u n)))) := by
    refine' tendsto_measure_iInter (fun n => hs _ (u_pos n)) _ _
    · intro m n hmn
      exact hm _ _ (u_pos n) (u_anti.antitone hmn)
    · rcases hf with ⟨r, rpos, hr⟩
      obtain ⟨n, hn⟩ : ∃ n : ℕ, u n < r := ((tendsto_order.1 u_lim).2 r rpos).exists
      refine' ⟨n, ne_of_lt (lt_of_le_of_lt _ hr.lt_top)⟩
      exact measure_mono (hm _ _ (u_pos n) hn.le)
  have B : ⋂ n, s (u n) = ⋂ r > a, s r := by
    apply Subset.antisymm
    · simp only [subset_iInter_iff, gt_iff_lt]
      intro r rpos
      obtain ⟨n, hn⟩ : ∃ n, u n < r := ((tendsto_order.1 u_lim).2 _ rpos).exists
      exact Subset.trans (iInter_subset _ n) (hm (u n) r (u_pos n) hn.le)
    · simp only [subset_iInter_iff, gt_iff_lt]
      intro n
      apply biInter_subset_of_mem
      exact u_pos n
  rw [B] at A
  obtain ⟨n, hn⟩ : ∃ n, μ (s (u n)) < L := ((tendsto_order.1 A).2 _ hL).exists
  have : Ioc a (u n) ∈ 𝓝[>] a := Ioc_mem_nhdsWithin_Ioi ⟨le_rfl, u_pos n⟩
  filter_upwards [this] with r hr using lt_of_le_of_lt (measure_mono (hm _ _ hr.1 hr.2)) hn
#align measure_theory.tendsto_measure_bInter_gt MeasureTheory.tendsto_measure_biInter_gt

/-- One direction of the **Borel-Cantelli lemma**: if (sᵢ) is a sequence of sets such
that `∑ μ sᵢ` is finite, then the limit superior of the `sᵢ` is a null set. -/
theorem measure_limsup_eq_zero {s : ℕ → Set α} (hs : (∑' i, μ (s i)) ≠ ∞) :
    μ (limsup s atTop) = 0 := by
  -- First we replace the sequence `sₙ` with a sequence of measurable sets `tₙ ⊇ sₙ` of the same
  -- measure.
  set t : ℕ → Set α := fun n => toMeasurable μ (s n)
  have ht : (∑' i, μ (t i)) ≠ ∞ := by simpa only [measure_toMeasurable] using hs
  suffices μ (limsup t atTop) = 0 by
    have A : s ≤ t := fun n => subset_toMeasurable μ (s n)
    -- TODO default args fail
    exact measure_mono_null (limsup_le_limsup (eventually_of_forall (Pi.le_def.mp A))) this
  -- Next we unfold `limsup` for sets and replace equality with an inequality
  simp only [limsup_eq_iInf_iSup_of_nat', Set.iInf_eq_iInter, Set.iSup_eq_iUnion, ←
    nonpos_iff_eq_zero]
  -- Finally, we estimate `μ (⋃ i, t (i + n))` by `∑ i', μ (t (i + n))`
  refine'
    le_of_tendsto_of_tendsto'
      (tendsto_measure_iInter
        (fun i => MeasurableSet.iUnion fun b => measurableSet_toMeasurable _ _) _
        ⟨0, ne_top_of_le_ne_top ht (measure_iUnion_le t)⟩)
      (ENNReal.tendsto_sum_nat_add (μ ∘ t) ht) fun n => measure_iUnion_le _
  intro n m hnm x
  simp only [Set.mem_iUnion]
  exact fun ⟨i, hi⟩ => ⟨i + (m - n), by simpa only [add_assoc, tsub_add_cancel_of_le hnm] using hi⟩
#align measure_theory.measure_limsup_eq_zero MeasureTheory.measure_limsup_eq_zero

theorem measure_liminf_eq_zero {s : ℕ → Set α} (h : (∑' i, μ (s i)) ≠ ⊤) :
    μ (liminf s atTop) = 0 := by
  rw [← le_zero_iff]
  have : liminf s atTop ≤ limsup s atTop := liminf_le_limsup
  exact (μ.mono this).trans (by simp [measure_limsup_eq_zero h])
#align measure_theory.measure_liminf_eq_zero MeasureTheory.measure_liminf_eq_zero

theorem limsup_ae_eq_of_forall_ae_eq (s : ℕ → Set α) {t : Set α}
    (h : ∀ n, s n =ᵐ[μ] t) : @limsup (Set α) ℕ _ s atTop =ᵐ[μ] t := by
    -- Need `@` below because of diamond; see gh issue #16932
  simp_rw [ae_eq_set] at h ⊢
  constructor
  · rw [atTop.limsup_sdiff s t]
    apply measure_limsup_eq_zero
    simp [h]
  · rw [atTop.sdiff_limsup s t]
    apply measure_liminf_eq_zero
    simp [h]
#align measure_theory.limsup_ae_eq_of_forall_ae_eq MeasureTheory.limsup_ae_eq_of_forall_ae_eq

theorem liminf_ae_eq_of_forall_ae_eq (s : ℕ → Set α) {t : Set α}
    (h : ∀ n, s n =ᵐ[μ] t) : @liminf (Set α) ℕ _ s atTop =ᵐ[μ] t := by
    -- Need `@` below because of diamond; see gh issue #16932
  simp_rw [ae_eq_set] at h ⊢
  constructor
  · rw [atTop.liminf_sdiff s t]
    apply measure_liminf_eq_zero
    simp [h]
  · rw [atTop.sdiff_liminf s t]
    apply measure_limsup_eq_zero
    simp [h]
#align measure_theory.liminf_ae_eq_of_forall_ae_eq MeasureTheory.liminf_ae_eq_of_forall_ae_eq

theorem measure_if {x : β} {t : Set β} {s : Set α} :
    μ (if x ∈ t then s else ∅) = indicator t (fun _ => μ s) x := by split_ifs with h <;> simp [h]
#align measure_theory.measure_if MeasureTheory.measure_if

end

section OuterMeasure

variable [ms : MeasurableSpace α] {s t : Set α}

/-- Obtain a measure by giving an outer measure where all sets in the σ-algebra are
  Carathéodory measurable. -/
def OuterMeasure.toMeasure (m : OuterMeasure α) (h : ms ≤ m.caratheodory) : Measure α :=
  Measure.ofMeasurable (fun s _ => m s) m.empty fun _f hf hd =>
    m.iUnion_eq_of_caratheodory (fun i => h _ (hf i)) hd
#align measure_theory.outer_measure.to_measure MeasureTheory.OuterMeasure.toMeasure

theorem le_toOuterMeasure_caratheodory (μ : Measure α) : ms ≤ μ.toOuterMeasure.caratheodory :=
  fun _s hs _t => (measure_inter_add_diff _ hs).symm
#align measure_theory.le_to_outer_measure_caratheodory MeasureTheory.le_toOuterMeasure_caratheodory

@[simp]
theorem toMeasure_toOuterMeasure (m : OuterMeasure α) (h : ms ≤ m.caratheodory) :
    (m.toMeasure h).toOuterMeasure = m.trim :=
  rfl
#align measure_theory.to_measure_to_outer_measure MeasureTheory.toMeasure_toOuterMeasure

-- Porting note: A coercion is directly elaborated in Lean4, so the LHS is simplified by
-- `toMeasure_toOuterMeasure` even if this theorem has high priority.
-- Instead of this theorem, we give `simp` attr to `OuterMeasure.trim_eq`.
-- @[simp]
theorem toMeasure_apply (m : OuterMeasure α) (h : ms ≤ m.caratheodory) {s : Set α}
    (hs : MeasurableSet s) : m.toMeasure h s = m s :=
  m.trim_eq hs
#align measure_theory.to_measure_apply MeasureTheory.toMeasure_apply

theorem le_toMeasure_apply (m : OuterMeasure α) (h : ms ≤ m.caratheodory) (s : Set α) :
    m s ≤ m.toMeasure h s :=
  m.le_trim s
#align measure_theory.le_to_measure_apply MeasureTheory.le_toMeasure_apply

theorem toMeasure_apply₀ (m : OuterMeasure α) (h : ms ≤ m.caratheodory) {s : Set α}
    (hs : NullMeasurableSet s (m.toMeasure h)) : m.toMeasure h s = m s := by
  refine' le_antisymm _ (le_toMeasure_apply _ _ _)
  rcases hs.exists_measurable_subset_ae_eq with ⟨t, hts, htm, heq⟩
  calc
    m.toMeasure h s = m.toMeasure h t := measure_congr heq.symm
    _ = m t := (toMeasure_apply m h htm)
    _ ≤ m s := m.mono hts

#align measure_theory.to_measure_apply₀ MeasureTheory.toMeasure_apply₀

@[simp]
theorem toOuterMeasure_toMeasure {μ : Measure α} :
    μ.toOuterMeasure.toMeasure (le_toOuterMeasure_caratheodory _) = μ :=
  Measure.ext fun _s => μ.toOuterMeasure.trim_eq
#align measure_theory.to_outer_measure_to_measure MeasureTheory.toOuterMeasure_toMeasure

-- @[simp] -- Porting note: simp can prove this
theorem boundedBy_measure (μ : Measure α) : OuterMeasure.boundedBy μ = μ.toOuterMeasure :=
  μ.toOuterMeasure.boundedBy_eq_self
#align measure_theory.bounded_by_measure MeasureTheory.boundedBy_measure

end OuterMeasure

section

/- Porting note: These variables are wrapped by an anonymous section because they interrupt
synthesizing instances in `MeasureSpace` section. -/

variable {m0 : MeasurableSpace α} [MeasurableSpace β] [MeasurableSpace γ]

variable {μ μ₁ μ₂ μ₃ ν ν' ν₁ ν₂ : Measure α} {s s' t : Set α}
namespace Measure

/-- If `u` is a superset of `t` with the same (finite) measure (both sets possibly non-measurable),
then for any measurable set `s` one also has `μ (t ∩ s) = μ (u ∩ s)`. -/
theorem measure_inter_eq_of_measure_eq {s t u : Set α} (hs : MeasurableSet s) (h : μ t = μ u)
    (htu : t ⊆ u) (ht_ne_top : μ t ≠ ∞) : μ (t ∩ s) = μ (u ∩ s) := by
  rw [h] at ht_ne_top
  refine' le_antisymm (measure_mono (inter_subset_inter_left _ htu)) _
  have A : μ (u ∩ s) + μ (u \ s) ≤ μ (t ∩ s) + μ (u \ s) :=
    calc
      μ (u ∩ s) + μ (u \ s) = μ u := measure_inter_add_diff _ hs
      _ = μ t := h.symm
      _ = μ (t ∩ s) + μ (t \ s) := (measure_inter_add_diff _ hs).symm
      _ ≤ μ (t ∩ s) + μ (u \ s) :=
        add_le_add le_rfl (measure_mono (diff_subset_diff htu Subset.rfl))

  have B : μ (u \ s) ≠ ∞ := (lt_of_le_of_lt (measure_mono (diff_subset _ _)) ht_ne_top.lt_top).ne
  exact ENNReal.le_of_add_le_add_right B A
#align measure_theory.measure.measure_inter_eq_of_measure_eq MeasureTheory.Measure.measure_inter_eq_of_measure_eq

/-- The measurable superset `toMeasurable μ t` of `t` (which has the same measure as `t`)
satisfies, for any measurable set `s`, the equality `μ (toMeasurable μ t ∩ s) = μ (u ∩ s)`.
Here, we require that the measure of `t` is finite. The conclusion holds without this assumption
when the measure is s-finite (for example when it is σ-finite),
see `measure_toMeasurable_inter_of_sFinite`. -/
theorem measure_toMeasurable_inter {s t : Set α} (hs : MeasurableSet s) (ht : μ t ≠ ∞) :
    μ (toMeasurable μ t ∩ s) = μ (t ∩ s) :=
  (measure_inter_eq_of_measure_eq hs (measure_toMeasurable t).symm (subset_toMeasurable μ t)
      ht).symm
#align measure_theory.measure.measure_to_measurable_inter MeasureTheory.Measure.measure_toMeasurable_inter

/-! ### The `ℝ≥0∞`-module of measures -/

instance instZero [MeasurableSpace α] : Zero (Measure α) :=
  ⟨{  toOuterMeasure := 0
      m_iUnion := fun _f _hf _hd => tsum_zero.symm
      trimmed := OuterMeasure.trim_zero }⟩
#align measure_theory.measure.has_zero MeasureTheory.Measure.instZero

@[simp]
theorem zero_toOuterMeasure {_m : MeasurableSpace α} : (0 : Measure α).toOuterMeasure = 0 :=
  rfl
#align measure_theory.measure.zero_to_outer_measure MeasureTheory.Measure.zero_toOuterMeasure

@[simp, norm_cast]
theorem coe_zero {_m : MeasurableSpace α} : ⇑(0 : Measure α) = 0 :=
  rfl
#align measure_theory.measure.coe_zero MeasureTheory.Measure.coe_zero

@[nontriviality]
lemma apply_eq_zero_of_isEmpty [IsEmpty α] {_ : MeasurableSpace α} (μ : Measure α) (s : Set α) :
    μ s = 0 := by
  rw [eq_empty_of_isEmpty s, measure_empty]

instance instSubsingleton [IsEmpty α] {m : MeasurableSpace α} : Subsingleton (Measure α) :=
  ⟨fun μ ν => by ext1 s _; rw [apply_eq_zero_of_isEmpty, apply_eq_zero_of_isEmpty]⟩
#align measure_theory.measure.subsingleton MeasureTheory.Measure.instSubsingleton

theorem eq_zero_of_isEmpty [IsEmpty α] {_m : MeasurableSpace α} (μ : Measure α) : μ = 0 :=
  Subsingleton.elim μ 0
#align measure_theory.measure.eq_zero_of_is_empty MeasureTheory.Measure.eq_zero_of_isEmpty

instance instInhabited [MeasurableSpace α] : Inhabited (Measure α) :=
  ⟨0⟩
#align measure_theory.measure.inhabited MeasureTheory.Measure.instInhabited

instance instAdd [MeasurableSpace α] : Add (Measure α) :=
  ⟨fun μ₁ μ₂ =>
    { toOuterMeasure := μ₁.toOuterMeasure + μ₂.toOuterMeasure
      m_iUnion := fun s hs hd =>
        show μ₁ (⋃ i, s i) + μ₂ (⋃ i, s i) = ∑' i, (μ₁ (s i) + μ₂ (s i)) by
          rw [ENNReal.tsum_add, measure_iUnion hd hs, measure_iUnion hd hs]
      trimmed := by rw [OuterMeasure.trim_add, μ₁.trimmed, μ₂.trimmed] }⟩
#align measure_theory.measure.has_add MeasureTheory.Measure.instAdd

@[simp]
theorem add_toOuterMeasure {_m : MeasurableSpace α} (μ₁ μ₂ : Measure α) :
    (μ₁ + μ₂).toOuterMeasure = μ₁.toOuterMeasure + μ₂.toOuterMeasure :=
  rfl
#align measure_theory.measure.add_to_outer_measure MeasureTheory.Measure.add_toOuterMeasure

@[simp, norm_cast]
theorem coe_add {_m : MeasurableSpace α} (μ₁ μ₂ : Measure α) : ⇑(μ₁ + μ₂) = μ₁ + μ₂ :=
  rfl
#align measure_theory.measure.coe_add MeasureTheory.Measure.coe_add

theorem add_apply {_m : MeasurableSpace α} (μ₁ μ₂ : Measure α) (s : Set α) :
    (μ₁ + μ₂) s = μ₁ s + μ₂ s :=
  rfl
#align measure_theory.measure.add_apply MeasureTheory.Measure.add_apply

section SMul

variable [SMul R ℝ≥0∞] [IsScalarTower R ℝ≥0∞ ℝ≥0∞]

variable [SMul R' ℝ≥0∞] [IsScalarTower R' ℝ≥0∞ ℝ≥0∞]

-- porting note: TODO: refactor
instance instSMul [MeasurableSpace α] : SMul R (Measure α) :=
  ⟨fun c μ =>
    { toOuterMeasure := c • μ.toOuterMeasure
      m_iUnion := fun s hs hd => by
        rw [← smul_one_smul ℝ≥0∞ c (_ : OuterMeasure α)]
        conv_lhs =>
          change OuterMeasure.measureOf
            ((c • @OfNat.ofNat _ 1 One.toOfNat1 : ℝ≥0∞) • μ.toOuterMeasure) (⋃ i, s i)
          change (c • @OfNat.ofNat _ 1 One.toOfNat1 : ℝ≥0∞) *
            OuterMeasure.measureOf μ.toOuterMeasure (⋃ i, s i)
        conv_rhs =>
          change ∑' i, OuterMeasure.measureOf
            ((c • @OfNat.ofNat _ 1 One.toOfNat1 : ℝ≥0∞) • μ.toOuterMeasure) (s i)
          change ∑' i, (c • @OfNat.ofNat _ 1 One.toOfNat1 : ℝ≥0∞) *
            OuterMeasure.measureOf (μ.toOuterMeasure) (s i)
        simp_rw [measure_iUnion hd hs, ENNReal.tsum_mul_left]
      trimmed := by rw [OuterMeasure.trim_smul, μ.trimmed] }⟩
#align measure_theory.measure.has_smul MeasureTheory.Measure.instSMul

@[simp]
theorem smul_toOuterMeasure {_m : MeasurableSpace α} (c : R) (μ : Measure α) :
    (c • μ).toOuterMeasure = c • μ.toOuterMeasure :=
  rfl
#align measure_theory.measure.smul_to_outer_measure MeasureTheory.Measure.smul_toOuterMeasure

@[simp, norm_cast]
theorem coe_smul {_m : MeasurableSpace α} (c : R) (μ : Measure α) : ⇑(c • μ) = c • ⇑μ :=
  rfl
#align measure_theory.measure.coe_smul MeasureTheory.Measure.coe_smul

@[simp]
theorem smul_apply {_m : MeasurableSpace α} (c : R) (μ : Measure α) (s : Set α) :
    (c • μ) s = c • μ s :=
  rfl
#align measure_theory.measure.smul_apply MeasureTheory.Measure.smul_apply

instance instSMulCommClass [SMulCommClass R R' ℝ≥0∞] [MeasurableSpace α] :
    SMulCommClass R R' (Measure α) :=
  ⟨fun _ _ _ => ext fun _ _ => smul_comm _ _ _⟩
#align measure_theory.measure.smul_comm_class MeasureTheory.Measure.instSMulCommClass

instance instIsScalarTower [SMul R R'] [IsScalarTower R R' ℝ≥0∞] [MeasurableSpace α] :
    IsScalarTower R R' (Measure α) :=
  ⟨fun _ _ _ => ext fun _ _ => smul_assoc _ _ _⟩
#align measure_theory.measure.is_scalar_tower MeasureTheory.Measure.instIsScalarTower

instance instIsCentralScalar [SMul Rᵐᵒᵖ ℝ≥0∞] [IsCentralScalar R ℝ≥0∞] [MeasurableSpace α] :
    IsCentralScalar R (Measure α) :=
  ⟨fun _ _ => ext fun _ _ => op_smul_eq_smul _ _⟩
#align measure_theory.measure.is_central_scalar MeasureTheory.Measure.instIsCentralScalar

end SMul

instance instMulAction [Monoid R] [MulAction R ℝ≥0∞] [IsScalarTower R ℝ≥0∞ ℝ≥0∞]
    [MeasurableSpace α] : MulAction R (Measure α) :=
  Injective.mulAction _ toOuterMeasure_injective smul_toOuterMeasure
#align measure_theory.measure.mul_action MeasureTheory.Measure.instMulAction

instance instAddCommMonoid [MeasurableSpace α] : AddCommMonoid (Measure α) :=
  toOuterMeasure_injective.addCommMonoid toOuterMeasure zero_toOuterMeasure add_toOuterMeasure
    fun _ _ => smul_toOuterMeasure _ _
#align measure_theory.measure.add_comm_monoid MeasureTheory.Measure.instAddCommMonoid

/-- Coercion to function as an additive monoid homomorphism. -/
def coeAddHom {_ : MeasurableSpace α} : Measure α →+ Set α → ℝ≥0∞ where
  toFun := (⇑)
  map_zero' := coe_zero
  map_add' := coe_add
#align measure_theory.measure.coe_add_hom MeasureTheory.Measure.coeAddHom

@[simp]
theorem coe_finset_sum {_m : MeasurableSpace α} (I : Finset ι) (μ : ι → Measure α) :
    ⇑(∑ i in I, μ i) = ∑ i in I, ⇑(μ i) := coeAddHom.map_sum μ I
#align measure_theory.measure.coe_finset_sum MeasureTheory.Measure.coe_finset_sum

theorem finset_sum_apply {m : MeasurableSpace α} (I : Finset ι) (μ : ι → Measure α) (s : Set α) :
    (∑ i in I, μ i) s = ∑ i in I, μ i s := by rw [coe_finset_sum, Finset.sum_apply]
#align measure_theory.measure.finset_sum_apply MeasureTheory.Measure.finset_sum_apply

instance instDistribMulAction [Monoid R] [DistribMulAction R ℝ≥0∞] [IsScalarTower R ℝ≥0∞ ℝ≥0∞]
    [MeasurableSpace α] : DistribMulAction R (Measure α) :=
  Injective.distribMulAction ⟨⟨toOuterMeasure, zero_toOuterMeasure⟩, add_toOuterMeasure⟩
    toOuterMeasure_injective smul_toOuterMeasure
#align measure_theory.measure.distrib_mul_action MeasureTheory.Measure.instDistribMulAction

instance instModule [Semiring R] [Module R ℝ≥0∞] [IsScalarTower R ℝ≥0∞ ℝ≥0∞] [MeasurableSpace α] :
    Module R (Measure α) :=
  Injective.module R ⟨⟨toOuterMeasure, zero_toOuterMeasure⟩, add_toOuterMeasure⟩
    toOuterMeasure_injective smul_toOuterMeasure
#align measure_theory.measure.module MeasureTheory.Measure.instModule

-- Porting note: A coercion is directly elaborated in Lean4, so the LHS is simplified by
-- `smul_toOuterMeasure` even if this theorem has high priority.
-- Instead of this theorem, we give `simp` attr to `nnreal_smul_coe_apply`.
-- @[simp]
theorem coe_nnreal_smul_apply {_m : MeasurableSpace α} (c : ℝ≥0) (μ : Measure α) (s : Set α) :
    (c • μ) s = c * μ s :=
  rfl
#align measure_theory.measure.coe_nnreal_smul_apply MeasureTheory.Measure.coe_nnreal_smul_apply

@[simp]
theorem nnreal_smul_coe_apply {_m : MeasurableSpace α} (c : ℝ≥0) (μ : Measure α) (s : Set α) :
    c • μ s = c * μ s := by
  rfl

theorem ae_smul_measure_iff {p : α → Prop} {c : ℝ≥0∞} (hc : c ≠ 0) :
    (∀ᵐ x ∂c • μ, p x) ↔ ∀ᵐ x ∂μ, p x := by
    simp only [ae_iff, Algebra.id.smul_eq_mul, smul_apply, or_iff_right_iff_imp, mul_eq_zero]
    simp only [IsEmpty.forall_iff, hc]
#align measure_theory.measure.ae_smul_measure_iff MeasureTheory.Measure.ae_smul_measure_iff

theorem measure_eq_left_of_subset_of_measure_add_eq {s t : Set α} (h : (μ + ν) t ≠ ∞) (h' : s ⊆ t)
    (h'' : (μ + ν) s = (μ + ν) t) : μ s = μ t := by
  refine' le_antisymm (measure_mono h') _
  have : μ t + ν t ≤ μ s + ν t :=
    calc
      μ t + ν t = μ s + ν s := h''.symm
      _ ≤ μ s + ν t := add_le_add le_rfl (measure_mono h')
  apply ENNReal.le_of_add_le_add_right _ this
  simp only [not_or, ENNReal.add_eq_top, Pi.add_apply, Ne.def, coe_add] at h
  exact h.2
#align measure_theory.measure.measure_eq_left_of_subset_of_measure_add_eq MeasureTheory.Measure.measure_eq_left_of_subset_of_measure_add_eq

theorem measure_eq_right_of_subset_of_measure_add_eq {s t : Set α} (h : (μ + ν) t ≠ ∞) (h' : s ⊆ t)
    (h'' : (μ + ν) s = (μ + ν) t) : ν s = ν t := by
  rw [add_comm] at h'' h
  exact measure_eq_left_of_subset_of_measure_add_eq h h' h''
#align measure_theory.measure.measure_eq_right_of_subset_of_measure_add_eq MeasureTheory.Measure.measure_eq_right_of_subset_of_measure_add_eq

theorem measure_toMeasurable_add_inter_left {s t : Set α} (hs : MeasurableSet s)
    (ht : (μ + ν) t ≠ ∞) : μ (toMeasurable (μ + ν) t ∩ s) = μ (t ∩ s) := by
  refine' (measure_inter_eq_of_measure_eq hs _ (subset_toMeasurable _ _) _).symm
  · refine'
      measure_eq_left_of_subset_of_measure_add_eq _ (subset_toMeasurable _ _)
        (measure_toMeasurable t).symm
    rwa [measure_toMeasurable t]
  · simp only [not_or, ENNReal.add_eq_top, Pi.add_apply, Ne.def, coe_add] at ht
    exact ht.1
#align measure_theory.measure.measure_to_measurable_add_inter_left MeasureTheory.Measure.measure_toMeasurable_add_inter_left

theorem measure_toMeasurable_add_inter_right {s t : Set α} (hs : MeasurableSet s)
    (ht : (μ + ν) t ≠ ∞) : ν (toMeasurable (μ + ν) t ∩ s) = ν (t ∩ s) := by
  rw [add_comm] at ht ⊢
  exact measure_toMeasurable_add_inter_left hs ht
#align measure_theory.measure.measure_to_measurable_add_inter_right MeasureTheory.Measure.measure_toMeasurable_add_inter_right

/-! ### The complete lattice of measures -/


/-- Measures are partially ordered.

The definition of less equal here is equivalent to the definition without the
measurable set condition, and this is shown by `Measure.le_iff'`. It is defined
this way since, to prove `μ ≤ ν`, we may simply `intros s hs` instead of rewriting followed
by `intros s hs`. -/
instance instPartialOrder [MeasurableSpace α] : PartialOrder (Measure α) where
  le m₁ m₂ := ∀ s, MeasurableSet s → m₁ s ≤ m₂ s
  le_refl m s _hs := le_rfl
  le_trans m₁ m₂ m₃ h₁ h₂ s hs := le_trans (h₁ s hs) (h₂ s hs)
  le_antisymm m₁ m₂ h₁ h₂ := ext fun s hs => le_antisymm (h₁ s hs) (h₂ s hs)
#align measure_theory.measure.partial_order MeasureTheory.Measure.instPartialOrder

theorem le_iff : μ₁ ≤ μ₂ ↔ ∀ s, MeasurableSet s → μ₁ s ≤ μ₂ s :=
  Iff.rfl
#align measure_theory.measure.le_iff MeasureTheory.Measure.le_iff

theorem toOuterMeasure_le : μ₁.toOuterMeasure ≤ μ₂.toOuterMeasure ↔ μ₁ ≤ μ₂ := by
  rw [← μ₂.trimmed, OuterMeasure.le_trim_iff]; rfl
#align measure_theory.measure.to_outer_measure_le MeasureTheory.Measure.toOuterMeasure_le

theorem le_iff' : μ₁ ≤ μ₂ ↔ ∀ s, μ₁ s ≤ μ₂ s :=
  toOuterMeasure_le.symm
#align measure_theory.measure.le_iff' MeasureTheory.Measure.le_iff'

theorem lt_iff : μ < ν ↔ μ ≤ ν ∧ ∃ s, MeasurableSet s ∧ μ s < ν s :=
  lt_iff_le_not_le.trans <|
    and_congr Iff.rfl <| by simp only [le_iff, not_forall, not_le, exists_prop]
#align measure_theory.measure.lt_iff MeasureTheory.Measure.lt_iff

theorem lt_iff' : μ < ν ↔ μ ≤ ν ∧ ∃ s, μ s < ν s :=
  lt_iff_le_not_le.trans <| and_congr Iff.rfl <| by simp only [le_iff', not_forall, not_le]
#align measure_theory.measure.lt_iff' MeasureTheory.Measure.lt_iff'

instance covariantAddLE [MeasurableSpace α] :
    CovariantClass (Measure α) (Measure α) (· + ·) (· ≤ ·) :=
  ⟨fun _ν _μ₁ _μ₂ hμ s hs => add_le_add_left (hμ s hs) _⟩
#align measure_theory.measure.covariant_add_le MeasureTheory.Measure.covariantAddLE

protected theorem le_add_left (h : μ ≤ ν) : μ ≤ ν' + ν := fun s hs => le_add_left (h s hs)
#align measure_theory.measure.le_add_left MeasureTheory.Measure.le_add_left

protected theorem le_add_right (h : μ ≤ ν) : μ ≤ ν + ν' := fun s hs => le_add_right (h s hs)
#align measure_theory.measure.le_add_right MeasureTheory.Measure.le_add_right

section sInf

variable {m : Set (Measure α)}

theorem sInf_caratheodory (s : Set α) (hs : MeasurableSet s) :
    MeasurableSet[(sInf (toOuterMeasure '' m)).caratheodory] s := by
  rw [OuterMeasure.sInf_eq_boundedBy_sInfGen]
  refine' OuterMeasure.boundedBy_caratheodory fun t => _
  simp only [OuterMeasure.sInfGen, le_iInf_iff, ball_image_iff,
    measure_eq_iInf t]
  intro μ hμ u htu _hu
  have hm : ∀ {s t}, s ⊆ t → OuterMeasure.sInfGen (toOuterMeasure '' m) s ≤ μ t := by
    intro s t hst
    rw [OuterMeasure.sInfGen_def]
    refine' iInf_le_of_le μ.toOuterMeasure (iInf_le_of_le (mem_image_of_mem _ hμ) _)
    refine' measure_mono hst
  rw [← measure_inter_add_diff u hs]
  refine' add_le_add (hm <| inter_subset_inter_left _ htu) (hm <| diff_subset_diff_left htu)
#align measure_theory.measure.Inf_caratheodory MeasureTheory.Measure.sInf_caratheodory

instance [MeasurableSpace α] : InfSet (Measure α) :=
  ⟨fun m => (sInf (toOuterMeasure '' m)).toMeasure <| sInf_caratheodory⟩

theorem sInf_apply (hs : MeasurableSet s) : sInf m s = sInf (toOuterMeasure '' m) s :=
  toMeasure_apply _ _ hs
#align measure_theory.measure.Inf_apply MeasureTheory.Measure.sInf_apply

private theorem measure_sInf_le (h : μ ∈ m) : sInf m ≤ μ :=
  have : sInf (toOuterMeasure '' m) ≤ μ.toOuterMeasure := sInf_le (mem_image_of_mem _ h)
  fun s hs => by rw [sInf_apply hs]; exact this s

private theorem measure_le_sInf (h : ∀ μ' ∈ m, μ ≤ μ') : μ ≤ sInf m :=
  have : μ.toOuterMeasure ≤ sInf (toOuterMeasure '' m) :=
    le_sInf <| ball_image_of_ball fun μ hμ => toOuterMeasure_le.2 <| h _ hμ
  fun s hs => by rw [sInf_apply hs]; exact this s

instance instCompleteSemilatticeInf [MeasurableSpace α] : CompleteSemilatticeInf (Measure α) :=
  { (by infer_instance : PartialOrder (Measure α)),
    (by infer_instance :
      InfSet (Measure α)) with
    sInf_le := fun _s _a => measure_sInf_le
    le_sInf := fun _s _a => measure_le_sInf }
#align measure_theory.measure.complete_semilattice_Inf MeasureTheory.Measure.instCompleteSemilatticeInf

instance instCompleteLattice [MeasurableSpace α] : CompleteLattice (Measure α) :=
  { /- Porting note:
    Adding an explicit `top` made `leanchecker` fail in Lean3 because of lean#364,
    but in Lean4 it's all right.
    top := (⊤ : OuterMeasure α).toMeasure
      (by rw [OuterMeasure.top_caratheodory]; exact le_top)
    le_top := fun a s hs => by
      rcases s.eq_empty_or_nonempty with rfl | h <;>
      dsimp only [] <;>
        [simp, (rw [fun h' => toMeasure_apply ⊤ h' hs, OuterMeasure.top_apply h]; exact le_top) ]
    -/
    completeLatticeOfCompleteSemilatticeInf (Measure α) with
    bot := 0
    bot_le := fun _a _s _hs => bot_le }
#align measure_theory.measure.complete_lattice MeasureTheory.Measure.instCompleteLattice

end sInf

@[simp]
theorem _root_.MeasureTheory.OuterMeasure.toMeasure_top [MeasurableSpace α] :
    (⊤ : OuterMeasure α).toMeasure (by rw [OuterMeasure.top_caratheodory]; exact le_top) =
      (⊤ : Measure α) :=
  top_unique fun s hs => by
    cases' s.eq_empty_or_nonempty with h h <;>
      simp [h, toMeasure_apply ⊤ _ hs, OuterMeasure.top_apply]
#align measure_theory.outer_measure.to_measure_top MeasureTheory.OuterMeasure.toMeasure_top

@[simp]
theorem toOuterMeasure_top [MeasurableSpace α] :
    (⊤ : Measure α).toOuterMeasure = (⊤ : OuterMeasure α) := by
  rw [← OuterMeasure.toMeasure_top, toMeasure_toOuterMeasure, OuterMeasure.trim_top]
#align measure_theory.measure.to_outer_measure_top MeasureTheory.Measure.toOuterMeasure_top

@[simp]
theorem top_add : ⊤ + μ = ⊤ :=
  top_unique <| Measure.le_add_right le_rfl
#align measure_theory.measure.top_add MeasureTheory.Measure.top_add

@[simp]
theorem add_top : μ + ⊤ = ⊤ :=
  top_unique <| Measure.le_add_left le_rfl
#align measure_theory.measure.add_top MeasureTheory.Measure.add_top

protected theorem zero_le {_m0 : MeasurableSpace α} (μ : Measure α) : 0 ≤ μ :=
  bot_le
#align measure_theory.measure.zero_le MeasureTheory.Measure.zero_le

theorem nonpos_iff_eq_zero' : μ ≤ 0 ↔ μ = 0 :=
  μ.zero_le.le_iff_eq
#align measure_theory.measure.nonpos_iff_eq_zero' MeasureTheory.Measure.nonpos_iff_eq_zero'

@[simp]
theorem measure_univ_eq_zero : μ univ = 0 ↔ μ = 0 :=
  ⟨fun h => bot_unique fun s _ => (h ▸ measure_mono (subset_univ s) : μ s ≤ 0), fun h =>
    h.symm ▸ rfl⟩
#align measure_theory.measure.measure_univ_eq_zero MeasureTheory.Measure.measure_univ_eq_zero

theorem measure_univ_ne_zero : μ univ ≠ 0 ↔ μ ≠ 0 :=
  measure_univ_eq_zero.not
#align measure_theory.measure.measure_univ_ne_zero MeasureTheory.Measure.measure_univ_ne_zero

instance [NeZero μ] : NeZero (μ univ) := ⟨measure_univ_ne_zero.2 <| NeZero.ne μ⟩

@[simp]
theorem measure_univ_pos : 0 < μ univ ↔ μ ≠ 0 :=
  pos_iff_ne_zero.trans measure_univ_ne_zero
#align measure_theory.measure.measure_univ_pos MeasureTheory.Measure.measure_univ_pos

/-! ### Pushforward and pullback -/


/-- Lift a linear map between `OuterMeasure` spaces such that for each measure `μ` every measurable
set is caratheodory-measurable w.r.t. `f μ` to a linear map between `Measure` spaces. -/
def liftLinear {m0 : MeasurableSpace α} (f : OuterMeasure α →ₗ[ℝ≥0∞] OuterMeasure β)
    (hf : ∀ μ : Measure α, ‹_› ≤ (f μ.toOuterMeasure).caratheodory) : Measure α →ₗ[ℝ≥0∞] Measure β
    where
  toFun μ := (f μ.toOuterMeasure).toMeasure (hf μ)
  map_add' μ₁ μ₂ := ext fun s hs => by
    simp only [map_add, coe_add, Pi.add_apply, toMeasure_apply, add_toOuterMeasure,
      OuterMeasure.coe_add, hs]
  map_smul' c μ := ext fun s hs => by
    simp only [LinearMap.map_smulₛₗ, coe_smul, Pi.smul_apply,
      toMeasure_apply, smul_toOuterMeasure (R := ℝ≥0∞), OuterMeasure.coe_smul (R := ℝ≥0∞),
      smul_apply, hs]
#align measure_theory.measure.lift_linear MeasureTheory.Measure.liftLinear

lemma liftLinear_apply₀ {f : OuterMeasure α →ₗ[ℝ≥0∞] OuterMeasure β} (hf) {s : Set β}
    (hs : NullMeasurableSet s (liftLinear f hf μ)) : liftLinear f hf μ s = f μ.toOuterMeasure s :=
  toMeasure_apply₀ _ (hf μ) hs

@[simp]
theorem liftLinear_apply {f : OuterMeasure α →ₗ[ℝ≥0∞] OuterMeasure β} (hf) {s : Set β}
    (hs : MeasurableSet s) : liftLinear f hf μ s = f μ.toOuterMeasure s :=
  toMeasure_apply _ (hf μ) hs
#align measure_theory.measure.lift_linear_apply MeasureTheory.Measure.liftLinear_apply

theorem le_liftLinear_apply {f : OuterMeasure α →ₗ[ℝ≥0∞] OuterMeasure β} (hf) (s : Set β) :
    f μ.toOuterMeasure s ≤ liftLinear f hf μ s :=
  le_toMeasure_apply _ (hf μ) s
#align measure_theory.measure.le_lift_linear_apply MeasureTheory.Measure.le_liftLinear_apply

/-- The pushforward of a measure as a linear map. It is defined to be `0` if `f` is not
a measurable function. -/
def mapₗ [MeasurableSpace α] (f : α → β) : Measure α →ₗ[ℝ≥0∞] Measure β :=
  if hf : Measurable f then
    liftLinear (OuterMeasure.map f) fun μ _s hs t =>
      le_toOuterMeasure_caratheodory μ _ (hf hs) (f ⁻¹' t)
  else 0
#align measure_theory.measure.mapₗ MeasureTheory.Measure.mapₗ

theorem mapₗ_congr {f g : α → β} (hf : Measurable f) (hg : Measurable g) (h : f =ᵐ[μ] g) :
    mapₗ f μ = mapₗ g μ := by
  ext1 s hs
  simpa only [mapₗ, hf, hg, hs, dif_pos, liftLinear_apply, OuterMeasure.map_apply]
    using measure_congr (h.preimage s)
#align measure_theory.measure.mapₗ_congr MeasureTheory.Measure.mapₗ_congr

/-- The pushforward of a measure. It is defined to be `0` if `f` is not an almost everywhere
measurable function. -/
irreducible_def map [MeasurableSpace α] (f : α → β) (μ : Measure α) : Measure β :=
  if hf : AEMeasurable f μ then mapₗ (hf.mk f) μ else 0
#align measure_theory.measure.map MeasureTheory.Measure.map

theorem mapₗ_mk_apply_of_aemeasurable {f : α → β} (hf : AEMeasurable f μ) :
    mapₗ (hf.mk f) μ = map f μ := by simp [map, hf]
#align measure_theory.measure.mapₗ_mk_apply_of_ae_measurable MeasureTheory.Measure.mapₗ_mk_apply_of_aemeasurable

theorem mapₗ_apply_of_measurable {f : α → β} (hf : Measurable f) (μ : Measure α) :
    mapₗ f μ = map f μ := by
  simp only [← mapₗ_mk_apply_of_aemeasurable hf.aemeasurable]
  exact mapₗ_congr hf hf.aemeasurable.measurable_mk hf.aemeasurable.ae_eq_mk
#align measure_theory.measure.mapₗ_apply_of_measurable MeasureTheory.Measure.mapₗ_apply_of_measurable

@[simp]
theorem map_add (μ ν : Measure α) {f : α → β} (hf : Measurable f) :
    (μ + ν).map f = μ.map f + ν.map f := by simp [← mapₗ_apply_of_measurable hf]
#align measure_theory.measure.map_add MeasureTheory.Measure.map_add

@[simp]
theorem map_zero (f : α → β) : (0 : Measure α).map f = 0 := by
  by_cases hf : AEMeasurable f (0 : Measure α) <;> simp [map, hf]
#align measure_theory.measure.map_zero MeasureTheory.Measure.map_zero

@[simp]
theorem map_of_not_aemeasurable {f : α → β} {μ : Measure α} (hf : ¬AEMeasurable f μ) :
    μ.map f = 0 := by simp [map, hf]
#align measure_theory.measure.map_of_not_ae_measurable MeasureTheory.Measure.map_of_not_aemeasurable

theorem map_congr {f g : α → β} (h : f =ᵐ[μ] g) : Measure.map f μ = Measure.map g μ := by
  by_cases hf : AEMeasurable f μ
  · have hg : AEMeasurable g μ := hf.congr h
    simp only [← mapₗ_mk_apply_of_aemeasurable hf, ← mapₗ_mk_apply_of_aemeasurable hg]
    exact
      mapₗ_congr hf.measurable_mk hg.measurable_mk (hf.ae_eq_mk.symm.trans (h.trans hg.ae_eq_mk))
  · have hg : ¬AEMeasurable g μ := by simpa [← aemeasurable_congr h] using hf
    simp [map_of_not_aemeasurable, hf, hg]
#align measure_theory.measure.map_congr MeasureTheory.Measure.map_congr

@[simp]
protected theorem map_smul (c : ℝ≥0∞) (μ : Measure α) (f : α → β) :
    (c • μ).map f = c • μ.map f := by
  rcases eq_or_ne c 0 with (rfl | hc); · simp
  by_cases hf : AEMeasurable f μ
  · have hfc : AEMeasurable f (c • μ) :=
      ⟨hf.mk f, hf.measurable_mk, (ae_smul_measure_iff hc).2 hf.ae_eq_mk⟩
    simp only [← mapₗ_mk_apply_of_aemeasurable hf, ← mapₗ_mk_apply_of_aemeasurable hfc,
      LinearMap.map_smulₛₗ, RingHom.id_apply]
    congr 1
    apply mapₗ_congr hfc.measurable_mk hf.measurable_mk
    exact EventuallyEq.trans ((ae_smul_measure_iff hc).1 hfc.ae_eq_mk.symm) hf.ae_eq_mk
  · have hfc : ¬AEMeasurable f (c • μ) := by
      intro hfc
      exact hf ⟨hfc.mk f, hfc.measurable_mk, (ae_smul_measure_iff hc).1 hfc.ae_eq_mk⟩
    simp [map_of_not_aemeasurable hf, map_of_not_aemeasurable hfc]
#align measure_theory.measure.map_smul MeasureTheory.Measure.map_smul

@[simp]
protected theorem map_smul_nnreal (c : ℝ≥0) (μ : Measure α) (f : α → β) :
    (c • μ).map f = c • μ.map f :=
  μ.map_smul (c : ℝ≥0∞) f
#align measure_theory.measure.map_smul_nnreal MeasureTheory.Measure.map_smul_nnreal

lemma map_apply₀ {f : α → β} (hf : AEMeasurable f μ) {s : Set β}
    (hs : NullMeasurableSet s (map f μ)) : μ.map f s = μ (f ⁻¹' s) := by
  rw [map, dif_pos hf, mapₗ, dif_pos hf.measurable_mk] at hs ⊢
  rw [liftLinear_apply₀ _ hs, measure_congr (hf.ae_eq_mk.preimage s)]
  rfl

/-- We can evaluate the pushforward on measurable sets. For non-measurable sets, see
  `MeasureTheory.Measure.le_map_apply` and `MeasurableEquiv.map_apply`. -/
@[simp]
theorem map_apply_of_aemeasurable {f : α → β} (hf : AEMeasurable f μ) {s : Set β}
    (hs : MeasurableSet s) : μ.map f s = μ (f ⁻¹' s) :=
  map_apply₀ hf hs.nullMeasurableSet
#align measure_theory.measure.map_apply_of_ae_measurable MeasureTheory.Measure.map_apply_of_aemeasurable

@[simp]
theorem map_apply {f : α → β} (hf : Measurable f) {s : Set β} (hs : MeasurableSet s) :
    μ.map f s = μ (f ⁻¹' s) :=
  map_apply_of_aemeasurable hf.aemeasurable hs
#align measure_theory.measure.map_apply MeasureTheory.Measure.map_apply

theorem map_toOuterMeasure {f : α → β} (hf : AEMeasurable f μ) :
    (μ.map f).toOuterMeasure = (OuterMeasure.map f μ.toOuterMeasure).trim := by
  rw [← trimmed, OuterMeasure.trim_eq_trim_iff]
  intro s hs
  rw [map_apply_of_aemeasurable hf hs, OuterMeasure.map_apply]
#align measure_theory.measure.map_to_outer_measure MeasureTheory.Measure.map_toOuterMeasure

@[simp]
theorem map_id : map id μ = μ :=
  ext fun _ => map_apply measurable_id
#align measure_theory.measure.map_id MeasureTheory.Measure.map_id

@[simp]
theorem map_id' : map (fun x => x) μ = μ :=
  map_id
#align measure_theory.measure.map_id' MeasureTheory.Measure.map_id'

theorem map_map {g : β → γ} {f : α → β} (hg : Measurable g) (hf : Measurable f) :
    (μ.map f).map g = μ.map (g ∘ f) :=
  ext fun s hs => by simp [hf, hg, hs, hg hs, hg.comp hf, ← preimage_comp]
#align measure_theory.measure.map_map MeasureTheory.Measure.map_map

@[mono]
theorem map_mono {f : α → β} (h : μ ≤ ν) (hf : Measurable f) : μ.map f ≤ ν.map f := fun s hs => by
  simp [hf.aemeasurable, hs, h _ (hf hs)]
#align measure_theory.measure.map_mono MeasureTheory.Measure.map_mono

/-- Even if `s` is not measurable, we can bound `map f μ s` from below.
  See also `MeasurableEquiv.map_apply`. -/
theorem le_map_apply {f : α → β} (hf : AEMeasurable f μ) (s : Set β) : μ (f ⁻¹' s) ≤ μ.map f s :=
  calc
    μ (f ⁻¹' s) ≤ μ (f ⁻¹' toMeasurable (μ.map f) s) :=
      measure_mono <| preimage_mono <| subset_toMeasurable _ _
    _ = μ.map f (toMeasurable (μ.map f) s) :=
      (map_apply_of_aemeasurable hf <| measurableSet_toMeasurable _ _).symm
    _ = μ.map f s := measure_toMeasurable _
#align measure_theory.measure.le_map_apply MeasureTheory.Measure.le_map_apply

theorem le_map_apply_image {f : α → β} (hf : AEMeasurable f μ) (s : Set α) :
    μ s ≤ μ.map f (f '' s) :=
  (measure_mono (subset_preimage_image f s)).trans (le_map_apply hf _)

/-- Even if `s` is not measurable, `map f μ s = 0` implies that `μ (f ⁻¹' s) = 0`. -/
theorem preimage_null_of_map_null {f : α → β} (hf : AEMeasurable f μ) {s : Set β}
    (hs : μ.map f s = 0) : μ (f ⁻¹' s) = 0 :=
  nonpos_iff_eq_zero.mp <| (le_map_apply hf s).trans_eq hs
#align measure_theory.measure.preimage_null_of_map_null MeasureTheory.Measure.preimage_null_of_map_null

theorem tendsto_ae_map {f : α → β} (hf : AEMeasurable f μ) : Tendsto f μ.ae (μ.map f).ae :=
  fun _ hs => preimage_null_of_map_null hf hs
#align measure_theory.measure.tendsto_ae_map MeasureTheory.Measure.tendsto_ae_map

/-- Pullback of a `Measure` as a linear map. If `f` sends each measurable set to a measurable
set, then for each measurable set `s` we have `comapₗ f μ s = μ (f '' s)`.

If the linearity is not needed, please use `comap` instead, which works for a larger class of
functions. -/
def comapₗ [MeasurableSpace α] (f : α → β) : Measure β →ₗ[ℝ≥0∞] Measure α :=
  if hf : Injective f ∧ ∀ s, MeasurableSet s → MeasurableSet (f '' s) then
    liftLinear (OuterMeasure.comap f) fun μ s hs t => by
      simp only [OuterMeasure.comap_apply, image_inter hf.1, image_diff hf.1]
      apply le_toOuterMeasure_caratheodory
      exact hf.2 s hs
  else 0
#align measure_theory.measure.comapₗ MeasureTheory.Measure.comapₗ

theorem comapₗ_apply {β} [MeasurableSpace α] {mβ : MeasurableSpace β} (f : α → β)
    (hfi : Injective f) (hf : ∀ s, MeasurableSet s → MeasurableSet (f '' s)) (μ : Measure β)
    (hs : MeasurableSet s) : comapₗ f μ s = μ (f '' s) := by
  rw [comapₗ, dif_pos, liftLinear_apply _ hs, OuterMeasure.comap_apply]
  exact ⟨hfi, hf⟩
#align measure_theory.measure.comapₗ_apply MeasureTheory.Measure.comapₗ_apply

/-- Pullback of a `Measure`. If `f` sends each measurable set to a null-measurable set,
then for each measurable set `s` we have `comap f μ s = μ (f '' s)`. -/
def comap [MeasurableSpace α] (f : α → β) (μ : Measure β) : Measure α :=
  if hf : Injective f ∧ ∀ s, MeasurableSet s → NullMeasurableSet (f '' s) μ then
    (OuterMeasure.comap f μ.toOuterMeasure).toMeasure fun s hs t => by
      simp only [OuterMeasure.comap_apply, image_inter hf.1, image_diff hf.1]
      exact (measure_inter_add_diff₀ _ (hf.2 s hs)).symm
  else 0
#align measure_theory.measure.comap MeasureTheory.Measure.comap

theorem comap_apply₀ [MeasurableSpace α] (f : α → β) (μ : Measure β) (hfi : Injective f)
    (hf : ∀ s, MeasurableSet s → NullMeasurableSet (f '' s) μ)
    (hs : NullMeasurableSet s (comap f μ)) : comap f μ s = μ (f '' s) := by
  rw [comap, dif_pos (And.intro hfi hf)] at hs ⊢
  rw [toMeasure_apply₀ _ _ hs, OuterMeasure.comap_apply]
#align measure_theory.measure.comap_apply₀ MeasureTheory.Measure.comap_apply₀

theorem le_comap_apply {β} [MeasurableSpace α] {mβ : MeasurableSpace β} (f : α → β) (μ : Measure β)
    (hfi : Injective f) (hf : ∀ s, MeasurableSet s → NullMeasurableSet (f '' s) μ) (s : Set α) :
    μ (f '' s) ≤ comap f μ s := by
  rw [comap, dif_pos (And.intro hfi hf)]
  exact le_toMeasure_apply _ _ _
#align measure_theory.measure.le_comap_apply MeasureTheory.Measure.le_comap_apply

theorem comap_apply {β} [MeasurableSpace α] {_mβ : MeasurableSpace β} (f : α → β)
    (hfi : Injective f) (hf : ∀ s, MeasurableSet s → MeasurableSet (f '' s)) (μ : Measure β)
    (hs : MeasurableSet s) : comap f μ s = μ (f '' s) :=
  comap_apply₀ f μ hfi (fun s hs => (hf s hs).nullMeasurableSet) hs.nullMeasurableSet
#align measure_theory.measure.comap_apply MeasureTheory.Measure.comap_apply

theorem comapₗ_eq_comap {β} [MeasurableSpace α] {_mβ : MeasurableSpace β} (f : α → β)
    (hfi : Injective f) (hf : ∀ s, MeasurableSet s → MeasurableSet (f '' s)) (μ : Measure β)
    (hs : MeasurableSet s) : comapₗ f μ s = comap f μ s :=
  (comapₗ_apply f hfi hf μ hs).trans (comap_apply f hfi hf μ hs).symm
#align measure_theory.measure.comapₗ_eq_comap MeasureTheory.Measure.comapₗ_eq_comap

theorem measure_image_eq_zero_of_comap_eq_zero {β} [MeasurableSpace α] {_mβ : MeasurableSpace β}
    (f : α → β) (μ : Measure β) (hfi : Injective f)
    (hf : ∀ s, MeasurableSet s → NullMeasurableSet (f '' s) μ) {s : Set α} (hs : comap f μ s = 0) :
    μ (f '' s) = 0 :=
  le_antisymm ((le_comap_apply f μ hfi hf s).trans hs.le) (zero_le _)
#align measure_theory.measure.measure_image_eq_zero_of_comap_eq_zero MeasureTheory.Measure.measure_image_eq_zero_of_comap_eq_zero

theorem ae_eq_image_of_ae_eq_comap {β} [MeasurableSpace α] {mβ : MeasurableSpace β} (f : α → β)
    (μ : Measure β) (hfi : Injective f) (hf : ∀ s, MeasurableSet s → NullMeasurableSet (f '' s) μ)
    {s t : Set α} (hst : s =ᵐ[comap f μ] t) : f '' s =ᵐ[μ] f '' t := by
  rw [EventuallyEq, ae_iff] at hst ⊢
  have h_eq_α : { a : α | ¬s a = t a } = s \ t ∪ t \ s := by
    ext1 x
    simp only [eq_iff_iff, mem_setOf_eq, mem_union, mem_diff]
    tauto
  have h_eq_β : { a : β | ¬(f '' s) a = (f '' t) a } = f '' s \ f '' t ∪ f '' t \ f '' s := by
    ext1 x
    simp only [eq_iff_iff, mem_setOf_eq, mem_union, mem_diff]
    tauto
  rw [← Set.image_diff hfi, ← Set.image_diff hfi, ← Set.image_union] at h_eq_β
  rw [h_eq_β]
  rw [h_eq_α] at hst
  exact measure_image_eq_zero_of_comap_eq_zero f μ hfi hf hst
#align measure_theory.measure.ae_eq_image_of_ae_eq_comap MeasureTheory.Measure.ae_eq_image_of_ae_eq_comap

theorem NullMeasurableSet.image {β} [MeasurableSpace α] {mβ : MeasurableSpace β} (f : α → β)
    (μ : Measure β) (hfi : Injective f) (hf : ∀ s, MeasurableSet s → NullMeasurableSet (f '' s) μ)
    {s : Set α} (hs : NullMeasurableSet s (μ.comap f)) : NullMeasurableSet (f '' s) μ := by
  refine' ⟨toMeasurable μ (f '' toMeasurable (μ.comap f) s), measurableSet_toMeasurable _ _, _⟩
  refine' EventuallyEq.trans _ (NullMeasurableSet.toMeasurable_ae_eq _).symm
  swap
  · exact hf _ (measurableSet_toMeasurable _ _)
  have h : toMeasurable (comap f μ) s =ᵐ[comap f μ] s :=
    @NullMeasurableSet.toMeasurable_ae_eq _ _ (μ.comap f : Measure α) s hs
  exact ae_eq_image_of_ae_eq_comap f μ hfi hf h.symm
#align measure_theory.measure.null_measurable_set.image MeasureTheory.Measure.NullMeasurableSet.image

theorem comap_preimage {β} [MeasurableSpace α] {mβ : MeasurableSpace β} (f : α → β) (μ : Measure β)
    {s : Set β} (hf : Injective f) (hf' : Measurable f)
    (h : ∀ t, MeasurableSet t → NullMeasurableSet (f '' t) μ) (hs : MeasurableSet s) :
    μ.comap f (f ⁻¹' s) = μ (s ∩ range f) := by
  rw [comap_apply₀ _ _ hf h (hf' hs).nullMeasurableSet, image_preimage_eq_inter_range]
#align measure_theory.measure.comap_preimage MeasureTheory.Measure.comap_preimage

<<<<<<< HEAD
section Subtype

/-! ### Subtype of a measure space -/

section ComapAnyMeasure

theorem MeasurableSet.nullMeasurableSet_subtype_coe {t : Set s} (hs : NullMeasurableSet s μ)
    (ht : MeasurableSet t) : NullMeasurableSet ((↑) '' t) μ := by
  rw [Subtype.instMeasurableSpace, comap_eq_generateFrom] at ht
  refine'
    generateFrom_induction (p := fun t : Set s => NullMeasurableSet ((↑) '' t) μ)
      { t : Set s | ∃ s' : Set α, MeasurableSet s' ∧ (↑) ⁻¹' s' = t } _ _ _ _ ht
  · rintro t' ⟨s', hs', rfl⟩
    rw [Subtype.image_preimage_coe]
    exact hs'.nullMeasurableSet.inter hs
  · simp only [image_empty, nullMeasurableSet_empty]
  · intro t'
    simp only [← range_diff_image Subtype.coe_injective, Subtype.range_coe_subtype, setOf_mem_eq]
    exact hs.diff
  · intro f
    dsimp only []
    rw [image_iUnion]
    exact NullMeasurableSet.iUnion
#align measure_theory.measure.measurable_set.null_measurable_set_subtype_coe MeasureTheory.Measure.MeasurableSet.nullMeasurableSet_subtype_coe

theorem NullMeasurableSet.subtype_coe {t : Set s} (hs : NullMeasurableSet s μ)
    (ht : NullMeasurableSet t (μ.comap Subtype.val)) : NullMeasurableSet (((↑) : s → α) '' t) μ :=
  NullMeasurableSet.image (↑) μ Subtype.coe_injective
    (fun _ => MeasurableSet.nullMeasurableSet_subtype_coe hs) ht
#align measure_theory.measure.null_measurable_set.subtype_coe MeasureTheory.Measure.NullMeasurableSet.subtype_coe

theorem measure_subtype_coe_le_comap (hs : NullMeasurableSet s μ) (t : Set s) :
    μ (((↑) : s → α) '' t) ≤ μ.comap Subtype.val t :=
  le_comap_apply _ _ Subtype.coe_injective (fun _ =>
    MeasurableSet.nullMeasurableSet_subtype_coe hs) _
#align measure_theory.measure.measure_subtype_coe_le_comap MeasureTheory.Measure.measure_subtype_coe_le_comap

theorem measure_subtype_coe_eq_zero_of_comap_eq_zero (hs : NullMeasurableSet s μ) {t : Set s}
    (ht : μ.comap Subtype.val t = 0) : μ (((↑) : s → α) '' t) = 0 :=
  eq_bot_iff.mpr <| (measure_subtype_coe_le_comap hs t).trans ht.le
#align measure_theory.measure.measure_subtype_coe_eq_zero_of_comap_eq_zero MeasureTheory.Measure.measure_subtype_coe_eq_zero_of_comap_eq_zero

end ComapAnyMeasure

end Subtype

end Measure

end

namespace Measure

section Subtype

section MeasureSpace

variable {s : Set α} [MeasureSpace α] {p : α → Prop}

instance Subtype.measureSpace : MeasureSpace (Subtype p) :=
  { Subtype.instMeasurableSpace with
    volume := Measure.comap Subtype.val volume }
#align measure_theory.measure.subtype.measure_space MeasureTheory.Measure.Subtype.measureSpace

theorem Subtype.volume_def : (volume : Measure s) = volume.comap Subtype.val :=
  rfl
#align measure_theory.measure.subtype.volume_def MeasureTheory.Measure.Subtype.volume_def

theorem Subtype.volume_univ (hs : NullMeasurableSet s) : volume (univ : Set s) = volume s := by
  rw [Subtype.volume_def, comap_apply₀ _ _ _ _ MeasurableSet.univ.nullMeasurableSet]
  · congr
    simp only [image_univ, Subtype.range_coe_subtype, setOf_mem_eq]
  · exact Subtype.coe_injective
  · exact fun t => MeasurableSet.nullMeasurableSet_subtype_coe hs
#align measure_theory.measure.subtype.volume_univ MeasureTheory.Measure.Subtype.volume_univ

theorem volume_subtype_coe_le_volume (hs : NullMeasurableSet s) (t : Set s) :
    volume (((↑) : s → α) '' t) ≤ volume t :=
  measure_subtype_coe_le_comap hs t
#align measure_theory.measure.volume_subtype_coe_le_volume MeasureTheory.Measure.volume_subtype_coe_le_volume

theorem volume_subtype_coe_eq_zero_of_volume_eq_zero (hs : NullMeasurableSet s) {t : Set s}
    (ht : volume t = 0) : volume (((↑) : s → α) '' t) = 0 :=
  measure_subtype_coe_eq_zero_of_comap_eq_zero hs ht
#align measure_theory.measure.volume_subtype_coe_eq_zero_of_volume_eq_zero MeasureTheory.Measure.volume_subtype_coe_eq_zero_of_volume_eq_zero

end MeasureSpace

end Subtype

end Measure

section

variable {m0 : MeasurableSpace α} [MeasurableSpace β] [MeasurableSpace γ]

variable {μ μ₁ μ₂ μ₃ ν ν' ν₁ ν₂ : Measure α} {s s' t : Set α}

namespace Measure

/-! ### Restricting a measure -/


/-- Restrict a measure `μ` to a set `s` as an `ℝ≥0∞`-linear map. -/
def restrictₗ {m0 : MeasurableSpace α} (s : Set α) : Measure α →ₗ[ℝ≥0∞] Measure α :=
  liftLinear (OuterMeasure.restrict s) fun μ s' hs' t => by
    suffices μ (s ∩ t) = μ (s ∩ t ∩ s') + μ ((s ∩ t) \ s') by
      simpa [← Set.inter_assoc, Set.inter_comm _ s, ← inter_diff_assoc]
    exact le_toOuterMeasure_caratheodory _ _ hs' _
#align measure_theory.measure.restrictₗ MeasureTheory.Measure.restrictₗ

/-- Restrict a measure `μ` to a set `s`. -/
def restrict {_m0 : MeasurableSpace α} (μ : Measure α) (s : Set α) : Measure α :=
  restrictₗ s μ
#align measure_theory.measure.restrict MeasureTheory.Measure.restrict

@[simp]
theorem restrictₗ_apply {_m0 : MeasurableSpace α} (s : Set α) (μ : Measure α) :
    restrictₗ s μ = μ.restrict s :=
  rfl
#align measure_theory.measure.restrictₗ_apply MeasureTheory.Measure.restrictₗ_apply

/-- This lemma shows that `restrict` and `toOuterMeasure` commute. Note that the LHS has a
restrict on measures and the RHS has a restrict on outer measures. -/
theorem restrict_toOuterMeasure_eq_toOuterMeasure_restrict (h : MeasurableSet s) :
    (μ.restrict s).toOuterMeasure = OuterMeasure.restrict s μ.toOuterMeasure := by
  simp_rw [restrict, restrictₗ, liftLinear, LinearMap.coe_mk, AddHom.coe_mk,
    toMeasure_toOuterMeasure, OuterMeasure.restrict_trim h, μ.trimmed]
#align measure_theory.measure.restrict_to_outer_measure_eq_to_outer_measure_restrict MeasureTheory.Measure.restrict_toOuterMeasure_eq_toOuterMeasure_restrict

theorem restrict_apply₀ (ht : NullMeasurableSet t (μ.restrict s)) : μ.restrict s t = μ (t ∩ s) :=
  (toMeasure_apply₀ _ (fun s' hs' t => by
    suffices μ (s ∩ t) = μ (s ∩ t ∩ s') + μ ((s ∩ t) \ s') by
      simpa [← Set.inter_assoc, Set.inter_comm _ s, ← inter_diff_assoc]
    exact le_toOuterMeasure_caratheodory _ _ hs' _) ht).trans <| by
    simp only [OuterMeasure.restrict_apply]
#align measure_theory.measure.restrict_apply₀ MeasureTheory.Measure.restrict_apply₀

/-- If `t` is a measurable set, then the measure of `t` with respect to the restriction of
  the measure to `s` equals the outer measure of `t ∩ s`. An alternate version requiring that `s`
  be measurable instead of `t` exists as `Measure.restrict_apply'`. -/
@[simp]
theorem restrict_apply (ht : MeasurableSet t) : μ.restrict s t = μ (t ∩ s) :=
  restrict_apply₀ ht.nullMeasurableSet
#align measure_theory.measure.restrict_apply MeasureTheory.Measure.restrict_apply

/-- Restriction of a measure to a subset is monotone both in set and in measure. -/
theorem restrict_mono' {_m0 : MeasurableSpace α} ⦃s s' : Set α⦄ ⦃μ ν : Measure α⦄ (hs : s ≤ᵐ[μ] s')
    (hμν : μ ≤ ν) : μ.restrict s ≤ ν.restrict s' := fun t ht =>
  calc
    μ.restrict s t = μ (t ∩ s) := restrict_apply ht
    _ ≤ μ (t ∩ s') := (measure_mono_ae <| hs.mono fun _x hx ⟨hxt, hxs⟩ => ⟨hxt, hx hxs⟩)
    _ ≤ ν (t ∩ s') := (le_iff'.1 hμν (t ∩ s'))
    _ = ν.restrict s' t := (restrict_apply ht).symm

#align measure_theory.measure.restrict_mono' MeasureTheory.Measure.restrict_mono'

/-- Restriction of a measure to a subset is monotone both in set and in measure. -/
@[mono]
theorem restrict_mono {_m0 : MeasurableSpace α} ⦃s s' : Set α⦄ (hs : s ⊆ s') ⦃μ ν : Measure α⦄
    (hμν : μ ≤ ν) : μ.restrict s ≤ ν.restrict s' :=
  restrict_mono' (ae_of_all _ hs) hμν
#align measure_theory.measure.restrict_mono MeasureTheory.Measure.restrict_mono

theorem restrict_mono_ae (h : s ≤ᵐ[μ] t) : μ.restrict s ≤ μ.restrict t :=
  restrict_mono' h (le_refl μ)
#align measure_theory.measure.restrict_mono_ae MeasureTheory.Measure.restrict_mono_ae

theorem restrict_congr_set (h : s =ᵐ[μ] t) : μ.restrict s = μ.restrict t :=
  le_antisymm (restrict_mono_ae h.le) (restrict_mono_ae h.symm.le)
#align measure_theory.measure.restrict_congr_set MeasureTheory.Measure.restrict_congr_set

/-- If `s` is a measurable set, then the outer measure of `t` with respect to the restriction of
the measure to `s` equals the outer measure of `t ∩ s`. This is an alternate version of
`Measure.restrict_apply`, requiring that `s` is measurable instead of `t`. -/
@[simp]
theorem restrict_apply' (hs : MeasurableSet s) : μ.restrict s t = μ (t ∩ s) := by
  rw [Measure.restrict_toOuterMeasure_eq_toOuterMeasure_restrict hs,
    OuterMeasure.restrict_apply s t _]
#align measure_theory.measure.restrict_apply' MeasureTheory.Measure.restrict_apply'

theorem restrict_apply₀' (hs : NullMeasurableSet s μ) : μ.restrict s t = μ (t ∩ s) := by
  rw [← restrict_congr_set hs.toMeasurable_ae_eq,
    restrict_apply' (measurableSet_toMeasurable _ _),
    measure_congr ((ae_eq_refl t).inter hs.toMeasurable_ae_eq)]
#align measure_theory.measure.restrict_apply₀' MeasureTheory.Measure.restrict_apply₀'

theorem restrict_le_self : μ.restrict s ≤ μ := fun t ht =>
  calc
    μ.restrict s t = μ (t ∩ s) := restrict_apply ht
    _ ≤ μ t := measure_mono <| inter_subset_left t s
#align measure_theory.measure.restrict_le_self MeasureTheory.Measure.restrict_le_self

variable (μ)

theorem restrict_eq_self (h : s ⊆ t) : μ.restrict t s = μ s :=
  (le_iff'.1 restrict_le_self s).antisymm <|
    calc
      μ s ≤ μ (toMeasurable (μ.restrict t) s ∩ t) :=
        measure_mono (subset_inter (subset_toMeasurable _ _) h)
      _ = μ.restrict t s := by
        rw [← restrict_apply (measurableSet_toMeasurable _ _), measure_toMeasurable]
#align measure_theory.measure.restrict_eq_self MeasureTheory.Measure.restrict_eq_self

@[simp]
theorem restrict_apply_self (s : Set α) : (μ.restrict s) s = μ s :=
  restrict_eq_self μ Subset.rfl
#align measure_theory.measure.restrict_apply_self MeasureTheory.Measure.restrict_apply_self

variable {μ}

theorem restrict_apply_univ (s : Set α) : μ.restrict s univ = μ s := by
  rw [restrict_apply MeasurableSet.univ, Set.univ_inter]
#align measure_theory.measure.restrict_apply_univ MeasureTheory.Measure.restrict_apply_univ

theorem le_restrict_apply (s t : Set α) : μ (t ∩ s) ≤ μ.restrict s t :=
  calc
    μ (t ∩ s) = μ.restrict s (t ∩ s) := (restrict_eq_self μ (inter_subset_right _ _)).symm
    _ ≤ μ.restrict s t := measure_mono (inter_subset_left _ _)
#align measure_theory.measure.le_restrict_apply MeasureTheory.Measure.le_restrict_apply

theorem restrict_apply_superset (h : s ⊆ t) : μ.restrict s t = μ s :=
  ((measure_mono (subset_univ _)).trans_eq <| restrict_apply_univ _).antisymm
    ((restrict_apply_self μ s).symm.trans_le <| measure_mono h)
#align measure_theory.measure.restrict_apply_superset MeasureTheory.Measure.restrict_apply_superset

@[simp]
theorem restrict_add {_m0 : MeasurableSpace α} (μ ν : Measure α) (s : Set α) :
    (μ + ν).restrict s = μ.restrict s + ν.restrict s :=
  (restrictₗ s).map_add μ ν
#align measure_theory.measure.restrict_add MeasureTheory.Measure.restrict_add

@[simp]
theorem restrict_zero {_m0 : MeasurableSpace α} (s : Set α) : (0 : Measure α).restrict s = 0 :=
  (restrictₗ s).map_zero
#align measure_theory.measure.restrict_zero MeasureTheory.Measure.restrict_zero

@[simp]
theorem restrict_smul {_m0 : MeasurableSpace α} (c : ℝ≥0∞) (μ : Measure α) (s : Set α) :
    (c • μ).restrict s = c • μ.restrict s :=
  (restrictₗ s).map_smul c μ
#align measure_theory.measure.restrict_smul MeasureTheory.Measure.restrict_smul

theorem restrict_restrict₀ (hs : NullMeasurableSet s (μ.restrict t)) :
    (μ.restrict t).restrict s = μ.restrict (s ∩ t) :=
  ext fun u hu => by
    simp only [Set.inter_assoc, restrict_apply hu,
      restrict_apply₀ (hu.nullMeasurableSet.inter hs)]
#align measure_theory.measure.restrict_restrict₀ MeasureTheory.Measure.restrict_restrict₀

@[simp]
theorem restrict_restrict (hs : MeasurableSet s) : (μ.restrict t).restrict s = μ.restrict (s ∩ t) :=
  restrict_restrict₀ hs.nullMeasurableSet
#align measure_theory.measure.restrict_restrict MeasureTheory.Measure.restrict_restrict

theorem restrict_restrict_of_subset (h : s ⊆ t) : (μ.restrict t).restrict s = μ.restrict s := by
  ext1 u hu
  rw [restrict_apply hu, restrict_apply hu, restrict_eq_self]
  exact (inter_subset_right _ _).trans h
#align measure_theory.measure.restrict_restrict_of_subset MeasureTheory.Measure.restrict_restrict_of_subset

theorem restrict_restrict₀' (ht : NullMeasurableSet t μ) :
    (μ.restrict t).restrict s = μ.restrict (s ∩ t) :=
  ext fun u hu => by simp only [restrict_apply hu, restrict_apply₀' ht, inter_assoc]
#align measure_theory.measure.restrict_restrict₀' MeasureTheory.Measure.restrict_restrict₀'

theorem restrict_restrict' (ht : MeasurableSet t) :
    (μ.restrict t).restrict s = μ.restrict (s ∩ t) :=
  restrict_restrict₀' ht.nullMeasurableSet
#align measure_theory.measure.restrict_restrict' MeasureTheory.Measure.restrict_restrict'

theorem restrict_comm (hs : MeasurableSet s) :
    (μ.restrict t).restrict s = (μ.restrict s).restrict t := by
  rw [restrict_restrict hs, restrict_restrict' hs, inter_comm]
#align measure_theory.measure.restrict_comm MeasureTheory.Measure.restrict_comm

theorem restrict_apply_eq_zero (ht : MeasurableSet t) : μ.restrict s t = 0 ↔ μ (t ∩ s) = 0 := by
  rw [restrict_apply ht]
#align measure_theory.measure.restrict_apply_eq_zero MeasureTheory.Measure.restrict_apply_eq_zero

theorem measure_inter_eq_zero_of_restrict (h : μ.restrict s t = 0) : μ (t ∩ s) = 0 :=
  nonpos_iff_eq_zero.1 (h ▸ le_restrict_apply _ _)
#align measure_theory.measure.measure_inter_eq_zero_of_restrict MeasureTheory.Measure.measure_inter_eq_zero_of_restrict

theorem restrict_apply_eq_zero' (hs : MeasurableSet s) : μ.restrict s t = 0 ↔ μ (t ∩ s) = 0 := by
  rw [restrict_apply' hs]
#align measure_theory.measure.restrict_apply_eq_zero' MeasureTheory.Measure.restrict_apply_eq_zero'

@[simp]
theorem restrict_eq_zero : μ.restrict s = 0 ↔ μ s = 0 := by
  rw [← measure_univ_eq_zero, restrict_apply_univ]
#align measure_theory.measure.restrict_eq_zero MeasureTheory.Measure.restrict_eq_zero

/-- If `μ s ≠ 0`, then `μ.restrict s ≠ 0`, in terms of `NeZero` instances. -/
instance restrict.neZero [NeZero (μ s)] : NeZero (μ.restrict s) :=
  ⟨mt restrict_eq_zero.mp <| NeZero.ne _⟩

theorem restrict_zero_set {s : Set α} (h : μ s = 0) : μ.restrict s = 0 :=
  restrict_eq_zero.2 h
#align measure_theory.measure.restrict_zero_set MeasureTheory.Measure.restrict_zero_set

@[simp]
theorem restrict_empty : μ.restrict ∅ = 0 :=
  restrict_zero_set measure_empty
#align measure_theory.measure.restrict_empty MeasureTheory.Measure.restrict_empty

@[simp]
theorem restrict_univ : μ.restrict univ = μ :=
  ext fun s hs => by simp [hs]
#align measure_theory.measure.restrict_univ MeasureTheory.Measure.restrict_univ

theorem restrict_inter_add_diff₀ (s : Set α) (ht : NullMeasurableSet t μ) :
    μ.restrict (s ∩ t) + μ.restrict (s \ t) = μ.restrict s := by
  ext1 u hu
  simp only [add_apply, restrict_apply hu, ← inter_assoc, diff_eq]
  exact measure_inter_add_diff₀ (u ∩ s) ht
#align measure_theory.measure.restrict_inter_add_diff₀ MeasureTheory.Measure.restrict_inter_add_diff₀

theorem restrict_inter_add_diff (s : Set α) (ht : MeasurableSet t) :
    μ.restrict (s ∩ t) + μ.restrict (s \ t) = μ.restrict s :=
  restrict_inter_add_diff₀ s ht.nullMeasurableSet
#align measure_theory.measure.restrict_inter_add_diff MeasureTheory.Measure.restrict_inter_add_diff

theorem restrict_union_add_inter₀ (s : Set α) (ht : NullMeasurableSet t μ) :
    μ.restrict (s ∪ t) + μ.restrict (s ∩ t) = μ.restrict s + μ.restrict t := by
  rw [← restrict_inter_add_diff₀ (s ∪ t) ht, union_inter_cancel_right, union_diff_right, ←
    restrict_inter_add_diff₀ s ht, add_comm, ← add_assoc, add_right_comm]
#align measure_theory.measure.restrict_union_add_inter₀ MeasureTheory.Measure.restrict_union_add_inter₀

theorem restrict_union_add_inter (s : Set α) (ht : MeasurableSet t) :
    μ.restrict (s ∪ t) + μ.restrict (s ∩ t) = μ.restrict s + μ.restrict t :=
  restrict_union_add_inter₀ s ht.nullMeasurableSet
#align measure_theory.measure.restrict_union_add_inter MeasureTheory.Measure.restrict_union_add_inter

theorem restrict_union_add_inter' (hs : MeasurableSet s) (t : Set α) :
    μ.restrict (s ∪ t) + μ.restrict (s ∩ t) = μ.restrict s + μ.restrict t := by
  simpa only [union_comm, inter_comm, add_comm] using restrict_union_add_inter t hs
#align measure_theory.measure.restrict_union_add_inter' MeasureTheory.Measure.restrict_union_add_inter'

theorem restrict_union₀ (h : AEDisjoint μ s t) (ht : NullMeasurableSet t μ) :
    μ.restrict (s ∪ t) = μ.restrict s + μ.restrict t := by
  simp [← restrict_union_add_inter₀ s ht, restrict_zero_set h]
#align measure_theory.measure.restrict_union₀ MeasureTheory.Measure.restrict_union₀

theorem restrict_union (h : Disjoint s t) (ht : MeasurableSet t) :
    μ.restrict (s ∪ t) = μ.restrict s + μ.restrict t :=
  restrict_union₀ h.aedisjoint ht.nullMeasurableSet
#align measure_theory.measure.restrict_union MeasureTheory.Measure.restrict_union

theorem restrict_union' (h : Disjoint s t) (hs : MeasurableSet s) :
    μ.restrict (s ∪ t) = μ.restrict s + μ.restrict t := by
  rw [union_comm, restrict_union h.symm hs, add_comm]
#align measure_theory.measure.restrict_union' MeasureTheory.Measure.restrict_union'

@[simp]
theorem restrict_add_restrict_compl (hs : MeasurableSet s) :
    μ.restrict s + μ.restrict sᶜ = μ := by
  rw [← restrict_union (@disjoint_compl_right (Set α) _ _) hs.compl, union_compl_self,
    restrict_univ]
#align measure_theory.measure.restrict_add_restrict_compl MeasureTheory.Measure.restrict_add_restrict_compl

@[simp]
theorem restrict_compl_add_restrict (hs : MeasurableSet s) : μ.restrict sᶜ + μ.restrict s = μ :=
  by rw [add_comm, restrict_add_restrict_compl hs]
#align measure_theory.measure.restrict_compl_add_restrict MeasureTheory.Measure.restrict_compl_add_restrict

theorem restrict_union_le (s s' : Set α) : μ.restrict (s ∪ s') ≤ μ.restrict s + μ.restrict s' := by
  intro t ht
  suffices μ (t ∩ s ∪ t ∩ s') ≤ μ (t ∩ s) + μ (t ∩ s') by simpa [ht, inter_union_distrib_left]
  apply measure_union_le
#align measure_theory.measure.restrict_union_le MeasureTheory.Measure.restrict_union_le

theorem restrict_iUnion_apply_ae [Countable ι] {s : ι → Set α} (hd : Pairwise (AEDisjoint μ on s))
    (hm : ∀ i, NullMeasurableSet (s i) μ) {t : Set α} (ht : MeasurableSet t) :
    μ.restrict (⋃ i, s i) t = ∑' i, μ.restrict (s i) t := by
  simp only [restrict_apply, ht, inter_iUnion]
  exact
    measure_iUnion₀ (hd.mono fun i j h => h.mono (inter_subset_right _ _) (inter_subset_right _ _))
      fun i => ht.nullMeasurableSet.inter (hm i)
#align measure_theory.measure.restrict_Union_apply_ae MeasureTheory.Measure.restrict_iUnion_apply_ae

theorem restrict_iUnion_apply [Countable ι] {s : ι → Set α} (hd : Pairwise (Disjoint on s))
    (hm : ∀ i, MeasurableSet (s i)) {t : Set α} (ht : MeasurableSet t) :
    μ.restrict (⋃ i, s i) t = ∑' i, μ.restrict (s i) t :=
  restrict_iUnion_apply_ae hd.aedisjoint (fun i => (hm i).nullMeasurableSet) ht
#align measure_theory.measure.restrict_Union_apply MeasureTheory.Measure.restrict_iUnion_apply

theorem restrict_iUnion_apply_eq_iSup [Countable ι] {s : ι → Set α} (hd : Directed (· ⊆ ·) s)
    {t : Set α} (ht : MeasurableSet t) : μ.restrict (⋃ i, s i) t = ⨆ i, μ.restrict (s i) t := by
  simp only [restrict_apply ht, inter_iUnion]
  rw [measure_iUnion_eq_iSup]
  exacts [hd.mono_comp _ fun s₁ s₂ => inter_subset_inter_right _]
#align measure_theory.measure.restrict_Union_apply_eq_supr MeasureTheory.Measure.restrict_iUnion_apply_eq_iSup

/-- The restriction of the pushforward measure is the pushforward of the restriction. For a version
assuming only `AEMeasurable`, see `restrict_map_of_aemeasurable`. -/
theorem restrict_map {f : α → β} (hf : Measurable f) {s : Set β} (hs : MeasurableSet s) :
    (μ.map f).restrict s = (μ.restrict <| f ⁻¹' s).map f :=
  ext fun t ht => by simp [*, hf ht]
#align measure_theory.measure.restrict_map MeasureTheory.Measure.restrict_map

theorem restrict_toMeasurable (h : μ s ≠ ∞) : μ.restrict (toMeasurable μ s) = μ.restrict s :=
  ext fun t ht => by
    rw [restrict_apply ht, restrict_apply ht, inter_comm, measure_toMeasurable_inter ht h,
      inter_comm]
#align measure_theory.measure.restrict_to_measurable MeasureTheory.Measure.restrict_toMeasurable

theorem restrict_eq_self_of_ae_mem {_m0 : MeasurableSpace α} ⦃s : Set α⦄ ⦃μ : Measure α⦄
    (hs : ∀ᵐ x ∂μ, x ∈ s) : μ.restrict s = μ :=
  calc
    μ.restrict s = μ.restrict univ := restrict_congr_set (eventuallyEq_univ.mpr hs)
    _ = μ := restrict_univ
#align measure_theory.measure.restrict_eq_self_of_ae_mem MeasureTheory.Measure.restrict_eq_self_of_ae_mem

theorem restrict_congr_meas (hs : MeasurableSet s) :
    μ.restrict s = ν.restrict s ↔ ∀ (t) (_ : t ⊆ s), MeasurableSet t → μ t = ν t :=
  ⟨fun H t hts ht => by
    rw [← inter_eq_self_of_subset_left hts, ← restrict_apply ht, H, restrict_apply ht], fun H =>
    ext fun t ht => by
      rw [restrict_apply ht, restrict_apply ht, H _ (inter_subset_right _ _) (ht.inter hs)]⟩
#align measure_theory.measure.restrict_congr_meas MeasureTheory.Measure.restrict_congr_meas

theorem restrict_congr_mono (hs : s ⊆ t) (h : μ.restrict t = ν.restrict t) :
    μ.restrict s = ν.restrict s := by
  rw [← restrict_restrict_of_subset hs, h, restrict_restrict_of_subset hs]
#align measure_theory.measure.restrict_congr_mono MeasureTheory.Measure.restrict_congr_mono

/-- If two measures agree on all measurable subsets of `s` and `t`, then they agree on all
measurable subsets of `s ∪ t`. -/
theorem restrict_union_congr :
    μ.restrict (s ∪ t) = ν.restrict (s ∪ t) ↔
      μ.restrict s = ν.restrict s ∧ μ.restrict t = ν.restrict t := by
  refine'
    ⟨fun h =>
      ⟨restrict_congr_mono (subset_union_left _ _) h,
        restrict_congr_mono (subset_union_right _ _) h⟩,
      _⟩
  rintro ⟨hs, ht⟩
  ext1 u hu
  simp only [restrict_apply hu, inter_union_distrib_left]
  rcases exists_measurable_superset₂ μ ν (u ∩ s) with ⟨US, hsub, hm, hμ, hν⟩
  calc
    μ (u ∩ s ∪ u ∩ t) = μ (US ∪ u ∩ t) :=
      measure_union_congr_of_subset hsub hμ.le Subset.rfl le_rfl
    _ = μ US + μ ((u ∩ t) \ US) := (measure_add_diff hm _).symm
    _ = restrict μ s u + restrict μ t (u \ US) := by
      simp only [restrict_apply, hu, hu.diff hm, hμ, ← inter_comm t, inter_diff_assoc]
    _ = restrict ν s u + restrict ν t (u \ US) := by rw [hs, ht]
    _ = ν US + ν ((u ∩ t) \ US) := by
      simp only [restrict_apply, hu, hu.diff hm, hν, ← inter_comm t, inter_diff_assoc]
    _ = ν (US ∪ u ∩ t) := (measure_add_diff hm _)
    _ = ν (u ∩ s ∪ u ∩ t) := Eq.symm <| measure_union_congr_of_subset hsub hν.le Subset.rfl le_rfl

#align measure_theory.measure.restrict_union_congr MeasureTheory.Measure.restrict_union_congr

theorem restrict_finset_biUnion_congr {s : Finset ι} {t : ι → Set α} :
    μ.restrict (⋃ i ∈ s, t i) = ν.restrict (⋃ i ∈ s, t i) ↔
      ∀ i ∈ s, μ.restrict (t i) = ν.restrict (t i) := by
  induction' s using Finset.induction_on with i s _ hs; · simp
  simp only [forall_eq_or_imp, iUnion_iUnion_eq_or_left, Finset.mem_insert]
  rw [restrict_union_congr, ← hs]
#align measure_theory.measure.restrict_finset_bUnion_congr MeasureTheory.Measure.restrict_finset_biUnion_congr

theorem restrict_iUnion_congr [Countable ι] {s : ι → Set α} :
    μ.restrict (⋃ i, s i) = ν.restrict (⋃ i, s i) ↔ ∀ i, μ.restrict (s i) = ν.restrict (s i) := by
  refine' ⟨fun h i => restrict_congr_mono (subset_iUnion _ _) h, fun h => _⟩
  ext1 t ht
  have D : Directed (· ⊆ ·) fun t : Finset ι => ⋃ i ∈ t, s i :=
    Monotone.directed_le fun t₁ t₂ ht => biUnion_subset_biUnion_left ht
  rw [iUnion_eq_iUnion_finset]
  simp only [restrict_iUnion_apply_eq_iSup D ht, restrict_finset_biUnion_congr.2 fun i _ => h i]
#align measure_theory.measure.restrict_Union_congr MeasureTheory.Measure.restrict_iUnion_congr

theorem restrict_biUnion_congr {s : Set ι} {t : ι → Set α} (hc : s.Countable) :
    μ.restrict (⋃ i ∈ s, t i) = ν.restrict (⋃ i ∈ s, t i) ↔
      ∀ i ∈ s, μ.restrict (t i) = ν.restrict (t i) := by
  haveI := hc.toEncodable
  simp only [biUnion_eq_iUnion, SetCoe.forall', restrict_iUnion_congr]
#align measure_theory.measure.restrict_bUnion_congr MeasureTheory.Measure.restrict_biUnion_congr

theorem restrict_sUnion_congr {S : Set (Set α)} (hc : S.Countable) :
    μ.restrict (⋃₀ S) = ν.restrict (⋃₀ S) ↔ ∀ s ∈ S, μ.restrict s = ν.restrict s := by
  rw [sUnion_eq_biUnion, restrict_biUnion_congr hc]
#align measure_theory.measure.restrict_sUnion_congr MeasureTheory.Measure.restrict_sUnion_congr

/-- This lemma shows that `Inf` and `restrict` commute for measures. -/
theorem restrict_sInf_eq_sInf_restrict {m0 : MeasurableSpace α} {m : Set (Measure α)}
    (hm : m.Nonempty) (ht : MeasurableSet t) :
    (sInf m).restrict t = sInf ((fun μ : Measure α => μ.restrict t) '' m) := by
  ext1 s hs
  simp_rw [sInf_apply hs, restrict_apply hs, sInf_apply (MeasurableSet.inter hs ht),
    Set.image_image, restrict_toOuterMeasure_eq_toOuterMeasure_restrict ht, ←
    Set.image_image _ toOuterMeasure, ← OuterMeasure.restrict_sInf_eq_sInf_restrict _ (hm.image _),
    OuterMeasure.restrict_apply]
#align measure_theory.measure.restrict_Inf_eq_Inf_restrict MeasureTheory.Measure.restrict_sInf_eq_sInf_restrict

theorem exists_mem_of_measure_ne_zero_of_ae (hs : μ s ≠ 0) {p : α → Prop}
    (hp : ∀ᵐ x ∂μ.restrict s, p x) : ∃ x, x ∈ s ∧ p x := by
  rw [← μ.restrict_apply_self, ← frequently_ae_mem_iff] at hs
  exact (hs.and_eventually hp).exists
#align measure_theory.measure.exists_mem_of_measure_ne_zero_of_ae MeasureTheory.Measure.exists_mem_of_measure_ne_zero_of_ae

/-! ### Extensionality results -/


/-- Two measures are equal if they have equal restrictions on a spanning collection of sets
  (formulated using `Union`). -/
theorem ext_iff_of_iUnion_eq_univ [Countable ι] {s : ι → Set α} (hs : ⋃ i, s i = univ) :
    μ = ν ↔ ∀ i, μ.restrict (s i) = ν.restrict (s i) := by
  rw [← restrict_iUnion_congr, hs, restrict_univ, restrict_univ]
#align measure_theory.measure.ext_iff_of_Union_eq_univ MeasureTheory.Measure.ext_iff_of_iUnion_eq_univ

alias ⟨_, ext_of_iUnion_eq_univ⟩ := ext_iff_of_iUnion_eq_univ
#align measure_theory.measure.ext_of_Union_eq_univ MeasureTheory.Measure.ext_of_iUnion_eq_univ

/-- Two measures are equal if they have equal restrictions on a spanning collection of sets
  (formulated using `biUnion`). -/
theorem ext_iff_of_biUnion_eq_univ {S : Set ι} {s : ι → Set α} (hc : S.Countable)
    (hs : ⋃ i ∈ S, s i = univ) : μ = ν ↔ ∀ i ∈ S, μ.restrict (s i) = ν.restrict (s i) := by
  rw [← restrict_biUnion_congr hc, hs, restrict_univ, restrict_univ]
#align measure_theory.measure.ext_iff_of_bUnion_eq_univ MeasureTheory.Measure.ext_iff_of_biUnion_eq_univ

alias ⟨_, ext_of_biUnion_eq_univ⟩ := ext_iff_of_biUnion_eq_univ
#align measure_theory.measure.ext_of_bUnion_eq_univ MeasureTheory.Measure.ext_of_biUnion_eq_univ

/-- Two measures are equal if they have equal restrictions on a spanning collection of sets
  (formulated using `sUnion`). -/
theorem ext_iff_of_sUnion_eq_univ {S : Set (Set α)} (hc : S.Countable) (hs : ⋃₀ S = univ) :
    μ = ν ↔ ∀ s ∈ S, μ.restrict s = ν.restrict s :=
  ext_iff_of_biUnion_eq_univ hc <| by rwa [← sUnion_eq_biUnion]
#align measure_theory.measure.ext_iff_of_sUnion_eq_univ MeasureTheory.Measure.ext_iff_of_sUnion_eq_univ

alias ⟨_, ext_of_sUnion_eq_univ⟩ := ext_iff_of_sUnion_eq_univ
#align measure_theory.measure.ext_of_sUnion_eq_univ MeasureTheory.Measure.ext_of_sUnion_eq_univ

theorem ext_of_generateFrom_of_cover {S T : Set (Set α)} (h_gen : ‹_› = generateFrom S)
    (hc : T.Countable) (h_inter : IsPiSystem S) (hU : ⋃₀ T = univ) (htop : ∀ t ∈ T, μ t ≠ ∞)
    (ST_eq : ∀ t ∈ T, ∀ s ∈ S, μ (s ∩ t) = ν (s ∩ t)) (T_eq : ∀ t ∈ T, μ t = ν t) : μ = ν := by
  refine' ext_of_sUnion_eq_univ hc hU fun t ht => _
  ext1 u hu
  simp only [restrict_apply hu]
  refine' induction_on_inter h_gen h_inter _ (ST_eq t ht) _ _ hu
  · simp only [Set.empty_inter, measure_empty]
  · intro v hv hvt
    have := T_eq t ht
    rw [Set.inter_comm] at hvt ⊢
    rwa [← measure_inter_add_diff t hv, ← measure_inter_add_diff t hv, ← hvt,
      ENNReal.add_right_inj] at this
    exact ne_top_of_le_ne_top (htop t ht) (measure_mono <| Set.inter_subset_left _ _)
  · intro f hfd hfm h_eq
    simp only [← restrict_apply (hfm _), ← restrict_apply (MeasurableSet.iUnion hfm)] at h_eq ⊢
    simp only [measure_iUnion hfd hfm, h_eq]
#align measure_theory.measure.ext_of_generate_from_of_cover MeasureTheory.Measure.ext_of_generateFrom_of_cover

/-- Two measures are equal if they are equal on the π-system generating the σ-algebra,
  and they are both finite on an increasing spanning sequence of sets in the π-system.
  This lemma is formulated using `sUnion`. -/
theorem ext_of_generateFrom_of_cover_subset {S T : Set (Set α)} (h_gen : ‹_› = generateFrom S)
    (h_inter : IsPiSystem S) (h_sub : T ⊆ S) (hc : T.Countable) (hU : ⋃₀ T = univ)
    (htop : ∀ s ∈ T, μ s ≠ ∞) (h_eq : ∀ s ∈ S, μ s = ν s) : μ = ν := by
  refine' ext_of_generateFrom_of_cover h_gen hc h_inter hU htop _ fun t ht => h_eq t (h_sub ht)
  intro t ht s hs; cases' (s ∩ t).eq_empty_or_nonempty with H H
  · simp only [H, measure_empty]
  · exact h_eq _ (h_inter _ hs _ (h_sub ht) H)
#align measure_theory.measure.ext_of_generate_from_of_cover_subset MeasureTheory.Measure.ext_of_generateFrom_of_cover_subset

/-- Two measures are equal if they are equal on the π-system generating the σ-algebra,
  and they are both finite on an increasing spanning sequence of sets in the π-system.
  This lemma is formulated using `iUnion`.
  `FiniteSpanningSetsIn.ext` is a reformulation of this lemma. -/
theorem ext_of_generateFrom_of_iUnion (C : Set (Set α)) (B : ℕ → Set α) (hA : ‹_› = generateFrom C)
    (hC : IsPiSystem C) (h1B : ⋃ i, B i = univ) (h2B : ∀ i, B i ∈ C) (hμB : ∀ i, μ (B i) ≠ ∞)
    (h_eq : ∀ s ∈ C, μ s = ν s) : μ = ν := by
  refine' ext_of_generateFrom_of_cover_subset hA hC _ (countable_range B) h1B _ h_eq
  · rintro _ ⟨i, rfl⟩
    apply h2B
  · rintro _ ⟨i, rfl⟩
    apply hμB
#align measure_theory.measure.ext_of_generate_from_of_Union MeasureTheory.Measure.ext_of_generateFrom_of_iUnion

=======
>>>>>>> e194c756
section Sum

/-- Sum of an indexed family of measures. -/
noncomputable def sum (f : ι → Measure α) : Measure α :=
  (OuterMeasure.sum fun i => (f i).toOuterMeasure).toMeasure <|
    le_trans (le_iInf fun _ => le_toOuterMeasure_caratheodory _)
      (OuterMeasure.le_sum_caratheodory _)
#align measure_theory.measure.sum MeasureTheory.Measure.sum

theorem le_sum_apply (f : ι → Measure α) (s : Set α) : ∑' i, f i s ≤ sum f s :=
  le_toMeasure_apply _ _ _
#align measure_theory.measure.le_sum_apply MeasureTheory.Measure.le_sum_apply

@[simp]
theorem sum_apply (f : ι → Measure α) {s : Set α} (hs : MeasurableSet s) : sum f s = ∑' i, f i s :=
  toMeasure_apply _ _ hs
#align measure_theory.measure.sum_apply MeasureTheory.Measure.sum_apply

theorem sum_apply₀ (f : ι → Measure α) {s : Set α} (hs : NullMeasurableSet s (sum f)) :
    sum f s = ∑' i, f i s := by
  apply le_antisymm ?_ (le_sum_apply _ _)
  rcases hs.exists_measurable_subset_ae_eq  with ⟨t, ts, t_meas, ht⟩
  calc
  sum f s = sum f t := measure_congr ht.symm
  _ = ∑' i, f i t := sum_apply _ t_meas
  _ ≤ ∑' i, f i s := ENNReal.tsum_le_tsum (fun i ↦ measure_mono ts)

theorem le_sum (μ : ι → Measure α) (i : ι) : μ i ≤ sum μ := fun s hs => by
  simpa only [sum_apply μ hs] using ENNReal.le_tsum i
#align measure_theory.measure.le_sum MeasureTheory.Measure.le_sum

@[simp]
theorem sum_apply_eq_zero [Countable ι] {μ : ι → Measure α} {s : Set α} :
    sum μ s = 0 ↔ ∀ i, μ i s = 0 := by
  refine'
    ⟨fun h i => nonpos_iff_eq_zero.1 <| h ▸ le_iff'.1 (le_sum μ i) _, fun h =>
      nonpos_iff_eq_zero.1 _⟩
  rcases exists_measurable_superset_forall_eq μ s with ⟨t, hst, htm, ht⟩
  calc
    sum μ s ≤ sum μ t := measure_mono hst
    _ = 0 := by simp [*]

#align measure_theory.measure.sum_apply_eq_zero MeasureTheory.Measure.sum_apply_eq_zero

theorem sum_apply_eq_zero' {μ : ι → Measure α} {s : Set α} (hs : MeasurableSet s) :
    sum μ s = 0 ↔ ∀ i, μ i s = 0 := by simp [hs]
#align measure_theory.measure.sum_apply_eq_zero' MeasureTheory.Measure.sum_apply_eq_zero'

theorem sum_comm {ι' : Type*} (μ : ι → ι' → Measure α) :
    (sum fun n => sum (μ n)) = sum fun m => sum fun n => μ n m := by
  ext1 s hs
  simp_rw [sum_apply _ hs]
  rw [ENNReal.tsum_comm]
#align measure_theory.measure.sum_comm MeasureTheory.Measure.sum_comm

theorem ae_sum_iff [Countable ι] {μ : ι → Measure α} {p : α → Prop} :
    (∀ᵐ x ∂sum μ, p x) ↔ ∀ i, ∀ᵐ x ∂μ i, p x :=
  sum_apply_eq_zero
#align measure_theory.measure.ae_sum_iff MeasureTheory.Measure.ae_sum_iff

theorem ae_sum_iff' {μ : ι → Measure α} {p : α → Prop} (h : MeasurableSet { x | p x }) :
    (∀ᵐ x ∂sum μ, p x) ↔ ∀ i, ∀ᵐ x ∂μ i, p x :=
  sum_apply_eq_zero' h.compl
#align measure_theory.measure.ae_sum_iff' MeasureTheory.Measure.ae_sum_iff'

@[simp]
theorem sum_fintype [Fintype ι] (μ : ι → Measure α) : sum μ = ∑ i, μ i := by
  ext1 s hs
  simp only [sum_apply, finset_sum_apply, hs, tsum_fintype]
#align measure_theory.measure.sum_fintype MeasureTheory.Measure.sum_fintype

-- Porting note: The LHS is simplified by
-- `sum_fintype` even if this theorem has high priority.
@[simp, nolint simpNF]
theorem sum_coe_finset (s : Finset ι) (μ : ι → Measure α) :
    (sum fun i : s => μ i) = ∑ i in s, μ i := by rw [sum_fintype, Finset.sum_coe_sort s μ]
#align measure_theory.measure.sum_coe_finset MeasureTheory.Measure.sum_coe_finset

@[simp]
theorem ae_sum_eq [Countable ι] (μ : ι → Measure α) : (sum μ).ae = ⨆ i, (μ i).ae :=
  Filter.ext fun _ => ae_sum_iff.trans mem_iSup.symm
#align measure_theory.measure.ae_sum_eq MeasureTheory.Measure.ae_sum_eq

-- @[simp] -- Porting note: simp can prove this
theorem sum_bool (f : Bool → Measure α) : sum f = f true + f false := by
  rw [sum_fintype, Fintype.sum_bool]
#align measure_theory.measure.sum_bool MeasureTheory.Measure.sum_bool

-- @[simp] -- Porting note: simp can prove this
theorem sum_cond (μ ν : Measure α) : (sum fun b => cond b μ ν) = μ + ν :=
  sum_bool _
#align measure_theory.measure.sum_cond MeasureTheory.Measure.sum_cond

-- @[simp] -- Porting note: simp can prove this
theorem sum_of_empty [IsEmpty ι] (μ : ι → Measure α) : sum μ = 0 := by
  rw [← measure_univ_eq_zero, sum_apply _ MeasurableSet.univ, tsum_empty]
#align measure_theory.measure.sum_of_empty MeasureTheory.Measure.sum_of_empty

theorem sum_add_sum_compl (s : Set ι) (μ : ι → Measure α) :
    ((sum fun i : s => μ i) + sum fun i : ↥sᶜ => μ i) = sum μ := by
  ext1 t ht
  simp only [add_apply, sum_apply _ ht]
  exact tsum_add_tsum_compl (f := fun i => μ i t) ENNReal.summable ENNReal.summable
#align measure_theory.measure.sum_add_sum_compl MeasureTheory.Measure.sum_add_sum_compl

theorem sum_congr {μ ν : ℕ → Measure α} (h : ∀ n, μ n = ν n) : sum μ = sum ν :=
  congr_arg sum (funext h)
#align measure_theory.measure.sum_congr MeasureTheory.Measure.sum_congr

theorem sum_add_sum (μ ν : ℕ → Measure α) : sum μ + sum ν = sum fun n => μ n + ν n := by
  ext1 s hs
  simp only [add_apply, sum_apply _ hs, Pi.add_apply, coe_add,
    tsum_add ENNReal.summable ENNReal.summable]
#align measure_theory.measure.sum_add_sum MeasureTheory.Measure.sum_add_sum

end Sum

/-! ### Absolute continuity -/

/-- We say that `μ` is absolutely continuous with respect to `ν`, or that `μ` is dominated by `ν`,
  if `ν(A) = 0` implies that `μ(A) = 0`. -/
def AbsolutelyContinuous {_m0 : MeasurableSpace α} (μ ν : Measure α) : Prop :=
  ∀ ⦃s : Set α⦄, ν s = 0 → μ s = 0
#align measure_theory.measure.absolutely_continuous MeasureTheory.Measure.AbsolutelyContinuous

-- mathport name: measure.absolutely_continuous
@[inherit_doc MeasureTheory.Measure.AbsolutelyContinuous]
scoped[MeasureTheory] infixl:50 " ≪ " => MeasureTheory.Measure.AbsolutelyContinuous

theorem absolutelyContinuous_of_le (h : μ ≤ ν) : μ ≪ ν := fun s hs =>
  nonpos_iff_eq_zero.1 <| hs ▸ le_iff'.1 h s
#align measure_theory.measure.absolutely_continuous_of_le MeasureTheory.Measure.absolutelyContinuous_of_le

alias _root_.LE.le.absolutelyContinuous := absolutelyContinuous_of_le
#align has_le.le.absolutely_continuous LE.le.absolutelyContinuous

theorem absolutelyContinuous_of_eq (h : μ = ν) : μ ≪ ν :=
  h.le.absolutelyContinuous
#align measure_theory.measure.absolutely_continuous_of_eq MeasureTheory.Measure.absolutelyContinuous_of_eq

alias _root_.Eq.absolutelyContinuous := absolutelyContinuous_of_eq
#align eq.absolutely_continuous Eq.absolutelyContinuous

namespace AbsolutelyContinuous

theorem mk (h : ∀ ⦃s : Set α⦄, MeasurableSet s → ν s = 0 → μ s = 0) : μ ≪ ν := by
  intro s hs
  rcases exists_measurable_superset_of_null hs with ⟨t, h1t, h2t, h3t⟩
  exact measure_mono_null h1t (h h2t h3t)
#align measure_theory.measure.absolutely_continuous.mk MeasureTheory.Measure.AbsolutelyContinuous.mk

@[refl]
protected theorem refl {_m0 : MeasurableSpace α} (μ : Measure α) : μ ≪ μ :=
  rfl.absolutelyContinuous
#align measure_theory.measure.absolutely_continuous.refl MeasureTheory.Measure.AbsolutelyContinuous.refl

protected theorem rfl : μ ≪ μ := fun _s hs => hs
#align measure_theory.measure.absolutely_continuous.rfl MeasureTheory.Measure.AbsolutelyContinuous.rfl

instance instIsRefl [MeasurableSpace α] : IsRefl (Measure α) (· ≪ ·) :=
  ⟨fun _ => AbsolutelyContinuous.rfl⟩
#align measure_theory.measure.absolutely_continuous.is_refl MeasureTheory.Measure.AbsolutelyContinuous.instIsRefl

protected lemma zero (μ : Measure α) : 0 ≪ μ := fun s _ ↦ by simp

@[trans]
protected theorem trans (h1 : μ₁ ≪ μ₂) (h2 : μ₂ ≪ μ₃) : μ₁ ≪ μ₃ := fun _s hs => h1 <| h2 hs
#align measure_theory.measure.absolutely_continuous.trans MeasureTheory.Measure.AbsolutelyContinuous.trans

@[mono]
protected theorem map (h : μ ≪ ν) {f : α → β} (hf : Measurable f) : μ.map f ≪ ν.map f :=
  AbsolutelyContinuous.mk fun s hs => by simpa [hf, hs] using @h _
#align measure_theory.measure.absolutely_continuous.map MeasureTheory.Measure.AbsolutelyContinuous.map

protected theorem smul [Monoid R] [DistribMulAction R ℝ≥0∞] [IsScalarTower R ℝ≥0∞ ℝ≥0∞]
    (h : μ ≪ ν) (c : R) : c • μ ≪ ν := fun s hνs => by
  simp only [h hνs, smul_eq_mul, smul_apply, smul_zero]
#align measure_theory.measure.absolutely_continuous.smul MeasureTheory.Measure.AbsolutelyContinuous.smul

protected lemma add (h1 : μ₁ ≪ ν) (h2 : μ₂ ≪ ν') : μ₁ + μ₂ ≪ ν + ν' := by
  intro s hs
  simp only [add_toOuterMeasure, OuterMeasure.coe_add, Pi.add_apply, add_eq_zero] at hs ⊢
  exact ⟨h1 hs.1, h2 hs.2⟩

lemma add_right (h1 : μ ≪ ν) (ν' : Measure α) : μ ≪ ν + ν' := by
  intro s hs
  simp only [add_toOuterMeasure, OuterMeasure.coe_add, Pi.add_apply, add_eq_zero] at hs ⊢
  exact h1 hs.1

end AbsolutelyContinuous

theorem absolutelyContinuous_of_le_smul {μ' : Measure α} {c : ℝ≥0∞} (hμ'_le : μ' ≤ c • μ) :
    μ' ≪ μ :=
  (Measure.absolutelyContinuous_of_le hμ'_le).trans (Measure.AbsolutelyContinuous.rfl.smul c)
#align measure_theory.measure.absolutely_continuous_of_le_smul MeasureTheory.Measure.absolutelyContinuous_of_le_smul

theorem ae_le_iff_absolutelyContinuous : μ.ae ≤ ν.ae ↔ μ ≪ ν :=
  ⟨fun h s => by
    rw [measure_zero_iff_ae_nmem, measure_zero_iff_ae_nmem]
    exact fun hs => h hs, fun h s hs => h hs⟩
#align measure_theory.measure.ae_le_iff_absolutely_continuous MeasureTheory.Measure.ae_le_iff_absolutelyContinuous

alias ⟨_root_.LE.le.absolutelyContinuous_of_ae, AbsolutelyContinuous.ae_le⟩ :=
  ae_le_iff_absolutelyContinuous
#align has_le.le.absolutely_continuous_of_ae LE.le.absolutelyContinuous_of_ae
#align measure_theory.measure.absolutely_continuous.ae_le MeasureTheory.Measure.AbsolutelyContinuous.ae_le

alias ae_mono' := AbsolutelyContinuous.ae_le
#align measure_theory.measure.ae_mono' MeasureTheory.Measure.ae_mono'

theorem AbsolutelyContinuous.ae_eq (h : μ ≪ ν) {f g : α → δ} (h' : f =ᵐ[ν] g) : f =ᵐ[μ] g :=
  h.ae_le h'
#align measure_theory.measure.absolutely_continuous.ae_eq MeasureTheory.Measure.AbsolutelyContinuous.ae_eq

protected theorem _root_.MeasureTheory.AEDisjoint.of_absolutelyContinuous
    (h : AEDisjoint μ s t) {ν : Measure α} (h' : ν ≪ μ) :
    AEDisjoint ν s t := h' h

protected theorem _root_.MeasureTheory.AEDisjoint.of_le
    (h : AEDisjoint μ s t) {ν : Measure α} (h' : ν ≤ μ) :
    AEDisjoint ν s t :=
  h.of_absolutelyContinuous (Measure.absolutelyContinuous_of_le h')

/-! ### Quasi measure preserving maps (a.k.a. non-singular maps) -/


/-- A map `f : α → β` is said to be *quasi measure preserving* (a.k.a. non-singular) w.r.t. measures
`μa` and `μb` if it is measurable and `μb s = 0` implies `μa (f ⁻¹' s) = 0`. -/
structure QuasiMeasurePreserving {m0 : MeasurableSpace α} (f : α → β)
  (μa : Measure α := by volume_tac)
  (μb : Measure β := by volume_tac) : Prop where
  protected measurable : Measurable f
  protected absolutelyContinuous : μa.map f ≪ μb
#align measure_theory.measure.quasi_measure_preserving MeasureTheory.Measure.QuasiMeasurePreserving
#align measure_theory.measure.quasi_measure_preserving.measurable MeasureTheory.Measure.QuasiMeasurePreserving.measurable
#align measure_theory.measure.quasi_measure_preserving.absolutely_continuous MeasureTheory.Measure.QuasiMeasurePreserving.absolutelyContinuous

namespace QuasiMeasurePreserving

protected theorem id {_m0 : MeasurableSpace α} (μ : Measure α) : QuasiMeasurePreserving id μ μ :=
  ⟨measurable_id, map_id.absolutelyContinuous⟩
#align measure_theory.measure.quasi_measure_preserving.id MeasureTheory.Measure.QuasiMeasurePreserving.id

variable {μa μa' : Measure α} {μb μb' : Measure β} {μc : Measure γ} {f : α → β}

protected theorem _root_.Measurable.quasiMeasurePreserving
    {_m0 : MeasurableSpace α} (hf : Measurable f) (μ : Measure α) :
    QuasiMeasurePreserving f μ (μ.map f) :=
  ⟨hf, AbsolutelyContinuous.rfl⟩
#align measurable.quasi_measure_preserving Measurable.quasiMeasurePreserving

theorem mono_left (h : QuasiMeasurePreserving f μa μb) (ha : μa' ≪ μa) :
    QuasiMeasurePreserving f μa' μb :=
  ⟨h.1, (ha.map h.1).trans h.2⟩
#align measure_theory.measure.quasi_measure_preserving.mono_left MeasureTheory.Measure.QuasiMeasurePreserving.mono_left

theorem mono_right (h : QuasiMeasurePreserving f μa μb) (ha : μb ≪ μb') :
    QuasiMeasurePreserving f μa μb' :=
  ⟨h.1, h.2.trans ha⟩
#align measure_theory.measure.quasi_measure_preserving.mono_right MeasureTheory.Measure.QuasiMeasurePreserving.mono_right

@[mono]
theorem mono (ha : μa' ≪ μa) (hb : μb ≪ μb') (h : QuasiMeasurePreserving f μa μb) :
    QuasiMeasurePreserving f μa' μb' :=
  (h.mono_left ha).mono_right hb
#align measure_theory.measure.quasi_measure_preserving.mono MeasureTheory.Measure.QuasiMeasurePreserving.mono

protected theorem comp {g : β → γ} {f : α → β} (hg : QuasiMeasurePreserving g μb μc)
    (hf : QuasiMeasurePreserving f μa μb) : QuasiMeasurePreserving (g ∘ f) μa μc :=
  ⟨hg.measurable.comp hf.measurable, by
    rw [← map_map hg.1 hf.1]
    exact (hf.2.map hg.1).trans hg.2⟩
#align measure_theory.measure.quasi_measure_preserving.comp MeasureTheory.Measure.QuasiMeasurePreserving.comp

protected theorem iterate {f : α → α} (hf : QuasiMeasurePreserving f μa μa) :
    ∀ n, QuasiMeasurePreserving f^[n] μa μa
  | 0 => QuasiMeasurePreserving.id μa
  | n + 1 => (hf.iterate n).comp hf
#align measure_theory.measure.quasi_measure_preserving.iterate MeasureTheory.Measure.QuasiMeasurePreserving.iterate

protected theorem aemeasurable (hf : QuasiMeasurePreserving f μa μb) : AEMeasurable f μa :=
  hf.1.aemeasurable
#align measure_theory.measure.quasi_measure_preserving.ae_measurable MeasureTheory.Measure.QuasiMeasurePreserving.aemeasurable

theorem ae_map_le (h : QuasiMeasurePreserving f μa μb) : (μa.map f).ae ≤ μb.ae :=
  h.2.ae_le
#align measure_theory.measure.quasi_measure_preserving.ae_map_le MeasureTheory.Measure.QuasiMeasurePreserving.ae_map_le

theorem tendsto_ae (h : QuasiMeasurePreserving f μa μb) : Tendsto f μa.ae μb.ae :=
  (tendsto_ae_map h.aemeasurable).mono_right h.ae_map_le
#align measure_theory.measure.quasi_measure_preserving.tendsto_ae MeasureTheory.Measure.QuasiMeasurePreserving.tendsto_ae

theorem ae (h : QuasiMeasurePreserving f μa μb) {p : β → Prop} (hg : ∀ᵐ x ∂μb, p x) :
    ∀ᵐ x ∂μa, p (f x) :=
  h.tendsto_ae hg
#align measure_theory.measure.quasi_measure_preserving.ae MeasureTheory.Measure.QuasiMeasurePreserving.ae

theorem ae_eq (h : QuasiMeasurePreserving f μa μb) {g₁ g₂ : β → δ} (hg : g₁ =ᵐ[μb] g₂) :
    g₁ ∘ f =ᵐ[μa] g₂ ∘ f :=
  h.ae hg
#align measure_theory.measure.quasi_measure_preserving.ae_eq MeasureTheory.Measure.QuasiMeasurePreserving.ae_eq

theorem preimage_null (h : QuasiMeasurePreserving f μa μb) {s : Set β} (hs : μb s = 0) :
    μa (f ⁻¹' s) = 0 :=
  preimage_null_of_map_null h.aemeasurable (h.2 hs)
#align measure_theory.measure.quasi_measure_preserving.preimage_null MeasureTheory.Measure.QuasiMeasurePreserving.preimage_null

theorem preimage_mono_ae {s t : Set β} (hf : QuasiMeasurePreserving f μa μb) (h : s ≤ᵐ[μb] t) :
    f ⁻¹' s ≤ᵐ[μa] f ⁻¹' t :=
  eventually_map.mp <|
    Eventually.filter_mono (tendsto_ae_map hf.aemeasurable) (Eventually.filter_mono hf.ae_map_le h)
#align measure_theory.measure.quasi_measure_preserving.preimage_mono_ae MeasureTheory.Measure.QuasiMeasurePreserving.preimage_mono_ae

theorem preimage_ae_eq {s t : Set β} (hf : QuasiMeasurePreserving f μa μb) (h : s =ᵐ[μb] t) :
    f ⁻¹' s =ᵐ[μa] f ⁻¹' t :=
  EventuallyLE.antisymm (hf.preimage_mono_ae h.le) (hf.preimage_mono_ae h.symm.le)
#align measure_theory.measure.quasi_measure_preserving.preimage_ae_eq MeasureTheory.Measure.QuasiMeasurePreserving.preimage_ae_eq

theorem preimage_iterate_ae_eq {s : Set α} {f : α → α} (hf : QuasiMeasurePreserving f μ μ) (k : ℕ)
    (hs : f ⁻¹' s =ᵐ[μ] s) : f^[k] ⁻¹' s =ᵐ[μ] s := by
  induction' k with k ih; · rfl
  rw [iterate_succ, preimage_comp]
  exact EventuallyEq.trans (hf.preimage_ae_eq ih) hs
#align measure_theory.measure.quasi_measure_preserving.preimage_iterate_ae_eq MeasureTheory.Measure.QuasiMeasurePreserving.preimage_iterate_ae_eq

theorem image_zpow_ae_eq {s : Set α} {e : α ≃ α} (he : QuasiMeasurePreserving e μ μ)
    (he' : QuasiMeasurePreserving e.symm μ μ) (k : ℤ) (hs : e '' s =ᵐ[μ] s) :
    (⇑(e ^ k)) '' s =ᵐ[μ] s := by
  rw [Equiv.image_eq_preimage]
  obtain ⟨k, rfl | rfl⟩ := k.eq_nat_or_neg
  · replace hs : (⇑e⁻¹) ⁻¹' s =ᵐ[μ] s
    · rwa [Equiv.image_eq_preimage] at hs
    replace he' : (⇑e⁻¹)^[k] ⁻¹' s =ᵐ[μ] s := he'.preimage_iterate_ae_eq k hs
    rwa [Equiv.Perm.iterate_eq_pow e⁻¹ k, inv_pow e k] at he'
  · rw [zpow_neg, zpow_ofNat]
    replace hs : e ⁻¹' s =ᵐ[μ] s
    · convert he.preimage_ae_eq hs.symm
      rw [Equiv.preimage_image]
    replace he : (⇑e)^[k] ⁻¹' s =ᵐ[μ] s := he.preimage_iterate_ae_eq k hs
    rwa [Equiv.Perm.iterate_eq_pow e k] at he
#align measure_theory.measure.quasi_measure_preserving.image_zpow_ae_eq MeasureTheory.Measure.QuasiMeasurePreserving.image_zpow_ae_eq

theorem limsup_preimage_iterate_ae_eq {f : α → α} (hf : QuasiMeasurePreserving f μ μ)
    (hs : f ⁻¹' s =ᵐ[μ] s) : @limsup (Set α) ℕ _ (fun n => (preimage f)^[n] s) atTop =ᵐ[μ] s :=
    -- Need `@` below because of diamond; see gh issue #16932
  haveI : ∀ n, (preimage f)^[n] s =ᵐ[μ] s := by
    intro n
    induction' n with n ih
    · rfl
    simpa only [iterate_succ', comp_apply] using ae_eq_trans (hf.ae_eq ih) hs
  (limsup_ae_eq_of_forall_ae_eq (fun n => (preimage f)^[n] s) this).trans (ae_eq_refl _)
#align measure_theory.measure.quasi_measure_preserving.limsup_preimage_iterate_ae_eq MeasureTheory.Measure.QuasiMeasurePreserving.limsup_preimage_iterate_ae_eq

theorem liminf_preimage_iterate_ae_eq {f : α → α} (hf : QuasiMeasurePreserving f μ μ)
    (hs : f ⁻¹' s =ᵐ[μ] s) : @liminf (Set α) ℕ _ (fun n => (preimage f)^[n] s) atTop =ᵐ[μ] s := by
    -- Need `@` below because of diamond; see gh issue #16932
  rw [← ae_eq_set_compl_compl, @Filter.liminf_compl (Set α)]
  rw [← ae_eq_set_compl_compl, ← preimage_compl] at hs
  convert hf.limsup_preimage_iterate_ae_eq hs
  ext1 n
  simp only [← Set.preimage_iterate_eq, comp_apply, preimage_compl]
#align measure_theory.measure.quasi_measure_preserving.liminf_preimage_iterate_ae_eq MeasureTheory.Measure.QuasiMeasurePreserving.liminf_preimage_iterate_ae_eq

/-- By replacing a measurable set that is almost invariant with the `limsup` of its preimages, we
obtain a measurable set that is almost equal and strictly invariant.

(The `liminf` would work just as well.) -/
theorem exists_preimage_eq_of_preimage_ae {f : α → α} (h : QuasiMeasurePreserving f μ μ)
    (hs : MeasurableSet s) (hs' : f ⁻¹' s =ᵐ[μ] s) :
    ∃ t : Set α, MeasurableSet t ∧ t =ᵐ[μ] s ∧ f ⁻¹' t = t :=
  ⟨limsup (fun n => (preimage f)^[n] s) atTop,
    MeasurableSet.measurableSet_limsup fun n =>
      @preimage_iterate_eq α f n ▸ h.measurable.iterate n hs,
    h.limsup_preimage_iterate_ae_eq hs',
    Filter.CompleteLatticeHom.apply_limsup_iterate (CompleteLatticeHom.setPreimage f) s⟩
#align measure_theory.measure.quasi_measure_preserving.exists_preimage_eq_of_preimage_ae MeasureTheory.Measure.QuasiMeasurePreserving.exists_preimage_eq_of_preimage_ae

open Pointwise

@[to_additive]
theorem smul_ae_eq_of_ae_eq {G α : Type*} [Group G] [MulAction G α] [MeasurableSpace α]
    {s t : Set α} {μ : Measure α} (g : G)
    (h_qmp : QuasiMeasurePreserving ((· • ·) g⁻¹ : α → α) μ μ)
    (h_ae_eq : s =ᵐ[μ] t) : (g • s : Set α) =ᵐ[μ] (g • t : Set α) := by
  simpa only [← preimage_smul_inv] using h_qmp.ae_eq h_ae_eq
#align measure_theory.measure.quasi_measure_preserving.smul_ae_eq_of_ae_eq MeasureTheory.Measure.QuasiMeasurePreserving.smul_ae_eq_of_ae_eq
#align measure_theory.measure.quasi_measure_preserving.vadd_ae_eq_of_ae_eq MeasureTheory.Measure.QuasiMeasurePreserving.vadd_ae_eq_of_ae_eq

end QuasiMeasurePreserving

section Pointwise

open Pointwise

@[to_additive]
theorem pairwise_aedisjoint_of_aedisjoint_forall_ne_one {G α : Type*} [Group G] [MulAction G α]
    [MeasurableSpace α] {μ : Measure α} {s : Set α}
    (h_ae_disjoint : ∀ (g) (_ : g ≠ (1 : G)), AEDisjoint μ (g • s) s)
    (h_qmp : ∀ g : G, QuasiMeasurePreserving ((· • ·) g : α → α) μ μ) :
    Pairwise (AEDisjoint μ on fun g : G => g • s) := by
  intro g₁ g₂ hg
  let g := g₂⁻¹ * g₁
  replace hg : g ≠ 1
  · rw [Ne.def, inv_mul_eq_one]
    exact hg.symm
  have : (· • ·) g₂⁻¹ ⁻¹' (g • s ∩ s) = g₁ • s ∩ g₂ • s := by
    rw [preimage_eq_iff_eq_image (MulAction.bijective g₂⁻¹), image_smul, smul_set_inter, smul_smul,
      smul_smul, inv_mul_self, one_smul]
  change μ (g₁ • s ∩ g₂ • s) = 0
  exact this ▸ (h_qmp g₂⁻¹).preimage_null (h_ae_disjoint g hg)
#align measure_theory.measure.pairwise_ae_disjoint_of_ae_disjoint_forall_ne_one MeasureTheory.Measure.pairwise_aedisjoint_of_aedisjoint_forall_ne_one
#align measure_theory.measure.pairwise_ae_disjoint_of_ae_disjoint_forall_ne_zero MeasureTheory.Measure.pairwise_aedisjoint_of_aedisjoint_forall_ne_zero

end Pointwise

/-! ### The `cofinite` filter -/

/-- The filter of sets `s` such that `sᶜ` has finite measure. -/
def cofinite {m0 : MeasurableSpace α} (μ : Measure α) : Filter α where
  sets := { s | μ sᶜ < ∞ }
  univ_sets := by simp
  inter_sets {s t} hs ht := by
    simp only [compl_inter, mem_setOf_eq]
    calc
      μ (sᶜ ∪ tᶜ) ≤ μ sᶜ + μ tᶜ := measure_union_le _ _
      _ < ∞ := ENNReal.add_lt_top.2 ⟨hs, ht⟩
  sets_of_superset {s t} hs hst := lt_of_le_of_lt (measure_mono <| compl_subset_compl.2 hst) hs
#align measure_theory.measure.cofinite MeasureTheory.Measure.cofinite

theorem mem_cofinite : s ∈ μ.cofinite ↔ μ sᶜ < ∞ :=
  Iff.rfl
#align measure_theory.measure.mem_cofinite MeasureTheory.Measure.mem_cofinite

theorem compl_mem_cofinite : sᶜ ∈ μ.cofinite ↔ μ s < ∞ := by rw [mem_cofinite, compl_compl]
#align measure_theory.measure.compl_mem_cofinite MeasureTheory.Measure.compl_mem_cofinite

theorem eventually_cofinite {p : α → Prop} : (∀ᶠ x in μ.cofinite, p x) ↔ μ { x | ¬p x } < ∞ :=
  Iff.rfl
#align measure_theory.measure.eventually_cofinite MeasureTheory.Measure.eventually_cofinite

end Measure

open Measure

open MeasureTheory

/-- The preimage of a null measurable set under a (quasi) measure preserving map is a null
measurable set. -/
theorem NullMeasurableSet.preimage {ν : Measure β} {f : α → β} {t : Set β}
    (ht : NullMeasurableSet t ν) (hf : QuasiMeasurePreserving f μ ν) :
    NullMeasurableSet (f ⁻¹' t) μ :=
  ⟨f ⁻¹' toMeasurable ν t, hf.measurable (measurableSet_toMeasurable _ _),
    hf.ae_eq ht.toMeasurable_ae_eq.symm⟩
#align measure_theory.null_measurable_set.preimage MeasureTheory.NullMeasurableSet.preimage

theorem NullMeasurableSet.mono_ac (h : NullMeasurableSet s μ) (hle : ν ≪ μ) :
    NullMeasurableSet s ν :=
  h.preimage <| (QuasiMeasurePreserving.id μ).mono_left hle
#align measure_theory.null_measurable_set.mono_ac MeasureTheory.NullMeasurableSet.mono_ac

theorem NullMeasurableSet.mono (h : NullMeasurableSet s μ) (hle : ν ≤ μ) : NullMeasurableSet s ν :=
  h.mono_ac hle.absolutelyContinuous
#align measure_theory.null_measurable_set.mono MeasureTheory.NullMeasurableSet.mono

theorem AEDisjoint.preimage {ν : Measure β} {f : α → β} {s t : Set β} (ht : AEDisjoint ν s t)
    (hf : QuasiMeasurePreserving f μ ν) : AEDisjoint μ (f ⁻¹' s) (f ⁻¹' t) :=
  hf.preimage_null ht
#align measure_theory.ae_disjoint.preimage MeasureTheory.AEDisjoint.preimage

@[simp]
theorem ae_eq_bot : μ.ae = ⊥ ↔ μ = 0 := by
  rw [← empty_mem_iff_bot, mem_ae_iff, compl_empty, measure_univ_eq_zero]
#align measure_theory.ae_eq_bot MeasureTheory.ae_eq_bot

@[simp]
theorem ae_neBot : μ.ae.NeBot ↔ μ ≠ 0 :=
  neBot_iff.trans (not_congr ae_eq_bot)
#align measure_theory.ae_ne_bot MeasureTheory.ae_neBot

instance Measure.ae.neBot [NeZero μ] : μ.ae.NeBot := ae_neBot.2 <| NeZero.ne μ

@[simp]
theorem ae_zero {_m0 : MeasurableSpace α} : (0 : Measure α).ae = ⊥ :=
  ae_eq_bot.2 rfl
#align measure_theory.ae_zero MeasureTheory.ae_zero

@[mono]
theorem ae_mono (h : μ ≤ ν) : μ.ae ≤ ν.ae :=
  h.absolutelyContinuous.ae_le
#align measure_theory.ae_mono MeasureTheory.ae_mono

theorem mem_ae_map_iff {f : α → β} (hf : AEMeasurable f μ) {s : Set β} (hs : MeasurableSet s) :
    s ∈ (μ.map f).ae ↔ f ⁻¹' s ∈ μ.ae := by
  simp only [mem_ae_iff, map_apply_of_aemeasurable hf hs.compl, preimage_compl]
#align measure_theory.mem_ae_map_iff MeasureTheory.mem_ae_map_iff

theorem mem_ae_of_mem_ae_map {f : α → β} (hf : AEMeasurable f μ) {s : Set β}
    (hs : s ∈ (μ.map f).ae) : f ⁻¹' s ∈ μ.ae :=
  (tendsto_ae_map hf).eventually hs
#align measure_theory.mem_ae_of_mem_ae_map MeasureTheory.mem_ae_of_mem_ae_map

theorem ae_map_iff {f : α → β} (hf : AEMeasurable f μ) {p : β → Prop}
    (hp : MeasurableSet { x | p x }) : (∀ᵐ y ∂μ.map f, p y) ↔ ∀ᵐ x ∂μ, p (f x) :=
  mem_ae_map_iff hf hp
#align measure_theory.ae_map_iff MeasureTheory.ae_map_iff

theorem ae_of_ae_map {f : α → β} (hf : AEMeasurable f μ) {p : β → Prop} (h : ∀ᵐ y ∂μ.map f, p y) :
    ∀ᵐ x ∂μ, p (f x) :=
  mem_ae_of_mem_ae_map hf h
#align measure_theory.ae_of_ae_map MeasureTheory.ae_of_ae_map

theorem ae_map_mem_range {m0 : MeasurableSpace α} (f : α → β) (hf : MeasurableSet (range f))
    (μ : Measure α) : ∀ᵐ x ∂μ.map f, x ∈ range f := by
  by_cases h : AEMeasurable f μ
  · change range f ∈ (μ.map f).ae
    rw [mem_ae_map_iff h hf]
    apply eventually_of_forall
    exact mem_range_self
  · simp [map_of_not_aemeasurable h]
#align measure_theory.ae_map_mem_range MeasureTheory.ae_map_mem_range


section Intervals

theorem biSup_measure_Iic [Preorder α] {s : Set α} (hsc : s.Countable)
    (hst : ∀ x : α, ∃ y ∈ s, x ≤ y) (hdir : DirectedOn (· ≤ ·) s) :
    ⨆ x ∈ s, μ (Iic x) = μ univ := by
  rw [← measure_biUnion_eq_iSup hsc]
  · congr
    simp only [← bex_def] at hst
    exact iUnion₂_eq_univ_iff.2 hst
  · exact directedOn_iff_directed.2 (hdir.directed_val.mono_comp _ fun x y => Iic_subset_Iic.2)
#align measure_theory.bsupr_measure_Iic MeasureTheory.biSup_measure_Iic

theorem tendsto_measure_Ico_atTop [SemilatticeSup α] [NoMaxOrder α]
    [(atTop : Filter α).IsCountablyGenerated] (μ : Measure α) (a : α) :
    Tendsto (fun x => μ (Ico a x)) atTop (𝓝 (μ (Ici a))) := by
  haveI : Nonempty α := ⟨a⟩
  have h_mono : Monotone fun x => μ (Ico a x) := fun i j hij =>
    measure_mono (Ico_subset_Ico_right hij)
  convert tendsto_atTop_iSup h_mono
  obtain ⟨xs, hxs_mono, hxs_tendsto⟩ := exists_seq_monotone_tendsto_atTop_atTop α
  have h_Ici : Ici a = ⋃ n, Ico a (xs n) := by
    ext1 x
    simp only [mem_Ici, mem_iUnion, mem_Ico, exists_and_left, iff_self_and]
    intro
    obtain ⟨y, hxy⟩ := NoMaxOrder.exists_gt x
    obtain ⟨n, hn⟩ := tendsto_atTop_atTop.mp hxs_tendsto y
    exact ⟨n, hxy.trans_le (hn n le_rfl)⟩
  rw [h_Ici, measure_iUnion_eq_iSup, iSup_eq_iSup_subseq_of_monotone h_mono hxs_tendsto]
  exact Monotone.directed_le fun i j hij => Ico_subset_Ico_right (hxs_mono hij)
#align measure_theory.tendsto_measure_Ico_at_top MeasureTheory.tendsto_measure_Ico_atTop

theorem tendsto_measure_Ioc_atBot [SemilatticeInf α] [NoMinOrder α]
    [(atBot : Filter α).IsCountablyGenerated] (μ : Measure α) (a : α) :
    Tendsto (fun x => μ (Ioc x a)) atBot (𝓝 (μ (Iic a))) := by
  haveI : Nonempty α := ⟨a⟩
  have h_mono : Antitone fun x => μ (Ioc x a) := fun i j hij =>
    measure_mono (Ioc_subset_Ioc_left hij)
  convert tendsto_atBot_iSup h_mono
  obtain ⟨xs, hxs_mono, hxs_tendsto⟩ := exists_seq_antitone_tendsto_atTop_atBot α
  have h_Iic : Iic a = ⋃ n, Ioc (xs n) a := by
    ext1 x
    simp only [mem_Iic, mem_iUnion, mem_Ioc, exists_and_right, iff_and_self]
    intro
    obtain ⟨y, hxy⟩ := NoMinOrder.exists_lt x
    obtain ⟨n, hn⟩ := tendsto_atTop_atBot.mp hxs_tendsto y
    exact ⟨n, (hn n le_rfl).trans_lt hxy⟩
  rw [h_Iic, measure_iUnion_eq_iSup, iSup_eq_iSup_subseq_of_antitone h_mono hxs_tendsto]
  exact Monotone.directed_le fun i j hij => Ioc_subset_Ioc_left (hxs_mono hij)
#align measure_theory.tendsto_measure_Ioc_at_bot MeasureTheory.tendsto_measure_Ioc_atBot

theorem tendsto_measure_Iic_atTop [SemilatticeSup α] [(atTop : Filter α).IsCountablyGenerated]
    (μ : Measure α) : Tendsto (fun x => μ (Iic x)) atTop (𝓝 (μ univ)) := by
  cases isEmpty_or_nonempty α
  · have h1 : ∀ x : α, Iic x = ∅ := fun x => Subsingleton.elim _ _
    have h2 : (univ : Set α) = ∅ := Subsingleton.elim _ _
    simp_rw [h1, h2]
    exact tendsto_const_nhds
  have h_mono : Monotone fun x => μ (Iic x) := fun i j hij => measure_mono (Iic_subset_Iic.mpr hij)
  convert tendsto_atTop_iSup h_mono
  obtain ⟨xs, hxs_mono, hxs_tendsto⟩ := exists_seq_monotone_tendsto_atTop_atTop α
  have h_univ : (univ : Set α) = ⋃ n, Iic (xs n) := by
    ext1 x
    simp only [mem_univ, mem_iUnion, mem_Iic, true_iff_iff]
    obtain ⟨n, hn⟩ := tendsto_atTop_atTop.mp hxs_tendsto x
    exact ⟨n, hn n le_rfl⟩
  rw [h_univ, measure_iUnion_eq_iSup, iSup_eq_iSup_subseq_of_monotone h_mono hxs_tendsto]
  exact Monotone.directed_le fun i j hij => Iic_subset_Iic.mpr (hxs_mono hij)
#align measure_theory.tendsto_measure_Iic_at_top MeasureTheory.tendsto_measure_Iic_atTop

theorem tendsto_measure_Ici_atBot [SemilatticeInf α] [h : (atBot : Filter α).IsCountablyGenerated]
    (μ : Measure α) : Tendsto (fun x => μ (Ici x)) atBot (𝓝 (μ univ)) :=
  @tendsto_measure_Iic_atTop αᵒᵈ _ _ h μ
#align measure_theory.tendsto_measure_Ici_at_bot MeasureTheory.tendsto_measure_Ici_atBot

variable [PartialOrder α] {a b : α}

theorem Iio_ae_eq_Iic' (ha : μ {a} = 0) : Iio a =ᵐ[μ] Iic a := by
  rw [← Iic_diff_right, diff_ae_eq_self, measure_mono_null (Set.inter_subset_right _ _) ha]
#align measure_theory.Iio_ae_eq_Iic' MeasureTheory.Iio_ae_eq_Iic'

theorem Ioi_ae_eq_Ici' (ha : μ {a} = 0) : Ioi a =ᵐ[μ] Ici a :=
  @Iio_ae_eq_Iic' αᵒᵈ _ μ _ _ ha
#align measure_theory.Ioi_ae_eq_Ici' MeasureTheory.Ioi_ae_eq_Ici'

theorem Ioo_ae_eq_Ioc' (hb : μ {b} = 0) : Ioo a b =ᵐ[μ] Ioc a b :=
  (ae_eq_refl _).inter (Iio_ae_eq_Iic' hb)
#align measure_theory.Ioo_ae_eq_Ioc' MeasureTheory.Ioo_ae_eq_Ioc'

theorem Ioc_ae_eq_Icc' (ha : μ {a} = 0) : Ioc a b =ᵐ[μ] Icc a b :=
  (Ioi_ae_eq_Ici' ha).inter (ae_eq_refl _)
#align measure_theory.Ioc_ae_eq_Icc' MeasureTheory.Ioc_ae_eq_Icc'

theorem Ioo_ae_eq_Ico' (ha : μ {a} = 0) : Ioo a b =ᵐ[μ] Ico a b :=
  (Ioi_ae_eq_Ici' ha).inter (ae_eq_refl _)
#align measure_theory.Ioo_ae_eq_Ico' MeasureTheory.Ioo_ae_eq_Ico'

theorem Ioo_ae_eq_Icc' (ha : μ {a} = 0) (hb : μ {b} = 0) : Ioo a b =ᵐ[μ] Icc a b :=
  (Ioi_ae_eq_Ici' ha).inter (Iio_ae_eq_Iic' hb)
#align measure_theory.Ioo_ae_eq_Icc' MeasureTheory.Ioo_ae_eq_Icc'

theorem Ico_ae_eq_Icc' (hb : μ {b} = 0) : Ico a b =ᵐ[μ] Icc a b :=
  (ae_eq_refl _).inter (Iio_ae_eq_Iic' hb)
#align measure_theory.Ico_ae_eq_Icc' MeasureTheory.Ico_ae_eq_Icc'

theorem Ico_ae_eq_Ioc' (ha : μ {a} = 0) (hb : μ {b} = 0) : Ico a b =ᵐ[μ] Ioc a b :=
  (Ioo_ae_eq_Ico' ha).symm.trans (Ioo_ae_eq_Ioc' hb)
#align measure_theory.Ico_ae_eq_Ioc' MeasureTheory.Ico_ae_eq_Ioc'

end Intervals

end

end MeasureTheory

namespace MeasurableEmbedding

open MeasureTheory Measure

variable {m0 : MeasurableSpace α} {m1 : MeasurableSpace β} {f : α → β} (hf : MeasurableEmbedding f)

nonrec theorem map_apply (μ : Measure α) (s : Set β) : μ.map f s = μ (f ⁻¹' s) := by
  refine' le_antisymm _ (le_map_apply hf.measurable.aemeasurable s)
  set t := f '' toMeasurable μ (f ⁻¹' s) ∪ (range f)ᶜ
  have htm : MeasurableSet t :=
    (hf.measurableSet_image.2 <| measurableSet_toMeasurable _ _).union
      hf.measurableSet_range.compl
  have hst : s ⊆ t := by
    rw [subset_union_compl_iff_inter_subset, ← image_preimage_eq_inter_range]
    exact image_subset _ (subset_toMeasurable _ _)
  have hft : f ⁻¹' t = toMeasurable μ (f ⁻¹' s) := by
    rw [preimage_union, preimage_compl, preimage_range, compl_univ, union_empty,
      hf.injective.preimage_image]
  calc
    μ.map f s ≤ μ.map f t := measure_mono hst
    _ = μ (f ⁻¹' s) := by rw [map_apply hf.measurable htm, hft, measure_toMeasurable]
#align measurable_embedding.map_apply MeasurableEmbedding.map_apply

end MeasurableEmbedding

namespace MeasurableEquiv

/-! Interactions of measurable equivalences and measures -/

open Equiv MeasureTheory.Measure

variable [MeasurableSpace α] [MeasurableSpace β] {μ : Measure α} {ν : Measure β}

/-- If we map a measure along a measurable equivalence, we can compute the measure on all sets
  (not just the measurable ones). -/
protected theorem map_apply (f : α ≃ᵐ β) (s : Set β) : μ.map f s = μ (f ⁻¹' s) :=
  f.measurableEmbedding.map_apply _ _
#align measurable_equiv.map_apply MeasurableEquiv.map_apply

lemma comap_symm (e : α ≃ᵐ β) : μ.comap e.symm = μ.map e := by
  ext s hs
  rw [e.map_apply, Measure.comap_apply _ e.symm.injective _ _ hs, image_symm]
  exact fun t ht ↦ e.symm.measurableSet_image.mpr ht

lemma map_symm (e : β ≃ᵐ α) : μ.map e.symm = μ.comap e := by
  rw [← comap_symm, symm_symm]

@[simp]
theorem map_symm_map (e : α ≃ᵐ β) : (μ.map e).map e.symm = μ := by
  simp [map_map e.symm.measurable e.measurable]
#align measurable_equiv.map_symm_map MeasurableEquiv.map_symm_map

@[simp]
theorem map_map_symm (e : α ≃ᵐ β) : (ν.map e.symm).map e = ν := by
  simp [map_map e.measurable e.symm.measurable]
#align measurable_equiv.map_map_symm MeasurableEquiv.map_map_symm

theorem map_measurableEquiv_injective (e : α ≃ᵐ β) : Injective (Measure.map e) := by
  intro μ₁ μ₂ hμ
  apply_fun Measure.map e.symm at hμ
  simpa [map_symm_map e] using hμ
#align measurable_equiv.map_measurable_equiv_injective MeasurableEquiv.map_measurableEquiv_injective

theorem map_apply_eq_iff_map_symm_apply_eq (e : α ≃ᵐ β) : μ.map e = ν ↔ ν.map e.symm = μ := by
  rw [← (map_measurableEquiv_injective e).eq_iff, map_map_symm, eq_comm]
#align measurable_equiv.map_apply_eq_iff_map_symm_apply_eq MeasurableEquiv.map_apply_eq_iff_map_symm_apply_eq

theorem map_ae (f : α ≃ᵐ β) (μ : Measure α) : Filter.map f μ.ae = (map f μ).ae := by
  ext s
  simp_rw [mem_map, mem_ae_iff, ← preimage_compl, f.map_apply]
#align measurable_equiv.map_ae MeasurableEquiv.map_ae

theorem quasiMeasurePreserving_symm (μ : Measure α) (e : α ≃ᵐ β) :
    QuasiMeasurePreserving e.symm (map e μ) μ :=
  ⟨e.symm.measurable, by rw [Measure.map_map, e.symm_comp_self, Measure.map_id] <;> measurability⟩
#align measurable_equiv.quasi_measure_preserving_symm MeasurableEquiv.quasiMeasurePreserving_symm

end MeasurableEquiv

namespace MeasureTheory

theorem OuterMeasure.toMeasure_zero [MeasurableSpace α] :
    (0 : OuterMeasure α).toMeasure (le_top.trans OuterMeasure.zero_caratheodory.symm.le) = 0 := by
  rw [← Measure.measure_univ_eq_zero, toMeasure_apply _ _ MeasurableSet.univ,
    OuterMeasure.coe_zero, Pi.zero_apply]
#align measure_theory.outer_measure.to_measure_zero MeasureTheory.OuterMeasure.toMeasure_zero

end MeasureTheory

end<|MERGE_RESOLUTION|>--- conflicted
+++ resolved
@@ -1389,588 +1389,6 @@
   rw [comap_apply₀ _ _ hf h (hf' hs).nullMeasurableSet, image_preimage_eq_inter_range]
 #align measure_theory.measure.comap_preimage MeasureTheory.Measure.comap_preimage
 
-<<<<<<< HEAD
-section Subtype
-
-/-! ### Subtype of a measure space -/
-
-section ComapAnyMeasure
-
-theorem MeasurableSet.nullMeasurableSet_subtype_coe {t : Set s} (hs : NullMeasurableSet s μ)
-    (ht : MeasurableSet t) : NullMeasurableSet ((↑) '' t) μ := by
-  rw [Subtype.instMeasurableSpace, comap_eq_generateFrom] at ht
-  refine'
-    generateFrom_induction (p := fun t : Set s => NullMeasurableSet ((↑) '' t) μ)
-      { t : Set s | ∃ s' : Set α, MeasurableSet s' ∧ (↑) ⁻¹' s' = t } _ _ _ _ ht
-  · rintro t' ⟨s', hs', rfl⟩
-    rw [Subtype.image_preimage_coe]
-    exact hs'.nullMeasurableSet.inter hs
-  · simp only [image_empty, nullMeasurableSet_empty]
-  · intro t'
-    simp only [← range_diff_image Subtype.coe_injective, Subtype.range_coe_subtype, setOf_mem_eq]
-    exact hs.diff
-  · intro f
-    dsimp only []
-    rw [image_iUnion]
-    exact NullMeasurableSet.iUnion
-#align measure_theory.measure.measurable_set.null_measurable_set_subtype_coe MeasureTheory.Measure.MeasurableSet.nullMeasurableSet_subtype_coe
-
-theorem NullMeasurableSet.subtype_coe {t : Set s} (hs : NullMeasurableSet s μ)
-    (ht : NullMeasurableSet t (μ.comap Subtype.val)) : NullMeasurableSet (((↑) : s → α) '' t) μ :=
-  NullMeasurableSet.image (↑) μ Subtype.coe_injective
-    (fun _ => MeasurableSet.nullMeasurableSet_subtype_coe hs) ht
-#align measure_theory.measure.null_measurable_set.subtype_coe MeasureTheory.Measure.NullMeasurableSet.subtype_coe
-
-theorem measure_subtype_coe_le_comap (hs : NullMeasurableSet s μ) (t : Set s) :
-    μ (((↑) : s → α) '' t) ≤ μ.comap Subtype.val t :=
-  le_comap_apply _ _ Subtype.coe_injective (fun _ =>
-    MeasurableSet.nullMeasurableSet_subtype_coe hs) _
-#align measure_theory.measure.measure_subtype_coe_le_comap MeasureTheory.Measure.measure_subtype_coe_le_comap
-
-theorem measure_subtype_coe_eq_zero_of_comap_eq_zero (hs : NullMeasurableSet s μ) {t : Set s}
-    (ht : μ.comap Subtype.val t = 0) : μ (((↑) : s → α) '' t) = 0 :=
-  eq_bot_iff.mpr <| (measure_subtype_coe_le_comap hs t).trans ht.le
-#align measure_theory.measure.measure_subtype_coe_eq_zero_of_comap_eq_zero MeasureTheory.Measure.measure_subtype_coe_eq_zero_of_comap_eq_zero
-
-end ComapAnyMeasure
-
-end Subtype
-
-end Measure
-
-end
-
-namespace Measure
-
-section Subtype
-
-section MeasureSpace
-
-variable {s : Set α} [MeasureSpace α] {p : α → Prop}
-
-instance Subtype.measureSpace : MeasureSpace (Subtype p) :=
-  { Subtype.instMeasurableSpace with
-    volume := Measure.comap Subtype.val volume }
-#align measure_theory.measure.subtype.measure_space MeasureTheory.Measure.Subtype.measureSpace
-
-theorem Subtype.volume_def : (volume : Measure s) = volume.comap Subtype.val :=
-  rfl
-#align measure_theory.measure.subtype.volume_def MeasureTheory.Measure.Subtype.volume_def
-
-theorem Subtype.volume_univ (hs : NullMeasurableSet s) : volume (univ : Set s) = volume s := by
-  rw [Subtype.volume_def, comap_apply₀ _ _ _ _ MeasurableSet.univ.nullMeasurableSet]
-  · congr
-    simp only [image_univ, Subtype.range_coe_subtype, setOf_mem_eq]
-  · exact Subtype.coe_injective
-  · exact fun t => MeasurableSet.nullMeasurableSet_subtype_coe hs
-#align measure_theory.measure.subtype.volume_univ MeasureTheory.Measure.Subtype.volume_univ
-
-theorem volume_subtype_coe_le_volume (hs : NullMeasurableSet s) (t : Set s) :
-    volume (((↑) : s → α) '' t) ≤ volume t :=
-  measure_subtype_coe_le_comap hs t
-#align measure_theory.measure.volume_subtype_coe_le_volume MeasureTheory.Measure.volume_subtype_coe_le_volume
-
-theorem volume_subtype_coe_eq_zero_of_volume_eq_zero (hs : NullMeasurableSet s) {t : Set s}
-    (ht : volume t = 0) : volume (((↑) : s → α) '' t) = 0 :=
-  measure_subtype_coe_eq_zero_of_comap_eq_zero hs ht
-#align measure_theory.measure.volume_subtype_coe_eq_zero_of_volume_eq_zero MeasureTheory.Measure.volume_subtype_coe_eq_zero_of_volume_eq_zero
-
-end MeasureSpace
-
-end Subtype
-
-end Measure
-
-section
-
-variable {m0 : MeasurableSpace α} [MeasurableSpace β] [MeasurableSpace γ]
-
-variable {μ μ₁ μ₂ μ₃ ν ν' ν₁ ν₂ : Measure α} {s s' t : Set α}
-
-namespace Measure
-
-/-! ### Restricting a measure -/
-
-
-/-- Restrict a measure `μ` to a set `s` as an `ℝ≥0∞`-linear map. -/
-def restrictₗ {m0 : MeasurableSpace α} (s : Set α) : Measure α →ₗ[ℝ≥0∞] Measure α :=
-  liftLinear (OuterMeasure.restrict s) fun μ s' hs' t => by
-    suffices μ (s ∩ t) = μ (s ∩ t ∩ s') + μ ((s ∩ t) \ s') by
-      simpa [← Set.inter_assoc, Set.inter_comm _ s, ← inter_diff_assoc]
-    exact le_toOuterMeasure_caratheodory _ _ hs' _
-#align measure_theory.measure.restrictₗ MeasureTheory.Measure.restrictₗ
-
-/-- Restrict a measure `μ` to a set `s`. -/
-def restrict {_m0 : MeasurableSpace α} (μ : Measure α) (s : Set α) : Measure α :=
-  restrictₗ s μ
-#align measure_theory.measure.restrict MeasureTheory.Measure.restrict
-
-@[simp]
-theorem restrictₗ_apply {_m0 : MeasurableSpace α} (s : Set α) (μ : Measure α) :
-    restrictₗ s μ = μ.restrict s :=
-  rfl
-#align measure_theory.measure.restrictₗ_apply MeasureTheory.Measure.restrictₗ_apply
-
-/-- This lemma shows that `restrict` and `toOuterMeasure` commute. Note that the LHS has a
-restrict on measures and the RHS has a restrict on outer measures. -/
-theorem restrict_toOuterMeasure_eq_toOuterMeasure_restrict (h : MeasurableSet s) :
-    (μ.restrict s).toOuterMeasure = OuterMeasure.restrict s μ.toOuterMeasure := by
-  simp_rw [restrict, restrictₗ, liftLinear, LinearMap.coe_mk, AddHom.coe_mk,
-    toMeasure_toOuterMeasure, OuterMeasure.restrict_trim h, μ.trimmed]
-#align measure_theory.measure.restrict_to_outer_measure_eq_to_outer_measure_restrict MeasureTheory.Measure.restrict_toOuterMeasure_eq_toOuterMeasure_restrict
-
-theorem restrict_apply₀ (ht : NullMeasurableSet t (μ.restrict s)) : μ.restrict s t = μ (t ∩ s) :=
-  (toMeasure_apply₀ _ (fun s' hs' t => by
-    suffices μ (s ∩ t) = μ (s ∩ t ∩ s') + μ ((s ∩ t) \ s') by
-      simpa [← Set.inter_assoc, Set.inter_comm _ s, ← inter_diff_assoc]
-    exact le_toOuterMeasure_caratheodory _ _ hs' _) ht).trans <| by
-    simp only [OuterMeasure.restrict_apply]
-#align measure_theory.measure.restrict_apply₀ MeasureTheory.Measure.restrict_apply₀
-
-/-- If `t` is a measurable set, then the measure of `t` with respect to the restriction of
-  the measure to `s` equals the outer measure of `t ∩ s`. An alternate version requiring that `s`
-  be measurable instead of `t` exists as `Measure.restrict_apply'`. -/
-@[simp]
-theorem restrict_apply (ht : MeasurableSet t) : μ.restrict s t = μ (t ∩ s) :=
-  restrict_apply₀ ht.nullMeasurableSet
-#align measure_theory.measure.restrict_apply MeasureTheory.Measure.restrict_apply
-
-/-- Restriction of a measure to a subset is monotone both in set and in measure. -/
-theorem restrict_mono' {_m0 : MeasurableSpace α} ⦃s s' : Set α⦄ ⦃μ ν : Measure α⦄ (hs : s ≤ᵐ[μ] s')
-    (hμν : μ ≤ ν) : μ.restrict s ≤ ν.restrict s' := fun t ht =>
-  calc
-    μ.restrict s t = μ (t ∩ s) := restrict_apply ht
-    _ ≤ μ (t ∩ s') := (measure_mono_ae <| hs.mono fun _x hx ⟨hxt, hxs⟩ => ⟨hxt, hx hxs⟩)
-    _ ≤ ν (t ∩ s') := (le_iff'.1 hμν (t ∩ s'))
-    _ = ν.restrict s' t := (restrict_apply ht).symm
-
-#align measure_theory.measure.restrict_mono' MeasureTheory.Measure.restrict_mono'
-
-/-- Restriction of a measure to a subset is monotone both in set and in measure. -/
-@[mono]
-theorem restrict_mono {_m0 : MeasurableSpace α} ⦃s s' : Set α⦄ (hs : s ⊆ s') ⦃μ ν : Measure α⦄
-    (hμν : μ ≤ ν) : μ.restrict s ≤ ν.restrict s' :=
-  restrict_mono' (ae_of_all _ hs) hμν
-#align measure_theory.measure.restrict_mono MeasureTheory.Measure.restrict_mono
-
-theorem restrict_mono_ae (h : s ≤ᵐ[μ] t) : μ.restrict s ≤ μ.restrict t :=
-  restrict_mono' h (le_refl μ)
-#align measure_theory.measure.restrict_mono_ae MeasureTheory.Measure.restrict_mono_ae
-
-theorem restrict_congr_set (h : s =ᵐ[μ] t) : μ.restrict s = μ.restrict t :=
-  le_antisymm (restrict_mono_ae h.le) (restrict_mono_ae h.symm.le)
-#align measure_theory.measure.restrict_congr_set MeasureTheory.Measure.restrict_congr_set
-
-/-- If `s` is a measurable set, then the outer measure of `t` with respect to the restriction of
-the measure to `s` equals the outer measure of `t ∩ s`. This is an alternate version of
-`Measure.restrict_apply`, requiring that `s` is measurable instead of `t`. -/
-@[simp]
-theorem restrict_apply' (hs : MeasurableSet s) : μ.restrict s t = μ (t ∩ s) := by
-  rw [Measure.restrict_toOuterMeasure_eq_toOuterMeasure_restrict hs,
-    OuterMeasure.restrict_apply s t _]
-#align measure_theory.measure.restrict_apply' MeasureTheory.Measure.restrict_apply'
-
-theorem restrict_apply₀' (hs : NullMeasurableSet s μ) : μ.restrict s t = μ (t ∩ s) := by
-  rw [← restrict_congr_set hs.toMeasurable_ae_eq,
-    restrict_apply' (measurableSet_toMeasurable _ _),
-    measure_congr ((ae_eq_refl t).inter hs.toMeasurable_ae_eq)]
-#align measure_theory.measure.restrict_apply₀' MeasureTheory.Measure.restrict_apply₀'
-
-theorem restrict_le_self : μ.restrict s ≤ μ := fun t ht =>
-  calc
-    μ.restrict s t = μ (t ∩ s) := restrict_apply ht
-    _ ≤ μ t := measure_mono <| inter_subset_left t s
-#align measure_theory.measure.restrict_le_self MeasureTheory.Measure.restrict_le_self
-
-variable (μ)
-
-theorem restrict_eq_self (h : s ⊆ t) : μ.restrict t s = μ s :=
-  (le_iff'.1 restrict_le_self s).antisymm <|
-    calc
-      μ s ≤ μ (toMeasurable (μ.restrict t) s ∩ t) :=
-        measure_mono (subset_inter (subset_toMeasurable _ _) h)
-      _ = μ.restrict t s := by
-        rw [← restrict_apply (measurableSet_toMeasurable _ _), measure_toMeasurable]
-#align measure_theory.measure.restrict_eq_self MeasureTheory.Measure.restrict_eq_self
-
-@[simp]
-theorem restrict_apply_self (s : Set α) : (μ.restrict s) s = μ s :=
-  restrict_eq_self μ Subset.rfl
-#align measure_theory.measure.restrict_apply_self MeasureTheory.Measure.restrict_apply_self
-
-variable {μ}
-
-theorem restrict_apply_univ (s : Set α) : μ.restrict s univ = μ s := by
-  rw [restrict_apply MeasurableSet.univ, Set.univ_inter]
-#align measure_theory.measure.restrict_apply_univ MeasureTheory.Measure.restrict_apply_univ
-
-theorem le_restrict_apply (s t : Set α) : μ (t ∩ s) ≤ μ.restrict s t :=
-  calc
-    μ (t ∩ s) = μ.restrict s (t ∩ s) := (restrict_eq_self μ (inter_subset_right _ _)).symm
-    _ ≤ μ.restrict s t := measure_mono (inter_subset_left _ _)
-#align measure_theory.measure.le_restrict_apply MeasureTheory.Measure.le_restrict_apply
-
-theorem restrict_apply_superset (h : s ⊆ t) : μ.restrict s t = μ s :=
-  ((measure_mono (subset_univ _)).trans_eq <| restrict_apply_univ _).antisymm
-    ((restrict_apply_self μ s).symm.trans_le <| measure_mono h)
-#align measure_theory.measure.restrict_apply_superset MeasureTheory.Measure.restrict_apply_superset
-
-@[simp]
-theorem restrict_add {_m0 : MeasurableSpace α} (μ ν : Measure α) (s : Set α) :
-    (μ + ν).restrict s = μ.restrict s + ν.restrict s :=
-  (restrictₗ s).map_add μ ν
-#align measure_theory.measure.restrict_add MeasureTheory.Measure.restrict_add
-
-@[simp]
-theorem restrict_zero {_m0 : MeasurableSpace α} (s : Set α) : (0 : Measure α).restrict s = 0 :=
-  (restrictₗ s).map_zero
-#align measure_theory.measure.restrict_zero MeasureTheory.Measure.restrict_zero
-
-@[simp]
-theorem restrict_smul {_m0 : MeasurableSpace α} (c : ℝ≥0∞) (μ : Measure α) (s : Set α) :
-    (c • μ).restrict s = c • μ.restrict s :=
-  (restrictₗ s).map_smul c μ
-#align measure_theory.measure.restrict_smul MeasureTheory.Measure.restrict_smul
-
-theorem restrict_restrict₀ (hs : NullMeasurableSet s (μ.restrict t)) :
-    (μ.restrict t).restrict s = μ.restrict (s ∩ t) :=
-  ext fun u hu => by
-    simp only [Set.inter_assoc, restrict_apply hu,
-      restrict_apply₀ (hu.nullMeasurableSet.inter hs)]
-#align measure_theory.measure.restrict_restrict₀ MeasureTheory.Measure.restrict_restrict₀
-
-@[simp]
-theorem restrict_restrict (hs : MeasurableSet s) : (μ.restrict t).restrict s = μ.restrict (s ∩ t) :=
-  restrict_restrict₀ hs.nullMeasurableSet
-#align measure_theory.measure.restrict_restrict MeasureTheory.Measure.restrict_restrict
-
-theorem restrict_restrict_of_subset (h : s ⊆ t) : (μ.restrict t).restrict s = μ.restrict s := by
-  ext1 u hu
-  rw [restrict_apply hu, restrict_apply hu, restrict_eq_self]
-  exact (inter_subset_right _ _).trans h
-#align measure_theory.measure.restrict_restrict_of_subset MeasureTheory.Measure.restrict_restrict_of_subset
-
-theorem restrict_restrict₀' (ht : NullMeasurableSet t μ) :
-    (μ.restrict t).restrict s = μ.restrict (s ∩ t) :=
-  ext fun u hu => by simp only [restrict_apply hu, restrict_apply₀' ht, inter_assoc]
-#align measure_theory.measure.restrict_restrict₀' MeasureTheory.Measure.restrict_restrict₀'
-
-theorem restrict_restrict' (ht : MeasurableSet t) :
-    (μ.restrict t).restrict s = μ.restrict (s ∩ t) :=
-  restrict_restrict₀' ht.nullMeasurableSet
-#align measure_theory.measure.restrict_restrict' MeasureTheory.Measure.restrict_restrict'
-
-theorem restrict_comm (hs : MeasurableSet s) :
-    (μ.restrict t).restrict s = (μ.restrict s).restrict t := by
-  rw [restrict_restrict hs, restrict_restrict' hs, inter_comm]
-#align measure_theory.measure.restrict_comm MeasureTheory.Measure.restrict_comm
-
-theorem restrict_apply_eq_zero (ht : MeasurableSet t) : μ.restrict s t = 0 ↔ μ (t ∩ s) = 0 := by
-  rw [restrict_apply ht]
-#align measure_theory.measure.restrict_apply_eq_zero MeasureTheory.Measure.restrict_apply_eq_zero
-
-theorem measure_inter_eq_zero_of_restrict (h : μ.restrict s t = 0) : μ (t ∩ s) = 0 :=
-  nonpos_iff_eq_zero.1 (h ▸ le_restrict_apply _ _)
-#align measure_theory.measure.measure_inter_eq_zero_of_restrict MeasureTheory.Measure.measure_inter_eq_zero_of_restrict
-
-theorem restrict_apply_eq_zero' (hs : MeasurableSet s) : μ.restrict s t = 0 ↔ μ (t ∩ s) = 0 := by
-  rw [restrict_apply' hs]
-#align measure_theory.measure.restrict_apply_eq_zero' MeasureTheory.Measure.restrict_apply_eq_zero'
-
-@[simp]
-theorem restrict_eq_zero : μ.restrict s = 0 ↔ μ s = 0 := by
-  rw [← measure_univ_eq_zero, restrict_apply_univ]
-#align measure_theory.measure.restrict_eq_zero MeasureTheory.Measure.restrict_eq_zero
-
-/-- If `μ s ≠ 0`, then `μ.restrict s ≠ 0`, in terms of `NeZero` instances. -/
-instance restrict.neZero [NeZero (μ s)] : NeZero (μ.restrict s) :=
-  ⟨mt restrict_eq_zero.mp <| NeZero.ne _⟩
-
-theorem restrict_zero_set {s : Set α} (h : μ s = 0) : μ.restrict s = 0 :=
-  restrict_eq_zero.2 h
-#align measure_theory.measure.restrict_zero_set MeasureTheory.Measure.restrict_zero_set
-
-@[simp]
-theorem restrict_empty : μ.restrict ∅ = 0 :=
-  restrict_zero_set measure_empty
-#align measure_theory.measure.restrict_empty MeasureTheory.Measure.restrict_empty
-
-@[simp]
-theorem restrict_univ : μ.restrict univ = μ :=
-  ext fun s hs => by simp [hs]
-#align measure_theory.measure.restrict_univ MeasureTheory.Measure.restrict_univ
-
-theorem restrict_inter_add_diff₀ (s : Set α) (ht : NullMeasurableSet t μ) :
-    μ.restrict (s ∩ t) + μ.restrict (s \ t) = μ.restrict s := by
-  ext1 u hu
-  simp only [add_apply, restrict_apply hu, ← inter_assoc, diff_eq]
-  exact measure_inter_add_diff₀ (u ∩ s) ht
-#align measure_theory.measure.restrict_inter_add_diff₀ MeasureTheory.Measure.restrict_inter_add_diff₀
-
-theorem restrict_inter_add_diff (s : Set α) (ht : MeasurableSet t) :
-    μ.restrict (s ∩ t) + μ.restrict (s \ t) = μ.restrict s :=
-  restrict_inter_add_diff₀ s ht.nullMeasurableSet
-#align measure_theory.measure.restrict_inter_add_diff MeasureTheory.Measure.restrict_inter_add_diff
-
-theorem restrict_union_add_inter₀ (s : Set α) (ht : NullMeasurableSet t μ) :
-    μ.restrict (s ∪ t) + μ.restrict (s ∩ t) = μ.restrict s + μ.restrict t := by
-  rw [← restrict_inter_add_diff₀ (s ∪ t) ht, union_inter_cancel_right, union_diff_right, ←
-    restrict_inter_add_diff₀ s ht, add_comm, ← add_assoc, add_right_comm]
-#align measure_theory.measure.restrict_union_add_inter₀ MeasureTheory.Measure.restrict_union_add_inter₀
-
-theorem restrict_union_add_inter (s : Set α) (ht : MeasurableSet t) :
-    μ.restrict (s ∪ t) + μ.restrict (s ∩ t) = μ.restrict s + μ.restrict t :=
-  restrict_union_add_inter₀ s ht.nullMeasurableSet
-#align measure_theory.measure.restrict_union_add_inter MeasureTheory.Measure.restrict_union_add_inter
-
-theorem restrict_union_add_inter' (hs : MeasurableSet s) (t : Set α) :
-    μ.restrict (s ∪ t) + μ.restrict (s ∩ t) = μ.restrict s + μ.restrict t := by
-  simpa only [union_comm, inter_comm, add_comm] using restrict_union_add_inter t hs
-#align measure_theory.measure.restrict_union_add_inter' MeasureTheory.Measure.restrict_union_add_inter'
-
-theorem restrict_union₀ (h : AEDisjoint μ s t) (ht : NullMeasurableSet t μ) :
-    μ.restrict (s ∪ t) = μ.restrict s + μ.restrict t := by
-  simp [← restrict_union_add_inter₀ s ht, restrict_zero_set h]
-#align measure_theory.measure.restrict_union₀ MeasureTheory.Measure.restrict_union₀
-
-theorem restrict_union (h : Disjoint s t) (ht : MeasurableSet t) :
-    μ.restrict (s ∪ t) = μ.restrict s + μ.restrict t :=
-  restrict_union₀ h.aedisjoint ht.nullMeasurableSet
-#align measure_theory.measure.restrict_union MeasureTheory.Measure.restrict_union
-
-theorem restrict_union' (h : Disjoint s t) (hs : MeasurableSet s) :
-    μ.restrict (s ∪ t) = μ.restrict s + μ.restrict t := by
-  rw [union_comm, restrict_union h.symm hs, add_comm]
-#align measure_theory.measure.restrict_union' MeasureTheory.Measure.restrict_union'
-
-@[simp]
-theorem restrict_add_restrict_compl (hs : MeasurableSet s) :
-    μ.restrict s + μ.restrict sᶜ = μ := by
-  rw [← restrict_union (@disjoint_compl_right (Set α) _ _) hs.compl, union_compl_self,
-    restrict_univ]
-#align measure_theory.measure.restrict_add_restrict_compl MeasureTheory.Measure.restrict_add_restrict_compl
-
-@[simp]
-theorem restrict_compl_add_restrict (hs : MeasurableSet s) : μ.restrict sᶜ + μ.restrict s = μ :=
-  by rw [add_comm, restrict_add_restrict_compl hs]
-#align measure_theory.measure.restrict_compl_add_restrict MeasureTheory.Measure.restrict_compl_add_restrict
-
-theorem restrict_union_le (s s' : Set α) : μ.restrict (s ∪ s') ≤ μ.restrict s + μ.restrict s' := by
-  intro t ht
-  suffices μ (t ∩ s ∪ t ∩ s') ≤ μ (t ∩ s) + μ (t ∩ s') by simpa [ht, inter_union_distrib_left]
-  apply measure_union_le
-#align measure_theory.measure.restrict_union_le MeasureTheory.Measure.restrict_union_le
-
-theorem restrict_iUnion_apply_ae [Countable ι] {s : ι → Set α} (hd : Pairwise (AEDisjoint μ on s))
-    (hm : ∀ i, NullMeasurableSet (s i) μ) {t : Set α} (ht : MeasurableSet t) :
-    μ.restrict (⋃ i, s i) t = ∑' i, μ.restrict (s i) t := by
-  simp only [restrict_apply, ht, inter_iUnion]
-  exact
-    measure_iUnion₀ (hd.mono fun i j h => h.mono (inter_subset_right _ _) (inter_subset_right _ _))
-      fun i => ht.nullMeasurableSet.inter (hm i)
-#align measure_theory.measure.restrict_Union_apply_ae MeasureTheory.Measure.restrict_iUnion_apply_ae
-
-theorem restrict_iUnion_apply [Countable ι] {s : ι → Set α} (hd : Pairwise (Disjoint on s))
-    (hm : ∀ i, MeasurableSet (s i)) {t : Set α} (ht : MeasurableSet t) :
-    μ.restrict (⋃ i, s i) t = ∑' i, μ.restrict (s i) t :=
-  restrict_iUnion_apply_ae hd.aedisjoint (fun i => (hm i).nullMeasurableSet) ht
-#align measure_theory.measure.restrict_Union_apply MeasureTheory.Measure.restrict_iUnion_apply
-
-theorem restrict_iUnion_apply_eq_iSup [Countable ι] {s : ι → Set α} (hd : Directed (· ⊆ ·) s)
-    {t : Set α} (ht : MeasurableSet t) : μ.restrict (⋃ i, s i) t = ⨆ i, μ.restrict (s i) t := by
-  simp only [restrict_apply ht, inter_iUnion]
-  rw [measure_iUnion_eq_iSup]
-  exacts [hd.mono_comp _ fun s₁ s₂ => inter_subset_inter_right _]
-#align measure_theory.measure.restrict_Union_apply_eq_supr MeasureTheory.Measure.restrict_iUnion_apply_eq_iSup
-
-/-- The restriction of the pushforward measure is the pushforward of the restriction. For a version
-assuming only `AEMeasurable`, see `restrict_map_of_aemeasurable`. -/
-theorem restrict_map {f : α → β} (hf : Measurable f) {s : Set β} (hs : MeasurableSet s) :
-    (μ.map f).restrict s = (μ.restrict <| f ⁻¹' s).map f :=
-  ext fun t ht => by simp [*, hf ht]
-#align measure_theory.measure.restrict_map MeasureTheory.Measure.restrict_map
-
-theorem restrict_toMeasurable (h : μ s ≠ ∞) : μ.restrict (toMeasurable μ s) = μ.restrict s :=
-  ext fun t ht => by
-    rw [restrict_apply ht, restrict_apply ht, inter_comm, measure_toMeasurable_inter ht h,
-      inter_comm]
-#align measure_theory.measure.restrict_to_measurable MeasureTheory.Measure.restrict_toMeasurable
-
-theorem restrict_eq_self_of_ae_mem {_m0 : MeasurableSpace α} ⦃s : Set α⦄ ⦃μ : Measure α⦄
-    (hs : ∀ᵐ x ∂μ, x ∈ s) : μ.restrict s = μ :=
-  calc
-    μ.restrict s = μ.restrict univ := restrict_congr_set (eventuallyEq_univ.mpr hs)
-    _ = μ := restrict_univ
-#align measure_theory.measure.restrict_eq_self_of_ae_mem MeasureTheory.Measure.restrict_eq_self_of_ae_mem
-
-theorem restrict_congr_meas (hs : MeasurableSet s) :
-    μ.restrict s = ν.restrict s ↔ ∀ (t) (_ : t ⊆ s), MeasurableSet t → μ t = ν t :=
-  ⟨fun H t hts ht => by
-    rw [← inter_eq_self_of_subset_left hts, ← restrict_apply ht, H, restrict_apply ht], fun H =>
-    ext fun t ht => by
-      rw [restrict_apply ht, restrict_apply ht, H _ (inter_subset_right _ _) (ht.inter hs)]⟩
-#align measure_theory.measure.restrict_congr_meas MeasureTheory.Measure.restrict_congr_meas
-
-theorem restrict_congr_mono (hs : s ⊆ t) (h : μ.restrict t = ν.restrict t) :
-    μ.restrict s = ν.restrict s := by
-  rw [← restrict_restrict_of_subset hs, h, restrict_restrict_of_subset hs]
-#align measure_theory.measure.restrict_congr_mono MeasureTheory.Measure.restrict_congr_mono
-
-/-- If two measures agree on all measurable subsets of `s` and `t`, then they agree on all
-measurable subsets of `s ∪ t`. -/
-theorem restrict_union_congr :
-    μ.restrict (s ∪ t) = ν.restrict (s ∪ t) ↔
-      μ.restrict s = ν.restrict s ∧ μ.restrict t = ν.restrict t := by
-  refine'
-    ⟨fun h =>
-      ⟨restrict_congr_mono (subset_union_left _ _) h,
-        restrict_congr_mono (subset_union_right _ _) h⟩,
-      _⟩
-  rintro ⟨hs, ht⟩
-  ext1 u hu
-  simp only [restrict_apply hu, inter_union_distrib_left]
-  rcases exists_measurable_superset₂ μ ν (u ∩ s) with ⟨US, hsub, hm, hμ, hν⟩
-  calc
-    μ (u ∩ s ∪ u ∩ t) = μ (US ∪ u ∩ t) :=
-      measure_union_congr_of_subset hsub hμ.le Subset.rfl le_rfl
-    _ = μ US + μ ((u ∩ t) \ US) := (measure_add_diff hm _).symm
-    _ = restrict μ s u + restrict μ t (u \ US) := by
-      simp only [restrict_apply, hu, hu.diff hm, hμ, ← inter_comm t, inter_diff_assoc]
-    _ = restrict ν s u + restrict ν t (u \ US) := by rw [hs, ht]
-    _ = ν US + ν ((u ∩ t) \ US) := by
-      simp only [restrict_apply, hu, hu.diff hm, hν, ← inter_comm t, inter_diff_assoc]
-    _ = ν (US ∪ u ∩ t) := (measure_add_diff hm _)
-    _ = ν (u ∩ s ∪ u ∩ t) := Eq.symm <| measure_union_congr_of_subset hsub hν.le Subset.rfl le_rfl
-
-#align measure_theory.measure.restrict_union_congr MeasureTheory.Measure.restrict_union_congr
-
-theorem restrict_finset_biUnion_congr {s : Finset ι} {t : ι → Set α} :
-    μ.restrict (⋃ i ∈ s, t i) = ν.restrict (⋃ i ∈ s, t i) ↔
-      ∀ i ∈ s, μ.restrict (t i) = ν.restrict (t i) := by
-  induction' s using Finset.induction_on with i s _ hs; · simp
-  simp only [forall_eq_or_imp, iUnion_iUnion_eq_or_left, Finset.mem_insert]
-  rw [restrict_union_congr, ← hs]
-#align measure_theory.measure.restrict_finset_bUnion_congr MeasureTheory.Measure.restrict_finset_biUnion_congr
-
-theorem restrict_iUnion_congr [Countable ι] {s : ι → Set α} :
-    μ.restrict (⋃ i, s i) = ν.restrict (⋃ i, s i) ↔ ∀ i, μ.restrict (s i) = ν.restrict (s i) := by
-  refine' ⟨fun h i => restrict_congr_mono (subset_iUnion _ _) h, fun h => _⟩
-  ext1 t ht
-  have D : Directed (· ⊆ ·) fun t : Finset ι => ⋃ i ∈ t, s i :=
-    Monotone.directed_le fun t₁ t₂ ht => biUnion_subset_biUnion_left ht
-  rw [iUnion_eq_iUnion_finset]
-  simp only [restrict_iUnion_apply_eq_iSup D ht, restrict_finset_biUnion_congr.2 fun i _ => h i]
-#align measure_theory.measure.restrict_Union_congr MeasureTheory.Measure.restrict_iUnion_congr
-
-theorem restrict_biUnion_congr {s : Set ι} {t : ι → Set α} (hc : s.Countable) :
-    μ.restrict (⋃ i ∈ s, t i) = ν.restrict (⋃ i ∈ s, t i) ↔
-      ∀ i ∈ s, μ.restrict (t i) = ν.restrict (t i) := by
-  haveI := hc.toEncodable
-  simp only [biUnion_eq_iUnion, SetCoe.forall', restrict_iUnion_congr]
-#align measure_theory.measure.restrict_bUnion_congr MeasureTheory.Measure.restrict_biUnion_congr
-
-theorem restrict_sUnion_congr {S : Set (Set α)} (hc : S.Countable) :
-    μ.restrict (⋃₀ S) = ν.restrict (⋃₀ S) ↔ ∀ s ∈ S, μ.restrict s = ν.restrict s := by
-  rw [sUnion_eq_biUnion, restrict_biUnion_congr hc]
-#align measure_theory.measure.restrict_sUnion_congr MeasureTheory.Measure.restrict_sUnion_congr
-
-/-- This lemma shows that `Inf` and `restrict` commute for measures. -/
-theorem restrict_sInf_eq_sInf_restrict {m0 : MeasurableSpace α} {m : Set (Measure α)}
-    (hm : m.Nonempty) (ht : MeasurableSet t) :
-    (sInf m).restrict t = sInf ((fun μ : Measure α => μ.restrict t) '' m) := by
-  ext1 s hs
-  simp_rw [sInf_apply hs, restrict_apply hs, sInf_apply (MeasurableSet.inter hs ht),
-    Set.image_image, restrict_toOuterMeasure_eq_toOuterMeasure_restrict ht, ←
-    Set.image_image _ toOuterMeasure, ← OuterMeasure.restrict_sInf_eq_sInf_restrict _ (hm.image _),
-    OuterMeasure.restrict_apply]
-#align measure_theory.measure.restrict_Inf_eq_Inf_restrict MeasureTheory.Measure.restrict_sInf_eq_sInf_restrict
-
-theorem exists_mem_of_measure_ne_zero_of_ae (hs : μ s ≠ 0) {p : α → Prop}
-    (hp : ∀ᵐ x ∂μ.restrict s, p x) : ∃ x, x ∈ s ∧ p x := by
-  rw [← μ.restrict_apply_self, ← frequently_ae_mem_iff] at hs
-  exact (hs.and_eventually hp).exists
-#align measure_theory.measure.exists_mem_of_measure_ne_zero_of_ae MeasureTheory.Measure.exists_mem_of_measure_ne_zero_of_ae
-
-/-! ### Extensionality results -/
-
-
-/-- Two measures are equal if they have equal restrictions on a spanning collection of sets
-  (formulated using `Union`). -/
-theorem ext_iff_of_iUnion_eq_univ [Countable ι] {s : ι → Set α} (hs : ⋃ i, s i = univ) :
-    μ = ν ↔ ∀ i, μ.restrict (s i) = ν.restrict (s i) := by
-  rw [← restrict_iUnion_congr, hs, restrict_univ, restrict_univ]
-#align measure_theory.measure.ext_iff_of_Union_eq_univ MeasureTheory.Measure.ext_iff_of_iUnion_eq_univ
-
-alias ⟨_, ext_of_iUnion_eq_univ⟩ := ext_iff_of_iUnion_eq_univ
-#align measure_theory.measure.ext_of_Union_eq_univ MeasureTheory.Measure.ext_of_iUnion_eq_univ
-
-/-- Two measures are equal if they have equal restrictions on a spanning collection of sets
-  (formulated using `biUnion`). -/
-theorem ext_iff_of_biUnion_eq_univ {S : Set ι} {s : ι → Set α} (hc : S.Countable)
-    (hs : ⋃ i ∈ S, s i = univ) : μ = ν ↔ ∀ i ∈ S, μ.restrict (s i) = ν.restrict (s i) := by
-  rw [← restrict_biUnion_congr hc, hs, restrict_univ, restrict_univ]
-#align measure_theory.measure.ext_iff_of_bUnion_eq_univ MeasureTheory.Measure.ext_iff_of_biUnion_eq_univ
-
-alias ⟨_, ext_of_biUnion_eq_univ⟩ := ext_iff_of_biUnion_eq_univ
-#align measure_theory.measure.ext_of_bUnion_eq_univ MeasureTheory.Measure.ext_of_biUnion_eq_univ
-
-/-- Two measures are equal if they have equal restrictions on a spanning collection of sets
-  (formulated using `sUnion`). -/
-theorem ext_iff_of_sUnion_eq_univ {S : Set (Set α)} (hc : S.Countable) (hs : ⋃₀ S = univ) :
-    μ = ν ↔ ∀ s ∈ S, μ.restrict s = ν.restrict s :=
-  ext_iff_of_biUnion_eq_univ hc <| by rwa [← sUnion_eq_biUnion]
-#align measure_theory.measure.ext_iff_of_sUnion_eq_univ MeasureTheory.Measure.ext_iff_of_sUnion_eq_univ
-
-alias ⟨_, ext_of_sUnion_eq_univ⟩ := ext_iff_of_sUnion_eq_univ
-#align measure_theory.measure.ext_of_sUnion_eq_univ MeasureTheory.Measure.ext_of_sUnion_eq_univ
-
-theorem ext_of_generateFrom_of_cover {S T : Set (Set α)} (h_gen : ‹_› = generateFrom S)
-    (hc : T.Countable) (h_inter : IsPiSystem S) (hU : ⋃₀ T = univ) (htop : ∀ t ∈ T, μ t ≠ ∞)
-    (ST_eq : ∀ t ∈ T, ∀ s ∈ S, μ (s ∩ t) = ν (s ∩ t)) (T_eq : ∀ t ∈ T, μ t = ν t) : μ = ν := by
-  refine' ext_of_sUnion_eq_univ hc hU fun t ht => _
-  ext1 u hu
-  simp only [restrict_apply hu]
-  refine' induction_on_inter h_gen h_inter _ (ST_eq t ht) _ _ hu
-  · simp only [Set.empty_inter, measure_empty]
-  · intro v hv hvt
-    have := T_eq t ht
-    rw [Set.inter_comm] at hvt ⊢
-    rwa [← measure_inter_add_diff t hv, ← measure_inter_add_diff t hv, ← hvt,
-      ENNReal.add_right_inj] at this
-    exact ne_top_of_le_ne_top (htop t ht) (measure_mono <| Set.inter_subset_left _ _)
-  · intro f hfd hfm h_eq
-    simp only [← restrict_apply (hfm _), ← restrict_apply (MeasurableSet.iUnion hfm)] at h_eq ⊢
-    simp only [measure_iUnion hfd hfm, h_eq]
-#align measure_theory.measure.ext_of_generate_from_of_cover MeasureTheory.Measure.ext_of_generateFrom_of_cover
-
-/-- Two measures are equal if they are equal on the π-system generating the σ-algebra,
-  and they are both finite on an increasing spanning sequence of sets in the π-system.
-  This lemma is formulated using `sUnion`. -/
-theorem ext_of_generateFrom_of_cover_subset {S T : Set (Set α)} (h_gen : ‹_› = generateFrom S)
-    (h_inter : IsPiSystem S) (h_sub : T ⊆ S) (hc : T.Countable) (hU : ⋃₀ T = univ)
-    (htop : ∀ s ∈ T, μ s ≠ ∞) (h_eq : ∀ s ∈ S, μ s = ν s) : μ = ν := by
-  refine' ext_of_generateFrom_of_cover h_gen hc h_inter hU htop _ fun t ht => h_eq t (h_sub ht)
-  intro t ht s hs; cases' (s ∩ t).eq_empty_or_nonempty with H H
-  · simp only [H, measure_empty]
-  · exact h_eq _ (h_inter _ hs _ (h_sub ht) H)
-#align measure_theory.measure.ext_of_generate_from_of_cover_subset MeasureTheory.Measure.ext_of_generateFrom_of_cover_subset
-
-/-- Two measures are equal if they are equal on the π-system generating the σ-algebra,
-  and they are both finite on an increasing spanning sequence of sets in the π-system.
-  This lemma is formulated using `iUnion`.
-  `FiniteSpanningSetsIn.ext` is a reformulation of this lemma. -/
-theorem ext_of_generateFrom_of_iUnion (C : Set (Set α)) (B : ℕ → Set α) (hA : ‹_› = generateFrom C)
-    (hC : IsPiSystem C) (h1B : ⋃ i, B i = univ) (h2B : ∀ i, B i ∈ C) (hμB : ∀ i, μ (B i) ≠ ∞)
-    (h_eq : ∀ s ∈ C, μ s = ν s) : μ = ν := by
-  refine' ext_of_generateFrom_of_cover_subset hA hC _ (countable_range B) h1B _ h_eq
-  · rintro _ ⟨i, rfl⟩
-    apply h2B
-  · rintro _ ⟨i, rfl⟩
-    apply hμB
-#align measure_theory.measure.ext_of_generate_from_of_Union MeasureTheory.Measure.ext_of_generateFrom_of_iUnion
-
-=======
->>>>>>> e194c756
 section Sum
 
 /-- Sum of an indexed family of measures. -/
