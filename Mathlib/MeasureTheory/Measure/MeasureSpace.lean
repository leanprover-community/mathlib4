/-
Copyright (c) 2017 Johannes Hölzl. All rights reserved.
Released under Apache 2.0 license as described in the file LICENSE.
Authors: Johannes Hölzl, Mario Carneiro
-/
import Mathlib.MeasureTheory.Measure.NullMeasurable
import Mathlib.MeasureTheory.MeasurableSpace.Embedding
import Mathlib.Topology.Algebra.Order.LiminfLimsup

/-!
# Measure spaces

The definition of a measure and a measure space are in `MeasureTheory.MeasureSpaceDef`, with
only a few basic properties. This file provides many more properties of these objects.
This separation allows the measurability tactic to import only the file `MeasureSpaceDef`, and to
be available in `MeasureSpace` (through `MeasurableSpace`).

Given a measurable space `α`, a measure on `α` is a function that sends measurable sets to the
extended nonnegative reals that satisfies the following conditions:
1. `μ ∅ = 0`;
2. `μ` is countably additive. This means that the measure of a countable union of pairwise disjoint
   sets is equal to the measure of the individual sets.

Every measure can be canonically extended to an outer measure, so that it assigns values to
all subsets, not just the measurable subsets. On the other hand, a measure that is countably
additive on measurable sets can be restricted to measurable sets to obtain a measure.
In this file a measure is defined to be an outer measure that is countably additive on
measurable sets, with the additional assumption that the outer measure is the canonical
extension of the restricted measure.

Measures on `α` form a complete lattice, and are closed under scalar multiplication with `ℝ≥0∞`.

Given a measure, the null sets are the sets where `μ s = 0`, where `μ` denotes the corresponding
outer measure (so `s` might not be measurable). We can then define the completion of `μ` as the
measure on the least `σ`-algebra that also contains all null sets, by defining the measure to be `0`
on the null sets.

## Main statements

* `completion` is the completion of a measure to all null measurable sets.
* `Measure.ofMeasurable` and `OuterMeasure.toMeasure` are two important ways to define a measure.

## Implementation notes

Given `μ : Measure α`, `μ s` is the value of the *outer measure* applied to `s`.
This conveniently allows us to apply the measure to sets without proving that they are measurable.
We get countable subadditivity for all sets, but only countable additivity for measurable sets.

You often don't want to define a measure via its constructor.
Two ways that are sometimes more convenient:
* `Measure.ofMeasurable` is a way to define a measure by only giving its value on measurable sets
  and proving the properties (1) and (2) mentioned above.
* `OuterMeasure.toMeasure` is a way of obtaining a measure from an outer measure by showing that
  all measurable sets in the measurable space are Carathéodory measurable.

To prove that two measures are equal, there are multiple options:
* `ext`: two measures are equal if they are equal on all measurable sets.
* `ext_of_generateFrom_of_iUnion`: two measures are equal if they are equal on a π-system generating
  the measurable sets, if the π-system contains a spanning increasing sequence of sets where the
  measures take finite value (in particular the measures are σ-finite). This is a special case of
  the more general `ext_of_generateFrom_of_cover`
* `ext_of_generate_finite`: two finite measures are equal if they are equal on a π-system
  generating the measurable sets. This is a special case of `ext_of_generateFrom_of_iUnion` using
  `C ∪ {univ}`, but is easier to work with.

A `MeasureSpace` is a class that is a measurable space with a canonical measure.
The measure is denoted `volume`.

## References

* <https://en.wikipedia.org/wiki/Measure_(mathematics)>
* <https://en.wikipedia.org/wiki/Complete_measure>
* <https://en.wikipedia.org/wiki/Almost_everywhere>

## Tags

measure, almost everywhere, measure space, completion, null set, null measurable set
-/

noncomputable section

open Set

open Filter hiding map

open Function MeasurableSpace Topology Filter ENNReal NNReal Interval MeasureTheory
open scoped symmDiff

variable {α β γ δ ι R R' : Type*}

namespace MeasureTheory

section

variable {m : MeasurableSpace α} {μ μ₁ μ₂ : Measure α} {s s₁ s₂ t : Set α}

instance ae_isMeasurablyGenerated : IsMeasurablyGenerated (ae μ) :=
  ⟨fun _s hs =>
    let ⟨t, hst, htm, htμ⟩ := exists_measurable_superset_of_null hs
    ⟨tᶜ, compl_mem_ae_iff.2 htμ, htm.compl, compl_subset_comm.1 hst⟩⟩

/-- See also `MeasureTheory.ae_restrict_uIoc_iff`. -/
theorem ae_uIoc_iff [LinearOrder α] {a b : α} {P : α → Prop} :
    (∀ᵐ x ∂μ, x ∈ Ι a b → P x) ↔ (∀ᵐ x ∂μ, x ∈ Ioc a b → P x) ∧ ∀ᵐ x ∂μ, x ∈ Ioc b a → P x := by
  simp only [uIoc_eq_union, mem_union, or_imp, eventually_and]

theorem measure_union (hd : Disjoint s₁ s₂) (h : MeasurableSet s₂) : μ (s₁ ∪ s₂) = μ s₁ + μ s₂ :=
  measure_union₀ h.nullMeasurableSet hd.aedisjoint

theorem measure_union' (hd : Disjoint s₁ s₂) (h : MeasurableSet s₁) : μ (s₁ ∪ s₂) = μ s₁ + μ s₂ :=
  measure_union₀' h.nullMeasurableSet hd.aedisjoint

theorem measure_inter_add_diff (s : Set α) (ht : MeasurableSet t) : μ (s ∩ t) + μ (s \ t) = μ s :=
  measure_inter_add_diff₀ _ ht.nullMeasurableSet

theorem measure_diff_add_inter (s : Set α) (ht : MeasurableSet t) : μ (s \ t) + μ (s ∩ t) = μ s :=
  (add_comm _ _).trans (measure_inter_add_diff s ht)

theorem measure_union_add_inter (s : Set α) (ht : MeasurableSet t) :
    μ (s ∪ t) + μ (s ∩ t) = μ s + μ t := by
  rw [← measure_inter_add_diff (s ∪ t) ht, Set.union_inter_cancel_right, union_diff_right, ←
    measure_inter_add_diff s ht]
  ac_rfl

theorem measure_union_add_inter' (hs : MeasurableSet s) (t : Set α) :
    μ (s ∪ t) + μ (s ∩ t) = μ s + μ t := by
  rw [union_comm, inter_comm, measure_union_add_inter t hs, add_comm]

lemma measure_symmDiff_eq (hs : MeasurableSet s) (ht : MeasurableSet t) :
    μ (s ∆ t) = μ (s \ t) + μ (t \ s) := by
  simpa only [symmDiff_def, sup_eq_union] using measure_union disjoint_sdiff_sdiff (ht.diff hs)

lemma measure_symmDiff_le (s t u : Set α) :
    μ (s ∆ u) ≤ μ (s ∆ t) + μ (t ∆ u) :=
  le_trans (μ.mono <| symmDiff_triangle s t u) (measure_union_le (s ∆ t) (t ∆ u))

theorem measure_add_measure_compl (h : MeasurableSet s) : μ s + μ sᶜ = μ univ :=
  measure_add_measure_compl₀ h.nullMeasurableSet

theorem measure_biUnion₀ {s : Set β} {f : β → Set α} (hs : s.Countable)
    (hd : s.Pairwise (AEDisjoint μ on f)) (h : ∀ b ∈ s, NullMeasurableSet (f b) μ) :
    μ (⋃ b ∈ s, f b) = ∑' p : s, μ (f p) := by
  haveI := hs.toEncodable
  rw [biUnion_eq_iUnion]
  exact measure_iUnion₀ (hd.on_injective Subtype.coe_injective fun x => x.2) fun x => h x x.2

theorem measure_biUnion {s : Set β} {f : β → Set α} (hs : s.Countable) (hd : s.PairwiseDisjoint f)
    (h : ∀ b ∈ s, MeasurableSet (f b)) : μ (⋃ b ∈ s, f b) = ∑' p : s, μ (f p) :=
  measure_biUnion₀ hs hd.aedisjoint fun b hb => (h b hb).nullMeasurableSet

theorem measure_sUnion₀ {S : Set (Set α)} (hs : S.Countable) (hd : S.Pairwise (AEDisjoint μ))
    (h : ∀ s ∈ S, NullMeasurableSet s μ) : μ (⋃₀ S) = ∑' s : S, μ s := by
  rw [sUnion_eq_biUnion, measure_biUnion₀ hs hd h]

theorem measure_sUnion {S : Set (Set α)} (hs : S.Countable) (hd : S.Pairwise Disjoint)
    (h : ∀ s ∈ S, MeasurableSet s) : μ (⋃₀ S) = ∑' s : S, μ s := by
  rw [sUnion_eq_biUnion, measure_biUnion hs hd h]

theorem measure_biUnion_finset₀ {s : Finset ι} {f : ι → Set α}
    (hd : Set.Pairwise (↑s) (AEDisjoint μ on f)) (hm : ∀ b ∈ s, NullMeasurableSet (f b) μ) :
    μ (⋃ b ∈ s, f b) = ∑ p ∈ s, μ (f p) := by
  rw [← Finset.sum_attach, Finset.attach_eq_univ, ← tsum_fintype]
  exact measure_biUnion₀ s.countable_toSet hd hm

theorem measure_biUnion_finset {s : Finset ι} {f : ι → Set α} (hd : PairwiseDisjoint (↑s) f)
    (hm : ∀ b ∈ s, MeasurableSet (f b)) : μ (⋃ b ∈ s, f b) = ∑ p ∈ s, μ (f p) :=
  measure_biUnion_finset₀ hd.aedisjoint fun b hb => (hm b hb).nullMeasurableSet

/-- The measure of an a.e. disjoint union (even uncountable) of null-measurable sets is at least
the sum of the measures of the sets. -/
theorem tsum_meas_le_meas_iUnion_of_disjoint₀ {ι : Type*} [MeasurableSpace α] (μ : Measure α)
    {As : ι → Set α} (As_mble : ∀ i : ι, NullMeasurableSet (As i) μ)
    (As_disj : Pairwise (AEDisjoint μ on As)) : (∑' i, μ (As i)) ≤ μ (⋃ i, As i) := by
  rw [ENNReal.tsum_eq_iSup_sum, iSup_le_iff]
  intro s
  simp only [← measure_biUnion_finset₀ (fun _i _hi _j _hj hij => As_disj hij) fun i _ => As_mble i]
  gcongr
  exact iUnion_subset fun _ ↦ Subset.rfl

/-- The measure of a disjoint union (even uncountable) of measurable sets is at least the sum of
the measures of the sets. -/
theorem tsum_meas_le_meas_iUnion_of_disjoint {ι : Type*} [MeasurableSpace α] (μ : Measure α)
    {As : ι → Set α} (As_mble : ∀ i : ι, MeasurableSet (As i))
    (As_disj : Pairwise (Disjoint on As)) : (∑' i, μ (As i)) ≤ μ (⋃ i, As i) :=
  tsum_meas_le_meas_iUnion_of_disjoint₀ μ (fun i ↦ (As_mble i).nullMeasurableSet)
    (fun _ _ h ↦ Disjoint.aedisjoint (As_disj h))

/-- If `s` is a countable set, then the measure of its preimage can be found as the sum of measures
of the fibers `f ⁻¹' {y}`. -/
theorem tsum_measure_preimage_singleton {s : Set β} (hs : s.Countable) {f : α → β}
    (hf : ∀ y ∈ s, MeasurableSet (f ⁻¹' {y})) : (∑' b : s, μ (f ⁻¹' {↑b})) = μ (f ⁻¹' s) := by
  rw [← Set.biUnion_preimage_singleton, measure_biUnion hs (pairwiseDisjoint_fiber f s) hf]

lemma measure_preimage_eq_zero_iff_of_countable {s : Set β} {f : α → β} (hs : s.Countable) :
    μ (f ⁻¹' s) = 0 ↔ ∀ x ∈ s, μ (f ⁻¹' {x}) = 0 := by
  rw [← biUnion_preimage_singleton, measure_biUnion_null_iff hs]

/-- If `s` is a `Finset`, then the measure of its preimage can be found as the sum of measures
of the fibers `f ⁻¹' {y}`. -/
theorem sum_measure_preimage_singleton (s : Finset β) {f : α → β}
    (hf : ∀ y ∈ s, MeasurableSet (f ⁻¹' {y})) : (∑ b ∈ s, μ (f ⁻¹' {b})) = μ (f ⁻¹' ↑s) := by
  simp only [← measure_biUnion_finset (pairwiseDisjoint_fiber f s) hf,
    Finset.set_biUnion_preimage_singleton]

theorem measure_diff_null' (h : μ (s₁ ∩ s₂) = 0) : μ (s₁ \ s₂) = μ s₁ :=
  measure_congr <| diff_ae_eq_self.2 h

theorem measure_add_diff (hs : MeasurableSet s) (t : Set α) : μ s + μ (t \ s) = μ (s ∪ t) := by
  rw [← measure_union' disjoint_sdiff_right hs, union_diff_self]

theorem measure_diff' (s : Set α) (hm : MeasurableSet t) (h_fin : μ t ≠ ∞) :
    μ (s \ t) = μ (s ∪ t) - μ t :=
  Eq.symm <| ENNReal.sub_eq_of_add_eq h_fin <| by rw [add_comm, measure_add_diff hm, union_comm]

theorem measure_diff (h : s₂ ⊆ s₁) (h₂ : MeasurableSet s₂) (h_fin : μ s₂ ≠ ∞) :
    μ (s₁ \ s₂) = μ s₁ - μ s₂ := by rw [measure_diff' _ h₂ h_fin, union_eq_self_of_subset_right h]

theorem le_measure_diff : μ s₁ - μ s₂ ≤ μ (s₁ \ s₂) :=
  tsub_le_iff_left.2 <| (measure_le_inter_add_diff μ s₁ s₂).trans <| by
    gcongr; apply inter_subset_right

/-- If the measure of the symmetric difference of two sets is finite,
then one has infinite measure if and only if the other one does. -/
theorem measure_eq_top_iff_of_symmDiff (hμst : μ (s ∆ t) ≠ ∞) : μ s = ∞ ↔ μ t = ∞ := by
  suffices h : ∀ u v, μ (u ∆ v) ≠ ∞ → μ u = ∞ → μ v = ∞
    from ⟨h s t hμst, h t s (symmDiff_comm s t ▸ hμst)⟩
  intro u v hμuv hμu
  by_contra! hμv
  apply hμuv
  rw [Set.symmDiff_def, eq_top_iff]
  calc
    ∞ = μ u - μ v := (WithTop.sub_eq_top_iff.2 ⟨hμu, hμv⟩).symm
    _ ≤ μ (u \ v) := le_measure_diff
    _ ≤ μ (u \ v ∪ v \ u) := measure_mono subset_union_left

/-- If the measure of the symmetric difference of two sets is finite,
then one has finite measure if and only if the other one does. -/
theorem measure_ne_top_iff_of_symmDiff (hμst : μ (s ∆ t) ≠ ∞) : μ s ≠ ∞ ↔ μ t ≠ ∞ :=
    (measure_eq_top_iff_of_symmDiff hμst).ne

theorem measure_diff_lt_of_lt_add (hs : MeasurableSet s) (hst : s ⊆ t) (hs' : μ s ≠ ∞) {ε : ℝ≥0∞}
    (h : μ t < μ s + ε) : μ (t \ s) < ε := by
  rw [measure_diff hst hs hs']; rw [add_comm] at h
  exact ENNReal.sub_lt_of_lt_add (measure_mono hst) h

theorem measure_diff_le_iff_le_add (hs : MeasurableSet s) (hst : s ⊆ t) (hs' : μ s ≠ ∞) {ε : ℝ≥0∞} :
    μ (t \ s) ≤ ε ↔ μ t ≤ μ s + ε := by rw [measure_diff hst hs hs', tsub_le_iff_left]

theorem measure_eq_measure_of_null_diff {s t : Set α} (hst : s ⊆ t) (h_nulldiff : μ (t \ s) = 0) :
    μ s = μ t := measure_congr <|
      EventuallyLE.antisymm (HasSubset.Subset.eventuallyLE hst) (ae_le_set.mpr h_nulldiff)

theorem measure_eq_measure_of_between_null_diff {s₁ s₂ s₃ : Set α} (h12 : s₁ ⊆ s₂) (h23 : s₂ ⊆ s₃)
    (h_nulldiff : μ (s₃ \ s₁) = 0) : μ s₁ = μ s₂ ∧ μ s₂ = μ s₃ := by
  have le12 : μ s₁ ≤ μ s₂ := measure_mono h12
  have le23 : μ s₂ ≤ μ s₃ := measure_mono h23
  have key : μ s₃ ≤ μ s₁ :=
    calc
      μ s₃ = μ (s₃ \ s₁ ∪ s₁) := by rw [diff_union_of_subset (h12.trans h23)]
      _ ≤ μ (s₃ \ s₁) + μ s₁ := measure_union_le _ _
      _ = μ s₁ := by simp only [h_nulldiff, zero_add]
  exact ⟨le12.antisymm (le23.trans key), le23.antisymm (key.trans le12)⟩

theorem measure_eq_measure_smaller_of_between_null_diff {s₁ s₂ s₃ : Set α} (h12 : s₁ ⊆ s₂)
    (h23 : s₂ ⊆ s₃) (h_nulldiff : μ (s₃ \ s₁) = 0) : μ s₁ = μ s₂ :=
  (measure_eq_measure_of_between_null_diff h12 h23 h_nulldiff).1

theorem measure_eq_measure_larger_of_between_null_diff {s₁ s₂ s₃ : Set α} (h12 : s₁ ⊆ s₂)
    (h23 : s₂ ⊆ s₃) (h_nulldiff : μ (s₃ \ s₁) = 0) : μ s₂ = μ s₃ :=
  (measure_eq_measure_of_between_null_diff h12 h23 h_nulldiff).2

lemma measure_compl₀ (h : NullMeasurableSet s μ) (hs : μ s ≠ ∞) :
    μ sᶜ = μ Set.univ - μ s := by
  rw [← measure_add_measure_compl₀ h, ENNReal.add_sub_cancel_left hs]

theorem measure_compl (h₁ : MeasurableSet s) (h_fin : μ s ≠ ∞) : μ sᶜ = μ univ - μ s :=
  measure_compl₀ h₁.nullMeasurableSet h_fin

lemma measure_inter_conull' (ht : μ (s \ t) = 0) : μ (s ∩ t) = μ s := by
  rw [← diff_compl, measure_diff_null']; rwa [← diff_eq]

lemma measure_inter_conull (ht : μ tᶜ = 0) : μ (s ∩ t) = μ s := by
  rw [← diff_compl, measure_diff_null ht]

@[simp]
theorem union_ae_eq_left_iff_ae_subset : (s ∪ t : Set α) =ᵐ[μ] s ↔ t ≤ᵐ[μ] s := by
  rw [ae_le_set]
  refine
    ⟨fun h => by simpa only [union_diff_left] using (ae_eq_set.mp h).1, fun h =>
      eventuallyLE_antisymm_iff.mpr
        ⟨by rwa [ae_le_set, union_diff_left],
          HasSubset.Subset.eventuallyLE subset_union_left⟩⟩

@[simp]
theorem union_ae_eq_right_iff_ae_subset : (s ∪ t : Set α) =ᵐ[μ] t ↔ s ≤ᵐ[μ] t := by
  rw [union_comm, union_ae_eq_left_iff_ae_subset]

theorem ae_eq_of_ae_subset_of_measure_ge (h₁ : s ≤ᵐ[μ] t) (h₂ : μ t ≤ μ s) (hsm : MeasurableSet s)
    (ht : μ t ≠ ∞) : s =ᵐ[μ] t := by
  refine eventuallyLE_antisymm_iff.mpr ⟨h₁, ae_le_set.mpr ?_⟩
  replace h₂ : μ t = μ s := h₂.antisymm (measure_mono_ae h₁)
  replace ht : μ s ≠ ∞ := h₂ ▸ ht
  rw [measure_diff' t hsm ht, measure_congr (union_ae_eq_left_iff_ae_subset.mpr h₁), h₂, tsub_self]

/-- If `s ⊆ t`, `μ t ≤ μ s`, `μ t ≠ ∞`, and `s` is measurable, then `s =ᵐ[μ] t`. -/
theorem ae_eq_of_subset_of_measure_ge (h₁ : s ⊆ t) (h₂ : μ t ≤ μ s) (hsm : MeasurableSet s)
    (ht : μ t ≠ ∞) : s =ᵐ[μ] t :=
  ae_eq_of_ae_subset_of_measure_ge (HasSubset.Subset.eventuallyLE h₁) h₂ hsm ht

theorem measure_iUnion_congr_of_subset [Countable β] {s : β → Set α} {t : β → Set α}
    (hsub : ∀ b, s b ⊆ t b) (h_le : ∀ b, μ (t b) ≤ μ (s b)) : μ (⋃ b, s b) = μ (⋃ b, t b) := by
  rcases Classical.em (∃ b, μ (t b) = ∞) with (⟨b, hb⟩ | htop)
  · calc
      μ (⋃ b, s b) = ∞ := top_unique (hb ▸ (h_le b).trans <| measure_mono <| subset_iUnion _ _)
      _ = μ (⋃ b, t b) := Eq.symm <| top_unique <| hb ▸ measure_mono (subset_iUnion _ _)
  push_neg at htop
  refine le_antisymm (measure_mono (iUnion_mono hsub)) ?_
  set M := toMeasurable μ
  have H : ∀ b, (M (t b) ∩ M (⋃ b, s b) : Set α) =ᵐ[μ] M (t b) := by
    refine fun b => ae_eq_of_subset_of_measure_ge inter_subset_left ?_ ?_ ?_
    · calc
        μ (M (t b)) = μ (t b) := measure_toMeasurable _
        _ ≤ μ (s b) := h_le b
        _ ≤ μ (M (t b) ∩ M (⋃ b, s b)) :=
          measure_mono <|
            subset_inter ((hsub b).trans <| subset_toMeasurable _ _)
              ((subset_iUnion _ _).trans <| subset_toMeasurable _ _)
    · exact (measurableSet_toMeasurable _ _).inter (measurableSet_toMeasurable _ _)
    · rw [measure_toMeasurable]
      exact htop b
  calc
    μ (⋃ b, t b) ≤ μ (⋃ b, M (t b)) := measure_mono (iUnion_mono fun b => subset_toMeasurable _ _)
    _ = μ (⋃ b, M (t b) ∩ M (⋃ b, s b)) := measure_congr (EventuallyEq.countable_iUnion H).symm
    _ ≤ μ (M (⋃ b, s b)) := measure_mono (iUnion_subset fun b => inter_subset_right)
    _ = μ (⋃ b, s b) := measure_toMeasurable _

theorem measure_union_congr_of_subset {t₁ t₂ : Set α} (hs : s₁ ⊆ s₂) (hsμ : μ s₂ ≤ μ s₁)
    (ht : t₁ ⊆ t₂) (htμ : μ t₂ ≤ μ t₁) : μ (s₁ ∪ t₁) = μ (s₂ ∪ t₂) := by
  rw [union_eq_iUnion, union_eq_iUnion]
  exact measure_iUnion_congr_of_subset (Bool.forall_bool.2 ⟨ht, hs⟩) (Bool.forall_bool.2 ⟨htμ, hsμ⟩)

@[simp]
theorem measure_iUnion_toMeasurable [Countable β] (s : β → Set α) :
    μ (⋃ b, toMeasurable μ (s b)) = μ (⋃ b, s b) :=
  Eq.symm <|
    measure_iUnion_congr_of_subset (fun _b => subset_toMeasurable _ _) fun _b =>
      (measure_toMeasurable _).le

theorem measure_biUnion_toMeasurable {I : Set β} (hc : I.Countable) (s : β → Set α) :
    μ (⋃ b ∈ I, toMeasurable μ (s b)) = μ (⋃ b ∈ I, s b) := by
  haveI := hc.toEncodable
  simp only [biUnion_eq_iUnion, measure_iUnion_toMeasurable]

@[simp]
theorem measure_toMeasurable_union : μ (toMeasurable μ s ∪ t) = μ (s ∪ t) :=
  Eq.symm <|
    measure_union_congr_of_subset (subset_toMeasurable _ _) (measure_toMeasurable _).le Subset.rfl
      le_rfl

@[simp]
theorem measure_union_toMeasurable : μ (s ∪ toMeasurable μ t) = μ (s ∪ t) :=
  Eq.symm <|
    measure_union_congr_of_subset Subset.rfl le_rfl (subset_toMeasurable _ _)
      (measure_toMeasurable _).le

theorem sum_measure_le_measure_univ {s : Finset ι} {t : ι → Set α}
    (h : ∀ i ∈ s, NullMeasurableSet (t i) μ) (H : Set.Pairwise s (AEDisjoint μ on t)) :
    (∑ i ∈ s, μ (t i)) ≤ μ (univ : Set α) := by
  rw [← measure_biUnion_finset₀ H h]
  exact measure_mono (subset_univ _)

theorem tsum_measure_le_measure_univ {s : ι → Set α} (hs : ∀ i, NullMeasurableSet (s i) μ)
    (H : Pairwise (AEDisjoint μ on s)) : ∑' i, μ (s i) ≤ μ (univ : Set α) := by
  rw [ENNReal.tsum_eq_iSup_sum]
  exact iSup_le fun s =>
    sum_measure_le_measure_univ (fun i _hi => hs i) fun i _hi j _hj hij => H hij

/-- Pigeonhole principle for measure spaces: if `∑' i, μ (s i) > μ univ`, then
one of the intersections `s i ∩ s j` is not empty. -/
theorem exists_nonempty_inter_of_measure_univ_lt_tsum_measure {m : MeasurableSpace α}
    (μ : Measure α) {s : ι → Set α} (hs : ∀ i, NullMeasurableSet (s i) μ)
    (H : μ (univ : Set α) < ∑' i, μ (s i)) : ∃ i j, i ≠ j ∧ (s i ∩ s j).Nonempty := by
  contrapose! H
  apply tsum_measure_le_measure_univ hs
  intro i j hij
  exact (disjoint_iff_inter_eq_empty.mpr (H i j hij)).aedisjoint

/-- Pigeonhole principle for measure spaces: if `s` is a `Finset` and
`∑ i ∈ s, μ (t i) > μ univ`, then one of the intersections `t i ∩ t j` is not empty. -/
theorem exists_nonempty_inter_of_measure_univ_lt_sum_measure {m : MeasurableSpace α} (μ : Measure α)
    {s : Finset ι} {t : ι → Set α} (h : ∀ i ∈ s, NullMeasurableSet (t i) μ)
    (H : μ (univ : Set α) < ∑ i ∈ s, μ (t i)) :
    ∃ i ∈ s, ∃ j ∈ s, ∃ _h : i ≠ j, (t i ∩ t j).Nonempty := by
  contrapose! H
  apply sum_measure_le_measure_univ h
  intro i hi j hj hij
  exact (disjoint_iff_inter_eq_empty.mpr (H i hi j hj hij)).aedisjoint

/-- If two sets `s` and `t` are included in a set `u`, and `μ s + μ t > μ u`,
then `s` intersects `t`. Version assuming that `t` is measurable. -/
theorem nonempty_inter_of_measure_lt_add {m : MeasurableSpace α} (μ : Measure α) {s t u : Set α}
    (ht : MeasurableSet t) (h's : s ⊆ u) (h't : t ⊆ u) (h : μ u < μ s + μ t) :
    (s ∩ t).Nonempty := by
  rw [← Set.not_disjoint_iff_nonempty_inter]
  contrapose! h
  calc
    μ s + μ t = μ (s ∪ t) := (measure_union h ht).symm
    _ ≤ μ u := measure_mono (union_subset h's h't)

/-- If two sets `s` and `t` are included in a set `u`, and `μ s + μ t > μ u`,
then `s` intersects `t`. Version assuming that `s` is measurable. -/
theorem nonempty_inter_of_measure_lt_add' {m : MeasurableSpace α} (μ : Measure α) {s t u : Set α}
    (hs : MeasurableSet s) (h's : s ⊆ u) (h't : t ⊆ u) (h : μ u < μ s + μ t) :
    (s ∩ t).Nonempty := by
  rw [add_comm] at h
  rw [inter_comm]
  exact nonempty_inter_of_measure_lt_add μ hs h't h's h

/-- Continuity from below: the measure of the union of a directed sequence of (not necessarily
-measurable) sets is the supremum of the measures. -/
theorem measure_iUnion_eq_iSup [Countable ι] {s : ι → Set α} (hd : Directed (· ⊆ ·) s) :
    μ (⋃ i, s i) = ⨆ i, μ (s i) := by
  cases nonempty_encodable ι
  -- WLOG, `ι = ℕ`
  generalize ht : Function.extend Encodable.encode s ⊥ = t
  replace hd : Directed (· ⊆ ·) t := ht ▸ hd.extend_bot Encodable.encode_injective
  suffices μ (⋃ n, t n) = ⨆ n, μ (t n) by
    simp only [← ht, Function.apply_extend μ, ← iSup_eq_iUnion,
      iSup_extend_bot Encodable.encode_injective, (· ∘ ·), Pi.bot_apply, bot_eq_empty,
      measure_empty] at this
    exact this.trans (iSup_extend_bot Encodable.encode_injective _)
  clear! ι
  -- The `≥` inequality is trivial
  refine le_antisymm ?_ (iSup_le fun i => measure_mono <| subset_iUnion _ _)
  -- Choose `T n ⊇ t n` of the same measure, put `Td n = disjointed T`
  set T : ℕ → Set α := fun n => toMeasurable μ (t n)
  set Td : ℕ → Set α := disjointed T
  have hm : ∀ n, MeasurableSet (Td n) :=
    MeasurableSet.disjointed fun n => measurableSet_toMeasurable _ _
  calc
    μ (⋃ n, t n) ≤ μ (⋃ n, T n) := measure_mono (iUnion_mono fun i => subset_toMeasurable _ _)
    _ = μ (⋃ n, Td n) := by rw [iUnion_disjointed]
    _ ≤ ∑' n, μ (Td n) := measure_iUnion_le _
    _ = ⨆ I : Finset ℕ, ∑ n ∈ I, μ (Td n) := ENNReal.tsum_eq_iSup_sum
    _ ≤ ⨆ n, μ (t n) := iSup_le fun I => by
      rcases hd.finset_le I with ⟨N, hN⟩
      calc
        (∑ n ∈ I, μ (Td n)) = μ (⋃ n ∈ I, Td n) :=
          (measure_biUnion_finset ((disjoint_disjointed T).set_pairwise I) fun n _ => hm n).symm
        _ ≤ μ (⋃ n ∈ I, T n) := measure_mono (iUnion₂_mono fun n _hn => disjointed_subset _ _)
        _ = μ (⋃ n ∈ I, t n) := measure_biUnion_toMeasurable I.countable_toSet _
        _ ≤ μ (t N) := measure_mono (iUnion₂_subset hN)
        _ ≤ ⨆ n, μ (t n) := le_iSup (μ ∘ t) N

/-- Continuity from below: the measure of the union of a sequence of
(not necessarily measurable) sets is the supremum of the measures of the partial unions. -/
theorem measure_iUnion_eq_iSup' {α ι : Type*} [MeasurableSpace α] {μ : Measure α}
    [Countable ι] [Preorder ι] [IsDirected ι (· ≤ ·)]
    {f : ι → Set α} : μ (⋃ i, f i) = ⨆ i, μ (Accumulate f i) := by
  have hd : Directed (· ⊆ ·) (Accumulate f) := by
    intro i j
    rcases directed_of (· ≤ ·) i j with ⟨k, rik, rjk⟩
    exact ⟨k, biUnion_subset_biUnion_left fun l rli ↦ le_trans rli rik,
      biUnion_subset_biUnion_left fun l rlj ↦ le_trans rlj rjk⟩
  rw [← iUnion_accumulate]
  exact measure_iUnion_eq_iSup hd

theorem measure_biUnion_eq_iSup {s : ι → Set α} {t : Set ι} (ht : t.Countable)
    (hd : DirectedOn ((· ⊆ ·) on s) t) : μ (⋃ i ∈ t, s i) = ⨆ i ∈ t, μ (s i) := by
  haveI := ht.toEncodable
  rw [biUnion_eq_iUnion, measure_iUnion_eq_iSup hd.directed_val, ← iSup_subtype'']

/-- Continuity from above: the measure of the intersection of a decreasing sequence of measurable
sets is the infimum of the measures. -/
theorem measure_iInter_eq_iInf [Countable ι] {s : ι → Set α} (h : ∀ i, MeasurableSet (s i))
    (hd : Directed (· ⊇ ·) s) (hfin : ∃ i, μ (s i) ≠ ∞) : μ (⋂ i, s i) = ⨅ i, μ (s i) := by
  rcases hfin with ⟨k, hk⟩
  have : ∀ t ⊆ s k, μ t ≠ ∞ := fun t ht => ne_top_of_le_ne_top hk (measure_mono ht)
  rw [← ENNReal.sub_sub_cancel hk (iInf_le _ k), ENNReal.sub_iInf, ←
    ENNReal.sub_sub_cancel hk (measure_mono (iInter_subset _ k)), ←
    measure_diff (iInter_subset _ k) (MeasurableSet.iInter h) (this _ (iInter_subset _ k)),
    diff_iInter, measure_iUnion_eq_iSup]
  · congr 1
    refine le_antisymm (iSup_mono' fun i => ?_) (iSup_mono fun i => ?_)
    · rcases hd i k with ⟨j, hji, hjk⟩
      use j
      rw [← measure_diff hjk (h _) (this _ hjk)]
      gcongr
    · rw [tsub_le_iff_right, ← measure_union, Set.union_comm]
      · exact measure_mono (diff_subset_iff.1 Subset.rfl)
      · apply disjoint_sdiff_left
      · apply h i
  · exact hd.mono_comp _ fun _ _ => diff_subset_diff_right

/-- Continuity from above: the measure of the intersection of a sequence of
measurable sets is the infimum of the measures of the partial intersections. -/
theorem measure_iInter_eq_iInf' {α ι : Type*} [MeasurableSpace α] {μ : Measure α}
    [Countable ι] [Preorder ι] [IsDirected ι (· ≤ ·)]
    {f : ι → Set α} (h : ∀ i, MeasurableSet (f i)) (hfin : ∃ i, μ (f i) ≠ ∞) :
    μ (⋂ i, f i) = ⨅ i, μ (⋂ j ≤ i, f j) := by
  let s := fun i ↦ ⋂ j ≤ i, f j
  have iInter_eq : ⋂ i, f i = ⋂ i, s i := by
    ext x; simp only [mem_iInter, s]; constructor
    · exact fun h _ j _ ↦ h j
    · intro h i
      rcases directed_of (· ≤ ·) i i with ⟨j, rij, -⟩
      exact h j i rij
  have ms : ∀ i, MeasurableSet (s i) :=
    fun i ↦ MeasurableSet.biInter (countable_univ.mono <| subset_univ _) fun i _ ↦ h i
  have hd : Directed (· ⊇ ·) s := by
    intro i j
    rcases directed_of (· ≤ ·) i j with ⟨k, rik, rjk⟩
    exact ⟨k, biInter_subset_biInter_left fun j rji ↦ le_trans rji rik,
      biInter_subset_biInter_left fun i rij ↦ le_trans rij rjk⟩
  have hfin' : ∃ i, μ (s i) ≠ ∞ := by
    rcases hfin with ⟨i, hi⟩
    rcases directed_of (· ≤ ·) i i with ⟨j, rij, -⟩
    exact ⟨j, ne_top_of_le_ne_top hi <| measure_mono <| biInter_subset_of_mem rij⟩
  exact iInter_eq ▸ measure_iInter_eq_iInf ms hd hfin'

/-- Continuity from below: the measure of the union of an increasing sequence of (not necessarily
measurable) sets is the limit of the measures. -/
theorem tendsto_measure_iUnion [Preorder ι] [IsDirected ι (· ≤ ·)] [Countable ι]
    {s : ι → Set α} (hm : Monotone s) : Tendsto (μ ∘ s) atTop (𝓝 (μ (⋃ n, s n))) := by
  rw [measure_iUnion_eq_iSup hm.directed_le]
  exact tendsto_atTop_iSup fun n m hnm => measure_mono <| hm hnm

/-- Continuity from below: the measure of the union of a sequence of (not necessarily measurable)
sets is the limit of the measures of the partial unions. -/
theorem tendsto_measure_iUnion' {α ι : Type*} [MeasurableSpace α] {μ : Measure α} [Countable ι]
    [Preorder ι] [IsDirected ι (· ≤ ·)] {f : ι → Set α} :
    Tendsto (fun i ↦ μ (Accumulate f i)) atTop (𝓝 (μ (⋃ i, f i))) := by
  rw [measure_iUnion_eq_iSup']
  exact tendsto_atTop_iSup fun i j hij ↦ by gcongr

/-- Continuity from above: the measure of the intersection of a decreasing sequence of measurable
sets is the limit of the measures. -/
theorem tendsto_measure_iInter [Countable ι] [Preorder ι] [IsDirected ι (· ≤ ·)] {s : ι → Set α}
    (hs : ∀ n, MeasurableSet (s n)) (hm : Antitone s) (hf : ∃ i, μ (s i) ≠ ∞) :
    Tendsto (μ ∘ s) atTop (𝓝 (μ (⋂ n, s n))) := by
  rw [measure_iInter_eq_iInf hs hm.directed_ge hf]
  exact tendsto_atTop_iInf fun n m hnm => measure_mono <| hm hnm

/-- Continuity from above: the measure of the intersection of a sequence of measurable
sets such that one has finite measure is the limit of the measures of the partial intersections. -/
theorem tendsto_measure_iInter' {α ι : Type*} [MeasurableSpace α] {μ : Measure α} [Countable ι]
    [Preorder ι] [IsDirected ι (· ≤ ·)] {f : ι → Set α} (hm : ∀ i, MeasurableSet (f i))
    (hf : ∃ i, μ (f i) ≠ ∞) :
    Tendsto (fun i ↦ μ (⋂ j ∈ {j | j ≤ i}, f j)) atTop (𝓝 (μ (⋂ i, f i))) := by
  rw [measure_iInter_eq_iInf' hm hf]
  exact tendsto_atTop_iInf
    fun i j hij ↦ measure_mono <| biInter_subset_biInter_left fun k hki ↦ le_trans hki hij

/-- The measure of the intersection of a decreasing sequence of measurable
sets indexed by a linear order with first countable topology is the limit of the measures. -/
theorem tendsto_measure_biInter_gt {ι : Type*} [LinearOrder ι] [TopologicalSpace ι]
    [OrderTopology ι] [DenselyOrdered ι] [FirstCountableTopology ι] {s : ι → Set α}
    {a : ι} (hs : ∀ r > a, MeasurableSet (s r)) (hm : ∀ i j, a < i → i ≤ j → s i ⊆ s j)
    (hf : ∃ r > a, μ (s r) ≠ ∞) : Tendsto (μ ∘ s) (𝓝[Ioi a] a) (𝓝 (μ (⋂ r > a, s r))) := by
  refine tendsto_order.2 ⟨fun l hl => ?_, fun L hL => ?_⟩
  · filter_upwards [self_mem_nhdsWithin (s := Ioi a)] with r hr using hl.trans_le
        (measure_mono (biInter_subset_of_mem hr))
  obtain ⟨u, u_anti, u_pos, u_lim⟩ :
    ∃ u : ℕ → ι, StrictAnti u ∧ (∀ n : ℕ, a < u n) ∧ Tendsto u atTop (𝓝 a) := by
    rcases hf with ⟨r, ar, _⟩
    rcases exists_seq_strictAnti_tendsto' ar with ⟨w, w_anti, w_mem, w_lim⟩
    exact ⟨w, w_anti, fun n => (w_mem n).1, w_lim⟩
  have A : Tendsto (μ ∘ s ∘ u) atTop (𝓝 (μ (⋂ n, s (u n)))) := by
    refine tendsto_measure_iInter (fun n => hs _ (u_pos n)) ?_ ?_
    · intro m n hmn
      exact hm _ _ (u_pos n) (u_anti.antitone hmn)
    · rcases hf with ⟨r, rpos, hr⟩
      obtain ⟨n, hn⟩ : ∃ n : ℕ, u n < r := ((tendsto_order.1 u_lim).2 r rpos).exists
      refine ⟨n, ne_of_lt (lt_of_le_of_lt ?_ hr.lt_top)⟩
      exact measure_mono (hm _ _ (u_pos n) hn.le)
  have B : ⋂ n, s (u n) = ⋂ r > a, s r := by
    apply Subset.antisymm
    · simp only [subset_iInter_iff, gt_iff_lt]
      intro r rpos
      obtain ⟨n, hn⟩ : ∃ n, u n < r := ((tendsto_order.1 u_lim).2 _ rpos).exists
      exact Subset.trans (iInter_subset _ n) (hm (u n) r (u_pos n) hn.le)
    · simp only [subset_iInter_iff, gt_iff_lt]
      intro n
      apply biInter_subset_of_mem
      exact u_pos n
  rw [B] at A
  obtain ⟨n, hn⟩ : ∃ n, μ (s (u n)) < L := ((tendsto_order.1 A).2 _ hL).exists
  have : Ioc a (u n) ∈ 𝓝[>] a := Ioc_mem_nhdsWithin_Ioi ⟨le_rfl, u_pos n⟩
  filter_upwards [this] with r hr using lt_of_le_of_lt (measure_mono (hm _ _ hr.1 hr.2)) hn

/-- One direction of the **Borel-Cantelli lemma** (sometimes called the "*first* Borel-Cantelli
lemma"): if (sᵢ) is a sequence of sets such that `∑ μ sᵢ` is finite, then the limit superior of the
`sᵢ` is a null set.

Note: for the *second* Borel-Cantelli lemma (applying to independent sets in a probability space),
see `ProbabilityTheory.measure_limsup_eq_one`. -/
theorem measure_limsup_eq_zero {s : ℕ → Set α} (hs : (∑' i, μ (s i)) ≠ ∞) :
    μ (limsup s atTop) = 0 := by
  -- First we replace the sequence `sₙ` with a sequence of measurable sets `tₙ ⊇ sₙ` of the same
  -- measure.
  set t : ℕ → Set α := fun n => toMeasurable μ (s n)
  have ht : (∑' i, μ (t i)) ≠ ∞ := by simpa only [t, measure_toMeasurable] using hs
  suffices μ (limsup t atTop) = 0 by
    have A : s ≤ t := fun n => subset_toMeasurable μ (s n)
    -- TODO default args fail
    exact measure_mono_null (limsup_le_limsup (Eventually.of_forall (Pi.le_def.mp A))) this
  -- Next we unfold `limsup` for sets and replace equality with an inequality
  simp only [limsup_eq_iInf_iSup_of_nat', Set.iInf_eq_iInter, Set.iSup_eq_iUnion, ←
    nonpos_iff_eq_zero]
  -- Finally, we estimate `μ (⋃ i, t (i + n))` by `∑ i', μ (t (i + n))`
  refine
    le_of_tendsto_of_tendsto'
      (tendsto_measure_iInter
        (fun i => MeasurableSet.iUnion fun b => measurableSet_toMeasurable _ _) ?_
        ⟨0, ne_top_of_le_ne_top ht (measure_iUnion_le t)⟩)
      (ENNReal.tendsto_sum_nat_add (μ ∘ t) ht) fun n => measure_iUnion_le _
  intro n m hnm x
  simp only [Set.mem_iUnion]
  exact fun ⟨i, hi⟩ => ⟨i + (m - n), by simpa only [add_assoc, tsub_add_cancel_of_le hnm] using hi⟩

theorem measure_liminf_eq_zero {s : ℕ → Set α} (h : (∑' i, μ (s i)) ≠ ∞) :
    μ (liminf s atTop) = 0 := by
  rw [← le_zero_iff]
  have : liminf s atTop ≤ limsup s atTop := liminf_le_limsup
  exact (μ.mono this).trans (by simp [measure_limsup_eq_zero h])

-- Need to specify `α := Set α` below because of diamond; see #19041
theorem limsup_ae_eq_of_forall_ae_eq (s : ℕ → Set α) {t : Set α}
    (h : ∀ n, s n =ᵐ[μ] t) : limsup (α := Set α) s atTop =ᵐ[μ] t := by
  simp_rw [ae_eq_set] at h ⊢
  constructor
  · rw [atTop.limsup_sdiff s t]
    apply measure_limsup_eq_zero
    simp [h]
  · rw [atTop.sdiff_limsup s t]
    apply measure_liminf_eq_zero
    simp [h]

-- Need to specify `α := Set α` above because of diamond; see #19041
theorem liminf_ae_eq_of_forall_ae_eq (s : ℕ → Set α) {t : Set α}
    (h : ∀ n, s n =ᵐ[μ] t) : liminf (α := Set α) s atTop =ᵐ[μ] t := by
  simp_rw [ae_eq_set] at h ⊢
  constructor
  · rw [atTop.liminf_sdiff s t]
    apply measure_liminf_eq_zero
    simp [h]
  · rw [atTop.sdiff_liminf s t]
    apply measure_limsup_eq_zero
    simp [h]

theorem measure_if {x : β} {t : Set β} {s : Set α} [Decidable (x ∈ t)] :
    μ (if x ∈ t then s else ∅) = indicator t (fun _ => μ s) x := by split_ifs with h <;> simp [h]

end

section OuterMeasure

variable [ms : MeasurableSpace α] {s t : Set α}

/-- Obtain a measure by giving an outer measure where all sets in the σ-algebra are
  Carathéodory measurable. -/
def OuterMeasure.toMeasure (m : OuterMeasure α) (h : ms ≤ m.caratheodory) : Measure α :=
  Measure.ofMeasurable (fun s _ => m s) m.empty fun _f hf hd =>
    m.iUnion_eq_of_caratheodory (fun i => h _ (hf i)) hd

theorem le_toOuterMeasure_caratheodory (μ : Measure α) : ms ≤ μ.toOuterMeasure.caratheodory :=
  fun _s hs _t => (measure_inter_add_diff _ hs).symm

@[simp]
theorem toMeasure_toOuterMeasure (m : OuterMeasure α) (h : ms ≤ m.caratheodory) :
    (m.toMeasure h).toOuterMeasure = m.trim :=
  rfl

@[simp]
theorem toMeasure_apply (m : OuterMeasure α) (h : ms ≤ m.caratheodory) {s : Set α}
    (hs : MeasurableSet s) : m.toMeasure h s = m s :=
  m.trim_eq hs

theorem le_toMeasure_apply (m : OuterMeasure α) (h : ms ≤ m.caratheodory) (s : Set α) :
    m s ≤ m.toMeasure h s :=
  m.le_trim s

theorem toMeasure_apply₀ (m : OuterMeasure α) (h : ms ≤ m.caratheodory) {s : Set α}
    (hs : NullMeasurableSet s (m.toMeasure h)) : m.toMeasure h s = m s := by
  refine le_antisymm ?_ (le_toMeasure_apply _ _ _)
  rcases hs.exists_measurable_subset_ae_eq with ⟨t, hts, htm, heq⟩
  calc
    m.toMeasure h s = m.toMeasure h t := measure_congr heq.symm
    _ = m t := toMeasure_apply m h htm
    _ ≤ m s := m.mono hts

@[simp]
theorem toOuterMeasure_toMeasure {μ : Measure α} :
    μ.toOuterMeasure.toMeasure (le_toOuterMeasure_caratheodory _) = μ :=
  Measure.ext fun _s => μ.toOuterMeasure.trim_eq

@[simp]
theorem boundedBy_measure (μ : Measure α) : OuterMeasure.boundedBy μ = μ.toOuterMeasure :=
  μ.toOuterMeasure.boundedBy_eq_self

end OuterMeasure

section

/- Porting note: These variables are wrapped by an anonymous section because they interrupt
synthesizing instances in `MeasureSpace` section. -/

variable {m0 : MeasurableSpace α} [MeasurableSpace β] [MeasurableSpace γ]
variable {μ μ₁ μ₂ μ₃ ν ν' ν₁ ν₂ : Measure α} {s s' t : Set α}
namespace Measure

/-- If `u` is a superset of `t` with the same (finite) measure (both sets possibly non-measurable),
then for any measurable set `s` one also has `μ (t ∩ s) = μ (u ∩ s)`. -/
theorem measure_inter_eq_of_measure_eq {s t u : Set α} (hs : MeasurableSet s) (h : μ t = μ u)
    (htu : t ⊆ u) (ht_ne_top : μ t ≠ ∞) : μ (t ∩ s) = μ (u ∩ s) := by
  rw [h] at ht_ne_top
  refine le_antisymm (by gcongr) ?_
  have A : μ (u ∩ s) + μ (u \ s) ≤ μ (t ∩ s) + μ (u \ s) :=
    calc
      μ (u ∩ s) + μ (u \ s) = μ u := measure_inter_add_diff _ hs
      _ = μ t := h.symm
      _ = μ (t ∩ s) + μ (t \ s) := (measure_inter_add_diff _ hs).symm
      _ ≤ μ (t ∩ s) + μ (u \ s) := by gcongr
  have B : μ (u \ s) ≠ ∞ := (lt_of_le_of_lt (measure_mono diff_subset) ht_ne_top.lt_top).ne
  exact ENNReal.le_of_add_le_add_right B A

/-- The measurable superset `toMeasurable μ t` of `t` (which has the same measure as `t`)
satisfies, for any measurable set `s`, the equality `μ (toMeasurable μ t ∩ s) = μ (u ∩ s)`.
Here, we require that the measure of `t` is finite. The conclusion holds without this assumption
when the measure is s-finite (for example when it is σ-finite),
see `measure_toMeasurable_inter_of_sFinite`. -/
theorem measure_toMeasurable_inter {s t : Set α} (hs : MeasurableSet s) (ht : μ t ≠ ∞) :
    μ (toMeasurable μ t ∩ s) = μ (t ∩ s) :=
  (measure_inter_eq_of_measure_eq hs (measure_toMeasurable t).symm (subset_toMeasurable μ t)
      ht).symm

/-! ### The `ℝ≥0∞`-module of measures -/

instance instZero [MeasurableSpace α] : Zero (Measure α) :=
  ⟨{  toOuterMeasure := 0
      m_iUnion := fun _f _hf _hd => tsum_zero.symm
      trim_le := OuterMeasure.trim_zero.le }⟩

@[simp]
theorem zero_toOuterMeasure {_m : MeasurableSpace α} : (0 : Measure α).toOuterMeasure = 0 :=
  rfl

@[simp, norm_cast]
theorem coe_zero {_m : MeasurableSpace α} : ⇑(0 : Measure α) = 0 :=
  rfl

@[simp] lemma _root_.MeasureTheory.OuterMeasure.toMeasure_zero
    [ms : MeasurableSpace α](h : ms ≤ (0 : OuterMeasure α).caratheodory) :
    (0 : OuterMeasure α).toMeasure h = 0 := by
  ext s hs
  simp [hs]

@[nontriviality]
lemma apply_eq_zero_of_isEmpty [IsEmpty α] {_ : MeasurableSpace α} (μ : Measure α) (s : Set α) :
    μ s = 0 := by
  rw [eq_empty_of_isEmpty s, measure_empty]

instance instSubsingleton [IsEmpty α] {m : MeasurableSpace α} : Subsingleton (Measure α) :=
  ⟨fun μ ν => by ext1 s _; rw [apply_eq_zero_of_isEmpty, apply_eq_zero_of_isEmpty]⟩

theorem eq_zero_of_isEmpty [IsEmpty α] {_m : MeasurableSpace α} (μ : Measure α) : μ = 0 :=
  Subsingleton.elim μ 0

instance instInhabited [MeasurableSpace α] : Inhabited (Measure α) :=
  ⟨0⟩

instance instAdd [MeasurableSpace α] : Add (Measure α) :=
  ⟨fun μ₁ μ₂ =>
    { toOuterMeasure := μ₁.toOuterMeasure + μ₂.toOuterMeasure
      m_iUnion := fun s hs hd =>
        show μ₁ (⋃ i, s i) + μ₂ (⋃ i, s i) = ∑' i, (μ₁ (s i) + μ₂ (s i)) by
          rw [ENNReal.tsum_add, measure_iUnion hd hs, measure_iUnion hd hs]
      trim_le := by rw [OuterMeasure.trim_add, μ₁.trimmed, μ₂.trimmed] }⟩

@[simp]
theorem add_toOuterMeasure {_m : MeasurableSpace α} (μ₁ μ₂ : Measure α) :
    (μ₁ + μ₂).toOuterMeasure = μ₁.toOuterMeasure + μ₂.toOuterMeasure :=
  rfl

@[simp, norm_cast]
theorem coe_add {_m : MeasurableSpace α} (μ₁ μ₂ : Measure α) : ⇑(μ₁ + μ₂) = μ₁ + μ₂ :=
  rfl

theorem add_apply {_m : MeasurableSpace α} (μ₁ μ₂ : Measure α) (s : Set α) :
    (μ₁ + μ₂) s = μ₁ s + μ₂ s :=
  rfl

section SMul

variable [SMul R ℝ≥0∞] [IsScalarTower R ℝ≥0∞ ℝ≥0∞]
variable [SMul R' ℝ≥0∞] [IsScalarTower R' ℝ≥0∞ ℝ≥0∞]

instance instSMul [MeasurableSpace α] : SMul R (Measure α) :=
  ⟨fun c μ =>
    { toOuterMeasure := c • μ.toOuterMeasure
      m_iUnion := fun s hs hd => by
        simp only [OuterMeasure.smul_apply, coe_toOuterMeasure, ENNReal.tsum_const_smul,
          measure_iUnion hd hs]
      trim_le := by rw [OuterMeasure.trim_smul, μ.trimmed] }⟩

@[simp]
theorem smul_toOuterMeasure {_m : MeasurableSpace α} (c : R) (μ : Measure α) :
    (c • μ).toOuterMeasure = c • μ.toOuterMeasure :=
  rfl

@[simp, norm_cast]
theorem coe_smul {_m : MeasurableSpace α} (c : R) (μ : Measure α) : ⇑(c • μ) = c • ⇑μ :=
  rfl

@[simp]
theorem smul_apply {_m : MeasurableSpace α} (c : R) (μ : Measure α) (s : Set α) :
    (c • μ) s = c • μ s :=
  rfl

instance instSMulCommClass [SMulCommClass R R' ℝ≥0∞] [MeasurableSpace α] :
    SMulCommClass R R' (Measure α) :=
  ⟨fun _ _ _ => ext fun _ _ => smul_comm _ _ _⟩

instance instIsScalarTower [SMul R R'] [IsScalarTower R R' ℝ≥0∞] [MeasurableSpace α] :
    IsScalarTower R R' (Measure α) :=
  ⟨fun _ _ _ => ext fun _ _ => smul_assoc _ _ _⟩

instance instIsCentralScalar [SMul Rᵐᵒᵖ ℝ≥0∞] [IsCentralScalar R ℝ≥0∞] [MeasurableSpace α] :
    IsCentralScalar R (Measure α) :=
  ⟨fun _ _ => ext fun _ _ => op_smul_eq_smul _ _⟩

end SMul

instance instNoZeroSMulDivisors [Zero R] [SMulWithZero R ℝ≥0∞] [IsScalarTower R ℝ≥0∞ ℝ≥0∞]
    [NoZeroSMulDivisors R ℝ≥0∞] : NoZeroSMulDivisors R (Measure α) where
  eq_zero_or_eq_zero_of_smul_eq_zero h := by simpa [Ne, ext_iff', forall_or_left] using h

instance instMulAction [Monoid R] [MulAction R ℝ≥0∞] [IsScalarTower R ℝ≥0∞ ℝ≥0∞]
    [MeasurableSpace α] : MulAction R (Measure α) :=
  Injective.mulAction _ toOuterMeasure_injective smul_toOuterMeasure

instance instAddCommMonoid [MeasurableSpace α] : AddCommMonoid (Measure α) :=
  toOuterMeasure_injective.addCommMonoid toOuterMeasure zero_toOuterMeasure add_toOuterMeasure
    fun _ _ => smul_toOuterMeasure _ _

/-- Coercion to function as an additive monoid homomorphism. -/
def coeAddHom {_ : MeasurableSpace α} : Measure α →+ Set α → ℝ≥0∞ where
  toFun := (⇑)
  map_zero' := coe_zero
  map_add' := coe_add

@[simp]
theorem coe_finset_sum {_m : MeasurableSpace α} (I : Finset ι) (μ : ι → Measure α) :
    ⇑(∑ i ∈ I, μ i) = ∑ i ∈ I, ⇑(μ i) := map_sum coeAddHom μ I

theorem finset_sum_apply {m : MeasurableSpace α} (I : Finset ι) (μ : ι → Measure α) (s : Set α) :
    (∑ i ∈ I, μ i) s = ∑ i ∈ I, μ i s := by rw [coe_finset_sum, Finset.sum_apply]

instance instDistribMulAction [Monoid R] [DistribMulAction R ℝ≥0∞] [IsScalarTower R ℝ≥0∞ ℝ≥0∞]
    [MeasurableSpace α] : DistribMulAction R (Measure α) :=
  Injective.distribMulAction ⟨⟨toOuterMeasure, zero_toOuterMeasure⟩, add_toOuterMeasure⟩
    toOuterMeasure_injective smul_toOuterMeasure

instance instModule [Semiring R] [Module R ℝ≥0∞] [IsScalarTower R ℝ≥0∞ ℝ≥0∞] [MeasurableSpace α] :
    Module R (Measure α) :=
  Injective.module R ⟨⟨toOuterMeasure, zero_toOuterMeasure⟩, add_toOuterMeasure⟩
    toOuterMeasure_injective smul_toOuterMeasure

@[simp]
theorem coe_nnreal_smul_apply {_m : MeasurableSpace α} (c : ℝ≥0) (μ : Measure α) (s : Set α) :
    (c • μ) s = c * μ s :=
  rfl

@[simp]
theorem nnreal_smul_coe_apply {_m : MeasurableSpace α} (c : ℝ≥0) (μ : Measure α) (s : Set α) :
    c • μ s = c * μ s := by
  rfl

section SMulWithZero

variable {R : Type*} [Zero R] [SMulWithZero R ℝ≥0∞] [IsScalarTower R ℝ≥0∞ ℝ≥0∞]
  [NoZeroSMulDivisors R ℝ≥0∞] {c : R} {p : α → Prop}

lemma ae_smul_measure_iff (hc : c ≠ 0) {μ : Measure α} : (∀ᵐ x ∂c • μ, p x) ↔ ∀ᵐ x ∂μ, p x := by
  simp [ae_iff, hc]

@[simp] lemma ae_smul_measure_eq (hc : c ≠ 0) (μ : Measure α) : ae (c • μ) = ae μ := by
  ext; exact ae_smul_measure_iff hc

end SMulWithZero

theorem measure_eq_left_of_subset_of_measure_add_eq {s t : Set α} (h : (μ + ν) t ≠ ∞) (h' : s ⊆ t)
    (h'' : (μ + ν) s = (μ + ν) t) : μ s = μ t := by
  refine le_antisymm (measure_mono h') ?_
  have : μ t + ν t ≤ μ s + ν t :=
    calc
      μ t + ν t = μ s + ν s := h''.symm
      _ ≤ μ s + ν t := by gcongr
  apply ENNReal.le_of_add_le_add_right _ this
  exact ne_top_of_le_ne_top h (le_add_left le_rfl)

theorem measure_eq_right_of_subset_of_measure_add_eq {s t : Set α} (h : (μ + ν) t ≠ ∞) (h' : s ⊆ t)
    (h'' : (μ + ν) s = (μ + ν) t) : ν s = ν t := by
  rw [add_comm] at h'' h
  exact measure_eq_left_of_subset_of_measure_add_eq h h' h''

theorem measure_toMeasurable_add_inter_left {s t : Set α} (hs : MeasurableSet s)
    (ht : (μ + ν) t ≠ ∞) : μ (toMeasurable (μ + ν) t ∩ s) = μ (t ∩ s) := by
  refine (measure_inter_eq_of_measure_eq hs ?_ (subset_toMeasurable _ _) ?_).symm
  · refine
      measure_eq_left_of_subset_of_measure_add_eq ?_ (subset_toMeasurable _ _)
        (measure_toMeasurable t).symm
    rwa [measure_toMeasurable t]
  · simp only [not_or, ENNReal.add_eq_top, Pi.add_apply, Ne, coe_add] at ht
    exact ht.1

theorem measure_toMeasurable_add_inter_right {s t : Set α} (hs : MeasurableSet s)
    (ht : (μ + ν) t ≠ ∞) : ν (toMeasurable (μ + ν) t ∩ s) = ν (t ∩ s) := by
  rw [add_comm] at ht ⊢
  exact measure_toMeasurable_add_inter_left hs ht

/-! ### The complete lattice of measures -/


/-- Measures are partially ordered. -/
instance instPartialOrder [MeasurableSpace α] : PartialOrder (Measure α) where
  le m₁ m₂ := ∀ s, m₁ s ≤ m₂ s
  le_refl m s := le_rfl
  le_trans m₁ m₂ m₃ h₁ h₂ s := le_trans (h₁ s) (h₂ s)
  le_antisymm m₁ m₂ h₁ h₂ := ext fun s _ => le_antisymm (h₁ s) (h₂ s)

theorem toOuterMeasure_le : μ₁.toOuterMeasure ≤ μ₂.toOuterMeasure ↔ μ₁ ≤ μ₂ := .rfl

theorem le_iff : μ₁ ≤ μ₂ ↔ ∀ s, MeasurableSet s → μ₁ s ≤ μ₂ s := outerMeasure_le_iff

theorem le_intro (h : ∀ s, MeasurableSet s → s.Nonempty → μ₁ s ≤ μ₂ s) : μ₁ ≤ μ₂ :=
  le_iff.2 fun s hs ↦ s.eq_empty_or_nonempty.elim (by rintro rfl; simp) (h s hs)

theorem le_iff' : μ₁ ≤ μ₂ ↔ ∀ s, μ₁ s ≤ μ₂ s := .rfl

theorem lt_iff : μ < ν ↔ μ ≤ ν ∧ ∃ s, MeasurableSet s ∧ μ s < ν s :=
  lt_iff_le_not_le.trans <|
    and_congr Iff.rfl <| by simp only [le_iff, not_forall, not_le, exists_prop]

theorem lt_iff' : μ < ν ↔ μ ≤ ν ∧ ∃ s, μ s < ν s :=
  lt_iff_le_not_le.trans <| and_congr Iff.rfl <| by simp only [le_iff', not_forall, not_le]

instance covariantAddLE [MeasurableSpace α] :
    CovariantClass (Measure α) (Measure α) (· + ·) (· ≤ ·) :=
  ⟨fun _ν _μ₁ _μ₂ hμ s => add_le_add_left (hμ s) _⟩

protected theorem le_add_left (h : μ ≤ ν) : μ ≤ ν' + ν := fun s => le_add_left (h s)

protected theorem le_add_right (h : μ ≤ ν) : μ ≤ ν + ν' := fun s => le_add_right (h s)

section sInf

variable {m : Set (Measure α)}

theorem sInf_caratheodory (s : Set α) (hs : MeasurableSet s) :
    MeasurableSet[(sInf (toOuterMeasure '' m)).caratheodory] s := by
  rw [OuterMeasure.sInf_eq_boundedBy_sInfGen]
  refine OuterMeasure.boundedBy_caratheodory fun t => ?_
  simp only [OuterMeasure.sInfGen, le_iInf_iff, forall_mem_image, measure_eq_iInf t,
    coe_toOuterMeasure]
  intro μ hμ u htu _hu
  have hm : ∀ {s t}, s ⊆ t → OuterMeasure.sInfGen (toOuterMeasure '' m) s ≤ μ t := by
    intro s t hst
    rw [OuterMeasure.sInfGen_def, iInf_image]
    exact iInf₂_le_of_le μ hμ <| measure_mono hst
  rw [← measure_inter_add_diff u hs]
  exact add_le_add (hm <| inter_subset_inter_left _ htu) (hm <| diff_subset_diff_left htu)

instance [MeasurableSpace α] : InfSet (Measure α) :=
  ⟨fun m => (sInf (toOuterMeasure '' m)).toMeasure <| sInf_caratheodory⟩

theorem sInf_apply (hs : MeasurableSet s) : sInf m s = sInf (toOuterMeasure '' m) s :=
  toMeasure_apply _ _ hs

private theorem measure_sInf_le (h : μ ∈ m) : sInf m ≤ μ :=
  have : sInf (toOuterMeasure '' m) ≤ μ.toOuterMeasure := sInf_le (mem_image_of_mem _ h)
  le_iff.2 fun s hs => by rw [sInf_apply hs]; exact this s

private theorem measure_le_sInf (h : ∀ μ' ∈ m, μ ≤ μ') : μ ≤ sInf m :=
  have : μ.toOuterMeasure ≤ sInf (toOuterMeasure '' m) :=
    le_sInf <| forall_mem_image.2 fun μ hμ ↦ toOuterMeasure_le.2 <| h _ hμ
  le_iff.2 fun s hs => by rw [sInf_apply hs]; exact this s

instance instCompleteSemilatticeInf [MeasurableSpace α] : CompleteSemilatticeInf (Measure α) :=
  { (by infer_instance : PartialOrder (Measure α)),
    (by infer_instance : InfSet (Measure α)) with
    sInf_le := fun _s _a => measure_sInf_le
    le_sInf := fun _s _a => measure_le_sInf }

instance instCompleteLattice [MeasurableSpace α] : CompleteLattice (Measure α) :=
  { completeLatticeOfCompleteSemilatticeInf (Measure α) with
    top :=
      { toOuterMeasure := ⊤,
        m_iUnion := by
          intro f _ _
          refine (measure_iUnion_le _).antisymm ?_
          if hne : (⋃ i, f i).Nonempty then
            rw [OuterMeasure.top_apply hne]
            exact le_top
          else
            simp_all [Set.not_nonempty_iff_eq_empty]
        trim_le := le_top },
    le_top := fun μ => toOuterMeasure_le.mp le_top
    bot := 0
    bot_le := fun _a _s => bot_le }

end sInf

@[simp]
theorem _root_.MeasureTheory.OuterMeasure.toMeasure_top :
    (⊤ : OuterMeasure α).toMeasure (by rw [OuterMeasure.top_caratheodory]; exact le_top) =
      (⊤ : Measure α) :=
  toOuterMeasure_toMeasure (μ := ⊤)

@[simp]
theorem toOuterMeasure_top [MeasurableSpace α] :
    (⊤ : Measure α).toOuterMeasure = (⊤ : OuterMeasure α) :=
  rfl

@[simp]
theorem top_add : ⊤ + μ = ⊤ :=
  top_unique <| Measure.le_add_right le_rfl

@[simp]
theorem add_top : μ + ⊤ = ⊤ :=
  top_unique <| Measure.le_add_left le_rfl

protected theorem zero_le {_m0 : MeasurableSpace α} (μ : Measure α) : 0 ≤ μ :=
  bot_le

theorem nonpos_iff_eq_zero' : μ ≤ 0 ↔ μ = 0 :=
  μ.zero_le.le_iff_eq

@[simp]
theorem measure_univ_eq_zero : μ univ = 0 ↔ μ = 0 :=
  ⟨fun h => bot_unique fun s => (h ▸ measure_mono (subset_univ s) : μ s ≤ 0), fun h =>
    h.symm ▸ rfl⟩

theorem measure_univ_ne_zero : μ univ ≠ 0 ↔ μ ≠ 0 :=
  measure_univ_eq_zero.not

instance [NeZero μ] : NeZero (μ univ) := ⟨measure_univ_ne_zero.2 <| NeZero.ne μ⟩

@[simp]
theorem measure_univ_pos : 0 < μ univ ↔ μ ≠ 0 :=
  pos_iff_ne_zero.trans measure_univ_ne_zero

/-! ### Pushforward and pullback -/


/-- Lift a linear map between `OuterMeasure` spaces such that for each measure `μ` every measurable
set is caratheodory-measurable w.r.t. `f μ` to a linear map between `Measure` spaces. -/
def liftLinear {m0 : MeasurableSpace α} (f : OuterMeasure α →ₗ[ℝ≥0∞] OuterMeasure β)
    (hf : ∀ μ : Measure α, ‹_› ≤ (f μ.toOuterMeasure).caratheodory) :
    Measure α →ₗ[ℝ≥0∞] Measure β where
  toFun μ := (f μ.toOuterMeasure).toMeasure (hf μ)
  map_add' μ₁ μ₂ := ext fun s hs => by
    simp only [map_add, coe_add, Pi.add_apply, toMeasure_apply, add_toOuterMeasure,
      OuterMeasure.coe_add, hs]
  map_smul' c μ := ext fun s hs => by
    simp only [LinearMap.map_smulₛₗ, coe_smul, Pi.smul_apply,
      toMeasure_apply, smul_toOuterMeasure (R := ℝ≥0∞), OuterMeasure.coe_smul (R := ℝ≥0∞),
      smul_apply, hs]

lemma liftLinear_apply₀ {f : OuterMeasure α →ₗ[ℝ≥0∞] OuterMeasure β} (hf) {s : Set β}
    (hs : NullMeasurableSet s (liftLinear f hf μ)) : liftLinear f hf μ s = f μ.toOuterMeasure s :=
  toMeasure_apply₀ _ (hf μ) hs

@[simp]
theorem liftLinear_apply {f : OuterMeasure α →ₗ[ℝ≥0∞] OuterMeasure β} (hf) {s : Set β}
    (hs : MeasurableSet s) : liftLinear f hf μ s = f μ.toOuterMeasure s :=
  toMeasure_apply _ (hf μ) hs

theorem le_liftLinear_apply {f : OuterMeasure α →ₗ[ℝ≥0∞] OuterMeasure β} (hf) (s : Set β) :
    f μ.toOuterMeasure s ≤ liftLinear f hf μ s :=
  le_toMeasure_apply _ (hf μ) s

open Classical in
/-- The pushforward of a measure as a linear map. It is defined to be `0` if `f` is not
a measurable function. -/
def mapₗ [MeasurableSpace α] (f : α → β) : Measure α →ₗ[ℝ≥0∞] Measure β :=
  if hf : Measurable f then
    liftLinear (OuterMeasure.map f) fun μ _s hs t =>
      le_toOuterMeasure_caratheodory μ _ (hf hs) (f ⁻¹' t)
  else 0

theorem mapₗ_congr {f g : α → β} (hf : Measurable f) (hg : Measurable g) (h : f =ᵐ[μ] g) :
    mapₗ f μ = mapₗ g μ := by
  ext1 s hs
  simpa only [mapₗ, hf, hg, hs, dif_pos, liftLinear_apply, OuterMeasure.map_apply]
    using measure_congr (h.preimage s)

open Classical in
/-- The pushforward of a measure. It is defined to be `0` if `f` is not an almost everywhere
measurable function. -/
irreducible_def map [MeasurableSpace α] (f : α → β) (μ : Measure α) : Measure β :=
  if hf : AEMeasurable f μ then mapₗ (hf.mk f) μ else 0

theorem mapₗ_mk_apply_of_aemeasurable {f : α → β} (hf : AEMeasurable f μ) :
    mapₗ (hf.mk f) μ = map f μ := by simp [map, hf]

theorem mapₗ_apply_of_measurable {f : α → β} (hf : Measurable f) (μ : Measure α) :
    mapₗ f μ = map f μ := by
  simp only [← mapₗ_mk_apply_of_aemeasurable hf.aemeasurable]
  exact mapₗ_congr hf hf.aemeasurable.measurable_mk hf.aemeasurable.ae_eq_mk

@[simp]
theorem map_add (μ ν : Measure α) {f : α → β} (hf : Measurable f) :
    (μ + ν).map f = μ.map f + ν.map f := by simp [← mapₗ_apply_of_measurable hf]

@[simp]
theorem map_zero (f : α → β) : (0 : Measure α).map f = 0 := by
  by_cases hf : AEMeasurable f (0 : Measure α) <;> simp [map, hf]

@[simp]
theorem map_of_not_aemeasurable {f : α → β} {μ : Measure α} (hf : ¬AEMeasurable f μ) :
    μ.map f = 0 := by simp [map, hf]

theorem map_congr {f g : α → β} (h : f =ᵐ[μ] g) : Measure.map f μ = Measure.map g μ := by
  by_cases hf : AEMeasurable f μ
  · have hg : AEMeasurable g μ := hf.congr h
    simp only [← mapₗ_mk_apply_of_aemeasurable hf, ← mapₗ_mk_apply_of_aemeasurable hg]
    exact
      mapₗ_congr hf.measurable_mk hg.measurable_mk (hf.ae_eq_mk.symm.trans (h.trans hg.ae_eq_mk))
  · have hg : ¬AEMeasurable g μ := by simpa [← aemeasurable_congr h] using hf
    simp [map_of_not_aemeasurable, hf, hg]

@[simp]
protected theorem map_smul (c : ℝ≥0∞) (μ : Measure α) (f : α → β) :
    (c • μ).map f = c • μ.map f := by
  rcases eq_or_ne c 0 with (rfl | hc); · simp
  by_cases hf : AEMeasurable f μ
  · have hfc : AEMeasurable f (c • μ) :=
      ⟨hf.mk f, hf.measurable_mk, (ae_smul_measure_iff hc).2 hf.ae_eq_mk⟩
    simp only [← mapₗ_mk_apply_of_aemeasurable hf, ← mapₗ_mk_apply_of_aemeasurable hfc,
      LinearMap.map_smulₛₗ, RingHom.id_apply]
    congr 1
    apply mapₗ_congr hfc.measurable_mk hf.measurable_mk
    exact EventuallyEq.trans ((ae_smul_measure_iff hc).1 hfc.ae_eq_mk.symm) hf.ae_eq_mk
  · have hfc : ¬AEMeasurable f (c • μ) := by
      intro hfc
      exact hf ⟨hfc.mk f, hfc.measurable_mk, (ae_smul_measure_iff hc).1 hfc.ae_eq_mk⟩
    simp [map_of_not_aemeasurable hf, map_of_not_aemeasurable hfc]

@[simp]
protected theorem map_smul_nnreal (c : ℝ≥0) (μ : Measure α) (f : α → β) :
    (c • μ).map f = c • μ.map f :=
  μ.map_smul (c : ℝ≥0∞) f

variable {f : α → β}

lemma map_apply₀ {f : α → β} (hf : AEMeasurable f μ) {s : Set β}
    (hs : NullMeasurableSet s (map f μ)) : μ.map f s = μ (f ⁻¹' s) := by
  rw [map, dif_pos hf, mapₗ, dif_pos hf.measurable_mk] at hs ⊢
  rw [liftLinear_apply₀ _ hs, measure_congr (hf.ae_eq_mk.preimage s)]
  rfl

/-- We can evaluate the pushforward on measurable sets. For non-measurable sets, see
  `MeasureTheory.Measure.le_map_apply` and `MeasurableEquiv.map_apply`. -/
@[simp]
theorem map_apply_of_aemeasurable (hf : AEMeasurable f μ) {s : Set β} (hs : MeasurableSet s) :
    μ.map f s = μ (f ⁻¹' s) := map_apply₀ hf hs.nullMeasurableSet

@[simp]
theorem map_apply (hf : Measurable f) {s : Set β} (hs : MeasurableSet s) :
    μ.map f s = μ (f ⁻¹' s) :=
  map_apply_of_aemeasurable hf.aemeasurable hs

theorem map_toOuterMeasure (hf : AEMeasurable f μ) :
    (μ.map f).toOuterMeasure = (OuterMeasure.map f μ.toOuterMeasure).trim := by
  rw [← trimmed, OuterMeasure.trim_eq_trim_iff]
  intro s hs
  simp [hf, hs]

@[simp] lemma map_eq_zero_iff (hf : AEMeasurable f μ) : μ.map f = 0 ↔ μ = 0 := by
  simp_rw [← measure_univ_eq_zero, map_apply_of_aemeasurable hf .univ, preimage_univ]

@[simp] lemma mapₗ_eq_zero_iff (hf : Measurable f) : Measure.mapₗ f μ = 0 ↔ μ = 0 := by
  rw [mapₗ_apply_of_measurable hf, map_eq_zero_iff hf.aemeasurable]

/-- If `map f μ = μ`, then the measure of the preimage of any null measurable set `s`
is equal to the measure of `s`.
Note that this lemma does not assume (a.e.) measurability of `f`. -/
lemma measure_preimage_of_map_eq_self {f : α → α} (hf : map f μ = μ)
    {s : Set α} (hs : NullMeasurableSet s μ) : μ (f ⁻¹' s) = μ s := by
  if hfm : AEMeasurable f μ then
    rw [← map_apply₀ hfm, hf]
    rwa [hf]
  else
    rw [map_of_not_aemeasurable hfm] at hf
    simp [← hf]

lemma map_ne_zero_iff (hf : AEMeasurable f μ) : μ.map f ≠ 0 ↔ μ ≠ 0 := (map_eq_zero_iff hf).not
lemma mapₗ_ne_zero_iff (hf : Measurable f) : Measure.mapₗ f μ ≠ 0 ↔ μ ≠ 0 :=
  (mapₗ_eq_zero_iff hf).not

@[simp]
theorem map_id : map id μ = μ :=
  ext fun _ => map_apply measurable_id

@[simp]
theorem map_id' : map (fun x => x) μ = μ :=
  map_id

theorem map_map {g : β → γ} {f : α → β} (hg : Measurable g) (hf : Measurable f) :
    (μ.map f).map g = μ.map (g ∘ f) :=
  ext fun s hs => by simp [hf, hg, hs, hg hs, hg.comp hf, ← preimage_comp]

@[mono]
theorem map_mono {f : α → β} (h : μ ≤ ν) (hf : Measurable f) : μ.map f ≤ ν.map f :=
  le_iff.2 fun s hs ↦ by simp [hf.aemeasurable, hs, h _]

/-- Even if `s` is not measurable, we can bound `map f μ s` from below.
  See also `MeasurableEquiv.map_apply`. -/
theorem le_map_apply {f : α → β} (hf : AEMeasurable f μ) (s : Set β) : μ (f ⁻¹' s) ≤ μ.map f s :=
  calc
    μ (f ⁻¹' s) ≤ μ (f ⁻¹' toMeasurable (μ.map f) s) := by gcongr; apply subset_toMeasurable
    _ = μ.map f (toMeasurable (μ.map f) s) :=
      (map_apply_of_aemeasurable hf <| measurableSet_toMeasurable _ _).symm
    _ = μ.map f s := measure_toMeasurable _

theorem le_map_apply_image {f : α → β} (hf : AEMeasurable f μ) (s : Set α) :
    μ s ≤ μ.map f (f '' s) :=
  (measure_mono (subset_preimage_image f s)).trans (le_map_apply hf _)

/-- Even if `s` is not measurable, `map f μ s = 0` implies that `μ (f ⁻¹' s) = 0`. -/
theorem preimage_null_of_map_null {f : α → β} (hf : AEMeasurable f μ) {s : Set β}
    (hs : μ.map f s = 0) : μ (f ⁻¹' s) = 0 :=
  nonpos_iff_eq_zero.mp <| (le_map_apply hf s).trans_eq hs

theorem tendsto_ae_map {f : α → β} (hf : AEMeasurable f μ) : Tendsto f (ae μ) (ae (μ.map f)) :=
  fun _ hs => preimage_null_of_map_null hf hs

open Classical in
/-- Pullback of a `Measure` as a linear map. If `f` sends each measurable set to a measurable
set, then for each measurable set `s` we have `comapₗ f μ s = μ (f '' s)`.

Note that if `f` is not injective, this definition assigns `Set.univ` measure zero.

If the linearity is not needed, please use `comap` instead, which works for a larger class of
functions. `comapₗ` is an auxiliary definition and most lemmas deal with comap. -/
def comapₗ [MeasurableSpace α] (f : α → β) : Measure β →ₗ[ℝ≥0∞] Measure α :=
  if hf : Injective f ∧ ∀ s, MeasurableSet s → MeasurableSet (f '' s) then
    liftLinear (OuterMeasure.comap f) fun μ s hs t => by
      simp only [OuterMeasure.comap_apply, image_inter hf.1, image_diff hf.1]
      apply le_toOuterMeasure_caratheodory
      exact hf.2 s hs
  else 0

theorem comapₗ_apply {β} [MeasurableSpace α] {mβ : MeasurableSpace β} (f : α → β)
    (hfi : Injective f) (hf : ∀ s, MeasurableSet s → MeasurableSet (f '' s)) (μ : Measure β)
    (hs : MeasurableSet s) : comapₗ f μ s = μ (f '' s) := by
  rw [comapₗ, dif_pos, liftLinear_apply _ hs, OuterMeasure.comap_apply, coe_toOuterMeasure]
  exact ⟨hfi, hf⟩

open Classical in
/-- Pullback of a `Measure`. If `f` sends each measurable set to a null-measurable set,
then for each measurable set `s` we have `comap f μ s = μ (f '' s)`.

Note that if `f` is not injective, this definition assigns `Set.univ` measure zero. -/
def comap [MeasurableSpace α] (f : α → β) (μ : Measure β) : Measure α :=
  if hf : Injective f ∧ ∀ s, MeasurableSet s → NullMeasurableSet (f '' s) μ then
    (OuterMeasure.comap f μ.toOuterMeasure).toMeasure fun s hs t => by
      simp only [OuterMeasure.comap_apply, image_inter hf.1, image_diff hf.1]
      exact (measure_inter_add_diff₀ _ (hf.2 s hs)).symm
  else 0

theorem comap_apply₀ [MeasurableSpace α] (f : α → β) (μ : Measure β) (hfi : Injective f)
    (hf : ∀ s, MeasurableSet s → NullMeasurableSet (f '' s) μ)
    (hs : NullMeasurableSet s (comap f μ)) : comap f μ s = μ (f '' s) := by
  rw [comap, dif_pos (And.intro hfi hf)] at hs ⊢
  rw [toMeasure_apply₀ _ _ hs, OuterMeasure.comap_apply, coe_toOuterMeasure]

theorem le_comap_apply {β} [MeasurableSpace α] {mβ : MeasurableSpace β} (f : α → β) (μ : Measure β)
    (hfi : Injective f) (hf : ∀ s, MeasurableSet s → NullMeasurableSet (f '' s) μ) (s : Set α) :
    μ (f '' s) ≤ comap f μ s := by
  rw [comap, dif_pos (And.intro hfi hf)]
  exact le_toMeasure_apply _ _ _

theorem comap_apply {β} [MeasurableSpace α] {_mβ : MeasurableSpace β} (f : α → β)
    (hfi : Injective f) (hf : ∀ s, MeasurableSet s → MeasurableSet (f '' s)) (μ : Measure β)
    (hs : MeasurableSet s) : comap f μ s = μ (f '' s) :=
  comap_apply₀ f μ hfi (fun s hs => (hf s hs).nullMeasurableSet) hs.nullMeasurableSet

theorem comapₗ_eq_comap {β} [MeasurableSpace α] {_mβ : MeasurableSpace β} (f : α → β)
    (hfi : Injective f) (hf : ∀ s, MeasurableSet s → MeasurableSet (f '' s)) (μ : Measure β)
    (hs : MeasurableSet s) : comapₗ f μ s = comap f μ s :=
  (comapₗ_apply f hfi hf μ hs).trans (comap_apply f hfi hf μ hs).symm

theorem measure_image_eq_zero_of_comap_eq_zero {β} [MeasurableSpace α] {_mβ : MeasurableSpace β}
    (f : α → β) (μ : Measure β) (hfi : Injective f)
    (hf : ∀ s, MeasurableSet s → NullMeasurableSet (f '' s) μ) {s : Set α} (hs : comap f μ s = 0) :
    μ (f '' s) = 0 :=
  le_antisymm ((le_comap_apply f μ hfi hf s).trans hs.le) (zero_le _)

theorem ae_eq_image_of_ae_eq_comap {β} [MeasurableSpace α] {mβ : MeasurableSpace β} (f : α → β)
    (μ : Measure β) (hfi : Injective f) (hf : ∀ s, MeasurableSet s → NullMeasurableSet (f '' s) μ)
    {s t : Set α} (hst : s =ᵐ[comap f μ] t) : f '' s =ᵐ[μ] f '' t := by
  rw [EventuallyEq, ae_iff] at hst ⊢
  have h_eq_α : { a : α | ¬s a = t a } = s \ t ∪ t \ s := by
    ext1 x
    simp only [eq_iff_iff, mem_setOf_eq, mem_union, mem_diff]
    tauto
  have h_eq_β : { a : β | ¬(f '' s) a = (f '' t) a } = f '' s \ f '' t ∪ f '' t \ f '' s := by
    ext1 x
    simp only [eq_iff_iff, mem_setOf_eq, mem_union, mem_diff]
    tauto
  rw [← Set.image_diff hfi, ← Set.image_diff hfi, ← Set.image_union] at h_eq_β
  rw [h_eq_β]
  rw [h_eq_α] at hst
  exact measure_image_eq_zero_of_comap_eq_zero f μ hfi hf hst

theorem NullMeasurableSet.image {β} [MeasurableSpace α] {mβ : MeasurableSpace β} (f : α → β)
    (μ : Measure β) (hfi : Injective f) (hf : ∀ s, MeasurableSet s → NullMeasurableSet (f '' s) μ)
    {s : Set α} (hs : NullMeasurableSet s (μ.comap f)) : NullMeasurableSet (f '' s) μ := by
  refine ⟨toMeasurable μ (f '' toMeasurable (μ.comap f) s), measurableSet_toMeasurable _ _, ?_⟩
  refine EventuallyEq.trans ?_ (NullMeasurableSet.toMeasurable_ae_eq ?_).symm
  swap
  · exact hf _ (measurableSet_toMeasurable _ _)
  have h : toMeasurable (comap f μ) s =ᵐ[comap f μ] s :=
    NullMeasurableSet.toMeasurable_ae_eq hs
  exact ae_eq_image_of_ae_eq_comap f μ hfi hf h.symm

theorem comap_preimage {β} [MeasurableSpace α] {mβ : MeasurableSpace β} (f : α → β) (μ : Measure β)
    {s : Set β} (hf : Injective f) (hf' : Measurable f)
    (h : ∀ t, MeasurableSet t → NullMeasurableSet (f '' t) μ) (hs : MeasurableSet s) :
    μ.comap f (f ⁻¹' s) = μ (s ∩ range f) := by
  rw [comap_apply₀ _ _ hf h (hf' hs).nullMeasurableSet, image_preimage_eq_inter_range]

@[simp] lemma comap_zero : (0 : Measure β).comap f = 0 := by
  by_cases hf : Injective f ∧ ∀ s, MeasurableSet s → NullMeasurableSet (f '' s) (0 : Measure β)
  · simp [comap, hf]
  · simp [comap, hf]

section Sum
variable {f : ι → Measure α}

/-- Sum of an indexed family of measures. -/
noncomputable def sum (f : ι → Measure α) : Measure α :=
  (OuterMeasure.sum fun i => (f i).toOuterMeasure).toMeasure <|
    le_trans (le_iInf fun _ => le_toOuterMeasure_caratheodory _)
      (OuterMeasure.le_sum_caratheodory _)

theorem le_sum_apply (f : ι → Measure α) (s : Set α) : ∑' i, f i s ≤ sum f s :=
  le_toMeasure_apply _ _ _

@[simp]
theorem sum_apply (f : ι → Measure α) {s : Set α} (hs : MeasurableSet s) :
    sum f s = ∑' i, f i s :=
  toMeasure_apply _ _ hs

theorem sum_apply₀ (f : ι → Measure α) {s : Set α} (hs : NullMeasurableSet s (sum f)) :
    sum f s = ∑' i, f i s := by
  apply le_antisymm ?_ (le_sum_apply _ _)
  rcases hs.exists_measurable_subset_ae_eq with ⟨t, ts, t_meas, ht⟩
  calc
  sum f s = sum f t := measure_congr ht.symm
  _ = ∑' i, f i t := sum_apply _ t_meas
  _ ≤ ∑' i, f i s := ENNReal.tsum_le_tsum fun i ↦ measure_mono ts

/-! For the next theorem, the countability assumption is necessary. For a counterexample, consider
an uncountable space, with a distinguished point `x₀`, and the sigma-algebra made of countable sets
not containing `x₀`, and their complements. All points but `x₀` are measurable.
Consider the sum of the Dirac masses at points different from `x₀`, and `s = x₀`. For any Dirac mass
`δ_x`, we have `δ_x (x₀) = 0`, so `∑' x, δ_x (x₀) = 0`. On the other hand, the measure `sum δ_x`
gives mass one to each point different from `x₀`, so it gives infinite mass to any measurable set
containing `x₀` (as such a set is uncountable), and by outer regularity one get `sum δ_x {x₀} = ∞`.
-/
theorem sum_apply_of_countable [Countable ι] (f : ι → Measure α) (s : Set α) :
    sum f s = ∑' i, f i s := by
  apply le_antisymm ?_ (le_sum_apply _ _)
  rcases exists_measurable_superset_forall_eq f s with ⟨t, hst, htm, ht⟩
  calc
  sum f s ≤ sum f t := measure_mono hst
  _ = ∑' i, f i t := sum_apply _ htm
  _ = ∑' i, f i s := by simp [ht]

theorem le_sum (μ : ι → Measure α) (i : ι) : μ i ≤ sum μ :=
  le_iff.2 fun s hs ↦ by simpa only [sum_apply μ hs] using ENNReal.le_tsum i

@[simp]
theorem sum_apply_eq_zero [Countable ι] {μ : ι → Measure α} {s : Set α} :
    sum μ s = 0 ↔ ∀ i, μ i s = 0 := by
  simp [sum_apply_of_countable]

theorem sum_apply_eq_zero' {μ : ι → Measure α} {s : Set α} (hs : MeasurableSet s) :
    sum μ s = 0 ↔ ∀ i, μ i s = 0 := by simp [hs]

@[simp] lemma sum_eq_zero : sum f = 0 ↔ ∀ i, f i = 0 := by
  simp (config := { contextual := true }) [Measure.ext_iff, forall_swap (α := ι)]

@[simp]
lemma sum_zero : Measure.sum (fun (_ : ι) ↦ (0 : Measure α)) = 0 := by
  ext s hs
  simp [Measure.sum_apply _ hs]

theorem sum_sum {ι' : Type*} (μ : ι → ι' → Measure α) :
    (sum fun n => sum (μ n)) = sum (fun (p : ι × ι') ↦ μ p.1 p.2) := by
  ext1 s hs
  simp [sum_apply _ hs, ENNReal.tsum_prod']

theorem sum_comm {ι' : Type*} (μ : ι → ι' → Measure α) :
    (sum fun n => sum (μ n)) = sum fun m => sum fun n => μ n m := by
  ext1 s hs
  simp_rw [sum_apply _ hs]
  rw [ENNReal.tsum_comm]

theorem ae_sum_iff [Countable ι] {μ : ι → Measure α} {p : α → Prop} :
    (∀ᵐ x ∂sum μ, p x) ↔ ∀ i, ∀ᵐ x ∂μ i, p x :=
  sum_apply_eq_zero

theorem ae_sum_iff' {μ : ι → Measure α} {p : α → Prop} (h : MeasurableSet { x | p x }) :
    (∀ᵐ x ∂sum μ, p x) ↔ ∀ i, ∀ᵐ x ∂μ i, p x :=
  sum_apply_eq_zero' h.compl

@[simp]
theorem sum_fintype [Fintype ι] (μ : ι → Measure α) : sum μ = ∑ i, μ i := by
  ext1 s hs
  simp only [sum_apply, finset_sum_apply, hs, tsum_fintype]

theorem sum_coe_finset (s : Finset ι) (μ : ι → Measure α) :
    (sum fun i : s => μ i) = ∑ i ∈ s, μ i := by rw [sum_fintype, Finset.sum_coe_sort s μ]

@[simp]
theorem ae_sum_eq [Countable ι] (μ : ι → Measure α) : ae (sum μ) = ⨆ i, ae (μ i) :=
  Filter.ext fun _ => ae_sum_iff.trans mem_iSup.symm

theorem sum_bool (f : Bool → Measure α) : sum f = f true + f false := by
  rw [sum_fintype, Fintype.sum_bool]

theorem sum_cond (μ ν : Measure α) : (sum fun b => cond b μ ν) = μ + ν :=
  sum_bool _

@[simp]
theorem sum_of_isEmpty [IsEmpty ι] (μ : ι → Measure α) : sum μ = 0 := by
  rw [← measure_univ_eq_zero, sum_apply _ MeasurableSet.univ, tsum_empty]

@[deprecated (since := "2024-06-11")] alias sum_of_empty := sum_of_isEmpty

theorem sum_add_sum_compl (s : Set ι) (μ : ι → Measure α) :
    ((sum fun i : s => μ i) + sum fun i : ↥sᶜ => μ i) = sum μ := by
  ext1 t ht
  simp only [add_apply, sum_apply _ ht]
  exact tsum_add_tsum_compl (f := fun i => μ i t) ENNReal.summable ENNReal.summable

theorem sum_congr {μ ν : ℕ → Measure α} (h : ∀ n, μ n = ν n) : sum μ = sum ν :=
  congr_arg sum (funext h)

theorem sum_add_sum {ι : Type*} (μ ν : ι → Measure α) : sum μ + sum ν = sum fun n => μ n + ν n := by
  ext1 s hs
  simp only [add_apply, sum_apply _ hs, Pi.add_apply, coe_add,
    tsum_add ENNReal.summable ENNReal.summable]

@[simp] lemma sum_comp_equiv {ι ι' : Type*} (e : ι' ≃ ι) (m : ι → Measure α) :
    sum (m ∘ e) = sum m := by
  ext s hs
  simpa [hs, sum_apply] using e.tsum_eq (fun n ↦ m n s)

@[simp] lemma sum_extend_zero {ι ι' : Type*} {f : ι → ι'} (hf : Injective f) (m : ι → Measure α) :
    sum (Function.extend f m 0) = sum m := by
  ext s hs
  simp [*, Function.apply_extend (fun μ : Measure α ↦ μ s)]
end Sum

/-! ### Absolute continuity -/

/-- We say that `μ` is absolutely continuous with respect to `ν`, or that `μ` is dominated by `ν`,
  if `ν(A) = 0` implies that `μ(A) = 0`. -/
def AbsolutelyContinuous {_m0 : MeasurableSpace α} (μ ν : Measure α) : Prop :=
  ∀ ⦃s : Set α⦄, ν s = 0 → μ s = 0

@[inherit_doc MeasureTheory.Measure.AbsolutelyContinuous]
scoped[MeasureTheory] infixl:50 " ≪ " => MeasureTheory.Measure.AbsolutelyContinuous

theorem absolutelyContinuous_of_le (h : μ ≤ ν) : μ ≪ ν := fun s hs =>
  nonpos_iff_eq_zero.1 <| hs ▸ le_iff'.1 h s

alias _root_.LE.le.absolutelyContinuous := absolutelyContinuous_of_le

theorem absolutelyContinuous_of_eq (h : μ = ν) : μ ≪ ν :=
  h.le.absolutelyContinuous

alias _root_.Eq.absolutelyContinuous := absolutelyContinuous_of_eq

namespace AbsolutelyContinuous

theorem mk (h : ∀ ⦃s : Set α⦄, MeasurableSet s → ν s = 0 → μ s = 0) : μ ≪ ν := by
  intro s hs
  rcases exists_measurable_superset_of_null hs with ⟨t, h1t, h2t, h3t⟩
  exact measure_mono_null h1t (h h2t h3t)

@[refl]
protected theorem refl {_m0 : MeasurableSpace α} (μ : Measure α) : μ ≪ μ :=
  rfl.absolutelyContinuous

protected theorem rfl : μ ≪ μ := fun _s hs => hs

instance instIsRefl [MeasurableSpace α] : IsRefl (Measure α) (· ≪ ·) :=
  ⟨fun _ => AbsolutelyContinuous.rfl⟩

@[simp]
protected lemma zero (μ : Measure α) : 0 ≪ μ := fun s _ ↦ by simp

@[trans]
protected theorem trans (h1 : μ₁ ≪ μ₂) (h2 : μ₂ ≪ μ₃) : μ₁ ≪ μ₃ := fun _s hs => h1 <| h2 hs

@[mono]
protected theorem map (h : μ ≪ ν) {f : α → β} (hf : Measurable f) : μ.map f ≪ ν.map f :=
  AbsolutelyContinuous.mk fun s hs => by simpa [hf, hs] using @h _

protected theorem smul [Monoid R] [DistribMulAction R ℝ≥0∞] [IsScalarTower R ℝ≥0∞ ℝ≥0∞]
    (h : μ ≪ ν) (c : R) : c • μ ≪ ν := fun s hνs => by
  simp only [h hνs, smul_eq_mul, smul_apply, smul_zero]

protected lemma add (h1 : μ₁ ≪ ν) (h2 : μ₂ ≪ ν') : μ₁ + μ₂ ≪ ν + ν' := by
  intro s hs
  simp only [coe_add, Pi.add_apply, add_eq_zero] at hs ⊢
  exact ⟨h1 hs.1, h2 hs.2⟩

lemma add_left_iff {μ₁ μ₂ ν : Measure α} :
    μ₁ + μ₂ ≪ ν ↔ μ₁ ≪ ν ∧ μ₂ ≪ ν := by
  refine ⟨fun h ↦ ?_, fun h ↦ (h.1.add h.2).trans ?_⟩
  · have : ∀ s, ν s = 0 → μ₁ s = 0 ∧ μ₂ s = 0 := by intro s hs0; simpa using h hs0
    exact ⟨fun s hs0 ↦ (this s hs0).1, fun s hs0 ↦ (this s hs0).2⟩
  · have : ν + ν = 2 • ν := by ext; simp [two_mul]
    rw [this]
    exact AbsolutelyContinuous.rfl.smul 2

lemma add_left {μ₁ μ₂ ν : Measure α} (h₁ : μ₁ ≪ ν) (h₂ : μ₂ ≪ ν) : μ₁ + μ₂ ≪ ν :=
  Measure.AbsolutelyContinuous.add_left_iff.mpr ⟨h₁, h₂⟩

lemma add_right (h1 : μ ≪ ν) (ν' : Measure α) : μ ≪ ν + ν' := by
  intro s hs
  simp only [coe_add, Pi.add_apply, add_eq_zero] at hs ⊢
  exact h1 hs.1

end AbsolutelyContinuous

@[simp]
lemma absolutelyContinuous_zero_iff : μ ≪ 0 ↔ μ = 0 :=
  ⟨fun h ↦ measure_univ_eq_zero.mp (h rfl), fun h ↦ h.symm ▸ AbsolutelyContinuous.zero _⟩

alias absolutelyContinuous_refl := AbsolutelyContinuous.refl
alias absolutelyContinuous_rfl := AbsolutelyContinuous.rfl

lemma absolutelyContinuous_sum_left {μs : ι → Measure α} (hμs : ∀ i, μs i ≪ ν) :
    Measure.sum μs ≪ ν :=
  AbsolutelyContinuous.mk fun s hs hs0 ↦ by simp [sum_apply _ hs, fun i ↦ hμs i hs0]

lemma absolutelyContinuous_sum_right {μs : ι → Measure α} (i : ι) (hνμ : ν ≪ μs i) :
    ν ≪ Measure.sum μs := by
  refine AbsolutelyContinuous.mk fun s hs hs0 ↦ ?_
  simp only [sum_apply _ hs, ENNReal.tsum_eq_zero] at hs0
  exact hνμ (hs0 i)

theorem absolutelyContinuous_of_le_smul {μ' : Measure α} {c : ℝ≥0∞} (hμ'_le : μ' ≤ c • μ) :
    μ' ≪ μ :=
  (Measure.absolutelyContinuous_of_le hμ'_le).trans (Measure.AbsolutelyContinuous.rfl.smul c)

lemma smul_absolutelyContinuous {c : ℝ≥0∞} : c • μ ≪ μ := absolutelyContinuous_of_le_smul le_rfl

lemma absolutelyContinuous_smul {c : ℝ≥0∞} (hc : c ≠ 0) : μ ≪ c • μ := by
  simp [AbsolutelyContinuous, hc]

theorem ae_le_iff_absolutelyContinuous : ae μ ≤ ae ν ↔ μ ≪ ν :=
  ⟨fun h s => by
    rw [measure_zero_iff_ae_nmem, measure_zero_iff_ae_nmem]
    exact fun hs => h hs, fun h s hs => h hs⟩

alias ⟨_root_.LE.le.absolutelyContinuous_of_ae, AbsolutelyContinuous.ae_le⟩ :=
  ae_le_iff_absolutelyContinuous

alias ae_mono' := AbsolutelyContinuous.ae_le

theorem AbsolutelyContinuous.ae_eq (h : μ ≪ ν) {f g : α → δ} (h' : f =ᵐ[ν] g) : f =ᵐ[μ] g :=
  h.ae_le h'

protected theorem _root_.MeasureTheory.AEDisjoint.of_absolutelyContinuous
    (h : AEDisjoint μ s t) {ν : Measure α} (h' : ν ≪ μ) :
    AEDisjoint ν s t := h' h

protected theorem _root_.MeasureTheory.AEDisjoint.of_le
    (h : AEDisjoint μ s t) {ν : Measure α} (h' : ν ≤ μ) :
    AEDisjoint ν s t :=
  h.of_absolutelyContinuous (Measure.absolutelyContinuous_of_le h')

/-! ### Quasi measure preserving maps (a.k.a. non-singular maps) -/


/-- A map `f : α → β` is said to be *quasi measure preserving* (a.k.a. non-singular) w.r.t. measures
`μa` and `μb` if it is measurable and `μb s = 0` implies `μa (f ⁻¹' s) = 0`. -/
structure QuasiMeasurePreserving {m0 : MeasurableSpace α} (f : α → β)
  (μa : Measure α := by volume_tac)
  (μb : Measure β := by volume_tac) : Prop where
  protected measurable : Measurable f
  protected absolutelyContinuous : μa.map f ≪ μb

namespace QuasiMeasurePreserving

protected theorem id {_m0 : MeasurableSpace α} (μ : Measure α) : QuasiMeasurePreserving id μ μ :=
  ⟨measurable_id, map_id.absolutelyContinuous⟩

variable {μa μa' : Measure α} {μb μb' : Measure β} {μc : Measure γ} {f : α → β}

protected theorem _root_.Measurable.quasiMeasurePreserving
    {_m0 : MeasurableSpace α} (hf : Measurable f) (μ : Measure α) :
    QuasiMeasurePreserving f μ (μ.map f) :=
  ⟨hf, AbsolutelyContinuous.rfl⟩

theorem mono_left (h : QuasiMeasurePreserving f μa μb) (ha : μa' ≪ μa) :
    QuasiMeasurePreserving f μa' μb :=
  ⟨h.1, (ha.map h.1).trans h.2⟩

theorem mono_right (h : QuasiMeasurePreserving f μa μb) (ha : μb ≪ μb') :
    QuasiMeasurePreserving f μa μb' :=
  ⟨h.1, h.2.trans ha⟩

@[mono]
theorem mono (ha : μa' ≪ μa) (hb : μb ≪ μb') (h : QuasiMeasurePreserving f μa μb) :
    QuasiMeasurePreserving f μa' μb' :=
  (h.mono_left ha).mono_right hb

protected theorem comp {g : β → γ} {f : α → β} (hg : QuasiMeasurePreserving g μb μc)
    (hf : QuasiMeasurePreserving f μa μb) : QuasiMeasurePreserving (g ∘ f) μa μc :=
  ⟨hg.measurable.comp hf.measurable, by
    rw [← map_map hg.1 hf.1]
    exact (hf.2.map hg.1).trans hg.2⟩

protected theorem iterate {f : α → α} (hf : QuasiMeasurePreserving f μa μa) :
    ∀ n, QuasiMeasurePreserving f^[n] μa μa
  | 0 => QuasiMeasurePreserving.id μa
  | n + 1 => (hf.iterate n).comp hf

protected theorem aemeasurable (hf : QuasiMeasurePreserving f μa μb) : AEMeasurable f μa :=
  hf.1.aemeasurable

theorem ae_map_le (h : QuasiMeasurePreserving f μa μb) : ae (μa.map f) ≤ ae μb :=
  h.2.ae_le

theorem tendsto_ae (h : QuasiMeasurePreserving f μa μb) : Tendsto f (ae μa) (ae μb) :=
  (tendsto_ae_map h.aemeasurable).mono_right h.ae_map_le

theorem ae (h : QuasiMeasurePreserving f μa μb) {p : β → Prop} (hg : ∀ᵐ x ∂μb, p x) :
    ∀ᵐ x ∂μa, p (f x) :=
  h.tendsto_ae hg

theorem ae_eq (h : QuasiMeasurePreserving f μa μb) {g₁ g₂ : β → δ} (hg : g₁ =ᵐ[μb] g₂) :
    g₁ ∘ f =ᵐ[μa] g₂ ∘ f :=
  h.ae hg

theorem preimage_null (h : QuasiMeasurePreserving f μa μb) {s : Set β} (hs : μb s = 0) :
    μa (f ⁻¹' s) = 0 :=
  preimage_null_of_map_null h.aemeasurable (h.2 hs)

theorem preimage_mono_ae {s t : Set β} (hf : QuasiMeasurePreserving f μa μb) (h : s ≤ᵐ[μb] t) :
    f ⁻¹' s ≤ᵐ[μa] f ⁻¹' t :=
  eventually_map.mp <|
    Eventually.filter_mono (tendsto_ae_map hf.aemeasurable) (Eventually.filter_mono hf.ae_map_le h)

theorem preimage_ae_eq {s t : Set β} (hf : QuasiMeasurePreserving f μa μb) (h : s =ᵐ[μb] t) :
    f ⁻¹' s =ᵐ[μa] f ⁻¹' t :=
  EventuallyLE.antisymm (hf.preimage_mono_ae h.le) (hf.preimage_mono_ae h.symm.le)

/-- The preimage of a null measurable set under a (quasi) measure preserving map is a null
measurable set. -/
theorem _root_.MeasureTheory.NullMeasurableSet.preimage {s : Set β} (hs : NullMeasurableSet s μb)
    (hf : QuasiMeasurePreserving f μa μb) : NullMeasurableSet (f ⁻¹' s) μa :=
  let ⟨t, htm, hst⟩ := hs
  ⟨f ⁻¹' t, hf.measurable htm, hf.preimage_ae_eq hst⟩

theorem preimage_iterate_ae_eq {s : Set α} {f : α → α} (hf : QuasiMeasurePreserving f μ μ) (k : ℕ)
    (hs : f ⁻¹' s =ᵐ[μ] s) : f^[k] ⁻¹' s =ᵐ[μ] s := by
  induction' k with k ih; · rfl
  rw [iterate_succ, preimage_comp]
  exact EventuallyEq.trans (hf.preimage_ae_eq ih) hs

theorem image_zpow_ae_eq {s : Set α} {e : α ≃ α} (he : QuasiMeasurePreserving e μ μ)
    (he' : QuasiMeasurePreserving e.symm μ μ) (k : ℤ) (hs : e '' s =ᵐ[μ] s) :
    (⇑(e ^ k)) '' s =ᵐ[μ] s := by
  rw [Equiv.image_eq_preimage]
  obtain ⟨k, rfl | rfl⟩ := k.eq_nat_or_neg
  · replace hs : (⇑e⁻¹) ⁻¹' s =ᵐ[μ] s := by rwa [Equiv.image_eq_preimage] at hs
    replace he' : (⇑e⁻¹)^[k] ⁻¹' s =ᵐ[μ] s := he'.preimage_iterate_ae_eq k hs
    rwa [Equiv.Perm.iterate_eq_pow e⁻¹ k, inv_pow e k] at he'
  · rw [zpow_neg, zpow_natCast]
    replace hs : e ⁻¹' s =ᵐ[μ] s := by
      convert he.preimage_ae_eq hs.symm
      rw [Equiv.preimage_image]
    replace he : (⇑e)^[k] ⁻¹' s =ᵐ[μ] s := he.preimage_iterate_ae_eq k hs
    rwa [Equiv.Perm.iterate_eq_pow e k] at he

-- Need to specify `α := Set α` below because of diamond; see #10941
theorem limsup_preimage_iterate_ae_eq {f : α → α} (hf : QuasiMeasurePreserving f μ μ)
    (hs : f ⁻¹' s =ᵐ[μ] s) : limsup (α := Set α) (fun n => (preimage f)^[n] s) atTop =ᵐ[μ] s :=
  limsup_ae_eq_of_forall_ae_eq (fun n => (preimage f)^[n] s) fun n ↦ by
    simpa only [Set.preimage_iterate_eq] using hf.preimage_iterate_ae_eq n hs

-- Need to specify `α := Set α` below because of diamond; see #10941
theorem liminf_preimage_iterate_ae_eq {f : α → α} (hf : QuasiMeasurePreserving f μ μ)
    (hs : f ⁻¹' s =ᵐ[μ] s) : liminf (α := Set α) (fun n => (preimage f)^[n] s) atTop =ᵐ[μ] s :=
  liminf_ae_eq_of_forall_ae_eq (fun n => (preimage f)^[n] s) fun n ↦ by
    simpa only [Set.preimage_iterate_eq] using hf.preimage_iterate_ae_eq n hs

/-- For a quasi measure preserving self-map `f`, if a null measurable set `s` is a.e. invariant,
then it is a.e. equal to a measurable invariant set.
-/
theorem exists_preimage_eq_of_preimage_ae {f : α → α} (h : QuasiMeasurePreserving f μ μ)
    (hs : NullMeasurableSet s μ) (hs' : f ⁻¹' s =ᵐ[μ] s) :
    ∃ t : Set α, MeasurableSet t ∧ t =ᵐ[μ] s ∧ f ⁻¹' t = t := by
  obtain ⟨t, htm, ht⟩ := hs
  refine ⟨limsup (f^[·] ⁻¹' t) atTop, ?_, ?_, ?_⟩
  · exact .measurableSet_limsup fun n ↦ h.measurable.iterate n htm
  · have : f ⁻¹' t =ᵐ[μ] t := (h.preimage_ae_eq ht.symm).trans (hs'.trans ht)
    exact limsup_ae_eq_of_forall_ae_eq _ fun n ↦ .trans (h.preimage_iterate_ae_eq _ this) ht.symm
  · simp only [Set.preimage_iterate_eq]
    exact CompleteLatticeHom.apply_limsup_iterate (CompleteLatticeHom.setPreimage f) t

open Pointwise

@[to_additive]
theorem smul_ae_eq_of_ae_eq {G α : Type*} [Group G] [MulAction G α] [MeasurableSpace α]
    {s t : Set α} {μ : Measure α} (g : G)
    (h_qmp : QuasiMeasurePreserving (g⁻¹ • · : α → α) μ μ)
    (h_ae_eq : s =ᵐ[μ] t) : (g • s : Set α) =ᵐ[μ] (g • t : Set α) := by
  simpa only [← preimage_smul_inv] using h_qmp.ae_eq h_ae_eq

end QuasiMeasurePreserving

section Pointwise

open Pointwise

@[to_additive]
theorem pairwise_aedisjoint_of_aedisjoint_forall_ne_one {G α : Type*} [Group G] [MulAction G α]
    [MeasurableSpace α] {μ : Measure α} {s : Set α}
    (h_ae_disjoint : ∀ g ≠ (1 : G), AEDisjoint μ (g • s) s)
    (h_qmp : ∀ g : G, QuasiMeasurePreserving (g • ·) μ μ) :
    Pairwise (AEDisjoint μ on fun g : G => g • s) := by
  intro g₁ g₂ hg
  let g := g₂⁻¹ * g₁
  replace hg : g ≠ 1 := by
    rw [Ne, inv_mul_eq_one]
    exact hg.symm
  have : (g₂⁻¹ • ·) ⁻¹' (g • s ∩ s) = g₁ • s ∩ g₂ • s := by
    rw [preimage_eq_iff_eq_image (MulAction.bijective g₂⁻¹), image_smul, smul_set_inter, smul_smul,
      smul_smul, inv_mul_cancel, one_smul]
  change μ (g₁ • s ∩ g₂ • s) = 0
  exact this ▸ (h_qmp g₂⁻¹).preimage_null (h_ae_disjoint g hg)

end Pointwise

/-! ### The `cofinite` filter -/

/-- The filter of sets `s` such that `sᶜ` has finite measure. -/
def cofinite {m0 : MeasurableSpace α} (μ : Measure α) : Filter α :=
  comk (μ · < ∞) (by simp) (fun t ht s hs ↦ (measure_mono hs).trans_lt ht) fun s hs t ht ↦
    (measure_union_le s t).trans_lt <| ENNReal.add_lt_top.2 ⟨hs, ht⟩

theorem mem_cofinite : s ∈ μ.cofinite ↔ μ sᶜ < ∞ :=
  Iff.rfl

theorem compl_mem_cofinite : sᶜ ∈ μ.cofinite ↔ μ s < ∞ := by rw [mem_cofinite, compl_compl]

theorem eventually_cofinite {p : α → Prop} : (∀ᶠ x in μ.cofinite, p x) ↔ μ { x | ¬p x } < ∞ :=
  Iff.rfl

instance cofinite.instIsMeasurablyGenerated : IsMeasurablyGenerated μ.cofinite where
  exists_measurable_subset s hs := by
    refine ⟨(toMeasurable μ sᶜ)ᶜ, ?_, (measurableSet_toMeasurable _ _).compl, ?_⟩
    · rwa [compl_mem_cofinite, measure_toMeasurable]
    · rw [compl_subset_comm]
      apply subset_toMeasurable

end Measure

open Measure

open MeasureTheory

protected theorem _root_.AEMeasurable.nullMeasurable {f : α → β} (h : AEMeasurable f μ) :
    NullMeasurable f μ :=
  let ⟨_g, hgm, hg⟩ := h; hgm.nullMeasurable.congr hg.symm

lemma _root_.AEMeasurable.nullMeasurableSet_preimage {f : α → β} {s : Set β}
    (hf : AEMeasurable f μ) (hs : MeasurableSet s) : NullMeasurableSet (f ⁻¹' s) μ :=
  hf.nullMeasurable hs

theorem NullMeasurableSet.mono_ac (h : NullMeasurableSet s μ) (hle : ν ≪ μ) :
    NullMeasurableSet s ν :=
  h.preimage <| (QuasiMeasurePreserving.id μ).mono_left hle

theorem NullMeasurableSet.mono (h : NullMeasurableSet s μ) (hle : ν ≤ μ) : NullMeasurableSet s ν :=
  h.mono_ac hle.absolutelyContinuous

theorem AEDisjoint.preimage {ν : Measure β} {f : α → β} {s t : Set β} (ht : AEDisjoint ν s t)
    (hf : QuasiMeasurePreserving f μ ν) : AEDisjoint μ (f ⁻¹' s) (f ⁻¹' t) :=
  hf.preimage_null ht

@[simp]
theorem ae_eq_bot : ae μ = ⊥ ↔ μ = 0 := by
  rw [← empty_mem_iff_bot, mem_ae_iff, compl_empty, measure_univ_eq_zero]

@[simp]
theorem ae_neBot : (ae μ).NeBot ↔ μ ≠ 0 :=
  neBot_iff.trans (not_congr ae_eq_bot)

instance Measure.ae.neBot [NeZero μ] : (ae μ).NeBot := ae_neBot.2 <| NeZero.ne μ

@[simp]
theorem ae_zero {_m0 : MeasurableSpace α} : ae (0 : Measure α) = ⊥ :=
  ae_eq_bot.2 rfl

@[mono]
theorem ae_mono (h : μ ≤ ν) : ae μ ≤ ae ν :=
  h.absolutelyContinuous.ae_le

theorem mem_ae_map_iff {f : α → β} (hf : AEMeasurable f μ) {s : Set β} (hs : MeasurableSet s) :
    s ∈ ae (μ.map f) ↔ f ⁻¹' s ∈ ae μ := by
  simp only [mem_ae_iff, map_apply_of_aemeasurable hf hs.compl, preimage_compl]

theorem mem_ae_of_mem_ae_map {f : α → β} (hf : AEMeasurable f μ) {s : Set β}
    (hs : s ∈ ae (μ.map f)) : f ⁻¹' s ∈ ae μ :=
  (tendsto_ae_map hf).eventually hs

theorem ae_map_iff {f : α → β} (hf : AEMeasurable f μ) {p : β → Prop}
    (hp : MeasurableSet { x | p x }) : (∀ᵐ y ∂μ.map f, p y) ↔ ∀ᵐ x ∂μ, p (f x) :=
  mem_ae_map_iff hf hp

theorem ae_of_ae_map {f : α → β} (hf : AEMeasurable f μ) {p : β → Prop} (h : ∀ᵐ y ∂μ.map f, p y) :
    ∀ᵐ x ∂μ, p (f x) :=
  mem_ae_of_mem_ae_map hf h

theorem ae_map_mem_range {m0 : MeasurableSpace α} (f : α → β) (hf : MeasurableSet (range f))
    (μ : Measure α) : ∀ᵐ x ∂μ.map f, x ∈ range f := by
  by_cases h : AEMeasurable f μ
  · change range f ∈ ae (μ.map f)
    rw [mem_ae_map_iff h hf]
    filter_upwards using mem_range_self
  · simp [map_of_not_aemeasurable h]


section Intervals

theorem biSup_measure_Iic [Preorder α] {s : Set α} (hsc : s.Countable)
    (hst : ∀ x : α, ∃ y ∈ s, x ≤ y) (hdir : DirectedOn (· ≤ ·) s) :
    ⨆ x ∈ s, μ (Iic x) = μ univ := by
  rw [← measure_biUnion_eq_iSup hsc]
  · congr
    simp only [← bex_def] at hst
    exact iUnion₂_eq_univ_iff.2 hst
  · exact directedOn_iff_directed.2 (hdir.directed_val.mono_comp _ fun x y => Iic_subset_Iic.2)

theorem tendsto_measure_Ico_atTop [SemilatticeSup α] [NoMaxOrder α]
    [(atTop : Filter α).IsCountablyGenerated] (μ : Measure α) (a : α) :
    Tendsto (fun x => μ (Ico a x)) atTop (𝓝 (μ (Ici a))) := by
  haveI : Nonempty α := ⟨a⟩
  have h_mono : Monotone fun x => μ (Ico a x) := fun i j hij => by simp only; gcongr
  convert tendsto_atTop_iSup h_mono
  obtain ⟨xs, hxs_mono, hxs_tendsto⟩ := exists_seq_monotone_tendsto_atTop_atTop α
  have h_Ici : Ici a = ⋃ n, Ico a (xs n) := by
    ext1 x
    simp only [mem_Ici, mem_iUnion, mem_Ico, exists_and_left, iff_self_and]
    intro
    obtain ⟨y, hxy⟩ := NoMaxOrder.exists_gt x
    obtain ⟨n, hn⟩ := tendsto_atTop_atTop.mp hxs_tendsto y
    exact ⟨n, hxy.trans_le (hn n le_rfl)⟩
  rw [h_Ici, measure_iUnion_eq_iSup, iSup_eq_iSup_subseq_of_monotone h_mono hxs_tendsto]
  exact Monotone.directed_le fun i j hij => Ico_subset_Ico_right (hxs_mono hij)

theorem tendsto_measure_Ioc_atBot [SemilatticeInf α] [NoMinOrder α]
    [(atBot : Filter α).IsCountablyGenerated] (μ : Measure α) (a : α) :
    Tendsto (fun x => μ (Ioc x a)) atBot (𝓝 (μ (Iic a))) := by
  haveI : Nonempty α := ⟨a⟩
  have h_mono : Antitone fun x => μ (Ioc x a) := fun i j hij => by simp only; gcongr
  convert tendsto_atBot_iSup h_mono
  obtain ⟨xs, hxs_mono, hxs_tendsto⟩ := exists_seq_antitone_tendsto_atTop_atBot α
  have h_Iic : Iic a = ⋃ n, Ioc (xs n) a := by
    ext1 x
    simp only [mem_Iic, mem_iUnion, mem_Ioc, exists_and_right, iff_and_self]
    intro
    obtain ⟨y, hxy⟩ := NoMinOrder.exists_lt x
    obtain ⟨n, hn⟩ := tendsto_atTop_atBot.mp hxs_tendsto y
    exact ⟨n, (hn n le_rfl).trans_lt hxy⟩
  rw [h_Iic, measure_iUnion_eq_iSup, iSup_eq_iSup_subseq_of_antitone h_mono hxs_tendsto]
  exact Monotone.directed_le fun i j hij => Ioc_subset_Ioc_left (hxs_mono hij)

theorem tendsto_measure_Iic_atTop [SemilatticeSup α] [(atTop : Filter α).IsCountablyGenerated]
    (μ : Measure α) : Tendsto (fun x => μ (Iic x)) atTop (𝓝 (μ univ)) := by
  cases isEmpty_or_nonempty α
  · have h1 : ∀ x : α, Iic x = ∅ := fun x => Subsingleton.elim _ _
    have h2 : (univ : Set α) = ∅ := Subsingleton.elim _ _
    simp_rw [h1, h2]
    exact tendsto_const_nhds
  have h_mono : Monotone fun x => μ (Iic x) := fun i j hij => by simp only; gcongr
  convert tendsto_atTop_iSup h_mono
  obtain ⟨xs, hxs_mono, hxs_tendsto⟩ := exists_seq_monotone_tendsto_atTop_atTop α
  have h_univ : (univ : Set α) = ⋃ n, Iic (xs n) := by
    ext1 x
    simp only [mem_univ, mem_iUnion, mem_Iic, true_iff_iff]
    obtain ⟨n, hn⟩ := tendsto_atTop_atTop.mp hxs_tendsto x
    exact ⟨n, hn n le_rfl⟩
  rw [h_univ, measure_iUnion_eq_iSup, iSup_eq_iSup_subseq_of_monotone h_mono hxs_tendsto]
  exact Monotone.directed_le fun i j hij => Iic_subset_Iic.mpr (hxs_mono hij)

theorem tendsto_measure_Ici_atBot [SemilatticeInf α] [h : (atBot : Filter α).IsCountablyGenerated]
    (μ : Measure α) : Tendsto (fun x => μ (Ici x)) atBot (𝓝 (μ univ)) :=
  @tendsto_measure_Iic_atTop αᵒᵈ _ _ h μ

variable [PartialOrder α] {a b : α}

theorem Iio_ae_eq_Iic' (ha : μ {a} = 0) : Iio a =ᵐ[μ] Iic a := by
  rw [← Iic_diff_right, diff_ae_eq_self, measure_mono_null Set.inter_subset_right ha]

theorem Ioi_ae_eq_Ici' (ha : μ {a} = 0) : Ioi a =ᵐ[μ] Ici a :=
  Iio_ae_eq_Iic' (α := αᵒᵈ) ha

theorem Ioo_ae_eq_Ioc' (hb : μ {b} = 0) : Ioo a b =ᵐ[μ] Ioc a b :=
  (ae_eq_refl _).inter (Iio_ae_eq_Iic' hb)

theorem Ioc_ae_eq_Icc' (ha : μ {a} = 0) : Ioc a b =ᵐ[μ] Icc a b :=
  (Ioi_ae_eq_Ici' ha).inter (ae_eq_refl _)

theorem Ioo_ae_eq_Ico' (ha : μ {a} = 0) : Ioo a b =ᵐ[μ] Ico a b :=
  (Ioi_ae_eq_Ici' ha).inter (ae_eq_refl _)

theorem Ioo_ae_eq_Icc' (ha : μ {a} = 0) (hb : μ {b} = 0) : Ioo a b =ᵐ[μ] Icc a b :=
  (Ioi_ae_eq_Ici' ha).inter (Iio_ae_eq_Iic' hb)

theorem Ico_ae_eq_Icc' (hb : μ {b} = 0) : Ico a b =ᵐ[μ] Icc a b :=
  (ae_eq_refl _).inter (Iio_ae_eq_Iic' hb)

theorem Ico_ae_eq_Ioc' (ha : μ {a} = 0) (hb : μ {b} = 0) : Ico a b =ᵐ[μ] Ioc a b :=
  (Ioo_ae_eq_Ico' ha).symm.trans (Ioo_ae_eq_Ioc' hb)

end Intervals

end

end MeasureTheory

namespace MeasurableEmbedding

open MeasureTheory Measure

variable {m0 : MeasurableSpace α} {m1 : MeasurableSpace β} {f : α → β} {μ ν : Measure α}

nonrec theorem map_apply (hf : MeasurableEmbedding f) (μ : Measure α) (s : Set β) :
    μ.map f s = μ (f ⁻¹' s) := by
  refine le_antisymm ?_ (le_map_apply hf.measurable.aemeasurable s)
  set t := f '' toMeasurable μ (f ⁻¹' s) ∪ (range f)ᶜ
  have htm : MeasurableSet t :=
    (hf.measurableSet_image.2 <| measurableSet_toMeasurable _ _).union
      hf.measurableSet_range.compl
  have hst : s ⊆ t := by
    rw [subset_union_compl_iff_inter_subset, ← image_preimage_eq_inter_range]
    exact image_subset _ (subset_toMeasurable _ _)
  have hft : f ⁻¹' t = toMeasurable μ (f ⁻¹' s) := by
    rw [preimage_union, preimage_compl, preimage_range, compl_univ, union_empty,
      hf.injective.preimage_image]
  calc
    μ.map f s ≤ μ.map f t := by gcongr
    _ = μ (f ⁻¹' s) := by rw [map_apply hf.measurable htm, hft, measure_toMeasurable]

lemma comap_add (hf : MeasurableEmbedding f) (μ ν : Measure β) :
    (μ + ν).comap f = μ.comap f + ν.comap f := by
  ext s hs
  simp only [← comapₗ_eq_comap _ hf.injective (fun _ ↦ hf.measurableSet_image.mpr) _ hs,
    _root_.map_add, add_apply]

lemma absolutelyContinuous_map (hf : MeasurableEmbedding f) (hμν : μ ≪ ν) :
    μ.map f ≪ ν.map f := by
  intro t ht
  rw [hf.map_apply] at ht ⊢
  exact hμν ht

end MeasurableEmbedding

namespace MeasurableEquiv

/-! Interactions of measurable equivalences and measures -/

open Equiv MeasureTheory.Measure

variable [MeasurableSpace α] [MeasurableSpace β] {μ : Measure α} {ν : Measure β}

/-- If we map a measure along a measurable equivalence, we can compute the measure on all sets
  (not just the measurable ones). -/
protected theorem map_apply (f : α ≃ᵐ β) (s : Set β) : μ.map f s = μ (f ⁻¹' s) :=
  f.measurableEmbedding.map_apply _ _

lemma comap_symm (e : α ≃ᵐ β) : μ.comap e.symm = μ.map e := by
  ext s hs
  rw [e.map_apply, Measure.comap_apply _ e.symm.injective _ _ hs, image_symm]
  exact fun t ht ↦ e.symm.measurableSet_image.mpr ht

lemma map_symm (e : β ≃ᵐ α) : μ.map e.symm = μ.comap e := by
  rw [← comap_symm, symm_symm]

@[simp]
theorem map_symm_map (e : α ≃ᵐ β) : (μ.map e).map e.symm = μ := by
  simp [map_map e.symm.measurable e.measurable]

@[simp]
theorem map_map_symm (e : α ≃ᵐ β) : (ν.map e.symm).map e = ν := by
  simp [map_map e.measurable e.symm.measurable]

theorem map_measurableEquiv_injective (e : α ≃ᵐ β) : Injective (Measure.map e) := by
  intro μ₁ μ₂ hμ
  apply_fun Measure.map e.symm at hμ
  simpa [map_symm_map e] using hμ

theorem map_apply_eq_iff_map_symm_apply_eq (e : α ≃ᵐ β) : μ.map e = ν ↔ ν.map e.symm = μ := by
  rw [← (map_measurableEquiv_injective e).eq_iff, map_map_symm, eq_comm]

theorem map_ae (f : α ≃ᵐ β) (μ : Measure α) : Filter.map f (ae μ) = ae (map f μ) := by
  ext s
  simp_rw [mem_map, mem_ae_iff, ← preimage_compl, f.map_apply]

theorem quasiMeasurePreserving_symm (μ : Measure α) (e : α ≃ᵐ β) :
    QuasiMeasurePreserving e.symm (map e μ) μ :=
  ⟨e.symm.measurable, by rw [Measure.map_map, e.symm_comp_self, Measure.map_id] <;> measurability⟩

end MeasurableEquiv

<<<<<<< HEAD
namespace MeasureTheory

theorem OuterMeasure.toMeasure_zero [MeasurableSpace α] :
    (0 : OuterMeasure α).toMeasure (le_top.trans OuterMeasure.zero_caratheodory.symm.le) = 0 := by
  rw [← Measure.measure_univ_eq_zero, toMeasure_apply _ _ MeasurableSet.univ,
    OuterMeasure.coe_zero, Pi.zero_apply]

end MeasureTheory

end

set_option linter.style.longFile 2200
=======
end
>>>>>>> 015472f5
<|MERGE_RESOLUTION|>--- conflicted
+++ resolved
@@ -2027,19 +2027,6 @@
 
 end MeasurableEquiv
 
-<<<<<<< HEAD
-namespace MeasureTheory
-
-theorem OuterMeasure.toMeasure_zero [MeasurableSpace α] :
-    (0 : OuterMeasure α).toMeasure (le_top.trans OuterMeasure.zero_caratheodory.symm.le) = 0 := by
-  rw [← Measure.measure_univ_eq_zero, toMeasure_apply _ _ MeasurableSet.univ,
-    OuterMeasure.coe_zero, Pi.zero_apply]
-
-end MeasureTheory
-
 end
 
-set_option linter.style.longFile 2200
-=======
-end
->>>>>>> 015472f5
+set_option linter.style.longFile 2200