/-
Copyright (c) 2023 Sébastien Gouëzel. All rights reserved.
Released under Apache 2.0 license as described in the file LICENSE.
Authors: Sébastien Gouëzel
-/
import Mathlib.MeasureTheory.Constructions.Prod.Integral
import Mathlib.MeasureTheory.Function.LocallyIntegrable
import Mathlib.MeasureTheory.Group.Integral
import Mathlib.Topology.Metrizable.Urysohn
import Mathlib.Topology.UrysohnsLemma
import Mathlib.MeasureTheory.Measure.Haar.Basic
import Mathlib.MeasureTheory.Measure.EverywherePos
import Mathlib.MeasureTheory.Integral.SetIntegral

/-!
# Uniqueness of Haar measure in locally compact groups

## Main results

In a locally compact group, we prove that two left-invariant measures `μ'` and `μ` which are finite
on compact sets coincide, up to a normalizing scalar that we denote with `haarScalarFactor μ' μ`,
in the following sense:
* `integral_isMulLeftInvariant_eq_smul_of_hasCompactSupport`: they give the same value to the
  integral of continuous compactly supported functions, up to a scalar.
* `measure_isMulInvariant_eq_smul_of_isCompact_closure`: they give the same value to sets with
  compact closure, up to a scalar.
* `measure_isHaarMeasure_eq_smul_of_isOpen`: they give the same value to open sets, up to a scalar.

To get genuine equality of measures, we typically need additional regularity assumptions:

* `isMulLeftInvariant_eq_smul_of_innerRegular`: two left invariant measures which are
  inner regular coincide up to a scalar.
* `isMulLeftInvariant_eq_smul_of_regular`: two left invariant measure which are
  regular coincide up to a scalar.
* `isHaarMeasure_eq_smul`: in a second countable space, two Haar measures coincide up to a
  scalar.
* `isMulInvariant_eq_smul_of_compactSpace`: two left-invariant measures on a compact group coincide
  up to a scalar.
* `isHaarMeasure_eq_of_isProbabilityMeasure`: two Haar measures which are probability measures
  coincide exactly.

In general, uniqueness statements for Haar measures in the literature make some assumption of
regularity, either regularity or inner regularity. We have tried to minimize the assumptions in the
theorems above, and cover the different results that exist in the literature.

## Implementation

The first result `integral_isMulLeftInvariant_eq_smul_of_hasCompactSupport` is classical. To prove
it, we use a change of variables to express integrals with respect to a left-invariant measure as
integrals with respect to a given right-invariant measure (with a suitable density function).
The uniqueness readily follows.

Uniqueness results for the measure of compact sets and open sets, without any regularity assumption,
are significantly harder. They rely on the completion-regularity of the standard regular Haar
measure. We follow McQuillan's answer at https://mathoverflow.net/questions/456670/.

On second-countable groups, one can arrive to slightly different uniqueness results by using that
the operations are measurable. In particular, one can get uniqueness assuming σ-finiteness of
the measures but discarding the assumption that they are finite on compact sets. See
`haarMeasure_unique` in the file `MeasureTheory.Measure.Haar.Basic`.

## References

[Halmos, Measure Theory][halmos1950measure]
[Fremlin, *Measure Theory* (volume 4)][fremlin_vol4]
-/

open Filter Set TopologicalSpace Function MeasureTheory Measure
open scoped Uniformity Topology ENNReal Pointwise NNReal

/-- In a locally compact regular space with an inner regular measure, the measure of a compact
set `k` is the infimum of the integrals of compactly supported functions equal to `1` on `k`. -/
lemma IsCompact.measure_eq_biInf_integral_hasCompactSupport
    {X : Type*} [TopologicalSpace X] [MeasurableSpace X] [BorelSpace X]
    {k : Set X} (hk : IsCompact k)
    (μ : Measure X) [IsFiniteMeasureOnCompacts μ] [InnerRegularCompactLTTop μ]
    [LocallyCompactSpace X] [RegularSpace X] :
    μ k = ⨅ (f : X → ℝ) (_ : Continuous f) (_ : HasCompactSupport f) (_ : EqOn f 1 k)
      (_ : 0 ≤ f), ENNReal.ofReal (∫ x, f x ∂μ) := by
  apply le_antisymm
  · simp only [le_iInf_iff]
    intro f f_cont f_comp fk f_nonneg
    apply (f_cont.integrable_of_hasCompactSupport f_comp).measure_le_integral
    · exact Eventually.of_forall f_nonneg
    · exact fun x hx ↦ by simp [fk hx]
  · apply le_of_forall_lt' (fun r hr ↦ ?_)
    simp only [iInf_lt_iff, exists_prop, exists_and_left]
    obtain ⟨U, kU, U_open, mu_U⟩ : ∃ U, k ⊆ U ∧ IsOpen U ∧ μ U < r :=
      hk.exists_isOpen_lt_of_lt r hr
    obtain ⟨⟨f, f_cont⟩, fk, fU, f_comp, f_range⟩ : ∃ (f : C(X, ℝ)), EqOn f 1 k ∧ EqOn f 0 Uᶜ
        ∧ HasCompactSupport f ∧ ∀ (x : X), f x ∈ Icc 0 1 := exists_continuous_one_zero_of_isCompact
      hk U_open.isClosed_compl (disjoint_compl_right_iff_subset.mpr kU)
    refine ⟨f, f_cont, f_comp, fk, fun x ↦ (f_range x).1, ?_⟩
    exact (integral_le_measure (fun x _hx ↦ (f_range x).2) (fun x hx ↦ (fU hx).le)).trans_lt mu_U

namespace MeasureTheory

/-- The parameterized integral `x ↦ ∫ y, g (y⁻¹ * x) ∂μ` depends continuously on `y` when `g` is a
compactly supported continuous function on a topological group `G`, and `μ` is finite on compact
sets. -/
@[to_additive]
lemma continuous_integral_apply_inv_mul
    {G : Type*} [TopologicalSpace G] [LocallyCompactSpace G] [Group G] [TopologicalGroup G]
    [MeasurableSpace G] [BorelSpace G]
    {μ : Measure G} [IsFiniteMeasureOnCompacts μ] {E : Type*} [NormedAddCommGroup E]
    [NormedSpace ℝ E] {g : G → E}
    (hg : Continuous g) (h'g : HasCompactSupport g) :
    Continuous (fun (x : G) ↦ ∫ y, g (y⁻¹ * x) ∂μ) := by
  let k := tsupport g
  have k_comp : IsCompact k := h'g
  apply continuous_iff_continuousAt.2 (fun x₀ ↦ ?_)
  obtain ⟨t, t_comp, ht⟩ : ∃ t, IsCompact t ∧ t ∈ 𝓝 x₀ := exists_compact_mem_nhds x₀
  let k' : Set G := t • k⁻¹
  have k'_comp : IsCompact k' := t_comp.smul_set k_comp.inv
  have A : ContinuousOn (fun (x : G) ↦ ∫ y, g (y⁻¹ * x) ∂μ) t := by
    apply continuousOn_integral_of_compact_support k'_comp
    · exact (hg.comp (continuous_snd.inv.mul continuous_fst)).continuousOn
    · intro p x hp hx
      contrapose! hx
      refine ⟨p, hp, p⁻¹ * x, ?_, by simp⟩
      simpa only [Set.mem_inv, mul_inv_rev, inv_inv] using subset_tsupport _ hx
  exact A.continuousAt ht

namespace Measure

section Group

variable {G : Type*} [TopologicalSpace G] [Group G] [TopologicalGroup G]
  [MeasurableSpace G] [BorelSpace G]

/-!
### Uniqueness of integrals of compactly supported functions

Two left invariant measures coincide when integrating continuous compactly supported functions,
up to a scalar that we denote with `haarScalarFactor μ' μ `.

This is proved by relating the integral for arbitrary left invariant and right invariant measures,
applying a version of Fubini.
As one may use the same right invariant measure, this shows that two different left invariant
measures will give the same integral, up to some fixed scalar.
-/

/-- In a group with a left invariant measure `μ` and a right invariant measure `ν`, one can express
integrals with respect to `μ` as integrals with respect to `ν` up to a constant scaling factor
(given in the statement as `∫ x, g x ∂μ` where `g` is a fixed reference function) and an
explicit density `y ↦ 1/∫ z, g (z⁻¹ * y) ∂ν`. -/
@[to_additive]
lemma integral_isMulLeftInvariant_isMulRightInvariant_combo
    {μ ν : Measure G} [IsFiniteMeasureOnCompacts μ] [IsFiniteMeasureOnCompacts ν]
    [IsMulLeftInvariant μ] [IsMulRightInvariant ν] [IsOpenPosMeasure ν]
    {f g : G → ℝ} (hf : Continuous f) (h'f : HasCompactSupport f)
    (hg : Continuous g) (h'g : HasCompactSupport g) (g_nonneg : 0 ≤ g) {x₀ : G} (g_pos : g x₀ ≠ 0) :
    ∫ x, f x ∂μ = (∫ y, f y * (∫ z, g (z⁻¹ * y) ∂ν)⁻¹ ∂ν) * ∫ x, g x ∂μ := by
  -- The group has to be locally compact, otherwise all integrals vanish and the result is trivial.
  rcases h'f.eq_zero_or_locallyCompactSpace_of_group hf with Hf|Hf
  · simp [Hf]
  let D : G → ℝ := fun (x : G) ↦ ∫ y, g (y⁻¹ * x) ∂ν
  have D_cont : Continuous D := continuous_integral_apply_inv_mul hg h'g
  have D_pos : ∀ x, 0 < D x := by
    intro x
    have C : Continuous (fun y ↦ g (y⁻¹ * x)) := hg.comp (continuous_inv.mul continuous_const)
    apply (integral_pos_iff_support_of_nonneg _ _).2
    · apply C.isOpen_support.measure_pos ν
      exact ⟨x * x₀⁻¹, by simpa using g_pos⟩
    · exact fun y ↦ g_nonneg (y⁻¹ * x)
    · apply C.integrable_of_hasCompactSupport
      exact h'g.comp_homeomorph ((Homeomorph.inv G).trans (Homeomorph.mulRight x))
  calc
  ∫ x, f x ∂μ = ∫ x, f x * (D x)⁻¹ * D x ∂μ := by
    congr with x; rw [mul_assoc, inv_mul_cancel₀ (D_pos x).ne', mul_one]
  _ = ∫ x, (∫ y, f x * (D x)⁻¹ * g (y⁻¹ * x) ∂ν) ∂μ := by simp_rw [integral_mul_left]
  _ = ∫ y, (∫ x, f x * (D x)⁻¹ * g (y⁻¹ * x) ∂μ) ∂ν := by
      apply integral_integral_swap_of_hasCompactSupport
      · apply Continuous.mul
        · exact (hf.comp continuous_fst).mul
            ((D_cont.comp continuous_fst).inv₀ (fun x ↦ (D_pos _).ne'))
        · exact hg.comp (continuous_snd.inv.mul continuous_fst)
      · let K := tsupport f
        have K_comp : IsCompact K := h'f
        let L := tsupport g
        have L_comp : IsCompact L := h'g
        let M := (fun (p : G × G) ↦ p.1 * p.2⁻¹) '' (K ×ˢ L)
        have M_comp : IsCompact M :=
          (K_comp.prod L_comp).image (continuous_fst.mul continuous_snd.inv)
        have M'_comp : IsCompact (closure M) := M_comp.closure
        have : ∀ (p : G × G), p ∉ K ×ˢ closure M → f p.1 * (D p.1)⁻¹ * g (p.2⁻¹ * p.1) = 0 := by
          rintro ⟨x, y⟩ hxy
          by_cases H : x ∈ K; swap
          · simp [image_eq_zero_of_nmem_tsupport H]
          have : g (y⁻¹ * x) = 0 := by
            apply image_eq_zero_of_nmem_tsupport
            contrapose! hxy
            simp only [mem_prod, H, true_and]
            apply subset_closure
            simp only [M, mem_image, mem_prod, Prod.exists]
            exact ⟨x, y⁻¹ * x, ⟨H, hxy⟩, by group⟩
          simp [this]
        apply HasCompactSupport.intro' (K_comp.prod M'_comp) ?_ this
        exact (isClosed_tsupport f).prod isClosed_closure
  _ = ∫ y, (∫ x, f (y * x) * (D (y * x))⁻¹ * g x ∂μ) ∂ν := by
      congr with y
      rw [← integral_mul_left_eq_self _ y]
      simp
  _ = ∫ x, (∫ y, f (y * x) * (D (y * x))⁻¹ * g x ∂ν) ∂μ := by
      apply (integral_integral_swap_of_hasCompactSupport _ _).symm
      · apply Continuous.mul ?_ (hg.comp continuous_fst)
        exact (hf.comp (continuous_snd.mul continuous_fst)).mul
          ((D_cont.comp (continuous_snd.mul continuous_fst)).inv₀ (fun x ↦ (D_pos _).ne'))
      · let K := tsupport f
        have K_comp : IsCompact K := h'f
        let L := tsupport g
        have L_comp : IsCompact L := h'g
        let M := (fun (p : G × G) ↦ p.1 * p.2⁻¹) '' (K ×ˢ L)
        have M_comp : IsCompact M :=
          (K_comp.prod L_comp).image (continuous_fst.mul continuous_snd.inv)
        have M'_comp : IsCompact (closure M) := M_comp.closure
        have : ∀ (p : G × G), p ∉ L ×ˢ closure M →
            f (p.2 * p.1) * (D (p.2 * p.1))⁻¹ * g p.1 = 0 := by
          rintro ⟨x, y⟩ hxy
          by_cases H : x ∈ L; swap
          · simp [image_eq_zero_of_nmem_tsupport H]
          have : f (y * x) = 0 := by
            apply image_eq_zero_of_nmem_tsupport
            contrapose! hxy
            simp only [mem_prod, H, true_and]
            apply subset_closure
            simp only [M, mem_image, mem_prod, Prod.exists]
            exact ⟨y * x, x, ⟨hxy, H⟩, by group⟩
          simp [this]
        apply HasCompactSupport.intro' (L_comp.prod M'_comp) ?_ this
        exact (isClosed_tsupport g).prod isClosed_closure
  _ = ∫ x, (∫ y, f y * (D y)⁻¹ ∂ν) * g x ∂μ := by
      simp_rw [integral_mul_right]
      congr with x
      conv_rhs => rw [← integral_mul_right_eq_self _ x]
  _ = (∫ y, f y * (D y)⁻¹ ∂ν) * ∫ x, g x ∂μ := integral_mul_left _ _

/-- Given two left-invariant measures which are finite on
compacts, they coincide in the following sense: they give the same value to the integral of
continuous compactly supported functions, up to a multiplicative constant. -/
@[to_additive exists_integral_isAddLeftInvariant_eq_smul_of_hasCompactSupport]
lemma exists_integral_isMulLeftInvariant_eq_smul_of_hasCompactSupport (μ' μ : Measure G)
    [IsHaarMeasure μ] [IsFiniteMeasureOnCompacts μ'] [IsMulLeftInvariant μ'] :
    ∃ (c : ℝ≥0), ∀ (f : G → ℝ), Continuous f → HasCompactSupport f →
      ∫ x, f x ∂μ' = ∫ x, f x ∂(c • μ) := by
  -- The group has to be locally compact, otherwise all integrals vanish and the result is trivial.
  by_cases H : LocallyCompactSpace G; swap
  · refine ⟨0, fun f f_cont f_comp ↦ ?_⟩
    rcases f_comp.eq_zero_or_locallyCompactSpace_of_group f_cont with hf|hf
    · simp [hf]
    · exact (H hf).elim
  -- Fix some nonzero continuous function with compact support `g`.
  obtain ⟨⟨g, g_cont⟩, g_comp, g_nonneg, g_one⟩ :
    ∃ (g : C(G, ℝ)), HasCompactSupport g ∧ 0 ≤ g ∧ g 1 ≠ 0 := exists_continuous_nonneg_pos 1
  have int_g_pos : 0 < ∫ x, g x ∂μ :=
    g_cont.integral_pos_of_hasCompactSupport_nonneg_nonzero g_comp g_nonneg g_one
  -- The proportionality constant we are looking for will be the ratio of the integrals of `g`
  -- with respect to `μ'` and `μ`.
  let c : ℝ := (∫ x, g x ∂μ) ⁻¹ * (∫ x, g x ∂μ')
  have c_nonneg : 0 ≤ c :=
    mul_nonneg (inv_nonneg.2 (integral_nonneg g_nonneg)) (integral_nonneg g_nonneg)
  refine ⟨⟨c, c_nonneg⟩, fun f f_cont f_comp ↦ ?_⟩
  /- use the lemma `integral_mulLeftInvariant_mulRightInvariant_combo` for `μ` and then `μ'`
  to reexpress the integral of `f` as the integral of `g` times a factor which only depends
  on a right-invariant measure `ν`. We use `ν = μ.inv` for convenience. -/
  let ν := μ.inv
  have A : ∫ x, f x ∂μ = (∫ y, f y * (∫ z, g (z⁻¹ * y) ∂ν)⁻¹ ∂ν) * ∫ x, g x ∂μ :=
    integral_isMulLeftInvariant_isMulRightInvariant_combo f_cont f_comp g_cont g_comp g_nonneg g_one
  rw [← mul_inv_eq_iff_eq_mul₀ int_g_pos.ne'] at A
  have B : ∫ x, f x ∂μ' = (∫ y, f y * (∫ z, g (z⁻¹ * y) ∂ν)⁻¹ ∂ν) * ∫ x, g x ∂μ' :=
    integral_isMulLeftInvariant_isMulRightInvariant_combo f_cont f_comp g_cont g_comp g_nonneg g_one
  /- Since the `ν`-factor is the same for `μ` and `μ'`, this gives the result. -/
  rw [← A, mul_assoc, mul_comm] at B
  simp only [B, integral_smul_nnreal_measure]
  rfl

open scoped Classical in
/-- Given two left-invariant measures which are finite on compacts, `haarScalarFactor μ' μ` is a
scalar such that `∫ f dμ' = (haarScalarFactor μ' μ) ∫ f dμ` for any compactly supported continuous
function `f`.

Note that there is a dissymmetry in the assumptions between `μ'` and `μ`: the measure `μ'` needs
only be finite on compact sets, while `μ` has to be finite on compact sets and positive on open
sets, i.e., a Haar measure, to exclude for instance the case where `μ = 0`, where the definition
doesn't make sense. -/
@[to_additive "Given two left-invariant measures which are finite on compacts,
`addHaarScalarFactor μ' μ` is a scalar such that `∫ f dμ' = (addHaarScalarFactor μ' μ) ∫ f dμ` for
any compactly supported continuous function `f`.

Note that there is a dissymmetry in the assumptions between `μ'` and `μ`: the measure `μ'` needs
only be finite on compact sets, while `μ` has to be finite on compact sets and positive on open
sets, i.e., an additive Haar measure, to exclude for instance the case where `μ = 0`, where the
definition doesn't make sense."]
noncomputable def haarScalarFactor
    (μ' μ : Measure G) [IsHaarMeasure μ] [IsFiniteMeasureOnCompacts μ'] [IsMulLeftInvariant μ'] :
    ℝ≥0 :=
  if ¬ LocallyCompactSpace G then 1
  else (exists_integral_isMulLeftInvariant_eq_smul_of_hasCompactSupport μ' μ).choose

/-- Two left invariant measures integrate in the same way continuous compactly supported functions,
up to the scalar `haarScalarFactor μ' μ`. See also
`measure_isMulInvariant_eq_smul_of_isCompact_closure`, which gives the same result for compact
sets, and `measure_isHaarMeasure_eq_smul_of_isOpen` for open sets. -/
@[to_additive integral_isAddLeftInvariant_eq_smul_of_hasCompactSupport
"Two left invariant measures integrate in the same way continuous compactly supported functions,
up to the scalar `addHaarScalarFactor μ' μ`. See also
`measure_isAddInvariant_eq_smul_of_isCompact_closure`, which gives the same result for compact
sets, and `measure_isAddHaarMeasure_eq_smul_of_isOpen` for open sets."]
theorem integral_isMulLeftInvariant_eq_smul_of_hasCompactSupport
    (μ' μ : Measure G) [IsHaarMeasure μ] [IsFiniteMeasureOnCompacts μ'] [IsMulLeftInvariant μ']
    {f : G → ℝ} (hf : Continuous f) (h'f : HasCompactSupport f) :
    ∫ x, f x ∂μ' = ∫ x, f x ∂(haarScalarFactor μ' μ • μ) := by
  classical
  rcases h'f.eq_zero_or_locallyCompactSpace_of_group hf with Hf|Hf
  · simp [Hf]
  · simp only [haarScalarFactor, Hf, not_true_eq_false, ite_false]
    exact (exists_integral_isMulLeftInvariant_eq_smul_of_hasCompactSupport μ' μ).choose_spec
      f hf h'f

@[to_additive addHaarScalarFactor_eq_integral_div]
lemma haarScalarFactor_eq_integral_div (μ' μ : Measure G) [IsHaarMeasure μ]
    [IsFiniteMeasureOnCompacts μ'] [IsMulLeftInvariant μ'] {f : G → ℝ} (hf : Continuous f)
    (h'f : HasCompactSupport f) (int_nonzero : ∫ x, f x ∂μ ≠ 0) :
    haarScalarFactor μ' μ = (∫ x, f x ∂μ') / ∫ x, f x ∂μ := by
  have := integral_isMulLeftInvariant_eq_smul_of_hasCompactSupport μ' μ hf h'f
  rw [integral_smul_nnreal_measure] at this
  exact EuclideanDomain.eq_div_of_mul_eq_left int_nonzero this.symm

@[to_additive (attr := simp) addHaarScalarFactor_smul]
lemma haarScalarFactor_smul [LocallyCompactSpace G] (μ' μ : Measure G) [IsHaarMeasure μ]
    [IsFiniteMeasureOnCompacts μ'] [IsMulLeftInvariant μ'] {c : ℝ≥0} :
    haarScalarFactor (c • μ') μ = c • haarScalarFactor μ' μ := by
  obtain ⟨⟨g, g_cont⟩, g_comp, g_nonneg, g_one⟩ :
    ∃ g : C(G, ℝ), HasCompactSupport g ∧ 0 ≤ g ∧ g 1 ≠ 0 := exists_continuous_nonneg_pos 1
  have int_g_ne_zero : ∫ x, g x ∂μ ≠ 0 :=
    ne_of_gt (g_cont.integral_pos_of_hasCompactSupport_nonneg_nonzero g_comp g_nonneg g_one)
  apply NNReal.coe_injective
  calc
    haarScalarFactor (c • μ') μ = (∫ x, g x ∂(c • μ')) / ∫ x, g x ∂μ :=
      haarScalarFactor_eq_integral_div _ _ g_cont g_comp int_g_ne_zero
    _ = (c • (∫ x, g x ∂μ')) / ∫ x, g x ∂μ := by simp
    _ = c • ((∫ x, g x ∂μ') / ∫ x, g x ∂μ) := smul_div_assoc c _ _
    _ = c • haarScalarFactor μ' μ := by
      rw [← haarScalarFactor_eq_integral_div _ _ g_cont g_comp int_g_ne_zero]

@[to_additive (attr := simp)]
lemma haarScalarFactor_self (μ : Measure G) [IsHaarMeasure μ] :
    haarScalarFactor μ μ = 1 := by
  by_cases hG : LocallyCompactSpace G; swap
  · simp [haarScalarFactor, hG]
  obtain ⟨⟨g, g_cont⟩, g_comp, g_nonneg, g_one⟩ :
    ∃ g : C(G, ℝ), HasCompactSupport g ∧ 0 ≤ g ∧ g 1 ≠ 0 := exists_continuous_nonneg_pos 1
  have int_g_ne_zero : ∫ x, g x ∂μ ≠ 0 :=
    ne_of_gt (g_cont.integral_pos_of_hasCompactSupport_nonneg_nonzero g_comp g_nonneg g_one)
  apply NNReal.coe_injective
  calc
    haarScalarFactor μ μ = (∫ x, g x ∂μ) / ∫ x, g x ∂μ :=
      haarScalarFactor_eq_integral_div _ _ g_cont g_comp int_g_ne_zero
    _ = 1 := div_self int_g_ne_zero

@[to_additive]
lemma haarScalarFactor_eq_mul (μ' μ ν : Measure G)
    [IsHaarMeasure μ] [IsHaarMeasure ν] [IsFiniteMeasureOnCompacts μ'] [IsMulLeftInvariant μ'] :
    haarScalarFactor μ' ν = haarScalarFactor μ' μ * haarScalarFactor μ ν := by
  -- The group has to be locally compact, otherwise the scalar factor is 1 by definition.
  by_cases hG : LocallyCompactSpace G; swap
  · simp [haarScalarFactor, hG]
  -- Fix some nonzero continuous function with compact support `g`.
  obtain ⟨⟨g, g_cont⟩, g_comp, g_nonneg, g_one⟩ :
    ∃ (g : C(G, ℝ)), HasCompactSupport g ∧ 0 ≤ g ∧ g 1 ≠ 0 := exists_continuous_nonneg_pos 1
  have Z := integral_isMulLeftInvariant_eq_smul_of_hasCompactSupport μ' μ g_cont g_comp
  simp only [integral_smul_nnreal_measure, smul_smul,
    integral_isMulLeftInvariant_eq_smul_of_hasCompactSupport μ' ν g_cont g_comp,
    integral_isMulLeftInvariant_eq_smul_of_hasCompactSupport μ ν g_cont g_comp] at Z
  have int_g_pos : 0 < ∫ x, g x ∂ν := by
    apply (integral_pos_iff_support_of_nonneg g_nonneg _).2
    · exact IsOpen.measure_pos ν g_cont.isOpen_support ⟨1, g_one⟩
    · exact g_cont.integrable_of_hasCompactSupport g_comp
  change (haarScalarFactor μ' ν : ℝ) * ∫ (x : G), g x ∂ν =
    (haarScalarFactor μ' μ * haarScalarFactor μ ν : ℝ≥0) * ∫ (x : G), g x ∂ν at Z
  simpa only [mul_eq_mul_right_iff (M₀ := ℝ), int_g_pos.ne', or_false, ← NNReal.eq_iff] using Z

/-- The scalar factor between two left-invariant measures is non-zero when both measures are
positive on open sets. -/
@[to_additive]
lemma haarScalarFactor_pos_of_isHaarMeasure (μ' μ : Measure G) [IsHaarMeasure μ]
    [IsHaarMeasure μ'] : 0 < haarScalarFactor μ' μ :=
  pos_iff_ne_zero.2 (fun H ↦ by simpa [H] using haarScalarFactor_eq_mul μ' μ μ')

@[deprecated (since := "2024-02-12")]
alias haarScalarFactor_pos_of_isOpenPosMeasure := haarScalarFactor_pos_of_isHaarMeasure

@[deprecated (since := "2024-02-12")]
alias addHaarScalarFactor_pos_of_isOpenPosMeasure := addHaarScalarFactor_pos_of_isAddHaarMeasure

/-!
### Uniqueness of measure of sets with compact closure

Two left invariant measures give the same measure to sets with compact closure, up to the
scalar `haarScalarFactor μ' μ`.

This is a tricky argument, typically not done in textbooks (the textbooks version all require one
version of regularity or another). Here is a sketch, based on
McQuillan's answer at https://mathoverflow.net/questions/456670/.

Assume for simplicity that all measures are normalized, so that the scalar factors are all `1`.
First, from the fact that `μ` and `μ'` integrate in the same way compactly supported functions,
they give the same measure to compact "zero sets", i.e., sets of the form `f⁻¹ {1}`
for `f` continuous and compactly supported.
See `measure_preimage_isMulLeftInvariant_eq_smul_of_hasCompactSupport`.

If `μ` is inner regular, a theorem of Halmos shows that any measurable set `s` of finite measure can
be approximated from inside by a compact zero set `k`. Then `μ s ≤ μ k + ε = μ' k + ε ≤ μ' s + ε`.
Letting `ε` tend to zero, one gets `μ s ≤ μ' s`.
See `smul_measure_isMulInvariant_le_of_isCompact_closure`.

Assume now that `s` is a measurable set of compact closure. It is contained in a compact
zero set `t`. The same argument applied to `t - s` gives `μ (t \ s) ≤ μ' (t \ s)`, i.e.,
`μ t - μ s ≤ μ' t - μ' s`. As `μ t = μ' t` (since these are zero sets), we get the inequality
`μ' s ≤ μ s`. Together with the previous one, this gives `μ' s = μ s`.
See `measure_isMulInvariant_eq_smul_of_isCompact_closure_of_innerRegularCompactLTTop`.

If neither `μ` nor `μ'` is inner regular, we can use the existence of another inner regular
left-invariant measure `ν`, so get `μ s = ν s = μ' s`, by applying twice the previous argument.
Here, the uniqueness argument uses the existence of a Haar measure with a nice behavior!
See `measure_isMulInvariant_eq_smul_of_isCompact_closure_of_measurableSet`.

Finally, if `s` has compact closure but is not measurable, its measure is the infimum of the
measures of its measurable supersets, and even of those contained in `closure s`. As `μ`
and `μ'` coincide on these supersets, this yields `μ s = μ' s`.
See `measure_isMulInvariant_eq_smul_of_isCompact_closure`.
-/

/-- Two left invariant measures give the same mass to level sets of continuous compactly supported
functions, up to the scalar `haarScalarFactor μ' μ`.

Auxiliary lemma in the proof of the more general
`measure_isMulInvariant_eq_smul_of_isCompact_closure`, which works for any set with
compact closure. -/
@[to_additive measure_preimage_isAddLeftInvariant_eq_smul_of_hasCompactSupport
"Two left invariant measures give the same mass to level sets of continuous compactly supported
functions, up to the scalar `addHaarScalarFactor μ' μ`.

Auxiliary lemma in the proof of the more general
`measure_isAddInvariant_eq_smul_of_isCompact_closure`, which works for any set with
compact closure."]
lemma measure_preimage_isMulLeftInvariant_eq_smul_of_hasCompactSupport
    (μ' μ : Measure G) [IsHaarMeasure μ] [IsFiniteMeasureOnCompacts μ'] [IsMulLeftInvariant μ']
    {f : G → ℝ} (hf : Continuous f) (h'f : HasCompactSupport f) :
    μ' (f ⁻¹' {1}) = haarScalarFactor μ' μ • μ (f ⁻¹' {1}) := by
  /- This follows from the fact that the two measures integrate in the same way continuous
  functions, by approximating the indicator function of `f ⁻¹' {1}` by continuous functions
  (namely `vₙ ∘ f` where `vₙ` is equal to `1` at `1`, and `0` outside of a small neighborhood
  `(1 - uₙ, 1 + uₙ)` where `uₙ` is a sequence tending to `0`).
  We use `vₙ = thickenedIndicator uₙ {1}` to take advantage of existing lemmas. -/
  obtain ⟨u, -, u_mem, u_lim⟩ : ∃ u, StrictAnti u ∧ (∀ (n : ℕ), u n ∈ Ioo 0 1)
    ∧ Tendsto u atTop (𝓝 0) := exists_seq_strictAnti_tendsto' (zero_lt_one : (0 : ℝ) < 1)
  let v : ℕ → ℝ → ℝ := fun n x ↦ thickenedIndicator (u_mem n).1 ({1} : Set ℝ) x
  have vf_cont n : Continuous ((v n) ∘ f) := by
    apply Continuous.comp (continuous_induced_dom.comp ?_) hf
    exact BoundedContinuousFunction.continuous (thickenedIndicator (u_mem n).left {1})
  have I : ∀ (ν : Measure G), IsFiniteMeasureOnCompacts ν →
      Tendsto (fun n ↦ ∫ x, v n (f x) ∂ν) atTop
      (𝓝 (∫ x, Set.indicator ({1} : Set ℝ) (fun _ ↦ 1) (f x) ∂ν)) := by
    intro ν hν
    apply tendsto_integral_of_dominated_convergence
        (bound := (tsupport f).indicator (fun (_ : G) ↦ (1 : ℝ)) )
    · exact fun n ↦ (vf_cont n).aestronglyMeasurable
    · apply IntegrableOn.integrable_indicator _ (isClosed_tsupport f).measurableSet
      simpa using IsCompact.measure_lt_top h'f
    · refine fun n ↦ Eventually.of_forall (fun x ↦ ?_)
      by_cases hx : x ∈ tsupport f
      · simp only [v, Real.norm_eq_abs, NNReal.abs_eq, hx, indicator_of_mem]
        norm_cast
        exact thickenedIndicator_le_one _ _ _
      · simp only [v, Real.norm_eq_abs, NNReal.abs_eq, hx, not_false_eq_true, indicator_of_not_mem]
        rw [thickenedIndicator_zero]
        · simp
        · simpa [image_eq_zero_of_nmem_tsupport hx] using (u_mem n).2.le
    · filter_upwards with x
      have T := tendsto_pi_nhds.1 (thickenedIndicator_tendsto_indicator_closure
        (fun n ↦ (u_mem n).1) u_lim ({1} : Set ℝ)) (f x)
      simp only [thickenedIndicator_toFun, closure_singleton] at T
      convert NNReal.tendsto_coe.2 T
      simp
  have M n : ∫ (x : G), v n (f x) ∂μ' = ∫ (x : G), v n (f x) ∂(haarScalarFactor μ' μ • μ) := by
    apply integral_isMulLeftInvariant_eq_smul_of_hasCompactSupport μ' μ (vf_cont n)
    apply h'f.comp_left
    simp only [v, thickenedIndicator_toFun, NNReal.coe_eq_zero]
    rw [thickenedIndicatorAux_zero (u_mem n).1]
    · simp only [ENNReal.zero_toNNReal]
    · simpa using (u_mem n).2.le
  have I1 := I μ' (by infer_instance)
  simp_rw [M] at I1
  have J1 : ∫ (x : G), indicator {1} (fun _ ↦ (1 : ℝ)) (f x) ∂μ'
      = ∫ (x : G), indicator {1} (fun _ ↦ 1) (f x) ∂(haarScalarFactor μ' μ • μ) :=
    tendsto_nhds_unique I1 (I (haarScalarFactor μ' μ • μ) (by infer_instance))
  have J2 : ENNReal.toReal (μ' (f ⁻¹' {1}))
      = ENNReal.toReal ((haarScalarFactor μ' μ • μ) (f ⁻¹' {1})) := by
    have : (fun x ↦ indicator {1} (fun _ ↦ (1 : ℝ)) (f x)) =
        (fun x ↦ indicator (f ⁻¹' {1}) (fun _ ↦ (1 : ℝ)) x) := by
      ext x
      exact (indicator_comp_right f (s := ({1} : Set ℝ)) (g := (fun _ ↦ (1 : ℝ))) (x := x)).symm
    have mf : MeasurableSet (f ⁻¹' {1}) := (isClosed_singleton.preimage hf).measurableSet
    simpa only [this, mf, integral_indicator_const, smul_eq_mul, mul_one, Pi.smul_apply,
      nnreal_smul_coe_apply, ENNReal.toReal_mul, ENNReal.coe_toReal] using J1
  have C : IsCompact (f ⁻¹' {1}) := h'f.isCompact_preimage hf isClosed_singleton (by simp)
  rw [ENNReal.toReal_eq_toReal C.measure_lt_top.ne C.measure_lt_top.ne] at J2
  simpa using J2

/-- If an invariant measure is inner regular, then it gives less mass to sets with compact closure
than any other invariant measure, up to the scalar `haarScalarFactor μ' μ`.

Auxiliary lemma in the proof of the more general
`measure_isMulInvariant_eq_smul_of_isCompact_closure`, which gives equality for any
set with compact closure. -/
@[to_additive smul_measure_isAddInvariant_le_of_isCompact_closure
"If an invariant measure is inner regular, then it gives less mass to sets with compact closure
than any other invariant measure, up to the scalar `addHaarScalarFactor μ' μ`.

Auxiliary lemma in the proof of the more general
`measure_isAddInvariant_eq_smul_of_isCompact_closure`, which gives equality for any
set with compact closure."]
lemma smul_measure_isMulInvariant_le_of_isCompact_closure [LocallyCompactSpace G]
    (μ' μ : Measure G) [IsHaarMeasure μ] [IsFiniteMeasureOnCompacts μ'] [IsMulLeftInvariant μ']
    [InnerRegularCompactLTTop μ]
    {s : Set G} (hs : MeasurableSet s) (h's : IsCompact (closure s)) :
    haarScalarFactor μ' μ • μ s ≤ μ' s := by
  apply le_of_forall_lt (fun r hr ↦ ?_)
  let ν := haarScalarFactor μ' μ • μ
  have : ν s ≠ ∞ := ((measure_mono subset_closure).trans_lt h's.measure_lt_top).ne
  obtain ⟨-, hf, ⟨f, f_cont, f_comp, rfl⟩, νf⟩ :
      ∃ K ⊆ s, (∃ f, Continuous f ∧ HasCompactSupport f ∧ K = f ⁻¹' {1}) ∧ r < ν K :=
    innerRegularWRT_preimage_one_hasCompactSupport_measure_ne_top_of_group ⟨hs, this⟩ r
      (by convert hr)
  calc
  r < ν (f ⁻¹' {1}) := νf
  _ = μ' (f ⁻¹' {1}) :=
    (measure_preimage_isMulLeftInvariant_eq_smul_of_hasCompactSupport _ _ f_cont f_comp).symm
  _ ≤ μ' s := measure_mono hf

/-- If an invariant measure is inner regular, then it gives the same mass to measurable sets with
compact closure as any other invariant measure, up to the scalar `haarScalarFactor μ' μ`.

Auxiliary lemma in the proof of the more general
`measure_isMulInvariant_eq_smul_of_isCompact_closure`, which works for any set with
compact closure, and removes the inner regularity assumption. -/
@[to_additive measure_isAddInvariant_eq_smul_of_isCompact_closure_of_innerRegularCompactLTTop
" If an invariant measure is inner regular, then it gives the same mass to measurable sets with
compact closure as any other invariant measure, up to the scalar `addHaarScalarFactor μ' μ`.

Auxiliary lemma in the proof of the more general
`measure_isAddInvariant_eq_smul_of_isCompact_closure`, which works for any set with
compact closure, and removes the inner regularity assumption."]
lemma measure_isMulInvariant_eq_smul_of_isCompact_closure_of_innerRegularCompactLTTop
    [LocallyCompactSpace G]
    (μ' μ : Measure G) [IsHaarMeasure μ] [IsFiniteMeasureOnCompacts μ'] [IsMulLeftInvariant μ']
    [InnerRegularCompactLTTop μ]
    {s : Set G} (hs : MeasurableSet s) (h's : IsCompact (closure s)) :
    μ' s = haarScalarFactor μ' μ • μ s := by
  apply le_antisymm ?_ (smul_measure_isMulInvariant_le_of_isCompact_closure μ' μ hs h's)
  let ν := haarScalarFactor μ' μ • μ
  change μ' s ≤ ν s
  obtain ⟨⟨f, f_cont⟩, hf, -, f_comp, -⟩ : ∃ f : C(G, ℝ), EqOn f 1 (closure s) ∧ EqOn f 0 ∅
      ∧ HasCompactSupport f ∧ ∀ x, f x ∈ Icc (0 : ℝ) 1 :=
    exists_continuous_one_zero_of_isCompact h's isClosed_empty (disjoint_empty _)
  let t := f ⁻¹' {1}
  have t_closed : IsClosed t := isClosed_singleton.preimage f_cont
  have t_comp : IsCompact t := f_comp.isCompact_preimage f_cont isClosed_singleton (by simp)
  have st : s ⊆ t := (IsClosed.closure_subset_iff t_closed).mp hf
  have A : ν (t \ s) ≤ μ' (t \ s) := by
    apply smul_measure_isMulInvariant_le_of_isCompact_closure _ _ (t_closed.measurableSet.diff hs)
    exact t_comp.closure_of_subset diff_subset
  have B : μ' t = ν t :=
    measure_preimage_isMulLeftInvariant_eq_smul_of_hasCompactSupport _ _ f_cont f_comp
  rwa [measure_diff st hs.nullMeasurableSet, measure_diff st hs.nullMeasurableSet, ← B,
    ENNReal.sub_le_sub_iff_left] at A
  · exact measure_mono st
  · exact t_comp.measure_lt_top.ne
  · exact ((measure_mono st).trans_lt t_comp.measure_lt_top).ne
  · exact ((measure_mono st).trans_lt t_comp.measure_lt_top).ne

/-- Given an invariant measure then it gives the same mass to measurable sets with
compact closure as any other invariant measure, up to the scalar `haarScalarFactor μ' μ`.

Auxiliary lemma in the proof of the more general
`measure_isMulInvariant_eq_smul_of_isCompact_closure`, which removes the
measurability assumption. -/
@[to_additive measure_isAddInvariant_eq_smul_of_isCompact_closure_of_measurableSet
"Given an invariant measure then it gives the same mass to measurable sets with
compact closure as any other invariant measure, up to the scalar `addHaarScalarFactor μ' μ`.

Auxiliary lemma in the proof of the more general
`measure_isAddInvariant_eq_smul_of_isCompact_closure`, which removes the
measurability assumption."]
lemma measure_isMulInvariant_eq_smul_of_isCompact_closure_of_measurableSet [LocallyCompactSpace G]
    (μ' μ : Measure G) [IsHaarMeasure μ] [IsFiniteMeasureOnCompacts μ'] [IsMulLeftInvariant μ']
    {s : Set G} (hs : MeasurableSet s) (h's : IsCompact (closure s)) :
    μ' s = haarScalarFactor μ' μ • μ s := by
  let ν : Measure G := haar
  have A : μ' s = haarScalarFactor μ' ν • ν s :=
    measure_isMulInvariant_eq_smul_of_isCompact_closure_of_innerRegularCompactLTTop μ' ν hs h's
  have B : μ s = haarScalarFactor μ ν • ν s :=
    measure_isMulInvariant_eq_smul_of_isCompact_closure_of_innerRegularCompactLTTop μ ν hs h's
  rw [A, B, smul_smul, haarScalarFactor_eq_mul μ' μ ν]

/-- **Uniqueness of left-invariant measures**:
Given two left-invariant measures which are finite on compacts, they coincide in the following
sense: they give the same value to sets with compact closure, up to the multiplicative
constant `haarScalarFactor μ' μ`. -/
@[to_additive measure_isAddInvariant_eq_smul_of_isCompact_closure
"**Uniqueness of left-invariant measures**:
Given two left-invariant measures which are finite on compacts, they coincide in the following
sense: they give the same value to sets with compact closure, up to the multiplicative
constant `addHaarScalarFactor μ' μ`. "]
theorem measure_isMulInvariant_eq_smul_of_isCompact_closure [LocallyCompactSpace G]
    (μ' μ : Measure G) [IsHaarMeasure μ] [IsFiniteMeasureOnCompacts μ'] [IsMulLeftInvariant μ']
    {s : Set G} (h's : IsCompact (closure s)) :
    μ' s = haarScalarFactor μ' μ • μ s := by
  let ν := haarScalarFactor μ' μ • μ
  apply le_antisymm
  · calc
    μ' s ≤ μ' ((toMeasurable ν s) ∩ (closure s)) :=
      measure_mono <| subset_inter (subset_toMeasurable ν s) subset_closure
    _ = ν ((toMeasurable ν s) ∩ (closure s)) := by
      apply measure_isMulInvariant_eq_smul_of_isCompact_closure_of_measurableSet _ _ _ _
      · exact (measurableSet_toMeasurable ν s).inter isClosed_closure.measurableSet
      · exact h's.closure_of_subset inter_subset_right
    _ ≤ ν (toMeasurable ν s) := measure_mono inter_subset_left
    _ = ν s := measure_toMeasurable s
  · calc
    ν s ≤ ν ((toMeasurable μ' s) ∩ (closure s)) :=
      measure_mono <| subset_inter (subset_toMeasurable μ' s) subset_closure
    _ = μ' ((toMeasurable μ' s) ∩ (closure s)) := by
      apply (measure_isMulInvariant_eq_smul_of_isCompact_closure_of_measurableSet _ _ _ _).symm
      · exact (measurableSet_toMeasurable μ' s).inter isClosed_closure.measurableSet
      · exact h's.closure_of_subset inter_subset_right
    _ ≤ μ' (toMeasurable μ' s) := measure_mono inter_subset_left
    _ = μ' s := measure_toMeasurable s

/-- **Uniqueness of Haar measures**:
Two Haar measures on a compact group coincide up to a multiplicative factor. -/
@[to_additive isAddInvariant_eq_smul_of_compactSpace]
lemma isMulInvariant_eq_smul_of_compactSpace [CompactSpace G] (μ' μ : Measure G)
    [IsHaarMeasure μ] [IsMulLeftInvariant μ'] [IsFiniteMeasureOnCompacts μ'] :
    μ' = haarScalarFactor μ' μ • μ := by
  ext s _hs
  exact measure_isMulInvariant_eq_smul_of_isCompact_closure _ _ isClosed_closure.isCompact

@[to_additive]
instance (priority := 100) instInnerRegularOfIsHaarMeasureOfCompactSpace
    [CompactSpace G] (μ : Measure G) [IsMulLeftInvariant μ] [IsFiniteMeasureOnCompacts μ] :
    InnerRegular μ := by
  rw [isMulInvariant_eq_smul_of_compactSpace μ haar]
  infer_instance

@[to_additive]
instance (priority := 100) instRegularOfIsHaarMeasureOfCompactSpace
    [CompactSpace G] (μ : Measure G) [IsMulLeftInvariant μ] [IsFiniteMeasureOnCompacts μ] :
    Regular μ := by
  rw [isMulInvariant_eq_smul_of_compactSpace μ haar]
  infer_instance

/-- **Uniqueness of Haar measures**:
Two Haar measures which are probability measures coincide. -/
@[to_additive]
lemma isHaarMeasure_eq_of_isProbabilityMeasure [LocallyCompactSpace G] (μ' μ : Measure G)
    [IsProbabilityMeasure μ] [IsProbabilityMeasure μ'] [IsHaarMeasure μ] [IsHaarMeasure μ'] :
    μ' = μ := by
  have : CompactSpace G := by
    by_contra H
    rw [not_compactSpace_iff] at H
    simpa using measure_univ_of_isMulLeftInvariant μ
  have A s : μ' s = haarScalarFactor μ' μ • μ s :=
    measure_isMulInvariant_eq_smul_of_isCompact_closure _ _ isClosed_closure.isCompact
  have Z := A univ
  simp only [measure_univ, ENNReal.smul_def, smul_eq_mul, mul_one, ENNReal.one_eq_coe] at Z
  ext s _hs
  simp [A s, ← Z]

@[deprecated (since := "2024-02-12")]
alias haarScalarFactor_eq_one_of_isProbabilityMeasure := isHaarMeasure_eq_of_isProbabilityMeasure

@[deprecated (since := "2024-02-12")]
alias addHaarScalarFactor_eq_one_of_isProbabilityMeasure :=
  isAddHaarMeasure_eq_of_isProbabilityMeasure

/-!
### Uniqueness of measure of open sets

Two Haar measures give the same measure to open sets (or more generally to sets which are everywhere
positive), up to the scalar `haarScalarFactor μ' μ `.
-/

@[to_additive measure_isAddHaarMeasure_eq_smul_of_isEverywherePos]
theorem measure_isHaarMeasure_eq_smul_of_isEverywherePos [LocallyCompactSpace G]
    (μ' μ : Measure G) [IsHaarMeasure μ] [IsHaarMeasure μ']
    {s : Set G} (hs : MeasurableSet s) (h's : IsEverywherePos μ s) :
    μ' s = haarScalarFactor μ' μ • μ s := by
  let ν := haarScalarFactor μ' μ • μ
  change μ' s = ν s
  /- Fix a compact neighborhood `k` of the identity, and consider a maximal disjoint family `m` of
  sets `x • k` centered at points in `s`. Then `s` is covered by the sets `x • (k * k⁻¹)` by
  maximality. If the family is countable, then since `μ'` and `ν` coincide in compact sets, and
  the measure of a countable disjoint union is the sum of the measures, we get `μ' s = ν s`.
  Otherwise, the family is uncountable, and each intersection with `s` has positive measure by
  the everywhere positivity assumption, so `ν s = ∞`, and `μ' s = ∞` in the same way. -/
  obtain ⟨k, k_comp, k_closed, k_mem⟩ : ∃ k, IsCompact k ∧ IsClosed k ∧ k ∈ 𝓝 (1 : G) := by
    rcases exists_compact_mem_nhds (1 : G) with ⟨k, hk, hmem⟩
    exact ⟨closure k, hk.closure, isClosed_closure, mem_of_superset hmem subset_closure⟩
  have one_k : 1 ∈ k := mem_of_mem_nhds k_mem
  let A : Set (Set G) := {t | t ⊆ s ∧ PairwiseDisjoint t (fun x ↦ x • k)}
  obtain ⟨m, m_max⟩ : ∃ m, Maximal (· ∈ A) m := by
    apply zorn_subset
    intro c cA hc
    refine ⟨⋃ a ∈ c, a, ⟨?_, ?_⟩, ?_⟩
    · simp only [iUnion_subset_iff]
      intro a ac x hx
      simp only [A, subset_def, mem_setOf_eq] at cA
      exact (cA _ ac).1 x hx
    · rintro x hx y hy hxy
      simp only [mem_iUnion, exists_prop] at hx hy
      rcases hx with ⟨a, ac, xa⟩
      rcases hy with ⟨b, bc, yb⟩
      obtain ⟨m, mc, am, bm⟩ : ∃ m ∈ c, a ⊆ m ∧ b ⊆ m := hc.directedOn _ ac _ bc
      exact (cA mc).2 (am xa) (bm yb) hxy
    · intro a ac
      exact subset_biUnion_of_mem (u := id) ac
  obtain ⟨hms : m ⊆ s, hdj : PairwiseDisjoint m (fun x ↦ x • k)⟩ := m_max.prop
  have sm : s ⊆ ⋃ x ∈ m, x • (k * k⁻¹) := by
    intro y hy
    by_cases h'y : m ∪ {y} ∈ A
    · have ym : y ∈ m := m_max.mem_of_prop_insert (by simpa using h'y)
      have : y ∈ y • (k * k⁻¹) := by
        simpa using mem_leftCoset y (Set.mul_mem_mul one_k (Set.inv_mem_inv.mpr one_k))
      exact mem_biUnion ym this
    · obtain ⟨x, xm, -, z, zy, zx⟩ : ∃ x ∈ m, y ≠ x ∧ ∃ z, z ∈ y • k ∧ z ∈ x • k := by
        simpa [A, hms, hy, insert_subset_iff, pairwiseDisjoint_insert, hdj, not_disjoint_iff]
          using h'y
      have : y ∈ x • (k * k⁻¹) := by
        rw [show y = x * ((x⁻¹ * z) * (y⁻¹ * z)⁻¹) by group]
        have : (x⁻¹ * z) * (y⁻¹ * z)⁻¹ ∈ k * k⁻¹ := Set.mul_mem_mul ((mem_leftCoset_iff x).mp zx)
          (Set.inv_mem_inv.mpr ((mem_leftCoset_iff y).mp zy))
        exact mem_leftCoset x this
      exact mem_biUnion xm this
  rcases eq_empty_or_nonempty m with rfl|hm
  · simp only [mem_empty_iff_false, iUnion_of_empty, iUnion_empty, subset_empty_iff] at sm
    simp [sm]
  by_cases h'm : Set.Countable m
  · rcases h'm.exists_eq_range hm with ⟨f, rfl⟩
    have M i : MeasurableSet (disjointed (fun n ↦ s ∩ f n • (k * k⁻¹)) i) := by
      apply MeasurableSet.disjointed (fun j ↦ hs.inter ?_)
      have : IsClosed (k • k⁻¹) := IsClosed.smul_left_of_isCompact k_closed.inv k_comp
      exact (IsClosed.smul this (f j)).measurableSet
    simp only [mem_range, iUnion_exists, iUnion_iUnion_eq'] at sm
    have s_eq : s = ⋃ n, s ∩ (f n • (k * k⁻¹)) := by rwa [← inter_iUnion, eq_comm, inter_eq_left]
    have I : μ' s = ∑' n, μ' (disjointed (fun n ↦ s ∩ f n • (k * k⁻¹)) n) := by
      rw [← measure_iUnion (disjoint_disjointed _) M, iUnion_disjointed, ← s_eq]
    have J : ν s = ∑' n, ν (disjointed (fun n ↦ s ∩ f n • (k * k⁻¹)) n) := by
      rw [← measure_iUnion (disjoint_disjointed _) M, iUnion_disjointed, ← s_eq]
    rw [I, J]
    congr with n
    apply measure_isMulInvariant_eq_smul_of_isCompact_closure
    have : IsCompact (f n • (k * k⁻¹)) := IsCompact.smul (f n) (k_comp.mul k_comp.inv)
    exact this.closure_of_subset <| (disjointed_subset _ _).trans inter_subset_right
  · have H : ∀ (ρ : Measure G), IsEverywherePos ρ s → ρ s = ∞ := by
      intro ρ hρ
      have M : ∀ (i : ↑m), MeasurableSet (s ∩ (i : G) • k) :=
        fun i ↦ hs.inter (IsClosed.smul k_closed _).measurableSet
      contrapose! h'm
      have : ∑' (x : m), ρ (s ∩ ((x : G) • k)) < ∞ := by
        apply lt_of_le_of_lt (MeasureTheory.tsum_meas_le_meas_iUnion_of_disjoint _ M _) _
        · have I : PairwiseDisjoint m fun x ↦ s ∩ x • k :=
            hdj.mono (fun x ↦ inter_subset_right)
          exact I.on_injective Subtype.val_injective (fun x ↦ x.2)
        · exact lt_of_le_of_lt (measure_mono (by simp [inter_subset_left])) h'm.lt_top
      have C : Set.Countable (support fun (i : m) ↦ ρ (s ∩ (i : G) • k)) :=
        Summable.countable_support_ennreal this.ne
      have : support (fun (i : m) ↦ ρ (s ∩ (i : G) • k)) = univ := by
        refine eq_univ_iff_forall.2 fun i ↦ ?_
<<<<<<< HEAD
        refine ne_of_gt (hρ (i : G) (mA.1 i.2) _ ?_)
=======
        refine ne_of_gt (hρ (i : G) (hms i.2) _ ?_)
>>>>>>> 22f19a64
        exact inter_mem_nhdsWithin s (by simpa)
      rw [this] at C
      have : Countable m := countable_univ_iff.mp C
      exact to_countable m
    have Hν : IsEverywherePos ν s :=
      h's.smul_measure_nnreal (haarScalarFactor_pos_of_isHaarMeasure _ _).ne'
    have Hμ' : IsEverywherePos μ' s := by
      apply Hν.of_forall_exists_nhds_eq (fun x _hx ↦ ?_)
      obtain ⟨t, t_comp, t_mem⟩ : ∃ t, IsCompact t ∧ t ∈ 𝓝 x := exists_compact_mem_nhds x
      refine ⟨t, t_mem, fun u hu ↦ ?_⟩
      apply measure_isMulInvariant_eq_smul_of_isCompact_closure
      exact t_comp.closure_of_subset hu
    rw [H ν Hν, H μ' Hμ']

/-- **Uniqueness of Haar measures**:
Given two Haar measures, they coincide in the following sense: they give the same value to open
sets, up to the multiplicative constant `haarScalarFactor μ' μ`. -/
@[to_additive measure_isAddHaarMeasure_eq_smul_of_isOpen
"**Uniqueness of Haar measures**:
Given two additive Haar measures, they coincide in the following sense: they give the same value to
open sets, up to the multiplicative constant `addHaarScalarFactor μ' μ`."]
theorem measure_isHaarMeasure_eq_smul_of_isOpen [LocallyCompactSpace G]
    (μ' μ : Measure G) [IsHaarMeasure μ] [IsHaarMeasure μ'] {s : Set G} (hs : IsOpen s) :
    μ' s = haarScalarFactor μ' μ • μ s :=
  measure_isHaarMeasure_eq_smul_of_isEverywherePos μ' μ hs.measurableSet hs.isEverywherePos

/-!
### Uniqueness of Haar measure under regularity assumptions.
-/

/-- **Uniqueness of left-invariant measures**:
Given two left-invariant measures which are finite on
compacts and inner regular for finite measure sets with respect to compact sets,
they coincide in the following sense: they give the same value to finite measure sets,
up to a multiplicative constant. -/
@[to_additive]
lemma measure_isMulLeftInvariant_eq_smul_of_ne_top [LocallyCompactSpace G]
    (μ' μ : Measure G) [IsHaarMeasure μ] [IsFiniteMeasureOnCompacts μ'] [IsMulLeftInvariant μ']
    [InnerRegularCompactLTTop μ] [InnerRegularCompactLTTop μ'] {s : Set G}
    (hs : μ s ≠ ∞) (h's : μ' s ≠ ∞) : μ' s = haarScalarFactor μ' μ • μ s := by
  /- We know that the measures integrate in the same way continuous compactly supported functions,
  up to the factor `c = haarScalarFactor μ' μ`. -/
  let c := haarScalarFactor μ' μ
  /- By regularity, every measurable set of finite measure may be approximated by compact sets.
  Therefore, the measures coincide on measurable sets of finite measure. -/
  have B : ∀ s, MeasurableSet s → μ s < ∞ → μ' s < ∞ → μ' s = (c • μ) s := by
    intro s s_meas hs h's
    have : (c • μ) s ≠ ∞ := by simp [ENNReal.mul_eq_top, hs.ne]
    rw [s_meas.measure_eq_iSup_isCompact_of_ne_top h's.ne,
        s_meas.measure_eq_iSup_isCompact_of_ne_top this]
    congr! 4 with K _Ks K_comp
    exact measure_isMulInvariant_eq_smul_of_isCompact_closure μ' μ K_comp.closure
  /- Finally, replace an arbitrary finite measure set with a measurable version, and use the
  version for measurable sets. -/
  let t := toMeasurable μ' s ∩ toMeasurable μ s
  have st : s ⊆ t := subset_inter (subset_toMeasurable μ' s) (subset_toMeasurable μ s)
  have mu'_t : μ' t = μ' s := by
    apply le_antisymm
    · exact (measure_mono inter_subset_left).trans (measure_toMeasurable s).le
    · exact measure_mono st
  have mu_t : μ t = μ s := by
    apply le_antisymm
    · exact (measure_mono inter_subset_right).trans (measure_toMeasurable s).le
    · exact measure_mono st
  simp only [← mu'_t, smul_toOuterMeasure, OuterMeasure.coe_smul, Pi.smul_apply, ← mu_t,
    nnreal_smul_coe_apply]
  apply B
  · exact (measurableSet_toMeasurable _ _).inter (measurableSet_toMeasurable _ _)
  · exact mu_t.le.trans_lt hs.lt_top
  · exact mu'_t.le.trans_lt h's.lt_top

/-- **Uniqueness of left-invariant measures**:
Given two left-invariant measures which are finite
on compacts and inner regular, they coincide up to a multiplicative constant. -/
@[to_additive isAddLeftInvariant_eq_smul_of_innerRegular]
lemma isMulLeftInvariant_eq_smul_of_innerRegular [LocallyCompactSpace G]
    (μ' μ : Measure G) [IsHaarMeasure μ] [IsFiniteMeasureOnCompacts μ'] [IsMulLeftInvariant μ']
    [InnerRegular μ] [InnerRegular μ'] :
    μ' = haarScalarFactor μ' μ • μ := by
  ext s hs
  rw [hs.measure_eq_iSup_isCompact, hs.measure_eq_iSup_isCompact]
  congr! 4 with K _Ks K_comp
  exact measure_isMulLeftInvariant_eq_smul_of_ne_top μ' μ K_comp.measure_lt_top.ne
    K_comp.measure_lt_top.ne

/-- **Uniqueness of left-invariant measures**:
Given two left-invariant measures which are finite
on compacts and regular, they coincide up to a multiplicative constant. -/
@[to_additive isAddLeftInvariant_eq_smul_of_regular]
lemma isMulLeftInvariant_eq_smul_of_regular [LocallyCompactSpace G]
    (μ' μ : Measure G) [IsHaarMeasure μ] [IsFiniteMeasureOnCompacts μ'] [IsMulLeftInvariant μ']
    [Regular μ] [Regular μ'] :
    μ' = haarScalarFactor μ' μ • μ := by
  have A : ∀ U, IsOpen U → μ' U = (haarScalarFactor μ' μ • μ) U := by
    intro U hU
    rw [hU.measure_eq_iSup_isCompact, hU.measure_eq_iSup_isCompact]
    congr! 4 with K _KU K_comp
    exact measure_isMulLeftInvariant_eq_smul_of_ne_top μ' μ K_comp.measure_lt_top.ne
      K_comp.measure_lt_top.ne
  ext s _hs
  rw [s.measure_eq_iInf_isOpen, s.measure_eq_iInf_isOpen]
  congr! 4 with U _sU U_open
  exact A U U_open

/-- **Uniqueness of left-invariant measures**:
Two Haar measures coincide up to a multiplicative constant in a second countable group. -/
@[to_additive isAddLeftInvariant_eq_smul]
lemma isMulLeftInvariant_eq_smul [LocallyCompactSpace G] [SecondCountableTopology G]
    (μ' μ : Measure G) [IsHaarMeasure μ] [IsFiniteMeasureOnCompacts μ'] [IsMulLeftInvariant μ'] :
    μ' = haarScalarFactor μ' μ • μ :=
  isMulLeftInvariant_eq_smul_of_regular μ' μ
  -- one could use as well `isMulLeftInvariant_eq_smul_of_innerRegular`, as in a
  -- second countable topological space all Haar measures are regular and inner regular

@[deprecated (since := "2024-02-12")] alias isHaarMeasure_eq_smul := isMulLeftInvariant_eq_smul
@[deprecated (since := "2024-02-12")] alias isAddHaarMeasure_eq_smul := isAddLeftInvariant_eq_smul

/-- An invariant σ-finite measure is absolutely continuous with respect to a Haar measure in a
second countable group. -/
@[to_additive
"An invariant measure is absolutely continuous with respect to an additive Haar measure. "]
theorem absolutelyContinuous_isHaarMeasure [LocallyCompactSpace G]
    [SecondCountableTopology G] (μ ν : Measure G)
    [SigmaFinite μ] [IsMulLeftInvariant μ] [IsHaarMeasure ν] : μ ≪ ν := by
  have K : PositiveCompacts G := Classical.arbitrary _
  have h : haarMeasure K = (haarScalarFactor (haarMeasure K) ν : ℝ≥0∞) • ν :=
    isMulLeftInvariant_eq_smul (haarMeasure K) ν
  rw [haarMeasure_unique μ K, h, smul_smul]
  exact AbsolutelyContinuous.smul (Eq.absolutelyContinuous rfl) _

/-- A continuous surjective monoid homomorphism of topological groups with compact codomain
is measure preserving, provided that the Haar measures on the domain and on the codomain
have the same total mass.
-/
@[to_additive
  "A continuous surjective additive monoid homomorphism of topological groups with compact codomain
is measure preserving, provided that the Haar measures on the domain and on the codomain
have the same total mass."]
theorem _root_.MonoidHom.measurePreserving
    {H : Type*} [Group H] [TopologicalSpace H] [TopologicalGroup H] [CompactSpace H]
    [MeasurableSpace H] [BorelSpace H]
    {μ : Measure G} [IsHaarMeasure μ] {ν : Measure H} [IsHaarMeasure ν]
    {f : G →* H} (hcont : Continuous f) (hsurj : Surjective f) (huniv : μ univ = ν univ) :
    MeasurePreserving f μ ν where
  measurable := hcont.measurable
  map_eq := by
    have : IsFiniteMeasure μ := ⟨by rw [huniv]; apply measure_lt_top⟩
    have : (μ.map f).IsHaarMeasure := isHaarMeasure_map_of_isFiniteMeasure μ f hcont hsurj
    set C : ℝ≥0 := haarScalarFactor (μ.map f) ν
    have hC : μ.map f = C • ν := isMulLeftInvariant_eq_smul_of_innerRegular _ _
    suffices C = 1 by rwa [this, one_smul] at hC
    have : C * ν univ = 1 * ν univ := by
      rw [one_mul, ← smul_eq_mul, ← ENNReal.smul_def, ← smul_apply, ← hC,
        map_apply hcont.measurable .univ, preimage_univ, huniv]
    rwa [ENNReal.mul_eq_mul_right (NeZero.ne _) (measure_ne_top _ _), ENNReal.coe_eq_one] at this

end Group

section CommGroup

variable {G : Type*} [CommGroup G] [TopologicalSpace G] [TopologicalGroup G]
  [MeasurableSpace G] [BorelSpace G] (μ : Measure G) [IsHaarMeasure μ]

/-- Any regular Haar measure is invariant under inversion in an abelian group. -/
@[to_additive "Any regular additive Haar measure is invariant under negation in an abelian group."]
instance (priority := 100) IsHaarMeasure.isInvInvariant_of_regular
    [LocallyCompactSpace G] [Regular μ] : IsInvInvariant μ := by
  -- the image measure is a Haar measure. By uniqueness up to multiplication, it is of the form
  -- `c μ`. Applying again inversion, one gets the measure `c^2 μ`. But since inversion is an
  -- involution, this is also `μ`. Hence, `c^2 = 1`, which implies `c = 1`.
  constructor
  let c : ℝ≥0∞ := haarScalarFactor μ.inv μ
  have hc : μ.inv = c • μ := isMulLeftInvariant_eq_smul_of_regular μ.inv μ
  have : map Inv.inv (map Inv.inv μ) = c ^ 2 • μ := by
    rw [← inv_def μ, hc, Measure.map_smul, ← inv_def μ, hc, smul_smul, pow_two]
  have μeq : μ = c ^ 2 • μ := by
    rw [map_map continuous_inv.measurable continuous_inv.measurable] at this
    simpa only [inv_involutive, Involutive.comp_self, Measure.map_id]
  have K : PositiveCompacts G := Classical.arbitrary _
  have : c ^ 2 * μ K = 1 ^ 2 * μ K := by
    conv_rhs => rw [μeq]
    simp
  have : c ^ 2 = 1 ^ 2 :=
    (ENNReal.mul_eq_mul_right (measure_pos_of_nonempty_interior _ K.interior_nonempty).ne'
          K.isCompact.measure_lt_top.ne).1 this
  have : c = 1 := (ENNReal.pow_strictMono two_ne_zero).injective this
  rw [hc, this, one_smul]

/-- Any inner regular Haar measure is invariant under inversion in an abelian group. -/
@[to_additive "Any regular additive Haar measure is invariant under negation in an abelian group."]
instance (priority := 100) IsHaarMeasure.isInvInvariant_of_innerRegular
    [LocallyCompactSpace G] [InnerRegular μ] : IsInvInvariant μ := by
  -- the image measure is a Haar measure. By uniqueness up to multiplication, it is of the form
  -- `c μ`. Applying again inversion, one gets the measure `c^2 μ`. But since inversion is an
  -- involution, this is also `μ`. Hence, `c^2 = 1`, which implies `c = 1`.
  constructor
  let c : ℝ≥0∞ := haarScalarFactor μ.inv μ
  have hc : μ.inv = c • μ := isMulLeftInvariant_eq_smul_of_innerRegular μ.inv μ
  have : map Inv.inv (map Inv.inv μ) = c ^ 2 • μ := by
    rw [← inv_def μ, hc, Measure.map_smul, ← inv_def μ, hc, smul_smul, pow_two]
  have μeq : μ = c ^ 2 • μ := by
    rw [map_map continuous_inv.measurable continuous_inv.measurable] at this
    simpa only [inv_involutive, Involutive.comp_self, Measure.map_id]
  have K : PositiveCompacts G := Classical.arbitrary _
  have : c ^ 2 * μ K = 1 ^ 2 * μ K := by
    conv_rhs => rw [μeq]
    simp
  have : c ^ 2 = 1 ^ 2 :=
    (ENNReal.mul_eq_mul_right (measure_pos_of_nonempty_interior _ K.interior_nonempty).ne'
          K.isCompact.measure_lt_top.ne).1 this
  have : c = 1 := (ENNReal.pow_strictMono two_ne_zero).injective this
  rw [hc, this, one_smul]

@[to_additive]
theorem measurePreserving_zpow [CompactSpace G] [RootableBy G ℤ] {n : ℤ} (hn : n ≠ 0) :
    MeasurePreserving (fun g : G => g ^ n) μ μ :=
  (zpowGroupHom n).measurePreserving (continuous_zpow n)
    (RootableBy.surjective_pow G ℤ hn) rfl

@[to_additive]
theorem MeasurePreserving.zpow [CompactSpace G] [RootableBy G ℤ]
    {n : ℤ} (hn : n ≠ 0) {X : Type*}
    [MeasurableSpace X] {μ' : Measure X} {f : X → G} (hf : MeasurePreserving f μ' μ) :
    MeasurePreserving (fun x => f x ^ n) μ' μ :=
  (measurePreserving_zpow μ hn).comp hf

end CommGroup

end Measure

end MeasureTheory<|MERGE_RESOLUTION|>--- conflicted
+++ resolved
@@ -778,11 +778,7 @@
         Summable.countable_support_ennreal this.ne
       have : support (fun (i : m) ↦ ρ (s ∩ (i : G) • k)) = univ := by
         refine eq_univ_iff_forall.2 fun i ↦ ?_
-<<<<<<< HEAD
-        refine ne_of_gt (hρ (i : G) (mA.1 i.2) _ ?_)
-=======
-        refine ne_of_gt (hρ (i : G) (hms i.2) _ ?_)
->>>>>>> 22f19a64
+        refine ne_of_gt <| hρ (i : G) (hms i.2) _ ?_
         exact inter_mem_nhdsWithin s (by simpa)
       rw [this] at C
       have : Countable m := countable_univ_iff.mp C
