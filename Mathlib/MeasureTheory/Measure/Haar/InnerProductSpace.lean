/-
Copyright (c) 2022 Sébastien Gouëzel. All rights reserved.
Released under Apache 2.0 license as described in the file LICENSE.
Authors: Sébastien Gouëzel
-/
import Mathlib.Analysis.InnerProductSpace.Orientation
import Mathlib.MeasureTheory.Measure.Lebesgue.EqHaar
import Mathlib.Analysis.Normed.Lp.MeasurableSpace

/-!
# Volume forms and measures on inner product spaces

A volume form induces a Lebesgue measure on general finite-dimensional real vector spaces. In this
file, we discuss the specific situation of inner product spaces, where an orientation gives
rise to a canonical volume form. We show that the measure coming from this volume form gives
measure `1` to the parallelepiped spanned by any orthonormal basis, and that it coincides with
the canonical `volume` from the `MeasureSpace` instance.
-/

open Module MeasureTheory MeasureTheory.Measure Set WithLp

variable {ι E F : Type*}

variable [NormedAddCommGroup F] [InnerProductSpace ℝ F]
  [NormedAddCommGroup E] [InnerProductSpace ℝ E]
  [MeasurableSpace E] [BorelSpace E] [MeasurableSpace F] [BorelSpace F]

namespace LinearIsometryEquiv

variable (f : E ≃ₗᵢ[ℝ] F)

/-- Every linear isometry equivalence is a measurable equivalence. -/
def toMeasurableEquiv : E ≃ᵐ F where
  toEquiv := f
  measurable_toFun := f.continuous.measurable
  measurable_invFun := f.symm.continuous.measurable

@[simp] theorem coe_toMeasurableEquiv : (f.toMeasurableEquiv : E → F) = f := rfl

@[simp] theorem toMeasurableEquiv_symm : f.symm.toMeasurableEquiv = f.toMeasurableEquiv.symm := rfl

@[simp] lemma coe_symm_toMeasurableEquiv : ⇑f.toMeasurableEquiv.symm = f.symm := rfl

end LinearIsometryEquiv

variable [Fintype ι]
variable [FiniteDimensional ℝ E] [FiniteDimensional ℝ F]

section
variable {m n : ℕ} [_i : Fact (finrank ℝ F = n)]

/-- The volume form coming from an orientation in an inner product space gives measure `1` to the
parallelepiped associated to any orthonormal basis. This is a rephrasing of
`abs_volumeForm_apply_of_orthonormal` in terms of measures. -/
theorem Orientation.measure_orthonormalBasis (o : Orientation ℝ F (Fin n))
    (b : OrthonormalBasis ι ℝ F) : o.volumeForm.measure (parallelepiped b) = 1 := by
  have e : ι ≃ Fin n := by
    refine Fintype.equivFinOfCardEq ?_
    rw [← _i.out, finrank_eq_card_basis b.toBasis]
  have A : ⇑b = b.reindex e ∘ e := by
    ext x
    simp only [OrthonormalBasis.coe_reindex, Function.comp_apply, Equiv.symm_apply_apply]
  rw [A, parallelepiped_comp_equiv, AlternatingMap.measure_parallelepiped,
    o.abs_volumeForm_apply_of_orthonormal, ENNReal.ofReal_one]

/-- In an oriented inner product space, the measure coming from the canonical volume form
associated to an orientation coincides with the volume. -/
theorem Orientation.measure_eq_volume (o : Orientation ℝ F (Fin n)) :
    o.volumeForm.measure = volume := by
  have A : o.volumeForm.measure (stdOrthonormalBasis ℝ F).toBasis.parallelepiped = 1 :=
    Orientation.measure_orthonormalBasis o (stdOrthonormalBasis ℝ F)
  rw [addHaarMeasure_unique o.volumeForm.measure
    (stdOrthonormalBasis ℝ F).toBasis.parallelepiped, A, one_smul]
  simp only [volume, Basis.addHaar]

end

/-- The volume measure in a finite-dimensional inner product space gives measure `1` to the
parallelepiped spanned by any orthonormal basis. -/
theorem OrthonormalBasis.volume_parallelepiped (b : OrthonormalBasis ι ℝ F) :
    volume (parallelepiped b) = 1 := by
  haveI : Fact (finrank ℝ F = finrank ℝ F) := ⟨rfl⟩
  let o := (stdOrthonormalBasis ℝ F).toBasis.orientation
  rw [← o.measure_eq_volume]
  exact o.measure_orthonormalBasis b

/-- The Haar measure defined by any orthonormal basis of a finite-dimensional inner product space
is equal to its volume measure. -/
theorem OrthonormalBasis.addHaar_eq_volume {ι F : Type*} [Fintype ι] [NormedAddCommGroup F]
    [InnerProductSpace ℝ F] [FiniteDimensional ℝ F] [MeasurableSpace F] [BorelSpace F]
    (b : OrthonormalBasis ι ℝ F) :
    b.toBasis.addHaar = volume := by
  rw [Basis.addHaar_eq_iff]
  exact b.volume_parallelepiped

/-- An orthonormal basis of a finite-dimensional inner product space defines a measurable
equivalence between the space and the Euclidean space of the same dimension. -/
noncomputable def OrthonormalBasis.measurableEquiv (b : OrthonormalBasis ι ℝ F) :
    F ≃ᵐ EuclideanSpace ℝ ι := b.repr.toHomeomorph.toMeasurableEquiv

/-- The measurable equivalence defined by an orthonormal basis is volume preserving. -/
theorem OrthonormalBasis.measurePreserving_measurableEquiv (b : OrthonormalBasis ι ℝ F) :
    MeasurePreserving b.measurableEquiv volume volume := by
  convert (b.measurableEquiv.symm.measurable.measurePreserving _).symm
  rw [← (EuclideanSpace.basisFun ι ℝ).addHaar_eq_volume]
  erw [MeasurableEquiv.coe_toEquiv_symm, Basis.map_addHaar _ b.repr.symm.toContinuousLinearEquiv]
  exact b.addHaar_eq_volume.symm

theorem OrthonormalBasis.measurePreserving_repr (b : OrthonormalBasis ι ℝ F) :
    MeasurePreserving b.repr volume volume := b.measurePreserving_measurableEquiv

theorem OrthonormalBasis.measurePreserving_repr_symm (b : OrthonormalBasis ι ℝ F) :
    MeasurePreserving b.repr.symm volume volume := b.measurePreserving_measurableEquiv.symm

section PiLp

variable (ι : Type*)

/-- `WithLp.equiv` as a `MeasurableEquiv`. -/
@[deprecated MeasurableEquiv.toLp (since := "2025-11-02")]
protected def EuclideanSpace.measurableEquiv : EuclideanSpace ℝ ι ≃ᵐ (ι → ℝ) :=
  (MeasurableEquiv.toLp 2 (ι → ℝ)).symm

set_option linter.deprecated false in
@[deprecated MeasurableEquiv.coe_toLp (since := "2025-11-02")]
theorem EuclideanSpace.measurableEquiv_toEquiv :
    (EuclideanSpace.measurableEquiv ι).toEquiv = WithLp.equiv 2 (ι → ℝ) := rfl

set_option linter.deprecated false in
@[deprecated MeasurableEquiv.coe_toLp (since := "2025-11-02")]
theorem EuclideanSpace.coe_measurableEquiv :
    ⇑(EuclideanSpace.measurableEquiv ι) = ofLp := rfl

set_option linter.deprecated false in
@[deprecated MeasurableEquiv.coe_toLp_symm (since := "2025-11-02")]
theorem EuclideanSpace.coe_measurableEquiv_symm :
    ⇑(EuclideanSpace.measurableEquiv ι).symm = toLp 2 := rfl

variable [Fintype ι]

/-- The measure equivalence between `EuclideanSpace ℝ ι` and `ι → ℝ` is volume preserving. -/
<<<<<<< HEAD
theorem EuclideanSpace.volume_preserving_measurableEquiv_toLp_symm :
=======
theorem EuclideanSpace.volume_preserving_symm_measurableEquiv_toLp :
>>>>>>> 8c6c6262
    MeasurePreserving (MeasurableEquiv.toLp 2 (ι → ℝ)).symm := by
  suffices volume = map (MeasurableEquiv.toLp 2 (ι → ℝ)) volume by
    convert ((MeasurableEquiv.toLp 2 (ι → ℝ)).measurable.measurePreserving _).symm
  rw [← addHaarMeasure_eq_volume_pi, ← Basis.parallelepiped_basisFun, ← Basis.addHaar_def,
    MeasurableEquiv.coe_toLp, ← PiLp.continuousLinearEquiv_symm_apply 2 ℝ, Basis.map_addHaar]
  exact (EuclideanSpace.basisFun _ _).addHaar_eq_volume.symm

@[deprecated (since := "2025-07-26")] alias EuclideanSpace.volume_preserving_measurableEquiv :=
<<<<<<< HEAD
  EuclideanSpace.volume_preserving_measurableEquiv_toLp_symm

/-- A copy of `EuclideanSpace.volume_preserving_measurableEquiv_toLp_symm`
for the canonical spelling of the equivalence. -/
theorem PiLp.volume_preserving_ofLp : MeasurePreserving (@ofLp 2 (ι → ℝ)) :=
  EuclideanSpace.volume_preserving_measurableEquiv_toLp_symm ι

/-- The reverse direction of `EuclideanSpace.volume_preserving_measurableEquiv_toLp_symm`, since
`MeasurePreserving.symm` only works for `MeasurableEquiv`s. -/
theorem PiLp.volume_preserving_toLp : MeasurePreserving (@toLp 2 (ι → ℝ)) :=
  (EuclideanSpace.volume_preserving_measurableEquiv_toLp_symm ι).symm
=======
  EuclideanSpace.volume_preserving_symm_measurableEquiv_toLp

/-- A copy of `EuclideanSpace.volume_preserving_symm_measurableEquiv_toLp`
for the canonical spelling of the equivalence. -/
theorem PiLp.volume_preserving_ofLp : MeasurePreserving (@ofLp 2 (ι → ℝ)) :=
  EuclideanSpace.volume_preserving_symm_measurableEquiv_toLp ι

/-- The reverse direction of `EuclideanSpace.volume_preserving_symm_measurableEquiv_toLp`, since
`MeasurePreserving.symm` only works for `MeasurableEquiv`s. -/
theorem PiLp.volume_preserving_toLp : MeasurePreserving (@toLp 2 (ι → ℝ)) :=
  (EuclideanSpace.volume_preserving_symm_measurableEquiv_toLp ι).symm
>>>>>>> 8c6c6262

lemma volume_euclideanSpace_eq_dirac [IsEmpty ι] :
    (volume : Measure (EuclideanSpace ℝ ι)) = Measure.dirac 0 := by
  rw [← (PiLp.volume_preserving_toLp ι).map_eq, volume_pi_eq_dirac 0,
    map_dirac (measurable_toLp 2 _), toLp_zero]

end PiLp

namespace LinearIsometryEquiv

/-- Every linear isometry on a real finite-dimensional Hilbert space is measure-preserving. -/
theorem measurePreserving (f : E ≃ₗᵢ[ℝ] F) :
    MeasurePreserving f := by
  refine ⟨f.continuous.measurable, ?_⟩
  rcases exists_orthonormalBasis ℝ E with ⟨w, b, _hw⟩
  erw [← OrthonormalBasis.addHaar_eq_volume b, ← OrthonormalBasis.addHaar_eq_volume (b.map f),
    Basis.map_addHaar _ f.toContinuousLinearEquiv]
  congr

end LinearIsometryEquiv<|MERGE_RESOLUTION|>--- conflicted
+++ resolved
@@ -139,11 +139,7 @@
 variable [Fintype ι]
 
 /-- The measure equivalence between `EuclideanSpace ℝ ι` and `ι → ℝ` is volume preserving. -/
-<<<<<<< HEAD
-theorem EuclideanSpace.volume_preserving_measurableEquiv_toLp_symm :
-=======
 theorem EuclideanSpace.volume_preserving_symm_measurableEquiv_toLp :
->>>>>>> 8c6c6262
     MeasurePreserving (MeasurableEquiv.toLp 2 (ι → ℝ)).symm := by
   suffices volume = map (MeasurableEquiv.toLp 2 (ι → ℝ)) volume by
     convert ((MeasurableEquiv.toLp 2 (ι → ℝ)).measurable.measurePreserving _).symm
@@ -152,19 +148,6 @@
   exact (EuclideanSpace.basisFun _ _).addHaar_eq_volume.symm
 
 @[deprecated (since := "2025-07-26")] alias EuclideanSpace.volume_preserving_measurableEquiv :=
-<<<<<<< HEAD
-  EuclideanSpace.volume_preserving_measurableEquiv_toLp_symm
-
-/-- A copy of `EuclideanSpace.volume_preserving_measurableEquiv_toLp_symm`
-for the canonical spelling of the equivalence. -/
-theorem PiLp.volume_preserving_ofLp : MeasurePreserving (@ofLp 2 (ι → ℝ)) :=
-  EuclideanSpace.volume_preserving_measurableEquiv_toLp_symm ι
-
-/-- The reverse direction of `EuclideanSpace.volume_preserving_measurableEquiv_toLp_symm`, since
-`MeasurePreserving.symm` only works for `MeasurableEquiv`s. -/
-theorem PiLp.volume_preserving_toLp : MeasurePreserving (@toLp 2 (ι → ℝ)) :=
-  (EuclideanSpace.volume_preserving_measurableEquiv_toLp_symm ι).symm
-=======
   EuclideanSpace.volume_preserving_symm_measurableEquiv_toLp
 
 /-- A copy of `EuclideanSpace.volume_preserving_symm_measurableEquiv_toLp`
@@ -176,7 +159,6 @@
 `MeasurePreserving.symm` only works for `MeasurableEquiv`s. -/
 theorem PiLp.volume_preserving_toLp : MeasurePreserving (@toLp 2 (ι → ℝ)) :=
   (EuclideanSpace.volume_preserving_symm_measurableEquiv_toLp ι).symm
->>>>>>> 8c6c6262
 
 lemma volume_euclideanSpace_eq_dirac [IsEmpty ι] :
     (volume : Measure (EuclideanSpace ℝ ι)) = Measure.dirac 0 := by
