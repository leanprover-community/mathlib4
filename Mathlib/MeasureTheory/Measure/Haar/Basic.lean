--- conflicted
+++ resolved
@@ -568,11 +568,7 @@
 @[to_additive "The variant of `is_left_invariant_addCHaar` for `addHaarContent`"]
 theorem is_left_invariant_haarContent {K₀ : PositiveCompacts G} (g : G) (K : Compacts G) :
     haarContent K₀ (K.map _ <| continuous_mul_left g) = haarContent K₀ K := by
-<<<<<<< HEAD
-  simpa only [ENNReal.coe_eq_coe, ← NNReal.coe_inj, haarContent_apply] using
-=======
-  simpa only [ENNReal.coe_inj, ← NNReal.coe_eq, haarContent_apply] using
->>>>>>> d18f1d0b
+  simpa only [ENNReal.coe_inj, ← NNReal.coe_inj, haarContent_apply] using
     is_left_invariant_chaar g K
 #align measure_theory.measure.haar.is_left_invariant_haar_content MeasureTheory.Measure.haar.is_left_invariant_haarContent
 #align measure_theory.measure.haar.is_left_invariant_add_haar_content MeasureTheory.Measure.haar.is_left_invariant_addHaarContent
