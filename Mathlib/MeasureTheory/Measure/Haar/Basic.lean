/-
Copyright (c) 2020 Floris van Doorn. All rights reserved.
Released under Apache 2.0 license as described in the file LICENSE.
Authors: Floris van Doorn
-/
import Mathlib.MeasureTheory.Measure.Content
import Mathlib.MeasureTheory.Group.Prod
import Mathlib.Topology.Algebra.Group.Compact

#align_import measure_theory.measure.haar.basic from "leanprover-community/mathlib"@"fd5edc43dc4f10b85abfe544b88f82cf13c5f844"

/-!
# Haar measure

In this file we prove the existence of Haar measure for a locally compact Hausdorff topological
group.

We follow the write-up by Jonathan Gleason, *Existence and Uniqueness of Haar Measure*.
This is essentially the same argument as in
https://en.wikipedia.org/wiki/Haar_measure#A_construction_using_compact_subsets.

We construct the Haar measure first on compact sets. For this we define `(K : U)` as the (smallest)
number of left-translates of `U` that are needed to cover `K` (`index` in the formalization).
Then we define a function `h` on compact sets as `lim_U (K : U) / (K₀ : U)`,
where `U` becomes a smaller and smaller open neighborhood of `1`, and `K₀` is a fixed compact set
with nonempty interior. This function is `chaar` in the formalization, and we define the limit
formally using Tychonoff's theorem.

This function `h` forms a content, which we can extend to an outer measure and then a measure
(`haarMeasure`).
We normalize the Haar measure so that the measure of `K₀` is `1`.

Note that `μ` need not coincide with `h` on compact sets, according to
[halmos1950measure, ch. X, §53 p.233]. However, we know that `h(K)` lies between `μ(Kᵒ)` and `μ(K)`,
where `ᵒ` denotes the interior.

We also give a form of uniqueness of Haar measure, for σ-finite measures on second-countable
locally compact groups. For more involved statements not assuming second-countability, see
the file `MeasureTheory.Measure.Haar.Unique`.

## Main Declarations

* `haarMeasure`: the Haar measure on a locally compact Hausdorff group. This is a left invariant
  regular measure. It takes as argument a compact set of the group (with non-empty interior),
  and is normalized so that the measure of the given set is 1.
* `haarMeasure_self`: the Haar measure is normalized.
* `isMulLeftInvariant_haarMeasure`: the Haar measure is left invariant.
* `regular_haarMeasure`: the Haar measure is a regular measure.
* `isHaarMeasure_haarMeasure`: the Haar measure satisfies the `IsHaarMeasure` typeclass, i.e.,
  it is invariant and gives finite mass to compact sets and positive mass to nonempty open sets.
* `haar` : some choice of a Haar measure, on a locally compact Hausdorff group, constructed as
  `haarMeasure K` where `K` is some arbitrary choice of a compact set with nonempty interior.
* `haarMeasure_unique`: Every σ-finite left invariant measure on a second-countable locally compact
  Hausdorff group is a scalar multiple of the Haar measure.

## References
* Paul Halmos (1950), Measure Theory, §53
* Jonathan Gleason, Existence and Uniqueness of Haar Measure
  - Note: step 9, page 8 contains a mistake: the last defined `μ` does not extend the `μ` on compact
    sets, see Halmos (1950) p. 233, bottom of the page. This makes some other steps (like step 11)
    invalid.
* https://en.wikipedia.org/wiki/Haar_measure
-/


noncomputable section

open Set Inv Function TopologicalSpace MeasurableSpace

open scoped NNReal Classical ENNReal Pointwise Topology

namespace MeasureTheory

namespace Measure

section Group

variable {G : Type*} [Group G]

/-! We put the internal functions in the construction of the Haar measure in a namespace,
  so that the chosen names don't clash with other declarations.
  We first define a couple of the functions before proving the properties (that require that `G`
  is a topological group). -/


namespace haar

-- Porting note: Even in `noncomputable section`, a definition with `to_additive` require
--               `noncomputable` to generate an additive definition.
--               Please refer to leanprover/lean4#2077.

/-- The index or Haar covering number or ratio of `K` w.r.t. `V`, denoted `(K : V)`:
  it is the smallest number of (left) translates of `V` that is necessary to cover `K`.
  It is defined to be 0 if no finite number of translates cover `K`. -/
@[to_additive addIndex "additive version of `MeasureTheory.Measure.haar.index`"]
noncomputable def index (K V : Set G) : ℕ :=
  sInf <| Finset.card '' { t : Finset G | K ⊆ ⋃ g ∈ t, (fun h => g * h) ⁻¹' V }
#align measure_theory.measure.haar.index MeasureTheory.Measure.haar.index
#align measure_theory.measure.haar.add_index MeasureTheory.Measure.haar.addIndex

@[to_additive addIndex_empty]
theorem index_empty {V : Set G} : index ∅ V = 0 := by
  simp only [index, Nat.sInf_eq_zero]; left; use ∅
  simp only [Finset.card_empty, empty_subset, mem_setOf_eq, eq_self_iff_true, and_self_iff]
#align measure_theory.measure.haar.index_empty MeasureTheory.Measure.haar.index_empty
#align measure_theory.measure.haar.add_index_empty MeasureTheory.Measure.haar.addIndex_empty

variable [TopologicalSpace G]

/-- `prehaar K₀ U K` is a weighted version of the index, defined as `(K : U)/(K₀ : U)`.
  In the applications `K₀` is compact with non-empty interior, `U` is open containing `1`,
  and `K` is any compact set.
  The argument `K` is a (bundled) compact set, so that we can consider `prehaar K₀ U` as an
  element of `haarProduct` (below). -/
@[to_additive "additive version of `MeasureTheory.Measure.haar.prehaar`"]
noncomputable def prehaar (K₀ U : Set G) (K : Compacts G) : ℝ :=
  (index (K : Set G) U : ℝ) / index K₀ U
#align measure_theory.measure.haar.prehaar MeasureTheory.Measure.haar.prehaar
#align measure_theory.measure.haar.add_prehaar MeasureTheory.Measure.haar.addPrehaar

@[to_additive]
theorem prehaar_empty (K₀ : PositiveCompacts G) {U : Set G} : prehaar (K₀ : Set G) U ⊥ = 0 := by
  rw [prehaar, Compacts.coe_bot, index_empty, Nat.cast_zero, zero_div]
#align measure_theory.measure.haar.prehaar_empty MeasureTheory.Measure.haar.prehaar_empty
#align measure_theory.measure.haar.add_prehaar_empty MeasureTheory.Measure.haar.addPrehaar_empty

@[to_additive]
theorem prehaar_nonneg (K₀ : PositiveCompacts G) {U : Set G} (K : Compacts G) :
    0 ≤ prehaar (K₀ : Set G) U K := by apply div_nonneg <;> norm_cast <;> apply zero_le
#align measure_theory.measure.haar.prehaar_nonneg MeasureTheory.Measure.haar.prehaar_nonneg
#align measure_theory.measure.haar.add_prehaar_nonneg MeasureTheory.Measure.haar.addPrehaar_nonneg

/-- `haarProduct K₀` is the product of intervals `[0, (K : K₀)]`, for all compact sets `K`.
  For all `U`, we can show that `prehaar K₀ U ∈ haarProduct K₀`. -/
@[to_additive "additive version of `MeasureTheory.Measure.haar.haarProduct`"]
def haarProduct (K₀ : Set G) : Set (Compacts G → ℝ) :=
  pi univ fun K => Icc 0 <| index (K : Set G) K₀
#align measure_theory.measure.haar.haar_product MeasureTheory.Measure.haar.haarProduct
#align measure_theory.measure.haar.add_haar_product MeasureTheory.Measure.haar.addHaarProduct

@[to_additive (attr := simp)]
theorem mem_prehaar_empty {K₀ : Set G} {f : Compacts G → ℝ} :
    f ∈ haarProduct K₀ ↔ ∀ K : Compacts G, f K ∈ Icc (0 : ℝ) (index (K : Set G) K₀) := by
  simp only [haarProduct, Set.pi, forall_prop_of_true, mem_univ, mem_setOf_eq]
#align measure_theory.measure.haar.mem_prehaar_empty MeasureTheory.Measure.haar.mem_prehaar_empty
#align measure_theory.measure.haar.mem_add_prehaar_empty MeasureTheory.Measure.haar.mem_addPrehaar_empty

/-- The closure of the collection of elements of the form `prehaar K₀ U`,
  for `U` open neighbourhoods of `1`, contained in `V`. The closure is taken in the space
  `compacts G → ℝ`, with the topology of pointwise convergence.
  We show that the intersection of all these sets is nonempty, and the Haar measure
  on compact sets is defined to be an element in the closure of this intersection. -/
@[to_additive "additive version of `MeasureTheory.Measure.haar.clPrehaar`"]
def clPrehaar (K₀ : Set G) (V : OpenNhdsOf (1 : G)) : Set (Compacts G → ℝ) :=
  closure <| prehaar K₀ '' { U : Set G | U ⊆ V.1 ∧ IsOpen U ∧ (1 : G) ∈ U }
#align measure_theory.measure.haar.cl_prehaar MeasureTheory.Measure.haar.clPrehaar
#align measure_theory.measure.haar.cl_add_prehaar MeasureTheory.Measure.haar.clAddPrehaar

variable [TopologicalGroup G]

/-!
### Lemmas about `index`
-/


/-- If `K` is compact and `V` has nonempty interior, then the index `(K : V)` is well-defined,
  there is a finite set `t` satisfying the desired properties. -/
@[to_additive addIndex_defined
"If `K` is compact and `V` has nonempty interior, then the index `(K : V)` is well-defined, there is
a finite set `t` satisfying the desired properties."]
theorem index_defined {K V : Set G} (hK : IsCompact K) (hV : (interior V).Nonempty) :
    ∃ n : ℕ, n ∈ Finset.card '' { t : Finset G | K ⊆ ⋃ g ∈ t, (fun h => g * h) ⁻¹' V } := by
  rcases compact_covered_by_mul_left_translates hK hV with ⟨t, ht⟩; exact ⟨t.card, t, ht, rfl⟩
#align measure_theory.measure.haar.index_defined MeasureTheory.Measure.haar.index_defined
#align measure_theory.measure.haar.add_index_defined MeasureTheory.Measure.haar.addIndex_defined

@[to_additive addIndex_elim]
theorem index_elim {K V : Set G} (hK : IsCompact K) (hV : (interior V).Nonempty) :
    ∃ t : Finset G, (K ⊆ ⋃ g ∈ t, (fun h => g * h) ⁻¹' V) ∧ Finset.card t = index K V := by
  have := Nat.sInf_mem (index_defined hK hV); rwa [mem_image] at this
#align measure_theory.measure.haar.index_elim MeasureTheory.Measure.haar.index_elim
#align measure_theory.measure.haar.add_index_elim MeasureTheory.Measure.haar.addIndex_elim

@[to_additive le_addIndex_mul]
theorem le_index_mul (K₀ : PositiveCompacts G) (K : Compacts G) {V : Set G}
    (hV : (interior V).Nonempty) :
    index (K : Set G) V ≤ index (K : Set G) K₀ * index (K₀ : Set G) V := by
  obtain ⟨s, h1s, h2s⟩ := index_elim K.isCompact K₀.interior_nonempty
  obtain ⟨t, h1t, h2t⟩ := index_elim K₀.isCompact hV
  rw [← h2s, ← h2t, mul_comm]
  refine' le_trans _ Finset.card_mul_le
  apply Nat.sInf_le; refine' ⟨_, _, rfl⟩; rw [mem_setOf_eq]; refine' Subset.trans h1s _
  apply iUnion₂_subset; intro g₁ hg₁; rw [preimage_subset_iff]; intro g₂ hg₂
  have := h1t hg₂
  rcases this with ⟨_, ⟨g₃, rfl⟩, A, ⟨hg₃, rfl⟩, h2V⟩; rw [mem_preimage, ← mul_assoc] at h2V
  exact mem_biUnion (Finset.mul_mem_mul hg₃ hg₁) h2V
#align measure_theory.measure.haar.le_index_mul MeasureTheory.Measure.haar.le_index_mul
#align measure_theory.measure.haar.le_add_index_mul MeasureTheory.Measure.haar.le_addIndex_mul

@[to_additive addIndex_pos]
theorem index_pos (K : PositiveCompacts G) {V : Set G} (hV : (interior V).Nonempty) :
    0 < index (K : Set G) V := by
  unfold index; rw [Nat.sInf_def, Nat.find_pos, mem_image]
  · rintro ⟨t, h1t, h2t⟩; rw [Finset.card_eq_zero] at h2t; subst h2t
    obtain ⟨g, hg⟩ := K.interior_nonempty
    show g ∈ (∅ : Set G)
    convert h1t (interior_subset hg); symm
    simp only [Finset.not_mem_empty, iUnion_of_empty, iUnion_empty]
  · exact index_defined K.isCompact hV
#align measure_theory.measure.haar.index_pos MeasureTheory.Measure.haar.index_pos
#align measure_theory.measure.haar.add_index_pos MeasureTheory.Measure.haar.addIndex_pos

@[to_additive addIndex_mono]
theorem index_mono {K K' V : Set G} (hK' : IsCompact K') (h : K ⊆ K') (hV : (interior V).Nonempty) :
    index K V ≤ index K' V := by
  rcases index_elim hK' hV with ⟨s, h1s, h2s⟩
  apply Nat.sInf_le; rw [mem_image]; refine' ⟨s, Subset.trans h h1s, h2s⟩
#align measure_theory.measure.haar.index_mono MeasureTheory.Measure.haar.index_mono
#align measure_theory.measure.haar.add_index_mono MeasureTheory.Measure.haar.addIndex_mono

@[to_additive addIndex_union_le]
theorem index_union_le (K₁ K₂ : Compacts G) {V : Set G} (hV : (interior V).Nonempty) :
    index (K₁.1 ∪ K₂.1) V ≤ index K₁.1 V + index K₂.1 V := by
  rcases index_elim K₁.2 hV with ⟨s, h1s, h2s⟩
  rcases index_elim K₂.2 hV with ⟨t, h1t, h2t⟩
  rw [← h2s, ← h2t]
  refine' le_trans _ (Finset.card_union_le _ _)
  apply Nat.sInf_le; refine' ⟨_, _, rfl⟩; rw [mem_setOf_eq]
  apply union_subset <;> refine' Subset.trans (by assumption) _ <;>
    apply biUnion_subset_biUnion_left <;> intro g hg <;> simp only [mem_def] at hg <;>
    simp only [mem_def, Multiset.mem_union, Finset.union_val, hg, or_true_iff, true_or_iff]
#align measure_theory.measure.haar.index_union_le MeasureTheory.Measure.haar.index_union_le
#align measure_theory.measure.haar.add_index_union_le MeasureTheory.Measure.haar.addIndex_union_le

@[to_additive addIndex_union_eq]
theorem index_union_eq (K₁ K₂ : Compacts G) {V : Set G} (hV : (interior V).Nonempty)
    (h : Disjoint (K₁.1 * V⁻¹) (K₂.1 * V⁻¹)) :
    index (K₁.1 ∪ K₂.1) V = index K₁.1 V + index K₂.1 V := by
  apply le_antisymm (index_union_le K₁ K₂ hV)
  rcases index_elim (K₁.2.union K₂.2) hV with ⟨s, h1s, h2s⟩; rw [← h2s]
  have :
    ∀ K : Set G,
      (K ⊆ ⋃ g ∈ s, (fun h => g * h) ⁻¹' V) →
        index K V ≤ (s.filter fun g => ((fun h : G => g * h) ⁻¹' V ∩ K).Nonempty).card := by
    intro K hK; apply Nat.sInf_le; refine' ⟨_, _, rfl⟩; rw [mem_setOf_eq]
    intro g hg; rcases hK hg with ⟨_, ⟨g₀, rfl⟩, _, ⟨h1g₀, rfl⟩, h2g₀⟩
    simp only [mem_preimage] at h2g₀
    simp only [mem_iUnion]; use g₀; constructor; swap
    · simp only [Finset.mem_filter, h1g₀, true_and_iff]; use g
      simp only [hg, h2g₀, mem_inter_iff, mem_preimage, and_self_iff]
    exact h2g₀
  refine'
    le_trans
      (add_le_add (this K₁.1 <| Subset.trans (subset_union_left _ _) h1s)
        (this K₂.1 <| Subset.trans (subset_union_right _ _) h1s)) _
  rw [← Finset.card_union_of_disjoint, Finset.filter_union_right]
  exact s.card_filter_le _
  apply Finset.disjoint_filter.mpr
  rintro g₁ _ ⟨g₂, h1g₂, h2g₂⟩ ⟨g₃, h1g₃, h2g₃⟩
  simp only [mem_preimage] at h1g₃ h1g₂
  refine' h.le_bot (_ : g₁⁻¹ ∈ _)
  constructor <;> simp only [Set.mem_inv, Set.mem_mul, exists_exists_and_eq_and, exists_and_left]
  · refine' ⟨_, h2g₂, (g₁ * g₂)⁻¹, _, _⟩; simp only [inv_inv, h1g₂]
    simp only [mul_inv_rev, mul_inv_cancel_left]
  · refine' ⟨_, h2g₃, (g₁ * g₃)⁻¹, _, _⟩; simp only [inv_inv, h1g₃]
    simp only [mul_inv_rev, mul_inv_cancel_left]
#align measure_theory.measure.haar.index_union_eq MeasureTheory.Measure.haar.index_union_eq
#align measure_theory.measure.haar.add_index_union_eq MeasureTheory.Measure.haar.addIndex_union_eq

@[to_additive add_left_addIndex_le]
theorem mul_left_index_le {K : Set G} (hK : IsCompact K) {V : Set G} (hV : (interior V).Nonempty)
    (g : G) : index ((fun h => g * h) '' K) V ≤ index K V := by
  rcases index_elim hK hV with ⟨s, h1s, h2s⟩; rw [← h2s]
  apply Nat.sInf_le; rw [mem_image]
  refine' ⟨s.map (Equiv.mulRight g⁻¹).toEmbedding, _, Finset.card_map _⟩
  · simp only [mem_setOf_eq]; refine' Subset.trans (image_subset _ h1s) _
    rintro _ ⟨g₁, ⟨_, ⟨g₂, rfl⟩, ⟨_, ⟨hg₂, rfl⟩, hg₁⟩⟩, rfl⟩
    simp only [mem_preimage] at hg₁;
    simp only [exists_prop, mem_iUnion, Finset.mem_map, Equiv.coe_mulRight,
      exists_exists_and_eq_and, mem_preimage, Equiv.toEmbedding_apply]
    refine' ⟨_, hg₂, _⟩; simp only [mul_assoc, hg₁, inv_mul_cancel_left]
#align measure_theory.measure.haar.mul_left_index_le MeasureTheory.Measure.haar.mul_left_index_le
#align measure_theory.measure.haar.add_left_add_index_le MeasureTheory.Measure.haar.add_left_addIndex_le

@[to_additive is_left_invariant_addIndex]
theorem is_left_invariant_index {K : Set G} (hK : IsCompact K) (g : G) {V : Set G}
    (hV : (interior V).Nonempty) : index ((fun h => g * h) '' K) V = index K V := by
  refine' le_antisymm (mul_left_index_le hK hV g) _
  convert mul_left_index_le (hK.image <| continuous_mul_left g) hV g⁻¹
  rw [image_image]; symm; convert image_id' _ with h; apply inv_mul_cancel_left
#align measure_theory.measure.haar.is_left_invariant_index MeasureTheory.Measure.haar.is_left_invariant_index
#align measure_theory.measure.haar.is_left_invariant_add_index MeasureTheory.Measure.haar.is_left_invariant_addIndex

/-!
### Lemmas about `prehaar`
-/


@[to_additive add_prehaar_le_addIndex]
theorem prehaar_le_index (K₀ : PositiveCompacts G) {U : Set G} (K : Compacts G)
    (hU : (interior U).Nonempty) : prehaar (K₀ : Set G) U K ≤ index (K : Set G) K₀ := by
  unfold prehaar; rw [div_le_iff] <;> norm_cast
  · apply le_index_mul K₀ K hU
  · exact index_pos K₀ hU
#align measure_theory.measure.haar.prehaar_le_index MeasureTheory.Measure.haar.prehaar_le_index
#align measure_theory.measure.haar.add_prehaar_le_add_index MeasureTheory.Measure.haar.add_prehaar_le_addIndex

@[to_additive]
theorem prehaar_pos (K₀ : PositiveCompacts G) {U : Set G} (hU : (interior U).Nonempty) {K : Set G}
    (h1K : IsCompact K) (h2K : (interior K).Nonempty) : 0 < prehaar (K₀ : Set G) U ⟨K, h1K⟩ := by
  apply div_pos <;> norm_cast; apply index_pos ⟨⟨K, h1K⟩, h2K⟩ hU; exact index_pos K₀ hU
#align measure_theory.measure.haar.prehaar_pos MeasureTheory.Measure.haar.prehaar_pos
#align measure_theory.measure.haar.add_prehaar_pos MeasureTheory.Measure.haar.addPrehaar_pos

@[to_additive]
theorem prehaar_mono {K₀ : PositiveCompacts G} {U : Set G} (hU : (interior U).Nonempty)
    {K₁ K₂ : Compacts G} (h : (K₁ : Set G) ⊆ K₂.1) :
    prehaar (K₀ : Set G) U K₁ ≤ prehaar (K₀ : Set G) U K₂ := by
  simp only [prehaar]; rw [div_le_div_right]; exact mod_cast index_mono K₂.2 h hU
  exact mod_cast index_pos K₀ hU
#align measure_theory.measure.haar.prehaar_mono MeasureTheory.Measure.haar.prehaar_mono
#align measure_theory.measure.haar.add_prehaar_mono MeasureTheory.Measure.haar.addPrehaar_mono

@[to_additive]
theorem prehaar_self {K₀ : PositiveCompacts G} {U : Set G} (hU : (interior U).Nonempty) :
    prehaar (K₀ : Set G) U K₀.toCompacts = 1 :=
  div_self <| ne_of_gt <| mod_cast index_pos K₀ hU
#align measure_theory.measure.haar.prehaar_self MeasureTheory.Measure.haar.prehaar_self
#align measure_theory.measure.haar.add_prehaar_self MeasureTheory.Measure.haar.addPrehaar_self

@[to_additive]
theorem prehaar_sup_le {K₀ : PositiveCompacts G} {U : Set G} (K₁ K₂ : Compacts G)
    (hU : (interior U).Nonempty) :
    prehaar (K₀ : Set G) U (K₁ ⊔ K₂) ≤ prehaar (K₀ : Set G) U K₁ + prehaar (K₀ : Set G) U K₂ := by
  simp only [prehaar]; rw [div_add_div_same, div_le_div_right]
  exact mod_cast index_union_le K₁ K₂ hU; exact mod_cast index_pos K₀ hU
#align measure_theory.measure.haar.prehaar_sup_le MeasureTheory.Measure.haar.prehaar_sup_le
#align measure_theory.measure.haar.add_prehaar_sup_le MeasureTheory.Measure.haar.addPrehaar_sup_le

@[to_additive]
theorem prehaar_sup_eq {K₀ : PositiveCompacts G} {U : Set G} {K₁ K₂ : Compacts G}
    (hU : (interior U).Nonempty) (h : Disjoint (K₁.1 * U⁻¹) (K₂.1 * U⁻¹)) :
    prehaar (K₀ : Set G) U (K₁ ⊔ K₂) = prehaar (K₀ : Set G) U K₁ + prehaar (K₀ : Set G) U K₂ := by
  simp only [prehaar]; rw [div_add_div_same]
  -- Porting note: Here was `congr`, but `to_additive` failed to generate a theorem.
  refine congr_arg (fun x : ℝ => x / index K₀ U) ?_
  exact mod_cast index_union_eq K₁ K₂ hU h
#align measure_theory.measure.haar.prehaar_sup_eq MeasureTheory.Measure.haar.prehaar_sup_eq
#align measure_theory.measure.haar.add_prehaar_sup_eq MeasureTheory.Measure.haar.addPrehaar_sup_eq

@[to_additive]
theorem is_left_invariant_prehaar {K₀ : PositiveCompacts G} {U : Set G} (hU : (interior U).Nonempty)
    (g : G) (K : Compacts G) :
    prehaar (K₀ : Set G) U (K.map _ <| continuous_mul_left g) = prehaar (K₀ : Set G) U K := by
  simp only [prehaar, Compacts.coe_map, is_left_invariant_index K.isCompact _ hU]
#align measure_theory.measure.haar.is_left_invariant_prehaar MeasureTheory.Measure.haar.is_left_invariant_prehaar
#align measure_theory.measure.haar.is_left_invariant_add_prehaar MeasureTheory.Measure.haar.is_left_invariant_addPrehaar

/-!
### Lemmas about `haarProduct`
-/

@[to_additive]
theorem prehaar_mem_haarProduct (K₀ : PositiveCompacts G) {U : Set G} (hU : (interior U).Nonempty) :
    prehaar (K₀ : Set G) U ∈ haarProduct (K₀ : Set G) := by
    rintro ⟨K, hK⟩ _; rw [mem_Icc]; exact ⟨prehaar_nonneg K₀ _, prehaar_le_index K₀ _ hU⟩
#align measure_theory.measure.haar.prehaar_mem_haar_product MeasureTheory.Measure.haar.prehaar_mem_haarProduct
#align measure_theory.measure.haar.add_prehaar_mem_add_haar_product MeasureTheory.Measure.haar.addPrehaar_mem_addHaarProduct

@[to_additive]
theorem nonempty_iInter_clPrehaar (K₀ : PositiveCompacts G) :
    (haarProduct (K₀ : Set G) ∩ ⋂ V : OpenNhdsOf (1 : G), clPrehaar K₀ V).Nonempty := by
  have : IsCompact (haarProduct (K₀ : Set G)) := by
    apply isCompact_univ_pi; intro K; apply isCompact_Icc
  refine' this.inter_iInter_nonempty (clPrehaar K₀) (fun s => isClosed_closure) fun t => _
  let V₀ := ⋂ V ∈ t, (V : OpenNhdsOf (1 : G)).carrier
  have h1V₀ : IsOpen V₀ := isOpen_biInter_finset <| by rintro ⟨⟨V, hV₁⟩, hV₂⟩ _; exact hV₁
  have h2V₀ : (1 : G) ∈ V₀ := by simp only [V₀, mem_iInter]; rintro ⟨⟨V, hV₁⟩, hV₂⟩ _; exact hV₂
  refine' ⟨prehaar K₀ V₀, _⟩
  constructor
  · apply prehaar_mem_haarProduct K₀; use 1; rwa [h1V₀.interior_eq]
  · simp only [mem_iInter]; rintro ⟨V, hV⟩ h2V; apply subset_closure
    apply mem_image_of_mem; rw [mem_setOf_eq]
    exact ⟨Subset.trans (iInter_subset _ ⟨V, hV⟩) (iInter_subset _ h2V), h1V₀, h2V₀⟩
#align measure_theory.measure.haar.nonempty_Inter_cl_prehaar MeasureTheory.Measure.haar.nonempty_iInter_clPrehaar
#align measure_theory.measure.haar.nonempty_Inter_cl_add_prehaar MeasureTheory.Measure.haar.nonempty_iInter_clAddPrehaar

/-!
### Lemmas about `chaar`
-/


-- Porting note: Even in `noncomputable section`, a definition with `to_additive` require
--               `noncomputable` to generate an additive definition.
--               Please refer to leanprover/lean4#2077.

/-- This is the "limit" of `prehaar K₀ U K` as `U` becomes a smaller and smaller open
  neighborhood of `(1 : G)`. More precisely, it is defined to be an arbitrary element
  in the intersection of all the sets `clPrehaar K₀ V` in `haarProduct K₀`.
  This is roughly equal to the Haar measure on compact sets,
  but it can differ slightly. We do know that
  `haarMeasure K₀ (interior K) ≤ chaar K₀ K ≤ haarMeasure K₀ K`. -/
@[to_additive addCHaar "additive version of `MeasureTheory.Measure.haar.chaar`"]
noncomputable def chaar (K₀ : PositiveCompacts G) (K : Compacts G) : ℝ :=
  Classical.choose (nonempty_iInter_clPrehaar K₀) K
#align measure_theory.measure.haar.chaar MeasureTheory.Measure.haar.chaar
#align measure_theory.measure.haar.add_chaar MeasureTheory.Measure.haar.addCHaar

@[to_additive addCHaar_mem_addHaarProduct]
theorem chaar_mem_haarProduct (K₀ : PositiveCompacts G) : chaar K₀ ∈ haarProduct (K₀ : Set G) :=
  (Classical.choose_spec (nonempty_iInter_clPrehaar K₀)).1
#align measure_theory.measure.haar.chaar_mem_haar_product MeasureTheory.Measure.haar.chaar_mem_haarProduct
#align measure_theory.measure.haar.add_chaar_mem_add_haar_product MeasureTheory.Measure.haar.addCHaar_mem_addHaarProduct

@[to_additive addCHaar_mem_clAddPrehaar]
theorem chaar_mem_clPrehaar (K₀ : PositiveCompacts G) (V : OpenNhdsOf (1 : G)) :
    chaar K₀ ∈ clPrehaar (K₀ : Set G) V := by
  have := (Classical.choose_spec (nonempty_iInter_clPrehaar K₀)).2; rw [mem_iInter] at this
  exact this V
#align measure_theory.measure.haar.chaar_mem_cl_prehaar MeasureTheory.Measure.haar.chaar_mem_clPrehaar
#align measure_theory.measure.haar.add_chaar_mem_cl_add_prehaar MeasureTheory.Measure.haar.addCHaar_mem_clAddPrehaar

@[to_additive addCHaar_nonneg]
theorem chaar_nonneg (K₀ : PositiveCompacts G) (K : Compacts G) : 0 ≤ chaar K₀ K := by
  have := chaar_mem_haarProduct K₀ K (mem_univ _); rw [mem_Icc] at this; exact this.1
#align measure_theory.measure.haar.chaar_nonneg MeasureTheory.Measure.haar.chaar_nonneg
#align measure_theory.measure.haar.add_chaar_nonneg MeasureTheory.Measure.haar.addCHaar_nonneg

@[to_additive addCHaar_empty]
theorem chaar_empty (K₀ : PositiveCompacts G) : chaar K₀ ⊥ = 0 := by
  let eval : (Compacts G → ℝ) → ℝ := fun f => f ⊥
  have : Continuous eval := continuous_apply ⊥
  show chaar K₀ ∈ eval ⁻¹' {(0 : ℝ)}
  apply mem_of_subset_of_mem _ (chaar_mem_clPrehaar K₀ ⊤)
  unfold clPrehaar; rw [IsClosed.closure_subset_iff]
  · rintro _ ⟨U, _, rfl⟩; apply prehaar_empty
  · apply continuous_iff_isClosed.mp this; exact isClosed_singleton
#align measure_theory.measure.haar.chaar_empty MeasureTheory.Measure.haar.chaar_empty
#align measure_theory.measure.haar.add_chaar_empty MeasureTheory.Measure.haar.addCHaar_empty

@[to_additive addCHaar_self]
theorem chaar_self (K₀ : PositiveCompacts G) : chaar K₀ K₀.toCompacts = 1 := by
  let eval : (Compacts G → ℝ) → ℝ := fun f => f K₀.toCompacts
  have : Continuous eval := continuous_apply _
  show chaar K₀ ∈ eval ⁻¹' {(1 : ℝ)}
  apply mem_of_subset_of_mem _ (chaar_mem_clPrehaar K₀ ⊤)
  unfold clPrehaar; rw [IsClosed.closure_subset_iff]
  · rintro _ ⟨U, ⟨_, h2U, h3U⟩, rfl⟩; apply prehaar_self
    rw [h2U.interior_eq]; exact ⟨1, h3U⟩
  · apply continuous_iff_isClosed.mp this; exact isClosed_singleton
#align measure_theory.measure.haar.chaar_self MeasureTheory.Measure.haar.chaar_self
#align measure_theory.measure.haar.add_chaar_self MeasureTheory.Measure.haar.addCHaar_self

@[to_additive addCHaar_mono]
theorem chaar_mono {K₀ : PositiveCompacts G} {K₁ K₂ : Compacts G} (h : (K₁ : Set G) ⊆ K₂) :
    chaar K₀ K₁ ≤ chaar K₀ K₂ := by
  let eval : (Compacts G → ℝ) → ℝ := fun f => f K₂ - f K₁
  have : Continuous eval := (continuous_apply K₂).sub (continuous_apply K₁)
  rw [← sub_nonneg]; show chaar K₀ ∈ eval ⁻¹' Ici (0 : ℝ)
  apply mem_of_subset_of_mem _ (chaar_mem_clPrehaar K₀ ⊤)
  unfold clPrehaar; rw [IsClosed.closure_subset_iff]
  · rintro _ ⟨U, ⟨_, h2U, h3U⟩, rfl⟩; simp only [eval, mem_preimage, mem_Ici, sub_nonneg]
    apply prehaar_mono _ h; rw [h2U.interior_eq]; exact ⟨1, h3U⟩
  · apply continuous_iff_isClosed.mp this; exact isClosed_Ici
#align measure_theory.measure.haar.chaar_mono MeasureTheory.Measure.haar.chaar_mono
#align measure_theory.measure.haar.add_chaar_mono MeasureTheory.Measure.haar.addCHaar_mono

@[to_additive addCHaar_sup_le]
theorem chaar_sup_le {K₀ : PositiveCompacts G} (K₁ K₂ : Compacts G) :
    chaar K₀ (K₁ ⊔ K₂) ≤ chaar K₀ K₁ + chaar K₀ K₂ := by
  let eval : (Compacts G → ℝ) → ℝ := fun f => f K₁ + f K₂ - f (K₁ ⊔ K₂)
  have : Continuous eval := by
    exact ((continuous_apply K₁).add (continuous_apply K₂)).sub (continuous_apply (K₁ ⊔ K₂))
  rw [← sub_nonneg]; show chaar K₀ ∈ eval ⁻¹' Ici (0 : ℝ)
  apply mem_of_subset_of_mem _ (chaar_mem_clPrehaar K₀ ⊤)
  unfold clPrehaar; rw [IsClosed.closure_subset_iff]
  · rintro _ ⟨U, ⟨_, h2U, h3U⟩, rfl⟩; simp only [eval, mem_preimage, mem_Ici, sub_nonneg]
    apply prehaar_sup_le; rw [h2U.interior_eq]; exact ⟨1, h3U⟩
  · apply continuous_iff_isClosed.mp this; exact isClosed_Ici
#align measure_theory.measure.haar.chaar_sup_le MeasureTheory.Measure.haar.chaar_sup_le
#align measure_theory.measure.haar.add_chaar_sup_le MeasureTheory.Measure.haar.addCHaar_sup_le

@[to_additive addCHaar_sup_eq]
theorem chaar_sup_eq {K₀ : PositiveCompacts G}
    {K₁ K₂ : Compacts G} (h : Disjoint K₁.1 K₂.1) (h₂ : IsClosed K₂.1) :
    chaar K₀ (K₁ ⊔ K₂) = chaar K₀ K₁ + chaar K₀ K₂ := by
  rcases SeparatedNhds.of_isCompact_isCompact_isClosed K₁.2 K₂.2 h₂ h
    with ⟨U₁, U₂, h1U₁, h1U₂, h2U₁, h2U₂, hU⟩
  rcases compact_open_separated_mul_right K₁.2 h1U₁ h2U₁ with ⟨L₁, h1L₁, h2L₁⟩
  rcases mem_nhds_iff.mp h1L₁ with ⟨V₁, h1V₁, h2V₁, h3V₁⟩
  replace h2L₁ := Subset.trans (mul_subset_mul_left h1V₁) h2L₁
  rcases compact_open_separated_mul_right K₂.2 h1U₂ h2U₂ with ⟨L₂, h1L₂, h2L₂⟩
  rcases mem_nhds_iff.mp h1L₂ with ⟨V₂, h1V₂, h2V₂, h3V₂⟩
  replace h2L₂ := Subset.trans (mul_subset_mul_left h1V₂) h2L₂
  let eval : (Compacts G → ℝ) → ℝ := fun f => f K₁ + f K₂ - f (K₁ ⊔ K₂)
  have : Continuous eval :=
    ((continuous_apply K₁).add (continuous_apply K₂)).sub (continuous_apply (K₁ ⊔ K₂))
  rw [eq_comm, ← sub_eq_zero]; show chaar K₀ ∈ eval ⁻¹' {(0 : ℝ)}
  let V := V₁ ∩ V₂
  apply
    mem_of_subset_of_mem _
      (chaar_mem_clPrehaar K₀
        ⟨⟨V⁻¹, (h2V₁.inter h2V₂).preimage continuous_inv⟩, by
          simp only [V, mem_inv, inv_one, h3V₁, h3V₂, mem_inter_iff, true_and_iff]⟩)
  unfold clPrehaar; rw [IsClosed.closure_subset_iff]
  · rintro _ ⟨U, ⟨h1U, h2U, h3U⟩, rfl⟩
    simp only [eval, mem_preimage, sub_eq_zero, mem_singleton_iff]; rw [eq_comm]
    apply prehaar_sup_eq
    · rw [h2U.interior_eq]; exact ⟨1, h3U⟩
    · refine' disjoint_of_subset _ _ hU
      · refine' Subset.trans (mul_subset_mul Subset.rfl _) h2L₁
        exact Subset.trans (inv_subset.mpr h1U) (inter_subset_left _ _)
      · refine' Subset.trans (mul_subset_mul Subset.rfl _) h2L₂
        exact Subset.trans (inv_subset.mpr h1U) (inter_subset_right _ _)
  · apply continuous_iff_isClosed.mp this; exact isClosed_singleton
#align measure_theory.measure.haar.chaar_sup_eq MeasureTheory.Measure.haar.chaar_sup_eq
#align measure_theory.measure.haar.add_chaar_sup_eq MeasureTheory.Measure.haar.addCHaar_sup_eq

@[to_additive is_left_invariant_addCHaar]
theorem is_left_invariant_chaar {K₀ : PositiveCompacts G} (g : G) (K : Compacts G) :
    chaar K₀ (K.map _ <| continuous_mul_left g) = chaar K₀ K := by
  let eval : (Compacts G → ℝ) → ℝ := fun f => f (K.map _ <| continuous_mul_left g) - f K
  have : Continuous eval := (continuous_apply (K.map _ _)).sub (continuous_apply K)
  rw [← sub_eq_zero]; show chaar K₀ ∈ eval ⁻¹' {(0 : ℝ)}
  apply mem_of_subset_of_mem _ (chaar_mem_clPrehaar K₀ ⊤)
  unfold clPrehaar; rw [IsClosed.closure_subset_iff]
  · rintro _ ⟨U, ⟨_, h2U, h3U⟩, rfl⟩
    simp only [eval, mem_singleton_iff, mem_preimage, sub_eq_zero]
    apply is_left_invariant_prehaar; rw [h2U.interior_eq]; exact ⟨1, h3U⟩
  · apply continuous_iff_isClosed.mp this; exact isClosed_singleton
#align measure_theory.measure.haar.is_left_invariant_chaar MeasureTheory.Measure.haar.is_left_invariant_chaar
#align measure_theory.measure.haar.is_left_invariant_add_chaar MeasureTheory.Measure.haar.is_left_invariant_addCHaar

-- Porting note: Even in `noncomputable section`, a definition with `to_additive` require
--               `noncomputable` to generate an additive definition.
--               Please refer to leanprover/lean4#2077.

/-- The function `chaar` interpreted in `ℝ≥0`, as a content -/
@[to_additive "additive version of `MeasureTheory.Measure.haar.haarContent`"]
noncomputable def haarContent (K₀ : PositiveCompacts G) : Content G where
  toFun K := ⟨chaar K₀ K, chaar_nonneg _ _⟩
  mono' K₁ K₂ h := by simp only [← NNReal.coe_le_coe, NNReal.toReal, chaar_mono, h]
  sup_disjoint' K₁ K₂ h _h₁ h₂ := by simp only [chaar_sup_eq h]; rfl
  sup_le' K₁ K₂ := by
    simp only [← NNReal.coe_le_coe, NNReal.coe_add]
    simp only [NNReal.toReal, chaar_sup_le]
#align measure_theory.measure.haar.haar_content MeasureTheory.Measure.haar.haarContent
#align measure_theory.measure.haar.add_haar_content MeasureTheory.Measure.haar.addHaarContent

/-! We only prove the properties for `haarContent` that we use at least twice below. -/


@[to_additive]
theorem haarContent_apply (K₀ : PositiveCompacts G) (K : Compacts G) :
    haarContent K₀ K = show NNReal from ⟨chaar K₀ K, chaar_nonneg _ _⟩ :=
  rfl
#align measure_theory.measure.haar.haar_content_apply MeasureTheory.Measure.haar.haarContent_apply
#align measure_theory.measure.haar.add_haar_content_apply MeasureTheory.Measure.haar.addHaarContent_apply

/-- The variant of `chaar_self` for `haarContent` -/
@[to_additive "The variant of `addCHaar_self` for `addHaarContent`."]
theorem haarContent_self {K₀ : PositiveCompacts G} : haarContent K₀ K₀.toCompacts = 1 := by
  simp_rw [← ENNReal.coe_one, haarContent_apply, ENNReal.coe_inj, chaar_self]; rfl
#align measure_theory.measure.haar.haar_content_self MeasureTheory.Measure.haar.haarContent_self
#align measure_theory.measure.haar.add_haar_content_self MeasureTheory.Measure.haar.addHaarContent_self

/-- The variant of `is_left_invariant_chaar` for `haarContent` -/
@[to_additive "The variant of `is_left_invariant_addCHaar` for `addHaarContent`"]
theorem is_left_invariant_haarContent {K₀ : PositiveCompacts G} (g : G) (K : Compacts G) :
    haarContent K₀ (K.map _ <| continuous_mul_left g) = haarContent K₀ K := by
  simpa only [ENNReal.coe_inj, ← NNReal.coe_inj, haarContent_apply] using
    is_left_invariant_chaar g K
#align measure_theory.measure.haar.is_left_invariant_haar_content MeasureTheory.Measure.haar.is_left_invariant_haarContent
#align measure_theory.measure.haar.is_left_invariant_add_haar_content MeasureTheory.Measure.haar.is_left_invariant_addHaarContent

@[to_additive]
theorem haarContent_outerMeasure_self_pos (K₀ : PositiveCompacts G) :
    0 < (haarContent K₀).outerMeasure K₀ := by
  refine' zero_lt_one.trans_le _
  rw [Content.outerMeasure_eq_iInf]
  refine' le_iInf₂ fun U hU => le_iInf fun hK₀ => le_trans _ <| le_iSup₂ K₀.toCompacts hK₀
  exact haarContent_self.ge
#align measure_theory.measure.haar.haar_content_outer_measure_self_pos MeasureTheory.Measure.haar.haarContent_outerMeasure_self_pos
#align measure_theory.measure.haar.add_haar_content_outer_measure_self_pos MeasureTheory.Measure.haar.addHaarContent_outerMeasure_self_pos

@[to_additive]
theorem haarContent_outerMeasure_closure_pos (K₀ : PositiveCompacts G) :
    0 < (haarContent K₀).outerMeasure (closure K₀) :=
  (haarContent_outerMeasure_self_pos K₀).trans_le (OuterMeasure.mono _ subset_closure)

end haar

open haar

/-!
### The Haar measure
-/


variable [TopologicalSpace G] [TopologicalGroup G] [MeasurableSpace G] [BorelSpace G]

-- Porting note: Even in `noncomputable section`, a definition with `to_additive` require
--               `noncomputable` to generate an additive definition.
--               Please refer to leanprover/lean4#2077.

/-- The Haar measure on the locally compact group `G`, scaled so that `haarMeasure K₀ K₀ = 1`. -/
@[to_additive
"The Haar measure on the locally compact additive group `G`, scaled so that
`addHaarMeasure K₀ K₀ = 1`."]
noncomputable def haarMeasure (K₀ : PositiveCompacts G) : Measure G :=
  ((haarContent K₀).measure K₀)⁻¹ • (haarContent K₀).measure
#align measure_theory.measure.haar_measure MeasureTheory.Measure.haarMeasure
#align measure_theory.measure.add_haar_measure MeasureTheory.Measure.addHaarMeasure

@[to_additive]
theorem haarMeasure_apply {K₀ : PositiveCompacts G} {s : Set G} (hs : MeasurableSet s) :
    haarMeasure K₀ s = (haarContent K₀).outerMeasure s / (haarContent K₀).measure K₀ := by
  change ((haarContent K₀).measure K₀)⁻¹ * (haarContent K₀).measure s = _
  simp only [hs, div_eq_mul_inv, mul_comm, Content.measure_apply]
#align measure_theory.measure.haar_measure_apply MeasureTheory.Measure.haarMeasure_apply
#align measure_theory.measure.add_haar_measure_apply MeasureTheory.Measure.addHaarMeasure_apply

@[to_additive]
instance isMulLeftInvariant_haarMeasure (K₀ : PositiveCompacts G) :
    IsMulLeftInvariant (haarMeasure K₀) := by
  rw [← forall_measure_preimage_mul_iff]
  intro g A hA
  rw [haarMeasure_apply hA, haarMeasure_apply (measurable_const_mul g hA)]
  -- Porting note: Here was `congr 1`, but `to_additive` failed to generate a theorem.
  refine congr_arg (fun x : ℝ≥0∞ => x / (haarContent K₀).measure K₀) ?_
  apply Content.is_mul_left_invariant_outerMeasure
  apply is_left_invariant_haarContent
#align measure_theory.measure.is_mul_left_invariant_haar_measure MeasureTheory.Measure.isMulLeftInvariant_haarMeasure
#align measure_theory.measure.is_add_left_invariant_add_haar_measure MeasureTheory.Measure.isAddLeftInvariant_addHaarMeasure

@[to_additive]
theorem haarMeasure_self {K₀ : PositiveCompacts G} : haarMeasure K₀ K₀ = 1 := by
  haveI : LocallyCompactSpace G := K₀.locallyCompactSpace_of_group
<<<<<<< HEAD
  simp only [haarMeasure, Measure.smul_apply, smul_eq_mul]
=======
  simp only [haarMeasure, coe_smul, Pi.smul_apply, smul_eq_mul]
>>>>>>> daade172
  rw [← OuterRegular.measure_closure_eq_of_isCompact K₀.isCompact,
    Content.measure_apply _ isClosed_closure.measurableSet, ENNReal.inv_mul_cancel]
  · exact (haarContent_outerMeasure_closure_pos K₀).ne'
  · exact (Content.outerMeasure_lt_top_of_isCompact _ K₀.isCompact.closure).ne
#align measure_theory.measure.haar_measure_self MeasureTheory.Measure.haarMeasure_self
#align measure_theory.measure.add_haar_measure_self MeasureTheory.Measure.addHaarMeasure_self

/-- The Haar measure is regular. -/
@[to_additive "The additive Haar measure is regular."]
instance regular_haarMeasure {K₀ : PositiveCompacts G} : (haarMeasure K₀).Regular := by
  haveI : LocallyCompactSpace G := K₀.locallyCompactSpace_of_group
  apply Regular.smul
  rw [← OuterRegular.measure_closure_eq_of_isCompact K₀.isCompact,
    Content.measure_apply _ isClosed_closure.measurableSet, ENNReal.inv_ne_top]
  exact (haarContent_outerMeasure_closure_pos K₀).ne'
#align measure_theory.measure.regular_haar_measure MeasureTheory.Measure.regular_haarMeasure
#align measure_theory.measure.regular_add_haar_measure MeasureTheory.Measure.regular_addHaarMeasure

@[to_additive]
theorem haarMeasure_closure_self {K₀ : PositiveCompacts G} : haarMeasure K₀ (closure K₀) = 1 := by
  rw [K₀.isCompact.measure_closure, haarMeasure_self]

/-- The Haar measure is sigma-finite in a second countable group. -/
@[to_additive "The additive Haar measure is sigma-finite in a second countable group."]
instance sigmaFinite_haarMeasure [SecondCountableTopology G] {K₀ : PositiveCompacts G} :
    SigmaFinite (haarMeasure K₀) := by
  haveI : LocallyCompactSpace G := K₀.locallyCompactSpace_of_group; infer_instance
#align measure_theory.measure.sigma_finite_haar_measure MeasureTheory.Measure.sigmaFinite_haarMeasure
#align measure_theory.measure.sigma_finite_add_haar_measure MeasureTheory.Measure.sigmaFinite_addHaarMeasure

/-- The Haar measure is a Haar measure, i.e., it is invariant and gives finite mass to compact
sets and positive mass to nonempty open sets. -/
@[to_additive
"The additive Haar measure is an additive Haar measure, i.e., it is invariant and gives finite mass
to compact sets and positive mass to nonempty open sets."]
instance isHaarMeasure_haarMeasure (K₀ : PositiveCompacts G) : IsHaarMeasure (haarMeasure K₀) := by
  apply
    isHaarMeasure_of_isCompact_nonempty_interior (haarMeasure K₀) K₀ K₀.isCompact
      K₀.interior_nonempty
  · simp only [haarMeasure_self]; exact one_ne_zero
  · simp only [haarMeasure_self, ne_eq, ENNReal.one_ne_top, not_false_eq_true]
#align measure_theory.measure.is_haar_measure_haar_measure MeasureTheory.Measure.isHaarMeasure_haarMeasure
#align measure_theory.measure.is_add_haar_measure_add_haar_measure MeasureTheory.Measure.isAddHaarMeasure_addHaarMeasure

/-- `haar` is some choice of a Haar measure, on a locally compact group. -/
@[to_additive (attr := reducible)
"`addHaar` is some choice of a Haar measure, on a locally compact additive group."]
noncomputable def haar [LocallyCompactSpace G] : Measure G :=
  haarMeasure <| Classical.arbitrary _
#align measure_theory.measure.haar MeasureTheory.Measure.haar
#align measure_theory.measure.add_haar MeasureTheory.Measure.addHaar

/-! Steinhaus theorem: if `E` has positive measure, then `E / E` contains a neighborhood of zero.
Note that this is not true for general regular Haar measures: in `ℝ × ℝ` where the first factor
has the discrete topology, then `E = ℝ × {0}` has infinite measure for the regular Haar measure,
but `E / E` does not contain a neighborhood of zero. On the other hand, it is always true for
inner regular Haar measures (and in particular for any Haar measure on a second countable group).
-/

open Pointwise

/-- **Steinhaus Theorem** In any locally compact group `G` with an inner regular Haar measure `μ`,
for any measurable set `E` of positive measure, the set `E / E` is a neighbourhood of `1`. -/
@[to_additive
"**Steinhaus Theorem** In any locally compact group `G` with an inner regular Haar measure `μ`,
for any measurable set `E` of positive measure, the set `E - E` is a neighbourhood of `0`."]
theorem div_mem_nhds_one_of_haar_pos (μ : Measure G) [IsHaarMeasure μ] [LocallyCompactSpace G]
    [InnerRegular μ] (E : Set G) (hE : MeasurableSet E) (hEpos : 0 < μ E) :
    E / E ∈ 𝓝 (1 : G) := by
  /- For any inner regular measure `μ` and set `E` of positive measure, we can find a compact
    set `K` of positive measure inside `E`. Further, there exists a neighborhood `V` of the
    identity such that `v • K \ K` has small measure for all `v ∈ V`, say `< μ K`.
    Then `v • K` and `K` can not be disjoint, as otherwise `μ (v • K \ K) = μ (v • K) = μ K`.
    This show that `K / K` contains the neighborhood `V` of `1`, and therefore that it is
    itself such a neighborhood. -/
  obtain ⟨K, hKE, hK, K_closed, hKpos⟩ :
      ∃ (K : Set G), K ⊆ E ∧ IsCompact K ∧ IsClosed K ∧ 0 < μ K := by
    rcases MeasurableSet.exists_lt_isCompact hE hEpos with ⟨K, KE, K_comp, K_meas⟩
    refine ⟨closure K, ?_, K_comp.closure, isClosed_closure, ?_⟩
    · exact K_comp.closure_subset_measurableSet hE KE
    · rwa [K_comp.measure_closure]
  filter_upwards [eventually_nhds_one_measure_smul_diff_lt hK K_closed hKpos.ne' (μ := μ)] with g hg
  have : ¬Disjoint (g • K) K := fun hd ↦ by
    rw [hd.symm.sdiff_eq_right, measure_smul] at hg
    exact hg.false
  rcases Set.not_disjoint_iff.1 this with ⟨_, ⟨x, hxK, rfl⟩, hgxK⟩
  simpa using div_mem_div (hKE hgxK) (hKE hxK)
#align measure_theory.measure.div_mem_nhds_one_of_haar_pos MeasureTheory.Measure.div_mem_nhds_one_of_haar_pos
#align measure_theory.measure.sub_mem_nhds_zero_of_add_haar_pos MeasureTheory.Measure.sub_mem_nhds_zero_of_addHaar_pos


section SecondCountable_SigmaFinite
/-! In this section, we investigate uniqueness of left-invariant measures without assuming that
the measure is finite on compact sets, but assuming σ-finiteness instead. We also rely on
second-countability, to ensure that the group operations are measurable: in this case, one can
bypass all topological arguments, and conclude using uniqueness of σ-finite left-invariant measures
in measurable groups.

For more general uniqueness statements without second-countability assumptions,
see the file `MeasureTheory.Measure.Haar.Unique`.
-/

variable [SecondCountableTopology G]

/-- **Uniqueness of left-invariant measures**: In a second-countable locally compact group, any
  σ-finite left-invariant measure is a scalar multiple of the Haar measure.
  This is slightly weaker than assuming that `μ` is a Haar measure (in particular we don't require
  `μ ≠ 0`).
  See also `isHaarMeasure_eq_smul_of_regular` for a statement not assuming second-countability. -/
@[to_additive
"**Uniqueness of left-invariant measures**: In a second-countable locally compact additive group,
  any σ-finite left-invariant measure is a scalar multiple of the additive Haar measure.
  This is slightly weaker than assuming that `μ` is a additive Haar measure (in particular we don't
  require `μ ≠ 0`).
  See also `isAddHaarMeasure_eq_smul_of_regular` for a statement not assuming second-countability."]
theorem haarMeasure_unique (μ : Measure G) [SigmaFinite μ] [IsMulLeftInvariant μ]
    (K₀ : PositiveCompacts G) : μ = μ K₀ • haarMeasure K₀ := by
  have A : Set.Nonempty (interior (closure (K₀ : Set G))) :=
    K₀.interior_nonempty.mono (interior_mono subset_closure)
  have := measure_eq_div_smul μ (haarMeasure K₀) (isClosed_closure (s := K₀)).measurableSet
    (measure_pos_of_nonempty_interior _ A).ne' K₀.isCompact.closure.measure_lt_top.ne
  rwa [haarMeasure_closure_self, div_one, K₀.isCompact.measure_closure] at this
#align measure_theory.measure.haar_measure_unique MeasureTheory.Measure.haarMeasure_unique
#align measure_theory.measure.add_haar_measure_unique MeasureTheory.Measure.addHaarMeasure_unique

/-- Let `μ` be a σ-finite left invariant measure on `G`. Then `μ` is equal to the Haar measure
defined by `K₀` iff `μ K₀ = 1`. -/
@[to_additive]
theorem haarMeasure_eq_iff (K₀ : PositiveCompacts G) (μ : Measure G) [SigmaFinite μ]
    [IsMulLeftInvariant μ] :
    haarMeasure K₀ = μ ↔ μ K₀ = 1 :=
  ⟨fun h => h.symm ▸ haarMeasure_self, fun h => by rw [haarMeasure_unique μ K₀, h, one_smul]⟩

example [LocallyCompactSpace G] (μ : Measure G) [IsHaarMeasure μ] (K₀ : PositiveCompacts G) :
    μ = μ K₀.1 • haarMeasure K₀ :=
  haarMeasure_unique μ K₀

/-- To show that an invariant σ-finite measure is regular it is sufficient to show that it is finite
  on some compact set with non-empty interior. -/
@[to_additive
"To show that an invariant σ-finite measure is regular it is sufficient to show that it is finite on
some compact set with non-empty interior."]
theorem regular_of_isMulLeftInvariant {μ : Measure G} [SigmaFinite μ] [IsMulLeftInvariant μ]
    {K : Set G} (hK : IsCompact K) (h2K : (interior K).Nonempty) (hμK : μ K ≠ ∞) : Regular μ := by
  rw [haarMeasure_unique μ ⟨⟨K, hK⟩, h2K⟩]; exact Regular.smul hμK
#align measure_theory.measure.regular_of_is_mul_left_invariant MeasureTheory.Measure.regular_of_isMulLeftInvariant
#align measure_theory.measure.regular_of_is_add_left_invariant MeasureTheory.Measure.regular_of_isAddLeftInvariant

#noalign measure_theory.measure.regular_of_is_haar_measure
#noalign measure_theory.measure.regular_of_is_add_haar_measure

end SecondCountable_SigmaFinite

end Group

end Measure

end MeasureTheory<|MERGE_RESOLUTION|>--- conflicted
+++ resolved
@@ -636,11 +636,7 @@
 @[to_additive]
 theorem haarMeasure_self {K₀ : PositiveCompacts G} : haarMeasure K₀ K₀ = 1 := by
   haveI : LocallyCompactSpace G := K₀.locallyCompactSpace_of_group
-<<<<<<< HEAD
-  simp only [haarMeasure, Measure.smul_apply, smul_eq_mul]
-=======
   simp only [haarMeasure, coe_smul, Pi.smul_apply, smul_eq_mul]
->>>>>>> daade172
   rw [← OuterRegular.measure_closure_eq_of_isCompact K₀.isCompact,
     Content.measure_apply _ isClosed_closure.measurableSet, ENNReal.inv_mul_cancel]
   · exact (haarContent_outerMeasure_closure_pos K₀).ne'
