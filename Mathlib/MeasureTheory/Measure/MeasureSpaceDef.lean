--- conflicted
+++ resolved
@@ -638,19 +638,11 @@
 
 -- mathport name: «expr∀ᵐ , »
 notation3 "∀ᵐ "(...)", "r:(scoped P =>
-<<<<<<< HEAD
   Filter.Eventually P <| MeasureTheory.Measure.ae MeasureTheory.MeasureSpace.volume) => r
 
 -- mathport name: «expr∃ᵐ , »
 notation3 "∃ᵐ "(...)", "r:(scoped P =>
   Filter.Frequently P <| MeasureTheory.Measure.ae MeasureTheory.MeasureSpace.volume) => r
-=======
-  Filter.Eventually P MeasureTheory.Measure.ae MeasureTheory.MeasureSpace.volume) => r
-
--- mathport name: «expr∃ᵐ , »
-notation3 "∃ᵐ "(...)", "r:(scoped P =>
-  Filter.Frequently P MeasureTheory.Measure.ae MeasureTheory.MeasureSpace.volume) => r
->>>>>>> 7412bcf6
 
 /-- The tactic `exact volume`, to be used in optional (`autoParam`) arguments. -/
 macro "volume_tac" : tactic =>
