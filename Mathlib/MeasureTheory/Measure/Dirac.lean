--- conflicted
+++ resolved
@@ -64,14 +64,9 @@
 
 lemma map_const (μ : Measure α) (c : β) : μ.map (fun _ ↦ c) = (μ Set.univ) • dirac c := by
   ext s hs
-<<<<<<< HEAD
-  simp only [aemeasurable_const, measurable_const, Measure.smul_apply, dirac_apply' _ hs,
-    smul_eq_mul]
-=======
   simp only [aemeasurable_const, measurable_const, Measure.coe_smul, Pi.smul_apply,
     dirac_apply' _ hs, smul_eq_mul]
   classical
->>>>>>> daade172
   rw [Measure.map_apply measurable_const hs, Set.preimage_const]
   by_cases hsc : c ∈ s
   · rw [(Set.indicator_eq_one_iff_mem _).mpr hsc, mul_one, if_pos hsc]
