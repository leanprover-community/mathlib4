/-
Copyright (c) 2021 Kalle Kytölä. All rights reserved.
Released under Apache 2.0 license as described in the file LICENSE.
Authors: Kalle Kytölä
-/
import Mathlib.MeasureTheory.Measure.ProbabilityMeasure
import Mathlib.MeasureTheory.Measure.Lebesgue.Basic
import Mathlib.MeasureTheory.Integral.Layercake
import Mathlib.MeasureTheory.Integral.BoundedContinuousFunction

/-!
# Characterizations of weak convergence of finite measures and probability measures

This file will provide portmanteau characterizations of the weak convergence of finite measures
and of probability measures, i.e., the standard characterizations of convergence in distribution.

## Main definitions

The topologies of weak convergence on the types of finite measures and probability measures are
already defined in their corresponding files; no substantial new definitions are introduced here.

## Main results

The main result will be the portmanteau theorem providing various characterizations of the
weak convergence of measures (probability measures or finite measures). Given measures μs
and μ on a topological space Ω, the conditions that will be proven equivalent (under quite
general hypotheses) are:

  (T) The measures μs tend to the measure μ weakly.
  (C) For any closed set F, the limsup of the measures of F under μs is at most
      the measure of F under μ, i.e., limsupᵢ μsᵢ(F) ≤ μ(F).
  (O) For any open set G, the liminf of the measures of G under μs is at least
      the measure of G under μ, i.e., μ(G) ≤ liminfᵢ μsᵢ(G).
  (B) For any Borel set B whose boundary carries no mass under μ, i.e. μ(∂B) = 0,
      the measures of B under μs tend to the measure of B under μ, i.e., limᵢ μsᵢ(B) = μ(B).

The separate implications are:
* `MeasureTheory.FiniteMeasure.limsup_measure_closed_le_of_tendsto` is the implication (T) → (C).
* `MeasureTheory.limsup_measure_closed_le_iff_liminf_measure_open_ge` is the equivalence (C) ↔ (O).
* `MeasureTheory.tendsto_measure_of_null_frontier` is the implication (O) → (B).
* `MeasureTheory.limsup_measure_closed_le_of_forall_tendsto_measure` is the implication (B) → (C).
* `MeasureTheory.tendsto_of_forall_isOpen_le_liminf` gives the implication (O) → (T) for
    any sequence of Borel probability measures.
* `MeasureTheory.tendsto_of_limsup_measure_closed_le` gives the implication (C) → (T).

We also deduce a practical convergence criterion for probability measures, in
`IsPiSystem.tendsto_probabilityMeasure_of_tendsto_of_mem`.
Assume that, applied to all the elements of a π-system, a sequence of probability measures
converges to a limiting probability measure. Assume also that the π-system contains arbitrarily
small neighborhoods of any point. Then the sequence of probability measures converges for the
weak topology.

## Implementation notes

Many of the characterizations of weak convergence hold for finite measures and are proven in that
generality and then specialized to probability measures. Some implications hold with slightly
more general assumptions than in the usual statement of portmanteau theorem. The full portmanteau
theorem, however, is most convenient for probability measures on pseudo-emetrizable spaces with
their Borel sigma algebras.

Some specific considerations on the assumptions in the different implications:
* `MeasureTheory.FiniteMeasure.limsup_measure_closed_le_of_tendsto`, i.e., implication (T) → (C),
  assumes that in the underlying topological space, indicator functions of closed sets have
  decreasing bounded continuous pointwise approximating sequences. The assumption is in the form
  of the type class `HasOuterApproxClosed`. Type class inference knows that for example the more
  common assumptions of metrizability or pseudo-emetrizability suffice.
* Where formulations are currently only provided for probability measures, one can obtain the
  finite measure formulations using the characterization of convergence of finite measures by
  their total masses and their probability-normalized versions, i.e., by
  `MeasureTheory.FiniteMeasure.tendsto_normalize_iff_tendsto`.

## References

* [Billingsley, *Convergence of probability measures*][billingsley1999]

## Tags

weak convergence of measures, convergence in distribution, convergence in law, finite measure,
probability measure

-/


noncomputable section

open MeasureTheory Set Filter BoundedContinuousFunction
open scoped Topology ENNReal NNReal BoundedContinuousFunction

namespace MeasureTheory

section LimsupClosedLEAndLELiminfOpen

/-! ### Portmanteau: limsup condition for closed sets iff liminf condition for open sets

In this section we prove that for a sequence of Borel probability measures on a topological space
and its candidate limit measure, the following two conditions are equivalent:

  (C) For any closed set F, the limsup of the measures of F under μs is at most
      the measure of F under μ, i.e., limsupᵢ μsᵢ(F) ≤ μ(F);
  (O) For any open set G, the liminf of the measures of G under μs is at least
      the measure of G under μ, i.e., μ(G) ≤ liminfᵢ μsᵢ(G).

Either of these will later be shown to be equivalent to the weak convergence of the sequence
of measures.
-/

variable {Ω : Type*} [MeasurableSpace Ω]

theorem le_measure_compl_liminf_of_limsup_measure_le {ι : Type*} {L : Filter ι} {μ : Measure Ω}
    {μs : ι → Measure Ω} [IsProbabilityMeasure μ] [∀ i, IsProbabilityMeasure (μs i)] {E : Set Ω}
    (E_mble : MeasurableSet E) (h : (L.limsup fun i ↦ μs i E) ≤ μ E) :
    μ Eᶜ ≤ L.liminf fun i ↦ μs i Eᶜ := by
  rcases L.eq_or_neBot with rfl | hne
  · simp only [liminf_bot, le_top]
  have meas_Ec : μ Eᶜ = 1 - μ E := by
    simpa only [measure_univ] using measure_compl E_mble (measure_lt_top μ E).ne
  have meas_i_Ec : ∀ i, μs i Eᶜ = 1 - μs i E := by
    intro i
    simpa only [measure_univ] using measure_compl E_mble (measure_lt_top (μs i) E).ne
  simp_rw [meas_Ec, meas_i_Ec]
  rw [show (L.liminf fun i : ι ↦ 1 - μs i E) = L.liminf ((fun x ↦ 1 - x) ∘ fun i : ι ↦ μs i E)
      from rfl]
  have key := antitone_const_tsub.map_limsup_of_continuousAt (F := L)
    (fun i ↦ μs i E) (ENNReal.continuous_sub_left ENNReal.one_ne_top).continuousAt
  simpa [← key] using antitone_const_tsub h

theorem le_measure_liminf_of_limsup_measure_compl_le {ι : Type*} {L : Filter ι} {μ : Measure Ω}
    {μs : ι → Measure Ω} [IsProbabilityMeasure μ] [∀ i, IsProbabilityMeasure (μs i)] {E : Set Ω}
    (E_mble : MeasurableSet E) (h : (L.limsup fun i ↦ μs i Eᶜ) ≤ μ Eᶜ) :
    μ E ≤ L.liminf fun i ↦ μs i E :=
  compl_compl E ▸ le_measure_compl_liminf_of_limsup_measure_le (MeasurableSet.compl E_mble) h

theorem limsup_measure_compl_le_of_le_liminf_measure {ι : Type*} {L : Filter ι} {μ : Measure Ω}
    {μs : ι → Measure Ω} [IsProbabilityMeasure μ] [∀ i, IsProbabilityMeasure (μs i)] {E : Set Ω}
    (E_mble : MeasurableSet E) (h : μ E ≤ L.liminf fun i ↦ μs i E) :
    (L.limsup fun i ↦ μs i Eᶜ) ≤ μ Eᶜ := by
  rcases L.eq_or_neBot with rfl | hne
  · simp only [limsup_bot, bot_le]
  have meas_Ec : μ Eᶜ = 1 - μ E := by
    simpa only [measure_univ] using measure_compl E_mble (measure_lt_top μ E).ne
  have meas_i_Ec : ∀ i, μs i Eᶜ = 1 - μs i E := by
    intro i
    simpa only [measure_univ] using measure_compl E_mble (measure_lt_top (μs i) E).ne
  simp_rw [meas_Ec, meas_i_Ec]
  rw [show (L.limsup fun i : ι ↦ 1 - μs i E) = L.limsup ((fun x ↦ 1 - x) ∘ fun i : ι ↦ μs i E)
      from rfl]
  have key := antitone_const_tsub.map_liminf_of_continuousAt (F := L)
    (fun i ↦ μs i E) (ENNReal.continuous_sub_left ENNReal.one_ne_top).continuousAt
  simpa [← key] using antitone_const_tsub h

theorem limsup_measure_le_of_le_liminf_measure_compl {ι : Type*} {L : Filter ι} {μ : Measure Ω}
    {μs : ι → Measure Ω} [IsProbabilityMeasure μ] [∀ i, IsProbabilityMeasure (μs i)] {E : Set Ω}
    (E_mble : MeasurableSet E) (h : μ Eᶜ ≤ L.liminf fun i ↦ μs i Eᶜ) :
    (L.limsup fun i ↦ μs i E) ≤ μ E :=
  compl_compl E ▸ limsup_measure_compl_le_of_le_liminf_measure (MeasurableSet.compl E_mble) h

variable [TopologicalSpace Ω] [OpensMeasurableSpace Ω]

/-- One pair of implications of the portmanteau theorem:
For a sequence of Borel probability measures, the following two are equivalent:

(C) The limsup of the measures of any closed set is at most the measure of the closed set
under a candidate limit measure.

(O) The liminf of the measures of any open set is at least the measure of the open set
under a candidate limit measure.
-/
theorem limsup_measure_closed_le_iff_liminf_measure_open_ge {ι : Type*} {L : Filter ι}
    {μ : Measure Ω} {μs : ι → Measure Ω} [IsProbabilityMeasure μ]
    [∀ i, IsProbabilityMeasure (μs i)] :
    (∀ F, IsClosed F → (L.limsup fun i ↦ μs i F) ≤ μ F) ↔
      ∀ G, IsOpen G → μ G ≤ L.liminf fun i ↦ μs i G := by
  constructor
  · intro h G G_open
    exact le_measure_liminf_of_limsup_measure_compl_le
      G_open.measurableSet (h Gᶜ (isClosed_compl_iff.mpr G_open))
  · intro h F F_closed
    exact limsup_measure_le_of_le_liminf_measure_compl
      F_closed.measurableSet (h Fᶜ (isOpen_compl_iff.mpr F_closed))

end LimsupClosedLEAndLELiminfOpen -- section

section TendstoOfNullFrontier

/-! ### Portmanteau: limit of measures of Borel sets whose boundary carries no mass in the limit

In this section we prove that for a sequence of Borel probability measures on a topological space
and its candidate limit measure, either of the following equivalent conditions:

  (C) For any closed set F, the limsup of the measures of F under μs is at most
      the measure of F under μ, i.e., limsupᵢ μsᵢ(F) ≤ μ(F);
  (O) For any open set G, the liminf of the measures of G under μs is at least
      the measure of G under μ, i.e., μ(G) ≤ liminfᵢ μsᵢ(G).

implies that

  (B) For any Borel set B whose boundary carries no mass under μ, i.e. μ(∂B) = 0,
      the measures of B under μs tend to the measure of B under μ, i.e., limᵢ μsᵢ(B) = μ(B).
-/


variable {Ω : Type*} [MeasurableSpace Ω]

theorem tendsto_measure_of_le_liminf_measure_of_limsup_measure_le {ι : Type*} {L : Filter ι}
    {μ : Measure Ω} {μs : ι → Measure Ω} {E₀ E E₁ : Set Ω} (E₀_subset : E₀ ⊆ E) (subset_E₁ : E ⊆ E₁)
    (nulldiff : μ (E₁ \ E₀) = 0) (h_E₀ : μ E₀ ≤ L.liminf fun i ↦ μs i E₀)
    (h_E₁ : (L.limsup fun i ↦ μs i E₁) ≤ μ E₁) : L.Tendsto (fun i ↦ μs i E) (𝓝 (μ E)) := by
  apply tendsto_of_le_liminf_of_limsup_le
  · have E₀_ae_eq_E : E₀ =ᵐ[μ] E :=
      EventuallyLE.antisymm E₀_subset.eventuallyLE
        (subset_E₁.eventuallyLE.trans (ae_le_set.mpr nulldiff))
    calc
      μ E = μ E₀ := measure_congr E₀_ae_eq_E.symm
      _ ≤ L.liminf fun i ↦ μs i E₀ := h_E₀
      _ ≤ L.liminf fun i ↦ μs i E :=
        liminf_le_liminf (.of_forall fun _ ↦ measure_mono E₀_subset)
  · have E_ae_eq_E₁ : E =ᵐ[μ] E₁ :=
      EventuallyLE.antisymm subset_E₁.eventuallyLE
        ((ae_le_set.mpr nulldiff).trans E₀_subset.eventuallyLE)
    calc
      (L.limsup fun i ↦ μs i E) ≤ L.limsup fun i ↦ μs i E₁ :=
        limsup_le_limsup (.of_forall fun _ ↦ measure_mono subset_E₁)
      _ ≤ μ E₁ := h_E₁
      _ = μ E := measure_congr E_ae_eq_E₁.symm
  · infer_param
  · infer_param

variable [TopologicalSpace Ω] [OpensMeasurableSpace Ω]

/-- One implication of the portmanteau theorem:
For a sequence of Borel probability measures, if the liminf of the measures of any open set is at
least the measure of the open set under a candidate limit measure, then for any set whose
boundary carries no probability mass under the candidate limit measure, then its measures under the
sequence converge to its measure under the candidate limit measure.
-/
theorem tendsto_measure_of_null_frontier {ι : Type*} {L : Filter ι} {μ : Measure Ω}
    {μs : ι → Measure Ω} [IsProbabilityMeasure μ] [∀ i, IsProbabilityMeasure (μs i)]
    (h_opens : ∀ G, IsOpen G → μ G ≤ L.liminf fun i ↦ μs i G) {E : Set Ω}
    (E_nullbdry : μ (frontier E) = 0) : L.Tendsto (fun i ↦ μs i E) (𝓝 (μ E)) :=
  haveI h_closeds : ∀ F, IsClosed F → (L.limsup fun i ↦ μs i F) ≤ μ F :=
    limsup_measure_closed_le_iff_liminf_measure_open_ge.mpr h_opens
  tendsto_measure_of_le_liminf_measure_of_limsup_measure_le interior_subset subset_closure
    E_nullbdry (h_opens _ isOpen_interior) (h_closeds _ isClosed_closure)

end TendstoOfNullFrontier --section

section ConvergenceImpliesLimsupClosedLE

/-! ### Portmanteau implication: weak convergence implies a limsup condition for closed sets

In this section we prove, under the assumption that the underlying topological space `Ω` is
pseudo-emetrizable, that

  (T) The measures μs tend to the measure μ weakly

implies

  (C) For any closed set F, the limsup of the measures of F under μs is at most
      the measure of F under μ, i.e., limsupᵢ μsᵢ(F) ≤ μ(F).

Combining with a earlier proven implications, we get that (T) implies also both

  (O) For any open set G, the liminf of the measures of G under μs is at least
      the measure of G under μ, i.e., μ(G) ≤ liminfᵢ μsᵢ(G);
  (B) For any Borel set B whose boundary carries no mass under μ, i.e. μ(∂B) = 0,
      the measures of B under μs tend to the measure of B under μ, i.e., limᵢ μsᵢ(B) = μ(B).
-/


/-- One implication of the portmanteau theorem:
Weak convergence of finite measures implies that the limsup of the measures of any closed set is
at most the measure of the closed set under the limit measure.
-/
theorem FiniteMeasure.limsup_measure_closed_le_of_tendsto {Ω ι : Type*} {L : Filter ι}
    [MeasurableSpace Ω] [TopologicalSpace Ω] [HasOuterApproxClosed Ω]
    [OpensMeasurableSpace Ω] {μ : FiniteMeasure Ω}
    {μs : ι → FiniteMeasure Ω} (μs_lim : Tendsto μs L (𝓝 μ)) {F : Set Ω} (F_closed : IsClosed F) :
    (L.limsup fun i ↦ (μs i : Measure Ω) F) ≤ (μ : Measure Ω) F := by
  rcases L.eq_or_neBot with rfl | hne
  · simp only [limsup_bot, bot_le]
  apply ENNReal.le_of_forall_pos_le_add
  intro ε ε_pos _
  have ε_pos' := (ENNReal.half_pos (ENNReal.coe_ne_zero.mpr ε_pos.ne.symm)).ne.symm
  let fs := F_closed.apprSeq
  have key₁ : Tendsto (fun n ↦ ∫⁻ ω, (fs n ω : ℝ≥0∞) ∂μ) atTop (𝓝 ((μ : Measure Ω) F)) :=
    HasOuterApproxClosed.tendsto_lintegral_apprSeq F_closed (μ : Measure Ω)
  have room₁ : (μ : Measure Ω) F < (μ : Measure Ω) F + ε / 2 :=
    ENNReal.lt_add_right (measure_lt_top (μ : Measure Ω) F).ne ε_pos'
  obtain ⟨M, hM⟩ := eventually_atTop.mp <| key₁.eventually_lt_const room₁
  have key₂ := FiniteMeasure.tendsto_iff_forall_lintegral_tendsto.mp μs_lim (fs M)
  have room₂ :
    (lintegral (μ : Measure Ω) fun a ↦ fs M a) <
      (lintegral (μ : Measure Ω) fun a ↦ fs M a) + ε / 2 :=
    ENNReal.lt_add_right (ne_of_lt ((fs M).lintegral_lt_top_of_nnreal _)) ε_pos'
  have ev_near := key₂.eventually_le_const room₂
  have ev_near' := ev_near.mono
    (fun n ↦ le_trans (HasOuterApproxClosed.measure_le_lintegral F_closed (μs n) M))
  apply (Filter.limsup_le_limsup ev_near').trans
  rw [limsup_const]
  apply le_trans (add_le_add (hM M rfl.le).le (le_refl (ε / 2 : ℝ≥0∞)))
  simp only [add_assoc, ENNReal.add_halves, le_refl]

/-- One implication of the portmanteau theorem:
Weak convergence of probability measures implies that the limsup of the measures of any closed
set is at most the measure of the closed set under the limit probability measure.
-/
theorem ProbabilityMeasure.limsup_measure_closed_le_of_tendsto {Ω ι : Type*} {L : Filter ι}
    [MeasurableSpace Ω] [TopologicalSpace Ω] [OpensMeasurableSpace Ω] [HasOuterApproxClosed Ω]
    {μ : ProbabilityMeasure Ω} {μs : ι → ProbabilityMeasure Ω} (μs_lim : Tendsto μs L (𝓝 μ))
    {F : Set Ω} (F_closed : IsClosed F) :
    (L.limsup fun i ↦ (μs i : Measure Ω) F) ≤ (μ : Measure Ω) F := by
  apply FiniteMeasure.limsup_measure_closed_le_of_tendsto
    ((tendsto_nhds_iff_toFiniteMeasure_tendsto_nhds L).mp μs_lim) F_closed

/-- One implication of the portmanteau theorem:
Weak convergence of probability measures implies that the liminf of the measures of any open set
is at least the measure of the open set under the limit probability measure.
-/
theorem ProbabilityMeasure.le_liminf_measure_open_of_tendsto {Ω ι : Type*} {L : Filter ι}
    [MeasurableSpace Ω] [TopologicalSpace Ω] [OpensMeasurableSpace Ω] [HasOuterApproxClosed Ω]
    {μ : ProbabilityMeasure Ω} {μs : ι → ProbabilityMeasure Ω} (μs_lim : Tendsto μs L (𝓝 μ))
    {G : Set Ω} (G_open : IsOpen G) :
    (μ : Measure Ω) G ≤ L.liminf fun i ↦ (μs i : Measure Ω) G :=
  haveI h_closeds : ∀ F, IsClosed F → (L.limsup fun i ↦ (μs i : Measure Ω) F) ≤ (μ : Measure Ω) F :=
    fun _ F_closed ↦ limsup_measure_closed_le_of_tendsto μs_lim F_closed
  le_measure_liminf_of_limsup_measure_compl_le G_open.measurableSet
    (h_closeds _ (isClosed_compl_iff.mpr G_open))

theorem ProbabilityMeasure.tendsto_measure_of_null_frontier_of_tendsto' {Ω ι : Type*}
    {L : Filter ι} [MeasurableSpace Ω] [TopologicalSpace Ω] [OpensMeasurableSpace Ω]
    [HasOuterApproxClosed Ω] {μ : ProbabilityMeasure Ω} {μs : ι → ProbabilityMeasure Ω}
    (μs_lim : Tendsto μs L (𝓝 μ)) {E : Set Ω} (E_nullbdry : (μ : Measure Ω) (frontier E) = 0) :
    Tendsto (fun i ↦ (μs i : Measure Ω) E) L (𝓝 ((μ : Measure Ω) E)) :=
  haveI h_opens : ∀ G, IsOpen G → (μ : Measure Ω) G ≤ L.liminf fun i ↦ (μs i : Measure Ω) G :=
    fun _ G_open ↦ le_liminf_measure_open_of_tendsto μs_lim G_open
  tendsto_measure_of_null_frontier h_opens E_nullbdry

/-- One implication of the portmanteau theorem:
Weak convergence of probability measures implies that if the boundary of a Borel set
carries no probability mass under the limit measure, then the limit of the measures of the set
equals the measure of the set under the limit probability measure.

A version with coercions to ordinary `ℝ≥0∞`-valued measures is
`MeasureTheory.ProbabilityMeasure.tendsto_measure_of_null_frontier_of_tendsto'`.
-/
theorem ProbabilityMeasure.tendsto_measure_of_null_frontier_of_tendsto {Ω ι : Type*} {L : Filter ι}
    [MeasurableSpace Ω] [TopologicalSpace Ω] [OpensMeasurableSpace Ω] [HasOuterApproxClosed Ω]
    {μ : ProbabilityMeasure Ω} {μs : ι → ProbabilityMeasure Ω} (μs_lim : Tendsto μs L (𝓝 μ))
    {E : Set Ω} (E_nullbdry : μ (frontier E) = 0) : Tendsto (fun i ↦ μs i E) L (𝓝 (μ E)) := by
  have key := tendsto_measure_of_null_frontier_of_tendsto' μs_lim (by simpa using E_nullbdry)
  exact (ENNReal.tendsto_toNNReal (measure_ne_top (↑μ) E)).comp key

/-- One implication of the portmanteau theorem:
Weak convergence of probability measures implies that if a set is clopen, then the limit of the
measures of the set equals the measure of the set under the limit probability measure.
-/
theorem ProbabilityMeasure.tendsto_measure_of_isClopen_of_tendsto {Ω ι : Type*} {L : Filter ι}
    [MeasurableSpace Ω] [TopologicalSpace Ω] [OpensMeasurableSpace Ω] [HasOuterApproxClosed Ω]
    {μ : ProbabilityMeasure Ω} {μs : ι → ProbabilityMeasure Ω} (μs_lim : Tendsto μs L (𝓝 μ))
    {E : Set Ω} (hE : IsClopen E) : Tendsto (fun i ↦ μs i E) L (𝓝 (μ E)) :=
  ProbabilityMeasure.tendsto_measure_of_null_frontier_of_tendsto μs_lim (by simp [hE])

end ConvergenceImpliesLimsupClosedLE --section

section LimitBorelImpliesLimsupClosedLE

/-! ### Portmanteau implication: limit condition for Borel sets implies limsup for closed sets


In this section we prove, under the assumption that the underlying topological space `Ω` is
pseudo-emetrizable, that

  (B) For any Borel set B whose boundary carries no mass under μ, i.e. μ(∂B) = 0,
      the measures of B under μs tend to the measure of B under μ, i.e., limᵢ μsᵢ(B) = μ(B)

implies

  (C) For any closed set F, the limsup of the measures of F under μs is at most
      the measure of F under μ, i.e., limsupᵢ μsᵢ(F) ≤ μ(F).

Combining with a earlier proven implications, we get that (B) implies also

  (O) For any open set G, the liminf of the measures of G under μs is at least
      the measure of G under μ, i.e., μ(G) ≤ liminfᵢ μsᵢ(G).

-/

open ENNReal

section PseudoMetricSpace

variable {Ω : Type*} [PseudoMetricSpace Ω] [MeasurableSpace Ω] [OpensMeasurableSpace Ω]

theorem exists_null_frontier_thickening (μ : Measure Ω) [SFinite μ] (s : Set Ω) {a b : ℝ}
    (hab : a < b) : ∃ r ∈ Ioo a b, μ (frontier (Metric.thickening r s)) = 0 := by
  have mbles : ∀ r : ℝ, MeasurableSet (frontier (Metric.thickening r s)) :=
    fun r ↦ isClosed_frontier.measurableSet
  have disjs := Metric.frontier_thickening_disjoint s
  have key := Measure.countable_meas_pos_of_disjoint_iUnion (μ := μ) mbles disjs
  have aux := measure_diff_null (s := Ioo a b) (Set.Countable.measure_zero key volume)
  have len_pos : 0 < ENNReal.ofReal (b - a) := by simp only [hab, ENNReal.ofReal_pos, sub_pos]
  rw [← Real.volume_Ioo, ← aux] at len_pos
  rcases nonempty_of_measure_ne_zero len_pos.ne.symm with ⟨r, ⟨r_in_Ioo, hr⟩⟩
  refine ⟨r, r_in_Ioo, ?_⟩
  simpa only [mem_setOf_eq, not_lt, le_zero_iff] using hr

theorem exists_null_frontiers_thickening (μ : Measure Ω) [SFinite μ] (s : Set Ω) :
    ∃ rs : ℕ → ℝ,
      Tendsto rs atTop (𝓝 0) ∧ ∀ n, 0 < rs n ∧ μ (frontier (Metric.thickening (rs n) s)) = 0 := by
  rcases exists_seq_strictAnti_tendsto (0 : ℝ) with ⟨Rs, ⟨_, ⟨Rs_pos, Rs_lim⟩⟩⟩
  have obs := fun n : ℕ => exists_null_frontier_thickening μ s (Rs_pos n)
  refine ⟨fun n : ℕ => (obs n).choose, ⟨?_, ?_⟩⟩
  · exact tendsto_of_tendsto_of_tendsto_of_le_of_le tendsto_const_nhds Rs_lim
      (fun n ↦ (obs n).choose_spec.1.1.le) fun n ↦ (obs n).choose_spec.1.2.le
  · exact fun n ↦ ⟨(obs n).choose_spec.1.1, (obs n).choose_spec.2⟩

end PseudoMetricSpace

open TopologicalSpace

/-- One implication of the portmanteau theorem:
Assuming that for all Borel sets E whose boundary ∂E carries no probability mass under a
candidate limit probability measure μ we have convergence of the measures μsᵢ(E) to μ(E),
then for all closed sets F we have the limsup condition limsup μsᵢ(F) ≤ μ(F). -/
lemma limsup_measure_closed_le_of_forall_tendsto_measure
    {Ω ι : Type*} {L : Filter ι} [MeasurableSpace Ω] [TopologicalSpace Ω]
    [PseudoMetrizableSpace Ω] [OpensMeasurableSpace Ω]
    {μ : Measure Ω} [IsFiniteMeasure μ] {μs : ι → Measure Ω}
    (h : ∀ {E : Set Ω}, MeasurableSet E → μ (frontier E) = 0 →
            Tendsto (fun i ↦ μs i E) L (𝓝 (μ E)))
    (F : Set Ω) (F_closed : IsClosed F) :
    L.limsup (fun i ↦ μs i F) ≤ μ F := by
  letI : PseudoMetricSpace Ω := TopologicalSpace.pseudoMetrizableSpacePseudoMetric Ω
  rcases L.eq_or_neBot with rfl | _
  · simp only [limsup_bot, bot_eq_zero', zero_le]
  have ex := exists_null_frontiers_thickening μ F
  let rs := Classical.choose ex
  have rs_lim : Tendsto rs atTop (𝓝 0) := (Classical.choose_spec ex).1
  have rs_pos : ∀ n, 0 < rs n := fun n ↦ ((Classical.choose_spec ex).2 n).1
  have rs_null : ∀ n, μ (frontier (Metric.thickening (rs n) F)) = 0 :=
    fun n ↦ ((Classical.choose_spec ex).2 n).2
  have Fthicks_open : ∀ n, IsOpen (Metric.thickening (rs n) F) :=
    fun n ↦ Metric.isOpen_thickening
  have key := fun (n : ℕ) ↦ h (Fthicks_open n).measurableSet (rs_null n)
  apply ENNReal.le_of_forall_pos_le_add
  intro ε ε_pos μF_finite
  have keyB := tendsto_measure_cthickening_of_isClosed (μ := μ) (s := F)
                ⟨1, ⟨by simp only [gt_iff_lt, zero_lt_one], measure_ne_top _ _⟩⟩ F_closed
  have nhds : Iio (μ F + ε) ∈ 𝓝 (μ F) :=
    Iio_mem_nhds <| ENNReal.lt_add_right μF_finite.ne (ENNReal.coe_pos.mpr ε_pos).ne'
  specialize rs_lim (keyB nhds)
  simp only [mem_map, mem_atTop_sets, ge_iff_le, mem_preimage, mem_Iio] at rs_lim
  obtain ⟨m, hm⟩ := rs_lim
  have aux : (fun i ↦ (μs i F)) ≤ᶠ[L] (fun i ↦ μs i (Metric.thickening (rs m) F)) :=
    .of_forall <| fun i ↦ measure_mono (Metric.self_subset_thickening (rs_pos m) F)
  refine (limsup_le_limsup aux).trans ?_
  rw [Tendsto.limsup_eq (key m)]
  apply (measure_mono (Metric.thickening_subset_cthickening (rs m) F)).trans (hm m rfl.le).le

/-- One implication of the portmanteau theorem:
Assuming that for all Borel sets E whose boundary ∂E carries no probability mass under a
candidate limit probability measure μ we have convergence of the measures μsᵢ(E) to μ(E),
then for all open sets G we have the limsup condition μ(G) ≤ liminf μsᵢ(G). -/
lemma le_liminf_measure_open_of_forall_tendsto_measure
    {Ω ι : Type*} {L : Filter ι} [MeasurableSpace Ω] [TopologicalSpace Ω]
    [PseudoMetrizableSpace Ω] [OpensMeasurableSpace Ω]
    {μ : Measure Ω} [IsProbabilityMeasure μ] {μs : ι → Measure Ω} [∀ i, IsProbabilityMeasure (μs i)]
    (h : ∀ {E}, MeasurableSet E → μ (frontier E) = 0 → Tendsto (fun i ↦ μs i E) L (𝓝 (μ E)))
    (G : Set Ω) (G_open : IsOpen G) :
    μ G ≤ L.liminf (fun i ↦ μs i G) := by
  apply le_measure_liminf_of_limsup_measure_compl_le G_open.measurableSet
  exact limsup_measure_closed_le_of_forall_tendsto_measure h _ (isClosed_compl_iff.mpr G_open)

end LimitBorelImpliesLimsupClosedLE --section

section le_liminf_open_implies_convergence

/-! ### Portmanteau implication: liminf condition for open sets implies weak convergence


In this section we prove for a sequence (μsₙ)ₙ Borel probability measures that

  (O) For any open set G, the liminf of the measures of G under μsₙ is at least
      the measure of G under μ, i.e., μ(G) ≤ liminfₙ μsₙ(G).

implies

  (T) The measures μsₙ converge weakly to the measure μ.

-/

variable {Ω : Type*} [MeasurableSpace Ω] [TopologicalSpace Ω] [OpensMeasurableSpace Ω]

lemma lintegral_le_liminf_lintegral_of_forall_isOpen_measure_le_liminf_measure
    {μ : Measure Ω} {μs : ℕ → Measure Ω} {f : Ω → ℝ} (f_cont : Continuous f) (f_nn : 0 ≤ f)
    (h_opens : ∀ G, IsOpen G → μ G ≤ atTop.liminf (fun i ↦ μs i G)) :
    ∫⁻ x, ENNReal.ofReal (f x) ∂μ ≤ atTop.liminf (fun i ↦ ∫⁻ x, ENNReal.ofReal (f x) ∂(μs i)) := by
  simp_rw [lintegral_eq_lintegral_meas_lt _ (Eventually.of_forall f_nn) f_cont.aemeasurable]
  calc ∫⁻ (t : ℝ) in Set.Ioi 0, μ {a | t < f a}
      ≤ ∫⁻ (t : ℝ) in Set.Ioi 0, atTop.liminf (fun i ↦ (μs i) {a | t < f a}) := ?_ -- (i)
    _ ≤ atTop.liminf (fun i ↦ ∫⁻ (t : ℝ) in Set.Ioi 0, (μs i) {a | t < f a}) := ?_ -- (ii)
  · -- (i)
    exact (lintegral_mono (fun t ↦ h_opens _ (continuous_def.mp f_cont _ isOpen_Ioi))).trans
            (le_refl _)
  · -- (ii)
    exact lintegral_liminf_le (fun n ↦ Antitone.measurable (fun s t hst ↦
            measure_mono (fun ω hω ↦ lt_of_le_of_lt hst hω)))

lemma integral_le_liminf_integral_of_forall_isOpen_measure_le_liminf_measure
    {μ : Measure Ω} {μs : ℕ → Measure Ω} [∀ i, IsProbabilityMeasure (μs i)]
    {f : Ω →ᵇ ℝ} (f_nn : 0 ≤ f)
    (h_opens : ∀ G, IsOpen G → μ G ≤ atTop.liminf (fun i ↦ μs i G)) :
    ∫ x, (f x) ∂μ ≤ atTop.liminf (fun i ↦ ∫ x, (f x) ∂(μs i)) := by
  have same := lintegral_le_liminf_lintegral_of_forall_isOpen_measure_le_liminf_measure
                  f.continuous f_nn h_opens
  rw [@integral_eq_lintegral_of_nonneg_ae Ω _ μ f (Eventually.of_forall f_nn)
        f.continuous.measurable.aestronglyMeasurable]
  convert ENNReal.toReal_mono ?_ same
  · simp only [fun i ↦ @integral_eq_lintegral_of_nonneg_ae Ω _ (μs i) f (Eventually.of_forall f_nn)
                        f.continuous.measurable.aestronglyMeasurable]
    let g := BoundedContinuousFunction.comp _ Real.lipschitzWith_toNNReal f
    have bound : ∀ i, ∫⁻ x, ENNReal.ofReal (f x) ∂(μs i) ≤ nndist 0 g := fun i ↦ by
      simpa only [coe_nnreal_ennreal_nndist, measure_univ, mul_one, ge_iff_le] using
            BoundedContinuousFunction.lintegral_le_edist_mul (μ := μs i) g
    apply ENNReal.liminf_toReal_eq ENNReal.coe_ne_top (Eventually.of_forall bound)
  · apply ne_of_lt
    have obs := fun (i : ℕ) ↦ @BoundedContinuousFunction.lintegral_nnnorm_le Ω _ _ (μs i) ℝ _ f
    simp only [measure_univ, mul_one] at obs
    apply lt_of_le_of_lt _ (show (‖f‖₊ : ℝ≥0∞) < ∞ from ENNReal.coe_lt_top)
    apply liminf_le_of_le
    · refine ⟨0, .of_forall (by simp only [ge_iff_le, zero_le, forall_const])⟩
    · intro x hx
      obtain ⟨i, hi⟩ := hx.exists
      apply le_trans hi
      convert obs i with x
      have aux := ENNReal.ofReal_eq_coe_nnreal (f_nn x)
      simp only [ContinuousMap.toFun_eq_coe, BoundedContinuousFunction.coe_toContinuousMap] at aux
      rw [aux]
      congr
      exact (Real.norm_of_nonneg (f_nn x)).symm

theorem tendsto_of_forall_isOpen_le_liminf_nat' {μ : ProbabilityMeasure Ω}
    {μs : ℕ → ProbabilityMeasure Ω}
    (h_opens : ∀ G, IsOpen G → (μ : Measure Ω) G ≤ liminf (fun i ↦ (μs i : Measure Ω) G) atTop) :
    atTop.Tendsto (fun i ↦ μs i) (𝓝 μ) := by
  refine ProbabilityMeasure.tendsto_iff_forall_integral_tendsto.mpr ?_
<<<<<<< HEAD
  apply tendsto_integral_of_forall_integral_le_liminf_integral
  intro f f_nn
=======
  refine tendsto_integral_of_forall_integral_le_liminf_integral fun f f_nn ↦ ?_
>>>>>>> f059e1ac
  exact integral_le_liminf_integral_of_forall_isOpen_measure_le_liminf_measure f_nn h_opens

/-- One implication of the portmanteau theorem:
If for all open sets G we have the liminf condition `μ(G) ≤ liminf μsₙ(G)`, then the measures
μsₙ converge weakly to the measure μ.
Superseded by `tendsto_of_forall_isOpen_le_liminf` which works for all countably
generated filters. -/
theorem tendsto_of_forall_isOpen_le_liminf_nat {μ : ProbabilityMeasure Ω}
    {μs : ℕ → ProbabilityMeasure Ω}
    (h_opens : ∀ G, IsOpen G → μ G ≤ atTop.liminf (fun i ↦ μs i G)) :
    atTop.Tendsto (fun i ↦ μs i) (𝓝 μ) := by
  refine tendsto_of_forall_isOpen_le_liminf_nat' fun G G_open ↦ ?_
  specialize h_opens G G_open
  have aux : ENNReal.ofNNReal (liminf (fun i ↦ μs i G) atTop) =
          liminf (ENNReal.ofNNReal ∘ fun i ↦ μs i G) atTop := by
    refine Monotone.map_liminf_of_continuousAt (F := atTop) ENNReal.coe_mono (μs · G) ?_ ?_ ?_
    · exact ENNReal.continuous_coe.continuousAt
    · exact IsBoundedUnder.isCoboundedUnder_ge ⟨1, by simp⟩
    · exact ⟨0, by simp⟩
  have obs := ENNReal.coe_mono h_opens
  simp only [ProbabilityMeasure.ennreal_coeFn_eq_coeFn_toMeasure, aux] at obs
  convert obs
  simp only [Function.comp_apply, ProbabilityMeasure.ennreal_coeFn_eq_coeFn_toMeasure]

theorem tendsto_of_forall_isOpen_le_liminf' {ι : Type*} {μ : ProbabilityMeasure Ω}
    {μs : ι → ProbabilityMeasure Ω} {L : Filter ι} [L.IsCountablyGenerated]
    (h_opens : ∀ G, IsOpen G → (μ : Measure Ω) G ≤ L.liminf (fun i ↦ (μs i : Measure Ω) G)) :
    L.Tendsto (fun i ↦ μs i) (𝓝 μ) := by
  apply Filter.tendsto_of_seq_tendsto (fun u hu ↦ ?_)
  apply tendsto_of_forall_isOpen_le_liminf_nat' (fun G hG ↦ ?_)
  apply (h_opens G hG).trans
  exact liminf_le_liminf_of_le hu

/-- One implication of the portmanteau theorem:
If for all open sets G we have the liminf condition `μ(G) ≤ liminf μsₙ(G)`, then the measures
μsₙ converge weakly to the measure μ. Formulated here for countably generated filters.

This lemma uses a coercion from `ProbabilityMeasure` to `Measure` in the hypothesis.
See `tendsto_of_forall_isOpen_le_liminf` for the version without coercion. -/
theorem tendsto_of_forall_isOpen_le_liminf' {ι : Type*} {μ : ProbabilityMeasure Ω}
    {μs : ι → ProbabilityMeasure Ω} {L : Filter ι} [L.IsCountablyGenerated]
    (h_opens : ∀ G, IsOpen G → (μ : Measure Ω) G ≤ L.liminf (fun i ↦ (μs i : Measure Ω) G)) :
    L.Tendsto (fun i ↦ μs i) (𝓝 μ) := by
  apply Filter.tendsto_of_seq_tendsto fun u hu ↦ ?_
  apply tendsto_of_forall_isOpen_le_liminf_nat' fun G hG ↦ ?_
  exact (h_opens G hG).trans (liminf_le_liminf_of_le hu)

/-- One implication of the portmanteau theorem:
If for all open sets G we have the liminf condition `μ(G) ≤ liminf μsₙ(G)`, then the measures
μsₙ converge weakly to the measure μ. Formulated here for countably generated filters. -/
theorem tendsto_of_forall_isOpen_le_liminf {ι : Type*} {μ : ProbabilityMeasure Ω}
    {μs : ι → ProbabilityMeasure Ω} {L : Filter ι} [L.IsCountablyGenerated]
    (h_opens : ∀ G, IsOpen G → μ G ≤ L.liminf (fun i ↦ μs i G)) :
    L.Tendsto (fun i ↦ μs i) (𝓝 μ) := by
  apply Filter.tendsto_of_seq_tendsto fun u hu ↦ ?_
  apply tendsto_of_forall_isOpen_le_liminf_nat fun G hG ↦ (h_opens G hG).trans ?_
  change _ ≤ atTop.liminf ((fun i ↦ μs i G) ∘ u)
  rw [liminf_comp]
  refine liminf_le_liminf_of_le hu (by isBoundedDefault) ?_
  exact isBoundedUnder_of ⟨1, by simp⟩ |>.isCoboundedUnder_ge

end le_liminf_open_implies_convergence

<<<<<<< HEAD
section Lipschitz

variable {α ι E : Type*} {m : MeasurableSpace α}
    [NormedAddCommGroup E] [MeasurableSpace E] [BorelSpace E] [SecondCountableTopology E]
    {μ : Measure α} [IsProbabilityMeasure μ]
    {f f' : ι → α → E} {g : α → E} {l : Filter ι}

lemma setIntegral_mono_on' {X : Type*} {mX : MeasurableSpace X}
    {μ : Measure X} {f g : X → ℝ} {s : Set X}
    (hf : IntegrableOn f s μ) (hg : IntegrableOn g s μ)
    (hs : NullMeasurableSet s μ) (h : ∀ x ∈ s, f x ≤ g x) :
    ∫ x in s, f x ∂μ ≤ ∫ x in s, g x ∂μ := by
  rw [setIntegral_congr_set hs.toMeasurable_ae_eq.symm,
    setIntegral_congr_set hs.toMeasurable_ae_eq.symm]
  refine setIntegral_mono_on_ae ?_ ?_ ?_ ?_
  · rw [integrableOn_congr_set_ae hs.toMeasurable_ae_eq]
    exact hf
  · rw [integrableOn_congr_set_ae hs.toMeasurable_ae_eq]
    exact hg
  · exact measurableSet_toMeasurable μ s
  · filter_upwards [hs.toMeasurable_ae_eq.mem_iff] with x hx
    rw [hx]
    exact h x

lemma tendsto_of_limsup_measure_closed_le' {Ω ι : Type*} [MeasurableSpace Ω]
    [TopologicalSpace Ω] [OpensMeasurableSpace Ω]
    {μ : ProbabilityMeasure Ω} {μs : ι → ProbabilityMeasure Ω}
    {L : Filter ι} [L.IsCountablyGenerated]
=======
section Closed

variable {Ω ι : Type*} {mΩ : MeasurableSpace Ω} [TopologicalSpace Ω] [OpensMeasurableSpace Ω]
    {μ : ProbabilityMeasure Ω} {μs : ι → ProbabilityMeasure Ω}
    {L : Filter ι} [L.IsCountablyGenerated]

/-- One implication of the portmanteau theorem:
If for all closed sets `F` we have the limsup condition `limsup μsₙ(F) ≤ μ(F)`, then the measures
`μsₙ` converge weakly to the measure `μ`. Formulated here for countably generated filters.

This lemma uses a coercion from `ProbabilityMeasure` to `Measure` in the hypothesis.
See `tendsto_of_limsup_measure_closed_le` for the version without coercion. -/
lemma tendsto_of_limsup_measure_closed_le'
>>>>>>> f059e1ac
    (h : ∀ F : Set Ω, IsClosed F → limsup (fun i ↦ (μs i : Measure Ω) F) L ≤ (μ : Measure Ω) F) :
    Tendsto μs L (𝓝 μ) := by
  refine tendsto_of_forall_isOpen_le_liminf' ?_
  rwa [← limsup_measure_closed_le_iff_liminf_measure_open_ge]

<<<<<<< HEAD
lemma tendsto_of_limsup_measure_closed_le_nat {Ω : Type*} [MeasurableSpace Ω]
    [TopologicalSpace Ω] [OpensMeasurableSpace Ω]
    {μ : ProbabilityMeasure Ω} {μs : ℕ → ProbabilityMeasure Ω}
=======
lemma tendsto_of_limsup_measure_closed_le_nat {μs : ℕ → ProbabilityMeasure Ω}
>>>>>>> f059e1ac
    (h : ∀ F : Set Ω, IsClosed F → limsup (fun i ↦ μs i F) atTop ≤ μ F) :
    Tendsto μs atTop (𝓝 μ) := by
  refine tendsto_of_limsup_measure_closed_le' fun F hF_closed ↦ ?_
  specialize h F hF_closed
  have aux : ENNReal.ofNNReal (limsup (fun i ↦ μs i F) atTop) =
<<<<<<< HEAD
          limsup (ENNReal.ofNNReal ∘ fun i ↦ μs i F) atTop := by
    refine Monotone.map_limsup_of_continuousAt (F := atTop) ENNReal.coe_mono (μs · F) ?_ ?_ ?_
    · exact ENNReal.continuous_coe.continuousAt
    · exact ⟨1, by simp⟩
    · exact ⟨0, by simp⟩
=======
      limsup (ENNReal.ofNNReal ∘ fun i ↦ μs i F) atTop :=
    Monotone.map_limsup_of_continuousAt (F := atTop) ENNReal.coe_mono (μs · F) (by fun_prop)
      ⟨1, by simp⟩ ⟨0, by simp⟩
>>>>>>> f059e1ac
  have obs := ENNReal.coe_mono h
  simp only [ProbabilityMeasure.ennreal_coeFn_eq_coeFn_toMeasure, aux] at obs
  convert obs
  simp

<<<<<<< HEAD
lemma tendsto_of_limsup_measure_closed_le {Ω ι : Type*} [MeasurableSpace Ω]
    [TopologicalSpace Ω] [OpensMeasurableSpace Ω]
    {μ : ProbabilityMeasure Ω} {μs : ι → ProbabilityMeasure Ω}
    {L : Filter ι} [L.IsCountablyGenerated]
    (h : ∀ F : Set Ω, IsClosed F → limsup (fun i ↦ μs i F) L ≤ μ F) :
    Tendsto μs L (𝓝 μ) := by
  apply Filter.tendsto_of_seq_tendsto fun u hu ↦ ?_
  apply tendsto_of_limsup_measure_closed_le_nat fun G hG ↦ ?_
  apply le_trans ?_ (h G hG)
  change atTop.limsup ((fun i ↦ μs i G) ∘ u) ≤ _
  rw [limsup_comp]
  exact limsup_le_limsup_of_le hu (by isBoundedDefault) ⟨1, by simp⟩

lemma tendsto_integral_thickenedIndicator_of_isClosed {Ω : Type*}
    {mΩ : MeasurableSpace Ω} [PseudoEMetricSpace Ω] [OpensMeasurableSpace Ω]
    {μ : ProbabilityMeasure Ω}
    (s : Set Ω) (hs : IsClosed s)
    {δs : ℕ → ℝ} (δs_pos : ∀ (n : ℕ), 0 < δs n) (δs_lim : Tendsto δs atTop (𝓝 0)) :
    Tendsto (fun n : ℕ ↦
      ∫ ω, (thickenedIndicator (δs_pos n) s ω : ℝ) ∂μ)
      atTop (𝓝 ((μ : Measure Ω).real s)) := by
  -- we switch to the `lintegral` formulation and apply the corresponding lemma there
  let fs : ℕ → Ω → ℝ := fun n ω ↦ thickenedIndicator (δs_pos n) s ω
  have h_int n (ν : Measure Ω) [IsProbabilityMeasure ν] : Integrable (fs n) ν := by
    refine .of_bound (by fun_prop) 1 (ae_of_all _ fun x ↦ ?_)
    simp only [thickenedIndicator_apply, Real.norm_eq_abs, NNReal.abs_eq, NNReal.coe_le_one, fs]
    exact thickenedIndicator_le_one (δs_pos _) s x
  have h := tendsto_lintegral_thickenedIndicator_of_isClosed μ hs δs_pos δs_lim
  have h_eq (n : ℕ) : ∫⁻ ω, thickenedIndicator (δs_pos n) s ω ∂μ
      = ENNReal.ofReal (∫ ω, fs n ω ∂μ) := by
    rw [lintegral_coe_eq_integral]
    exact h_int _ _
  simp_rw [h_eq] at h
  rw [Measure.real_def]
  have h_eq' : (fun n ↦ ∫ ω, fs n ω ∂μ) = fun n ↦ (ENNReal.ofReal (∫ ω, fs n ω ∂μ)).toReal := by
    ext n
    rw [ENNReal.toReal_ofReal]
    refine integral_nonneg fun x ↦ ?_
    simp [fs]
  rwa [h_eq', ENNReal.tendsto_toReal_iff (by simp) (by finiteness)]

/-- Weak convergence of probability measures is equivalent to the property that the integrals of
every bounded Lipschitz function converge to the integral of the function against
the limit measure. -/
theorem tendsto_iff_forall_lipschitz_integral_tendsto {γ Ω : Type*} {mΩ : MeasurableSpace Ω}
    [PseudoEMetricSpace Ω] [OpensMeasurableSpace Ω] {F : Filter γ} [F.IsCountablyGenerated]
    {μs : γ → ProbabilityMeasure Ω} {μ : ProbabilityMeasure Ω} :
    Tendsto μs F (𝓝 μ) ↔
      ∀ f : Ω → ℝ, (∃ (C : ℝ), ∀ x y, dist (f x) (f y) ≤ C) → (∃ L, LipschitzWith L f) →
        Tendsto (fun i ↦ ∫ ω, f ω ∂(μs i : Measure Ω)) F (𝓝 (∫ ω, f ω ∂(μ : Measure Ω))) := by
  constructor
  · -- A bounded Lipschitz function is in particular a bounded continuous function, and we already
    -- know that weak convergence implies convergence of their integrals
    intro h f hf_bounded hf_lip
    simp_rw [ProbabilityMeasure.tendsto_iff_forall_integral_tendsto] at h
    let f' : BoundedContinuousFunction Ω ℝ :=
    { toFun := f
      continuous_toFun := hf_lip.choose_spec.continuous
      map_bounded' := hf_bounded }
    simpa using h f'
  -- To prove the other direction, we prove convergence of the measure of closed sets.
  -- We approximate the indicator function of a closed set by bounded Lipschitz functions.
  refine fun h ↦ tendsto_of_limsup_measure_closed_le' fun s hs ↦ ?_
  rcases F.eq_or_neBot with rfl | hne
  · simp only [limsup_bot, bot_le]
  suffices limsup (fun i ↦ (μs i : Measure Ω).real s) F ≤ (μ : Measure Ω).real s by
    simp only [Measure.real_def] at this
    rwa [ENNReal.limsup_toReal_eq (b := 1) (by simp) (.of_forall fun i ↦ prob_le_one),
      ENNReal.toReal_le_toReal _ (by finiteness)] at this
    refine ne_top_of_le_ne_top (b := 1) (by simp) ?_
    refine limsup_le_of_le ?_ (.of_forall fun i ↦ prob_le_one)
    exact isCoboundedUnder_le_of_le F (x := 0) (by simp)
  refine le_of_forall_pos_le_add fun ε ε_pos ↦ ?_
  let fs : ℕ → Ω → ℝ := fun n ω ↦ thickenedIndicator (δ := (1 : ℝ) / (n + 1)) (by positivity) s ω
  have h_int n (ν : Measure Ω) [IsProbabilityMeasure ν] : Integrable (fs n) ν := by
    refine .of_bound (by fun_prop) 1 (ae_of_all _ fun x ↦ ?_)
    simp only [one_div, Real.norm_eq_abs, NNReal.abs_eq, NNReal.coe_le_one, fs]
    exact thickenedIndicator_le_one _ s x
  have key₁ : Tendsto (fun n ↦ ∫ ω, fs n ω ∂μ) atTop (𝓝 ((μ : Measure Ω).real s)) :=
    tendsto_integral_thickenedIndicator_of_isClosed s hs (δs := fun n ↦ (1 : ℝ) / (n + 1))
      (fun _ ↦ by positivity) tendsto_one_div_add_atTop_nhds_zero_nat
  have room₁ : (μ : Measure Ω).real s < (μ : Measure Ω).real s + ε / 2 := by simp [ε_pos]
  obtain ⟨M, hM⟩ := eventually_atTop.mp <| key₁.eventually_lt_const room₁
  have key₂ := h (fs M) ?_ ?_
  rotate_left
  · refine ⟨1, fun x y ↦ ?_⟩
    simp only [Real.dist_eq, abs_le]
    have h1 x : fs M x ≤ 1 := thickenedIndicator_le_one _ _ _
    have h2 x : 0 ≤ fs M x := by simp [fs]
    grind
  · exact ⟨_, lipschitzWith_thickenedIndicator (δ := (1 : ℝ) / (M + 1)) (by positivity) s⟩
  have room₂ : ∫ a, fs M a ∂μ < ∫ a, fs M a ∂μ + ε / 2 := by simp [ε_pos]
  have ev_near : ∀ᶠ x in F, (μs x : Measure Ω).real s ≤ ∫ a, fs M a ∂μ + ε / 2 := by
    refine (key₂.eventually_le_const room₂).mono fun x hx ↦ le_trans ?_ hx
    rw [← integral_indicator_one hs.measurableSet]
    refine integral_mono ?_ (h_int _ _) ?_
    · exact (integrable_indicator_iff hs.measurableSet).mpr (integrable_const _).integrableOn
    · have h : _ ≤ fs M :=
        (indicator_le_thickenedIndicator (δ := (1 : ℝ) / (M + 1)) (by positivity) s)
      simpa using h
  apply (Filter.limsup_le_limsup ev_near ?_ isBoundedUnder_const).trans
  · rw [limsup_const]
    apply (add_le_add (hM M rfl.le).le (le_refl (ε / 2))).trans_eq
    ring
  · exact isCoboundedUnder_le_of_le F (x := 0) (by simp)

end Lipschitz
=======
/-- One implication of the portmanteau theorem:
If for all closed sets `F` we have the limsup condition `limsup μsₙ(F) ≤ μ(F)`, then the measures
`μsₙ` converge weakly to the measure `μ`. Formulated here for countably generated filters. -/
theorem tendsto_of_limsup_measure_closed_le
    (h : ∀ F : Set Ω, IsClosed F → limsup (fun i ↦ μs i F) L ≤ μ F) :
    Tendsto μs L (𝓝 μ) := by
  apply Filter.tendsto_of_seq_tendsto fun u hu ↦ ?_
  apply tendsto_of_limsup_measure_closed_le_nat fun F hF ↦ le_trans ?_ (h F hF)
  change atTop.limsup ((fun i ↦ μs i F) ∘ u) ≤ _
  rw [limsup_comp]
  exact limsup_le_limsup_of_le hu (by isBoundedDefault) ⟨1, by simp⟩

end Closed
>>>>>>> f059e1ac

section convergenceCriterion

open scoped Finset

variable {Ω ι : Type*} [MeasurableSpace Ω]

/-- Given a π-system, if a sequence of measures converges along all elements of the π-system, then
it also converges along finite unions of elements of the π-system. -/
lemma _root_.IsPiSystem.tendsto_measureReal_biUnion
    {S : Set (Set Ω)} (hS : IsPiSystem S) {μ : ι → Measure Ω} {ν : Measure Ω} {l : Filter ι}
    {t : Finset (Set Ω)} (ht : ∀ s ∈ t, s ∈ S)
    (hmeas : ∀ s ∈ S, MeasurableSet s)
    (h : ∀ s ∈ S, Tendsto (fun i ↦ (μ i).real s) l (𝓝 (ν.real s)))
    (hν : ∀ s ∈ S, ν s ≠ ∞ := by finiteness)
    (hμ : ∀ s ∈ S, ∀ i, μ i s ≠ ∞ := by finiteness) :
    Tendsto (fun i ↦ (μ i).real (⋃ s ∈ t, s)) l (𝓝 (ν.real (⋃ s ∈ t, s))) := by
  /- This statement is not completely obvious, as `⋃ s ∈ t, s` does not belong to the π-system `S`.
  However, thanks to the inclusion-exclusion formula one may express its measure in terms of
  measures of elements of `S`, from which the result follows. -/
  have A (i) : (μ i).real (⋃ s ∈ t, s) = ∑ u ∈ t.powerset with u.Nonempty,
      (-1 : ℝ) ^ (#u + 1) * (μ i).real (⋂ s ∈ u, s) :=
    measureReal_biUnion_eq_sum_powerset (fun s hs ↦ hmeas _ (ht _ hs))
      (fun s hs ↦ hμ _ (ht _ hs) i)
  simp_rw [A, measureReal_biUnion_eq_sum_powerset (fun s hs ↦ hmeas _ (ht _ hs))
    (fun s hs ↦ hν _ (ht _ hs))]
  refine tendsto_finset_sum _ (fun u hu ↦ ?_)
  simp only [Finset.mem_filter, Finset.mem_powerset] at hu
  apply Filter.Tendsto.const_mul
  rcases eq_empty_or_nonempty (⋂ s ∈ u, s) with h'u | h'u
  · simpa [h'u] using tendsto_const_nhds
  apply h
  exact hS.biInter_mem hu.2 (fun s hs ↦ ht _ (hu.1 hs)) h'u

/-- Given a π-system, if a sequence of probability measures converges along all elements of
the π-system, then it also converges along finite unions of elements of the π-system. -/
lemma _root_.IsPiSystem.tendsto_probabilityMeasure_biUnion
    {S : Set (Set Ω)} (hS : IsPiSystem S) {μ : ι → ProbabilityMeasure Ω} {ν : ProbabilityMeasure Ω}
    {l : Filter ι} {t : Finset (Set Ω)} (ht : ∀ s ∈ t, s ∈ S) (hmeas : ∀ s ∈ S, MeasurableSet s)
    (h : ∀ s ∈ S, Tendsto (fun i ↦ μ i s) l (𝓝 (ν s))) :
    Tendsto (fun i ↦ μ i (⋃ s ∈ t, s)) l (𝓝 (ν (⋃ s ∈ t, s))) := by
  have : Tendsto (fun i ↦ (μ i : Measure Ω).real (⋃ s ∈ t, s)) l
      (𝓝 ((ν : Measure Ω).real (⋃ s ∈ t, s))) := by
    apply hS.tendsto_measureReal_biUnion ht hmeas
    simpa using h
  simpa using this

/-- Consider a set of sets `S` containing arbitrarily small neighborhoods of any point, and a
probability measure. Then any open set can be approximated arbitrarily well in measure from inside
by a finite union of elements of `S`.

This is a technical lemma for `IsPiSystem.tendsto_probabilityMeasure_of_tendsto_of_mem`, which is
why it is formulated for a `ProbabilityMeasure`. If needed, this could be generalized to finite
measures or to general measures.
-/
lemma ProbabilityMeasure.exists_lt_measure_biUnion_of_isOpen
    [TopologicalSpace Ω] [SecondCountableTopology Ω]
    {S : Set (Set Ω)} (ν : ProbabilityMeasure Ω)
    (h : ∀ (u : Set Ω), IsOpen u → ∀ x ∈ u, ∃ s ∈ S, s ∈ 𝓝 x ∧ s ⊆ u)
    {G : Set Ω} (hG : IsOpen G) {r : ℝ≥0} (hr : r < ν G) :
    ∃ T : Finset (Set Ω), (∀ t ∈ T, t ∈ S) ∧ (r < ν (⋃ t ∈ T, t)) ∧ (⋃ t ∈ T, t) ⊆ G := by
  classical
  obtain ⟨T, TS, T_count, hT⟩ : ∃ T : Set (Set Ω), T ⊆ S ∧ T.Countable ∧ ⋃ t ∈ T, t = G := by
    have : ∀ (x : G), ∃ s ∈ S, s ∈ 𝓝 (x : Ω) ∧ s ⊆ G := fun x ↦ h G hG x x.2
    choose! s hsS hs_nhds hsG using this
    rcases TopologicalSpace.isOpen_iUnion_countable (fun i ↦ interior (s i))
      (fun i ↦ isOpen_interior) with ⟨T₀, T₀_count, hT₀⟩
    refine ⟨s '' T₀, by grind, T₀_count.image s, ?_⟩
    refine Subset.antisymm (by simp; grind) ?_
    have : G ⊆ ⋃ i, interior (s i) := by
      intro y hy
      simpa using ⟨y, hy, mem_interior_iff_mem_nhds.2 (hs_nhds ⟨y, hy⟩)⟩
    apply this.trans
    rw [← hT₀, biUnion_image]
    exact iUnion₂_mono fun i j ↦ interior_subset
  have : T.Nonempty := by
    contrapose! hr
    simp [← hT, hr]
  rcases T_count.exists_eq_range this with ⟨f, hf⟩
  have G_eq : G = ⋃ n, f n := by simp [← hT, hf]
  have : Tendsto (fun i ↦ ν (Accumulate f i)) atTop (𝓝 (ν (⋃ i, f i))) :=
    (ENNReal.tendsto_toNNReal_iff (by simp) (by simp)).2 tendsto_measure_iUnion_accumulate
  rw [← G_eq] at this
  rcases ((tendsto_order.1 this).1 r hr).exists with ⟨n, hn⟩
  refine ⟨(Finset.range (n + 1)).image f, by grind, ?_, ?_⟩
  · convert hn
    simp [accumulate_def]
    grind
  · simpa [G_eq] using fun i _ ↦ subset_iUnion f i

/-- Assume that, applied to all the elements of a π-system, a sequence of probability measures
converges to a limiting probability measure. Assume also that the π-system contains arbitrarily
small neighborhoods of any point. Then the sequence of probability measures converges for the
weak topology. -/
lemma _root_.IsPiSystem.tendsto_probabilityMeasure_of_tendsto_of_mem
    [TopologicalSpace Ω] [SecondCountableTopology Ω] [OpensMeasurableSpace Ω]
    {S : Set (Set Ω)} (hS : IsPiSystem S) {μ : ι → ProbabilityMeasure Ω} {ν : ProbabilityMeasure Ω}
    {l : Filter ι} [l.IsCountablyGenerated]
    (hmeas : ∀ s ∈ S, MeasurableSet s)
    (h : ∀ (u : Set Ω), IsOpen u → ∀ x ∈ u, ∃ s ∈ S, s ∈ 𝓝 x ∧ s ⊆ u)
    (h' : ∀ s ∈ S, Tendsto (fun i ↦ μ i s) l (𝓝 (ν s))) :
    Tendsto μ l (𝓝 ν) := by
  /- We apply the portmanteau theorem: it suffices to show that, given an open set `G`
  and `r < ν G`, then for large `i` one has `r < μᵢ G`. For this, we approximate `G` from inside by
  a finite union `G'` of elements of `S`, still with measure `> r`, by Lemma
  `ProbabilityMeasure.exists_lt_measure_biUnion_of_isOpen`. If we have `μᵢ G' → ν G'`,
  then we deduce `r < μᵢ G'` for large `i`, and therefore `r < μᵢ G`.

  Our assumption does not give directly `μᵢ G' → ν G'`, as `G'` does not belong to the π-system `S`.
  However, the inclusion-exclusion formula makes it possible to express `μᵢ G'` and `ν G'` in terms
  of the measures of intersections of elements of `S`, for which we have the convergence. It follows
  that `μᵢ G' → ν G'` holds, concluding the proof. This second step is already formalized in the
  lemma `IsPiSystem.tendsto_probabilityMeasure_biUnion`. -/
  rcases l.eq_or_neBot with rfl | hl
  · simp
  apply tendsto_of_forall_isOpen_le_liminf
  intro G hG
  refine (le_liminf_iff (isCoboundedUnder_ge_of_le (x := 1) l (by simp)) (by isBoundedDefault)).2
    (fun r hr ↦ ?_)
  obtain ⟨T, TS, T_meas, TG⟩ :
      ∃ T : Finset (Set Ω), (∀ t ∈ T, t ∈ S) ∧ (r < ν (⋃ t ∈ T, t)) ∧ (⋃ t ∈ T, t) ⊆ G :=
    ν.exists_lt_measure_biUnion_of_isOpen h hG hr
  have : Tendsto (fun i ↦ μ i (⋃ t ∈ T, t)) l (𝓝 (ν (⋃ t ∈ T, t))) :=
    hS.tendsto_probabilityMeasure_biUnion TS hmeas h'
  filter_upwards [(tendsto_order.1 this).1 r T_meas] with i hi
  exact hi.trans_le <| ProbabilityMeasure.apply_mono _ TG

end convergenceCriterion

end MeasureTheory --namespace<|MERGE_RESOLUTION|>--- conflicted
+++ resolved
@@ -544,12 +544,7 @@
     (h_opens : ∀ G, IsOpen G → (μ : Measure Ω) G ≤ liminf (fun i ↦ (μs i : Measure Ω) G) atTop) :
     atTop.Tendsto (fun i ↦ μs i) (𝓝 μ) := by
   refine ProbabilityMeasure.tendsto_iff_forall_integral_tendsto.mpr ?_
-<<<<<<< HEAD
-  apply tendsto_integral_of_forall_integral_le_liminf_integral
-  intro f f_nn
-=======
   refine tendsto_integral_of_forall_integral_le_liminf_integral fun f f_nn ↦ ?_
->>>>>>> f059e1ac
   exact integral_le_liminf_integral_of_forall_isOpen_measure_le_liminf_measure f_nn h_opens
 
 /-- One implication of the portmanteau theorem:
@@ -574,15 +569,6 @@
   convert obs
   simp only [Function.comp_apply, ProbabilityMeasure.ennreal_coeFn_eq_coeFn_toMeasure]
 
-theorem tendsto_of_forall_isOpen_le_liminf' {ι : Type*} {μ : ProbabilityMeasure Ω}
-    {μs : ι → ProbabilityMeasure Ω} {L : Filter ι} [L.IsCountablyGenerated]
-    (h_opens : ∀ G, IsOpen G → (μ : Measure Ω) G ≤ L.liminf (fun i ↦ (μs i : Measure Ω) G)) :
-    L.Tendsto (fun i ↦ μs i) (𝓝 μ) := by
-  apply Filter.tendsto_of_seq_tendsto (fun u hu ↦ ?_)
-  apply tendsto_of_forall_isOpen_le_liminf_nat' (fun G hG ↦ ?_)
-  apply (h_opens G hG).trans
-  exact liminf_le_liminf_of_le hu
-
 /-- One implication of the portmanteau theorem:
 If for all open sets G we have the liminf condition `μ(G) ≤ liminf μsₙ(G)`, then the measures
 μsₙ converge weakly to the measure μ. Formulated here for countably generated filters.
@@ -613,7 +599,52 @@
 
 end le_liminf_open_implies_convergence
 
-<<<<<<< HEAD
+section Closed
+
+variable {Ω ι : Type*} {mΩ : MeasurableSpace Ω} [TopologicalSpace Ω] [OpensMeasurableSpace Ω]
+    {μ : ProbabilityMeasure Ω} {μs : ι → ProbabilityMeasure Ω}
+    {L : Filter ι} [L.IsCountablyGenerated]
+
+/-- One implication of the portmanteau theorem:
+If for all closed sets `F` we have the limsup condition `limsup μsₙ(F) ≤ μ(F)`, then the measures
+`μsₙ` converge weakly to the measure `μ`. Formulated here for countably generated filters.
+
+This lemma uses a coercion from `ProbabilityMeasure` to `Measure` in the hypothesis.
+See `tendsto_of_limsup_measure_closed_le` for the version without coercion. -/
+lemma tendsto_of_limsup_measure_closed_le'
+    (h : ∀ F : Set Ω, IsClosed F → limsup (fun i ↦ (μs i : Measure Ω) F) L ≤ (μ : Measure Ω) F) :
+    Tendsto μs L (𝓝 μ) := by
+  refine tendsto_of_forall_isOpen_le_liminf' ?_
+  rwa [← limsup_measure_closed_le_iff_liminf_measure_open_ge]
+
+lemma tendsto_of_limsup_measure_closed_le_nat {μs : ℕ → ProbabilityMeasure Ω}
+    (h : ∀ F : Set Ω, IsClosed F → limsup (fun i ↦ μs i F) atTop ≤ μ F) :
+    Tendsto μs atTop (𝓝 μ) := by
+  refine tendsto_of_limsup_measure_closed_le' fun F hF_closed ↦ ?_
+  specialize h F hF_closed
+  have aux : ENNReal.ofNNReal (limsup (fun i ↦ μs i F) atTop) =
+      limsup (ENNReal.ofNNReal ∘ fun i ↦ μs i F) atTop :=
+    Monotone.map_limsup_of_continuousAt (F := atTop) ENNReal.coe_mono (μs · F) (by fun_prop)
+      ⟨1, by simp⟩ ⟨0, by simp⟩
+  have obs := ENNReal.coe_mono h
+  simp only [ProbabilityMeasure.ennreal_coeFn_eq_coeFn_toMeasure, aux] at obs
+  convert obs
+  simp
+
+/-- One implication of the portmanteau theorem:
+If for all closed sets `F` we have the limsup condition `limsup μsₙ(F) ≤ μ(F)`, then the measures
+`μsₙ` converge weakly to the measure `μ`. Formulated here for countably generated filters. -/
+theorem tendsto_of_limsup_measure_closed_le
+    (h : ∀ F : Set Ω, IsClosed F → limsup (fun i ↦ μs i F) L ≤ μ F) :
+    Tendsto μs L (𝓝 μ) := by
+  apply Filter.tendsto_of_seq_tendsto fun u hu ↦ ?_
+  apply tendsto_of_limsup_measure_closed_le_nat fun F hF ↦ le_trans ?_ (h F hF)
+  change atTop.limsup ((fun i ↦ μs i F) ∘ u) ≤ _
+  rw [limsup_comp]
+  exact limsup_le_limsup_of_le hu (by isBoundedDefault) ⟨1, by simp⟩
+
+end Closed
+
 section Lipschitz
 
 variable {α ι E : Type*} {m : MeasurableSpace α}
@@ -637,73 +668,6 @@
   · filter_upwards [hs.toMeasurable_ae_eq.mem_iff] with x hx
     rw [hx]
     exact h x
-
-lemma tendsto_of_limsup_measure_closed_le' {Ω ι : Type*} [MeasurableSpace Ω]
-    [TopologicalSpace Ω] [OpensMeasurableSpace Ω]
-    {μ : ProbabilityMeasure Ω} {μs : ι → ProbabilityMeasure Ω}
-    {L : Filter ι} [L.IsCountablyGenerated]
-=======
-section Closed
-
-variable {Ω ι : Type*} {mΩ : MeasurableSpace Ω} [TopologicalSpace Ω] [OpensMeasurableSpace Ω]
-    {μ : ProbabilityMeasure Ω} {μs : ι → ProbabilityMeasure Ω}
-    {L : Filter ι} [L.IsCountablyGenerated]
-
-/-- One implication of the portmanteau theorem:
-If for all closed sets `F` we have the limsup condition `limsup μsₙ(F) ≤ μ(F)`, then the measures
-`μsₙ` converge weakly to the measure `μ`. Formulated here for countably generated filters.
-
-This lemma uses a coercion from `ProbabilityMeasure` to `Measure` in the hypothesis.
-See `tendsto_of_limsup_measure_closed_le` for the version without coercion. -/
-lemma tendsto_of_limsup_measure_closed_le'
->>>>>>> f059e1ac
-    (h : ∀ F : Set Ω, IsClosed F → limsup (fun i ↦ (μs i : Measure Ω) F) L ≤ (μ : Measure Ω) F) :
-    Tendsto μs L (𝓝 μ) := by
-  refine tendsto_of_forall_isOpen_le_liminf' ?_
-  rwa [← limsup_measure_closed_le_iff_liminf_measure_open_ge]
-
-<<<<<<< HEAD
-lemma tendsto_of_limsup_measure_closed_le_nat {Ω : Type*} [MeasurableSpace Ω]
-    [TopologicalSpace Ω] [OpensMeasurableSpace Ω]
-    {μ : ProbabilityMeasure Ω} {μs : ℕ → ProbabilityMeasure Ω}
-=======
-lemma tendsto_of_limsup_measure_closed_le_nat {μs : ℕ → ProbabilityMeasure Ω}
->>>>>>> f059e1ac
-    (h : ∀ F : Set Ω, IsClosed F → limsup (fun i ↦ μs i F) atTop ≤ μ F) :
-    Tendsto μs atTop (𝓝 μ) := by
-  refine tendsto_of_limsup_measure_closed_le' fun F hF_closed ↦ ?_
-  specialize h F hF_closed
-  have aux : ENNReal.ofNNReal (limsup (fun i ↦ μs i F) atTop) =
-<<<<<<< HEAD
-          limsup (ENNReal.ofNNReal ∘ fun i ↦ μs i F) atTop := by
-    refine Monotone.map_limsup_of_continuousAt (F := atTop) ENNReal.coe_mono (μs · F) ?_ ?_ ?_
-    · exact ENNReal.continuous_coe.continuousAt
-    · exact ⟨1, by simp⟩
-    · exact ⟨0, by simp⟩
-=======
-      limsup (ENNReal.ofNNReal ∘ fun i ↦ μs i F) atTop :=
-    Monotone.map_limsup_of_continuousAt (F := atTop) ENNReal.coe_mono (μs · F) (by fun_prop)
-      ⟨1, by simp⟩ ⟨0, by simp⟩
->>>>>>> f059e1ac
-  have obs := ENNReal.coe_mono h
-  simp only [ProbabilityMeasure.ennreal_coeFn_eq_coeFn_toMeasure, aux] at obs
-  convert obs
-  simp
-
-<<<<<<< HEAD
-lemma tendsto_of_limsup_measure_closed_le {Ω ι : Type*} [MeasurableSpace Ω]
-    [TopologicalSpace Ω] [OpensMeasurableSpace Ω]
-    {μ : ProbabilityMeasure Ω} {μs : ι → ProbabilityMeasure Ω}
-    {L : Filter ι} [L.IsCountablyGenerated]
-    (h : ∀ F : Set Ω, IsClosed F → limsup (fun i ↦ μs i F) L ≤ μ F) :
-    Tendsto μs L (𝓝 μ) := by
-  apply Filter.tendsto_of_seq_tendsto fun u hu ↦ ?_
-  apply tendsto_of_limsup_measure_closed_le_nat fun G hG ↦ ?_
-  apply le_trans ?_ (h G hG)
-  change atTop.limsup ((fun i ↦ μs i G) ∘ u) ≤ _
-  rw [limsup_comp]
-  exact limsup_le_limsup_of_le hu (by isBoundedDefault) ⟨1, by simp⟩
-
 lemma tendsto_integral_thickenedIndicator_of_isClosed {Ω : Type*}
     {mΩ : MeasurableSpace Ω} [PseudoEMetricSpace Ω] [OpensMeasurableSpace Ω]
     {μ : ProbabilityMeasure Ω}
@@ -798,21 +762,6 @@
   · exact isCoboundedUnder_le_of_le F (x := 0) (by simp)
 
 end Lipschitz
-=======
-/-- One implication of the portmanteau theorem:
-If for all closed sets `F` we have the limsup condition `limsup μsₙ(F) ≤ μ(F)`, then the measures
-`μsₙ` converge weakly to the measure `μ`. Formulated here for countably generated filters. -/
-theorem tendsto_of_limsup_measure_closed_le
-    (h : ∀ F : Set Ω, IsClosed F → limsup (fun i ↦ μs i F) L ≤ μ F) :
-    Tendsto μs L (𝓝 μ) := by
-  apply Filter.tendsto_of_seq_tendsto fun u hu ↦ ?_
-  apply tendsto_of_limsup_measure_closed_le_nat fun F hF ↦ le_trans ?_ (h F hF)
-  change atTop.limsup ((fun i ↦ μs i F) ∘ u) ≤ _
-  rw [limsup_comp]
-  exact limsup_le_limsup_of_le hu (by isBoundedDefault) ⟨1, by simp⟩
-
-end Closed
->>>>>>> f059e1ac
 
 section convergenceCriterion
 
