/-
Copyright (c) 2021 Kalle Kytölä. All rights reserved.
Released under Apache 2.0 license as described in the file LICENSE.
Authors: Kalle Kytölä
-/
import Mathlib.MeasureTheory.Measure.ProbabilityMeasure
import Mathlib.MeasureTheory.Measure.Lebesgue.Basic
import Mathlib.MeasureTheory.Integral.Layercake
import Mathlib.MeasureTheory.Integral.BoundedContinuousFunction

/-!
# Characterizations of weak convergence of finite measures and probability measures

This file will provide portmanteau characterizations of the weak convergence of finite measures
and of probability measures, i.e., the standard characterizations of convergence in distribution.

## Main definitions

The topologies of weak convergence on the types of finite measures and probability measures are
already defined in their corresponding files; no substantial new definitions are introduced here.

## Main results

The main result will be the portmanteau theorem providing various characterizations of the
weak convergence of measures (probability measures or finite measures). Given measures μs
and μ on a topological space Ω, the conditions that will be proven equivalent (under quite
general hypotheses) are:

  (T) The measures μs tend to the measure μ weakly.
  (C) For any closed set F, the limsup of the measures of F under μs is at most
      the measure of F under μ, i.e., limsupᵢ μsᵢ(F) ≤ μ(F).
  (O) For any open set G, the liminf of the measures of G under μs is at least
      the measure of G under μ, i.e., μ(G) ≤ liminfᵢ μsᵢ(G).
  (B) For any Borel set B whose boundary carries no mass under μ, i.e. μ(∂B) = 0,
      the measures of B under μs tend to the measure of B under μ, i.e., limᵢ μsᵢ(B) = μ(B).

The separate implications are:
* `MeasureTheory.FiniteMeasure.limsup_measure_closed_le_of_tendsto` is the implication (T) → (C).
* `MeasureTheory.limsup_measure_closed_le_iff_liminf_measure_open_ge` is the equivalence (C) ↔ (O).
* `MeasureTheory.tendsto_measure_of_null_frontier` is the implication (O) → (B).
* `MeasureTheory.limsup_measure_closed_le_of_forall_tendsto_measure` is the implication (B) → (C).
* `MeasureTheory.tendsto_of_forall_isOpen_le_liminf` gives the implication (O) → (T) for
    any sequence of Borel probability measures.

We also deduce a practical convergence criterion for probability measures, in
`IsPiSystem.tendsto_probabilityMeasure_of_tendsto_of_mem`.
Assume that, applied to all the elements of a π-system, a sequence of probability measures
converges to a limiting probability measure. Assume also that the π-system contains arbitrarily
small neighborhoods of any point. Then the sequence of probability measures converges for the
weak topology.

## Implementation notes

Many of the characterizations of weak convergence hold for finite measures and are proven in that
generality and then specialized to probability measures. Some implications hold with slightly
more general assumptions than in the usual statement of portmanteau theorem. The full portmanteau
theorem, however, is most convenient for probability measures on pseudo-emetrizable spaces with
their Borel sigma algebras.

Some specific considerations on the assumptions in the different implications:
* `MeasureTheory.FiniteMeasure.limsup_measure_closed_le_of_tendsto`, i.e., implication (T) → (C),
  assumes that in the underlying topological space, indicator functions of closed sets have
  decreasing bounded continuous pointwise approximating sequences. The assumption is in the form
  of the type class `HasOuterApproxClosed`. Type class inference knows that for example the more
  common assumptions of metrizability or pseudo-emetrizability suffice.
* Where formulations are currently only provided for probability measures, one can obtain the
  finite measure formulations using the characterization of convergence of finite measures by
  their total masses and their probability-normalized versions, i.e., by
  `MeasureTheory.FiniteMeasure.tendsto_normalize_iff_tendsto`.

## References

* [Billingsley, *Convergence of probability measures*][billingsley1999]

## Tags

weak convergence of measures, convergence in distribution, convergence in law, finite measure,
probability measure

-/


noncomputable section

open MeasureTheory Set Filter BoundedContinuousFunction
open scoped Topology ENNReal NNReal BoundedContinuousFunction

namespace MeasureTheory

section LimsupClosedLEAndLELiminfOpen

/-! ### Portmanteau: limsup condition for closed sets iff liminf condition for open sets

In this section we prove that for a sequence of Borel probability measures on a topological space
and its candidate limit measure, the following two conditions are equivalent:

  (C) For any closed set F, the limsup of the measures of F under μs is at most
      the measure of F under μ, i.e., limsupᵢ μsᵢ(F) ≤ μ(F);
  (O) For any open set G, the liminf of the measures of G under μs is at least
      the measure of G under μ, i.e., μ(G) ≤ liminfᵢ μsᵢ(G).

Either of these will later be shown to be equivalent to the weak convergence of the sequence
of measures.
-/

variable {Ω : Type*} [MeasurableSpace Ω]

theorem le_measure_compl_liminf_of_limsup_measure_le {ι : Type*} {L : Filter ι} {μ : Measure Ω}
    {μs : ι → Measure Ω} [IsProbabilityMeasure μ] [∀ i, IsProbabilityMeasure (μs i)] {E : Set Ω}
    (E_mble : MeasurableSet E) (h : (L.limsup fun i ↦ μs i E) ≤ μ E) :
    μ Eᶜ ≤ L.liminf fun i ↦ μs i Eᶜ := by
  rcases L.eq_or_neBot with rfl | hne
  · simp only [liminf_bot, le_top]
  have meas_Ec : μ Eᶜ = 1 - μ E := by
    simpa only [measure_univ] using measure_compl E_mble (measure_lt_top μ E).ne
  have meas_i_Ec : ∀ i, μs i Eᶜ = 1 - μs i E := by
    intro i
    simpa only [measure_univ] using measure_compl E_mble (measure_lt_top (μs i) E).ne
  simp_rw [meas_Ec, meas_i_Ec]
  rw [show (L.liminf fun i : ι ↦ 1 - μs i E) = L.liminf ((fun x ↦ 1 - x) ∘ fun i : ι ↦ μs i E)
      from rfl]
  have key := antitone_const_tsub.map_limsup_of_continuousAt (F := L)
    (fun i ↦ μs i E) (ENNReal.continuous_sub_left ENNReal.one_ne_top).continuousAt
  simpa [← key] using antitone_const_tsub h

theorem le_measure_liminf_of_limsup_measure_compl_le {ι : Type*} {L : Filter ι} {μ : Measure Ω}
    {μs : ι → Measure Ω} [IsProbabilityMeasure μ] [∀ i, IsProbabilityMeasure (μs i)] {E : Set Ω}
    (E_mble : MeasurableSet E) (h : (L.limsup fun i ↦ μs i Eᶜ) ≤ μ Eᶜ) :
    μ E ≤ L.liminf fun i ↦ μs i E :=
  compl_compl E ▸ le_measure_compl_liminf_of_limsup_measure_le (MeasurableSet.compl E_mble) h

theorem limsup_measure_compl_le_of_le_liminf_measure {ι : Type*} {L : Filter ι} {μ : Measure Ω}
    {μs : ι → Measure Ω} [IsProbabilityMeasure μ] [∀ i, IsProbabilityMeasure (μs i)] {E : Set Ω}
    (E_mble : MeasurableSet E) (h : μ E ≤ L.liminf fun i ↦ μs i E) :
    (L.limsup fun i ↦ μs i Eᶜ) ≤ μ Eᶜ := by
  rcases L.eq_or_neBot with rfl | hne
  · simp only [limsup_bot, bot_le]
  have meas_Ec : μ Eᶜ = 1 - μ E := by
    simpa only [measure_univ] using measure_compl E_mble (measure_lt_top μ E).ne
  have meas_i_Ec : ∀ i, μs i Eᶜ = 1 - μs i E := by
    intro i
    simpa only [measure_univ] using measure_compl E_mble (measure_lt_top (μs i) E).ne
  simp_rw [meas_Ec, meas_i_Ec]
  rw [show (L.limsup fun i : ι ↦ 1 - μs i E) = L.limsup ((fun x ↦ 1 - x) ∘ fun i : ι ↦ μs i E)
      from rfl]
  have key := antitone_const_tsub.map_liminf_of_continuousAt (F := L)
    (fun i ↦ μs i E) (ENNReal.continuous_sub_left ENNReal.one_ne_top).continuousAt
  simpa [← key] using antitone_const_tsub h

theorem limsup_measure_le_of_le_liminf_measure_compl {ι : Type*} {L : Filter ι} {μ : Measure Ω}
    {μs : ι → Measure Ω} [IsProbabilityMeasure μ] [∀ i, IsProbabilityMeasure (μs i)] {E : Set Ω}
    (E_mble : MeasurableSet E) (h : μ Eᶜ ≤ L.liminf fun i ↦ μs i Eᶜ) :
    (L.limsup fun i ↦ μs i E) ≤ μ E :=
  compl_compl E ▸ limsup_measure_compl_le_of_le_liminf_measure (MeasurableSet.compl E_mble) h

variable [TopologicalSpace Ω] [OpensMeasurableSpace Ω]

/-- One pair of implications of the portmanteau theorem:
For a sequence of Borel probability measures, the following two are equivalent:

(C) The limsup of the measures of any closed set is at most the measure of the closed set
under a candidate limit measure.

(O) The liminf of the measures of any open set is at least the measure of the open set
under a candidate limit measure.
-/
theorem limsup_measure_closed_le_iff_liminf_measure_open_ge {ι : Type*} {L : Filter ι}
    {μ : Measure Ω} {μs : ι → Measure Ω} [IsProbabilityMeasure μ]
    [∀ i, IsProbabilityMeasure (μs i)] :
    (∀ F, IsClosed F → (L.limsup fun i ↦ μs i F) ≤ μ F) ↔
      ∀ G, IsOpen G → μ G ≤ L.liminf fun i ↦ μs i G := by
  constructor
  · intro h G G_open
    exact le_measure_liminf_of_limsup_measure_compl_le
      G_open.measurableSet (h Gᶜ (isClosed_compl_iff.mpr G_open))
  · intro h F F_closed
    exact limsup_measure_le_of_le_liminf_measure_compl
      F_closed.measurableSet (h Fᶜ (isOpen_compl_iff.mpr F_closed))

end LimsupClosedLEAndLELiminfOpen -- section

section TendstoOfNullFrontier

/-! ### Portmanteau: limit of measures of Borel sets whose boundary carries no mass in the limit

In this section we prove that for a sequence of Borel probability measures on a topological space
and its candidate limit measure, either of the following equivalent conditions:

  (C) For any closed set F, the limsup of the measures of F under μs is at most
      the measure of F under μ, i.e., limsupᵢ μsᵢ(F) ≤ μ(F);
  (O) For any open set G, the liminf of the measures of G under μs is at least
      the measure of G under μ, i.e., μ(G) ≤ liminfᵢ μsᵢ(G).

implies that

  (B) For any Borel set B whose boundary carries no mass under μ, i.e. μ(∂B) = 0,
      the measures of B under μs tend to the measure of B under μ, i.e., limᵢ μsᵢ(B) = μ(B).
-/


variable {Ω : Type*} [MeasurableSpace Ω]

theorem tendsto_measure_of_le_liminf_measure_of_limsup_measure_le {ι : Type*} {L : Filter ι}
    {μ : Measure Ω} {μs : ι → Measure Ω} {E₀ E E₁ : Set Ω} (E₀_subset : E₀ ⊆ E) (subset_E₁ : E ⊆ E₁)
    (nulldiff : μ (E₁ \ E₀) = 0) (h_E₀ : μ E₀ ≤ L.liminf fun i ↦ μs i E₀)
    (h_E₁ : (L.limsup fun i ↦ μs i E₁) ≤ μ E₁) : L.Tendsto (fun i ↦ μs i E) (𝓝 (μ E)) := by
  apply tendsto_of_le_liminf_of_limsup_le
  · have E₀_ae_eq_E : E₀ =ᵐ[μ] E :=
      EventuallyLE.antisymm E₀_subset.eventuallyLE
        (subset_E₁.eventuallyLE.trans (ae_le_set.mpr nulldiff))
    calc
      μ E = μ E₀ := measure_congr E₀_ae_eq_E.symm
      _ ≤ L.liminf fun i ↦ μs i E₀ := h_E₀
      _ ≤ L.liminf fun i ↦ μs i E :=
        liminf_le_liminf (.of_forall fun _ ↦ measure_mono E₀_subset)
  · have E_ae_eq_E₁ : E =ᵐ[μ] E₁ :=
      EventuallyLE.antisymm subset_E₁.eventuallyLE
        ((ae_le_set.mpr nulldiff).trans E₀_subset.eventuallyLE)
    calc
      (L.limsup fun i ↦ μs i E) ≤ L.limsup fun i ↦ μs i E₁ :=
        limsup_le_limsup (.of_forall fun _ ↦ measure_mono subset_E₁)
      _ ≤ μ E₁ := h_E₁
      _ = μ E := measure_congr E_ae_eq_E₁.symm
  · infer_param
  · infer_param

variable [TopologicalSpace Ω] [OpensMeasurableSpace Ω]

/-- One implication of the portmanteau theorem:
For a sequence of Borel probability measures, if the liminf of the measures of any open set is at
least the measure of the open set under a candidate limit measure, then for any set whose
boundary carries no probability mass under the candidate limit measure, then its measures under the
sequence converge to its measure under the candidate limit measure.
-/
theorem tendsto_measure_of_null_frontier {ι : Type*} {L : Filter ι} {μ : Measure Ω}
    {μs : ι → Measure Ω} [IsProbabilityMeasure μ] [∀ i, IsProbabilityMeasure (μs i)]
    (h_opens : ∀ G, IsOpen G → μ G ≤ L.liminf fun i ↦ μs i G) {E : Set Ω}
    (E_nullbdry : μ (frontier E) = 0) : L.Tendsto (fun i ↦ μs i E) (𝓝 (μ E)) :=
  haveI h_closeds : ∀ F, IsClosed F → (L.limsup fun i ↦ μs i F) ≤ μ F :=
    limsup_measure_closed_le_iff_liminf_measure_open_ge.mpr h_opens
  tendsto_measure_of_le_liminf_measure_of_limsup_measure_le interior_subset subset_closure
    E_nullbdry (h_opens _ isOpen_interior) (h_closeds _ isClosed_closure)

end TendstoOfNullFrontier --section

section ConvergenceImpliesLimsupClosedLE

/-! ### Portmanteau implication: weak convergence implies a limsup condition for closed sets

In this section we prove, under the assumption that the underlying topological space `Ω` is
pseudo-emetrizable, that

  (T) The measures μs tend to the measure μ weakly

implies

  (C) For any closed set F, the limsup of the measures of F under μs is at most
      the measure of F under μ, i.e., limsupᵢ μsᵢ(F) ≤ μ(F).

Combining with a earlier proven implications, we get that (T) implies also both

  (O) For any open set G, the liminf of the measures of G under μs is at least
      the measure of G under μ, i.e., μ(G) ≤ liminfᵢ μsᵢ(G);
  (B) For any Borel set B whose boundary carries no mass under μ, i.e. μ(∂B) = 0,
      the measures of B under μs tend to the measure of B under μ, i.e., limᵢ μsᵢ(B) = μ(B).
-/


/-- One implication of the portmanteau theorem:
Weak convergence of finite measures implies that the limsup of the measures of any closed set is
at most the measure of the closed set under the limit measure.
-/
theorem FiniteMeasure.limsup_measure_closed_le_of_tendsto {Ω ι : Type*} {L : Filter ι}
    [MeasurableSpace Ω] [TopologicalSpace Ω] [HasOuterApproxClosed Ω]
    [OpensMeasurableSpace Ω] {μ : FiniteMeasure Ω}
    {μs : ι → FiniteMeasure Ω} (μs_lim : Tendsto μs L (𝓝 μ)) {F : Set Ω} (F_closed : IsClosed F) :
    (L.limsup fun i ↦ (μs i : Measure Ω) F) ≤ (μ : Measure Ω) F := by
  rcases L.eq_or_neBot with rfl | hne
  · simp only [limsup_bot, bot_le]
  apply ENNReal.le_of_forall_pos_le_add
  intro ε ε_pos _
  have ε_pos' := (ENNReal.half_pos (ENNReal.coe_ne_zero.mpr ε_pos.ne.symm)).ne.symm
  let fs := F_closed.apprSeq
  have key₁ : Tendsto (fun n ↦ ∫⁻ ω, (fs n ω : ℝ≥0∞) ∂μ) atTop (𝓝 ((μ : Measure Ω) F)) :=
    HasOuterApproxClosed.tendsto_lintegral_apprSeq F_closed (μ : Measure Ω)
  have room₁ : (μ : Measure Ω) F < (μ : Measure Ω) F + ε / 2 :=
    ENNReal.lt_add_right (measure_lt_top (μ : Measure Ω) F).ne ε_pos'
  obtain ⟨M, hM⟩ := eventually_atTop.mp <| key₁.eventually_lt_const room₁
  have key₂ := FiniteMeasure.tendsto_iff_forall_lintegral_tendsto.mp μs_lim (fs M)
  have room₂ :
    (lintegral (μ : Measure Ω) fun a ↦ fs M a) <
      (lintegral (μ : Measure Ω) fun a ↦ fs M a) + ε / 2 :=
    ENNReal.lt_add_right (ne_of_lt ((fs M).lintegral_lt_top_of_nnreal _)) ε_pos'
  have ev_near := key₂.eventually_le_const room₂
  have ev_near' := ev_near.mono
    (fun n ↦ le_trans (HasOuterApproxClosed.measure_le_lintegral F_closed (μs n) M))
  apply (Filter.limsup_le_limsup ev_near').trans
  rw [limsup_const]
  apply le_trans (add_le_add (hM M rfl.le).le (le_refl (ε / 2 : ℝ≥0∞)))
  simp only [add_assoc, ENNReal.add_halves, le_refl]

/-- One implication of the portmanteau theorem:
Weak convergence of probability measures implies that the limsup of the measures of any closed
set is at most the measure of the closed set under the limit probability measure.
-/
theorem ProbabilityMeasure.limsup_measure_closed_le_of_tendsto {Ω ι : Type*} {L : Filter ι}
    [MeasurableSpace Ω] [TopologicalSpace Ω] [OpensMeasurableSpace Ω] [HasOuterApproxClosed Ω]
    {μ : ProbabilityMeasure Ω} {μs : ι → ProbabilityMeasure Ω} (μs_lim : Tendsto μs L (𝓝 μ))
    {F : Set Ω} (F_closed : IsClosed F) :
    (L.limsup fun i ↦ (μs i : Measure Ω) F) ≤ (μ : Measure Ω) F := by
  apply FiniteMeasure.limsup_measure_closed_le_of_tendsto
    ((tendsto_nhds_iff_toFiniteMeasure_tendsto_nhds L).mp μs_lim) F_closed

/-- One implication of the portmanteau theorem:
Weak convergence of probability measures implies that the liminf of the measures of any open set
is at least the measure of the open set under the limit probability measure.
-/
theorem ProbabilityMeasure.le_liminf_measure_open_of_tendsto {Ω ι : Type*} {L : Filter ι}
    [MeasurableSpace Ω] [TopologicalSpace Ω] [OpensMeasurableSpace Ω] [HasOuterApproxClosed Ω]
    {μ : ProbabilityMeasure Ω} {μs : ι → ProbabilityMeasure Ω} (μs_lim : Tendsto μs L (𝓝 μ))
    {G : Set Ω} (G_open : IsOpen G) :
    (μ : Measure Ω) G ≤ L.liminf fun i ↦ (μs i : Measure Ω) G :=
  haveI h_closeds : ∀ F, IsClosed F → (L.limsup fun i ↦ (μs i : Measure Ω) F) ≤ (μ : Measure Ω) F :=
    fun _ F_closed ↦ limsup_measure_closed_le_of_tendsto μs_lim F_closed
  le_measure_liminf_of_limsup_measure_compl_le G_open.measurableSet
    (h_closeds _ (isClosed_compl_iff.mpr G_open))

theorem ProbabilityMeasure.tendsto_measure_of_null_frontier_of_tendsto' {Ω ι : Type*}
    {L : Filter ι} [MeasurableSpace Ω] [TopologicalSpace Ω] [OpensMeasurableSpace Ω]
    [HasOuterApproxClosed Ω] {μ : ProbabilityMeasure Ω} {μs : ι → ProbabilityMeasure Ω}
    (μs_lim : Tendsto μs L (𝓝 μ)) {E : Set Ω} (E_nullbdry : (μ : Measure Ω) (frontier E) = 0) :
    Tendsto (fun i ↦ (μs i : Measure Ω) E) L (𝓝 ((μ : Measure Ω) E)) :=
  haveI h_opens : ∀ G, IsOpen G → (μ : Measure Ω) G ≤ L.liminf fun i ↦ (μs i : Measure Ω) G :=
    fun _ G_open ↦ le_liminf_measure_open_of_tendsto μs_lim G_open
  tendsto_measure_of_null_frontier h_opens E_nullbdry

/-- One implication of the portmanteau theorem:
Weak convergence of probability measures implies that if the boundary of a Borel set
carries no probability mass under the limit measure, then the limit of the measures of the set
equals the measure of the set under the limit probability measure.

A version with coercions to ordinary `ℝ≥0∞`-valued measures is
`MeasureTheory.ProbabilityMeasure.tendsto_measure_of_null_frontier_of_tendsto'`.
-/
theorem ProbabilityMeasure.tendsto_measure_of_null_frontier_of_tendsto {Ω ι : Type*} {L : Filter ι}
    [MeasurableSpace Ω] [TopologicalSpace Ω] [OpensMeasurableSpace Ω] [HasOuterApproxClosed Ω]
    {μ : ProbabilityMeasure Ω} {μs : ι → ProbabilityMeasure Ω} (μs_lim : Tendsto μs L (𝓝 μ))
    {E : Set Ω} (E_nullbdry : μ (frontier E) = 0) : Tendsto (fun i ↦ μs i E) L (𝓝 (μ E)) := by
  have key := tendsto_measure_of_null_frontier_of_tendsto' μs_lim (by simpa using E_nullbdry)
  exact (ENNReal.tendsto_toNNReal (measure_ne_top (↑μ) E)).comp key

/-- One implication of the portmanteau theorem:
Weak convergence of probability measures implies that if a set is clopen, then the limit of the
measures of the set equals the measure of the set under the limit probability measure.
-/
theorem ProbabilityMeasure.tendsto_measure_of_isClopen_of_tendsto {Ω ι : Type*} {L : Filter ι}
    [MeasurableSpace Ω] [TopologicalSpace Ω] [OpensMeasurableSpace Ω] [HasOuterApproxClosed Ω]
    {μ : ProbabilityMeasure Ω} {μs : ι → ProbabilityMeasure Ω} (μs_lim : Tendsto μs L (𝓝 μ))
    {E : Set Ω} (hE : IsClopen E) : Tendsto (fun i ↦ μs i E) L (𝓝 (μ E)) :=
  ProbabilityMeasure.tendsto_measure_of_null_frontier_of_tendsto μs_lim (by simp [hE])

end ConvergenceImpliesLimsupClosedLE --section

section LimitBorelImpliesLimsupClosedLE

/-! ### Portmanteau implication: limit condition for Borel sets implies limsup for closed sets


In this section we prove, under the assumption that the underlying topological space `Ω` is
pseudo-emetrizable, that

  (B) For any Borel set B whose boundary carries no mass under μ, i.e. μ(∂B) = 0,
      the measures of B under μs tend to the measure of B under μ, i.e., limᵢ μsᵢ(B) = μ(B)

implies

  (C) For any closed set F, the limsup of the measures of F under μs is at most
      the measure of F under μ, i.e., limsupᵢ μsᵢ(F) ≤ μ(F).

Combining with a earlier proven implications, we get that (B) implies also

  (O) For any open set G, the liminf of the measures of G under μs is at least
      the measure of G under μ, i.e., μ(G) ≤ liminfᵢ μsᵢ(G).

-/

open ENNReal

section PseudoMetricSpace

variable {Ω : Type*} [PseudoMetricSpace Ω] [MeasurableSpace Ω] [OpensMeasurableSpace Ω]

theorem exists_null_frontier_thickening (μ : Measure Ω) [SFinite μ] (s : Set Ω) {a b : ℝ}
    (hab : a < b) : ∃ r ∈ Ioo a b, μ (frontier (Metric.thickening r s)) = 0 := by
  have mbles : ∀ r : ℝ, MeasurableSet (frontier (Metric.thickening r s)) :=
    fun r ↦ isClosed_frontier.measurableSet
  have disjs := Metric.frontier_thickening_disjoint s
  have key := Measure.countable_meas_pos_of_disjoint_iUnion (μ := μ) mbles disjs
  have aux := measure_diff_null (s := Ioo a b) (Set.Countable.measure_zero key volume)
  have len_pos : 0 < ENNReal.ofReal (b - a) := by simp only [hab, ENNReal.ofReal_pos, sub_pos]
  rw [← Real.volume_Ioo, ← aux] at len_pos
  rcases nonempty_of_measure_ne_zero len_pos.ne.symm with ⟨r, ⟨r_in_Ioo, hr⟩⟩
  refine ⟨r, r_in_Ioo, ?_⟩
  simpa only [mem_setOf_eq, not_lt, le_zero_iff] using hr

theorem exists_null_frontiers_thickening (μ : Measure Ω) [SFinite μ] (s : Set Ω) :
    ∃ rs : ℕ → ℝ,
      Tendsto rs atTop (𝓝 0) ∧ ∀ n, 0 < rs n ∧ μ (frontier (Metric.thickening (rs n) s)) = 0 := by
  rcases exists_seq_strictAnti_tendsto (0 : ℝ) with ⟨Rs, ⟨_, ⟨Rs_pos, Rs_lim⟩⟩⟩
  have obs := fun n : ℕ => exists_null_frontier_thickening μ s (Rs_pos n)
  refine ⟨fun n : ℕ => (obs n).choose, ⟨?_, ?_⟩⟩
  · exact tendsto_of_tendsto_of_tendsto_of_le_of_le tendsto_const_nhds Rs_lim
      (fun n ↦ (obs n).choose_spec.1.1.le) fun n ↦ (obs n).choose_spec.1.2.le
  · exact fun n ↦ ⟨(obs n).choose_spec.1.1, (obs n).choose_spec.2⟩

end PseudoMetricSpace

open TopologicalSpace

/-- One implication of the portmanteau theorem:
Assuming that for all Borel sets E whose boundary ∂E carries no probability mass under a
candidate limit probability measure μ we have convergence of the measures μsᵢ(E) to μ(E),
then for all closed sets F we have the limsup condition limsup μsᵢ(F) ≤ μ(F). -/
lemma limsup_measure_closed_le_of_forall_tendsto_measure
    {Ω ι : Type*} {L : Filter ι} [MeasurableSpace Ω] [TopologicalSpace Ω]
    [PseudoMetrizableSpace Ω] [OpensMeasurableSpace Ω]
    {μ : Measure Ω} [IsFiniteMeasure μ] {μs : ι → Measure Ω}
    (h : ∀ {E : Set Ω}, MeasurableSet E → μ (frontier E) = 0 →
            Tendsto (fun i ↦ μs i E) L (𝓝 (μ E)))
    (F : Set Ω) (F_closed : IsClosed F) :
    L.limsup (fun i ↦ μs i F) ≤ μ F := by
  letI : PseudoMetricSpace Ω := TopologicalSpace.pseudoMetrizableSpacePseudoMetric Ω
  rcases L.eq_or_neBot with rfl | _
  · simp only [limsup_bot, bot_eq_zero', zero_le]
  have ex := exists_null_frontiers_thickening μ F
  let rs := Classical.choose ex
  have rs_lim : Tendsto rs atTop (𝓝 0) := (Classical.choose_spec ex).1
  have rs_pos : ∀ n, 0 < rs n := fun n ↦ ((Classical.choose_spec ex).2 n).1
  have rs_null : ∀ n, μ (frontier (Metric.thickening (rs n) F)) = 0 :=
    fun n ↦ ((Classical.choose_spec ex).2 n).2
  have Fthicks_open : ∀ n, IsOpen (Metric.thickening (rs n) F) :=
    fun n ↦ Metric.isOpen_thickening
  have key := fun (n : ℕ) ↦ h (Fthicks_open n).measurableSet (rs_null n)
  apply ENNReal.le_of_forall_pos_le_add
  intros ε ε_pos μF_finite
  have keyB := tendsto_measure_cthickening_of_isClosed (μ := μ) (s := F)
                ⟨1, ⟨by simp only [gt_iff_lt, zero_lt_one], measure_ne_top _ _⟩⟩ F_closed
  have nhds : Iio (μ F + ε) ∈ 𝓝 (μ F) :=
    Iio_mem_nhds <| ENNReal.lt_add_right μF_finite.ne (ENNReal.coe_pos.mpr ε_pos).ne'
  specialize rs_lim (keyB nhds)
  simp only [mem_map, mem_atTop_sets, ge_iff_le, mem_preimage, mem_Iio] at rs_lim
  obtain ⟨m, hm⟩ := rs_lim
  have aux : (fun i ↦ (μs i F)) ≤ᶠ[L] (fun i ↦ μs i (Metric.thickening (rs m) F)) :=
    .of_forall <| fun i ↦ measure_mono (Metric.self_subset_thickening (rs_pos m) F)
  refine (limsup_le_limsup aux).trans ?_
  rw [Tendsto.limsup_eq (key m)]
  apply (measure_mono (Metric.thickening_subset_cthickening (rs m) F)).trans (hm m rfl.le).le

/-- One implication of the portmanteau theorem:
Assuming that for all Borel sets E whose boundary ∂E carries no probability mass under a
candidate limit probability measure μ we have convergence of the measures μsᵢ(E) to μ(E),
then for all open sets G we have the limsup condition μ(G) ≤ liminf μsᵢ(G). -/
lemma le_liminf_measure_open_of_forall_tendsto_measure
    {Ω ι : Type*} {L : Filter ι} [MeasurableSpace Ω] [TopologicalSpace Ω]
    [PseudoMetrizableSpace Ω] [OpensMeasurableSpace Ω]
    {μ : Measure Ω} [IsProbabilityMeasure μ] {μs : ι → Measure Ω} [∀ i, IsProbabilityMeasure (μs i)]
    (h : ∀ {E}, MeasurableSet E → μ (frontier E) = 0 → Tendsto (fun i ↦ μs i E) L (𝓝 (μ E)))
    (G : Set Ω) (G_open : IsOpen G) :
    μ G ≤ L.liminf (fun i ↦ μs i G) := by
  apply le_measure_liminf_of_limsup_measure_compl_le G_open.measurableSet
  exact limsup_measure_closed_le_of_forall_tendsto_measure h _ (isClosed_compl_iff.mpr G_open)

end LimitBorelImpliesLimsupClosedLE --section

section le_liminf_open_implies_convergence

/-! ### Portmanteau implication: liminf condition for open sets implies weak convergence


In this section we prove for a sequence (μsₙ)ₙ Borel probability measures that

  (O) For any open set G, the liminf of the measures of G under μsₙ is at least
      the measure of G under μ, i.e., μ(G) ≤ liminfₙ μsₙ(G).

implies

  (T) The measures μsₙ converge weakly to the measure μ.

-/

variable {Ω : Type*} [MeasurableSpace Ω] [TopologicalSpace Ω] [OpensMeasurableSpace Ω]

lemma lintegral_le_liminf_lintegral_of_forall_isOpen_measure_le_liminf_measure
    {μ : Measure Ω} {μs : ℕ → Measure Ω} {f : Ω → ℝ} (f_cont : Continuous f) (f_nn : 0 ≤ f)
    (h_opens : ∀ G, IsOpen G → μ G ≤ atTop.liminf (fun i ↦ μs i G)) :
    ∫⁻ x, ENNReal.ofReal (f x) ∂μ ≤ atTop.liminf (fun i ↦ ∫⁻ x, ENNReal.ofReal (f x) ∂(μs i)) := by
  simp_rw [lintegral_eq_lintegral_meas_lt _ (Eventually.of_forall f_nn) f_cont.aemeasurable]
  calc ∫⁻ (t : ℝ) in Set.Ioi 0, μ {a | t < f a}
      ≤ ∫⁻ (t : ℝ) in Set.Ioi 0, atTop.liminf (fun i ↦ (μs i) {a | t < f a}) := ?_ -- (i)
    _ ≤ atTop.liminf (fun i ↦ ∫⁻ (t : ℝ) in Set.Ioi 0, (μs i) {a | t < f a}) := ?_ -- (ii)
  · -- (i)
    exact (lintegral_mono (fun t ↦ h_opens _ (continuous_def.mp f_cont _ isOpen_Ioi))).trans
            (le_refl _)
  · -- (ii)
    exact lintegral_liminf_le (fun n ↦ Antitone.measurable (fun s t hst ↦
            measure_mono (fun ω hω ↦ lt_of_le_of_lt hst hω)))

lemma integral_le_liminf_integral_of_forall_isOpen_measure_le_liminf_measure
    {μ : Measure Ω} {μs : ℕ → Measure Ω} [∀ i, IsProbabilityMeasure (μs i)]
    {f : Ω →ᵇ ℝ} (f_nn : 0 ≤ f)
    (h_opens : ∀ G, IsOpen G → μ G ≤ atTop.liminf (fun i ↦ μs i G)) :
    ∫ x, (f x) ∂μ ≤ atTop.liminf (fun i ↦ ∫ x, (f x) ∂(μs i)) := by
  have same := lintegral_le_liminf_lintegral_of_forall_isOpen_measure_le_liminf_measure
                  f.continuous f_nn h_opens
  rw [@integral_eq_lintegral_of_nonneg_ae Ω _ μ f (Eventually.of_forall f_nn)
        f.continuous.measurable.aestronglyMeasurable]
  convert ENNReal.toReal_mono ?_ same
  · simp only [fun i ↦ @integral_eq_lintegral_of_nonneg_ae Ω _ (μs i) f (Eventually.of_forall f_nn)
                        f.continuous.measurable.aestronglyMeasurable]
    let g := BoundedContinuousFunction.comp _ Real.lipschitzWith_toNNReal f
    have bound : ∀ i, ∫⁻ x, ENNReal.ofReal (f x) ∂(μs i) ≤ nndist 0 g := fun i ↦ by
      simpa only [coe_nnreal_ennreal_nndist, measure_univ, mul_one, ge_iff_le] using
            BoundedContinuousFunction.lintegral_le_edist_mul (μ := μs i) g
    apply ENNReal.liminf_toReal_eq ENNReal.coe_ne_top (Eventually.of_forall bound)
  · apply ne_of_lt
    have obs := fun (i : ℕ) ↦ @BoundedContinuousFunction.lintegral_nnnorm_le Ω _ _ (μs i) ℝ _ f
    simp only [measure_univ, mul_one] at obs
    apply lt_of_le_of_lt _ (show (‖f‖₊ : ℝ≥0∞) < ∞ from ENNReal.coe_lt_top)
    apply liminf_le_of_le
    · refine ⟨0, .of_forall (by simp only [ge_iff_le, zero_le, forall_const])⟩
    · intro x hx
      obtain ⟨i, hi⟩ := hx.exists
      apply le_trans hi
      convert obs i with x
      have aux := ENNReal.ofReal_eq_coe_nnreal (f_nn x)
      simp only [ContinuousMap.toFun_eq_coe, BoundedContinuousFunction.coe_toContinuousMap] at aux
      rw [aux]
      congr
      exact (Real.norm_of_nonneg (f_nn x)).symm

/-- One implication of the portmanteau theorem:
If for all open sets G we have the liminf condition `μ(G) ≤ liminf μsₙ(G)`, then the measures
<<<<<<< HEAD
μsₙ converge weakly to the measure μ. -/
=======
μsₙ converge weakly to the measure μ.
Superseded by `tendsto_of_forall_isOpen_le_liminf` which works for all countably
generated filters. -/
>>>>>>> 97ed8836
theorem tendsto_of_forall_isOpen_le_liminf_nat {μ : ProbabilityMeasure Ω}
    {μs : ℕ → ProbabilityMeasure Ω}
    (h_opens : ∀ G, IsOpen G → μ G ≤ atTop.liminf (fun i ↦ μs i G)) :
    atTop.Tendsto (fun i ↦ μs i) (𝓝 μ) := by
  refine ProbabilityMeasure.tendsto_iff_forall_integral_tendsto.mpr ?_
  apply tendsto_integral_of_forall_integral_le_liminf_integral
  intro f f_nn
  apply integral_le_liminf_integral_of_forall_isOpen_measure_le_liminf_measure (f := f) f_nn
  intro G G_open
  specialize h_opens G G_open
  have aux : ENNReal.ofNNReal (liminf (fun i ↦ μs i G) atTop) =
          liminf (ENNReal.ofNNReal ∘ fun i ↦ μs i G) atTop := by
    refine Monotone.map_liminf_of_continuousAt (F := atTop) ENNReal.coe_mono (μs · G) ?_ ?_ ?_
    · exact ENNReal.continuous_coe.continuousAt
    · exact IsBoundedUnder.isCoboundedUnder_ge ⟨1, by simp⟩
    · exact ⟨0, by simp⟩
  have obs := ENNReal.coe_mono h_opens
  simp only [ProbabilityMeasure.ennreal_coeFn_eq_coeFn_toMeasure, aux] at obs
  convert obs
  simp only [Function.comp_apply, ProbabilityMeasure.ennreal_coeFn_eq_coeFn_toMeasure]

/-- One implication of the portmanteau theorem:
If for all open sets G we have the liminf condition `μ(G) ≤ liminf μsₙ(G)`, then the measures
μsₙ converge weakly to the measure μ. Formulated here for countably generated filters. -/
theorem tendsto_of_forall_isOpen_le_liminf {ι : Type*} {μ : ProbabilityMeasure Ω}
    {μs : ι → ProbabilityMeasure Ω} {L : Filter ι} [L.IsCountablyGenerated]
    (h_opens : ∀ G, IsOpen G → μ G ≤ L.liminf (fun i ↦ μs i G)) :
    L.Tendsto (fun i ↦ μs i) (𝓝 μ) := by
  apply Filter.tendsto_of_seq_tendsto (fun u hu ↦ ?_)
  apply tendsto_of_forall_isOpen_le_liminf_nat (fun G hG ↦ ?_)
  apply (h_opens G hG).trans
<<<<<<< HEAD
  simp only [Function.comp_apply]
  change _ ≤ atTop.liminf ((fun i ↦ μs i G) ∘ u)
  rw [liminf_comp]
  apply liminf_le_liminf_of_le ?_ ?_ ?_
  · exact hu
  · refine ⟨0, by simp⟩
  · refine ⟨1, ?_⟩
    simp only [ge_iff_le, map_map, eventually_map, Function.comp_apply, eventually_atTop,
      forall_exists_index]
    intro a x hx
    exact  (hx x le_rfl).trans (by simp)
=======
  change _ ≤ atTop.liminf ((fun i ↦ μs i G) ∘ u)
  rw [liminf_comp]
  refine liminf_le_liminf_of_le hu (by isBoundedDefault) ?_
  exact isBoundedUnder_of ⟨1, by simp⟩ |>.isCoboundedUnder_ge
>>>>>>> 97ed8836

end le_liminf_open_implies_convergence

section convergenceCriterion

open scoped Finset

variable {α ι : Type*} [MeasurableSpace α]

/-- Given a π-system, if a sequence of measures converges along all elements of the π-system, then
it also converges along finite unions of elements of the π-system. -/
lemma _root_.IsPiSystem.tendsto_measureReal_biUnion
    {S : Set (Set α)} (hS : IsPiSystem S) {μ : ι → Measure α} {ν : Measure α} {l : Filter ι}
    {t : Finset (Set α)} (ht : ∀ s ∈ t, s ∈ S)
    (hmeas : ∀ s ∈ S, MeasurableSet s)
    (hν : ∀ s ∈ S, ν s ≠ ∞ := by finiteness)
    (hμ : ∀ s ∈ S, ∀ i, μ i s ≠ ∞ := by finiteness)
    (h : ∀ s ∈ S, Tendsto (fun i ↦ (μ i).real s) l (𝓝 (ν.real s))) :
    Tendsto (fun i ↦ (μ i).real (⋃ s ∈ t, s)) l (𝓝 (ν.real (⋃ s ∈ t, s))) := by
  /- This statement is not completely obvious, as `⋃ s ∈ t, s` does not belong to the π-system `S`.
  However, thanks to the inclusion-exclusion formula one may express its measure in terms of
  measures of elements of `S`, from which the result follows. -/
  have A (i) : (μ i).real (⋃ s ∈ t, s) = ∑ u ∈ t.powerset with u.Nonempty,
      (-1 : ℝ) ^ (#u + 1) * (μ i).real (⋂ s ∈ u, s) :=
    measureReal_biUnion_eq_sum_powerset (fun s hs ↦ hmeas _ (ht _ hs))
      (fun s hs ↦ hμ _ (ht _ hs) i)
  simp_rw [A, measureReal_biUnion_eq_sum_powerset (fun s hs ↦ hmeas _ (ht _ hs))
    (fun s hs ↦ hν _ (ht _ hs))]
  apply tendsto_finset_sum _ (fun u hu ↦ ?_)
  simp only [Finset.mem_filter, Finset.mem_powerset] at hu
  apply Filter.Tendsto.const_mul
  rcases eq_empty_or_nonempty (⋂ s ∈ u, (s : Set α)) with h'u | h'u
  · simpa [h'u] using tendsto_const_nhds
  apply h
  exact hS.biInter_mem hu.2 (fun s hs ↦ ht _ (hu.1 hs)) h'u

/-- Given a π-system, if a sequence of probability measures converges along all elements of
the π-system, then it also converges along finite unions of elements of the π-system. -/
lemma _root_.IsPiSystem.tendsto_probabilityMeasure_biUnion
    {S : Set (Set α)} (hS : IsPiSystem S) {μ : ι → ProbabilityMeasure α} {ν : ProbabilityMeasure α}
    {l : Filter ι} {t : Finset (Set α)} (ht : ∀ s ∈ t, s ∈ S)
    (hmeas : ∀ s ∈ S, MeasurableSet s)
    (h : ∀ s ∈ S, Tendsto (fun i ↦ μ i s) l (𝓝 (ν s))) :
    Tendsto (fun i ↦ μ i (⋃ s ∈ t, s)) l (𝓝 (ν (⋃ s ∈ t, s))) := by
  have : Tendsto (fun i ↦ (μ i : Measure α).real (⋃ s ∈ t, s)) l
      (𝓝 ((ν : Measure α).real (⋃ s ∈ t, s))) := by
    apply hS.tendsto_measureReal_biUnion ht hmeas
    simpa using h
  simpa using this

/-- Consider a set of sets `S` containing arbitrarily small neighborhoods of any point, and a
probability measure. Then any open set can be approximated arbitrarily well in measure from inside
by a finite union of elements of `S`. -/
lemma ProbabilityMeasure.exists_lt_measure_biUnion_of_isOpen
    [TopologicalSpace α] [SecondCountableTopology α] [OpensMeasurableSpace α]
    {S : Set (Set α)} (ν : ProbabilityMeasure α)
    (h : ∀ (u : Set α), ∀ x ∈ u, IsOpen u → ∃ s ∈ S, x ∈ s ∧ s ∈ 𝓝 x ∧ s ⊆ u)
    {G : Set α} (hG : IsOpen G) {r : ℝ≥0} (hr : r < ν G) :
    ∃ T : Finset (Set α), (∀ t ∈ T, t ∈ S) ∧ (r < ν (⋃ t ∈ T, t)) ∧ (⋃ t ∈ T, t) ⊆ G := by
  classical
  obtain ⟨T, TS, T_count, hT⟩ : ∃ T : Set (Set α), T ⊆ S ∧ T.Countable ∧ ⋃ t ∈ T, t = G := by
    have : ∀ (x : G), ∃ s ∈ S, (x : α) ∈ s ∧ s ∈ 𝓝 (x : α) ∧ s ⊆ G := fun x ↦ h G x x.2 hG
    choose! s hsS hxs hs_nhds hsG using this
    rcases TopologicalSpace.isOpen_biUnion_countable univ (fun i ↦ interior (s i))
      (fun i hi ↦ isOpen_interior) with ⟨T₀, -, T₀_count, hT₀⟩
    refine ⟨s '' T₀, by grind, Countable.image T₀_count s, ?_⟩
    refine Subset.antisymm (by simp; grind) ?_
    have : G ⊆ ⋃ i ∈ univ, interior (s i) := by
      intro y hy
      simp only [mem_univ, iUnion_true, iUnion_coe_set, mem_iUnion]
      refine ⟨y, hy, ?_⟩
      apply mem_interior_iff_mem_nhds.2
      exact hs_nhds ⟨y, hy⟩
    apply this.trans
    rw [← hT₀, biUnion_image]
    exact iUnion₂_mono fun i j ↦ interior_subset
  have : T.Nonempty := by
    contrapose! hr
    simp [← hT, hr]
  rcases T_count.exists_eq_range this with ⟨f, hf⟩
  have G_eq : G = ⋃ n, f n := by simp [← hT, hf]
  have : Tendsto (fun i ↦ ν (Accumulate f i)) atTop (𝓝 (ν (⋃ i, f i))) :=
    (ENNReal.tendsto_toNNReal_iff (by simp) (by simp)).2
      (MeasureTheory.tendsto_measure_iUnion_accumulate (f := f) (μ := ν))
  rw [← G_eq] at this
  rcases ((tendsto_order.1 this).1 r hr).exists with ⟨n, hn⟩
  refine ⟨(Finset.range (n + 1)).image f, by simp; grind, ?_, ?_⟩
  · convert hn
    simp [accumulate_def]
    grind
  · simp only [Finset.mem_image, Finset.mem_range, iUnion_exists, biUnion_and',
      iUnion_iUnion_eq_right, G_eq, iUnion_subset_iff]
    intro i hi
    exact subset_iUnion_of_subset i fun ⦃a⦄ a ↦ a

/-- Assume that, applied to all the elements of a π-system, a sequence of probability measures
converges to a limiting probability measure. Assume also that the π-system contains arbitrarily
small neighborhoods of any point. Then the sequence of probability measures converges for the
weak topology. -/
lemma _root_.IsPiSystem.tendsto_probabilityMeasure_of_tendsto_of_mem
    [TopologicalSpace α] [SecondCountableTopology α] [OpensMeasurableSpace α]
    {S : Set (Set α)} (hS : IsPiSystem S) {μ : ι → ProbabilityMeasure α} {ν : ProbabilityMeasure α}
    {l : Filter ι} [l.IsCountablyGenerated]
    (hmeas : ∀ s ∈ S, MeasurableSet s)
    (h : ∀ (u : Set α), ∀ x ∈ u, IsOpen u → ∃ s ∈ S, x ∈ s ∧ s ∈ 𝓝 x ∧ s ⊆ u)
    (h' : ∀ s ∈ S, Tendsto (fun i ↦ μ i s) l (𝓝 (ν s))) :
    Tendsto μ l (𝓝 ν) := by
  /- We apply the portmanteau theorem: it suffices to show that, given an open set `G`
  and `r < ν G`, then for large `i` one has `r < μᵢ G`. For this, we approximate `G` from inside by
  a finite union `G'` of elements of `S`, still with measure `> r`, by Lemma
  `ProbabilityMeasure.exists_lt_measure_biUnion_of_isOpen`. If we have `μᵢ G' → ν G'`,
  then we deduce `r < μᵢ G'` for large `i`, and therefore `r < μᵢ G`.

  Our assumption does not give directly `μᵢ G' → ν G'`, as `G'` does not belong to the π-system `S`.
  However, the inclusion-exclusion formula makes it possible to express `μᵢ G'` and `ν G'` in terms
  of the measures of intersections of elements of `S`, for which we have the convergence. It follows
  that `μᵢ G' → ν G'` holds, concluding the proof. This second step is already formalized in the
  lemma `IsPiSystem.tendsto_probabilityMeasure_biUnion`. -/
  rcases l.eq_or_neBot with rfl | hl
  · simp
  apply tendsto_of_forall_isOpen_le_liminf
  intro G hG
  apply (le_liminf_iff _ _).2 (fun r hr ↦ ?_)
  · apply isCoboundedUnder_ge_of_le (x := 1) l (by simp)
  · exact isBoundedUnder_of ⟨0, by simp⟩
  obtain ⟨T, TS, T_meas, TG⟩ :
      ∃ T : Finset (Set α), (∀ t ∈ T, t ∈ S) ∧ (r < ν (⋃ t ∈ T, t)) ∧ (⋃ t ∈ T, t) ⊆ G :=
    ν.exists_lt_measure_biUnion_of_isOpen h hG hr
  have : Tendsto (fun i ↦ μ i (⋃ t ∈ T, t)) l (𝓝 (ν (⋃ t ∈ T, t))) :=
    hS.tendsto_probabilityMeasure_biUnion TS hmeas h'
  filter_upwards [(tendsto_order.1 this).1 r T_meas] with i hi
  apply hi.trans_le
  exact ProbabilityMeasure.apply_mono _ TG

end convergenceCriterion

end MeasureTheory --namespace<|MERGE_RESOLUTION|>--- conflicted
+++ resolved
@@ -540,13 +540,9 @@
 
 /-- One implication of the portmanteau theorem:
 If for all open sets G we have the liminf condition `μ(G) ≤ liminf μsₙ(G)`, then the measures
-<<<<<<< HEAD
-μsₙ converge weakly to the measure μ. -/
-=======
 μsₙ converge weakly to the measure μ.
 Superseded by `tendsto_of_forall_isOpen_le_liminf` which works for all countably
 generated filters. -/
->>>>>>> 97ed8836
 theorem tendsto_of_forall_isOpen_le_liminf_nat {μ : ProbabilityMeasure Ω}
     {μs : ℕ → ProbabilityMeasure Ω}
     (h_opens : ∀ G, IsOpen G → μ G ≤ atTop.liminf (fun i ↦ μs i G)) :
@@ -578,24 +574,10 @@
   apply Filter.tendsto_of_seq_tendsto (fun u hu ↦ ?_)
   apply tendsto_of_forall_isOpen_le_liminf_nat (fun G hG ↦ ?_)
   apply (h_opens G hG).trans
-<<<<<<< HEAD
-  simp only [Function.comp_apply]
-  change _ ≤ atTop.liminf ((fun i ↦ μs i G) ∘ u)
-  rw [liminf_comp]
-  apply liminf_le_liminf_of_le ?_ ?_ ?_
-  · exact hu
-  · refine ⟨0, by simp⟩
-  · refine ⟨1, ?_⟩
-    simp only [ge_iff_le, map_map, eventually_map, Function.comp_apply, eventually_atTop,
-      forall_exists_index]
-    intro a x hx
-    exact  (hx x le_rfl).trans (by simp)
-=======
   change _ ≤ atTop.liminf ((fun i ↦ μs i G) ∘ u)
   rw [liminf_comp]
   refine liminf_le_liminf_of_le hu (by isBoundedDefault) ?_
   exact isBoundedUnder_of ⟨1, by simp⟩ |>.isCoboundedUnder_ge
->>>>>>> 97ed8836
 
 end le_liminf_open_implies_convergence
 
