/-
Copyright (c) 2021 Kalle Kytölä. All rights reserved.
Released under Apache 2.0 license as described in the file LICENSE.
Authors: Kalle Kytölä
-/
import Mathlib.MeasureTheory.Measure.ProbabilityMeasure
import Mathlib.MeasureTheory.Measure.Lebesgue.Basic
import Mathlib.MeasureTheory.Integral.Layercake
import Mathlib.MeasureTheory.Integral.BoundedContinuousFunction

/-!
# Characterizations of weak convergence of finite measures and probability measures

This file will provide portmanteau characterizations of the weak convergence of finite measures
and of probability measures, i.e., the standard characterizations of convergence in distribution.

## Main definitions

The topologies of weak convergence on the types of finite measures and probability measures are
already defined in their corresponding files; no substantial new definitions are introduced here.

## Main results

The main result will be the portmanteau theorem providing various characterizations of the
weak convergence of measures (probability measures or finite measures). Given measures μs
and μ on a topological space Ω, the conditions that will be proven equivalent (under quite
general hypotheses) are:

  (T) The measures μs tend to the measure μ weakly.
  (C) For any closed set F, the limsup of the measures of F under μs is at most
      the measure of F under μ, i.e., limsupᵢ μsᵢ(F) ≤ μ(F).
  (O) For any open set G, the liminf of the measures of G under μs is at least
      the measure of G under μ, i.e., μ(G) ≤ liminfᵢ μsᵢ(G).
  (B) For any Borel set B whose boundary carries no mass under μ, i.e. μ(∂B) = 0,
      the measures of B under μs tend to the measure of B under μ, i.e., limᵢ μsᵢ(B) = μ(B).

The separate implications are:
* `MeasureTheory.FiniteMeasure.limsup_measure_closed_le_of_tendsto` is the implication (T) → (C).
* `MeasureTheory.limsup_measure_closed_le_iff_liminf_measure_open_ge` is the equivalence (C) ↔ (O).
* `MeasureTheory.tendsto_measure_of_null_frontier` is the implication (O) → (B).
* `MeasureTheory.limsup_measure_closed_le_of_forall_tendsto_measure` is the implication (B) → (C).
* `MeasureTheory.tendsto_of_forall_isOpen_le_liminf` gives the implication (O) → (T) for
    any sequence of Borel probability measures.

We also deduce a practical convergence criterion for probability measures, in
`IsPiSystem.tendsto_probabilityMeasure_of_tendsto_of_mem`.
Assume that, applied to all the elements of a π-system, a sequence of probability measures
converges to a limiting probability measure. Assume also that the π-system contains arbitrarily
small neighborhoods of any point. Then the sequence of probability measures converges for the
weak topology.

## Implementation notes

Many of the characterizations of weak convergence hold for finite measures and are proven in that
generality and then specialized to probability measures. Some implications hold with slightly
more general assumptions than in the usual statement of portmanteau theorem. The full portmanteau
theorem, however, is most convenient for probability measures on pseudo-emetrizable spaces with
their Borel sigma algebras.

Some specific considerations on the assumptions in the different implications:
* `MeasureTheory.FiniteMeasure.limsup_measure_closed_le_of_tendsto`, i.e., implication (T) → (C),
  assumes that in the underlying topological space, indicator functions of closed sets have
  decreasing bounded continuous pointwise approximating sequences. The assumption is in the form
  of the type class `HasOuterApproxClosed`. Type class inference knows that for example the more
  common assumptions of metrizability or pseudo-emetrizability suffice.
* Where formulations are currently only provided for probability measures, one can obtain the
  finite measure formulations using the characterization of convergence of finite measures by
  their total masses and their probability-normalized versions, i.e., by
  `MeasureTheory.FiniteMeasure.tendsto_normalize_iff_tendsto`.

## References

* [Billingsley, *Convergence of probability measures*][billingsley1999]

## Tags

weak convergence of measures, convergence in distribution, convergence in law, finite measure,
probability measure

-/


noncomputable section

open MeasureTheory Set Filter BoundedContinuousFunction
open scoped Topology ENNReal NNReal BoundedContinuousFunction

namespace MeasureTheory

section LimsupClosedLEAndLELiminfOpen

/-! ### Portmanteau: limsup condition for closed sets iff liminf condition for open sets

In this section we prove that for a sequence of Borel probability measures on a topological space
and its candidate limit measure, the following two conditions are equivalent:

  (C) For any closed set F, the limsup of the measures of F under μs is at most
      the measure of F under μ, i.e., limsupᵢ μsᵢ(F) ≤ μ(F);
  (O) For any open set G, the liminf of the measures of G under μs is at least
      the measure of G under μ, i.e., μ(G) ≤ liminfᵢ μsᵢ(G).

Either of these will later be shown to be equivalent to the weak convergence of the sequence
of measures.
-/

variable {Ω : Type*} [MeasurableSpace Ω]

theorem le_measure_compl_liminf_of_limsup_measure_le {ι : Type*} {L : Filter ι} {μ : Measure Ω}
    {μs : ι → Measure Ω} [IsProbabilityMeasure μ] [∀ i, IsProbabilityMeasure (μs i)] {E : Set Ω}
    (E_mble : MeasurableSet E) (h : (L.limsup fun i ↦ μs i E) ≤ μ E) :
    μ Eᶜ ≤ L.liminf fun i ↦ μs i Eᶜ := by
  rcases L.eq_or_neBot with rfl | hne
  · simp only [liminf_bot, le_top]
  have meas_Ec : μ Eᶜ = 1 - μ E := by
    simpa only [measure_univ] using measure_compl E_mble (measure_lt_top μ E).ne
  have meas_i_Ec : ∀ i, μs i Eᶜ = 1 - μs i E := by
    intro i
    simpa only [measure_univ] using measure_compl E_mble (measure_lt_top (μs i) E).ne
  simp_rw [meas_Ec, meas_i_Ec]
  rw [show (L.liminf fun i : ι ↦ 1 - μs i E) = L.liminf ((fun x ↦ 1 - x) ∘ fun i : ι ↦ μs i E)
      from rfl]
  have key := antitone_const_tsub.map_limsup_of_continuousAt (F := L)
    (fun i ↦ μs i E) (ENNReal.continuous_sub_left ENNReal.one_ne_top).continuousAt
  simpa [← key] using antitone_const_tsub h

theorem le_measure_liminf_of_limsup_measure_compl_le {ι : Type*} {L : Filter ι} {μ : Measure Ω}
    {μs : ι → Measure Ω} [IsProbabilityMeasure μ] [∀ i, IsProbabilityMeasure (μs i)] {E : Set Ω}
    (E_mble : MeasurableSet E) (h : (L.limsup fun i ↦ μs i Eᶜ) ≤ μ Eᶜ) :
    μ E ≤ L.liminf fun i ↦ μs i E :=
  compl_compl E ▸ le_measure_compl_liminf_of_limsup_measure_le (MeasurableSet.compl E_mble) h

theorem limsup_measure_compl_le_of_le_liminf_measure {ι : Type*} {L : Filter ι} {μ : Measure Ω}
    {μs : ι → Measure Ω} [IsProbabilityMeasure μ] [∀ i, IsProbabilityMeasure (μs i)] {E : Set Ω}
    (E_mble : MeasurableSet E) (h : μ E ≤ L.liminf fun i ↦ μs i E) :
    (L.limsup fun i ↦ μs i Eᶜ) ≤ μ Eᶜ := by
  rcases L.eq_or_neBot with rfl | hne
  · simp only [limsup_bot, bot_le]
  have meas_Ec : μ Eᶜ = 1 - μ E := by
    simpa only [measure_univ] using measure_compl E_mble (measure_lt_top μ E).ne
  have meas_i_Ec : ∀ i, μs i Eᶜ = 1 - μs i E := by
    intro i
    simpa only [measure_univ] using measure_compl E_mble (measure_lt_top (μs i) E).ne
  simp_rw [meas_Ec, meas_i_Ec]
  rw [show (L.limsup fun i : ι ↦ 1 - μs i E) = L.limsup ((fun x ↦ 1 - x) ∘ fun i : ι ↦ μs i E)
      from rfl]
  have key := antitone_const_tsub.map_liminf_of_continuousAt (F := L)
    (fun i ↦ μs i E) (ENNReal.continuous_sub_left ENNReal.one_ne_top).continuousAt
  simpa [← key] using antitone_const_tsub h

theorem limsup_measure_le_of_le_liminf_measure_compl {ι : Type*} {L : Filter ι} {μ : Measure Ω}
    {μs : ι → Measure Ω} [IsProbabilityMeasure μ] [∀ i, IsProbabilityMeasure (μs i)] {E : Set Ω}
    (E_mble : MeasurableSet E) (h : μ Eᶜ ≤ L.liminf fun i ↦ μs i Eᶜ) :
    (L.limsup fun i ↦ μs i E) ≤ μ E :=
  compl_compl E ▸ limsup_measure_compl_le_of_le_liminf_measure (MeasurableSet.compl E_mble) h

variable [TopologicalSpace Ω] [OpensMeasurableSpace Ω]

/-- One pair of implications of the portmanteau theorem:
For a sequence of Borel probability measures, the following two are equivalent:

(C) The limsup of the measures of any closed set is at most the measure of the closed set
under a candidate limit measure.

(O) The liminf of the measures of any open set is at least the measure of the open set
under a candidate limit measure.
-/
theorem limsup_measure_closed_le_iff_liminf_measure_open_ge {ι : Type*} {L : Filter ι}
    {μ : Measure Ω} {μs : ι → Measure Ω} [IsProbabilityMeasure μ]
    [∀ i, IsProbabilityMeasure (μs i)] :
    (∀ F, IsClosed F → (L.limsup fun i ↦ μs i F) ≤ μ F) ↔
      ∀ G, IsOpen G → μ G ≤ L.liminf fun i ↦ μs i G := by
  constructor
  · intro h G G_open
    exact le_measure_liminf_of_limsup_measure_compl_le
      G_open.measurableSet (h Gᶜ (isClosed_compl_iff.mpr G_open))
  · intro h F F_closed
    exact limsup_measure_le_of_le_liminf_measure_compl
      F_closed.measurableSet (h Fᶜ (isOpen_compl_iff.mpr F_closed))

end LimsupClosedLEAndLELiminfOpen -- section

section TendstoOfNullFrontier

/-! ### Portmanteau: limit of measures of Borel sets whose boundary carries no mass in the limit

In this section we prove that for a sequence of Borel probability measures on a topological space
and its candidate limit measure, either of the following equivalent conditions:

  (C) For any closed set F, the limsup of the measures of F under μs is at most
      the measure of F under μ, i.e., limsupᵢ μsᵢ(F) ≤ μ(F);
  (O) For any open set G, the liminf of the measures of G under μs is at least
      the measure of G under μ, i.e., μ(G) ≤ liminfᵢ μsᵢ(G).

implies that

  (B) For any Borel set B whose boundary carries no mass under μ, i.e. μ(∂B) = 0,
      the measures of B under μs tend to the measure of B under μ, i.e., limᵢ μsᵢ(B) = μ(B).
-/


variable {Ω : Type*} [MeasurableSpace Ω]

theorem tendsto_measure_of_le_liminf_measure_of_limsup_measure_le {ι : Type*} {L : Filter ι}
    {μ : Measure Ω} {μs : ι → Measure Ω} {E₀ E E₁ : Set Ω} (E₀_subset : E₀ ⊆ E) (subset_E₁ : E ⊆ E₁)
    (nulldiff : μ (E₁ \ E₀) = 0) (h_E₀ : μ E₀ ≤ L.liminf fun i ↦ μs i E₀)
    (h_E₁ : (L.limsup fun i ↦ μs i E₁) ≤ μ E₁) : L.Tendsto (fun i ↦ μs i E) (𝓝 (μ E)) := by
  apply tendsto_of_le_liminf_of_limsup_le
  · have E₀_ae_eq_E : E₀ =ᵐ[μ] E :=
      EventuallyLE.antisymm E₀_subset.eventuallyLE
        (subset_E₁.eventuallyLE.trans (ae_le_set.mpr nulldiff))
    calc
      μ E = μ E₀ := measure_congr E₀_ae_eq_E.symm
      _ ≤ L.liminf fun i ↦ μs i E₀ := h_E₀
      _ ≤ L.liminf fun i ↦ μs i E :=
        liminf_le_liminf (.of_forall fun _ ↦ measure_mono E₀_subset)
  · have E_ae_eq_E₁ : E =ᵐ[μ] E₁ :=
      EventuallyLE.antisymm subset_E₁.eventuallyLE
        ((ae_le_set.mpr nulldiff).trans E₀_subset.eventuallyLE)
    calc
      (L.limsup fun i ↦ μs i E) ≤ L.limsup fun i ↦ μs i E₁ :=
        limsup_le_limsup (.of_forall fun _ ↦ measure_mono subset_E₁)
      _ ≤ μ E₁ := h_E₁
      _ = μ E := measure_congr E_ae_eq_E₁.symm
  · infer_param
  · infer_param

variable [TopologicalSpace Ω] [OpensMeasurableSpace Ω]

/-- One implication of the portmanteau theorem:
For a sequence of Borel probability measures, if the liminf of the measures of any open set is at
least the measure of the open set under a candidate limit measure, then for any set whose
boundary carries no probability mass under the candidate limit measure, then its measures under the
sequence converge to its measure under the candidate limit measure.
-/
theorem tendsto_measure_of_null_frontier {ι : Type*} {L : Filter ι} {μ : Measure Ω}
    {μs : ι → Measure Ω} [IsProbabilityMeasure μ] [∀ i, IsProbabilityMeasure (μs i)]
    (h_opens : ∀ G, IsOpen G → μ G ≤ L.liminf fun i ↦ μs i G) {E : Set Ω}
    (E_nullbdry : μ (frontier E) = 0) : L.Tendsto (fun i ↦ μs i E) (𝓝 (μ E)) :=
  haveI h_closeds : ∀ F, IsClosed F → (L.limsup fun i ↦ μs i F) ≤ μ F :=
    limsup_measure_closed_le_iff_liminf_measure_open_ge.mpr h_opens
  tendsto_measure_of_le_liminf_measure_of_limsup_measure_le interior_subset subset_closure
    E_nullbdry (h_opens _ isOpen_interior) (h_closeds _ isClosed_closure)

end TendstoOfNullFrontier --section

section ConvergenceImpliesLimsupClosedLE

/-! ### Portmanteau implication: weak convergence implies a limsup condition for closed sets

In this section we prove, under the assumption that the underlying topological space `Ω` is
pseudo-emetrizable, that

  (T) The measures μs tend to the measure μ weakly

implies

  (C) For any closed set F, the limsup of the measures of F under μs is at most
      the measure of F under μ, i.e., limsupᵢ μsᵢ(F) ≤ μ(F).

Combining with a earlier proven implications, we get that (T) implies also both

  (O) For any open set G, the liminf of the measures of G under μs is at least
      the measure of G under μ, i.e., μ(G) ≤ liminfᵢ μsᵢ(G);
  (B) For any Borel set B whose boundary carries no mass under μ, i.e. μ(∂B) = 0,
      the measures of B under μs tend to the measure of B under μ, i.e., limᵢ μsᵢ(B) = μ(B).
-/


/-- One implication of the portmanteau theorem:
Weak convergence of finite measures implies that the limsup of the measures of any closed set is
at most the measure of the closed set under the limit measure.
-/
theorem FiniteMeasure.limsup_measure_closed_le_of_tendsto {Ω ι : Type*} {L : Filter ι}
    [MeasurableSpace Ω] [TopologicalSpace Ω] [HasOuterApproxClosed Ω]
    [OpensMeasurableSpace Ω] {μ : FiniteMeasure Ω}
    {μs : ι → FiniteMeasure Ω} (μs_lim : Tendsto μs L (𝓝 μ)) {F : Set Ω} (F_closed : IsClosed F) :
    (L.limsup fun i ↦ (μs i : Measure Ω) F) ≤ (μ : Measure Ω) F := by
  rcases L.eq_or_neBot with rfl | hne
  · simp only [limsup_bot, bot_le]
  apply ENNReal.le_of_forall_pos_le_add
  intro ε ε_pos _
  have ε_pos' := (ENNReal.half_pos (ENNReal.coe_ne_zero.mpr ε_pos.ne.symm)).ne.symm
  let fs := F_closed.apprSeq
  have key₁ : Tendsto (fun n ↦ ∫⁻ ω, (fs n ω : ℝ≥0∞) ∂μ) atTop (𝓝 ((μ : Measure Ω) F)) :=
    HasOuterApproxClosed.tendsto_lintegral_apprSeq F_closed (μ : Measure Ω)
  have room₁ : (μ : Measure Ω) F < (μ : Measure Ω) F + ε / 2 :=
    ENNReal.lt_add_right (measure_lt_top (μ : Measure Ω) F).ne ε_pos'
  obtain ⟨M, hM⟩ := eventually_atTop.mp <| key₁.eventually_lt_const room₁
  have key₂ := FiniteMeasure.tendsto_iff_forall_lintegral_tendsto.mp μs_lim (fs M)
  have room₂ :
    (lintegral (μ : Measure Ω) fun a ↦ fs M a) <
      (lintegral (μ : Measure Ω) fun a ↦ fs M a) + ε / 2 :=
    ENNReal.lt_add_right (ne_of_lt ((fs M).lintegral_lt_top_of_nnreal _)) ε_pos'
  have ev_near := key₂.eventually_le_const room₂
  have ev_near' := ev_near.mono
    (fun n ↦ le_trans (HasOuterApproxClosed.measure_le_lintegral F_closed (μs n) M))
  apply (Filter.limsup_le_limsup ev_near').trans
  rw [limsup_const]
  apply le_trans (add_le_add (hM M rfl.le).le (le_refl (ε / 2 : ℝ≥0∞)))
  simp only [add_assoc, ENNReal.add_halves, le_refl]

/-- One implication of the portmanteau theorem:
Weak convergence of probability measures implies that the limsup of the measures of any closed
set is at most the measure of the closed set under the limit probability measure.
-/
theorem ProbabilityMeasure.limsup_measure_closed_le_of_tendsto {Ω ι : Type*} {L : Filter ι}
    [MeasurableSpace Ω] [TopologicalSpace Ω] [OpensMeasurableSpace Ω] [HasOuterApproxClosed Ω]
    {μ : ProbabilityMeasure Ω} {μs : ι → ProbabilityMeasure Ω} (μs_lim : Tendsto μs L (𝓝 μ))
    {F : Set Ω} (F_closed : IsClosed F) :
    (L.limsup fun i ↦ (μs i : Measure Ω) F) ≤ (μ : Measure Ω) F := by
  apply FiniteMeasure.limsup_measure_closed_le_of_tendsto
    ((tendsto_nhds_iff_toFiniteMeasure_tendsto_nhds L).mp μs_lim) F_closed

/-- One implication of the portmanteau theorem:
Weak convergence of probability measures implies that the liminf of the measures of any open set
is at least the measure of the open set under the limit probability measure.
-/
theorem ProbabilityMeasure.le_liminf_measure_open_of_tendsto {Ω ι : Type*} {L : Filter ι}
    [MeasurableSpace Ω] [TopologicalSpace Ω] [OpensMeasurableSpace Ω] [HasOuterApproxClosed Ω]
    {μ : ProbabilityMeasure Ω} {μs : ι → ProbabilityMeasure Ω} (μs_lim : Tendsto μs L (𝓝 μ))
    {G : Set Ω} (G_open : IsOpen G) :
    (μ : Measure Ω) G ≤ L.liminf fun i ↦ (μs i : Measure Ω) G :=
  haveI h_closeds : ∀ F, IsClosed F → (L.limsup fun i ↦ (μs i : Measure Ω) F) ≤ (μ : Measure Ω) F :=
    fun _ F_closed ↦ limsup_measure_closed_le_of_tendsto μs_lim F_closed
  le_measure_liminf_of_limsup_measure_compl_le G_open.measurableSet
    (h_closeds _ (isClosed_compl_iff.mpr G_open))

theorem ProbabilityMeasure.tendsto_measure_of_null_frontier_of_tendsto' {Ω ι : Type*}
    {L : Filter ι} [MeasurableSpace Ω] [TopologicalSpace Ω] [OpensMeasurableSpace Ω]
    [HasOuterApproxClosed Ω] {μ : ProbabilityMeasure Ω} {μs : ι → ProbabilityMeasure Ω}
    (μs_lim : Tendsto μs L (𝓝 μ)) {E : Set Ω} (E_nullbdry : (μ : Measure Ω) (frontier E) = 0) :
    Tendsto (fun i ↦ (μs i : Measure Ω) E) L (𝓝 ((μ : Measure Ω) E)) :=
  haveI h_opens : ∀ G, IsOpen G → (μ : Measure Ω) G ≤ L.liminf fun i ↦ (μs i : Measure Ω) G :=
    fun _ G_open ↦ le_liminf_measure_open_of_tendsto μs_lim G_open
  tendsto_measure_of_null_frontier h_opens E_nullbdry

/-- One implication of the portmanteau theorem:
Weak convergence of probability measures implies that if the boundary of a Borel set
carries no probability mass under the limit measure, then the limit of the measures of the set
equals the measure of the set under the limit probability measure.

A version with coercions to ordinary `ℝ≥0∞`-valued measures is
`MeasureTheory.ProbabilityMeasure.tendsto_measure_of_null_frontier_of_tendsto'`.
-/
theorem ProbabilityMeasure.tendsto_measure_of_null_frontier_of_tendsto {Ω ι : Type*} {L : Filter ι}
    [MeasurableSpace Ω] [TopologicalSpace Ω] [OpensMeasurableSpace Ω] [HasOuterApproxClosed Ω]
    {μ : ProbabilityMeasure Ω} {μs : ι → ProbabilityMeasure Ω} (μs_lim : Tendsto μs L (𝓝 μ))
    {E : Set Ω} (E_nullbdry : μ (frontier E) = 0) : Tendsto (fun i ↦ μs i E) L (𝓝 (μ E)) := by
  have key := tendsto_measure_of_null_frontier_of_tendsto' μs_lim (by simpa using E_nullbdry)
  exact (ENNReal.tendsto_toNNReal (measure_ne_top (↑μ) E)).comp key

/-- One implication of the portmanteau theorem:
Weak convergence of probability measures implies that if a set is clopen, then the limit of the
measures of the set equals the measure of the set under the limit probability measure.
-/
theorem ProbabilityMeasure.tendsto_measure_of_isClopen_of_tendsto {Ω ι : Type*} {L : Filter ι}
    [MeasurableSpace Ω] [TopologicalSpace Ω] [OpensMeasurableSpace Ω] [HasOuterApproxClosed Ω]
    {μ : ProbabilityMeasure Ω} {μs : ι → ProbabilityMeasure Ω} (μs_lim : Tendsto μs L (𝓝 μ))
    {E : Set Ω} (hE : IsClopen E) : Tendsto (fun i ↦ μs i E) L (𝓝 (μ E)) :=
  ProbabilityMeasure.tendsto_measure_of_null_frontier_of_tendsto μs_lim (by simp [hE])

end ConvergenceImpliesLimsupClosedLE --section

section LimitBorelImpliesLimsupClosedLE

/-! ### Portmanteau implication: limit condition for Borel sets implies limsup for closed sets


In this section we prove, under the assumption that the underlying topological space `Ω` is
pseudo-emetrizable, that

  (B) For any Borel set B whose boundary carries no mass under μ, i.e. μ(∂B) = 0,
      the measures of B under μs tend to the measure of B under μ, i.e., limᵢ μsᵢ(B) = μ(B)

implies

  (C) For any closed set F, the limsup of the measures of F under μs is at most
      the measure of F under μ, i.e., limsupᵢ μsᵢ(F) ≤ μ(F).

Combining with a earlier proven implications, we get that (B) implies also

  (O) For any open set G, the liminf of the measures of G under μs is at least
      the measure of G under μ, i.e., μ(G) ≤ liminfᵢ μsᵢ(G).

-/

open ENNReal

section PseudoMetricSpace

variable {Ω : Type*} [PseudoMetricSpace Ω] [MeasurableSpace Ω] [OpensMeasurableSpace Ω]

theorem exists_null_frontier_thickening (μ : Measure Ω) [SFinite μ] (s : Set Ω) {a b : ℝ}
    (hab : a < b) : ∃ r ∈ Ioo a b, μ (frontier (Metric.thickening r s)) = 0 := by
  have mbles : ∀ r : ℝ, MeasurableSet (frontier (Metric.thickening r s)) :=
    fun r ↦ isClosed_frontier.measurableSet
  have disjs := Metric.frontier_thickening_disjoint s
  have key := Measure.countable_meas_pos_of_disjoint_iUnion (μ := μ) mbles disjs
  have aux := measure_diff_null (s := Ioo a b) (Set.Countable.measure_zero key volume)
  have len_pos : 0 < ENNReal.ofReal (b - a) := by simp only [hab, ENNReal.ofReal_pos, sub_pos]
  rw [← Real.volume_Ioo, ← aux] at len_pos
  rcases nonempty_of_measure_ne_zero len_pos.ne.symm with ⟨r, ⟨r_in_Ioo, hr⟩⟩
  refine ⟨r, r_in_Ioo, ?_⟩
  simpa only [mem_setOf_eq, not_lt, le_zero_iff] using hr

theorem exists_null_frontiers_thickening (μ : Measure Ω) [SFinite μ] (s : Set Ω) :
    ∃ rs : ℕ → ℝ,
      Tendsto rs atTop (𝓝 0) ∧ ∀ n, 0 < rs n ∧ μ (frontier (Metric.thickening (rs n) s)) = 0 := by
  rcases exists_seq_strictAnti_tendsto (0 : ℝ) with ⟨Rs, ⟨_, ⟨Rs_pos, Rs_lim⟩⟩⟩
  have obs := fun n : ℕ => exists_null_frontier_thickening μ s (Rs_pos n)
  refine ⟨fun n : ℕ => (obs n).choose, ⟨?_, ?_⟩⟩
  · exact tendsto_of_tendsto_of_tendsto_of_le_of_le tendsto_const_nhds Rs_lim
      (fun n ↦ (obs n).choose_spec.1.1.le) fun n ↦ (obs n).choose_spec.1.2.le
  · exact fun n ↦ ⟨(obs n).choose_spec.1.1, (obs n).choose_spec.2⟩

end PseudoMetricSpace

open TopologicalSpace

/-- One implication of the portmanteau theorem:
Assuming that for all Borel sets E whose boundary ∂E carries no probability mass under a
candidate limit probability measure μ we have convergence of the measures μsᵢ(E) to μ(E),
then for all closed sets F we have the limsup condition limsup μsᵢ(F) ≤ μ(F). -/
lemma limsup_measure_closed_le_of_forall_tendsto_measure
    {Ω ι : Type*} {L : Filter ι} [MeasurableSpace Ω] [TopologicalSpace Ω]
    [PseudoMetrizableSpace Ω] [OpensMeasurableSpace Ω]
    {μ : Measure Ω} [IsFiniteMeasure μ] {μs : ι → Measure Ω}
    (h : ∀ {E : Set Ω}, MeasurableSet E → μ (frontier E) = 0 →
            Tendsto (fun i ↦ μs i E) L (𝓝 (μ E)))
    (F : Set Ω) (F_closed : IsClosed F) :
    L.limsup (fun i ↦ μs i F) ≤ μ F := by
  letI : PseudoMetricSpace Ω := TopologicalSpace.pseudoMetrizableSpacePseudoMetric Ω
  rcases L.eq_or_neBot with rfl | _
  · simp only [limsup_bot, bot_eq_zero', zero_le]
  have ex := exists_null_frontiers_thickening μ F
  let rs := Classical.choose ex
  have rs_lim : Tendsto rs atTop (𝓝 0) := (Classical.choose_spec ex).1
  have rs_pos : ∀ n, 0 < rs n := fun n ↦ ((Classical.choose_spec ex).2 n).1
  have rs_null : ∀ n, μ (frontier (Metric.thickening (rs n) F)) = 0 :=
    fun n ↦ ((Classical.choose_spec ex).2 n).2
  have Fthicks_open : ∀ n, IsOpen (Metric.thickening (rs n) F) :=
    fun n ↦ Metric.isOpen_thickening
  have key := fun (n : ℕ) ↦ h (Fthicks_open n).measurableSet (rs_null n)
  apply ENNReal.le_of_forall_pos_le_add
  intros ε ε_pos μF_finite
  have keyB := tendsto_measure_cthickening_of_isClosed (μ := μ) (s := F)
                ⟨1, ⟨by simp only [gt_iff_lt, zero_lt_one], measure_ne_top _ _⟩⟩ F_closed
  have nhds : Iio (μ F + ε) ∈ 𝓝 (μ F) :=
    Iio_mem_nhds <| ENNReal.lt_add_right μF_finite.ne (ENNReal.coe_pos.mpr ε_pos).ne'
  specialize rs_lim (keyB nhds)
  simp only [mem_map, mem_atTop_sets, ge_iff_le, mem_preimage, mem_Iio] at rs_lim
  obtain ⟨m, hm⟩ := rs_lim
  have aux : (fun i ↦ (μs i F)) ≤ᶠ[L] (fun i ↦ μs i (Metric.thickening (rs m) F)) :=
    .of_forall <| fun i ↦ measure_mono (Metric.self_subset_thickening (rs_pos m) F)
  refine (limsup_le_limsup aux).trans ?_
  rw [Tendsto.limsup_eq (key m)]
  apply (measure_mono (Metric.thickening_subset_cthickening (rs m) F)).trans (hm m rfl.le).le

/-- One implication of the portmanteau theorem:
Assuming that for all Borel sets E whose boundary ∂E carries no probability mass under a
candidate limit probability measure μ we have convergence of the measures μsᵢ(E) to μ(E),
then for all open sets G we have the limsup condition μ(G) ≤ liminf μsᵢ(G). -/
lemma le_liminf_measure_open_of_forall_tendsto_measure
    {Ω ι : Type*} {L : Filter ι} [MeasurableSpace Ω] [TopologicalSpace Ω]
    [PseudoMetrizableSpace Ω] [OpensMeasurableSpace Ω]
    {μ : Measure Ω} [IsProbabilityMeasure μ] {μs : ι → Measure Ω} [∀ i, IsProbabilityMeasure (μs i)]
    (h : ∀ {E}, MeasurableSet E → μ (frontier E) = 0 → Tendsto (fun i ↦ μs i E) L (𝓝 (μ E)))
    (G : Set Ω) (G_open : IsOpen G) :
    μ G ≤ L.liminf (fun i ↦ μs i G) := by
  apply le_measure_liminf_of_limsup_measure_compl_le G_open.measurableSet
  exact limsup_measure_closed_le_of_forall_tendsto_measure h _ (isClosed_compl_iff.mpr G_open)

end LimitBorelImpliesLimsupClosedLE --section

section le_liminf_open_implies_convergence

/-! ### Portmanteau implication: liminf condition for open sets implies weak convergence


In this section we prove for a sequence (μsₙ)ₙ Borel probability measures that

  (O) For any open set G, the liminf of the measures of G under μsₙ is at least
      the measure of G under μ, i.e., μ(G) ≤ liminfₙ μsₙ(G).

implies

  (T) The measures μsₙ converge weakly to the measure μ.

-/

variable {Ω : Type*} [MeasurableSpace Ω] [TopologicalSpace Ω] [OpensMeasurableSpace Ω]

lemma lintegral_le_liminf_lintegral_of_forall_isOpen_measure_le_liminf_measure
    {μ : Measure Ω} {μs : ℕ → Measure Ω} {f : Ω → ℝ} (f_cont : Continuous f) (f_nn : 0 ≤ f)
    (h_opens : ∀ G, IsOpen G → μ G ≤ atTop.liminf (fun i ↦ μs i G)) :
    ∫⁻ x, ENNReal.ofReal (f x) ∂μ ≤ atTop.liminf (fun i ↦ ∫⁻ x, ENNReal.ofReal (f x) ∂(μs i)) := by
  simp_rw [lintegral_eq_lintegral_meas_lt _ (Eventually.of_forall f_nn) f_cont.aemeasurable]
  calc ∫⁻ (t : ℝ) in Set.Ioi 0, μ {a | t < f a}
      ≤ ∫⁻ (t : ℝ) in Set.Ioi 0, atTop.liminf (fun i ↦ (μs i) {a | t < f a}) := ?_ -- (i)
    _ ≤ atTop.liminf (fun i ↦ ∫⁻ (t : ℝ) in Set.Ioi 0, (μs i) {a | t < f a}) := ?_ -- (ii)
  · -- (i)
    exact (lintegral_mono (fun t ↦ h_opens _ (continuous_def.mp f_cont _ isOpen_Ioi))).trans
            (le_refl _)
  · -- (ii)
    exact lintegral_liminf_le (fun n ↦ Antitone.measurable (fun s t hst ↦
            measure_mono (fun ω hω ↦ lt_of_le_of_lt hst hω)))

lemma integral_le_liminf_integral_of_forall_isOpen_measure_le_liminf_measure
    {μ : Measure Ω} {μs : ℕ → Measure Ω} [∀ i, IsProbabilityMeasure (μs i)]
    {f : Ω →ᵇ ℝ} (f_nn : 0 ≤ f)
    (h_opens : ∀ G, IsOpen G → μ G ≤ atTop.liminf (fun i ↦ μs i G)) :
    ∫ x, (f x) ∂μ ≤ atTop.liminf (fun i ↦ ∫ x, (f x) ∂(μs i)) := by
  have same := lintegral_le_liminf_lintegral_of_forall_isOpen_measure_le_liminf_measure
                  f.continuous f_nn h_opens
  rw [@integral_eq_lintegral_of_nonneg_ae Ω _ μ f (Eventually.of_forall f_nn)
        f.continuous.measurable.aestronglyMeasurable]
  convert ENNReal.toReal_mono ?_ same
  · simp only [fun i ↦ @integral_eq_lintegral_of_nonneg_ae Ω _ (μs i) f (Eventually.of_forall f_nn)
                        f.continuous.measurable.aestronglyMeasurable]
    let g := BoundedContinuousFunction.comp _ Real.lipschitzWith_toNNReal f
    have bound : ∀ i, ∫⁻ x, ENNReal.ofReal (f x) ∂(μs i) ≤ nndist 0 g := fun i ↦ by
      simpa only [coe_nnreal_ennreal_nndist, measure_univ, mul_one, ge_iff_le] using
            BoundedContinuousFunction.lintegral_le_edist_mul (μ := μs i) g
    apply ENNReal.liminf_toReal_eq ENNReal.coe_ne_top (Eventually.of_forall bound)
  · apply ne_of_lt
    have obs := fun (i : ℕ) ↦ @BoundedContinuousFunction.lintegral_nnnorm_le Ω _ _ (μs i) ℝ _ f
    simp only [measure_univ, mul_one] at obs
    apply lt_of_le_of_lt _ (show (‖f‖₊ : ℝ≥0∞) < ∞ from ENNReal.coe_lt_top)
    apply liminf_le_of_le
    · refine ⟨0, .of_forall (by simp only [ge_iff_le, zero_le, forall_const])⟩
    · intro x hx
      obtain ⟨i, hi⟩ := hx.exists
      apply le_trans hi
      convert obs i with x
      have aux := ENNReal.ofReal_eq_coe_nnreal (f_nn x)
      simp only [ContinuousMap.toFun_eq_coe, BoundedContinuousFunction.coe_toContinuousMap] at aux
      rw [aux]
      congr
      exact (Real.norm_of_nonneg (f_nn x)).symm

/-- One implication of the portmanteau theorem:
If for all open sets G we have the liminf condition `μ(G) ≤ liminf μsₙ(G)`, then the measures
μsₙ converge weakly to the measure μ.
Superseded by `tendsto_of_forall_isOpen_le_liminf` which works for all countably
generated filters. -/
theorem tendsto_of_forall_isOpen_le_liminf_nat {μ : ProbabilityMeasure Ω}
    {μs : ℕ → ProbabilityMeasure Ω}
    (h_opens : ∀ G, IsOpen G → μ G ≤ atTop.liminf (fun i ↦ μs i G)) :
    atTop.Tendsto (fun i ↦ μs i) (𝓝 μ) := by
  refine ProbabilityMeasure.tendsto_iff_forall_integral_tendsto.mpr ?_
  apply tendsto_integral_of_forall_integral_le_liminf_integral
  intro f f_nn
  apply integral_le_liminf_integral_of_forall_isOpen_measure_le_liminf_measure (f := f) f_nn
  intro G G_open
  specialize h_opens G G_open
  have aux : ENNReal.ofNNReal (liminf (fun i ↦ μs i G) atTop) =
          liminf (ENNReal.ofNNReal ∘ fun i ↦ μs i G) atTop := by
    refine Monotone.map_liminf_of_continuousAt (F := atTop) ENNReal.coe_mono (μs · G) ?_ ?_ ?_
    · exact ENNReal.continuous_coe.continuousAt
    · exact IsBoundedUnder.isCoboundedUnder_ge ⟨1, by simp⟩
    · exact ⟨0, by simp⟩
  have obs := ENNReal.coe_mono h_opens
  simp only [ProbabilityMeasure.ennreal_coeFn_eq_coeFn_toMeasure, aux] at obs
  convert obs
  simp only [Function.comp_apply, ProbabilityMeasure.ennreal_coeFn_eq_coeFn_toMeasure]

/-- One implication of the portmanteau theorem:
If for all open sets G we have the liminf condition `μ(G) ≤ liminf μsₙ(G)`, then the measures
μsₙ converge weakly to the measure μ. Formulated here for countably generated filters. -/
theorem tendsto_of_forall_isOpen_le_liminf {ι : Type*} {μ : ProbabilityMeasure Ω}
    {μs : ι → ProbabilityMeasure Ω} {L : Filter ι} [L.IsCountablyGenerated]
    (h_opens : ∀ G, IsOpen G → μ G ≤ L.liminf (fun i ↦ μs i G)) :
    L.Tendsto (fun i ↦ μs i) (𝓝 μ) := by
  apply Filter.tendsto_of_seq_tendsto (fun u hu ↦ ?_)
  apply tendsto_of_forall_isOpen_le_liminf_nat (fun G hG ↦ ?_)
  apply (h_opens G hG).trans
  change _ ≤ atTop.liminf ((fun i ↦ μs i G) ∘ u)
  rw [liminf_comp]
  refine liminf_le_liminf_of_le hu (by isBoundedDefault) ?_
  exact isBoundedUnder_of ⟨1, by simp⟩ |>.isCoboundedUnder_ge

end le_liminf_open_implies_convergence

section convergenceCriterion

open scoped Finset

<<<<<<< HEAD
variable {α ι : Type*} [MeasurableSpace α]
=======
variable {Ω ι : Type*} [MeasurableSpace Ω]
>>>>>>> 35a5aa06

/-- Given a π-system, if a sequence of measures converges along all elements of the π-system, then
it also converges along finite unions of elements of the π-system. -/
lemma _root_.IsPiSystem.tendsto_measureReal_biUnion
<<<<<<< HEAD
    {S : Set (Set α)} (hS : IsPiSystem S) {μ : ι → Measure α} {ν : Measure α} {l : Filter ι}
    {t : Finset (Set α)} (ht : ∀ s ∈ t, s ∈ S)
    (hmeas : ∀ s ∈ S, MeasurableSet s)
    (hν : ∀ s ∈ S, ν s ≠ ∞ := by finiteness)
    (hμ : ∀ s ∈ S, ∀ i, μ i s ≠ ∞ := by finiteness)
    (h : ∀ s ∈ S, Tendsto (fun i ↦ (μ i).real s) l (𝓝 (ν.real s))) :
=======
    {S : Set (Set Ω)} (hS : IsPiSystem S) {μ : ι → Measure Ω} {ν : Measure Ω} {l : Filter ι}
    {t : Finset (Set Ω)} (ht : ∀ s ∈ t, s ∈ S)
    (hmeas : ∀ s ∈ S, MeasurableSet s)
    (h : ∀ s ∈ S, Tendsto (fun i ↦ (μ i).real s) l (𝓝 (ν.real s)))
    (hν : ∀ s ∈ S, ν s ≠ ∞ := by finiteness)
    (hμ : ∀ s ∈ S, ∀ i, μ i s ≠ ∞ := by finiteness) :
>>>>>>> 35a5aa06
    Tendsto (fun i ↦ (μ i).real (⋃ s ∈ t, s)) l (𝓝 (ν.real (⋃ s ∈ t, s))) := by
  /- This statement is not completely obvious, as `⋃ s ∈ t, s` does not belong to the π-system `S`.
  However, thanks to the inclusion-exclusion formula one may express its measure in terms of
  measures of elements of `S`, from which the result follows. -/
  have A (i) : (μ i).real (⋃ s ∈ t, s) = ∑ u ∈ t.powerset with u.Nonempty,
      (-1 : ℝ) ^ (#u + 1) * (μ i).real (⋂ s ∈ u, s) :=
    measureReal_biUnion_eq_sum_powerset (fun s hs ↦ hmeas _ (ht _ hs))
      (fun s hs ↦ hμ _ (ht _ hs) i)
  simp_rw [A, measureReal_biUnion_eq_sum_powerset (fun s hs ↦ hmeas _ (ht _ hs))
    (fun s hs ↦ hν _ (ht _ hs))]
<<<<<<< HEAD
  apply tendsto_finset_sum _ (fun u hu ↦ ?_)
  simp only [Finset.mem_filter, Finset.mem_powerset] at hu
  apply Filter.Tendsto.const_mul
  rcases eq_empty_or_nonempty (⋂ s ∈ u, (s : Set α)) with h'u | h'u
=======
  refine tendsto_finset_sum _ (fun u hu ↦ ?_)
  simp only [Finset.mem_filter, Finset.mem_powerset] at hu
  apply Filter.Tendsto.const_mul
  rcases eq_empty_or_nonempty (⋂ s ∈ u, s) with h'u | h'u
>>>>>>> 35a5aa06
  · simpa [h'u] using tendsto_const_nhds
  apply h
  exact hS.biInter_mem hu.2 (fun s hs ↦ ht _ (hu.1 hs)) h'u

/-- Given a π-system, if a sequence of probability measures converges along all elements of
the π-system, then it also converges along finite unions of elements of the π-system. -/
lemma _root_.IsPiSystem.tendsto_probabilityMeasure_biUnion
<<<<<<< HEAD
    {S : Set (Set α)} (hS : IsPiSystem S) {μ : ι → ProbabilityMeasure α} {ν : ProbabilityMeasure α}
    {l : Filter ι} {t : Finset (Set α)} (ht : ∀ s ∈ t, s ∈ S)
    (hmeas : ∀ s ∈ S, MeasurableSet s)
    (h : ∀ s ∈ S, Tendsto (fun i ↦ μ i s) l (𝓝 (ν s))) :
    Tendsto (fun i ↦ μ i (⋃ s ∈ t, s)) l (𝓝 (ν (⋃ s ∈ t, s))) := by
  have : Tendsto (fun i ↦ (μ i : Measure α).real (⋃ s ∈ t, s)) l
      (𝓝 ((ν : Measure α).real (⋃ s ∈ t, s))) := by
=======
    {S : Set (Set Ω)} (hS : IsPiSystem S) {μ : ι → ProbabilityMeasure Ω} {ν : ProbabilityMeasure Ω}
    {l : Filter ι} {t : Finset (Set Ω)} (ht : ∀ s ∈ t, s ∈ S) (hmeas : ∀ s ∈ S, MeasurableSet s)
    (h : ∀ s ∈ S, Tendsto (fun i ↦ μ i s) l (𝓝 (ν s))) :
    Tendsto (fun i ↦ μ i (⋃ s ∈ t, s)) l (𝓝 (ν (⋃ s ∈ t, s))) := by
  have : Tendsto (fun i ↦ (μ i : Measure Ω).real (⋃ s ∈ t, s)) l
      (𝓝 ((ν : Measure Ω).real (⋃ s ∈ t, s))) := by
>>>>>>> 35a5aa06
    apply hS.tendsto_measureReal_biUnion ht hmeas
    simpa using h
  simpa using this

/-- Consider a set of sets `S` containing arbitrarily small neighborhoods of any point, and a
probability measure. Then any open set can be approximated arbitrarily well in measure from inside
<<<<<<< HEAD
by a finite union of elements of `S`. -/
lemma ProbabilityMeasure.exists_lt_measure_biUnion_of_isOpen
    [TopologicalSpace α] [SecondCountableTopology α]
    {S : Set (Set α)} (ν : ProbabilityMeasure α)
    (h : ∀ (u : Set α), ∀ x ∈ u, IsOpen u → ∃ s ∈ S, x ∈ s ∧ s ∈ 𝓝 x ∧ s ⊆ u)
    {G : Set α} (hG : IsOpen G) {r : ℝ≥0} (hr : r < ν G) :
    ∃ T : Finset (Set α), (∀ t ∈ T, t ∈ S) ∧ (r < ν (⋃ t ∈ T, t)) ∧ (⋃ t ∈ T, t) ⊆ G := by
  classical
  obtain ⟨T, TS, T_count, hT⟩ : ∃ T : Set (Set α), T ⊆ S ∧ T.Countable ∧ ⋃ t ∈ T, t = G := by
    have : ∀ (x : G), ∃ s ∈ S, (x : α) ∈ s ∧ s ∈ 𝓝 (x : α) ∧ s ⊆ G := fun x ↦ h G x x.2 hG
    choose! s hsS hxs hs_nhds hsG using this
    rcases TopologicalSpace.isOpen_biUnion_countable univ (fun i ↦ interior (s i))
      (fun i hi ↦ isOpen_interior) with ⟨T₀, -, T₀_count, hT₀⟩
    refine ⟨s '' T₀, by grind, Countable.image T₀_count s, ?_⟩
    refine Subset.antisymm (by simp; grind) ?_
    have : G ⊆ ⋃ i ∈ univ, interior (s i) := by
      intro y hy
      simp only [mem_univ, iUnion_true, iUnion_coe_set, mem_iUnion]
      refine ⟨y, hy, ?_⟩
      apply mem_interior_iff_mem_nhds.2
      exact hs_nhds ⟨y, hy⟩
=======
by a finite union of elements of `S`.

This is a technical lemma for `IsPiSystem.tendsto_probabilityMeasure_of_tendsto_of_mem`, which is
why it is formulated for a `ProbabilityMeasure`. If needed, this could be generalized to finite
measures or to general measures.
-/
lemma ProbabilityMeasure.exists_lt_measure_biUnion_of_isOpen
    [TopologicalSpace Ω] [SecondCountableTopology Ω]
    {S : Set (Set Ω)} (ν : ProbabilityMeasure Ω)
    (h : ∀ (u : Set Ω), IsOpen u → ∀ x ∈ u, ∃ s ∈ S, s ∈ 𝓝 x ∧ s ⊆ u)
    {G : Set Ω} (hG : IsOpen G) {r : ℝ≥0} (hr : r < ν G) :
    ∃ T : Finset (Set Ω), (∀ t ∈ T, t ∈ S) ∧ (r < ν (⋃ t ∈ T, t)) ∧ (⋃ t ∈ T, t) ⊆ G := by
  classical
  obtain ⟨T, TS, T_count, hT⟩ : ∃ T : Set (Set Ω), T ⊆ S ∧ T.Countable ∧ ⋃ t ∈ T, t = G := by
    have : ∀ (x : G), ∃ s ∈ S, s ∈ 𝓝 (x : Ω) ∧ s ⊆ G := fun x ↦ h G hG x x.2
    choose! s hsS hs_nhds hsG using this
    rcases TopologicalSpace.isOpen_iUnion_countable (fun i ↦ interior (s i))
      (fun i ↦ isOpen_interior) with ⟨T₀, T₀_count, hT₀⟩
    refine ⟨s '' T₀, by grind, T₀_count.image s, ?_⟩
    refine Subset.antisymm (by simp; grind) ?_
    have : G ⊆ ⋃ i, interior (s i) := by
      intro y hy
      simpa using ⟨y, hy, mem_interior_iff_mem_nhds.2 (hs_nhds ⟨y, hy⟩)⟩
>>>>>>> 35a5aa06
    apply this.trans
    rw [← hT₀, biUnion_image]
    exact iUnion₂_mono fun i j ↦ interior_subset
  have : T.Nonempty := by
    contrapose! hr
    simp [← hT, hr]
  rcases T_count.exists_eq_range this with ⟨f, hf⟩
  have G_eq : G = ⋃ n, f n := by simp [← hT, hf]
  have : Tendsto (fun i ↦ ν (Accumulate f i)) atTop (𝓝 (ν (⋃ i, f i))) :=
<<<<<<< HEAD
    (ENNReal.tendsto_toNNReal_iff (by simp) (by simp)).2
      (MeasureTheory.tendsto_measure_iUnion_accumulate (f := f) (μ := ν))
=======
    (ENNReal.tendsto_toNNReal_iff (by simp) (by simp)).2 tendsto_measure_iUnion_accumulate
>>>>>>> 35a5aa06
  rw [← G_eq] at this
  rcases ((tendsto_order.1 this).1 r hr).exists with ⟨n, hn⟩
  refine ⟨(Finset.range (n + 1)).image f, by simp; grind, ?_, ?_⟩
  · convert hn
    simp [accumulate_def]
    grind
<<<<<<< HEAD
  · simp only [Finset.mem_image, Finset.mem_range, iUnion_exists, biUnion_and',
      iUnion_iUnion_eq_right, G_eq, iUnion_subset_iff]
    intro i hi
    exact subset_iUnion_of_subset i fun ⦃a⦄ a ↦ a
=======
  · simpa [G_eq] using fun i _ ↦ subset_iUnion f i
>>>>>>> 35a5aa06

/-- Assume that, applied to all the elements of a π-system, a sequence of probability measures
converges to a limiting probability measure. Assume also that the π-system contains arbitrarily
small neighborhoods of any point. Then the sequence of probability measures converges for the
weak topology. -/
lemma _root_.IsPiSystem.tendsto_probabilityMeasure_of_tendsto_of_mem
<<<<<<< HEAD
    [TopologicalSpace α] [SecondCountableTopology α] [OpensMeasurableSpace α]
    {S : Set (Set α)} (hS : IsPiSystem S) {μ : ι → ProbabilityMeasure α} {ν : ProbabilityMeasure α}
    {l : Filter ι} [l.IsCountablyGenerated]
    (hmeas : ∀ s ∈ S, MeasurableSet s)
    (h : ∀ (u : Set α), ∀ x ∈ u, IsOpen u → ∃ s ∈ S, x ∈ s ∧ s ∈ 𝓝 x ∧ s ⊆ u)
=======
    [TopologicalSpace Ω] [SecondCountableTopology Ω] [OpensMeasurableSpace Ω]
    {S : Set (Set Ω)} (hS : IsPiSystem S) {μ : ι → ProbabilityMeasure Ω} {ν : ProbabilityMeasure Ω}
    {l : Filter ι} [l.IsCountablyGenerated]
    (hmeas : ∀ s ∈ S, MeasurableSet s)
    (h : ∀ (u : Set Ω), IsOpen u → ∀ x ∈ u, ∃ s ∈ S, s ∈ 𝓝 x ∧ s ⊆ u)
>>>>>>> 35a5aa06
    (h' : ∀ s ∈ S, Tendsto (fun i ↦ μ i s) l (𝓝 (ν s))) :
    Tendsto μ l (𝓝 ν) := by
  /- We apply the portmanteau theorem: it suffices to show that, given an open set `G`
  and `r < ν G`, then for large `i` one has `r < μᵢ G`. For this, we approximate `G` from inside by
  a finite union `G'` of elements of `S`, still with measure `> r`, by Lemma
  `ProbabilityMeasure.exists_lt_measure_biUnion_of_isOpen`. If we have `μᵢ G' → ν G'`,
  then we deduce `r < μᵢ G'` for large `i`, and therefore `r < μᵢ G`.

  Our assumption does not give directly `μᵢ G' → ν G'`, as `G'` does not belong to the π-system `S`.
  However, the inclusion-exclusion formula makes it possible to express `μᵢ G'` and `ν G'` in terms
  of the measures of intersections of elements of `S`, for which we have the convergence. It follows
  that `μᵢ G' → ν G'` holds, concluding the proof. This second step is already formalized in the
  lemma `IsPiSystem.tendsto_probabilityMeasure_biUnion`. -/
  rcases l.eq_or_neBot with rfl | hl
  · simp
  apply tendsto_of_forall_isOpen_le_liminf
  intro G hG
<<<<<<< HEAD
  apply (le_liminf_iff _ _).2 (fun r hr ↦ ?_)
  · apply isCoboundedUnder_ge_of_le (x := 1) l (by simp)
  · exact isBoundedUnder_of ⟨0, by simp⟩
  obtain ⟨T, TS, T_meas, TG⟩ :
      ∃ T : Finset (Set α), (∀ t ∈ T, t ∈ S) ∧ (r < ν (⋃ t ∈ T, t)) ∧ (⋃ t ∈ T, t) ⊆ G :=
=======
  refine (le_liminf_iff (isCoboundedUnder_ge_of_le (x := 1) l (by simp)) (by isBoundedDefault)).2
    (fun r hr ↦ ?_)
  obtain ⟨T, TS, T_meas, TG⟩ :
      ∃ T : Finset (Set Ω), (∀ t ∈ T, t ∈ S) ∧ (r < ν (⋃ t ∈ T, t)) ∧ (⋃ t ∈ T, t) ⊆ G :=
>>>>>>> 35a5aa06
    ν.exists_lt_measure_biUnion_of_isOpen h hG hr
  have : Tendsto (fun i ↦ μ i (⋃ t ∈ T, t)) l (𝓝 (ν (⋃ t ∈ T, t))) :=
    hS.tendsto_probabilityMeasure_biUnion TS hmeas h'
  filter_upwards [(tendsto_order.1 this).1 r T_meas] with i hi
<<<<<<< HEAD
  apply hi.trans_le
  exact ProbabilityMeasure.apply_mono _ TG
=======
  exact hi.trans_le <| ProbabilityMeasure.apply_mono _ TG
>>>>>>> 35a5aa06

end convergenceCriterion

end MeasureTheory --namespace<|MERGE_RESOLUTION|>--- conflicted
+++ resolved
@@ -585,30 +585,17 @@
 
 open scoped Finset
 
-<<<<<<< HEAD
-variable {α ι : Type*} [MeasurableSpace α]
-=======
 variable {Ω ι : Type*} [MeasurableSpace Ω]
->>>>>>> 35a5aa06
 
 /-- Given a π-system, if a sequence of measures converges along all elements of the π-system, then
 it also converges along finite unions of elements of the π-system. -/
 lemma _root_.IsPiSystem.tendsto_measureReal_biUnion
-<<<<<<< HEAD
-    {S : Set (Set α)} (hS : IsPiSystem S) {μ : ι → Measure α} {ν : Measure α} {l : Filter ι}
-    {t : Finset (Set α)} (ht : ∀ s ∈ t, s ∈ S)
-    (hmeas : ∀ s ∈ S, MeasurableSet s)
-    (hν : ∀ s ∈ S, ν s ≠ ∞ := by finiteness)
-    (hμ : ∀ s ∈ S, ∀ i, μ i s ≠ ∞ := by finiteness)
-    (h : ∀ s ∈ S, Tendsto (fun i ↦ (μ i).real s) l (𝓝 (ν.real s))) :
-=======
     {S : Set (Set Ω)} (hS : IsPiSystem S) {μ : ι → Measure Ω} {ν : Measure Ω} {l : Filter ι}
     {t : Finset (Set Ω)} (ht : ∀ s ∈ t, s ∈ S)
     (hmeas : ∀ s ∈ S, MeasurableSet s)
     (h : ∀ s ∈ S, Tendsto (fun i ↦ (μ i).real s) l (𝓝 (ν.real s)))
     (hν : ∀ s ∈ S, ν s ≠ ∞ := by finiteness)
     (hμ : ∀ s ∈ S, ∀ i, μ i s ≠ ∞ := by finiteness) :
->>>>>>> 35a5aa06
     Tendsto (fun i ↦ (μ i).real (⋃ s ∈ t, s)) l (𝓝 (ν.real (⋃ s ∈ t, s))) := by
   /- This statement is not completely obvious, as `⋃ s ∈ t, s` does not belong to the π-system `S`.
   However, thanks to the inclusion-exclusion formula one may express its measure in terms of
@@ -619,17 +606,10 @@
       (fun s hs ↦ hμ _ (ht _ hs) i)
   simp_rw [A, measureReal_biUnion_eq_sum_powerset (fun s hs ↦ hmeas _ (ht _ hs))
     (fun s hs ↦ hν _ (ht _ hs))]
-<<<<<<< HEAD
-  apply tendsto_finset_sum _ (fun u hu ↦ ?_)
-  simp only [Finset.mem_filter, Finset.mem_powerset] at hu
-  apply Filter.Tendsto.const_mul
-  rcases eq_empty_or_nonempty (⋂ s ∈ u, (s : Set α)) with h'u | h'u
-=======
   refine tendsto_finset_sum _ (fun u hu ↦ ?_)
   simp only [Finset.mem_filter, Finset.mem_powerset] at hu
   apply Filter.Tendsto.const_mul
   rcases eq_empty_or_nonempty (⋂ s ∈ u, s) with h'u | h'u
->>>>>>> 35a5aa06
   · simpa [h'u] using tendsto_const_nhds
   apply h
   exact hS.biInter_mem hu.2 (fun s hs ↦ ht _ (hu.1 hs)) h'u
@@ -637,51 +617,18 @@
 /-- Given a π-system, if a sequence of probability measures converges along all elements of
 the π-system, then it also converges along finite unions of elements of the π-system. -/
 lemma _root_.IsPiSystem.tendsto_probabilityMeasure_biUnion
-<<<<<<< HEAD
-    {S : Set (Set α)} (hS : IsPiSystem S) {μ : ι → ProbabilityMeasure α} {ν : ProbabilityMeasure α}
-    {l : Filter ι} {t : Finset (Set α)} (ht : ∀ s ∈ t, s ∈ S)
-    (hmeas : ∀ s ∈ S, MeasurableSet s)
-    (h : ∀ s ∈ S, Tendsto (fun i ↦ μ i s) l (𝓝 (ν s))) :
-    Tendsto (fun i ↦ μ i (⋃ s ∈ t, s)) l (𝓝 (ν (⋃ s ∈ t, s))) := by
-  have : Tendsto (fun i ↦ (μ i : Measure α).real (⋃ s ∈ t, s)) l
-      (𝓝 ((ν : Measure α).real (⋃ s ∈ t, s))) := by
-=======
     {S : Set (Set Ω)} (hS : IsPiSystem S) {μ : ι → ProbabilityMeasure Ω} {ν : ProbabilityMeasure Ω}
     {l : Filter ι} {t : Finset (Set Ω)} (ht : ∀ s ∈ t, s ∈ S) (hmeas : ∀ s ∈ S, MeasurableSet s)
     (h : ∀ s ∈ S, Tendsto (fun i ↦ μ i s) l (𝓝 (ν s))) :
     Tendsto (fun i ↦ μ i (⋃ s ∈ t, s)) l (𝓝 (ν (⋃ s ∈ t, s))) := by
   have : Tendsto (fun i ↦ (μ i : Measure Ω).real (⋃ s ∈ t, s)) l
       (𝓝 ((ν : Measure Ω).real (⋃ s ∈ t, s))) := by
->>>>>>> 35a5aa06
     apply hS.tendsto_measureReal_biUnion ht hmeas
     simpa using h
   simpa using this
 
 /-- Consider a set of sets `S` containing arbitrarily small neighborhoods of any point, and a
 probability measure. Then any open set can be approximated arbitrarily well in measure from inside
-<<<<<<< HEAD
-by a finite union of elements of `S`. -/
-lemma ProbabilityMeasure.exists_lt_measure_biUnion_of_isOpen
-    [TopologicalSpace α] [SecondCountableTopology α]
-    {S : Set (Set α)} (ν : ProbabilityMeasure α)
-    (h : ∀ (u : Set α), ∀ x ∈ u, IsOpen u → ∃ s ∈ S, x ∈ s ∧ s ∈ 𝓝 x ∧ s ⊆ u)
-    {G : Set α} (hG : IsOpen G) {r : ℝ≥0} (hr : r < ν G) :
-    ∃ T : Finset (Set α), (∀ t ∈ T, t ∈ S) ∧ (r < ν (⋃ t ∈ T, t)) ∧ (⋃ t ∈ T, t) ⊆ G := by
-  classical
-  obtain ⟨T, TS, T_count, hT⟩ : ∃ T : Set (Set α), T ⊆ S ∧ T.Countable ∧ ⋃ t ∈ T, t = G := by
-    have : ∀ (x : G), ∃ s ∈ S, (x : α) ∈ s ∧ s ∈ 𝓝 (x : α) ∧ s ⊆ G := fun x ↦ h G x x.2 hG
-    choose! s hsS hxs hs_nhds hsG using this
-    rcases TopologicalSpace.isOpen_biUnion_countable univ (fun i ↦ interior (s i))
-      (fun i hi ↦ isOpen_interior) with ⟨T₀, -, T₀_count, hT₀⟩
-    refine ⟨s '' T₀, by grind, Countable.image T₀_count s, ?_⟩
-    refine Subset.antisymm (by simp; grind) ?_
-    have : G ⊆ ⋃ i ∈ univ, interior (s i) := by
-      intro y hy
-      simp only [mem_univ, iUnion_true, iUnion_coe_set, mem_iUnion]
-      refine ⟨y, hy, ?_⟩
-      apply mem_interior_iff_mem_nhds.2
-      exact hs_nhds ⟨y, hy⟩
-=======
 by a finite union of elements of `S`.
 
 This is a technical lemma for `IsPiSystem.tendsto_probabilityMeasure_of_tendsto_of_mem`, which is
@@ -705,7 +652,6 @@
     have : G ⊆ ⋃ i, interior (s i) := by
       intro y hy
       simpa using ⟨y, hy, mem_interior_iff_mem_nhds.2 (hs_nhds ⟨y, hy⟩)⟩
->>>>>>> 35a5aa06
     apply this.trans
     rw [← hT₀, biUnion_image]
     exact iUnion₂_mono fun i j ↦ interior_subset
@@ -715,45 +661,25 @@
   rcases T_count.exists_eq_range this with ⟨f, hf⟩
   have G_eq : G = ⋃ n, f n := by simp [← hT, hf]
   have : Tendsto (fun i ↦ ν (Accumulate f i)) atTop (𝓝 (ν (⋃ i, f i))) :=
-<<<<<<< HEAD
-    (ENNReal.tendsto_toNNReal_iff (by simp) (by simp)).2
-      (MeasureTheory.tendsto_measure_iUnion_accumulate (f := f) (μ := ν))
-=======
     (ENNReal.tendsto_toNNReal_iff (by simp) (by simp)).2 tendsto_measure_iUnion_accumulate
->>>>>>> 35a5aa06
   rw [← G_eq] at this
   rcases ((tendsto_order.1 this).1 r hr).exists with ⟨n, hn⟩
   refine ⟨(Finset.range (n + 1)).image f, by simp; grind, ?_, ?_⟩
   · convert hn
     simp [accumulate_def]
     grind
-<<<<<<< HEAD
-  · simp only [Finset.mem_image, Finset.mem_range, iUnion_exists, biUnion_and',
-      iUnion_iUnion_eq_right, G_eq, iUnion_subset_iff]
-    intro i hi
-    exact subset_iUnion_of_subset i fun ⦃a⦄ a ↦ a
-=======
   · simpa [G_eq] using fun i _ ↦ subset_iUnion f i
->>>>>>> 35a5aa06
 
 /-- Assume that, applied to all the elements of a π-system, a sequence of probability measures
 converges to a limiting probability measure. Assume also that the π-system contains arbitrarily
 small neighborhoods of any point. Then the sequence of probability measures converges for the
 weak topology. -/
 lemma _root_.IsPiSystem.tendsto_probabilityMeasure_of_tendsto_of_mem
-<<<<<<< HEAD
-    [TopologicalSpace α] [SecondCountableTopology α] [OpensMeasurableSpace α]
-    {S : Set (Set α)} (hS : IsPiSystem S) {μ : ι → ProbabilityMeasure α} {ν : ProbabilityMeasure α}
-    {l : Filter ι} [l.IsCountablyGenerated]
-    (hmeas : ∀ s ∈ S, MeasurableSet s)
-    (h : ∀ (u : Set α), ∀ x ∈ u, IsOpen u → ∃ s ∈ S, x ∈ s ∧ s ∈ 𝓝 x ∧ s ⊆ u)
-=======
     [TopologicalSpace Ω] [SecondCountableTopology Ω] [OpensMeasurableSpace Ω]
     {S : Set (Set Ω)} (hS : IsPiSystem S) {μ : ι → ProbabilityMeasure Ω} {ν : ProbabilityMeasure Ω}
     {l : Filter ι} [l.IsCountablyGenerated]
     (hmeas : ∀ s ∈ S, MeasurableSet s)
     (h : ∀ (u : Set Ω), IsOpen u → ∀ x ∈ u, ∃ s ∈ S, s ∈ 𝓝 x ∧ s ⊆ u)
->>>>>>> 35a5aa06
     (h' : ∀ s ∈ S, Tendsto (fun i ↦ μ i s) l (𝓝 (ν s))) :
     Tendsto μ l (𝓝 ν) := by
   /- We apply the portmanteau theorem: it suffices to show that, given an open set `G`
@@ -771,28 +697,15 @@
   · simp
   apply tendsto_of_forall_isOpen_le_liminf
   intro G hG
-<<<<<<< HEAD
-  apply (le_liminf_iff _ _).2 (fun r hr ↦ ?_)
-  · apply isCoboundedUnder_ge_of_le (x := 1) l (by simp)
-  · exact isBoundedUnder_of ⟨0, by simp⟩
-  obtain ⟨T, TS, T_meas, TG⟩ :
-      ∃ T : Finset (Set α), (∀ t ∈ T, t ∈ S) ∧ (r < ν (⋃ t ∈ T, t)) ∧ (⋃ t ∈ T, t) ⊆ G :=
-=======
   refine (le_liminf_iff (isCoboundedUnder_ge_of_le (x := 1) l (by simp)) (by isBoundedDefault)).2
     (fun r hr ↦ ?_)
   obtain ⟨T, TS, T_meas, TG⟩ :
       ∃ T : Finset (Set Ω), (∀ t ∈ T, t ∈ S) ∧ (r < ν (⋃ t ∈ T, t)) ∧ (⋃ t ∈ T, t) ⊆ G :=
->>>>>>> 35a5aa06
     ν.exists_lt_measure_biUnion_of_isOpen h hG hr
   have : Tendsto (fun i ↦ μ i (⋃ t ∈ T, t)) l (𝓝 (ν (⋃ t ∈ T, t))) :=
     hS.tendsto_probabilityMeasure_biUnion TS hmeas h'
   filter_upwards [(tendsto_order.1 this).1 r T_meas] with i hi
-<<<<<<< HEAD
-  apply hi.trans_le
-  exact ProbabilityMeasure.apply_mono _ TG
-=======
   exact hi.trans_le <| ProbabilityMeasure.apply_mono _ TG
->>>>>>> 35a5aa06
 
 end convergenceCriterion
 
