/-
Copyright (c) 2021 Kalle Kytölä. All rights reserved.
Released under Apache 2.0 license as described in the file LICENSE.
Authors: Kalle Kytölä
-/
import Mathlib.MeasureTheory.Measure.ProbabilityMeasure
import Mathlib.MeasureTheory.Measure.Lebesgue.Basic
import Mathlib.MeasureTheory.Integral.Layercake
import Mathlib.MeasureTheory.Integral.BoundedContinuousFunction

/-!
# Characterizations of weak convergence of finite measures and probability measures

This file will provide portmanteau characterizations of the weak convergence of finite measures
and of probability measures, i.e., the standard characterizations of convergence in distribution.

## Main definitions

The topologies of weak convergence on the types of finite measures and probability measures are
already defined in their corresponding files; no substantial new definitions are introduced here.

## Main results

The main result will be the portmanteau theorem providing various characterizations of the
weak convergence of measures (probability measures or finite measures). Given measures μs
and μ on a topological space Ω, the conditions that will be proven equivalent (under quite
general hypotheses) are:

  (T) The measures μs tend to the measure μ weakly.
  (C) For any closed set F, the limsup of the measures of F under μs is at most
      the measure of F under μ, i.e., limsupᵢ μsᵢ(F) ≤ μ(F).
  (O) For any open set G, the liminf of the measures of G under μs is at least
      the measure of G under μ, i.e., μ(G) ≤ liminfᵢ μsᵢ(G).
  (B) For any Borel set B whose boundary carries no mass under μ, i.e. μ(∂B) = 0,
      the measures of B under μs tend to the measure of B under μ, i.e., limᵢ μsᵢ(B) = μ(B).

The separate implications are:
 * `MeasureTheory.FiniteMeasure.limsup_measure_closed_le_of_tendsto` is the implication (T) → (C).
 * `MeasureTheory.limsup_measure_closed_le_iff_liminf_measure_open_ge` is the equivalence (C) ↔ (O).
 * `MeasureTheory.tendsto_measure_of_null_frontier` is the implication (O) → (B).
 * `MeasureTheory.limsup_measure_closed_le_of_forall_tendsto_measure` is the implication (B) → (C).
 * `MeasureTheory.tendsto_of_forall_isOpen_le_liminf` gives the implication (O) → (T) for
    any sequence of Borel probability measures.

## Implementation notes

Many of the characterizations of weak convergence hold for finite measures and are proven in that
generality and then specialized to probability measures. Some implications hold with slightly
more general assumptions than in the usual statement of portmanteau theorem. The full portmanteau
theorem, however, is most convenient for probability measures on pseudo-emetrizable spaces with
their Borel sigma algebras.

Some specific considerations on the assumptions in the different implications:
 * `MeasureTheory.FiniteMeasure.limsup_measure_closed_le_of_tendsto`, i.e., implication (T) → (C),
   assumes that in the underlying topological space, indicator functions of closed sets have
   decreasing bounded continuous pointwise approximating sequences. The assumption is in the form
   of the type class `HasOuterApproxClosed`. Type class inference knows that for example the more
   common assumptions of metrizability or pseudo-emetrizability suffice.
 * Where formulations are currently only provided for probability measures, one can obtain the
   finite measure formulations using the characterization of convergence of finite measures by
   their total masses and their probability-normalized versions, i.e., by
   `MeasureTheory.FiniteMeasure.tendsto_normalize_iff_tendsto`.

## References

* [Billingsley, *Convergence of probability measures*][billingsley1999]

## Tags

weak convergence of measures, convergence in distribution, convergence in law, finite measure,
probability measure

-/


noncomputable section

open MeasureTheory Set Filter BoundedContinuousFunction
open scoped Topology ENNReal NNReal BoundedContinuousFunction

namespace MeasureTheory

section LimsupClosedLEAndLELiminfOpen

/-! ### Portmanteau: limsup condition for closed sets iff liminf condition for open sets

In this section we prove that for a sequence of Borel probability measures on a topological space
and its candidate limit measure, the following two conditions are equivalent:

  (C) For any closed set F, the limsup of the measures of F under μs is at most
      the measure of F under μ, i.e., limsupᵢ μsᵢ(F) ≤ μ(F);
  (O) For any open set G, the liminf of the measures of G under μs is at least
      the measure of G under μ, i.e., μ(G) ≤ liminfᵢ μsᵢ(G).

Either of these will later be shown to be equivalent to the weak convergence of the sequence
of measures.
-/

variable {Ω : Type*} [MeasurableSpace Ω]

theorem le_measure_compl_liminf_of_limsup_measure_le {ι : Type*} {L : Filter ι} {μ : Measure Ω}
    {μs : ι → Measure Ω} [IsProbabilityMeasure μ] [∀ i, IsProbabilityMeasure (μs i)] {E : Set Ω}
    (E_mble : MeasurableSet E) (h : (L.limsup fun i ↦ μs i E) ≤ μ E) :
    μ Eᶜ ≤ L.liminf fun i ↦ μs i Eᶜ := by
  rcases L.eq_or_neBot with rfl | hne
  · simp only [liminf_bot, le_top]
  have meas_Ec : μ Eᶜ = 1 - μ E := by
    simpa only [measure_univ] using measure_compl E_mble (measure_lt_top μ E).ne
  have meas_i_Ec : ∀ i, μs i Eᶜ = 1 - μs i E := by
    intro i
    simpa only [measure_univ] using measure_compl E_mble (measure_lt_top (μs i) E).ne
  simp_rw [meas_Ec, meas_i_Ec]
  rw [show (L.liminf fun i : ι ↦ 1 - μs i E) = L.liminf ((fun x ↦ 1 - x) ∘ fun i : ι ↦ μs i E)
      from rfl]
  have key := antitone_const_tsub.map_limsup_of_continuousAt (F := L)
    (fun i ↦ μs i E) (ENNReal.continuous_sub_left ENNReal.one_ne_top).continuousAt
  simpa [← key] using antitone_const_tsub h

theorem le_measure_liminf_of_limsup_measure_compl_le {ι : Type*} {L : Filter ι} {μ : Measure Ω}
    {μs : ι → Measure Ω} [IsProbabilityMeasure μ] [∀ i, IsProbabilityMeasure (μs i)] {E : Set Ω}
    (E_mble : MeasurableSet E) (h : (L.limsup fun i ↦ μs i Eᶜ) ≤ μ Eᶜ) :
    μ E ≤ L.liminf fun i ↦ μs i E :=
  compl_compl E ▸ le_measure_compl_liminf_of_limsup_measure_le (MeasurableSet.compl E_mble) h

theorem limsup_measure_compl_le_of_le_liminf_measure {ι : Type*} {L : Filter ι} {μ : Measure Ω}
    {μs : ι → Measure Ω} [IsProbabilityMeasure μ] [∀ i, IsProbabilityMeasure (μs i)] {E : Set Ω}
    (E_mble : MeasurableSet E) (h : μ E ≤ L.liminf fun i ↦ μs i E) :
    (L.limsup fun i ↦ μs i Eᶜ) ≤ μ Eᶜ := by
  rcases L.eq_or_neBot with rfl | hne
  · simp only [limsup_bot, bot_le]
  have meas_Ec : μ Eᶜ = 1 - μ E := by
    simpa only [measure_univ] using measure_compl E_mble (measure_lt_top μ E).ne
  have meas_i_Ec : ∀ i, μs i Eᶜ = 1 - μs i E := by
    intro i
    simpa only [measure_univ] using measure_compl E_mble (measure_lt_top (μs i) E).ne
  simp_rw [meas_Ec, meas_i_Ec]
  rw [show (L.limsup fun i : ι ↦ 1 - μs i E) = L.limsup ((fun x ↦ 1 - x) ∘ fun i : ι ↦ μs i E)
      from rfl]
  have key := antitone_const_tsub.map_liminf_of_continuousAt (F := L)
    (fun i ↦ μs i E) (ENNReal.continuous_sub_left ENNReal.one_ne_top).continuousAt
  simpa [← key] using antitone_const_tsub h

theorem limsup_measure_le_of_le_liminf_measure_compl {ι : Type*} {L : Filter ι} {μ : Measure Ω}
    {μs : ι → Measure Ω} [IsProbabilityMeasure μ] [∀ i, IsProbabilityMeasure (μs i)] {E : Set Ω}
    (E_mble : MeasurableSet E) (h : μ Eᶜ ≤ L.liminf fun i ↦ μs i Eᶜ) :
    (L.limsup fun i ↦ μs i E) ≤ μ E :=
  compl_compl E ▸ limsup_measure_compl_le_of_le_liminf_measure (MeasurableSet.compl E_mble) h

variable [TopologicalSpace Ω] [OpensMeasurableSpace Ω]

/-- One pair of implications of the portmanteau theorem:
For a sequence of Borel probability measures, the following two are equivalent:

(C) The limsup of the measures of any closed set is at most the measure of the closed set
under a candidate limit measure.

(O) The liminf of the measures of any open set is at least the measure of the open set
under a candidate limit measure.
-/
theorem limsup_measure_closed_le_iff_liminf_measure_open_ge {ι : Type*} {L : Filter ι}
    {μ : Measure Ω} {μs : ι → Measure Ω} [IsProbabilityMeasure μ]
    [∀ i, IsProbabilityMeasure (μs i)] :
    (∀ F, IsClosed F → (L.limsup fun i ↦ μs i F) ≤ μ F) ↔
      ∀ G, IsOpen G → μ G ≤ L.liminf fun i ↦ μs i G := by
  constructor
  · intro h G G_open
    exact le_measure_liminf_of_limsup_measure_compl_le
      G_open.measurableSet (h Gᶜ (isClosed_compl_iff.mpr G_open))
  · intro h F F_closed
    exact limsup_measure_le_of_le_liminf_measure_compl
      F_closed.measurableSet (h Fᶜ (isOpen_compl_iff.mpr F_closed))

end LimsupClosedLEAndLELiminfOpen -- section

section TendstoOfNullFrontier

/-! ### Portmanteau: limit of measures of Borel sets whose boundary carries no mass in the limit

In this section we prove that for a sequence of Borel probability measures on a topological space
and its candidate limit measure, either of the following equivalent conditions:

  (C) For any closed set F, the limsup of the measures of F under μs is at most
      the measure of F under μ, i.e., limsupᵢ μsᵢ(F) ≤ μ(F);
  (O) For any open set G, the liminf of the measures of G under μs is at least
      the measure of G under μ, i.e., μ(G) ≤ liminfᵢ μsᵢ(G).

implies that

  (B) For any Borel set B whose boundary carries no mass under μ, i.e. μ(∂B) = 0,
      the measures of B under μs tend to the measure of B under μ, i.e., limᵢ μsᵢ(B) = μ(B).
-/


variable {Ω : Type*} [MeasurableSpace Ω]

theorem tendsto_measure_of_le_liminf_measure_of_limsup_measure_le {ι : Type*} {L : Filter ι}
    {μ : Measure Ω} {μs : ι → Measure Ω} {E₀ E E₁ : Set Ω} (E₀_subset : E₀ ⊆ E) (subset_E₁ : E ⊆ E₁)
    (nulldiff : μ (E₁ \ E₀) = 0) (h_E₀ : μ E₀ ≤ L.liminf fun i ↦ μs i E₀)
    (h_E₁ : (L.limsup fun i ↦ μs i E₁) ≤ μ E₁) : L.Tendsto (fun i ↦ μs i E) (𝓝 (μ E)) := by
  apply tendsto_of_le_liminf_of_limsup_le
  · have E₀_ae_eq_E : E₀ =ᵐ[μ] E :=
      EventuallyLE.antisymm E₀_subset.eventuallyLE
        (subset_E₁.eventuallyLE.trans (ae_le_set.mpr nulldiff))
    calc
      μ E = μ E₀ := measure_congr E₀_ae_eq_E.symm
<<<<<<< HEAD
      _ ≤ L.liminf fun i => μs i E₀ := h_E₀
      _ ≤ L.liminf fun i => μs i E :=
        liminf_le_liminf (Eventually.of_forall fun _ => measure_mono E₀_subset)
=======
      _ ≤ L.liminf fun i ↦ μs i E₀ := h_E₀
      _ ≤ L.liminf fun i ↦ μs i E :=
        liminf_le_liminf (eventually_of_forall fun _ ↦ measure_mono E₀_subset)
>>>>>>> fc165690
  · have E_ae_eq_E₁ : E =ᵐ[μ] E₁ :=
      EventuallyLE.antisymm subset_E₁.eventuallyLE
        ((ae_le_set.mpr nulldiff).trans E₀_subset.eventuallyLE)
    calc
<<<<<<< HEAD
      (L.limsup fun i => μs i E) ≤ L.limsup fun i => μs i E₁ :=
        limsup_le_limsup (Eventually.of_forall fun _ => measure_mono subset_E₁)
=======
      (L.limsup fun i ↦ μs i E) ≤ L.limsup fun i ↦ μs i E₁ :=
        limsup_le_limsup (eventually_of_forall fun _ ↦ measure_mono subset_E₁)
>>>>>>> fc165690
      _ ≤ μ E₁ := h_E₁
      _ = μ E := measure_congr E_ae_eq_E₁.symm
  · infer_param
  · infer_param

variable [TopologicalSpace Ω] [OpensMeasurableSpace Ω]

/-- One implication of the portmanteau theorem:
For a sequence of Borel probability measures, if the liminf of the measures of any open set is at
least the measure of the open set under a candidate limit measure, then for any set whose
boundary carries no probability mass under the candidate limit measure, then its measures under the
sequence converge to its measure under the candidate limit measure.
-/
theorem tendsto_measure_of_null_frontier {ι : Type*} {L : Filter ι} {μ : Measure Ω}
    {μs : ι → Measure Ω} [IsProbabilityMeasure μ] [∀ i, IsProbabilityMeasure (μs i)]
    (h_opens : ∀ G, IsOpen G → μ G ≤ L.liminf fun i ↦ μs i G) {E : Set Ω}
    (E_nullbdry : μ (frontier E) = 0) : L.Tendsto (fun i ↦ μs i E) (𝓝 (μ E)) :=
  haveI h_closeds : ∀ F, IsClosed F → (L.limsup fun i ↦ μs i F) ≤ μ F :=
    limsup_measure_closed_le_iff_liminf_measure_open_ge.mpr h_opens
  tendsto_measure_of_le_liminf_measure_of_limsup_measure_le interior_subset subset_closure
    E_nullbdry (h_opens _ isOpen_interior) (h_closeds _ isClosed_closure)

end TendstoOfNullFrontier --section

section ConvergenceImpliesLimsupClosedLE

/-! ### Portmanteau implication: weak convergence implies a limsup condition for closed sets

In this section we prove, under the assumption that the underlying topological space `Ω` is
pseudo-emetrizable, that

  (T) The measures μs tend to the measure μ weakly

implies

  (C) For any closed set F, the limsup of the measures of F under μs is at most
      the measure of F under μ, i.e., limsupᵢ μsᵢ(F) ≤ μ(F).

Combining with a earlier proven implications, we get that (T) implies also both

  (O) For any open set G, the liminf of the measures of G under μs is at least
      the measure of G under μ, i.e., μ(G) ≤ liminfᵢ μsᵢ(G);
  (B) For any Borel set B whose boundary carries no mass under μ, i.e. μ(∂B) = 0,
      the measures of B under μs tend to the measure of B under μ, i.e., limᵢ μsᵢ(B) = μ(B).
-/


/-- One implication of the portmanteau theorem:
Weak convergence of finite measures implies that the limsup of the measures of any closed set is
at most the measure of the closed set under the limit measure.
-/
theorem FiniteMeasure.limsup_measure_closed_le_of_tendsto {Ω ι : Type*} {L : Filter ι}
    [MeasurableSpace Ω] [TopologicalSpace Ω] [HasOuterApproxClosed Ω]
    [OpensMeasurableSpace Ω] {μ : FiniteMeasure Ω}
    {μs : ι → FiniteMeasure Ω} (μs_lim : Tendsto μs L (𝓝 μ)) {F : Set Ω} (F_closed : IsClosed F) :
    (L.limsup fun i ↦ (μs i : Measure Ω) F) ≤ (μ : Measure Ω) F := by
  rcases L.eq_or_neBot with rfl | hne
  · simp only [limsup_bot, bot_le]
  apply ENNReal.le_of_forall_pos_le_add
  intro ε ε_pos _
  have ε_pos' := (ENNReal.half_pos (ENNReal.coe_ne_zero.mpr ε_pos.ne.symm)).ne.symm
  let fs := F_closed.apprSeq
  have key₁ : Tendsto (fun n ↦ ∫⁻  ω, (fs n ω : ℝ≥0∞) ∂μ) atTop (𝓝 ((μ : Measure Ω) F)) :=
    HasOuterApproxClosed.tendsto_lintegral_apprSeq F_closed (μ : Measure Ω)
  have room₁ : (μ : Measure Ω) F < (μ : Measure Ω) F + ε / 2 :=
    ENNReal.lt_add_right (measure_lt_top (μ : Measure Ω) F).ne ε_pos'
  obtain ⟨M, hM⟩ := eventually_atTop.mp <| eventually_lt_of_tendsto_lt room₁ key₁
  have key₂ := FiniteMeasure.tendsto_iff_forall_lintegral_tendsto.mp μs_lim (fs M)
  have room₂ :
    (lintegral (μ : Measure Ω) fun a ↦ fs M a) <
      (lintegral (μ : Measure Ω) fun a ↦ fs M a) + ε / 2 :=
    ENNReal.lt_add_right (ne_of_lt ((fs M).lintegral_lt_top_of_nnreal _)) ε_pos'
  have ev_near := Eventually.mono (eventually_lt_of_tendsto_lt room₂ key₂) fun n ↦ le_of_lt
  have ev_near' := Eventually.mono ev_near
    (fun n ↦ le_trans (HasOuterApproxClosed.measure_le_lintegral F_closed (μs n) M))
  apply (Filter.limsup_le_limsup ev_near').trans
  rw [limsup_const]
  apply le_trans (add_le_add (hM M rfl.le).le (le_refl (ε / 2 : ℝ≥0∞)))
  simp only [add_assoc, ENNReal.add_halves, le_refl]

/-- One implication of the portmanteau theorem:
Weak convergence of probability measures implies that the limsup of the measures of any closed
set is at most the measure of the closed set under the limit probability measure.
-/
theorem ProbabilityMeasure.limsup_measure_closed_le_of_tendsto {Ω ι : Type*} {L : Filter ι}
    [MeasurableSpace Ω] [TopologicalSpace Ω] [OpensMeasurableSpace Ω] [HasOuterApproxClosed Ω]
    {μ : ProbabilityMeasure Ω} {μs : ι → ProbabilityMeasure Ω} (μs_lim : Tendsto μs L (𝓝 μ))
    {F : Set Ω} (F_closed : IsClosed F) :
    (L.limsup fun i ↦ (μs i : Measure Ω) F) ≤ (μ : Measure Ω) F := by
  apply FiniteMeasure.limsup_measure_closed_le_of_tendsto
    ((tendsto_nhds_iff_toFiniteMeasure_tendsto_nhds L).mp μs_lim) F_closed

/-- One implication of the portmanteau theorem:
Weak convergence of probability measures implies that the liminf of the measures of any open set
is at least the measure of the open set under the limit probability measure.
-/
theorem ProbabilityMeasure.le_liminf_measure_open_of_tendsto {Ω ι : Type*} {L : Filter ι}
    [MeasurableSpace Ω] [PseudoEMetricSpace Ω] [OpensMeasurableSpace Ω] [HasOuterApproxClosed Ω]
    {μ : ProbabilityMeasure Ω} {μs : ι → ProbabilityMeasure Ω} (μs_lim : Tendsto μs L (𝓝 μ))
    {G : Set Ω} (G_open : IsOpen G) :
    (μ : Measure Ω) G ≤ L.liminf fun i ↦ (μs i : Measure Ω) G :=
  haveI h_closeds : ∀ F, IsClosed F → (L.limsup fun i ↦ (μs i : Measure Ω) F) ≤ (μ : Measure Ω) F :=
    fun _ F_closed ↦ limsup_measure_closed_le_of_tendsto μs_lim F_closed
  le_measure_liminf_of_limsup_measure_compl_le G_open.measurableSet
    (h_closeds _ (isClosed_compl_iff.mpr G_open))

theorem ProbabilityMeasure.tendsto_measure_of_null_frontier_of_tendsto' {Ω ι : Type*}
    {L : Filter ι} [MeasurableSpace Ω] [PseudoEMetricSpace Ω] [OpensMeasurableSpace Ω]
    [HasOuterApproxClosed Ω] {μ : ProbabilityMeasure Ω} {μs : ι → ProbabilityMeasure Ω}
    (μs_lim : Tendsto μs L (𝓝 μ)) {E : Set Ω} (E_nullbdry : (μ : Measure Ω) (frontier E) = 0) :
    Tendsto (fun i ↦ (μs i : Measure Ω) E) L (𝓝 ((μ : Measure Ω) E)) :=
  haveI h_opens : ∀ G, IsOpen G → (μ : Measure Ω) G ≤ L.liminf fun i ↦ (μs i : Measure Ω) G :=
    fun _ G_open ↦ le_liminf_measure_open_of_tendsto μs_lim G_open
  tendsto_measure_of_null_frontier h_opens E_nullbdry

/-- One implication of the portmanteau theorem:
Weak convergence of probability measures implies that if the boundary of a Borel set
carries no probability mass under the limit measure, then the limit of the measures of the set
equals the measure of the set under the limit probability measure.

A version with coercions to ordinary `ℝ≥0∞`-valued measures is
`MeasureTheory.ProbabilityMeasure.tendsto_measure_of_null_frontier_of_tendsto'`.
-/
theorem ProbabilityMeasure.tendsto_measure_of_null_frontier_of_tendsto {Ω ι : Type*} {L : Filter ι}
    [MeasurableSpace Ω] [PseudoEMetricSpace Ω] [OpensMeasurableSpace Ω] [HasOuterApproxClosed Ω]
    {μ : ProbabilityMeasure Ω} {μs : ι → ProbabilityMeasure Ω} (μs_lim : Tendsto μs L (𝓝 μ))
    {E : Set Ω} (E_nullbdry : μ (frontier E) = 0) : Tendsto (fun i ↦ μs i E) L (𝓝 (μ E)) := by
  have key := tendsto_measure_of_null_frontier_of_tendsto' μs_lim (by simpa using E_nullbdry)
  exact (ENNReal.tendsto_toNNReal (measure_ne_top (↑μ) E)).comp key

end ConvergenceImpliesLimsupClosedLE --section

section LimitBorelImpliesLimsupClosedLE

/-! ### Portmanteau implication: limit condition for Borel sets implies limsup for closed sets


In this section we prove, under the assumption that the underlying topological space `Ω` is
pseudo-emetrizable, that

  (B) For any Borel set B whose boundary carries no mass under μ, i.e. μ(∂B) = 0,
      the measures of B under μs tend to the measure of B under μ, i.e., limᵢ μsᵢ(B) = μ(B)

implies

  (C) For any closed set F, the limsup of the measures of F under μs is at most
      the measure of F under μ, i.e., limsupᵢ μsᵢ(F) ≤ μ(F).

Combining with a earlier proven implications, we get that (B) implies also

  (O) For any open set G, the liminf of the measures of G under μs is at least
      the measure of G under μ, i.e., μ(G) ≤ liminfᵢ μsᵢ(G).

-/

open ENNReal

variable {Ω : Type*} [PseudoEMetricSpace Ω] [MeasurableSpace Ω] [OpensMeasurableSpace Ω]

theorem exists_null_frontier_thickening (μ : Measure Ω) [SFinite μ] (s : Set Ω) {a b : ℝ}
    (hab : a < b) : ∃ r ∈ Ioo a b, μ (frontier (Metric.thickening r s)) = 0 := by
  have mbles : ∀ r : ℝ, MeasurableSet (frontier (Metric.thickening r s)) :=
    fun r ↦ isClosed_frontier.measurableSet
  have disjs := Metric.frontier_thickening_disjoint s
  have key := Measure.countable_meas_pos_of_disjoint_iUnion (μ := μ) mbles disjs
  have aux := measure_diff_null (s := Ioo a b) (Set.Countable.measure_zero key volume)
  have len_pos : 0 < ENNReal.ofReal (b - a) := by simp only [hab, ENNReal.ofReal_pos, sub_pos]
  rw [← Real.volume_Ioo, ← aux] at len_pos
  rcases nonempty_of_measure_ne_zero len_pos.ne.symm with ⟨r, ⟨r_in_Ioo, hr⟩⟩
  refine ⟨r, r_in_Ioo, ?_⟩
  simpa only [mem_setOf_eq, not_lt, le_zero_iff] using hr

theorem exists_null_frontiers_thickening (μ : Measure Ω) [SFinite μ] (s : Set Ω) :
    ∃ rs : ℕ → ℝ,
      Tendsto rs atTop (𝓝 0) ∧ ∀ n, 0 < rs n ∧ μ (frontier (Metric.thickening (rs n) s)) = 0 := by
  rcases exists_seq_strictAnti_tendsto (0 : ℝ) with ⟨Rs, ⟨_, ⟨Rs_pos, Rs_lim⟩⟩⟩
  have obs := fun n : ℕ => exists_null_frontier_thickening μ s (Rs_pos n)
  refine ⟨fun n : ℕ => (obs n).choose, ⟨?_, ?_⟩⟩
  · exact tendsto_of_tendsto_of_tendsto_of_le_of_le tendsto_const_nhds Rs_lim
      (fun n ↦ (obs n).choose_spec.1.1.le) fun n ↦ (obs n).choose_spec.1.2.le
  · exact fun n ↦ ⟨(obs n).choose_spec.1.1, (obs n).choose_spec.2⟩

/-- One implication of the portmanteau theorem:
Assuming that for all Borel sets E whose boundary ∂E carries no probability mass under a
candidate limit probability measure μ we have convergence of the measures μsᵢ(E) to μ(E),
then for all closed sets F we have the limsup condition limsup μsᵢ(F) ≤ μ(F). -/
lemma limsup_measure_closed_le_of_forall_tendsto_measure
    {Ω ι : Type*} {L : Filter ι} [NeBot L]
    [MeasurableSpace Ω] [PseudoEMetricSpace Ω] [OpensMeasurableSpace Ω]
    {μ : Measure Ω} [IsFiniteMeasure μ] {μs : ι → Measure Ω}
    (h : ∀ {E : Set Ω}, MeasurableSet E → μ (frontier E) = 0 →
            Tendsto (fun i ↦ μs i E) L (𝓝 (μ E)))
    (F : Set Ω) (F_closed : IsClosed F) :
    L.limsup (fun i ↦ μs i F) ≤ μ F := by
  have ex := exists_null_frontiers_thickening μ F
  let rs := Classical.choose ex
  have rs_lim : Tendsto rs atTop (𝓝 0) := (Classical.choose_spec ex).1
  have rs_pos : ∀ n, 0 < rs n := fun n ↦ ((Classical.choose_spec ex).2 n).1
  have rs_null : ∀ n, μ (frontier (Metric.thickening (rs n) F)) = 0 :=
    fun n ↦ ((Classical.choose_spec ex).2 n).2
  have Fthicks_open : ∀ n, IsOpen (Metric.thickening (rs n) F) :=
    fun n ↦ Metric.isOpen_thickening
  have key := fun (n : ℕ) ↦ h (Fthicks_open n).measurableSet (rs_null n)
  apply ENNReal.le_of_forall_pos_le_add
  intros ε ε_pos μF_finite
  have keyB := tendsto_measure_cthickening_of_isClosed (μ := μ) (s := F)
                ⟨1, ⟨by simp only [gt_iff_lt, zero_lt_one], measure_ne_top _ _⟩⟩ F_closed
  have nhd : Iio (μ F + ε) ∈ 𝓝 (μ F) :=
    Iio_mem_nhds <| ENNReal.lt_add_right μF_finite.ne (ENNReal.coe_pos.mpr ε_pos).ne'
  specialize rs_lim (keyB nhd)
  simp only [mem_map, mem_atTop_sets, ge_iff_le, mem_preimage, mem_Iio] at rs_lim
  obtain ⟨m, hm⟩ := rs_lim
  have aux : (fun i ↦ (μs i F)) ≤ᶠ[L] (fun i ↦ μs i (Metric.thickening (rs m) F)) :=
<<<<<<< HEAD
    Eventually.of_forall aux'
=======
    eventually_of_forall <| fun i ↦ measure_mono (Metric.self_subset_thickening (rs_pos m) F)
>>>>>>> fc165690
  refine (limsup_le_limsup aux).trans ?_
  rw [Tendsto.limsup_eq (key m)]
  apply (measure_mono (Metric.thickening_subset_cthickening (rs m) F)).trans (hm m rfl.le).le

/-- One implication of the portmanteau theorem:
Assuming that for all Borel sets E whose boundary ∂E carries no probability mass under a
candidate limit probability measure μ we have convergence of the measures μsᵢ(E) to μ(E),
then for all open sets G we have the limsup condition μ(G) ≤ liminf μsᵢ(G). -/
lemma le_liminf_measure_open_of_forall_tendsto_measure
    {Ω ι : Type*} {L : Filter ι} [NeBot L]
    [MeasurableSpace Ω] [PseudoEMetricSpace Ω] [OpensMeasurableSpace Ω]
    {μ : Measure Ω} [IsProbabilityMeasure μ] {μs : ι → Measure Ω} [∀ i, IsProbabilityMeasure (μs i)]
    (h : ∀ {E}, MeasurableSet E → μ (frontier E) = 0 → Tendsto (fun i ↦ μs i E) L (𝓝 (μ E)))
    (G : Set Ω) (G_open : IsOpen G) :
    μ G ≤ L.liminf (fun i ↦ μs i G) := by
  apply le_measure_liminf_of_limsup_measure_compl_le G_open.measurableSet
  exact limsup_measure_closed_le_of_forall_tendsto_measure h _ (isClosed_compl_iff.mpr G_open)

end LimitBorelImpliesLimsupClosedLE --section

section le_liminf_open_implies_convergence

/-! ### Portmanteau implication: liminf condition for open sets implies weak convergence


In this section we prove for a sequence (μsₙ)ₙ Borel probability measures that

  (O) For any open set G, the liminf of the measures of G under μsₙ is at least
      the measure of G under μ, i.e., μ(G) ≤ liminfₙ μsₙ(G).

implies

  (T) The measures μsₙ converge weakly to the measure μ.

-/

variable {Ω : Type*} [MeasurableSpace Ω] [TopologicalSpace Ω] [OpensMeasurableSpace Ω]

lemma lintegral_le_liminf_lintegral_of_forall_isOpen_measure_le_liminf_measure
    {μ : Measure Ω} {μs : ℕ → Measure Ω} {f : Ω → ℝ} (f_cont : Continuous f) (f_nn : 0 ≤ f)
    (h_opens : ∀ G, IsOpen G → μ G ≤ atTop.liminf (fun i ↦ μs i G)) :
    ∫⁻ x, ENNReal.ofReal (f x) ∂μ ≤ atTop.liminf (fun i ↦ ∫⁻ x, ENNReal.ofReal (f x) ∂ (μs i)) := by
  simp_rw [lintegral_eq_lintegral_meas_lt _ (Eventually.of_forall f_nn) f_cont.aemeasurable]
  calc  ∫⁻ (t : ℝ) in Set.Ioi 0, μ {a | t < f a}
      ≤ ∫⁻ (t : ℝ) in Set.Ioi 0, atTop.liminf (fun i ↦ (μs i) {a | t < f a}) := ?_ -- (i)
    _ ≤ atTop.liminf (fun i ↦ ∫⁻ (t : ℝ) in Set.Ioi 0, (μs i) {a | t < f a}) := ?_ -- (ii)
  · -- (i)
    exact (lintegral_mono (fun t ↦ h_opens _ (continuous_def.mp f_cont _ isOpen_Ioi))).trans
            (le_refl _)
  · -- (ii)
    exact lintegral_liminf_le (fun n ↦ Antitone.measurable (fun s t hst ↦
            measure_mono (fun ω hω ↦ lt_of_le_of_lt hst hω)))

lemma integral_le_liminf_integral_of_forall_isOpen_measure_le_liminf_measure
    {μ : Measure Ω} [IsProbabilityMeasure μ] {μs : ℕ → Measure Ω} [∀ i, IsProbabilityMeasure (μs i)]
    {f : Ω →ᵇ ℝ} (f_nn : 0 ≤ f)
    (h_opens : ∀ G, IsOpen G → μ G ≤ atTop.liminf (fun i ↦ μs i G)) :
    ∫ x, (f x) ∂μ ≤ atTop.liminf (fun i ↦ ∫ x, (f x) ∂ (μs i)) := by
  have same := lintegral_le_liminf_lintegral_of_forall_isOpen_measure_le_liminf_measure
                  f.continuous f_nn h_opens
  rw [@integral_eq_lintegral_of_nonneg_ae Ω _ μ f (Eventually.of_forall f_nn)
        f.continuous.measurable.aestronglyMeasurable]
  convert (ENNReal.toReal_le_toReal ?_ ?_).mpr same
  · simp only [fun i ↦ @integral_eq_lintegral_of_nonneg_ae Ω _ (μs i) f (Eventually.of_forall f_nn)
                        f.continuous.measurable.aestronglyMeasurable]
    let g := BoundedContinuousFunction.comp _ Real.lipschitzWith_toNNReal f
    have bound : ∀ i, ∫⁻ x, ENNReal.ofReal (f x) ∂(μs i) ≤ nndist 0 g := fun i ↦ by
      simpa only [coe_nnreal_ennreal_nndist, measure_univ, mul_one, ge_iff_le] using
            BoundedContinuousFunction.lintegral_le_edist_mul (μ := μs i) g
    apply ENNReal.liminf_toReal_eq ENNReal.coe_ne_top (Eventually.of_forall bound)
  · exact (f.lintegral_of_real_lt_top μ).ne
  · apply ne_of_lt
    have obs := fun (i : ℕ) ↦ @BoundedContinuousFunction.lintegral_nnnorm_le Ω _ _ (μs i) ℝ _ f
    simp only [measure_univ, mul_one] at obs
    apply lt_of_le_of_lt _ (show (‖f‖₊ : ℝ≥0∞) < ∞ from ENNReal.coe_lt_top)
    apply liminf_le_of_le
<<<<<<< HEAD
    · refine ⟨0, Eventually.of_forall (by simp only [zero_le, forall_const])⟩
=======
    · refine ⟨0, eventually_of_forall (by simp only [ge_iff_le, zero_le, forall_const])⟩
>>>>>>> fc165690
    · intro x hx
      obtain ⟨i, hi⟩ := hx.exists
      apply le_trans hi
      convert obs i with x
      have aux := ENNReal.ofReal_eq_coe_nnreal (f_nn x)
      simp only [ContinuousMap.toFun_eq_coe, BoundedContinuousFunction.coe_to_continuous_fun] at aux
      rw [aux]
      congr
      exact (Real.norm_of_nonneg (f_nn x)).symm

/-- One implication of the portmanteau theorem:
If for all open sets G we have the liminf condition `μ(G) ≤ liminf μsₙ(G)`, then the measures
μsₙ converge weakly to the measure μ. -/
theorem tendsto_of_forall_isOpen_le_liminf {μ : ProbabilityMeasure Ω}
    {μs : ℕ → ProbabilityMeasure Ω}
    (h_opens : ∀ G, IsOpen G → μ G ≤ atTop.liminf (fun i ↦ μs i G)) :
    atTop.Tendsto (fun i ↦ μs i) (𝓝 μ) := by
  refine ProbabilityMeasure.tendsto_iff_forall_integral_tendsto.mpr ?_
  apply tendsto_integral_of_forall_integral_le_liminf_integral
  intro f f_nn
  apply integral_le_liminf_integral_of_forall_isOpen_measure_le_liminf_measure (f := f) f_nn
  intro G G_open
  specialize h_opens G G_open
  have aux : ENNReal.ofNNReal (liminf (fun i ↦ μs i G) atTop) =
          liminf (ENNReal.ofNNReal ∘ fun i ↦ μs i G) atTop := by
    refine Monotone.map_liminf_of_continuousAt (F := atTop) ENNReal.coe_mono (μs · G) ?_ ?_ ?_
    · exact ENNReal.continuous_coe.continuousAt
    · exact IsBoundedUnder.isCoboundedUnder_ge ⟨1, by simp⟩
    · exact ⟨0, by simp⟩
  have obs := ENNReal.coe_mono h_opens
  simp only [ne_eq, ProbabilityMeasure.ennreal_coeFn_eq_coeFn_toMeasure, aux] at obs
  convert obs
  simp only [Function.comp_apply, ne_eq, ProbabilityMeasure.ennreal_coeFn_eq_coeFn_toMeasure]

end le_liminf_open_implies_convergence

end MeasureTheory --namespace<|MERGE_RESOLUTION|>--- conflicted
+++ resolved
@@ -203,26 +203,15 @@
         (subset_E₁.eventuallyLE.trans (ae_le_set.mpr nulldiff))
     calc
       μ E = μ E₀ := measure_congr E₀_ae_eq_E.symm
-<<<<<<< HEAD
-      _ ≤ L.liminf fun i => μs i E₀ := h_E₀
-      _ ≤ L.liminf fun i => μs i E :=
-        liminf_le_liminf (Eventually.of_forall fun _ => measure_mono E₀_subset)
-=======
       _ ≤ L.liminf fun i ↦ μs i E₀ := h_E₀
       _ ≤ L.liminf fun i ↦ μs i E :=
-        liminf_le_liminf (eventually_of_forall fun _ ↦ measure_mono E₀_subset)
->>>>>>> fc165690
+        liminf_le_liminf (.of_forall fun _ ↦ measure_mono E₀_subset)
   · have E_ae_eq_E₁ : E =ᵐ[μ] E₁ :=
       EventuallyLE.antisymm subset_E₁.eventuallyLE
         ((ae_le_set.mpr nulldiff).trans E₀_subset.eventuallyLE)
     calc
-<<<<<<< HEAD
-      (L.limsup fun i => μs i E) ≤ L.limsup fun i => μs i E₁ :=
-        limsup_le_limsup (Eventually.of_forall fun _ => measure_mono subset_E₁)
-=======
       (L.limsup fun i ↦ μs i E) ≤ L.limsup fun i ↦ μs i E₁ :=
-        limsup_le_limsup (eventually_of_forall fun _ ↦ measure_mono subset_E₁)
->>>>>>> fc165690
+        limsup_le_limsup (.of_forall fun _ ↦ measure_mono subset_E₁)
       _ ≤ μ E₁ := h_E₁
       _ = μ E := measure_congr E_ae_eq_E₁.symm
   · infer_param
@@ -436,11 +425,7 @@
   simp only [mem_map, mem_atTop_sets, ge_iff_le, mem_preimage, mem_Iio] at rs_lim
   obtain ⟨m, hm⟩ := rs_lim
   have aux : (fun i ↦ (μs i F)) ≤ᶠ[L] (fun i ↦ μs i (Metric.thickening (rs m) F)) :=
-<<<<<<< HEAD
-    Eventually.of_forall aux'
-=======
-    eventually_of_forall <| fun i ↦ measure_mono (Metric.self_subset_thickening (rs_pos m) F)
->>>>>>> fc165690
+    .of_forall <| fun i ↦ measure_mono (Metric.self_subset_thickening (rs_pos m) F)
   refine (limsup_le_limsup aux).trans ?_
   rw [Tendsto.limsup_eq (key m)]
   apply (measure_mono (Metric.thickening_subset_cthickening (rs m) F)).trans (hm m rfl.le).le
@@ -517,11 +502,7 @@
     simp only [measure_univ, mul_one] at obs
     apply lt_of_le_of_lt _ (show (‖f‖₊ : ℝ≥0∞) < ∞ from ENNReal.coe_lt_top)
     apply liminf_le_of_le
-<<<<<<< HEAD
-    · refine ⟨0, Eventually.of_forall (by simp only [zero_le, forall_const])⟩
-=======
-    · refine ⟨0, eventually_of_forall (by simp only [ge_iff_le, zero_le, forall_const])⟩
->>>>>>> fc165690
+    · refine ⟨0, .of_forall (by simp only [ge_iff_le, zero_le, forall_const])⟩
     · intro x hx
       obtain ⟨i, hi⟩ := hx.exists
       apply le_trans hi
