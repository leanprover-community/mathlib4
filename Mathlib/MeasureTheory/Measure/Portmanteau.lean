/-
Copyright (c) 2021 Kalle Kytölä. All rights reserved.
Released under Apache 2.0 license as described in the file LICENSE.
Authors: Kalle Kytölä
-/
import Mathlib.MeasureTheory.Measure.ProbabilityMeasure
import Mathlib.MeasureTheory.Measure.Lebesgue.Basic
import Mathlib.MeasureTheory.Integral.Layercake
import Mathlib.MeasureTheory.Integral.BoundedContinuousFunction

#align_import measure_theory.measure.portmanteau from "leanprover-community/mathlib"@"fd5edc43dc4f10b85abfe544b88f82cf13c5f844"

/-!
# Characterizations of weak convergence of finite measures and probability measures

This file will provide portmanteau characterizations of the weak convergence of finite measures
and of probability measures, i.e., the standard characterizations of convergence in distribution.

## Main definitions

The topologies of weak convergence on the types of finite measures and probability measures are
already defined in their corresponding files; no substantial new definitions are introduced here.

## Main results

The main result will be the portmanteau theorem providing various characterizations of the
weak convergence of measures (probability measures or finite measures). Given measures μs
and μ on a topological space Ω, the conditions that will be proven equivalent (under quite
general hypotheses) are:

  (T) The measures μs tend to the measure μ weakly.
  (C) For any closed set F, the limsup of the measures of F under μs is at most
      the measure of F under μ, i.e., limsupᵢ μsᵢ(F) ≤ μ(F).
  (O) For any open set G, the liminf of the measures of G under μs is at least
      the measure of G under μ, i.e., μ(G) ≤ liminfᵢ μsᵢ(G).
  (B) For any Borel set B whose boundary carries no mass under μ, i.e. μ(∂B) = 0,
      the measures of B under μs tend to the measure of B under μ, i.e., limᵢ μsᵢ(B) = μ(B).

The separate implications are:
 * `MeasureTheory.FiniteMeasure.limsup_measure_closed_le_of_tendsto` is the implication (T) → (C).
 * `MeasureTheory.limsup_measure_closed_le_iff_liminf_measure_open_ge` is the equivalence (C) ↔ (O).
 * `MeasureTheory.tendsto_measure_of_null_frontier` is the implication (O) → (B).
 * `MeasureTheory.limsup_measure_closed_le_of_forall_tendsto_measure` is the implication (B) → (C).
 * `MeasureTheory.tendsto_of_forall_isOpen_le_liminf` gives the implication (O) → (T) for
    any sequence of Borel probability measures.

## Implementation notes

Many of the characterizations of weak convergence hold for finite measures and are proven in that
generality and then specialized to probability measures. Some implications hold with slightly
more general assumptions than in the usual statement of portmanteau theorem. The full portmanteau
theorem, however, is most convenient for probability measures on pseudo-emetrizable spaces with
their Borel sigma algebras.

Some specific considerations on the assumptions in the different implications:
 * `MeasureTheory.FiniteMeasure.limsup_measure_closed_le_of_tendsto`, i.e., implication (T) → (C),
   assumes that in the underlying topological space, indicator functions of closed sets have
   decreasing bounded continuous pointwise approximating sequences. The assumption is in the form
   of the type class `HasOuterApproxClosed`. Type class inference knows that for example the more
   common assumptions of metrizability or pseudo-emetrizability suffice.
 * Where formulations are currently only provided for probability measures, one can obtain the
   finite measure formulations using the characterization of convergence of finite measures by
   their total masses and their probability-normalized versions, i.e., by
   `MeasureTheory.FiniteMeasure.tendsto_normalize_iff_tendsto`.

## References

* [Billingsley, *Convergence of probability measures*][billingsley1999]

## Tags

weak convergence of measures, convergence in distribution, convergence in law, finite measure,
probability measure

-/


noncomputable section

open MeasureTheory Set Filter BoundedContinuousFunction
open scoped Topology ENNReal NNReal BoundedContinuousFunction

namespace MeasureTheory

section LimsupClosedLEAndLELiminfOpen

/-! ### Portmanteau: limsup condition for closed sets iff liminf condition for open sets

In this section we prove that for a sequence of Borel probability measures on a topological space
and its candidate limit measure, the following two conditions are equivalent:

  (C) For any closed set F, the limsup of the measures of F under μs is at most
      the measure of F under μ, i.e., limsupᵢ μsᵢ(F) ≤ μ(F);
  (O) For any open set G, the liminf of the measures of G under μs is at least
      the measure of G under μ, i.e., μ(G) ≤ liminfᵢ μsᵢ(G).

Either of these will later be shown to be equivalent to the weak convergence of the sequence
of measures.
-/

variable {Ω : Type*} [MeasurableSpace Ω]

theorem le_measure_compl_liminf_of_limsup_measure_le {ι : Type*} {L : Filter ι} {μ : Measure Ω}
    {μs : ι → Measure Ω} [IsProbabilityMeasure μ] [∀ i, IsProbabilityMeasure (μs i)] {E : Set Ω}
    (E_mble : MeasurableSet E) (h : (L.limsup fun i ↦ μs i E) ≤ μ E) :
    μ Eᶜ ≤ L.liminf fun i ↦ μs i Eᶜ := by
  rcases L.eq_or_neBot with rfl | hne
  · simp only [liminf_bot, le_top]
  have meas_Ec : μ Eᶜ = 1 - μ E := by
    simpa only [measure_univ] using measure_compl E_mble (measure_lt_top μ E).ne
  have meas_i_Ec : ∀ i, μs i Eᶜ = 1 - μs i E := by
    intro i
    simpa only [measure_univ] using measure_compl E_mble (measure_lt_top (μs i) E).ne
  simp_rw [meas_Ec, meas_i_Ec]
  rw [show (L.liminf fun i : ι ↦ 1 - μs i E) = L.liminf ((fun x ↦ 1 - x) ∘ fun i : ι ↦ μs i E)
      from rfl]
  have key := antitone_const_tsub.map_limsup_of_continuousAt (F := L)
    (fun i ↦ μs i E) (ENNReal.continuous_sub_left ENNReal.one_ne_top).continuousAt
  simpa [← key] using antitone_const_tsub h
#align measure_theory.le_measure_compl_liminf_of_limsup_measure_le MeasureTheory.le_measure_compl_liminf_of_limsup_measure_le

theorem le_measure_liminf_of_limsup_measure_compl_le {ι : Type*} {L : Filter ι} {μ : Measure Ω}
    {μs : ι → Measure Ω} [IsProbabilityMeasure μ] [∀ i, IsProbabilityMeasure (μs i)] {E : Set Ω}
    (E_mble : MeasurableSet E) (h : (L.limsup fun i ↦ μs i Eᶜ) ≤ μ Eᶜ) :
    μ E ≤ L.liminf fun i ↦ μs i E :=
  compl_compl E ▸ le_measure_compl_liminf_of_limsup_measure_le (MeasurableSet.compl E_mble) h
#align measure_theory.le_measure_liminf_of_limsup_measure_compl_le MeasureTheory.le_measure_liminf_of_limsup_measure_compl_le

theorem limsup_measure_compl_le_of_le_liminf_measure {ι : Type*} {L : Filter ι} {μ : Measure Ω}
    {μs : ι → Measure Ω} [IsProbabilityMeasure μ] [∀ i, IsProbabilityMeasure (μs i)] {E : Set Ω}
    (E_mble : MeasurableSet E) (h : μ E ≤ L.liminf fun i ↦ μs i E) :
    (L.limsup fun i ↦ μs i Eᶜ) ≤ μ Eᶜ := by
  rcases L.eq_or_neBot with rfl | hne
  · simp only [limsup_bot, bot_le]
  have meas_Ec : μ Eᶜ = 1 - μ E := by
    simpa only [measure_univ] using measure_compl E_mble (measure_lt_top μ E).ne
  have meas_i_Ec : ∀ i, μs i Eᶜ = 1 - μs i E := by
    intro i
    simpa only [measure_univ] using measure_compl E_mble (measure_lt_top (μs i) E).ne
  simp_rw [meas_Ec, meas_i_Ec]
  rw [show (L.limsup fun i : ι ↦ 1 - μs i E) = L.limsup ((fun x ↦ 1 - x) ∘ fun i : ι ↦ μs i E)
      from rfl]
  have key := antitone_const_tsub.map_liminf_of_continuousAt (F := L)
    (fun i ↦ μs i E) (ENNReal.continuous_sub_left ENNReal.one_ne_top).continuousAt
  simpa [← key] using antitone_const_tsub h
#align measure_theory.limsup_measure_compl_le_of_le_liminf_measure MeasureTheory.limsup_measure_compl_le_of_le_liminf_measure

theorem limsup_measure_le_of_le_liminf_measure_compl {ι : Type*} {L : Filter ι} {μ : Measure Ω}
    {μs : ι → Measure Ω} [IsProbabilityMeasure μ] [∀ i, IsProbabilityMeasure (μs i)] {E : Set Ω}
    (E_mble : MeasurableSet E) (h : μ Eᶜ ≤ L.liminf fun i ↦ μs i Eᶜ) :
    (L.limsup fun i ↦ μs i E) ≤ μ E :=
  compl_compl E ▸ limsup_measure_compl_le_of_le_liminf_measure (MeasurableSet.compl E_mble) h
#align measure_theory.limsup_measure_le_of_le_liminf_measure_compl MeasureTheory.limsup_measure_le_of_le_liminf_measure_compl

variable [TopologicalSpace Ω] [OpensMeasurableSpace Ω]

/-- One pair of implications of the portmanteau theorem:
For a sequence of Borel probability measures, the following two are equivalent:

(C) The limsup of the measures of any closed set is at most the measure of the closed set
under a candidate limit measure.

(O) The liminf of the measures of any open set is at least the measure of the open set
under a candidate limit measure.
-/
theorem limsup_measure_closed_le_iff_liminf_measure_open_ge {ι : Type*} {L : Filter ι}
    {μ : Measure Ω} {μs : ι → Measure Ω} [IsProbabilityMeasure μ]
    [∀ i, IsProbabilityMeasure (μs i)] :
    (∀ F, IsClosed F → (L.limsup fun i ↦ μs i F) ≤ μ F) ↔
      ∀ G, IsOpen G → μ G ≤ L.liminf fun i ↦ μs i G := by
  constructor
  · intro h G G_open
    exact le_measure_liminf_of_limsup_measure_compl_le
      G_open.measurableSet (h Gᶜ (isClosed_compl_iff.mpr G_open))
  · intro h F F_closed
    exact limsup_measure_le_of_le_liminf_measure_compl
      F_closed.measurableSet (h Fᶜ (isOpen_compl_iff.mpr F_closed))
#align measure_theory.limsup_measure_closed_le_iff_liminf_measure_open_ge MeasureTheory.limsup_measure_closed_le_iff_liminf_measure_open_ge

end LimsupClosedLEAndLELiminfOpen -- section

section TendstoOfNullFrontier

/-! ### Portmanteau: limit of measures of Borel sets whose boundary carries no mass in the limit

In this section we prove that for a sequence of Borel probability measures on a topological space
and its candidate limit measure, either of the following equivalent conditions:

  (C) For any closed set F, the limsup of the measures of F under μs is at most
      the measure of F under μ, i.e., limsupᵢ μsᵢ(F) ≤ μ(F);
  (O) For any open set G, the liminf of the measures of G under μs is at least
      the measure of G under μ, i.e., μ(G) ≤ liminfᵢ μsᵢ(G).

implies that

  (B) For any Borel set B whose boundary carries no mass under μ, i.e. μ(∂B) = 0,
      the measures of B under μs tend to the measure of B under μ, i.e., limᵢ μsᵢ(B) = μ(B).
-/


variable {Ω : Type*} [MeasurableSpace Ω]

theorem tendsto_measure_of_le_liminf_measure_of_limsup_measure_le {ι : Type*} {L : Filter ι}
    {μ : Measure Ω} {μs : ι → Measure Ω} {E₀ E E₁ : Set Ω} (E₀_subset : E₀ ⊆ E) (subset_E₁ : E ⊆ E₁)
    (nulldiff : μ (E₁ \ E₀) = 0) (h_E₀ : μ E₀ ≤ L.liminf fun i ↦ μs i E₀)
    (h_E₁ : (L.limsup fun i ↦ μs i E₁) ≤ μ E₁) : L.Tendsto (fun i ↦ μs i E) (𝓝 (μ E)) := by
  apply tendsto_of_le_liminf_of_limsup_le
  · have E₀_ae_eq_E : E₀ =ᵐ[μ] E :=
      EventuallyLE.antisymm E₀_subset.eventuallyLE
        (subset_E₁.eventuallyLE.trans (ae_le_set.mpr nulldiff))
    calc
      μ E = μ E₀ := measure_congr E₀_ae_eq_E.symm
      _ ≤ L.liminf fun i ↦ μs i E₀ := h_E₀
      _ ≤ L.liminf fun i ↦ μs i E :=
        liminf_le_liminf (eventually_of_forall fun _ ↦ measure_mono E₀_subset)
  · have E_ae_eq_E₁ : E =ᵐ[μ] E₁ :=
      EventuallyLE.antisymm subset_E₁.eventuallyLE
        ((ae_le_set.mpr nulldiff).trans E₀_subset.eventuallyLE)
    calc
      (L.limsup fun i ↦ μs i E) ≤ L.limsup fun i ↦ μs i E₁ :=
        limsup_le_limsup (eventually_of_forall fun _ ↦ measure_mono subset_E₁)
      _ ≤ μ E₁ := h_E₁
      _ = μ E := measure_congr E_ae_eq_E₁.symm
  · infer_param
  · infer_param
#align measure_theory.tendsto_measure_of_le_liminf_measure_of_limsup_measure_le MeasureTheory.tendsto_measure_of_le_liminf_measure_of_limsup_measure_le

variable [TopologicalSpace Ω] [OpensMeasurableSpace Ω]

/-- One implication of the portmanteau theorem:
For a sequence of Borel probability measures, if the liminf of the measures of any open set is at
least the measure of the open set under a candidate limit measure, then for any set whose
boundary carries no probability mass under the candidate limit measure, then its measures under the
sequence converge to its measure under the candidate limit measure.
-/
theorem tendsto_measure_of_null_frontier {ι : Type*} {L : Filter ι} {μ : Measure Ω}
    {μs : ι → Measure Ω} [IsProbabilityMeasure μ] [∀ i, IsProbabilityMeasure (μs i)]
    (h_opens : ∀ G, IsOpen G → μ G ≤ L.liminf fun i ↦ μs i G) {E : Set Ω}
    (E_nullbdry : μ (frontier E) = 0) : L.Tendsto (fun i ↦ μs i E) (𝓝 (μ E)) :=
  haveI h_closeds : ∀ F, IsClosed F → (L.limsup fun i ↦ μs i F) ≤ μ F :=
    limsup_measure_closed_le_iff_liminf_measure_open_ge.mpr h_opens
  tendsto_measure_of_le_liminf_measure_of_limsup_measure_le interior_subset subset_closure
    E_nullbdry (h_opens _ isOpen_interior) (h_closeds _ isClosed_closure)
#align measure_theory.tendsto_measure_of_null_frontier MeasureTheory.tendsto_measure_of_null_frontier

end TendstoOfNullFrontier --section

section ConvergenceImpliesLimsupClosedLE

/-! ### Portmanteau implication: weak convergence implies a limsup condition for closed sets

In this section we prove, under the assumption that the underlying topological space `Ω` is
pseudo-emetrizable, that

  (T) The measures μs tend to the measure μ weakly

implies

  (C) For any closed set F, the limsup of the measures of F under μs is at most
      the measure of F under μ, i.e., limsupᵢ μsᵢ(F) ≤ μ(F).

Combining with a earlier proven implications, we get that (T) implies also both

  (O) For any open set G, the liminf of the measures of G under μs is at least
      the measure of G under μ, i.e., μ(G) ≤ liminfᵢ μsᵢ(G);
  (B) For any Borel set B whose boundary carries no mass under μ, i.e. μ(∂B) = 0,
      the measures of B under μs tend to the measure of B under μ, i.e., limᵢ μsᵢ(B) = μ(B).
-/


/-- One implication of the portmanteau theorem:
Weak convergence of finite measures implies that the limsup of the measures of any closed set is
at most the measure of the closed set under the limit measure.
-/
theorem FiniteMeasure.limsup_measure_closed_le_of_tendsto {Ω ι : Type*} {L : Filter ι}
    [MeasurableSpace Ω] [TopologicalSpace Ω] [HasOuterApproxClosed Ω]
    [OpensMeasurableSpace Ω] {μ : FiniteMeasure Ω}
    {μs : ι → FiniteMeasure Ω} (μs_lim : Tendsto μs L (𝓝 μ)) {F : Set Ω} (F_closed : IsClosed F) :
    (L.limsup fun i ↦ (μs i : Measure Ω) F) ≤ (μ : Measure Ω) F := by
  rcases L.eq_or_neBot with rfl | hne
  · simp only [limsup_bot, bot_le]
  apply ENNReal.le_of_forall_pos_le_add
  intro ε ε_pos _
  have ε_pos' := (ENNReal.half_pos (ENNReal.coe_ne_zero.mpr ε_pos.ne.symm)).ne.symm
  let fs := F_closed.apprSeq
  have key₁ : Tendsto (fun n ↦ ∫⁻  ω, (fs n ω : ℝ≥0∞) ∂μ) atTop (𝓝 ((μ : Measure Ω) F)) :=
    HasOuterApproxClosed.tendsto_lintegral_apprSeq F_closed (μ : Measure Ω)
  have room₁ : (μ : Measure Ω) F < (μ : Measure Ω) F + ε / 2 :=
    ENNReal.lt_add_right (measure_lt_top (μ : Measure Ω) F).ne ε_pos'
  obtain ⟨M, hM⟩ := eventually_atTop.mp <| eventually_lt_of_tendsto_lt room₁ key₁
  have key₂ := FiniteMeasure.tendsto_iff_forall_lintegral_tendsto.mp μs_lim (fs M)
  have room₂ :
    (lintegral (μ : Measure Ω) fun a ↦ fs M a) <
      (lintegral (μ : Measure Ω) fun a ↦ fs M a) + ε / 2 :=
    ENNReal.lt_add_right (ne_of_lt ((fs M).lintegral_lt_top_of_nnreal _)) ε_pos'
  have ev_near := Eventually.mono (eventually_lt_of_tendsto_lt room₂ key₂) fun n ↦ le_of_lt
  have ev_near' := Eventually.mono ev_near
    (fun n ↦ le_trans (HasOuterApproxClosed.measure_le_lintegral F_closed (μs n) M))
  apply (Filter.limsup_le_limsup ev_near').trans
  rw [limsup_const]
  apply le_trans (add_le_add (hM M rfl.le).le (le_refl (ε / 2 : ℝ≥0∞)))
  simp only [add_assoc, ENNReal.add_halves, le_refl]
#align measure_theory.finite_measure.limsup_measure_closed_le_of_tendsto MeasureTheory.FiniteMeasure.limsup_measure_closed_le_of_tendsto

/-- One implication of the portmanteau theorem:
Weak convergence of probability measures implies that the limsup of the measures of any closed
set is at most the measure of the closed set under the limit probability measure.
-/
theorem ProbabilityMeasure.limsup_measure_closed_le_of_tendsto {Ω ι : Type*} {L : Filter ι}
    [MeasurableSpace Ω] [TopologicalSpace Ω] [OpensMeasurableSpace Ω] [HasOuterApproxClosed Ω]
    {μ : ProbabilityMeasure Ω} {μs : ι → ProbabilityMeasure Ω} (μs_lim : Tendsto μs L (𝓝 μ))
    {F : Set Ω} (F_closed : IsClosed F) :
    (L.limsup fun i ↦ (μs i : Measure Ω) F) ≤ (μ : Measure Ω) F := by
  apply FiniteMeasure.limsup_measure_closed_le_of_tendsto
    ((tendsto_nhds_iff_toFiniteMeasure_tendsto_nhds L).mp μs_lim) F_closed
#align measure_theory.probability_measure.limsup_measure_closed_le_of_tendsto MeasureTheory.ProbabilityMeasure.limsup_measure_closed_le_of_tendsto

/-- One implication of the portmanteau theorem:
Weak convergence of probability measures implies that the liminf of the measures of any open set
is at least the measure of the open set under the limit probability measure.
-/
theorem ProbabilityMeasure.le_liminf_measure_open_of_tendsto {Ω ι : Type*} {L : Filter ι}
    [MeasurableSpace Ω] [PseudoEMetricSpace Ω] [OpensMeasurableSpace Ω] [HasOuterApproxClosed Ω]
    {μ : ProbabilityMeasure Ω} {μs : ι → ProbabilityMeasure Ω} (μs_lim : Tendsto μs L (𝓝 μ))
    {G : Set Ω} (G_open : IsOpen G) :
    (μ : Measure Ω) G ≤ L.liminf fun i ↦ (μs i : Measure Ω) G :=
  haveI h_closeds : ∀ F, IsClosed F → (L.limsup fun i ↦ (μs i : Measure Ω) F) ≤ (μ : Measure Ω) F :=
    fun _ F_closed ↦ limsup_measure_closed_le_of_tendsto μs_lim F_closed
  le_measure_liminf_of_limsup_measure_compl_le G_open.measurableSet
    (h_closeds _ (isClosed_compl_iff.mpr G_open))
#align measure_theory.probability_measure.le_liminf_measure_open_of_tendsto MeasureTheory.ProbabilityMeasure.le_liminf_measure_open_of_tendsto

theorem ProbabilityMeasure.tendsto_measure_of_null_frontier_of_tendsto' {Ω ι : Type*}
    {L : Filter ι} [MeasurableSpace Ω] [PseudoEMetricSpace Ω] [OpensMeasurableSpace Ω]
    [HasOuterApproxClosed Ω] {μ : ProbabilityMeasure Ω} {μs : ι → ProbabilityMeasure Ω}
    (μs_lim : Tendsto μs L (𝓝 μ)) {E : Set Ω} (E_nullbdry : (μ : Measure Ω) (frontier E) = 0) :
    Tendsto (fun i ↦ (μs i : Measure Ω) E) L (𝓝 ((μ : Measure Ω) E)) :=
  haveI h_opens : ∀ G, IsOpen G → (μ : Measure Ω) G ≤ L.liminf fun i ↦ (μs i : Measure Ω) G :=
    fun _ G_open ↦ le_liminf_measure_open_of_tendsto μs_lim G_open
  tendsto_measure_of_null_frontier h_opens E_nullbdry
#align measure_theory.probability_measure.tendsto_measure_of_null_frontier_of_tendsto' MeasureTheory.ProbabilityMeasure.tendsto_measure_of_null_frontier_of_tendsto'

/-- One implication of the portmanteau theorem:
Weak convergence of probability measures implies that if the boundary of a Borel set
carries no probability mass under the limit measure, then the limit of the measures of the set
equals the measure of the set under the limit probability measure.

A version with coercions to ordinary `ℝ≥0∞`-valued measures is
`MeasureTheory.ProbabilityMeasure.tendsto_measure_of_null_frontier_of_tendsto'`.
-/
theorem ProbabilityMeasure.tendsto_measure_of_null_frontier_of_tendsto {Ω ι : Type*} {L : Filter ι}
    [MeasurableSpace Ω] [PseudoEMetricSpace Ω] [OpensMeasurableSpace Ω] [HasOuterApproxClosed Ω]
    {μ : ProbabilityMeasure Ω} {μs : ι → ProbabilityMeasure Ω} (μs_lim : Tendsto μs L (𝓝 μ))
    {E : Set Ω} (E_nullbdry : μ (frontier E) = 0) : Tendsto (fun i ↦ μs i E) L (𝓝 (μ E)) := by
  have key := tendsto_measure_of_null_frontier_of_tendsto' μs_lim (by simpa using E_nullbdry)
  exact (ENNReal.tendsto_toNNReal (measure_ne_top (↑μ) E)).comp key
#align measure_theory.probability_measure.tendsto_measure_of_null_frontier_of_tendsto MeasureTheory.ProbabilityMeasure.tendsto_measure_of_null_frontier_of_tendsto

end ConvergenceImpliesLimsupClosedLE --section

section LimitBorelImpliesLimsupClosedLE

/-! ### Portmanteau implication: limit condition for Borel sets implies limsup for closed sets


In this section we prove, under the assumption that the underlying topological space `Ω` is
pseudo-emetrizable, that

  (B) For any Borel set B whose boundary carries no mass under μ, i.e. μ(∂B) = 0,
      the measures of B under μs tend to the measure of B under μ, i.e., limᵢ μsᵢ(B) = μ(B)

implies

  (C) For any closed set F, the limsup of the measures of F under μs is at most
      the measure of F under μ, i.e., limsupᵢ μsᵢ(F) ≤ μ(F).

Combining with a earlier proven implications, we get that (B) implies also

  (O) For any open set G, the liminf of the measures of G under μs is at least
      the measure of G under μ, i.e., μ(G) ≤ liminfᵢ μsᵢ(G).

-/

open ENNReal

variable {Ω : Type*} [PseudoEMetricSpace Ω] [MeasurableSpace Ω] [OpensMeasurableSpace Ω]

theorem exists_null_frontier_thickening (μ : Measure Ω) [SigmaFinite μ] (s : Set Ω) {a b : ℝ}
    (hab : a < b) : ∃ r ∈ Ioo a b, μ (frontier (Metric.thickening r s)) = 0 := by
  have mbles : ∀ r : ℝ, MeasurableSet (frontier (Metric.thickening r s)) :=
    fun r ↦ isClosed_frontier.measurableSet
  have disjs := Metric.frontier_thickening_disjoint s
  have key := Measure.countable_meas_pos_of_disjoint_iUnion (μ := μ) mbles disjs
  have aux := measure_diff_null (s := Ioo a b) (Set.Countable.measure_zero key volume)
  have len_pos : 0 < ENNReal.ofReal (b - a) := by simp only [hab, ENNReal.ofReal_pos, sub_pos]
  rw [← Real.volume_Ioo, ← aux] at len_pos
  rcases nonempty_of_measure_ne_zero len_pos.ne.symm with ⟨r, ⟨r_in_Ioo, hr⟩⟩
  refine ⟨r, r_in_Ioo, ?_⟩
  simpa only [mem_setOf_eq, not_lt, le_zero_iff] using hr
#align measure_theory.exists_null_frontier_thickening MeasureTheory.exists_null_frontier_thickening

theorem exists_null_frontiers_thickening (μ : Measure Ω) [SigmaFinite μ] (s : Set Ω) :
    ∃ rs : ℕ → ℝ,
      Tendsto rs atTop (𝓝 0) ∧ ∀ n, 0 < rs n ∧ μ (frontier (Metric.thickening (rs n) s)) = 0 := by
  rcases exists_seq_strictAnti_tendsto (0 : ℝ) with ⟨Rs, ⟨_, ⟨Rs_pos, Rs_lim⟩⟩⟩
<<<<<<< HEAD
  have obs := fun n : ℕ ↦ exists_null_frontier_thickening μ s (Rs_pos n)
  refine' ⟨fun n : ℕ ↦ (obs n).choose, ⟨_, _⟩⟩
=======
  have obs := fun n : ℕ => exists_null_frontier_thickening μ s (Rs_pos n)
  refine ⟨fun n : ℕ => (obs n).choose, ⟨?_, ?_⟩⟩
>>>>>>> b732d172
  · exact tendsto_of_tendsto_of_tendsto_of_le_of_le tendsto_const_nhds Rs_lim
      (fun n ↦ (obs n).choose_spec.1.1.le) fun n ↦ (obs n).choose_spec.1.2.le
  · exact fun n ↦ ⟨(obs n).choose_spec.1.1, (obs n).choose_spec.2⟩
#align measure_theory.exists_null_frontiers_thickening MeasureTheory.exists_null_frontiers_thickening

/-- One implication of the portmanteau theorem:
Assuming that for all Borel sets E whose boundary ∂E carries no probability mass under a
candidate limit probability measure μ we have convergence of the measures μsᵢ(E) to μ(E),
then for all closed sets F we have the limsup condition limsup μsᵢ(F) ≤ μ(F). -/
lemma limsup_measure_closed_le_of_forall_tendsto_measure
    {Ω ι : Type*} {L : Filter ι} [NeBot L]
    [MeasurableSpace Ω] [PseudoEMetricSpace Ω] [OpensMeasurableSpace Ω]
    {μ : Measure Ω} [IsFiniteMeasure μ] {μs : ι → Measure Ω}
    (h : ∀ {E : Set Ω}, MeasurableSet E → μ (frontier E) = 0 →
            Tendsto (fun i ↦ μs i E) L (𝓝 (μ E)))
    (F : Set Ω) (F_closed : IsClosed F) :
    L.limsup (fun i ↦ μs i F) ≤ μ F := by
  have ex := exists_null_frontiers_thickening μ F
  let rs := Classical.choose ex
  have rs_lim : Tendsto rs atTop (𝓝 0) := (Classical.choose_spec ex).1
  have rs_pos : ∀ n, 0 < rs n := fun n ↦ ((Classical.choose_spec ex).2 n).1
  have rs_null : ∀ n, μ (frontier (Metric.thickening (rs n) F)) = 0 :=
    fun n ↦ ((Classical.choose_spec ex).2 n).2
  have Fthicks_open : ∀ n, IsOpen (Metric.thickening (rs n) F) :=
    fun n ↦ Metric.isOpen_thickening
  have key := fun (n : ℕ) ↦ h (Fthicks_open n).measurableSet (rs_null n)
  apply ENNReal.le_of_forall_pos_le_add
  intros ε ε_pos μF_finite
  have keyB := tendsto_measure_cthickening_of_isClosed (μ := μ) (s := F)
                ⟨1, ⟨by simp only [gt_iff_lt, zero_lt_one], measure_ne_top _ _⟩⟩ F_closed
  have nhd : Iio (μ F + ε) ∈ 𝓝 (μ F) :=
    Iio_mem_nhds <| ENNReal.lt_add_right μF_finite.ne (ENNReal.coe_pos.mpr ε_pos).ne'
  specialize rs_lim (keyB nhd)
  simp only [mem_map, mem_atTop_sets, ge_iff_le, mem_preimage, mem_Iio] at rs_lim
  obtain ⟨m, hm⟩ := rs_lim
  have aux : (fun i ↦ (μs i F)) ≤ᶠ[L] (fun i ↦ μs i (Metric.thickening (rs m) F)) :=
    eventually_of_forall <| fun i ↦ measure_mono (Metric.self_subset_thickening (rs_pos m) F)
  refine (limsup_le_limsup aux).trans ?_
  rw [Tendsto.limsup_eq (key m)]
  apply (measure_mono (Metric.thickening_subset_cthickening (rs m) F)).trans (hm m rfl.le).le

/-- One implication of the portmanteau theorem:
Assuming that for all Borel sets E whose boundary ∂E carries no probability mass under a
candidate limit probability measure μ we have convergence of the measures μsᵢ(E) to μ(E),
then for all open sets G we have the limsup condition μ(G) ≤ liminf μsᵢ(G). -/
lemma le_liminf_measure_open_of_forall_tendsto_measure
    {Ω ι : Type*} {L : Filter ι} [NeBot L]
    [MeasurableSpace Ω] [PseudoEMetricSpace Ω] [OpensMeasurableSpace Ω]
    {μ : Measure Ω} [IsProbabilityMeasure μ] {μs : ι → Measure Ω} [∀ i, IsProbabilityMeasure (μs i)]
    (h : ∀ {E}, MeasurableSet E → μ (frontier E) = 0 → Tendsto (fun i ↦ μs i E) L (𝓝 (μ E)))
    (G : Set Ω) (G_open : IsOpen G) :
    μ G ≤ L.liminf (fun i ↦ μs i G) := by
  apply le_measure_liminf_of_limsup_measure_compl_le G_open.measurableSet
  exact limsup_measure_closed_le_of_forall_tendsto_measure h _ (isClosed_compl_iff.mpr G_open)

end LimitBorelImpliesLimsupClosedLE --section

section le_liminf_open_implies_convergence

/-! ### Portmanteau implication: liminf condition for open sets implies weak convergence


In this section we prove for a sequence (μsₙ)ₙ Borel probability measures that

  (O) For any open set G, the liminf of the measures of G under μsₙ is at least
      the measure of G under μ, i.e., μ(G) ≤ liminfₙ μsₙ(G).

implies

  (T) The measures μsₙ converge weakly to the measure μ.

-/

variable {Ω : Type*} [MeasurableSpace Ω] [TopologicalSpace Ω] [OpensMeasurableSpace Ω]

lemma lintegral_le_liminf_lintegral_of_forall_isOpen_measure_le_liminf_measure
    {μ : Measure Ω} {μs : ℕ → Measure Ω} {f : Ω → ℝ} (f_cont : Continuous f) (f_nn : 0 ≤ f)
    (h_opens : ∀ G, IsOpen G → μ G ≤ atTop.liminf (fun i ↦ μs i G)) :
    ∫⁻ x, ENNReal.ofReal (f x) ∂μ ≤ atTop.liminf (fun i ↦ ∫⁻ x, ENNReal.ofReal (f x) ∂ (μs i)) := by
  simp_rw [lintegral_eq_lintegral_meas_lt _ (eventually_of_forall f_nn) f_cont.aemeasurable]
  calc  ∫⁻ (t : ℝ) in Set.Ioi 0, μ {a | t < f a}
      ≤ ∫⁻ (t : ℝ) in Set.Ioi 0, atTop.liminf (fun i ↦ (μs i) {a | t < f a}) := ?_ -- (i)
    _ ≤ atTop.liminf (fun i ↦ ∫⁻ (t : ℝ) in Set.Ioi 0, (μs i) {a | t < f a}) := ?_ -- (ii)
  · -- (i)
    exact (lintegral_mono (fun t ↦ h_opens _ (continuous_def.mp f_cont _ isOpen_Ioi))).trans
            (le_refl _)
  · -- (ii)
    exact lintegral_liminf_le (fun n ↦ Antitone.measurable (fun s t hst ↦
            measure_mono (fun ω hω ↦ lt_of_le_of_lt hst hω)))

lemma integral_le_liminf_integral_of_forall_isOpen_measure_le_liminf_measure
    {μ : Measure Ω} [IsProbabilityMeasure μ] {μs : ℕ → Measure Ω} [∀ i, IsProbabilityMeasure (μs i)]
    {f : Ω →ᵇ ℝ} (f_nn : 0 ≤ f)
    (h_opens : ∀ G, IsOpen G → μ G ≤ atTop.liminf (fun i ↦ μs i G)) :
    ∫ x, (f x) ∂μ ≤ atTop.liminf (fun i ↦ ∫ x, (f x) ∂ (μs i)) := by
  have same := lintegral_le_liminf_lintegral_of_forall_isOpen_measure_le_liminf_measure
                  f.continuous f_nn h_opens
  rw [@integral_eq_lintegral_of_nonneg_ae Ω _ μ f (eventually_of_forall f_nn)
        f.continuous.measurable.aestronglyMeasurable]
  convert (ENNReal.toReal_le_toReal ?_ ?_).mpr same
  · simp only [fun i ↦ @integral_eq_lintegral_of_nonneg_ae Ω _ (μs i) f (eventually_of_forall f_nn)
                        f.continuous.measurable.aestronglyMeasurable]
    let g := BoundedContinuousFunction.comp _ Real.lipschitzWith_toNNReal f
    have bound : ∀ i, ∫⁻ x, ENNReal.ofReal (f x) ∂(μs i) ≤ nndist 0 g := fun i ↦ by
      simpa only [coe_nnreal_ennreal_nndist, measure_univ, mul_one, ge_iff_le] using
        BoundedContinuousFunction.lintegral_le_edist_mul (μ := μs i) g
    exact ENNReal.liminf_toReal_eq ENNReal.coe_ne_top (eventually_of_forall bound)
  · exact (f.lintegral_of_real_lt_top μ).ne
  · apply ne_of_lt
    have obs : ∀ i, ∫⁻ x, ENNReal.ofNNReal ‖f x‖₊ ∂μs i ≤  ENNReal.ofNNReal ‖f‖₊ :=
      fun i ↦ by simpa only [measure_univ, mul_one] using f.lintegral_nnnorm_le (μs i)
    apply lt_of_le_of_lt _ (show (‖f‖₊ : ℝ≥0∞) < ∞ from ENNReal.coe_lt_top)
    apply liminf_le_of_le
    · refine ⟨0, eventually_of_forall (by simp only [ge_iff_le, zero_le, forall_const])⟩
    · intro x hx
      obtain ⟨i, hi⟩ := hx.exists
      apply le_trans hi
      convert obs i with x
      rw [show ENNReal.ofReal (f x) = ENNReal.ofNNReal ⟨f x, f_nn x⟩
          from ENNReal.ofReal_eq_coe_nnreal (f_nn x)]
      congr
      exact (Real.norm_of_nonneg (f_nn x)).symm

/-- One implication of the portmanteau theorem:
If for all open sets G we have the liminf condition `μ(G) ≤ liminf μsₙ(G)`, then the measures
μsₙ converge weakly to the measure μ. -/
theorem tendsto_of_forall_isOpen_le_liminf {μ : ProbabilityMeasure Ω}
    {μs : ℕ → ProbabilityMeasure Ω}
    (h_opens : ∀ G, IsOpen G → μ G ≤ atTop.liminf (fun i ↦ μs i G)) :
    atTop.Tendsto (fun i ↦ μs i) (𝓝 μ) := by
  refine ProbabilityMeasure.tendsto_iff_forall_integral_tendsto.mpr ?_
  apply tendsto_integral_of_forall_integral_le_liminf_integral
  intro f f_nn
  apply integral_le_liminf_integral_of_forall_isOpen_measure_le_liminf_measure (f := f) f_nn
  intro G G_open
  specialize h_opens G G_open
  have aux : ENNReal.ofNNReal (liminf (fun i ↦ μs i G) atTop) =
          liminf (ENNReal.ofNNReal ∘ fun i ↦ μs i G) atTop := by
    refine Monotone.map_liminf_of_continuousAt (F := atTop) ENNReal.coe_mono (μs · G) ?_ ?_ ?_
    · apply ENNReal.continuous_coe.continuousAt
    · use 1
      simp only [eventually_map, ProbabilityMeasure.apply_le_one, eventually_atTop, ge_iff_le,
        implies_true, forall_const, exists_const]
    · use 0
      simp only [zero_le, eventually_map, eventually_atTop, ge_iff_le, implies_true, forall_const,
        exists_const]
  have obs := ENNReal.coe_mono h_opens
  simp only [ne_eq, ProbabilityMeasure.ennreal_coeFn_eq_coeFn_toMeasure, aux] at obs
  convert obs
  simp only [Function.comp_apply, ne_eq, ProbabilityMeasure.ennreal_coeFn_eq_coeFn_toMeasure]

end le_liminf_open_implies_convergence

end MeasureTheory --namespace<|MERGE_RESOLUTION|>--- conflicted
+++ resolved
@@ -403,13 +403,8 @@
     ∃ rs : ℕ → ℝ,
       Tendsto rs atTop (𝓝 0) ∧ ∀ n, 0 < rs n ∧ μ (frontier (Metric.thickening (rs n) s)) = 0 := by
   rcases exists_seq_strictAnti_tendsto (0 : ℝ) with ⟨Rs, ⟨_, ⟨Rs_pos, Rs_lim⟩⟩⟩
-<<<<<<< HEAD
-  have obs := fun n : ℕ ↦ exists_null_frontier_thickening μ s (Rs_pos n)
-  refine' ⟨fun n : ℕ ↦ (obs n).choose, ⟨_, _⟩⟩
-=======
   have obs := fun n : ℕ => exists_null_frontier_thickening μ s (Rs_pos n)
   refine ⟨fun n : ℕ => (obs n).choose, ⟨?_, ?_⟩⟩
->>>>>>> b732d172
   · exact tendsto_of_tendsto_of_tendsto_of_le_of_le tendsto_const_nhds Rs_lim
       (fun n ↦ (obs n).choose_spec.1.1.le) fun n ↦ (obs n).choose_spec.1.2.le
   · exact fun n ↦ ⟨(obs n).choose_spec.1.1, (obs n).choose_spec.2⟩
