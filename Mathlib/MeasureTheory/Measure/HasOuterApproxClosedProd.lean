/-
Copyright (c) 2025 Etienne Marion. All rights reserved.
Released under Apache 2.0 license as described in the file LICENSE.
Authors: Etienne Marion
-/
import Mathlib.MeasureTheory.Integral.Prod
import Mathlib.MeasureTheory.Measure.HasOuterApproxClosed

/-!
# Characterization of a finite measure by the integrals of products of bounded functions

Given two finite families of Borel spaces `(i : ι) → X i` and `(j : κ) → Y j` satisfying
`HasOuterApproxClosed`, a finite measure `μ` over `(Π i, X i) × (Π j, Y j)` is determined by
the values `∫ p, (Π i, f i (p.1 i)) * (Π j, g j (p.2 j)) ∂μ`, for
`f : (i : ι) → X i → ℝ` and `g : (j : κ) → Y j → ℝ`
any families of bounded continuous functions.

In particular, If `μ` and `ν` and two finite measures over `Π i, X i` and `Π j, Y j` respectively,
then their product is the only finite measure `ξ` over `(Π i, X i) × (Π j, Y j)`
such that for any two families bounded continuous functions
`f : (i : ι) → X i → ℝ` and `g : (j : κ) → Y j → ℝ` we have
`∫ p, (Π i, f i (p.1 i)) * (Π j, g j (p.2 j)) ∂ξ =
(∫ x, Π i, f i (x i) ∂μ) * (∫ y, Π j, g j (y j) ∂ν)`.

We specialize these results to the cases where one of the families contains only one type.

# Main statements

<<<<<<< HEAD
* `ext_of_integral_prod_mul_prod_boundedContinuousFunction`: A finite measure on a product space is
  characterized by the integrals of products of real bounded continuous functions.
* `eq_prod_of_integral_prod_mul_prod_boundedContinuousFunction`: The product of two finite measures
  `μ` and `ν` is the only finite measure `ξ` such that for all families of real bounded continuous
  functions `f` and `g` we have
  `∫ p, (Π i, f i (p.1 i)) * (Π j, g j (p.2 j)) ∂ξ =
  (∫ x, Π i, f i (x i) ∂μ) * (∫ y, Π j, g j (y j) ∂ν)`.
=======
* `ext_of_integral_prod_mul_prod_boundedContinuousFunction`: A finite measure `μ`
  over `(Π i, X i) × (Π j, Y j)` is determined by the values
  `∫ p, (Π i, f i (p.1 i)) * (Π j, g j (p.2 j)) ∂μ`, for `f : (i : ι) → X i → ℝ`
  and `g : (j : κ) → Y j → ℝ` any families of bounded continuous functions.

  This is stronger than `ext_of_integral_mul_boundedContinuousFunction` because we do not require
  `Π i, X i` and `Π j, Y j` to be Borel spaces and only consider products of continuous bounded
  functions rather than general continuous bounded functions `(Π i, X i) → ℝ` and `(Π j, Y j) → ℝ`.
* `eq_prod_of_integral_prod_mul_prod_boundedContinuousFunction`: The product of two finite measures
  `μ` and `ν` is the only finite measure `ξ` over `(Π i, X i) × (Π j, Y j)` such that for all
  families of real bounded continuous functions `f` and `g` we have
  `∫ p, (Π i, f i (p.1 i)) * (Π j, g j (p.2 j)) ∂ξ =
  (∫ x, Π i, f i (x i) ∂μ) * (∫ y, Π j, g j (y j) ∂ν)`.
* `ext_of_integral_mul_boundedContinuousFunction`: A finite measure `μ` over `X × Y` is determined
  by the values `∫ p, f p.1 * g p.2 ∂μ`, for `f : X → ℝ` and `g : Y → ℝ`
  any bounded continuous functions.
* `eq_prod_of_integral_mul_boundedContinuousFunction`: The product of two finite measures `μ` and
  `ν` is the only finite measure `ξ` such that for all real bounded continuous functions
  `f` and `g` we have `∫ z, f z.1 * g z.2 ∂ξ = ∫ x, f x ∂μ * ∫ y, g y ∂ν`.
>>>>>>> 26d3788a

# Tags

bounded continuous function, product measure
-/

open BoundedContinuousFunction MeasureTheory Topology Filter Set ENNReal NNReal MeasurableSpace
open scoped Topology ENNReal NNReal

namespace Measure

variable {ι κ Z T : Type*} [Fintype ι] [Fintype κ] {X : ι → Type*} {Y : κ → Type*}
  {mX : ∀ i, MeasurableSpace (X i)} [∀ i, TopologicalSpace (X i)] [∀ i, BorelSpace (X i)]
  [∀ i, HasOuterApproxClosed (X i)]
  {mY : ∀ j, MeasurableSpace (Y j)} [∀ j, TopologicalSpace (Y j)] [∀ j, BorelSpace (Y j)]
  [∀ j, HasOuterApproxClosed (Y j)]
  {mZ : MeasurableSpace Z} [TopologicalSpace Z] [BorelSpace Z] [HasOuterApproxClosed Z]
  {mT : MeasurableSpace T} [TopologicalSpace T] [BorelSpace T] [HasOuterApproxClosed T]

<<<<<<< HEAD
/-- A finite measure on a product space is characterized by the integrals of products of nonnegative
bounded continuous functions. -/
=======
/-- A finite measure `μ` over `(Π i, X i) × (Π j, Y j)` is determined by the values
`∫⁻ p, (Π i, f i (p.1 i)) * (Π j, g j (p.2 j)) ∂μ`, for `f : (i : ι) → X i → ℝ≥0`
and `g : (j : κ) → Y j → ℝ≥0` any families of bounded continuous functions. -/
>>>>>>> 26d3788a
lemma ext_of_lintegral_prod_mul_prod_boundedContinuousFunction
    {μ ν : Measure ((Π i, X i) × (Π j, Y j))} [IsFiniteMeasure μ]
    (h : ∀ (f : (i : ι) → X i →ᵇ ℝ≥0) (g : (j : κ) → Y j →ᵇ ℝ≥0),
      ∫⁻ p, (∏ i, f i (p.1 i)) * ∏ j, g j (p.2 j) ∂μ =
      ∫⁻ p, (∏ i, f i (p.1 i)) * ∏ j, g j (p.2 j) ∂ν) :
    μ = ν := by
  have hμν : μ univ = ν univ := by convert h 1 1 <;> simp
  have : IsFiniteMeasure ν := ⟨by simp [← hμν]⟩
  let π : Set (Set ((Π i, X i) × (Π j, Y j))) :=
    Set.image2 (fun s t ↦ s ×ˢ t) (Set.univ.pi '' (Set.univ.pi fun _ ↦ {s | IsClosed s}))
      (Set.univ.pi '' (Set.univ.pi fun _ ↦ {t | IsClosed t}))
  have hπ1 : IsPiSystem π := by
    rintro - ⟨-, ⟨s₁, hs₁, rfl⟩, -, ⟨t₁, ht₁, rfl⟩, rfl⟩ -
      ⟨-, ⟨s₂, hs₂, rfl⟩, -, ⟨t₂, ht₂, rfl⟩, rfl⟩ -
    refine ⟨_, ⟨fun i ↦ s₁ i ∩ s₂ i, ?_, rfl⟩, _, ⟨fun j ↦ t₁ j ∩ t₂ j, ?_, rfl⟩, ?_⟩
    · simp only [Set.mem_pi, mem_univ, mem_setOf_eq, forall_const] at hs₁ hs₂ ⊢
      exact fun i ↦ (hs₁ i).inter (hs₂ i)
    · simp only [Set.mem_pi, mem_univ, mem_setOf_eq, forall_const] at ht₁ ht₂ ⊢
      exact fun j ↦ (ht₁ j).inter (ht₂ j)
    simp [Set.pi_inter_distrib, Set.prod_inter_prod]
  have hπ2 : Prod.instMeasurableSpace = generateFrom π := by
    rw [← generateFrom_eq_prod (C := Set.univ.pi '' (Set.univ.pi fun _ ↦ {s | IsClosed s}))
      (D := Set.univ.pi '' (Set.univ.pi fun _ ↦ {t | IsClosed t}))]
    · rw [← generateFrom_eq_pi (C := fun _ ↦ {s | IsClosed s})]
      · simp [BorelSpace.measurable_eq, borel_eq_generateFrom_isClosed]
      · exact fun _ ↦ ⟨fun _ ↦ Set.univ, fun _ ↦ isClosed_univ, iUnion_const _⟩
    · rw [← generateFrom_eq_pi (C := fun _ ↦ {t | IsClosed t})]
      · simp [BorelSpace.measurable_eq, borel_eq_generateFrom_isClosed]
      · exact fun _ ↦ ⟨fun _ ↦ Set.univ, fun _ ↦ isClosed_univ, iUnion_const _⟩
    · exact ⟨fun _ ↦ Set.univ, fun _ ↦ ⟨fun _ ↦ Set.univ, by simp, by simp⟩, iUnion_const _⟩
    · exact ⟨fun _ ↦ Set.univ, fun _ ↦ ⟨fun _ ↦ Set.univ, by simp, by simp⟩, iUnion_const _⟩
  refine ext_of_generate_finite π hπ2 hπ1 ?_ hμν
  rintro - ⟨-, ⟨s, hs, rfl⟩, -, ⟨t, ht, rfl⟩, rfl⟩
  simp only [Set.mem_pi, mem_univ, mem_setOf_eq, forall_const] at hs ht
  have (p : (Π i, X i) × (Π j, Y j)) := ENNReal.continuous_coe.tendsto _ |>.comp <|
    (tendsto_finset_prod Finset.univ (fun i _ ↦ tendsto_pi_nhds.1
      (HasOuterApproxClosed.tendsto_apprSeq (hs i)) (p.1 i))).mul
    (tendsto_finset_prod Finset.univ (fun j _ ↦ tendsto_pi_nhds.1
      (HasOuterApproxClosed.tendsto_apprSeq (ht j)) (p.2 j)))
  have hp1 (x : Π i, X i) : ∏ i, (s i).indicator (fun _ ↦ (1 : ℝ≥0)) (x i) =
      (Set.univ.pi s).indicator 1 x := by
    simp only [Set.indicator, Set.mem_pi, mem_univ, forall_const, Pi.ofNat_apply]
    split_ifs with hy
    · simp only [Set.mem_pi, mem_univ, forall_const] at hy
      exact Finset.prod_eq_one (by simpa)
    · simpa [Finset.prod_eq_zero_iff] using hy
  have hp2 (y : Π j, Y j) : ∏ j, (t j).indicator (fun _ ↦ (1 : ℝ≥0)) (y j) =
      (Set.univ.pi t).indicator 1 y := by
    simp only [Set.indicator, Set.mem_pi, mem_univ, forall_const, Pi.ofNat_apply]
    split_ifs with hy
    · simp only [Set.mem_pi, mem_univ, forall_const] at hy
      exact Finset.prod_eq_one (by simpa)
    · simpa [Finset.prod_eq_zero_iff] using hy
  simp_rw [hp1, hp2, ← Set.indicator_prod_one, Prod.eta] at this
  have h1 : Tendsto (fun n ↦ ∫⁻ p, ((∏ i, (hs i).apprSeq n (p.1 i)) *
        ∏ j, (ht j).apprSeq n (p.2 j) : ℝ≥0) ∂μ)
      atTop (𝓝 (∫⁻ p, (((Set.univ.pi s) ×ˢ (Set.univ.pi t)).indicator 1 p : ℝ≥0) ∂μ)) := by
    refine tendsto_lintegral_filter_of_dominated_convergence 1
      (Eventually.of_forall <| by fun_prop) (Eventually.of_forall fun n ↦ ae_of_all _ fun ω ↦ ?_)
      (by simp) (ae_of_all _ this)
    grw [Finset.prod_le_one (by simp), Finset.prod_le_one (by simp)]
    · simp
    · exact fun j _ ↦ HasOuterApproxClosed.apprSeq_apply_le_one (ht j) _ _
    · exact fun i _ ↦ HasOuterApproxClosed.apprSeq_apply_le_one (hs i) _ _
  have h2 : Tendsto (fun n ↦ ∫⁻ p, ((∏ i, (hs i).apprSeq n (p.1 i)) *
        ∏ j, (ht j).apprSeq n (p.2 j) : ℝ≥0) ∂μ)
      atTop (𝓝 (∫⁻ p, (((Set.univ.pi s) ×ˢ (Set.univ.pi t)).indicator 1 p : ℝ≥0) ∂ν)) := by
    simp_rw [coe_mul, h]
    refine tendsto_lintegral_filter_of_dominated_convergence 1
      (Eventually.of_forall <| by fun_prop) (Eventually.of_forall fun _ ↦ ae_of_all _ fun _ ↦ ?_)
      (by simp) (ae_of_all _ this)
    grw [Finset.prod_le_one (by simp), Finset.prod_le_one (by simp)]
    · simp
    · exact fun j _ ↦ HasOuterApproxClosed.apprSeq_apply_le_one (ht j) _ _
    · exact fun i _ ↦ HasOuterApproxClosed.apprSeq_apply_le_one (hs i) _ _
  convert tendsto_nhds_unique h1 h2 <;>
    simp [(MeasurableSet.univ_pi (fun i ↦ (hs i).measurableSet)).prod
      (.univ_pi (fun j ↦ (ht j).measurableSet))]
<<<<<<< HEAD

/-- A finite measure on a product space is characterized by the integrals of products of real
bounded continuous functions. -/
lemma ext_of_integral_prod_mul_prod_boundedContinuousFunction
    {μ ν : Measure ((Π i, X i) × (Π j, Y j))} [IsFiniteMeasure μ] [IsFiniteMeasure ν]
    (h : ∀ (f : (i : ι) → X i →ᵇ ℝ) (g : (j : κ) → Y j →ᵇ ℝ),
      ∫ p, (∏ i, f i (p.1 i)) * ∏ j, g j (p.2 j) ∂μ =
      ∫ p, (∏ i, f i (p.1 i)) * ∏ j, g j (p.2 j) ∂ν) :
    μ = ν := by
  refine ext_of_lintegral_prod_mul_prod_boundedContinuousFunction fun f g ↦ ?_
  rw [← toReal_eq_toReal_iff']
  · simp only [coe_finset_prod]
    have {μ : Measure ((Π i, X i) × Π j, Y j)} :
        (∫⁻ p, (∏ i, (f i (p.1 i) : ℝ≥0∞)) * ∏ j, (g j (p.2 j) : ℝ≥0∞) ∂μ).toReal =
          ∫ p, (∏ i, (f i (p.1 i)).toReal) * ∏ j, (g j (p.2 j)).toReal ∂μ := by
      rw [integral_eq_lintegral_of_nonneg_ae]
      · simp [Finset.prod_nonneg, ofReal_prod_of_nonneg]
      · exact Eventually.of_forall fun _ ↦ by positivity
      exact AEStronglyMeasurable.mul
        (Finset.aestronglyMeasurable_fun_prod _ fun _ _ ↦
          continuous_coe.aestronglyMeasurable.comp_measurable (by fun_prop))
        (Finset.aestronglyMeasurable_fun_prod _ fun _ _ ↦
          continuous_coe.aestronglyMeasurable.comp_measurable (by fun_prop))
    simp_rw [this]
    exact h (fun i ↦ ⟨⟨fun x ↦ (f i x), by fun_prop⟩, (f i).map_bounded'⟩)
      (fun j ↦ ⟨⟨fun y ↦ (g j y), by fun_prop⟩, (g j).map_bounded'⟩)
  · convert (lintegral_lt_top_of_nnreal μ
      ((∏ i, (f i).compContinuous ⟨Function.eval i ∘ Prod.fst, by fun_prop⟩) *
      (∏ j, (g j).compContinuous ⟨Function.eval j ∘ Prod.snd, by fun_prop⟩))).ne
    simp
  · convert (lintegral_lt_top_of_nnreal ν
      ((∏ i, (f i).compContinuous ⟨Function.eval i ∘ Prod.fst, by fun_prop⟩) *
      (∏ j, (g j).compContinuous ⟨Function.eval j ∘ Prod.snd, by fun_prop⟩))).ne
    simp

lemma ext_of_integral_prod_mul_prod_boundedContinuousFunction'
    {μ ν : Measure ((Π i, X i) × (Π j, Y j))} [IsFiniteMeasure μ] [IsFiniteMeasure ν]
    (h : ∀ (f : (Π i, X i) →ᵇ ℝ) (g : (Π j, Y j) →ᵇ ℝ),
      ∫ p, f p.1 * g p.2 ∂μ = ∫ p, f p.1 * g p.2 ∂ν) :
    μ = ν := by
  refine ext_of_integral_prod_mul_prod_boundedContinuousFunction fun f g ↦ ?_
  convert h (∏ i, (f i).compContinuous ⟨Function.eval i, by fun_prop⟩)
    (∏ j, (g j).compContinuous ⟨Function.eval j, by fun_prop⟩) <;> simp

/-- The product of two finite measures `μ` and `ν` is the only finite measure `ξ` such that
for all families of real bounded continuous functions `f` and `g` we have
`∫ p, (Π i, f i (p.1 i)) * (Π j, g j (p.2 j)) ∂ξ =
(∫ x, Π i, f i (x i) ∂μ) * (∫ y, Π j, g j (y j) ∂ν)`. -/
lemma eq_prod_of_integral_prod_mul_prod_boundedContinuousFunction {μ : Measure (Π i, X i)}
    {ν : Measure (Π j, Y j)} {ξ : Measure ((Π i, X i) × (Π j, Y j))}
    [IsFiniteMeasure μ] [IsFiniteMeasure ν] [IsFiniteMeasure ξ]
    (h : ∀ (f : (i : ι) → X i →ᵇ ℝ) (g : (j : κ) → Y j →ᵇ ℝ),
      ∫ p, (∏ i, f i (p.1 i)) * (∏ j, g j (p.2 j)) ∂ξ =
      (∫ x, ∏ i, f i (x i) ∂μ) * (∫ y, ∏ j, g j (y j) ∂ν)) :
    ξ = μ.prod ν :=
  ext_of_integral_prod_mul_prod_boundedContinuousFunction fun f g ↦ by rw [h, ← integral_prod_mul]

lemma eq_prod_of_integral_prod_mul_prod_boundedContinuousFunction' {μ : Measure (Π i, X i)}
    {ν : Measure (Π j, Y j)} {ξ : Measure ((Π i, X i) × (Π j, Y j))}
    [IsFiniteMeasure μ] [IsFiniteMeasure ν] [IsFiniteMeasure ξ]
    (h : ∀ (f : (Π i, X i) →ᵇ ℝ) (g : (Π j, Y j) →ᵇ ℝ),
      ∫ p, f p.1 * g p.2 ∂ξ = (∫ x, f x ∂μ) * (∫ y, g y ∂ν)) :
    ξ = μ.prod ν :=
  ext_of_integral_prod_mul_prod_boundedContinuousFunction' fun f g ↦ by rw [h, ← integral_prod_mul]

lemma ext_of_integral_prod_mul_boundedContinuousFunction {μ ν : Measure ((Π i, X i) × T)}
    [IsFiniteMeasure μ] [IsFiniteMeasure ν]
    (h : ∀ (f : (i : ι) → X i →ᵇ ℝ) (g : T →ᵇ ℝ),
      ∫ p, (∏ i, f i (p.1 i)) * g p.2 ∂μ = ∫ p, (∏ i, f i (p.1 i)) * g p.2 ∂ν) :
    μ = ν := by
  let e : ((Π i, X i) × T) ≃ᵐ ((Π i, X i) × (Unit → T)) :=
    { toFun p := ⟨fun i ↦ p.1 i, fun _ ↦ p.2⟩
      invFun p := ⟨fun i ↦ p.1 i, p.2 ()⟩
      left_inv p := by simp
      right_inv p := by simp
      measurable_toFun := by simp; fun_prop
      measurable_invFun := by simp; fun_prop }
  rw [← e.map_measurableEquiv_injective.eq_iff]
  refine ext_of_integral_prod_mul_prod_boundedContinuousFunction fun f g ↦ ?_
  rw [integral_map_equiv, integral_map_equiv]
  simpa [e] using h f (g ())

lemma ext_of_integral_prod_mul_boundedContinuousFunction' {μ ν : Measure ((Π i, X i) × T)}
    [IsFiniteMeasure μ] [IsFiniteMeasure ν]
    (h : ∀ (f : (Π i, X i) →ᵇ ℝ) (g : T →ᵇ ℝ),
      ∫ p, f p.1 * g p.2 ∂μ = ∫ p, f p.1 * g p.2 ∂ν) :
    μ = ν := by
  refine ext_of_integral_prod_mul_boundedContinuousFunction fun f g ↦ ?_
  convert h (∏ i, (f i).compContinuous ⟨Function.eval i, by fun_prop⟩) g <;> simp

lemma eq_prod_of_integral_prod_mul_boundedContinuousFunction {μ : Measure (Π i, X i)}
    {ν : Measure T} {ξ : Measure ((Π i, X i) × T)}
    [IsFiniteMeasure μ] [IsFiniteMeasure ν] [IsFiniteMeasure ξ]
    (h : ∀ (f : (i : ι) → X i →ᵇ ℝ) (g : T →ᵇ ℝ),
      ∫ p, (∏ i, f i (p.1 i)) * g p.2 ∂ξ = (∫ x, ∏ i, f i (x i) ∂μ) * (∫ t, g t ∂ν)) :
    ξ = μ.prod ν :=
  ext_of_integral_prod_mul_boundedContinuousFunction fun f g ↦ by rw [h, ← integral_prod_mul]

lemma eq_prod_of_integral_prod_mul_boundedContinuousFunction' {μ : Measure (Π i, X i)}
    {ν : Measure T} {ξ : Measure ((Π i, X i) × T)}
    [IsFiniteMeasure μ] [IsFiniteMeasure ν] [IsFiniteMeasure ξ]
    (h : ∀ (f : (Π i, X i) →ᵇ ℝ) (g : T →ᵇ ℝ),
      ∫ p, f p.1 * g p.2 ∂ξ = (∫ x, f x ∂μ) * (∫ t, g t ∂ν)) :
    ξ = μ.prod ν :=
  ext_of_integral_prod_mul_boundedContinuousFunction' fun f g ↦ by rw [h, ← integral_prod_mul]

lemma ext_of_integral_mul_prod_boundedContinuousFunction {μ ν : Measure (Z × (Π j, Y j))}
    [IsFiniteMeasure μ] [IsFiniteMeasure ν]
    (h : ∀ (f : Z →ᵇ ℝ) (g : (j : κ) → Y j →ᵇ ℝ),
      ∫ p, f p.1 * ∏ j, g j (p.2 j) ∂μ = ∫ p, f p.1 * ∏ j, g j (p.2 j) ∂ν) :
    μ = ν := by
  let e : (Z × (Π i, Y i)) ≃ᵐ ((Π i, Y i) × Z) :=
    { toEquiv := Equiv.prodComm _ _
      measurable_toFun := measurable_swap
      measurable_invFun := measurable_swap }
  rw [← e.map_measurableEquiv_injective.eq_iff]
  refine ext_of_integral_prod_mul_boundedContinuousFunction fun f g ↦ ?_
  rw [integral_map_equiv, integral_map_equiv]
  simpa [e, mul_comm] using h g f

lemma ext_of_integral_mul_prod_boundedContinuousFunction' {μ ν : Measure (Z × (Π i, Y i))}
    [IsFiniteMeasure μ] [IsFiniteMeasure ν]
    (h : ∀ (f : Z →ᵇ ℝ) (g : (Π j, Y j) →ᵇ ℝ), ∫ p, f p.1 * g p.2 ∂μ = ∫ p, f p.1 * g p.2 ∂ν) :
    μ = ν := by
  refine ext_of_integral_mul_prod_boundedContinuousFunction fun f g ↦ ?_
  convert h f (∏ j, (g j).compContinuous ⟨Function.eval j, by fun_prop⟩) <;> simp

lemma eq_prod_of_integral_mul_prod_boundedContinuousFunction {μ : Measure Z}
    {ν : Measure (Π j, Y j)} {ξ : Measure (Z × (Π j, Y j))}
    [IsFiniteMeasure μ] [IsFiniteMeasure ν] [IsFiniteMeasure ξ]
    (h : ∀ (f : Z →ᵇ ℝ) (g : (j : κ) → Y j →ᵇ ℝ),
      ∫ p, f p.1 * (∏ j, g j (p.2 j)) ∂ξ = (∫ z, f z ∂μ) * (∫ y, ∏ j, g j (y j) ∂ν)) :
    ξ = μ.prod ν :=
  ext_of_integral_mul_prod_boundedContinuousFunction fun f g ↦ by rw [h, ← integral_prod_mul]

lemma eq_prod_of_integral_mul_prod_boundedContinuousFunction' {μ : Measure Z}
    {ν : Measure (Π j, Y j)} {ξ : Measure (Z × (Π j, Y j))}
    [IsFiniteMeasure μ] [IsFiniteMeasure ν] [IsFiniteMeasure ξ]
    (h : ∀ (f : Z →ᵇ ℝ) (g : (Π j, Y j) →ᵇ ℝ),
      ∫ p, f p.1 * g p.2 ∂ξ = (∫ z, f z ∂μ) * (∫ y, g y ∂ν)) :
    ξ = μ.prod ν :=
  ext_of_integral_mul_prod_boundedContinuousFunction' fun f g ↦ by rw [h, ← integral_prod_mul]

/-- A finite measure on a product space is characterized by the integrals of products of real and
bounded continuous functions. -/
lemma ext_of_integral_mul_boundedContinuousFunction {μ ν : Measure (Z × T)}
    [IsFiniteMeasure μ] [IsFiniteMeasure ν]
    (h : ∀ (f : Z →ᵇ ℝ) (g : T →ᵇ ℝ), ∫ p, f p.1 * g p.2 ∂μ = ∫ p, f p.1 * g p.2 ∂ν) :
    μ = ν := by
  let e : (Z × T) ≃ᵐ ((Unit → Z) × (Unit → T)) :=
    { toFun p := ⟨fun _ ↦ p.1, fun _ ↦ p.2⟩
      invFun p := ⟨p.1 (), p.2 ()⟩
      left_inv p := by simp
      right_inv p := by simp
      measurable_toFun := by simp; fun_prop
      measurable_invFun := by simp; fun_prop }
  rw [← e.map_measurableEquiv_injective.eq_iff]
  refine ext_of_integral_prod_mul_prod_boundedContinuousFunction fun f g ↦ ?_
  rw [integral_map_equiv, integral_map_equiv]
  simpa [e] using h (f ()) (g ())

/-- The product of two finite measures μ and ν is the only finite measure ξ such that for all real
bounded continuous functions f and g we have ∫ z, f z.1 * g z.2 ∂ξ = ∫ x, f x ∂μ * ∫ y, g y ∂ν. -/
=======

/-- A finite measure `μ` over `(Π i, X i) × (Π j, Y j)` is determined by the values
`∫ p, (Π i, f i (p.1 i)) * (Π j, g j (p.2 j)) ∂μ`, for `f : (i : ι) → X i → ℝ`
and `g : (j : κ) → Y j → ℝ` any families of bounded continuous functions. -/
lemma ext_of_integral_prod_mul_prod_boundedContinuousFunction
    {μ ν : Measure ((Π i, X i) × (Π j, Y j))} [IsFiniteMeasure μ] [IsFiniteMeasure ν]
    (h : ∀ (f : (i : ι) → X i →ᵇ ℝ) (g : (j : κ) → Y j →ᵇ ℝ),
      ∫ p, (∏ i, f i (p.1 i)) * ∏ j, g j (p.2 j) ∂μ =
      ∫ p, (∏ i, f i (p.1 i)) * ∏ j, g j (p.2 j) ∂ν) :
    μ = ν := by
  refine ext_of_lintegral_prod_mul_prod_boundedContinuousFunction fun f g ↦ ?_
  rw [← toReal_eq_toReal_iff']
  · simp only [coe_finset_prod]
    have {μ : Measure ((Π i, X i) × Π j, Y j)} :
        (∫⁻ p, (∏ i, (f i (p.1 i) : ℝ≥0∞)) * ∏ j, (g j (p.2 j) : ℝ≥0∞) ∂μ).toReal =
          ∫ p, (∏ i, (f i (p.1 i)).toReal) * ∏ j, (g j (p.2 j)).toReal ∂μ := by
      rw [integral_eq_lintegral_of_nonneg_ae]
      · simp [Finset.prod_nonneg, ofReal_prod_of_nonneg]
      · exact Eventually.of_forall fun _ ↦ by positivity
      exact AEStronglyMeasurable.mul
        (Finset.aestronglyMeasurable_fun_prod _ fun _ _ ↦
          continuous_coe.aestronglyMeasurable.comp_measurable (by fun_prop))
        (Finset.aestronglyMeasurable_fun_prod _ fun _ _ ↦
          continuous_coe.aestronglyMeasurable.comp_measurable (by fun_prop))
    simp_rw [this]
    exact h (fun i ↦ ⟨⟨fun x ↦ (f i x), by fun_prop⟩, (f i).map_bounded'⟩)
      (fun j ↦ ⟨⟨fun y ↦ (g j y), by fun_prop⟩, (g j).map_bounded'⟩)
  · convert (lintegral_lt_top_of_nnreal μ
      ((∏ i, (f i).compContinuous ⟨Function.eval i ∘ Prod.fst, by fun_prop⟩) *
      (∏ j, (g j).compContinuous ⟨Function.eval j ∘ Prod.snd, by fun_prop⟩))).ne
    simp
  · convert (lintegral_lt_top_of_nnreal ν
      ((∏ i, (f i).compContinuous ⟨Function.eval i ∘ Prod.fst, by fun_prop⟩) *
      (∏ j, (g j).compContinuous ⟨Function.eval j ∘ Prod.snd, by fun_prop⟩))).ne
    simp

lemma ext_of_integral_prod_mul_prod_boundedContinuousFunction'
    {μ ν : Measure ((Π i, X i) × (Π j, Y j))} [IsFiniteMeasure μ] [IsFiniteMeasure ν]
    (h : ∀ (f : (Π i, X i) →ᵇ ℝ) (g : (Π j, Y j) →ᵇ ℝ),
      ∫ p, f p.1 * g p.2 ∂μ = ∫ p, f p.1 * g p.2 ∂ν) :
    μ = ν := by
  refine ext_of_integral_prod_mul_prod_boundedContinuousFunction fun f g ↦ ?_
  convert h (∏ i, (f i).compContinuous ⟨Function.eval i, by fun_prop⟩)
    (∏ j, (g j).compContinuous ⟨Function.eval j, by fun_prop⟩) <;> simp

/-- The product of two finite measures `μ` and `ν` is the only finite measure `ξ` such that
for all families of real bounded continuous functions `f` and `g` we have
`∫ p, (Π i, f i (p.1 i)) * (Π j, g j (p.2 j)) ∂ξ =
(∫ x, Π i, f i (x i) ∂μ) * (∫ y, Π j, g j (y j) ∂ν)`. -/
lemma eq_prod_of_integral_prod_mul_prod_boundedContinuousFunction {μ : Measure (Π i, X i)}
    {ν : Measure (Π j, Y j)} {ξ : Measure ((Π i, X i) × (Π j, Y j))}
    [IsFiniteMeasure μ] [IsFiniteMeasure ν] [IsFiniteMeasure ξ]
    (h : ∀ (f : (i : ι) → X i →ᵇ ℝ) (g : (j : κ) → Y j →ᵇ ℝ),
      ∫ p, (∏ i, f i (p.1 i)) * (∏ j, g j (p.2 j)) ∂ξ =
      (∫ x, ∏ i, f i (x i) ∂μ) * (∫ y, ∏ j, g j (y j) ∂ν)) :
    ξ = μ.prod ν :=
  ext_of_integral_prod_mul_prod_boundedContinuousFunction fun f g ↦ by rw [h, ← integral_prod_mul]

lemma eq_prod_of_integral_prod_mul_prod_boundedContinuousFunction' {μ : Measure (Π i, X i)}
    {ν : Measure (Π j, Y j)} {ξ : Measure ((Π i, X i) × (Π j, Y j))}
    [IsFiniteMeasure μ] [IsFiniteMeasure ν] [IsFiniteMeasure ξ]
    (h : ∀ (f : (Π i, X i) →ᵇ ℝ) (g : (Π j, Y j) →ᵇ ℝ),
      ∫ p, f p.1 * g p.2 ∂ξ = (∫ x, f x ∂μ) * (∫ y, g y ∂ν)) :
    ξ = μ.prod ν :=
  ext_of_integral_prod_mul_prod_boundedContinuousFunction' fun f g ↦ by rw [h, ← integral_prod_mul]

lemma ext_of_integral_prod_mul_boundedContinuousFunction {μ ν : Measure ((Π i, X i) × T)}
    [IsFiniteMeasure μ] [IsFiniteMeasure ν]
    (h : ∀ (f : (i : ι) → X i →ᵇ ℝ) (g : T →ᵇ ℝ),
      ∫ p, (∏ i, f i (p.1 i)) * g p.2 ∂μ = ∫ p, (∏ i, f i (p.1 i)) * g p.2 ∂ν) :
    μ = ν := by
  let e : ((Π i, X i) × T) ≃ᵐ ((Π i, X i) × (Unit → T)) :=
    { toFun p := ⟨fun i ↦ p.1 i, fun _ ↦ p.2⟩
      invFun p := ⟨fun i ↦ p.1 i, p.2 ()⟩
      left_inv p := by simp
      right_inv p := by simp
      measurable_toFun := by simp; fun_prop
      measurable_invFun := by simp; fun_prop }
  rw [← e.map_measurableEquiv_injective.eq_iff]
  refine ext_of_integral_prod_mul_prod_boundedContinuousFunction fun f g ↦ ?_
  rw [integral_map_equiv, integral_map_equiv]
  simpa [e] using h f (g ())

lemma ext_of_integral_prod_mul_boundedContinuousFunction' {μ ν : Measure ((Π i, X i) × T)}
    [IsFiniteMeasure μ] [IsFiniteMeasure ν]
    (h : ∀ (f : (Π i, X i) →ᵇ ℝ) (g : T →ᵇ ℝ),
      ∫ p, f p.1 * g p.2 ∂μ = ∫ p, f p.1 * g p.2 ∂ν) :
    μ = ν := by
  refine ext_of_integral_prod_mul_boundedContinuousFunction fun f g ↦ ?_
  convert h (∏ i, (f i).compContinuous ⟨Function.eval i, by fun_prop⟩) g <;> simp

lemma eq_prod_of_integral_prod_mul_boundedContinuousFunction {μ : Measure (Π i, X i)}
    {ν : Measure T} {ξ : Measure ((Π i, X i) × T)}
    [IsFiniteMeasure μ] [IsFiniteMeasure ν] [IsFiniteMeasure ξ]
    (h : ∀ (f : (i : ι) → X i →ᵇ ℝ) (g : T →ᵇ ℝ),
      ∫ p, (∏ i, f i (p.1 i)) * g p.2 ∂ξ = (∫ x, ∏ i, f i (x i) ∂μ) * (∫ t, g t ∂ν)) :
    ξ = μ.prod ν :=
  ext_of_integral_prod_mul_boundedContinuousFunction fun f g ↦ by rw [h, ← integral_prod_mul]

lemma eq_prod_of_integral_prod_mul_boundedContinuousFunction' {μ : Measure (Π i, X i)}
    {ν : Measure T} {ξ : Measure ((Π i, X i) × T)}
    [IsFiniteMeasure μ] [IsFiniteMeasure ν] [IsFiniteMeasure ξ]
    (h : ∀ (f : (Π i, X i) →ᵇ ℝ) (g : T →ᵇ ℝ),
      ∫ p, f p.1 * g p.2 ∂ξ = (∫ x, f x ∂μ) * (∫ t, g t ∂ν)) :
    ξ = μ.prod ν :=
  ext_of_integral_prod_mul_boundedContinuousFunction' fun f g ↦ by rw [h, ← integral_prod_mul]

lemma ext_of_integral_mul_prod_boundedContinuousFunction {μ ν : Measure (Z × (Π j, Y j))}
    [IsFiniteMeasure μ] [IsFiniteMeasure ν]
    (h : ∀ (f : Z →ᵇ ℝ) (g : (j : κ) → Y j →ᵇ ℝ),
      ∫ p, f p.1 * ∏ j, g j (p.2 j) ∂μ = ∫ p, f p.1 * ∏ j, g j (p.2 j) ∂ν) :
    μ = ν := by
  let e : (Z × (Π i, Y i)) ≃ᵐ ((Π i, Y i) × Z) :=
    { toEquiv := Equiv.prodComm _ _
      measurable_toFun := measurable_swap
      measurable_invFun := measurable_swap }
  rw [← e.map_measurableEquiv_injective.eq_iff]
  refine ext_of_integral_prod_mul_boundedContinuousFunction fun f g ↦ ?_
  rw [integral_map_equiv, integral_map_equiv]
  simpa [e, mul_comm] using h g f

lemma ext_of_integral_mul_prod_boundedContinuousFunction' {μ ν : Measure (Z × (Π i, Y i))}
    [IsFiniteMeasure μ] [IsFiniteMeasure ν]
    (h : ∀ (f : Z →ᵇ ℝ) (g : (Π j, Y j) →ᵇ ℝ), ∫ p, f p.1 * g p.2 ∂μ = ∫ p, f p.1 * g p.2 ∂ν) :
    μ = ν := by
  refine ext_of_integral_mul_prod_boundedContinuousFunction fun f g ↦ ?_
  convert h f (∏ j, (g j).compContinuous ⟨Function.eval j, by fun_prop⟩) <;> simp

lemma eq_prod_of_integral_mul_prod_boundedContinuousFunction {μ : Measure Z}
    {ν : Measure (Π j, Y j)} {ξ : Measure (Z × (Π j, Y j))}
    [IsFiniteMeasure μ] [IsFiniteMeasure ν] [IsFiniteMeasure ξ]
    (h : ∀ (f : Z →ᵇ ℝ) (g : (j : κ) → Y j →ᵇ ℝ),
      ∫ p, f p.1 * (∏ j, g j (p.2 j)) ∂ξ = (∫ z, f z ∂μ) * (∫ y, ∏ j, g j (y j) ∂ν)) :
    ξ = μ.prod ν :=
  ext_of_integral_mul_prod_boundedContinuousFunction fun f g ↦ by rw [h, ← integral_prod_mul]

lemma eq_prod_of_integral_mul_prod_boundedContinuousFunction' {μ : Measure Z}
    {ν : Measure (Π j, Y j)} {ξ : Measure (Z × (Π j, Y j))}
    [IsFiniteMeasure μ] [IsFiniteMeasure ν] [IsFiniteMeasure ξ]
    (h : ∀ (f : Z →ᵇ ℝ) (g : (Π j, Y j) →ᵇ ℝ),
      ∫ p, f p.1 * g p.2 ∂ξ = (∫ z, f z ∂μ) * (∫ y, g y ∂ν)) :
    ξ = μ.prod ν :=
  ext_of_integral_mul_prod_boundedContinuousFunction' fun f g ↦ by rw [h, ← integral_prod_mul]

/-- A finite measure `μ` over `X × Y` is determined by the values `∫ p, f p.1 * g p.2 ∂μ`,
for `f : X → ℝ` and `g : Y → ℝ` any bounded continuous functions. -/
lemma ext_of_integral_mul_boundedContinuousFunction {μ ν : Measure (Z × T)}
    [IsFiniteMeasure μ] [IsFiniteMeasure ν]
    (h : ∀ (f : Z →ᵇ ℝ) (g : T →ᵇ ℝ), ∫ p, f p.1 * g p.2 ∂μ = ∫ p, f p.1 * g p.2 ∂ν) :
    μ = ν := by
  let e : (Z × T) ≃ᵐ ((Unit → Z) × (Unit → T)) :=
    { toFun p := ⟨fun _ ↦ p.1, fun _ ↦ p.2⟩
      invFun p := ⟨p.1 (), p.2 ()⟩
      left_inv p := by simp
      right_inv p := by simp
      measurable_toFun := by simp; fun_prop
      measurable_invFun := by simp; fun_prop }
  rw [← e.map_measurableEquiv_injective.eq_iff]
  refine ext_of_integral_prod_mul_prod_boundedContinuousFunction fun f g ↦ ?_
  rw [integral_map_equiv, integral_map_equiv]
  simpa [e] using h (f ()) (g ())

/-- The product of two finite measures `μ` and `ν` is the only finite measure `ξ` such that
for all real bounded continuous functions `f` and `g` we have
`∫ z, f z.1 * g z.2 ∂ξ = ∫ x, f x ∂μ * ∫ y, g y ∂ν`. -/
>>>>>>> 26d3788a
lemma eq_prod_of_integral_mul_boundedContinuousFunction {μ : Measure Z}
    {ν : Measure T} {ξ : Measure (Z × T)}
    [IsFiniteMeasure μ] [IsFiniteMeasure ν] [IsFiniteMeasure ξ]
    (h : ∀ (f : Z →ᵇ ℝ) (g : T →ᵇ ℝ), ∫ p, f p.1 * g p.2 ∂ξ = (∫ z, f z ∂μ) * (∫ t, g t ∂ν)) :
    ξ = μ.prod ν :=
  ext_of_integral_mul_boundedContinuousFunction fun f g ↦ by rw [h, ← integral_prod_mul]

end Measure<|MERGE_RESOLUTION|>--- conflicted
+++ resolved
@@ -26,15 +26,6 @@
 
 # Main statements
 
-<<<<<<< HEAD
-* `ext_of_integral_prod_mul_prod_boundedContinuousFunction`: A finite measure on a product space is
-  characterized by the integrals of products of real bounded continuous functions.
-* `eq_prod_of_integral_prod_mul_prod_boundedContinuousFunction`: The product of two finite measures
-  `μ` and `ν` is the only finite measure `ξ` such that for all families of real bounded continuous
-  functions `f` and `g` we have
-  `∫ p, (Π i, f i (p.1 i)) * (Π j, g j (p.2 j)) ∂ξ =
-  (∫ x, Π i, f i (x i) ∂μ) * (∫ y, Π j, g j (y j) ∂ν)`.
-=======
 * `ext_of_integral_prod_mul_prod_boundedContinuousFunction`: A finite measure `μ`
   over `(Π i, X i) × (Π j, Y j)` is determined by the values
   `∫ p, (Π i, f i (p.1 i)) * (Π j, g j (p.2 j)) ∂μ`, for `f : (i : ι) → X i → ℝ`
@@ -54,7 +45,6 @@
 * `eq_prod_of_integral_mul_boundedContinuousFunction`: The product of two finite measures `μ` and
   `ν` is the only finite measure `ξ` such that for all real bounded continuous functions
   `f` and `g` we have `∫ z, f z.1 * g z.2 ∂ξ = ∫ x, f x ∂μ * ∫ y, g y ∂ν`.
->>>>>>> 26d3788a
 
 # Tags
 
@@ -74,14 +64,9 @@
   {mZ : MeasurableSpace Z} [TopologicalSpace Z] [BorelSpace Z] [HasOuterApproxClosed Z]
   {mT : MeasurableSpace T} [TopologicalSpace T] [BorelSpace T] [HasOuterApproxClosed T]
 
-<<<<<<< HEAD
-/-- A finite measure on a product space is characterized by the integrals of products of nonnegative
-bounded continuous functions. -/
-=======
 /-- A finite measure `μ` over `(Π i, X i) × (Π j, Y j)` is determined by the values
 `∫⁻ p, (Π i, f i (p.1 i)) * (Π j, g j (p.2 j)) ∂μ`, for `f : (i : ι) → X i → ℝ≥0`
 and `g : (j : κ) → Y j → ℝ≥0` any families of bounded continuous functions. -/
->>>>>>> 26d3788a
 lemma ext_of_lintegral_prod_mul_prod_boundedContinuousFunction
     {μ ν : Measure ((Π i, X i) × (Π j, Y j))} [IsFiniteMeasure μ]
     (h : ∀ (f : (i : ι) → X i →ᵇ ℝ≥0) (g : (j : κ) → Y j →ᵇ ℝ≥0),
@@ -160,10 +145,10 @@
   convert tendsto_nhds_unique h1 h2 <;>
     simp [(MeasurableSet.univ_pi (fun i ↦ (hs i).measurableSet)).prod
       (.univ_pi (fun j ↦ (ht j).measurableSet))]
-<<<<<<< HEAD
-
-/-- A finite measure on a product space is characterized by the integrals of products of real
-bounded continuous functions. -/
+
+/-- A finite measure `μ` over `(Π i, X i) × (Π j, Y j)` is determined by the values
+`∫ p, (Π i, f i (p.1 i)) * (Π j, g j (p.2 j)) ∂μ`, for `f : (i : ι) → X i → ℝ`
+and `g : (j : κ) → Y j → ℝ` any families of bounded continuous functions. -/
 lemma ext_of_integral_prod_mul_prod_boundedContinuousFunction
     {μ ν : Measure ((Π i, X i) × (Π j, Y j))} [IsFiniteMeasure μ] [IsFiniteMeasure ν]
     (h : ∀ (f : (i : ι) → X i →ᵇ ℝ) (g : (j : κ) → Y j →ᵇ ℝ),
@@ -304,8 +289,8 @@
     ξ = μ.prod ν :=
   ext_of_integral_mul_prod_boundedContinuousFunction' fun f g ↦ by rw [h, ← integral_prod_mul]
 
-/-- A finite measure on a product space is characterized by the integrals of products of real and
-bounded continuous functions. -/
+/-- A finite measure `μ` over `X × Y` is determined by the values `∫ p, f p.1 * g p.2 ∂μ`,
+for `f : X → ℝ` and `g : Y → ℝ` any bounded continuous functions. -/
 lemma ext_of_integral_mul_boundedContinuousFunction {μ ν : Measure (Z × T)}
     [IsFiniteMeasure μ] [IsFiniteMeasure ν]
     (h : ∀ (f : Z →ᵇ ℝ) (g : T →ᵇ ℝ), ∫ p, f p.1 * g p.2 ∂μ = ∫ p, f p.1 * g p.2 ∂ν) :
@@ -322,175 +307,9 @@
   rw [integral_map_equiv, integral_map_equiv]
   simpa [e] using h (f ()) (g ())
 
-/-- The product of two finite measures μ and ν is the only finite measure ξ such that for all real
-bounded continuous functions f and g we have ∫ z, f z.1 * g z.2 ∂ξ = ∫ x, f x ∂μ * ∫ y, g y ∂ν. -/
-=======
-
-/-- A finite measure `μ` over `(Π i, X i) × (Π j, Y j)` is determined by the values
-`∫ p, (Π i, f i (p.1 i)) * (Π j, g j (p.2 j)) ∂μ`, for `f : (i : ι) → X i → ℝ`
-and `g : (j : κ) → Y j → ℝ` any families of bounded continuous functions. -/
-lemma ext_of_integral_prod_mul_prod_boundedContinuousFunction
-    {μ ν : Measure ((Π i, X i) × (Π j, Y j))} [IsFiniteMeasure μ] [IsFiniteMeasure ν]
-    (h : ∀ (f : (i : ι) → X i →ᵇ ℝ) (g : (j : κ) → Y j →ᵇ ℝ),
-      ∫ p, (∏ i, f i (p.1 i)) * ∏ j, g j (p.2 j) ∂μ =
-      ∫ p, (∏ i, f i (p.1 i)) * ∏ j, g j (p.2 j) ∂ν) :
-    μ = ν := by
-  refine ext_of_lintegral_prod_mul_prod_boundedContinuousFunction fun f g ↦ ?_
-  rw [← toReal_eq_toReal_iff']
-  · simp only [coe_finset_prod]
-    have {μ : Measure ((Π i, X i) × Π j, Y j)} :
-        (∫⁻ p, (∏ i, (f i (p.1 i) : ℝ≥0∞)) * ∏ j, (g j (p.2 j) : ℝ≥0∞) ∂μ).toReal =
-          ∫ p, (∏ i, (f i (p.1 i)).toReal) * ∏ j, (g j (p.2 j)).toReal ∂μ := by
-      rw [integral_eq_lintegral_of_nonneg_ae]
-      · simp [Finset.prod_nonneg, ofReal_prod_of_nonneg]
-      · exact Eventually.of_forall fun _ ↦ by positivity
-      exact AEStronglyMeasurable.mul
-        (Finset.aestronglyMeasurable_fun_prod _ fun _ _ ↦
-          continuous_coe.aestronglyMeasurable.comp_measurable (by fun_prop))
-        (Finset.aestronglyMeasurable_fun_prod _ fun _ _ ↦
-          continuous_coe.aestronglyMeasurable.comp_measurable (by fun_prop))
-    simp_rw [this]
-    exact h (fun i ↦ ⟨⟨fun x ↦ (f i x), by fun_prop⟩, (f i).map_bounded'⟩)
-      (fun j ↦ ⟨⟨fun y ↦ (g j y), by fun_prop⟩, (g j).map_bounded'⟩)
-  · convert (lintegral_lt_top_of_nnreal μ
-      ((∏ i, (f i).compContinuous ⟨Function.eval i ∘ Prod.fst, by fun_prop⟩) *
-      (∏ j, (g j).compContinuous ⟨Function.eval j ∘ Prod.snd, by fun_prop⟩))).ne
-    simp
-  · convert (lintegral_lt_top_of_nnreal ν
-      ((∏ i, (f i).compContinuous ⟨Function.eval i ∘ Prod.fst, by fun_prop⟩) *
-      (∏ j, (g j).compContinuous ⟨Function.eval j ∘ Prod.snd, by fun_prop⟩))).ne
-    simp
-
-lemma ext_of_integral_prod_mul_prod_boundedContinuousFunction'
-    {μ ν : Measure ((Π i, X i) × (Π j, Y j))} [IsFiniteMeasure μ] [IsFiniteMeasure ν]
-    (h : ∀ (f : (Π i, X i) →ᵇ ℝ) (g : (Π j, Y j) →ᵇ ℝ),
-      ∫ p, f p.1 * g p.2 ∂μ = ∫ p, f p.1 * g p.2 ∂ν) :
-    μ = ν := by
-  refine ext_of_integral_prod_mul_prod_boundedContinuousFunction fun f g ↦ ?_
-  convert h (∏ i, (f i).compContinuous ⟨Function.eval i, by fun_prop⟩)
-    (∏ j, (g j).compContinuous ⟨Function.eval j, by fun_prop⟩) <;> simp
-
-/-- The product of two finite measures `μ` and `ν` is the only finite measure `ξ` such that
-for all families of real bounded continuous functions `f` and `g` we have
-`∫ p, (Π i, f i (p.1 i)) * (Π j, g j (p.2 j)) ∂ξ =
-(∫ x, Π i, f i (x i) ∂μ) * (∫ y, Π j, g j (y j) ∂ν)`. -/
-lemma eq_prod_of_integral_prod_mul_prod_boundedContinuousFunction {μ : Measure (Π i, X i)}
-    {ν : Measure (Π j, Y j)} {ξ : Measure ((Π i, X i) × (Π j, Y j))}
-    [IsFiniteMeasure μ] [IsFiniteMeasure ν] [IsFiniteMeasure ξ]
-    (h : ∀ (f : (i : ι) → X i →ᵇ ℝ) (g : (j : κ) → Y j →ᵇ ℝ),
-      ∫ p, (∏ i, f i (p.1 i)) * (∏ j, g j (p.2 j)) ∂ξ =
-      (∫ x, ∏ i, f i (x i) ∂μ) * (∫ y, ∏ j, g j (y j) ∂ν)) :
-    ξ = μ.prod ν :=
-  ext_of_integral_prod_mul_prod_boundedContinuousFunction fun f g ↦ by rw [h, ← integral_prod_mul]
-
-lemma eq_prod_of_integral_prod_mul_prod_boundedContinuousFunction' {μ : Measure (Π i, X i)}
-    {ν : Measure (Π j, Y j)} {ξ : Measure ((Π i, X i) × (Π j, Y j))}
-    [IsFiniteMeasure μ] [IsFiniteMeasure ν] [IsFiniteMeasure ξ]
-    (h : ∀ (f : (Π i, X i) →ᵇ ℝ) (g : (Π j, Y j) →ᵇ ℝ),
-      ∫ p, f p.1 * g p.2 ∂ξ = (∫ x, f x ∂μ) * (∫ y, g y ∂ν)) :
-    ξ = μ.prod ν :=
-  ext_of_integral_prod_mul_prod_boundedContinuousFunction' fun f g ↦ by rw [h, ← integral_prod_mul]
-
-lemma ext_of_integral_prod_mul_boundedContinuousFunction {μ ν : Measure ((Π i, X i) × T)}
-    [IsFiniteMeasure μ] [IsFiniteMeasure ν]
-    (h : ∀ (f : (i : ι) → X i →ᵇ ℝ) (g : T →ᵇ ℝ),
-      ∫ p, (∏ i, f i (p.1 i)) * g p.2 ∂μ = ∫ p, (∏ i, f i (p.1 i)) * g p.2 ∂ν) :
-    μ = ν := by
-  let e : ((Π i, X i) × T) ≃ᵐ ((Π i, X i) × (Unit → T)) :=
-    { toFun p := ⟨fun i ↦ p.1 i, fun _ ↦ p.2⟩
-      invFun p := ⟨fun i ↦ p.1 i, p.2 ()⟩
-      left_inv p := by simp
-      right_inv p := by simp
-      measurable_toFun := by simp; fun_prop
-      measurable_invFun := by simp; fun_prop }
-  rw [← e.map_measurableEquiv_injective.eq_iff]
-  refine ext_of_integral_prod_mul_prod_boundedContinuousFunction fun f g ↦ ?_
-  rw [integral_map_equiv, integral_map_equiv]
-  simpa [e] using h f (g ())
-
-lemma ext_of_integral_prod_mul_boundedContinuousFunction' {μ ν : Measure ((Π i, X i) × T)}
-    [IsFiniteMeasure μ] [IsFiniteMeasure ν]
-    (h : ∀ (f : (Π i, X i) →ᵇ ℝ) (g : T →ᵇ ℝ),
-      ∫ p, f p.1 * g p.2 ∂μ = ∫ p, f p.1 * g p.2 ∂ν) :
-    μ = ν := by
-  refine ext_of_integral_prod_mul_boundedContinuousFunction fun f g ↦ ?_
-  convert h (∏ i, (f i).compContinuous ⟨Function.eval i, by fun_prop⟩) g <;> simp
-
-lemma eq_prod_of_integral_prod_mul_boundedContinuousFunction {μ : Measure (Π i, X i)}
-    {ν : Measure T} {ξ : Measure ((Π i, X i) × T)}
-    [IsFiniteMeasure μ] [IsFiniteMeasure ν] [IsFiniteMeasure ξ]
-    (h : ∀ (f : (i : ι) → X i →ᵇ ℝ) (g : T →ᵇ ℝ),
-      ∫ p, (∏ i, f i (p.1 i)) * g p.2 ∂ξ = (∫ x, ∏ i, f i (x i) ∂μ) * (∫ t, g t ∂ν)) :
-    ξ = μ.prod ν :=
-  ext_of_integral_prod_mul_boundedContinuousFunction fun f g ↦ by rw [h, ← integral_prod_mul]
-
-lemma eq_prod_of_integral_prod_mul_boundedContinuousFunction' {μ : Measure (Π i, X i)}
-    {ν : Measure T} {ξ : Measure ((Π i, X i) × T)}
-    [IsFiniteMeasure μ] [IsFiniteMeasure ν] [IsFiniteMeasure ξ]
-    (h : ∀ (f : (Π i, X i) →ᵇ ℝ) (g : T →ᵇ ℝ),
-      ∫ p, f p.1 * g p.2 ∂ξ = (∫ x, f x ∂μ) * (∫ t, g t ∂ν)) :
-    ξ = μ.prod ν :=
-  ext_of_integral_prod_mul_boundedContinuousFunction' fun f g ↦ by rw [h, ← integral_prod_mul]
-
-lemma ext_of_integral_mul_prod_boundedContinuousFunction {μ ν : Measure (Z × (Π j, Y j))}
-    [IsFiniteMeasure μ] [IsFiniteMeasure ν]
-    (h : ∀ (f : Z →ᵇ ℝ) (g : (j : κ) → Y j →ᵇ ℝ),
-      ∫ p, f p.1 * ∏ j, g j (p.2 j) ∂μ = ∫ p, f p.1 * ∏ j, g j (p.2 j) ∂ν) :
-    μ = ν := by
-  let e : (Z × (Π i, Y i)) ≃ᵐ ((Π i, Y i) × Z) :=
-    { toEquiv := Equiv.prodComm _ _
-      measurable_toFun := measurable_swap
-      measurable_invFun := measurable_swap }
-  rw [← e.map_measurableEquiv_injective.eq_iff]
-  refine ext_of_integral_prod_mul_boundedContinuousFunction fun f g ↦ ?_
-  rw [integral_map_equiv, integral_map_equiv]
-  simpa [e, mul_comm] using h g f
-
-lemma ext_of_integral_mul_prod_boundedContinuousFunction' {μ ν : Measure (Z × (Π i, Y i))}
-    [IsFiniteMeasure μ] [IsFiniteMeasure ν]
-    (h : ∀ (f : Z →ᵇ ℝ) (g : (Π j, Y j) →ᵇ ℝ), ∫ p, f p.1 * g p.2 ∂μ = ∫ p, f p.1 * g p.2 ∂ν) :
-    μ = ν := by
-  refine ext_of_integral_mul_prod_boundedContinuousFunction fun f g ↦ ?_
-  convert h f (∏ j, (g j).compContinuous ⟨Function.eval j, by fun_prop⟩) <;> simp
-
-lemma eq_prod_of_integral_mul_prod_boundedContinuousFunction {μ : Measure Z}
-    {ν : Measure (Π j, Y j)} {ξ : Measure (Z × (Π j, Y j))}
-    [IsFiniteMeasure μ] [IsFiniteMeasure ν] [IsFiniteMeasure ξ]
-    (h : ∀ (f : Z →ᵇ ℝ) (g : (j : κ) → Y j →ᵇ ℝ),
-      ∫ p, f p.1 * (∏ j, g j (p.2 j)) ∂ξ = (∫ z, f z ∂μ) * (∫ y, ∏ j, g j (y j) ∂ν)) :
-    ξ = μ.prod ν :=
-  ext_of_integral_mul_prod_boundedContinuousFunction fun f g ↦ by rw [h, ← integral_prod_mul]
-
-lemma eq_prod_of_integral_mul_prod_boundedContinuousFunction' {μ : Measure Z}
-    {ν : Measure (Π j, Y j)} {ξ : Measure (Z × (Π j, Y j))}
-    [IsFiniteMeasure μ] [IsFiniteMeasure ν] [IsFiniteMeasure ξ]
-    (h : ∀ (f : Z →ᵇ ℝ) (g : (Π j, Y j) →ᵇ ℝ),
-      ∫ p, f p.1 * g p.2 ∂ξ = (∫ z, f z ∂μ) * (∫ y, g y ∂ν)) :
-    ξ = μ.prod ν :=
-  ext_of_integral_mul_prod_boundedContinuousFunction' fun f g ↦ by rw [h, ← integral_prod_mul]
-
-/-- A finite measure `μ` over `X × Y` is determined by the values `∫ p, f p.1 * g p.2 ∂μ`,
-for `f : X → ℝ` and `g : Y → ℝ` any bounded continuous functions. -/
-lemma ext_of_integral_mul_boundedContinuousFunction {μ ν : Measure (Z × T)}
-    [IsFiniteMeasure μ] [IsFiniteMeasure ν]
-    (h : ∀ (f : Z →ᵇ ℝ) (g : T →ᵇ ℝ), ∫ p, f p.1 * g p.2 ∂μ = ∫ p, f p.1 * g p.2 ∂ν) :
-    μ = ν := by
-  let e : (Z × T) ≃ᵐ ((Unit → Z) × (Unit → T)) :=
-    { toFun p := ⟨fun _ ↦ p.1, fun _ ↦ p.2⟩
-      invFun p := ⟨p.1 (), p.2 ()⟩
-      left_inv p := by simp
-      right_inv p := by simp
-      measurable_toFun := by simp; fun_prop
-      measurable_invFun := by simp; fun_prop }
-  rw [← e.map_measurableEquiv_injective.eq_iff]
-  refine ext_of_integral_prod_mul_prod_boundedContinuousFunction fun f g ↦ ?_
-  rw [integral_map_equiv, integral_map_equiv]
-  simpa [e] using h (f ()) (g ())
-
 /-- The product of two finite measures `μ` and `ν` is the only finite measure `ξ` such that
 for all real bounded continuous functions `f` and `g` we have
 `∫ z, f z.1 * g z.2 ∂ξ = ∫ x, f x ∂μ * ∫ y, g y ∂ν`. -/
->>>>>>> 26d3788a
 lemma eq_prod_of_integral_mul_boundedContinuousFunction {μ : Measure Z}
     {ν : Measure T} {ξ : Measure (Z × T)}
     [IsFiniteMeasure μ] [IsFiniteMeasure ν] [IsFiniteMeasure ξ]
