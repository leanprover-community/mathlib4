--- conflicted
+++ resolved
@@ -3,14 +3,9 @@
 Released under Apache 2.0 license as described in the file LICENSE.
 Authors: Yury Kudryashov
 -/
-<<<<<<< HEAD
 import Mathlib.Analysis.SpecialFunctions.Integrals
 import Mathlib.MeasureTheory.Measure.Haar.InnerProductSpace
 import Mathlib.MeasureTheory.Measure.Lebesgue.Integral
-=======
-import Mathlib.MeasureTheory.Constructions.BorelSpace.Complex
-import Mathlib.MeasureTheory.Measure.Haar.InnerProductSpace
->>>>>>> 67b54e26
 
 #align_import measure_theory.measure.lebesgue.complex from "leanprover-community/mathlib"@"fd5edc43dc4f10b85abfe544b88f82cf13c5f844"
 
@@ -43,14 +38,13 @@
 
 @[simp]
 theorem measurableEquivPi_symm_apply (p : (Fin 2) → ℝ) :
-    measurableEquivPi.symm p = (p 0) + (p 1) * I := by rfl
+    measurableEquivPi.symm p = (p 0) + (p 1) * I := rfl
 
 /-- Measurable equivalence between `ℂ` and `ℝ × ℝ`. -/
 def measurableEquivRealProd : ℂ ≃ᵐ ℝ × ℝ :=
   equivRealProdClm.toHomeomorph.toMeasurableEquiv
 #align complex.measurable_equiv_real_prod Complex.measurableEquivRealProd
 
-<<<<<<< HEAD
 @[simp]
 theorem measurableEquivRealProd_apply (a : ℂ) : measurableEquivRealProd a = (a.re, a.im) := rfl
 
@@ -58,8 +52,6 @@
 theorem measurableEquivRealProd_symm_apply (p : ℝ × ℝ) :
     measurableEquivRealProd.symm p = {re := p.1, im := p.2} := rfl
 
-=======
->>>>>>> 67b54e26
 theorem volume_preserving_equiv_pi : MeasurePreserving measurableEquivPi := by
   convert (measurableEquivPi.symm.measurable.measurePreserving volume).symm
   rw [← addHaarMeasure_eq_volume_pi, ← Basis.parallelepiped_basisFun, ← Basis.addHaar,
