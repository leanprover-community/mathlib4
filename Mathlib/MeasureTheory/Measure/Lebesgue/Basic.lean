--- conflicted
+++ resolved
@@ -381,43 +381,6 @@
   /- We use `lmarginal` to conveniently use Fubini's theorem.
     Along the coordinate where there is a shearing, it acts like a
     translation, and therefore preserves Lebesgue. -/
-<<<<<<< HEAD
-  let p : ι → Prop := fun i => i ≠ t.i
-  let α : Type _ := { x // p x }
-  let β : Type _ := { x // ¬p x }
-  let g : (α → ℝ) → (β → ℝ) → β → ℝ := fun a b => (fun _ => t.c * a ⟨t.j, t.hij.symm⟩) + b
-  let F : (α → ℝ) × (β → ℝ) → (α → ℝ) × (β → ℝ) := fun p => (id p.1, g p.1 p.2)
-  let e : (ι → ℝ) ≃ᵐ (α → ℝ) × (β → ℝ) := MeasurableEquiv.piEquivPiSubtypeProd (fun _ : ι => ℝ) p
-  have : (toLin' t.toMatrix : (ι → ℝ) → ι → ℝ) = e.symm ∘ F ∘ e := by
-    cases t with | mk t_i t_j t_hij t_c =>
-    ext f k
-    simp only [e, g, p, LinearEquiv.map_smul, dite_eq_ite, LinearMap.id_coe, ite_not,
-      Algebra.id.smul_eq_mul, one_mul, dotProduct, stdBasisMatrix,
-      MeasurableEquiv.piEquivPiSubtypeProd_symm_apply, id, transvection, Pi.add_apply,
-      zero_mul, LinearMap.smul_apply, Function.comp_apply,
-      MeasurableEquiv.piEquivPiSubtypeProd_apply, Matrix.TransvectionStruct.toMatrix_mk,
-      Matrix.mulVec, LinearEquiv.map_add, ite_mul, Matrix.toLin'_apply, Pi.smul_apply,
-      Subtype.coe_mk, LinearMap.add_apply, Finset.sum_congr, Matrix.toLin'_one]
-    by_cases h : t_i = k
-    · simp only [h, true_and_iff, Finset.mem_univ, if_true, eq_self_iff_true, Finset.sum_ite_eq,
-        one_apply, boole_mul, add_comm]
-    · simp only [h, Ne.symm h, add_zero, if_false, Finset.sum_const_zero, false_and_iff,
-        mul_zero]
-  rw [this]
-  have A : MeasurePreserving e := by
-    convert volume_preserving_piEquivPiSubtypeProd (fun _ : ι => ℝ) p
-  have B : MeasurePreserving F :=
-    haveI g_meas : Measurable (Function.uncurry g) := by
-      have : Measurable fun c : α → ℝ => c ⟨t.j, t.hij.symm⟩ :=
-        measurable_pi_apply ⟨t.j, t.hij.symm⟩
-      refine Measurable.add ?_ measurable_snd
-      refine measurable_pi_lambda _ fun _ => Measurable.const_mul ?_ _
-      exact this.comp measurable_fst
-    (MeasurePreserving.id _).skew_product g_meas
-      (eventually_of_forall fun a => map_add_left_eq_self
-        (Measure.pi fun _ => (stdOrthonormalBasis ℝ ℝ).toBasis.addHaar) _)
-  exact ((A.symm e).comp B).comp A
-=======
   have ht : Measurable (toLin' t.toMatrix) :=
     (toLin' t.toMatrix).continuous_of_finiteDimensional.measurable
   refine ⟨ht, ?_⟩
@@ -432,7 +395,6 @@
   cases t with | mk t_i t_j t_hij t_c =>
   simp [transvection, mulVec_stdBasisMatrix, t_hij.symm, ← Function.update_add,
     lintegral_add_right_eq_self fun xᵢ ↦ indicator (univ.pi s) 1 (Function.update x t_i xᵢ)]
->>>>>>> 392a24a9
 #align real.volume_preserving_transvection_struct Real.volume_preserving_transvectionStruct
 
 /-- Any invertible matrix rescales Lebesgue measure through the absolute value of its
