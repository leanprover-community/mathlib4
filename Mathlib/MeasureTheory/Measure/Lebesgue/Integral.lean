/-
Copyright (c) 2017 Johannes Hölzl. All rights reserved.
Released under Apache 2.0 license as described in the file LICENSE.
Authors: Johannes Hölzl, Sébastien Gouëzel, Yury Kudryashov
-/
import Mathlib.MeasureTheory.Integral.SetIntegral
import Mathlib.MeasureTheory.Measure.Lebesgue.Basic
import Mathlib.MeasureTheory.Measure.Haar.Unique

#align_import measure_theory.measure.lebesgue.integral from "leanprover-community/mathlib"@"fd5edc43dc4f10b85abfe544b88f82cf13c5f844"

/-! # Properties of integration with respect to the Lebesgue measure -/


open Set Filter MeasureTheory MeasureTheory.Measure TopologicalSpace

section regionBetween

variable {α : Type*}
variable [MeasurableSpace α] {μ : Measure α} {f g : α → ℝ} {s : Set α}

theorem volume_regionBetween_eq_integral' [SigmaFinite μ] (f_int : IntegrableOn f s μ)
    (g_int : IntegrableOn g s μ) (hs : MeasurableSet s) (hfg : f ≤ᵐ[μ.restrict s] g) :
    μ.prod volume (regionBetween f g s) = ENNReal.ofReal (∫ y in s, (g - f) y ∂μ) := by
  have h : g - f =ᵐ[μ.restrict s] fun x => Real.toNNReal (g x - f x) :=
    hfg.mono fun x hx => (Real.coe_toNNReal _ <| sub_nonneg.2 hx).symm
  rw [volume_regionBetween_eq_lintegral f_int.aemeasurable g_int.aemeasurable hs,
    integral_congr_ae h, lintegral_congr_ae,
    lintegral_coe_eq_integral _ ((integrable_congr h).mp (g_int.sub f_int))]
  dsimp only
  rfl
#align volume_region_between_eq_integral' volume_regionBetween_eq_integral'

/-- If two functions are integrable on a measurable set, and one function is less than
    or equal to the other on that set, then the volume of the region
    between the two functions can be represented as an integral. -/
theorem volume_regionBetween_eq_integral [SigmaFinite μ] (f_int : IntegrableOn f s μ)
    (g_int : IntegrableOn g s μ) (hs : MeasurableSet s) (hfg : ∀ x ∈ s, f x ≤ g x) :
    μ.prod volume (regionBetween f g s) = ENNReal.ofReal (∫ y in s, (g - f) y ∂μ) :=
  volume_regionBetween_eq_integral' f_int g_int hs
    ((ae_restrict_iff' hs).mpr (eventually_of_forall hfg))
#align volume_region_between_eq_integral volume_regionBetween_eq_integral

end regionBetween

section SummableNormIcc

open ContinuousMap

/- The following lemma is a minor variation on `integrable_of_summable_norm_restrict` in
`Mathlib/MeasureTheory/Integral/SetIntegral.lean`, but it is placed here because it needs to know
that `Icc a b` has volume `b - a`. -/
/-- If the sequence with `n`-th term the sup norm of `fun x ↦ f (x + n)` on the interval `Icc 0 1`,
for `n ∈ ℤ`, is summable, then `f` is integrable on `ℝ`. -/
theorem Real.integrable_of_summable_norm_Icc {E : Type*} [NormedAddCommGroup E] {f : C(ℝ, E)}
    (hf : Summable fun n : ℤ => ‖(f.comp <| ContinuousMap.addRight n).restrict (Icc 0 1)‖) :
    Integrable f := by
  refine integrable_of_summable_norm_restrict (.of_nonneg_of_le
    (fun n : ℤ => mul_nonneg (norm_nonneg
<<<<<<< HEAD
        (f.restrict (⟨Icc (n : ℝ) ((n : ℝ) + 1), isCompact_Icc⟩ : Compacts ℝ)))
          ENNReal.toReal_nonneg) (fun n => ?_) hf) ?_
=======
      (f.restrict (⟨Icc (n : ℝ) ((n : ℝ) + 1), isCompact_Icc⟩ : Compacts ℝ)))
        ENNReal.toReal_nonneg) (fun n => ?_) hf) ?_
>>>>>>> d6ea8fe0
  · simp only [Compacts.coe_mk, Real.volume_Icc, add_sub_cancel_left,
      ENNReal.toReal_ofReal zero_le_one, mul_one, norm_le _ (norm_nonneg _)]
    intro x
    have := ((f.comp <| ContinuousMap.addRight n).restrict (Icc 0 1)).norm_coe_le_norm
        ⟨x - n, ⟨sub_nonneg.mpr x.2.1, sub_le_iff_le_add'.mpr x.2.2⟩⟩
    simpa only [ContinuousMap.restrict_apply, comp_apply, coe_addRight, Subtype.coe_mk,
      sub_add_cancel] using this
  · exact iUnion_Icc_intCast ℝ
#align real.integrable_of_summable_norm_Icc Real.integrable_of_summable_norm_Icc

end SummableNormIcc

/-!
### Substituting `-x` for `x`

These lemmas are stated in terms of either `Iic` or `Ioi` (neglecting `Iio` and `Ici`) to match
mathlib's conventions for integrals over finite intervals (see `intervalIntegral`). For the case
of finite integrals, see `intervalIntegral.integral_comp_neg`.
-/


/- @[simp] Porting note: Linter complains it does not apply to itself. Although it does apply to
itself, it does not apply when `f` is more complicated -/
theorem integral_comp_neg_Iic {E : Type*} [NormedAddCommGroup E] [NormedSpace ℝ E]
    (c : ℝ) (f : ℝ → E) : (∫ x in Iic c, f (-x)) = ∫ x in Ioi (-c), f x := by
  have A : MeasurableEmbedding fun x : ℝ => -x :=
    (Homeomorph.neg ℝ).closedEmbedding.measurableEmbedding
  have := MeasurableEmbedding.setIntegral_map (μ := volume) A f (Ici (-c))
  rw [Measure.map_neg_eq_self (volume : Measure ℝ)] at this
  simp_rw [← integral_Ici_eq_integral_Ioi, this, neg_preimage, preimage_neg_Ici, neg_neg]
#align integral_comp_neg_Iic integral_comp_neg_Iic

/- @[simp] Porting note: Linter complains it does not apply to itself. Although it does apply to
itself, it does not apply when `f` is more complicated -/
theorem integral_comp_neg_Ioi {E : Type*} [NormedAddCommGroup E] [NormedSpace ℝ E]
    (c : ℝ) (f : ℝ → E) : (∫ x in Ioi c, f (-x)) = ∫ x in Iic (-c), f x := by
  rw [← neg_neg c, ← integral_comp_neg_Iic]
  simp only [neg_neg]
#align integral_comp_neg_Ioi integral_comp_neg_Ioi

theorem integral_comp_abs {f : ℝ → ℝ} :
    ∫ x, f |x| = 2 * ∫ x in Ioi (0:ℝ), f x := by
  have eq : ∫ (x : ℝ) in Ioi 0, f |x| = ∫ (x : ℝ) in Ioi 0, f x := by
    refine setIntegral_congr measurableSet_Ioi (fun _ hx => ?_)
    rw [abs_eq_self.mpr (le_of_lt (by exact hx))]
  by_cases hf : IntegrableOn (fun x => f |x|) (Ioi 0)
  · have int_Iic : IntegrableOn (fun x ↦ f |x|) (Iic 0) := by
      rw [← Measure.map_neg_eq_self (volume : Measure ℝ)]
      let m : MeasurableEmbedding fun x : ℝ => -x := (Homeomorph.neg ℝ).measurableEmbedding
      rw [m.integrableOn_map_iff]
      simp_rw [Function.comp, abs_neg, neg_preimage, preimage_neg_Iic, neg_zero]
      exact integrableOn_Ici_iff_integrableOn_Ioi.mpr hf
    calc
      _ = (∫ x in Iic 0, f |x|) + ∫ x in Ioi 0, f |x| := by
        rw [← integral_union (Iic_disjoint_Ioi le_rfl) measurableSet_Ioi int_Iic hf,
          Iic_union_Ioi, restrict_univ]
      _ = 2 * ∫ x in Ioi 0, f x := by
        rw [two_mul, eq]
        congr! 1
        rw [← neg_zero, ← integral_comp_neg_Iic, neg_zero]
        refine setIntegral_congr measurableSet_Iic (fun _ hx => ?_)
        rw [abs_eq_neg_self.mpr (by exact hx)]
  · have : ¬ Integrable (fun x => f |x|) := by
      contrapose! hf
      exact hf.integrableOn
    rw [← eq, integral_undef hf, integral_undef this, mul_zero]<|MERGE_RESOLUTION|>--- conflicted
+++ resolved
@@ -57,13 +57,8 @@
     Integrable f := by
   refine integrable_of_summable_norm_restrict (.of_nonneg_of_le
     (fun n : ℤ => mul_nonneg (norm_nonneg
-<<<<<<< HEAD
-        (f.restrict (⟨Icc (n : ℝ) ((n : ℝ) + 1), isCompact_Icc⟩ : Compacts ℝ)))
-          ENNReal.toReal_nonneg) (fun n => ?_) hf) ?_
-=======
       (f.restrict (⟨Icc (n : ℝ) ((n : ℝ) + 1), isCompact_Icc⟩ : Compacts ℝ)))
         ENNReal.toReal_nonneg) (fun n => ?_) hf) ?_
->>>>>>> d6ea8fe0
   · simp only [Compacts.coe_mk, Real.volume_Icc, add_sub_cancel_left,
       ENNReal.toReal_ofReal zero_le_one, mul_one, norm_le _ (norm_nonneg _)]
     intro x
