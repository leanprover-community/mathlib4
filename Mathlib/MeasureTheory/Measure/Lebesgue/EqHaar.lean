/-
Copyright (c) 2021 Floris van Doorn. All rights reserved.
Released under Apache 2.0 license as described in the file LICENSE.
Authors: Floris van Doorn, Sébastien Gouëzel

! This file was ported from Lean 3 source module measure_theory.measure.lebesgue.eq_haar
! leanprover-community/mathlib commit fd5edc43dc4f10b85abfe544b88f82cf13c5f844
! Please do not edit these lines, except to modify the commit id
! if you have ported upstream changes.
-/
import Mathlib.Analysis.NormedSpace.Pointwise
import Mathlib.LinearAlgebra.FiniteDimensional
import Mathlib.MeasureTheory.Group.Pointwise
import Mathlib.MeasureTheory.Measure.Lebesgue.Basic
import Mathlib.MeasureTheory.Measure.Haar.Basic
import Mathlib.MeasureTheory.Measure.Doubling

/-!
# Relationship between the Haar and Lebesgue measures

We prove that the Haar measure and Lebesgue measure are equal on `ℝ` and on `ℝ^ι`, in
<<<<<<< HEAD
`measure_theory.addHaar_measure_eq_volume` and `measure_theory.addHaar_measure_eq_volume_pi`.

We deduce basic properties of any Haar measure on a finite dimensional real vector space:
* `map_linear_map_addHaar_eq_smul_addHaar`: a linear map rescales the Haar measure by the
  absolute value of its determinant.
* `addHaar_preimage_linear_map` : when `f` is a linear map with nonzero determinant, the measure
  of `f ⁻¹' s` is the measure of `s` multiplied by the absolute value of the inverse of the
  determinant of `f`.
* `addHaar_image_linear_map` : when `f` is a linear map, the measure of `f '' s` is the
  measure of `s` multiplied by the absolute value of the determinant of `f`.
* `addHaar_submodule` : a strict submodule has measure `0`.
* `addHaar_smul` : the measure of `r • s` is `|r| ^ dim * μ s`.
* `addHaar_ball`: the measure of `ball x r` is `r ^ dim * μ (ball 0 1)`.
* `addHaar_closed_ball`: the measure of `closed_ball x r` is `r ^ dim * μ (ball 0 1)`.
* `addHaar_sphere`: spheres have zero measure.
=======
`MeasureTheory.addHaarMeasure_eq_volume` and `MeasureTheory.addHaarMeasure_eq_volume_pi`.

We deduce basic properties of any Haar measure on a finite dimensional real vector space:
* `map_linearMap_add_haar_eq_smul_add_haar`: a linear map rescales the Haar measure by the
  absolute value of its determinant.
* `add_haar_preimage_linearMap` : when `f` is a linear map with nonzero determinant, the measure
  of `f ⁻¹' s` is the measure of `s` multiplied by the absolute value of the inverse of the
  determinant of `f`.
* `add_haar_image_linearMap` : when `f` is a linear map, the measure of `f '' s` is the
  measure of `s` multiplied by the absolute value of the determinant of `f`.
* `add_haar_submodule` : a strict submodule has measure `0`.
* `add_haar_smul` : the measure of `r • s` is `|r| ^ dim * μ s`.
* `add_haar_ball`: the measure of `ball x r` is `r ^ dim * μ (ball 0 1)`.
* `add_haar_closedBall`: the measure of `closedBall x r` is `r ^ dim * μ (ball 0 1)`.
* `add_haar_sphere`: spheres have zero measure.
>>>>>>> aeaebdd3

This makes it possible to associate a Lebesgue measure to an `n`-alternating map in dimension `n`.
This measure is called `AlternatingMap.measure`. Its main property is
`ω.measure_parallelepiped v`, stating that the associated measure of the parallelepiped spanned
by vectors `v₁, ..., vₙ` is given by `|ω v|`.

We also show that a Lebesgue density point `x` of a set `s` (with respect to closed balls) has
density one for the rescaled copies `{x} + r • t` of a given set `t` with positive measure, in
`tendsto_addHaar_inter_smul_one_of_density_one`. In particular, `s` intersects `{x} + r • t` for
small `r`, see `eventually_nonempty_inter_smul_of_density_one`.
-/

local macro_rules | `($x ^ $y)   => `(HPow.hPow $x $y) -- Porting note: See Lean 4 issue #2220

assert_not_exists MeasureTheory.integral

open TopologicalSpace Set Filter Metric

open scoped ENNReal Pointwise Topology NNReal

/-- The interval `[0,1]` as a compact set with non-empty interior. -/
def TopologicalSpace.PositiveCompacts.Icc01 : PositiveCompacts ℝ where
  carrier := Icc 0 1
  isCompact' := isCompact_Icc
  interior_nonempty' := by simp_rw [interior_Icc, nonempty_Ioo, zero_lt_one]
#align topological_space.positive_compacts.Icc01 TopologicalSpace.PositiveCompacts.Icc01

universe u

/-- The set `[0,1]^ι` as a compact set with non-empty interior. -/
def TopologicalSpace.PositiveCompacts.piIcc01 (ι : Type _) [Fintype ι] :
    PositiveCompacts (ι → ℝ) where
  carrier := pi univ fun _ => Icc 0 1
  isCompact' := isCompact_univ_pi fun _ => isCompact_Icc
  interior_nonempty' := by
    simp only [interior_pi_set, Set.toFinite, interior_Icc, univ_pi_nonempty_iff, nonempty_Ioo,
      imp_true_iff, zero_lt_one]
#align topological_space.positive_compacts.pi_Icc01 TopologicalSpace.PositiveCompacts.piIcc01

/-- The parallelepiped formed from the standard basis for `ι → ℝ` is `[0,1]^ι` -/
theorem Basis.parallelepiped_basisFun (ι : Type _) [Fintype ι] :
    (Pi.basisFun ℝ ι).parallelepiped = TopologicalSpace.PositiveCompacts.piIcc01 ι :=
  SetLike.coe_injective <| by
    refine' Eq.trans _ ((uIcc_of_le _).trans (Set.pi_univ_Icc _ _).symm)
    · classical convert parallelepiped_single (ι := ι) 1
    · exact zero_le_one
#align basis.parallelepiped_basis_fun Basis.parallelepiped_basisFun

namespace MeasureTheory

open Measure TopologicalSpace.PositiveCompacts FiniteDimensional

/-!
### The Lebesgue measure is a Haar measure on `ℝ` and on `ℝ^ι`.
-/

/-- The Haar measure equals the Lebesgue measure on `ℝ`. -/
theorem addHaarMeasure_eq_volume : addHaarMeasure Icc01 = volume := by
  convert (addHaarMeasure_unique volume Icc01).symm; simp [Icc01]
#align measure_theory.add_haar_measure_eq_volume MeasureTheory.addHaarMeasure_eq_volume

/-- The Haar measure equals the Lebesgue measure on `ℝ^ι`. -/
theorem addHaarMeasure_eq_volume_pi (ι : Type _) [Fintype ι] :
    addHaarMeasure (piIcc01 ι) = volume := by
  convert (addHaarMeasure_unique volume (piIcc01 ι)).symm
  simp only [piIcc01, volume_pi_pi fun _ => Icc (0 : ℝ) 1, PositiveCompacts.coe_mk,
    Compacts.coe_mk, Finset.prod_const_one, ENNReal.ofReal_one, Real.volume_Icc, one_smul, sub_zero]
#align measure_theory.add_haar_measure_eq_volume_pi MeasureTheory.addHaarMeasure_eq_volume_pi

-- porting note: TODO: remove this instance?
instance isAddHaarMeasure_volume_pi (ι : Type _) [Fintype ι] :
    IsAddHaarMeasure (volume : Measure (ι → ℝ)) :=
  inferInstance
#align measure_theory.is_add_haar_measure_volume_pi MeasureTheory.isAddHaarMeasure_volume_pi

namespace Measure

/-!
### Strict subspaces have zero measure
-/


/-- If a set is disjoint of its translates by infinitely many bounded vectors, then it has measure
zero. This auxiliary lemma proves this assuming additionally that the set is bounded. -/
theorem addHaar_eq_zero_of_disjoint_translates_aux {E : Type _} [NormedAddCommGroup E]
    [NormedSpace ℝ E] [MeasurableSpace E] [BorelSpace E] [FiniteDimensional ℝ E] (μ : Measure E)
    [IsAddHaarMeasure μ] {s : Set E} (u : ℕ → E) (sb : Bounded s) (hu : Bounded (range u))
    (hs : Pairwise (Disjoint on fun n => {u n} + s)) (h's : MeasurableSet s) : μ s = 0 := by
  by_contra h
  apply lt_irrefl ∞
  calc
    ∞ = ∑' _ : ℕ, μ s := (ENNReal.tsum_const_eq_top_of_ne_zero h).symm
    _ = ∑' n : ℕ, μ ({u n} + s) := by
      congr 1; ext1 n; simp only [image_add_left, measure_preimage_add, singleton_add]
    _ = μ (⋃ n, {u n} + s) := Eq.symm <| measure_iUnion hs fun n => by
      simpa only [image_add_left, singleton_add] using measurable_id.const_add _ h's
    _ = μ (range u + s) := by rw [← iUnion_add, iUnion_singleton_eq_range]
    _ < ∞ := Bounded.measure_lt_top (hu.add sb)
#align measure_theory.measure.add_haar_eq_zero_of_disjoint_translates_aux MeasureTheory.Measure.addHaar_eq_zero_of_disjoint_translates_aux

/-- If a set is disjoint of its translates by infinitely many bounded vectors, then it has measure
zero. -/
theorem addHaar_eq_zero_of_disjoint_translates {E : Type _} [NormedAddCommGroup E]
    [NormedSpace ℝ E] [MeasurableSpace E] [BorelSpace E] [FiniteDimensional ℝ E] (μ : Measure E)
    [IsAddHaarMeasure μ] {s : Set E} (u : ℕ → E) (hu : Bounded (range u))
    (hs : Pairwise (Disjoint on fun n => {u n} + s)) (h's : MeasurableSet s) : μ s = 0 := by
  suffices H : ∀ R, μ (s ∩ closedBall 0 R) = 0
  · apply le_antisymm _ (zero_le _)
    calc
      μ s ≤ ∑' n : ℕ, μ (s ∩ closedBall 0 n) := by
        conv_lhs => rw [← iUnion_inter_closedBall_nat s 0]
        exact measure_iUnion_le _
      _ = 0 := by simp only [H, tsum_zero]
  intro R
  apply addHaar_eq_zero_of_disjoint_translates_aux μ u
    (bounded_closedBall.mono (inter_subset_right _ _)) hu _ (h's.inter measurableSet_closedBall)
  refine pairwise_disjoint_mono hs fun n => ?_
  exact add_subset_add Subset.rfl (inter_subset_left _ _)
#align measure_theory.measure.add_haar_eq_zero_of_disjoint_translates MeasureTheory.Measure.addHaar_eq_zero_of_disjoint_translates

/-- A strict vector subspace has measure zero. -/
theorem addHaar_submodule {E : Type _} [NormedAddCommGroup E] [NormedSpace ℝ E] [MeasurableSpace E]
    [BorelSpace E] [FiniteDimensional ℝ E] (μ : Measure E) [IsAddHaarMeasure μ] (s : Submodule ℝ E)
    (hs : s ≠ ⊤) : μ s = 0 := by
  obtain ⟨x, hx⟩ : ∃ x, x ∉ s := by
    simpa only [Submodule.eq_top_iff', not_exists, Ne.def, not_forall] using hs
  obtain ⟨c, cpos, cone⟩ : ∃ c : ℝ, 0 < c ∧ c < 1 := ⟨1 / 2, by norm_num, by norm_num⟩
  have A : Bounded (range fun n : ℕ => c ^ n • x) :=
    haveI : Tendsto (fun n : ℕ => c ^ n • x) atTop (𝓝 ((0 : ℝ) • x)) :=
      (tendsto_pow_atTop_nhds_0_of_lt_1 cpos.le cone).smul_const x
    bounded_range_of_tendsto _ this
  apply addHaar_eq_zero_of_disjoint_translates μ _ A _
    (Submodule.closed_of_finiteDimensional s).measurableSet
  intro m n hmn
  simp only [Function.onFun, image_add_left, singleton_add, disjoint_left, mem_preimage,
    SetLike.mem_coe]
  intro y hym hyn
  have A : (c ^ n - c ^ m) • x ∈ s := by
    convert s.sub_mem hym hyn using 1
    simp only [sub_smul, neg_sub_neg, add_sub_add_right_eq_sub]
  have H : c ^ n - c ^ m ≠ 0 := by
    simpa only [sub_eq_zero, Ne.def] using (strictAnti_pow cpos cone).injective.ne hmn.symm
  have : x ∈ s := by
    convert s.smul_mem (c ^ n - c ^ m)⁻¹ A
    rw [smul_smul, inv_mul_cancel H, one_smul]
  exact hx this
#align measure_theory.measure.add_haar_submodule MeasureTheory.Measure.addHaar_submodule

/-- A strict affine subspace has measure zero. -/
theorem addHaar_affineSubspace {E : Type _} [NormedAddCommGroup E] [NormedSpace ℝ E]
    [MeasurableSpace E] [BorelSpace E] [FiniteDimensional ℝ E] (μ : Measure E) [IsAddHaarMeasure μ]
    (s : AffineSubspace ℝ E) (hs : s ≠ ⊤) : μ s = 0 := by
  rcases s.eq_bot_or_nonempty with (rfl | hne)
  · rw [AffineSubspace.bot_coe, measure_empty]
  rw [Ne.def, ← AffineSubspace.direction_eq_top_iff_of_nonempty hne] at hs
  rcases hne with ⟨x, hx : x ∈ s⟩
  simpa only [AffineSubspace.coe_direction_eq_vsub_set_right hx, vsub_eq_sub, sub_eq_add_neg,
    image_add_right, neg_neg, measure_preimage_add_right] using addHaar_submodule μ s.direction hs
#align measure_theory.measure.add_haar_affine_subspace MeasureTheory.Measure.addHaar_affineSubspace

/-!
### Applying a linear map rescales Haar measure by the determinant

We first prove this on `ι → ℝ`, using that this is already known for the product Lebesgue
measure (thanks to matrices computations). Then, we extend this to any finite-dimensional real
vector space by using a linear equiv with a space of the form `ι → ℝ`, and arguing that such a
linear equiv maps Haar measure to Haar measure.
-/

theorem map_linearMap_addHaar_pi_eq_smul_addHaar {ι : Type _} [Finite ι] {f : (ι → ℝ) →ₗ[ℝ] ι → ℝ}
    (hf : LinearMap.det f ≠ 0) (μ : Measure (ι → ℝ)) [IsAddHaarMeasure μ] :
    Measure.map f μ = ENNReal.ofReal (abs (LinearMap.det f)⁻¹) • μ := by
  cases nonempty_fintype ι
  /- We have already proved the result for the Lebesgue product measure, using matrices.
    We deduce it for any Haar measure by uniqueness (up to scalar multiplication). -/
  have := addHaarMeasure_unique μ (piIcc01 ι)
  rw [this, addHaarMeasure_eq_volume_pi, Measure.map_smul,
    Real.map_linearMap_volume_pi_eq_smul_volume_pi hf, smul_comm]
#align measure_theory.measure.map_linear_map_add_haar_pi_eq_smul_add_haar MeasureTheory.Measure.map_linearMap_addHaar_pi_eq_smul_addHaar

variable {E : Type _} [NormedAddCommGroup E] [NormedSpace ℝ E] [MeasurableSpace E] [BorelSpace E]
  [FiniteDimensional ℝ E] (μ : Measure E) [IsAddHaarMeasure μ] {F : Type _} [NormedAddCommGroup F]
  [NormedSpace ℝ F] [CompleteSpace F]

theorem map_linearMap_addHaar_eq_smul_addHaar {f : E →ₗ[ℝ] E} (hf : LinearMap.det f ≠ 0) :
    Measure.map f μ = ENNReal.ofReal |(LinearMap.det f)⁻¹| • μ := by
  -- we reduce to the case of `E = ι → ℝ`, for which we have already proved the result using
<<<<<<< HEAD
  -- matrices in `map_linear_map_addHaar_pi_eq_smul_addHaar`.
=======
  -- matrices in `map_linearMap_add_haar_pi_eq_smul_add_haar`.
>>>>>>> aeaebdd3
  let ι := Fin (finrank ℝ E)
  haveI : FiniteDimensional ℝ (ι → ℝ) := by infer_instance
  have : finrank ℝ E = finrank ℝ (ι → ℝ) := by simp
  have e : E ≃ₗ[ℝ] ι → ℝ := LinearEquiv.ofFinrankEq E (ι → ℝ) this
  -- next line is to avoid `g` getting reduced by `simp`.
  obtain ⟨g, hg⟩ : ∃ g, g = (e : E →ₗ[ℝ] ι → ℝ).comp (f.comp (e.symm : (ι → ℝ) →ₗ[ℝ] E)) := ⟨_, rfl⟩
  have gdet : LinearMap.det g = LinearMap.det f := by rw [hg]; exact LinearMap.det_conj f e
  rw [← gdet] at hf ⊢
  have fg : f = (e.symm : (ι → ℝ) →ₗ[ℝ] E).comp (g.comp (e : E →ₗ[ℝ] ι → ℝ)) := by
    ext x
    simp only [LinearEquiv.coe_coe, Function.comp_apply, LinearMap.coe_comp,
      LinearEquiv.symm_apply_apply, hg]
  simp only [fg, LinearEquiv.coe_coe, LinearMap.coe_comp]
  have Ce : Continuous e := (e : E →ₗ[ℝ] ι → ℝ).continuous_of_finiteDimensional
  have Cg : Continuous g := LinearMap.continuous_of_finiteDimensional g
  have Cesymm : Continuous e.symm := (e.symm : (ι → ℝ) →ₗ[ℝ] E).continuous_of_finiteDimensional
  rw [← map_map Cesymm.measurable (Cg.comp Ce).measurable, ← map_map Cg.measurable Ce.measurable]
  haveI : IsAddHaarMeasure (map e μ) := (e : E ≃+ (ι → ℝ)).isAddHaarMeasure_map μ Ce Cesymm
  have ecomp : e.symm ∘ e = id := by
    ext x; simp only [id.def, Function.comp_apply, LinearEquiv.symm_apply_apply]
  rw [map_linearMap_addHaar_pi_eq_smul_addHaar hf (map e μ), Measure.map_smul,
    map_map Cesymm.measurable Ce.measurable, ecomp, Measure.map_id]
#align measure_theory.measure.map_linear_map_add_haar_eq_smul_add_haar MeasureTheory.Measure.map_linearMap_addHaar_eq_smul_addHaar

/-- The preimage of a set `s` under a linear map `f` with nonzero determinant has measure
equal to `μ s` times the absolute value of the inverse of the determinant of `f`. -/
@[simp]
theorem addHaar_preimage_linearMap {f : E →ₗ[ℝ] E} (hf : LinearMap.det f ≠ 0) (s : Set E) :
    μ (f ⁻¹' s) = ENNReal.ofReal |(LinearMap.det f)⁻¹| * μ s :=
  calc
    μ (f ⁻¹' s) = Measure.map f μ s :=
      ((f.equivOfDetNeZero hf).toContinuousLinearEquiv.toHomeomorph.toMeasurableEquiv.map_apply
          s).symm
    _ = ENNReal.ofReal |(LinearMap.det f)⁻¹| * μ s := by
      rw [map_linearMap_addHaar_eq_smul_addHaar μ hf]; rfl
#align measure_theory.measure.add_haar_preimage_linear_map MeasureTheory.Measure.addHaar_preimage_linearMap

/-- The preimage of a set `s` under a continuous linear map `f` with nonzero determinant has measure
equal to `μ s` times the absolute value of the inverse of the determinant of `f`. -/
@[simp]
theorem addHaar_preimage_continuousLinearMap {f : E →L[ℝ] E}
    (hf : LinearMap.det (f : E →ₗ[ℝ] E) ≠ 0) (s : Set E) :
    μ (f ⁻¹' s) = ENNReal.ofReal (abs (LinearMap.det (f : E →ₗ[ℝ] E))⁻¹) * μ s :=
  addHaar_preimage_linearMap μ hf s
#align measure_theory.measure.add_haar_preimage_continuous_linear_map MeasureTheory.Measure.addHaar_preimage_continuousLinearMap

/-- The preimage of a set `s` under a linear equiv `f` has measure
equal to `μ s` times the absolute value of the inverse of the determinant of `f`. -/
@[simp]
theorem addHaar_preimage_linearEquiv (f : E ≃ₗ[ℝ] E) (s : Set E) :
    μ (f ⁻¹' s) = ENNReal.ofReal |LinearMap.det (f.symm : E →ₗ[ℝ] E)| * μ s := by
  have A : LinearMap.det (f : E →ₗ[ℝ] E) ≠ 0 := (LinearEquiv.isUnit_det' f).ne_zero
  convert addHaar_preimage_linearMap μ A s
  simp only [LinearEquiv.det_coe_symm]
#align measure_theory.measure.add_haar_preimage_linear_equiv MeasureTheory.Measure.addHaar_preimage_linearEquiv

/-- The preimage of a set `s` under a continuous linear equiv `f` has measure
equal to `μ s` times the absolute value of the inverse of the determinant of `f`. -/
@[simp]
theorem addHaar_preimage_continuousLinearEquiv (f : E ≃L[ℝ] E) (s : Set E) :
    μ (f ⁻¹' s) = ENNReal.ofReal |LinearMap.det (f.symm : E →ₗ[ℝ] E)| * μ s :=
  addHaar_preimage_linearEquiv μ _ s
#align measure_theory.measure.add_haar_preimage_continuous_linear_equiv MeasureTheory.Measure.addHaar_preimage_continuousLinearEquiv

/-- The image of a set `s` under a linear map `f` has measure
equal to `μ s` times the absolute value of the determinant of `f`. -/
@[simp]
theorem addHaar_image_linearMap (f : E →ₗ[ℝ] E) (s : Set E) :
    μ (f '' s) = ENNReal.ofReal |LinearMap.det f| * μ s := by
  rcases ne_or_eq (LinearMap.det f) 0 with (hf | hf)
  · let g := (f.equivOfDetNeZero hf).toContinuousLinearEquiv
    change μ (g '' s) = _
    rw [ContinuousLinearEquiv.image_eq_preimage g s, addHaar_preimage_continuousLinearEquiv]
    congr
  · simp only [hf, zero_mul, ENNReal.ofReal_zero, abs_zero]
    have : μ (LinearMap.range f) = 0 :=
      addHaar_submodule μ _ (LinearMap.range_lt_top_of_det_eq_zero hf).ne
    exact le_antisymm (le_trans (measure_mono (image_subset_range _ _)) this.le) (zero_le _)
#align measure_theory.measure.add_haar_image_linear_map MeasureTheory.Measure.addHaar_image_linearMap

/-- The image of a set `s` under a continuous linear map `f` has measure
equal to `μ s` times the absolute value of the determinant of `f`. -/
@[simp]
theorem addHaar_image_continuousLinearMap (f : E →L[ℝ] E) (s : Set E) :
    μ (f '' s) = ENNReal.ofReal |LinearMap.det (f : E →ₗ[ℝ] E)| * μ s :=
  addHaar_image_linearMap μ _ s
#align measure_theory.measure.add_haar_image_continuous_linear_map MeasureTheory.Measure.addHaar_image_continuousLinearMap

/-- The image of a set `s` under a continuous linear equiv `f` has measure
equal to `μ s` times the absolute value of the determinant of `f`. -/
@[simp]
theorem addHaar_image_continuousLinearEquiv (f : E ≃L[ℝ] E) (s : Set E) :
    μ (f '' s) = ENNReal.ofReal |LinearMap.det (f : E →ₗ[ℝ] E)| * μ s :=
  μ.addHaar_image_linearMap (f : E →ₗ[ℝ] E) s
#align measure_theory.measure.add_haar_image_continuous_linear_equiv MeasureTheory.Measure.addHaar_image_continuousLinearEquiv

/-!
### Basic properties of Haar measures on real vector spaces
-/


theorem map_addHaar_smul {r : ℝ} (hr : r ≠ 0) :
    Measure.map ((· • ·) r) μ = ENNReal.ofReal (abs (r ^ finrank ℝ E)⁻¹) • μ := by
  let f : E →ₗ[ℝ] E := r • (1 : E →ₗ[ℝ] E)
  change Measure.map f μ = _
  have hf : LinearMap.det f ≠ 0 := by
    simp only [mul_one, LinearMap.det_smul, Ne.def, MonoidHom.map_one]
    intro h
    exact hr (pow_eq_zero h)
  simp only [map_linearMap_addHaar_eq_smul_addHaar μ hf, mul_one, LinearMap.det_smul, map_one]
#align measure_theory.measure.map_add_haar_smul MeasureTheory.Measure.map_addHaar_smul

@[simp]
theorem addHaar_preimage_smul {r : ℝ} (hr : r ≠ 0) (s : Set E) :
    μ ((· • ·) r ⁻¹' s) = ENNReal.ofReal (abs (r ^ finrank ℝ E)⁻¹) * μ s :=
  calc
    μ ((· • ·) r ⁻¹' s) = Measure.map ((· • ·) r) μ s :=
      ((Homeomorph.smul (isUnit_iff_ne_zero.2 hr).unit).toMeasurableEquiv.map_apply s).symm
<<<<<<< HEAD
    _ = ENNReal.ofReal (abs (r ^ finrank ℝ E)⁻¹) * μ s := by rw [map_addHaar_smul μ hr]; rfl
#align measure_theory.measure.add_haar_preimage_smul MeasureTheory.Measure.addHaar_preimage_smul
=======
    _ = ENNReal.ofReal (abs (r ^ finrank ℝ E)⁻¹) * μ s := by
      rw [map_add_haar_smul μ hr, smul_toOuterMeasure, OuterMeasure.coe_smul, Pi.smul_apply,
        smul_eq_mul]
#align measure_theory.measure.add_haar_preimage_smul MeasureTheory.Measure.add_haar_preimage_smul
>>>>>>> aeaebdd3

/-- Rescaling a set by a factor `r` multiplies its measure by `abs (r ^ dim)`. -/
@[simp]
theorem addHaar_smul (r : ℝ) (s : Set E) :
    μ (r • s) = ENNReal.ofReal (abs (r ^ finrank ℝ E)) * μ s := by
  rcases ne_or_eq r 0 with (h | rfl)
  · rw [← preimage_smul_inv₀ h, addHaar_preimage_smul μ (inv_ne_zero h), inv_pow, inv_inv]
  rcases eq_empty_or_nonempty s with (rfl | hs)
  · simp only [measure_empty, mul_zero, smul_set_empty]
  rw [zero_smul_set hs, ← singleton_zero]
  by_cases h : finrank ℝ E = 0
  · haveI : Subsingleton E := finrank_zero_iff.1 h
    simp only [h, one_mul, ENNReal.ofReal_one, abs_one, Subsingleton.eq_univ_of_nonempty hs,
      pow_zero, Subsingleton.eq_univ_of_nonempty (singleton_nonempty (0 : E))]
  · haveI : Nontrivial E := nontrivial_of_finrank_pos (bot_lt_iff_ne_bot.2 h)
    simp only [h, zero_mul, ENNReal.ofReal_zero, abs_zero, Ne.def, not_false_iff,
      zero_pow', measure_singleton]
#align measure_theory.measure.add_haar_smul MeasureTheory.Measure.addHaar_smul

theorem addHaar_smul_of_nonneg {r : ℝ} (hr : 0 ≤ r) (s : Set E) :
    μ (r • s) = ENNReal.ofReal (r ^ finrank ℝ E) * μ s := by
  rw [addHaar_smul, abs_pow, abs_of_nonneg hr]
#align measure_theory.measure.add_haar_smul_of_nonneg MeasureTheory.Measure.addHaar_smul_of_nonneg

variable {μ} {s : Set E}

-- Note: We might want to rename this once we acquire the lemma corresponding to
-- `MeasurableSet.const_smul`
theorem NullMeasurableSet.const_smul (hs : NullMeasurableSet s μ) (r : ℝ) :
    NullMeasurableSet (r • s) μ := by
  obtain rfl | hs' := s.eq_empty_or_nonempty
  · simp
  obtain rfl | hr := eq_or_ne r 0
  · simpa [zero_smul_set hs'] using nullMeasurableSet_singleton _
  obtain ⟨t, ht, hst⟩ := hs
  refine' ⟨_, ht.const_smul_of_ne_zero hr, _⟩
  rw [← measure_symmDiff_eq_zero_iff] at hst ⊢
  rw [← smul_set_symm_diff₀ hr, addHaar_smul μ, hst, mul_zero]
#align measure_theory.measure.null_measurable_set.const_smul MeasureTheory.Measure.NullMeasurableSet.const_smul

variable (μ)

@[simp]
theorem addHaar_image_homothety (x : E) (r : ℝ) (s : Set E) :
    μ (AffineMap.homothety x r '' s) = ENNReal.ofReal (abs (r ^ finrank ℝ E)) * μ s :=
  calc
    μ (AffineMap.homothety x r '' s) = μ ((fun y => y + x) '' (r • (fun y => y + -x) '' s)) := by
      simp only [← image_smul, image_image, ← sub_eq_add_neg]; rfl
    _ = ENNReal.ofReal (abs (r ^ finrank ℝ E)) * μ s := by
      simp only [image_add_right, measure_preimage_add_right, addHaar_smul]
#align measure_theory.measure.add_haar_image_homothety MeasureTheory.Measure.addHaar_image_homothety

/-! We don't need to state `map_addHaar_neg` here, because it has already been proved for
general Haar measures on general commutative groups. -/


/-! ### Measure of balls -/

theorem addHaar_ball_center {E : Type _} [NormedAddCommGroup E] [MeasurableSpace E] [BorelSpace E]
    (μ : Measure E) [IsAddHaarMeasure μ] (x : E) (r : ℝ) : μ (ball x r) = μ (ball (0 : E) r) := by
  have : ball (0 : E) r = (· + ·) x ⁻¹' ball x r := by simp [preimage_add_ball]
  rw [this, measure_preimage_add]
#align measure_theory.measure.add_haar_ball_center MeasureTheory.Measure.addHaar_ball_center

theorem addHaar_closedBall_center {E : Type _} [NormedAddCommGroup E] [MeasurableSpace E]
    [BorelSpace E] (μ : Measure E) [IsAddHaarMeasure μ] (x : E) (r : ℝ) :
    μ (closedBall x r) = μ (closedBall (0 : E) r) := by
  have : closedBall (0 : E) r = (· + ·) x ⁻¹' closedBall x r := by simp [preimage_add_closedBall]
  rw [this, measure_preimage_add]
#align measure_theory.measure.add_haar_closed_ball_center MeasureTheory.Measure.addHaar_closedBall_center

theorem addHaar_ball_mul_of_pos (x : E) {r : ℝ} (hr : 0 < r) (s : ℝ) :
    μ (ball x (r * s)) = ENNReal.ofReal (r ^ finrank ℝ E) * μ (ball 0 s) := by
  have : ball (0 : E) (r * s) = r • ball (0 : E) s := by
    simp only [_root_.smul_ball hr.ne' (0 : E) s, Real.norm_eq_abs, abs_of_nonneg hr.le, smul_zero]
  simp only [this, addHaar_smul, abs_of_nonneg hr.le, addHaar_ball_center, abs_pow]
#align measure_theory.measure.add_haar_ball_mul_of_pos MeasureTheory.Measure.addHaar_ball_mul_of_pos

theorem addHaar_ball_of_pos (x : E) {r : ℝ} (hr : 0 < r) :
    μ (ball x r) = ENNReal.ofReal (r ^ finrank ℝ E) * μ (ball 0 1) := by
  rw [← addHaar_ball_mul_of_pos μ x hr, mul_one]
#align measure_theory.measure.add_haar_ball_of_pos MeasureTheory.Measure.addHaar_ball_of_pos

theorem addHaar_ball_mul [Nontrivial E] (x : E) {r : ℝ} (hr : 0 ≤ r) (s : ℝ) :
    μ (ball x (r * s)) = ENNReal.ofReal (r ^ finrank ℝ E) * μ (ball 0 s) := by
  rcases hr.eq_or_lt with (rfl | h)
  · simp only [zero_pow (finrank_pos (K := ℝ) (V := E)), measure_empty, zero_mul,
      ENNReal.ofReal_zero, ball_zero]
  · exact addHaar_ball_mul_of_pos μ x h s
#align measure_theory.measure.add_haar_ball_mul MeasureTheory.Measure.addHaar_ball_mul

theorem addHaar_ball [Nontrivial E] (x : E) {r : ℝ} (hr : 0 ≤ r) :
    μ (ball x r) = ENNReal.ofReal (r ^ finrank ℝ E) * μ (ball 0 1) := by
  rw [← addHaar_ball_mul μ x hr, mul_one]
#align measure_theory.measure.add_haar_ball MeasureTheory.Measure.addHaar_ball

theorem addHaar_closedBall_mul_of_pos (x : E) {r : ℝ} (hr : 0 < r) (s : ℝ) :
    μ (closedBall x (r * s)) = ENNReal.ofReal (r ^ finrank ℝ E) * μ (closedBall 0 s) := by
  have : closedBall (0 : E) (r * s) = r • closedBall (0 : E) s := by
    simp [smul_closedBall' hr.ne' (0 : E), abs_of_nonneg hr.le]
  simp only [this, addHaar_smul, abs_of_nonneg hr.le, addHaar_closedBall_center, abs_pow]
#align measure_theory.measure.add_haar_closed_ball_mul_of_pos MeasureTheory.Measure.addHaar_closedBall_mul_of_pos

theorem addHaar_closedBall_mul (x : E) {r : ℝ} (hr : 0 ≤ r) {s : ℝ} (hs : 0 ≤ s) :
    μ (closedBall x (r * s)) = ENNReal.ofReal (r ^ finrank ℝ E) * μ (closedBall 0 s) := by
  have : closedBall (0 : E) (r * s) = r • closedBall (0 : E) s := by
    simp [smul_closedBall r (0 : E) hs, abs_of_nonneg hr]
  simp only [this, addHaar_smul, abs_of_nonneg hr, addHaar_closedBall_center, abs_pow]
#align measure_theory.measure.add_haar_closed_ball_mul MeasureTheory.Measure.addHaar_closedBall_mul

/-- The measure of a closed ball can be expressed in terms of the measure of the closed unit ball.
<<<<<<< HEAD
Use instead `addHaar_closed_ball`, which uses the measure of the open unit ball as a standard
=======
Use instead `add_haar_closedBall`, which uses the measure of the open unit ball as a standard
>>>>>>> aeaebdd3
form. -/
theorem addHaar_closedBall' (x : E) {r : ℝ} (hr : 0 ≤ r) :
    μ (closedBall x r) = ENNReal.ofReal (r ^ finrank ℝ E) * μ (closedBall 0 1) := by
  rw [← addHaar_closedBall_mul μ x hr zero_le_one, mul_one]
#align measure_theory.measure.add_haar_closed_ball' MeasureTheory.Measure.addHaar_closedBall'

theorem addHaar_closed_unit_ball_eq_addHaar_unit_ball :
    μ (closedBall (0 : E) 1) = μ (ball 0 1) := by
  apply le_antisymm _ (measure_mono ball_subset_closedBall)
  have A : Tendsto
      (fun r : ℝ => ENNReal.ofReal (r ^ finrank ℝ E) * μ (closedBall (0 : E) 1)) (𝓝[<] 1)
        (𝓝 (ENNReal.ofReal ((1 : ℝ) ^ finrank ℝ E) * μ (closedBall (0 : E) 1))) := by
    refine' ENNReal.Tendsto.mul _ (by simp) tendsto_const_nhds (by simp)
    exact ENNReal.tendsto_ofReal ((tendsto_id'.2 nhdsWithin_le_nhds).pow _)
  simp only [one_pow, one_mul, ENNReal.ofReal_one] at A
  refine' le_of_tendsto A _
  refine' mem_nhdsWithin_Iio_iff_exists_Ioo_subset.2 ⟨(0 : ℝ), by simp, fun r hr => _⟩
  dsimp
  rw [← addHaar_closedBall' μ (0 : E) hr.1.le]
  exact measure_mono (closedBall_subset_ball hr.2)
#align measure_theory.measure.add_haar_closed_unit_ball_eq_add_haar_unit_ball MeasureTheory.Measure.addHaar_closed_unit_ball_eq_addHaar_unit_ball

theorem addHaar_closedBall (x : E) {r : ℝ} (hr : 0 ≤ r) :
    μ (closedBall x r) = ENNReal.ofReal (r ^ finrank ℝ E) * μ (ball 0 1) := by
  rw [addHaar_closedBall' μ x hr, addHaar_closed_unit_ball_eq_addHaar_unit_ball]
#align measure_theory.measure.add_haar_closed_ball MeasureTheory.Measure.addHaar_closedBall

theorem addHaar_closedBall_eq_addHaar_ball [Nontrivial E] (x : E) (r : ℝ) :
    μ (closedBall x r) = μ (ball x r) := by
  by_cases h : r < 0
  · rw [Metric.closedBall_eq_empty.mpr h, Metric.ball_eq_empty.mpr h.le]
  push_neg at h
  rw [addHaar_closedBall μ x h, addHaar_ball μ x h]
#align measure_theory.measure.add_haar_closed_ball_eq_add_haar_ball MeasureTheory.Measure.addHaar_closedBall_eq_addHaar_ball

theorem addHaar_sphere_of_ne_zero (x : E) {r : ℝ} (hr : r ≠ 0) : μ (sphere x r) = 0 := by
  rcases hr.lt_or_lt with (h | h)
  · simp only [empty_diff, measure_empty, ← closedBall_diff_ball, closedBall_eq_empty.2 h]
  · rw [← closedBall_diff_ball,
<<<<<<< HEAD
        measure_diff ball_subset_closedBall measurableSet_ball measure_ball_lt_top.ne,
        addHaar_ball_of_pos μ _ h, addHaar_closedBall μ _ h.le, tsub_self]
#align measure_theory.measure.add_haar_sphere_of_ne_zero MeasureTheory.Measure.addHaar_sphere_of_ne_zero
=======
      measure_diff ball_subset_closedBall measurableSet_ball measure_ball_lt_top.ne,
      add_haar_ball_of_pos μ _ h, add_haar_closedBall μ _ h.le, tsub_self]
#align measure_theory.measure.add_haar_sphere_of_ne_zero MeasureTheory.Measure.add_haar_sphere_of_ne_zero
>>>>>>> aeaebdd3

theorem addHaar_sphere [Nontrivial E] (x : E) (r : ℝ) : μ (sphere x r) = 0 := by
  rcases eq_or_ne r 0 with (rfl | h)
  · rw [sphere_zero, measure_singleton]
  · exact addHaar_sphere_of_ne_zero μ x h
#align measure_theory.measure.add_haar_sphere MeasureTheory.Measure.addHaar_sphere

theorem addHaar_singleton_add_smul_div_singleton_add_smul {r : ℝ} (hr : r ≠ 0) (x y : E)
    (s t : Set E) : μ ({x} + r • s) / μ ({y} + r • t) = μ s / μ t :=
  calc
    μ ({x} + r • s) / μ ({y} + r • t) = ENNReal.ofReal (|r| ^ finrank ℝ E) * μ s *
        (ENNReal.ofReal (|r| ^ finrank ℝ E) * μ t)⁻¹ := by
      simp only [div_eq_mul_inv, addHaar_smul, image_add_left, measure_preimage_add, abs_pow,
        singleton_add]
    _ = ENNReal.ofReal (|r| ^ finrank ℝ E) * (ENNReal.ofReal (|r| ^ finrank ℝ E))⁻¹ *
          (μ s * (μ t)⁻¹) := by
      rw [ENNReal.mul_inv]
      · ring
      · simp only [pow_pos (abs_pos.mpr hr), ENNReal.ofReal_eq_zero, not_le, Ne.def, true_or_iff]
      · simp only [ENNReal.ofReal_ne_top, true_or_iff, Ne.def, not_false_iff]
    _ = μ s / μ t := by
      rw [ENNReal.mul_inv_cancel, one_mul, div_eq_mul_inv]
      · simp only [pow_pos (abs_pos.mpr hr), ENNReal.ofReal_eq_zero, not_le, Ne.def]
      · simp only [ENNReal.ofReal_ne_top, Ne.def, not_false_iff]
#align measure_theory.measure.add_haar_singleton_add_smul_div_singleton_add_smul MeasureTheory.Measure.addHaar_singleton_add_smul_div_singleton_add_smul

instance (priority := 100) isUnifLocDoublingMeasureOfIsAddHaarMeasure :
    IsUnifLocDoublingMeasure μ := by
  refine' ⟨⟨(2 : ℝ≥0) ^ finrank ℝ E, _⟩⟩
  filter_upwards [self_mem_nhdsWithin] with r hr x
  rw [addHaar_closedBall_mul μ x zero_le_two (le_of_lt hr), addHaar_closedBall_center μ x,
    ENNReal.ofReal, Real.toNNReal_pow zero_le_two]
  simp only [Real.toNNReal_ofNat, le_refl]
#align measure_theory.measure.is_unif_loc_doubling_measure_of_is_add_haar_measure MeasureTheory.Measure.isUnifLocDoublingMeasureOfIsAddHaarMeasure

section

/-!
### The Lebesgue measure associated to an alternating map
-/

variable {ι G : Type _} [Fintype ι] [DecidableEq ι] [NormedAddCommGroup G] [NormedSpace ℝ G]
  [MeasurableSpace G] [BorelSpace G]

theorem addHaar_parallelepiped (b : Basis ι ℝ G) (v : ι → G) :
    b.addHaar (parallelepiped v) = ENNReal.ofReal |b.det v| := by
  have : FiniteDimensional ℝ G := FiniteDimensional.of_fintype_basis b
  have A : parallelepiped v = b.constr ℕ v '' parallelepiped b := by
    rw [image_parallelepiped]
    -- porting note: was `congr 1 with i` but Lean 4 `congr` applies `ext` first
    refine congr_arg _ <| funext fun i ↦ ?_
    exact (b.constr_basis ℕ v i).symm
<<<<<<< HEAD
  rw [A, addHaar_image_linearMap]
  -- Porting note: this used to be a big `rw`, but one intermediate `erw` was needed
  -- https://github.com/leanprover-community/mathlib4/issues/5164
  erw [b.addHaar_self]
  rw [mul_one, ← LinearMap.det_toMatrix b, ← Basis.toMatrix_eq_toMatrix_constr]
  rfl
=======
  rw [A, add_haar_image_linearMap, b.addHaar_self, mul_one, ← LinearMap.det_toMatrix b,
    ← Basis.toMatrix_eq_toMatrix_constr, Basis.det_apply]
>>>>>>> aeaebdd3
#align measure_theory.measure.add_haar_parallelepiped MeasureTheory.Measure.addHaar_parallelepiped

variable [FiniteDimensional ℝ G] {n : ℕ} [_i : Fact (finrank ℝ G = n)]

/-- The Lebesgue measure associated to an alternating map. It gives measure `|ω v|` to the
parallelepiped spanned by the vectors `v₁, ..., vₙ`. Note that it is not always a Haar measure,
as it can be zero, but it is always locally finite and translation invariant. -/
noncomputable irreducible_def _root_.AlternatingMap.measure (ω : AlternatingMap ℝ G ℝ (Fin n)) :
    Measure G :=
  ‖ω (finBasisOfFinrankEq ℝ G _i.out)‖₊ • (finBasisOfFinrankEq ℝ G _i.out).addHaar
#align alternating_map.measure AlternatingMap.measure

theorem _root_.AlternatingMap.measure_parallelepiped (ω : AlternatingMap ℝ G ℝ (Fin n))
    (v : Fin n → G) : ω.measure (parallelepiped v) = ENNReal.ofReal |ω v| := by
  conv_rhs => rw [ω.eq_smul_basis_det (finBasisOfFinrankEq ℝ G _i.out)]
  simp only [addHaar_parallelepiped, AlternatingMap.measure, coe_nnreal_smul_apply,
    AlternatingMap.smul_apply, Algebra.id.smul_eq_mul, abs_mul, ENNReal.ofReal_mul (abs_nonneg _),
    Real.ennnorm_eq_ofReal_abs]
#align alternating_map.measure_parallelepiped AlternatingMap.measure_parallelepiped

instance (ω : AlternatingMap ℝ G ℝ (Fin n)) : IsAddLeftInvariant ω.measure := by
  rw [AlternatingMap.measure]; infer_instance

instance (ω : AlternatingMap ℝ G ℝ (Fin n)) : IsLocallyFiniteMeasure ω.measure := by
  rw [AlternatingMap.measure]; infer_instance

end

/-!
### Density points

Besicovitch covering theorem ensures that, for any locally finite measure on a finite-dimensional
real vector space, almost every point of a set `s` is a density point, i.e.,
`μ (s ∩ closedBall x r) / μ (closedBall x r)` tends to `1` as `r` tends to `0`
(see `Besicovitch.ae_tendsto_measure_inter_div`).
When `μ` is a Haar measure, one can deduce the same property for any rescaling sequence of sets,
of the form `{x} + r • t` where `t` is a set with positive finite measure, instead of the sequence
of closed balls.

We argue first for the dual property, i.e., if `s` has density `0` at `x`, then
`μ (s ∩ ({x} + r • t)) / μ ({x} + r • t)` tends to `0`. First when `t` is contained in the ball
of radius `1`, in `tendsto_addHaar_inter_smul_zero_of_density_zero_aux1`,
(by arguing by inclusion). Then when `t` is bounded, reducing to the previous one by rescaling, in
`tendsto_addHaar_inter_smul_zero_of_density_zero_aux2`.
Then for a general set `t`, by cutting it into a bounded part and a part with small measure, in
`tendsto_addHaar_inter_smul_zero_of_density_zero`.
Going to the complement, one obtains the desired property at points of density `1`, first when
<<<<<<< HEAD
`s` is measurable in `tendsto_addHaar_inter_smul_one_of_density_one_aux`, and then without this
assumption in `tendsto_addHaar_inter_smul_one_of_density_one` by applying the previous lemma to
the measurable hull `to_measurable μ s`
=======
`s` is measurable in `tendsto_add_haar_inter_smul_one_of_density_one_aux`, and then without this
assumption in `tendsto_add_haar_inter_smul_one_of_density_one` by applying the previous lemma to
the measurable hull `toMeasurable μ s`
>>>>>>> aeaebdd3
-/

theorem tendsto_addHaar_inter_smul_zero_of_density_zero_aux1 (s : Set E) (x : E)
    (h : Tendsto (fun r => μ (s ∩ closedBall x r) / μ (closedBall x r)) (𝓝[>] 0) (𝓝 0)) (t : Set E)
    (u : Set E) (h'u : μ u ≠ 0) (t_bound : t ⊆ closedBall 0 1) :
    Tendsto (fun r : ℝ => μ (s ∩ ({x} + r • t)) / μ ({x} + r • u)) (𝓝[>] 0) (𝓝 0) := by
  have A : Tendsto (fun r : ℝ => μ (s ∩ ({x} + r • t)) / μ (closedBall x r)) (𝓝[>] 0) (𝓝 0) := by
    apply
      tendsto_of_tendsto_of_tendsto_of_le_of_le' tendsto_const_nhds h
        (eventually_of_forall fun b => zero_le _)
    filter_upwards [self_mem_nhdsWithin]
    rintro r (rpos : 0 < r)
    apply mul_le_mul_right' (measure_mono (inter_subset_inter_right _ _)) _
    intro y hy
    have : y - x ∈ r • closedBall (0 : E) 1 := by
      apply smul_set_mono t_bound
      simpa [neg_add_eq_sub] using hy
    simpa only [smul_closedBall _ _ zero_le_one, Real.norm_of_nonneg rpos.le,
      mem_closedBall_iff_norm, mul_one, sub_zero, smul_zero]
  have B :
    Tendsto (fun r : ℝ => μ (closedBall x r) / μ ({x} + r • u)) (𝓝[>] 0)
      (𝓝 (μ (closedBall x 1) / μ ({x} + u))) := by
    apply tendsto_const_nhds.congr' _
    filter_upwards [self_mem_nhdsWithin]
    rintro r (rpos : 0 < r)
    have : closedBall x r = {x} + r • closedBall (0 : E) 1 := by
      simp only [_root_.smul_closedBall, Real.norm_of_nonneg rpos.le, zero_le_one, add_zero,
        mul_one, singleton_add_closedBall, smul_zero]
    simp only [this, addHaar_singleton_add_smul_div_singleton_add_smul μ rpos.ne']
    simp only [addHaar_closedBall_center, image_add_left, measure_preimage_add, singleton_add]
  have C : Tendsto (fun r : ℝ =>
        μ (s ∩ ({x} + r • t)) / μ (closedBall x r) * (μ (closedBall x r) / μ ({x} + r • u)))
      (𝓝[>] 0) (𝓝 (0 * (μ (closedBall x 1) / μ ({x} + u)))) := by
    apply ENNReal.Tendsto.mul A _ B (Or.inr ENNReal.zero_ne_top)
    simp only [ne_eq, not_true, singleton_add, image_add_left, measure_preimage_add, false_or,
      ENNReal.div_eq_top, h'u, false_or_iff, not_and, and_false_iff]
    intro aux
    exact (measure_closedBall_lt_top.ne aux).elim
    -- Porting note: it used to be enough to pass `measure_closedBall_lt_top.ne` to `simp`
    -- and avoid the `intro; exact` dance.
  simp only [zero_mul] at C
  apply C.congr' _
  filter_upwards [self_mem_nhdsWithin]
  rintro r (rpos : 0 < r)
  calc
    μ (s ∩ ({x} + r • t)) / μ (closedBall x r) * (μ (closedBall x r) / μ ({x} + r • u)) =
        μ (closedBall x r) * (μ (closedBall x r))⁻¹ * (μ (s ∩ ({x} + r • t)) / μ ({x} + r • u)) :=
      by simp only [div_eq_mul_inv]; ring
    _ = μ (s ∩ ({x} + r • t)) / μ ({x} + r • u) := by
      rw [ENNReal.mul_inv_cancel (measure_closedBall_pos μ x rpos).ne'
          measure_closedBall_lt_top.ne,
        one_mul]
#align measure_theory.measure.tendsto_add_haar_inter_smul_zero_of_density_zero_aux1 MeasureTheory.Measure.tendsto_addHaar_inter_smul_zero_of_density_zero_aux1

theorem tendsto_addHaar_inter_smul_zero_of_density_zero_aux2 (s : Set E) (x : E)
    (h : Tendsto (fun r => μ (s ∩ closedBall x r) / μ (closedBall x r)) (𝓝[>] 0) (𝓝 0)) (t : Set E)
    (u : Set E) (h'u : μ u ≠ 0) (R : ℝ) (Rpos : 0 < R) (t_bound : t ⊆ closedBall 0 R) :
    Tendsto (fun r : ℝ => μ (s ∩ ({x} + r • t)) / μ ({x} + r • u)) (𝓝[>] 0) (𝓝 0) := by
  set t' := R⁻¹ • t with ht'
  set u' := R⁻¹ • u with hu'
  have A : Tendsto (fun r : ℝ => μ (s ∩ ({x} + r • t')) / μ ({x} + r • u')) (𝓝[>] 0) (𝓝 0) := by
    apply tendsto_addHaar_inter_smul_zero_of_density_zero_aux1 μ s x h t' u'
    · simp only [h'u, (pow_pos Rpos _).ne', abs_nonpos_iff, addHaar_smul, not_false_iff,
        ENNReal.ofReal_eq_zero, inv_eq_zero, inv_pow, Ne.def, or_self_iff, mul_eq_zero]
    · refine (smul_set_mono t_bound).trans_eq ?_
      rw [smul_closedBall _ _ Rpos.le, smul_zero, Real.norm_of_nonneg (inv_nonneg.2 Rpos.le),
        inv_mul_cancel Rpos.ne']
  have B : Tendsto (fun r : ℝ => R * r) (𝓝[>] 0) (𝓝[>] (R * 0)) := by
    apply tendsto_nhdsWithin_of_tendsto_nhds_of_eventually_within
    · exact (tendsto_const_nhds.mul tendsto_id).mono_left nhdsWithin_le_nhds
    · filter_upwards [self_mem_nhdsWithin]
      intro r rpos
      rw [mul_zero]
      exact mul_pos Rpos rpos
  rw [mul_zero] at B
  apply (A.comp B).congr' _
  filter_upwards [self_mem_nhdsWithin]
  rintro r -
  have T : (R * r) • t' = r • t := by
    rw [mul_comm, ht', smul_smul, mul_assoc, mul_inv_cancel Rpos.ne', mul_one]
  have U : (R * r) • u' = r • u := by
    rw [mul_comm, hu', smul_smul, mul_assoc, mul_inv_cancel Rpos.ne', mul_one]
  dsimp
  rw [T, U]
#align measure_theory.measure.tendsto_add_haar_inter_smul_zero_of_density_zero_aux2 MeasureTheory.Measure.tendsto_addHaar_inter_smul_zero_of_density_zero_aux2

/-- Consider a point `x` at which a set `s` has density zero, with respect to closed balls. Then it
also has density zero with respect to any measurable set `t`: the proportion of points in `s`
belonging to a rescaled copy `{x} + r • t` of `t` tends to zero as `r` tends to zero. -/
theorem tendsto_addHaar_inter_smul_zero_of_density_zero (s : Set E) (x : E)
    (h : Tendsto (fun r => μ (s ∩ closedBall x r) / μ (closedBall x r)) (𝓝[>] 0) (𝓝 0)) (t : Set E)
    (ht : MeasurableSet t) (h''t : μ t ≠ ∞) :
    Tendsto (fun r : ℝ => μ (s ∩ ({x} + r • t)) / μ ({x} + r • t)) (𝓝[>] 0) (𝓝 0) := by
  refine' tendsto_order.2 ⟨fun a' ha' => (ENNReal.not_lt_zero ha').elim, fun ε (εpos : 0 < ε) => _⟩
  rcases eq_or_ne (μ t) 0 with (h't | h't)
  · apply eventually_of_forall fun r => ?_
    suffices H : μ (s ∩ ({x} + r • t)) = 0
    · rw [H]; simpa only [ENNReal.zero_div] using εpos
    apply le_antisymm _ (zero_le _)
    calc
      μ (s ∩ ({x} + r • t)) ≤ μ ({x} + r • t) := measure_mono (inter_subset_right _ _)
      _ = 0 := by
        simp only [h't, addHaar_smul, image_add_left, measure_preimage_add, singleton_add,
          mul_zero]
  obtain ⟨n, npos, hn⟩ : ∃ n : ℕ, 0 < n ∧ μ (t \ closedBall 0 n) < ε / 2 * μ t := by
    have A :
      Tendsto (fun n : ℕ => μ (t \ closedBall 0 n)) atTop
        (𝓝 (μ (⋂ n : ℕ, t \ closedBall 0 n))) := by
      have N : ∃ n : ℕ, μ (t \ closedBall 0 n) ≠ ∞ :=
        ⟨0, ((measure_mono (diff_subset t _)).trans_lt h''t.lt_top).ne⟩
      refine' tendsto_measure_iInter (fun n ↦ ht.diff measurableSet_closedBall) (fun m n hmn ↦ _) N
      exact diff_subset_diff Subset.rfl (closedBall_subset_closedBall (Nat.cast_le.2 hmn))
    have : ⋂ n : ℕ, t \ closedBall 0 n = ∅ := by
      simp_rw [diff_eq, ← inter_iInter, iInter_eq_compl_iUnion_compl, compl_compl,
        iUnion_closedBall_nat, compl_univ, inter_empty]
    simp only [this, measure_empty] at A
    have I : 0 < ε / 2 * μ t := ENNReal.mul_pos (ENNReal.half_pos εpos.ne').ne' h't
    exact (Eventually.and (Ioi_mem_atTop 0) ((tendsto_order.1 A).2 _ I)).exists
  have L :
    Tendsto (fun r : ℝ => μ (s ∩ ({x} + r • (t ∩ closedBall 0 n))) / μ ({x} + r • t)) (𝓝[>] 0)
      (𝓝 0) :=
    tendsto_addHaar_inter_smul_zero_of_density_zero_aux2 μ s x h _ t h't n (Nat.cast_pos.2 npos)
      (inter_subset_right _ _)
  filter_upwards [(tendsto_order.1 L).2 _ (ENNReal.half_pos εpos.ne'), self_mem_nhdsWithin]
  rintro r hr (rpos : 0 < r)
  have I :
    μ (s ∩ ({x} + r • t)) ≤
      μ (s ∩ ({x} + r • (t ∩ closedBall 0 n))) + μ ({x} + r • (t \ closedBall 0 n)) :=
    calc
      μ (s ∩ ({x} + r • t)) =
          μ (s ∩ ({x} + r • (t ∩ closedBall 0 n)) ∪ s ∩ ({x} + r • (t \ closedBall 0 n))) :=
        by rw [← inter_union_distrib_left, ← add_union, ← smul_set_union, inter_union_diff]
      _ ≤ μ (s ∩ ({x} + r • (t ∩ closedBall 0 n))) + μ (s ∩ ({x} + r • (t \ closedBall 0 n))) :=
        (measure_union_le _ _)
      _ ≤ μ (s ∩ ({x} + r • (t ∩ closedBall 0 n))) + μ ({x} + r • (t \ closedBall 0 n)) :=
        add_le_add le_rfl (measure_mono (inter_subset_right _ _))
  calc
    μ (s ∩ ({x} + r • t)) / μ ({x} + r • t) ≤
        (μ (s ∩ ({x} + r • (t ∩ closedBall 0 n))) + μ ({x} + r • (t \ closedBall 0 n))) /
          μ ({x} + r • t) :=
      mul_le_mul_right' I _
    _ < ε / 2 + ε / 2 := by
      rw [ENNReal.add_div]
      apply ENNReal.add_lt_add hr _
      rwa [addHaar_singleton_add_smul_div_singleton_add_smul μ rpos.ne',
        ENNReal.div_lt_iff (Or.inl h't) (Or.inl h''t)]
    _ = ε := ENNReal.add_halves _
#align measure_theory.measure.tendsto_add_haar_inter_smul_zero_of_density_zero MeasureTheory.Measure.tendsto_addHaar_inter_smul_zero_of_density_zero

theorem tendsto_addHaar_inter_smul_one_of_density_one_aux (s : Set E) (hs : MeasurableSet s)
    (x : E) (h : Tendsto (fun r => μ (s ∩ closedBall x r) / μ (closedBall x r)) (𝓝[>] 0) (𝓝 1))
    (t : Set E) (ht : MeasurableSet t) (h't : μ t ≠ 0) (h''t : μ t ≠ ∞) :
    Tendsto (fun r : ℝ => μ (s ∩ ({x} + r • t)) / μ ({x} + r • t)) (𝓝[>] 0) (𝓝 1) := by
  have I : ∀ u v, μ u ≠ 0 → μ u ≠ ∞ → MeasurableSet v →
    μ u / μ u - μ (vᶜ ∩ u) / μ u = μ (v ∩ u) / μ u := by
    intro u v uzero utop vmeas
    simp_rw [div_eq_mul_inv]
    rw [← ENNReal.sub_mul]; swap
    · simp only [uzero, ENNReal.inv_eq_top, imp_true_iff, Ne.def, not_false_iff]
    congr 1
    apply
      ENNReal.sub_eq_of_add_eq (ne_top_of_le_ne_top utop (measure_mono (inter_subset_right _ _)))
    rw [inter_comm _ u, inter_comm _ u]
    exact measure_inter_add_diff u vmeas
  have L : Tendsto (fun r => μ (sᶜ ∩ closedBall x r) / μ (closedBall x r)) (𝓝[>] 0) (𝓝 0) := by
    have A : Tendsto (fun r => μ (closedBall x r) / μ (closedBall x r)) (𝓝[>] 0) (𝓝 1) := by
      apply tendsto_const_nhds.congr' _
      filter_upwards [self_mem_nhdsWithin]
      intro r hr
      rw [div_eq_mul_inv, ENNReal.mul_inv_cancel]
      · exact (measure_closedBall_pos μ _ hr).ne'
      · exact measure_closedBall_lt_top.ne
    have B := ENNReal.Tendsto.sub A h (Or.inl ENNReal.one_ne_top)
    simp only [tsub_self] at B
    apply B.congr' _
    filter_upwards [self_mem_nhdsWithin]
    rintro r (rpos : 0 < r)
    convert I (closedBall x r) sᶜ (measure_closedBall_pos μ _ rpos).ne'
      measure_closedBall_lt_top.ne hs.compl
    rw [compl_compl]
  have L' : Tendsto (fun r : ℝ => μ (sᶜ ∩ ({x} + r • t)) / μ ({x} + r • t)) (𝓝[>] 0) (𝓝 0) :=
    tendsto_addHaar_inter_smul_zero_of_density_zero μ sᶜ x L t ht h''t
  have L'' : Tendsto (fun r : ℝ => μ ({x} + r • t) / μ ({x} + r • t)) (𝓝[>] 0) (𝓝 1) := by
    apply tendsto_const_nhds.congr' _
    filter_upwards [self_mem_nhdsWithin]
    rintro r (rpos : 0 < r)
    rw [addHaar_singleton_add_smul_div_singleton_add_smul μ rpos.ne', ENNReal.div_self h't h''t]
  have := ENNReal.Tendsto.sub L'' L' (Or.inl ENNReal.one_ne_top)
  simp only [tsub_zero] at this
  apply this.congr' _
  filter_upwards [self_mem_nhdsWithin]
  rintro r (rpos : 0 < r)
  refine' I ({x} + r • t) s _ _ hs
  · simp only [h't, abs_of_nonneg rpos.le, pow_pos rpos, addHaar_smul, image_add_left,
      ENNReal.ofReal_eq_zero, not_le, or_false_iff, Ne.def, measure_preimage_add, abs_pow,
      singleton_add, mul_eq_zero]
  · simp [h''t, ENNReal.ofReal_ne_top, addHaar_smul, image_add_left, ENNReal.mul_eq_top,
      Ne.def, not_false_iff, measure_preimage_add, singleton_add, and_false_iff, false_and_iff,
      or_self_iff]
#align measure_theory.measure.tendsto_add_haar_inter_smul_one_of_density_one_aux MeasureTheory.Measure.tendsto_addHaar_inter_smul_one_of_density_one_aux

/-- Consider a point `x` at which a set `s` has density one, with respect to closed balls (i.e.,
a Lebesgue density point of `s`). Then `s` has also density one at `x` with respect to any
measurable set `t`: the proportion of points in `s` belonging to a rescaled copy `{x} + r • t`
of `t` tends to one as `r` tends to zero. -/
theorem tendsto_addHaar_inter_smul_one_of_density_one (s : Set E) (x : E)
    (h : Tendsto (fun r => μ (s ∩ closedBall x r) / μ (closedBall x r)) (𝓝[>] 0) (𝓝 1)) (t : Set E)
    (ht : MeasurableSet t) (h't : μ t ≠ 0) (h''t : μ t ≠ ∞) :
    Tendsto (fun r : ℝ => μ (s ∩ ({x} + r • t)) / μ ({x} + r • t)) (𝓝[>] 0) (𝓝 1) := by
  have : Tendsto (fun r : ℝ => μ (toMeasurable μ s ∩ ({x} + r • t)) / μ ({x} + r • t))
    (𝓝[>] 0) (𝓝 1) := by
    apply
      tendsto_addHaar_inter_smul_one_of_density_one_aux μ _ (measurableSet_toMeasurable _ _) _ _
        t ht h't h''t
    apply tendsto_of_tendsto_of_tendsto_of_le_of_le' h tendsto_const_nhds
    · refine' eventually_of_forall fun r => mul_le_mul_right' _ _
      exact measure_mono (inter_subset_inter_left _ (subset_toMeasurable _ _))
    · filter_upwards [self_mem_nhdsWithin]
      rintro r -
      apply ENNReal.div_le_of_le_mul
      rw [one_mul]
      exact measure_mono (inter_subset_right _ _)
  refine this.congr fun r => ?_
  congr 1
  apply measure_toMeasurable_inter_of_sigmaFinite
  simp only [image_add_left, singleton_add]
  apply (continuous_add_left (-x)).measurable (ht.const_smul₀ r)
#align measure_theory.measure.tendsto_add_haar_inter_smul_one_of_density_one MeasureTheory.Measure.tendsto_addHaar_inter_smul_one_of_density_one

/-- Consider a point `x` at which a set `s` has density one, with respect to closed balls (i.e.,
a Lebesgue density point of `s`). Then `s` intersects the rescaled copies `{x} + r • t` of a given
set `t` with positive measure, for any small enough `r`. -/
theorem eventually_nonempty_inter_smul_of_density_one (s : Set E) (x : E)
    (h : Tendsto (fun r => μ (s ∩ closedBall x r) / μ (closedBall x r)) (𝓝[>] 0) (𝓝 1)) (t : Set E)
    (ht : MeasurableSet t) (h't : μ t ≠ 0) :
    ∀ᶠ r in 𝓝[>] (0 : ℝ), (s ∩ ({x} + r • t)).Nonempty := by
  obtain ⟨t', t'_meas, t't, t'pos, t'top⟩ : ∃ t', MeasurableSet t' ∧ t' ⊆ t ∧ 0 < μ t' ∧ μ t' < ⊤ :=
    exists_subset_measure_lt_top ht h't.bot_lt
  filter_upwards [(tendsto_order.1
          (tendsto_addHaar_inter_smul_one_of_density_one μ s x h t' t'_meas t'pos.ne' t'top.ne)).1
      0 zero_lt_one]
  intro r hr
  have : μ (s ∩ ({x} + r • t')) ≠ 0 := fun h' => by
    simp only [ENNReal.not_lt_zero, ENNReal.zero_div, h'] at hr
  have : (s ∩ ({x} + r • t')).Nonempty := nonempty_of_measure_ne_zero this
  apply this.mono (inter_subset_inter Subset.rfl _)
  exact add_subset_add Subset.rfl (smul_set_mono t't)
#align measure_theory.measure.eventually_nonempty_inter_smul_of_density_one MeasureTheory.Measure.eventually_nonempty_inter_smul_of_density_one

end Measure

end MeasureTheory<|MERGE_RESOLUTION|>--- conflicted
+++ resolved
@@ -19,39 +19,21 @@
 # Relationship between the Haar and Lebesgue measures
 
 We prove that the Haar measure and Lebesgue measure are equal on `ℝ` and on `ℝ^ι`, in
-<<<<<<< HEAD
-`measure_theory.addHaar_measure_eq_volume` and `measure_theory.addHaar_measure_eq_volume_pi`.
+`MeasureTheory.addHaarMeasure_eq_volume` and `MeasureTheory.addHaarMeasure_eq_volume_pi`.
 
 We deduce basic properties of any Haar measure on a finite dimensional real vector space:
-* `map_linear_map_addHaar_eq_smul_addHaar`: a linear map rescales the Haar measure by the
+* `map_linearMap_addHaar_eq_smul_addHaar`: a linear map rescales the Haar measure by the
   absolute value of its determinant.
-* `addHaar_preimage_linear_map` : when `f` is a linear map with nonzero determinant, the measure
+* `addHaar_preimage_linearMap` : when `f` is a linear map with nonzero determinant, the measure
   of `f ⁻¹' s` is the measure of `s` multiplied by the absolute value of the inverse of the
   determinant of `f`.
-* `addHaar_image_linear_map` : when `f` is a linear map, the measure of `f '' s` is the
+* `addHaar_image_linearMap` : when `f` is a linear map, the measure of `f '' s` is the
   measure of `s` multiplied by the absolute value of the determinant of `f`.
 * `addHaar_submodule` : a strict submodule has measure `0`.
 * `addHaar_smul` : the measure of `r • s` is `|r| ^ dim * μ s`.
 * `addHaar_ball`: the measure of `ball x r` is `r ^ dim * μ (ball 0 1)`.
-* `addHaar_closed_ball`: the measure of `closed_ball x r` is `r ^ dim * μ (ball 0 1)`.
-* `addHaar_sphere`: spheres have zero measure.
-=======
-`MeasureTheory.addHaarMeasure_eq_volume` and `MeasureTheory.addHaarMeasure_eq_volume_pi`.
-
-We deduce basic properties of any Haar measure on a finite dimensional real vector space:
-* `map_linearMap_add_haar_eq_smul_add_haar`: a linear map rescales the Haar measure by the
-  absolute value of its determinant.
-* `add_haar_preimage_linearMap` : when `f` is a linear map with nonzero determinant, the measure
-  of `f ⁻¹' s` is the measure of `s` multiplied by the absolute value of the inverse of the
-  determinant of `f`.
-* `add_haar_image_linearMap` : when `f` is a linear map, the measure of `f '' s` is the
-  measure of `s` multiplied by the absolute value of the determinant of `f`.
-* `add_haar_submodule` : a strict submodule has measure `0`.
-* `add_haar_smul` : the measure of `r • s` is `|r| ^ dim * μ s`.
-* `add_haar_ball`: the measure of `ball x r` is `r ^ dim * μ (ball 0 1)`.
 * `add_haar_closedBall`: the measure of `closedBall x r` is `r ^ dim * μ (ball 0 1)`.
 * `add_haar_sphere`: spheres have zero measure.
->>>>>>> aeaebdd3
 
 This makes it possible to associate a Lebesgue measure to an `n`-alternating map in dimension `n`.
 This measure is called `AlternatingMap.measure`. Its main property is
@@ -239,11 +221,7 @@
 theorem map_linearMap_addHaar_eq_smul_addHaar {f : E →ₗ[ℝ] E} (hf : LinearMap.det f ≠ 0) :
     Measure.map f μ = ENNReal.ofReal |(LinearMap.det f)⁻¹| • μ := by
   -- we reduce to the case of `E = ι → ℝ`, for which we have already proved the result using
-<<<<<<< HEAD
-  -- matrices in `map_linear_map_addHaar_pi_eq_smul_addHaar`.
-=======
-  -- matrices in `map_linearMap_add_haar_pi_eq_smul_add_haar`.
->>>>>>> aeaebdd3
+  -- matrices in `map_linearMap_addHaar_pi_eq_smul_addHaar`.
   let ι := Fin (finrank ℝ E)
   haveI : FiniteDimensional ℝ (ι → ℝ) := by infer_instance
   have : finrank ℝ E = finrank ℝ (ι → ℝ) := by simp
@@ -362,15 +340,10 @@
   calc
     μ ((· • ·) r ⁻¹' s) = Measure.map ((· • ·) r) μ s :=
       ((Homeomorph.smul (isUnit_iff_ne_zero.2 hr).unit).toMeasurableEquiv.map_apply s).symm
-<<<<<<< HEAD
-    _ = ENNReal.ofReal (abs (r ^ finrank ℝ E)⁻¹) * μ s := by rw [map_addHaar_smul μ hr]; rfl
+    _ = ENNReal.ofReal (abs (r ^ finrank ℝ E)⁻¹) * μ s := by
+      rw [map_addHaar_smul μ hr, smul_toOuterMeasure, OuterMeasure.coe_smul, Pi.smul_apply,
+        smul_eq_mul]
 #align measure_theory.measure.add_haar_preimage_smul MeasureTheory.Measure.addHaar_preimage_smul
-=======
-    _ = ENNReal.ofReal (abs (r ^ finrank ℝ E)⁻¹) * μ s := by
-      rw [map_add_haar_smul μ hr, smul_toOuterMeasure, OuterMeasure.coe_smul, Pi.smul_apply,
-        smul_eq_mul]
-#align measure_theory.measure.add_haar_preimage_smul MeasureTheory.Measure.add_haar_preimage_smul
->>>>>>> aeaebdd3
 
 /-- Rescaling a set by a factor `r` multiplies its measure by `abs (r ^ dim)`. -/
 @[simp]
@@ -482,11 +455,7 @@
 #align measure_theory.measure.add_haar_closed_ball_mul MeasureTheory.Measure.addHaar_closedBall_mul
 
 /-- The measure of a closed ball can be expressed in terms of the measure of the closed unit ball.
-<<<<<<< HEAD
-Use instead `addHaar_closed_ball`, which uses the measure of the open unit ball as a standard
-=======
-Use instead `add_haar_closedBall`, which uses the measure of the open unit ball as a standard
->>>>>>> aeaebdd3
+Use instead `addHaar_closedBall`, which uses the measure of the open unit ball as a standard
 form. -/
 theorem addHaar_closedBall' (x : E) {r : ℝ} (hr : 0 ≤ r) :
     μ (closedBall x r) = ENNReal.ofReal (r ^ finrank ℝ E) * μ (closedBall 0 1) := by
@@ -526,15 +495,9 @@
   rcases hr.lt_or_lt with (h | h)
   · simp only [empty_diff, measure_empty, ← closedBall_diff_ball, closedBall_eq_empty.2 h]
   · rw [← closedBall_diff_ball,
-<<<<<<< HEAD
         measure_diff ball_subset_closedBall measurableSet_ball measure_ball_lt_top.ne,
         addHaar_ball_of_pos μ _ h, addHaar_closedBall μ _ h.le, tsub_self]
 #align measure_theory.measure.add_haar_sphere_of_ne_zero MeasureTheory.Measure.addHaar_sphere_of_ne_zero
-=======
-      measure_diff ball_subset_closedBall measurableSet_ball measure_ball_lt_top.ne,
-      add_haar_ball_of_pos μ _ h, add_haar_closedBall μ _ h.le, tsub_self]
-#align measure_theory.measure.add_haar_sphere_of_ne_zero MeasureTheory.Measure.add_haar_sphere_of_ne_zero
->>>>>>> aeaebdd3
 
 theorem addHaar_sphere [Nontrivial E] (x : E) (r : ℝ) : μ (sphere x r) = 0 := by
   rcases eq_or_ne r 0 with (rfl | h)
@@ -587,17 +550,8 @@
     -- porting note: was `congr 1 with i` but Lean 4 `congr` applies `ext` first
     refine congr_arg _ <| funext fun i ↦ ?_
     exact (b.constr_basis ℕ v i).symm
-<<<<<<< HEAD
-  rw [A, addHaar_image_linearMap]
-  -- Porting note: this used to be a big `rw`, but one intermediate `erw` was needed
-  -- https://github.com/leanprover-community/mathlib4/issues/5164
-  erw [b.addHaar_self]
-  rw [mul_one, ← LinearMap.det_toMatrix b, ← Basis.toMatrix_eq_toMatrix_constr]
-  rfl
-=======
-  rw [A, add_haar_image_linearMap, b.addHaar_self, mul_one, ← LinearMap.det_toMatrix b,
+  rw [A, addHaar_image_linearMap, b.addHaar_self, mul_one, ← LinearMap.det_toMatrix b,
     ← Basis.toMatrix_eq_toMatrix_constr, Basis.det_apply]
->>>>>>> aeaebdd3
 #align measure_theory.measure.add_haar_parallelepiped MeasureTheory.Measure.addHaar_parallelepiped
 
 variable [FiniteDimensional ℝ G] {n : ℕ} [_i : Fact (finrank ℝ G = n)]
@@ -645,15 +599,9 @@
 Then for a general set `t`, by cutting it into a bounded part and a part with small measure, in
 `tendsto_addHaar_inter_smul_zero_of_density_zero`.
 Going to the complement, one obtains the desired property at points of density `1`, first when
-<<<<<<< HEAD
 `s` is measurable in `tendsto_addHaar_inter_smul_one_of_density_one_aux`, and then without this
 assumption in `tendsto_addHaar_inter_smul_one_of_density_one` by applying the previous lemma to
-the measurable hull `to_measurable μ s`
-=======
-`s` is measurable in `tendsto_add_haar_inter_smul_one_of_density_one_aux`, and then without this
-assumption in `tendsto_add_haar_inter_smul_one_of_density_one` by applying the previous lemma to
 the measurable hull `toMeasurable μ s`
->>>>>>> aeaebdd3
 -/
 
 theorem tendsto_addHaar_inter_smul_zero_of_density_zero_aux1 (s : Set E) (x : E)
