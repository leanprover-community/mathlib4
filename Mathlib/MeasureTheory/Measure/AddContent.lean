/-
Copyright (c) 2024 Rémy Degenne. All rights reserved.
Released under Apache 2.0 license as described in the file LICENSE.
Authors: Rémy Degenne, Peter Pfaffelhuber
-/
import Mathlib.Algebra.BigOperators.Group.Finset.Basic
import Mathlib.Data.ENNReal.Basic
import Mathlib.MeasureTheory.SetSemiring
import Mathlib.MeasureTheory.OuterMeasure.Induced

/-!
# Additive Contents

An additive content `m` on a set of sets `C` is a set function with value 0 at the empty set which
is finitely additive on `C`. That means that for any finset `I` of pairwise disjoint sets in `C`
such that `⋃₀ I ∈ C`, `m (⋃₀ I) = ∑ s ∈ I, m s`.

Mathlib also has a definition of contents over compact sets: see `MeasureTheory.Content`.
A `Content` is in particular an `AddContent` on the set of compact sets.

## Main definitions

* `MeasureTheory.AddContent C`: additive contents over the set of sets `C`.

## Main statements

Let `m` be an `AddContent C`. If `C` is a set semi-ring (`IsSetSemiring C`) we have the properties

eq_add_disjointSubsetsOfSetdiff_of_subset
* `MeasureTheory.sum_addContent_le_of_subset`: if `I` is a finset of pairwise disjoint sets in `C`
  and `⋃₀ I ⊆ t` for `t ∈ C`, then `∑ s ∈ I, m s ≤ m t`.
* `MeasureTheory.addContent_mono`: if `s ⊆ t` for two sets in `C`, then `m s ≤ m t`.
* `MeasureTheory.addContent_sUnion_le_sum`: an `addContent C` on a `SetSemiring C` is
  sub-additive.
* `MeasureTheory.addContent_iUnion_eq_tsum_of_disjoint_of_addContent_iUnion_le`: if an
  `AddContent` is σ-subadditive on a semi-ring of sets, then it is σ-additive.
* `MeasureTheory.addContent_union'`: if `s, t ∈ C` are disjoint and `s ∪ t ∈ C`,
  then `m (s ∪ t) = m s + m t`.
  If `C` is a set ring (`IsSetRing`), then `addContent_union` gives the same conclusion without the
  hypothesis `s ∪ t ∈ C` (since it is a consequence of `IsSetRing C`).

If `C` is a set ring (`MeasureTheory.IsSetRing C`), we have

* `MeasureTheory.addContent_union_le`: for `s, t ∈ C`, `m (s ∪ t) ≤ m s + m t`
* `MeasureTheory.addContent_le_diff`: for `s, t ∈ C`, `m s - m t ≤ m (s \ t)`
* `MeasureTheory.addContent_iUnion_le_of_addContent_iUnion_eq_tsum`: if an `AddContent` is
  σ-additive on a set ring, then it is σ-subadditive.

-/

open Set Finset Filter Function

open scoped ENNReal Topology

namespace MeasureTheory

variable {α : Type*} {C : Set (Set α)} {s t : Set α} {I : Finset (Set α)}

/-- An additive content is a set function with value 0 at the empty set which is finitely additive
on a given set of sets. -/
structure AddContent (C : Set (Set α)) where
  /-- The value of the content on a set. -/
  toFun : Set α → ℝ≥0∞
  empty' : toFun ∅ = 0
  sUnion' (I : Finset (Set α)) (_h_ss : ↑I ⊆ C)
      (_h_dis : PairwiseDisjoint (I : Set (Set α)) id) (_h_mem : ⋃₀ ↑I ∈ C) :
    toFun (⋃₀ I) = ∑ u ∈ I, toFun u

instance : Inhabited (AddContent C) :=
  ⟨{toFun := fun _ => 0
    empty' := by simp
    sUnion' := by simp }⟩

instance : DFunLike (AddContent C) (Set α) (fun _ ↦ ℝ≥0∞) where
  coe m s := m.toFun s
  coe_injective' m m' _ := by
    cases m
    cases m'
    congr

variable {m m' : AddContent C}

@[ext] protected lemma AddContent.ext (h : ∀ s, m s = m' s) : m = m' :=
  DFunLike.ext _ _ h

@[simp] lemma addContent_empty : m ∅ = 0 := m.empty'

lemma addContent_sUnion (h_ss : ↑I ⊆ C)
    (h_dis : PairwiseDisjoint (I : Set (Set α)) id) (h_mem : ⋃₀ ↑I ∈ C) :
    m (⋃₀ I) = ∑ u ∈ I, m u :=
  m.sUnion' I h_ss h_dis h_mem

lemma addContent_union' (hs : s ∈ C) (ht : t ∈ C) (hst : s ∪ t ∈ C) (h_dis : Disjoint s t) :
    m (s ∪ t) = m s + m t := by
  by_cases hs_empty : s = ∅
  · simp only [hs_empty, Set.empty_union, addContent_empty, zero_add]
  classical
  have h := addContent_sUnion (m := m) (I := {s, t}) ?_ ?_ ?_
  rotate_left
  · simp only [coe_pair, Set.insert_subset_iff, hs, ht, Set.singleton_subset_iff, and_self_iff]
  · simp only [coe_pair, Set.pairwiseDisjoint_insert, pairwiseDisjoint_singleton,
      mem_singleton_iff, Ne, id, forall_eq, true_and]
    exact fun _ => h_dis
  · simp only [coe_pair, sUnion_insert, sUnion_singleton]
    exact hst
  convert h
  · simp only [coe_pair, sUnion_insert, sUnion_singleton]
  · rw [sum_insert, sum_singleton]
    simp only [Finset.mem_singleton]
    refine fun hs_eq_t => hs_empty ?_
    rw [← hs_eq_t] at h_dis
    exact Disjoint.eq_bot_of_self h_dis

section OrderedAddCommMonoid

/-- Subadditivity of the sum over a finset. -/
lemma Finset.sum_image_le_of_nonneg {ι α β : Type*} [DecidableEq α]
    [OrderedAddCommMonoid β] [SMulPosMono ℕ β]
    {J : Finset ι} {g : ι → α} {f : α → β} (hf : ∀ u ∈ J.image g, 0 ≤ f u) :
    ∑ u ∈ J.image g, f u ≤ ∑ u in J, f (g u) := by
  rw [sum_comp f g]
  refine sum_le_sum fun a hag ↦ ?_
  obtain ⟨i, hi, hig⟩ := Finset.mem_image.mp hag
  conv_lhs => rw [← one_nsmul (f a)]
  refine smul_le_smul_of_nonneg_right ?_ (hf a hag)
  rw [Nat.one_le_iff_ne_zero, ← Nat.pos_iff_ne_zero, card_pos]
  exact ⟨i, mem_filter.mpr ⟨hi, hig⟩⟩

end OrderedAddCommMonoid

section IsSetSemiring

<<<<<<< HEAD
lemma addContent_eq_add_disjointSubsetsOfSetdiffUnion_of_subset (hC : IsSetSemiring C)
    (hs : s ∈ C) (hI : ↑I ⊆ C) (hI_ss : ∀ t ∈ I, t ⊆ s)
    (h_dis : PairwiseDisjoint (I : Set (Set α)) id) :
    m s = ∑ i ∈ I, m i + ∑ i ∈ hC.disjointSubsetsOfSetdiffUnion hs hI, m i := by
  classical
  conv_lhs => rw [← hC.sUnion_union_disjointSubsetsOfSetdiffUnion_of_subset hs hI hI_ss]
  rw [addContent_sUnion]
  · rw [sum_union]
    exact hC.disjoint_disjointSubsetsOfSetdiffUnion hs hI
  · rw [coe_union]
    exact Set.union_subset hI (hC.disjointSubsetsOfSetdiffUnion_subset hs hI)
  · rw [coe_union]
    exact hC.pairwiseDisjoint_union_disjointSubsetsOfSetdiffUnion hs hI h_dis
  · rwa [hC.sUnion_union_disjointSubsetsOfSetdiffUnion_of_subset hs hI hI_ss]
=======
lemma addContent_eq_add_disjointOfDiffUnion_of_subset (hC : IsSetSemiring C)
    (hs : s ∈ C) (hI : ↑I ⊆ C) (hI_ss : ∀ t ∈ I, t ⊆ s)
    (h_dis : PairwiseDisjoint (I : Set (Set α)) id) :
    m s = ∑ i ∈ I, m i + ∑ i ∈ hC.disjointOfDiffUnion hs hI, m i := by
  classical
  conv_lhs => rw [← hC.sUnion_union_disjointOfDiffUnion_of_subset hs hI hI_ss]
  rw [addContent_sUnion]
  · rw [sum_union]
    exact hC.disjoint_disjointOfDiffUnion hs hI
  · rw [coe_union]
    exact Set.union_subset hI (hC.disjointOfDiffUnion_subset hs hI)
  · rw [coe_union]
    exact hC.pairwiseDisjoint_union_disjointOfDiffUnion hs hI h_dis
  · rwa [hC.sUnion_union_disjointOfDiffUnion_of_subset hs hI hI_ss]
>>>>>>> 91d1e3a9

/-- For an `m : addContent C` on a `SetSemiring C`, if `I` is a `Finset` of pairwise disjoint
  sets in `C` and `⋃₀ I ⊆ t` for `t ∈ C`, then `∑ s ∈ I, m s ≤ m t`.-/
lemma sum_addContent_le_of_subset (hC : IsSetSemiring C)
    (h_ss : ↑I ⊆ C) (h_dis : PairwiseDisjoint (I : Set (Set α)) id)
    (ht : t ∈ C) (hJt : ∀ s ∈ I, s ⊆ t) :
    ∑ u ∈ I, m u ≤ m t := by
  classical
<<<<<<< HEAD
  rw [addContent_eq_add_disjointSubsetsOfSetdiffUnion_of_subset hC ht h_ss hJt h_dis]
=======
  rw [addContent_eq_add_disjointOfDiffUnion_of_subset hC ht h_ss hJt h_dis]
>>>>>>> 91d1e3a9
  exact le_add_right le_rfl

/-- An `addContent C` on a `SetSemiring C` is monotone. -/
lemma addContent_mono (hC : IsSetSemiring C) (hs : s ∈ C) (ht : t ∈ C)
    (hst : s ⊆ t) :
    m s ≤ m t := by
  have h := sum_addContent_le_of_subset (m := m) hC (I := {s}) ?_ ?_ ht ?_
  · simpa only [sum_singleton] using h
  · rwa [singleton_subset_set_iff]
  · simp only [coe_singleton, pairwiseDisjoint_singleton]
  · simp [hst]

/-- For an `m : addContent C` on a `SetSemiring C` and `s t : Set α` with `s ⊆ t`, we can write
`m t = m s + ∑ i in hC.disjointSubsetsOfSetdiff ht hs, m i`.-/
theorem eq_add_disjointSubsetsOfSetdiff_of_subset (hC : IsSetSemiring C) (m : Set α → ℝ≥0∞)
    (m_add : ∀ (I : Finset (Set α)) (_ : ↑I ⊆ C) (_ : PairwiseDisjoint (I : Set (Set α)) id)
        (_h_mem : ⋃₀ ↑I ∈ C), m (⋃₀ I) = ∑ u in I, m u)
    (hs : s ∈ C) (ht : t ∈ C) (hst : s ⊆ t) [DecidableEq (Set α)] :
    m t = m s + ∑ i in hC.disjointSubsetsOfSetdiff ht hs, m i := by
  classical
  conv_lhs => rw [← hC.sUnion_insert_disjointSubsetsOfSetdiff ht hs hst]
  rw [← coe_insert, m_add]
  · rw [sum_insert]
    exact hC.nmem_disjointSubsetsOfSetdiff ht hs
  · rw [coe_insert]
    exact Set.insert_subset hs (hC.subset_disjointSubsetsOfSetdiff ht hs)
  · rw [coe_insert]
    exact hC.pairwiseDisjoint_insert_disjointSubsetsOfSetdiff ht hs
  · rw [coe_insert]
    rwa [hC.sUnion_insert_disjointSubsetsOfSetdiff ht hs hst]

variable (hC : IsSetSemiring C) (m : Set α → ℝ≥0∞)
  (m_add : ∀ (I : Finset (Set α)) (_h_ss : ↑I ⊆ C) (_h_dis : PairwiseDisjoint (I : Set (Set α)) id)
    (_h_mem : ⋃₀ ↑I ∈ C), m (⋃₀ I) = ∑ u in I, m u)

example (s : Set (Set α)) (t : Set α) : (∀ a ∈ s, a ⊆ t) ↔ ⋃₀ s ⊆ t := by
  exact Iff.symm sUnion_subset_iff

/-- An `addContent C` on a `SetSemiring C` is sub-additive.-/
lemma addContent_sUnion_le_sum {m : AddContent C} (hC : IsSetSemiring C)
    (J : Finset (Set α)) (h_ss : ↑J ⊆ C) (h_mem : ⋃₀ ↑J ∈ C) :
    m (⋃₀ ↑J) ≤ ∑ u in J, m u := by
  classical
  have h1 : (disjiUnion J (hC.disjointSubsetsOfUnion h_ss)
      (hC.pairwiseDisjoint_disjointSubsetsOfUnion h_ss)).toSet ⊆ C := by
    simp only [disjiUnion_eq_biUnion, coe_biUnion, mem_coe, iUnion_subset_iff]
    exact fun _ ↦ hC.subsets_disjointSubsetsOfUnion h_ss
  have h2 : PairwiseDisjoint (disjiUnion J (hC.disjointSubsetsOfUnion h_ss)
      (hC.pairwiseDisjoint_disjointSubsetsOfUnion h_ss)).toSet id := by
    simp only [disjiUnion_eq_biUnion, coe_biUnion, mem_coe]
    exact hC.pairwiseDisjoint_disjointSubsetsOfUnion_self h_ss
  have h3 : (⋃₀ J.toSet) = ⋃₀ (disjiUnion J (hC.disjointSubsetsOfUnion h_ss)
      (hC.pairwiseDisjoint_disjointSubsetsOfUnion h_ss)).toSet := by
    simp only [disjiUnion_eq_biUnion, coe_biUnion, mem_coe]
    exact (Exists.choose_spec (hC.disjointSubsetsOfUnion_props h_ss)).2.2.2.2.2
  rw [h3, addContent_sUnion h1 h2, sum_disjiUnion]
  · apply sum_le_sum
    intro x hx
    refine sum_addContent_le_of_subset hC (hC.subsets_disjointSubsetsOfUnion h_ss hx)
      (hC.disjointSubsetsOfUnion_pairwiseDisjoints h_ss hx) (h_ss hx)
      (fun s a ↦ hC.subsets_disjointSubsetsOfUnion_self h_ss hx s a)
  · simp only [disjiUnion_eq_biUnion, coe_biUnion, mem_coe]
    rw [← hC.sUnion_disjointSubsetsOfUnion h_ss]
    exact h_mem

lemma addContent_le_sum_of_subset_sUnion {m : AddContent C} (hC : IsSetSemiring C)
    (J : Finset (Set α)) (h_ss : ↑J ⊆ C) (ht : t ∈ C) (htJ : t ⊆ ⋃₀ ↑J) :
    m t ≤ ∑ u in J, m u := by
  -- we can't apply `addContent_mono` and `addContent_sUnion_le_sum` because `⋃₀ ↑J` might not
  -- be in `C`
  classical
  let Jt := J.image (fun u ↦ t ∩ u)
  have ht_eq : t = ⋃₀ Jt := by
    rw [coe_image, sUnion_image, ← inter_iUnion₂, inter_eq_self_of_subset_left]
    rwa [← sUnion_eq_biUnion]
  rw [ht_eq]
  refine (addContent_sUnion_le_sum hC Jt ?_ ?_).trans ?_
  · intro s
    simp only [Jt, coe_image, Set.mem_image, mem_coe, forall_exists_index, and_imp]
    rintro u hu rfl
    exact hC.inter_mem _ ht _ (h_ss hu)
  · rwa [← ht_eq]
  · refine (Finset.sum_image_le_of_nonneg fun _ _ ↦ zero_le _).trans (sum_le_sum fun u hu ↦ ?_)
    exact addContent_mono hC (hC.inter_mem _ ht _ (h_ss hu)) (h_ss hu) inter_subset_right

/-- If an `AddContent` is σ-subadditive on a semi-ring of sets, then it is σ-additive. -/
theorem addContent_iUnion_eq_tsum_of_disjoint_of_addContent_iUnion_le {m : AddContent C}
    (hC : IsSetSemiring C)
    (m_subadd : ∀ (f : ℕ → Set α) (_ : ∀ i, f i ∈ C) (_ : ⋃ i, f i ∈ C)
      (_hf_disj : Pairwise (Function.onFun Disjoint f)), m (⋃ i, f i) ≤ ∑' i, m (f i))
    (f : ℕ → Set α) (hf : ∀ i, f i ∈ C) (hf_Union : (⋃ i, f i) ∈ C)
    (hf_disj : Pairwise (Function.onFun Disjoint f)) :
    m (⋃ i, f i) = ∑' i, m (f i) := by
  refine le_antisymm (m_subadd f hf hf_Union hf_disj) ?_
  refine tsum_le_of_sum_le ENNReal.summable fun I ↦ ?_
  classical
  rw [← Finset.sum_image_of_disjoint addContent_empty (hf_disj.pairwiseDisjoint _)]
  refine sum_addContent_le_of_subset hC (I := I.image f) ?_ ?_ hf_Union ?_
  · simp only [coe_image, Set.image_subset_iff]
    refine (subset_preimage_image f I).trans (preimage_mono ?_)
    rintro i ⟨j, _, rfl⟩
    exact hf j
  · simp only [coe_image]
    intro s hs t ht hst
    rw [Set.mem_image] at hs ht
    obtain ⟨i, _, rfl⟩ := hs
    obtain ⟨j, _, rfl⟩ := ht
    have hij : i ≠ j := by intro h_eq; rw [h_eq] at hst; exact hst rfl
    exact hf_disj hij
  · simp only [Finset.mem_image, forall_exists_index, and_imp, forall_apply_eq_imp_iff₂]
    exact fun i _ ↦ subset_iUnion _ i

end IsSetSemiring

section ExtendContent

variable {m : ∀ s : Set α, s ∈ C → ℝ≥0∞}

/-- Build an `AddContent` from an additive function defined on a semiring of sets. -/
noncomputable def extendContent (hC : IsSetSemiring C) (m : ∀ s : Set α, s ∈ C → ℝ≥0∞)
    (m_empty : m ∅ hC.empty_mem = 0)
    (m_add : ∀ (I : Finset (Set α)) (h_ss : ↑I ⊆ C) (_h_dis : PairwiseDisjoint (I : Set (Set α)) id)
      (h_mem : ⋃₀ ↑I ∈ C), m (⋃₀ I) h_mem = ∑ u : I, m u (h_ss u.prop)) :
    AddContent C where
  toFun := extend m
  empty' := extend_empty hC.empty_mem m_empty
  sUnion' I h_ss h_dis h_mem := by
    simp_rw [← extend_eq m] at m_add
    rw [m_add I h_ss h_dis h_mem, univ_eq_attach, sum_attach]

theorem extendContent_eq_extend (hC : IsSetSemiring C) (m_empty : m ∅ hC.empty_mem = 0)
    (m_add : ∀ (I : Finset (Set α)) (h_ss : ↑I ⊆ C) (_h_dis : PairwiseDisjoint (I : Set (Set α)) id)
      (h_mem : ⋃₀ ↑I ∈ C), m (⋃₀ I) h_mem = ∑ u : I, m u (h_ss u.prop)) :
    extendContent hC m m_empty m_add = extend m := rfl

theorem extendContent_eq (hC : IsSetSemiring C) (m_empty : m ∅ hC.empty_mem = 0)
    (m_add : ∀ (I : Finset (Set α)) (h_ss : ↑I ⊆ C) (_h_dis : PairwiseDisjoint (I : Set (Set α)) id)
      (h_mem : ⋃₀ ↑I ∈ C), m (⋃₀ I) h_mem = ∑ u : I, m u (h_ss u.prop))
    (hs : s ∈ C) :
    extendContent hC m m_empty m_add s = m s hs := by
  rw [extendContent_eq_extend, extend_eq]

theorem extendContent_eq_top (hC : IsSetSemiring C) (m_empty : m ∅ hC.empty_mem = 0)
    (m_add : ∀ (I : Finset (Set α)) (h_ss : ↑I ⊆ C) (_h_dis : PairwiseDisjoint (I : Set (Set α)) id)
      (h_mem : ⋃₀ ↑I ∈ C), m (⋃₀ I) h_mem = ∑ u : I, m u (h_ss u.prop))
    (hs : s ∉ C) :
    extendContent hC m m_empty m_add s = ∞ := by
  rw [extendContent_eq_extend, extend_eq_top m hs]

end ExtendContent

section IsSetRing

lemma addContent_union (hC : IsSetRing C) (hs : s ∈ C) (ht : t ∈ C)
    (h_dis : Disjoint s t) :
    m (s ∪ t) = m s + m t :=
  addContent_union' hs ht (hC.union_mem hs ht) h_dis

lemma addContent_union_le (hC : IsSetRing C) (hs : s ∈ C) (ht : t ∈ C) :
    m (s ∪ t) ≤ m s + m t := by
  rw [← union_diff_self, addContent_union hC hs (hC.diff_mem ht hs)]
  · exact add_le_add le_rfl
      (addContent_mono hC.isSetSemiring (hC.diff_mem ht hs) ht diff_subset)
  · rw [Set.disjoint_iff_inter_eq_empty, inter_diff_self]

lemma addContent_biUnion_le {ι : Type*} (hC : IsSetRing C) {s : ι → Set α}
    {S : Finset ι} (hs : ∀ n ∈ S, s n ∈ C) :
    m (⋃ i ∈ S, s i) ≤ ∑ i ∈ S, m (s i) := by
  classical
  induction' S using Finset.induction with i S hiS h hs
  · simp
  · rw [Finset.sum_insert hiS]
    simp_rw [← Finset.mem_coe, Finset.coe_insert, Set.biUnion_insert]
    simp only [Finset.mem_insert, forall_eq_or_imp] at hs
    refine (addContent_union_le hC hs.1 (hC.biUnion_mem S hs.2)).trans ?_
    exact add_le_add le_rfl (h hs.2)

lemma le_addContent_diff (m : AddContent C) (hC : IsSetRing C) (hs : s ∈ C) (ht : t ∈ C) :
    m s - m t ≤ m (s \ t) := by
  conv_lhs => rw [← inter_union_diff s t]
  rw [addContent_union hC (hC.inter_mem hs ht) (hC.diff_mem hs ht) disjoint_inf_sdiff, add_comm]
  refine add_tsub_le_assoc.trans_eq ?_
  rw [tsub_eq_zero_of_le
    (addContent_mono hC.isSetSemiring (hC.inter_mem hs ht) ht inter_subset_right), add_zero]

lemma addContent_diff_of_ne_top (m : AddContent C) (hC : IsSetRing C)
    (hm_ne_top : ∀ s ∈ C, m s ≠ ∞)
    {s t : Set α} (hs : s ∈ C) (ht : t ∈ C) (hts : t ⊆ s) :
    m (s \ t) = m s - m t := by
  have h_union : m (t ∪ s \ t) = m t + m (s \ t) :=
    addContent_union hC ht (hC.diff_mem hs ht) disjoint_sdiff_self_right
  simp_rw [Set.union_diff_self, Set.union_eq_right.mpr hts] at h_union
  rw [h_union, ENNReal.add_sub_cancel_left (hm_ne_top _ ht)]

lemma addContent_accumulate (m : AddContent C) (hC : IsSetRing C)
    {s : ℕ → Set α} (hs_disj : Pairwise (Function.onFun Disjoint s)) (hsC : ∀ i, s i ∈ C) (n : ℕ) :
      m (Set.Accumulate s n) = ∑ i in Finset.range (n + 1), m (s i) := by
  induction n with
  | zero =>
    simp only [accumulate_zero, zero_add, Finset.range_one, sum_singleton]
  | succ n hn =>
    rw [Finset.sum_range_succ, ← hn, Set.accumulate_succ, addContent_union hC _ (hsC _)]
    · exact Set.disjoint_accumulate hs_disj (Nat.lt_succ_self n)
    · exact hC.accumulate_mem hsC n

/-- If an additive content is σ-additive on a set ring, then the content of a monotone sequence of
sets tends to the content of the union. -/
theorem tendsto_atTop_addContent_iUnion_of_addContent_iUnion_eq_tsum {m : AddContent C}
    (hC : IsSetRing C)
    (m_iUnion : ∀ (f : ℕ → Set α) (_ : ∀ i, f i ∈ C) (_ : (⋃ i, f i) ∈ C)
        (_hf_disj : Pairwise (Function.onFun Disjoint f)), m (⋃ i, f i) = ∑' i, m (f i))
    (f : ℕ → Set α) (hf_mono : Monotone f) (hf : ∀ i, f i ∈ C) (hf_Union : ⋃ i, f i ∈ C) :
    Tendsto (fun n ↦ m (f n)) atTop (𝓝 (m (⋃ i, f i))) := by
  classical
  let g := disjointed f
  have hg_Union : (⋃ i, g i) = ⋃ i, f i := iUnion_disjointed
  simp_rw [← hg_Union,
    m_iUnion g (hC.disjointed_mem hf) (by rwa [hg_Union]) (disjoint_disjointed f)]
  have h : ∀ n, m (f n) = ∑ i in range (n + 1), m (g i) := by
    intro n
    have h1 : f n = ⋃₀ Finset.image g (range (n + 1)) := by
      rw [← Monotone.partialSups_eq hf_mono, ← partialSups_disjointed, ←
        partialSups_eq_sUnion_image g]
    rw [h1, addContent_sUnion]
    · rw [sum_image_of_disjoint addContent_empty ((disjoint_disjointed f).pairwiseDisjoint _)]
    · intro s
      rw [mem_coe, Finset.mem_image]
      rintro ⟨i, _, rfl⟩
      exact hC.disjointed_mem hf i
    · intro s hs t ht hst
      rw [mem_coe, Finset.mem_image] at hs ht
      obtain ⟨i, _, rfl⟩ := hs
      obtain ⟨j, _, rfl⟩ := ht
      have hij : i ≠ j := by intro h_eq; rw [h_eq] at hst; exact hst rfl
      exact disjoint_disjointed f hij
    · rw [← h1]; exact hf n
  simp_rw [h]
  change Tendsto (fun n ↦ (fun k ↦ ∑ i in range k, m (g i)) (n + 1)) atTop (𝓝 (∑' i, m (g i)))
  rw [tendsto_add_atTop_iff_nat (f := (fun k ↦ ∑ i in range k, m (g i))) 1]
  exact ENNReal.tendsto_nat_tsum _

/-- If an additive content is σ-additive on a set ring, then it is σ-subadditive. -/
theorem addContent_iUnion_le_of_addContent_iUnion_eq_tsum {m : AddContent C} (hC : IsSetRing C)
    (m_iUnion : ∀ (f : ℕ → Set α) (_ : ∀ i, f i ∈ C) (_ : (⋃ i, f i) ∈ C)
      (_hf_disj : Pairwise (Function.onFun Disjoint f)), m (⋃ i, f i) = ∑' i, m (f i))
    (f : ℕ → Set α) (hf : ∀ i, f i ∈ C) (hf_Union : ⋃ i, f i ∈ C) :
    m (⋃ i, f i) ≤ ∑' i, m (f i) := by
  classical
  have h_tendsto : Tendsto (fun n ↦ m (partialSups f n)) atTop (𝓝 (m (⋃ i, f i))) := by
    rw [← iSup_eq_iUnion, ← iSup_partialSups_eq]
    refine tendsto_atTop_addContent_iUnion_of_addContent_iUnion_eq_tsum hC m_iUnion (partialSups f)
      (partialSups_monotone f) (hC.partialSups_mem hf) ?_
    rwa [← iSup_eq_iUnion, iSup_partialSups_eq]
  have h_tendsto' : Tendsto (fun n ↦ ∑ i in range (n + 1), m (f i)) atTop (𝓝 (∑' i, m (f i))) := by
    rw [tendsto_add_atTop_iff_nat (f := (fun k ↦ ∑ i in range k, m (f i))) 1]
    exact ENNReal.tendsto_nat_tsum _
  refine le_of_tendsto_of_tendsto' h_tendsto h_tendsto' fun n ↦ ?_
  rw [partialSups_eq_sUnion_image]
  refine (addContent_le_sum_of_subset_sUnion hC.isSetSemiring
    ((Finset.range (n + 1)).image f) (fun s ↦ ?_) ?_ subset_rfl).trans ?_
  · rw [mem_coe, Finset.mem_image]
    rintro ⟨i, _, rfl⟩
    exact hf i
  · rw [← partialSups_eq_sUnion_image]
    exact hC.partialSups_mem hf n
  · exact Finset.sum_image_le_of_nonneg fun _ _ ↦ zero_le _

end IsSetRing

end MeasureTheory<|MERGE_RESOLUTION|>--- conflicted
+++ resolved
@@ -130,22 +130,6 @@
 
 section IsSetSemiring
 
-<<<<<<< HEAD
-lemma addContent_eq_add_disjointSubsetsOfSetdiffUnion_of_subset (hC : IsSetSemiring C)
-    (hs : s ∈ C) (hI : ↑I ⊆ C) (hI_ss : ∀ t ∈ I, t ⊆ s)
-    (h_dis : PairwiseDisjoint (I : Set (Set α)) id) :
-    m s = ∑ i ∈ I, m i + ∑ i ∈ hC.disjointSubsetsOfSetdiffUnion hs hI, m i := by
-  classical
-  conv_lhs => rw [← hC.sUnion_union_disjointSubsetsOfSetdiffUnion_of_subset hs hI hI_ss]
-  rw [addContent_sUnion]
-  · rw [sum_union]
-    exact hC.disjoint_disjointSubsetsOfSetdiffUnion hs hI
-  · rw [coe_union]
-    exact Set.union_subset hI (hC.disjointSubsetsOfSetdiffUnion_subset hs hI)
-  · rw [coe_union]
-    exact hC.pairwiseDisjoint_union_disjointSubsetsOfSetdiffUnion hs hI h_dis
-  · rwa [hC.sUnion_union_disjointSubsetsOfSetdiffUnion_of_subset hs hI hI_ss]
-=======
 lemma addContent_eq_add_disjointOfDiffUnion_of_subset (hC : IsSetSemiring C)
     (hs : s ∈ C) (hI : ↑I ⊆ C) (hI_ss : ∀ t ∈ I, t ⊆ s)
     (h_dis : PairwiseDisjoint (I : Set (Set α)) id) :
@@ -160,7 +144,6 @@
   · rw [coe_union]
     exact hC.pairwiseDisjoint_union_disjointOfDiffUnion hs hI h_dis
   · rwa [hC.sUnion_union_disjointOfDiffUnion_of_subset hs hI hI_ss]
->>>>>>> 91d1e3a9
 
 /-- For an `m : addContent C` on a `SetSemiring C`, if `I` is a `Finset` of pairwise disjoint
   sets in `C` and `⋃₀ I ⊆ t` for `t ∈ C`, then `∑ s ∈ I, m s ≤ m t`.-/
@@ -169,11 +152,7 @@
     (ht : t ∈ C) (hJt : ∀ s ∈ I, s ⊆ t) :
     ∑ u ∈ I, m u ≤ m t := by
   classical
-<<<<<<< HEAD
-  rw [addContent_eq_add_disjointSubsetsOfSetdiffUnion_of_subset hC ht h_ss hJt h_dis]
-=======
   rw [addContent_eq_add_disjointOfDiffUnion_of_subset hC ht h_ss hJt h_dis]
->>>>>>> 91d1e3a9
   exact le_add_right le_rfl
 
 /-- An `addContent C` on a `SetSemiring C` is monotone. -/
