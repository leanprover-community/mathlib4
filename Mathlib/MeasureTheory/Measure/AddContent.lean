--- conflicted
+++ resolved
@@ -27,11 +27,7 @@
 * `MeasureTheory.sum_addContent_le_of_subset`: if `I` is a finset of pairwise disjoint sets in `C`
   and `⋃₀ I ⊆ t` for `t ∈ C`, then `∑ s ∈ I, m s ≤ m t`.
 * `MeasureTheory.addContent_mono`: if `s ⊆ t` for two sets in `C`, then `m s ≤ m t`.
-<<<<<<< HEAD
 * `MeasureTheory.addContent_sUnion_le_sum`: an `AddContent C` on a `SetSemiring C` is
-=======
-* `MeasureTheory.addContent_sUnion_le_sum`: an `addContent C` on a `SetSemiring C` is
->>>>>>> 59b380d2
   sub-additive.
 * `MeasureTheory.addContent_iUnion_eq_tsum_of_disjoint_of_addContent_iUnion_le`: if an
   `AddContent` is σ-subadditive on a semi-ring of sets, then it is σ-additive.
@@ -157,11 +153,7 @@
 `m t = m s + ∑ i in hC.disjointOfDiff ht hs, m i`.-/
 theorem eq_add_disjointOfDiff_of_subset (hC : IsSetSemiring C)
     (hs : s ∈ C) (ht : t ∈ C) (hst : s ⊆ t) :
-<<<<<<< HEAD
-    m t = m s + ∑ i in hC.disjointOfDiff ht hs, m i := by
-=======
     m t = m s + ∑ i ∈ hC.disjointOfDiff ht hs, m i := by
->>>>>>> 59b380d2
   classical
   conv_lhs => rw [← hC.sUnion_insert_disjointOfDiff ht hs hst]
   rw [← coe_insert, addContent_sUnion]
@@ -177,11 +169,7 @@
 /-- An `addContent C` on a `SetSemiring C` is sub-additive.-/
 lemma addContent_sUnion_le_sum {m : AddContent C} (hC : IsSetSemiring C)
     (J : Finset (Set α)) (h_ss : ↑J ⊆ C) (h_mem : ⋃₀ ↑J ∈ C) :
-<<<<<<< HEAD
-    m (⋃₀ ↑J) ≤ ∑ u in J, m u := by
-=======
     m (⋃₀ ↑J) ≤ ∑ u ∈ J, m u := by
->>>>>>> 59b380d2
   classical
   have h1 : (disjiUnion J (hC.disjointOfUnion h_ss)
       (hC.pairwiseDisjoint_disjointOfUnion h_ss) : Set (Set α)) ⊆ C := by
@@ -206,11 +194,7 @@
 
 lemma addContent_le_sum_of_subset_sUnion {m : AddContent C} (hC : IsSetSemiring C)
     {J : Finset (Set α)} (h_ss : ↑J ⊆ C) (ht : t ∈ C) (htJ : t ⊆ ⋃₀ ↑J) :
-<<<<<<< HEAD
-    m t ≤ ∑ u in J, m u := by
-=======
     m t ≤ ∑ u ∈ J, m u := by
->>>>>>> 59b380d2
   -- we can't apply `addContent_mono` and `addContent_sUnion_le_sum` because `⋃₀ ↑J` might not
   -- be in `C`
   classical
