--- conflicted
+++ resolved
@@ -220,11 +220,7 @@
                         _ ≤ (1 / 2 : ℝ) * (2 : ℝ) ^ n * max n₀ 2 := by gcongr; norm_num
                         _ ≤ _ := by rw [mul_assoc]; gcongr; exact_mod_cast hz.1
           case ub =>
-<<<<<<< HEAD
-            have h₁ : (2 : ℝ) ^ n = ((1 : ℝ) / (2 : ℝ)) * (2 : ℝ) ^ (n + 1) := by
-=======
             have h₁ : (2 : ℝ) ^ n = (1 / 2 : ℝ) * (2 : ℝ) ^ (n + 1) := by
->>>>>>> c05a1aed
               rw [one_div, pow_add, pow_one]
               ring
             rw [h₁, mul_assoc]
