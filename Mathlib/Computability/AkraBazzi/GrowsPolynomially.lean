--- conflicted
+++ resolved
@@ -19,17 +19,10 @@
 
 ## Implementation notes
 
-<<<<<<< HEAD
-Our definition states that the condition must hold for any `b ∈ (0,1)`. This is equivalent to
-only requiring it for `b = 1 / 2` or any other particular value between 0 and 1. While this
-could in principle make it harder to prove that a particular function grows polynomially,
-this issue doesn't seem to arise in practice.
-=======
 Our definition requires that the condition must hold for any `b ∈ (0,1)`. This is equivalent to
 requiring it for `b = 1 / 2` (or any other particular value in `(0, 1)`). While this could, in
 principle, make it harder to prove that a particular function grows polynomially, this issue does
 not seem to arise in practice.
->>>>>>> 60413e18
 
 -/
 
