--- conflicted
+++ resolved
@@ -13,11 +13,7 @@
 # Akra–Bazzi theorem: The polynomial growth condition
 
 This file defines and develops an API for the polynomial growth condition that appears in the
-<<<<<<< HEAD
-statement of the Akra–Bazzi theorem: for the Akra–Bazzi theorem to hold, the function `g` must
-=======
-statement of the Akra-Bazzi theorem: for the theorem to hold, the function `g` must
->>>>>>> d3542f32
+statement of the Akra–Bazzi theorem: for the theorem to hold, the function `g` must
 satisfy the condition that `c₁ g(n) ≤ g(u) ≤ c₂ g(n)`, for u between b*n and n for any constant
 `b ∈ (0,1)`.
 
@@ -37,15 +33,9 @@
 
 namespace AkraBazziRecurrence
 
-<<<<<<< HEAD
 /-- The growth condition that the function `g` must satisfy for the Akra–Bazzi theorem to apply.
-It roughly states that `c₁ g(n) ≤ g(u) ≤ c₂ g(n)`, for `u` between `b*n` and `n` for any
-constant `b ∈ (0,1)`. -/
-=======
-/-- The growth condition that the function `g` must satisfy for the Akra-Bazzi theorem to apply.
 It roughly states that `c₁ g(n) ≤ g(u) ≤ c₂ g(n)`, for `u` between `b * n` and `n`, for any
 constant `b ∈ (0, 1)`. -/
->>>>>>> d3542f32
 def GrowsPolynomially (f : ℝ → ℝ) : Prop :=
   ∀ b ∈ Set.Ioo 0 1, ∃ c₁ > 0, ∃ c₂ > 0,
     ∀ᶠ x in atTop, ∀ u ∈ Set.Icc (b * x) x, f u ∈ Set.Icc (c₁ * (f x)) (c₂ * f x)
