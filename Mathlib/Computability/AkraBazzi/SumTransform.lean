/-
Copyright (c) 2023 Frédéric Dupuis. All rights reserved.
Released under Apache 2.0 license as described in the file LICENSE.
Authors: Frédéric Dupuis
-/

import Mathlib.Computability.AkraBazzi.GrowsPolynomially
import Mathlib.Analysis.Calculus.Deriv.Inv
import Mathlib.Analysis.SpecialFunctions.Pow.Continuity
import Mathlib.Analysis.SpecialFunctions.Log.Deriv

/-!
# Akra-Bazzi theorem: the sum transform

We develop further required preliminaries for the theorem, up to the sum transform.

## Main definitions and results

* `AkraBazziRecurrence T g a b r`: the predicate stating that `T : ℕ → ℝ` satisfies an Akra-Bazzi
  recurrence with parameters `g`, `a`, `b` and `r` as above.
* `GrowsPolynomially`: The growth condition that `g` must satisfy for the theorem to apply.
  It roughly states that
  `c₁ g(n) ≤ g(u) ≤ c₂ g(n)`, for u between b*n and n for any constant `b ∈ (0,1)`.
* `sumTransform`: The transformation which turns a function `g` into
  `n^p * ∑ u ∈ Finset.Ico n₀ n, g u / u^(p+1)`.


## References

* Mohamad Akra and Louay Bazzi, On the solution of linear recurrence equations
* Tom Leighton, Notes on better master theorems for divide-and-conquer recurrences
* Manuel Eberl, Asymptotic reasoning in a proof assistant

-/

open Finset Real Filter Asymptotics
open scoped Topology

/-!
#### Definition of Akra-Bazzi recurrences

This section defines the predicate `AkraBazziRecurrence T g a b r` which states that `T`
satisfies the recurrence
`T(n) = ∑_{i=0}^{k-1} a_i T(r_i(n)) + g(n)`
with appropriate conditions on the various parameters.
-/

/-- An Akra-Bazzi recurrence is a function that satisfies the recurrence
`T n = (∑ i, a i * T (r i n)) + g n`. -/
structure AkraBazziRecurrence {α : Type*} [Fintype α] [Nonempty α]
    (T : ℕ → ℝ) (g : ℝ → ℝ) (a : α → ℝ) (b : α → ℝ) (r : α → ℕ → ℕ) where
  /-- Point below which the recurrence is in the base case -/
  n₀ : ℕ
  /-- `n₀` is always `> 0` -/
  n₀_gt_zero : 0 < n₀
  /-- The `a`'s are nonzero -/
  a_pos : ∀ i, 0 < a i
  /-- The `b`'s are nonzero -/
  b_pos : ∀ i, 0 < b i
  /-- The b's are less than 1 -/
  b_lt_one : ∀ i, b i < 1
  /-- `g` is nonnegative -/
  g_nonneg : ∀ x ≥ 0, 0 ≤ g x
  /-- `g` grows polynomially -/
  g_grows_poly : AkraBazziRecurrence.GrowsPolynomially g
  /-- The actual recurrence -/
  h_rec (n : ℕ) (hn₀ : n₀ ≤ n) : T n = (∑ i, a i * T (r i n)) + g n
  /-- Base case: `T(n) > 0` whenever `n < n₀` -/
  T_gt_zero' (n : ℕ) (hn : n < n₀) : 0 < T n
  /-- The `r`'s always reduce `n` -/
  r_lt_n : ∀ i n, n₀ ≤ n → r i n < n
  /-- The `r`'s approximate the `b`'s -/
  dist_r_b : ∀ i, (fun n => (r i n : ℝ) - b i * n) =o[atTop] fun n => n / (log n) ^ 2

namespace AkraBazziRecurrence

section min_max

variable {α : Type*} [Finite α] [Nonempty α]

/-- Smallest `b i` -/
noncomputable def min_bi (b : α → ℝ) : α :=
  Classical.choose <| Finite.exists_min b

/-- Largest `b i` -/
noncomputable def max_bi (b : α → ℝ) : α :=
  Classical.choose <| Finite.exists_max b

@[aesop safe apply]
lemma min_bi_le {b : α → ℝ} (i : α) : b (min_bi b) ≤ b i :=
  Classical.choose_spec (Finite.exists_min b) i

@[aesop safe apply]
lemma max_bi_le {b : α → ℝ} (i : α) : b i ≤ b (max_bi b) :=
  Classical.choose_spec (Finite.exists_max b) i

end min_max

lemma isLittleO_self_div_log_id :
    (fun (n : ℕ) => n / log n ^ 2) =o[atTop] (fun (n : ℕ) => (n : ℝ)) := by
  calc (fun (n : ℕ) => (n : ℝ) / log n ^ 2)
    _ = fun (n : ℕ) => (n : ℝ) * ((log n) ^ 2)⁻¹ := by simp_rw [div_eq_mul_inv]
    _ =o[atTop] fun (n : ℕ) => (n : ℝ) * 1⁻¹ := by
      refine IsBigO.mul_isLittleO (isBigO_refl _ _) ?_
      refine IsLittleO.inv_rev ?_ (by simp)
      calc
        _ = (fun (_ : ℕ) => ((1 : ℝ) ^ 2)) := by simp
        _ =o[atTop] (fun (n : ℕ) => (log n) ^ 2) :=
          IsLittleO.pow (IsLittleO.natCast_atTop <| isLittleO_const_log_atTop) (by norm_num)
    _ = (fun (n : ℕ) => (n : ℝ)) := by ext; simp

variable {α : Type*} [Fintype α] {T : ℕ → ℝ} {g : ℝ → ℝ} {a b : α → ℝ} {r : α → ℕ → ℕ}
variable [Nonempty α] (R : AkraBazziRecurrence T g a b r)
section
include R

lemma dist_r_b' : ∀ᶠ n in atTop, ∀ i, ‖(r i n : ℝ) - b i * n‖ ≤ n / log n ^ 2 := by
  rw [Filter.eventually_all]
  intro i
  simpa using IsLittleO.eventuallyLE (R.dist_r_b i)

lemma eventually_b_le_r : ∀ᶠ (n : ℕ) in atTop, ∀ i, (b i : ℝ) * n - (n / log n ^ 2) ≤ r i n := by
  filter_upwards [R.dist_r_b'] with n hn i
  have h₁ : 0 ≤ b i := le_of_lt <| R.b_pos _
  rw [sub_le_iff_le_add, add_comm, ← sub_le_iff_le_add]
  calc (b i : ℝ) * n - r i n
    _ = ‖b i * n‖ - ‖(r i n : ℝ)‖ := by
      simp only [norm_mul, RCLike.norm_natCast, Real.norm_of_nonneg h₁]
    _ ≤ ‖(b i * n : ℝ) - r i n‖ := norm_sub_norm_le _ _
    _ = ‖(r i n : ℝ) - b i * n‖ := norm_sub_rev _ _
    _ ≤ n / log n ^ 2 := hn i

lemma eventually_r_le_b : ∀ᶠ (n : ℕ) in atTop, ∀ i, r i n ≤ (b i : ℝ) * n + (n / log n ^ 2) := by
  filter_upwards [R.dist_r_b'] with n hn i
  calc r i n = b i * n + (r i n - b i * n) := by ring
             _ ≤ b i * n + ‖r i n - b i * n‖ := by gcongr; exact Real.le_norm_self _
             _ ≤ b i * n + n / log n ^ 2 := by gcongr; exact hn i

lemma eventually_r_lt_n : ∀ᶠ (n : ℕ) in atTop, ∀ i, r i n < n := by
  filter_upwards [eventually_ge_atTop R.n₀] with n hn i using R.r_lt_n i n hn

lemma eventually_bi_mul_le_r : ∀ᶠ (n : ℕ) in atTop, ∀ i, (b (min_bi b) / 2) * n ≤ r i n := by
  have gt_zero : 0 < b (min_bi b) := R.b_pos (min_bi b)
  have hlo := isLittleO_self_div_log_id
  rw [Asymptotics.isLittleO_iff] at hlo
  have hlo' := hlo (by positivity : 0 < b (min_bi b) / 2)
  filter_upwards [hlo', R.eventually_b_le_r] with n hn hn' i
  simp only [Real.norm_of_nonneg (by positivity : 0 ≤ (n : ℝ))] at hn
  calc b (min_bi b) / 2 * n
    _ = b (min_bi b) * n - b (min_bi b) / 2 * n := by ring
    _ ≤ b (min_bi b) * n - ‖n / log n ^ 2‖ := by gcongr
    _ ≤ b i * n - ‖n / log n ^ 2‖ := by gcongr; aesop
    _ = b i * n - n / log n ^ 2 := by
      congr
      exact Real.norm_of_nonneg <| by positivity
    _ ≤ r i n := hn' i

lemma bi_min_div_two_lt_one : b (min_bi b) / 2 < 1 := by
  have gt_zero : 0 < b (min_bi b) := R.b_pos (min_bi b)
  calc b (min_bi b) / 2
    _ < b (min_bi b) := by aesop (add safe apply div_two_lt_of_pos)
    _ < 1 := R.b_lt_one _

lemma bi_min_div_two_pos : 0 < b (min_bi b) / 2 := div_pos (R.b_pos _) (by norm_num)

lemma exists_eventually_const_mul_le_r :
    ∃ c ∈ Set.Ioo (0 : ℝ) 1, ∀ᶠ (n : ℕ) in atTop, ∀ i, c * n ≤ r i n := by
  have gt_zero : 0 < b (min_bi b) := R.b_pos (min_bi b)
  exact ⟨b (min_bi b) / 2, ⟨⟨by positivity, R.bi_min_div_two_lt_one⟩, R.eventually_bi_mul_le_r⟩⟩

lemma eventually_r_ge (C : ℝ) : ∀ᶠ (n : ℕ) in atTop, ∀ i, C ≤ r i n := by
  obtain ⟨c, hc_mem, hc⟩ := R.exists_eventually_const_mul_le_r
  filter_upwards [eventually_ge_atTop ⌈C / c⌉₊, hc] with n hn₁ hn₂ i
  have h₁ := hc_mem.1
  calc C
    _ = c * (C / c) := by
      rw [← mul_div_assoc]
      exact (mul_div_cancel_left₀ _ (by positivity)).symm
    _ ≤ c * ⌈C / c⌉₊ := by gcongr; simp [Nat.le_ceil]
    _ ≤ c * n := by gcongr
    _ ≤ r i n := hn₂ i

lemma tendsto_atTop_r (i : α) : Tendsto (r i) atTop atTop := by
  rw [tendsto_atTop]
  intro b
  have := R.eventually_r_ge b
  rw [Filter.eventually_all] at this
  exact_mod_cast this i

lemma tendsto_atTop_r_real (i : α) : Tendsto (fun n => (r i n : ℝ)) atTop atTop :=
  Tendsto.comp tendsto_natCast_atTop_atTop (R.tendsto_atTop_r i)

lemma exists_eventually_r_le_const_mul :
    ∃ c ∈ Set.Ioo (0 : ℝ) 1, ∀ᶠ (n : ℕ) in atTop, ∀ i, r i n ≤ c * n := by
  let c := b (max_bi b) + (1 - b (max_bi b)) / 2
  have h_max_bi_pos : 0 < b (max_bi b) := R.b_pos _
  have h_max_bi_lt_one : 0 < 1 - b (max_bi b) := by
    have : b (max_bi b) < 1 := R.b_lt_one _
    linarith
  have hc_pos : 0 < c := by positivity
  have h₁ : 0 < (1 - b (max_bi b)) / 2 := by positivity
  have hc_lt_one : c < 1 :=
    calc b (max_bi b) + (1 - b (max_bi b)) / 2
      _ = b (max_bi b) * (1 / 2) + 1 / 2 := by ring
      _ < 1 * (1 / 2) + 1 / 2 := by gcongr; exact R.b_lt_one _
      _ = 1 := by norm_num
  refine ⟨c, ⟨hc_pos, hc_lt_one⟩, ?_⟩
  have hlo := isLittleO_self_div_log_id
  rw [Asymptotics.isLittleO_iff] at hlo
  have hlo' := hlo h₁
  filter_upwards [hlo', R.eventually_r_le_b] with n hn hn'
  intro i
  rw [Real.norm_of_nonneg (by positivity)] at hn
  simp only [Real.norm_of_nonneg (by positivity : 0 ≤ (n : ℝ))] at hn
  calc r i n ≤ b i * n + n / log n ^ 2 := by exact hn' i
             _ ≤ b i * n + (1 - b (max_bi b)) / 2 * n := by gcongr
             _ = (b i + (1 - b (max_bi b)) / 2) * n := by ring
             _ ≤ (b (max_bi b) + (1 - b (max_bi b)) / 2) * n := by gcongr; exact max_bi_le _

lemma eventually_r_pos : ∀ᶠ (n : ℕ) in atTop, ∀ i, 0 < r i n := by
  rw [Filter.eventually_all]
  exact fun i => (R.tendsto_atTop_r i).eventually_gt_atTop 0

lemma eventually_log_b_mul_pos : ∀ᶠ (n : ℕ) in atTop, ∀ i, 0 < log (b i * n) := by
  rw [Filter.eventually_all]
  intro i
  have h : Tendsto (fun (n : ℕ) => log (b i * n)) atTop atTop :=
    Tendsto.comp tendsto_log_atTop
      <| Tendsto.const_mul_atTop (b_pos R i) tendsto_natCast_atTop_atTop
  exact h.eventually_gt_atTop 0

@[aesop safe apply] lemma T_pos (n : ℕ) : 0 < T n := by
  induction n using Nat.strongRecOn with
  | ind n h_ind =>
    cases lt_or_ge n R.n₀ with
    | inl hn => exact R.T_gt_zero' n hn -- n < R.n₀
    | inr hn => -- R.n₀ ≤ n
      rw [R.h_rec n hn]
      have := R.g_nonneg
      refine add_pos_of_pos_of_nonneg (Finset.sum_pos ?sum_elems univ_nonempty) (by simp_all)
      exact fun i _ => mul_pos (R.a_pos i) <| h_ind _ (R.r_lt_n i _ hn)

@[aesop safe apply]
lemma T_nonneg (n : ℕ) : 0 ≤ T n := le_of_lt <| R.T_pos n

end

/-!
#### Smoothing function

We define `ε` as the "smoothing function" `fun n => 1 / log n`, which will be used in the form of a
factor of `1 ± ε n` needed to make the induction step go through.

This is its own definition to make it easier to switch to a different smoothing function.
For example, choosing `1 / log n ^ δ` for a suitable choice of `δ` leads to a slightly tighter
theorem at the price of a more complicated proof.

This part of the file then proves several properties of this function that will be needed later in
the proof.
-/

/-- The "smoothing function" is defined as `1 / log n`. This is defined as an `ℝ → ℝ` function
as opposed to `ℕ → ℝ` since this is more convenient for the proof, where we need to e.g. take
derivatives. -/
noncomputable def smoothingFn (n : ℝ) : ℝ := 1 / log n

local notation "ε" => smoothingFn

lemma one_add_smoothingFn_le_two {x : ℝ} (hx : exp 1 ≤ x) : 1 + ε x ≤ 2 := by
  simp only [smoothingFn, ← one_add_one_eq_two]
  gcongr
  have : 1 < x := by
    calc 1 = exp 0 := by simp
         _ < exp 1 := by simp
         _ ≤ x := hx
  rw [div_le_one (log_pos this)]
  calc 1 = log (exp 1) := by simp
       _ ≤ log x := log_le_log (exp_pos _) hx

lemma isLittleO_smoothingFn_one : ε =o[atTop] (fun _ => (1 : ℝ)) := by
  unfold smoothingFn
  refine isLittleO_of_tendsto (fun _ h => False.elim <| one_ne_zero h) ?_
  simp only [one_div, div_one]
  exact Tendsto.inv_tendsto_atTop Real.tendsto_log_atTop

lemma isEquivalent_one_add_smoothingFn_one : (fun x => 1 + ε x) ~[atTop] (fun _ => (1 : ℝ)) :=
  IsEquivalent.add_isLittleO IsEquivalent.refl isLittleO_smoothingFn_one

lemma isEquivalent_one_sub_smoothingFn_one : (fun x => 1 - ε x) ~[atTop] (fun _ => (1 : ℝ)) :=
  IsEquivalent.sub_isLittleO IsEquivalent.refl isLittleO_smoothingFn_one

lemma growsPolynomially_one_sub_smoothingFn : GrowsPolynomially fun x => 1 - ε x :=
  GrowsPolynomially.of_isEquivalent_const isEquivalent_one_sub_smoothingFn_one

lemma growsPolynomially_one_add_smoothingFn : GrowsPolynomially fun x => 1 + ε x :=
  GrowsPolynomially.of_isEquivalent_const isEquivalent_one_add_smoothingFn_one

lemma eventually_one_sub_smoothingFn_gt_const_real (c : ℝ) (hc : c < 1) :
    ∀ᶠ (x : ℝ) in atTop, c < 1 - ε x := by
  have h₁ : Tendsto (fun x => 1 - ε x) atTop (𝓝 1) := by
    rw [← isEquivalent_const_iff_tendsto one_ne_zero]
    exact isEquivalent_one_sub_smoothingFn_one
  rw [tendsto_order] at h₁
  exact h₁.1 c hc

lemma eventually_one_sub_smoothingFn_gt_const (c : ℝ) (hc : c < 1) :
    ∀ᶠ (n : ℕ) in atTop, c < 1 - ε n :=
  Eventually.natCast_atTop (p := fun n => c < 1 - ε n)
    <| eventually_one_sub_smoothingFn_gt_const_real c hc

lemma eventually_one_sub_smoothingFn_pos_real : ∀ᶠ (x : ℝ) in atTop, 0 < 1 - ε x :=
  eventually_one_sub_smoothingFn_gt_const_real 0 zero_lt_one

lemma eventually_one_sub_smoothingFn_pos : ∀ᶠ (n : ℕ) in atTop, 0 < 1 - ε n :=
  (eventually_one_sub_smoothingFn_pos_real).natCast_atTop

lemma eventually_one_sub_smoothingFn_nonneg : ∀ᶠ (n : ℕ) in atTop, 0 ≤ 1 - ε n := by
  filter_upwards [eventually_one_sub_smoothingFn_pos] with n hn; exact le_of_lt hn

include R in
lemma eventually_one_sub_smoothingFn_r_pos : ∀ᶠ (n : ℕ) in atTop, ∀ i, 0 < 1 - ε (r i n) := by
  rw [Filter.eventually_all]
  exact fun i => (R.tendsto_atTop_r_real i).eventually eventually_one_sub_smoothingFn_pos_real

@[aesop safe apply]
lemma differentiableAt_smoothingFn {x : ℝ} (hx : 1 < x) : DifferentiableAt ℝ ε x := by
  have : log x ≠ 0 := Real.log_ne_zero_of_pos_of_ne_one (by positivity) (ne_of_gt hx)
  change DifferentiableAt ℝ (fun z => 1 / log z) x
  simp_rw [one_div]
  exact DifferentiableAt.inv (differentiableAt_log (by positivity)) this

@[aesop safe apply]
lemma differentiableAt_one_sub_smoothingFn {x : ℝ} (hx : 1 < x) :
    DifferentiableAt ℝ (fun z => 1 - ε z) x :=
  DifferentiableAt.sub (differentiableAt_const _) <| differentiableAt_smoothingFn hx

lemma differentiableOn_one_sub_smoothingFn : DifferentiableOn ℝ (fun z => 1 - ε z) (Set.Ioi 1) :=
  fun _ hx => (differentiableAt_one_sub_smoothingFn hx).differentiableWithinAt

@[aesop safe apply]
lemma differentiableAt_one_add_smoothingFn {x : ℝ} (hx : 1 < x) :
    DifferentiableAt ℝ (fun z => 1 + ε z) x :=
  DifferentiableAt.add (differentiableAt_const _) <| differentiableAt_smoothingFn hx

lemma differentiableOn_one_add_smoothingFn : DifferentiableOn ℝ (fun z => 1 + ε z) (Set.Ioi 1) :=
  fun _ hx => (differentiableAt_one_add_smoothingFn hx).differentiableWithinAt

lemma deriv_smoothingFn {x : ℝ} (hx : 1 < x) : deriv ε x = -x⁻¹ / (log x ^ 2) := by
  have : log x ≠ 0 := Real.log_ne_zero_of_pos_of_ne_one (by positivity) (ne_of_gt hx)
  change deriv (fun z => 1 / log z) x = -x⁻¹ / (log x ^ 2)
  rw [deriv_fun_div] <;> aesop

lemma isLittleO_deriv_smoothingFn : deriv ε =o[atTop] fun x => x⁻¹ :=
  calc deriv ε
    _ =ᶠ[atTop] fun x => -x⁻¹ / (log x ^ 2) := by
      filter_upwards [eventually_gt_atTop 1] with x hx
      rw [deriv_smoothingFn hx]
    _ = fun x => (-x * log x ^ 2)⁻¹ := by
      simp_rw [neg_div, div_eq_mul_inv, ← mul_inv, neg_inv, neg_mul]
    _ =o[atTop] fun x => (x * 1)⁻¹ := by
      refine IsLittleO.inv_rev ?_ ?_
      · refine IsBigO.mul_isLittleO
          (by rw [isBigO_neg_right]; aesop (add safe isBigO_refl)) ?_
        rw [isLittleO_one_left_iff]
        exact Tendsto.comp tendsto_norm_atTop_atTop
          <| Tendsto.comp (tendsto_pow_atTop (by norm_num)) tendsto_log_atTop
      · exact Filter.Eventually.of_forall (fun x hx => by rw [mul_one] at hx; simp [hx])
    _ = fun x => x⁻¹ := by simp

lemma eventually_deriv_one_sub_smoothingFn :
    deriv (fun x => 1 - ε x) =ᶠ[atTop] fun x => x⁻¹ / (log x ^ 2) :=
  calc deriv (fun x => 1 - ε x)
    _ =ᶠ[atTop] -(deriv ε) := by
      filter_upwards [eventually_gt_atTop 1] with x hx; rw [deriv_fun_sub] <;> aesop
    _ =ᶠ[atTop] fun x => x⁻¹ / (log x ^ 2) := by
      filter_upwards [eventually_gt_atTop 1] with x hx
      simp [deriv_smoothingFn hx, neg_div]

lemma eventually_deriv_one_add_smoothingFn :
    deriv (fun x => 1 + ε x) =ᶠ[atTop] fun x => -x⁻¹ / (log x ^ 2) :=
  calc deriv (fun x => 1 + ε x)
    _ =ᶠ[atTop] deriv ε := by
      filter_upwards [eventually_gt_atTop 1] with x hx; rw [deriv_fun_add] <;> aesop
    _ =ᶠ[atTop] fun x => -x⁻¹ / (log x ^ 2) := by
      filter_upwards [eventually_gt_atTop 1] with x hx
      simp [deriv_smoothingFn hx]

lemma isLittleO_deriv_one_sub_smoothingFn :
    deriv (fun x => 1 - ε x) =o[atTop] fun (x : ℝ) => x⁻¹ :=
  calc deriv (fun x => 1 - ε x)
    _ =ᶠ[atTop] fun z => -(deriv ε z) := by
      filter_upwards [eventually_gt_atTop 1] with x hx; rw [deriv_fun_sub] <;> aesop
    _ =o[atTop] fun x => x⁻¹ := by rw [isLittleO_neg_left]; exact isLittleO_deriv_smoothingFn

lemma isLittleO_deriv_one_add_smoothingFn :
    deriv (fun x => 1 + ε x) =o[atTop] fun (x : ℝ) => x⁻¹ :=
  calc deriv (fun x => 1 + ε x)
    _ =ᶠ[atTop] fun z => deriv ε z := by
      filter_upwards [eventually_gt_atTop 1] with x hx; rw [deriv_fun_add] <;> aesop
    _ =o[atTop] fun x => x⁻¹ := isLittleO_deriv_smoothingFn

lemma eventually_one_add_smoothingFn_pos : ∀ᶠ (n : ℕ) in atTop, 0 < 1 + ε n := by
  have h₁ := isLittleO_smoothingFn_one
  rw [isLittleO_iff] at h₁
  refine Eventually.natCast_atTop (p := fun n => 0 < 1 + ε n) ?_
  filter_upwards [h₁ (by norm_num : (0 : ℝ) < 1 / 2), eventually_gt_atTop 1] with x _ hx'
  have : 0 < log x := Real.log_pos hx'
  change 0 < 1 + 1 / log x
  positivity

include R in
lemma eventually_one_add_smoothingFn_r_pos : ∀ᶠ (n : ℕ) in atTop, ∀ i, 0 < 1 + ε (r i n) := by
  rw [Filter.eventually_all]
  exact fun i => (R.tendsto_atTop_r i).eventually (f := r i) eventually_one_add_smoothingFn_pos

lemma eventually_one_add_smoothingFn_nonneg : ∀ᶠ (n : ℕ) in atTop, 0 ≤ 1 + ε n := by
  filter_upwards [eventually_one_add_smoothingFn_pos] with n hn; exact le_of_lt hn

lemma strictAntiOn_smoothingFn : StrictAntiOn ε (Set.Ioi 1) := by
  change StrictAntiOn (fun x => 1 / log x) (Set.Ioi 1)
  simp_rw [one_div]
  refine StrictAntiOn.comp_strictMonoOn inv_strictAntiOn ?log fun _ hx => log_pos hx
  refine StrictMonoOn.mono strictMonoOn_log (fun x hx => ?_)
  exact Set.Ioi_subset_Ioi zero_le_one hx

lemma strictMonoOn_one_sub_smoothingFn :
    StrictMonoOn (fun (x : ℝ) => (1 : ℝ) - ε x) (Set.Ioi 1) := by
  simp_rw [sub_eq_add_neg]
  exact StrictMonoOn.const_add (StrictAntiOn.neg <| strictAntiOn_smoothingFn) 1

lemma strictAntiOn_one_add_smoothingFn : StrictAntiOn (fun (x : ℝ) => (1 : ℝ) + ε x) (Set.Ioi 1) :=
  StrictAntiOn.const_add strictAntiOn_smoothingFn 1

section
include R

lemma isEquivalent_smoothingFn_sub_self (i : α) :
    (fun (n : ℕ) => ε (b i * n) - ε n) ~[atTop] fun n => -log (b i) / (log n) ^ 2 := by
  calc (fun (n : ℕ) => 1 / log (b i * n) - 1 / log n)
<<<<<<< HEAD
    _ =ᶠ[atTop] fun (n : ℕ) => (log n - log (b i * n)) / (log (b i * n) * log n) := by
      filter_upwards [eventually_gt_atTop 1, R.eventually_log_b_mul_pos] with n hn hn'
      have h_log_pos : 0 < log n := Real.log_pos <| by aesop
      simp only [one_div]
      rw [inv_sub_inv (by have := hn' i; positivity) (by aesop)]
    _ =ᶠ[atTop] (fun (n : ℕ) ↦ (log n - log (b i) - log n) / ((log (b i) + log n) * log n)) := by
      filter_upwards [eventually_ne_atTop 0] with n hn
      have : 0 < b i := R.b_pos i
      rw [log_mul (by positivity) (by aesop), sub_add_eq_sub_sub]
    _ = (fun (n : ℕ) => -log (b i) / ((log (b i) + log n) * log n)) := by ext; congr; ring
    _ ~[atTop] (fun (n : ℕ) => -log (b i) / (log n * log n)) := by
      refine IsEquivalent.div (IsEquivalent.refl) <| IsEquivalent.mul ?_ (IsEquivalent.refl)
      have : (fun (n : ℕ) => log (b i) + log n) = fun (n : ℕ) => log n + log (b i) := by
        ext; simp [add_comm]
      rw [this]
      exact IsEquivalent.add_isLittleO IsEquivalent.refl
        <| IsLittleO.natCast_atTop (f := fun (_ : ℝ) => log (b i))
          isLittleO_const_log_atTop
    _ = (fun (n : ℕ) => -log (b i) / (log n) ^ 2) := by ext; congr 1; rw [← pow_two]
=======
        =ᶠ[atTop] fun (n : ℕ) => (log n - log (b i * n)) / (log (b i * n) * log n) := by
            filter_upwards [eventually_gt_atTop 1, R.eventually_log_b_mul_pos] with n hn hn'
            have h_log_pos : 0 < log n := Real.log_pos <| by simp_all
            simp only [one_div]
            rw [inv_sub_inv (by have := hn' i; positivity) (by aesop)]
      _ =ᶠ[atTop] (fun (n : ℕ) ↦ (log n - log (b i) - log n) / ((log (b i) + log n) * log n)) := by
            filter_upwards [eventually_ne_atTop 0] with n hn
            have : 0 < b i := R.b_pos i
            rw [log_mul (by positivity) (by simp_all), sub_add_eq_sub_sub]
      _ = (fun (n : ℕ) => -log (b i) / ((log (b i) + log n) * log n)) := by ext; congr; ring
      _ ~[atTop] (fun (n : ℕ) => -log (b i) / (log n * log n)) := by
            refine IsEquivalent.div (IsEquivalent.refl) <| IsEquivalent.mul ?_ (IsEquivalent.refl)
            have : (fun (n : ℕ) => log (b i) + log n) = fun (n : ℕ) => log n + log (b i) := by
              ext; simp [add_comm]
            rw [this]
            exact IsEquivalent.add_isLittleO IsEquivalent.refl
              <| IsLittleO.natCast_atTop (f := fun (_ : ℝ) => log (b i))
                isLittleO_const_log_atTop
      _ = (fun (n : ℕ) => -log (b i) / (log n) ^ 2) := by ext; congr 1; rw [← pow_two]
>>>>>>> 1453bb16

lemma isTheta_smoothingFn_sub_self (i : α) :
    (fun (n : ℕ) => ε (b i * n) - ε n) =Θ[atTop] fun n => 1 / (log n) ^ 2 := by
  calc (fun (n : ℕ) => ε (b i * n) - ε n)
    _ =Θ[atTop] fun n => (-log (b i)) / (log n) ^ 2 :=
      (R.isEquivalent_smoothingFn_sub_self i).isTheta
    _ = fun (n : ℕ) => (-log (b i)) * 1 / (log n) ^ 2 := by simp only [mul_one]
    _ = fun (n : ℕ) => -log (b i) * (1 / (log n) ^ 2) := by simp_rw [← mul_div_assoc]
    _ =Θ[atTop] fun (n : ℕ) => 1 / (log n) ^ 2 := by
      have : -log (b i) ≠ 0 := by
        rw [neg_ne_zero]
        exact Real.log_ne_zero_of_pos_of_ne_one (R.b_pos i) (ne_of_lt <| R.b_lt_one i)
      rw [← isTheta_const_mul_right this]

/-!
#### Akra-Bazzi exponent `p`

Every Akra-Bazzi recurrence has an associated exponent, denoted by `p : ℝ`, such that
`∑ a_i b_i^p = 1`.  This section shows the existence and uniqueness of this exponent `p` for any
`R : AkraBazziRecurrence`, and defines `R.asympBound` to be the asymptotic bound satisfied by `R`,
namely `n^p (1 + ∑_{u < n} g(u) / u^(p+1))`. -/

@[continuity]
lemma continuous_sumCoeffsExp : Continuous (fun (p : ℝ) => ∑ i, a i * (b i) ^ p) := by
  refine continuous_finset_sum Finset.univ fun i _ => Continuous.mul (by fun_prop) ?_
  exact Continuous.rpow continuous_const continuous_id (fun x => Or.inl (ne_of_gt (R.b_pos i)))

lemma strictAnti_sumCoeffsExp : StrictAnti (fun (p : ℝ) => ∑ i, a i * (b i) ^ p) := by
  rw [← Finset.sum_fn]
  refine Finset.sum_induction_nonempty _ _ (fun _ _ => StrictAnti.add) univ_nonempty ?terms
  refine fun i _ => StrictAnti.const_mul ?_ (R.a_pos i)
  exact Real.strictAnti_rpow_of_base_lt_one (R.b_pos i) (R.b_lt_one i)

lemma tendsto_zero_sumCoeffsExp : Tendsto (fun (p : ℝ) => ∑ i, a i * (b i) ^ p) atTop (𝓝 0) := by
  have h₁ : Finset.univ.sum (fun _ : α => (0 : ℝ)) = 0 := by simp
  rw [← h₁]
  refine tendsto_finset_sum (univ : Finset α) (fun i _ => ?_)
  rw [← mul_zero (a i)]
  refine Tendsto.mul (by simp) <| tendsto_rpow_atTop_of_base_lt_one _ ?_ (R.b_lt_one i)
  have := R.b_pos i
  linarith

lemma tendsto_atTop_sumCoeffsExp : Tendsto (fun (p : ℝ) => ∑ i, a i * (b i) ^ p) atBot atTop := by
  have h₁ : Tendsto (fun p : ℝ => (a (max_bi b) : ℝ) * b (max_bi b) ^ p) atBot atTop :=
    Tendsto.const_mul_atTop (R.a_pos (max_bi b)) <| tendsto_rpow_atBot_of_base_lt_one _
      (by have := R.b_pos (max_bi b); linarith) (R.b_lt_one _)
  refine tendsto_atTop_mono (fun p => ?_) h₁
  refine Finset.single_le_sum (f := fun i => (a i : ℝ) * b i ^ p) (fun i _ => ?_) (mem_univ _)
  have h₁ : 0 < a i := R.a_pos i
  have h₂ : 0 < b i := R.b_pos i
  positivity

lemma one_mem_range_sumCoeffsExp : 1 ∈ Set.range (fun (p : ℝ) => ∑ i, a i * (b i) ^ p) := by
  refine mem_range_of_exists_le_of_exists_ge R.continuous_sumCoeffsExp ?le_one ?ge_one
  case le_one =>
    exact R.tendsto_zero_sumCoeffsExp.eventually_le_const zero_lt_one |>.exists
  case ge_one =>
    exact R.tendsto_atTop_sumCoeffsExp.eventually_ge_atTop _ |>.exists

/-- The function x ↦ ∑ a_i b_i^x is injective. This implies the uniqueness of `p`. -/
lemma injective_sumCoeffsExp : Function.Injective (fun (p : ℝ) => ∑ i, a i * (b i) ^ p) :=
    R.strictAnti_sumCoeffsExp.injective

end

variable (a b) in
/-- The exponent `p` associated with a particular Akra-Bazzi recurrence. -/
noncomputable irreducible_def p : ℝ := Function.invFun (fun (p : ℝ) => ∑ i, a i * (b i) ^ p) 1

include R in
-- Cannot be @[simp] because `T`, `g`, `r`, and `R` can not be inferred by `simp`.
lemma sumCoeffsExp_p_eq_one : ∑ i, a i * (b i) ^ p a b = 1 := by
  simp only [p]
  exact Function.invFun_eq (by rw [← Set.mem_range]; exact R.one_mem_range_sumCoeffsExp)

/-!
#### The sum transform

This section defines the "sum transform" of a function `g` as
`∑ u ∈ Finset.Ico n₀ n, g u / u^(p+1)`,
and uses it to define `asympBound` as the bound satisfied by an Akra-Bazzi recurrence.

Several properties of the sum transform are then proven.
-/

/-- The transformation which turns a function `g` into
`n^p * ∑ u ∈ Finset.Ico n₀ n, g u / u^(p+1)`. -/
noncomputable def sumTransform (p : ℝ) (g : ℝ → ℝ) (n₀ n : ℕ) :=
  n ^ p * ∑ u ∈ Finset.Ico n₀ n, g u / u ^ (p + 1)

lemma sumTransform_def {p : ℝ} {g : ℝ → ℝ} {n₀ n : ℕ} :
    sumTransform p g n₀ n = n ^ p * ∑ u ∈ Finset.Ico n₀ n, g u / u ^ (p + 1) := rfl


variable (g) (a) (b)
/-- The asymptotic bound satisfied by an Akra-Bazzi recurrence, namely
`n^p (1 + ∑_{u < n} g(u) / u^(p+1))`. -/
noncomputable def asympBound (n : ℕ) : ℝ := n ^ p a b + sumTransform (p a b) g 0 n

lemma asympBound_def {α} [Fintype α] (a b : α → ℝ) {n : ℕ} :
    asympBound g a b n = n ^ p a b + sumTransform (p a b) g 0 n := rfl

variable {g} {a} {b}

lemma asympBound_def' {α} [Fintype α] (a b : α → ℝ) {n : ℕ} :
    asympBound g a b n = n ^ p a b * (1 + (∑ u ∈ range n, g u / u ^ (p a b + 1))) := by
  simp [asympBound_def, sumTransform, mul_add, mul_one]

section
include R

lemma asympBound_pos (n : ℕ) (hn : 0 < n) : 0 < asympBound g a b n := by
  calc 0 < (n : ℝ) ^ p a b * (1 + 0) := by aesop (add safe Real.rpow_pos_of_pos)
       _ ≤ asympBound g a b n := by
        simp only [asympBound_def']
        gcongr n ^ p a b * (1 + ?_)
        have := R.g_nonneg
        aesop (add safe Real.rpow_nonneg, safe div_nonneg, safe Finset.sum_nonneg)

lemma eventually_asympBound_pos : ∀ᶠ (n : ℕ) in atTop, 0 < asympBound g a b n := by
  filter_upwards [eventually_gt_atTop 0] with n hn using R.asympBound_pos n hn

lemma eventually_asympBound_r_pos : ∀ᶠ (n : ℕ) in atTop, ∀ i, 0 < asympBound g a b (r i n) := by
  rw [Filter.eventually_all]
  exact fun i => (R.tendsto_atTop_r i).eventually R.eventually_asympBound_pos

lemma eventually_atTop_sumTransform_le :
    ∃ c > 0, ∀ᶠ (n : ℕ) in atTop, ∀ i, sumTransform (p a b) g (r i n) n ≤ c * g n := by
  obtain ⟨c₁, hc₁_mem, hc₁⟩ := R.exists_eventually_const_mul_le_r
  obtain ⟨c₂, hc₂_mem, hc₂⟩ := R.g_grows_poly.eventually_atTop_le_nat hc₁_mem
  have hc₁_pos : 0 < c₁ := hc₁_mem.1
  refine ⟨max c₂ (c₂ / c₁ ^ (p a b + 1)), by positivity, ?_⟩
  filter_upwards [hc₁, hc₂, R.eventually_r_pos, R.eventually_r_lt_n, eventually_gt_atTop 0]
    with n hn₁ hn₂ hrpos hr_lt_n hn_pos i
  have hrpos_i := hrpos i
  have g_nonneg : 0 ≤ g n := R.g_nonneg n (by positivity)
  cases le_or_gt 0 (p a b + 1) with
  | inl hp => -- 0 ≤ p a b + 1
    calc sumTransform (p a b) g (r i n) n
           = n ^ (p a b) * (∑ u ∈ Finset.Ico (r i n) n, g u / u ^ ((p a b) + 1)) := by rfl
         _ ≤ n ^ (p a b) * (∑ u ∈ Finset.Ico (r i n) n, c₂ * g n / u ^ ((p a b) + 1)) := by
          gcongr with u hu
          rw [Finset.mem_Ico] at hu
          have hu' : u ∈ Set.Icc (r i n) n := ⟨hu.1, by omega⟩
          refine hn₂ u ?_
          rw [Set.mem_Icc]
          refine ⟨?_, by norm_cast; omega⟩
          calc c₁ * n ≤ r i n := by exact hn₁ i
                    _ ≤ u := by exact_mod_cast hu'.1
         _ ≤ n ^ (p a b) * (∑ _u ∈ Finset.Ico (r i n) n, c₂ * g n / (r i n) ^ ((p a b) + 1)) := by
          gcongr with u hu; rw [Finset.mem_Ico] at hu; exact hu.1
         _ ≤ n ^ p a b * #(Ico (r i n) n) • (c₂ * g n / r i n ^ (p a b + 1)) := by
          gcongr; exact Finset.sum_le_card_nsmul _ _ _ (fun x _ => by rfl)
         _ = n ^ p a b * #(Ico (r i n) n) * (c₂ * g n / r i n ^ (p a b + 1)) := by
          rw [nsmul_eq_mul, mul_assoc]
         _ = n ^ (p a b) * (n - r i n) * (c₂ * g n / (r i n) ^ ((p a b) + 1)) := by
          congr; rw [Nat.card_Ico, Nat.cast_sub (le_of_lt <| hr_lt_n i)]
         _ ≤ n ^ (p a b) * n * (c₂ * g n / (r i n) ^ ((p a b) + 1)) := by
          gcongr; simp only [tsub_le_iff_right, le_add_iff_nonneg_right, Nat.cast_nonneg]
         _ ≤ n ^ (p a b) * n * (c₂ * g n / (c₁ * n) ^ ((p a b) + 1)) := by
          gcongr; exact hn₁ i
         _ = c₂ * g n * n ^ ((p a b) + 1) / (c₁ * n) ^ ((p a b) + 1) := by
          rw [← Real.rpow_add_one (by positivity) (p a b)]; ring
         _ = c₂ * g n * n ^ ((p a b) + 1) / (n ^ ((p a b) + 1) * c₁ ^ ((p a b) + 1)) := by
          rw [mul_comm c₁, Real.mul_rpow (by positivity) (by positivity)]
         _ = c₂ * g n * (n ^ ((p a b) + 1) / (n ^ ((p a b) + 1))) / c₁ ^ ((p a b) + 1) := by ring
         _ = c₂ * g n / c₁ ^ ((p a b) + 1) := by rw [div_self (by positivity), mul_one]
         _ = (c₂ / c₁ ^ ((p a b) + 1)) * g n := by ring
         _ ≤ max c₂ (c₂ / c₁ ^ ((p a b) + 1)) * g n := by gcongr; exact le_max_right _ _
  | inr hp => -- p a b + 1 < 0
    calc sumTransform (p a b) g (r i n) n
      _ = n ^ (p a b) * (∑ u ∈ Finset.Ico (r i n) n, g u / u ^ ((p a b) + 1)) := by rfl
      _ ≤ n ^ (p a b) * (∑ u ∈ Finset.Ico (r i n) n, c₂ * g n / u ^ ((p a b) + 1)) := by
        gcongr with u hu
        rw [Finset.mem_Ico] at hu
        have hu' : u ∈ Set.Icc (r i n) n := ⟨hu.1, by omega⟩
        refine hn₂ u ?_
        rw [Set.mem_Icc]
        refine ⟨?_, by norm_cast; omega⟩
        calc c₁ * n ≤ r i n := by exact hn₁ i
                  _ ≤ u     := by exact_mod_cast hu'.1
      _ ≤ n ^ (p a b) * (∑ _u ∈ Finset.Ico (r i n) n, c₂ * g n / n ^ ((p a b) + 1)) := by
        gcongr n ^ (p a b) * (Finset.Ico (r i n) n).sum (fun _ => c₂ * g n / ?_) with u hu
        rw [Finset.mem_Ico] at hu
        have : 0 < u := calc
          0 < r i n := by exact hrpos_i
          _ ≤ u := by exact hu.1
        exact rpow_le_rpow_of_exponent_nonpos (by positivity)
          (by exact_mod_cast (le_of_lt hu.2)) (le_of_lt hp)
      _ ≤ n ^ p a b * #(Ico (r i n) n) • (c₂ * g n / n ^ (p a b + 1)) := by
        gcongr; exact Finset.sum_le_card_nsmul _ _ _ (fun x _ => by rfl)
      _ = n ^ p a b * #(Ico (r i n) n) * (c₂ * g n / n ^ (p a b + 1)) := by
        rw [nsmul_eq_mul, mul_assoc]
      _ = n ^ (p a b) * (n - r i n) * (c₂ * g n / n ^ ((p a b) + 1)) := by
        congr; rw [Nat.card_Ico, Nat.cast_sub (le_of_lt <| hr_lt_n i)]
      _ ≤ n ^ (p a b) * n * (c₂ * g n / n ^ ((p a b) + 1)) := by
        gcongr; simp only [tsub_le_iff_right, le_add_iff_nonneg_right, Nat.cast_nonneg]
      _ = c₂ * (n^((p a b) + 1) / n ^ ((p a b) + 1)) * g n := by
        rw [← Real.rpow_add_one (by positivity) (p a b)]; ring
      _ = c₂ * g n := by rw [div_self (by positivity), mul_one]
      _ ≤ max c₂ (c₂ / c₁ ^ ((p a b) + 1)) * g n := by gcongr; exact le_max_left _ _

lemma eventually_atTop_sumTransform_ge :
    ∃ c > 0, ∀ᶠ (n : ℕ) in atTop, ∀ i, c * g n ≤ sumTransform (p a b) g (r i n) n := by
  obtain ⟨c₁, hc₁_mem, hc₁⟩ := R.exists_eventually_const_mul_le_r
  obtain ⟨c₂, hc₂_mem, hc₂⟩ := R.g_grows_poly.eventually_atTop_ge_nat hc₁_mem
  obtain ⟨c₃, hc₃_mem, hc₃⟩ := R.exists_eventually_r_le_const_mul
  have hc₁_pos : 0 < c₁ := hc₁_mem.1
  have hc₃' : 0 < (1 - c₃) := by have := hc₃_mem.2; linarith
  refine ⟨min (c₂ * (1 - c₃)) ((1 - c₃) * c₂ / c₁^((p a b) + 1)), by positivity, ?_⟩
  filter_upwards [hc₁, hc₂, hc₃, R.eventually_r_pos, R.eventually_r_lt_n, eventually_gt_atTop 0]
    with n hn₁ hn₂ hn₃ hrpos hr_lt_n hn_pos
  intro i
  have hrpos_i := hrpos i
  have g_nonneg : 0 ≤ g n := R.g_nonneg n (by positivity)
  cases le_or_gt 0 (p a b + 1) with
  | inl hp => -- 0 ≤ (p a b) + 1
    calc sumTransform (p a b) g (r i n) n
      _ = n ^ (p a b) * (∑ u ∈ Finset.Ico (r i n) n, g u / u ^ ((p a b) + 1))    := rfl
      _ ≥ n ^ (p a b) * (∑ u ∈ Finset.Ico (r i n) n, c₂ * g n / u^((p a b) + 1)) := by
        gcongr with u hu
        rw [Finset.mem_Ico] at hu
        have hu' : u ∈ Set.Icc (r i n) n := ⟨hu.1, by omega⟩
        refine hn₂ u ?_
        rw [Set.mem_Icc]
        refine ⟨?_, by norm_cast; omega⟩
        calc c₁ * n ≤ r i n := by exact hn₁ i
                  _ ≤ u     := by exact_mod_cast hu'.1
      _ ≥ n ^ (p a b) * (∑ _u ∈ Finset.Ico (r i n) n, c₂ * g n / n ^ ((p a b) + 1)) := by
        gcongr with u hu
        · rw [Finset.mem_Ico] at hu
          have := calc 0 < r i n := hrpos_i
                      _ ≤ u := hu.1
          positivity
        · rw [Finset.mem_Ico] at hu
          exact le_of_lt hu.2
      _ ≥ n ^ p a b * #(Ico (r i n) n) • (c₂ * g n / n ^ (p a b + 1)) := by
        gcongr; exact Finset.card_nsmul_le_sum _ _ _ (fun x _ => by rfl)
      _ = n ^ p a b * #(Ico (r i n) n) * (c₂ * g n / n ^ (p a b + 1)) := by
        rw [nsmul_eq_mul, mul_assoc]
      _ = n ^ (p a b) * (n - r i n) * (c₂ * g n / n ^ ((p a b) + 1)) := by
        congr; rw [Nat.card_Ico, Nat.cast_sub (le_of_lt <| hr_lt_n i)]
      _ ≥ n ^ (p a b) * (n - c₃ * n) * (c₂ * g n / n ^ ((p a b) + 1)) := by
        gcongr; exact hn₃ i
      _ = n ^ (p a b) * n * (1 - c₃) * (c₂ * g n / n ^ ((p a b) + 1)) := by ring
      _ = c₂ * (1 - c₃) * g n * (n ^ ((p a b) + 1) / n ^ ((p a b) + 1)) := by
        rw [← Real.rpow_add_one (by positivity) (p a b)]; ring
      _ = c₂ * (1 - c₃) * g n := by rw [div_self (by positivity), mul_one]
      _ ≥ min (c₂ * (1 - c₃)) ((1 - c₃) * c₂ / c₁ ^ ((p a b) + 1)) * g n := by
        gcongr; exact min_le_left _ _
  | inr hp => -- (p a b) + 1 < 0
    calc sumTransform (p a b) g (r i n) n
        = n ^ (p a b) * (∑ u ∈ Finset.Ico (r i n) n, g u / u^((p a b) + 1))        := by rfl
      _ ≥ n ^ (p a b) * (∑ u ∈ Finset.Ico (r i n) n, c₂ * g n / u ^ ((p a b) + 1)) := by
        gcongr with u hu
        rw [Finset.mem_Ico] at hu
        have hu' : u ∈ Set.Icc (r i n) n := ⟨hu.1, by omega⟩
        refine hn₂ u ?_
        rw [Set.mem_Icc]
        refine ⟨?_, by norm_cast; omega⟩
        calc c₁ * n ≤ r i n := by exact hn₁ i
                  _ ≤ u := by exact_mod_cast hu'.1
      _ ≥ n ^ (p a b) * (∑ _u ∈ Finset.Ico (r i n) n, c₂ * g n / (r i n) ^ ((p a b) + 1)) := by
        gcongr n^(p a b) * (Finset.Ico (r i n) n).sum (fun _ => c₂ * g n / ?_) with u hu
        · rw [Finset.mem_Ico] at hu
          have := calc 0 < r i n := hrpos_i
                      _ ≤ u := hu.1
          positivity
        · rw [Finset.mem_Ico] at hu
          exact rpow_le_rpow_of_exponent_nonpos (by positivity)
            (by exact_mod_cast hu.1) (le_of_lt hp)
      _ ≥ n ^ p a b * #(Ico (r i n) n) • (c₂ * g n / r i n ^ (p a b + 1)) := by
          gcongr; exact Finset.card_nsmul_le_sum _ _ _ (fun x _ => by rfl)
      _ = n ^ p a b * #(Ico (r i n) n) * (c₂ * g n / r i n ^ (p a b + 1)) := by
          rw [nsmul_eq_mul, mul_assoc]
      _ ≥ n ^ p a b * #(Ico (r i n) n) * (c₂ * g n / (c₁ * n) ^ (p a b + 1)) := by
          gcongr n ^ p a b * #(Ico (r i n) n) * (c₂ * g n / ?_)
          exact rpow_le_rpow_of_exponent_nonpos (by positivity) (hn₁ i) (le_of_lt hp)
      _ = n ^ (p a b) * (n - r i n) * (c₂ * g n / (c₁ * n) ^ ((p a b) + 1)) := by
          congr; rw [Nat.card_Ico, Nat.cast_sub (le_of_lt <| hr_lt_n i)]
      _ ≥ n ^ (p a b) * (n - c₃ * n) * (c₂ * g n / (c₁ * n) ^ ((p a b) + 1)) := by
          gcongr; exact hn₃ i
      _ = n ^ (p a b) * n * (1 - c₃) * (c₂ * g n / (c₁ * n) ^ ((p a b) + 1)) := by ring
      _ = n ^ (p a b) * n * (1 - c₃) * (c₂ * g n / (c₁ ^ ((p a b) + 1) * n ^ ((p a b) + 1))) := by
          rw [Real.mul_rpow (by positivity) (by positivity)]
      _ = (n ^ ((p a b) + 1) / n ^ ((p a b) + 1)) * (1 - c₃) * c₂ * g n / c₁ ^ ((p a b) + 1) := by
          rw [← Real.rpow_add_one (by positivity) (p a b)]; ring
      _ = (1 - c₃) * c₂ / c₁ ^ ((p a b) + 1) * g n := by
          rw [div_self (by positivity), one_mul]; ring
      _ ≥ min (c₂ * (1 - c₃)) ((1 - c₃) * c₂ / c₁ ^ ((p a b) + 1)) * g n := by
          gcongr; exact min_le_right _ _

end

end AkraBazziRecurrence<|MERGE_RESOLUTION|>--- conflicted
+++ resolved
@@ -437,16 +437,15 @@
 lemma isEquivalent_smoothingFn_sub_self (i : α) :
     (fun (n : ℕ) => ε (b i * n) - ε n) ~[atTop] fun n => -log (b i) / (log n) ^ 2 := by
   calc (fun (n : ℕ) => 1 / log (b i * n) - 1 / log n)
-<<<<<<< HEAD
     _ =ᶠ[atTop] fun (n : ℕ) => (log n - log (b i * n)) / (log (b i * n) * log n) := by
       filter_upwards [eventually_gt_atTop 1, R.eventually_log_b_mul_pos] with n hn hn'
-      have h_log_pos : 0 < log n := Real.log_pos <| by aesop
+      have h_log_pos : 0 < log n := Real.log_pos <| by simp_all
       simp only [one_div]
       rw [inv_sub_inv (by have := hn' i; positivity) (by aesop)]
     _ =ᶠ[atTop] (fun (n : ℕ) ↦ (log n - log (b i) - log n) / ((log (b i) + log n) * log n)) := by
       filter_upwards [eventually_ne_atTop 0] with n hn
       have : 0 < b i := R.b_pos i
-      rw [log_mul (by positivity) (by aesop), sub_add_eq_sub_sub]
+      rw [log_mul (by positivity) (by simp_all), sub_add_eq_sub_sub]
     _ = (fun (n : ℕ) => -log (b i) / ((log (b i) + log n) * log n)) := by ext; congr; ring
     _ ~[atTop] (fun (n : ℕ) => -log (b i) / (log n * log n)) := by
       refine IsEquivalent.div (IsEquivalent.refl) <| IsEquivalent.mul ?_ (IsEquivalent.refl)
@@ -457,27 +456,6 @@
         <| IsLittleO.natCast_atTop (f := fun (_ : ℝ) => log (b i))
           isLittleO_const_log_atTop
     _ = (fun (n : ℕ) => -log (b i) / (log n) ^ 2) := by ext; congr 1; rw [← pow_two]
-=======
-        =ᶠ[atTop] fun (n : ℕ) => (log n - log (b i * n)) / (log (b i * n) * log n) := by
-            filter_upwards [eventually_gt_atTop 1, R.eventually_log_b_mul_pos] with n hn hn'
-            have h_log_pos : 0 < log n := Real.log_pos <| by simp_all
-            simp only [one_div]
-            rw [inv_sub_inv (by have := hn' i; positivity) (by aesop)]
-      _ =ᶠ[atTop] (fun (n : ℕ) ↦ (log n - log (b i) - log n) / ((log (b i) + log n) * log n)) := by
-            filter_upwards [eventually_ne_atTop 0] with n hn
-            have : 0 < b i := R.b_pos i
-            rw [log_mul (by positivity) (by simp_all), sub_add_eq_sub_sub]
-      _ = (fun (n : ℕ) => -log (b i) / ((log (b i) + log n) * log n)) := by ext; congr; ring
-      _ ~[atTop] (fun (n : ℕ) => -log (b i) / (log n * log n)) := by
-            refine IsEquivalent.div (IsEquivalent.refl) <| IsEquivalent.mul ?_ (IsEquivalent.refl)
-            have : (fun (n : ℕ) => log (b i) + log n) = fun (n : ℕ) => log n + log (b i) := by
-              ext; simp [add_comm]
-            rw [this]
-            exact IsEquivalent.add_isLittleO IsEquivalent.refl
-              <| IsLittleO.natCast_atTop (f := fun (_ : ℝ) => log (b i))
-                isLittleO_const_log_atTop
-      _ = (fun (n : ℕ) => -log (b i) / (log n) ^ 2) := by ext; congr 1; rw [← pow_two]
->>>>>>> 1453bb16
 
 lemma isTheta_smoothingFn_sub_self (i : α) :
     (fun (n : ℕ) => ε (b i * n) - ε n) =Θ[atTop] fun n => 1 / (log n) ^ 2 := by
