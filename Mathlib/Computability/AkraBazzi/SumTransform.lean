--- conflicted
+++ resolved
@@ -40,11 +40,7 @@
 open scoped Topology
 
 /-!
-<<<<<<< HEAD
-#### Definition of Akra–Bazzi recurrences
-=======
-### Definition of Akra-Bazzi recurrences
->>>>>>> bd3280fd
+### Definition of Akra–Bazzi recurrences
 
 This section defines the predicate `AkraBazziRecurrence T g a b r` which states that `T`
 satisfies the recurrence
@@ -478,11 +474,7 @@
       rw [← isTheta_const_mul_right this]
 
 /-!
-<<<<<<< HEAD
-#### Akra–Bazzi exponent `p`
-=======
-### Akra-Bazzi exponent `p`
->>>>>>> bd3280fd
+### Akra–Bazzi exponent `p`
 
 Every Akra–Bazzi recurrence has an associated exponent, denoted by `p : ℝ`, such that
 `∑ a_i b_i^p = 1`.  This section shows the existence and uniqueness of this exponent `p` for any
