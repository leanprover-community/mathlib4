/-
Copyright (c) 2023 Frédéric Dupuis. All rights reserved.
Released under Apache 2.0 license as described in the file LICENSE.
Authors: Frédéric Dupuis
-/

import Mathlib.Computability.AkraBazzi.GrowsPolynomially
import Mathlib.Analysis.Calculus.Deriv.Inv
import Mathlib.Analysis.SpecialFunctions.Pow.Continuity
import Mathlib.Analysis.SpecialFunctions.Log.Deriv

/-!
# Akra–Bazzi theorem: the sum transform

We develop further preliminaries required for the theorem, up to the sum transform.

## Main definitions and results

* `AkraBazziRecurrence T g a b r`: the predicate stating that `T : ℕ → ℝ` satisfies an Akra–Bazzi
  recurrence with parameters `g`, `a`, `b` and `r` as above.
* `sumTransform`: The transformation which turns a function `g` into
  `n^p * ∑ u ∈ Finset.Ico n₀ n, g u / u^(p+1)`.
* `asympBound`: The asymptotic bound satisfied by an Akra-Bazzi recurrence, namely
  `n^p (1 + ∑ g(u) / u^(p+1))`


## References

* Mohamad Akra and Louay Bazzi, On the solution of linear recurrence equations
* Tom Leighton, Notes on better master theorems for divide-and-conquer recurrences
* Manuel Eberl, Asymptotic reasoning in a proof assistant

## Tags
Akra Bazzi, Akra-Bazzi, Akra–Bazzi, sum transform

-/

open Finset Real Filter Asymptotics
open scoped Topology

/-!
### Definition of Akra–Bazzi recurrences

This section defines the predicate `AkraBazziRecurrence T g a b r` which states that `T`
satisfies the recurrence relation
`T(n) = ∑_{i=0}^{k-1} a_i T(r_i(n)) + g(n)`
with appropriate conditions on the various parameters.
-/

/-- An Akra–Bazzi recurrence is a function that satisfies the recurrence
`T n = (∑ i, a i * T (r i n)) + g n`. -/
structure AkraBazziRecurrence {α : Type*} [Fintype α] [Nonempty α]
    (T : ℕ → ℝ) (g : ℝ → ℝ) (a : α → ℝ) (b : α → ℝ) (r : α → ℕ → ℕ) where
  /-- Point below which the recurrence is in the base case -/
  n₀ : ℕ
  /-- `n₀` is always positive -/
  n₀_gt_zero : 0 < n₀
  /-- The coefficients `a i` are positive. -/
  a_pos : ∀ i, 0 < a i
  /-- The coefficients `b i` are positive. -/
  b_pos : ∀ i, 0 < b i
  /-- The coefficients `b i` are less than 1. -/
  b_lt_one : ∀ i, b i < 1
  /-- `g` is nonnegative -/
  g_nonneg : ∀ x ≥ 0, 0 ≤ g x
  /-- `g` grows polynomially -/
  g_grows_poly : AkraBazziRecurrence.GrowsPolynomially g
  /-- The actual recurrence -/
  h_rec (n : ℕ) (hn₀ : n₀ ≤ n) : T n = (∑ i, a i * T (r i n)) + g n
  /-- Base case: `T(n) > 0` whenever `n < n₀` -/
  T_gt_zero' (n : ℕ) (hn : n < n₀) : 0 < T n
  /-- The functions `r i` always reduce `n`. -/
  r_lt_n : ∀ i n, n₀ ≤ n → r i n < n
  /-- The functions `r i` approximate the values `b i * n`. -/
  dist_r_b : ∀ i, (fun n => (r i n : ℝ) - b i * n) =o[atTop] fun n => n / (log n) ^ 2

namespace AkraBazziRecurrence

section min_max

variable {α : Type*} [Finite α] [Nonempty α]

/-- Smallest `b i` -/
noncomputable def min_bi (b : α → ℝ) : α :=
  Classical.choose <| Finite.exists_min b

/-- Largest `b i` -/
noncomputable def max_bi (b : α → ℝ) : α :=
  Classical.choose <| Finite.exists_max b

@[aesop safe apply]
lemma min_bi_le {b : α → ℝ} (i : α) : b (min_bi b) ≤ b i :=
  Classical.choose_spec (Finite.exists_min b) i

@[aesop safe apply]
lemma max_bi_le {b : α → ℝ} (i : α) : b i ≤ b (max_bi b) :=
  Classical.choose_spec (Finite.exists_max b) i

end min_max

lemma isLittleO_self_div_log_id :
    (fun (n : ℕ) => n / log n ^ 2) =o[atTop] (fun (n : ℕ) => (n : ℝ)) := by
  calc (fun (n : ℕ) => (n : ℝ) / log n ^ 2)
    _ = fun (n : ℕ) => (n : ℝ) * ((log n) ^ 2)⁻¹ := by simp_rw [div_eq_mul_inv]
    _ =o[atTop] fun (n : ℕ) => (n : ℝ) * 1⁻¹ := by
      refine IsBigO.mul_isLittleO (isBigO_refl _ _) ?_
      refine IsLittleO.inv_rev ?_ (by simp)
      calc
        _ = (fun (_ : ℕ) => ((1 : ℝ) ^ 2)) := by simp
        _ =o[atTop] (fun (n : ℕ) => (log n) ^ 2) :=
          IsLittleO.pow (IsLittleO.natCast_atTop <| isLittleO_const_log_atTop) (by norm_num)
    _ = (fun (n : ℕ) => (n : ℝ)) := by ext; simp

variable {α : Type*} [Fintype α] {T : ℕ → ℝ} {g : ℝ → ℝ} {a b : α → ℝ} {r : α → ℕ → ℕ}
variable [Nonempty α] (R : AkraBazziRecurrence T g a b r)
section
include R

lemma dist_r_b' : ∀ᶠ n in atTop, ∀ i, ‖(r i n : ℝ) - b i * n‖ ≤ n / log n ^ 2 := by
  rw [Filter.eventually_all]
  intro i
  simpa using IsLittleO.eventuallyLE (R.dist_r_b i)

lemma eventually_b_le_r : ∀ᶠ (n : ℕ) in atTop, ∀ i, (b i : ℝ) * n - (n / log n ^ 2) ≤ r i n := by
  filter_upwards [R.dist_r_b'] with n hn i
  have h₁ : 0 ≤ b i := le_of_lt <| R.b_pos _
  rw [sub_le_iff_le_add, add_comm, ← sub_le_iff_le_add]
  calc (b i : ℝ) * n - r i n
    _ = ‖b i * n‖ - ‖(r i n : ℝ)‖ := by
      simp only [norm_mul, RCLike.norm_natCast, Real.norm_of_nonneg h₁]
    _ ≤ ‖(b i * n : ℝ) - r i n‖ := norm_sub_norm_le _ _
    _ = ‖(r i n : ℝ) - b i * n‖ := norm_sub_rev _ _
    _ ≤ n / log n ^ 2 := hn i

lemma eventually_r_le_b : ∀ᶠ (n : ℕ) in atTop, ∀ i, r i n ≤ (b i : ℝ) * n + (n / log n ^ 2) := by
  filter_upwards [R.dist_r_b'] with n hn i
  calc r i n = b i * n + (r i n - b i * n) := by ring
             _ ≤ b i * n + ‖r i n - b i * n‖ := by gcongr; exact Real.le_norm_self _
             _ ≤ b i * n + n / log n ^ 2 := by gcongr; exact hn i

lemma eventually_r_lt_n : ∀ᶠ (n : ℕ) in atTop, ∀ i, r i n < n := by
  filter_upwards [eventually_ge_atTop R.n₀] with n hn i using R.r_lt_n i n hn

lemma eventually_bi_mul_le_r : ∀ᶠ (n : ℕ) in atTop, ∀ i, (b (min_bi b) / 2) * n ≤ r i n := by
  have gt_zero : 0 < b (min_bi b) := R.b_pos (min_bi b)
  have hlo := isLittleO_self_div_log_id
  rw [Asymptotics.isLittleO_iff] at hlo
  have hlo' := hlo (by positivity : 0 < b (min_bi b) / 2)
  filter_upwards [hlo', R.eventually_b_le_r] with n hn hn' i
  simp only [Real.norm_of_nonneg (by positivity : 0 ≤ (n : ℝ))] at hn
  calc b (min_bi b) / 2 * n
    _ = b (min_bi b) * n - b (min_bi b) / 2 * n := by ring
    _ ≤ b (min_bi b) * n - ‖n / log n ^ 2‖ := by gcongr
    _ ≤ b i * n - ‖n / log n ^ 2‖ := by gcongr; aesop
    _ = b i * n - n / log n ^ 2 := by
      congr
      exact Real.norm_of_nonneg <| by positivity
    _ ≤ r i n := hn' i

lemma bi_min_div_two_lt_one : b (min_bi b) / 2 < 1 := by
  have gt_zero : 0 < b (min_bi b) := R.b_pos (min_bi b)
  calc b (min_bi b) / 2
    _ < b (min_bi b) := by aesop (add safe apply div_two_lt_of_pos)
    _ < 1 := R.b_lt_one _

lemma bi_min_div_two_pos : 0 < b (min_bi b) / 2 := div_pos (R.b_pos _) (by simp)

lemma exists_eventually_const_mul_le_r :
    ∃ c ∈ Set.Ioo (0 : ℝ) 1, ∀ᶠ (n : ℕ) in atTop, ∀ i, c * n ≤ r i n := by
  have gt_zero : 0 < b (min_bi b) := R.b_pos (min_bi b)
  exact ⟨b (min_bi b) / 2, ⟨⟨by positivity, R.bi_min_div_two_lt_one⟩, R.eventually_bi_mul_le_r⟩⟩

lemma eventually_r_ge (C : ℝ) : ∀ᶠ (n : ℕ) in atTop, ∀ i, C ≤ r i n := by
  obtain ⟨c, hc_mem, hc⟩ := R.exists_eventually_const_mul_le_r
  filter_upwards [eventually_ge_atTop ⌈C / c⌉₊, hc] with n hn₁ hn₂ i
  have h₁ := hc_mem.1
  calc C
    _ = c * (C / c) := by
      rw [← mul_div_assoc]
      exact (mul_div_cancel_left₀ _ (by positivity)).symm
    _ ≤ c * ⌈C / c⌉₊ := by gcongr; simp [Nat.le_ceil]
    _ ≤ c * n := by gcongr
    _ ≤ r i n := hn₂ i

lemma tendsto_atTop_r (i : α) : Tendsto (r i) atTop atTop := by
  rw [tendsto_atTop]
  intro b
  have := R.eventually_r_ge b
  rw [Filter.eventually_all] at this
  exact_mod_cast this i

lemma tendsto_atTop_r_real (i : α) : Tendsto (fun n => (r i n : ℝ)) atTop atTop :=
  Tendsto.comp tendsto_natCast_atTop_atTop (R.tendsto_atTop_r i)

lemma exists_eventually_r_le_const_mul :
    ∃ c ∈ Set.Ioo (0 : ℝ) 1, ∀ᶠ (n : ℕ) in atTop, ∀ i, r i n ≤ c * n := by
  let c := b (max_bi b) + (1 - b (max_bi b)) / 2
  have h_max_bi_pos : 0 < b (max_bi b) := R.b_pos _
  have h_max_bi_lt_one : 0 < 1 - b (max_bi b) := by
    have : b (max_bi b) < 1 := R.b_lt_one _
    linarith
  have hc_pos : 0 < c := by positivity
  have h₁ : 0 < (1 - b (max_bi b)) / 2 := by positivity
  have hc_lt_one : c < 1 :=
    calc b (max_bi b) + (1 - b (max_bi b)) / 2
      _ = b (max_bi b) * (1 / 2) + 1 / 2 := by ring
      _ < 1 * (1 / 2) + 1 / 2 := by gcongr; exact R.b_lt_one _
      _ = 1 := by norm_num
  refine ⟨c, ⟨hc_pos, hc_lt_one⟩, ?_⟩
  have hlo := isLittleO_self_div_log_id
  rw [Asymptotics.isLittleO_iff] at hlo
  have hlo' := hlo h₁
  filter_upwards [hlo', R.eventually_r_le_b] with n hn hn'
  intro i
  rw [Real.norm_of_nonneg (by positivity)] at hn
  simp only [Real.norm_of_nonneg (by positivity : 0 ≤ (n : ℝ))] at hn
  calc r i n ≤ b i * n + n / log n ^ 2 := by exact hn' i
             _ ≤ b i * n + (1 - b (max_bi b)) / 2 * n := by gcongr
             _ = (b i + (1 - b (max_bi b)) / 2) * n := by ring
             _ ≤ (b (max_bi b) + (1 - b (max_bi b)) / 2) * n := by gcongr; exact max_bi_le _

lemma eventually_r_pos : ∀ᶠ (n : ℕ) in atTop, ∀ i, 0 < r i n := by
  rw [Filter.eventually_all]
  exact fun i => (R.tendsto_atTop_r i).eventually_gt_atTop 0

lemma eventually_log_b_mul_pos : ∀ᶠ (n : ℕ) in atTop, ∀ i, 0 < log (b i * n) := by
  rw [Filter.eventually_all]
  intro i
  have h : Tendsto (fun (n : ℕ) => log (b i * n)) atTop atTop :=
    Tendsto.comp tendsto_log_atTop
      <| Tendsto.const_mul_atTop (b_pos R i) tendsto_natCast_atTop_atTop
  exact h.eventually_gt_atTop 0

@[aesop safe apply] lemma T_pos (n : ℕ) : 0 < T n := by
  induction n using Nat.strongRecOn with
  | ind n h_ind =>
    cases lt_or_ge n R.n₀ with
    | inl hn => exact R.T_gt_zero' n hn -- n < R.n₀
    | inr hn => -- R.n₀ ≤ n
      rw [R.h_rec n hn]
      have := R.g_nonneg
      refine add_pos_of_pos_of_nonneg (Finset.sum_pos ?sum_elems univ_nonempty) (by simp_all)
      exact fun i _ => mul_pos (R.a_pos i) <| h_ind _ (R.r_lt_n i _ hn)

@[aesop safe apply]
lemma T_nonneg (n : ℕ) : 0 ≤ T n := le_of_lt <| R.T_pos n

end

/-!
### Smoothing function

We define `ε` as the "smoothing function" `fun n => 1 / log n`, which will be used in the form of a
factor of `1 ± ε n` needed to make the induction step go through.

This is its own definition to make it easier to switch to a different smoothing function.
For example, choosing `1 / log n ^ δ` for a suitable choice of `δ` leads to a slightly tighter
theorem at the price of a more complicated proof.

This part of the file then proves several properties of this function that will be needed later in
the proof.
-/

/-- The "smoothing function" is defined as `1 / log n`. This is defined as an `ℝ → ℝ` function
as opposed to `ℕ → ℝ` since this is more convenient for the proof, where we need to e.g. take
derivatives. -/
noncomputable def smoothingFn (n : ℝ) : ℝ := 1 / log n

local notation "ε" => smoothingFn

lemma one_add_smoothingFn_le_two {x : ℝ} (hx : exp 1 ≤ x) : 1 + ε x ≤ 2 := by
  simp only [smoothingFn, ← one_add_one_eq_two]
  gcongr
  have : 1 < x := by
    calc 1 = exp 0 := by simp
         _ < exp 1 := by simp
         _ ≤ x := hx
  rw [div_le_one (log_pos this)]
  calc 1 = log (exp 1) := by simp
       _ ≤ log x := log_le_log (exp_pos _) hx

lemma isLittleO_smoothingFn_one : ε =o[atTop] (fun _ => (1 : ℝ)) := by
  unfold smoothingFn
  refine isLittleO_of_tendsto (fun _ h => False.elim <| one_ne_zero h) ?_
  simp only [one_div, div_one]
  exact Tendsto.inv_tendsto_atTop Real.tendsto_log_atTop

lemma isEquivalent_one_add_smoothingFn_one : (fun x => 1 + ε x) ~[atTop] (fun _ => (1 : ℝ)) :=
  IsEquivalent.add_isLittleO IsEquivalent.refl isLittleO_smoothingFn_one

lemma isEquivalent_one_sub_smoothingFn_one : (fun x => 1 - ε x) ~[atTop] (fun _ => (1 : ℝ)) :=
  IsEquivalent.sub_isLittleO IsEquivalent.refl isLittleO_smoothingFn_one

lemma growsPolynomially_one_sub_smoothingFn : GrowsPolynomially fun x => 1 - ε x :=
  GrowsPolynomially.of_isEquivalent_const isEquivalent_one_sub_smoothingFn_one

lemma growsPolynomially_one_add_smoothingFn : GrowsPolynomially fun x => 1 + ε x :=
  GrowsPolynomially.of_isEquivalent_const isEquivalent_one_add_smoothingFn_one

lemma eventually_one_sub_smoothingFn_gt_const_real (c : ℝ) (hc : c < 1) :
    ∀ᶠ (x : ℝ) in atTop, c < 1 - ε x := by
  have h₁ : Tendsto (fun x => 1 - ε x) atTop (𝓝 1) := by
    rw [← isEquivalent_const_iff_tendsto one_ne_zero]
    exact isEquivalent_one_sub_smoothingFn_one
  rw [tendsto_order] at h₁
  exact h₁.1 c hc

lemma eventually_one_sub_smoothingFn_gt_const (c : ℝ) (hc : c < 1) :
    ∀ᶠ (n : ℕ) in atTop, c < 1 - ε n :=
  Eventually.natCast_atTop (p := fun n => c < 1 - ε n)
    <| eventually_one_sub_smoothingFn_gt_const_real c hc

lemma eventually_one_sub_smoothingFn_pos_real : ∀ᶠ (x : ℝ) in atTop, 0 < 1 - ε x :=
  eventually_one_sub_smoothingFn_gt_const_real 0 zero_lt_one

lemma eventually_one_sub_smoothingFn_pos : ∀ᶠ (n : ℕ) in atTop, 0 < 1 - ε n :=
  (eventually_one_sub_smoothingFn_pos_real).natCast_atTop

lemma eventually_one_sub_smoothingFn_nonneg : ∀ᶠ (n : ℕ) in atTop, 0 ≤ 1 - ε n := by
  filter_upwards [eventually_one_sub_smoothingFn_pos] with n hn; exact le_of_lt hn

include R in
lemma eventually_one_sub_smoothingFn_r_pos : ∀ᶠ (n : ℕ) in atTop, ∀ i, 0 < 1 - ε (r i n) := by
  rw [Filter.eventually_all]
  exact fun i => (R.tendsto_atTop_r_real i).eventually eventually_one_sub_smoothingFn_pos_real

@[aesop safe apply]
lemma differentiableAt_smoothingFn {x : ℝ} (hx : 1 < x) : DifferentiableAt ℝ ε x := by
  have : log x ≠ 0 := Real.log_ne_zero_of_pos_of_ne_one (by positivity) (ne_of_gt hx)
  change DifferentiableAt ℝ (fun z => 1 / log z) x
  simp_rw [one_div]
  exact DifferentiableAt.inv (differentiableAt_log (by positivity)) this

@[aesop safe apply]
lemma differentiableAt_one_sub_smoothingFn {x : ℝ} (hx : 1 < x) :
    DifferentiableAt ℝ (fun z => 1 - ε z) x :=
  DifferentiableAt.sub (differentiableAt_const _) <| differentiableAt_smoothingFn hx

lemma differentiableOn_one_sub_smoothingFn : DifferentiableOn ℝ (fun z => 1 - ε z) (Set.Ioi 1) :=
  fun _ hx => (differentiableAt_one_sub_smoothingFn hx).differentiableWithinAt

@[aesop safe apply]
lemma differentiableAt_one_add_smoothingFn {x : ℝ} (hx : 1 < x) :
    DifferentiableAt ℝ (fun z => 1 + ε z) x :=
  DifferentiableAt.add (differentiableAt_const _) <| differentiableAt_smoothingFn hx

lemma differentiableOn_one_add_smoothingFn : DifferentiableOn ℝ (fun z => 1 + ε z) (Set.Ioi 1) :=
  fun _ hx => (differentiableAt_one_add_smoothingFn hx).differentiableWithinAt

lemma deriv_smoothingFn {x : ℝ} (hx : 1 < x) : deriv ε x = -x⁻¹ / (log x ^ 2) := by
  have : log x ≠ 0 := Real.log_ne_zero_of_pos_of_ne_one (by positivity) (ne_of_gt hx)
  change deriv (fun z => 1 / log z) x = -x⁻¹ / (log x ^ 2)
  rw [deriv_fun_div] <;> aesop

lemma isLittleO_deriv_smoothingFn : deriv ε =o[atTop] fun x => x⁻¹ :=
  calc deriv ε
    _ =ᶠ[atTop] fun x => -x⁻¹ / (log x ^ 2) := by
      filter_upwards [eventually_gt_atTop 1] with x hx
      rw [deriv_smoothingFn hx]
    _ = fun x => (-x * log x ^ 2)⁻¹ := by
      simp_rw [neg_div, div_eq_mul_inv, ← mul_inv, neg_inv, neg_mul]
    _ =o[atTop] fun x => (x * 1)⁻¹ := by
      refine IsLittleO.inv_rev ?_ ?_
      · refine IsBigO.mul_isLittleO
          (by rw [isBigO_neg_right]; aesop (add safe isBigO_refl)) ?_
        rw [isLittleO_one_left_iff]
        exact Tendsto.comp tendsto_norm_atTop_atTop
          <| Tendsto.comp (tendsto_pow_atTop (by norm_num)) tendsto_log_atTop
      · exact Filter.Eventually.of_forall (fun x hx => by rw [mul_one] at hx; simp [hx])
    _ = fun x => x⁻¹ := by simp

lemma eventually_deriv_one_sub_smoothingFn :
    deriv (fun x => 1 - ε x) =ᶠ[atTop] fun x => x⁻¹ / (log x ^ 2) :=
  calc deriv (fun x => 1 - ε x)
    _ =ᶠ[atTop] -(deriv ε) := by
      filter_upwards [eventually_gt_atTop 1] with x hx; rw [deriv_fun_sub] <;> aesop
    _ =ᶠ[atTop] fun x => x⁻¹ / (log x ^ 2) := by
      filter_upwards [eventually_gt_atTop 1] with x hx
      simp [deriv_smoothingFn hx, neg_div]

lemma eventually_deriv_one_add_smoothingFn :
    deriv (fun x => 1 + ε x) =ᶠ[atTop] fun x => -x⁻¹ / (log x ^ 2) :=
  calc deriv (fun x => 1 + ε x)
    _ =ᶠ[atTop] deriv ε := by
      filter_upwards [eventually_gt_atTop 1] with x hx; rw [deriv_fun_add] <;> aesop
    _ =ᶠ[atTop] fun x => -x⁻¹ / (log x ^ 2) := by
      filter_upwards [eventually_gt_atTop 1] with x hx
      simp [deriv_smoothingFn hx]

lemma isLittleO_deriv_one_sub_smoothingFn :
    deriv (fun x => 1 - ε x) =o[atTop] fun (x : ℝ) => x⁻¹ :=
  calc deriv (fun x => 1 - ε x)
    _ =ᶠ[atTop] fun z => -(deriv ε z) := by
      filter_upwards [eventually_gt_atTop 1] with x hx; rw [deriv_fun_sub] <;> aesop
    _ =o[atTop] fun x => x⁻¹ := by rw [isLittleO_neg_left]; exact isLittleO_deriv_smoothingFn

lemma isLittleO_deriv_one_add_smoothingFn :
    deriv (fun x => 1 + ε x) =o[atTop] fun (x : ℝ) => x⁻¹ :=
  calc deriv (fun x => 1 + ε x)
    _ =ᶠ[atTop] fun z => deriv ε z := by
      filter_upwards [eventually_gt_atTop 1] with x hx; rw [deriv_fun_add] <;> aesop
    _ =o[atTop] fun x => x⁻¹ := isLittleO_deriv_smoothingFn

lemma eventually_one_add_smoothingFn_pos : ∀ᶠ (n : ℕ) in atTop, 0 < 1 + ε n := by
  have h₁ := isLittleO_smoothingFn_one
  rw [isLittleO_iff] at h₁
  refine Eventually.natCast_atTop (p := fun n => 0 < 1 + ε n) ?_
  filter_upwards [h₁ (by simp : (0 : ℝ) < 1 / 2), eventually_gt_atTop 1] with x _ hx'
  have : 0 < log x := Real.log_pos hx'
  change 0 < 1 + 1 / log x
  positivity

include R in
lemma eventually_one_add_smoothingFn_r_pos : ∀ᶠ (n : ℕ) in atTop, ∀ i, 0 < 1 + ε (r i n) := by
  rw [Filter.eventually_all]
  exact fun i => (R.tendsto_atTop_r i).eventually (f := r i) eventually_one_add_smoothingFn_pos

lemma eventually_one_add_smoothingFn_nonneg : ∀ᶠ (n : ℕ) in atTop, 0 ≤ 1 + ε n := by
  filter_upwards [eventually_one_add_smoothingFn_pos] with n hn; exact le_of_lt hn

lemma strictAntiOn_smoothingFn : StrictAntiOn ε (Set.Ioi 1) := by
  change StrictAntiOn (fun x => 1 / log x) (Set.Ioi 1)
  simp_rw [one_div]
  refine StrictAntiOn.comp_strictMonoOn inv_strictAntiOn ?log fun _ hx => log_pos hx
  refine StrictMonoOn.mono strictMonoOn_log (fun x hx => ?_)
  exact Set.Ioi_subset_Ioi zero_le_one hx

lemma strictMonoOn_one_sub_smoothingFn :
    StrictMonoOn (fun (x : ℝ) => (1 : ℝ) - ε x) (Set.Ioi 1) := by
  simp_rw [sub_eq_add_neg]
  exact StrictMonoOn.const_add (StrictAntiOn.neg <| strictAntiOn_smoothingFn) 1

lemma strictAntiOn_one_add_smoothingFn : StrictAntiOn (fun (x : ℝ) => (1 : ℝ) + ε x) (Set.Ioi 1) :=
  StrictAntiOn.const_add strictAntiOn_smoothingFn 1

section
include R

lemma isEquivalent_smoothingFn_sub_self (i : α) :
    (fun (n : ℕ) => ε (b i * n) - ε n) ~[atTop] fun n => -log (b i) / (log n) ^ 2 := by
  calc (fun (n : ℕ) => 1 / log (b i * n) - 1 / log n)
    _ =ᶠ[atTop] fun (n : ℕ) => (log n - log (b i * n)) / (log (b i * n) * log n) := by
      filter_upwards [eventually_gt_atTop 1, R.eventually_log_b_mul_pos] with n hn hn'
      have h_log_pos : 0 < log n := Real.log_pos <| by simp_all
      simp only [one_div]
      rw [inv_sub_inv (by have := hn' i; positivity) (by aesop)]
    _ =ᶠ[atTop] (fun (n : ℕ) ↦ (log n - log (b i) - log n) / ((log (b i) + log n) * log n)) := by
      filter_upwards [eventually_ne_atTop 0] with n hn
      have : 0 < b i := R.b_pos i
      rw [log_mul (by positivity) (by simp_all), sub_add_eq_sub_sub]
    _ = (fun (n : ℕ) => -log (b i) / ((log (b i) + log n) * log n)) := by ext; congr; ring
    _ ~[atTop] (fun (n : ℕ) => -log (b i) / (log n * log n)) := by
      refine IsEquivalent.div (IsEquivalent.refl) <| IsEquivalent.mul ?_ (IsEquivalent.refl)
      have : (fun (n : ℕ) => log (b i) + log n) = fun (n : ℕ) => log n + log (b i) := by
        ext; simp [add_comm]
      rw [this]
      exact IsEquivalent.add_isLittleO IsEquivalent.refl
        <| IsLittleO.natCast_atTop (f := fun (_ : ℝ) => log (b i))
          isLittleO_const_log_atTop
    _ = (fun (n : ℕ) => -log (b i) / (log n) ^ 2) := by ext; congr 1; rw [← pow_two]

lemma isTheta_smoothingFn_sub_self (i : α) :
    (fun (n : ℕ) => ε (b i * n) - ε n) =Θ[atTop] fun n => 1 / (log n) ^ 2 := by
  calc (fun (n : ℕ) => ε (b i * n) - ε n)
    _ =Θ[atTop] fun n => (-log (b i)) / (log n) ^ 2 :=
      (R.isEquivalent_smoothingFn_sub_self i).isTheta
    _ = fun (n : ℕ) => (-log (b i)) * 1 / (log n) ^ 2 := by simp only [mul_one]
    _ = fun (n : ℕ) => -log (b i) * (1 / (log n) ^ 2) := by simp_rw [← mul_div_assoc]
    _ =Θ[atTop] fun (n : ℕ) => 1 / (log n) ^ 2 := by
      have : -log (b i) ≠ 0 := by
        rw [neg_ne_zero]
        exact Real.log_ne_zero_of_pos_of_ne_one (R.b_pos i) (ne_of_lt <| R.b_lt_one i)
      rw [← isTheta_const_mul_right this]

/-!
### Akra–Bazzi exponent `p`

<<<<<<< HEAD
Every Akra–Bazzi recurrence has an associated exponent, denoted by `p : ℝ`, such that
`∑ a_i b_i^p = 1`.  This section shows the existence and uniqueness of this exponent `p` for any
`R : AkraBazziRecurrence`, and defines `R.asympBound` to be the asymptotic bound satisfied by `R`,
namely `n^p (1 + ∑_{u < n} g(u) / u^(p+1))`. -/
=======
Every Akra-Bazzi recurrence has an associated exponent, denoted by `p : ℝ`, such that
`∑ a_i b_i^p = 1`. This section shows the existence and uniqueness of this exponent `p` for any
`R : AkraBazziRecurrence`. These results are used in the next section to define the asymptotic
bound expression. -/
>>>>>>> 453f2741

@[continuity, fun_prop]
lemma continuous_sumCoeffsExp : Continuous (fun (p : ℝ) => ∑ i, a i * (b i) ^ p) := by
  refine continuous_finset_sum Finset.univ fun i _ => Continuous.mul (by fun_prop) ?_
  exact Continuous.rpow continuous_const continuous_id (fun x => Or.inl (ne_of_gt (R.b_pos i)))

lemma strictAnti_sumCoeffsExp : StrictAnti (fun (p : ℝ) => ∑ i, a i * (b i) ^ p) := by
  rw [← Finset.sum_fn]
  refine Finset.sum_induction_nonempty _ _ (fun _ _ => StrictAnti.add) univ_nonempty ?terms
  refine fun i _ => StrictAnti.const_mul ?_ (R.a_pos i)
  exact Real.strictAnti_rpow_of_base_lt_one (R.b_pos i) (R.b_lt_one i)

lemma tendsto_zero_sumCoeffsExp : Tendsto (fun (p : ℝ) => ∑ i, a i * (b i) ^ p) atTop (𝓝 0) := by
  have h₁ : Finset.univ.sum (fun _ : α => (0 : ℝ)) = 0 := by simp
  rw [← h₁]
  refine tendsto_finset_sum (univ : Finset α) (fun i _ => ?_)
  rw [← mul_zero (a i)]
  refine Tendsto.mul (by simp) <| tendsto_rpow_atTop_of_base_lt_one _ ?_ (R.b_lt_one i)
  have := R.b_pos i
  linarith

lemma tendsto_atTop_sumCoeffsExp : Tendsto (fun (p : ℝ) => ∑ i, a i * (b i) ^ p) atBot atTop := by
  have h₁ : Tendsto (fun p : ℝ => (a (max_bi b) : ℝ) * b (max_bi b) ^ p) atBot atTop :=
    Tendsto.const_mul_atTop (R.a_pos (max_bi b)) <| tendsto_rpow_atBot_of_base_lt_one _
      (by have := R.b_pos (max_bi b); linarith) (R.b_lt_one _)
  refine tendsto_atTop_mono (fun p => ?_) h₁
  refine Finset.single_le_sum (f := fun i => (a i : ℝ) * b i ^ p) (fun i _ => ?_) (mem_univ _)
  have h₁ : 0 < a i := R.a_pos i
  have h₂ : 0 < b i := R.b_pos i
  positivity

lemma one_mem_range_sumCoeffsExp : 1 ∈ Set.range (fun (p : ℝ) => ∑ i, a i * (b i) ^ p) := by
  refine mem_range_of_exists_le_of_exists_ge R.continuous_sumCoeffsExp ?le_one ?ge_one
  case le_one =>
    exact R.tendsto_zero_sumCoeffsExp.eventually_le_const zero_lt_one |>.exists
  case ge_one =>
    exact R.tendsto_atTop_sumCoeffsExp.eventually_ge_atTop _ |>.exists

/-- The function x ↦ ∑ a_i b_i^x is injective. This implies the uniqueness of `p`. -/
lemma injective_sumCoeffsExp : Function.Injective (fun (p : ℝ) => ∑ i, a i * (b i) ^ p) :=
    R.strictAnti_sumCoeffsExp.injective

end

variable (a b) in
/-- The exponent `p` associated with a particular Akra–Bazzi recurrence. -/
noncomputable irreducible_def p : ℝ := Function.invFun (fun (p : ℝ) => ∑ i, a i * (b i) ^ p) 1

include R in
-- Cannot be @[simp] because `T`, `g`, `r`, and `R` cannot be inferred by `simp`.
lemma sumCoeffsExp_p_eq_one : ∑ i, a i * (b i) ^ p a b = 1 := by
  simp only [p]
  exact Function.invFun_eq (by rw [← Set.mem_range]; exact R.one_mem_range_sumCoeffsExp)

/-!
### The sum transform

This section defines the "sum transform" of a function `g` as
<<<<<<< HEAD
`∑ u ∈ Finset.Ico n₀ n, g u / u^(p+1)`,
and uses it to define `asympBound` as the bound satisfied by an Akra–Bazzi recurrence.
=======
`∑ u ∈ Finset.Ico n₀ n, g u / u^(p+1)`, and uses it to define `asympBound` as the bound satisfied
by an Akra-Bazzi recurrence, namely `n^p (1 + ∑_{u < n} g(u) / u^(p+1))`. Here, the exponent `p`
refers to the one established in the previous section.
>>>>>>> 453f2741

Several properties of the sum transform are then proven.
-/

/-- The transformation that turns a function `g` into
`n ^ p * ∑ u ∈ Finset.Ico n₀ n, g u / u ^ (p + 1)`. -/
noncomputable def sumTransform (p : ℝ) (g : ℝ → ℝ) (n₀ n : ℕ) :=
  n ^ p * ∑ u ∈ Finset.Ico n₀ n, g u / u ^ (p + 1)

lemma sumTransform_def {p : ℝ} {g : ℝ → ℝ} {n₀ n : ℕ} :
    sumTransform p g n₀ n = n ^ p * ∑ u ∈ Finset.Ico n₀ n, g u / u ^ (p + 1) := rfl


variable (g) (a) (b)
/-- The asymptotic bound satisfied by an Akra–Bazzi recurrence, namely
`n^p (1 + ∑_{u < n} g(u) / u^(p+1))`. -/
noncomputable def asympBound (n : ℕ) : ℝ := n ^ p a b + sumTransform (p a b) g 0 n

lemma asympBound_def {α} [Fintype α] (a b : α → ℝ) {n : ℕ} :
    asympBound g a b n = n ^ p a b + sumTransform (p a b) g 0 n := rfl

variable {g} {a} {b}

lemma asympBound_def' {α} [Fintype α] (a b : α → ℝ) {n : ℕ} :
    asympBound g a b n = n ^ p a b * (1 + (∑ u ∈ range n, g u / u ^ (p a b + 1))) := by
  simp [asympBound_def, sumTransform, mul_add, mul_one]

section
include R

lemma asympBound_pos (n : ℕ) (hn : 0 < n) : 0 < asympBound g a b n := by
  calc 0 < (n : ℝ) ^ p a b * (1 + 0) := by aesop (add safe Real.rpow_pos_of_pos)
       _ ≤ asympBound g a b n := by
        simp only [asympBound_def']
        gcongr n ^ p a b * (1 + ?_)
        have := R.g_nonneg
        aesop (add safe Real.rpow_nonneg, safe div_nonneg, safe Finset.sum_nonneg)

lemma eventually_asympBound_pos : ∀ᶠ (n : ℕ) in atTop, 0 < asympBound g a b n := by
  filter_upwards [eventually_gt_atTop 0] with n hn using R.asympBound_pos n hn

lemma eventually_asympBound_r_pos : ∀ᶠ (n : ℕ) in atTop, ∀ i, 0 < asympBound g a b (r i n) := by
  rw [Filter.eventually_all]
  exact fun i => (R.tendsto_atTop_r i).eventually R.eventually_asympBound_pos

lemma eventually_atTop_sumTransform_le :
    ∃ c > 0, ∀ᶠ (n : ℕ) in atTop, ∀ i, sumTransform (p a b) g (r i n) n ≤ c * g n := by
  obtain ⟨c₁, hc₁_mem, hc₁⟩ := R.exists_eventually_const_mul_le_r
  obtain ⟨c₂, hc₂_mem, hc₂⟩ := R.g_grows_poly.eventually_atTop_le_nat hc₁_mem
  have hc₁_pos : 0 < c₁ := hc₁_mem.1
  refine ⟨max c₂ (c₂ / c₁ ^ (p a b + 1)), by positivity, ?_⟩
  filter_upwards [hc₁, hc₂, R.eventually_r_pos, R.eventually_r_lt_n, eventually_gt_atTop 0]
    with n hn₁ hn₂ hrpos hr_lt_n hn_pos i
  have hrpos_i := hrpos i
  have g_nonneg : 0 ≤ g n := R.g_nonneg n (by positivity)
  cases le_or_gt 0 (p a b + 1) with
  | inl hp => -- 0 ≤ p a b + 1
    calc sumTransform (p a b) g (r i n) n
           = n ^ (p a b) * (∑ u ∈ Finset.Ico (r i n) n, g u / u ^ ((p a b) + 1)) := by rfl
         _ ≤ n ^ (p a b) * (∑ u ∈ Finset.Ico (r i n) n, c₂ * g n / u ^ ((p a b) + 1)) := by
          gcongr with u hu
          rw [Finset.mem_Ico] at hu
          have hu' : u ∈ Set.Icc (r i n) n := ⟨hu.1, by cutsat⟩
          refine hn₂ u ?_
          rw [Set.mem_Icc]
          refine ⟨?_, by norm_cast; cutsat⟩
          calc c₁ * n ≤ r i n := by exact hn₁ i
                    _ ≤ u := by exact_mod_cast hu'.1
         _ ≤ n ^ (p a b) * (∑ _u ∈ Finset.Ico (r i n) n, c₂ * g n / (r i n) ^ ((p a b) + 1)) := by
          gcongr with u hu; rw [Finset.mem_Ico] at hu; exact hu.1
         _ ≤ n ^ p a b * #(Ico (r i n) n) • (c₂ * g n / r i n ^ (p a b + 1)) := by
          gcongr; exact Finset.sum_le_card_nsmul _ _ _ (fun x _ => by rfl)
         _ = n ^ p a b * #(Ico (r i n) n) * (c₂ * g n / r i n ^ (p a b + 1)) := by
          rw [nsmul_eq_mul, mul_assoc]
         _ = n ^ (p a b) * (n - r i n) * (c₂ * g n / (r i n) ^ ((p a b) + 1)) := by
          congr; rw [Nat.card_Ico, Nat.cast_sub (le_of_lt <| hr_lt_n i)]
         _ ≤ n ^ (p a b) * n * (c₂ * g n / (r i n) ^ ((p a b) + 1)) := by
          gcongr; simp only [tsub_le_iff_right, le_add_iff_nonneg_right, Nat.cast_nonneg]
         _ ≤ n ^ (p a b) * n * (c₂ * g n / (c₁ * n) ^ ((p a b) + 1)) := by
          gcongr; exact hn₁ i
         _ = c₂ * g n * n ^ ((p a b) + 1) / (c₁ * n) ^ ((p a b) + 1) := by
          rw [← Real.rpow_add_one (by positivity) (p a b)]; ring
         _ = c₂ * g n * n ^ ((p a b) + 1) / (n ^ ((p a b) + 1) * c₁ ^ ((p a b) + 1)) := by
          rw [mul_comm c₁, Real.mul_rpow (by positivity) (by positivity)]
         _ = c₂ * g n * (n ^ ((p a b) + 1) / (n ^ ((p a b) + 1))) / c₁ ^ ((p a b) + 1) := by ring
         _ = c₂ * g n / c₁ ^ ((p a b) + 1) := by rw [div_self (by positivity), mul_one]
         _ = (c₂ / c₁ ^ ((p a b) + 1)) * g n := by ring
         _ ≤ max c₂ (c₂ / c₁ ^ ((p a b) + 1)) * g n := by gcongr; exact le_max_right _ _
  | inr hp => -- p a b + 1 < 0
    calc sumTransform (p a b) g (r i n) n
      _ = n ^ (p a b) * (∑ u ∈ Finset.Ico (r i n) n, g u / u ^ ((p a b) + 1)) := by rfl
      _ ≤ n ^ (p a b) * (∑ u ∈ Finset.Ico (r i n) n, c₂ * g n / u ^ ((p a b) + 1)) := by
        gcongr with u hu
        rw [Finset.mem_Ico] at hu
        have hu' : u ∈ Set.Icc (r i n) n := ⟨hu.1, by cutsat⟩
        refine hn₂ u ?_
        rw [Set.mem_Icc]
        refine ⟨?_, by norm_cast; cutsat⟩
        calc c₁ * n ≤ r i n := by exact hn₁ i
                  _ ≤ u     := by exact_mod_cast hu'.1
      _ ≤ n ^ (p a b) * (∑ _u ∈ Finset.Ico (r i n) n, c₂ * g n / n ^ ((p a b) + 1)) := by
        gcongr n ^ (p a b) * (Finset.Ico (r i n) n).sum (fun _ => c₂ * g n / ?_) with u hu
        rw [Finset.mem_Ico] at hu
        have : 0 < u := calc
          0 < r i n := by exact hrpos_i
          _ ≤ u := by exact hu.1
        exact rpow_le_rpow_of_exponent_nonpos (by positivity)
          (by exact_mod_cast (le_of_lt hu.2)) (le_of_lt hp)
      _ ≤ n ^ p a b * #(Ico (r i n) n) • (c₂ * g n / n ^ (p a b + 1)) := by
        gcongr; exact Finset.sum_le_card_nsmul _ _ _ (fun x _ => by rfl)
      _ = n ^ p a b * #(Ico (r i n) n) * (c₂ * g n / n ^ (p a b + 1)) := by
        rw [nsmul_eq_mul, mul_assoc]
      _ = n ^ (p a b) * (n - r i n) * (c₂ * g n / n ^ ((p a b) + 1)) := by
        congr; rw [Nat.card_Ico, Nat.cast_sub (le_of_lt <| hr_lt_n i)]
      _ ≤ n ^ (p a b) * n * (c₂ * g n / n ^ ((p a b) + 1)) := by
        gcongr; simp only [tsub_le_iff_right, le_add_iff_nonneg_right, Nat.cast_nonneg]
      _ = c₂ * (n^((p a b) + 1) / n ^ ((p a b) + 1)) * g n := by
        rw [← Real.rpow_add_one (by positivity) (p a b)]; ring
      _ = c₂ * g n := by rw [div_self (by positivity), mul_one]
      _ ≤ max c₂ (c₂ / c₁ ^ ((p a b) + 1)) * g n := by gcongr; exact le_max_left _ _

lemma eventually_atTop_sumTransform_ge :
    ∃ c > 0, ∀ᶠ (n : ℕ) in atTop, ∀ i, c * g n ≤ sumTransform (p a b) g (r i n) n := by
  obtain ⟨c₁, hc₁_mem, hc₁⟩ := R.exists_eventually_const_mul_le_r
  obtain ⟨c₂, hc₂_mem, hc₂⟩ := R.g_grows_poly.eventually_atTop_ge_nat hc₁_mem
  obtain ⟨c₃, hc₃_mem, hc₃⟩ := R.exists_eventually_r_le_const_mul
  have hc₁_pos : 0 < c₁ := hc₁_mem.1
  have hc₃' : 0 < (1 - c₃) := by have := hc₃_mem.2; linarith
  refine ⟨min (c₂ * (1 - c₃)) ((1 - c₃) * c₂ / c₁^((p a b) + 1)), by positivity, ?_⟩
  filter_upwards [hc₁, hc₂, hc₃, R.eventually_r_pos, R.eventually_r_lt_n, eventually_gt_atTop 0]
    with n hn₁ hn₂ hn₃ hrpos hr_lt_n hn_pos
  intro i
  have hrpos_i := hrpos i
  have g_nonneg : 0 ≤ g n := R.g_nonneg n (by positivity)
  cases le_or_gt 0 (p a b + 1) with
  | inl hp => -- 0 ≤ (p a b) + 1
    calc sumTransform (p a b) g (r i n) n
      _ = n ^ (p a b) * (∑ u ∈ Finset.Ico (r i n) n, g u / u ^ ((p a b) + 1))    := rfl
      _ ≥ n ^ (p a b) * (∑ u ∈ Finset.Ico (r i n) n, c₂ * g n / u^((p a b) + 1)) := by
        gcongr with u hu
        rw [Finset.mem_Ico] at hu
        have hu' : u ∈ Set.Icc (r i n) n := ⟨hu.1, by cutsat⟩
        refine hn₂ u ?_
        rw [Set.mem_Icc]
        refine ⟨?_, by norm_cast; cutsat⟩
        calc c₁ * n ≤ r i n := by exact hn₁ i
                  _ ≤ u     := by exact_mod_cast hu'.1
      _ ≥ n ^ (p a b) * (∑ _u ∈ Finset.Ico (r i n) n, c₂ * g n / n ^ ((p a b) + 1)) := by
        gcongr with u hu
        · rw [Finset.mem_Ico] at hu
          have := calc 0 < r i n := hrpos_i
                      _ ≤ u := hu.1
          positivity
        · rw [Finset.mem_Ico] at hu
          exact le_of_lt hu.2
      _ ≥ n ^ p a b * #(Ico (r i n) n) • (c₂ * g n / n ^ (p a b + 1)) := by
        gcongr; exact Finset.card_nsmul_le_sum _ _ _ (fun x _ => by rfl)
      _ = n ^ p a b * #(Ico (r i n) n) * (c₂ * g n / n ^ (p a b + 1)) := by
        rw [nsmul_eq_mul, mul_assoc]
      _ = n ^ (p a b) * (n - r i n) * (c₂ * g n / n ^ ((p a b) + 1)) := by
        congr; rw [Nat.card_Ico, Nat.cast_sub (le_of_lt <| hr_lt_n i)]
      _ ≥ n ^ (p a b) * (n - c₃ * n) * (c₂ * g n / n ^ ((p a b) + 1)) := by
        gcongr; exact hn₃ i
      _ = n ^ (p a b) * n * (1 - c₃) * (c₂ * g n / n ^ ((p a b) + 1)) := by ring
      _ = c₂ * (1 - c₃) * g n * (n ^ ((p a b) + 1) / n ^ ((p a b) + 1)) := by
        rw [← Real.rpow_add_one (by positivity) (p a b)]; ring
      _ = c₂ * (1 - c₃) * g n := by rw [div_self (by positivity), mul_one]
      _ ≥ min (c₂ * (1 - c₃)) ((1 - c₃) * c₂ / c₁ ^ ((p a b) + 1)) * g n := by
        gcongr; exact min_le_left _ _
  | inr hp => -- (p a b) + 1 < 0
    calc sumTransform (p a b) g (r i n) n
        = n ^ (p a b) * (∑ u ∈ Finset.Ico (r i n) n, g u / u^((p a b) + 1))        := by rfl
      _ ≥ n ^ (p a b) * (∑ u ∈ Finset.Ico (r i n) n, c₂ * g n / u ^ ((p a b) + 1)) := by
        gcongr with u hu
        rw [Finset.mem_Ico] at hu
        have hu' : u ∈ Set.Icc (r i n) n := ⟨hu.1, by cutsat⟩
        refine hn₂ u ?_
        rw [Set.mem_Icc]
        refine ⟨?_, by norm_cast; cutsat⟩
        calc c₁ * n ≤ r i n := by exact hn₁ i
                  _ ≤ u := by exact_mod_cast hu'.1
      _ ≥ n ^ (p a b) * (∑ _u ∈ Finset.Ico (r i n) n, c₂ * g n / (r i n) ^ ((p a b) + 1)) := by
        gcongr n^(p a b) * (Finset.Ico (r i n) n).sum (fun _ => c₂ * g n / ?_) with u hu
        · rw [Finset.mem_Ico] at hu
          have := calc 0 < r i n := hrpos_i
                      _ ≤ u := hu.1
          positivity
        · rw [Finset.mem_Ico] at hu
          exact rpow_le_rpow_of_exponent_nonpos (by positivity)
            (by exact_mod_cast hu.1) (le_of_lt hp)
      _ ≥ n ^ p a b * #(Ico (r i n) n) • (c₂ * g n / r i n ^ (p a b + 1)) := by
          gcongr; exact Finset.card_nsmul_le_sum _ _ _ (fun x _ => by rfl)
      _ = n ^ p a b * #(Ico (r i n) n) * (c₂ * g n / r i n ^ (p a b + 1)) := by
          rw [nsmul_eq_mul, mul_assoc]
      _ ≥ n ^ p a b * #(Ico (r i n) n) * (c₂ * g n / (c₁ * n) ^ (p a b + 1)) := by
          gcongr n ^ p a b * #(Ico (r i n) n) * (c₂ * g n / ?_)
          exact rpow_le_rpow_of_exponent_nonpos (by positivity) (hn₁ i) (le_of_lt hp)
      _ = n ^ (p a b) * (n - r i n) * (c₂ * g n / (c₁ * n) ^ ((p a b) + 1)) := by
          congr; rw [Nat.card_Ico, Nat.cast_sub (le_of_lt <| hr_lt_n i)]
      _ ≥ n ^ (p a b) * (n - c₃ * n) * (c₂ * g n / (c₁ * n) ^ ((p a b) + 1)) := by
          gcongr; exact hn₃ i
      _ = n ^ (p a b) * n * (1 - c₃) * (c₂ * g n / (c₁ * n) ^ ((p a b) + 1)) := by ring
      _ = n ^ (p a b) * n * (1 - c₃) * (c₂ * g n / (c₁ ^ ((p a b) + 1) * n ^ ((p a b) + 1))) := by
          rw [Real.mul_rpow (by positivity) (by positivity)]
      _ = (n ^ ((p a b) + 1) / n ^ ((p a b) + 1)) * (1 - c₃) * c₂ * g n / c₁ ^ ((p a b) + 1) := by
          rw [← Real.rpow_add_one (by positivity) (p a b)]; ring
      _ = (1 - c₃) * c₂ / c₁ ^ ((p a b) + 1) * g n := by
          rw [div_self (by positivity), one_mul]; ring
      _ ≥ min (c₂ * (1 - c₃)) ((1 - c₃) * c₂ / c₁ ^ ((p a b) + 1)) * g n := by
          gcongr; exact min_le_right _ _

end

end AkraBazziRecurrence<|MERGE_RESOLUTION|>--- conflicted
+++ resolved
@@ -20,7 +20,7 @@
   recurrence with parameters `g`, `a`, `b` and `r` as above.
 * `sumTransform`: The transformation which turns a function `g` into
   `n^p * ∑ u ∈ Finset.Ico n₀ n, g u / u^(p+1)`.
-* `asympBound`: The asymptotic bound satisfied by an Akra-Bazzi recurrence, namely
+* `asympBound`: The asymptotic bound satisfied by an Akra–Bazzi recurrence, namely
   `n^p (1 + ∑ g(u) / u^(p+1))`
 
 
@@ -475,17 +475,10 @@
 /-!
 ### Akra–Bazzi exponent `p`
 
-<<<<<<< HEAD
 Every Akra–Bazzi recurrence has an associated exponent, denoted by `p : ℝ`, such that
-`∑ a_i b_i^p = 1`.  This section shows the existence and uniqueness of this exponent `p` for any
-`R : AkraBazziRecurrence`, and defines `R.asympBound` to be the asymptotic bound satisfied by `R`,
-namely `n^p (1 + ∑_{u < n} g(u) / u^(p+1))`. -/
-=======
-Every Akra-Bazzi recurrence has an associated exponent, denoted by `p : ℝ`, such that
 `∑ a_i b_i^p = 1`. This section shows the existence and uniqueness of this exponent `p` for any
 `R : AkraBazziRecurrence`. These results are used in the next section to define the asymptotic
 bound expression. -/
->>>>>>> 453f2741
 
 @[continuity, fun_prop]
 lemma continuous_sumCoeffsExp : Continuous (fun (p : ℝ) => ∑ i, a i * (b i) ^ p) := by
@@ -544,14 +537,9 @@
 ### The sum transform
 
 This section defines the "sum transform" of a function `g` as
-<<<<<<< HEAD
-`∑ u ∈ Finset.Ico n₀ n, g u / u^(p+1)`,
-and uses it to define `asympBound` as the bound satisfied by an Akra–Bazzi recurrence.
-=======
 `∑ u ∈ Finset.Ico n₀ n, g u / u^(p+1)`, and uses it to define `asympBound` as the bound satisfied
-by an Akra-Bazzi recurrence, namely `n^p (1 + ∑_{u < n} g(u) / u^(p+1))`. Here, the exponent `p`
+by an Akra–Bazzi recurrence, namely `n^p (1 + ∑_{u < n} g(u) / u^(p+1))`. Here, the exponent `p`
 refers to the one established in the previous section.
->>>>>>> 453f2741
 
 Several properties of the sum transform are then proven.
 -/
