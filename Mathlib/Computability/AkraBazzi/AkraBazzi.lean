/-
Copyright (c) 2023 Frédéric Dupuis. All rights reserved.
Released under Apache 2.0 license as described in the file LICENSE.
Authors: Frédéric Dupuis
-/

import Mathlib.Computability.AkraBazzi.SumTransform
import Mathlib.Analysis.Calculus.Deriv.Inv
import Mathlib.Analysis.SpecialFunctions.Pow.Deriv

/-!
# Divide-and-conquer recurrences and the Akra–Bazzi theorem

A divide-and-conquer recurrence is a function `T : ℕ → ℝ` that satisfies a recurrence relation of
the form `T(n) = ∑_{i=0}^{k-1} a_i T(r_i(n)) + g(n)` for sufficiently large `n`, where `r_i(n)` is
a function such that `‖r_i(n) - b_i n‖ ∈ o(n / (log n)^2)` for every `i`, the coefficients `a_i`
are positive, and the coefficients `b_i` are real numbers in `(0, 1)`. (This assumption can be
relaxed to `O(n / (log n)^(1+ε))`, for some `ε > 0`; we leave this as future work.) These
recurrences arise mainly in the analysis of divide-and-conquer algorithms such as mergesort or
Strassen's algorithm for matrix multiplication. This class of algorithms works by dividing an
instance of the problem of size `n`, into `k` smaller instances, where the `i`-th instance is of
size roughly `b_i n`, and calling itself recursively on those smaller instances. `T(n)` then
represents the running time of the algorithm, and `g(n)` represents the running time required to
divide the instance and process the answers produced by the recursive calls. Since virtually all
such algorithms produce instances that are only approximately of size `b_i n` (they must round up
or down, at the very least), we allow the instance sizes to be given by a function `r_i(n)` that
approximates `b_i n`.

The Akra–Bazzi theorem gives the asymptotic order of such a recurrence: it states that
`T(n) ∈ Θ(n^p (1 + ∑_{u=0}^{n-1} g(n) / u^{p+1}))`,
where `p` is the unique real number such that `∑ a_i b_i^p = 1`.

## Main definitions and results

<<<<<<< HEAD
* `asympBound`: The asymptotic bound satisfied by an Akra–Bazzi recurrence, namely
  `n^p (1 + ∑ g(u) / u^(p+1))`
=======
>>>>>>> 453f2741
* `isTheta_asympBound`: The main result stating that
  `T(n) ∈ Θ(n^p (1 + ∑_{u=0}^{n-1} g(n) / u^{p+1}))`

## Implementation

Note that the original version of the Akra–Bazzi theorem uses an integral rather than the sum in
the above expression, and first considers the `T : ℝ → ℝ` case before moving on to `ℕ → ℝ`. We
prove the version with a sum here, as it is simpler and more relevant for algorithms.

## TODO

* Relax the assumption described in the introduction from `o(n / (log n)^2)` to
  `O(n / (log n)^(1+ε))`, for some `ε > 0`.
* Specialize this theorem to the very common case where the recurrence is of the form
  `T(n) = ℓT(r_i(n)) + g(n)`
  where `g(n) ∈ Θ(n^t)` for some `t`. (This is often called the "master theorem" in the literature.)
* Add the original version of the theorem with an integral instead of a sum.

## References

* Mohamad Akra and Louay Bazzi, On the solution of linear recurrence equations
* Tom Leighton, Notes on better master theorems for divide-and-conquer recurrences
* Manuel Eberl, Asymptotic reasoning in a proof assistant

## Tags
Akra Bazzi, Akra-Bazzi, Akra–Bazzi, Akra Bazzi theorem, Akra-Bazzi theorem, Akra–Bazzi theorem
-/

open Finset Real Filter Asymptotics
open scoped Topology

<<<<<<< HEAD
/-!
### Definition of Akra–Bazzi recurrences

This section defines the predicate `AkraBazziRecurrence T g a b r` which states that `T`
satisfies the recurrence
`T(n) = ∑_{i=0}^{k-1} a_i T(r_i(n)) + g(n)`
with appropriate conditions on the various parameters.
-/


=======
>>>>>>> 453f2741
namespace AkraBazziRecurrence

variable {α : Type*} [Fintype α] {T : ℕ → ℝ} {g : ℝ → ℝ} {a b : α → ℝ} {r : α → ℕ → ℕ}
variable [Nonempty α] (R : AkraBazziRecurrence T g a b r)


local notation "ε" => smoothingFn


/-!
### Technical lemmas

The next several lemmas are technical results leading up to `rpow_p_mul_one_sub_smoothingFn_le` and
`rpow_p_mul_one_add_smoothingFn_ge`, which are key steps in the main proof.
-/

lemma eventually_deriv_rpow_p_mul_one_sub_smoothingFn (p : ℝ) :
    deriv (fun z => z ^ p * (1 - ε z))
      =ᶠ[atTop] fun z => p * z ^ (p - 1) * (1 - ε z) + z ^ (p - 1) / (log z ^ 2) :=
  calc deriv (fun z => z ^ p * (1 - ε z))
  _ =ᶠ[atTop] fun x => deriv (· ^ p) x * (1 - ε x) + x ^ p * deriv (1 - ε ·) x := by
    filter_upwards [eventually_gt_atTop 1] with x hx
    rw [deriv_fun_mul]
    · exact differentiableAt_rpow_const_of_ne _ (by positivity)
    · exact differentiableAt_one_sub_smoothingFn hx
  _ =ᶠ[atTop] fun x => p * x ^ (p - 1) * (1 - ε x) + x ^ p * (x⁻¹ / (log x ^ 2)) := by
    filter_upwards [eventually_gt_atTop 1, eventually_deriv_one_sub_smoothingFn]
      with x hx hderiv
    rw [hderiv, Real.deriv_rpow_const (Or.inl <| by positivity)]
  _ =ᶠ[atTop] fun x => p * x ^ (p - 1) * (1 - ε x) + x ^ (p - 1) / (log x ^ 2) := by
    filter_upwards [eventually_gt_atTop 0] with x hx
    rw [mul_div, ← Real.rpow_neg_one, ← Real.rpow_add (by positivity), sub_eq_add_neg]

lemma eventually_deriv_rpow_p_mul_one_add_smoothingFn (p : ℝ) :
    deriv (fun z => z ^ p * (1 + ε z))
      =ᶠ[atTop] fun z => p * z ^ (p - 1) * (1 + ε z) - z ^ (p - 1) / (log z ^ 2) :=
  calc deriv (fun x => x ^ p * (1 + ε x))
    _ =ᶠ[atTop] fun x => deriv (· ^ p) x * (1 + ε x) + x ^ p * deriv (1 + ε ·) x := by
      filter_upwards [eventually_gt_atTop 1] with x hx
      rw [deriv_fun_mul]
      · exact differentiableAt_rpow_const_of_ne _ (by positivity)
      · exact differentiableAt_one_add_smoothingFn hx
    _ =ᶠ[atTop] fun x => p * x ^ (p - 1) * (1 + ε x) - x ^ p * (x⁻¹ / (log x ^ 2)) := by
      filter_upwards [eventually_gt_atTop 1, eventually_deriv_one_add_smoothingFn]
        with x hx hderiv
      simp [hderiv, Real.deriv_rpow_const (Or.inl <| by positivity), neg_div, sub_eq_add_neg]
    _ =ᶠ[atTop] fun x => p * x ^ (p - 1) * (1 + ε x) - x ^ (p - 1) / (log x ^ 2) := by
      filter_upwards [eventually_gt_atTop 0] with x hx
      simp [mul_div, ← Real.rpow_neg_one, ← Real.rpow_add (by positivity), sub_eq_add_neg]

lemma isEquivalent_deriv_rpow_p_mul_one_sub_smoothingFn {p : ℝ} (hp : p ≠ 0) :
    deriv (fun z => z ^ p * (1 - ε z)) ~[atTop] fun z => p * z ^ (p - 1) :=
  calc deriv (fun z => z ^ p * (1 - ε z))
    _ =ᶠ[atTop] fun z => p * z ^ (p - 1) * (1 - ε z) + z ^ (p - 1) / (log z ^ 2) :=
      eventually_deriv_rpow_p_mul_one_sub_smoothingFn p
    _ ~[atTop] fun z => p * z ^ (p - 1) := by
      refine IsEquivalent.add_isLittleO ?one ?two
      case one => calc
        (fun z => p * z ^ (p - 1) * (1 - ε z)) ~[atTop] fun z => p * z ^ (p - 1) * 1 :=
              IsEquivalent.mul IsEquivalent.refl isEquivalent_one_sub_smoothingFn_one
        _ = fun z => p * z ^ (p - 1) := by ext; ring
      case two => calc
        (fun z => z ^ (p - 1) / (log z ^ 2)) =o[atTop] fun z => z ^ (p - 1) / 1 := by
          simp_rw [div_eq_mul_inv]
          refine IsBigO.mul_isLittleO (isBigO_refl _ _)
            (IsLittleO.inv_rev ?_ (by simp))
          rw [isLittleO_const_left]
          refine Or.inr <| Tendsto.comp tendsto_norm_atTop_atTop ?_
          exact Tendsto.comp (g := fun z => z ^ 2)
            (tendsto_pow_atTop (by norm_num)) tendsto_log_atTop
        _ = fun z => z ^ (p - 1) := by ext; simp
        _ =Θ[atTop] fun z => p * z ^ (p - 1) := IsTheta.const_mul_right hp <| isTheta_refl _ _

lemma isEquivalent_deriv_rpow_p_mul_one_add_smoothingFn {p : ℝ} (hp : p ≠ 0) :
    deriv (fun z => z ^ p * (1 + ε z)) ~[atTop] fun z => p * z ^ (p - 1) :=
  calc deriv (fun z => z ^ p * (1 + ε z))
    _ =ᶠ[atTop] fun z => p * z ^ (p - 1) * (1 + ε z) - z ^ (p - 1) / (log z ^ 2) :=
      eventually_deriv_rpow_p_mul_one_add_smoothingFn p
    _ ~[atTop] fun z => p * z ^ (p - 1) := by
      refine IsEquivalent.add_isLittleO ?one ?two
      case one => calc
        (fun z => p * z ^ (p - 1) * (1 + ε z)) ~[atTop] fun z => p * z ^ (p - 1) * 1 :=
              IsEquivalent.mul IsEquivalent.refl isEquivalent_one_add_smoothingFn_one
        _ = fun z => p * z ^ (p - 1) := by ext; ring
      case two => calc
        (fun z => -(z ^ (p - 1) / (log z ^ 2))) =o[atTop] fun z => z ^ (p - 1) / 1 := by
            simp_rw [isLittleO_neg_left, div_eq_mul_inv]
            refine IsBigO.mul_isLittleO (isBigO_refl _ _)
              (IsLittleO.inv_rev ?_ (by simp))
            rw [isLittleO_const_left]
            refine Or.inr <| Tendsto.comp tendsto_norm_atTop_atTop ?_
            exact Tendsto.comp (g := fun z => z ^ 2)
              (tendsto_pow_atTop (by norm_num)) tendsto_log_atTop
        _ = fun z => z ^ (p - 1) := by ext; simp
        _ =Θ[atTop] fun z => p * z ^ (p - 1) := IsTheta.const_mul_right hp <| isTheta_refl _ _

lemma isTheta_deriv_rpow_p_mul_one_sub_smoothingFn {p : ℝ} (hp : p ≠ 0) :
    (fun x => ‖deriv (fun z => z ^ p * (1 - ε z)) x‖) =Θ[atTop] fun z => z ^ (p - 1) := by
  refine IsTheta.norm_left ?_
  calc (fun x => deriv (fun z => z ^ p * (1 - ε z)) x) =Θ[atTop] fun z => p * z ^ (p - 1) :=
        (isEquivalent_deriv_rpow_p_mul_one_sub_smoothingFn hp).isTheta
    _ =Θ[atTop] fun z => z ^ (p - 1) := IsTheta.const_mul_left hp <| isTheta_refl _ _

lemma isTheta_deriv_rpow_p_mul_one_add_smoothingFn {p : ℝ} (hp : p ≠ 0) :
    (fun x => ‖deriv (fun z => z ^ p * (1 + ε z)) x‖) =Θ[atTop] fun z => z ^ (p - 1) := by
  refine IsTheta.norm_left ?_
  calc (fun x => deriv (fun z => z ^ p * (1 + ε z)) x) =Θ[atTop] fun z => p * z ^ (p - 1) :=
      (isEquivalent_deriv_rpow_p_mul_one_add_smoothingFn hp).isTheta
    _ =Θ[atTop] fun z => z ^ (p - 1) := IsTheta.const_mul_left hp <| isTheta_refl _ _

lemma growsPolynomially_deriv_rpow_p_mul_one_sub_smoothingFn (p : ℝ) :
    GrowsPolynomially fun x => ‖deriv (fun z => z ^ p * (1 - ε z)) x‖ := by
  cases eq_or_ne p 0 with
  | inl hp => -- p = 0
    have h₁ : (fun x => ‖deriv (fun z => z ^ p * (1 - ε z)) x‖)
        =ᶠ[atTop] fun z => z⁻¹ / (log z ^ 2) := by
      filter_upwards [eventually_deriv_one_sub_smoothingFn, eventually_gt_atTop 1] with x hx hx_pos
      have : 0 ≤ x⁻¹ / (log x ^ 2) := by
        positivity
      simp only [hp, Real.rpow_zero, one_mul, hx, Real.norm_of_nonneg this]
    refine GrowsPolynomially.congr_of_eventuallyEq h₁ ?_
    refine GrowsPolynomially.div (GrowsPolynomially.inv growsPolynomially_id)
      (GrowsPolynomially.pow 2 growsPolynomially_log ?_)
    filter_upwards [eventually_ge_atTop 1] with _ hx using log_nonneg hx
  | inr hp => -- p ≠ 0
    refine GrowsPolynomially.of_isTheta (growsPolynomially_rpow (p-1))
      (isTheta_deriv_rpow_p_mul_one_sub_smoothingFn hp) ?_
    filter_upwards [eventually_gt_atTop 0] with _ _
    positivity

lemma growsPolynomially_deriv_rpow_p_mul_one_add_smoothingFn (p : ℝ) :
    GrowsPolynomially fun x => ‖deriv (fun z => z ^ p * (1 + ε z)) x‖ := by
  cases eq_or_ne p 0 with
  | inl hp => -- p = 0
    have h₁ : (fun x => ‖deriv (fun z => z ^ p * (1 + ε z)) x‖)
        =ᶠ[atTop] fun z => z⁻¹ / (log z ^ 2) := by
      filter_upwards [eventually_deriv_one_add_smoothingFn, eventually_gt_atTop 1] with x hx hx_pos
      have : 0 ≤ x⁻¹ / (log x ^ 2) := by
        positivity
      simp only [neg_div, norm_neg, hp, Real.rpow_zero,
        one_mul, hx, Real.norm_of_nonneg this]
    refine GrowsPolynomially.congr_of_eventuallyEq h₁ ?_
    refine GrowsPolynomially.div (GrowsPolynomially.inv growsPolynomially_id)
      (GrowsPolynomially.pow 2 growsPolynomially_log ?_)
    filter_upwards [eventually_ge_atTop 1] with x hx using log_nonneg hx
  | inr hp => -- p ≠ 0
    refine GrowsPolynomially.of_isTheta (growsPolynomially_rpow (p-1))
      (isTheta_deriv_rpow_p_mul_one_add_smoothingFn hp) ?_
    filter_upwards [eventually_gt_atTop 0] with _ _
    positivity

include R

lemma isBigO_apply_r_sub_b (q : ℝ → ℝ) (hq_diff : DifferentiableOn ℝ q (Set.Ioi 1))
    (hq_poly : GrowsPolynomially fun x => ‖deriv q x‖) (i : α) :
    (fun n => q (r i n) - q (b i * n)) =O[atTop] fun n => (deriv q n) * (r i n - b i * n) := by
  let b' := b (min_bi b) / 2
  have hb_pos : 0 < b' := by have := R.b_pos (min_bi b); positivity
  have hb_lt_one : b' < 1 := calc b (min_bi b) / 2
    _ < b (min_bi b) := div_two_lt_of_pos (R.b_pos (min_bi b))
    _ < 1 := R.b_lt_one (min_bi b)
  have hb : b' ∈ Set.Ioo 0 1 := ⟨hb_pos, hb_lt_one⟩
  have hb' (i) : b' ≤ b i := calc b (min_bi b) / 2
    _ ≤ b i / 2 := by gcongr; aesop
    _ ≤ b i := le_of_lt <| div_two_lt_of_pos (R.b_pos i)
  obtain ⟨c₁, _, c₂, _, hq_poly⟩ := hq_poly b' hb
  rw [isBigO_iff]
  refine ⟨c₂, ?_⟩
  have h_tendsto : Tendsto (fun x => b' * x) atTop atTop :=
    Tendsto.const_mul_atTop hb_pos tendsto_id
  filter_upwards [hq_poly.natCast_atTop, R.eventually_bi_mul_le_r, eventually_ge_atTop R.n₀,
                  eventually_gt_atTop 0, (h_tendsto.eventually_gt_atTop 1).natCast_atTop] with
    n hn h_bi_le_r h_ge_n₀ h_n_pos h_bn
  rw [norm_mul, ← mul_assoc]
  refine Convex.norm_image_sub_le_of_norm_deriv_le
    (s := Set.Icc (b' * n) n) (fun z hz => ?diff) (fun z hz => (hn z hz).2)
    (convex_Icc _ _) ?mem_Icc <| ⟨h_bi_le_r i, by exact_mod_cast (le_of_lt (R.r_lt_n i n h_ge_n₀))⟩
  case diff =>
    refine hq_diff.differentiableAt (Ioi_mem_nhds ?_)
    calc 1 < b' * n := h_bn
         _ ≤ z := hz.1
  case mem_Icc =>
    refine ⟨by gcongr; exact hb' i, ?_⟩
    calc b i * n ≤ 1 * n := by gcongr; exact le_of_lt <| R.b_lt_one i
                 _ = n := by simp

lemma rpow_p_mul_one_sub_smoothingFn_le :
    ∀ᶠ (n : ℕ) in atTop, ∀ i, (r i n) ^ (p a b) * (1 - ε (r i n))
      ≤ (b i) ^ (p a b) * n ^ (p a b) * (1 - ε n) := by
  rw [Filter.eventually_all]
  intro i
  let q : ℝ → ℝ := fun x => x ^ (p a b) * (1 - ε x)
  have h_diff_q : DifferentiableOn ℝ q (Set.Ioi 1) := by
    refine DifferentiableOn.mul
      (DifferentiableOn.mono (differentiableOn_rpow_const _) fun z hz => ?_)
        differentiableOn_one_sub_smoothingFn
    rw [Set.mem_compl_singleton_iff]
    rw [Set.mem_Ioi] at hz
    exact ne_of_gt <| zero_lt_one.trans hz
  have h_deriv_q : deriv q =O[atTop] fun x => x ^ ((p a b) - 1) := calc deriv q
    _ = deriv fun x => (fun z => z ^ (p a b)) x * (fun z => 1 - ε z) x := by rfl
    _ =ᶠ[atTop] fun x => deriv (fun z => z ^ (p a b)) x * (1 - ε x) +
          x ^ (p a b) * deriv (fun z => 1 - ε z) x := by
      filter_upwards [eventually_ne_atTop 0, eventually_gt_atTop 1] with x hx hx'
      rw [deriv_fun_mul] <;> aesop
    _ =O[atTop] fun x => x ^ ((p a b) - 1) := by
      refine IsBigO.add ?left ?right
      case left => calc (fun x => deriv (fun z => z ^ (p a b)) x * (1 - ε x))
        _ =O[atTop] fun x => x ^ ((p a b) - 1) * (1 - ε x) :=
          IsBigO.mul (isBigO_deriv_rpow_const_atTop (p a b)) (isBigO_refl _ _)
        _ =O[atTop] fun x => x ^ ((p a b) - 1) * 1 :=
          IsBigO.mul (isBigO_refl _ _) isEquivalent_one_sub_smoothingFn_one.isBigO
        _ = fun x => x ^ ((p a b) - 1) := by ext; rw [mul_one]
      case right => calc (fun x => x ^ (p a b) * deriv (fun z => 1 - ε z) x)
        _ =O[atTop] (fun x => x ^ (p a b) * x⁻¹) :=
          IsBigO.mul (isBigO_refl _ _) isLittleO_deriv_one_sub_smoothingFn.isBigO
        _ =ᶠ[atTop] fun x => x ^ ((p a b) - 1) := by
          filter_upwards [eventually_gt_atTop 0] with x hx
          rw [← Real.rpow_neg_one, ← Real.rpow_add hx, ← sub_eq_add_neg]
  have h_main_norm : (fun (n : ℕ) => ‖q (r i n) - q (b i * n)‖)
      ≤ᶠ[atTop] fun (n : ℕ) => ‖(b i) ^ (p a b) * n ^ (p a b) * (ε (b i * n) - ε n)‖ := by
    refine IsLittleO.eventuallyLE ?_
    calc (fun (n : ℕ) => q (r i n) - q (b i * n))
      _ =O[atTop] fun n => (deriv q n) * (r i n - b i * n) :=
        R.isBigO_apply_r_sub_b q h_diff_q
          (growsPolynomially_deriv_rpow_p_mul_one_sub_smoothingFn (p a b)) i
      _ =o[atTop] fun n => (deriv q n) * (n / log n ^ 2) :=
        IsBigO.mul_isLittleO (isBigO_refl _ _) (R.dist_r_b i)
      _ =O[atTop] fun n => n ^ ((p a b) - 1) * (n / log n ^ 2) :=
        IsBigO.mul (IsBigO.natCast_atTop h_deriv_q) (isBigO_refl _ _)
      _ =ᶠ[atTop] fun n => n ^ (p a b) / (log n) ^ 2 := by
        filter_upwards [eventually_ne_atTop 0] with n hn
        have hn' : (n : ℝ) ≠ 0 := by positivity
        simp [← mul_div_assoc, ← Real.rpow_add_one hn']
      _ = fun (n : ℕ) => (n : ℝ) ^ (p a b) * (1 / (log n) ^ 2) := by
        simp_rw [mul_div, mul_one]
      _ =Θ[atTop] fun (n : ℕ) => (b i) ^ (p a b) * n ^ (p a b) * (1 / (log n) ^ 2) := by
        refine IsTheta.symm ?_
        simp_rw [mul_assoc]
        refine IsTheta.const_mul_left ?_ (isTheta_refl _ _)
        have := R.b_pos i; positivity
      _ =Θ[atTop] fun (n : ℕ) => (b i) ^ (p a b) * n ^ (p a b) * (ε (b i * n) - ε n) :=
        IsTheta.symm <| IsTheta.mul (isTheta_refl _ _) <| R.isTheta_smoothingFn_sub_self i
  have h_main : (fun (n : ℕ) => q (r i n) - q (b i * n))
      ≤ᶠ[atTop] fun (n : ℕ) => (b i) ^ (p a b) * n ^ (p a b) * (ε (b i * n) - ε n) := by
    calc (fun (n : ℕ) => q (r i n) - q (b i * n))
      _ ≤ᶠ[atTop] fun (n : ℕ) => ‖q (r i n) - q (b i * n)‖ := by
        filter_upwards with _ using le_norm_self _
      _ ≤ᶠ[atTop] fun (n : ℕ) => ‖(b i) ^ (p a b) * n ^ (p a b) * (ε (b i * n) - ε n)‖ :=
        h_main_norm
      _ =ᶠ[atTop] fun (n : ℕ) => (b i) ^ (p a b) * n ^ (p a b) * (ε (b i * n) - ε n) := by
        filter_upwards [eventually_gt_atTop ⌈(b i)⁻¹⌉₊, eventually_gt_atTop 1] with n hn hn'
        refine norm_of_nonneg ?_
        have h₁ := R.b_pos i
        have h₂ : 0 ≤ ε (b i * n) - ε n := by
          refine sub_nonneg_of_le <|
            (strictAntiOn_smoothingFn.le_iff_ge ?n_gt_one ?bn_gt_one).mpr ?le
          case n_gt_one => rwa [Set.mem_Ioi, Nat.one_lt_cast]
          case bn_gt_one =>
            calc 1 = b i * (b i)⁻¹ := by rw [mul_inv_cancel₀ (by positivity)]
              _ ≤ b i * ⌈(b i)⁻¹⌉₊ := by gcongr; exact Nat.le_ceil _
              _ < b i * n := by gcongr
          case le => calc b i * n
            _ ≤ 1 * n := by have := R.b_lt_one i; gcongr
            _ = n := by rw [one_mul]
        positivity
  filter_upwards [h_main] with n hn
  have h₁ : q (b i * n) + (b i) ^ (p a b) * n ^ (p a b) * (ε (b i * n) - ε n)
      = (b i) ^ (p a b) * n ^ (p a b) * (1 - ε n) := by
    have := R.b_pos i
    simp only [q, mul_rpow (by positivity : (0 : ℝ) ≤ b i) (by positivity : (0 : ℝ) ≤ n)]
    ring
  change q (r i n) ≤ (b i) ^ (p a b) * n ^ (p a b) * (1 - ε n)
  rw [← h₁, ← sub_le_iff_le_add']
  exact hn

lemma rpow_p_mul_one_add_smoothingFn_ge :
    ∀ᶠ (n : ℕ) in atTop, ∀ i, (b i) ^ (p a b) * n ^ (p a b) * (1 + ε n)
      ≤ (r i n) ^ (p a b) * (1 + ε (r i n)) := by
  rw [Filter.eventually_all]
  intro i
  let q : ℝ → ℝ := fun x => x ^ (p a b) * (1 + ε x)
  have h_diff_q : DifferentiableOn ℝ q (Set.Ioi 1) := by
    refine DifferentiableOn.mul
        (DifferentiableOn.mono (differentiableOn_rpow_const _) fun z hz => ?_)
        differentiableOn_one_add_smoothingFn
    rw [Set.mem_compl_singleton_iff]
    rw [Set.mem_Ioi] at hz
    exact ne_of_gt <| zero_lt_one.trans hz
  have h_deriv_q : deriv q =O[atTop] fun x => x ^ ((p a b) - 1) :=
    calc deriv q
      _ = deriv fun x => (fun z => z ^ (p a b)) x * (fun z => 1 + ε z) x := by rfl
      _ =ᶠ[atTop] fun x => deriv (fun z => z ^ (p a b)) x * (1 + ε x)
          + x ^ (p a b) * deriv (fun z => 1 + ε z) x := by
        filter_upwards [eventually_ne_atTop 0, eventually_gt_atTop 1] with x hx hx'
        rw [deriv_fun_mul] <;> aesop
      _ =O[atTop] fun x => x ^ ((p a b) - 1) := by
        refine IsBigO.add ?left ?right
        case left =>
          calc (fun x => deriv (fun z => z ^ (p a b)) x * (1 + ε x))
            _ =O[atTop] fun x => x ^ ((p a b) - 1) * (1 + ε x) :=
              IsBigO.mul (isBigO_deriv_rpow_const_atTop (p a b)) (isBigO_refl _ _)
            _ =O[atTop] fun x => x ^ ((p a b) - 1) * 1 :=
              IsBigO.mul (isBigO_refl _ _) isEquivalent_one_add_smoothingFn_one.isBigO
            _ = fun x => x ^ ((p a b) - 1) := by ext; rw [mul_one]
        case right =>
          calc (fun x => x ^ (p a b) * deriv (fun z => 1 + ε z) x)
            _ =O[atTop] (fun x => x ^ (p a b) * x⁻¹) :=
              IsBigO.mul (isBigO_refl _ _) isLittleO_deriv_one_add_smoothingFn.isBigO
            _ =ᶠ[atTop] fun x => x ^ ((p a b) - 1) := by
              filter_upwards [eventually_gt_atTop 0] with x hx
              rw [← Real.rpow_neg_one, ← Real.rpow_add hx, ← sub_eq_add_neg]
  have h_main_norm : (fun (n : ℕ) => ‖q (r i n) - q (b i * n)‖)
      ≤ᶠ[atTop] fun (n : ℕ) => ‖(b i) ^ (p a b) * n ^ (p a b) * (ε (b i * n) - ε n)‖ := by
    refine IsLittleO.eventuallyLE ?_
    calc
      (fun (n : ℕ) => q (r i n) - q (b i * n))
          =O[atTop] fun n => (deriv q n) * (r i n - b i * n) := by
            exact R.isBigO_apply_r_sub_b q h_diff_q
              (growsPolynomially_deriv_rpow_p_mul_one_add_smoothingFn (p a b)) i
        _ =o[atTop] fun n => (deriv q n) * (n / log n ^ 2) :=
          IsBigO.mul_isLittleO (isBigO_refl _ _) (R.dist_r_b i)
        _ =O[atTop] fun n => n ^ ((p a b) - 1) * (n / log n ^ 2) :=
          IsBigO.mul (IsBigO.natCast_atTop h_deriv_q) (isBigO_refl _ _)
        _ =ᶠ[atTop] fun n => n ^ (p a b) / (log n) ^ 2 := by
          filter_upwards [eventually_ne_atTop 0] with n hn
          have hn' : (n : ℝ) ≠ 0 := by positivity
          simp [← mul_div_assoc, ← Real.rpow_add_one hn']
        _ = fun (n : ℕ) => (n : ℝ) ^ (p a b) * (1 / (log n) ^ 2) := by simp_rw [mul_div, mul_one]
        _ =Θ[atTop] fun (n : ℕ) => (b i) ^ (p a b) * n ^ (p a b) * (1 / (log n) ^ 2) := by
          refine IsTheta.symm ?_
          simp_rw [mul_assoc]
          refine IsTheta.const_mul_left ?_ (isTheta_refl _ _)
          have := R.b_pos i; positivity
        _ =Θ[atTop] fun (n : ℕ) => (b i) ^ (p a b) * n ^ (p a b) * (ε (b i * n) - ε n) :=
          IsTheta.symm <| IsTheta.mul (isTheta_refl _ _) <| R.isTheta_smoothingFn_sub_self i
  have h_main : (fun (n : ℕ) => q (b i * n) - q (r i n))
      ≤ᶠ[atTop] fun (n : ℕ) => (b i) ^ (p a b) * n ^ (p a b) * (ε (b i * n) - ε n) := by
    calc (fun (n : ℕ) => q (b i * n) - q (r i n))
      _ ≤ᶠ[atTop] fun (n : ℕ) => ‖q (r i n) - q (b i * n)‖ := by
        filter_upwards with _; rw [norm_sub_rev]; exact le_norm_self _
      _ ≤ᶠ[atTop] fun (n : ℕ) => ‖(b i) ^ (p a b) * n ^ (p a b) * (ε (b i * n) - ε n)‖ :=
        h_main_norm
      _ =ᶠ[atTop] fun (n : ℕ) => (b i) ^ (p a b) * n ^ (p a b) * (ε (b i * n) - ε n) := by
        filter_upwards [eventually_gt_atTop ⌈(b i)⁻¹⌉₊, eventually_gt_atTop 1] with n hn hn'
        refine norm_of_nonneg ?_
        have h₁ := R.b_pos i
        have h₂ : 0 ≤ ε (b i * n) - ε n := by
          refine sub_nonneg_of_le <|
            (strictAntiOn_smoothingFn.le_iff_ge ?n_gt_one ?bn_gt_one).mpr ?le
          case n_gt_one =>
            change 1 < (n : ℝ)
            rw [Nat.one_lt_cast]
            exact hn'
          case bn_gt_one =>
            calc 1 = b i * (b i)⁻¹ := by rw [mul_inv_cancel₀ (by positivity)]
                _ ≤ b i * ⌈(b i)⁻¹⌉₊ := by gcongr; exact Nat.le_ceil _
                _ < b i * n := by gcongr
          case le => calc b i * n
            _ ≤ 1 * n := by have := R.b_lt_one i; gcongr
            _ = n := by rw [one_mul]
        positivity
  filter_upwards [h_main] with n hn
  have h₁ : q (b i * n) - (b i) ^ (p a b) * n ^ (p a b) * (ε (b i * n) - ε n)
      = (b i) ^ (p a b) * n ^ (p a b) * (1 + ε n) := by
    have := R.b_pos i
    simp only [q, mul_rpow (by positivity : (0 : ℝ) ≤ b i) (by positivity : (0 : ℝ) ≤ n)]
    ring
  change (b i) ^ (p a b) * n ^ (p a b) * (1 + ε n) ≤ q (r i n)
  rw [← h₁, sub_le_iff_le_add', ← sub_le_iff_le_add]
  exact hn

/-!
### Main proof

This final section proves the Akra–Bazzi theorem.
-/

lemma base_nonempty {n : ℕ} (hn : 0 < n) : (Finset.Ico (⌊b (min_bi b) / 2 * n⌋₊) n).Nonempty := by
  let b' := b (min_bi b)
  have hb_pos : 0 < b' := R.b_pos _
  simp_rw [Finset.nonempty_Ico]
  have := calc ⌊b' / 2 * n⌋₊ ≤ b' / 2 * n := by exact Nat.floor_le (by positivity)
                           _ < 1 / 2 * n := by gcongr; exact R.b_lt_one (min_bi b)
                           _ ≤ 1 * n := by gcongr; norm_num
                           _ = n := by simp
  exact_mod_cast this

/-- The main proof of the upper-bound part of the Akra–Bazzi theorem. The factor `1 - ε n` does not
change the asymptotic order, but it is needed for the induction step to go through. -/
lemma T_isBigO_smoothingFn_mul_asympBound :
    T =O[atTop] (fun n => (1 - ε n) * asympBound g a b n) := by
  let b' := b (min_bi b) / 2
  have hb_pos : 0 < b' := R.bi_min_div_two_pos
  rw [isBigO_atTop_iff_eventually_exists]
  obtain ⟨c₁, hc₁, h_sumTransform_aux⟩ := R.eventually_atTop_sumTransform_ge
  filter_upwards [
      -- n₀_ge_Rn₀
      eventually_ge_atTop R.n₀,
      -- h_smoothing_pos
      eventually_forall_ge_atTop.mpr eventually_one_sub_smoothingFn_pos,
      -- h_smoothing_gt_half
      eventually_forall_ge_atTop.mpr
        <| eventually_one_sub_smoothingFn_gt_const (1 / 2) (by norm_num),
      -- h_asympBound_pos
      eventually_forall_ge_atTop.mpr R.eventually_asympBound_pos,
      -- h_asympBound_r_pos
      eventually_forall_ge_atTop.mpr R.eventually_asympBound_r_pos,
      (tendsto_nat_floor_mul_atTop b' hb_pos).eventually_forall_ge_atTop
        -- h_asympBound_floor
        R.eventually_asympBound_pos,
      -- n₀_pos
      eventually_gt_atTop 0,
      -- h_smoothing_r_pos
      eventually_forall_ge_atTop.mpr R.eventually_one_sub_smoothingFn_r_pos,
      -- bound1
      eventually_forall_ge_atTop.mpr R.rpow_p_mul_one_sub_smoothingFn_le,
      (tendsto_nat_floor_mul_atTop b' hb_pos).eventually_forall_ge_atTop
        -- h_smoothingFn_floor
        eventually_one_sub_smoothingFn_pos,
      -- h_sumTransform
      eventually_forall_ge_atTop.mpr h_sumTransform_aux,
      -- h_bi_le_r
      eventually_forall_ge_atTop.mpr R.eventually_bi_mul_le_r]
    with n₀ n₀_ge_Rn₀ h_smoothing_pos h_smoothing_gt_half
      h_asympBound_pos h_asympBound_r_pos h_asympBound_floor n₀_pos h_smoothing_r_pos
      bound1 h_smoothingFn_floor h_sumTransform h_bi_le_r
  -- Max of the ratio `T(n) / asympBound(n)` over the base case `n ∈ [b * n₀, n₀)`
  have h_base_nonempty := R.base_nonempty n₀_pos
  let base_max : ℝ :=
    (Finset.Ico (⌊b' * n₀⌋₊) n₀).sup' h_base_nonempty
      fun n => T n / ((1 - ε n) * asympBound g a b n)
  -- The big-O constant we are aiming for: max of the base case ratio and what we need to
  -- cancel out the `g(n)` term in the calculation below
  set C := max (2 * c₁⁻¹) base_max with hC
  refine ⟨C, fun n hn => ?_⟩
  -- Base case: statement is true for `b' * n₀ ≤ n < n₀`
  have h_base : ∀ n ∈ Finset.Ico (⌊b' * n₀⌋₊) n₀, T n ≤ C * ((1 - ε n) * asympBound g a b n) := by
    intro n hn
    rw [Finset.mem_Ico] at hn
    have htmp1 : 0 < 1 - ε n := h_smoothingFn_floor n hn.1
    have htmp2 : 0 < asympBound g a b n := h_asympBound_floor n hn.1
    rw [← _root_.div_le_iff₀ (by positivity)]
    rw [← Finset.mem_Ico] at hn
    calc T n / ((1 - ε ↑n) * asympBound g a b n)
           ≤ (Finset.Ico (⌊b' * n₀⌋₊) n₀).sup' h_base_nonempty
                (fun z => T z / ((1 - ε z) * asympBound g a b z)) :=
                  Finset.le_sup'_of_le _ (b := n) hn le_rfl
         _ ≤ C := le_max_right _ _
  have h_asympBound_pos' : 0 < asympBound g a b n := h_asympBound_pos n hn
  have h_one_sub_smoothingFn_pos' : 0 < 1 - ε n := h_smoothing_pos n hn
  rw [Real.norm_of_nonneg (R.T_nonneg n), Real.norm_of_nonneg (by positivity)]
  -- We now prove all other cases by induction
  induction n using Nat.strongRecOn with
  | ind n h_ind =>
    have b_mul_n₀_le_ri i : ⌊b' * ↑n₀⌋₊ ≤ r i n := by
      exact_mod_cast calc ⌊b' * (n₀ : ℝ)⌋₊ ≤ b' * n₀ := Nat.floor_le <| by positivity
                                  _ ≤ b' * n         := by gcongr
                                  _ ≤ r i n          := h_bi_le_r n hn i
    have g_pos : 0 ≤ g n := R.g_nonneg n (by positivity)
    calc T n
      _ = (∑ i, a i * T (r i n)) + g n := R.h_rec n <| n₀_ge_Rn₀.trans hn
      _ ≤ (∑ i, a i * (C * ((1 - ε (r i n)) * asympBound g a b (r i n)))) + g n := by
        -- Apply the induction hypothesis, or use the base case depending on how large n is
        gcongr (∑ i, a i * ?_) + g n with i _
        · exact le_of_lt <| R.a_pos _
        · if ri_lt_n₀ : r i n < n₀ then
            exact h_base _ <| by
              simp_all only [gt_iff_lt, Nat.ofNat_pos, div_pos_iff_of_pos_right,
                eventually_atTop, sub_pos, one_div, mem_Ico, and_imp,
                forall_true_left, mem_univ, and_self, b', C, base_max]
          else
            push_neg at ri_lt_n₀
            exact h_ind (r i n) (R.r_lt_n _ _ (n₀_ge_Rn₀.trans hn)) ri_lt_n₀
              (h_asympBound_r_pos _ hn _) (h_smoothing_r_pos n hn i)
      _ = (∑ i, a i * (C * ((1 - ε (r i n)) * ((r i n) ^ (p a b)
                * (1 + (∑ u ∈ range (r i n), g u / u ^ ((p a b) + 1))))))) + g n := by
        simp_rw [asympBound_def']
      _ = (∑ i, C * a i * ((r i n) ^ (p a b) * (1 - ε (r i n))
                * ((1 + (∑ u ∈ range (r i n), g u / u ^ ((p a b) + 1)))))) + g n := by
        congr; ext; ring
      _ ≤ (∑ i, C * a i * ((b i) ^ (p a b) * n ^ (p a b) * (1 - ε n)
                * ((1 + (∑ u ∈ range (r i n), g u / u ^ ((p a b) + 1)))))) + g n := by
        gcongr (∑ i, C * a i * (?_
            * ((1 + (∑ u ∈ range (r i n), g u / u ^ ((p a b) + 1)))))) + g n with i
        · have := R.a_pos i
          positivity
        · refine add_nonneg zero_le_one <| Finset.sum_nonneg fun j _ => ?_
          rw [div_nonneg_iff]
          exact Or.inl ⟨R.g_nonneg j (by positivity), by positivity⟩
        · exact bound1 n hn i
      _ = (∑ i, C * a i * ((b i) ^ (p a b) * n ^ (p a b) * (1 - ε n)
                * ((1 + ((∑ u ∈ range n, g u / u ^ ((p a b) + 1))
                - (∑ u ∈ Finset.Ico (r i n) n, g u / u ^ ((p a b) + 1))))))) + g n := by
        congr; ext i; congr
        refine eq_sub_of_add_eq ?_
        rw [add_comm]
        exact add_eq_of_eq_sub <| Finset.sum_Ico_eq_sub _
          <| le_of_lt <| R.r_lt_n i n <| n₀_ge_Rn₀.trans hn
      _ = (∑ i, C * a i * ((b i) ^ (p a b) * (1 - ε n) * ((n ^ (p a b)
                * (1 + (∑ u ∈ range n, g u / u ^ ((p a b) + 1)))
                - n ^ (p a b) * (∑ u ∈ Finset.Ico (r i n) n, g u / u ^ ((p a b) + 1))))))
                + g n := by
        congr; ext; ring
      _ = (∑ i, C * a i * ((b i) ^ (p a b) * (1 - ε n)
                * ((asympBound g a b n - sumTransform (p a b) g (r i n) n)))) + g n := by
        simp_rw [asympBound_def', sumTransform_def]
      _ ≤ (∑ i, C * a i * ((b i) ^ (p a b) * (1 - ε n)
                * ((asympBound g a b n - c₁ * g n)))) + g n := by
        gcongr with i
        · have := R.a_pos i
          positivity
        · have := R.b_pos i
          positivity
        · exact h_sumTransform n hn i
      _ = (∑ i, C * (1 - ε n) * ((asympBound g a b n - c₁ * g n))
                * (a i * (b i) ^ (p a b))) + g n := by
        congr; ext; ring
      _ = C * (1 - ε n) * (asympBound g a b n - c₁ * g n) + g n := by
        rw [← Finset.mul_sum, R.sumCoeffsExp_p_eq_one, mul_one]
      _ = C * (1 - ε n) * asympBound g a b n + (1 - C * c₁ * (1 - ε n)) * g n := by ring
      _ ≤ C * (1 - ε n) * asympBound g a b n + 0 := by
        gcongr
        refine mul_nonpos_of_nonpos_of_nonneg ?_ g_pos
        rw [sub_nonpos]
        calc 1
          _ ≤ 2 * (c₁⁻¹ * c₁) * (1/2) := by
            rw [inv_mul_cancel₀ (by positivity : c₁ ≠ 0)]; norm_num
          _ = (2 * c₁⁻¹) * c₁ * (1/2) := by ring
          _ ≤ C * c₁ * (1 - ε n) := by
            gcongr
            · rw [hC]; exact le_max_left _ _
            · exact le_of_lt <| h_smoothing_gt_half n hn
      _ = C * ((1 - ε n) * asympBound g a b n) := by ring

#adaptation_note
/--
This linter is only enabled on `nightly-testing`, but it causes a deterministic timeout there.
Can this proof be refactored into some smaller pieces?
-/
set_option linter.tacticAnalysis.regressions.linarithToGrind false in
/-- The main proof of the lower-bound part of the Akra–Bazzi theorem. The factor `1 + ε n` does not
change the asymptotic order, but it is needed for the induction step to go through. -/
lemma smoothingFn_mul_asympBound_isBigO_T :
    (fun (n : ℕ) => (1 + ε n) * asympBound g a b n) =O[atTop] T := by
  let b' := b (min_bi b) / 2
  have hb_pos : 0 < b' := R.bi_min_div_two_pos
  rw [isBigO_atTop_iff_eventually_exists_pos]
  obtain ⟨c₁, hc₁, h_sumTransform_aux⟩ := R.eventually_atTop_sumTransform_le
  filter_upwards [
      -- n₀_ge_Rn₀
      eventually_ge_atTop R.n₀,
      -- h_b_floor
      (tendsto_nat_floor_mul_atTop b' hb_pos).eventually_gt_atTop 0,
      -- h_smoothing_pos
      eventually_forall_ge_atTop.mpr eventually_one_add_smoothingFn_pos,
      (tendsto_nat_floor_mul_atTop b' hb_pos).eventually_forall_ge_atTop
        -- h_smoothing_pos'
        eventually_one_add_smoothingFn_pos,
      -- h_asympBound_pos
      eventually_forall_ge_atTop.mpr R.eventually_asympBound_pos,
      -- h_asympBound_r_pos
      eventually_forall_ge_atTop.mpr R.eventually_asympBound_r_pos,
      (tendsto_nat_floor_mul_atTop b' hb_pos).eventually_forall_ge_atTop
        -- h_asympBound_floor
        R.eventually_asympBound_pos,
      -- n₀_pos
      eventually_gt_atTop 0,
      -- h_smoothing_r_pos
      eventually_forall_ge_atTop.mpr R.eventually_one_add_smoothingFn_r_pos,
      -- bound2
      eventually_forall_ge_atTop.mpr R.rpow_p_mul_one_add_smoothingFn_ge,
      (tendsto_nat_floor_mul_atTop b' hb_pos).eventually_forall_ge_atTop
        -- h_smoothingFn_floor
        eventually_one_add_smoothingFn_pos,
      -- h_sumTransform
      eventually_forall_ge_atTop.mpr h_sumTransform_aux,
      -- h_bi_le_r
      eventually_forall_ge_atTop.mpr R.eventually_bi_mul_le_r,
      -- h_exp
      eventually_forall_ge_atTop.mpr (eventually_ge_atTop ⌈exp 1⌉₊)]
    with n₀ n₀_ge_Rn₀ h_b_floor h_smoothing_pos h_smoothing_pos' h_asympBound_pos h_asympBound_r_pos
      h_asympBound_floor n₀_pos h_smoothing_r_pos bound2 h_smoothingFn_floor h_sumTransform
      h_bi_le_r h_exp
  have h_base_nonempty := R.base_nonempty n₀_pos
  -- Min of the ratio T(n) / asympBound(n) over the base case n ∈ [b * n₀, n₀)
  set base_min : ℝ :=
    (Finset.Ico (⌊b' * n₀⌋₊) n₀).inf' h_base_nonempty
      (fun n => T n / ((1 + ε n) * asympBound g a b n)) with base_min_def
  -- The big-O constant we are aiming for: min of the base case ratio and what we need to cancel
  -- out the g(n) term in the calculation below
  let C := min (2 * c₁)⁻¹ base_min
  have hC_pos : 0 < C := by
    refine lt_min (by positivity) ?_
    obtain ⟨m, hm_mem, hm⟩ :=
      Finset.exists_mem_eq_inf' h_base_nonempty (fun n => T n / ((1 + ε n) * asympBound g a b n))
    calc
      0 < T m / ((1 + ε m) * asympBound g a b m) := by
        have H₁ : 0 < T m := R.T_pos _
        have H₂ : 0 < 1 + ε m := by
          rw [Finset.mem_Ico] at hm_mem
          exact h_smoothing_pos' m hm_mem.1
        have H₃ : 0 < asympBound g a b m := by
          refine R.asympBound_pos m ?_
          calc 0 < ⌊b' * n₀⌋₊ := by exact h_b_floor
                _ ≤ m := by rw [Finset.mem_Ico] at hm_mem; exact hm_mem.1
        positivity
      _ = base_min := by rw [base_min_def, hm]
  refine ⟨C, hC_pos, fun n hn => ?_⟩
  -- Base case: statement is true for `b' * n₀ ≤ n < n₀`
  have h_base : ∀ n ∈ Finset.Ico (⌊b' * n₀⌋₊) n₀, C * ((1 + ε n) * asympBound g a b n) ≤ T n := by
    intro n hn
    rw [Finset.mem_Ico] at hn
    have htmp1 : 0 < 1 + ε n := h_smoothingFn_floor n hn.1
    have htmp2 : 0 < asympBound g a b n := h_asympBound_floor n hn.1
    rw [← _root_.le_div_iff₀ (by positivity)]
    rw [← Finset.mem_Ico] at hn
    calc T n / ((1 + ε ↑n) * asympBound g a b n)
           ≥ (Finset.Ico (⌊b' * n₀⌋₊) n₀).inf' h_base_nonempty
                  fun z => T z / ((1 + ε z) * asympBound g a b z) :=
                    Finset.inf'_le_of_le _ (b := n) hn <| le_refl _
         _ ≥ C := min_le_right _ _
  have h_asympBound_pos' : 0 < asympBound g a b n := h_asympBound_pos n hn
  have h_one_sub_smoothingFn_pos' : 0 < 1 + ε n := h_smoothing_pos n hn
  rw [Real.norm_of_nonneg (R.T_nonneg n), Real.norm_of_nonneg (by positivity)]
  -- We now prove all other cases by induction
  induction n using Nat.strongRecOn with
  | ind n h_ind =>
    have b_mul_n₀_le_ri i : ⌊b' * ↑n₀⌋₊ ≤ r i n := by
      exact_mod_cast calc ⌊b' * ↑n₀⌋₊ ≤ b' * n₀ := Nat.floor_le <| by positivity
                                  _ ≤ b' * n := by gcongr
                                  _ ≤ r i n := h_bi_le_r n hn i
    have g_pos : 0 ≤ g n := R.g_nonneg n (by positivity)
    calc T n
      _ = (∑ i, a i * T (r i n)) + g n := R.h_rec n <| n₀_ge_Rn₀.trans hn
      _ ≥ (∑ i, a i * (C * ((1 + ε (r i n)) * asympBound g a b (r i n)))) + g n := by
        -- Apply the induction hypothesis, or use the base case depending on how large `n` is
        gcongr (∑ i, a i * ?_) + g n with i _
        · exact le_of_lt <| R.a_pos _
        · cases lt_or_ge (r i n) n₀ with
          | inl ri_lt_n₀ => exact h_base _ <| Finset.mem_Ico.mpr ⟨b_mul_n₀_le_ri i, ri_lt_n₀⟩
          | inr n₀_le_ri =>
            exact h_ind (r i n) (R.r_lt_n _ _ (n₀_ge_Rn₀.trans hn)) n₀_le_ri
              (h_asympBound_r_pos _ hn _) (h_smoothing_r_pos n hn i)
      _ = (∑ i, a i * (C * ((1 + ε (r i n)) * ((r i n) ^ (p a b)
            * (1 + (∑ u ∈ range (r i n), g u / u ^ ((p a b) + 1))))))) + g n := by
        simp_rw [asympBound_def']
      _ = (∑ i, C * a i * ((r i n)^(p a b) * (1 + ε (r i n))
                * ((1 + (∑ u ∈ range (r i n), g u / u ^ ((p a b) + 1)))))) + g n := by
        congr; ext; ring
      _ ≥ (∑ i, C * a i * ((b i) ^ (p a b) * n ^ (p a b) * (1 + ε n)
                * ((1 + (∑ u ∈ range (r i n), g u / u ^ ((p a b) + 1)))))) + g n := by
        gcongr (∑ i, C * a i * (?_ *
            ((1 + (∑ u ∈ range (r i n), g u / u ^ ((p a b) + 1)))))) + g n with i
        · have := R.a_pos i
          positivity
        · refine add_nonneg zero_le_one <| Finset.sum_nonneg fun j _ => ?_
          rw [div_nonneg_iff]
          exact Or.inl ⟨R.g_nonneg j (by positivity), by positivity⟩
        · exact bound2 n hn i
      _ = (∑ i, C * a i * ((b i) ^ (p a b) * n ^ (p a b) * (1 + ε n)
                * ((1 + ((∑ u ∈ range n, g u / u ^ ((p a b) + 1))
                - (∑ u ∈ Finset.Ico (r i n) n, g u / u ^ ((p a b) + 1))))))) + g n := by
        congr; ext i; congr
        refine eq_sub_of_add_eq ?_
        rw [add_comm]
        exact add_eq_of_eq_sub <| Finset.sum_Ico_eq_sub _
          <| le_of_lt <| R.r_lt_n i n <| n₀_ge_Rn₀.trans hn
      _ = (∑ i, C * a i * ((b i) ^ (p a b) * (1 + ε n)
                * ((n ^ (p a b) * (1 + (∑ u ∈ range n, g u / u ^ ((p a b) + 1)))
                - n ^ (p a b) * (∑ u ∈ Finset.Ico (r i n) n, g u / u ^ ((p a b) + 1))))))
                + g n := by
        congr; ext; ring
      _ = (∑ i, C * a i * ((b i) ^ (p a b) * (1 + ε n)
                * ((asympBound g a b n - sumTransform (p a b) g (r i n) n)))) + g n := by
        simp_rw [asympBound_def', sumTransform_def]
      _ ≥ (∑ i, C * a i * ((b i) ^ (p a b) * (1 + ε n)
                * ((asympBound g a b n - c₁ * g n)))) + g n := by
        gcongr with i
        · have := R.a_pos i
          positivity
        · have := R.b_pos i
          positivity
        · exact h_sumTransform n hn i
      _ = (∑ i, C * (1 + ε n) * ((asympBound g a b n - c₁ * g n))
                * (a i * (b i) ^ (p a b))) + g n := by congr; ext; ring
      _ = C * (1 + ε n) * (asympBound g a b n - c₁ * g n) + g n := by
            rw [← Finset.mul_sum, R.sumCoeffsExp_p_eq_one, mul_one]
      _ = C * (1 + ε n) * asympBound g a b n + (1 - C * c₁ * (1 + ε n)) * g n := by ring
      _ ≥ C * (1 + ε n) * asympBound g a b n + 0 := by
        gcongr
        refine mul_nonneg ?_ g_pos
        rw [sub_nonneg]
        calc C * c₁ * (1 + ε n)
          _ ≤ C * c₁ * 2 := by
            gcongr
            refine one_add_smoothingFn_le_two ?_
            calc exp 1 ≤ ⌈exp 1⌉₊ := by exact Nat.le_ceil _
                      _ ≤ n := by exact_mod_cast h_exp n hn
          _ = C * (2 * c₁) := by ring
          _ ≤ (2 * c₁)⁻¹ * (2 * c₁) := by gcongr; exact min_le_left _ _
          _ = c₁⁻¹ * c₁ := by ring
          _ = 1 := inv_mul_cancel₀ (by positivity)
      _ = C * ((1 + ε n) * asympBound g a b n) := by ring

/-- The **Akra–Bazzi theorem**: `T ∈ O(n^p (1 + ∑_u^n g(u) / u^{p+1}))` -/
theorem isBigO_asympBound : T =O[atTop] asympBound g a b := by
  calc T
    _ =O[atTop] (fun n => (1 - ε n) * asympBound g a b n) := by
      exact R.T_isBigO_smoothingFn_mul_asympBound
    _ =O[atTop] (fun n => 1 * asympBound g a b n) := by
      refine IsBigO.mul (isBigO_const_of_tendsto (y := 1) ?_ one_ne_zero) (isBigO_refl _ _)
      rw [← Function.comp_def (fun n => 1 - ε n) Nat.cast]
      exact Tendsto.comp isEquivalent_one_sub_smoothingFn_one.tendsto_const
        tendsto_natCast_atTop_atTop
    _ = asympBound g a b := by simp

/-- The **Akra–Bazzi theorem**: `T ∈ Ω(n^p (1 + ∑_u^n g(u) / u^{p+1}))` -/
theorem isBigO_symm_asympBound : asympBound g a b =O[atTop] T := by
  calc asympBound g a b
    _ = (fun n => 1 * asympBound g a b n) := by simp
    _ ~[atTop] (fun n => (1 + ε n) * asympBound g a b n) := by
      refine IsEquivalent.mul (IsEquivalent.symm ?_) IsEquivalent.refl
      rw [Function.const_def, isEquivalent_const_iff_tendsto one_ne_zero,
        ← Function.comp_def (fun n => 1 + ε n) Nat.cast]
      exact Tendsto.comp isEquivalent_one_add_smoothingFn_one.tendsto_const
        tendsto_natCast_atTop_atTop
    _ =O[atTop] T := R.smoothingFn_mul_asympBound_isBigO_T

/-- The **Akra–Bazzi theorem**: `T ∈ Θ(n^p (1 + ∑_u^n g(u) / u^{p+1}))` -/
theorem isTheta_asympBound : T =Θ[atTop] asympBound g a b :=
  ⟨R.isBigO_asympBound, R.isBigO_symm_asympBound⟩

end AkraBazziRecurrence<|MERGE_RESOLUTION|>--- conflicted
+++ resolved
@@ -32,11 +32,6 @@
 
 ## Main definitions and results
 
-<<<<<<< HEAD
-* `asympBound`: The asymptotic bound satisfied by an Akra–Bazzi recurrence, namely
-  `n^p (1 + ∑ g(u) / u^(p+1))`
-=======
->>>>>>> 453f2741
 * `isTheta_asympBound`: The main result stating that
   `T(n) ∈ Θ(n^p (1 + ∑_{u=0}^{n-1} g(n) / u^{p+1}))`
 
@@ -68,19 +63,6 @@
 open Finset Real Filter Asymptotics
 open scoped Topology
 
-<<<<<<< HEAD
-/-!
-### Definition of Akra–Bazzi recurrences
-
-This section defines the predicate `AkraBazziRecurrence T g a b r` which states that `T`
-satisfies the recurrence
-`T(n) = ∑_{i=0}^{k-1} a_i T(r_i(n)) + g(n)`
-with appropriate conditions on the various parameters.
--/
-
-
-=======
->>>>>>> 453f2741
 namespace AkraBazziRecurrence
 
 variable {α : Type*} [Fintype α] {T : ℕ → ℝ} {g : ℝ → ℝ} {a b : α → ℝ} {r : α → ℕ → ℕ}
