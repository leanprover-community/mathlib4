/-
Copyright (c) 2023 Frédéric Dupuis. All rights reserved.
Released under Apache 2.0 license as described in the file LICENSE.
Authors: Frédéric Dupuis
-/

import Mathlib.Computability.AkraBazzi.SumTransform
import Mathlib.Analysis.Calculus.Deriv.Inv
import Mathlib.Analysis.SpecialFunctions.Pow.Deriv

/-!
# Divide-and-conquer recurrences and the Akra–Bazzi theorem

A divide-and-conquer recurrence is a function `T : ℕ → ℝ` that satisfies a recurrence relation of
the form `T(n) = ∑_{i=0}^{k-1} a_i T(r_i(n)) + g(n)` for sufficiently large `n`, where `r_i(n)` is
a function such that `‖r_i(n) - b_i n‖ ∈ o(n / (log n)^2)` for every `i`, the coefficients `a_i`
are positive, and the coefficients `b_i` are real numbers in `(0, 1)`. (This assumption can be
relaxed to `O(n / (log n)^(1+ε))`, for some `ε > 0`; we leave this as future work.) These
recurrences arise mainly in the analysis of divide-and-conquer algorithms such as mergesort or
Strassen's algorithm for matrix multiplication. This class of algorithms works by dividing an
instance of the problem of size `n`, into `k` smaller instances, where the `i`-th instance is of
size roughly `b_i n`, and calling itself recursively on those smaller instances. `T(n)` then
represents the running time of the algorithm, and `g(n)` represents the running time required to
divide the instance and process the answers produced by the recursive calls. Since virtually all
such algorithms produce instances that are only approximately of size `b_i n` (they must round up
or down, at the very least), we allow the instance sizes to be given by a function `r_i(n)` that
approximates `b_i n`.

The Akra–Bazzi theorem gives the asymptotic order of such a recurrence: it states that
`T(n) ∈ Θ(n^p (1 + ∑_{u=0}^{n-1} g(n) / u^{p+1}))`,
where `p` is the unique real number such that `∑ a_i b_i^p = 1`.

## Main definitions and results

* `asympBound`: The asymptotic bound satisfied by an Akra–Bazzi recurrence, namely
  `n^p (1 + ∑ g(u) / u^(p+1))`
* `isTheta_asympBound`: The main result stating that
  `T(n) ∈ Θ(n^p (1 + ∑_{u=0}^{n-1} g(n) / u^{p+1}))`

## Implementation

Note that the original version of the Akra–Bazzi theorem uses an integral rather than the sum in
the above expression, and first considers the `T : ℝ → ℝ` case before moving on to `ℕ → ℝ`. We
prove the version with a sum here, as it is simpler and more relevant for algorithms.

## TODO

* Relax the assumption described in the introduction from `o(n / (log n)^2)` to
  `O(n / (log n)^(1+ε))`, for some `ε > 0`.
* Specialize this theorem to the very common case where the recurrence is of the form
  `T(n) = ℓT(r_i(n)) + g(n)`
  where `g(n) ∈ Θ(n^t)` for some `t`. (This is often called the "master theorem" in the literature.)
* Add the original version of the theorem with an integral instead of a sum.

## References

* Mohamad Akra and Louay Bazzi, On the solution of linear recurrence equations
* Tom Leighton, Notes on better master theorems for divide-and-conquer recurrences
* Manuel Eberl, Asymptotic reasoning in a proof assistant

## Tags
Akra Bazzi, Akra-Bazzi, Akra–Bazzi, Akra Bazzi theorem, Akra-Bazzi theorem, Akra–Bazzi theorem
-/

open Finset Real Filter Asymptotics
open scoped Topology

/-!
### Definition of Akra–Bazzi recurrences

This section defines the predicate `AkraBazziRecurrence T g a b r` which states that `T`
satisfies the recurrence
`T(n) = ∑_{i=0}^{k-1} a_i T(r_i(n)) + g(n)`
with appropriate conditions on the various parameters.
-/


namespace AkraBazziRecurrence

variable {α : Type*} [Fintype α] {T : ℕ → ℝ} {g : ℝ → ℝ} {a b : α → ℝ} {r : α → ℕ → ℕ}
variable [Nonempty α] (R : AkraBazziRecurrence T g a b r)


local notation "ε" => smoothingFn


/-!
### Technical lemmas

The next several lemmas are technical results leading up to `rpow_p_mul_one_sub_smoothingFn_le` and
`rpow_p_mul_one_add_smoothingFn_ge`, which are key steps in the main proof.
-/

lemma eventually_deriv_rpow_p_mul_one_sub_smoothingFn (p : ℝ) :
    deriv (fun z => z ^ p * (1 - ε z))
      =ᶠ[atTop] fun z => p * z ^ (p - 1) * (1 - ε z) + z ^ (p - 1) / (log z ^ 2) :=
  calc deriv (fun z => z ^ p * (1 - ε z))
  _ =ᶠ[atTop] fun x => deriv (· ^ p) x * (1 - ε x) + x ^ p * deriv (1 - ε ·) x := by
    filter_upwards [eventually_gt_atTop 1] with x hx
    rw [deriv_fun_mul]
    · exact differentiableAt_rpow_const_of_ne _ (by positivity)
    · exact differentiableAt_one_sub_smoothingFn hx
  _ =ᶠ[atTop] fun x => p * x ^ (p - 1) * (1 - ε x) + x ^ p * (x⁻¹ / (log x ^ 2)) := by
    filter_upwards [eventually_gt_atTop 1, eventually_deriv_one_sub_smoothingFn]
      with x hx hderiv
    rw [hderiv, Real.deriv_rpow_const (Or.inl <| by positivity)]
  _ =ᶠ[atTop] fun x => p * x ^ (p - 1) * (1 - ε x) + x ^ (p - 1) / (log x ^ 2) := by
    filter_upwards [eventually_gt_atTop 0] with x hx
    rw [mul_div, ← Real.rpow_neg_one, ← Real.rpow_add (by positivity), sub_eq_add_neg]

lemma eventually_deriv_rpow_p_mul_one_add_smoothingFn (p : ℝ) :
    deriv (fun z => z ^ p * (1 + ε z))
      =ᶠ[atTop] fun z => p * z ^ (p - 1) * (1 + ε z) - z ^ (p - 1) / (log z ^ 2) :=
  calc deriv (fun x => x ^ p * (1 + ε x))
    _ =ᶠ[atTop] fun x => deriv (· ^ p) x * (1 + ε x) + x ^ p * deriv (1 + ε ·) x := by
      filter_upwards [eventually_gt_atTop 1] with x hx
      rw [deriv_fun_mul]
      · exact differentiableAt_rpow_const_of_ne _ (by positivity)
      · exact differentiableAt_one_add_smoothingFn hx
    _ =ᶠ[atTop] fun x => p * x ^ (p - 1) * (1 + ε x) - x ^ p * (x⁻¹ / (log x ^ 2)) := by
      filter_upwards [eventually_gt_atTop 1, eventually_deriv_one_add_smoothingFn]
        with x hx hderiv
      simp [hderiv, Real.deriv_rpow_const (Or.inl <| by positivity), neg_div, sub_eq_add_neg]
    _ =ᶠ[atTop] fun x => p * x ^ (p - 1) * (1 + ε x) - x ^ (p - 1) / (log x ^ 2) := by
      filter_upwards [eventually_gt_atTop 0] with x hx
      simp [mul_div, ← Real.rpow_neg_one, ← Real.rpow_add (by positivity), sub_eq_add_neg]

lemma isEquivalent_deriv_rpow_p_mul_one_sub_smoothingFn {p : ℝ} (hp : p ≠ 0) :
    deriv (fun z => z ^ p * (1 - ε z)) ~[atTop] fun z => p * z ^ (p - 1) :=
  calc deriv (fun z => z ^ p * (1 - ε z))
    _ =ᶠ[atTop] fun z => p * z ^ (p - 1) * (1 - ε z) + z ^ (p - 1) / (log z ^ 2) :=
      eventually_deriv_rpow_p_mul_one_sub_smoothingFn p
    _ ~[atTop] fun z => p * z ^ (p - 1) := by
      refine IsEquivalent.add_isLittleO ?one ?two
      case one => calc
        (fun z => p * z ^ (p - 1) * (1 - ε z)) ~[atTop] fun z => p * z ^ (p - 1) * 1 :=
              IsEquivalent.mul IsEquivalent.refl isEquivalent_one_sub_smoothingFn_one
        _ = fun z => p * z ^ (p - 1) := by ext; ring
      case two => calc
        (fun z => z ^ (p - 1) / (log z ^ 2)) =o[atTop] fun z => z ^ (p - 1) / 1 := by
          simp_rw [div_eq_mul_inv]
          refine IsBigO.mul_isLittleO (isBigO_refl _ _)
            (IsLittleO.inv_rev ?_ (by simp))
          rw [isLittleO_const_left]
          refine Or.inr <| Tendsto.comp tendsto_norm_atTop_atTop ?_
          exact Tendsto.comp (g := fun z => z ^ 2)
            (tendsto_pow_atTop (by norm_num)) tendsto_log_atTop
        _ = fun z => z ^ (p - 1) := by ext; simp
        _ =Θ[atTop] fun z => p * z ^ (p - 1) := IsTheta.const_mul_right hp <| isTheta_refl _ _

lemma isEquivalent_deriv_rpow_p_mul_one_add_smoothingFn {p : ℝ} (hp : p ≠ 0) :
    deriv (fun z => z ^ p * (1 + ε z)) ~[atTop] fun z => p * z ^ (p - 1) :=
  calc deriv (fun z => z ^ p * (1 + ε z))
    _ =ᶠ[atTop] fun z => p * z ^ (p - 1) * (1 + ε z) - z ^ (p - 1) / (log z ^ 2) :=
      eventually_deriv_rpow_p_mul_one_add_smoothingFn p
    _ ~[atTop] fun z => p * z ^ (p - 1) := by
      refine IsEquivalent.add_isLittleO ?one ?two
      case one => calc
        (fun z => p * z ^ (p - 1) * (1 + ε z)) ~[atTop] fun z => p * z ^ (p - 1) * 1 :=
              IsEquivalent.mul IsEquivalent.refl isEquivalent_one_add_smoothingFn_one
        _ = fun z => p * z ^ (p - 1) := by ext; ring
      case two => calc
        (fun z => -(z ^ (p - 1) / (log z ^ 2))) =o[atTop] fun z => z ^ (p - 1) / 1 := by
            simp_rw [isLittleO_neg_left, div_eq_mul_inv]
            refine IsBigO.mul_isLittleO (isBigO_refl _ _)
              (IsLittleO.inv_rev ?_ (by simp))
            rw [isLittleO_const_left]
            refine Or.inr <| Tendsto.comp tendsto_norm_atTop_atTop ?_
            exact Tendsto.comp (g := fun z => z ^ 2)
              (tendsto_pow_atTop (by norm_num)) tendsto_log_atTop
        _ = fun z => z ^ (p - 1) := by ext; simp
        _ =Θ[atTop] fun z => p * z ^ (p - 1) := IsTheta.const_mul_right hp <| isTheta_refl _ _

lemma isTheta_deriv_rpow_p_mul_one_sub_smoothingFn {p : ℝ} (hp : p ≠ 0) :
    (fun x => ‖deriv (fun z => z ^ p * (1 - ε z)) x‖) =Θ[atTop] fun z => z ^ (p - 1) := by
  refine IsTheta.norm_left ?_
  calc (fun x => deriv (fun z => z ^ p * (1 - ε z)) x) =Θ[atTop] fun z => p * z ^ (p - 1) :=
        (isEquivalent_deriv_rpow_p_mul_one_sub_smoothingFn hp).isTheta
    _ =Θ[atTop] fun z => z ^ (p - 1) := IsTheta.const_mul_left hp <| isTheta_refl _ _

lemma isTheta_deriv_rpow_p_mul_one_add_smoothingFn {p : ℝ} (hp : p ≠ 0) :
    (fun x => ‖deriv (fun z => z ^ p * (1 + ε z)) x‖) =Θ[atTop] fun z => z ^ (p - 1) := by
  refine IsTheta.norm_left ?_
  calc (fun x => deriv (fun z => z ^ p * (1 + ε z)) x) =Θ[atTop] fun z => p * z ^ (p - 1) :=
      (isEquivalent_deriv_rpow_p_mul_one_add_smoothingFn hp).isTheta
    _ =Θ[atTop] fun z => z ^ (p - 1) := IsTheta.const_mul_left hp <| isTheta_refl _ _

lemma growsPolynomially_deriv_rpow_p_mul_one_sub_smoothingFn (p : ℝ) :
    GrowsPolynomially fun x => ‖deriv (fun z => z ^ p * (1 - ε z)) x‖ := by
  cases eq_or_ne p 0 with
  | inl hp => -- p = 0
    have h₁ : (fun x => ‖deriv (fun z => z ^ p * (1 - ε z)) x‖)
        =ᶠ[atTop] fun z => z⁻¹ / (log z ^ 2) := by
      filter_upwards [eventually_deriv_one_sub_smoothingFn, eventually_gt_atTop 1] with x hx hx_pos
      have : 0 ≤ x⁻¹ / (log x ^ 2) := by
        positivity
      simp only [hp, Real.rpow_zero, one_mul, hx, Real.norm_of_nonneg this]
    refine GrowsPolynomially.congr_of_eventuallyEq h₁ ?_
    refine GrowsPolynomially.div (GrowsPolynomially.inv growsPolynomially_id)
      (GrowsPolynomially.pow 2 growsPolynomially_log ?_)
    filter_upwards [eventually_ge_atTop 1] with _ hx using log_nonneg hx
  | inr hp => -- p ≠ 0
    refine GrowsPolynomially.of_isTheta (growsPolynomially_rpow (p-1))
      (isTheta_deriv_rpow_p_mul_one_sub_smoothingFn hp) ?_
    filter_upwards [eventually_gt_atTop 0] with _ _
    positivity

lemma growsPolynomially_deriv_rpow_p_mul_one_add_smoothingFn (p : ℝ) :
    GrowsPolynomially fun x => ‖deriv (fun z => z ^ p * (1 + ε z)) x‖ := by
  cases eq_or_ne p 0 with
  | inl hp => -- p = 0
    have h₁ : (fun x => ‖deriv (fun z => z ^ p * (1 + ε z)) x‖)
        =ᶠ[atTop] fun z => z⁻¹ / (log z ^ 2) := by
      filter_upwards [eventually_deriv_one_add_smoothingFn, eventually_gt_atTop 1] with x hx hx_pos
      have : 0 ≤ x⁻¹ / (log x ^ 2) := by
        positivity
      simp only [neg_div, norm_neg, hp, Real.rpow_zero,
        one_mul, hx, Real.norm_of_nonneg this]
    refine GrowsPolynomially.congr_of_eventuallyEq h₁ ?_
    refine GrowsPolynomially.div (GrowsPolynomially.inv growsPolynomially_id)
      (GrowsPolynomially.pow 2 growsPolynomially_log ?_)
    filter_upwards [eventually_ge_atTop 1] with x hx using log_nonneg hx
  | inr hp => -- p ≠ 0
    refine GrowsPolynomially.of_isTheta (growsPolynomially_rpow (p-1))
      (isTheta_deriv_rpow_p_mul_one_add_smoothingFn hp) ?_
    filter_upwards [eventually_gt_atTop 0] with _ _
    positivity

include R

lemma isBigO_apply_r_sub_b (q : ℝ → ℝ) (hq_diff : DifferentiableOn ℝ q (Set.Ioi 1))
    (hq_poly : GrowsPolynomially fun x => ‖deriv q x‖) (i : α) :
    (fun n => q (r i n) - q (b i * n)) =O[atTop] fun n => (deriv q n) * (r i n - b i * n) := by
  let b' := b (min_bi b) / 2
  have hb_pos : 0 < b' := by have := R.b_pos (min_bi b); positivity
  have hb_lt_one : b' < 1 := calc b (min_bi b) / 2
    _ < b (min_bi b) := div_two_lt_of_pos (R.b_pos (min_bi b))
    _ < 1 := R.b_lt_one (min_bi b)
  have hb : b' ∈ Set.Ioo 0 1 := ⟨hb_pos, hb_lt_one⟩
  have hb' (i) : b' ≤ b i := calc b (min_bi b) / 2
    _ ≤ b i / 2 := by gcongr; aesop
    _ ≤ b i := le_of_lt <| div_two_lt_of_pos (R.b_pos i)
  obtain ⟨c₁, _, c₂, _, hq_poly⟩ := hq_poly b' hb
  rw [isBigO_iff]
  refine ⟨c₂, ?_⟩
  have h_tendsto : Tendsto (fun x => b' * x) atTop atTop :=
    Tendsto.const_mul_atTop hb_pos tendsto_id
  filter_upwards [hq_poly.natCast_atTop, R.eventually_bi_mul_le_r, eventually_ge_atTop R.n₀,
                  eventually_gt_atTop 0, (h_tendsto.eventually_gt_atTop 1).natCast_atTop] with
    n hn h_bi_le_r h_ge_n₀ h_n_pos h_bn
  rw [norm_mul, ← mul_assoc]
  refine Convex.norm_image_sub_le_of_norm_deriv_le
    (s := Set.Icc (b' * n) n) (fun z hz => ?diff) (fun z hz => (hn z hz).2)
    (convex_Icc _ _) ?mem_Icc <| ⟨h_bi_le_r i, by exact_mod_cast (le_of_lt (R.r_lt_n i n h_ge_n₀))⟩
  case diff =>
    refine hq_diff.differentiableAt (Ioi_mem_nhds ?_)
    calc 1 < b' * n := h_bn
         _ ≤ z := hz.1
  case mem_Icc =>
    refine ⟨by gcongr; exact hb' i, ?_⟩
    calc b i * n ≤ 1 * n := by gcongr; exact le_of_lt <| R.b_lt_one i
                 _ = n := by simp

lemma rpow_p_mul_one_sub_smoothingFn_le :
    ∀ᶠ (n : ℕ) in atTop, ∀ i, (r i n) ^ (p a b) * (1 - ε (r i n))
      ≤ (b i) ^ (p a b) * n ^ (p a b) * (1 - ε n) := by
  rw [Filter.eventually_all]
  intro i
  let q : ℝ → ℝ := fun x => x ^ (p a b) * (1 - ε x)
  have h_diff_q : DifferentiableOn ℝ q (Set.Ioi 1) := by
    refine DifferentiableOn.mul
      (DifferentiableOn.mono (differentiableOn_rpow_const _) fun z hz => ?_)
        differentiableOn_one_sub_smoothingFn
    rw [Set.mem_compl_singleton_iff]
    rw [Set.mem_Ioi] at hz
    exact ne_of_gt <| zero_lt_one.trans hz
  have h_deriv_q : deriv q =O[atTop] fun x => x ^ ((p a b) - 1) := calc deriv q
    _ = deriv fun x => (fun z => z ^ (p a b)) x * (fun z => 1 - ε z) x := by rfl
    _ =ᶠ[atTop] fun x => deriv (fun z => z ^ (p a b)) x * (1 - ε x) +
          x ^ (p a b) * deriv (fun z => 1 - ε z) x := by
      filter_upwards [eventually_ne_atTop 0, eventually_gt_atTop 1] with x hx hx'
      rw [deriv_fun_mul] <;> aesop
    _ =O[atTop] fun x => x ^ ((p a b) - 1) := by
      refine IsBigO.add ?left ?right
      case left => calc (fun x => deriv (fun z => z ^ (p a b)) x * (1 - ε x))
        _ =O[atTop] fun x => x ^ ((p a b) - 1) * (1 - ε x) :=
          IsBigO.mul (isBigO_deriv_rpow_const_atTop (p a b)) (isBigO_refl _ _)
        _ =O[atTop] fun x => x ^ ((p a b) - 1) * 1 :=
          IsBigO.mul (isBigO_refl _ _) isEquivalent_one_sub_smoothingFn_one.isBigO
        _ = fun x => x ^ ((p a b) - 1) := by ext; rw [mul_one]
      case right => calc (fun x => x ^ (p a b) * deriv (fun z => 1 - ε z) x)
        _ =O[atTop] (fun x => x ^ (p a b) * x⁻¹) :=
          IsBigO.mul (isBigO_refl _ _) isLittleO_deriv_one_sub_smoothingFn.isBigO
        _ =ᶠ[atTop] fun x => x ^ ((p a b) - 1) := by
          filter_upwards [eventually_gt_atTop 0] with x hx
          rw [← Real.rpow_neg_one, ← Real.rpow_add hx, ← sub_eq_add_neg]
  have h_main_norm : (fun (n : ℕ) => ‖q (r i n) - q (b i * n)‖)
      ≤ᶠ[atTop] fun (n : ℕ) => ‖(b i) ^ (p a b) * n ^ (p a b) * (ε (b i * n) - ε n)‖ := by
    refine IsLittleO.eventuallyLE ?_
    calc (fun (n : ℕ) => q (r i n) - q (b i * n))
      _ =O[atTop] fun n => (deriv q n) * (r i n - b i * n) :=
        R.isBigO_apply_r_sub_b q h_diff_q
          (growsPolynomially_deriv_rpow_p_mul_one_sub_smoothingFn (p a b)) i
      _ =o[atTop] fun n => (deriv q n) * (n / log n ^ 2) :=
        IsBigO.mul_isLittleO (isBigO_refl _ _) (R.dist_r_b i)
      _ =O[atTop] fun n => n ^ ((p a b) - 1) * (n / log n ^ 2) :=
        IsBigO.mul (IsBigO.natCast_atTop h_deriv_q) (isBigO_refl _ _)
      _ =ᶠ[atTop] fun n => n ^ (p a b) / (log n) ^ 2 := by
        filter_upwards [eventually_ne_atTop 0] with n hn
        have hn' : (n : ℝ) ≠ 0 := by positivity
        simp [← mul_div_assoc, ← Real.rpow_add_one hn']
      _ = fun (n : ℕ) => (n : ℝ) ^ (p a b) * (1 / (log n) ^ 2) := by
        simp_rw [mul_div, mul_one]
      _ =Θ[atTop] fun (n : ℕ) => (b i) ^ (p a b) * n ^ (p a b) * (1 / (log n) ^ 2) := by
        refine IsTheta.symm ?_
        simp_rw [mul_assoc]
        refine IsTheta.const_mul_left ?_ (isTheta_refl _ _)
        have := R.b_pos i; positivity
      _ =Θ[atTop] fun (n : ℕ) => (b i) ^ (p a b) * n ^ (p a b) * (ε (b i * n) - ε n) :=
        IsTheta.symm <| IsTheta.mul (isTheta_refl _ _) <| R.isTheta_smoothingFn_sub_self i
  have h_main : (fun (n : ℕ) => q (r i n) - q (b i * n))
      ≤ᶠ[atTop] fun (n : ℕ) => (b i) ^ (p a b) * n ^ (p a b) * (ε (b i * n) - ε n) := by
    calc (fun (n : ℕ) => q (r i n) - q (b i * n))
      _ ≤ᶠ[atTop] fun (n : ℕ) => ‖q (r i n) - q (b i * n)‖ := by
        filter_upwards with _ using le_norm_self _
      _ ≤ᶠ[atTop] fun (n : ℕ) => ‖(b i) ^ (p a b) * n ^ (p a b) * (ε (b i * n) - ε n)‖ :=
        h_main_norm
      _ =ᶠ[atTop] fun (n : ℕ) => (b i) ^ (p a b) * n ^ (p a b) * (ε (b i * n) - ε n) := by
        filter_upwards [eventually_gt_atTop ⌈(b i)⁻¹⌉₊, eventually_gt_atTop 1] with n hn hn'
        refine norm_of_nonneg ?_
        have h₁ := R.b_pos i
        have h₂ : 0 ≤ ε (b i * n) - ε n := by
          refine sub_nonneg_of_le <|
            (strictAntiOn_smoothingFn.le_iff_ge ?n_gt_one ?bn_gt_one).mpr ?le
          case n_gt_one => rwa [Set.mem_Ioi, Nat.one_lt_cast]
          case bn_gt_one =>
            calc 1 = b i * (b i)⁻¹ := by rw [mul_inv_cancel₀ (by positivity)]
              _ ≤ b i * ⌈(b i)⁻¹⌉₊ := by gcongr; exact Nat.le_ceil _
              _ < b i * n := by gcongr
          case le => calc b i * n
            _ ≤ 1 * n := by have := R.b_lt_one i; gcongr
            _ = n := by rw [one_mul]
        positivity
  filter_upwards [h_main] with n hn
  have h₁ : q (b i * n) + (b i) ^ (p a b) * n ^ (p a b) * (ε (b i * n) - ε n)
      = (b i) ^ (p a b) * n ^ (p a b) * (1 - ε n) := by
    have := R.b_pos i
    simp only [q, mul_rpow (by positivity : (0 : ℝ) ≤ b i) (by positivity : (0 : ℝ) ≤ n)]
    ring
  change q (r i n) ≤ (b i) ^ (p a b) * n ^ (p a b) * (1 - ε n)
  rw [← h₁, ← sub_le_iff_le_add']
  exact hn

lemma rpow_p_mul_one_add_smoothingFn_ge :
    ∀ᶠ (n : ℕ) in atTop, ∀ i, (b i) ^ (p a b) * n ^ (p a b) * (1 + ε n)
      ≤ (r i n) ^ (p a b) * (1 + ε (r i n)) := by
  rw [Filter.eventually_all]
  intro i
  let q : ℝ → ℝ := fun x => x ^ (p a b) * (1 + ε x)
  have h_diff_q : DifferentiableOn ℝ q (Set.Ioi 1) := by
    refine DifferentiableOn.mul
        (DifferentiableOn.mono (differentiableOn_rpow_const _) fun z hz => ?_)
        differentiableOn_one_add_smoothingFn
    rw [Set.mem_compl_singleton_iff]
    rw [Set.mem_Ioi] at hz
    exact ne_of_gt <| zero_lt_one.trans hz
  have h_deriv_q : deriv q =O[atTop] fun x => x ^ ((p a b) - 1) :=
    calc deriv q
      _ = deriv fun x => (fun z => z ^ (p a b)) x * (fun z => 1 + ε z) x := by rfl
      _ =ᶠ[atTop] fun x => deriv (fun z => z ^ (p a b)) x * (1 + ε x)
          + x ^ (p a b) * deriv (fun z => 1 + ε z) x := by
        filter_upwards [eventually_ne_atTop 0, eventually_gt_atTop 1] with x hx hx'
        rw [deriv_fun_mul] <;> aesop
      _ =O[atTop] fun x => x ^ ((p a b) - 1) := by
        refine IsBigO.add ?left ?right
        case left =>
          calc (fun x => deriv (fun z => z ^ (p a b)) x * (1 + ε x))
            _ =O[atTop] fun x => x ^ ((p a b) - 1) * (1 + ε x) :=
              IsBigO.mul (isBigO_deriv_rpow_const_atTop (p a b)) (isBigO_refl _ _)
            _ =O[atTop] fun x => x ^ ((p a b) - 1) * 1 :=
              IsBigO.mul (isBigO_refl _ _) isEquivalent_one_add_smoothingFn_one.isBigO
            _ = fun x => x ^ ((p a b) - 1) := by ext; rw [mul_one]
        case right =>
          calc (fun x => x ^ (p a b) * deriv (fun z => 1 + ε z) x)
            _ =O[atTop] (fun x => x ^ (p a b) * x⁻¹) :=
              IsBigO.mul (isBigO_refl _ _) isLittleO_deriv_one_add_smoothingFn.isBigO
            _ =ᶠ[atTop] fun x => x ^ ((p a b) - 1) := by
              filter_upwards [eventually_gt_atTop 0] with x hx
              rw [← Real.rpow_neg_one, ← Real.rpow_add hx, ← sub_eq_add_neg]
  have h_main_norm : (fun (n : ℕ) => ‖q (r i n) - q (b i * n)‖)
      ≤ᶠ[atTop] fun (n : ℕ) => ‖(b i) ^ (p a b) * n ^ (p a b) * (ε (b i * n) - ε n)‖ := by
    refine IsLittleO.eventuallyLE ?_
    calc
      (fun (n : ℕ) => q (r i n) - q (b i * n))
          =O[atTop] fun n => (deriv q n) * (r i n - b i * n) := by
            exact R.isBigO_apply_r_sub_b q h_diff_q
              (growsPolynomially_deriv_rpow_p_mul_one_add_smoothingFn (p a b)) i
        _ =o[atTop] fun n => (deriv q n) * (n / log n ^ 2) :=
          IsBigO.mul_isLittleO (isBigO_refl _ _) (R.dist_r_b i)
        _ =O[atTop] fun n => n ^ ((p a b) - 1) * (n / log n ^ 2) :=
          IsBigO.mul (IsBigO.natCast_atTop h_deriv_q) (isBigO_refl _ _)
        _ =ᶠ[atTop] fun n => n ^ (p a b) / (log n) ^ 2 := by
          filter_upwards [eventually_ne_atTop 0] with n hn
          have hn' : (n : ℝ) ≠ 0 := by positivity
          simp [← mul_div_assoc, ← Real.rpow_add_one hn']
        _ = fun (n : ℕ) => (n : ℝ) ^ (p a b) * (1 / (log n) ^ 2) := by simp_rw [mul_div, mul_one]
        _ =Θ[atTop] fun (n : ℕ) => (b i) ^ (p a b) * n ^ (p a b) * (1 / (log n) ^ 2) := by
          refine IsTheta.symm ?_
          simp_rw [mul_assoc]
          refine IsTheta.const_mul_left ?_ (isTheta_refl _ _)
          have := R.b_pos i; positivity
        _ =Θ[atTop] fun (n : ℕ) => (b i) ^ (p a b) * n ^ (p a b) * (ε (b i * n) - ε n) :=
          IsTheta.symm <| IsTheta.mul (isTheta_refl _ _) <| R.isTheta_smoothingFn_sub_self i
  have h_main : (fun (n : ℕ) => q (b i * n) - q (r i n))
      ≤ᶠ[atTop] fun (n : ℕ) => (b i) ^ (p a b) * n ^ (p a b) * (ε (b i * n) - ε n) := by
    calc (fun (n : ℕ) => q (b i * n) - q (r i n))
      _ ≤ᶠ[atTop] fun (n : ℕ) => ‖q (r i n) - q (b i * n)‖ := by
        filter_upwards with _; rw [norm_sub_rev]; exact le_norm_self _
      _ ≤ᶠ[atTop] fun (n : ℕ) => ‖(b i) ^ (p a b) * n ^ (p a b) * (ε (b i * n) - ε n)‖ :=
        h_main_norm
      _ =ᶠ[atTop] fun (n : ℕ) => (b i) ^ (p a b) * n ^ (p a b) * (ε (b i * n) - ε n) := by
        filter_upwards [eventually_gt_atTop ⌈(b i)⁻¹⌉₊, eventually_gt_atTop 1] with n hn hn'
        refine norm_of_nonneg ?_
        have h₁ := R.b_pos i
        have h₂ : 0 ≤ ε (b i * n) - ε n := by
          refine sub_nonneg_of_le <|
            (strictAntiOn_smoothingFn.le_iff_ge ?n_gt_one ?bn_gt_one).mpr ?le
          case n_gt_one =>
            change 1 < (n : ℝ)
            rw [Nat.one_lt_cast]
            exact hn'
          case bn_gt_one =>
            calc 1 = b i * (b i)⁻¹ := by rw [mul_inv_cancel₀ (by positivity)]
                _ ≤ b i * ⌈(b i)⁻¹⌉₊ := by gcongr; exact Nat.le_ceil _
                _ < b i * n := by gcongr
          case le => calc b i * n
            _ ≤ 1 * n := by have := R.b_lt_one i; gcongr
            _ = n := by rw [one_mul]
        positivity
  filter_upwards [h_main] with n hn
  have h₁ : q (b i * n) - (b i) ^ (p a b) * n ^ (p a b) * (ε (b i * n) - ε n)
      = (b i) ^ (p a b) * n ^ (p a b) * (1 + ε n) := by
    have := R.b_pos i
    simp only [q, mul_rpow (by positivity : (0 : ℝ) ≤ b i) (by positivity : (0 : ℝ) ≤ n)]
    ring
  change (b i) ^ (p a b) * n ^ (p a b) * (1 + ε n) ≤ q (r i n)
  rw [← h₁, sub_le_iff_le_add', ← sub_le_iff_le_add]
  exact hn

/-!
### Main proof

This final section proves the Akra–Bazzi theorem.
-/

lemma base_nonempty {n : ℕ} (hn : 0 < n) : (Finset.Ico (⌊b (min_bi b) / 2 * n⌋₊) n).Nonempty := by
  let b' := b (min_bi b)
  have hb_pos : 0 < b' := R.b_pos _
  simp_rw [Finset.nonempty_Ico]
  have := calc ⌊b' / 2 * n⌋₊ ≤ b' / 2 * n := by exact Nat.floor_le (by positivity)
                           _ < 1 / 2 * n := by gcongr; exact R.b_lt_one (min_bi b)
                           _ ≤ 1 * n := by gcongr; norm_num
                           _ = n := by simp
  exact_mod_cast this

<<<<<<< HEAD
/-- The main proof of the upper bound part of the Akra–Bazzi theorem. The factor
`1 - ε n` does not change the asymptotic order, but is needed for the induction step to go
through. -/
=======
/-- The main proof of the upper-bound part of the Akra-Bazzi theorem. The factor `1 - ε n` does not
change the asymptotic order, but it is needed for the induction step to go through. -/
>>>>>>> d3542f32
lemma T_isBigO_smoothingFn_mul_asympBound :
    T =O[atTop] (fun n => (1 - ε n) * asympBound g a b n) := by
  let b' := b (min_bi b) / 2
  have hb_pos : 0 < b' := R.bi_min_div_two_pos
  rw [isBigO_atTop_iff_eventually_exists]
  obtain ⟨c₁, hc₁, h_sumTransform_aux⟩ := R.eventually_atTop_sumTransform_ge
  filter_upwards [
      -- n₀_ge_Rn₀
      eventually_ge_atTop R.n₀,
      -- h_smoothing_pos
      eventually_forall_ge_atTop.mpr eventually_one_sub_smoothingFn_pos,
      -- h_smoothing_gt_half
      eventually_forall_ge_atTop.mpr
        <| eventually_one_sub_smoothingFn_gt_const (1 / 2) (by norm_num),
      -- h_asympBound_pos
      eventually_forall_ge_atTop.mpr R.eventually_asympBound_pos,
      -- h_asympBound_r_pos
      eventually_forall_ge_atTop.mpr R.eventually_asympBound_r_pos,
      (tendsto_nat_floor_mul_atTop b' hb_pos).eventually_forall_ge_atTop
        -- h_asympBound_floor
        R.eventually_asympBound_pos,
      -- n₀_pos
      eventually_gt_atTop 0,
      -- h_smoothing_r_pos
      eventually_forall_ge_atTop.mpr R.eventually_one_sub_smoothingFn_r_pos,
      -- bound1
      eventually_forall_ge_atTop.mpr R.rpow_p_mul_one_sub_smoothingFn_le,
      (tendsto_nat_floor_mul_atTop b' hb_pos).eventually_forall_ge_atTop
        -- h_smoothingFn_floor
        eventually_one_sub_smoothingFn_pos,
      -- h_sumTransform
      eventually_forall_ge_atTop.mpr h_sumTransform_aux,
      -- h_bi_le_r
      eventually_forall_ge_atTop.mpr R.eventually_bi_mul_le_r]
    with n₀ n₀_ge_Rn₀ h_smoothing_pos h_smoothing_gt_half
      h_asympBound_pos h_asympBound_r_pos h_asympBound_floor n₀_pos h_smoothing_r_pos
      bound1 h_smoothingFn_floor h_sumTransform h_bi_le_r
  -- Max of the ratio `T(n) / asympBound(n)` over the base case `n ∈ [b * n₀, n₀)`
  have h_base_nonempty := R.base_nonempty n₀_pos
  let base_max : ℝ :=
    (Finset.Ico (⌊b' * n₀⌋₊) n₀).sup' h_base_nonempty
      fun n => T n / ((1 - ε n) * asympBound g a b n)
  -- The big-O constant we are aiming for: max of the base case ratio and what we need to
  -- cancel out the `g(n)` term in the calculation below
  set C := max (2 * c₁⁻¹) base_max with hC
  refine ⟨C, fun n hn => ?_⟩
  -- Base case: statement is true for `b' * n₀ ≤ n < n₀`
  have h_base : ∀ n ∈ Finset.Ico (⌊b' * n₀⌋₊) n₀, T n ≤ C * ((1 - ε n) * asympBound g a b n) := by
    intro n hn
    rw [Finset.mem_Ico] at hn
    have htmp1 : 0 < 1 - ε n := h_smoothingFn_floor n hn.1
    have htmp2 : 0 < asympBound g a b n := h_asympBound_floor n hn.1
    rw [← _root_.div_le_iff₀ (by positivity)]
    rw [← Finset.mem_Ico] at hn
    calc T n / ((1 - ε ↑n) * asympBound g a b n)
           ≤ (Finset.Ico (⌊b' * n₀⌋₊) n₀).sup' h_base_nonempty
                (fun z => T z / ((1 - ε z) * asympBound g a b z)) :=
                  Finset.le_sup'_of_le _ (b := n) hn le_rfl
         _ ≤ C := le_max_right _ _
  have h_asympBound_pos' : 0 < asympBound g a b n := h_asympBound_pos n hn
  have h_one_sub_smoothingFn_pos' : 0 < 1 - ε n := h_smoothing_pos n hn
  rw [Real.norm_of_nonneg (R.T_nonneg n), Real.norm_of_nonneg (by positivity)]
  -- We now prove all other cases by induction
  induction n using Nat.strongRecOn with
  | ind n h_ind =>
    have b_mul_n₀_le_ri i : ⌊b' * ↑n₀⌋₊ ≤ r i n := by
      exact_mod_cast calc ⌊b' * (n₀ : ℝ)⌋₊ ≤ b' * n₀ := Nat.floor_le <| by positivity
                                  _ ≤ b' * n         := by gcongr
                                  _ ≤ r i n          := h_bi_le_r n hn i
    have g_pos : 0 ≤ g n := R.g_nonneg n (by positivity)
    calc T n
      _ = (∑ i, a i * T (r i n)) + g n := R.h_rec n <| n₀_ge_Rn₀.trans hn
      _ ≤ (∑ i, a i * (C * ((1 - ε (r i n)) * asympBound g a b (r i n)))) + g n := by
        -- Apply the induction hypothesis, or use the base case depending on how large n is
        gcongr (∑ i, a i * ?_) + g n with i _
        · exact le_of_lt <| R.a_pos _
        · if ri_lt_n₀ : r i n < n₀ then
            exact h_base _ <| by
              simp_all only [gt_iff_lt, Nat.ofNat_pos, div_pos_iff_of_pos_right,
                eventually_atTop, sub_pos, one_div, mem_Ico, and_imp,
                forall_true_left, mem_univ, and_self, b', C, base_max]
          else
            push_neg at ri_lt_n₀
            exact h_ind (r i n) (R.r_lt_n _ _ (n₀_ge_Rn₀.trans hn)) ri_lt_n₀
              (h_asympBound_r_pos _ hn _) (h_smoothing_r_pos n hn i)
      _ = (∑ i, a i * (C * ((1 - ε (r i n)) * ((r i n) ^ (p a b)
                * (1 + (∑ u ∈ range (r i n), g u / u ^ ((p a b) + 1))))))) + g n := by
        simp_rw [asympBound_def']
      _ = (∑ i, C * a i * ((r i n) ^ (p a b) * (1 - ε (r i n))
                * ((1 + (∑ u ∈ range (r i n), g u / u ^ ((p a b) + 1)))))) + g n := by
        congr; ext; ring
      _ ≤ (∑ i, C * a i * ((b i) ^ (p a b) * n ^ (p a b) * (1 - ε n)
                * ((1 + (∑ u ∈ range (r i n), g u / u ^ ((p a b) + 1)))))) + g n := by
        gcongr (∑ i, C * a i * (?_
            * ((1 + (∑ u ∈ range (r i n), g u / u ^ ((p a b) + 1)))))) + g n with i
        · have := R.a_pos i
          positivity
        · refine add_nonneg zero_le_one <| Finset.sum_nonneg fun j _ => ?_
          rw [div_nonneg_iff]
          exact Or.inl ⟨R.g_nonneg j (by positivity), by positivity⟩
        · exact bound1 n hn i
      _ = (∑ i, C * a i * ((b i) ^ (p a b) * n ^ (p a b) * (1 - ε n)
                * ((1 + ((∑ u ∈ range n, g u / u ^ ((p a b) + 1))
                - (∑ u ∈ Finset.Ico (r i n) n, g u / u ^ ((p a b) + 1))))))) + g n := by
        congr; ext i; congr
        refine eq_sub_of_add_eq ?_
        rw [add_comm]
        exact add_eq_of_eq_sub <| Finset.sum_Ico_eq_sub _
          <| le_of_lt <| R.r_lt_n i n <| n₀_ge_Rn₀.trans hn
      _ = (∑ i, C * a i * ((b i) ^ (p a b) * (1 - ε n) * ((n ^ (p a b)
                * (1 + (∑ u ∈ range n, g u / u ^ ((p a b) + 1)))
                - n ^ (p a b) * (∑ u ∈ Finset.Ico (r i n) n, g u / u ^ ((p a b) + 1))))))
                + g n := by
        congr; ext; ring
      _ = (∑ i, C * a i * ((b i) ^ (p a b) * (1 - ε n)
                * ((asympBound g a b n - sumTransform (p a b) g (r i n) n)))) + g n := by
        simp_rw [asympBound_def', sumTransform_def]
      _ ≤ (∑ i, C * a i * ((b i) ^ (p a b) * (1 - ε n)
                * ((asympBound g a b n - c₁ * g n)))) + g n := by
        gcongr with i
        · have := R.a_pos i
          positivity
        · have := R.b_pos i
          positivity
        · exact h_sumTransform n hn i
      _ = (∑ i, C * (1 - ε n) * ((asympBound g a b n - c₁ * g n))
                * (a i * (b i) ^ (p a b))) + g n := by
        congr; ext; ring
      _ = C * (1 - ε n) * (asympBound g a b n - c₁ * g n) + g n := by
        rw [← Finset.mul_sum, R.sumCoeffsExp_p_eq_one, mul_one]
      _ = C * (1 - ε n) * asympBound g a b n + (1 - C * c₁ * (1 - ε n)) * g n := by ring
      _ ≤ C * (1 - ε n) * asympBound g a b n + 0 := by
        gcongr
        refine mul_nonpos_of_nonpos_of_nonneg ?_ g_pos
        rw [sub_nonpos]
        calc 1
          _ ≤ 2 * (c₁⁻¹ * c₁) * (1/2) := by
            rw [inv_mul_cancel₀ (by positivity : c₁ ≠ 0)]; norm_num
          _ = (2 * c₁⁻¹) * c₁ * (1/2) := by ring
          _ ≤ C * c₁ * (1 - ε n) := by
            gcongr
            · rw [hC]; exact le_max_left _ _
            · exact le_of_lt <| h_smoothing_gt_half n hn
      _ = C * ((1 - ε n) * asympBound g a b n) := by ring

#adaptation_note
/--
This linter is only enabled on `nightly-testing`, but it causes a deterministic timeout there.
Can this proof be refactored into some smaller pieces?
-/
set_option linter.tacticAnalysis.regressions.linarithToGrind false in
<<<<<<< HEAD
/-- The main proof of the lower bound part of the Akra–Bazzi theorem. The factor
`1 + ε n` does not change the asymptotic order, but is needed for the induction step to go
through. -/
=======
/-- The main proof of the lower-bound part of the Akra-Bazzi theorem. The factor `1 + ε n` does not
change the asymptotic order, but it is needed for the induction step to go through. -/
>>>>>>> d3542f32
lemma smoothingFn_mul_asympBound_isBigO_T :
    (fun (n : ℕ) => (1 + ε n) * asympBound g a b n) =O[atTop] T := by
  let b' := b (min_bi b) / 2
  have hb_pos : 0 < b' := R.bi_min_div_two_pos
  rw [isBigO_atTop_iff_eventually_exists_pos]
  obtain ⟨c₁, hc₁, h_sumTransform_aux⟩ := R.eventually_atTop_sumTransform_le
  filter_upwards [
      -- n₀_ge_Rn₀
      eventually_ge_atTop R.n₀,
      -- h_b_floor
      (tendsto_nat_floor_mul_atTop b' hb_pos).eventually_gt_atTop 0,
      -- h_smoothing_pos
      eventually_forall_ge_atTop.mpr eventually_one_add_smoothingFn_pos,
      (tendsto_nat_floor_mul_atTop b' hb_pos).eventually_forall_ge_atTop
        -- h_smoothing_pos'
        eventually_one_add_smoothingFn_pos,
      -- h_asympBound_pos
      eventually_forall_ge_atTop.mpr R.eventually_asympBound_pos,
      -- h_asympBound_r_pos
      eventually_forall_ge_atTop.mpr R.eventually_asympBound_r_pos,
      (tendsto_nat_floor_mul_atTop b' hb_pos).eventually_forall_ge_atTop
        -- h_asympBound_floor
        R.eventually_asympBound_pos,
      -- n₀_pos
      eventually_gt_atTop 0,
      -- h_smoothing_r_pos
      eventually_forall_ge_atTop.mpr R.eventually_one_add_smoothingFn_r_pos,
      -- bound2
      eventually_forall_ge_atTop.mpr R.rpow_p_mul_one_add_smoothingFn_ge,
      (tendsto_nat_floor_mul_atTop b' hb_pos).eventually_forall_ge_atTop
        -- h_smoothingFn_floor
        eventually_one_add_smoothingFn_pos,
      -- h_sumTransform
      eventually_forall_ge_atTop.mpr h_sumTransform_aux,
      -- h_bi_le_r
      eventually_forall_ge_atTop.mpr R.eventually_bi_mul_le_r,
      -- h_exp
      eventually_forall_ge_atTop.mpr (eventually_ge_atTop ⌈exp 1⌉₊)]
    with n₀ n₀_ge_Rn₀ h_b_floor h_smoothing_pos h_smoothing_pos' h_asympBound_pos h_asympBound_r_pos
      h_asympBound_floor n₀_pos h_smoothing_r_pos bound2 h_smoothingFn_floor h_sumTransform
      h_bi_le_r h_exp
  have h_base_nonempty := R.base_nonempty n₀_pos
  -- Min of the ratio T(n) / asympBound(n) over the base case n ∈ [b * n₀, n₀)
  set base_min : ℝ :=
    (Finset.Ico (⌊b' * n₀⌋₊) n₀).inf' h_base_nonempty
      (fun n => T n / ((1 + ε n) * asympBound g a b n)) with base_min_def
  -- The big-O constant we are aiming for: min of the base case ratio and what we need to cancel
  -- out the g(n) term in the calculation below
  let C := min (2 * c₁)⁻¹ base_min
  have hC_pos : 0 < C := by
    refine lt_min (by positivity) ?_
    obtain ⟨m, hm_mem, hm⟩ :=
      Finset.exists_mem_eq_inf' h_base_nonempty (fun n => T n / ((1 + ε n) * asympBound g a b n))
    calc
      0 < T m / ((1 + ε m) * asympBound g a b m) := by
        have H₁ : 0 < T m := R.T_pos _
        have H₂ : 0 < 1 + ε m := by
          rw [Finset.mem_Ico] at hm_mem
          exact h_smoothing_pos' m hm_mem.1
        have H₃ : 0 < asympBound g a b m := by
          refine R.asympBound_pos m ?_
          calc 0 < ⌊b' * n₀⌋₊ := by exact h_b_floor
                _ ≤ m := by rw [Finset.mem_Ico] at hm_mem; exact hm_mem.1
        positivity
      _ = base_min := by rw [base_min_def, hm]
  refine ⟨C, hC_pos, fun n hn => ?_⟩
  -- Base case: statement is true for `b' * n₀ ≤ n < n₀`
  have h_base : ∀ n ∈ Finset.Ico (⌊b' * n₀⌋₊) n₀, C * ((1 + ε n) * asympBound g a b n) ≤ T n := by
    intro n hn
    rw [Finset.mem_Ico] at hn
    have htmp1 : 0 < 1 + ε n := h_smoothingFn_floor n hn.1
    have htmp2 : 0 < asympBound g a b n := h_asympBound_floor n hn.1
    rw [← _root_.le_div_iff₀ (by positivity)]
    rw [← Finset.mem_Ico] at hn
    calc T n / ((1 + ε ↑n) * asympBound g a b n)
           ≥ (Finset.Ico (⌊b' * n₀⌋₊) n₀).inf' h_base_nonempty
                  fun z => T z / ((1 + ε z) * asympBound g a b z) :=
                    Finset.inf'_le_of_le _ (b := n) hn <| le_refl _
         _ ≥ C := min_le_right _ _
  have h_asympBound_pos' : 0 < asympBound g a b n := h_asympBound_pos n hn
  have h_one_sub_smoothingFn_pos' : 0 < 1 + ε n := h_smoothing_pos n hn
  rw [Real.norm_of_nonneg (R.T_nonneg n), Real.norm_of_nonneg (by positivity)]
  -- We now prove all other cases by induction
  induction n using Nat.strongRecOn with
  | ind n h_ind =>
    have b_mul_n₀_le_ri i : ⌊b' * ↑n₀⌋₊ ≤ r i n := by
      exact_mod_cast calc ⌊b' * ↑n₀⌋₊ ≤ b' * n₀ := Nat.floor_le <| by positivity
                                  _ ≤ b' * n := by gcongr
                                  _ ≤ r i n := h_bi_le_r n hn i
    have g_pos : 0 ≤ g n := R.g_nonneg n (by positivity)
    calc T n
      _ = (∑ i, a i * T (r i n)) + g n := R.h_rec n <| n₀_ge_Rn₀.trans hn
      _ ≥ (∑ i, a i * (C * ((1 + ε (r i n)) * asympBound g a b (r i n)))) + g n := by
        -- Apply the induction hypothesis, or use the base case depending on how large `n` is
        gcongr (∑ i, a i * ?_) + g n with i _
        · exact le_of_lt <| R.a_pos _
        · cases lt_or_ge (r i n) n₀ with
          | inl ri_lt_n₀ => exact h_base _ <| Finset.mem_Ico.mpr ⟨b_mul_n₀_le_ri i, ri_lt_n₀⟩
          | inr n₀_le_ri =>
            exact h_ind (r i n) (R.r_lt_n _ _ (n₀_ge_Rn₀.trans hn)) n₀_le_ri
              (h_asympBound_r_pos _ hn _) (h_smoothing_r_pos n hn i)
      _ = (∑ i, a i * (C * ((1 + ε (r i n)) * ((r i n) ^ (p a b)
            * (1 + (∑ u ∈ range (r i n), g u / u ^ ((p a b) + 1))))))) + g n := by
        simp_rw [asympBound_def']
      _ = (∑ i, C * a i * ((r i n)^(p a b) * (1 + ε (r i n))
                * ((1 + (∑ u ∈ range (r i n), g u / u ^ ((p a b) + 1)))))) + g n := by
        congr; ext; ring
      _ ≥ (∑ i, C * a i * ((b i) ^ (p a b) * n ^ (p a b) * (1 + ε n)
                * ((1 + (∑ u ∈ range (r i n), g u / u ^ ((p a b) + 1)))))) + g n := by
        gcongr (∑ i, C * a i * (?_ *
            ((1 + (∑ u ∈ range (r i n), g u / u ^ ((p a b) + 1)))))) + g n with i
        · have := R.a_pos i
          positivity
        · refine add_nonneg zero_le_one <| Finset.sum_nonneg fun j _ => ?_
          rw [div_nonneg_iff]
          exact Or.inl ⟨R.g_nonneg j (by positivity), by positivity⟩
        · exact bound2 n hn i
      _ = (∑ i, C * a i * ((b i) ^ (p a b) * n ^ (p a b) * (1 + ε n)
                * ((1 + ((∑ u ∈ range n, g u / u ^ ((p a b) + 1))
                - (∑ u ∈ Finset.Ico (r i n) n, g u / u ^ ((p a b) + 1))))))) + g n := by
        congr; ext i; congr
        refine eq_sub_of_add_eq ?_
        rw [add_comm]
        exact add_eq_of_eq_sub <| Finset.sum_Ico_eq_sub _
          <| le_of_lt <| R.r_lt_n i n <| n₀_ge_Rn₀.trans hn
      _ = (∑ i, C * a i * ((b i) ^ (p a b) * (1 + ε n)
                * ((n ^ (p a b) * (1 + (∑ u ∈ range n, g u / u ^ ((p a b) + 1)))
                - n ^ (p a b) * (∑ u ∈ Finset.Ico (r i n) n, g u / u ^ ((p a b) + 1))))))
                + g n := by
        congr; ext; ring
      _ = (∑ i, C * a i * ((b i) ^ (p a b) * (1 + ε n)
                * ((asympBound g a b n - sumTransform (p a b) g (r i n) n)))) + g n := by
        simp_rw [asympBound_def', sumTransform_def]
      _ ≥ (∑ i, C * a i * ((b i) ^ (p a b) * (1 + ε n)
                * ((asympBound g a b n - c₁ * g n)))) + g n := by
        gcongr with i
        · have := R.a_pos i
          positivity
        · have := R.b_pos i
          positivity
        · exact h_sumTransform n hn i
      _ = (∑ i, C * (1 + ε n) * ((asympBound g a b n - c₁ * g n))
                * (a i * (b i) ^ (p a b))) + g n := by congr; ext; ring
      _ = C * (1 + ε n) * (asympBound g a b n - c₁ * g n) + g n := by
            rw [← Finset.mul_sum, R.sumCoeffsExp_p_eq_one, mul_one]
      _ = C * (1 + ε n) * asympBound g a b n + (1 - C * c₁ * (1 + ε n)) * g n := by ring
      _ ≥ C * (1 + ε n) * asympBound g a b n + 0 := by
        gcongr
        refine mul_nonneg ?_ g_pos
        rw [sub_nonneg]
        calc C * c₁ * (1 + ε n)
          _ ≤ C * c₁ * 2 := by
            gcongr
            refine one_add_smoothingFn_le_two ?_
            calc exp 1 ≤ ⌈exp 1⌉₊ := by exact Nat.le_ceil _
                      _ ≤ n := by exact_mod_cast h_exp n hn
          _ = C * (2 * c₁) := by ring
          _ ≤ (2 * c₁)⁻¹ * (2 * c₁) := by gcongr; exact min_le_left _ _
          _ = c₁⁻¹ * c₁ := by ring
          _ = 1 := inv_mul_cancel₀ (by positivity)
      _ = C * ((1 + ε n) * asympBound g a b n) := by ring

/-- The **Akra–Bazzi theorem**: `T ∈ O(n^p (1 + ∑_u^n g(u) / u^{p+1}))` -/
theorem isBigO_asympBound : T =O[atTop] asympBound g a b := by
  calc T
    _ =O[atTop] (fun n => (1 - ε n) * asympBound g a b n) := by
      exact R.T_isBigO_smoothingFn_mul_asympBound
    _ =O[atTop] (fun n => 1 * asympBound g a b n) := by
      refine IsBigO.mul (isBigO_const_of_tendsto (y := 1) ?_ one_ne_zero) (isBigO_refl _ _)
      rw [← Function.comp_def (fun n => 1 - ε n) Nat.cast]
      exact Tendsto.comp isEquivalent_one_sub_smoothingFn_one.tendsto_const
        tendsto_natCast_atTop_atTop
    _ = asympBound g a b := by simp

/-- The **Akra–Bazzi theorem**: `T ∈ Ω(n^p (1 + ∑_u^n g(u) / u^{p+1}))` -/
theorem isBigO_symm_asympBound : asympBound g a b =O[atTop] T := by
  calc asympBound g a b
    _ = (fun n => 1 * asympBound g a b n) := by simp
    _ ~[atTop] (fun n => (1 + ε n) * asympBound g a b n) := by
      refine IsEquivalent.mul (IsEquivalent.symm ?_) IsEquivalent.refl
      rw [Function.const_def, isEquivalent_const_iff_tendsto one_ne_zero,
        ← Function.comp_def (fun n => 1 + ε n) Nat.cast]
      exact Tendsto.comp isEquivalent_one_add_smoothingFn_one.tendsto_const
        tendsto_natCast_atTop_atTop
    _ =O[atTop] T := R.smoothingFn_mul_asympBound_isBigO_T

/-- The **Akra–Bazzi theorem**: `T ∈ Θ(n^p (1 + ∑_u^n g(u) / u^{p+1}))` -/
theorem isTheta_asympBound : T =Θ[atTop] asympBound g a b :=
  ⟨R.isBigO_asympBound, R.isBigO_symm_asympBound⟩

end AkraBazziRecurrence<|MERGE_RESOLUTION|>--- conflicted
+++ resolved
@@ -463,14 +463,8 @@
                            _ = n := by simp
   exact_mod_cast this
 
-<<<<<<< HEAD
-/-- The main proof of the upper bound part of the Akra–Bazzi theorem. The factor
-`1 - ε n` does not change the asymptotic order, but is needed for the induction step to go
-through. -/
-=======
-/-- The main proof of the upper-bound part of the Akra-Bazzi theorem. The factor `1 - ε n` does not
+/-- The main proof of the upper-bound part of the Akra–Bazzi theorem. The factor `1 - ε n` does not
 change the asymptotic order, but it is needed for the induction step to go through. -/
->>>>>>> d3542f32
 lemma T_isBigO_smoothingFn_mul_asympBound :
     T =O[atTop] (fun n => (1 - ε n) * asympBound g a b n) := by
   let b' := b (min_bi b) / 2
@@ -622,14 +616,8 @@
 Can this proof be refactored into some smaller pieces?
 -/
 set_option linter.tacticAnalysis.regressions.linarithToGrind false in
-<<<<<<< HEAD
-/-- The main proof of the lower bound part of the Akra–Bazzi theorem. The factor
-`1 + ε n` does not change the asymptotic order, but is needed for the induction step to go
-through. -/
-=======
-/-- The main proof of the lower-bound part of the Akra-Bazzi theorem. The factor `1 + ε n` does not
+/-- The main proof of the lower-bound part of the Akra–Bazzi theorem. The factor `1 + ε n` does not
 change the asymptotic order, but it is needed for the induction step to go through. -/
->>>>>>> d3542f32
 lemma smoothingFn_mul_asympBound_isBigO_T :
     (fun (n : ℕ) => (1 + ε n) * asympBound g a b n) =O[atTop] T := by
   let b' := b (min_bi b) / 2
