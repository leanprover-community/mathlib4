/-
Copyright (c) 2023 Frédéric Dupuis. All rights reserved.
Released under Apache 2.0 license as described in the file LICENSE.
Authors: Frédéric Dupuis
-/

import Mathlib.Computability.AkraBazzi.SumTransform
import Mathlib.Analysis.Calculus.Deriv.Inv
import Mathlib.Analysis.SpecialFunctions.Pow.Deriv

/-!
# Divide-and-conquer recurrences and the Akra-Bazzi theorem

A divide-and-conquer recurrence is a function `T : ℕ → ℝ` that satisfies a recurrence relation of
the form `T(n) = ∑_{i=0}^{k-1} a_i T(r_i(n)) + g(n)` for large enough `n`, where `r_i(n)` is some
function where `‖r_i(n) - b_i n‖ ∈ o(n / (log n)^2)` for every `i`, the `a_i`'s are some positive
coefficients, and the `b_i`'s are reals `∈ (0,1)`. (Note that this can be improved to
`O(n / (log n)^(1+ε))`, this is left as future work.) These recurrences arise mainly in the
analysis of divide-and-conquer algorithms such as mergesort or Strassen's algorithm for matrix
multiplication.  This class of algorithms works by dividing an instance of the problem of size `n`,
into `k` smaller instances, where the `i`-th instance is of size roughly `b_i n`, and calling itself
recursively on those smaller instances. `T(n)` then represents the running time of the algorithm,
and `g(n)` represents the running time required to actually divide up the instance and process the
answers that come out of the recursive calls. Since virtually all such algorithms produce instances
that are only approximately of size `b_i n` (they have to round up or down at the very least), we
allow the instance sizes to be given by some function `r_i(n)` that approximates `b_i n`.

The Akra-Bazzi theorem gives the asymptotic order of such a recurrence: it states that
`T(n) ∈ Θ(n^p (1 + ∑_{u=0}^{n-1} g(n) / u^{p+1}))`,
where `p` is the unique real number such that `∑ a_i b_i^p = 1`.

## Main definitions and results

* `isTheta_asympBound`: The main result stating that
  `T(n) ∈ Θ(n^p (1 + ∑_{u=0}^{n-1} g(n) / u^{p+1}))`

## Implementation

Note that the original version of the theorem has an integral rather than a sum in the above
expression, and first considers the `T : ℝ → ℝ` case before moving on to `ℕ → ℝ`. We prove the
above version with a sum, as it is simpler and more relevant for algorithms.

## TODO

* Specialize this theorem to the very common case where the recurrence is of the form
  `T(n) = ℓT(r_i(n)) + g(n)`
  where `g(n) ∈ Θ(n^t)` for some `t`. (This is often called the "master theorem" in the literature.)
* Add the original version of the theorem with an integral instead of a sum.

## References

* Mohamad Akra and Louay Bazzi, On the solution of linear recurrence equations
* Tom Leighton, Notes on better master theorems for divide-and-conquer recurrences
* Manuel Eberl, Asymptotic reasoning in a proof assistant

-/

open Finset Real Filter Asymptotics
open scoped Topology

<<<<<<< HEAD
=======
/-!
### Definition of Akra-Bazzi recurrences

This section defines the predicate `AkraBazziRecurrence T g a b r` which states that `T`
satisfies the recurrence
`T(n) = ∑_{i=0}^{k-1} a_i T(r_i(n)) + g(n)`
with appropriate conditions on the various parameters.
-/


>>>>>>> bd3280fd
namespace AkraBazziRecurrence

variable {α : Type*} [Fintype α] {T : ℕ → ℝ} {g : ℝ → ℝ} {a b : α → ℝ} {r : α → ℕ → ℕ}
variable [Nonempty α] (R : AkraBazziRecurrence T g a b r)


local notation "ε" => smoothingFn


/-!
### Technical lemmas

The next several lemmas are technical lemmas leading up to `rpow_p_mul_one_sub_smoothingFn_le` and
`rpow_p_mul_one_add_smoothingFn_ge`, which are key steps in the main proof.
-/

lemma eventually_deriv_rpow_p_mul_one_sub_smoothingFn (p : ℝ) :
    deriv (fun z => z ^ p * (1 - ε z))
      =ᶠ[atTop] fun z => p * z ^ (p - 1) * (1 - ε z) + z ^ (p - 1) / (log z ^ 2) :=
  calc deriv (fun z => z ^ p * (1 - ε z))
  _ =ᶠ[atTop] fun x => deriv (· ^ p) x * (1 - ε x) + x ^ p * deriv (1 - ε ·) x := by
    filter_upwards [eventually_gt_atTop 1] with x hx
    rw [deriv_fun_mul]
    · exact differentiableAt_rpow_const_of_ne _ (by positivity)
    · exact differentiableAt_one_sub_smoothingFn hx
  _ =ᶠ[atTop] fun x => p * x ^ (p - 1) * (1 - ε x) + x ^ p * (x⁻¹ / (log x ^ 2)) := by
    filter_upwards [eventually_gt_atTop 1, eventually_deriv_one_sub_smoothingFn]
      with x hx hderiv
    rw [hderiv, Real.deriv_rpow_const (Or.inl <| by positivity)]
  _ =ᶠ[atTop] fun x => p * x ^ (p - 1) * (1 - ε x) + x ^ (p - 1) / (log x ^ 2) := by
    filter_upwards [eventually_gt_atTop 0] with x hx
    rw [mul_div, ← Real.rpow_neg_one, ← Real.rpow_add (by positivity), sub_eq_add_neg]

lemma eventually_deriv_rpow_p_mul_one_add_smoothingFn (p : ℝ) :
    deriv (fun z => z ^ p * (1 + ε z))
      =ᶠ[atTop] fun z => p * z ^ (p - 1) * (1 + ε z) - z ^ (p - 1) / (log z ^ 2) :=
  calc deriv (fun x => x ^ p * (1 + ε x))
    _ =ᶠ[atTop] fun x => deriv (· ^ p) x * (1 + ε x) + x ^ p * deriv (1 + ε ·) x := by
      filter_upwards [eventually_gt_atTop 1] with x hx
      rw [deriv_fun_mul]
      · exact differentiableAt_rpow_const_of_ne _ (by positivity)
      · exact differentiableAt_one_add_smoothingFn hx
    _ =ᶠ[atTop] fun x => p * x ^ (p - 1) * (1 + ε x) - x ^ p * (x⁻¹ / (log x ^ 2)) := by
      filter_upwards [eventually_gt_atTop 1, eventually_deriv_one_add_smoothingFn]
        with x hx hderiv
      simp [hderiv, Real.deriv_rpow_const (Or.inl <| by positivity), neg_div, sub_eq_add_neg]
    _ =ᶠ[atTop] fun x => p * x ^ (p - 1) * (1 + ε x) - x ^ (p - 1) / (log x ^ 2) := by
      filter_upwards [eventually_gt_atTop 0] with x hx
      simp [mul_div, ← Real.rpow_neg_one, ← Real.rpow_add (by positivity), sub_eq_add_neg]

lemma isEquivalent_deriv_rpow_p_mul_one_sub_smoothingFn {p : ℝ} (hp : p ≠ 0) :
    deriv (fun z => z ^ p * (1 - ε z)) ~[atTop] fun z => p * z ^ (p - 1) :=
  calc deriv (fun z => z ^ p * (1 - ε z))
    _ =ᶠ[atTop] fun z => p * z ^ (p - 1) * (1 - ε z) + z ^ (p - 1) / (log z ^ 2) :=
      eventually_deriv_rpow_p_mul_one_sub_smoothingFn p
    _ ~[atTop] fun z => p * z ^ (p - 1) := by
      refine IsEquivalent.add_isLittleO ?one ?two
      case one => calc
        (fun z => p * z ^ (p - 1) * (1 - ε z)) ~[atTop] fun z => p * z ^ (p - 1) * 1 :=
              IsEquivalent.mul IsEquivalent.refl isEquivalent_one_sub_smoothingFn_one
        _ = fun z => p * z ^ (p - 1) := by ext; ring
      case two => calc
        (fun z => z ^ (p - 1) / (log z ^ 2)) =o[atTop] fun z => z ^ (p - 1) / 1 := by
          simp_rw [div_eq_mul_inv]
          refine IsBigO.mul_isLittleO (isBigO_refl _ _)
            (IsLittleO.inv_rev ?_ (by simp))
          rw [isLittleO_const_left]
          refine Or.inr <| Tendsto.comp tendsto_norm_atTop_atTop ?_
          exact Tendsto.comp (g := fun z => z ^ 2)
            (tendsto_pow_atTop (by norm_num)) tendsto_log_atTop
        _ = fun z => z ^ (p - 1) := by ext; simp
        _ =Θ[atTop] fun z => p * z ^ (p - 1) := IsTheta.const_mul_right hp <| isTheta_refl _ _

lemma isEquivalent_deriv_rpow_p_mul_one_add_smoothingFn {p : ℝ} (hp : p ≠ 0) :
    deriv (fun z => z ^ p * (1 + ε z)) ~[atTop] fun z => p * z ^ (p - 1) :=
  calc deriv (fun z => z ^ p * (1 + ε z))
    _ =ᶠ[atTop] fun z => p * z ^ (p - 1) * (1 + ε z) - z ^ (p - 1) / (log z ^ 2) :=
      eventually_deriv_rpow_p_mul_one_add_smoothingFn p
    _ ~[atTop] fun z => p * z ^ (p - 1) := by
      refine IsEquivalent.add_isLittleO ?one ?two
      case one => calc
        (fun z => p * z ^ (p - 1) * (1 + ε z)) ~[atTop] fun z => p * z ^ (p - 1) * 1 :=
              IsEquivalent.mul IsEquivalent.refl isEquivalent_one_add_smoothingFn_one
        _ = fun z => p * z ^ (p - 1) := by ext; ring
      case two => calc
        (fun z => -(z ^ (p - 1) / (log z ^ 2))) =o[atTop] fun z => z ^ (p - 1) / 1 := by
            simp_rw [isLittleO_neg_left, div_eq_mul_inv]
            refine IsBigO.mul_isLittleO (isBigO_refl _ _)
              (IsLittleO.inv_rev ?_ (by simp))
            rw [isLittleO_const_left]
            refine Or.inr <| Tendsto.comp tendsto_norm_atTop_atTop ?_
            exact Tendsto.comp (g := fun z => z ^ 2)
              (tendsto_pow_atTop (by norm_num)) tendsto_log_atTop
        _ = fun z => z ^ (p - 1) := by ext; simp
        _ =Θ[atTop] fun z => p * z ^ (p - 1) := IsTheta.const_mul_right hp <| isTheta_refl _ _

lemma isTheta_deriv_rpow_p_mul_one_sub_smoothingFn {p : ℝ} (hp : p ≠ 0) :
    (fun x => ‖deriv (fun z => z ^ p * (1 - ε z)) x‖) =Θ[atTop] fun z => z ^ (p - 1) := by
  refine IsTheta.norm_left ?_
  calc (fun x => deriv (fun z => z ^ p * (1 - ε z)) x) =Θ[atTop] fun z => p * z ^ (p - 1) :=
        (isEquivalent_deriv_rpow_p_mul_one_sub_smoothingFn hp).isTheta
    _ =Θ[atTop] fun z => z ^ (p - 1) := IsTheta.const_mul_left hp <| isTheta_refl _ _

lemma isTheta_deriv_rpow_p_mul_one_add_smoothingFn {p : ℝ} (hp : p ≠ 0) :
    (fun x => ‖deriv (fun z => z ^ p * (1 + ε z)) x‖) =Θ[atTop] fun z => z ^ (p - 1) := by
  refine IsTheta.norm_left ?_
  calc (fun x => deriv (fun z => z ^ p * (1 + ε z)) x) =Θ[atTop] fun z => p * z ^ (p - 1) :=
      (isEquivalent_deriv_rpow_p_mul_one_add_smoothingFn hp).isTheta
    _ =Θ[atTop] fun z => z ^ (p - 1) := IsTheta.const_mul_left hp <| isTheta_refl _ _

lemma growsPolynomially_deriv_rpow_p_mul_one_sub_smoothingFn (p : ℝ) :
    GrowsPolynomially fun x => ‖deriv (fun z => z ^ p * (1 - ε z)) x‖ := by
  cases eq_or_ne p 0 with
  | inl hp => -- p = 0
    have h₁ : (fun x => ‖deriv (fun z => z ^ p * (1 - ε z)) x‖)
        =ᶠ[atTop] fun z => z⁻¹ / (log z ^ 2) := by
      filter_upwards [eventually_deriv_one_sub_smoothingFn, eventually_gt_atTop 1] with x hx hx_pos
      have : 0 ≤ x⁻¹ / (log x ^ 2) := by
        have hlog : 0 < log x := Real.log_pos hx_pos
        positivity
      simp only [hp, Real.rpow_zero, one_mul, hx, Real.norm_of_nonneg this]
    refine GrowsPolynomially.congr_of_eventuallyEq h₁ ?_
    refine GrowsPolynomially.div (GrowsPolynomially.inv growsPolynomially_id)
      (GrowsPolynomially.pow 2 growsPolynomially_log ?_)
    filter_upwards [eventually_ge_atTop 1] with _ hx using log_nonneg hx
  | inr hp => -- p ≠ 0
    refine GrowsPolynomially.of_isTheta (growsPolynomially_rpow (p-1))
      (isTheta_deriv_rpow_p_mul_one_sub_smoothingFn hp) ?_
    filter_upwards [eventually_gt_atTop 0] with _ _
    positivity

lemma growsPolynomially_deriv_rpow_p_mul_one_add_smoothingFn (p : ℝ) :
    GrowsPolynomially fun x => ‖deriv (fun z => z ^ p * (1 + ε z)) x‖ := by
  cases eq_or_ne p 0 with
  | inl hp => -- p = 0
    have h₁ : (fun x => ‖deriv (fun z => z ^ p * (1 + ε z)) x‖)
        =ᶠ[atTop] fun z => z⁻¹ / (log z ^ 2) := by
      filter_upwards [eventually_deriv_one_add_smoothingFn, eventually_gt_atTop 1] with x hx hx_pos
      have : 0 ≤ x⁻¹ / (log x ^ 2) := by
        have hlog : 0 < log x := Real.log_pos hx_pos
        positivity
      simp only [neg_div, norm_neg, hp, Real.rpow_zero,
        one_mul, hx, Real.norm_of_nonneg this]
    refine GrowsPolynomially.congr_of_eventuallyEq h₁ ?_
    refine GrowsPolynomially.div (GrowsPolynomially.inv growsPolynomially_id)
      (GrowsPolynomially.pow 2 growsPolynomially_log ?_)
    filter_upwards [eventually_ge_atTop 1] with x hx using log_nonneg hx
  | inr hp => -- p ≠ 0
    refine GrowsPolynomially.of_isTheta (growsPolynomially_rpow (p-1))
      (isTheta_deriv_rpow_p_mul_one_add_smoothingFn hp) ?_
    filter_upwards [eventually_gt_atTop 0] with _ _
    positivity

include R

lemma isBigO_apply_r_sub_b (q : ℝ → ℝ) (hq_diff : DifferentiableOn ℝ q (Set.Ioi 1))
    (hq_poly : GrowsPolynomially fun x => ‖deriv q x‖) (i : α) :
    (fun n => q (r i n) - q (b i * n)) =O[atTop] fun n => (deriv q n) * (r i n - b i * n) := by
  let b' := b (min_bi b) / 2
  have hb_pos : 0 < b' := by have := R.b_pos (min_bi b); positivity
  have hb_lt_one : b' < 1 := calc b (min_bi b) / 2
    _ < b (min_bi b) := div_two_lt_of_pos (R.b_pos (min_bi b))
    _ < 1 := R.b_lt_one (min_bi b)
  have hb : b' ∈ Set.Ioo 0 1 := ⟨hb_pos, hb_lt_one⟩
  have hb' (i) : b' ≤ b i := calc b (min_bi b) / 2
    _ ≤ b i / 2 := by gcongr; aesop
    _ ≤ b i := le_of_lt <| div_two_lt_of_pos (R.b_pos i)
  obtain ⟨c₁, _, c₂, _, hq_poly⟩ := hq_poly b' hb
  rw [isBigO_iff]
  refine ⟨c₂, ?_⟩
  have h_tendsto : Tendsto (fun x => b' * x) atTop atTop :=
    Tendsto.const_mul_atTop hb_pos tendsto_id
  filter_upwards [hq_poly.natCast_atTop, R.eventually_bi_mul_le_r, eventually_ge_atTop R.n₀,
                  eventually_gt_atTop 0, (h_tendsto.eventually_gt_atTop 1).natCast_atTop] with
    n hn h_bi_le_r h_ge_n₀ h_n_pos h_bn
  rw [norm_mul, ← mul_assoc]
  refine Convex.norm_image_sub_le_of_norm_deriv_le
    (s := Set.Icc (b' * n) n) (fun z hz => ?diff) (fun z hz => (hn z hz).2)
    (convex_Icc _ _) ?mem_Icc <| ⟨h_bi_le_r i, by exact_mod_cast (le_of_lt (R.r_lt_n i n h_ge_n₀))⟩
  case diff =>
    refine hq_diff.differentiableAt (Ioi_mem_nhds ?_)
    calc 1 < b' * n := h_bn
         _ ≤ z := hz.1
  case mem_Icc =>
    refine ⟨by gcongr; exact hb' i, ?_⟩
    calc b i * n ≤ 1 * n := by gcongr; exact le_of_lt <| R.b_lt_one i
                 _ = n := by simp

lemma rpow_p_mul_one_sub_smoothingFn_le :
    ∀ᶠ (n : ℕ) in atTop, ∀ i, (r i n) ^ (p a b) * (1 - ε (r i n))
      ≤ (b i) ^ (p a b) * n ^ (p a b) * (1 - ε n) := by
  rw [Filter.eventually_all]
  intro i
  let q : ℝ → ℝ := fun x => x ^ (p a b) * (1 - ε x)
  have h_diff_q : DifferentiableOn ℝ q (Set.Ioi 1) := by
    refine DifferentiableOn.mul
      (DifferentiableOn.mono (differentiableOn_rpow_const _) fun z hz => ?_)
        differentiableOn_one_sub_smoothingFn
    rw [Set.mem_compl_singleton_iff]
    rw [Set.mem_Ioi] at hz
    exact ne_of_gt <| zero_lt_one.trans hz
  have h_deriv_q : deriv q =O[atTop] fun x => x ^ ((p a b) - 1) := calc deriv q
    _ = deriv fun x => (fun z => z ^ (p a b)) x * (fun z => 1 - ε z) x := by rfl
    _ =ᶠ[atTop] fun x => deriv (fun z => z ^ (p a b)) x * (1 - ε x) +
          x ^ (p a b) * deriv (fun z => 1 - ε z) x := by
      filter_upwards [eventually_ne_atTop 0, eventually_gt_atTop 1] with x hx hx'
      rw [deriv_fun_mul] <;> aesop
    _ =O[atTop] fun x => x ^ ((p a b) - 1) := by
      refine IsBigO.add ?left ?right
      case left => calc (fun x => deriv (fun z => z ^ (p a b)) x * (1 - ε x))
        _ =O[atTop] fun x => x ^ ((p a b) - 1) * (1 - ε x) :=
          IsBigO.mul (isBigO_deriv_rpow_const_atTop (p a b)) (isBigO_refl _ _)
        _ =O[atTop] fun x => x ^ ((p a b) - 1) * 1 :=
          IsBigO.mul (isBigO_refl _ _) isEquivalent_one_sub_smoothingFn_one.isBigO
        _ = fun x => x ^ ((p a b) - 1) := by ext; rw [mul_one]
      case right => calc (fun x => x ^ (p a b) * deriv (fun z => 1 - ε z) x)
        _ =O[atTop] (fun x => x ^ (p a b) * x⁻¹) :=
          IsBigO.mul (isBigO_refl _ _) isLittleO_deriv_one_sub_smoothingFn.isBigO
        _ =ᶠ[atTop] fun x => x ^ ((p a b) - 1) := by
          filter_upwards [eventually_gt_atTop 0] with x hx
          rw [← Real.rpow_neg_one, ← Real.rpow_add hx, ← sub_eq_add_neg]
  have h_main_norm : (fun (n : ℕ) => ‖q (r i n) - q (b i * n)‖)
      ≤ᶠ[atTop] fun (n : ℕ) => ‖(b i) ^ (p a b) * n ^ (p a b) * (ε (b i * n) - ε n)‖ := by
    refine IsLittleO.eventuallyLE ?_
    calc (fun (n : ℕ) => q (r i n) - q (b i * n))
      _ =O[atTop] fun n => (deriv q n) * (r i n - b i * n) :=
        R.isBigO_apply_r_sub_b q h_diff_q
          (growsPolynomially_deriv_rpow_p_mul_one_sub_smoothingFn (p a b)) i
      _ =o[atTop] fun n => (deriv q n) * (n / log n ^ 2) :=
        IsBigO.mul_isLittleO (isBigO_refl _ _) (R.dist_r_b i)
      _ =O[atTop] fun n => n ^ ((p a b) - 1) * (n / log n ^ 2) :=
        IsBigO.mul (IsBigO.natCast_atTop h_deriv_q) (isBigO_refl _ _)
      _ =ᶠ[atTop] fun n => n ^ (p a b) / (log n) ^ 2 := by
        filter_upwards [eventually_ne_atTop 0] with n hn
        have hn' : (n : ℝ) ≠ 0 := by positivity
        simp [← mul_div_assoc, ← Real.rpow_add_one hn']
      _ = fun (n : ℕ) => (n : ℝ) ^ (p a b) * (1 / (log n) ^ 2) := by
        simp_rw [mul_div, mul_one]
      _ =Θ[atTop] fun (n : ℕ) => (b i) ^ (p a b) * n ^ (p a b) * (1 / (log n) ^ 2) := by
        refine IsTheta.symm ?_
        simp_rw [mul_assoc]
        refine IsTheta.const_mul_left ?_ (isTheta_refl _ _)
        have := R.b_pos i; positivity
      _ =Θ[atTop] fun (n : ℕ) => (b i) ^ (p a b) * n ^ (p a b) * (ε (b i * n) - ε n) :=
        IsTheta.symm <| IsTheta.mul (isTheta_refl _ _) <| R.isTheta_smoothingFn_sub_self i
  have h_main : (fun (n : ℕ) => q (r i n) - q (b i * n))
      ≤ᶠ[atTop] fun (n : ℕ) => (b i) ^ (p a b) * n ^ (p a b) * (ε (b i * n) - ε n) := by
    calc (fun (n : ℕ) => q (r i n) - q (b i * n))
      _ ≤ᶠ[atTop] fun (n : ℕ) => ‖q (r i n) - q (b i * n)‖ := by
        filter_upwards with _ using le_norm_self _
      _ ≤ᶠ[atTop] fun (n : ℕ) => ‖(b i) ^ (p a b) * n ^ (p a b) * (ε (b i * n) - ε n)‖ :=
        h_main_norm
      _ =ᶠ[atTop] fun (n : ℕ) => (b i) ^ (p a b) * n ^ (p a b) * (ε (b i * n) - ε n) := by
        filter_upwards [eventually_gt_atTop ⌈(b i)⁻¹⌉₊, eventually_gt_atTop 1] with n hn hn'
        refine norm_of_nonneg ?_
        have h₁ := R.b_pos i
        have h₂ : 0 ≤ ε (b i * n) - ε n := by
          refine sub_nonneg_of_le <|
            (strictAntiOn_smoothingFn.le_iff_ge ?n_gt_one ?bn_gt_one).mpr ?le
          case n_gt_one => rwa [Set.mem_Ioi, Nat.one_lt_cast]
          case bn_gt_one =>
            calc 1 = b i * (b i)⁻¹ := by rw [mul_inv_cancel₀ (by positivity)]
              _ ≤ b i * ⌈(b i)⁻¹⌉₊ := by gcongr; exact Nat.le_ceil _
              _ < b i * n := by gcongr
          case le => calc b i * n
            _ ≤ 1 * n := by have := R.b_lt_one i; gcongr
            _ = n := by rw [one_mul]
        positivity
  filter_upwards [h_main] with n hn
  have h₁ : q (b i * n) + (b i) ^ (p a b) * n ^ (p a b) * (ε (b i * n) - ε n)
      = (b i) ^ (p a b) * n ^ (p a b) * (1 - ε n) := by
    have := R.b_pos i
    simp only [q, mul_rpow (by positivity : (0 : ℝ) ≤ b i) (by positivity : (0 : ℝ) ≤ n)]
    ring
  change q (r i n) ≤ (b i) ^ (p a b) * n ^ (p a b) * (1 - ε n)
  rw [← h₁, ← sub_le_iff_le_add']
  exact hn

lemma rpow_p_mul_one_add_smoothingFn_ge :
    ∀ᶠ (n : ℕ) in atTop, ∀ i, (b i) ^ (p a b) * n ^ (p a b) * (1 + ε n)
      ≤ (r i n) ^ (p a b) * (1 + ε (r i n)) := by
  rw [Filter.eventually_all]
  intro i
  let q : ℝ → ℝ := fun x => x ^ (p a b) * (1 + ε x)
  have h_diff_q : DifferentiableOn ℝ q (Set.Ioi 1) := by
    refine DifferentiableOn.mul
        (DifferentiableOn.mono (differentiableOn_rpow_const _) fun z hz => ?_)
        differentiableOn_one_add_smoothingFn
    rw [Set.mem_compl_singleton_iff]
    rw [Set.mem_Ioi] at hz
    exact ne_of_gt <| zero_lt_one.trans hz
  have h_deriv_q : deriv q =O[atTop] fun x => x ^ ((p a b) - 1) :=
    calc deriv q
      _ = deriv fun x => (fun z => z ^ (p a b)) x * (fun z => 1 + ε z) x := by rfl
      _ =ᶠ[atTop] fun x => deriv (fun z => z ^ (p a b)) x * (1 + ε x)
          + x ^ (p a b) * deriv (fun z => 1 + ε z) x := by
        filter_upwards [eventually_ne_atTop 0, eventually_gt_atTop 1] with x hx hx'
        rw [deriv_fun_mul] <;> aesop
      _ =O[atTop] fun x => x ^ ((p a b) - 1) := by
        refine IsBigO.add ?left ?right
        case left =>
          calc (fun x => deriv (fun z => z ^ (p a b)) x * (1 + ε x))
            _ =O[atTop] fun x => x ^ ((p a b) - 1) * (1 + ε x) :=
              IsBigO.mul (isBigO_deriv_rpow_const_atTop (p a b)) (isBigO_refl _ _)
            _ =O[atTop] fun x => x ^ ((p a b) - 1) * 1 :=
              IsBigO.mul (isBigO_refl _ _) isEquivalent_one_add_smoothingFn_one.isBigO
            _ = fun x => x ^ ((p a b) - 1) := by ext; rw [mul_one]
        case right =>
          calc (fun x => x ^ (p a b) * deriv (fun z => 1 + ε z) x)
            _ =O[atTop] (fun x => x ^ (p a b) * x⁻¹) :=
              IsBigO.mul (isBigO_refl _ _) isLittleO_deriv_one_add_smoothingFn.isBigO
            _ =ᶠ[atTop] fun x => x ^ ((p a b) - 1) := by
              filter_upwards [eventually_gt_atTop 0] with x hx
              rw [← Real.rpow_neg_one, ← Real.rpow_add hx, ← sub_eq_add_neg]
  have h_main_norm : (fun (n : ℕ) => ‖q (r i n) - q (b i * n)‖)
      ≤ᶠ[atTop] fun (n : ℕ) => ‖(b i) ^ (p a b) * n ^ (p a b) * (ε (b i * n) - ε n)‖ := by
    refine IsLittleO.eventuallyLE ?_
    calc
      (fun (n : ℕ) => q (r i n) - q (b i * n))
          =O[atTop] fun n => (deriv q n) * (r i n - b i * n) := by
            exact R.isBigO_apply_r_sub_b q h_diff_q
              (growsPolynomially_deriv_rpow_p_mul_one_add_smoothingFn (p a b)) i
        _ =o[atTop] fun n => (deriv q n) * (n / log n ^ 2) :=
          IsBigO.mul_isLittleO (isBigO_refl _ _) (R.dist_r_b i)
        _ =O[atTop] fun n => n ^ ((p a b) - 1) * (n / log n ^ 2) :=
          IsBigO.mul (IsBigO.natCast_atTop h_deriv_q) (isBigO_refl _ _)
        _ =ᶠ[atTop] fun n => n ^ (p a b) / (log n) ^ 2 := by
          filter_upwards [eventually_ne_atTop 0] with n hn
          have hn' : (n : ℝ) ≠ 0 := by positivity
          simp [← mul_div_assoc, ← Real.rpow_add_one hn']
        _ = fun (n : ℕ) => (n : ℝ) ^ (p a b) * (1 / (log n) ^ 2) := by simp_rw [mul_div, mul_one]
        _ =Θ[atTop] fun (n : ℕ) => (b i) ^ (p a b) * n ^ (p a b) * (1 / (log n) ^ 2) := by
          refine IsTheta.symm ?_
          simp_rw [mul_assoc]
          refine IsTheta.const_mul_left ?_ (isTheta_refl _ _)
          have := R.b_pos i; positivity
        _ =Θ[atTop] fun (n : ℕ) => (b i) ^ (p a b) * n ^ (p a b) * (ε (b i * n) - ε n) :=
          IsTheta.symm <| IsTheta.mul (isTheta_refl _ _) <| R.isTheta_smoothingFn_sub_self i
  have h_main : (fun (n : ℕ) => q (b i * n) - q (r i n))
      ≤ᶠ[atTop] fun (n : ℕ) => (b i) ^ (p a b) * n ^ (p a b) * (ε (b i * n) - ε n) := by
    calc (fun (n : ℕ) => q (b i * n) - q (r i n))
      _ ≤ᶠ[atTop] fun (n : ℕ) => ‖q (r i n) - q (b i * n)‖ := by
        filter_upwards with _; rw [norm_sub_rev]; exact le_norm_self _
      _ ≤ᶠ[atTop] fun (n : ℕ) => ‖(b i) ^ (p a b) * n ^ (p a b) * (ε (b i * n) - ε n)‖ :=
        h_main_norm
      _ =ᶠ[atTop] fun (n : ℕ) => (b i) ^ (p a b) * n ^ (p a b) * (ε (b i * n) - ε n) := by
        filter_upwards [eventually_gt_atTop ⌈(b i)⁻¹⌉₊, eventually_gt_atTop 1] with n hn hn'
        refine norm_of_nonneg ?_
        have h₁ := R.b_pos i
        have h₂ : 0 ≤ ε (b i * n) - ε n := by
          refine sub_nonneg_of_le <|
            (strictAntiOn_smoothingFn.le_iff_ge ?n_gt_one ?bn_gt_one).mpr ?le
          case n_gt_one =>
            change 1 < (n : ℝ)
            rw [Nat.one_lt_cast]
            exact hn'
          case bn_gt_one =>
            calc 1 = b i * (b i)⁻¹ := by rw [mul_inv_cancel₀ (by positivity)]
                _ ≤ b i * ⌈(b i)⁻¹⌉₊ := by gcongr; exact Nat.le_ceil _
                _ < b i * n := by gcongr
          case le => calc b i * n
            _ ≤ 1 * n := by have := R.b_lt_one i; gcongr
            _ = n := by rw [one_mul]
        positivity
  filter_upwards [h_main] with n hn
  have h₁ : q (b i * n) - (b i) ^ (p a b) * n ^ (p a b) * (ε (b i * n) - ε n)
      = (b i) ^ (p a b) * n ^ (p a b) * (1 + ε n) := by
    have := R.b_pos i
    simp only [q, mul_rpow (by positivity : (0 : ℝ) ≤ b i) (by positivity : (0 : ℝ) ≤ n)]
    ring
  change (b i) ^ (p a b) * n ^ (p a b) * (1 + ε n) ≤ q (r i n)
  rw [← h₁, sub_le_iff_le_add', ← sub_le_iff_le_add]
  exact hn

/-!
### Main proof

This final section proves the Akra-Bazzi theorem.
-/

lemma base_nonempty {n : ℕ} (hn : 0 < n) : (Finset.Ico (⌊b (min_bi b) / 2 * n⌋₊) n).Nonempty := by
  let b' := b (min_bi b)
  have hb_pos : 0 < b' := R.b_pos _
  simp_rw [Finset.nonempty_Ico]
  have := calc ⌊b' / 2 * n⌋₊ ≤ b' / 2 * n := by exact Nat.floor_le (by positivity)
                           _ < 1 / 2 * n := by gcongr; exact R.b_lt_one (min_bi b)
                           _ ≤ 1 * n := by gcongr; norm_num
                           _ = n := by simp
  exact_mod_cast this

/-- The main proof of the upper bound part of the Akra-Bazzi theorem. The factor
`1 - ε n` does not change the asymptotic order, but is needed for the induction step to go
through. -/
lemma T_isBigO_smoothingFn_mul_asympBound :
    T =O[atTop] (fun n => (1 - ε n) * asympBound g a b n) := by
  let b' := b (min_bi b) / 2
  have hb_pos : 0 < b' := R.bi_min_div_two_pos
  rw [isBigO_atTop_iff_eventually_exists]
  obtain ⟨c₁, hc₁, h_sumTransform_aux⟩ := R.eventually_atTop_sumTransform_ge
  filter_upwards [
      -- n₀_ge_Rn₀
      eventually_ge_atTop R.n₀,
      -- h_smoothing_pos
      eventually_forall_ge_atTop.mpr eventually_one_sub_smoothingFn_pos,
      -- h_smoothing_gt_half
      eventually_forall_ge_atTop.mpr
        <| eventually_one_sub_smoothingFn_gt_const (1 / 2) (by norm_num),
      -- h_asympBound_pos
      eventually_forall_ge_atTop.mpr R.eventually_asympBound_pos,
      -- h_asympBound_r_pos
      eventually_forall_ge_atTop.mpr R.eventually_asympBound_r_pos,
      (tendsto_nat_floor_mul_atTop b' hb_pos).eventually_forall_ge_atTop
        -- h_asympBound_floor
        R.eventually_asympBound_pos,
      -- n₀_pos
      eventually_gt_atTop 0,
      -- h_smoothing_r_pos
      eventually_forall_ge_atTop.mpr R.eventually_one_sub_smoothingFn_r_pos,
      -- bound1
      eventually_forall_ge_atTop.mpr R.rpow_p_mul_one_sub_smoothingFn_le,
      (tendsto_nat_floor_mul_atTop b' hb_pos).eventually_forall_ge_atTop
        -- h_smoothingFn_floor
        eventually_one_sub_smoothingFn_pos,
      -- h_sumTransform
      eventually_forall_ge_atTop.mpr h_sumTransform_aux,
      -- h_bi_le_r
      eventually_forall_ge_atTop.mpr R.eventually_bi_mul_le_r]
    with n₀ n₀_ge_Rn₀ h_smoothing_pos h_smoothing_gt_half
      h_asympBound_pos h_asympBound_r_pos h_asympBound_floor n₀_pos h_smoothing_r_pos
      bound1 h_smoothingFn_floor h_sumTransform h_bi_le_r
  -- Max of the ratio `T(n) / asympBound(n)` over the base case `n ∈ [b * n₀, n₀)`
  have h_base_nonempty := R.base_nonempty n₀_pos
  let base_max : ℝ :=
    (Finset.Ico (⌊b' * n₀⌋₊) n₀).sup' h_base_nonempty
      fun n => T n / ((1 - ε n) * asympBound g a b n)
  -- The big-O constant we are aiming for: max of the base case ratio and what we need to
  -- cancel out the `g(n)` term in the calculation below
  set C := max (2 * c₁⁻¹) base_max with hC
  refine ⟨C, fun n hn => ?_⟩
  -- Base case: statement is true for `b' * n₀ ≤ n < n₀`
  have h_base : ∀ n ∈ Finset.Ico (⌊b' * n₀⌋₊) n₀, T n ≤ C * ((1 - ε n) * asympBound g a b n) := by
    intro n hn
    rw [Finset.mem_Ico] at hn
    have htmp1 : 0 < 1 - ε n := h_smoothingFn_floor n hn.1
    have htmp2 : 0 < asympBound g a b n := h_asympBound_floor n hn.1
    rw [← _root_.div_le_iff₀ (by positivity)]
    rw [← Finset.mem_Ico] at hn
    calc T n / ((1 - ε ↑n) * asympBound g a b n)
           ≤ (Finset.Ico (⌊b' * n₀⌋₊) n₀).sup' h_base_nonempty
                (fun z => T z / ((1 - ε z) * asympBound g a b z)) :=
                  Finset.le_sup'_of_le _ (b := n) hn le_rfl
         _ ≤ C := le_max_right _ _
  have h_asympBound_pos' : 0 < asympBound g a b n := h_asympBound_pos n hn
  have h_one_sub_smoothingFn_pos' : 0 < 1 - ε n := h_smoothing_pos n hn
  rw [Real.norm_of_nonneg (R.T_nonneg n), Real.norm_of_nonneg (by positivity)]
  -- We now prove all other cases by induction
  induction n using Nat.strongRecOn with
  | ind n h_ind =>
    have b_mul_n₀_le_ri i : ⌊b' * ↑n₀⌋₊ ≤ r i n := by
      exact_mod_cast calc ⌊b' * (n₀ : ℝ)⌋₊ ≤ b' * n₀ := Nat.floor_le <| by positivity
                                  _ ≤ b' * n         := by gcongr
                                  _ ≤ r i n          := h_bi_le_r n hn i
    have g_pos : 0 ≤ g n := R.g_nonneg n (by positivity)
    calc T n
      _ = (∑ i, a i * T (r i n)) + g n := R.h_rec n <| n₀_ge_Rn₀.trans hn
      _ ≤ (∑ i, a i * (C * ((1 - ε (r i n)) * asympBound g a b (r i n)))) + g n := by
        -- Apply the induction hypothesis, or use the base case depending on how large n is
        gcongr (∑ i, a i * ?_) + g n with i _
        · exact le_of_lt <| R.a_pos _
        · if ri_lt_n₀ : r i n < n₀ then
            exact h_base _ <| by
              simp_all only [gt_iff_lt, Nat.ofNat_pos, div_pos_iff_of_pos_right,
                eventually_atTop, sub_pos, one_div, mem_Ico, and_imp,
                forall_true_left, mem_univ, and_self, b', C, base_max]
          else
            push_neg at ri_lt_n₀
            exact h_ind (r i n) (R.r_lt_n _ _ (n₀_ge_Rn₀.trans hn)) ri_lt_n₀
              (h_asympBound_r_pos _ hn _) (h_smoothing_r_pos n hn i)
      _ = (∑ i, a i * (C * ((1 - ε (r i n)) * ((r i n) ^ (p a b)
                * (1 + (∑ u ∈ range (r i n), g u / u ^ ((p a b) + 1))))))) + g n := by
        simp_rw [asympBound_def']
      _ = (∑ i, C * a i * ((r i n) ^ (p a b) * (1 - ε (r i n))
                * ((1 + (∑ u ∈ range (r i n), g u / u ^ ((p a b) + 1)))))) + g n := by
        congr; ext; ring
      _ ≤ (∑ i, C * a i * ((b i) ^ (p a b) * n ^ (p a b) * (1 - ε n)
                * ((1 + (∑ u ∈ range (r i n), g u / u ^ ((p a b) + 1)))))) + g n := by
        gcongr (∑ i, C * a i * (?_
            * ((1 + (∑ u ∈ range (r i n), g u / u ^ ((p a b) + 1)))))) + g n with i
        · have := R.a_pos i
          positivity
        · refine add_nonneg zero_le_one <| Finset.sum_nonneg fun j _ => ?_
          rw [div_nonneg_iff]
          exact Or.inl ⟨R.g_nonneg j (by positivity), by positivity⟩
        · exact bound1 n hn i
      _ = (∑ i, C * a i * ((b i) ^ (p a b) * n ^ (p a b) * (1 - ε n)
                * ((1 + ((∑ u ∈ range n, g u / u ^ ((p a b) + 1))
                - (∑ u ∈ Finset.Ico (r i n) n, g u / u ^ ((p a b) + 1))))))) + g n := by
        congr; ext i; congr
        refine eq_sub_of_add_eq ?_
        rw [add_comm]
        exact add_eq_of_eq_sub <| Finset.sum_Ico_eq_sub _
          <| le_of_lt <| R.r_lt_n i n <| n₀_ge_Rn₀.trans hn
      _ = (∑ i, C * a i * ((b i) ^ (p a b) * (1 - ε n) * ((n ^ (p a b)
                * (1 + (∑ u ∈ range n, g u / u ^ ((p a b) + 1)))
                - n ^ (p a b) * (∑ u ∈ Finset.Ico (r i n) n, g u / u ^ ((p a b) + 1))))))
                + g n := by
        congr; ext; ring
      _ = (∑ i, C * a i * ((b i) ^ (p a b) * (1 - ε n)
                * ((asympBound g a b n - sumTransform (p a b) g (r i n) n)))) + g n := by
        simp_rw [asympBound_def', sumTransform_def]
      _ ≤ (∑ i, C * a i * ((b i) ^ (p a b) * (1 - ε n)
                * ((asympBound g a b n - c₁ * g n)))) + g n := by
        gcongr with i
        · have := R.a_pos i
          positivity
        · have := R.b_pos i
          positivity
        · exact h_sumTransform n hn i
      _ = (∑ i, C * (1 - ε n) * ((asympBound g a b n - c₁ * g n))
                * (a i * (b i) ^ (p a b))) + g n := by
        congr; ext; ring
      _ = C * (1 - ε n) * (asympBound g a b n - c₁ * g n) + g n := by
        rw [← Finset.mul_sum, R.sumCoeffsExp_p_eq_one, mul_one]
      _ = C * (1 - ε n) * asympBound g a b n + (1 - C * c₁ * (1 - ε n)) * g n := by ring
      _ ≤ C * (1 - ε n) * asympBound g a b n + 0 := by
        gcongr
        refine mul_nonpos_of_nonpos_of_nonneg ?_ g_pos
        rw [sub_nonpos]
        calc 1
          _ ≤ 2 * (c₁⁻¹ * c₁) * (1/2) := by
            rw [inv_mul_cancel₀ (by positivity : c₁ ≠ 0)]; norm_num
          _ = (2 * c₁⁻¹) * c₁ * (1/2) := by ring
          _ ≤ C * c₁ * (1 - ε n) := by
            gcongr
            · rw [hC]; exact le_max_left _ _
            · exact le_of_lt <| h_smoothing_gt_half n hn
      _ = C * ((1 - ε n) * asympBound g a b n) := by ring

/-- The main proof of the lower bound part of the Akra-Bazzi theorem. The factor
`1 + ε n` does not change the asymptotic order, but is needed for the induction step to go
through. -/
lemma smoothingFn_mul_asympBound_isBigO_T :
    (fun (n : ℕ) => (1 + ε n) * asympBound g a b n) =O[atTop] T := by
  let b' := b (min_bi b) / 2
  have hb_pos : 0 < b' := R.bi_min_div_two_pos
  rw [isBigO_atTop_iff_eventually_exists_pos]
  obtain ⟨c₁, hc₁, h_sumTransform_aux⟩ := R.eventually_atTop_sumTransform_le
  filter_upwards [
      -- n₀_ge_Rn₀
      eventually_ge_atTop R.n₀,
      -- h_b_floor
      (tendsto_nat_floor_mul_atTop b' hb_pos).eventually_gt_atTop 0,
      -- h_smoothing_pos
      eventually_forall_ge_atTop.mpr eventually_one_add_smoothingFn_pos,
      (tendsto_nat_floor_mul_atTop b' hb_pos).eventually_forall_ge_atTop
        -- h_smoothing_pos'
        eventually_one_add_smoothingFn_pos,
      -- h_asympBound_pos
      eventually_forall_ge_atTop.mpr R.eventually_asympBound_pos,
      -- h_asympBound_r_pos
      eventually_forall_ge_atTop.mpr R.eventually_asympBound_r_pos,
      (tendsto_nat_floor_mul_atTop b' hb_pos).eventually_forall_ge_atTop
        -- h_asympBound_floor
        R.eventually_asympBound_pos,
      -- n₀_pos
      eventually_gt_atTop 0,
      -- h_smoothing_r_pos
      eventually_forall_ge_atTop.mpr R.eventually_one_add_smoothingFn_r_pos,
      -- bound2
      eventually_forall_ge_atTop.mpr R.rpow_p_mul_one_add_smoothingFn_ge,
      (tendsto_nat_floor_mul_atTop b' hb_pos).eventually_forall_ge_atTop
        -- h_smoothingFn_floor
        eventually_one_add_smoothingFn_pos,
      -- h_sumTransform
      eventually_forall_ge_atTop.mpr h_sumTransform_aux,
      -- h_bi_le_r
      eventually_forall_ge_atTop.mpr R.eventually_bi_mul_le_r,
      -- h_exp
      eventually_forall_ge_atTop.mpr (eventually_ge_atTop ⌈exp 1⌉₊)]
    with n₀ n₀_ge_Rn₀ h_b_floor h_smoothing_pos h_smoothing_pos' h_asympBound_pos h_asympBound_r_pos
      h_asympBound_floor n₀_pos h_smoothing_r_pos bound2 h_smoothingFn_floor h_sumTransform
      h_bi_le_r h_exp
  have h_base_nonempty := R.base_nonempty n₀_pos
  -- Min of the ratio T(n) / asympBound(n) over the base case n ∈ [b * n₀, n₀)
  set base_min : ℝ :=
    (Finset.Ico (⌊b' * n₀⌋₊) n₀).inf' h_base_nonempty
      (fun n => T n / ((1 + ε n) * asympBound g a b n)) with base_min_def
  -- The big-O constant we are aiming for: min of the base case ratio and what we need to cancel
  -- out the g(n) term in the calculation below
  let C := min (2 * c₁)⁻¹ base_min
  have hC_pos : 0 < C := by
    refine lt_min (by positivity) ?_
    obtain ⟨m, hm_mem, hm⟩ :=
      Finset.exists_mem_eq_inf' h_base_nonempty (fun n => T n / ((1 + ε n) * asympBound g a b n))
    calc
      0 < T m / ((1 + ε m) * asympBound g a b m) := by
        have H₁ : 0 < T m := R.T_pos _
        have H₂ : 0 < 1 + ε m := by
          rw [Finset.mem_Ico] at hm_mem
          exact h_smoothing_pos' m hm_mem.1
        have H₃ : 0 < asympBound g a b m := by
          refine R.asympBound_pos m ?_
          calc 0 < ⌊b' * n₀⌋₊ := by exact h_b_floor
                _ ≤ m := by rw [Finset.mem_Ico] at hm_mem; exact hm_mem.1
        positivity
      _ = base_min := by rw [base_min_def, hm]
  refine ⟨C, hC_pos, fun n hn => ?_⟩
  -- Base case: statement is true for `b' * n₀ ≤ n < n₀`
  have h_base : ∀ n ∈ Finset.Ico (⌊b' * n₀⌋₊) n₀, C * ((1 + ε n) * asympBound g a b n) ≤ T n := by
    intro n hn
    rw [Finset.mem_Ico] at hn
    have htmp1 : 0 < 1 + ε n := h_smoothingFn_floor n hn.1
    have htmp2 : 0 < asympBound g a b n := h_asympBound_floor n hn.1
    rw [← _root_.le_div_iff₀ (by positivity)]
    rw [← Finset.mem_Ico] at hn
    calc T n / ((1 + ε ↑n) * asympBound g a b n)
           ≥ (Finset.Ico (⌊b' * n₀⌋₊) n₀).inf' h_base_nonempty
                  fun z => T z / ((1 + ε z) * asympBound g a b z) :=
                    Finset.inf'_le_of_le _ (b := n) hn <| le_refl _
         _ ≥ C := min_le_right _ _
  have h_asympBound_pos' : 0 < asympBound g a b n := h_asympBound_pos n hn
  have h_one_sub_smoothingFn_pos' : 0 < 1 + ε n := h_smoothing_pos n hn
  rw [Real.norm_of_nonneg (R.T_nonneg n), Real.norm_of_nonneg (by positivity)]
  -- We now prove all other cases by induction
  induction n using Nat.strongRecOn with
  | ind n h_ind =>
    have b_mul_n₀_le_ri i : ⌊b' * ↑n₀⌋₊ ≤ r i n := by
      exact_mod_cast calc ⌊b' * ↑n₀⌋₊ ≤ b' * n₀ := Nat.floor_le <| by positivity
                                  _ ≤ b' * n := by gcongr
                                  _ ≤ r i n := h_bi_le_r n hn i
    have g_pos : 0 ≤ g n := R.g_nonneg n (by positivity)
    calc T n
      _ = (∑ i, a i * T (r i n)) + g n := R.h_rec n <| n₀_ge_Rn₀.trans hn
      _ ≥ (∑ i, a i * (C * ((1 + ε (r i n)) * asympBound g a b (r i n)))) + g n := by
        -- Apply the induction hypothesis, or use the base case depending on how large `n` is
        gcongr (∑ i, a i * ?_) + g n with i _
        · exact le_of_lt <| R.a_pos _
        · cases lt_or_ge (r i n) n₀ with
          | inl ri_lt_n₀ => exact h_base _ <| Finset.mem_Ico.mpr ⟨b_mul_n₀_le_ri i, ri_lt_n₀⟩
          | inr n₀_le_ri =>
            exact h_ind (r i n) (R.r_lt_n _ _ (n₀_ge_Rn₀.trans hn)) n₀_le_ri
              (h_asympBound_r_pos _ hn _) (h_smoothing_r_pos n hn i)
      _ = (∑ i, a i * (C * ((1 + ε (r i n)) * ((r i n) ^ (p a b)
            * (1 + (∑ u ∈ range (r i n), g u / u ^ ((p a b) + 1))))))) + g n := by
        simp_rw [asympBound_def']
      _ = (∑ i, C * a i * ((r i n)^(p a b) * (1 + ε (r i n))
                * ((1 + (∑ u ∈ range (r i n), g u / u ^ ((p a b) + 1)))))) + g n := by
        congr; ext; ring
      _ ≥ (∑ i, C * a i * ((b i) ^ (p a b) * n ^ (p a b) * (1 + ε n)
                * ((1 + (∑ u ∈ range (r i n), g u / u ^ ((p a b) + 1)))))) + g n := by
        gcongr (∑ i, C * a i * (?_ *
            ((1 + (∑ u ∈ range (r i n), g u / u ^ ((p a b) + 1)))))) + g n with i
        · have := R.a_pos i
          positivity
        · refine add_nonneg zero_le_one <| Finset.sum_nonneg fun j _ => ?_
          rw [div_nonneg_iff]
          exact Or.inl ⟨R.g_nonneg j (by positivity), by positivity⟩
        · exact bound2 n hn i
      _ = (∑ i, C * a i * ((b i) ^ (p a b) * n ^ (p a b) * (1 + ε n)
                * ((1 + ((∑ u ∈ range n, g u / u ^ ((p a b) + 1))
                - (∑ u ∈ Finset.Ico (r i n) n, g u / u ^ ((p a b) + 1))))))) + g n := by
        congr; ext i; congr
        refine eq_sub_of_add_eq ?_
        rw [add_comm]
        exact add_eq_of_eq_sub <| Finset.sum_Ico_eq_sub _
          <| le_of_lt <| R.r_lt_n i n <| n₀_ge_Rn₀.trans hn
      _ = (∑ i, C * a i * ((b i) ^ (p a b) * (1 + ε n)
                * ((n ^ (p a b) * (1 + (∑ u ∈ range n, g u / u ^ ((p a b) + 1)))
                - n ^ (p a b) * (∑ u ∈ Finset.Ico (r i n) n, g u / u ^ ((p a b) + 1))))))
                + g n := by
        congr; ext; ring
      _ = (∑ i, C * a i * ((b i) ^ (p a b) * (1 + ε n)
                * ((asympBound g a b n - sumTransform (p a b) g (r i n) n)))) + g n := by
        simp_rw [asympBound_def', sumTransform_def]
      _ ≥ (∑ i, C * a i * ((b i) ^ (p a b) * (1 + ε n)
                * ((asympBound g a b n - c₁ * g n)))) + g n := by
        gcongr with i
        · have := R.a_pos i
          positivity
        · have := R.b_pos i
          positivity
        · exact h_sumTransform n hn i
      _ = (∑ i, C * (1 + ε n) * ((asympBound g a b n - c₁ * g n))
                * (a i * (b i) ^ (p a b))) + g n := by congr; ext; ring
      _ = C * (1 + ε n) * (asympBound g a b n - c₁ * g n) + g n := by
            rw [← Finset.mul_sum, R.sumCoeffsExp_p_eq_one, mul_one]
      _ = C * (1 + ε n) * asympBound g a b n + (1 - C * c₁ * (1 + ε n)) * g n := by ring
      _ ≥ C * (1 + ε n) * asympBound g a b n + 0 := by
        gcongr
        refine mul_nonneg ?_ g_pos
        rw [sub_nonneg]
        calc C * c₁ * (1 + ε n)
          _ ≤ C * c₁ * 2 := by
            gcongr
            refine one_add_smoothingFn_le_two ?_
            calc exp 1 ≤ ⌈exp 1⌉₊ := by exact Nat.le_ceil _
                      _ ≤ n := by exact_mod_cast h_exp n hn
          _ = C * (2 * c₁) := by ring
          _ ≤ (2 * c₁)⁻¹ * (2 * c₁) := by gcongr; exact min_le_left _ _
          _ = c₁⁻¹ * c₁ := by ring
          _ = 1 := inv_mul_cancel₀ (by positivity)
      _ = C * ((1 + ε n) * asympBound g a b n) := by ring

/-- The **Akra-Bazzi theorem**: `T ∈ O(n^p (1 + ∑_u^n g(u) / u^{p+1}))` -/
theorem isBigO_asympBound : T =O[atTop] asympBound g a b := by
  calc T
    _ =O[atTop] (fun n => (1 - ε n) * asympBound g a b n) := by
      exact R.T_isBigO_smoothingFn_mul_asympBound
    _ =O[atTop] (fun n => 1 * asympBound g a b n) := by
      refine IsBigO.mul (isBigO_const_of_tendsto (y := 1) ?_ one_ne_zero) (isBigO_refl _ _)
      rw [← Function.comp_def (fun n => 1 - ε n) Nat.cast]
      exact Tendsto.comp isEquivalent_one_sub_smoothingFn_one.tendsto_const
        tendsto_natCast_atTop_atTop
    _ = asympBound g a b := by simp

/-- The **Akra-Bazzi theorem**: `T ∈ Ω(n^p (1 + ∑_u^n g(u) / u^{p+1}))` -/
theorem isBigO_symm_asympBound : asympBound g a b =O[atTop] T := by
  calc asympBound g a b
    _ = (fun n => 1 * asympBound g a b n) := by simp
    _ ~[atTop] (fun n => (1 + ε n) * asympBound g a b n) := by
      refine IsEquivalent.mul (IsEquivalent.symm ?_) IsEquivalent.refl
      rw [Function.const_def, isEquivalent_const_iff_tendsto one_ne_zero,
        ← Function.comp_def (fun n => 1 + ε n) Nat.cast]
      exact Tendsto.comp isEquivalent_one_add_smoothingFn_one.tendsto_const
        tendsto_natCast_atTop_atTop
    _ =O[atTop] T := R.smoothingFn_mul_asympBound_isBigO_T

/-- The **Akra-Bazzi theorem**: `T ∈ Θ(n^p (1 + ∑_u^n g(u) / u^{p+1}))` -/
theorem isTheta_asympBound : T =Θ[atTop] asympBound g a b :=
  ⟨R.isBigO_asympBound, R.isBigO_symm_asympBound⟩

end AkraBazziRecurrence<|MERGE_RESOLUTION|>--- conflicted
+++ resolved
@@ -58,19 +58,6 @@
 open Finset Real Filter Asymptotics
 open scoped Topology
 
-<<<<<<< HEAD
-=======
-/-!
-### Definition of Akra-Bazzi recurrences
-
-This section defines the predicate `AkraBazziRecurrence T g a b r` which states that `T`
-satisfies the recurrence
-`T(n) = ∑_{i=0}^{k-1} a_i T(r_i(n)) + g(n)`
-with appropriate conditions on the various parameters.
--/
-
-
->>>>>>> bd3280fd
 namespace AkraBazziRecurrence
 
 variable {α : Type*} [Fintype α] {T : ℕ → ℝ} {g : ℝ → ℝ} {a b : α → ℝ} {r : α → ℕ → ℕ}
