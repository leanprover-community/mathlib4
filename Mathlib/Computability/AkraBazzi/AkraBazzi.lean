/-
Copyright (c) 2023 Frédéric Dupuis. All rights reserved.
Released under Apache 2.0 license as described in the file LICENSE.
Authors: Frédéric Dupuis
-/

import Mathlib.Computability.AkraBazzi.SumTransform
import Mathlib.Analysis.Calculus.Deriv.Inv
import Mathlib.Analysis.SpecialFunctions.Pow.Deriv

/-!
# Divide-and-conquer recurrences and the Akra–Bazzi theorem

A divide-and-conquer recurrence is a function `T : ℕ → ℝ` that satisfies a recurrence relation of
the form `T(n) = ∑_{i=0}^{k-1} a_i T(r_i(n)) + g(n)` for large enough `n`, where `r_i(n)` is some
function where `‖r_i(n) - b_i n‖ ∈ o(n / (log n)^2)` for every `i`, the `a_i`'s are some positive
coefficients, and the `b_i`'s are reals `∈ (0,1)`. (Note that this can be improved to
`O(n / (log n)^(1+ε))`, this is left as future work.) These recurrences arise mainly in the
analysis of divide-and-conquer algorithms such as mergesort or Strassen's algorithm for matrix
multiplication.  This class of algorithms works by dividing an instance of the problem of size `n`,
into `k` smaller instances, where the `i`-th instance is of size roughly `b_i n`, and calling itself
recursively on those smaller instances. `T(n)` then represents the running time of the algorithm,
and `g(n)` represents the running time required to actually divide up the instance and process the
answers that come out of the recursive calls. Since virtually all such algorithms produce instances
that are only approximately of size `b_i n` (they have to round up or down at the very least), we
allow the instance sizes to be given by some function `r_i(n)` that approximates `b_i n`.

The Akra–Bazzi theorem gives the asymptotic order of such a recurrence: it states that
`T(n) ∈ Θ(n^p (1 + ∑_{u=0}^{n-1} g(n) / u^{p+1}))`,
where `p` is the unique real number such that `∑ a_i b_i^p = 1`.

## Main definitions and results

* `asympBound`: The asymptotic bound satisfied by an Akra–Bazzi recurrence, namely
  `n^p (1 + ∑ g(u) / u^(p+1))`
* `isTheta_asympBound`: The main result stating that
  `T(n) ∈ Θ(n^p (1 + ∑_{u=0}^{n-1} g(n) / u^{p+1}))`

## Implementation

Note that the original version of the theorem has an integral rather than a sum in the above
expression, and first considers the `T : ℝ → ℝ` case before moving on to `ℕ → ℝ`. We prove the
above version with a sum, as it is simpler and more relevant for algorithms.

## TODO

* Specialize this theorem to the very common case where the recurrence is of the form
  `T(n) = ℓT(r_i(n)) + g(n)`
  where `g(n) ∈ Θ(n^t)` for some `t`. (This is often called the "master theorem" in the literature.)
* Add the original version of the theorem with an integral instead of a sum.

## References

* Mohamad Akra and Louay Bazzi, On the solution of linear recurrence equations
* Tom Leighton, Notes on better master theorems for divide-and-conquer recurrences
* Manuel Eberl, Asymptotic reasoning in a proof assistant

## Tags
Akra Bazzi, Akra-Bazzi, Akra–Bazzi, Akra Bazzi theorem, Akra-Bazzi theorem, Akra–Bazzi theorem
-/

open Finset Real Filter Asymptotics
open scoped Topology

/-!
<<<<<<< HEAD
#### Definition of Akra–Bazzi recurrences
=======
### Definition of Akra-Bazzi recurrences
>>>>>>> bd3280fd

This section defines the predicate `AkraBazziRecurrence T g a b r` which states that `T`
satisfies the recurrence
`T(n) = ∑_{i=0}^{k-1} a_i T(r_i(n)) + g(n)`
with appropriate conditions on the various parameters.
-/


namespace AkraBazziRecurrence

variable {α : Type*} [Fintype α] {T : ℕ → ℝ} {g : ℝ → ℝ} {a b : α → ℝ} {r : α → ℕ → ℕ}
variable [Nonempty α] (R : AkraBazziRecurrence T g a b r)


local notation "ε" => smoothingFn


/-!
### Technical lemmas

The next several lemmas are technical lemmas leading up to `rpow_p_mul_one_sub_smoothingFn_le` and
`rpow_p_mul_one_add_smoothingFn_ge`, which are key steps in the main proof.
-/

lemma eventually_deriv_rpow_p_mul_one_sub_smoothingFn (p : ℝ) :
    deriv (fun z => z ^ p * (1 - ε z))
      =ᶠ[atTop] fun z => p * z ^ (p - 1) * (1 - ε z) + z ^ (p - 1) / (log z ^ 2) :=
  calc deriv (fun z => z ^ p * (1 - ε z))
  _ =ᶠ[atTop] fun x => deriv (· ^ p) x * (1 - ε x) + x ^ p * deriv (1 - ε ·) x := by
    filter_upwards [eventually_gt_atTop 1] with x hx
    rw [deriv_fun_mul]
    · exact differentiableAt_rpow_const_of_ne _ (by positivity)
    · exact differentiableAt_one_sub_smoothingFn hx
  _ =ᶠ[atTop] fun x => p * x ^ (p - 1) * (1 - ε x) + x ^ p * (x⁻¹ / (log x ^ 2)) := by
    filter_upwards [eventually_gt_atTop 1, eventually_deriv_one_sub_smoothingFn]
      with x hx hderiv
    rw [hderiv, Real.deriv_rpow_const (Or.inl <| by positivity)]
  _ =ᶠ[atTop] fun x => p * x ^ (p - 1) * (1 - ε x) + x ^ (p - 1) / (log x ^ 2) := by
    filter_upwards [eventually_gt_atTop 0] with x hx
    rw [mul_div, ← Real.rpow_neg_one, ← Real.rpow_add (by positivity), sub_eq_add_neg]

lemma eventually_deriv_rpow_p_mul_one_add_smoothingFn (p : ℝ) :
    deriv (fun z => z ^ p * (1 + ε z))
      =ᶠ[atTop] fun z => p * z ^ (p - 1) * (1 + ε z) - z ^ (p - 1) / (log z ^ 2) :=
  calc deriv (fun x => x ^ p * (1 + ε x))
    _ =ᶠ[atTop] fun x => deriv (· ^ p) x * (1 + ε x) + x ^ p * deriv (1 + ε ·) x := by
      filter_upwards [eventually_gt_atTop 1] with x hx
      rw [deriv_fun_mul]
      · exact differentiableAt_rpow_const_of_ne _ (by positivity)
      · exact differentiableAt_one_add_smoothingFn hx
    _ =ᶠ[atTop] fun x => p * x ^ (p - 1) * (1 + ε x) - x ^ p * (x⁻¹ / (log x ^ 2)) := by
      filter_upwards [eventually_gt_atTop 1, eventually_deriv_one_add_smoothingFn]
        with x hx hderiv
      simp [hderiv, Real.deriv_rpow_const (Or.inl <| by positivity), neg_div, sub_eq_add_neg]
    _ =ᶠ[atTop] fun x => p * x ^ (p - 1) * (1 + ε x) - x ^ (p - 1) / (log x ^ 2) := by
      filter_upwards [eventually_gt_atTop 0] with x hx
      simp [mul_div, ← Real.rpow_neg_one, ← Real.rpow_add (by positivity), sub_eq_add_neg]

lemma isEquivalent_deriv_rpow_p_mul_one_sub_smoothingFn {p : ℝ} (hp : p ≠ 0) :
    deriv (fun z => z ^ p * (1 - ε z)) ~[atTop] fun z => p * z ^ (p - 1) :=
  calc deriv (fun z => z ^ p * (1 - ε z))
    _ =ᶠ[atTop] fun z => p * z ^ (p - 1) * (1 - ε z) + z ^ (p - 1) / (log z ^ 2) :=
      eventually_deriv_rpow_p_mul_one_sub_smoothingFn p
    _ ~[atTop] fun z => p * z ^ (p - 1) := by
      refine IsEquivalent.add_isLittleO ?one ?two
      case one => calc
        (fun z => p * z ^ (p - 1) * (1 - ε z)) ~[atTop] fun z => p * z ^ (p - 1) * 1 :=
              IsEquivalent.mul IsEquivalent.refl isEquivalent_one_sub_smoothingFn_one
        _ = fun z => p * z ^ (p - 1) := by ext; ring
      case two => calc
        (fun z => z ^ (p - 1) / (log z ^ 2)) =o[atTop] fun z => z ^ (p - 1) / 1 := by
          simp_rw [div_eq_mul_inv]
          refine IsBigO.mul_isLittleO (isBigO_refl _ _)
            (IsLittleO.inv_rev ?_ (by simp))
          rw [isLittleO_const_left]
          refine Or.inr <| Tendsto.comp tendsto_norm_atTop_atTop ?_
          exact Tendsto.comp (g := fun z => z ^ 2)
            (tendsto_pow_atTop (by norm_num)) tendsto_log_atTop
        _ = fun z => z ^ (p - 1) := by ext; simp
        _ =Θ[atTop] fun z => p * z ^ (p - 1) := IsTheta.const_mul_right hp <| isTheta_refl _ _

lemma isEquivalent_deriv_rpow_p_mul_one_add_smoothingFn {p : ℝ} (hp : p ≠ 0) :
    deriv (fun z => z ^ p * (1 + ε z)) ~[atTop] fun z => p * z ^ (p - 1) :=
  calc deriv (fun z => z ^ p * (1 + ε z))
    _ =ᶠ[atTop] fun z => p * z ^ (p - 1) * (1 + ε z) - z ^ (p - 1) / (log z ^ 2) :=
      eventually_deriv_rpow_p_mul_one_add_smoothingFn p
    _ ~[atTop] fun z => p * z ^ (p - 1) := by
      refine IsEquivalent.add_isLittleO ?one ?two
      case one => calc
        (fun z => p * z ^ (p - 1) * (1 + ε z)) ~[atTop] fun z => p * z ^ (p - 1) * 1 :=
              IsEquivalent.mul IsEquivalent.refl isEquivalent_one_add_smoothingFn_one
        _ = fun z => p * z ^ (p - 1) := by ext; ring
      case two => calc
        (fun z => -(z ^ (p - 1) / (log z ^ 2))) =o[atTop] fun z => z ^ (p - 1) / 1 := by
            simp_rw [isLittleO_neg_left, div_eq_mul_inv]
            refine IsBigO.mul_isLittleO (isBigO_refl _ _)
              (IsLittleO.inv_rev ?_ (by simp))
            rw [isLittleO_const_left]
            refine Or.inr <| Tendsto.comp tendsto_norm_atTop_atTop ?_
            exact Tendsto.comp (g := fun z => z ^ 2)
              (tendsto_pow_atTop (by norm_num)) tendsto_log_atTop
        _ = fun z => z ^ (p - 1) := by ext; simp
        _ =Θ[atTop] fun z => p * z ^ (p - 1) := IsTheta.const_mul_right hp <| isTheta_refl _ _

lemma isTheta_deriv_rpow_p_mul_one_sub_smoothingFn {p : ℝ} (hp : p ≠ 0) :
    (fun x => ‖deriv (fun z => z ^ p * (1 - ε z)) x‖) =Θ[atTop] fun z => z ^ (p - 1) := by
  refine IsTheta.norm_left ?_
  calc (fun x => deriv (fun z => z ^ p * (1 - ε z)) x) =Θ[atTop] fun z => p * z ^ (p - 1) :=
        (isEquivalent_deriv_rpow_p_mul_one_sub_smoothingFn hp).isTheta
    _ =Θ[atTop] fun z => z ^ (p - 1) := IsTheta.const_mul_left hp <| isTheta_refl _ _

lemma isTheta_deriv_rpow_p_mul_one_add_smoothingFn {p : ℝ} (hp : p ≠ 0) :
    (fun x => ‖deriv (fun z => z ^ p * (1 + ε z)) x‖) =Θ[atTop] fun z => z ^ (p - 1) := by
  refine IsTheta.norm_left ?_
  calc (fun x => deriv (fun z => z ^ p * (1 + ε z)) x) =Θ[atTop] fun z => p * z ^ (p - 1) :=
      (isEquivalent_deriv_rpow_p_mul_one_add_smoothingFn hp).isTheta
    _ =Θ[atTop] fun z => z ^ (p - 1) := IsTheta.const_mul_left hp <| isTheta_refl _ _

lemma growsPolynomially_deriv_rpow_p_mul_one_sub_smoothingFn (p : ℝ) :
    GrowsPolynomially fun x => ‖deriv (fun z => z ^ p * (1 - ε z)) x‖ := by
  cases eq_or_ne p 0 with
  | inl hp => -- p = 0
    have h₁ : (fun x => ‖deriv (fun z => z ^ p * (1 - ε z)) x‖)
        =ᶠ[atTop] fun z => z⁻¹ / (log z ^ 2) := by
      filter_upwards [eventually_deriv_one_sub_smoothingFn, eventually_gt_atTop 1] with x hx hx_pos
      have : 0 ≤ x⁻¹ / (log x ^ 2) := by
        have hlog : 0 < log x := Real.log_pos hx_pos
        positivity
      simp only [hp, Real.rpow_zero, one_mul, hx, Real.norm_of_nonneg this]
    refine GrowsPolynomially.congr_of_eventuallyEq h₁ ?_
    refine GrowsPolynomially.div (GrowsPolynomially.inv growsPolynomially_id)
      (GrowsPolynomially.pow 2 growsPolynomially_log ?_)
    filter_upwards [eventually_ge_atTop 1] with _ hx using log_nonneg hx
  | inr hp => -- p ≠ 0
    refine GrowsPolynomially.of_isTheta (growsPolynomially_rpow (p-1))
      (isTheta_deriv_rpow_p_mul_one_sub_smoothingFn hp) ?_
    filter_upwards [eventually_gt_atTop 0] with _ _
    positivity

lemma growsPolynomially_deriv_rpow_p_mul_one_add_smoothingFn (p : ℝ) :
    GrowsPolynomially fun x => ‖deriv (fun z => z ^ p * (1 + ε z)) x‖ := by
  cases eq_or_ne p 0 with
  | inl hp => -- p = 0
    have h₁ : (fun x => ‖deriv (fun z => z ^ p * (1 + ε z)) x‖)
        =ᶠ[atTop] fun z => z⁻¹ / (log z ^ 2) := by
      filter_upwards [eventually_deriv_one_add_smoothingFn, eventually_gt_atTop 1] with x hx hx_pos
      have : 0 ≤ x⁻¹ / (log x ^ 2) := by
        have hlog : 0 < log x := Real.log_pos hx_pos
        positivity
      simp only [neg_div, norm_neg, hp, Real.rpow_zero,
        one_mul, hx, Real.norm_of_nonneg this]
    refine GrowsPolynomially.congr_of_eventuallyEq h₁ ?_
    refine GrowsPolynomially.div (GrowsPolynomially.inv growsPolynomially_id)
      (GrowsPolynomially.pow 2 growsPolynomially_log ?_)
    filter_upwards [eventually_ge_atTop 1] with x hx using log_nonneg hx
  | inr hp => -- p ≠ 0
    refine GrowsPolynomially.of_isTheta (growsPolynomially_rpow (p-1))
      (isTheta_deriv_rpow_p_mul_one_add_smoothingFn hp) ?_
    filter_upwards [eventually_gt_atTop 0] with _ _
    positivity

include R

lemma isBigO_apply_r_sub_b (q : ℝ → ℝ) (hq_diff : DifferentiableOn ℝ q (Set.Ioi 1))
    (hq_poly : GrowsPolynomially fun x => ‖deriv q x‖) (i : α) :
    (fun n => q (r i n) - q (b i * n)) =O[atTop] fun n => (deriv q n) * (r i n - b i * n) := by
  let b' := b (min_bi b) / 2
  have hb_pos : 0 < b' := by have := R.b_pos (min_bi b); positivity
  have hb_lt_one : b' < 1 := calc b (min_bi b) / 2
    _ < b (min_bi b) := div_two_lt_of_pos (R.b_pos (min_bi b))
    _ < 1 := R.b_lt_one (min_bi b)
  have hb : b' ∈ Set.Ioo 0 1 := ⟨hb_pos, hb_lt_one⟩
  have hb' (i) : b' ≤ b i := calc b (min_bi b) / 2
    _ ≤ b i / 2 := by gcongr; aesop
    _ ≤ b i := le_of_lt <| div_two_lt_of_pos (R.b_pos i)
  obtain ⟨c₁, _, c₂, _, hq_poly⟩ := hq_poly b' hb
  rw [isBigO_iff]
  refine ⟨c₂, ?_⟩
  have h_tendsto : Tendsto (fun x => b' * x) atTop atTop :=
    Tendsto.const_mul_atTop hb_pos tendsto_id
  filter_upwards [hq_poly.natCast_atTop, R.eventually_bi_mul_le_r, eventually_ge_atTop R.n₀,
                  eventually_gt_atTop 0, (h_tendsto.eventually_gt_atTop 1).natCast_atTop] with
    n hn h_bi_le_r h_ge_n₀ h_n_pos h_bn
  rw [norm_mul, ← mul_assoc]
  refine Convex.norm_image_sub_le_of_norm_deriv_le
    (s := Set.Icc (b' * n) n) (fun z hz => ?diff) (fun z hz => (hn z hz).2)
    (convex_Icc _ _) ?mem_Icc <| ⟨h_bi_le_r i, by exact_mod_cast (le_of_lt (R.r_lt_n i n h_ge_n₀))⟩
  case diff =>
    refine hq_diff.differentiableAt (Ioi_mem_nhds ?_)
    calc 1 < b' * n := h_bn
         _ ≤ z := hz.1
  case mem_Icc =>
    refine ⟨by gcongr; exact hb' i, ?_⟩
    calc b i * n ≤ 1 * n := by gcongr; exact le_of_lt <| R.b_lt_one i
                 _ = n := by simp

lemma rpow_p_mul_one_sub_smoothingFn_le :
    ∀ᶠ (n : ℕ) in atTop, ∀ i, (r i n) ^ (p a b) * (1 - ε (r i n))
      ≤ (b i) ^ (p a b) * n ^ (p a b) * (1 - ε n) := by
  rw [Filter.eventually_all]
  intro i
  let q : ℝ → ℝ := fun x => x ^ (p a b) * (1 - ε x)
  have h_diff_q : DifferentiableOn ℝ q (Set.Ioi 1) := by
    refine DifferentiableOn.mul
      (DifferentiableOn.mono (differentiableOn_rpow_const _) fun z hz => ?_)
        differentiableOn_one_sub_smoothingFn
    rw [Set.mem_compl_singleton_iff]
    rw [Set.mem_Ioi] at hz
    exact ne_of_gt <| zero_lt_one.trans hz
  have h_deriv_q : deriv q =O[atTop] fun x => x ^ ((p a b) - 1) := calc deriv q
    _ = deriv fun x => (fun z => z ^ (p a b)) x * (fun z => 1 - ε z) x := by rfl
    _ =ᶠ[atTop] fun x => deriv (fun z => z ^ (p a b)) x * (1 - ε x) +
          x ^ (p a b) * deriv (fun z => 1 - ε z) x := by
      filter_upwards [eventually_ne_atTop 0, eventually_gt_atTop 1] with x hx hx'
      rw [deriv_fun_mul] <;> aesop
    _ =O[atTop] fun x => x ^ ((p a b) - 1) := by
      refine IsBigO.add ?left ?right
      case left => calc (fun x => deriv (fun z => z ^ (p a b)) x * (1 - ε x))
        _ =O[atTop] fun x => x ^ ((p a b) - 1) * (1 - ε x) :=
          IsBigO.mul (isBigO_deriv_rpow_const_atTop (p a b)) (isBigO_refl _ _)
        _ =O[atTop] fun x => x ^ ((p a b) - 1) * 1 :=
          IsBigO.mul (isBigO_refl _ _) isEquivalent_one_sub_smoothingFn_one.isBigO
        _ = fun x => x ^ ((p a b) - 1) := by ext; rw [mul_one]
      case right => calc (fun x => x ^ (p a b) * deriv (fun z => 1 - ε z) x)
        _ =O[atTop] (fun x => x ^ (p a b) * x⁻¹) :=
          IsBigO.mul (isBigO_refl _ _) isLittleO_deriv_one_sub_smoothingFn.isBigO
        _ =ᶠ[atTop] fun x => x ^ ((p a b) - 1) := by
          filter_upwards [eventually_gt_atTop 0] with x hx
          rw [← Real.rpow_neg_one, ← Real.rpow_add hx, ← sub_eq_add_neg]
  have h_main_norm : (fun (n : ℕ) => ‖q (r i n) - q (b i * n)‖)
      ≤ᶠ[atTop] fun (n : ℕ) => ‖(b i) ^ (p a b) * n ^ (p a b) * (ε (b i * n) - ε n)‖ := by
    refine IsLittleO.eventuallyLE ?_
    calc (fun (n : ℕ) => q (r i n) - q (b i * n))
      _ =O[atTop] fun n => (deriv q n) * (r i n - b i * n) :=
        R.isBigO_apply_r_sub_b q h_diff_q
          (growsPolynomially_deriv_rpow_p_mul_one_sub_smoothingFn (p a b)) i
      _ =o[atTop] fun n => (deriv q n) * (n / log n ^ 2) :=
        IsBigO.mul_isLittleO (isBigO_refl _ _) (R.dist_r_b i)
      _ =O[atTop] fun n => n ^ ((p a b) - 1) * (n / log n ^ 2) :=
        IsBigO.mul (IsBigO.natCast_atTop h_deriv_q) (isBigO_refl _ _)
      _ =ᶠ[atTop] fun n => n ^ (p a b) / (log n) ^ 2 := by
        filter_upwards [eventually_ne_atTop 0] with n hn
        have hn' : (n : ℝ) ≠ 0 := by positivity
        simp [← mul_div_assoc, ← Real.rpow_add_one hn']
      _ = fun (n : ℕ) => (n : ℝ) ^ (p a b) * (1 / (log n) ^ 2) := by
        simp_rw [mul_div, mul_one]
      _ =Θ[atTop] fun (n : ℕ) => (b i) ^ (p a b) * n ^ (p a b) * (1 / (log n) ^ 2) := by
        refine IsTheta.symm ?_
        simp_rw [mul_assoc]
        refine IsTheta.const_mul_left ?_ (isTheta_refl _ _)
        have := R.b_pos i; positivity
      _ =Θ[atTop] fun (n : ℕ) => (b i) ^ (p a b) * n ^ (p a b) * (ε (b i * n) - ε n) :=
        IsTheta.symm <| IsTheta.mul (isTheta_refl _ _) <| R.isTheta_smoothingFn_sub_self i
  have h_main : (fun (n : ℕ) => q (r i n) - q (b i * n))
      ≤ᶠ[atTop] fun (n : ℕ) => (b i) ^ (p a b) * n ^ (p a b) * (ε (b i * n) - ε n) := by
    calc (fun (n : ℕ) => q (r i n) - q (b i * n))
      _ ≤ᶠ[atTop] fun (n : ℕ) => ‖q (r i n) - q (b i * n)‖ := by
        filter_upwards with _ using le_norm_self _
      _ ≤ᶠ[atTop] fun (n : ℕ) => ‖(b i) ^ (p a b) * n ^ (p a b) * (ε (b i * n) - ε n)‖ :=
        h_main_norm
      _ =ᶠ[atTop] fun (n : ℕ) => (b i) ^ (p a b) * n ^ (p a b) * (ε (b i * n) - ε n) := by
        filter_upwards [eventually_gt_atTop ⌈(b i)⁻¹⌉₊, eventually_gt_atTop 1] with n hn hn'
        refine norm_of_nonneg ?_
        have h₁ := R.b_pos i
        have h₂ : 0 ≤ ε (b i * n) - ε n := by
          refine sub_nonneg_of_le <|
            (strictAntiOn_smoothingFn.le_iff_ge ?n_gt_one ?bn_gt_one).mpr ?le
          case n_gt_one => rwa [Set.mem_Ioi, Nat.one_lt_cast]
          case bn_gt_one =>
            calc 1 = b i * (b i)⁻¹ := by rw [mul_inv_cancel₀ (by positivity)]
              _ ≤ b i * ⌈(b i)⁻¹⌉₊ := by gcongr; exact Nat.le_ceil _
              _ < b i * n := by gcongr
          case le => calc b i * n
            _ ≤ 1 * n := by have := R.b_lt_one i; gcongr
            _ = n := by rw [one_mul]
        positivity
  filter_upwards [h_main] with n hn
  have h₁ : q (b i * n) + (b i) ^ (p a b) * n ^ (p a b) * (ε (b i * n) - ε n)
      = (b i) ^ (p a b) * n ^ (p a b) * (1 - ε n) := by
    have := R.b_pos i
    simp only [q, mul_rpow (by positivity : (0 : ℝ) ≤ b i) (by positivity : (0 : ℝ) ≤ n)]
    ring
  change q (r i n) ≤ (b i) ^ (p a b) * n ^ (p a b) * (1 - ε n)
  rw [← h₁, ← sub_le_iff_le_add']
  exact hn

lemma rpow_p_mul_one_add_smoothingFn_ge :
    ∀ᶠ (n : ℕ) in atTop, ∀ i, (b i) ^ (p a b) * n ^ (p a b) * (1 + ε n)
      ≤ (r i n) ^ (p a b) * (1 + ε (r i n)) := by
  rw [Filter.eventually_all]
  intro i
  let q : ℝ → ℝ := fun x => x ^ (p a b) * (1 + ε x)
  have h_diff_q : DifferentiableOn ℝ q (Set.Ioi 1) := by
    refine DifferentiableOn.mul
        (DifferentiableOn.mono (differentiableOn_rpow_const _) fun z hz => ?_)
        differentiableOn_one_add_smoothingFn
    rw [Set.mem_compl_singleton_iff]
    rw [Set.mem_Ioi] at hz
    exact ne_of_gt <| zero_lt_one.trans hz
  have h_deriv_q : deriv q =O[atTop] fun x => x ^ ((p a b) - 1) :=
    calc deriv q
      _ = deriv fun x => (fun z => z ^ (p a b)) x * (fun z => 1 + ε z) x := by rfl
      _ =ᶠ[atTop] fun x => deriv (fun z => z ^ (p a b)) x * (1 + ε x)
          + x ^ (p a b) * deriv (fun z => 1 + ε z) x := by
        filter_upwards [eventually_ne_atTop 0, eventually_gt_atTop 1] with x hx hx'
        rw [deriv_fun_mul] <;> aesop
      _ =O[atTop] fun x => x ^ ((p a b) - 1) := by
        refine IsBigO.add ?left ?right
        case left =>
          calc (fun x => deriv (fun z => z ^ (p a b)) x * (1 + ε x))
            _ =O[atTop] fun x => x ^ ((p a b) - 1) * (1 + ε x) :=
              IsBigO.mul (isBigO_deriv_rpow_const_atTop (p a b)) (isBigO_refl _ _)
            _ =O[atTop] fun x => x ^ ((p a b) - 1) * 1 :=
              IsBigO.mul (isBigO_refl _ _) isEquivalent_one_add_smoothingFn_one.isBigO
            _ = fun x => x ^ ((p a b) - 1) := by ext; rw [mul_one]
        case right =>
          calc (fun x => x ^ (p a b) * deriv (fun z => 1 + ε z) x)
            _ =O[atTop] (fun x => x ^ (p a b) * x⁻¹) :=
              IsBigO.mul (isBigO_refl _ _) isLittleO_deriv_one_add_smoothingFn.isBigO
            _ =ᶠ[atTop] fun x => x ^ ((p a b) - 1) := by
              filter_upwards [eventually_gt_atTop 0] with x hx
              rw [← Real.rpow_neg_one, ← Real.rpow_add hx, ← sub_eq_add_neg]
  have h_main_norm : (fun (n : ℕ) => ‖q (r i n) - q (b i * n)‖)
      ≤ᶠ[atTop] fun (n : ℕ) => ‖(b i) ^ (p a b) * n ^ (p a b) * (ε (b i * n) - ε n)‖ := by
    refine IsLittleO.eventuallyLE ?_
    calc
      (fun (n : ℕ) => q (r i n) - q (b i * n))
          =O[atTop] fun n => (deriv q n) * (r i n - b i * n) := by
            exact R.isBigO_apply_r_sub_b q h_diff_q
              (growsPolynomially_deriv_rpow_p_mul_one_add_smoothingFn (p a b)) i
        _ =o[atTop] fun n => (deriv q n) * (n / log n ^ 2) :=
          IsBigO.mul_isLittleO (isBigO_refl _ _) (R.dist_r_b i)
        _ =O[atTop] fun n => n ^ ((p a b) - 1) * (n / log n ^ 2) :=
          IsBigO.mul (IsBigO.natCast_atTop h_deriv_q) (isBigO_refl _ _)
        _ =ᶠ[atTop] fun n => n ^ (p a b) / (log n) ^ 2 := by
          filter_upwards [eventually_ne_atTop 0] with n hn
          have hn' : (n : ℝ) ≠ 0 := by positivity
          simp [← mul_div_assoc, ← Real.rpow_add_one hn']
        _ = fun (n : ℕ) => (n : ℝ) ^ (p a b) * (1 / (log n) ^ 2) := by simp_rw [mul_div, mul_one]
        _ =Θ[atTop] fun (n : ℕ) => (b i) ^ (p a b) * n ^ (p a b) * (1 / (log n) ^ 2) := by
          refine IsTheta.symm ?_
          simp_rw [mul_assoc]
          refine IsTheta.const_mul_left ?_ (isTheta_refl _ _)
          have := R.b_pos i; positivity
        _ =Θ[atTop] fun (n : ℕ) => (b i) ^ (p a b) * n ^ (p a b) * (ε (b i * n) - ε n) :=
          IsTheta.symm <| IsTheta.mul (isTheta_refl _ _) <| R.isTheta_smoothingFn_sub_self i
  have h_main : (fun (n : ℕ) => q (b i * n) - q (r i n))
      ≤ᶠ[atTop] fun (n : ℕ) => (b i) ^ (p a b) * n ^ (p a b) * (ε (b i * n) - ε n) := by
    calc (fun (n : ℕ) => q (b i * n) - q (r i n))
      _ ≤ᶠ[atTop] fun (n : ℕ) => ‖q (r i n) - q (b i * n)‖ := by
        filter_upwards with _; rw [norm_sub_rev]; exact le_norm_self _
      _ ≤ᶠ[atTop] fun (n : ℕ) => ‖(b i) ^ (p a b) * n ^ (p a b) * (ε (b i * n) - ε n)‖ :=
        h_main_norm
      _ =ᶠ[atTop] fun (n : ℕ) => (b i) ^ (p a b) * n ^ (p a b) * (ε (b i * n) - ε n) := by
        filter_upwards [eventually_gt_atTop ⌈(b i)⁻¹⌉₊, eventually_gt_atTop 1] with n hn hn'
        refine norm_of_nonneg ?_
        have h₁ := R.b_pos i
        have h₂ : 0 ≤ ε (b i * n) - ε n := by
          refine sub_nonneg_of_le <|
            (strictAntiOn_smoothingFn.le_iff_ge ?n_gt_one ?bn_gt_one).mpr ?le
          case n_gt_one =>
            change 1 < (n : ℝ)
            rw [Nat.one_lt_cast]
            exact hn'
          case bn_gt_one =>
            calc 1 = b i * (b i)⁻¹ := by rw [mul_inv_cancel₀ (by positivity)]
                _ ≤ b i * ⌈(b i)⁻¹⌉₊ := by gcongr; exact Nat.le_ceil _
                _ < b i * n := by gcongr
          case le => calc b i * n
            _ ≤ 1 * n := by have := R.b_lt_one i; gcongr
            _ = n := by rw [one_mul]
        positivity
  filter_upwards [h_main] with n hn
  have h₁ : q (b i * n) - (b i) ^ (p a b) * n ^ (p a b) * (ε (b i * n) - ε n)
      = (b i) ^ (p a b) * n ^ (p a b) * (1 + ε n) := by
    have := R.b_pos i
    simp only [q, mul_rpow (by positivity : (0 : ℝ) ≤ b i) (by positivity : (0 : ℝ) ≤ n)]
    ring
  change (b i) ^ (p a b) * n ^ (p a b) * (1 + ε n) ≤ q (r i n)
  rw [← h₁, sub_le_iff_le_add', ← sub_le_iff_le_add]
  exact hn

/-!
### Main proof

This final section proves the Akra–Bazzi theorem.
-/

lemma base_nonempty {n : ℕ} (hn : 0 < n) : (Finset.Ico (⌊b (min_bi b) / 2 * n⌋₊) n).Nonempty := by
  let b' := b (min_bi b)
  have hb_pos : 0 < b' := R.b_pos _
  simp_rw [Finset.nonempty_Ico]
  have := calc ⌊b' / 2 * n⌋₊ ≤ b' / 2 * n := by exact Nat.floor_le (by positivity)
                           _ < 1 / 2 * n := by gcongr; exact R.b_lt_one (min_bi b)
                           _ ≤ 1 * n := by gcongr; norm_num
                           _ = n := by simp
  exact_mod_cast this

/-- The main proof of the upper bound part of the Akra–Bazzi theorem. The factor
`1 - ε n` does not change the asymptotic order, but is needed for the induction step to go
through. -/
lemma T_isBigO_smoothingFn_mul_asympBound :
    T =O[atTop] (fun n => (1 - ε n) * asympBound g a b n) := by
  let b' := b (min_bi b) / 2
  have hb_pos : 0 < b' := R.bi_min_div_two_pos
  rw [isBigO_atTop_iff_eventually_exists]
  obtain ⟨c₁, hc₁, h_sumTransform_aux⟩ := R.eventually_atTop_sumTransform_ge
  filter_upwards [
      -- n₀_ge_Rn₀
      eventually_ge_atTop R.n₀,
      -- h_smoothing_pos
      eventually_forall_ge_atTop.mpr eventually_one_sub_smoothingFn_pos,
      -- h_smoothing_gt_half
      eventually_forall_ge_atTop.mpr
        <| eventually_one_sub_smoothingFn_gt_const (1 / 2) (by norm_num),
      -- h_asympBound_pos
      eventually_forall_ge_atTop.mpr R.eventually_asympBound_pos,
      -- h_asympBound_r_pos
      eventually_forall_ge_atTop.mpr R.eventually_asympBound_r_pos,
      (tendsto_nat_floor_mul_atTop b' hb_pos).eventually_forall_ge_atTop
        -- h_asympBound_floor
        R.eventually_asympBound_pos,
      -- n₀_pos
      eventually_gt_atTop 0,
      -- h_smoothing_r_pos
      eventually_forall_ge_atTop.mpr R.eventually_one_sub_smoothingFn_r_pos,
      -- bound1
      eventually_forall_ge_atTop.mpr R.rpow_p_mul_one_sub_smoothingFn_le,
      (tendsto_nat_floor_mul_atTop b' hb_pos).eventually_forall_ge_atTop
        -- h_smoothingFn_floor
        eventually_one_sub_smoothingFn_pos,
      -- h_sumTransform
      eventually_forall_ge_atTop.mpr h_sumTransform_aux,
      -- h_bi_le_r
      eventually_forall_ge_atTop.mpr R.eventually_bi_mul_le_r]
    with n₀ n₀_ge_Rn₀ h_smoothing_pos h_smoothing_gt_half
      h_asympBound_pos h_asympBound_r_pos h_asympBound_floor n₀_pos h_smoothing_r_pos
      bound1 h_smoothingFn_floor h_sumTransform h_bi_le_r
  -- Max of the ratio `T(n) / asympBound(n)` over the base case `n ∈ [b * n₀, n₀)`
  have h_base_nonempty := R.base_nonempty n₀_pos
  let base_max : ℝ :=
    (Finset.Ico (⌊b' * n₀⌋₊) n₀).sup' h_base_nonempty
      fun n => T n / ((1 - ε n) * asympBound g a b n)
  -- The big-O constant we are aiming for: max of the base case ratio and what we need to
  -- cancel out the `g(n)` term in the calculation below
  set C := max (2 * c₁⁻¹) base_max with hC
  refine ⟨C, fun n hn => ?_⟩
  -- Base case: statement is true for `b' * n₀ ≤ n < n₀`
  have h_base : ∀ n ∈ Finset.Ico (⌊b' * n₀⌋₊) n₀, T n ≤ C * ((1 - ε n) * asympBound g a b n) := by
    intro n hn
    rw [Finset.mem_Ico] at hn
    have htmp1 : 0 < 1 - ε n := h_smoothingFn_floor n hn.1
    have htmp2 : 0 < asympBound g a b n := h_asympBound_floor n hn.1
    rw [← _root_.div_le_iff₀ (by positivity)]
    rw [← Finset.mem_Ico] at hn
    calc T n / ((1 - ε ↑n) * asympBound g a b n)
           ≤ (Finset.Ico (⌊b' * n₀⌋₊) n₀).sup' h_base_nonempty
                (fun z => T z / ((1 - ε z) * asympBound g a b z)) :=
                  Finset.le_sup'_of_le _ (b := n) hn le_rfl
         _ ≤ C := le_max_right _ _
  have h_asympBound_pos' : 0 < asympBound g a b n := h_asympBound_pos n hn
  have h_one_sub_smoothingFn_pos' : 0 < 1 - ε n := h_smoothing_pos n hn
  rw [Real.norm_of_nonneg (R.T_nonneg n), Real.norm_of_nonneg (by positivity)]
  -- We now prove all other cases by induction
  induction n using Nat.strongRecOn with
  | ind n h_ind =>
    have b_mul_n₀_le_ri i : ⌊b' * ↑n₀⌋₊ ≤ r i n := by
      exact_mod_cast calc ⌊b' * (n₀ : ℝ)⌋₊ ≤ b' * n₀ := Nat.floor_le <| by positivity
                                  _ ≤ b' * n         := by gcongr
                                  _ ≤ r i n          := h_bi_le_r n hn i
    have g_pos : 0 ≤ g n := R.g_nonneg n (by positivity)
    calc T n
      _ = (∑ i, a i * T (r i n)) + g n := R.h_rec n <| n₀_ge_Rn₀.trans hn
      _ ≤ (∑ i, a i * (C * ((1 - ε (r i n)) * asympBound g a b (r i n)))) + g n := by
        -- Apply the induction hypothesis, or use the base case depending on how large n is
        gcongr (∑ i, a i * ?_) + g n with i _
        · exact le_of_lt <| R.a_pos _
        · if ri_lt_n₀ : r i n < n₀ then
            exact h_base _ <| by
              simp_all only [gt_iff_lt, Nat.ofNat_pos, div_pos_iff_of_pos_right,
                eventually_atTop, sub_pos, one_div, mem_Ico, and_imp,
                forall_true_left, mem_univ, and_self, b', C, base_max]
          else
            push_neg at ri_lt_n₀
            exact h_ind (r i n) (R.r_lt_n _ _ (n₀_ge_Rn₀.trans hn)) ri_lt_n₀
              (h_asympBound_r_pos _ hn _) (h_smoothing_r_pos n hn i)
      _ = (∑ i, a i * (C * ((1 - ε (r i n)) * ((r i n) ^ (p a b)
                * (1 + (∑ u ∈ range (r i n), g u / u ^ ((p a b) + 1))))))) + g n := by
        simp_rw [asympBound_def']
      _ = (∑ i, C * a i * ((r i n) ^ (p a b) * (1 - ε (r i n))
                * ((1 + (∑ u ∈ range (r i n), g u / u ^ ((p a b) + 1)))))) + g n := by
        congr; ext; ring
      _ ≤ (∑ i, C * a i * ((b i) ^ (p a b) * n ^ (p a b) * (1 - ε n)
                * ((1 + (∑ u ∈ range (r i n), g u / u ^ ((p a b) + 1)))))) + g n := by
        gcongr (∑ i, C * a i * (?_
            * ((1 + (∑ u ∈ range (r i n), g u / u ^ ((p a b) + 1)))))) + g n with i
        · have := R.a_pos i
          positivity
        · refine add_nonneg zero_le_one <| Finset.sum_nonneg fun j _ => ?_
          rw [div_nonneg_iff]
          exact Or.inl ⟨R.g_nonneg j (by positivity), by positivity⟩
        · exact bound1 n hn i
      _ = (∑ i, C * a i * ((b i) ^ (p a b) * n ^ (p a b) * (1 - ε n)
                * ((1 + ((∑ u ∈ range n, g u / u ^ ((p a b) + 1))
                - (∑ u ∈ Finset.Ico (r i n) n, g u / u ^ ((p a b) + 1))))))) + g n := by
        congr; ext i; congr
        refine eq_sub_of_add_eq ?_
        rw [add_comm]
        exact add_eq_of_eq_sub <| Finset.sum_Ico_eq_sub _
          <| le_of_lt <| R.r_lt_n i n <| n₀_ge_Rn₀.trans hn
      _ = (∑ i, C * a i * ((b i) ^ (p a b) * (1 - ε n) * ((n ^ (p a b)
                * (1 + (∑ u ∈ range n, g u / u ^ ((p a b) + 1)))
                - n ^ (p a b) * (∑ u ∈ Finset.Ico (r i n) n, g u / u ^ ((p a b) + 1))))))
                + g n := by
        congr; ext; ring
      _ = (∑ i, C * a i * ((b i) ^ (p a b) * (1 - ε n)
                * ((asympBound g a b n - sumTransform (p a b) g (r i n) n)))) + g n := by
        simp_rw [asympBound_def', sumTransform_def]
      _ ≤ (∑ i, C * a i * ((b i) ^ (p a b) * (1 - ε n)
                * ((asympBound g a b n - c₁ * g n)))) + g n := by
        gcongr with i
        · have := R.a_pos i
          positivity
        · have := R.b_pos i
          positivity
        · exact h_sumTransform n hn i
      _ = (∑ i, C * (1 - ε n) * ((asympBound g a b n - c₁ * g n))
                * (a i * (b i) ^ (p a b))) + g n := by
        congr; ext; ring
      _ = C * (1 - ε n) * (asympBound g a b n - c₁ * g n) + g n := by
        rw [← Finset.mul_sum, R.sumCoeffsExp_p_eq_one, mul_one]
      _ = C * (1 - ε n) * asympBound g a b n + (1 - C * c₁ * (1 - ε n)) * g n := by ring
      _ ≤ C * (1 - ε n) * asympBound g a b n + 0 := by
        gcongr
        refine mul_nonpos_of_nonpos_of_nonneg ?_ g_pos
        rw [sub_nonpos]
        calc 1
          _ ≤ 2 * (c₁⁻¹ * c₁) * (1/2) := by
            rw [inv_mul_cancel₀ (by positivity : c₁ ≠ 0)]; norm_num
          _ = (2 * c₁⁻¹) * c₁ * (1/2) := by ring
          _ ≤ C * c₁ * (1 - ε n) := by
            gcongr
            · rw [hC]; exact le_max_left _ _
            · exact le_of_lt <| h_smoothing_gt_half n hn
      _ = C * ((1 - ε n) * asympBound g a b n) := by ring

/-- The main proof of the lower bound part of the Akra–Bazzi theorem. The factor
`1 + ε n` does not change the asymptotic order, but is needed for the induction step to go
through. -/
lemma smoothingFn_mul_asympBound_isBigO_T :
    (fun (n : ℕ) => (1 + ε n) * asympBound g a b n) =O[atTop] T := by
  let b' := b (min_bi b) / 2
  have hb_pos : 0 < b' := R.bi_min_div_two_pos
  rw [isBigO_atTop_iff_eventually_exists_pos]
  obtain ⟨c₁, hc₁, h_sumTransform_aux⟩ := R.eventually_atTop_sumTransform_le
  filter_upwards [
      -- n₀_ge_Rn₀
      eventually_ge_atTop R.n₀,
      -- h_b_floor
      (tendsto_nat_floor_mul_atTop b' hb_pos).eventually_gt_atTop 0,
      -- h_smoothing_pos
      eventually_forall_ge_atTop.mpr eventually_one_add_smoothingFn_pos,
      (tendsto_nat_floor_mul_atTop b' hb_pos).eventually_forall_ge_atTop
        -- h_smoothing_pos'
        eventually_one_add_smoothingFn_pos,
      -- h_asympBound_pos
      eventually_forall_ge_atTop.mpr R.eventually_asympBound_pos,
      -- h_asympBound_r_pos
      eventually_forall_ge_atTop.mpr R.eventually_asympBound_r_pos,
      (tendsto_nat_floor_mul_atTop b' hb_pos).eventually_forall_ge_atTop
        -- h_asympBound_floor
        R.eventually_asympBound_pos,
      -- n₀_pos
      eventually_gt_atTop 0,
      -- h_smoothing_r_pos
      eventually_forall_ge_atTop.mpr R.eventually_one_add_smoothingFn_r_pos,
      -- bound2
      eventually_forall_ge_atTop.mpr R.rpow_p_mul_one_add_smoothingFn_ge,
      (tendsto_nat_floor_mul_atTop b' hb_pos).eventually_forall_ge_atTop
        -- h_smoothingFn_floor
        eventually_one_add_smoothingFn_pos,
      -- h_sumTransform
      eventually_forall_ge_atTop.mpr h_sumTransform_aux,
      -- h_bi_le_r
      eventually_forall_ge_atTop.mpr R.eventually_bi_mul_le_r,
      -- h_exp
      eventually_forall_ge_atTop.mpr (eventually_ge_atTop ⌈exp 1⌉₊)]
    with n₀ n₀_ge_Rn₀ h_b_floor h_smoothing_pos h_smoothing_pos' h_asympBound_pos h_asympBound_r_pos
      h_asympBound_floor n₀_pos h_smoothing_r_pos bound2 h_smoothingFn_floor h_sumTransform
      h_bi_le_r h_exp
  have h_base_nonempty := R.base_nonempty n₀_pos
  -- Min of the ratio T(n) / asympBound(n) over the base case n ∈ [b * n₀, n₀)
  set base_min : ℝ :=
    (Finset.Ico (⌊b' * n₀⌋₊) n₀).inf' h_base_nonempty
      (fun n => T n / ((1 + ε n) * asympBound g a b n)) with base_min_def
  -- The big-O constant we are aiming for: min of the base case ratio and what we need to cancel
  -- out the g(n) term in the calculation below
  let C := min (2 * c₁)⁻¹ base_min
  have hC_pos : 0 < C := by
    refine lt_min (by positivity) ?_
    obtain ⟨m, hm_mem, hm⟩ :=
      Finset.exists_mem_eq_inf' h_base_nonempty (fun n => T n / ((1 + ε n) * asympBound g a b n))
    calc
      0 < T m / ((1 + ε m) * asympBound g a b m) := by
        have H₁ : 0 < T m := R.T_pos _
        have H₂ : 0 < 1 + ε m := by
          rw [Finset.mem_Ico] at hm_mem
          exact h_smoothing_pos' m hm_mem.1
        have H₃ : 0 < asympBound g a b m := by
          refine R.asympBound_pos m ?_
          calc 0 < ⌊b' * n₀⌋₊ := by exact h_b_floor
                _ ≤ m := by rw [Finset.mem_Ico] at hm_mem; exact hm_mem.1
        positivity
      _ = base_min := by rw [base_min_def, hm]
  refine ⟨C, hC_pos, fun n hn => ?_⟩
  -- Base case: statement is true for `b' * n₀ ≤ n < n₀`
  have h_base : ∀ n ∈ Finset.Ico (⌊b' * n₀⌋₊) n₀, C * ((1 + ε n) * asympBound g a b n) ≤ T n := by
    intro n hn
    rw [Finset.mem_Ico] at hn
    have htmp1 : 0 < 1 + ε n := h_smoothingFn_floor n hn.1
    have htmp2 : 0 < asympBound g a b n := h_asympBound_floor n hn.1
    rw [← _root_.le_div_iff₀ (by positivity)]
    rw [← Finset.mem_Ico] at hn
    calc T n / ((1 + ε ↑n) * asympBound g a b n)
           ≥ (Finset.Ico (⌊b' * n₀⌋₊) n₀).inf' h_base_nonempty
                  fun z => T z / ((1 + ε z) * asympBound g a b z) :=
                    Finset.inf'_le_of_le _ (b := n) hn <| le_refl _
         _ ≥ C := min_le_right _ _
  have h_asympBound_pos' : 0 < asympBound g a b n := h_asympBound_pos n hn
  have h_one_sub_smoothingFn_pos' : 0 < 1 + ε n := h_smoothing_pos n hn
  rw [Real.norm_of_nonneg (R.T_nonneg n), Real.norm_of_nonneg (by positivity)]
  -- We now prove all other cases by induction
  induction n using Nat.strongRecOn with
  | ind n h_ind =>
    have b_mul_n₀_le_ri i : ⌊b' * ↑n₀⌋₊ ≤ r i n := by
      exact_mod_cast calc ⌊b' * ↑n₀⌋₊ ≤ b' * n₀ := Nat.floor_le <| by positivity
                                  _ ≤ b' * n := by gcongr
                                  _ ≤ r i n := h_bi_le_r n hn i
    have g_pos : 0 ≤ g n := R.g_nonneg n (by positivity)
    calc T n
      _ = (∑ i, a i * T (r i n)) + g n := R.h_rec n <| n₀_ge_Rn₀.trans hn
      _ ≥ (∑ i, a i * (C * ((1 + ε (r i n)) * asympBound g a b (r i n)))) + g n := by
        -- Apply the induction hypothesis, or use the base case depending on how large `n` is
        gcongr (∑ i, a i * ?_) + g n with i _
        · exact le_of_lt <| R.a_pos _
        · cases lt_or_ge (r i n) n₀ with
          | inl ri_lt_n₀ => exact h_base _ <| Finset.mem_Ico.mpr ⟨b_mul_n₀_le_ri i, ri_lt_n₀⟩
          | inr n₀_le_ri =>
            exact h_ind (r i n) (R.r_lt_n _ _ (n₀_ge_Rn₀.trans hn)) n₀_le_ri
              (h_asympBound_r_pos _ hn _) (h_smoothing_r_pos n hn i)
      _ = (∑ i, a i * (C * ((1 + ε (r i n)) * ((r i n) ^ (p a b)
            * (1 + (∑ u ∈ range (r i n), g u / u ^ ((p a b) + 1))))))) + g n := by
        simp_rw [asympBound_def']
      _ = (∑ i, C * a i * ((r i n)^(p a b) * (1 + ε (r i n))
                * ((1 + (∑ u ∈ range (r i n), g u / u ^ ((p a b) + 1)))))) + g n := by
        congr; ext; ring
      _ ≥ (∑ i, C * a i * ((b i) ^ (p a b) * n ^ (p a b) * (1 + ε n)
                * ((1 + (∑ u ∈ range (r i n), g u / u ^ ((p a b) + 1)))))) + g n := by
        gcongr (∑ i, C * a i * (?_ *
            ((1 + (∑ u ∈ range (r i n), g u / u ^ ((p a b) + 1)))))) + g n with i
        · have := R.a_pos i
          positivity
        · refine add_nonneg zero_le_one <| Finset.sum_nonneg fun j _ => ?_
          rw [div_nonneg_iff]
          exact Or.inl ⟨R.g_nonneg j (by positivity), by positivity⟩
        · exact bound2 n hn i
      _ = (∑ i, C * a i * ((b i) ^ (p a b) * n ^ (p a b) * (1 + ε n)
                * ((1 + ((∑ u ∈ range n, g u / u ^ ((p a b) + 1))
                - (∑ u ∈ Finset.Ico (r i n) n, g u / u ^ ((p a b) + 1))))))) + g n := by
        congr; ext i; congr
        refine eq_sub_of_add_eq ?_
        rw [add_comm]
        exact add_eq_of_eq_sub <| Finset.sum_Ico_eq_sub _
          <| le_of_lt <| R.r_lt_n i n <| n₀_ge_Rn₀.trans hn
      _ = (∑ i, C * a i * ((b i) ^ (p a b) * (1 + ε n)
                * ((n ^ (p a b) * (1 + (∑ u ∈ range n, g u / u ^ ((p a b) + 1)))
                - n ^ (p a b) * (∑ u ∈ Finset.Ico (r i n) n, g u / u ^ ((p a b) + 1))))))
                + g n := by
        congr; ext; ring
      _ = (∑ i, C * a i * ((b i) ^ (p a b) * (1 + ε n)
                * ((asympBound g a b n - sumTransform (p a b) g (r i n) n)))) + g n := by
        simp_rw [asympBound_def', sumTransform_def]
      _ ≥ (∑ i, C * a i * ((b i) ^ (p a b) * (1 + ε n)
                * ((asympBound g a b n - c₁ * g n)))) + g n := by
        gcongr with i
        · have := R.a_pos i
          positivity
        · have := R.b_pos i
          positivity
        · exact h_sumTransform n hn i
      _ = (∑ i, C * (1 + ε n) * ((asympBound g a b n - c₁ * g n))
                * (a i * (b i) ^ (p a b))) + g n := by congr; ext; ring
      _ = C * (1 + ε n) * (asympBound g a b n - c₁ * g n) + g n := by
            rw [← Finset.mul_sum, R.sumCoeffsExp_p_eq_one, mul_one]
      _ = C * (1 + ε n) * asympBound g a b n + (1 - C * c₁ * (1 + ε n)) * g n := by ring
      _ ≥ C * (1 + ε n) * asympBound g a b n + 0 := by
        gcongr
        refine mul_nonneg ?_ g_pos
        rw [sub_nonneg]
        calc C * c₁ * (1 + ε n)
          _ ≤ C * c₁ * 2 := by
            gcongr
            refine one_add_smoothingFn_le_two ?_
            calc exp 1 ≤ ⌈exp 1⌉₊ := by exact Nat.le_ceil _
                      _ ≤ n := by exact_mod_cast h_exp n hn
          _ = C * (2 * c₁) := by ring
          _ ≤ (2 * c₁)⁻¹ * (2 * c₁) := by gcongr; exact min_le_left _ _
          _ = c₁⁻¹ * c₁ := by ring
          _ = 1 := inv_mul_cancel₀ (by positivity)
      _ = C * ((1 + ε n) * asympBound g a b n) := by ring

/-- The **Akra–Bazzi theorem**: `T ∈ O(n^p (1 + ∑_u^n g(u) / u^{p+1}))` -/
theorem isBigO_asympBound : T =O[atTop] asympBound g a b := by
  calc T
    _ =O[atTop] (fun n => (1 - ε n) * asympBound g a b n) := by
      exact R.T_isBigO_smoothingFn_mul_asympBound
    _ =O[atTop] (fun n => 1 * asympBound g a b n) := by
      refine IsBigO.mul (isBigO_const_of_tendsto (y := 1) ?_ one_ne_zero) (isBigO_refl _ _)
      rw [← Function.comp_def (fun n => 1 - ε n) Nat.cast]
      exact Tendsto.comp isEquivalent_one_sub_smoothingFn_one.tendsto_const
        tendsto_natCast_atTop_atTop
    _ = asympBound g a b := by simp

/-- The **Akra–Bazzi theorem**: `T ∈ Ω(n^p (1 + ∑_u^n g(u) / u^{p+1}))` -/
theorem isBigO_symm_asympBound : asympBound g a b =O[atTop] T := by
  calc asympBound g a b
    _ = (fun n => 1 * asympBound g a b n) := by simp
    _ ~[atTop] (fun n => (1 + ε n) * asympBound g a b n) := by
      refine IsEquivalent.mul (IsEquivalent.symm ?_) IsEquivalent.refl
      rw [Function.const_def, isEquivalent_const_iff_tendsto one_ne_zero,
        ← Function.comp_def (fun n => 1 + ε n) Nat.cast]
      exact Tendsto.comp isEquivalent_one_add_smoothingFn_one.tendsto_const
        tendsto_natCast_atTop_atTop
    _ =O[atTop] T := R.smoothingFn_mul_asympBound_isBigO_T

/-- The **Akra–Bazzi theorem**: `T ∈ Θ(n^p (1 + ∑_u^n g(u) / u^{p+1}))` -/
theorem isTheta_asympBound : T =Θ[atTop] asympBound g a b :=
  ⟨R.isBigO_asympBound, R.isBigO_symm_asympBound⟩

end AkraBazziRecurrence<|MERGE_RESOLUTION|>--- conflicted
+++ resolved
@@ -63,11 +63,7 @@
 open scoped Topology
 
 /-!
-<<<<<<< HEAD
-#### Definition of Akra–Bazzi recurrences
-=======
-### Definition of Akra-Bazzi recurrences
->>>>>>> bd3280fd
+### Definition of Akra–Bazzi recurrences
 
 This section defines the predicate `AkraBazziRecurrence T g a b r` which states that `T`
 satisfies the recurrence
