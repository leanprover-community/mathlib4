--- conflicted
+++ resolved
@@ -602,15 +602,9 @@
 This linter is only enabled on `nightly-testing`, but it causes a deterministic timeout there.
 Can this proof be refactored into some smaller pieces?
 -/
-<<<<<<< HEAD
-set_option linter.tacticAnalysis.linarithToGrind false in
+set_option linter.tacticAnalysis.regressions.linarithToGrind false in
 /-- The main proof of the lower-bound part of the Akra–Bazzi theorem. The factor
 `1 + ε n` does not change the asymptotic order, but it is needed for the induction step to go
-=======
-set_option linter.tacticAnalysis.regressions.linarithToGrind false in
-/-- The main proof of the lower bound part of the Akra-Bazzi theorem. The factor
-`1 + ε n` does not change the asymptotic order, but is needed for the induction step to go
->>>>>>> 1ef83b2f
 through. -/
 lemma smoothingFn_mul_asympBound_isBigO_T :
     (fun (n : ℕ) => (1 + ε n) * asympBound g a b n) =O[atTop] T := by
