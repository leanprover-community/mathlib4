/-
Copyright (c) 2023 Frédéric Dupuis. All rights reserved.
Released under Apache 2.0 license as described in the file LICENSE.
Authors: Frédéric Dupuis
-/

import Mathlib.Computability.AkraBazzi.SumTransform
import Mathlib.Analysis.Calculus.Deriv.Inv
import Mathlib.Analysis.SpecialFunctions.Pow.Deriv

/-!
# Divide-and-conquer recurrences and the Akra-Bazzi theorem

A divide-and-conquer recurrence is a function `T : ℕ → ℝ` that satisfies a recurrence relation of
the form `T(n) = ∑_{i=0}^{k-1} a_i T(r_i(n)) + g(n)` for sufficiently large `n`, where `r_i(n)` is
a function such that `‖r_i(n) - b_i n‖ ∈ o(n / (log n)^2)` for every `i`, the coefficients `a_i`
are positive, and the coefficients `b_i` are real numbers in `(0, 1)`. (This assumption can be
relaxed to `O(n / (log n)^(1+ε))`, for some `ε > 0`; we leave this as future work.) These
recurrences arise mainly in the analysis of divide-and-conquer algorithms such as mergesort or
Strassen's algorithm for matrix multiplication. This class of algorithms works by dividing an
instance of the problem of size `n`, into `k` smaller instances, where the `i`-th instance is of
size roughly `b_i n`, and calling itself recursively on those smaller instances. `T(n)` then
represents the running time of the algorithm, and `g(n)` represents the running time required to
divide the instance and process the answers produced by the recursive calls. Since virtually all
such algorithms produce instances that are only approximately of size `b_i n` (they must round up
or down, at the very least), we allow the instance sizes to be given by a function `r_i(n)` that
approximates `b_i n`.

The Akra-Bazzi theorem gives the asymptotic order of such a recurrence: it states that
`T(n) ∈ Θ(n^p (1 + ∑_{u=0}^{n-1} g(n) / u^{p+1}))`,
where `p` is the unique real number such that `∑ a_i b_i^p = 1`.

## Main definitions and results

* `isTheta_asympBound`: The main result stating that
  `T(n) ∈ Θ(n^p (1 + ∑_{u=0}^{n-1} g(n) / u^{p+1}))`

## Implementation

Note that the original version of the Akra–Bazzi theorem uses an integral rather than the sum in
the above expression, and first considers the `T : ℝ → ℝ` case before moving on to `ℕ → ℝ`. We
prove the version with a sum here, as it is simpler and more relevant for algorithms.

## TODO

* Relax the assumption described in the introduction from `o(n / (log n)^2)` to
  `O(n / (log n)^(1+ε))`, for some `ε > 0`.
* Specialize this theorem to the very common case where the recurrence is of the form
  `T(n) = ℓT(r_i(n)) + g(n)`
  where `g(n) ∈ Θ(n^t)` for some `t`. (This is often called the "master theorem" in the literature.)
* Add the original version of the theorem with an integral instead of a sum.

## References

* Mohamad Akra and Louay Bazzi, On the solution of linear recurrence equations
* Tom Leighton, Notes on better master theorems for divide-and-conquer recurrences
* Manuel Eberl, Asymptotic reasoning in a proof assistant

-/

open Finset Real Filter Asymptotics
open scoped Topology

namespace AkraBazziRecurrence

variable {α : Type*} [Fintype α] {T : ℕ → ℝ} {g : ℝ → ℝ} {a b : α → ℝ} {r : α → ℕ → ℕ}
variable [Nonempty α] (R : AkraBazziRecurrence T g a b r)


local notation "ε" => smoothingFn


/-!
### Technical lemmas

The next several lemmas are technical results leading up to `rpow_p_mul_one_sub_smoothingFn_le` and
`rpow_p_mul_one_add_smoothingFn_ge`, which are key steps in the main proof.
-/

lemma eventually_deriv_rpow_p_mul_one_sub_smoothingFn (p : ℝ) :
    deriv (fun z => z ^ p * (1 - ε z))
<<<<<<< HEAD
      =ᶠ[atTop] fun z => p * z ^ (p - 1) * (1 - ε z) + z ^ (p - 1) / (log z ^ 2) := calc
  deriv (fun x => x ^ p * (1 - ε x))
    =ᶠ[atTop] fun x => deriv (· ^ p) x * (1 - ε x) + x ^ p * deriv (1 - ε ·) x := by
            filter_upwards [eventually_gt_atTop 1] with x hx
            rw [deriv_fun_mul]
            · exact differentiableAt_rpow_const_of_ne _ (by positivity)
            · exact differentiableAt_one_sub_smoothingFn hx
  _ =ᶠ[atTop] fun x => p * x ^ (p - 1) * (1 - ε x) + x ^ p * (x⁻¹ / (log x ^ 2)) := by
            filter_upwards [eventually_gt_atTop 1, eventually_deriv_one_sub_smoothingFn]
              with x hx hderiv
            rw [hderiv, Real.deriv_rpow_const (Or.inl <| by positivity)]
  _ =ᶠ[atTop] fun x => p * x ^ (p - 1) * (1 - ε x) + x ^ (p - 1) / (log x ^ 2) := by
            filter_upwards [eventually_gt_atTop 0] with x hx
            rw [mul_div, ← Real.rpow_neg_one, ← Real.rpow_add (by positivity), sub_eq_add_neg]

lemma eventually_deriv_rpow_p_mul_one_add_smoothingFn (p : ℝ) :
    deriv (fun z => z ^ p * (1 + ε z))
      =ᶠ[atTop] fun z => p * z ^ (p - 1) * (1 + ε z) - z ^ (p - 1) / (log z ^ 2) := calc
  deriv (fun x => x ^ p * (1 + ε x))
    =ᶠ[atTop] fun x => deriv (· ^ p) x * (1 + ε x) + x ^ p * deriv (1 + ε ·) x := by
            filter_upwards [eventually_gt_atTop 1] with x hx
            rw [deriv_fun_mul]
            · exact differentiableAt_rpow_const_of_ne _ (by positivity)
            · exact differentiableAt_one_add_smoothingFn hx
  _ =ᶠ[atTop] fun x => p * x ^ (p - 1) * (1 + ε x) - x ^ p * (x⁻¹ / (log x ^ 2)) := by
            filter_upwards [eventually_gt_atTop 1, eventually_deriv_one_add_smoothingFn]
              with x hx hderiv
            simp [hderiv, Real.deriv_rpow_const (Or.inl <| by positivity), neg_div, sub_eq_add_neg]
  _ =ᶠ[atTop] fun x => p * x ^ (p - 1) * (1 + ε x) - x ^ (p - 1) / (log x ^ 2) := by
            filter_upwards [eventually_gt_atTop 0] with x hx
            simp [mul_div, ← Real.rpow_neg_one, ← Real.rpow_add (by positivity), sub_eq_add_neg]

lemma isEquivalent_deriv_rpow_p_mul_one_sub_smoothingFn {p : ℝ} (hp : p ≠ 0) :
    deriv (fun z => z ^ p * (1 - ε z)) ~[atTop] fun z => p * z ^ (p - 1) := calc
  deriv (fun z => z ^ p * (1 - ε z))
    =ᶠ[atTop] fun z => p * z ^ (p - 1) * (1 - ε z) + z ^ (p - 1) / (log z ^ 2) :=
        eventually_deriv_rpow_p_mul_one_sub_smoothingFn p
  _ ~[atTop] fun z => p * z ^ (p - 1) := by
        refine IsEquivalent.add_isLittleO ?one ?two
        case one => calc
          (fun z => p * z ^ (p - 1) * (1 - ε z)) ~[atTop] fun z => p * z ^ (p - 1) * 1 :=
                IsEquivalent.mul IsEquivalent.refl isEquivalent_one_sub_smoothingFn_one
          _ = fun z => p * z ^ (p - 1) := by ext; ring
        case two => calc
          (fun z => z ^ (p - 1) / (log z ^ 2)) =o[atTop] fun z => z ^ (p - 1) / 1 := by
                      simp_rw [div_eq_mul_inv]
                      refine IsBigO.mul_isLittleO (isBigO_refl _ _)
                        (IsLittleO.inv_rev ?_ (by simp))
                      rw [isLittleO_const_left]
                      refine Or.inr <| Tendsto.comp tendsto_norm_atTop_atTop ?_
                      exact Tendsto.comp (g := fun z => z ^ 2)
                        (tendsto_pow_atTop (by norm_num)) tendsto_log_atTop
          _ = fun z => z ^ (p - 1) := by ext; simp
          _ =Θ[atTop] fun z => p * z ^ (p - 1) := by
                      exact IsTheta.const_mul_right hp <| isTheta_refl _ _

lemma isEquivalent_deriv_rpow_p_mul_one_add_smoothingFn {p : ℝ} (hp : p ≠ 0) :
    deriv (fun z => z ^ p * (1 + ε z)) ~[atTop] fun z => p * z ^ (p - 1) := calc
  deriv (fun z => z ^ p * (1 + ε z))
    =ᶠ[atTop] fun z => p * z ^ (p - 1) * (1 + ε z) - z ^ (p - 1) / (log z ^ 2) :=
        eventually_deriv_rpow_p_mul_one_add_smoothingFn p
  _ ~[atTop] fun z => p * z ^ (p - 1) := by
        refine IsEquivalent.add_isLittleO ?one ?two
        case one => calc
          (fun z => p * z ^ (p - 1) * (1 + ε z)) ~[atTop] fun z => p * z ^ (p - 1) * 1 :=
                IsEquivalent.mul IsEquivalent.refl isEquivalent_one_add_smoothingFn_one
          _ = fun z => p * z ^ (p - 1) := by ext; ring
        case two => calc
          (fun z => -(z ^ (p - 1) / (log z ^ 2))) =o[atTop] fun z => z ^ (p - 1) / 1 := by
                      simp_rw [isLittleO_neg_left, div_eq_mul_inv]
                      refine IsBigO.mul_isLittleO (isBigO_refl _ _)
                        (IsLittleO.inv_rev ?_ (by simp))
                      rw [isLittleO_const_left]
                      refine Or.inr <| Tendsto.comp tendsto_norm_atTop_atTop ?_
                      exact Tendsto.comp (g := fun z => z ^ 2)
                        (tendsto_pow_atTop (by norm_num)) tendsto_log_atTop
          _ = fun z => z ^ (p - 1) := by ext; simp
          _ =Θ[atTop] fun z => p * z ^ (p - 1) := by
                      exact IsTheta.const_mul_right hp <| isTheta_refl _ _
=======
      =ᶠ[atTop] fun z => p * z ^ (p - 1) * (1 - ε z) + z ^ (p - 1) / (log z ^ 2) :=
  calc deriv (fun z => z ^ p * (1 - ε z))
  _ =ᶠ[atTop] fun x => deriv (· ^ p) x * (1 - ε x) + x ^ p * deriv (1 - ε ·) x := by
    filter_upwards [eventually_gt_atTop 1] with x hx
    rw [deriv_fun_mul]
    · exact differentiableAt_rpow_const_of_ne _ (by positivity)
    · exact differentiableAt_one_sub_smoothingFn hx
  _ =ᶠ[atTop] fun x => p * x ^ (p - 1) * (1 - ε x) + x ^ p * (x⁻¹ / (log x ^ 2)) := by
    filter_upwards [eventually_gt_atTop 1, eventually_deriv_one_sub_smoothingFn]
      with x hx hderiv
    rw [hderiv, Real.deriv_rpow_const (Or.inl <| by positivity)]
  _ =ᶠ[atTop] fun x => p * x ^ (p - 1) * (1 - ε x) + x ^ (p - 1) / (log x ^ 2) := by
    filter_upwards [eventually_gt_atTop 0] with x hx
    rw [mul_div, ← Real.rpow_neg_one, ← Real.rpow_add (by positivity), sub_eq_add_neg]

lemma eventually_deriv_rpow_p_mul_one_add_smoothingFn (p : ℝ) :
    deriv (fun z => z ^ p * (1 + ε z))
      =ᶠ[atTop] fun z => p * z ^ (p - 1) * (1 + ε z) - z ^ (p - 1) / (log z ^ 2) :=
  calc deriv (fun x => x ^ p * (1 + ε x))
    _ =ᶠ[atTop] fun x => deriv (· ^ p) x * (1 + ε x) + x ^ p * deriv (1 + ε ·) x := by
      filter_upwards [eventually_gt_atTop 1] with x hx
      rw [deriv_fun_mul]
      · exact differentiableAt_rpow_const_of_ne _ (by positivity)
      · exact differentiableAt_one_add_smoothingFn hx
    _ =ᶠ[atTop] fun x => p * x ^ (p - 1) * (1 + ε x) - x ^ p * (x⁻¹ / (log x ^ 2)) := by
      filter_upwards [eventually_gt_atTop 1, eventually_deriv_one_add_smoothingFn]
        with x hx hderiv
      simp [hderiv, Real.deriv_rpow_const (Or.inl <| by positivity), neg_div, sub_eq_add_neg]
    _ =ᶠ[atTop] fun x => p * x ^ (p - 1) * (1 + ε x) - x ^ (p - 1) / (log x ^ 2) := by
      filter_upwards [eventually_gt_atTop 0] with x hx
      simp [mul_div, ← Real.rpow_neg_one, ← Real.rpow_add (by positivity), sub_eq_add_neg]

lemma isEquivalent_deriv_rpow_p_mul_one_sub_smoothingFn {p : ℝ} (hp : p ≠ 0) :
    deriv (fun z => z ^ p * (1 - ε z)) ~[atTop] fun z => p * z ^ (p - 1) :=
  calc deriv (fun z => z ^ p * (1 - ε z))
    _ =ᶠ[atTop] fun z => p * z ^ (p - 1) * (1 - ε z) + z ^ (p - 1) / (log z ^ 2) :=
      eventually_deriv_rpow_p_mul_one_sub_smoothingFn p
    _ ~[atTop] fun z => p * z ^ (p - 1) := by
      refine IsEquivalent.add_isLittleO ?one ?two
      case one => calc
        (fun z => p * z ^ (p - 1) * (1 - ε z)) ~[atTop] fun z => p * z ^ (p - 1) * 1 :=
              IsEquivalent.mul IsEquivalent.refl isEquivalent_one_sub_smoothingFn_one
        _ = fun z => p * z ^ (p - 1) := by ext; ring
      case two => calc
        (fun z => z ^ (p - 1) / (log z ^ 2)) =o[atTop] fun z => z ^ (p - 1) / 1 := by
          simp_rw [div_eq_mul_inv]
          refine IsBigO.mul_isLittleO (isBigO_refl _ _)
            (IsLittleO.inv_rev ?_ (by simp))
          rw [isLittleO_const_left]
          refine Or.inr <| Tendsto.comp tendsto_norm_atTop_atTop ?_
          exact Tendsto.comp (g := fun z => z ^ 2)
            (tendsto_pow_atTop (by norm_num)) tendsto_log_atTop
        _ = fun z => z ^ (p - 1) := by ext; simp
        _ =Θ[atTop] fun z => p * z ^ (p - 1) := IsTheta.const_mul_right hp <| isTheta_refl _ _

lemma isEquivalent_deriv_rpow_p_mul_one_add_smoothingFn {p : ℝ} (hp : p ≠ 0) :
    deriv (fun z => z ^ p * (1 + ε z)) ~[atTop] fun z => p * z ^ (p - 1) :=
  calc deriv (fun z => z ^ p * (1 + ε z))
    _ =ᶠ[atTop] fun z => p * z ^ (p - 1) * (1 + ε z) - z ^ (p - 1) / (log z ^ 2) :=
      eventually_deriv_rpow_p_mul_one_add_smoothingFn p
    _ ~[atTop] fun z => p * z ^ (p - 1) := by
      refine IsEquivalent.add_isLittleO ?one ?two
      case one => calc
        (fun z => p * z ^ (p - 1) * (1 + ε z)) ~[atTop] fun z => p * z ^ (p - 1) * 1 :=
              IsEquivalent.mul IsEquivalent.refl isEquivalent_one_add_smoothingFn_one
        _ = fun z => p * z ^ (p - 1) := by ext; ring
      case two => calc
        (fun z => -(z ^ (p - 1) / (log z ^ 2))) =o[atTop] fun z => z ^ (p - 1) / 1 := by
            simp_rw [isLittleO_neg_left, div_eq_mul_inv]
            refine IsBigO.mul_isLittleO (isBigO_refl _ _)
              (IsLittleO.inv_rev ?_ (by simp))
            rw [isLittleO_const_left]
            refine Or.inr <| Tendsto.comp tendsto_norm_atTop_atTop ?_
            exact Tendsto.comp (g := fun z => z ^ 2)
              (tendsto_pow_atTop (by norm_num)) tendsto_log_atTop
        _ = fun z => z ^ (p - 1) := by ext; simp
        _ =Θ[atTop] fun z => p * z ^ (p - 1) := IsTheta.const_mul_right hp <| isTheta_refl _ _
>>>>>>> 60413e18

lemma isTheta_deriv_rpow_p_mul_one_sub_smoothingFn {p : ℝ} (hp : p ≠ 0) :
    (fun x => ‖deriv (fun z => z ^ p * (1 - ε z)) x‖) =Θ[atTop] fun z => z ^ (p - 1) := by
  refine IsTheta.norm_left ?_
  calc (fun x => deriv (fun z => z ^ p * (1 - ε z)) x) =Θ[atTop] fun z => p * z ^ (p - 1) :=
<<<<<<< HEAD
            (isEquivalent_deriv_rpow_p_mul_one_sub_smoothingFn hp).isTheta
    _ =Θ[atTop] fun z => z ^ (p - 1) :=
            IsTheta.const_mul_left hp <| isTheta_refl _ _
=======
        (isEquivalent_deriv_rpow_p_mul_one_sub_smoothingFn hp).isTheta
    _ =Θ[atTop] fun z => z ^ (p - 1) := IsTheta.const_mul_left hp <| isTheta_refl _ _
>>>>>>> 60413e18

lemma isTheta_deriv_rpow_p_mul_one_add_smoothingFn {p : ℝ} (hp : p ≠ 0) :
    (fun x => ‖deriv (fun z => z ^ p * (1 + ε z)) x‖) =Θ[atTop] fun z => z ^ (p - 1) := by
  refine IsTheta.norm_left ?_
  calc (fun x => deriv (fun z => z ^ p * (1 + ε z)) x) =Θ[atTop] fun z => p * z ^ (p - 1) :=
<<<<<<< HEAD
            (isEquivalent_deriv_rpow_p_mul_one_add_smoothingFn hp).isTheta
    _ =Θ[atTop] fun z => z ^ (p - 1) :=
            IsTheta.const_mul_left hp <| isTheta_refl _ _
=======
      (isEquivalent_deriv_rpow_p_mul_one_add_smoothingFn hp).isTheta
    _ =Θ[atTop] fun z => z ^ (p - 1) := IsTheta.const_mul_left hp <| isTheta_refl _ _
>>>>>>> 60413e18

lemma growsPolynomially_deriv_rpow_p_mul_one_sub_smoothingFn (p : ℝ) :
    GrowsPolynomially fun x => ‖deriv (fun z => z ^ p * (1 - ε z)) x‖ := by
  cases eq_or_ne p 0 with
  | inl hp => -- p = 0
    have h₁ : (fun x => ‖deriv (fun z => z ^ p * (1 - ε z)) x‖)
        =ᶠ[atTop] fun z => z⁻¹ / (log z ^ 2) := by
      filter_upwards [eventually_deriv_one_sub_smoothingFn, eventually_gt_atTop 1] with x hx hx_pos
      have : 0 ≤ x⁻¹ / (log x ^ 2) := by
        positivity
      simp only [hp, Real.rpow_zero, one_mul, hx, Real.norm_of_nonneg this]
    refine GrowsPolynomially.congr_of_eventuallyEq h₁ ?_
    refine GrowsPolynomially.div (GrowsPolynomially.inv growsPolynomially_id)
      (GrowsPolynomially.pow 2 growsPolynomially_log ?_)
    filter_upwards [eventually_ge_atTop 1] with _ hx using log_nonneg hx
  | inr hp => -- p ≠ 0
    refine GrowsPolynomially.of_isTheta (growsPolynomially_rpow (p-1))
      (isTheta_deriv_rpow_p_mul_one_sub_smoothingFn hp) ?_
    filter_upwards [eventually_gt_atTop 0] with _ _
    positivity

lemma growsPolynomially_deriv_rpow_p_mul_one_add_smoothingFn (p : ℝ) :
    GrowsPolynomially fun x => ‖deriv (fun z => z ^ p * (1 + ε z)) x‖ := by
  cases eq_or_ne p 0 with
  | inl hp => -- p = 0
    have h₁ : (fun x => ‖deriv (fun z => z ^ p * (1 + ε z)) x‖)
        =ᶠ[atTop] fun z => z⁻¹ / (log z ^ 2) := by
      filter_upwards [eventually_deriv_one_add_smoothingFn, eventually_gt_atTop 1] with x hx hx_pos
      have : 0 ≤ x⁻¹ / (log x ^ 2) := by
        positivity
      simp only [neg_div, norm_neg, hp, Real.rpow_zero,
        one_mul, hx, Real.norm_of_nonneg this]
    refine GrowsPolynomially.congr_of_eventuallyEq h₁ ?_
    refine GrowsPolynomially.div (GrowsPolynomially.inv growsPolynomially_id)
      (GrowsPolynomially.pow 2 growsPolynomially_log ?_)
    filter_upwards [eventually_ge_atTop 1] with x hx using log_nonneg hx
  | inr hp => -- p ≠ 0
    refine GrowsPolynomially.of_isTheta (growsPolynomially_rpow (p-1))
      (isTheta_deriv_rpow_p_mul_one_add_smoothingFn hp) ?_
    filter_upwards [eventually_gt_atTop 0] with _ _
    positivity

include R

lemma isBigO_apply_r_sub_b (q : ℝ → ℝ) (hq_diff : DifferentiableOn ℝ q (Set.Ioi 1))
    (hq_poly : GrowsPolynomially fun x => ‖deriv q x‖) (i : α) :
    (fun n => q (r i n) - q (b i * n)) =O[atTop] fun n => (deriv q n) * (r i n - b i * n) := by
  let b' := b (min_bi b) / 2
  have hb_pos : 0 < b' := by have := R.b_pos (min_bi b); positivity
  have hb_lt_one : b' < 1 := calc b (min_bi b) / 2
    _ < b (min_bi b) := div_two_lt_of_pos (R.b_pos (min_bi b))
    _ < 1 := R.b_lt_one (min_bi b)
  have hb : b' ∈ Set.Ioo 0 1 := ⟨hb_pos, hb_lt_one⟩
  have hb' (i) : b' ≤ b i := calc b (min_bi b) / 2
    _ ≤ b i / 2 := by gcongr; aesop
    _ ≤ b i := le_of_lt <| div_two_lt_of_pos (R.b_pos i)
  obtain ⟨c₁, _, c₂, _, hq_poly⟩ := hq_poly b' hb
  rw [isBigO_iff]
  refine ⟨c₂, ?_⟩
  have h_tendsto : Tendsto (fun x => b' * x) atTop atTop :=
    Tendsto.const_mul_atTop hb_pos tendsto_id
  filter_upwards [hq_poly.natCast_atTop, R.eventually_bi_mul_le_r, eventually_ge_atTop R.n₀,
                  eventually_gt_atTop 0, (h_tendsto.eventually_gt_atTop 1).natCast_atTop] with
    n hn h_bi_le_r h_ge_n₀ h_n_pos h_bn
  rw [norm_mul, ← mul_assoc]
  refine Convex.norm_image_sub_le_of_norm_deriv_le
    (s := Set.Icc (b' * n) n) (fun z hz => ?diff) (fun z hz => (hn z hz).2)
    (convex_Icc _ _) ?mem_Icc <| ⟨h_bi_le_r i, by exact_mod_cast (le_of_lt (R.r_lt_n i n h_ge_n₀))⟩
  case diff =>
    refine hq_diff.differentiableAt (Ioi_mem_nhds ?_)
    calc 1 < b' * n := h_bn
         _ ≤ z := hz.1
  case mem_Icc =>
    refine ⟨by gcongr; exact hb' i, ?_⟩
    calc b i * n ≤ 1 * n := by gcongr; exact le_of_lt <| R.b_lt_one i
                 _ = n := by simp

lemma rpow_p_mul_one_sub_smoothingFn_le :
    ∀ᶠ (n : ℕ) in atTop, ∀ i, (r i n) ^ (p a b) * (1 - ε (r i n))
      ≤ (b i) ^ (p a b) * n ^ (p a b) * (1 - ε n) := by
  rw [Filter.eventually_all]
  intro i
  let q : ℝ → ℝ := fun x => x ^ (p a b) * (1 - ε x)
  have h_diff_q : DifferentiableOn ℝ q (Set.Ioi 1) := by
    refine DifferentiableOn.mul
      (DifferentiableOn.mono (differentiableOn_rpow_const _) fun z hz => ?_)
        differentiableOn_one_sub_smoothingFn
    rw [Set.mem_compl_singleton_iff]
    rw [Set.mem_Ioi] at hz
    exact ne_of_gt <| zero_lt_one.trans hz
  have h_deriv_q : deriv q =O[atTop] fun x => x ^ ((p a b) - 1) := calc deriv q
    _ = deriv fun x => (fun z => z ^ (p a b)) x * (fun z => 1 - ε z) x := by rfl
    _ =ᶠ[atTop] fun x => deriv (fun z => z ^ (p a b)) x * (1 - ε x) +
          x ^ (p a b) * deriv (fun z => 1 - ε z) x := by
      filter_upwards [eventually_ne_atTop 0, eventually_gt_atTop 1] with x hx hx'
      rw [deriv_fun_mul] <;> aesop
    _ =O[atTop] fun x => x ^ ((p a b) - 1) := by
      refine IsBigO.add ?left ?right
      case left => calc (fun x => deriv (fun z => z ^ (p a b)) x * (1 - ε x))
        _ =O[atTop] fun x => x ^ ((p a b) - 1) * (1 - ε x) :=
          IsBigO.mul (isBigO_deriv_rpow_const_atTop (p a b)) (isBigO_refl _ _)
        _ =O[atTop] fun x => x ^ ((p a b) - 1) * 1 :=
          IsBigO.mul (isBigO_refl _ _) isEquivalent_one_sub_smoothingFn_one.isBigO
        _ = fun x => x ^ ((p a b) - 1) := by ext; rw [mul_one]
      case right => calc (fun x => x ^ (p a b) * deriv (fun z => 1 - ε z) x)
        _ =O[atTop] (fun x => x ^ (p a b) * x⁻¹) :=
          IsBigO.mul (isBigO_refl _ _) isLittleO_deriv_one_sub_smoothingFn.isBigO
        _ =ᶠ[atTop] fun x => x ^ ((p a b) - 1) := by
          filter_upwards [eventually_gt_atTop 0] with x hx
          rw [← Real.rpow_neg_one, ← Real.rpow_add hx, ← sub_eq_add_neg]
  have h_main_norm : (fun (n : ℕ) => ‖q (r i n) - q (b i * n)‖)
      ≤ᶠ[atTop] fun (n : ℕ) => ‖(b i) ^ (p a b) * n ^ (p a b) * (ε (b i * n) - ε n)‖ := by
    refine IsLittleO.eventuallyLE ?_
<<<<<<< HEAD
    calc
      (fun (n : ℕ) => q (r i n) - q (b i * n))
          =O[atTop] fun n => (deriv q n) * (r i n - b i * n) := by
              exact R.isBigO_apply_r_sub_b q h_diff_q
                (growsPolynomially_deriv_rpow_p_mul_one_sub_smoothingFn (p a b)) i
        _ =o[atTop] fun n => (deriv q n) * (n / log n ^ 2) := by
              exact IsBigO.mul_isLittleO (isBigO_refl _ _) (R.dist_r_b i)
        _ =O[atTop] fun n => n ^ ((p a b) - 1) * (n / log n ^ 2) := by
              exact IsBigO.mul (IsBigO.natCast_atTop h_deriv_q) (isBigO_refl _ _)
        _ =ᶠ[atTop] fun n => n ^ (p a b) / (log n) ^ 2 := by
              filter_upwards [eventually_ne_atTop 0] with n hn
              have hn' : (n : ℝ) ≠ 0 := by positivity
              simp [← mul_div_assoc, ← Real.rpow_add_one hn']
        _ = fun (n : ℕ) => (n : ℝ) ^ (p a b) * (1 / (log n) ^ 2) := by
              simp_rw [mul_div, mul_one]
        _ =Θ[atTop] fun (n : ℕ) => (b i) ^ (p a b) * n ^ (p a b) * (1 / (log n) ^ 2) := by
              refine IsTheta.symm ?_
              simp_rw [mul_assoc]
              refine IsTheta.const_mul_left ?_ (isTheta_refl _ _)
              have := R.b_pos i; positivity
        _ =Θ[atTop] fun (n : ℕ) => (b i) ^ (p a b) * n ^ (p a b) * (ε (b i * n) - ε n) := by
              exact IsTheta.symm <| IsTheta.mul (isTheta_refl _ _)
                <| R.isTheta_smoothingFn_sub_self i
=======
    calc (fun (n : ℕ) => q (r i n) - q (b i * n))
      _ =O[atTop] fun n => (deriv q n) * (r i n - b i * n) :=
        R.isBigO_apply_r_sub_b q h_diff_q
          (growsPolynomially_deriv_rpow_p_mul_one_sub_smoothingFn (p a b)) i
      _ =o[atTop] fun n => (deriv q n) * (n / log n ^ 2) :=
        IsBigO.mul_isLittleO (isBigO_refl _ _) (R.dist_r_b i)
      _ =O[atTop] fun n => n ^ ((p a b) - 1) * (n / log n ^ 2) :=
        IsBigO.mul (IsBigO.natCast_atTop h_deriv_q) (isBigO_refl _ _)
      _ =ᶠ[atTop] fun n => n ^ (p a b) / (log n) ^ 2 := by
        filter_upwards [eventually_ne_atTop 0] with n hn
        have hn' : (n : ℝ) ≠ 0 := by positivity
        simp [← mul_div_assoc, ← Real.rpow_add_one hn']
      _ = fun (n : ℕ) => (n : ℝ) ^ (p a b) * (1 / (log n) ^ 2) := by
        simp_rw [mul_div, mul_one]
      _ =Θ[atTop] fun (n : ℕ) => (b i) ^ (p a b) * n ^ (p a b) * (1 / (log n) ^ 2) := by
        refine IsTheta.symm ?_
        simp_rw [mul_assoc]
        refine IsTheta.const_mul_left ?_ (isTheta_refl _ _)
        have := R.b_pos i; positivity
      _ =Θ[atTop] fun (n : ℕ) => (b i) ^ (p a b) * n ^ (p a b) * (ε (b i * n) - ε n) :=
        IsTheta.symm <| IsTheta.mul (isTheta_refl _ _) <| R.isTheta_smoothingFn_sub_self i
>>>>>>> 60413e18
  have h_main : (fun (n : ℕ) => q (r i n) - q (b i * n))
      ≤ᶠ[atTop] fun (n : ℕ) => (b i) ^ (p a b) * n ^ (p a b) * (ε (b i * n) - ε n) := by
    calc (fun (n : ℕ) => q (r i n) - q (b i * n))
      _ ≤ᶠ[atTop] fun (n : ℕ) => ‖q (r i n) - q (b i * n)‖ := by
        filter_upwards with _ using le_norm_self _
      _ ≤ᶠ[atTop] fun (n : ℕ) => ‖(b i) ^ (p a b) * n ^ (p a b) * (ε (b i * n) - ε n)‖ :=
        h_main_norm
      _ =ᶠ[atTop] fun (n : ℕ) => (b i) ^ (p a b) * n ^ (p a b) * (ε (b i * n) - ε n) := by
        filter_upwards [eventually_gt_atTop ⌈(b i)⁻¹⌉₊, eventually_gt_atTop 1] with n hn hn'
        refine norm_of_nonneg ?_
        have h₁ := R.b_pos i
        have h₂ : 0 ≤ ε (b i * n) - ε n := by
          refine sub_nonneg_of_le <|
            (strictAntiOn_smoothingFn.le_iff_ge ?n_gt_one ?bn_gt_one).mpr ?le
          case n_gt_one => rwa [Set.mem_Ioi, Nat.one_lt_cast]
          case bn_gt_one =>
            calc 1 = b i * (b i)⁻¹ := by rw [mul_inv_cancel₀ (by positivity)]
              _ ≤ b i * ⌈(b i)⁻¹⌉₊ := by gcongr; exact Nat.le_ceil _
              _ < b i * n := by gcongr
          case le => calc b i * n
            _ ≤ 1 * n := by have := R.b_lt_one i; gcongr
            _ = n := by rw [one_mul]
        positivity
  filter_upwards [h_main] with n hn
  have h₁ : q (b i * n) + (b i) ^ (p a b) * n ^ (p a b) * (ε (b i * n) - ε n)
      = (b i) ^ (p a b) * n ^ (p a b) * (1 - ε n) := by
    have := R.b_pos i
    simp only [q, mul_rpow (by positivity : (0 : ℝ) ≤ b i) (by positivity : (0 : ℝ) ≤ n)]
    ring
  change q (r i n) ≤ (b i) ^ (p a b) * n ^ (p a b) * (1 - ε n)
  rw [← h₁, ← sub_le_iff_le_add']
  exact hn

lemma rpow_p_mul_one_add_smoothingFn_ge :
    ∀ᶠ (n : ℕ) in atTop, ∀ i, (b i) ^ (p a b) * n ^ (p a b) * (1 + ε n)
      ≤ (r i n) ^ (p a b) * (1 + ε (r i n)) := by
  rw [Filter.eventually_all]
  intro i
  let q : ℝ → ℝ := fun x => x ^ (p a b) * (1 + ε x)
  have h_diff_q : DifferentiableOn ℝ q (Set.Ioi 1) := by
    refine DifferentiableOn.mul
        (DifferentiableOn.mono (differentiableOn_rpow_const _) fun z hz => ?_)
        differentiableOn_one_add_smoothingFn
    rw [Set.mem_compl_singleton_iff]
    rw [Set.mem_Ioi] at hz
    exact ne_of_gt <| zero_lt_one.trans hz
  have h_deriv_q : deriv q =O[atTop] fun x => x ^ ((p a b) - 1) :=
    calc deriv q
      _ = deriv fun x => (fun z => z ^ (p a b)) x * (fun z => 1 + ε z) x := by rfl
      _ =ᶠ[atTop] fun x => deriv (fun z => z ^ (p a b)) x * (1 + ε x)
          + x ^ (p a b) * deriv (fun z => 1 + ε z) x := by
        filter_upwards [eventually_ne_atTop 0, eventually_gt_atTop 1] with x hx hx'
        rw [deriv_fun_mul] <;> aesop
      _ =O[atTop] fun x => x ^ ((p a b) - 1) := by
        refine IsBigO.add ?left ?right
        case left =>
          calc (fun x => deriv (fun z => z ^ (p a b)) x * (1 + ε x))
            _ =O[atTop] fun x => x ^ ((p a b) - 1) * (1 + ε x) :=
              IsBigO.mul (isBigO_deriv_rpow_const_atTop (p a b)) (isBigO_refl _ _)
            _ =O[atTop] fun x => x ^ ((p a b) - 1) * 1 :=
              IsBigO.mul (isBigO_refl _ _) isEquivalent_one_add_smoothingFn_one.isBigO
            _ = fun x => x ^ ((p a b) - 1) := by ext; rw [mul_one]
        case right =>
          calc (fun x => x ^ (p a b) * deriv (fun z => 1 + ε z) x)
            _ =O[atTop] (fun x => x ^ (p a b) * x⁻¹) :=
              IsBigO.mul (isBigO_refl _ _) isLittleO_deriv_one_add_smoothingFn.isBigO
            _ =ᶠ[atTop] fun x => x ^ ((p a b) - 1) := by
              filter_upwards [eventually_gt_atTop 0] with x hx
              rw [← Real.rpow_neg_one, ← Real.rpow_add hx, ← sub_eq_add_neg]
  have h_main_norm : (fun (n : ℕ) => ‖q (r i n) - q (b i * n)‖)
      ≤ᶠ[atTop] fun (n : ℕ) => ‖(b i) ^ (p a b) * n ^ (p a b) * (ε (b i * n) - ε n)‖ := by
    refine IsLittleO.eventuallyLE ?_
    calc
      (fun (n : ℕ) => q (r i n) - q (b i * n))
          =O[atTop] fun n => (deriv q n) * (r i n - b i * n) := by
            exact R.isBigO_apply_r_sub_b q h_diff_q
              (growsPolynomially_deriv_rpow_p_mul_one_add_smoothingFn (p a b)) i
        _ =o[atTop] fun n => (deriv q n) * (n / log n ^ 2) :=
          IsBigO.mul_isLittleO (isBigO_refl _ _) (R.dist_r_b i)
        _ =O[atTop] fun n => n ^ ((p a b) - 1) * (n / log n ^ 2) :=
          IsBigO.mul (IsBigO.natCast_atTop h_deriv_q) (isBigO_refl _ _)
        _ =ᶠ[atTop] fun n => n ^ (p a b) / (log n) ^ 2 := by
          filter_upwards [eventually_ne_atTop 0] with n hn
          have hn' : (n : ℝ) ≠ 0 := by positivity
          simp [← mul_div_assoc, ← Real.rpow_add_one hn']
        _ = fun (n : ℕ) => (n : ℝ) ^ (p a b) * (1 / (log n) ^ 2) := by simp_rw [mul_div, mul_one]
        _ =Θ[atTop] fun (n : ℕ) => (b i) ^ (p a b) * n ^ (p a b) * (1 / (log n) ^ 2) := by
          refine IsTheta.symm ?_
          simp_rw [mul_assoc]
          refine IsTheta.const_mul_left ?_ (isTheta_refl _ _)
          have := R.b_pos i; positivity
        _ =Θ[atTop] fun (n : ℕ) => (b i) ^ (p a b) * n ^ (p a b) * (ε (b i * n) - ε n) :=
          IsTheta.symm <| IsTheta.mul (isTheta_refl _ _) <| R.isTheta_smoothingFn_sub_self i
  have h_main : (fun (n : ℕ) => q (b i * n) - q (r i n))
      ≤ᶠ[atTop] fun (n : ℕ) => (b i) ^ (p a b) * n ^ (p a b) * (ε (b i * n) - ε n) := by
    calc (fun (n : ℕ) => q (b i * n) - q (r i n))
      _ ≤ᶠ[atTop] fun (n : ℕ) => ‖q (r i n) - q (b i * n)‖ := by
        filter_upwards with _; rw [norm_sub_rev]; exact le_norm_self _
      _ ≤ᶠ[atTop] fun (n : ℕ) => ‖(b i) ^ (p a b) * n ^ (p a b) * (ε (b i * n) - ε n)‖ :=
        h_main_norm
      _ =ᶠ[atTop] fun (n : ℕ) => (b i) ^ (p a b) * n ^ (p a b) * (ε (b i * n) - ε n) := by
        filter_upwards [eventually_gt_atTop ⌈(b i)⁻¹⌉₊, eventually_gt_atTop 1] with n hn hn'
        refine norm_of_nonneg ?_
        have h₁ := R.b_pos i
        have h₂ : 0 ≤ ε (b i * n) - ε n := by
          refine sub_nonneg_of_le <|
            (strictAntiOn_smoothingFn.le_iff_ge ?n_gt_one ?bn_gt_one).mpr ?le
          case n_gt_one =>
            change 1 < (n : ℝ)
            rw [Nat.one_lt_cast]
            exact hn'
          case bn_gt_one =>
            calc 1 = b i * (b i)⁻¹ := by rw [mul_inv_cancel₀ (by positivity)]
                _ ≤ b i * ⌈(b i)⁻¹⌉₊ := by gcongr; exact Nat.le_ceil _
                _ < b i * n := by gcongr
          case le => calc b i * n
            _ ≤ 1 * n := by have := R.b_lt_one i; gcongr
            _ = n := by rw [one_mul]
        positivity
  filter_upwards [h_main] with n hn
  have h₁ : q (b i * n) - (b i) ^ (p a b) * n ^ (p a b) * (ε (b i * n) - ε n)
      = (b i) ^ (p a b) * n ^ (p a b) * (1 + ε n) := by
    have := R.b_pos i
    simp only [q, mul_rpow (by positivity : (0 : ℝ) ≤ b i) (by positivity : (0 : ℝ) ≤ n)]
    ring
  change (b i) ^ (p a b) * n ^ (p a b) * (1 + ε n) ≤ q (r i n)
  rw [← h₁, sub_le_iff_le_add', ← sub_le_iff_le_add]
  exact hn

/-!
### Main proof

This final section proves the Akra-Bazzi theorem.
-/

lemma base_nonempty {n : ℕ} (hn : 0 < n) : (Finset.Ico (⌊b (min_bi b) / 2 * n⌋₊) n).Nonempty := by
  let b' := b (min_bi b)
  have hb_pos : 0 < b' := R.b_pos _
  simp_rw [Finset.nonempty_Ico]
<<<<<<< HEAD
  exact_mod_cast calc ⌊b' / 2 * n⌋₊ ≤ b' / 2 * n := by exact Nat.floor_le (by positivity)
                                 _ < 1 / 2 * n := by gcongr; exact R.b_lt_one (min_bi b)
                                 _ ≤ 1 * n := by gcongr; norm_num
                                 _ = n := by simp

/-- The main proof of the upper bound part of the Akra-Bazzi theorem. The factor
`1 - ε n` does not change the asymptotic order, but is needed for the induction step to go
through. -/
=======
  have := calc ⌊b' / 2 * n⌋₊ ≤ b' / 2 * n := by exact Nat.floor_le (by positivity)
                           _ < 1 / 2 * n := by gcongr; exact R.b_lt_one (min_bi b)
                           _ ≤ 1 * n := by gcongr; norm_num
                           _ = n := by simp
  exact_mod_cast this

/-- The main proof of the upper-bound part of the Akra-Bazzi theorem. The factor `1 - ε n` does not
change the asymptotic order, but it is needed for the induction step to go through. -/
>>>>>>> 60413e18
lemma T_isBigO_smoothingFn_mul_asympBound :
    T =O[atTop] (fun n => (1 - ε n) * asympBound g a b n) := by
  let b' := b (min_bi b) / 2
  have hb_pos : 0 < b' := R.bi_min_div_two_pos
  rw [isBigO_atTop_iff_eventually_exists]
  obtain ⟨c₁, hc₁, h_sumTransform_aux⟩ := R.eventually_atTop_sumTransform_ge
  filter_upwards [
      -- n₀_ge_Rn₀
      eventually_ge_atTop R.n₀,
      -- h_smoothing_pos
      eventually_forall_ge_atTop.mpr eventually_one_sub_smoothingFn_pos,
      -- h_smoothing_gt_half
      eventually_forall_ge_atTop.mpr
        <| eventually_one_sub_smoothingFn_gt_const (1 / 2) (by norm_num),
      -- h_asympBound_pos
      eventually_forall_ge_atTop.mpr R.eventually_asympBound_pos,
      -- h_asympBound_r_pos
      eventually_forall_ge_atTop.mpr R.eventually_asympBound_r_pos,
      (tendsto_nat_floor_mul_atTop b' hb_pos).eventually_forall_ge_atTop
        -- h_asympBound_floor
        R.eventually_asympBound_pos,
      -- n₀_pos
      eventually_gt_atTop 0,
      -- h_smoothing_r_pos
      eventually_forall_ge_atTop.mpr R.eventually_one_sub_smoothingFn_r_pos,
      -- bound1
      eventually_forall_ge_atTop.mpr R.rpow_p_mul_one_sub_smoothingFn_le,
      (tendsto_nat_floor_mul_atTop b' hb_pos).eventually_forall_ge_atTop
        -- h_smoothingFn_floor
        eventually_one_sub_smoothingFn_pos,
      -- h_sumTransform
      eventually_forall_ge_atTop.mpr h_sumTransform_aux,
      -- h_bi_le_r
      eventually_forall_ge_atTop.mpr R.eventually_bi_mul_le_r]
    with n₀ n₀_ge_Rn₀ h_smoothing_pos h_smoothing_gt_half
      h_asympBound_pos h_asympBound_r_pos h_asympBound_floor n₀_pos h_smoothing_r_pos
      bound1 h_smoothingFn_floor h_sumTransform h_bi_le_r
  -- Max of the ratio `T(n) / asympBound(n)` over the base case `n ∈ [b * n₀, n₀)`
  have h_base_nonempty := R.base_nonempty n₀_pos
  let base_max : ℝ :=
    (Finset.Ico (⌊b' * n₀⌋₊) n₀).sup' h_base_nonempty
      fun n => T n / ((1 - ε n) * asympBound g a b n)
  -- The big-O constant we are aiming for: max of the base case ratio and what we need to
  -- cancel out the `g(n)` term in the calculation below
  set C := max (2 * c₁⁻¹) base_max with hC
  refine ⟨C, fun n hn => ?_⟩
  -- Base case: statement is true for `b' * n₀ ≤ n < n₀`
  have h_base : ∀ n ∈ Finset.Ico (⌊b' * n₀⌋₊) n₀, T n ≤ C * ((1 - ε n) * asympBound g a b n) := by
    intro n hn
    rw [Finset.mem_Ico] at hn
    have htmp1 : 0 < 1 - ε n := h_smoothingFn_floor n hn.1
    have htmp2 : 0 < asympBound g a b n := h_asympBound_floor n hn.1
    rw [← _root_.div_le_iff₀ (by positivity)]
    rw [← Finset.mem_Ico] at hn
    calc T n / ((1 - ε ↑n) * asympBound g a b n)
           ≤ (Finset.Ico (⌊b' * n₀⌋₊) n₀).sup' h_base_nonempty
                (fun z => T z / ((1 - ε z) * asympBound g a b z)) :=
                  Finset.le_sup'_of_le _ (b := n) hn le_rfl
         _ ≤ C := le_max_right _ _
  have h_asympBound_pos' : 0 < asympBound g a b n := h_asympBound_pos n hn
  have h_one_sub_smoothingFn_pos' : 0 < 1 - ε n := h_smoothing_pos n hn
  rw [Real.norm_of_nonneg (R.T_nonneg n), Real.norm_of_nonneg (by positivity)]
  -- We now prove all other cases by induction
  induction n using Nat.strongRecOn with
  | ind n h_ind =>
    have b_mul_n₀_le_ri i : ⌊b' * ↑n₀⌋₊ ≤ r i n := by
      exact_mod_cast calc ⌊b' * (n₀ : ℝ)⌋₊ ≤ b' * n₀ := Nat.floor_le <| by positivity
                                  _ ≤ b' * n         := by gcongr
                                  _ ≤ r i n          := h_bi_le_r n hn i
    have g_pos : 0 ≤ g n := R.g_nonneg n (by positivity)
    calc T n
      _ = (∑ i, a i * T (r i n)) + g n := R.h_rec n <| n₀_ge_Rn₀.trans hn
      _ ≤ (∑ i, a i * (C * ((1 - ε (r i n)) * asympBound g a b (r i n)))) + g n := by
        -- Apply the induction hypothesis, or use the base case depending on how large n is
        gcongr (∑ i, a i * ?_) + g n with i _
        · exact le_of_lt <| R.a_pos _
        · if ri_lt_n₀ : r i n < n₀ then
            exact h_base _ <| by
              simp_all only [gt_iff_lt, Nat.ofNat_pos, div_pos_iff_of_pos_right,
                eventually_atTop, sub_pos, one_div, mem_Ico, and_imp,
                forall_true_left, mem_univ, and_self, b', C, base_max]
          else
            push_neg at ri_lt_n₀
            exact h_ind (r i n) (R.r_lt_n _ _ (n₀_ge_Rn₀.trans hn)) ri_lt_n₀
              (h_asympBound_r_pos _ hn _) (h_smoothing_r_pos n hn i)
      _ = (∑ i, a i * (C * ((1 - ε (r i n)) * ((r i n) ^ (p a b)
                * (1 + (∑ u ∈ range (r i n), g u / u ^ ((p a b) + 1))))))) + g n := by
        simp_rw [asympBound_def']
      _ = (∑ i, C * a i * ((r i n) ^ (p a b) * (1 - ε (r i n))
                * ((1 + (∑ u ∈ range (r i n), g u / u ^ ((p a b) + 1)))))) + g n := by
        congr; ext; ring
      _ ≤ (∑ i, C * a i * ((b i) ^ (p a b) * n ^ (p a b) * (1 - ε n)
                * ((1 + (∑ u ∈ range (r i n), g u / u ^ ((p a b) + 1)))))) + g n := by
        gcongr (∑ i, C * a i * (?_
            * ((1 + (∑ u ∈ range (r i n), g u / u ^ ((p a b) + 1)))))) + g n with i
        · have := R.a_pos i
          positivity
        · refine add_nonneg zero_le_one <| Finset.sum_nonneg fun j _ => ?_
          rw [div_nonneg_iff]
          exact Or.inl ⟨R.g_nonneg j (by positivity), by positivity⟩
        · exact bound1 n hn i
      _ = (∑ i, C * a i * ((b i) ^ (p a b) * n ^ (p a b) * (1 - ε n)
                * ((1 + ((∑ u ∈ range n, g u / u ^ ((p a b) + 1))
                - (∑ u ∈ Finset.Ico (r i n) n, g u / u ^ ((p a b) + 1))))))) + g n := by
        congr; ext i; congr
        refine eq_sub_of_add_eq ?_
        rw [add_comm]
        exact add_eq_of_eq_sub <| Finset.sum_Ico_eq_sub _
          <| le_of_lt <| R.r_lt_n i n <| n₀_ge_Rn₀.trans hn
      _ = (∑ i, C * a i * ((b i) ^ (p a b) * (1 - ε n) * ((n ^ (p a b)
                * (1 + (∑ u ∈ range n, g u / u ^ ((p a b) + 1)))
                - n ^ (p a b) * (∑ u ∈ Finset.Ico (r i n) n, g u / u ^ ((p a b) + 1))))))
                + g n := by
        congr; ext; ring
      _ = (∑ i, C * a i * ((b i) ^ (p a b) * (1 - ε n)
                * ((asympBound g a b n - sumTransform (p a b) g (r i n) n)))) + g n := by
        simp_rw [asympBound_def', sumTransform_def]
      _ ≤ (∑ i, C * a i * ((b i) ^ (p a b) * (1 - ε n)
                * ((asympBound g a b n - c₁ * g n)))) + g n := by
        gcongr with i
        · have := R.a_pos i
          positivity
        · have := R.b_pos i
          positivity
        · exact h_sumTransform n hn i
      _ = (∑ i, C * (1 - ε n) * ((asympBound g a b n - c₁ * g n))
                * (a i * (b i) ^ (p a b))) + g n := by
        congr; ext; ring
      _ = C * (1 - ε n) * (asympBound g a b n - c₁ * g n) + g n := by
        rw [← Finset.mul_sum, R.sumCoeffsExp_p_eq_one, mul_one]
      _ = C * (1 - ε n) * asympBound g a b n + (1 - C * c₁ * (1 - ε n)) * g n := by ring
      _ ≤ C * (1 - ε n) * asympBound g a b n + 0 := by
        gcongr
        refine mul_nonpos_of_nonpos_of_nonneg ?_ g_pos
        rw [sub_nonpos]
        calc 1
          _ ≤ 2 * (c₁⁻¹ * c₁) * (1/2) := by
            rw [inv_mul_cancel₀ (by positivity : c₁ ≠ 0)]; norm_num
          _ = (2 * c₁⁻¹) * c₁ * (1/2) := by ring
          _ ≤ C * c₁ * (1 - ε n) := by
            gcongr
            · rw [hC]; exact le_max_left _ _
            · exact le_of_lt <| h_smoothing_gt_half n hn
      _ = C * ((1 - ε n) * asympBound g a b n) := by ring

#adaptation_note
/--
This linter is only enabled on `nightly-testing`, but it causes a deterministic timeout there.
Can this proof be refactored into some smaller pieces?
-/
set_option linter.tacticAnalysis.regressions.linarithToGrind false in
/-- The main proof of the lower-bound part of the Akra-Bazzi theorem. The factor `1 + ε n` does not
change the asymptotic order, but it is needed for the induction step to go through. -/
lemma smoothingFn_mul_asympBound_isBigO_T :
    (fun (n : ℕ) => (1 + ε n) * asympBound g a b n) =O[atTop] T := by
  let b' := b (min_bi b) / 2
  have hb_pos : 0 < b' := R.bi_min_div_two_pos
  rw [isBigO_atTop_iff_eventually_exists_pos]
  obtain ⟨c₁, hc₁, h_sumTransform_aux⟩ := R.eventually_atTop_sumTransform_le
  filter_upwards [
      -- n₀_ge_Rn₀
      eventually_ge_atTop R.n₀,
      -- h_b_floor
      (tendsto_nat_floor_mul_atTop b' hb_pos).eventually_gt_atTop 0,
      -- h_smoothing_pos
      eventually_forall_ge_atTop.mpr eventually_one_add_smoothingFn_pos,
      (tendsto_nat_floor_mul_atTop b' hb_pos).eventually_forall_ge_atTop
        -- h_smoothing_pos'
        eventually_one_add_smoothingFn_pos,
      -- h_asympBound_pos
      eventually_forall_ge_atTop.mpr R.eventually_asympBound_pos,
      -- h_asympBound_r_pos
      eventually_forall_ge_atTop.mpr R.eventually_asympBound_r_pos,
      (tendsto_nat_floor_mul_atTop b' hb_pos).eventually_forall_ge_atTop
        -- h_asympBound_floor
        R.eventually_asympBound_pos,
      -- n₀_pos
      eventually_gt_atTop 0,
      -- h_smoothing_r_pos
      eventually_forall_ge_atTop.mpr R.eventually_one_add_smoothingFn_r_pos,
      -- bound2
      eventually_forall_ge_atTop.mpr R.rpow_p_mul_one_add_smoothingFn_ge,
      (tendsto_nat_floor_mul_atTop b' hb_pos).eventually_forall_ge_atTop
        -- h_smoothingFn_floor
        eventually_one_add_smoothingFn_pos,
      -- h_sumTransform
      eventually_forall_ge_atTop.mpr h_sumTransform_aux,
      -- h_bi_le_r
      eventually_forall_ge_atTop.mpr R.eventually_bi_mul_le_r,
      -- h_exp
      eventually_forall_ge_atTop.mpr (eventually_ge_atTop ⌈exp 1⌉₊)]
    with n₀ n₀_ge_Rn₀ h_b_floor h_smoothing_pos h_smoothing_pos' h_asympBound_pos h_asympBound_r_pos
      h_asympBound_floor n₀_pos h_smoothing_r_pos bound2 h_smoothingFn_floor h_sumTransform
      h_bi_le_r h_exp
  have h_base_nonempty := R.base_nonempty n₀_pos
  -- Min of the ratio T(n) / asympBound(n) over the base case n ∈ [b * n₀, n₀)
  set base_min : ℝ :=
    (Finset.Ico (⌊b' * n₀⌋₊) n₀).inf' h_base_nonempty
      (fun n => T n / ((1 + ε n) * asympBound g a b n)) with base_min_def
  -- The big-O constant we are aiming for: min of the base case ratio and what we need to cancel
  -- out the g(n) term in the calculation below
  let C := min (2 * c₁)⁻¹ base_min
  have hC_pos : 0 < C := by
    refine lt_min (by positivity) ?_
    obtain ⟨m, hm_mem, hm⟩ :=
      Finset.exists_mem_eq_inf' h_base_nonempty (fun n => T n / ((1 + ε n) * asympBound g a b n))
    calc
      0 < T m / ((1 + ε m) * asympBound g a b m) := by
        have H₁ : 0 < T m := R.T_pos _
        have H₂ : 0 < 1 + ε m := by
          rw [Finset.mem_Ico] at hm_mem
          exact h_smoothing_pos' m hm_mem.1
        have H₃ : 0 < asympBound g a b m := by
          refine R.asympBound_pos m ?_
          calc 0 < ⌊b' * n₀⌋₊ := by exact h_b_floor
                _ ≤ m := by rw [Finset.mem_Ico] at hm_mem; exact hm_mem.1
        positivity
      _ = base_min := by rw [base_min_def, hm]
  refine ⟨C, hC_pos, fun n hn => ?_⟩
  -- Base case: statement is true for `b' * n₀ ≤ n < n₀`
  have h_base : ∀ n ∈ Finset.Ico (⌊b' * n₀⌋₊) n₀, C * ((1 + ε n) * asympBound g a b n) ≤ T n := by
    intro n hn
    rw [Finset.mem_Ico] at hn
    have htmp1 : 0 < 1 + ε n := h_smoothingFn_floor n hn.1
    have htmp2 : 0 < asympBound g a b n := h_asympBound_floor n hn.1
    rw [← _root_.le_div_iff₀ (by positivity)]
    rw [← Finset.mem_Ico] at hn
    calc T n / ((1 + ε ↑n) * asympBound g a b n)
           ≥ (Finset.Ico (⌊b' * n₀⌋₊) n₀).inf' h_base_nonempty
                  fun z => T z / ((1 + ε z) * asympBound g a b z) :=
                    Finset.inf'_le_of_le _ (b := n) hn <| le_refl _
         _ ≥ C := min_le_right _ _
  have h_asympBound_pos' : 0 < asympBound g a b n := h_asympBound_pos n hn
  have h_one_sub_smoothingFn_pos' : 0 < 1 + ε n := h_smoothing_pos n hn
  rw [Real.norm_of_nonneg (R.T_nonneg n), Real.norm_of_nonneg (by positivity)]
  -- We now prove all other cases by induction
  induction n using Nat.strongRecOn with
  | ind n h_ind =>
    have b_mul_n₀_le_ri i : ⌊b' * ↑n₀⌋₊ ≤ r i n := by
      exact_mod_cast calc ⌊b' * ↑n₀⌋₊ ≤ b' * n₀ := Nat.floor_le <| by positivity
                                  _ ≤ b' * n := by gcongr
                                  _ ≤ r i n := h_bi_le_r n hn i
    have g_pos : 0 ≤ g n := R.g_nonneg n (by positivity)
    calc T n
      _ = (∑ i, a i * T (r i n)) + g n := R.h_rec n <| n₀_ge_Rn₀.trans hn
      _ ≥ (∑ i, a i * (C * ((1 + ε (r i n)) * asympBound g a b (r i n)))) + g n := by
        -- Apply the induction hypothesis, or use the base case depending on how large `n` is
        gcongr (∑ i, a i * ?_) + g n with i _
        · exact le_of_lt <| R.a_pos _
        · cases lt_or_ge (r i n) n₀ with
          | inl ri_lt_n₀ => exact h_base _ <| Finset.mem_Ico.mpr ⟨b_mul_n₀_le_ri i, ri_lt_n₀⟩
          | inr n₀_le_ri =>
            exact h_ind (r i n) (R.r_lt_n _ _ (n₀_ge_Rn₀.trans hn)) n₀_le_ri
              (h_asympBound_r_pos _ hn _) (h_smoothing_r_pos n hn i)
      _ = (∑ i, a i * (C * ((1 + ε (r i n)) * ((r i n) ^ (p a b)
            * (1 + (∑ u ∈ range (r i n), g u / u ^ ((p a b) + 1))))))) + g n := by
        simp_rw [asympBound_def']
      _ = (∑ i, C * a i * ((r i n)^(p a b) * (1 + ε (r i n))
                * ((1 + (∑ u ∈ range (r i n), g u / u ^ ((p a b) + 1)))))) + g n := by
        congr; ext; ring
      _ ≥ (∑ i, C * a i * ((b i) ^ (p a b) * n ^ (p a b) * (1 + ε n)
                * ((1 + (∑ u ∈ range (r i n), g u / u ^ ((p a b) + 1)))))) + g n := by
        gcongr (∑ i, C * a i * (?_ *
            ((1 + (∑ u ∈ range (r i n), g u / u ^ ((p a b) + 1)))))) + g n with i
        · have := R.a_pos i
          positivity
        · refine add_nonneg zero_le_one <| Finset.sum_nonneg fun j _ => ?_
          rw [div_nonneg_iff]
          exact Or.inl ⟨R.g_nonneg j (by positivity), by positivity⟩
        · exact bound2 n hn i
      _ = (∑ i, C * a i * ((b i) ^ (p a b) * n ^ (p a b) * (1 + ε n)
                * ((1 + ((∑ u ∈ range n, g u / u ^ ((p a b) + 1))
                - (∑ u ∈ Finset.Ico (r i n) n, g u / u ^ ((p a b) + 1))))))) + g n := by
        congr; ext i; congr
        refine eq_sub_of_add_eq ?_
        rw [add_comm]
        exact add_eq_of_eq_sub <| Finset.sum_Ico_eq_sub _
          <| le_of_lt <| R.r_lt_n i n <| n₀_ge_Rn₀.trans hn
      _ = (∑ i, C * a i * ((b i) ^ (p a b) * (1 + ε n)
                * ((n ^ (p a b) * (1 + (∑ u ∈ range n, g u / u ^ ((p a b) + 1)))
                - n ^ (p a b) * (∑ u ∈ Finset.Ico (r i n) n, g u / u ^ ((p a b) + 1))))))
                + g n := by
        congr; ext; ring
      _ = (∑ i, C * a i * ((b i) ^ (p a b) * (1 + ε n)
                * ((asympBound g a b n - sumTransform (p a b) g (r i n) n)))) + g n := by
        simp_rw [asympBound_def', sumTransform_def]
      _ ≥ (∑ i, C * a i * ((b i) ^ (p a b) * (1 + ε n)
                * ((asympBound g a b n - c₁ * g n)))) + g n := by
        gcongr with i
        · have := R.a_pos i
          positivity
        · have := R.b_pos i
          positivity
        · exact h_sumTransform n hn i
      _ = (∑ i, C * (1 + ε n) * ((asympBound g a b n - c₁ * g n))
                * (a i * (b i) ^ (p a b))) + g n := by congr; ext; ring
      _ = C * (1 + ε n) * (asympBound g a b n - c₁ * g n) + g n := by
            rw [← Finset.mul_sum, R.sumCoeffsExp_p_eq_one, mul_one]
      _ = C * (1 + ε n) * asympBound g a b n + (1 - C * c₁ * (1 + ε n)) * g n := by ring
      _ ≥ C * (1 + ε n) * asympBound g a b n + 0 := by
        gcongr
        refine mul_nonneg ?_ g_pos
        rw [sub_nonneg]
        calc C * c₁ * (1 + ε n)
          _ ≤ C * c₁ * 2 := by
            gcongr
            refine one_add_smoothingFn_le_two ?_
            calc exp 1 ≤ ⌈exp 1⌉₊ := by exact Nat.le_ceil _
                      _ ≤ n := by exact_mod_cast h_exp n hn
          _ = C * (2 * c₁) := by ring
          _ ≤ (2 * c₁)⁻¹ * (2 * c₁) := by gcongr; exact min_le_left _ _
          _ = c₁⁻¹ * c₁ := by ring
          _ = 1 := inv_mul_cancel₀ (by positivity)
      _ = C * ((1 + ε n) * asympBound g a b n) := by ring

/-- The **Akra-Bazzi theorem**: `T ∈ O(n^p (1 + ∑_u^n g(u) / u^{p+1}))` -/
theorem isBigO_asympBound : T =O[atTop] asympBound g a b := by
  calc T
    _ =O[atTop] (fun n => (1 - ε n) * asympBound g a b n) := by
      exact R.T_isBigO_smoothingFn_mul_asympBound
    _ =O[atTop] (fun n => 1 * asympBound g a b n) := by
      refine IsBigO.mul (isBigO_const_of_tendsto (y := 1) ?_ one_ne_zero) (isBigO_refl _ _)
      rw [← Function.comp_def (fun n => 1 - ε n) Nat.cast]
      exact Tendsto.comp isEquivalent_one_sub_smoothingFn_one.tendsto_const
        tendsto_natCast_atTop_atTop
    _ = asympBound g a b := by simp

/-- The **Akra-Bazzi theorem**: `T ∈ Ω(n^p (1 + ∑_u^n g(u) / u^{p+1}))` -/
theorem isBigO_symm_asympBound : asympBound g a b =O[atTop] T := by
  calc asympBound g a b
    _ = (fun n => 1 * asympBound g a b n) := by simp
    _ ~[atTop] (fun n => (1 + ε n) * asympBound g a b n) := by
      refine IsEquivalent.mul (IsEquivalent.symm ?_) IsEquivalent.refl
      rw [Function.const_def, isEquivalent_const_iff_tendsto one_ne_zero,
        ← Function.comp_def (fun n => 1 + ε n) Nat.cast]
      exact Tendsto.comp isEquivalent_one_add_smoothingFn_one.tendsto_const
        tendsto_natCast_atTop_atTop
    _ =O[atTop] T := R.smoothingFn_mul_asympBound_isBigO_T

/-- The **Akra-Bazzi theorem**: `T ∈ Θ(n^p (1 + ∑_u^n g(u) / u^{p+1}))` -/
theorem isTheta_asympBound : T =Θ[atTop] asympBound g a b :=
  ⟨R.isBigO_asympBound, R.isBigO_symm_asympBound⟩

end AkraBazziRecurrence<|MERGE_RESOLUTION|>--- conflicted
+++ resolved
@@ -79,87 +79,6 @@
 
 lemma eventually_deriv_rpow_p_mul_one_sub_smoothingFn (p : ℝ) :
     deriv (fun z => z ^ p * (1 - ε z))
-<<<<<<< HEAD
-      =ᶠ[atTop] fun z => p * z ^ (p - 1) * (1 - ε z) + z ^ (p - 1) / (log z ^ 2) := calc
-  deriv (fun x => x ^ p * (1 - ε x))
-    =ᶠ[atTop] fun x => deriv (· ^ p) x * (1 - ε x) + x ^ p * deriv (1 - ε ·) x := by
-            filter_upwards [eventually_gt_atTop 1] with x hx
-            rw [deriv_fun_mul]
-            · exact differentiableAt_rpow_const_of_ne _ (by positivity)
-            · exact differentiableAt_one_sub_smoothingFn hx
-  _ =ᶠ[atTop] fun x => p * x ^ (p - 1) * (1 - ε x) + x ^ p * (x⁻¹ / (log x ^ 2)) := by
-            filter_upwards [eventually_gt_atTop 1, eventually_deriv_one_sub_smoothingFn]
-              with x hx hderiv
-            rw [hderiv, Real.deriv_rpow_const (Or.inl <| by positivity)]
-  _ =ᶠ[atTop] fun x => p * x ^ (p - 1) * (1 - ε x) + x ^ (p - 1) / (log x ^ 2) := by
-            filter_upwards [eventually_gt_atTop 0] with x hx
-            rw [mul_div, ← Real.rpow_neg_one, ← Real.rpow_add (by positivity), sub_eq_add_neg]
-
-lemma eventually_deriv_rpow_p_mul_one_add_smoothingFn (p : ℝ) :
-    deriv (fun z => z ^ p * (1 + ε z))
-      =ᶠ[atTop] fun z => p * z ^ (p - 1) * (1 + ε z) - z ^ (p - 1) / (log z ^ 2) := calc
-  deriv (fun x => x ^ p * (1 + ε x))
-    =ᶠ[atTop] fun x => deriv (· ^ p) x * (1 + ε x) + x ^ p * deriv (1 + ε ·) x := by
-            filter_upwards [eventually_gt_atTop 1] with x hx
-            rw [deriv_fun_mul]
-            · exact differentiableAt_rpow_const_of_ne _ (by positivity)
-            · exact differentiableAt_one_add_smoothingFn hx
-  _ =ᶠ[atTop] fun x => p * x ^ (p - 1) * (1 + ε x) - x ^ p * (x⁻¹ / (log x ^ 2)) := by
-            filter_upwards [eventually_gt_atTop 1, eventually_deriv_one_add_smoothingFn]
-              with x hx hderiv
-            simp [hderiv, Real.deriv_rpow_const (Or.inl <| by positivity), neg_div, sub_eq_add_neg]
-  _ =ᶠ[atTop] fun x => p * x ^ (p - 1) * (1 + ε x) - x ^ (p - 1) / (log x ^ 2) := by
-            filter_upwards [eventually_gt_atTop 0] with x hx
-            simp [mul_div, ← Real.rpow_neg_one, ← Real.rpow_add (by positivity), sub_eq_add_neg]
-
-lemma isEquivalent_deriv_rpow_p_mul_one_sub_smoothingFn {p : ℝ} (hp : p ≠ 0) :
-    deriv (fun z => z ^ p * (1 - ε z)) ~[atTop] fun z => p * z ^ (p - 1) := calc
-  deriv (fun z => z ^ p * (1 - ε z))
-    =ᶠ[atTop] fun z => p * z ^ (p - 1) * (1 - ε z) + z ^ (p - 1) / (log z ^ 2) :=
-        eventually_deriv_rpow_p_mul_one_sub_smoothingFn p
-  _ ~[atTop] fun z => p * z ^ (p - 1) := by
-        refine IsEquivalent.add_isLittleO ?one ?two
-        case one => calc
-          (fun z => p * z ^ (p - 1) * (1 - ε z)) ~[atTop] fun z => p * z ^ (p - 1) * 1 :=
-                IsEquivalent.mul IsEquivalent.refl isEquivalent_one_sub_smoothingFn_one
-          _ = fun z => p * z ^ (p - 1) := by ext; ring
-        case two => calc
-          (fun z => z ^ (p - 1) / (log z ^ 2)) =o[atTop] fun z => z ^ (p - 1) / 1 := by
-                      simp_rw [div_eq_mul_inv]
-                      refine IsBigO.mul_isLittleO (isBigO_refl _ _)
-                        (IsLittleO.inv_rev ?_ (by simp))
-                      rw [isLittleO_const_left]
-                      refine Or.inr <| Tendsto.comp tendsto_norm_atTop_atTop ?_
-                      exact Tendsto.comp (g := fun z => z ^ 2)
-                        (tendsto_pow_atTop (by norm_num)) tendsto_log_atTop
-          _ = fun z => z ^ (p - 1) := by ext; simp
-          _ =Θ[atTop] fun z => p * z ^ (p - 1) := by
-                      exact IsTheta.const_mul_right hp <| isTheta_refl _ _
-
-lemma isEquivalent_deriv_rpow_p_mul_one_add_smoothingFn {p : ℝ} (hp : p ≠ 0) :
-    deriv (fun z => z ^ p * (1 + ε z)) ~[atTop] fun z => p * z ^ (p - 1) := calc
-  deriv (fun z => z ^ p * (1 + ε z))
-    =ᶠ[atTop] fun z => p * z ^ (p - 1) * (1 + ε z) - z ^ (p - 1) / (log z ^ 2) :=
-        eventually_deriv_rpow_p_mul_one_add_smoothingFn p
-  _ ~[atTop] fun z => p * z ^ (p - 1) := by
-        refine IsEquivalent.add_isLittleO ?one ?two
-        case one => calc
-          (fun z => p * z ^ (p - 1) * (1 + ε z)) ~[atTop] fun z => p * z ^ (p - 1) * 1 :=
-                IsEquivalent.mul IsEquivalent.refl isEquivalent_one_add_smoothingFn_one
-          _ = fun z => p * z ^ (p - 1) := by ext; ring
-        case two => calc
-          (fun z => -(z ^ (p - 1) / (log z ^ 2))) =o[atTop] fun z => z ^ (p - 1) / 1 := by
-                      simp_rw [isLittleO_neg_left, div_eq_mul_inv]
-                      refine IsBigO.mul_isLittleO (isBigO_refl _ _)
-                        (IsLittleO.inv_rev ?_ (by simp))
-                      rw [isLittleO_const_left]
-                      refine Or.inr <| Tendsto.comp tendsto_norm_atTop_atTop ?_
-                      exact Tendsto.comp (g := fun z => z ^ 2)
-                        (tendsto_pow_atTop (by norm_num)) tendsto_log_atTop
-          _ = fun z => z ^ (p - 1) := by ext; simp
-          _ =Θ[atTop] fun z => p * z ^ (p - 1) := by
-                      exact IsTheta.const_mul_right hp <| isTheta_refl _ _
-=======
       =ᶠ[atTop] fun z => p * z ^ (p - 1) * (1 - ε z) + z ^ (p - 1) / (log z ^ 2) :=
   calc deriv (fun z => z ^ p * (1 - ε z))
   _ =ᶠ[atTop] fun x => deriv (· ^ p) x * (1 - ε x) + x ^ p * deriv (1 - ε ·) x := by
@@ -237,33 +156,20 @@
               (tendsto_pow_atTop (by norm_num)) tendsto_log_atTop
         _ = fun z => z ^ (p - 1) := by ext; simp
         _ =Θ[atTop] fun z => p * z ^ (p - 1) := IsTheta.const_mul_right hp <| isTheta_refl _ _
->>>>>>> 60413e18
 
 lemma isTheta_deriv_rpow_p_mul_one_sub_smoothingFn {p : ℝ} (hp : p ≠ 0) :
     (fun x => ‖deriv (fun z => z ^ p * (1 - ε z)) x‖) =Θ[atTop] fun z => z ^ (p - 1) := by
   refine IsTheta.norm_left ?_
   calc (fun x => deriv (fun z => z ^ p * (1 - ε z)) x) =Θ[atTop] fun z => p * z ^ (p - 1) :=
-<<<<<<< HEAD
-            (isEquivalent_deriv_rpow_p_mul_one_sub_smoothingFn hp).isTheta
-    _ =Θ[atTop] fun z => z ^ (p - 1) :=
-            IsTheta.const_mul_left hp <| isTheta_refl _ _
-=======
         (isEquivalent_deriv_rpow_p_mul_one_sub_smoothingFn hp).isTheta
     _ =Θ[atTop] fun z => z ^ (p - 1) := IsTheta.const_mul_left hp <| isTheta_refl _ _
->>>>>>> 60413e18
 
 lemma isTheta_deriv_rpow_p_mul_one_add_smoothingFn {p : ℝ} (hp : p ≠ 0) :
     (fun x => ‖deriv (fun z => z ^ p * (1 + ε z)) x‖) =Θ[atTop] fun z => z ^ (p - 1) := by
   refine IsTheta.norm_left ?_
   calc (fun x => deriv (fun z => z ^ p * (1 + ε z)) x) =Θ[atTop] fun z => p * z ^ (p - 1) :=
-<<<<<<< HEAD
-            (isEquivalent_deriv_rpow_p_mul_one_add_smoothingFn hp).isTheta
-    _ =Θ[atTop] fun z => z ^ (p - 1) :=
-            IsTheta.const_mul_left hp <| isTheta_refl _ _
-=======
       (isEquivalent_deriv_rpow_p_mul_one_add_smoothingFn hp).isTheta
     _ =Θ[atTop] fun z => z ^ (p - 1) := IsTheta.const_mul_left hp <| isTheta_refl _ _
->>>>>>> 60413e18
 
 lemma growsPolynomially_deriv_rpow_p_mul_one_sub_smoothingFn (p : ℝ) :
     GrowsPolynomially fun x => ‖deriv (fun z => z ^ p * (1 - ε z)) x‖ := by
@@ -377,31 +283,6 @@
   have h_main_norm : (fun (n : ℕ) => ‖q (r i n) - q (b i * n)‖)
       ≤ᶠ[atTop] fun (n : ℕ) => ‖(b i) ^ (p a b) * n ^ (p a b) * (ε (b i * n) - ε n)‖ := by
     refine IsLittleO.eventuallyLE ?_
-<<<<<<< HEAD
-    calc
-      (fun (n : ℕ) => q (r i n) - q (b i * n))
-          =O[atTop] fun n => (deriv q n) * (r i n - b i * n) := by
-              exact R.isBigO_apply_r_sub_b q h_diff_q
-                (growsPolynomially_deriv_rpow_p_mul_one_sub_smoothingFn (p a b)) i
-        _ =o[atTop] fun n => (deriv q n) * (n / log n ^ 2) := by
-              exact IsBigO.mul_isLittleO (isBigO_refl _ _) (R.dist_r_b i)
-        _ =O[atTop] fun n => n ^ ((p a b) - 1) * (n / log n ^ 2) := by
-              exact IsBigO.mul (IsBigO.natCast_atTop h_deriv_q) (isBigO_refl _ _)
-        _ =ᶠ[atTop] fun n => n ^ (p a b) / (log n) ^ 2 := by
-              filter_upwards [eventually_ne_atTop 0] with n hn
-              have hn' : (n : ℝ) ≠ 0 := by positivity
-              simp [← mul_div_assoc, ← Real.rpow_add_one hn']
-        _ = fun (n : ℕ) => (n : ℝ) ^ (p a b) * (1 / (log n) ^ 2) := by
-              simp_rw [mul_div, mul_one]
-        _ =Θ[atTop] fun (n : ℕ) => (b i) ^ (p a b) * n ^ (p a b) * (1 / (log n) ^ 2) := by
-              refine IsTheta.symm ?_
-              simp_rw [mul_assoc]
-              refine IsTheta.const_mul_left ?_ (isTheta_refl _ _)
-              have := R.b_pos i; positivity
-        _ =Θ[atTop] fun (n : ℕ) => (b i) ^ (p a b) * n ^ (p a b) * (ε (b i * n) - ε n) := by
-              exact IsTheta.symm <| IsTheta.mul (isTheta_refl _ _)
-                <| R.isTheta_smoothingFn_sub_self i
-=======
     calc (fun (n : ℕ) => q (r i n) - q (b i * n))
       _ =O[atTop] fun n => (deriv q n) * (r i n - b i * n) :=
         R.isBigO_apply_r_sub_b q h_diff_q
@@ -423,7 +304,6 @@
         have := R.b_pos i; positivity
       _ =Θ[atTop] fun (n : ℕ) => (b i) ^ (p a b) * n ^ (p a b) * (ε (b i * n) - ε n) :=
         IsTheta.symm <| IsTheta.mul (isTheta_refl _ _) <| R.isTheta_smoothingFn_sub_self i
->>>>>>> 60413e18
   have h_main : (fun (n : ℕ) => q (r i n) - q (b i * n))
       ≤ᶠ[atTop] fun (n : ℕ) => (b i) ^ (p a b) * n ^ (p a b) * (ε (b i * n) - ε n) := by
     calc (fun (n : ℕ) => q (r i n) - q (b i * n))
@@ -563,16 +443,6 @@
   let b' := b (min_bi b)
   have hb_pos : 0 < b' := R.b_pos _
   simp_rw [Finset.nonempty_Ico]
-<<<<<<< HEAD
-  exact_mod_cast calc ⌊b' / 2 * n⌋₊ ≤ b' / 2 * n := by exact Nat.floor_le (by positivity)
-                                 _ < 1 / 2 * n := by gcongr; exact R.b_lt_one (min_bi b)
-                                 _ ≤ 1 * n := by gcongr; norm_num
-                                 _ = n := by simp
-
-/-- The main proof of the upper bound part of the Akra-Bazzi theorem. The factor
-`1 - ε n` does not change the asymptotic order, but is needed for the induction step to go
-through. -/
-=======
   have := calc ⌊b' / 2 * n⌋₊ ≤ b' / 2 * n := by exact Nat.floor_le (by positivity)
                            _ < 1 / 2 * n := by gcongr; exact R.b_lt_one (min_bi b)
                            _ ≤ 1 * n := by gcongr; norm_num
@@ -581,7 +451,6 @@
 
 /-- The main proof of the upper-bound part of the Akra-Bazzi theorem. The factor `1 - ε n` does not
 change the asymptotic order, but it is needed for the induction step to go through. -/
->>>>>>> 60413e18
 lemma T_isBigO_smoothingFn_mul_asympBound :
     T =O[atTop] (fun n => (1 - ε n) * asympBound g a b n) := by
   let b' := b (min_bi b) / 2
