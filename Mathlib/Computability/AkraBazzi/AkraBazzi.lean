--- conflicted
+++ resolved
@@ -610,17 +610,13 @@
             · exact le_of_lt <| h_smoothing_gt_half n hn
       _ = C * ((1 - ε n) * asympBound g a b n) := by ring
 
-<<<<<<< HEAD
-/-- The main proof of the lower bound part of the Akra–Bazzi theorem. The factor
-=======
 #adaptation_note
 /--
 This linter is only enabled on `nightly-testing`, but it causes a deterministic timeout there.
 Can this proof be refactored into some smaller pieces?
 -/
 set_option linter.tacticAnalysis.linarithToGrind false in
-/-- The main proof of the lower bound part of the Akra-Bazzi theorem. The factor
->>>>>>> 3a0fa9d1
+/-- The main proof of the lower bound part of the Akra–Bazzi theorem. The factor
 `1 + ε n` does not change the asymptotic order, but is needed for the induction step to go
 through. -/
 lemma smoothingFn_mul_asympBound_isBigO_T :
