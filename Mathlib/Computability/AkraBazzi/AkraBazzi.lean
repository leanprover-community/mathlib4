/-
Copyright (c) 2023 Frédéric Dupuis. All rights reserved.
Released under Apache 2.0 license as described in the file LICENSE.
Authors: Frédéric Dupuis
-/

import Mathlib.Computability.AkraBazzi.SumTransform
import Mathlib.Analysis.Calculus.Deriv.Inv
import Mathlib.Analysis.SpecialFunctions.Pow.Deriv

/-!
# Divide-and-conquer recurrences and the Akra–Bazzi theorem

A divide-and-conquer recurrence is a function `T : ℕ → ℝ` that satisfies a recurrence relation of
the form `T(n) = ∑_{i=0}^{k-1} a_i T(r_i(n)) + g(n)` for large enough `n`, where `r_i(n)` is some
function where `‖r_i(n) - b_i n‖ ∈ o(n / (log n)^2)` for every `i`, the `a_i`'s are some positive
coefficients, and the `b_i`'s are reals `∈ (0,1)`. (Note that this can be improved to
`O(n / (log n)^(1+ε))`, this is left as future work.) These recurrences arise mainly in the
analysis of divide-and-conquer algorithms such as mergesort or Strassen's algorithm for matrix
multiplication.  This class of algorithms works by dividing an instance of the problem of size `n`,
into `k` smaller instances, where the `i`-th instance is of size roughly `b_i n`, and calling itself
recursively on those smaller instances. `T(n)` then represents the running time of the algorithm,
and `g(n)` represents the running time required to actually divide up the instance and process the
answers that come out of the recursive calls. Since virtually all such algorithms produce instances
that are only approximately of size `b_i n` (they have to round up or down at the very least), we
allow the instance sizes to be given by some function `r_i(n)` that approximates `b_i n`.

The Akra–Bazzi theorem gives the asymptotic order of such a recurrence: it states that
`T(n) ∈ Θ(n^p (1 + ∑_{u=0}^{n-1} g(n) / u^{p+1}))`,
where `p` is the unique real number such that `∑ a_i b_i^p = 1`.

## Main definitions and results

* `asympBound`: The asymptotic bound satisfied by an Akra–Bazzi recurrence, namely
  `n^p (1 + ∑ g(u) / u^(p+1))`
* `isTheta_asympBound`: The main result stating that
  `T(n) ∈ Θ(n^p (1 + ∑_{u=0}^{n-1} g(n) / u^{p+1}))`

## Implementation

Note that the original version of the theorem has an integral rather than a sum in the above
expression, and first considers the `T : ℝ → ℝ` case before moving on to `ℕ → ℝ`. We prove the
above version with a sum, as it is simpler and more relevant for algorithms.

## TODO

* Specialize this theorem to the very common case where the recurrence is of the form
  `T(n) = ℓT(r_i(n)) + g(n)`
  where `g(n) ∈ Θ(n^t)` for some `t`. (This is often called the "master theorem" in the literature.)
* Add the original version of the theorem with an integral instead of a sum.

## References

* Mohamad Akra and Louay Bazzi, On the solution of linear recurrence equations
* Tom Leighton, Notes on better master theorems for divide-and-conquer recurrences
* Manuel Eberl, Asymptotic reasoning in a proof assistant

## Tags
Akra Bazzi, Akra-Bazzi, Akra–Bazzi, Akra Bazzi theorem, Akra-Bazzi theorem, Akra–Bazzi theorem
-/

open Finset Real Filter Asymptotics
open scoped Topology

/-!
### Definition of Akra–Bazzi recurrences

This section defines the predicate `AkraBazziRecurrence T g a b r` which states that `T`
satisfies the recurrence
`T(n) = ∑_{i=0}^{k-1} a_i T(r_i(n)) + g(n)`
with appropriate conditions on the various parameters.
-/


namespace AkraBazziRecurrence

variable {α : Type*} [Fintype α] {T : ℕ → ℝ} {g : ℝ → ℝ} {a b : α → ℝ} {r : α → ℕ → ℕ}
variable [Nonempty α] (R : AkraBazziRecurrence T g a b r)


local notation "ε" => smoothingFn


/-!
### Technical lemmas

The next several lemmas are technical lemmas leading up to `rpow_p_mul_one_sub_smoothingFn_le` and
`rpow_p_mul_one_add_smoothingFn_ge`, which are key steps in the main proof.
-/

lemma eventually_deriv_rpow_p_mul_one_sub_smoothingFn (p : ℝ) :
    deriv (fun z => z ^ p * (1 - ε z))
      =ᶠ[atTop] fun z => p * z ^ (p - 1) * (1 - ε z) + z ^ (p - 1) / (log z ^ 2) :=
  calc deriv (fun z => z ^ p * (1 - ε z))
  _ =ᶠ[atTop] fun x => deriv (· ^ p) x * (1 - ε x) + x ^ p * deriv (1 - ε ·) x := by
    filter_upwards [eventually_gt_atTop 1] with x hx
    rw [deriv_fun_mul]
    · exact differentiableAt_rpow_const_of_ne _ (by positivity)
    · exact differentiableAt_one_sub_smoothingFn hx
  _ =ᶠ[atTop] fun x => p * x ^ (p - 1) * (1 - ε x) + x ^ p * (x⁻¹ / (log x ^ 2)) := by
    filter_upwards [eventually_gt_atTop 1, eventually_deriv_one_sub_smoothingFn]
      with x hx hderiv
    rw [hderiv, Real.deriv_rpow_const (Or.inl <| by positivity)]
  _ =ᶠ[atTop] fun x => p * x ^ (p - 1) * (1 - ε x) + x ^ (p - 1) / (log x ^ 2) := by
    filter_upwards [eventually_gt_atTop 0] with x hx
    rw [mul_div, ← Real.rpow_neg_one, ← Real.rpow_add (by positivity), sub_eq_add_neg]

lemma eventually_deriv_rpow_p_mul_one_add_smoothingFn (p : ℝ) :
    deriv (fun z => z ^ p * (1 + ε z))
      =ᶠ[atTop] fun z => p * z ^ (p - 1) * (1 + ε z) - z ^ (p - 1) / (log z ^ 2) :=
  calc deriv (fun x => x ^ p * (1 + ε x))
    _ =ᶠ[atTop] fun x => deriv (· ^ p) x * (1 + ε x) + x ^ p * deriv (1 + ε ·) x := by
      filter_upwards [eventually_gt_atTop 1] with x hx
      rw [deriv_fun_mul]
      · exact differentiableAt_rpow_const_of_ne _ (by positivity)
      · exact differentiableAt_one_add_smoothingFn hx
    _ =ᶠ[atTop] fun x => p * x ^ (p - 1) * (1 + ε x) - x ^ p * (x⁻¹ / (log x ^ 2)) := by
      filter_upwards [eventually_gt_atTop 1, eventually_deriv_one_add_smoothingFn]
        with x hx hderiv
      simp [hderiv, Real.deriv_rpow_const (Or.inl <| by positivity), neg_div, sub_eq_add_neg]
    _ =ᶠ[atTop] fun x => p * x ^ (p - 1) * (1 + ε x) - x ^ (p - 1) / (log x ^ 2) := by
      filter_upwards [eventually_gt_atTop 0] with x hx
      simp [mul_div, ← Real.rpow_neg_one, ← Real.rpow_add (by positivity), sub_eq_add_neg]

lemma isEquivalent_deriv_rpow_p_mul_one_sub_smoothingFn {p : ℝ} (hp : p ≠ 0) :
    deriv (fun z => z ^ p * (1 - ε z)) ~[atTop] fun z => p * z ^ (p - 1) :=
  calc deriv (fun z => z ^ p * (1 - ε z))
    _ =ᶠ[atTop] fun z => p * z ^ (p - 1) * (1 - ε z) + z ^ (p - 1) / (log z ^ 2) :=
      eventually_deriv_rpow_p_mul_one_sub_smoothingFn p
    _ ~[atTop] fun z => p * z ^ (p - 1) := by
      refine IsEquivalent.add_isLittleO ?one ?two
      case one => calc
        (fun z => p * z ^ (p - 1) * (1 - ε z)) ~[atTop] fun z => p * z ^ (p - 1) * 1 :=
              IsEquivalent.mul IsEquivalent.refl isEquivalent_one_sub_smoothingFn_one
        _ = fun z => p * z ^ (p - 1) := by ext; ring
      case two => calc
        (fun z => z ^ (p - 1) / (log z ^ 2)) =o[atTop] fun z => z ^ (p - 1) / 1 := by
          simp_rw [div_eq_mul_inv]
          refine IsBigO.mul_isLittleO (isBigO_refl _ _)
            (IsLittleO.inv_rev ?_ (by simp))
          rw [isLittleO_const_left]
          refine Or.inr <| Tendsto.comp tendsto_norm_atTop_atTop ?_
          exact Tendsto.comp (g := fun z => z ^ 2)
            (tendsto_pow_atTop (by norm_num)) tendsto_log_atTop
        _ = fun z => z ^ (p - 1) := by ext; simp
        _ =Θ[atTop] fun z => p * z ^ (p - 1) := IsTheta.const_mul_right hp <| isTheta_refl _ _

lemma isEquivalent_deriv_rpow_p_mul_one_add_smoothingFn {p : ℝ} (hp : p ≠ 0) :
    deriv (fun z => z ^ p * (1 + ε z)) ~[atTop] fun z => p * z ^ (p - 1) :=
  calc deriv (fun z => z ^ p * (1 + ε z))
    _ =ᶠ[atTop] fun z => p * z ^ (p - 1) * (1 + ε z) - z ^ (p - 1) / (log z ^ 2) :=
      eventually_deriv_rpow_p_mul_one_add_smoothingFn p
    _ ~[atTop] fun z => p * z ^ (p - 1) := by
      refine IsEquivalent.add_isLittleO ?one ?two
      case one => calc
        (fun z => p * z ^ (p - 1) * (1 + ε z)) ~[atTop] fun z => p * z ^ (p - 1) * 1 :=
              IsEquivalent.mul IsEquivalent.refl isEquivalent_one_add_smoothingFn_one
        _ = fun z => p * z ^ (p - 1) := by ext; ring
      case two => calc
        (fun z => -(z ^ (p - 1) / (log z ^ 2))) =o[atTop] fun z => z ^ (p - 1) / 1 := by
            simp_rw [isLittleO_neg_left, div_eq_mul_inv]
            refine IsBigO.mul_isLittleO (isBigO_refl _ _)
              (IsLittleO.inv_rev ?_ (by simp))
            rw [isLittleO_const_left]
            refine Or.inr <| Tendsto.comp tendsto_norm_atTop_atTop ?_
            exact Tendsto.comp (g := fun z => z ^ 2)
              (tendsto_pow_atTop (by norm_num)) tendsto_log_atTop
        _ = fun z => z ^ (p - 1) := by ext; simp
        _ =Θ[atTop] fun z => p * z ^ (p - 1) := IsTheta.const_mul_right hp <| isTheta_refl _ _

lemma isTheta_deriv_rpow_p_mul_one_sub_smoothingFn {p : ℝ} (hp : p ≠ 0) :
    (fun x => ‖deriv (fun z => z ^ p * (1 - ε z)) x‖) =Θ[atTop] fun z => z ^ (p - 1) := by
  refine IsTheta.norm_left ?_
  calc (fun x => deriv (fun z => z ^ p * (1 - ε z)) x) =Θ[atTop] fun z => p * z ^ (p - 1) :=
        (isEquivalent_deriv_rpow_p_mul_one_sub_smoothingFn hp).isTheta
    _ =Θ[atTop] fun z => z ^ (p - 1) := IsTheta.const_mul_left hp <| isTheta_refl _ _

lemma isTheta_deriv_rpow_p_mul_one_add_smoothingFn {p : ℝ} (hp : p ≠ 0) :
    (fun x => ‖deriv (fun z => z ^ p * (1 + ε z)) x‖) =Θ[atTop] fun z => z ^ (p - 1) := by
  refine IsTheta.norm_left ?_
  calc (fun x => deriv (fun z => z ^ p * (1 + ε z)) x) =Θ[atTop] fun z => p * z ^ (p - 1) :=
      (isEquivalent_deriv_rpow_p_mul_one_add_smoothingFn hp).isTheta
    _ =Θ[atTop] fun z => z ^ (p - 1) := IsTheta.const_mul_left hp <| isTheta_refl _ _

lemma growsPolynomially_deriv_rpow_p_mul_one_sub_smoothingFn (p : ℝ) :
    GrowsPolynomially fun x => ‖deriv (fun z => z ^ p * (1 - ε z)) x‖ := by
  cases eq_or_ne p 0 with
  | inl hp => -- p = 0
    have h₁ : (fun x => ‖deriv (fun z => z ^ p * (1 - ε z)) x‖)
        =ᶠ[atTop] fun z => z⁻¹ / (log z ^ 2) := by
      filter_upwards [eventually_deriv_one_sub_smoothingFn, eventually_gt_atTop 1] with x hx hx_pos
      have : 0 ≤ x⁻¹ / (log x ^ 2) := by
        positivity
      simp only [hp, Real.rpow_zero, one_mul, hx, Real.norm_of_nonneg this]
    refine GrowsPolynomially.congr_of_eventuallyEq h₁ ?_
    refine GrowsPolynomially.div (GrowsPolynomially.inv growsPolynomially_id)
      (GrowsPolynomially.pow 2 growsPolynomially_log ?_)
    filter_upwards [eventually_ge_atTop 1] with _ hx using log_nonneg hx
  | inr hp => -- p ≠ 0
    refine GrowsPolynomially.of_isTheta (growsPolynomially_rpow (p-1))
      (isTheta_deriv_rpow_p_mul_one_sub_smoothingFn hp) ?_
    filter_upwards [eventually_gt_atTop 0] with _ _
    positivity

lemma growsPolynomially_deriv_rpow_p_mul_one_add_smoothingFn (p : ℝ) :
    GrowsPolynomially fun x => ‖deriv (fun z => z ^ p * (1 + ε z)) x‖ := by
  cases eq_or_ne p 0 with
  | inl hp => -- p = 0
    have h₁ : (fun x => ‖deriv (fun z => z ^ p * (1 + ε z)) x‖)
        =ᶠ[atTop] fun z => z⁻¹ / (log z ^ 2) := by
      filter_upwards [eventually_deriv_one_add_smoothingFn, eventually_gt_atTop 1] with x hx hx_pos
      have : 0 ≤ x⁻¹ / (log x ^ 2) := by
        positivity
      simp only [neg_div, norm_neg, hp, Real.rpow_zero,
        one_mul, hx, Real.norm_of_nonneg this]
    refine GrowsPolynomially.congr_of_eventuallyEq h₁ ?_
    refine GrowsPolynomially.div (GrowsPolynomially.inv growsPolynomially_id)
      (GrowsPolynomially.pow 2 growsPolynomially_log ?_)
    filter_upwards [eventually_ge_atTop 1] with x hx using log_nonneg hx
  | inr hp => -- p ≠ 0
    refine GrowsPolynomially.of_isTheta (growsPolynomially_rpow (p-1))
      (isTheta_deriv_rpow_p_mul_one_add_smoothingFn hp) ?_
    filter_upwards [eventually_gt_atTop 0] with _ _
    positivity

include R

lemma isBigO_apply_r_sub_b (q : ℝ → ℝ) (hq_diff : DifferentiableOn ℝ q (Set.Ioi 1))
    (hq_poly : GrowsPolynomially fun x => ‖deriv q x‖) (i : α) :
    (fun n => q (r i n) - q (b i * n)) =O[atTop] fun n => (deriv q n) * (r i n - b i * n) := by
  let b' := b (min_bi b) / 2
  have hb_pos : 0 < b' := by have := R.b_pos (min_bi b); positivity
  have hb_lt_one : b' < 1 := calc b (min_bi b) / 2
    _ < b (min_bi b) := div_two_lt_of_pos (R.b_pos (min_bi b))
    _ < 1 := R.b_lt_one (min_bi b)
  have hb : b' ∈ Set.Ioo 0 1 := ⟨hb_pos, hb_lt_one⟩
  have hb' (i) : b' ≤ b i := calc b (min_bi b) / 2
    _ ≤ b i / 2 := by gcongr; aesop
    _ ≤ b i := le_of_lt <| div_two_lt_of_pos (R.b_pos i)
  obtain ⟨c₁, _, c₂, _, hq_poly⟩ := hq_poly b' hb
  rw [isBigO_iff]
  refine ⟨c₂, ?_⟩
  have h_tendsto : Tendsto (fun x => b' * x) atTop atTop :=
    Tendsto.const_mul_atTop hb_pos tendsto_id
  filter_upwards [hq_poly.natCast_atTop, R.eventually_bi_mul_le_r, eventually_ge_atTop R.n₀,
                  eventually_gt_atTop 0, (h_tendsto.eventually_gt_atTop 1).natCast_atTop] with
    n hn h_bi_le_r h_ge_n₀ h_n_pos h_bn
  rw [norm_mul, ← mul_assoc]
  refine Convex.norm_image_sub_le_of_norm_deriv_le
    (s := Set.Icc (b' * n) n) (fun z hz => ?diff) (fun z hz => (hn z hz).2)
    (convex_Icc _ _) ?mem_Icc <| ⟨h_bi_le_r i, by exact_mod_cast (le_of_lt (R.r_lt_n i n h_ge_n₀))⟩
  case diff =>
    refine hq_diff.differentiableAt (Ioi_mem_nhds ?_)
    calc 1 < b' * n := h_bn
         _ ≤ z := hz.1
  case mem_Icc =>
    refine ⟨by gcongr; exact hb' i, ?_⟩
    calc b i * n ≤ 1 * n := by gcongr; exact le_of_lt <| R.b_lt_one i
                 _ = n := by simp

lemma rpow_p_mul_one_sub_smoothingFn_le :
    ∀ᶠ (n : ℕ) in atTop, ∀ i, (r i n) ^ (p a b) * (1 - ε (r i n))
      ≤ (b i) ^ (p a b) * n ^ (p a b) * (1 - ε n) := by
  rw [Filter.eventually_all]
  intro i
  let q : ℝ → ℝ := fun x => x ^ (p a b) * (1 - ε x)
  have h_diff_q : DifferentiableOn ℝ q (Set.Ioi 1) := by
    refine DifferentiableOn.mul
      (DifferentiableOn.mono (differentiableOn_rpow_const _) fun z hz => ?_)
        differentiableOn_one_sub_smoothingFn
    rw [Set.mem_compl_singleton_iff]
    rw [Set.mem_Ioi] at hz
    exact ne_of_gt <| zero_lt_one.trans hz
  have h_deriv_q : deriv q =O[atTop] fun x => x ^ ((p a b) - 1) := calc deriv q
    _ = deriv fun x => (fun z => z ^ (p a b)) x * (fun z => 1 - ε z) x := by rfl
    _ =ᶠ[atTop] fun x => deriv (fun z => z ^ (p a b)) x * (1 - ε x) +
          x ^ (p a b) * deriv (fun z => 1 - ε z) x := by
      filter_upwards [eventually_ne_atTop 0, eventually_gt_atTop 1] with x hx hx'
      rw [deriv_fun_mul] <;> aesop
    _ =O[atTop] fun x => x ^ ((p a b) - 1) := by
      refine IsBigO.add ?left ?right
      case left => calc (fun x => deriv (fun z => z ^ (p a b)) x * (1 - ε x))
        _ =O[atTop] fun x => x ^ ((p a b) - 1) * (1 - ε x) :=
          IsBigO.mul (isBigO_deriv_rpow_const_atTop (p a b)) (isBigO_refl _ _)
        _ =O[atTop] fun x => x ^ ((p a b) - 1) * 1 :=
          IsBigO.mul (isBigO_refl _ _) isEquivalent_one_sub_smoothingFn_one.isBigO
        _ = fun x => x ^ ((p a b) - 1) := by ext; rw [mul_one]
      case right => calc (fun x => x ^ (p a b) * deriv (fun z => 1 - ε z) x)
        _ =O[atTop] (fun x => x ^ (p a b) * x⁻¹) :=
          IsBigO.mul (isBigO_refl _ _) isLittleO_deriv_one_sub_smoothingFn.isBigO
        _ =ᶠ[atTop] fun x => x ^ ((p a b) - 1) := by
          filter_upwards [eventually_gt_atTop 0] with x hx
          rw [← Real.rpow_neg_one, ← Real.rpow_add hx, ← sub_eq_add_neg]
  have h_main_norm : (fun (n : ℕ) => ‖q (r i n) - q (b i * n)‖)
      ≤ᶠ[atTop] fun (n : ℕ) => ‖(b i) ^ (p a b) * n ^ (p a b) * (ε (b i * n) - ε n)‖ := by
    refine IsLittleO.eventuallyLE ?_
    calc (fun (n : ℕ) => q (r i n) - q (b i * n))
      _ =O[atTop] fun n => (deriv q n) * (r i n - b i * n) :=
        R.isBigO_apply_r_sub_b q h_diff_q
          (growsPolynomially_deriv_rpow_p_mul_one_sub_smoothingFn (p a b)) i
      _ =o[atTop] fun n => (deriv q n) * (n / log n ^ 2) :=
        IsBigO.mul_isLittleO (isBigO_refl _ _) (R.dist_r_b i)
      _ =O[atTop] fun n => n ^ ((p a b) - 1) * (n / log n ^ 2) :=
        IsBigO.mul (IsBigO.natCast_atTop h_deriv_q) (isBigO_refl _ _)
      _ =ᶠ[atTop] fun n => n ^ (p a b) / (log n) ^ 2 := by
        filter_upwards [eventually_ne_atTop 0] with n hn
        have hn' : (n : ℝ) ≠ 0 := by positivity
        simp [← mul_div_assoc, ← Real.rpow_add_one hn']
      _ = fun (n : ℕ) => (n : ℝ) ^ (p a b) * (1 / (log n) ^ 2) := by
        simp_rw [mul_div, mul_one]
      _ =Θ[atTop] fun (n : ℕ) => (b i) ^ (p a b) * n ^ (p a b) * (1 / (log n) ^ 2) := by
        refine IsTheta.symm ?_
        simp_rw [mul_assoc]
        refine IsTheta.const_mul_left ?_ (isTheta_refl _ _)
        have := R.b_pos i; positivity
      _ =Θ[atTop] fun (n : ℕ) => (b i) ^ (p a b) * n ^ (p a b) * (ε (b i * n) - ε n) :=
        IsTheta.symm <| IsTheta.mul (isTheta_refl _ _) <| R.isTheta_smoothingFn_sub_self i
  have h_main : (fun (n : ℕ) => q (r i n) - q (b i * n))
      ≤ᶠ[atTop] fun (n : ℕ) => (b i) ^ (p a b) * n ^ (p a b) * (ε (b i * n) - ε n) := by
    calc (fun (n : ℕ) => q (r i n) - q (b i * n))
      _ ≤ᶠ[atTop] fun (n : ℕ) => ‖q (r i n) - q (b i * n)‖ := by
        filter_upwards with _ using le_norm_self _
      _ ≤ᶠ[atTop] fun (n : ℕ) => ‖(b i) ^ (p a b) * n ^ (p a b) * (ε (b i * n) - ε n)‖ :=
        h_main_norm
      _ =ᶠ[atTop] fun (n : ℕ) => (b i) ^ (p a b) * n ^ (p a b) * (ε (b i * n) - ε n) := by
        filter_upwards [eventually_gt_atTop ⌈(b i)⁻¹⌉₊, eventually_gt_atTop 1] with n hn hn'
        refine norm_of_nonneg ?_
        have h₁ := R.b_pos i
        have h₂ : 0 ≤ ε (b i * n) - ε n := by
          refine sub_nonneg_of_le <|
            (strictAntiOn_smoothingFn.le_iff_ge ?n_gt_one ?bn_gt_one).mpr ?le
          case n_gt_one => rwa [Set.mem_Ioi, Nat.one_lt_cast]
          case bn_gt_one =>
            calc 1 = b i * (b i)⁻¹ := by rw [mul_inv_cancel₀ (by positivity)]
              _ ≤ b i * ⌈(b i)⁻¹⌉₊ := by gcongr; exact Nat.le_ceil _
              _ < b i * n := by gcongr
          case le => calc b i * n
            _ ≤ 1 * n := by have := R.b_lt_one i; gcongr
            _ = n := by rw [one_mul]
        positivity
  filter_upwards [h_main] with n hn
  have h₁ : q (b i * n) + (b i) ^ (p a b) * n ^ (p a b) * (ε (b i * n) - ε n)
      = (b i) ^ (p a b) * n ^ (p a b) * (1 - ε n) := by
    have := R.b_pos i
    simp only [q, mul_rpow (by positivity : (0 : ℝ) ≤ b i) (by positivity : (0 : ℝ) ≤ n)]
    ring
  change q (r i n) ≤ (b i) ^ (p a b) * n ^ (p a b) * (1 - ε n)
  rw [← h₁, ← sub_le_iff_le_add']
  exact hn

lemma rpow_p_mul_one_add_smoothingFn_ge :
    ∀ᶠ (n : ℕ) in atTop, ∀ i, (b i) ^ (p a b) * n ^ (p a b) * (1 + ε n)
      ≤ (r i n) ^ (p a b) * (1 + ε (r i n)) := by
  rw [Filter.eventually_all]
  intro i
  let q : ℝ → ℝ := fun x => x ^ (p a b) * (1 + ε x)
  have h_diff_q : DifferentiableOn ℝ q (Set.Ioi 1) := by
    refine DifferentiableOn.mul
        (DifferentiableOn.mono (differentiableOn_rpow_const _) fun z hz => ?_)
        differentiableOn_one_add_smoothingFn
    rw [Set.mem_compl_singleton_iff]
    rw [Set.mem_Ioi] at hz
    exact ne_of_gt <| zero_lt_one.trans hz
  have h_deriv_q : deriv q =O[atTop] fun x => x ^ ((p a b) - 1) :=
    calc deriv q
      _ = deriv fun x => (fun z => z ^ (p a b)) x * (fun z => 1 + ε z) x := by rfl
      _ =ᶠ[atTop] fun x => deriv (fun z => z ^ (p a b)) x * (1 + ε x)
          + x ^ (p a b) * deriv (fun z => 1 + ε z) x := by
        filter_upwards [eventually_ne_atTop 0, eventually_gt_atTop 1] with x hx hx'
        rw [deriv_fun_mul] <;> aesop
      _ =O[atTop] fun x => x ^ ((p a b) - 1) := by
        refine IsBigO.add ?left ?right
        case left =>
          calc (fun x => deriv (fun z => z ^ (p a b)) x * (1 + ε x))
            _ =O[atTop] fun x => x ^ ((p a b) - 1) * (1 + ε x) :=
              IsBigO.mul (isBigO_deriv_rpow_const_atTop (p a b)) (isBigO_refl _ _)
            _ =O[atTop] fun x => x ^ ((p a b) - 1) * 1 :=
              IsBigO.mul (isBigO_refl _ _) isEquivalent_one_add_smoothingFn_one.isBigO
            _ = fun x => x ^ ((p a b) - 1) := by ext; rw [mul_one]
        case right =>
          calc (fun x => x ^ (p a b) * deriv (fun z => 1 + ε z) x)
            _ =O[atTop] (fun x => x ^ (p a b) * x⁻¹) :=
              IsBigO.mul (isBigO_refl _ _) isLittleO_deriv_one_add_smoothingFn.isBigO
            _ =ᶠ[atTop] fun x => x ^ ((p a b) - 1) := by
              filter_upwards [eventually_gt_atTop 0] with x hx
              rw [← Real.rpow_neg_one, ← Real.rpow_add hx, ← sub_eq_add_neg]
  have h_main_norm : (fun (n : ℕ) => ‖q (r i n) - q (b i * n)‖)
      ≤ᶠ[atTop] fun (n : ℕ) => ‖(b i) ^ (p a b) * n ^ (p a b) * (ε (b i * n) - ε n)‖ := by
    refine IsLittleO.eventuallyLE ?_
    calc
      (fun (n : ℕ) => q (r i n) - q (b i * n))
          =O[atTop] fun n => (deriv q n) * (r i n - b i * n) := by
            exact R.isBigO_apply_r_sub_b q h_diff_q
              (growsPolynomially_deriv_rpow_p_mul_one_add_smoothingFn (p a b)) i
        _ =o[atTop] fun n => (deriv q n) * (n / log n ^ 2) :=
          IsBigO.mul_isLittleO (isBigO_refl _ _) (R.dist_r_b i)
        _ =O[atTop] fun n => n ^ ((p a b) - 1) * (n / log n ^ 2) :=
          IsBigO.mul (IsBigO.natCast_atTop h_deriv_q) (isBigO_refl _ _)
        _ =ᶠ[atTop] fun n => n ^ (p a b) / (log n) ^ 2 := by
          filter_upwards [eventually_ne_atTop 0] with n hn
          have hn' : (n : ℝ) ≠ 0 := by positivity
          simp [← mul_div_assoc, ← Real.rpow_add_one hn']
        _ = fun (n : ℕ) => (n : ℝ) ^ (p a b) * (1 / (log n) ^ 2) := by simp_rw [mul_div, mul_one]
        _ =Θ[atTop] fun (n : ℕ) => (b i) ^ (p a b) * n ^ (p a b) * (1 / (log n) ^ 2) := by
          refine IsTheta.symm ?_
          simp_rw [mul_assoc]
          refine IsTheta.const_mul_left ?_ (isTheta_refl _ _)
          have := R.b_pos i; positivity
        _ =Θ[atTop] fun (n : ℕ) => (b i) ^ (p a b) * n ^ (p a b) * (ε (b i * n) - ε n) :=
          IsTheta.symm <| IsTheta.mul (isTheta_refl _ _) <| R.isTheta_smoothingFn_sub_self i
  have h_main : (fun (n : ℕ) => q (b i * n) - q (r i n))
      ≤ᶠ[atTop] fun (n : ℕ) => (b i) ^ (p a b) * n ^ (p a b) * (ε (b i * n) - ε n) := by
    calc (fun (n : ℕ) => q (b i * n) - q (r i n))
      _ ≤ᶠ[atTop] fun (n : ℕ) => ‖q (r i n) - q (b i * n)‖ := by
        filter_upwards with _; rw [norm_sub_rev]; exact le_norm_self _
      _ ≤ᶠ[atTop] fun (n : ℕ) => ‖(b i) ^ (p a b) * n ^ (p a b) * (ε (b i * n) - ε n)‖ :=
        h_main_norm
      _ =ᶠ[atTop] fun (n : ℕ) => (b i) ^ (p a b) * n ^ (p a b) * (ε (b i * n) - ε n) := by
        filter_upwards [eventually_gt_atTop ⌈(b i)⁻¹⌉₊, eventually_gt_atTop 1] with n hn hn'
        refine norm_of_nonneg ?_
        have h₁ := R.b_pos i
        have h₂ : 0 ≤ ε (b i * n) - ε n := by
          refine sub_nonneg_of_le <|
            (strictAntiOn_smoothingFn.le_iff_ge ?n_gt_one ?bn_gt_one).mpr ?le
          case n_gt_one =>
            change 1 < (n : ℝ)
            rw [Nat.one_lt_cast]
            exact hn'
          case bn_gt_one =>
            calc 1 = b i * (b i)⁻¹ := by rw [mul_inv_cancel₀ (by positivity)]
                _ ≤ b i * ⌈(b i)⁻¹⌉₊ := by gcongr; exact Nat.le_ceil _
                _ < b i * n := by gcongr
          case le => calc b i * n
            _ ≤ 1 * n := by have := R.b_lt_one i; gcongr
            _ = n := by rw [one_mul]
        positivity
  filter_upwards [h_main] with n hn
  have h₁ : q (b i * n) - (b i) ^ (p a b) * n ^ (p a b) * (ε (b i * n) - ε n)
      = (b i) ^ (p a b) * n ^ (p a b) * (1 + ε n) := by
    have := R.b_pos i
    simp only [q, mul_rpow (by positivity : (0 : ℝ) ≤ b i) (by positivity : (0 : ℝ) ≤ n)]
    ring
  change (b i) ^ (p a b) * n ^ (p a b) * (1 + ε n) ≤ q (r i n)
  rw [← h₁, sub_le_iff_le_add', ← sub_le_iff_le_add]
  exact hn

/-!
### Main proof

This final section proves the Akra–Bazzi theorem.
-/

lemma base_nonempty {n : ℕ} (hn : 0 < n) : (Finset.Ico (⌊b (min_bi b) / 2 * n⌋₊) n).Nonempty := by
  let b' := b (min_bi b)
  have hb_pos : 0 < b' := R.b_pos _
  simp_rw [Finset.nonempty_Ico]
  have := calc ⌊b' / 2 * n⌋₊ ≤ b' / 2 * n := by exact Nat.floor_le (by positivity)
                           _ < 1 / 2 * n := by gcongr; exact R.b_lt_one (min_bi b)
                           _ ≤ 1 * n := by gcongr; norm_num
                           _ = n := by simp
  exact_mod_cast this

/-- The main proof of the upper bound part of the Akra–Bazzi theorem. The factor
`1 - ε n` does not change the asymptotic order, but is needed for the induction step to go
through. -/
lemma T_isBigO_smoothingFn_mul_asympBound :
    T =O[atTop] (fun n => (1 - ε n) * asympBound g a b n) := by
  let b' := b (min_bi b) / 2
  have hb_pos : 0 < b' := R.bi_min_div_two_pos
  rw [isBigO_atTop_iff_eventually_exists]
  obtain ⟨c₁, hc₁, h_sumTransform_aux⟩ := R.eventually_atTop_sumTransform_ge
  filter_upwards [
      -- n₀_ge_Rn₀
      eventually_ge_atTop R.n₀,
      -- h_smoothing_pos
      eventually_forall_ge_atTop.mpr eventually_one_sub_smoothingFn_pos,
      -- h_smoothing_gt_half
      eventually_forall_ge_atTop.mpr
        <| eventually_one_sub_smoothingFn_gt_const (1 / 2) (by norm_num),
      -- h_asympBound_pos
      eventually_forall_ge_atTop.mpr R.eventually_asympBound_pos,
      -- h_asympBound_r_pos
      eventually_forall_ge_atTop.mpr R.eventually_asympBound_r_pos,
      (tendsto_nat_floor_mul_atTop b' hb_pos).eventually_forall_ge_atTop
        -- h_asympBound_floor
        R.eventually_asympBound_pos,
      -- n₀_pos
      eventually_gt_atTop 0,
      -- h_smoothing_r_pos
      eventually_forall_ge_atTop.mpr R.eventually_one_sub_smoothingFn_r_pos,
      -- bound1
      eventually_forall_ge_atTop.mpr R.rpow_p_mul_one_sub_smoothingFn_le,
      (tendsto_nat_floor_mul_atTop b' hb_pos).eventually_forall_ge_atTop
        -- h_smoothingFn_floor
        eventually_one_sub_smoothingFn_pos,
      -- h_sumTransform
      eventually_forall_ge_atTop.mpr h_sumTransform_aux,
      -- h_bi_le_r
      eventually_forall_ge_atTop.mpr R.eventually_bi_mul_le_r]
    with n₀ n₀_ge_Rn₀ h_smoothing_pos h_smoothing_gt_half
      h_asympBound_pos h_asympBound_r_pos h_asympBound_floor n₀_pos h_smoothing_r_pos
      bound1 h_smoothingFn_floor h_sumTransform h_bi_le_r
  -- Max of the ratio `T(n) / asympBound(n)` over the base case `n ∈ [b * n₀, n₀)`
  have h_base_nonempty := R.base_nonempty n₀_pos
  let base_max : ℝ :=
    (Finset.Ico (⌊b' * n₀⌋₊) n₀).sup' h_base_nonempty
      fun n => T n / ((1 - ε n) * asympBound g a b n)
  -- The big-O constant we are aiming for: max of the base case ratio and what we need to
  -- cancel out the `g(n)` term in the calculation below
  set C := max (2 * c₁⁻¹) base_max with hC
  refine ⟨C, fun n hn => ?_⟩
  -- Base case: statement is true for `b' * n₀ ≤ n < n₀`
  have h_base : ∀ n ∈ Finset.Ico (⌊b' * n₀⌋₊) n₀, T n ≤ C * ((1 - ε n) * asympBound g a b n) := by
    intro n hn
    rw [Finset.mem_Ico] at hn
    have htmp1 : 0 < 1 - ε n := h_smoothingFn_floor n hn.1
    have htmp2 : 0 < asympBound g a b n := h_asympBound_floor n hn.1
    rw [← _root_.div_le_iff₀ (by positivity)]
    rw [← Finset.mem_Ico] at hn
    calc T n / ((1 - ε ↑n) * asympBound g a b n)
           ≤ (Finset.Ico (⌊b' * n₀⌋₊) n₀).sup' h_base_nonempty
                (fun z => T z / ((1 - ε z) * asympBound g a b z)) :=
                  Finset.le_sup'_of_le _ (b := n) hn le_rfl
         _ ≤ C := le_max_right _ _
  have h_asympBound_pos' : 0 < asympBound g a b n := h_asympBound_pos n hn
  have h_one_sub_smoothingFn_pos' : 0 < 1 - ε n := h_smoothing_pos n hn
  rw [Real.norm_of_nonneg (R.T_nonneg n), Real.norm_of_nonneg (by positivity)]
  -- We now prove all other cases by induction
  induction n using Nat.strongRecOn with
  | ind n h_ind =>
    have b_mul_n₀_le_ri i : ⌊b' * ↑n₀⌋₊ ≤ r i n := by
      exact_mod_cast calc ⌊b' * (n₀ : ℝ)⌋₊ ≤ b' * n₀ := Nat.floor_le <| by positivity
                                  _ ≤ b' * n         := by gcongr
                                  _ ≤ r i n          := h_bi_le_r n hn i
    have g_pos : 0 ≤ g n := R.g_nonneg n (by positivity)
    calc T n
      _ = (∑ i, a i * T (r i n)) + g n := R.h_rec n <| n₀_ge_Rn₀.trans hn
      _ ≤ (∑ i, a i * (C * ((1 - ε (r i n)) * asympBound g a b (r i n)))) + g n := by
        -- Apply the induction hypothesis, or use the base case depending on how large n is
        gcongr (∑ i, a i * ?_) + g n with i _
        · exact le_of_lt <| R.a_pos _
        · if ri_lt_n₀ : r i n < n₀ then
            exact h_base _ <| by
              simp_all only [gt_iff_lt, Nat.ofNat_pos, div_pos_iff_of_pos_right,
                eventually_atTop, sub_pos, one_div, mem_Ico, and_imp,
                forall_true_left, mem_univ, and_self, b', C, base_max]
          else
            push_neg at ri_lt_n₀
            exact h_ind (r i n) (R.r_lt_n _ _ (n₀_ge_Rn₀.trans hn)) ri_lt_n₀
              (h_asympBound_r_pos _ hn _) (h_smoothing_r_pos n hn i)
      _ = (∑ i, a i * (C * ((1 - ε (r i n)) * ((r i n) ^ (p a b)
                * (1 + (∑ u ∈ range (r i n), g u / u ^ ((p a b) + 1))))))) + g n := by
        simp_rw [asympBound_def']
      _ = (∑ i, C * a i * ((r i n) ^ (p a b) * (1 - ε (r i n))
                * ((1 + (∑ u ∈ range (r i n), g u / u ^ ((p a b) + 1)))))) + g n := by
        congr; ext; ring
      _ ≤ (∑ i, C * a i * ((b i) ^ (p a b) * n ^ (p a b) * (1 - ε n)
                * ((1 + (∑ u ∈ range (r i n), g u / u ^ ((p a b) + 1)))))) + g n := by
        gcongr (∑ i, C * a i * (?_
            * ((1 + (∑ u ∈ range (r i n), g u / u ^ ((p a b) + 1)))))) + g n with i
        · have := R.a_pos i
          positivity
        · refine add_nonneg zero_le_one <| Finset.sum_nonneg fun j _ => ?_
          rw [div_nonneg_iff]
          exact Or.inl ⟨R.g_nonneg j (by positivity), by positivity⟩
        · exact bound1 n hn i
      _ = (∑ i, C * a i * ((b i) ^ (p a b) * n ^ (p a b) * (1 - ε n)
                * ((1 + ((∑ u ∈ range n, g u / u ^ ((p a b) + 1))
                - (∑ u ∈ Finset.Ico (r i n) n, g u / u ^ ((p a b) + 1))))))) + g n := by
        congr; ext i; congr
        refine eq_sub_of_add_eq ?_
        rw [add_comm]
        exact add_eq_of_eq_sub <| Finset.sum_Ico_eq_sub _
          <| le_of_lt <| R.r_lt_n i n <| n₀_ge_Rn₀.trans hn
      _ = (∑ i, C * a i * ((b i) ^ (p a b) * (1 - ε n) * ((n ^ (p a b)
                * (1 + (∑ u ∈ range n, g u / u ^ ((p a b) + 1)))
                - n ^ (p a b) * (∑ u ∈ Finset.Ico (r i n) n, g u / u ^ ((p a b) + 1))))))
                + g n := by
        congr; ext; ring
      _ = (∑ i, C * a i * ((b i) ^ (p a b) * (1 - ε n)
                * ((asympBound g a b n - sumTransform (p a b) g (r i n) n)))) + g n := by
        simp_rw [asympBound_def', sumTransform_def]
      _ ≤ (∑ i, C * a i * ((b i) ^ (p a b) * (1 - ε n)
                * ((asympBound g a b n - c₁ * g n)))) + g n := by
        gcongr with i
        · have := R.a_pos i
          positivity
        · have := R.b_pos i
          positivity
        · exact h_sumTransform n hn i
      _ = (∑ i, C * (1 - ε n) * ((asympBound g a b n - c₁ * g n))
                * (a i * (b i) ^ (p a b))) + g n := by
        congr; ext; ring
      _ = C * (1 - ε n) * (asympBound g a b n - c₁ * g n) + g n := by
        rw [← Finset.mul_sum, R.sumCoeffsExp_p_eq_one, mul_one]
      _ = C * (1 - ε n) * asympBound g a b n + (1 - C * c₁ * (1 - ε n)) * g n := by ring
      _ ≤ C * (1 - ε n) * asympBound g a b n + 0 := by
        gcongr
        refine mul_nonpos_of_nonpos_of_nonneg ?_ g_pos
        rw [sub_nonpos]
        calc 1
          _ ≤ 2 * (c₁⁻¹ * c₁) * (1/2) := by
            rw [inv_mul_cancel₀ (by positivity : c₁ ≠ 0)]; norm_num
          _ = (2 * c₁⁻¹) * c₁ * (1/2) := by ring
          _ ≤ C * c₁ * (1 - ε n) := by
            gcongr
            · rw [hC]; exact le_max_left _ _
            · exact le_of_lt <| h_smoothing_gt_half n hn
      _ = C * ((1 - ε n) * asympBound g a b n) := by ring

#adaptation_note
/--
This linter is only enabled on `nightly-testing`, but it causes a deterministic timeout there.
Can this proof be refactored into some smaller pieces?
-/
<<<<<<< HEAD
set_option linter.tacticAnalysis.linarithToGrind false in
/-- The main proof of the lower bound part of the Akra–Bazzi theorem. The factor
=======
set_option linter.tacticAnalysis.regressions.linarithToGrind false in
/-- The main proof of the lower bound part of the Akra-Bazzi theorem. The factor
>>>>>>> 1ef83b2f
`1 + ε n` does not change the asymptotic order, but is needed for the induction step to go
through. -/
lemma smoothingFn_mul_asympBound_isBigO_T :
    (fun (n : ℕ) => (1 + ε n) * asympBound g a b n) =O[atTop] T := by
  let b' := b (min_bi b) / 2
  have hb_pos : 0 < b' := R.bi_min_div_two_pos
  rw [isBigO_atTop_iff_eventually_exists_pos]
  obtain ⟨c₁, hc₁, h_sumTransform_aux⟩ := R.eventually_atTop_sumTransform_le
  filter_upwards [
      -- n₀_ge_Rn₀
      eventually_ge_atTop R.n₀,
      -- h_b_floor
      (tendsto_nat_floor_mul_atTop b' hb_pos).eventually_gt_atTop 0,
      -- h_smoothing_pos
      eventually_forall_ge_atTop.mpr eventually_one_add_smoothingFn_pos,
      (tendsto_nat_floor_mul_atTop b' hb_pos).eventually_forall_ge_atTop
        -- h_smoothing_pos'
        eventually_one_add_smoothingFn_pos,
      -- h_asympBound_pos
      eventually_forall_ge_atTop.mpr R.eventually_asympBound_pos,
      -- h_asympBound_r_pos
      eventually_forall_ge_atTop.mpr R.eventually_asympBound_r_pos,
      (tendsto_nat_floor_mul_atTop b' hb_pos).eventually_forall_ge_atTop
        -- h_asympBound_floor
        R.eventually_asympBound_pos,
      -- n₀_pos
      eventually_gt_atTop 0,
      -- h_smoothing_r_pos
      eventually_forall_ge_atTop.mpr R.eventually_one_add_smoothingFn_r_pos,
      -- bound2
      eventually_forall_ge_atTop.mpr R.rpow_p_mul_one_add_smoothingFn_ge,
      (tendsto_nat_floor_mul_atTop b' hb_pos).eventually_forall_ge_atTop
        -- h_smoothingFn_floor
        eventually_one_add_smoothingFn_pos,
      -- h_sumTransform
      eventually_forall_ge_atTop.mpr h_sumTransform_aux,
      -- h_bi_le_r
      eventually_forall_ge_atTop.mpr R.eventually_bi_mul_le_r,
      -- h_exp
      eventually_forall_ge_atTop.mpr (eventually_ge_atTop ⌈exp 1⌉₊)]
    with n₀ n₀_ge_Rn₀ h_b_floor h_smoothing_pos h_smoothing_pos' h_asympBound_pos h_asympBound_r_pos
      h_asympBound_floor n₀_pos h_smoothing_r_pos bound2 h_smoothingFn_floor h_sumTransform
      h_bi_le_r h_exp
  have h_base_nonempty := R.base_nonempty n₀_pos
  -- Min of the ratio T(n) / asympBound(n) over the base case n ∈ [b * n₀, n₀)
  set base_min : ℝ :=
    (Finset.Ico (⌊b' * n₀⌋₊) n₀).inf' h_base_nonempty
      (fun n => T n / ((1 + ε n) * asympBound g a b n)) with base_min_def
  -- The big-O constant we are aiming for: min of the base case ratio and what we need to cancel
  -- out the g(n) term in the calculation below
  let C := min (2 * c₁)⁻¹ base_min
  have hC_pos : 0 < C := by
    refine lt_min (by positivity) ?_
    obtain ⟨m, hm_mem, hm⟩ :=
      Finset.exists_mem_eq_inf' h_base_nonempty (fun n => T n / ((1 + ε n) * asympBound g a b n))
    calc
      0 < T m / ((1 + ε m) * asympBound g a b m) := by
        have H₁ : 0 < T m := R.T_pos _
        have H₂ : 0 < 1 + ε m := by
          rw [Finset.mem_Ico] at hm_mem
          exact h_smoothing_pos' m hm_mem.1
        have H₃ : 0 < asympBound g a b m := by
          refine R.asympBound_pos m ?_
          calc 0 < ⌊b' * n₀⌋₊ := by exact h_b_floor
                _ ≤ m := by rw [Finset.mem_Ico] at hm_mem; exact hm_mem.1
        positivity
      _ = base_min := by rw [base_min_def, hm]
  refine ⟨C, hC_pos, fun n hn => ?_⟩
  -- Base case: statement is true for `b' * n₀ ≤ n < n₀`
  have h_base : ∀ n ∈ Finset.Ico (⌊b' * n₀⌋₊) n₀, C * ((1 + ε n) * asympBound g a b n) ≤ T n := by
    intro n hn
    rw [Finset.mem_Ico] at hn
    have htmp1 : 0 < 1 + ε n := h_smoothingFn_floor n hn.1
    have htmp2 : 0 < asympBound g a b n := h_asympBound_floor n hn.1
    rw [← _root_.le_div_iff₀ (by positivity)]
    rw [← Finset.mem_Ico] at hn
    calc T n / ((1 + ε ↑n) * asympBound g a b n)
           ≥ (Finset.Ico (⌊b' * n₀⌋₊) n₀).inf' h_base_nonempty
                  fun z => T z / ((1 + ε z) * asympBound g a b z) :=
                    Finset.inf'_le_of_le _ (b := n) hn <| le_refl _
         _ ≥ C := min_le_right _ _
  have h_asympBound_pos' : 0 < asympBound g a b n := h_asympBound_pos n hn
  have h_one_sub_smoothingFn_pos' : 0 < 1 + ε n := h_smoothing_pos n hn
  rw [Real.norm_of_nonneg (R.T_nonneg n), Real.norm_of_nonneg (by positivity)]
  -- We now prove all other cases by induction
  induction n using Nat.strongRecOn with
  | ind n h_ind =>
    have b_mul_n₀_le_ri i : ⌊b' * ↑n₀⌋₊ ≤ r i n := by
      exact_mod_cast calc ⌊b' * ↑n₀⌋₊ ≤ b' * n₀ := Nat.floor_le <| by positivity
                                  _ ≤ b' * n := by gcongr
                                  _ ≤ r i n := h_bi_le_r n hn i
    have g_pos : 0 ≤ g n := R.g_nonneg n (by positivity)
    calc T n
      _ = (∑ i, a i * T (r i n)) + g n := R.h_rec n <| n₀_ge_Rn₀.trans hn
      _ ≥ (∑ i, a i * (C * ((1 + ε (r i n)) * asympBound g a b (r i n)))) + g n := by
        -- Apply the induction hypothesis, or use the base case depending on how large `n` is
        gcongr (∑ i, a i * ?_) + g n with i _
        · exact le_of_lt <| R.a_pos _
        · cases lt_or_ge (r i n) n₀ with
          | inl ri_lt_n₀ => exact h_base _ <| Finset.mem_Ico.mpr ⟨b_mul_n₀_le_ri i, ri_lt_n₀⟩
          | inr n₀_le_ri =>
            exact h_ind (r i n) (R.r_lt_n _ _ (n₀_ge_Rn₀.trans hn)) n₀_le_ri
              (h_asympBound_r_pos _ hn _) (h_smoothing_r_pos n hn i)
      _ = (∑ i, a i * (C * ((1 + ε (r i n)) * ((r i n) ^ (p a b)
            * (1 + (∑ u ∈ range (r i n), g u / u ^ ((p a b) + 1))))))) + g n := by
        simp_rw [asympBound_def']
      _ = (∑ i, C * a i * ((r i n)^(p a b) * (1 + ε (r i n))
                * ((1 + (∑ u ∈ range (r i n), g u / u ^ ((p a b) + 1)))))) + g n := by
        congr; ext; ring
      _ ≥ (∑ i, C * a i * ((b i) ^ (p a b) * n ^ (p a b) * (1 + ε n)
                * ((1 + (∑ u ∈ range (r i n), g u / u ^ ((p a b) + 1)))))) + g n := by
        gcongr (∑ i, C * a i * (?_ *
            ((1 + (∑ u ∈ range (r i n), g u / u ^ ((p a b) + 1)))))) + g n with i
        · have := R.a_pos i
          positivity
        · refine add_nonneg zero_le_one <| Finset.sum_nonneg fun j _ => ?_
          rw [div_nonneg_iff]
          exact Or.inl ⟨R.g_nonneg j (by positivity), by positivity⟩
        · exact bound2 n hn i
      _ = (∑ i, C * a i * ((b i) ^ (p a b) * n ^ (p a b) * (1 + ε n)
                * ((1 + ((∑ u ∈ range n, g u / u ^ ((p a b) + 1))
                - (∑ u ∈ Finset.Ico (r i n) n, g u / u ^ ((p a b) + 1))))))) + g n := by
        congr; ext i; congr
        refine eq_sub_of_add_eq ?_
        rw [add_comm]
        exact add_eq_of_eq_sub <| Finset.sum_Ico_eq_sub _
          <| le_of_lt <| R.r_lt_n i n <| n₀_ge_Rn₀.trans hn
      _ = (∑ i, C * a i * ((b i) ^ (p a b) * (1 + ε n)
                * ((n ^ (p a b) * (1 + (∑ u ∈ range n, g u / u ^ ((p a b) + 1)))
                - n ^ (p a b) * (∑ u ∈ Finset.Ico (r i n) n, g u / u ^ ((p a b) + 1))))))
                + g n := by
        congr; ext; ring
      _ = (∑ i, C * a i * ((b i) ^ (p a b) * (1 + ε n)
                * ((asympBound g a b n - sumTransform (p a b) g (r i n) n)))) + g n := by
        simp_rw [asympBound_def', sumTransform_def]
      _ ≥ (∑ i, C * a i * ((b i) ^ (p a b) * (1 + ε n)
                * ((asympBound g a b n - c₁ * g n)))) + g n := by
        gcongr with i
        · have := R.a_pos i
          positivity
        · have := R.b_pos i
          positivity
        · exact h_sumTransform n hn i
      _ = (∑ i, C * (1 + ε n) * ((asympBound g a b n - c₁ * g n))
                * (a i * (b i) ^ (p a b))) + g n := by congr; ext; ring
      _ = C * (1 + ε n) * (asympBound g a b n - c₁ * g n) + g n := by
            rw [← Finset.mul_sum, R.sumCoeffsExp_p_eq_one, mul_one]
      _ = C * (1 + ε n) * asympBound g a b n + (1 - C * c₁ * (1 + ε n)) * g n := by ring
      _ ≥ C * (1 + ε n) * asympBound g a b n + 0 := by
        gcongr
        refine mul_nonneg ?_ g_pos
        rw [sub_nonneg]
        calc C * c₁ * (1 + ε n)
          _ ≤ C * c₁ * 2 := by
            gcongr
            refine one_add_smoothingFn_le_two ?_
            calc exp 1 ≤ ⌈exp 1⌉₊ := by exact Nat.le_ceil _
                      _ ≤ n := by exact_mod_cast h_exp n hn
          _ = C * (2 * c₁) := by ring
          _ ≤ (2 * c₁)⁻¹ * (2 * c₁) := by gcongr; exact min_le_left _ _
          _ = c₁⁻¹ * c₁ := by ring
          _ = 1 := inv_mul_cancel₀ (by positivity)
      _ = C * ((1 + ε n) * asympBound g a b n) := by ring

/-- The **Akra–Bazzi theorem**: `T ∈ O(n^p (1 + ∑_u^n g(u) / u^{p+1}))` -/
theorem isBigO_asympBound : T =O[atTop] asympBound g a b := by
  calc T
    _ =O[atTop] (fun n => (1 - ε n) * asympBound g a b n) := by
      exact R.T_isBigO_smoothingFn_mul_asympBound
    _ =O[atTop] (fun n => 1 * asympBound g a b n) := by
      refine IsBigO.mul (isBigO_const_of_tendsto (y := 1) ?_ one_ne_zero) (isBigO_refl _ _)
      rw [← Function.comp_def (fun n => 1 - ε n) Nat.cast]
      exact Tendsto.comp isEquivalent_one_sub_smoothingFn_one.tendsto_const
        tendsto_natCast_atTop_atTop
    _ = asympBound g a b := by simp

/-- The **Akra–Bazzi theorem**: `T ∈ Ω(n^p (1 + ∑_u^n g(u) / u^{p+1}))` -/
theorem isBigO_symm_asympBound : asympBound g a b =O[atTop] T := by
  calc asympBound g a b
    _ = (fun n => 1 * asympBound g a b n) := by simp
    _ ~[atTop] (fun n => (1 + ε n) * asympBound g a b n) := by
      refine IsEquivalent.mul (IsEquivalent.symm ?_) IsEquivalent.refl
      rw [Function.const_def, isEquivalent_const_iff_tendsto one_ne_zero,
        ← Function.comp_def (fun n => 1 + ε n) Nat.cast]
      exact Tendsto.comp isEquivalent_one_add_smoothingFn_one.tendsto_const
        tendsto_natCast_atTop_atTop
    _ =O[atTop] T := R.smoothingFn_mul_asympBound_isBigO_T

/-- The **Akra–Bazzi theorem**: `T ∈ Θ(n^p (1 + ∑_u^n g(u) / u^{p+1}))` -/
theorem isTheta_asympBound : T =Θ[atTop] asympBound g a b :=
  ⟨R.isBigO_asympBound, R.isBigO_symm_asympBound⟩

end AkraBazziRecurrence<|MERGE_RESOLUTION|>--- conflicted
+++ resolved
@@ -613,13 +613,8 @@
 This linter is only enabled on `nightly-testing`, but it causes a deterministic timeout there.
 Can this proof be refactored into some smaller pieces?
 -/
-<<<<<<< HEAD
-set_option linter.tacticAnalysis.linarithToGrind false in
+set_option linter.tacticAnalysis.regressions.linarithToGrind false in
 /-- The main proof of the lower bound part of the Akra–Bazzi theorem. The factor
-=======
-set_option linter.tacticAnalysis.regressions.linarithToGrind false in
-/-- The main proof of the lower bound part of the Akra-Bazzi theorem. The factor
->>>>>>> 1ef83b2f
 `1 + ε n` does not change the asymptotic order, but is needed for the induction step to go
 through. -/
 lemma smoothingFn_mul_asympBound_isBigO_T :
