/-
Copyright (c) 2018 Mario Carneiro. All rights reserved.
Released under Apache 2.0 license as described in the file LICENSE.
Authors: Mario Carneiro
-/
import Mathlib.Computability.Partrec
import Mathlib.Data.Option.Basic

/-!
# Gödel Numbering for Partial Recursive Functions.

This file defines `Nat.Partrec.Code`, an inductive datatype describing code for partial
recursive functions on ℕ. It defines an encoding for these codes, and proves that the constructors
are primitive recursive with respect to the encoding.

It also defines the evaluation of these codes as partial functions using `PFun`, and proves that a
function is partially recursive (as defined by `Nat.Partrec`) if and only if it is the evaluation
of some code.

## Main Definitions

* `Nat.Partrec.Code`: Inductive datatype for partial recursive codes.
* `Nat.Partrec.Code.encodeCode`: A (computable) encoding of codes as natural numbers.
* `Nat.Partrec.Code.ofNatCode`: The inverse of this encoding.
* `Nat.Partrec.Code.eval`: The interpretation of a `Nat.Partrec.Code` as a partial function.

## Main Results

* `Nat.Partrec.Code.rec_prim`: Recursion on `Nat.Partrec.Code` is primitive recursive.
* `Nat.Partrec.Code.rec_computable`: Recursion on `Nat.Partrec.Code` is computable.
* `Nat.Partrec.Code.smn`: The $S_n^m$ theorem.
* `Nat.Partrec.Code.exists_code`: Partial recursiveness is equivalent to being the eval of a code.
* `Nat.Partrec.Code.evaln_prim`: `evaln` is primitive recursive.
* `Nat.Partrec.Code.fixed_point`: Roger's fixed point theorem.
* `Nat.Partrec.Code.fixed_point₂`: Kleene's second recursion theorem.

## References

* [Mario Carneiro, *Formalizing computability theory via partial recursive functions*][carneiro2019]

-/


open Encodable Denumerable

namespace Nat.Partrec

theorem rfind' {f} (hf : Nat.Partrec f) :
    Nat.Partrec
      (Nat.unpaired fun a m =>
        (Nat.rfind fun n => (fun m => m = 0) <$> f (Nat.pair a (n + m))).map (· + m)) :=
  Partrec₂.unpaired'.2 <| by
    refine
      Partrec.map
        ((@Partrec₂.unpaired' fun a b : ℕ =>
              Nat.rfind fun n => (fun m => m = 0) <$> f (Nat.pair a (n + b))).1
          ?_)
        (Primrec.nat_add.comp Primrec.snd <| Primrec.snd.comp Primrec.fst).to_comp.to₂
    have : Nat.Partrec (fun a => Nat.rfind (fun n => (fun m => decide (m = 0)) <$>
      Nat.unpaired (fun a b => f (Nat.pair (Nat.unpair a).1 (b + (Nat.unpair a).2)))
        (Nat.pair a n))) :=
      rfind
        (Partrec₂.unpaired'.2
          ((Partrec.nat_iff.2 hf).comp
              (Primrec₂.pair.comp (Primrec.fst.comp <| Primrec.unpair.comp Primrec.fst)
                  (Primrec.nat_add.comp Primrec.snd
                    (Primrec.snd.comp <| Primrec.unpair.comp Primrec.fst))).to_comp))
    simpa

/-- Code for partial recursive functions from ℕ to ℕ.
See `Nat.Partrec.Code.eval` for the interpretation of these constructors.
-/
inductive Code : Type
  | zero : Code
  | succ : Code
  | left : Code
  | right : Code
  | pair : Code → Code → Code
  | comp : Code → Code → Code
  | prec : Code → Code → Code
  | rfind' : Code → Code

compile_inductive% Code

end Nat.Partrec

namespace Nat.Partrec.Code

instance instInhabited : Inhabited Code :=
  ⟨zero⟩

/-- Returns a code for the constant function outputting a particular natural. -/
protected def const : ℕ → Code
  | 0 => zero
  | n + 1 => comp succ (Code.const n)

theorem const_inj : ∀ {n₁ n₂}, Nat.Partrec.Code.const n₁ = Nat.Partrec.Code.const n₂ → n₁ = n₂
  | 0, 0, _ => by simp
  | n₁ + 1, n₂ + 1, h => by
    dsimp [Nat.Partrec.Code.const] at h
    injection h with h₁ h₂
    simp only [const_inj h₂]

/-- A code for the identity function. -/
protected def id : Code :=
  pair left right

/-- Given a code `c` taking a pair as input, returns a code using `n` as the first argument to `c`.
-/
def curry (c : Code) (n : ℕ) : Code :=
  comp c (pair (Code.const n) Code.id)

/-- An encoding of a `Nat.Partrec.Code` as a ℕ. -/
def encodeCode : Code → ℕ
  | zero => 0
  | succ => 1
  | left => 2
  | right => 3
  | pair cf cg => 2 * (2 * Nat.pair (encodeCode cf) (encodeCode cg)) + 4
  | comp cf cg => 2 * (2 * Nat.pair (encodeCode cf) (encodeCode cg) + 1) + 4
  | prec cf cg => (2 * (2 * Nat.pair (encodeCode cf) (encodeCode cg)) + 1) + 4
  | rfind' cf => (2 * (2 * encodeCode cf + 1) + 1) + 4

/--
A decoder for `Nat.Partrec.Code.encodeCode`, taking any ℕ to the `Nat.Partrec.Code` it represents.
-/
def ofNatCode : ℕ → Code
  | 0 => zero
  | 1 => succ
  | 2 => left
  | 3 => right
  | n + 4 =>
    let m := n.div2.div2
    have hm : m < n + 4 := by
      simp only [m, div2_val]
      exact
        lt_of_le_of_lt (le_trans (Nat.div_le_self _ _) (Nat.div_le_self _ _))
          (Nat.succ_le_succ (Nat.le_add_right _ _))
    have _m1 : m.unpair.1 < n + 4 := lt_of_le_of_lt m.unpair_left_le hm
    have _m2 : m.unpair.2 < n + 4 := lt_of_le_of_lt m.unpair_right_le hm
    match n.bodd, n.div2.bodd with
    | false, false => pair (ofNatCode m.unpair.1) (ofNatCode m.unpair.2)
    | false, true  => comp (ofNatCode m.unpair.1) (ofNatCode m.unpair.2)
    | true , false => prec (ofNatCode m.unpair.1) (ofNatCode m.unpair.2)
    | true , true  => rfind' (ofNatCode m)

/-- Proof that `Nat.Partrec.Code.ofNatCode` is the inverse of `Nat.Partrec.Code.encodeCode` -/
private theorem encode_ofNatCode : ∀ n, encodeCode (ofNatCode n) = n
  | 0 => by simp [ofNatCode, encodeCode]
  | 1 => by simp [ofNatCode, encodeCode]
  | 2 => by simp [ofNatCode, encodeCode]
  | 3 => by simp [ofNatCode, encodeCode]
  | n + 4 => by
    let m := n.div2.div2
    have hm : m < n + 4 := by
      simp only [m, div2_val]
      exact
        lt_of_le_of_lt (le_trans (Nat.div_le_self _ _) (Nat.div_le_self _ _))
          (Nat.succ_le_succ (Nat.le_add_right _ _))
    have _m1 : m.unpair.1 < n + 4 := lt_of_le_of_lt m.unpair_left_le hm
    have _m2 : m.unpair.2 < n + 4 := lt_of_le_of_lt m.unpair_right_le hm
    have IH := encode_ofNatCode m
    have IH1 := encode_ofNatCode m.unpair.1
    have IH2 := encode_ofNatCode m.unpair.2
    conv_rhs => rw [← Nat.bit_decomp n, ← Nat.bit_decomp n.div2]
    simp only [ofNatCode.eq_5]
    cases n.bodd <;> cases n.div2.bodd <;>
      simp [m, encodeCode, ofNatCode, IH, IH1, IH2, Nat.bit_val]

instance instDenumerable : Denumerable Code :=
  mk'
    ⟨encodeCode, ofNatCode, fun c => by
        induction c <;> simp [encodeCode, ofNatCode, Nat.div2_val, *],
      encode_ofNatCode⟩

theorem encodeCode_eq : encode = encodeCode :=
  rfl

theorem ofNatCode_eq : ofNat Code = ofNatCode :=
  rfl

theorem encode_lt_pair (cf cg) :
    encode cf < encode (pair cf cg) ∧ encode cg < encode (pair cf cg) := by
  simp only [encodeCode_eq, encodeCode]
  have := Nat.mul_le_mul_right (Nat.pair cf.encodeCode cg.encodeCode) (by decide : 1 ≤ 2 * 2)
  rw [one_mul, mul_assoc] at this
  have := lt_of_le_of_lt this (lt_add_of_pos_right _ (by decide : 0 < 4))
  exact ⟨lt_of_le_of_lt (Nat.left_le_pair _ _) this, lt_of_le_of_lt (Nat.right_le_pair _ _) this⟩

theorem encode_lt_comp (cf cg) :
    encode cf < encode (comp cf cg) ∧ encode cg < encode (comp cf cg) := by
  have : encode (pair cf cg) < encode (comp cf cg) := by simp [encodeCode_eq, encodeCode]
  exact (encode_lt_pair cf cg).imp (fun h => lt_trans h this) fun h => lt_trans h this

theorem encode_lt_prec (cf cg) :
    encode cf < encode (prec cf cg) ∧ encode cg < encode (prec cf cg) := by
  have : encode (pair cf cg) < encode (prec cf cg) := by simp [encodeCode_eq, encodeCode]
  exact (encode_lt_pair cf cg).imp (fun h => lt_trans h this) fun h => lt_trans h this

theorem encode_lt_rfind' (cf) : encode cf < encode (rfind' cf) := by
  simp only [encodeCode_eq, encodeCode]
  omega

end Nat.Partrec.Code

section
open Primrec
namespace Nat.Partrec.Code

<<<<<<< HEAD
theorem primrec_pair : Primrec₂ pair :=
=======
theorem primrec₂_pair : Primrec₂ pair :=
>>>>>>> e57d8395
  Primrec₂.ofNat_iff.2 <|
    Primrec₂.encode_iff.1 <|
      nat_add.comp
        (nat_double.comp <|
          nat_double.comp <|
            Primrec₂.natPair.comp (encode_iff.2 <| (Primrec.ofNat Code).comp fst)
              (encode_iff.2 <| (Primrec.ofNat Code).comp snd))
        (Primrec₂.const 4)

<<<<<<< HEAD
alias primrec₂_pair := primrec_pair
@[deprecated (since := "2025-05-12")] alias pair_prim := primrec_pair

theorem primrec_comp : Primrec₂ comp :=
=======
alias primrec_pair := primrec₂_pair
@[deprecated (since := "2025-05-12")] alias pair_prim := primrec₂_pair

theorem primrec₂_comp : Primrec₂ comp :=
>>>>>>> e57d8395
  Primrec₂.ofNat_iff.2 <|
    Primrec₂.encode_iff.1 <|
      nat_add.comp
        (nat_double.comp <|
          nat_double_succ.comp <|
            Primrec₂.natPair.comp (encode_iff.2 <| (Primrec.ofNat Code).comp fst)
              (encode_iff.2 <| (Primrec.ofNat Code).comp snd))
        (Primrec₂.const 4)

<<<<<<< HEAD
alias primrec₂_comp := primrec_comp
@[deprecated (since := "2025-05-12")] alias comp_prim := primrec_comp

theorem primrec_prec : Primrec₂ prec :=
=======
alias primrec_comp := primrec₂_comp
@[deprecated (since := "2025-05-12")] alias comp_prim := primrec₂_comp

theorem primrec₂_prec : Primrec₂ prec :=
>>>>>>> e57d8395
  Primrec₂.ofNat_iff.2 <|
    Primrec₂.encode_iff.1 <|
      nat_add.comp
        (nat_double_succ.comp <|
          nat_double.comp <|
            Primrec₂.natPair.comp (encode_iff.2 <| (Primrec.ofNat Code).comp fst)
              (encode_iff.2 <| (Primrec.ofNat Code).comp snd))
        (Primrec₂.const 4)

<<<<<<< HEAD
alias primrec₂_prec := primrec_prec
@[deprecated (since := "2025-05-12")] alias prec_prim := primrec_prec
=======
alias primrec_prec := primrec₂_prec
@[deprecated (since := "2025-05-12")] alias prec_prim := primrec₂_prec
>>>>>>> e57d8395

theorem primrec_rfind' : Primrec rfind' :=
  ofNat_iff.2 <|
    encode_iff.1 <|
      nat_add.comp
        (nat_double_succ.comp <| nat_double_succ.comp <|
          encode_iff.2 <| Primrec.ofNat Code)
        (const 4)

alias primrec_rfind := primrec_rfind'
@[deprecated (since := "2025-05-12")] alias rfind_prim := primrec_rfind'

theorem primrec_recOn' {α σ}
    [Primcodable α] [Primcodable σ] {c : α → Code} (hc : Primrec c) {z : α → σ}
    (hz : Primrec z) {s : α → σ} (hs : Primrec s) {l : α → σ} (hl : Primrec l) {r : α → σ}
    (hr : Primrec r) {pr : α → Code × Code × σ × σ → σ} (hpr : Primrec₂ pr)
    {co : α → Code × Code × σ × σ → σ} (hco : Primrec₂ co) {pc : α → Code × Code × σ × σ → σ}
    (hpc : Primrec₂ pc) {rf : α → Code × σ → σ} (hrf : Primrec₂ rf) :
    let PR (a) cf cg hf hg := pr a (cf, cg, hf, hg)
    let CO (a) cf cg hf hg := co a (cf, cg, hf, hg)
    let PC (a) cf cg hf hg := pc a (cf, cg, hf, hg)
    let RF (a) cf hf := rf a (cf, hf)
    let F (a : α) (c : Code) : σ :=
      Nat.Partrec.Code.recOn c (z a) (s a) (l a) (r a) (PR a) (CO a) (PC a) (RF a)
    Primrec (fun a => F a (c a) : α → σ) := by
  intros _ _ _ _ F
  let G₁ : (α × List σ) × ℕ × ℕ → Option σ := fun p =>
    letI a := p.1.1; letI IH := p.1.2; letI n := p.2.1; letI m := p.2.2
    IH[m]?.bind fun s =>
    IH[m.unpair.1]?.bind fun s₁ =>
    IH[m.unpair.2]?.map fun s₂ =>
    cond n.bodd
      (cond n.div2.bodd (rf a (ofNat Code m, s))
        (pc a (ofNat Code m.unpair.1, ofNat Code m.unpair.2, s₁, s₂)))
      (cond n.div2.bodd (co a (ofNat Code m.unpair.1, ofNat Code m.unpair.2, s₁, s₂))
        (pr a (ofNat Code m.unpair.1, ofNat Code m.unpair.2, s₁, s₂)))
  have : Primrec G₁ :=
    option_bind (list_getElem?.comp (snd.comp fst) (snd.comp snd)) <| .mk <|
    option_bind ((list_getElem?.comp (snd.comp fst)
      (fst.comp <| Primrec.unpair.comp (snd.comp snd))).comp fst) <| .mk <|
    option_map ((list_getElem?.comp (snd.comp fst)
      (snd.comp <| Primrec.unpair.comp (snd.comp snd))).comp <| fst.comp fst) <| .mk <|
    have a := fst.comp (fst.comp <| fst.comp <| fst.comp fst)
    have n := fst.comp (snd.comp <| fst.comp <| fst.comp fst)
    have m := snd.comp (snd.comp <| fst.comp <| fst.comp fst)
    have m₁ := fst.comp (Primrec.unpair.comp m)
    have m₂ := snd.comp (Primrec.unpair.comp m)
    have s := snd.comp (fst.comp fst)
    have s₁ := snd.comp fst
    have s₂ := snd
    (nat_bodd.comp n).cond
      ((nat_bodd.comp <| nat_div2.comp n).cond
        (hrf.comp a (((Primrec.ofNat Code).comp m).pair s))
        (hpc.comp a (((Primrec.ofNat Code).comp m₁).pair <|
          ((Primrec.ofNat Code).comp m₂).pair <| s₁.pair s₂)))
      (Primrec.cond (nat_bodd.comp <| nat_div2.comp n)
        (hco.comp a (((Primrec.ofNat Code).comp m₁).pair <|
          ((Primrec.ofNat Code).comp m₂).pair <| s₁.pair s₂))
        (hpr.comp a (((Primrec.ofNat Code).comp m₁).pair <|
          ((Primrec.ofNat Code).comp m₂).pair <| s₁.pair s₂)))
  let G : α → List σ → Option σ := fun a IH =>
    IH.length.casesOn (some (z a)) fun n =>
    n.casesOn (some (s a)) fun n =>
    n.casesOn (some (l a)) fun n =>
    n.casesOn (some (r a)) fun n =>
    G₁ ((a, IH), n, n.div2.div2)
  have : Primrec₂ G := .mk <|
    nat_casesOn (list_length.comp snd) (option_some_iff.2 (hz.comp fst)) <| .mk <|
    nat_casesOn snd (option_some_iff.2 (hs.comp (fst.comp fst))) <| .mk <|
    nat_casesOn snd (option_some_iff.2 (hl.comp (fst.comp <| fst.comp fst))) <| .mk <|
    nat_casesOn snd (option_some_iff.2 (hr.comp (fst.comp <| fst.comp <| fst.comp fst))) <| .mk <|
    this.comp <|
      ((fst.pair snd).comp <| fst.comp <| fst.comp <| fst.comp <| fst).pair <|
      snd.pair <| nat_div2.comp <| nat_div2.comp snd
  refine (nat_strong_rec (fun a n => F a (ofNat Code n)) this.to₂ fun a n => ?_)
    |>.comp .id (encode_iff.2 hc) |>.of_eq fun a => by simp
  iterate 4 rcases n with - | n; · simp [ofNatCode_eq, ofNatCode]; rfl
  simp only [G]; rw [List.length_map, List.length_range]
  let m := n.div2.div2
  show G₁ ((a, (List.range (n + 4)).map fun n => F a (ofNat Code n)), n, m)
    = some (F a (ofNat Code (n + 4)))
  have hm : m < n + 4 := by
    simp only [m, div2_val]
    exact lt_of_le_of_lt
      (le_trans (Nat.div_le_self ..) (Nat.div_le_self ..))
      (Nat.succ_le_succ (Nat.le_add_right ..))
  have m1 : m.unpair.1 < n + 4 := lt_of_le_of_lt m.unpair_left_le hm
  have m2 : m.unpair.2 < n + 4 := lt_of_le_of_lt m.unpair_right_le hm
  simp [G₁, m, List.getElem?_map, List.getElem?_range, hm, m1, m2]
  rw [show ofNat Code (n + 4) = ofNatCode (n + 4) from rfl]
  simp [ofNatCode]
  cases n.bodd <;> cases n.div2.bodd <;> rfl

@[deprecated (since := "2025-05-12")] alias rec_prim' := primrec_recOn'

/-- Recursion on `Nat.Partrec.Code` is primitive recursive. -/
theorem primrec_recOn {α σ}
    [Primcodable α] [Primcodable σ] {c : α → Code} (hc : Primrec c) {z : α → σ}
    (hz : Primrec z) {s : α → σ} (hs : Primrec s) {l : α → σ} (hl : Primrec l) {r : α → σ}
    (hr : Primrec r) {pr : α → Code → Code → σ → σ → σ}
    (hpr : Primrec fun a : α × Code × Code × σ × σ => pr a.1 a.2.1 a.2.2.1 a.2.2.2.1 a.2.2.2.2)
    {co : α → Code → Code → σ → σ → σ}
    (hco : Primrec fun a : α × Code × Code × σ × σ => co a.1 a.2.1 a.2.2.1 a.2.2.2.1 a.2.2.2.2)
    {pc : α → Code → Code → σ → σ → σ}
    (hpc : Primrec fun a : α × Code × Code × σ × σ => pc a.1 a.2.1 a.2.2.1 a.2.2.2.1 a.2.2.2.2)
    {rf : α → Code → σ → σ} (hrf : Primrec fun a : α × Code × σ => rf a.1 a.2.1 a.2.2) :
    let F (a : α) (c : Code) : σ :=
      Nat.Partrec.Code.recOn c (z a) (s a) (l a) (r a) (pr a) (co a) (pc a) (rf a)
    Primrec fun a => F a (c a) :=
  primrec_recOn' hc hz hs hl hr
    (pr := fun a b => pr a b.1 b.2.1 b.2.2.1 b.2.2.2) (.mk hpr)
    (co := fun a b => co a b.1 b.2.1 b.2.2.1 b.2.2.2) (.mk hco)
    (pc := fun a b => pc a b.1 b.2.1 b.2.2.1 b.2.2.2) (.mk hpc)
    (rf := fun a b => rf a b.1 b.2) (.mk hrf)

@[deprecated (since := "2025-05-12")] alias rec_prim := primrec_recOn

end Nat.Partrec.Code
end

namespace Nat.Partrec.Code
section

open Computable

/-- Recursion on `Nat.Partrec.Code` is computable. -/
theorem computable_recOn {α σ} [Primcodable α] [Primcodable σ] {c : α → Code} (hc : Computable c)
    {z : α → σ} (hz : Computable z) {s : α → σ} (hs : Computable s) {l : α → σ} (hl : Computable l)
    {r : α → σ} (hr : Computable r) {pr : α → Code × Code × σ × σ → σ} (hpr : Computable₂ pr)
    {co : α → Code × Code × σ × σ → σ} (hco : Computable₂ co) {pc : α → Code × Code × σ × σ → σ}
    (hpc : Computable₂ pc) {rf : α → Code × σ → σ} (hrf : Computable₂ rf) :
    let PR (a) cf cg hf hg := pr a (cf, cg, hf, hg)
    let CO (a) cf cg hf hg := co a (cf, cg, hf, hg)
    let PC (a) cf cg hf hg := pc a (cf, cg, hf, hg)
    let RF (a) cf hf := rf a (cf, hf)
    let F (a : α) (c : Code) : σ :=
      Nat.Partrec.Code.recOn c (z a) (s a) (l a) (r a) (PR a) (CO a) (PC a) (RF a)
    Computable fun a => F a (c a) := by
  -- TODO(Mario): less copy-paste from previous proof
  intros _ _ _ _ F
  let G₁ : (α × List σ) × ℕ × ℕ → Option σ := fun p =>
    letI a := p.1.1; letI IH := p.1.2; letI n := p.2.1; letI m := p.2.2
    IH[m]?.bind fun s =>
    IH[m.unpair.1]?.bind fun s₁ =>
    IH[m.unpair.2]?.map fun s₂ =>
    cond n.bodd
      (cond n.div2.bodd (rf a (ofNat Code m, s))
        (pc a (ofNat Code m.unpair.1, ofNat Code m.unpair.2, s₁, s₂)))
      (cond n.div2.bodd (co a (ofNat Code m.unpair.1, ofNat Code m.unpair.2, s₁, s₂))
        (pr a (ofNat Code m.unpair.1, ofNat Code m.unpair.2, s₁, s₂)))
  have : Computable G₁ := by
    refine option_bind (list_getElem?.comp (snd.comp fst) (snd.comp snd)) <| .mk ?_
    refine option_bind ((list_getElem?.comp (snd.comp fst)
      (fst.comp <| Computable.unpair.comp (snd.comp snd))).comp fst) <| .mk ?_
    refine option_map ((list_getElem?.comp (snd.comp fst)
      (snd.comp <| Computable.unpair.comp (snd.comp snd))).comp <| fst.comp fst) <| .mk ?_
    exact
      have a := fst.comp (fst.comp <| fst.comp <| fst.comp fst)
      have n := fst.comp (snd.comp <| fst.comp <| fst.comp fst)
      have m := snd.comp (snd.comp <| fst.comp <| fst.comp fst)
      have m₁ := fst.comp (Computable.unpair.comp m)
      have m₂ := snd.comp (Computable.unpair.comp m)
      have s := snd.comp (fst.comp fst)
      have s₁ := snd.comp fst
      have s₂ := snd
      (nat_bodd.comp n).cond
        ((nat_bodd.comp <| nat_div2.comp n).cond
          (hrf.comp a (((Computable.ofNat Code).comp m).pair s))
          (hpc.comp a (((Computable.ofNat Code).comp m₁).pair <|
            ((Computable.ofNat Code).comp m₂).pair <| s₁.pair s₂)))
        (Computable.cond (nat_bodd.comp <| nat_div2.comp n)
          (hco.comp a (((Computable.ofNat Code).comp m₁).pair <|
            ((Computable.ofNat Code).comp m₂).pair <| s₁.pair s₂))
          (hpr.comp a (((Computable.ofNat Code).comp m₁).pair <|
            ((Computable.ofNat Code).comp m₂).pair <| s₁.pair s₂)))
  let G : α → List σ → Option σ := fun a IH =>
    IH.length.casesOn (some (z a)) fun n =>
    n.casesOn (some (s a)) fun n =>
    n.casesOn (some (l a)) fun n =>
    n.casesOn (some (r a)) fun n =>
    G₁ ((a, IH), n, n.div2.div2)
  have : Computable₂ G := .mk <|
    nat_casesOn (list_length.comp snd) (option_some_iff.2 (hz.comp fst)) <| .mk <|
    nat_casesOn snd (option_some_iff.2 (hs.comp (fst.comp fst))) <| .mk <|
    nat_casesOn snd (option_some_iff.2 (hl.comp (fst.comp <| fst.comp fst))) <| .mk <|
    nat_casesOn snd (option_some_iff.2 (hr.comp (fst.comp <| fst.comp <| fst.comp fst))) <| .mk <|
    this.comp <|
      ((fst.pair snd).comp <| fst.comp <| fst.comp <| fst.comp <| fst).pair <|
      snd.pair <| nat_div2.comp <| nat_div2.comp snd
  refine (nat_strong_rec (fun a n => F a (ofNat Code n)) this.to₂ fun a n => ?_)
    |>.comp .id (encode_iff.2 hc) |>.of_eq fun a => by simp
  iterate 4 rcases n with - | n; · simp [ofNatCode_eq, ofNatCode]; rfl
  simp only [G]; rw [List.length_map, List.length_range]
  let m := n.div2.div2
  show G₁ ((a, (List.range (n + 4)).map fun n => F a (ofNat Code n)), n, m)
    = some (F a (ofNat Code (n + 4)))
  have hm : m < n + 4 := by
    simp only [m, div2_val]
    exact lt_of_le_of_lt
      (le_trans (Nat.div_le_self ..) (Nat.div_le_self ..))
      (Nat.succ_le_succ (Nat.le_add_right ..))
  have m1 : m.unpair.1 < n + 4 := lt_of_le_of_lt m.unpair_left_le hm
  have m2 : m.unpair.2 < n + 4 := lt_of_le_of_lt m.unpair_right_le hm
  simp [G₁, m, List.getElem?_map, List.getElem?_range, hm, m1, m2]
  rw [show ofNat Code (n + 4) = ofNatCode (n + 4) from rfl]
  simp [ofNatCode]
  cases n.bodd <;> cases n.div2.bodd <;> rfl

@[deprecated (since := "2025-05-12")] alias rec_computable := computable_recOn

end

/-- The interpretation of a `Nat.Partrec.Code` as a partial function.
* `Nat.Partrec.Code.zero`: The constant zero function.
* `Nat.Partrec.Code.succ`: The successor function.
* `Nat.Partrec.Code.left`: Left unpairing of a pair of ℕ (encoded by `Nat.pair`)
* `Nat.Partrec.Code.right`: Right unpairing of a pair of ℕ (encoded by `Nat.pair`)
* `Nat.Partrec.Code.pair`: Pairs the outputs of argument codes using `Nat.pair`.
* `Nat.Partrec.Code.comp`: Composition of two argument codes.
* `Nat.Partrec.Code.prec`: Primitive recursion. Given an argument of the form `Nat.pair a n`:
  * If `n = 0`, returns `eval cf a`.
  * If `n = succ k`, returns `eval cg (pair a (pair k (eval (prec cf cg) (pair a k))))`
* `Nat.Partrec.Code.rfind'`: Minimization. For `f` an argument of the form `Nat.pair a m`,
  `rfind' f m` returns the least `a` such that `f a m = 0`, if one exists and `f b m` terminates
  for `b < a`
-/
def eval : Code → ℕ →. ℕ
  | zero => pure 0
  | succ => Nat.succ
  | left => ↑fun n : ℕ => n.unpair.1
  | right => ↑fun n : ℕ => n.unpair.2
  | pair cf cg => fun n => Nat.pair <$> eval cf n <*> eval cg n
  | comp cf cg => fun n => eval cg n >>= eval cf
  | prec cf cg =>
    Nat.unpaired fun a n =>
      n.rec (eval cf a) fun y IH => do
        let i ← IH
        eval cg (Nat.pair a (Nat.pair y i))
  | rfind' cf =>
    Nat.unpaired fun a m =>
      (Nat.rfind fun n => (fun m => m = 0) <$> eval cf (Nat.pair a (n + m))).map (· + m)

/-- Helper lemma for the evaluation of `prec` in the base case. -/
@[simp]
theorem eval_prec_zero (cf cg : Code) (a : ℕ) : eval (prec cf cg) (Nat.pair a 0) = eval cf a := by
  rw [eval, Nat.unpaired, Nat.unpair_pair]
  simp (config := { Lean.Meta.Simp.neutralConfig with proj := true }) only []
  rw [Nat.rec_zero]

/-- Helper lemma for the evaluation of `prec` in the recursive case. -/
theorem eval_prec_succ (cf cg : Code) (a k : ℕ) :
    eval (prec cf cg) (Nat.pair a (Nat.succ k)) =
      do {let ih ← eval (prec cf cg) (Nat.pair a k); eval cg (Nat.pair a (Nat.pair k ih))} := by
  rw [eval, Nat.unpaired, Part.bind_eq_bind, Nat.unpair_pair]
  simp

instance : Membership (ℕ →. ℕ) Code :=
  ⟨fun c f => eval c = f⟩

@[simp]
theorem eval_const : ∀ n m, eval (Code.const n) m = Part.some n
  | 0, _ => rfl
  | n + 1, m => by simp! [eval_const n m]

@[simp]
theorem eval_id (n) : eval Code.id n = Part.some n := by simp! [Seq.seq, Code.id]

@[simp]
theorem eval_curry (c n x) : eval (curry c n) x = eval c (Nat.pair n x) := by simp! [Seq.seq, curry]

theorem primrec_const : Primrec Code.const :=
  (_root_.Primrec.id.nat_iterate (_root_.Primrec.const zero)
    (primrec_comp.comp (_root_.Primrec.const succ) Primrec.snd).to₂).of_eq
    fun n => by simp; induction n <;>
      simp [*, Code.const, Function.iterate_succ', -Function.iterate_succ]

@[deprecated (since := "2025-05-12")] alias const_prim := primrec_const

<<<<<<< HEAD
theorem primrec_curry : Primrec₂ curry :=
  primrec_comp.comp Primrec.fst <| primrec₂_pair.comp (primrec_const.comp Primrec.snd)
    (_root_.Primrec.const Code.id)

alias primrec₂_curry := primrec_curry
@[deprecated (since := "2025-05-12")] alias curry_prim := primrec_curry
=======
theorem primrec₂_curry : Primrec₂ curry :=
  primrec_comp.comp Primrec.fst <| primrec₂_pair.comp (primrec_const.comp Primrec.snd)
    (_root_.Primrec.const Code.id)

alias primrec_curry := primrec₂_curry
@[deprecated (since := "2025-05-12")] alias curry_prim := primrec₂_curry
>>>>>>> e57d8395

theorem curry_inj {c₁ c₂ n₁ n₂} (h : curry c₁ n₁ = curry c₂ n₂) : c₁ = c₂ ∧ n₁ = n₂ :=
  ⟨by injection h, by
    injection h with h₁ h₂
    injection h₂ with h₃ h₄
    exact const_inj h₃⟩

/--
The $S_n^m$ theorem: There is a computable function, namely `Nat.Partrec.Code.curry`, that takes a
program and a ℕ `n`, and returns a new program using `n` as the first argument.
-/
theorem smn :
    ∃ f : Code → ℕ → Code, Computable₂ f ∧ ∀ c n x, eval (f c n) x = eval c (Nat.pair n x) :=
  ⟨curry, Primrec₂.to_comp primrec_curry, eval_curry⟩

/-- A function is partial recursive if and only if there is a code implementing it. Therefore,
`eval` is a **universal partial recursive function**. -/
theorem exists_code {f : ℕ →. ℕ} : Nat.Partrec f ↔ ∃ c : Code, eval c = f := by
  refine ⟨fun h => ?_, ?_⟩
  · induction h with
    | zero => exact ⟨zero, rfl⟩
    | succ => exact ⟨succ, rfl⟩
    | left => exact ⟨left, rfl⟩
    | right => exact ⟨right, rfl⟩
    | pair pf pg hf hg =>
      rcases hf with ⟨cf, rfl⟩; rcases hg with ⟨cg, rfl⟩
      exact ⟨pair cf cg, rfl⟩
    | comp pf pg hf hg =>
      rcases hf with ⟨cf, rfl⟩; rcases hg with ⟨cg, rfl⟩
      exact ⟨comp cf cg, rfl⟩
    | prec pf pg hf hg =>
      rcases hf with ⟨cf, rfl⟩; rcases hg with ⟨cg, rfl⟩
      exact ⟨prec cf cg, rfl⟩
    | rfind pf hf =>
      rcases hf with ⟨cf, rfl⟩
      refine ⟨comp (rfind' cf) (pair Code.id zero), ?_⟩
      simp [eval, Seq.seq, pure, PFun.pure, Part.map_id']
  · rintro ⟨c, rfl⟩
    induction c with
    | zero => exact Nat.Partrec.zero
    | succ => exact Nat.Partrec.succ
    | left => exact Nat.Partrec.left
    | right => exact Nat.Partrec.right
    | pair cf cg pf pg => exact pf.pair pg
    | comp cf cg pf pg => exact pf.comp pg
    | prec cf cg pf pg => exact pf.prec pg
    | rfind' cf pf => exact pf.rfind'

/-- A modified evaluation for the code which returns an `Option ℕ` instead of a `Part ℕ`. To avoid
undecidability, `evaln` takes a parameter `k` and fails if it encounters a number ≥ k in the course
of its execution. Other than this, the semantics are the same as in `Nat.Partrec.Code.eval`.
-/
def evaln : ℕ → Code → ℕ → Option ℕ
  | 0, _ => fun _ => Option.none
  | k + 1, zero => fun n => do
    guard (n ≤ k)
    return 0
  | k + 1, succ => fun n => do
    guard (n ≤ k)
    return (Nat.succ n)
  | k + 1, left => fun n => do
    guard (n ≤ k)
    return n.unpair.1
  | k + 1, right => fun n => do
    guard (n ≤ k)
    pure n.unpair.2
  | k + 1, pair cf cg => fun n => do
    guard (n ≤ k)
    Nat.pair <$> evaln (k + 1) cf n <*> evaln (k + 1) cg n
  | k + 1, comp cf cg => fun n => do
    guard (n ≤ k)
    let x ← evaln (k + 1) cg n
    evaln (k + 1) cf x
  | k + 1, prec cf cg => fun n => do
    guard (n ≤ k)
    n.unpaired fun a n =>
      n.casesOn (evaln (k + 1) cf a) fun y => do
        let i ← evaln k (prec cf cg) (Nat.pair a y)
        evaln (k + 1) cg (Nat.pair a (Nat.pair y i))
  | k + 1, rfind' cf => fun n => do
    guard (n ≤ k)
    n.unpaired fun a m => do
      let x ← evaln (k + 1) cf (Nat.pair a m)
      if x = 0 then
        pure m
      else
        evaln k (rfind' cf) (Nat.pair a (m + 1))

theorem evaln_bound : ∀ {k c n x}, x ∈ evaln k c n → n < k
  | 0, c, n, x, h => by simp [evaln] at h
  | k + 1, c, n, x, h => by
    suffices ∀ {o : Option ℕ}, x ∈ do { guard (n ≤ k); o } → n < k + 1 by
      cases c <;> rw [evaln] at h <;> exact this h
    simpa [Option.bind_eq_some_iff] using Nat.lt_succ_of_le

theorem evaln_mono : ∀ {k₁ k₂ c n x}, k₁ ≤ k₂ → x ∈ evaln k₁ c n → x ∈ evaln k₂ c n
  | 0, k₂, c, n, x, _, h => by simp [evaln] at h
  | k + 1, k₂ + 1, c, n, x, hl, h => by
    have hl' := Nat.le_of_succ_le_succ hl
    have :
      ∀ {k k₂ n x : ℕ} {o₁ o₂ : Option ℕ},
        k ≤ k₂ → (x ∈ o₁ → x ∈ o₂) →
          x ∈ do { guard (n ≤ k); o₁ } → x ∈ do { guard (n ≤ k₂); o₂ } := by
      simp only [Option.mem_def, bind, Option.bind_eq_some_iff, Option.guard_eq_some',
        exists_and_left, exists_const, and_imp]
      introv h h₁ h₂ h₃
      exact ⟨le_trans h₂ h, h₁ h₃⟩
    simp? at h ⊢ says simp only [Option.mem_def] at h ⊢
    induction c generalizing x n <;> rw [evaln] at h ⊢ <;> refine this hl' (fun h => ?_) h
    iterate 4 exact h
    case pair cf cg hf hg _ =>
      simp? [Seq.seq, Option.bind_eq_some_iff] at h ⊢ says
        simp only [Seq.seq, Option.map_eq_map, Option.mem_def, Option.bind_eq_some_iff,
          Option.map_eq_some_iff, exists_exists_and_eq_and] at h ⊢
      exact h.imp fun a => And.imp (hf _ _) <| Exists.imp fun b => And.imp_left (hg _ _)
    case comp cf cg hf hg _ =>
      simp? [Bind.bind, Option.bind_eq_some_iff] at h ⊢ says
        simp only [bind, Option.mem_def, Option.bind_eq_some_iff] at h ⊢
      exact h.imp fun a => And.imp (hg _ _) (hf _ _)
    case prec cf cg hf hg _ =>
      revert h
      simp only [unpaired, bind, Option.mem_def]
      induction n.unpair.2 <;> simp [Option.bind_eq_some_iff]
      · apply hf
      · exact fun y h₁ h₂ => ⟨y, evaln_mono hl' h₁, hg _ _ h₂⟩
    case rfind' cf hf _ =>
      simp? [Bind.bind, Option.bind_eq_some_iff] at h ⊢ says
        simp only [unpaired, bind, pair_unpair, Option.pure_def, Option.mem_def,
          Option.bind_eq_some_iff] at h ⊢
      refine h.imp fun x => And.imp (hf _ _) ?_
      by_cases x0 : x = 0 <;> simp [x0]
      exact evaln_mono hl'

theorem evaln_sound : ∀ {k c n x}, x ∈ evaln k c n → x ∈ eval c n
  | 0, _, n, x, h => by simp [evaln] at h
  | k + 1, c, n, x, h => by
    induction c generalizing x n <;> simp [eval, evaln, Option.bind_eq_some_iff, Seq.seq] at h ⊢ <;>
      obtain ⟨_, h⟩ := h
    iterate 4 simpa [pure, PFun.pure, eq_comm] using h
    case pair cf cg hf hg _ =>
      rcases h with ⟨y, ef, z, eg, rfl⟩
      exact ⟨_, hf _ _ ef, _, hg _ _ eg, rfl⟩
    case comp cf cg hf hg _ =>
      rcases h with ⟨y, eg, ef⟩
      exact ⟨_, hg _ _ eg, hf _ _ ef⟩
    case prec cf cg hf hg _ =>
      revert h
      induction' n.unpair.2 with m IH generalizing x <;> simp [Option.bind_eq_some_iff]
      · apply hf
      · refine fun y h₁ h₂ => ⟨y, IH _ ?_, ?_⟩
        · have := evaln_mono k.le_succ h₁
          simp [evaln, Option.bind_eq_some_iff] at this
          exact this.2
        · exact hg _ _ h₂
    case rfind' cf hf _ =>
      rcases h with ⟨m, h₁, h₂⟩
      by_cases m0 : m = 0 <;> simp [m0] at h₂
      · exact
          ⟨0, ⟨by simpa [m0] using hf _ _ h₁, fun {m} => (Nat.not_lt_zero _).elim⟩, by simp [h₂]⟩
      · have := evaln_sound h₂
        simp [eval] at this
        rcases this with ⟨y, ⟨hy₁, hy₂⟩, rfl⟩
        refine
          ⟨y + 1, ⟨by simpa [add_comm, add_left_comm] using hy₁, fun {i} im => ?_⟩, by
            simp [add_comm, add_left_comm]⟩
        rcases i with - | i
        · exact ⟨m, by simpa using hf _ _ h₁, m0⟩
        · rcases hy₂ (Nat.lt_of_succ_lt_succ im) with ⟨z, hz, z0⟩
          exact ⟨z, by simpa [add_comm, add_left_comm] using hz, z0⟩

theorem evaln_complete {c n x} : x ∈ eval c n ↔ ∃ k, x ∈ evaln k c n := by
  refine ⟨fun h => ?_, fun ⟨k, h⟩ => evaln_sound h⟩
  rsuffices ⟨k, h⟩ : ∃ k, x ∈ evaln (k + 1) c n
  · exact ⟨k + 1, h⟩
  induction c generalizing n x with
      simp [eval, evaln, pure, PFun.pure, Seq.seq, Option.bind_eq_some_iff] at h ⊢
  | pair cf cg hf hg =>
    rcases h with ⟨x, hx, y, hy, rfl⟩
    rcases hf hx with ⟨k₁, hk₁⟩; rcases hg hy with ⟨k₂, hk₂⟩
    refine ⟨max k₁ k₂, ?_⟩
    refine
      ⟨le_max_of_le_left <| Nat.le_of_lt_succ <| evaln_bound hk₁, _,
        evaln_mono (Nat.succ_le_succ <| le_max_left _ _) hk₁, _,
        evaln_mono (Nat.succ_le_succ <| le_max_right _ _) hk₂, rfl⟩
  | comp cf cg hf hg =>
    rcases h with ⟨y, hy, hx⟩
    rcases hg hy with ⟨k₁, hk₁⟩; rcases hf hx with ⟨k₂, hk₂⟩
    refine ⟨max k₁ k₂, ?_⟩
    exact
      ⟨le_max_of_le_left <| Nat.le_of_lt_succ <| evaln_bound hk₁, _,
        evaln_mono (Nat.succ_le_succ <| le_max_left _ _) hk₁,
        evaln_mono (Nat.succ_le_succ <| le_max_right _ _) hk₂⟩
  | prec cf cg hf hg =>
    revert h
    generalize n.unpair.1 = n₁; generalize n.unpair.2 = n₂
    induction' n₂ with m IH generalizing x n <;> simp [Option.bind_eq_some_iff]
    · intro h
      rcases hf h with ⟨k, hk⟩
      exact ⟨_, le_max_left _ _, evaln_mono (Nat.succ_le_succ <| le_max_right _ _) hk⟩
    · intro y hy hx
      rcases IH hy with ⟨k₁, nk₁, hk₁⟩
      rcases hg hx with ⟨k₂, hk₂⟩
      refine
        ⟨(max k₁ k₂).succ,
          Nat.le_succ_of_le <| le_max_of_le_left <|
            le_trans (le_max_left _ (Nat.pair n₁ m)) nk₁, y,
          evaln_mono (Nat.succ_le_succ <| le_max_left _ _) ?_,
          evaln_mono (Nat.succ_le_succ <| Nat.le_succ_of_le <| le_max_right _ _) hk₂⟩
      simp only [evaln.eq_8, bind, unpaired, unpair_pair, Option.mem_def, Option.bind_eq_some_iff,
        Option.guard_eq_some', exists_and_left, exists_const]
      exact ⟨le_trans (le_max_right _ _) nk₁, hk₁⟩
  | rfind' cf hf =>
    rcases h with ⟨y, ⟨hy₁, hy₂⟩, rfl⟩
    suffices ∃ k, y + n.unpair.2 ∈ evaln (k + 1) (rfind' cf) (Nat.pair n.unpair.1 n.unpair.2) by
      simpa [evaln, Option.bind_eq_some_iff]
    revert hy₁ hy₂
    generalize n.unpair.2 = m
    intro hy₁ hy₂
    induction' y with y IH generalizing m <;> simp [evaln, Option.bind_eq_some_iff]
    · simp at hy₁
      rcases hf hy₁ with ⟨k, hk⟩
      exact ⟨_, Nat.le_of_lt_succ <| evaln_bound hk, _, hk, by simp⟩
    · rcases hy₂ (Nat.succ_pos _) with ⟨a, ha, a0⟩
      rcases hf ha with ⟨k₁, hk₁⟩
      rcases IH m.succ (by simpa [Nat.succ_eq_add_one, add_comm, add_left_comm] using hy₁)
          fun {i} hi => by
          simpa [Nat.succ_eq_add_one, add_comm, add_left_comm] using
            hy₂ (Nat.succ_lt_succ hi) with
        ⟨k₂, hk₂⟩
      use (max k₁ k₂).succ
      rw [zero_add] at hk₁
      use Nat.le_succ_of_le <| le_max_of_le_left <| Nat.le_of_lt_succ <| evaln_bound hk₁
      use a
      use evaln_mono (Nat.succ_le_succ <| Nat.le_succ_of_le <| le_max_left _ _) hk₁
      simpa [a0, add_comm, add_left_comm] using
        evaln_mono (Nat.succ_le_succ <| le_max_right _ _) hk₂
  | _ => exact ⟨⟨_, le_rfl⟩, h.symm⟩

section

open Primrec

private def lup (L : List (List (Option ℕ))) (p : ℕ × Code) (n : ℕ) := do
  let l ← L[encode p]?
  let o ← l[n]?
  o

private theorem hlup : Primrec fun p : _ × (_ × _) × _ => lup p.1 p.2.1 p.2.2 :=
  Primrec.option_bind
    (Primrec.list_getElem?.comp Primrec.fst (Primrec.encode.comp <| Primrec.fst.comp Primrec.snd))
    (Primrec.option_bind (Primrec.list_getElem?.comp Primrec.snd <| Primrec.snd.comp <|
      Primrec.snd.comp Primrec.fst) Primrec.snd)

private def G (L : List (List (Option ℕ))) : Option (List (Option ℕ)) :=
  Option.some <|
    let a := ofNat (ℕ × Code) L.length
    let k := a.1
    let c := a.2
    (List.range k).map fun n =>
      k.casesOn Option.none fun k' =>
        Nat.Partrec.Code.recOn c
          (some 0) -- zero
          (some (Nat.succ n))
          (some n.unpair.1)
          (some n.unpair.2)
          (fun cf cg _ _ => do
            let x ← lup L (k, cf) n
            let y ← lup L (k, cg) n
            some (Nat.pair x y))
          (fun cf cg _ _ => do
            let x ← lup L (k, cg) n
            lup L (k, cf) x)
          (fun cf cg _ _ =>
            let z := n.unpair.1
            n.unpair.2.casesOn (lup L (k, cf) z) fun y => do
              let i ← lup L (k', c) (Nat.pair z y)
              lup L (k, cg) (Nat.pair z (Nat.pair y i)))
          (fun cf _ =>
            let z := n.unpair.1
            let m := n.unpair.2
            do
              let x ← lup L (k, cf) (Nat.pair z m)
              x.casesOn (some m) fun _ => lup L (k', c) (Nat.pair z (m + 1)))

private theorem hG : Primrec G := by
  have a := (Primrec.ofNat (ℕ × Code)).comp (Primrec.list_length (α := List (Option ℕ)))
  have k := Primrec.fst.comp a
  refine Primrec.option_some.comp (Primrec.list_map (Primrec.list_range.comp k) (?_ : Primrec _))
  replace k := k.comp (Primrec.fst (β := ℕ))
  have n := Primrec.snd (α := List (List (Option ℕ))) (β := ℕ)
  refine Primrec.nat_casesOn k (_root_.Primrec.const Option.none) (?_ : Primrec _)
  have k := k.comp (Primrec.fst (β := ℕ))
  have n := n.comp (Primrec.fst (β := ℕ))
  have k' := Primrec.snd (α := List (List (Option ℕ)) × ℕ) (β := ℕ)
  have c := Primrec.snd.comp (a.comp <| (Primrec.fst (β := ℕ)).comp (Primrec.fst (β := ℕ)))
  apply
    Nat.Partrec.Code.primrec_recOn c
      (_root_.Primrec.const (some 0))
      (Primrec.option_some.comp (_root_.Primrec.succ.comp n))
      (Primrec.option_some.comp (Primrec.fst.comp <| Primrec.unpair.comp n))
      (Primrec.option_some.comp (Primrec.snd.comp <| Primrec.unpair.comp n))
  · have L := (Primrec.fst.comp Primrec.fst).comp
      (Primrec.fst (α := (List (List (Option ℕ)) × ℕ) × ℕ)
        (β := Code × Code × Option ℕ × Option ℕ))
    have k := k.comp (Primrec.fst (β := Code × Code × Option ℕ × Option ℕ))
    have n := n.comp (Primrec.fst (β := Code × Code × Option ℕ × Option ℕ))
    have cf := Primrec.fst.comp (Primrec.snd (α := (List (List (Option ℕ)) × ℕ) × ℕ)
        (β := Code × Code × Option ℕ × Option ℕ))
    have cg := (Primrec.fst.comp Primrec.snd).comp
      (Primrec.snd (α := (List (List (Option ℕ)) × ℕ) × ℕ)
        (β := Code × Code × Option ℕ × Option ℕ))
    refine Primrec.option_bind (hlup.comp <| L.pair <| (k.pair cf).pair n) ?_
    unfold Primrec₂
    conv =>
      congr
      · ext p
        dsimp only []
        erw [Option.bind_eq_bind, ← Option.map_eq_bind]
    refine Primrec.option_map ((hlup.comp <| L.pair <| (k.pair cg).pair n).comp Primrec.fst) ?_
    unfold Primrec₂
    exact Primrec₂.natPair.comp (Primrec.snd.comp Primrec.fst) Primrec.snd
  · have L := (Primrec.fst.comp Primrec.fst).comp
      (Primrec.fst (α := (List (List (Option ℕ)) × ℕ) × ℕ)
        (β := Code × Code × Option ℕ × Option ℕ))
    have k := k.comp (Primrec.fst (β := Code × Code × Option ℕ × Option ℕ))
    have n := n.comp (Primrec.fst (β := Code × Code × Option ℕ × Option ℕ))
    have cf := Primrec.fst.comp (Primrec.snd (α := (List (List (Option ℕ)) × ℕ) × ℕ)
        (β := Code × Code × Option ℕ × Option ℕ))
    have cg := (Primrec.fst.comp Primrec.snd).comp
      (Primrec.snd (α := (List (List (Option ℕ)) × ℕ) × ℕ)
        (β := Code × Code × Option ℕ × Option ℕ))
    refine Primrec.option_bind (hlup.comp <| L.pair <| (k.pair cg).pair n) ?_
    unfold Primrec₂
    have h :=
      hlup.comp ((L.comp Primrec.fst).pair <| ((k.pair cf).comp Primrec.fst).pair Primrec.snd)
    exact h
  · have L := (Primrec.fst.comp Primrec.fst).comp
      (Primrec.fst (α := (List (List (Option ℕ)) × ℕ) × ℕ)
        (β := Code × Code × Option ℕ × Option ℕ))
    have k := k.comp (Primrec.fst (β := Code × Code × Option ℕ × Option ℕ))
    have n := n.comp (Primrec.fst (β := Code × Code × Option ℕ × Option ℕ))
    have cf := Primrec.fst.comp (Primrec.snd (α := (List (List (Option ℕ)) × ℕ) × ℕ)
        (β := Code × Code × Option ℕ × Option ℕ))
    have cg := (Primrec.fst.comp Primrec.snd).comp
      (Primrec.snd (α := (List (List (Option ℕ)) × ℕ) × ℕ)
        (β := Code × Code × Option ℕ × Option ℕ))
    have z := Primrec.fst.comp (Primrec.unpair.comp n)
    refine
      Primrec.nat_casesOn (Primrec.snd.comp (Primrec.unpair.comp n))
        (hlup.comp <| L.pair <| (k.pair cf).pair z)
        (?_ : Primrec _)
    have L := L.comp (Primrec.fst (β := ℕ))
    have z := z.comp (Primrec.fst (β := ℕ))
    have y := Primrec.snd
      (α := ((List (List (Option ℕ)) × ℕ) × ℕ) × Code × Code × Option ℕ × Option ℕ) (β := ℕ)
    have h₁ := hlup.comp <| L.pair <| (((k'.pair c).comp Primrec.fst).comp Primrec.fst).pair
      (Primrec₂.natPair.comp z y)
    refine Primrec.option_bind h₁ (?_ : Primrec _)
    have z := z.comp (Primrec.fst (β := ℕ))
    have y := y.comp (Primrec.fst (β := ℕ))
    have i := Primrec.snd
      (α := (((List (List (Option ℕ)) × ℕ) × ℕ) × Code × Code × Option ℕ × Option ℕ) × ℕ)
      (β := ℕ)
    have h₂ := hlup.comp ((L.comp Primrec.fst).pair <|
      ((k.pair cg).comp <| Primrec.fst.comp Primrec.fst).pair <|
        Primrec₂.natPair.comp z <| Primrec₂.natPair.comp y i)
    exact h₂
  · have L := (Primrec.fst.comp Primrec.fst).comp
      (Primrec.fst (α := (List (List (Option ℕ)) × ℕ) × ℕ)
        (β := Code × Option ℕ))
    have k := k.comp (Primrec.fst (β := Code × Option ℕ))
    have n := n.comp (Primrec.fst (β := Code × Option ℕ))
    have cf := Primrec.fst.comp (Primrec.snd (α := (List (List (Option ℕ)) × ℕ) × ℕ)
        (β := Code × Option ℕ))
    have z := Primrec.fst.comp (Primrec.unpair.comp n)
    have m := Primrec.snd.comp (Primrec.unpair.comp n)
    have h₁ := hlup.comp <| L.pair <| (k.pair cf).pair (Primrec₂.natPair.comp z m)
    refine Primrec.option_bind h₁ (?_ : Primrec _)
    have m := m.comp (Primrec.fst (β := ℕ))
    refine Primrec.nat_casesOn Primrec.snd (Primrec.option_some.comp m) ?_
    unfold Primrec₂
    exact (hlup.comp ((L.comp Primrec.fst).pair <|
      ((k'.pair c).comp <| Primrec.fst.comp Primrec.fst).pair
        (Primrec₂.natPair.comp (z.comp Primrec.fst) (_root_.Primrec.succ.comp m)))).comp
      Primrec.fst

private theorem evaln_map (k c n) :
    ((List.range k)[n]?.bind fun a ↦ evaln k c a) = evaln k c n := by
  by_cases kn : n < k
  · simp [List.getElem?_range kn]
  · rw [List.getElem?_eq_none]
    · cases e : evaln k c n
      · rfl
      exact kn.elim (evaln_bound e)
    simpa using kn

/-- The `Nat.Partrec.Code.evaln` function is primitive recursive. -/
theorem primrec_evaln : Primrec fun a : (ℕ × Code) × ℕ => evaln a.1.1 a.1.2 a.2 :=
  have :
    Primrec₂ fun (_ : Unit) (n : ℕ) =>
      let a := ofNat (ℕ × Code) n
      (List.range a.1).map (evaln a.1 a.2) :=
    Primrec.nat_strong_rec _ (hG.comp Primrec.snd).to₂ fun _ p => by
      simp only [G, prod_ofNat_val, ofNat_nat, List.length_map, List.length_range,
        Nat.pair_unpair, Option.some_inj]
      refine List.map_congr_left fun n => ?_
      have : List.range p = List.range (Nat.pair p.unpair.1 (encode (ofNat Code p.unpair.2))) := by
        simp
      rw [this]
      generalize p.unpair.1 = k
      generalize ofNat Code p.unpair.2 = c
      intro nk
      rcases k with - | k'
      · simp [evaln]
      let k := k' + 1
      simp only [show k'.succ = k from rfl]
      simp? [Nat.lt_succ_iff] at nk says simp only [List.mem_range, Nat.lt_succ_iff] at nk
      have hg :
        ∀ {k' c' n},
          Nat.pair k' (encode c') < Nat.pair k (encode c) →
            lup ((List.range (Nat.pair k (encode c))).map fun n =>
              (List.range n.unpair.1).map (evaln n.unpair.1 (ofNat Code n.unpair.2))) (k', c') n =
            evaln k' c' n := by
        intro k₁ c₁ n₁ hl
        simp [lup, List.getElem?_range hl, evaln_map, Bind.bind, Option.bind_map]
      obtain - | - | - | - | ⟨cf, cg⟩ | ⟨cf, cg⟩ | ⟨cf, cg⟩ | cf := c <;>
        simp [evaln, nk, Bind.bind, Functor.map, Seq.seq, pure]
      · obtain ⟨lf, lg⟩ := encode_lt_pair cf cg
        rw [hg (Nat.pair_lt_pair_right _ lf), hg (Nat.pair_lt_pair_right _ lg)]
        cases evaln k cf n
        · rfl
        cases evaln k cg n <;> rfl
      · obtain ⟨lf, lg⟩ := encode_lt_comp cf cg
        rw [hg (Nat.pair_lt_pair_right _ lg)]
        cases evaln k cg n
        · rfl
        simp [k, hg (Nat.pair_lt_pair_right _ lf)]
      · obtain ⟨lf, lg⟩ := encode_lt_prec cf cg
        rw [hg (Nat.pair_lt_pair_right _ lf)]
        cases n.unpair.2
        · rfl
        simp only [decode_eq_ofNat, Option.some.injEq]
        rw [hg (Nat.pair_lt_pair_left _ k'.lt_succ_self)]
        cases evaln k' _ _
        · rfl
        simp [k, hg (Nat.pair_lt_pair_right _ lg)]
      · have lf := encode_lt_rfind' cf
        rw [hg (Nat.pair_lt_pair_right _ lf)]
        rcases evaln k cf n with - | x
        · rfl
        simp only [decode_eq_ofNat, Option.some.injEq, Option.some_bind]
        cases x <;> simp [Nat.succ_ne_zero]
        rw [hg (Nat.pair_lt_pair_left _ k'.lt_succ_self)]
  (Primrec.option_bind
    (Primrec.list_getElem?.comp (this.comp (_root_.Primrec.const ())
      (Primrec.encode_iff.2 Primrec.fst)) Primrec.snd) Primrec.snd.to₂).of_eq
    fun ⟨⟨k, c⟩, n⟩ => by simp [evaln_map, Option.bind_map]

@[deprecated (since := "2025-05-12")] alias evaln_prim := primrec_evaln

end

section

open Partrec Computable

theorem eval_eq_rfindOpt (c n) : eval c n = Nat.rfindOpt fun k => evaln k c n :=
  Part.ext fun x => by
    refine evaln_complete.trans (Nat.rfindOpt_mono ?_).symm
    intro a m n hl; apply evaln_mono hl

theorem eval_part : Partrec₂ eval :=
  (Partrec.rfindOpt
    (primrec_evaln.to_comp.comp
      ((Computable.snd.pair (fst.comp fst)).pair (snd.comp fst))).to₂).of_eq
    fun a => by simp [eval_eq_rfindOpt]

/-- **Roger's fixed-point theorem**: any total, computable `f` has a fixed point.
That is, under the interpretation given by `Nat.Partrec.Code.eval`, there is a code `c`
such that `c` and `f c` have the same evaluation.
-/
theorem fixed_point {f : Code → Code} (hf : Computable f) : ∃ c : Code, eval (f c) = eval c :=
  let g (x y : ℕ) : Part ℕ := eval (ofNat Code x) x >>= fun b => eval (ofNat Code b) y
  have : Partrec₂ g :=
    (eval_part.comp ((Computable.ofNat _).comp fst) fst).bind
      (eval_part.comp ((Computable.ofNat _).comp snd) (snd.comp fst)).to₂
  let ⟨cg, eg⟩ := exists_code.1 this
  have eg' : ∀ a n, eval cg (Nat.pair a n) = Part.map encode (g a n) := by simp [eg]
  let F (x : ℕ) : Code := f (curry cg x)
  have : Computable F :=
    hf.comp (primrec_curry.comp (_root_.Primrec.const cg) _root_.Primrec.id).to_comp
  let ⟨cF, eF⟩ := exists_code.1 this
  have eF' : eval cF (encode cF) = Part.some (encode (F (encode cF))) := by simp [eF]
  ⟨curry cg (encode cF),
    funext fun n =>
      show eval (f (curry cg (encode cF))) n = eval (curry cg (encode cF)) n by
        simp [F, g, eg', eF', Part.map_id']⟩

/-- **Kleene's second recursion theorem** -/
theorem fixed_point₂ {f : Code → ℕ →. ℕ} (hf : Partrec₂ f) : ∃ c : Code, eval c = f c :=
  let ⟨cf, ef⟩ := exists_code.1 hf
  (fixed_point (primrec_curry.comp (_root_.Primrec.const cf) Primrec.encode).to_comp).imp fun c e =>
    funext fun n => by simp [e.symm, ef, Part.map_id']

end

/-- There are only countably many partial recursive partial functions `ℕ →. ℕ`. -/
instance : Countable {f : ℕ →. ℕ // _root_.Partrec f} := by
  apply Function.Surjective.countable (f := fun c => ⟨eval c, eval_part.comp (.const c) .id⟩)
  intro ⟨f, hf⟩; simpa using exists_code.1 hf

/-- There are only countably many computable functions `ℕ → ℕ`. -/
instance : Countable {f : ℕ → ℕ // Computable f} :=
  @Function.Injective.countable {f : ℕ → ℕ // Computable f} {f : ℕ →. ℕ // _root_.Partrec f} _
    (fun f => ⟨f.val, f.2⟩)
    (fun _ _ h => Subtype.val_inj.1 (PFun.lift_injective (by simpa using h)))

end Nat.Partrec.Code<|MERGE_RESOLUTION|>--- conflicted
+++ resolved
@@ -207,11 +207,7 @@
 open Primrec
 namespace Nat.Partrec.Code
 
-<<<<<<< HEAD
-theorem primrec_pair : Primrec₂ pair :=
-=======
 theorem primrec₂_pair : Primrec₂ pair :=
->>>>>>> e57d8395
   Primrec₂.ofNat_iff.2 <|
     Primrec₂.encode_iff.1 <|
       nat_add.comp
@@ -221,17 +217,10 @@
               (encode_iff.2 <| (Primrec.ofNat Code).comp snd))
         (Primrec₂.const 4)
 
-<<<<<<< HEAD
-alias primrec₂_pair := primrec_pair
-@[deprecated (since := "2025-05-12")] alias pair_prim := primrec_pair
-
-theorem primrec_comp : Primrec₂ comp :=
-=======
 alias primrec_pair := primrec₂_pair
 @[deprecated (since := "2025-05-12")] alias pair_prim := primrec₂_pair
 
 theorem primrec₂_comp : Primrec₂ comp :=
->>>>>>> e57d8395
   Primrec₂.ofNat_iff.2 <|
     Primrec₂.encode_iff.1 <|
       nat_add.comp
@@ -241,17 +230,10 @@
               (encode_iff.2 <| (Primrec.ofNat Code).comp snd))
         (Primrec₂.const 4)
 
-<<<<<<< HEAD
-alias primrec₂_comp := primrec_comp
-@[deprecated (since := "2025-05-12")] alias comp_prim := primrec_comp
-
-theorem primrec_prec : Primrec₂ prec :=
-=======
 alias primrec_comp := primrec₂_comp
 @[deprecated (since := "2025-05-12")] alias comp_prim := primrec₂_comp
 
 theorem primrec₂_prec : Primrec₂ prec :=
->>>>>>> e57d8395
   Primrec₂.ofNat_iff.2 <|
     Primrec₂.encode_iff.1 <|
       nat_add.comp
@@ -261,13 +243,8 @@
               (encode_iff.2 <| (Primrec.ofNat Code).comp snd))
         (Primrec₂.const 4)
 
-<<<<<<< HEAD
-alias primrec₂_prec := primrec_prec
-@[deprecated (since := "2025-05-12")] alias prec_prim := primrec_prec
-=======
 alias primrec_prec := primrec₂_prec
 @[deprecated (since := "2025-05-12")] alias prec_prim := primrec₂_prec
->>>>>>> e57d8395
 
 theorem primrec_rfind' : Primrec rfind' :=
   ofNat_iff.2 <|
@@ -546,21 +523,12 @@
 
 @[deprecated (since := "2025-05-12")] alias const_prim := primrec_const
 
-<<<<<<< HEAD
-theorem primrec_curry : Primrec₂ curry :=
-  primrec_comp.comp Primrec.fst <| primrec₂_pair.comp (primrec_const.comp Primrec.snd)
-    (_root_.Primrec.const Code.id)
-
-alias primrec₂_curry := primrec_curry
-@[deprecated (since := "2025-05-12")] alias curry_prim := primrec_curry
-=======
 theorem primrec₂_curry : Primrec₂ curry :=
   primrec_comp.comp Primrec.fst <| primrec₂_pair.comp (primrec_const.comp Primrec.snd)
     (_root_.Primrec.const Code.id)
 
 alias primrec_curry := primrec₂_curry
 @[deprecated (since := "2025-05-12")] alias curry_prim := primrec₂_curry
->>>>>>> e57d8395
 
 theorem curry_inj {c₁ c₂ n₁ n₂} (h : curry c₁ n₁ = curry c₂ n₂) : c₁ = c₂ ∧ n₁ = n₂ :=
   ⟨by injection h, by
