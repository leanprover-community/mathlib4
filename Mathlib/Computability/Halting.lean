/-
Copyright (c) 2018 Mario Carneiro. All rights reserved.
Released under Apache 2.0 license as described in the file LICENSE.
Authors: Mario Carneiro
-/
import Mathlib.Computability.PartrecCode
import Mathlib.Data.Set.Subsingleton

/-!
# Computability theory and the halting problem

A universal partial recursive function, Rice's theorem, and the halting problem.

## References

* [Mario Carneiro, *Formalizing computability theory via partial recursive functions*][carneiro2019]
-/

open Mathlib (Vector)
open Encodable Denumerable

namespace Nat.Partrec

open Computable Part

theorem merge' {f g} (hf : Nat.Partrec f) (hg : Nat.Partrec g) :
    ∃ h, Nat.Partrec h ∧
      ∀ a, (∀ x ∈ h a, x ∈ f a ∨ x ∈ g a) ∧ ((h a).Dom ↔ (f a).Dom ∨ (g a).Dom) := by
  obtain ⟨cf, rfl⟩ := Code.exists_code.1 hf
  obtain ⟨cg, rfl⟩ := Code.exists_code.1 hg
  have : Nat.Partrec fun n => Nat.rfindOpt fun k => cf.evaln k n <|> cg.evaln k n :=
    Partrec.nat_iff.1
      (Partrec.rfindOpt <|
        Primrec.option_orElse.to_comp.comp
          (Code.evaln_prim.to_comp.comp <| (snd.pair (const cf)).pair fst)
          (Code.evaln_prim.to_comp.comp <| (snd.pair (const cg)).pair fst))
  refine ⟨_, this, fun n => ?_⟩
  have : ∀ x ∈ rfindOpt fun k ↦ HOrElse.hOrElse (Code.evaln k cf n) fun _x ↦ Code.evaln k cg n,
      x ∈ Code.eval cf n ∨ x ∈ Code.eval cg n := by
    intro x h
    obtain ⟨k, e⟩ := Nat.rfindOpt_spec h
    revert e
    simp only [Option.mem_def]
    cases' e' : cf.evaln k n with y <;> simp <;> intro e
    · exact Or.inr (Code.evaln_sound e)
    · subst y
      exact Or.inl (Code.evaln_sound e')
  refine ⟨this, ⟨fun h => (this _ ⟨h, rfl⟩).imp Exists.fst Exists.fst, ?_⟩⟩
  intro h
  rw [Nat.rfindOpt_dom]
  simp only [dom_iff_mem, Code.evaln_complete, Option.mem_def] at h
  obtain ⟨x, k, e⟩ | ⟨x, k, e⟩ := h
  · refine ⟨k, x, ?_⟩
    simp only [e, Option.some_orElse, Option.mem_def]
  · refine ⟨k, ?_⟩
    cases' cf.evaln k n with y
    · exact ⟨x, by simp only [e, Option.mem_def, Option.none_orElse]⟩
    · exact ⟨y, by simp only [Option.some_orElse, Option.mem_def]⟩

end Nat.Partrec

namespace Partrec

variable {α : Type*} {β : Type*} {γ : Type*} {σ : Type*}
variable [Primcodable α] [Primcodable β] [Primcodable γ] [Primcodable σ]

open Computable Part

open Nat.Partrec (Code)

open Nat.Partrec.Code

theorem merge' {f g : α →. σ} (hf : Partrec f) (hg : Partrec g) :
    ∃ k : α →. σ,
      Partrec k ∧ ∀ a, (∀ x ∈ k a, x ∈ f a ∨ x ∈ g a) ∧ ((k a).Dom ↔ (f a).Dom ∨ (g a).Dom) := by
  let ⟨k, hk, H⟩ := Nat.Partrec.merge' (bind_decode₂_iff.1 hf) (bind_decode₂_iff.1 hg)
  let k' (a : α) := (k (encode a)).bind fun n => (decode (α := σ) n : Part σ)
  refine
    ⟨k', ((nat_iff.2 hk).comp Computable.encode).bind (Computable.decode.ofOption.comp snd).to₂,
      fun a => ?_⟩
  have : ∀ x ∈ k' a, x ∈ f a ∨ x ∈ g a := by
    intro x h'
    simp only [k', exists_prop, mem_coe, mem_bind_iff, Option.mem_def] at h'
    obtain ⟨n, hn, hx⟩ := h'
    have := (H _).1 _ hn
    simp only [decode₂_encode, coe_some, bind_some, mem_map_iff] at this
    obtain ⟨a', ha, rfl⟩ | ⟨a', ha, rfl⟩ := this <;> simp only [encodek, Option.some_inj] at hx <;>
      rw [hx] at ha
    · exact Or.inl ha
    · exact Or.inr ha
  refine ⟨this, ⟨fun h => (this _ ⟨h, rfl⟩).imp Exists.fst Exists.fst, ?_⟩⟩
  intro h
  rw [bind_dom]
  have hk : (k (encode a)).Dom :=
    (H _).2.2 (by simpa only [encodek₂, bind_some, coe_some] using h)
  exists hk
  simp only [exists_prop, mem_map_iff, mem_coe, mem_bind_iff, Option.mem_def] at H
  obtain ⟨a', _, y, _, e⟩ | ⟨a', _, y, _, e⟩ := (H _).1 _ ⟨hk, rfl⟩ <;>
    simp only [e.symm, encodek, coe_some, some_dom]

theorem merge {f g : α →. σ} (hf : Partrec f) (hg : Partrec g)
    (H : ∀ (a), ∀ x ∈ f a, ∀ y ∈ g a, x = y) :
    ∃ k : α →. σ, Partrec k ∧ ∀ a x, x ∈ k a ↔ x ∈ f a ∨ x ∈ g a :=
  let ⟨k, hk, K⟩ := merge' hf hg
  ⟨k, hk, fun a x =>
    ⟨(K _).1 _, fun h => by
      have : (k a).Dom := (K _).2.2 (h.imp Exists.fst Exists.fst)
      refine ⟨this, ?_⟩
      cases' h with h h <;> cases' (K _).1 _ ⟨this, rfl⟩ with h' h'
      · exact mem_unique h' h
      · exact (H _ _ h _ h').symm
      · exact H _ _ h' _ h
      · exact mem_unique h' h⟩⟩

theorem cond {c : α → Bool} {f : α →. σ} {g : α →. σ} (hc : Computable c) (hf : Partrec f)
    (hg : Partrec g) : Partrec fun a => cond (c a) (f a) (g a) :=
  let ⟨cf, ef⟩ := exists_code.1 hf
  let ⟨cg, eg⟩ := exists_code.1 hg
  ((eval_part.comp (Computable.cond hc (const cf) (const cg)) Computable.encode).bind
    ((@Computable.decode σ _).comp snd).ofOption.to₂).of_eq
    fun a => by cases c a <;> simp [ef, eg, encodek]

nonrec theorem sum_casesOn {f : α → β ⊕ γ} {g : α → β →. σ} {h : α → γ →. σ} (hf : Computable f)
    (hg : Partrec₂ g) (hh : Partrec₂ h) : @Partrec _ σ _ _ fun a => Sum.casesOn (f a) (g a) (h a) :=
  option_some_iff.1 <|
    (cond (sum_casesOn hf (const true).to₂ (const false).to₂)
          (sum_casesOn_left hf (option_some_iff.2 hg).to₂ (const Option.none).to₂)
          (sum_casesOn_right hf (const Option.none).to₂ (option_some_iff.2 hh).to₂)).of_eq
      fun a => by cases f a <;> simp only [Bool.cond_true, Bool.cond_false]

end Partrec

/-- A computable predicate is one whose indicator function is computable. -/
def ComputablePred {α} [Primcodable α] (p : α → Prop) :=
  ∃ _ : DecidablePred p, Computable fun a => decide (p a)

/-- A recursively enumerable predicate is one which is the domain of a computable partial function.
 -/
def RePred {α} [Primcodable α] (p : α → Prop) :=
  Partrec fun a => Part.assert (p a) fun _ => Part.some ()

theorem RePred.of_eq {α} [Primcodable α] {p q : α → Prop} (hp : RePred p) (H : ∀ a, p a ↔ q a) :
    RePred q :=
  (funext fun a => propext (H a) : p = q) ▸ hp

theorem Partrec.dom_re {α β} [Primcodable α] [Primcodable β] {f : α →. β} (h : Partrec f) :
    RePred fun a => (f a).Dom :=
  (h.map (Computable.const ()).to₂).of_eq fun n => Part.ext fun _ => by simp [Part.dom_iff_mem]

theorem ComputablePred.of_eq {α} [Primcodable α] {p q : α → Prop} (hp : ComputablePred p)
    (H : ∀ a, p a ↔ q a) : ComputablePred q :=
  (funext fun a => propext (H a) : p = q) ▸ hp

namespace ComputablePred

variable {α : Type*} [Primcodable α]

open Nat.Partrec (Code)

open Nat.Partrec.Code Computable

theorem computable_iff {p : α → Prop} :
    ComputablePred p ↔ ∃ f : α → Bool, Computable f ∧ p = fun a => (f a : Prop) :=
  ⟨fun ⟨_, h⟩ => ⟨_, h, funext fun _ => propext (Bool.decide_iff _).symm⟩, by
    rintro ⟨f, h, rfl⟩; exact ⟨by infer_instance, by simpa using h⟩⟩

protected theorem not {p : α → Prop} (hp : ComputablePred p) : ComputablePred fun a => ¬p a := by
  obtain ⟨f, hf, rfl⟩ := computable_iff.1 hp
  exact
    ⟨by infer_instance,
      (cond hf (const false) (const true)).of_eq fun n => by
        simp only [Bool.not_eq_true]
        cases f n <;> rfl⟩

/-- The computable functions are closed under if-then-else definitions
with computable predicates. -/
theorem ite {f₁ f₂ : ℕ → ℕ} (hf₁ : Computable f₁) (hf₂ : Computable f₂)
    {c : ℕ → Prop} [DecidablePred c] (hc : ComputablePred c) :
    Computable fun k ↦ if c k then f₁ k else f₂ k := by
  simp_rw [← Bool.cond_decide]
  obtain ⟨inst, hc⟩ := hc
  convert hc.cond hf₁ hf₂

theorem to_re {p : α → Prop} (hp : ComputablePred p) : RePred p := by
  obtain ⟨f, hf, rfl⟩ := computable_iff.1 hp
  unfold RePred
  dsimp only []
  refine
    (Partrec.cond hf (Decidable.Partrec.const' (Part.some ())) Partrec.none).of_eq fun n =>
      Part.ext fun a => ?_
  cases a; cases f n <;> simp

/-- **Rice's Theorem** -/
theorem rice (C : Set (ℕ →. ℕ)) (h : ComputablePred fun c => eval c ∈ C) {f g} (hf : Nat.Partrec f)
    (hg : Nat.Partrec g) (fC : f ∈ C) : g ∈ C := by
  cases' h with _ h
  obtain ⟨c, e⟩ :=
    fixed_point₂
      (Partrec.cond (h.comp fst) ((Partrec.nat_iff.2 hg).comp snd).to₂
          ((Partrec.nat_iff.2 hf).comp snd).to₂).to₂
  simp only [Bool.cond_decide] at e
  by_cases H : eval c ∈ C
  · simp only [H, if_true] at e
    change (fun b => g b) ∈ C
    rwa [← e]
  · simp only [H, if_false] at e
    rw [e] at H
    contradiction

theorem rice₂ (C : Set Code) (H : ∀ cf cg, eval cf = eval cg → (cf ∈ C ↔ cg ∈ C)) :
    (ComputablePred fun c => c ∈ C) ↔ C = ∅ ∨ C = Set.univ := by
  classical exact
      have hC : ∀ f, f ∈ C ↔ eval f ∈ eval '' C := fun f =>
        ⟨Set.mem_image_of_mem _, fun ⟨g, hg, e⟩ => (H _ _ e).1 hg⟩
      ⟨fun h =>
        or_iff_not_imp_left.2 fun C0 =>
          Set.eq_univ_of_forall fun cg =>
            let ⟨cf, fC⟩ := Set.nonempty_iff_ne_empty.2 C0
            (hC _).2 <|
              rice (eval '' C) (h.of_eq hC)
                (Partrec.nat_iff.1 <| eval_part.comp (const cf) Computable.id)
                (Partrec.nat_iff.1 <| eval_part.comp (const cg) Computable.id) ((hC _).1 fC),
        fun h => by {
          obtain rfl | rfl := h <;> simpa [ComputablePred, Set.mem_empty_iff_false] using
<<<<<<< HEAD
            ⟨⟨inferInstance⟩, Computable.const _⟩ }⟩
=======
            Computable.const _}⟩
>>>>>>> d0df76bd

/-- The Halting problem is recursively enumerable -/
theorem halting_problem_re (n) : RePred fun c => (eval c n).Dom :=
  (eval_part.comp Computable.id (Computable.const _)).dom_re

/-- The **Halting problem** is not computable -/
theorem halting_problem (n) : ¬ComputablePred fun c => (eval c n).Dom
  | h => rice { f | (f n).Dom } h Nat.Partrec.zero Nat.Partrec.none trivial

-- Post's theorem on the equivalence of r.e., co-r.e. sets and
-- computable sets. The assumption that p is decidable is required
-- unless we assume Markov's principle or LEM.
-- @[nolint decidable_classical]
theorem computable_iff_re_compl_re {p : α → Prop} [DecidablePred p] :
    ComputablePred p ↔ RePred p ∧ RePred fun a => ¬p a :=
  ⟨fun h => ⟨h.to_re, h.not.to_re⟩, fun ⟨h₁, h₂⟩ =>
    ⟨‹_›, by
      obtain ⟨k, pk, hk⟩ :=
        Partrec.merge (h₁.map (Computable.const true).to₂) (h₂.map (Computable.const false).to₂)
        (by
          intro a x hx y hy
          simp only [Part.mem_map_iff, Part.mem_assert_iff, Part.mem_some_iff, exists_prop,
            and_true, exists_const] at hx hy
          cases hy.1 hx.1)
      refine Partrec.of_eq pk fun n => Part.eq_some_iff.2 ?_
      rw [hk]
      simp only [Part.mem_map_iff, Part.mem_assert_iff, Part.mem_some_iff, exists_prop, and_true,
        true_eq_decide_iff, and_self, exists_const, false_eq_decide_iff]
      apply Decidable.em⟩⟩

theorem computable_iff_re_compl_re' {p : α → Prop} :
    ComputablePred p ↔ RePred p ∧ RePred fun a => ¬p a := by
  classical exact computable_iff_re_compl_re

theorem halting_problem_not_re (n) : ¬RePred fun c => ¬(eval c n).Dom
  | h => halting_problem _ <| computable_iff_re_compl_re'.2 ⟨halting_problem_re _, h⟩

end ComputablePred

namespace Nat

open Vector Part

/-- A simplified basis for `Partrec`. -/
inductive Partrec' : ∀ {n}, (Vector ℕ n →. ℕ) → Prop
  | prim {n f} : @Primrec' n f → @Partrec' n f
  | comp {m n f} (g : Fin n → Vector ℕ m →. ℕ) :
    Partrec' f → (∀ i, Partrec' (g i)) → Partrec' fun v => (Vector.mOfFn fun i => g i v) >>= f
  | rfind {n} {f : Vector ℕ (n + 1) → ℕ} :
    @Partrec' (n + 1) f → Partrec' fun v => rfind fun n => some (f (n ::ᵥ v) = 0)

end Nat

namespace Nat.Partrec'

open Mathlib.Vector Partrec Computable

open Nat.Partrec'

theorem to_part {n f} (pf : @Partrec' n f) : _root_.Partrec f := by
  induction pf with
  | prim hf => exact hf.to_prim.to_comp
  | comp _ _ _ hf hg => exact (Partrec.vector_mOfFn hg).bind (hf.comp snd)
  | rfind _ hf =>
    have := hf.comp (vector_cons.comp snd fst)
    have :=
      ((Primrec.eq.comp _root_.Primrec.id (_root_.Primrec.const 0)).to_comp.comp
        this).to₂.partrec₂
    exact _root_.Partrec.rfind this

theorem of_eq {n} {f g : Vector ℕ n →. ℕ} (hf : Partrec' f) (H : ∀ i, f i = g i) : Partrec' g :=
  (funext H : f = g) ▸ hf

theorem of_prim {n} {f : Vector ℕ n → ℕ} (hf : Primrec f) : @Partrec' n f :=
  prim (Nat.Primrec'.of_prim hf)

theorem head {n : ℕ} : @Partrec' n.succ (@head ℕ n) :=
  prim Nat.Primrec'.head

theorem tail {n f} (hf : @Partrec' n f) : @Partrec' n.succ fun v => f v.tail :=
  (hf.comp _ fun i => @prim _ _ <| Nat.Primrec'.get i.succ).of_eq fun v => by
    simp; rw [← ofFn_get v.tail]; congr; funext i; simp

protected theorem bind {n f g} (hf : @Partrec' n f) (hg : @Partrec' (n + 1) g) :
    @Partrec' n fun v => (f v).bind fun a => g (a ::ᵥ v) :=
  (@comp n (n + 1) g (fun i => Fin.cases f (fun i v => some (v.get i)) i) hg fun i => by
      refine Fin.cases ?_ (fun i => ?_) i <;> simp [*]
      exact prim (Nat.Primrec'.get _)).of_eq
    fun v => by simp [mOfFn, Part.bind_assoc, pure]

protected theorem map {n f} {g : Vector ℕ (n + 1) → ℕ} (hf : @Partrec' n f)
    (hg : @Partrec' (n + 1) g) : @Partrec' n fun v => (f v).map fun a => g (a ::ᵥ v) := by
  simpa [(Part.bind_some_eq_map _ _).symm] using hf.bind hg

/-- Analogous to `Nat.Partrec'` for `ℕ`-valued functions, a predicate for partial recursive
  vector-valued functions. -/
def Vec {n m} (f : Vector ℕ n → Vector ℕ m) :=
  ∀ i, Partrec' fun v => (f v).get i

nonrec theorem Vec.prim {n m f} (hf : @Nat.Primrec'.Vec n m f) : Vec f := fun i => prim <| hf i

protected theorem nil {n} : @Vec n 0 fun _ => nil := fun i => i.elim0

protected theorem cons {n m} {f : Vector ℕ n → ℕ} {g} (hf : @Partrec' n f) (hg : @Vec n m g) :
    Vec fun v => f v ::ᵥ g v := fun i =>
  Fin.cases (by simpa using hf) (fun i => by simp only [hg i, get_cons_succ]) i

theorem idv {n} : @Vec n n id :=
  Vec.prim Nat.Primrec'.idv

theorem comp' {n m f g} (hf : @Partrec' m f) (hg : @Vec n m g) : Partrec' fun v => f (g v) :=
  (hf.comp _ hg).of_eq fun v => by simp

theorem comp₁ {n} (f : ℕ →. ℕ) {g : Vector ℕ n → ℕ} (hf : @Partrec' 1 fun v => f v.head)
    (hg : @Partrec' n g) : @Partrec' n fun v => f (g v) := by
  simpa using hf.comp' (Partrec'.cons hg Partrec'.nil)

theorem rfindOpt {n} {f : Vector ℕ (n + 1) → ℕ} (hf : @Partrec' (n + 1) f) :
    @Partrec' n fun v => Nat.rfindOpt fun a => ofNat (Option ℕ) (f (a ::ᵥ v)) :=
  ((rfind <|
        (of_prim (Primrec.nat_sub.comp (_root_.Primrec.const 1) Primrec.vector_head)).comp₁
          (fun n => Part.some (1 - n)) hf).bind
    ((prim Nat.Primrec'.pred).comp₁ Nat.pred hf)).of_eq
    fun v =>
    Part.ext fun b => by
      simp only [Nat.rfindOpt, exists_prop, tsub_eq_zero_iff_le, PFun.coe_val, Part.mem_bind_iff,
        Part.mem_some_iff, Option.mem_def, Part.mem_coe]
      refine
        exists_congr fun a => (and_congr (iff_of_eq ?_) Iff.rfl).trans (and_congr_right fun h => ?_)
      · congr
        funext n
        cases f (n ::ᵥ v) <;> simp [Nat.succ_le_succ] <;> rfl
      · have := Nat.rfind_spec h
        simp only [Part.coe_some, Part.mem_some_iff] at this
        revert this; cases' f (a ::ᵥ v) with c <;> intro this
        · cases this
        rw [← Option.some_inj, eq_comm]
        rfl

open Nat.Partrec.Code

theorem of_part : ∀ {n f}, _root_.Partrec f → @Partrec' n f :=
  @(suffices ∀ f, Nat.Partrec f → @Partrec' 1 fun v => f v.head from fun {n f} hf => by
      let g := fun n₁ =>
        (Part.ofOption (decode (α := Vector ℕ n) n₁)).bind (fun a => Part.map encode (f a))
      exact
        (comp₁ g (this g hf) (prim Nat.Primrec'.encode)).of_eq fun i => by
          dsimp only [g]; simp [encodek, Part.map_id']
    fun f hf => by
    obtain ⟨c, rfl⟩ := exists_code.1 hf
    simpa [eval_eq_rfindOpt] using
      rfindOpt <|
        of_prim <|
          Primrec.encode_iff.2 <|
            evaln_prim.comp <|
              (Primrec.vector_head.pair (_root_.Primrec.const c)).pair <|
                Primrec.vector_head.comp Primrec.vector_tail)

theorem part_iff {n f} : @Partrec' n f ↔ _root_.Partrec f :=
  ⟨to_part, of_part⟩

theorem part_iff₁ {f : ℕ →. ℕ} : (@Partrec' 1 fun v => f v.head) ↔ _root_.Partrec f :=
  part_iff.trans
    ⟨fun h =>
      (h.comp <| (Primrec.vector_ofFn fun _ => _root_.Primrec.id).to_comp).of_eq fun v => by
        simp only [id, head_ofFn],
      fun h => h.comp vector_head⟩

theorem part_iff₂ {f : ℕ → ℕ →. ℕ} : (@Partrec' 2 fun v => f v.head v.tail.head) ↔ Partrec₂ f :=
  part_iff.trans
    ⟨fun h =>
      (h.comp <| vector_cons.comp fst <| vector_cons.comp snd (const nil)).of_eq fun v => by
        simp only [head_cons, tail_cons],
      fun h => h.comp vector_head (vector_head.comp vector_tail)⟩

theorem vec_iff {m n f} : @Vec m n f ↔ Computable f :=
  ⟨fun h => by simpa only [ofFn_get] using vector_ofFn fun i => to_part (h i), fun h i =>
    of_part <| vector_get.comp h (const i)⟩

end Nat.Partrec'<|MERGE_RESOLUTION|>--- conflicted
+++ resolved
@@ -222,11 +222,7 @@
                 (Partrec.nat_iff.1 <| eval_part.comp (const cg) Computable.id) ((hC _).1 fC),
         fun h => by {
           obtain rfl | rfl := h <;> simpa [ComputablePred, Set.mem_empty_iff_false] using
-<<<<<<< HEAD
-            ⟨⟨inferInstance⟩, Computable.const _⟩ }⟩
-=======
             Computable.const _}⟩
->>>>>>> d0df76bd
 
 /-- The Halting problem is recursively enumerable -/
 theorem halting_problem_re (n) : RePred fun c => (eval c n).Dom :=
