/-
Copyright (c) 2018 Mario Carneiro. All rights reserved.
Released under Apache 2.0 license as described in the file LICENSE.
Authors: Mario Carneiro
-/
module

public import Mathlib.Computability.PartrecCode
public import Mathlib.Data.Set.Subsingleton

/-!
# Computability theory and the halting problem

A universal partial recursive function, Rice's theorem, and the halting problem.

## References

* [Mario Carneiro, *Formalizing computability theory via partial recursive functions*][carneiro2019]
-/

<<<<<<< HEAD
-- TODO: fix all violations in this file
set_option linter.flexible false
=======
@[expose] public section
>>>>>>> cf0f1b24

open List (Vector)
open Encodable Denumerable

namespace Nat.Partrec

open Computable Part

theorem merge' {f g} (hf : Nat.Partrec f) (hg : Nat.Partrec g) :
    ∃ h, Nat.Partrec h ∧
      ∀ a, (∀ x ∈ h a, x ∈ f a ∨ x ∈ g a) ∧ ((h a).Dom ↔ (f a).Dom ∨ (g a).Dom) := by
  obtain ⟨cf, rfl⟩ := Code.exists_code.1 hf
  obtain ⟨cg, rfl⟩ := Code.exists_code.1 hg
  have : Nat.Partrec fun n => Nat.rfindOpt fun k => cf.evaln k n <|> cg.evaln k n :=
    Partrec.nat_iff.1
      (Partrec.rfindOpt <|
        Primrec.option_orElse.to_comp.comp
          (Code.primrec_evaln.to_comp.comp <| (snd.pair (const cf)).pair fst)
          (Code.primrec_evaln.to_comp.comp <| (snd.pair (const cg)).pair fst))
  refine ⟨_, this, fun n => ?_⟩
  have : ∀ x ∈ rfindOpt fun k ↦ HOrElse.hOrElse (Code.evaln k cf n) fun _x ↦ Code.evaln k cg n,
      x ∈ Code.eval cf n ∨ x ∈ Code.eval cg n := by
    intro x h
    obtain ⟨k, e⟩ := Nat.rfindOpt_spec h
    revert e
    simp only [Option.mem_def]
    rcases e' : cf.evaln k n with - | y <;> simp <;> intro e
    · exact Or.inr (Code.evaln_sound e)
    · subst y
      exact Or.inl (Code.evaln_sound e')
  refine ⟨this, ⟨fun h => (this _ ⟨h, rfl⟩).imp Exists.fst Exists.fst, ?_⟩⟩
  intro h
  rw [Nat.rfindOpt_dom]
  simp only [dom_iff_mem, Code.evaln_complete, Option.mem_def] at h
  obtain ⟨x, k, e⟩ | ⟨x, k, e⟩ := h
  · refine ⟨k, x, ?_⟩
    simp only [e, Option.orElse_some, Option.mem_def, Option.orElse_eq_orElse]
  · refine ⟨k, ?_⟩
    rcases cf.evaln k n with - | y
    · exact ⟨x, by simp only [e, Option.mem_def, Option.orElse_eq_orElse, Option.orElse_none]⟩
    · exact ⟨y, by simp only [Option.orElse_eq_orElse, Option.orElse_some, Option.mem_def]⟩

end Nat.Partrec

namespace Partrec

variable {α : Type*} {β : Type*} {γ : Type*} {σ : Type*}
variable [Primcodable α] [Primcodable β] [Primcodable γ] [Primcodable σ]

open Computable Part

open Nat.Partrec (Code)

open Nat.Partrec.Code

theorem merge' {f g : α →. σ} (hf : Partrec f) (hg : Partrec g) :
    ∃ k : α →. σ,
      Partrec k ∧ ∀ a, (∀ x ∈ k a, x ∈ f a ∨ x ∈ g a) ∧ ((k a).Dom ↔ (f a).Dom ∨ (g a).Dom) := by
  let ⟨k, hk, H⟩ := Nat.Partrec.merge' (bind_decode₂_iff.1 hf) (bind_decode₂_iff.1 hg)
  let k' (a : α) := (k (encode a)).bind fun n => (decode (α := σ) n : Part σ)
  refine
    ⟨k', ((nat_iff.2 hk).comp Computable.encode).bind (Computable.decode.ofOption.comp snd).to₂,
      fun a => ?_⟩
  have : ∀ x ∈ k' a, x ∈ f a ∨ x ∈ g a := by
    intro x h'
    simp only [k', mem_coe, mem_bind_iff, Option.mem_def] at h'
    obtain ⟨n, hn, hx⟩ := h'
    have := (H _).1 _ hn
    simp only [decode₂_encode, coe_some, bind_some, mem_map_iff] at this
    obtain ⟨a', ha, rfl⟩ | ⟨a', ha, rfl⟩ := this <;> simp only [encodek, Option.some_inj] at hx <;>
      rw [hx] at ha
    · exact Or.inl ha
    · exact Or.inr ha
  refine ⟨this, ⟨fun h => (this _ ⟨h, rfl⟩).imp Exists.fst Exists.fst, ?_⟩⟩
  intro h
  rw [bind_dom]
  have hk : (k (encode a)).Dom :=
    (H _).2.2 (by simpa only [encodek₂, bind_some, coe_some] using h)
  exists hk
  simp only [mem_map_iff, mem_coe, mem_bind_iff, Option.mem_def] at H
  obtain ⟨a', _, y, _, e⟩ | ⟨a', _, y, _, e⟩ := (H _).1 _ ⟨hk, rfl⟩ <;>
    simp only [e.symm, encodek, coe_some, some_dom]

theorem merge {f g : α →. σ} (hf : Partrec f) (hg : Partrec g)
    (H : ∀ (a), ∀ x ∈ f a, ∀ y ∈ g a, x = y) :
    ∃ k : α →. σ, Partrec k ∧ ∀ a x, x ∈ k a ↔ x ∈ f a ∨ x ∈ g a :=
  let ⟨k, hk, K⟩ := merge' hf hg
  ⟨k, hk, fun a x =>
    ⟨(K _).1 _, fun h => by
      have : (k a).Dom := (K _).2.2 (h.imp Exists.fst Exists.fst)
      refine ⟨this, ?_⟩
      rcases h with h | h <;> rcases (K _).1 _ ⟨this, rfl⟩ with h' | h'
      · exact mem_unique h' h
      · exact (H _ _ h _ h').symm
      · exact H _ _ h' _ h
      · exact mem_unique h' h⟩⟩

theorem cond {c : α → Bool} {f : α →. σ} {g : α →. σ} (hc : Computable c) (hf : Partrec f)
    (hg : Partrec g) : Partrec fun a => cond (c a) (f a) (g a) :=
  let ⟨cf, ef⟩ := exists_code.1 hf
  let ⟨cg, eg⟩ := exists_code.1 hg
  ((eval_part.comp (Computable.cond hc (const cf) (const cg)) Computable.encode).bind
    ((@Computable.decode σ _).comp snd).ofOption.to₂).of_eq
    fun a => by cases c a <;> simp [ef, eg, encodek]

nonrec theorem sumCasesOn {f : α → β ⊕ γ} {g : α → β →. σ} {h : α → γ →. σ} (hf : Computable f)
    (hg : Partrec₂ g) (hh : Partrec₂ h) : @Partrec _ σ _ _ fun a => Sum.casesOn (f a) (g a) (h a) :=
  option_some_iff.1 <|
    (cond (sumCasesOn hf (const true).to₂ (const false).to₂)
          (sumCasesOn_left hf (option_some_iff.2 hg).to₂ (const Option.none).to₂)
          (sumCasesOn_right hf (const Option.none).to₂ (option_some_iff.2 hh).to₂)).of_eq
      fun a => by cases f a <;> simp only [Bool.cond_true, Bool.cond_false]

end Partrec

/-- A computable predicate is one whose indicator function is computable. -/
def ComputablePred {α} [Primcodable α] (p : α → Prop) :=
  ∃ (_ : DecidablePred p), Computable fun a => decide (p a)

section decide

variable {α} [Primcodable α]

protected lemma ComputablePred.decide {p : α → Prop} [DecidablePred p] (hp : ComputablePred p) :
    Computable (fun a => decide (p a)) := by
  convert hp.choose_spec

lemma Computable.computablePred {p : α → Prop} [DecidablePred p]
    (hp : Computable (fun a => decide (p a))) : ComputablePred p :=
  ⟨inferInstance, hp⟩

lemma computablePred_iff_computable_decide {p : α → Prop} [DecidablePred p] :
    ComputablePred p ↔ Computable (fun a => decide (p a)) where
  mp := ComputablePred.decide
  mpr := Computable.computablePred

lemma PrimrecPred.computablePred {α} [Primcodable α] {p : α → Prop} :
    (hp : PrimrecPred p) → ComputablePred p
  | ⟨_, hp⟩ => hp.to_comp.computablePred

end decide

/-- A recursively enumerable predicate is one which is the domain of a computable partial function.
-/
def REPred {α} [Primcodable α] (p : α → Prop) :=
  Partrec fun a => Part.assert (p a) fun _ => Part.some ()

theorem REPred.of_eq {α} [Primcodable α] {p q : α → Prop} (hp : REPred p) (H : ∀ a, p a ↔ q a) :
    REPred q :=
  (funext fun a => propext (H a) : p = q) ▸ hp

theorem Partrec.dom_re {α β} [Primcodable α] [Primcodable β] {f : α →. β} (h : Partrec f) :
    REPred fun a => (f a).Dom :=
  (h.map (Computable.const ()).to₂).of_eq fun n => Part.ext fun _ => by simp [Part.dom_iff_mem]

theorem ComputablePred.of_eq {α} [Primcodable α] {p q : α → Prop} (hp : ComputablePred p)
    (H : ∀ a, p a ↔ q a) : ComputablePred q :=
  (funext fun a => propext (H a) : p = q) ▸ hp

namespace ComputablePred

variable {α : Type*} [Primcodable α]

open Nat.Partrec (Code)

open Nat.Partrec.Code Computable

theorem computable_iff {p : α → Prop} :
    ComputablePred p ↔ ∃ f : α → Bool, Computable f ∧ p = fun a => (f a : Prop) :=
  ⟨fun ⟨_, h⟩ => ⟨_, h, funext fun _ => propext (Bool.decide_iff _).symm⟩, by
    rintro ⟨f, h, rfl⟩; exact ⟨by infer_instance, by simpa using h⟩⟩

protected theorem not {p : α → Prop} :
    (hp : ComputablePred p) → ComputablePred fun a => ¬p a
  | ⟨_, hp⟩ => Computable.computablePred <| Primrec.not.to_comp.comp hp |>.of_eq <| by simp

/-- The computable functions are closed under if-then-else definitions
with computable predicates. -/
theorem ite {f₁ f₂ : ℕ → ℕ} (hf₁ : Computable f₁) (hf₂ : Computable f₂)
    {c : ℕ → Prop} [DecidablePred c] (hc : ComputablePred c) :
    Computable fun k ↦ if c k then f₁ k else f₂ k := by
  simpa [Bool.cond_decide] using hc.decide.cond hf₁ hf₂

theorem to_re {p : α → Prop} (hp : ComputablePred p) : REPred p := by
  obtain ⟨f, hf, rfl⟩ := computable_iff.1 hp
  unfold REPred
  dsimp only []
  refine
    (Partrec.cond hf (Decidable.Partrec.const' (Part.some ())) Partrec.none).of_eq fun n =>
      Part.ext fun a => ?_
  cases a; cases f n <;> simp

/-- **Rice's Theorem** -/
theorem rice (C : Set (ℕ →. ℕ)) (h : ComputablePred fun c => eval c ∈ C) {f g} (hf : Nat.Partrec f)
    (hg : Nat.Partrec g) (fC : f ∈ C) : g ∈ C := by
  obtain ⟨_, h⟩ := h
  obtain ⟨c, e⟩ :=
    fixed_point₂
      (Partrec.cond (h.comp fst) ((Partrec.nat_iff.2 hg).comp snd).to₂
          ((Partrec.nat_iff.2 hf).comp snd).to₂).to₂
  simp only [Bool.cond_decide] at e
  by_cases H : eval c ∈ C
  · simp only [H, if_true] at e
    change (fun b => g b) ∈ C
    rwa [← e]
  · simp only [H, if_false] at e
    rw [e] at H
    contradiction

theorem rice₂ (C : Set Code) (H : ∀ cf cg, eval cf = eval cg → (cf ∈ C ↔ cg ∈ C)) :
    (ComputablePred fun c => c ∈ C) ↔ C = ∅ ∨ C = Set.univ := by
  classical exact
      have hC : ∀ f, f ∈ C ↔ eval f ∈ eval '' C := fun f =>
        ⟨Set.mem_image_of_mem _, fun ⟨g, hg, e⟩ => (H _ _ e).1 hg⟩
      ⟨fun h =>
        or_iff_not_imp_left.2 fun C0 =>
          Set.eq_univ_of_forall fun cg =>
            let ⟨cf, fC⟩ := Set.nonempty_iff_ne_empty.2 C0
            (hC _).2 <|
              rice (eval '' C) (h.of_eq hC)
                (Partrec.nat_iff.1 <| eval_part.comp (const cf) Computable.id)
                (Partrec.nat_iff.1 <| eval_part.comp (const cg) Computable.id) ((hC _).1 fC),
        fun h => by {
          obtain rfl | rfl := h <;> simpa [ComputablePred, Set.mem_empty_iff_false] using
            Computable.const _}⟩

/-- The Halting problem is recursively enumerable -/
theorem halting_problem_re (n) : REPred fun c => (eval c n).Dom :=
  (eval_part.comp Computable.id (Computable.const _)).dom_re

/-- The **Halting problem** is not computable -/
theorem halting_problem (n) : ¬ComputablePred fun c => (eval c n).Dom
  | h => rice { f | (f n).Dom } h Nat.Partrec.zero Nat.Partrec.none trivial

-- Post's theorem on the equivalence of r.e., co-r.e. sets and
-- computable sets. The assumption that p is decidable is required
-- unless we assume Markov's principle or LEM.
-- @[nolint decidable_classical]
theorem computable_iff_re_compl_re {p : α → Prop} [DecidablePred p] :
    ComputablePred p ↔ REPred p ∧ REPred fun a => ¬p a :=
  ⟨fun h => ⟨h.to_re, h.not.to_re⟩, fun ⟨h₁, h₂⟩ =>
    ⟨‹_›, by
      obtain ⟨k, pk, hk⟩ :=
        Partrec.merge (h₁.map (Computable.const true).to₂) (h₂.map (Computable.const false).to₂)
        (by
          intro a x hx y hy
          simp only [Part.mem_map_iff, Part.mem_assert_iff, Part.mem_some_iff, exists_prop,
            and_true, exists_const] at hx hy
          cases hy.1 hx.1)
      refine Partrec.of_eq pk fun n => Part.eq_some_iff.2 ?_
      rw [hk]
      simp only [Part.mem_map_iff, Part.mem_assert_iff, Part.mem_some_iff, exists_prop, and_true,
        true_eq_decide_iff, and_self, exists_const, false_eq_decide_iff]
      apply Decidable.em⟩⟩

theorem computable_iff_re_compl_re' {p : α → Prop} :
    ComputablePred p ↔ REPred p ∧ REPred fun a => ¬p a := by
  classical exact computable_iff_re_compl_re

theorem halting_problem_not_re (n) : ¬REPred fun c => ¬(eval c n).Dom
  | h => halting_problem _ <| computable_iff_re_compl_re'.2 ⟨halting_problem_re _, h⟩

end ComputablePred

namespace Nat

open Vector Part

/-- A simplified basis for `Partrec`. -/
inductive Partrec' : ∀ {n}, (List.Vector ℕ n →. ℕ) → Prop
  | prim {n f} : @Primrec' n f → @Partrec' n f
  | comp {m n f} (g : Fin n → List.Vector ℕ m →. ℕ) :
    Partrec' f → (∀ i, Partrec' (g i)) →
      Partrec' fun v => (List.Vector.mOfFn fun i => g i v) >>= f
  | rfind {n} {f : List.Vector ℕ (n + 1) → ℕ} :
    @Partrec' (n + 1) f → Partrec' fun v => rfind fun n => some (f (n ::ᵥ v) = 0)

end Nat

namespace Nat.Partrec'

open List.Vector Partrec Computable

open Nat.Partrec'

theorem to_part {n f} (pf : @Partrec' n f) : _root_.Partrec f := by
  induction pf with
  | prim hf => exact hf.to_prim.to_comp
  | comp _ _ _ hf hg => exact (Partrec.vector_mOfFn hg).bind (hf.comp snd)
  | rfind _ hf =>
    have := hf.comp (vector_cons.comp snd fst)
    have :=
      ((Primrec.eq.decide.comp _root_.Primrec.id (_root_.Primrec.const 0)).to_comp.comp
        this).to₂.partrec₂
    exact _root_.Partrec.rfind this

theorem of_eq {n} {f g : List.Vector ℕ n →. ℕ} (hf : Partrec' f) (H : ∀ i, f i = g i) :
    Partrec' g :=
  (funext H : f = g) ▸ hf

theorem of_prim {n} {f : List.Vector ℕ n → ℕ} (hf : Primrec f) : @Partrec' n f :=
  prim (Nat.Primrec'.of_prim hf)

theorem head {n : ℕ} : @Partrec' n.succ (@head ℕ n) :=
  prim Nat.Primrec'.head

theorem tail {n f} (hf : @Partrec' n f) : @Partrec' n.succ fun v => f v.tail :=
  (hf.comp _ fun i => @prim _ _ <| Nat.Primrec'.get i.succ).of_eq fun v => by
    simp; rw [← ofFn_get v.tail]; congr; funext i; simp

protected theorem bind {n f g} (hf : @Partrec' n f) (hg : @Partrec' (n + 1) g) :
    @Partrec' n fun v => (f v).bind fun a => g (a ::ᵥ v) :=
  (@comp n (n + 1) g (fun i => Fin.cases f (fun i v => some (v.get i)) i) hg fun i => by
      refine Fin.cases ?_ (fun i => ?_) i <;> simp [*]
      exact prim (Nat.Primrec'.get _)).of_eq
    fun v => by simp [mOfFn, Part.bind_assoc, pure]

protected theorem map {n f} {g : List.Vector ℕ (n + 1) → ℕ} (hf : @Partrec' n f)
    (hg : @Partrec' (n + 1) g) : @Partrec' n fun v => (f v).map fun a => g (a ::ᵥ v) := by
  simpa [(Part.bind_some_eq_map _ _).symm] using hf.bind hg

/-- Analogous to `Nat.Partrec'` for `ℕ`-valued functions, a predicate for partial recursive
  vector-valued functions. -/
def Vec {n m} (f : List.Vector ℕ n → List.Vector ℕ m) :=
  ∀ i, Partrec' fun v => (f v).get i

nonrec theorem Vec.prim {n m f} (hf : @Nat.Primrec'.Vec n m f) : Vec f := fun i => prim <| hf i

protected theorem nil {n} : @Vec n 0 fun _ => nil := fun i => i.elim0

protected theorem cons {n m} {f : List.Vector ℕ n → ℕ} {g} (hf : @Partrec' n f)
    (hg : @Vec n m g) : Vec fun v => f v ::ᵥ g v := fun i =>
  Fin.cases (by simpa using hf) (fun i => by simp only [hg i, get_cons_succ]) i

theorem idv {n} : @Vec n n id :=
  Vec.prim Nat.Primrec'.idv

theorem comp' {n m f g} (hf : @Partrec' m f) (hg : @Vec n m g) : Partrec' fun v => f (g v) :=
  (hf.comp _ hg).of_eq fun v => by simp

theorem comp₁ {n} (f : ℕ →. ℕ) {g : List.Vector ℕ n → ℕ} (hf : @Partrec' 1 fun v => f v.head)
    (hg : @Partrec' n g) : @Partrec' n fun v => f (g v) := by
  simpa using hf.comp' (Partrec'.cons hg Partrec'.nil)

theorem rfindOpt {n} {f : List.Vector ℕ (n + 1) → ℕ} (hf : @Partrec' (n + 1) f) :
    @Partrec' n fun v => Nat.rfindOpt fun a => ofNat (Option ℕ) (f (a ::ᵥ v)) :=
  ((rfind <|
        (of_prim (Primrec.nat_sub.comp (_root_.Primrec.const 1) Primrec.vector_head)).comp₁
          (fun n => Part.some (1 - n)) hf).bind
    ((prim Nat.Primrec'.pred).comp₁ Nat.pred hf)).of_eq
    fun v =>
    Part.ext fun b => by
      simp only [Nat.rfindOpt, Nat.sub_eq_zero_iff_le, PFun.coe_val, Part.mem_bind_iff,
        Part.mem_some_iff, Option.mem_def, Part.mem_coe]
      refine
        exists_congr fun a => (and_congr (iff_of_eq ?_) Iff.rfl).trans (and_congr_right fun h => ?_)
      · congr
        funext n
        cases f (n ::ᵥ v) <;> simp <;> rfl
      · have := Nat.rfind_spec h
        simp only [Part.coe_some, Part.mem_some_iff] at this
        revert this; rcases f (a ::ᵥ v) with - | c <;> intro this
        · cases this
        rw [← Option.some_inj, eq_comm]
        rfl

open Nat.Partrec.Code

theorem of_part : ∀ {n f}, _root_.Partrec f → @Partrec' n f :=
  @(suffices ∀ f, Nat.Partrec f → @Partrec' 1 fun v => f v.head from fun {n f} hf => by
      let g := fun n₁ =>
        (Part.ofOption (decode (α := List.Vector ℕ n) n₁)).bind (fun a => Part.map encode (f a))
      exact
        (comp₁ g (this g hf) (prim Nat.Primrec'.encode)).of_eq fun i => by
          dsimp only [g]; simp [encodek, Part.map_id']
    fun f hf => by
    obtain ⟨c, rfl⟩ := exists_code.1 hf
    simpa [eval_eq_rfindOpt] using
      rfindOpt <|
        of_prim <|
          Primrec.encode_iff.2 <|
            primrec_evaln.comp <|
              (Primrec.vector_head.pair (_root_.Primrec.const c)).pair <|
                Primrec.vector_head.comp Primrec.vector_tail)

theorem part_iff {n f} : @Partrec' n f ↔ _root_.Partrec f :=
  ⟨to_part, of_part⟩

theorem part_iff₁ {f : ℕ →. ℕ} : (@Partrec' 1 fun v => f v.head) ↔ _root_.Partrec f :=
  part_iff.trans
    ⟨fun h =>
      (h.comp <| (Primrec.vector_ofFn fun _ => _root_.Primrec.id).to_comp).of_eq fun v => by
        simp only [id, head_ofFn],
      fun h => h.comp vector_head⟩

theorem part_iff₂ {f : ℕ → ℕ →. ℕ} : (@Partrec' 2 fun v => f v.head v.tail.head) ↔ Partrec₂ f :=
  part_iff.trans
    ⟨fun h =>
      (h.comp <| vector_cons.comp fst <| vector_cons.comp snd (const nil)).of_eq fun v => by
        simp only [head_cons, tail_cons],
      fun h => h.comp vector_head (vector_head.comp vector_tail)⟩

theorem vec_iff {m n f} : @Vec m n f ↔ Computable f :=
  ⟨fun h => by simpa only [ofFn_get] using vector_ofFn fun i => to_part (h i), fun h i =>
    of_part <| vector_get.comp h (const i)⟩

end Nat.Partrec'<|MERGE_RESOLUTION|>--- conflicted
+++ resolved
@@ -18,12 +18,10 @@
 * [Mario Carneiro, *Formalizing computability theory via partial recursive functions*][carneiro2019]
 -/
 
-<<<<<<< HEAD
 -- TODO: fix all violations in this file
 set_option linter.flexible false
-=======
+
 @[expose] public section
->>>>>>> cf0f1b24
 
 open List (Vector)
 open Encodable Denumerable
