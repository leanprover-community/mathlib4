/-
Copyright (c) 2019 Minchao Wu. All rights reserved.
Released under Apache 2.0 license as described in the file LICENSE.
Authors: Minchao Wu, Mario Carneiro
-/
import Mathlib.Computability.Halting

/-!
# Strong reducibility and degrees.

This file defines the notions of computable many-one reduction and one-one
reduction between sets, and shows that the corresponding degrees form a
semilattice.

## Notations

This file uses the local notation `⊕'` for `Sum.elim` to denote the disjoint union of two degrees.

## References

* [Robert Soare, *Recursively enumerable sets and degrees*][soare1987]

## Tags

computability, reducibility, reduction
-/


universe u v w

open Function

/--
`p` is many-one reducible to `q` if there is a computable function translating questions about `p`
to questions about `q`.
-/
def ManyOneReducible {α β} [Primcodable α] [Primcodable β] (p : α → Prop) (q : β → Prop) :=
  ∃ f, Computable f ∧ ∀ a, p a ↔ q (f a)

@[inherit_doc ManyOneReducible]
infixl:1000 " ≤₀ " => ManyOneReducible

theorem ManyOneReducible.mk {α β} [Primcodable α] [Primcodable β] {f : α → β} (q : β → Prop)
    (h : Computable f) : (fun a => q (f a)) ≤₀ q :=
  ⟨f, h, fun _ => Iff.rfl⟩

@[refl]
theorem manyOneReducible_refl {α} [Primcodable α] (p : α → Prop) : p ≤₀ p :=
  ⟨id, Computable.id, by simp⟩

@[trans]
theorem ManyOneReducible.trans {α β γ} [Primcodable α] [Primcodable β] [Primcodable γ]
    {p : α → Prop} {q : β → Prop} {r : γ → Prop} : p ≤₀ q → q ≤₀ r → p ≤₀ r
  | ⟨f, c₁, h₁⟩, ⟨g, c₂, h₂⟩ =>
    ⟨g ∘ f, c₂.comp c₁,
      fun a => ⟨fun h => by erw [← h₂, ← h₁]; assumption, fun h => by rwa [h₁, h₂]⟩⟩

theorem reflexive_manyOneReducible {α} [Primcodable α] : Reflexive (@ManyOneReducible α α _ _) :=
  manyOneReducible_refl

theorem transitive_manyOneReducible {α} [Primcodable α] : Transitive (@ManyOneReducible α α _ _) :=
  fun _ _ _ => ManyOneReducible.trans

/--
`p` is one-one reducible to `q` if there is an injective computable function translating questions
about `p` to questions about `q`.
-/
def OneOneReducible {α β} [Primcodable α] [Primcodable β] (p : α → Prop) (q : β → Prop) :=
  ∃ f, Computable f ∧ Injective f ∧ ∀ a, p a ↔ q (f a)

@[inherit_doc OneOneReducible]
infixl:1000 " ≤₁ " => OneOneReducible

theorem OneOneReducible.mk {α β} [Primcodable α] [Primcodable β] {f : α → β} (q : β → Prop)
    (h : Computable f) (i : Injective f) : (fun a => q (f a)) ≤₁ q :=
  ⟨f, h, i, fun _ => Iff.rfl⟩

@[refl]
theorem oneOneReducible_refl {α} [Primcodable α] (p : α → Prop) : p ≤₁ p :=
  ⟨id, Computable.id, injective_id, by simp⟩

@[trans]
theorem OneOneReducible.trans {α β γ} [Primcodable α] [Primcodable β] [Primcodable γ] {p : α → Prop}
    {q : β → Prop} {r : γ → Prop} : p ≤₁ q → q ≤₁ r → p ≤₁ r
  | ⟨f, c₁, i₁, h₁⟩, ⟨g, c₂, i₂, h₂⟩ =>
    ⟨g ∘ f, c₂.comp c₁, i₂.comp i₁, fun a =>
      ⟨fun h => by erw [← h₂, ← h₁]; assumption, fun h => by rwa [h₁, h₂]⟩⟩

theorem OneOneReducible.to_many_one {α β} [Primcodable α] [Primcodable β] {p : α → Prop}
    {q : β → Prop} : p ≤₁ q → p ≤₀ q
  | ⟨f, c, _, h⟩ => ⟨f, c, h⟩

theorem OneOneReducible.of_equiv {α β} [Primcodable α] [Primcodable β] {e : α ≃ β} (q : β → Prop)
    (h : Computable e) : (q ∘ e) ≤₁ q :=
  OneOneReducible.mk _ h e.injective

theorem OneOneReducible.of_equiv_symm {α β} [Primcodable α] [Primcodable β] {e : α ≃ β}
    (q : β → Prop) (h : Computable e.symm) : q ≤₁ (q ∘ e) := by
  convert OneOneReducible.of_equiv _ h; funext; simp

theorem reflexive_oneOneReducible {α} [Primcodable α] : Reflexive (@OneOneReducible α α _ _) :=
  oneOneReducible_refl

theorem transitive_oneOneReducible {α} [Primcodable α] : Transitive (@OneOneReducible α α _ _) :=
  fun _ _ _ => OneOneReducible.trans

namespace ComputablePred

variable {α : Type*} {β : Type*} {σ : Type*}
variable [Primcodable α] [Primcodable β] [Primcodable σ]

open Computable

theorem computable_of_manyOneReducible {p : α → Prop} {q : β → Prop} (h₁ : p ≤₀ q)
    (h₂ : ComputablePred q) : ComputablePred p := by
  rcases h₁ with ⟨f, c, hf⟩
  rw [show p = fun a => q (f a) from Set.ext hf]
  rcases computable_iff.1 h₂ with ⟨g, hg, rfl⟩
  exact ⟨by infer_instance, by simpa using hg.comp c⟩

theorem computable_of_oneOneReducible {p : α → Prop} {q : β → Prop} (h : p ≤₁ q) :
    ComputablePred q → ComputablePred p :=
  computable_of_manyOneReducible h.to_many_one

end ComputablePred

/-- `p` and `q` are many-one equivalent if each one is many-one reducible to the other. -/
def ManyOneEquiv {α β} [Primcodable α] [Primcodable β] (p : α → Prop) (q : β → Prop) :=
  p ≤₀ q ∧ q ≤₀ p

/-- `p` and `q` are one-one equivalent if each one is one-one reducible to the other. -/
def OneOneEquiv {α β} [Primcodable α] [Primcodable β] (p : α → Prop) (q : β → Prop) :=
  p ≤₁ q ∧ q ≤₁ p

@[refl]
theorem manyOneEquiv_refl {α} [Primcodable α] (p : α → Prop) : ManyOneEquiv p p :=
  ⟨manyOneReducible_refl _, manyOneReducible_refl _⟩

@[symm]
theorem ManyOneEquiv.symm {α β} [Primcodable α] [Primcodable β] {p : α → Prop} {q : β → Prop} :
    ManyOneEquiv p q → ManyOneEquiv q p :=
  And.symm

@[trans]
theorem ManyOneEquiv.trans {α β γ} [Primcodable α] [Primcodable β] [Primcodable γ] {p : α → Prop}
    {q : β → Prop} {r : γ → Prop} : ManyOneEquiv p q → ManyOneEquiv q r → ManyOneEquiv p r
  | ⟨pq, qp⟩, ⟨qr, rq⟩ => ⟨pq.trans qr, rq.trans qp⟩

theorem equivalence_of_manyOneEquiv {α} [Primcodable α] : Equivalence (@ManyOneEquiv α α _ _) :=
  ⟨manyOneEquiv_refl, fun {_ _} => ManyOneEquiv.symm, fun {_ _ _} => ManyOneEquiv.trans⟩

@[refl]
theorem oneOneEquiv_refl {α} [Primcodable α] (p : α → Prop) : OneOneEquiv p p :=
  ⟨oneOneReducible_refl _, oneOneReducible_refl _⟩

@[symm]
theorem OneOneEquiv.symm {α β} [Primcodable α] [Primcodable β] {p : α → Prop} {q : β → Prop} :
    OneOneEquiv p q → OneOneEquiv q p :=
  And.symm

@[trans]
theorem OneOneEquiv.trans {α β γ} [Primcodable α] [Primcodable β] [Primcodable γ] {p : α → Prop}
    {q : β → Prop} {r : γ → Prop} : OneOneEquiv p q → OneOneEquiv q r → OneOneEquiv p r
  | ⟨pq, qp⟩, ⟨qr, rq⟩ => ⟨pq.trans qr, rq.trans qp⟩

theorem equivalence_of_oneOneEquiv {α} [Primcodable α] : Equivalence (@OneOneEquiv α α _ _) :=
  ⟨oneOneEquiv_refl, fun {_ _} => OneOneEquiv.symm, fun {_ _ _} => OneOneEquiv.trans⟩

theorem OneOneEquiv.to_many_one {α β} [Primcodable α] [Primcodable β] {p : α → Prop}
    {q : β → Prop} : OneOneEquiv p q → ManyOneEquiv p q
  | ⟨pq, qp⟩ => ⟨pq.to_many_one, qp.to_many_one⟩

/-- a computable bijection -/
nonrec def Equiv.Computable {α β} [Primcodable α] [Primcodable β] (e : α ≃ β) :=
  Computable e ∧ Computable e.symm

theorem Equiv.Computable.symm {α β} [Primcodable α] [Primcodable β] {e : α ≃ β} :
    e.Computable → e.symm.Computable :=
  And.symm

theorem Equiv.Computable.trans {α β γ} [Primcodable α] [Primcodable β] [Primcodable γ] {e₁ : α ≃ β}
    {e₂ : β ≃ γ} : e₁.Computable → e₂.Computable → (e₁.trans e₂).Computable
  | ⟨l₁, r₁⟩, ⟨l₂, r₂⟩ => ⟨l₂.comp l₁, r₁.comp r₂⟩

theorem Computable.eqv (α) [Denumerable α] : (Denumerable.eqv α).Computable :=
  ⟨Computable.encode, Computable.ofNat _⟩

theorem Computable.equiv₂ (α β) [Denumerable α] [Denumerable β] :
    (Denumerable.equiv₂ α β).Computable :=
  (Computable.eqv _).trans (Computable.eqv _).symm

theorem OneOneEquiv.of_equiv {α β} [Primcodable α] [Primcodable β] {e : α ≃ β} (h : e.Computable)
    {p} : OneOneEquiv (p ∘ e) p :=
  ⟨OneOneReducible.of_equiv _ h.1, OneOneReducible.of_equiv_symm _ h.2⟩

theorem ManyOneEquiv.of_equiv {α β} [Primcodable α] [Primcodable β] {e : α ≃ β} (h : e.Computable)
    {p} : ManyOneEquiv (p ∘ e) p :=
  (OneOneEquiv.of_equiv h).to_many_one

theorem ManyOneEquiv.le_congr_left {α β γ} [Primcodable α] [Primcodable β] [Primcodable γ]
    {p : α → Prop} {q : β → Prop} {r : γ → Prop} (h : ManyOneEquiv p q) : p ≤₀ r ↔ q ≤₀ r :=
  ⟨h.2.trans, h.1.trans⟩

theorem ManyOneEquiv.le_congr_right {α β γ} [Primcodable α] [Primcodable β] [Primcodable γ]
    {p : α → Prop} {q : β → Prop} {r : γ → Prop} (h : ManyOneEquiv q r) : p ≤₀ q ↔ p ≤₀ r :=
  ⟨fun h' => h'.trans h.1, fun h' => h'.trans h.2⟩

theorem OneOneEquiv.le_congr_left {α β γ} [Primcodable α] [Primcodable β] [Primcodable γ]
    {p : α → Prop} {q : β → Prop} {r : γ → Prop} (h : OneOneEquiv p q) : p ≤₁ r ↔ q ≤₁ r :=
  ⟨h.2.trans, h.1.trans⟩

theorem OneOneEquiv.le_congr_right {α β γ} [Primcodable α] [Primcodable β] [Primcodable γ]
    {p : α → Prop} {q : β → Prop} {r : γ → Prop} (h : OneOneEquiv q r) : p ≤₁ q ↔ p ≤₁ r :=
  ⟨fun h' => h'.trans h.1, fun h' => h'.trans h.2⟩

theorem ManyOneEquiv.congr_left {α β γ} [Primcodable α] [Primcodable β] [Primcodable γ]
    {p : α → Prop} {q : β → Prop} {r : γ → Prop} (h : ManyOneEquiv p q) :
    ManyOneEquiv p r ↔ ManyOneEquiv q r :=
  and_congr h.le_congr_left h.le_congr_right

theorem ManyOneEquiv.congr_right {α β γ} [Primcodable α] [Primcodable β] [Primcodable γ]
    {p : α → Prop} {q : β → Prop} {r : γ → Prop} (h : ManyOneEquiv q r) :
    ManyOneEquiv p q ↔ ManyOneEquiv p r :=
  and_congr h.le_congr_right h.le_congr_left

theorem OneOneEquiv.congr_left {α β γ} [Primcodable α] [Primcodable β] [Primcodable γ]
    {p : α → Prop} {q : β → Prop} {r : γ → Prop} (h : OneOneEquiv p q) :
    OneOneEquiv p r ↔ OneOneEquiv q r :=
  and_congr h.le_congr_left h.le_congr_right

theorem OneOneEquiv.congr_right {α β γ} [Primcodable α] [Primcodable β] [Primcodable γ]
    {p : α → Prop} {q : β → Prop} {r : γ → Prop} (h : OneOneEquiv q r) :
    OneOneEquiv p q ↔ OneOneEquiv p r :=
  and_congr h.le_congr_right h.le_congr_left

@[simp]
theorem ULower.down_computable {α} [Primcodable α] : (ULower.equiv α).Computable :=
  ⟨Primrec.ulower_down.to_comp, Primrec.ulower_up.to_comp⟩

theorem manyOneEquiv_up {α} [Primcodable α] {p : α → Prop} : ManyOneEquiv (p ∘ ULower.up) p :=
  ManyOneEquiv.of_equiv ULower.down_computable.symm

local infixl:1001 " ⊕' " => Sum.elim

open Nat.Primrec

theorem OneOneReducible.disjoin_left {α β} [Primcodable α] [Primcodable β] {p : α → Prop}
    {q : β → Prop} : p ≤₁ p ⊕' q :=
  ⟨Sum.inl, Computable.sum_inl, fun _ _ => Sum.inl.inj_iff.1, fun _ => Iff.rfl⟩

theorem OneOneReducible.disjoin_right {α β} [Primcodable α] [Primcodable β] {p : α → Prop}
    {q : β → Prop} : q ≤₁ p ⊕' q :=
  ⟨Sum.inr, Computable.sum_inr, fun _ _ => Sum.inr.inj_iff.1, fun _ => Iff.rfl⟩

theorem disjoin_manyOneReducible {α β γ} [Primcodable α] [Primcodable β] [Primcodable γ]
    {p : α → Prop} {q : β → Prop} {r : γ → Prop} : p ≤₀ r → q ≤₀ r → (p ⊕' q) ≤₀ r
  | ⟨f, c₁, h₁⟩, ⟨g, c₂, h₂⟩ =>
    ⟨Sum.elim f g,
      Computable.id.sum_casesOn (c₁.comp Computable.snd).to₂ (c₂.comp Computable.snd).to₂,
      fun x => by cases x <;> [apply h₁; apply h₂]⟩

theorem disjoin_le {α β γ} [Primcodable α] [Primcodable β] [Primcodable γ] {p : α → Prop}
    {q : β → Prop} {r : γ → Prop} : (p ⊕' q) ≤₀ r ↔ p ≤₀ r ∧ q ≤₀ r :=
  ⟨fun h =>
    ⟨OneOneReducible.disjoin_left.to_many_one.trans h,
      OneOneReducible.disjoin_right.to_many_one.trans h⟩,
    fun ⟨h₁, h₂⟩ => disjoin_manyOneReducible h₁ h₂⟩

variable {α : Type u} [Primcodable α] [Inhabited α]
variable {β : Type v} [Primcodable β] [Inhabited β]
variable {γ : Type w} [Primcodable γ] [Inhabited γ]

/-- Computable and injective mapping of predicates to sets of natural numbers.
-/
def toNat (p : Set α) : Set ℕ :=
  { n | p ((Encodable.decode (α := α) n).getD default) }

@[simp]
theorem toNat_manyOneReducible {p : Set α} : toNat p ≤₀ p :=
  ⟨fun n => (Encodable.decode (α := α) n).getD default,
    Computable.option_getD Computable.decode (Computable.const _), fun _ => Iff.rfl⟩

@[simp]
theorem manyOneReducible_toNat {p : Set α} : p ≤₀ toNat p :=
  ⟨Encodable.encode, Computable.encode, by simp [toNat, setOf]⟩

@[simp]
theorem manyOneReducible_toNat_toNat {p : Set α} {q : Set β} : toNat p ≤₀ toNat q ↔ p ≤₀ q :=
  ⟨fun h => manyOneReducible_toNat.trans (h.trans toNat_manyOneReducible), fun h =>
    toNat_manyOneReducible.trans (h.trans manyOneReducible_toNat)⟩

@[simp]
theorem toNat_manyOneEquiv {p : Set α} : ManyOneEquiv (toNat p) p := by simp [ManyOneEquiv]

@[simp]
theorem manyOneEquiv_toNat (p : Set α) (q : Set β) :
    ManyOneEquiv (toNat p) (toNat q) ↔ ManyOneEquiv p q := by simp [ManyOneEquiv]

/-- A many-one degree is an equivalence class of sets up to many-one equivalence. -/
def ManyOneDegree : Type :=
  Quotient (⟨ManyOneEquiv, equivalence_of_manyOneEquiv⟩ : Setoid (Set ℕ))

namespace ManyOneDegree

/-- The many-one degree of a set on a primcodable type. -/
def of (p : α → Prop) : ManyOneDegree :=
  Quotient.mk'' (toNat p)

@[elab_as_elim]
protected theorem ind_on {C : ManyOneDegree → Prop} (d : ManyOneDegree)
    (h : ∀ p : Set ℕ, C (of p)) : C d :=
  Quotient.inductionOn' d h

/-- Lifts a function on sets of natural numbers to many-one degrees.
-/
-- @[elab_as_elim] -- Porting note: unexpected eliminator resulting type
protected abbrev liftOn {φ} (d : ManyOneDegree) (f : Set ℕ → φ)
    (h : ∀ p q, ManyOneEquiv p q → f p = f q) : φ :=
  Quotient.liftOn' d f h

@[simp]
protected theorem liftOn_eq {φ} (p : Set ℕ) (f : Set ℕ → φ)
    (h : ∀ p q, ManyOneEquiv p q → f p = f q) : (of p).liftOn f h = f p :=
  rfl

/-- Lifts a binary function on sets of natural numbers to many-one degrees.
-/
@[reducible, simp] -- @[elab_as_elim] -- Porting note: unexpected eliminator resulting type
protected def liftOn₂ {φ} (d₁ d₂ : ManyOneDegree) (f : Set ℕ → Set ℕ → φ)
    (h : ∀ p₁ p₂ q₁ q₂, ManyOneEquiv p₁ p₂ → ManyOneEquiv q₁ q₂ → f p₁ q₁ = f p₂ q₂) : φ :=
  d₁.liftOn (fun p => d₂.liftOn (f p) fun q₁ q₂ hq => h _ _ _ _ (by rfl) hq)
    (by
      intro p₁ p₂ hp
      induction d₂ using ManyOneDegree.ind_on
      apply h
      · assumption
      · rfl)
<<<<<<< HEAD
#align many_one_degree.lift_on₂ ManyOneDegree.liftOn₂
=======
>>>>>>> 99508fb5

@[simp]
protected theorem liftOn₂_eq {φ} (p q : Set ℕ) (f : Set ℕ → Set ℕ → φ)
    (h : ∀ p₁ p₂ q₁ q₂, ManyOneEquiv p₁ p₂ → ManyOneEquiv q₁ q₂ → f p₁ q₁ = f p₂ q₂) :
    (of p).liftOn₂ (of q) f h = f p q :=
  rfl

@[simp]
theorem of_eq_of {p : α → Prop} {q : β → Prop} : of p = of q ↔ ManyOneEquiv p q := by
  rw [of, of, Quotient.eq'']
  unfold Setoid.r
  simp

instance instInhabited : Inhabited ManyOneDegree :=
  ⟨of (∅ : Set ℕ)⟩

/-- For many-one degrees `d₁` and `d₂`, `d₁ ≤ d₂` if the sets in `d₁` are many-one reducible to the
sets in `d₂`.
-/
instance instLE : LE ManyOneDegree :=
  ⟨fun d₁ d₂ =>
    ManyOneDegree.liftOn₂ d₁ d₂ (· ≤₀ ·) fun _p₁ _p₂ _q₁ _q₂ hp hq =>
      propext (hp.le_congr_left.trans hq.le_congr_right)⟩

@[simp]
theorem of_le_of {p : α → Prop} {q : β → Prop} : of p ≤ of q ↔ p ≤₀ q :=
  manyOneReducible_toNat_toNat

private theorem le_refl (d : ManyOneDegree) : d ≤ d := by
  induction d using ManyOneDegree.ind_on; simp; rfl

private theorem le_antisymm {d₁ d₂ : ManyOneDegree} : d₁ ≤ d₂ → d₂ ≤ d₁ → d₁ = d₂ := by
  induction d₁ using ManyOneDegree.ind_on
  induction d₂ using ManyOneDegree.ind_on
  intro hp hq
  simp_all only [ManyOneEquiv, of_le_of, of_eq_of, true_and_iff]

private theorem le_trans {d₁ d₂ d₃ : ManyOneDegree} : d₁ ≤ d₂ → d₂ ≤ d₃ → d₁ ≤ d₃ := by
  induction d₁ using ManyOneDegree.ind_on
  induction d₂ using ManyOneDegree.ind_on
  induction d₃ using ManyOneDegree.ind_on
  apply ManyOneReducible.trans

instance instPartialOrder : PartialOrder ManyOneDegree where
  le := (· ≤ ·)
  le_refl := le_refl
  le_trans _ _ _ := le_trans
  le_antisymm _ _ := le_antisymm

/-- The join of two degrees, induced by the disjoint union of two underlying sets. -/
instance instAdd : Add ManyOneDegree :=
  ⟨fun d₁ d₂ =>
    d₁.liftOn₂ d₂ (fun a b => of (a ⊕' b))
      (by
        rintro a b c d ⟨hl₁, hr₁⟩ ⟨hl₂, hr₂⟩
        rw [of_eq_of]
        exact
          ⟨disjoin_manyOneReducible (hl₁.trans OneOneReducible.disjoin_left.to_many_one)
              (hl₂.trans OneOneReducible.disjoin_right.to_many_one),
            disjoin_manyOneReducible (hr₁.trans OneOneReducible.disjoin_left.to_many_one)
              (hr₂.trans OneOneReducible.disjoin_right.to_many_one)⟩)⟩

@[simp]
theorem add_of (p : Set α) (q : Set β) : of (p ⊕' q) = of p + of q :=
  of_eq_of.mpr
    ⟨disjoin_manyOneReducible
        (manyOneReducible_toNat.trans OneOneReducible.disjoin_left.to_many_one)
        (manyOneReducible_toNat.trans OneOneReducible.disjoin_right.to_many_one),
      disjoin_manyOneReducible
        (toNat_manyOneReducible.trans OneOneReducible.disjoin_left.to_many_one)
        (toNat_manyOneReducible.trans OneOneReducible.disjoin_right.to_many_one)⟩

@[simp]
protected theorem add_le {d₁ d₂ d₃ : ManyOneDegree} : d₁ + d₂ ≤ d₃ ↔ d₁ ≤ d₃ ∧ d₂ ≤ d₃ := by
  induction d₁ using ManyOneDegree.ind_on
  induction d₂ using ManyOneDegree.ind_on
  induction d₃ using ManyOneDegree.ind_on
  simpa only [← add_of, of_le_of] using disjoin_le

@[simp]
protected theorem le_add_left (d₁ d₂ : ManyOneDegree) : d₁ ≤ d₁ + d₂ :=
  (ManyOneDegree.add_le.1 (le_refl _)).1

@[simp]
protected theorem le_add_right (d₁ d₂ : ManyOneDegree) : d₂ ≤ d₁ + d₂ :=
  (ManyOneDegree.add_le.1 (le_refl _)).2

instance instSemilatticeSup : SemilatticeSup ManyOneDegree :=
  { ManyOneDegree.instPartialOrder with
    sup := (· + ·)
    le_sup_left := ManyOneDegree.le_add_left
    le_sup_right := ManyOneDegree.le_add_right
    sup_le := fun _ _ _ h₁ h₂ => ManyOneDegree.add_le.2 ⟨h₁, h₂⟩ }

end ManyOneDegree<|MERGE_RESOLUTION|>--- conflicted
+++ resolved
@@ -335,10 +335,6 @@
       apply h
       · assumption
       · rfl)
-<<<<<<< HEAD
-#align many_one_degree.lift_on₂ ManyOneDegree.liftOn₂
-=======
->>>>>>> 99508fb5
 
 @[simp]
 protected theorem liftOn₂_eq {φ} (p q : Set ℕ) (f : Set ℕ → Set ℕ → φ)
