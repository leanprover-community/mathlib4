--- conflicted
+++ resolved
@@ -100,6 +100,7 @@
 /--
 If a function is partial recursive, then it is recursive in every partial function.
 -/
+
 lemma Nat.Partrec.recursiveIn (f : ℕ →. ℕ) (pF : Nat.Partrec f) (g : ℕ →. ℕ) : RecursiveIn f g := by
     induction pF
     case zero =>
@@ -123,13 +124,9 @@
 If a function is recursive in the constant zero function,
 then it is partial recursive.
 -/
-<<<<<<< HEAD
-lemma RecursiveIn.partrec_of_zero (f : ℕ →. ℕ)
-(fRecInZero : RecursiveIn f fun _ => Part.some 0) : Nat.Partrec f := by
-=======
+
 lemma RecursiveIn.partrec_of_zero (f : ℕ →. ℕ) (fRecInZero : RecursiveIn f fun _ => Part.some 0) :
     Nat.Partrec f := by
->>>>>>> ddb942af
   generalize h : (fun _ => Part.some 0) = fp at *
   induction fRecInZero
   case zero =>
@@ -172,10 +169,7 @@
 -/
 theorem partrec_iff_partrec_in_everything (f : ℕ →. ℕ) : Nat.Partrec f ↔ ∀ g, RecursiveIn f g :=
   ⟨(·.recursiveIn), (· _ |>.partrec_of_zero)⟩
-<<<<<<< HEAD
-=======
-
->>>>>>> ddb942af
+
 /--
 Proof that turing reducibility is reflexive.
 -/
@@ -205,57 +199,6 @@
 /--
 Proof that turing reducibility is transitive.
 -/
-@[trans]
-<<<<<<< HEAD
-theorem RecursiveIn.trans {f g h : ℕ →. ℕ} :
-  RecursiveIn f g → RecursiveIn g h → RecursiveIn f h := by
-  intro hg hh
-  induction hg
-  case zero =>
-    apply RecursiveIn.zero
-  case succ =>
-    apply RecursiveIn.succ
-  case left =>
-    apply RecursiveIn.left
-  case right =>
-    apply RecursiveIn.right
-  case oracle =>
-    exact hh
-  case pair f' h' _ _ hf_ih hh_ih =>
-    apply RecursiveIn.pair
-    · apply hf_ih
-      apply hh
-    · apply hh_ih
-      apply hh
-  case comp f' h' _ _ hf_ih hh_ih =>
-    apply RecursiveIn.comp
-    · apply hf_ih
-      apply hh
-    · apply hh_ih
-      apply hh
-  case prec f' h' _ _ hf_ih hh_ih =>
-    apply RecursiveIn.prec
-    · apply hf_ih
-      apply hh
-    · apply hh_ih
-      apply hh
-  case rfind f' _ hf_ih =>
-    apply RecursiveIn.rfind
-    · apply hf_ih
-      apply hh
-
-/--
-Instance declaring that `RecursiveIn` is transitive.
--/
-instance : IsTrans (ℕ →. ℕ) RecursiveIn :=
-  ⟨@RecursiveIn.trans⟩
-
-/--
-Instance declaring that `RecursiveIn` is a preorder.
--/
-instance : IsPreorder (ℕ →. ℕ) RecursiveIn where
-  refl := RecursiveIn.refl
-=======
 theorem RecursiveIn.trans {f g h : ℕ →. ℕ} (hg : RecursiveIn f g) (hh : RecursiveIn g h) :
     RecursiveIn f h := by
     induction hg
@@ -291,7 +234,18 @@
       apply RecursiveIn.rfind
       · apply hf_ih
         apply hh
->>>>>>> ddb942af
+
+/--
+Instance declaring that `RecursiveIn` is transitive.
+-/
+instance : IsTrans (ℕ →. ℕ) RecursiveIn :=
+  ⟨@RecursiveIn.trans⟩
+
+/--
+Instance declaring that `RecursiveIn` is a preorder.
+-/
+instance : IsPreorder (ℕ →. ℕ) RecursiveIn where
+  refl := RecursiveIn.refl
 
 /--
 Proof that `turing_equivalent` is transitive.
