/-
Copyright (c) 2018 Mario Carneiro. All rights reserved.
Released under Apache 2.0 license as described in the file LICENSE.
Authors: Mario Carneiro
-/
import Mathlib.Algebra.Order.Ring.Nat
import Mathlib.Logic.Encodable.Pi
import Mathlib.Logic.Function.Iterate

/-!
# The primitive recursive functions

The primitive recursive functions are the least collection of functions
`ℕ → ℕ` which are closed under projections (using the `pair`
pairing function), composition, zero, successor, and primitive recursion
(i.e. `Nat.rec` where the motive is `C n := ℕ`).

We can extend this definition to a large class of basic types by
using canonical encodings of types as natural numbers (Gödel numbering),
which we implement through the type class `Encodable`. (More precisely,
we need that the composition of encode with decode yields a
primitive recursive function, so we have the `Primcodable` type class
for this.)

In the above, the pairing function is primitive recursive by definition.
This deviates from the textbook definition of primitive recursive functions,
which instead work with *`n`-ary* functions. We formalize the textbook
definition in `Nat.Primrec'`. `Nat.Primrec'.prim_iff` then proves it is
equivalent to our chosen formulation. For more discussion of this and
other design choices in this formalization, see [carneiro2019].

## Main definitions

- `Nat.Primrec f`: `f` is primitive recursive, for functions `f : ℕ → ℕ`
- `Primrec f`: `f` is primitive recursive, for functions between `Primcodable` types
- `Primcodable α`: well-behaved encoding of `α` into `ℕ`, i.e. one such that roundtripping through
  the encoding functions adds no computational power

## References

* [Mario Carneiro, *Formalizing computability theory via partial recursive functions*][carneiro2019]
-/

open List (Vector)
open Denumerable Encodable Function

namespace Nat

/-- Calls the given function on a pair of entries `n`, encoded via the pairing function. -/
@[simp, reducible]
def unpaired {α} (f : ℕ → ℕ → α) (n : ℕ) : α :=
  f n.unpair.1 n.unpair.2

/-- The primitive recursive functions `ℕ → ℕ`. -/
protected inductive Primrec : (ℕ → ℕ) → Prop
  | zero : Nat.Primrec fun _ => 0
  | protected succ : Nat.Primrec succ
  | left : Nat.Primrec fun n => n.unpair.1
  | right : Nat.Primrec fun n => n.unpair.2
  | pair {f g} : Nat.Primrec f → Nat.Primrec g → Nat.Primrec fun n => pair (f n) (g n)
  | comp {f g} : Nat.Primrec f → Nat.Primrec g → Nat.Primrec fun n => f (g n)
  | prec {f g} :
      Nat.Primrec f →
        Nat.Primrec g →
          Nat.Primrec (unpaired fun z n => n.rec (f z) fun y IH => g <| pair z <| pair y IH)

namespace Primrec

theorem of_eq {f g : ℕ → ℕ} (hf : Nat.Primrec f) (H : ∀ n, f n = g n) : Nat.Primrec g :=
  (funext H : f = g) ▸ hf

theorem const : ∀ n : ℕ, Nat.Primrec fun _ => n
  | 0 => zero
  | n + 1 => Primrec.succ.comp (const n)

protected theorem id : Nat.Primrec id :=
  (left.pair right).of_eq fun n => by simp

theorem prec1 {f} (m : ℕ) (hf : Nat.Primrec f) :
    Nat.Primrec fun n => n.rec m fun y IH => f <| Nat.pair y IH :=
  ((prec (const m) (hf.comp right)).comp (zero.pair Primrec.id)).of_eq fun n => by simp

theorem casesOn1 {f} (m : ℕ) (hf : Nat.Primrec f) : Nat.Primrec (Nat.casesOn · m f) :=
  (prec1 m (hf.comp left)).of_eq <| by simp

theorem casesOn' {f g} (hf : Nat.Primrec f) (hg : Nat.Primrec g) :
    Nat.Primrec (unpaired fun z n => n.casesOn (f z) fun y => g <| Nat.pair z y) :=
  (prec hf (hg.comp (pair left (left.comp right)))).of_eq fun n => by simp

protected theorem swap : Nat.Primrec (unpaired (swap Nat.pair)) :=
  (pair right left).of_eq fun n => by simp

theorem swap' {f} (hf : Nat.Primrec (unpaired f)) : Nat.Primrec (unpaired (swap f)) :=
  (hf.comp .swap).of_eq fun n => by simp

theorem pred : Nat.Primrec pred :=
  (casesOn1 0 Primrec.id).of_eq fun n => by cases n <;> simp [*]

theorem add : Nat.Primrec (unpaired (· + ·)) :=
  (prec .id ((Primrec.succ.comp right).comp right)).of_eq fun p => by
    simp; induction p.unpair.2 <;> simp [*, Nat.add_assoc]

theorem sub : Nat.Primrec (unpaired (· - ·)) :=
  (prec .id ((pred.comp right).comp right)).of_eq fun p => by
    simp; induction p.unpair.2 <;> simp [*, Nat.sub_add_eq]

theorem mul : Nat.Primrec (unpaired (· * ·)) :=
  (prec zero (add.comp (pair left (right.comp right)))).of_eq fun p => by
    simp; induction p.unpair.2 <;> simp [*, mul_succ, add_comm _ (unpair p).fst]

theorem pow : Nat.Primrec (unpaired (· ^ ·)) :=
  (prec (const 1) (mul.comp (pair (right.comp right) left))).of_eq fun p => by
    simp; induction p.unpair.2 <;> simp [*, Nat.pow_succ]

end Primrec

end Nat

/-- A `Primcodable` type is, essentially, an `Encodable` type for which
the encode/decode functions are primitive recursive.
However, such a definition is circular.

Instead, we ask that the composition of `decode : ℕ → Option α` with
`encode : Option α → ℕ` is primitive recursive. Said composition is
the identity function, restricted to the image of `encode`.
Thus, in a way, the added requirement ensures that no predicates
can be smuggled in through a cunning choice of the subset of `ℕ` into
which the type is encoded. -/
class Primcodable (α : Type*) extends Encodable α where
  prim (α) : Nat.Primrec fun n => Encodable.encode (decode n)

namespace Primcodable

open Nat.Primrec

instance (priority := 10) ofDenumerable (α) [Denumerable α] : Primcodable α :=
  ⟨Nat.Primrec.succ.of_eq <| by simp⟩

/-- Builds a `Primcodable` instance from an equivalence to a `Primcodable` type. -/
def ofEquiv (α) {β} [Primcodable α] (e : β ≃ α) : Primcodable β :=
  { __ := Encodable.ofEquiv α e
    prim := (Primcodable.prim α).of_eq fun n => by
      rw [decode_ofEquiv]
      cases (@decode α _ n) <;>
        simp [encode_ofEquiv] }

instance empty : Primcodable Empty :=
  ⟨zero⟩

instance unit : Primcodable PUnit :=
  ⟨(casesOn1 1 zero).of_eq fun n => by cases n <;> simp⟩

instance option {α : Type*} [h : Primcodable α] : Primcodable (Option α) :=
  ⟨(casesOn1 1 ((casesOn1 0 (.comp .succ .succ)).comp (Primcodable.prim α))).of_eq fun n => by
    cases n with
      | zero => rfl
      | succ n =>
        rw [decode_option_succ]
        cases H : @decode α _ n <;> simp [H]⟩

instance bool : Primcodable Bool :=
  ⟨(casesOn1 1 (casesOn1 2 zero)).of_eq fun n => match n with
    | 0 => rfl
    | 1 => rfl
    | (n + 2) => by rw [decode_ge_two] <;> simp⟩

end Primcodable

/-- `Primrec f` means `f` is primitive recursive (after
  encoding its input and output as natural numbers). -/
def Primrec {α β} [Primcodable α] [Primcodable β] (f : α → β) : Prop :=
  Nat.Primrec fun n => encode ((@decode α _ n).map f)

namespace Primrec

variable {α : Type*} {β : Type*} {σ : Type*}
variable [Primcodable α] [Primcodable β] [Primcodable σ]

open Nat.Primrec

protected theorem encode : Primrec (@encode α _) :=
  (Primcodable.prim α).of_eq fun n => by cases @decode α _ n <;> rfl

protected theorem decode : Primrec (@decode α _) :=
  Nat.Primrec.succ.comp (Primcodable.prim α)

theorem dom_denumerable {α β} [Denumerable α] [Primcodable β] {f : α → β} :
    Primrec f ↔ Nat.Primrec fun n => encode (f (ofNat α n)) :=
  ⟨fun h => (pred.comp h).of_eq fun n => by simp, fun h =>
    (Nat.Primrec.succ.comp h).of_eq fun n => by simp⟩

theorem nat_iff {f : ℕ → ℕ} : Primrec f ↔ Nat.Primrec f :=
  dom_denumerable

theorem encdec : Primrec fun n => encode (@decode α _ n) :=
  nat_iff.2 (Primcodable.prim _)

theorem option_some : Primrec (@some α) :=
  ((casesOn1 0 (Nat.Primrec.succ.comp .succ)).comp (Primcodable.prim α)).of_eq fun n => by
    cases @decode α _ n <;> simp

theorem of_eq {f g : α → σ} (hf : Primrec f) (H : ∀ n, f n = g n) : Primrec g :=
  (funext H : f = g) ▸ hf

theorem const (x : σ) : Primrec fun _ : α => x :=
  ((casesOn1 0 (.const (encode x).succ)).comp (Primcodable.prim α)).of_eq fun n => by
    cases @decode α _ n <;> rfl

protected theorem id : Primrec (@id α) :=
  (Primcodable.prim α).of_eq <| by simp

theorem comp {f : β → σ} {g : α → β} (hf : Primrec f) (hg : Primrec g) : Primrec fun a => f (g a) :=
  ((casesOn1 0 (.comp hf (pred.comp hg))).comp (Primcodable.prim α)).of_eq fun n => by
    cases @decode α _ n <;> simp [encodek]

theorem succ : Primrec Nat.succ :=
  nat_iff.2 Nat.Primrec.succ

theorem pred : Primrec Nat.pred :=
  nat_iff.2 Nat.Primrec.pred

theorem encode_iff {f : α → σ} : (Primrec fun a => encode (f a)) ↔ Primrec f :=
  ⟨fun h => Nat.Primrec.of_eq h fun n => by cases @decode α _ n <;> rfl, Primrec.encode.comp⟩

theorem ofNat_iff {α β} [Denumerable α] [Primcodable β] {f : α → β} :
    Primrec f ↔ Primrec fun n => f (ofNat α n) :=
  dom_denumerable.trans <| nat_iff.symm.trans encode_iff

protected theorem ofNat (α) [Denumerable α] : Primrec (ofNat α) :=
  ofNat_iff.1 Primrec.id

theorem option_some_iff {f : α → σ} : (Primrec fun a => some (f a)) ↔ Primrec f :=
  ⟨fun h => encode_iff.1 <| pred.comp <| encode_iff.2 h, option_some.comp⟩

theorem of_equiv {β} {e : β ≃ α} :
    haveI := Primcodable.ofEquiv α e
    Primrec e :=
  letI : Primcodable β := Primcodable.ofEquiv α e
  encode_iff.1 Primrec.encode

theorem of_equiv_symm {β} {e : β ≃ α} :
    haveI := Primcodable.ofEquiv α e
    Primrec e.symm :=
  letI := Primcodable.ofEquiv α e
  encode_iff.1 (show Primrec fun a => encode (e (e.symm a)) by simp [Primrec.encode])

theorem of_equiv_iff {β} (e : β ≃ α) {f : σ → β} :
    haveI := Primcodable.ofEquiv α e
    (Primrec fun a => e (f a)) ↔ Primrec f :=
  letI := Primcodable.ofEquiv α e
  ⟨fun h => (of_equiv_symm.comp h).of_eq fun a => by simp, of_equiv.comp⟩

theorem of_equiv_symm_iff {β} (e : β ≃ α) {f : σ → α} :
    haveI := Primcodable.ofEquiv α e
    (Primrec fun a => e.symm (f a)) ↔ Primrec f :=
  letI := Primcodable.ofEquiv α e
  ⟨fun h => (of_equiv.comp h).of_eq fun a => by simp, of_equiv_symm.comp⟩

end Primrec

namespace Primcodable

open Nat.Primrec

instance prod {α β} [Primcodable α] [Primcodable β] : Primcodable (α × β) :=
  ⟨((casesOn' zero ((casesOn' zero .succ).comp (pair right ((Primcodable.prim β).comp left)))).comp
          (pair right ((Primcodable.prim α).comp left))).of_eq
      fun n => by
      simp only [Nat.unpaired, Nat.unpair_pair, decode_prod_val]
      cases @decode α _ n.unpair.1; · simp
      cases @decode β _ n.unpair.2 <;> simp⟩

end Primcodable

namespace Primrec

variable {α : Type*} [Primcodable α]

open Nat.Primrec

theorem fst {α β} [Primcodable α] [Primcodable β] : Primrec (@Prod.fst α β) :=
  ((casesOn' zero
            ((casesOn' zero (Nat.Primrec.succ.comp left)).comp
              (pair right ((Primcodable.prim β).comp left)))).comp
        (pair right ((Primcodable.prim α).comp left))).of_eq
    fun n => by
    simp only [Nat.unpaired, Nat.unpair_pair, decode_prod_val]
    cases @decode α _ n.unpair.1 <;> simp
    cases @decode β _ n.unpair.2 <;> simp

theorem snd {α β} [Primcodable α] [Primcodable β] : Primrec (@Prod.snd α β) :=
  ((casesOn' zero
            ((casesOn' zero (Nat.Primrec.succ.comp right)).comp
              (pair right ((Primcodable.prim β).comp left)))).comp
        (pair right ((Primcodable.prim α).comp left))).of_eq
    fun n => by
    simp only [Nat.unpaired, Nat.unpair_pair, decode_prod_val]
    cases @decode α _ n.unpair.1 <;> simp
    cases @decode β _ n.unpair.2 <;> simp

theorem pair {α β γ} [Primcodable α] [Primcodable β] [Primcodable γ] {f : α → β} {g : α → γ}
    (hf : Primrec f) (hg : Primrec g) : Primrec fun a => (f a, g a) :=
  ((casesOn1 0
            (Nat.Primrec.succ.comp <|
              .pair (Nat.Primrec.pred.comp hf) (Nat.Primrec.pred.comp hg))).comp
        (Primcodable.prim α)).of_eq
    fun n => by cases @decode α _ n <;> simp [encodek]

theorem unpair : Primrec Nat.unpair :=
  (pair (nat_iff.2 .left) (nat_iff.2 .right)).of_eq fun n => by simp

theorem list_getElem?₁ : ∀ l : List α, Primrec (l[·]? : ℕ → Option α)
  | [] => dom_denumerable.2 zero
  | a :: l =>
    dom_denumerable.2 <|
      (casesOn1 (encode a).succ <| dom_denumerable.1 <| list_getElem?₁ l).of_eq fun n => by
        cases n <;> simp

@[deprecated (since := "2025-02-14")] alias list_get?₁ := list_getElem?₁

end Primrec

/-- `Primrec₂ f` means `f` is a binary primitive recursive function.
  This is technically unnecessary since we can always curry all
  the arguments together, but there are enough natural two-arg
  functions that it is convenient to express this directly. -/
def Primrec₂ {α β σ} [Primcodable α] [Primcodable β] [Primcodable σ] (f : α → β → σ) :=
  Primrec fun p : α × β => f p.1 p.2

/-- `PrimrecPred p` means `p : α → Prop` is a
  primitive recursive predicate, which is to say that
  `decide ∘ p : α → Bool` is primitive recursive. -/
def PrimrecPred {α} [Primcodable α] (p : α → Prop) :=
  ∃ (_ : DecidablePred p), Primrec fun a => decide (p a)

/-- `PrimrecRel p` means `p : α → β → Prop` is a
  primitive recursive relation, which is to say that
  `decide ∘ p : α → β → Bool` is primitive recursive. -/
def PrimrecRel {α β} [Primcodable α] [Primcodable β] (s : α → β → Prop) :=
  PrimrecPred fun p : α × β => s p.1 p.2

namespace Primrec₂

variable {α : Type*} {β : Type*} {σ : Type*}
variable [Primcodable α] [Primcodable β] [Primcodable σ]

theorem mk {f : α → β → σ} (hf : Primrec fun p : α × β => f p.1 p.2) : Primrec₂ f := hf

theorem of_eq {f g : α → β → σ} (hg : Primrec₂ f) (H : ∀ a b, f a b = g a b) : Primrec₂ g :=
  (by funext a b; apply H : f = g) ▸ hg

theorem const (x : σ) : Primrec₂ fun (_ : α) (_ : β) => x :=
  Primrec.const _

protected theorem pair : Primrec₂ (@Prod.mk α β) :=
  Primrec.pair .fst .snd

theorem left : Primrec₂ fun (a : α) (_ : β) => a :=
  .fst

theorem right : Primrec₂ fun (_ : α) (b : β) => b :=
  .snd

theorem natPair : Primrec₂ Nat.pair := by simp [Primrec₂, Primrec]; constructor

theorem unpaired {f : ℕ → ℕ → α} : Primrec (Nat.unpaired f) ↔ Primrec₂ f :=
  ⟨fun h => by simpa using h.comp natPair, fun h => h.comp Primrec.unpair⟩

theorem unpaired' {f : ℕ → ℕ → ℕ} : Nat.Primrec (Nat.unpaired f) ↔ Primrec₂ f :=
  Primrec.nat_iff.symm.trans unpaired

theorem encode_iff {f : α → β → σ} : (Primrec₂ fun a b => encode (f a b)) ↔ Primrec₂ f :=
  Primrec.encode_iff

theorem option_some_iff {f : α → β → σ} : (Primrec₂ fun a b => some (f a b)) ↔ Primrec₂ f :=
  Primrec.option_some_iff

theorem ofNat_iff {α β σ} [Denumerable α] [Denumerable β] [Primcodable σ] {f : α → β → σ} :
    Primrec₂ f ↔ Primrec₂ fun m n : ℕ => f (ofNat α m) (ofNat β n) :=
  (Primrec.ofNat_iff.trans <| by simp).trans unpaired

theorem uncurry {f : α → β → σ} : Primrec (Function.uncurry f) ↔ Primrec₂ f := by
  rw [show Function.uncurry f = fun p : α × β => f p.1 p.2 from funext fun ⟨a, b⟩ => rfl]; rfl

theorem curry {f : α × β → σ} : Primrec₂ (Function.curry f) ↔ Primrec f := by
  rw [← uncurry, Function.uncurry_curry]

end Primrec₂

section Comp

variable {α : Type*} {β : Type*} {γ : Type*} {δ : Type*} {σ : Type*}
variable [Primcodable α] [Primcodable β] [Primcodable γ] [Primcodable δ] [Primcodable σ]

theorem Primrec.comp₂ {f : γ → σ} {g : α → β → γ} (hf : Primrec f) (hg : Primrec₂ g) :
    Primrec₂ fun a b => f (g a b) :=
  hf.comp hg

theorem Primrec₂.comp {f : β → γ → σ} {g : α → β} {h : α → γ} (hf : Primrec₂ f) (hg : Primrec g)
    (hh : Primrec h) : Primrec fun a => f (g a) (h a) :=
  Primrec.comp hf (hg.pair hh)

theorem Primrec₂.comp₂ {f : γ → δ → σ} {g : α → β → γ} {h : α → β → δ} (hf : Primrec₂ f)
    (hg : Primrec₂ g) (hh : Primrec₂ h) : Primrec₂ fun a b => f (g a b) (h a b) :=
  hf.comp hg hh

protected lemma PrimrecPred.decide {p : α → Prop} [DecidablePred p] (hp : PrimrecPred p) :
    Primrec (fun a => decide (p a)) := by
  convert hp.choose_spec

lemma Primrec.primrecPred {p : α → Prop} [DecidablePred p]
    (hp : Primrec (fun a => decide (p a))) : PrimrecPred p :=
  ⟨inferInstance, hp⟩

lemma primrecPred_iff_primrec_decide {p : α → Prop} [DecidablePred p] :
    PrimrecPred p ↔ Primrec (fun a => decide (p a)) where
  mp := PrimrecPred.decide
  mpr := Primrec.primrecPred

theorem PrimrecPred.comp {p : β → Prop} {f : α → β} :
    (hp : PrimrecPred p) → (hf : Primrec f) → PrimrecPred fun a => p (f a)
  | ⟨_i, hp⟩, hf => hp.comp hf |>.primrecPred

protected lemma PrimrecRel.decide {R : α → β → Prop} [DecidableRel R] (hR : PrimrecRel R) :
    Primrec₂ (fun a b => decide (R a b)) :=
  PrimrecPred.decide hR

lemma Primrec₂.primrecRel {R : α → β → Prop} [DecidableRel R]
    (hp : Primrec₂ (fun a b => decide (R a b))) : PrimrecRel R :=
  Primrec.primrecPred hp

lemma primrecRel_iff_primrec_decide {R : α → β → Prop} [DecidableRel R] :
    PrimrecRel R ↔ Primrec₂ (fun a b => decide (R a b)) where
  mp := PrimrecRel.decide
  mpr := Primrec₂.primrecRel

theorem PrimrecRel.comp {R : β → γ → Prop} {f : α → β} {g : α → γ}
    (hR : PrimrecRel R) (hf : Primrec f) (hg : Primrec g) : PrimrecPred fun a => R (f a) (g a) :=
  PrimrecPred.comp hR (hf.pair hg)

theorem PrimrecRel.comp₂ {R : γ → δ → Prop} {f : α → β → γ} {g : α → β → δ} :
    PrimrecRel R → Primrec₂ f → Primrec₂ g → PrimrecRel fun a b => R (f a b) (g a b) :=
  PrimrecRel.comp

end Comp

theorem PrimrecPred.of_eq {α} [Primcodable α] {p q : α → Prop}
    (hp : PrimrecPred p) (H : ∀ a, p a ↔ q a) : PrimrecPred q :=
  funext (fun a => propext (H a)) ▸ hp

theorem PrimrecRel.of_eq {α β} [Primcodable α] [Primcodable β] {r s : α → β → Prop}
    (hr : PrimrecRel r) (H : ∀ a b, r a b ↔ s a b) : PrimrecRel s :=
  funext₂ (fun a b => propext (H a b)) ▸ hr

namespace Primrec₂

variable {α : Type*} {β : Type*} {σ : Type*}
variable [Primcodable α] [Primcodable β] [Primcodable σ]

open Nat.Primrec

protected theorem swap {f : α → β → σ} (h : Primrec₂ f) : Primrec₂ (swap f) :=
  h.comp₂ Primrec₂.right Primrec₂.left

protected theorem _root_.PrimrecRel.swap {r : α → β → Prop} (h : PrimrecRel r) :
    PrimrecRel (swap r) :=
  h.comp₂ Primrec₂.right Primrec₂.left

theorem nat_iff {f : α → β → σ} : Primrec₂ f ↔ Nat.Primrec
    (.unpaired fun m n => encode <| (@decode α _ m).bind fun a => (@decode β _ n).map (f a)) := by
  have :
    ∀ (a : Option α) (b : Option β),
      Option.map (fun p : α × β => f p.1 p.2)
          (Option.bind a fun a : α => Option.map (Prod.mk a) b) =
        Option.bind a fun a => Option.map (f a) b := fun a b => by
          cases a <;> cases b <;> rfl
  simp [Primrec₂, Primrec, this]

theorem nat_iff' {f : α → β → σ} :
    Primrec₂ f ↔
      Primrec₂ fun m n : ℕ => (@decode α _ m).bind fun a => Option.map (f a) (@decode β _ n) :=
  nat_iff.trans <| unpaired'.trans encode_iff

end Primrec₂

namespace Primrec

variable {α : Type*} {β : Type*} {σ : Type*}
variable [Primcodable α] [Primcodable β] [Primcodable σ]

theorem to₂ {f : α × β → σ} (hf : Primrec f) : Primrec₂ fun a b => f (a, b) :=
  hf

lemma _root_.PrimrecPred.primrecRel {p : α × β → Prop} (hp : PrimrecPred p) :
    PrimrecRel fun a b => p (a, b) :=
  hp

theorem nat_rec {f : α → β} {g : α → ℕ × β → β} (hf : Primrec f) (hg : Primrec₂ g) :
    Primrec₂ fun a (n : ℕ) => n.rec (motive := fun _ => β) (f a) fun n IH => g a (n, IH) :=
  Primrec₂.nat_iff.2 <|
    ((Nat.Primrec.casesOn' .zero <|
              (Nat.Primrec.prec hf <|
                    .comp hg <|
                      Nat.Primrec.left.pair <|
                        (Nat.Primrec.left.comp .right).pair <|
                          Nat.Primrec.pred.comp <| Nat.Primrec.right.comp .right).comp <|
                Nat.Primrec.right.pair <| Nat.Primrec.right.comp Nat.Primrec.left).comp <|
          Nat.Primrec.id.pair <| (Primcodable.prim α).comp Nat.Primrec.left).of_eq
      fun n => by
      simp only [Nat.unpaired, id_eq, Nat.unpair_pair, decode_prod_val, decode_nat,
        Option.bind_some, Option.map_map, Option.map_some]
      rcases @decode α _ n.unpair.1 with - | a; · rfl
      simp only [Nat.pred_eq_sub_one, encode_some, Nat.succ_eq_add_one, encodek, Option.map_some,
        Option.bind_some, Option.map_map]
      induction n.unpair.2 <;> simp [*, encodek]

theorem nat_rec' {f : α → ℕ} {g : α → β} {h : α → ℕ × β → β}
    (hf : Primrec f) (hg : Primrec g) (hh : Primrec₂ h) :
    Primrec fun a => (f a).rec (motive := fun _ => β) (g a) fun n IH => h a (n, IH) :=
  (nat_rec hg hh).comp .id hf

theorem nat_rec₁ {f : ℕ → α → α} (a : α) (hf : Primrec₂ f) : Primrec (Nat.rec a f) :=
  nat_rec' .id (const a) <| comp₂ hf Primrec₂.right

theorem nat_casesOn' {f : α → β} {g : α → ℕ → β} (hf : Primrec f) (hg : Primrec₂ g) :
    Primrec₂ fun a (n : ℕ) => (n.casesOn (f a) (g a) : β) :=
  nat_rec hf <| hg.comp₂ Primrec₂.left <| comp₂ fst Primrec₂.right

theorem nat_casesOn {f : α → ℕ} {g : α → β} {h : α → ℕ → β} (hf : Primrec f) (hg : Primrec g)
    (hh : Primrec₂ h) : Primrec fun a => ((f a).casesOn (g a) (h a) : β) :=
  (nat_casesOn' hg hh).comp .id hf

theorem nat_casesOn₁ {f : ℕ → α} (a : α) (hf : Primrec f) :
    Primrec (fun (n : ℕ) => (n.casesOn a f : α)) :=
  nat_casesOn .id (const a) (comp₂ hf .right)

theorem nat_iterate {f : α → ℕ} {g : α → β} {h : α → β → β} (hf : Primrec f) (hg : Primrec g)
    (hh : Primrec₂ h) : Primrec fun a => (h a)^[f a] (g a) :=
  (nat_rec' hf hg (hh.comp₂ Primrec₂.left <| snd.comp₂ Primrec₂.right)).of_eq fun a => by
    induction f a <;> simp [*, -Function.iterate_succ, Function.iterate_succ']

theorem option_casesOn {o : α → Option β} {f : α → σ} {g : α → β → σ} (ho : Primrec o)
    (hf : Primrec f) (hg : Primrec₂ g) :
    @Primrec _ σ _ _ fun a => Option.casesOn (o a) (f a) (g a) :=
  encode_iff.1 <|
    (nat_casesOn (encode_iff.2 ho) (encode_iff.2 hf) <|
          pred.comp₂ <|
            Primrec₂.encode_iff.2 <|
              (Primrec₂.nat_iff'.1 hg).comp₂ ((@Primrec.encode α _).comp fst).to₂
                Primrec₂.right).of_eq
      fun a => by rcases o a with - | b <;> simp [encodek]

theorem option_bind {f : α → Option β} {g : α → β → Option σ} (hf : Primrec f) (hg : Primrec₂ g) :
    Primrec fun a => (f a).bind (g a) :=
  (option_casesOn hf (const none) hg).of_eq fun a => by cases f a <;> rfl

theorem option_bind₁ {f : α → Option σ} (hf : Primrec f) : Primrec fun o => Option.bind o f :=
  option_bind .id (hf.comp snd).to₂

theorem option_map {f : α → Option β} {g : α → β → σ} (hf : Primrec f) (hg : Primrec₂ g) :
    Primrec fun a => (f a).map (g a) :=
  (option_bind hf (option_some.comp₂ hg)).of_eq fun x => by cases f x <;> rfl

theorem option_map₁ {f : α → σ} (hf : Primrec f) : Primrec (Option.map f) :=
  option_map .id (hf.comp snd).to₂

theorem option_iget [Inhabited α] : Primrec (@Option.iget α _) :=
  (option_casesOn .id (const <| @default α _) .right).of_eq fun o => by cases o <;> rfl

theorem option_isSome : Primrec (@Option.isSome α) :=
  (option_casesOn .id (const false) (const true).to₂).of_eq fun o => by cases o <;> rfl

theorem option_getD : Primrec₂ (@Option.getD α) :=
  Primrec.of_eq (option_casesOn Primrec₂.left Primrec₂.right .right) fun ⟨o, a⟩ => by
    cases o <;> rfl

theorem bind_decode_iff {f : α → β → Option σ} :
    (Primrec₂ fun a n => (@decode β _ n).bind (f a)) ↔ Primrec₂ f :=
  ⟨fun h => by simpa [encodek] using h.comp fst ((@Primrec.encode β _).comp snd), fun h =>
    option_bind (Primrec.decode.comp snd) <| h.comp (fst.comp fst) snd⟩

theorem map_decode_iff {f : α → β → σ} :
    (Primrec₂ fun a n => (@decode β _ n).map (f a)) ↔ Primrec₂ f := by
  simp only [Option.map_eq_bind]
  exact bind_decode_iff.trans Primrec₂.option_some_iff

theorem nat_add : Primrec₂ ((· + ·) : ℕ → ℕ → ℕ) :=
  Primrec₂.unpaired'.1 Nat.Primrec.add

theorem nat_sub : Primrec₂ ((· - ·) : ℕ → ℕ → ℕ) :=
  Primrec₂.unpaired'.1 Nat.Primrec.sub

theorem nat_mul : Primrec₂ ((· * ·) : ℕ → ℕ → ℕ) :=
  Primrec₂.unpaired'.1 Nat.Primrec.mul

theorem cond {c : α → Bool} {f : α → σ} {g : α → σ} (hc : Primrec c) (hf : Primrec f)
    (hg : Primrec g) : Primrec fun a => bif (c a) then (f a) else (g a) :=
  (nat_casesOn (encode_iff.2 hc) hg (hf.comp fst).to₂).of_eq fun a => by cases c a <;> rfl

theorem ite {c : α → Prop} [DecidablePred c] {f : α → σ} {g : α → σ} (hc : PrimrecPred c)
    (hf : Primrec f) (hg : Primrec g) : Primrec fun a => if c a then f a else g a := by
  simpa [Bool.cond_decide] using cond hc.decide hf hg

theorem nat_le : PrimrecRel ((· ≤ ·) : ℕ → ℕ → Prop) :=
  Primrec₂.primrecRel ((nat_casesOn nat_sub (const true) (const false).to₂).of_eq fun p => by
    dsimp [swap]
    rcases e : p.1 - p.2 with - | n
    · simp [Nat.sub_eq_zero_iff_le.1 e]
    · simp [not_le.2 (Nat.lt_of_sub_eq_succ e)])

theorem nat_min : Primrec₂ (@min ℕ _) :=
  ite nat_le fst snd

theorem nat_max : Primrec₂ (@max ℕ _) :=
  ite (nat_le.comp fst snd) snd fst

theorem dom_bool (f : Bool → α) : Primrec f :=
  (cond .id (const (f true)) (const (f false))).of_eq fun b => by cases b <;> rfl

theorem dom_bool₂ (f : Bool → Bool → α) : Primrec₂ f :=
  (cond fst ((dom_bool (f true)).comp snd) ((dom_bool (f false)).comp snd)).of_eq fun ⟨a, b⟩ => by
    cases a <;> rfl

protected theorem not : Primrec not :=
  dom_bool _

protected theorem and : Primrec₂ and :=
  dom_bool₂ _

protected theorem or : Primrec₂ or :=
  dom_bool₂ _

protected theorem _root_.PrimrecPred.not {p : α → Prop} :
    (hp : PrimrecPred p) → PrimrecPred fun a => ¬p a
  | ⟨_, hp⟩ => Primrec.primrecPred <| Primrec.not.comp hp |>.of_eq <| by simp

protected theorem _root_.PrimrecPred.and {p q : α → Prop} :
    (hp : PrimrecPred p) → (hq : PrimrecPred q) → PrimrecPred fun a => p a ∧ q a
  | ⟨_, hp⟩, ⟨_, hq⟩ => Primrec.primrecPred <| Primrec.and.comp hp hq |>.of_eq <| by simp

protected theorem _root_.PrimrecPred.or {p q : α → Prop} :
    (hp : PrimrecPred p) → (hq : PrimrecPred q) → PrimrecPred fun a => p a ∨ q a
  | ⟨_, hp⟩, ⟨_, hq⟩ => Primrec.primrecPred <| Primrec.or.comp hp hq |>.of_eq <| by simp

protected theorem eq : PrimrecRel (@Eq α) :=
  have : PrimrecRel fun a b : ℕ => a = b :=
    (PrimrecPred.and nat_le nat_le.swap).of_eq fun a => by simp [le_antisymm_iff]
  (this.decide.comp₂ (Primrec.encode.comp₂ Primrec₂.left)
      (Primrec.encode.comp₂ Primrec₂.right)).primrecRel.of_eq
    fun _ _ => encode_injective.eq_iff

protected theorem beq [DecidableEq α] : Primrec₂ (@BEq.beq α _) := Primrec.eq.decide

theorem nat_lt : PrimrecRel ((· < ·) : ℕ → ℕ → Prop) :=
  (nat_le.comp snd fst).not.of_eq fun p => by simp

theorem option_guard {p : α → β → Prop} [DecidableRel p] (hp : PrimrecRel p) {f : α → β}
    (hf : Primrec f) : Primrec fun a => Option.guard (p a) (f a) :=
  ite (by simpa using hp.comp Primrec.id hf) (option_some_iff.2 hf) (const none)

theorem option_orElse : Primrec₂ ((· <|> ·) : Option α → Option α → Option α) :=
  (option_casesOn fst snd (fst.comp fst).to₂).of_eq fun ⟨o₁, o₂⟩ => by cases o₁ <;> cases o₂ <;> rfl

protected theorem decode₂ : Primrec (decode₂ α) :=
  option_bind .decode <|
    option_guard (Primrec.eq.comp₂ (by exact encode_iff.mpr snd) (by exact fst.comp fst)) snd

theorem list_findIdx₁ {p : α → β → Bool} (hp : Primrec₂ p) :
    ∀ l : List β, Primrec fun a => l.findIdx (p a)
| [] => const 0
| a :: l => (cond (hp.comp .id (const a)) (const 0) (succ.comp (list_findIdx₁ hp l))).of_eq fun n =>
  by simp [List.findIdx_cons]

theorem list_idxOf₁ [DecidableEq α] (l : List α) : Primrec fun a => l.idxOf a :=
  list_findIdx₁ (.swap .beq) l

<<<<<<< HEAD
theorem dom_fintype [Finite α] (f : α → σ) : Primrec f :=
=======
theorem dom_finite [Finite α] (f : α → σ) : Primrec f :=
>>>>>>> c07d348d
  let ⟨l, _, m⟩ := Finite.exists_univ_list α
  option_some_iff.1 <| by
    haveI := decidableEqOfEncodable α
    refine ((list_getElem?₁ (l.map f)).comp (list_idxOf₁ l)).of_eq fun a => ?_
    rw [List.getElem?_map, List.getElem?_idxOf (m a), Option.map_some]

@[deprecated (since := "2025-08-23")] alias dom_fintype := dom_finite

/-- A function is `PrimrecBounded` if its size is bounded by a primitive recursive function -/
def PrimrecBounded (f : α → β) : Prop :=
  ∃ g : α → ℕ, Primrec g ∧ ∀ x, encode (f x) ≤ g x

theorem nat_findGreatest {f : α → ℕ} {p : α → ℕ → Prop} [DecidableRel p]
    (hf : Primrec f) (hp : PrimrecRel p) : Primrec fun x => (f x).findGreatest (p x) :=
  (nat_rec' (h := fun x nih => if p x (nih.1 + 1) then nih.1 + 1 else nih.2)
    hf (const 0) (ite (hp.comp fst (snd |> fst.comp |> succ.comp))
      (snd |> fst.comp |> succ.comp) (snd.comp snd))).of_eq fun x => by
        induction f x <;> simp [Nat.findGreatest, *]

/-- To show a function `f : α → ℕ` is primitive recursive, it is enough to show that the function
  is bounded by a primitive recursive function and that its graph is primitive recursive -/
theorem of_graph {f : α → ℕ} (h₁ : PrimrecBounded f)
    (h₂ : PrimrecRel fun a b => f a = b) : Primrec f := by
  rcases h₁ with ⟨g, pg, hg : ∀ x, f x ≤ g x⟩
  refine (nat_findGreatest pg h₂).of_eq fun n => ?_
  exact (Nat.findGreatest_spec (P := fun b => f n = b) (hg n) rfl).symm

-- We show that division is primitive recursive by showing that the graph is
theorem nat_div : Primrec₂ ((· / ·) : ℕ → ℕ → ℕ) := by
  refine of_graph ⟨_, fst, fun p => Nat.div_le_self _ _⟩ ?_
  have : PrimrecRel fun (a : ℕ × ℕ) (b : ℕ) => (a.2 = 0 ∧ b = 0) ∨
      (0 < a.2 ∧ b * a.2 ≤ a.1 ∧ a.1 < (b + 1) * a.2) :=
    PrimrecPred.or
      (.and (const 0 |> Primrec.eq.comp (fst |> snd.comp)) (const 0 |> Primrec.eq.comp snd))
      (.and (nat_lt.comp (const 0) (fst |> snd.comp)) <|
          .and (nat_le.comp (nat_mul.comp snd (fst |> snd.comp)) (fst |> fst.comp))
          (nat_lt.comp (fst.comp fst) (nat_mul.comp (Primrec.succ.comp snd) (snd.comp fst))))
  refine this.of_eq ?_
  rintro ⟨a, k⟩ q
  if H : k = 0 then simp [H, eq_comm]
  else
    have : q * k ≤ a ∧ a < (q + 1) * k ↔ q = a / k := by
      rw [le_antisymm_iff, ← (@Nat.lt_succ _ q), Nat.le_div_iff_mul_le (Nat.pos_of_ne_zero H),
          Nat.div_lt_iff_lt_mul (Nat.pos_of_ne_zero H)]
    simpa [H, zero_lt_iff, eq_comm (b := q)]

theorem nat_mod : Primrec₂ ((· % ·) : ℕ → ℕ → ℕ) :=
  (nat_sub.comp fst (nat_mul.comp snd nat_div)).to₂.of_eq fun m n => by
    apply Nat.sub_eq_of_eq_add
    simp [add_comm (m % n), Nat.div_add_mod]

theorem nat_bodd : Primrec Nat.bodd :=
  (Primrec.beq.comp (nat_mod.comp .id (const 2)) (const 1)).of_eq fun n => by
    cases H : n.bodd <;> simp [Nat.mod_two_of_bodd, H]

theorem nat_div2 : Primrec Nat.div2 :=
  (nat_div.comp .id (const 2)).of_eq fun n => n.div2_val.symm

theorem nat_double : Primrec (fun n : ℕ => 2 * n) :=
  nat_mul.comp (const _) Primrec.id

theorem nat_double_succ : Primrec (fun n : ℕ => 2 * n + 1) :=
  nat_double |> Primrec.succ.comp

end Primrec

section

variable {α : Type*} {β : Type*} {σ : Type*}
variable [Primcodable α] [Primcodable β] [Primcodable σ]
variable (H : Nat.Primrec fun n => Encodable.encode (@decode (List β) _ n))

open Primrec

private def prim : Primcodable (List β) := ⟨H⟩

private theorem list_casesOn' {f : α → List β} {g : α → σ} {h : α → β × List β → σ}
    (hf : haveI := prim H; Primrec f) (hg : Primrec g) (hh : haveI := prim H; Primrec₂ h) :
    @Primrec _ σ _ _ fun a => List.casesOn (f a) (g a) fun b l => h a (b, l) :=
  letI := prim H
  have :
    @Primrec _ (Option σ) _ _ fun a =>
      (@decode (Option (β × List β)) _ (encode (f a))).map fun o => Option.casesOn o (g a) (h a) :=
    ((@map_decode_iff _ (Option (β × List β)) _ _ _ _ _).2 <|
      to₂ <|
        option_casesOn snd (hg.comp fst) (hh.comp₂ (fst.comp₂ Primrec₂.left) Primrec₂.right)).comp
      .id (encode_iff.2 hf)
  option_some_iff.1 <| this.of_eq fun a => by rcases f a with - | ⟨b, l⟩ <;> simp [encodek]

private theorem list_foldl' {f : α → List β} {g : α → σ} {h : α → σ × β → σ}
    (hf : haveI := prim H; Primrec f) (hg : Primrec g) (hh : haveI := prim H; Primrec₂ h) :
    Primrec fun a => (f a).foldl (fun s b => h a (s, b)) (g a) := by
  letI := prim H
  let G (a : α) (IH : σ × List β) : σ × List β := List.casesOn IH.2 IH fun b l => (h a (IH.1, b), l)
  have hG : Primrec₂ G := list_casesOn' H (snd.comp snd) snd <|
    to₂ <|
    pair (hh.comp (fst.comp fst) <| pair ((fst.comp snd).comp fst) (fst.comp snd))
      (snd.comp snd)
  let F := fun (a : α) (n : ℕ) => (G a)^[n] (g a, f a)
  have hF : Primrec fun a => (F a (encode (f a))).1 :=
    (fst.comp <|
      nat_iterate (encode_iff.2 hf) (pair hg hf) <|
      hG)
  suffices ∀ a n, F a n = (((f a).take n).foldl (fun s b => h a (s, b)) (g a), (f a).drop n) by
    refine hF.of_eq fun a => ?_
    rw [this, List.take_of_length_le (length_le_encode _)]
  introv
  dsimp only [F]
  generalize f a = l
  generalize g a = x
  induction n generalizing l x with
  | zero => rfl
  | succ n IH =>
    simp only [iterate_succ, comp_apply]
    rcases l with - | ⟨b, l⟩ <;> simp [G, IH]

private theorem list_cons' : (haveI := prim H; Primrec₂ (@List.cons β)) :=
  letI := prim H
  encode_iff.1 (succ.comp <| Primrec₂.natPair.comp (encode_iff.2 fst) (encode_iff.2 snd))

private theorem list_reverse' :
    haveI := prim H
    Primrec (@List.reverse β) :=
  letI := prim H
  (list_foldl' H .id (const []) <| to₂ <| ((list_cons' H).comp snd fst).comp snd).of_eq
    (suffices ∀ l r, List.foldl (fun (s : List β) (b : β) => b :: s) r l = List.reverseAux l r from
      fun l => this l []
    fun l => by induction l <;> simp [*, List.reverseAux])

end

namespace Primcodable

variable {α : Type*} {β : Type*}
variable [Primcodable α] [Primcodable β]

open Primrec

instance sum : Primcodable (α ⊕ β) :=
  ⟨Primrec.nat_iff.1 <|
      (encode_iff.2
            (cond nat_bodd
              (((@Primrec.decode β _).comp nat_div2).option_map <|
                to₂ <| nat_double_succ.comp (Primrec.encode.comp snd))
              (((@Primrec.decode α _).comp nat_div2).option_map <|
                to₂ <| nat_double.comp (Primrec.encode.comp snd)))).of_eq
        fun n =>
        show _ = encode (decodeSum n) by
          simp only [decodeSum, Nat.boddDiv2_eq]
          cases Nat.bodd n <;> simp
          · cases @decode α _ n.div2 <;> rfl
          · cases @decode β _ n.div2 <;> rfl⟩

instance list : Primcodable (List α) :=
  ⟨letI H := Primcodable.prim (List ℕ)
    have : Primrec₂ fun (a : α) (o : Option (List ℕ)) => o.map (List.cons (encode a)) :=
      option_map snd <| (list_cons' H).comp ((@Primrec.encode α _).comp (fst.comp fst)) snd
    have :
      Primrec fun n =>
        (ofNat (List ℕ) n).reverse.foldl
          (fun o m => (@decode α _ m).bind fun a => o.map (List.cons (encode a))) (some []) :=
      list_foldl' H ((list_reverse' H).comp (.ofNat (List ℕ))) (const (some []))
        (Primrec.comp₂ (bind_decode_iff.2 <| .swap this) Primrec₂.right)
    nat_iff.1 <|
      (encode_iff.2 this).of_eq fun n => by
        rw [List.foldl_reverse]
        apply Nat.case_strong_induction_on n; · simp
        intro n IH; simp
        rcases @decode α _ n.unpair.1 with - | a; · rfl
        simp only [Option.bind_some, Option.map_some]
        suffices ∀ (o : Option (List ℕ)) (p), encode o = encode p →
            encode (Option.map (List.cons (encode a)) o) = encode (Option.map (List.cons a) p) from
          this _ _ (IH _ (Nat.unpair_right_le n))
        intro o p IH
        cases o <;> cases p
        · rfl
        · injection IH
        · injection IH
        · exact congr_arg (fun k => (Nat.pair (encode a) k).succ.succ) (Nat.succ.inj IH)⟩
end Primcodable

namespace Primrec

variable {α : Type*} {β : Type*} {γ : Type*} {σ : Type*}
variable [Primcodable α] [Primcodable β] [Primcodable γ] [Primcodable σ]

theorem sumInl : Primrec (@Sum.inl α β) :=
  encode_iff.1 <| nat_double.comp Primrec.encode

theorem sumInr : Primrec (@Sum.inr α β) :=
  encode_iff.1 <| nat_double_succ.comp Primrec.encode

@[deprecated (since := "2025-02-21")] alias sum_inl := Primrec.sumInl
@[deprecated (since := "2025-02-21")] alias sum_inr := Primrec.sumInr

theorem sumCasesOn {f : α → β ⊕ γ} {g : α → β → σ} {h : α → γ → σ} (hf : Primrec f)
    (hg : Primrec₂ g) (hh : Primrec₂ h) : @Primrec _ σ _ _ fun a => Sum.casesOn (f a) (g a) (h a) :=
  option_some_iff.1 <|
    (cond (nat_bodd.comp <| encode_iff.2 hf)
          (option_map (Primrec.decode.comp <| nat_div2.comp <| encode_iff.2 hf) hh)
          (option_map (Primrec.decode.comp <| nat_div2.comp <| encode_iff.2 hf) hg)).of_eq
      fun a => by rcases f a with b | c <;> simp [Nat.div2_val, encodek]

@[deprecated (since := "2025-02-21")] alias sum_casesOn := Primrec.sumCasesOn

theorem list_cons : Primrec₂ (@List.cons α) :=
  list_cons' (Primcodable.prim _)

theorem list_casesOn {f : α → List β} {g : α → σ} {h : α → β × List β → σ} :
    Primrec f →
      Primrec g →
        Primrec₂ h → @Primrec _ σ _ _ fun a => List.casesOn (f a) (g a) fun b l => h a (b, l) :=
  list_casesOn' (Primcodable.prim _)

theorem list_foldl {f : α → List β} {g : α → σ} {h : α → σ × β → σ} :
    Primrec f →
      Primrec g → Primrec₂ h → Primrec fun a => (f a).foldl (fun s b => h a (s, b)) (g a) :=
  list_foldl' (Primcodable.prim _)

theorem list_reverse : Primrec (@List.reverse α) :=
  list_reverse' (Primcodable.prim _)

theorem list_foldr {f : α → List β} {g : α → σ} {h : α → β × σ → σ} (hf : Primrec f)
    (hg : Primrec g) (hh : Primrec₂ h) :
    Primrec fun a => (f a).foldr (fun b s => h a (b, s)) (g a) :=
  (list_foldl (list_reverse.comp hf) hg <| to₂ <| hh.comp fst <| (pair snd fst).comp snd).of_eq
    fun a => by simp [List.foldl_reverse]

theorem list_head? : Primrec (@List.head? α) :=
  (list_casesOn .id (const none) (option_some_iff.2 <| fst.comp snd).to₂).of_eq fun l => by
    cases l <;> rfl

theorem list_headI [Inhabited α] : Primrec (@List.headI α _) :=
  (option_iget.comp list_head?).of_eq fun l => l.head!_eq_head?.symm

theorem list_tail : Primrec (@List.tail α) :=
  (list_casesOn .id (const []) (snd.comp snd).to₂).of_eq fun l => by cases l <;> rfl

theorem list_rec {f : α → List β} {g : α → σ} {h : α → β × List β × σ → σ} (hf : Primrec f)
    (hg : Primrec g) (hh : Primrec₂ h) :
    @Primrec _ σ _ _ fun a => List.recOn (f a) (g a) fun b l IH => h a (b, l, IH) :=
  let F (a : α) := (f a).foldr (fun (b : β) (s : List β × σ) => (b :: s.1, h a (b, s))) ([], g a)
  have : Primrec F :=
    list_foldr hf (pair (const []) hg) <|
      to₂ <| pair ((list_cons.comp fst (fst.comp snd)).comp snd) hh
  (snd.comp this).of_eq fun a => by
    suffices F a = (f a, List.recOn (f a) (g a) fun b l IH => h a (b, l, IH)) by rw [this]
    dsimp [F]
    induction f a <;> simp [*]

theorem list_getElem? : Primrec₂ ((·[·]? : List α → ℕ → Option α)) :=
  let F (l : List α) (n : ℕ) :=
    l.foldl
      (fun (s : ℕ ⊕ α) (a : α) =>
        Sum.casesOn s (@Nat.casesOn (fun _ => ℕ ⊕ α) · (Sum.inr a) Sum.inl) Sum.inr)
      (Sum.inl n)
  have hF : Primrec₂ F :=
    (list_foldl fst (sumInl.comp snd)
      ((sumCasesOn fst (nat_casesOn snd (sumInr.comp <| snd.comp fst) (sumInl.comp snd).to₂).to₂
              (sumInr.comp snd).to₂).comp
          snd).to₂).to₂
  have :
    @Primrec _ (Option α) _ _ fun p : List α × ℕ => Sum.casesOn (F p.1 p.2) (fun _ => none) some :=
    sumCasesOn hF (const none).to₂ (option_some.comp snd).to₂
  this.to₂.of_eq fun l n => by
    dsimp; symm
    induction l generalizing n with
    | nil => rfl
    | cons a l IH =>
      rcases n with - | n
      · dsimp [F]
        clear IH
        induction l <;> simp_all
      · simpa using IH ..

@[deprecated (since := "2025-02-14")] alias list_get? := list_getElem?
theorem list_getD (d : α) : Primrec₂ fun l n => List.getD l n d := by
  simp only [List.getD_eq_getElem?_getD]
  exact option_getD.comp₂ list_getElem? (const _)

theorem list_getI [Inhabited α] : Primrec₂ (@List.getI α _) :=
  list_getD _

theorem list_append : Primrec₂ ((· ++ ·) : List α → List α → List α) :=
  (list_foldr fst snd <| to₂ <| comp (@list_cons α _) snd).to₂.of_eq fun l₁ l₂ => by
    induction l₁ <;> simp [*]

theorem list_concat : Primrec₂ fun l (a : α) => l ++ [a] :=
  list_append.comp fst (list_cons.comp snd (const []))

theorem list_map {f : α → List β} {g : α → β → σ} (hf : Primrec f) (hg : Primrec₂ g) :
    Primrec fun a => (f a).map (g a) :=
  (list_foldr hf (const []) <|
        to₂ <| list_cons.comp (hg.comp fst (fst.comp snd)) (snd.comp snd)).of_eq
    fun a => by induction f a <;> simp [*]

theorem list_range : Primrec List.range :=
  (nat_rec' .id (const []) ((list_concat.comp snd fst).comp snd).to₂).of_eq fun n => by
    simp; induction n <;> simp [*, List.range_succ]

theorem list_flatten : Primrec (@List.flatten α) :=
  (list_foldr .id (const []) <| to₂ <| comp (@list_append α _) snd).of_eq fun l => by
    dsimp; induction l <;> simp [*]

theorem list_flatMap {f : α → List β} {g : α → β → List σ} (hf : Primrec f) (hg : Primrec₂ g) :
    Primrec (fun a => (f a).flatMap (g a)) := list_flatten.comp (list_map hf hg)

theorem optionToList : Primrec (Option.toList : Option α → List α) :=
  (option_casesOn Primrec.id (const [])
    ((list_cons.comp Primrec.id (const [])).comp₂ Primrec₂.right)).of_eq
  (fun o => by rcases o <;> simp)

theorem listFilterMap {f : α → List β} {g : α → β → Option σ}
    (hf : Primrec f) (hg : Primrec₂ g) : Primrec fun a => (f a).filterMap (g a) :=
  (list_flatMap hf (comp₂ optionToList hg)).of_eq
    fun _ ↦ Eq.symm <| List.filterMap_eq_flatMap_toList _ _

variable {p : α → Prop} [DecidablePred p]

theorem list_length : Primrec (@List.length α) :=
  (list_foldr (@Primrec.id (List α) _) (const 0) <| to₂ <| (succ.comp <| snd.comp snd).to₂).of_eq
    fun l => by dsimp; induction l <;> simp [*]

/-- Filtering a list for elements that satisfy a decidable predicate is primitive recursive. -/
theorem listFilter (hf : PrimrecPred p) : Primrec fun L ↦ List.filter (p ·) L := by
  rw [← List.filterMap_eq_filter]
  apply listFilterMap .id
  simp only [Primrec₂, Option.guard, decide_eq_true_eq]
  exact ite (hf.comp snd) (option_some_iff.mpr snd) (const none)

theorem list_findIdx {f : α → List β} {p : α → β → Bool}
    (hf : Primrec f) (hp : Primrec₂ p) : Primrec fun a => (f a).findIdx (p a) :=
  (list_foldr hf (const 0) <|
        to₂ <| cond (hp.comp fst <| fst.comp snd) (const 0) (succ.comp <| snd.comp snd)).of_eq
    fun a => by dsimp; induction f a <;> simp [List.findIdx_cons, *]

theorem list_idxOf [DecidableEq α] : Primrec₂ (@List.idxOf α _) :=
  to₂ <| list_findIdx snd <| Primrec.beq.comp₂ snd.to₂ (fst.comp fst).to₂

theorem nat_strong_rec (f : α → ℕ → σ) {g : α → List σ → Option σ} (hg : Primrec₂ g)
    (H : ∀ a n, g a ((List.range n).map (f a)) = some (f a n)) : Primrec₂ f :=
  suffices Primrec₂ fun a n => (List.range n).map (f a) from
    Primrec₂.option_some_iff.1 <|
      (list_getElem?.comp (this.comp fst (succ.comp snd)) snd).to₂.of_eq fun a n => by
        simp
  Primrec₂.option_some_iff.1 <|
    (nat_rec (const (some []))
          (to₂ <|
            option_bind (snd.comp snd) <|
              to₂ <|
                option_map (hg.comp (fst.comp fst) snd)
                  (to₂ <| list_concat.comp (snd.comp fst) snd))).of_eq
      fun a n => by
      induction n with
      | zero => rfl
      | succ n IH => simp [IH, H, List.range_succ]

theorem listLookup [DecidableEq α] : Primrec₂ (List.lookup : α → List (α × β) → Option β) :=
  (to₂ <| list_rec snd (const none) <|
    to₂ <|
      cond (Primrec.beq.comp (fst.comp fst) (fst.comp <| fst.comp snd))
        (option_some.comp <| snd.comp <| fst.comp snd)
        (snd.comp <| snd.comp snd)).of_eq
  fun a ps => by
  induction ps with simp [List.lookup, *]
  | cons p ps ih => cases ha : a == p.1 <;> simp

theorem nat_omega_rec' (f : β → σ) {m : β → ℕ} {l : β → List β} {g : β → List σ → Option σ}
    (hm : Primrec m) (hl : Primrec l) (hg : Primrec₂ g)
    (Ord : ∀ b, ∀ b' ∈ l b, m b' < m b)
    (H : ∀ b, g b ((l b).map f) = some (f b)) : Primrec f := by
  haveI : DecidableEq β := Encodable.decidableEqOfEncodable β
  let mapGraph (M : List (β × σ)) (bs : List β) : List σ := bs.flatMap (Option.toList <| M.lookup ·)
  let bindList (b : β) : ℕ → List β := fun n ↦ n.rec [b] fun _ bs ↦ bs.flatMap l
  let graph (b : β) : ℕ → List (β × σ) := fun i ↦ i.rec [] fun i ih ↦
    (bindList b (m b - i)).filterMap fun b' ↦ (g b' <| mapGraph ih (l b')).map (b', ·)
  have mapGraph_primrec : Primrec₂ mapGraph :=
    to₂ <| list_flatMap snd <| optionToList.comp₂ <| listLookup.comp₂ .right (fst.comp₂ .left)
  have bindList_primrec : Primrec₂ (bindList) :=
    nat_rec' snd
      (list_cons.comp fst (const []))
      (to₂ <| list_flatMap (snd.comp snd) (hl.comp₂ .right))
  have graph_primrec : Primrec₂ (graph) :=
    to₂ <| nat_rec' snd (const []) <|
      to₂ <| listFilterMap
        (bindList_primrec.comp
          (fst.comp fst)
          (nat_sub.comp (hm.comp <| fst.comp fst) (fst.comp snd))) <|
            to₂ <| option_map
              (hg.comp snd (mapGraph_primrec.comp (snd.comp <| snd.comp fst) (hl.comp snd)))
              (Primrec₂.pair.comp₂ (snd.comp₂ .left) .right)
  have : Primrec (fun b => (graph b (m b + 1))[0]?.map Prod.snd) :=
    option_map (list_getElem?.comp (graph_primrec.comp Primrec.id (succ.comp hm)) (const 0))
      (snd.comp₂ Primrec₂.right)
  exact option_some_iff.mp <| this.of_eq <| fun b ↦ by
    have graph_eq_map_bindList (i : ℕ) (hi : i ≤ m b + 1) :
        graph b i = (bindList b (m b + 1 - i)).map fun x ↦ (x, f x) := by
      have bindList_eq_nil : bindList b (m b + 1) = [] :=
        have bindList_m_lt (k : ℕ) : ∀ b' ∈ bindList b k, m b' < m b + 1 - k := by
          induction k with simp [bindList]
          | succ k ih =>
            grind
        List.eq_nil_iff_forall_not_mem.mpr
          (by intro b' ha'; by_contra; simpa using bindList_m_lt (m b + 1) b' ha')
      have mapGraph_graph {bs bs' : List β} (has : bs' ⊆ bs) :
          mapGraph (bs.map <| fun x => (x, f x)) bs' = bs'.map f := by
        induction bs' with simp [mapGraph]
        | cons b bs' ih =>
          have : b ∈ bs ∧ bs' ⊆ bs := by simpa using has
          rcases this with ⟨ha, has'⟩
          simpa [List.lookup_graph f ha] using ih has'
      have graph_succ : ∀ i, graph b (i + 1) =
        (bindList b (m b - i)).filterMap fun b' =>
          (g b' <| mapGraph (graph b i) (l b')).map (b', ·) := fun _ => rfl
      have bindList_succ : ∀ i, bindList b (i + 1) = (bindList b i).flatMap l := fun _ => rfl
      induction i with
      | zero => symm; simpa [graph] using bindList_eq_nil
      | succ i ih =>
        simp only [graph_succ, ih (Nat.le_of_lt hi), Nat.succ_sub (Nat.lt_succ.mp hi),
          Nat.succ_eq_add_one, bindList_succ, Nat.reduceSubDiff]
        apply List.filterMap_eq_map_iff_forall_eq_some.mpr
        intro b' ha'; simp; rw [mapGraph_graph]
        · exact H b'
        · exact (List.infix_flatMap_of_mem ha' l).subset
    simp [graph_eq_map_bindList (m b + 1) (Nat.le_refl _), bindList]

theorem nat_omega_rec (f : α → β → σ) {m : α → β → ℕ}
    {l : α → β → List β} {g : α → β × List σ → Option σ}
    (hm : Primrec₂ m) (hl : Primrec₂ l) (hg : Primrec₂ g)
    (Ord : ∀ a b, ∀ b' ∈ l a b, m a b' < m a b)
    (H : ∀ a b, g a (b, (l a b).map (f a)) = some (f a b)) : Primrec₂ f :=
  Primrec₂.uncurry.mp <|
    nat_omega_rec' (Function.uncurry f)
      (Primrec₂.uncurry.mpr hm)
      (list_map (hl.comp fst snd) (Primrec₂.pair.comp₂ (fst.comp₂ .left) .right))
      (hg.comp₂ (fst.comp₂ .left) (Primrec₂.pair.comp₂ (snd.comp₂ .left) .right))
      (by simpa using Ord) (by simpa [Function.comp] using H)

end Primrec

namespace PrimrecPred

open List Primrec

variable {α β : Type*} {p : α → Prop} {L : List α} {b : β}

variable [Primcodable α] [Primcodable β]

/-- Checking if any element of a list satisfies a decidable predicate is primitive recursive. -/
theorem exists_mem_list : (hf : PrimrecPred p) → PrimrecPred fun L : List α ↦ ∃ a ∈ L, p a
  | ⟨_, hf⟩ => .of_eq
      (.not <| Primrec.eq.comp (list_length.comp <| listFilter hf.primrecPred) (const 0)) <| by simp

/-- Checking if every element of a list satisfies a decidable predicate is primitive recursive. -/
theorem forall_mem_list : (hf : PrimrecPred p) → PrimrecPred fun L : List α ↦ ∀ a ∈ L, p a
  | ⟨_, hf⟩ => .of_eq
      (Primrec.eq.comp (list_length.comp <| listFilter hf.primrecPred) (list_length)) <| by simp

variable {p : ℕ → Prop}

/-- Bounded existential quantifiers are primitive recursive. -/
theorem exists_lt (hf : PrimrecPred p) : PrimrecPred fun n ↦ ∃ x < n, p x :=
  of_eq (hf.exists_mem_list.comp list_range) (by simp)

/-- Bounded universal quantifiers are primitive recursive. -/
theorem forall_lt (hf : PrimrecPred p) : PrimrecPred fun n ↦ ∀ x < n, p x :=
  of_eq (hf.forall_mem_list.comp list_range) (by simp)

/-- A helper lemma for proofs about bounded quantifiers on decidable relations. -/
theorem listFilter_listRange {R : ℕ → ℕ → Prop} (s : ℕ) [DecidableRel R] (hf : PrimrecRel R) :
    Primrec fun n ↦ (range s).filter (fun y ↦ R y n) := by
  simp only [← filterMap_eq_filter]
  refine listFilterMap (.const (range s)) ?_
  refine ite (Primrec.eq.comp ?_ (const true)) (option_some_iff.mpr snd) (.const Option.none)
  exact hf.decide.comp snd fst

end PrimrecPred

namespace PrimrecRel

open Primrec List PrimrecPred

variable {α β : Type*} {R : α → β → Prop} {L : List α} {b : β}

variable [Primcodable α] [Primcodable β]

protected theorem not (hf : PrimrecRel R) : PrimrecRel fun a b ↦ ¬ R a b := PrimrecPred.not hf

/-- If `R a b` is decidable, then given `L : List α` and `b : β`, it is primitive recursive
to filter `L` for elements `a` with `R a b` -/
theorem listFilter (hf : PrimrecRel R) [DecidableRel R] :
    Primrec₂ fun (L : List α) b ↦ L.filter (fun a ↦ R a b) := by
  simp only [← List.filterMap_eq_filter]
  refine listFilterMap fst (Primrec.ite ?_ ?_ (Primrec.const Option.none))
  · exact Primrec.eq.comp (hf.decide.comp snd (snd.comp fst)) (.const true)
  · exact (option_some).comp snd

/-- If `R a b` is decidable, then given `L : List α` and `b : β`, `g L b ↔ ∃ a L, R a b`
is a primitive recursive relation. -/
theorem exists_mem_list (hf : PrimrecRel R) : PrimrecRel fun (L : List α) b ↦ ∃ a ∈ L, R a b := by
  classical
  have h (L) (b) : (List.filter (R · b) L).length ≠ 0 ↔ ∃ a ∈ L, R a b := by simp
  refine .of_eq (.not ?_) h
  exact Primrec.eq.comp (list_length.comp hf.listFilter) (const 0)

/-- If `R a b` is decidable, then given `L : List α` and `b : β`, `g L b ↔ ∀ a L, R a b`
is a primitive recursive relation. -/
theorem forall_mem_list (hf : PrimrecRel R) : PrimrecRel fun (L : List α) b ↦ ∀ a ∈ L, R a b := by
  classical
  have h (L) (b) : (List.filter (R · b) L).length = L.length ↔ ∀ a ∈ L, R a b := by simp
  apply PrimrecRel.of_eq ?_ h
  exact (Primrec.eq.comp (list_length.comp <| PrimrecRel.listFilter hf) (.comp list_length fst))

variable {R : ℕ → ℕ → Prop}

/-- If `R a b` is decidable, then for any fixed `n` and `y`, `g n y ↔ ∃ x < n, R x y` is a
primitive recursive relation. -/
theorem exists_lt (hf : PrimrecRel R) : PrimrecRel fun n y ↦ ∃ x < n, R x y :=
  (hf.exists_mem_list.comp (list_range.comp fst) snd).of_eq (by simp)

/-- If `R a b` is decidable, then for any fixed `n` and `y`, `g n y ↔ ∀ x < n, R x y` is a
primitive recursive relation. -/
theorem forall_lt (hf : PrimrecRel R) : PrimrecRel fun n y ↦ ∀ x < n, R x y :=
  (hf.forall_mem_list.comp (list_range.comp fst) snd).of_eq (by simp)

end PrimrecRel

namespace Primcodable

variable {α : Type*} [Primcodable α]

open Primrec

/-- A subtype of a primitive recursive predicate is `Primcodable`. -/
def subtype {p : α → Prop} [DecidablePred p] (hp : PrimrecPred p) : Primcodable (Subtype p) :=
  ⟨have : Primrec fun n => (@decode α _ n).bind fun a => Option.guard p a :=
    option_bind .decode (option_guard (hp.comp snd).primrecRel snd)
  nat_iff.1 <| (encode_iff.2 this).of_eq fun n =>
    show _ = encode ((@decode α _ n).bind fun _ => _) by
      rcases @decode α _ n with - | a; · rfl
      dsimp [Option.guard]
      by_cases h : p a <;> simp [h]; rfl⟩

instance fin {n} : Primcodable (Fin n) :=
  @ofEquiv _ _ (subtype <| nat_lt.comp .id (const n)) Fin.equivSubtype

instance vector {n} : Primcodable (List.Vector α n) :=
  subtype ((@Primrec.eq ℕ _).comp list_length (const _))

instance finArrow {n} : Primcodable (Fin n → α) :=
  ofEquiv _ (Equiv.vectorEquivFin _ _).symm

section ULower

attribute [local instance] Encodable.decidableRangeEncode Encodable.decidableEqOfEncodable

theorem mem_range_encode : PrimrecPred (fun n => n ∈ Set.range (encode : α → ℕ)) :=
  have : PrimrecPred fun n => Encodable.decode₂ α n ≠ none :=
    .not
      (Primrec.eq.comp
        (.option_bind .decode
          (.ite (by simpa using Primrec.eq.comp (Primrec.encode.comp .snd) .fst)
            (Primrec.option_some.comp .snd) (.const _)))
        (.const _))
  this.of_eq fun _ => decode₂_ne_none_iff

instance ulower : Primcodable (ULower α) :=
  Primcodable.subtype mem_range_encode

end ULower

end Primcodable

namespace Primrec

variable {α : Type*} {β : Type*} {σ : Type*}
variable [Primcodable α] [Primcodable β] [Primcodable σ]

theorem subtype_val {p : α → Prop} [DecidablePred p] {hp : PrimrecPred p} :
    haveI := Primcodable.subtype hp
    Primrec (@Subtype.val α p) := by
  letI := Primcodable.subtype hp
  refine (Primcodable.prim (Subtype p)).of_eq fun n => ?_
  rcases @decode (Subtype p) _ n with (_ | ⟨a, h⟩) <;> rfl

theorem subtype_val_iff {p : β → Prop} [DecidablePred p] {hp : PrimrecPred p} {f : α → Subtype p} :
    haveI := Primcodable.subtype hp
    (Primrec fun a => (f a).1) ↔ Primrec f := by
  letI := Primcodable.subtype hp
  refine ⟨fun h => ?_, fun hf => subtype_val.comp hf⟩
  refine Nat.Primrec.of_eq h fun n => ?_
  rcases @decode α _ n with - | a; · rfl
  simp; rfl

theorem subtype_mk {p : β → Prop} [DecidablePred p] {hp : PrimrecPred p} {f : α → β}
    {h : ∀ a, p (f a)} (hf : Primrec f) :
    haveI := Primcodable.subtype hp
    Primrec fun a => @Subtype.mk β p (f a) (h a) :=
  subtype_val_iff.1 hf

theorem option_get {f : α → Option β} {h : ∀ a, (f a).isSome} :
    Primrec f → Primrec fun a => (f a).get (h a) := by
  intro hf
  refine (Nat.Primrec.pred.comp hf).of_eq fun n => ?_
  generalize hx : @decode α _ n = x
  cases x <;> simp

theorem ulower_down : Primrec (ULower.down : α → ULower α) :=
  letI : ∀ a, Decidable (a ∈ Set.range (encode : α → ℕ)) := decidableRangeEncode _
  subtype_mk .encode

theorem ulower_up : Primrec (ULower.up : ULower α → α) :=
  letI : ∀ a, Decidable (a ∈ Set.range (encode : α → ℕ)) := decidableRangeEncode _
  option_get (Primrec.decode₂.comp subtype_val)

theorem fin_val_iff {n} {f : α → Fin n} : (Primrec fun a => (f a).1) ↔ Primrec f := by
  letI : Primcodable { a // id a < n } := Primcodable.subtype (nat_lt.comp .id (const _))
  exact (Iff.trans (by rfl) subtype_val_iff).trans (of_equiv_iff _)

theorem fin_val {n} : Primrec (fun (i : Fin n) => (i : ℕ)) :=
  fin_val_iff.2 .id

theorem fin_succ {n} : Primrec (@Fin.succ n) :=
  fin_val_iff.1 <| by simp [succ.comp fin_val]

theorem vector_toList {n} : Primrec (@List.Vector.toList α n) :=
  subtype_val

theorem vector_toList_iff {n} {f : α → List.Vector β n} :
    (Primrec fun a => (f a).toList) ↔ Primrec f :=
  subtype_val_iff

theorem vector_cons {n} : Primrec₂ (@List.Vector.cons α n) :=
  vector_toList_iff.1 <| by simpa using list_cons.comp fst (vector_toList_iff.2 snd)

theorem vector_length {n} : Primrec (@List.Vector.length α n) :=
  const _

theorem vector_head {n} : Primrec (@List.Vector.head α n) :=
  option_some_iff.1 <| (list_head?.comp vector_toList).of_eq fun ⟨_ :: _, _⟩ => rfl

theorem vector_tail {n} : Primrec (@List.Vector.tail α n) :=
  vector_toList_iff.1 <| (list_tail.comp vector_toList).of_eq fun ⟨l, h⟩ => by cases l <;> rfl

theorem vector_get {n} : Primrec₂ (@List.Vector.get α n) :=
  option_some_iff.1 <|
    (list_getElem?.comp (vector_toList.comp fst) (fin_val.comp snd)).of_eq fun a => by
      simp [Vector.get_eq_get_toList]

theorem list_ofFn :
    ∀ {n} {f : Fin n → α → σ}, (∀ i, Primrec (f i)) → Primrec fun a => List.ofFn fun i => f i a
  | 0, _, _ => by simp only [List.ofFn_zero]; exact const []
  | n + 1, f, hf => by
    simpa using list_cons.comp (hf 0) (list_ofFn fun i => hf i.succ)

theorem vector_ofFn {n} {f : Fin n → α → σ} (hf : ∀ i, Primrec (f i)) :
    Primrec fun a => List.Vector.ofFn fun i => f i a :=
  vector_toList_iff.1 <| by simp [list_ofFn hf]

theorem vector_get' {n} : Primrec (@List.Vector.get α n) :=
  of_equiv_symm

theorem vector_ofFn' {n} : Primrec (@List.Vector.ofFn α n) :=
  of_equiv

theorem fin_app {n} : Primrec₂ (@id (Fin n → σ)) :=
  (vector_get.comp (vector_ofFn'.comp fst) snd).of_eq fun ⟨v, i⟩ => by simp

theorem fin_curry₁ {n} {f : Fin n → α → σ} : Primrec₂ f ↔ ∀ i, Primrec (f i) :=
  ⟨fun h i => h.comp (const i) .id, fun h =>
    (vector_get.comp ((vector_ofFn h).comp snd) fst).of_eq fun a => by simp⟩

theorem fin_curry {n} {f : α → Fin n → σ} : Primrec f ↔ Primrec₂ f :=
  ⟨fun h => fin_app.comp (h.comp fst) snd, fun h =>
    (vector_get'.comp
          (vector_ofFn fun i => show Primrec fun a => f a i from h.comp .id (const i))).of_eq
      fun a => by funext i; simp⟩

end Primrec

namespace Nat

open List.Vector

/-- An alternative inductive definition of `Primrec` which
  does not use the pairing function on ℕ, and so has to
  work with n-ary functions on ℕ instead of unary functions.
  We prove that this is equivalent to the regular notion
  in `to_prim` and `of_prim`. -/
inductive Primrec' : ∀ {n}, (List.Vector ℕ n → ℕ) → Prop
  | zero : @Primrec' 0 fun _ => 0
  | succ : @Primrec' 1 fun v => succ v.head
  | get {n} (i : Fin n) : Primrec' fun v => v.get i
  | comp {m n f} (g : Fin n → List.Vector ℕ m → ℕ) :
      Primrec' f → (∀ i, Primrec' (g i)) → Primrec' fun a => f (List.Vector.ofFn fun i => g i a)
  | prec {n f g} :
      @Primrec' n f →
        @Primrec' (n + 2) g →
          Primrec' fun v : List.Vector ℕ (n + 1) =>
            v.head.rec (f v.tail) fun y IH => g (y ::ᵥ IH ::ᵥ v.tail)

end Nat

namespace Nat.Primrec'

open List.Vector Primrec

theorem to_prim {n f} (pf : @Nat.Primrec' n f) : Primrec f := by
  induction pf with
  | zero => exact .const 0
  | succ => exact _root_.Primrec.succ.comp .vector_head
  | get i => exact Primrec.vector_get.comp .id (.const i)
  | comp _ _ _ hf hg => exact hf.comp (.vector_ofFn fun i => hg i)
  | @prec n f g _ _ hf hg =>
    exact
      .nat_rec' .vector_head (hf.comp Primrec.vector_tail)
        (hg.comp <|
          Primrec.vector_cons.comp (Primrec.fst.comp .snd) <|
          Primrec.vector_cons.comp (Primrec.snd.comp .snd) <|
            (@Primrec.vector_tail _ _ (n + 1)).comp .fst).to₂

theorem of_eq {n} {f g : List.Vector ℕ n → ℕ} (hf : Primrec' f) (H : ∀ i, f i = g i) :
    Primrec' g :=
  (funext H : f = g) ▸ hf

theorem const {n} : ∀ m, @Primrec' n fun _ => m
  | 0 => zero.comp Fin.elim0 fun i => i.elim0
  | m + 1 => succ.comp _ fun _ => const m

theorem head {n : ℕ} : @Primrec' n.succ head :=
  (get 0).of_eq fun v => by simp [get_zero]

theorem tail {n f} (hf : @Primrec' n f) : @Primrec' n.succ fun v => f v.tail :=
  (hf.comp _ fun i => @get _ i.succ).of_eq fun v => by
    rw [← ofFn_get v.tail]; congr; funext i; simp

/-- A function from vectors to vectors is primitive recursive when all of its projections are. -/
def Vec {n m} (f : List.Vector ℕ n → List.Vector ℕ m) : Prop :=
  ∀ i, Primrec' fun v => (f v).get i

protected theorem nil {n} : @Vec n 0 fun _ => nil := fun i => i.elim0

protected theorem cons {n m f g} (hf : @Primrec' n f) (hg : @Vec n m g) :
    Vec fun v => f v ::ᵥ g v := fun i => Fin.cases (by simp [*]) (fun i => by simp [hg i]) i

theorem idv {n} : @Vec n n id :=
  get

theorem comp' {n m f g} (hf : @Primrec' m f) (hg : @Vec n m g) : Primrec' fun v => f (g v) :=
  (hf.comp _ hg).of_eq fun v => by simp

theorem comp₁ (f : ℕ → ℕ) (hf : @Primrec' 1 fun v => f v.head) {n g} (hg : @Primrec' n g) :
    Primrec' fun v => f (g v) :=
  hf.comp _ fun _ => hg

theorem comp₂ (f : ℕ → ℕ → ℕ) (hf : @Primrec' 2 fun v => f v.head v.tail.head) {n g h}
    (hg : @Primrec' n g) (hh : @Primrec' n h) : Primrec' fun v => f (g v) (h v) := by
  simpa using hf.comp' (hg.cons <| hh.cons Primrec'.nil)

theorem prec' {n f g h} (hf : @Primrec' n f) (hg : @Primrec' n g) (hh : @Primrec' (n + 2) h) :
    @Primrec' n fun v => (f v).rec (g v) fun y IH : ℕ => h (y ::ᵥ IH ::ᵥ v) := by
  simpa using comp' (prec hg hh) (hf.cons idv)

theorem pred : @Primrec' 1 fun v => v.head.pred :=
  (prec' head (const 0) head).of_eq fun v => by simp; cases v.head <;> rfl

theorem add : @Primrec' 2 fun v => v.head + v.tail.head :=
  (prec head (succ.comp₁ _ (tail head))).of_eq fun v => by
    simp; induction v.head <;> simp [*, Nat.succ_add]

theorem sub : @Primrec' 2 fun v => v.head - v.tail.head := by
  have : @Primrec' 2 fun v ↦ (fun a b ↦ b - a) v.head v.tail.head := by
    refine (prec head (pred.comp₁ _ (tail head))).of_eq fun v => ?_
    simp; induction v.head <;> simp [*, Nat.sub_add_eq]
  simpa using comp₂ (fun a b => b - a) this (tail head) head

theorem mul : @Primrec' 2 fun v => v.head * v.tail.head :=
  (prec (const 0) (tail (add.comp₂ _ (tail head) head))).of_eq fun v => by
    simp; induction v.head <;> simp [*, Nat.succ_mul]; rw [add_comm]

theorem if_lt {n a b f g} (ha : @Primrec' n a) (hb : @Primrec' n b) (hf : @Primrec' n f)
    (hg : @Primrec' n g) : @Primrec' n fun v => if a v < b v then f v else g v :=
  (prec' (sub.comp₂ _ hb ha) hg (tail <| tail hf)).of_eq fun v => by
    cases e : b v - a v
    · simp [not_lt.2 (Nat.sub_eq_zero_iff_le.mp e)]
    · simp [Nat.lt_of_sub_eq_succ e]

theorem natPair : @Primrec' 2 fun v => v.head.pair v.tail.head :=
  if_lt head (tail head) (add.comp₂ _ (tail <| mul.comp₂ _ head head) head)
    (add.comp₂ _ (add.comp₂ _ (mul.comp₂ _ head head) head) (tail head))

protected theorem encode : ∀ {n}, @Primrec' n encode
  | 0 => (const 0).of_eq fun v => by rw [v.eq_nil]; rfl
  | _ + 1 =>
    (succ.comp₁ _ (natPair.comp₂ _ head (tail Primrec'.encode))).of_eq fun ⟨_ :: _, _⟩ => rfl

theorem sqrt : @Primrec' 1 fun v => v.head.sqrt := by
  suffices H : ∀ n : ℕ, n.sqrt =
      n.rec 0 fun x y => if x.succ < y.succ * y.succ then y else y.succ by
    simp only [H, succ_eq_add_one]
    have :=
      @prec' 1 _ _
        (fun v => by
          have x := v.head; have y := v.tail.head
          exact if x.succ < y.succ * y.succ then y else y.succ)
        head (const 0) ?_
    · exact this
    have x1 : @Primrec' 3 fun v => v.head.succ := succ.comp₁ _ head
    have y1 : @Primrec' 3 fun v => v.tail.head.succ := succ.comp₁ _ (tail head)
    exact if_lt x1 (mul.comp₂ _ y1 y1) (tail head) y1
  introv; symm
  induction n with
  | zero => simp
  | succ n IH =>
    dsimp; rw [IH]; split_ifs with h
    · exact le_antisymm (Nat.sqrt_le_sqrt (Nat.le_succ _)) (Nat.lt_succ_iff.1 <| Nat.sqrt_lt.2 h)
    · exact Nat.eq_sqrt.2
        ⟨not_lt.1 h, Nat.sqrt_lt.1 <| Nat.lt_succ_iff.2 <| Nat.sqrt_succ_le_succ_sqrt _⟩

theorem unpair₁ {n f} (hf : @Primrec' n f) : @Primrec' n fun v => (f v).unpair.1 := by
  have s := sqrt.comp₁ _ hf
  have fss := sub.comp₂ _ hf (mul.comp₂ _ s s)
  refine (if_lt fss s fss s).of_eq fun v => ?_
  simp [Nat.unpair]; split_ifs <;> rfl

theorem unpair₂ {n f} (hf : @Primrec' n f) : @Primrec' n fun v => (f v).unpair.2 := by
  have s := sqrt.comp₁ _ hf
  have fss := sub.comp₂ _ hf (mul.comp₂ _ s s)
  refine (if_lt fss s s (sub.comp₂ _ fss s)).of_eq fun v => ?_
  simp [Nat.unpair]; split_ifs <;> rfl

theorem of_prim {n f} : Primrec f → @Primrec' n f :=
  suffices ∀ f, Nat.Primrec f → @Primrec' 1 fun v => f v.head from fun hf =>
    (pred.comp₁ _ <|
          (this _ hf).comp₁ (fun m => Encodable.encode <| (@decode (List.Vector ℕ n) _ m).map f)
            Primrec'.encode).of_eq
      fun i => by simp [encodek]
  fun f hf => by
  induction hf with
  | zero => exact const 0
  | succ => exact succ
  | left => exact unpair₁ head
  | right => exact unpair₂ head
  | pair _ _ hf hg => exact natPair.comp₂ _ hf hg
  | comp _ _ hf hg => exact hf.comp₁ _ hg
  | prec _ _ hf hg =>
    simpa using
      prec' (unpair₂ head) (hf.comp₁ _ (unpair₁ head))
        (hg.comp₁ _ <|
          natPair.comp₂ _ (unpair₁ <| tail <| tail head) (natPair.comp₂ _ head (tail head)))

theorem prim_iff {n f} : @Primrec' n f ↔ Primrec f :=
  ⟨to_prim, of_prim⟩

theorem prim_iff₁ {f : ℕ → ℕ} : (@Primrec' 1 fun v => f v.head) ↔ Primrec f :=
  prim_iff.trans
    ⟨fun h => (h.comp <| .vector_ofFn fun _ => .id).of_eq fun v => by simp, fun h =>
      h.comp .vector_head⟩

theorem prim_iff₂ {f : ℕ → ℕ → ℕ} : (@Primrec' 2 fun v => f v.head v.tail.head) ↔ Primrec₂ f :=
  prim_iff.trans
    ⟨fun h => (h.comp <| Primrec.vector_cons.comp .fst <|
      Primrec.vector_cons.comp .snd (.const nil)).of_eq fun v => by simp,
    fun h => h.comp .vector_head (Primrec.vector_head.comp .vector_tail)⟩

theorem vec_iff {m n f} : @Vec m n f ↔ Primrec f :=
  ⟨fun h => by simpa using Primrec.vector_ofFn fun i => to_prim (h i), fun h i =>
    of_prim <| Primrec.vector_get.comp h (.const i)⟩

end Nat.Primrec'

theorem Primrec.nat_sqrt : Primrec Nat.sqrt :=
  Nat.Primrec'.prim_iff₁.1 Nat.Primrec'.sqrt

set_option linter.style.longFile 1700<|MERGE_RESOLUTION|>--- conflicted
+++ resolved
@@ -674,11 +674,7 @@
 theorem list_idxOf₁ [DecidableEq α] (l : List α) : Primrec fun a => l.idxOf a :=
   list_findIdx₁ (.swap .beq) l
 
-<<<<<<< HEAD
-theorem dom_fintype [Finite α] (f : α → σ) : Primrec f :=
-=======
 theorem dom_finite [Finite α] (f : α → σ) : Primrec f :=
->>>>>>> c07d348d
   let ⟨l, _, m⟩ := Finite.exists_univ_list α
   option_some_iff.1 <| by
     haveI := decidableEqOfEncodable α
