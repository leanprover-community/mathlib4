/-
Copyright (c) 2018 Mario Carneiro. All rights reserved.
Released under Apache 2.0 license as described in the file LICENSE.
Authors: Mario Carneiro
-/
import Mathlib.Algebra.Order.Ring.Nat
import Mathlib.Logic.Encodable.Pi
import Mathlib.Logic.Function.Iterate

/-!
# The primitive recursive functions

The primitive recursive functions are the least collection of functions
`ℕ → ℕ` which are closed under projections (using the `pair`
pairing function), composition, zero, successor, and primitive recursion
(i.e. `Nat.rec` where the motive is `C n := ℕ`).

We can extend this definition to a large class of basic types by
using canonical encodings of types as natural numbers (Gödel numbering),
which we implement through the type class `Encodable`. (More precisely,
we need that the composition of encode with decode yields a
primitive recursive function, so we have the `Primcodable` type class
for this.)

In the above, the pairing function is primitive recursive by definition.
This deviates from the textbook definition of primitive recursive functions,
which instead work with *`n`-ary* functions. We formalize the textbook
definition in `Nat.Primrec'`. `Nat.Primrec'.prim_iff` then proves it is
equivalent to our chosen formulation. For more discussion of this and
other design choices in this formalization, see [carneiro2019].

## Main definitions

- `Nat.Primrec f`: `f` is primitive recursive, for functions `f : ℕ → ℕ`
- `Primrec f`: `f` is primitive recursive, for functions between `Primcodable` types
- `Primcodable α`: well-behaved encoding of `α` into `ℕ`, i.e. one such that roundtripping through
  the encoding functions adds no computational power

## References

* [Mario Carneiro, *Formalizing computability theory via partial recursive functions*][carneiro2019]
-/

open List (Vector)
open Denumerable Encodable Function

namespace Nat

/-- Calls the given function on a pair of entries `n`, encoded via the pairing function. -/
@[simp, reducible]
def unpaired {α} (f : ℕ → ℕ → α) (n : ℕ) : α :=
  f n.unpair.1 n.unpair.2

/-- The primitive recursive functions `ℕ → ℕ`. -/
protected inductive Primrec : (ℕ → ℕ) → Prop
  | zero : Nat.Primrec fun _ => 0
  | protected succ : Nat.Primrec succ
  | left : Nat.Primrec fun n => n.unpair.1
  | right : Nat.Primrec fun n => n.unpair.2
  | pair {f g} : Nat.Primrec f → Nat.Primrec g → Nat.Primrec fun n => pair (f n) (g n)
  | comp {f g} : Nat.Primrec f → Nat.Primrec g → Nat.Primrec fun n => f (g n)
  | prec {f g} :
      Nat.Primrec f →
        Nat.Primrec g →
          Nat.Primrec (unpaired fun z n => n.rec (f z) fun y IH => g <| pair z <| pair y IH)

namespace Primrec

theorem of_eq {f g : ℕ → ℕ} (hf : Nat.Primrec f) (H : ∀ n, f n = g n) : Nat.Primrec g :=
  (funext H : f = g) ▸ hf

theorem const : ∀ n : ℕ, Nat.Primrec fun _ => n
  | 0 => zero
  | n + 1 => Primrec.succ.comp (const n)

protected theorem id : Nat.Primrec id :=
  (left.pair right).of_eq fun n => by simp

theorem prec1 {f} (m : ℕ) (hf : Nat.Primrec f) :
    Nat.Primrec fun n => n.rec m fun y IH => f <| Nat.pair y IH :=
  ((prec (const m) (hf.comp right)).comp (zero.pair Primrec.id)).of_eq fun n => by simp

theorem casesOn1 {f} (m : ℕ) (hf : Nat.Primrec f) : Nat.Primrec (Nat.casesOn · m f) :=
  (prec1 m (hf.comp left)).of_eq <| by simp

theorem casesOn' {f g} (hf : Nat.Primrec f) (hg : Nat.Primrec g) :
    Nat.Primrec (unpaired fun z n => n.casesOn (f z) fun y => g <| Nat.pair z y) :=
  (prec hf (hg.comp (pair left (left.comp right)))).of_eq fun n => by simp

protected theorem swap : Nat.Primrec (unpaired (swap Nat.pair)) :=
  (pair right left).of_eq fun n => by simp

theorem swap' {f} (hf : Nat.Primrec (unpaired f)) : Nat.Primrec (unpaired (swap f)) :=
  (hf.comp .swap).of_eq fun n => by simp

theorem pred : Nat.Primrec pred :=
  (casesOn1 0 Primrec.id).of_eq fun n => by cases n <;> simp [*]

theorem add : Nat.Primrec (unpaired (· + ·)) :=
  (prec .id ((Primrec.succ.comp right).comp right)).of_eq fun p => by
    simp; induction p.unpair.2 <;> simp [*, Nat.add_assoc]

theorem sub : Nat.Primrec (unpaired (· - ·)) :=
  (prec .id ((pred.comp right).comp right)).of_eq fun p => by
    simp; induction p.unpair.2 <;> simp [*, Nat.sub_add_eq]

theorem mul : Nat.Primrec (unpaired (· * ·)) :=
  (prec zero (add.comp (pair left (right.comp right)))).of_eq fun p => by
    simp; induction p.unpair.2 <;> simp [*, mul_succ, add_comm _ (unpair p).fst]

theorem pow : Nat.Primrec (unpaired (· ^ ·)) :=
  (prec (const 1) (mul.comp (pair (right.comp right) left))).of_eq fun p => by
    simp; induction p.unpair.2 <;> simp [*, Nat.pow_succ]

end Primrec

end Nat

/-- A `Primcodable` type is, essentially, an `Encodable` type for which
the encode/decode functions are primitive recursive.
However, such a definition is circular.

Instead, we ask that the composition of `decode : ℕ → Option α` with
`encode : Option α → ℕ` is primitive recursive. Said composition is
the identity function, restricted to the image of `encode`.
Thus, in a way, the added requirement ensures that no predicates
can be smuggled in through a cunning choice of the subset of `ℕ` into
which the type is encoded. -/
class Primcodable (α : Type*) extends Encodable α where
  prim (α) : Nat.Primrec fun n => Encodable.encode (decode n)

namespace Primcodable

open Nat.Primrec

instance (priority := 10) ofDenumerable (α) [Denumerable α] : Primcodable α :=
  ⟨Nat.Primrec.succ.of_eq <| by simp⟩

/-- Builds a `Primcodable` instance from an equivalence to a `Primcodable` type. -/
def ofEquiv (α) {β} [Primcodable α] (e : β ≃ α) : Primcodable β :=
  { __ := Encodable.ofEquiv α e
    prim := (Primcodable.prim α).of_eq fun n => by
      rw [decode_ofEquiv]
      cases (@decode α _ n) <;>
        simp [encode_ofEquiv] }

instance empty : Primcodable Empty :=
  ⟨zero⟩

instance unit : Primcodable PUnit :=
  ⟨(casesOn1 1 zero).of_eq fun n => by cases n <;> simp⟩

instance option {α : Type*} [h : Primcodable α] : Primcodable (Option α) :=
  ⟨(casesOn1 1 ((casesOn1 0 (.comp .succ .succ)).comp (Primcodable.prim α))).of_eq fun n => by
    cases n with
      | zero => rfl
      | succ n =>
        rw [decode_option_succ]
        cases H : @decode α _ n <;> simp [H]⟩

instance bool : Primcodable Bool :=
  ⟨(casesOn1 1 (casesOn1 2 zero)).of_eq fun n => match n with
    | 0 => rfl
    | 1 => rfl
    | (n + 2) => by rw [decode_ge_two] <;> simp⟩

end Primcodable

/-- `Primrec f` means `f` is primitive recursive (after
  encoding its input and output as natural numbers). -/
def Primrec {α β} [Primcodable α] [Primcodable β] (f : α → β) : Prop :=
  Nat.Primrec fun n => encode ((@decode α _ n).map f)

namespace Primrec

variable {α : Type*} {β : Type*} {σ : Type*}
variable [Primcodable α] [Primcodable β] [Primcodable σ]

open Nat.Primrec

protected theorem encode : Primrec (@encode α _) :=
  (Primcodable.prim α).of_eq fun n => by cases @decode α _ n <;> rfl

protected theorem decode : Primrec (@decode α _) :=
  Nat.Primrec.succ.comp (Primcodable.prim α)

theorem dom_denumerable {α β} [Denumerable α] [Primcodable β] {f : α → β} :
    Primrec f ↔ Nat.Primrec fun n => encode (f (ofNat α n)) :=
  ⟨fun h => (pred.comp h).of_eq fun n => by simp, fun h =>
    (Nat.Primrec.succ.comp h).of_eq fun n => by simp⟩

theorem nat_iff {f : ℕ → ℕ} : Primrec f ↔ Nat.Primrec f :=
  dom_denumerable

theorem encdec : Primrec fun n => encode (@decode α _ n) :=
  nat_iff.2 (Primcodable.prim _)

theorem option_some : Primrec (@some α) :=
  ((casesOn1 0 (Nat.Primrec.succ.comp .succ)).comp (Primcodable.prim α)).of_eq fun n => by
    cases @decode α _ n <;> simp

theorem of_eq {f g : α → σ} (hf : Primrec f) (H : ∀ n, f n = g n) : Primrec g :=
  (funext H : f = g) ▸ hf

theorem const (x : σ) : Primrec fun _ : α => x :=
  ((casesOn1 0 (.const (encode x).succ)).comp (Primcodable.prim α)).of_eq fun n => by
    cases @decode α _ n <;> rfl

protected theorem id : Primrec (@id α) :=
  (Primcodable.prim α).of_eq <| by simp

theorem comp {f : β → σ} {g : α → β} (hf : Primrec f) (hg : Primrec g) : Primrec fun a => f (g a) :=
  ((casesOn1 0 (.comp hf (pred.comp hg))).comp (Primcodable.prim α)).of_eq fun n => by
    cases @decode α _ n <;> simp [encodek]

theorem succ : Primrec Nat.succ :=
  nat_iff.2 Nat.Primrec.succ

theorem pred : Primrec Nat.pred :=
  nat_iff.2 Nat.Primrec.pred

theorem encode_iff {f : α → σ} : (Primrec fun a => encode (f a)) ↔ Primrec f :=
  ⟨fun h => Nat.Primrec.of_eq h fun n => by cases @decode α _ n <;> rfl, Primrec.encode.comp⟩

theorem ofNat_iff {α β} [Denumerable α] [Primcodable β] {f : α → β} :
    Primrec f ↔ Primrec fun n => f (ofNat α n) :=
  dom_denumerable.trans <| nat_iff.symm.trans encode_iff

protected theorem ofNat (α) [Denumerable α] : Primrec (ofNat α) :=
  ofNat_iff.1 Primrec.id

theorem option_some_iff {f : α → σ} : (Primrec fun a => some (f a)) ↔ Primrec f :=
  ⟨fun h => encode_iff.1 <| pred.comp <| encode_iff.2 h, option_some.comp⟩

theorem of_equiv {β} {e : β ≃ α} :
    haveI := Primcodable.ofEquiv α e
    Primrec e :=
  letI : Primcodable β := Primcodable.ofEquiv α e
  encode_iff.1 Primrec.encode

theorem of_equiv_symm {β} {e : β ≃ α} :
    haveI := Primcodable.ofEquiv α e
    Primrec e.symm :=
  letI := Primcodable.ofEquiv α e
  encode_iff.1 (show Primrec fun a => encode (e (e.symm a)) by simp [Primrec.encode])

theorem of_equiv_iff {β} (e : β ≃ α) {f : σ → β} :
    haveI := Primcodable.ofEquiv α e
    (Primrec fun a => e (f a)) ↔ Primrec f :=
  letI := Primcodable.ofEquiv α e
  ⟨fun h => (of_equiv_symm.comp h).of_eq fun a => by simp, of_equiv.comp⟩

theorem of_equiv_symm_iff {β} (e : β ≃ α) {f : σ → α} :
    haveI := Primcodable.ofEquiv α e
    (Primrec fun a => e.symm (f a)) ↔ Primrec f :=
  letI := Primcodable.ofEquiv α e
  ⟨fun h => (of_equiv.comp h).of_eq fun a => by simp, of_equiv_symm.comp⟩

end Primrec

namespace Primcodable

open Nat.Primrec

instance prod {α β} [Primcodable α] [Primcodable β] : Primcodable (α × β) :=
  ⟨((casesOn' zero ((casesOn' zero .succ).comp (pair right ((Primcodable.prim β).comp left)))).comp
          (pair right ((Primcodable.prim α).comp left))).of_eq
      fun n => by
      simp only [Nat.unpaired, Nat.unpair_pair, decode_prod_val]
      cases @decode α _ n.unpair.1; · simp
      cases @decode β _ n.unpair.2 <;> simp⟩

end Primcodable

namespace Primrec

variable {α : Type*} [Primcodable α]

open Nat.Primrec

theorem fst {α β} [Primcodable α] [Primcodable β] : Primrec (@Prod.fst α β) :=
  ((casesOn' zero
            ((casesOn' zero (Nat.Primrec.succ.comp left)).comp
              (pair right ((Primcodable.prim β).comp left)))).comp
        (pair right ((Primcodable.prim α).comp left))).of_eq
    fun n => by
    simp only [Nat.unpaired, Nat.unpair_pair, decode_prod_val]
    cases @decode α _ n.unpair.1 <;> simp
    cases @decode β _ n.unpair.2 <;> simp

theorem snd {α β} [Primcodable α] [Primcodable β] : Primrec (@Prod.snd α β) :=
  ((casesOn' zero
            ((casesOn' zero (Nat.Primrec.succ.comp right)).comp
              (pair right ((Primcodable.prim β).comp left)))).comp
        (pair right ((Primcodable.prim α).comp left))).of_eq
    fun n => by
    simp only [Nat.unpaired, Nat.unpair_pair, decode_prod_val]
    cases @decode α _ n.unpair.1 <;> simp
    cases @decode β _ n.unpair.2 <;> simp

theorem pair {α β γ} [Primcodable α] [Primcodable β] [Primcodable γ] {f : α → β} {g : α → γ}
    (hf : Primrec f) (hg : Primrec g) : Primrec fun a => (f a, g a) :=
  ((casesOn1 0
            (Nat.Primrec.succ.comp <|
              .pair (Nat.Primrec.pred.comp hf) (Nat.Primrec.pred.comp hg))).comp
        (Primcodable.prim α)).of_eq
    fun n => by cases @decode α _ n <;> simp [encodek]

theorem unpair : Primrec Nat.unpair :=
  (pair (nat_iff.2 .left) (nat_iff.2 .right)).of_eq fun n => by simp

theorem list_getElem?₁ : ∀ l : List α, Primrec (l[·]? : ℕ → Option α)
  | [] => dom_denumerable.2 zero
  | a :: l =>
    dom_denumerable.2 <|
      (casesOn1 (encode a).succ <| dom_denumerable.1 <| list_getElem?₁ l).of_eq fun n => by
        cases n <;> simp

end Primrec

/-- `Primrec₂ f` means `f` is a binary primitive recursive function.
  This is technically unnecessary since we can always curry all
  the arguments together, but there are enough natural two-arg
  functions that it is convenient to express this directly. -/
def Primrec₂ {α β σ} [Primcodable α] [Primcodable β] [Primcodable σ] (f : α → β → σ) :=
  Primrec fun p : α × β => f p.1 p.2

/-- `PrimrecPred p` means `p : α → Prop` is a
  primitive recursive predicate, which is to say that
  `decide ∘ p : α → Bool` is primitive recursive. -/
def PrimrecPred {α} [Primcodable α] (p : α → Prop) :=
  ∃ (_ : DecidablePred p), Primrec fun a => decide (p a)

/-- `PrimrecRel p` means `p : α → β → Prop` is a
  primitive recursive relation, which is to say that
  `decide ∘ p : α → β → Bool` is primitive recursive. -/
def PrimrecRel {α β} [Primcodable α] [Primcodable β] (s : α → β → Prop) :=
  PrimrecPred fun p : α × β => s p.1 p.2

namespace Primrec₂

variable {α : Type*} {β : Type*} {σ : Type*}
variable [Primcodable α] [Primcodable β] [Primcodable σ]

theorem mk {f : α → β → σ} (hf : Primrec fun p : α × β => f p.1 p.2) : Primrec₂ f := hf

theorem of_eq {f g : α → β → σ} (hg : Primrec₂ f) (H : ∀ a b, f a b = g a b) : Primrec₂ g :=
  (by funext a b; apply H : f = g) ▸ hg

theorem const (x : σ) : Primrec₂ fun (_ : α) (_ : β) => x :=
  Primrec.const _

protected theorem pair : Primrec₂ (@Prod.mk α β) :=
  Primrec.pair .fst .snd

theorem left : Primrec₂ fun (a : α) (_ : β) => a :=
  .fst

theorem right : Primrec₂ fun (_ : α) (b : β) => b :=
  .snd

theorem natPair : Primrec₂ Nat.pair := by simp [Primrec₂, Primrec]; constructor

theorem unpaired {f : ℕ → ℕ → α} : Primrec (Nat.unpaired f) ↔ Primrec₂ f :=
  ⟨fun h => by simpa using h.comp natPair, fun h => h.comp Primrec.unpair⟩

theorem unpaired' {f : ℕ → ℕ → ℕ} : Nat.Primrec (Nat.unpaired f) ↔ Primrec₂ f :=
  Primrec.nat_iff.symm.trans unpaired

theorem encode_iff {f : α → β → σ} : (Primrec₂ fun a b => encode (f a b)) ↔ Primrec₂ f :=
  Primrec.encode_iff

theorem option_some_iff {f : α → β → σ} : (Primrec₂ fun a b => some (f a b)) ↔ Primrec₂ f :=
  Primrec.option_some_iff

theorem ofNat_iff {α β σ} [Denumerable α] [Denumerable β] [Primcodable σ] {f : α → β → σ} :
    Primrec₂ f ↔ Primrec₂ fun m n : ℕ => f (ofNat α m) (ofNat β n) :=
  (Primrec.ofNat_iff.trans <| by simp).trans unpaired

theorem uncurry {f : α → β → σ} : Primrec (Function.uncurry f) ↔ Primrec₂ f := by
  rw [show Function.uncurry f = fun p : α × β => f p.1 p.2 from funext fun ⟨a, b⟩ => rfl]; rfl

theorem curry {f : α × β → σ} : Primrec₂ (Function.curry f) ↔ Primrec f := by
  rw [← uncurry, Function.uncurry_curry]

end Primrec₂

section Comp

variable {α : Type*} {β : Type*} {γ : Type*} {δ : Type*} {σ : Type*}
variable [Primcodable α] [Primcodable β] [Primcodable γ] [Primcodable δ] [Primcodable σ]

theorem Primrec.comp₂ {f : γ → σ} {g : α → β → γ} (hf : Primrec f) (hg : Primrec₂ g) :
    Primrec₂ fun a b => f (g a b) :=
  hf.comp hg

theorem Primrec₂.comp {f : β → γ → σ} {g : α → β} {h : α → γ} (hf : Primrec₂ f) (hg : Primrec g)
    (hh : Primrec h) : Primrec fun a => f (g a) (h a) :=
  Primrec.comp hf (hg.pair hh)

theorem Primrec₂.comp₂ {f : γ → δ → σ} {g : α → β → γ} {h : α → β → δ} (hf : Primrec₂ f)
    (hg : Primrec₂ g) (hh : Primrec₂ h) : Primrec₂ fun a b => f (g a b) (h a b) :=
  hf.comp hg hh

protected lemma PrimrecPred.decide {p : α → Prop} [DecidablePred p] (hp : PrimrecPred p) :
    Primrec (fun a => decide (p a)) := by
  convert hp.choose_spec

lemma Primrec.primrecPred {p : α → Prop} [DecidablePred p]
    (hp : Primrec (fun a => decide (p a))) : PrimrecPred p :=
  ⟨inferInstance, hp⟩

lemma primrecPred_iff_primrec_decide {p : α → Prop} [DecidablePred p] :
    PrimrecPred p ↔ Primrec (fun a => decide (p a)) where
  mp := PrimrecPred.decide
  mpr := Primrec.primrecPred

theorem PrimrecPred.comp {p : β → Prop} {f : α → β} :
    (hp : PrimrecPred p) → (hf : Primrec f) → PrimrecPred fun a => p (f a)
  | ⟨_i, hp⟩, hf => hp.comp hf |>.primrecPred

protected lemma PrimrecRel.decide {R : α → β → Prop} [DecidableRel R] (hR : PrimrecRel R) :
    Primrec₂ (fun a b => decide (R a b)) :=
  PrimrecPred.decide hR

lemma Primrec₂.primrecRel {R : α → β → Prop} [DecidableRel R]
    (hp : Primrec₂ (fun a b => decide (R a b))) : PrimrecRel R :=
  Primrec.primrecPred hp

lemma primrecRel_iff_primrec_decide {R : α → β → Prop} [DecidableRel R] :
    PrimrecRel R ↔ Primrec₂ (fun a b => decide (R a b)) where
  mp := PrimrecRel.decide
  mpr := Primrec₂.primrecRel

theorem PrimrecRel.comp {R : β → γ → Prop} {f : α → β} {g : α → γ}
    (hR : PrimrecRel R) (hf : Primrec f) (hg : Primrec g) : PrimrecPred fun a => R (f a) (g a) :=
  PrimrecPred.comp hR (hf.pair hg)

theorem PrimrecRel.comp₂ {R : γ → δ → Prop} {f : α → β → γ} {g : α → β → δ} :
    PrimrecRel R → Primrec₂ f → Primrec₂ g → PrimrecRel fun a b => R (f a b) (g a b) :=
  PrimrecRel.comp

end Comp

theorem PrimrecPred.of_eq {α} [Primcodable α] {p q : α → Prop}
    (hp : PrimrecPred p) (H : ∀ a, p a ↔ q a) : PrimrecPred q :=
  funext (fun a => propext (H a)) ▸ hp

theorem PrimrecRel.of_eq {α β} [Primcodable α] [Primcodable β] {r s : α → β → Prop}
    (hr : PrimrecRel r) (H : ∀ a b, r a b ↔ s a b) : PrimrecRel s :=
  funext₂ (fun a b => propext (H a b)) ▸ hr

namespace Primrec₂

variable {α : Type*} {β : Type*} {σ : Type*}
variable [Primcodable α] [Primcodable β] [Primcodable σ]

open Nat.Primrec

protected theorem swap {f : α → β → σ} (h : Primrec₂ f) : Primrec₂ (swap f) :=
  h.comp₂ Primrec₂.right Primrec₂.left

protected theorem _root_.PrimrecRel.swap {r : α → β → Prop} (h : PrimrecRel r) :
    PrimrecRel (swap r) :=
  h.comp₂ Primrec₂.right Primrec₂.left

theorem nat_iff {f : α → β → σ} : Primrec₂ f ↔ Nat.Primrec
    (.unpaired fun m n => encode <| (@decode α _ m).bind fun a => (@decode β _ n).map (f a)) := by
  have :
    ∀ (a : Option α) (b : Option β),
      Option.map (fun p : α × β => f p.1 p.2)
          (Option.bind a fun a : α => Option.map (Prod.mk a) b) =
        Option.bind a fun a => Option.map (f a) b := fun a b => by
          cases a <;> cases b <;> rfl
  simp [Primrec₂, Primrec, this]

theorem nat_iff' {f : α → β → σ} :
    Primrec₂ f ↔
      Primrec₂ fun m n : ℕ => (@decode α _ m).bind fun a => Option.map (f a) (@decode β _ n) :=
  nat_iff.trans <| unpaired'.trans encode_iff

end Primrec₂

namespace Primrec

variable {α : Type*} {β : Type*} {σ : Type*}
variable [Primcodable α] [Primcodable β] [Primcodable σ]

theorem to₂ {f : α × β → σ} (hf : Primrec f) : Primrec₂ fun a b => f (a, b) :=
  hf

lemma _root_.PrimrecPred.primrecRel {p : α × β → Prop} (hp : PrimrecPred p) :
    PrimrecRel fun a b => p (a, b) :=
  hp

theorem nat_rec {f : α → β} {g : α → ℕ × β → β} (hf : Primrec f) (hg : Primrec₂ g) :
    Primrec₂ fun a (n : ℕ) => n.rec (motive := fun _ => β) (f a) fun n IH => g a (n, IH) :=
  Primrec₂.nat_iff.2 <|
    ((Nat.Primrec.casesOn' .zero <|
              (Nat.Primrec.prec hf <|
                    .comp hg <|
                      Nat.Primrec.left.pair <|
                        (Nat.Primrec.left.comp .right).pair <|
                          Nat.Primrec.pred.comp <| Nat.Primrec.right.comp .right).comp <|
                Nat.Primrec.right.pair <| Nat.Primrec.right.comp Nat.Primrec.left).comp <|
          Nat.Primrec.id.pair <| (Primcodable.prim α).comp Nat.Primrec.left).of_eq
      fun n => by
      simp only [Nat.unpaired, id_eq, Nat.unpair_pair, decode_prod_val, decode_nat,
        Option.bind_some, Option.map_map, Option.map_some]
      rcases @decode α _ n.unpair.1 with - | a; · rfl
      simp only [Nat.pred_eq_sub_one, encode_some, Nat.succ_eq_add_one, encodek, Option.map_some,
        Option.bind_some, Option.map_map]
      induction n.unpair.2 <;> simp [*, encodek]

theorem nat_rec' {f : α → ℕ} {g : α → β} {h : α → ℕ × β → β}
    (hf : Primrec f) (hg : Primrec g) (hh : Primrec₂ h) :
    Primrec fun a => (f a).rec (motive := fun _ => β) (g a) fun n IH => h a (n, IH) :=
  (nat_rec hg hh).comp .id hf

theorem nat_rec₁ {f : ℕ → α → α} (a : α) (hf : Primrec₂ f) : Primrec (Nat.rec a f) :=
  nat_rec' .id (const a) <| comp₂ hf Primrec₂.right

theorem nat_casesOn' {f : α → β} {g : α → ℕ → β} (hf : Primrec f) (hg : Primrec₂ g) :
    Primrec₂ fun a (n : ℕ) => (n.casesOn (f a) (g a) : β) :=
  nat_rec hf <| hg.comp₂ Primrec₂.left <| comp₂ fst Primrec₂.right

theorem nat_casesOn {f : α → ℕ} {g : α → β} {h : α → ℕ → β} (hf : Primrec f) (hg : Primrec g)
    (hh : Primrec₂ h) : Primrec fun a => ((f a).casesOn (g a) (h a) : β) :=
  (nat_casesOn' hg hh).comp .id hf

theorem nat_casesOn₁ {f : ℕ → α} (a : α) (hf : Primrec f) :
    Primrec (fun (n : ℕ) => (n.casesOn a f : α)) :=
  nat_casesOn .id (const a) (comp₂ hf .right)

theorem nat_iterate {f : α → ℕ} {g : α → β} {h : α → β → β} (hf : Primrec f) (hg : Primrec g)
    (hh : Primrec₂ h) : Primrec fun a => (h a)^[f a] (g a) :=
  (nat_rec' hf hg (hh.comp₂ Primrec₂.left <| snd.comp₂ Primrec₂.right)).of_eq fun a => by
    induction f a <;> simp [*, -Function.iterate_succ, Function.iterate_succ']

theorem option_casesOn {o : α → Option β} {f : α → σ} {g : α → β → σ} (ho : Primrec o)
    (hf : Primrec f) (hg : Primrec₂ g) :
    @Primrec _ σ _ _ fun a => Option.casesOn (o a) (f a) (g a) :=
  encode_iff.1 <|
    (nat_casesOn (encode_iff.2 ho) (encode_iff.2 hf) <|
          pred.comp₂ <|
            Primrec₂.encode_iff.2 <|
              (Primrec₂.nat_iff'.1 hg).comp₂ ((@Primrec.encode α _).comp fst).to₂
                Primrec₂.right).of_eq
      fun a => by rcases o a with - | b <;> simp [encodek]

theorem option_bind {f : α → Option β} {g : α → β → Option σ} (hf : Primrec f) (hg : Primrec₂ g) :
    Primrec fun a => (f a).bind (g a) :=
  (option_casesOn hf (const none) hg).of_eq fun a => by cases f a <;> rfl

theorem option_bind₁ {f : α → Option σ} (hf : Primrec f) : Primrec fun o => Option.bind o f :=
  option_bind .id (hf.comp snd).to₂

theorem option_map {f : α → Option β} {g : α → β → σ} (hf : Primrec f) (hg : Primrec₂ g) :
    Primrec fun a => (f a).map (g a) :=
  (option_bind hf (option_some.comp₂ hg)).of_eq fun x => by cases f x <;> rfl

theorem option_map₁ {f : α → σ} (hf : Primrec f) : Primrec (Option.map f) :=
  option_map .id (hf.comp snd).to₂

theorem option_iget [Inhabited α] : Primrec (@Option.iget α _) :=
  (option_casesOn .id (const <| @default α _) .right).of_eq fun o => by cases o <;> rfl

theorem option_isSome : Primrec (@Option.isSome α) :=
  (option_casesOn .id (const false) (const true).to₂).of_eq fun o => by cases o <;> rfl

theorem option_getD : Primrec₂ (@Option.getD α) :=
  Primrec.of_eq (option_casesOn Primrec₂.left Primrec₂.right .right) fun ⟨o, a⟩ => by
    cases o <;> rfl

theorem bind_decode_iff {f : α → β → Option σ} :
    (Primrec₂ fun a n => (@decode β _ n).bind (f a)) ↔ Primrec₂ f :=
  ⟨fun h => by simpa [encodek] using h.comp fst ((@Primrec.encode β _).comp snd), fun h =>
    option_bind (Primrec.decode.comp snd) <| h.comp (fst.comp fst) snd⟩

theorem map_decode_iff {f : α → β → σ} :
    (Primrec₂ fun a n => (@decode β _ n).map (f a)) ↔ Primrec₂ f := by
  simp only [Option.map_eq_bind]
  exact bind_decode_iff.trans Primrec₂.option_some_iff

theorem nat_add : Primrec₂ ((· + ·) : ℕ → ℕ → ℕ) :=
  Primrec₂.unpaired'.1 Nat.Primrec.add

theorem nat_sub : Primrec₂ ((· - ·) : ℕ → ℕ → ℕ) :=
  Primrec₂.unpaired'.1 Nat.Primrec.sub

theorem nat_mul : Primrec₂ ((· * ·) : ℕ → ℕ → ℕ) :=
  Primrec₂.unpaired'.1 Nat.Primrec.mul

theorem cond {c : α → Bool} {f : α → σ} {g : α → σ} (hc : Primrec c) (hf : Primrec f)
    (hg : Primrec g) : Primrec fun a => bif (c a) then (f a) else (g a) :=
  (nat_casesOn (encode_iff.2 hc) hg (hf.comp fst).to₂).of_eq fun a => by cases c a <;> rfl

theorem ite {c : α → Prop} [DecidablePred c] {f : α → σ} {g : α → σ} (hc : PrimrecPred c)
    (hf : Primrec f) (hg : Primrec g) : Primrec fun a => if c a then f a else g a := by
  simpa [Bool.cond_decide] using cond hc.decide hf hg

theorem nat_le : PrimrecRel ((· ≤ ·) : ℕ → ℕ → Prop) :=
  Primrec₂.primrecRel ((nat_casesOn nat_sub (const true) (const false).to₂).of_eq fun p => by
    dsimp [swap]
    rcases e : p.1 - p.2 with - | n
    · simp [Nat.sub_eq_zero_iff_le.1 e]
    · simp [not_le.2 (Nat.lt_of_sub_eq_succ e)])

theorem nat_min : Primrec₂ (@min ℕ _) :=
  ite nat_le fst snd

theorem nat_max : Primrec₂ (@max ℕ _) :=
  ite (nat_le.comp fst snd) snd fst

theorem dom_bool (f : Bool → α) : Primrec f :=
  (cond .id (const (f true)) (const (f false))).of_eq fun b => by cases b <;> rfl

theorem dom_bool₂ (f : Bool → Bool → α) : Primrec₂ f :=
  (cond fst ((dom_bool (f true)).comp snd) ((dom_bool (f false)).comp snd)).of_eq fun ⟨a, b⟩ => by
    cases a <;> rfl

protected theorem not : Primrec not :=
  dom_bool _

protected theorem and : Primrec₂ and :=
  dom_bool₂ _

protected theorem or : Primrec₂ or :=
  dom_bool₂ _

protected theorem _root_.PrimrecPred.not {p : α → Prop} :
    (hp : PrimrecPred p) → PrimrecPred fun a => ¬p a
  | ⟨_, hp⟩ => Primrec.primrecPred <| Primrec.not.comp hp |>.of_eq <| by simp

protected theorem _root_.PrimrecPred.and {p q : α → Prop} :
    (hp : PrimrecPred p) → (hq : PrimrecPred q) → PrimrecPred fun a => p a ∧ q a
  | ⟨_, hp⟩, ⟨_, hq⟩ => Primrec.primrecPred <| Primrec.and.comp hp hq |>.of_eq <| by simp

protected theorem _root_.PrimrecPred.or {p q : α → Prop} :
    (hp : PrimrecPred p) → (hq : PrimrecPred q) → PrimrecPred fun a => p a ∨ q a
  | ⟨_, hp⟩, ⟨_, hq⟩ => Primrec.primrecPred <| Primrec.or.comp hp hq |>.of_eq <| by simp

protected theorem eq : PrimrecRel (@Eq α) :=
  have : PrimrecRel fun a b : ℕ => a = b :=
    (PrimrecPred.and nat_le nat_le.swap).of_eq fun a => by simp [le_antisymm_iff]
  (this.decide.comp₂ (Primrec.encode.comp₂ Primrec₂.left)
      (Primrec.encode.comp₂ Primrec₂.right)).primrecRel.of_eq
    fun _ _ => encode_injective.eq_iff

protected theorem beq [DecidableEq α] : Primrec₂ (@BEq.beq α _) := Primrec.eq.decide

theorem nat_lt : PrimrecRel ((· < ·) : ℕ → ℕ → Prop) :=
  (nat_le.comp snd fst).not.of_eq fun p => by simp

theorem option_guard {p : α → β → Prop} [DecidableRel p] (hp : PrimrecRel p) {f : α → β}
    (hf : Primrec f) : Primrec fun a => Option.guard (p a) (f a) :=
  ite (by simpa using hp.comp Primrec.id hf) (option_some_iff.2 hf) (const none)

theorem option_orElse : Primrec₂ ((· <|> ·) : Option α → Option α → Option α) :=
  (option_casesOn fst snd (fst.comp fst).to₂).of_eq fun ⟨o₁, o₂⟩ => by cases o₁ <;> cases o₂ <;> rfl

protected theorem decode₂ : Primrec (decode₂ α) :=
  option_bind .decode <|
    option_guard (Primrec.eq.comp₂ (by exact encode_iff.mpr snd) (by exact fst.comp fst)) snd

theorem list_findIdx₁ {p : α → β → Bool} (hp : Primrec₂ p) :
    ∀ l : List β, Primrec fun a => l.findIdx (p a)
| [] => const 0
| a :: l => (cond (hp.comp .id (const a)) (const 0) (succ.comp (list_findIdx₁ hp l))).of_eq fun n =>
  by simp [List.findIdx_cons]

theorem list_idxOf₁ [DecidableEq α] (l : List α) : Primrec fun a => l.idxOf a :=
  list_findIdx₁ (.swap .beq) l

theorem dom_finite [Finite α] (f : α → σ) : Primrec f :=
  let ⟨l, _, m⟩ := Finite.exists_univ_list α
  option_some_iff.1 <| by
    haveI := decidableEqOfEncodable α
    refine ((list_getElem?₁ (l.map f)).comp (list_idxOf₁ l)).of_eq fun a => ?_
    rw [List.getElem?_map, List.getElem?_idxOf (m a), Option.map_some]

@[deprecated (since := "2025-08-23")] alias dom_fintype := dom_finite

/-- A function is `PrimrecBounded` if its size is bounded by a primitive recursive function -/
def PrimrecBounded (f : α → β) : Prop :=
  ∃ g : α → ℕ, Primrec g ∧ ∀ x, encode (f x) ≤ g x

theorem nat_findGreatest {f : α → ℕ} {p : α → ℕ → Prop} [DecidableRel p]
    (hf : Primrec f) (hp : PrimrecRel p) : Primrec fun x => (f x).findGreatest (p x) :=
  (nat_rec' (h := fun x nih => if p x (nih.1 + 1) then nih.1 + 1 else nih.2)
    hf (const 0) (ite (hp.comp fst (snd |> fst.comp |> succ.comp))
      (snd |> fst.comp |> succ.comp) (snd.comp snd))).of_eq fun x => by
        induction f x <;> simp [Nat.findGreatest, *]

/-- To show a function `f : α → ℕ` is primitive recursive, it is enough to show that the function
  is bounded by a primitive recursive function and that its graph is primitive recursive -/
theorem of_graph {f : α → ℕ} (h₁ : PrimrecBounded f)
    (h₂ : PrimrecRel fun a b => f a = b) : Primrec f := by
  rcases h₁ with ⟨g, pg, hg : ∀ x, f x ≤ g x⟩
  refine (nat_findGreatest pg h₂).of_eq fun n => ?_
  exact (Nat.findGreatest_spec (P := fun b => f n = b) (hg n) rfl).symm

-- We show that division is primitive recursive by showing that the graph is
theorem nat_div : Primrec₂ ((· / ·) : ℕ → ℕ → ℕ) := by
  refine of_graph ⟨_, fst, fun p => Nat.div_le_self _ _⟩ ?_
  have : PrimrecRel fun (a : ℕ × ℕ) (b : ℕ) => (a.2 = 0 ∧ b = 0) ∨
      (0 < a.2 ∧ b * a.2 ≤ a.1 ∧ a.1 < (b + 1) * a.2) :=
    PrimrecPred.or
      (.and (const 0 |> Primrec.eq.comp (fst |> snd.comp)) (const 0 |> Primrec.eq.comp snd))
      (.and (nat_lt.comp (const 0) (fst |> snd.comp)) <|
          .and (nat_le.comp (nat_mul.comp snd (fst |> snd.comp)) (fst |> fst.comp))
          (nat_lt.comp (fst.comp fst) (nat_mul.comp (Primrec.succ.comp snd) (snd.comp fst))))
  refine this.of_eq ?_
  rintro ⟨a, k⟩ q
  if H : k = 0 then simp [H, eq_comm]
  else
    have : q * k ≤ a ∧ a < (q + 1) * k ↔ q = a / k := by
      rw [le_antisymm_iff, ← (@Nat.lt_succ_iff _ q), Nat.le_div_iff_mul_le (Nat.pos_of_ne_zero H),
          Nat.div_lt_iff_lt_mul (Nat.pos_of_ne_zero H)]
    simpa [H, zero_lt_iff, eq_comm (b := q)]

theorem nat_mod : Primrec₂ ((· % ·) : ℕ → ℕ → ℕ) :=
  (nat_sub.comp fst (nat_mul.comp snd nat_div)).to₂.of_eq fun m n => by
    apply Nat.sub_eq_of_eq_add
    simp [add_comm (m % n), Nat.div_add_mod]

theorem nat_bodd : Primrec Nat.bodd :=
  (Primrec.beq.comp (nat_mod.comp .id (const 2)) (const 1)).of_eq fun n => by
    cases H : n.bodd <;> simp [Nat.mod_two_of_bodd, H]

theorem nat_div2 : Primrec Nat.div2 :=
  (nat_div.comp .id (const 2)).of_eq fun n => n.div2_val.symm

theorem nat_double : Primrec (fun n : ℕ => 2 * n) :=
  nat_mul.comp (const _) Primrec.id

theorem nat_double_succ : Primrec (fun n : ℕ => 2 * n + 1) :=
  nat_double |> Primrec.succ.comp

end Primrec

section

variable {α : Type*} {β : Type*} {σ : Type*}
variable [Primcodable α] [Primcodable β] [Primcodable σ]
variable (H : Nat.Primrec fun n => Encodable.encode (@decode (List β) _ n))

open Primrec

private def prim : Primcodable (List β) := ⟨H⟩

private theorem list_casesOn' {f : α → List β} {g : α → σ} {h : α → β × List β → σ}
    (hf : haveI := prim H; Primrec f) (hg : Primrec g) (hh : haveI := prim H; Primrec₂ h) :
    @Primrec _ σ _ _ fun a => List.casesOn (f a) (g a) fun b l => h a (b, l) :=
  letI := prim H
  have :
    @Primrec _ (Option σ) _ _ fun a =>
      (@decode (Option (β × List β)) _ (encode (f a))).map fun o => Option.casesOn o (g a) (h a) :=
    ((@map_decode_iff _ (Option (β × List β)) _ _ _ _ _).2 <|
      to₂ <|
        option_casesOn snd (hg.comp fst) (hh.comp₂ (fst.comp₂ Primrec₂.left) Primrec₂.right)).comp
      .id (encode_iff.2 hf)
  option_some_iff.1 <| this.of_eq fun a => by rcases f a with - | ⟨b, l⟩ <;> simp [encodek]

private theorem list_foldl' {f : α → List β} {g : α → σ} {h : α → σ × β → σ}
    (hf : haveI := prim H; Primrec f) (hg : Primrec g) (hh : haveI := prim H; Primrec₂ h) :
    Primrec fun a => (f a).foldl (fun s b => h a (s, b)) (g a) := by
  letI := prim H
  let G (a : α) (IH : σ × List β) : σ × List β := List.casesOn IH.2 IH fun b l => (h a (IH.1, b), l)
  have hG : Primrec₂ G := list_casesOn' H (snd.comp snd) snd <|
    to₂ <|
    pair (hh.comp (fst.comp fst) <| pair ((fst.comp snd).comp fst) (fst.comp snd))
      (snd.comp snd)
  let F := fun (a : α) (n : ℕ) => (G a)^[n] (g a, f a)
  have hF : Primrec fun a => (F a (encode (f a))).1 :=
    (fst.comp <|
      nat_iterate (encode_iff.2 hf) (pair hg hf) <|
      hG)
  suffices ∀ a n, F a n = (((f a).take n).foldl (fun s b => h a (s, b)) (g a), (f a).drop n) by
    refine hF.of_eq fun a => ?_
    rw [this, List.take_of_length_le (length_le_encode _)]
  introv
  dsimp only [F]
  generalize f a = l
  generalize g a = x
  induction n generalizing l x with
  | zero => rfl
  | succ n IH =>
    simp only [iterate_succ, comp_apply]
    rcases l with - | ⟨b, l⟩ <;> simp [G, IH]

private theorem list_cons' : (haveI := prim H; Primrec₂ (@List.cons β)) :=
  letI := prim H
  encode_iff.1 (succ.comp <| Primrec₂.natPair.comp (encode_iff.2 fst) (encode_iff.2 snd))

private theorem list_reverse' :
    haveI := prim H
    Primrec (@List.reverse β) :=
  letI := prim H
  (list_foldl' H .id (const []) <| to₂ <| ((list_cons' H).comp snd fst).comp snd).of_eq
    (suffices ∀ l r, List.foldl (fun (s : List β) (b : β) => b :: s) r l = List.reverseAux l r from
      fun l => this l []
    fun l => by induction l <;> simp [*, List.reverseAux])

end

namespace Primcodable

variable {α : Type*} {β : Type*}
variable [Primcodable α] [Primcodable β]

open Primrec

instance sum : Primcodable (α ⊕ β) :=
  ⟨Primrec.nat_iff.1 <|
      (encode_iff.2
            (cond nat_bodd
              (((@Primrec.decode β _).comp nat_div2).option_map <|
                to₂ <| nat_double_succ.comp (Primrec.encode.comp snd))
              (((@Primrec.decode α _).comp nat_div2).option_map <|
                to₂ <| nat_double.comp (Primrec.encode.comp snd)))).of_eq
        fun n =>
        show _ = encode (decodeSum n) by
          simp only [decodeSum, Nat.boddDiv2_eq]
          cases Nat.bodd n <;> simp
          · cases @decode α _ n.div2 <;> rfl
          · cases @decode β _ n.div2 <;> rfl⟩

instance list : Primcodable (List α) :=
  ⟨letI H := Primcodable.prim (List ℕ)
    have : Primrec₂ fun (a : α) (o : Option (List ℕ)) => o.map (List.cons (encode a)) :=
      option_map snd <| (list_cons' H).comp ((@Primrec.encode α _).comp (fst.comp fst)) snd
    have :
      Primrec fun n =>
        (ofNat (List ℕ) n).reverse.foldl
          (fun o m => (@decode α _ m).bind fun a => o.map (List.cons (encode a))) (some []) :=
      list_foldl' H ((list_reverse' H).comp (.ofNat (List ℕ))) (const (some []))
        (Primrec.comp₂ (bind_decode_iff.2 <| .swap this) Primrec₂.right)
    nat_iff.1 <|
      (encode_iff.2 this).of_eq fun n => by
        rw [List.foldl_reverse]
        apply Nat.case_strong_induction_on n; · simp
        intro n IH; simp
        rcases @decode α _ n.unpair.1 with - | a; · rfl
        simp only [Option.bind_some, Option.map_some]
        suffices ∀ (o : Option (List ℕ)) (p), encode o = encode p →
            encode (Option.map (List.cons (encode a)) o) = encode (Option.map (List.cons a) p) from
          this _ _ (IH _ (Nat.unpair_right_le n))
        intro o p IH
        cases o <;> cases p
        · rfl
        · injection IH
        · injection IH
        · exact congr_arg (fun k => (Nat.pair (encode a) k).succ.succ) (Nat.succ.inj IH)⟩
end Primcodable

namespace Primrec

variable {α : Type*} {β : Type*} {γ : Type*} {σ : Type*}
variable [Primcodable α] [Primcodable β] [Primcodable γ] [Primcodable σ]

theorem sumInl : Primrec (@Sum.inl α β) :=
  encode_iff.1 <| nat_double.comp Primrec.encode

theorem sumInr : Primrec (@Sum.inr α β) :=
  encode_iff.1 <| nat_double_succ.comp Primrec.encode

theorem sumCasesOn {f : α → β ⊕ γ} {g : α → β → σ} {h : α → γ → σ} (hf : Primrec f)
    (hg : Primrec₂ g) (hh : Primrec₂ h) : @Primrec _ σ _ _ fun a => Sum.casesOn (f a) (g a) (h a) :=
  option_some_iff.1 <|
    (cond (nat_bodd.comp <| encode_iff.2 hf)
          (option_map (Primrec.decode.comp <| nat_div2.comp <| encode_iff.2 hf) hh)
          (option_map (Primrec.decode.comp <| nat_div2.comp <| encode_iff.2 hf) hg)).of_eq
      fun a => by rcases f a with b | c <;> simp [Nat.div2_val, encodek]

theorem list_cons : Primrec₂ (@List.cons α) :=
  list_cons' (Primcodable.prim _)

theorem list_casesOn {f : α → List β} {g : α → σ} {h : α → β × List β → σ} :
    Primrec f →
      Primrec g →
        Primrec₂ h → @Primrec _ σ _ _ fun a => List.casesOn (f a) (g a) fun b l => h a (b, l) :=
  list_casesOn' (Primcodable.prim _)

theorem list_foldl {f : α → List β} {g : α → σ} {h : α → σ × β → σ} :
    Primrec f →
      Primrec g → Primrec₂ h → Primrec fun a => (f a).foldl (fun s b => h a (s, b)) (g a) :=
  list_foldl' (Primcodable.prim _)

theorem list_reverse : Primrec (@List.reverse α) :=
  list_reverse' (Primcodable.prim _)

theorem list_foldr {f : α → List β} {g : α → σ} {h : α → β × σ → σ} (hf : Primrec f)
    (hg : Primrec g) (hh : Primrec₂ h) :
    Primrec fun a => (f a).foldr (fun b s => h a (b, s)) (g a) :=
  (list_foldl (list_reverse.comp hf) hg <| to₂ <| hh.comp fst <| (pair snd fst).comp snd).of_eq
    fun a => by simp [List.foldl_reverse]

theorem list_head? : Primrec (@List.head? α) :=
  (list_casesOn .id (const none) (option_some_iff.2 <| fst.comp snd).to₂).of_eq fun l => by
    cases l <;> rfl

theorem list_headI [Inhabited α] : Primrec (@List.headI α _) :=
  (option_iget.comp list_head?).of_eq fun l => l.head!_eq_head?.symm

theorem list_tail : Primrec (@List.tail α) :=
  (list_casesOn .id (const []) (snd.comp snd).to₂).of_eq fun l => by cases l <;> rfl

theorem list_rec {f : α → List β} {g : α → σ} {h : α → β × List β × σ → σ} (hf : Primrec f)
    (hg : Primrec g) (hh : Primrec₂ h) :
    @Primrec _ σ _ _ fun a => List.recOn (f a) (g a) fun b l IH => h a (b, l, IH) :=
  let F (a : α) := (f a).foldr (fun (b : β) (s : List β × σ) => (b :: s.1, h a (b, s))) ([], g a)
  have : Primrec F :=
    list_foldr hf (pair (const []) hg) <|
      to₂ <| pair ((list_cons.comp fst (fst.comp snd)).comp snd) hh
  (snd.comp this).of_eq fun a => by
    suffices F a = (f a, List.recOn (f a) (g a) fun b l IH => h a (b, l, IH)) by rw [this]
    dsimp [F]
    induction f a <;> simp [*]

theorem list_getElem? : Primrec₂ ((·[·]? : List α → ℕ → Option α)) :=
  let F (l : List α) (n : ℕ) :=
    l.foldl
      (fun (s : ℕ ⊕ α) (a : α) =>
        Sum.casesOn s (@Nat.casesOn (fun _ => ℕ ⊕ α) · (Sum.inr a) Sum.inl) Sum.inr)
      (Sum.inl n)
  have hF : Primrec₂ F :=
    (list_foldl fst (sumInl.comp snd)
      ((sumCasesOn fst (nat_casesOn snd (sumInr.comp <| snd.comp fst) (sumInl.comp snd).to₂).to₂
              (sumInr.comp snd).to₂).comp
          snd).to₂).to₂
  have :
    @Primrec _ (Option α) _ _ fun p : List α × ℕ => Sum.casesOn (F p.1 p.2) (fun _ => none) some :=
    sumCasesOn hF (const none).to₂ (option_some.comp snd).to₂
  this.to₂.of_eq fun l n => by
    dsimp; symm
    induction l generalizing n with
    | nil => rfl
    | cons a l IH =>
      rcases n with - | n
      · dsimp [F]
        clear IH
        induction l <;> simp_all
      · simpa using IH ..

theorem list_getD (d : α) : Primrec₂ fun l n => List.getD l n d := by
  simp only [List.getD_eq_getElem?_getD]
  exact option_getD.comp₂ list_getElem? (const _)

theorem list_getI [Inhabited α] : Primrec₂ (@List.getI α _) :=
  list_getD _

theorem list_append : Primrec₂ ((· ++ ·) : List α → List α → List α) :=
  (list_foldr fst snd <| to₂ <| comp (@list_cons α _) snd).to₂.of_eq fun l₁ l₂ => by
    induction l₁ <;> simp [*]

theorem list_concat : Primrec₂ fun l (a : α) => l ++ [a] :=
  list_append.comp fst (list_cons.comp snd (const []))

theorem list_map {f : α → List β} {g : α → β → σ} (hf : Primrec f) (hg : Primrec₂ g) :
    Primrec fun a => (f a).map (g a) :=
  (list_foldr hf (const []) <|
        to₂ <| list_cons.comp (hg.comp fst (fst.comp snd)) (snd.comp snd)).of_eq
    fun a => by induction f a <;> simp [*]

theorem list_range : Primrec List.range :=
  (nat_rec' .id (const []) ((list_concat.comp snd fst).comp snd).to₂).of_eq fun n => by
    simp; induction n <;> simp [*, List.range_succ]

theorem list_flatten : Primrec (@List.flatten α) :=
  (list_foldr .id (const []) <| to₂ <| comp (@list_append α _) snd).of_eq fun l => by
    dsimp; induction l <;> simp [*]

theorem list_flatMap {f : α → List β} {g : α → β → List σ} (hf : Primrec f) (hg : Primrec₂ g) :
    Primrec (fun a => (f a).flatMap (g a)) := list_flatten.comp (list_map hf hg)

theorem optionToList : Primrec (Option.toList : Option α → List α) :=
  (option_casesOn Primrec.id (const [])
    ((list_cons.comp Primrec.id (const [])).comp₂ Primrec₂.right)).of_eq
  (fun o => by rcases o <;> simp)

theorem listFilterMap {f : α → List β} {g : α → β → Option σ}
    (hf : Primrec f) (hg : Primrec₂ g) : Primrec fun a => (f a).filterMap (g a) :=
  (list_flatMap hf (comp₂ optionToList hg)).of_eq
    fun _ ↦ Eq.symm <| List.filterMap_eq_flatMap_toList _ _

variable {p : α → Prop} [DecidablePred p]

theorem list_length : Primrec (@List.length α) :=
  (list_foldr (@Primrec.id (List α) _) (const 0) <| to₂ <| (succ.comp <| snd.comp snd).to₂).of_eq
    fun l => by dsimp; induction l <;> simp [*]

/-- Filtering a list for elements that satisfy a decidable predicate is primitive recursive. -/
theorem listFilter (hf : PrimrecPred p) : Primrec fun L ↦ List.filter (p ·) L := by
  rw [← List.filterMap_eq_filter]
  apply listFilterMap .id
  simp only [Primrec₂, Option.guard, decide_eq_true_eq]
  exact ite (hf.comp snd) (option_some_iff.mpr snd) (const none)

theorem list_findIdx {f : α → List β} {p : α → β → Bool}
    (hf : Primrec f) (hp : Primrec₂ p) : Primrec fun a => (f a).findIdx (p a) :=
  (list_foldr hf (const 0) <|
        to₂ <| cond (hp.comp fst <| fst.comp snd) (const 0) (succ.comp <| snd.comp snd)).of_eq
    fun a => by dsimp; induction f a <;> simp [List.findIdx_cons, *]

theorem list_idxOf [DecidableEq α] : Primrec₂ (@List.idxOf α _) :=
  to₂ <| list_findIdx snd <| Primrec.beq.comp₂ snd.to₂ (fst.comp fst).to₂

theorem nat_strong_rec (f : α → ℕ → σ) {g : α → List σ → Option σ} (hg : Primrec₂ g)
    (H : ∀ a n, g a ((List.range n).map (f a)) = some (f a n)) : Primrec₂ f :=
  suffices Primrec₂ fun a n => (List.range n).map (f a) from
    Primrec₂.option_some_iff.1 <|
      (list_getElem?.comp (this.comp fst (succ.comp snd)) snd).to₂.of_eq fun a n => by
        simp
  Primrec₂.option_some_iff.1 <|
    (nat_rec (const (some []))
          (to₂ <|
            option_bind (snd.comp snd) <|
              to₂ <|
                option_map (hg.comp (fst.comp fst) snd)
                  (to₂ <| list_concat.comp (snd.comp fst) snd))).of_eq
      fun a n => by
      induction n with
      | zero => rfl
      | succ n IH => simp [IH, H, List.range_succ]

theorem listLookup [DecidableEq α] : Primrec₂ (List.lookup : α → List (α × β) → Option β) :=
  (to₂ <| list_rec snd (const none) <|
    to₂ <|
      cond (Primrec.beq.comp (fst.comp fst) (fst.comp <| fst.comp snd))
        (option_some.comp <| snd.comp <| fst.comp snd)
        (snd.comp <| snd.comp snd)).of_eq
  fun a ps => by
  induction ps with simp [List.lookup, *]
  | cons p ps ih => cases ha : a == p.1 <;> simp

theorem nat_omega_rec' (f : β → σ) {m : β → ℕ} {l : β → List β} {g : β → List σ → Option σ}
    (hm : Primrec m) (hl : Primrec l) (hg : Primrec₂ g)
    (Ord : ∀ b, ∀ b' ∈ l b, m b' < m b)
    (H : ∀ b, g b ((l b).map f) = some (f b)) : Primrec f := by
  haveI : DecidableEq β := Encodable.decidableEqOfEncodable β
  let mapGraph (M : List (β × σ)) (bs : List β) : List σ := bs.flatMap (Option.toList <| M.lookup ·)
  let bindList (b : β) : ℕ → List β := fun n ↦ n.rec [b] fun _ bs ↦ bs.flatMap l
  let graph (b : β) : ℕ → List (β × σ) := fun i ↦ i.rec [] fun i ih ↦
    (bindList b (m b - i)).filterMap fun b' ↦ (g b' <| mapGraph ih (l b')).map (b', ·)
  have mapGraph_primrec : Primrec₂ mapGraph :=
    to₂ <| list_flatMap snd <| optionToList.comp₂ <| listLookup.comp₂ .right (fst.comp₂ .left)
  have bindList_primrec : Primrec₂ (bindList) :=
    nat_rec' snd
      (list_cons.comp fst (const []))
      (to₂ <| list_flatMap (snd.comp snd) (hl.comp₂ .right))
  have graph_primrec : Primrec₂ (graph) :=
    to₂ <| nat_rec' snd (const []) <|
      to₂ <| listFilterMap
        (bindList_primrec.comp
          (fst.comp fst)
          (nat_sub.comp (hm.comp <| fst.comp fst) (fst.comp snd))) <|
            to₂ <| option_map
              (hg.comp snd (mapGraph_primrec.comp (snd.comp <| snd.comp fst) (hl.comp snd)))
              (Primrec₂.pair.comp₂ (snd.comp₂ .left) .right)
  have : Primrec (fun b => (graph b (m b + 1))[0]?.map Prod.snd) :=
    option_map (list_getElem?.comp (graph_primrec.comp Primrec.id (succ.comp hm)) (const 0))
      (snd.comp₂ Primrec₂.right)
  exact option_some_iff.mp <| this.of_eq <| fun b ↦ by
    have graph_eq_map_bindList (i : ℕ) (hi : i ≤ m b + 1) :
        graph b i = (bindList b (m b + 1 - i)).map fun x ↦ (x, f x) := by
      have bindList_eq_nil : bindList b (m b + 1) = [] :=
        have bindList_m_lt (k : ℕ) : ∀ b' ∈ bindList b k, m b' < m b + 1 - k := by
          induction k with simp [bindList]
          | succ k ih =>
            grind
        List.eq_nil_iff_forall_not_mem.mpr
          (by intro b' ha'; by_contra; simpa using bindList_m_lt (m b + 1) b' ha')
      have mapGraph_graph {bs bs' : List β} (has : bs' ⊆ bs) :
          mapGraph (bs.map <| fun x => (x, f x)) bs' = bs'.map f := by
        induction bs' with simp [mapGraph]
        | cons b bs' ih =>
          have : b ∈ bs ∧ bs' ⊆ bs := by simpa using has
          rcases this with ⟨ha, has'⟩
          simpa [List.lookup_graph f ha] using ih has'
      have graph_succ : ∀ i, graph b (i + 1) =
        (bindList b (m b - i)).filterMap fun b' =>
          (g b' <| mapGraph (graph b i) (l b')).map (b', ·) := fun _ => rfl
      have bindList_succ : ∀ i, bindList b (i + 1) = (bindList b i).flatMap l := fun _ => rfl
      induction i with
      | zero => symm; simpa [graph] using bindList_eq_nil
      | succ i ih =>
<<<<<<< HEAD
        simp only [graph_succ, ih (Nat.le_of_lt hi), Nat.succ_sub (Nat.lt_succ_iff.mp hi),
=======
        simp only [graph_succ, ih (Nat.le_of_lt hi), Nat.succ_sub (Nat.le_of_lt_succ hi),
>>>>>>> 9e3df7a9
          Nat.succ_eq_add_one, bindList_succ, Nat.reduceSubDiff]
        apply List.filterMap_eq_map_iff_forall_eq_some.mpr
        intro b' ha'; simp; rw [mapGraph_graph]
        · exact H b'
        · exact (List.infix_flatMap_of_mem ha' l).subset
    simp [graph_eq_map_bindList (m b + 1) (Nat.le_refl _), bindList]

theorem nat_omega_rec (f : α → β → σ) {m : α → β → ℕ}
    {l : α → β → List β} {g : α → β × List σ → Option σ}
    (hm : Primrec₂ m) (hl : Primrec₂ l) (hg : Primrec₂ g)
    (Ord : ∀ a b, ∀ b' ∈ l a b, m a b' < m a b)
    (H : ∀ a b, g a (b, (l a b).map (f a)) = some (f a b)) : Primrec₂ f :=
  Primrec₂.uncurry.mp <|
    nat_omega_rec' (Function.uncurry f)
      (Primrec₂.uncurry.mpr hm)
      (list_map (hl.comp fst snd) (Primrec₂.pair.comp₂ (fst.comp₂ .left) .right))
      (hg.comp₂ (fst.comp₂ .left) (Primrec₂.pair.comp₂ (snd.comp₂ .left) .right))
      (by simpa using Ord) (by simpa [Function.comp] using H)

end Primrec

namespace PrimrecPred

open List Primrec

variable {α β : Type*} {p : α → Prop} {L : List α} {b : β}

variable [Primcodable α] [Primcodable β]

/-- Checking if any element of a list satisfies a decidable predicate is primitive recursive. -/
theorem exists_mem_list : (hf : PrimrecPred p) → PrimrecPred fun L : List α ↦ ∃ a ∈ L, p a
  | ⟨_, hf⟩ => .of_eq
      (.not <| Primrec.eq.comp (list_length.comp <| listFilter hf.primrecPred) (const 0)) <| by simp

/-- Checking if every element of a list satisfies a decidable predicate is primitive recursive. -/
theorem forall_mem_list : (hf : PrimrecPred p) → PrimrecPred fun L : List α ↦ ∀ a ∈ L, p a
  | ⟨_, hf⟩ => .of_eq
      (Primrec.eq.comp (list_length.comp <| listFilter hf.primrecPred) (list_length)) <| by simp

variable {p : ℕ → Prop}

/-- Bounded existential quantifiers are primitive recursive. -/
theorem exists_lt (hf : PrimrecPred p) : PrimrecPred fun n ↦ ∃ x < n, p x :=
  of_eq (hf.exists_mem_list.comp list_range) (by simp)

/-- Bounded universal quantifiers are primitive recursive. -/
theorem forall_lt (hf : PrimrecPred p) : PrimrecPred fun n ↦ ∀ x < n, p x :=
  of_eq (hf.forall_mem_list.comp list_range) (by simp)

/-- A helper lemma for proofs about bounded quantifiers on decidable relations. -/
theorem listFilter_listRange {R : ℕ → ℕ → Prop} (s : ℕ) [DecidableRel R] (hf : PrimrecRel R) :
    Primrec fun n ↦ (range s).filter (fun y ↦ R y n) := by
  simp only [← filterMap_eq_filter]
  refine listFilterMap (.const (range s)) ?_
  refine ite (Primrec.eq.comp ?_ (const true)) (option_some_iff.mpr snd) (.const Option.none)
  exact hf.decide.comp snd fst

end PrimrecPred

namespace PrimrecRel

open Primrec List PrimrecPred

variable {α β : Type*} {R : α → β → Prop} {L : List α} {b : β}

variable [Primcodable α] [Primcodable β]

protected theorem not (hf : PrimrecRel R) : PrimrecRel fun a b ↦ ¬ R a b := PrimrecPred.not hf

/-- If `R a b` is decidable, then given `L : List α` and `b : β`, it is primitive recursive
to filter `L` for elements `a` with `R a b` -/
theorem listFilter (hf : PrimrecRel R) [DecidableRel R] :
    Primrec₂ fun (L : List α) b ↦ L.filter (fun a ↦ R a b) := by
  simp only [← List.filterMap_eq_filter]
  refine listFilterMap fst (Primrec.ite ?_ ?_ (Primrec.const Option.none))
  · exact Primrec.eq.comp (hf.decide.comp snd (snd.comp fst)) (.const true)
  · exact (option_some).comp snd

/-- If `R a b` is decidable, then given `L : List α` and `b : β`, `g L b ↔ ∃ a L, R a b`
is a primitive recursive relation. -/
theorem exists_mem_list (hf : PrimrecRel R) : PrimrecRel fun (L : List α) b ↦ ∃ a ∈ L, R a b := by
  classical
  have h (L) (b) : (List.filter (R · b) L).length ≠ 0 ↔ ∃ a ∈ L, R a b := by simp
  refine .of_eq (.not ?_) h
  exact Primrec.eq.comp (list_length.comp hf.listFilter) (const 0)

/-- If `R a b` is decidable, then given `L : List α` and `b : β`, `g L b ↔ ∀ a L, R a b`
is a primitive recursive relation. -/
theorem forall_mem_list (hf : PrimrecRel R) : PrimrecRel fun (L : List α) b ↦ ∀ a ∈ L, R a b := by
  classical
  have h (L) (b) : (List.filter (R · b) L).length = L.length ↔ ∀ a ∈ L, R a b := by simp
  apply PrimrecRel.of_eq ?_ h
  exact (Primrec.eq.comp (list_length.comp <| PrimrecRel.listFilter hf) (.comp list_length fst))

variable {R : ℕ → ℕ → Prop}

/-- If `R a b` is decidable, then for any fixed `n` and `y`, `g n y ↔ ∃ x < n, R x y` is a
primitive recursive relation. -/
theorem exists_lt (hf : PrimrecRel R) : PrimrecRel fun n y ↦ ∃ x < n, R x y :=
  (hf.exists_mem_list.comp (list_range.comp fst) snd).of_eq (by simp)

/-- If `R a b` is decidable, then for any fixed `n` and `y`, `g n y ↔ ∀ x < n, R x y` is a
primitive recursive relation. -/
theorem forall_lt (hf : PrimrecRel R) : PrimrecRel fun n y ↦ ∀ x < n, R x y :=
  (hf.forall_mem_list.comp (list_range.comp fst) snd).of_eq (by simp)

end PrimrecRel

namespace Primcodable

variable {α : Type*} [Primcodable α]

open Primrec

/-- A subtype of a primitive recursive predicate is `Primcodable`. -/
def subtype {p : α → Prop} [DecidablePred p] (hp : PrimrecPred p) : Primcodable (Subtype p) :=
  ⟨have : Primrec fun n => (@decode α _ n).bind fun a => Option.guard p a :=
    option_bind .decode (option_guard (hp.comp snd).primrecRel snd)
  nat_iff.1 <| (encode_iff.2 this).of_eq fun n =>
    show _ = encode ((@decode α _ n).bind fun _ => _) by
      rcases @decode α _ n with - | a; · rfl
      dsimp [Option.guard]
      by_cases h : p a <;> simp [h]; rfl⟩

instance fin {n} : Primcodable (Fin n) :=
  @ofEquiv _ _ (subtype <| nat_lt.comp .id (const n)) Fin.equivSubtype

instance vector {n} : Primcodable (List.Vector α n) :=
  subtype ((@Primrec.eq ℕ _).comp list_length (const _))

instance finArrow {n} : Primcodable (Fin n → α) :=
  ofEquiv _ (Equiv.vectorEquivFin _ _).symm

section ULower

attribute [local instance] Encodable.decidableRangeEncode Encodable.decidableEqOfEncodable

theorem mem_range_encode : PrimrecPred (fun n => n ∈ Set.range (encode : α → ℕ)) :=
  have : PrimrecPred fun n => Encodable.decode₂ α n ≠ none :=
    .not
      (Primrec.eq.comp
        (.option_bind .decode
          (.ite (by simpa using Primrec.eq.comp (Primrec.encode.comp .snd) .fst)
            (Primrec.option_some.comp .snd) (.const _)))
        (.const _))
  this.of_eq fun _ => decode₂_ne_none_iff

instance ulower : Primcodable (ULower α) :=
  Primcodable.subtype mem_range_encode

end ULower

end Primcodable

namespace Primrec

variable {α : Type*} {β : Type*} {σ : Type*}
variable [Primcodable α] [Primcodable β] [Primcodable σ]

theorem subtype_val {p : α → Prop} [DecidablePred p] {hp : PrimrecPred p} :
    haveI := Primcodable.subtype hp
    Primrec (@Subtype.val α p) := by
  letI := Primcodable.subtype hp
  refine (Primcodable.prim (Subtype p)).of_eq fun n => ?_
  rcases @decode (Subtype p) _ n with (_ | ⟨a, h⟩) <;> rfl

theorem subtype_val_iff {p : β → Prop} [DecidablePred p] {hp : PrimrecPred p} {f : α → Subtype p} :
    haveI := Primcodable.subtype hp
    (Primrec fun a => (f a).1) ↔ Primrec f := by
  letI := Primcodable.subtype hp
  refine ⟨fun h => ?_, fun hf => subtype_val.comp hf⟩
  refine Nat.Primrec.of_eq h fun n => ?_
  rcases @decode α _ n with - | a; · rfl
  simp; rfl

theorem subtype_mk {p : β → Prop} [DecidablePred p] {hp : PrimrecPred p} {f : α → β}
    {h : ∀ a, p (f a)} (hf : Primrec f) :
    haveI := Primcodable.subtype hp
    Primrec fun a => @Subtype.mk β p (f a) (h a) :=
  subtype_val_iff.1 hf

theorem option_get {f : α → Option β} {h : ∀ a, (f a).isSome} :
    Primrec f → Primrec fun a => (f a).get (h a) := by
  intro hf
  refine (Nat.Primrec.pred.comp hf).of_eq fun n => ?_
  generalize hx : @decode α _ n = x
  cases x <;> simp

theorem ulower_down : Primrec (ULower.down : α → ULower α) :=
  letI : ∀ a, Decidable (a ∈ Set.range (encode : α → ℕ)) := decidableRangeEncode _
  subtype_mk .encode

theorem ulower_up : Primrec (ULower.up : ULower α → α) :=
  letI : ∀ a, Decidable (a ∈ Set.range (encode : α → ℕ)) := decidableRangeEncode _
  option_get (Primrec.decode₂.comp subtype_val)

theorem fin_val_iff {n} {f : α → Fin n} : (Primrec fun a => (f a).1) ↔ Primrec f := by
  letI : Primcodable { a // id a < n } := Primcodable.subtype (nat_lt.comp .id (const _))
  exact (Iff.trans (by rfl) subtype_val_iff).trans (of_equiv_iff _)

theorem fin_val {n} : Primrec (fun (i : Fin n) => (i : ℕ)) :=
  fin_val_iff.2 .id

theorem fin_succ {n} : Primrec (@Fin.succ n) :=
  fin_val_iff.1 <| by simp [succ.comp fin_val]

theorem vector_toList {n} : Primrec (@List.Vector.toList α n) :=
  subtype_val

theorem vector_toList_iff {n} {f : α → List.Vector β n} :
    (Primrec fun a => (f a).toList) ↔ Primrec f :=
  subtype_val_iff

theorem vector_cons {n} : Primrec₂ (@List.Vector.cons α n) :=
  vector_toList_iff.1 <| by simpa using list_cons.comp fst (vector_toList_iff.2 snd)

theorem vector_length {n} : Primrec (@List.Vector.length α n) :=
  const _

theorem vector_head {n} : Primrec (@List.Vector.head α n) :=
  option_some_iff.1 <| (list_head?.comp vector_toList).of_eq fun ⟨_ :: _, _⟩ => rfl

theorem vector_tail {n} : Primrec (@List.Vector.tail α n) :=
  vector_toList_iff.1 <| (list_tail.comp vector_toList).of_eq fun ⟨l, h⟩ => by cases l <;> rfl

theorem vector_get {n} : Primrec₂ (@List.Vector.get α n) :=
  option_some_iff.1 <|
    (list_getElem?.comp (vector_toList.comp fst) (fin_val.comp snd)).of_eq fun a => by
      simp [Vector.get_eq_get_toList]

theorem list_ofFn :
    ∀ {n} {f : Fin n → α → σ}, (∀ i, Primrec (f i)) → Primrec fun a => List.ofFn fun i => f i a
  | 0, _, _ => by simp only [List.ofFn_zero]; exact const []
  | n + 1, f, hf => by
    simpa using list_cons.comp (hf 0) (list_ofFn fun i => hf i.succ)

theorem vector_ofFn {n} {f : Fin n → α → σ} (hf : ∀ i, Primrec (f i)) :
    Primrec fun a => List.Vector.ofFn fun i => f i a :=
  vector_toList_iff.1 <| by simp [list_ofFn hf]

theorem vector_get' {n} : Primrec (@List.Vector.get α n) :=
  of_equiv_symm

theorem vector_ofFn' {n} : Primrec (@List.Vector.ofFn α n) :=
  of_equiv

theorem fin_app {n} : Primrec₂ (@id (Fin n → σ)) :=
  (vector_get.comp (vector_ofFn'.comp fst) snd).of_eq fun ⟨v, i⟩ => by simp

theorem fin_curry₁ {n} {f : Fin n → α → σ} : Primrec₂ f ↔ ∀ i, Primrec (f i) :=
  ⟨fun h i => h.comp (const i) .id, fun h =>
    (vector_get.comp ((vector_ofFn h).comp snd) fst).of_eq fun a => by simp⟩

theorem fin_curry {n} {f : α → Fin n → σ} : Primrec f ↔ Primrec₂ f :=
  ⟨fun h => fin_app.comp (h.comp fst) snd, fun h =>
    (vector_get'.comp
          (vector_ofFn fun i => show Primrec fun a => f a i from h.comp .id (const i))).of_eq
      fun a => by funext i; simp⟩

end Primrec

namespace Nat

open List.Vector

/-- An alternative inductive definition of `Primrec` which
  does not use the pairing function on ℕ, and so has to
  work with n-ary functions on ℕ instead of unary functions.
  We prove that this is equivalent to the regular notion
  in `to_prim` and `of_prim`. -/
inductive Primrec' : ∀ {n}, (List.Vector ℕ n → ℕ) → Prop
  | zero : @Primrec' 0 fun _ => 0
  | succ : @Primrec' 1 fun v => succ v.head
  | get {n} (i : Fin n) : Primrec' fun v => v.get i
  | comp {m n f} (g : Fin n → List.Vector ℕ m → ℕ) :
      Primrec' f → (∀ i, Primrec' (g i)) → Primrec' fun a => f (List.Vector.ofFn fun i => g i a)
  | prec {n f g} :
      @Primrec' n f →
        @Primrec' (n + 2) g →
          Primrec' fun v : List.Vector ℕ (n + 1) =>
            v.head.rec (f v.tail) fun y IH => g (y ::ᵥ IH ::ᵥ v.tail)

end Nat

namespace Nat.Primrec'

open List.Vector Primrec

theorem to_prim {n f} (pf : @Nat.Primrec' n f) : Primrec f := by
  induction pf with
  | zero => exact .const 0
  | succ => exact _root_.Primrec.succ.comp .vector_head
  | get i => exact Primrec.vector_get.comp .id (.const i)
  | comp _ _ _ hf hg => exact hf.comp (.vector_ofFn fun i => hg i)
  | @prec n f g _ _ hf hg =>
    exact
      .nat_rec' .vector_head (hf.comp Primrec.vector_tail)
        (hg.comp <|
          Primrec.vector_cons.comp (Primrec.fst.comp .snd) <|
          Primrec.vector_cons.comp (Primrec.snd.comp .snd) <|
            (@Primrec.vector_tail _ _ (n + 1)).comp .fst).to₂

theorem of_eq {n} {f g : List.Vector ℕ n → ℕ} (hf : Primrec' f) (H : ∀ i, f i = g i) :
    Primrec' g :=
  (funext H : f = g) ▸ hf

theorem const {n} : ∀ m, @Primrec' n fun _ => m
  | 0 => zero.comp Fin.elim0 fun i => i.elim0
  | m + 1 => succ.comp _ fun _ => const m

theorem head {n : ℕ} : @Primrec' n.succ head :=
  (get 0).of_eq fun v => by simp [get_zero]

theorem tail {n f} (hf : @Primrec' n f) : @Primrec' n.succ fun v => f v.tail :=
  (hf.comp _ fun i => @get _ i.succ).of_eq fun v => by
    rw [← ofFn_get v.tail]; congr; funext i; simp

/-- A function from vectors to vectors is primitive recursive when all of its projections are. -/
def Vec {n m} (f : List.Vector ℕ n → List.Vector ℕ m) : Prop :=
  ∀ i, Primrec' fun v => (f v).get i

protected theorem nil {n} : @Vec n 0 fun _ => nil := fun i => i.elim0

protected theorem cons {n m f g} (hf : @Primrec' n f) (hg : @Vec n m g) :
    Vec fun v => f v ::ᵥ g v := fun i => Fin.cases (by simp [*]) (fun i => by simp [hg i]) i

theorem idv {n} : @Vec n n id :=
  get

theorem comp' {n m f g} (hf : @Primrec' m f) (hg : @Vec n m g) : Primrec' fun v => f (g v) :=
  (hf.comp _ hg).of_eq fun v => by simp

theorem comp₁ (f : ℕ → ℕ) (hf : @Primrec' 1 fun v => f v.head) {n g} (hg : @Primrec' n g) :
    Primrec' fun v => f (g v) :=
  hf.comp _ fun _ => hg

theorem comp₂ (f : ℕ → ℕ → ℕ) (hf : @Primrec' 2 fun v => f v.head v.tail.head) {n g h}
    (hg : @Primrec' n g) (hh : @Primrec' n h) : Primrec' fun v => f (g v) (h v) := by
  simpa using hf.comp' (hg.cons <| hh.cons Primrec'.nil)

theorem prec' {n f g h} (hf : @Primrec' n f) (hg : @Primrec' n g) (hh : @Primrec' (n + 2) h) :
    @Primrec' n fun v => (f v).rec (g v) fun y IH : ℕ => h (y ::ᵥ IH ::ᵥ v) := by
  simpa using comp' (prec hg hh) (hf.cons idv)

theorem pred : @Primrec' 1 fun v => v.head.pred :=
  (prec' head (const 0) head).of_eq fun v => by simp; cases v.head <;> rfl

theorem add : @Primrec' 2 fun v => v.head + v.tail.head :=
  (prec head (succ.comp₁ _ (tail head))).of_eq fun v => by
    simp; induction v.head <;> simp [*, Nat.succ_add]

theorem sub : @Primrec' 2 fun v => v.head - v.tail.head := by
  have : @Primrec' 2 fun v ↦ (fun a b ↦ b - a) v.head v.tail.head := by
    refine (prec head (pred.comp₁ _ (tail head))).of_eq fun v => ?_
    simp; induction v.head <;> simp [*, Nat.sub_add_eq]
  simpa using comp₂ (fun a b => b - a) this (tail head) head

theorem mul : @Primrec' 2 fun v => v.head * v.tail.head :=
  (prec (const 0) (tail (add.comp₂ _ (tail head) head))).of_eq fun v => by
    simp; induction v.head <;> simp [*, Nat.succ_mul]; rw [add_comm]

theorem if_lt {n a b f g} (ha : @Primrec' n a) (hb : @Primrec' n b) (hf : @Primrec' n f)
    (hg : @Primrec' n g) : @Primrec' n fun v => if a v < b v then f v else g v :=
  (prec' (sub.comp₂ _ hb ha) hg (tail <| tail hf)).of_eq fun v => by
    cases e : b v - a v
    · simp [not_lt.2 (Nat.sub_eq_zero_iff_le.mp e)]
    · simp [Nat.lt_of_sub_eq_succ e]

theorem natPair : @Primrec' 2 fun v => v.head.pair v.tail.head :=
  if_lt head (tail head) (add.comp₂ _ (tail <| mul.comp₂ _ head head) head)
    (add.comp₂ _ (add.comp₂ _ (mul.comp₂ _ head head) head) (tail head))

protected theorem encode : ∀ {n}, @Primrec' n encode
  | 0 => (const 0).of_eq fun v => by rw [v.eq_nil]; rfl
  | _ + 1 =>
    (succ.comp₁ _ (natPair.comp₂ _ head (tail Primrec'.encode))).of_eq fun ⟨_ :: _, _⟩ => rfl

theorem sqrt : @Primrec' 1 fun v => v.head.sqrt := by
  suffices H : ∀ n : ℕ, n.sqrt =
      n.rec 0 fun x y => if x.succ < y.succ * y.succ then y else y.succ by
    simp only [H, succ_eq_add_one]
    have :=
      @prec' 1 _ _
        (fun v => by
          have x := v.head; have y := v.tail.head
          exact if x.succ < y.succ * y.succ then y else y.succ)
        head (const 0) ?_
    · exact this
    have x1 : @Primrec' 3 fun v => v.head.succ := succ.comp₁ _ head
    have y1 : @Primrec' 3 fun v => v.tail.head.succ := succ.comp₁ _ (tail head)
    exact if_lt x1 (mul.comp₂ _ y1 y1) (tail head) y1
  introv; symm
  induction n with
  | zero => simp
  | succ n IH =>
    dsimp; rw [IH]; split_ifs with h
    · exact le_antisymm (Nat.sqrt_le_sqrt (Nat.le_succ _)) (Nat.lt_succ_iff.1 <| Nat.sqrt_lt.2 h)
    · exact Nat.eq_sqrt.2
        ⟨not_lt.1 h, Nat.sqrt_lt.1 <| Nat.lt_succ_iff.2 <| Nat.sqrt_succ_le_succ_sqrt _⟩

theorem unpair₁ {n f} (hf : @Primrec' n f) : @Primrec' n fun v => (f v).unpair.1 := by
  have s := sqrt.comp₁ _ hf
  have fss := sub.comp₂ _ hf (mul.comp₂ _ s s)
  refine (if_lt fss s fss s).of_eq fun v => ?_
  simp [Nat.unpair]; split_ifs <;> rfl

theorem unpair₂ {n f} (hf : @Primrec' n f) : @Primrec' n fun v => (f v).unpair.2 := by
  have s := sqrt.comp₁ _ hf
  have fss := sub.comp₂ _ hf (mul.comp₂ _ s s)
  refine (if_lt fss s s (sub.comp₂ _ fss s)).of_eq fun v => ?_
  simp [Nat.unpair]; split_ifs <;> rfl

theorem of_prim {n f} : Primrec f → @Primrec' n f :=
  suffices ∀ f, Nat.Primrec f → @Primrec' 1 fun v => f v.head from fun hf =>
    (pred.comp₁ _ <|
          (this _ hf).comp₁ (fun m => Encodable.encode <| (@decode (List.Vector ℕ n) _ m).map f)
            Primrec'.encode).of_eq
      fun i => by simp [encodek]
  fun f hf => by
  induction hf with
  | zero => exact const 0
  | succ => exact succ
  | left => exact unpair₁ head
  | right => exact unpair₂ head
  | pair _ _ hf hg => exact natPair.comp₂ _ hf hg
  | comp _ _ hf hg => exact hf.comp₁ _ hg
  | prec _ _ hf hg =>
    simpa using
      prec' (unpair₂ head) (hf.comp₁ _ (unpair₁ head))
        (hg.comp₁ _ <|
          natPair.comp₂ _ (unpair₁ <| tail <| tail head) (natPair.comp₂ _ head (tail head)))

theorem prim_iff {n f} : @Primrec' n f ↔ Primrec f :=
  ⟨to_prim, of_prim⟩

theorem prim_iff₁ {f : ℕ → ℕ} : (@Primrec' 1 fun v => f v.head) ↔ Primrec f :=
  prim_iff.trans
    ⟨fun h => (h.comp <| .vector_ofFn fun _ => .id).of_eq fun v => by simp, fun h =>
      h.comp .vector_head⟩

theorem prim_iff₂ {f : ℕ → ℕ → ℕ} : (@Primrec' 2 fun v => f v.head v.tail.head) ↔ Primrec₂ f :=
  prim_iff.trans
    ⟨fun h => (h.comp <| Primrec.vector_cons.comp .fst <|
      Primrec.vector_cons.comp .snd (.const nil)).of_eq fun v => by simp,
    fun h => h.comp .vector_head (Primrec.vector_head.comp .vector_tail)⟩

theorem vec_iff {m n f} : @Vec m n f ↔ Primrec f :=
  ⟨fun h => by simpa using Primrec.vector_ofFn fun i => to_prim (h i), fun h i =>
    of_prim <| Primrec.vector_get.comp h (.const i)⟩

end Nat.Primrec'

theorem Primrec.nat_sqrt : Primrec Nat.sqrt :=
  Nat.Primrec'.prim_iff₁.1 Nat.Primrec'.sqrt

set_option linter.style.longFile 1700<|MERGE_RESOLUTION|>--- conflicted
+++ resolved
@@ -1085,11 +1085,7 @@
       induction i with
       | zero => symm; simpa [graph] using bindList_eq_nil
       | succ i ih =>
-<<<<<<< HEAD
-        simp only [graph_succ, ih (Nat.le_of_lt hi), Nat.succ_sub (Nat.lt_succ_iff.mp hi),
-=======
         simp only [graph_succ, ih (Nat.le_of_lt hi), Nat.succ_sub (Nat.le_of_lt_succ hi),
->>>>>>> 9e3df7a9
           Nat.succ_eq_add_one, bindList_succ, Nat.reduceSubDiff]
         apply List.filterMap_eq_map_iff_forall_eq_some.mpr
         intro b' ha'; simp; rw [mapGraph_graph]
