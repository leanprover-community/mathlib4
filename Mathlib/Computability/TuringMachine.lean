--- conflicted
+++ resolved
@@ -897,10 +897,6 @@
 
 namespace TM0
 
-<<<<<<< HEAD
-set_option linter.uppercaseLean3 false -- for "TM0"
-=======
->>>>>>> fd199c57
 
 section
 
@@ -1087,10 +1083,6 @@
 
 namespace TM1
 
-<<<<<<< HEAD
-set_option linter.uppercaseLean3 false -- for "TM1"
-=======
->>>>>>> fd199c57
 
 section
 
@@ -1288,10 +1280,6 @@
 
 namespace TM1to0
 
-<<<<<<< HEAD
-set_option linter.uppercaseLean3 false -- for "TM1to0"
-=======
->>>>>>> fd199c57
 
 section
 
@@ -1455,10 +1443,6 @@
 
 namespace TM1to1
 
-<<<<<<< HEAD
-set_option linter.uppercaseLean3 false -- for "TM1to1"
-=======
->>>>>>> fd199c57
 
 open TM1
 
@@ -1796,10 +1780,6 @@
 
 namespace TM0to1
 
-<<<<<<< HEAD
-set_option linter.uppercaseLean3 false -- for "TM0to1"
-=======
->>>>>>> fd199c57
 
 section
 
@@ -1899,10 +1879,6 @@
 
 namespace TM2
 
-<<<<<<< HEAD
-set_option linter.uppercaseLean3 false -- for "TM2"
-=======
->>>>>>> fd199c57
 
 section
 
@@ -1948,11 +1924,7 @@
   l : Option Λ
   /-- The internal state -/
   var : σ
-<<<<<<< HEAD
-  /-- The (finite) collection of internals stacks -/
-=======
   /-- The (finite) collection of internal stacks -/
->>>>>>> fd199c57
   stk : ∀ k, List (Γ k)
 
 local notation "Cfg₂" => Cfg Γ Λ σ  -- Porting note (#10750): added this to clean up types.
@@ -2129,10 +2101,6 @@
 
 namespace TM2to1
 
-<<<<<<< HEAD
-set_option linter.uppercaseLean3 false -- for "TM2to1"
-=======
->>>>>>> fd199c57
 
 -- A displaced lemma proved in unnecessary generality
 theorem stk_nth_val {K : Type*} {Γ : K → Type*} {L : ListBlank (∀ k, Option (Γ k))} {k S} (n)
