--- conflicted
+++ resolved
@@ -581,12 +581,8 @@
 theorem stmts₁_self {q : Stmt Γ Λ σ} : q ∈ stmts₁ q := by
   cases q <;> simp only [stmts₁, Finset.mem_insert_self, Finset.mem_singleton_self]
 
-<<<<<<< HEAD
 theorem stmts₁_trans {q₁ q₂ : Stmt Γ Λ σ} : q₁ ∈ stmts₁ q₂ → stmts₁ q₁ ⊆ stmts₁ q₂ := by
-=======
-theorem stmts₁_trans {q₁ q₂ : Stmt₁} : q₁ ∈ stmts₁ q₂ → stmts₁ q₁ ⊆ stmts₁ q₂ := by
   classical
->>>>>>> 0885c937
   intro h₁₂ q₀ h₀₁
   induction q₂ with (
     simp only [stmts₁] at h₁₂ ⊢
@@ -1356,12 +1352,8 @@
 theorem stmts₁_self {q : Stmt Γ Λ σ} : q ∈ stmts₁ q := by
   cases q <;> simp only [Finset.mem_insert_self, Finset.mem_singleton_self, stmts₁]
 
-<<<<<<< HEAD
 theorem stmts₁_trans {q₁ q₂ : Stmt Γ Λ σ} : q₁ ∈ stmts₁ q₂ → stmts₁ q₁ ⊆ stmts₁ q₂ := by
-=======
-theorem stmts₁_trans {q₁ q₂ : Stmt₂} : q₁ ∈ stmts₁ q₂ → stmts₁ q₁ ⊆ stmts₁ q₂ := by
   classical
->>>>>>> 0885c937
   intro h₁₂ q₀ h₀₁
   induction q₂ with (
     simp only [stmts₁] at h₁₂ ⊢
@@ -1665,12 +1657,8 @@
   | TM2.Stmt.branch _ q₁ q₂ => trStmts₁ q₁ ∪ trStmts₁ q₂
   | _ => ∅
 
-<<<<<<< HEAD
 theorem trStmts₁_run {k : K} {s : @StAct K Γ σ k} {q : TM2.Stmt Γ Λ σ} :
-=======
 open scoped Classical in
-theorem trStmts₁_run {k : K} {s : StAct₂ k} {q : Stmt₂} :
->>>>>>> 0885c937
     trStmts₁ (stRun s q) = {go k s q, ret q} ∪ trStmts₁ q := by
   cases s <;> simp only [trStmts₁, stRun]
 
