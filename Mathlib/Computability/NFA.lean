--- conflicted
+++ resolved
@@ -54,12 +54,8 @@
 @[simp]
 theorem stepSet_empty (a : α) : M.stepSet ∅ a = ∅ := by simp [stepSet]
 
-<<<<<<< HEAD
-variable (M) in
-/-- `M.evalFrom S x` computes all possible paths though `M` with input `x` starting at an element
-=======
+variable (M) in
 /-- `M.evalFrom S x` computes all possible paths through `M` with input `x` starting at an element
->>>>>>> e3280708
   of `S`. -/
 def evalFrom (S : Set σ) : List α → Set σ :=
   List.foldl M.stepSet S
