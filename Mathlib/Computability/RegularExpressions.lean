--- conflicted
+++ resolved
@@ -5,11 +5,6 @@
 -/
 import Mathlib.Computability.Language
 import Mathlib.Tactic.AdaptationNote
-<<<<<<< HEAD
-
-#align_import computability.regular_expressions from "leanprover-community/mathlib"@"369525b73f229ccd76a6ec0e0e0bf2be57599768"
-=======
->>>>>>> 99508fb5
 
 /-!
 # Regular Expressions
@@ -158,12 +153,9 @@
   | comp P Q => P.matchEpsilon && Q.matchEpsilon
   | star _P => true
 
-<<<<<<< HEAD
-=======
 section DecidableEq
 variable [DecidableEq α]
 
->>>>>>> 99508fb5
 #adaptation_note /-- around nightly-2024-02-25,
   we need to write `comp x y` in the pattern `comp P Q`, instead of `x * y`. -/
 /-- `P.deriv a` matches `x` if `P` matches `a :: x`, the Brzozowski derivative of `P` with respect
@@ -355,11 +347,8 @@
 instance (P : RegularExpression α) : DecidablePred (· ∈ P.matches') := fun _ ↦
   decidable_of_iff _ (rmatch_iff_matches' _ _)
 
-<<<<<<< HEAD
-=======
 end DecidableEq
 
->>>>>>> 99508fb5
 #adaptation_note /-- around nightly-2024-02-25,
   we need to write `comp x y` in the pattern `comp P Q`, instead of `x * y`. -/
 /-- Map the alphabet of a regular expression. -/
