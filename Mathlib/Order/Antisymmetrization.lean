/-
Copyright (c) 2022 Yaël Dillies. All rights reserved.
Released under Apache 2.0 license as described in the file LICENSE.
Authors: Yaël Dillies
-/
import Mathlib.Logic.Relation
import Mathlib.Order.Hom.Basic
import Mathlib.Tactic.Tauto

/-!
# Turning a preorder into a partial order

This file allows to make a preorder into a partial order by quotienting out the elements `a`, `b`
such that `a ≤ b` and `b ≤ a`.

`Antisymmetrization` is a functor from `Preorder` to `PartialOrder`. See `Preorder_to_PartialOrder`.

## Main declarations

* `AntisymmRel`: The antisymmetrization relation. `AntisymmRel r a b` means that `a` and `b` are
  related both ways by `r`.
* `Antisymmetrization α r`: The quotient of `α` by `AntisymmRel r`. Even when `r` is just a
  preorder, `Antisymmetrization α` is a partial order.
-/

/- Porting note: There are many changes from `toAntisymmetrization (· ≤ ·)` to
`@toAntisymmetrization α (· ≤ ·) _` -/

open Function OrderDual

variable {α β : Type*} {a b c d : α}

section Relation

variable (r : α → α → Prop)

/-- The antisymmetrization relation `AntisymmRel r` is defined so that
`AntisymmRel r a b ↔ r a b ∧ r b a`. -/
def AntisymmRel (a b : α) : Prop :=
  r a b ∧ r b a

theorem antisymmRel_swap : AntisymmRel (swap r) = AntisymmRel r :=
  funext₂ fun _ _ ↦ propext and_comm

@[refl]
theorem AntisymmRel.refl [IsRefl α r] (a : α) : AntisymmRel r a a :=
  ⟨_root_.refl _, _root_.refl _⟩

@[deprecated (since := "2025-01-28")]
alias antisymmRel_refl := AntisymmRel.refl

variable {r} in
lemma AntisymmRel.rfl [IsRefl α r] {a : α} : AntisymmRel r a a := .refl ..

instance [IsRefl α r] : IsRefl α (AntisymmRel r) where
  refl := .refl r

variable {r}

@[symm]
theorem AntisymmRel.symm : AntisymmRel r a b → AntisymmRel r b a :=
  And.symm

instance : IsSymm α (AntisymmRel r) where
  symm _ _ := AntisymmRel.symm

theorem antisymmRel_comm : AntisymmRel r a b ↔ AntisymmRel r b a :=
  And.comm

@[trans]
theorem AntisymmRel.trans [IsTrans α r] (hab : AntisymmRel r a b) (hbc : AntisymmRel r b c) :
    AntisymmRel r a c :=
  ⟨_root_.trans hab.1 hbc.1, _root_.trans hbc.2 hab.2⟩

instance [IsTrans α r] : IsTrans α (AntisymmRel r) where
  trans _ _ _ := .trans

instance AntisymmRel.decidableRel [DecidableRel r] : DecidableRel (AntisymmRel r) :=
  fun _ _ ↦ instDecidableAnd

@[simp]
theorem antisymmRel_iff_eq [IsRefl α r] [IsAntisymm α r] : AntisymmRel r a b ↔ a = b :=
  antisymm_iff

alias ⟨AntisymmRel.eq, _⟩ := antisymmRel_iff_eq

theorem AntisymmRel.le [LE α] (h : AntisymmRel (· ≤ ·) a b) : a ≤ b := h.1
theorem AntisymmRel.ge [LE α] (h : AntisymmRel (· ≤ ·) a b) : b ≤ a := h.2

end Relation

section IsPreorder

variable (α) (r : α → α → Prop) [IsPreorder α r]

/-- The antisymmetrization relation as an equivalence relation. -/
@[simps]
def AntisymmRel.setoid : Setoid α :=
<<<<<<< HEAD
  ⟨AntisymmRel r, AntisymmRel.refl r, AntisymmRel.symm, AntisymmRel.trans⟩
=======
  ⟨AntisymmRel r, .refl r, .symm, .trans⟩
>>>>>>> ec3a82fc

/-- The partial order derived from a preorder by making pairwise comparable elements equal. This is
the quotient by `fun a b => a ≤ b ∧ b ≤ a`. -/
def Antisymmetrization : Type _ :=
  Quotient <| AntisymmRel.setoid α r

variable {α}

/-- Turn an element into its antisymmetrization. -/
def toAntisymmetrization : α → Antisymmetrization α r :=
  Quotient.mk _

/-- Get a representative from the antisymmetrization. -/
noncomputable def ofAntisymmetrization : Antisymmetrization α r → α :=
  Quotient.out

instance [Inhabited α] : Inhabited (Antisymmetrization α r) := by
  unfold Antisymmetrization; infer_instance

@[elab_as_elim]
protected theorem Antisymmetrization.ind {p : Antisymmetrization α r → Prop} :
    (∀ a, p <| toAntisymmetrization r a) → ∀ q, p q :=
  Quot.ind

@[elab_as_elim]
protected theorem Antisymmetrization.induction_on {p : Antisymmetrization α r → Prop}
    (a : Antisymmetrization α r) (h : ∀ a, p <| toAntisymmetrization r a) : p a :=
  Quotient.inductionOn' a h

@[simp]
theorem toAntisymmetrization_ofAntisymmetrization (a : Antisymmetrization α r) :
    toAntisymmetrization r (ofAntisymmetrization r a) = a :=
  Quotient.out_eq' _

end IsPreorder

section Preorder

variable [Preorder α] [Preorder β]

theorem le_iff_lt_or_antisymmRel : a ≤ b ↔ a < b ∨ AntisymmRel (· ≤ ·) a b := by
  rw [lt_iff_le_not_le, AntisymmRel]
  tauto

@[trans]
theorem le_of_le_of_antisymmRel (h₁ : a ≤ b) (h₂ : AntisymmRel (· ≤ ·) b c) : a ≤ c :=
  h₁.trans h₂.le

@[trans]
theorem le_of_antisymmRel_of_le (h₁ : AntisymmRel (· ≤ ·) a b) (h₂ : b ≤ c) : a ≤ c :=
  h₁.le.trans h₂

@[trans]
theorem lt_of_lt_of_antisymmRel (h₁ : a < b) (h₂ : AntisymmRel (· ≤ ·) b c) : a < c :=
  h₁.trans_le h₂.le

@[trans]
theorem lt_of_antisymmRel_of_lt (h₁ : AntisymmRel (· ≤ ·) a b) (h₂ : b < c) : a < c :=
  h₁.le.trans_lt h₂

alias ⟨LE.le.lt_or_antisymmRel, _⟩ := le_iff_lt_or_antisymmRel
alias LE.le.trans_antisymmRel := le_of_le_of_antisymmRel
alias AntisymmRel.trans_le := le_of_antisymmRel_of_le
alias LT.lt.trans_antisymmRel := lt_of_lt_of_antisymmRel
alias AntisymmRel.trans_lt := lt_of_antisymmRel_of_lt

instance : @Trans α α α (· ≤ ·) (AntisymmRel (· ≤ ·)) (· ≤ ·) where
  trans := le_of_le_of_antisymmRel

instance : @Trans α α α (AntisymmRel (· ≤ ·)) (· ≤ ·) (· ≤ ·) where
  trans := le_of_antisymmRel_of_le

instance : @Trans α α α (· < ·) (AntisymmRel (· ≤ ·)) (· < ·) where
  trans := lt_of_lt_of_antisymmRel

instance : @Trans α α α (AntisymmRel (· ≤ ·)) (· < ·) (· < ·) where
  trans := lt_of_antisymmRel_of_lt

theorem AntisymmRel.le_congr (h₁ : AntisymmRel (· ≤ ·) a b) (h₂ : AntisymmRel (· ≤ ·) c d) :
    a ≤ c ↔ b ≤ d where
  mp h := (h₁.symm.trans_le h).trans_antisymmRel h₂
  mpr h := (h₁.trans_le h).trans_antisymmRel h₂.symm

theorem AntisymmRel.le_congr_left (h : AntisymmRel (· ≤ ·) a b) : a ≤ c ↔ b ≤ c :=
<<<<<<< HEAD
  h.le_congr AntisymmRel.rfl
=======
  h.le_congr .rfl
>>>>>>> ec3a82fc

theorem AntisymmRel.le_congr_right (h : AntisymmRel (· ≤ ·) b c) : a ≤ b ↔ a ≤ c :=
  AntisymmRel.rfl.le_congr h

theorem AntisymmRel.lt_congr (h₁ : AntisymmRel (· ≤ ·) a b) (h₂ : AntisymmRel (· ≤ ·) c d) :
    a < c ↔ b < d where
  mp h := (h₁.symm.trans_lt h).trans_antisymmRel h₂
  mpr h := (h₁.trans_lt h).trans_antisymmRel h₂.symm

theorem AntisymmRel.lt_congr_left (h : AntisymmRel (· ≤ ·) a b) : a < c ↔ b < c :=
<<<<<<< HEAD
  h.lt_congr AntisymmRel.rfl
=======
  h.lt_congr .rfl
>>>>>>> ec3a82fc

theorem AntisymmRel.lt_congr_right (h : AntisymmRel (· ≤ ·) b c) : a < b ↔ a < c :=
  AntisymmRel.rfl.lt_congr h

theorem AntisymmRel.antisymmRel_congr
    (h₁ : AntisymmRel (· ≤ ·) a b) (h₂ : AntisymmRel (· ≤ ·) c d) :
    AntisymmRel (· ≤ ·) a c ↔ AntisymmRel (· ≤ ·) b d :=
  rel_congr h₁ h₂

theorem AntisymmRel.antisymmRel_congr_left (h : AntisymmRel (· ≤ ·) a b) :
    AntisymmRel (· ≤ ·) a c ↔ AntisymmRel (· ≤ ·) b c :=
  rel_congr_left h

theorem AntisymmRel.antisymmRel_congr_right (h : AntisymmRel (· ≤ ·) b c) :
    AntisymmRel (· ≤ ·) a b ↔ AntisymmRel (· ≤ ·) a c :=
  rel_congr_right h

theorem AntisymmRel.image (h : AntisymmRel (· ≤ ·) a b) {f : α → β} (hf : Monotone f) :
    AntisymmRel (· ≤ ·) (f a) (f b) :=
  ⟨hf h.1, hf h.2⟩

instance instPartialOrderAntisymmetrization : PartialOrder (Antisymmetrization α (· ≤ ·)) where
  le :=
    Quotient.lift₂ (· ≤ ·) fun (_ _ _ _ : α) h₁ h₂ =>
      propext ⟨fun h => h₁.2.trans <| h.trans h₂.1, fun h => h₁.1.trans <| h.trans h₂.2⟩
  lt :=
    Quotient.lift₂ (· < ·) fun (_ _ _ _ : α) h₁ h₂ =>
      propext ⟨fun h => h₁.2.trans_lt <| h.trans_le h₂.1, fun h =>
                h₁.1.trans_lt <| h.trans_le h₂.2⟩
  le_refl a := Quotient.inductionOn' a le_refl
  le_trans a b c := Quotient.inductionOn₃' a b c fun _ _ _ => le_trans
  lt_iff_le_not_le a b := Quotient.inductionOn₂' a b fun _ _ => lt_iff_le_not_le
  le_antisymm a b := Quotient.inductionOn₂' a b fun _ _ hab hba => Quotient.sound' ⟨hab, hba⟩

theorem antisymmetrization_fibration :
    Relation.Fibration (· < ·) (· < ·) (@toAntisymmetrization α (· ≤ ·) _) := by
  rintro a ⟨b⟩ h
  exact ⟨b, h, rfl⟩

theorem acc_antisymmetrization_iff : Acc (· < ·)
    (@toAntisymmetrization α (· ≤ ·) _ a) ↔ Acc (· < ·) a :=
  acc_lift₂_iff

theorem wellFounded_antisymmetrization_iff :
    WellFounded (@LT.lt (Antisymmetrization α (· ≤ ·)) _) ↔ WellFounded (@LT.lt α _) :=
  wellFounded_lift₂_iff

theorem wellFoundedLT_antisymmetrization_iff :
    WellFoundedLT (Antisymmetrization α (· ≤ ·)) ↔ WellFoundedLT α := by
  simp_rw [isWellFounded_iff, wellFounded_antisymmetrization_iff]

theorem wellFoundedGT_antisymmetrization_iff :
    WellFoundedGT (Antisymmetrization α (· ≤ ·)) ↔ WellFoundedGT α := by
  simp_rw [isWellFounded_iff]
  convert wellFounded_liftOn₂'_iff with ⟨_⟩ ⟨_⟩
  exact fun _ _ _ _ h₁ h₂ ↦ propext
    ⟨fun h ↦ (h₂.2.trans_lt h).trans_le h₁.1, fun h ↦ (h₂.1.trans_lt h).trans_le h₁.2⟩

instance [WellFoundedLT α] : WellFoundedLT (Antisymmetrization α (· ≤ ·)) :=
  wellFoundedLT_antisymmetrization_iff.mpr ‹_›

instance [WellFoundedGT α] : WellFoundedGT (Antisymmetrization α (· ≤ ·)) :=
  wellFoundedGT_antisymmetrization_iff.mpr ‹_›

instance [DecidableRel (α := α) (· ≤ ·)] [DecidableRel (α := α) (· < ·)] [IsTotal α (· ≤ ·)] :
    LinearOrder (Antisymmetrization α (· ≤ ·)) :=
  { instPartialOrderAntisymmetrization with
    le_total := fun a b => Quotient.inductionOn₂' a b <| total_of (· ≤ ·),
    decidableLE := fun _ _ => show Decidable (Quotient.liftOn₂' _ _ _ _) from inferInstance,
    decidableLT := fun _ _ => show Decidable (Quotient.liftOn₂' _ _ _ _) from inferInstance }

@[simp]
theorem toAntisymmetrization_le_toAntisymmetrization_iff :
    @toAntisymmetrization α (· ≤ ·) _ a ≤ @toAntisymmetrization α (· ≤ ·) _ b ↔ a ≤ b :=
  Iff.rfl

@[simp]
theorem toAntisymmetrization_lt_toAntisymmetrization_iff :
    @toAntisymmetrization α (· ≤ ·) _ a < @toAntisymmetrization α (· ≤ ·) _ b ↔ a < b :=
  Iff.rfl

@[simp]
theorem ofAntisymmetrization_le_ofAntisymmetrization_iff {a b : Antisymmetrization α (· ≤ ·)} :
    ofAntisymmetrization (· ≤ ·) a ≤ ofAntisymmetrization (· ≤ ·) b ↔ a ≤ b :=
  (Quotient.outRelEmbedding _).map_rel_iff

@[simp]
theorem ofAntisymmetrization_lt_ofAntisymmetrization_iff {a b : Antisymmetrization α (· ≤ ·)} :
    ofAntisymmetrization (· ≤ ·) a < ofAntisymmetrization (· ≤ ·) b ↔ a < b :=
  (Quotient.outRelEmbedding _).map_rel_iff

@[mono]
theorem toAntisymmetrization_mono : Monotone (@toAntisymmetrization α (· ≤ ·) _) := fun _ _ => id

private theorem liftFun_antisymmRel (f : α →o β) :
    ((AntisymmRel.setoid α (· ≤ ·)).r ⇒ (AntisymmRel.setoid β (· ≤ ·)).r) f f := fun _ _ h =>
  ⟨f.mono h.1, f.mono h.2⟩

/-- Turns an order homomorphism from `α` to `β` into one from `Antisymmetrization α` to
`Antisymmetrization β`. `Antisymmetrization` is actually a functor. See `Preorder_to_PartialOrder`.
-/
protected def OrderHom.antisymmetrization (f : α →o β) :
    Antisymmetrization α (· ≤ ·) →o Antisymmetrization β (· ≤ ·) :=
  ⟨Quotient.map' f <| liftFun_antisymmRel f, fun a b => Quotient.inductionOn₂' a b <| f.mono⟩

@[simp]
theorem OrderHom.coe_antisymmetrization (f : α →o β) :
    ⇑f.antisymmetrization = Quotient.map' f (liftFun_antisymmRel f) :=
  rfl

/- Porting note: Removed @[simp] attribute. With this `simp` lemma the LHS of
`OrderHom.antisymmetrization_apply_mk` is not in normal-form -/
theorem OrderHom.antisymmetrization_apply (f : α →o β) (a : Antisymmetrization α (· ≤ ·)) :
    f.antisymmetrization a = Quotient.map' f (liftFun_antisymmRel f) a :=
  rfl

@[simp]
theorem OrderHom.antisymmetrization_apply_mk (f : α →o β) (a : α) :
    f.antisymmetrization (toAntisymmetrization _ a) = toAntisymmetrization _ (f a) :=
  @Quotient.map_mk _ _ (_root_.id _) (_root_.id _) f (liftFun_antisymmRel f) _

variable (α)

/-- `ofAntisymmetrization` as an order embedding. -/
@[simps]
noncomputable def OrderEmbedding.ofAntisymmetrization : Antisymmetrization α (· ≤ ·) ↪o α :=
  { Quotient.outRelEmbedding _ with toFun := _root_.ofAntisymmetrization _ }

/-- `Antisymmetrization` and `orderDual` commute. -/
def OrderIso.dualAntisymmetrization :
    (Antisymmetrization α (· ≤ ·))ᵒᵈ ≃o Antisymmetrization αᵒᵈ (· ≤ ·) where
  toFun := (Quotient.map' id) fun _ _ => And.symm
  invFun := (Quotient.map' id) fun _ _ => And.symm
  left_inv a := Quotient.inductionOn' a fun a => by simp_rw [Quotient.map'_mk'', id]
  right_inv a := Quotient.inductionOn' a fun a => by simp_rw [Quotient.map'_mk'', id]
  map_rel_iff' := @fun a b => Quotient.inductionOn₂' a b fun _ _ => Iff.rfl

@[simp]
theorem OrderIso.dualAntisymmetrization_apply (a : α) :
    OrderIso.dualAntisymmetrization _ (toDual <| toAntisymmetrization _ a) =
      toAntisymmetrization _ (toDual a) :=
  rfl

@[simp]
theorem OrderIso.dualAntisymmetrization_symm_apply (a : α) :
    (OrderIso.dualAntisymmetrization _).symm (toAntisymmetrization _ <| toDual a) =
      toDual (toAntisymmetrization _ a) :=
  rfl

end Preorder

section Prod

variable (α β) [Preorder α] [Preorder β]

namespace Antisymmetrization

/-- The antisymmetrization of a product preorder is order isomorphic
to the product of antisymmetrizations. -/
def prodEquiv : Antisymmetrization (α × β) (· ≤ ·) ≃o
    Antisymmetrization α (· ≤ ·) × Antisymmetrization β (· ≤ ·) where
  toFun := Quotient.lift (fun ab ↦ (⟦ab.1⟧, ⟦ab.2⟧)) fun ab₁ ab₂ h ↦
    Prod.mk.inj_iff.mpr ⟨Quotient.sound ⟨h.1.1, h.2.1⟩, Quotient.sound ⟨h.1.2, h.2.2⟩⟩
  invFun := Function.uncurry <| Quotient.lift₂ (fun a b ↦ ⟦(a, b)⟧)
    fun a₁ b₁ a₂ b₂ h₁ h₂ ↦ Quotient.sound ⟨⟨h₁.1, h₂.1⟩, h₁.2, h₂.2⟩
  left_inv := by rintro ⟨_⟩; rfl
  right_inv := by rintro ⟨⟨_⟩, ⟨_⟩⟩; rfl
  map_rel_iff' := by rintro ⟨_⟩ ⟨_⟩; rfl

@[simp] lemma prodEquiv_apply_mk {ab} : prodEquiv α β ⟦ab⟧ = (⟦ab.1⟧, ⟦ab.2⟧) := rfl
@[simp] lemma prodEquiv_symm_apply_mk {a b} : (prodEquiv α β).symm (⟦a⟧, ⟦b⟧) = ⟦(a, b)⟧ := rfl

end Antisymmetrization

attribute [local instance] Prod.wellFoundedLT' Prod.wellFoundedGT'

instance Prod.wellFoundedLT [WellFoundedLT α] [WellFoundedLT β] : WellFoundedLT (α × β) :=
  wellFoundedLT_antisymmetrization_iff.mp <|
    (Antisymmetrization.prodEquiv α β).strictMono.wellFoundedLT

instance Prod.wellFoundedGT [WellFoundedGT α] [WellFoundedGT β] : WellFoundedGT (α × β) :=
  wellFoundedGT_antisymmetrization_iff.mp <|
    (Antisymmetrization.prodEquiv α β).strictMono.wellFoundedGT

end Prod<|MERGE_RESOLUTION|>--- conflicted
+++ resolved
@@ -96,11 +96,7 @@
 /-- The antisymmetrization relation as an equivalence relation. -/
 @[simps]
 def AntisymmRel.setoid : Setoid α :=
-<<<<<<< HEAD
-  ⟨AntisymmRel r, AntisymmRel.refl r, AntisymmRel.symm, AntisymmRel.trans⟩
-=======
   ⟨AntisymmRel r, .refl r, .symm, .trans⟩
->>>>>>> ec3a82fc
 
 /-- The partial order derived from a preorder by making pairwise comparable elements equal. This is
 the quotient by `fun a b => a ≤ b ∧ b ≤ a`. -/
@@ -185,11 +181,7 @@
   mpr h := (h₁.trans_le h).trans_antisymmRel h₂.symm
 
 theorem AntisymmRel.le_congr_left (h : AntisymmRel (· ≤ ·) a b) : a ≤ c ↔ b ≤ c :=
-<<<<<<< HEAD
-  h.le_congr AntisymmRel.rfl
-=======
   h.le_congr .rfl
->>>>>>> ec3a82fc
 
 theorem AntisymmRel.le_congr_right (h : AntisymmRel (· ≤ ·) b c) : a ≤ b ↔ a ≤ c :=
   AntisymmRel.rfl.le_congr h
@@ -200,11 +192,7 @@
   mpr h := (h₁.trans_lt h).trans_antisymmRel h₂.symm
 
 theorem AntisymmRel.lt_congr_left (h : AntisymmRel (· ≤ ·) a b) : a < c ↔ b < c :=
-<<<<<<< HEAD
-  h.lt_congr AntisymmRel.rfl
-=======
   h.lt_congr .rfl
->>>>>>> ec3a82fc
 
 theorem AntisymmRel.lt_congr_right (h : AntisymmRel (· ≤ ·) b c) : a < b ↔ a < c :=
   AntisymmRel.rfl.lt_congr h
