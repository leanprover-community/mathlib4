/-
Copyright (c) 2016 Microsoft Corporation. All rights reserved.
Released under Apache 2.0 license as described in the file LICENSE.
Authors: Leonardo de Moura
-/
import Batteries.Classes.Order
import Mathlib.Init.Logic
import Mathlib.Data.Ordering.Basic
import Mathlib.Tactic.SplitIfs

/-!
# Orders

Defines classes for preorders, partial orders, and linear orders
and proves some basic lemmas about them.
-/

/-! ### Unbundled classes -/

universe u
variable {α : Type u}

/-- `IsIrrefl X r` means the binary relation `r` on `X` is irreflexive (that is, `r x x` never
holds). -/
class IsIrrefl (α : Sort*) (r : α → α → Prop) : Prop where
  irrefl : ∀ a, ¬r a a

/-- `IsRefl X r` means the binary relation `r` on `X` is reflexive. -/
class IsRefl (α : Sort*) (r : α → α → Prop) : Prop where
  refl : ∀ a, r a a

/-- `IsSymm X r` means the binary relation `r` on `X` is symmetric. -/
class IsSymm (α : Sort*) (r : α → α → Prop) : Prop where
  symm : ∀ a b, r a b → r b a

/-- `IsAsymm X r` means that the binary relation `r` on `X` is asymmetric, that is,
`r a b → ¬ r b a`. -/
class IsAsymm (α : Sort*) (r : α → α → Prop) : Prop where
  asymm : ∀ a b, r a b → ¬r b a

/-- `IsAntisymm X r` means the binary relation `r` on `X` is antisymmetric. -/
class IsAntisymm (α : Sort*) (r : α → α → Prop) : Prop where
  antisymm : ∀ a b, r a b → r b a → a = b

instance (priority := 100) IsAsymm.toIsAntisymm {α : Sort*} (r : α → α → Prop) [IsAsymm α r] :
    IsAntisymm α r where
  antisymm _ _ hx hy := (IsAsymm.asymm _ _ hx hy).elim

/-- `IsTrans X r` means the binary relation `r` on `X` is transitive. -/
class IsTrans (α : Sort*) (r : α → α → Prop) : Prop where
  trans : ∀ a b c, r a b → r b c → r a c

instance {α : Sort*} {r : α → α → Prop} [IsTrans α r] : Trans r r r :=
  ⟨IsTrans.trans _ _ _⟩

instance (priority := 100) {α : Sort*} {r : α → α → Prop} [Trans r r r] : IsTrans α r :=
  ⟨fun _ _ _ => Trans.trans⟩

/-- `IsTotal X r` means that the binary relation `r` on `X` is total, that is, that for any
`x y : X` we have `r x y` or `r y x`. -/
class IsTotal (α : Sort*) (r : α → α → Prop) : Prop where
  total : ∀ a b, r a b ∨ r b a

/-- `IsPreorder X r` means that the binary relation `r` on `X` is a pre-order, that is, reflexive
and transitive. -/
class IsPreorder (α : Sort*) (r : α → α → Prop) extends IsRefl α r, IsTrans α r : Prop

/-- `IsPartialOrder X r` means that the binary relation `r` on `X` is a partial order, that is,
`IsPreorder X r` and `IsAntisymm X r`. -/
class IsPartialOrder (α : Sort*) (r : α → α → Prop) extends IsPreorder α r, IsAntisymm α r : Prop

/-- `IsLinearOrder X r` means that the binary relation `r` on `X` is a linear order, that is,
`IsPartialOrder X r` and `IsTotal X r`. -/
class IsLinearOrder (α : Sort u) (r : α → α → Prop) extends IsPartialOrder α r, IsTotal α r : Prop

/-- `IsEquiv X r` means that the binary relation `r` on `X` is an equivalence relation, that
is, `IsPreorder X r` and `IsSymm X r`. -/
class IsEquiv (α : Sort*) (r : α → α → Prop) extends IsPreorder α r, IsSymm α r : Prop

/-- `IsStrictOrder X r` means that the binary relation `r` on `X` is a strict order, that is,
`IsIrrefl X r` and `IsTrans X r`. -/
class IsStrictOrder (α : Sort*) (r : α → α → Prop) extends IsIrrefl α r, IsTrans α r : Prop

/-- `IsStrictWeakOrder X lt` means that the binary relation `lt` on `X` is a strict weak order,
that is, `IsStrictOrder X lt` and `¬lt a b ∧ ¬lt b a → ¬lt b c ∧ ¬lt c b → ¬lt a c ∧ ¬lt c a`. -/
class IsStrictWeakOrder (α : Sort u) (lt : α → α → Prop) extends IsStrictOrder α lt : Prop where
  incomp_trans : ∀ a b c, ¬lt a b ∧ ¬lt b a → ¬lt b c ∧ ¬lt c b → ¬lt a c ∧ ¬lt c a

/-- `IsTrichotomous X lt` means that the binary relation `lt` on `X` is trichotomous, that is,
either `lt a b` or `a = b` or `lt b a` for any `a` and `b`. -/
class IsTrichotomous (α : Sort*) (lt : α → α → Prop) : Prop where
  trichotomous : ∀ a b, lt a b ∨ a = b ∨ lt b a

/-- `IsStrictTotalOrder X lt` means that the binary relation `lt` on `X` is a strict total order,
that is, `IsTrichotomous X lt` and `IsStrictOrder X lt`. -/
class IsStrictTotalOrder (α : Sort*) (lt : α → α → Prop) extends IsTrichotomous α lt,
    IsStrictOrder α lt : Prop

/-- Equality is an equivalence relation. -/
instance eq_isEquiv (α : Sort*) : IsEquiv α (· = ·) where
  symm := @Eq.symm _
  trans := @Eq.trans _
  refl := Eq.refl

section

variable {α : Sort*} {r : α → α → Prop} {a b c : α}

local infixl:50 " ≺ " => r

lemma irrefl [IsIrrefl α r] (a : α) : ¬a ≺ a := IsIrrefl.irrefl a
lemma refl [IsRefl α r] (a : α) : a ≺ a := IsRefl.refl a
lemma trans [IsTrans α r] : a ≺ b → b ≺ c → a ≺ c := IsTrans.trans _ _ _
lemma symm [IsSymm α r] : a ≺ b → b ≺ a := IsSymm.symm _ _
lemma antisymm [IsAntisymm α r] : a ≺ b → b ≺ a → a = b := IsAntisymm.antisymm _ _
lemma asymm [IsAsymm α r] : a ≺ b → ¬b ≺ a := IsAsymm.asymm _ _

lemma trichotomous [IsTrichotomous α r] : ∀ a b : α, a ≺ b ∨ a = b ∨ b ≺ a :=
  IsTrichotomous.trichotomous

instance (priority := 90) isAsymm_of_isTrans_of_isIrrefl [IsTrans α r] [IsIrrefl α r] :
    IsAsymm α r :=
  ⟨fun a _b h₁ h₂ => absurd (_root_.trans h₁ h₂) (irrefl a)⟩

variable (r)

@[elab_without_expected_type] lemma irrefl_of [IsIrrefl α r] (a : α) : ¬a ≺ a := irrefl a
@[elab_without_expected_type] lemma refl_of [IsRefl α r] (a : α) : a ≺ a := refl a
@[elab_without_expected_type] lemma trans_of [IsTrans α r] : a ≺ b → b ≺ c → a ≺ c := _root_.trans
@[elab_without_expected_type] lemma symm_of [IsSymm α r] : a ≺ b → b ≺ a := symm
@[elab_without_expected_type] lemma asymm_of [IsAsymm α r] : a ≺ b → ¬b ≺ a := asymm

@[elab_without_expected_type]
lemma total_of [IsTotal α r] (a b : α) : a ≺ b ∨ b ≺ a := IsTotal.total _ _

@[elab_without_expected_type]
lemma trichotomous_of [IsTrichotomous α r] : ∀ a b : α, a ≺ b ∨ a = b ∨ b ≺ a := trichotomous

end

/-! ### Bundled classes -/

section Preorder

/-!
### Definition of `Preorder` and lemmas about types with a `Preorder`
-/

/-- A preorder is a reflexive, transitive relation `≤` with `a < b` defined in the obvious way. -/
class Preorder (α : Type u) extends LE α, LT α where
  le_refl : ∀ a : α, a ≤ a
  le_trans : ∀ a b c : α, a ≤ b → b ≤ c → a ≤ c
  lt := fun a b => a ≤ b ∧ ¬b ≤ a
  lt_iff_le_not_le : ∀ a b : α, a < b ↔ a ≤ b ∧ ¬b ≤ a := by intros; rfl

variable [Preorder α] {a b c : α}

/-- The relation `≤` on a preorder is reflexive. -/
@[refl] lemma le_refl : ∀ a : α, a ≤ a := Preorder.le_refl

/-- A version of `le_refl` where the argument is implicit -/
lemma le_rfl : a ≤ a := le_refl a

/-- The relation `≤` on a preorder is transitive. -/
@[trans] lemma le_trans : a ≤ b → b ≤ c → a ≤ c := Preorder.le_trans _ _ _

lemma lt_iff_le_not_le : a < b ↔ a ≤ b ∧ ¬b ≤ a := Preorder.lt_iff_le_not_le _ _

lemma lt_of_le_not_le (hab : a ≤ b) (hba : ¬ b ≤ a) : a < b := lt_iff_le_not_le.2 ⟨hab, hba⟩

@[deprecated (since := "2024-07-30")]
theorem le_not_le_of_lt : ∀ {a b : α}, a < b → a ≤ b ∧ ¬b ≤ a
  | _a, _b, hab => lt_iff_le_not_le.mp hab

lemma le_of_eq (hab : a = b) : a ≤ b := by rw [hab]
lemma le_of_lt (hab : a < b) : a ≤ b := (lt_iff_le_not_le.1 hab).1
lemma not_le_of_lt (hab : a < b) : ¬ b ≤ a := (lt_iff_le_not_le.1 hab).2
lemma not_le_of_gt (hab : a > b) : ¬a ≤ b := not_le_of_lt hab
lemma not_lt_of_le (hab : a ≤ b) : ¬ b < a := imp_not_comm.1 not_le_of_lt hab
lemma not_lt_of_ge (hab : a ≥ b) : ¬a < b := not_lt_of_le hab

alias LT.lt.not_le := not_le_of_lt
alias LE.le.not_lt := not_lt_of_le

@[trans] lemma ge_trans : a ≥ b → b ≥ c → a ≥ c := fun h₁ h₂ => le_trans h₂ h₁

lemma lt_irrefl (a : α) : ¬a < a := fun h ↦ not_le_of_lt h le_rfl
lemma gt_irrefl (a : α) : ¬a > a := lt_irrefl _

@[trans] lemma lt_of_lt_of_le (hab : a < b) (hbc : b ≤ c) : a < c :=
  lt_of_le_not_le (le_trans (le_of_lt hab) hbc) fun hca ↦ not_le_of_lt hab (le_trans hbc hca)

@[trans] lemma lt_of_le_of_lt (hab : a ≤ b) (hbc : b < c) : a < c :=
  lt_of_le_not_le (le_trans hab (le_of_lt hbc)) fun hca ↦ not_le_of_lt hbc (le_trans hca hab)

@[trans] lemma gt_of_gt_of_ge (h₁ : a > b) (h₂ : b ≥ c) : a > c := lt_of_le_of_lt h₂ h₁
@[trans] lemma gt_of_ge_of_gt (h₁ : a ≥ b) (h₂ : b > c) : a > c := lt_of_lt_of_le h₂ h₁

@[trans] lemma lt_trans (hab : a < b) (hbc : b < c) : a < c := lt_of_lt_of_le hab (le_of_lt hbc)
@[trans] lemma gt_trans : a > b → b > c → a > c := fun h₁ h₂ => lt_trans h₂ h₁

lemma ne_of_lt (h : a < b) : a ≠ b := fun he => absurd h (he ▸ lt_irrefl a)
lemma ne_of_gt (h : b < a) : a ≠ b := fun he => absurd h (he ▸ lt_irrefl a)
lemma lt_asymm (h : a < b) : ¬b < a := fun h1 : b < a => lt_irrefl a (lt_trans h h1)

alias not_lt_of_gt := lt_asymm
alias not_lt_of_lt := lt_asymm

lemma le_of_lt_or_eq (h : a < b ∨ a = b) : a ≤ b := h.elim le_of_lt le_of_eq
lemma le_of_eq_or_lt (h : a = b ∨ a < b) : a ≤ b := h.elim le_of_eq le_of_lt

instance (priority := 900) : @Trans α α α LE.le LE.le LE.le := ⟨le_trans⟩
instance (priority := 900) : @Trans α α α LT.lt LT.lt LT.lt := ⟨lt_trans⟩
instance (priority := 900) : @Trans α α α LT.lt LE.le LT.lt := ⟨lt_of_lt_of_le⟩
instance (priority := 900) : @Trans α α α LE.le LT.lt LT.lt := ⟨lt_of_le_of_lt⟩
instance (priority := 900) : @Trans α α α GE.ge GE.ge GE.ge := ⟨ge_trans⟩
instance (priority := 900) : @Trans α α α GT.gt GT.gt GT.gt := ⟨gt_trans⟩
instance (priority := 900) : @Trans α α α GT.gt GE.ge GT.gt := ⟨gt_of_gt_of_ge⟩
instance (priority := 900) : @Trans α α α GE.ge GT.gt GT.gt := ⟨gt_of_ge_of_gt⟩

/-- `<` is decidable if `≤` is. -/
def decidableLTOfDecidableLE [@DecidableRel α (· ≤ ·)] : @DecidableRel α (· < ·)
  | a, b =>
    if hab : a ≤ b then
      if hba : b ≤ a then isFalse fun hab' => not_le_of_gt hab' hba
      else isTrue <| lt_of_le_not_le hab hba
    else isFalse fun hab' => hab (le_of_lt hab')

end Preorder

section PartialOrder

/-!
### Definition of `PartialOrder` and lemmas about types with a partial order
-/

/-- A partial order is a reflexive, transitive, antisymmetric relation `≤`. -/
class PartialOrder (α : Type u) extends Preorder α where
  le_antisymm : ∀ a b : α, a ≤ b → b ≤ a → a = b

variable [PartialOrder α] {a b : α}

lemma le_antisymm : a ≤ b → b ≤ a → a = b := PartialOrder.le_antisymm _ _

alias eq_of_le_of_le := le_antisymm

lemma le_antisymm_iff : a = b ↔ a ≤ b ∧ b ≤ a :=
  ⟨fun e => ⟨le_of_eq e, le_of_eq e.symm⟩, fun ⟨h1, h2⟩ => le_antisymm h1 h2⟩

lemma lt_of_le_of_ne : a ≤ b → a ≠ b → a < b := fun h₁ h₂ =>
  lt_of_le_not_le h₁ <| mt (le_antisymm h₁) h₂

/-- Equality is decidable if `≤` is. -/
def decidableEqOfDecidableLE [@DecidableRel α (· ≤ ·)] : DecidableEq α
  | a, b =>
    if hab : a ≤ b then
      if hba : b ≤ a then isTrue (le_antisymm hab hba) else isFalse fun heq => hba (heq ▸ le_refl _)
    else isFalse fun heq => hab (heq ▸ le_refl _)

namespace Decidable

variable [@DecidableRel α (· ≤ ·)]

lemma lt_or_eq_of_le (hab : a ≤ b) : a < b ∨ a = b :=
  if hba : b ≤ a then Or.inr (le_antisymm hab hba) else Or.inl (lt_of_le_not_le hab hba)

lemma eq_or_lt_of_le (hab : a ≤ b) : a = b ∨ a < b :=
  (lt_or_eq_of_le hab).symm

lemma le_iff_lt_or_eq : a ≤ b ↔ a < b ∨ a = b :=
  ⟨lt_or_eq_of_le, le_of_lt_or_eq⟩

end Decidable

attribute [local instance] Classical.propDecidable

lemma lt_or_eq_of_le : a ≤ b → a < b ∨ a = b := Decidable.lt_or_eq_of_le
lemma le_iff_lt_or_eq : a ≤ b ↔ a < b ∨ a = b := Decidable.le_iff_lt_or_eq

end PartialOrder

section LinearOrder

/-!
### Definition of `LinearOrder` and lemmas about types with a linear order
-/

/-- Default definition of `max`. -/
def maxDefault {α : Type u} [LE α] [DecidableRel ((· ≤ ·) : α → α → Prop)] (a b : α) :=
  if a ≤ b then b else a

/-- Default definition of `min`. -/
def minDefault {α : Type u} [LE α] [DecidableRel ((· ≤ ·) : α → α → Prop)] (a b : α) :=
  if a ≤ b then a else b

/-- This attempts to prove that a given instance of `compare` is equal to `compareOfLessAndEq` by
introducing the arguments and trying the following approaches in order:

1. seeing if `rfl` works
2. seeing if the `compare` at hand is nonetheless essentially `compareOfLessAndEq`, but, because of
implicit arguments, requires us to unfold the defs and split the `if`s in the definition of
`compareOfLessAndEq`
3. seeing if we can split by cases on the arguments, then see if the defs work themselves out
  (useful when `compare` is defined via a `match` statement, as it is for `Bool`) -/
macro "compareOfLessAndEq_rfl" : tactic =>
  `(tactic| (intros a b; first | rfl |
    (simp only [compare, compareOfLessAndEq]; split_ifs <;> rfl) |
    (induction a <;> induction b <;> simp (config := {decide := true}) only [])))

/-- A linear order is reflexive, transitive, antisymmetric and total relation `≤`.
We assume that every linear ordered type has decidable `(≤)`, `(<)`, and `(=)`. -/
class LinearOrder (α : Type u) extends PartialOrder α, Min α, Max α, Ord α :=
  /-- A linear order is total. -/
  le_total (a b : α) : a ≤ b ∨ b ≤ a
  /-- In a linearly ordered type, we assume the order relations are all decidable. -/
  decidableLE : DecidableRel (· ≤ · : α → α → Prop)
  /-- In a linearly ordered type, we assume the order relations are all decidable. -/
  decidableEq : DecidableEq α := @decidableEqOfDecidableLE _ _ decidableLE
  /-- In a linearly ordered type, we assume the order relations are all decidable. -/
  decidableLT : DecidableRel (· < · : α → α → Prop) :=
    @decidableLTOfDecidableLE _ _ decidableLE
  min := fun a b => if a ≤ b then a else b
  max := fun a b => if a ≤ b then b else a
  /-- The minimum function is equivalent to the one you get from `minOfLe`. -/
  min_def : ∀ a b, min a b = if a ≤ b then a else b := by intros; rfl
  /-- The minimum function is equivalent to the one you get from `maxOfLe`. -/
  max_def : ∀ a b, max a b = if a ≤ b then b else a := by intros; rfl
  compare a b := compareOfLessAndEq a b
  /-- Comparison via `compare` is equal to the canonical comparison given decidable `<` and `=`. -/
  compare_eq_compareOfLessAndEq : ∀ a b, compare a b = compareOfLessAndEq a b := by
    compareOfLessAndEq_rfl

variable [LinearOrder α] {a b c : α}

attribute [local instance] LinearOrder.decidableLE

lemma le_total : ∀ a b : α, a ≤ b ∨ b ≤ a := LinearOrder.le_total

lemma le_of_not_ge : ¬a ≥ b → a ≤ b := (le_total b a).resolve_left
lemma le_of_not_le : ¬a ≤ b → b ≤ a := (le_total a b).resolve_left
lemma lt_of_not_ge (h : ¬a ≥ b) : a < b := lt_of_le_not_le (le_of_not_ge h) h

lemma lt_trichotomy (a b : α) : a < b ∨ a = b ∨ b < a :=
  Or.elim (le_total a b)
    (fun h : a ≤ b =>
      Or.elim (Decidable.lt_or_eq_of_le h) (fun h : a < b => Or.inl h) fun h : a = b =>
        Or.inr (Or.inl h))
    fun h : b ≤ a =>
    Or.elim (Decidable.lt_or_eq_of_le h) (fun h : b < a => Or.inr (Or.inr h)) fun h : b = a =>
      Or.inr (Or.inl h.symm)

lemma le_of_not_lt (h : ¬b < a) : a ≤ b :=
  match lt_trichotomy a b with
  | Or.inl hlt => le_of_lt hlt
  | Or.inr (Or.inl HEq) => HEq ▸ le_refl a
  | Or.inr (Or.inr hgt) => absurd hgt h

lemma le_of_not_gt : ¬a > b → a ≤ b := le_of_not_lt

lemma lt_or_le (a b : α) : a < b ∨ b ≤ a :=
  if hba : b ≤ a then Or.inr hba else Or.inl <| lt_of_not_ge hba

lemma le_or_lt (a b : α) : a ≤ b ∨ b < a := (lt_or_le b a).symm
lemma lt_or_ge : ∀ a b : α, a < b ∨ a ≥ b := lt_or_le
lemma le_or_gt : ∀ a b : α, a ≤ b ∨ a > b := le_or_lt

lemma lt_or_gt_of_ne (h : a ≠ b) : a < b ∨ a > b := by simpa [h] using lt_trichotomy a b

lemma ne_iff_lt_or_gt : a ≠ b ↔ a < b ∨ a > b := ⟨lt_or_gt_of_ne, (Or.elim · ne_of_lt ne_of_gt)⟩

lemma lt_iff_not_ge (x y : α) : x < y ↔ ¬x ≥ y := ⟨not_le_of_gt, lt_of_not_ge⟩

@[simp] lemma not_lt : ¬a < b ↔ b ≤ a := ⟨le_of_not_gt, not_lt_of_ge⟩
@[simp] lemma not_le : ¬a ≤ b ↔ b < a := (lt_iff_not_ge _ _).symm

instance (priority := 900) (a b : α) : Decidable (a < b) := LinearOrder.decidableLT a b
instance (priority := 900) (a b : α) : Decidable (a ≤ b) := LinearOrder.decidableLE a b
instance (priority := 900) (a b : α) : Decidable (a = b) := LinearOrder.decidableEq a b

lemma eq_or_lt_of_not_lt (h : ¬a < b) : a = b ∨ b < a :=
  if h₁ : a = b then Or.inl h₁ else Or.inr (lt_of_not_ge fun hge => h (lt_of_le_of_ne hge h₁))

-- TODO(Leo): decide whether we should keep this instance or not
instance isStrictTotalOrder_of_linearOrder : IsStrictTotalOrder α (· < ·) where
  irrefl := lt_irrefl
  trichotomous := lt_trichotomy

/-- Perform a case-split on the ordering of `x` and `y` in a decidable linear order. -/
def ltByCases (x y : α) {P : Sort*} (h₁ : x < y → P) (h₂ : x = y → P) (h₃ : y < x → P) : P :=
  if h : x < y then h₁ h
  else if h' : y < x then h₃ h' else h₂ (le_antisymm (le_of_not_gt h') (le_of_not_gt h))

theorem le_imp_le_of_lt_imp_lt {α β} [Preorder α] [LinearOrder β] {a b : α} {c d : β}
    (H : d < c → b < a) (h : a ≤ b) : c ≤ d :=
  le_of_not_lt fun h' => not_le_of_gt (H h') h

lemma min_def (a b : α) : min a b = if a ≤ b then a else b := by rw [LinearOrder.min_def a]
lemma max_def (a b : α) : max a b = if a ≤ b then b else a := by rw [LinearOrder.max_def a]

-- Porting note: no `min_tac` tactic in the following series of lemmas

lemma min_le_left (a b : α) : min a b ≤ a := by
  if h : a ≤ b
  then simp [min_def, if_pos h, le_refl]
  else simp [min_def, if_neg h]; exact le_of_not_le h

lemma min_le_right (a b : α) : min a b ≤ b := by
  if h : a ≤ b
  then simp [min_def, if_pos h]; exact h
  else simp [min_def, if_neg h, le_refl]

lemma le_min (h₁ : c ≤ a) (h₂ : c ≤ b) : c ≤ min a b := by
  if h : a ≤ b
  then simp [min_def, if_pos h]; exact h₁
  else simp [min_def, if_neg h]; exact h₂

lemma le_max_left (a b : α) : a ≤ max a b := by
  if h : a ≤ b
  then simp [max_def, if_pos h]; exact h
  else simp [max_def, if_neg h, le_refl]

lemma le_max_right (a b : α) : b ≤ max a b := by
  if h : a ≤ b
  then simp [max_def, if_pos h, le_refl]
  else simp [max_def, if_neg h]; exact le_of_not_le h

lemma max_le (h₁ : a ≤ c) (h₂ : b ≤ c) : max a b ≤ c := by
  if h : a ≤ b
  then simp [max_def, if_pos h]; exact h₂
  else simp [max_def, if_neg h]; exact h₁

lemma eq_min (h₁ : c ≤ a) (h₂ : c ≤ b) (h₃ : ∀ {d}, d ≤ a → d ≤ b → d ≤ c) : c = min a b :=
  le_antisymm (le_min h₁ h₂) (h₃ (min_le_left a b) (min_le_right a b))

lemma min_comm (a b : α) : min a b = min b a :=
  eq_min (min_le_right a b) (min_le_left a b) fun h₁ h₂ => le_min h₂ h₁

lemma min_assoc (a b c : α) : min (min a b) c = min a (min b c) := by
  apply eq_min
  · apply le_trans; apply min_le_left; apply min_le_left
  · apply le_min; apply le_trans; apply min_le_left; apply min_le_right; apply min_le_right
  · intro d h₁ h₂; apply le_min; apply le_min h₁; apply le_trans h₂; apply min_le_left
    apply le_trans h₂; apply min_le_right

lemma min_left_comm : ∀ a b c : α, min a (min b c) = min b (min a c) :=
  left_comm (@min α _) (@min_comm α _) (@min_assoc α _)

@[simp] lemma min_self (a : α) : min a a = a := by simp [min_def]

lemma min_eq_left (h : a ≤ b) : min a b = a := by
  apply Eq.symm; apply eq_min (le_refl _) h; intros; assumption

lemma min_eq_right (h : b ≤ a) : min a b = b := min_comm b a ▸ min_eq_left h

lemma eq_max (h₁ : a ≤ c) (h₂ : b ≤ c) (h₃ : ∀ {d}, a ≤ d → b ≤ d → c ≤ d) :
    c = max a b :=
  le_antisymm (h₃ (le_max_left a b) (le_max_right a b)) (max_le h₁ h₂)

lemma max_comm (a b : α) : max a b = max b a :=
  eq_max (le_max_right a b) (le_max_left a b) fun h₁ h₂ => max_le h₂ h₁

lemma max_assoc (a b c : α) : max (max a b) c = max a (max b c) := by
  apply eq_max
  · apply le_trans; apply le_max_left a b; apply le_max_left
  · apply max_le; apply le_trans; apply le_max_right a b; apply le_max_left; apply le_max_right
  · intro d h₁ h₂; apply max_le; apply max_le h₁; apply le_trans (le_max_left _ _) h₂
    apply le_trans (le_max_right _ _) h₂

lemma max_left_comm : ∀ a b c : α, max a (max b c) = max b (max a c) :=
  left_comm (@max α _) (@max_comm α _) (@max_assoc α _)

@[simp] lemma max_self (a : α) : max a a = a := by simp [max_def]

lemma max_eq_left (h : b ≤ a) : max a b = a := by
  apply Eq.symm; apply eq_max (le_refl _) h; intros; assumption

lemma max_eq_right (h : a ≤ b) : max a b = b := max_comm b a ▸ max_eq_left h

lemma min_eq_left_of_lt (h : a < b) : min a b = a := min_eq_left (le_of_lt h)
lemma min_eq_right_of_lt (h : b < a) : min a b = b := min_eq_right (le_of_lt h)
lemma max_eq_left_of_lt (h : b < a) : max a b = a := max_eq_left (le_of_lt h)
lemma max_eq_right_of_lt (h : a < b) : max a b = b := max_eq_right (le_of_lt h)

lemma lt_min (h₁ : a < b) (h₂ : a < c) : a < min b c := by
  cases le_total b c <;> simp [min_eq_left, min_eq_right, *]

lemma max_lt (h₁ : a < c) (h₂ : b < c) : max a b < c := by
  cases le_total a b <;> simp [max_eq_left, max_eq_right, *]

section Ord
variable {o : Ordering}

lemma compare_lt_iff_lt : compare a b = .lt ↔ a < b := by
  rw [LinearOrder.compare_eq_compareOfLessAndEq, compareOfLessAndEq]
  split_ifs <;> simp only [*, lt_irrefl]

lemma compare_gt_iff_gt : compare a b = .gt ↔ a > b := by
  rw [LinearOrder.compare_eq_compareOfLessAndEq, compareOfLessAndEq]
  split_ifs <;> simp only [*, lt_irrefl, not_lt_of_gt]
  case _ h₁ h₂ =>
    have h : b < a := lt_trichotomy a b |>.resolve_left h₁ |>.resolve_left h₂
    exact true_iff_iff.2 h

lemma compare_eq_iff_eq : compare a b = .eq ↔ a = b := by
  rw [LinearOrder.compare_eq_compareOfLessAndEq, compareOfLessAndEq]
  split_ifs <;> try simp only
  case _ h   => exact false_iff_iff.2 <| ne_iff_lt_or_gt.2 <| .inl h
  case _ _ h => exact true_iff_iff.2 h
  case _ _ h => exact false_iff_iff.2 h

lemma compare_le_iff_le : compare a b ≠ .gt ↔ a ≤ b := by
  cases h : compare a b <;> simp
  · exact le_of_lt <| compare_lt_iff_lt.1 h
  · exact le_of_eq <| compare_eq_iff_eq.1 h
  · exact compare_gt_iff_gt.1 h

lemma compare_ge_iff_ge : compare a b ≠ .lt ↔ a ≥ b := by
  cases h : compare a b <;> simp
  · exact compare_lt_iff_lt.1 h
  · exact le_of_eq <| (·.symm) <| compare_eq_iff_eq.1 h
  · exact le_of_lt <| compare_gt_iff_gt.1 h

<<<<<<< HEAD
theorem compare_iff (a b : α) {o : Ordering} : compare a b = o ↔ o.Compares a b := by
  cases o <;> simp only [Ordering.Compares]
=======
lemma compare_iff (a b : α) : compare a b = o ↔ o.toRel a b := by
  cases o <;> simp only [Ordering.toRel]
>>>>>>> acef93c9
  · exact compare_lt_iff_lt
  · exact compare_eq_iff_eq
  · exact compare_gt_iff_gt

instance : Batteries.TransCmp (compare (α := α)) where
  symm a b := by
    cases h : compare a b <;>
    simp only [Ordering.swap] <;> symm
    · exact compare_gt_iff_gt.2 <| compare_lt_iff_lt.1 h
    · exact compare_eq_iff_eq.2 <| compare_eq_iff_eq.1 h |>.symm
    · exact compare_lt_iff_lt.2 <| compare_gt_iff_gt.1 h
  le_trans := fun h₁ h₂ ↦
    compare_le_iff_le.2 <| le_trans (compare_le_iff_le.1 h₁) (compare_le_iff_le.1 h₂)

end Ord

end LinearOrder<|MERGE_RESOLUTION|>--- conflicted
+++ resolved
@@ -520,13 +520,8 @@
   · exact le_of_eq <| (·.symm) <| compare_eq_iff_eq.1 h
   · exact le_of_lt <| compare_gt_iff_gt.1 h
 
-<<<<<<< HEAD
-theorem compare_iff (a b : α) {o : Ordering} : compare a b = o ↔ o.Compares a b := by
+lemma compare_iff (a b : α) {o : Ordering} : compare a b = o ↔ o.Compares a b := by
   cases o <;> simp only [Ordering.Compares]
-=======
-lemma compare_iff (a b : α) : compare a b = o ↔ o.toRel a b := by
-  cases o <;> simp only [Ordering.toRel]
->>>>>>> acef93c9
   · exact compare_lt_iff_lt
   · exact compare_eq_iff_eq
   · exact compare_gt_iff_gt
