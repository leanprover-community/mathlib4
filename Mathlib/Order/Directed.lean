/-
Copyright (c) 2017 Johannes Hölzl. All rights reserved.
Released under Apache 2.0 license as described in the file LICENSE.
Authors: Johannes Hölzl, Yaël Dillies
-/
module

public import Mathlib.Data.Set.Image

/-!
# Directed indexed families and sets

This file defines directed indexed families and directed sets. An indexed family/set is
directed iff each pair of elements has a shared upper bound.

## Main declarations

* `Directed r f`: Predicate stating that the indexed family `f` is `r`-directed.
* `DirectedOn r s`: Predicate stating that the set `s` is `r`-directed.
* `IsDirected α r`: Prop-valued mixin stating that `α` is `r`-directed. Follows the style of the
  unbundled relation classes such as `IsTotal`.

## TODO

Define connected orders (the transitive symmetric closure of `≤` is everything) and show that
(co)directed orders are connected.

## References
* [Gierz et al, *A Compendium of Continuous Lattices*][GierzEtAl1980]
-/

@[expose] public section


open Function

universe u v w

variable {α : Type u} {β : Type v} {ι : Sort w} (r r' s : α → α → Prop)

/-- Local notation for a relation -/
local infixl:50 " ≼ " => r

/-- A family of elements of α is directed (with respect to a relation `≼` on α)
  if there is a member of the family `≼`-above any pair in the family. -/
def Directed (f : ι → α) :=
  ∀ x y, ∃ z, f x ≼ f z ∧ f y ≼ f z

/-- A subset of α is directed if there is an element of the set `≼`-above any
  pair of elements in the set. -/
def DirectedOn (s : Set α) :=
  ∀ x ∈ s, ∀ y ∈ s, ∃ z ∈ s, x ≼ z ∧ y ≼ z

variable {r r'}

theorem directedOn_iff_directed {s} : @DirectedOn α r s ↔ Directed r (Subtype.val : s → α) := by
  simp only [DirectedOn, Directed, Subtype.exists, exists_and_left, exists_prop, Subtype.forall]
  exact forall₂_congr fun x _ => by simp [And.comm, and_assoc]

alias ⟨DirectedOn.directed_val, _⟩ := directedOn_iff_directed

theorem directedOn_range {f : ι → α} : Directed r f ↔ DirectedOn r (Set.range f) := by
  simp_rw [Directed, DirectedOn, Set.forall_mem_range, Set.exists_range_iff]

protected alias ⟨Directed.directedOn_range, _⟩ := directedOn_range

theorem directedOn_image {s : Set β} {f : β → α} :
    DirectedOn r (f '' s) ↔ DirectedOn (f ⁻¹'o r) s := by
  simp only [DirectedOn, Set.mem_image, exists_exists_and_eq_and, forall_exists_index, and_imp,
    forall_apply_eq_imp_iff₂, Order.Preimage]

theorem DirectedOn.mono' {s : Set α} (hs : DirectedOn r s)
    (h : ∀ ⦃a⦄, a ∈ s → ∀ ⦃b⦄, b ∈ s → r a b → r' a b) : DirectedOn r' s := fun _ hx _ hy =>
  let ⟨z, hz, hxz, hyz⟩ := hs _ hx _ hy
  ⟨z, hz, h hx hz hxz, h hy hz hyz⟩

theorem DirectedOn.mono {s : Set α} (h : DirectedOn r s) (H : ∀ ⦃a b⦄, r a b → r' a b) :
    DirectedOn r' s :=
  h.mono' fun _ _ _ _ h ↦ H h

theorem directed_comp {ι} {f : ι → β} {g : β → α} : Directed r (g ∘ f) ↔ Directed (g ⁻¹'o r) f :=
  Iff.rfl

theorem Directed.mono {s : α → α → Prop} {ι} {f : ι → α} (H : ∀ a b, r a b → s a b)
    (h : Directed r f) : Directed s f := fun a b =>
  let ⟨c, h₁, h₂⟩ := h a b
  ⟨c, H _ _ h₁, H _ _ h₂⟩

theorem Directed.mono_comp (r : α → α → Prop) {ι} {rb : β → β → Prop} {g : α → β} {f : ι → α}
    (hg : ∀ ⦃x y⦄, r x y → rb (g x) (g y)) (hf : Directed r f) : Directed rb (g ∘ f) :=
  directed_comp.2 <| hf.mono hg

theorem DirectedOn.mono_comp {r : α → α → Prop} {rb : β → β → Prop} {g : α → β} {s : Set α}
    (hg : ∀ ⦃x y⦄, r x y → rb (g x) (g y)) (hf : DirectedOn r s) : DirectedOn rb (g '' s) :=
  directedOn_image.mpr (hf.mono hg)

lemma directedOn_onFun_iff {r : α → α → Prop} {f : β → α} {s : Set β} :
    DirectedOn (r on f) s ↔ DirectedOn r (f '' s) := by
  refine ⟨DirectedOn.mono_comp (by simp), fun h x hx y hy ↦ ?_⟩
  obtain ⟨_, ⟨z, hz, rfl⟩, hz'⟩ := h (f x) (Set.mem_image_of_mem f hx) (f y)
    (Set.mem_image_of_mem f hy)
  grind

/-- A set stable by supremum is `≤`-directed. -/
theorem directedOn_of_sup_mem [SemilatticeSup α] {S : Set α}
    (H : ∀ ⦃i j⦄, i ∈ S → j ∈ S → i ⊔ j ∈ S) : DirectedOn (· ≤ ·) S := fun a ha b hb =>
  ⟨a ⊔ b, H ha hb, le_sup_left, le_sup_right⟩

theorem Directed.extend_bot [Preorder α] [OrderBot α] {e : ι → β} {f : ι → α}
    (hf : Directed (· ≤ ·) f) (he : Function.Injective e) :
    Directed (· ≤ ·) (Function.extend e f ⊥) := by
  intro a b
  rcases (em (∃ i, e i = a)).symm with (ha | ⟨i, rfl⟩)
  · use b
    simp [Function.extend_apply' _ _ _ ha]
  rcases (em (∃ i, e i = b)).symm with (hb | ⟨j, rfl⟩)
  · use e i
    simp [Function.extend_apply' _ _ _ hb]
  rcases hf i j with ⟨k, hi, hj⟩
  use e k
  simp only [he.extend_apply, *, true_and]

/-- A set stable by infimum is `≥`-directed. -/
theorem directedOn_of_inf_mem [SemilatticeInf α] {S : Set α}
    (H : ∀ ⦃i j⦄, i ∈ S → j ∈ S → i ⊓ j ∈ S) : DirectedOn (· ≥ ·) S :=
  directedOn_of_sup_mem (α := αᵒᵈ) H

theorem IsTotal.directed [IsTotal α r] (f : ι → α) : Directed r f := fun i j =>
  Or.casesOn (total_of r (f i) (f j)) (fun h => ⟨j, h, refl _⟩) fun h => ⟨i, refl _, h⟩

/-- `IsDirected α r` states that for any elements `a`, `b` there exists an element `c` such that
`r a c` and `r b c`. -/
class IsDirected (α : Type*) (r : α → α → Prop) : Prop where
  /-- For every pair of elements `a` and `b` there is a `c` such that `r a c` and `r b c` -/
  directed (a b : α) : ∃ c, r a c ∧ r b c

/-- A class for an `IsDirected` relation `≤`. -/
@[to_dual IsCodirectedOrder /-- A class for an `IsDirected` relation `≥`. -/]
abbrev IsDirectedOrder (α : Type*) [LE α] : Prop := IsDirected α (· ≤ ·)

theorem directed_of (r : α → α → Prop) [IsDirected α r] (a b : α) : ∃ c, r a c ∧ r b c :=
  IsDirected.directed _ _

theorem directed_of₃ (r : α → α → Prop) [IsDirected α r] [IsTrans α r] (a b c : α) :
    ∃ d, r a d ∧ r b d ∧ r c d :=
  have ⟨e, hae, hbe⟩ := directed_of r a b
  have ⟨f, hef, hcf⟩ := directed_of r e c
  ⟨f, Trans.trans hae hef, Trans.trans hbe hef, hcf⟩

theorem directed_id [IsDirected α r] : Directed r id := directed_of r

theorem directed_id_iff : Directed r id ↔ IsDirected α r :=
  ⟨fun h => ⟨h⟩, @directed_id _ _⟩

theorem directedOn_univ [IsDirected α r] : DirectedOn r Set.univ := fun a _ b _ =>
  let ⟨c, hc⟩ := directed_of r a b
  ⟨c, trivial, hc⟩

theorem directedOn_univ_iff : DirectedOn r Set.univ ↔ IsDirected α r :=
  ⟨fun h =>
    ⟨fun a b =>
      let ⟨c, _, hc⟩ := h a trivial b trivial
      ⟨c, hc⟩⟩,
    @directedOn_univ _ _⟩

-- see Note [lower instance priority]
instance (priority := 100) IsTotal.to_isDirected [IsTotal α r] : IsDirected α r :=
  directed_id_iff.1 <| IsTotal.directed _

theorem isDirected_mono [IsDirected α r] (h : ∀ ⦃a b⦄, r a b → s a b) : IsDirected α s :=
  ⟨fun a b =>
    let ⟨c, ha, hb⟩ := IsDirected.directed a b
    ⟨c, h ha, h hb⟩⟩

<<<<<<< HEAD
@[to_dual exists_le_le]
theorem exists_ge_ge [LE α] [IsDirected α (· ≤ ·)] (a b : α) : ∃ c, a ≤ c ∧ b ≤ c :=
  directed_of (· ≤ ·) a b

@[to_dual isDirected_le]
instance OrderDual.isDirected_ge [LE α] [IsDirected α (· ≤ ·)] : IsDirected αᵒᵈ (· ≥ ·) := by
  assumption

/-- A monotone function on an upwards-directed type is directed. -/
@[to_dual directed_of_isDirected_ge
/-- An antitone function on a downwards-directed type is directed. -/]
theorem directed_of_isDirected_le [LE α] [IsDirected α (· ≤ ·)] {f : α → β} {r : β → β → Prop}
=======
theorem exists_ge_ge [LE α] [IsDirectedOrder α] (a b : α) : ∃ c, a ≤ c ∧ b ≤ c :=
  directed_of (· ≤ ·) a b

theorem exists_le_le [LE α] [IsCodirectedOrder α] (a b : α) : ∃ c, c ≤ a ∧ c ≤ b :=
  directed_of (· ≥ ·) a b

instance OrderDual.isDirected_ge [LE α] [IsDirectedOrder α] : IsCodirectedOrder αᵒᵈ := by
  assumption

instance OrderDual.isDirected_le [LE α] [IsCodirectedOrder α] : IsDirectedOrder αᵒᵈ := by
  assumption

/-- A monotone function on an upwards-directed type is directed. -/
theorem directed_of_isDirected_le [LE α] [IsDirectedOrder α] {f : α → β} {r : β → β → Prop}
>>>>>>> 86622378
    (H : ∀ ⦃i j⦄, i ≤ j → r (f i) (f j)) : Directed r f :=
  directed_id.mono_comp _ H

theorem Monotone.directed_le [Preorder α] [IsDirectedOrder α] [Preorder β] {f : α → β} :
    Monotone f → Directed (· ≤ ·) f :=
  directed_of_isDirected_le

theorem Antitone.directed_ge [Preorder α] [IsDirectedOrder α] [Preorder β] {f : α → β}
    (hf : Antitone f) : Directed (· ≥ ·) f :=
  directed_of_isDirected_le hf

<<<<<<< HEAD
theorem Monotone.directed_ge [Preorder α] [IsDirected α (· ≥ ·)] [Preorder β] {f : α → β}
=======
/-- An antitone function on a downwards-directed type is directed. -/
theorem directed_of_isDirected_ge [LE α] [IsCodirectedOrder α] {r : β → β → Prop} {f : α → β}
    (hf : ∀ a₁ a₂, a₁ ≤ a₂ → r (f a₂) (f a₁)) : Directed r f :=
  directed_of_isDirected_le (α := αᵒᵈ) fun _ _ ↦ hf _ _

theorem Monotone.directed_ge [Preorder α] [IsCodirectedOrder α] [Preorder β] {f : α → β}
>>>>>>> 86622378
    (hf : Monotone f) : Directed (· ≥ ·) f :=
  directed_of_isDirected_ge fun _ _ h ↦ hf h

theorem Antitone.directed_le [Preorder α] [IsCodirectedOrder α] [Preorder β] {f : α → β}
    (hf : Antitone f) : Directed (· ≤ ·) f :=
  directed_of_isDirected_ge fun _ _ h ↦ hf h

section Reflexive

protected theorem DirectedOn.insert (h : Reflexive r) (a : α) {s : Set α} (hd : DirectedOn r s)
    (ha : ∀ b ∈ s, ∃ c ∈ s, a ≼ c ∧ b ≼ c) : DirectedOn r (insert a s) := by
  rintro x (rfl | hx) y (rfl | hy)
  · exact ⟨y, Set.mem_insert _ _, h _, h _⟩
  · obtain ⟨w, hws, hwr⟩ := ha y hy
    exact ⟨w, Set.mem_insert_of_mem _ hws, hwr⟩
  · obtain ⟨w, hws, hwr⟩ := ha x hx
    exact ⟨w, Set.mem_insert_of_mem _ hws, hwr.symm⟩
  · obtain ⟨w, hws, hwr⟩ := hd x hx y hy
    exact ⟨w, Set.mem_insert_of_mem _ hws, hwr⟩

theorem directedOn_singleton (h : Reflexive r) (a : α) : DirectedOn r ({a} : Set α) :=
  fun x hx _ hy => ⟨x, hx, h _, hx.symm ▸ hy.symm ▸ h _⟩

theorem directedOn_pair (h : Reflexive r) {a b : α} (hab : a ≼ b) : DirectedOn r ({a, b} : Set α) :=
  (directedOn_singleton h _).insert h _ fun c hc => ⟨c, hc, hc.symm ▸ hab, h _⟩

theorem directedOn_pair' (h : Reflexive r) {a b : α} (hab : a ≼ b) :
    DirectedOn r ({b, a} : Set α) := by
  rw [Set.pair_comm]
  apply directedOn_pair h hab

end Reflexive

section Preorder

variable [Preorder α] {a : α}

<<<<<<< HEAD
@[to_dual]
protected theorem IsMax.isTop [IsDirected α (· ≤ ·)] (h : IsMax a) : IsTop a := fun b ↦
  let ⟨_, hca, hcb⟩ := exists_ge_ge a b
  hcb.trans (h hca)
=======
protected theorem IsMin.isBot [IsCodirectedOrder α] (h : IsMin a) : IsBot a := fun b =>
  let ⟨_, hca, hcb⟩ := exists_le_le a b
  (h hca).trans hcb

protected theorem IsMax.isTop [IsDirectedOrder α] (h : IsMax a) : IsTop a :=
  h.toDual.isBot

lemma DirectedOn.is_bot_of_is_min {s : Set α} (hd : DirectedOn (· ≥ ·) s)
    {m} (hm : m ∈ s) (hmin : ∀ a ∈ s, a ≤ m → m ≤ a) : ∀ a ∈ s, m ≤ a := fun a as =>
  let ⟨x, xs, xm, xa⟩ := hd m hm a as
  (hmin x xs xm).trans xa
>>>>>>> 86622378

@[to_dual]
lemma DirectedOn.is_top_of_is_max {s : Set α} (hd : DirectedOn (· ≤ ·) s)
    {m} (hm : m ∈ s) (hmax : ∀ a ∈ s, m ≤ a → a ≤ m) : ∀ a ∈ s, a ≤ m := fun a as ↦
  let ⟨x, xs, xm, xa⟩ := hd m hm a as
  xa.trans (hmax x xs xm)

<<<<<<< HEAD
@[to_dual isBot_or_exists_lt]
theorem isTop_or_exists_gt [IsDirected α (· ≤ ·)] (a : α) : IsTop a ∨ ∃ b, a < b :=
  (em (IsMax a)).imp IsMax.isTop not_isMax_iff.mp

@[to_dual]
theorem isTop_iff_isMax [IsDirected α (· ≤ ·)] : IsTop a ↔ IsMax a :=
=======
theorem isTop_or_exists_gt [IsDirectedOrder α] (a : α) : IsTop a ∨ ∃ b, a < b :=
  (em (IsMax a)).imp IsMax.isTop not_isMax_iff.mp

theorem isBot_or_exists_lt [IsCodirectedOrder α] (a : α) : IsBot a ∨ ∃ b, b < a :=
  @isTop_or_exists_gt αᵒᵈ _ _ a

theorem isBot_iff_isMin [IsCodirectedOrder α] : IsBot a ↔ IsMin a :=
  ⟨IsBot.isMin, IsMin.isBot⟩

theorem isTop_iff_isMax [IsDirectedOrder α] : IsTop a ↔ IsMax a :=
>>>>>>> 86622378
  ⟨IsTop.isMax, IsMax.isTop⟩

end Preorder

section PartialOrder

variable [PartialOrder β]

section Nontrivial

variable [Nontrivial β]

variable (β) in
<<<<<<< HEAD
@[to_dual exists_lt_of_directed_le]
theorem exists_lt_of_directed_ge [IsDirected β (· ≥ ·)] :
=======
theorem exists_lt_of_directed_ge [IsCodirectedOrder β] :
>>>>>>> 86622378
    ∃ a b : β, a < b := by
  rcases exists_pair_ne β with ⟨a, b, hne⟩
  rcases isBot_or_exists_lt a with (ha | ⟨c, hc⟩)
  exacts [⟨a, b, (ha b).lt_of_ne hne⟩, ⟨_, _, hc⟩]

<<<<<<< HEAD
@[to_dual]
protected theorem IsMax.not_isMin [IsDirected β (· ≤ ·)] {b : β} (hb : IsMax b) : ¬ IsMin b := by
=======
variable (β) in
theorem exists_lt_of_directed_le [IsDirectedOrder β] :
    ∃ a b : β, a < b :=
  let ⟨a, b, h⟩ := exists_lt_of_directed_ge βᵒᵈ
  ⟨b, a, h⟩

protected theorem IsMin.not_isMax [IsCodirectedOrder β] {b : β} (hb : IsMin b) : ¬ IsMax b := by
>>>>>>> 86622378
  intro hb'
  obtain ⟨a, c, hac⟩ := exists_lt_of_directed_le β
  have := hb.isTop a
  obtain rfl := (hb' <| this).antisymm this
  exact hb'.not_lt hac

<<<<<<< HEAD
@[to_dual]
protected theorem IsMin.not_isMax' [IsDirected β (· ≤ ·)] {b : β} (hb : IsMin b) : ¬ IsMax b :=
  fun hb' ↦ hb'.toDual.not_isMax hb.toDual

=======
protected theorem IsMin.not_isMax' [IsDirectedOrder β] {b : β} (hb : IsMin b) : ¬ IsMax b :=
  fun hb' ↦ hb'.toDual.not_isMax hb.toDual

protected theorem IsMax.not_isMin [IsDirectedOrder β] {b : β} (hb : IsMax b) : ¬ IsMin b :=
  fun hb' ↦ hb.toDual.not_isMax hb'.toDual

protected theorem IsMax.not_isMin' [IsCodirectedOrder β] {b : β} (hb : IsMax b) : ¬ IsMin b :=
  fun hb' ↦ hb'.toDual.not_isMin hb.toDual

>>>>>>> 86622378
end Nontrivial

variable [Preorder α] {f : α → β} {s : Set α}

-- TODO: Generalise the following two lemmas to connected orders

/-- If `f` is monotone and antitone on a directed order, then `f` is constant. -/
lemma constant_of_monotone_antitone [IsDirectedOrder α] (hf : Monotone f) (hf' : Antitone f)
    (a b : α) : f a = f b := by
  obtain ⟨c, hac, hbc⟩ := exists_ge_ge a b
  exact le_antisymm ((hf hac).trans <| hf' hbc) ((hf hbc).trans <| hf' hac)

/-- If `f` is monotone and antitone on a directed set `s`, then `f` is constant on `s`. -/
lemma constant_of_monotoneOn_antitoneOn (hf : MonotoneOn f s) (hf' : AntitoneOn f s)
    (hs : DirectedOn (· ≤ ·) s) : ∀ ⦃a⦄, a ∈ s → ∀ ⦃b⦄, b ∈ s → f a = f b := by
  rintro a ha b hb
  obtain ⟨c, hc, hac, hbc⟩ := hs _ ha _ hb
  exact le_antisymm ((hf ha hc hac).trans <| hf' hb hc hbc) ((hf hb hc hbc).trans <| hf' ha hc hac)

end PartialOrder

-- see Note [lower instance priority]
instance (priority := 100) SemilatticeSup.to_isDirected_le [SemilatticeSup α] :
    IsDirectedOrder α :=
  ⟨fun a b => ⟨a ⊔ b, le_sup_left, le_sup_right⟩⟩

-- see Note [lower instance priority]
instance (priority := 100) SemilatticeInf.to_isDirected_ge [SemilatticeInf α] :
    IsCodirectedOrder α :=
  ⟨fun a b => ⟨a ⊓ b, inf_le_left, inf_le_right⟩⟩

-- see Note [lower instance priority]
instance (priority := 100) OrderTop.to_isDirected_le [LE α] [OrderTop α] : IsDirectedOrder α :=
  ⟨fun _ _ => ⟨⊤, le_top _, le_top _⟩⟩

-- see Note [lower instance priority]
instance (priority := 100) OrderBot.to_isDirected_ge [LE α] [OrderBot α] : IsCodirectedOrder α :=
  ⟨fun _ _ => ⟨⊥, bot_le _, bot_le _⟩⟩

namespace DirectedOn

section Pi

variable {ι : Type*} {α : ι → Type*} {r : (i : ι) → α i → α i → Prop}

lemma proj {d : Set (Π i, α i)} (hd : DirectedOn (fun x y => ∀ i, r i (x i) (y i)) d) (i : ι) :
    DirectedOn (r i) ((fun a => a i) '' d) :=
  DirectedOn.mono_comp (fun _ _ h => h) (mono hd fun ⦃_ _⦄ h ↦ h i)

lemma pi {d : (i : ι) → Set (α i)} (hd : ∀ (i : ι), DirectedOn (r i) (d i)) :
    DirectedOn (fun x y => ∀ i, r i (x i) (y i)) (Set.pi Set.univ d) := by
  intro a ha b hb
  choose f hfd haf hbf using fun i => hd i (a i) (ha i trivial) (b i) (hb i trivial)
  exact ⟨f, fun i _ => hfd i, haf, hbf⟩

end Pi

section Prod

variable {r₂ : β → β → Prop}

/-- Local notation for a relation -/
local infixl:50 " ≼₁ " => r
/-- Local notation for a relation -/
local infixl:50 " ≼₂ " => r₂

lemma fst {d : Set (α × β)} (hd : DirectedOn (fun p q ↦ p.1 ≼₁ q.1 ∧ p.2 ≼₂ q.2) d) :
    DirectedOn (· ≼₁ ·) (Prod.fst '' d) :=
  DirectedOn.mono_comp (fun ⦃_ _⦄ h ↦ h) (mono hd fun ⦃_ _⦄ h ↦ h.1)

lemma snd {d : Set (α × β)} (hd : DirectedOn (fun p q ↦ p.1 ≼₁ q.1 ∧ p.2 ≼₂ q.2) d) :
    DirectedOn (· ≼₂ ·) (Prod.snd '' d) :=
  DirectedOn.mono_comp (fun ⦃_ _⦄ h ↦ h) (mono hd fun ⦃_ _⦄ h ↦ h.2)

lemma prod {d₁ : Set α} {d₂ : Set β} (h₁ : DirectedOn (· ≼₁ ·) d₁) (h₂ : DirectedOn (· ≼₂ ·) d₂) :
    DirectedOn (fun p q ↦ p.1 ≼₁ q.1 ∧ p.2 ≼₂ q.2) (d₁ ×ˢ d₂) := fun _ hpd _ hqd => by
  obtain ⟨r₁, hdr₁, hpr₁, hqr₁⟩ := h₁ _ hpd.1 _ hqd.1
  obtain ⟨r₂, hdr₂, hpr₂, hqr₂⟩ := h₂ _ hpd.2 _ hqd.2
  exact ⟨⟨r₁, r₂⟩, ⟨hdr₁, hdr₂⟩, ⟨hpr₁, hpr₂⟩, ⟨hqr₁, hqr₂⟩⟩

end Prod

end DirectedOn<|MERGE_RESOLUTION|>--- conflicted
+++ resolved
@@ -172,35 +172,16 @@
     let ⟨c, ha, hb⟩ := IsDirected.directed a b
     ⟨c, h ha, h hb⟩⟩
 
-<<<<<<< HEAD
 @[to_dual exists_le_le]
-theorem exists_ge_ge [LE α] [IsDirected α (· ≤ ·)] (a b : α) : ∃ c, a ≤ c ∧ b ≤ c :=
-  directed_of (· ≤ ·) a b
-
-@[to_dual isDirected_le]
-instance OrderDual.isDirected_ge [LE α] [IsDirected α (· ≤ ·)] : IsDirected αᵒᵈ (· ≥ ·) := by
-  assumption
-
-/-- A monotone function on an upwards-directed type is directed. -/
-@[to_dual directed_of_isDirected_ge
-/-- An antitone function on a downwards-directed type is directed. -/]
-theorem directed_of_isDirected_le [LE α] [IsDirected α (· ≤ ·)] {f : α → β} {r : β → β → Prop}
-=======
 theorem exists_ge_ge [LE α] [IsDirectedOrder α] (a b : α) : ∃ c, a ≤ c ∧ b ≤ c :=
   directed_of (· ≤ ·) a b
 
-theorem exists_le_le [LE α] [IsCodirectedOrder α] (a b : α) : ∃ c, c ≤ a ∧ c ≤ b :=
-  directed_of (· ≥ ·) a b
-
+@[to_dual isDirected_le]
 instance OrderDual.isDirected_ge [LE α] [IsDirectedOrder α] : IsCodirectedOrder αᵒᵈ := by
   assumption
 
-instance OrderDual.isDirected_le [LE α] [IsCodirectedOrder α] : IsDirectedOrder αᵒᵈ := by
-  assumption
-
 /-- A monotone function on an upwards-directed type is directed. -/
 theorem directed_of_isDirected_le [LE α] [IsDirectedOrder α] {f : α → β} {r : β → β → Prop}
->>>>>>> 86622378
     (H : ∀ ⦃i j⦄, i ≤ j → r (f i) (f j)) : Directed r f :=
   directed_id.mono_comp _ H
 
@@ -212,16 +193,12 @@
     (hf : Antitone f) : Directed (· ≥ ·) f :=
   directed_of_isDirected_le hf
 
-<<<<<<< HEAD
-theorem Monotone.directed_ge [Preorder α] [IsDirected α (· ≥ ·)] [Preorder β] {f : α → β}
-=======
 /-- An antitone function on a downwards-directed type is directed. -/
 theorem directed_of_isDirected_ge [LE α] [IsCodirectedOrder α] {r : β → β → Prop} {f : α → β}
     (hf : ∀ a₁ a₂, a₁ ≤ a₂ → r (f a₂) (f a₁)) : Directed r f :=
   directed_of_isDirected_le (α := αᵒᵈ) fun _ _ ↦ hf _ _
 
 theorem Monotone.directed_ge [Preorder α] [IsCodirectedOrder α] [Preorder β] {f : α → β}
->>>>>>> 86622378
     (hf : Monotone f) : Directed (· ≥ ·) f :=
   directed_of_isDirected_ge fun _ _ h ↦ hf h
 
@@ -259,24 +236,10 @@
 
 variable [Preorder α] {a : α}
 
-<<<<<<< HEAD
-@[to_dual]
-protected theorem IsMax.isTop [IsDirected α (· ≤ ·)] (h : IsMax a) : IsTop a := fun b ↦
+@[to_dual]
+protected theorem IsMax.isTop [IsDirectedOrder α] (h : IsMax a) : IsTop a := fun b ↦
   let ⟨_, hca, hcb⟩ := exists_ge_ge a b
   hcb.trans (h hca)
-=======
-protected theorem IsMin.isBot [IsCodirectedOrder α] (h : IsMin a) : IsBot a := fun b =>
-  let ⟨_, hca, hcb⟩ := exists_le_le a b
-  (h hca).trans hcb
-
-protected theorem IsMax.isTop [IsDirectedOrder α] (h : IsMax a) : IsTop a :=
-  h.toDual.isBot
-
-lemma DirectedOn.is_bot_of_is_min {s : Set α} (hd : DirectedOn (· ≥ ·) s)
-    {m} (hm : m ∈ s) (hmin : ∀ a ∈ s, a ≤ m → m ≤ a) : ∀ a ∈ s, m ≤ a := fun a as =>
-  let ⟨x, xs, xm, xa⟩ := hd m hm a as
-  (hmin x xs xm).trans xa
->>>>>>> 86622378
 
 @[to_dual]
 lemma DirectedOn.is_top_of_is_max {s : Set α} (hd : DirectedOn (· ≤ ·) s)
@@ -284,25 +247,12 @@
   let ⟨x, xs, xm, xa⟩ := hd m hm a as
   xa.trans (hmax x xs xm)
 
-<<<<<<< HEAD
 @[to_dual isBot_or_exists_lt]
-theorem isTop_or_exists_gt [IsDirected α (· ≤ ·)] (a : α) : IsTop a ∨ ∃ b, a < b :=
-  (em (IsMax a)).imp IsMax.isTop not_isMax_iff.mp
-
-@[to_dual]
-theorem isTop_iff_isMax [IsDirected α (· ≤ ·)] : IsTop a ↔ IsMax a :=
-=======
 theorem isTop_or_exists_gt [IsDirectedOrder α] (a : α) : IsTop a ∨ ∃ b, a < b :=
   (em (IsMax a)).imp IsMax.isTop not_isMax_iff.mp
 
-theorem isBot_or_exists_lt [IsCodirectedOrder α] (a : α) : IsBot a ∨ ∃ b, b < a :=
-  @isTop_or_exists_gt αᵒᵈ _ _ a
-
-theorem isBot_iff_isMin [IsCodirectedOrder α] : IsBot a ↔ IsMin a :=
-  ⟨IsBot.isMin, IsMin.isBot⟩
-
+@[to_dual]
 theorem isTop_iff_isMax [IsDirectedOrder α] : IsTop a ↔ IsMax a :=
->>>>>>> 86622378
   ⟨IsTop.isMax, IsMax.isTop⟩
 
 end Preorder
@@ -316,51 +266,25 @@
 variable [Nontrivial β]
 
 variable (β) in
-<<<<<<< HEAD
 @[to_dual exists_lt_of_directed_le]
-theorem exists_lt_of_directed_ge [IsDirected β (· ≥ ·)] :
-=======
 theorem exists_lt_of_directed_ge [IsCodirectedOrder β] :
->>>>>>> 86622378
     ∃ a b : β, a < b := by
   rcases exists_pair_ne β with ⟨a, b, hne⟩
   rcases isBot_or_exists_lt a with (ha | ⟨c, hc⟩)
   exacts [⟨a, b, (ha b).lt_of_ne hne⟩, ⟨_, _, hc⟩]
 
-<<<<<<< HEAD
-@[to_dual]
-protected theorem IsMax.not_isMin [IsDirected β (· ≤ ·)] {b : β} (hb : IsMax b) : ¬ IsMin b := by
-=======
-variable (β) in
-theorem exists_lt_of_directed_le [IsDirectedOrder β] :
-    ∃ a b : β, a < b :=
-  let ⟨a, b, h⟩ := exists_lt_of_directed_ge βᵒᵈ
-  ⟨b, a, h⟩
-
-protected theorem IsMin.not_isMax [IsCodirectedOrder β] {b : β} (hb : IsMin b) : ¬ IsMax b := by
->>>>>>> 86622378
+@[to_dual]
+protected theorem IsMax.not_isMin [IsDirectedOrder β] {b : β} (hb : IsMax b) : ¬ IsMin b := by
   intro hb'
   obtain ⟨a, c, hac⟩ := exists_lt_of_directed_le β
   have := hb.isTop a
   obtain rfl := (hb' <| this).antisymm this
   exact hb'.not_lt hac
 
-<<<<<<< HEAD
-@[to_dual]
-protected theorem IsMin.not_isMax' [IsDirected β (· ≤ ·)] {b : β} (hb : IsMin b) : ¬ IsMax b :=
-  fun hb' ↦ hb'.toDual.not_isMax hb.toDual
-
-=======
+@[to_dual]
 protected theorem IsMin.not_isMax' [IsDirectedOrder β] {b : β} (hb : IsMin b) : ¬ IsMax b :=
   fun hb' ↦ hb'.toDual.not_isMax hb.toDual
 
-protected theorem IsMax.not_isMin [IsDirectedOrder β] {b : β} (hb : IsMax b) : ¬ IsMin b :=
-  fun hb' ↦ hb.toDual.not_isMax hb'.toDual
-
-protected theorem IsMax.not_isMin' [IsCodirectedOrder β] {b : β} (hb : IsMax b) : ¬ IsMin b :=
-  fun hb' ↦ hb'.toDual.not_isMin hb.toDual
-
->>>>>>> 86622378
 end Nontrivial
 
 variable [Preorder α] {f : α → β} {s : Set α}
