/-
Copyright (c) 2023 Jujian Zhang. All rights reserved.
Released under Apache 2.0 license as described in the file LICENSE.
Authors: Jujian Zhang, Fangming Li, Joachim Breitner
-/

import Mathlib.Algebra.Order.Group.Int
import Mathlib.Data.ENat.Lattice
<<<<<<< HEAD
import Mathlib.Algebra.Order.Group.Unbundled.Int
=======
import Mathlib.Order.Minimal
import Mathlib.Order.RelSeries
>>>>>>> da7eb7aa

/-!
# Krull dimension of a preordered set and height of an element

If `α` is a preordered set, then `krullDim α : WithBot ℕ∞` is defined to be
`sup {n | a₀ < a₁ < ... < aₙ}`.

In case that `α` is empty, then its Krull dimension is defined to be negative infinity; if the
length of all series `a₀ < a₁ < ... < aₙ` is unbounded, then its Krull dimension is defined to be
positive infinity.

For `a : α`, its height (in `ℕ∞`) is defined to be `sup {n | a₀ < a₁ < ... < aₙ ≤ a}` while its
coheight is defined to be `sup {n | a ≤ a₀ < a₁ < ... < aₙ}` .

## Main results

* The Krull dimension is the same as that of the dual order (`krullDim_orderDual`).

* The Krull dimension is the supremum of the heights of the elements (`krullDim_eq_iSup_height`),
  or their coheights (`krullDim_eq_iSup_coheight`), or the sum of height and coheight.
  (`krullDim_eq_iSup_height_add_coheight`)

* The height in the dual order equals the coheight, and vice versa.

* The height is monotone, and strictly monotone if finite.

* The height is the supremum of the successor of the height of all elements of lower height.

* The elements of height zero are the minimal elements, and the elements of height `n` are minimal
  among those of height `≥ n`.

* Concrete calculations for the height and Krull dimension in ℕ, ℤ, `WithTop`, `WithBot` and ℕ∞.

## Design notes

Krull dimensions are defined to take value in `WithBot ℕ∞` so that `(-∞) + (+∞)` is
also negative infinity. This is because we want Krull dimensions to be additive with respect
to product of varieties so that `-∞` being the Krull dimension of empty variety is equal to
sum of `-∞` and the Krull dimension of any other varieties.

We could generalize the notion of Krull dimension to an arbitrary binary relation; many results
in this file would generalize as well. But we don't think it would be useful, so we only define
Krull dimension of a preorder.
-/

namespace Order

section definitions

/--
The **Krull dimension** of a preorder `α` is the supremum of the rightmost index of all relation
series of `α` ordered by `<`. If there is no series `a₀ < a₁ < ... < aₙ` in `α`, then its Krull
dimension is defined to be negative infinity; if the length of all series `a₀ < a₁ < ... < aₙ` is
unbounded, its Krull dimension is defined to be positive infinity.
-/
noncomputable def krullDim (α : Type*) [Preorder α] : WithBot ℕ∞ :=
  ⨆ (p : LTSeries α), p.length

/--
The **height** of an element `a` in a preorder `α` is the supremum of the rightmost index of all
relation series of `α` ordered by `<` and ending below or at `a`.
-/
noncomputable def height {α : Type*} [Preorder α] (a : α) : ℕ∞ :=
  ⨆ (p : LTSeries α) (_ : p.last ≤ a), p.length

/--
The **coheight** of an element `a` in a preorder `α` is the supremum of the rightmost index of all
relation series of `α` ordered by `<` and beginning with `a`.

The definition of `coheight` is via the `height` in the dual order, in order to easily transfer
theorems between `height` and `coheight`. See `coheight_eq` for the definition with a
series ordered by `<` and beginning with `a`.
-/
noncomputable def coheight {α : Type*} [Preorder α] (a : α) : ℕ∞ := height (α := αᵒᵈ) a

end definitions

/-!
## Height
-/

section height

variable {α β : Type*}

variable [Preorder α] [Preorder β]

@[simp] lemma height_toDual (x : α) : height (OrderDual.toDual x) = coheight x := rfl
@[simp] lemma height_ofDual (x : αᵒᵈ) : height (OrderDual.ofDual x) = coheight x := rfl
@[simp] lemma coheight_toDual (x : α) : coheight (OrderDual.toDual x) = height x := rfl
@[simp] lemma coheight_ofDual (x : αᵒᵈ) : coheight (OrderDual.ofDual x) = height x := rfl

/--
The **coheight** of an element `a` in a preorder `α` is the supremum of the rightmost index of all
relation series of `α` ordered by `<` and beginning with `a`.

This is not the definition of `coheight`. The definition of `coheight` is via the `height` in the
dual order, in order to easily transfer theorems between `height` and `coheight`.
-/
lemma coheight_eq (a : α) :
    coheight a = ⨆ (p : LTSeries α) (_ : a ≤ p.head), (p.length : ℕ∞) := by
  apply Equiv.iSup_congr ⟨RelSeries.reverse, RelSeries.reverse, RelSeries.reverse_reverse,
    RelSeries.reverse_reverse⟩
  congr! 1

lemma height_le_iff {a : α} {n : ℕ∞} :
    height a ≤ n ↔ ∀ ⦃p : LTSeries α⦄, p.last ≤ a → p.length ≤ n := by
 rw [height, iSup₂_le_iff]

lemma coheight_le_iff {a : α} {n : ℕ∞} :
    coheight a ≤ n ↔ ∀ ⦃p : LTSeries α⦄, a ≤ p.head → p.length ≤ n := by
 rw [coheight_eq, iSup₂_le_iff]

lemma height_le {a : α} {n : ℕ∞} (h : ∀ (p : LTSeries α), p.last = a → p.length ≤ n) :
    height a ≤ n := by
  apply height_le_iff.mpr
  intro p hlast
  wlog hlenpos : p.length ≠ 0
  · simp_all
  -- We replace the last element in the series with `a`
  let p' := p.eraseLast.snoc a (lt_of_lt_of_le (p.eraseLast_last_rel_last (by simp_all)) hlast)
  rw [show p.length = p'.length by simp [p']; omega]
  apply h
  simp [p']

/--
Variant of `height_le_iff` ranging only over those series that end exactly on `a`.
-/
lemma height_le_iff' {a : α} {n : ℕ∞} :
    height a ≤ n ↔ ∀ ⦃p : LTSeries α⦄, p.last = a → p.length ≤ n := by
 constructor
 · rw [height_le_iff]
   exact fun h p hlast => h (le_of_eq hlast)
 · exact height_le

/--
Alternative definition of height, with the supremum ranging only over those series that end at `a`.
-/
lemma height_eq_iSup_last_eq (a : α) :
    height a = ⨆ (p : LTSeries α) (_ : p.last = a), ↑(p.length) := by
  apply eq_of_forall_ge_iff
  intro n
  rw [height_le_iff', iSup₂_le_iff]

/--
Alternative definition of coheight, with the supremum only ranging over those series
that begin at `a`.
-/
lemma coheight_eq_iSup_head_eq (a : α) :
    coheight a = ⨆ (p : LTSeries α) (_ : p.head = a), ↑(p.length) := by
  show height (α := αᵒᵈ) a = ⨆ (p : LTSeries α) (_ : p.head = a), ↑(p.length)
  rw [height_eq_iSup_last_eq]
  apply Equiv.iSup_congr ⟨RelSeries.reverse, RelSeries.reverse, RelSeries.reverse_reverse,
    RelSeries.reverse_reverse⟩
  simp

/--
Variant of `coheight_le_iff` ranging only over those series that begin exactly on `a`.
-/
lemma coheight_le_iff' {a : α} {n : ℕ∞} :
    coheight a ≤ n ↔ ∀ ⦃p : LTSeries α⦄, p.head = a → p.length ≤ n := by
  rw [coheight_eq_iSup_head_eq, iSup₂_le_iff]

lemma coheight_le {a : α} {n : ℕ∞} (h : ∀ (p : LTSeries α), p.head = a → p.length ≤ n) :
    coheight a ≤ n :=
  coheight_le_iff'.mpr h

lemma length_le_height {p : LTSeries α} {x : α} (hlast : p.last ≤ x) :
    p.length ≤ height x := by
  by_cases hlen0 : p.length ≠ 0
  · let p' := p.eraseLast.snoc x (by
      apply lt_of_lt_of_le
      · apply p.step ⟨p.length - 1, by omega⟩
      · convert hlast
        simp only [Fin.succ_mk, Nat.succ_eq_add_one, RelSeries.last, Fin.last]
        congr; omega)
    suffices p'.length ≤ height x by
      simp [p'] at this
      convert this
      norm_cast
      omega
    refine le_iSup₂_of_le p' ?_ le_rfl
    simp [p']
  · simp_all

lemma length_le_coheight {x : α} {p : LTSeries α} (hhead : x ≤ p.head) :
    p.length ≤ coheight x :=
  length_le_height (α := αᵒᵈ) (p := p.reverse) (by simpa)

/--
The height of the last element in a series is larger or equal to the length of the series.
-/
lemma length_le_height_last {p : LTSeries α} : p.length ≤ height p.last :=
  length_le_height le_rfl

/--
The coheight of the first element in a series is larger or equal to the length of the series.
-/
lemma length_le_coheight_head {p : LTSeries α} : p.length ≤ coheight p.head :=
  length_le_coheight le_rfl

/--
The height of an element in a series is larger or equal to its index in the series.
-/
lemma index_le_height (p : LTSeries α) (i : Fin (p.length + 1)) : i ≤ height (p i) :=
  length_le_height_last (p := p.take i)

/--
The coheight of an element in a series is larger or equal to its reverse index in the series.
-/
lemma rev_index_le_coheight (p : LTSeries α) (i : Fin (p.length + 1)) : i.rev ≤ coheight (p i) := by
  simpa using index_le_height (α := αᵒᵈ) p.reverse i.rev

/--
In a maximally long series, i.e one as long as the height of the last element, the height of each
element is its index in the series.
-/
lemma height_eq_index_of_length_eq_height_last {p : LTSeries α} (h : p.length = height p.last)
    (i : Fin (p.length + 1)) : height (p i) = i := by
  refine le_antisymm (height_le ?_) (index_le_height p i)
  intro p' hp'
  have hp'' := length_le_height_last (p := p'.smash (p.drop i) (by simpa))
  simp [← h] at hp''; clear h
  norm_cast at *
  omega

/--
In a maximally long series, i.e one as long as the coheight of the first element, the coheight of
each element is its reverse index in the series.
-/
lemma coheight_eq_index_of_length_eq_head_coheight {p : LTSeries α} (h : p.length = coheight p.head)
    (i : Fin (p.length + 1)) : coheight (p i) = i.rev := by
  simpa using height_eq_index_of_length_eq_height_last (α := αᵒᵈ) (p := p.reverse) (by simpa) i.rev

lemma height_mono : Monotone (α := α) height :=
  fun _ _ hab ↦ biSup_mono (fun _ hla => hla.trans hab)

@[gcongr] protected lemma _root_.GCongr.height_le_height (a b : α) (hab : a ≤ b) :
    height a ≤ height b := height_mono hab

lemma coheight_anti : Antitone (α := α) coheight :=
  (height_mono (α := αᵒᵈ)).dual_left

private lemma height_add_const (a : α) (n : ℕ∞) :
    height a + n = ⨆ (p : LTSeries α) (_ : p.last = a), p.length + n := by
  have hne : Nonempty { p : LTSeries α // p.last = a } := ⟨RelSeries.singleton _ a, rfl⟩
  rw [height_eq_iSup_last_eq, iSup_subtype', iSup_subtype', ENat.iSup_add]

/- For elements of finite height, `height` is strictly monotone. -/
@[gcongr] lemma height_strictMono {x y : α} (hxy : x < y) (hfin : height x < ⊤) :
    height x < height y := by
  rw [← ENat.add_one_le_iff hfin.ne, height_add_const, iSup₂_le_iff]
  intro p hlast
  have := length_le_height_last (p := p.snoc y (by simp [*]))
  simpa using this

lemma height_le_height_apply_of_strictMono (f : α → β) (hf : StrictMono f) (x : α) :
    height x ≤ height (f x) := by
  simp only [height_eq_iSup_last_eq]
  apply iSup₂_le
  intro p hlast
  apply le_iSup₂_of_le (p.map f hf) (by simp [hlast]) (by simp)

lemma coheight_le_coheight_apply_of_strictMono (f : α → β) (hf : StrictMono f) (x : α) :
    coheight x ≤ coheight (f x) := by
  apply height_le_height_apply_of_strictMono (α := αᵒᵈ)
  exact fun _ _ h ↦ hf h

@[simp]
lemma height_orderIso (f : α ≃o β) (x : α) : height (f x) = height x := by
  apply le_antisymm
  · simpa using height_le_height_apply_of_strictMono _ f.symm.strictMono (f x)
  · exact height_le_height_apply_of_strictMono _ f.strictMono x

lemma coheight_orderIso (f : α ≃o β) (x : α) : coheight (f x) = coheight x :=
  height_orderIso (α := αᵒᵈ) f.dual x

private lemma exists_eq_iSup_of_iSup_eq_coe {α : Type*} [Nonempty α] {f : α → ℕ∞} {n : ℕ}
    (h : (⨆ x, f x) = n) : ∃ x, f x = n := by
  obtain ⟨x, hx⟩ := ENat.sSup_mem_of_nonempty_of_lt_top (h ▸ ENat.coe_lt_top _)
  use x
  simpa [hx] using h

/-- There exist a series ending in a element for any length up to the element’s height.  -/
lemma exists_series_of_le_height (a : α) {n : ℕ} (h : n ≤ height a) :
    ∃ p : LTSeries α, p.last = a ∧ p.length = n := by
  have hne : Nonempty { p : LTSeries α // p.last = a } := ⟨RelSeries.singleton _ a, rfl⟩
  cases ha : height a with
  | top =>
    clear h
    rw [height_eq_iSup_last_eq, iSup_subtype', ENat.iSup_coe_eq_top, bddAbove_def] at ha
    contrapose! ha
    use n
    rintro m ⟨⟨p, rfl⟩, hp⟩
    simp only at hp
    by_contra! hnm
    apply ha (p.drop ⟨m-n, by omega⟩) (by simp) (by simp; omega)
  | coe m =>
    rw [ha, Nat.cast_le] at h
    rw [height_eq_iSup_last_eq, iSup_subtype'] at ha
    obtain ⟨⟨p, hlast⟩, hlen⟩ := exists_eq_iSup_of_iSup_eq_coe ha
    simp only [Nat.cast_inj] at hlen
    use p.drop ⟨m-n, by omega⟩
    constructor
    · simp [hlast]
    · simp [hlen]; omega

lemma exists_series_of_le_coheight (a : α) {n : ℕ} (h : n ≤ coheight a) :
    ∃ p : LTSeries α, p.head = a ∧ p.length = n := by
  obtain ⟨p, hp, hl⟩ := exists_series_of_le_height (α := αᵒᵈ) a h
  exact ⟨p.reverse, by simpa, by simpa⟩

/-- For an element of finite height there exists a series ending in that element of that height. -/
lemma exists_series_of_height_eq_coe (a : α) {n : ℕ} (h : height a = n) :
    ∃ p : LTSeries α, p.last = a ∧ p.length = n :=
  exists_series_of_le_height a (le_of_eq h.symm)

lemma exists_series_of_coheight_eq_coe (a : α) {n : ℕ} (h : coheight a = n) :
    ∃ p : LTSeries α, p.head = a ∧ p.length = n :=
  exists_series_of_le_coheight a (le_of_eq h.symm)

/-- Another characterization of height, based on the supremum of the heights of elements below. -/
lemma height_eq_iSup_lt_height (x : α) : height x = ⨆ y < x, height y + 1 := by
  apply le_antisymm
  · apply height_le
    intro p hp
    cases hlen : p.length with
    | zero => simp
    | succ n =>
      apply le_iSup_of_le p.eraseLast.last
      apply le_iSup_of_le (by rw [← hp]; apply RelSeries.eraseLast_last_rel_last _ (by omega))
      rw [height_add_const]
      apply le_iSup₂_of_le p.eraseLast (by rfl) (by simp [hlen])
  · apply iSup₂_le; intro y hyx
    rw [height_add_const]
    apply iSup₂_le; intro p hp
    apply le_iSup₂_of_le (p.snoc x (hp ▸ hyx)) (by simp) (by simp)

/--
Another characterization of coheight, based on the supremum of the coheights of elements above.
-/
lemma coheight_eq_iSup_gt_coheight (x : α) : coheight x = ⨆ y > x, coheight y + 1 :=
  height_eq_iSup_lt_height (α := αᵒᵈ) x

lemma height_le_coe_iff {x : α} {n : ℕ} : height x ≤ n ↔ ∀ y < x, height y < n := by
  conv_lhs => rw [height_eq_iSup_lt_height, iSup₂_le_iff]
  congr! 2 with y _
  cases height y
  · simp
  · norm_cast

lemma coheight_le_coe_iff {x : α} {n : ℕ} : coheight x ≤ n ↔ ∀ y > x, coheight y < n :=
  height_le_coe_iff (α := αᵒᵈ)

/--
The height of an element is infinite iff there exist series of arbitrary length ending in that
element.
-/
lemma height_eq_top_iff {x : α} :
    height x = ⊤ ↔ ∀ n, ∃ p : LTSeries α, p.last = x ∧ p.length = n where
  mp h n := by
    apply exists_series_of_le_height x (n := n)
    simp [h]
  mpr h := by
    rw [height_eq_iSup_last_eq, iSup_subtype', ENat.iSup_coe_eq_top, bddAbove_def]
    push_neg
    intro n
    obtain ⟨p, hlast, hp⟩ := h (n+1)
    exact ⟨p.length, ⟨⟨⟨p, hlast⟩, by simp [hp]⟩, by simp [hp]⟩⟩

/--
The coheight of an element is infinite iff there exist series of arbitrary length ending in that
element.
-/
lemma coheight_eq_top_iff {x : α} :
    coheight x = ⊤ ↔ ∀ n, ∃ p : LTSeries α, p.head = x ∧ p.length = n := by
  convert height_eq_top_iff (α := αᵒᵈ) (x := x) using 2 with n
  constructor <;> (intro ⟨p, hp, hl⟩; use p.reverse; constructor <;> simpa)

/-- The elements of height zero are the minimal elements. -/
@[simp] lemma height_eq_zero {x : α} : height x = 0 ↔ IsMin x := by
  simpa [isMin_iff_forall_not_lt] using height_le_coe_iff (x := x) (n := 0)

protected alias ⟨_, IsMin.height_eq_zero⟩ := height_eq_zero

/-- The elements of coheight zero are the maximal elements. -/
@[simp] lemma coheight_eq_zero {x : α} : coheight x = 0 ↔ IsMax x :=
  height_eq_zero (α := αᵒᵈ)

protected alias ⟨_, IsMax.coheight_eq_zero⟩ := coheight_eq_zero

@[simp] lemma height_bot (α : Type*) [Preorder α] [OrderBot α] : height (⊥ : α) = 0 := by simp

@[simp] lemma coheight_top (α : Type*) [Preorder α] [OrderTop α] : coheight (⊤ : α) = 0 := by simp

lemma coe_lt_height_iff {x : α} {n : ℕ} (hfin : height x < ⊤) :
    n < height x ↔ ∃ y < x, height y = n where
  mp h := by
    obtain ⟨m, hx : height x = m⟩ := Option.ne_none_iff_exists'.mp hfin.ne_top
    rw [hx] at h; norm_cast at h
    obtain ⟨p, hp, hlen⟩ := exists_series_of_height_eq_coe x hx
    use p ⟨n, by omega⟩
    constructor
    · rw [← hp]
      apply LTSeries.strictMono
      simp [Fin.last]; omega
    · exact height_eq_index_of_length_eq_height_last (by simp [hlen, hp, hx]) ⟨n, by omega⟩
  mpr := fun ⟨y, hyx, hy⟩ =>
    hy ▸ height_strictMono hyx (lt_of_le_of_lt (height_mono hyx.le) hfin)

lemma coe_lt_coheight_iff {x : α} {n : ℕ} (hfin : coheight x < ⊤):
    n < coheight x ↔ ∃ y > x, coheight y = n :=
  coe_lt_height_iff (α := αᵒᵈ) hfin

lemma height_eq_coe_add_one_iff {x : α} {n : ℕ} :
    height x = n + 1 ↔ height x < ⊤ ∧ (∃ y < x, height y = n) ∧ (∀ y < x, height y ≤ n) := by
  wlog hfin : height x < ⊤
  · simp_all
    exact ne_of_beq_false rfl
  simp only [hfin, true_and]
  trans n < height x ∧ height x ≤ n + 1
  · rw [le_antisymm_iff, and_comm]
    simp [hfin, ENat.lt_add_one_iff, ENat.add_one_le_iff]
  · congr! 1
    · exact coe_lt_height_iff hfin
    · simpa [hfin, ENat.lt_add_one_iff] using height_le_coe_iff (x := x) (n := n+1)

lemma coheight_eq_coe_add_one_iff {x : α} {n : ℕ} :
    coheight x = n + 1 ↔
      coheight x < ⊤ ∧ (∃ y > x, coheight y = n) ∧ (∀ y > x, coheight y ≤ n) :=
  height_eq_coe_add_one_iff (α := αᵒᵈ)

lemma height_eq_coe_iff {x : α} {n : ℕ} :
    height x = n ↔
      height x < ⊤ ∧ (n = 0 ∨ ∃ y < x, height y = n - 1) ∧ (∀ y < x, height y < n) := by
  wlog hfin : height x < ⊤
  · simp_all
  simp only [hfin, true_and]
  cases n
  case zero => simp [isMin_iff_forall_not_lt]
  case succ n =>
    simp only [Nat.cast_add, Nat.cast_one, add_eq_zero, one_ne_zero, and_false, false_or]
    rw [height_eq_coe_add_one_iff]
    simp only [hfin, true_and]
    congr! 3
    rename_i y _
    cases height y <;> simp; norm_cast; omega

lemma coheight_eq_coe_iff {x : α} {n : ℕ} :
    coheight x = n ↔
      coheight x < ⊤ ∧ (n = 0 ∨ ∃ y > x, coheight y = n - 1) ∧ (∀ y > x, coheight y < n) :=
  height_eq_coe_iff (α := αᵒᵈ)

/-- The elements of finite height `n` are the minimial elements among those of height `≥ n`. -/
lemma height_eq_coe_iff_minimal_le_height {a : α} {n : ℕ} :
    height a = n ↔ Minimal (fun y => n ≤ height y) a := by
  by_cases hfin : height a < ⊤
  · cases hn : n with
    | zero => simp
    | succ => simp [minimal_iff_forall_lt, height_eq_coe_add_one_iff, ENat.add_one_le_iff,
        coe_lt_height_iff, *]
  · suffices ∃ x < a, ↑n ≤ height x by
      simp_all [minimal_iff_forall_lt]
    simp only [not_lt, top_le_iff, height_eq_top_iff] at hfin
    obtain ⟨p, rfl, hp⟩ := hfin (n+1)
    use p.eraseLast.last, RelSeries.eraseLast_last_rel_last _ (by omega)
    simpa [hp] using length_le_height_last (p := p.eraseLast)

/-- The elements of finite coheight `n` are the maximal elements among those of coheight `≥ n`. -/
lemma coheight_eq_coe_iff_maximal_le_coheight {a : α} {n : ℕ} :
    coheight a = n ↔ Maximal (fun y => n ≤ coheight y) a :=
  height_eq_coe_iff_minimal_le_height (α := αᵒᵈ)

end height

/-!
## Krull dimension
-/

section krullDim

variable {α β : Type*}

variable [Preorder α] [Preorder β]

lemma LTSeries.length_le_krullDim (p : LTSeries α) : p.length ≤ krullDim α := le_sSup ⟨_, rfl⟩

lemma krullDim_nonneg_of_nonempty [Nonempty α] : 0 ≤ krullDim α :=
  le_sSup ⟨⟨0, fun _ ↦ @Nonempty.some α inferInstance, fun f ↦ f.elim0⟩, rfl⟩

/-- A definition of krullDim for nonempty `α` that avoids `WithBot` -/
lemma krullDim_eq_iSup_length [Nonempty α] :
    krullDim α = ⨆ (p : LTSeries α), (p.length : ℕ∞) := by
  unfold krullDim
  rw [WithBot.coe_iSup (OrderTop.bddAbove _)]
  rfl

lemma krullDim_eq_bot_of_isEmpty [IsEmpty α] : krullDim α = ⊥ := WithBot.ciSup_empty _

lemma krullDim_eq_top_of_infiniteDimensionalOrder [InfiniteDimensionalOrder α] :
    krullDim α = ⊤ :=
  le_antisymm le_top <| le_iSup_iff.mpr <| fun m hm ↦ match m, hm with
  | ⊥, hm => False.elim <| by
    haveI : Inhabited α := ⟨LTSeries.withLength _ 0 0⟩
    exact not_le_of_lt (WithBot.bot_lt_coe _ : ⊥ < (0 : WithBot (WithTop ℕ))) <| hm default
  | some ⊤, _ => le_refl _
  | some (some m), hm => by
    refine (not_lt_of_le (hm (LTSeries.withLength _ (m + 1))) ?_).elim
    erw [WithBot.coe_lt_coe, WithTop.coe_lt_coe]
    simp

lemma krullDim_le_of_strictMono (f : α → β) (hf : StrictMono f) : krullDim α ≤ krullDim β :=
  iSup_le <| fun p ↦ le_sSup ⟨p.map f hf, rfl⟩

lemma krullDim_eq_length_of_finiteDimensionalOrder [FiniteDimensionalOrder α] :
    krullDim α = (LTSeries.longestOf α).length :=
  le_antisymm
    (iSup_le <| fun _ ↦ WithBot.coe_le_coe.mpr <| WithTop.coe_le_coe.mpr <|
      RelSeries.length_le_length_longestOf _ _) <|
    le_iSup (fun (i : LTSeries _) ↦ (i.length : WithBot (WithTop ℕ))) <| LTSeries.longestOf _

lemma krullDim_eq_zero_of_unique [Unique α] : krullDim α = 0 := by
  rw [krullDim_eq_length_of_finiteDimensionalOrder (α := α), Nat.cast_eq_zero]
  refine (LTSeries.longestOf_len_unique (default : LTSeries α) fun q ↦ show _ ≤ 0 from ?_).symm
  by_contra r
  exact ne_of_lt (q.step ⟨0, not_le.mp r⟩) <| Subsingleton.elim _ _

lemma krullDim_nonpos_of_subsingleton [Subsingleton α] : krullDim α ≤ 0 := by
  by_cases hα : Nonempty α
  · have := uniqueOfSubsingleton (Classical.choice hα)
    exact le_of_eq krullDim_eq_zero_of_unique
  · have := not_nonempty_iff.mp hα
    exact le_of_lt <| lt_of_eq_of_lt krullDim_eq_bot_of_isEmpty <|
      Batteries.compareOfLessAndEq_eq_lt.mp rfl

lemma krullDim_le_of_strictComono_and_surj
    (f : α → β) (hf : ∀ ⦃a b⦄, f a < f b → a < b) (hf' : Function.Surjective f) :
    krullDim β ≤ krullDim α :=
  iSup_le fun p ↦ le_sSup ⟨p.comap _ hf hf', rfl⟩

lemma krullDim_eq_of_orderIso (f : α ≃o β) : krullDim α = krullDim β :=
  le_antisymm (krullDim_le_of_strictMono _ f.strictMono) <|
    krullDim_le_of_strictMono _ f.symm.strictMono

@[simp] lemma krullDim_orderDual : krullDim αᵒᵈ = krullDim α :=
  le_antisymm (iSup_le fun i ↦ le_sSup ⟨i.reverse, rfl⟩) <|
    iSup_le fun i ↦ le_sSup ⟨i.reverse, rfl⟩

lemma height_le_krullDim (a : α) : height a ≤ krullDim α := by
  have : Nonempty α := ⟨a⟩
  rw [krullDim_eq_iSup_length]
  simp only [WithBot.coe_le_coe, iSup_le_iff]
  exact height_le fun p _ ↦ le_iSup_of_le p le_rfl

lemma coheight_le_krullDim (a : α) : coheight a ≤ krullDim α := by
  simpa using height_le_krullDim (α := αᵒᵈ) a

/--
The Krull dimension is the supremum of the elements' heights.

This version of the lemma assumes that `α` is nonempty. In this case, the coercion from `ℕ∞` to
`WithBot ℕ∞` is on the outside fo the right-hand side, which is usually more convenient.

If `α` were empty, then `krullDim α = ⊥`. See `krullDim_eq_iSup_height` for the more general
version, with the coercion under the supremum.
-/
lemma krullDim_eq_iSup_height_of_nonempty [Nonempty α] : krullDim α = ↑(⨆ (a : α), height a) := by
  apply le_antisymm
  · apply iSup_le
    intro p
    suffices p.length ≤ ⨆ (a : α), height a by
      exact (WithBot.unbot'_le_iff fun _ => this).mp this
    apply le_iSup_of_le p.last (length_le_height_last (p := p))
  · rw [WithBot.coe_iSup (by bddDefault)]
    apply iSup_le
    apply height_le_krullDim

/--
The Krull dimension is the supremum of the elements' coheights.

This version of the lemma assumes that `α` is nonempty. In this case, the coercion from `ℕ∞` to
`WithBot ℕ∞` is on the outside of the right-hand side, which is usually more convenient.

If `α` were empty, then `krullDim α = ⊥`. See `krullDim_eq_iSup_coheight` for the more general
version, with the coercion under the supremum.
-/
lemma krullDim_eq_iSup_coheight_of_nonempty [Nonempty α] :
    krullDim α = ↑(⨆ (a : α), coheight a) := by
  simpa using krullDim_eq_iSup_height_of_nonempty (α := αᵒᵈ)

/--
The Krull dimension is the supremum of the elements' height plus coheight.
-/
lemma krullDim_eq_iSup_height_add_coheight_of_nonempty [Nonempty α] :
    krullDim α = ↑(⨆ (a : α), height a + coheight a) := by
  apply le_antisymm
  · rw [krullDim_eq_iSup_height_of_nonempty, WithBot.coe_le_coe]
    apply ciSup_mono (by bddDefault) (by simp)
  · wlog hnottop : krullDim α < ⊤
    · simp_all
    rw [krullDim_eq_iSup_length, WithBot.coe_le_coe]
    apply iSup_le
    intro a
    have : height a < ⊤ := WithBot.coe_lt_coe.mp (lt_of_le_of_lt (height_le_krullDim a) hnottop)
    have : coheight a < ⊤ := WithBot.coe_lt_coe.mp (lt_of_le_of_lt (coheight_le_krullDim a) hnottop)
    cases hh : height a with
    | top => simp_all
    | coe n =>
      cases hch : coheight a with
      | top => simp_all
      | coe m =>
        obtain ⟨p₁, hlast, hlen₁⟩ := exists_series_of_height_eq_coe a hh
        obtain ⟨p₂, hhead, hlen₂⟩ := exists_series_of_coheight_eq_coe a hch
        apply le_iSup_of_le ((p₁.smash p₂) (by simp [*])) (by simp [*])

/--
The Krull dimension is the supremum of the elements' heights.

If `α` is `Nonempty`, then `krullDim_eq_iSup_height_of_nonempty`, with the coercion from
`ℕ∞` to `WithBot ℕ∞` outside the supremum, can be more convenient.
-/
lemma krullDim_eq_iSup_height : krullDim α = ⨆ (a : α), ↑(height a) := by
  cases isEmpty_or_nonempty α with
  | inl h => rw [krullDim_eq_bot_of_isEmpty, ciSup_of_empty]
  | inr h => rw [krullDim_eq_iSup_height_of_nonempty, WithBot.coe_iSup (OrderTop.bddAbove _)]

/--
The Krull dimension is the supremum of the elements' coheights.

If `α` is `Nonempty`, then `krullDim_eq_iSup_coheight_of_nonempty`, with the coercion from
`ℕ∞` to `WithBot ℕ∞` outside the supremum, can be more convenient.
-/
lemma krullDim_eq_iSup_coheight : krullDim α = ⨆ (a : α), ↑(coheight a) := by
  cases isEmpty_or_nonempty α with
  | inl h => rw [krullDim_eq_bot_of_isEmpty, ciSup_of_empty]
  | inr h => rw [krullDim_eq_iSup_coheight_of_nonempty, WithBot.coe_iSup (OrderTop.bddAbove _)]

@[simp] -- not as useful as a simp lemma as it looks, due to the coe on the left
lemma height_top_eq_krullDim [OrderTop α] : height (⊤ : α) = krullDim α := by
  rw [krullDim_eq_iSup_length]
  simp only [WithBot.coe_inj]
  apply le_antisymm
  · exact height_le fun p _ ↦ le_iSup_of_le p le_rfl
  · exact iSup_le fun _ => length_le_height le_top

@[simp] -- not as useful as a simp lemma as it looks, due to the coe on the left
lemma coheight_bot_eq_krullDim [OrderBot α] : coheight (⊥ : α) = krullDim α := by
  rw [← krullDim_orderDual]
  exact height_top_eq_krullDim (α := αᵒᵈ)

end krullDim

/-!
## Concrete calculations
-/

section calculations

variable {α : Type*} [Preorder α]

<<<<<<< HEAD
=======
/-
These two lemmas could possibly be used to simplify the subsequent calculations,
especially once the `Set.encard` api is richer.

(Commented out to avoid importing modules purely for `proof_wanted`.)
proof_wanted height_of_linearOrder {α : Type*} [LinearOrder α] (a : α) :
  height a = (Set.Iio a).encard

proof_wanted coheight_of_linearOrder {α : Type*} [LinearOrder α] (a : α) :
  coheight a = (Set.Ioi a).encard
-/

>>>>>>> da7eb7aa
@[simp] lemma height_nat (n : ℕ) : height n = n := by
  induction n using Nat.strongRecOn with | ind n ih =>
  apply le_antisymm
  · apply height_le_coe_iff.mpr
    simp +contextual only [ih, Nat.cast_lt, implies_true]
  · exact length_le_height_last (p := LTSeries.range n)

<<<<<<< HEAD
@[simp] lemma coheight_nat (n : ℕ) : coheight n = ⊤ := by
  apply coheight_eq_top_iff.mpr
  intro m
  use (LTSeries.range m).map (· + n) (StrictMono.add_const (fun _ _ x ↦ x) n)
  simp

@[simp] lemma krullDim_nat : krullDim ℕ = ⊤ := by
  simp only [krullDim_eq_iSup_height, height_nat]
  rw [← WithBot.coe_iSup (by bddDefault)]
  simp [WithBot.coe_eq_top, ENat.iSup_natCast]

@[simp] lemma height_int (a : ℤ) : height a = ⊤ := by
  apply height_eq_top_iff.mpr
  intro n
  use (LTSeries.range n).map (a - (n : ℤ) + ·)
    (StrictMono.const_add Int.natCast_strictMono (a - (n : ℤ)))
  simp

@[simp] lemma coheight_int (a : ℤ) : coheight a = ⊤ := by
  apply coheight_eq_top_iff.mpr
  intro n
  use (LTSeries.range n).map (fun i => a + (i : ℤ)) (StrictMono.const_add Int.natCast_strictMono a)
  simp

@[simp] lemma height_coe_WithBot (x : α) : height (x : WithBot α) = height x + 1 := by
=======
@[simp] lemma coheight_of_noMaxOrder [NoMaxOrder α] (a : α) : coheight a = ⊤ := by
  obtain ⟨f, hstrictmono⟩ := Nat.exists_strictMono ↑(Set.Ioi a)
  apply coheight_eq_top_iff.mpr
  intro m
  use {length := m, toFun := fun i => if i = 0 then a else f i, step := ?step }
  case h => simp [RelSeries.head]
  case step =>
    intro ⟨i, hi⟩
    by_cases hzero : i = 0
    · subst i
      exact (f 1).prop
    · suffices f i < f (i + 1) by simp [Fin.ext_iff, hzero, this]
      apply hstrictmono
      omega

@[simp] lemma height_of_noMinOrder [NoMinOrder α] (a : α) : height a = ⊤ :=
  -- Implementation note: Here it's a bit easier to define the coheight variant first
  coheight_of_noMaxOrder (α := αᵒᵈ) a

@[simp] lemma krullDim_of_noMaxOrder [Nonempty α] [NoMaxOrder α] : krullDim α = ⊤ := by
  simp [krullDim_eq_iSup_coheight, coheight_of_noMaxOrder]

@[simp] lemma krullDim_of_noMinOrder [Nonempty α] [NoMinOrder α] : krullDim α = ⊤ := by
  simp [krullDim_eq_iSup_height, height_of_noMinOrder]

lemma coheight_nat (n : ℕ) : coheight n = ⊤ := coheight_of_noMaxOrder ..

lemma krullDim_nat : krullDim ℕ = ⊤ := krullDim_of_noMaxOrder ..

lemma height_int (n : ℤ) : height n = ⊤ := height_of_noMinOrder ..

lemma coheight_int (n : ℤ) : coheight n = ⊤ := coheight_of_noMaxOrder ..

lemma krullDim_int : krullDim ℤ = ⊤ := krullDim_of_noMaxOrder ..

@[simp] lemma height_coe_withBot (x : α) : height (x : WithBot α) = height x + 1 := by
>>>>>>> da7eb7aa
  apply le_antisymm
  · apply height_le
    intro p hlast
    wlog hlenpos : p.length ≠ 0
    · simp_all
    -- essentially p' := (p.drop 1).map unbot
    let p' : LTSeries α := {
      length := p.length - 1
      toFun := fun ⟨i, hi⟩ => (p ⟨i+1, by omega⟩).unbot (by
        apply LT.lt.ne_bot (a := p.head)
        apply p.strictMono
        exact compare_gt_iff_gt.mp rfl)
      step := fun i => by simpa [WithBot.unbot_lt_iff] using p.step ⟨i + 1, by omega⟩ }
    have hlast' : p'.last = x := by
      simp only [RelSeries.last, Fin.val_last, WithBot.unbot_eq_iff, ← hlast, Fin.last]
      congr
      omega
    suffices p'.length ≤ height p'.last by
      simpa [p', hlast'] using this
    apply length_le_height_last
  · rw [height_add_const]
    apply iSup₂_le
    intro p hlast
    let p' := (p.map _ WithBot.coe_strictMono).cons ⊥ (by simp)
    apply le_iSup₂_of_le p' (by simp [p', hlast]) (by simp [p'])

<<<<<<< HEAD
@[simp] lemma coheight_coe_WithTop (x : α) : coheight (x : WithTop α) = coheight x + 1 :=
  height_coe_WithBot (α := αᵒᵈ) x

@[simp] lemma height_coe_WithTop (x : α) : height (x : WithTop α) = height x := by
=======
@[simp] lemma coheight_coe_withTop (x : α) : coheight (x : WithTop α) = coheight x + 1 :=
  height_coe_withBot (α := αᵒᵈ) x

@[simp] lemma height_coe_withTop (x : α) : height (x : WithTop α) = height x := by
>>>>>>> da7eb7aa
  apply le_antisymm
  · apply height_le
    intro p hlast
    -- essentially p' := p.map untop
    let p' : LTSeries α := {
      length := p.length
      toFun := fun i => (p i).untop (by
        apply WithTop.lt_top_iff_ne_top.mp
        apply lt_of_le_of_lt
        · exact p.monotone (Fin.le_last _)
        · rw [RelSeries.last] at hlast
          simp [hlast])
      step := fun i => by simpa only [WithTop.untop_lt_iff, WithTop.coe_untop] using p.step i }
    have hlast' : p'.last = x := by
      simp only [RelSeries.last, Fin.val_last, WithTop.untop_eq_iff, ← hlast]
    suffices p'.length ≤ height p'.last by
      rw [hlast'] at this
      simpa [p'] using this
    apply length_le_height_last
  · apply height_le
    intro p hlast
    let p' := p.map _ WithTop.coe_strictMono
    apply le_iSup₂_of_le p' (by simp [p', hlast]) (by simp [p'])

<<<<<<< HEAD
@[simp] lemma coheight_coe_WithBot (x : α) : coheight (x : WithBot α) = coheight x :=
  height_coe_WithTop (α := αᵒᵈ) x
=======
@[simp] lemma coheight_coe_withBot (x : α) : coheight (x : WithBot α) = coheight x :=
  height_coe_withTop (α := αᵒᵈ) x
>>>>>>> da7eb7aa

@[simp] lemma krullDim_WithTop [Nonempty α] : krullDim (WithTop α) = krullDim α + 1 := by
  rw [← height_top_eq_krullDim, krullDim_eq_iSup_height_of_nonempty, height_eq_iSup_lt_height]
  norm_cast
<<<<<<< HEAD
  rw [ENat.iSup_add, iSup_subtype']
  symm
  let e : α ≃ {y : WithTop α // y < ⊤} :=
    { toFun := fun x => ⟨x, WithTop.coe_lt_top x⟩
      invFun := fun ⟨x,h⟩ => WithTop.untop x (ne_top_of_lt h)
      left_inv := fun _ => by simp,
      right_inv := fun _ => by simp }
  apply Equiv.iSup_congr e
  simp [e]

@[simp] lemma krullDim_WithBot [Nonempty α] : krullDim (WithBot α) = krullDim α + 1 := by
=======
  simp_rw [WithTop.lt_top_iff_ne_top]
  rw [ENat.iSup_add, iSup_subtype']
  symm
  apply Equiv.withTopSubtypeNe.symm.iSup_congr
  simp

@[simp] lemma krullDim_withBot [Nonempty α] : krullDim (WithBot α) = krullDim α + 1 := by
>>>>>>> da7eb7aa
  conv_lhs => rw [← krullDim_orderDual]
  conv_rhs => rw [← krullDim_orderDual]
  exact krullDim_WithTop (α := αᵒᵈ)

@[simp]
<<<<<<< HEAD
lemma krullDim_ENat : krullDim ℕ∞ = ⊤ := by
  show (krullDim (WithTop ℕ) = ↑⊤)
=======
lemma krullDim_enat : krullDim ℕ∞ = ⊤ := by
  show (krullDim (WithTop ℕ) = ⊤)
>>>>>>> da7eb7aa
  simp only [krullDim_WithTop, krullDim_nat]
  rfl

@[simp]
<<<<<<< HEAD
lemma height_ENat (n : ℕ∞) : height n = n := by
  cases n with
  | top => simp only [← WithBot.coe_eq_coe, height_top_eq_krullDim, krullDim_ENat, WithBot.coe_top]
  | coe n => exact (height_coe_WithTop _).trans (height_nat _)

@[simp]
lemma coheight_coe_ENat (n : ℕ) : coheight (n : ℕ∞) = ⊤ := by
  apply (coheight_coe_WithTop _).trans
=======
lemma height_enat (n : ℕ∞) : height n = n := by
  cases n with
  | top => simp only [← WithBot.coe_eq_coe, height_top_eq_krullDim, krullDim_enat, WithBot.coe_top]
  | coe n => exact (height_coe_withTop _).trans (height_nat _)

@[simp]
lemma coheight_coe_enat (n : ℕ) : coheight (n : ℕ∞) = ⊤ := by
  apply (coheight_coe_withTop _).trans
>>>>>>> da7eb7aa
  simp only [Nat.cast_id, coheight_nat, top_add]

end calculations

end Order<|MERGE_RESOLUTION|>--- conflicted
+++ resolved
@@ -6,12 +6,8 @@
 
 import Mathlib.Algebra.Order.Group.Int
 import Mathlib.Data.ENat.Lattice
-<<<<<<< HEAD
-import Mathlib.Algebra.Order.Group.Unbundled.Int
-=======
 import Mathlib.Order.Minimal
 import Mathlib.Order.RelSeries
->>>>>>> da7eb7aa
 
 /-!
 # Krull dimension of a preordered set and height of an element
@@ -672,8 +668,6 @@
 
 variable {α : Type*} [Preorder α]
 
-<<<<<<< HEAD
-=======
 /-
 These two lemmas could possibly be used to simplify the subsequent calculations,
 especially once the `Set.encard` api is richer.
@@ -686,7 +680,6 @@
   coheight a = (Set.Ioi a).encard
 -/
 
->>>>>>> da7eb7aa
 @[simp] lemma height_nat (n : ℕ) : height n = n := by
   induction n using Nat.strongRecOn with | ind n ih =>
   apply le_antisymm
@@ -694,33 +687,6 @@
     simp +contextual only [ih, Nat.cast_lt, implies_true]
   · exact length_le_height_last (p := LTSeries.range n)
 
-<<<<<<< HEAD
-@[simp] lemma coheight_nat (n : ℕ) : coheight n = ⊤ := by
-  apply coheight_eq_top_iff.mpr
-  intro m
-  use (LTSeries.range m).map (· + n) (StrictMono.add_const (fun _ _ x ↦ x) n)
-  simp
-
-@[simp] lemma krullDim_nat : krullDim ℕ = ⊤ := by
-  simp only [krullDim_eq_iSup_height, height_nat]
-  rw [← WithBot.coe_iSup (by bddDefault)]
-  simp [WithBot.coe_eq_top, ENat.iSup_natCast]
-
-@[simp] lemma height_int (a : ℤ) : height a = ⊤ := by
-  apply height_eq_top_iff.mpr
-  intro n
-  use (LTSeries.range n).map (a - (n : ℤ) + ·)
-    (StrictMono.const_add Int.natCast_strictMono (a - (n : ℤ)))
-  simp
-
-@[simp] lemma coheight_int (a : ℤ) : coheight a = ⊤ := by
-  apply coheight_eq_top_iff.mpr
-  intro n
-  use (LTSeries.range n).map (fun i => a + (i : ℤ)) (StrictMono.const_add Int.natCast_strictMono a)
-  simp
-
-@[simp] lemma height_coe_WithBot (x : α) : height (x : WithBot α) = height x + 1 := by
-=======
 @[simp] lemma coheight_of_noMaxOrder [NoMaxOrder α] (a : α) : coheight a = ⊤ := by
   obtain ⟨f, hstrictmono⟩ := Nat.exists_strictMono ↑(Set.Ioi a)
   apply coheight_eq_top_iff.mpr
@@ -757,7 +723,6 @@
 lemma krullDim_int : krullDim ℤ = ⊤ := krullDim_of_noMaxOrder ..
 
 @[simp] lemma height_coe_withBot (x : α) : height (x : WithBot α) = height x + 1 := by
->>>>>>> da7eb7aa
   apply le_antisymm
   · apply height_le
     intro p hlast
@@ -784,17 +749,10 @@
     let p' := (p.map _ WithBot.coe_strictMono).cons ⊥ (by simp)
     apply le_iSup₂_of_le p' (by simp [p', hlast]) (by simp [p'])
 
-<<<<<<< HEAD
-@[simp] lemma coheight_coe_WithTop (x : α) : coheight (x : WithTop α) = coheight x + 1 :=
-  height_coe_WithBot (α := αᵒᵈ) x
-
-@[simp] lemma height_coe_WithTop (x : α) : height (x : WithTop α) = height x := by
-=======
 @[simp] lemma coheight_coe_withTop (x : α) : coheight (x : WithTop α) = coheight x + 1 :=
   height_coe_withBot (α := αᵒᵈ) x
 
 @[simp] lemma height_coe_withTop (x : α) : height (x : WithTop α) = height x := by
->>>>>>> da7eb7aa
   apply le_antisymm
   · apply height_le
     intro p hlast
@@ -819,30 +777,12 @@
     let p' := p.map _ WithTop.coe_strictMono
     apply le_iSup₂_of_le p' (by simp [p', hlast]) (by simp [p'])
 
-<<<<<<< HEAD
-@[simp] lemma coheight_coe_WithBot (x : α) : coheight (x : WithBot α) = coheight x :=
-  height_coe_WithTop (α := αᵒᵈ) x
-=======
 @[simp] lemma coheight_coe_withBot (x : α) : coheight (x : WithBot α) = coheight x :=
   height_coe_withTop (α := αᵒᵈ) x
->>>>>>> da7eb7aa
 
 @[simp] lemma krullDim_WithTop [Nonempty α] : krullDim (WithTop α) = krullDim α + 1 := by
   rw [← height_top_eq_krullDim, krullDim_eq_iSup_height_of_nonempty, height_eq_iSup_lt_height]
   norm_cast
-<<<<<<< HEAD
-  rw [ENat.iSup_add, iSup_subtype']
-  symm
-  let e : α ≃ {y : WithTop α // y < ⊤} :=
-    { toFun := fun x => ⟨x, WithTop.coe_lt_top x⟩
-      invFun := fun ⟨x,h⟩ => WithTop.untop x (ne_top_of_lt h)
-      left_inv := fun _ => by simp,
-      right_inv := fun _ => by simp }
-  apply Equiv.iSup_congr e
-  simp [e]
-
-@[simp] lemma krullDim_WithBot [Nonempty α] : krullDim (WithBot α) = krullDim α + 1 := by
-=======
   simp_rw [WithTop.lt_top_iff_ne_top]
   rw [ENat.iSup_add, iSup_subtype']
   symm
@@ -850,33 +790,17 @@
   simp
 
 @[simp] lemma krullDim_withBot [Nonempty α] : krullDim (WithBot α) = krullDim α + 1 := by
->>>>>>> da7eb7aa
   conv_lhs => rw [← krullDim_orderDual]
   conv_rhs => rw [← krullDim_orderDual]
   exact krullDim_WithTop (α := αᵒᵈ)
 
 @[simp]
-<<<<<<< HEAD
-lemma krullDim_ENat : krullDim ℕ∞ = ⊤ := by
-  show (krullDim (WithTop ℕ) = ↑⊤)
-=======
 lemma krullDim_enat : krullDim ℕ∞ = ⊤ := by
   show (krullDim (WithTop ℕ) = ⊤)
->>>>>>> da7eb7aa
   simp only [krullDim_WithTop, krullDim_nat]
   rfl
 
 @[simp]
-<<<<<<< HEAD
-lemma height_ENat (n : ℕ∞) : height n = n := by
-  cases n with
-  | top => simp only [← WithBot.coe_eq_coe, height_top_eq_krullDim, krullDim_ENat, WithBot.coe_top]
-  | coe n => exact (height_coe_WithTop _).trans (height_nat _)
-
-@[simp]
-lemma coheight_coe_ENat (n : ℕ) : coheight (n : ℕ∞) = ⊤ := by
-  apply (coheight_coe_WithTop _).trans
-=======
 lemma height_enat (n : ℕ∞) : height n = n := by
   cases n with
   | top => simp only [← WithBot.coe_eq_coe, height_top_eq_krullDim, krullDim_enat, WithBot.coe_top]
@@ -885,7 +809,6 @@
 @[simp]
 lemma coheight_coe_enat (n : ℕ) : coheight (n : ℕ∞) = ⊤ := by
   apply (coheight_coe_withTop _).trans
->>>>>>> da7eb7aa
   simp only [Nat.cast_id, coheight_nat, top_add]
 
 end calculations
