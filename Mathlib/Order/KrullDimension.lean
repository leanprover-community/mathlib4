--- conflicted
+++ resolved
@@ -695,11 +695,7 @@
   cases finiteDimensionalOrder_or_infiniteDimensionalOrder α
   · rw [krullDim_eq_length_of_finiteDimensionalOrder, Nat.cast_le]
     constructor
-<<<<<<< HEAD
-    · exact fun H ↦ ⟨(LTSeries.longestOf α).take ⟨_, Nat.lt_succ_iff.mpr H⟩, rfl⟩
-=======
     · exact fun H ↦ ⟨(LTSeries.longestOf α).take ⟨_, Nat.lt_succ_of_le H⟩, rfl⟩
->>>>>>> 9e3df7a9
     · exact fun ⟨l, hl⟩ ↦ hl ▸ l.longestOf_is_longest
   · simpa [krullDim_eq_top] using SetRel.InfiniteDimensional.exists_relSeries_with_length n
 
