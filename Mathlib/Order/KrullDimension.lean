/-
Copyright (c) 2023 Jujian Zhang. All rights reserved.
Released under Apache 2.0 license as described in the file LICENSE.
Authors: Jujian Zhang, Fangming Li, Joachim Breitner
-/

import Mathlib.Order.RelSeries
import Mathlib.Order.Minimal
import Mathlib.Data.ENat.Lattice
import Mathlib.Algebra.Order.Group.Unbundled.Int

/-!
# Krull dimension of a preordered set and height of an element

If `α` is a preordered set, then `krullDim α : WithBot ℕ∞` is defined to be
`sup {n | a₀ < a₁ < ... < aₙ}`.

In case that `α` is empty, then its Krull dimension is defined to be negative infinity; if the
length of all series `a₀ < a₁ < ... < aₙ` is unbounded, then its Krull dimension is defined to be
positive infinity.

For `a : α`, its height (in `ℕ∞`) is defined to be `sup {n | a₀ < a₁ < ... < aₙ ≤ a}` while its
coheight is defined to be `sup {n | a ≤ a₀ < a₁ < ... < aₙ}` .

## Main results

* The Krull dimension is the same as that of the dual order (`krullDim_orderDual`).

* The Krull dimension is the supremum of the heights of the elements (`krullDim_eq_iSup_height`),
  or their coheights (`krullDim_eq_iSup_coheight`), or the sum of height and coheight.
  (`krullDim_eq_iSup_height_add_coheight`)

* The height in the dual order equals the coheight, and vice versa.

* The height is monotone, and strictly monone if finite.

* The height is the supremum of the successor of the height of all elements of lower height.

* The elements of height zero are the minimal elements, and the elements of height `n` are minimal
  among those of height `≥ n`.

* Concrete calculations for the height and Krull dimension in ℕ, ℤ, `WithTop`, `WithBot` and ℕ∞.

## Design notes

Krull dimensions are defined to take value in `WithBot ℕ∞` so that `(-∞) + (+∞)` is
also negative infinity. This is because we want Krull dimensions to be additive with respect
to product of varieties so that `-∞` being the Krull dimension of empty variety is equal to
sum of `-∞` and the Krull dimension of any other varieties.

We could generalize the notion of Krull dimension to an arbitrary binary relation; many results
in this file would generalize as well. But we don't think it would be useful, so we only define
Krull dimension of a preorder.
-/

namespace Order

section definitions

/--
The **Krull dimension** of a preorder `α` is the supremum of the rightmost index of all relation
series of `α` ordered by `<`. If there is no series `a₀ < a₁ < ... < aₙ` in `α`, then its Krull
dimension is defined to be negative infinity; if the length of all series `a₀ < a₁ < ... < aₙ` is
unbounded, its Krull dimension is defined to be positive infinity.
-/
noncomputable def krullDim (α : Type*) [Preorder α] : WithBot ℕ∞ :=
  ⨆ (p : LTSeries α), p.length

/--
The **height** of an element `a` in a preorder `α` is the supremum of the rightmost index of all
relation series of `α` ordered by `<` and ending below or at `a`.
-/
noncomputable def height {α : Type*} [Preorder α] (a : α) : ℕ∞ :=
  ⨆ (p : LTSeries α) (_ : p.last ≤ a), p.length

/--
The **coheight** of an element `a` in a preorder `α` is the supremum of the rightmost index of all
relation series of `α` ordered by `<` and beginning with `a`.

The definition of `coheight` is via the `height` in the dual order, in order to easily transfer
theorems between `height` and `coheight`. See `coheight_eq` for the definition with a
series ordered by `<` and beginning with `a`.
-/
noncomputable def coheight {α : Type*} [Preorder α] (a : α) : ℕ∞ := height (α := αᵒᵈ) a

end definitions

/-!
## Height
-/

section height

variable {α β : Type*}

variable [Preorder α] [Preorder β]

lemma height_orderDual (x : αᵒᵈ) : height x = coheight (α := α) x := rfl

lemma coheight_orderDual (x : αᵒᵈ) : coheight x = height (α := α) x := rfl

/--
The **coheight** of an element `a` in a preorder `α` is the supremum of the rightmost index of all
relation series of `α` ordered by `<` and beginning with `a`.

This is not the definition of `coheight`. The definition of `coheight` is via the `height` in the
dual order, in order to easily transfer theorems between `height` and `coheight`.
-/
lemma coheight_eq (a : α) :
    coheight a = ⨆ (p : LTSeries α) (_ : a ≤ p.head), (p.length : ℕ∞) := by
  apply Equiv.iSup_congr ⟨RelSeries.reverse, RelSeries.reverse, RelSeries.reverse_reverse,
    RelSeries.reverse_reverse⟩
  congr! 1

lemma height_le_iff {a : α} {n : ℕ∞} :
    height a ≤ n ↔ ∀ ⦃p : LTSeries α⦄, p.last ≤ a → p.length ≤ n := by
 rw [height, iSup₂_le_iff]

lemma coheight_le_iff {a : α} {n : ℕ∞} :
    coheight a ≤ n ↔ ∀ ⦃p : LTSeries α⦄, a ≤ p.head → p.length ≤ n := by
 rw [coheight_eq, iSup₂_le_iff]

lemma height_le {a : α} {n : ℕ∞} (h : ∀ (p : LTSeries α), p.last = a → p.length ≤ n) :
    height a ≤ n := by
  apply height_le_iff.mpr
  intro p hlast
  wlog hlenpos : p.length ≠ 0
  · simp_all
  -- We replace the last element in the series with `a`
  let p' := p.eraseLast.snoc a (lt_of_lt_of_le (p.eraseLast_last_rel_last (by simp_all)) hlast)
  rw [show p.length = p'.length by simp [p']; omega]
  apply h
  simp [p']

/--
Variant of `height_le_iff` ranging only over those series that end exactly on `a`.
-/
lemma height_le_iff' {a : α} {n : ℕ∞} :
    height a ≤ n ↔ ∀ ⦃p : LTSeries α⦄, p.last = a → p.length ≤ n := by
 constructor
 · rw [height_le_iff]
   exact fun h p hlast => h (le_of_eq hlast)
 · exact height_le

/--
Alternative definition of height, with the supremum ranging only over those series that end at `a`.
-/
lemma height_eq_iSup_last_eq (a : α) :
    height a = ⨆ (p : LTSeries α) (_ : p.last = a), ↑(p.length) := by
  apply le_antisymm
  · apply iSup₂_le
    intro p hlast
    -- The proof is a bit more elaborate since we have a Preorder, not a PartialOrder
    wlog hlenpos :  p.length ≠ 0
    · simp_all
    let p' := p.eraseLast.snoc a ( lt_of_lt_of_le (p.eraseLast_last_rel_last hlenpos) hlast)
    apply le_iSup₂_of_le p' (by simp [p']) (by simp [p']; norm_cast; omega)
  · apply iSup₂_le
    intro p hlast
    apply le_iSup₂_of_le p (by simp [hlast]) (by simp)

/--
Alternative definition of coheight, with the supremum only ranging over those series
that begin at `a`.
-/
lemma coheight_eq_iSup_head_eq  (a : α) :
    coheight a = ⨆ (p : LTSeries α) (_ : p.head = a), ↑(p.length) := by
  rw [← height_orderDual, height_eq_iSup_last_eq]
  apply Equiv.iSup_congr ⟨RelSeries.reverse, RelSeries.reverse, RelSeries.reverse_reverse,
    RelSeries.reverse_reverse⟩
  simp

/--
Variant of `coheight_le_iff` ranging only over those series that begin exactly on `a`.
-/
lemma coheight_le_iff' {a : α} {n : ℕ∞} :
    coheight a ≤ n ↔ ∀ ⦃p : LTSeries α⦄, p.head = a → p.length ≤ n := by
  rw [coheight_eq_iSup_head_eq, iSup₂_le_iff]

lemma coheight_le {a : α} {n : ℕ∞} (h : ∀ (p : LTSeries α), p.head = a → p.length ≤ n) :
    coheight a ≤ n :=
  coheight_le_iff'.mpr h

lemma length_le_height {p : LTSeries α} {x : α} (hlast : p.last ≤ x) :
    p.length ≤ height x := by
  by_cases hlen0 : p.length ≠ 0
  · let p' := p.eraseLast.snoc x (by
      apply lt_of_lt_of_le
      · apply p.step ⟨p.length - 1, by omega⟩
      · convert hlast
        simp only [Fin.succ_mk, Nat.succ_eq_add_one, RelSeries.last, Fin.last]
        congr; omega)
    suffices p'.length ≤ height x by
      simp [p'] at this
      convert this
      norm_cast
      omega
    refine le_iSup₂_of_le p' ?_ le_rfl
    simp [p']
  · simp_all

lemma length_le_coheight {x : α} {p : LTSeries α} (hhead : x ≤ p.head) :
    p.length ≤ coheight x :=
  length_le_height (α := αᵒᵈ) (p := p.reverse) (by simpa)

/--
The height of the last element in a series is larger or equal to the length of the series.
-/
lemma length_le_height_last {p : LTSeries α} : p.length ≤ height p.last :=
  length_le_height le_rfl

/--
The coheight of the first element in a series is larger or equal to the length of the series.
-/
lemma length_le_coheight_last {p : LTSeries α} : p.length ≤ coheight p.head :=
  length_le_coheight le_rfl

/--
The height of an element in a series is larger or equal to its index in the series.
-/
lemma index_le_height (p : LTSeries α) (i : Fin (p.length + 1)) : i ≤ height (p i) :=
  length_le_height_last (p := p.take i)

/--
The coheight of an element in a series is larger or equal to its reverse index in the series.
-/
lemma index_le_coheight (p : LTSeries α) (i : Fin (p.length + 1)) : i.rev ≤ coheight (p i) := by
  simpa using index_le_height (α := αᵒᵈ) p.reverse i.rev

/--
In a maximally long series, i.e one as long as the height of the last element, the height of each
element is its index in the series.
-/
lemma height_eq_index_of_length_eq_height_last {p : LTSeries α} (h : p.length = height p.last)
    (i : Fin (p.length + 1)) : height (p i) = i := by
  refine le_antisymm (height_le ?_) (index_le_height p i)
  intro p' hp'
  have hp'' := length_le_height_last (p := p'.smash (p.drop i) (by simpa))
  simp [← h] at hp''; clear h
  norm_cast at *
  omega

/--
In a maximally long series, i.e one as long as the coheight of the first element, the coheight of
each element is its reverse index in the series.
-/
lemma coheight_eq_index_of_length_eq_head_coheight {p : LTSeries α} (h : p.length = coheight p.head)
    (i : Fin (p.length + 1)) : coheight (p i) = i.rev := by
  simpa using height_eq_index_of_length_eq_height_last (α := αᵒᵈ) (p := p.reverse) (by simpa) i.rev

lemma height_mono : Monotone (α := α) height :=
  fun _ _ hab ↦ biSup_mono (fun _ hla => hla.trans hab)

@[gcongr] protected lemma _root_.GCongr.height_le_height (a b : α) (hab : a ≤ b) :
    height a ≤ height b := height_mono hab

lemma coheight_mono : Antitone (α := α) coheight :=
  fun _ _ hxy => height_mono (α := αᵒᵈ) hxy

private lemma height_add_const (a : α) (n : ℕ∞) :
    height a + n = ⨆ (p : LTSeries α) (_ : p.last = a), p.length + n := by
  have hne : Nonempty { p : LTSeries α // p.last = a } := ⟨RelSeries.singleton _ a, rfl⟩
  rw [height_eq_iSup_last_eq, iSup_subtype', iSup_subtype', ENat.iSup_add]

/- For elements of finite height, `height` is strictly monotone. -/
@[gcongr] lemma height_strictMono {x y : α} (hxy : x < y) (hfin : height x < ⊤) :
    height x < height y := by
  rw [← ENat.add_one_le_iff hfin.ne, height_add_const, iSup₂_le_iff]
  intro p hlast
  have := length_le_height_last (p := p.snoc y (by simp [*]))
  simpa using this

lemma height_le_height_apply_of_strictMono (f : α → β) (hf : StrictMono f) (x : α) :
    height x ≤ height (f x) := by
  simp only [height_eq_iSup_last_eq]
  apply iSup₂_le
  intro p hlast
  apply le_iSup₂_of_le (p.map f hf) (by simp [hlast]) (by simp)

lemma coheight_le_coheight_apply_of_astrictMono (f : α → β) (hf : StrictMono f) (x : α) :
    coheight x ≤ coheight (f x) := by
  apply height_le_height_apply_of_strictMono (α := αᵒᵈ)
  exact fun _ _ h ↦ hf h

@[simp]
lemma height_orderIso (f : α ≃o β) (x : α) : height (f x) = height x := by
  apply le_antisymm
  · simpa using height_le_height_apply_of_strictMono _ f.symm.strictMono (f x)
  · exact height_le_height_apply_of_strictMono _ f.strictMono x

<<<<<<< HEAD
lemma coheight_orderIso (f : α ≃o β) (x : α) : coheight (f x) = coheight x :=
  height_orderIso (α := αᵒᵈ) f.dual x

=======
>>>>>>> f9dd2957
private lemma exist_eq_iSup_of_iSup_eq_coe {α : Type*} [Nonempty α] {f : α → ℕ∞} {n : ℕ}
    (h : (⨆ x, f x) = n) : ∃ x, f x = n := by
  obtain ⟨x, hx⟩ := ENat.sSup_mem_of_Nonempty_of_lt_top (h ▸ ENat.coe_lt_top _)
  use x
  simpa [hx] using h

<<<<<<< HEAD
/-- There exist a series ending in a element for any lenght up to the element’s height.  -/
=======
/-- There exist a series ending in a element for any length up to the element’s height.  -/
>>>>>>> f9dd2957
lemma exists_series_of_le_height (a : α) {n : ℕ} (h : n ≤ height a) :
    ∃ p : LTSeries α, p.last = a ∧ p.length = n := by
  have hne : Nonempty { p : LTSeries α // p.last = a } := ⟨RelSeries.singleton _ a, rfl⟩
  cases ha : height a with
  | top =>
    clear h
    rw [height_eq_iSup_last_eq, iSup_subtype', ENat.iSup_coe_eq_top, bddAbove_def] at ha
    push_neg at ha
    contrapose! ha
    use n
    rintro m ⟨⟨p, rfl⟩, hp⟩
<<<<<<< HEAD
    simp at hp
=======
    simp only at hp
>>>>>>> f9dd2957
    by_contra! hnm
    apply ha (p.drop ⟨m-n, by omega⟩) (by simp) (by simp; omega)
  | coe m =>
    rw [ha, Nat.cast_le] at h
    rw [height_eq_iSup_last_eq, iSup_subtype'] at ha
    obtain ⟨⟨p,hlast⟩, hlen⟩ := exist_eq_iSup_of_iSup_eq_coe ha
    simp only [Nat.cast_inj] at hlen
    use p.drop ⟨m-n, by omega⟩
    constructor
    · simp [hlast]
    · simp [hlen]; omega

<<<<<<< HEAD
lemma exists_series_of_le_coheight (a : α) {n : ℕ} (h : n ≤ coheight a) :
    ∃ p : LTSeries α, p.head = a ∧ p.length = n := by
  obtain ⟨p, hp, hl⟩ := exists_series_of_le_height (α := αᵒᵈ) a h
  exact ⟨p.reverse, by simpa, by simpa⟩

=======
>>>>>>> f9dd2957
/-- For an element of finite height there exists a series ending in that element of that height. -/
lemma exists_series_of_height_eq_coe (a : α) {n : ℕ} (h : height a = n) :
    ∃ p : LTSeries α, p.last = a ∧ p.length = n :=
  exists_series_of_le_height a (le_of_eq h.symm)

<<<<<<< HEAD
lemma exists_series_of_coheight_eq_coe (a : α) {n : ℕ} (h : coheight a = n) :
    ∃ p : LTSeries α, p.head = a ∧ p.length = n :=
  exists_series_of_le_coheight a (le_of_eq h.symm)

/--
The height of an element is infinite if there exist series of arbitrary length ending in that
element.
-/
lemma height_eq_top_iff (x : α) :
    height x = ⊤ ↔ ∀ n, ∃ p : LTSeries α, p.last = x ∧ p.length = n := by
  constructor
  · intro h n
    apply exists_series_of_le_height x (n := n)
    simp [h]
  · intro h
    rw [height_eq_iSup_last_eq, iSup_subtype', ENat.iSup_coe_eq_top, bddAbove_def]
    push_neg
    intro n
    obtain ⟨p, hlast, hp⟩ := h (n+1)
    exact ⟨p.length, ⟨⟨⟨p, hlast⟩, by simp [hp]⟩, by simp [hp]⟩⟩

/--
The coheight of an element is infinite if there exist series of arbitrary length ending in that
element.
-/
lemma coheight_eq_top_iff (x : α) :
    coheight x = ⊤ ↔ ∀ n, ∃ p : LTSeries α, p.head = x ∧ p.length = n := by
  convert height_eq_top_iff (α := αᵒᵈ) x using 2 with n
  exact ⟨fun ⟨p, hp, hl⟩ => ⟨p.reverse, by simpa, by simpa⟩,
         fun ⟨p, hp, hl⟩ => ⟨p.reverse, by simpa, by simpa⟩⟩

=======
>>>>>>> f9dd2957
/-- Another characterization of height, based on the supremum of the heights of elements below. -/
lemma height_eq_isup_lt_height (x : α) : height x = ⨆ (y : α) (_  : y < x), height y + 1 := by
  apply le_antisymm
  · apply height_le
    intro p hp
    cases hlen : p.length with
    | zero => simp
    | succ n =>
      apply le_iSup_of_le p.eraseLast.last
      apply le_iSup_of_le (by rw [← hp]; apply RelSeries.eraseLast_last_rel_last _ (by omega))
      rw [height_add_const]
      apply le_iSup₂_of_le p.eraseLast (by rfl) (by simp [hlen])
  · apply iSup₂_le; intro y hyx
    rw [height_add_const]
    apply iSup₂_le; intro p hp
    apply le_iSup₂_of_le (p.snoc x (hp ▸ hyx)) (by simp) (by simp)

<<<<<<< HEAD
/--
Another characterization of coheight, based on the supremum of the coheights of elements above.
-/
lemma coheight_eq_isup_lt_height (x : α) : coheight x = ⨆ (y : α) (_  : x < y), coheight y + 1 :=
  height_eq_isup_lt_height (α := αᵒᵈ) x

=======
>>>>>>> f9dd2957
lemma height_le_coe_iff (x : α) (n : ℕ) :
    height x ≤ n ↔ (∀ y, y < x → height y < n) := by
  conv_lhs => rw [height_eq_isup_lt_height, iSup₂_le_iff]
  congr! 2 with y _
  cases height y
  · simp
  · norm_cast

<<<<<<< HEAD
lemma coheight_le_coe_iff (x : α) (n : ℕ) :
    coheight x ≤ n ↔ (∀ y, x < y → coheight y < n) :=
  height_le_coe_iff (α := αᵒᵈ) x n

lemma height_eq_zero_iff (x : α) : height x = 0 ↔ (∀ y, ¬(y < x)) := by
  simpa using height_le_coe_iff x 0

lemma coheight_eq_zero_iff (x : α) : coheight x = 0 ↔ (∀ y, ¬(x < y)) :=
  height_eq_zero_iff (α := αᵒᵈ) x

@[simp] lemma height_bot (α : Type*) [Preorder α] [OrderBot α] : height (⊥ : α) = 0 := by
  simp [height_eq_zero_iff]

@[simp] lemma coheight_top (α : Type*) [Preorder α] [OrderTop α] : coheight (⊤ : α) = 0 := by
  simp [coheight_eq_zero_iff]

lemma coe_lt_height_iff (x : α) (n : ℕ) (hfin : height x < ⊤):
    n < height x ↔ (∃ y, y < x ∧ height y = n) := by
  constructor
  · intro h
    obtain ⟨m, hx : height x = m⟩ := Option.ne_none_iff_exists'.mp (LT.lt.ne_top hfin)
    rw [hx] at h; norm_cast at h
    obtain ⟨p, hp, hlen⟩ := exists_series_of_height_eq_coe x hx
    use p ⟨n, by omega⟩
    constructor
    · rw [← hp]
      apply LTSeries.strictMono
      simp [Fin.last]; omega
    · exact height_eq_index_of_length_eq_height_last (by simp [hlen, hp, hx]) ⟨n, by omega⟩
  · intro ⟨y, hyx, hy⟩
    exact hy ▸ height_strictMono hyx (lt_of_le_of_lt (height_mono hyx.le) hfin)

lemma coe_lt_coheight_iff (x : α) (n : ℕ) (hfin : coheight x < ⊤):
    n < coheight x ↔ (∃ y, x < y ∧ coheight y = n) :=
  coe_lt_height_iff (α := αᵒᵈ) x n hfin

lemma height_eq_coe_add_one_iff (x : α) (n : ℕ)  : height x = n + 1 ↔
    height x < ⊤ ∧ (∃ y < x, height y = n) ∧ (∀ y, y < x → height y ≤ n) := by
  wlog hfin : height x < ⊤
  · simp_all
    exact ne_of_beq_false rfl
  simp only [hfin, true_and]
  trans n < height x ∧ height x ≤ n + 1
  · rw [le_antisymm_iff, and_comm]
    simp [hfin, ENat.lt_add_one_iff, ENat.add_one_le_iff]
  · congr! 1
    · exact coe_lt_height_iff x n hfin
    · simpa [hfin, ENat.lt_add_one_iff] using height_le_coe_iff x (n+1)

lemma coheight_eq_coe_add_one_iff (x : α) (n : ℕ) : coheight x = n + 1 ↔
    coheight x < ⊤ ∧ (∃ y > x, coheight y = n) ∧ (∀ y, x < y → coheight y ≤ n) :=
  height_eq_coe_add_one_iff (α := αᵒᵈ) x n

lemma height_eq_coe_iff (x : α) (n : ℕ) : height x = n ↔
    height x < ⊤ ∧ (n = 0 ∨ ∃ y < x, height y = n - 1) ∧ (∀ y, y < x → height y < n) := by
  wlog hfin : height x < ⊤
  · simp_all
  simp only [hfin, true_and]
  cases n
  case zero => simp_all [height_eq_zero_iff x]
  case succ n =>
    simp only [Nat.cast_add, Nat.cast_one, add_eq_zero, one_ne_zero, and_false, false_or]
    rw [height_eq_coe_add_one_iff x n]
    simp only [hfin, true_and]
    congr! 3
    rename_i y _
    cases height y <;> simp; norm_cast; omega

lemma coheight_eq_coe_iff (x : α) (n : ℕ) : coheight x = n ↔
    coheight x < ⊤ ∧ (n = 0 ∨ ∃ y > x, coheight y = n - 1) ∧ (∀ y, y > x → coheight y < n) :=
  height_eq_coe_iff (α := αᵒᵈ) x n

/-- The elements of height zero are the minimal elements. -/
lemma height_eq_zero_iff_isMin (a : α) :
    IsMin a ↔ height a = 0 := by
  simp [isMin_iff_forall_not_lt, height_eq_zero_iff]

/-- The elements of coheight zero are the maximal elements. -/
lemma coheight_eq_zero_iff_isMax (a : α) :
    IsMax a ↔ coheight a = 0 :=
  height_eq_zero_iff_isMin (α := αᵒᵈ) a

/-- The elements of finite height `n` are the minimial elements among those of height `≥ n`. -/
lemma height_eq_coe_iff_minimal_le_height (a : α) (n : ℕ) :
    height a = n ↔ Minimal (fun y => n ≤ height y) a := by
  by_cases hfin : height a < ⊤
  · simp only [minimal_iff_forall_lt, not_le, height_eq_coe_iff, hfin, true_and, and_congr_left_iff]
    intro _
    cases n
    case pos.zero => simp
    case pos.succ _ =>
      simp only [add_eq_zero, one_ne_zero, and_false, Nat.cast_add, Nat.cast_one, false_or, ne_eq,
        ENat.coe_ne_top, not_false_eq_true, ENat.add_one_le_iff, hfin, coe_lt_height_iff]
      rfl
  · suffices ∃ x, ∃ (_ : x < a), ↑n ≤ height x by simp_all [minimal_iff_forall_lt]
    simp only [not_lt, top_le_iff, height_eq_top_iff] at hfin
    obtain ⟨p, rfl, hp⟩ := hfin (n+1)
    use p.eraseLast.last, RelSeries.eraseLast_last_rel_last _ (by omega)
    simpa [hp] using length_le_height_last (p := p.eraseLast)

/-- The elements of finite coheight `n` are the maximal elements among those of coheight `≥ n`. -/
lemma coheight_eq_coe_iff_maximal_le_coheight (a : α) (n : ℕ) :
    coheight a = n ↔ Maximal (fun y => n ≤ coheight y) a :=
  height_eq_coe_iff_minimal_le_height (α := αᵒᵈ) a n

=======
>>>>>>> f9dd2957
end height

/-!
## Krull dimension
-/

section krullDim

variable {α β : Type*}

variable [Preorder α] [Preorder β]

lemma LTSeries.length_le_krullDim (p : LTSeries α) : p.length ≤ krullDim α := le_sSup ⟨_, rfl⟩

lemma krullDim_nonneg_of_nonempty [Nonempty α] : 0 ≤ krullDim α :=
  le_sSup ⟨⟨0, fun _ ↦ @Nonempty.some α inferInstance, fun f ↦ f.elim0⟩, rfl⟩

/-- A definition of krullDim for nonempty `α` that avoids `WithBot` -/
lemma krullDim_eq_iSup_length [Nonempty α] :
    krullDim α = ⨆ (p : LTSeries α), (p.length : ℕ∞) := by
  unfold krullDim
  rw [WithBot.coe_iSup (OrderTop.bddAbove _)]
  rfl

lemma krullDim_eq_bot_of_isEmpty [IsEmpty α] : krullDim α = ⊥ := WithBot.ciSup_empty _

lemma krullDim_eq_top_of_infiniteDimensionalOrder [InfiniteDimensionalOrder α] :
    krullDim α = ⊤ :=
  le_antisymm le_top <| le_iSup_iff.mpr <| fun m hm ↦ match m, hm with
  | ⊥, hm => False.elim <| by
    haveI : Inhabited α := ⟨LTSeries.withLength _ 0 0⟩
    exact not_le_of_lt (WithBot.bot_lt_coe _ : ⊥ < (0 : WithBot (WithTop ℕ))) <| hm default
  | some ⊤, _ => le_refl _
  | some (some m), hm => by
    refine (not_lt_of_le (hm (LTSeries.withLength _ (m + 1))) ?_).elim
    erw [WithBot.coe_lt_coe, WithTop.coe_lt_coe]
    simp

lemma krullDim_le_of_strictMono (f : α → β) (hf : StrictMono f) : krullDim α ≤ krullDim β :=
  iSup_le <| fun p ↦ le_sSup ⟨p.map f hf, rfl⟩

lemma krullDim_eq_length_of_finiteDimensionalOrder [FiniteDimensionalOrder α] :
    krullDim α = (LTSeries.longestOf α).length :=
  le_antisymm
    (iSup_le <| fun _ ↦ WithBot.coe_le_coe.mpr <| WithTop.coe_le_coe.mpr <|
      RelSeries.length_le_length_longestOf _ _) <|
    le_iSup (fun (i : LTSeries _) ↦ (i.length : WithBot (WithTop ℕ))) <| LTSeries.longestOf _

lemma krullDim_eq_zero_of_unique [Unique α] : krullDim α = 0 := by
  rw [krullDim_eq_length_of_finiteDimensionalOrder (α := α), Nat.cast_eq_zero]
  refine (LTSeries.longestOf_len_unique (default : LTSeries α) fun q ↦ show _ ≤ 0 from ?_).symm
  by_contra r
  exact ne_of_lt (q.step ⟨0, not_le.mp r⟩) <| Subsingleton.elim _ _

lemma krullDim_nonpos_of_subsingleton [Subsingleton α] : krullDim α ≤ 0 := by
  by_cases hα : Nonempty α
  · have := uniqueOfSubsingleton (Classical.choice hα)
    exact le_of_eq krullDim_eq_zero_of_unique
  · have := not_nonempty_iff.mp hα
    exact le_of_lt <| lt_of_eq_of_lt krullDim_eq_bot_of_isEmpty <|
      Batteries.compareOfLessAndEq_eq_lt.mp rfl

lemma krullDim_le_of_strictComono_and_surj
    (f : α → β) (hf : ∀ ⦃a b⦄, f a < f b → a < b) (hf' : Function.Surjective f) :
    krullDim β ≤ krullDim α :=
  iSup_le fun p ↦ le_sSup ⟨p.comap _ hf hf', rfl⟩

lemma krullDim_eq_of_orderIso (f : α ≃o β) : krullDim α = krullDim β :=
  le_antisymm (krullDim_le_of_strictMono _ f.strictMono) <|
    krullDim_le_of_strictMono _ f.symm.strictMono

@[simp] lemma krullDim_orderDual : krullDim αᵒᵈ = krullDim α :=
  le_antisymm (iSup_le fun i ↦ le_sSup ⟨i.reverse, rfl⟩) <|
    iSup_le fun i ↦ le_sSup ⟨i.reverse, rfl⟩


/--
The Krull dimension is the supremum of the elements' heights.

See `krullDim_eq_iSup_height` for the more general, but less convenient version without the
`Nonempty` requirement.
-/
lemma krullDim_eq_iSup_height_of_nonempty [Nonempty α] : krullDim α = ⨆ (a : α), height a := by
  apply le_antisymm
  · apply iSup_le
    intro p
    suffices p.length ≤ ⨆ (a : α), height a by
      exact (WithBot.unbot'_le_iff fun _ => this).mp this
    apply le_iSup_of_le p.last (length_le_height_last (p := p))
  · rw [krullDim_eq_iSup_length]
    simp only [WithBot.coe_le_coe, iSup_le_iff]
    intro x
    exact height_le fun p _ ↦ le_iSup_of_le p le_rfl

/--
The Krull dimension is the supremum of the elements' coheights.

See `krullDim_eq_iSup_coheight` for the more general, but less convenient version without the
`Nonempty` requirement.
-/
lemma krullDim_eq_iSup_coheight_of_nonempty [Nonempty α] : krullDim α = ⨆ (a : α), coheight a := by
  rw [← krullDim_orderDual]
  exact krullDim_eq_iSup_height_of_nonempty (α := αᵒᵈ)

/--
The Krull dimension is the supremum of the elements' height plus coheight.
-/
lemma krullDim_eq_iSup_height_add_coheight_of_nonempty [Nonempty α] :
    krullDim α = ⨆ (a : α), height a + coheight a := by
  apply le_antisymm
  · rw [krullDim_eq_iSup_height_of_nonempty]
    apply WithBot.coe_mono
    apply ciSup_mono (by bddDefault)
    intro
    exact le_self_add
  · wlog hnottop : krullDim α < ⊤
    · simp_all
    rw [krullDim_eq_iSup_length]
    simp only [WithBot.coe_le_coe, iSup_le_iff]
    intro a
    cases hh : height a with
    | top =>
      suffices (⊤ : ℕ∞) ≤ krullDim α by simp_all
      rw [krullDim_eq_iSup_height_of_nonempty, WithBot.coe_le_coe]
      apply le_iSup_of_le a (by simpa)
    | coe n =>
      obtain ⟨p₁, hlast, hlen₁⟩ := exists_series_of_height_eq_coe a hh
      cases hch : coheight a with
      | top =>
        suffices (⊤ : ℕ∞) ≤ krullDim α by simp_all
        rw [krullDim_eq_iSup_coheight_of_nonempty, WithBot.coe_le_coe]
        apply le_iSup_of_le a (by simpa)
      | coe m =>
        obtain ⟨p₂, hhead, hlen⟩ := exists_series_of_coheight_eq_coe a hch
        apply le_iSup_of_le ((p₁.smash p₂) (by simp [*]))
        simp [*]

/--
The Krull dimension is the supremum of the element's heights.

If `α` is `Nonempty`, then `krullDim_eq_iSup_height_of_nonempty`, with the coercion from
`ℕ∞` to `WithBot ℕ∞` outside the supremum, can be more convenient.
-/
lemma krullDim_eq_iSup_height : krullDim α = ⨆ (a : α), ↑(height a) := by
  cases isEmpty_or_nonempty α with
  | inl h => rw [krullDim_eq_bot_of_isEmpty, ciSup_of_empty]
  | inr h => rw [krullDim_eq_iSup_height_of_nonempty, WithBot.coe_iSup (OrderTop.bddAbove _)]

/--
The Krull dimension is the supremum of the element's coheights.

If `α` is `Nonempty`, then `krullDim_eq_iSup_coheight_of_nonempty`, with the coercion from
`ℕ∞` to `WithBot ℕ∞` outside the supremum, can be more convenient.
-/
lemma krullDim_eq_iSup_coheight : krullDim α = ⨆ (a : α), (coheight a : WithBot ℕ∞) := by
  rw [← krullDim_orderDual]
  exact krullDim_eq_iSup_height (α := αᵒᵈ)

/--
The Krull dimension is the supremum of the element's height plus coheight.

If `α` is `Nonempty`, then `krullDim_eq_iSup_height_add_coheight_of_nonempty`, with the coercion
from `ℕ∞` to `WithBot ℕ∞` outside the supremum, can be more convenient.
-/
lemma krullDim_eq_iSup_height_add_coheight :
    krullDim α = ⨆ (a : α), ↑(height a + coheight a) := by
  cases isEmpty_or_nonempty α with
  | inl h => rw [krullDim_eq_bot_of_isEmpty, ciSup_of_empty]
  | inr h => rw [krullDim_eq_iSup_height_add_coheight_of_nonempty,
    WithBot.coe_iSup (OrderTop.bddAbove _)]

@[simp] -- not as useful as a simp lemma as it looks, due to the coe on the left
lemma height_top_eq_krullDim [OrderTop α] : height (⊤ : α) = krullDim α := by
  rw [krullDim_eq_iSup_length]
  simp only [WithBot.coe_inj]
  apply le_antisymm
  · exact height_le fun p _ ↦ le_iSup_of_le p le_rfl
  · exact iSup_le fun _ => length_le_height le_top

@[simp] -- not as useful as a simp lemma as it looks, due to the coe on the left
lemma coheight_bot_eq_krullDim [OrderBot α] : coheight (⊥ : α) = krullDim α := by
  rw [← krullDim_orderDual]
  exact height_top_eq_krullDim (α := αᵒᵈ)

end krullDim

/-!
## Concrete calculations
-/

section calculations

variable {α : Type*} [Preorder α]

@[simp] lemma height_nat (n : ℕ) : height n = n := by
  induction n using Nat.strongRecOn with | ind n ih =>
  apply le_antisymm
  · apply (height_le_coe_iff ..).mpr
    simp (config := { contextual := true }) only [ih, Nat.cast_lt, implies_true]
  · exact length_le_height_last (p := .range n)

@[simp] lemma coheight_nat (n : ℕ) : coheight n = ⊤ := by
  rw [coheight_eq_top_iff]
  intro m
  use (LTSeries.range m).map (· + n) (StrictMono.add_const (fun _ _ x ↦ x) n)
  simp

@[simp]
lemma krullDim_nat : krullDim ℕ = ⊤ := by
  simp only [krullDim_eq_iSup_height, height_nat]
  rw [← WithBot.coe_iSup (OrderTop.bddAbove _)]
  simp only [WithBot.coe_eq_top]
  show ⨆ (i : ℕ), ↑i = (⊤ : ℕ∞) -- nothing simpler from here on?
  rw [iSup_eq_top]
  intro n hn
  cases n with
  | top => contradiction
  | coe n =>
    use n+1
    norm_cast
    simp

@[simp] lemma height_int (a : ℤ) : height a = ⊤ := by
  rw [height_eq_top_iff]
  intro n
  use (LTSeries.range n).map (a - (n : ℤ) + ·)
    (StrictMono.const_add Int.natCast_strictMono (a - (n : ℤ)))
  simp

@[simp] lemma coheight_int (a : ℤ) : coheight a = ⊤ := by
  rw [coheight_eq_top_iff]
  intro n
  use (LTSeries.range n).map (fun i => a + (i : ℤ)) (StrictMono.const_add Int.natCast_strictMono a)
  simp

@[simp]
lemma height_coe_WithBot (x : α) : height (x : WithBot α) = height x + 1 := by
  apply le_antisymm
  · apply height_le
    intro p hlast
    wlog hlenpos : p.length ≠ 0
    · simp_all
    let p' : LTSeries α := {
      length := p.length - 1
      toFun := fun ⟨i, hi⟩ => (p ⟨i+1, by omega⟩).unbot (by
        apply LT.lt.ne_bot (a := p.head)
        apply p.strictMono
        exact compare_gt_iff_gt.mp rfl)
      step := by
        intro ⟨i, hi⟩
        simp only [Fin.castSucc_mk, Nat.succ_eq_add_one, Fin.succ_mk, WithBot.unbot_lt_iff,
          WithBot.coe_unbot, gt_iff_lt]
        exact p.step ⟨i + 1, by omega⟩
      }
    have hlast' : p'.last = x := by
      simp only [RelSeries.last, Fin.val_last, WithBot.unbot_eq_iff, ← hlast]
      congr
      omega
    suffices p'.length ≤ height p'.last by
      simpa [p', hlast'] using this
    apply length_le_height_last
  · rw [height_add_const]
    apply iSup₂_le
    intro p hlast
    let p' := (p.map _ WithBot.coe_strictMono).cons ⊥ (by simp)
    apply le_iSup₂_of_le p' (by simp [p', hlast]) (by simp [p'])

@[simp]
lemma coheight_coe_WithTop (x : α) : coheight (x : WithTop α) = coheight x + 1 :=
  height_coe_WithBot (α := αᵒᵈ) x

@[simp]
lemma height_coe_WithTop (x : α) : height (x : WithTop α) = height x := by
  apply le_antisymm
  · apply height_le
    intro p hlast
    let p' : LTSeries α := {
      length := p.length
      toFun := fun i => (p i).untop (by
        apply WithTop.lt_top_iff_ne_top.mp
        apply lt_of_le_of_lt
        · exact p.monotone (Fin.le_last _)
        · rw [RelSeries.last] at hlast
          simp [hlast])
      step := by
        intro i
        simp only [WithTop.untop_lt_iff, WithTop.coe_untop]
        exact p.step i
      }
    have hlast' : p'.last = x := by
      simp only [RelSeries.last, Fin.val_last, WithTop.untop_eq_iff, ← hlast]
    suffices p'.length ≤ height p'.last by
      rw [hlast'] at this
      simpa [p'] using this
    apply length_le_height_last
  · apply height_le
    intro p hlast
    let p' := p.map _ WithTop.coe_strictMono
    apply le_iSup₂_of_le p' (by simp [p', hlast]) (by simp [p'])

@[simp]
lemma coheight_coe_WithBot (x : α) : coheight (x : WithBot α) = coheight x :=
  height_coe_WithTop (α := αᵒᵈ) x

@[simp]
lemma krullDim_WithTop [Nonempty α] : krullDim (WithTop α) = krullDim α + 1 := by
  rw [← height_top_eq_krullDim, krullDim_eq_iSup_height_of_nonempty, height_eq_isup_lt_height]
  norm_cast
  apply le_antisymm
  · apply iSup₂_le
    intro x h
    apply add_le_add_right
    cases x with
    | top => simp at h
    | coe x =>
      apply le_iSup_of_le x
      simp only [height_coe_WithTop, le_refl]
  · rw [ENat.iSup_add]
    apply iSup_le
    intro x
    apply le_iSup_of_le (↑x)
    apply le_iSup_of_le (WithTop.coe_lt_top x)
    simp only [height_coe_WithTop, le_refl]

@[simp]
lemma krullDim_WithBot [Nonempty α] : krullDim (WithBot α) = krullDim α + 1 := by
  conv_lhs => rw [← krullDim_orderDual]
  conv_rhs => rw [← krullDim_orderDual]
  exact krullDim_WithTop (α := αᵒᵈ)

@[simp]
lemma krullDim_ENat : krullDim ℕ∞ = ⊤ := by
  show (krullDim (WithTop ℕ) = ↑⊤)
  simp only [krullDim_WithTop, krullDim_nat]
  rfl

@[simp]
lemma height_ENat (n : ℕ∞) : height n = n := by
  cases n with
  | top => simp only [← WithBot.coe_eq_coe, height_top_eq_krullDim, krullDim_ENat, WithBot.coe_top]
  | coe n => exact (height_coe_WithTop _).trans (height_nat _)

@[simp]
lemma coheight_coe_ENat (n : ℕ) : coheight (n : ℕ∞) = ⊤ := by
  apply (coheight_coe_WithTop _).trans
  simp only [Nat.cast_id, coheight_nat, top_add]

end calculations

end Order<|MERGE_RESOLUTION|>--- conflicted
+++ resolved
@@ -147,17 +147,9 @@
 -/
 lemma height_eq_iSup_last_eq (a : α) :
     height a = ⨆ (p : LTSeries α) (_ : p.last = a), ↑(p.length) := by
-  apply le_antisymm
-  · apply iSup₂_le
-    intro p hlast
-    -- The proof is a bit more elaborate since we have a Preorder, not a PartialOrder
-    wlog hlenpos :  p.length ≠ 0
-    · simp_all
-    let p' := p.eraseLast.snoc a ( lt_of_lt_of_le (p.eraseLast_last_rel_last hlenpos) hlast)
-    apply le_iSup₂_of_le p' (by simp [p']) (by simp [p']; norm_cast; omega)
-  · apply iSup₂_le
-    intro p hlast
-    apply le_iSup₂_of_le p (by simp [hlast]) (by simp)
+  apply eq_of_forall_ge_iff
+  intro n
+  rw [height_le_iff', iSup₂_le_iff]
 
 /--
 Alternative definition of coheight, with the supremum only ranging over those series
@@ -288,23 +280,16 @@
   · simpa using height_le_height_apply_of_strictMono _ f.symm.strictMono (f x)
   · exact height_le_height_apply_of_strictMono _ f.strictMono x
 
-<<<<<<< HEAD
 lemma coheight_orderIso (f : α ≃o β) (x : α) : coheight (f x) = coheight x :=
   height_orderIso (α := αᵒᵈ) f.dual x
 
-=======
->>>>>>> f9dd2957
 private lemma exist_eq_iSup_of_iSup_eq_coe {α : Type*} [Nonempty α] {f : α → ℕ∞} {n : ℕ}
     (h : (⨆ x, f x) = n) : ∃ x, f x = n := by
   obtain ⟨x, hx⟩ := ENat.sSup_mem_of_Nonempty_of_lt_top (h ▸ ENat.coe_lt_top _)
   use x
   simpa [hx] using h
 
-<<<<<<< HEAD
-/-- There exist a series ending in a element for any lenght up to the element’s height.  -/
-=======
 /-- There exist a series ending in a element for any length up to the element’s height.  -/
->>>>>>> f9dd2957
 lemma exists_series_of_le_height (a : α) {n : ℕ} (h : n ≤ height a) :
     ∃ p : LTSeries α, p.last = a ∧ p.length = n := by
   have hne : Nonempty { p : LTSeries α // p.last = a } := ⟨RelSeries.singleton _ a, rfl⟩
@@ -316,11 +301,7 @@
     contrapose! ha
     use n
     rintro m ⟨⟨p, rfl⟩, hp⟩
-<<<<<<< HEAD
-    simp at hp
-=======
     simp only at hp
->>>>>>> f9dd2957
     by_contra! hnm
     apply ha (p.drop ⟨m-n, by omega⟩) (by simp) (by simp; omega)
   | coe m =>
@@ -333,53 +314,20 @@
     · simp [hlast]
     · simp [hlen]; omega
 
-<<<<<<< HEAD
 lemma exists_series_of_le_coheight (a : α) {n : ℕ} (h : n ≤ coheight a) :
     ∃ p : LTSeries α, p.head = a ∧ p.length = n := by
   obtain ⟨p, hp, hl⟩ := exists_series_of_le_height (α := αᵒᵈ) a h
   exact ⟨p.reverse, by simpa, by simpa⟩
 
-=======
->>>>>>> f9dd2957
 /-- For an element of finite height there exists a series ending in that element of that height. -/
 lemma exists_series_of_height_eq_coe (a : α) {n : ℕ} (h : height a = n) :
     ∃ p : LTSeries α, p.last = a ∧ p.length = n :=
   exists_series_of_le_height a (le_of_eq h.symm)
 
-<<<<<<< HEAD
 lemma exists_series_of_coheight_eq_coe (a : α) {n : ℕ} (h : coheight a = n) :
     ∃ p : LTSeries α, p.head = a ∧ p.length = n :=
   exists_series_of_le_coheight a (le_of_eq h.symm)
 
-/--
-The height of an element is infinite if there exist series of arbitrary length ending in that
-element.
--/
-lemma height_eq_top_iff (x : α) :
-    height x = ⊤ ↔ ∀ n, ∃ p : LTSeries α, p.last = x ∧ p.length = n := by
-  constructor
-  · intro h n
-    apply exists_series_of_le_height x (n := n)
-    simp [h]
-  · intro h
-    rw [height_eq_iSup_last_eq, iSup_subtype', ENat.iSup_coe_eq_top, bddAbove_def]
-    push_neg
-    intro n
-    obtain ⟨p, hlast, hp⟩ := h (n+1)
-    exact ⟨p.length, ⟨⟨⟨p, hlast⟩, by simp [hp]⟩, by simp [hp]⟩⟩
-
-/--
-The coheight of an element is infinite if there exist series of arbitrary length ending in that
-element.
--/
-lemma coheight_eq_top_iff (x : α) :
-    coheight x = ⊤ ↔ ∀ n, ∃ p : LTSeries α, p.head = x ∧ p.length = n := by
-  convert height_eq_top_iff (α := αᵒᵈ) x using 2 with n
-  exact ⟨fun ⟨p, hp, hl⟩ => ⟨p.reverse, by simpa, by simpa⟩,
-         fun ⟨p, hp, hl⟩ => ⟨p.reverse, by simpa, by simpa⟩⟩
-
-=======
->>>>>>> f9dd2957
 /-- Another characterization of height, based on the supremum of the heights of elements below. -/
 lemma height_eq_isup_lt_height (x : α) : height x = ⨆ (y : α) (_  : y < x), height y + 1 := by
   apply le_antisymm
@@ -397,15 +345,12 @@
     apply iSup₂_le; intro p hp
     apply le_iSup₂_of_le (p.snoc x (hp ▸ hyx)) (by simp) (by simp)
 
-<<<<<<< HEAD
 /--
 Another characterization of coheight, based on the supremum of the coheights of elements above.
 -/
 lemma coheight_eq_isup_lt_height (x : α) : coheight x = ⨆ (y : α) (_  : x < y), coheight y + 1 :=
   height_eq_isup_lt_height (α := αᵒᵈ) x
 
-=======
->>>>>>> f9dd2957
 lemma height_le_coe_iff (x : α) (n : ℕ) :
     height x ≤ n ↔ (∀ y, y < x → height y < n) := by
   conv_lhs => rw [height_eq_isup_lt_height, iSup₂_le_iff]
@@ -414,10 +359,37 @@
   · simp
   · norm_cast
 
-<<<<<<< HEAD
 lemma coheight_le_coe_iff (x : α) (n : ℕ) :
     coheight x ≤ n ↔ (∀ y, x < y → coheight y < n) :=
   height_le_coe_iff (α := αᵒᵈ) x n
+
+/--
+The height of an element is infinite if there exist series of arbitrary length ending in that
+element.
+-/
+lemma height_eq_top_iff (x : α) :
+    height x = ⊤ ↔ ∀ n, ∃ p : LTSeries α, p.last = x ∧ p.length = n := by
+  constructor
+  · intro h n
+    apply exists_series_of_le_height x (n := n)
+    simp [h]
+  · intro h
+    rw [height_eq_iSup_last_eq, iSup_subtype', ENat.iSup_coe_eq_top, bddAbove_def]
+    push_neg
+    intro n
+    obtain ⟨p, hlast, hp⟩ := h (n+1)
+    exact ⟨p.length, ⟨⟨⟨p, hlast⟩, by simp [hp]⟩, by simp [hp]⟩⟩
+
+/--
+The coheight of an element is infinite if there exist series of arbitrary length ending in that
+element.
+-/
+lemma coheight_eq_top_iff (x : α) :
+    coheight x = ⊤ ↔ ∀ n, ∃ p : LTSeries α, p.head = x ∧ p.length = n := by
+  convert height_eq_top_iff (α := αᵒᵈ) x using 2 with n
+  exact ⟨fun ⟨p, hp, hl⟩ => ⟨p.reverse, by simpa, by simpa⟩,
+         fun ⟨p, hp, hl⟩ => ⟨p.reverse, by simpa, by simpa⟩⟩
+
 
 lemma height_eq_zero_iff (x : α) : height x = 0 ↔ (∀ y, ¬(y < x)) := by
   simpa using height_le_coe_iff x 0
@@ -520,8 +492,6 @@
     coheight a = n ↔ Maximal (fun y => n ≤ coheight y) a :=
   height_eq_coe_iff_minimal_le_height (α := αᵒᵈ) a n
 
-=======
->>>>>>> f9dd2957
 end height
 
 /-!
