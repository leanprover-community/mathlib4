/-
Copyright (c) 2023 Jujian Zhang. All rights reserved.
Released under Apache 2.0 license as described in the file LICENSE.
Authors: Jujian Zhang, Fangming Li, Joachim Breitner
-/

import Mathlib.Order.RelSeries
import Mathlib.Order.Minimal
import Mathlib.Data.ENat.Lattice
import Mathlib.Algebra.Order.Group.Unbundled.Int

/-!
# Krull dimension of a preordered set and height of an element

If `α` is a preordered set, then `krullDim α : WithBot ℕ∞` is defined to be
`sup {n | a₀ < a₁ < ... < aₙ}`.

In case that `α` is empty, then its Krull dimension is defined to be negative infinity; if the
length of all series `a₀ < a₁ < ... < aₙ` is unbounded, then its Krull dimension is defined to be
positive infinity.

For `a : α`, its height (in `ℕ∞`) is defined to be `sup {n | a₀ < a₁ < ... < aₙ ≤ a}` while its
coheight is defined to be `sup {n | a ≤ a₀ < a₁ < ... < aₙ}` .

## Main results

* The Krull dimension is the same as that of the dual order (`krullDim_orderDual`).

* The Krull dimension is the supremum of the heights of the elements (`krullDim_eq_iSup_height`),
  or their coheights (`krullDim_eq_iSup_coheight`), or the sum of height and coheight.
  (`krullDim_eq_iSup_height_add_coheight`)

* The height in the dual order equals the coheight, and vice versa.

* The height is monotone, and strictly monone if finite.

* The height is the supremum of the successor of the height of all elements of lower height.

* The elements of height zero are the minimal elements, and the elements of height `n` are minimal
  among those of height `≥ n`.

* Concrete calculations for the height and Krull dimension in ℕ, ℤ, `WithTop`, `WithBot` and ℕ∞.

## Design notes

Krull dimensions are defined to take value in `WithBot ℕ∞` so that `(-∞) + (+∞)` is
also negative infinity. This is because we want Krull dimensions to be additive with respect
to product of varieties so that `-∞` being the Krull dimension of empty variety is equal to
sum of `-∞` and the Krull dimension of any other varieties.

We could generalize the notion of Krull dimension to an arbitrary binary relation; many results
in this file would generalize as well. But we don't think it would be useful, so we only define
Krull dimension of a preorder.
-/

namespace Order

section definitions

/--
The **Krull dimension** of a preorder `α` is the supremum of the rightmost index of all relation
series of `α` ordered by `<`. If there is no series `a₀ < a₁ < ... < aₙ` in `α`, then its Krull
dimension is defined to be negative infinity; if the length of all series `a₀ < a₁ < ... < aₙ` is
unbounded, its Krull dimension is defined to be positive infinity.
-/
noncomputable def krullDim (α : Type*) [Preorder α] : WithBot ℕ∞ :=
  ⨆ (p : LTSeries α), p.length

/--
The **height** of an element `a` in a preorder `α` is the supremum of the rightmost index of all
relation series of `α` ordered by `<` and ending below or at `a`.
-/
noncomputable def height {α : Type*} [Preorder α] (a : α) : ℕ∞ :=
  ⨆ (p : LTSeries α) (_ : p.last ≤ a), p.length

/--
The **coheight** of an element `a` in a preorder `α` is the supremum of the rightmost index of all
relation series of `α` ordered by `<` and beginning with `a`.

The definition of `coheight` is via the `height` in the dual order, in order to easily transfer
theorems between `height` and `coheight`. See `coheight_eq` for the definition with a
series ordered by `<` and beginning with `a`.
-/
noncomputable def coheight {α : Type*} [Preorder α] (a : α) : ℕ∞ := height (α := αᵒᵈ) a

end definitions

/-!
## Height
-/

section height

variable {α β : Type*}

variable [Preorder α] [Preorder β]

lemma height_orderDual (x : αᵒᵈ) : height x = coheight (α := α) x := rfl

lemma coheight_orderDual (x : αᵒᵈ) : coheight x = height (α := α) x := rfl

/--
The **coheight** of an element `a` in a preorder `α` is the supremum of the rightmost index of all
relation series of `α` ordered by `<` and beginning with `a`.

This is not the definition of `coheight`. The definition of `coheight` is via the `height` in the
dual order, in order to easily transfer theorems between `height` and `coheight`.
-/
lemma coheight_eq (a : α) :
    coheight a = ⨆ (p : LTSeries α) (_ : a ≤ p.head), (p.length : ℕ∞) := by
  apply Equiv.iSup_congr ⟨RelSeries.reverse, RelSeries.reverse, RelSeries.reverse_reverse,
    RelSeries.reverse_reverse⟩
  congr! 1

lemma height_le_iff {a : α} {n : ℕ∞} :
    height a ≤ n ↔ ∀ ⦃p : LTSeries α⦄, p.last ≤ a → p.length ≤ n := by
 rw [height, iSup₂_le_iff]

lemma coheight_le_iff {a : α} {n : ℕ∞} :
    coheight a ≤ n ↔ ∀ ⦃p : LTSeries α⦄, a ≤ p.head → p.length ≤ n := by
 rw [coheight_eq, iSup₂_le_iff]

lemma height_le {a : α} {n : ℕ∞} (h : ∀ (p : LTSeries α), p.last = a → p.length ≤ n) :
    height a ≤ n := by
  apply height_le_iff.mpr
  intro p hlast
  wlog hlenpos : p.length ≠ 0
  · simp_all
  -- We replace the last element in the series with `a`
  let p' := p.eraseLast.snoc a (lt_of_lt_of_le (p.eraseLast_last_rel_last (by simp_all)) hlast)
  rw [show p.length = p'.length by simp [p']; omega]
  apply h
  simp [p']

/--
Variant of `height_le_iff` ranging only over those series that end exactly on `a`.
-/
lemma height_le_iff' {a : α} {n : ℕ∞} :
    height a ≤ n ↔ ∀ ⦃p : LTSeries α⦄, p.last = a → p.length ≤ n := by
 constructor
 · rw [height_le_iff]
   exact fun h p hlast => h (le_of_eq hlast)
 · exact height_le

/--
Alternative definition of height, with the supremum ranging only over those series that end at `a`.
-/
lemma height_eq_iSup_last_eq (a : α) :
    height a = ⨆ (p : LTSeries α) (_ : p.last = a), ↑(p.length) := by
  apply eq_of_forall_ge_iff
  intro n
  rw [height_le_iff', iSup₂_le_iff]

/--
Alternative definition of coheight, with the supremum only ranging over those series
that begin at `a`.
-/
lemma coheight_eq_iSup_head_eq  (a : α) :
    coheight a = ⨆ (p : LTSeries α) (_ : p.head = a), ↑(p.length) := by
  rw [← height_orderDual, height_eq_iSup_last_eq]
  apply Equiv.iSup_congr ⟨RelSeries.reverse, RelSeries.reverse, RelSeries.reverse_reverse,
    RelSeries.reverse_reverse⟩
  simp

/--
Variant of `coheight_le_iff` ranging only over those series that begin exactly on `a`.
-/
lemma coheight_le_iff' {a : α} {n : ℕ∞} :
    coheight a ≤ n ↔ ∀ ⦃p : LTSeries α⦄, p.head = a → p.length ≤ n := by
  rw [coheight_eq_iSup_head_eq, iSup₂_le_iff]

lemma coheight_le {a : α} {n : ℕ∞} (h : ∀ (p : LTSeries α), p.head = a → p.length ≤ n) :
    coheight a ≤ n :=
  coheight_le_iff'.mpr h

lemma length_le_height {p : LTSeries α} {x : α} (hlast : p.last ≤ x) :
    p.length ≤ height x := by
  by_cases hlen0 : p.length ≠ 0
  · let p' := p.eraseLast.snoc x (by
      apply lt_of_lt_of_le
      · apply p.step ⟨p.length - 1, by omega⟩
      · convert hlast
        simp only [Fin.succ_mk, Nat.succ_eq_add_one, RelSeries.last, Fin.last]
        congr; omega)
    suffices p'.length ≤ height x by
      simp [p'] at this
      convert this
      norm_cast
      omega
    refine le_iSup₂_of_le p' ?_ le_rfl
    simp [p']
  · simp_all

lemma length_le_coheight {x : α} {p : LTSeries α} (hhead : x ≤ p.head) :
    p.length ≤ coheight x :=
  length_le_height (α := αᵒᵈ) (p := p.reverse) (by simpa)

/--
The height of the last element in a series is larger or equal to the length of the series.
-/
lemma length_le_height_last {p : LTSeries α} : p.length ≤ height p.last :=
  length_le_height le_rfl

/--
The coheight of the first element in a series is larger or equal to the length of the series.
-/
lemma length_le_coheight_last {p : LTSeries α} : p.length ≤ coheight p.head :=
  length_le_coheight le_rfl

/--
The height of an element in a series is larger or equal to its index in the series.
-/
lemma index_le_height (p : LTSeries α) (i : Fin (p.length + 1)) : i ≤ height (p i) :=
  length_le_height_last (p := p.take i)

/--
The coheight of an element in a series is larger or equal to its reverse index in the series.
-/
lemma index_le_coheight (p : LTSeries α) (i : Fin (p.length + 1)) : i.rev ≤ coheight (p i) := by
  simpa using index_le_height (α := αᵒᵈ) p.reverse i.rev

/--
In a maximally long series, i.e one as long as the height of the last element, the height of each
element is its index in the series.
-/
lemma height_eq_index_of_length_eq_height_last {p : LTSeries α} (h : p.length = height p.last)
    (i : Fin (p.length + 1)) : height (p i) = i := by
  refine le_antisymm (height_le ?_) (index_le_height p i)
  intro p' hp'
  have hp'' := length_le_height_last (p := p'.smash (p.drop i) (by simpa))
  simp [← h] at hp''; clear h
  norm_cast at *
  omega

/--
In a maximally long series, i.e one as long as the coheight of the first element, the coheight of
each element is its reverse index in the series.
-/
lemma coheight_eq_index_of_length_eq_head_coheight {p : LTSeries α} (h : p.length = coheight p.head)
    (i : Fin (p.length + 1)) : coheight (p i) = i.rev := by
  simpa using height_eq_index_of_length_eq_height_last (α := αᵒᵈ) (p := p.reverse) (by simpa) i.rev

lemma height_mono : Monotone (α := α) height :=
  fun _ _ hab ↦ biSup_mono (fun _ hla => hla.trans hab)

@[gcongr] protected lemma _root_.GCongr.height_le_height (a b : α) (hab : a ≤ b) :
    height a ≤ height b := height_mono hab

lemma coheight_mono : Antitone (α := α) coheight :=
  fun _ _ hxy => height_mono (α := αᵒᵈ) hxy

private lemma height_add_const (a : α) (n : ℕ∞) :
    height a + n = ⨆ (p : LTSeries α) (_ : p.last = a), p.length + n := by
  have hne : Nonempty { p : LTSeries α // p.last = a } := ⟨RelSeries.singleton _ a, rfl⟩
  rw [height_eq_iSup_last_eq, iSup_subtype', iSup_subtype', ENat.iSup_add]

/- For elements of finite height, `height` is strictly monotone. -/
@[gcongr] lemma height_strictMono {x y : α} (hxy : x < y) (hfin : height x < ⊤) :
    height x < height y := by
  rw [← ENat.add_one_le_iff hfin.ne, height_add_const, iSup₂_le_iff]
  intro p hlast
  have := length_le_height_last (p := p.snoc y (by simp [*]))
  simpa using this

lemma height_le_height_apply_of_strictMono (f : α → β) (hf : StrictMono f) (x : α) :
    height x ≤ height (f x) := by
  simp only [height_eq_iSup_last_eq]
  apply iSup₂_le
  intro p hlast
  apply le_iSup₂_of_le (p.map f hf) (by simp [hlast]) (by simp)

lemma coheight_le_coheight_apply_of_astrictMono (f : α → β) (hf : StrictMono f) (x : α) :
    coheight x ≤ coheight (f x) := by
  apply height_le_height_apply_of_strictMono (α := αᵒᵈ)
  exact fun _ _ h ↦ hf h

@[simp]
lemma height_orderIso (f : α ≃o β) (x : α) : height (f x) = height x := by
  apply le_antisymm
  · simpa using height_le_height_apply_of_strictMono _ f.symm.strictMono (f x)
  · exact height_le_height_apply_of_strictMono _ f.strictMono x

lemma coheight_orderIso (f : α ≃o β) (x : α) : coheight (f x) = coheight x :=
  height_orderIso (α := αᵒᵈ) f.dual x

private lemma exists_eq_iSup_of_iSup_eq_coe {α : Type*} [Nonempty α] {f : α → ℕ∞} {n : ℕ}
    (h : (⨆ x, f x) = n) : ∃ x, f x = n := by
  obtain ⟨x, hx⟩ := ENat.sSup_mem_of_Nonempty_of_lt_top (h ▸ ENat.coe_lt_top _)
  use x
  simpa [hx] using h

/-- There exist a series ending in a element for any length up to the element’s height.  -/
lemma exists_series_of_le_height (a : α) {n : ℕ} (h : n ≤ height a) :
    ∃ p : LTSeries α, p.last = a ∧ p.length = n := by
  have hne : Nonempty { p : LTSeries α // p.last = a } := ⟨RelSeries.singleton _ a, rfl⟩
  cases ha : height a with
  | top =>
    clear h
    rw [height_eq_iSup_last_eq, iSup_subtype', ENat.iSup_coe_eq_top, bddAbove_def] at ha
    contrapose! ha
    use n
    rintro m ⟨⟨p, rfl⟩, hp⟩
    simp only at hp
    by_contra! hnm
    apply ha (p.drop ⟨m-n, by omega⟩) (by simp) (by simp; omega)
  | coe m =>
    rw [ha, Nat.cast_le] at h
    rw [height_eq_iSup_last_eq, iSup_subtype'] at ha
    obtain ⟨⟨p, hlast⟩, hlen⟩ := exists_eq_iSup_of_iSup_eq_coe ha
    simp only [Nat.cast_inj] at hlen
    use p.drop ⟨m-n, by omega⟩
    constructor
    · simp [hlast]
    · simp [hlen]; omega

lemma exists_series_of_le_coheight (a : α) {n : ℕ} (h : n ≤ coheight a) :
    ∃ p : LTSeries α, p.head = a ∧ p.length = n := by
  obtain ⟨p, hp, hl⟩ := exists_series_of_le_height (α := αᵒᵈ) a h
  exact ⟨p.reverse, by simpa, by simpa⟩

/-- For an element of finite height there exists a series ending in that element of that height. -/
lemma exists_series_of_height_eq_coe (a : α) {n : ℕ} (h : height a = n) :
    ∃ p : LTSeries α, p.last = a ∧ p.length = n :=
  exists_series_of_le_height a (le_of_eq h.symm)

lemma exists_series_of_coheight_eq_coe (a : α) {n : ℕ} (h : coheight a = n) :
    ∃ p : LTSeries α, p.head = a ∧ p.length = n :=
  exists_series_of_le_coheight a (le_of_eq h.symm)

/-- Another characterization of height, based on the supremum of the heights of elements below. -/
lemma height_eq_iSup_lt_height (x : α) : height x = ⨆ y < x, height y + 1 := by
  apply le_antisymm
  · apply height_le
    intro p hp
    cases hlen : p.length with
    | zero => simp
    | succ n =>
      apply le_iSup_of_le p.eraseLast.last
      apply le_iSup_of_le (by rw [← hp]; apply RelSeries.eraseLast_last_rel_last _ (by omega))
      rw [height_add_const]
      apply le_iSup₂_of_le p.eraseLast (by rfl) (by simp [hlen])
  · apply iSup₂_le; intro y hyx
    rw [height_add_const]
    apply iSup₂_le; intro p hp
    apply le_iSup₂_of_le (p.snoc x (hp ▸ hyx)) (by simp) (by simp)

/--
Another characterization of coheight, based on the supremum of the coheights of elements above.
-/
lemma coheight_eq_iSup_lt_height (x : α) : coheight x = ⨆ y > x, coheight y + 1 :=
  height_eq_iSup_lt_height (α := αᵒᵈ) x

lemma height_le_coe_iff {x : α} {n : ℕ} : height x ≤ n ↔ ∀ y < x, height y < n := by
  conv_lhs => rw [height_eq_iSup_lt_height, iSup₂_le_iff]
  congr! 2 with y _
  cases height y
  · simp
  · norm_cast

lemma coheight_le_coe_iff {x : α} {n : ℕ} : coheight x ≤ n ↔ ∀ y > x, coheight y < n :=
  height_le_coe_iff (α := αᵒᵈ)

/--
The height of an element is infinite iff there exist series of arbitrary length ending in that
element.
-/
lemma height_eq_top_iff {x : α} :
    height x = ⊤ ↔ ∀ n, ∃ p : LTSeries α, p.last = x ∧ p.length = n where
  mp h n := by
    apply exists_series_of_le_height x (n := n)
    simp [h]
  mpr h := by
    rw [height_eq_iSup_last_eq, iSup_subtype', ENat.iSup_coe_eq_top, bddAbove_def]
    push_neg
    intro n
    obtain ⟨p, hlast, hp⟩ := h (n+1)
    exact ⟨p.length, ⟨⟨⟨p, hlast⟩, by simp [hp]⟩, by simp [hp]⟩⟩

/--
The coheight of an element is infinite iff there exist series of arbitrary length ending in that
element.
-/
lemma coheight_eq_top_iff {x : α} :
    coheight x = ⊤ ↔ ∀ n, ∃ p : LTSeries α, p.head = x ∧ p.length = n := by
  convert height_eq_top_iff (α := αᵒᵈ) (x := x) using 2 with n
  constructor <;> (intro ⟨p, hp, hl⟩; use p.reverse; constructor <;> simpa)

/-- The elements of height zero are the minimal elements. -/
@[simp] lemma height_eq_zero {x : α} : height x = 0 ↔ IsMin x := by
  simpa [isMin_iff_forall_not_lt] using height_le_coe_iff (x := x) (n := 0)

protected alias ⟨_, IsMin.height_eq_zero⟩ := height_eq_zero

/-- The elements of coheight zero are the maximal elements. -/
@[simp] lemma coheight_eq_zero {x : α} : coheight x = 0 ↔ IsMax x :=
  height_eq_zero (α := αᵒᵈ)

protected alias ⟨_, IsMax.coheight_eq_zero⟩ := coheight_eq_zero

@[simp] lemma height_bot (α : Type*) [Preorder α] [OrderBot α] : height (⊥ : α) = 0 := by simp

@[simp] lemma coheight_top (α : Type*) [Preorder α] [OrderTop α] : coheight (⊤ : α) = 0 := by simp

lemma coe_lt_height_iff {x : α} {n : ℕ} (hfin : height x < ⊤) :
    n < height x ↔ (∃ y < x, height y = n) where
  mp h := by
    obtain ⟨m, hx : height x = m⟩ := Option.ne_none_iff_exists'.mp hfin.ne_top
    rw [hx] at h; norm_cast at h
    obtain ⟨p, hp, hlen⟩ := exists_series_of_height_eq_coe x hx
    use p ⟨n, by omega⟩
    constructor
    · rw [← hp]
      apply LTSeries.strictMono
      simp [Fin.last]; omega
    · exact height_eq_index_of_length_eq_height_last (by simp [hlen, hp, hx]) ⟨n, by omega⟩
  mpr := fun ⟨y, hyx, hy⟩ =>
    hy ▸ height_strictMono hyx (lt_of_le_of_lt (height_mono hyx.le) hfin)

lemma coe_lt_coheight_iff {x : α} {n : ℕ} (hfin : coheight x < ⊤):
    n < coheight x ↔ (∃ y > x, coheight y = n) :=
  coe_lt_height_iff (α := αᵒᵈ) hfin

lemma height_eq_coe_add_one_iff {x : α} {n : ℕ} :
    height x = n + 1 ↔ height x < ⊤ ∧ (∃ y < x, height y = n) ∧ (∀ y < x, height y ≤ n) := by
  wlog hfin : height x < ⊤
  · simp_all
    exact ne_of_beq_false rfl
  simp only [hfin, true_and]
  trans n < height x ∧ height x ≤ n + 1
  · rw [le_antisymm_iff, and_comm]
    simp [hfin, ENat.lt_add_one_iff, ENat.add_one_le_iff]
  · congr! 1
    · exact coe_lt_height_iff hfin
    · simpa [hfin, ENat.lt_add_one_iff] using height_le_coe_iff (x := x) (n := n+1)

lemma coheight_eq_coe_add_one_iff (x : α) (n : ℕ) :
    coheight x = n + 1 ↔
      coheight x < ⊤ ∧ (∃ y > x, coheight y = n) ∧ (∀ y > x, coheight y ≤ n) :=
  height_eq_coe_add_one_iff (α := αᵒᵈ)

lemma height_eq_coe_iff {x : α} {n : ℕ} :
    height x = n ↔
      height x < ⊤ ∧ (n = 0 ∨ ∃ y < x, height y = n - 1) ∧ (∀ y < x, height y < n) := by
  wlog hfin : height x < ⊤
  · simp_all
  simp only [hfin, true_and]
  cases n
  case zero => simp [isMin_iff_forall_not_lt]
  case succ n =>
    simp only [Nat.cast_add, Nat.cast_one, add_eq_zero, one_ne_zero, and_false, false_or]
    rw [height_eq_coe_add_one_iff]
    simp only [hfin, true_and]
    congr! 3
    rename_i y _
    cases height y <;> simp; norm_cast; omega

lemma coheight_eq_coe_iff (x : α) (n : ℕ) :
    coheight x = n ↔
      coheight x < ⊤ ∧ (n = 0 ∨ ∃ y > x, coheight y = n - 1) ∧ (∀ y > x, coheight y < n) :=
  height_eq_coe_iff (α := αᵒᵈ)

/-- The elements of finite height `n` are the minimial elements among those of height `≥ n`. -/
lemma height_eq_coe_iff_minimal_le_height {a : α} {n : ℕ} :
    height a = n ↔ Minimal (fun y => n ≤ height y) a := by
  by_cases hfin : height a < ⊤
  · cases hn : n with
    | zero => simp
    | succ => simp [minimal_iff_forall_lt, height_eq_coe_add_one_iff, ENat.add_one_le_iff,
        coe_lt_height_iff, *]
  · suffices ∃ x < a, ↑n ≤ height x by
      simp_all [minimal_iff_forall_lt]
    simp only [not_lt, top_le_iff, height_eq_top_iff] at hfin
    obtain ⟨p, rfl, hp⟩ := hfin (n+1)
    use p.eraseLast.last, RelSeries.eraseLast_last_rel_last _ (by omega)
    simpa [hp] using length_le_height_last (p := p.eraseLast)

/-- The elements of finite coheight `n` are the maximal elements among those of coheight `≥ n`. -/
lemma coheight_eq_coe_iff_maximal_le_coheight (a : α) (n : ℕ) :
    coheight a = n ↔ Maximal (fun y => n ≤ coheight y) a :=
  height_eq_coe_iff_minimal_le_height (α := αᵒᵈ)

end height

/-!
## Krull dimension
-/

section krullDim

variable {α β : Type*}

variable [Preorder α] [Preorder β]

lemma LTSeries.length_le_krullDim (p : LTSeries α) : p.length ≤ krullDim α := le_sSup ⟨_, rfl⟩

lemma krullDim_nonneg_of_nonempty [Nonempty α] : 0 ≤ krullDim α :=
  le_sSup ⟨⟨0, fun _ ↦ @Nonempty.some α inferInstance, fun f ↦ f.elim0⟩, rfl⟩

/-- A definition of krullDim for nonempty `α` that avoids `WithBot` -/
lemma krullDim_eq_iSup_length [Nonempty α] :
    krullDim α = ⨆ (p : LTSeries α), (p.length : ℕ∞) := by
  unfold krullDim
  rw [WithBot.coe_iSup (OrderTop.bddAbove _)]
  rfl

lemma krullDim_eq_bot_of_isEmpty [IsEmpty α] : krullDim α = ⊥ := WithBot.ciSup_empty _

lemma krullDim_eq_top_of_infiniteDimensionalOrder [InfiniteDimensionalOrder α] :
    krullDim α = ⊤ :=
  le_antisymm le_top <| le_iSup_iff.mpr <| fun m hm ↦ match m, hm with
  | ⊥, hm => False.elim <| by
    haveI : Inhabited α := ⟨LTSeries.withLength _ 0 0⟩
    exact not_le_of_lt (WithBot.bot_lt_coe _ : ⊥ < (0 : WithBot (WithTop ℕ))) <| hm default
  | some ⊤, _ => le_refl _
  | some (some m), hm => by
    refine (not_lt_of_le (hm (LTSeries.withLength _ (m + 1))) ?_).elim
    erw [WithBot.coe_lt_coe, WithTop.coe_lt_coe]
    simp

lemma krullDim_le_of_strictMono (f : α → β) (hf : StrictMono f) : krullDim α ≤ krullDim β :=
  iSup_le <| fun p ↦ le_sSup ⟨p.map f hf, rfl⟩

lemma krullDim_eq_length_of_finiteDimensionalOrder [FiniteDimensionalOrder α] :
    krullDim α = (LTSeries.longestOf α).length :=
  le_antisymm
    (iSup_le <| fun _ ↦ WithBot.coe_le_coe.mpr <| WithTop.coe_le_coe.mpr <|
      RelSeries.length_le_length_longestOf _ _) <|
    le_iSup (fun (i : LTSeries _) ↦ (i.length : WithBot (WithTop ℕ))) <| LTSeries.longestOf _

lemma krullDim_eq_zero_of_unique [Unique α] : krullDim α = 0 := by
  rw [krullDim_eq_length_of_finiteDimensionalOrder (α := α), Nat.cast_eq_zero]
  refine (LTSeries.longestOf_len_unique (default : LTSeries α) fun q ↦ show _ ≤ 0 from ?_).symm
  by_contra r
  exact ne_of_lt (q.step ⟨0, not_le.mp r⟩) <| Subsingleton.elim _ _

lemma krullDim_nonpos_of_subsingleton [Subsingleton α] : krullDim α ≤ 0 := by
  by_cases hα : Nonempty α
  · have := uniqueOfSubsingleton (Classical.choice hα)
    exact le_of_eq krullDim_eq_zero_of_unique
  · have := not_nonempty_iff.mp hα
    exact le_of_lt <| lt_of_eq_of_lt krullDim_eq_bot_of_isEmpty <|
      Batteries.compareOfLessAndEq_eq_lt.mp rfl

lemma krullDim_le_of_strictComono_and_surj
    (f : α → β) (hf : ∀ ⦃a b⦄, f a < f b → a < b) (hf' : Function.Surjective f) :
    krullDim β ≤ krullDim α :=
  iSup_le fun p ↦ le_sSup ⟨p.comap _ hf hf', rfl⟩

lemma krullDim_eq_of_orderIso (f : α ≃o β) : krullDim α = krullDim β :=
  le_antisymm (krullDim_le_of_strictMono _ f.strictMono) <|
    krullDim_le_of_strictMono _ f.symm.strictMono

@[simp] lemma krullDim_orderDual : krullDim αᵒᵈ = krullDim α :=
  le_antisymm (iSup_le fun i ↦ le_sSup ⟨i.reverse, rfl⟩) <|
    iSup_le fun i ↦ le_sSup ⟨i.reverse, rfl⟩

/--
The Krull dimension is the supremum of the elements' heights.

This version of the lemma assumes that `α` is nonempty. In this case, the coercion from `ℕ∞` to
`WithBot ℕ∞` is on the outside fo the right-hand side, which is usually more convenient.

If `α` were empty, then `krullDim α = ⊥`. See `krullDim_eq_iSup_height` for the more general
version, with the coercion under the supremum.
-/
lemma krullDim_eq_iSup_height_of_nonempty [Nonempty α] : krullDim α = ↑(⨆ (a : α), height a) := by
  apply le_antisymm
  · apply iSup_le
    intro p
    suffices p.length ≤ ⨆ (a : α), height a by
      exact (WithBot.unbot'_le_iff fun _ => this).mp this
    apply le_iSup_of_le p.last (length_le_height_last (p := p))
  · rw [krullDim_eq_iSup_length]
    simp only [WithBot.coe_le_coe, iSup_le_iff]
    intro x
    exact height_le fun p _ ↦ le_iSup_of_le p le_rfl

/--
The Krull dimension is the supremum of the elements' coheights.

This version of the lemma assumes that `α` is nonempty. In this case, the coercion from `ℕ∞` to
`WithBot ℕ∞` is on the outside of the right-hand side, which is usually more convenient.

If `α` were empty, then `krullDim α = ⊥`. See `krullDim_eq_iSup_coheight` for the more general
version, with the coercion under the supremum.
-/
lemma krullDim_eq_iSup_coheight_of_nonempty [Nonempty α] :
    krullDim α = ↑(⨆ (a : α), coheight a) := by
  rw [← krullDim_orderDual]
  exact krullDim_eq_iSup_height_of_nonempty (α := αᵒᵈ)

/--
<<<<<<< HEAD
The Krull dimension is the supremum of the elements' height plus coheight.
-/
lemma krullDim_eq_iSup_height_add_coheight_of_nonempty [Nonempty α] :
    krullDim α = ⨆ (a : α), height a + coheight a := by
  apply le_antisymm
  · rw [krullDim_eq_iSup_height_of_nonempty]
    apply WithBot.coe_mono
    apply ciSup_mono (by bddDefault)
    intro
    exact le_self_add
  · wlog hnottop : krullDim α < ⊤
    · simp_all
    rw [krullDim_eq_iSup_length]
    simp only [WithBot.coe_le_coe, iSup_le_iff]
    intro a
    cases hh : height a with
    | top =>
      suffices (⊤ : ℕ∞) ≤ krullDim α by simp_all
      rw [krullDim_eq_iSup_height_of_nonempty, WithBot.coe_le_coe]
      apply le_iSup_of_le a (by simpa)
    | coe n =>
      obtain ⟨p₁, hlast, hlen₁⟩ := exists_series_of_height_eq_coe a hh
      cases hch : coheight a with
      | top =>
        suffices (⊤ : ℕ∞) ≤ krullDim α by simp_all
        rw [krullDim_eq_iSup_coheight_of_nonempty, WithBot.coe_le_coe]
        apply le_iSup_of_le a (by simpa)
      | coe m =>
        obtain ⟨p₂, hhead, hlen⟩ := exists_series_of_coheight_eq_coe a hch
        apply le_iSup_of_le ((p₁.smash p₂) (by simp [*]))
        simp [*]

/--
The Krull dimension is the supremum of the element's heights.
=======
The Krull dimension is the supremum of the elements' heights.
>>>>>>> 83496562

If `α` is `Nonempty`, then `krullDim_eq_iSup_height_of_nonempty`, with the coercion from
`ℕ∞` to `WithBot ℕ∞` outside the supremum, can be more convenient.
-/
lemma krullDim_eq_iSup_height : krullDim α = ⨆ (a : α), ↑(height a) := by
  cases isEmpty_or_nonempty α with
  | inl h => rw [krullDim_eq_bot_of_isEmpty, ciSup_of_empty]
  | inr h => rw [krullDim_eq_iSup_height_of_nonempty, WithBot.coe_iSup (OrderTop.bddAbove _)]

/--
The Krull dimension is the supremum of the elements' coheights.

If `α` is `Nonempty`, then `krullDim_eq_iSup_coheight_of_nonempty`, with the coercion from
`ℕ∞` to `WithBot ℕ∞` outside the supremum, can be more convenient.
-/
lemma krullDim_eq_iSup_coheight : krullDim α = ⨆ (a : α), ↑(coheight a) := by
  cases isEmpty_or_nonempty α with
  | inl h => rw [krullDim_eq_bot_of_isEmpty, ciSup_of_empty]
  | inr h => rw [krullDim_eq_iSup_coheight_of_nonempty, WithBot.coe_iSup (OrderTop.bddAbove _)]

@[simp] -- not as useful as a simp lemma as it looks, due to the coe on the left
lemma height_top_eq_krullDim [OrderTop α] : height (⊤ : α) = krullDim α := by
  rw [krullDim_eq_iSup_length]
  simp only [WithBot.coe_inj]
  apply le_antisymm
  · exact height_le fun p _ ↦ le_iSup_of_le p le_rfl
  · exact iSup_le fun _ => length_le_height le_top

@[simp] -- not as useful as a simp lemma as it looks, due to the coe on the left
lemma coheight_bot_eq_krullDim [OrderBot α] : coheight (⊥ : α) = krullDim α := by
  rw [← krullDim_orderDual]
  exact height_top_eq_krullDim (α := αᵒᵈ)

end krullDim

/-!
## Concrete calculations
-/

section calculations

variable {α : Type*} [Preorder α]

@[simp] lemma height_nat (n : ℕ) : height n = n := by
  induction n using Nat.strongRecOn with | ind n ih =>
  apply le_antisymm
  · apply (height_le_coe_iff ..).mpr
    simp (config := { contextual := true }) only [ih, Nat.cast_lt, implies_true]
  · exact length_le_height_last (p := .range n)

@[simp] lemma coheight_nat (n : ℕ) : coheight n = ⊤ := by
  rw [coheight_eq_top_iff]
  intro m
  use (LTSeries.range m).map (· + n) (StrictMono.add_const (fun _ _ x ↦ x) n)
  simp

@[simp]
lemma krullDim_nat : krullDim ℕ = ⊤ := by
  simp only [krullDim_eq_iSup_height, height_nat]
  rw [← WithBot.coe_iSup (OrderTop.bddAbove _)]
  simp only [WithBot.coe_eq_top]
  show ⨆ (i : ℕ), ↑i = (⊤ : ℕ∞) -- nothing simpler from here on?
  rw [iSup_eq_top]
  intro n hn
  cases n with
  | top => contradiction
  | coe n =>
    use n+1
    norm_cast
    simp

@[simp] lemma height_int (a : ℤ) : height a = ⊤ := by
  rw [height_eq_top_iff]
  intro n
  use (LTSeries.range n).map (a - (n : ℤ) + ·)
    (StrictMono.const_add Int.natCast_strictMono (a - (n : ℤ)))
  simp

@[simp] lemma coheight_int (a : ℤ) : coheight a = ⊤ := by
  rw [coheight_eq_top_iff]
  intro n
  use (LTSeries.range n).map (fun i => a + (i : ℤ)) (StrictMono.const_add Int.natCast_strictMono a)
  simp

@[simp]
lemma height_coe_WithBot (x : α) : height (x : WithBot α) = height x + 1 := by
  apply le_antisymm
  · apply height_le
    intro p hlast
    wlog hlenpos : p.length ≠ 0
    · simp_all
    let p' : LTSeries α := {
      length := p.length - 1
      toFun := fun ⟨i, hi⟩ => (p ⟨i+1, by omega⟩).unbot (by
        apply LT.lt.ne_bot (a := p.head)
        apply p.strictMono
        exact compare_gt_iff_gt.mp rfl)
      step := by
        intro ⟨i, hi⟩
        simp only [Fin.castSucc_mk, Nat.succ_eq_add_one, Fin.succ_mk, WithBot.unbot_lt_iff,
          WithBot.coe_unbot, gt_iff_lt]
        exact p.step ⟨i + 1, by omega⟩
      }
    have hlast' : p'.last = x := by
      simp only [RelSeries.last, Fin.val_last, WithBot.unbot_eq_iff, ← hlast]
      congr
      omega
    suffices p'.length ≤ height p'.last by
      simpa [p', hlast'] using this
    apply length_le_height_last
  · rw [height_add_const]
    apply iSup₂_le
    intro p hlast
    let p' := (p.map _ WithBot.coe_strictMono).cons ⊥ (by simp)
    apply le_iSup₂_of_le p' (by simp [p', hlast]) (by simp [p'])

@[simp]
lemma coheight_coe_WithTop (x : α) : coheight (x : WithTop α) = coheight x + 1 :=
  height_coe_WithBot (α := αᵒᵈ) x

@[simp]
lemma height_coe_WithTop (x : α) : height (x : WithTop α) = height x := by
  apply le_antisymm
  · apply height_le
    intro p hlast
    let p' : LTSeries α := {
      length := p.length
      toFun := fun i => (p i).untop (by
        apply WithTop.lt_top_iff_ne_top.mp
        apply lt_of_le_of_lt
        · exact p.monotone (Fin.le_last _)
        · rw [RelSeries.last] at hlast
          simp [hlast])
      step := by
        intro i
        simp only [WithTop.untop_lt_iff, WithTop.coe_untop]
        exact p.step i
      }
    have hlast' : p'.last = x := by
      simp only [RelSeries.last, Fin.val_last, WithTop.untop_eq_iff, ← hlast]
    suffices p'.length ≤ height p'.last by
      rw [hlast'] at this
      simpa [p'] using this
    apply length_le_height_last
  · apply height_le
    intro p hlast
    let p' := p.map _ WithTop.coe_strictMono
    apply le_iSup₂_of_le p' (by simp [p', hlast]) (by simp [p'])

@[simp]
lemma coheight_coe_WithBot (x : α) : coheight (x : WithBot α) = coheight x :=
  height_coe_WithTop (α := αᵒᵈ) x

@[simp]
lemma krullDim_WithTop [Nonempty α] : krullDim (WithTop α) = krullDim α + 1 := by
  rw [← height_top_eq_krullDim, krullDim_eq_iSup_height_of_nonempty, height_eq_iSup_lt_height]
  norm_cast
  apply le_antisymm
  · apply iSup₂_le
    intro x h
    apply add_le_add_right
    cases x with
    | top => simp at h
    | coe x =>
      apply le_iSup_of_le x
      simp only [height_coe_WithTop, le_refl]
  · rw [ENat.iSup_add]
    apply iSup_le
    intro x
    apply le_iSup_of_le (↑x)
    apply le_iSup_of_le (WithTop.coe_lt_top x)
    simp only [height_coe_WithTop, le_refl]

@[simp]
lemma krullDim_WithBot [Nonempty α] : krullDim (WithBot α) = krullDim α + 1 := by
  conv_lhs => rw [← krullDim_orderDual]
  conv_rhs => rw [← krullDim_orderDual]
  exact krullDim_WithTop (α := αᵒᵈ)

@[simp]
lemma krullDim_ENat : krullDim ℕ∞ = ⊤ := by
  show (krullDim (WithTop ℕ) = ↑⊤)
  simp only [krullDim_WithTop, krullDim_nat]
  rfl

@[simp]
lemma height_ENat (n : ℕ∞) : height n = n := by
  cases n with
  | top => simp only [← WithBot.coe_eq_coe, height_top_eq_krullDim, krullDim_ENat, WithBot.coe_top]
  | coe n => exact (height_coe_WithTop _).trans (height_nat _)

@[simp]
lemma coheight_coe_ENat (n : ℕ) : coheight (n : ℕ∞) = ⊤ := by
  apply (coheight_coe_WithTop _).trans
  simp only [Nat.cast_id, coheight_nat, top_add]

end calculations

end Order<|MERGE_RESOLUTION|>--- conflicted
+++ resolved
@@ -590,11 +590,10 @@
   exact krullDim_eq_iSup_height_of_nonempty (α := αᵒᵈ)
 
 /--
-<<<<<<< HEAD
 The Krull dimension is the supremum of the elements' height plus coheight.
 -/
 lemma krullDim_eq_iSup_height_add_coheight_of_nonempty [Nonempty α] :
-    krullDim α = ⨆ (a : α), height a + coheight a := by
+    krullDim α = ↑(⨆ (a : α), height a + coheight a) := by
   apply le_antisymm
   · rw [krullDim_eq_iSup_height_of_nonempty]
     apply WithBot.coe_mono
@@ -624,10 +623,7 @@
         simp [*]
 
 /--
-The Krull dimension is the supremum of the element's heights.
-=======
 The Krull dimension is the supremum of the elements' heights.
->>>>>>> 83496562
 
 If `α` is `Nonempty`, then `krullDim_eq_iSup_height_of_nonempty`, with the coercion from
 `ℕ∞` to `WithBot ℕ∞` outside the supremum, can be more convenient.
