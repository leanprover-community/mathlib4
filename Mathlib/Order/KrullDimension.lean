/-
Copyright (c) 2023 Jujian Zhang. All rights reserved.
Released under Apache 2.0 license as described in the file LICENSE.
Authors: Jujian Zhang, Fangming Li, Joachim Breitner
-/

import Mathlib.Order.RelSeries
import Mathlib.Data.ENat.Lattice
import Mathlib.Topology.Order.Monotone
import Mathlib.Topology.Instances.ENat

/-!
# Krull dimension of a preordered set and height of an element

If `α` is a preordered set, then `krullDim α : WithBot ℕ∞` is defined to be
`sup {n | a₀ < a₁ < ... < aₙ}`.

In case that `α` is empty, then its Krull dimension is defined to be negative infinity; if the
length of all series `a₀ < a₁ < ... < aₙ` is unbounded, then its Krull dimension is defined to be
positive infinity.

For `a : α`, its height (in `ℕ∞`) is defined to be `sup {n | a₀ < a₁ < ... < aₙ ≤ a}` while its
coheight is defined to be `sup {n | a ≤ a₀ < a₁ < ... < aₙ}` .

## Main results

* The Krull dimension is the same as that of the dual order (`krullDim_orderDual`).

* The Krull dimension is the supremum of the heights of the elements (`krullDim_eq_iSup_height`),
  or their coheights (`krullDim_eq_iSup_coheight`), or the sum of height and coheight.
  (`krullDim_eq_iSup_height_add_coheight`)

* The height in the dual order equals the coheight, and vice versa.

* The height is monotone, and strictly monone if finite.

* The height is the supremum of the successor of the height of all elements of lower height.

* The elements of height zero are the minimal elements, and the elements of height `n` are minimal
  among those of height `≥ n`.

* Concrete calculations for the height and Krull dimension in ℕ, ℤ, `WithTop`, `WithBot` and ℕ∞.

## Design notes

Krull dimensions are defined to take value in `WithBot ℕ∞` so that `(-∞) + (+∞)` is
also negative infinity. This is because we want Krull dimensions to be additive with respect
to product of varieties so that `-∞` being the Krull dimension of empty variety is equal to
sum of `-∞` and the Krull dimension of any other varieties.

We could generalize the notion of Krull dimension to an arbitrary binary relation; many results
in this file would generalize as well. But we don't think it would be useful, so we only define
Krull dimension of a preorder.
-/

namespace Order

section definitions

/--
The **Krull dimension** of a preorder `α` is the supremum of the rightmost index of all relation
series of `α` ordered by `<`. If there is no series `a₀ < a₁ < ... < aₙ` in `α`, then its Krull
dimension is defined to be negative infinity; if the length of all series `a₀ < a₁ < ... < aₙ` is
unbounded, its Krull dimension is defined to be positive infinity.
-/
noncomputable def krullDim (α : Type*) [Preorder α] : WithBot ℕ∞ :=
  ⨆ (p : LTSeries α), p.length

/--
The **height** of an element `a` in a preorder `α` is the supremum of the rightmost index of all
relation series of `α` ordered by `<` and ending below or at `a`.
-/
noncomputable def height {α : Type*} [Preorder α] (a : α) : ℕ∞ :=
  ⨆ (p : LTSeries α) (_ : p.last ≤ a), p.length

/--
The **coheight** of an element `a` in a preorder `α` is the supremum of the rightmost index of all
relation series of `α` ordered by `<` and beginning with `a`.

The definition of `coheight` is via the `height` in the dual order, in order to easily transfer
theorems between `height` and `coheight`. See `coheight_eq` for the definition with a
series ordered by `<` and beginning with `a`.
-/
noncomputable def coheight {α : Type*} [Preorder α] (a : α) : ℕ∞ := height (α := αᵒᵈ) a

end definitions

/-!
## Height
-/

section height

variable {α β : Type*}

variable [Preorder α] [Preorder β]

lemma height_orderDual (x : αᵒᵈ) : height x = coheight (α := α) x := rfl

lemma coheight_orderDual (x : αᵒᵈ) : coheight x = height (α := α) x := rfl

/--
The **coheight** of an element `a` in a preorder `α` is the supremum of the rightmost index of all
relation series of `α` ordered by `<` and beginning with `a`.

This is not the definition of `coheight`. The definition of `coheight` is via the `height` in the
dual order, in order to easily transfer theorems between `height` and `coheight`.
-/
lemma coheight_eq (a : α) :
    coheight a = ⨆ (p : LTSeries α) (_ : a ≤ p.head), (p.length : ℕ∞) := by
  apply Equiv.iSup_congr ⟨RelSeries.reverse, RelSeries.reverse, RelSeries.reverse_reverse,
    RelSeries.reverse_reverse⟩
  congr! 1

lemma height_le_iff {a : α} {n : ℕ∞} :
    height a ≤ n ↔ ∀ ⦃p : LTSeries α⦄, p.last ≤ a → p.length ≤ n := by
 rw [height, iSup₂_le_iff]

lemma coheight_le_iff {a : α} {n : ℕ∞} :
    coheight a ≤ n ↔ ∀ ⦃p : LTSeries α⦄, a ≤ p.head → p.length ≤ n := by
 rw [coheight_eq, iSup₂_le_iff]

lemma height_le {a : α} {n : ℕ∞} (h : ∀ (p : LTSeries α), p.last = a → p.length ≤ n) :
    height a ≤ n := by
  apply height_le_iff.mpr
  intro p hlast
  wlog hlenpos : p.length ≠ 0
  · simp_all
  -- We replace the last element in the series with `a`
  let p' := p.eraseLast.snoc a (lt_of_lt_of_le (p.eraseLast_last_rel_last (by simp_all)) hlast)
  rw [show p.length = p'.length by simp [p']; omega]
  apply h
  simp [p']

lemma height_le_iff' {a : α} {n : ℕ∞} :
    height a ≤ n ↔ ∀ ⦃p : LTSeries α⦄, p.last = a → p.length ≤ n := by
 constructor
 · rw [height_le_iff]
   exact fun h p hlast => h (le_of_eq hlast)
 · exact height_le

/--
Alternative definition of height, with the supremum ranging only over those series that end at `a`.
-/
lemma height_eq_iSup_last_eq (a : α) :
    height a = ⨆ (p : LTSeries α) (_ : p.last = a), ↑(p.length) := by
  apply le_antisymm
  · apply iSup₂_le
    intro p hlast
    -- The proof is a bit more elaborate since we have a Preorder, not a PartialOrder
    wlog hlenpos :  p.length ≠ 0
    · simp_all
    let p' := p.eraseLast.snoc a ( lt_of_lt_of_le (p.eraseLast_last_rel_last hlenpos) hlast)
    apply le_iSup₂_of_le p' (by simp [p']) (by simp [p']; norm_cast; omega)
  · apply iSup₂_le
    intro p hlast
    apply le_iSup₂_of_le p (by simp [hlast]) (by simp)

/--
Alternative definition of coheight, with the supremum only ranging over those series
that begin at `a`.
-/
lemma coheight_eq_iSup_head_eq  (a : α) :
    coheight a = ⨆ (p : LTSeries α) (_ : p.head = a), ↑(p.length) := by
  rw [← height_orderDual, height_eq_iSup_last_eq]
  apply Equiv.iSup_congr ⟨RelSeries.reverse, RelSeries.reverse, RelSeries.reverse_reverse,
    RelSeries.reverse_reverse⟩
  simp

lemma coheight_le_iff' {a : α} {n : ℕ∞} :
    coheight a ≤ n ↔ ∀ ⦃p : LTSeries α⦄, p.head = a → p.length ≤ n := by
  rw [coheight_eq_iSup_head_eq, iSup₂_le_iff]

lemma coheight_le {a : α} {n : ℕ∞} (h : ∀ (p : LTSeries α), p.head = a → p.length ≤ n) :
    coheight a ≤ n :=
  coheight_le_iff'.mpr h

lemma length_le_height {p : LTSeries α} {x : α} (hlast : p.last ≤ x) :
    p.length ≤ height x := by
  by_cases hlen0 : p.length ≠ 0
  · let p' := p.eraseLast.snoc x (by
      apply lt_of_lt_of_le
      · apply p.step ⟨p.length - 1, by omega⟩
      · convert hlast
        simp only [Fin.succ_mk, Nat.succ_eq_add_one, RelSeries.last, Fin.last]
        congr; omega)
    suffices p'.length ≤ height x by
      simp [p'] at this
      convert this
      norm_cast
      omega
    refine le_iSup₂_of_le p' ?_ le_rfl
    simp [p']
  · simp_all

lemma length_le_coheight {x : α} {p : LTSeries α} (hhead : x ≤ p.head) :
    p.length ≤ coheight x :=
  length_le_height (α := αᵒᵈ) (p := p.reverse) (by simpa)

/--
The height of the last element in a series is larger or equal to the length of the series.
-/
lemma length_le_height_last {p : LTSeries α} : p.length ≤ height p.last :=
  length_le_height le_rfl

/--
The coheight of the first element in a series is larger or equal to the length of the series.
-/
lemma length_le_coheight_last {p : LTSeries α} : p.length ≤ coheight p.head :=
  length_le_coheight le_rfl

/--
The height of an element in a series is larger or equal to its index in the series.
-/
lemma index_le_height (p : LTSeries α) (i : Fin (p.length + 1)) : i ≤ height (p i) :=
  length_le_height_last (p := p.take i)

/--
The coheight of an element in a series is larger or equal to its reverse index in the series.
-/
lemma index_le_coheight (p : LTSeries α) (i : Fin (p.length + 1)) : i.rev ≤ coheight (p i) := by
  simpa using index_le_height (α := αᵒᵈ) p.reverse i.rev

/--
In a maximally long series, i.e one as long as the height of the last element, the height of each
element is its index in the series.
-/
lemma height_eq_index_of_length_eq_height_last {p : LTSeries α} (h : p.length = height p.last)
    (i : Fin (p.length + 1)) : height (p i) = i := by
  refine le_antisymm (height_le ?_) (index_le_height p i)
  intro p' hp'
  have hp'' := length_le_height_last (p := p'.smash (p.drop i) (by simpa))
  simp [← h] at hp''; clear h
  norm_cast at *
  omega

/--
In a maximally long series, i.e one as long as the coheight of the first element, the coheight of
each element is its reverse index in the series.
-/
lemma coheight_eq_index_of_length_eq_head_coheight {p : LTSeries α} (h : p.length = coheight p.head)
    (i : Fin (p.length + 1)) : coheight (p i) = i.rev := by
  simpa using height_eq_index_of_length_eq_height_last (α := αᵒᵈ) (p := p.reverse) (by simpa) i.rev

lemma height_mono : Monotone (α := α) height :=
  fun _ _ hab ↦ biSup_mono (fun _ hla => hla.trans hab)

@[gcongr] protected lemma _root_.GCongr.height_le_height (a b : α) (hab : a ≤ b) :
    height a ≤ height b := height_mono hab

<<<<<<< HEAD
lemma coheight_mono : Antitone (α := α) coheight :=
  fun _ _ hxy => height_mono (α := αᵒᵈ) hxy

private lemma height_add_const (a : α) (n : ℕ∞) :
    height a + n = ⨆ (p : LTSeries α ) (_ : p.last = a), p.length + n := by
  have hne : Nonempty { p : LTSeries α // p.last = a } := ⟨RelSeries.singleton _ a, rfl⟩
  rw [height_eq_iSup_last_eq, iSup_subtype', iSup_subtype']
  rw [Monotone.map_ciSup_of_continuousAt (f := (· + n))
    (continuousAt_id.add continuousAt_const) (monotone_id.add monotone_const)]

-- only true for finite height
lemma height_strictMono (x y : α) (hxy : x < y) (hfin : height y < ⊤) :
    height x < height y := by
  have : height x ≠ ⊤ := ne_top_of_lt (lt_of_le_of_lt (height_mono (le_of_lt hxy)) hfin)
  rw [← ENat.add_one_le_iff this]
  rw [height_add_const]
  apply iSup₂_le
  intro p hlast
  apply le_iSup₂_of_le (p.snoc y (by simp [*])) (by simp) (by simp)

lemma coheight_strictAntitone (x y : α) (hxy : y < x) (hfin : coheight y < ⊤) :
    coheight x < coheight y :=
  height_strictMono (α := αᵒᵈ) x y hxy hfin

lemma height_le_height_of_strictmono (f : α → β) (hf : StrictMono f) (x : α) :
=======
private lemma height_add_const (a : α) (n : ℕ∞) :
    height a + n = ⨆ (p : LTSeries α) (_ : p.last = a), p.length + n := by
  have hne : Nonempty { p : LTSeries α // p.last = a } := ⟨RelSeries.singleton _ a, rfl⟩
  rw [height_eq_iSup_last_eq, iSup_subtype', iSup_subtype', ENat.iSup_add]

/- For elements of finite height, `height` is strictly monotone. -/
@[gcongr] lemma height_strictMono {x y : α} (hxy : x < y) (hfin : height x < ⊤) :
    height x < height y := by
  rw [← ENat.add_one_le_iff hfin.ne, height_add_const, iSup₂_le_iff]
  intro p hlast
  have := length_le_height_last (p := p.snoc y (by simp [*]))
  simpa using this

lemma height_le_height_apply_of_strictMono (f : α → β) (hf : StrictMono f) (x : α) :
>>>>>>> 2d32a267
    height x ≤ height (f x) := by
  simp only [height_eq_iSup_last_eq]
  apply iSup₂_le
  intro p hlast
  apply le_iSup₂_of_le (p.map f hf) (by simp [hlast]) (by simp)

<<<<<<< HEAD
lemma coheight_le_coheight_of_strictmono (f : α → β) (hf : StrictMono f) (x : α) :
    coheight x ≤ coheight (f x) := by
  apply height_le_height_of_strictmono (α := αᵒᵈ)
  exact fun _ _ h ↦ hf h

@[simp]
lemma height_eq_of_orderIso (f : α ≃o β) (x : α) : height (f x) = height x := by
  apply le_antisymm
  · simpa using height_le_height_of_strictmono _ f.symm.strictMono (f x)
  · exact height_le_height_of_strictmono _ f.strictMono x

lemma coheight_eq_of_orderIso (f : α ≃o β) (x : α) : coheight (f x) = coheight x :=
  height_eq_of_orderIso (α := αᵒᵈ) f.dual x

private lemma exist_eq_iSup_of_iSup_eq_coe {α : Type*} [Nonempty α] {f : α → ℕ∞} {n : ℕ}
    (h : (⨆ x, f x) = n) : ∃ x, f x = n := by
  obtain ⟨x, hx⟩ := ENat.sSup_mem_of_Nonempty_of_lt_top (h ▸ ENat.coe_lt_top _)
  use x
  simpa [hx] using h

/-- There exist a series ending in a element for any lenght up to the element’s height.  -/
lemma exists_series_of_le_height (a : α) {n : ℕ} (h : n ≤ height a) :
    ∃ p : LTSeries α, p.last = a ∧ p.length = n := by
  have hne : Nonempty { p : LTSeries α // p.last = a } := ⟨RelSeries.singleton _ a, rfl⟩
  cases ha : height a with
  | top =>
    clear h
    rw [height_eq_iSup_last_eq, iSup_subtype', ENat.iSup_coe_eq_top, bddAbove_def] at ha
    push_neg at ha
    contrapose! ha
    use n
    rintro m ⟨⟨p, rfl⟩, hp⟩
    simp at hp
    by_contra! hnm
    apply ha (p.drop ⟨m-n, by omega⟩) (by simp) (by simp; omega)
  | coe m =>
    rw [ha, Nat.cast_le] at h
    rw [height_eq_iSup_last_eq, iSup_subtype'] at ha
    obtain ⟨⟨p,hlast⟩, hlen⟩ := exist_eq_iSup_of_iSup_eq_coe ha
    simp only [Nat.cast_inj] at hlen
    use p.drop ⟨m-n, by omega⟩
    constructor
    · simp [hlast]
    · simp [hlen]; omega

lemma exists_series_of_le_coheight (a : α) {n : ℕ} (h : n ≤ coheight a) :
    ∃ p : LTSeries α, p.head = a ∧ p.length = n := by
  obtain ⟨p, hp, hl⟩ := exists_series_of_le_height (α := αᵒᵈ) a h
  exact ⟨p.reverse, by simpa, by simpa⟩

/-- For an element of finite height there exists a series ending in that element of that height. -/
lemma exists_series_of_height_eq_coe (a : α) {n : ℕ} (h : height a = n) :
    ∃ p : LTSeries α, p.last = a ∧ p.length = n :=
  exists_series_of_le_height a (le_of_eq h.symm)

lemma exists_series_of_coheight_eq_coe (a : α) {n : ℕ} (h : coheight a = n) :
    ∃ p : LTSeries α, p.head = a ∧ p.length = n :=
  exists_series_of_le_coheight a (le_of_eq h.symm)

/--
The height of an element is infinite if there exist series of arbitrary length ending in that
element.
-/
lemma height_eq_top_iff (x : α) :
    height x = ⊤ ↔ ∀ n, ∃ p : LTSeries α, p.last = x ∧ p.length = n := by
  constructor
  · intro h n
    apply exists_series_of_le_height x (n := n)
    simp [h]
  · intro h
    rw [height_eq_iSup_last_eq, iSup_subtype', ENat.iSup_coe_eq_top, bddAbove_def]
    push_neg
    intro n
    obtain ⟨p, hlast, hp⟩ := h (n+1)
    exact ⟨p.length, ⟨⟨⟨p, hlast⟩, by simp [hp]⟩, by simp [hp]⟩⟩

/--
The coheight of an element is infinite if there exist series of arbitrary length ending in that
element.
-/
lemma coheight_eq_top_iff (x : α) :
    coheight x = ⊤ ↔ ∀ n, ∃ p : LTSeries α, p.head = x ∧ p.length = n := by
  convert height_eq_top_iff (α := αᵒᵈ) x using 2 with n
  exact ⟨fun ⟨p, hp, hl⟩ => ⟨p.reverse, by simpa, by simpa⟩,
         fun ⟨p, hp, hl⟩ => ⟨p.reverse, by simpa, by simpa⟩⟩

/-- Another characterization of height, based on the supremum of the heights of elements below. -/
lemma height_eq_isup_lt_height (x : α) : height x = ⨆ (y : α) (_  : y < x), height y + 1 := by
  apply le_antisymm
  · apply height_le
    intro p hp
    cases hlen : p.length with
    | zero => simp
    | succ n =>
      apply le_iSup_of_le p.eraseLast.last
      apply le_iSup_of_le (by rw [← hp]; apply RelSeries.eraseLast_last_rel_last _ (by omega))
      rw [height_add_const]
      apply le_iSup₂_of_le p.eraseLast (by rfl) (by simp [hlen])
  · apply iSup₂_le; intro y hyx
    rw [height_add_const]
    apply iSup₂_le; intro p hp
    apply le_iSup₂_of_le (p.snoc x (hp ▸ hyx)) (by simp) (by simp)

/--
Another characterization of coheight, based on the supremum of the coheights of elements above.
-/
lemma coheight_eq_isup_lt_height (x : α) : coheight x = ⨆ (y : α) (_  : x < y), coheight y + 1 :=
  height_eq_isup_lt_height (α := αᵒᵈ) x

lemma height_le_coe_iff (x : α) (n : ℕ) :
    height x ≤ n ↔ (∀ y, y < x → height y < n) := by
  conv_lhs => rw [height_eq_isup_lt_height, iSup₂_le_iff]
  congr! 2 with y _
  cases height y
  · simp
  · norm_cast

lemma coheight_le_coe_iff (x : α) (n : ℕ) :
    coheight x ≤ n ↔ (∀ y, x < y → coheight y < n) :=
  height_le_coe_iff (α := αᵒᵈ) x n

lemma height_eq_zero_iff (x : α) : height x = 0 ↔ (∀ y, ¬(y < x)) := by
  simpa using height_le_coe_iff x 0

lemma coheight_eq_zero_iff (x : α) : coheight x = 0 ↔ (∀ y, ¬(x < y)) :=
  height_eq_zero_iff (α := αᵒᵈ) x

@[simp] lemma height_bot (α : Type*) [Preorder α] [OrderBot α] : height (⊥ : α) = 0 := by
  simp [height_eq_zero_iff]

@[simp] lemma coheight_top (α : Type*) [Preorder α] [OrderTop α] : coheight (⊤ : α) = 0 := by
  simp [coheight_eq_zero_iff]

lemma coe_lt_height_iff (x : α) (n : ℕ) (hfin : height x < ⊤):
    n < height x ↔ (∃ y, y < x ∧ height y = n) := by
  constructor
  · intro h
    obtain ⟨m, hx : height x = m⟩ := Option.ne_none_iff_exists'.mp (LT.lt.ne_top hfin)
    rw [hx] at h; norm_num at h
    obtain ⟨p, hp, hlen⟩ := exists_series_of_height_eq_coe x hx
    use p ⟨n, by omega⟩
    constructor
    · rw [← hp]
      apply LTSeries.strictMono
      simp [Fin.last]; omega
    · exact height_eq_index_of_length_eq_height_last (by simp [hlen, hp, hx]) ⟨n, by omega⟩
  · intro ⟨y, hyx, hy⟩
    exact hy ▸ height_strictMono y x hyx hfin

lemma coe_lt_coheight_iff (x : α) (n : ℕ) (hfin : coheight x < ⊤):
    n < coheight x ↔ (∃ y, x < y ∧ coheight y = n) :=
  coe_lt_height_iff (α := αᵒᵈ) x n hfin

lemma height_eq_coe_add_one_iff (x : α) (n : ℕ)  : height x = n + 1 ↔
    height x < ⊤ ∧ (∃ y < x, height y = n) ∧ (∀ y, y < x → height y ≤ n) := by
  wlog hfin : height x < ⊤
  · simp_all
    exact ne_of_beq_false rfl
  simp only [hfin, true_and]
  trans n < height x ∧ height x ≤ n + 1
  · rw [le_antisymm_iff, and_comm]
    simp [hfin, ENat.lt_add_one_iff, ENat.add_one_le_iff]
  · congr! 1
    · exact coe_lt_height_iff x n hfin
    · simpa [hfin, ENat.lt_add_one_iff] using height_le_coe_iff x (n+1)

lemma coheight_eq_coe_add_one_iff (x : α) (n : ℕ) : coheight x = n + 1 ↔
    coheight x < ⊤ ∧ (∃ y > x, coheight y = n) ∧ (∀ y, x < y → coheight y ≤ n) :=
  height_eq_coe_add_one_iff (α := αᵒᵈ) x n

lemma height_eq_coe_iff (x : α) (n : ℕ) : height x = n ↔
    height x < ⊤ ∧ (n = 0 ∨ ∃ y < x, height y = n - 1) ∧ (∀ y, y < x → height y < n) := by
  wlog hfin : height x < ⊤
  · simp_all
  simp only [hfin, true_and]
  cases n
  case zero => simp_all [height_eq_zero_iff x]
  case succ n =>
    simp only [Nat.cast_add, Nat.cast_one, add_eq_zero, one_ne_zero, and_false, false_or]
    rw [height_eq_coe_add_one_iff x n]
    simp only [hfin, true_and]
    congr! 3
    rename_i y _
    cases height y <;> simp; norm_cast; omega

lemma coheight_eq_coe_iff (x : α) (n : ℕ) : coheight x = n ↔
    coheight x < ⊤ ∧ (n = 0 ∨ ∃ y > x, coheight y = n - 1) ∧ (∀ y, y > x → coheight y < n) :=
  height_eq_coe_iff (α := αᵒᵈ) x n

/-- The elements of height zero are the minimal elements. -/
lemma height_eq_zero_iff_isMin (a : α) :
    IsMin a ↔ height a = 0 := by
  simp [isMin_iff_forall_not_lt, height_eq_zero_iff]

/-- The elements of coheight zero are the maximal elements. -/
lemma coheight_eq_zero_iff_isMax (a : α) :
    IsMax a ↔ coheight a = 0 :=
  height_eq_zero_iff_isMin (α := αᵒᵈ) a

/-- The elements of finite height `n` are the minimial elements among those of height `≥ n`. -/
lemma height_eq_coe_iff_minimal_le_height (a : α) (n : ℕ) :
    height a = n ↔ Minimal (fun y => n ≤ height y) a := by
  by_cases hfin : height a < ⊤
  · simp only [minimal_iff_forall_lt, not_le, height_eq_coe_iff, hfin, true_and, and_congr_left_iff]
    intro _
    cases n
    case pos.zero => simp
    case pos.succ _ =>
      simp only [add_eq_zero, one_ne_zero, and_false, Nat.cast_add, Nat.cast_one, false_or, ne_eq,
        ENat.coe_ne_top, not_false_eq_true, ENat.add_one_le_iff, hfin, coe_lt_height_iff]
      rfl
  · suffices ∃ x, ∃ (_ : x < a), ↑n ≤ height x by simp_all [minimal_iff_forall_lt]
    simp only [not_lt, top_le_iff, height_eq_top_iff] at hfin
    obtain ⟨p, rfl, hp⟩ := hfin (n+1)
    use p.eraseLast.last, RelSeries.eraseLast_last_rel_last _ (by omega)
    simpa [hp] using length_le_height_last (p := p.eraseLast)

/-- The elements of finite coheight `n` are the maximal elements among those of coheight `≥ n`. -/
lemma coheight_eq_coe_iff_maximal_le_coheight (a : α) (n : ℕ) :
    coheight a = n ↔ Maximal (fun y => n ≤ coheight y) a :=
  height_eq_coe_iff_minimal_le_height (α := αᵒᵈ) a n
=======
@[simp]
lemma height_orderIso (f : α ≃o β) (x : α) : height (f x) = height x := by
  apply le_antisymm
  · simpa using height_le_height_apply_of_strictMono _ f.symm.strictMono (f x)
  · exact height_le_height_apply_of_strictMono _ f.strictMono x
>>>>>>> 2d32a267

end height

/-!
## Krull dimension
-/

section krullDim

variable {α β : Type*}

variable [Preorder α] [Preorder β]

lemma LTSeries.length_le_krullDim (p : LTSeries α) : p.length ≤ krullDim α := le_sSup ⟨_, rfl⟩

lemma krullDim_nonneg_of_nonempty [Nonempty α] : 0 ≤ krullDim α :=
  le_sSup ⟨⟨0, fun _ ↦ @Nonempty.some α inferInstance, fun f ↦ f.elim0⟩, rfl⟩

/-- A definition of krullDim for nonempty `α` that avoids `WithBot` -/
lemma krullDim_eq_iSup_length [Nonempty α] :
    krullDim α = ⨆ (p : LTSeries α), (p.length : ℕ∞) := by
  unfold krullDim
  rw [WithBot.coe_iSup (OrderTop.bddAbove _)]
  rfl

lemma krullDim_eq_bot_of_isEmpty [IsEmpty α] : krullDim α = ⊥ := WithBot.ciSup_empty _

lemma krullDim_eq_top_of_infiniteDimensionalOrder [InfiniteDimensionalOrder α] :
    krullDim α = ⊤ :=
  le_antisymm le_top <| le_iSup_iff.mpr <| fun m hm ↦ match m, hm with
  | ⊥, hm => False.elim <| by
    haveI : Inhabited α := ⟨LTSeries.withLength _ 0 0⟩
    exact not_le_of_lt (WithBot.bot_lt_coe _ : ⊥ < (0 : WithBot (WithTop ℕ))) <| hm default
  | some ⊤, _ => le_refl _
  | some (some m), hm => by
    refine (not_lt_of_le (hm (LTSeries.withLength _ (m + 1))) ?_).elim
    erw [WithBot.coe_lt_coe, WithTop.coe_lt_coe]
    simp

lemma krullDim_le_of_strictMono (f : α → β) (hf : StrictMono f) : krullDim α ≤ krullDim β :=
  iSup_le <| fun p ↦ le_sSup ⟨p.map f hf, rfl⟩

lemma krullDim_eq_length_of_finiteDimensionalOrder [FiniteDimensionalOrder α] :
    krullDim α = (LTSeries.longestOf α).length :=
  le_antisymm
    (iSup_le <| fun _ ↦ WithBot.coe_le_coe.mpr <| WithTop.coe_le_coe.mpr <|
      RelSeries.length_le_length_longestOf _ _) <|
    le_iSup (fun (i : LTSeries _) ↦ (i.length : WithBot (WithTop ℕ))) <| LTSeries.longestOf _

lemma krullDim_eq_zero_of_unique [Unique α] : krullDim α = 0 := by
  rw [krullDim_eq_length_of_finiteDimensionalOrder (α := α), Nat.cast_eq_zero]
  refine (LTSeries.longestOf_len_unique (default : LTSeries α) fun q ↦ show _ ≤ 0 from ?_).symm
  by_contra r
  exact ne_of_lt (q.step ⟨0, not_le.mp r⟩) <| Subsingleton.elim _ _

lemma krullDim_nonpos_of_subsingleton [Subsingleton α] : krullDim α ≤ 0 := by
  by_cases hα : Nonempty α
  · have := uniqueOfSubsingleton (Classical.choice hα)
    exact le_of_eq krullDim_eq_zero_of_unique
  · have := not_nonempty_iff.mp hα
    exact le_of_lt <| lt_of_eq_of_lt krullDim_eq_bot_of_isEmpty <|
      Batteries.compareOfLessAndEq_eq_lt.mp rfl

lemma krullDim_le_of_strictComono_and_surj
    (f : α → β) (hf : ∀ ⦃a b⦄, f a < f b → a < b) (hf' : Function.Surjective f) :
    krullDim β ≤ krullDim α :=
  iSup_le fun p ↦ le_sSup ⟨p.comap _ hf hf', rfl⟩

lemma krullDim_eq_of_orderIso (f : α ≃o β) : krullDim α = krullDim β :=
  le_antisymm (krullDim_le_of_strictMono _ f.strictMono) <|
    krullDim_le_of_strictMono _ f.symm.strictMono

@[simp] lemma krullDim_orderDual : krullDim αᵒᵈ = krullDim α :=
  le_antisymm (iSup_le fun i ↦ le_sSup ⟨i.reverse, rfl⟩) <|
    iSup_le fun i ↦ le_sSup ⟨i.reverse, rfl⟩


/--
The Krull dimension is the supremum of the elements' heights.

See `krullDim_eq_iSup_height` for the more general, but less convenient version without the
`Nonempty` requirement.
-/
lemma krullDim_eq_iSup_height_of_nonempty [Nonempty α] : krullDim α = ⨆ (a : α), height a := by
  apply le_antisymm
  · apply iSup_le
    intro p
    suffices p.length ≤ ⨆ (a : α), height a by
      exact (WithBot.unbot'_le_iff fun _ => this).mp this
    apply le_iSup_of_le p.last (length_le_height_last (p := p))
  · rw [krullDim_eq_iSup_length]
    simp only [WithBot.coe_le_coe, iSup_le_iff]
    intro x
    exact height_le fun p _ ↦ le_iSup_of_le p le_rfl

/--
The Krull dimension is the supremum of the elements' coheights.

See `krullDim_eq_iSup_coheight` for the more general, but less convenient version without the
`Nonempty` requirement.
-/
lemma krullDim_eq_iSup_coheight_of_nonempty [Nonempty α] : krullDim α = ⨆ (a : α), coheight a := by
  rw [← krullDim_orderDual]
  exact krullDim_eq_iSup_height_of_nonempty (α := αᵒᵈ)

/--
The Krull dimension is the supremum of the elements' height plus coheight.
-/
lemma krullDim_eq_iSup_height_add_coheight_of_nonempty [Nonempty α] :
    krullDim α = ⨆ (a : α), height a + coheight a := by
  apply le_antisymm
  · rw [krullDim_eq_iSup_height_of_nonempty]
    apply WithBot.coe_mono
    apply ciSup_mono (by bddDefault)
    intro
    exact le_self_add
  · wlog hnottop : krullDim α < ⊤
    · simp_all
    rw [krullDim_eq_iSup_length]
    simp only [WithBot.coe_le_coe, iSup_le_iff]
    intro a
    cases hh : height a with
    | top =>
      suffices (⊤ : ℕ∞) ≤ krullDim α by simp_all
      rw [krullDim_eq_iSup_height_of_nonempty, WithBot.coe_le_coe]
      apply le_iSup_of_le a (by simpa)
    | coe n =>
      obtain ⟨p₁, hlast, hlen₁⟩ := exists_series_of_height_eq_coe a hh
      cases hch : coheight a with
      | top =>
        suffices (⊤ : ℕ∞) ≤ krullDim α by simp_all
        rw [krullDim_eq_iSup_coheight_of_nonempty, WithBot.coe_le_coe]
        apply le_iSup_of_le a (by simpa)
      | coe m =>
        obtain ⟨p₂, hhead, hlen⟩ := exists_series_of_coheight_eq_coe a hch
        apply le_iSup_of_le ((p₁.smash p₂) (by simp [*]))
        simp [*]

/--
The Krull dimension is the supremum of the element's heights.

If `α` is `Nonempty`, then `krullDim_eq_iSup_height_of_nonempty`, with the coercion from
`ℕ∞` to `WithBot ℕ∞` outside the supremum, can be more convenient.
-/
lemma krullDim_eq_iSup_height : krullDim α = ⨆ (a : α), ↑(height a) := by
  cases isEmpty_or_nonempty α with
  | inl h => rw [krullDim_eq_bot_of_isEmpty, ciSup_of_empty]
  | inr h => rw [krullDim_eq_iSup_height_of_nonempty, WithBot.coe_iSup (OrderTop.bddAbove _)]

/--
The Krull dimension is the supremum of the element's coheights.

If `α` is `Nonempty`, then `krullDim_eq_iSup_coheight_of_nonempty`, with the coercion from
`ℕ∞` to `WithBot ℕ∞` outside the supremum, can be more convenient.
-/
lemma krullDim_eq_iSup_coheight : krullDim α = ⨆ (a : α), (coheight a : WithBot ℕ∞) := by
  rw [← krullDim_orderDual]
  exact krullDim_eq_iSup_height (α := αᵒᵈ)

/--
The Krull dimension is the supremum of the element's height plus coheight.

If `α` is `Nonempty`, then `krullDim_eq_iSup_height_add_coheight_of_nonempty`, with the coercion
from `ℕ∞` to `WithBot ℕ∞` outside the supremum, can be more convenient.
-/
lemma krullDim_eq_iSup_height_add_coheight :
    krullDim α = ⨆ (a : α), ↑(height a + coheight a) := by
  cases isEmpty_or_nonempty α with
  | inl h => rw [krullDim_eq_bot_of_isEmpty, ciSup_of_empty]
  | inr h => rw [krullDim_eq_iSup_height_add_coheight_of_nonempty,
    WithBot.coe_iSup (OrderTop.bddAbove _)]

@[simp] -- not as useful as a simp lemma as it looks, due to the coe on the left
lemma height_top_eq_krullDim [OrderTop α] : height (⊤ : α) = krullDim α := by
  rw [krullDim_eq_iSup_length]
  simp only [WithBot.coe_inj]
  apply le_antisymm
  · exact height_le fun p _ ↦ le_iSup_of_le p le_rfl
  · exact iSup_le fun _ => length_le_height le_top

@[simp] -- not as useful as a simp lemma as it looks, due to the coe on the left
lemma coheight_bot_eq_krullDim [OrderBot α] : coheight (⊥ : α) = krullDim α := by
  rw [← krullDim_orderDual]
  exact height_top_eq_krullDim (α := αᵒᵈ)

end krullDim

/-!
## Concrete calculations
-/

section calculations

variable {α : Type*} [Preorder α]

@[simp] lemma height_nat (n : ℕ) : height n = n := by
  induction n using Nat.strongRecOn with | ind n ih =>
  apply le_antisymm
  · apply (height_le_coe_iff ..).mpr
    simp (config := { contextual := true }) only [ih, Nat.cast_lt, implies_true]
  · exact length_le_height_last (p := .range n)

@[simp] lemma coheight_nat (n : ℕ) : coheight n = ⊤ := by
  rw [coheight_eq_top_iff]
  intro m
  use (LTSeries.range m).map (· + n) (StrictMono.add_const (fun _ _ x ↦ x) n)
  simp

@[simp]
lemma krullDim_nat : krullDim ℕ = ⊤ := by
  simp only [krullDim_eq_iSup_height, height_nat]
  rw [← WithBot.coe_iSup (OrderTop.bddAbove _)]
  simp only [WithBot.coe_eq_top]
  show ⨆ (i : ℕ), ↑i = (⊤ : ℕ∞) -- nothing simpler from here on?
  rw [iSup_eq_top]
  intro n hn
  cases n with
  | top => contradiction
  | coe n =>
    use n+1
    norm_cast
    simp

@[simp] lemma height_int (a : ℤ) : height a = ⊤ := by
  rw [height_eq_top_iff]
  intro n
  use (LTSeries.range n).map (a - (n : ℤ) + ·)
    (StrictMono.const_add Int.natCast_strictMono (a - (n : ℤ)))
  simp

@[simp] lemma coheight_int (a : ℤ) : coheight a = ⊤ := by
  rw [coheight_eq_top_iff]
  intro n
  use (LTSeries.range n).map (fun i => a + (i : ℤ)) (StrictMono.const_add Int.natCast_strictMono a)
  simp

@[simp]
lemma height_coe_WithBot (x : α) : height (x : WithBot α) = height x + 1 := by
  apply le_antisymm
  · apply height_le
    intro p hlast
    wlog hlenpos : p.length ≠ 0
    · simp_all
    let p' : LTSeries α := {
      length := p.length - 1
      toFun := fun ⟨i, hi⟩ => (p ⟨i+1, by omega⟩).unbot (by
        apply LT.lt.ne_bot (a := p.head)
        apply p.strictMono
        exact compare_gt_iff_gt.mp rfl)
      step := by
        intro ⟨i, hi⟩
        simp only [Fin.castSucc_mk, Nat.succ_eq_add_one, Fin.succ_mk, WithBot.unbot_lt_iff,
          WithBot.coe_unbot, gt_iff_lt]
        exact p.step ⟨i + 1, by omega⟩
      }
    have hlast' : p'.last = x := by
      simp only [RelSeries.last, Fin.val_last, WithBot.unbot_eq_iff, ← hlast]
      congr
      omega
    suffices p'.length ≤ height p'.last by
      simpa [p', hlast'] using this
    apply length_le_height_last
  · rw [height_add_const]
    apply iSup₂_le
    intro p hlast
    let p' := (p.map _ WithBot.coe_strictMono).cons ⊥ (by simp)
    apply le_iSup₂_of_le p' (by simp [p', hlast]) (by simp [p'])

@[simp]
lemma coheight_coe_WithTop (x : α) : coheight (x : WithTop α) = coheight x + 1 :=
  height_coe_WithBot (α := αᵒᵈ) x

@[simp]
lemma height_coe_WithTop (x : α) : height (x : WithTop α) = height x := by
  apply le_antisymm
  · apply height_le
    intro p hlast
    let p' : LTSeries α := {
      length := p.length
      toFun := fun i => (p i).untop (by
        apply WithTop.lt_top_iff_ne_top.mp
        apply lt_of_le_of_lt
        · exact p.monotone (Fin.le_last _)
        · rw [RelSeries.last] at hlast
          simp [hlast])
      step := by
        intro i
        simp only [WithTop.untop_lt_iff, WithTop.coe_untop]
        exact p.step i
      }
    have hlast' : p'.last = x := by
      simp only [RelSeries.last, Fin.val_last, WithTop.untop_eq_iff, ← hlast]
    suffices p'.length ≤ height p'.last by
      rw [hlast'] at this
      simpa [p'] using this
    apply length_le_height_last
  · apply height_le
    intro p hlast
    let p' := p.map _ WithTop.coe_strictMono
    apply le_iSup₂_of_le p' (by simp [p', hlast]) (by simp [p'])

@[simp]
lemma coheight_coe_WithBot (x : α) : coheight (x : WithBot α) = coheight x :=
  height_coe_WithTop (α := αᵒᵈ) x

@[simp]
lemma krullDim_WithTop [Nonempty α] : krullDim (WithTop α) = krullDim α + 1 := by
  rw [← height_top_eq_krullDim, krullDim_eq_iSup_height_of_nonempty, height_eq_isup_lt_height]
  norm_cast
  rw [Monotone.map_ciSup_of_continuousAt (f := (· + 1))
    (continuousAt_id.add continuousAt_const) (monotone_id.add monotone_const)]
  apply le_antisymm
  · apply iSup₂_le
    intro x h
    cases x with
    | top => simp at h
    | coe x =>
      simp only [height_coe_WithTop]
      exact le_iSup_of_le x (le_refl _)
  · apply iSup_le
    intro x
    apply le_iSup_of_le (↑x)
    apply le_iSup_of_le (WithTop.coe_lt_top x)
    simp only [height_coe_WithTop, le_refl]

@[simp]
lemma krullDim_WithBot [Nonempty α] : krullDim (WithBot α) = krullDim α + 1 := by
  conv_lhs => rw [← krullDim_orderDual]
  conv_rhs => rw [← krullDim_orderDual]
  exact krullDim_WithTop (α := αᵒᵈ)

@[simp]
lemma krullDim_ENat : krullDim ℕ∞ = ⊤ := by
  show (krullDim (WithTop ℕ) = ↑⊤)
  simp only [krullDim_WithTop, krullDim_nat]
  rfl

@[simp]
lemma height_ENat (n : ℕ∞) : height n = n := by
  cases n with
  | top => simp only [← WithBot.coe_eq_coe, height_top_eq_krullDim, krullDim_ENat, WithBot.coe_top]
  | coe n => exact (height_coe_WithTop _).trans (height_nat _)

@[simp]
lemma coheight_coe_ENat (n : ℕ) : coheight (n : ℕ∞) = ⊤ := by
  apply (coheight_coe_WithTop _).trans
  simp only [Nat.cast_id, coheight_nat, top_add]

end calculations

end Order<|MERGE_RESOLUTION|>--- conflicted
+++ resolved
@@ -248,33 +248,9 @@
 @[gcongr] protected lemma _root_.GCongr.height_le_height (a b : α) (hab : a ≤ b) :
     height a ≤ height b := height_mono hab
 
-<<<<<<< HEAD
 lemma coheight_mono : Antitone (α := α) coheight :=
   fun _ _ hxy => height_mono (α := αᵒᵈ) hxy
 
-private lemma height_add_const (a : α) (n : ℕ∞) :
-    height a + n = ⨆ (p : LTSeries α ) (_ : p.last = a), p.length + n := by
-  have hne : Nonempty { p : LTSeries α // p.last = a } := ⟨RelSeries.singleton _ a, rfl⟩
-  rw [height_eq_iSup_last_eq, iSup_subtype', iSup_subtype']
-  rw [Monotone.map_ciSup_of_continuousAt (f := (· + n))
-    (continuousAt_id.add continuousAt_const) (monotone_id.add monotone_const)]
-
--- only true for finite height
-lemma height_strictMono (x y : α) (hxy : x < y) (hfin : height y < ⊤) :
-    height x < height y := by
-  have : height x ≠ ⊤ := ne_top_of_lt (lt_of_le_of_lt (height_mono (le_of_lt hxy)) hfin)
-  rw [← ENat.add_one_le_iff this]
-  rw [height_add_const]
-  apply iSup₂_le
-  intro p hlast
-  apply le_iSup₂_of_le (p.snoc y (by simp [*])) (by simp) (by simp)
-
-lemma coheight_strictAntitone (x y : α) (hxy : y < x) (hfin : coheight y < ⊤) :
-    coheight x < coheight y :=
-  height_strictMono (α := αᵒᵈ) x y hxy hfin
-
-lemma height_le_height_of_strictmono (f : α → β) (hf : StrictMono f) (x : α) :
-=======
 private lemma height_add_const (a : α) (n : ℕ∞) :
     height a + n = ⨆ (p : LTSeries α) (_ : p.last = a), p.length + n := by
   have hne : Nonempty { p : LTSeries α // p.last = a } := ⟨RelSeries.singleton _ a, rfl⟩
@@ -289,24 +265,22 @@
   simpa using this
 
 lemma height_le_height_apply_of_strictMono (f : α → β) (hf : StrictMono f) (x : α) :
->>>>>>> 2d32a267
     height x ≤ height (f x) := by
   simp only [height_eq_iSup_last_eq]
   apply iSup₂_le
   intro p hlast
   apply le_iSup₂_of_le (p.map f hf) (by simp [hlast]) (by simp)
 
-<<<<<<< HEAD
-lemma coheight_le_coheight_of_strictmono (f : α → β) (hf : StrictMono f) (x : α) :
+lemma coheight_le_coheight_apply_of_astrictMono (f : α → β) (hf : StrictMono f) (x : α) :
     coheight x ≤ coheight (f x) := by
-  apply height_le_height_of_strictmono (α := αᵒᵈ)
+  apply height_le_height_apply_of_strictMono (α := αᵒᵈ)
   exact fun _ _ h ↦ hf h
 
 @[simp]
 lemma height_eq_of_orderIso (f : α ≃o β) (x : α) : height (f x) = height x := by
   apply le_antisymm
-  · simpa using height_le_height_of_strictmono _ f.symm.strictMono (f x)
-  · exact height_le_height_of_strictmono _ f.strictMono x
+  · simpa using height_le_height_apply_of_strictMono _ f.symm.strictMono (f x)
+  · exact height_le_height_apply_of_strictMono _ f.strictMono x
 
 lemma coheight_eq_of_orderIso (f : α ≃o β) (x : α) : coheight (f x) = coheight x :=
   height_eq_of_orderIso (α := αᵒᵈ) f.dual x
@@ -444,7 +418,7 @@
       simp [Fin.last]; omega
     · exact height_eq_index_of_length_eq_height_last (by simp [hlen, hp, hx]) ⟨n, by omega⟩
   · intro ⟨y, hyx, hy⟩
-    exact hy ▸ height_strictMono y x hyx hfin
+    exact hy ▸ height_strictMono hyx (lt_of_le_of_lt (height_mono hyx.le) hfin)
 
 lemma coe_lt_coheight_iff (x : α) (n : ℕ) (hfin : coheight x < ⊤):
     n < coheight x ↔ (∃ y, x < y ∧ coheight y = n) :=
@@ -518,13 +492,6 @@
 lemma coheight_eq_coe_iff_maximal_le_coheight (a : α) (n : ℕ) :
     coheight a = n ↔ Maximal (fun y => n ≤ coheight y) a :=
   height_eq_coe_iff_minimal_le_height (α := αᵒᵈ) a n
-=======
-@[simp]
-lemma height_orderIso (f : α ≃o β) (x : α) : height (f x) = height x := by
-  apply le_antisymm
-  · simpa using height_le_height_apply_of_strictMono _ f.symm.strictMono (f x)
-  · exact height_le_height_apply_of_strictMono _ f.strictMono x
->>>>>>> 2d32a267
 
 end height
 
