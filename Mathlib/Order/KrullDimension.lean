--- conflicted
+++ resolved
@@ -77,7 +77,8 @@
 relation series of `α` ordered by `<` and beginning with `a`.
 
 The definition of `coheight` is via the `height` in the dual order, in order to easily transfer
-theorems between `height` and `coheight`.
+theorems between `height` and `coheight`. See `coheight_eq_iSup_head` for the definition with a
+series ordered by `<` and beginning with `a`.
 -/
 noncomputable def coheight {α : Type*} [Preorder α] (a : α) : ℕ∞ := height (α := αᵒᵈ) a
 
@@ -115,15 +116,11 @@
     (∀ (p : LTSeries α), p.last = x → p.length ≤ n) → height x ≤ n :=
   (height_le_iff x n).mpr
 
-<<<<<<< HEAD
 lemma coheight_le (x : α) (n : ℕ∞) :
     (∀ (p : LTSeries α), p.head = x → p.length ≤ n) → coheight x ≤ n :=
   (coheight_le_iff x n).mpr
 
-lemma le_height_of_last_le (x : α) (p : LTSeries α) (hlast : p.last ≤ x) :
-=======
 lemma length_le_height (x : α) (p : LTSeries α) (hlast : p.last ≤ x) :
->>>>>>> f47f2115
     p.length ≤ height x := by
   by_cases hlen0 : p.length ≠ 0
   · let p' := p.eraseLast.snoc x (by
@@ -142,15 +139,15 @@
     exact le_refl _
   · simp_all
 
-lemma le_coheight_of_le_head (x : α) (p : LTSeries α) (hhead : x ≤ p.head) :
+lemma length_le_coheight (x : α) (p : LTSeries α) (hhead : x ≤ p.head) :
     p.length ≤ coheight x :=
-  le_height_of_last_le (α := αᵒᵈ) x p.reverse (by simpa)
+  length_le_height (α := αᵒᵈ) x p.reverse (by simpa)
 
 lemma length_le_height_last (p : LTSeries α) : p.length ≤ height p.last :=
   length_le_height _ p le_rfl
 
 lemma length_le_coheight_last (p : LTSeries α) : p.length ≤ coheight p.head :=
-  le_coheight_of_le_head _ p (le_refl _)
+  length_le_coheight _ p (le_refl _)
 
 lemma index_le_height (p : LTSeries α) (i : Fin (p.length + 1)) : i ≤ height (p i) :=
   length_le_height_last (p.take i)
@@ -506,6 +503,9 @@
 
 /--
 The Krull dimension is the supremum of the element's heights.
+
+If `α` is `Nonempty`, then `krullDim_eq_iSup_height_of_nonempty`, with the coercion from
+`ℕ∞` to `WithBot ℕ∞` outside the supremum, can be more convenient.
 -/
 lemma krullDim_eq_iSup_height : krullDim α = ⨆ (a : α), (height a : WithBot ℕ∞) := by
   cases isEmpty_or_nonempty α with
@@ -549,11 +549,11 @@
 
 @[simp] -- not as useful as a simp lemma as it looks, due to the coe on the left
 lemma height_top_eq_krullDim [OrderTop α] : height (⊤ : α) = krullDim α := by
-  rw [krullDim_eq_of_nonempty]
+  rw [krullDim_eq_iSup_length]
   simp only [WithBot.coe_inj]
   apply le_antisymm
   · exact height_le _ _ (fun p _ ↦ le_iSup_of_le p (le_refl _))
-  · exact iSup_le (fun p => le_height_of_last_le ⊤ p le_top)
+  · exact iSup_le (fun p => length_le_height ⊤ p le_top)
 
 @[simp] -- not as useful as a simp lemma as it looks, due to the coe on the left
 lemma coheight_bot_eq_krullDim [OrderBot α] : coheight (⊥ : α) = krullDim α := by
