/-
Copyright (c) 2023 Jujian Zhang. All rights reserved.
Released under Apache 2.0 license as described in the file LICENSE.
Authors: Jujian Zhang, Fangming Li, Joachim Breitner
-/

import Mathlib.Order.RelSeries
import Mathlib.Data.ENat.Lattice
import Mathlib.Topology.Order.Monotone
import Mathlib.Topology.Instances.ENat

/-!
# Krull dimension of a preordered set and height of an element

If `α` is a preordered set, then `krullDim α : WithBot ℕ∞` is defined to be
`sup {n | a₀ < a₁ < ... < aₙ}`.

In case that `α` is empty, then its Krull dimension is defined to be negative infinity; if the
length of all series `a₀ < a₁ < ... < aₙ` is unbounded, then its Krull dimension is defined to be
positive infinity.

For `a : α`, its height (in `ℕ∞`) is defined to be `sup {n | a₀ < a₁ < ... < aₙ ≤ a}` while its
coheight is defined to be `sup {n | a ≤ a₀ < a₁ < ... < aₙ}` .

## Main results

* The Krull dimension is the same as that of the dual order (`krullDim_orderDual`).

* The Krull dimension is the supremum of the heights of the elements (`krullDim_eq_iSup_height`),
  or their coheights (`krullDim_eq_iSup_coheight`), or the sum of height and coheight.
  (`krullDim_eq_iSup_height_add_coheight`)

* The height in the dual order equals the coheight, and vice versa.

* The height is monotone, and strictly monone if finite.

* The height is the supremum of the successor of the height of all elements of lower height.

* The elements of height zero are the minimal elements, and the elements of height `n` are minimal
  among those of height `≥ n`.

* Concrete calculations for the height and Krull dimension in ℕ, ℤ, `WithTop`, `WithBot` and ℕ∞.

## Design notes

Krull dimensions are defined to take value in `WithBot ℕ∞` so that `(-∞) + (+∞)` is
also negative infinity. This is because we want Krull dimensions to be additive with respect
to product of varieties so that `-∞` being the Krull dimension of empty variety is equal to
sum of `-∞` and the Krull dimension of any other varieties.

We could generalize the notion of Krull dimension to an arbitrary binary relation; many results
in this file would generalize as well. But we don't think it would be useful, so we only define
Krull dimension of a preorder.
-/

namespace Order

section definitions

/--
The **Krull dimension** of a preorder `α` is the supremum of the rightmost index of all relation
series of `α` ordered by `<`. If there is no series `a₀ < a₁ < ... < aₙ` in `α`, then its Krull
dimension is defined to be negative infinity; if the length of all series `a₀ < a₁ < ... < aₙ` is
unbounded, its Krull dimension is defined to be positive infinity.
-/
noncomputable def krullDim (α : Type*) [Preorder α] : WithBot ℕ∞ :=
  ⨆ (p : LTSeries α), p.length

/--
The **height** of an element `a` in a preorder `α` is the supremum of the rightmost index of all
relation series of `α` ordered by `<` and ending below or at `a`.
-/
noncomputable def height {α : Type*} [Preorder α] (a : α) : ℕ∞ :=
  ⨆ (p : LTSeries α) (_ : p.last ≤ a), p.length

/--
The **coheight** of an element `a` in a preorder `α` is the supremum of the rightmost index of all
relation series of `α` ordered by `<` and beginning with `a`.

The definition of `coheight` is via the `height` in the dual order, in order to easily transfer
theorems between `height` and `coheight`. See `coheight_eq` for the definition with a
series ordered by `<` and beginning with `a`.
-/
noncomputable def coheight {α : Type*} [Preorder α] (a : α) : ℕ∞ := height (α := αᵒᵈ) a

end definitions

/-!
## Height
-/

section height

variable {α β : Type*}

variable [Preorder α] [Preorder β]

lemma height_orderDual (x : αᵒᵈ) : height x = coheight (α := α) x := rfl

lemma coheight_orderDual (x : αᵒᵈ) : coheight x = height (α := α) x := rfl

/--
The **coheight** of an element `a` in a preorder `α` is the supremum of the rightmost index of all
relation series of `α` ordered by `<` and beginning with `a`.

This is not the definition of `coheight`. The definition of `coheight` is via the `height` in the
dual order, in order to easily transfer theorems between `height` and `coheight`.
-/
lemma coheight_eq (a : α) :
    coheight a = ⨆ (p : LTSeries α) (_ : a ≤ p.head), (p.length : ℕ∞) := by
  apply Equiv.iSup_congr ⟨RelSeries.reverse, RelSeries.reverse, RelSeries.reverse_reverse,
    RelSeries.reverse_reverse⟩
  congr! 1

lemma height_le_iff {a : α} {n : ℕ∞} :
    height a ≤ n ↔ ∀ ⦃p : LTSeries α⦄, p.last ≤ a → p.length ≤ n := by
 rw [height, iSup₂_le_iff]

lemma coheight_le_iff {a : α} {n : ℕ∞} :
    coheight a ≤ n ↔ ∀ ⦃p : LTSeries α⦄, a ≤ p.head → p.length ≤ n := by
 rw [coheight_eq, iSup₂_le_iff]

lemma height_le {a : α} {n : ℕ∞} (h : ∀ (p : LTSeries α), p.last = a → p.length ≤ n) :
    height a ≤ n := by
  apply height_le_iff.mpr
  intro p hlast
  wlog hlenpos : p.length ≠ 0
  · simp_all
  -- We replace the last element in the series with `a`
  let p' := p.eraseLast.snoc a (lt_of_lt_of_le (p.eraseLast_last_rel_last (by simp_all)) hlast)
  rw [show p.length = p'.length by simp [p']; omega]
  apply h
  simp [p']

/--
Variant of `height_le_iff` ranging only over those series that end exactly on `a`.
-/
lemma height_le_iff' {a : α} {n : ℕ∞} :
    height a ≤ n ↔ ∀ ⦃p : LTSeries α⦄, p.last = a → p.length ≤ n := by
 constructor
 · rw [height_le_iff]
   exact fun h p hlast => h (le_of_eq hlast)
 · exact height_le

/--
Alternative definition of height, with the supremum ranging only over those series that end at `a`.
-/
lemma height_eq_iSup_last_eq (a : α) :
    height a = ⨆ (p : LTSeries α) (_ : p.last = a), ↑(p.length) := by
  apply le_antisymm
  · apply iSup₂_le
    intro p hlast
    -- The proof is a bit more elaborate since we have a Preorder, not a PartialOrder
    wlog hlenpos :  p.length ≠ 0
    · simp_all
    let p' := p.eraseLast.snoc a ( lt_of_lt_of_le (p.eraseLast_last_rel_last hlenpos) hlast)
    apply le_iSup₂_of_le p' (by simp [p']) (by simp [p']; norm_cast; omega)
  · apply iSup₂_le
    intro p hlast
    apply le_iSup₂_of_le p (by simp [hlast]) (by simp)

/--
Alternative definition of coheight, with the supremum only ranging over those series
that begin at `a`.
-/
lemma coheight_eq_iSup_head_eq  (a : α) :
    coheight a = ⨆ (p : LTSeries α) (_ : p.head = a), ↑(p.length) := by
  rw [← height_orderDual, height_eq_iSup_last_eq]
  apply Equiv.iSup_congr ⟨RelSeries.reverse, RelSeries.reverse, RelSeries.reverse_reverse,
    RelSeries.reverse_reverse⟩
  simp

/--
Variant of `coheight_le_iff` ranging only over those series that begin exactly on `a`.
-/
lemma coheight_le_iff' {a : α} {n : ℕ∞} :
    coheight a ≤ n ↔ ∀ ⦃p : LTSeries α⦄, p.head = a → p.length ≤ n := by
  rw [coheight_eq_iSup_head_eq, iSup₂_le_iff]

lemma coheight_le {a : α} {n : ℕ∞} (h : ∀ (p : LTSeries α), p.head = a → p.length ≤ n) :
    coheight a ≤ n :=
  coheight_le_iff'.mpr h

lemma length_le_height {p : LTSeries α} {x : α} (hlast : p.last ≤ x) :
    p.length ≤ height x := by
  by_cases hlen0 : p.length ≠ 0
  · let p' := p.eraseLast.snoc x (by
      apply lt_of_lt_of_le
      · apply p.step ⟨p.length - 1, by omega⟩
      · convert hlast
        simp only [Fin.succ_mk, Nat.succ_eq_add_one, RelSeries.last, Fin.last]
        congr; omega)
    suffices p'.length ≤ height x by
      simp [p'] at this
      convert this
      norm_cast
      omega
    refine le_iSup₂_of_le p' ?_ le_rfl
    simp [p']
  · simp_all

lemma length_le_coheight {x : α} {p : LTSeries α} (hhead : x ≤ p.head) :
    p.length ≤ coheight x :=
  length_le_height (α := αᵒᵈ) (p := p.reverse) (by simpa)

/--
The height of the last element in a series is larger or equal to the length of the series.
-/
lemma length_le_height_last {p : LTSeries α} : p.length ≤ height p.last :=
  length_le_height le_rfl

/--
The coheight of the first element in a series is larger or equal to the length of the series.
-/
lemma length_le_coheight_last {p : LTSeries α} : p.length ≤ coheight p.head :=
  length_le_coheight le_rfl

/--
The height of an element in a series is larger or equal to its index in the series.
-/
lemma index_le_height (p : LTSeries α) (i : Fin (p.length + 1)) : i ≤ height (p i) :=
  length_le_height_last (p := p.take i)

/--
The coheight of an element in a series is larger or equal to its reverse index in the series.
-/
lemma index_le_coheight (p : LTSeries α) (i : Fin (p.length + 1)) : i.rev ≤ coheight (p i) := by
  simpa using index_le_height (α := αᵒᵈ) p.reverse i.rev

/--
In a maximally long series, i.e one as long as the height of the last element, the height of each
element is its index in the series.
-/
lemma height_eq_index_of_length_eq_height_last {p : LTSeries α} (h : p.length = height p.last)
    (i : Fin (p.length + 1)) : height (p i) = i := by
  refine le_antisymm (height_le ?_) (index_le_height p i)
  intro p' hp'
  have hp'' := length_le_height_last (p := p'.smash (p.drop i) (by simpa))
  simp [← h] at hp''; clear h
  norm_cast at *
  omega

/--
In a maximally long series, i.e one as long as the coheight of the first element, the coheight of
each element is its reverse index in the series.
-/
lemma coheight_eq_index_of_length_eq_head_coheight {p : LTSeries α} (h : p.length = coheight p.head)
    (i : Fin (p.length + 1)) : coheight (p i) = i.rev := by
  simpa using height_eq_index_of_length_eq_height_last (α := αᵒᵈ) (p := p.reverse) (by simpa) i.rev

lemma height_mono : Monotone (α := α) height :=
  fun _ _ hab ↦ biSup_mono (fun _ hla => hla.trans hab)

@[gcongr] protected lemma _root_.GCongr.height_le_height (a b : α) (hab : a ≤ b) :
    height a ≤ height b := height_mono hab

<<<<<<< HEAD
lemma coheight_mono : Antitone (α := α) coheight :=
  fun _ _ hxy => height_mono (α := αᵒᵈ) hxy

=======
>>>>>>> 00a090b2
private lemma height_add_const (a : α) (n : ℕ∞) :
    height a + n = ⨆ (p : LTSeries α) (_ : p.last = a), p.length + n := by
  have hne : Nonempty { p : LTSeries α // p.last = a } := ⟨RelSeries.singleton _ a, rfl⟩
  rw [height_eq_iSup_last_eq, iSup_subtype', iSup_subtype', ENat.iSup_add]

/- For elements of finite height, `height` is strictly monotone. -/
@[gcongr] lemma height_strictMono {x y : α} (hxy : x < y) (hfin : height x < ⊤) :
    height x < height y := by
  rw [← ENat.add_one_le_iff hfin.ne, height_add_const, iSup₂_le_iff]
  intro p hlast
  have := length_le_height_last (p := p.snoc y (by simp [*]))
  simpa using this

lemma height_le_height_apply_of_strictMono (f : α → β) (hf : StrictMono f) (x : α) :
    height x ≤ height (f x) := by
  simp only [height_eq_iSup_last_eq]
  apply iSup₂_le
  intro p hlast
  apply le_iSup₂_of_le (p.map f hf) (by simp [hlast]) (by simp)

<<<<<<< HEAD
lemma coheight_le_coheight_apply_of_astrictMono (f : α → β) (hf : StrictMono f) (x : α) :
    coheight x ≤ coheight (f x) := by
  apply height_le_height_apply_of_strictMono (α := αᵒᵈ)
  exact fun _ _ h ↦ hf h

@[simp]
lemma height_eq_of_orderIso (f : α ≃o β) (x : α) : height (f x) = height x := by
=======
@[simp]
lemma height_orderIso (f : α ≃o β) (x : α) : height (f x) = height x := by
>>>>>>> 00a090b2
  apply le_antisymm
  · simpa using height_le_height_apply_of_strictMono _ f.symm.strictMono (f x)
  · exact height_le_height_apply_of_strictMono _ f.strictMono x

<<<<<<< HEAD
lemma coheight_eq_of_orderIso (f : α ≃o β) (x : α) : coheight (f x) = coheight x :=
  height_eq_of_orderIso (α := αᵒᵈ) f.dual x

private lemma exist_eq_iSup_of_iSup_eq_coe {α : Type*} [Nonempty α] {f : α → ℕ∞} {n : ℕ}
    (h : (⨆ x, f x) = n) : ∃ x, f x = n := by
  obtain ⟨x, hx⟩ := ENat.sSup_mem_of_Nonempty_of_lt_top (h ▸ ENat.coe_lt_top _)
  use x
  simpa [hx] using h

/-- There exist a series ending in a element for any lenght up to the element’s height.  -/
lemma exists_series_of_le_height (a : α) {n : ℕ} (h : n ≤ height a) :
    ∃ p : LTSeries α, p.last = a ∧ p.length = n := by
  have hne : Nonempty { p : LTSeries α // p.last = a } := ⟨RelSeries.singleton _ a, rfl⟩
  cases ha : height a with
  | top =>
    clear h
    rw [height_eq_iSup_last_eq, iSup_subtype', ENat.iSup_coe_eq_top, bddAbove_def] at ha
    push_neg at ha
    contrapose! ha
    use n
    rintro m ⟨⟨p, rfl⟩, hp⟩
    simp at hp
    by_contra! hnm
    apply ha (p.drop ⟨m-n, by omega⟩) (by simp) (by simp; omega)
  | coe m =>
    rw [ha, Nat.cast_le] at h
    rw [height_eq_iSup_last_eq, iSup_subtype'] at ha
    obtain ⟨⟨p,hlast⟩, hlen⟩ := exist_eq_iSup_of_iSup_eq_coe ha
    simp only [Nat.cast_inj] at hlen
    use p.drop ⟨m-n, by omega⟩
    constructor
    · simp [hlast]
    · simp [hlen]; omega

lemma exists_series_of_le_coheight (a : α) {n : ℕ} (h : n ≤ coheight a) :
    ∃ p : LTSeries α, p.head = a ∧ p.length = n := by
  obtain ⟨p, hp, hl⟩ := exists_series_of_le_height (α := αᵒᵈ) a h
  exact ⟨p.reverse, by simpa, by simpa⟩

/-- For an element of finite height there exists a series ending in that element of that height. -/
lemma exists_series_of_height_eq_coe (a : α) {n : ℕ} (h : height a = n) :
    ∃ p : LTSeries α, p.last = a ∧ p.length = n :=
  exists_series_of_le_height a (le_of_eq h.symm)

lemma exists_series_of_coheight_eq_coe (a : α) {n : ℕ} (h : coheight a = n) :
    ∃ p : LTSeries α, p.head = a ∧ p.length = n :=
  exists_series_of_le_coheight a (le_of_eq h.symm)

/--
The height of an element is infinite if there exist series of arbitrary length ending in that
element.
-/
lemma height_eq_top_iff (x : α) :
    height x = ⊤ ↔ ∀ n, ∃ p : LTSeries α, p.last = x ∧ p.length = n := by
  constructor
  · intro h n
    apply exists_series_of_le_height x (n := n)
    simp [h]
  · intro h
    rw [height_eq_iSup_last_eq, iSup_subtype', ENat.iSup_coe_eq_top, bddAbove_def]
    push_neg
    intro n
    obtain ⟨p, hlast, hp⟩ := h (n+1)
    exact ⟨p.length, ⟨⟨⟨p, hlast⟩, by simp [hp]⟩, by simp [hp]⟩⟩

/--
The coheight of an element is infinite if there exist series of arbitrary length ending in that
element.
-/
lemma coheight_eq_top_iff (x : α) :
    coheight x = ⊤ ↔ ∀ n, ∃ p : LTSeries α, p.head = x ∧ p.length = n := by
  convert height_eq_top_iff (α := αᵒᵈ) x using 2 with n
  exact ⟨fun ⟨p, hp, hl⟩ => ⟨p.reverse, by simpa, by simpa⟩,
         fun ⟨p, hp, hl⟩ => ⟨p.reverse, by simpa, by simpa⟩⟩

/-- Another characterization of height, based on the supremum of the heights of elements below. -/
lemma height_eq_isup_lt_height (x : α) : height x = ⨆ (y : α) (_  : y < x), height y + 1 := by
  apply le_antisymm
  · apply height_le
    intro p hp
    cases hlen : p.length with
    | zero => simp
    | succ n =>
      apply le_iSup_of_le p.eraseLast.last
      apply le_iSup_of_le (by rw [← hp]; apply RelSeries.eraseLast_last_rel_last _ (by omega))
      rw [height_add_const]
      apply le_iSup₂_of_le p.eraseLast (by rfl) (by simp [hlen])
  · apply iSup₂_le; intro y hyx
    rw [height_add_const]
    apply iSup₂_le; intro p hp
    apply le_iSup₂_of_le (p.snoc x (hp ▸ hyx)) (by simp) (by simp)

/--
Another characterization of coheight, based on the supremum of the coheights of elements above.
-/
lemma coheight_eq_isup_lt_height (x : α) : coheight x = ⨆ (y : α) (_  : x < y), coheight y + 1 :=
  height_eq_isup_lt_height (α := αᵒᵈ) x

lemma height_le_coe_iff (x : α) (n : ℕ) :
    height x ≤ n ↔ (∀ y, y < x → height y < n) := by
  conv_lhs => rw [height_eq_isup_lt_height, iSup₂_le_iff]
  congr! 2 with y _
  cases height y
  · simp
  · norm_cast

lemma coheight_le_coe_iff (x : α) (n : ℕ) :
    coheight x ≤ n ↔ (∀ y, x < y → coheight y < n) :=
  height_le_coe_iff (α := αᵒᵈ) x n

lemma height_eq_zero_iff (x : α) : height x = 0 ↔ (∀ y, ¬(y < x)) := by
  simpa using height_le_coe_iff x 0

lemma coheight_eq_zero_iff (x : α) : coheight x = 0 ↔ (∀ y, ¬(x < y)) :=
  height_eq_zero_iff (α := αᵒᵈ) x

@[simp] lemma height_bot (α : Type*) [Preorder α] [OrderBot α] : height (⊥ : α) = 0 := by
  simp [height_eq_zero_iff]

@[simp] lemma coheight_top (α : Type*) [Preorder α] [OrderTop α] : coheight (⊤ : α) = 0 := by
  simp [coheight_eq_zero_iff]

lemma coe_lt_height_iff (x : α) (n : ℕ) (hfin : height x < ⊤):
    n < height x ↔ (∃ y, y < x ∧ height y = n) := by
  constructor
  · intro h
    obtain ⟨m, hx : height x = m⟩ := Option.ne_none_iff_exists'.mp (LT.lt.ne_top hfin)
    rw [hx] at h; norm_num at h
    obtain ⟨p, hp, hlen⟩ := exists_series_of_height_eq_coe x hx
    use p ⟨n, by omega⟩
    constructor
    · rw [← hp]
      apply LTSeries.strictMono
      simp [Fin.last]; omega
    · exact height_eq_index_of_length_eq_height_last (by simp [hlen, hp, hx]) ⟨n, by omega⟩
  · intro ⟨y, hyx, hy⟩
    exact hy ▸ height_strictMono hyx (lt_of_le_of_lt (height_mono hyx.le) hfin)

lemma coe_lt_coheight_iff (x : α) (n : ℕ) (hfin : coheight x < ⊤):
    n < coheight x ↔ (∃ y, x < y ∧ coheight y = n) :=
  coe_lt_height_iff (α := αᵒᵈ) x n hfin

lemma height_eq_coe_add_one_iff (x : α) (n : ℕ)  : height x = n + 1 ↔
    height x < ⊤ ∧ (∃ y < x, height y = n) ∧ (∀ y, y < x → height y ≤ n) := by
  wlog hfin : height x < ⊤
  · simp_all
    exact ne_of_beq_false rfl
  simp only [hfin, true_and]
  trans n < height x ∧ height x ≤ n + 1
  · rw [le_antisymm_iff, and_comm]
    simp [hfin, ENat.lt_add_one_iff, ENat.add_one_le_iff]
  · congr! 1
    · exact coe_lt_height_iff x n hfin
    · simpa [hfin, ENat.lt_add_one_iff] using height_le_coe_iff x (n+1)

lemma coheight_eq_coe_add_one_iff (x : α) (n : ℕ) : coheight x = n + 1 ↔
    coheight x < ⊤ ∧ (∃ y > x, coheight y = n) ∧ (∀ y, x < y → coheight y ≤ n) :=
  height_eq_coe_add_one_iff (α := αᵒᵈ) x n

lemma height_eq_coe_iff (x : α) (n : ℕ) : height x = n ↔
    height x < ⊤ ∧ (n = 0 ∨ ∃ y < x, height y = n - 1) ∧ (∀ y, y < x → height y < n) := by
  wlog hfin : height x < ⊤
  · simp_all
  simp only [hfin, true_and]
  cases n
  case zero => simp_all [height_eq_zero_iff x]
  case succ n =>
    simp only [Nat.cast_add, Nat.cast_one, add_eq_zero, one_ne_zero, and_false, false_or]
    rw [height_eq_coe_add_one_iff x n]
    simp only [hfin, true_and]
    congr! 3
    rename_i y _
    cases height y <;> simp; norm_cast; omega

lemma coheight_eq_coe_iff (x : α) (n : ℕ) : coheight x = n ↔
    coheight x < ⊤ ∧ (n = 0 ∨ ∃ y > x, coheight y = n - 1) ∧ (∀ y, y > x → coheight y < n) :=
  height_eq_coe_iff (α := αᵒᵈ) x n

/-- The elements of height zero are the minimal elements. -/
lemma height_eq_zero_iff_isMin (a : α) :
    IsMin a ↔ height a = 0 := by
  simp [isMin_iff_forall_not_lt, height_eq_zero_iff]

/-- The elements of coheight zero are the maximal elements. -/
lemma coheight_eq_zero_iff_isMax (a : α) :
    IsMax a ↔ coheight a = 0 :=
  height_eq_zero_iff_isMin (α := αᵒᵈ) a

/-- The elements of finite height `n` are the minimial elements among those of height `≥ n`. -/
lemma height_eq_coe_iff_minimal_le_height (a : α) (n : ℕ) :
    height a = n ↔ Minimal (fun y => n ≤ height y) a := by
  by_cases hfin : height a < ⊤
  · simp only [minimal_iff_forall_lt, not_le, height_eq_coe_iff, hfin, true_and, and_congr_left_iff]
    intro _
    cases n
    case pos.zero => simp
    case pos.succ _ =>
      simp only [add_eq_zero, one_ne_zero, and_false, Nat.cast_add, Nat.cast_one, false_or, ne_eq,
        ENat.coe_ne_top, not_false_eq_true, ENat.add_one_le_iff, hfin, coe_lt_height_iff]
      rfl
  · suffices ∃ x, ∃ (_ : x < a), ↑n ≤ height x by simp_all [minimal_iff_forall_lt]
    simp only [not_lt, top_le_iff, height_eq_top_iff] at hfin
    obtain ⟨p, rfl, hp⟩ := hfin (n+1)
    use p.eraseLast.last, RelSeries.eraseLast_last_rel_last _ (by omega)
    simpa [hp] using length_le_height_last (p := p.eraseLast)

/-- The elements of finite coheight `n` are the maximal elements among those of coheight `≥ n`. -/
lemma coheight_eq_coe_iff_maximal_le_coheight (a : α) (n : ℕ) :
    coheight a = n ↔ Maximal (fun y => n ≤ coheight y) a :=
  height_eq_coe_iff_minimal_le_height (α := αᵒᵈ) a n

=======
>>>>>>> 00a090b2
end height

/-!
## Krull dimension
-/

section krullDim

variable {α β : Type*}

variable [Preorder α] [Preorder β]

lemma LTSeries.length_le_krullDim (p : LTSeries α) : p.length ≤ krullDim α := le_sSup ⟨_, rfl⟩

lemma krullDim_nonneg_of_nonempty [Nonempty α] : 0 ≤ krullDim α :=
  le_sSup ⟨⟨0, fun _ ↦ @Nonempty.some α inferInstance, fun f ↦ f.elim0⟩, rfl⟩

/-- A definition of krullDim for nonempty `α` that avoids `WithBot` -/
lemma krullDim_eq_iSup_length [Nonempty α] :
    krullDim α = ⨆ (p : LTSeries α), (p.length : ℕ∞) := by
  unfold krullDim
  rw [WithBot.coe_iSup (OrderTop.bddAbove _)]
  rfl

lemma krullDim_eq_bot_of_isEmpty [IsEmpty α] : krullDim α = ⊥ := WithBot.ciSup_empty _

lemma krullDim_eq_top_of_infiniteDimensionalOrder [InfiniteDimensionalOrder α] :
    krullDim α = ⊤ :=
  le_antisymm le_top <| le_iSup_iff.mpr <| fun m hm ↦ match m, hm with
  | ⊥, hm => False.elim <| by
    haveI : Inhabited α := ⟨LTSeries.withLength _ 0 0⟩
    exact not_le_of_lt (WithBot.bot_lt_coe _ : ⊥ < (0 : WithBot (WithTop ℕ))) <| hm default
  | some ⊤, _ => le_refl _
  | some (some m), hm => by
    refine (not_lt_of_le (hm (LTSeries.withLength _ (m + 1))) ?_).elim
    erw [WithBot.coe_lt_coe, WithTop.coe_lt_coe]
    simp

lemma krullDim_le_of_strictMono (f : α → β) (hf : StrictMono f) : krullDim α ≤ krullDim β :=
  iSup_le <| fun p ↦ le_sSup ⟨p.map f hf, rfl⟩

lemma krullDim_eq_length_of_finiteDimensionalOrder [FiniteDimensionalOrder α] :
    krullDim α = (LTSeries.longestOf α).length :=
  le_antisymm
    (iSup_le <| fun _ ↦ WithBot.coe_le_coe.mpr <| WithTop.coe_le_coe.mpr <|
      RelSeries.length_le_length_longestOf _ _) <|
    le_iSup (fun (i : LTSeries _) ↦ (i.length : WithBot (WithTop ℕ))) <| LTSeries.longestOf _

lemma krullDim_eq_zero_of_unique [Unique α] : krullDim α = 0 := by
  rw [krullDim_eq_length_of_finiteDimensionalOrder (α := α), Nat.cast_eq_zero]
  refine (LTSeries.longestOf_len_unique (default : LTSeries α) fun q ↦ show _ ≤ 0 from ?_).symm
  by_contra r
  exact ne_of_lt (q.step ⟨0, not_le.mp r⟩) <| Subsingleton.elim _ _

lemma krullDim_nonpos_of_subsingleton [Subsingleton α] : krullDim α ≤ 0 := by
  by_cases hα : Nonempty α
  · have := uniqueOfSubsingleton (Classical.choice hα)
    exact le_of_eq krullDim_eq_zero_of_unique
  · have := not_nonempty_iff.mp hα
    exact le_of_lt <| lt_of_eq_of_lt krullDim_eq_bot_of_isEmpty <|
      Batteries.compareOfLessAndEq_eq_lt.mp rfl

lemma krullDim_le_of_strictComono_and_surj
    (f : α → β) (hf : ∀ ⦃a b⦄, f a < f b → a < b) (hf' : Function.Surjective f) :
    krullDim β ≤ krullDim α :=
  iSup_le fun p ↦ le_sSup ⟨p.comap _ hf hf', rfl⟩

lemma krullDim_eq_of_orderIso (f : α ≃o β) : krullDim α = krullDim β :=
  le_antisymm (krullDim_le_of_strictMono _ f.strictMono) <|
    krullDim_le_of_strictMono _ f.symm.strictMono

@[simp] lemma krullDim_orderDual : krullDim αᵒᵈ = krullDim α :=
  le_antisymm (iSup_le fun i ↦ le_sSup ⟨i.reverse, rfl⟩) <|
    iSup_le fun i ↦ le_sSup ⟨i.reverse, rfl⟩


/--
The Krull dimension is the supremum of the elements' heights.

See `krullDim_eq_iSup_height` for the more general, but less convenient version without the
`Nonempty` requirement.
-/
lemma krullDim_eq_iSup_height_of_nonempty [Nonempty α] : krullDim α = ⨆ (a : α), height a := by
  apply le_antisymm
  · apply iSup_le
    intro p
    suffices p.length ≤ ⨆ (a : α), height a by
      exact (WithBot.unbot'_le_iff fun _ => this).mp this
    apply le_iSup_of_le p.last (length_le_height_last (p := p))
  · rw [krullDim_eq_iSup_length]
    simp only [WithBot.coe_le_coe, iSup_le_iff]
    intro x
    exact height_le fun p _ ↦ le_iSup_of_le p le_rfl

/--
The Krull dimension is the supremum of the elements' coheights.

See `krullDim_eq_iSup_coheight` for the more general, but less convenient version without the
`Nonempty` requirement.
-/
lemma krullDim_eq_iSup_coheight_of_nonempty [Nonempty α] : krullDim α = ⨆ (a : α), coheight a := by
  rw [← krullDim_orderDual]
  exact krullDim_eq_iSup_height_of_nonempty (α := αᵒᵈ)

/--
The Krull dimension is the supremum of the elements' height plus coheight.
-/
lemma krullDim_eq_iSup_height_add_coheight_of_nonempty [Nonempty α] :
    krullDim α = ⨆ (a : α), height a + coheight a := by
  apply le_antisymm
  · rw [krullDim_eq_iSup_height_of_nonempty]
    apply WithBot.coe_mono
    apply ciSup_mono (by bddDefault)
    intro
    exact le_self_add
  · wlog hnottop : krullDim α < ⊤
    · simp_all
    rw [krullDim_eq_iSup_length]
    simp only [WithBot.coe_le_coe, iSup_le_iff]
    intro a
    cases hh : height a with
    | top =>
      suffices (⊤ : ℕ∞) ≤ krullDim α by simp_all
      rw [krullDim_eq_iSup_height_of_nonempty, WithBot.coe_le_coe]
      apply le_iSup_of_le a (by simpa)
    | coe n =>
      obtain ⟨p₁, hlast, hlen₁⟩ := exists_series_of_height_eq_coe a hh
      cases hch : coheight a with
      | top =>
        suffices (⊤ : ℕ∞) ≤ krullDim α by simp_all
        rw [krullDim_eq_iSup_coheight_of_nonempty, WithBot.coe_le_coe]
        apply le_iSup_of_le a (by simpa)
      | coe m =>
        obtain ⟨p₂, hhead, hlen⟩ := exists_series_of_coheight_eq_coe a hch
        apply le_iSup_of_le ((p₁.smash p₂) (by simp [*]))
        simp [*]

/--
The Krull dimension is the supremum of the element's heights.

If `α` is `Nonempty`, then `krullDim_eq_iSup_height_of_nonempty`, with the coercion from
`ℕ∞` to `WithBot ℕ∞` outside the supremum, can be more convenient.
-/
lemma krullDim_eq_iSup_height : krullDim α = ⨆ (a : α), ↑(height a) := by
  cases isEmpty_or_nonempty α with
  | inl h => rw [krullDim_eq_bot_of_isEmpty, ciSup_of_empty]
  | inr h => rw [krullDim_eq_iSup_height_of_nonempty, WithBot.coe_iSup (OrderTop.bddAbove _)]

/--
The Krull dimension is the supremum of the element's coheights.

If `α` is `Nonempty`, then `krullDim_eq_iSup_coheight_of_nonempty`, with the coercion from
`ℕ∞` to `WithBot ℕ∞` outside the supremum, can be more convenient.
-/
lemma krullDim_eq_iSup_coheight : krullDim α = ⨆ (a : α), (coheight a : WithBot ℕ∞) := by
  rw [← krullDim_orderDual]
  exact krullDim_eq_iSup_height (α := αᵒᵈ)

/--
The Krull dimension is the supremum of the element's height plus coheight.

If `α` is `Nonempty`, then `krullDim_eq_iSup_height_add_coheight_of_nonempty`, with the coercion
from `ℕ∞` to `WithBot ℕ∞` outside the supremum, can be more convenient.
-/
lemma krullDim_eq_iSup_height_add_coheight :
    krullDim α = ⨆ (a : α), ↑(height a + coheight a) := by
  cases isEmpty_or_nonempty α with
  | inl h => rw [krullDim_eq_bot_of_isEmpty, ciSup_of_empty]
  | inr h => rw [krullDim_eq_iSup_height_add_coheight_of_nonempty,
    WithBot.coe_iSup (OrderTop.bddAbove _)]

@[simp] -- not as useful as a simp lemma as it looks, due to the coe on the left
lemma height_top_eq_krullDim [OrderTop α] : height (⊤ : α) = krullDim α := by
  rw [krullDim_eq_iSup_length]
  simp only [WithBot.coe_inj]
  apply le_antisymm
  · exact height_le fun p _ ↦ le_iSup_of_le p le_rfl
  · exact iSup_le fun _ => length_le_height le_top

@[simp] -- not as useful as a simp lemma as it looks, due to the coe on the left
lemma coheight_bot_eq_krullDim [OrderBot α] : coheight (⊥ : α) = krullDim α := by
  rw [← krullDim_orderDual]
  exact height_top_eq_krullDim (α := αᵒᵈ)

end krullDim

/-!
## Concrete calculations
-/

section calculations

variable {α : Type*} [Preorder α]

@[simp] lemma height_nat (n : ℕ) : height n = n := by
  induction n using Nat.strongRecOn with | ind n ih =>
  apply le_antisymm
  · apply (height_le_coe_iff ..).mpr
    simp (config := { contextual := true }) only [ih, Nat.cast_lt, implies_true]
  · exact length_le_height_last (p := .range n)

@[simp] lemma coheight_nat (n : ℕ) : coheight n = ⊤ := by
  rw [coheight_eq_top_iff]
  intro m
  use (LTSeries.range m).map (· + n) (StrictMono.add_const (fun _ _ x ↦ x) n)
  simp

@[simp]
lemma krullDim_nat : krullDim ℕ = ⊤ := by
  simp only [krullDim_eq_iSup_height, height_nat]
  rw [← WithBot.coe_iSup (OrderTop.bddAbove _)]
  simp only [WithBot.coe_eq_top]
  show ⨆ (i : ℕ), ↑i = (⊤ : ℕ∞) -- nothing simpler from here on?
  rw [iSup_eq_top]
  intro n hn
  cases n with
  | top => contradiction
  | coe n =>
    use n+1
    norm_cast
    simp

@[simp] lemma height_int (a : ℤ) : height a = ⊤ := by
  rw [height_eq_top_iff]
  intro n
  use (LTSeries.range n).map (a - (n : ℤ) + ·)
    (StrictMono.const_add Int.natCast_strictMono (a - (n : ℤ)))
  simp

@[simp] lemma coheight_int (a : ℤ) : coheight a = ⊤ := by
  rw [coheight_eq_top_iff]
  intro n
  use (LTSeries.range n).map (fun i => a + (i : ℤ)) (StrictMono.const_add Int.natCast_strictMono a)
  simp

@[simp]
lemma height_coe_WithBot (x : α) : height (x : WithBot α) = height x + 1 := by
  apply le_antisymm
  · apply height_le
    intro p hlast
    wlog hlenpos : p.length ≠ 0
    · simp_all
    let p' : LTSeries α := {
      length := p.length - 1
      toFun := fun ⟨i, hi⟩ => (p ⟨i+1, by omega⟩).unbot (by
        apply LT.lt.ne_bot (a := p.head)
        apply p.strictMono
        exact compare_gt_iff_gt.mp rfl)
      step := by
        intro ⟨i, hi⟩
        simp only [Fin.castSucc_mk, Nat.succ_eq_add_one, Fin.succ_mk, WithBot.unbot_lt_iff,
          WithBot.coe_unbot, gt_iff_lt]
        exact p.step ⟨i + 1, by omega⟩
      }
    have hlast' : p'.last = x := by
      simp only [RelSeries.last, Fin.val_last, WithBot.unbot_eq_iff, ← hlast]
      congr
      omega
    suffices p'.length ≤ height p'.last by
      simpa [p', hlast'] using this
    apply length_le_height_last
  · rw [height_add_const]
    apply iSup₂_le
    intro p hlast
    let p' := (p.map _ WithBot.coe_strictMono).cons ⊥ (by simp)
    apply le_iSup₂_of_le p' (by simp [p', hlast]) (by simp [p'])

@[simp]
lemma coheight_coe_WithTop (x : α) : coheight (x : WithTop α) = coheight x + 1 :=
  height_coe_WithBot (α := αᵒᵈ) x

@[simp]
lemma height_coe_WithTop (x : α) : height (x : WithTop α) = height x := by
  apply le_antisymm
  · apply height_le
    intro p hlast
    let p' : LTSeries α := {
      length := p.length
      toFun := fun i => (p i).untop (by
        apply WithTop.lt_top_iff_ne_top.mp
        apply lt_of_le_of_lt
        · exact p.monotone (Fin.le_last _)
        · rw [RelSeries.last] at hlast
          simp [hlast])
      step := by
        intro i
        simp only [WithTop.untop_lt_iff, WithTop.coe_untop]
        exact p.step i
      }
    have hlast' : p'.last = x := by
      simp only [RelSeries.last, Fin.val_last, WithTop.untop_eq_iff, ← hlast]
    suffices p'.length ≤ height p'.last by
      rw [hlast'] at this
      simpa [p'] using this
    apply length_le_height_last
  · apply height_le
    intro p hlast
    let p' := p.map _ WithTop.coe_strictMono
    apply le_iSup₂_of_le p' (by simp [p', hlast]) (by simp [p'])

@[simp]
lemma coheight_coe_WithBot (x : α) : coheight (x : WithBot α) = coheight x :=
  height_coe_WithTop (α := αᵒᵈ) x

@[simp]
lemma krullDim_WithTop [Nonempty α] : krullDim (WithTop α) = krullDim α + 1 := by
  rw [← height_top_eq_krullDim, krullDim_eq_iSup_height_of_nonempty, height_eq_isup_lt_height]
  norm_cast
  rw [Monotone.map_ciSup_of_continuousAt (f := (· + 1))
    (continuousAt_id.add continuousAt_const) (monotone_id.add monotone_const)]
  apply le_antisymm
  · apply iSup₂_le
    intro x h
    cases x with
    | top => simp at h
    | coe x =>
      simp only [height_coe_WithTop]
      exact le_iSup_of_le x (le_refl _)
  · apply iSup_le
    intro x
    apply le_iSup_of_le (↑x)
    apply le_iSup_of_le (WithTop.coe_lt_top x)
    simp only [height_coe_WithTop, le_refl]

@[simp]
lemma krullDim_WithBot [Nonempty α] : krullDim (WithBot α) = krullDim α + 1 := by
  conv_lhs => rw [← krullDim_orderDual]
  conv_rhs => rw [← krullDim_orderDual]
  exact krullDim_WithTop (α := αᵒᵈ)

@[simp]
lemma krullDim_ENat : krullDim ℕ∞ = ⊤ := by
  show (krullDim (WithTop ℕ) = ↑⊤)
  simp only [krullDim_WithTop, krullDim_nat]
  rfl

@[simp]
lemma height_ENat (n : ℕ∞) : height n = n := by
  cases n with
  | top => simp only [← WithBot.coe_eq_coe, height_top_eq_krullDim, krullDim_ENat, WithBot.coe_top]
  | coe n => exact (height_coe_WithTop _).trans (height_nat _)

@[simp]
lemma coheight_coe_ENat (n : ℕ) : coheight (n : ℕ∞) = ⊤ := by
  apply (coheight_coe_WithTop _).trans
  simp only [Nat.cast_id, coheight_nat, top_add]

end calculations

end Order<|MERGE_RESOLUTION|>--- conflicted
+++ resolved
@@ -254,12 +254,9 @@
 @[gcongr] protected lemma _root_.GCongr.height_le_height (a b : α) (hab : a ≤ b) :
     height a ≤ height b := height_mono hab
 
-<<<<<<< HEAD
 lemma coheight_mono : Antitone (α := α) coheight :=
   fun _ _ hxy => height_mono (α := αᵒᵈ) hxy
 
-=======
->>>>>>> 00a090b2
 private lemma height_add_const (a : α) (n : ℕ∞) :
     height a + n = ⨆ (p : LTSeries α) (_ : p.last = a), p.length + n := by
   have hne : Nonempty { p : LTSeries α // p.last = a } := ⟨RelSeries.singleton _ a, rfl⟩
@@ -280,23 +277,17 @@
   intro p hlast
   apply le_iSup₂_of_le (p.map f hf) (by simp [hlast]) (by simp)
 
-<<<<<<< HEAD
 lemma coheight_le_coheight_apply_of_astrictMono (f : α → β) (hf : StrictMono f) (x : α) :
     coheight x ≤ coheight (f x) := by
   apply height_le_height_apply_of_strictMono (α := αᵒᵈ)
   exact fun _ _ h ↦ hf h
 
 @[simp]
-lemma height_eq_of_orderIso (f : α ≃o β) (x : α) : height (f x) = height x := by
-=======
-@[simp]
 lemma height_orderIso (f : α ≃o β) (x : α) : height (f x) = height x := by
->>>>>>> 00a090b2
   apply le_antisymm
   · simpa using height_le_height_apply_of_strictMono _ f.symm.strictMono (f x)
   · exact height_le_height_apply_of_strictMono _ f.strictMono x
 
-<<<<<<< HEAD
 lemma coheight_eq_of_orderIso (f : α ≃o β) (x : α) : coheight (f x) = coheight x :=
   height_eq_of_orderIso (α := αᵒᵈ) f.dual x
 
@@ -508,8 +499,6 @@
     coheight a = n ↔ Maximal (fun y => n ≤ coheight y) a :=
   height_eq_coe_iff_minimal_le_height (α := αᵒᵈ) a n
 
-=======
->>>>>>> 00a090b2
 end height
 
 /-!
