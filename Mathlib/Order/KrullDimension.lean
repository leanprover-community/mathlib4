--- conflicted
+++ resolved
@@ -23,7 +23,6 @@
 ## Main results
 
 * The Krull dimension is the same as that of the dual order (`krullDim_orderDual`).
-<<<<<<< HEAD
 
 * The Krull dimension is the supremum of the heights of the elements (`krullDim_eq_iSup_height`).
 
@@ -31,15 +30,6 @@
 
 ## Design notes
 
-=======
-
-* The Krull dimension is the supremum of the heights of the elements (`krullDim_eq_iSup_height`).
-
-* The height is monotone.
-
-## Design notes
-
->>>>>>> f9affb42
 Krull dimensions are defined to take value in `WithBot ℕ∞` so that `(-∞) + (+∞)` is
 also negative infinity. This is because we want Krull dimensions to be additive with respect
 to product of varieties so that `-∞` being the Krull dimension of empty variety is equal to
@@ -91,7 +81,6 @@
 
 variable [Preorder α] [Preorder β]
 
-<<<<<<< HEAD
 /--
 Alternative definition of height, with the supremum only ranging over those series
 that end at `a`.
@@ -114,14 +103,7 @@
     (∀ (p : LTSeries α), p.last = x → p.length ≤ n) → height x ≤ n := by
   simp [height_eq_iSup_last_eq, iSup_le_iff.mpr]
 
-lemma length_le_height {x : α} {p : LTSeries α} (hlast : p.last ≤ x) :
-=======
-lemma height_le {x : α} {n : ℕ∞} :
-    height x ≤ n ↔ ∀ (p : LTSeries α), p.last ≤ x → p.length ≤ n := by
-  simp [height, iSup_le_iff]
-
 lemma length_le_height {p : LTSeries α} {x : α} (hlast : p.last ≤ x) :
->>>>>>> f9affb42
     p.length ≤ height x := by
   by_cases hlen0 : p.length ≠ 0
   · let p' := p.eraseLast.snoc x (by
@@ -139,7 +121,6 @@
     simp [p']
   · simp_all
 
-<<<<<<< HEAD
 /--
 The height of the last element in a series is larger or equal to the length of the series.
 -/
@@ -165,11 +146,6 @@
   norm_cast at *
   omega
 
-=======
-lemma length_le_height_last {p : LTSeries α} : p.length ≤ height p.last :=
-  length_le_height le_rfl
-
->>>>>>> f9affb42
 lemma height_mono : Monotone (α := α) height :=
   fun _ _ hab ↦ biSup_mono (fun _ hla => hla.trans hab)
 
@@ -258,11 +234,7 @@
     · rw [krullDim_eq_iSup_length]
       simp only [WithBot.coe_le_coe, iSup_le_iff]
       intro x
-<<<<<<< HEAD
       exact height_le fun p _ ↦ le_iSup_of_le p le_rfl
-=======
-      exact height_le.mpr fun p _ ↦ le_iSup_of_le p le_rfl
->>>>>>> f9affb42
 
 end krullDim
 
