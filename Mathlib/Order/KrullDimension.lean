/-
Copyright (c) 2023 Jujian Zhang. All rights reserved.
Released under Apache 2.0 license as described in the file LICENSE.
Authors: Jujian Zhang, Fangming Li, Joachim Breitner
-/

import Mathlib.Order.RelSeries
import Mathlib.Order.Minimal
import Mathlib.Data.ENat.Lattice
import Mathlib.Algebra.Order.Group.Unbundled.Int

/-!
# Krull dimension of a preordered set and height of an element

If `α` is a preordered set, then `krullDim α : WithBot ℕ∞` is defined to be
`sup {n | a₀ < a₁ < ... < aₙ}`.

In case that `α` is empty, then its Krull dimension is defined to be negative infinity; if the
length of all series `a₀ < a₁ < ... < aₙ` is unbounded, then its Krull dimension is defined to be
positive infinity.

For `a : α`, its height (in `ℕ∞`) is defined to be `sup {n | a₀ < a₁ < ... < aₙ ≤ a}` while its
coheight is defined to be `sup {n | a ≤ a₀ < a₁ < ... < aₙ}` .

## Main results

* The Krull dimension is the same as that of the dual order (`krullDim_orderDual`).

* The Krull dimension is the supremum of the heights of the elements (`krullDim_eq_iSup_height`),
  or their coheights (`krullDim_eq_iSup_coheight`), or the sum of height and coheight.
  (`krullDim_eq_iSup_height_add_coheight`)

* The height in the dual order equals the coheight, and vice versa.

* The height is monotone, and strictly monotone if finite.

* The height is the supremum of the successor of the height of all elements of lower height.

* The elements of height zero are the minimal elements, and the elements of height `n` are minimal
  among those of height `≥ n`.

* Concrete calculations for the height and Krull dimension in ℕ, ℤ, `WithTop`, `WithBot` and ℕ∞.

## Design notes

Krull dimensions are defined to take value in `WithBot ℕ∞` so that `(-∞) + (+∞)` is
also negative infinity. This is because we want Krull dimensions to be additive with respect
to product of varieties so that `-∞` being the Krull dimension of empty variety is equal to
sum of `-∞` and the Krull dimension of any other varieties.

We could generalize the notion of Krull dimension to an arbitrary binary relation; many results
in this file would generalize as well. But we don't think it would be useful, so we only define
Krull dimension of a preorder.
-/

namespace Order

section definitions

/--
The **Krull dimension** of a preorder `α` is the supremum of the rightmost index of all relation
series of `α` ordered by `<`. If there is no series `a₀ < a₁ < ... < aₙ` in `α`, then its Krull
dimension is defined to be negative infinity; if the length of all series `a₀ < a₁ < ... < aₙ` is
unbounded, its Krull dimension is defined to be positive infinity.
-/
noncomputable def krullDim (α : Type*) [Preorder α] : WithBot ℕ∞ :=
  ⨆ (p : LTSeries α), p.length

/--
The **height** of an element `a` in a preorder `α` is the supremum of the rightmost index of all
relation series of `α` ordered by `<` and ending below or at `a`.
-/
noncomputable def height {α : Type*} [Preorder α] (a : α) : ℕ∞ :=
  ⨆ (p : LTSeries α) (_ : p.last ≤ a), p.length

/--
The **coheight** of an element `a` in a preorder `α` is the supremum of the rightmost index of all
relation series of `α` ordered by `<` and beginning with `a`.

The definition of `coheight` is via the `height` in the dual order, in order to easily transfer
theorems between `height` and `coheight`. See `coheight_eq` for the definition with a
series ordered by `<` and beginning with `a`.
-/
noncomputable def coheight {α : Type*} [Preorder α] (a : α) : ℕ∞ := height (α := αᵒᵈ) a

end definitions

/-!
## Height
-/

section height

variable {α β : Type*}

variable [Preorder α] [Preorder β]

<<<<<<< HEAD
lemma height_orderDual (x : αᵒᵈ) : height x = coheight (α := α) x := rfl

lemma coheight_orderDual (x : αᵒᵈ) : coheight x = height (α := α) x := rfl
=======
@[simp] lemma height_toDual (x : α) : height (OrderDual.toDual x) = coheight x := rfl
@[simp] lemma height_ofDual (x : αᵒᵈ) : height (OrderDual.ofDual x) = coheight x := rfl
@[simp] lemma coheight_toDual (x : α) : coheight (OrderDual.toDual x) = height x := rfl
@[simp] lemma coheight_ofDual (x : αᵒᵈ) : coheight (OrderDual.ofDual x) = height x := rfl
>>>>>>> 1fb2f690

/--
The **coheight** of an element `a` in a preorder `α` is the supremum of the rightmost index of all
relation series of `α` ordered by `<` and beginning with `a`.

This is not the definition of `coheight`. The definition of `coheight` is via the `height` in the
dual order, in order to easily transfer theorems between `height` and `coheight`.
-/
lemma coheight_eq (a : α) :
    coheight a = ⨆ (p : LTSeries α) (_ : a ≤ p.head), (p.length : ℕ∞) := by
  apply Equiv.iSup_congr ⟨RelSeries.reverse, RelSeries.reverse, RelSeries.reverse_reverse,
    RelSeries.reverse_reverse⟩
  congr! 1

lemma height_le_iff {a : α} {n : ℕ∞} :
    height a ≤ n ↔ ∀ ⦃p : LTSeries α⦄, p.last ≤ a → p.length ≤ n := by
 rw [height, iSup₂_le_iff]

lemma coheight_le_iff {a : α} {n : ℕ∞} :
    coheight a ≤ n ↔ ∀ ⦃p : LTSeries α⦄, a ≤ p.head → p.length ≤ n := by
 rw [coheight_eq, iSup₂_le_iff]

lemma height_le {a : α} {n : ℕ∞} (h : ∀ (p : LTSeries α), p.last = a → p.length ≤ n) :
    height a ≤ n := by
  apply height_le_iff.mpr
  intro p hlast
  wlog hlenpos : p.length ≠ 0
  · simp_all
  -- We replace the last element in the series with `a`
  let p' := p.eraseLast.snoc a (lt_of_lt_of_le (p.eraseLast_last_rel_last (by simp_all)) hlast)
  rw [show p.length = p'.length by simp [p']; omega]
  apply h
  simp [p']

/--
Variant of `height_le_iff` ranging only over those series that end exactly on `a`.
-/
lemma height_le_iff' {a : α} {n : ℕ∞} :
    height a ≤ n ↔ ∀ ⦃p : LTSeries α⦄, p.last = a → p.length ≤ n := by
 constructor
 · rw [height_le_iff]
   exact fun h p hlast => h (le_of_eq hlast)
 · exact height_le

/--
Alternative definition of height, with the supremum ranging only over those series that end at `a`.
-/
lemma height_eq_iSup_last_eq (a : α) :
    height a = ⨆ (p : LTSeries α) (_ : p.last = a), ↑(p.length) := by
  apply eq_of_forall_ge_iff
  intro n
  rw [height_le_iff', iSup₂_le_iff]

/--
Alternative definition of coheight, with the supremum only ranging over those series
that begin at `a`.
-/
<<<<<<< HEAD
lemma coheight_eq_iSup_head_eq  (a : α) :
    coheight a = ⨆ (p : LTSeries α) (_ : p.head = a), ↑(p.length) := by
  rw [← height_orderDual, height_eq_iSup_last_eq]
=======
lemma coheight_eq_iSup_head_eq (a : α) :
    coheight a = ⨆ (p : LTSeries α) (_ : p.head = a), ↑(p.length) := by
  show height (α := αᵒᵈ) a = ⨆ (p : LTSeries α) (_ : p.head = a), ↑(p.length)
  rw [height_eq_iSup_last_eq]
>>>>>>> 1fb2f690
  apply Equiv.iSup_congr ⟨RelSeries.reverse, RelSeries.reverse, RelSeries.reverse_reverse,
    RelSeries.reverse_reverse⟩
  simp

/--
Variant of `coheight_le_iff` ranging only over those series that begin exactly on `a`.
-/
lemma coheight_le_iff' {a : α} {n : ℕ∞} :
    coheight a ≤ n ↔ ∀ ⦃p : LTSeries α⦄, p.head = a → p.length ≤ n := by
  rw [coheight_eq_iSup_head_eq, iSup₂_le_iff]

lemma coheight_le {a : α} {n : ℕ∞} (h : ∀ (p : LTSeries α), p.head = a → p.length ≤ n) :
    coheight a ≤ n :=
  coheight_le_iff'.mpr h

lemma length_le_height {p : LTSeries α} {x : α} (hlast : p.last ≤ x) :
    p.length ≤ height x := by
  by_cases hlen0 : p.length ≠ 0
  · let p' := p.eraseLast.snoc x (by
      apply lt_of_lt_of_le
      · apply p.step ⟨p.length - 1, by omega⟩
      · convert hlast
        simp only [Fin.succ_mk, Nat.succ_eq_add_one, RelSeries.last, Fin.last]
        congr; omega)
    suffices p'.length ≤ height x by
      simp [p'] at this
      convert this
      norm_cast
      omega
    refine le_iSup₂_of_le p' ?_ le_rfl
    simp [p']
  · simp_all

lemma length_le_coheight {x : α} {p : LTSeries α} (hhead : x ≤ p.head) :
    p.length ≤ coheight x :=
  length_le_height (α := αᵒᵈ) (p := p.reverse) (by simpa)

/--
The height of the last element in a series is larger or equal to the length of the series.
-/
lemma length_le_height_last {p : LTSeries α} : p.length ≤ height p.last :=
  length_le_height le_rfl

/--
The coheight of the first element in a series is larger or equal to the length of the series.
-/
<<<<<<< HEAD
lemma length_le_coheight_last {p : LTSeries α} : p.length ≤ coheight p.head :=
=======
lemma length_le_coheight_head {p : LTSeries α} : p.length ≤ coheight p.head :=
>>>>>>> 1fb2f690
  length_le_coheight le_rfl

/--
The height of an element in a series is larger or equal to its index in the series.
-/
lemma index_le_height (p : LTSeries α) (i : Fin (p.length + 1)) : i ≤ height (p i) :=
  length_le_height_last (p := p.take i)

/--
The coheight of an element in a series is larger or equal to its reverse index in the series.
-/
<<<<<<< HEAD
lemma index_le_coheight (p : LTSeries α) (i : Fin (p.length + 1)) : i.rev ≤ coheight (p i) := by
=======
lemma rev_index_le_coheight (p : LTSeries α) (i : Fin (p.length + 1)) : i.rev ≤ coheight (p i) := by
>>>>>>> 1fb2f690
  simpa using index_le_height (α := αᵒᵈ) p.reverse i.rev

/--
In a maximally long series, i.e one as long as the height of the last element, the height of each
element is its index in the series.
-/
lemma height_eq_index_of_length_eq_height_last {p : LTSeries α} (h : p.length = height p.last)
    (i : Fin (p.length + 1)) : height (p i) = i := by
  refine le_antisymm (height_le ?_) (index_le_height p i)
  intro p' hp'
  have hp'' := length_le_height_last (p := p'.smash (p.drop i) (by simpa))
  simp [← h] at hp''; clear h
  norm_cast at *
  omega

/--
In a maximally long series, i.e one as long as the coheight of the first element, the coheight of
each element is its reverse index in the series.
-/
lemma coheight_eq_index_of_length_eq_head_coheight {p : LTSeries α} (h : p.length = coheight p.head)
    (i : Fin (p.length + 1)) : coheight (p i) = i.rev := by
  simpa using height_eq_index_of_length_eq_height_last (α := αᵒᵈ) (p := p.reverse) (by simpa) i.rev

lemma height_mono : Monotone (α := α) height :=
  fun _ _ hab ↦ biSup_mono (fun _ hla => hla.trans hab)

@[gcongr] protected lemma _root_.GCongr.height_le_height (a b : α) (hab : a ≤ b) :
    height a ≤ height b := height_mono hab

<<<<<<< HEAD
lemma coheight_mono : Antitone (α := α) coheight :=
  fun _ _ hxy => height_mono (α := αᵒᵈ) hxy
=======
lemma coheight_anti : Antitone (α := α) coheight :=
  (height_mono (α := αᵒᵈ)).dual_left
>>>>>>> 1fb2f690

private lemma height_add_const (a : α) (n : ℕ∞) :
    height a + n = ⨆ (p : LTSeries α) (_ : p.last = a), p.length + n := by
  have hne : Nonempty { p : LTSeries α // p.last = a } := ⟨RelSeries.singleton _ a, rfl⟩
  rw [height_eq_iSup_last_eq, iSup_subtype', iSup_subtype', ENat.iSup_add]

/- For elements of finite height, `height` is strictly monotone. -/
@[gcongr] lemma height_strictMono {x y : α} (hxy : x < y) (hfin : height x < ⊤) :
    height x < height y := by
  rw [← ENat.add_one_le_iff hfin.ne, height_add_const, iSup₂_le_iff]
  intro p hlast
  have := length_le_height_last (p := p.snoc y (by simp [*]))
  simpa using this

lemma height_le_height_apply_of_strictMono (f : α → β) (hf : StrictMono f) (x : α) :
    height x ≤ height (f x) := by
  simp only [height_eq_iSup_last_eq]
  apply iSup₂_le
  intro p hlast
  apply le_iSup₂_of_le (p.map f hf) (by simp [hlast]) (by simp)

<<<<<<< HEAD
lemma coheight_le_coheight_apply_of_astrictMono (f : α → β) (hf : StrictMono f) (x : α) :
=======
lemma coheight_le_coheight_apply_of_strictMono (f : α → β) (hf : StrictMono f) (x : α) :
>>>>>>> 1fb2f690
    coheight x ≤ coheight (f x) := by
  apply height_le_height_apply_of_strictMono (α := αᵒᵈ)
  exact fun _ _ h ↦ hf h

@[simp]
lemma height_orderIso (f : α ≃o β) (x : α) : height (f x) = height x := by
  apply le_antisymm
  · simpa using height_le_height_apply_of_strictMono _ f.symm.strictMono (f x)
  · exact height_le_height_apply_of_strictMono _ f.strictMono x

lemma coheight_orderIso (f : α ≃o β) (x : α) : coheight (f x) = coheight x :=
  height_orderIso (α := αᵒᵈ) f.dual x

private lemma exists_eq_iSup_of_iSup_eq_coe {α : Type*} [Nonempty α] {f : α → ℕ∞} {n : ℕ}
    (h : (⨆ x, f x) = n) : ∃ x, f x = n := by
  obtain ⟨x, hx⟩ := ENat.sSup_mem_of_nonempty_of_lt_top (h ▸ ENat.coe_lt_top _)
  use x
  simpa [hx] using h

/-- There exist a series ending in a element for any length up to the element’s height.  -/
lemma exists_series_of_le_height (a : α) {n : ℕ} (h : n ≤ height a) :
    ∃ p : LTSeries α, p.last = a ∧ p.length = n := by
  have hne : Nonempty { p : LTSeries α // p.last = a } := ⟨RelSeries.singleton _ a, rfl⟩
  cases ha : height a with
  | top =>
    clear h
    rw [height_eq_iSup_last_eq, iSup_subtype', ENat.iSup_coe_eq_top, bddAbove_def] at ha
    contrapose! ha
    use n
    rintro m ⟨⟨p, rfl⟩, hp⟩
    simp only at hp
    by_contra! hnm
    apply ha (p.drop ⟨m-n, by omega⟩) (by simp) (by simp; omega)
  | coe m =>
    rw [ha, Nat.cast_le] at h
    rw [height_eq_iSup_last_eq, iSup_subtype'] at ha
    obtain ⟨⟨p, hlast⟩, hlen⟩ := exists_eq_iSup_of_iSup_eq_coe ha
    simp only [Nat.cast_inj] at hlen
    use p.drop ⟨m-n, by omega⟩
    constructor
    · simp [hlast]
    · simp [hlen]; omega

lemma exists_series_of_le_coheight (a : α) {n : ℕ} (h : n ≤ coheight a) :
    ∃ p : LTSeries α, p.head = a ∧ p.length = n := by
  obtain ⟨p, hp, hl⟩ := exists_series_of_le_height (α := αᵒᵈ) a h
  exact ⟨p.reverse, by simpa, by simpa⟩

/-- For an element of finite height there exists a series ending in that element of that height. -/
lemma exists_series_of_height_eq_coe (a : α) {n : ℕ} (h : height a = n) :
    ∃ p : LTSeries α, p.last = a ∧ p.length = n :=
  exists_series_of_le_height a (le_of_eq h.symm)

lemma exists_series_of_coheight_eq_coe (a : α) {n : ℕ} (h : coheight a = n) :
    ∃ p : LTSeries α, p.head = a ∧ p.length = n :=
  exists_series_of_le_coheight a (le_of_eq h.symm)

/-- Another characterization of height, based on the supremum of the heights of elements below. -/
lemma height_eq_iSup_lt_height (x : α) : height x = ⨆ y < x, height y + 1 := by
  apply le_antisymm
  · apply height_le
    intro p hp
    cases hlen : p.length with
    | zero => simp
    | succ n =>
      apply le_iSup_of_le p.eraseLast.last
      apply le_iSup_of_le (by rw [← hp]; apply RelSeries.eraseLast_last_rel_last _ (by omega))
      rw [height_add_const]
      apply le_iSup₂_of_le p.eraseLast (by rfl) (by simp [hlen])
  · apply iSup₂_le; intro y hyx
    rw [height_add_const]
    apply iSup₂_le; intro p hp
    apply le_iSup₂_of_le (p.snoc x (hp ▸ hyx)) (by simp) (by simp)

/--
Another characterization of coheight, based on the supremum of the coheights of elements above.
-/
<<<<<<< HEAD
lemma coheight_eq_iSup_lt_height (x : α) : coheight x = ⨆ y > x, coheight y + 1 :=
=======
lemma coheight_eq_iSup_gt_coheight (x : α) : coheight x = ⨆ y > x, coheight y + 1 :=
>>>>>>> 1fb2f690
  height_eq_iSup_lt_height (α := αᵒᵈ) x

lemma height_le_coe_iff {x : α} {n : ℕ} : height x ≤ n ↔ ∀ y < x, height y < n := by
  conv_lhs => rw [height_eq_iSup_lt_height, iSup₂_le_iff]
  congr! 2 with y _
  cases height y
  · simp
  · norm_cast

lemma coheight_le_coe_iff {x : α} {n : ℕ} : coheight x ≤ n ↔ ∀ y > x, coheight y < n :=
  height_le_coe_iff (α := αᵒᵈ)

/--
The height of an element is infinite iff there exist series of arbitrary length ending in that
element.
-/
lemma height_eq_top_iff {x : α} :
    height x = ⊤ ↔ ∀ n, ∃ p : LTSeries α, p.last = x ∧ p.length = n where
  mp h n := by
    apply exists_series_of_le_height x (n := n)
    simp [h]
  mpr h := by
    rw [height_eq_iSup_last_eq, iSup_subtype', ENat.iSup_coe_eq_top, bddAbove_def]
    push_neg
    intro n
    obtain ⟨p, hlast, hp⟩ := h (n+1)
    exact ⟨p.length, ⟨⟨⟨p, hlast⟩, by simp [hp]⟩, by simp [hp]⟩⟩

/--
The coheight of an element is infinite iff there exist series of arbitrary length ending in that
element.
-/
lemma coheight_eq_top_iff {x : α} :
    coheight x = ⊤ ↔ ∀ n, ∃ p : LTSeries α, p.head = x ∧ p.length = n := by
  convert height_eq_top_iff (α := αᵒᵈ) (x := x) using 2 with n
  constructor <;> (intro ⟨p, hp, hl⟩; use p.reverse; constructor <;> simpa)

/-- The elements of height zero are the minimal elements. -/
@[simp] lemma height_eq_zero {x : α} : height x = 0 ↔ IsMin x := by
  simpa [isMin_iff_forall_not_lt] using height_le_coe_iff (x := x) (n := 0)

protected alias ⟨_, IsMin.height_eq_zero⟩ := height_eq_zero

/-- The elements of coheight zero are the maximal elements. -/
@[simp] lemma coheight_eq_zero {x : α} : coheight x = 0 ↔ IsMax x :=
  height_eq_zero (α := αᵒᵈ)

protected alias ⟨_, IsMax.coheight_eq_zero⟩ := coheight_eq_zero

@[simp] lemma height_bot (α : Type*) [Preorder α] [OrderBot α] : height (⊥ : α) = 0 := by simp

@[simp] lemma coheight_top (α : Type*) [Preorder α] [OrderTop α] : coheight (⊤ : α) = 0 := by simp

lemma coe_lt_height_iff {x : α} {n : ℕ} (hfin : height x < ⊤) :
    n < height x ↔ ∃ y < x, height y = n where
  mp h := by
    obtain ⟨m, hx : height x = m⟩ := Option.ne_none_iff_exists'.mp hfin.ne_top
    rw [hx] at h; norm_cast at h
    obtain ⟨p, hp, hlen⟩ := exists_series_of_height_eq_coe x hx
    use p ⟨n, by omega⟩
    constructor
    · rw [← hp]
      apply LTSeries.strictMono
      simp [Fin.last]; omega
    · exact height_eq_index_of_length_eq_height_last (by simp [hlen, hp, hx]) ⟨n, by omega⟩
  mpr := fun ⟨y, hyx, hy⟩ =>
    hy ▸ height_strictMono hyx (lt_of_le_of_lt (height_mono hyx.le) hfin)

lemma coe_lt_coheight_iff {x : α} {n : ℕ} (hfin : coheight x < ⊤):
<<<<<<< HEAD
    n < coheight x ↔ (∃ y > x, coheight y = n) :=
=======
    n < coheight x ↔ ∃ y > x, coheight y = n :=
>>>>>>> 1fb2f690
  coe_lt_height_iff (α := αᵒᵈ) hfin

lemma height_eq_coe_add_one_iff {x : α} {n : ℕ} :
    height x = n + 1 ↔ height x < ⊤ ∧ (∃ y < x, height y = n) ∧ (∀ y < x, height y ≤ n) := by
  wlog hfin : height x < ⊤
  · simp_all
    exact ne_of_beq_false rfl
  simp only [hfin, true_and]
  trans n < height x ∧ height x ≤ n + 1
  · rw [le_antisymm_iff, and_comm]
    simp [hfin, ENat.lt_add_one_iff, ENat.add_one_le_iff]
  · congr! 1
    · exact coe_lt_height_iff hfin
    · simpa [hfin, ENat.lt_add_one_iff] using height_le_coe_iff (x := x) (n := n+1)

<<<<<<< HEAD
lemma coheight_eq_coe_add_one_iff (x : α) (n : ℕ) :
=======
lemma coheight_eq_coe_add_one_iff {x : α} {n : ℕ} :
>>>>>>> 1fb2f690
    coheight x = n + 1 ↔
      coheight x < ⊤ ∧ (∃ y > x, coheight y = n) ∧ (∀ y > x, coheight y ≤ n) :=
  height_eq_coe_add_one_iff (α := αᵒᵈ)

lemma height_eq_coe_iff {x : α} {n : ℕ} :
    height x = n ↔
      height x < ⊤ ∧ (n = 0 ∨ ∃ y < x, height y = n - 1) ∧ (∀ y < x, height y < n) := by
  wlog hfin : height x < ⊤
  · simp_all
  simp only [hfin, true_and]
  cases n
  case zero => simp [isMin_iff_forall_not_lt]
  case succ n =>
    simp only [Nat.cast_add, Nat.cast_one, add_eq_zero, one_ne_zero, and_false, false_or]
    rw [height_eq_coe_add_one_iff]
    simp only [hfin, true_and]
    congr! 3
    rename_i y _
    cases height y <;> simp; norm_cast; omega

<<<<<<< HEAD
lemma coheight_eq_coe_iff (x : α) (n : ℕ) :
=======
lemma coheight_eq_coe_iff {x : α} {n : ℕ} :
>>>>>>> 1fb2f690
    coheight x = n ↔
      coheight x < ⊤ ∧ (n = 0 ∨ ∃ y > x, coheight y = n - 1) ∧ (∀ y > x, coheight y < n) :=
  height_eq_coe_iff (α := αᵒᵈ)

/-- The elements of finite height `n` are the minimial elements among those of height `≥ n`. -/
lemma height_eq_coe_iff_minimal_le_height {a : α} {n : ℕ} :
    height a = n ↔ Minimal (fun y => n ≤ height y) a := by
  by_cases hfin : height a < ⊤
  · cases hn : n with
    | zero => simp
    | succ => simp [minimal_iff_forall_lt, height_eq_coe_add_one_iff, ENat.add_one_le_iff,
        coe_lt_height_iff, *]
  · suffices ∃ x < a, ↑n ≤ height x by
      simp_all [minimal_iff_forall_lt]
    simp only [not_lt, top_le_iff, height_eq_top_iff] at hfin
    obtain ⟨p, rfl, hp⟩ := hfin (n+1)
    use p.eraseLast.last, RelSeries.eraseLast_last_rel_last _ (by omega)
    simpa [hp] using length_le_height_last (p := p.eraseLast)

/-- The elements of finite coheight `n` are the maximal elements among those of coheight `≥ n`. -/
<<<<<<< HEAD
lemma coheight_eq_coe_iff_maximal_le_coheight (a : α) (n : ℕ) :
=======
lemma coheight_eq_coe_iff_maximal_le_coheight {a : α} {n : ℕ} :
>>>>>>> 1fb2f690
    coheight a = n ↔ Maximal (fun y => n ≤ coheight y) a :=
  height_eq_coe_iff_minimal_le_height (α := αᵒᵈ)

end height

/-!
## Krull dimension
-/

section krullDim

variable {α β : Type*}

variable [Preorder α] [Preorder β]

lemma LTSeries.length_le_krullDim (p : LTSeries α) : p.length ≤ krullDim α := le_sSup ⟨_, rfl⟩

lemma krullDim_nonneg_of_nonempty [Nonempty α] : 0 ≤ krullDim α :=
  le_sSup ⟨⟨0, fun _ ↦ @Nonempty.some α inferInstance, fun f ↦ f.elim0⟩, rfl⟩

/-- A definition of krullDim for nonempty `α` that avoids `WithBot` -/
lemma krullDim_eq_iSup_length [Nonempty α] :
    krullDim α = ⨆ (p : LTSeries α), (p.length : ℕ∞) := by
  unfold krullDim
  rw [WithBot.coe_iSup (OrderTop.bddAbove _)]
  rfl

lemma krullDim_eq_bot_of_isEmpty [IsEmpty α] : krullDim α = ⊥ := WithBot.ciSup_empty _

lemma krullDim_eq_top_of_infiniteDimensionalOrder [InfiniteDimensionalOrder α] :
    krullDim α = ⊤ :=
  le_antisymm le_top <| le_iSup_iff.mpr <| fun m hm ↦ match m, hm with
  | ⊥, hm => False.elim <| by
    haveI : Inhabited α := ⟨LTSeries.withLength _ 0 0⟩
    exact not_le_of_lt (WithBot.bot_lt_coe _ : ⊥ < (0 : WithBot (WithTop ℕ))) <| hm default
  | some ⊤, _ => le_refl _
  | some (some m), hm => by
    refine (not_lt_of_le (hm (LTSeries.withLength _ (m + 1))) ?_).elim
    erw [WithBot.coe_lt_coe, WithTop.coe_lt_coe]
    simp

lemma krullDim_le_of_strictMono (f : α → β) (hf : StrictMono f) : krullDim α ≤ krullDim β :=
  iSup_le <| fun p ↦ le_sSup ⟨p.map f hf, rfl⟩

lemma krullDim_eq_length_of_finiteDimensionalOrder [FiniteDimensionalOrder α] :
    krullDim α = (LTSeries.longestOf α).length :=
  le_antisymm
    (iSup_le <| fun _ ↦ WithBot.coe_le_coe.mpr <| WithTop.coe_le_coe.mpr <|
      RelSeries.length_le_length_longestOf _ _) <|
    le_iSup (fun (i : LTSeries _) ↦ (i.length : WithBot (WithTop ℕ))) <| LTSeries.longestOf _

lemma krullDim_eq_zero_of_unique [Unique α] : krullDim α = 0 := by
  rw [krullDim_eq_length_of_finiteDimensionalOrder (α := α), Nat.cast_eq_zero]
  refine (LTSeries.longestOf_len_unique (default : LTSeries α) fun q ↦ show _ ≤ 0 from ?_).symm
  by_contra r
  exact ne_of_lt (q.step ⟨0, not_le.mp r⟩) <| Subsingleton.elim _ _

lemma krullDim_nonpos_of_subsingleton [Subsingleton α] : krullDim α ≤ 0 := by
  by_cases hα : Nonempty α
  · have := uniqueOfSubsingleton (Classical.choice hα)
    exact le_of_eq krullDim_eq_zero_of_unique
  · have := not_nonempty_iff.mp hα
    exact le_of_lt <| lt_of_eq_of_lt krullDim_eq_bot_of_isEmpty <|
      Batteries.compareOfLessAndEq_eq_lt.mp rfl

lemma krullDim_le_of_strictComono_and_surj
    (f : α → β) (hf : ∀ ⦃a b⦄, f a < f b → a < b) (hf' : Function.Surjective f) :
    krullDim β ≤ krullDim α :=
  iSup_le fun p ↦ le_sSup ⟨p.comap _ hf hf', rfl⟩

lemma krullDim_eq_of_orderIso (f : α ≃o β) : krullDim α = krullDim β :=
  le_antisymm (krullDim_le_of_strictMono _ f.strictMono) <|
    krullDim_le_of_strictMono _ f.symm.strictMono

@[simp] lemma krullDim_orderDual : krullDim αᵒᵈ = krullDim α :=
  le_antisymm (iSup_le fun i ↦ le_sSup ⟨i.reverse, rfl⟩) <|
    iSup_le fun i ↦ le_sSup ⟨i.reverse, rfl⟩

/--
The Krull dimension is the supremum of the elements' heights.

This version of the lemma assumes that `α` is nonempty. In this case, the coercion from `ℕ∞` to
`WithBot ℕ∞` is on the outside fo the right-hand side, which is usually more convenient.

If `α` were empty, then `krullDim α = ⊥`. See `krullDim_eq_iSup_height` for the more general
version, with the coercion under the supremum.
-/
lemma krullDim_eq_iSup_height_of_nonempty [Nonempty α] : krullDim α = ↑(⨆ (a : α), height a) := by
  apply le_antisymm
  · apply iSup_le
    intro p
    suffices p.length ≤ ⨆ (a : α), height a by
      exact (WithBot.unbot'_le_iff fun _ => this).mp this
    apply le_iSup_of_le p.last (length_le_height_last (p := p))
  · rw [krullDim_eq_iSup_length]
    simp only [WithBot.coe_le_coe, iSup_le_iff]
    intro x
    exact height_le fun p _ ↦ le_iSup_of_le p le_rfl

/--
The Krull dimension is the supremum of the elements' coheights.

This version of the lemma assumes that `α` is nonempty. In this case, the coercion from `ℕ∞` to
`WithBot ℕ∞` is on the outside of the right-hand side, which is usually more convenient.

If `α` were empty, then `krullDim α = ⊥`. See `krullDim_eq_iSup_coheight` for the more general
version, with the coercion under the supremum.
-/
lemma krullDim_eq_iSup_coheight_of_nonempty [Nonempty α] :
    krullDim α = ↑(⨆ (a : α), coheight a) := by
  rw [← krullDim_orderDual]
  exact krullDim_eq_iSup_height_of_nonempty (α := αᵒᵈ)

/--
The Krull dimension is the supremum of the elements' height plus coheight.
-/
lemma krullDim_eq_iSup_height_add_coheight_of_nonempty [Nonempty α] :
    krullDim α = ↑(⨆ (a : α), height a + coheight a) := by
  apply le_antisymm
  · rw [krullDim_eq_iSup_height_of_nonempty, WithBot.coe_le_coe]
    apply ciSup_mono (by bddDefault) (by simp)
  · wlog hnottop : krullDim α < ⊤
    · simp_all
    rw [krullDim_eq_iSup_length, WithBot.coe_le_coe]
    apply iSup_le
    intro a
    cases hh : height a with
    | top =>
      suffices (⊤ : ℕ∞) ≤ krullDim α by simp_all
      rw [krullDim_eq_iSup_height_of_nonempty, WithBot.coe_le_coe]
      apply le_iSup_of_le a (by simpa)
    | coe n =>
      cases hch : coheight a with
      | top =>
        suffices (⊤ : ℕ∞) ≤ krullDim α by simp_all
        rw [krullDim_eq_iSup_coheight_of_nonempty, WithBot.coe_le_coe]
        apply le_iSup_of_le a (by simpa)
      | coe m =>
        obtain ⟨p₁, hlast, hlen₁⟩ := exists_series_of_height_eq_coe a hh
        obtain ⟨p₂, hhead, hlen₂⟩ := exists_series_of_coheight_eq_coe a hch
        apply le_iSup_of_le ((p₁.smash p₂) (by simp [*])) (by simp [*])

/--
The Krull dimension is the supremum of the elements' heights.

If `α` is `Nonempty`, then `krullDim_eq_iSup_height_of_nonempty`, with the coercion from
`ℕ∞` to `WithBot ℕ∞` outside the supremum, can be more convenient.
-/
lemma krullDim_eq_iSup_height : krullDim α = ⨆ (a : α), ↑(height a) := by
  cases isEmpty_or_nonempty α with
  | inl h => rw [krullDim_eq_bot_of_isEmpty, ciSup_of_empty]
  | inr h => rw [krullDim_eq_iSup_height_of_nonempty, WithBot.coe_iSup (OrderTop.bddAbove _)]

/--
The Krull dimension is the supremum of the elements' coheights.

If `α` is `Nonempty`, then `krullDim_eq_iSup_coheight_of_nonempty`, with the coercion from
`ℕ∞` to `WithBot ℕ∞` outside the supremum, can be more convenient.
-/
lemma krullDim_eq_iSup_coheight : krullDim α = ⨆ (a : α), ↑(coheight a) := by
  cases isEmpty_or_nonempty α with
  | inl h => rw [krullDim_eq_bot_of_isEmpty, ciSup_of_empty]
  | inr h => rw [krullDim_eq_iSup_coheight_of_nonempty, WithBot.coe_iSup (OrderTop.bddAbove _)]

@[simp] -- not as useful as a simp lemma as it looks, due to the coe on the left
lemma height_top_eq_krullDim [OrderTop α] : height (⊤ : α) = krullDim α := by
  rw [krullDim_eq_iSup_length]
  simp only [WithBot.coe_inj]
  apply le_antisymm
  · exact height_le fun p _ ↦ le_iSup_of_le p le_rfl
  · exact iSup_le fun _ => length_le_height le_top

@[simp] -- not as useful as a simp lemma as it looks, due to the coe on the left
lemma coheight_bot_eq_krullDim [OrderBot α] : coheight (⊥ : α) = krullDim α := by
  rw [← krullDim_orderDual]
  exact height_top_eq_krullDim (α := αᵒᵈ)

end krullDim

/-!
## Concrete calculations
-/

section calculations

variable {α : Type*} [Preorder α]

@[simp] lemma height_nat (n : ℕ) : height n = n := by
  induction n using Nat.strongRecOn with | ind n ih =>
  apply le_antisymm
  · apply (height_le_coe_iff ..).mpr
    simp (config := { contextual := true }) only [ih, Nat.cast_lt, implies_true]
  · exact length_le_height_last (p := .range n)

@[simp] lemma coheight_nat (n : ℕ) : coheight n = ⊤ := by
  rw [coheight_eq_top_iff]
  intro m
  use (LTSeries.range m).map (· + n) (StrictMono.add_const (fun _ _ x ↦ x) n)
  simp

@[simp]
lemma krullDim_nat : krullDim ℕ = ⊤ := by
  simp only [krullDim_eq_iSup_height, height_nat]
  rw [← WithBot.coe_iSup (OrderTop.bddAbove _)]
  simp only [WithBot.coe_eq_top]
  show ⨆ (i : ℕ), ↑i = (⊤ : ℕ∞) -- nothing simpler from here on?
  rw [iSup_eq_top]
  intro n hn
  cases n with
  | top => contradiction
  | coe n =>
    use n+1
    norm_cast
    simp

@[simp] lemma height_int (a : ℤ) : height a = ⊤ := by
  rw [height_eq_top_iff]
  intro n
  use (LTSeries.range n).map (a - (n : ℤ) + ·)
    (StrictMono.const_add Int.natCast_strictMono (a - (n : ℤ)))
  simp

@[simp] lemma coheight_int (a : ℤ) : coheight a = ⊤ := by
  rw [coheight_eq_top_iff]
  intro n
  use (LTSeries.range n).map (fun i => a + (i : ℤ)) (StrictMono.const_add Int.natCast_strictMono a)
  simp

@[simp]
lemma height_coe_WithBot (x : α) : height (x : WithBot α) = height x + 1 := by
  apply le_antisymm
  · apply height_le
    intro p hlast
    wlog hlenpos : p.length ≠ 0
    · simp_all
    let p' : LTSeries α := {
      length := p.length - 1
      toFun := fun ⟨i, hi⟩ => (p ⟨i+1, by omega⟩).unbot (by
        apply LT.lt.ne_bot (a := p.head)
        apply p.strictMono
        exact compare_gt_iff_gt.mp rfl)
      step := by
        intro ⟨i, hi⟩
        simp only [Fin.castSucc_mk, Nat.succ_eq_add_one, Fin.succ_mk, WithBot.unbot_lt_iff,
          WithBot.coe_unbot, gt_iff_lt]
        exact p.step ⟨i + 1, by omega⟩
      }
    have hlast' : p'.last = x := by
      simp only [RelSeries.last, Fin.val_last, WithBot.unbot_eq_iff, ← hlast]
      congr
      omega
    suffices p'.length ≤ height p'.last by
      simpa [p', hlast'] using this
    apply length_le_height_last
  · rw [height_add_const]
    apply iSup₂_le
    intro p hlast
    let p' := (p.map _ WithBot.coe_strictMono).cons ⊥ (by simp)
    apply le_iSup₂_of_le p' (by simp [p', hlast]) (by simp [p'])

@[simp]
lemma coheight_coe_WithTop (x : α) : coheight (x : WithTop α) = coheight x + 1 :=
  height_coe_WithBot (α := αᵒᵈ) x

@[simp]
lemma height_coe_WithTop (x : α) : height (x : WithTop α) = height x := by
  apply le_antisymm
  · apply height_le
    intro p hlast
    let p' : LTSeries α := {
      length := p.length
      toFun := fun i => (p i).untop (by
        apply WithTop.lt_top_iff_ne_top.mp
        apply lt_of_le_of_lt
        · exact p.monotone (Fin.le_last _)
        · rw [RelSeries.last] at hlast
          simp [hlast])
      step := by
        intro i
        simp only [WithTop.untop_lt_iff, WithTop.coe_untop]
        exact p.step i
      }
    have hlast' : p'.last = x := by
      simp only [RelSeries.last, Fin.val_last, WithTop.untop_eq_iff, ← hlast]
    suffices p'.length ≤ height p'.last by
      rw [hlast'] at this
      simpa [p'] using this
    apply length_le_height_last
  · apply height_le
    intro p hlast
    let p' := p.map _ WithTop.coe_strictMono
    apply le_iSup₂_of_le p' (by simp [p', hlast]) (by simp [p'])

@[simp]
lemma coheight_coe_WithBot (x : α) : coheight (x : WithBot α) = coheight x :=
  height_coe_WithTop (α := αᵒᵈ) x

@[simp]
lemma krullDim_WithTop [Nonempty α] : krullDim (WithTop α) = krullDim α + 1 := by
  rw [← height_top_eq_krullDim, krullDim_eq_iSup_height_of_nonempty, height_eq_iSup_lt_height]
  norm_cast
  apply le_antisymm
  · apply iSup₂_le
    intro x h
    apply add_le_add_right
    cases x with
    | top => simp at h
    | coe x =>
      apply le_iSup_of_le x
      simp only [height_coe_WithTop, le_refl]
  · rw [ENat.iSup_add]
    apply iSup_le
    intro x
    apply le_iSup_of_le (↑x)
    apply le_iSup_of_le (WithTop.coe_lt_top x)
    simp only [height_coe_WithTop, le_refl]

@[simp]
lemma krullDim_WithBot [Nonempty α] : krullDim (WithBot α) = krullDim α + 1 := by
  conv_lhs => rw [← krullDim_orderDual]
  conv_rhs => rw [← krullDim_orderDual]
  exact krullDim_WithTop (α := αᵒᵈ)

@[simp]
lemma krullDim_ENat : krullDim ℕ∞ = ⊤ := by
  show (krullDim (WithTop ℕ) = ↑⊤)
  simp only [krullDim_WithTop, krullDim_nat]
  rfl

@[simp]
lemma height_ENat (n : ℕ∞) : height n = n := by
  cases n with
  | top => simp only [← WithBot.coe_eq_coe, height_top_eq_krullDim, krullDim_ENat, WithBot.coe_top]
  | coe n => exact (height_coe_WithTop _).trans (height_nat _)

@[simp]
lemma coheight_coe_ENat (n : ℕ) : coheight (n : ℕ∞) = ⊤ := by
  apply (coheight_coe_WithTop _).trans
  simp only [Nat.cast_id, coheight_nat, top_add]

end calculations

end Order<|MERGE_RESOLUTION|>--- conflicted
+++ resolved
@@ -95,16 +95,10 @@
 
 variable [Preorder α] [Preorder β]
 
-<<<<<<< HEAD
-lemma height_orderDual (x : αᵒᵈ) : height x = coheight (α := α) x := rfl
-
-lemma coheight_orderDual (x : αᵒᵈ) : coheight x = height (α := α) x := rfl
-=======
 @[simp] lemma height_toDual (x : α) : height (OrderDual.toDual x) = coheight x := rfl
 @[simp] lemma height_ofDual (x : αᵒᵈ) : height (OrderDual.ofDual x) = coheight x := rfl
 @[simp] lemma coheight_toDual (x : α) : coheight (OrderDual.toDual x) = height x := rfl
 @[simp] lemma coheight_ofDual (x : αᵒᵈ) : coheight (OrderDual.ofDual x) = height x := rfl
->>>>>>> 1fb2f690
 
 /--
 The **coheight** of an element `a` in a preorder `α` is the supremum of the rightmost index of all
@@ -162,16 +156,10 @@
 Alternative definition of coheight, with the supremum only ranging over those series
 that begin at `a`.
 -/
-<<<<<<< HEAD
-lemma coheight_eq_iSup_head_eq  (a : α) :
-    coheight a = ⨆ (p : LTSeries α) (_ : p.head = a), ↑(p.length) := by
-  rw [← height_orderDual, height_eq_iSup_last_eq]
-=======
 lemma coheight_eq_iSup_head_eq (a : α) :
     coheight a = ⨆ (p : LTSeries α) (_ : p.head = a), ↑(p.length) := by
   show height (α := αᵒᵈ) a = ⨆ (p : LTSeries α) (_ : p.head = a), ↑(p.length)
   rw [height_eq_iSup_last_eq]
->>>>>>> 1fb2f690
   apply Equiv.iSup_congr ⟨RelSeries.reverse, RelSeries.reverse, RelSeries.reverse_reverse,
     RelSeries.reverse_reverse⟩
   simp
@@ -218,11 +206,7 @@
 /--
 The coheight of the first element in a series is larger or equal to the length of the series.
 -/
-<<<<<<< HEAD
-lemma length_le_coheight_last {p : LTSeries α} : p.length ≤ coheight p.head :=
-=======
 lemma length_le_coheight_head {p : LTSeries α} : p.length ≤ coheight p.head :=
->>>>>>> 1fb2f690
   length_le_coheight le_rfl
 
 /--
@@ -234,11 +218,7 @@
 /--
 The coheight of an element in a series is larger or equal to its reverse index in the series.
 -/
-<<<<<<< HEAD
-lemma index_le_coheight (p : LTSeries α) (i : Fin (p.length + 1)) : i.rev ≤ coheight (p i) := by
-=======
 lemma rev_index_le_coheight (p : LTSeries α) (i : Fin (p.length + 1)) : i.rev ≤ coheight (p i) := by
->>>>>>> 1fb2f690
   simpa using index_le_height (α := αᵒᵈ) p.reverse i.rev
 
 /--
@@ -268,13 +248,8 @@
 @[gcongr] protected lemma _root_.GCongr.height_le_height (a b : α) (hab : a ≤ b) :
     height a ≤ height b := height_mono hab
 
-<<<<<<< HEAD
-lemma coheight_mono : Antitone (α := α) coheight :=
-  fun _ _ hxy => height_mono (α := αᵒᵈ) hxy
-=======
 lemma coheight_anti : Antitone (α := α) coheight :=
   (height_mono (α := αᵒᵈ)).dual_left
->>>>>>> 1fb2f690
 
 private lemma height_add_const (a : α) (n : ℕ∞) :
     height a + n = ⨆ (p : LTSeries α) (_ : p.last = a), p.length + n := by
@@ -296,11 +271,7 @@
   intro p hlast
   apply le_iSup₂_of_le (p.map f hf) (by simp [hlast]) (by simp)
 
-<<<<<<< HEAD
-lemma coheight_le_coheight_apply_of_astrictMono (f : α → β) (hf : StrictMono f) (x : α) :
-=======
 lemma coheight_le_coheight_apply_of_strictMono (f : α → β) (hf : StrictMono f) (x : α) :
->>>>>>> 1fb2f690
     coheight x ≤ coheight (f x) := by
   apply height_le_height_apply_of_strictMono (α := αᵒᵈ)
   exact fun _ _ h ↦ hf h
@@ -378,11 +349,7 @@
 /--
 Another characterization of coheight, based on the supremum of the coheights of elements above.
 -/
-<<<<<<< HEAD
-lemma coheight_eq_iSup_lt_height (x : α) : coheight x = ⨆ y > x, coheight y + 1 :=
-=======
 lemma coheight_eq_iSup_gt_coheight (x : α) : coheight x = ⨆ y > x, coheight y + 1 :=
->>>>>>> 1fb2f690
   height_eq_iSup_lt_height (α := αᵒᵈ) x
 
 lemma height_le_coe_iff {x : α} {n : ℕ} : height x ≤ n ↔ ∀ y < x, height y < n := by
@@ -452,11 +419,7 @@
     hy ▸ height_strictMono hyx (lt_of_le_of_lt (height_mono hyx.le) hfin)
 
 lemma coe_lt_coheight_iff {x : α} {n : ℕ} (hfin : coheight x < ⊤):
-<<<<<<< HEAD
-    n < coheight x ↔ (∃ y > x, coheight y = n) :=
-=======
     n < coheight x ↔ ∃ y > x, coheight y = n :=
->>>>>>> 1fb2f690
   coe_lt_height_iff (α := αᵒᵈ) hfin
 
 lemma height_eq_coe_add_one_iff {x : α} {n : ℕ} :
@@ -472,11 +435,7 @@
     · exact coe_lt_height_iff hfin
     · simpa [hfin, ENat.lt_add_one_iff] using height_le_coe_iff (x := x) (n := n+1)
 
-<<<<<<< HEAD
-lemma coheight_eq_coe_add_one_iff (x : α) (n : ℕ) :
-=======
 lemma coheight_eq_coe_add_one_iff {x : α} {n : ℕ} :
->>>>>>> 1fb2f690
     coheight x = n + 1 ↔
       coheight x < ⊤ ∧ (∃ y > x, coheight y = n) ∧ (∀ y > x, coheight y ≤ n) :=
   height_eq_coe_add_one_iff (α := αᵒᵈ)
@@ -497,11 +456,7 @@
     rename_i y _
     cases height y <;> simp; norm_cast; omega
 
-<<<<<<< HEAD
-lemma coheight_eq_coe_iff (x : α) (n : ℕ) :
-=======
 lemma coheight_eq_coe_iff {x : α} {n : ℕ} :
->>>>>>> 1fb2f690
     coheight x = n ↔
       coheight x < ⊤ ∧ (n = 0 ∨ ∃ y > x, coheight y = n - 1) ∧ (∀ y > x, coheight y < n) :=
   height_eq_coe_iff (α := αᵒᵈ)
@@ -522,11 +477,7 @@
     simpa [hp] using length_le_height_last (p := p.eraseLast)
 
 /-- The elements of finite coheight `n` are the maximal elements among those of coheight `≥ n`. -/
-<<<<<<< HEAD
-lemma coheight_eq_coe_iff_maximal_le_coheight (a : α) (n : ℕ) :
-=======
 lemma coheight_eq_coe_iff_maximal_le_coheight {a : α} {n : ℕ} :
->>>>>>> 1fb2f690
     coheight a = n ↔ Maximal (fun y => n ≤ coheight y) a :=
   height_eq_coe_iff_minimal_le_height (α := αᵒᵈ)
 
