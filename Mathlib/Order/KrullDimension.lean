--- conflicted
+++ resolved
@@ -456,49 +456,31 @@
     rename_i y _
     cases height y <;> simp; norm_cast; omega
 
-<<<<<<< HEAD
 lemma coheight_eq_coe_iff (x : α) (n : ℕ) :
     coheight x = n ↔
       coheight x < ⊤ ∧ (n = 0 ∨ ∃ y > x, coheight y = n - 1) ∧ (∀ y > x, coheight y < n) :=
   height_eq_coe_iff (α := αᵒᵈ)
 
-=======
->>>>>>> 26690b76
 /-- The elements of finite height `n` are the minimial elements among those of height `≥ n`. -/
 lemma height_eq_coe_iff_minimal_le_height (a : α) (n : ℕ) :
     height a = n ↔ Minimal (fun y => n ≤ height y) a := by
   by_cases hfin : height a < ⊤
-<<<<<<< HEAD
-  · simp only [minimal_iff_forall_lt, not_le, height_eq_coe_iff, hfin, true_and, and_congr_left_iff]
-    intro _
-    cases n
-    case pos.zero => simp
-    case pos.succ _ =>
-      simp only [add_eq_zero, one_ne_zero, and_false, Nat.cast_add, Nat.cast_one, false_or, ne_eq,
-        ENat.coe_ne_top, not_false_eq_true, ENat.add_one_le_iff, hfin, coe_lt_height_iff]
-      rfl
-  · suffices ∃ x, ∃ (_ : x < a), ↑n ≤ height x by simp_all [minimal_iff_forall_lt]
-=======
   · cases hn : n with
     | zero => simp
     | succ => simp [minimal_iff_forall_lt, height_eq_coe_add_one_iff, ENat.add_one_le_iff,
         coe_lt_height_iff, *]
   · suffices ∃ x, ∃ (_ : x < a), ↑n ≤ height x by
       simp_all [minimal_iff_forall_lt]
->>>>>>> 26690b76
     simp only [not_lt, top_le_iff, height_eq_top_iff] at hfin
     obtain ⟨p, rfl, hp⟩ := hfin (n+1)
     use p.eraseLast.last, RelSeries.eraseLast_last_rel_last _ (by omega)
     simpa [hp] using length_le_height_last (p := p.eraseLast)
 
-<<<<<<< HEAD
 /-- The elements of finite coheight `n` are the maximal elements among those of coheight `≥ n`. -/
 lemma coheight_eq_coe_iff_maximal_le_coheight (a : α) (n : ℕ) :
     coheight a = n ↔ Maximal (fun y => n ≤ coheight y) a :=
   height_eq_coe_iff_minimal_le_height (α := αᵒᵈ) a n
 
-=======
->>>>>>> 26690b76
 end height
 
 /-!
