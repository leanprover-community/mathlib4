--- conflicted
+++ resolved
@@ -179,11 +179,6 @@
   closure_snd : extentClosure r snd = fst
 #align concept Concept
 
-<<<<<<< HEAD
--- Porting note: todo: remove this configuration and use the default configuration.
--- We keep this to be consistent with Lean 3.
-=======
->>>>>>> ec7ca888
 initialize_simps_projections Concept (+toProd, -fst, -snd)
 
 namespace Concept
