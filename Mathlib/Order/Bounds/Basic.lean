/-
Copyright (c) 2017 Johannes Hölzl. All rights reserved.
Released under Apache 2.0 license as described in the file LICENSE.
Authors: Johannes Hölzl, Yury Kudryashov
-/
import Mathlib.Order.Bounds.Defs
import Mathlib.Order.Directed
import Mathlib.Order.BoundedOrder.Monotone
import Mathlib.Order.Interval.Set.Basic

/-!
# Upper / lower bounds

In this file we prove various lemmas about upper/lower bounds of a set:
monotonicity, behaviour under `∪`, `∩`, `insert`,
and provide formulas for `∅`, `univ`, and intervals.
-/

open Function Set

open OrderDual (toDual ofDual)

universe u v

variable {α : Type u} {γ : Type v}

section

variable [Preorder α] {s t u : Set α} {a b : α}

theorem mem_upperBounds : a ∈ upperBounds s ↔ ∀ x ∈ s, x ≤ a :=
  Iff.rfl

theorem mem_lowerBounds : a ∈ lowerBounds s ↔ ∀ x ∈ s, a ≤ x :=
  Iff.rfl

lemma mem_upperBounds_iff_subset_Iic : a ∈ upperBounds s ↔ s ⊆ Iic a := Iff.rfl

lemma mem_lowerBounds_iff_subset_Ici : a ∈ lowerBounds s ↔ s ⊆ Ici a := Iff.rfl

theorem bddAbove_def : BddAbove s ↔ ∃ x, ∀ y ∈ s, y ≤ x :=
  Iff.rfl

theorem bddBelow_def : BddBelow s ↔ ∃ x, ∀ y ∈ s, x ≤ y :=
  Iff.rfl

theorem bot_mem_lowerBounds [OrderBot α] (s : Set α) : ⊥ ∈ lowerBounds s := fun _ _ => bot_le

theorem top_mem_upperBounds [OrderTop α] (s : Set α) : ⊤ ∈ upperBounds s := fun _ _ => le_top

@[simp]
theorem isLeast_bot_iff [OrderBot α] : IsLeast s ⊥ ↔ ⊥ ∈ s :=
  and_iff_left <| bot_mem_lowerBounds _

@[simp]
theorem isGreatest_top_iff [OrderTop α] : IsGreatest s ⊤ ↔ ⊤ ∈ s :=
  and_iff_left <| top_mem_upperBounds _

/-- A set `s` is not bounded above if and only if for each `x` there exists `y ∈ s` such that `x`
is not greater than or equal to `y`. This version only assumes `Preorder` structure and uses
`¬(y ≤ x)`. A version for linear orders is called `not_bddAbove_iff`. -/
theorem not_bddAbove_iff' : ¬BddAbove s ↔ ∀ x, ∃ y ∈ s, ¬y ≤ x := by
  simp [BddAbove, upperBounds, Set.Nonempty]

/-- A set `s` is not bounded below if and only if for each `x` there exists `y ∈ s` such that `x`
is not less than or equal to `y`. This version only assumes `Preorder` structure and uses
`¬(x ≤ y)`. A version for linear orders is called `not_bddBelow_iff`. -/
theorem not_bddBelow_iff' : ¬BddBelow s ↔ ∀ x, ∃ y ∈ s, ¬x ≤ y :=
  @not_bddAbove_iff' αᵒᵈ _ _

/-- A set `s` is not bounded above if and only if for each `x` there exists `y ∈ s` that is greater
than `x`. A version for preorders is called `not_bddAbove_iff'`. -/
theorem not_bddAbove_iff {α : Type*} [LinearOrder α] {s : Set α} :
    ¬BddAbove s ↔ ∀ x, ∃ y ∈ s, x < y := by
  simp only [not_bddAbove_iff', not_le]

/-- A set `s` is not bounded below if and only if for each `x` there exists `y ∈ s` that is less
than `x`. A version for preorders is called `not_bddBelow_iff'`. -/
theorem not_bddBelow_iff {α : Type*} [LinearOrder α] {s : Set α} :
    ¬BddBelow s ↔ ∀ x, ∃ y ∈ s, y < x :=
  @not_bddAbove_iff αᵒᵈ _ _

@[simp] lemma bddBelow_preimage_ofDual {s : Set α} : BddBelow (ofDual ⁻¹' s) ↔ BddAbove s := Iff.rfl
@[simp] lemma bddAbove_preimage_ofDual {s : Set α} : BddAbove (ofDual ⁻¹' s) ↔ BddBelow s := Iff.rfl

@[simp] lemma bddBelow_preimage_toDual {s : Set αᵒᵈ} :
    BddBelow (toDual ⁻¹' s) ↔ BddAbove s := Iff.rfl

@[simp] lemma bddAbove_preimage_toDual {s : Set αᵒᵈ} :
    BddAbove (toDual ⁻¹' s) ↔ BddBelow s := Iff.rfl

theorem BddAbove.dual (h : BddAbove s) : BddBelow (ofDual ⁻¹' s) :=
  h

theorem BddBelow.dual (h : BddBelow s) : BddAbove (ofDual ⁻¹' s) :=
  h

theorem IsLeast.dual (h : IsLeast s a) : IsGreatest (ofDual ⁻¹' s) (toDual a) :=
  h

theorem IsGreatest.dual (h : IsGreatest s a) : IsLeast (ofDual ⁻¹' s) (toDual a) :=
  h

theorem IsLUB.dual (h : IsLUB s a) : IsGLB (ofDual ⁻¹' s) (toDual a) :=
  h

theorem IsGLB.dual (h : IsGLB s a) : IsLUB (ofDual ⁻¹' s) (toDual a) :=
  h

/-- If `a` is the least element of a set `s`, then subtype `s` is an order with bottom element. -/
abbrev IsLeast.orderBot (h : IsLeast s a) :
    OrderBot s where
  bot := ⟨a, h.1⟩
  bot_le := Subtype.forall.2 h.2

/-- If `a` is the greatest element of a set `s`, then subtype `s` is an order with top element. -/
abbrev IsGreatest.orderTop (h : IsGreatest s a) :
    OrderTop s where
  top := ⟨a, h.1⟩
  le_top := Subtype.forall.2 h.2

theorem isLUB_congr (h : upperBounds s = upperBounds t) : IsLUB s a ↔ IsLUB t a := by
  rw [IsLUB, IsLUB, h]

theorem isGLB_congr (h : lowerBounds s = lowerBounds t) : IsGLB s a ↔ IsGLB t a := by
  rw [IsGLB, IsGLB, h]

@[simp] lemma IsCofinalFor.of_subset (hst : s ⊆ t) : IsCofinalFor s t :=
  fun a ha ↦ ⟨a, hst ha, le_rfl⟩

@[simp] lemma IsCoinitialFor.of_subset (hst : s ⊆ t) : IsCoinitialFor s t :=
  fun a ha ↦ ⟨a, hst ha, le_rfl⟩

alias HasSubset.Subset.iscofinalfor := IsCofinalFor.of_subset
alias HasSubset.Subset.iscoinitialfor := IsCoinitialFor.of_subset

@[refl] protected lemma IsCofinalFor.rfl : IsCofinalFor s s := .of_subset .rfl
@[refl] protected lemma IsCoinitialFor.rfl : IsCoinitialFor s s := .of_subset .rfl

protected lemma IsCofinalFor.trans (hst : IsCofinalFor s t) (htu : IsCofinalFor t u) :
    IsCofinalFor s u :=
  fun _a ha ↦ let ⟨_b, hb, hab⟩ := hst ha; let ⟨c, hc, hbc⟩ := htu hb; ⟨c, hc, hab.trans hbc⟩

protected lemma IsCoinitialFor.trans (hst : IsCoinitialFor s t) (htu : IsCoinitialFor t u) :
    IsCoinitialFor s u :=
  fun _a ha ↦ let ⟨_b, hb, hba⟩ := hst ha; let ⟨c, hc, hcb⟩ := htu hb; ⟨c, hc, hcb.trans hba⟩

protected lemma IsCofinalFor.mono_left (hst : s ⊆ t) (htu : IsCofinalFor t u) :
    IsCofinalFor s u := hst.iscofinalfor.trans htu

protected lemma IsCoinitialFor.mono_left (hst : s ⊆ t) (htu : IsCoinitialFor t u) :
    IsCoinitialFor s u := hst.iscoinitialfor.trans htu

protected lemma IsCofinalFor.mono_right (htu : t ⊆ u) (hst : IsCofinalFor s t) :
    IsCofinalFor s u := hst.trans htu.iscofinalfor

protected lemma IsCoinitialFor.mono_right (htu : t ⊆ u) (hst : IsCoinitialFor s t) :
    IsCoinitialFor s u := hst.trans htu.iscoinitialfor

<<<<<<< HEAD
lemma DirectedOn.IsCofinalFor_fst_image_prod_snd_image {β : Type*} [Preorder β] {s : Set (α × β)}
    (hs : DirectedOn (· ≤ ·) s) : IsCofinalFor ((Prod.fst '' s) ×ˢ (Prod.snd '' s)) s := by
  rintro ⟨_, _⟩ ⟨⟨x, hx, rfl⟩, y, hy, rfl⟩
  obtain ⟨z, hz, hxz, hyz⟩ := hs _ hx _ hy
  exact ⟨z, hz, hxz.1, hyz.2⟩

=======
>>>>>>> 58e0e1ca
/-!
### Monotonicity
-/


theorem upperBounds_mono_set ⦃s t : Set α⦄ (hst : s ⊆ t) : upperBounds t ⊆ upperBounds s :=
  fun _ hb _ h => hb <| hst h

theorem lowerBounds_mono_set ⦃s t : Set α⦄ (hst : s ⊆ t) : lowerBounds t ⊆ lowerBounds s :=
  fun _ hb _ h => hb <| hst h

@[gcongr]
lemma upperBounds_mono_of_iscofinalfor (hst : IsCofinalFor s t) : upperBounds t ⊆ upperBounds s :=
  fun _a ha _b hb ↦ let ⟨_c, hc, hbc⟩ := hst hb; hbc.trans (ha hc)

@[gcongr]
lemma lowerBounds_mono_of_iscofinalfor (hst : IsCoinitialFor s t) : lowerBounds t ⊆ lowerBounds s :=
  fun _a ha _b hb ↦ let ⟨_c, hc, hcb⟩ := hst hb; hcb.trans' (ha hc)

theorem upperBounds_mono_mem ⦃a b⦄ (hab : a ≤ b) : a ∈ upperBounds s → b ∈ upperBounds s :=
  fun ha _ h => le_trans (ha h) hab

theorem lowerBounds_mono_mem ⦃a b⦄ (hab : a ≤ b) : b ∈ lowerBounds s → a ∈ lowerBounds s :=
  fun hb _ h => le_trans hab (hb h)

theorem upperBounds_mono ⦃s t : Set α⦄ (hst : s ⊆ t) ⦃a b⦄ (hab : a ≤ b) :
    a ∈ upperBounds t → b ∈ upperBounds s := fun ha =>
  upperBounds_mono_set hst <| upperBounds_mono_mem hab ha

theorem lowerBounds_mono ⦃s t : Set α⦄ (hst : s ⊆ t) ⦃a b⦄ (hab : a ≤ b) :
    b ∈ lowerBounds t → a ∈ lowerBounds s := fun hb =>
  lowerBounds_mono_set hst <| lowerBounds_mono_mem hab hb

/-- If `s ⊆ t` and `t` is bounded above, then so is `s`. -/
theorem BddAbove.mono ⦃s t : Set α⦄ (h : s ⊆ t) : BddAbove t → BddAbove s :=
  Nonempty.mono <| upperBounds_mono_set h

/-- If `s ⊆ t` and `t` is bounded below, then so is `s`. -/
theorem BddBelow.mono ⦃s t : Set α⦄ (h : s ⊆ t) : BddBelow t → BddBelow s :=
  Nonempty.mono <| lowerBounds_mono_set h

/-- If `a` is a least upper bound for sets `s` and `p`, then it is a least upper bound for any
set `t`, `s ⊆ t ⊆ p`. -/
theorem IsLUB.of_subset_of_superset {s t p : Set α} (hs : IsLUB s a) (hp : IsLUB p a) (hst : s ⊆ t)
    (htp : t ⊆ p) : IsLUB t a :=
  ⟨upperBounds_mono_set htp hp.1, lowerBounds_mono_set (upperBounds_mono_set hst) hs.2⟩

/-- If `a` is a greatest lower bound for sets `s` and `p`, then it is a greater lower bound for any
set `t`, `s ⊆ t ⊆ p`. -/
theorem IsGLB.of_subset_of_superset {s t p : Set α} (hs : IsGLB s a) (hp : IsGLB p a) (hst : s ⊆ t)
    (htp : t ⊆ p) : IsGLB t a :=
  hs.dual.of_subset_of_superset hp hst htp

theorem IsLeast.mono (ha : IsLeast s a) (hb : IsLeast t b) (hst : s ⊆ t) : b ≤ a :=
  hb.2 (hst ha.1)

theorem IsGreatest.mono (ha : IsGreatest s a) (hb : IsGreatest t b) (hst : s ⊆ t) : a ≤ b :=
  hb.2 (hst ha.1)

theorem IsLUB.mono (ha : IsLUB s a) (hb : IsLUB t b) (hst : s ⊆ t) : a ≤ b :=
  IsLeast.mono hb ha <| upperBounds_mono_set hst

theorem IsGLB.mono (ha : IsGLB s a) (hb : IsGLB t b) (hst : s ⊆ t) : b ≤ a :=
  IsGreatest.mono hb ha <| lowerBounds_mono_set hst

theorem subset_lowerBounds_upperBounds (s : Set α) : s ⊆ lowerBounds (upperBounds s) :=
  fun _ hx _ hy => hy hx

theorem subset_upperBounds_lowerBounds (s : Set α) : s ⊆ upperBounds (lowerBounds s) :=
  fun _ hx _ hy => hy hx

theorem Set.Nonempty.bddAbove_lowerBounds (hs : s.Nonempty) : BddAbove (lowerBounds s) :=
  hs.mono (subset_upperBounds_lowerBounds s)

theorem Set.Nonempty.bddBelow_upperBounds (hs : s.Nonempty) : BddBelow (upperBounds s) :=
  hs.mono (subset_lowerBounds_upperBounds s)

/-!
### Conversions
-/


theorem IsLeast.isGLB (h : IsLeast s a) : IsGLB s a :=
  ⟨h.2, fun _ hb => hb h.1⟩

theorem IsGreatest.isLUB (h : IsGreatest s a) : IsLUB s a :=
  ⟨h.2, fun _ hb => hb h.1⟩

theorem IsLUB.upperBounds_eq (h : IsLUB s a) : upperBounds s = Ici a :=
  Set.ext fun _ => ⟨fun hb => h.2 hb, fun hb => upperBounds_mono_mem hb h.1⟩

theorem IsGLB.lowerBounds_eq (h : IsGLB s a) : lowerBounds s = Iic a :=
  h.dual.upperBounds_eq

theorem IsLeast.lowerBounds_eq (h : IsLeast s a) : lowerBounds s = Iic a :=
  h.isGLB.lowerBounds_eq

theorem IsGreatest.upperBounds_eq (h : IsGreatest s a) : upperBounds s = Ici a :=
  h.isLUB.upperBounds_eq

theorem IsGreatest.lt_iff (h : IsGreatest s a) : a < b ↔ ∀ x ∈ s, x < b :=
  ⟨fun hlt _x hx => (h.2 hx).trans_lt hlt, fun h' => h' _ h.1⟩

theorem IsLeast.lt_iff (h : IsLeast s a) : b < a ↔ ∀ x ∈ s, b < x :=
  h.dual.lt_iff

theorem isLUB_le_iff (h : IsLUB s a) : a ≤ b ↔ b ∈ upperBounds s := by
  rw [h.upperBounds_eq]
  rfl

theorem le_isGLB_iff (h : IsGLB s a) : b ≤ a ↔ b ∈ lowerBounds s := by
  rw [h.lowerBounds_eq]
  rfl

theorem isLUB_iff_le_iff : IsLUB s a ↔ ∀ b, a ≤ b ↔ b ∈ upperBounds s :=
  ⟨fun h _ => isLUB_le_iff h, fun H => ⟨(H _).1 le_rfl, fun b hb => (H b).2 hb⟩⟩

theorem isGLB_iff_le_iff : IsGLB s a ↔ ∀ b, b ≤ a ↔ b ∈ lowerBounds s :=
  @isLUB_iff_le_iff αᵒᵈ _ _ _

/-- If `s` has a least upper bound, then it is bounded above. -/
theorem IsLUB.bddAbove (h : IsLUB s a) : BddAbove s :=
  ⟨a, h.1⟩

/-- If `s` has a greatest lower bound, then it is bounded below. -/
theorem IsGLB.bddBelow (h : IsGLB s a) : BddBelow s :=
  ⟨a, h.1⟩

/-- If `s` has a greatest element, then it is bounded above. -/
theorem IsGreatest.bddAbove (h : IsGreatest s a) : BddAbove s :=
  ⟨a, h.2⟩

/-- If `s` has a least element, then it is bounded below. -/
theorem IsLeast.bddBelow (h : IsLeast s a) : BddBelow s :=
  ⟨a, h.2⟩

theorem IsLeast.nonempty (h : IsLeast s a) : s.Nonempty :=
  ⟨a, h.1⟩

theorem IsGreatest.nonempty (h : IsGreatest s a) : s.Nonempty :=
  ⟨a, h.1⟩

/-!
### Union and intersection
-/

@[simp]
theorem upperBounds_union : upperBounds (s ∪ t) = upperBounds s ∩ upperBounds t :=
  Subset.antisymm (fun _ hb => ⟨fun _ hx => hb (Or.inl hx), fun _ hx => hb (Or.inr hx)⟩)
    fun _ hb _ hx => hx.elim (fun hs => hb.1 hs) fun ht => hb.2 ht

@[simp]
theorem lowerBounds_union : lowerBounds (s ∪ t) = lowerBounds s ∩ lowerBounds t :=
  @upperBounds_union αᵒᵈ _ s t

theorem union_upperBounds_subset_upperBounds_inter :
    upperBounds s ∪ upperBounds t ⊆ upperBounds (s ∩ t) :=
  union_subset (upperBounds_mono_set inter_subset_left)
    (upperBounds_mono_set inter_subset_right)

theorem union_lowerBounds_subset_lowerBounds_inter :
    lowerBounds s ∪ lowerBounds t ⊆ lowerBounds (s ∩ t) :=
  @union_upperBounds_subset_upperBounds_inter αᵒᵈ _ s t

theorem isLeast_union_iff {a : α} {s t : Set α} :
    IsLeast (s ∪ t) a ↔ IsLeast s a ∧ a ∈ lowerBounds t ∨ a ∈ lowerBounds s ∧ IsLeast t a := by
  simp [IsLeast, lowerBounds_union, or_and_right, and_comm (a := a ∈ t), and_assoc]

theorem isGreatest_union_iff :
    IsGreatest (s ∪ t) a ↔
      IsGreatest s a ∧ a ∈ upperBounds t ∨ a ∈ upperBounds s ∧ IsGreatest t a :=
  @isLeast_union_iff αᵒᵈ _ a s t

/-- If `s` is bounded, then so is `s ∩ t` -/
theorem BddAbove.inter_of_left (h : BddAbove s) : BddAbove (s ∩ t) :=
  h.mono inter_subset_left

/-- If `t` is bounded, then so is `s ∩ t` -/
theorem BddAbove.inter_of_right (h : BddAbove t) : BddAbove (s ∩ t) :=
  h.mono inter_subset_right

/-- If `s` is bounded, then so is `s ∩ t` -/
theorem BddBelow.inter_of_left (h : BddBelow s) : BddBelow (s ∩ t) :=
  h.mono inter_subset_left

/-- If `t` is bounded, then so is `s ∩ t` -/
theorem BddBelow.inter_of_right (h : BddBelow t) : BddBelow (s ∩ t) :=
  h.mono inter_subset_right

/-- In a directed order, the union of bounded above sets is bounded above. -/
theorem BddAbove.union [IsDirected α (· ≤ ·)] {s t : Set α} :
    BddAbove s → BddAbove t → BddAbove (s ∪ t) := by
  rintro ⟨a, ha⟩ ⟨b, hb⟩
  obtain ⟨c, hca, hcb⟩ := exists_ge_ge a b
  rw [BddAbove, upperBounds_union]
  exact ⟨c, upperBounds_mono_mem hca ha, upperBounds_mono_mem hcb hb⟩

/-- In a directed order, the union of two sets is bounded above if and only if both sets are. -/
theorem bddAbove_union [IsDirected α (· ≤ ·)] {s t : Set α} :
    BddAbove (s ∪ t) ↔ BddAbove s ∧ BddAbove t :=
  ⟨fun h => ⟨h.mono subset_union_left, h.mono subset_union_right⟩, fun h =>
    h.1.union h.2⟩

/-- In a codirected order, the union of bounded below sets is bounded below. -/
theorem BddBelow.union [IsDirected α (· ≥ ·)] {s t : Set α} :
    BddBelow s → BddBelow t → BddBelow (s ∪ t) :=
  @BddAbove.union αᵒᵈ _ _ _ _

/-- In a codirected order, the union of two sets is bounded below if and only if both sets are. -/
theorem bddBelow_union [IsDirected α (· ≥ ·)] {s t : Set α} :
    BddBelow (s ∪ t) ↔ BddBelow s ∧ BddBelow t :=
  @bddAbove_union αᵒᵈ _ _ _ _

/-- If `a` is the least upper bound of `s` and `b` is the least upper bound of `t`,
then `a ⊔ b` is the least upper bound of `s ∪ t`. -/
theorem IsLUB.union [SemilatticeSup γ] {a b : γ} {s t : Set γ} (hs : IsLUB s a) (ht : IsLUB t b) :
    IsLUB (s ∪ t) (a ⊔ b) :=
  ⟨fun _ h =>
    h.casesOn (fun h => le_sup_of_le_left <| hs.left h) fun h => le_sup_of_le_right <| ht.left h,
    fun _ hc =>
    sup_le (hs.right fun _ hd => hc <| Or.inl hd) (ht.right fun _ hd => hc <| Or.inr hd)⟩

/-- If `a` is the greatest lower bound of `s` and `b` is the greatest lower bound of `t`,
then `a ⊓ b` is the greatest lower bound of `s ∪ t`. -/
theorem IsGLB.union [SemilatticeInf γ] {a₁ a₂ : γ} {s t : Set γ} (hs : IsGLB s a₁)
    (ht : IsGLB t a₂) : IsGLB (s ∪ t) (a₁ ⊓ a₂) :=
  hs.dual.union ht

/-- If `a` is the least element of `s` and `b` is the least element of `t`,
then `min a b` is the least element of `s ∪ t`. -/
theorem IsLeast.union [LinearOrder γ] {a b : γ} {s t : Set γ} (ha : IsLeast s a)
    (hb : IsLeast t b) : IsLeast (s ∪ t) (min a b) :=
  ⟨by rcases le_total a b with h | h <;> simp [h, ha.1, hb.1], (ha.isGLB.union hb.isGLB).1⟩

/-- If `a` is the greatest element of `s` and `b` is the greatest element of `t`,
then `max a b` is the greatest element of `s ∪ t`. -/
theorem IsGreatest.union [LinearOrder γ] {a b : γ} {s t : Set γ} (ha : IsGreatest s a)
    (hb : IsGreatest t b) : IsGreatest (s ∪ t) (max a b) :=
  ⟨by rcases le_total a b with h | h <;> simp [h, ha.1, hb.1], (ha.isLUB.union hb.isLUB).1⟩

theorem IsLUB.inter_Ici_of_mem [LinearOrder γ] {s : Set γ} {a b : γ} (ha : IsLUB s a) (hb : b ∈ s) :
    IsLUB (s ∩ Ici b) a :=
  ⟨fun _ hx => ha.1 hx.1, fun c hc =>
    have hbc : b ≤ c := hc ⟨hb, le_rfl⟩
    ha.2 fun x hx => ((le_total x b).elim fun hxb => hxb.trans hbc) fun hbx => hc ⟨hx, hbx⟩⟩

theorem IsGLB.inter_Iic_of_mem [LinearOrder γ] {s : Set γ} {a b : γ} (ha : IsGLB s a) (hb : b ∈ s) :
    IsGLB (s ∩ Iic b) a :=
  ha.dual.inter_Ici_of_mem hb

theorem bddAbove_iff_exists_ge [SemilatticeSup γ] {s : Set γ} (x₀ : γ) :
    BddAbove s ↔ ∃ x, x₀ ≤ x ∧ ∀ y ∈ s, y ≤ x := by
  rw [bddAbove_def, exists_ge_and_iff_exists]
  exact Monotone.ball fun x _ => monotone_le

theorem bddBelow_iff_exists_le [SemilatticeInf γ] {s : Set γ} (x₀ : γ) :
    BddBelow s ↔ ∃ x, x ≤ x₀ ∧ ∀ y ∈ s, x ≤ y :=
  bddAbove_iff_exists_ge (toDual x₀)

theorem BddAbove.exists_ge [SemilatticeSup γ] {s : Set γ} (hs : BddAbove s) (x₀ : γ) :
    ∃ x, x₀ ≤ x ∧ ∀ y ∈ s, y ≤ x :=
  (bddAbove_iff_exists_ge x₀).mp hs

theorem BddBelow.exists_le [SemilatticeInf γ] {s : Set γ} (hs : BddBelow s) (x₀ : γ) :
    ∃ x, x ≤ x₀ ∧ ∀ y ∈ s, x ≤ y :=
  (bddBelow_iff_exists_le x₀).mp hs

/-!
### Specific sets
#### Unbounded intervals
-/


theorem isLeast_Ici : IsLeast (Ici a) a :=
  ⟨left_mem_Ici, fun _ => id⟩

theorem isGreatest_Iic : IsGreatest (Iic a) a :=
  ⟨right_mem_Iic, fun _ => id⟩

theorem isLUB_Iic : IsLUB (Iic a) a :=
  isGreatest_Iic.isLUB

theorem isGLB_Ici : IsGLB (Ici a) a :=
  isLeast_Ici.isGLB

theorem upperBounds_Iic : upperBounds (Iic a) = Ici a :=
  isLUB_Iic.upperBounds_eq

theorem lowerBounds_Ici : lowerBounds (Ici a) = Iic a :=
  isGLB_Ici.lowerBounds_eq

theorem bddAbove_Iic : BddAbove (Iic a) :=
  isLUB_Iic.bddAbove

theorem bddBelow_Ici : BddBelow (Ici a) :=
  isGLB_Ici.bddBelow

theorem bddAbove_Iio : BddAbove (Iio a) :=
  ⟨a, fun _ hx => le_of_lt hx⟩

theorem bddBelow_Ioi : BddBelow (Ioi a) :=
  ⟨a, fun _ hx => le_of_lt hx⟩

theorem lub_Iio_le (a : α) (hb : IsLUB (Iio a) b) : b ≤ a :=
  (isLUB_le_iff hb).mpr fun _ hk => le_of_lt hk

theorem le_glb_Ioi (a : α) (hb : IsGLB (Ioi a) b) : a ≤ b :=
  @lub_Iio_le αᵒᵈ _ _ a hb

theorem lub_Iio_eq_self_or_Iio_eq_Iic [PartialOrder γ] {j : γ} (i : γ) (hj : IsLUB (Iio i) j) :
    j = i ∨ Iio i = Iic j := by
  rcases eq_or_lt_of_le (lub_Iio_le i hj) with hj_eq_i | hj_lt_i
  · exact Or.inl hj_eq_i
  · right
    exact Set.ext fun k => ⟨fun hk_lt => hj.1 hk_lt, fun hk_le_j => lt_of_le_of_lt hk_le_j hj_lt_i⟩

theorem glb_Ioi_eq_self_or_Ioi_eq_Ici [PartialOrder γ] {j : γ} (i : γ) (hj : IsGLB (Ioi i) j) :
    j = i ∨ Ioi i = Ici j :=
  @lub_Iio_eq_self_or_Iio_eq_Iic γᵒᵈ _ j i hj

section

variable [LinearOrder γ]

theorem exists_lub_Iio (i : γ) : ∃ j, IsLUB (Iio i) j := by
  by_cases h_exists_lt : ∃ j, j ∈ upperBounds (Iio i) ∧ j < i
  · obtain ⟨j, hj_ub, hj_lt_i⟩ := h_exists_lt
    exact ⟨j, hj_ub, fun k hk_ub => hk_ub hj_lt_i⟩
  · refine ⟨i, fun j hj => le_of_lt hj, ?_⟩
    rw [mem_lowerBounds]
    by_contra h
    refine h_exists_lt ?_
    push_neg at h
    exact h

theorem exists_glb_Ioi (i : γ) : ∃ j, IsGLB (Ioi i) j :=
  @exists_lub_Iio γᵒᵈ _ i

variable [DenselyOrdered γ]

theorem isLUB_Iio {a : γ} : IsLUB (Iio a) a :=
  ⟨fun _ hx => le_of_lt hx, fun _ hy => le_of_forall_lt_imp_le_of_dense hy⟩

theorem isGLB_Ioi {a : γ} : IsGLB (Ioi a) a :=
  @isLUB_Iio γᵒᵈ _ _ a

theorem upperBounds_Iio {a : γ} : upperBounds (Iio a) = Ici a :=
  isLUB_Iio.upperBounds_eq

theorem lowerBounds_Ioi {a : γ} : lowerBounds (Ioi a) = Iic a :=
  isGLB_Ioi.lowerBounds_eq

end

/-!
#### Singleton
-/


@[simp] theorem isGreatest_singleton : IsGreatest {a} a :=
  ⟨mem_singleton a, fun _ hx => le_of_eq <| eq_of_mem_singleton hx⟩

@[simp] theorem isLeast_singleton : IsLeast {a} a :=
  @isGreatest_singleton αᵒᵈ _ a

@[simp] theorem isLUB_singleton : IsLUB {a} a :=
  isGreatest_singleton.isLUB

@[simp] theorem isGLB_singleton : IsGLB {a} a :=
  isLeast_singleton.isGLB

@[simp] lemma bddAbove_singleton : BddAbove ({a} : Set α) := isLUB_singleton.bddAbove

@[simp] lemma bddBelow_singleton : BddBelow ({a} : Set α) := isGLB_singleton.bddBelow

@[simp]
theorem upperBounds_singleton : upperBounds {a} = Ici a :=
  isLUB_singleton.upperBounds_eq

@[simp]
theorem lowerBounds_singleton : lowerBounds {a} = Iic a :=
  isGLB_singleton.lowerBounds_eq

/-!
#### Bounded intervals
-/


theorem bddAbove_Icc : BddAbove (Icc a b) :=
  ⟨b, fun _ => And.right⟩

theorem bddBelow_Icc : BddBelow (Icc a b) :=
  ⟨a, fun _ => And.left⟩

theorem bddAbove_Ico : BddAbove (Ico a b) :=
  bddAbove_Icc.mono Ico_subset_Icc_self

theorem bddBelow_Ico : BddBelow (Ico a b) :=
  bddBelow_Icc.mono Ico_subset_Icc_self

theorem bddAbove_Ioc : BddAbove (Ioc a b) :=
  bddAbove_Icc.mono Ioc_subset_Icc_self

theorem bddBelow_Ioc : BddBelow (Ioc a b) :=
  bddBelow_Icc.mono Ioc_subset_Icc_self

theorem bddAbove_Ioo : BddAbove (Ioo a b) :=
  bddAbove_Icc.mono Ioo_subset_Icc_self

theorem bddBelow_Ioo : BddBelow (Ioo a b) :=
  bddBelow_Icc.mono Ioo_subset_Icc_self

theorem isGreatest_Icc (h : a ≤ b) : IsGreatest (Icc a b) b :=
  ⟨right_mem_Icc.2 h, fun _ => And.right⟩

theorem isLUB_Icc (h : a ≤ b) : IsLUB (Icc a b) b :=
  (isGreatest_Icc h).isLUB

theorem upperBounds_Icc (h : a ≤ b) : upperBounds (Icc a b) = Ici b :=
  (isLUB_Icc h).upperBounds_eq

theorem isLeast_Icc (h : a ≤ b) : IsLeast (Icc a b) a :=
  ⟨left_mem_Icc.2 h, fun _ => And.left⟩

theorem isGLB_Icc (h : a ≤ b) : IsGLB (Icc a b) a :=
  (isLeast_Icc h).isGLB

theorem lowerBounds_Icc (h : a ≤ b) : lowerBounds (Icc a b) = Iic a :=
  (isGLB_Icc h).lowerBounds_eq

theorem isGreatest_Ioc (h : a < b) : IsGreatest (Ioc a b) b :=
  ⟨right_mem_Ioc.2 h, fun _ => And.right⟩

theorem isLUB_Ioc (h : a < b) : IsLUB (Ioc a b) b :=
  (isGreatest_Ioc h).isLUB

theorem upperBounds_Ioc (h : a < b) : upperBounds (Ioc a b) = Ici b :=
  (isLUB_Ioc h).upperBounds_eq

theorem isLeast_Ico (h : a < b) : IsLeast (Ico a b) a :=
  ⟨left_mem_Ico.2 h, fun _ => And.left⟩

theorem isGLB_Ico (h : a < b) : IsGLB (Ico a b) a :=
  (isLeast_Ico h).isGLB

theorem lowerBounds_Ico (h : a < b) : lowerBounds (Ico a b) = Iic a :=
  (isGLB_Ico h).lowerBounds_eq

section

variable [SemilatticeSup γ] [DenselyOrdered γ]

theorem isGLB_Ioo {a b : γ} (h : a < b) : IsGLB (Ioo a b) a :=
  ⟨fun _ hx => hx.1.le, fun x hx => by
    rcases eq_or_lt_of_le (le_sup_right : a ≤ x ⊔ a) with h₁ | h₂
    · exact h₁.symm ▸ le_sup_left
    obtain ⟨y, lty, ylt⟩ := exists_between h₂
    apply (not_lt_of_le (sup_le (hx ⟨lty, ylt.trans_le (sup_le _ h.le)⟩) lty.le) ylt).elim
    obtain ⟨u, au, ub⟩ := exists_between h
    apply (hx ⟨au, ub⟩).trans ub.le⟩

theorem lowerBounds_Ioo {a b : γ} (hab : a < b) : lowerBounds (Ioo a b) = Iic a :=
  (isGLB_Ioo hab).lowerBounds_eq

theorem isGLB_Ioc {a b : γ} (hab : a < b) : IsGLB (Ioc a b) a :=
  (isGLB_Ioo hab).of_subset_of_superset (isGLB_Icc hab.le) Ioo_subset_Ioc_self Ioc_subset_Icc_self

theorem lowerBounds_Ioc {a b : γ} (hab : a < b) : lowerBounds (Ioc a b) = Iic a :=
  (isGLB_Ioc hab).lowerBounds_eq

end

section

variable [SemilatticeInf γ] [DenselyOrdered γ]

theorem isLUB_Ioo {a b : γ} (hab : a < b) : IsLUB (Ioo a b) b := by
  simpa only [Ioo_toDual] using isGLB_Ioo hab.dual

theorem upperBounds_Ioo {a b : γ} (hab : a < b) : upperBounds (Ioo a b) = Ici b :=
  (isLUB_Ioo hab).upperBounds_eq

theorem isLUB_Ico {a b : γ} (hab : a < b) : IsLUB (Ico a b) b := by
  simpa only [Ioc_toDual] using isGLB_Ioc hab.dual

theorem upperBounds_Ico {a b : γ} (hab : a < b) : upperBounds (Ico a b) = Ici b :=
  (isLUB_Ico hab).upperBounds_eq

end

theorem bddBelow_iff_subset_Ici : BddBelow s ↔ ∃ a, s ⊆ Ici a :=
  Iff.rfl

theorem bddAbove_iff_subset_Iic : BddAbove s ↔ ∃ a, s ⊆ Iic a :=
  Iff.rfl

theorem bddBelow_bddAbove_iff_subset_Icc : BddBelow s ∧ BddAbove s ↔ ∃ a b, s ⊆ Icc a b := by
  simp [Ici_inter_Iic.symm, subset_inter_iff, bddBelow_iff_subset_Ici,
    bddAbove_iff_subset_Iic, exists_and_left, exists_and_right]

/-!
#### Univ
-/

@[simp] theorem isGreatest_univ_iff : IsGreatest univ a ↔ IsTop a := by
  simp [IsGreatest, mem_upperBounds, IsTop]

theorem isGreatest_univ [OrderTop α] : IsGreatest (univ : Set α) ⊤ :=
  isGreatest_univ_iff.2 isTop_top

@[simp]
theorem OrderTop.upperBounds_univ [PartialOrder γ] [OrderTop γ] :
    upperBounds (univ : Set γ) = {⊤} := by rw [isGreatest_univ.upperBounds_eq, Ici_top]

theorem isLUB_univ [OrderTop α] : IsLUB (univ : Set α) ⊤ :=
  isGreatest_univ.isLUB

@[simp]
theorem OrderBot.lowerBounds_univ [PartialOrder γ] [OrderBot γ] :
    lowerBounds (univ : Set γ) = {⊥} :=
  @OrderTop.upperBounds_univ γᵒᵈ _ _

@[simp] theorem isLeast_univ_iff : IsLeast univ a ↔ IsBot a :=
  @isGreatest_univ_iff αᵒᵈ _ _

theorem isLeast_univ [OrderBot α] : IsLeast (univ : Set α) ⊥ :=
  @isGreatest_univ αᵒᵈ _ _

theorem isGLB_univ [OrderBot α] : IsGLB (univ : Set α) ⊥ :=
  isLeast_univ.isGLB

@[simp]
theorem NoTopOrder.upperBounds_univ [NoTopOrder α] : upperBounds (univ : Set α) = ∅ :=
  eq_empty_of_subset_empty fun b hb =>
    not_isTop b fun x => hb (mem_univ x)

@[deprecated (since := "2025-04-18")]
alias NoMaxOrder.upperBounds_univ := NoTopOrder.upperBounds_univ

@[simp]
theorem NoBotOrder.lowerBounds_univ [NoBotOrder α] : lowerBounds (univ : Set α) = ∅ :=
  @NoTopOrder.upperBounds_univ αᵒᵈ _ _

@[deprecated (since := "2025-04-18")]
alias NoMinOrder.lowerBounds_univ := NoBotOrder.lowerBounds_univ

@[simp]
theorem not_bddAbove_univ [NoTopOrder α] : ¬BddAbove (univ : Set α) := by simp [BddAbove]

@[simp]
theorem not_bddBelow_univ [NoBotOrder α] : ¬BddBelow (univ : Set α) :=
  @not_bddAbove_univ αᵒᵈ _ _

/-!
#### Empty set
-/


@[simp]
theorem upperBounds_empty : upperBounds (∅ : Set α) = univ := by
  simp only [upperBounds, eq_univ_iff_forall, mem_setOf_eq, forall_mem_empty, forall_true_iff]

@[simp]
theorem lowerBounds_empty : lowerBounds (∅ : Set α) = univ :=
  @upperBounds_empty αᵒᵈ _

@[simp]
theorem bddAbove_empty [Nonempty α] : BddAbove (∅ : Set α) := by
  simp only [BddAbove, upperBounds_empty, univ_nonempty]

@[simp]
theorem bddBelow_empty [Nonempty α] : BddBelow (∅ : Set α) := by
  simp only [BddBelow, lowerBounds_empty, univ_nonempty]

@[simp] theorem isGLB_empty_iff : IsGLB ∅ a ↔ IsTop a := by
  simp [IsGLB]

@[simp] theorem isLUB_empty_iff : IsLUB ∅ a ↔ IsBot a :=
  @isGLB_empty_iff αᵒᵈ _ _

theorem isGLB_empty [OrderTop α] : IsGLB ∅ (⊤ : α) :=
  isGLB_empty_iff.2 isTop_top

theorem isLUB_empty [OrderBot α] : IsLUB ∅ (⊥ : α) :=
  @isGLB_empty αᵒᵈ _ _

theorem IsLUB.nonempty [NoBotOrder α] (hs : IsLUB s a) : s.Nonempty :=
  nonempty_iff_ne_empty.2 fun h =>
    not_isBot a fun _ => hs.right <| by rw [h, upperBounds_empty]; exact mem_univ _

theorem IsGLB.nonempty [NoTopOrder α] (hs : IsGLB s a) : s.Nonempty :=
  hs.dual.nonempty

theorem nonempty_of_not_bddAbove [ha : Nonempty α] (h : ¬BddAbove s) : s.Nonempty :=
  (Nonempty.elim ha) fun x => (not_bddAbove_iff'.1 h x).imp fun _ ha => ha.1

theorem nonempty_of_not_bddBelow [Nonempty α] (h : ¬BddBelow s) : s.Nonempty :=
  @nonempty_of_not_bddAbove αᵒᵈ _ _ _ h

/-!
#### insert
-/


/-- Adding a point to a set preserves its boundedness above. -/
@[simp]
theorem bddAbove_insert [IsDirected α (· ≤ ·)] {s : Set α} {a : α} :
    BddAbove (insert a s) ↔ BddAbove s := by
  simp only [insert_eq, bddAbove_union, bddAbove_singleton, true_and]

protected theorem BddAbove.insert [IsDirected α (· ≤ ·)] {s : Set α} (a : α) :
    BddAbove s → BddAbove (insert a s) :=
  bddAbove_insert.2

/-- Adding a point to a set preserves its boundedness below. -/
@[simp]
theorem bddBelow_insert [IsDirected α (· ≥ ·)] {s : Set α} {a : α} :
    BddBelow (insert a s) ↔ BddBelow s := by
  simp only [insert_eq, bddBelow_union, bddBelow_singleton, true_and]

protected theorem BddBelow.insert [IsDirected α (· ≥ ·)] {s : Set α} (a : α) :
    BddBelow s → BddBelow (insert a s) :=
  bddBelow_insert.2

protected theorem IsLUB.insert [SemilatticeSup γ] (a) {b} {s : Set γ} (hs : IsLUB s b) :
    IsLUB (insert a s) (a ⊔ b) := by
  rw [insert_eq]
  exact isLUB_singleton.union hs

protected theorem IsGLB.insert [SemilatticeInf γ] (a) {b} {s : Set γ} (hs : IsGLB s b) :
    IsGLB (insert a s) (a ⊓ b) := by
  rw [insert_eq]
  exact isGLB_singleton.union hs

protected theorem IsGreatest.insert [LinearOrder γ] (a) {b} {s : Set γ} (hs : IsGreatest s b) :
    IsGreatest (insert a s) (max a b) := by
  rw [insert_eq]
  exact isGreatest_singleton.union hs

protected theorem IsLeast.insert [LinearOrder γ] (a) {b} {s : Set γ} (hs : IsLeast s b) :
    IsLeast (insert a s) (min a b) := by
  rw [insert_eq]
  exact isLeast_singleton.union hs

@[simp]
theorem upperBounds_insert (a : α) (s : Set α) :
    upperBounds (insert a s) = Ici a ∩ upperBounds s := by
  rw [insert_eq, upperBounds_union, upperBounds_singleton]

@[simp]
theorem lowerBounds_insert (a : α) (s : Set α) :
    lowerBounds (insert a s) = Iic a ∩ lowerBounds s := by
  rw [insert_eq, lowerBounds_union, lowerBounds_singleton]

/-- When there is a global maximum, every set is bounded above. -/
@[simp]
protected theorem OrderTop.bddAbove [OrderTop α] (s : Set α) : BddAbove s :=
  ⟨⊤, fun a _ => OrderTop.le_top a⟩

/-- When there is a global minimum, every set is bounded below. -/
@[simp]
protected theorem OrderBot.bddBelow [OrderBot α] (s : Set α) : BddBelow s :=
  ⟨⊥, fun a _ => OrderBot.bot_le a⟩

/-- Sets are automatically bounded or cobounded in complete lattices. To use the same statements
in complete and conditionally complete lattices but let automation fill automatically the
boundedness proofs in complete lattices, we use the tactic `bddDefault` in the statements,
in the form `(hA : BddAbove A := by bddDefault)`. -/

macro "bddDefault" : tactic =>
  `(tactic| first
    | apply OrderTop.bddAbove
    | apply OrderBot.bddBelow)

/-!
#### Pair
-/


theorem isLUB_pair [SemilatticeSup γ] {a b : γ} : IsLUB {a, b} (a ⊔ b) :=
  isLUB_singleton.insert _

theorem isGLB_pair [SemilatticeInf γ] {a b : γ} : IsGLB {a, b} (a ⊓ b) :=
  isGLB_singleton.insert _

theorem isLeast_pair [LinearOrder γ] {a b : γ} : IsLeast {a, b} (min a b) :=
  isLeast_singleton.insert _

theorem isGreatest_pair [LinearOrder γ] {a b : γ} : IsGreatest {a, b} (max a b) :=
  isGreatest_singleton.insert _

/-!
#### Lower/upper bounds
-/


@[simp]
theorem isLUB_lowerBounds : IsLUB (lowerBounds s) a ↔ IsGLB s a :=
  ⟨fun H => ⟨fun _ hx => H.2 <| subset_upperBounds_lowerBounds s hx, H.1⟩, IsGreatest.isLUB⟩

@[simp]
theorem isGLB_upperBounds : IsGLB (upperBounds s) a ↔ IsLUB s a :=
  @isLUB_lowerBounds αᵒᵈ _ _ _

end

/-!
### (In)equalities with the least upper bound and the greatest lower bound
-/


section Preorder

variable [Preorder α] {s : Set α} {a b : α}

theorem lowerBounds_le_upperBounds (ha : a ∈ lowerBounds s) (hb : b ∈ upperBounds s) :
    s.Nonempty → a ≤ b
  | ⟨_, hc⟩ => le_trans (ha hc) (hb hc)

theorem isGLB_le_isLUB (ha : IsGLB s a) (hb : IsLUB s b) (hs : s.Nonempty) : a ≤ b :=
  lowerBounds_le_upperBounds ha.1 hb.1 hs

theorem isLUB_lt_iff (ha : IsLUB s a) : a < b ↔ ∃ c ∈ upperBounds s, c < b :=
  ⟨fun hb => ⟨a, ha.1, hb⟩, fun ⟨_, hcs, hcb⟩ => lt_of_le_of_lt (ha.2 hcs) hcb⟩

theorem lt_isGLB_iff (ha : IsGLB s a) : b < a ↔ ∃ c ∈ lowerBounds s, b < c :=
  isLUB_lt_iff ha.dual

theorem le_of_isLUB_le_isGLB {x y} (ha : IsGLB s a) (hb : IsLUB s b) (hab : b ≤ a) (hx : x ∈ s)
    (hy : y ∈ s) : x ≤ y :=
  calc
    x ≤ b := hb.1 hx
    _ ≤ a := hab
    _ ≤ y := ha.1 hy

end Preorder

section PartialOrder

variable [PartialOrder α] {s : Set α} {a b : α}

theorem IsLeast.unique (Ha : IsLeast s a) (Hb : IsLeast s b) : a = b :=
  le_antisymm (Ha.right Hb.left) (Hb.right Ha.left)

theorem IsLeast.isLeast_iff_eq (Ha : IsLeast s a) : IsLeast s b ↔ a = b :=
  Iff.intro Ha.unique fun h => h ▸ Ha

theorem IsGreatest.unique (Ha : IsGreatest s a) (Hb : IsGreatest s b) : a = b :=
  le_antisymm (Hb.right Ha.left) (Ha.right Hb.left)

theorem IsGreatest.isGreatest_iff_eq (Ha : IsGreatest s a) : IsGreatest s b ↔ a = b :=
  Iff.intro Ha.unique fun h => h ▸ Ha

theorem IsLUB.unique (Ha : IsLUB s a) (Hb : IsLUB s b) : a = b :=
  IsLeast.unique Ha Hb

theorem IsGLB.unique (Ha : IsGLB s a) (Hb : IsGLB s b) : a = b :=
  IsGreatest.unique Ha Hb

theorem Set.subsingleton_of_isLUB_le_isGLB (Ha : IsGLB s a) (Hb : IsLUB s b) (hab : b ≤ a) :
    s.Subsingleton := fun _ hx _ hy =>
  le_antisymm (le_of_isLUB_le_isGLB Ha Hb hab hx hy) (le_of_isLUB_le_isGLB Ha Hb hab hy hx)

theorem isGLB_lt_isLUB_of_ne (Ha : IsGLB s a) (Hb : IsLUB s b) {x y} (Hx : x ∈ s) (Hy : y ∈ s)
    (Hxy : x ≠ y) : a < b :=
  lt_iff_le_not_le.2
    ⟨lowerBounds_le_upperBounds Ha.1 Hb.1 ⟨x, Hx⟩, fun hab =>
      Hxy <| Set.subsingleton_of_isLUB_le_isGLB Ha Hb hab Hx Hy⟩

end PartialOrder

section LinearOrder

variable [LinearOrder α] {s : Set α} {a b : α}

theorem lt_isLUB_iff (h : IsLUB s a) : b < a ↔ ∃ c ∈ s, b < c := by
  simp_rw [← not_le, isLUB_le_iff h, mem_upperBounds, not_forall, not_le, exists_prop]

theorem isGLB_lt_iff (h : IsGLB s a) : a < b ↔ ∃ c ∈ s, c < b :=
  lt_isLUB_iff h.dual

theorem IsLUB.exists_between (h : IsLUB s a) (hb : b < a) : ∃ c ∈ s, b < c ∧ c ≤ a :=
  let ⟨c, hcs, hbc⟩ := (lt_isLUB_iff h).1 hb
  ⟨c, hcs, hbc, h.1 hcs⟩

theorem IsLUB.exists_between' (h : IsLUB s a) (h' : a ∉ s) (hb : b < a) : ∃ c ∈ s, b < c ∧ c < a :=
  let ⟨c, hcs, hbc, hca⟩ := h.exists_between hb
  ⟨c, hcs, hbc, hca.lt_of_ne fun hac => h' <| hac ▸ hcs⟩

theorem IsGLB.exists_between (h : IsGLB s a) (hb : a < b) : ∃ c ∈ s, a ≤ c ∧ c < b :=
  let ⟨c, hcs, hbc⟩ := (isGLB_lt_iff h).1 hb
  ⟨c, hcs, h.1 hcs, hbc⟩

theorem IsGLB.exists_between' (h : IsGLB s a) (h' : a ∉ s) (hb : a < b) : ∃ c ∈ s, a < c ∧ c < b :=
  let ⟨c, hcs, hac, hcb⟩ := h.exists_between hb
  ⟨c, hcs, hac.lt_of_ne fun hac => h' <| hac.symm ▸ hcs, hcb⟩

end LinearOrder

theorem isGreatest_himp [GeneralizedHeytingAlgebra α] (a b : α) :
    IsGreatest {w | w ⊓ a ≤ b} (a ⇨ b) := by
  simp [IsGreatest, mem_upperBounds]

theorem isLeast_sdiff [GeneralizedCoheytingAlgebra α] (a b : α) :
    IsLeast {w | a ≤ b ⊔ w} (a \ b) := by
  simp [IsLeast, mem_lowerBounds]

theorem isGreatest_compl [HeytingAlgebra α] (a : α) :
    IsGreatest {w | Disjoint w a} (aᶜ) := by
  simpa only [himp_bot, disjoint_iff_inf_le] using isGreatest_himp a ⊥

theorem isLeast_hnot [CoheytingAlgebra α] (a : α) :
    IsLeast {w | Codisjoint a w} (￢a) := by
  simpa only [CoheytingAlgebra.top_sdiff, codisjoint_iff_le_sup] using isLeast_sdiff ⊤ a<|MERGE_RESOLUTION|>--- conflicted
+++ resolved
@@ -157,15 +157,12 @@
 protected lemma IsCoinitialFor.mono_right (htu : t ⊆ u) (hst : IsCoinitialFor s t) :
     IsCoinitialFor s u := hst.trans htu.iscoinitialfor
 
-<<<<<<< HEAD
 lemma DirectedOn.IsCofinalFor_fst_image_prod_snd_image {β : Type*} [Preorder β] {s : Set (α × β)}
     (hs : DirectedOn (· ≤ ·) s) : IsCofinalFor ((Prod.fst '' s) ×ˢ (Prod.snd '' s)) s := by
   rintro ⟨_, _⟩ ⟨⟨x, hx, rfl⟩, y, hy, rfl⟩
   obtain ⟨z, hz, hxz, hyz⟩ := hs _ hx _ hy
   exact ⟨z, hz, hxz.1, hyz.2⟩
 
-=======
->>>>>>> 58e0e1ca
 /-!
 ### Monotonicity
 -/
