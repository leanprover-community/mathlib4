/-
Copyright (c) 2017 Johannes Hölzl. All rights reserved.
Released under Apache 2.0 license as described in the file LICENSE.
Authors: Johannes Hölzl, Yury Kudryashov
-/
import Mathlib.Order.Bounds.Defs
import Mathlib.Order.Directed
import Mathlib.Order.BoundedOrder.Monotone
import Mathlib.Order.Interval.Set.Basic

/-!
# Upper / lower bounds

In this file we prove various lemmas about upper/lower bounds of a set:
monotonicity, behaviour under `∪`, `∩`, `insert`,
and provide formulas for `∅`, `univ`, and intervals.
-/

open Function Set

open OrderDual (toDual ofDual)

universe u v

variable {α : Type u} {γ : Type v}

section

variable [Preorder α] {s t : Set α} {a b : α}

theorem mem_upperBounds : a ∈ upperBounds s ↔ ∀ x ∈ s, x ≤ a :=
  Iff.rfl

theorem mem_lowerBounds : a ∈ lowerBounds s ↔ ∀ x ∈ s, a ≤ x :=
  Iff.rfl

lemma mem_upperBounds_iff_subset_Iic : a ∈ upperBounds s ↔ s ⊆ Iic a := Iff.rfl

lemma mem_lowerBounds_iff_subset_Ici : a ∈ lowerBounds s ↔ s ⊆ Ici a := Iff.rfl

theorem bddAbove_def : BddAbove s ↔ ∃ x, ∀ y ∈ s, y ≤ x :=
  Iff.rfl

theorem bddBelow_def : BddBelow s ↔ ∃ x, ∀ y ∈ s, x ≤ y :=
  Iff.rfl

theorem bot_mem_lowerBounds [OrderBot α] (s : Set α) : ⊥ ∈ lowerBounds s := fun _ _ => bot_le

theorem top_mem_upperBounds [OrderTop α] (s : Set α) : ⊤ ∈ upperBounds s := fun _ _ => le_top

@[simp]
theorem isLeast_bot_iff [OrderBot α] : IsLeast s ⊥ ↔ ⊥ ∈ s :=
  and_iff_left <| bot_mem_lowerBounds _

@[simp]
theorem isGreatest_top_iff [OrderTop α] : IsGreatest s ⊤ ↔ ⊤ ∈ s :=
  and_iff_left <| top_mem_upperBounds _

/-- A set `s` is not bounded above if and only if for each `x` there exists `y ∈ s` such that `x`
is not greater than or equal to `y`. This version only assumes `Preorder` structure and uses
`¬(y ≤ x)`. A version for linear orders is called `not_bddAbove_iff`. -/
theorem not_bddAbove_iff' : ¬BddAbove s ↔ ∀ x, ∃ y ∈ s, ¬y ≤ x := by
  simp [BddAbove, upperBounds, Set.Nonempty]

/-- A set `s` is not bounded below if and only if for each `x` there exists `y ∈ s` such that `x`
is not less than or equal to `y`. This version only assumes `Preorder` structure and uses
`¬(x ≤ y)`. A version for linear orders is called `not_bddBelow_iff`. -/
theorem not_bddBelow_iff' : ¬BddBelow s ↔ ∀ x, ∃ y ∈ s, ¬x ≤ y :=
  @not_bddAbove_iff' αᵒᵈ _ _

/-- A set `s` is not bounded above if and only if for each `x` there exists `y ∈ s` that is greater
than `x`. A version for preorders is called `not_bddAbove_iff'`. -/
theorem not_bddAbove_iff {α : Type*} [LinearOrder α] {s : Set α} :
    ¬BddAbove s ↔ ∀ x, ∃ y ∈ s, x < y := by
  simp only [not_bddAbove_iff', not_le]

/-- A set `s` is not bounded below if and only if for each `x` there exists `y ∈ s` that is less
than `x`. A version for preorders is called `not_bddBelow_iff'`. -/
theorem not_bddBelow_iff {α : Type*} [LinearOrder α] {s : Set α} :
    ¬BddBelow s ↔ ∀ x, ∃ y ∈ s, y < x :=
  @not_bddAbove_iff αᵒᵈ _ _

@[simp] lemma bddBelow_preimage_ofDual {s : Set α} : BddBelow (ofDual ⁻¹' s) ↔ BddAbove s := Iff.rfl
@[simp] lemma bddAbove_preimage_ofDual {s : Set α} : BddAbove (ofDual ⁻¹' s) ↔ BddBelow s := Iff.rfl

@[simp] lemma bddBelow_preimage_toDual {s : Set αᵒᵈ} :
    BddBelow (toDual ⁻¹' s) ↔ BddAbove s := Iff.rfl

@[simp] lemma bddAbove_preimage_toDual {s : Set αᵒᵈ} :
    BddAbove (toDual ⁻¹' s) ↔ BddBelow s := Iff.rfl

theorem BddAbove.dual (h : BddAbove s) : BddBelow (ofDual ⁻¹' s) :=
  h

theorem BddBelow.dual (h : BddBelow s) : BddAbove (ofDual ⁻¹' s) :=
  h

theorem IsLeast.dual (h : IsLeast s a) : IsGreatest (ofDual ⁻¹' s) (toDual a) :=
  h

theorem IsGreatest.dual (h : IsGreatest s a) : IsLeast (ofDual ⁻¹' s) (toDual a) :=
  h

theorem IsLUB.dual (h : IsLUB s a) : IsGLB (ofDual ⁻¹' s) (toDual a) :=
  h

theorem IsGLB.dual (h : IsGLB s a) : IsLUB (ofDual ⁻¹' s) (toDual a) :=
  h

/-- If `a` is the least element of a set `s`, then subtype `s` is an order with bottom element. -/
abbrev IsLeast.orderBot (h : IsLeast s a) :
    OrderBot s where
  bot := ⟨a, h.1⟩
  bot_le := Subtype.forall.2 h.2

/-- If `a` is the greatest element of a set `s`, then subtype `s` is an order with top element. -/
abbrev IsGreatest.orderTop (h : IsGreatest s a) :
    OrderTop s where
  top := ⟨a, h.1⟩
  le_top := Subtype.forall.2 h.2

theorem isLUB_congr (h : upperBounds s = upperBounds t) : IsLUB s a ↔ IsLUB t a := by
  rw [IsLUB, IsLUB, h]

theorem isGLB_congr (h : lowerBounds s = lowerBounds t) : IsGLB s a ↔ IsGLB t a := by
  rw [IsGLB, IsGLB, h]

/-!
### Monotonicity
-/


theorem upperBounds_mono_set ⦃s t : Set α⦄ (hst : s ⊆ t) : upperBounds t ⊆ upperBounds s :=
  fun _ hb _ h => hb <| hst h

<<<<<<< HEAD
lemma upperBounds_subset_of_dominated {s₁ s₂ : Set α} (hs₂ : ∀ a ∈ s₂, ∃ b ∈ s₁, a ≤ b) :
    upperBounds s₁ ⊆ upperBounds s₂ := by
  intro c hc d hd
  obtain ⟨e,⟨he₁, he₂⟩⟩ := hs₂ _ hd
  exact Preorder.le_trans d e c he₂ (hc he₁)
=======
lemma upperBounds_congr_of_subset {s₁ s₂ : Set α} (hs₁ : s₁ ⊆ s₂)
    (hs₂ : ∀ a ∈ s₂, ∃ b ∈ s₁, a ≤ b) : upperBounds s₁ = upperBounds s₂ := le_antisymm
  (fun c hc d hd => by
    obtain ⟨e, he₁, he₂⟩ := hs₂ _ hd
    exact le_trans he₂ (hc he₁))
  (upperBounds_mono_set hs₁)
>>>>>>> df5c9055

theorem lowerBounds_mono_set ⦃s t : Set α⦄ (hst : s ⊆ t) : lowerBounds t ⊆ lowerBounds s :=
  fun _ hb _ h => hb <| hst h

lemma lowerBounds_congr_of_subset {s₁ s₂ : Set α} (hs₁ : s₁ ⊆ s₂)
    (hs₂ : ∀ a ∈ s₂, ∃ b ∈ s₁, b ≤ a) : lowerBounds s₁ = lowerBounds s₂ := le_antisymm
  (fun c hc d hd => by
    obtain ⟨e,⟨he₁, he₂⟩⟩ := hs₂ _ hd
    exact le_trans (hc he₁) he₂)
  (lowerBounds_mono_set hs₁)

theorem upperBounds_mono_mem ⦃a b⦄ (hab : a ≤ b) : a ∈ upperBounds s → b ∈ upperBounds s :=
  fun ha _ h => le_trans (ha h) hab

theorem lowerBounds_mono_mem ⦃a b⦄ (hab : a ≤ b) : b ∈ lowerBounds s → a ∈ lowerBounds s :=
  fun hb _ h => le_trans hab (hb h)

theorem upperBounds_mono ⦃s t : Set α⦄ (hst : s ⊆ t) ⦃a b⦄ (hab : a ≤ b) :
    a ∈ upperBounds t → b ∈ upperBounds s := fun ha =>
  upperBounds_mono_set hst <| upperBounds_mono_mem hab ha

theorem lowerBounds_mono ⦃s t : Set α⦄ (hst : s ⊆ t) ⦃a b⦄ (hab : a ≤ b) :
    b ∈ lowerBounds t → a ∈ lowerBounds s := fun hb =>
  lowerBounds_mono_set hst <| lowerBounds_mono_mem hab hb

/-- If `s ⊆ t` and `t` is bounded above, then so is `s`. -/
theorem BddAbove.mono ⦃s t : Set α⦄ (h : s ⊆ t) : BddAbove t → BddAbove s :=
  Nonempty.mono <| upperBounds_mono_set h

/-- If `s ⊆ t` and `t` is bounded below, then so is `s`. -/
theorem BddBelow.mono ⦃s t : Set α⦄ (h : s ⊆ t) : BddBelow t → BddBelow s :=
  Nonempty.mono <| lowerBounds_mono_set h

/-- If `a` is a least upper bound for sets `s` and `p`, then it is a least upper bound for any
set `t`, `s ⊆ t ⊆ p`. -/
theorem IsLUB.of_subset_of_superset {s t p : Set α} (hs : IsLUB s a) (hp : IsLUB p a) (hst : s ⊆ t)
    (htp : t ⊆ p) : IsLUB t a :=
  ⟨upperBounds_mono_set htp hp.1, lowerBounds_mono_set (upperBounds_mono_set hst) hs.2⟩

/-- If `a` is a greatest lower bound for sets `s` and `p`, then it is a greater lower bound for any
set `t`, `s ⊆ t ⊆ p`. -/
theorem IsGLB.of_subset_of_superset {s t p : Set α} (hs : IsGLB s a) (hp : IsGLB p a) (hst : s ⊆ t)
    (htp : t ⊆ p) : IsGLB t a :=
  hs.dual.of_subset_of_superset hp hst htp

theorem IsLeast.mono (ha : IsLeast s a) (hb : IsLeast t b) (hst : s ⊆ t) : b ≤ a :=
  hb.2 (hst ha.1)

theorem IsGreatest.mono (ha : IsGreatest s a) (hb : IsGreatest t b) (hst : s ⊆ t) : a ≤ b :=
  hb.2 (hst ha.1)

theorem IsLUB.mono (ha : IsLUB s a) (hb : IsLUB t b) (hst : s ⊆ t) : a ≤ b :=
  IsLeast.mono hb ha <| upperBounds_mono_set hst

theorem IsGLB.mono (ha : IsGLB s a) (hb : IsGLB t b) (hst : s ⊆ t) : b ≤ a :=
  IsGreatest.mono hb ha <| lowerBounds_mono_set hst

theorem subset_lowerBounds_upperBounds (s : Set α) : s ⊆ lowerBounds (upperBounds s) :=
  fun _ hx _ hy => hy hx

theorem subset_upperBounds_lowerBounds (s : Set α) : s ⊆ upperBounds (lowerBounds s) :=
  fun _ hx _ hy => hy hx

theorem Set.Nonempty.bddAbove_lowerBounds (hs : s.Nonempty) : BddAbove (lowerBounds s) :=
  hs.mono (subset_upperBounds_lowerBounds s)

theorem Set.Nonempty.bddBelow_upperBounds (hs : s.Nonempty) : BddBelow (upperBounds s) :=
  hs.mono (subset_lowerBounds_upperBounds s)

/-!
### Conversions
-/


theorem IsLeast.isGLB (h : IsLeast s a) : IsGLB s a :=
  ⟨h.2, fun _ hb => hb h.1⟩

theorem IsGreatest.isLUB (h : IsGreatest s a) : IsLUB s a :=
  ⟨h.2, fun _ hb => hb h.1⟩

theorem IsLUB.upperBounds_eq (h : IsLUB s a) : upperBounds s = Ici a :=
  Set.ext fun _ => ⟨fun hb => h.2 hb, fun hb => upperBounds_mono_mem hb h.1⟩

theorem IsGLB.lowerBounds_eq (h : IsGLB s a) : lowerBounds s = Iic a :=
  h.dual.upperBounds_eq

theorem IsLeast.lowerBounds_eq (h : IsLeast s a) : lowerBounds s = Iic a :=
  h.isGLB.lowerBounds_eq

theorem IsGreatest.upperBounds_eq (h : IsGreatest s a) : upperBounds s = Ici a :=
  h.isLUB.upperBounds_eq

theorem IsGreatest.lt_iff (h : IsGreatest s a) : a < b ↔ ∀ x ∈ s, x < b :=
  ⟨fun hlt _x hx => (h.2 hx).trans_lt hlt, fun h' => h' _ h.1⟩

theorem IsLeast.lt_iff (h : IsLeast s a) : b < a ↔ ∀ x ∈ s, b < x :=
  h.dual.lt_iff

theorem isLUB_le_iff (h : IsLUB s a) : a ≤ b ↔ b ∈ upperBounds s := by
  rw [h.upperBounds_eq]
  rfl

theorem le_isGLB_iff (h : IsGLB s a) : b ≤ a ↔ b ∈ lowerBounds s := by
  rw [h.lowerBounds_eq]
  rfl

theorem isLUB_iff_le_iff : IsLUB s a ↔ ∀ b, a ≤ b ↔ b ∈ upperBounds s :=
  ⟨fun h _ => isLUB_le_iff h, fun H => ⟨(H _).1 le_rfl, fun b hb => (H b).2 hb⟩⟩

theorem isGLB_iff_le_iff : IsGLB s a ↔ ∀ b, b ≤ a ↔ b ∈ lowerBounds s :=
  @isLUB_iff_le_iff αᵒᵈ _ _ _

/-- If `s` has a least upper bound, then it is bounded above. -/
theorem IsLUB.bddAbove (h : IsLUB s a) : BddAbove s :=
  ⟨a, h.1⟩

/-- If `s` has a greatest lower bound, then it is bounded below. -/
theorem IsGLB.bddBelow (h : IsGLB s a) : BddBelow s :=
  ⟨a, h.1⟩

/-- If `s` has a greatest element, then it is bounded above. -/
theorem IsGreatest.bddAbove (h : IsGreatest s a) : BddAbove s :=
  ⟨a, h.2⟩

/-- If `s` has a least element, then it is bounded below. -/
theorem IsLeast.bddBelow (h : IsLeast s a) : BddBelow s :=
  ⟨a, h.2⟩

theorem IsLeast.nonempty (h : IsLeast s a) : s.Nonempty :=
  ⟨a, h.1⟩

theorem IsGreatest.nonempty (h : IsGreatest s a) : s.Nonempty :=
  ⟨a, h.1⟩

/-!
### Union and intersection
-/

@[simp]
theorem upperBounds_union : upperBounds (s ∪ t) = upperBounds s ∩ upperBounds t :=
  Subset.antisymm (fun _ hb => ⟨fun _ hx => hb (Or.inl hx), fun _ hx => hb (Or.inr hx)⟩)
    fun _ hb _ hx => hx.elim (fun hs => hb.1 hs) fun ht => hb.2 ht

@[simp]
theorem lowerBounds_union : lowerBounds (s ∪ t) = lowerBounds s ∩ lowerBounds t :=
  @upperBounds_union αᵒᵈ _ s t

theorem union_upperBounds_subset_upperBounds_inter :
    upperBounds s ∪ upperBounds t ⊆ upperBounds (s ∩ t) :=
  union_subset (upperBounds_mono_set inter_subset_left)
    (upperBounds_mono_set inter_subset_right)

theorem union_lowerBounds_subset_lowerBounds_inter :
    lowerBounds s ∪ lowerBounds t ⊆ lowerBounds (s ∩ t) :=
  @union_upperBounds_subset_upperBounds_inter αᵒᵈ _ s t

theorem isLeast_union_iff {a : α} {s t : Set α} :
    IsLeast (s ∪ t) a ↔ IsLeast s a ∧ a ∈ lowerBounds t ∨ a ∈ lowerBounds s ∧ IsLeast t a := by
  simp [IsLeast, lowerBounds_union, or_and_right, and_comm (a := a ∈ t), and_assoc]

theorem isGreatest_union_iff :
    IsGreatest (s ∪ t) a ↔
      IsGreatest s a ∧ a ∈ upperBounds t ∨ a ∈ upperBounds s ∧ IsGreatest t a :=
  @isLeast_union_iff αᵒᵈ _ a s t

/-- If `s` is bounded, then so is `s ∩ t` -/
theorem BddAbove.inter_of_left (h : BddAbove s) : BddAbove (s ∩ t) :=
  h.mono inter_subset_left

/-- If `t` is bounded, then so is `s ∩ t` -/
theorem BddAbove.inter_of_right (h : BddAbove t) : BddAbove (s ∩ t) :=
  h.mono inter_subset_right

/-- If `s` is bounded, then so is `s ∩ t` -/
theorem BddBelow.inter_of_left (h : BddBelow s) : BddBelow (s ∩ t) :=
  h.mono inter_subset_left

/-- If `t` is bounded, then so is `s ∩ t` -/
theorem BddBelow.inter_of_right (h : BddBelow t) : BddBelow (s ∩ t) :=
  h.mono inter_subset_right

/-- In a directed order, the union of bounded above sets is bounded above. -/
theorem BddAbove.union [IsDirected α (· ≤ ·)] {s t : Set α} :
    BddAbove s → BddAbove t → BddAbove (s ∪ t) := by
  rintro ⟨a, ha⟩ ⟨b, hb⟩
  obtain ⟨c, hca, hcb⟩ := exists_ge_ge a b
  rw [BddAbove, upperBounds_union]
  exact ⟨c, upperBounds_mono_mem hca ha, upperBounds_mono_mem hcb hb⟩

/-- In a directed order, the union of two sets is bounded above if and only if both sets are. -/
theorem bddAbove_union [IsDirected α (· ≤ ·)] {s t : Set α} :
    BddAbove (s ∪ t) ↔ BddAbove s ∧ BddAbove t :=
  ⟨fun h => ⟨h.mono subset_union_left, h.mono subset_union_right⟩, fun h =>
    h.1.union h.2⟩

/-- In a codirected order, the union of bounded below sets is bounded below. -/
theorem BddBelow.union [IsDirected α (· ≥ ·)] {s t : Set α} :
    BddBelow s → BddBelow t → BddBelow (s ∪ t) :=
  @BddAbove.union αᵒᵈ _ _ _ _

/-- In a codirected order, the union of two sets is bounded below if and only if both sets are. -/
theorem bddBelow_union [IsDirected α (· ≥ ·)] {s t : Set α} :
    BddBelow (s ∪ t) ↔ BddBelow s ∧ BddBelow t :=
  @bddAbove_union αᵒᵈ _ _ _ _

/-- If `a` is the least upper bound of `s` and `b` is the least upper bound of `t`,
then `a ⊔ b` is the least upper bound of `s ∪ t`. -/
theorem IsLUB.union [SemilatticeSup γ] {a b : γ} {s t : Set γ} (hs : IsLUB s a) (ht : IsLUB t b) :
    IsLUB (s ∪ t) (a ⊔ b) :=
  ⟨fun _ h =>
    h.casesOn (fun h => le_sup_of_le_left <| hs.left h) fun h => le_sup_of_le_right <| ht.left h,
    fun _ hc =>
    sup_le (hs.right fun _ hd => hc <| Or.inl hd) (ht.right fun _ hd => hc <| Or.inr hd)⟩

/-- If `a` is the greatest lower bound of `s` and `b` is the greatest lower bound of `t`,
then `a ⊓ b` is the greatest lower bound of `s ∪ t`. -/
theorem IsGLB.union [SemilatticeInf γ] {a₁ a₂ : γ} {s t : Set γ} (hs : IsGLB s a₁)
    (ht : IsGLB t a₂) : IsGLB (s ∪ t) (a₁ ⊓ a₂) :=
  hs.dual.union ht

/-- If `a` is the least element of `s` and `b` is the least element of `t`,
then `min a b` is the least element of `s ∪ t`. -/
theorem IsLeast.union [LinearOrder γ] {a b : γ} {s t : Set γ} (ha : IsLeast s a)
    (hb : IsLeast t b) : IsLeast (s ∪ t) (min a b) :=
  ⟨by rcases le_total a b with h | h <;> simp [h, ha.1, hb.1], (ha.isGLB.union hb.isGLB).1⟩

/-- If `a` is the greatest element of `s` and `b` is the greatest element of `t`,
then `max a b` is the greatest element of `s ∪ t`. -/
theorem IsGreatest.union [LinearOrder γ] {a b : γ} {s t : Set γ} (ha : IsGreatest s a)
    (hb : IsGreatest t b) : IsGreatest (s ∪ t) (max a b) :=
  ⟨by rcases le_total a b with h | h <;> simp [h, ha.1, hb.1], (ha.isLUB.union hb.isLUB).1⟩

theorem IsLUB.inter_Ici_of_mem [LinearOrder γ] {s : Set γ} {a b : γ} (ha : IsLUB s a) (hb : b ∈ s) :
    IsLUB (s ∩ Ici b) a :=
  ⟨fun _ hx => ha.1 hx.1, fun c hc =>
    have hbc : b ≤ c := hc ⟨hb, le_rfl⟩
    ha.2 fun x hx => ((le_total x b).elim fun hxb => hxb.trans hbc) fun hbx => hc ⟨hx, hbx⟩⟩

theorem IsGLB.inter_Iic_of_mem [LinearOrder γ] {s : Set γ} {a b : γ} (ha : IsGLB s a) (hb : b ∈ s) :
    IsGLB (s ∩ Iic b) a :=
  ha.dual.inter_Ici_of_mem hb

theorem bddAbove_iff_exists_ge [SemilatticeSup γ] {s : Set γ} (x₀ : γ) :
    BddAbove s ↔ ∃ x, x₀ ≤ x ∧ ∀ y ∈ s, y ≤ x := by
  rw [bddAbove_def, exists_ge_and_iff_exists]
  exact Monotone.ball fun x _ => monotone_le

theorem bddBelow_iff_exists_le [SemilatticeInf γ] {s : Set γ} (x₀ : γ) :
    BddBelow s ↔ ∃ x, x ≤ x₀ ∧ ∀ y ∈ s, x ≤ y :=
  bddAbove_iff_exists_ge (toDual x₀)

theorem BddAbove.exists_ge [SemilatticeSup γ] {s : Set γ} (hs : BddAbove s) (x₀ : γ) :
    ∃ x, x₀ ≤ x ∧ ∀ y ∈ s, y ≤ x :=
  (bddAbove_iff_exists_ge x₀).mp hs

theorem BddBelow.exists_le [SemilatticeInf γ] {s : Set γ} (hs : BddBelow s) (x₀ : γ) :
    ∃ x, x ≤ x₀ ∧ ∀ y ∈ s, x ≤ y :=
  (bddBelow_iff_exists_le x₀).mp hs

/-!
### Specific sets
#### Unbounded intervals
-/


theorem isLeast_Ici : IsLeast (Ici a) a :=
  ⟨left_mem_Ici, fun _ => id⟩

theorem isGreatest_Iic : IsGreatest (Iic a) a :=
  ⟨right_mem_Iic, fun _ => id⟩

theorem isLUB_Iic : IsLUB (Iic a) a :=
  isGreatest_Iic.isLUB

theorem isGLB_Ici : IsGLB (Ici a) a :=
  isLeast_Ici.isGLB

theorem upperBounds_Iic : upperBounds (Iic a) = Ici a :=
  isLUB_Iic.upperBounds_eq

theorem lowerBounds_Ici : lowerBounds (Ici a) = Iic a :=
  isGLB_Ici.lowerBounds_eq

theorem bddAbove_Iic : BddAbove (Iic a) :=
  isLUB_Iic.bddAbove

theorem bddBelow_Ici : BddBelow (Ici a) :=
  isGLB_Ici.bddBelow

theorem bddAbove_Iio : BddAbove (Iio a) :=
  ⟨a, fun _ hx => le_of_lt hx⟩

theorem bddBelow_Ioi : BddBelow (Ioi a) :=
  ⟨a, fun _ hx => le_of_lt hx⟩

theorem lub_Iio_le (a : α) (hb : IsLUB (Iio a) b) : b ≤ a :=
  (isLUB_le_iff hb).mpr fun _ hk => le_of_lt hk

theorem le_glb_Ioi (a : α) (hb : IsGLB (Ioi a) b) : a ≤ b :=
  @lub_Iio_le αᵒᵈ _ _ a hb

theorem lub_Iio_eq_self_or_Iio_eq_Iic [PartialOrder γ] {j : γ} (i : γ) (hj : IsLUB (Iio i) j) :
    j = i ∨ Iio i = Iic j := by
  rcases eq_or_lt_of_le (lub_Iio_le i hj) with hj_eq_i | hj_lt_i
  · exact Or.inl hj_eq_i
  · right
    exact Set.ext fun k => ⟨fun hk_lt => hj.1 hk_lt, fun hk_le_j => lt_of_le_of_lt hk_le_j hj_lt_i⟩

theorem glb_Ioi_eq_self_or_Ioi_eq_Ici [PartialOrder γ] {j : γ} (i : γ) (hj : IsGLB (Ioi i) j) :
    j = i ∨ Ioi i = Ici j :=
  @lub_Iio_eq_self_or_Iio_eq_Iic γᵒᵈ _ j i hj

section

variable [LinearOrder γ]

theorem exists_lub_Iio (i : γ) : ∃ j, IsLUB (Iio i) j := by
  by_cases h_exists_lt : ∃ j, j ∈ upperBounds (Iio i) ∧ j < i
  · obtain ⟨j, hj_ub, hj_lt_i⟩ := h_exists_lt
    exact ⟨j, hj_ub, fun k hk_ub => hk_ub hj_lt_i⟩
  · refine ⟨i, fun j hj => le_of_lt hj, ?_⟩
    rw [mem_lowerBounds]
    by_contra h
    refine h_exists_lt ?_
    push_neg at h
    exact h

theorem exists_glb_Ioi (i : γ) : ∃ j, IsGLB (Ioi i) j :=
  @exists_lub_Iio γᵒᵈ _ i

variable [DenselyOrdered γ]

theorem isLUB_Iio {a : γ} : IsLUB (Iio a) a :=
  ⟨fun _ hx => le_of_lt hx, fun _ hy => le_of_forall_lt_imp_le_of_dense hy⟩

theorem isGLB_Ioi {a : γ} : IsGLB (Ioi a) a :=
  @isLUB_Iio γᵒᵈ _ _ a

theorem upperBounds_Iio {a : γ} : upperBounds (Iio a) = Ici a :=
  isLUB_Iio.upperBounds_eq

theorem lowerBounds_Ioi {a : γ} : lowerBounds (Ioi a) = Iic a :=
  isGLB_Ioi.lowerBounds_eq

end

/-!
#### Singleton
-/


@[simp] theorem isGreatest_singleton : IsGreatest {a} a :=
  ⟨mem_singleton a, fun _ hx => le_of_eq <| eq_of_mem_singleton hx⟩

@[simp] theorem isLeast_singleton : IsLeast {a} a :=
  @isGreatest_singleton αᵒᵈ _ a

@[simp] theorem isLUB_singleton : IsLUB {a} a :=
  isGreatest_singleton.isLUB

@[simp] theorem isGLB_singleton : IsGLB {a} a :=
  isLeast_singleton.isGLB

@[simp] lemma bddAbove_singleton : BddAbove ({a} : Set α) := isLUB_singleton.bddAbove

@[simp] lemma bddBelow_singleton : BddBelow ({a} : Set α) := isGLB_singleton.bddBelow

@[simp]
theorem upperBounds_singleton : upperBounds {a} = Ici a :=
  isLUB_singleton.upperBounds_eq

@[simp]
theorem lowerBounds_singleton : lowerBounds {a} = Iic a :=
  isGLB_singleton.lowerBounds_eq

/-!
#### Bounded intervals
-/


theorem bddAbove_Icc : BddAbove (Icc a b) :=
  ⟨b, fun _ => And.right⟩

theorem bddBelow_Icc : BddBelow (Icc a b) :=
  ⟨a, fun _ => And.left⟩

theorem bddAbove_Ico : BddAbove (Ico a b) :=
  bddAbove_Icc.mono Ico_subset_Icc_self

theorem bddBelow_Ico : BddBelow (Ico a b) :=
  bddBelow_Icc.mono Ico_subset_Icc_self

theorem bddAbove_Ioc : BddAbove (Ioc a b) :=
  bddAbove_Icc.mono Ioc_subset_Icc_self

theorem bddBelow_Ioc : BddBelow (Ioc a b) :=
  bddBelow_Icc.mono Ioc_subset_Icc_self

theorem bddAbove_Ioo : BddAbove (Ioo a b) :=
  bddAbove_Icc.mono Ioo_subset_Icc_self

theorem bddBelow_Ioo : BddBelow (Ioo a b) :=
  bddBelow_Icc.mono Ioo_subset_Icc_self

theorem isGreatest_Icc (h : a ≤ b) : IsGreatest (Icc a b) b :=
  ⟨right_mem_Icc.2 h, fun _ => And.right⟩

theorem isLUB_Icc (h : a ≤ b) : IsLUB (Icc a b) b :=
  (isGreatest_Icc h).isLUB

theorem upperBounds_Icc (h : a ≤ b) : upperBounds (Icc a b) = Ici b :=
  (isLUB_Icc h).upperBounds_eq

theorem isLeast_Icc (h : a ≤ b) : IsLeast (Icc a b) a :=
  ⟨left_mem_Icc.2 h, fun _ => And.left⟩

theorem isGLB_Icc (h : a ≤ b) : IsGLB (Icc a b) a :=
  (isLeast_Icc h).isGLB

theorem lowerBounds_Icc (h : a ≤ b) : lowerBounds (Icc a b) = Iic a :=
  (isGLB_Icc h).lowerBounds_eq

theorem isGreatest_Ioc (h : a < b) : IsGreatest (Ioc a b) b :=
  ⟨right_mem_Ioc.2 h, fun _ => And.right⟩

theorem isLUB_Ioc (h : a < b) : IsLUB (Ioc a b) b :=
  (isGreatest_Ioc h).isLUB

theorem upperBounds_Ioc (h : a < b) : upperBounds (Ioc a b) = Ici b :=
  (isLUB_Ioc h).upperBounds_eq

theorem isLeast_Ico (h : a < b) : IsLeast (Ico a b) a :=
  ⟨left_mem_Ico.2 h, fun _ => And.left⟩

theorem isGLB_Ico (h : a < b) : IsGLB (Ico a b) a :=
  (isLeast_Ico h).isGLB

theorem lowerBounds_Ico (h : a < b) : lowerBounds (Ico a b) = Iic a :=
  (isGLB_Ico h).lowerBounds_eq

section

variable [SemilatticeSup γ] [DenselyOrdered γ]

theorem isGLB_Ioo {a b : γ} (h : a < b) : IsGLB (Ioo a b) a :=
  ⟨fun _ hx => hx.1.le, fun x hx => by
    rcases eq_or_lt_of_le (le_sup_right : a ≤ x ⊔ a) with h₁ | h₂
    · exact h₁.symm ▸ le_sup_left
    obtain ⟨y, lty, ylt⟩ := exists_between h₂
    apply (not_lt_of_le (sup_le (hx ⟨lty, ylt.trans_le (sup_le _ h.le)⟩) lty.le) ylt).elim
    obtain ⟨u, au, ub⟩ := exists_between h
    apply (hx ⟨au, ub⟩).trans ub.le⟩

theorem lowerBounds_Ioo {a b : γ} (hab : a < b) : lowerBounds (Ioo a b) = Iic a :=
  (isGLB_Ioo hab).lowerBounds_eq

theorem isGLB_Ioc {a b : γ} (hab : a < b) : IsGLB (Ioc a b) a :=
  (isGLB_Ioo hab).of_subset_of_superset (isGLB_Icc hab.le) Ioo_subset_Ioc_self Ioc_subset_Icc_self

theorem lowerBounds_Ioc {a b : γ} (hab : a < b) : lowerBounds (Ioc a b) = Iic a :=
  (isGLB_Ioc hab).lowerBounds_eq

end

section

variable [SemilatticeInf γ] [DenselyOrdered γ]

theorem isLUB_Ioo {a b : γ} (hab : a < b) : IsLUB (Ioo a b) b := by
  simpa only [Ioo_toDual] using isGLB_Ioo hab.dual

theorem upperBounds_Ioo {a b : γ} (hab : a < b) : upperBounds (Ioo a b) = Ici b :=
  (isLUB_Ioo hab).upperBounds_eq

theorem isLUB_Ico {a b : γ} (hab : a < b) : IsLUB (Ico a b) b := by
  simpa only [Ioc_toDual] using isGLB_Ioc hab.dual

theorem upperBounds_Ico {a b : γ} (hab : a < b) : upperBounds (Ico a b) = Ici b :=
  (isLUB_Ico hab).upperBounds_eq

end

theorem bddBelow_iff_subset_Ici : BddBelow s ↔ ∃ a, s ⊆ Ici a :=
  Iff.rfl

theorem bddAbove_iff_subset_Iic : BddAbove s ↔ ∃ a, s ⊆ Iic a :=
  Iff.rfl

theorem bddBelow_bddAbove_iff_subset_Icc : BddBelow s ∧ BddAbove s ↔ ∃ a b, s ⊆ Icc a b := by
  simp [Ici_inter_Iic.symm, subset_inter_iff, bddBelow_iff_subset_Ici,
    bddAbove_iff_subset_Iic, exists_and_left, exists_and_right]

/-!
#### Univ
-/

@[simp] theorem isGreatest_univ_iff : IsGreatest univ a ↔ IsTop a := by
  simp [IsGreatest, mem_upperBounds, IsTop]

theorem isGreatest_univ [OrderTop α] : IsGreatest (univ : Set α) ⊤ :=
  isGreatest_univ_iff.2 isTop_top

@[simp]
theorem OrderTop.upperBounds_univ [PartialOrder γ] [OrderTop γ] :
    upperBounds (univ : Set γ) = {⊤} := by rw [isGreatest_univ.upperBounds_eq, Ici_top]

theorem isLUB_univ [OrderTop α] : IsLUB (univ : Set α) ⊤ :=
  isGreatest_univ.isLUB

@[simp]
theorem OrderBot.lowerBounds_univ [PartialOrder γ] [OrderBot γ] :
    lowerBounds (univ : Set γ) = {⊥} :=
  @OrderTop.upperBounds_univ γᵒᵈ _ _

@[simp] theorem isLeast_univ_iff : IsLeast univ a ↔ IsBot a :=
  @isGreatest_univ_iff αᵒᵈ _ _

theorem isLeast_univ [OrderBot α] : IsLeast (univ : Set α) ⊥ :=
  @isGreatest_univ αᵒᵈ _ _

theorem isGLB_univ [OrderBot α] : IsGLB (univ : Set α) ⊥ :=
  isLeast_univ.isGLB

@[simp]
theorem NoMaxOrder.upperBounds_univ [NoMaxOrder α] : upperBounds (univ : Set α) = ∅ :=
  eq_empty_of_subset_empty fun b hb =>
    let ⟨_, hx⟩ := exists_gt b
    not_le_of_lt hx (hb trivial)

@[simp]
theorem NoMinOrder.lowerBounds_univ [NoMinOrder α] : lowerBounds (univ : Set α) = ∅ :=
  @NoMaxOrder.upperBounds_univ αᵒᵈ _ _

@[simp]
theorem not_bddAbove_univ [NoMaxOrder α] : ¬BddAbove (univ : Set α) := by simp [BddAbove]

@[simp]
theorem not_bddBelow_univ [NoMinOrder α] : ¬BddBelow (univ : Set α) :=
  @not_bddAbove_univ αᵒᵈ _ _

/-!
#### Empty set
-/


@[simp]
theorem upperBounds_empty : upperBounds (∅ : Set α) = univ := by
  simp only [upperBounds, eq_univ_iff_forall, mem_setOf_eq, forall_mem_empty, forall_true_iff]

@[simp]
theorem lowerBounds_empty : lowerBounds (∅ : Set α) = univ :=
  @upperBounds_empty αᵒᵈ _

@[simp]
theorem bddAbove_empty [Nonempty α] : BddAbove (∅ : Set α) := by
  simp only [BddAbove, upperBounds_empty, univ_nonempty]

@[simp]
theorem bddBelow_empty [Nonempty α] : BddBelow (∅ : Set α) := by
  simp only [BddBelow, lowerBounds_empty, univ_nonempty]

@[simp] theorem isGLB_empty_iff : IsGLB ∅ a ↔ IsTop a := by
  simp [IsGLB]

@[simp] theorem isLUB_empty_iff : IsLUB ∅ a ↔ IsBot a :=
  @isGLB_empty_iff αᵒᵈ _ _

theorem isGLB_empty [OrderTop α] : IsGLB ∅ (⊤ : α) :=
  isGLB_empty_iff.2 isTop_top

theorem isLUB_empty [OrderBot α] : IsLUB ∅ (⊥ : α) :=
  @isGLB_empty αᵒᵈ _ _

theorem IsLUB.nonempty [NoMinOrder α] (hs : IsLUB s a) : s.Nonempty :=
  let ⟨a', ha'⟩ := exists_lt a
  nonempty_iff_ne_empty.2 fun h =>
    not_le_of_lt ha' <| hs.right <| by rw [h, upperBounds_empty]; exact mem_univ _

theorem IsGLB.nonempty [NoMaxOrder α] (hs : IsGLB s a) : s.Nonempty :=
  hs.dual.nonempty

theorem nonempty_of_not_bddAbove [ha : Nonempty α] (h : ¬BddAbove s) : s.Nonempty :=
  (Nonempty.elim ha) fun x => (not_bddAbove_iff'.1 h x).imp fun _ ha => ha.1

theorem nonempty_of_not_bddBelow [Nonempty α] (h : ¬BddBelow s) : s.Nonempty :=
  @nonempty_of_not_bddAbove αᵒᵈ _ _ _ h

/-!
#### insert
-/


/-- Adding a point to a set preserves its boundedness above. -/
@[simp]
theorem bddAbove_insert [IsDirected α (· ≤ ·)] {s : Set α} {a : α} :
    BddAbove (insert a s) ↔ BddAbove s := by
  simp only [insert_eq, bddAbove_union, bddAbove_singleton, true_and]

protected theorem BddAbove.insert [IsDirected α (· ≤ ·)] {s : Set α} (a : α) :
    BddAbove s → BddAbove (insert a s) :=
  bddAbove_insert.2

/-- Adding a point to a set preserves its boundedness below. -/
@[simp]
theorem bddBelow_insert [IsDirected α (· ≥ ·)] {s : Set α} {a : α} :
    BddBelow (insert a s) ↔ BddBelow s := by
  simp only [insert_eq, bddBelow_union, bddBelow_singleton, true_and]

protected theorem BddBelow.insert [IsDirected α (· ≥ ·)] {s : Set α} (a : α) :
    BddBelow s → BddBelow (insert a s) :=
  bddBelow_insert.2

protected theorem IsLUB.insert [SemilatticeSup γ] (a) {b} {s : Set γ} (hs : IsLUB s b) :
    IsLUB (insert a s) (a ⊔ b) := by
  rw [insert_eq]
  exact isLUB_singleton.union hs

protected theorem IsGLB.insert [SemilatticeInf γ] (a) {b} {s : Set γ} (hs : IsGLB s b) :
    IsGLB (insert a s) (a ⊓ b) := by
  rw [insert_eq]
  exact isGLB_singleton.union hs

protected theorem IsGreatest.insert [LinearOrder γ] (a) {b} {s : Set γ} (hs : IsGreatest s b) :
    IsGreatest (insert a s) (max a b) := by
  rw [insert_eq]
  exact isGreatest_singleton.union hs

protected theorem IsLeast.insert [LinearOrder γ] (a) {b} {s : Set γ} (hs : IsLeast s b) :
    IsLeast (insert a s) (min a b) := by
  rw [insert_eq]
  exact isLeast_singleton.union hs

@[simp]
theorem upperBounds_insert (a : α) (s : Set α) :
    upperBounds (insert a s) = Ici a ∩ upperBounds s := by
  rw [insert_eq, upperBounds_union, upperBounds_singleton]

@[simp]
theorem lowerBounds_insert (a : α) (s : Set α) :
    lowerBounds (insert a s) = Iic a ∩ lowerBounds s := by
  rw [insert_eq, lowerBounds_union, lowerBounds_singleton]

/-- When there is a global maximum, every set is bounded above. -/
@[simp]
protected theorem OrderTop.bddAbove [OrderTop α] (s : Set α) : BddAbove s :=
  ⟨⊤, fun a _ => OrderTop.le_top a⟩

/-- When there is a global minimum, every set is bounded below. -/
@[simp]
protected theorem OrderBot.bddBelow [OrderBot α] (s : Set α) : BddBelow s :=
  ⟨⊥, fun a _ => OrderBot.bot_le a⟩

/-- Sets are automatically bounded or cobounded in complete lattices. To use the same statements
in complete and conditionally complete lattices but let automation fill automatically the
boundedness proofs in complete lattices, we use the tactic `bddDefault` in the statements,
in the form `(hA : BddAbove A := by bddDefault)`. -/

macro "bddDefault" : tactic =>
  `(tactic| first
    | apply OrderTop.bddAbove
    | apply OrderBot.bddBelow)

/-!
#### Pair
-/


theorem isLUB_pair [SemilatticeSup γ] {a b : γ} : IsLUB {a, b} (a ⊔ b) :=
  isLUB_singleton.insert _

theorem isGLB_pair [SemilatticeInf γ] {a b : γ} : IsGLB {a, b} (a ⊓ b) :=
  isGLB_singleton.insert _

theorem isLeast_pair [LinearOrder γ] {a b : γ} : IsLeast {a, b} (min a b) :=
  isLeast_singleton.insert _

theorem isGreatest_pair [LinearOrder γ] {a b : γ} : IsGreatest {a, b} (max a b) :=
  isGreatest_singleton.insert _

/-!
#### Lower/upper bounds
-/


@[simp]
theorem isLUB_lowerBounds : IsLUB (lowerBounds s) a ↔ IsGLB s a :=
  ⟨fun H => ⟨fun _ hx => H.2 <| subset_upperBounds_lowerBounds s hx, H.1⟩, IsGreatest.isLUB⟩

@[simp]
theorem isGLB_upperBounds : IsGLB (upperBounds s) a ↔ IsLUB s a :=
  @isLUB_lowerBounds αᵒᵈ _ _ _

end

/-!
### (In)equalities with the least upper bound and the greatest lower bound
-/


section Preorder

variable [Preorder α] {s : Set α} {a b : α}

theorem lowerBounds_le_upperBounds (ha : a ∈ lowerBounds s) (hb : b ∈ upperBounds s) :
    s.Nonempty → a ≤ b
  | ⟨_, hc⟩ => le_trans (ha hc) (hb hc)

theorem isGLB_le_isLUB (ha : IsGLB s a) (hb : IsLUB s b) (hs : s.Nonempty) : a ≤ b :=
  lowerBounds_le_upperBounds ha.1 hb.1 hs

theorem isLUB_lt_iff (ha : IsLUB s a) : a < b ↔ ∃ c ∈ upperBounds s, c < b :=
  ⟨fun hb => ⟨a, ha.1, hb⟩, fun ⟨_, hcs, hcb⟩ => lt_of_le_of_lt (ha.2 hcs) hcb⟩

theorem lt_isGLB_iff (ha : IsGLB s a) : b < a ↔ ∃ c ∈ lowerBounds s, b < c :=
  isLUB_lt_iff ha.dual

theorem le_of_isLUB_le_isGLB {x y} (ha : IsGLB s a) (hb : IsLUB s b) (hab : b ≤ a) (hx : x ∈ s)
    (hy : y ∈ s) : x ≤ y :=
  calc
    x ≤ b := hb.1 hx
    _ ≤ a := hab
    _ ≤ y := ha.1 hy

end Preorder

section PartialOrder

variable [PartialOrder α] {s : Set α} {a b : α}

theorem IsLeast.unique (Ha : IsLeast s a) (Hb : IsLeast s b) : a = b :=
  le_antisymm (Ha.right Hb.left) (Hb.right Ha.left)

theorem IsLeast.isLeast_iff_eq (Ha : IsLeast s a) : IsLeast s b ↔ a = b :=
  Iff.intro Ha.unique fun h => h ▸ Ha

theorem IsGreatest.unique (Ha : IsGreatest s a) (Hb : IsGreatest s b) : a = b :=
  le_antisymm (Hb.right Ha.left) (Ha.right Hb.left)

theorem IsGreatest.isGreatest_iff_eq (Ha : IsGreatest s a) : IsGreatest s b ↔ a = b :=
  Iff.intro Ha.unique fun h => h ▸ Ha

theorem IsLUB.unique (Ha : IsLUB s a) (Hb : IsLUB s b) : a = b :=
  IsLeast.unique Ha Hb

theorem IsGLB.unique (Ha : IsGLB s a) (Hb : IsGLB s b) : a = b :=
  IsGreatest.unique Ha Hb

theorem Set.subsingleton_of_isLUB_le_isGLB (Ha : IsGLB s a) (Hb : IsLUB s b) (hab : b ≤ a) :
    s.Subsingleton := fun _ hx _ hy =>
  le_antisymm (le_of_isLUB_le_isGLB Ha Hb hab hx hy) (le_of_isLUB_le_isGLB Ha Hb hab hy hx)

theorem isGLB_lt_isLUB_of_ne (Ha : IsGLB s a) (Hb : IsLUB s b) {x y} (Hx : x ∈ s) (Hy : y ∈ s)
    (Hxy : x ≠ y) : a < b :=
  lt_iff_le_not_le.2
    ⟨lowerBounds_le_upperBounds Ha.1 Hb.1 ⟨x, Hx⟩, fun hab =>
      Hxy <| Set.subsingleton_of_isLUB_le_isGLB Ha Hb hab Hx Hy⟩

end PartialOrder

section LinearOrder

variable [LinearOrder α] {s : Set α} {a b : α}

theorem lt_isLUB_iff (h : IsLUB s a) : b < a ↔ ∃ c ∈ s, b < c := by
  simp_rw [← not_le, isLUB_le_iff h, mem_upperBounds, not_forall, not_le, exists_prop]

theorem isGLB_lt_iff (h : IsGLB s a) : a < b ↔ ∃ c ∈ s, c < b :=
  lt_isLUB_iff h.dual

theorem IsLUB.exists_between (h : IsLUB s a) (hb : b < a) : ∃ c ∈ s, b < c ∧ c ≤ a :=
  let ⟨c, hcs, hbc⟩ := (lt_isLUB_iff h).1 hb
  ⟨c, hcs, hbc, h.1 hcs⟩

theorem IsLUB.exists_between' (h : IsLUB s a) (h' : a ∉ s) (hb : b < a) : ∃ c ∈ s, b < c ∧ c < a :=
  let ⟨c, hcs, hbc, hca⟩ := h.exists_between hb
  ⟨c, hcs, hbc, hca.lt_of_ne fun hac => h' <| hac ▸ hcs⟩

theorem IsGLB.exists_between (h : IsGLB s a) (hb : a < b) : ∃ c ∈ s, a ≤ c ∧ c < b :=
  let ⟨c, hcs, hbc⟩ := (isGLB_lt_iff h).1 hb
  ⟨c, hcs, h.1 hcs, hbc⟩

theorem IsGLB.exists_between' (h : IsGLB s a) (h' : a ∉ s) (hb : a < b) : ∃ c ∈ s, a < c ∧ c < b :=
  let ⟨c, hcs, hac, hcb⟩ := h.exists_between hb
  ⟨c, hcs, hac.lt_of_ne fun hac => h' <| hac.symm ▸ hcs, hcb⟩

end LinearOrder

theorem isGreatest_himp [GeneralizedHeytingAlgebra α] (a b : α) :
    IsGreatest {w | w ⊓ a ≤ b} (a ⇨ b) := by
  simp [IsGreatest, mem_upperBounds]

theorem isLeast_sdiff [GeneralizedCoheytingAlgebra α] (a b : α) :
    IsLeast {w | a ≤ b ⊔ w} (a \ b) := by
  simp [IsLeast, mem_lowerBounds]

theorem isGreatest_compl [HeytingAlgebra α] (a : α) :
    IsGreatest {w | Disjoint w a} (aᶜ) := by
  simpa only [himp_bot, disjoint_iff_inf_le] using isGreatest_himp a ⊥

theorem isLeast_hnot [CoheytingAlgebra α] (a : α) :
    IsLeast {w | Codisjoint a w} (￢a) := by
  simpa only [CoheytingAlgebra.top_sdiff, codisjoint_iff_le_sup] using isLeast_sdiff ⊤ a<|MERGE_RESOLUTION|>--- conflicted
+++ resolved
@@ -133,20 +133,11 @@
 theorem upperBounds_mono_set ⦃s t : Set α⦄ (hst : s ⊆ t) : upperBounds t ⊆ upperBounds s :=
   fun _ hb _ h => hb <| hst h
 
-<<<<<<< HEAD
 lemma upperBounds_subset_of_dominated {s₁ s₂ : Set α} (hs₂ : ∀ a ∈ s₂, ∃ b ∈ s₁, a ≤ b) :
     upperBounds s₁ ⊆ upperBounds s₂ := by
   intro c hc d hd
-  obtain ⟨e,⟨he₁, he₂⟩⟩ := hs₂ _ hd
+  obtain ⟨e, he₁, he₂⟩ := hs₂ _ hd
   exact Preorder.le_trans d e c he₂ (hc he₁)
-=======
-lemma upperBounds_congr_of_subset {s₁ s₂ : Set α} (hs₁ : s₁ ⊆ s₂)
-    (hs₂ : ∀ a ∈ s₂, ∃ b ∈ s₁, a ≤ b) : upperBounds s₁ = upperBounds s₂ := le_antisymm
-  (fun c hc d hd => by
-    obtain ⟨e, he₁, he₂⟩ := hs₂ _ hd
-    exact le_trans he₂ (hc he₁))
-  (upperBounds_mono_set hs₁)
->>>>>>> df5c9055
 
 theorem lowerBounds_mono_set ⦃s t : Set α⦄ (hst : s ⊆ t) : lowerBounds t ⊆ lowerBounds s :=
   fun _ hb _ h => hb <| hst h
@@ -154,7 +145,7 @@
 lemma lowerBounds_congr_of_subset {s₁ s₂ : Set α} (hs₁ : s₁ ⊆ s₂)
     (hs₂ : ∀ a ∈ s₂, ∃ b ∈ s₁, b ≤ a) : lowerBounds s₁ = lowerBounds s₂ := le_antisymm
   (fun c hc d hd => by
-    obtain ⟨e,⟨he₁, he₂⟩⟩ := hs₂ _ hd
+    obtain ⟨e, ⟨he₁, he₂⟩⟩ := hs₂ _ hd
     exact le_trans (hc he₁) he₂)
   (lowerBounds_mono_set hs₁)
 
