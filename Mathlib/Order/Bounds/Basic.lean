--- conflicted
+++ resolved
@@ -1134,14 +1134,7 @@
 variable [Preorder α] [Preorder β] {f : α → β} {s t : Set α} (Hf : MonotoneOn f t) {a : α}
   (Hst : s ⊆ t)
 
-<<<<<<< HEAD
-theorem mem_upper_bounds_image (Has : a ∈ upperBounds s) (Hat : a ∈ t) :
-=======
--- Porting note: include is deprecated
---include Hf
-
 theorem mem_upperBounds_image (Has : a ∈ upperBounds s) (Hat : a ∈ t) :
->>>>>>> d3a615c2
     f a ∈ upperBounds (f '' s) :=
   ball_image_of_ball fun _ H => Hf (Hst H) Hat (Has H)
 #align monotone_on.mem_upper_bounds_image MonotoneOn.mem_upperBounds_image
@@ -1203,18 +1196,9 @@
 variable [Preorder α] [Preorder β] {f : α → β} {s t : Set α} (Hf : AntitoneOn f t) {a : α}
   (Hst : s ⊆ t)
 
-<<<<<<< HEAD
-theorem mem_upper_bounds_image (Has : a ∈ lowerBounds s) : a ∈ t → f a ∈ upperBounds (f '' s) :=
-  Hf.dual_right.mem_lower_bounds_image Hst Has
-#align antitone_on.mem_upper_bounds_image AntitoneOn.mem_upper_bounds_image
-=======
--- Porting note: include is deprecated
---include Hf
-
 theorem mem_upperBounds_image (Has : a ∈ lowerBounds s) : a ∈ t → f a ∈ upperBounds (f '' s) :=
   Hf.dual_right.mem_lowerBounds_image Hst Has
 #align antitone_on.mem_upper_bounds_image AntitoneOn.mem_upperBounds_image
->>>>>>> d3a615c2
 
 theorem mem_upperBounds_image_self : a ∈ lowerBounds t → a ∈ t → f a ∈ upperBounds (f '' t) :=
   Hf.dual_right.mem_lowerBounds_image_self
@@ -1268,14 +1252,7 @@
 
 variable [Preorder α] [Preorder β] {f : α → β} (Hf : Monotone f) {a : α} {s : Set α}
 
-<<<<<<< HEAD
-theorem mem_upper_bounds_image (Ha : a ∈ upperBounds s) : f a ∈ upperBounds (f '' s) :=
-=======
--- Porting note: include is deprecated
---include Hf
-
 theorem mem_upperBounds_image (Ha : a ∈ upperBounds s) : f a ∈ upperBounds (f '' s) :=
->>>>>>> d3a615c2
   ball_image_of_ball fun _ H => Hf (Ha H)
 #align monotone.mem_upper_bounds_image Monotone.mem_upperBounds_image
 
@@ -1376,14 +1353,7 @@
 
 variable (h₀ : ∀ b, Monotone (swap f b)) (h₁ : ∀ a, Monotone (f a))
 
-<<<<<<< HEAD
-theorem mem_upper_bounds_image2 (ha : a ∈ upperBounds s) (hb : b ∈ upperBounds t) :
-=======
--- Porting note: include is deprecated
---include h₀ h₁
-
 theorem mem_upperBounds_image2 (ha : a ∈ upperBounds s) (hb : b ∈ upperBounds t) :
->>>>>>> d3a615c2
     f a b ∈ upperBounds (image2 f s t) :=
   forall_image2_iff.2 fun _ hx _ hy => (h₀ _ <| ha hx).trans <| h₁ _ <| hb hy
 #align mem_upper_bounds_image2 mem_upperBounds_image2
@@ -1432,14 +1402,7 @@
 
 variable (h₀ : ∀ b, Monotone (swap f b)) (h₁ : ∀ a, Antitone (f a))
 
-<<<<<<< HEAD
-theorem mem_upper_bounds_image2_of_mem_upper_bounds_of_mem_lower_bounds (ha : a ∈ upperBounds s)
-=======
--- Porting note: include is deprecated
---include h₀ h₁
-
 theorem mem_upperBounds_image2_of_mem_upperBounds_of_mem_lowerBounds (ha : a ∈ upperBounds s)
->>>>>>> d3a615c2
     (hb : b ∈ lowerBounds t) : f a b ∈ upperBounds (image2 f s t) :=
   forall_image2_iff.2 fun _ hx _ hy => (h₀ _ <| ha hx).trans <| h₁ _ <| hb hy
 #align
@@ -1499,14 +1462,7 @@
 
 variable (h₀ : ∀ b, Antitone (swap f b)) (h₁ : ∀ a, Antitone (f a))
 
-<<<<<<< HEAD
-theorem mem_upper_bounds_image2_of_mem_lower_bounds (ha : a ∈ lowerBounds s)
-=======
--- Porting note: include is deprecated
---include h₀ h₁
-
 theorem mem_upperBounds_image2_of_mem_lowerBounds (ha : a ∈ lowerBounds s)
->>>>>>> d3a615c2
     (hb : b ∈ lowerBounds t) : f a b ∈ upperBounds (image2 f s t) :=
   forall_image2_iff.2 fun _ hx _ hy => (h₀ _ <| ha hx).trans <| h₁ _ <| hb hy
 #align mem_upper_bounds_image2_of_mem_lower_bounds mem_upperBounds_image2_of_mem_lowerBounds
@@ -1558,14 +1514,7 @@
 
 variable (h₀ : ∀ b, Antitone (swap f b)) (h₁ : ∀ a, Monotone (f a))
 
-<<<<<<< HEAD
-theorem mem_upper_bounds_image2_of_mem_upper_bounds_of_mem_upper_bounds (ha : a ∈ lowerBounds s)
-=======
--- Porting note: include is deprecated
---include h₀ h₁
-
 theorem mem_upperBounds_image2_of_mem_upperBounds_of_mem_upperBounds (ha : a ∈ lowerBounds s)
->>>>>>> d3a615c2
     (hb : b ∈ upperBounds t) : f a b ∈ upperBounds (image2 f s t) :=
   forall_image2_iff.2 fun _ hx _ hy => (h₀ _ <| ha hx).trans <| h₁ _ <| hb hy
 #align
