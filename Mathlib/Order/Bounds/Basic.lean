/-
Copyright (c) 2017 Johannes Hölzl. All rights reserved.
Released under Apache 2.0 license as described in the file LICENSE.
Authors: Johannes Hölzl, Yury Kudryashov
-/
import Mathlib.Order.Bounds.Defs
import Mathlib.Order.Directed
import Mathlib.Order.BoundedOrder.Monotone
import Mathlib.Order.Interval.Set.Basic

/-!
# Upper / lower bounds

In this file we prove various lemmas about upper/lower bounds of a set:
monotonicity, behaviour under `∪`, `∩`, `insert`,
and provide formulas for `∅`, `univ`, and intervals.
-/

open Function Set

open OrderDual (toDual ofDual)

universe u v

variable {α : Type u} {γ : Type v}

section

variable [Preorder α] {s t u : Set α} {a b : α}

theorem mem_upperBounds : a ∈ upperBounds s ↔ ∀ x ∈ s, x ≤ a :=
  Iff.rfl

theorem mem_lowerBounds : a ∈ lowerBounds s ↔ ∀ x ∈ s, a ≤ x :=
  Iff.rfl

lemma mem_upperBounds_iff_subset_Iic : a ∈ upperBounds s ↔ s ⊆ Iic a := Iff.rfl

lemma mem_lowerBounds_iff_subset_Ici : a ∈ lowerBounds s ↔ s ⊆ Ici a := Iff.rfl

theorem bddAbove_def : BddAbove s ↔ ∃ x, ∀ y ∈ s, y ≤ x :=
  Iff.rfl

theorem bddBelow_def : BddBelow s ↔ ∃ x, ∀ y ∈ s, x ≤ y :=
  Iff.rfl

theorem bot_mem_lowerBounds [OrderBot α] (s : Set α) : ⊥ ∈ lowerBounds s := fun _ _ => bot_le

theorem top_mem_upperBounds [OrderTop α] (s : Set α) : ⊤ ∈ upperBounds s := fun _ _ => le_top

@[simp]
theorem isLeast_bot_iff [OrderBot α] : IsLeast s ⊥ ↔ ⊥ ∈ s :=
  and_iff_left <| bot_mem_lowerBounds _

@[simp]
theorem isGreatest_top_iff [OrderTop α] : IsGreatest s ⊤ ↔ ⊤ ∈ s :=
  and_iff_left <| top_mem_upperBounds _

/-- A set `s` is not bounded above if and only if for each `x` there exists `y ∈ s` such that `x`
is not greater than or equal to `y`. This version only assumes `Preorder` structure and uses
`¬(y ≤ x)`. A version for linear orders is called `not_bddAbove_iff`. -/
theorem not_bddAbove_iff' : ¬BddAbove s ↔ ∀ x, ∃ y ∈ s, ¬y ≤ x := by
  simp [BddAbove, upperBounds, Set.Nonempty]

/-- A set `s` is not bounded below if and only if for each `x` there exists `y ∈ s` such that `x`
is not less than or equal to `y`. This version only assumes `Preorder` structure and uses
`¬(x ≤ y)`. A version for linear orders is called `not_bddBelow_iff`. -/
theorem not_bddBelow_iff' : ¬BddBelow s ↔ ∀ x, ∃ y ∈ s, ¬x ≤ y :=
  @not_bddAbove_iff' αᵒᵈ _ _

/-- A set `s` is not bounded above if and only if for each `x` there exists `y ∈ s` that is greater
than `x`. A version for preorders is called `not_bddAbove_iff'`. -/
theorem not_bddAbove_iff {α : Type*} [LinearOrder α] {s : Set α} :
    ¬BddAbove s ↔ ∀ x, ∃ y ∈ s, x < y := by
  simp only [not_bddAbove_iff', not_le]

/-- A set `s` is not bounded below if and only if for each `x` there exists `y ∈ s` that is less
than `x`. A version for preorders is called `not_bddBelow_iff'`. -/
theorem not_bddBelow_iff {α : Type*} [LinearOrder α] {s : Set α} :
    ¬BddBelow s ↔ ∀ x, ∃ y ∈ s, y < x :=
  @not_bddAbove_iff αᵒᵈ _ _

@[simp] lemma bddBelow_preimage_ofDual {s : Set α} : BddBelow (ofDual ⁻¹' s) ↔ BddAbove s := Iff.rfl
@[simp] lemma bddAbove_preimage_ofDual {s : Set α} : BddAbove (ofDual ⁻¹' s) ↔ BddBelow s := Iff.rfl

@[simp] lemma bddBelow_preimage_toDual {s : Set αᵒᵈ} :
    BddBelow (toDual ⁻¹' s) ↔ BddAbove s := Iff.rfl

@[simp] lemma bddAbove_preimage_toDual {s : Set αᵒᵈ} :
    BddAbove (toDual ⁻¹' s) ↔ BddBelow s := Iff.rfl

theorem BddAbove.dual (h : BddAbove s) : BddBelow (ofDual ⁻¹' s) :=
  h

theorem BddBelow.dual (h : BddBelow s) : BddAbove (ofDual ⁻¹' s) :=
  h

theorem IsLeast.dual (h : IsLeast s a) : IsGreatest (ofDual ⁻¹' s) (toDual a) :=
  h

theorem IsGreatest.dual (h : IsGreatest s a) : IsLeast (ofDual ⁻¹' s) (toDual a) :=
  h

theorem IsLUB.dual (h : IsLUB s a) : IsGLB (ofDual ⁻¹' s) (toDual a) :=
  h

theorem IsGLB.dual (h : IsGLB s a) : IsLUB (ofDual ⁻¹' s) (toDual a) :=
  h

/-- If `a` is the least element of a set `s`, then subtype `s` is an order with bottom element. -/
abbrev IsLeast.orderBot (h : IsLeast s a) :
    OrderBot s where
  bot := ⟨a, h.1⟩
  bot_le := Subtype.forall.2 h.2

/-- If `a` is the greatest element of a set `s`, then subtype `s` is an order with top element. -/
abbrev IsGreatest.orderTop (h : IsGreatest s a) :
    OrderTop s where
  top := ⟨a, h.1⟩
  le_top := Subtype.forall.2 h.2

theorem isLUB_congr (h : upperBounds s = upperBounds t) : IsLUB s a ↔ IsLUB t a := by
  rw [IsLUB, IsLUB, h]

theorem isGLB_congr (h : lowerBounds s = lowerBounds t) : IsGLB s a ↔ IsGLB t a := by
  rw [IsGLB, IsGLB, h]

<<<<<<< HEAD
@[simp] lemma Dominated.of_subset (hst : s ⊆ t) : Dominated s t := fun a ha ↦ ⟨a, hst ha, le_rfl⟩

@[simp] lemma Codominated.of_subset (hst : s ⊆ t) : Codominated s t :=
  fun a ha ↦ ⟨a, hst ha, le_rfl⟩

alias HasSubset.Subset.dominated := Dominated.of_subset
alias HasSubset.Subset.codominated := Codominated.of_subset

@[simp, refl] protected lemma Dominated.rfl : Dominated s s := .of_subset .rfl
@[simp, refl] protected lemma Codominated.rfl : Codominated s s := .of_subset .rfl

protected lemma Dominated.trans (hst : Dominated s t) (htu : Dominated t u) :
    Dominated s u :=
  fun _a ha ↦ let ⟨_b, hb, hab⟩ := hst ha; let ⟨c, hc, hbc⟩ := htu hb; ⟨c, hc, hab.trans hbc⟩

protected lemma Codominated.trans (hst : Codominated s t) (htu : Codominated t u) :
    Codominated s u :=
  fun _a ha ↦ let ⟨_b, hb, hba⟩ := hst ha; let ⟨c, hc, hcb⟩ := htu hb; ⟨c, hc, hcb.trans hba⟩

protected lemma Dominated.mono_left (hst : s ⊆ t) (htu : Dominated t u) : Dominated s u :=
  hst.dominated.trans htu

protected lemma Codominated.mono_left (hst : s ⊆ t) (htu : Codominated t u) : Codominated s u :=
  hst.codominated.trans htu

protected lemma Dominated.mono_right (htu : t ⊆ u) (hst : Dominated s t) : Dominated s u :=
  hst.trans htu.dominated

protected lemma Codominated.mono_right (htu : t ⊆ u) (hst : Codominated s t) : Codominated s u :=
  hst.trans htu.codominated

lemma DirectedOn.dominated_fst_image_prod_snd_image {β : Type*} [Preorder β] {s : Set (α × β)}
    (hs : DirectedOn (· ≤ ·) s) : Dominated ((Prod.fst '' s) ×ˢ (Prod.snd '' s)) s := by
  rintro ⟨_, _⟩ ⟨⟨x, hx, rfl⟩, y, hy, rfl⟩
  obtain ⟨z, hz, hxz, hyz⟩ := hs _ hx _ hy
  exact ⟨z, hz, hxz.1, hyz.2⟩
=======
@[simp] lemma IsCofinalFor.of_subset (hst : s ⊆ t) : IsCofinalFor s t :=
  fun a ha ↦ ⟨a, hst ha, le_rfl⟩

@[simp] lemma IsCoinitialFor.of_subset (hst : s ⊆ t) : IsCoinitialFor s t :=
  fun a ha ↦ ⟨a, hst ha, le_rfl⟩

alias HasSubset.Subset.iscofinalfor := IsCofinalFor.of_subset
alias HasSubset.Subset.iscoinitialfor := IsCoinitialFor.of_subset

@[refl] protected lemma IsCofinalFor.rfl : IsCofinalFor s s := .of_subset .rfl
@[refl] protected lemma IsCoinitialFor.rfl : IsCoinitialFor s s := .of_subset .rfl

protected lemma IsCofinalFor.trans (hst : IsCofinalFor s t) (htu : IsCofinalFor t u) :
    IsCofinalFor s u :=
  fun _a ha ↦ let ⟨_b, hb, hab⟩ := hst ha; let ⟨c, hc, hbc⟩ := htu hb; ⟨c, hc, hab.trans hbc⟩

protected lemma IsCoinitialFor.trans (hst : IsCoinitialFor s t) (htu : IsCoinitialFor t u) :
    IsCoinitialFor s u :=
  fun _a ha ↦ let ⟨_b, hb, hba⟩ := hst ha; let ⟨c, hc, hcb⟩ := htu hb; ⟨c, hc, hcb.trans hba⟩

protected lemma IsCofinalFor.mono_left (hst : s ⊆ t) (htu : IsCofinalFor t u) :
    IsCofinalFor s u := hst.iscofinalfor.trans htu

protected lemma IsCoinitialFor.mono_left (hst : s ⊆ t) (htu : IsCoinitialFor t u) :
    IsCoinitialFor s u := hst.iscoinitialfor.trans htu

protected lemma IsCofinalFor.mono_right (htu : t ⊆ u) (hst : IsCofinalFor s t) :
    IsCofinalFor s u := hst.trans htu.iscofinalfor

protected lemma IsCoinitialFor.mono_right (htu : t ⊆ u) (hst : IsCoinitialFor s t) :
    IsCoinitialFor s u := hst.trans htu.iscoinitialfor
>>>>>>> 1988522a

/-!
### Monotonicity
-/


theorem upperBounds_mono_set ⦃s t : Set α⦄ (hst : s ⊆ t) : upperBounds t ⊆ upperBounds s :=
  fun _ hb _ h => hb <| hst h

theorem lowerBounds_mono_set ⦃s t : Set α⦄ (hst : s ⊆ t) : lowerBounds t ⊆ lowerBounds s :=
  fun _ hb _ h => hb <| hst h

@[gcongr]
<<<<<<< HEAD
lemma upperBounds_mono_of_dominated (hst : Dominated s t) : upperBounds t ⊆ upperBounds s :=
  fun _a ha _b hb ↦ let ⟨_c, hc, hbc⟩ := hst hb; hbc.trans (ha hc)

@[gcongr]
lemma lowerBounds_mono_of_dominated (hst : Codominated s t) : lowerBounds t ⊆ lowerBounds s :=
=======
lemma upperBounds_mono_of_iscofinalfor (hst : IsCofinalFor s t) : upperBounds t ⊆ upperBounds s :=
  fun _a ha _b hb ↦ let ⟨_c, hc, hbc⟩ := hst hb; hbc.trans (ha hc)

@[gcongr]
lemma lowerBounds_mono_of_iscofinalfor (hst : IsCoinitialFor s t) : lowerBounds t ⊆ lowerBounds s :=
>>>>>>> 1988522a
  fun _a ha _b hb ↦ let ⟨_c, hc, hcb⟩ := hst hb; hcb.trans' (ha hc)

theorem upperBounds_mono_mem ⦃a b⦄ (hab : a ≤ b) : a ∈ upperBounds s → b ∈ upperBounds s :=
  fun ha _ h => le_trans (ha h) hab

theorem lowerBounds_mono_mem ⦃a b⦄ (hab : a ≤ b) : b ∈ lowerBounds s → a ∈ lowerBounds s :=
  fun hb _ h => le_trans hab (hb h)

theorem upperBounds_mono ⦃s t : Set α⦄ (hst : s ⊆ t) ⦃a b⦄ (hab : a ≤ b) :
    a ∈ upperBounds t → b ∈ upperBounds s := fun ha =>
  upperBounds_mono_set hst <| upperBounds_mono_mem hab ha

theorem lowerBounds_mono ⦃s t : Set α⦄ (hst : s ⊆ t) ⦃a b⦄ (hab : a ≤ b) :
    b ∈ lowerBounds t → a ∈ lowerBounds s := fun hb =>
  lowerBounds_mono_set hst <| lowerBounds_mono_mem hab hb

/-- If `s ⊆ t` and `t` is bounded above, then so is `s`. -/
theorem BddAbove.mono ⦃s t : Set α⦄ (h : s ⊆ t) : BddAbove t → BddAbove s :=
  Nonempty.mono <| upperBounds_mono_set h

/-- If `s ⊆ t` and `t` is bounded below, then so is `s`. -/
theorem BddBelow.mono ⦃s t : Set α⦄ (h : s ⊆ t) : BddBelow t → BddBelow s :=
  Nonempty.mono <| lowerBounds_mono_set h

/-- If `a` is a least upper bound for sets `s` and `p`, then it is a least upper bound for any
set `t`, `s ⊆ t ⊆ p`. -/
theorem IsLUB.of_subset_of_superset {s t p : Set α} (hs : IsLUB s a) (hp : IsLUB p a) (hst : s ⊆ t)
    (htp : t ⊆ p) : IsLUB t a :=
  ⟨upperBounds_mono_set htp hp.1, lowerBounds_mono_set (upperBounds_mono_set hst) hs.2⟩

/-- If `a` is a greatest lower bound for sets `s` and `p`, then it is a greater lower bound for any
set `t`, `s ⊆ t ⊆ p`. -/
theorem IsGLB.of_subset_of_superset {s t p : Set α} (hs : IsGLB s a) (hp : IsGLB p a) (hst : s ⊆ t)
    (htp : t ⊆ p) : IsGLB t a :=
  hs.dual.of_subset_of_superset hp hst htp

theorem IsLeast.mono (ha : IsLeast s a) (hb : IsLeast t b) (hst : s ⊆ t) : b ≤ a :=
  hb.2 (hst ha.1)

theorem IsGreatest.mono (ha : IsGreatest s a) (hb : IsGreatest t b) (hst : s ⊆ t) : a ≤ b :=
  hb.2 (hst ha.1)

theorem IsLUB.mono (ha : IsLUB s a) (hb : IsLUB t b) (hst : s ⊆ t) : a ≤ b :=
  IsLeast.mono hb ha <| upperBounds_mono_set hst

theorem IsGLB.mono (ha : IsGLB s a) (hb : IsGLB t b) (hst : s ⊆ t) : b ≤ a :=
  IsGreatest.mono hb ha <| lowerBounds_mono_set hst

theorem subset_lowerBounds_upperBounds (s : Set α) : s ⊆ lowerBounds (upperBounds s) :=
  fun _ hx _ hy => hy hx

theorem subset_upperBounds_lowerBounds (s : Set α) : s ⊆ upperBounds (lowerBounds s) :=
  fun _ hx _ hy => hy hx

theorem Set.Nonempty.bddAbove_lowerBounds (hs : s.Nonempty) : BddAbove (lowerBounds s) :=
  hs.mono (subset_upperBounds_lowerBounds s)

theorem Set.Nonempty.bddBelow_upperBounds (hs : s.Nonempty) : BddBelow (upperBounds s) :=
  hs.mono (subset_lowerBounds_upperBounds s)

/-!
### Conversions
-/


theorem IsLeast.isGLB (h : IsLeast s a) : IsGLB s a :=
  ⟨h.2, fun _ hb => hb h.1⟩

theorem IsGreatest.isLUB (h : IsGreatest s a) : IsLUB s a :=
  ⟨h.2, fun _ hb => hb h.1⟩

theorem IsLUB.upperBounds_eq (h : IsLUB s a) : upperBounds s = Ici a :=
  Set.ext fun _ => ⟨fun hb => h.2 hb, fun hb => upperBounds_mono_mem hb h.1⟩

theorem IsGLB.lowerBounds_eq (h : IsGLB s a) : lowerBounds s = Iic a :=
  h.dual.upperBounds_eq

theorem IsLeast.lowerBounds_eq (h : IsLeast s a) : lowerBounds s = Iic a :=
  h.isGLB.lowerBounds_eq

theorem IsGreatest.upperBounds_eq (h : IsGreatest s a) : upperBounds s = Ici a :=
  h.isLUB.upperBounds_eq

theorem IsGreatest.lt_iff (h : IsGreatest s a) : a < b ↔ ∀ x ∈ s, x < b :=
  ⟨fun hlt _x hx => (h.2 hx).trans_lt hlt, fun h' => h' _ h.1⟩

theorem IsLeast.lt_iff (h : IsLeast s a) : b < a ↔ ∀ x ∈ s, b < x :=
  h.dual.lt_iff

theorem isLUB_le_iff (h : IsLUB s a) : a ≤ b ↔ b ∈ upperBounds s := by
  rw [h.upperBounds_eq]
  rfl

theorem le_isGLB_iff (h : IsGLB s a) : b ≤ a ↔ b ∈ lowerBounds s := by
  rw [h.lowerBounds_eq]
  rfl

theorem isLUB_iff_le_iff : IsLUB s a ↔ ∀ b, a ≤ b ↔ b ∈ upperBounds s :=
  ⟨fun h _ => isLUB_le_iff h, fun H => ⟨(H _).1 le_rfl, fun b hb => (H b).2 hb⟩⟩

theorem isGLB_iff_le_iff : IsGLB s a ↔ ∀ b, b ≤ a ↔ b ∈ lowerBounds s :=
  @isLUB_iff_le_iff αᵒᵈ _ _ _

/-- If `s` has a least upper bound, then it is bounded above. -/
theorem IsLUB.bddAbove (h : IsLUB s a) : BddAbove s :=
  ⟨a, h.1⟩

/-- If `s` has a greatest lower bound, then it is bounded below. -/
theorem IsGLB.bddBelow (h : IsGLB s a) : BddBelow s :=
  ⟨a, h.1⟩

/-- If `s` has a greatest element, then it is bounded above. -/
theorem IsGreatest.bddAbove (h : IsGreatest s a) : BddAbove s :=
  ⟨a, h.2⟩

/-- If `s` has a least element, then it is bounded below. -/
theorem IsLeast.bddBelow (h : IsLeast s a) : BddBelow s :=
  ⟨a, h.2⟩

theorem IsLeast.nonempty (h : IsLeast s a) : s.Nonempty :=
  ⟨a, h.1⟩

theorem IsGreatest.nonempty (h : IsGreatest s a) : s.Nonempty :=
  ⟨a, h.1⟩

/-!
### Union and intersection
-/

@[simp]
theorem upperBounds_union : upperBounds (s ∪ t) = upperBounds s ∩ upperBounds t :=
  Subset.antisymm (fun _ hb => ⟨fun _ hx => hb (Or.inl hx), fun _ hx => hb (Or.inr hx)⟩)
    fun _ hb _ hx => hx.elim (fun hs => hb.1 hs) fun ht => hb.2 ht

@[simp]
theorem lowerBounds_union : lowerBounds (s ∪ t) = lowerBounds s ∩ lowerBounds t :=
  @upperBounds_union αᵒᵈ _ s t

theorem union_upperBounds_subset_upperBounds_inter :
    upperBounds s ∪ upperBounds t ⊆ upperBounds (s ∩ t) :=
  union_subset (upperBounds_mono_set inter_subset_left)
    (upperBounds_mono_set inter_subset_right)

theorem union_lowerBounds_subset_lowerBounds_inter :
    lowerBounds s ∪ lowerBounds t ⊆ lowerBounds (s ∩ t) :=
  @union_upperBounds_subset_upperBounds_inter αᵒᵈ _ s t

theorem isLeast_union_iff {a : α} {s t : Set α} :
    IsLeast (s ∪ t) a ↔ IsLeast s a ∧ a ∈ lowerBounds t ∨ a ∈ lowerBounds s ∧ IsLeast t a := by
  simp [IsLeast, lowerBounds_union, or_and_right, and_comm (a := a ∈ t), and_assoc]

theorem isGreatest_union_iff :
    IsGreatest (s ∪ t) a ↔
      IsGreatest s a ∧ a ∈ upperBounds t ∨ a ∈ upperBounds s ∧ IsGreatest t a :=
  @isLeast_union_iff αᵒᵈ _ a s t

/-- If `s` is bounded, then so is `s ∩ t` -/
theorem BddAbove.inter_of_left (h : BddAbove s) : BddAbove (s ∩ t) :=
  h.mono inter_subset_left

/-- If `t` is bounded, then so is `s ∩ t` -/
theorem BddAbove.inter_of_right (h : BddAbove t) : BddAbove (s ∩ t) :=
  h.mono inter_subset_right

/-- If `s` is bounded, then so is `s ∩ t` -/
theorem BddBelow.inter_of_left (h : BddBelow s) : BddBelow (s ∩ t) :=
  h.mono inter_subset_left

/-- If `t` is bounded, then so is `s ∩ t` -/
theorem BddBelow.inter_of_right (h : BddBelow t) : BddBelow (s ∩ t) :=
  h.mono inter_subset_right

/-- In a directed order, the union of bounded above sets is bounded above. -/
theorem BddAbove.union [IsDirected α (· ≤ ·)] {s t : Set α} :
    BddAbove s → BddAbove t → BddAbove (s ∪ t) := by
  rintro ⟨a, ha⟩ ⟨b, hb⟩
  obtain ⟨c, hca, hcb⟩ := exists_ge_ge a b
  rw [BddAbove, upperBounds_union]
  exact ⟨c, upperBounds_mono_mem hca ha, upperBounds_mono_mem hcb hb⟩

/-- In a directed order, the union of two sets is bounded above if and only if both sets are. -/
theorem bddAbove_union [IsDirected α (· ≤ ·)] {s t : Set α} :
    BddAbove (s ∪ t) ↔ BddAbove s ∧ BddAbove t :=
  ⟨fun h => ⟨h.mono subset_union_left, h.mono subset_union_right⟩, fun h =>
    h.1.union h.2⟩

/-- In a codirected order, the union of bounded below sets is bounded below. -/
theorem BddBelow.union [IsDirected α (· ≥ ·)] {s t : Set α} :
    BddBelow s → BddBelow t → BddBelow (s ∪ t) :=
  @BddAbove.union αᵒᵈ _ _ _ _

/-- In a codirected order, the union of two sets is bounded below if and only if both sets are. -/
theorem bddBelow_union [IsDirected α (· ≥ ·)] {s t : Set α} :
    BddBelow (s ∪ t) ↔ BddBelow s ∧ BddBelow t :=
  @bddAbove_union αᵒᵈ _ _ _ _

/-- If `a` is the least upper bound of `s` and `b` is the least upper bound of `t`,
then `a ⊔ b` is the least upper bound of `s ∪ t`. -/
theorem IsLUB.union [SemilatticeSup γ] {a b : γ} {s t : Set γ} (hs : IsLUB s a) (ht : IsLUB t b) :
    IsLUB (s ∪ t) (a ⊔ b) :=
  ⟨fun _ h =>
    h.casesOn (fun h => le_sup_of_le_left <| hs.left h) fun h => le_sup_of_le_right <| ht.left h,
    fun _ hc =>
    sup_le (hs.right fun _ hd => hc <| Or.inl hd) (ht.right fun _ hd => hc <| Or.inr hd)⟩

/-- If `a` is the greatest lower bound of `s` and `b` is the greatest lower bound of `t`,
then `a ⊓ b` is the greatest lower bound of `s ∪ t`. -/
theorem IsGLB.union [SemilatticeInf γ] {a₁ a₂ : γ} {s t : Set γ} (hs : IsGLB s a₁)
    (ht : IsGLB t a₂) : IsGLB (s ∪ t) (a₁ ⊓ a₂) :=
  hs.dual.union ht

/-- If `a` is the least element of `s` and `b` is the least element of `t`,
then `min a b` is the least element of `s ∪ t`. -/
theorem IsLeast.union [LinearOrder γ] {a b : γ} {s t : Set γ} (ha : IsLeast s a)
    (hb : IsLeast t b) : IsLeast (s ∪ t) (min a b) :=
  ⟨by rcases le_total a b with h | h <;> simp [h, ha.1, hb.1], (ha.isGLB.union hb.isGLB).1⟩

/-- If `a` is the greatest element of `s` and `b` is the greatest element of `t`,
then `max a b` is the greatest element of `s ∪ t`. -/
theorem IsGreatest.union [LinearOrder γ] {a b : γ} {s t : Set γ} (ha : IsGreatest s a)
    (hb : IsGreatest t b) : IsGreatest (s ∪ t) (max a b) :=
  ⟨by rcases le_total a b with h | h <;> simp [h, ha.1, hb.1], (ha.isLUB.union hb.isLUB).1⟩

theorem IsLUB.inter_Ici_of_mem [LinearOrder γ] {s : Set γ} {a b : γ} (ha : IsLUB s a) (hb : b ∈ s) :
    IsLUB (s ∩ Ici b) a :=
  ⟨fun _ hx => ha.1 hx.1, fun c hc =>
    have hbc : b ≤ c := hc ⟨hb, le_rfl⟩
    ha.2 fun x hx => ((le_total x b).elim fun hxb => hxb.trans hbc) fun hbx => hc ⟨hx, hbx⟩⟩

theorem IsGLB.inter_Iic_of_mem [LinearOrder γ] {s : Set γ} {a b : γ} (ha : IsGLB s a) (hb : b ∈ s) :
    IsGLB (s ∩ Iic b) a :=
  ha.dual.inter_Ici_of_mem hb

theorem bddAbove_iff_exists_ge [SemilatticeSup γ] {s : Set γ} (x₀ : γ) :
    BddAbove s ↔ ∃ x, x₀ ≤ x ∧ ∀ y ∈ s, y ≤ x := by
  rw [bddAbove_def, exists_ge_and_iff_exists]
  exact Monotone.ball fun x _ => monotone_le

theorem bddBelow_iff_exists_le [SemilatticeInf γ] {s : Set γ} (x₀ : γ) :
    BddBelow s ↔ ∃ x, x ≤ x₀ ∧ ∀ y ∈ s, x ≤ y :=
  bddAbove_iff_exists_ge (toDual x₀)

theorem BddAbove.exists_ge [SemilatticeSup γ] {s : Set γ} (hs : BddAbove s) (x₀ : γ) :
    ∃ x, x₀ ≤ x ∧ ∀ y ∈ s, y ≤ x :=
  (bddAbove_iff_exists_ge x₀).mp hs

theorem BddBelow.exists_le [SemilatticeInf γ] {s : Set γ} (hs : BddBelow s) (x₀ : γ) :
    ∃ x, x ≤ x₀ ∧ ∀ y ∈ s, x ≤ y :=
  (bddBelow_iff_exists_le x₀).mp hs

/-!
### Specific sets
#### Unbounded intervals
-/


theorem isLeast_Ici : IsLeast (Ici a) a :=
  ⟨left_mem_Ici, fun _ => id⟩

theorem isGreatest_Iic : IsGreatest (Iic a) a :=
  ⟨right_mem_Iic, fun _ => id⟩

theorem isLUB_Iic : IsLUB (Iic a) a :=
  isGreatest_Iic.isLUB

theorem isGLB_Ici : IsGLB (Ici a) a :=
  isLeast_Ici.isGLB

theorem upperBounds_Iic : upperBounds (Iic a) = Ici a :=
  isLUB_Iic.upperBounds_eq

theorem lowerBounds_Ici : lowerBounds (Ici a) = Iic a :=
  isGLB_Ici.lowerBounds_eq

theorem bddAbove_Iic : BddAbove (Iic a) :=
  isLUB_Iic.bddAbove

theorem bddBelow_Ici : BddBelow (Ici a) :=
  isGLB_Ici.bddBelow

theorem bddAbove_Iio : BddAbove (Iio a) :=
  ⟨a, fun _ hx => le_of_lt hx⟩

theorem bddBelow_Ioi : BddBelow (Ioi a) :=
  ⟨a, fun _ hx => le_of_lt hx⟩

theorem lub_Iio_le (a : α) (hb : IsLUB (Iio a) b) : b ≤ a :=
  (isLUB_le_iff hb).mpr fun _ hk => le_of_lt hk

theorem le_glb_Ioi (a : α) (hb : IsGLB (Ioi a) b) : a ≤ b :=
  @lub_Iio_le αᵒᵈ _ _ a hb

theorem lub_Iio_eq_self_or_Iio_eq_Iic [PartialOrder γ] {j : γ} (i : γ) (hj : IsLUB (Iio i) j) :
    j = i ∨ Iio i = Iic j := by
  rcases eq_or_lt_of_le (lub_Iio_le i hj) with hj_eq_i | hj_lt_i
  · exact Or.inl hj_eq_i
  · right
    exact Set.ext fun k => ⟨fun hk_lt => hj.1 hk_lt, fun hk_le_j => lt_of_le_of_lt hk_le_j hj_lt_i⟩

theorem glb_Ioi_eq_self_or_Ioi_eq_Ici [PartialOrder γ] {j : γ} (i : γ) (hj : IsGLB (Ioi i) j) :
    j = i ∨ Ioi i = Ici j :=
  @lub_Iio_eq_self_or_Iio_eq_Iic γᵒᵈ _ j i hj

section

variable [LinearOrder γ]

theorem exists_lub_Iio (i : γ) : ∃ j, IsLUB (Iio i) j := by
  by_cases h_exists_lt : ∃ j, j ∈ upperBounds (Iio i) ∧ j < i
  · obtain ⟨j, hj_ub, hj_lt_i⟩ := h_exists_lt
    exact ⟨j, hj_ub, fun k hk_ub => hk_ub hj_lt_i⟩
  · refine ⟨i, fun j hj => le_of_lt hj, ?_⟩
    rw [mem_lowerBounds]
    by_contra h
    refine h_exists_lt ?_
    push_neg at h
    exact h

theorem exists_glb_Ioi (i : γ) : ∃ j, IsGLB (Ioi i) j :=
  @exists_lub_Iio γᵒᵈ _ i

variable [DenselyOrdered γ]

theorem isLUB_Iio {a : γ} : IsLUB (Iio a) a :=
  ⟨fun _ hx => le_of_lt hx, fun _ hy => le_of_forall_lt_imp_le_of_dense hy⟩

theorem isGLB_Ioi {a : γ} : IsGLB (Ioi a) a :=
  @isLUB_Iio γᵒᵈ _ _ a

theorem upperBounds_Iio {a : γ} : upperBounds (Iio a) = Ici a :=
  isLUB_Iio.upperBounds_eq

theorem lowerBounds_Ioi {a : γ} : lowerBounds (Ioi a) = Iic a :=
  isGLB_Ioi.lowerBounds_eq

end

/-!
#### Singleton
-/


@[simp] theorem isGreatest_singleton : IsGreatest {a} a :=
  ⟨mem_singleton a, fun _ hx => le_of_eq <| eq_of_mem_singleton hx⟩

@[simp] theorem isLeast_singleton : IsLeast {a} a :=
  @isGreatest_singleton αᵒᵈ _ a

@[simp] theorem isLUB_singleton : IsLUB {a} a :=
  isGreatest_singleton.isLUB

@[simp] theorem isGLB_singleton : IsGLB {a} a :=
  isLeast_singleton.isGLB

@[simp] lemma bddAbove_singleton : BddAbove ({a} : Set α) := isLUB_singleton.bddAbove

@[simp] lemma bddBelow_singleton : BddBelow ({a} : Set α) := isGLB_singleton.bddBelow

@[simp]
theorem upperBounds_singleton : upperBounds {a} = Ici a :=
  isLUB_singleton.upperBounds_eq

@[simp]
theorem lowerBounds_singleton : lowerBounds {a} = Iic a :=
  isGLB_singleton.lowerBounds_eq

/-!
#### Bounded intervals
-/


theorem bddAbove_Icc : BddAbove (Icc a b) :=
  ⟨b, fun _ => And.right⟩

theorem bddBelow_Icc : BddBelow (Icc a b) :=
  ⟨a, fun _ => And.left⟩

theorem bddAbove_Ico : BddAbove (Ico a b) :=
  bddAbove_Icc.mono Ico_subset_Icc_self

theorem bddBelow_Ico : BddBelow (Ico a b) :=
  bddBelow_Icc.mono Ico_subset_Icc_self

theorem bddAbove_Ioc : BddAbove (Ioc a b) :=
  bddAbove_Icc.mono Ioc_subset_Icc_self

theorem bddBelow_Ioc : BddBelow (Ioc a b) :=
  bddBelow_Icc.mono Ioc_subset_Icc_self

theorem bddAbove_Ioo : BddAbove (Ioo a b) :=
  bddAbove_Icc.mono Ioo_subset_Icc_self

theorem bddBelow_Ioo : BddBelow (Ioo a b) :=
  bddBelow_Icc.mono Ioo_subset_Icc_self

theorem isGreatest_Icc (h : a ≤ b) : IsGreatest (Icc a b) b :=
  ⟨right_mem_Icc.2 h, fun _ => And.right⟩

theorem isLUB_Icc (h : a ≤ b) : IsLUB (Icc a b) b :=
  (isGreatest_Icc h).isLUB

theorem upperBounds_Icc (h : a ≤ b) : upperBounds (Icc a b) = Ici b :=
  (isLUB_Icc h).upperBounds_eq

theorem isLeast_Icc (h : a ≤ b) : IsLeast (Icc a b) a :=
  ⟨left_mem_Icc.2 h, fun _ => And.left⟩

theorem isGLB_Icc (h : a ≤ b) : IsGLB (Icc a b) a :=
  (isLeast_Icc h).isGLB

theorem lowerBounds_Icc (h : a ≤ b) : lowerBounds (Icc a b) = Iic a :=
  (isGLB_Icc h).lowerBounds_eq

theorem isGreatest_Ioc (h : a < b) : IsGreatest (Ioc a b) b :=
  ⟨right_mem_Ioc.2 h, fun _ => And.right⟩

theorem isLUB_Ioc (h : a < b) : IsLUB (Ioc a b) b :=
  (isGreatest_Ioc h).isLUB

theorem upperBounds_Ioc (h : a < b) : upperBounds (Ioc a b) = Ici b :=
  (isLUB_Ioc h).upperBounds_eq

theorem isLeast_Ico (h : a < b) : IsLeast (Ico a b) a :=
  ⟨left_mem_Ico.2 h, fun _ => And.left⟩

theorem isGLB_Ico (h : a < b) : IsGLB (Ico a b) a :=
  (isLeast_Ico h).isGLB

theorem lowerBounds_Ico (h : a < b) : lowerBounds (Ico a b) = Iic a :=
  (isGLB_Ico h).lowerBounds_eq

section

variable [SemilatticeSup γ] [DenselyOrdered γ]

theorem isGLB_Ioo {a b : γ} (h : a < b) : IsGLB (Ioo a b) a :=
  ⟨fun _ hx => hx.1.le, fun x hx => by
    rcases eq_or_lt_of_le (le_sup_right : a ≤ x ⊔ a) with h₁ | h₂
    · exact h₁.symm ▸ le_sup_left
    obtain ⟨y, lty, ylt⟩ := exists_between h₂
    apply (not_lt_of_le (sup_le (hx ⟨lty, ylt.trans_le (sup_le _ h.le)⟩) lty.le) ylt).elim
    obtain ⟨u, au, ub⟩ := exists_between h
    apply (hx ⟨au, ub⟩).trans ub.le⟩

theorem lowerBounds_Ioo {a b : γ} (hab : a < b) : lowerBounds (Ioo a b) = Iic a :=
  (isGLB_Ioo hab).lowerBounds_eq

theorem isGLB_Ioc {a b : γ} (hab : a < b) : IsGLB (Ioc a b) a :=
  (isGLB_Ioo hab).of_subset_of_superset (isGLB_Icc hab.le) Ioo_subset_Ioc_self Ioc_subset_Icc_self

theorem lowerBounds_Ioc {a b : γ} (hab : a < b) : lowerBounds (Ioc a b) = Iic a :=
  (isGLB_Ioc hab).lowerBounds_eq

end

section

variable [SemilatticeInf γ] [DenselyOrdered γ]

theorem isLUB_Ioo {a b : γ} (hab : a < b) : IsLUB (Ioo a b) b := by
  simpa only [Ioo_toDual] using isGLB_Ioo hab.dual

theorem upperBounds_Ioo {a b : γ} (hab : a < b) : upperBounds (Ioo a b) = Ici b :=
  (isLUB_Ioo hab).upperBounds_eq

theorem isLUB_Ico {a b : γ} (hab : a < b) : IsLUB (Ico a b) b := by
  simpa only [Ioc_toDual] using isGLB_Ioc hab.dual

theorem upperBounds_Ico {a b : γ} (hab : a < b) : upperBounds (Ico a b) = Ici b :=
  (isLUB_Ico hab).upperBounds_eq

end

theorem bddBelow_iff_subset_Ici : BddBelow s ↔ ∃ a, s ⊆ Ici a :=
  Iff.rfl

theorem bddAbove_iff_subset_Iic : BddAbove s ↔ ∃ a, s ⊆ Iic a :=
  Iff.rfl

theorem bddBelow_bddAbove_iff_subset_Icc : BddBelow s ∧ BddAbove s ↔ ∃ a b, s ⊆ Icc a b := by
  simp [Ici_inter_Iic.symm, subset_inter_iff, bddBelow_iff_subset_Ici,
    bddAbove_iff_subset_Iic, exists_and_left, exists_and_right]

/-!
#### Univ
-/

@[simp] theorem isGreatest_univ_iff : IsGreatest univ a ↔ IsTop a := by
  simp [IsGreatest, mem_upperBounds, IsTop]

theorem isGreatest_univ [OrderTop α] : IsGreatest (univ : Set α) ⊤ :=
  isGreatest_univ_iff.2 isTop_top

@[simp]
theorem OrderTop.upperBounds_univ [PartialOrder γ] [OrderTop γ] :
    upperBounds (univ : Set γ) = {⊤} := by rw [isGreatest_univ.upperBounds_eq, Ici_top]

theorem isLUB_univ [OrderTop α] : IsLUB (univ : Set α) ⊤ :=
  isGreatest_univ.isLUB

@[simp]
theorem OrderBot.lowerBounds_univ [PartialOrder γ] [OrderBot γ] :
    lowerBounds (univ : Set γ) = {⊥} :=
  @OrderTop.upperBounds_univ γᵒᵈ _ _

@[simp] theorem isLeast_univ_iff : IsLeast univ a ↔ IsBot a :=
  @isGreatest_univ_iff αᵒᵈ _ _

theorem isLeast_univ [OrderBot α] : IsLeast (univ : Set α) ⊥ :=
  @isGreatest_univ αᵒᵈ _ _

theorem isGLB_univ [OrderBot α] : IsGLB (univ : Set α) ⊥ :=
  isLeast_univ.isGLB

@[simp]
theorem NoMaxOrder.upperBounds_univ [NoMaxOrder α] : upperBounds (univ : Set α) = ∅ :=
  eq_empty_of_subset_empty fun b hb =>
    let ⟨_, hx⟩ := exists_gt b
    not_le_of_lt hx (hb trivial)

@[simp]
theorem NoMinOrder.lowerBounds_univ [NoMinOrder α] : lowerBounds (univ : Set α) = ∅ :=
  @NoMaxOrder.upperBounds_univ αᵒᵈ _ _

@[simp]
theorem not_bddAbove_univ [NoMaxOrder α] : ¬BddAbove (univ : Set α) := by simp [BddAbove]

@[simp]
theorem not_bddBelow_univ [NoMinOrder α] : ¬BddBelow (univ : Set α) :=
  @not_bddAbove_univ αᵒᵈ _ _

/-!
#### Empty set
-/


@[simp]
theorem upperBounds_empty : upperBounds (∅ : Set α) = univ := by
  simp only [upperBounds, eq_univ_iff_forall, mem_setOf_eq, forall_mem_empty, forall_true_iff]

@[simp]
theorem lowerBounds_empty : lowerBounds (∅ : Set α) = univ :=
  @upperBounds_empty αᵒᵈ _

@[simp]
theorem bddAbove_empty [Nonempty α] : BddAbove (∅ : Set α) := by
  simp only [BddAbove, upperBounds_empty, univ_nonempty]

@[simp]
theorem bddBelow_empty [Nonempty α] : BddBelow (∅ : Set α) := by
  simp only [BddBelow, lowerBounds_empty, univ_nonempty]

@[simp] theorem isGLB_empty_iff : IsGLB ∅ a ↔ IsTop a := by
  simp [IsGLB]

@[simp] theorem isLUB_empty_iff : IsLUB ∅ a ↔ IsBot a :=
  @isGLB_empty_iff αᵒᵈ _ _

theorem isGLB_empty [OrderTop α] : IsGLB ∅ (⊤ : α) :=
  isGLB_empty_iff.2 isTop_top

theorem isLUB_empty [OrderBot α] : IsLUB ∅ (⊥ : α) :=
  @isGLB_empty αᵒᵈ _ _

theorem IsLUB.nonempty [NoMinOrder α] (hs : IsLUB s a) : s.Nonempty :=
  let ⟨a', ha'⟩ := exists_lt a
  nonempty_iff_ne_empty.2 fun h =>
    not_le_of_lt ha' <| hs.right <| by rw [h, upperBounds_empty]; exact mem_univ _

theorem IsGLB.nonempty [NoMaxOrder α] (hs : IsGLB s a) : s.Nonempty :=
  hs.dual.nonempty

theorem nonempty_of_not_bddAbove [ha : Nonempty α] (h : ¬BddAbove s) : s.Nonempty :=
  (Nonempty.elim ha) fun x => (not_bddAbove_iff'.1 h x).imp fun _ ha => ha.1

theorem nonempty_of_not_bddBelow [Nonempty α] (h : ¬BddBelow s) : s.Nonempty :=
  @nonempty_of_not_bddAbove αᵒᵈ _ _ _ h

/-!
#### insert
-/


/-- Adding a point to a set preserves its boundedness above. -/
@[simp]
theorem bddAbove_insert [IsDirected α (· ≤ ·)] {s : Set α} {a : α} :
    BddAbove (insert a s) ↔ BddAbove s := by
  simp only [insert_eq, bddAbove_union, bddAbove_singleton, true_and]

protected theorem BddAbove.insert [IsDirected α (· ≤ ·)] {s : Set α} (a : α) :
    BddAbove s → BddAbove (insert a s) :=
  bddAbove_insert.2

/-- Adding a point to a set preserves its boundedness below. -/
@[simp]
theorem bddBelow_insert [IsDirected α (· ≥ ·)] {s : Set α} {a : α} :
    BddBelow (insert a s) ↔ BddBelow s := by
  simp only [insert_eq, bddBelow_union, bddBelow_singleton, true_and]

protected theorem BddBelow.insert [IsDirected α (· ≥ ·)] {s : Set α} (a : α) :
    BddBelow s → BddBelow (insert a s) :=
  bddBelow_insert.2

protected theorem IsLUB.insert [SemilatticeSup γ] (a) {b} {s : Set γ} (hs : IsLUB s b) :
    IsLUB (insert a s) (a ⊔ b) := by
  rw [insert_eq]
  exact isLUB_singleton.union hs

protected theorem IsGLB.insert [SemilatticeInf γ] (a) {b} {s : Set γ} (hs : IsGLB s b) :
    IsGLB (insert a s) (a ⊓ b) := by
  rw [insert_eq]
  exact isGLB_singleton.union hs

protected theorem IsGreatest.insert [LinearOrder γ] (a) {b} {s : Set γ} (hs : IsGreatest s b) :
    IsGreatest (insert a s) (max a b) := by
  rw [insert_eq]
  exact isGreatest_singleton.union hs

protected theorem IsLeast.insert [LinearOrder γ] (a) {b} {s : Set γ} (hs : IsLeast s b) :
    IsLeast (insert a s) (min a b) := by
  rw [insert_eq]
  exact isLeast_singleton.union hs

@[simp]
theorem upperBounds_insert (a : α) (s : Set α) :
    upperBounds (insert a s) = Ici a ∩ upperBounds s := by
  rw [insert_eq, upperBounds_union, upperBounds_singleton]

@[simp]
theorem lowerBounds_insert (a : α) (s : Set α) :
    lowerBounds (insert a s) = Iic a ∩ lowerBounds s := by
  rw [insert_eq, lowerBounds_union, lowerBounds_singleton]

/-- When there is a global maximum, every set is bounded above. -/
@[simp]
protected theorem OrderTop.bddAbove [OrderTop α] (s : Set α) : BddAbove s :=
  ⟨⊤, fun a _ => OrderTop.le_top a⟩

/-- When there is a global minimum, every set is bounded below. -/
@[simp]
protected theorem OrderBot.bddBelow [OrderBot α] (s : Set α) : BddBelow s :=
  ⟨⊥, fun a _ => OrderBot.bot_le a⟩

/-- Sets are automatically bounded or cobounded in complete lattices. To use the same statements
in complete and conditionally complete lattices but let automation fill automatically the
boundedness proofs in complete lattices, we use the tactic `bddDefault` in the statements,
in the form `(hA : BddAbove A := by bddDefault)`. -/

macro "bddDefault" : tactic =>
  `(tactic| first
    | apply OrderTop.bddAbove
    | apply OrderBot.bddBelow)

/-!
#### Pair
-/


theorem isLUB_pair [SemilatticeSup γ] {a b : γ} : IsLUB {a, b} (a ⊔ b) :=
  isLUB_singleton.insert _

theorem isGLB_pair [SemilatticeInf γ] {a b : γ} : IsGLB {a, b} (a ⊓ b) :=
  isGLB_singleton.insert _

theorem isLeast_pair [LinearOrder γ] {a b : γ} : IsLeast {a, b} (min a b) :=
  isLeast_singleton.insert _

theorem isGreatest_pair [LinearOrder γ] {a b : γ} : IsGreatest {a, b} (max a b) :=
  isGreatest_singleton.insert _

/-!
#### Lower/upper bounds
-/


@[simp]
theorem isLUB_lowerBounds : IsLUB (lowerBounds s) a ↔ IsGLB s a :=
  ⟨fun H => ⟨fun _ hx => H.2 <| subset_upperBounds_lowerBounds s hx, H.1⟩, IsGreatest.isLUB⟩

@[simp]
theorem isGLB_upperBounds : IsGLB (upperBounds s) a ↔ IsLUB s a :=
  @isLUB_lowerBounds αᵒᵈ _ _ _

end

/-!
### (In)equalities with the least upper bound and the greatest lower bound
-/


section Preorder

variable [Preorder α] {s : Set α} {a b : α}

theorem lowerBounds_le_upperBounds (ha : a ∈ lowerBounds s) (hb : b ∈ upperBounds s) :
    s.Nonempty → a ≤ b
  | ⟨_, hc⟩ => le_trans (ha hc) (hb hc)

theorem isGLB_le_isLUB (ha : IsGLB s a) (hb : IsLUB s b) (hs : s.Nonempty) : a ≤ b :=
  lowerBounds_le_upperBounds ha.1 hb.1 hs

theorem isLUB_lt_iff (ha : IsLUB s a) : a < b ↔ ∃ c ∈ upperBounds s, c < b :=
  ⟨fun hb => ⟨a, ha.1, hb⟩, fun ⟨_, hcs, hcb⟩ => lt_of_le_of_lt (ha.2 hcs) hcb⟩

theorem lt_isGLB_iff (ha : IsGLB s a) : b < a ↔ ∃ c ∈ lowerBounds s, b < c :=
  isLUB_lt_iff ha.dual

theorem le_of_isLUB_le_isGLB {x y} (ha : IsGLB s a) (hb : IsLUB s b) (hab : b ≤ a) (hx : x ∈ s)
    (hy : y ∈ s) : x ≤ y :=
  calc
    x ≤ b := hb.1 hx
    _ ≤ a := hab
    _ ≤ y := ha.1 hy

end Preorder

section PartialOrder

variable [PartialOrder α] {s : Set α} {a b : α}

theorem IsLeast.unique (Ha : IsLeast s a) (Hb : IsLeast s b) : a = b :=
  le_antisymm (Ha.right Hb.left) (Hb.right Ha.left)

theorem IsLeast.isLeast_iff_eq (Ha : IsLeast s a) : IsLeast s b ↔ a = b :=
  Iff.intro Ha.unique fun h => h ▸ Ha

theorem IsGreatest.unique (Ha : IsGreatest s a) (Hb : IsGreatest s b) : a = b :=
  le_antisymm (Hb.right Ha.left) (Ha.right Hb.left)

theorem IsGreatest.isGreatest_iff_eq (Ha : IsGreatest s a) : IsGreatest s b ↔ a = b :=
  Iff.intro Ha.unique fun h => h ▸ Ha

theorem IsLUB.unique (Ha : IsLUB s a) (Hb : IsLUB s b) : a = b :=
  IsLeast.unique Ha Hb

theorem IsGLB.unique (Ha : IsGLB s a) (Hb : IsGLB s b) : a = b :=
  IsGreatest.unique Ha Hb

theorem Set.subsingleton_of_isLUB_le_isGLB (Ha : IsGLB s a) (Hb : IsLUB s b) (hab : b ≤ a) :
    s.Subsingleton := fun _ hx _ hy =>
  le_antisymm (le_of_isLUB_le_isGLB Ha Hb hab hx hy) (le_of_isLUB_le_isGLB Ha Hb hab hy hx)

theorem isGLB_lt_isLUB_of_ne (Ha : IsGLB s a) (Hb : IsLUB s b) {x y} (Hx : x ∈ s) (Hy : y ∈ s)
    (Hxy : x ≠ y) : a < b :=
  lt_iff_le_not_le.2
    ⟨lowerBounds_le_upperBounds Ha.1 Hb.1 ⟨x, Hx⟩, fun hab =>
      Hxy <| Set.subsingleton_of_isLUB_le_isGLB Ha Hb hab Hx Hy⟩

end PartialOrder

section LinearOrder

variable [LinearOrder α] {s : Set α} {a b : α}

theorem lt_isLUB_iff (h : IsLUB s a) : b < a ↔ ∃ c ∈ s, b < c := by
  simp_rw [← not_le, isLUB_le_iff h, mem_upperBounds, not_forall, not_le, exists_prop]

theorem isGLB_lt_iff (h : IsGLB s a) : a < b ↔ ∃ c ∈ s, c < b :=
  lt_isLUB_iff h.dual

theorem IsLUB.exists_between (h : IsLUB s a) (hb : b < a) : ∃ c ∈ s, b < c ∧ c ≤ a :=
  let ⟨c, hcs, hbc⟩ := (lt_isLUB_iff h).1 hb
  ⟨c, hcs, hbc, h.1 hcs⟩

theorem IsLUB.exists_between' (h : IsLUB s a) (h' : a ∉ s) (hb : b < a) : ∃ c ∈ s, b < c ∧ c < a :=
  let ⟨c, hcs, hbc, hca⟩ := h.exists_between hb
  ⟨c, hcs, hbc, hca.lt_of_ne fun hac => h' <| hac ▸ hcs⟩

theorem IsGLB.exists_between (h : IsGLB s a) (hb : a < b) : ∃ c ∈ s, a ≤ c ∧ c < b :=
  let ⟨c, hcs, hbc⟩ := (isGLB_lt_iff h).1 hb
  ⟨c, hcs, h.1 hcs, hbc⟩

theorem IsGLB.exists_between' (h : IsGLB s a) (h' : a ∉ s) (hb : a < b) : ∃ c ∈ s, a < c ∧ c < b :=
  let ⟨c, hcs, hac, hcb⟩ := h.exists_between hb
  ⟨c, hcs, hac.lt_of_ne fun hac => h' <| hac.symm ▸ hcs, hcb⟩

end LinearOrder

theorem isGreatest_himp [GeneralizedHeytingAlgebra α] (a b : α) :
    IsGreatest {w | w ⊓ a ≤ b} (a ⇨ b) := by
  simp [IsGreatest, mem_upperBounds]

theorem isLeast_sdiff [GeneralizedCoheytingAlgebra α] (a b : α) :
    IsLeast {w | a ≤ b ⊔ w} (a \ b) := by
  simp [IsLeast, mem_lowerBounds]

theorem isGreatest_compl [HeytingAlgebra α] (a : α) :
    IsGreatest {w | Disjoint w a} (aᶜ) := by
  simpa only [himp_bot, disjoint_iff_inf_le] using isGreatest_himp a ⊥

theorem isLeast_hnot [CoheytingAlgebra α] (a : α) :
    IsLeast {w | Codisjoint a w} (￢a) := by
  simpa only [CoheytingAlgebra.top_sdiff, codisjoint_iff_le_sup] using isLeast_sdiff ⊤ a<|MERGE_RESOLUTION|>--- conflicted
+++ resolved
@@ -125,76 +125,43 @@
 theorem isGLB_congr (h : lowerBounds s = lowerBounds t) : IsGLB s a ↔ IsGLB t a := by
   rw [IsGLB, IsGLB, h]
 
-<<<<<<< HEAD
-@[simp] lemma Dominated.of_subset (hst : s ⊆ t) : Dominated s t := fun a ha ↦ ⟨a, hst ha, le_rfl⟩
-
-@[simp] lemma Codominated.of_subset (hst : s ⊆ t) : Codominated s t :=
+@[simp] lemma IsCofinalFor.of_subset (hst : s ⊆ t) : IsCofinalFor s t :=
   fun a ha ↦ ⟨a, hst ha, le_rfl⟩
 
-alias HasSubset.Subset.dominated := Dominated.of_subset
-alias HasSubset.Subset.codominated := Codominated.of_subset
-
-@[simp, refl] protected lemma Dominated.rfl : Dominated s s := .of_subset .rfl
-@[simp, refl] protected lemma Codominated.rfl : Codominated s s := .of_subset .rfl
-
-protected lemma Dominated.trans (hst : Dominated s t) (htu : Dominated t u) :
-    Dominated s u :=
+@[simp] lemma IsCoinitialFor.of_subset (hst : s ⊆ t) : IsCoinitialFor s t :=
+  fun a ha ↦ ⟨a, hst ha, le_rfl⟩
+
+alias HasSubset.Subset.iscofinalfor := IsCofinalFor.of_subset
+alias HasSubset.Subset.iscoinitialfor := IsCoinitialFor.of_subset
+
+@[refl] protected lemma IsCofinalFor.rfl : IsCofinalFor s s := .of_subset .rfl
+@[refl] protected lemma IsCoinitialFor.rfl : IsCoinitialFor s s := .of_subset .rfl
+
+protected lemma IsCofinalFor.trans (hst : IsCofinalFor s t) (htu : IsCofinalFor t u) :
+    IsCofinalFor s u :=
   fun _a ha ↦ let ⟨_b, hb, hab⟩ := hst ha; let ⟨c, hc, hbc⟩ := htu hb; ⟨c, hc, hab.trans hbc⟩
 
-protected lemma Codominated.trans (hst : Codominated s t) (htu : Codominated t u) :
-    Codominated s u :=
+protected lemma IsCoinitialFor.trans (hst : IsCoinitialFor s t) (htu : IsCoinitialFor t u) :
+    IsCoinitialFor s u :=
   fun _a ha ↦ let ⟨_b, hb, hba⟩ := hst ha; let ⟨c, hc, hcb⟩ := htu hb; ⟨c, hc, hcb.trans hba⟩
 
-protected lemma Dominated.mono_left (hst : s ⊆ t) (htu : Dominated t u) : Dominated s u :=
-  hst.dominated.trans htu
-
-protected lemma Codominated.mono_left (hst : s ⊆ t) (htu : Codominated t u) : Codominated s u :=
-  hst.codominated.trans htu
-
-protected lemma Dominated.mono_right (htu : t ⊆ u) (hst : Dominated s t) : Dominated s u :=
-  hst.trans htu.dominated
-
-protected lemma Codominated.mono_right (htu : t ⊆ u) (hst : Codominated s t) : Codominated s u :=
-  hst.trans htu.codominated
+protected lemma IsCofinalFor.mono_left (hst : s ⊆ t) (htu : IsCofinalFor t u) :
+    IsCofinalFor s u := hst.iscofinalfor.trans htu
+
+protected lemma IsCoinitialFor.mono_left (hst : s ⊆ t) (htu : IsCoinitialFor t u) :
+    IsCoinitialFor s u := hst.iscoinitialfor.trans htu
+
+protected lemma IsCofinalFor.mono_right (htu : t ⊆ u) (hst : IsCofinalFor s t) :
+    IsCofinalFor s u := hst.trans htu.iscofinalfor
+
+protected lemma IsCoinitialFor.mono_right (htu : t ⊆ u) (hst : IsCoinitialFor s t) :
+    IsCoinitialFor s u := hst.trans htu.iscoinitialfor
 
 lemma DirectedOn.dominated_fst_image_prod_snd_image {β : Type*} [Preorder β] {s : Set (α × β)}
     (hs : DirectedOn (· ≤ ·) s) : Dominated ((Prod.fst '' s) ×ˢ (Prod.snd '' s)) s := by
   rintro ⟨_, _⟩ ⟨⟨x, hx, rfl⟩, y, hy, rfl⟩
   obtain ⟨z, hz, hxz, hyz⟩ := hs _ hx _ hy
   exact ⟨z, hz, hxz.1, hyz.2⟩
-=======
-@[simp] lemma IsCofinalFor.of_subset (hst : s ⊆ t) : IsCofinalFor s t :=
-  fun a ha ↦ ⟨a, hst ha, le_rfl⟩
-
-@[simp] lemma IsCoinitialFor.of_subset (hst : s ⊆ t) : IsCoinitialFor s t :=
-  fun a ha ↦ ⟨a, hst ha, le_rfl⟩
-
-alias HasSubset.Subset.iscofinalfor := IsCofinalFor.of_subset
-alias HasSubset.Subset.iscoinitialfor := IsCoinitialFor.of_subset
-
-@[refl] protected lemma IsCofinalFor.rfl : IsCofinalFor s s := .of_subset .rfl
-@[refl] protected lemma IsCoinitialFor.rfl : IsCoinitialFor s s := .of_subset .rfl
-
-protected lemma IsCofinalFor.trans (hst : IsCofinalFor s t) (htu : IsCofinalFor t u) :
-    IsCofinalFor s u :=
-  fun _a ha ↦ let ⟨_b, hb, hab⟩ := hst ha; let ⟨c, hc, hbc⟩ := htu hb; ⟨c, hc, hab.trans hbc⟩
-
-protected lemma IsCoinitialFor.trans (hst : IsCoinitialFor s t) (htu : IsCoinitialFor t u) :
-    IsCoinitialFor s u :=
-  fun _a ha ↦ let ⟨_b, hb, hba⟩ := hst ha; let ⟨c, hc, hcb⟩ := htu hb; ⟨c, hc, hcb.trans hba⟩
-
-protected lemma IsCofinalFor.mono_left (hst : s ⊆ t) (htu : IsCofinalFor t u) :
-    IsCofinalFor s u := hst.iscofinalfor.trans htu
-
-protected lemma IsCoinitialFor.mono_left (hst : s ⊆ t) (htu : IsCoinitialFor t u) :
-    IsCoinitialFor s u := hst.iscoinitialfor.trans htu
-
-protected lemma IsCofinalFor.mono_right (htu : t ⊆ u) (hst : IsCofinalFor s t) :
-    IsCofinalFor s u := hst.trans htu.iscofinalfor
-
-protected lemma IsCoinitialFor.mono_right (htu : t ⊆ u) (hst : IsCoinitialFor s t) :
-    IsCoinitialFor s u := hst.trans htu.iscoinitialfor
->>>>>>> 1988522a
 
 /-!
 ### Monotonicity
@@ -208,19 +175,11 @@
   fun _ hb _ h => hb <| hst h
 
 @[gcongr]
-<<<<<<< HEAD
-lemma upperBounds_mono_of_dominated (hst : Dominated s t) : upperBounds t ⊆ upperBounds s :=
-  fun _a ha _b hb ↦ let ⟨_c, hc, hbc⟩ := hst hb; hbc.trans (ha hc)
-
-@[gcongr]
-lemma lowerBounds_mono_of_dominated (hst : Codominated s t) : lowerBounds t ⊆ lowerBounds s :=
-=======
 lemma upperBounds_mono_of_iscofinalfor (hst : IsCofinalFor s t) : upperBounds t ⊆ upperBounds s :=
   fun _a ha _b hb ↦ let ⟨_c, hc, hbc⟩ := hst hb; hbc.trans (ha hc)
 
 @[gcongr]
 lemma lowerBounds_mono_of_iscofinalfor (hst : IsCoinitialFor s t) : lowerBounds t ⊆ lowerBounds s :=
->>>>>>> 1988522a
   fun _a ha _b hb ↦ let ⟨_c, hc, hcb⟩ := hst hb; hcb.trans' (ha hc)
 
 theorem upperBounds_mono_mem ⦃a b⦄ (hab : a ≤ b) : a ∈ upperBounds s → b ∈ upperBounds s :=
