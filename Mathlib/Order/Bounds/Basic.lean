--- conflicted
+++ resolved
@@ -1591,17 +1591,10 @@
 theorem isLUB_prod {s : Set (α × β)} (p : α × β) :
     IsLUB s p ↔ IsLUB (Prod.fst '' s) p.1 ∧ IsLUB (Prod.snd '' s) p.2 := by
   refine
-<<<<<<< HEAD
-    ⟨fun H ↦
-      ⟨⟨monotone_fst.mem_upperBounds_image H.1, fun a ha => ?_⟩,
-        ⟨monotone_snd.mem_upperBounds_image H.1, fun a ha => ?_⟩⟩,
-      fun H ↦ ⟨?_, ?_⟩⟩
-=======
     ⟨fun H =>
       ⟨⟨monotone_fst.mem_upperBounds_image H.1, fun a ha => ?_⟩,
         ⟨monotone_snd.mem_upperBounds_image H.1, fun a ha => ?_⟩⟩,
       fun H => ⟨?_, ?_⟩⟩
->>>>>>> d6ea8fe0
   · suffices h : (a, p.2) ∈ upperBounds s from (H.2 h).1
     exact fun q hq => ⟨ha <| mem_image_of_mem _ hq, (H.1 hq).2⟩
   · suffices h : (p.1, a) ∈ upperBounds s from (H.2 h).2
@@ -1646,11 +1639,7 @@
     IsLUB s f ↔ ∀ a, IsLUB (Function.eval a '' s) (f a) := by
   classical
     refine
-<<<<<<< HEAD
-      ⟨fun H a ↦ ⟨(Function.monotone_eval a).mem_upperBounds_image H.1, fun b hb ↦ ?_⟩, fun H ↦
-=======
       ⟨fun H a => ⟨(Function.monotone_eval a).mem_upperBounds_image H.1, fun b hb => ?_⟩, fun H =>
->>>>>>> d6ea8fe0
         ⟨?_, ?_⟩⟩
     · suffices h : Function.update f a b ∈ upperBounds s from Function.update_same a b f ▸ H.2 h a
       exact fun g hg => le_update_iff.2 ⟨hb <| mem_image_of_mem _ hg, fun i _ => H.1 hg i⟩
