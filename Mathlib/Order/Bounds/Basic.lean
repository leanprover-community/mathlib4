/-
Copyright (c) 2017 Johannes Hölzl. All rights reserved.
Released under Apache 2.0 license as described in the file LICENSE.
Authors: Johannes Hölzl, Yury Kudryashov
! This file was ported from Lean 3 source module order.bounds.basic
! leanprover-community/mathlib commit 3310acfa9787aa171db6d4cba3945f6f275fe9f2
! Please do not edit these lines, except to modify the commit id
! if you have ported upstream changes.
-/
import Mathlib.Data.Set.Intervals.Basic
import Mathlib.Data.Set.NAry

/-!
# Upper / lower bounds

In this file we define:
* `upperBounds`, `lowerBounds` : the set of upper bounds (resp., lower bounds) of a set;
* `BddAbove s`, `BddBelow s` : the set `s` is bounded above (resp., below), i.e., the set of upper
  (resp., lower) bounds of `s` is nonempty;
* `IsLeast s a`, `IsGreatest s a` : `a` is a least (resp., greatest) element of `s`;
  for a partial order, it is unique if exists;
* `IsLUB s a`, `IsGLB s a` : `a` is a least upper bound (resp., a greatest lower bound)
  of `s`; for a partial order, it is unique if exists.
We also prove various lemmas about monotonicity, behaviour under `∪`, `∩`, `insert`, and provide
formulas for `∅`, `univ`, and intervals.
-/


open Function Set

open OrderDual (toDual ofDual)

universe u v w x

variable {α : Type u} {β : Type v} {γ : Type w} {ι : Sort x}

section

variable [Preorder α] [Preorder β] {s t : Set α} {a b : α}

/-!
### Definitions
-/


/-- The set of upper bounds of a set. -/
def upperBounds (s : Set α) : Set α :=
  { x | ∀ ⦃a⦄, a ∈ s → a ≤ x }
#align upper_bounds upperBounds

/-- The set of lower bounds of a set. -/
def lowerBounds (s : Set α) : Set α :=
  { x | ∀ ⦃a⦄, a ∈ s → x ≤ a }
#align lower_bounds lowerBounds

/-- A set is bounded above if there exists an upper bound. -/
def BddAbove (s : Set α) :=
  (upperBounds s).Nonempty
#align bdd_above BddAbove

/-- A set is bounded below if there exists a lower bound. -/
def BddBelow (s : Set α) :=
  (lowerBounds s).Nonempty
#align bdd_below BddBelow

/-- `a` is a least element of a set `s`; for a partial order, it is unique if exists. -/
def IsLeast (s : Set α) (a : α) : Prop :=
  a ∈ s ∧ a ∈ lowerBounds s
#align is_least IsLeast

/-- `a` is a greatest element of a set `s`; for a partial order, it is unique if exists -/
def IsGreatest (s : Set α) (a : α) : Prop :=
  a ∈ s ∧ a ∈ upperBounds s
#align is_greatest IsGreatest

/-- `a` is a least upper bound of a set `s`; for a partial order, it is unique if exists. -/
def IsLUB (s : Set α) : α → Prop :=
  IsLeast (upperBounds s)
#align is_lub IsLUB

/-- `a` is a greatest lower bound of a set `s`; for a partial order, it is unique if exists. -/
def IsGLB (s : Set α) : α → Prop :=
  IsGreatest (lowerBounds s)
#align is_glb IsGLB

theorem mem_upperBounds : a ∈ upperBounds s ↔ ∀ x ∈ s, x ≤ a :=
  Iff.rfl
#align mem_upper_bounds mem_upperBounds

theorem mem_lowerBounds : a ∈ lowerBounds s ↔ ∀ x ∈ s, a ≤ x :=
  Iff.rfl
#align mem_lower_bounds mem_lowerBounds

theorem bddAbove_def : BddAbove s ↔ ∃ x, ∀ y ∈ s, y ≤ x :=
  Iff.rfl
#align bdd_above_def bddAbove_def

theorem bddBelow_def : BddBelow s ↔ ∃ x, ∀ y ∈ s, x ≤ y :=
  Iff.rfl
#align bdd_below_def bddBelow_def

theorem bot_mem_lowerBounds [OrderBot α] (s : Set α) : ⊥ ∈ lowerBounds s := fun _ _ => bot_le
#align bot_mem_lower_bounds bot_mem_lowerBounds

theorem top_mem_upperBounds [OrderTop α] (s : Set α) : ⊤ ∈ upperBounds s := fun _ _ => le_top
#align top_mem_upper_bounds top_mem_upperBounds

@[simp]
theorem isLeast_bot_iff [OrderBot α] : IsLeast s ⊥ ↔ ⊥ ∈ s :=
  and_iff_left <| bot_mem_lowerBounds _
#align is_least_bot_iff isLeast_bot_iff

@[simp]
theorem isGreatest_top_iff [OrderTop α] : IsGreatest s ⊤ ↔ ⊤ ∈ s :=
  and_iff_left <| top_mem_upperBounds _
#align is_greatest_top_iff isGreatest_top_iff

/-- A set `s` is not bounded above if and only if for each `x` there exists `y ∈ s` such that `x`
is not greater than or equal to `y`. This version only assumes `Preorder` structure and uses
`¬(y ≤ x)`. A version for linear orders is called `not_bddAbove_iff`. -/
theorem not_bddAbove_iff' : ¬BddAbove s ↔ ∀ x, ∃ y ∈ s, ¬y ≤ x := by
  simp [BddAbove, upperBounds, Set.Nonempty]
#align not_bdd_above_iff' not_bddAbove_iff'

/-- A set `s` is not bounded below if and only if for each `x` there exists `y ∈ s` such that `x`
is not less than or equal to `y`. This version only assumes `Preorder` structure and uses
`¬(x ≤ y)`. A version for linear orders is called `not_bddBelow_iff`. -/
theorem not_bddBelow_iff' : ¬BddBelow s ↔ ∀ x, ∃ y ∈ s, ¬x ≤ y :=
  @not_bddAbove_iff' αᵒᵈ _ _
#align not_bdd_below_iff' not_bddBelow_iff'

/-- A set `s` is not bounded above if and only if for each `x` there exists `y ∈ s` that is greater
than `x`. A version for preorders is called `not_bddAbove_iff'`. -/
theorem not_bddAbove_iff {α : Type _} [LinearOrder α] {s : Set α} :
    ¬BddAbove s ↔ ∀ x, ∃ y ∈ s, x < y := by
  simp only [not_bddAbove_iff', not_le]
#align not_bdd_above_iff not_bddAbove_iff

/-- A set `s` is not bounded below if and only if for each `x` there exists `y ∈ s` that is less
than `x`. A version for preorders is called `not_bddBelow_iff'`. -/
theorem not_bddBelow_iff {α : Type _} [LinearOrder α] {s : Set α} :
    ¬BddBelow s ↔ ∀ x, ∃ y ∈ s, y < x :=
  @not_bddAbove_iff αᵒᵈ _ _
#align not_bdd_below_iff not_bddBelow_iff

theorem BddAbove.dual (h : BddAbove s) : BddBelow (ofDual ⁻¹' s) :=
  h
#align bdd_above.dual BddAbove.dual

theorem BddBelow.dual (h : BddBelow s) : BddAbove (ofDual ⁻¹' s) :=
  h
#align bdd_below.dual BddBelow.dual

theorem IsLeast.dual (h : IsLeast s a) : IsGreatest (ofDual ⁻¹' s) (toDual a) :=
  h
#align is_least.dual IsLeast.dual

theorem IsGreatest.dual (h : IsGreatest s a) : IsLeast (ofDual ⁻¹' s) (toDual a) :=
  h
#align is_greatest.dual IsGreatest.dual

theorem IsLUB.dual (h : IsLUB s a) : IsGLB (ofDual ⁻¹' s) (toDual a) :=
  h
#align is_lub.dual IsLUB.dual

theorem IsGLB.dual (h : IsGLB s a) : IsLUB (ofDual ⁻¹' s) (toDual a) :=
  h
#align is_glb.dual IsGLB.dual

/-- If `a` is the least element of a set `s`, then subtype `s` is an order with bottom element. -/
@[reducible]
def IsLeast.orderBot (h : IsLeast s a) :
    OrderBot s where
  bot := ⟨a, h.1⟩
  bot_le := Subtype.forall.2 h.2
#align is_least.order_bot IsLeast.orderBot

/-- If `a` is the greatest element of a set `s`, then subtype `s` is an order with top element. -/
@[reducible]
def IsGreatest.orderTop (h : IsGreatest s a) :
    OrderTop s where
  top := ⟨a, h.1⟩
  le_top := Subtype.forall.2 h.2
#align is_greatest.order_top IsGreatest.orderTop

/-!
### Monotonicity
-/


theorem upperBounds_mono_set ⦃s t : Set α⦄ (hst : s ⊆ t) : upperBounds t ⊆ upperBounds s :=
  fun _ hb _ h => hb <| hst h
#align upper_bounds_mono_set upperBounds_mono_set

theorem lowerBounds_mono_set ⦃s t : Set α⦄ (hst : s ⊆ t) : lowerBounds t ⊆ lowerBounds s :=
  fun _ hb _ h => hb <| hst h
#align lower_bounds_mono_set lowerBounds_mono_set

theorem upperBounds_mono_mem ⦃a b⦄ (hab : a ≤ b) : a ∈ upperBounds s → b ∈ upperBounds s :=
  fun ha _ h => le_trans (ha h) hab
#align upper_bounds_mono_mem upperBounds_mono_mem

theorem lowerBounds_mono_mem ⦃a b⦄ (hab : a ≤ b) : b ∈ lowerBounds s → a ∈ lowerBounds s :=
  fun hb _ h => le_trans hab (hb h)
#align lower_bounds_mono_mem lowerBounds_mono_mem

theorem upperBounds_mono ⦃s t : Set α⦄ (hst : s ⊆ t) ⦃a b⦄ (hab : a ≤ b) :
    a ∈ upperBounds t → b ∈ upperBounds s := fun ha =>
  upperBounds_mono_set hst <| upperBounds_mono_mem hab ha
#align upper_bounds_mono upperBounds_mono

theorem lowerBounds_mono ⦃s t : Set α⦄ (hst : s ⊆ t) ⦃a b⦄ (hab : a ≤ b) :
    b ∈ lowerBounds t → a ∈ lowerBounds s := fun hb =>
  lowerBounds_mono_set hst <| lowerBounds_mono_mem hab hb
#align lower_bounds_mono lowerBounds_mono

/-- If `s ⊆ t` and `t` is bounded above, then so is `s`. -/
theorem BddAbove.mono ⦃s t : Set α⦄ (h : s ⊆ t) : BddAbove t → BddAbove s :=
  Nonempty.mono <| upperBounds_mono_set h
#align bdd_above.mono BddAbove.mono

/-- If `s ⊆ t` and `t` is bounded below, then so is `s`. -/
theorem BddBelow.mono ⦃s t : Set α⦄ (h : s ⊆ t) : BddBelow t → BddBelow s :=
  Nonempty.mono <| lowerBounds_mono_set h
#align bdd_below.mono BddBelow.mono

/-- If `a` is a least upper bound for sets `s` and `p`, then it is a least upper bound for any
set `t`, `s ⊆ t ⊆ p`. -/
theorem IsLUB.of_subset_of_superset {s t p : Set α} (hs : IsLUB s a) (hp : IsLUB p a) (hst : s ⊆ t)
    (htp : t ⊆ p) : IsLUB t a :=
  ⟨upperBounds_mono_set htp hp.1, lowerBounds_mono_set (upperBounds_mono_set hst) hs.2⟩
#align is_lub.of_subset_of_superset IsLUB.of_subset_of_superset

/-- If `a` is a greatest lower bound for sets `s` and `p`, then it is a greater lower bound for any
set `t`, `s ⊆ t ⊆ p`. -/
theorem IsGLB.of_subset_of_superset {s t p : Set α} (hs : IsGLB s a) (hp : IsGLB p a) (hst : s ⊆ t)
    (htp : t ⊆ p) : IsGLB t a :=
  hs.dual.of_subset_of_superset hp hst htp
#align is_glb.of_subset_of_superset IsGLB.of_subset_of_superset

theorem IsLeast.mono (ha : IsLeast s a) (hb : IsLeast t b) (hst : s ⊆ t) : b ≤ a :=
  hb.2 (hst ha.1)
#align is_least.mono IsLeast.mono

theorem IsGreatest.mono (ha : IsGreatest s a) (hb : IsGreatest t b) (hst : s ⊆ t) : a ≤ b :=
  hb.2 (hst ha.1)
#align is_greatest.mono IsGreatest.mono

theorem IsLUB.mono (ha : IsLUB s a) (hb : IsLUB t b) (hst : s ⊆ t) : a ≤ b :=
  IsLeast.mono hb ha <| upperBounds_mono_set hst
#align is_lub.mono IsLUB.mono

theorem IsGLB.mono (ha : IsGLB s a) (hb : IsGLB t b) (hst : s ⊆ t) : b ≤ a :=
  IsGreatest.mono hb ha <| lowerBounds_mono_set hst
#align is_glb.mono IsGLB.mono

theorem subset_lowerBounds_upperBounds (s : Set α) : s ⊆ lowerBounds (upperBounds s) :=
  fun _ hx _ hy => hy hx
#align subset_lower_bounds_upper_bounds subset_lowerBounds_upperBounds

theorem subset_upperBounds_lowerBounds (s : Set α) : s ⊆ upperBounds (lowerBounds s) :=
  fun _ hx _ hy => hy hx
#align subset_upper_bounds_lower_bounds subset_upperBounds_lowerBounds

theorem Set.Nonempty.bddAbove_lowerBounds (hs : s.Nonempty) : BddAbove (lowerBounds s) :=
  hs.mono (subset_upperBounds_lowerBounds s)
#align set.nonempty.bdd_above_lower_bounds Set.Nonempty.bddAbove_lowerBounds

theorem Set.Nonempty.bddBelow_upperBounds (hs : s.Nonempty) : BddBelow (upperBounds s) :=
  hs.mono (subset_lowerBounds_upperBounds s)
#align set.nonempty.bdd_below_upper_bounds Set.Nonempty.bddBelow_upperBounds

/-!
### Conversions
-/


theorem IsLeast.isGLB (h : IsLeast s a) : IsGLB s a :=
  ⟨h.2, fun _ hb => hb h.1⟩
#align is_least.is_glb IsLeast.isGLB

theorem IsGreatest.isLUB (h : IsGreatest s a) : IsLUB s a :=
  ⟨h.2, fun _ hb => hb h.1⟩
#align is_greatest.is_lub IsGreatest.isLUB

theorem IsLUB.upperBounds_eq (h : IsLUB s a) : upperBounds s = Ici a :=
  Set.ext fun _ => ⟨fun hb => h.2 hb, fun hb => upperBounds_mono_mem hb h.1⟩
#align is_lub.upper_bounds_eq IsLUB.upperBounds_eq

theorem IsGLB.lowerBounds_eq (h : IsGLB s a) : lowerBounds s = Iic a :=
  h.dual.upperBounds_eq
#align is_glb.lower_bounds_eq IsGLB.lowerBounds_eq

theorem IsLeast.lowerBounds_eq (h : IsLeast s a) : lowerBounds s = Iic a :=
  h.isGLB.lowerBounds_eq
#align is_least.lower_bounds_eq IsLeast.lowerBounds_eq

theorem IsGreatest.upperBounds_eq (h : IsGreatest s a) : upperBounds s = Ici a :=
  h.isLUB.upperBounds_eq
#align is_greatest.upper_bounds_eq IsGreatest.upperBounds_eq

-- porting note: new lemma
theorem IsGreatest.lt_iff (h : IsGreatest s a) : a < b ↔ ∀ x ∈ s, x < b :=
  ⟨fun hlt _x hx => (h.2 hx).trans_lt hlt, fun h' => h' _ h.1⟩

-- porting note: new lemma
theorem IsLeast.lt_iff (h : IsLeast s a) : b < a ↔ ∀ x ∈ s, b < x :=
  h.dual.lt_iff

theorem isLUB_le_iff (h : IsLUB s a) : a ≤ b ↔ b ∈ upperBounds s := by
  rw [h.upperBounds_eq]
  rfl
#align is_lub_le_iff isLUB_le_iff

theorem le_isGLB_iff (h : IsGLB s a) : b ≤ a ↔ b ∈ lowerBounds s := by
  rw [h.lowerBounds_eq]
  rfl
#align le_is_glb_iff le_isGLB_iff

theorem isLUB_iff_le_iff : IsLUB s a ↔ ∀ b, a ≤ b ↔ b ∈ upperBounds s :=
  ⟨fun h _ => isLUB_le_iff h, fun H => ⟨(H _).1 le_rfl, fun b hb => (H b).2 hb⟩⟩
#align is_lub_iff_le_iff isLUB_iff_le_iff

theorem isGLB_iff_le_iff : IsGLB s a ↔ ∀ b, b ≤ a ↔ b ∈ lowerBounds s :=
  @isLUB_iff_le_iff αᵒᵈ _ _ _
#align is_glb_iff_le_iff isGLB_iff_le_iff

/-- If `s` has a least upper bound, then it is bounded above. -/
theorem IsLUB.bddAbove (h : IsLUB s a) : BddAbove s :=
  ⟨a, h.1⟩
#align is_lub.bdd_above IsLUB.bddAbove

/-- If `s` has a greatest lower bound, then it is bounded below. -/
theorem IsGLB.bddBelow (h : IsGLB s a) : BddBelow s :=
  ⟨a, h.1⟩
#align is_glb.bdd_below IsGLB.bddBelow

/-- If `s` has a greatest element, then it is bounded above. -/
theorem IsGreatest.bddAbove (h : IsGreatest s a) : BddAbove s :=
  ⟨a, h.2⟩
#align is_greatest.bdd_above IsGreatest.bddAbove

/-- If `s` has a least element, then it is bounded below. -/
theorem IsLeast.bddBelow (h : IsLeast s a) : BddBelow s :=
  ⟨a, h.2⟩
#align is_least.bdd_below IsLeast.bddBelow

theorem IsLeast.nonempty (h : IsLeast s a) : s.Nonempty :=
  ⟨a, h.1⟩
#align is_least.nonempty IsLeast.nonempty

theorem IsGreatest.nonempty (h : IsGreatest s a) : s.Nonempty :=
  ⟨a, h.1⟩
#align is_greatest.nonempty IsGreatest.nonempty

/-!
### Union and intersection
-/

@[simp]
theorem upperBounds_union : upperBounds (s ∪ t) = upperBounds s ∩ upperBounds t :=
  Subset.antisymm (fun _ hb => ⟨fun _ hx => hb (Or.inl hx), fun _ hx => hb (Or.inr hx)⟩)
    fun _ hb _ hx => hx.elim (fun hs => hb.1 hs) fun ht => hb.2 ht
#align upper_bounds_union upperBounds_union

@[simp]
theorem lowerBounds_union : lowerBounds (s ∪ t) = lowerBounds s ∩ lowerBounds t :=
  @upperBounds_union αᵒᵈ _ s t
#align lower_bounds_union lowerBounds_union

theorem union_upperBounds_subset_upperBounds_inter :
    upperBounds s ∪ upperBounds t ⊆ upperBounds (s ∩ t) :=
  union_subset (upperBounds_mono_set <| inter_subset_left _ _)
    (upperBounds_mono_set <| inter_subset_right _ _)
#align union_upper_bounds_subset_upper_bounds_inter union_upperBounds_subset_upperBounds_inter

theorem union_lowerBounds_subset_lowerBounds_inter :
    lowerBounds s ∪ lowerBounds t ⊆ lowerBounds (s ∩ t) :=
  @union_upperBounds_subset_upperBounds_inter αᵒᵈ _ s t
#align union_lower_bounds_subset_lower_bounds_inter union_lowerBounds_subset_lowerBounds_inter

theorem isLeast_union_iff {a : α} {s t : Set α} :
    IsLeast (s ∪ t) a ↔ IsLeast s a ∧ a ∈ lowerBounds t ∨ a ∈ lowerBounds s ∧ IsLeast t a := by
  simp [IsLeast, lowerBounds_union, or_and_right, and_comm (a := a ∈ t), and_assoc]
#align is_least_union_iff isLeast_union_iff

theorem isGreatest_union_iff :
    IsGreatest (s ∪ t) a ↔
      IsGreatest s a ∧ a ∈ upperBounds t ∨ a ∈ upperBounds s ∧ IsGreatest t a :=
  @isLeast_union_iff αᵒᵈ _ a s t
#align is_greatest_union_iff isGreatest_union_iff

/-- If `s` is bounded, then so is `s ∩ t` -/
theorem BddAbove.inter_of_left (h : BddAbove s) : BddAbove (s ∩ t) :=
  h.mono <| inter_subset_left s t
#align bdd_above.inter_of_left BddAbove.inter_of_left

/-- If `t` is bounded, then so is `s ∩ t` -/
theorem BddAbove.inter_of_right (h : BddAbove t) : BddAbove (s ∩ t) :=
  h.mono <| inter_subset_right s t
#align bdd_above.inter_of_right BddAbove.inter_of_right

/-- If `s` is bounded, then so is `s ∩ t` -/
theorem BddBelow.inter_of_left (h : BddBelow s) : BddBelow (s ∩ t) :=
  h.mono <| inter_subset_left s t
#align bdd_below.inter_of_left BddBelow.inter_of_left

/-- If `t` is bounded, then so is `s ∩ t` -/
theorem BddBelow.inter_of_right (h : BddBelow t) : BddBelow (s ∩ t) :=
  h.mono <| inter_subset_right s t
#align bdd_below.inter_of_right BddBelow.inter_of_right

/-- If `s` and `t` are bounded above sets in a `SemilatticeSup`, then so is `s ∪ t`. -/
theorem BddAbove.union [SemilatticeSup γ] {s t : Set γ} :
    BddAbove s → BddAbove t → BddAbove (s ∪ t) := by
  rintro ⟨bs, hs⟩ ⟨bt, ht⟩
  use bs ⊔ bt
  rw [upperBounds_union]
  exact ⟨upperBounds_mono_mem le_sup_left hs, upperBounds_mono_mem le_sup_right ht⟩
#align bdd_above.union BddAbove.union

/-- The union of two sets is bounded above if and only if each of the sets is. -/
theorem bddAbove_union [SemilatticeSup γ] {s t : Set γ} :
    BddAbove (s ∪ t) ↔ BddAbove s ∧ BddAbove t :=
  ⟨fun h => ⟨h.mono <| subset_union_left s t, h.mono <| subset_union_right s t⟩, fun h =>
    h.1.union h.2⟩
#align bdd_above_union bddAbove_union

theorem BddBelow.union [SemilatticeInf γ] {s t : Set γ} :
    BddBelow s → BddBelow t → BddBelow (s ∪ t) :=
  @BddAbove.union γᵒᵈ _ s t
#align bdd_below.union BddBelow.union

/-- The union of two sets is bounded above if and only if each of the sets is.-/
theorem bddBelow_union [SemilatticeInf γ] {s t : Set γ} :
    BddBelow (s ∪ t) ↔ BddBelow s ∧ BddBelow t :=
  @bddAbove_union γᵒᵈ _ s t
#align bdd_below_union bddBelow_union

/-- If `a` is the least upper bound of `s` and `b` is the least upper bound of `t`,
then `a ⊔ b` is the least upper bound of `s ∪ t`. -/
theorem IsLUB.union [SemilatticeSup γ] {a b : γ} {s t : Set γ} (hs : IsLUB s a) (ht : IsLUB t b) :
    IsLUB (s ∪ t) (a ⊔ b) :=
  ⟨fun _ h =>
    h.casesOn (fun h => le_sup_of_le_left <| hs.left h) fun h => le_sup_of_le_right <| ht.left h,
    fun _ hc =>
    sup_le (hs.right fun _ hd => hc <| Or.inl hd) (ht.right fun _ hd => hc <| Or.inr hd)⟩
#align is_lub.union IsLUB.union

/-- If `a` is the greatest lower bound of `s` and `b` is the greatest lower bound of `t`,
then `a ⊓ b` is the greatest lower bound of `s ∪ t`. -/
theorem IsGLB.union [SemilatticeInf γ] {a₁ a₂ : γ} {s t : Set γ} (hs : IsGLB s a₁)
    (ht : IsGLB t a₂) : IsGLB (s ∪ t) (a₁ ⊓ a₂) :=
  hs.dual.union ht
#align is_glb.union IsGLB.union

/-- If `a` is the least element of `s` and `b` is the least element of `t`,
then `min a b` is the least element of `s ∪ t`. -/
theorem IsLeast.union [LinearOrder γ] {a b : γ} {s t : Set γ} (ha : IsLeast s a)
    (hb : IsLeast t b) : IsLeast (s ∪ t) (min a b) :=
  ⟨by cases' le_total a b with h h <;> simp [h, ha.1, hb.1], (ha.isGLB.union hb.isGLB).1⟩
#align is_least.union IsLeast.union

/-- If `a` is the greatest element of `s` and `b` is the greatest element of `t`,
then `max a b` is the greatest element of `s ∪ t`. -/
theorem IsGreatest.union [LinearOrder γ] {a b : γ} {s t : Set γ} (ha : IsGreatest s a)
    (hb : IsGreatest t b) : IsGreatest (s ∪ t) (max a b) :=
  ⟨by cases' le_total a b with h h <;> simp [h, ha.1, hb.1], (ha.isLUB.union hb.isLUB).1⟩
#align is_greatest.union IsGreatest.union

theorem IsLUB.inter_Ici_of_mem [LinearOrder γ] {s : Set γ} {a b : γ} (ha : IsLUB s a) (hb : b ∈ s) :
    IsLUB (s ∩ Ici b) a :=
  ⟨fun _ hx => ha.1 hx.1, fun c hc =>
    have hbc : b ≤ c := hc ⟨hb, le_rfl⟩
    ha.2 fun x hx => ((le_total x b).elim fun hxb => hxb.trans hbc) fun hbx => hc ⟨hx, hbx⟩⟩
#align is_lub.inter_Ici_of_mem IsLUB.inter_Ici_of_mem

theorem IsGLB.inter_Iic_of_mem [LinearOrder γ] {s : Set γ} {a b : γ} (ha : IsGLB s a) (hb : b ∈ s) :
    IsGLB (s ∩ Iic b) a :=
  ha.dual.inter_Ici_of_mem hb
#align is_glb.inter_Iic_of_mem IsGLB.inter_Iic_of_mem

theorem bddAbove_iff_exists_ge [SemilatticeSup γ] {s : Set γ} (x₀ : γ) :
    BddAbove s ↔ ∃ x, x₀ ≤ x ∧ ∀ y ∈ s, y ≤ x := by
  rw [bddAbove_def, exists_ge_and_iff_exists]
  exact Monotone.ball fun x _ => monotone_le
#align bdd_above_iff_exists_ge bddAbove_iff_exists_ge

theorem bddBelow_iff_exists_le [SemilatticeInf γ] {s : Set γ} (x₀ : γ) :
    BddBelow s ↔ ∃ x, x ≤ x₀ ∧ ∀ y ∈ s, x ≤ y :=
  bddAbove_iff_exists_ge (toDual x₀)
#align bdd_below_iff_exists_le bddBelow_iff_exists_le

theorem BddAbove.exists_ge [SemilatticeSup γ] {s : Set γ} (hs : BddAbove s) (x₀ : γ) :
    ∃ x, x₀ ≤ x ∧ ∀ y ∈ s, y ≤ x :=
  (bddAbove_iff_exists_ge x₀).mp hs
#align bdd_above.exists_ge BddAbove.exists_ge

theorem BddBelow.exists_le [SemilatticeInf γ] {s : Set γ} (hs : BddBelow s) (x₀ : γ) :
    ∃ x, x ≤ x₀ ∧ ∀ y ∈ s, x ≤ y :=
  (bddBelow_iff_exists_le x₀).mp hs
#align bdd_below.exists_le BddBelow.exists_le

/-!
### Specific sets
#### Unbounded intervals
-/


theorem isLeast_Ici : IsLeast (Ici a) a :=
  ⟨left_mem_Ici, fun _ => id⟩
#align is_least_Ici isLeast_Ici

theorem isGreatest_Iic : IsGreatest (Iic a) a :=
  ⟨right_mem_Iic, fun _ => id⟩
#align is_greatest_Iic isGreatest_Iic

theorem isLUB_Iic : IsLUB (Iic a) a :=
  isGreatest_Iic.isLUB
#align is_lub_Iic isLUB_Iic

theorem isGLB_Ici : IsGLB (Ici a) a :=
  isLeast_Ici.isGLB
#align is_glb_Ici isGLB_Ici

theorem upperBounds_Iic : upperBounds (Iic a) = Ici a :=
  isLUB_Iic.upperBounds_eq
#align upper_bounds_Iic upperBounds_Iic

theorem lowerBounds_Ici : lowerBounds (Ici a) = Iic a :=
  isGLB_Ici.lowerBounds_eq
#align lower_bounds_Ici lowerBounds_Ici

theorem bddAbove_Iic : BddAbove (Iic a) :=
  isLUB_Iic.bddAbove
#align bdd_above_Iic bddAbove_Iic

theorem bddBelow_Ici : BddBelow (Ici a) :=
  isGLB_Ici.bddBelow
#align bdd_below_Ici bddBelow_Ici

theorem bddAbove_Iio : BddAbove (Iio a) :=
  ⟨a, fun _ hx => le_of_lt hx⟩
#align bdd_above_Iio bddAbove_Iio

theorem bddBelow_Ioi : BddBelow (Ioi a) :=
  ⟨a, fun _ hx => le_of_lt hx⟩
#align bdd_below_Ioi bddBelow_Ioi

theorem lub_Iio_le (a : α) (hb : IsLUB (Iio a) b) : b ≤ a :=
  (isLUB_le_iff hb).mpr fun _ hk => le_of_lt hk
#align lub_Iio_le lub_Iio_le

theorem le_glb_Ioi (a : α) (hb : IsGLB (Ioi a) b) : a ≤ b :=
  @lub_Iio_le αᵒᵈ _ _ a hb
#align le_glb_Ioi le_glb_Ioi

theorem lub_Iio_eq_self_or_Iio_eq_Iic [PartialOrder γ] {j : γ} (i : γ) (hj : IsLUB (Iio i) j) :
    j = i ∨ Iio i = Iic j := by
  cases' eq_or_lt_of_le (lub_Iio_le i hj) with hj_eq_i hj_lt_i
  · exact Or.inl hj_eq_i
  · right
    exact Set.ext fun k => ⟨fun hk_lt => hj.1 hk_lt, fun hk_le_j => lt_of_le_of_lt hk_le_j hj_lt_i⟩
#align lub_Iio_eq_self_or_Iio_eq_Iic lub_Iio_eq_self_or_Iio_eq_Iic

theorem glb_Ioi_eq_self_or_Ioi_eq_Ici [PartialOrder γ] {j : γ} (i : γ) (hj : IsGLB (Ioi i) j) :
    j = i ∨ Ioi i = Ici j :=
  @lub_Iio_eq_self_or_Iio_eq_Iic γᵒᵈ _ j i hj
#align glb_Ioi_eq_self_or_Ioi_eq_Ici glb_Ioi_eq_self_or_Ioi_eq_Ici

section

variable [LinearOrder γ]

theorem exists_lub_Iio (i : γ) : ∃ j, IsLUB (Iio i) j := by
  by_cases h_exists_lt : ∃ j, j ∈ upperBounds (Iio i) ∧ j < i
  · obtain ⟨j, hj_ub, hj_lt_i⟩ := h_exists_lt
    exact ⟨j, hj_ub, fun k hk_ub => hk_ub hj_lt_i⟩
  · refine' ⟨i, fun j hj => le_of_lt hj, _⟩
    rw [mem_lowerBounds]
    by_contra h
    refine' h_exists_lt _
    push_neg at h
    exact h
#align exists_lub_Iio exists_lub_Iio

theorem exists_glb_Ioi (i : γ) : ∃ j, IsGLB (Ioi i) j :=
  @exists_lub_Iio γᵒᵈ _ i
#align exists_glb_Ioi exists_glb_Ioi

variable [DenselyOrdered γ]

theorem isLUB_Iio {a : γ} : IsLUB (Iio a) a :=
  ⟨fun _ hx => le_of_lt hx, fun _ hy => le_of_forall_ge_of_dense hy⟩
#align is_lub_Iio isLUB_Iio

theorem isGLB_Ioi {a : γ} : IsGLB (Ioi a) a :=
  @isLUB_Iio γᵒᵈ _ _ a
#align is_glb_Ioi isGLB_Ioi

theorem upperBounds_Iio {a : γ} : upperBounds (Iio a) = Ici a :=
  isLUB_Iio.upperBounds_eq
#align upper_bounds_Iio upperBounds_Iio

theorem lowerBounds_Ioi {a : γ} : lowerBounds (Ioi a) = Iic a :=
  isGLB_Ioi.lowerBounds_eq
#align lower_bounds_Ioi lowerBounds_Ioi

end

/-!
#### Singleton
-/


theorem isGreatest_singleton : IsGreatest {a} a :=
  ⟨mem_singleton a, fun _ hx => le_of_eq <| eq_of_mem_singleton hx⟩
#align is_greatest_singleton isGreatest_singleton

theorem isLeast_singleton : IsLeast {a} a :=
  @isGreatest_singleton αᵒᵈ _ a
#align is_least_singleton isLeast_singleton

theorem isLUB_singleton : IsLUB {a} a :=
  isGreatest_singleton.isLUB
#align is_lub_singleton isLUB_singleton

theorem isGLB_singleton : IsGLB {a} a :=
  isLeast_singleton.isGLB
#align is_glb_singleton isGLB_singleton

theorem bddAbove_singleton : BddAbove ({a} : Set α) :=
  isLUB_singleton.bddAbove
#align bdd_above_singleton bddAbove_singleton

theorem bddBelow_singleton : BddBelow ({a} : Set α) :=
  isGLB_singleton.bddBelow
#align bdd_below_singleton bddBelow_singleton

@[simp]
theorem upperBounds_singleton : upperBounds {a} = Ici a :=
  isLUB_singleton.upperBounds_eq
#align upper_bounds_singleton upperBounds_singleton

@[simp]
theorem lowerBounds_singleton : lowerBounds {a} = Iic a :=
  isGLB_singleton.lowerBounds_eq
#align lower_bounds_singleton lowerBounds_singleton

/-!
#### Bounded intervals
-/


theorem bddAbove_Icc : BddAbove (Icc a b) :=
  ⟨b, fun _ => And.right⟩
#align bdd_above_Icc bddAbove_Icc

theorem bddBelow_Icc : BddBelow (Icc a b) :=
  ⟨a, fun _ => And.left⟩
#align bdd_below_Icc bddBelow_Icc

theorem bddAbove_Ico : BddAbove (Ico a b) :=
  bddAbove_Icc.mono Ico_subset_Icc_self
#align bdd_above_Ico bddAbove_Ico

theorem bddBelow_Ico : BddBelow (Ico a b) :=
  bddBelow_Icc.mono Ico_subset_Icc_self
#align bdd_below_Ico bddBelow_Ico

theorem bddAbove_Ioc : BddAbove (Ioc a b) :=
  bddAbove_Icc.mono Ioc_subset_Icc_self
#align bdd_above_Ioc bddAbove_Ioc

theorem bddBelow_Ioc : BddBelow (Ioc a b) :=
  bddBelow_Icc.mono Ioc_subset_Icc_self
#align bdd_below_Ioc bddBelow_Ioc

theorem bddAbove_Ioo : BddAbove (Ioo a b) :=
  bddAbove_Icc.mono Ioo_subset_Icc_self
#align bdd_above_Ioo bddAbove_Ioo

theorem bddBelow_Ioo : BddBelow (Ioo a b) :=
  bddBelow_Icc.mono Ioo_subset_Icc_self
#align bdd_below_Ioo bddBelow_Ioo

theorem isGreatest_Icc (h : a ≤ b) : IsGreatest (Icc a b) b :=
  ⟨right_mem_Icc.2 h, fun _ => And.right⟩
#align is_greatest_Icc isGreatest_Icc

theorem isLUB_Icc (h : a ≤ b) : IsLUB (Icc a b) b :=
  (isGreatest_Icc h).isLUB
#align is_lub_Icc isLUB_Icc

theorem upperBounds_Icc (h : a ≤ b) : upperBounds (Icc a b) = Ici b :=
  (isLUB_Icc h).upperBounds_eq
#align upper_bounds_Icc upperBounds_Icc

theorem isLeast_Icc (h : a ≤ b) : IsLeast (Icc a b) a :=
  ⟨left_mem_Icc.2 h, fun _ => And.left⟩
#align is_least_Icc isLeast_Icc

theorem isGLB_Icc (h : a ≤ b) : IsGLB (Icc a b) a :=
  (isLeast_Icc h).isGLB
#align is_glb_Icc isGLB_Icc

theorem lowerBounds_Icc (h : a ≤ b) : lowerBounds (Icc a b) = Iic a :=
  (isGLB_Icc h).lowerBounds_eq
#align lower_bounds_Icc lowerBounds_Icc

theorem isGreatest_Ioc (h : a < b) : IsGreatest (Ioc a b) b :=
  ⟨right_mem_Ioc.2 h, fun _ => And.right⟩
#align is_greatest_Ioc isGreatest_Ioc

theorem isLUB_Ioc (h : a < b) : IsLUB (Ioc a b) b :=
  (isGreatest_Ioc h).isLUB
#align is_lub_Ioc isLUB_Ioc

theorem upperBounds_Ioc (h : a < b) : upperBounds (Ioc a b) = Ici b :=
  (isLUB_Ioc h).upperBounds_eq
#align upper_bounds_Ioc upperBounds_Ioc

theorem isLeast_Ico (h : a < b) : IsLeast (Ico a b) a :=
  ⟨left_mem_Ico.2 h, fun _ => And.left⟩
#align is_least_Ico isLeast_Ico

theorem isGLB_Ico (h : a < b) : IsGLB (Ico a b) a :=
  (isLeast_Ico h).isGLB
#align is_glb_Ico isGLB_Ico

theorem lowerBounds_Ico (h : a < b) : lowerBounds (Ico a b) = Iic a :=
  (isGLB_Ico h).lowerBounds_eq
#align lower_bounds_Ico lowerBounds_Ico

section

variable [SemilatticeSup γ] [DenselyOrdered γ]

theorem isGLB_Ioo {a b : γ} (h : a < b) : IsGLB (Ioo a b) a :=
  ⟨fun x hx => hx.1.le, fun x hx => by
    cases' eq_or_lt_of_le (le_sup_right : a ≤ x ⊔ a) with h₁ h₂
    · exact h₁.symm ▸ le_sup_left
    obtain ⟨y, lty, ylt⟩ := exists_between h₂
    apply (not_lt_of_le (sup_le (hx ⟨lty, ylt.trans_le (sup_le _ h.le)⟩) lty.le) ylt).elim
    obtain ⟨u, au, ub⟩ := exists_between h
    apply (hx ⟨au, ub⟩).trans ub.le⟩
#align is_glb_Ioo isGLB_Ioo

theorem lowerBounds_Ioo {a b : γ} (hab : a < b) : lowerBounds (Ioo a b) = Iic a :=
  (isGLB_Ioo hab).lowerBounds_eq
#align lower_bounds_Ioo lowerBounds_Ioo

theorem isGLB_Ioc {a b : γ} (hab : a < b) : IsGLB (Ioc a b) a :=
  (isGLB_Ioo hab).of_subset_of_superset (isGLB_Icc hab.le) Ioo_subset_Ioc_self Ioc_subset_Icc_self
#align is_glb_Ioc isGLB_Ioc

theorem lowerBounds_Ioc {a b : γ} (hab : a < b) : lowerBounds (Ioc a b) = Iic a :=
  (isGLB_Ioc hab).lowerBounds_eq
#align lower_bound_Ioc lowerBounds_Ioc

end

section

variable [SemilatticeInf γ] [DenselyOrdered γ]

theorem isLUB_Ioo {a b : γ} (hab : a < b) : IsLUB (Ioo a b) b := by
  simpa only [dual_Ioo] using isGLB_Ioo hab.dual
#align is_lub_Ioo isLUB_Ioo

theorem upperBounds_Ioo {a b : γ} (hab : a < b) : upperBounds (Ioo a b) = Ici b :=
  (isLUB_Ioo hab).upperBounds_eq
#align upper_bounds_Ioo upperBounds_Ioo

theorem isLUB_Ico {a b : γ} (hab : a < b) : IsLUB (Ico a b) b := by
  simpa only [dual_Ioc] using isGLB_Ioc hab.dual
#align is_lub_Ico isLUB_Ico

theorem upperBounds_Ico {a b : γ} (hab : a < b) : upperBounds (Ico a b) = Ici b :=
  (isLUB_Ico hab).upperBounds_eq
#align upper_bounds_Ico upperBounds_Ico

end

theorem bddBelow_iff_subset_Ici : BddBelow s ↔ ∃ a, s ⊆ Ici a :=
  Iff.rfl
#align bdd_below_iff_subset_Ici bddBelow_iff_subset_Ici

theorem bddAbove_iff_subset_Iic : BddAbove s ↔ ∃ a, s ⊆ Iic a :=
  Iff.rfl
#align bdd_above_iff_subset_Iic bddAbove_iff_subset_Iic

theorem bddBelow_bddAbove_iff_subset_Icc : BddBelow s ∧ BddAbove s ↔ ∃ a b, s ⊆ Icc a b := by
  simp [Ici_inter_Iic.symm, subset_inter_iff, bddBelow_iff_subset_Ici,
    bddAbove_iff_subset_Iic, exists_and_left, exists_and_right]
#align bdd_below_bdd_above_iff_subset_Icc bddBelow_bddAbove_iff_subset_Icc

/-!
#### Univ
-/

@[simp] theorem isGreatest_univ_iff : IsGreatest univ a ↔ IsTop a := by
  simp [IsGreatest, mem_upperBounds, IsTop]
#align is_greatest_univ_iff isGreatest_univ_iff

theorem isGreatest_univ [OrderTop α] : IsGreatest (univ : Set α) ⊤ :=
  isGreatest_univ_iff.2 isTop_top
#align is_greatest_univ isGreatest_univ

@[simp]
theorem OrderTop.upperBounds_univ [PartialOrder γ] [OrderTop γ] :
    upperBounds (univ : Set γ) = {⊤} := by rw [isGreatest_univ.upperBounds_eq, Ici_top]
#align order_top.upper_bounds_univ OrderTop.upperBounds_univ

theorem isLUB_univ [OrderTop α] : IsLUB (univ : Set α) ⊤ :=
  isGreatest_univ.isLUB
#align is_lub_univ isLUB_univ

@[simp]
theorem OrderBot.lowerBounds_univ [PartialOrder γ] [OrderBot γ] :
    lowerBounds (univ : Set γ) = {⊥} :=
  @OrderTop.upperBounds_univ γᵒᵈ _ _
#align order_bot.lower_bounds_univ OrderBot.lowerBounds_univ

@[simp] theorem isLeast_univ_iff : IsLeast univ a ↔ IsBot a :=
  @isGreatest_univ_iff αᵒᵈ _ _
#align is_least_univ_iff isLeast_univ_iff

theorem isLeast_univ [OrderBot α] : IsLeast (univ : Set α) ⊥ :=
  @isGreatest_univ αᵒᵈ _ _
#align is_least_univ isLeast_univ

theorem isGLB_univ [OrderBot α] : IsGLB (univ : Set α) ⊥ :=
  isLeast_univ.isGLB
#align is_glb_univ isGLB_univ

@[simp]
theorem NoMaxOrder.upperBounds_univ [NoMaxOrder α] : upperBounds (univ : Set α) = ∅ :=
  eq_empty_of_subset_empty fun b hb =>
    let ⟨_, hx⟩ := exists_gt b
    not_le_of_lt hx (hb trivial)
#align no_max_order.upper_bounds_univ NoMaxOrder.upperBounds_univ

@[simp]
theorem NoMinOrder.lowerBounds_univ [NoMinOrder α] : lowerBounds (univ : Set α) = ∅ :=
  @NoMaxOrder.upperBounds_univ αᵒᵈ _ _
#align no_min_order.lower_bounds_univ NoMinOrder.lowerBounds_univ

@[simp]
theorem not_bddAbove_univ [NoMaxOrder α] : ¬BddAbove (univ : Set α) := by simp [BddAbove]
#align not_bdd_above_univ not_bddAbove_univ

@[simp]
theorem not_bddBelow_univ [NoMinOrder α] : ¬BddBelow (univ : Set α) :=
  @not_bddAbove_univ αᵒᵈ _ _
#align not_bdd_below_univ not_bddBelow_univ

/-!
#### Empty set
-/


@[simp]
theorem upperBounds_empty : upperBounds (∅ : Set α) = univ := by
  simp only [upperBounds, eq_univ_iff_forall, mem_setOf_eq, ball_empty_iff, forall_true_iff]
#align upper_bounds_empty upperBounds_empty

@[simp]
theorem lowerBounds_empty : lowerBounds (∅ : Set α) = univ :=
  @upperBounds_empty αᵒᵈ _
#align lower_bounds_empty lowerBounds_empty

@[simp]
theorem bddAbove_empty [Nonempty α] : BddAbove (∅ : Set α) := by
  simp only [BddAbove, upperBounds_empty, univ_nonempty]
#align bdd_above_empty bddAbove_empty

@[simp]
theorem bddBelow_empty [Nonempty α] : BddBelow (∅ : Set α) := by
  simp only [BddBelow, lowerBounds_empty, univ_nonempty]
#align bdd_below_empty bddBelow_empty

@[simp] theorem isGLB_empty_iff : IsGLB ∅ a ↔ IsTop a := by
  simp [IsGLB]
#align is_glb_empty_iff isGLB_empty_iff

@[simp] theorem isLUB_empty_iff : IsLUB ∅ a ↔ IsBot a :=
  @isGLB_empty_iff αᵒᵈ _ _
#align is_lub_empty_iff isLUB_empty_iff

theorem isGLB_empty [OrderTop α] : IsGLB ∅ (⊤ : α) :=
  isGLB_empty_iff.2 isTop_top
#align is_glb_empty isGLB_empty

theorem isLUB_empty [OrderBot α] : IsLUB ∅ (⊥ : α) :=
  @isGLB_empty αᵒᵈ _ _
#align is_lub_empty isLUB_empty

theorem IsLUB.nonempty [NoMinOrder α] (hs : IsLUB s a) : s.Nonempty :=
  let ⟨a', ha'⟩ := exists_lt a
  nonempty_iff_ne_empty.2 fun h =>
    not_le_of_lt ha' <| hs.right <| by rw [h, upperBounds_empty]; exact mem_univ _
#align is_lub.nonempty IsLUB.nonempty

theorem IsGLB.nonempty [NoMaxOrder α] (hs : IsGLB s a) : s.Nonempty :=
  hs.dual.nonempty
#align is_glb.nonempty IsGLB.nonempty

theorem nonempty_of_not_bddAbove [ha : Nonempty α] (h : ¬BddAbove s) : s.Nonempty :=
  (Nonempty.elim ha) fun x => (not_bddAbove_iff'.1 h x).imp fun _ ha => ha.1
#align nonempty_of_not_bdd_above nonempty_of_not_bddAbove

theorem nonempty_of_not_bddBelow [Nonempty α] (h : ¬BddBelow s) : s.Nonempty :=
  @nonempty_of_not_bddAbove αᵒᵈ _ _ _ h
#align nonempty_of_not_bdd_below nonempty_of_not_bddBelow

/-!
#### insert
-/


/-- Adding a point to a set preserves its boundedness above. -/
@[simp]
theorem bddAbove_insert [SemilatticeSup γ] (a : γ) {s : Set γ} :
    BddAbove (insert a s) ↔ BddAbove s := by
  simp only [insert_eq, bddAbove_union, bddAbove_singleton, true_and_iff]
#align bdd_above_insert bddAbove_insert

theorem BddAbove.insert [SemilatticeSup γ] (a : γ) {s : Set γ} (hs : BddAbove s) :
    BddAbove (insert a s) :=
  (bddAbove_insert a).2 hs
#align bdd_above.insert BddAbove.insert

/-- Adding a point to a set preserves its boundedness below.-/
@[simp]
theorem bddBelow_insert [SemilatticeInf γ] (a : γ) {s : Set γ} :
    BddBelow (insert a s) ↔ BddBelow s := by
  simp only [insert_eq, bddBelow_union, bddBelow_singleton, true_and_iff]
#align bdd_below_insert bddBelow_insert

theorem BddBelow.insert [SemilatticeInf γ] (a : γ) {s : Set γ} (hs : BddBelow s) :
    BddBelow (insert a s) :=
  (bddBelow_insert a).2 hs
#align bdd_below.insert BddBelow.insert

theorem IsLUB.insert [SemilatticeSup γ] (a) {b} {s : Set γ} (hs : IsLUB s b) :
    IsLUB (insert a s) (a ⊔ b) := by
  rw [insert_eq]
  exact isLUB_singleton.union hs
#align is_lub.insert IsLUB.insert

theorem IsGLB.insert [SemilatticeInf γ] (a) {b} {s : Set γ} (hs : IsGLB s b) :
    IsGLB (insert a s) (a ⊓ b) := by
  rw [insert_eq]
  exact isGLB_singleton.union hs
#align is_glb.insert IsGLB.insert

theorem IsGreatest.insert [LinearOrder γ] (a) {b} {s : Set γ} (hs : IsGreatest s b) :
    IsGreatest (insert a s) (max a b) := by
  rw [insert_eq]
  exact isGreatest_singleton.union hs
#align is_greatest.insert IsGreatest.insert

theorem IsLeast.insert [LinearOrder γ] (a) {b} {s : Set γ} (hs : IsLeast s b) :
    IsLeast (insert a s) (min a b) := by
  rw [insert_eq]
  exact isLeast_singleton.union hs
#align is_least.insert IsLeast.insert

@[simp]
theorem upperBounds_insert (a : α) (s : Set α) :
    upperBounds (insert a s) = Ici a ∩ upperBounds s := by
  rw [insert_eq, upperBounds_union, upperBounds_singleton]
#align upper_bounds_insert upperBounds_insert

@[simp]
theorem lowerBounds_insert (a : α) (s : Set α) :
    lowerBounds (insert a s) = Iic a ∩ lowerBounds s := by
  rw [insert_eq, lowerBounds_union, lowerBounds_singleton]
#align lower_bounds_insert lowerBounds_insert

/-- When there is a global maximum, every set is bounded above. -/
@[simp]
protected theorem OrderTop.bddAbove [OrderTop α] (s : Set α) : BddAbove s :=
  ⟨⊤, fun a _ => OrderTop.le_top a⟩
#align order_top.bdd_above OrderTop.bddAbove

/-- When there is a global minimum, every set is bounded below. -/
@[simp]
protected theorem OrderBot.bddBelow [OrderBot α] (s : Set α) : BddBelow s :=
  ⟨⊥, fun a _ => OrderBot.bot_le a⟩
#align order_bot.bdd_below OrderBot.bddBelow

/-!
#### Pair
-/


theorem isLUB_pair [SemilatticeSup γ] {a b : γ} : IsLUB {a, b} (a ⊔ b) :=
  isLUB_singleton.insert _
#align is_lub_pair isLUB_pair

theorem isGLB_pair [SemilatticeInf γ] {a b : γ} : IsGLB {a, b} (a ⊓ b) :=
  isGLB_singleton.insert _
#align is_glb_pair isGLB_pair

theorem isLeast_pair [LinearOrder γ] {a b : γ} : IsLeast {a, b} (min a b) :=
  isLeast_singleton.insert _
#align is_least_pair isLeast_pair

theorem isGreatest_pair [LinearOrder γ] {a b : γ} : IsGreatest {a, b} (max a b) :=
  isGreatest_singleton.insert _
#align is_greatest_pair isGreatest_pair

/-!
#### Lower/upper bounds
-/


@[simp]
theorem isLUB_lowerBounds : IsLUB (lowerBounds s) a ↔ IsGLB s a :=
  ⟨fun H => ⟨fun _ hx => H.2 <| subset_upperBounds_lowerBounds s hx, H.1⟩, IsGreatest.isLUB⟩
#align is_lub_lower_bounds isLUB_lowerBounds

@[simp]
theorem isGLB_upperBounds : IsGLB (upperBounds s) a ↔ IsLUB s a :=
  @isLUB_lowerBounds αᵒᵈ _ _ _
#align is_glb_upper_bounds isGLB_upperBounds

end

/-!
### (In)equalities with the least upper bound and the greatest lower bound
-/


section Preorder

variable [Preorder α] {s : Set α} {a b : α}

theorem lowerBounds_le_upperBounds (ha : a ∈ lowerBounds s) (hb : b ∈ upperBounds s) :
    s.Nonempty → a ≤ b
  | ⟨_, hc⟩ => le_trans (ha hc) (hb hc)
#align lower_bounds_le_upper_bounds lowerBounds_le_upperBounds

theorem isGLB_le_isLUB (ha : IsGLB s a) (hb : IsLUB s b) (hs : s.Nonempty) : a ≤ b :=
  lowerBounds_le_upperBounds ha.1 hb.1 hs
#align is_glb_le_is_lub isGLB_le_isLUB

theorem isLUB_lt_iff (ha : IsLUB s a) : a < b ↔ ∃ c ∈ upperBounds s, c < b :=
  ⟨fun hb => ⟨a, ha.1, hb⟩, fun ⟨_, hcs, hcb⟩ => lt_of_le_of_lt (ha.2 hcs) hcb⟩
#align is_lub_lt_iff isLUB_lt_iff

theorem lt_isGLB_iff (ha : IsGLB s a) : b < a ↔ ∃ c ∈ lowerBounds s, b < c :=
  isLUB_lt_iff ha.dual
#align lt_is_glb_iff lt_isGLB_iff

theorem le_of_isLUB_le_isGLB {x y} (ha : IsGLB s a) (hb : IsLUB s b) (hab : b ≤ a) (hx : x ∈ s)
    (hy : y ∈ s) : x ≤ y :=
  calc
    x ≤ b := hb.1 hx
    _ ≤ a := hab
    _ ≤ y := ha.1 hy
#align le_of_is_lub_le_is_glb le_of_isLUB_le_isGLB

end Preorder

section PartialOrder

variable [PartialOrder α] {s : Set α} {a b : α}

theorem IsLeast.unique (Ha : IsLeast s a) (Hb : IsLeast s b) : a = b :=
  le_antisymm (Ha.right Hb.left) (Hb.right Ha.left)
#align is_least.unique IsLeast.unique

theorem IsLeast.isLeast_iff_eq (Ha : IsLeast s a) : IsLeast s b ↔ a = b :=
  Iff.intro Ha.unique fun h => h ▸ Ha
#align is_least.is_least_iff_eq IsLeast.isLeast_iff_eq

theorem IsGreatest.unique (Ha : IsGreatest s a) (Hb : IsGreatest s b) : a = b :=
  le_antisymm (Hb.right Ha.left) (Ha.right Hb.left)
#align is_greatest.unique IsGreatest.unique

theorem IsGreatest.isGreatest_iff_eq (Ha : IsGreatest s a) : IsGreatest s b ↔ a = b :=
  Iff.intro Ha.unique fun h => h ▸ Ha
#align is_greatest.is_greatest_iff_eq IsGreatest.isGreatest_iff_eq

theorem IsLUB.unique (Ha : IsLUB s a) (Hb : IsLUB s b) : a = b :=
  IsLeast.unique Ha Hb
#align is_lub.unique IsLUB.unique

theorem IsGLB.unique (Ha : IsGLB s a) (Hb : IsGLB s b) : a = b :=
  IsGreatest.unique Ha Hb
#align is_glb.unique IsGLB.unique

theorem Set.subsingleton_of_isLUB_le_isGLB (Ha : IsGLB s a) (Hb : IsLUB s b) (hab : b ≤ a) :
    s.Subsingleton := fun _ hx _ hy =>
  le_antisymm (le_of_isLUB_le_isGLB Ha Hb hab hx hy) (le_of_isLUB_le_isGLB Ha Hb hab hy hx)
#align set.subsingleton_of_is_lub_le_is_glb Set.subsingleton_of_isLUB_le_isGLB

theorem isGLB_lt_isLUB_of_ne (Ha : IsGLB s a) (Hb : IsLUB s b) {x y} (Hx : x ∈ s) (Hy : y ∈ s)
    (Hxy : x ≠ y) : a < b :=
  lt_iff_le_not_le.2
    ⟨lowerBounds_le_upperBounds Ha.1 Hb.1 ⟨x, Hx⟩, fun hab =>
      Hxy <| Set.subsingleton_of_isLUB_le_isGLB Ha Hb hab Hx Hy⟩
#align is_glb_lt_is_lub_of_ne isGLB_lt_isLUB_of_ne

end PartialOrder

section LinearOrder

variable [LinearOrder α] {s : Set α} {a b : α}

theorem lt_isLUB_iff (h : IsLUB s a) : b < a ↔ ∃ c ∈ s, b < c := by
  simp_rw [← not_le, isLUB_le_iff h, mem_upperBounds, not_forall, not_le, exists_prop]
#align lt_is_lub_iff lt_isLUB_iff

theorem isGLB_lt_iff (h : IsGLB s a) : a < b ↔ ∃ c ∈ s, c < b :=
  lt_isLUB_iff h.dual
#align is_glb_lt_iff isGLB_lt_iff

theorem IsLUB.exists_between (h : IsLUB s a) (hb : b < a) : ∃ c ∈ s, b < c ∧ c ≤ a :=
  let ⟨c, hcs, hbc⟩ := (lt_isLUB_iff h).1 hb
  ⟨c, hcs, hbc, h.1 hcs⟩
#align is_lub.exists_between IsLUB.exists_between

theorem IsLUB.exists_between' (h : IsLUB s a) (h' : a ∉ s) (hb : b < a) : ∃ c ∈ s, b < c ∧ c < a :=
  let ⟨c, hcs, hbc, hca⟩ := h.exists_between hb
  ⟨c, hcs, hbc, hca.lt_of_ne fun hac => h' <| hac ▸ hcs⟩
#align is_lub.exists_between' IsLUB.exists_between'

theorem IsGLB.exists_between (h : IsGLB s a) (hb : a < b) : ∃ c ∈ s, a ≤ c ∧ c < b :=
  let ⟨c, hcs, hbc⟩ := (isGLB_lt_iff h).1 hb
  ⟨c, hcs, h.1 hcs, hbc⟩
#align is_glb.exists_between IsGLB.exists_between

theorem IsGLB.exists_between' (h : IsGLB s a) (h' : a ∉ s) (hb : a < b) : ∃ c ∈ s, a < c ∧ c < b :=
  let ⟨c, hcs, hac, hcb⟩ := h.exists_between hb
  ⟨c, hcs, hac.lt_of_ne fun hac => h' <| hac.symm ▸ hcs, hcb⟩
#align is_glb.exists_between' IsGLB.exists_between'

end LinearOrder

/-!
### Images of upper/lower bounds under monotone functions
-/


namespace MonotoneOn

variable [Preorder α] [Preorder β] {f : α → β} {s t : Set α} (Hf : MonotoneOn f t) {a : α}
  (Hst : s ⊆ t)

theorem mem_upperBounds_image (Has : a ∈ upperBounds s) (Hat : a ∈ t) :
    f a ∈ upperBounds (f '' s) :=
  ball_image_of_ball fun _ H => Hf (Hst H) Hat (Has H)
#align monotone_on.mem_upper_bounds_image MonotoneOn.mem_upperBounds_image

theorem mem_upperBounds_image_self : a ∈ upperBounds t → a ∈ t → f a ∈ upperBounds (f '' t) :=
  Hf.mem_upperBounds_image subset_rfl
#align monotone_on.mem_upper_bounds_image_self MonotoneOn.mem_upperBounds_image_self

theorem mem_lowerBounds_image (Has : a ∈ lowerBounds s) (Hat : a ∈ t) :
    f a ∈ lowerBounds (f '' s) :=
  ball_image_of_ball fun _ H => Hf Hat (Hst H) (Has H)
#align monotone_on.mem_lower_bounds_image MonotoneOn.mem_lowerBounds_image

theorem mem_lowerBounds_image_self : a ∈ lowerBounds t → a ∈ t → f a ∈ lowerBounds (f '' t) :=
  Hf.mem_lowerBounds_image subset_rfl
#align monotone_on.mem_lower_bounds_image_self MonotoneOn.mem_lowerBounds_image_self

theorem image_upperBounds_subset_upperBounds_image (Hst : s ⊆ t) :
    f '' (upperBounds s ∩ t) ⊆ upperBounds (f '' s) := by
  rintro _ ⟨a, ha, rfl⟩
  exact Hf.mem_upperBounds_image Hst ha.1 ha.2
#align monotone_on.image_upper_bounds_subset_upper_bounds_image MonotoneOn.image_upperBounds_subset_upperBounds_image

theorem image_lowerBounds_subset_lowerBounds_image :
    f '' (lowerBounds s ∩ t) ⊆ lowerBounds (f '' s) :=
  Hf.dual.image_upperBounds_subset_upperBounds_image Hst
#align monotone_on.image_lower_bounds_subset_lower_bounds_image MonotoneOn.image_lowerBounds_subset_lowerBounds_image

/-- The image under a monotone function on a set `t` of a subset which has an upper bound in `t`
  is bounded above. -/
theorem map_bddAbove : (upperBounds s ∩ t).Nonempty → BddAbove (f '' s) := fun ⟨C, hs, ht⟩ =>
  ⟨f C, Hf.mem_upperBounds_image Hst hs ht⟩
#align monotone_on.map_bdd_above MonotoneOn.map_bddAbove

/-- The image under a monotone function on a set `t` of a subset which has a lower bound in `t`
  is bounded below. -/
theorem map_bddBelow : (lowerBounds s ∩ t).Nonempty → BddBelow (f '' s) := fun ⟨C, hs, ht⟩ =>
  ⟨f C, Hf.mem_lowerBounds_image Hst hs ht⟩
#align monotone_on.map_bdd_below MonotoneOn.map_bddBelow

/-- A monotone map sends a least element of a set to a least element of its image. -/
theorem map_isLeast (Ha : IsLeast t a) : IsLeast (f '' t) (f a) :=
  ⟨mem_image_of_mem _ Ha.1, Hf.mem_lowerBounds_image_self Ha.2 Ha.1⟩
#align monotone_on.map_is_least MonotoneOn.map_isLeast

/-- A monotone map sends a greatest element of a set to a greatest element of its image. -/
theorem map_isGreatest (Ha : IsGreatest t a) : IsGreatest (f '' t) (f a) :=
  ⟨mem_image_of_mem _ Ha.1, Hf.mem_upperBounds_image_self Ha.2 Ha.1⟩
#align monotone_on.map_is_greatest MonotoneOn.map_isGreatest

end MonotoneOn

namespace AntitoneOn

variable [Preorder α] [Preorder β] {f : α → β} {s t : Set α} (Hf : AntitoneOn f t) {a : α}
  (Hst : s ⊆ t)

theorem mem_upperBounds_image (Has : a ∈ lowerBounds s) : a ∈ t → f a ∈ upperBounds (f '' s) :=
  Hf.dual_right.mem_lowerBounds_image Hst Has
#align antitone_on.mem_upper_bounds_image AntitoneOn.mem_upperBounds_image

theorem mem_upperBounds_image_self : a ∈ lowerBounds t → a ∈ t → f a ∈ upperBounds (f '' t) :=
  Hf.dual_right.mem_lowerBounds_image_self
#align antitone_on.mem_upper_bounds_image_self AntitoneOn.mem_upperBounds_image_self

theorem mem_lowerBounds_image : a ∈ upperBounds s → a ∈ t → f a ∈ lowerBounds (f '' s) :=
  Hf.dual_right.mem_upperBounds_image Hst
#align antitone_on.mem_lower_bounds_image AntitoneOn.mem_lowerBounds_image

theorem mem_lowerBounds_image_self : a ∈ upperBounds t → a ∈ t → f a ∈ lowerBounds (f '' t) :=
  Hf.dual_right.mem_upperBounds_image_self
#align antitone_on.mem_lower_bounds_image_self AntitoneOn.mem_lowerBounds_image_self

theorem image_lowerBounds_subset_upperBounds_image :
    f '' (lowerBounds s ∩ t) ⊆ upperBounds (f '' s) :=
  Hf.dual_right.image_lowerBounds_subset_lowerBounds_image Hst
#align antitone_on.image_lower_bounds_subset_upper_bounds_image AntitoneOn.image_lowerBounds_subset_upperBounds_image

theorem image_upperBounds_subset_lowerBounds_image :
    f '' (upperBounds s ∩ t) ⊆ lowerBounds (f '' s) :=
  Hf.dual_right.image_upperBounds_subset_upperBounds_image Hst
#align antitone_on.image_upper_bounds_subset_lower_bounds_image AntitoneOn.image_upperBounds_subset_lowerBounds_image

/-- The image under an antitone function of a set which is bounded above is bounded below. -/
theorem map_bddAbove : (upperBounds s ∩ t).Nonempty → BddBelow (f '' s) :=
  Hf.dual_right.map_bddAbove Hst
#align antitone_on.map_bdd_above AntitoneOn.map_bddAbove

/-- The image under an antitone function of a set which is bounded below is bounded above. -/
theorem map_bddBelow : (lowerBounds s ∩ t).Nonempty → BddAbove (f '' s) :=
  Hf.dual_right.map_bddBelow Hst
#align antitone_on.map_bdd_below AntitoneOn.map_bddBelow

/-- An antitone map sends a greatest element of a set to a least element of its image. -/
theorem map_isGreatest : IsGreatest t a → IsLeast (f '' t) (f a) :=
  Hf.dual_right.map_isGreatest
#align antitone_on.map_is_greatest AntitoneOn.map_isGreatest

/-- An antitone map sends a least element of a set to a greatest element of its image. -/
theorem map_isLeast : IsLeast t a → IsGreatest (f '' t) (f a) :=
  Hf.dual_right.map_isLeast
#align antitone_on.map_is_least AntitoneOn.map_isLeast

end AntitoneOn

namespace Monotone

variable [Preorder α] [Preorder β] {f : α → β} (Hf : Monotone f) {a : α} {s : Set α}

theorem mem_upperBounds_image (Ha : a ∈ upperBounds s) : f a ∈ upperBounds (f '' s) :=
  ball_image_of_ball fun _ H => Hf (Ha H)
#align monotone.mem_upper_bounds_image Monotone.mem_upperBounds_image

theorem mem_lowerBounds_image (Ha : a ∈ lowerBounds s) : f a ∈ lowerBounds (f '' s) :=
  ball_image_of_ball fun _ H => Hf (Ha H)
#align monotone.mem_lower_bounds_image Monotone.mem_lowerBounds_image

theorem image_upperBounds_subset_upperBounds_image : f '' upperBounds s ⊆ upperBounds (f '' s) := by
  rintro _ ⟨a, ha, rfl⟩
  exact Hf.mem_upperBounds_image ha
#align monotone.image_upper_bounds_subset_upper_bounds_image Monotone.image_upperBounds_subset_upperBounds_image

theorem image_lowerBounds_subset_lowerBounds_image : f '' lowerBounds s ⊆ lowerBounds (f '' s) :=
  Hf.dual.image_upperBounds_subset_upperBounds_image
#align monotone.image_lower_bounds_subset_lower_bounds_image Monotone.image_lowerBounds_subset_lowerBounds_image

/-- The image under a monotone function of a set which is bounded above is bounded above. See also
`BddAbove.image2`. -/
theorem map_bddAbove : BddAbove s → BddAbove (f '' s)
  | ⟨C, hC⟩ => ⟨f C, Hf.mem_upperBounds_image hC⟩
#align monotone.map_bdd_above Monotone.map_bddAbove

/-- The image under a monotone function of a set which is bounded below is bounded below. See also
`BddBelow.image2`. -/
theorem map_bddBelow : BddBelow s → BddBelow (f '' s)
  | ⟨C, hC⟩ => ⟨f C, Hf.mem_lowerBounds_image hC⟩
#align monotone.map_bdd_below Monotone.map_bddBelow

/-- A monotone map sends a least element of a set to a least element of its image. -/
theorem map_isLeast (Ha : IsLeast s a) : IsLeast (f '' s) (f a) :=
  ⟨mem_image_of_mem _ Ha.1, Hf.mem_lowerBounds_image Ha.2⟩
#align monotone.map_is_least Monotone.map_isLeast

/-- A monotone map sends a greatest element of a set to a greatest element of its image. -/
theorem map_isGreatest (Ha : IsGreatest s a) : IsGreatest (f '' s) (f a) :=
  ⟨mem_image_of_mem _ Ha.1, Hf.mem_upperBounds_image Ha.2⟩
#align monotone.map_is_greatest Monotone.map_isGreatest

end Monotone

namespace Antitone

variable [Preorder α] [Preorder β] {f : α → β} (hf : Antitone f) {a : α} {s : Set α}

theorem mem_upperBounds_image : a ∈ lowerBounds s → f a ∈ upperBounds (f '' s) :=
  hf.dual_right.mem_lowerBounds_image
#align antitone.mem_upper_bounds_image Antitone.mem_upperBounds_image

theorem mem_lowerBounds_image : a ∈ upperBounds s → f a ∈ lowerBounds (f '' s) :=
  hf.dual_right.mem_upperBounds_image
#align antitone.mem_lower_bounds_image Antitone.mem_lowerBounds_image

theorem image_lowerBounds_subset_upperBounds_image : f '' lowerBounds s ⊆ upperBounds (f '' s) :=
  hf.dual_right.image_lowerBounds_subset_lowerBounds_image
#align antitone.image_lower_bounds_subset_upper_bounds_image Antitone.image_lowerBounds_subset_upperBounds_image

theorem image_upperBounds_subset_lowerBounds_image : f '' upperBounds s ⊆ lowerBounds (f '' s) :=
  hf.dual_right.image_upperBounds_subset_upperBounds_image
#align antitone.image_upper_bounds_subset_lower_bounds_image Antitone.image_upperBounds_subset_lowerBounds_image

/-- The image under an antitone function of a set which is bounded above is bounded below. -/
theorem map_bddAbove : BddAbove s → BddBelow (f '' s) :=
  hf.dual_right.map_bddAbove
#align antitone.map_bdd_above Antitone.map_bddAbove

/-- The image under an antitone function of a set which is bounded below is bounded above. -/
theorem map_bddBelow : BddBelow s → BddAbove (f '' s) :=
  hf.dual_right.map_bddBelow
#align antitone.map_bdd_below Antitone.map_bddBelow

/-- An antitone map sends a greatest element of a set to a least element of its image. -/
theorem map_isGreatest : IsGreatest s a → IsLeast (f '' s) (f a) :=
  hf.dual_right.map_isGreatest
#align antitone.map_is_greatest Antitone.map_isGreatest

/-- An antitone map sends a least element of a set to a greatest element of its image. -/
theorem map_isLeast : IsLeast s a → IsGreatest (f '' s) (f a) :=
  hf.dual_right.map_isLeast
#align antitone.map_is_least Antitone.map_isLeast

end Antitone

section Image2

variable [Preorder α] [Preorder β] [Preorder γ] {f : α → β → γ} {s : Set α} {t : Set β} {a : α}
  {b : β}

section MonotoneMonotone

variable (h₀ : ∀ b, Monotone (swap f b)) (h₁ : ∀ a, Monotone (f a))

theorem mem_upperBounds_image2 (ha : a ∈ upperBounds s) (hb : b ∈ upperBounds t) :
    f a b ∈ upperBounds (image2 f s t) :=
  forall_image2_iff.2 fun _ hx _ hy => (h₀ _ <| ha hx).trans <| h₁ _ <| hb hy
#align mem_upper_bounds_image2 mem_upperBounds_image2

theorem mem_lowerBounds_image2 (ha : a ∈ lowerBounds s) (hb : b ∈ lowerBounds t) :
    f a b ∈ lowerBounds (image2 f s t) :=
  forall_image2_iff.2 fun _ hx _ hy => (h₀ _ <| ha hx).trans <| h₁ _ <| hb hy
#align mem_lower_bounds_image2 mem_lowerBounds_image2

theorem image2_upperBounds_upperBounds_subset :
    image2 f (upperBounds s) (upperBounds t) ⊆ upperBounds (image2 f s t) := by
  rintro _ ⟨a, b, ha, hb, rfl⟩
  exact mem_upperBounds_image2 h₀ h₁ ha hb
#align image2_upper_bounds_upper_bounds_subset image2_upperBounds_upperBounds_subset

theorem image2_lowerBounds_lowerBounds_subset :
    image2 f (lowerBounds s) (lowerBounds t) ⊆ lowerBounds (image2 f s t) := by
  rintro _ ⟨a, b, ha, hb, rfl⟩
  exact mem_lowerBounds_image2 h₀ h₁ ha hb
#align image2_lower_bounds_lower_bounds_subset image2_lowerBounds_lowerBounds_subset

/-- See also `Monotone.map_bddAbove`. -/
theorem BddAbove.image2 : BddAbove s → BddAbove t → BddAbove (image2 f s t) := by
  rintro ⟨a, ha⟩ ⟨b, hb⟩
  exact ⟨f a b, mem_upperBounds_image2 h₀ h₁ ha hb⟩
#align bdd_above.image2 BddAbove.image2

/-- See also `Monotone.map_bddBelow`. -/
theorem BddBelow.image2 : BddBelow s → BddBelow t → BddBelow (image2 f s t) := by
  rintro ⟨a, ha⟩ ⟨b, hb⟩
  exact ⟨f a b, mem_lowerBounds_image2 h₀ h₁ ha hb⟩
#align bdd_below.image2 BddBelow.image2

theorem IsGreatest.image2 (ha : IsGreatest s a) (hb : IsGreatest t b) :
    IsGreatest (image2 f s t) (f a b) :=
  ⟨mem_image2_of_mem ha.1 hb.1, mem_upperBounds_image2 h₀ h₁ ha.2 hb.2⟩
#align is_greatest.image2 IsGreatest.image2

theorem IsLeast.image2 (ha : IsLeast s a) (hb : IsLeast t b) : IsLeast (image2 f s t) (f a b) :=
  ⟨mem_image2_of_mem ha.1 hb.1, mem_lowerBounds_image2 h₀ h₁ ha.2 hb.2⟩
#align is_least.image2 IsLeast.image2

end MonotoneMonotone

section MonotoneAntitone

variable (h₀ : ∀ b, Monotone (swap f b)) (h₁ : ∀ a, Antitone (f a))

theorem mem_upperBounds_image2_of_mem_upperBounds_of_mem_lowerBounds (ha : a ∈ upperBounds s)
    (hb : b ∈ lowerBounds t) : f a b ∈ upperBounds (image2 f s t) :=
  forall_image2_iff.2 fun _ hx _ hy => (h₀ _ <| ha hx).trans <| h₁ _ <| hb hy
#align mem_upper_bounds_image2_of_mem_upper_bounds_of_mem_lower_bounds mem_upperBounds_image2_of_mem_upperBounds_of_mem_lowerBounds

theorem mem_lowerBounds_image2_of_mem_lowerBounds_of_mem_upperBounds (ha : a ∈ lowerBounds s)
    (hb : b ∈ upperBounds t) : f a b ∈ lowerBounds (image2 f s t) :=
  forall_image2_iff.2 fun _ hx _ hy => (h₀ _ <| ha hx).trans <| h₁ _ <| hb hy
#align mem_lower_bounds_image2_of_mem_lower_bounds_of_mem_upper_bounds mem_lowerBounds_image2_of_mem_lowerBounds_of_mem_upperBounds

theorem image2_upperBounds_lowerBounds_subset_upperBounds_image2 :
    image2 f (upperBounds s) (lowerBounds t) ⊆ upperBounds (image2 f s t) := by
  rintro _ ⟨a, b, ha, hb, rfl⟩
  exact mem_upperBounds_image2_of_mem_upperBounds_of_mem_lowerBounds h₀ h₁ ha hb
#align image2_upper_bounds_lower_bounds_subset_upper_bounds_image2 image2_upperBounds_lowerBounds_subset_upperBounds_image2

theorem image2_lowerBounds_upperBounds_subset_lowerBounds_image2 :
    image2 f (lowerBounds s) (upperBounds t) ⊆ lowerBounds (image2 f s t) := by
  rintro _ ⟨a, b, ha, hb, rfl⟩
  exact mem_lowerBounds_image2_of_mem_lowerBounds_of_mem_upperBounds h₀ h₁ ha hb
#align image2_lower_bounds_upper_bounds_subset_lower_bounds_image2 image2_lowerBounds_upperBounds_subset_lowerBounds_image2

theorem BddAbove.bddAbove_image2_of_bddBelow :
    BddAbove s → BddBelow t → BddAbove (Set.image2 f s t) := by
  rintro ⟨a, ha⟩ ⟨b, hb⟩
  exact ⟨f a b, mem_upperBounds_image2_of_mem_upperBounds_of_mem_lowerBounds h₀ h₁ ha hb⟩
#align bdd_above.bdd_above_image2_of_bdd_below BddAbove.bddAbove_image2_of_bddBelow

theorem BddBelow.bddBelow_image2_of_bddAbove :
    BddBelow s → BddAbove t → BddBelow (Set.image2 f s t) := by
  rintro ⟨a, ha⟩ ⟨b, hb⟩
  exact ⟨f a b, mem_lowerBounds_image2_of_mem_lowerBounds_of_mem_upperBounds h₀ h₁ ha hb⟩
#align bdd_below.bdd_below_image2_of_bdd_above BddBelow.bddBelow_image2_of_bddAbove

theorem IsGreatest.isGreatest_image2_of_isLeast (ha : IsGreatest s a) (hb : IsLeast t b) :
    IsGreatest (Set.image2 f s t) (f a b) :=
  ⟨mem_image2_of_mem ha.1 hb.1,
    mem_upperBounds_image2_of_mem_upperBounds_of_mem_lowerBounds h₀ h₁ ha.2 hb.2⟩
#align is_greatest.is_greatest_image2_of_is_least IsGreatest.isGreatest_image2_of_isLeast

theorem IsLeast.isLeast_image2_of_isGreatest (ha : IsLeast s a) (hb : IsGreatest t b) :
    IsLeast (Set.image2 f s t) (f a b) :=
  ⟨mem_image2_of_mem ha.1 hb.1,
    mem_lowerBounds_image2_of_mem_lowerBounds_of_mem_upperBounds h₀ h₁ ha.2 hb.2⟩
#align is_least.is_least_image2_of_is_greatest IsLeast.isLeast_image2_of_isGreatest

end MonotoneAntitone

section AntitoneAntitone

variable (h₀ : ∀ b, Antitone (swap f b)) (h₁ : ∀ a, Antitone (f a))

theorem mem_upperBounds_image2_of_mem_lowerBounds (ha : a ∈ lowerBounds s)
    (hb : b ∈ lowerBounds t) : f a b ∈ upperBounds (image2 f s t) :=
  forall_image2_iff.2 fun _ hx _ hy => (h₀ _ <| ha hx).trans <| h₁ _ <| hb hy
#align mem_upper_bounds_image2_of_mem_lower_bounds mem_upperBounds_image2_of_mem_lowerBounds

theorem mem_lowerBounds_image2_of_mem_upperBounds (ha : a ∈ upperBounds s)
    (hb : b ∈ upperBounds t) : f a b ∈ lowerBounds (image2 f s t) :=
  forall_image2_iff.2 fun _ hx _ hy => (h₀ _ <| ha hx).trans <| h₁ _ <| hb hy
#align mem_lower_bounds_image2_of_mem_upper_bounds mem_lowerBounds_image2_of_mem_upperBounds

theorem image2_upperBounds_upperBounds_subset_upperBounds_image2 :
    image2 f (lowerBounds s) (lowerBounds t) ⊆ upperBounds (image2 f s t) := by
  rintro _ ⟨a, b, ha, hb, rfl⟩
  exact mem_upperBounds_image2_of_mem_lowerBounds h₀ h₁ ha hb
#align image2_upper_bounds_upper_bounds_subset_upper_bounds_image2 image2_upperBounds_upperBounds_subset_upperBounds_image2

theorem image2_lowerBounds_lowerBounds_subset_lowerBounds_image2 :
    image2 f (upperBounds s) (upperBounds t) ⊆ lowerBounds (image2 f s t) := by
  rintro _ ⟨a, b, ha, hb, rfl⟩
  exact mem_lowerBounds_image2_of_mem_upperBounds h₀ h₁ ha hb
#align image2_lower_bounds_lower_bounds_subset_lower_bounds_image2 image2_lowerBounds_lowerBounds_subset_lowerBounds_image2

theorem BddBelow.image2_bddAbove : BddBelow s → BddBelow t → BddAbove (Set.image2 f s t) := by
  rintro ⟨a, ha⟩ ⟨b, hb⟩
  exact ⟨f a b, mem_upperBounds_image2_of_mem_lowerBounds h₀ h₁ ha hb⟩
#align bdd_below.image2_bdd_above BddBelow.image2_bddAbove

theorem BddAbove.image2_bddBelow : BddAbove s → BddAbove t → BddBelow (Set.image2 f s t) := by
  rintro ⟨a, ha⟩ ⟨b, hb⟩
  exact ⟨f a b, mem_lowerBounds_image2_of_mem_upperBounds h₀ h₁ ha hb⟩
#align bdd_above.image2_bdd_below BddAbove.image2_bddBelow

theorem IsLeast.isGreatest_image2 (ha : IsLeast s a) (hb : IsLeast t b) :
    IsGreatest (Set.image2 f s t) (f a b) :=
  ⟨mem_image2_of_mem ha.1 hb.1, mem_upperBounds_image2_of_mem_lowerBounds h₀ h₁ ha.2 hb.2⟩
#align is_least.is_greatest_image2 IsLeast.isGreatest_image2

theorem IsGreatest.isLeast_image2 (ha : IsGreatest s a) (hb : IsGreatest t b) :
    IsLeast (Set.image2 f s t) (f a b) :=
  ⟨mem_image2_of_mem ha.1 hb.1, mem_lowerBounds_image2_of_mem_upperBounds h₀ h₁ ha.2 hb.2⟩
#align is_greatest.is_least_image2 IsGreatest.isLeast_image2

end AntitoneAntitone

section AntitoneMonotone

variable (h₀ : ∀ b, Antitone (swap f b)) (h₁ : ∀ a, Monotone (f a))

theorem mem_upperBounds_image2_of_mem_upperBounds_of_mem_upperBounds (ha : a ∈ lowerBounds s)
    (hb : b ∈ upperBounds t) : f a b ∈ upperBounds (image2 f s t) :=
  forall_image2_iff.2 fun _ hx _ hy => (h₀ _ <| ha hx).trans <| h₁ _ <| hb hy
#align mem_upper_bounds_image2_of_mem_upper_bounds_of_mem_upper_bounds mem_upperBounds_image2_of_mem_upperBounds_of_mem_upperBounds

theorem mem_lowerBounds_image2_of_mem_lowerBounds_of_mem_lowerBounds (ha : a ∈ upperBounds s)
    (hb : b ∈ lowerBounds t) : f a b ∈ lowerBounds (image2 f s t) :=
  forall_image2_iff.2 fun _ hx _ hy => (h₀ _ <| ha hx).trans <| h₁ _ <| hb hy
#align mem_lower_bounds_image2_of_mem_lower_bounds_of_mem_lower_bounds mem_lowerBounds_image2_of_mem_lowerBounds_of_mem_lowerBounds

theorem image2_lowerBounds_upperBounds_subset_upperBounds_image2 :
    image2 f (lowerBounds s) (upperBounds t) ⊆ upperBounds (image2 f s t) := by
  rintro _ ⟨a, b, ha, hb, rfl⟩
  exact mem_upperBounds_image2_of_mem_upperBounds_of_mem_upperBounds h₀ h₁ ha hb
#align image2_lower_bounds_upper_bounds_subset_upper_bounds_image2 image2_lowerBounds_upperBounds_subset_upperBounds_image2

theorem image2_upperBounds_lowerBounds_subset_lowerBounds_image2 :
    image2 f (upperBounds s) (lowerBounds t) ⊆ lowerBounds (image2 f s t) := by
  rintro _ ⟨a, b, ha, hb, rfl⟩
  exact mem_lowerBounds_image2_of_mem_lowerBounds_of_mem_lowerBounds h₀ h₁ ha hb
#align image2_upper_bounds_lower_bounds_subset_lower_bounds_image2 image2_upperBounds_lowerBounds_subset_lowerBounds_image2

theorem BddBelow.bddAbove_image2_of_bddAbove :
    BddBelow s → BddAbove t → BddAbove (Set.image2 f s t) := by
  rintro ⟨a, ha⟩ ⟨b, hb⟩
  exact ⟨f a b, mem_upperBounds_image2_of_mem_upperBounds_of_mem_upperBounds h₀ h₁ ha hb⟩
#align bdd_below.bdd_above_image2_of_bdd_above BddBelow.bddAbove_image2_of_bddAbove

theorem BddAbove.bddBelow_image2_of_bddAbove :
    BddAbove s → BddBelow t → BddBelow (Set.image2 f s t) := by
  rintro ⟨a, ha⟩ ⟨b, hb⟩
  exact ⟨f a b, mem_lowerBounds_image2_of_mem_lowerBounds_of_mem_lowerBounds h₀ h₁ ha hb⟩
#align bdd_above.bdd_below_image2_of_bdd_above BddAbove.bddBelow_image2_of_bddAbove

theorem IsLeast.isGreatest_image2_of_isGreatest (ha : IsLeast s a) (hb : IsGreatest t b) :
    IsGreatest (Set.image2 f s t) (f a b) :=
  ⟨mem_image2_of_mem ha.1 hb.1,
    mem_upperBounds_image2_of_mem_upperBounds_of_mem_upperBounds h₀ h₁ ha.2 hb.2⟩
#align is_least.is_greatest_image2_of_is_greatest IsLeast.isGreatest_image2_of_isGreatest

theorem IsGreatest.isLeast_image2_of_isLeast (ha : IsGreatest s a) (hb : IsLeast t b) :
    IsLeast (Set.image2 f s t) (f a b) :=
  ⟨mem_image2_of_mem ha.1 hb.1,
    mem_lowerBounds_image2_of_mem_lowerBounds_of_mem_lowerBounds h₀ h₁ ha.2 hb.2⟩
#align is_greatest.is_least_image2_of_is_least IsGreatest.isLeast_image2_of_isLeast

end AntitoneMonotone

end Image2

section Pi

variable {π : α → Type _} [∀ a, Preorder (π a)]

lemma bddAbove_pi {s : Set (∀ a, π a)} :
    BddAbove s ↔ ∀ a, BddAbove (Function.eval a '' s) :=
  ⟨fun ⟨f, hf⟩ a ↦ ⟨f a, ball_image_of_ball fun _ hg ↦ hf hg a⟩,
    fun h ↦ ⟨fun a ↦ (h a).some, fun _ hg a ↦ (h a).some_mem <| mem_image_of_mem _ hg⟩⟩

lemma bddBelow_pi {s : Set (∀ a, π a)} :
    BddBelow s ↔ ∀ a, BddBelow (Function.eval a '' s) :=
  bddAbove_pi (π := fun a ↦ (π a)ᵒᵈ)

lemma bddAbove_range_pi {F : ι → ∀ a, π a} :
    BddAbove (range F) ↔ ∀ a, BddAbove (range fun i ↦ F i a) := by
  simp only [bddAbove_pi, ←range_comp]
  rfl

lemma bddBelow_range_pi {F : ι → ∀ a, π a} :
    BddBelow (range F) ↔ ∀ a, BddBelow (range fun i ↦ F i a) :=
  bddAbove_range_pi (π := fun a ↦ (π a)ᵒᵈ)

theorem isLUB_pi {s : Set (∀ a, π a)} {f : ∀ a, π a} :
    IsLUB s f ↔ ∀ a, IsLUB (Function.eval a '' s) (f a) := by
  classical
    refine'
      ⟨fun H a => ⟨(Function.monotone_eval a).mem_upperBounds_image H.1, fun b hb => _⟩, fun H =>
        ⟨_, _⟩⟩
    · suffices h : Function.update f a b ∈ upperBounds s from Function.update_same a b f ▸ H.2 h a
      refine' fun g hg => le_update_iff.2 ⟨hb <| mem_image_of_mem _ hg, fun i _ => H.1 hg i⟩
    · exact fun g hg a => (H a).1 (mem_image_of_mem _ hg)
    · exact fun g hg a => (H a).2 ((Function.monotone_eval a).mem_upperBounds_image hg)
#align is_lub_pi isLUB_pi

theorem isGLB_pi {s : Set (∀ a, π a)} {f : ∀ a, π a} :
    IsGLB s f ↔ ∀ a, IsGLB (Function.eval a '' s) (f a) :=
  @isLUB_pi α (fun a => (π a)ᵒᵈ) _ s f
#align is_glb_pi isGLB_pi

<<<<<<< HEAD
lemma bddAbove_pi {π : α → Type _} [∀ a, Preorder (π a)] {s : Set (∀ a, π a)} :
    BddAbove s ↔ ∀ a, BddAbove (Function.eval a '' s) :=
  ⟨fun ⟨f, hf⟩ a ↦ ⟨f a, ball_image_of_ball fun _ hg ↦ hf hg a⟩,
    fun h ↦ ⟨fun a ↦ (h a).some, fun _ hg a ↦ (h a).some_mem <| mem_image_of_mem _ hg⟩⟩

lemma bddBelow_pi {π : α → Type _} [∀ a, Preorder (π a)] {s : Set (∀ a, π a)} :
    BddBelow s ↔ ∀ a, BddBelow (Function.eval a '' s) :=
  bddAbove_pi (π := fun a ↦ (π a)ᵒᵈ)

lemma bddAbove_range_pi {π : α → Type _} [∀ a, Preorder (π a)] {F : ι → ∀ a, π a} :
    BddAbove (range F) ↔ ∀ a, BddAbove (range fun i ↦ F i a) := by
  simp only [bddAbove_pi, ←range_comp]
  rfl

lemma bddBelow_range_pi {π : α → Type _} [∀ a, Preorder (π a)] {F : ι → ∀ a, π a} :
    BddBelow (range F) ↔ ∀ a, BddBelow (range fun i ↦ F i a) :=
  bddAbove_range_pi (π := fun a ↦ (π a)ᵒᵈ)
=======
end Pi

theorem IsGLB.of_image [Preorder α] [Preorder β] {f : α → β} (hf : ∀ {x y}, f x ≤ f y ↔ x ≤ y)
    {s : Set α} {x : α} (hx : IsGLB (f '' s) (f x)) : IsGLB s x :=
  ⟨fun _ hy => hf.1 <| hx.1 <| mem_image_of_mem _ hy, fun _ hy =>
    hf.1 <| hx.2 <| Monotone.mem_lowerBounds_image (fun _ _ => hf.2) hy⟩
#align is_glb.of_image IsGLB.of_image

theorem IsLUB.of_image [Preorder α] [Preorder β] {f : α → β} (hf : ∀ {x y}, f x ≤ f y ↔ x ≤ y)
    {s : Set α} {x : α} (hx : IsLUB (f '' s) (f x)) : IsLUB s x :=
  ⟨fun _ hy => hf.1 <| hx.1 <| mem_image_of_mem _ hy, fun _ hy =>
    hf.1 <| hx.2 <| Monotone.mem_upperBounds_image (fun _ _ => hf.2) hy⟩
#align is_lub.of_image IsLUB.of_image
>>>>>>> 7d4e16a3

theorem isLUB_prod [Preorder α] [Preorder β] {s : Set (α × β)} (p : α × β) :
    IsLUB s p ↔ IsLUB (Prod.fst '' s) p.1 ∧ IsLUB (Prod.snd '' s) p.2 := by
  refine'
    ⟨fun H =>
      ⟨⟨monotone_fst.mem_upperBounds_image H.1, fun a ha => _⟩,
        ⟨monotone_snd.mem_upperBounds_image H.1, fun a ha => _⟩⟩,
      fun H => ⟨_, _⟩⟩
  · suffices h : (a, p.2) ∈ upperBounds s from (H.2 h).1
    exact fun q hq => ⟨ha <| mem_image_of_mem _ hq, (H.1 hq).2⟩
  · suffices h : (p.1, a) ∈ upperBounds s from (H.2 h).2
    exact fun q hq => ⟨(H.1 hq).1, ha <| mem_image_of_mem _ hq⟩
  · exact fun q hq => ⟨H.1.1 <| mem_image_of_mem _ hq, H.2.1 <| mem_image_of_mem _ hq⟩
  · exact fun q hq =>
      ⟨H.1.2 <| monotone_fst.mem_upperBounds_image hq,
        H.2.2 <| monotone_snd.mem_upperBounds_image hq⟩
#align is_lub_prod isLUB_prod

theorem isGLB_prod [Preorder α] [Preorder β] {s : Set (α × β)} (p : α × β) :
    IsGLB s p ↔ IsGLB (Prod.fst '' s) p.1 ∧ IsGLB (Prod.snd '' s) p.2 :=
  @isLUB_prod αᵒᵈ βᵒᵈ _ _ _ _
#align is_glb_prod isGLB_prod<|MERGE_RESOLUTION|>--- conflicted
+++ resolved
@@ -1591,25 +1591,6 @@
   @isLUB_pi α (fun a => (π a)ᵒᵈ) _ s f
 #align is_glb_pi isGLB_pi
 
-<<<<<<< HEAD
-lemma bddAbove_pi {π : α → Type _} [∀ a, Preorder (π a)] {s : Set (∀ a, π a)} :
-    BddAbove s ↔ ∀ a, BddAbove (Function.eval a '' s) :=
-  ⟨fun ⟨f, hf⟩ a ↦ ⟨f a, ball_image_of_ball fun _ hg ↦ hf hg a⟩,
-    fun h ↦ ⟨fun a ↦ (h a).some, fun _ hg a ↦ (h a).some_mem <| mem_image_of_mem _ hg⟩⟩
-
-lemma bddBelow_pi {π : α → Type _} [∀ a, Preorder (π a)] {s : Set (∀ a, π a)} :
-    BddBelow s ↔ ∀ a, BddBelow (Function.eval a '' s) :=
-  bddAbove_pi (π := fun a ↦ (π a)ᵒᵈ)
-
-lemma bddAbove_range_pi {π : α → Type _} [∀ a, Preorder (π a)] {F : ι → ∀ a, π a} :
-    BddAbove (range F) ↔ ∀ a, BddAbove (range fun i ↦ F i a) := by
-  simp only [bddAbove_pi, ←range_comp]
-  rfl
-
-lemma bddBelow_range_pi {π : α → Type _} [∀ a, Preorder (π a)] {F : ι → ∀ a, π a} :
-    BddBelow (range F) ↔ ∀ a, BddBelow (range fun i ↦ F i a) :=
-  bddAbove_range_pi (π := fun a ↦ (π a)ᵒᵈ)
-=======
 end Pi
 
 theorem IsGLB.of_image [Preorder α] [Preorder β] {f : α → β} (hf : ∀ {x y}, f x ≤ f y ↔ x ≤ y)
@@ -1623,7 +1604,6 @@
   ⟨fun _ hy => hf.1 <| hx.1 <| mem_image_of_mem _ hy, fun _ hy =>
     hf.1 <| hx.2 <| Monotone.mem_upperBounds_image (fun _ _ => hf.2) hy⟩
 #align is_lub.of_image IsLUB.of_image
->>>>>>> 7d4e16a3
 
 theorem isLUB_prod [Preorder α] [Preorder β] {s : Set (α × β)} (p : α × β) :
     IsLUB s p ↔ IsLUB (Prod.fst '' s) p.1 ∧ IsLUB (Prod.snd '' s) p.2 := by
