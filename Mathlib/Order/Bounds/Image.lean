--- conflicted
+++ resolved
@@ -420,69 +420,38 @@
 
 end Image2
 
-<<<<<<< HEAD
-section Dominated
-variable {α β : Type*} [Preorder α] [Preorder β] {s t : Set α} {f : α → β}
-
-lemma Dominated.image_of_monotone (hst : Dominated s t) (hf : Monotone f) :
-    Dominated (f '' s) (f '' t) := by
-  simp only [Dominated, forall_mem_image, exists_mem_image]
-=======
 section IsCofinalFor
 variable {α β : Type*} [Preorder α] [Preorder β] {s t : Set α} {f : α → β}
 
 lemma IsCofinalFor.image_of_monotone (hst : IsCofinalFor s t) (hf : Monotone f) :
     IsCofinalFor (f '' s) (f '' t) := by
   simp only [IsCofinalFor, forall_mem_image, exists_mem_image]
->>>>>>> 1988522a
   rintro a ha
   obtain ⟨b, hb, hab⟩ := hst ha
   exact ⟨b, hb, hf hab⟩
 
-<<<<<<< HEAD
-lemma Dominated.image_of_antitone (hst : Dominated s t) (hf : Antitone f) :
-    Codominated (f '' s) (f '' t) := by
-  simp only [Codominated, forall_mem_image, exists_mem_image]
-=======
 lemma IsCofinalFor.image_of_antitone (hst : IsCofinalFor s t) (hf : Antitone f) :
     IsCoinitialFor (f '' s) (f '' t) := by
   simp only [IsCoinitialFor, forall_mem_image, exists_mem_image]
->>>>>>> 1988522a
   rintro a ha
   obtain ⟨b, hb, hab⟩ := hst ha
   exact ⟨b, hb, hf hab⟩
 
-<<<<<<< HEAD
-lemma Codominated.image_of_monotone (hst : Codominated s t) (hf : Monotone f) :
-    Codominated (f '' s) (f '' t) := by
-  simp only [Codominated, forall_mem_image, exists_mem_image]
-=======
 lemma IsCoinitialFor.image_of_monotone (hst : IsCoinitialFor s t) (hf : Monotone f) :
     IsCoinitialFor (f '' s) (f '' t) := by
   simp only [IsCoinitialFor, forall_mem_image, exists_mem_image]
->>>>>>> 1988522a
   rintro a ha
   obtain ⟨b, hb, hba⟩ := hst ha
   exact ⟨b, hb, hf hba⟩
 
-<<<<<<< HEAD
-lemma Codominated.image_of_antitone (hst : Codominated s t) (hf : Antitone f) :
-    Dominated (f '' s) (f '' t) := by
-  simp only [Dominated, forall_mem_image, exists_mem_image]
-=======
 lemma IsCoinitialFor.image_of_antitone (hst : IsCoinitialFor s t) (hf : Antitone f) :
     IsCofinalFor (f '' s) (f '' t) := by
   simp only [IsCofinalFor, forall_mem_image, exists_mem_image]
->>>>>>> 1988522a
   rintro a ha
   obtain ⟨b, hb, hba⟩ := hst ha
   exact ⟨b, hb, hf hba⟩
 
-<<<<<<< HEAD
-end Dominated
-=======
 end IsCofinalFor
->>>>>>> 1988522a
 
 section Prod
 
