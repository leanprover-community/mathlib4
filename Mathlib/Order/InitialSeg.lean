--- conflicted
+++ resolved
@@ -137,13 +137,8 @@
     [IsWellFounded α r] : Subsingleton (r ≼i s) :=
   ⟨fun f g => by
     ext a
-<<<<<<< HEAD
-    refine IsWellFounded.induction r a fun b IH ↦
-      extensional_of_trichotomous_of_irrefl s fun x ↦ ?_
-=======
     refine IsWellFounded.induction r a fun b IH =>
       extensional_of_trichotomous_of_irrefl s fun x => ?_
->>>>>>> d6ea8fe0
     rw [f.init_iff, g.init_iff]
     exact exists_congr fun x => and_congr_left fun hx => IH _ hx ▸ Iff.rfl⟩
 #align initial_seg.subsingleton_of_trichotomous_of_irrefl InitialSeg.subsingleton_of_trichotomous_of_irrefl
@@ -221,11 +216,7 @@
 
 protected theorem acc (f : r ≼i s) (a : α) : Acc r a ↔ Acc s (f a) :=
   ⟨by
-<<<<<<< HEAD
-    refine fun h => Acc.recOn h fun a _ ha => Acc.intro _ fun b hb ↦ ?_
-=======
     refine fun h => Acc.recOn h fun a _ ha => Acc.intro _ fun b hb => ?_
->>>>>>> d6ea8fe0
     obtain ⟨a', rfl⟩ := f.init hb
     exact ha _ (f.map_rel_iff.mp hb), f.toRelEmbedding.acc a⟩
 #align initial_seg.acc InitialSeg.acc
@@ -372,11 +363,7 @@
       show ((f : r ≼i s) : α → β) = (g : r ≼i s)
       rw [@Subsingleton.elim _ _ (f : r ≼i s) g]
     have et : f.top = g.top := by
-<<<<<<< HEAD
-      refine extensional_of_trichotomous_of_irrefl s fun x ↦ ?_
-=======
       refine extensional_of_trichotomous_of_irrefl s fun x => ?_
->>>>>>> d6ea8fe0
       simp only [PrincipalSeg.down, ef]
     cases f
     cases g
@@ -481,11 +468,7 @@
     WellFounded s ↔ ∀ b, WellFounded (Subrel s { b' | s b' b }) := by
   refine
     ⟨fun wf b => ⟨fun b' => ((PrincipalSeg.ofElement _ b).acc b').mpr (wf.apply b')⟩, fun wf =>
-<<<<<<< HEAD
-      ⟨fun b => Acc.intro _ fun b' hb' ↦ ?_⟩⟩
-=======
       ⟨fun b => Acc.intro _ fun b' hb' => ?_⟩⟩
->>>>>>> d6ea8fe0
   let f := PrincipalSeg.ofElement s b
   obtain ⟨b', rfl⟩ := f.down.mp ((PrincipalSeg.ofElement_top s b).symm ▸ hb' : s b' f.top)
   exact (f.acc b').mp ((wf b).apply b')
@@ -580,11 +563,7 @@
         rcases (@IsWellFounded.wf _ r).has_min { a | ¬s (collapseF f a).1 b }
           ⟨_, asymm h⟩ with ⟨m, hm, hm'⟩
         refine ⟨m, ((@trichotomous _ s _ _ _).resolve_left hm).resolve_right
-<<<<<<< HEAD
-          (collapseF.not_lt f _ fun a' h' ↦ ?_)⟩
-=======
           (collapseF.not_lt f _ fun a' h' => ?_)⟩
->>>>>>> d6ea8fe0
         by_contra hn
         exact hm' _ hn h')
       a⟩
