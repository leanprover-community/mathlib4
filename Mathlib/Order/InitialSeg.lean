--- conflicted
+++ resolved
@@ -76,19 +76,6 @@
 instance : EmbeddingLike (r ≼i s) α β where
   injective' f := f.inj'
 
-<<<<<<< HEAD
-/-- An initial segment embedding between the less-than relations of two partial orders is an order
-embedding. -/
-def toOrderEmbedding [PartialOrder α] [PartialOrder β]
-    (f : @InitialSeg α β (· < ·) (· < ·)) : α ↪o β :=
-  f.orderEmbeddingOfLTEmbedding
-
-@[simp]
-theorem toOrderEmbedding_apply [PartialOrder α] [PartialOrder β]
-    (f : @InitialSeg α β (· < ·) (· < ·)) (x : α) : f.toOrderEmbedding x = f x :=
-  rfl
-
-=======
 /-- An initial segment embedding between the `<` relations of two partial orders is an order
 embedding. -/
 def toOrderEmbedding [PartialOrder α] [PartialOrder β] (f : α ≤i β) : α ↪o β :=
@@ -107,7 +94,6 @@
 instance [PartialOrder α] [PartialOrder β] : OrderHomClass (α ≤i β) α β where
   map_rel f := f.toOrderEmbedding.map_rel_iff.2
 
->>>>>>> c60caebe
 @[ext] lemma ext {f g : r ≼i s} (h : ∀ x, f x = g x) : f = g :=
   DFunLike.ext f g h
 
@@ -239,30 +225,6 @@
 
 variable [PartialOrder β] {a a' : α} {b : β}
 
-<<<<<<< HEAD
-theorem init_le [Preorder α] (f : (· < ·) ≼i (· < ·)) (h : b ≤ f a) : ∃ a', f a' = b := by
-  obtain rfl | hb := h.eq_or_lt
-  exacts [⟨a, rfl⟩, f.init hb]
-
-@[simp]
-theorem le_iff_le [PartialOrder α] (f : @InitialSeg α β (· < ·) (· < ·)) : f a ≤ f a' ↔ a ≤ a' :=
-  f.toOrderEmbedding.le_iff_le
-
-@[simp]
-theorem lt_iff_lt [PartialOrder α] (f : @InitialSeg α β (· < ·) (· < ·)) : f a < f a' ↔ a < a' :=
-  f.toOrderEmbedding.lt_iff_lt
-
-theorem monotone [PartialOrder α] (f : @InitialSeg α β (· < ·) (· < ·)) : Monotone f :=
-  f.toOrderEmbedding.monotone
-
-theorem strictMono [PartialOrder α] (f : @InitialSeg α β (· < ·) (· < ·)) : StrictMono f :=
-  f.toOrderEmbedding.strictMono
-
-theorem le_apply_iff [LinearOrder α] (f : (· < ·) ≼i (· < ·)) : b ≤ f a ↔ ∃ c ≤ a, f c = b := by
-  constructor
-  · intro h
-    obtain ⟨c, hc⟩ := f.init_le h
-=======
 theorem mem_range_of_le [Preorder α] (f : α ≤i β) (h : b ≤ f a) : b ∈ Set.range f := by
   obtain rfl | hb := h.eq_or_lt
   exacts [⟨a, rfl⟩, f.mem_range_of_rel hb]
@@ -285,23 +247,15 @@
   constructor
   · intro h
     obtain ⟨c, hc⟩ := f.mem_range_of_le h
->>>>>>> c60caebe
     refine ⟨c, ?_, hc⟩
     rwa [← hc, f.le_iff_le] at h
   · rintro ⟨c, hc, rfl⟩
     exact f.monotone hc
 
-<<<<<<< HEAD
-theorem lt_apply_iff [LinearOrder α] (f : (· < ·) ≼i (· < ·)) : b < f a ↔ ∃ a' < a, f a' = b := by
-  constructor
-  · intro h
-    obtain ⟨c, hc⟩ := f.init h
-=======
 theorem lt_apply_iff [LinearOrder α] (f : α ≤i β) : b < f a ↔ ∃ a' < a, f a' = b := by
   constructor
   · intro h
     obtain ⟨c, hc⟩ := f.mem_range_of_rel h
->>>>>>> c60caebe
     refine ⟨c, ?_, hc⟩
     rwa [← hc, f.lt_iff_lt] at h
   · rintro ⟨c, hc, rfl⟩
