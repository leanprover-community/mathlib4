--- conflicted
+++ resolved
@@ -493,17 +493,7 @@
   · rw [PrincipalSeg.trans_apply, f.eq_principalSeg]
   · rw [PrincipalSeg.relIsoTrans_apply, f.eq_relIso]
 
-<<<<<<< HEAD
-@[deprecated transPrincipal (since := "2024-10-20")]
-alias leLT := transPrincipal
-
-set_option linter.deprecated false in
-@[deprecated transPrincipal_apply (since := "2024-10-20")]
-theorem leLT_apply [IsWellOrder β s] [IsTrans γ t] (f : r ≼i s) (g : s ≺i t) (a : α) :
-    f.leLT g a = g (f a) :=
-  transPrincipal_apply f g a
-
-theorem exists_relIso_sum {β : Type u} {s : β → β → Prop} [IsWellOrder β s] (f : r ≼i s) :
+theorem exists_sum_relIso {β : Type u} {s : β → β → Prop} [IsWellOrder β s] (f : r ≼i s) :
     ∃ (γ : Type u) (t : γ → γ → Prop), Nonempty (Sum.Lex r t ≃r s) := by
   classical
   obtain f | f := f.principalSumRelIso
@@ -511,8 +501,6 @@
       (sumLexLtLE _ f.top).symm⟩⟩
   · exact ⟨PEmpty, nofun, ⟨(RelIso.sumLexEmpty r _).trans f⟩⟩
 
-=======
->>>>>>> 2eda5e74
 end InitialSeg
 
 /-- The function in `collapse`. -/
