--- conflicted
+++ resolved
@@ -17,26 +17,6 @@
 open Set
 
 variable {ι α β γ : Type*}
-<<<<<<< HEAD
-
-section ConditionallyCompleteLattice
-
-variable [ConditionallyCompleteLattice α] {s t : Set α} {a b : α}
-
-theorem Finset.Nonempty.sup'_eq_cSup_image {s : Finset β} (hs : s.Nonempty) (f : β → α) :
-    s.sup' hs f = sSup (f '' s) :=
-  eq_of_forall_ge_iff fun a => by
-    simp [csSup_le_iff (s.finite_toSet.image f).bddAbove (hs.to_set.image f)]
-#align finset.nonempty.sup'_eq_cSup_image Finset.Nonempty.sup'_eq_cSup_image
-
-theorem Finset.Nonempty.sup'_id_eq_cSup {s : Finset α} (hs : s.Nonempty) :
-    s.sup' hs id = sSup s := by
-  rw [hs.sup'_eq_cSup_image, Set.image_id]
-#align finset.nonempty.sup'_id_eq_cSup Finset.Nonempty.sup'_id_eq_cSup
-
-end ConditionallyCompleteLattice
-=======
->>>>>>> 9c865c10
 
 section ConditionallyCompleteLinearOrder
 
@@ -78,16 +58,6 @@
 
 end ConditionallyCompleteLinearOrder
 
-section ConditionallyCompleteLinearOrderBot
-variable [ConditionallyCompleteLinearOrderBot α]
-
-lemma Finset.sup_univ_eq_ciSup [Fintype ι] (f : ι → α) : univ.sup f = ⨆ i, f i :=
-  le_antisymm
-    (Finset.sup_le fun _ _ => le_ciSup (finite_range _).bddAbove _)
-    (ciSup_le' fun _ => Finset.le_sup (mem_univ _))
-
-end ConditionallyCompleteLinearOrderBot
-
 /-!
 ### Relation between `sSup` / `sInf` and `Finset.sup'` / `Finset.inf'`
 
@@ -96,6 +66,8 @@
 -/
 
 namespace Finset
+
+section ConditionallyCompleteLattice
 variable [ConditionallyCompleteLattice α]
 
 theorem sup'_eq_csSup_image (s : Finset ι) (H : s.Nonempty) (f : ι → α) :
@@ -127,4 +99,16 @@
 lemma inf'_univ_eq_ciInf (f : ι → α) : univ.inf' univ_nonempty f = ⨅ i, f i := by
   simp [inf'_eq_csInf_image, iInf]
 
+end ConditionallyCompleteLattice
+
+section ConditionallyCompleteLinearOrderBot
+variable [ConditionallyCompleteLinearOrderBot α]
+
+lemma sup_univ_eq_ciSup [Fintype ι] (f : ι → α) : univ.sup f = ⨆ i, f i :=
+  le_antisymm
+    (Finset.sup_le fun _ _ => le_ciSup (finite_range _).bddAbove _)
+    (ciSup_le' fun _ => Finset.le_sup (mem_univ _))
+
+end ConditionallyCompleteLinearOrderBot
+
 end Finset