--- conflicted
+++ resolved
@@ -589,10 +589,7 @@
 section ConditionallyCompleteLinearOrderBot
 variable [ConditionallyCompleteLinearOrderBot α] [ConditionallyCompleteLinearOrderBot β]
 
-<<<<<<< HEAD
-=======
-@[simp]
->>>>>>> 44efe040
+@[simp]
 lemma map_ciSup' (e : α ≃o β) (f : ι → α) : e (⨆ i, f i) = ⨆ i, e (f i) := by
   cases isEmpty_or_nonempty ι
   · simp [map_bot]
