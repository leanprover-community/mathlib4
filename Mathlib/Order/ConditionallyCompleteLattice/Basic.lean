--- conflicted
+++ resolved
@@ -1673,13 +1673,8 @@
           cases h₁ haS
         · cases a
           · exact le_top
-<<<<<<< HEAD
-          · apply WithTop.some_le_some.2
+          · apply WithTop.coe_le_coe.2
             refine csInf_le ?_ haS
-=======
-          · apply WithTop.coe_le_coe.2
-            refine' csInf_le _ haS
->>>>>>> 0fd3d39a
             use ⊥
             intro b _
             exact bot_le
