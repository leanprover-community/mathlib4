--- conflicted
+++ resolved
@@ -198,17 +198,10 @@
   /-- In a `ConditionallyCompleteLinearOrder`, we assume the order relations are all decidable. -/
   decidableLE : DecidableRel (. ≤ . : α → α → Prop)
   /-- In a `ConditionallyCompleteLinearOrder`, we assume the order relations are all decidable. -/
-<<<<<<< HEAD
-  decidableEq : DecidableEq α := @decidableEq_of_decidableLE _ _ decidable_le
-  /-- In a `ConditionallyCompleteLinearOrder`, we assume the order relations are all decidable. -/
-  decidableLT : DecidableRel (. < . : α → α → Prop) :=
-    @decidableLTOfdecidableLE _ _ decidable_le
-=======
   decidableEq : DecidableEq α := @decidableEqOfDecidableLE _ _ decidableLE
   /-- In a `ConditionallyCompleteLinearOrder`, we assume the order relations are all decidable. -/
   decidableLT : DecidableRel (. < . : α → α → Prop) :=
     @decidableLTOfdecidableLE _ _ decidableLE
->>>>>>> 9a1411b7
 #align conditionally_complete_linear_order ConditionallyCompleteLinearOrder
 
 instance (α : Type _) [ConditionallyCompleteLinearOrder α] : LinearOrder α :=
