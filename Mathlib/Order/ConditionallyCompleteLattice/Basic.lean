--- conflicted
+++ resolved
@@ -201,11 +201,7 @@
   decidableEq : DecidableEq α := @decidableEqOfDecidableLE _ _ decidableLE
   /-- In a `ConditionallyCompleteLinearOrder`, we assume the order relations are all decidable. -/
   decidableLT : DecidableRel (. < . : α → α → Prop) :=
-<<<<<<< HEAD
-    @decidableLTOfdecidableLE _ _ decidableLE
-=======
     @decidableLTOfDecidableLE _ _ decidableLE
->>>>>>> e7280432
 #align conditionally_complete_linear_order ConditionallyCompleteLinearOrder
 
 instance (α : Type _) [ConditionallyCompleteLinearOrder α] : LinearOrder α :=
