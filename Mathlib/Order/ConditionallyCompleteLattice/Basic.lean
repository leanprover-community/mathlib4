--- conflicted
+++ resolved
@@ -31,10 +31,6 @@
 
 -- Guard against import creep
 assert_not_exists Multiset
-<<<<<<< HEAD
-
-=======
->>>>>>> c3a48aba
 
 open Function OrderDual Set
 
