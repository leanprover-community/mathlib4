/-
Copyright (c) 2021 Kim Morrison. All rights reserved.
Released under Apache 2.0 license as described in the file LICENSE.
Authors: Kim Morrison
-/
import Mathlib.Data.Set.Finite.Lattice
import Mathlib.Order.ConditionallyCompleteLattice.Indexed
import Mathlib.Order.Interval.Finset.Nat
<<<<<<< HEAD
import Mathlib.Algebra.Order.SuccPred
=======
import Mathlib.Order.SuccPred.Basic
>>>>>>> 30b9d3c0

/-!
# The monotone sequence of partial supremums of a sequence

<<<<<<< HEAD
For `β` a preorder in which all bounded-above intervals are finite (such as `ℕ`), and `α` a
`⊔`-semilattice, we define `partialSups : (β → α) → β →o α` by the formula
`partialSups f n = (Finset.Iic n).sup' ⋯ f`, where the `⋯` denotes a proof that `Finset.Iic n` is
nonempty. This is a way of spelling `⊔ k ≤ n, f k` which does not require a `α` to have a bottom
element, and makes sense in conditionally-complete lattices (where indexed suprema over sets are
badly-behaved).

Under stronger hypotheses on `α` and `β`, we show that this coincides with other candidate
definitions, see e.g. `partialSups_eq_biSup`, `partialSups_eq_sup_range`,
and `partialSups_eq_sup'_range`.

We show this construction gives a Galois insertion between functions `β → α` and monotone functions
`β →o α`, see `partialSups.gi`.
=======
For `ι` a preorder in which all bounded-above intervals are finite (such as `ℕ`), and `α` a
`⊔`-semilattice, we define `partialSups : (ι → α) → ι →o α` by the formula
`partialSups f i = (Finset.Iic i).sup' ⋯ f`, where the `⋯` denotes a proof that `Finset.Iic i` is
nonempty. This is a way of spelling `⊔ k ≤ i, f k` which does not require a `α` to have a bottom
element, and makes sense in conditionally-complete lattices (where indexed suprema over sets are
badly-behaved).

Under stronger hypotheses on `α` and `ι`, we show that this coincides with other candidate
definitions, see e.g. `partialSups_eq_biSup`, `partialSups_eq_sup_range`,
and `partialSups_eq_sup'_range`.

We show this construction gives a Galois insertion between functions `ι → α` and monotone functions
`ι →o α`, see `partialSups.gi`.
>>>>>>> 30b9d3c0

## Notes

One might dispute whether this sequence should start at `f 0` or `⊥`. We choose the former because:
* Starting at `⊥` requires... having a bottom element.
* `fun f i ↦ (Finset.Iio i).sup f` is already effectively the sequence starting at `⊥`.
* If we started at `⊥` we wouldn't have the Galois insertion. See `partialSups.gi`.

-/

open Finset

<<<<<<< HEAD
variable {α β : Type*}
=======
variable {α ι : Type*}
>>>>>>> 30b9d3c0

section SemilatticeSup

variable [SemilatticeSup α]

section Preorder

<<<<<<< HEAD
variable [Preorder β] [LocallyFiniteOrderBot β]

/-- The monotone sequence whose value at `n` is the supremum of the `f m` where `m ≤ n`. -/
def partialSups (f : β → α) : β →o α where
  toFun n := (Iic n).sup' nonempty_Iic f
  monotone' _ _ hmn := sup'_mono f (Iic_subset_Iic.mpr hmn) nonempty_Iic

lemma partialSups_apply (f : β → α) (n : β) :
    partialSups f n = (Iic n).sup' nonempty_Iic f :=
  rfl

lemma partialSups_iff_forall {f : β → α} (p : α → Prop)
    (hp : ∀ {a b}, p (a ⊔ b) ↔ p a ∧ p b) {n : β} :
    p (partialSups f n) ↔ ∀ k ≤ n, p (f k) := by
  classical
  rw [partialSups_apply, comp_sup'_eq_sup'_comp (γ := Propᵒᵈ) _ p, sup'_eq_sup]
  · show (Iic n).inf (p ∘ f) ↔ _
=======
variable [Preorder ι] [LocallyFiniteOrderBot ι]

/-- The monotone sequence whose value at `i` is the supremum of the `f j` where `j ≤ i`. -/
def partialSups (f : ι → α) : ι →o α where
  toFun i := (Iic i).sup' nonempty_Iic f
  monotone' _ _ hmn := sup'_mono f (Iic_subset_Iic.mpr hmn) nonempty_Iic

lemma partialSups_apply (f : ι → α) (i : ι) :
    partialSups f i = (Iic i).sup' nonempty_Iic f :=
  rfl

lemma partialSups_iff_forall {f : ι → α} (p : α → Prop)
    (hp : ∀ {a b}, p (a ⊔ b) ↔ p a ∧ p b) {i : ι} :
    p (partialSups f i) ↔ ∀ j ≤ i, p (f j) := by
  classical
  rw [partialSups_apply, comp_sup'_eq_sup'_comp (γ := Propᵒᵈ) _ p, sup'_eq_sup]
  · show (Iic i).inf (p ∘ f) ↔ _
>>>>>>> 30b9d3c0
    simp [Finset.inf_eq_iInf]
  · intro x y
    rw [hp]
    rfl

@[simp]
<<<<<<< HEAD
lemma partialSups_le_iff {f : β → α} {n : β} {a : α} :
    partialSups f n ≤ a ↔ ∀ k ≤ n, f k ≤ a :=
  partialSups_iff_forall (· ≤ a) sup_le_iff

theorem le_partialSups_of_le (f : β → α) {m n : β} (h : m ≤ n) :
    f m ≤ partialSups f n :=
  partialSups_le_iff.1 le_rfl m h

theorem le_partialSups (f : β → α) :
    f ≤ partialSups f :=
  fun _n => le_partialSups_of_le f le_rfl

theorem partialSups_le (f : β → α) (n : β) (a : α) (w : ∀ m, m ≤ n → f m ≤ a) :
    partialSups f n ≤ a :=
  partialSups_le_iff.2 w

@[simp]
lemma upperBounds_range_partialSups (f : β → α) :
=======
lemma partialSups_le_iff {f : ι → α} {i : ι} {a : α} :
    partialSups f i ≤ a ↔ ∀ j ≤ i, f j ≤ a :=
  partialSups_iff_forall (· ≤ a) sup_le_iff

theorem le_partialSups_of_le (f : ι → α) {i j : ι} (h : i ≤ j) :
    f i ≤ partialSups f j :=
  partialSups_le_iff.1 le_rfl i h

theorem le_partialSups (f : ι → α) :
    f ≤ partialSups f :=
  fun _ => le_partialSups_of_le f le_rfl

theorem partialSups_le (f : ι → α) (i : ι) (a : α) (w : ∀ j ≤ i, f j ≤ a) :
    partialSups f i ≤ a :=
  partialSups_le_iff.2 w

@[simp]
lemma upperBounds_range_partialSups (f : ι → α) :
>>>>>>> 30b9d3c0
    upperBounds (Set.range (partialSups f)) = upperBounds (Set.range f) := by
  ext a
  simp only [mem_upperBounds, Set.forall_mem_range, partialSups_le_iff]
  exact ⟨fun h _ ↦ h _ _ le_rfl, fun h _ _ _ ↦ h _⟩

@[simp]
<<<<<<< HEAD
theorem bddAbove_range_partialSups {f : β → α} :
    BddAbove (Set.range (partialSups f)) ↔ BddAbove (Set.range f) :=
  .of_eq <| congr_arg Set.Nonempty <| upperBounds_range_partialSups f

theorem Monotone.partialSups_eq {f : β → α} (hf : Monotone f) :
    partialSups f = f :=
  funext fun n ↦ le_antisymm (partialSups_le _ _ _ (@hf · n)) (le_partialSups _ _)

theorem partialSups_mono :
    Monotone (partialSups : (β → α) → β →o α) :=
  fun _f _g h _n ↦ partialSups_le_iff.2 fun k hk ↦ (h k).trans (le_partialSups_of_le _ hk)

lemma partialSups_monotone (f : β → α) :
    Monotone (partialSups f) :=
  fun n _ hnm ↦ partialSups_le f n _ (fun _ hm'n ↦ le_partialSups_of_le _ (hm'n.trans hnm))
=======
theorem bddAbove_range_partialSups {f : ι → α} :
    BddAbove (Set.range (partialSups f)) ↔ BddAbove (Set.range f) :=
  .of_eq <| congr_arg Set.Nonempty <| upperBounds_range_partialSups f

theorem Monotone.partialSups_eq {f : ι → α} (hf : Monotone f) :
    partialSups f = f :=
  funext fun i ↦ le_antisymm (partialSups_le _ _ _ (@hf · i)) (le_partialSups _ _)

theorem partialSups_mono :
    Monotone (partialSups : (ι → α) → ι →o α) :=
  fun _ _ h _ ↦ partialSups_le_iff.2 fun j hj ↦ (h j).trans (le_partialSups_of_le _ hj)

lemma partialSups_monotone (f : ι → α) :
    Monotone (partialSups f) :=
  fun i _ hnm ↦ partialSups_le f i _ (fun _ hm'n ↦ le_partialSups_of_le _ (hm'n.trans hnm))
>>>>>>> 30b9d3c0

/--
`partialSups` forms a Galois insertion with the coercion from monotone functions to functions.
-/
def partialSups.gi :
<<<<<<< HEAD
    GaloisInsertion (partialSups : (β → α) → β →o α) (↑) where
=======
    GaloisInsertion (partialSups : (ι → α) → ι →o α) (↑) where
>>>>>>> 30b9d3c0
  choice f h :=
    ⟨f, by convert (partialSups f).monotone using 1; exact (le_partialSups f).antisymm h⟩
  gc f g := by
    refine ⟨(le_partialSups f).trans, fun h ↦ ?_⟩
    convert partialSups_mono h
    exact OrderHom.ext _ _ g.monotone.partialSups_eq.symm
  le_l_u f := le_partialSups f
  choice_eq f h := OrderHom.ext _ _ ((le_partialSups f).antisymm h)

<<<<<<< HEAD
lemma Pi.partialSups_apply {ι : Type*} {π : ι → Type*} [(i : ι) → SemilatticeSup (π i)]
    (f : β → (i : ι) → π i) (n : β) (i : ι) :
    partialSups f n i = partialSups (f · i) n := by
  simp only [_root_.partialSups_apply, Finset.sup'_apply]
=======
protected lemma Pi.partialSups_apply {τ : Type*} {π : τ → Type*} [∀ t, SemilatticeSup (π t)]
    (f : ι → (t : τ) → π t) (i : ι) (t : τ) :
    partialSups f i t = partialSups (f · t) i := by
  simp only [partialSups_apply, Finset.sup'_apply]
>>>>>>> 30b9d3c0

end Preorder

@[simp]
<<<<<<< HEAD
theorem partialSups_succ [LinearOrder β] [LocallyFiniteOrderBot β] [SuccOrder β]
    (f : β → α) (n : β) :
    partialSups f (Order.succ n) = partialSups f n ⊔ f (Order.succ n) := by
  suffices Iic (Order.succ n) = Iic n ∪ {Order.succ n} by simp only [partialSups_apply, this,
    sup'_union nonempty_Iic ⟨_, mem_singleton_self _⟩ f, sup'_singleton]
  ext m
=======
theorem partialSups_succ [LinearOrder ι] [LocallyFiniteOrderBot ι] [SuccOrder ι]
    (f : ι → α) (i : ι) :
    partialSups f (Order.succ i) = partialSups f i ⊔ f (Order.succ i) := by
  suffices Iic (Order.succ i) = Iic i ∪ {Order.succ i} by simp only [partialSups_apply, this,
    sup'_union nonempty_Iic ⟨_, mem_singleton_self _⟩ f, sup'_singleton]
  ext
>>>>>>> 30b9d3c0
  simp only [mem_Iic, mem_union, mem_singleton]
  constructor
  · exact fun h ↦ (Order.le_succ_iff_eq_or_le.mp h).symm
  · exact fun h ↦ h.elim (le_trans · <| Order.le_succ _) le_of_eq

@[simp]
<<<<<<< HEAD
lemma partialSups_add_one [Add β] [One β] [LinearOrder β] [LocallyFiniteOrderBot β] [SuccAddOrder β]
    (f : β → α) (n : β) : partialSups f (n + 1) = partialSups f n ⊔ f (n + 1) :=
  Order.succ_eq_add_one n ▸ partialSups_succ f n

@[simp]
theorem partialSups_bot [PartialOrder β] [LocallyFiniteOrder β] [OrderBot β]
    (f : β → α) : partialSups f ⊥ = f ⊥ := by
  simp only [partialSups_apply]
  -- should we add a lemma `Finset.Iic_bot`?
  suffices Iic (⊥ : β) = {⊥} by simp only [this, sup'_singleton]
=======
theorem partialSups_bot [PartialOrder ι] [LocallyFiniteOrder ι] [OrderBot ι]
    (f : ι → α) : partialSups f ⊥ = f ⊥ := by
  simp only [partialSups_apply]
  -- should we add a lemma `Finset.Iic_bot`?
  suffices Iic (⊥ : ι) = {⊥} by simp only [this, sup'_singleton]
>>>>>>> 30b9d3c0
  simp only [← coe_eq_singleton, coe_Iic, Set.Iic_bot]

/-!
### Functions out of `ℕ`
-/

@[simp]
theorem partialSups_zero (f : ℕ → α) : partialSups f 0 = f 0 :=
  partialSups_bot f

theorem partialSups_eq_sup'_range (f : ℕ → α) (n : ℕ) :
    partialSups f n = (Finset.range (n + 1)).sup' nonempty_range_succ f :=
  eq_of_forall_ge_iff fun _ ↦ by simp [Nat.lt_succ_iff]

theorem partialSups_eq_sup_range [OrderBot α] (f : ℕ → α) (n : ℕ) :
    partialSups f n = (Finset.range (n + 1)).sup f :=
  eq_of_forall_ge_iff fun _ ↦ by simp [Nat.lt_succ_iff]

end SemilatticeSup

section DistribLattice

/-!
### Functions valued in a distributive lattice

These lemmas require the target to be a distributive lattice, so they are not useful (or true) in
situations such as submodules.
-/

<<<<<<< HEAD
variable [Preorder β] [LocallyFiniteOrderBot β] [DistribLattice α] [OrderBot α]

@[simp]
lemma disjoint_partialSups_left {f : β → α} {n : β} {x : α} :
    Disjoint (partialSups f n) x ↔ ∀ k ≤ n, Disjoint (f k) x :=
  partialSups_iff_forall (Disjoint · x) disjoint_sup_left

@[simp]
lemma disjoint_partialSups_right {f : β → α} {n : β} {x : α} :
    Disjoint x (partialSups f n) ↔ ∀ k ≤ n, Disjoint x (f k) :=
=======
variable [Preorder ι] [LocallyFiniteOrderBot ι] [DistribLattice α] [OrderBot α]

@[simp]
lemma disjoint_partialSups_left {f : ι → α} {i : ι} {x : α} :
    Disjoint (partialSups f i) x ↔ ∀ j ≤ i, Disjoint (f j) x :=
  partialSups_iff_forall (Disjoint · x) disjoint_sup_left

@[simp]
lemma disjoint_partialSups_right {f : ι → α} {i : ι} {x : α} :
    Disjoint x (partialSups f i) ↔ ∀ j ≤ i, Disjoint x (f j) :=
>>>>>>> 30b9d3c0
  partialSups_iff_forall (Disjoint x) disjoint_sup_right

open scoped Function in -- required for scoped `on` notation
/- Note this lemma requires a distributive lattice, so is not useful (or true) in situations such as
submodules. -/
<<<<<<< HEAD
theorem partialSups_disjoint_of_disjoint (f : β → α) (h : Pairwise (Disjoint on f))
    {m n : β} (hmn : m < n) :
    Disjoint (partialSups f m) (f n) :=
  disjoint_partialSups_left.2 fun _k hk ↦ h <| (hk.trans_lt hmn).ne
=======
theorem partialSups_disjoint_of_disjoint (f : ι → α) (h : Pairwise (Disjoint on f))
    {i j : ι} (hij : i < j) :
    Disjoint (partialSups f i) (f j) :=
  disjoint_partialSups_left.2 fun _ hk ↦ h (hk.trans_lt hij).ne

end DistribLattice
>>>>>>> 30b9d3c0

end DistribLattice

section ConditionallyCompleteLattice

/-!
### Lemmas about the supremum over the whole domain
<<<<<<< HEAD

These lemmas require some completeness assumptions on the target space.
-/
variable [Preorder β] [LocallyFiniteOrderBot β]

theorem partialSups_eq_ciSup_Iic [ConditionallyCompleteLattice α] (f : β → α) (n : β) :
    partialSups f n = ⨆ i : Set.Iic n, f i := by
  simp only [partialSups_apply]
  apply le_antisymm
  · exact sup'_le _ _ fun b hb ↦ le_ciSup_of_le (Set.finite_range _).bddAbove
      ⟨b, by simpa only [Set.mem_Iic, mem_Iic] using hb⟩ le_rfl
  · exact ciSup_le fun ⟨b, hb⟩ ↦ le_sup' f (by simpa only [mem_Iic, Set.mem_Iic] using hb)
=======

These lemmas require some completeness assumptions on the target space.
-/
variable [Preorder ι] [LocallyFiniteOrderBot ι]
>>>>>>> 30b9d3c0

theorem partialSups_eq_ciSup_Iic [ConditionallyCompleteLattice α] (f : ι → α) (i : ι) :
    partialSups f i = ⨆ i : Set.Iic i, f i := by
  simp only [partialSups_apply]
  apply le_antisymm
  · exact sup'_le _ _ fun j hj ↦ le_ciSup_of_le (Set.finite_range _).bddAbove
      ⟨j, by simpa only [Set.mem_Iic, mem_Iic] using hj⟩ le_rfl
  · exact ciSup_le fun ⟨j, hj⟩ ↦ le_sup' f (by simpa only [mem_Iic, Set.mem_Iic] using hj)

@[simp]
theorem ciSup_partialSups_eq [ConditionallyCompleteLattice α]
    {f : ι → α} (h : BddAbove (Set.range f)) :
    ⨆ i, partialSups f i = ⨆ i, f i := by
  by_cases hι : Nonempty ι
  · refine (ciSup_le fun i ↦ ?_).antisymm (ciSup_mono ?_ <| le_partialSups f)
    · simpa only [partialSups_eq_ciSup_Iic] using ciSup_le fun i ↦ le_ciSup h _
    · rwa [bddAbove_range_partialSups]
  · exact congr_arg _ (funext (not_nonempty_iff.mp hι).elim)

/-- Version of `ciSup_partialSups_eq` without boundedness assumptions, but requiring a
`ConditionallyCompleteLinearOrder` rather than just a `ConditionallyCompleteLattice`. -/
@[simp]
<<<<<<< HEAD
theorem ciSup_partialSups_eq [ConditionallyCompleteLattice α]
    {f : β → α} (h : BddAbove (Set.range f)) :
    ⨆ n, partialSups f n = ⨆ n, f n := by
  by_cases hβ : Nonempty β
  · refine (ciSup_le fun n ↦ ?_).antisymm (ciSup_mono ?_ <| le_partialSups f)
    · simpa only [partialSups_eq_ciSup_Iic] using ciSup_le fun i ↦ le_ciSup h _
    · rwa [bddAbove_range_partialSups]
  · exact congr_arg _ (funext (not_nonempty_iff.mp hβ).elim)

/-- Version of `ciSup_partialSups_eq` without boundedness assumptions, but requiring a
`ConditionallyCompleteLinearOrder` rather than just a `ConditionallyCompleteLattice`. -/
@[simp]
theorem ciSup_partialSups_eq' [ConditionallyCompleteLinearOrder α] (f : β → α) :
    ⨆ n, partialSups f n = ⨆ n, f n := by
=======
theorem ciSup_partialSups_eq' [ConditionallyCompleteLinearOrder α] (f : ι → α) :
    ⨆ i, partialSups f i = ⨆ i, f i := by
>>>>>>> 30b9d3c0
  by_cases h : BddAbove (Set.range f)
  · exact ciSup_partialSups_eq h
  · rw [iSup, iSup, ConditionallyCompleteLinearOrder.csSup_of_not_bddAbove _ h,
      ConditionallyCompleteLinearOrder.csSup_of_not_bddAbove _
        (bddAbove_range_partialSups.not.mpr h)]

end ConditionallyCompleteLattice

section CompleteLattice

<<<<<<< HEAD
variable [Preorder β] [LocallyFiniteOrderBot β] [CompleteLattice α]

/-- Version of `ciSup_partialSups_eq` without boundedness assumptions, but requiring a
`CompleteLattice` rather than just a `ConditionallyCompleteLattice`. -/
theorem iSup_partialSups_eq (f : β → α) :
    ⨆ n, partialSups f n = ⨆ n, f n :=
  ciSup_partialSups_eq <| OrderTop.bddAbove _

theorem partialSups_eq_biSup (f : β → α) (n : β) :
    partialSups f n = ⨆ i ≤ n, f i := by
  simpa only [iSup_subtype] using partialSups_eq_ciSup_Iic f n
=======
variable [Preorder ι] [LocallyFiniteOrderBot ι] [CompleteLattice α]

/-- Version of `ciSup_partialSups_eq` without boundedness assumptions, but requiring a
`CompleteLattice` rather than just a `ConditionallyCompleteLattice`. -/
theorem iSup_partialSups_eq (f : ι → α) :
    ⨆ i, partialSups f i = ⨆ i, f i :=
  ciSup_partialSups_eq <| OrderTop.bddAbove _

theorem partialSups_eq_biSup (f : ι → α) (i : ι) :
    partialSups f i = ⨆ j ≤ i, f j := by
  simpa only [iSup_subtype] using partialSups_eq_ciSup_Iic f i

theorem iSup_le_iSup_of_partialSups_le_partialSups {f g : ι → α}
    (h : partialSups f ≤ partialSups g) : ⨆ i, f i ≤ ⨆ i, g i := by
  rw [← iSup_partialSups_eq f, ← iSup_partialSups_eq g]
  exact iSup_mono h

theorem iSup_eq_iSup_of_partialSups_eq_partialSups {f g : ι → α}
    (h : partialSups f = partialSups g) : ⨆ i, f i = ⨆ i, g i := by
  simp_rw [← iSup_partialSups_eq f, ← iSup_partialSups_eq g, h]

end CompleteLattice

section Set
/-!
### Functions into `Set α`
-/
>>>>>>> 30b9d3c0

theorem iSup_le_iSup_of_partialSups_le_partialSups {f g : β → α}
    (h : partialSups f ≤ partialSups g) : ⨆ n, f n ≤ ⨆ n, g n := by
  rw [← iSup_partialSups_eq f, ← iSup_partialSups_eq g]
  exact iSup_mono h

theorem iSup_eq_iSup_of_partialSups_eq_partialSups {f g : β → α}
    (h : partialSups f = partialSups g) : ⨆ n, f n = ⨆ n, g n := by
  simp_rw [← iSup_partialSups_eq f, ← iSup_partialSups_eq g, h]

end CompleteLattice

section Set
/-!
### Functions into `Set α`
-/

lemma partialSups_eq_sUnion_image [DecidableEq (Set α)] (s : ℕ → Set α) (n : ℕ) :
    partialSups s n = ⋃₀ ↑((Finset.range (n + 1)).image s) := by
  ext; simp [partialSups_eq_biSup, Nat.lt_succ_iff]

lemma partialSups_eq_biUnion_range (s : ℕ → Set α) (n : ℕ) :
    partialSups s n = ⋃ i ∈ Finset.range (n + 1), s i := by
  ext; simp [partialSups_eq_biSup, Nat.lt_succ]

end Set<|MERGE_RESOLUTION|>--- conflicted
+++ resolved
@@ -6,30 +6,11 @@
 import Mathlib.Data.Set.Finite.Lattice
 import Mathlib.Order.ConditionallyCompleteLattice.Indexed
 import Mathlib.Order.Interval.Finset.Nat
-<<<<<<< HEAD
-import Mathlib.Algebra.Order.SuccPred
-=======
 import Mathlib.Order.SuccPred.Basic
->>>>>>> 30b9d3c0
 
 /-!
 # The monotone sequence of partial supremums of a sequence
 
-<<<<<<< HEAD
-For `β` a preorder in which all bounded-above intervals are finite (such as `ℕ`), and `α` a
-`⊔`-semilattice, we define `partialSups : (β → α) → β →o α` by the formula
-`partialSups f n = (Finset.Iic n).sup' ⋯ f`, where the `⋯` denotes a proof that `Finset.Iic n` is
-nonempty. This is a way of spelling `⊔ k ≤ n, f k` which does not require a `α` to have a bottom
-element, and makes sense in conditionally-complete lattices (where indexed suprema over sets are
-badly-behaved).
-
-Under stronger hypotheses on `α` and `β`, we show that this coincides with other candidate
-definitions, see e.g. `partialSups_eq_biSup`, `partialSups_eq_sup_range`,
-and `partialSups_eq_sup'_range`.
-
-We show this construction gives a Galois insertion between functions `β → α` and monotone functions
-`β →o α`, see `partialSups.gi`.
-=======
 For `ι` a preorder in which all bounded-above intervals are finite (such as `ℕ`), and `α` a
 `⊔`-semilattice, we define `partialSups : (ι → α) → ι →o α` by the formula
 `partialSups f i = (Finset.Iic i).sup' ⋯ f`, where the `⋯` denotes a proof that `Finset.Iic i` is
@@ -43,7 +24,6 @@
 
 We show this construction gives a Galois insertion between functions `ι → α` and monotone functions
 `ι →o α`, see `partialSups.gi`.
->>>>>>> 30b9d3c0
 
 ## Notes
 
@@ -56,11 +36,7 @@
 
 open Finset
 
-<<<<<<< HEAD
-variable {α β : Type*}
-=======
 variable {α ι : Type*}
->>>>>>> 30b9d3c0
 
 section SemilatticeSup
 
@@ -68,25 +44,6 @@
 
 section Preorder
 
-<<<<<<< HEAD
-variable [Preorder β] [LocallyFiniteOrderBot β]
-
-/-- The monotone sequence whose value at `n` is the supremum of the `f m` where `m ≤ n`. -/
-def partialSups (f : β → α) : β →o α where
-  toFun n := (Iic n).sup' nonempty_Iic f
-  monotone' _ _ hmn := sup'_mono f (Iic_subset_Iic.mpr hmn) nonempty_Iic
-
-lemma partialSups_apply (f : β → α) (n : β) :
-    partialSups f n = (Iic n).sup' nonempty_Iic f :=
-  rfl
-
-lemma partialSups_iff_forall {f : β → α} (p : α → Prop)
-    (hp : ∀ {a b}, p (a ⊔ b) ↔ p a ∧ p b) {n : β} :
-    p (partialSups f n) ↔ ∀ k ≤ n, p (f k) := by
-  classical
-  rw [partialSups_apply, comp_sup'_eq_sup'_comp (γ := Propᵒᵈ) _ p, sup'_eq_sup]
-  · show (Iic n).inf (p ∘ f) ↔ _
-=======
 variable [Preorder ι] [LocallyFiniteOrderBot ι]
 
 /-- The monotone sequence whose value at `i` is the supremum of the `f j` where `j ≤ i`. -/
@@ -104,33 +61,12 @@
   classical
   rw [partialSups_apply, comp_sup'_eq_sup'_comp (γ := Propᵒᵈ) _ p, sup'_eq_sup]
   · show (Iic i).inf (p ∘ f) ↔ _
->>>>>>> 30b9d3c0
     simp [Finset.inf_eq_iInf]
   · intro x y
     rw [hp]
     rfl
 
 @[simp]
-<<<<<<< HEAD
-lemma partialSups_le_iff {f : β → α} {n : β} {a : α} :
-    partialSups f n ≤ a ↔ ∀ k ≤ n, f k ≤ a :=
-  partialSups_iff_forall (· ≤ a) sup_le_iff
-
-theorem le_partialSups_of_le (f : β → α) {m n : β} (h : m ≤ n) :
-    f m ≤ partialSups f n :=
-  partialSups_le_iff.1 le_rfl m h
-
-theorem le_partialSups (f : β → α) :
-    f ≤ partialSups f :=
-  fun _n => le_partialSups_of_le f le_rfl
-
-theorem partialSups_le (f : β → α) (n : β) (a : α) (w : ∀ m, m ≤ n → f m ≤ a) :
-    partialSups f n ≤ a :=
-  partialSups_le_iff.2 w
-
-@[simp]
-lemma upperBounds_range_partialSups (f : β → α) :
-=======
 lemma partialSups_le_iff {f : ι → α} {i : ι} {a : α} :
     partialSups f i ≤ a ↔ ∀ j ≤ i, f j ≤ a :=
   partialSups_iff_forall (· ≤ a) sup_le_iff
@@ -149,30 +85,12 @@
 
 @[simp]
 lemma upperBounds_range_partialSups (f : ι → α) :
->>>>>>> 30b9d3c0
     upperBounds (Set.range (partialSups f)) = upperBounds (Set.range f) := by
   ext a
   simp only [mem_upperBounds, Set.forall_mem_range, partialSups_le_iff]
   exact ⟨fun h _ ↦ h _ _ le_rfl, fun h _ _ _ ↦ h _⟩
 
 @[simp]
-<<<<<<< HEAD
-theorem bddAbove_range_partialSups {f : β → α} :
-    BddAbove (Set.range (partialSups f)) ↔ BddAbove (Set.range f) :=
-  .of_eq <| congr_arg Set.Nonempty <| upperBounds_range_partialSups f
-
-theorem Monotone.partialSups_eq {f : β → α} (hf : Monotone f) :
-    partialSups f = f :=
-  funext fun n ↦ le_antisymm (partialSups_le _ _ _ (@hf · n)) (le_partialSups _ _)
-
-theorem partialSups_mono :
-    Monotone (partialSups : (β → α) → β →o α) :=
-  fun _f _g h _n ↦ partialSups_le_iff.2 fun k hk ↦ (h k).trans (le_partialSups_of_le _ hk)
-
-lemma partialSups_monotone (f : β → α) :
-    Monotone (partialSups f) :=
-  fun n _ hnm ↦ partialSups_le f n _ (fun _ hm'n ↦ le_partialSups_of_le _ (hm'n.trans hnm))
-=======
 theorem bddAbove_range_partialSups {f : ι → α} :
     BddAbove (Set.range (partialSups f)) ↔ BddAbove (Set.range f) :=
   .of_eq <| congr_arg Set.Nonempty <| upperBounds_range_partialSups f
@@ -188,17 +106,11 @@
 lemma partialSups_monotone (f : ι → α) :
     Monotone (partialSups f) :=
   fun i _ hnm ↦ partialSups_le f i _ (fun _ hm'n ↦ le_partialSups_of_le _ (hm'n.trans hnm))
->>>>>>> 30b9d3c0
-
-/--
-`partialSups` forms a Galois insertion with the coercion from monotone functions to functions.
+
+/-- `partialSups` forms a Galois insertion with the coercion from monotone functions to functions.
 -/
 def partialSups.gi :
-<<<<<<< HEAD
-    GaloisInsertion (partialSups : (β → α) → β →o α) (↑) where
-=======
     GaloisInsertion (partialSups : (ι → α) → ι →o α) (↑) where
->>>>>>> 30b9d3c0
   choice f h :=
     ⟨f, by convert (partialSups f).monotone using 1; exact (le_partialSups f).antisymm h⟩
   gc f g := by
@@ -208,60 +120,31 @@
   le_l_u f := le_partialSups f
   choice_eq f h := OrderHom.ext _ _ ((le_partialSups f).antisymm h)
 
-<<<<<<< HEAD
-lemma Pi.partialSups_apply {ι : Type*} {π : ι → Type*} [(i : ι) → SemilatticeSup (π i)]
-    (f : β → (i : ι) → π i) (n : β) (i : ι) :
-    partialSups f n i = partialSups (f · i) n := by
-  simp only [_root_.partialSups_apply, Finset.sup'_apply]
-=======
 protected lemma Pi.partialSups_apply {τ : Type*} {π : τ → Type*} [∀ t, SemilatticeSup (π t)]
     (f : ι → (t : τ) → π t) (i : ι) (t : τ) :
     partialSups f i t = partialSups (f · t) i := by
   simp only [partialSups_apply, Finset.sup'_apply]
->>>>>>> 30b9d3c0
 
 end Preorder
 
 @[simp]
-<<<<<<< HEAD
-theorem partialSups_succ [LinearOrder β] [LocallyFiniteOrderBot β] [SuccOrder β]
-    (f : β → α) (n : β) :
-    partialSups f (Order.succ n) = partialSups f n ⊔ f (Order.succ n) := by
-  suffices Iic (Order.succ n) = Iic n ∪ {Order.succ n} by simp only [partialSups_apply, this,
-    sup'_union nonempty_Iic ⟨_, mem_singleton_self _⟩ f, sup'_singleton]
-  ext m
-=======
 theorem partialSups_succ [LinearOrder ι] [LocallyFiniteOrderBot ι] [SuccOrder ι]
     (f : ι → α) (i : ι) :
     partialSups f (Order.succ i) = partialSups f i ⊔ f (Order.succ i) := by
   suffices Iic (Order.succ i) = Iic i ∪ {Order.succ i} by simp only [partialSups_apply, this,
     sup'_union nonempty_Iic ⟨_, mem_singleton_self _⟩ f, sup'_singleton]
   ext
->>>>>>> 30b9d3c0
   simp only [mem_Iic, mem_union, mem_singleton]
   constructor
   · exact fun h ↦ (Order.le_succ_iff_eq_or_le.mp h).symm
   · exact fun h ↦ h.elim (le_trans · <| Order.le_succ _) le_of_eq
 
 @[simp]
-<<<<<<< HEAD
-lemma partialSups_add_one [Add β] [One β] [LinearOrder β] [LocallyFiniteOrderBot β] [SuccAddOrder β]
-    (f : β → α) (n : β) : partialSups f (n + 1) = partialSups f n ⊔ f (n + 1) :=
-  Order.succ_eq_add_one n ▸ partialSups_succ f n
-
-@[simp]
-theorem partialSups_bot [PartialOrder β] [LocallyFiniteOrder β] [OrderBot β]
-    (f : β → α) : partialSups f ⊥ = f ⊥ := by
-  simp only [partialSups_apply]
-  -- should we add a lemma `Finset.Iic_bot`?
-  suffices Iic (⊥ : β) = {⊥} by simp only [this, sup'_singleton]
-=======
 theorem partialSups_bot [PartialOrder ι] [LocallyFiniteOrder ι] [OrderBot ι]
     (f : ι → α) : partialSups f ⊥ = f ⊥ := by
   simp only [partialSups_apply]
   -- should we add a lemma `Finset.Iic_bot`?
   suffices Iic (⊥ : ι) = {⊥} by simp only [this, sup'_singleton]
->>>>>>> 30b9d3c0
   simp only [← coe_eq_singleton, coe_Iic, Set.Iic_bot]
 
 /-!
@@ -291,18 +174,6 @@
 situations such as submodules.
 -/
 
-<<<<<<< HEAD
-variable [Preorder β] [LocallyFiniteOrderBot β] [DistribLattice α] [OrderBot α]
-
-@[simp]
-lemma disjoint_partialSups_left {f : β → α} {n : β} {x : α} :
-    Disjoint (partialSups f n) x ↔ ∀ k ≤ n, Disjoint (f k) x :=
-  partialSups_iff_forall (Disjoint · x) disjoint_sup_left
-
-@[simp]
-lemma disjoint_partialSups_right {f : β → α} {n : β} {x : α} :
-    Disjoint x (partialSups f n) ↔ ∀ k ≤ n, Disjoint x (f k) :=
-=======
 variable [Preorder ι] [LocallyFiniteOrderBot ι] [DistribLattice α] [OrderBot α]
 
 @[simp]
@@ -313,51 +184,26 @@
 @[simp]
 lemma disjoint_partialSups_right {f : ι → α} {i : ι} {x : α} :
     Disjoint x (partialSups f i) ↔ ∀ j ≤ i, Disjoint x (f j) :=
->>>>>>> 30b9d3c0
   partialSups_iff_forall (Disjoint x) disjoint_sup_right
 
 open scoped Function in -- required for scoped `on` notation
 /- Note this lemma requires a distributive lattice, so is not useful (or true) in situations such as
 submodules. -/
-<<<<<<< HEAD
-theorem partialSups_disjoint_of_disjoint (f : β → α) (h : Pairwise (Disjoint on f))
-    {m n : β} (hmn : m < n) :
-    Disjoint (partialSups f m) (f n) :=
-  disjoint_partialSups_left.2 fun _k hk ↦ h <| (hk.trans_lt hmn).ne
-=======
 theorem partialSups_disjoint_of_disjoint (f : ι → α) (h : Pairwise (Disjoint on f))
     {i j : ι} (hij : i < j) :
     Disjoint (partialSups f i) (f j) :=
   disjoint_partialSups_left.2 fun _ hk ↦ h (hk.trans_lt hij).ne
 
 end DistribLattice
->>>>>>> 30b9d3c0
-
-end DistribLattice
 
 section ConditionallyCompleteLattice
 
 /-!
 ### Lemmas about the supremum over the whole domain
-<<<<<<< HEAD
 
 These lemmas require some completeness assumptions on the target space.
 -/
-variable [Preorder β] [LocallyFiniteOrderBot β]
-
-theorem partialSups_eq_ciSup_Iic [ConditionallyCompleteLattice α] (f : β → α) (n : β) :
-    partialSups f n = ⨆ i : Set.Iic n, f i := by
-  simp only [partialSups_apply]
-  apply le_antisymm
-  · exact sup'_le _ _ fun b hb ↦ le_ciSup_of_le (Set.finite_range _).bddAbove
-      ⟨b, by simpa only [Set.mem_Iic, mem_Iic] using hb⟩ le_rfl
-  · exact ciSup_le fun ⟨b, hb⟩ ↦ le_sup' f (by simpa only [mem_Iic, Set.mem_Iic] using hb)
-=======
-
-These lemmas require some completeness assumptions on the target space.
--/
 variable [Preorder ι] [LocallyFiniteOrderBot ι]
->>>>>>> 30b9d3c0
 
 theorem partialSups_eq_ciSup_Iic [ConditionallyCompleteLattice α] (f : ι → α) (i : ι) :
     partialSups f i = ⨆ i : Set.Iic i, f i := by
@@ -380,25 +226,8 @@
 /-- Version of `ciSup_partialSups_eq` without boundedness assumptions, but requiring a
 `ConditionallyCompleteLinearOrder` rather than just a `ConditionallyCompleteLattice`. -/
 @[simp]
-<<<<<<< HEAD
-theorem ciSup_partialSups_eq [ConditionallyCompleteLattice α]
-    {f : β → α} (h : BddAbove (Set.range f)) :
-    ⨆ n, partialSups f n = ⨆ n, f n := by
-  by_cases hβ : Nonempty β
-  · refine (ciSup_le fun n ↦ ?_).antisymm (ciSup_mono ?_ <| le_partialSups f)
-    · simpa only [partialSups_eq_ciSup_Iic] using ciSup_le fun i ↦ le_ciSup h _
-    · rwa [bddAbove_range_partialSups]
-  · exact congr_arg _ (funext (not_nonempty_iff.mp hβ).elim)
-
-/-- Version of `ciSup_partialSups_eq` without boundedness assumptions, but requiring a
-`ConditionallyCompleteLinearOrder` rather than just a `ConditionallyCompleteLattice`. -/
-@[simp]
-theorem ciSup_partialSups_eq' [ConditionallyCompleteLinearOrder α] (f : β → α) :
-    ⨆ n, partialSups f n = ⨆ n, f n := by
-=======
 theorem ciSup_partialSups_eq' [ConditionallyCompleteLinearOrder α] (f : ι → α) :
     ⨆ i, partialSups f i = ⨆ i, f i := by
->>>>>>> 30b9d3c0
   by_cases h : BddAbove (Set.range f)
   · exact ciSup_partialSups_eq h
   · rw [iSup, iSup, ConditionallyCompleteLinearOrder.csSup_of_not_bddAbove _ h,
@@ -409,19 +238,6 @@
 
 section CompleteLattice
 
-<<<<<<< HEAD
-variable [Preorder β] [LocallyFiniteOrderBot β] [CompleteLattice α]
-
-/-- Version of `ciSup_partialSups_eq` without boundedness assumptions, but requiring a
-`CompleteLattice` rather than just a `ConditionallyCompleteLattice`. -/
-theorem iSup_partialSups_eq (f : β → α) :
-    ⨆ n, partialSups f n = ⨆ n, f n :=
-  ciSup_partialSups_eq <| OrderTop.bddAbove _
-
-theorem partialSups_eq_biSup (f : β → α) (n : β) :
-    partialSups f n = ⨆ i ≤ n, f i := by
-  simpa only [iSup_subtype] using partialSups_eq_ciSup_Iic f n
-=======
 variable [Preorder ι] [LocallyFiniteOrderBot ι] [CompleteLattice α]
 
 /-- Version of `ciSup_partialSups_eq` without boundedness assumptions, but requiring a
@@ -449,23 +265,6 @@
 /-!
 ### Functions into `Set α`
 -/
->>>>>>> 30b9d3c0
-
-theorem iSup_le_iSup_of_partialSups_le_partialSups {f g : β → α}
-    (h : partialSups f ≤ partialSups g) : ⨆ n, f n ≤ ⨆ n, g n := by
-  rw [← iSup_partialSups_eq f, ← iSup_partialSups_eq g]
-  exact iSup_mono h
-
-theorem iSup_eq_iSup_of_partialSups_eq_partialSups {f g : β → α}
-    (h : partialSups f = partialSups g) : ⨆ n, f n = ⨆ n, g n := by
-  simp_rw [← iSup_partialSups_eq f, ← iSup_partialSups_eq g, h]
-
-end CompleteLattice
-
-section Set
-/-!
-### Functions into `Set α`
--/
 
 lemma partialSups_eq_sUnion_image [DecidableEq (Set α)] (s : ℕ → Set α) (n : ℕ) :
     partialSups s n = ⋃₀ ↑((Finset.range (n + 1)).image s) := by
