--- conflicted
+++ resolved
@@ -3,12 +3,10 @@
 Released under Apache 2.0 license as described in the file LICENSE.
 Authors: Kim Morrison
 -/
-import Mathlib.Algebra.Order.Group.OrderIso
 import Mathlib.Data.Set.Finite.Lattice
 import Mathlib.Order.ConditionallyCompleteLattice.Indexed
 import Mathlib.Order.Interval.Finset.Nat
 import Mathlib.Order.SuccPred.Basic
-import Mathlib.Order.SuccPred.LinearLocallyFinite
 
 /-!
 # The monotone sequence of partial supremums of a sequence
@@ -149,30 +147,10 @@
   suffices Iic (⊥ : ι) = {⊥} by simp only [this, sup'_singleton]
   simp only [← coe_eq_singleton, coe_Iic, Set.Iic_bot]
 
-<<<<<<< HEAD
-lemma partialSups_succ' {α : Type*} [SemilatticeSup α] [LinearOrder ι] [LocallyFiniteOrder ι]
-    [SuccOrder ι] [OrderBot ι] (f : ι → α) (i : ι) :
-    (partialSups f) (Order.succ i) = f ⊥ ⊔ (partialSups (f ∘ Order.succ)) i := by
-  refine Succ.rec (by simp) (fun j _ h ↦ ?_) (bot_le (a := i))
-  have : (partialSups (f ∘ Order.succ)) (Order.succ j) =
-      ((partialSups (f ∘ Order.succ)) j ⊔ (f ∘ Order.succ) (Order.succ j)) := by simp
-  simp [this, h, sup_assoc]
-
-=======
->>>>>>> b1c714da
 lemma comp_partialSups {F : Type*} [Preorder ι] [LocallyFiniteOrderBot ι] [FunLike F α β]
     [SupHomClass F α β] (f : ι → α) (g : F) : partialSups (g ∘ f) = g ∘ partialSups f := by
   funext _; simp [partialSups]
 
-<<<<<<< HEAD
-lemma partialSups_const_add {α : Type*} [Preorder ι] [LocallyFiniteOrderBot ι] [Lattice α]
-    [AddGroup α] [CovariantClass α α (· + ·) (· ≤ ·)] (f : ι → α) (c : α) (i : ι) :
-    partialSups (c + f ·) i = c + partialSups f i := by
-  change (partialSups (OrderIso.addLeft c ∘ f)) i = _
-  rw [comp_partialSups f (OrderIso.addLeft c)]; rfl
-
-=======
->>>>>>> b1c714da
 /-!
 ### Functions out of `ℕ`
 -/
