/-
Copyright (c) 2023 Yaël Dillies, Christopher Hoskin. All rights reserved.
Released under Apache 2.0 license as described in the file LICENSE.
Authors: Yaël Dillies, Christopher Hoskin
-/
import Mathlib.Data.Finset.Lattice
import Mathlib.Data.Set.Finite
import Mathlib.Order.Closure
import Mathlib.Order.UpperLower.Basic

/-!
# Sets closed under join/meet

This file defines predicates for sets closed under `⊔` and shows that each set in a join-semilattice
generates a join-closed set and that a semilattice where every directed set has a least upper bound
is automatically complete. All dually for `⊓`.

## Main declarations

* `SupClosed`: Predicate for a set to be closed under join (`a ∈ s` and `b ∈ s` imply `a ⊔ b ∈ s`).
* `InfClosed`: Predicate for a set to be closed under meet (`a ∈ s` and `b ∈ s` imply `a ⊓ b ∈ s`).
* `IsSublattice`: Predicate for a set to be closed under meet and join.
* `supClosure`: Sup-closure. Smallest sup-closed set containing a given set.
* `infClosure`: Inf-closure. Smallest inf-closed set containing a given set.
* `latticeClosure`: Smallest sublattice containing a given set.
* `SemilatticeSup.toCompleteSemilatticeSup`: A join-semilattice where every sup-closed set has a
  least upper bound is automatically complete.
* `SemilatticeInf.toCompleteSemilatticeInf`: A meet-semilattice where every inf-closed set has a
  greatest lower bound is automatically complete.
-/

variable {F α β : Type*}

section SemilatticeSup
variable [SemilatticeSup α] [SemilatticeSup β]

section Set
variable {ι : Sort*} {S : Set (Set α)} {f : ι → Set α} {s t : Set α} {a : α}
open Set

/-- A set `s` is *sup-closed* if `a ⊔ b ∈ s` for all `a ∈ s`, `b ∈ s`. -/
def SupClosed (s : Set α) : Prop := ∀ ⦃a⦄, a ∈ s → ∀ ⦃b⦄, b ∈ s → a ⊔ b ∈ s

@[simp] lemma supClosed_empty : SupClosed (∅ : Set α) := by simp [SupClosed]
@[simp] lemma supClosed_singleton : SupClosed ({a} : Set α) := by simp [SupClosed]

@[simp] lemma supClosed_univ : SupClosed (univ : Set α) := by simp [SupClosed]
lemma SupClosed.inter (hs : SupClosed s) (ht : SupClosed t) : SupClosed (s ∩ t) :=
λ _a ha _b hb ↦ ⟨hs ha.1 hb.1, ht ha.2 hb.2⟩

lemma supClosed_sInter (hS : ∀ s ∈ S, SupClosed s) : SupClosed (⋂₀ S) :=
λ _a ha _b hb _s hs ↦ hS _ hs (ha _ hs) (hb _ hs)

lemma supClosed_iInter (hf : ∀ i, SupClosed (f i)) : SupClosed (⋂ i, f i) :=
supClosed_sInter $ forall_range_iff.2 hf

lemma SupClosed.directedOn (hs : SupClosed s) : DirectedOn (· ≤ ·) s :=
λ _a ha _b hb ↦ ⟨_, hs ha hb, le_sup_left, le_sup_right⟩

lemma IsUpperSet.supClosed (hs : IsUpperSet s) : SupClosed s := fun _a _ _b ↦ hs le_sup_right

lemma SupClosed.preimage [SupHomClass F β α] (hs : SupClosed s) (f : F) : SupClosed (f ⁻¹' s) :=
<<<<<<< HEAD
  λ a ha b hb ↦ by simpa [map_sup] using hs ha hb
=======
  fun a ha b hb ↦ by simpa [map_sup] using hs ha hb
>>>>>>> 57a0a1ab

lemma SupClosed.image [SupHomClass F α β] (hs : SupClosed s) (f : F) : SupClosed (f '' s) := by
  rintro _ ⟨a, ha, rfl⟩ _ ⟨b, hb, rfl⟩
  rw [←map_sup]
  exact Set.mem_image_of_mem _ $ hs ha hb

lemma supClosed_range [SupHomClass F α β] (f : F) : SupClosed (Set.range f) := by
  simpa using supClosed_univ.image f

lemma SupClosed.prod {t : Set β} (hs : SupClosed s) (ht : SupClosed t) : SupClosed (s ×ˢ t) :=
<<<<<<< HEAD
  λ _a ha _b hb ↦ ⟨hs ha.1 hb.1, ht ha.2 hb.2⟩

lemma supClosed_pi {ι : Type*} {α : ι → Type*} [∀ i, SemilatticeSup (α i)] {s : Set ι}
    {t : ∀ i, Set (α i)} (ht : ∀ i ∈ s, SupClosed (t i)) : SupClosed (s.pi t) :=
  λ _a ha _b hb _i hi ↦ ht _ hi (ha _ hi) (hb _ hi)
=======
  fun _a ha _b hb ↦ ⟨hs ha.1 hb.1, ht ha.2 hb.2⟩

lemma supClosed_pi {ι : Type*} {α : ι → Type*} [∀ i, SemilatticeSup (α i)] {s : Set ι}
    {t : ∀ i, Set (α i)} (ht : ∀ i ∈ s, SupClosed (t i)) : SupClosed (s.pi t) :=
  fun _a ha _b hb _i hi ↦ ht _ hi (ha _ hi) (hb _ hi)
>>>>>>> 57a0a1ab

end Set

section Finset
variable {ι : Type*} {f : ι → α} {s : Set α} {t : Finset ι} {a : α}
open Finset

lemma SupClosed.finsetSup'_mem (hs : SupClosed s) (ht : t.Nonempty) :
    (∀ i ∈ t, f i ∈ s) → t.sup' ht f ∈ s :=
  sup'_induction _ _ hs

lemma SupClosed.finsetSup_mem [OrderBot α] (hs : SupClosed s) (ht : t.Nonempty) :
    (∀ i ∈ t, f i ∈ s) → t.sup f ∈ s :=
  sup'_eq_sup ht f ▸ hs.finsetSup'_mem ht
#align finset.sup_closed_of_sup_closed SupClosed.finsetSup_mem

end Finset
end SemilatticeSup

section SemilatticeInf
variable [SemilatticeInf α] [SemilatticeInf β]

section Set
variable {ι : Sort*} {S : Set (Set α)} {f : ι → Set α} {s t : Set α} {a : α}
open Set

/-- A set `s` is *inf-closed* if `a ⊓ b ∈ s` for all `a ∈ s`, `b ∈ s`. -/
def InfClosed (s : Set α) : Prop := ∀ ⦃a⦄, a ∈ s → ∀ ⦃b⦄, b ∈ s → a ⊓ b ∈ s

@[simp] lemma infClosed_empty : InfClosed (∅ : Set α) := by simp [InfClosed]
@[simp] lemma infClosed_singleton : InfClosed ({a} : Set α) := by simp [InfClosed]

@[simp] lemma infClosed_univ : InfClosed (univ : Set α) := by simp [InfClosed]
lemma InfClosed.inter (hs : InfClosed s) (ht : InfClosed t) : InfClosed (s ∩ t) :=
λ _a ha _b hb ↦ ⟨hs ha.1 hb.1, ht ha.2 hb.2⟩

lemma infClosed_sInter (hS : ∀ s ∈ S, InfClosed s) : InfClosed (⋂₀ S) :=
λ _a ha _b hb _s hs ↦ hS _ hs (ha _ hs) (hb _ hs)

lemma infClosed_iInter (hf : ∀ i, InfClosed (f i)) : InfClosed (⋂ i, f i) :=
infClosed_sInter $ forall_range_iff.2 hf

lemma InfClosed.codirectedOn (hs : InfClosed s) : DirectedOn (· ≥ ·) s :=
λ _a ha _b hb ↦ ⟨_, hs ha hb, inf_le_left, inf_le_right⟩

lemma IsLowerSet.infClosed (hs : IsLowerSet s) :  InfClosed s := λ _a _ _b ↦ hs inf_le_right

lemma InfClosed.preimage [InfHomClass F β α] (hs : InfClosed s) (f : F) : InfClosed (f ⁻¹' s) :=
<<<<<<< HEAD
  λ a ha b hb ↦ by simpa [map_inf] using hs ha hb
=======
  fun a ha b hb ↦ by simpa [map_inf] using hs ha hb
>>>>>>> 57a0a1ab

lemma InfClosed.image [InfHomClass F α β] (hs : InfClosed s) (f : F) : InfClosed (f '' s) := by
  rintro _ ⟨a, ha, rfl⟩ _ ⟨b, hb, rfl⟩
  rw [←map_inf]
  exact Set.mem_image_of_mem _ $ hs ha hb

lemma infClosed_range [InfHomClass F α β] (f : F) : InfClosed (Set.range f) := by
  simpa using infClosed_univ.image f

lemma InfClosed.prod {t : Set β} (hs : InfClosed s) (ht : InfClosed t) : InfClosed (s ×ˢ t) :=
<<<<<<< HEAD
  λ _a ha _b hb ↦ ⟨hs ha.1 hb.1, ht ha.2 hb.2⟩

lemma infClosed_pi {ι : Type*} {α : ι → Type*} [∀ i, SemilatticeInf (α i)] {s : Set ι}
    {t : ∀ i, Set (α i)} (ht : ∀ i ∈ s, InfClosed (t i)) : InfClosed (s.pi t) :=
  λ _a ha _b hb _i hi ↦ ht _ hi (ha _ hi) (hb _ hi)
=======
  fun _a ha _b hb ↦ ⟨hs ha.1 hb.1, ht ha.2 hb.2⟩

lemma infClosed_pi {ι : Type*} {α : ι → Type*} [∀ i, SemilatticeInf (α i)] {s : Set ι}
    {t : ∀ i, Set (α i)} (ht : ∀ i ∈ s, InfClosed (t i)) : InfClosed (s.pi t) :=
  fun _a ha _b hb _i hi ↦ ht _ hi (ha _ hi) (hb _ hi)
>>>>>>> 57a0a1ab

end Set

section Finset
variable {ι : Type*} {f : ι → α} {s : Set α} {t : Finset ι} {a : α}
open Finset

lemma InfClosed.finsetInf'_mem (hs : InfClosed s) (ht : t.Nonempty) :
    (∀ i ∈ t, f i ∈ s) → t.inf' ht f ∈ s :=
  inf'_induction _ _ hs

lemma InfClosed.finsetInf_mem [OrderTop α] (hs : InfClosed s) (ht : t.Nonempty) :
    (∀ i ∈ t, f i ∈ s) → t.inf f ∈ s :=
  inf'_eq_inf ht f ▸ hs.finsetInf'_mem ht
#align finset.inf_closed_of_inf_closed InfClosed.finsetInf_mem

end Finset
end SemilatticeInf

open Finset OrderDual

section Lattice
variable {ι : Sort*} [Lattice α] [Lattice β] {S : Set (Set α)} {f : ι → Set α} {s t : Set α} {a : α}

open Set

<<<<<<< HEAD
/-- A set `s` is *lattice-closed* if `a ⊔ b ∈ s` and `a ⊓ b ∈ s` for all `a ∈ s`, `b ∈ s`. -/
structure LatticeClosed (s : Set α) : Prop where
  supClosed : SupClosed s
  infClosed : InfClosed s

@[simp] lemma latticeClosed_empty : LatticeClosed (∅ : Set α) := ⟨supClosed_empty, infClosed_empty⟩
@[simp] lemma latticeClosed_singleton : LatticeClosed ({a} : Set α) :=
  ⟨supClosed_singleton, infClosed_singleton⟩

@[simp] lemma latticeClosed_univ : LatticeClosed (Set.univ : Set α) :=
  ⟨supClosed_univ, infClosed_univ⟩

lemma LatticeClosed.inter (hs : LatticeClosed s) (ht : LatticeClosed t) : LatticeClosed (s ∩ t) :=
  ⟨hs.1.inter ht.1, hs.2.inter ht.2⟩

lemma latticeClosed_sInter (hS : ∀ s ∈ S, LatticeClosed s) : LatticeClosed (⋂₀ S) :=
  ⟨supClosed_sInter λ _s hs ↦ (hS _ hs).1, infClosed_sInter λ _s hs ↦ (hS _ hs).2⟩

lemma latticeClosed_iInter (hf : ∀ i, LatticeClosed (f i)) : LatticeClosed (⋂ i, f i) :=
  ⟨supClosed_iInter λ _i ↦ (hf _).1, infClosed_iInter λ _i ↦ (hf _).2⟩

lemma LatticeClosed.preimage [LatticeHomClass F β α] (hs : LatticeClosed s) (f : F) :
    LatticeClosed (f ⁻¹' s) := ⟨hs.1.preimage _, hs.2.preimage _⟩

lemma LatticeClosed.image [LatticeHomClass F α β] (hs : LatticeClosed s) (f : F) :
    LatticeClosed (f '' s) := ⟨hs.1.image _, hs.2.image _⟩

lemma LatticeClosed_range [LatticeHomClass F α β] (f : F) : LatticeClosed (Set.range f) :=
  ⟨supClosed_range _, infClosed_range _⟩

lemma LatticeClosed.prod {t : Set β} (hs : LatticeClosed s) (ht : LatticeClosed t) :
    LatticeClosed (s ×ˢ t) := ⟨hs.1.prod ht.1, hs.2.prod ht.2⟩

lemma latticeClosed_pi {ι : Type*} {α : ι → Type*} [∀ i, Lattice (α i)] {s : Set ι}
    {t : ∀ i, Set (α i)} (ht : ∀ i ∈ s, LatticeClosed (t i)) : LatticeClosed (s.pi t) :=
=======
/-- A set `s` is a *sublattice* if `a ⊔ b ∈ s` and `a ⊓ b ∈ s` for all `a ∈ s`, `b ∈ s`.
Note: This is not the preferred way to declare a sublattice. One should instead use `Sublattice`.
TODO: Define `Sublattice`. -/
structure IsSublattice (s : Set α) : Prop where
  supClosed : SupClosed s
  infClosed : InfClosed s

@[simp] lemma isSublattice_empty : IsSublattice (∅ : Set α) := ⟨supClosed_empty, infClosed_empty⟩
@[simp] lemma isSublattice_singleton : IsSublattice ({a} : Set α) :=
  ⟨supClosed_singleton, infClosed_singleton⟩

@[simp] lemma isSublattice_univ : IsSublattice (Set.univ : Set α) :=
  ⟨supClosed_univ, infClosed_univ⟩

lemma IsSublattice.inter (hs : IsSublattice s) (ht : IsSublattice t) : IsSublattice (s ∩ t) :=
  ⟨hs.1.inter ht.1, hs.2.inter ht.2⟩

lemma isSublattice_sInter (hS : ∀ s ∈ S, IsSublattice s) : IsSublattice (⋂₀ S) :=
  ⟨supClosed_sInter fun _s hs ↦ (hS _ hs).1, infClosed_sInter fun _s hs ↦ (hS _ hs).2⟩

lemma isSublattice_iInter (hf : ∀ i, IsSublattice (f i)) : IsSublattice (⋂ i, f i) :=
  ⟨supClosed_iInter fun _i ↦ (hf _).1, infClosed_iInter fun _i ↦ (hf _).2⟩

lemma IsSublattice.preimage [LatticeHomClass F β α] (hs : IsSublattice s) (f : F) :
    IsSublattice (f ⁻¹' s) := ⟨hs.1.preimage _, hs.2.preimage _⟩

lemma IsSublattice.image [LatticeHomClass F α β] (hs : IsSublattice s) (f : F) :
    IsSublattice (f '' s) := ⟨hs.1.image _, hs.2.image _⟩

lemma IsSublattice_range [LatticeHomClass F α β] (f : F) : IsSublattice (Set.range f) :=
  ⟨supClosed_range _, infClosed_range _⟩

lemma IsSublattice.prod {t : Set β} (hs : IsSublattice s) (ht : IsSublattice t) :
    IsSublattice (s ×ˢ t) := ⟨hs.1.prod ht.1, hs.2.prod ht.2⟩

lemma isSublattice_pi {ι : Type*} {α : ι → Type*} [∀ i, Lattice (α i)] {s : Set ι}
    {t : ∀ i, Set (α i)} (ht : ∀ i ∈ s, IsSublattice (t i)) : IsSublattice (s.pi t) :=
>>>>>>> 57a0a1ab
  ⟨supClosed_pi λ _i hi ↦ (ht _ hi).1, infClosed_pi λ _i hi ↦ (ht _ hi).2⟩

@[simp] lemma supClosed_preimage_toDual {s : Set αᵒᵈ} :
    SupClosed (toDual ⁻¹' s) ↔ InfClosed s := Iff.rfl

@[simp] lemma infClosed_preimage_toDual {s : Set αᵒᵈ} :
    InfClosed (toDual ⁻¹' s) ↔ SupClosed s := Iff.rfl

@[simp] lemma supClosed_preimage_ofDual {s : Set α} :
    SupClosed (ofDual ⁻¹' s) ↔ InfClosed s := Iff.rfl

@[simp] lemma infClosed_preimage_ofDual {s : Set α} :
    InfClosed (ofDual ⁻¹' s) ↔ SupClosed s := Iff.rfl

<<<<<<< HEAD
@[simp] lemma latticeClosed_preimage_toDual {s : Set αᵒᵈ} :
    LatticeClosed (toDual ⁻¹' s) ↔ LatticeClosed s := ⟨λ h ↦ ⟨h.2, h.1⟩, λ h ↦ ⟨h.2, h.1⟩⟩

@[simp] lemma latticeClosed_preimage_ofDual :
    LatticeClosed (ofDual ⁻¹' s) ↔ LatticeClosed s := ⟨λ h ↦ ⟨h.2, h.1⟩, λ h ↦ ⟨h.2, h.1⟩⟩

alias ⟨_, InfClosed.dual⟩ := supClosed_preimage_ofDual
alias ⟨_, SupClosed.dual⟩ := infClosed_preimage_ofDual
alias ⟨_, LatticeClosed.dual⟩ := latticeClosed_preimage_ofDual
alias ⟨_, LatticeClosed.of_dual⟩ := latticeClosed_preimage_toDual
=======
@[simp] lemma isSublattice_preimage_toDual {s : Set αᵒᵈ} :
    IsSublattice (toDual ⁻¹' s) ↔ IsSublattice s := ⟨fun h ↦ ⟨h.2, h.1⟩, fun h ↦ ⟨h.2, h.1⟩⟩

@[simp] lemma isSublattice_preimage_ofDual :
    IsSublattice (ofDual ⁻¹' s) ↔ IsSublattice s := ⟨fun h ↦ ⟨h.2, h.1⟩, fun h ↦ ⟨h.2, h.1⟩⟩

alias ⟨_, InfClosed.dual⟩ := supClosed_preimage_ofDual
alias ⟨_, SupClosed.dual⟩ := infClosed_preimage_ofDual
alias ⟨_, IsSublattice.dual⟩ := isSublattice_preimage_ofDual
alias ⟨_, IsSublattice.of_dual⟩ := isSublattice_preimage_toDual
>>>>>>> 57a0a1ab

end Lattice

section LinearOrder
variable [LinearOrder α]

@[simp] protected lemma LinearOrder.supClosed (s : Set α) : SupClosed s :=
λ a ha b hb ↦ by cases le_total a b <;> simp [*]

@[simp] protected lemma LinearOrder.infClosed (s : Set α) : InfClosed s :=
λ a ha b hb ↦ by cases le_total a b <;> simp [*]

<<<<<<< HEAD
@[simp] protected lemma LinearOrder.latticeClosed (s : Set α) : LatticeClosed s :=
=======
@[simp] protected lemma LinearOrder.isSublattice (s : Set α) : IsSublattice s :=
>>>>>>> 57a0a1ab
  ⟨LinearOrder.supClosed _, LinearOrder.infClosed _⟩

end LinearOrder

/-! ## Closure -/

open Finset

section SemilatticeSup
variable [SemilatticeSup α] [SemilatticeSup β] {s t : Set α} {a b : α}

/-- Every set in a join-semilattice generates a set closed under join. -/
def supClosure : ClosureOperator (Set α) := ClosureOperator.mk₃
  (λ s ↦ {a | ∃ (t : Finset α) (ht : t.Nonempty), ↑t ⊆ s ∧ t.sup' ht id = a})
  SupClosed
  (λ s a ha ↦ ⟨{a}, singleton_nonempty _, by simpa⟩)
  (by
    classical
    rintro s _ ⟨t, ht, hts, rfl⟩ _ ⟨u, hu, hus, rfl⟩
    refine' ⟨_, ht.mono $ subset_union_left _ _, _, sup'_union ht hu _⟩
    rw [coe_union]
    exact Set.union_subset hts hus)
  (by rintro s₁ s₂ hs h₂ _ ⟨t, ht, hts, rfl⟩; exact h₂.finsetSup'_mem ht λ i hi ↦ hs $ hts hi)

@[simp] lemma subset_supClosure {s : Set α} : s ⊆ supClosure s := supClosure.le_closure _

@[simp] lemma supClosed_supClosure {s : Set α} : SupClosed (supClosure s) :=
ClosureOperator.closure_mem_mk₃ _

lemma supClosure_mono : Monotone (supClosure : Set α → Set α) := supClosure.monotone

@[simp] lemma supClosure_eq_self : supClosure s = s ↔ SupClosed s := ClosureOperator.mem_mk₃_closed

alias ⟨_, SupClosed.supClosure_eq⟩ := supClosure_eq_self

lemma supClosure_idem (s : Set α) : supClosure (supClosure s) = supClosure s :=
supClosure.idempotent _

@[simp] lemma supClosure_empty : supClosure (∅ : Set α) = ∅ := by simp
@[simp] lemma supClosure_singleton : supClosure {a} = {a} := by simp
@[simp] lemma supClosure_univ : supClosure (Set.univ : Set α) = Set.univ := by simp

@[simp] lemma upperBounds_supClosure (s : Set α) : upperBounds (supClosure s) = upperBounds s :=
(upperBounds_mono_set subset_supClosure).antisymm $ by
  rintro a ha _ ⟨t, ht, hts, rfl⟩
  exact sup'_le _ _ λ b hb ↦ ha $ hts hb

@[simp] lemma isLUB_supClosure : IsLUB (supClosure s) a ↔ IsLUB s a := by simp [IsLUB]

lemma sup_mem_supClosure (ha : a ∈ s) (hb : b ∈ s) : a ⊔ b ∈ supClosure s :=
  supClosed_supClosure (subset_supClosure ha) (subset_supClosure hb)

lemma finsetSup'_mem_supClosure {ι : Type*} {t : Finset ι} (ht : t.Nonempty) {f : ι → α}
    (hf : ∀ i ∈ t, f i ∈ s) : t.sup' ht f ∈ supClosure s :=
<<<<<<< HEAD
  supClosed_supClosure.finsetSup'_mem _ $ λ _i hi ↦ subset_supClosure $ hf _ hi
=======
  supClosed_supClosure.finsetSup'_mem _ $ fun _i hi ↦ subset_supClosure $ hf _ hi
>>>>>>> 57a0a1ab

@[simp] lemma supClosure_closed : supClosure.closed = {s : Set α | SupClosed s} := by
  ext; exact ClosureOperator.mem_mk₃_closed

lemma supClosure_min (hst : s ⊆ t) (ht : SupClosed t) : supClosure s ⊆ t :=
  ClosureOperator.closure_le_mk₃_iff hst ht

/-- The semilatice generated by a finite set is finite. -/
protected lemma Set.Finite.supClosure (hs : s.Finite) : (supClosure s).Finite := by
  lift s to Finset α using hs
  classical
  refine' ((s.powerset.filter Finset.Nonempty).attach.image
<<<<<<< HEAD
    λ t ↦ t.1.sup' (mem_filter.1 t.2).2 id).finite_toSet.subset _
=======
    fun t ↦ t.1.sup' (mem_filter.1 t.2).2 id).finite_toSet.subset _
>>>>>>> 57a0a1ab
  rintro _ ⟨t, ht, hts, rfl⟩
  simp only [id_eq, coe_image, mem_image, mem_coe, mem_attach, true_and, Subtype.exists,
    Finset.mem_powerset, Finset.not_nonempty_iff_eq_empty, mem_filter]
  exact ⟨t, ⟨hts, ht⟩, rfl⟩

end SemilatticeSup

section SemilatticeInf
variable [SemilatticeInf α] [SemilatticeInf β] {s t : Set α} {a b : α}

/-- Every set in a join-semilattice generates a set closed under join. -/
def infClosure : ClosureOperator (Set α) := ClosureOperator.mk₃
  (λ s ↦ {a | ∃ (t : Finset α) (ht : t.Nonempty), ↑t ⊆ s ∧ t.inf' ht id = a})
  InfClosed
  (λ s a ha ↦ ⟨{a}, singleton_nonempty _, by simpa⟩)
  (by
    classical
    rintro s _ ⟨t, ht, hts, rfl⟩ _ ⟨u, hu, hus, rfl⟩
    refine' ⟨_, ht.mono $ subset_union_left _ _, _, inf'_union ht hu _⟩
    rw [coe_union]
    exact Set.union_subset hts hus)
  (by rintro s₁ s₂ hs h₂ _ ⟨t, ht, hts, rfl⟩; exact h₂.finsetInf'_mem ht λ i hi ↦ hs $ hts hi)

@[simp] lemma subset_infClosure {s : Set α} : s ⊆ infClosure s := infClosure.le_closure _

@[simp] lemma infClosed_infClosure {s : Set α} : InfClosed (infClosure s) :=
ClosureOperator.closure_mem_mk₃ _

lemma infClosure_mono : Monotone (infClosure : Set α → Set α) := infClosure.monotone

@[simp] lemma infClosure_eq_self : infClosure s = s ↔ InfClosed s := ClosureOperator.mem_mk₃_closed

alias ⟨_, InfClosed.infClosure_eq⟩ := infClosure_eq_self

lemma infClosure_idem (s : Set α) : infClosure (infClosure s) = infClosure s :=
infClosure.idempotent _

@[simp] lemma infClosure_empty : infClosure (∅ : Set α) = ∅ := by simp
@[simp] lemma infClosure_singleton : infClosure {a} = {a} := by simp
@[simp] lemma infClosure_univ : infClosure (Set.univ : Set α) = Set.univ := by simp

@[simp] lemma lowerBounds_infClosure (s : Set α) : lowerBounds (infClosure s) = lowerBounds s :=
(lowerBounds_mono_set subset_infClosure).antisymm $ by
  rintro a ha _ ⟨t, ht, hts, rfl⟩
  exact le_inf' _ _ λ b hb ↦ ha $ hts hb

@[simp] lemma isGLB_infClosure : IsGLB (infClosure s) a ↔ IsGLB s a := by simp [IsGLB]
open Finset

lemma inf_mem_infClosure (ha : a ∈ s) (hb : b ∈ s) : a ⊓ b ∈ infClosure s :=
  infClosed_infClosure (subset_infClosure ha) (subset_infClosure hb)

lemma finsetInf'_mem_infClosure {ι : Type*} {t : Finset ι} (ht : t.Nonempty) {f : ι → α}
    (hf : ∀ i ∈ t, f i ∈ s) : t.inf' ht f ∈ infClosure s :=
<<<<<<< HEAD
  infClosed_infClosure.finsetInf'_mem _ $ λ _i hi ↦ subset_infClosure $ hf _ hi
=======
  infClosed_infClosure.finsetInf'_mem _ $ fun _i hi ↦ subset_infClosure $ hf _ hi
>>>>>>> 57a0a1ab

@[simp] lemma infClosure_closed : infClosure.closed = {s : Set α | InfClosed s} := by
  ext; exact ClosureOperator.mem_mk₃_closed

lemma infClosure_min (hst : s ⊆ t) (ht : InfClosed t) : infClosure s ⊆ t :=
  ClosureOperator.closure_le_mk₃_iff hst ht

/-- The semilatice generated by a finite set is finite. -/
protected lemma Set.Finite.infClosure (hs : s.Finite) : (infClosure s).Finite := by
  lift s to Finset α using hs
  classical
  refine' ((s.powerset.filter Finset.Nonempty).attach.image
<<<<<<< HEAD
    λ t ↦ t.1.inf' (mem_filter.1 t.2).2 id).finite_toSet.subset _
=======
    fun t ↦ t.1.inf' (mem_filter.1 t.2).2 id).finite_toSet.subset _
>>>>>>> 57a0a1ab
  rintro _ ⟨t, ht, hts, rfl⟩
  simp only [id_eq, coe_image, mem_image, mem_coe, mem_attach, true_and, Subtype.exists,
    Finset.mem_powerset, Finset.not_nonempty_iff_eq_empty, mem_filter]
  exact ⟨t, ⟨hts, ht⟩, rfl⟩

end SemilatticeInf

section Lattice
variable [Lattice α] {s t : Set α}

/-- Every set in a join-semilattice generates a set closed under join. -/
def latticeClosure : ClosureOperator (Set α) :=
<<<<<<< HEAD
  ClosureOperator.ofPred LatticeClosed $ λ _ ↦ latticeClosed_sInter

@[simp] lemma subset_latticeClosure : s ⊆ latticeClosure s := latticeClosure.le_closure _

@[simp] lemma latticeClosed_latticeClosure : LatticeClosed (latticeClosure s) :=
  ClosureOperator.ofPred_spec _

lemma latticeClosure_min (hst : s ⊆ t) (ht : LatticeClosed t) : latticeClosure s ⊆ t := by
=======
  ClosureOperator.ofPred IsSublattice $ fun _ ↦ isSublattice_sInter

@[simp] lemma subset_latticeClosure : s ⊆ latticeClosure s := latticeClosure.le_closure _

@[simp] lemma isSublattice_latticeClosure : IsSublattice (latticeClosure s) :=
  ClosureOperator.ofPred_spec _

lemma latticeClosure_min (hst : s ⊆ t) (ht : IsSublattice t) : latticeClosure s ⊆ t := by
>>>>>>> 57a0a1ab
  rw [latticeClosure, ClosureOperator.ofPred]
  exact ClosureOperator.closure_le_mk₃_iff hst ht

lemma latticeClosure_mono : Monotone (latticeClosure : Set α → Set α) := latticeClosure.monotone

<<<<<<< HEAD
@[simp] lemma latticeClosure_eq_self : latticeClosure s = s ↔ LatticeClosed s :=
  ClosureOperator.mem_closed_ofPred

@[simp] lemma latticeClosure_closed : latticeClosure.closed = {s : Set α | LatticeClosed s} :=
  ClosureOperator.closed_ofPred

alias ⟨_, LatticeClosed.latticeClosure_eq⟩ := latticeClosure_eq_self
=======
@[simp] lemma latticeClosure_eq_self : latticeClosure s = s ↔ IsSublattice s :=
  ClosureOperator.mem_closed_ofPred

@[simp] lemma latticeClosure_closed : latticeClosure.closed = {s : Set α | IsSublattice s} :=
  ClosureOperator.closed_ofPred

alias ⟨_, IsSublattice.latticeClosure_eq⟩ := latticeClosure_eq_self
>>>>>>> 57a0a1ab

lemma latticeClosure_idem (s : Set α) : latticeClosure (latticeClosure s) = latticeClosure s :=
  latticeClosure.idempotent _

@[simp] lemma latticeClosure_empty : latticeClosure (∅ : Set α) = ∅ := by simp
@[simp] lemma latticeClosure_singleton (a : α) : latticeClosure {a} = {a} := by simp
@[simp] lemma latticeClosure_univ : latticeClosure (Set.univ : Set α) = Set.univ := by simp

end Lattice

section DistribLattice
variable [DistribLattice α] [DistribLattice β] {s : Set α}

open Finset

protected lemma SupClosed.infClosure (hs : SupClosed s) : SupClosed (infClosure s) := by
  rintro _ ⟨t, ht, hts, rfl⟩ _ ⟨u, hu, hus, rfl⟩
  rw [inf'_sup_inf']
  exact finsetInf'_mem_infClosure _
<<<<<<< HEAD
    λ i hi ↦ hs (hts (mem_product.1 hi).1) (hus (mem_product.1 hi).2)
=======
    fun i hi ↦ hs (hts (mem_product.1 hi).1) (hus (mem_product.1 hi).2)
>>>>>>> 57a0a1ab

protected lemma InfClosed.supClosure (hs : InfClosed s) : InfClosed (supClosure s) := by
  rintro _ ⟨t, ht, hts, rfl⟩ _ ⟨u, hu, hus, rfl⟩
  rw [sup'_inf_sup']
  exact finsetSup'_mem_supClosure _
<<<<<<< HEAD
    λ i hi ↦ hs (hts (mem_product.1 hi).1) (hus (mem_product.1 hi).2)

@[simp] lemma supClosure_infClosure (s : Set α) : supClosure (infClosure s) = latticeClosure s :=
  le_antisymm (supClosure_min (infClosure_min subset_latticeClosure latticeClosed_latticeClosure.2)
    latticeClosed_latticeClosure.1) $ latticeClosure_min (subset_infClosure.trans subset_supClosure)
      ⟨supClosed_supClosure, infClosed_infClosure.supClosure⟩

@[simp] lemma infClosure_supClosure (s : Set α) : infClosure (supClosure s) = latticeClosure s :=
  le_antisymm (infClosure_min (supClosure_min subset_latticeClosure latticeClosed_latticeClosure.1)
    latticeClosed_latticeClosure.2) $ latticeClosure_min (subset_supClosure.trans subset_infClosure)
=======
    fun i hi ↦ hs (hts (mem_product.1 hi).1) (hus (mem_product.1 hi).2)

@[simp] lemma supClosure_infClosure (s : Set α) : supClosure (infClosure s) = latticeClosure s :=
  le_antisymm (supClosure_min (infClosure_min subset_latticeClosure isSublattice_latticeClosure.2)
    isSublattice_latticeClosure.1) $ latticeClosure_min (subset_infClosure.trans subset_supClosure)
      ⟨supClosed_supClosure, infClosed_infClosure.supClosure⟩

@[simp] lemma infClosure_supClosure (s : Set α) : infClosure (supClosure s) = latticeClosure s :=
  le_antisymm (infClosure_min (supClosure_min subset_latticeClosure isSublattice_latticeClosure.1)
    isSublattice_latticeClosure.2) $ latticeClosure_min (subset_supClosure.trans subset_infClosure)
>>>>>>> 57a0a1ab
      ⟨supClosed_supClosure.infClosure, infClosed_infClosure⟩

lemma Set.Finite.latticeClosure (hs : s.Finite) : (latticeClosure s).Finite := by
  rw [←supClosure_infClosure]; exact hs.infClosure.supClosure

end DistribLattice

/-- A join-semilattice where every sup-closed set has a least upper bound is automatically complete.
-/
def SemilatticeSup.toCompleteSemilatticeSup [SemilatticeSup α] (sSup : Set α → α)
    (h : ∀ s, SupClosed s → IsLUB s (sSup s)) : CompleteSemilatticeSup α where
  sSup := fun s => sSup (supClosure s)
  le_sSup s a ha := (h _ supClosed_supClosure).1 $ subset_supClosure ha
  sSup_le s a ha := (isLUB_le_iff $ h _ supClosed_supClosure).2 $ by rwa [upperBounds_supClosure]

/-- A meet-semilattice where every inf-closed set has a greatest lower bound is automatically
complete. -/
def SemilatticeInf.toCompleteSemilatticeInf [SemilatticeInf α] (sInf : Set α → α)
    (h : ∀ s, InfClosed s → IsGLB s (sInf s)) : CompleteSemilatticeInf α where
  sInf := fun s => sInf (infClosure s)
  sInf_le s a ha := (h _ infClosed_infClosure).1 $ subset_infClosure ha
  le_sInf s a ha := (le_isGLB_iff $ h _ infClosed_infClosure).2 $ by rwa [lowerBounds_infClosure]<|MERGE_RESOLUTION|>--- conflicted
+++ resolved
@@ -60,11 +60,7 @@
 lemma IsUpperSet.supClosed (hs : IsUpperSet s) : SupClosed s := fun _a _ _b ↦ hs le_sup_right
 
 lemma SupClosed.preimage [SupHomClass F β α] (hs : SupClosed s) (f : F) : SupClosed (f ⁻¹' s) :=
-<<<<<<< HEAD
-  λ a ha b hb ↦ by simpa [map_sup] using hs ha hb
-=======
   fun a ha b hb ↦ by simpa [map_sup] using hs ha hb
->>>>>>> 57a0a1ab
 
 lemma SupClosed.image [SupHomClass F α β] (hs : SupClosed s) (f : F) : SupClosed (f '' s) := by
   rintro _ ⟨a, ha, rfl⟩ _ ⟨b, hb, rfl⟩
@@ -75,19 +71,11 @@
   simpa using supClosed_univ.image f
 
 lemma SupClosed.prod {t : Set β} (hs : SupClosed s) (ht : SupClosed t) : SupClosed (s ×ˢ t) :=
-<<<<<<< HEAD
-  λ _a ha _b hb ↦ ⟨hs ha.1 hb.1, ht ha.2 hb.2⟩
-
-lemma supClosed_pi {ι : Type*} {α : ι → Type*} [∀ i, SemilatticeSup (α i)] {s : Set ι}
-    {t : ∀ i, Set (α i)} (ht : ∀ i ∈ s, SupClosed (t i)) : SupClosed (s.pi t) :=
-  λ _a ha _b hb _i hi ↦ ht _ hi (ha _ hi) (hb _ hi)
-=======
   fun _a ha _b hb ↦ ⟨hs ha.1 hb.1, ht ha.2 hb.2⟩
 
 lemma supClosed_pi {ι : Type*} {α : ι → Type*} [∀ i, SemilatticeSup (α i)] {s : Set ι}
     {t : ∀ i, Set (α i)} (ht : ∀ i ∈ s, SupClosed (t i)) : SupClosed (s.pi t) :=
   fun _a ha _b hb _i hi ↦ ht _ hi (ha _ hi) (hb _ hi)
->>>>>>> 57a0a1ab
 
 end Set
 
@@ -136,11 +124,7 @@
 lemma IsLowerSet.infClosed (hs : IsLowerSet s) :  InfClosed s := λ _a _ _b ↦ hs inf_le_right
 
 lemma InfClosed.preimage [InfHomClass F β α] (hs : InfClosed s) (f : F) : InfClosed (f ⁻¹' s) :=
-<<<<<<< HEAD
-  λ a ha b hb ↦ by simpa [map_inf] using hs ha hb
-=======
   fun a ha b hb ↦ by simpa [map_inf] using hs ha hb
->>>>>>> 57a0a1ab
 
 lemma InfClosed.image [InfHomClass F α β] (hs : InfClosed s) (f : F) : InfClosed (f '' s) := by
   rintro _ ⟨a, ha, rfl⟩ _ ⟨b, hb, rfl⟩
@@ -151,19 +135,11 @@
   simpa using infClosed_univ.image f
 
 lemma InfClosed.prod {t : Set β} (hs : InfClosed s) (ht : InfClosed t) : InfClosed (s ×ˢ t) :=
-<<<<<<< HEAD
-  λ _a ha _b hb ↦ ⟨hs ha.1 hb.1, ht ha.2 hb.2⟩
-
-lemma infClosed_pi {ι : Type*} {α : ι → Type*} [∀ i, SemilatticeInf (α i)] {s : Set ι}
-    {t : ∀ i, Set (α i)} (ht : ∀ i ∈ s, InfClosed (t i)) : InfClosed (s.pi t) :=
-  λ _a ha _b hb _i hi ↦ ht _ hi (ha _ hi) (hb _ hi)
-=======
   fun _a ha _b hb ↦ ⟨hs ha.1 hb.1, ht ha.2 hb.2⟩
 
 lemma infClosed_pi {ι : Type*} {α : ι → Type*} [∀ i, SemilatticeInf (α i)] {s : Set ι}
     {t : ∀ i, Set (α i)} (ht : ∀ i ∈ s, InfClosed (t i)) : InfClosed (s.pi t) :=
   fun _a ha _b hb _i hi ↦ ht _ hi (ha _ hi) (hb _ hi)
->>>>>>> 57a0a1ab
 
 end Set
 
@@ -190,43 +166,6 @@
 
 open Set
 
-<<<<<<< HEAD
-/-- A set `s` is *lattice-closed* if `a ⊔ b ∈ s` and `a ⊓ b ∈ s` for all `a ∈ s`, `b ∈ s`. -/
-structure LatticeClosed (s : Set α) : Prop where
-  supClosed : SupClosed s
-  infClosed : InfClosed s
-
-@[simp] lemma latticeClosed_empty : LatticeClosed (∅ : Set α) := ⟨supClosed_empty, infClosed_empty⟩
-@[simp] lemma latticeClosed_singleton : LatticeClosed ({a} : Set α) :=
-  ⟨supClosed_singleton, infClosed_singleton⟩
-
-@[simp] lemma latticeClosed_univ : LatticeClosed (Set.univ : Set α) :=
-  ⟨supClosed_univ, infClosed_univ⟩
-
-lemma LatticeClosed.inter (hs : LatticeClosed s) (ht : LatticeClosed t) : LatticeClosed (s ∩ t) :=
-  ⟨hs.1.inter ht.1, hs.2.inter ht.2⟩
-
-lemma latticeClosed_sInter (hS : ∀ s ∈ S, LatticeClosed s) : LatticeClosed (⋂₀ S) :=
-  ⟨supClosed_sInter λ _s hs ↦ (hS _ hs).1, infClosed_sInter λ _s hs ↦ (hS _ hs).2⟩
-
-lemma latticeClosed_iInter (hf : ∀ i, LatticeClosed (f i)) : LatticeClosed (⋂ i, f i) :=
-  ⟨supClosed_iInter λ _i ↦ (hf _).1, infClosed_iInter λ _i ↦ (hf _).2⟩
-
-lemma LatticeClosed.preimage [LatticeHomClass F β α] (hs : LatticeClosed s) (f : F) :
-    LatticeClosed (f ⁻¹' s) := ⟨hs.1.preimage _, hs.2.preimage _⟩
-
-lemma LatticeClosed.image [LatticeHomClass F α β] (hs : LatticeClosed s) (f : F) :
-    LatticeClosed (f '' s) := ⟨hs.1.image _, hs.2.image _⟩
-
-lemma LatticeClosed_range [LatticeHomClass F α β] (f : F) : LatticeClosed (Set.range f) :=
-  ⟨supClosed_range _, infClosed_range _⟩
-
-lemma LatticeClosed.prod {t : Set β} (hs : LatticeClosed s) (ht : LatticeClosed t) :
-    LatticeClosed (s ×ˢ t) := ⟨hs.1.prod ht.1, hs.2.prod ht.2⟩
-
-lemma latticeClosed_pi {ι : Type*} {α : ι → Type*} [∀ i, Lattice (α i)] {s : Set ι}
-    {t : ∀ i, Set (α i)} (ht : ∀ i ∈ s, LatticeClosed (t i)) : LatticeClosed (s.pi t) :=
-=======
 /-- A set `s` is a *sublattice* if `a ⊔ b ∈ s` and `a ⊓ b ∈ s` for all `a ∈ s`, `b ∈ s`.
 Note: This is not the preferred way to declare a sublattice. One should instead use `Sublattice`.
 TODO: Define `Sublattice`. -/
@@ -264,7 +203,6 @@
 
 lemma isSublattice_pi {ι : Type*} {α : ι → Type*} [∀ i, Lattice (α i)] {s : Set ι}
     {t : ∀ i, Set (α i)} (ht : ∀ i ∈ s, IsSublattice (t i)) : IsSublattice (s.pi t) :=
->>>>>>> 57a0a1ab
   ⟨supClosed_pi λ _i hi ↦ (ht _ hi).1, infClosed_pi λ _i hi ↦ (ht _ hi).2⟩
 
 @[simp] lemma supClosed_preimage_toDual {s : Set αᵒᵈ} :
@@ -279,18 +217,6 @@
 @[simp] lemma infClosed_preimage_ofDual {s : Set α} :
     InfClosed (ofDual ⁻¹' s) ↔ SupClosed s := Iff.rfl
 
-<<<<<<< HEAD
-@[simp] lemma latticeClosed_preimage_toDual {s : Set αᵒᵈ} :
-    LatticeClosed (toDual ⁻¹' s) ↔ LatticeClosed s := ⟨λ h ↦ ⟨h.2, h.1⟩, λ h ↦ ⟨h.2, h.1⟩⟩
-
-@[simp] lemma latticeClosed_preimage_ofDual :
-    LatticeClosed (ofDual ⁻¹' s) ↔ LatticeClosed s := ⟨λ h ↦ ⟨h.2, h.1⟩, λ h ↦ ⟨h.2, h.1⟩⟩
-
-alias ⟨_, InfClosed.dual⟩ := supClosed_preimage_ofDual
-alias ⟨_, SupClosed.dual⟩ := infClosed_preimage_ofDual
-alias ⟨_, LatticeClosed.dual⟩ := latticeClosed_preimage_ofDual
-alias ⟨_, LatticeClosed.of_dual⟩ := latticeClosed_preimage_toDual
-=======
 @[simp] lemma isSublattice_preimage_toDual {s : Set αᵒᵈ} :
     IsSublattice (toDual ⁻¹' s) ↔ IsSublattice s := ⟨fun h ↦ ⟨h.2, h.1⟩, fun h ↦ ⟨h.2, h.1⟩⟩
 
@@ -301,7 +227,6 @@
 alias ⟨_, SupClosed.dual⟩ := infClosed_preimage_ofDual
 alias ⟨_, IsSublattice.dual⟩ := isSublattice_preimage_ofDual
 alias ⟨_, IsSublattice.of_dual⟩ := isSublattice_preimage_toDual
->>>>>>> 57a0a1ab
 
 end Lattice
 
@@ -314,11 +239,7 @@
 @[simp] protected lemma LinearOrder.infClosed (s : Set α) : InfClosed s :=
 λ a ha b hb ↦ by cases le_total a b <;> simp [*]
 
-<<<<<<< HEAD
-@[simp] protected lemma LinearOrder.latticeClosed (s : Set α) : LatticeClosed s :=
-=======
 @[simp] protected lemma LinearOrder.isSublattice (s : Set α) : IsSublattice s :=
->>>>>>> 57a0a1ab
   ⟨LinearOrder.supClosed _, LinearOrder.infClosed _⟩
 
 end LinearOrder
@@ -373,11 +294,7 @@
 
 lemma finsetSup'_mem_supClosure {ι : Type*} {t : Finset ι} (ht : t.Nonempty) {f : ι → α}
     (hf : ∀ i ∈ t, f i ∈ s) : t.sup' ht f ∈ supClosure s :=
-<<<<<<< HEAD
-  supClosed_supClosure.finsetSup'_mem _ $ λ _i hi ↦ subset_supClosure $ hf _ hi
-=======
   supClosed_supClosure.finsetSup'_mem _ $ fun _i hi ↦ subset_supClosure $ hf _ hi
->>>>>>> 57a0a1ab
 
 @[simp] lemma supClosure_closed : supClosure.closed = {s : Set α | SupClosed s} := by
   ext; exact ClosureOperator.mem_mk₃_closed
@@ -390,11 +307,7 @@
   lift s to Finset α using hs
   classical
   refine' ((s.powerset.filter Finset.Nonempty).attach.image
-<<<<<<< HEAD
-    λ t ↦ t.1.sup' (mem_filter.1 t.2).2 id).finite_toSet.subset _
-=======
     fun t ↦ t.1.sup' (mem_filter.1 t.2).2 id).finite_toSet.subset _
->>>>>>> 57a0a1ab
   rintro _ ⟨t, ht, hts, rfl⟩
   simp only [id_eq, coe_image, mem_image, mem_coe, mem_attach, true_and, Subtype.exists,
     Finset.mem_powerset, Finset.not_nonempty_iff_eq_empty, mem_filter]
@@ -449,11 +362,7 @@
 
 lemma finsetInf'_mem_infClosure {ι : Type*} {t : Finset ι} (ht : t.Nonempty) {f : ι → α}
     (hf : ∀ i ∈ t, f i ∈ s) : t.inf' ht f ∈ infClosure s :=
-<<<<<<< HEAD
-  infClosed_infClosure.finsetInf'_mem _ $ λ _i hi ↦ subset_infClosure $ hf _ hi
-=======
   infClosed_infClosure.finsetInf'_mem _ $ fun _i hi ↦ subset_infClosure $ hf _ hi
->>>>>>> 57a0a1ab
 
 @[simp] lemma infClosure_closed : infClosure.closed = {s : Set α | InfClosed s} := by
   ext; exact ClosureOperator.mem_mk₃_closed
@@ -466,11 +375,7 @@
   lift s to Finset α using hs
   classical
   refine' ((s.powerset.filter Finset.Nonempty).attach.image
-<<<<<<< HEAD
-    λ t ↦ t.1.inf' (mem_filter.1 t.2).2 id).finite_toSet.subset _
-=======
     fun t ↦ t.1.inf' (mem_filter.1 t.2).2 id).finite_toSet.subset _
->>>>>>> 57a0a1ab
   rintro _ ⟨t, ht, hts, rfl⟩
   simp only [id_eq, coe_image, mem_image, mem_coe, mem_attach, true_and, Subtype.exists,
     Finset.mem_powerset, Finset.not_nonempty_iff_eq_empty, mem_filter]
@@ -483,16 +388,6 @@
 
 /-- Every set in a join-semilattice generates a set closed under join. -/
 def latticeClosure : ClosureOperator (Set α) :=
-<<<<<<< HEAD
-  ClosureOperator.ofPred LatticeClosed $ λ _ ↦ latticeClosed_sInter
-
-@[simp] lemma subset_latticeClosure : s ⊆ latticeClosure s := latticeClosure.le_closure _
-
-@[simp] lemma latticeClosed_latticeClosure : LatticeClosed (latticeClosure s) :=
-  ClosureOperator.ofPred_spec _
-
-lemma latticeClosure_min (hst : s ⊆ t) (ht : LatticeClosed t) : latticeClosure s ⊆ t := by
-=======
   ClosureOperator.ofPred IsSublattice $ fun _ ↦ isSublattice_sInter
 
 @[simp] lemma subset_latticeClosure : s ⊆ latticeClosure s := latticeClosure.le_closure _
@@ -501,21 +396,11 @@
   ClosureOperator.ofPred_spec _
 
 lemma latticeClosure_min (hst : s ⊆ t) (ht : IsSublattice t) : latticeClosure s ⊆ t := by
->>>>>>> 57a0a1ab
   rw [latticeClosure, ClosureOperator.ofPred]
   exact ClosureOperator.closure_le_mk₃_iff hst ht
 
 lemma latticeClosure_mono : Monotone (latticeClosure : Set α → Set α) := latticeClosure.monotone
 
-<<<<<<< HEAD
-@[simp] lemma latticeClosure_eq_self : latticeClosure s = s ↔ LatticeClosed s :=
-  ClosureOperator.mem_closed_ofPred
-
-@[simp] lemma latticeClosure_closed : latticeClosure.closed = {s : Set α | LatticeClosed s} :=
-  ClosureOperator.closed_ofPred
-
-alias ⟨_, LatticeClosed.latticeClosure_eq⟩ := latticeClosure_eq_self
-=======
 @[simp] lemma latticeClosure_eq_self : latticeClosure s = s ↔ IsSublattice s :=
   ClosureOperator.mem_closed_ofPred
 
@@ -523,7 +408,6 @@
   ClosureOperator.closed_ofPred
 
 alias ⟨_, IsSublattice.latticeClosure_eq⟩ := latticeClosure_eq_self
->>>>>>> 57a0a1ab
 
 lemma latticeClosure_idem (s : Set α) : latticeClosure (latticeClosure s) = latticeClosure s :=
   latticeClosure.idempotent _
@@ -543,28 +427,12 @@
   rintro _ ⟨t, ht, hts, rfl⟩ _ ⟨u, hu, hus, rfl⟩
   rw [inf'_sup_inf']
   exact finsetInf'_mem_infClosure _
-<<<<<<< HEAD
-    λ i hi ↦ hs (hts (mem_product.1 hi).1) (hus (mem_product.1 hi).2)
-=======
     fun i hi ↦ hs (hts (mem_product.1 hi).1) (hus (mem_product.1 hi).2)
->>>>>>> 57a0a1ab
 
 protected lemma InfClosed.supClosure (hs : InfClosed s) : InfClosed (supClosure s) := by
   rintro _ ⟨t, ht, hts, rfl⟩ _ ⟨u, hu, hus, rfl⟩
   rw [sup'_inf_sup']
   exact finsetSup'_mem_supClosure _
-<<<<<<< HEAD
-    λ i hi ↦ hs (hts (mem_product.1 hi).1) (hus (mem_product.1 hi).2)
-
-@[simp] lemma supClosure_infClosure (s : Set α) : supClosure (infClosure s) = latticeClosure s :=
-  le_antisymm (supClosure_min (infClosure_min subset_latticeClosure latticeClosed_latticeClosure.2)
-    latticeClosed_latticeClosure.1) $ latticeClosure_min (subset_infClosure.trans subset_supClosure)
-      ⟨supClosed_supClosure, infClosed_infClosure.supClosure⟩
-
-@[simp] lemma infClosure_supClosure (s : Set α) : infClosure (supClosure s) = latticeClosure s :=
-  le_antisymm (infClosure_min (supClosure_min subset_latticeClosure latticeClosed_latticeClosure.1)
-    latticeClosed_latticeClosure.2) $ latticeClosure_min (subset_supClosure.trans subset_infClosure)
-=======
     fun i hi ↦ hs (hts (mem_product.1 hi).1) (hus (mem_product.1 hi).2)
 
 @[simp] lemma supClosure_infClosure (s : Set α) : supClosure (infClosure s) = latticeClosure s :=
@@ -575,7 +443,6 @@
 @[simp] lemma infClosure_supClosure (s : Set α) : infClosure (supClosure s) = latticeClosure s :=
   le_antisymm (infClosure_min (supClosure_min subset_latticeClosure isSublattice_latticeClosure.1)
     isSublattice_latticeClosure.2) $ latticeClosure_min (subset_supClosure.trans subset_infClosure)
->>>>>>> 57a0a1ab
       ⟨supClosed_supClosure.infClosure, infClosed_infClosure⟩
 
 lemma Set.Finite.latticeClosure (hs : s.Finite) : (latticeClosure s).Finite := by
