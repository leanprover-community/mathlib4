--- conflicted
+++ resolved
@@ -188,12 +188,8 @@
         (le_of_eq
           (calc
             y ⊓ y \ x = y \ x := inf_of_le_right sdiff_le'
-<<<<<<< HEAD
-            _ = x ⊓ y \ x ⊔ z ⊓ y \ x := by rw [inf_eq_right.2 h, inf_sdiff_self_right, bot_sup_eq]
-=======
             _ = x ⊓ y \ x ⊔ z ⊓ y \ x := by
               rw [inf_eq_right.2 h, inf_sdiff_self_right, bot_sup_eq]
->>>>>>> 330b3f80
             _ = (x ⊔ z) ⊓ y \ x := by rw [← inf_sup_right]))
         (calc
           y ⊔ y \ x = y := sup_of_le_left sdiff_le'
