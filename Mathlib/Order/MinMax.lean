--- conflicted
+++ resolved
@@ -119,15 +119,7 @@
 or `min a b = b` and `b < a`.
 Use cases on this lemma to automate linarith in inequalities -/
 theorem min_cases (a b : α) : min a b = a ∧ a ≤ b ∨ min a b = b ∧ b < a := by
-<<<<<<< HEAD
-  by_cases! h : a ≤ b
-  · left
-    exact ⟨min_eq_left h, h⟩
-  · right
-    exact ⟨min_eq_right h.le, h⟩
-=======
-  grind
->>>>>>> 7b709925
+  grind
 
 /-- For elements `a` and `b` of a linear order, either `max a b = a` and `b ≤ a`,
 or `max a b = b` and `a < b`.
