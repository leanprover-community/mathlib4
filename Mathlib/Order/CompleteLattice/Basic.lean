--- conflicted
+++ resolved
@@ -1375,20 +1375,9 @@
     (map_sup : ∀ a b, f (a ⊔ b) = f a ⊔ f b) (map_inf : ∀ a b, f (a ⊓ b) = f a ⊓ f b)
     (map_sSup : ∀ s, f (sSup s) = ⨆ a ∈ s, f a) (map_sInf : ∀ s, f (sInf s) = ⨅ a ∈ s, f a)
     (map_top : f ⊤ = ⊤) (map_bot : f ⊥ = ⊥) : CompleteLattice α where
-<<<<<<< HEAD
   __ := hf.lattice f le lt map_sup map_inf
   __ := BoundedOrder.lift f (fun _ _ ↦ le.1) map_top map_bot
   le_sSup _ a h := le.1 <| (le_iSup₂ a h).trans (map_sSup _).ge
   sSup_le _ _ h := le.1 <| (map_sSup _).trans_le <| iSup₂_le fun a ha ↦ le.2 <| h a ha
   sInf_le _ a h := le.1 <| (map_sInf _).trans_le <| iInf₂_le a h
-  le_sInf _ _ h := le.1 <| (le_iInf₂ fun a ha ↦ le.2 <| h a ha).trans (map_sInf _).ge
-=======
-  -- we cannot use BoundedOrder.lift here as the `LE` instance doesn't exist yet
-  __ := hf.lattice f map_sup map_inf
-  le_sSup _ a h := (le_iSup₂ a h).trans (map_sSup _).ge
-  sSup_le _ _ h := (map_sSup _).trans_le <| iSup₂_le h
-  sInf_le _ a h := (map_sInf _).trans_le <| iInf₂_le a h
-  le_sInf _ _ h := (le_iInf₂ h).trans (map_sInf _).ge
-  le_top _ := (@le_top β _ _ _).trans map_top.ge
-  bot_le _ := map_bot.le.trans bot_le
->>>>>>> b29a2444
+  le_sInf _ _ h := le.1 <| (le_iInf₂ fun a ha ↦ le.2 <| h a ha).trans (map_sInf _).ge