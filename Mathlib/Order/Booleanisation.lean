/-
Copyright (c) 2023 Yaël Dillies. All rights reserved.
Released under Apache 2.0 license as described in the file LICENSE.
Authors: Yaël Dillies
-/
import Mathlib.Order.BooleanAlgebra.Basic
import Mathlib.Order.Hom.Lattice

/-!
# Adding complements to a generalized Boolean algebra

This file embeds any generalized Boolean algebra into a Boolean algebra.

This concretely proves that any equation holding true in the theory of Boolean algebras that does
not reference `ᶜ` also holds true in the theory of generalized Boolean algebras. Put another way,
one does not need the existence of complements to prove something which does not talk about
complements.

## Main declarations

* `Booleanisation`: Boolean algebra containing a given generalised Boolean algebra as a sublattice.
* `Booleanisation.liftLatticeHom`: Boolean algebra containing a given generalised Boolean algebra as
  a sublattice.

## Future work

If mathlib ever acquires `GenBoolAlg`, the category of generalised Boolean algebras, then one could
show that `Booleanisation` is the free functor from `GenBoolAlg` to `BoolAlg`.
-/

open Function

variable {α : Type*}

/-- Boolean algebra containing a given generalised Boolean algebra `α` as a sublattice.

This should be thought of as made of a copy of `α` (representing elements of `α`) living under
another copy of `α` (representing complements of elements of `α`). -/
def Booleanisation (α : Type*) := α ⊕ α

namespace Booleanisation

instance instDecidableEq [DecidableEq α] : DecidableEq (Booleanisation α) :=
  inferInstanceAs <| DecidableEq (α ⊕ α)

/-- The natural inclusion `a ↦ a` from a generalized Boolean algebra to its generated Boolean
algebra. -/
@[match_pattern] def lift : α → Booleanisation α := Sum.inl

/-- The inclusion `a ↦ aᶜ from a generalized Boolean algebra to its generated Boolean algebra. -/
@[match_pattern] def comp : α → Booleanisation α := Sum.inr

/-- The complement operator on `Booleanisation α` sends `a` to `aᶜ` and `aᶜ` to `a`, for `a : α`. -/
instance instCompl : HasCompl (Booleanisation α) where
  compl
    | lift a => comp a
    | comp a => lift a

@[simp] lemma compl_lift (a : α) : (lift a)ᶜ = comp a := rfl
@[simp] lemma compl_comp (a : α) : (comp a)ᶜ = lift a := rfl

variable [GeneralizedBooleanAlgebra α] {a b : α}

/-- The order on `Booleanisation α` is as follows: For `a b : α`,
* `a ≤ b` iff `a ≤ b` in `α`
* `a ≤ bᶜ` iff `a` and `b` are disjoint in `α`
* `aᶜ ≤ bᶜ` iff `b ≤ a` in `α`
* `¬ aᶜ ≤ b` -/
protected inductive LE : Booleanisation α → Booleanisation α → Prop
  | protected lift {a b} : a ≤ b → Booleanisation.LE (lift a) (lift b)
  | protected comp {a b} : a ≤ b → Booleanisation.LE (comp b) (comp a)
  | protected sep {a b} : Disjoint a b → Booleanisation.LE (lift a) (comp b)

/-- The order on `Booleanisation α` is as follows: For `a b : α`,
* `a < b` iff `a < b` in `α`
* `a < bᶜ` iff `a` and `b` are disjoint in `α`
* `aᶜ < bᶜ` iff `b < a` in `α`
* `¬ aᶜ < b` -/
protected inductive LT : Booleanisation α → Booleanisation α → Prop
  | protected lift {a b} : a < b → Booleanisation.LT (lift a) (lift b)
  | protected comp {a b} : a < b → Booleanisation.LT (comp b) (comp a)
  | protected sep {a b} : Disjoint a b → Booleanisation.LT (lift a) (comp b)

@[inherit_doc Booleanisation.LE]
instance instLE : LE (Booleanisation α) where
  le := Booleanisation.LE

@[inherit_doc Booleanisation.LT]
instance instLT : LT (Booleanisation α) where
  lt := Booleanisation.LT

/-- The supremum on `Booleanisation α` is as follows: For `a b : α`,
* `a ⊔ b` is `a ⊔ b`
* `a ⊔ bᶜ` is `(b \ a)ᶜ`
* `aᶜ ⊔ b` is `(a \ b)ᶜ`
* `aᶜ ⊔ bᶜ` is `(a ⊓ b)ᶜ` -/
instance instSup : Max (Booleanisation α) where
  max
    | lift a, lift b => lift (a ⊔ b)
    | lift a, comp b => comp (b \ a)
    | comp a, lift b => comp (a \ b)
    | comp a, comp b => comp (a ⊓ b)

/-- The infimum on `Booleanisation α` is as follows: For `a b : α`,
* `a ⊓ b` is `a ⊓ b`
* `a ⊓ bᶜ` is `a \ b`
* `aᶜ ⊓ b` is `b \ a`
* `aᶜ ⊓ bᶜ` is `(a ⊔ b)ᶜ` -/
instance instInf : Min (Booleanisation α) where
  min
    | lift a, lift b => lift (a ⊓ b)
    | lift a, comp b => lift (a \ b)
    | comp a, lift b => lift (b \ a)
    | comp a, comp b => comp (a ⊔ b)

/-- The bottom element of `Booleanisation α` is the bottom element of `α`. -/
instance instBot : Bot (Booleanisation α) where
  bot := lift ⊥

/-- The top element of `Booleanisation α` is the complement of the bottom element of `α`. -/
instance instTop : Top (Booleanisation α) where
  top := comp ⊥

/-- The difference operator on `Booleanisation α` is as follows: For `a b : α`,
* `a \ b` is `a \ b`
* `a \ bᶜ` is `a ⊓ b`
* `aᶜ \ b` is `(a ⊔ b)ᶜ`
* `aᶜ \ bᶜ` is `b \ a` -/
instance instSDiff : SDiff (Booleanisation α) where
  sdiff
    | lift a, lift b => lift (a \ b)
    | lift a, comp b => lift (a ⊓ b)
    | comp a, lift b => comp (a ⊔ b)
    | comp a, comp b => lift (b \ a)

@[simp] lemma lift_le_lift : lift a ≤ lift b ↔ a ≤ b := ⟨by rintro ⟨_⟩; assumption, LE.lift⟩
@[simp] lemma comp_le_comp : comp a ≤ comp b ↔ b ≤ a := ⟨by rintro ⟨_⟩; assumption, LE.comp⟩
@[simp] lemma lift_le_comp : lift a ≤ comp b ↔ Disjoint a b := ⟨by rintro ⟨_⟩; assumption, LE.sep⟩
@[simp] lemma not_comp_le_lift : ¬ comp a ≤ lift b := fun h ↦ nomatch h

@[simp] lemma lift_lt_lift : lift a < lift b ↔ a < b := ⟨by rintro ⟨_⟩; assumption, LT.lift⟩
@[simp] lemma comp_lt_comp : comp a < comp b ↔ b < a := ⟨by rintro ⟨_⟩; assumption, LT.comp⟩
@[simp] lemma lift_lt_comp : lift a < comp b ↔ Disjoint a b := ⟨by rintro ⟨_⟩; assumption, LT.sep⟩
@[simp] lemma not_comp_lt_lift : ¬ comp a < lift b := fun h ↦ nomatch h

@[simp] lemma lift_sup_lift (a b : α) : lift a ⊔ lift b = lift (a ⊔ b) := rfl
@[simp] lemma lift_sup_comp (a b : α) : lift a ⊔ comp b = comp (b \ a) := rfl
@[simp] lemma comp_sup_lift (a b : α) : comp a ⊔ lift b = comp (a \ b) := rfl
@[simp] lemma comp_sup_comp (a b : α) : comp a ⊔ comp b = comp (a ⊓ b) := rfl

@[simp] lemma lift_inf_lift (a b : α) : lift a ⊓ lift b = lift (a ⊓ b) := rfl
@[simp] lemma lift_inf_comp (a b : α) : lift a ⊓ comp b = lift (a \ b) := rfl
@[simp] lemma comp_inf_lift (a b : α) : comp a ⊓ lift b = lift (b \ a) := rfl
@[simp] lemma comp_inf_comp (a b : α) : comp a ⊓ comp b = comp (a ⊔ b) := rfl

@[simp] lemma lift_bot : lift (⊥ : α) = ⊥ := rfl
@[simp] lemma comp_bot : comp (⊥ : α) = ⊤ := rfl

@[simp] lemma lift_sdiff_lift (a b : α) : lift a \ lift b = lift (a \ b) := rfl
@[simp] lemma lift_sdiff_comp (a b : α) : lift a \ comp b = lift (a ⊓ b) := rfl
@[simp] lemma comp_sdiff_lift (a b : α) : comp a \ lift b = comp (a ⊔ b) := rfl
@[simp] lemma comp_sdiff_comp (a b : α) : comp a \ comp b = lift (b \ a) := rfl

instance instPreorder : Preorder (Booleanisation α) where
  lt := (· < ·)
  lt_iff_le_not_ge
<<<<<<< HEAD
    | lift a, lift b => by simp [lt_iff_le_not_le]
=======
    | lift a, lift b => by simp [lt_iff_le_not_ge]
>>>>>>> 4940ad6e
    | lift a, comp b => by simp
    | comp a, lift b => by simp
    | comp a, comp b => by simp [lt_iff_le_not_ge]
  le_refl
    | lift _ => LE.lift le_rfl
    | comp _ => LE.comp le_rfl
  le_trans
    | lift _, lift _, lift _, LE.lift hab, LE.lift hbc => LE.lift <| hab.trans hbc
    | lift _, lift _, comp _, LE.lift hab, LE.sep hbc => LE.sep <| hbc.mono_left hab
    | lift _, comp _, comp _, LE.sep hab, LE.comp hcb => LE.sep <| hab.mono_right hcb
    | comp _, comp _, comp _, LE.comp hba, LE.comp hcb => LE.comp <| hcb.trans hba

instance instPartialOrder : PartialOrder (Booleanisation α) where
  le_antisymm
    | lift a, lift b, LE.lift hab, LE.lift hba => by rw [hab.antisymm hba]
    | comp a, comp b, LE.comp hab, LE.comp hba => by rw [hab.antisymm hba]

-- The linter significantly hinders readability here.
set_option linter.unusedVariables false in
instance instSemilatticeSup : SemilatticeSup (Booleanisation α) where
  sup x y := max x y
  le_sup_left
    | lift a, lift b => LE.lift le_sup_left
    | lift a, comp b => LE.sep disjoint_sdiff_self_right
    | comp a, lift b => LE.comp sdiff_le
    | comp a, comp b => LE.comp inf_le_left
  le_sup_right
    | lift a, lift b => LE.lift le_sup_right
    | lift a, comp b => LE.comp sdiff_le
    | comp a, lift b => LE.sep disjoint_sdiff_self_right
    | comp a, comp b => LE.comp inf_le_right
  sup_le
    | lift a, lift b, lift c, LE.lift hac, LE.lift hbc => LE.lift <| sup_le hac hbc
    | lift a, lift b, comp c, LE.sep hac, LE.sep hbc => LE.sep <| hac.sup_left hbc
    | lift a, comp b, comp c, LE.sep hac, LE.comp hcb => LE.comp <| le_sdiff.2 ⟨hcb, hac.symm⟩
    | comp a, lift b, comp c, LE.comp hca, LE.sep hbc => LE.comp <| le_sdiff.2 ⟨hca, hbc.symm⟩
    | comp a, comp b, comp c, LE.comp hca, LE.comp hcb => LE.comp <| le_inf hca hcb

-- The linter significantly hinders readability here.
set_option linter.unusedVariables false in
instance instSemilatticeInf : SemilatticeInf (Booleanisation α) where
  inf x y := min x y
  inf_le_left
    | lift a, lift b => LE.lift inf_le_left
    | lift a, comp b => LE.lift sdiff_le
    | comp a, lift b => LE.sep disjoint_sdiff_self_left
    | comp a, comp b => LE.comp le_sup_left
  inf_le_right
    | lift a, lift b => LE.lift inf_le_right
    | lift a, comp b => LE.sep disjoint_sdiff_self_left
    | comp a, lift b => LE.lift sdiff_le
    | comp a, comp b => LE.comp le_sup_right
  le_inf
    | lift a, lift b, lift c, LE.lift hab, LE.lift hac => LE.lift <| le_inf hab hac
    | lift a, lift b, comp c, LE.lift hab, LE.sep hac => LE.lift <| le_sdiff.2 ⟨hab, hac⟩
    | lift a, comp b, lift c, LE.sep hab, LE.lift hac => LE.lift <| le_sdiff.2 ⟨hac, hab⟩
    | lift a, comp b, comp c, LE.sep hab, LE.sep hac => LE.sep <| hab.sup_right hac
    | comp a, comp b, comp c, LE.comp hba, LE.comp hca => LE.comp <| sup_le hba hca

instance instDistribLattice : DistribLattice (Booleanisation α) where
  inf x y := x ⊓ y
  inf_le_left _ _ := inf_le_left
  inf_le_right _ _ := inf_le_right
  le_inf _ _ _ := le_inf
  le_sup_inf
    | lift _, lift _, lift _ => LE.lift le_sup_inf
    | lift a, lift b, comp c => LE.lift <| by simp [sup_comm, sup_assoc]
    | lift a, comp b, lift c => LE.lift <| by
      simp [sup_left_comm (a := b \ a), sup_comm (a := b \ a)]
    | lift a, comp b, comp c => LE.comp <| by rw [sup_sdiff]
    | comp a, lift b, lift c => LE.comp <| by rw [sdiff_inf]
    | comp a, lift b, comp c => LE.comp <| by rw [sdiff_sdiff_right']
    | comp a, comp b, lift c => LE.comp <| by rw [sdiff_sdiff_right', sup_comm]
    | comp _, comp _, comp _ => LE.comp (inf_sup_left _ _ _).le

-- The linter significantly hinders readability here.
set_option linter.unusedVariables false in
instance instBoundedOrder : BoundedOrder (Booleanisation α) where
  le_top
    | lift a => LE.sep disjoint_bot_right
    | comp a => LE.comp bot_le
  bot_le
    | lift a => LE.lift bot_le
    | comp a => LE.sep disjoint_bot_left

instance instBooleanAlgebra : BooleanAlgebra (Booleanisation α) where
  le_top _ := le_top
  bot_le _ := bot_le
  inf_compl_le_bot
    | lift a => by simp
    | comp a => by simp
  top_le_sup_compl
    | lift a => by simp
    | comp a => by simp
  sdiff_eq
    | lift a, lift b => by simp
    | lift a, comp b => by simp
    | comp a, lift b => by simp
    | comp a, comp b => by simp

/-- The embedding from a generalised Boolean algebra to its generated Boolean algebra. -/
def liftLatticeHom : LatticeHom α (Booleanisation α) where
  toFun := lift
  map_sup' _ _ := rfl
  map_inf' _ _ := rfl

lemma liftLatticeHom_injective : Injective (liftLatticeHom (α := α)) := Sum.inl_injective

end Booleanisation<|MERGE_RESOLUTION|>--- conflicted
+++ resolved
@@ -164,11 +164,7 @@
 instance instPreorder : Preorder (Booleanisation α) where
   lt := (· < ·)
   lt_iff_le_not_ge
-<<<<<<< HEAD
-    | lift a, lift b => by simp [lt_iff_le_not_le]
-=======
     | lift a, lift b => by simp [lt_iff_le_not_ge]
->>>>>>> 4940ad6e
     | lift a, comp b => by simp
     | comp a, lift b => by simp
     | comp a, comp b => by simp [lt_iff_le_not_ge]
