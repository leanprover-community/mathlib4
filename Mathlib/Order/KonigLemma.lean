/-
Copyright (c) 2024 Peter Nelson. All rights reserved.
Released under Apache 2.0 license as described in the file LICENSE.
Authors: Peter Nelson
-/
import Mathlib.Order.Atoms.Finite
import Mathlib.Order.Grade

/-!
# Kőnig's infinity lemma

Kőnig's infinity lemma is most often stated as a graph theory result:
every infinite, locally finite connected graph contains an infinite path.
It has links to computability and proof theory, and it has a number of formulations.

In practice, most applications are not to an abstract graph,
but to a concrete collection of objects that are organized in a graph-like way,
often where the graph is a rooted tree representing a graded order.
In fact, the lemma is most easily stated and proved
in terms of covers in a strongly atomic order rather than a graph;
in this setting, the proof is almost trivial.

A common formulation of Kőnig's lemma is in terms of directed systems,
with the grading explicitly represented using an `ℕ`-indexed family of types,
which we also provide in this module.
This is a specialization of the much more general `nonempty_sections_of_finite_cofiltered_system`,
which goes through topology and category theory,
but here it is stated and proved independently with much fewer dependencies.

We leave the explicitly graph-theoretic version of the statement as TODO.

## Main Results

* `exists_seq_covby_of_forall_covby_finite` : Kőnig's lemma for strongly atomic orders.

* `exists_orderEmbedding_covby_of_forall_covby_finite` : Kőnig's lemma, where the sequence
  is given as an `OrderEmbedding` instead of a function.

* `exists_orderEmbedding_covby_of_forall_covby_finite_of_bot` : Kőnig's lemma where the sequence
  starts at the minimum of an infinite type.

* `exist_seq_forall_proj_of_forall_finite` : Kőnig's lemma for inverse systems,
  proved using the above applied to an order on a sigma-type `(i : ℕ) × α i`.

## TODO

Formulate the lemma as a statement about graphs.

-/

open Set
section Sequence

variable {α : Type*} [PartialOrder α] [IsStronglyAtomic α] {a b : α}

/-- **Kőnig's infinity lemma** : if each element in a strongly atomic order
is covered by only finitely many others, and `b` is an element with infinitely many things above it,
then there is a sequence starting with `b` in which each element is covered by the next. -/
theorem exists_seq_covby_of_forall_covby_finite (hfin : ∀ (a : α), {x | a ⋖ x}.Finite)
    (hb : (Ici b).Infinite) : ∃ f : ℕ → α, f 0 = b ∧ ∀ i, f i ⋖ f (i+1) :=
  let h := fun a : {a : α // (Ici a).Infinite} ↦
    exists_covby_infinite_Ici_of_infinite_Ici a.2 (hfin a)
  let ks : ℕ → {a : α // (Ici a).Infinite} := Nat.rec ⟨b, hb⟩ fun _ a ↦ ⟨_, (h a).choose_spec.2⟩
  ⟨fun i ↦ (ks i).1, by simp [ks], fun i ↦ by simpa using (h (ks i)).choose_spec.1⟩

/-- The sequence given by Kőnig's lemma as an order embedding -/
theorem exists_orderEmbedding_covby_of_forall_covby_finite (hfin : ∀ (a : α), {x | a ⋖ x}.Finite)
    (hb : (Ici b).Infinite) : ∃ f : ℕ ↪o α, f 0 = b ∧ ∀ i, f i ⋖ f (i+1) := by
  obtain ⟨f, hf⟩ := exists_seq_covby_of_forall_covby_finite hfin hb
  exact ⟨OrderEmbedding.ofStrictMono f (strictMono_nat_of_lt_succ (fun i ↦ (hf.2 i).lt)), hf⟩

/-- A version of Kőnig's lemma where the sequence starts at the minimum of an infinite order. -/
theorem exists_orderEmbedding_covby_of_forall_covby_finite_of_bot [OrderBot α] [Infinite α]
    (hfin : ∀ (a : α), {x | a ⋖ x}.Finite) : ∃ f : ℕ ↪o α, f 0 = ⊥ ∧ ∀ i, f i ⋖ f (i+1) :=
  exists_orderEmbedding_covby_of_forall_covby_finite hfin (by simpa using infinite_univ)

theorem GradeMinOrder.exists_nat_orderEmbedding_of_forall_covby_finite
    [GradeMinOrder ℕ α] [OrderBot α] [Infinite α] (hfin : ∀ (a : α), {x | a ⋖ x}.Finite) :
    ∃ f : ℕ ↪o α, f 0 = ⊥ ∧ (∀ i, f i ⋖ f (i+1)) ∧ ∀ i, grade ℕ (f i) = i := by
  obtain ⟨f, h0, hf⟩ := exists_orderEmbedding_covby_of_forall_covby_finite_of_bot hfin
  refine ⟨f, h0, hf, fun i ↦ ?_⟩
  induction' i with i ih
  · simp [h0]
<<<<<<< HEAD
  · simpa [Nat.covBy_iff_succ_eq, ih, eq_comm] using CovBy.grade ℕ <| hf i
=======
  · simpa [Order.covBy_iff_add_one_eq, ih, eq_comm] using CovBy.grade ℕ <| hf i
>>>>>>> 474d4295

end Sequence

section Graded

/-- A formulation of Kőnig's infinity lemma, useful in applications.
Given a sequence `α 0, α 1, ...` of nonempty types with `α 0` finite,
and a well-behaved family of projections `π : α j → α i` for all `i ≤ j`,
if each term in each `α i` is the projection of only finitely many terms in `α (i+1)`,
then we can find a sequence `(f 0 : α 0), (f 1 : α 1), ...`
where `f i` is the projection of `f j` for all `i ≤ j`.

In a typical application, the `α i` are function types with increasingly large domains,
and `π hij (f : α j)` is the restriction of the domain of `f` to that of `α i`.
In this case, the sequence given by the lemma is essentially a function whose domain
is the limit of the `α i`.

See also `nonempty_sections_of_finite_cofiltered_system`. -/
theorem exists_seq_forall_proj_of_forall_finite {α : ℕ → Type*} [Finite (α 0)] [∀ i, Nonempty (α i)]
    (π : {i j : ℕ} → (hij : i ≤ j) → α j → α i)
    (π_refl : ∀ ⦃i⦄ (a : α i), π rfl.le a = a)
    (π_trans : ∀ ⦃i j k⦄ (hij : i ≤ j) (hjk : j ≤ k) a, π hij (π hjk a) = π (hij.trans hjk) a)
    (hfin : ∀ i a, {b : α (i+1) | π (Nat.le_add_right i 1) b = a}.Finite) :
    ∃ f : (i : ℕ) → α i, ∀ ⦃i j⦄ (hij : i ≤ j), π hij (f j) = f i := by

  set αs := (i : ℕ) × α i

  let _ : PartialOrder αs := {
    le := fun a b ↦ ∃ h, π h b.2 = a.2
    le_refl := fun a ↦ ⟨rfl.le, π_refl _⟩
    le_trans := fun _ _ c h h' ↦ ⟨h.1.trans h'.1, by rw [← π_trans h.1 h'.1 c.2, h'.2, h.2]⟩
    le_antisymm := by
      rintro ⟨i, a⟩ ⟨j, b⟩ ⟨hij : i ≤ j, hab : π hij b = a⟩ ⟨hji : j ≤ i, hba : π hji a = b⟩
      obtain rfl := hij.antisymm hji
      rw [show a = b by rwa [π_refl] at hba] }

  have hcovby : ∀ {a b : αs}, a ⋖ b ↔ a ≤ b ∧ a.1 + 1 = b.1 := by
    simp only [covBy_iff_lt_and_eq_or_eq, lt_iff_le_and_ne, ne_eq, Sigma.forall, and_assoc,
      and_congr_right_iff, or_iff_not_imp_left]
    rintro i a j b ⟨h : i ≤ j, rfl : π h b = a⟩
    refine ⟨fun ⟨hne, h'⟩ ↦ ?_, ?_⟩
    · have hle' : i + 1 ≤ j := h.lt_of_ne <| by rintro rfl; simp [π_refl] at hne
      exact congr_arg Sigma.fst <| h' (i+1) (π hle' b) ⟨by simp, by rw [π_trans]⟩ ⟨hle', by simp⟩
        (fun h ↦ by apply_fun Sigma.fst at h; simp at h)
    rintro rfl
    refine ⟨fun h ↦ by apply_fun Sigma.fst at h; simp at h, ?_⟩
    rintro j c ⟨hij : i ≤ j, hcb : π _ c = π _ b⟩ ⟨hji : j ≤ i + 1, rfl : π hji b = c⟩ hne
    replace hne := show i ≠ j by rintro rfl; contradiction
    obtain rfl := hji.antisymm (hij.lt_of_ne hne)
    rw [π_refl]

  have : IsStronglyAtomic αs := by
    simp_rw [isStronglyAtomic_iff, lt_iff_le_and_ne, hcovby]
    rintro ⟨i, a⟩ ⟨j, b⟩ ⟨⟨hij : i ≤ j, h2 : π hij b = a⟩, hne⟩
    have hle : i + 1 ≤ j := hij.lt_of_ne (by rintro rfl; simp [← h2, π_refl] at hne)
    exact ⟨⟨_, π hle b⟩, ⟨⟨by simp, by rw [π_trans, ← h2]⟩, by simp⟩, ⟨hle, by simp⟩⟩

  obtain ⟨a₀, ha₀, ha₀inf⟩ : ∃ a₀ : αs, a₀.1 = 0 ∧ (Ici a₀).Infinite := by
    obtain ⟨a₀, ha₀⟩ := Finite.exists_infinite_fiber (fun (a : αs) ↦ π (zero_le a.1) a.2)
    refine ⟨⟨0, a₀⟩, rfl, (infinite_coe_iff.1 ha₀).mono ?_⟩
    simp only [subset_def, mem_preimage, mem_singleton_iff, mem_Ici, Sigma.forall]
    exact fun i x h ↦ ⟨zero_le i, h⟩

  have hfin : ∀ (a : αs), {x | a ⋖ x}.Finite := by
    refine fun ⟨i,a⟩ ↦ ((hfin i a).image (fun b ↦ ⟨_,b⟩)).subset ?_
    simp only [hcovby, subset_def, mem_setOf_eq, mem_image, and_imp, Sigma.forall]
    exact fun j b ⟨_, _⟩ hj ↦ ⟨π hj.le b, by rwa [π_trans], by cases hj; rw [π_refl]⟩

  obtain ⟨f, hf0, hf⟩ := exists_orderEmbedding_covby_of_forall_covby_finite hfin ha₀inf

  have hr : ∀ i, (f i).1 = i :=
    Nat.rec (by rw [hf0, ha₀]) (fun i ih ↦ by rw [← (hcovby.1 (hf i)).2, ih])

  refine ⟨fun i ↦ by rw [← hr i]; exact (f i).2, fun i j hij ↦ ?_⟩
  convert (f.monotone hij).2 <;>
  simp [hr]

end Graded<|MERGE_RESOLUTION|>--- conflicted
+++ resolved
@@ -81,11 +81,7 @@
   refine ⟨f, h0, hf, fun i ↦ ?_⟩
   induction' i with i ih
   · simp [h0]
-<<<<<<< HEAD
-  · simpa [Nat.covBy_iff_succ_eq, ih, eq_comm] using CovBy.grade ℕ <| hf i
-=======
   · simpa [Order.covBy_iff_add_one_eq, ih, eq_comm] using CovBy.grade ℕ <| hf i
->>>>>>> 474d4295
 
 end Sequence
 
