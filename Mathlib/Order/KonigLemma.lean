/-
Copyright (c) 2024 Peter Nelson. All rights reserved.
Released under Apache 2.0 license as described in the file LICENSE.
Authors: Peter Nelson
-/
import Mathlib.Data.Fintype.Pigeonhole
import Mathlib.Order.Atoms.Finite
import Mathlib.Order.Grade
import Mathlib.Tactic.ApplyFun

/-!
# Kőnig's infinity lemma

Kőnig's infinity lemma is most often stated as a graph theory result:
every infinite, locally finite connected graph contains an infinite path.
It has links to computability and proof theory, and it has a number of formulations.

In practice, most applications are not to an abstract graph,
but to a concrete collection of objects that are organized in a graph-like way,
often where the graph is a rooted tree representing a graded order.
In fact, the lemma is most easily stated and proved
in terms of covers in a strongly atomic order rather than a graph;
in this setting, the proof is almost trivial.

A common formulation of Kőnig's lemma is in terms of directed systems,
with the grading explicitly represented using an `ℕ`-indexed family of types,
which we also provide in this module.
This is a specialization of the much more general `nonempty_sections_of_finite_cofiltered_system`,
which goes through topology and category theory,
but here it is stated and proved independently with much fewer dependencies.

We leave the explicitly graph-theoretic version of the statement as TODO.

## Main Results

* `exists_seq_covby_of_forall_covby_finite` : Kőnig's lemma for strongly atomic orders.

* `exists_orderEmbedding_covby_of_forall_covby_finite` : Kőnig's lemma, where the sequence
  is given as an `OrderEmbedding` instead of a function.

* `exists_orderEmbedding_covby_of_forall_covby_finite_of_bot` : Kőnig's lemma where the sequence
  starts at the minimum of an infinite type.

* `exist_seq_forall_proj_of_forall_finite` : Kőnig's lemma for inverse systems,
  proved using the above applied to an order on a sigma-type `(i : ℕ) × α i`.

## TODO

Formulate the lemma as a statement about graphs.

-/

open Set
section Sequence

variable {α : Type*} [PartialOrder α] [IsStronglyAtomic α] {b : α}

/-- **Kőnig's infinity lemma** : if each element in a strongly atomic order
is covered by only finitely many others, and `b` is an element with infinitely many things above it,
then there is a sequence starting with `b` in which each element is covered by the next. -/
theorem exists_seq_covby_of_forall_covby_finite (hfin : ∀ (a : α), {x | a ⋖ x}.Finite)
    (hb : (Ici b).Infinite) : ∃ f : ℕ → α, f 0 = b ∧ ∀ i, f i ⋖ f (i + 1) :=
  let h := fun a : {a : α // (Ici a).Infinite} ↦
    exists_covby_infinite_Ici_of_infinite_Ici a.2 (hfin a)
  let ks : ℕ → {a : α // (Ici a).Infinite} := Nat.rec ⟨b, hb⟩ fun _ a ↦ ⟨_, (h a).choose_spec.2⟩
  ⟨fun i ↦ (ks i).1, by simp [ks], fun i ↦ by simpa using (h (ks i)).choose_spec.1⟩

/-- The sequence given by Kőnig's lemma as an order embedding -/
theorem exists_orderEmbedding_covby_of_forall_covby_finite (hfin : ∀ (a : α), {x | a ⋖ x}.Finite)
    (hb : (Ici b).Infinite) : ∃ f : ℕ ↪o α, f 0 = b ∧ ∀ i, f i ⋖ f (i + 1) := by
  obtain ⟨f, hf⟩ := exists_seq_covby_of_forall_covby_finite hfin hb
  exact ⟨OrderEmbedding.ofStrictMono f (strictMono_nat_of_lt_succ (fun i ↦ (hf.2 i).lt)), hf⟩

/-- A version of Kőnig's lemma where the sequence starts at the minimum of an infinite order. -/
theorem exists_orderEmbedding_covby_of_forall_covby_finite_of_bot [OrderBot α] [Infinite α]
    (hfin : ∀ (a : α), {x | a ⋖ x}.Finite) : ∃ f : ℕ ↪o α, f 0 = ⊥ ∧ ∀ i, f i ⋖ f (i + 1) :=
  exists_orderEmbedding_covby_of_forall_covby_finite hfin (by simpa using infinite_univ)

theorem GradeMinOrder.exists_nat_orderEmbedding_of_forall_covby_finite
    [GradeMinOrder ℕ α] [OrderBot α] [Infinite α] (hfin : ∀ (a : α), {x | a ⋖ x}.Finite) :
    ∃ f : ℕ ↪o α, f 0 = ⊥ ∧ (∀ i, f i ⋖ f (i + 1)) ∧ ∀ i, grade ℕ (f i) = i := by
  obtain ⟨f, h0, hf⟩ := exists_orderEmbedding_covby_of_forall_covby_finite_of_bot hfin
  refine ⟨f, h0, hf, fun i ↦ ?_⟩
  induction i with
  | zero => simp [h0]
  | succ i ih => simpa [Order.covBy_iff_add_one_eq, ih, eq_comm] using CovBy.grade ℕ <| hf i

end Sequence

section Graded

/-- A formulation of Kőnig's infinity lemma, useful in applications.
Given a sequence `α 0, α 1, ...` of nonempty types with `α 0` finite,
and a well-behaved family of projections `π : α j → α i` for all `i ≤ j`,
if each term in each `α i` is the projection of only finitely many terms in `α (i+1)`,
then we can find a sequence `(f 0 : α 0), (f 1 : α 1), ...`
where `f i` is the projection of `f j` for all `i ≤ j`.

In a typical application, the `α i` are function types with increasingly large domains,
and `π hij (f : α j)` is the restriction of the domain of `f` to that of `α i`.
In this case, the sequence given by the lemma is essentially a function whose domain
is the limit of the `α i`.

See also `nonempty_sections_of_finite_cofiltered_system`. -/
theorem exists_seq_forall_proj_of_forall_finite {α : ℕ → Type*} [Finite (α 0)] [∀ i, Nonempty (α i)]
    (π : {i j : ℕ} → (hij : i ≤ j) → α j → α i)
    (π_refl : ∀ ⦃i⦄ (a : α i), π rfl.le a = a)
    (π_trans : ∀ ⦃i j k⦄ (hij : i ≤ j) (hjk : j ≤ k) a, π hij (π hjk a) = π (hij.trans hjk) a)
    (hfin : ∀ i a, {b : α (i+1) | π (Nat.le_add_right i 1) b = a}.Finite) :
    ∃ f : (i : ℕ) → α i, ∀ ⦃i j⦄ (hij : i ≤ j), π hij (f j) = f i := by
  set αs := (i : ℕ) × α i
  let _ : PartialOrder αs := {
    le := fun a b ↦ ∃ h, π h b.2 = a.2
    le_refl := fun a ↦ ⟨rfl.le, π_refl _⟩
    le_trans := fun _ _ c h h' ↦ ⟨h.1.trans h'.1, by rw [← π_trans h.1 h'.1 c.2, h'.2, h.2]⟩
    le_antisymm := by
      rintro ⟨i, a⟩ ⟨j, b⟩ ⟨hij : i ≤ j, hab : π hij b = a⟩ ⟨hji : j ≤ i, hba : π hji a = b⟩
      obtain rfl := hij.antisymm hji
      rw [show a = b by rwa [π_refl] at hba] }
  have hcovby : ∀ {a b : αs}, a ⋖ b ↔ a ≤ b ∧ a.1 + 1 = b.1 := by
    simp only [αs, covBy_iff_lt_and_eq_or_eq, lt_iff_le_and_ne, ne_eq, Sigma.forall, and_assoc,
      and_congr_right_iff, or_iff_not_imp_left]
    rintro i a j b ⟨h : i ≤ j, rfl : π h b = a⟩
    refine ⟨fun ⟨hne, h'⟩ ↦ ?_, ?_⟩
    · have hle' : i + 1 ≤ j := h.lt_of_ne <| by rintro rfl; simp [π_refl] at hne
<<<<<<< HEAD
      exact congr_arg Sigma.fst <| h' (i + 1) (π hle' b) ⟨by simp, by rw [π_trans]⟩ ⟨hle', by simp⟩
        (fun h ↦ by apply_fun Sigma.fst at h; simp at h)
=======
      exact congr_arg Sigma.fst <| h' (i+1) (π hle' b) ⟨by simp, by rw [π_trans]⟩ ⟨hle', by simp⟩
        (fun h ↦ by simp at h)
>>>>>>> 60413e18
    rintro rfl
    refine ⟨fun h ↦ by simp at h, ?_⟩
    rintro j c ⟨hij : i ≤ j, hcb : π _ c = π _ b⟩ ⟨hji : j ≤ i + 1, rfl : π hji b = c⟩ hne
    replace hne := show i ≠ j by rintro rfl; contradiction
    obtain rfl := hji.antisymm (hij.lt_of_ne hne)
    rw [π_refl]
  have : IsStronglyAtomic αs := by
    simp_rw [isStronglyAtomic_iff, lt_iff_le_and_ne, hcovby]
    rintro ⟨i, a⟩ ⟨j, b⟩ ⟨⟨hij : i ≤ j, h2 : π hij b = a⟩, hne⟩
    have hle : i + 1 ≤ j := hij.lt_of_ne (by rintro rfl; simp [← h2, π_refl] at hne)
    exact ⟨⟨_, π hle b⟩, ⟨⟨by simp, by rw [π_trans, ← h2]⟩, by simp⟩, ⟨hle, by simp⟩⟩
  obtain ⟨a₀, ha₀, ha₀inf⟩ : ∃ a₀ : αs, a₀.1 = 0 ∧ (Ici a₀).Infinite := by
    obtain ⟨a₀, ha₀⟩ := Finite.exists_infinite_fiber (fun (a : αs) ↦ π (zero_le a.1) a.2)
    refine ⟨⟨0, a₀⟩, rfl, (infinite_coe_iff.1 ha₀).mono ?_⟩
    simp only [αs, subset_def, mem_preimage, mem_singleton_iff, mem_Ici, Sigma.forall]
    exact fun i x h ↦ ⟨zero_le i, h⟩
  have hfin : ∀ (a : αs), {x | a ⋖ x}.Finite := by
    refine fun ⟨i, a⟩ ↦ ((hfin i a).image (fun b ↦ ⟨_, b⟩)).subset ?_
    simp only [αs, hcovby, subset_def, mem_setOf_eq, mem_image, and_imp, Sigma.forall]
    exact fun j b ⟨_, _⟩ hj ↦ ⟨π hj.le b, by rwa [π_trans], by cases hj; rw [π_refl]⟩
  obtain ⟨f, hf0, hf⟩ := exists_orderEmbedding_covby_of_forall_covby_finite hfin ha₀inf
  have hr : ∀ i, (f i).1 = i :=
    Nat.rec (by rw [hf0, ha₀]) (fun i ih ↦ by rw [← (hcovby.1 (hf i)).2, ih])
  refine ⟨fun i ↦ by rw [← hr i]; exact (f i).2, fun i j hij ↦ ?_⟩
  convert (f.monotone hij).2 <;>
  simp [hr]

end Graded<|MERGE_RESOLUTION|>--- conflicted
+++ resolved
@@ -123,13 +123,8 @@
     rintro i a j b ⟨h : i ≤ j, rfl : π h b = a⟩
     refine ⟨fun ⟨hne, h'⟩ ↦ ?_, ?_⟩
     · have hle' : i + 1 ≤ j := h.lt_of_ne <| by rintro rfl; simp [π_refl] at hne
-<<<<<<< HEAD
       exact congr_arg Sigma.fst <| h' (i + 1) (π hle' b) ⟨by simp, by rw [π_trans]⟩ ⟨hle', by simp⟩
-        (fun h ↦ by apply_fun Sigma.fst at h; simp at h)
-=======
-      exact congr_arg Sigma.fst <| h' (i+1) (π hle' b) ⟨by simp, by rw [π_trans]⟩ ⟨hle', by simp⟩
         (fun h ↦ by simp at h)
->>>>>>> 60413e18
     rintro rfl
     refine ⟨fun h ↦ by simp at h, ?_⟩
     rintro j c ⟨hij : i ≤ j, hcb : π _ c = π _ b⟩ ⟨hji : j ≤ i + 1, rfl : π hji b = c⟩ hne
