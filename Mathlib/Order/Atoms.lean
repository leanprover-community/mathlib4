--- conflicted
+++ resolved
@@ -29,13 +29,8 @@
   * `IsCoatomic` indicates that every element other than `⊤` is below a coatom.
   * `IsAtomistic` indicates that every element is the `sSup` of a set of atoms.
   * `IsCoatomistic` indicates that every element is the `sInf` of a set of coatoms.
-<<<<<<< HEAD
-  * `IsStronglyAtomic` indicates that for all `a < b`, `[a,b]` contains something covering `a`.
-  * `IsStronglyCoatomic` indicates that for all `a < b`, `[a,b]` contains something covered by `b`.
-=======
   * `IsStronglyAtomic` indicates that for all `a < b`, there is some `x` with `a ⋖ x ≤ b`.
   * `IsStronglyCoatomic` indicates that for all `a < b`, there is some `x` with `a ≤ x ⋖ b`.
->>>>>>> 2f6e35a7
 
 ### Simple Lattices
   * `IsSimpleOrder` indicates that an order has only two unique elements, `⊥` and `⊤`.
@@ -362,18 +357,6 @@
 
 variable {α : Type*} {a b : α} [Preorder α]
 
-<<<<<<< HEAD
-/-- An order is strongly atomic if every nontrivial interval `[a,b]`
-contains an element covering `a`. -/
-@[mk_iff]
-class IsStronglyAtomic (α : Type*) [Preorder α] : Prop where
-  (exists_covBy_le_of_lt : ∀ (a b : α), a < b → ∃ x, a ⋖ x ∧ x ≤ b)
-
-theorem LT.lt.exists_covby_le [IsStronglyAtomic α] (h : a < b) : ∃ x, a ⋖ x ∧ x ≤ b :=
-  IsStronglyAtomic.exists_covBy_le_of_lt a b h
-
-/-- An order is strongly coatomic if every nontrivial interval `[a,b]`
-=======
 /-- An order is strongly atomic if every nontrivial interval `[a, b]`
 contains an element covering `a`. -/
 @[mk_iff]
@@ -386,35 +369,11 @@
 alias LT.lt.exists_covby_le := exists_covBy_le_of_lt
 
 /-- An order is strongly coatomic if every nontrivial interval `[a, b]`
->>>>>>> 2f6e35a7
 contains an element covered by `b`. -/
 @[mk_iff]
 class IsStronglyCoatomic (α : Type*) [Preorder α] : Prop where
   (exists_le_covBy_of_lt : ∀ (a b : α), a < b → ∃ x, a ≤ x ∧ x ⋖ b)
 
-<<<<<<< HEAD
-theorem LT.lt.exists_le_covby [IsStronglyAtomic α] (h : a < b) : ∃ x, a ⋖ x ∧ x ≤ b :=
-  IsStronglyAtomic.exists_covBy_le_of_lt a b h
-
-@[simp] theorem isStronglyAtomic_dual_iff_is_stronglyCoatomic :
-    IsStronglyAtomic αᵒᵈ ↔ IsStronglyCoatomic α := by
-  refine ⟨fun ⟨h⟩ ↦ ⟨fun a b hab ↦ ?_⟩, fun ⟨h⟩ ↦ ⟨fun a b hab ↦ ?_⟩⟩
-  · obtain ⟨x, hbx, hax⟩ := h b a hab
-    exact ⟨x, hax, hbx.toDual⟩
-  obtain ⟨x, hbx, hax⟩ := h b a hab
-  exact ⟨x, hax.toDual, hbx⟩
-
-@[simp] theorem isStronglyCoatomic_dual_iff_is_stronglyCoatomic :
-    IsStronglyCoatomic αᵒᵈ ↔ IsStronglyAtomic α := by
-  rw [← isStronglyAtomic_dual_iff_is_stronglyCoatomic]; rfl
-
-instance [IsStronglyAtomic α] : IsStronglyCoatomic αᵒᵈ := by simpa
-
-instance [IsStronglyCoatomic α] : IsStronglyAtomic αᵒᵈ := by simpa
-
-/-- If this were an instance, it would loop in some cases. -/
-theorem IsStronglyAtomic.isAtomic (α : Type*) [PartialOrder α] [OrderBot α] [IsStronglyAtomic α] :
-=======
 theorem exists_le_covBy_of_lt [IsStronglyCoatomic α] (h : a < b) : ∃ x, a ≤ x ∧ x ⋖ b :=
   IsStronglyCoatomic.exists_le_covBy_of_lt a b h
 
@@ -436,7 +395,6 @@
   rwa [isStronglyAtomic_dual_iff_is_stronglyCoatomic]
 
 instance IsStronglyAtomic.isAtomic (α : Type*) [PartialOrder α] [OrderBot α] [IsStronglyAtomic α] :
->>>>>>> 2f6e35a7
     IsAtomic α where
   eq_bot_or_exists_atom_le a := by
     rw [or_iff_not_imp_left, ← Ne, ← bot_lt_iff_ne_bot]
@@ -444,11 +402,7 @@
     obtain ⟨x, hx, hxa⟩ := hlt.exists_covby_le
     exact ⟨x, bot_covBy_iff.1 hx, hxa⟩
 
-<<<<<<< HEAD
-theorem IsStronglyCoatomic.isCoatomic (α : Type*) [PartialOrder α] [OrderTop α]
-=======
 instance IsStronglyCoatomic.toIsCoatomic (α : Type*) [PartialOrder α] [OrderTop α]
->>>>>>> 2f6e35a7
     [IsStronglyCoatomic α] : IsCoatomic α :=
   isAtomic_dual_iff_isCoatomic.1 <| IsStronglyAtomic.isAtomic (α := αᵒᵈ)
 
@@ -470,11 +424,7 @@
 instance [IsStronglyCoatomic α] {s : Set α} [h : Set.OrdConnected s] : IsStronglyCoatomic s :=
   Set.OrdConnected.isStronglyCoatomic <| by assumption
 
-<<<<<<< HEAD
-instance [SuccOrder α] : IsStronglyAtomic α where
-=======
 instance SuccOrder.toIsStronglyAtomic [SuccOrder α] : IsStronglyAtomic α where
->>>>>>> 2f6e35a7
   exists_covBy_le_of_lt a _ hab :=
     ⟨SuccOrder.succ a, Order.covBy_succ_of_not_isMax fun ha ↦ ha.not_lt hab,
       SuccOrder.succ_le_of_lt hab⟩
@@ -486,11 +436,7 @@
 
 section WellFounded
 
-<<<<<<< HEAD
-theorem isStronglyAtomic_of_wellFounded_lt (h : WellFounded ((· < ·) : α → α → Prop)) :
-=======
 theorem IsStronglyAtomic.of_wellFounded_lt (h : WellFounded ((· < ·) : α → α → Prop)) :
->>>>>>> 2f6e35a7
     IsStronglyAtomic α where
   exists_covBy_le_of_lt a b hab := by
     refine ⟨WellFounded.min h (Set.Ioc a b) ⟨b, hab,rfl.le⟩, ?_⟩
@@ -498,21 +444,6 @@
     exact ⟨⟨hmem.1,fun c hac hlt ↦ WellFounded.not_lt_min h
       (Set.Ioc a b) ⟨b, hab,rfl.le⟩ ⟨hac, hlt.le.trans hmem.2⟩ hlt ⟩, hmem.2⟩
 
-<<<<<<< HEAD
-theorem isStronglyCoatomic_of_wellFounded_gt (h : WellFounded ((· > ·) : α → α → Prop)) :
-    IsStronglyCoatomic α :=
-  isStronglyAtomic_dual_iff_is_stronglyCoatomic.1 <| isStronglyAtomic_of_wellFounded_lt (α := αᵒᵈ) h
-
-instance [WellFoundedLT α] : IsStronglyAtomic α :=
-    isStronglyAtomic_of_wellFounded_lt wellFounded_lt
-
-instance [WellFoundedGT α] : IsStronglyCoatomic α :=
-    isStronglyCoatomic_of_wellFounded_gt wellFounded_gt
-
-theorem isAtomic_of_orderBot_wellFounded_lt [OrderBot α]
-    (h : WellFounded ((· < ·) : α → α → Prop)) : IsAtomic α :=
-  (isStronglyAtomic_of_wellFounded_lt h).isAtomic
-=======
 theorem IsStronglyCoatomic.of_wellFounded_gt (h : WellFounded ((· > ·) : α → α → Prop)) :
     IsStronglyCoatomic α :=
   isStronglyAtomic_dual_iff_is_stronglyCoatomic.1 <| IsStronglyAtomic.of_wellFounded_lt (α := αᵒᵈ) h
@@ -526,7 +457,6 @@
 theorem isAtomic_of_orderBot_wellFounded_lt [OrderBot α]
     (h : WellFounded ((· < ·) : α → α → Prop)) : IsAtomic α :=
   (IsStronglyAtomic.of_wellFounded_lt h).isAtomic
->>>>>>> 2f6e35a7
 #align is_atomic_of_order_bot_well_founded_lt isAtomic_of_orderBot_wellFounded_lt
 
 theorem isCoatomic_of_orderTop_gt_wellFounded [OrderTop α]
@@ -1111,39 +1041,26 @@
 
 variable [CompleteLattice α]
 
-<<<<<<< HEAD
-instance [IsUpperModularLattice α] [IsAtomistic α] : IsStronglyAtomic α where
-=======
 /-- A complete upper-modular lattice that is atomistic is strongly atomic.
 Not an instance to prevent loops. -/
 theorem CompleteLattice.isStronglyAtomic [IsUpperModularLattice α] [IsAtomistic α] :
     IsStronglyAtomic α where
->>>>>>> 2f6e35a7
   exists_covBy_le_of_lt a b hab := by
     obtain ⟨s, rfl, h⟩ := eq_sSup_atoms b
     refine by_contra fun hcon ↦ hab.not_le <| sSup_le_iff.2 fun x hx ↦ ?_
     simp_rw [not_exists, and_comm (b := _ ≤ _), not_and] at hcon
-<<<<<<< HEAD
-    specialize hcon (x ⊔ a) (sup_le (le_sSup hx) hab.le)
-=======
     specialize hcon (x ⊔ a) (sup_le (le_sSup _ _ hx) hab.le)
->>>>>>> 2f6e35a7
     obtain (hbot | h_inf) := (h x hx).bot_covBy.eq_or_eq (c := x ⊓ a) (by simp) (by simp)
     · exact False.elim <| hcon <|
         (hbot ▸ IsUpperModularLattice.covBy_sup_of_inf_covBy) (h x hx).bot_covBy
     rwa [inf_eq_left] at h_inf
 
-<<<<<<< HEAD
-instance [IsLowerModularLattice α] [IsCoatomistic α] : IsStronglyCoatomic α := by
-  rw [← isStronglyAtomic_dual_iff_is_stronglyCoatomic]; infer_instance
-=======
 /-- A complete lower-modular lattice that is coatomistic is strongly coatomic.
 Not an instance to prevent loops. -/
 theorem CompleteLattice.isStronglyCoatomic [IsLowerModularLattice α] [IsCoatomistic α] :
     IsStronglyCoatomic α := by
   rw [← isStronglyAtomic_dual_iff_is_stronglyCoatomic]
   exact CompleteLattice.isStronglyAtomic
->>>>>>> 2f6e35a7
 
 end CompleteLattice
 
@@ -1192,14 +1109,9 @@
     @isAtomic_of_isCoatomic_of_complementedLattice_of_isModular _ _ _ _ _ h⟩
 #align is_atomic_iff_is_coatomic isAtomic_iff_isCoatomic
 
-<<<<<<< HEAD
-/-- A complemented modular atomic lattice is strongly atomic. -/
-instance [IsAtomic α] : IsStronglyAtomic α where
-=======
 /-- A complemented modular atomic lattice is strongly atomic.
 Not an instance to prevent loops. -/
 theorem ComplementedLattice.isStronglyAtomic [IsAtomic α] : IsStronglyAtomic α where
->>>>>>> 2f6e35a7
   exists_covBy_le_of_lt a b hab := by
     obtain ⟨⟨a', ha'b : a' ≤ b⟩, ha'⟩ := exists_isCompl (α := Set.Iic b) ⟨a, hab.le⟩
     obtain (rfl | ⟨d, hd⟩) := eq_bot_or_exists_atom_le a'
@@ -1210,19 +1122,6 @@
     rw [← le_bot_iff, ← show a ⊓ a' = ⊥ by simpa using Subtype.coe_inj.2 ha'.inf_eq_bot, inf_comm]
     exact inf_le_inf_left _ hd.2
 
-<<<<<<< HEAD
-/-- A complemented modular coatomic lattice is strongly coatomic. -/
-instance [IsCoatomic α] : IsStronglyCoatomic α :=
-  isStronglyAtomic_dual_iff_is_stronglyCoatomic.1 <| by infer_instance
-
-/-- A complemented modular atomic lattice is strongly coatomic. -/
-instance [h : IsAtomic α] : IsStronglyCoatomic α := by
-  rw [isAtomic_iff_isCoatomic] at h; infer_instance
-
-/-- A complemented modular coatomic lattice is strongly atomic. -/
-instance [h : IsCoatomic α] : IsStronglyAtomic α := by
-  rw [← isAtomic_iff_isCoatomic] at h; infer_instance
-=======
 /-- A complemented modular coatomic lattice is strongly coatomic.
 Not an instance to prevent loops. -/
 theorem ComplementedLattice.isStronglyCoatomic [IsCoatomic α] : IsStronglyCoatomic α :=
@@ -1239,7 +1138,6 @@
 theorem ComplementedLattice.isStronglyCoatomic' [h : IsCoatomic α] : IsStronglyAtomic α := by
   rw [← isAtomic_iff_isCoatomic] at h
   exact isStronglyAtomic
->>>>>>> 2f6e35a7
 
 end IsModularLattice
 
