--- conflicted
+++ resolved
@@ -840,22 +840,10 @@
 
 namespace IsSimpleOrder
 
-<<<<<<< HEAD
-variable [CompleteLattice α] [IsSimpleOrder α]
-
-instance (priority := 100) : IsAtomistic α :=
-  ⟨fun b =>
-    (eq_bot_or_eq_top b).elim
-      (fun h => ⟨∅, ⟨h.trans sSup_empty.symm, fun _ ha => False.elim (Set.not_mem_empty _ ha)⟩⟩)
-      fun h =>
-      ⟨{⊤}, h.trans sSup_singleton.symm, fun _ ha =>
-        (Set.mem_singleton_iff.1 ha).symm ▸ isAtom_top⟩⟩
-=======
 variable [PartialOrder α] [BoundedOrder α] [IsSimpleOrder α]
 
 instance (priority := 100) : IsAtomistic α where
   isLUB_atoms b := (eq_bot_or_eq_top b).elim (fun h ↦ ⟨∅, by simp [h]⟩) (fun h ↦ ⟨{⊤}, by simp [h]⟩)
->>>>>>> 6bc8904b
 
 instance (priority := 100) : IsCoatomistic α :=
   isAtomistic_dual_iff_isCoatomistic.1 (by infer_instance)
