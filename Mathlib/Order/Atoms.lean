/-
Copyright (c) 2020 Aaron Anderson. All rights reserved.
Released under Apache 2.0 license as described in the file LICENSE.
Authors: Aaron Anderson
-/
import Mathlib.Data.Set.Lattice
import Mathlib.Data.SetLike.Basic
import Mathlib.Order.ModularLattice
import Mathlib.Order.SuccPred.Basic
import Mathlib.Order.WellFounded
import Mathlib.Tactic.Nontriviality
import Mathlib.Order.ConditionallyCompleteLattice.Indexed

/-!
# Atoms, Coatoms, and Simple Lattices

This module defines atoms, which are minimal non-`⊥` elements in bounded lattices, simple lattices,
which are lattices with only two elements, and related ideas.

## Main definitions

### Atoms and Coatoms
* `IsAtom a` indicates that the only element below `a` is `⊥`.
* `IsCoatom a` indicates that the only element above `a` is `⊤`.

### Atomic and Atomistic Lattices
* `IsAtomic` indicates that every element other than `⊥` is above an atom.
* `IsCoatomic` indicates that every element other than `⊤` is below a coatom.
* `IsAtomistic` indicates that every element is the `sSup` of a set of atoms.
* `IsCoatomistic` indicates that every element is the `sInf` of a set of coatoms.
* `IsStronglyAtomic` indicates that for all `a < b`, there is some `x` with `a ⋖ x ≤ b`.
* `IsStronglyCoatomic` indicates that for all `a < b`, there is some `x` with `a ≤ x ⋖ b`.

### Simple Lattices
* `IsSimpleOrder` indicates that an order has only two unique elements, `⊥` and `⊤`.
* `IsSimpleOrder.boundedOrder`
* `IsSimpleOrder.distribLattice`
* Given an instance of `IsSimpleOrder`, we provide the following definitions. These are not
  made global instances as they contain data :
  * `IsSimpleOrder.booleanAlgebra`
  * `IsSimpleOrder.completeLattice`
  * `IsSimpleOrder.completeBooleanAlgebra`

## Main results
* `isAtom_dual_iff_isCoatom` and `isCoatom_dual_iff_isAtom` express the (definitional) duality
  of `IsAtom` and `IsCoatom`.
* `isSimpleOrder_iff_isAtom_top` and `isSimpleOrder_iff_isCoatom_bot` express the
  connection between atoms, coatoms, and simple lattices
* `IsCompl.isAtom_iff_isCoatom` and `IsCompl.isCoatom_if_isAtom`: In a modular
  bounded lattice, a complement of an atom is a coatom and vice versa.
* `isAtomic_iff_isCoatomic`: A modular complemented lattice is atomic iff it is coatomic.

-/

open Order

variable {ι : Sort*} {α β : Type*}

section Atoms

section IsAtom

section Preorder

variable [Preorder α] [OrderBot α] {a b x : α}

/-- An atom of an `OrderBot` is an element with no other element between it and `⊥`,
  which is not `⊥`. -/
def IsAtom (a : α) : Prop :=
  a ≠ ⊥ ∧ ∀ b, b < a → b = ⊥

theorem IsAtom.Iic (ha : IsAtom a) (hax : a ≤ x) : IsAtom (⟨a, hax⟩ : Set.Iic x) :=
  ⟨fun con => ha.1 (Subtype.mk_eq_mk.1 con), fun ⟨b, _⟩ hba => Subtype.mk_eq_mk.2 (ha.2 b hba)⟩

theorem IsAtom.of_isAtom_coe_Iic {a : Set.Iic x} (ha : IsAtom a) : IsAtom (a : α) :=
  ⟨fun con => ha.1 (Subtype.ext con), fun b hba =>
    Subtype.mk_eq_mk.1 (ha.2 ⟨b, hba.le.trans a.prop⟩ hba)⟩

theorem isAtom_iff_le_of_ge : IsAtom a ↔ a ≠ ⊥ ∧ ∀ b ≠ ⊥, b ≤ a → a ≤ b :=
  and_congr Iff.rfl <|
    forall_congr' fun b => by
      simp only [Ne, @not_imp_comm (b = ⊥), Classical.not_imp, lt_iff_le_not_ge]

lemma IsAtom.ne_bot (ha : IsAtom a) : a ≠ ⊥ := ha.1

end Preorder

section PartialOrder

variable [PartialOrder α] [OrderBot α] {a b x : α}

theorem IsAtom.lt_iff (h : IsAtom a) : x < a ↔ x = ⊥ :=
  ⟨h.2 x, fun hx => hx.symm ▸ h.1.bot_lt⟩

theorem IsAtom.le_iff (h : IsAtom a) : x ≤ a ↔ x = ⊥ ∨ x = a := by rw [le_iff_lt_or_eq, h.lt_iff]

lemma IsAtom.bot_lt (h : IsAtom a) : ⊥ < a :=
  h.lt_iff.mpr rfl

lemma IsAtom.le_iff_eq (ha : IsAtom a) (hb : b ≠ ⊥) : b ≤ a ↔ b = a :=
  ha.le_iff.trans <| or_iff_right hb

lemma IsAtom.ne_iff_eq_bot (ha : IsAtom a) (hba : b ≤ a) : b ≠ a ↔ b = ⊥ where
  mp := (ha.le_iff.1 hba).resolve_right
  mpr := by rintro rfl; exact ha.ne_bot.symm

lemma IsAtom.ne_bot_iff_eq (ha : IsAtom a) (hba : b ≤ a) : b ≠ ⊥ ↔ b = a :=
   (ha.ne_iff_eq_bot hba).not_right.symm

theorem IsAtom.Iic_eq (h : IsAtom a) : Set.Iic a = {⊥, a} :=
  Set.ext fun _ => h.le_iff

@[simp]
theorem bot_covBy_iff : ⊥ ⋖ a ↔ IsAtom a := by
  simp only [CovBy, bot_lt_iff_ne_bot, IsAtom, not_imp_not]

alias ⟨CovBy.is_atom, IsAtom.bot_covBy⟩ := bot_covBy_iff

end PartialOrder

section Frame
variable [Frame α] {f : ι → α} {s : Set α} {a : α}

protected lemma IsAtom.le_iSup (ha : IsAtom a) : a ≤ iSup f ↔ ∃ i, a ≤ f i := by
  refine ⟨?_, fun ⟨i, hi⟩ => le_trans hi (le_iSup _ _)⟩
  change (a ≤ ⨆ i, f i) → _
  refine fun h => of_not_not fun ha' => ?_
  push_neg at ha'
  have ha'' : Disjoint a (⨆ i, f i) :=
    disjoint_iSup_iff.2 fun i => fun x hxa hxf => le_bot_iff.2 <| of_not_not fun hx =>
      have hxa : x < a := (le_iff_eq_or_lt.1 hxa).resolve_left (by rintro rfl; exact ha' _ hxf)
      hx (ha.2 _ hxa)
  obtain rfl := le_bot_iff.1 (ha'' le_rfl h)
  exact ha.1 rfl

@[deprecated (since := "2025-07-11")] alias atom_le_iSup := IsAtom.le_iSup

protected lemma IsAtom.le_sSup (ha : IsAtom a) : a ≤ sSup s ↔ ∃ b ∈ s, a ≤ b := by
  simp [sSup_eq_iSup', ha.le_iSup]

end Frame
end IsAtom

section IsCoatom

section Preorder

variable [Preorder α]

/-- A coatom of an `OrderTop` is an element with no other element between it and `⊤`,
  which is not `⊤`. -/
def IsCoatom [OrderTop α] (a : α) : Prop :=
  a ≠ ⊤ ∧ ∀ b, a < b → b = ⊤

@[simp]
theorem isCoatom_dual_iff_isAtom [OrderBot α] {a : α} :
    IsCoatom (OrderDual.toDual a) ↔ IsAtom a :=
  Iff.rfl

@[simp]
theorem isAtom_dual_iff_isCoatom [OrderTop α] {a : α} :
    IsAtom (OrderDual.toDual a) ↔ IsCoatom a :=
  Iff.rfl

alias ⟨_, IsAtom.dual⟩ := isCoatom_dual_iff_isAtom

alias ⟨_, IsCoatom.dual⟩ := isAtom_dual_iff_isCoatom

variable [OrderTop α] {a x : α}

theorem IsCoatom.Ici (ha : IsCoatom a) (hax : x ≤ a) : IsCoatom (⟨a, hax⟩ : Set.Ici x) :=
  ha.dual.Iic hax

theorem IsCoatom.of_isCoatom_coe_Ici {a : Set.Ici x} (ha : IsCoatom a) : IsCoatom (a : α) :=
  @IsAtom.of_isAtom_coe_Iic αᵒᵈ _ _ x a ha

theorem isCoatom_iff_ge_of_le : IsCoatom a ↔ a ≠ ⊤ ∧ ∀ b ≠ ⊤, a ≤ b → b ≤ a :=
  isAtom_iff_le_of_ge (α := αᵒᵈ)

lemma IsCoatom.ne_top (ha : IsCoatom a) : a ≠ ⊤ := ha.1

end Preorder

section PartialOrder

variable [PartialOrder α] [OrderTop α] {a b x : α}

theorem IsCoatom.lt_iff (h : IsCoatom a) : a < x ↔ x = ⊤ :=
  h.dual.lt_iff

theorem IsCoatom.le_iff (h : IsCoatom a) : a ≤ x ↔ x = ⊤ ∨ x = a :=
  h.dual.le_iff

lemma IsCoatom.lt_top (h : IsCoatom a) : a < ⊤ :=
  h.lt_iff.mpr rfl

lemma IsCoatom.le_iff_eq (ha : IsCoatom a) (hb : b ≠ ⊤) : a ≤ b ↔ b = a := ha.dual.le_iff_eq hb

lemma IsCoatom.ne_iff_eq_top (ha : IsCoatom a) (hab : a ≤ b) : b ≠ a ↔ b = ⊤ where
  mp := (ha.le_iff.1 hab).resolve_right
  mpr := by rintro rfl; exact ha.ne_top.symm

lemma IsCoatom.ne_top_iff_eq (ha : IsCoatom a) (hab : a ≤ b) : b ≠ ⊤ ↔ b = a :=
   (ha.ne_iff_eq_top hab).not_right.symm

theorem IsCoatom.Ici_eq (h : IsCoatom a) : Set.Ici a = {⊤, a} :=
  h.dual.Iic_eq

@[simp]
theorem covBy_top_iff : a ⋖ ⊤ ↔ IsCoatom a :=
  toDual_covBy_toDual_iff.symm.trans bot_covBy_iff

alias ⟨CovBy.isCoatom, IsCoatom.covBy_top⟩ := covBy_top_iff

namespace SetLike

variable {A B : Type*} [SetLike A B]

theorem isAtom_iff [OrderBot A] {K : A} :
    IsAtom K ↔ K ≠ ⊥ ∧ ∀ H g, H ≤ K → g ∉ H → g ∈ K → H = ⊥ := by
  simp_rw [IsAtom, lt_iff_le_not_ge, SetLike.not_le_iff_exists,
    and_comm (a := _ ≤ _), and_imp, exists_imp, ← and_imp, and_comm]

theorem isCoatom_iff [OrderTop A] {K : A} :
    IsCoatom K ↔ K ≠ ⊤ ∧ ∀ H g, K ≤ H → g ∉ K → g ∈ H → H = ⊤ := by
  simp_rw [IsCoatom, lt_iff_le_not_ge, SetLike.not_le_iff_exists,
    and_comm (a := _ ≤ _), and_imp, exists_imp, ← and_imp, and_comm]

theorem covBy_iff {K L : A} :
    K ⋖ L ↔ K < L ∧ ∀ H g, K ≤ H → H ≤ L → g ∉ K → g ∈ H → H = L := by
  refine and_congr_right fun _ ↦ forall_congr' fun H ↦ not_iff_not.mp ?_
  push_neg
  rw [lt_iff_le_not_ge, lt_iff_le_and_ne, and_and_and_comm]
  simp_rw [exists_and_left, and_assoc, and_congr_right_iff, ← and_assoc, and_comm, exists_and_left,
    SetLike.not_le_iff_exists, and_comm, implies_true]

/-- Dual variant of `SetLike.covBy_iff` -/
theorem covBy_iff' {K L : A} :
    K ⋖ L ↔ K < L ∧ ∀ H g, K ≤ H → H ≤ L → g ∉ H → g ∈ L → H = K := by
  refine and_congr_right fun _ ↦ forall_congr' fun H ↦ not_iff_not.mp ?_
  push_neg
  rw [lt_iff_le_and_ne, lt_iff_le_not_ge, and_and_and_comm]
  simp_rw [exists_and_left, and_assoc, and_congr_right_iff, ← and_assoc, and_comm, exists_and_left,
    SetLike.not_le_iff_exists, ne_comm, implies_true]

end SetLike

end PartialOrder

section Coframe
variable [Coframe α] {f : ι → α} {s : Set α} {a : α}

protected lemma IsCoatom.iInf_le (ha : IsCoatom a) : iInf f ≤ a ↔ ∃ i, f i ≤ a :=
  IsAtom.le_iSup (α := αᵒᵈ) ha

@[deprecated (since := "2025-07-11")] alias iInf_le_coatom := IsCoatom.iInf_le

protected lemma IsCoatom.sInf_le (ha : IsCoatom a) : sInf s ≤ a ↔ ∃ b ∈ s, b ≤ a := by
  simp [sInf_eq_iInf', ha.iInf_le]

end Coframe
end IsCoatom

section PartialOrder

variable [PartialOrder α] {a b : α}

@[simp]
theorem Set.Ici.isAtom_iff {b : Set.Ici a} : IsAtom b ↔ a ⋖ b := by
  rw [← bot_covBy_iff]
  refine (Set.OrdConnected.apply_covBy_apply_iff (OrderEmbedding.subtype fun c => a ≤ c) ?_).symm
  simpa only [OrderEmbedding.coe_subtype, Subtype.range_coe_subtype] using Set.ordConnected_Ici

@[simp]
theorem Set.Iic.isCoatom_iff {a : Set.Iic b} : IsCoatom a ↔ ↑a ⋖ b := by
  rw [← covBy_top_iff]
  refine (Set.OrdConnected.apply_covBy_apply_iff (OrderEmbedding.subtype fun c => c ≤ b) ?_).symm
  simpa only [OrderEmbedding.coe_subtype, Subtype.range_coe_subtype] using Set.ordConnected_Iic

theorem covBy_iff_atom_Ici (h : a ≤ b) : a ⋖ b ↔ IsAtom (⟨b, h⟩ : Set.Ici a) := by simp

theorem covBy_iff_coatom_Iic (h : a ≤ b) : a ⋖ b ↔ IsCoatom (⟨a, h⟩ : Set.Iic b) := by simp

end PartialOrder

section SemilatticeInf
variable [SemilatticeInf α] [OrderBot α] {a b : α}

lemma IsAtom.not_disjoint_iff_le (ha : IsAtom a) : ¬ Disjoint a b ↔ a ≤ b := by
  rw [disjoint_iff, ← inf_eq_left]; exact ha.ne_bot_iff_eq inf_le_left

lemma IsAtom.not_le_iff_disjoint (ha : IsAtom a) : ¬ a ≤ b ↔ Disjoint a b :=
  ha.not_disjoint_iff_le.not_right.symm

lemma IsAtom.disjoint_of_ne (ha : IsAtom a) (hb : IsAtom b) (hab : a ≠ b) : Disjoint a b := by
  simp [← ha.not_le_iff_disjoint, hb.le_iff, hab, ha.ne_bot]

@[deprecated disjoint_of_ne (since := "2025-07-11")]
theorem IsAtom.inf_eq_bot_of_ne (ha : IsAtom a) (hb : IsAtom b) (hab : a ≠ b) : a ⊓ b = ⊥ :=
  hab.not_le_or_not_ge.elim (ha.lt_iff.1 ∘ inf_lt_left.2) (hb.lt_iff.1 ∘ inf_lt_right.2)

<<<<<<< HEAD
theorem IsAtom.inf_eq_bot_iff [SemilatticeInf α] [OrderBot α] {a b : α} (ha : IsAtom a) :
    a ⊓ b = ⊥ ↔ ¬ a ≤ b := by
=======
@[deprecated not_le_iff_disjoint (since := "2025-07-11")]
theorem IsAtom.inf_eq_bot_iff (ha : IsAtom a) : a ⊓ b = ⊥ ↔ ¬ a ≤ b := by
>>>>>>> d7257f69
  by_cases hb : b = ⊥
  · simpa [hb] using ha.1
  · exact ⟨fun h ↦ inf_lt_left.mp (h ▸ bot_lt ha), fun h ↦ ha.2 _ (inf_lt_left.mpr h)⟩

<<<<<<< HEAD
theorem IsCoatom.sup_eq_top_iff [SemilatticeSup α] [OrderTop α] {a b : α} (ha : IsCoatom a) :
    a ⊔ b = ⊤ ↔ ¬ b ≤ a :=
  ha.dual.inf_eq_bot_iff

end Pairwise
=======
end SemilatticeInf

section SemilatticeSup
variable [SemilatticeSup α] [OrderTop α] {a b : α}

lemma IsCoatom.not_codisjoint_iff_le (ha : IsCoatom a) : ¬ Codisjoint a b ↔ b ≤ a := by
  rw [codisjoint_iff, ← sup_eq_left]; exact ha.ne_top_iff_eq le_sup_left

lemma IsCoatom.not_le_iff_codisjoint (ha : IsCoatom a) : ¬ b ≤ a ↔ Codisjoint a b :=
  ha.not_codisjoint_iff_le.not_right.symm

lemma IsCoatom.codisjoint_of_ne (ha : IsCoatom a) (hb : IsCoatom b) (hab : a ≠ b) :
    Codisjoint a b := by
  simp [← ha.not_le_iff_codisjoint, hb.le_iff, hab, ha.ne_top]

theorem IsCoatom.sup_eq_top_of_ne (ha : IsCoatom a) (hb : IsCoatom b) (hab : a ≠ b) : a ⊔ b = ⊤ :=
  codisjoint_iff.1 <| ha.codisjoint_of_ne hb hab

set_option linter.deprecated false in
@[deprecated not_le_iff_codisjoint (since := "2025-07-11")]
theorem IsCoatom.sup_eq_top_iff (ha : IsCoatom a) : a ⊔ b = ⊤ ↔ ¬ b ≤ a :=
  ha.dual.inf_eq_bot_iff

end SemilatticeSup
>>>>>>> d7257f69

end Atoms

section Atomic

variable [PartialOrder α] (α)

/-- A lattice is atomic iff every element other than `⊥` has an atom below it. -/
@[mk_iff]
class IsAtomic [OrderBot α] : Prop where
  /-- Every element other than `⊥` has an atom below it. -/
  eq_bot_or_exists_atom_le : ∀ b : α, b = ⊥ ∨ ∃ a : α, IsAtom a ∧ a ≤ b

/-- A lattice is coatomic iff every element other than `⊤` has a coatom above it. -/
@[mk_iff]
class IsCoatomic [OrderTop α] : Prop where
  /-- Every element other than `⊤` has an atom above it. -/
  eq_top_or_exists_le_coatom : ∀ b : α, b = ⊤ ∨ ∃ a : α, IsCoatom a ∧ b ≤ a

export IsAtomic (eq_bot_or_exists_atom_le)

export IsCoatomic (eq_top_or_exists_le_coatom)

lemma IsAtomic.exists_atom [OrderBot α] [Nontrivial α] [IsAtomic α] : ∃ a : α, IsAtom a :=
  have ⟨b, hb⟩ := exists_ne (⊥ : α)
  have ⟨a, ha⟩ := (eq_bot_or_exists_atom_le b).resolve_left hb
  ⟨a, ha.1⟩

lemma IsCoatomic.exists_coatom [OrderTop α] [Nontrivial α] [IsCoatomic α] : ∃ a : α, IsCoatom a :=
  have ⟨b, hb⟩ := exists_ne (⊤ : α)
  have ⟨a, ha⟩ := (eq_top_or_exists_le_coatom b).resolve_left hb
  ⟨a, ha.1⟩

variable {α}

@[simp]
theorem isCoatomic_dual_iff_isAtomic [OrderBot α] : IsCoatomic αᵒᵈ ↔ IsAtomic α :=
  ⟨fun h => ⟨fun b => by apply h.eq_top_or_exists_le_coatom⟩, fun h =>
    ⟨fun b => by apply h.eq_bot_or_exists_atom_le⟩⟩

@[simp]
theorem isAtomic_dual_iff_isCoatomic [OrderTop α] : IsAtomic αᵒᵈ ↔ IsCoatomic α :=
  ⟨fun h => ⟨fun b => by apply h.eq_bot_or_exists_atom_le⟩, fun h =>
    ⟨fun b => by apply h.eq_top_or_exists_le_coatom⟩⟩

namespace IsAtomic

variable [OrderBot α] [IsAtomic α]

instance _root_.OrderDual.instIsCoatomic : IsCoatomic αᵒᵈ :=
  isCoatomic_dual_iff_isAtomic.2 ‹IsAtomic α›

instance Set.Iic.isAtomic {x : α} : IsAtomic (Set.Iic x) :=
  ⟨fun ⟨y, hy⟩ =>
    (eq_bot_or_exists_atom_le y).imp Subtype.mk_eq_mk.2 fun ⟨a, ha, hay⟩ =>
      ⟨⟨a, hay.trans hy⟩, ha.Iic (hay.trans hy), hay⟩⟩

end IsAtomic

namespace IsCoatomic

variable [OrderTop α] [IsCoatomic α]

instance _root_.OrderDual.instIsAtomic : IsAtomic αᵒᵈ :=
  isAtomic_dual_iff_isCoatomic.2 ‹IsCoatomic α›

instance Set.Ici.isCoatomic {x : α} : IsCoatomic (Set.Ici x) :=
  ⟨fun ⟨y, hy⟩ =>
    (eq_top_or_exists_le_coatom y).imp Subtype.mk_eq_mk.2 fun ⟨a, ha, hay⟩ =>
      ⟨⟨a, le_trans hy hay⟩, ha.Ici (le_trans hy hay), hay⟩⟩

end IsCoatomic

theorem isAtomic_iff_forall_isAtomic_Iic [OrderBot α] :
    IsAtomic α ↔ ∀ x : α, IsAtomic (Set.Iic x) :=
  ⟨@IsAtomic.Set.Iic.isAtomic _ _ _, fun h =>
    ⟨fun x =>
      ((@eq_bot_or_exists_atom_le _ _ _ (h x)) (⊤ : Set.Iic x)).imp Subtype.mk_eq_mk.1
        (Exists.imp' (↑) fun ⟨_, _⟩ => And.imp_left IsAtom.of_isAtom_coe_Iic)⟩⟩

theorem isCoatomic_iff_forall_isCoatomic_Ici [OrderTop α] :
    IsCoatomic α ↔ ∀ x : α, IsCoatomic (Set.Ici x) :=
  isAtomic_dual_iff_isCoatomic.symm.trans <|
    isAtomic_iff_forall_isAtomic_Iic.trans <|
      forall_congr' fun _ => isCoatomic_dual_iff_isAtomic.symm.trans Iff.rfl

section StronglyAtomic

variable {α : Type*} {a b : α} [Preorder α]

/-- An order is strongly atomic if every nontrivial interval `[a, b]`
contains an element covering `a`. -/
@[mk_iff]
class IsStronglyAtomic (α : Type*) [Preorder α] : Prop where
  exists_covBy_le_of_lt : ∀ (a b : α), a < b → ∃ x, a ⋖ x ∧ x ≤ b

theorem exists_covBy_le_of_lt [IsStronglyAtomic α] (h : a < b) : ∃ x, a ⋖ x ∧ x ≤ b :=
  IsStronglyAtomic.exists_covBy_le_of_lt a b h

alias LT.lt.exists_covby_le := exists_covBy_le_of_lt

/-- An order is strongly coatomic if every nontrivial interval `[a, b]`
contains an element covered by `b`. -/
@[mk_iff]
class IsStronglyCoatomic (α : Type*) [Preorder α] : Prop where
  (exists_le_covBy_of_lt : ∀ (a b : α), a < b → ∃ x, a ≤ x ∧ x ⋖ b)

theorem exists_le_covBy_of_lt [IsStronglyCoatomic α] (h : a < b) : ∃ x, a ≤ x ∧ x ⋖ b :=
  IsStronglyCoatomic.exists_le_covBy_of_lt a b h

alias LT.lt.exists_le_covby := exists_le_covBy_of_lt

theorem isStronglyAtomic_dual_iff_is_stronglyCoatomic :
    IsStronglyAtomic αᵒᵈ ↔ IsStronglyCoatomic α := by
  simpa [isStronglyAtomic_iff, OrderDual.exists, OrderDual.forall,
    OrderDual.toDual_le_toDual, and_comm, isStronglyCoatomic_iff] using forall_comm

@[simp] theorem isStronglyCoatomic_dual_iff_is_stronglyAtomic :
    IsStronglyCoatomic αᵒᵈ ↔ IsStronglyAtomic α := by
  rw [← isStronglyAtomic_dual_iff_is_stronglyCoatomic]; rfl

instance OrderDual.instIsStronglyCoatomic [IsStronglyAtomic α] : IsStronglyCoatomic αᵒᵈ := by
  rwa [isStronglyCoatomic_dual_iff_is_stronglyAtomic]

instance [IsStronglyCoatomic α] : IsStronglyAtomic αᵒᵈ := by
  rwa [isStronglyAtomic_dual_iff_is_stronglyCoatomic]

instance IsStronglyAtomic.isAtomic (α : Type*) [PartialOrder α] [OrderBot α] [IsStronglyAtomic α] :
    IsAtomic α where
  eq_bot_or_exists_atom_le a := by
    rw [or_iff_not_imp_left, ← Ne, ← bot_lt_iff_ne_bot]
    refine fun hlt ↦ ?_
    obtain ⟨x, hx, hxa⟩ := hlt.exists_covby_le
    exact ⟨x, bot_covBy_iff.1 hx, hxa⟩

instance IsStronglyCoatomic.toIsCoatomic (α : Type*) [PartialOrder α] [OrderTop α]
    [IsStronglyCoatomic α] : IsCoatomic α :=
  isAtomic_dual_iff_isCoatomic.1 <| IsStronglyAtomic.isAtomic (α := αᵒᵈ)

theorem Set.OrdConnected.isStronglyAtomic [IsStronglyAtomic α] {s : Set α}
    (h : Set.OrdConnected s) : IsStronglyAtomic s where
  exists_covBy_le_of_lt := by
    rintro ⟨c, hc⟩ ⟨d, hd⟩ hcd
    obtain ⟨x, hcx, hxd⟩ := (Subtype.mk_lt_mk.1 hcd).exists_covby_le
    exact ⟨⟨x, h.out' hc hd ⟨hcx.le, hxd⟩⟩,
      ⟨by simpa using hcx.lt, fun y hy hy' ↦ hcx.2 (by simpa using hy) (by simpa using hy')⟩, hxd⟩

theorem Set.OrdConnected.isStronglyCoatomic [IsStronglyCoatomic α] {s : Set α}
    (h : Set.OrdConnected s) : IsStronglyCoatomic s :=
  isStronglyAtomic_dual_iff_is_stronglyCoatomic.1 h.dual.isStronglyAtomic

instance [IsStronglyAtomic α] {s : Set α} [Set.OrdConnected s] : IsStronglyAtomic s :=
  Set.OrdConnected.isStronglyAtomic <| by assumption

instance [IsStronglyCoatomic α] {s : Set α} [h : Set.OrdConnected s] : IsStronglyCoatomic s :=
  Set.OrdConnected.isStronglyCoatomic <| by assumption

instance SuccOrder.toIsStronglyAtomic [SuccOrder α] : IsStronglyAtomic α where
  exists_covBy_le_of_lt a _ hab :=
    ⟨SuccOrder.succ a, Order.covBy_succ_of_not_isMax fun ha ↦ ha.not_lt hab,
      SuccOrder.succ_le_of_lt hab⟩

instance [PredOrder α] : IsStronglyCoatomic α := by
  rw [← isStronglyAtomic_dual_iff_is_stronglyCoatomic]; infer_instance

end StronglyAtomic

section WellFounded

theorem IsStronglyAtomic.of_wellFounded_lt (h : WellFounded ((· < ·) : α → α → Prop)) :
    IsStronglyAtomic α where
  exists_covBy_le_of_lt a b hab := by
    refine ⟨WellFounded.min h (Set.Ioc a b) ⟨b, hab,rfl.le⟩, ?_⟩
    have hmem := (WellFounded.min_mem h (Set.Ioc a b) ⟨b, hab,rfl.le⟩)
    exact ⟨⟨hmem.1,fun c hac hlt ↦ WellFounded.not_lt_min h
      (Set.Ioc a b) ⟨b, hab,rfl.le⟩ ⟨hac, hlt.le.trans hmem.2⟩ hlt ⟩, hmem.2⟩

theorem IsStronglyCoatomic.of_wellFounded_gt (h : WellFounded ((· > ·) : α → α → Prop)) :
    IsStronglyCoatomic α :=
  isStronglyAtomic_dual_iff_is_stronglyCoatomic.1 <| IsStronglyAtomic.of_wellFounded_lt (α := αᵒᵈ) h

instance [WellFoundedLT α] : IsStronglyAtomic α :=
  IsStronglyAtomic.of_wellFounded_lt wellFounded_lt

instance [WellFoundedGT α] : IsStronglyCoatomic α :=
    IsStronglyCoatomic.of_wellFounded_gt wellFounded_gt

theorem isAtomic_of_orderBot_wellFounded_lt [OrderBot α]
    (h : WellFounded ((· < ·) : α → α → Prop)) : IsAtomic α :=
  (IsStronglyAtomic.of_wellFounded_lt h).isAtomic

theorem isCoatomic_of_orderTop_gt_wellFounded [OrderTop α]
    (h : WellFounded ((· > ·) : α → α → Prop)) : IsCoatomic α :=
  isAtomic_dual_iff_isCoatomic.1 (@isAtomic_of_orderBot_wellFounded_lt αᵒᵈ _ _ h)

end WellFounded

namespace BooleanAlgebra

theorem le_iff_atom_le_imp {α} [BooleanAlgebra α] [IsAtomic α] {x y : α} :
    x ≤ y ↔ ∀ a, IsAtom a → a ≤ x → a ≤ y := by
  refine ⟨fun h a _ => (le_trans · h), fun h => ?_⟩
  have : x ⊓ yᶜ = ⊥ := of_not_not fun hbot =>
    have ⟨a, ha, hle⟩ := (eq_bot_or_exists_atom_le _).resolve_left hbot
    have ⟨hx, hy'⟩ := le_inf_iff.1 hle
    have hy := h a ha hx
    have : a ≤ y ⊓ yᶜ := le_inf_iff.2 ⟨hy, hy'⟩
    ha.1 (by simpa using this)
  exact (eq_compl_iff_isCompl.1 (by simp)).inf_right_eq_bot_iff.1 this

theorem eq_iff_atom_le_iff {α} [BooleanAlgebra α] [IsAtomic α] {x y : α} :
    x = y ↔ ∀ a, IsAtom a → (a ≤ x ↔ a ≤ y) := by
  refine ⟨fun h => h ▸ by simp, fun h => ?_⟩
  exact le_antisymm (le_iff_atom_le_imp.2 fun a ha hx => (h a ha).1 hx)
    (le_iff_atom_le_imp.2 fun a ha hy => (h a ha).2 hy)

end BooleanAlgebra

namespace CompleteBooleanAlgebra

-- See note [reducible non-instances]
abbrev toCompleteAtomicBooleanAlgebra {α} [CompleteBooleanAlgebra α] [IsAtomic α] :
    CompleteAtomicBooleanAlgebra α where
  __ := ‹CompleteBooleanAlgebra α›
  iInf_iSup_eq f := BooleanAlgebra.eq_iff_atom_le_iff.2 fun a ha => by
    simp only [le_iInf_iff, ha.le_iSup, Classical.skolem]

end CompleteBooleanAlgebra

end Atomic

section Atomistic

variable (α) [PartialOrder α]

/-- A lattice is atomistic iff every element is a `sSup` of a set of atoms. -/
@[mk_iff]
class IsAtomistic [OrderBot α] : Prop where
  /-- Every element is a `sSup` of a set of atoms. -/
  isLUB_atoms : ∀ b : α, ∃ s : Set α, IsLUB s b ∧ ∀ a, a ∈ s → IsAtom a

/-- A lattice is coatomistic iff every element is an `sInf` of a set of coatoms. -/
@[mk_iff]
class IsCoatomistic [OrderTop α] : Prop where
  /-- Every element is a `sInf` of a set of coatoms. -/
  isGLB_coatoms : ∀ b : α, ∃ s : Set α, IsGLB s b ∧ ∀ a, a ∈ s → IsCoatom a

export IsAtomistic (isLUB_atoms)

export IsCoatomistic (isGLB_coatoms)

variable {α}

@[simp]
theorem isCoatomistic_dual_iff_isAtomistic [OrderBot α] : IsCoatomistic αᵒᵈ ↔ IsAtomistic α :=
  ⟨fun h => ⟨fun b => by apply h.isGLB_coatoms⟩, fun h => ⟨fun b => by apply h.isLUB_atoms⟩⟩

@[simp]
theorem isAtomistic_dual_iff_isCoatomistic [OrderTop α] : IsAtomistic αᵒᵈ ↔ IsCoatomistic α :=
  ⟨fun h => ⟨fun b => by apply h.isLUB_atoms⟩, fun h => ⟨fun b => by apply h.isGLB_coatoms⟩⟩

namespace IsAtomistic

instance _root_.OrderDual.instIsCoatomistic [OrderBot α] [h : IsAtomistic α] : IsCoatomistic αᵒᵈ :=
  isCoatomistic_dual_iff_isAtomistic.2 h

variable [OrderBot α] [IsAtomistic α]

instance (priority := 100) : IsAtomic α :=
  ⟨fun b => by
    rcases isLUB_atoms b with ⟨s, hsb, hs⟩
    rcases s.eq_empty_or_nonempty with rfl | ⟨a, ha⟩
    · simp_all
    · exact Or.inr ⟨a, hs _ ha, hsb.1 ha⟩⟩

end IsAtomistic

section IsAtomistic

variable [OrderBot α] [IsAtomistic α]

theorem isLUB_atoms_le (b : α) : IsLUB { a : α | IsAtom a ∧ a ≤ b } b := by
  rcases isLUB_atoms b with ⟨s, hsb, hs⟩
  exact ⟨fun c hc ↦ hc.2, fun c hc ↦ hsb.2 fun i hi ↦ hc ⟨hs _ hi, hsb.1 hi⟩⟩

theorem isLUB_atoms_top [OrderTop α] : IsLUB { a : α | IsAtom a } ⊤ := by
  simpa using isLUB_atoms_le (⊤ : α)

theorem le_iff_atom_le_imp {a b : α} : a ≤ b ↔ ∀ c : α, IsAtom c → c ≤ a → c ≤ b :=
  ⟨fun hab _ _ hca ↦ hca.trans hab,
   fun h ↦ (isLUB_atoms_le a).mono (isLUB_atoms_le b) fun _ ⟨h₁, h₂⟩ ↦ ⟨h₁, h _ h₁ h₂⟩⟩

theorem eq_iff_atom_le_iff {a b : α} : a = b ↔ ∀ c, IsAtom c → (c ≤ a ↔ c ≤ b) := by
  refine ⟨fun h => by simp [h], fun h => ?_⟩
  rw [le_antisymm_iff, le_iff_atom_le_imp, le_iff_atom_le_imp]
  aesop

end IsAtomistic

namespace IsCoatomistic

variable [OrderTop α]

instance _root_.OrderDual.instIsAtomistic [h : IsCoatomistic α] : IsAtomistic αᵒᵈ :=
  isAtomistic_dual_iff_isCoatomistic.2 h

variable [IsCoatomistic α]

instance (priority := 100) : IsCoatomic α :=
  ⟨fun b => by
    rcases isGLB_coatoms b with ⟨s, hsb, hs⟩
    rcases s.eq_empty_or_nonempty with rfl | ⟨a, ha⟩
    · simp_all
    · exact Or.inr ⟨a, hs _ ha, hsb.1 ha⟩⟩

end IsCoatomistic

section CompleteLattice

@[simp]
theorem sSup_atoms_le_eq {α} [CompleteLattice α] [IsAtomistic α] (b : α) :
    sSup { a : α | IsAtom a ∧ a ≤ b } = b :=
  (isLUB_atoms_le b).sSup_eq

@[simp]
theorem sSup_atoms_eq_top {α} [CompleteLattice α] [IsAtomistic α] :
    sSup { a : α | IsAtom a } = ⊤ :=
  isLUB_atoms_top.sSup_eq

nonrec lemma CompleteLattice.isAtomistic_iff {α} [CompleteLattice α] :
    IsAtomistic α ↔ ∀ b : α, ∃ s : Set α, b = sSup s ∧ ∀ a ∈ s, IsAtom a := by
  simp_rw [isAtomistic_iff, isLUB_iff_sSup_eq, eq_comm]

lemma eq_sSup_atoms {α} [CompleteLattice α] [IsAtomistic α] (b : α) :
    ∃ s : Set α, b = sSup s ∧ ∀ a ∈ s, IsAtom a :=
  CompleteLattice.isAtomistic_iff.1 ‹_› b

nonrec lemma CompleteLattice.isCoatomistic_iff {α} [CompleteLattice α] :
    IsCoatomistic α ↔ ∀ b : α, ∃ s : Set α, b = sInf s ∧ ∀ a ∈ s, IsCoatom a := by
  simp_rw [isCoatomistic_iff, isGLB_iff_sInf_eq, eq_comm]

lemma eq_sInf_coatoms {α} [CompleteLattice α] [IsCoatomistic α] (b : α) :
    ∃ s : Set α, b = sInf s ∧ ∀ a ∈ s, IsCoatom a :=
  CompleteLattice.isCoatomistic_iff.1 ‹_› b

end CompleteLattice

namespace CompleteAtomicBooleanAlgebra

instance {α} [CompleteAtomicBooleanAlgebra α] : IsAtomistic α :=
  CompleteLattice.isAtomistic_iff.2 fun b ↦ by
    inhabit α
    refine ⟨{ a | IsAtom a ∧ a ≤ b }, ?_, fun a ha => ha.1⟩
    refine le_antisymm ?_ (sSup_le fun c hc => hc.2)
    have : (⨅ c : α, ⨆ x, b ⊓ cond x c (cᶜ)) = b := by simp [iSup_bool_eq]
    rw [← this]; clear this
    simp_rw [iInf_iSup_eq, iSup_le_iff]; intro g
    if h : (⨅ a, b ⊓ cond (g a) a (aᶜ)) = ⊥ then simp [h] else
    refine le_sSup ⟨⟨h, fun c hc => ?_⟩, le_trans (by rfl) (le_iSup _ g)⟩; clear h
    have := lt_of_lt_of_le hc (le_trans (iInf_le _ c) inf_le_right)
    revert this
    nontriviality α
    cases g c <;> simp

instance {α} [CompleteAtomicBooleanAlgebra α] : IsCoatomistic α :=
  isAtomistic_dual_iff_isCoatomistic.1 inferInstance

end CompleteAtomicBooleanAlgebra

end Atomistic

/-- An order is simple iff it has exactly two elements, `⊥` and `⊤`. -/
@[mk_iff]
class IsSimpleOrder (α : Type*) [LE α] [BoundedOrder α] : Prop extends Nontrivial α where
  /-- Every element is either `⊥` or `⊤` -/
  eq_bot_or_eq_top : ∀ a : α, a = ⊥ ∨ a = ⊤

export IsSimpleOrder (eq_bot_or_eq_top)

theorem isSimpleOrder_iff_isSimpleOrder_orderDual [LE α] [BoundedOrder α] :
    IsSimpleOrder α ↔ IsSimpleOrder αᵒᵈ := by
  constructor <;> intro i
  · exact
      { eq_bot_or_eq_top := fun a => Or.symm (eq_bot_or_eq_top (OrderDual.ofDual a) : _ ∨ _) }
  · exact
      { exists_pair_ne := @exists_pair_ne αᵒᵈ _
        eq_bot_or_eq_top := fun a => Or.symm (eq_bot_or_eq_top (OrderDual.toDual a)) }

theorem IsSimpleOrder.bot_ne_top [LE α] [BoundedOrder α] [IsSimpleOrder α] : (⊥ : α) ≠ (⊤ : α) := by
  obtain ⟨a, b, h⟩ := exists_pair_ne α
  rcases eq_bot_or_eq_top a with (rfl | rfl) <;> rcases eq_bot_or_eq_top b with (rfl | rfl) <;>
    first | simpa | simpa using h.symm

section IsSimpleOrder

variable [PartialOrder α] [BoundedOrder α] [IsSimpleOrder α]

instance OrderDual.instIsSimpleOrder {α} [LE α] [BoundedOrder α] [IsSimpleOrder α] :
    IsSimpleOrder αᵒᵈ := isSimpleOrder_iff_isSimpleOrder_orderDual.1 (by infer_instance)

/-- A simple `BoundedOrder` induces a preorder. This is not an instance to prevent loops. -/
protected def IsSimpleOrder.preorder {α} [LE α] [BoundedOrder α] [IsSimpleOrder α] :
    Preorder α where
  le := (· ≤ ·)
  le_refl a := by rcases eq_bot_or_eq_top a with (rfl | rfl) <;> simp
  le_trans a b c := by
    rcases eq_bot_or_eq_top a with (rfl | rfl)
    · simp
    · rcases eq_bot_or_eq_top b with (rfl | rfl)
      · rcases eq_bot_or_eq_top c with (rfl | rfl) <;> simp
      · simp

/-- A simple partial ordered `BoundedOrder` induces a linear order.
This is not an instance to prevent loops. -/
protected def IsSimpleOrder.linearOrder [DecidableEq α] : LinearOrder α :=
  { (inferInstance : PartialOrder α) with
    le_total := fun a b => by rcases eq_bot_or_eq_top a with (rfl | rfl) <;> simp
    -- Note from #23976: do we want this inlined or should this be a separate definition?
    toDecidableLE := fun a b =>
      if ha : a = ⊥ then isTrue (ha.le.trans bot_le)
      else
        if hb : b = ⊤ then isTrue (le_top.trans hb.ge)
        else
          isFalse fun H =>
            hb (top_unique (le_trans (top_le_iff.mpr (Or.resolve_left
              (eq_bot_or_eq_top a) ha)) H))
    toDecidableEq := ‹_› }

theorem isAtom_top : IsAtom (⊤ : α) :=
  ⟨top_ne_bot, fun a ha => Or.resolve_right (eq_bot_or_eq_top a) (ne_of_lt ha)⟩

@[simp]
theorem isAtom_iff_eq_top {a : α} : IsAtom a ↔ a = ⊤ :=
  ⟨fun h ↦ (eq_bot_or_eq_top a).resolve_left h.1, (· ▸ isAtom_top)⟩

theorem isCoatom_bot : IsCoatom (⊥ : α) :=
  isAtom_dual_iff_isCoatom.1 isAtom_top

@[simp]
theorem isCoatom_iff_eq_bot {a : α} : IsCoatom a ↔ a = ⊥ :=
  ⟨fun h ↦ (eq_bot_or_eq_top a).resolve_right h.1, (· ▸ isCoatom_bot)⟩

theorem bot_covBy_top : (⊥ : α) ⋖ ⊤ :=
  isAtom_top.bot_covBy

end IsSimpleOrder

namespace IsSimpleOrder

section Preorder

variable [Preorder α] [BoundedOrder α] [IsSimpleOrder α] {a b : α} (h : a < b)
include h

theorem eq_bot_of_lt : a = ⊥ :=
  (IsSimpleOrder.eq_bot_or_eq_top _).resolve_right h.ne_top

theorem eq_top_of_lt : b = ⊤ :=
  (IsSimpleOrder.eq_bot_or_eq_top _).resolve_left h.ne_bot

alias _root_.LT.lt.eq_bot := eq_bot_of_lt
alias _root_.LT.lt.eq_top := eq_top_of_lt
end Preorder

section BoundedOrder

variable [Lattice α] [BoundedOrder α] [IsSimpleOrder α]

/-- A simple partial ordered `BoundedOrder` induces a lattice.
This is not an instance to prevent loops -/
protected def lattice {α} [DecidableEq α] [PartialOrder α] [BoundedOrder α] [IsSimpleOrder α] :
    Lattice α :=
  @LinearOrder.toLattice α IsSimpleOrder.linearOrder

/-- A lattice that is a `BoundedOrder` is a distributive lattice.
This is not an instance to prevent loops -/
protected def distribLattice : DistribLattice α :=
  { (inferInstance : Lattice α) with
    le_sup_inf := fun x y z => by rcases eq_bot_or_eq_top x with (rfl | rfl) <;> simp }

-- see Note [lower instance priority]
instance (priority := 100) : IsAtomic α :=
  ⟨fun b => (eq_bot_or_eq_top b).imp_right fun h => ⟨⊤, ⟨isAtom_top, ge_of_eq h⟩⟩⟩

-- see Note [lower instance priority]
instance (priority := 100) : IsCoatomic α :=
  isAtomic_dual_iff_isCoatomic.1 (by infer_instance)

end BoundedOrder

-- It is important that in this section `IsSimpleOrder` is the last type-class argument.
section DecidableEq

variable [DecidableEq α] [PartialOrder α] [BoundedOrder α] [IsSimpleOrder α]

/-- Every simple lattice is isomorphic to `Bool`, regardless of order. -/
@[simps]
def equivBool {α} [DecidableEq α] [LE α] [BoundedOrder α] [IsSimpleOrder α] : α ≃ Bool where
  toFun x := x = ⊤
  invFun x := x.casesOn ⊥ ⊤
  left_inv x := by rcases eq_bot_or_eq_top x with (rfl | rfl) <;> simp [bot_ne_top]
  right_inv x := by cases x <;> simp [bot_ne_top]

/-- Every simple lattice over a partial order is order-isomorphic to `Bool`. -/
def orderIsoBool : α ≃o Bool :=
  { equivBool with
    map_rel_iff' := @fun a b => by
      rcases eq_bot_or_eq_top a with (rfl | rfl)
      · simp
      · rcases eq_bot_or_eq_top b with (rfl | rfl)
        · simp [bot_ne_top.symm, Bool.false_lt_true]
        · simp }

/-- A simple `BoundedOrder` is also a `BooleanAlgebra`. -/
protected def booleanAlgebra {α} [DecidableEq α] [Lattice α] [BoundedOrder α] [IsSimpleOrder α] :
    BooleanAlgebra α :=
  { inferInstanceAs (BoundedOrder α), IsSimpleOrder.distribLattice with
    compl := fun x => if x = ⊥ then ⊤ else ⊥
    sdiff := fun x y => if x = ⊤ ∧ y = ⊥ then ⊤ else ⊥
    sdiff_eq := fun x y => by
      rcases eq_bot_or_eq_top x with (rfl | rfl) <;> simp
    inf_compl_le_bot := fun x => by
      rcases eq_bot_or_eq_top x with (rfl | rfl)
      · simp
      · simp
    top_le_sup_compl := fun x => by rcases eq_bot_or_eq_top x with (rfl | rfl) <;> simp }

end DecidableEq

variable [Lattice α] [BoundedOrder α] [IsSimpleOrder α]

open Classical in
/-- A simple `BoundedOrder` is also complete. -/
protected noncomputable def completeLattice : CompleteLattice α :=
  { (inferInstance : Lattice α),
    (inferInstance : BoundedOrder α) with
    sSup := fun s => if ⊤ ∈ s then ⊤ else ⊥
    sInf := fun s => if ⊥ ∈ s then ⊥ else ⊤
    le_sSup := fun s x h => by
      rcases eq_bot_or_eq_top x with (rfl | rfl)
      · exact bot_le
      · rw [if_pos h]
    sSup_le := fun s x h => by
      rcases eq_bot_or_eq_top x with (rfl | rfl)
      · rw [if_neg]
        intro con
        exact bot_ne_top (eq_top_iff.2 (h ⊤ con))
      · exact le_top
    sInf_le := fun s x h => by
      rcases eq_bot_or_eq_top x with (rfl | rfl)
      · rw [if_pos h]
      · exact le_top
    le_sInf := fun s x h => by
      rcases eq_bot_or_eq_top x with (rfl | rfl)
      · exact bot_le
      · rw [if_neg]
        intro con
        exact top_ne_bot (eq_bot_iff.2 (h ⊥ con)) }

open Classical in
/-- A simple `BoundedOrder` is also a `CompleteBooleanAlgebra`. -/
protected noncomputable def completeBooleanAlgebra : CompleteBooleanAlgebra α :=
  { __ := IsSimpleOrder.completeLattice
    __ := IsSimpleOrder.booleanAlgebra }

instance : ComplementedLattice α :=
  letI := IsSimpleOrder.completeBooleanAlgebra (α := α); inferInstance

end IsSimpleOrder

namespace IsSimpleOrder

variable [PartialOrder α] [BoundedOrder α] [IsSimpleOrder α]

instance (priority := 100) : IsAtomistic α where
  isLUB_atoms b := (eq_bot_or_eq_top b).elim (fun h ↦ ⟨∅, by simp [h]⟩) (fun h ↦ ⟨{⊤}, by simp [h]⟩)

instance (priority := 100) : IsCoatomistic α :=
  isAtomistic_dual_iff_isCoatomistic.1 (by infer_instance)

@[simp] lemma bot_lt_iff_eq_top {a : α} : ⊥ < a ↔ a = ⊤ :=
  ⟨eq_top_of_lt, fun h ↦ h ▸ bot_lt_top⟩

@[simp] lemma lt_top_iff_eq_bot {a : α} : a < ⊤ ↔ a = ⊥ :=
  ⟨eq_bot_of_lt, fun h ↦ h ▸ bot_lt_top⟩

end IsSimpleOrder

theorem isSimpleOrder_iff_isAtom_top [PartialOrder α] [BoundedOrder α] :
    IsSimpleOrder α ↔ IsAtom (⊤ : α) :=
  ⟨fun h => @isAtom_top _ _ _ h, fun h =>
    { exists_pair_ne := ⟨⊤, ⊥, h.1⟩
      eq_bot_or_eq_top := fun a => ((eq_or_lt_of_le le_top).imp_right (h.2 a)).symm }⟩

theorem isSimpleOrder_iff_isCoatom_bot [PartialOrder α] [BoundedOrder α] :
    IsSimpleOrder α ↔ IsCoatom (⊥ : α) :=
  isSimpleOrder_iff_isSimpleOrder_orderDual.trans isSimpleOrder_iff_isAtom_top

namespace Set

theorem isSimpleOrder_Iic_iff_isAtom [PartialOrder α] [OrderBot α] {a : α} :
    IsSimpleOrder (Iic a) ↔ IsAtom a :=
  isSimpleOrder_iff_isAtom_top.trans <|
    and_congr (not_congr Subtype.mk_eq_mk)
      ⟨fun h b ab => Subtype.mk_eq_mk.1 (h ⟨b, le_of_lt ab⟩ ab), fun h ⟨b, _⟩ hbotb =>
        Subtype.mk_eq_mk.2 (h b (Subtype.mk_lt_mk.1 hbotb))⟩

theorem isSimpleOrder_Ici_iff_isCoatom [PartialOrder α] [OrderTop α] {a : α} :
    IsSimpleOrder (Ici a) ↔ IsCoatom a :=
  isSimpleOrder_iff_isCoatom_bot.trans <|
    and_congr (not_congr Subtype.mk_eq_mk)
      ⟨fun h b ab => Subtype.mk_eq_mk.1 (h ⟨b, le_of_lt ab⟩ ab), fun h ⟨b, _⟩ hbotb =>
        Subtype.mk_eq_mk.2 (h b (Subtype.mk_lt_mk.1 hbotb))⟩

end Set

namespace OrderEmbedding

variable [PartialOrder α] [PartialOrder β]

theorem isAtom_of_map_bot_of_image [OrderBot α] [OrderBot β] (f : β ↪o α) (hbot : f ⊥ = ⊥) {b : β}
    (hb : IsAtom (f b)) : IsAtom b := by
  simp only [← bot_covBy_iff] at hb ⊢
  exact CovBy.of_image f (hbot.symm ▸ hb)

theorem isCoatom_of_map_top_of_image [OrderTop α] [OrderTop β] (f : β ↪o α) (htop : f ⊤ = ⊤)
    {b : β} (hb : IsCoatom (f b)) : IsCoatom b :=
  f.dual.isAtom_of_map_bot_of_image htop hb

end OrderEmbedding

namespace GaloisInsertion

variable [PartialOrder α] [PartialOrder β]

theorem isAtom_of_u_bot [OrderBot α] [OrderBot β] {l : α → β} {u : β → α}
    (gi : GaloisInsertion l u) (hbot : u ⊥ = ⊥) {b : β} (hb : IsAtom (u b)) : IsAtom b :=
  OrderEmbedding.isAtom_of_map_bot_of_image
    ⟨⟨u, gi.u_injective⟩, @GaloisInsertion.u_le_u_iff _ _ _ _ _ _ gi⟩ hbot hb

theorem isAtom_iff [OrderBot α] [IsAtomic α] [OrderBot β] {l : α → β} {u : β → α}
    (gi : GaloisInsertion l u) (hbot : u ⊥ = ⊥) (h_atom : ∀ a, IsAtom a → u (l a) = a) (a : α) :
    IsAtom (l a) ↔ IsAtom a := by
  refine ⟨fun hla => ?_, fun ha => gi.isAtom_of_u_bot hbot ((h_atom a ha).symm ▸ ha)⟩
  obtain ⟨a', ha', hab'⟩ :=
    (eq_bot_or_exists_atom_le (u (l a))).resolve_left (hbot ▸ fun h => hla.1 (gi.u_injective h))
  have :=
    (hla.le_iff.mp <| (gi.l_u_eq (l a) ▸ gi.gc.monotone_l hab' : l a' ≤ l a)).resolve_left fun h =>
      ha'.1 (hbot ▸ h_atom a' ha' ▸ congr_arg u h)
  have haa' : a = a' :=
    (ha'.le_iff.mp <|
          (gi.gc.le_u_l a).trans_eq (h_atom a' ha' ▸ congr_arg u this.symm)).resolve_left
      (mt (congr_arg l) (gi.gc.l_bot.symm ▸ hla.1))
  exact haa'.symm ▸ ha'

theorem isAtom_iff' [OrderBot α] [IsAtomic α] [OrderBot β] {l : α → β} {u : β → α}
    (gi : GaloisInsertion l u) (hbot : u ⊥ = ⊥) (h_atom : ∀ a, IsAtom a → u (l a) = a) (b : β) :
    IsAtom (u b) ↔ IsAtom b := by rw [← gi.isAtom_iff hbot h_atom, gi.l_u_eq]

theorem isCoatom_of_image [OrderTop α] [OrderTop β] {l : α → β} {u : β → α}
    (gi : GaloisInsertion l u) {b : β} (hb : IsCoatom (u b)) : IsCoatom b :=
  OrderEmbedding.isCoatom_of_map_top_of_image
    ⟨⟨u, gi.u_injective⟩, @GaloisInsertion.u_le_u_iff _ _ _ _ _ _ gi⟩ gi.gc.u_top hb

theorem isCoatom_iff [OrderTop α] [IsCoatomic α] [OrderTop β] {l : α → β} {u : β → α}
    (gi : GaloisInsertion l u) (h_coatom : ∀ a : α, IsCoatom a → u (l a) = a) (b : β) :
    IsCoatom (u b) ↔ IsCoatom b := by
  refine ⟨fun hb => gi.isCoatom_of_image hb, fun hb => ?_⟩
  obtain ⟨a, ha, hab⟩ :=
    (eq_top_or_exists_le_coatom (u b)).resolve_left fun h =>
      hb.1 <| (gi.gc.u_top ▸ gi.l_u_eq ⊤ : l ⊤ = ⊤) ▸ gi.l_u_eq b ▸ congr_arg l h
  have : l a = b :=
    (hb.le_iff.mp (gi.l_u_eq b ▸ gi.gc.monotone_l hab : b ≤ l a)).resolve_left fun hla =>
      ha.1 (gi.gc.u_top ▸ h_coatom a ha ▸ congr_arg u hla)
  exact this ▸ (h_coatom a ha).symm ▸ ha

end GaloisInsertion

namespace GaloisCoinsertion

variable [PartialOrder α] [PartialOrder β]

theorem isCoatom_of_l_top [OrderTop α] [OrderTop β] {l : α → β} {u : β → α}
    (gi : GaloisCoinsertion l u) (hbot : l ⊤ = ⊤) {a : α} (hb : IsCoatom (l a)) : IsCoatom a :=
  gi.dual.isAtom_of_u_bot hbot hb.dual

theorem isCoatom_iff [OrderTop α] [OrderTop β] [IsCoatomic β] {l : α → β} {u : β → α}
    (gi : GaloisCoinsertion l u) (htop : l ⊤ = ⊤) (h_coatom : ∀ b, IsCoatom b → l (u b) = b)
    (b : β) : IsCoatom (u b) ↔ IsCoatom b :=
  gi.dual.isAtom_iff htop h_coatom b

theorem isCoatom_iff' [OrderTop α] [OrderTop β] [IsCoatomic β] {l : α → β} {u : β → α}
    (gi : GaloisCoinsertion l u) (htop : l ⊤ = ⊤) (h_coatom : ∀ b, IsCoatom b → l (u b) = b)
    (a : α) : IsCoatom (l a) ↔ IsCoatom a :=
  gi.dual.isAtom_iff' htop h_coatom a

theorem isAtom_of_image [OrderBot α] [OrderBot β] {l : α → β} {u : β → α}
    (gi : GaloisCoinsertion l u) {a : α} (hb : IsAtom (l a)) : IsAtom a :=
  gi.dual.isCoatom_of_image hb.dual

theorem isAtom_iff [OrderBot α] [OrderBot β] [IsAtomic β] {l : α → β} {u : β → α}
    (gi : GaloisCoinsertion l u) (h_atom : ∀ b, IsAtom b → l (u b) = b) (a : α) :
    IsAtom (l a) ↔ IsAtom a :=
  gi.dual.isCoatom_iff h_atom a

end GaloisCoinsertion

namespace OrderIso

variable [PartialOrder α] [PartialOrder β]

@[simp]
theorem isAtom_iff [OrderBot α] [OrderBot β] (f : α ≃o β) (a : α) : IsAtom (f a) ↔ IsAtom a :=
  ⟨f.toGaloisCoinsertion.isAtom_of_image, fun ha =>
    f.toGaloisInsertion.isAtom_of_u_bot (map_bot f.symm) <| (f.symm_apply_apply a).symm ▸ ha⟩

@[simp]
theorem isCoatom_iff [OrderTop α] [OrderTop β] (f : α ≃o β) (a : α) :
    IsCoatom (f a) ↔ IsCoatom a :=
  f.dual.isAtom_iff a

theorem isSimpleOrder_iff [BoundedOrder α] [BoundedOrder β] (f : α ≃o β) :
    IsSimpleOrder α ↔ IsSimpleOrder β := by
  rw [isSimpleOrder_iff_isAtom_top, isSimpleOrder_iff_isAtom_top, ← f.isAtom_iff ⊤,
    f.map_top]

theorem isSimpleOrder [BoundedOrder α] [BoundedOrder β] [h : IsSimpleOrder β] (f : α ≃o β) :
    IsSimpleOrder α :=
  f.isSimpleOrder_iff.mpr h

protected theorem isAtomic_iff [OrderBot α] [OrderBot β] (f : α ≃o β) :
    IsAtomic α ↔ IsAtomic β := by
  simp only [isAtomic_iff, f.surjective.forall, f.surjective.exists, ← map_bot f, f.eq_iff_eq,
    f.le_iff_le, f.isAtom_iff]

protected theorem isCoatomic_iff [OrderTop α] [OrderTop β] (f : α ≃o β) :
    IsCoatomic α ↔ IsCoatomic β := by
  simp only [← isAtomic_dual_iff_isCoatomic, f.dual.isAtomic_iff]

end OrderIso
section Lattice

variable [Lattice α]

/-- An upper-modular lattice that is atomistic is strongly atomic.
Not an instance to prevent loops. -/
theorem Lattice.isStronglyAtomic [OrderBot α] [IsUpperModularLattice α] [IsAtomistic α] :
    IsStronglyAtomic α where
  exists_covBy_le_of_lt a b hab := by
    obtain ⟨s, hsb, h⟩ := isLUB_atoms b
    refine by_contra fun hcon ↦ hab.not_ge <| (isLUB_le_iff hsb).2 fun x hx ↦ ?_
    simp_rw [not_exists, and_comm (b := _ ≤ _), not_and] at hcon
    specialize hcon (x ⊔ a) (sup_le (hsb.1 hx) hab.le)
    obtain (hbot | h_inf) := (h x hx).bot_covBy.eq_or_eq (c := x ⊓ a) (by simp) (by simp)
    · exact False.elim <| hcon <|
        (hbot ▸ IsUpperModularLattice.covBy_sup_of_inf_covBy) (h x hx).bot_covBy
    rwa [inf_eq_left] at h_inf

@[deprecated (since := "2025-03-13")] alias CompleteLattice.isStronglyAtomic :=
  Lattice.isStronglyAtomic

/-- A lower-modular lattice that is coatomistic is strongly coatomic.
Not an instance to prevent loops. -/
theorem Lattice.isStronglyCoatomic [OrderTop α] [IsLowerModularLattice α]
    [IsCoatomistic α] : IsStronglyCoatomic α := by
  rw [← isStronglyAtomic_dual_iff_is_stronglyCoatomic]
  exact Lattice.isStronglyAtomic

@[deprecated (since := "2025-03-13")] alias CompleteLattice.isStronglyCoatomic :=
  Lattice.isStronglyCoatomic

end Lattice

section IsModularLattice

variable [Lattice α] [BoundedOrder α] [IsModularLattice α]

namespace IsCompl

variable {a b : α} (hc : IsCompl a b)
include hc

theorem isAtom_iff_isCoatom : IsAtom a ↔ IsCoatom b :=
  Set.isSimpleOrder_Iic_iff_isAtom.symm.trans <|
    hc.IicOrderIsoIci.isSimpleOrder_iff.trans Set.isSimpleOrder_Ici_iff_isCoatom

theorem isCoatom_iff_isAtom : IsCoatom a ↔ IsAtom b :=
  hc.symm.isAtom_iff_isCoatom.symm

end IsCompl

variable [ComplementedLattice α]

theorem isCoatomic_of_isAtomic_of_complementedLattice_of_isModular [IsAtomic α] :
    IsCoatomic α :=
  ⟨fun x => by
    rcases exists_isCompl x with ⟨y, xy⟩
    apply (eq_bot_or_exists_atom_le y).imp _ _
    · rintro rfl
      exact eq_top_of_isCompl_bot xy
    · rintro ⟨a, ha, ay⟩
      rcases exists_isCompl (xy.symm.IicOrderIsoIci ⟨a, ay⟩) with ⟨⟨b, xb⟩, hb⟩
      refine ⟨↑(⟨b, xb⟩ : Set.Ici x), IsCoatom.of_isCoatom_coe_Ici ?_, xb⟩
      rw [← hb.isAtom_iff_isCoatom, OrderIso.isAtom_iff]
      apply ha.Iic⟩

theorem isAtomic_of_isCoatomic_of_complementedLattice_of_isModular [IsCoatomic α] :
    IsAtomic α :=
  isCoatomic_dual_iff_isAtomic.1 isCoatomic_of_isAtomic_of_complementedLattice_of_isModular

theorem isAtomic_iff_isCoatomic : IsAtomic α ↔ IsCoatomic α :=
  ⟨fun _ => isCoatomic_of_isAtomic_of_complementedLattice_of_isModular,
   fun _ => isAtomic_of_isCoatomic_of_complementedLattice_of_isModular⟩

/-- A complemented modular atomic lattice is strongly atomic.
Not an instance to prevent loops. -/
theorem ComplementedLattice.isStronglyAtomic [IsAtomic α] : IsStronglyAtomic α where
  exists_covBy_le_of_lt a b hab := by
    obtain ⟨⟨a', ha'b : a' ≤ b⟩, ha'⟩ := exists_isCompl (α := Set.Iic b) ⟨a, hab.le⟩
    obtain (rfl | ⟨d, hd⟩) := eq_bot_or_exists_atom_le a'
    · obtain rfl : a = b := by simpa [codisjoint_bot, ← Subtype.coe_inj] using ha'.codisjoint
      exact False.elim <| hab.ne rfl
    refine ⟨d ⊔ a, IsUpperModularLattice.covBy_sup_of_inf_covBy ?_, sup_le (hd.2.trans ha'b) hab.le⟩
    convert hd.1.bot_covBy
    rw [← le_bot_iff, ← show a ⊓ a' = ⊥ by simpa using Subtype.coe_inj.2 ha'.inf_eq_bot, inf_comm]
    exact inf_le_inf_left _ hd.2

/-- A complemented modular coatomic lattice is strongly coatomic.
Not an instance to prevent loops. -/
theorem ComplementedLattice.isStronglyCoatomic [IsCoatomic α] : IsStronglyCoatomic α :=
  isStronglyAtomic_dual_iff_is_stronglyCoatomic.1 <| ComplementedLattice.isStronglyAtomic

/-- A complemented modular atomic lattice is strongly coatomic.
Not an instance to prevent loops. -/
theorem ComplementedLattice.isStronglyAtomic' [h : IsAtomic α] : IsStronglyCoatomic α := by
  rw [isAtomic_iff_isCoatomic] at h
  exact isStronglyCoatomic

/-- A complemented modular coatomic lattice is strongly atomic.
Not an instance to prevent loops. -/
theorem ComplementedLattice.isStronglyCoatomic' [h : IsCoatomic α] : IsStronglyAtomic α := by
  rw [← isAtomic_iff_isCoatomic] at h
  exact isStronglyAtomic

end IsModularLattice

namespace «Prop»

instance : IsSimpleOrder Prop where
  eq_bot_or_eq_top p := by simp [em']

theorem isAtom_iff {p : Prop} : IsAtom p ↔ p := by simp

theorem isCoatom_iff {p : Prop} : IsCoatom p ↔ ¬ p := by simp

end «Prop»

namespace Pi

universe u
variable {ι : Type*} {π : ι → Type u}

protected theorem eq_bot_iff [∀ i, Bot (π i)] {f : ∀ i, π i} : f = ⊥ ↔ ∀ i, f i = ⊥ :=
  funext_iff

theorem isAtom_iff {f : ∀ i, π i} [∀ i, PartialOrder (π i)] [∀ i, OrderBot (π i)] :
    IsAtom f ↔ ∃ i, IsAtom (f i) ∧ ∀ j, j ≠ i → f j = ⊥ := by
  simp only [← bot_covBy_iff, Pi.covBy_iff, bot_apply, eq_comm]

theorem isAtom_single {i : ι} [DecidableEq ι] [∀ i, PartialOrder (π i)] [∀ i, OrderBot (π i)]
    {a : π i} (h : IsAtom a) : IsAtom (Function.update (⊥ : ∀ i, π i) i a) :=
  isAtom_iff.2 ⟨i, by simpa, fun _ hji => Function.update_of_ne hji ..⟩

theorem isAtom_iff_eq_single [DecidableEq ι] [∀ i, PartialOrder (π i)]
    [∀ i, OrderBot (π i)] {f : ∀ i, π i} :
    IsAtom f ↔ ∃ i a, IsAtom a ∧ f = Function.update ⊥ i a := by
  simp [← bot_covBy_iff, covBy_iff_exists_right_eq]

instance isAtomic [∀ i, PartialOrder (π i)] [∀ i, OrderBot (π i)] [∀ i, IsAtomic (π i)] :
    IsAtomic (∀ i, π i) where
  eq_bot_or_exists_atom_le b := or_iff_not_imp_left.2 fun h =>
    have ⟨i, hi⟩ : ∃ i, b i ≠ ⊥ := not_forall.1 (h.imp Pi.eq_bot_iff.2)
    have ⟨a, ha, hab⟩ := (eq_bot_or_exists_atom_le (b i)).resolve_left hi
    by classical exact ⟨Function.update ⊥ i a, isAtom_single ha, update_le_iff.2 ⟨hab, by simp⟩⟩

instance isCoatomic [∀ i, PartialOrder (π i)] [∀ i, OrderTop (π i)] [∀ i, IsCoatomic (π i)] :
    IsCoatomic (∀ i, π i) :=
  isAtomic_dual_iff_isCoatomic.1 <|
    show IsAtomic (∀ i, (π i)ᵒᵈ) from inferInstance

instance isAtomistic [∀ i, PartialOrder (π i)] [∀ i, OrderBot (π i)] [∀ i, IsAtomistic (π i)] :
    IsAtomistic (∀ i, π i) where
  isLUB_atoms s := by
    classical
    refine ⟨{f | IsAtom f ∧ f ≤ s}, ?_, by simp +contextual⟩
    rw [isLUB_pi]
    intro i
    simp_rw [isAtom_iff_eq_single]
    refine ⟨?_, ?_⟩
    · rintro _ ⟨_, ⟨⟨_, _, _, rfl⟩, hs⟩, rfl⟩
      exact hs i
    · refine fun j hj ↦ (isLUB_atoms_le (s i)).2 fun x ⟨hx₁, hx₂⟩ ↦ ?_
      exact hj ⟨Function.update ⊥ i x, ⟨⟨_, x, hx₁, rfl⟩, by simp [update_le_iff, hx₂]⟩, by simp⟩

instance isCoatomistic [∀ i, CompleteLattice (π i)] [∀ i, IsCoatomistic (π i)] :
    IsCoatomistic (∀ i, π i) :=
  isAtomistic_dual_iff_isCoatomistic.1 <|
    show IsAtomistic (∀ i, (π i)ᵒᵈ) from inferInstance

end Pi

section BooleanAlgebra
variable [BooleanAlgebra α] {a b : α}

@[simp] lemma isAtom_compl : IsAtom aᶜ ↔ IsCoatom a := isCompl_compl.symm.isAtom_iff_isCoatom
@[simp] lemma isCoatom_compl : IsCoatom aᶜ ↔ IsAtom a := isCompl_compl.symm.isCoatom_iff_isAtom

protected alias ⟨IsAtom.of_compl, IsCoatom.compl⟩ := isAtom_compl
protected alias ⟨IsCoatom.of_compl, IsAtom.compl⟩ := isCoatom_compl

end BooleanAlgebra

namespace Set

theorem isAtom_singleton (x : α) : IsAtom ({x} : Set α) :=
  ⟨singleton_ne_empty _, fun _ hs => ssubset_singleton_iff.mp hs⟩

theorem isAtom_iff {s : Set α} : IsAtom s ↔ ∃ x, s = {x} := by
  refine
    ⟨?_, by
      rintro ⟨x, rfl⟩
      exact isAtom_singleton x⟩
  rw [isAtom_iff_le_of_ge, bot_eq_empty, ← nonempty_iff_ne_empty]
  rintro ⟨⟨x, hx⟩, hs⟩
  exact
    ⟨x, eq_singleton_iff_unique_mem.2
        ⟨hx, fun y hy => (hs {y} (singleton_ne_empty _) (singleton_subset_iff.2 hy) hx).symm⟩⟩

theorem isCoatom_iff (s : Set α) : IsCoatom s ↔ ∃ x, s = {x}ᶜ := by
  rw [isCompl_compl.isCoatom_iff_isAtom, isAtom_iff]
  simp_rw [@eq_comm _ s, compl_eq_comm]

theorem isCoatom_singleton_compl (x : α) : IsCoatom ({x}ᶜ : Set α) :=
  (isCoatom_iff {x}ᶜ).mpr ⟨x, rfl⟩

instance : IsAtomistic (Set α) := inferInstance

instance : IsCoatomistic (Set α) := inferInstance

end Set<|MERGE_RESOLUTION|>--- conflicted
+++ resolved
@@ -299,24 +299,12 @@
 theorem IsAtom.inf_eq_bot_of_ne (ha : IsAtom a) (hb : IsAtom b) (hab : a ≠ b) : a ⊓ b = ⊥ :=
   hab.not_le_or_not_ge.elim (ha.lt_iff.1 ∘ inf_lt_left.2) (hb.lt_iff.1 ∘ inf_lt_right.2)
 
-<<<<<<< HEAD
-theorem IsAtom.inf_eq_bot_iff [SemilatticeInf α] [OrderBot α] {a b : α} (ha : IsAtom a) :
-    a ⊓ b = ⊥ ↔ ¬ a ≤ b := by
-=======
 @[deprecated not_le_iff_disjoint (since := "2025-07-11")]
 theorem IsAtom.inf_eq_bot_iff (ha : IsAtom a) : a ⊓ b = ⊥ ↔ ¬ a ≤ b := by
->>>>>>> d7257f69
   by_cases hb : b = ⊥
   · simpa [hb] using ha.1
   · exact ⟨fun h ↦ inf_lt_left.mp (h ▸ bot_lt ha), fun h ↦ ha.2 _ (inf_lt_left.mpr h)⟩
 
-<<<<<<< HEAD
-theorem IsCoatom.sup_eq_top_iff [SemilatticeSup α] [OrderTop α] {a b : α} (ha : IsCoatom a) :
-    a ⊔ b = ⊤ ↔ ¬ b ≤ a :=
-  ha.dual.inf_eq_bot_iff
-
-end Pairwise
-=======
 end SemilatticeInf
 
 section SemilatticeSup
@@ -341,7 +329,6 @@
   ha.dual.inf_eq_bot_iff
 
 end SemilatticeSup
->>>>>>> d7257f69
 
 end Atoms
 
