--- conflicted
+++ resolved
@@ -914,12 +914,7 @@
 
 theorem of_map_inf [SemilatticeInf α] [SemilatticeInf β] {f : α → β}
     (h : ∀ x y, f (x ⊓ y) = f x ⊓ f y) : Monotone f :=
-<<<<<<< HEAD
   of_map_inf_le fun x y ↦ (h x y).le
-#align monotone.of_map_inf Monotone.of_map_inf
-=======
-  fun x y hxy => inf_eq_left.1 <| by rw [← h, inf_eq_left.2 hxy]
->>>>>>> 1f03949a
 
 theorem of_left_le_map_sup [SemilatticeSup α] [Preorder β] {f : α → β}
     (h : ∀ x y, f x ≤ f (x ⊔ y)) : Monotone f :=
