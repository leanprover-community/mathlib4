/-
Copyright (c) 2017 Johannes Hölzl. All rights reserved.
Released under Apache 2.0 license as described in the file LICENSE.
Authors: Johannes Hölzl
-/
import Mathlib.Data.Bool.Basic
import Mathlib.Init.Order.Defs
import Mathlib.Order.Monotone.Basic
import Mathlib.Order.ULift
import Mathlib.Tactic.GCongr.Core

#align_import order.lattice from "leanprover-community/mathlib"@"3ba15165bd6927679be7c22d6091a87337e3cd0c"

/-!
# (Semi-)lattices

Semilattices are partially ordered sets with join (greatest lower bound, or `sup`) or
meet (least upper bound, or `inf`) operations. Lattices are posets that are both
join-semilattices and meet-semilattices.

Distributive lattices are lattices which satisfy any of four equivalent distributivity properties,
of `sup` over `inf`, on the left or on the right.

## Main declarations

* `SemilatticeSup`: a type class for join semilattices
* `SemilatticeSup.mk'`: an alternative constructor for `SemilatticeSup` via proofs that `⊔` is
  commutative, associative and idempotent.
* `SemilatticeInf`: a type class for meet semilattices
* `SemilatticeSup.mk'`: an alternative constructor for `SemilatticeInf` via proofs that `⊓` is
  commutative, associative and idempotent.

* `Lattice`: a type class for lattices
* `Lattice.mk'`: an alternative constructor for `Lattice` via proofs that `⊔` and `⊓` are
  commutative, associative and satisfy a pair of "absorption laws".

* `DistribLattice`: a type class for distributive lattices.

## Notations

* `a ⊔ b`: the supremum or join of `a` and `b`
* `a ⊓ b`: the infimum or meet of `a` and `b`

## TODO

* (Semi-)lattice homomorphisms
* Alternative constructors for distributive lattices from the other distributive properties

## Tags

semilattice, lattice

-/


universe u v w

variable {α : Type u} {β : Type v}

-- TODO: move this eventually, if we decide to use them
-- Porting note: no ematch attribute
--attribute [ematch] le_trans lt_of_le_of_lt lt_of_lt_of_le lt_trans

section

-- TODO: this seems crazy, but it also seems to work reasonably well
-- Porting note: no ematch attribute
--@[ematch]
theorem le_antisymm' [PartialOrder α] : ∀ {a b : α}, a ≤ b → b ≤ a → a = b :=
  @le_antisymm _ _
#align le_antisymm' le_antisymm'

end

/-!
### Join-semilattices
-/


-- TODO: automatic construction of dual definitions / theorems
/-- A `SemilatticeSup` is a join-semilattice, that is, a partial order
  with a join (a.k.a. lub / least upper bound, sup / supremum) operation
  `⊔` which is the least element larger than both factors. -/
class SemilatticeSup (α : Type u) extends Sup α, PartialOrder α where
  /-- The supremum is an upper bound on the first argument -/
  protected le_sup_left : ∀ a b : α, a ≤ a ⊔ b
  /-- The supremum is an upper bound on the second argument -/
  protected le_sup_right : ∀ a b : α, b ≤ a ⊔ b
  /-- The supremum is the *least* upper bound -/
  protected sup_le : ∀ a b c : α, a ≤ c → b ≤ c → a ⊔ b ≤ c
#align semilattice_sup SemilatticeSup

/--
A type with a commutative, associative and idempotent binary `sup` operation has the structure of a
join-semilattice.

The partial order is defined so that `a ≤ b` unfolds to `a ⊔ b = b`; cf. `sup_eq_right`.
-/
def SemilatticeSup.mk' {α : Type*} [Sup α] (sup_comm : ∀ a b : α, a ⊔ b = b ⊔ a)
    (sup_assoc : ∀ a b c : α, a ⊔ b ⊔ c = a ⊔ (b ⊔ c)) (sup_idem : ∀ a : α, a ⊔ a = a) :
    SemilatticeSup α where
  sup := (· ⊔ ·)
  le a b := a ⊔ b = b
  le_refl := sup_idem
  le_trans a b c hab hbc := by
    -- Porting note: dsimp doesn't work here?
    -- This is the same issue as discussed at https://leanprover.zulipchat.com/#narrow/stream/270676-lean4/topic/unfolding.20earlier.20fields
    show a ⊔ c = c
    rw [← hbc, ← sup_assoc, hab]
  le_antisymm a b hab hba := by
    rwa [← hba, sup_comm]
  le_sup_left a b := show a ⊔ (a ⊔ b) = a ⊔ b by rw [← sup_assoc, sup_idem]
  le_sup_right a b := show b ⊔ (a ⊔ b) = a ⊔ b by rw [sup_comm, sup_assoc, sup_idem]
  sup_le a b c hac hbc := by
    show (a ⊔ b) ⊔ c = c
    rwa [sup_assoc, hbc]
#align semilattice_sup.mk' SemilatticeSup.mk'

instance instSupOrderDual (α : Type*) [Inf α] : Sup αᵒᵈ :=
  ⟨((· ⊓ ·) : α → α → α)⟩

instance instInfOrderDual (α : Type*) [Sup α] : Inf αᵒᵈ :=
  ⟨((· ⊔ ·) : α → α → α)⟩

section SemilatticeSup

variable [SemilatticeSup α] {a b c d : α}

@[simp]
theorem le_sup_left : a ≤ a ⊔ b :=
  SemilatticeSup.le_sup_left a b
#align le_sup_left le_sup_left

-- Porting note: no ematch attribute
--@[ematch]
theorem le_sup_left' : a ≤ a ⊔ b :=
  le_sup_left
#align le_sup_left' le_sup_left'

@[simp]
theorem le_sup_right : b ≤ a ⊔ b :=
  SemilatticeSup.le_sup_right a b
#align le_sup_right le_sup_right

-- Porting note: no ematch attribute
--@[ematch]
theorem le_sup_right' : b ≤ a ⊔ b :=
  le_sup_right
#align le_sup_right' le_sup_right'

theorem le_sup_of_le_left (h : c ≤ a) : c ≤ a ⊔ b :=
  le_trans h le_sup_left
#align le_sup_of_le_left le_sup_of_le_left

theorem le_sup_of_le_right (h : c ≤ b) : c ≤ a ⊔ b :=
  le_trans h le_sup_right
#align le_sup_of_le_right le_sup_of_le_right

theorem lt_sup_of_lt_left (h : c < a) : c < a ⊔ b :=
  h.trans_le le_sup_left
#align lt_sup_of_lt_left lt_sup_of_lt_left

theorem lt_sup_of_lt_right (h : c < b) : c < a ⊔ b :=
  h.trans_le le_sup_right
#align lt_sup_of_lt_right lt_sup_of_lt_right

theorem sup_le : a ≤ c → b ≤ c → a ⊔ b ≤ c :=
  SemilatticeSup.sup_le a b c
#align sup_le sup_le

@[simp]
theorem sup_le_iff : a ⊔ b ≤ c ↔ a ≤ c ∧ b ≤ c :=
  ⟨fun h : a ⊔ b ≤ c => ⟨le_trans le_sup_left h, le_trans le_sup_right h⟩,
   fun ⟨h₁, h₂⟩ => sup_le h₁ h₂⟩
#align sup_le_iff sup_le_iff

@[simp]
theorem sup_eq_left : a ⊔ b = a ↔ b ≤ a :=
  le_antisymm_iff.trans $ by simp [le_rfl]
#align sup_eq_left sup_eq_left

@[simp]
theorem sup_eq_right : a ⊔ b = b ↔ a ≤ b :=
  le_antisymm_iff.trans $ by simp [le_rfl]
#align sup_eq_right sup_eq_right

@[simp]
theorem left_eq_sup : a = a ⊔ b ↔ b ≤ a :=
  eq_comm.trans sup_eq_left
#align left_eq_sup left_eq_sup

@[simp]
theorem right_eq_sup : b = a ⊔ b ↔ a ≤ b :=
  eq_comm.trans sup_eq_right
#align right_eq_sup right_eq_sup

alias ⟨_, sup_of_le_left⟩ := sup_eq_left
#align sup_of_le_left sup_of_le_left

alias ⟨le_of_sup_eq, sup_of_le_right⟩ := sup_eq_right
#align sup_of_le_right sup_of_le_right
#align le_of_sup_eq le_of_sup_eq

attribute [simp] sup_of_le_left sup_of_le_right

@[simp]
theorem left_lt_sup : a < a ⊔ b ↔ ¬b ≤ a :=
  le_sup_left.lt_iff_ne.trans $ not_congr left_eq_sup
#align left_lt_sup left_lt_sup

@[simp]
theorem right_lt_sup : b < a ⊔ b ↔ ¬a ≤ b :=
  le_sup_right.lt_iff_ne.trans $ not_congr right_eq_sup
#align right_lt_sup right_lt_sup

theorem left_or_right_lt_sup (h : a ≠ b) : a < a ⊔ b ∨ b < a ⊔ b :=
  h.not_le_or_not_le.symm.imp left_lt_sup.2 right_lt_sup.2
#align left_or_right_lt_sup left_or_right_lt_sup

theorem le_iff_exists_sup : a ≤ b ↔ ∃ c, b = a ⊔ c := by
  constructor
  · intro h
    exact ⟨b, (sup_eq_right.mpr h).symm⟩
  · rintro ⟨c, rfl : _ = _ ⊔ _⟩
    exact le_sup_left
#align le_iff_exists_sup le_iff_exists_sup

@[gcongr]
theorem sup_le_sup (h₁ : a ≤ b) (h₂ : c ≤ d) : a ⊔ c ≤ b ⊔ d :=
  sup_le (le_sup_of_le_left h₁) (le_sup_of_le_right h₂)
#align sup_le_sup sup_le_sup

@[gcongr]
theorem sup_le_sup_left (h₁ : a ≤ b) (c) : c ⊔ a ≤ c ⊔ b :=
  sup_le_sup le_rfl h₁
#align sup_le_sup_left sup_le_sup_left

@[gcongr]
theorem sup_le_sup_right (h₁ : a ≤ b) (c) : a ⊔ c ≤ b ⊔ c :=
  sup_le_sup h₁ le_rfl
#align sup_le_sup_right sup_le_sup_right

-- Porting note: was @[simp], but now proved by simp so not needed.
theorem sup_idem : a ⊔ a = a := by simp
#align sup_idem sup_idem

instance : IsIdempotent α (· ⊔ ·) :=
  ⟨@sup_idem _ _⟩

theorem sup_comm : a ⊔ b = b ⊔ a := by apply le_antisymm <;> simp
#align sup_comm sup_comm

instance : IsCommutative α (· ⊔ ·) :=
  ⟨@sup_comm _ _⟩

theorem sup_assoc : a ⊔ b ⊔ c = a ⊔ (b ⊔ c) :=
  eq_of_forall_ge_iff $ fun x => by simp only [sup_le_iff]; rw [and_assoc]
#align sup_assoc sup_assoc

instance : IsAssociative α (· ⊔ ·) :=
  ⟨@sup_assoc _ _⟩

theorem sup_left_right_swap (a b c : α) : a ⊔ b ⊔ c = c ⊔ b ⊔ a := by
  rw [sup_comm, @sup_comm _ _ a, sup_assoc]
#align sup_left_right_swap sup_left_right_swap

-- Porting note: was @[simp], but now proved by simp so not needed.
theorem sup_left_idem : a ⊔ (a ⊔ b) = a ⊔ b := by simp
#align sup_left_idem sup_left_idem

-- Porting note: was @[simp], but now proved by simp so not needed.
theorem sup_right_idem : a ⊔ b ⊔ b = a ⊔ b := by simp
#align sup_right_idem sup_right_idem

theorem sup_left_comm (a b c : α) : a ⊔ (b ⊔ c) = b ⊔ (a ⊔ c) := by
  rw [← sup_assoc, ← sup_assoc, @sup_comm α _ a]
#align sup_left_comm sup_left_comm

theorem sup_right_comm (a b c : α) : a ⊔ b ⊔ c = a ⊔ c ⊔ b := by
  rw [sup_assoc, sup_assoc, @sup_comm _ _ b]
#align sup_right_comm sup_right_comm

theorem sup_sup_sup_comm (a b c d : α) : a ⊔ b ⊔ (c ⊔ d) = a ⊔ c ⊔ (b ⊔ d) := by
  rw [sup_assoc, sup_left_comm b, ← sup_assoc]
#align sup_sup_sup_comm sup_sup_sup_comm

theorem sup_sup_distrib_left (a b c : α) : a ⊔ (b ⊔ c) = a ⊔ b ⊔ (a ⊔ c) := by
  rw [sup_sup_sup_comm, sup_idem]
#align sup_sup_distrib_left sup_sup_distrib_left

theorem sup_sup_distrib_right (a b c : α) : a ⊔ b ⊔ c = a ⊔ c ⊔ (b ⊔ c) := by
  rw [sup_sup_sup_comm, sup_idem]
#align sup_sup_distrib_right sup_sup_distrib_right

theorem sup_congr_left (hb : b ≤ a ⊔ c) (hc : c ≤ a ⊔ b) : a ⊔ b = a ⊔ c :=
  (sup_le le_sup_left hb).antisymm $ sup_le le_sup_left hc
#align sup_congr_left sup_congr_left

theorem sup_congr_right (ha : a ≤ b ⊔ c) (hb : b ≤ a ⊔ c) : a ⊔ c = b ⊔ c :=
  (sup_le ha le_sup_right).antisymm $ sup_le hb le_sup_right
#align sup_congr_right sup_congr_right

theorem sup_eq_sup_iff_left : a ⊔ b = a ⊔ c ↔ b ≤ a ⊔ c ∧ c ≤ a ⊔ b :=
  ⟨fun h => ⟨h ▸ le_sup_right, h.symm ▸ le_sup_right⟩, fun h => sup_congr_left h.1 h.2⟩
#align sup_eq_sup_iff_left sup_eq_sup_iff_left

theorem sup_eq_sup_iff_right : a ⊔ c = b ⊔ c ↔ a ≤ b ⊔ c ∧ b ≤ a ⊔ c :=
  ⟨fun h => ⟨h ▸ le_sup_left, h.symm ▸ le_sup_left⟩, fun h => sup_congr_right h.1 h.2⟩
#align sup_eq_sup_iff_right sup_eq_sup_iff_right

theorem Ne.lt_sup_or_lt_sup (hab : a ≠ b) : a < a ⊔ b ∨ b < a ⊔ b :=
  hab.symm.not_le_or_not_le.imp left_lt_sup.2 right_lt_sup.2
#align ne.lt_sup_or_lt_sup Ne.lt_sup_or_lt_sup

/-- If `f` is monotone, `g` is antitone, and `f ≤ g`, then for all `a`, `b` we have `f a ≤ g b`. -/
theorem Monotone.forall_le_of_antitone {β : Type*} [Preorder β] {f g : α → β} (hf : Monotone f)
    (hg : Antitone g) (h : f ≤ g) (m n : α) : f m ≤ g n :=
  calc
    f m ≤ f (m ⊔ n) := hf le_sup_left
    _ ≤ g (m ⊔ n) := h _
    _ ≤ g n := hg le_sup_right
#align monotone.forall_le_of_antitone Monotone.forall_le_of_antitone

theorem SemilatticeSup.ext_sup {α} {A B : SemilatticeSup α}
    (H : ∀ x y : α, (haveI := A; x ≤ y) ↔ x ≤ y)
    (x y : α) :
    (haveI := A; x ⊔ y) = x ⊔ y :=
  eq_of_forall_ge_iff $ fun c => by simp only [sup_le_iff]; rw [← H, @sup_le_iff α A, H, H]
#align semilattice_sup.ext_sup SemilatticeSup.ext_sup

theorem SemilatticeSup.ext {α} {A B : SemilatticeSup α}
    (H : ∀ x y : α, (haveI := A; x ≤ y) ↔ x ≤ y) :
    A = B := by
  have ss : A.toSup = B.toSup := by ext; apply SemilatticeSup.ext_sup H
  cases A
  cases B
  cases PartialOrder.ext H
  congr
#align semilattice_sup.ext SemilatticeSup.ext

theorem ite_le_sup (s s' : α) (P : Prop) [Decidable P] : ite P s s' ≤ s ⊔ s' :=
  if h : P then (if_pos h).trans_le le_sup_left else (if_neg h).trans_le le_sup_right
#align ite_le_sup ite_le_sup

end SemilatticeSup

/-!
### Meet-semilattices
-/


/-- A `SemilatticeInf` is a meet-semilattice, that is, a partial order
  with a meet (a.k.a. glb / greatest lower bound, inf / infimum) operation
  `⊓` which is the greatest element smaller than both factors. -/
class SemilatticeInf (α : Type u) extends Inf α, PartialOrder α where
  /-- The infimum is a lower bound on the first argument -/
  protected inf_le_left : ∀ a b : α, a ⊓ b ≤ a
  /-- The infimum is a lower bound on the second argument -/
  protected inf_le_right : ∀ a b : α, a ⊓ b ≤ b
  /-- The infimum is the *greatest* lower bound -/
  protected le_inf : ∀ a b c : α, a ≤ b → a ≤ c → a ≤ b ⊓ c
#align semilattice_inf SemilatticeInf

instance OrderDual.semilatticeSup (α) [SemilatticeInf α] : SemilatticeSup αᵒᵈ where
  __ := inferInstanceAs (PartialOrder αᵒᵈ)
  __ := inferInstanceAs (Sup αᵒᵈ)
  le_sup_left := @SemilatticeInf.inf_le_left α _
  le_sup_right := @SemilatticeInf.inf_le_right α _
  sup_le := fun _ _ _ hca hcb => @SemilatticeInf.le_inf α _ _ _ _ hca hcb

instance OrderDual.semilatticeInf (α) [SemilatticeSup α] : SemilatticeInf αᵒᵈ where
  __ := inferInstanceAs (PartialOrder αᵒᵈ)
  __ := inferInstanceAs (Inf αᵒᵈ)
  inf_le_left := @le_sup_left α _
  inf_le_right := @le_sup_right α _
  le_inf := fun _ _ _ hca hcb => @sup_le α _ _ _ _ hca hcb

theorem SemilatticeSup.dual_dual (α : Type*) [H : SemilatticeSup α] :
    OrderDual.semilatticeSup αᵒᵈ = H :=
  SemilatticeSup.ext $ fun _ _ => Iff.rfl
#align semilattice_sup.dual_dual SemilatticeSup.dual_dual

section SemilatticeInf

variable [SemilatticeInf α] {a b c d : α}

@[simp]
theorem inf_le_left : a ⊓ b ≤ a :=
  SemilatticeInf.inf_le_left a b
#align inf_le_left inf_le_left

-- Porting note: no ematch attribute
--@[ematch]
theorem inf_le_left' : a ⊓ b ≤ a :=
  SemilatticeInf.inf_le_left a b
#align inf_le_left' inf_le_left'

@[simp]
theorem inf_le_right : a ⊓ b ≤ b :=
  SemilatticeInf.inf_le_right a b
#align inf_le_right inf_le_right

-- Porting note: no ematch attribute
--@[ematch]
theorem inf_le_right' : a ⊓ b ≤ b :=
  SemilatticeInf.inf_le_right a b
#align inf_le_right' inf_le_right'

theorem le_inf : a ≤ b → a ≤ c → a ≤ b ⊓ c :=
  SemilatticeInf.le_inf a b c
#align le_inf le_inf

theorem inf_le_of_left_le (h : a ≤ c) : a ⊓ b ≤ c :=
  le_trans inf_le_left h
#align inf_le_of_left_le inf_le_of_left_le

theorem inf_le_of_right_le (h : b ≤ c) : a ⊓ b ≤ c :=
  le_trans inf_le_right h
#align inf_le_of_right_le inf_le_of_right_le

theorem inf_lt_of_left_lt (h : a < c) : a ⊓ b < c :=
  lt_of_le_of_lt inf_le_left h
#align inf_lt_of_left_lt inf_lt_of_left_lt

theorem inf_lt_of_right_lt (h : b < c) : a ⊓ b < c :=
  lt_of_le_of_lt inf_le_right h
#align inf_lt_of_right_lt inf_lt_of_right_lt

@[simp]
theorem le_inf_iff : a ≤ b ⊓ c ↔ a ≤ b ∧ a ≤ c :=
  @sup_le_iff αᵒᵈ _ _ _ _
#align le_inf_iff le_inf_iff

@[simp]
theorem inf_eq_left : a ⊓ b = a ↔ a ≤ b :=
  le_antisymm_iff.trans $ by simp [le_rfl]
#align inf_eq_left inf_eq_left

@[simp]
theorem inf_eq_right : a ⊓ b = b ↔ b ≤ a :=
  le_antisymm_iff.trans $ by simp [le_rfl]
#align inf_eq_right inf_eq_right

@[simp]
theorem left_eq_inf : a = a ⊓ b ↔ a ≤ b :=
  eq_comm.trans inf_eq_left
#align left_eq_inf left_eq_inf

@[simp]
theorem right_eq_inf : b = a ⊓ b ↔ b ≤ a :=
  eq_comm.trans inf_eq_right
#align right_eq_inf right_eq_inf

alias ⟨le_of_inf_eq, inf_of_le_left⟩ := inf_eq_left
#align inf_of_le_left inf_of_le_left
#align le_of_inf_eq le_of_inf_eq

alias ⟨_, inf_of_le_right⟩ := inf_eq_right
#align inf_of_le_right inf_of_le_right

attribute [simp] inf_of_le_left inf_of_le_right

@[simp]
theorem inf_lt_left : a ⊓ b < a ↔ ¬a ≤ b :=
  @left_lt_sup αᵒᵈ _ _ _
#align inf_lt_left inf_lt_left

@[simp]
theorem inf_lt_right : a ⊓ b < b ↔ ¬b ≤ a :=
  @right_lt_sup αᵒᵈ _ _ _
#align inf_lt_right inf_lt_right

theorem inf_lt_left_or_right (h : a ≠ b) : a ⊓ b < a ∨ a ⊓ b < b :=
  @left_or_right_lt_sup αᵒᵈ _ _ _ h
#align inf_lt_left_or_right inf_lt_left_or_right

@[gcongr]
theorem inf_le_inf (h₁ : a ≤ b) (h₂ : c ≤ d) : a ⊓ c ≤ b ⊓ d :=
  @sup_le_sup αᵒᵈ _ _ _ _ _ h₁ h₂
#align inf_le_inf inf_le_inf

@[gcongr]
theorem inf_le_inf_right (a : α) {b c : α} (h : b ≤ c) : b ⊓ a ≤ c ⊓ a :=
  inf_le_inf h le_rfl
#align inf_le_inf_right inf_le_inf_right

@[gcongr]
theorem inf_le_inf_left (a : α) {b c : α} (h : b ≤ c) : a ⊓ b ≤ a ⊓ c :=
  inf_le_inf le_rfl h
#align inf_le_inf_left inf_le_inf_left

-- Porting note: was @[simp]
theorem inf_idem : a ⊓ a = a :=
  @sup_idem αᵒᵈ _ _
#align inf_idem inf_idem

instance : IsIdempotent α (· ⊓ ·) :=
  ⟨@inf_idem _ _⟩

theorem inf_comm : a ⊓ b = b ⊓ a :=
  @sup_comm αᵒᵈ _ _ _
#align inf_comm inf_comm

instance : IsCommutative α (· ⊓ ·) :=
  ⟨@inf_comm _ _⟩

theorem inf_assoc : a ⊓ b ⊓ c = a ⊓ (b ⊓ c) :=
  @sup_assoc αᵒᵈ _ a b c
#align inf_assoc inf_assoc

instance : IsAssociative α (· ⊓ ·) :=
  ⟨@inf_assoc _ _⟩

theorem inf_left_right_swap (a b c : α) : a ⊓ b ⊓ c = c ⊓ b ⊓ a :=
  @sup_left_right_swap αᵒᵈ _ _ _ _
#align inf_left_right_swap inf_left_right_swap

-- Porting note: was @[simp]
theorem inf_left_idem : a ⊓ (a ⊓ b) = a ⊓ b :=
  @sup_left_idem αᵒᵈ _ a b
#align inf_left_idem inf_left_idem

-- Porting note: was @[simp]
theorem inf_right_idem : a ⊓ b ⊓ b = a ⊓ b :=
  @sup_right_idem αᵒᵈ _ a b
#align inf_right_idem inf_right_idem

theorem inf_left_comm (a b c : α) : a ⊓ (b ⊓ c) = b ⊓ (a ⊓ c) :=
  @sup_left_comm αᵒᵈ _ a b c
#align inf_left_comm inf_left_comm

theorem inf_right_comm (a b c : α) : a ⊓ b ⊓ c = a ⊓ c ⊓ b :=
  @sup_right_comm αᵒᵈ _ a b c
#align inf_right_comm inf_right_comm

theorem inf_inf_inf_comm (a b c d : α) : a ⊓ b ⊓ (c ⊓ d) = a ⊓ c ⊓ (b ⊓ d) :=
  @sup_sup_sup_comm αᵒᵈ _ _ _ _ _
#align inf_inf_inf_comm inf_inf_inf_comm

theorem inf_inf_distrib_left (a b c : α) : a ⊓ (b ⊓ c) = a ⊓ b ⊓ (a ⊓ c) :=
  @sup_sup_distrib_left αᵒᵈ _ _ _ _
#align inf_inf_distrib_left inf_inf_distrib_left

theorem inf_inf_distrib_right (a b c : α) : a ⊓ b ⊓ c = a ⊓ c ⊓ (b ⊓ c) :=
  @sup_sup_distrib_right αᵒᵈ _ _ _ _
#align inf_inf_distrib_right inf_inf_distrib_right

theorem inf_congr_left (hb : a ⊓ c ≤ b) (hc : a ⊓ b ≤ c) : a ⊓ b = a ⊓ c :=
  @sup_congr_left αᵒᵈ _ _ _ _ hb hc
#align inf_congr_left inf_congr_left

theorem inf_congr_right (h1 : b ⊓ c ≤ a) (h2 : a ⊓ c ≤ b) : a ⊓ c = b ⊓ c :=
  @sup_congr_right αᵒᵈ _ _ _ _ h1 h2
#align inf_congr_right inf_congr_right

theorem inf_eq_inf_iff_left : a ⊓ b = a ⊓ c ↔ a ⊓ c ≤ b ∧ a ⊓ b ≤ c :=
  @sup_eq_sup_iff_left αᵒᵈ _ _ _ _
#align inf_eq_inf_iff_left inf_eq_inf_iff_left

theorem inf_eq_inf_iff_right : a ⊓ c = b ⊓ c ↔ b ⊓ c ≤ a ∧ a ⊓ c ≤ b :=
  @sup_eq_sup_iff_right αᵒᵈ _ _ _ _
#align inf_eq_inf_iff_right inf_eq_inf_iff_right

theorem Ne.inf_lt_or_inf_lt : a ≠ b → a ⊓ b < a ∨ a ⊓ b < b :=
  @Ne.lt_sup_or_lt_sup αᵒᵈ _ _ _
#align ne.inf_lt_or_inf_lt Ne.inf_lt_or_inf_lt

theorem SemilatticeInf.ext_inf {α} {A B : SemilatticeInf α}
    (H : ∀ x y : α, (haveI := A; x ≤ y) ↔ x ≤ y)
    (x y : α) :
    (haveI := A; x ⊓ y) = x ⊓ y :=
  eq_of_forall_le_iff $ fun c => by simp only [le_inf_iff]; rw [← H, @le_inf_iff α A, H, H]
#align semilattice_inf.ext_inf SemilatticeInf.ext_inf

theorem SemilatticeInf.ext {α} {A B : SemilatticeInf α}
    (H : ∀ x y : α, (haveI := A; x ≤ y) ↔ x ≤ y) :
    A = B := by
  have ss : A.toInf = B.toInf := by ext; apply SemilatticeInf.ext_inf H
  cases A
  cases B
  cases PartialOrder.ext H
  congr
#align semilattice_inf.ext SemilatticeInf.ext

theorem SemilatticeInf.dual_dual (α : Type*) [H : SemilatticeInf α] :
    OrderDual.semilatticeInf αᵒᵈ = H :=
  SemilatticeInf.ext $ fun _ _ => Iff.rfl
#align semilattice_inf.dual_dual SemilatticeInf.dual_dual

theorem inf_le_ite (s s' : α) (P : Prop) [Decidable P] : s ⊓ s' ≤ ite P s s' :=
  @ite_le_sup αᵒᵈ _ _ _ _ _
#align inf_le_ite inf_le_ite

end SemilatticeInf

/--
A type with a commutative, associative and idempotent binary `inf` operation has the structure of a
meet-semilattice.

The partial order is defined so that `a ≤ b` unfolds to `b ⊓ a = a`; cf. `inf_eq_right`.
-/
def SemilatticeInf.mk' {α : Type*} [Inf α] (inf_comm : ∀ a b : α, a ⊓ b = b ⊓ a)
    (inf_assoc : ∀ a b c : α, a ⊓ b ⊓ c = a ⊓ (b ⊓ c)) (inf_idem : ∀ a : α, a ⊓ a = a) :
    SemilatticeInf α := by
  haveI : SemilatticeSup αᵒᵈ := SemilatticeSup.mk' inf_comm inf_assoc inf_idem
  haveI i := OrderDual.semilatticeInf αᵒᵈ
  exact i
#align semilattice_inf.mk' SemilatticeInf.mk'

/-!
### Lattices
-/


/-- A lattice is a join-semilattice which is also a meet-semilattice. -/
class Lattice (α : Type u) extends SemilatticeSup α, SemilatticeInf α
#align lattice Lattice

instance OrderDual.lattice (α) [Lattice α] : Lattice αᵒᵈ :=
  { OrderDual.semilatticeSup α, OrderDual.semilatticeInf α with }

/-- The partial orders from `SemilatticeSup_mk'` and `SemilatticeInf_mk'` agree
if `sup` and `inf` satisfy the lattice absorption laws `sup_inf_self` (`a ⊔ a ⊓ b = a`)
and `inf_sup_self` (`a ⊓ (a ⊔ b) = a`). -/
theorem semilatticeSup_mk'_partialOrder_eq_semilatticeInf_mk'_partialOrder
    {α : Type*} [Sup α] [Inf α]
    (sup_comm : ∀ a b : α, a ⊔ b = b ⊔ a) (sup_assoc : ∀ a b c : α, a ⊔ b ⊔ c = a ⊔ (b ⊔ c))
    (sup_idem : ∀ a : α, a ⊔ a = a) (inf_comm : ∀ a b : α, a ⊓ b = b ⊓ a)
    (inf_assoc : ∀ a b c : α, a ⊓ b ⊓ c = a ⊓ (b ⊓ c)) (inf_idem : ∀ a : α, a ⊓ a = a)
    (sup_inf_self : ∀ a b : α, a ⊔ a ⊓ b = a) (inf_sup_self : ∀ a b : α, a ⊓ (a ⊔ b) = a) :
    @SemilatticeSup.toPartialOrder _ (SemilatticeSup.mk' sup_comm sup_assoc sup_idem) =
      @SemilatticeInf.toPartialOrder _ (SemilatticeInf.mk' inf_comm inf_assoc inf_idem) :=
  PartialOrder.ext $ fun a b =>
    show a ⊔ b = b ↔ b ⊓ a = a from
      ⟨fun h => by rw [← h, inf_comm, inf_sup_self], fun h => by rw [← h, sup_comm, sup_inf_self]⟩
#align semilattice_sup_mk'_partial_order_eq_semilattice_inf_mk'_partial_order semilatticeSup_mk'_partialOrder_eq_semilatticeInf_mk'_partialOrder

/-- A type with a pair of commutative and associative binary operations which satisfy two absorption
laws relating the two operations has the structure of a lattice.

The partial order is defined so that `a ≤ b` unfolds to `a ⊔ b = b`; cf. `sup_eq_right`.
-/
def Lattice.mk' {α : Type*} [Sup α] [Inf α] (sup_comm : ∀ a b : α, a ⊔ b = b ⊔ a)
    (sup_assoc : ∀ a b c : α, a ⊔ b ⊔ c = a ⊔ (b ⊔ c)) (inf_comm : ∀ a b : α, a ⊓ b = b ⊓ a)
    (inf_assoc : ∀ a b c : α, a ⊓ b ⊓ c = a ⊓ (b ⊓ c)) (sup_inf_self : ∀ a b : α, a ⊔ a ⊓ b = a)
    (inf_sup_self : ∀ a b : α, a ⊓ (a ⊔ b) = a) : Lattice α :=
  have sup_idem : ∀ b : α, b ⊔ b = b := fun b =>
    calc
      b ⊔ b = b ⊔ b ⊓ (b ⊔ b) := by rw [inf_sup_self]
      _ = b := by rw [sup_inf_self]

  have inf_idem : ∀ b : α, b ⊓ b = b := fun b =>
    calc
      b ⊓ b = b ⊓ (b ⊔ b ⊓ b) := by rw [sup_inf_self]
      _ = b := by rw [inf_sup_self]

  let semilatt_inf_inst := SemilatticeInf.mk' inf_comm inf_assoc inf_idem
  let semilatt_sup_inst := SemilatticeSup.mk' sup_comm sup_assoc sup_idem
  have partial_order_eq : @SemilatticeSup.toPartialOrder _ semilatt_sup_inst =
                          @SemilatticeInf.toPartialOrder _ semilatt_inf_inst :=
    semilatticeSup_mk'_partialOrder_eq_semilatticeInf_mk'_partialOrder _ _ _ _ _ _
      sup_inf_self inf_sup_self
  { semilatt_sup_inst, semilatt_inf_inst with
    inf_le_left := fun a b => by
      rw [partial_order_eq]
      apply inf_le_left,
    inf_le_right := fun a b => by
      rw [partial_order_eq]
      apply inf_le_right,
    le_inf := fun a b c => by
      rw [partial_order_eq]
      apply le_inf }
#align lattice.mk' Lattice.mk'

section Lattice

variable [Lattice α] {a b c d : α}

theorem inf_le_sup : a ⊓ b ≤ a ⊔ b :=
  inf_le_left.trans le_sup_left
#align inf_le_sup inf_le_sup

-- Porting note: was @[simp]
theorem sup_le_inf : a ⊔ b ≤ a ⊓ b ↔ a = b := by simp [le_antisymm_iff, and_comm]
#align sup_le_inf sup_le_inf

@[simp] lemma inf_eq_sup : a ⊓ b = a ⊔ b ↔ a = b := by rw [←inf_le_sup.ge_iff_eq, sup_le_inf]
#align inf_eq_sup inf_eq_sup
@[simp] lemma sup_eq_inf : a ⊔ b = a ⊓ b ↔ a = b := eq_comm.trans inf_eq_sup
#align sup_eq_inf sup_eq_inf
@[simp] lemma inf_lt_sup : a ⊓ b < a ⊔ b ↔ a ≠ b := by rw [inf_le_sup.lt_iff_ne, Ne.def, inf_eq_sup]
#align inf_lt_sup inf_lt_sup

lemma inf_eq_and_sup_eq_iff : a ⊓ b = c ∧ a ⊔ b = c ↔ a = c ∧ b = c := by
  refine' ⟨fun h ↦ _, _⟩
  { obtain rfl := sup_eq_inf.1 (h.2.trans h.1.symm)
    simpa using h }
  { rintro ⟨rfl, rfl⟩
    exact ⟨inf_idem, sup_idem⟩ }
#align inf_eq_and_sup_eq_iff inf_eq_and_sup_eq_iff

/-!
#### Distributivity laws
-/


-- TODO: better names?
theorem sup_inf_le : a ⊔ b ⊓ c ≤ (a ⊔ b) ⊓ (a ⊔ c) :=
  le_inf (sup_le_sup_left inf_le_left _) (sup_le_sup_left inf_le_right _)
#align sup_inf_le sup_inf_le

theorem le_inf_sup : a ⊓ b ⊔ a ⊓ c ≤ a ⊓ (b ⊔ c) :=
  sup_le (inf_le_inf_left _ le_sup_left) (inf_le_inf_left _ le_sup_right)
#align le_inf_sup le_inf_sup

theorem inf_sup_self : a ⊓ (a ⊔ b) = a := by simp
#align inf_sup_self inf_sup_self

theorem sup_inf_self : a ⊔ a ⊓ b = a := by simp
#align sup_inf_self sup_inf_self

theorem sup_eq_iff_inf_eq : a ⊔ b = b ↔ a ⊓ b = a := by rw [sup_eq_right, ← inf_eq_left]
#align sup_eq_iff_inf_eq sup_eq_iff_inf_eq

theorem Lattice.ext {α} {A B : Lattice α} (H : ∀ x y : α, (haveI := A; x ≤ y) ↔ x ≤ y) :
    A = B := by
  cases A
  cases B
  cases SemilatticeSup.ext H
  cases SemilatticeInf.ext H
  congr
#align lattice.ext Lattice.ext

end Lattice

/-!
### Distributive lattices
-/


/-- A distributive lattice is a lattice that satisfies any of four
equivalent distributive properties (of `sup` over `inf` or `inf` over `sup`,
on the left or right).

The definition here chooses `le_sup_inf`: `(x ⊔ y) ⊓ (x ⊔ z) ≤ x ⊔ (y ⊓ z)`. To prove distributivity
from the dual law, use `DistribLattice.of_inf_sup_le`.

A classic example of a distributive lattice
is the lattice of subsets of a set, and in fact this example is
generic in the sense that every distributive lattice is realizable
as a sublattice of a powerset lattice. -/
class DistribLattice (α) extends Lattice α where
  /-- The infimum distributes over the supremum -/
  protected le_sup_inf : ∀ x y z : α, (x ⊔ y) ⊓ (x ⊔ z) ≤ x ⊔ y ⊓ z
#align distrib_lattice DistribLattice

section DistribLattice

variable [DistribLattice α] {x y z : α}

theorem le_sup_inf : ∀ {x y z : α}, (x ⊔ y) ⊓ (x ⊔ z) ≤ x ⊔ y ⊓ z :=
  fun {x y z} => DistribLattice.le_sup_inf x y z
#align le_sup_inf le_sup_inf

theorem sup_inf_left : x ⊔ y ⊓ z = (x ⊔ y) ⊓ (x ⊔ z) :=
  le_antisymm sup_inf_le le_sup_inf
#align sup_inf_left sup_inf_left

theorem sup_inf_right : y ⊓ z ⊔ x = (y ⊔ x) ⊓ (z ⊔ x) := by
  simp only [sup_inf_left, fun y : α => @sup_comm α _ y x, eq_self_iff_true]
#align sup_inf_right sup_inf_right

theorem inf_sup_left : x ⊓ (y ⊔ z) = x ⊓ y ⊔ x ⊓ z :=
  calc
    x ⊓ (y ⊔ z) = x ⊓ (x ⊔ z) ⊓ (y ⊔ z) := by rw [inf_sup_self]
    _ = x ⊓ (x ⊓ y ⊔ z) := by simp only [inf_assoc, sup_inf_right, eq_self_iff_true]
    _ = (x ⊔ x ⊓ y) ⊓ (x ⊓ y ⊔ z) := by rw [sup_inf_self]
    _ = (x ⊓ y ⊔ x) ⊓ (x ⊓ y ⊔ z) := by rw [sup_comm]
    _ = x ⊓ y ⊔ x ⊓ z := by rw [sup_inf_left]
#align inf_sup_left inf_sup_left

instance OrderDual.distribLattice (α : Type*) [DistribLattice α] : DistribLattice αᵒᵈ where
  __ := inferInstanceAs (Lattice αᵒᵈ)
  le_sup_inf := fun _ _ _ => le_of_eq (@inf_sup_left α).symm

theorem inf_sup_right : (y ⊔ z) ⊓ x = y ⊓ x ⊔ z ⊓ x := by
  simp only [inf_sup_left, fun y : α => @inf_comm α _ y x, eq_self_iff_true]
#align inf_sup_right inf_sup_right

theorem le_of_inf_le_sup_le (h₁ : x ⊓ z ≤ y ⊓ z) (h₂ : x ⊔ z ≤ y ⊔ z) : x ≤ y :=
  calc
    x ≤ y ⊓ z ⊔ x := le_sup_right
    _ = (y ⊔ x) ⊓ (x ⊔ z) := by rw [sup_inf_right, @sup_comm _ _ x]
    _ ≤ (y ⊔ x) ⊓ (y ⊔ z) := inf_le_inf_left _ h₂
    _ = y ⊔ x ⊓ z := sup_inf_left.symm
    _ ≤ y ⊔ y ⊓ z := sup_le_sup_left h₁ _
    _ ≤ _ := sup_le (le_refl y) inf_le_left
#align le_of_inf_le_sup_le le_of_inf_le_sup_le

theorem eq_of_inf_eq_sup_eq {α : Type u} [DistribLattice α] {a b c : α} (h₁ : b ⊓ a = c ⊓ a)
    (h₂ : b ⊔ a = c ⊔ a) :
    b = c :=
  le_antisymm (le_of_inf_le_sup_le (le_of_eq h₁) (le_of_eq h₂))
    (le_of_inf_le_sup_le (le_of_eq h₁.symm) (le_of_eq h₂.symm))
#align eq_of_inf_eq_sup_eq eq_of_inf_eq_sup_eq

end DistribLattice

-- See note [reducible non-instances]
/-- Prove distributivity of an existing lattice from the dual distributive law. -/
@[reducible]
def DistribLattice.ofInfSupLe [Lattice α] (inf_sup_le : ∀ a b c : α, a ⊓ (b ⊔ c) ≤ a ⊓ b ⊔ a ⊓ c) :
    DistribLattice α :=
  { le_sup_inf := (@OrderDual.distribLattice αᵒᵈ {inferInstanceAs (Lattice αᵒᵈ) with
      le_sup_inf := inf_sup_le}).le_sup_inf, }
#align distrib_lattice.of_inf_sup_le DistribLattice.ofInfSupLe

/-!
### Lattices derived from linear orders
-/


-- see Note [lower instance priority]
instance (priority := 100) LinearOrder.toLattice {α : Type u} [o : LinearOrder α] : Lattice α :=
  { o with
    sup := max,
    le_sup_left := le_max_left, le_sup_right := le_max_right, sup_le := fun _ _ _ => max_le,
    inf := min,
    inf_le_left := min_le_left, inf_le_right := min_le_right, le_inf := fun _ _ _ => le_min }

section LinearOrder

variable [LinearOrder α] {a b c d : α}

theorem sup_eq_max : a ⊔ b = max a b :=
  rfl
#align sup_eq_max sup_eq_max

theorem inf_eq_min : a ⊓ b = min a b :=
  rfl
#align inf_eq_min inf_eq_min

theorem sup_ind (a b : α) {p : α → Prop} (ha : p a) (hb : p b) : p (a ⊔ b) :=
  (IsTotal.total a b).elim (fun h : a ≤ b => by rwa [sup_eq_right.2 h]) fun h => by
  rwa [sup_eq_left.2 h]
#align sup_ind sup_ind

@[simp]
theorem le_sup_iff : a ≤ b ⊔ c ↔ a ≤ b ∨ a ≤ c := by
  exact ⟨fun h =>
    (le_total c b).imp
      (fun bc => by rwa [sup_eq_left.2 bc] at h)
      (fun bc => by rwa [sup_eq_right.2 bc] at h),
    fun h => h.elim le_sup_of_le_left le_sup_of_le_right⟩
#align le_sup_iff le_sup_iff

@[simp]
theorem lt_sup_iff : a < b ⊔ c ↔ a < b ∨ a < c := by
  exact ⟨fun h =>
    (le_total c b).imp
      (fun bc => by rwa [sup_eq_left.2 bc] at h)
      (fun bc => by rwa [sup_eq_right.2 bc] at h),
    fun h => h.elim lt_sup_of_lt_left lt_sup_of_lt_right⟩
#align lt_sup_iff lt_sup_iff

-- Porting note: why does sup_ind need an explicit motive?
@[simp]
theorem sup_lt_iff : b ⊔ c < a ↔ b < a ∧ c < a :=
  ⟨fun h => ⟨le_sup_left.trans_lt h, le_sup_right.trans_lt h⟩,
   fun h => @sup_ind α _ b c (fun x => x < a) h.1 h.2⟩
#align sup_lt_iff sup_lt_iff

theorem inf_ind (a b : α) {p : α → Prop} : p a → p b → p (a ⊓ b) :=
  @sup_ind αᵒᵈ _ _ _ _
#align inf_ind inf_ind

@[simp]
theorem inf_le_iff : b ⊓ c ≤ a ↔ b ≤ a ∨ c ≤ a :=
  @le_sup_iff αᵒᵈ _ _ _ _
#align inf_le_iff inf_le_iff

@[simp]
theorem inf_lt_iff : b ⊓ c < a ↔ b < a ∨ c < a :=
  @lt_sup_iff αᵒᵈ _ _ _ _
#align inf_lt_iff inf_lt_iff

@[simp]
theorem lt_inf_iff : a < b ⊓ c ↔ a < b ∧ a < c :=
  @sup_lt_iff αᵒᵈ _ _ _ _
#align lt_inf_iff lt_inf_iff

variable (a b c d)

theorem max_max_max_comm : max (max a b) (max c d) = max (max a c) (max b d) :=
  sup_sup_sup_comm _ _ _ _
#align max_max_max_comm max_max_max_comm

theorem min_min_min_comm : min (min a b) (min c d) = min (min a c) (min b d) :=
  inf_inf_inf_comm _ _ _ _
#align min_min_min_comm min_min_min_comm

end LinearOrder

theorem sup_eq_maxDefault [SemilatticeSup α] [DecidableRel ((· ≤ ·) : α → α → Prop)]
    [IsTotal α (· ≤ ·)] :
    (· ⊔ ·) = (maxDefault : α → α → α) := by
  ext x y
  unfold maxDefault
  split_ifs with h'
  exacts [sup_of_le_right h', sup_of_le_left $ (total_of (· ≤ ·) x y).resolve_left h']
#align sup_eq_max_default sup_eq_maxDefault

theorem inf_eq_minDefault [SemilatticeInf α] [DecidableRel ((· ≤ ·) : α → α → Prop)]
    [IsTotal α (· ≤ ·)] :
    (· ⊓ ·) = (minDefault : α → α → α) := by
  ext x y
  unfold minDefault
  split_ifs with h'
  exacts [inf_of_le_left h', inf_of_le_right $ (total_of (· ≤ ·) x y).resolve_left h']
#align inf_eq_min_default inf_eq_minDefault

/-- A lattice with total order is a linear order.

See note [reducible non-instances]. -/
@[reducible]
def Lattice.toLinearOrder (α : Type u) [Lattice α] [DecidableEq α]
    [DecidableRel ((· ≤ ·) : α → α → Prop)]
    [DecidableRel ((· < ·) : α → α → Prop)] [IsTotal α (· ≤ ·)] : LinearOrder α :=
  { ‹Lattice α› with
    decidableLE := ‹_›,
    decidableEq := ‹_›,
    decidableLT := ‹_›,
    le_total := total_of (· ≤ ·),
    max := (· ⊔ ·),
    max_def := by exact congr_fun₂ sup_eq_maxDefault,
    min := (· ⊓ ·),
    min_def := by exact congr_fun₂ inf_eq_minDefault }
#align lattice.to_linear_order Lattice.toLinearOrder

-- see Note [lower instance priority]
instance (priority := 100) {α : Type u} [LinearOrder α] :
  DistribLattice α where
  __ := inferInstanceAs (Lattice α)
  le_sup_inf _ b c :=
    match le_total b c with
    | Or.inl h => inf_le_of_left_le $ sup_le_sup_left (le_inf (le_refl b) h) _
    | Or.inr h => inf_le_of_right_le $ sup_le_sup_left (le_inf h (le_refl c)) _

instance : DistribLattice ℕ := inferInstance

/-! ### Dual order -/


open OrderDual

@[simp]
theorem ofDual_inf [Sup α] (a b : αᵒᵈ) : ofDual (a ⊓ b) = ofDual a ⊔ ofDual b :=
  rfl
#align of_dual_inf ofDual_inf

@[simp]
theorem ofDual_sup [Inf α] (a b : αᵒᵈ) : ofDual (a ⊔ b) = ofDual a ⊓ ofDual b :=
  rfl
#align of_dual_sup ofDual_sup

@[simp]
theorem toDual_inf [Inf α] (a b : α) : toDual (a ⊓ b) = toDual a ⊔ toDual b :=
  rfl
#align to_dual_inf toDual_inf

@[simp]
theorem toDual_sup [Sup α] (a b : α) : toDual (a ⊔ b) = toDual a ⊓ toDual b :=
  rfl
#align to_dual_sup toDual_sup

section LinearOrder

variable [LinearOrder α]

@[simp]
theorem ofDual_min (a b : αᵒᵈ) : ofDual (min a b) = max (ofDual a) (ofDual b) :=
  rfl
#align of_dual_min ofDual_min

@[simp]
theorem ofDual_max (a b : αᵒᵈ) : ofDual (max a b) = min (ofDual a) (ofDual b) :=
  rfl
#align of_dual_max ofDual_max

@[simp]
theorem toDual_min (a b : α) : toDual (min a b) = max (toDual a) (toDual b) :=
  rfl
#align to_dual_min toDual_min

@[simp]
theorem toDual_max (a b : α) : toDual (max a b) = min (toDual a) (toDual b) :=
  rfl
#align to_dual_max toDual_max

end LinearOrder

/-! ### Function lattices -/


namespace Pi

variable {ι : Type*} {α' : ι → Type*}

instance [∀ i, Sup (α' i)] : Sup (∀ i, α' i) :=
  ⟨fun f g i => f i ⊔ g i⟩

@[simp]
theorem sup_apply [∀ i, Sup (α' i)] (f g : ∀ i, α' i) (i : ι) : (f ⊔ g) i = f i ⊔ g i :=
  rfl
#align pi.sup_apply Pi.sup_apply

theorem sup_def [∀ i, Sup (α' i)] (f g : ∀ i, α' i) : f ⊔ g = fun i => f i ⊔ g i :=
  rfl
#align pi.sup_def Pi.sup_def

instance [∀ i, Inf (α' i)] : Inf (∀ i, α' i) :=
  ⟨fun f g i => f i ⊓ g i⟩

@[simp]
theorem inf_apply [∀ i, Inf (α' i)] (f g : ∀ i, α' i) (i : ι) : (f ⊓ g) i = f i ⊓ g i :=
  rfl
#align pi.inf_apply Pi.inf_apply

theorem inf_def [∀ i, Inf (α' i)] (f g : ∀ i, α' i) : f ⊓ g = fun i => f i ⊓ g i :=
  rfl
#align pi.inf_def Pi.inf_def

instance semilatticeSup [∀ i, SemilatticeSup (α' i)] : SemilatticeSup (∀ i, α' i) where
  le_sup_left _ _ _ := le_sup_left
  le_sup_right _ _ _ := le_sup_right
  sup_le _ _ _ ac bc i := sup_le (ac i) (bc i)

instance semilatticeInf [∀ i, SemilatticeInf (α' i)] : SemilatticeInf (∀ i, α' i) where
  inf_le_left _ _ _ := inf_le_left
  inf_le_right _ _ _ := inf_le_right
  le_inf _ _ _ ac bc i := le_inf (ac i) (bc i)

instance lattice [∀ i, Lattice (α' i)] : Lattice (∀ i, α' i) where
  __ := inferInstanceAs (SemilatticeSup (∀ i, α' i))
  __ := inferInstanceAs (SemilatticeInf (∀ i, α' i))

instance distribLattice [∀ i, DistribLattice (α' i)] : DistribLattice (∀ i, α' i) where
  le_sup_inf _ _ _ _ := le_sup_inf

end Pi

namespace Function

variable {ι : Type*} {π : ι → Type*} [DecidableEq ι]

-- porting note: Dot notation on `Function.update` broke
theorem update_sup [∀ i, SemilatticeSup (π i)] (f : ∀ i, π i) (i : ι) (a b : π i) :
    update f i (a ⊔ b) = update f i a ⊔ update f i b :=
  funext fun j => by obtain rfl | hji := eq_or_ne j i <;> simp [update_noteq, *]
#align function.update_sup Function.update_sup

theorem update_inf [∀ i, SemilatticeInf (π i)] (f : ∀ i, π i) (i : ι) (a b : π i) :
    update f i (a ⊓ b) = update f i a ⊓ update f i b :=
  funext fun j => by obtain rfl | hji := eq_or_ne j i <;> simp [update_noteq, *]
#align function.update_inf Function.update_inf

end Function

/-!
### Monotone functions and lattices
-/


namespace Monotone

/-- Pointwise supremum of two monotone functions is a monotone function. -/
protected theorem sup [Preorder α] [SemilatticeSup β] {f g : α → β} (hf : Monotone f)
    (hg : Monotone g) :
    Monotone (f ⊔ g) := fun _ _ h => sup_le_sup (hf h) (hg h)
#align monotone.sup Monotone.sup

/-- Pointwise infimum of two monotone functions is a monotone function. -/
protected theorem inf [Preorder α] [SemilatticeInf β] {f g : α → β} (hf : Monotone f)
    (hg : Monotone g) :
    Monotone (f ⊓ g) := fun _ _ h => inf_le_inf (hf h) (hg h)
#align monotone.inf Monotone.inf

/-- Pointwise maximum of two monotone functions is a monotone function. -/
protected theorem max [Preorder α] [LinearOrder β] {f g : α → β} (hf : Monotone f)
    (hg : Monotone g) :
    Monotone fun x => max (f x) (g x) :=
  hf.sup hg
#align monotone.max Monotone.max

/-- Pointwise minimum of two monotone functions is a monotone function. -/
protected theorem min [Preorder α] [LinearOrder β] {f g : α → β} (hf : Monotone f)
    (hg : Monotone g) :
    Monotone fun x => min (f x) (g x) :=
  hf.inf hg
#align monotone.min Monotone.min

theorem le_map_sup [SemilatticeSup α] [SemilatticeSup β] {f : α → β} (h : Monotone f) (x y : α) :
    f x ⊔ f y ≤ f (x ⊔ y) :=
  sup_le (h le_sup_left) (h le_sup_right)
#align monotone.le_map_sup Monotone.le_map_sup

theorem map_inf_le [SemilatticeInf α] [SemilatticeInf β] {f : α → β} (h : Monotone f) (x y : α) :
    f (x ⊓ y) ≤ f x ⊓ f y :=
  le_inf (h inf_le_left) (h inf_le_right)
#align monotone.map_inf_le Monotone.map_inf_le

theorem of_map_inf [SemilatticeInf α] [SemilatticeInf β] {f : α → β}
    (h : ∀ x y, f (x ⊓ y) = f x ⊓ f y) : Monotone f :=
  fun x y hxy => inf_eq_left.1 $ by rw [← h, inf_eq_left.2 hxy]
#align monotone.of_map_inf Monotone.of_map_inf

theorem of_map_sup [SemilatticeSup α] [SemilatticeSup β] {f : α → β}
    (h : ∀ x y, f (x ⊔ y) = f x ⊔ f y) : Monotone f :=
  (@of_map_inf (OrderDual α) (OrderDual β) _ _ _ h).dual
#align monotone.of_map_sup Monotone.of_map_sup

variable [LinearOrder α]

theorem map_sup [SemilatticeSup β] {f : α → β} (hf : Monotone f) (x y : α) :
    f (x ⊔ y) = f x ⊔ f y :=
  (IsTotal.total x y).elim (fun h : x ≤ y => by simp only [h, hf h, sup_of_le_right]) fun h => by
    simp only [h, hf h, sup_of_le_left]
#align monotone.map_sup Monotone.map_sup

theorem map_inf [SemilatticeInf β] {f : α → β} (hf : Monotone f) (x y : α) :
    f (x ⊓ y) = f x ⊓ f y :=
  hf.dual.map_sup _ _
#align monotone.map_inf Monotone.map_inf

end Monotone

namespace MonotoneOn
variable {f : α → β} {s : Set α} {x y : α}

/-- Pointwise supremum of two monotone functions is a monotone function. -/
protected theorem sup [Preorder α] [SemilatticeSup β] {f g : α → β} {s : Set α}
    (hf : MonotoneOn f s) (hg : MonotoneOn g s) : MonotoneOn (f ⊔ g) s :=
  fun _ hx _ hy h => sup_le_sup (hf hx hy h) (hg hx hy h)
#align monotone_on.sup MonotoneOn.sup

/-- Pointwise infimum of two monotone functions is a monotone function. -/
protected theorem inf [Preorder α] [SemilatticeInf β] {f g : α → β} {s : Set α}
    (hf : MonotoneOn f s) (hg : MonotoneOn g s) : MonotoneOn (f ⊓ g) s :=
  (hf.dual.sup hg.dual).dual
#align monotone_on.inf MonotoneOn.inf

/-- Pointwise maximum of two monotone functions is a monotone function. -/
protected theorem max [Preorder α] [LinearOrder β] {f g : α → β} {s : Set α} (hf : MonotoneOn f s)
    (hg : MonotoneOn g s) : MonotoneOn (fun x => max (f x) (g x)) s :=
  hf.sup hg
#align monotone_on.max MonotoneOn.max

/-- Pointwise minimum of two monotone functions is a monotone function. -/
protected theorem min [Preorder α] [LinearOrder β] {f g : α → β} {s : Set α} (hf : MonotoneOn f s)
    (hg : MonotoneOn g s) : MonotoneOn (fun x => min (f x) (g x)) s :=
  hf.inf hg
#align monotone_on.min MonotoneOn.min

<<<<<<< HEAD
theorem of_map_inf [SemilatticeInf α] [SemilatticeInf β]
    (h : ∀ x ∈ s, ∀ y ∈ s, f (x ⊓ y) = f x ⊓ f y) : MonotoneOn f s := fun x hx y hy hxy =>
  inf_eq_left.1 <| by rw [← h _ hx _ hy, inf_eq_left.2 hxy]
#align monotone_on.of_map_inf MonotoneOn.of_map_inf

theorem of_map_sup [SemilatticeSup α] [SemilatticeSup β]
    (h : ∀ x ∈ s, ∀ y ∈ s, f (x ⊔ y) = f x ⊔ f y) : MonotoneOn f s :=
  (@of_map_inf αᵒᵈ βᵒᵈ _ _ _ _ h).dual
#align monotone_on.of_map_sup MonotoneOn.of_map_sup

=======
>>>>>>> 19ca95b1
variable [LinearOrder α]

theorem map_sup [SemilatticeSup β] (hf : MonotoneOn f s) (hx : x ∈ s) (hy : y ∈ s) :
    f (x ⊔ y) = f x ⊔ f y := by
  cases le_total x y <;> have := hf ?_ ?_ ‹_› <;>
    first
    | assumption
    | simp only [*, sup_of_le_left, sup_of_le_right]

<<<<<<< HEAD
#align monotone_on.map_sup MonotoneOn.map_sup

theorem map_inf [SemilatticeInf β] (hf : MonotoneOn f s) (hx : x ∈ s) (hy : y ∈ s) :
    f (x ⊓ y) = f x ⊓ f y :=
  hf.dual.map_sup hx hy
#align monotone_on.map_inf MonotoneOn.map_inf
=======
theorem map_inf [SemilatticeInf β] (hf : MonotoneOn f s) (hx : x ∈ s) (hy : y ∈ s) :
    f (x ⊓ y) = f x ⊓ f y :=
  hf.dual.map_sup hx hy
>>>>>>> 19ca95b1

end MonotoneOn

namespace Antitone

/-- Pointwise supremum of two monotone functions is a monotone function. -/
protected theorem sup [Preorder α] [SemilatticeSup β] {f g : α → β} (hf : Antitone f)
    (hg : Antitone g) :
    Antitone (f ⊔ g) := fun _ _ h => sup_le_sup (hf h) (hg h)
#align antitone.sup Antitone.sup

/-- Pointwise infimum of two monotone functions is a monotone function. -/
protected theorem inf [Preorder α] [SemilatticeInf β] {f g : α → β} (hf : Antitone f)
    (hg : Antitone g) :
    Antitone (f ⊓ g) := fun _ _ h => inf_le_inf (hf h) (hg h)
#align antitone.inf Antitone.inf

/-- Pointwise maximum of two monotone functions is a monotone function. -/
protected theorem max [Preorder α] [LinearOrder β] {f g : α → β} (hf : Antitone f)
    (hg : Antitone g) :
    Antitone fun x => max (f x) (g x) :=
  hf.sup hg
#align antitone.max Antitone.max

/-- Pointwise minimum of two monotone functions is a monotone function. -/
protected theorem min [Preorder α] [LinearOrder β] {f g : α → β} (hf : Antitone f)
    (hg : Antitone g) :
    Antitone fun x => min (f x) (g x) :=
  hf.inf hg
#align antitone.min Antitone.min

theorem map_sup_le [SemilatticeSup α] [SemilatticeInf β] {f : α → β} (h : Antitone f) (x y : α) :
    f (x ⊔ y) ≤ f x ⊓ f y :=
  h.dual_right.le_map_sup x y
#align antitone.map_sup_le Antitone.map_sup_le

theorem le_map_inf [SemilatticeInf α] [SemilatticeSup β] {f : α → β} (h : Antitone f) (x y : α) :
    f x ⊔ f y ≤ f (x ⊓ y) :=
  h.dual_right.map_inf_le x y
#align antitone.le_map_inf Antitone.le_map_inf

variable [LinearOrder α]

theorem map_sup [SemilatticeInf β] {f : α → β} (hf : Antitone f) (x y : α) :
    f (x ⊔ y) = f x ⊓ f y :=
  hf.dual_right.map_sup x y
#align antitone.map_sup Antitone.map_sup

theorem map_inf [SemilatticeSup β] {f : α → β} (hf : Antitone f) (x y : α) :
    f (x ⊓ y) = f x ⊔ f y :=
  hf.dual_right.map_inf x y
#align antitone.map_inf Antitone.map_inf

end Antitone

namespace AntitoneOn
variable {f : α → β} {s : Set α} {x y : α}

/-- Pointwise supremum of two antitone functions is an antitone function. -/
protected theorem sup [Preorder α] [SemilatticeSup β] {f g : α → β} {s : Set α}
    (hf : AntitoneOn f s) (hg : AntitoneOn g s) : AntitoneOn (f ⊔ g) s :=
  fun _ hx _ hy h => sup_le_sup (hf hx hy h) (hg hx hy h)
#align antitone_on.sup AntitoneOn.sup

/-- Pointwise infimum of two antitone functions is an antitone function. -/
protected theorem inf [Preorder α] [SemilatticeInf β] {f g : α → β} {s : Set α}
    (hf : AntitoneOn f s) (hg : AntitoneOn g s) : AntitoneOn (f ⊓ g) s :=
  (hf.dual.sup hg.dual).dual
#align antitone_on.inf AntitoneOn.inf

/-- Pointwise maximum of two antitone functions is an antitone function. -/
protected theorem max [Preorder α] [LinearOrder β] {f g : α → β} {s : Set α} (hf : AntitoneOn f s)
    (hg : AntitoneOn g s) : AntitoneOn (fun x => max (f x) (g x)) s :=
  hf.sup hg
#align antitone_on.max AntitoneOn.max

/-- Pointwise minimum of two antitone functions is an antitone function. -/
protected theorem min [Preorder α] [LinearOrder β] {f g : α → β} {s : Set α} (hf : AntitoneOn f s)
    (hg : AntitoneOn g s) : AntitoneOn (fun x => min (f x) (g x)) s :=
  hf.inf hg
#align antitone_on.min AntitoneOn.min

<<<<<<< HEAD
theorem of_map_inf [SemilatticeInf α] [SemilatticeSup β]
    (h : ∀ x ∈ s, ∀ y ∈ s, f (x ⊓ y) = f x ⊔ f y) : AntitoneOn f s := fun x hx y hy hxy =>
  sup_eq_left.1 <| by rw [← h _ hx _ hy, inf_eq_left.2 hxy]
#align antitone_on.of_map_inf AntitoneOn.of_map_inf

theorem of_map_sup [SemilatticeSup α] [SemilatticeInf β]
    (h : ∀ x ∈ s, ∀ y ∈ s, f (x ⊔ y) = f x ⊓ f y) : AntitoneOn f s :=
  (@of_map_inf αᵒᵈ βᵒᵈ _ _ _ _ h).dual
#align antitone_on.of_map_sup AntitoneOn.of_map_sup

=======
>>>>>>> 19ca95b1
variable [LinearOrder α]

theorem map_sup [SemilatticeInf β] (hf : AntitoneOn f s) (hx : x ∈ s) (hy : y ∈ s) :
    f (x ⊔ y) = f x ⊓ f y := by
  cases le_total x y <;> have := hf ?_ ?_ ‹_› <;>
    first
    | assumption
    | simp only [*, sup_of_le_left, sup_of_le_right, inf_of_le_left, inf_of_le_right]
#align antitone_on.map_sup AntitoneOn.map_sup

theorem map_inf [SemilatticeSup β] (hf : AntitoneOn f s) (hx : x ∈ s) (hy : y ∈ s) :
    f (x ⊓ y) = f x ⊔ f y :=
  hf.dual.map_sup hx hy
#align antitone_on.map_inf AntitoneOn.map_inf

end AntitoneOn

/-!
### Products of (semi-)lattices
-/


namespace Prod

variable (α β)

instance [Sup α] [Sup β] : Sup (α × β) :=
  ⟨fun p q => ⟨p.1 ⊔ q.1, p.2 ⊔ q.2⟩⟩

instance [Inf α] [Inf β] : Inf (α × β) :=
  ⟨fun p q => ⟨p.1 ⊓ q.1, p.2 ⊓ q.2⟩⟩

@[simp]
theorem mk_sup_mk [Sup α] [Sup β] (a₁ a₂ : α) (b₁ b₂ : β) :
    (a₁, b₁) ⊔ (a₂, b₂) = (a₁ ⊔ a₂, b₁ ⊔ b₂) :=
  rfl
#align prod.mk_sup_mk Prod.mk_sup_mk

@[simp]
theorem mk_inf_mk [Inf α] [Inf β] (a₁ a₂ : α) (b₁ b₂ : β) :
    (a₁, b₁) ⊓ (a₂, b₂) = (a₁ ⊓ a₂, b₁ ⊓ b₂) :=
  rfl
#align prod.mk_inf_mk Prod.mk_inf_mk

@[simp]
theorem fst_sup [Sup α] [Sup β] (p q : α × β) : (p ⊔ q).fst = p.fst ⊔ q.fst :=
  rfl
#align prod.fst_sup Prod.fst_sup

@[simp]
theorem fst_inf [Inf α] [Inf β] (p q : α × β) : (p ⊓ q).fst = p.fst ⊓ q.fst :=
  rfl
#align prod.fst_inf Prod.fst_inf

@[simp]
theorem snd_sup [Sup α] [Sup β] (p q : α × β) : (p ⊔ q).snd = p.snd ⊔ q.snd :=
  rfl
#align prod.snd_sup Prod.snd_sup

@[simp]
theorem snd_inf [Inf α] [Inf β] (p q : α × β) : (p ⊓ q).snd = p.snd ⊓ q.snd :=
  rfl
#align prod.snd_inf Prod.snd_inf

@[simp]
theorem swap_sup [Sup α] [Sup β] (p q : α × β) : (p ⊔ q).swap = p.swap ⊔ q.swap :=
  rfl
#align prod.swap_sup Prod.swap_sup

@[simp]
theorem swap_inf [Inf α] [Inf β] (p q : α × β) : (p ⊓ q).swap = p.swap ⊓ q.swap :=
  rfl
#align prod.swap_inf Prod.swap_inf

theorem sup_def [Sup α] [Sup β] (p q : α × β) : p ⊔ q = (p.fst ⊔ q.fst, p.snd ⊔ q.snd) :=
  rfl
#align prod.sup_def Prod.sup_def

theorem inf_def [Inf α] [Inf β] (p q : α × β) : p ⊓ q = (p.fst ⊓ q.fst, p.snd ⊓ q.snd) :=
  rfl
#align prod.inf_def Prod.inf_def

instance semilatticeSup [SemilatticeSup α] [SemilatticeSup β] : SemilatticeSup (α × β) where
  __ := inferInstanceAs (PartialOrder (α × β))
  __ := inferInstanceAs (Sup (α × β))
  sup_le _ _ _ h₁ h₂ := ⟨sup_le h₁.1 h₂.1, sup_le h₁.2 h₂.2⟩
  le_sup_left _ _ := ⟨le_sup_left, le_sup_left⟩
  le_sup_right _ _ := ⟨le_sup_right, le_sup_right⟩

instance semilatticeInf [SemilatticeInf α] [SemilatticeInf β] : SemilatticeInf (α × β) where
  __ := inferInstanceAs (PartialOrder (α × β))
  __ := inferInstanceAs (Inf (α × β))
  le_inf _ _ _ h₁ h₂ := ⟨le_inf h₁.1 h₂.1, le_inf h₁.2 h₂.2⟩
  inf_le_left _ _ := ⟨inf_le_left, inf_le_left⟩
  inf_le_right _ _ := ⟨inf_le_right, inf_le_right⟩

instance lattice [Lattice α] [Lattice β] : Lattice (α × β) where
  __ := inferInstanceAs (SemilatticeSup (α × β))
  __ := inferInstanceAs (SemilatticeInf (α × β))

instance distribLattice [DistribLattice α] [DistribLattice β] : DistribLattice (α × β) where
  __ := inferInstanceAs (Lattice (α × β))
  le_sup_inf _ _ _ := ⟨le_sup_inf, le_sup_inf⟩

end Prod

/-!
### Subtypes of (semi-)lattices
-/


namespace Subtype

/-- A subtype forms a `⊔`-semilattice if `⊔` preserves the property.
See note [reducible non-instances]. -/
@[reducible]
protected def semilatticeSup [SemilatticeSup α] {P : α → Prop}
    (Psup : ∀ ⦃x y⦄, P x → P y → P (x ⊔ y)) :
    SemilatticeSup { x : α // P x } :=
  { inferInstanceAs (PartialOrder (Subtype P)) with
    sup := fun x y => ⟨x.1 ⊔ y.1, Psup x.2 y.2⟩,
    le_sup_left := fun _ _ => le_sup_left,
    le_sup_right := fun _ _ => le_sup_right,
    sup_le := fun _ _ _ h1 h2 => sup_le h1 h2 }
#align subtype.semilattice_sup Subtype.semilatticeSup

/-- A subtype forms a `⊓`-semilattice if `⊓` preserves the property.
See note [reducible non-instances]. -/
@[reducible]
protected def semilatticeInf [SemilatticeInf α] {P : α → Prop}
    (Pinf : ∀ ⦃x y⦄, P x → P y → P (x ⊓ y)) :
    SemilatticeInf { x : α // P x } :=
  { inferInstanceAs (PartialOrder (Subtype P)) with
    inf := fun x y => ⟨x.1 ⊓ y.1, Pinf x.2 y.2⟩,
    inf_le_left := fun _ _ => inf_le_left,
    inf_le_right := fun _ _ => inf_le_right,
    le_inf := fun _ _ _ h1 h2 => le_inf h1 h2 }
#align subtype.semilattice_inf Subtype.semilatticeInf

/-- A subtype forms a lattice if `⊔` and `⊓` preserve the property.
See note [reducible non-instances]. -/
@[reducible]
protected def lattice [Lattice α] {P : α → Prop} (Psup : ∀ ⦃x y⦄, P x → P y → P (x ⊔ y))
    (Pinf : ∀ ⦃x y⦄, P x → P y → P (x ⊓ y)) : Lattice { x : α // P x } :=
  { Subtype.semilatticeInf Pinf, Subtype.semilatticeSup Psup with }
#align subtype.lattice Subtype.lattice

@[simp, norm_cast]
theorem coe_sup [SemilatticeSup α] {P : α → Prop}
    (Psup : ∀ ⦃x y⦄, P x → P y → P (x ⊔ y)) (x y : Subtype P) :
    (haveI := Subtype.semilatticeSup Psup; (x ⊔ y : Subtype P) : α) = (x ⊔ y : α) :=
  rfl
#align subtype.coe_sup Subtype.coe_sup

@[simp, norm_cast]
theorem coe_inf [SemilatticeInf α] {P : α → Prop}
    (Pinf : ∀ ⦃x y⦄, P x → P y → P (x ⊓ y)) (x y : Subtype P) :
    (haveI := Subtype.semilatticeInf Pinf; (x ⊓ y : Subtype P) : α) = (x ⊓ y : α) :=
  rfl
#align subtype.coe_inf Subtype.coe_inf

@[simp]
theorem mk_sup_mk [SemilatticeSup α] {P : α → Prop}
    (Psup : ∀ ⦃x y⦄, P x → P y → P (x ⊔ y)) {x y : α} (hx : P x) (hy : P y) :
    (haveI := Subtype.semilatticeSup Psup; (⟨x, hx⟩ ⊔ ⟨y, hy⟩ : Subtype P)) =
      ⟨x ⊔ y, Psup hx hy⟩ :=
  rfl
#align subtype.mk_sup_mk Subtype.mk_sup_mk

@[simp]
theorem mk_inf_mk [SemilatticeInf α] {P : α → Prop}
    (Pinf : ∀ ⦃x y⦄, P x → P y → P (x ⊓ y)) {x y : α} (hx : P x) (hy : P y) :
    (haveI := Subtype.semilatticeInf Pinf; (⟨x, hx⟩ ⊓ ⟨y, hy⟩ : Subtype P)) =
      ⟨x ⊓ y, Pinf hx hy⟩ :=
  rfl
#align subtype.mk_inf_mk Subtype.mk_inf_mk

end Subtype

section lift

/-- A type endowed with `⊔` is a `SemilatticeSup`, if it admits an injective map that
preserves `⊔` to a `SemilatticeSup`.
See note [reducible non-instances]. -/
@[reducible]
protected def Function.Injective.semilatticeSup [Sup α] [SemilatticeSup β] (f : α → β)
    (hf_inj : Function.Injective f) (map_sup : ∀ a b, f (a ⊔ b) = f a ⊔ f b) : SemilatticeSup α :=
  { PartialOrder.lift f hf_inj with
    sup := Sup.sup,
    le_sup_left := fun a b => by
      change f a ≤ f (a ⊔ b)
      rw [map_sup]
      exact le_sup_left,
    le_sup_right := fun a b => by
      change f b ≤ f (a ⊔ b)
      rw [map_sup]
      exact le_sup_right,
    sup_le := fun a b c ha hb => by
      change f (a ⊔ b) ≤ f c
      rw [map_sup]
      exact sup_le ha hb }
#align function.injective.semilattice_sup Function.Injective.semilatticeSup

/-- A type endowed with `⊓` is a `SemilatticeInf`, if it admits an injective map that
preserves `⊓` to a `SemilatticeInf`.
See note [reducible non-instances]. -/
@[reducible]
protected def Function.Injective.semilatticeInf [Inf α] [SemilatticeInf β] (f : α → β)
    (hf_inj : Function.Injective f) (map_inf : ∀ a b, f (a ⊓ b) = f a ⊓ f b) : SemilatticeInf α :=
  { PartialOrder.lift f hf_inj with
    inf := Inf.inf,
    inf_le_left := fun a b => by
      change f (a ⊓ b) ≤ f a
      rw [map_inf]
      exact inf_le_left,
    inf_le_right := fun a b => by
      change f (a ⊓ b) ≤ f b
      rw [map_inf]
      exact inf_le_right,
    le_inf := fun a b c ha hb => by
      change f a ≤ f (b ⊓ c)
      rw [map_inf]
      exact le_inf ha hb }
#align function.injective.semilattice_inf Function.Injective.semilatticeInf

/-- A type endowed with `⊔` and `⊓` is a `Lattice`, if it admits an injective map that
preserves `⊔` and `⊓` to a `Lattice`.
See note [reducible non-instances]. -/
@[reducible]
protected def Function.Injective.lattice [Sup α] [Inf α] [Lattice β] (f : α → β)
    (hf_inj : Function.Injective f)
    (map_sup : ∀ a b, f (a ⊔ b) = f a ⊔ f b) (map_inf : ∀ a b, f (a ⊓ b) = f a ⊓ f b) : Lattice α :=
  { hf_inj.semilatticeSup f map_sup, hf_inj.semilatticeInf f map_inf with }
#align function.injective.lattice Function.Injective.lattice

/-- A type endowed with `⊔` and `⊓` is a `DistribLattice`, if it admits an injective map that
preserves `⊔` and `⊓` to a `DistribLattice`.
See note [reducible non-instances]. -/
@[reducible]
protected def Function.Injective.distribLattice [Sup α] [Inf α] [DistribLattice β] (f : α → β)
    (hf_inj : Function.Injective f) (map_sup : ∀ a b, f (a ⊔ b) = f a ⊔ f b)
    (map_inf : ∀ a b, f (a ⊓ b) = f a ⊓ f b) :
    DistribLattice α :=
  { hf_inj.lattice f map_sup map_inf with
    le_sup_inf := fun a b c => by
      change f ((a ⊔ b) ⊓ (a ⊔ c)) ≤ f (a ⊔ b ⊓ c)
      rw [map_inf, map_sup, map_sup, map_sup, map_inf]
      exact le_sup_inf }
#align function.injective.distrib_lattice Function.Injective.distribLattice

end lift

namespace ULift

instance [SemilatticeSup α] : SemilatticeSup (ULift.{v} α) :=
  ULift.down_injective.semilatticeSup _ down_sup

instance [SemilatticeInf α] : SemilatticeInf (ULift.{v} α) :=
  ULift.down_injective.semilatticeInf _ down_inf

instance [Lattice α] : Lattice (ULift.{v} α) :=
  ULift.down_injective.lattice _ down_sup down_inf

instance [DistribLattice α] : DistribLattice (ULift.{v} α) :=
  ULift.down_injective.distribLattice _ down_sup down_inf

instance [LinearOrder α] : LinearOrder (ULift.{v} α) :=
  LinearOrder.liftWithOrd ULift.down ULift.down_injective down_sup down_inf
    fun _x _y => (down_compare _ _).symm

end ULift

--To avoid noncomputability poisoning from `Bool.completeBooleanAlgebra`
instance : DistribLattice Bool :=
  inferInstance<|MERGE_RESOLUTION|>--- conflicted
+++ resolved
@@ -1161,7 +1161,6 @@
   hf.inf hg
 #align monotone_on.min MonotoneOn.min
 
-<<<<<<< HEAD
 theorem of_map_inf [SemilatticeInf α] [SemilatticeInf β]
     (h : ∀ x ∈ s, ∀ y ∈ s, f (x ⊓ y) = f x ⊓ f y) : MonotoneOn f s := fun x hx y hy hxy =>
   inf_eq_left.1 <| by rw [← h _ hx _ hy, inf_eq_left.2 hxy]
@@ -1172,8 +1171,6 @@
   (@of_map_inf αᵒᵈ βᵒᵈ _ _ _ _ h).dual
 #align monotone_on.of_map_sup MonotoneOn.of_map_sup
 
-=======
->>>>>>> 19ca95b1
 variable [LinearOrder α]
 
 theorem map_sup [SemilatticeSup β] (hf : MonotoneOn f s) (hx : x ∈ s) (hy : y ∈ s) :
@@ -1182,19 +1179,12 @@
     first
     | assumption
     | simp only [*, sup_of_le_left, sup_of_le_right]
-
-<<<<<<< HEAD
 #align monotone_on.map_sup MonotoneOn.map_sup
 
 theorem map_inf [SemilatticeInf β] (hf : MonotoneOn f s) (hx : x ∈ s) (hy : y ∈ s) :
     f (x ⊓ y) = f x ⊓ f y :=
   hf.dual.map_sup hx hy
 #align monotone_on.map_inf MonotoneOn.map_inf
-=======
-theorem map_inf [SemilatticeInf β] (hf : MonotoneOn f s) (hx : x ∈ s) (hy : y ∈ s) :
-    f (x ⊓ y) = f x ⊓ f y :=
-  hf.dual.map_sup hx hy
->>>>>>> 19ca95b1
 
 end MonotoneOn
 
@@ -1277,7 +1267,6 @@
   hf.inf hg
 #align antitone_on.min AntitoneOn.min
 
-<<<<<<< HEAD
 theorem of_map_inf [SemilatticeInf α] [SemilatticeSup β]
     (h : ∀ x ∈ s, ∀ y ∈ s, f (x ⊓ y) = f x ⊔ f y) : AntitoneOn f s := fun x hx y hy hxy =>
   sup_eq_left.1 <| by rw [← h _ hx _ hy, inf_eq_left.2 hxy]
@@ -1288,8 +1277,6 @@
   (@of_map_inf αᵒᵈ βᵒᵈ _ _ _ _ h).dual
 #align antitone_on.of_map_sup AntitoneOn.of_map_sup
 
-=======
->>>>>>> 19ca95b1
 variable [LinearOrder α]
 
 theorem map_sup [SemilatticeInf β] (hf : AntitoneOn f s) (hx : x ∈ s) (hy : y ∈ s) :
