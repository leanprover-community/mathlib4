--- conflicted
+++ resolved
@@ -101,23 +101,12 @@
     rwa [ho.inj (h hab)]
 
 set_option linter.deprecated false in
-<<<<<<< HEAD
-@[deprecated swap_then]
-theorem swap_orElse (o₁ o₂) : (orElse o₁ o₂).swap = orElse o₁.swap o₂.swap := swap_then ..
-#align ordering.swap_or_else Ordering.swap_then
-
-set_option linter.deprecated false in
-@[deprecated then_eq_lt]
-theorem orElse_eq_lt (o₁ o₂) : orElse o₁ o₂ = lt ↔ o₁ = lt ∨ o₁ = eq ∧ o₂ = lt := then_eq_lt
-#align ordering.or_else_eq_lt Ordering.then_eq_lt
-=======
 @[deprecated swap_then (since := "2024-09-13")]
 theorem swap_orElse (o₁ o₂) : (orElse o₁ o₂).swap = orElse o₁.swap o₂.swap := swap_then ..
 
 set_option linter.deprecated false in
 @[deprecated then_eq_lt (since := "2024-09-13")]
 theorem orElse_eq_lt (o₁ o₂) : orElse o₁ o₂ = lt ↔ o₁ = lt ∨ o₁ = eq ∧ o₂ = lt := then_eq_lt ..
->>>>>>> 025dd76a
 
 end Ordering
 
