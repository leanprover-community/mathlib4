--- conflicted
+++ resolved
@@ -382,23 +382,12 @@
       inductionOn₃ f₁ f₂ f₃ fun _f₁ _f₂ _f₃ H =>
         coe_eq.2 <| (coe_eq.1 H).mono fun _x => mul_right_cancel }
 
-<<<<<<< HEAD
-=======
-instance vAdd [VAdd M G] : VAdd M (Germ l G) :=
-  ⟨fun n => map ((· +ᵥ ·) n)⟩
-
->>>>>>> 39c00cb1
-@[to_additive]
+@[to_additive vAdd]
 instance sMul [SMul M G] : SMul M (Germ l G) :=
   ⟨fun n => map (n • ·)⟩
 
-<<<<<<< HEAD
-@[to_additive existing instSMulGerm]
-instance [Pow G M] : Pow (Germ l G) M :=
-=======
-@[to_additive sMul]
+@[to_additive existing sMul]
 instance pow [Pow G M] : Pow (Germ l G) M :=
->>>>>>> 39c00cb1
   ⟨fun f n => map (· ^ n) f⟩
 
 @[to_additive (attr := simp, norm_cast)]
