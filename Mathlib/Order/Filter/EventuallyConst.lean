--- conflicted
+++ resolved
@@ -124,11 +124,7 @@
     EventuallyConst (fun x ↦ (f x, g x)) l :=
   hf.comp₂ Prod.mk hg
 
-<<<<<<< HEAD
-@[deprecated (since := "2025-02-21")]
-=======
 @[deprecated (since := "2025-03-10")]
->>>>>>> 81960b1a
 alias Filter.EventuallyConst.prod_mk := prodMk
 
 @[to_additive]
