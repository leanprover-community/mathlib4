--- conflicted
+++ resolved
@@ -930,11 +930,7 @@
       intros
       simp only [*]
 
-<<<<<<< HEAD
-@[deprecated (since := "2025-02-22")]
-=======
 @[deprecated (since := "2025-03-10")]
->>>>>>> 81960b1a
 alias EventuallyEq.prod_mk := EventuallyEq.prodMk
 
 -- See `EventuallyEq.comp_tendsto` further below for a similar statement w.r.t.
