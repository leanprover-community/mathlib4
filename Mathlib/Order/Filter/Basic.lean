--- conflicted
+++ resolved
@@ -120,20 +120,12 @@
 theorem filter_eq_iff : f = g ↔ f.sets = g.sets :=
   ⟨congr_arg _, filter_eq⟩
 
-<<<<<<< HEAD
-@[ext]
-protected theorem ext (h : ∀ s, s ∈ f ↔ s ∈ g) : f = g := by
-  simpa [filter_eq_iff, Set.ext_iff, Filter.mem_sets]
-#align filter.ext Filter.ext
-#align filter.ext_iff Filter.ext_iff
-=======
 protected theorem ext_iff : f = g ↔ ∀ s, s ∈ f ↔ s ∈ g := by
   simp only [filter_eq_iff, ext_iff, Filter.mem_sets]
 
 @[ext]
 protected theorem ext : (∀ s, s ∈ f ↔ s ∈ g) → f = g :=
   Filter.ext_iff.2
->>>>>>> 2fc87a94
 
 /-- An extensionality lemma that is useful for filters with good lemmas about `sᶜ ∈ f` (e.g.,
 `Filter.comap`, `Filter.coprod`, `Filter.Coprod`, `Filter.cofinite`). -/
