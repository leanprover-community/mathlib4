/-
Copyright (c) 2017 Johannes Hölzl. All rights reserved.
Released under Apache 2.0 license as described in the file LICENSE.
Authors: Johannes Hölzl, Jeremy Avigad
-/
import Mathlib.Data.Set.Finite.Lattice
import Mathlib.Order.Filter.Basic

/-!
# Results filters related to finiteness.

-/



open Function Set Order
open scoped symmDiff

universe u v w x y

namespace Filter

variable {α : Type u} {f g : Filter α} {s t : Set α}

@[simp]
theorem biInter_mem {β : Type v} {s : β → Set α} {is : Set β} (hf : is.Finite) :
    (⋂ i ∈ is, s i) ∈ f ↔ ∀ i ∈ is, s i ∈ f :=
  Finite.induction_on _ hf (by simp) fun _ _ hs => by simp [hs]

@[simp]
theorem biInter_finset_mem {β : Type v} {s : β → Set α} (is : Finset β) :
    (⋂ i ∈ is, s i) ∈ f ↔ ∀ i ∈ is, s i ∈ f :=
  biInter_mem is.finite_toSet

protected alias _root_.Finset.iInter_mem_sets := biInter_finset_mem

@[simp]
theorem sInter_mem {s : Set (Set α)} (hfin : s.Finite) : ⋂₀ s ∈ f ↔ ∀ U ∈ s, U ∈ f := by
  rw [sInter_eq_biInter, biInter_mem hfin]

@[simp]
theorem iInter_mem {β : Sort v} {s : β → Set α} [Finite β] : (⋂ i, s i) ∈ f ↔ ∀ i, s i ∈ f :=
  (sInter_mem (finite_range _)).trans forall_mem_range

end Filter


namespace Filter

variable {α : Type u} {β : Type v} {γ : Type w} {δ : Type*} {ι : Sort x}

section Lattice

variable {f g : Filter α} {s t : Set α}

theorem mem_generate_iff {s : Set <| Set α} {U : Set α} :
    U ∈ generate s ↔ ∃ t ⊆ s, Set.Finite t ∧ ⋂₀ t ⊆ U := by
  constructor <;> intro h
  · induction h with
    | @basic V V_in =>
      exact ⟨{V}, singleton_subset_iff.2 V_in, finite_singleton _, (sInter_singleton _).subset⟩
    | univ => exact ⟨∅, empty_subset _, finite_empty, subset_univ _⟩
    | superset _ hVW hV =>
      rcases hV with ⟨t, hts, ht, htV⟩
      exact ⟨t, hts, ht, htV.trans hVW⟩
    | inter _ _ hV hW =>
      rcases hV, hW with ⟨⟨t, hts, ht, htV⟩, u, hus, hu, huW⟩
      exact
        ⟨t ∪ u, union_subset hts hus, ht.union hu,
          (sInter_union _ _).subset.trans <| inter_subset_inter htV huW⟩
  · rcases h with ⟨t, hts, tfin, h⟩
    exact mem_of_superset ((sInter_mem tfin).2 fun V hV => GenerateSets.basic <| hts hV) h

lemma generate_image_preimage_le_comap (U : Set (Set α)) (f : β → α) :
<<<<<<< HEAD
  .generate ((f ⁻¹' ·) '' U) ≤ comap f (.generate U) := by
=======
    .generate ((f ⁻¹' ·) '' U) ≤ Filter.comap f (.generate U) := by
>>>>>>> cd18e8f8
  rintro s ⟨t, ht⟩
  simp only [mem_generate_iff, exists_subset_image_iff, sInter_image] at ht ⊢
  obtain ⟨⟨u, hu, huf, hut⟩, hts⟩ := ht
  refine ⟨u, hu, huf.image _, subset_trans ?_ hts⟩
  rw [← preimage_sInter]
  exact preimage_mono hut

theorem mem_iInf_of_iInter {ι} {s : ι → Filter α} {U : Set α} {I : Set ι} (I_fin : I.Finite)
    {V : I → Set α} (hV : ∀ (i : I), V i ∈ s i) (hU : ⋂ i, V i ⊆ U) : U ∈ ⨅ i, s i := by
  haveI := I_fin.fintype
  refine mem_of_superset (iInter_mem.2 fun i => ?_) hU
  exact mem_iInf_of_mem (i : ι) (hV _)

theorem mem_iInf {ι} {s : ι → Filter α} {U : Set α} :
    (U ∈ ⨅ i, s i) ↔
      ∃ I : Set ι, I.Finite ∧ ∃ V : I → Set α, (∀ (i : I), V i ∈ s i) ∧ U = ⋂ i, V i := by
  constructor
  · rw [iInf_eq_generate, mem_generate_iff]
    rintro ⟨t, tsub, tfin, tinter⟩
    rcases eq_finite_iUnion_of_finite_subset_iUnion tfin tsub with ⟨I, Ifin, σ, σfin, σsub, rfl⟩
    rw [sInter_iUnion] at tinter
    set V := fun i => U ∪ ⋂₀ σ i with hV
    have V_in : ∀ (i : I), V i ∈ s i := by
      rintro i
      have : ⋂₀ σ i ∈ s i := by
        rw [sInter_mem (σfin _)]
        apply σsub
      exact mem_of_superset this subset_union_right
    refine ⟨I, Ifin, V, V_in, ?_⟩
    rwa [hV, ← union_iInter, union_eq_self_of_subset_right]
  · rintro ⟨I, Ifin, V, V_in, rfl⟩
    exact mem_iInf_of_iInter Ifin V_in Subset.rfl

theorem mem_iInf' {ι} {s : ι → Filter α} {U : Set α} :
    (U ∈ ⨅ i, s i) ↔
      ∃ I : Set ι, I.Finite ∧ ∃ V : ι → Set α, (∀ i, V i ∈ s i) ∧
        (∀ i ∉ I, V i = univ) ∧ (U = ⋂ i ∈ I, V i) ∧ U = ⋂ i, V i := by
  classical
  simp only [mem_iInf, SetCoe.forall', biInter_eq_iInter]
  refine ⟨?_, fun ⟨I, If, V, hVs, _, hVU, _⟩ => ⟨I, If, fun i => V i, fun i => hVs i, hVU⟩⟩
  rintro ⟨I, If, V, hV, rfl⟩
  refine ⟨I, If, fun i => if hi : i ∈ I then V ⟨i, hi⟩ else univ, fun i => ?_, fun i hi => ?_, ?_⟩
  · dsimp only
    split_ifs
    exacts [hV ⟨i,_⟩, univ_mem]
  · exact dif_neg hi
  · simp only [iInter_dite, biInter_eq_iInter, dif_pos (Subtype.coe_prop _), Subtype.coe_eta,
      iInter_univ, inter_univ, eq_self_iff_true, true_and]

theorem exists_iInter_of_mem_iInf {ι : Type*} {α : Type*} {f : ι → Filter α} {s}
    (hs : s ∈ ⨅ i, f i) : ∃ t : ι → Set α, (∀ i, t i ∈ f i) ∧ s = ⋂ i, t i :=
  let ⟨_, _, V, hVs, _, _, hVU'⟩ := mem_iInf'.1 hs; ⟨V, hVs, hVU'⟩

theorem mem_iInf_of_finite {ι : Type*} [Finite ι] {α : Type*} {f : ι → Filter α} (s) :
    (s ∈ ⨅ i, f i) ↔ ∃ t : ι → Set α, (∀ i, t i ∈ f i) ∧ s = ⋂ i, t i := by
  refine ⟨exists_iInter_of_mem_iInf, ?_⟩
  rintro ⟨t, ht, rfl⟩
  exact iInter_mem.2 fun i => mem_iInf_of_mem i (ht i)

/-! ### Lattice equations -/

theorem _root_.Pairwise.exists_mem_filter_of_disjoint {ι : Type*} [Finite ι] {l : ι → Filter α}
    (hd : Pairwise (Disjoint on l)) :
    ∃ s : ι → Set α, (∀ i, s i ∈ l i) ∧ Pairwise (Disjoint on s) := by
  have : Pairwise fun i j => ∃ (s : {s // s ∈ l i}) (t : {t // t ∈ l j}), Disjoint s.1 t.1 := by
    simpa only [Pairwise, Function.onFun, Filter.disjoint_iff, exists_prop, Subtype.exists] using hd
  choose! s t hst using this
  refine ⟨fun i => ⋂ j, @s i j ∩ @t j i, fun i => ?_, fun i j hij => ?_⟩
  exacts [iInter_mem.2 fun j => inter_mem (@s i j).2 (@t j i).2,
    (hst hij).mono ((iInter_subset _ j).trans inter_subset_left)
      ((iInter_subset _ i).trans inter_subset_right)]

theorem _root_.Set.PairwiseDisjoint.exists_mem_filter {ι : Type*} {l : ι → Filter α} {t : Set ι}
    (hd : t.PairwiseDisjoint l) (ht : t.Finite) :
    ∃ s : ι → Set α, (∀ i, s i ∈ l i) ∧ t.PairwiseDisjoint s := by
  haveI := ht.to_subtype
  rcases (hd.subtype _ _).exists_mem_filter_of_disjoint with ⟨s, hsl, hsd⟩
  lift s to (i : t) → {s // s ∈ l i} using hsl
  rcases @Subtype.exists_pi_extension ι (fun i => { s // s ∈ l i }) _ _ s with ⟨s, rfl⟩
  exact ⟨fun i => s i, fun i => (s i).2, hsd.set_of_subtype _ _⟩


theorem iInf_sets_eq_finite {ι : Type*} (f : ι → Filter α) :
    (⨅ i, f i).sets = ⋃ t : Finset ι, (⨅ i ∈ t, f i).sets := by
  rw [iInf_eq_iInf_finset, iInf_sets_eq]
  exact directed_of_isDirected_le fun _ _ => biInf_mono

theorem iInf_sets_eq_finite' (f : ι → Filter α) :
    (⨅ i, f i).sets = ⋃ t : Finset (PLift ι), (⨅ i ∈ t, f (PLift.down i)).sets := by
  rw [← iInf_sets_eq_finite, ← Equiv.plift.surjective.iInf_comp, Equiv.plift_apply]

theorem mem_iInf_finite {ι : Type*} {f : ι → Filter α} (s) :
    s ∈ iInf f ↔ ∃ t : Finset ι, s ∈ ⨅ i ∈ t, f i :=
  (Set.ext_iff.1 (iInf_sets_eq_finite f) s).trans mem_iUnion

theorem mem_iInf_finite' {f : ι → Filter α} (s) :
    s ∈ iInf f ↔ ∃ t : Finset (PLift ι), s ∈ ⨅ i ∈ t, f (PLift.down i) :=
  (Set.ext_iff.1 (iInf_sets_eq_finite' f) s).trans mem_iUnion

/-- The dual version does not hold! `Filter α` is not a `CompleteDistribLattice`. -/
-- See note [reducible non-instances]
abbrev coframeMinimalAxioms : Coframe.MinimalAxioms (Filter α) :=
  { Filter.instCompleteLatticeFilter with
    iInf_sup_le_sup_sInf := fun f s t ⟨h₁, h₂⟩ => by
      classical
      rw [iInf_subtype']
      rw [sInf_eq_iInf', ← Filter.mem_sets, iInf_sets_eq_finite, mem_iUnion] at h₂
      obtain ⟨u, hu⟩ := h₂
      rw [← Finset.inf_eq_iInf] at hu
      suffices ⨅ i : s, f ⊔ ↑i ≤ f ⊔ u.inf fun i => ↑i from this ⟨h₁, hu⟩
      refine Finset.induction_on u (le_sup_of_le_right le_top) ?_
      rintro ⟨i⟩ u _ ih
      rw [Finset.inf_insert, sup_inf_left]
      exact le_inf (iInf_le _ _) ih }

instance instCoframe : Coframe (Filter α) := .ofMinimalAxioms coframeMinimalAxioms

theorem mem_iInf_finset {s : Finset α} {f : α → Filter β} {t : Set β} :
    (t ∈ ⨅ a ∈ s, f a) ↔ ∃ p : α → Set β, (∀ a ∈ s, p a ∈ f a) ∧ t = ⋂ a ∈ s, p a := by
  classical
  simp only [← Finset.set_biInter_coe, biInter_eq_iInter, iInf_subtype']
  refine ⟨fun h => ?_, ?_⟩
  · rcases (mem_iInf_of_finite _).1 h with ⟨p, hp, rfl⟩
    refine ⟨fun a => if h : a ∈ s then p ⟨a, h⟩ else univ,
            fun a ha => by simpa [ha] using hp ⟨a, ha⟩, ?_⟩
    refine iInter_congr_of_surjective id surjective_id ?_
    rintro ⟨a, ha⟩
    simp [ha]
  · rintro ⟨p, hpf, rfl⟩
    exact iInter_mem.2 fun a => mem_iInf_of_mem a (hpf a a.2)


@[elab_as_elim]
theorem iInf_sets_induct {f : ι → Filter α} {s : Set α} (hs : s ∈ iInf f) {p : Set α → Prop}
    (uni : p univ) (ins : ∀ {i s₁ s₂}, s₁ ∈ f i → p s₂ → p (s₁ ∩ s₂)) : p s := by
  classical
  rw [mem_iInf_finite'] at hs
  simp only [← Finset.inf_eq_iInf] at hs
  rcases hs with ⟨is, his⟩
  induction is using Finset.induction_on generalizing s with
  | empty => rwa [mem_top.1 his]
  | insert _ ih =>
    rw [Finset.inf_insert, mem_inf_iff] at his
    rcases his with ⟨s₁, hs₁, s₂, hs₂, rfl⟩
    exact ins hs₁ (ih hs₂)

/-! #### `principal` equations -/

@[simp]
theorem iInf_principal_finset {ι : Type w} (s : Finset ι) (f : ι → Set α) :
    ⨅ i ∈ s, 𝓟 (f i) = 𝓟 (⋂ i ∈ s, f i) := by
  classical
  induction' s using Finset.induction_on with i s _ hs
  · simp
  · rw [Finset.iInf_insert, Finset.set_biInter_insert, hs, inf_principal]

theorem iInf_principal {ι : Sort w} [Finite ι] (f : ι → Set α) : ⨅ i, 𝓟 (f i) = 𝓟 (⋂ i, f i) := by
  cases nonempty_fintype (PLift ι)
  rw [← iInf_plift_down, ← iInter_plift_down]
  simpa using iInf_principal_finset Finset.univ (f <| PLift.down ·)

/-- A special case of `iInf_principal` that is safe to mark `simp`. -/
@[simp]
theorem iInf_principal' {ι : Type w} [Finite ι] (f : ι → Set α) : ⨅ i, 𝓟 (f i) = 𝓟 (⋂ i, f i) :=
  iInf_principal _

theorem iInf_principal_finite {ι : Type w} {s : Set ι} (hs : s.Finite) (f : ι → Set α) :
    ⨅ i ∈ s, 𝓟 (f i) = 𝓟 (⋂ i ∈ s, f i) := by
  lift s to Finset ι using hs
  exact mod_cast iInf_principal_finset s f

end Lattice

/-! ### Eventually -/

@[simp]
theorem eventually_all {ι : Sort*} [Finite ι] {l} {p : ι → α → Prop} :
    (∀ᶠ x in l, ∀ i, p i x) ↔ ∀ i, ∀ᶠ x in l, p i x := by
  simpa only [Filter.Eventually, setOf_forall] using iInter_mem

@[simp]
theorem eventually_all_finite {ι} {I : Set ι} (hI : I.Finite) {l} {p : ι → α → Prop} :
    (∀ᶠ x in l, ∀ i ∈ I, p i x) ↔ ∀ i ∈ I, ∀ᶠ x in l, p i x := by
  simpa only [Filter.Eventually, setOf_forall] using biInter_mem hI

alias _root_.Set.Finite.eventually_all := eventually_all_finite

-- attribute [protected] Set.Finite.eventually_all

@[simp] theorem eventually_all_finset {ι} (I : Finset ι) {l} {p : ι → α → Prop} :
    (∀ᶠ x in l, ∀ i ∈ I, p i x) ↔ ∀ i ∈ I, ∀ᶠ x in l, p i x :=
  I.finite_toSet.eventually_all

alias _root_.Finset.eventually_all := eventually_all_finset

-- attribute [protected] Finset.eventually_all

/-!
### Relation “eventually equal”
-/

section EventuallyEq
variable {l : Filter α} {f g : α → β}

variable {l : Filter α}

protected lemma EventuallyLE.iUnion [Finite ι] {s t : ι → Set α}
    (h : ∀ i, s i ≤ᶠ[l] t i) : (⋃ i, s i) ≤ᶠ[l] ⋃ i, t i :=
  (eventually_all.2 h).mono fun _x hx hx' ↦
    let ⟨i, hi⟩ := mem_iUnion.1 hx'; mem_iUnion.2 ⟨i, hx i hi⟩

protected lemma EventuallyEq.iUnion [Finite ι] {s t : ι → Set α}
    (h : ∀ i, s i =ᶠ[l] t i) : (⋃ i, s i) =ᶠ[l] ⋃ i, t i :=
  (EventuallyLE.iUnion fun i ↦ (h i).le).antisymm <| .iUnion fun i ↦ (h i).symm.le

protected lemma EventuallyLE.iInter [Finite ι] {s t : ι → Set α}
    (h : ∀ i, s i ≤ᶠ[l] t i) : (⋂ i, s i) ≤ᶠ[l] ⋂ i, t i :=
  (eventually_all.2 h).mono fun _x hx hx' ↦ mem_iInter.2 fun i ↦ hx i (mem_iInter.1 hx' i)

protected lemma EventuallyEq.iInter [Finite ι] {s t : ι → Set α}
    (h : ∀ i, s i =ᶠ[l] t i) : (⋂ i, s i) =ᶠ[l] ⋂ i, t i :=
  (EventuallyLE.iInter fun i ↦ (h i).le).antisymm <| .iInter fun i ↦ (h i).symm.le

lemma _root_.Set.Finite.eventuallyLE_iUnion {ι : Type*} {s : Set ι} (hs : s.Finite)
    {f g : ι → Set α} (hle : ∀ i ∈ s, f i ≤ᶠ[l] g i) : (⋃ i ∈ s, f i) ≤ᶠ[l] (⋃ i ∈ s, g i) := by
  have := hs.to_subtype
  rw [biUnion_eq_iUnion, biUnion_eq_iUnion]
  exact .iUnion fun i ↦ hle i.1 i.2

alias EventuallyLE.biUnion := Set.Finite.eventuallyLE_iUnion

lemma _root_.Set.Finite.eventuallyEq_iUnion {ι : Type*} {s : Set ι} (hs : s.Finite)
    {f g : ι → Set α} (heq : ∀ i ∈ s, f i =ᶠ[l] g i) : (⋃ i ∈ s, f i) =ᶠ[l] (⋃ i ∈ s, g i) :=
  (EventuallyLE.biUnion hs fun i hi ↦ (heq i hi).le).antisymm <|
    .biUnion hs fun i hi ↦ (heq i hi).symm.le

alias EventuallyEq.biUnion := Set.Finite.eventuallyEq_iUnion

lemma _root_.Set.Finite.eventuallyLE_iInter {ι : Type*} {s : Set ι} (hs : s.Finite)
    {f g : ι → Set α} (hle : ∀ i ∈ s, f i ≤ᶠ[l] g i) : (⋂ i ∈ s, f i) ≤ᶠ[l] (⋂ i ∈ s, g i) := by
  have := hs.to_subtype
  rw [biInter_eq_iInter, biInter_eq_iInter]
  exact .iInter fun i ↦ hle i.1 i.2

alias EventuallyLE.biInter := Set.Finite.eventuallyLE_iInter

lemma _root_.Set.Finite.eventuallyEq_iInter {ι : Type*} {s : Set ι} (hs : s.Finite)
    {f g : ι → Set α} (heq : ∀ i ∈ s, f i =ᶠ[l] g i) : (⋂ i ∈ s, f i) =ᶠ[l] (⋂ i ∈ s, g i) :=
  (EventuallyLE.biInter hs fun i hi ↦ (heq i hi).le).antisymm <|
    .biInter hs fun i hi ↦ (heq i hi).symm.le

alias EventuallyEq.biInter := Set.Finite.eventuallyEq_iInter

lemma _root_.Finset.eventuallyLE_iUnion {ι : Type*} (s : Finset ι) {f g : ι → Set α}
    (hle : ∀ i ∈ s, f i ≤ᶠ[l] g i) : (⋃ i ∈ s, f i) ≤ᶠ[l] (⋃ i ∈ s, g i) :=
  .biUnion s.finite_toSet hle

lemma _root_.Finset.eventuallyEq_iUnion {ι : Type*} (s : Finset ι) {f g : ι → Set α}
    (heq : ∀ i ∈ s, f i =ᶠ[l] g i) : (⋃ i ∈ s, f i) =ᶠ[l] (⋃ i ∈ s, g i) :=
  .biUnion s.finite_toSet heq

lemma _root_.Finset.eventuallyLE_iInter {ι : Type*} (s : Finset ι) {f g : ι → Set α}
    (hle : ∀ i ∈ s, f i ≤ᶠ[l] g i) : (⋂ i ∈ s, f i) ≤ᶠ[l] (⋂ i ∈ s, g i) :=
  .biInter s.finite_toSet hle

lemma _root_.Finset.eventuallyEq_iInter {ι : Type*} (s : Finset ι) {f g : ι → Set α}
    (heq : ∀ i ∈ s, f i =ᶠ[l] g i) : (⋂ i ∈ s, f i) =ᶠ[l] (⋂ i ∈ s, g i) :=
  .biInter s.finite_toSet heq

end EventuallyEq

end Filter

open Filter<|MERGE_RESOLUTION|>--- conflicted
+++ resolved
@@ -72,11 +72,7 @@
     exact mem_of_superset ((sInter_mem tfin).2 fun V hV => GenerateSets.basic <| hts hV) h
 
 lemma generate_image_preimage_le_comap (U : Set (Set α)) (f : β → α) :
-<<<<<<< HEAD
-  .generate ((f ⁻¹' ·) '' U) ≤ comap f (.generate U) := by
-=======
-    .generate ((f ⁻¹' ·) '' U) ≤ Filter.comap f (.generate U) := by
->>>>>>> cd18e8f8
+    .generate ((f ⁻¹' ·) '' U) ≤ comap f (.generate U) := by
   rintro s ⟨t, ht⟩
   simp only [mem_generate_iff, exists_subset_image_iff, sInter_image] at ht ⊢
   obtain ⟨⟨u, hu, huf, hut⟩, hts⟩ := ht
