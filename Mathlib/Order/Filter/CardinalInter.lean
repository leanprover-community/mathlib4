/-
Copyright (c) 2024 Josha Dekker. All rights reserved.
Released under Apache 2.0 license as described in the file LICENSE.
Authors: Josha Dekker
-/
import Mathlib.Order.Filter.Basic
import Mathlib.Order.Filter.CountableInter
import Mathlib.SetTheory.Cardinal.Ordinal
import Mathlib.SetTheory.Cardinal.Cofinality

/-!
# Filters with a cardinal intersection property

In this file we define `CardinalInterFilter l c` to be the class of filters with the following
property: for any collection of sets `s ∈ l` with cardinality strictly less than `c`,
their intersection belongs to `l` as well.

# Main results
* `Filter.cardinalInterFilter_aleph0` establishes that every filter `l` is a
    `CardinalInterFilter l aleph0`
* `CardinalInterFilter.toCountableInterFilter` establishes that every `CardinalInterFilter l c` with
    `c > aleph0` is a `CountableInterFilter`.
* `CountableInterFilter.toCardinalInterFilter` establishes that every `CountableInterFilter l` is a
    `CardinalInterFilter l aleph1`.
* `CardinalInterFilter.of_CardinalInterFilter_of_lt` establishes that we have
  `CardinalInterFilter l c` → `CardinalInterFilter l a` for all `a < c`.

## Tags
filter, cardinal
-/


open Set Filter Cardinal

universe u
variable {ι : Type u} {α β : Type u} {c : Cardinal.{u}}

/-- A filter `l` has the cardinal `c` intersection property if for any collection
of less than `c` sets `s ∈ l`, their intersection belongs to `l` as well. -/
class CardinalInterFilter (l : Filter α) (c : Cardinal.{u}) : Prop where
  /-- For a collection of sets `s ∈ l` with cardinality below c,
  their intersection belongs to `l` as well. -/
  cardinal_sInter_mem : ∀ S : Set (Set α), (#S < c) → (∀ s ∈ S, s ∈ l) → ⋂₀ S ∈ l

variable {l : Filter α}

theorem cardinal_sInter_mem {S : Set (Set α)} [CardinalInterFilter l c] (hSc : #S < c) :
    ⋂₀ S ∈ l ↔ ∀ s ∈ S, s ∈ l := ⟨fun hS _s hs => mem_of_superset hS (sInter_subset_of_mem hs),
  CardinalInterFilter.cardinal_sInter_mem _ hSc⟩

/-- Every filter is a CardinalInterFilter with c = aleph0 -/
theorem _root_.Filter.cardinalInterFilter_aleph0 (l : Filter α) : CardinalInterFilter l aleph0 where
  cardinal_sInter_mem := by
    simp_all only [aleph_zero, lt_aleph0_iff_subtype_finite, setOf_mem_eq, sInter_mem,
      implies_true, forall_const]

/-- Every CardinalInterFilter with c > aleph0 is a CountableInterFilter -/
theorem CardinalInterFilter.toCountableInterFilter (l : Filter α) [CardinalInterFilter l c]
    (hc : aleph0 < c) : CountableInterFilter l where
  countable_sInter_mem := by
    intro S hS
    exact fun a ↦ CardinalInterFilter.cardinal_sInter_mem S
      (lt_of_le_of_lt (Set.Countable.le_aleph0 hS) hc) a

/-- Every CountableInterFilter is a CardinalInterFilter with c = aleph 1-/
instance CountableInterFilter.toCardinalInterFilter (l : Filter α) [CountableInterFilter l] :
    CardinalInterFilter l (aleph 1) where
  cardinal_sInter_mem := fun S hS a ↦ CountableInterFilter.countable_sInter_mem S
    ((countable_iff_lt_aleph_one S).mpr hS) a

theorem cardinalInterFilter_aleph_one_iff :
    CardinalInterFilter l (aleph 1) ↔ CountableInterFilter l :=
  ⟨fun _ ↦ ⟨fun S h a ↦
    CardinalInterFilter.cardinal_sInter_mem S ((countable_iff_lt_aleph_one S).1 h) a⟩,
   fun _ ↦ CountableInterFilter.toCardinalInterFilter l⟩

/-- Every CardinalInterFilter for some c also is a CardinalInterFilter for some a ≤ c -/
<<<<<<< HEAD
theorem CardinalInterFilter.of_CardinalInterFilter_of_le (l : Filter α) [CardinalInterFilter l c]
=======
theorem CardinalInterFilter.of_cardinalInterFilter_of_le (l : Filter α) [CardinalInterFilter l c]
>>>>>>> 89a00da8
    {a : Cardinal.{u}} (hac : a ≤ c) :
  CardinalInterFilter l a where
    cardinal_sInter_mem :=
      fun S hS a ↦ CardinalInterFilter.cardinal_sInter_mem S (lt_of_lt_of_le hS hac) a

<<<<<<< HEAD
theorem CardinalInterFilter.of_CardinalInterFilter_of_lt (l : Filter α) [CardinalInterFilter l c]
    {a : Cardinal.{u}} (hac : a < c) : CardinalInterFilter l a :=
  CardinalInterFilter.of_CardinalInterFilter_of_le l (hac.le)
=======
theorem CardinalInterFilter.of_cardinalInterFilter_of_lt (l : Filter α) [CardinalInterFilter l c]
    {a : Cardinal.{u}} (hac : a < c) : CardinalInterFilter l a :=
  CardinalInterFilter.of_cardinalInterFilter_of_le l (hac.le)
>>>>>>> 89a00da8

namespace Filter

variable [CardinalInterFilter l c]

theorem cardinal_iInter_mem {s : ι → Set α} (hic : #ι < c) :
    (⋂ i, s i) ∈ l ↔ ∀ i, s i ∈ l := by
  rw [← sInter_range _]
  apply (cardinal_sInter_mem (lt_of_le_of_lt Cardinal.mk_range_le hic)).trans
  exact forall_mem_range

theorem cardinal_bInter_mem {S : Set ι} (hS : #S < c)
    {s : ∀ i ∈ S, Set α} :
    (⋂ i, ⋂ hi : i ∈ S, s i ‹_›) ∈ l ↔ ∀ i, ∀ hi : i ∈ S, s i ‹_› ∈ l := by
  rw [biInter_eq_iInter]
  exact (cardinal_iInter_mem hS).trans Subtype.forall

theorem eventually_cardinal_forall {p : α → ι → Prop} (hic : #ι < c) :
    (∀ᶠ x in l, ∀ i, p x i) ↔ ∀ i, ∀ᶠ x in l, p x i := by
  simp only [Filter.Eventually, setOf_forall]
  exact cardinal_iInter_mem hic

theorem eventually_cardinal_ball {S : Set ι} (hS : #S < c)
    {p : α → ∀ i ∈ S, Prop} :
    (∀ᶠ x in l, ∀ i hi, p x i hi) ↔ ∀ i hi, ∀ᶠ x in l, p x i hi := by
  simp only [Filter.Eventually, setOf_forall]
  exact cardinal_bInter_mem hS

theorem EventuallyLE.cardinal_iUnion {s t : ι → Set α} (hic : #ι < c)
    (h : ∀ i, s i ≤ᶠ[l] t i) : ⋃ i, s i ≤ᶠ[l] ⋃ i, t i :=
  ((eventually_cardinal_forall hic).2 h).mono fun _ hst hs => mem_iUnion.2 <|
    (mem_iUnion.1 hs).imp hst

theorem EventuallyEq.cardinal_iUnion {s t : ι → Set α} (hic : #ι < c)
    (h : ∀ i, s i =ᶠ[l] t i) : ⋃ i, s i =ᶠ[l] ⋃ i, t i :=
  (EventuallyLE.cardinal_iUnion hic fun i => (h i).le).antisymm
    (EventuallyLE.cardinal_iUnion hic fun i => (h i).symm.le)

theorem EventuallyLE.cardinal_bUnion {S : Set ι} (hS : #S < c)
    {s t : ∀ i ∈ S, Set α} (h : ∀ i hi, s i hi ≤ᶠ[l] t i hi) :
    ⋃ i ∈ S, s i ‹_› ≤ᶠ[l] ⋃ i ∈ S, t i ‹_› := by
  simp only [biUnion_eq_iUnion]
  exact EventuallyLE.cardinal_iUnion hS fun i => h i i.2

theorem EventuallyEq.cardinal_bUnion {S : Set ι} (hS : #S < c)
    {s t : ∀ i ∈ S, Set α} (h : ∀ i hi, s i hi =ᶠ[l] t i hi) :
    ⋃ i ∈ S, s i ‹_› =ᶠ[l] ⋃ i ∈ S, t i ‹_› :=
  (EventuallyLE.cardinal_bUnion hS fun i hi => (h i hi).le).antisymm
    (EventuallyLE.cardinal_bUnion hS fun i hi => (h i hi).symm.le)

theorem EventuallyLE.cardinal_iInter {s t : ι → Set α} (hic : #ι < c)
    (h : ∀ i, s i ≤ᶠ[l] t i) : ⋂ i, s i ≤ᶠ[l] ⋂ i, t i :=
  ((eventually_cardinal_forall hic).2 h).mono fun _ hst hs =>
    mem_iInter.2 fun i => hst _ (mem_iInter.1 hs i)

theorem EventuallyEq.cardinal_iInter {s t : ι → Set α} (hic : #ι < c)
    (h : ∀ i, s i =ᶠ[l] t i) : ⋂ i, s i =ᶠ[l] ⋂ i, t i :=
  (EventuallyLE.cardinal_iInter hic fun i => (h i).le).antisymm
    (EventuallyLE.cardinal_iInter hic fun i => (h i).symm.le)

theorem EventuallyLE.cardinal_bInter {S : Set ι} (hS : #S < c)
    {s t : ∀ i ∈ S, Set α} (h : ∀ i hi, s i hi ≤ᶠ[l] t i hi) :
    ⋂ i ∈ S, s i ‹_› ≤ᶠ[l] ⋂ i ∈ S, t i ‹_› := by
  simp only [biInter_eq_iInter]
  exact EventuallyLE.cardinal_iInter hS fun i => h i i.2

theorem EventuallyEq.cardinal_bInter {S : Set ι} (hS : #S < c)
    {s t : ∀ i ∈ S, Set α} (h : ∀ i hi, s i hi =ᶠ[l] t i hi) :
    ⋂ i ∈ S, s i ‹_› =ᶠ[l] ⋂ i ∈ S, t i ‹_› :=
  (EventuallyLE.cardinal_bInter hS fun i hi => (h i hi).le).antisymm
    (EventuallyLE.cardinal_bInter hS fun i hi => (h i hi).symm.le)

/-- Construct a filter with cardinal `c` intersection property. This constructor deduces
`Filter.univ_sets` and `Filter.inter_sets` from the cardinal `c` intersection property. -/
def ofCardinalInter (l : Set (Set α)) (hc : 2 < c)
<<<<<<< HEAD
    (hp : ∀ S : Set (Set α), (#S < c) → S ⊆ l → ⋂₀ S ∈ l)
    (h_mono : ∀ s t, s ∈ l → s ⊆ t → t ∈ l) : Filter α where
  sets := l
  univ_sets := by
    apply @sInter_empty α ▸ hp ∅ (?_) (empty_subset _)
    have this : 0 < c := lt_trans zero_lt_two hc
    rwa [mk_eq_zero]
  sets_of_superset := h_mono _ _
  inter_sets {s t} hs ht := sInter_pair s t ▸ by
    apply hp _ (?_) (insert_subset_iff.2 ⟨hs, singleton_subset_iff.2 ht⟩)
=======
    (hl : ∀ S : Set (Set α), (#S < c) → S ⊆ l → ⋂₀ S ∈ l)
    (h_mono : ∀ s t, s ∈ l → s ⊆ t → t ∈ l) : Filter α where
  sets := l
  univ_sets :=
    sInter_empty ▸ hl ∅ (mk_eq_zero (∅ : Set (Set α)) ▸ lt_trans zero_lt_two hc) (empty_subset _)
  sets_of_superset := h_mono _ _
  inter_sets {s t} hs ht := sInter_pair s t ▸ by
    apply hl _ (?_) (insert_subset_iff.2 ⟨hs, singleton_subset_iff.2 ht⟩)
>>>>>>> 89a00da8
    have : #({s, t} : Set (Set α)) ≤ 2 := by
      calc
      _ ≤ #({t} : Set (Set α)) + 1 := Cardinal.mk_insert_le
      _ = 2 := by norm_num
    exact lt_of_le_of_lt this hc

instance cardinalInter_ofCardinalInter (l : Set (Set α)) (hc : 2 < c)
<<<<<<< HEAD
    (hp : ∀ S : Set (Set α), (#S < c) → S ⊆ l → ⋂₀ S ∈ l)
    (h_mono : ∀ s t, s ∈ l → s ⊆ t → t ∈ l) :
    CardinalInterFilter (Filter.ofCardinalInter l hc hp h_mono) c :=
  ⟨hp⟩

@[simp]
theorem mem_ofCardinalInter {l : Set (Set α)} (hc : 2 < c)
    (hp : ∀ S : Set (Set α), (#S < c) → S ⊆ l → ⋂₀ S ∈ l) (h_mono : ∀ s t, s ∈ l → s ⊆ t → t ∈ l)
    {s : Set α} : s ∈ Filter.ofCardinalInter l hc hp h_mono ↔ s ∈ l :=
=======
    (hl : ∀ S : Set (Set α), (#S < c) → S ⊆ l → ⋂₀ S ∈ l)
    (h_mono : ∀ s t, s ∈ l → s ⊆ t → t ∈ l) :
    CardinalInterFilter (Filter.ofCardinalInter l hc hl h_mono) c :=
  ⟨hl⟩

@[simp]
theorem mem_ofCardinalInter {l : Set (Set α)} (hc : 2 < c)
    (hl : ∀ S : Set (Set α), (#S < c) → S ⊆ l → ⋂₀ S ∈ l) (h_mono : ∀ s t, s ∈ l → s ⊆ t → t ∈ l)
    {s : Set α} : s ∈ Filter.ofCardinalInter l hc hl h_mono ↔ s ∈ l :=
>>>>>>> 89a00da8
  Iff.rfl

/-- Construct a filter with cardinal `c` intersection property.
Similarly to `Filter.comk`, a set belongs to this filter if its complement satisfies the property.
Similarly to `Filter.ofCardinalInter`,
this constructor deduces some properties from the cardinal `c` intersection property
<<<<<<< HEAD
which becomes the cardinal `c` union property because we take complements of all sets.

Another small difference from `Filter.ofCardinalInter`
is that this definition takes `p : Set α → Prop` instead of `Set (Set α)`. -/
def ofCardinalUnion (p : Set α → Prop) (hc : 2 < c)
    (hUnion : ∀ S : Set (Set α), (#S < c) → (∀ s ∈ S, p s) → p (⋃₀ S))
    (hmono : ∀ t, p t → ∀ s ⊆ t, p s) : Filter α := by
  refine .ofCardinalInter {s | p sᶜ} hc (fun S hSc hSp ↦ ?_) fun s t ht hsub ↦ ?_
  · rw [mem_setOf_eq, compl_sInter]
    apply hUnion _ ?_ (forall_mem_image.2 hSp)
    rwa [Cardinal.mk_image_eq compl_injective]
  · exact hmono _ ht _ (compl_subset_compl.2 hsub)

instance cardinalInter_ofCardinalUnion (p : Set α → Prop) (hc : 2 < c) (h₁ h₂) :
    CardinalInterFilter (Filter.ofCardinalUnion p hc h₁ h₂) c :=
  cardinalInter_ofCardinalInter ..

@[simp]
theorem mem_ofCardinalUnion {p : Set α → Prop} (hc : 2 < c) {hunion hmono s} :
    s ∈ ofCardinalUnion p hc hunion hmono ↔ p sᶜ :=
=======
which becomes the cardinal `c` union property because we take complements of all sets. -/
def ofCardinalUnion (l : Set (Set α)) (hc : 2 < c)
    (hUnion : ∀ S : Set (Set α), (#S < c) → (∀ s ∈ S, s ∈ l) → ⋃₀ S ∈ l)
    (hmono : ∀ t ∈ l, ∀ s ⊆ t, s ∈ l) : Filter α := by
  refine .ofCardinalInter {s | sᶜ ∈ l} hc (fun S hSc hSp ↦ ?_) fun s t ht hsub ↦ ?_
  · rw [mem_setOf_eq, compl_sInter]
    apply hUnion (compl '' S) (lt_of_le_of_lt mk_image_le hSc)
    intro s hs
    rw [mem_image] at hs
    rcases hs with ⟨t, ht, rfl⟩
    apply hSp ht
  · rw [mem_setOf_eq]
    rw [← compl_subset_compl] at hsub
    exact hmono sᶜ ht tᶜ hsub

instance cardinalInter_ofCardinalUnion (l : Set (Set α)) (hc : 2 < c) (h₁ h₂) :
    CardinalInterFilter (Filter.ofCardinalUnion l hc h₁ h₂) c :=
  cardinalInter_ofCardinalInter ..

@[simp]
theorem mem_ofCardinalUnion {l : Set (Set α)} (hc : 2 < c) {hunion hmono s} :
    s ∈ ofCardinalUnion l hc hunion hmono ↔ l sᶜ :=
>>>>>>> 89a00da8
  Iff.rfl

instance cardinalInterFilter_principal (s : Set α) : CardinalInterFilter (𝓟 s) c :=
  ⟨fun _ _ hS => subset_sInter hS⟩

instance cardinalInterFilter_bot : CardinalInterFilter (⊥ : Filter α) c := by
  rw [← principal_empty]
  apply cardinalInterFilter_principal

instance cardinalInterFilter_top : CardinalInterFilter (⊤ : Filter α) c := by
  rw [← principal_univ]
  apply cardinalInterFilter_principal

instance (l : Filter β) [CardinalInterFilter l c] (f : α → β) :
    CardinalInterFilter (comap f l) c := by
<<<<<<< HEAD
  refine' ⟨fun S hSc hS => _⟩
  choose! t htl ht using hS
  have : (⋂ s ∈ S, t s) ∈ l := (cardinal_bInter_mem hSc).2 htl
  refine' ⟨_, this, _⟩
=======
  refine ⟨fun S hSc hS => ?_⟩
  choose! t htl ht using hS
  refine ⟨_, (cardinal_bInter_mem hSc).2 htl, ?_⟩
>>>>>>> 89a00da8
  simpa [preimage_iInter] using iInter₂_mono ht

instance (l : Filter α) [CardinalInterFilter l c] (f : α → β) :
    CardinalInterFilter (map f l) c := by
<<<<<<< HEAD
  refine' ⟨fun S hSc hS => _⟩
=======
  refine ⟨fun S hSc hS => ?_⟩
>>>>>>> 89a00da8
  simp only [mem_map, sInter_eq_biInter, preimage_iInter₂] at hS ⊢
  exact (cardinal_bInter_mem hSc).2 hS

/-- Infimum of two `CardinalInterFilter`s is a `CardinalInterFilter`. This is useful, e.g.,
to automatically get an instance for `residual α ⊓ 𝓟 s`. -/
instance cardinalInterFilter_inf_eq (l₁ l₂ : Filter α) [CardinalInterFilter l₁ c]
    [CardinalInterFilter l₂ c] : CardinalInterFilter (l₁ ⊓ l₂) c := by
<<<<<<< HEAD
  refine' ⟨fun S hSc hS => _⟩
  choose s hs t ht hst using hS
  replace hs : (⋂ i ∈ S, s i ‹_›) ∈ l₁ := (cardinal_bInter_mem hSc).2 hs
  replace ht : (⋂ i ∈ S, t i ‹_›) ∈ l₂ := (cardinal_bInter_mem hSc).2 ht
  refine' mem_of_superset (inter_mem_inf hs ht) (subset_sInter fun i hi => _)
=======
  refine ⟨fun S hSc hS => ?_⟩
  choose s hs t ht hst using hS
  replace hs : (⋂ i ∈ S, s i ‹_›) ∈ l₁ := (cardinal_bInter_mem hSc).2 hs
  replace ht : (⋂ i ∈ S, t i ‹_›) ∈ l₂ := (cardinal_bInter_mem hSc).2 ht
  refine mem_of_superset (inter_mem_inf hs ht) (subset_sInter fun i hi => ?_)
>>>>>>> 89a00da8
  rw [hst i hi]
  apply inter_subset_inter <;> exact iInter_subset_of_subset i (iInter_subset _ _)

instance cardinalInterFilter_inf (l₁ l₂ : Filter α) {c₁ c₂ : Cardinal.{u}}
    [CardinalInterFilter l₁ c₁] [CardinalInterFilter l₂ c₂] : CardinalInterFilter (l₁ ⊓ l₂)
    (c₁ ⊓ c₂) := by
  have : CardinalInterFilter l₁ (c₁ ⊓ c₂) :=
<<<<<<< HEAD
    CardinalInterFilter.of_CardinalInterFilter_of_le l₁ inf_le_left
  have : CardinalInterFilter l₂ (c₁ ⊓ c₂) :=
    CardinalInterFilter.of_CardinalInterFilter_of_le l₂ inf_le_right
=======
    CardinalInterFilter.of_cardinalInterFilter_of_le l₁ inf_le_left
  have : CardinalInterFilter l₂ (c₁ ⊓ c₂) :=
    CardinalInterFilter.of_cardinalInterFilter_of_le l₂ inf_le_right
>>>>>>> 89a00da8
  exact cardinalInterFilter_inf_eq _ _

/-- Supremum of two `CardinalInterFilter`s is a `CardinalInterFilter`. -/
instance cardinalInterFilter_sup_eq (l₁ l₂ : Filter α) [CardinalInterFilter l₁ c]
    [CardinalInterFilter l₂ c] : CardinalInterFilter (l₁ ⊔ l₂) c := by
<<<<<<< HEAD
  refine' ⟨fun S hSc hS => ⟨_, _⟩⟩ <;> refine' (cardinal_sInter_mem hSc).2 fun s hs => _
=======
  refine ⟨fun S hSc hS => ⟨?_, ?_⟩⟩ <;> refine (cardinal_sInter_mem hSc).2 fun s hs => ?_
>>>>>>> 89a00da8
  exacts [(hS s hs).1, (hS s hs).2]

instance cardinalInterFilter_sup (l₁ l₂ : Filter α) {c₁ c₂ : Cardinal.{u}}
    [CardinalInterFilter l₁ c₁] [CardinalInterFilter l₂ c₂] :
    CardinalInterFilter (l₁ ⊔ l₂) (c₁ ⊓ c₂) := by
  have : CardinalInterFilter l₁ (c₁ ⊓ c₂) :=
<<<<<<< HEAD
    CardinalInterFilter.of_CardinalInterFilter_of_le l₁ inf_le_left
  have : CardinalInterFilter l₂ (c₁ ⊓ c₂) :=
    CardinalInterFilter.of_CardinalInterFilter_of_le l₂ inf_le_right
=======
    CardinalInterFilter.of_cardinalInterFilter_of_le l₁ inf_le_left
  have : CardinalInterFilter l₂ (c₁ ⊓ c₂) :=
    CardinalInterFilter.of_cardinalInterFilter_of_le l₂ inf_le_right
>>>>>>> 89a00da8
  exact cardinalInterFilter_sup_eq _ _

variable (g : Set (Set α))

/-- `Filter.CardinalGenerateSets c g` is the (sets of the)
greatest `cardinalInterFilter c` containing `g`.-/
inductive CardinalGenerateSets : Set α → Prop
  | basic {s : Set α} : s ∈ g → CardinalGenerateSets s
  | univ : CardinalGenerateSets univ
  | superset {s t : Set α} : CardinalGenerateSets s → s ⊆ t → CardinalGenerateSets t
  | sInter {S : Set (Set α)} :
    (#S < c) → (∀ s ∈ S, CardinalGenerateSets s) → CardinalGenerateSets (⋂₀ S)

/-- `Filter.cardinalGenerate c g` is the greatest `cardinalInterFilter c` containing `g`.-/
def cardinalGenerate (hc : 2 < c) : Filter α :=
  ofCardinalInter (CardinalGenerateSets g) hc (fun _ => CardinalGenerateSets.sInter) fun _ _ =>
    CardinalGenerateSets.superset

<<<<<<< HEAD
instance (hc : 2 < c) : CardinalInterFilter (cardinalGenerate g hc) c := by
  delta cardinalGenerate; infer_instance
=======
lemma cardinalInter_ofCardinalGenerate (hc : 2 < c) :
    CardinalInterFilter (cardinalGenerate g hc) c := by
  delta cardinalGenerate;
  apply cardinalInter_ofCardinalInter _ _ _
>>>>>>> 89a00da8

variable {g}

/-- A set is in the `cardinalInterFilter` generated by `g` if and only if
it contains an intersection of `c` elements of `g`. -/
<<<<<<< HEAD
theorem mem_cardinaleGenerate_iff {s : Set α} {hreg : Cardinal.IsRegular c} :
=======
theorem mem_cardinaleGenerate_iff {s : Set α} {hreg : c.IsRegular} :
>>>>>>> 89a00da8
    s ∈ cardinalGenerate g (IsRegular.nat_lt hreg 2) ↔
    ∃ S : Set (Set α), S ⊆ g ∧ (#S < c) ∧ ⋂₀ S ⊆ s := by
  constructor <;> intro h
  · induction' h with s hs s t _ st ih S Sct _ ih
    · refine ⟨{s}, singleton_subset_iff.mpr hs, ?_⟩
      norm_num; exact ⟨IsRegular.nat_lt hreg 1, subset_rfl⟩
<<<<<<< HEAD
    · exact ⟨∅, by
        refine ⟨empty_subset g, ?_ ⟩
        constructor
        · have : 0 < c := IsRegular.nat_lt hreg 0
          rwa [mk_eq_zero]
        · simp
        ⟩
    · refine' Exists.imp (fun S => _) ih
      tauto
    choose T Tg Tct hT using ih
    refine' ⟨⋃ (s) (H : s ∈ S), T s H, by simpa, (Cardinal.biUnion_iff hreg Sct).2 Tct, _⟩
    apply subset_sInter
    apply fun s H => subset_trans (sInter_subset_sInter (subset_iUnion₂ s H)) (hT s H)
  rcases h with ⟨S, Sg, Sct, hS⟩
  refine' mem_of_superset ((cardinal_sInter_mem Sct).mpr _) hS
  intro s H
  exact CardinalGenerateSets.basic (Sg H)
=======
    · exact ⟨∅, ⟨empty_subset g, mk_eq_zero (∅ : Set <| Set α) ▸ IsRegular.nat_lt hreg 0, by simp⟩⟩
    · exact Exists.imp (by tauto) ih
    choose T Tg Tct hT using ih
    refine ⟨⋃ (s) (H : s ∈ S), T s H, by simpa,
      (Cardinal.card_biUnion_lt_iff_forall_of_isRegular hreg Sct).2 Tct, ?_⟩
    apply subset_sInter
    apply fun s H => subset_trans (sInter_subset_sInter (subset_iUnion₂ s H)) (hT s H)
  rcases h with ⟨S, Sg, Sct, hS⟩
  have : CardinalInterFilter (cardinalGenerate g (IsRegular.nat_lt hreg 2)) c :=
    cardinalInter_ofCardinalGenerate _ _
  exact mem_of_superset ((cardinal_sInter_mem Sct).mpr
    (fun s H => CardinalGenerateSets.basic (Sg H))) hS
>>>>>>> 89a00da8

theorem le_cardinalGenerate_iff_of_cardinalInterFilter {f : Filter α} [CardinalInterFilter f c]
    (hc : 2 < c) : f ≤ cardinalGenerate g hc ↔ g ⊆ f.sets := by
  constructor <;> intro h
  · exact subset_trans (fun s => CardinalGenerateSets.basic) h
  intro s hs
  induction' hs with s hs s t _ st ih S Sct _ ih
  · exact h hs
  · exact univ_mem
  · exact mem_of_superset ih st
  exact (cardinal_sInter_mem Sct).mpr ih

/-- `cardinalGenerate g hc` is the greatest `cardinalInterFilter c` containing `g`.-/
theorem cardinalGenerate_isGreatest (hc : 2 < c) :
    IsGreatest { f : Filter α | CardinalInterFilter f c ∧ g ⊆ f.sets } (cardinalGenerate g hc) := by
<<<<<<< HEAD
  refine' ⟨⟨inferInstance, fun s => CardinalGenerateSets.basic⟩, _⟩
  rintro f ⟨fct, hf⟩
  rwa [@le_cardinalGenerate_iff_of_cardinalInterFilter _ _ _ f fct]
=======
  refine ⟨⟨cardinalInter_ofCardinalGenerate _ _, fun s => CardinalGenerateSets.basic⟩, ?_⟩
  rintro f ⟨fct, hf⟩
  rwa [le_cardinalGenerate_iff_of_cardinalInterFilter]
>>>>>>> 89a00da8

end Filter<|MERGE_RESOLUTION|>--- conflicted
+++ resolved
@@ -75,25 +75,15 @@
    fun _ ↦ CountableInterFilter.toCardinalInterFilter l⟩
 
 /-- Every CardinalInterFilter for some c also is a CardinalInterFilter for some a ≤ c -/
-<<<<<<< HEAD
-theorem CardinalInterFilter.of_CardinalInterFilter_of_le (l : Filter α) [CardinalInterFilter l c]
-=======
 theorem CardinalInterFilter.of_cardinalInterFilter_of_le (l : Filter α) [CardinalInterFilter l c]
->>>>>>> 89a00da8
     {a : Cardinal.{u}} (hac : a ≤ c) :
   CardinalInterFilter l a where
     cardinal_sInter_mem :=
       fun S hS a ↦ CardinalInterFilter.cardinal_sInter_mem S (lt_of_lt_of_le hS hac) a
 
-<<<<<<< HEAD
-theorem CardinalInterFilter.of_CardinalInterFilter_of_lt (l : Filter α) [CardinalInterFilter l c]
-    {a : Cardinal.{u}} (hac : a < c) : CardinalInterFilter l a :=
-  CardinalInterFilter.of_CardinalInterFilter_of_le l (hac.le)
-=======
 theorem CardinalInterFilter.of_cardinalInterFilter_of_lt (l : Filter α) [CardinalInterFilter l c]
     {a : Cardinal.{u}} (hac : a < c) : CardinalInterFilter l a :=
   CardinalInterFilter.of_cardinalInterFilter_of_le l (hac.le)
->>>>>>> 89a00da8
 
 namespace Filter
 
@@ -169,18 +159,6 @@
 /-- Construct a filter with cardinal `c` intersection property. This constructor deduces
 `Filter.univ_sets` and `Filter.inter_sets` from the cardinal `c` intersection property. -/
 def ofCardinalInter (l : Set (Set α)) (hc : 2 < c)
-<<<<<<< HEAD
-    (hp : ∀ S : Set (Set α), (#S < c) → S ⊆ l → ⋂₀ S ∈ l)
-    (h_mono : ∀ s t, s ∈ l → s ⊆ t → t ∈ l) : Filter α where
-  sets := l
-  univ_sets := by
-    apply @sInter_empty α ▸ hp ∅ (?_) (empty_subset _)
-    have this : 0 < c := lt_trans zero_lt_two hc
-    rwa [mk_eq_zero]
-  sets_of_superset := h_mono _ _
-  inter_sets {s t} hs ht := sInter_pair s t ▸ by
-    apply hp _ (?_) (insert_subset_iff.2 ⟨hs, singleton_subset_iff.2 ht⟩)
-=======
     (hl : ∀ S : Set (Set α), (#S < c) → S ⊆ l → ⋂₀ S ∈ l)
     (h_mono : ∀ s t, s ∈ l → s ⊆ t → t ∈ l) : Filter α where
   sets := l
@@ -189,7 +167,6 @@
   sets_of_superset := h_mono _ _
   inter_sets {s t} hs ht := sInter_pair s t ▸ by
     apply hl _ (?_) (insert_subset_iff.2 ⟨hs, singleton_subset_iff.2 ht⟩)
->>>>>>> 89a00da8
     have : #({s, t} : Set (Set α)) ≤ 2 := by
       calc
       _ ≤ #({t} : Set (Set α)) + 1 := Cardinal.mk_insert_le
@@ -197,17 +174,6 @@
     exact lt_of_le_of_lt this hc
 
 instance cardinalInter_ofCardinalInter (l : Set (Set α)) (hc : 2 < c)
-<<<<<<< HEAD
-    (hp : ∀ S : Set (Set α), (#S < c) → S ⊆ l → ⋂₀ S ∈ l)
-    (h_mono : ∀ s t, s ∈ l → s ⊆ t → t ∈ l) :
-    CardinalInterFilter (Filter.ofCardinalInter l hc hp h_mono) c :=
-  ⟨hp⟩
-
-@[simp]
-theorem mem_ofCardinalInter {l : Set (Set α)} (hc : 2 < c)
-    (hp : ∀ S : Set (Set α), (#S < c) → S ⊆ l → ⋂₀ S ∈ l) (h_mono : ∀ s t, s ∈ l → s ⊆ t → t ∈ l)
-    {s : Set α} : s ∈ Filter.ofCardinalInter l hc hp h_mono ↔ s ∈ l :=
-=======
     (hl : ∀ S : Set (Set α), (#S < c) → S ⊆ l → ⋂₀ S ∈ l)
     (h_mono : ∀ s t, s ∈ l → s ⊆ t → t ∈ l) :
     CardinalInterFilter (Filter.ofCardinalInter l hc hl h_mono) c :=
@@ -217,35 +183,12 @@
 theorem mem_ofCardinalInter {l : Set (Set α)} (hc : 2 < c)
     (hl : ∀ S : Set (Set α), (#S < c) → S ⊆ l → ⋂₀ S ∈ l) (h_mono : ∀ s t, s ∈ l → s ⊆ t → t ∈ l)
     {s : Set α} : s ∈ Filter.ofCardinalInter l hc hl h_mono ↔ s ∈ l :=
->>>>>>> 89a00da8
   Iff.rfl
 
 /-- Construct a filter with cardinal `c` intersection property.
 Similarly to `Filter.comk`, a set belongs to this filter if its complement satisfies the property.
 Similarly to `Filter.ofCardinalInter`,
 this constructor deduces some properties from the cardinal `c` intersection property
-<<<<<<< HEAD
-which becomes the cardinal `c` union property because we take complements of all sets.
-
-Another small difference from `Filter.ofCardinalInter`
-is that this definition takes `p : Set α → Prop` instead of `Set (Set α)`. -/
-def ofCardinalUnion (p : Set α → Prop) (hc : 2 < c)
-    (hUnion : ∀ S : Set (Set α), (#S < c) → (∀ s ∈ S, p s) → p (⋃₀ S))
-    (hmono : ∀ t, p t → ∀ s ⊆ t, p s) : Filter α := by
-  refine .ofCardinalInter {s | p sᶜ} hc (fun S hSc hSp ↦ ?_) fun s t ht hsub ↦ ?_
-  · rw [mem_setOf_eq, compl_sInter]
-    apply hUnion _ ?_ (forall_mem_image.2 hSp)
-    rwa [Cardinal.mk_image_eq compl_injective]
-  · exact hmono _ ht _ (compl_subset_compl.2 hsub)
-
-instance cardinalInter_ofCardinalUnion (p : Set α → Prop) (hc : 2 < c) (h₁ h₂) :
-    CardinalInterFilter (Filter.ofCardinalUnion p hc h₁ h₂) c :=
-  cardinalInter_ofCardinalInter ..
-
-@[simp]
-theorem mem_ofCardinalUnion {p : Set α → Prop} (hc : 2 < c) {hunion hmono s} :
-    s ∈ ofCardinalUnion p hc hunion hmono ↔ p sᶜ :=
-=======
 which becomes the cardinal `c` union property because we take complements of all sets. -/
 def ofCardinalUnion (l : Set (Set α)) (hc : 2 < c)
     (hUnion : ∀ S : Set (Set α), (#S < c) → (∀ s ∈ S, s ∈ l) → ⋃₀ S ∈ l)
@@ -268,7 +211,6 @@
 @[simp]
 theorem mem_ofCardinalUnion {l : Set (Set α)} (hc : 2 < c) {hunion hmono s} :
     s ∈ ofCardinalUnion l hc hunion hmono ↔ l sᶜ :=
->>>>>>> 89a00da8
   Iff.rfl
 
 instance cardinalInterFilter_principal (s : Set α) : CardinalInterFilter (𝓟 s) c :=
@@ -284,25 +226,14 @@
 
 instance (l : Filter β) [CardinalInterFilter l c] (f : α → β) :
     CardinalInterFilter (comap f l) c := by
-<<<<<<< HEAD
-  refine' ⟨fun S hSc hS => _⟩
-  choose! t htl ht using hS
-  have : (⋂ s ∈ S, t s) ∈ l := (cardinal_bInter_mem hSc).2 htl
-  refine' ⟨_, this, _⟩
-=======
   refine ⟨fun S hSc hS => ?_⟩
   choose! t htl ht using hS
   refine ⟨_, (cardinal_bInter_mem hSc).2 htl, ?_⟩
->>>>>>> 89a00da8
   simpa [preimage_iInter] using iInter₂_mono ht
 
 instance (l : Filter α) [CardinalInterFilter l c] (f : α → β) :
     CardinalInterFilter (map f l) c := by
-<<<<<<< HEAD
-  refine' ⟨fun S hSc hS => _⟩
-=======
   refine ⟨fun S hSc hS => ?_⟩
->>>>>>> 89a00da8
   simp only [mem_map, sInter_eq_biInter, preimage_iInter₂] at hS ⊢
   exact (cardinal_bInter_mem hSc).2 hS
 
@@ -310,19 +241,11 @@
 to automatically get an instance for `residual α ⊓ 𝓟 s`. -/
 instance cardinalInterFilter_inf_eq (l₁ l₂ : Filter α) [CardinalInterFilter l₁ c]
     [CardinalInterFilter l₂ c] : CardinalInterFilter (l₁ ⊓ l₂) c := by
-<<<<<<< HEAD
-  refine' ⟨fun S hSc hS => _⟩
-  choose s hs t ht hst using hS
-  replace hs : (⋂ i ∈ S, s i ‹_›) ∈ l₁ := (cardinal_bInter_mem hSc).2 hs
-  replace ht : (⋂ i ∈ S, t i ‹_›) ∈ l₂ := (cardinal_bInter_mem hSc).2 ht
-  refine' mem_of_superset (inter_mem_inf hs ht) (subset_sInter fun i hi => _)
-=======
   refine ⟨fun S hSc hS => ?_⟩
   choose s hs t ht hst using hS
   replace hs : (⋂ i ∈ S, s i ‹_›) ∈ l₁ := (cardinal_bInter_mem hSc).2 hs
   replace ht : (⋂ i ∈ S, t i ‹_›) ∈ l₂ := (cardinal_bInter_mem hSc).2 ht
   refine mem_of_superset (inter_mem_inf hs ht) (subset_sInter fun i hi => ?_)
->>>>>>> 89a00da8
   rw [hst i hi]
   apply inter_subset_inter <;> exact iInter_subset_of_subset i (iInter_subset _ _)
 
@@ -330,40 +253,24 @@
     [CardinalInterFilter l₁ c₁] [CardinalInterFilter l₂ c₂] : CardinalInterFilter (l₁ ⊓ l₂)
     (c₁ ⊓ c₂) := by
   have : CardinalInterFilter l₁ (c₁ ⊓ c₂) :=
-<<<<<<< HEAD
-    CardinalInterFilter.of_CardinalInterFilter_of_le l₁ inf_le_left
-  have : CardinalInterFilter l₂ (c₁ ⊓ c₂) :=
-    CardinalInterFilter.of_CardinalInterFilter_of_le l₂ inf_le_right
-=======
     CardinalInterFilter.of_cardinalInterFilter_of_le l₁ inf_le_left
   have : CardinalInterFilter l₂ (c₁ ⊓ c₂) :=
     CardinalInterFilter.of_cardinalInterFilter_of_le l₂ inf_le_right
->>>>>>> 89a00da8
   exact cardinalInterFilter_inf_eq _ _
 
 /-- Supremum of two `CardinalInterFilter`s is a `CardinalInterFilter`. -/
 instance cardinalInterFilter_sup_eq (l₁ l₂ : Filter α) [CardinalInterFilter l₁ c]
     [CardinalInterFilter l₂ c] : CardinalInterFilter (l₁ ⊔ l₂) c := by
-<<<<<<< HEAD
-  refine' ⟨fun S hSc hS => ⟨_, _⟩⟩ <;> refine' (cardinal_sInter_mem hSc).2 fun s hs => _
-=======
   refine ⟨fun S hSc hS => ⟨?_, ?_⟩⟩ <;> refine (cardinal_sInter_mem hSc).2 fun s hs => ?_
->>>>>>> 89a00da8
   exacts [(hS s hs).1, (hS s hs).2]
 
 instance cardinalInterFilter_sup (l₁ l₂ : Filter α) {c₁ c₂ : Cardinal.{u}}
     [CardinalInterFilter l₁ c₁] [CardinalInterFilter l₂ c₂] :
     CardinalInterFilter (l₁ ⊔ l₂) (c₁ ⊓ c₂) := by
   have : CardinalInterFilter l₁ (c₁ ⊓ c₂) :=
-<<<<<<< HEAD
-    CardinalInterFilter.of_CardinalInterFilter_of_le l₁ inf_le_left
-  have : CardinalInterFilter l₂ (c₁ ⊓ c₂) :=
-    CardinalInterFilter.of_CardinalInterFilter_of_le l₂ inf_le_right
-=======
     CardinalInterFilter.of_cardinalInterFilter_of_le l₁ inf_le_left
   have : CardinalInterFilter l₂ (c₁ ⊓ c₂) :=
     CardinalInterFilter.of_cardinalInterFilter_of_le l₂ inf_le_right
->>>>>>> 89a00da8
   exact cardinalInterFilter_sup_eq _ _
 
 variable (g : Set (Set α))
@@ -382,50 +289,22 @@
   ofCardinalInter (CardinalGenerateSets g) hc (fun _ => CardinalGenerateSets.sInter) fun _ _ =>
     CardinalGenerateSets.superset
 
-<<<<<<< HEAD
-instance (hc : 2 < c) : CardinalInterFilter (cardinalGenerate g hc) c := by
-  delta cardinalGenerate; infer_instance
-=======
 lemma cardinalInter_ofCardinalGenerate (hc : 2 < c) :
     CardinalInterFilter (cardinalGenerate g hc) c := by
   delta cardinalGenerate;
   apply cardinalInter_ofCardinalInter _ _ _
->>>>>>> 89a00da8
 
 variable {g}
 
 /-- A set is in the `cardinalInterFilter` generated by `g` if and only if
 it contains an intersection of `c` elements of `g`. -/
-<<<<<<< HEAD
-theorem mem_cardinaleGenerate_iff {s : Set α} {hreg : Cardinal.IsRegular c} :
-=======
 theorem mem_cardinaleGenerate_iff {s : Set α} {hreg : c.IsRegular} :
->>>>>>> 89a00da8
     s ∈ cardinalGenerate g (IsRegular.nat_lt hreg 2) ↔
     ∃ S : Set (Set α), S ⊆ g ∧ (#S < c) ∧ ⋂₀ S ⊆ s := by
   constructor <;> intro h
   · induction' h with s hs s t _ st ih S Sct _ ih
     · refine ⟨{s}, singleton_subset_iff.mpr hs, ?_⟩
       norm_num; exact ⟨IsRegular.nat_lt hreg 1, subset_rfl⟩
-<<<<<<< HEAD
-    · exact ⟨∅, by
-        refine ⟨empty_subset g, ?_ ⟩
-        constructor
-        · have : 0 < c := IsRegular.nat_lt hreg 0
-          rwa [mk_eq_zero]
-        · simp
-        ⟩
-    · refine' Exists.imp (fun S => _) ih
-      tauto
-    choose T Tg Tct hT using ih
-    refine' ⟨⋃ (s) (H : s ∈ S), T s H, by simpa, (Cardinal.biUnion_iff hreg Sct).2 Tct, _⟩
-    apply subset_sInter
-    apply fun s H => subset_trans (sInter_subset_sInter (subset_iUnion₂ s H)) (hT s H)
-  rcases h with ⟨S, Sg, Sct, hS⟩
-  refine' mem_of_superset ((cardinal_sInter_mem Sct).mpr _) hS
-  intro s H
-  exact CardinalGenerateSets.basic (Sg H)
-=======
     · exact ⟨∅, ⟨empty_subset g, mk_eq_zero (∅ : Set <| Set α) ▸ IsRegular.nat_lt hreg 0, by simp⟩⟩
     · exact Exists.imp (by tauto) ih
     choose T Tg Tct hT using ih
@@ -438,7 +317,6 @@
     cardinalInter_ofCardinalGenerate _ _
   exact mem_of_superset ((cardinal_sInter_mem Sct).mpr
     (fun s H => CardinalGenerateSets.basic (Sg H))) hS
->>>>>>> 89a00da8
 
 theorem le_cardinalGenerate_iff_of_cardinalInterFilter {f : Filter α} [CardinalInterFilter f c]
     (hc : 2 < c) : f ≤ cardinalGenerate g hc ↔ g ⊆ f.sets := by
@@ -454,14 +332,8 @@
 /-- `cardinalGenerate g hc` is the greatest `cardinalInterFilter c` containing `g`.-/
 theorem cardinalGenerate_isGreatest (hc : 2 < c) :
     IsGreatest { f : Filter α | CardinalInterFilter f c ∧ g ⊆ f.sets } (cardinalGenerate g hc) := by
-<<<<<<< HEAD
-  refine' ⟨⟨inferInstance, fun s => CardinalGenerateSets.basic⟩, _⟩
-  rintro f ⟨fct, hf⟩
-  rwa [@le_cardinalGenerate_iff_of_cardinalInterFilter _ _ _ f fct]
-=======
   refine ⟨⟨cardinalInter_ofCardinalGenerate _ _, fun s => CardinalGenerateSets.basic⟩, ?_⟩
   rintro f ⟨fct, hf⟩
   rwa [le_cardinalGenerate_iff_of_cardinalInterFilter]
->>>>>>> 89a00da8
 
 end Filter