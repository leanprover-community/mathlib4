--- conflicted
+++ resolved
@@ -342,15 +342,13 @@
   rw [Tendsto, Prod.map_def, ← prod_map_map_eq]
   exact Filter.prod_mono hf hg
 
-<<<<<<< HEAD
+@[deprecated (since := "2025-03-10")]
+alias Tendsto.prod_map := Tendsto.prodMap
+
 theorem Tendsto.eventually_image_of_prod {ψ : α → β} {r : α → β → Prop}
     (hψ : Tendsto ψ f g) (hr : ∀ᶠ p in f ×ˢ g, r p.1 p.2) : ∀ᶠ x in f, r x (ψ x) := by
   suffices ∀ᶠ p in map (Prod.map id ψ) (f ×ˢ f), r p.1 p.2 from this.diag_of_prod
   exact hr.filter_mono (prod_map_right ψ f f ▸ prod_mono_right f hψ)
-=======
-@[deprecated (since := "2025-03-10")]
-alias Tendsto.prod_map := Tendsto.prodMap
->>>>>>> 70c4ad5e
 
 protected theorem map_prod (m : α × β → γ) (f : Filter α) (g : Filter β) :
     map m (f ×ˢ g) = (f.map fun a b => m (a, b)).seq g := by
