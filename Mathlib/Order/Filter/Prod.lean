/-
Copyright (c) 2022 Johannes Hölzl. All rights reserved.
Released under Apache 2.0 license as described in the file LICENSE.
Authors: Johannes Hölzl, Patrick Massot, Yury Kudryashov, Kevin H. Wilson, Heather Macbeth
-/
import Mathlib.Order.Filter.Tendsto

/-!
# Product and coproduct filters

In this file we define `Filter.prod f g` (notation: `f ×ˢ g`) and `Filter.coprod f g`. The product
of two filters is the largest filter `l` such that `Filter.Tendsto Prod.fst l f` and
`Filter.Tendsto Prod.snd l g`.

## Implementation details

The product filter cannot be defined using the monad structure on filters. For example:

```lean
F := do {x ← seq, y ← top, return (x, y)}
G := do {y ← top, x ← seq, return (x, y)}
```
hence:
```lean
s ∈ F  ↔  ∃ n, [n..∞] × univ ⊆ s
s ∈ G  ↔  ∀ i:ℕ, ∃ n, [n..∞] × {i} ⊆ s
```
Now `⋃ i, [i..∞] × {i}` is in `G` but not in `F`.
As product filter we want to have `F` as result.

## Notations

* `f ×ˢ g` : `Filter.prod f g`, localized in `Filter`.

-/

open Set

open Filter

namespace Filter

variable {α β γ δ : Type*} {ι : Sort*}

section Prod

variable {s : Set α} {t : Set β} {f : Filter α} {g : Filter β}

theorem prod_mem_prod (hs : s ∈ f) (ht : t ∈ g) : s ×ˢ t ∈ f ×ˢ g :=
  inter_mem_inf (preimage_mem_comap hs) (preimage_mem_comap ht)

theorem mem_prod_iff {s : Set (α × β)} {f : Filter α} {g : Filter β} :
    s ∈ f ×ˢ g ↔ ∃ t₁ ∈ f, ∃ t₂ ∈ g, t₁ ×ˢ t₂ ⊆ s := by
  constructor
  · rintro ⟨t₁, ⟨s₁, hs₁, hts₁⟩, t₂, ⟨s₂, hs₂, hts₂⟩, rfl⟩
    exact ⟨s₁, hs₁, s₂, hs₂, fun p ⟨h, h'⟩ => ⟨hts₁ h, hts₂ h'⟩⟩
  · rintro ⟨t₁, ht₁, t₂, ht₂, h⟩
    exact mem_inf_of_inter (preimage_mem_comap ht₁) (preimage_mem_comap ht₂) h

@[simp]
theorem compl_diagonal_mem_prod {l₁ l₂ : Filter α} : (diagonal α)ᶜ ∈ l₁ ×ˢ l₂ ↔ Disjoint l₁ l₂ := by
  simp only [mem_prod_iff, Filter.disjoint_iff, prod_subset_compl_diagonal_iff_disjoint]

@[simp]
theorem prod_mem_prod_iff [f.NeBot] [g.NeBot] : s ×ˢ t ∈ f ×ˢ g ↔ s ∈ f ∧ t ∈ g :=
  ⟨fun h =>
    let ⟨_s', hs', _t', ht', H⟩ := mem_prod_iff.1 h
    (prod_subset_prod_iff.1 H).elim
      (fun ⟨hs's, ht't⟩ => ⟨mem_of_superset hs' hs's, mem_of_superset ht' ht't⟩) fun h =>
      h.elim (fun hs'e => absurd hs'e (nonempty_of_mem hs').ne_empty) fun ht'e =>
        absurd ht'e (nonempty_of_mem ht').ne_empty,
    fun h => prod_mem_prod h.1 h.2⟩

theorem mem_prod_principal {s : Set (α × β)} :
    s ∈ f ×ˢ 𝓟 t ↔ { a | ∀ b ∈ t, (a, b) ∈ s } ∈ f := by
  rw [← @exists_mem_subset_iff _ f, mem_prod_iff]
  refine exists_congr fun u => Iff.rfl.and ⟨?_, fun h => ⟨t, mem_principal_self t, ?_⟩⟩
  · rintro ⟨v, v_in, hv⟩ a a_in b b_in
    exact hv (mk_mem_prod a_in <| v_in b_in)
  · rintro ⟨x, y⟩ ⟨hx, hy⟩
    exact h hx y hy

theorem mem_prod_top {s : Set (α × β)} :
    s ∈ f ×ˢ (⊤ : Filter β) ↔ { a | ∀ b, (a, b) ∈ s } ∈ f := by
  rw [← principal_univ, mem_prod_principal]
  simp only [mem_univ, forall_true_left]

theorem eventually_prod_principal_iff {p : α × β → Prop} {s : Set β} :
    (∀ᶠ x : α × β in f ×ˢ 𝓟 s, p x) ↔ ∀ᶠ x : α in f, ∀ y : β, y ∈ s → p (x, y) := by
  rw [eventually_iff, eventually_iff, mem_prod_principal]
  simp only [mem_setOf_eq]

theorem comap_prod (f : α → β × γ) (b : Filter β) (c : Filter γ) :
    comap f (b ×ˢ c) = comap (Prod.fst ∘ f) b ⊓ comap (Prod.snd ∘ f) c := by
  rw [prod_eq_inf, comap_inf, Filter.comap_comap, Filter.comap_comap]

theorem comap_prodMap_prod (f : α → β) (g : γ → δ) (lb : Filter β) (ld : Filter δ) :
    comap (Prod.map f g) (lb ×ˢ ld) = comap f lb ×ˢ comap g ld := by
  simp [prod_eq_inf, comap_comap, Function.comp_def]

theorem prod_top : f ×ˢ (⊤ : Filter β) = f.comap Prod.fst := by
  rw [prod_eq_inf, comap_top, inf_top_eq]

theorem top_prod : (⊤ : Filter α) ×ˢ g = g.comap Prod.snd := by
  rw [prod_eq_inf, comap_top, top_inf_eq]

theorem sup_prod (f₁ f₂ : Filter α) (g : Filter β) : (f₁ ⊔ f₂) ×ˢ g = (f₁ ×ˢ g) ⊔ (f₂ ×ˢ g) := by
  simp only [prod_eq_inf, comap_sup, inf_sup_right]

theorem prod_sup (f : Filter α) (g₁ g₂ : Filter β) : f ×ˢ (g₁ ⊔ g₂) = (f ×ˢ g₁) ⊔ (f ×ˢ g₂) := by
  simp only [prod_eq_inf, comap_sup, inf_sup_left]

theorem eventually_prod_iff {p : α × β → Prop} :
    (∀ᶠ x in f ×ˢ g, p x) ↔
      ∃ pa : α → Prop, (∀ᶠ x in f, pa x) ∧ ∃ pb : β → Prop, (∀ᶠ y in g, pb y) ∧
        ∀ {x}, pa x → ∀ {y}, pb y → p (x, y) := by
  simpa only [Set.prod_subset_iff] using @mem_prod_iff α β p f g

theorem tendsto_fst : Tendsto Prod.fst (f ×ˢ g) f :=
  tendsto_inf_left tendsto_comap

theorem tendsto_snd : Tendsto Prod.snd (f ×ˢ g) g :=
  tendsto_inf_right tendsto_comap

/-- If a function tends to a product `g ×ˢ h` of filters, then its first component tends to
`g`. See also `Filter.Tendsto.fst_nhds` for the special case of converging to a point in a
product of two topological spaces. -/
theorem Tendsto.fst {h : Filter γ} {m : α → β × γ} (H : Tendsto m f (g ×ˢ h)) :
    Tendsto (fun a ↦ (m a).1) f g :=
  tendsto_fst.comp H

/-- If a function tends to a product `g ×ˢ h` of filters, then its second component tends to
`h`. See also `Filter.Tendsto.snd_nhds` for the special case of converging to a point in a
product of two topological spaces. -/
theorem Tendsto.snd {h : Filter γ} {m : α → β × γ} (H : Tendsto m f (g ×ˢ h)) :
    Tendsto (fun a ↦ (m a).2) f h :=
  tendsto_snd.comp H

theorem Tendsto.prodMk {h : Filter γ} {m₁ : α → β} {m₂ : α → γ} (h₁ : Tendsto m₁ f g)
    (h₂ : Tendsto m₂ f h) : Tendsto (fun x => (m₁ x, m₂ x)) f (g ×ˢ h) :=
  tendsto_inf.2 ⟨tendsto_comap_iff.2 h₁, tendsto_comap_iff.2 h₂⟩

<<<<<<< HEAD
@[deprecated (since := "2025-02-20")] alias Tendsto.prod_mk := Tendsto.prodMk
=======
@[deprecated (since := "2025-03-10")]
alias Tendsto.prod_mk := Tendsto.prodMk
>>>>>>> 81960b1a

theorem tendsto_prod_swap : Tendsto (Prod.swap : α × β → β × α) (f ×ˢ g) (g ×ˢ f) :=
  tendsto_snd.prodMk tendsto_fst

theorem Eventually.prod_inl {la : Filter α} {p : α → Prop} (h : ∀ᶠ x in la, p x) (lb : Filter β) :
    ∀ᶠ x in la ×ˢ lb, p (x : α × β).1 :=
  tendsto_fst.eventually h

theorem Eventually.prod_inr {lb : Filter β} {p : β → Prop} (h : ∀ᶠ x in lb, p x) (la : Filter α) :
    ∀ᶠ x in la ×ˢ lb, p (x : α × β).2 :=
  tendsto_snd.eventually h

theorem Eventually.prod_mk {la : Filter α} {pa : α → Prop} (ha : ∀ᶠ x in la, pa x) {lb : Filter β}
    {pb : β → Prop} (hb : ∀ᶠ y in lb, pb y) : ∀ᶠ p in la ×ˢ lb, pa (p : α × β).1 ∧ pb p.2 :=
  (ha.prod_inl lb).and (hb.prod_inr la)

theorem EventuallyEq.prodMap {δ} {la : Filter α} {fa ga : α → γ} (ha : fa =ᶠ[la] ga) {lb : Filter β}
    {fb gb : β → δ} (hb : fb =ᶠ[lb] gb) : Prod.map fa fb =ᶠ[la ×ˢ lb] Prod.map ga gb :=
  (Eventually.prod_mk ha hb).mono fun _ h => Prod.ext h.1 h.2

<<<<<<< HEAD
@[deprecated (since := "2025-02-20")]
=======
@[deprecated (since := "2025-03-10")]
>>>>>>> 81960b1a
alias EventuallyEq.prod_map := EventuallyEq.prodMap

theorem EventuallyLE.prodMap {δ} [LE γ] [LE δ] {la : Filter α} {fa ga : α → γ} (ha : fa ≤ᶠ[la] ga)
    {lb : Filter β} {fb gb : β → δ} (hb : fb ≤ᶠ[lb] gb) :
    Prod.map fa fb ≤ᶠ[la ×ˢ lb] Prod.map ga gb :=
  Eventually.prod_mk ha hb

<<<<<<< HEAD
@[deprecated (since := "2025-02-20")]
=======
@[deprecated (since := "2025-03-10")]
>>>>>>> 81960b1a
alias EventuallyLE.prod_map := EventuallyLE.prodMap

theorem Eventually.curry {la : Filter α} {lb : Filter β} {p : α × β → Prop}
    (h : ∀ᶠ x in la ×ˢ lb, p x) : ∀ᶠ x in la, ∀ᶠ y in lb, p (x, y) := by
  rcases eventually_prod_iff.1 h with ⟨pa, ha, pb, hb, h⟩
  exact ha.mono fun a ha => hb.mono fun b hb => h ha hb

protected lemma Frequently.uncurry {la : Filter α} {lb : Filter β} {p : α → β → Prop}
    (h : ∃ᶠ x in la, ∃ᶠ y in lb, p x y) : ∃ᶠ xy in la ×ˢ lb, p xy.1 xy.2 :=
  mt (fun h ↦ by simpa only [not_frequently] using h.curry) h

/-- A fact that is eventually true about all pairs `l ×ˢ l` is eventually true about
all diagonal pairs `(i, i)` -/
theorem Eventually.diag_of_prod {p : α × α → Prop} (h : ∀ᶠ i in f ×ˢ f, p i) :
    ∀ᶠ i in f, p (i, i) := by
  obtain ⟨t, ht, s, hs, hst⟩ := eventually_prod_iff.1 h
  apply (ht.and hs).mono fun x hx => hst hx.1 hx.2

theorem Eventually.diag_of_prod_left {f : Filter α} {g : Filter γ} {p : (α × α) × γ → Prop} :
    (∀ᶠ x in (f ×ˢ f) ×ˢ g, p x) → ∀ᶠ x : α × γ in f ×ˢ g, p ((x.1, x.1), x.2) := by
  intro h
  obtain ⟨t, ht, s, hs, hst⟩ := eventually_prod_iff.1 h
  exact (ht.diag_of_prod.prod_mk hs).mono fun x hx => by simp only [hst hx.1 hx.2]

theorem Eventually.diag_of_prod_right {f : Filter α} {g : Filter γ} {p : α × γ × γ → Prop} :
    (∀ᶠ x in f ×ˢ (g ×ˢ g), p x) → ∀ᶠ x : α × γ in f ×ˢ g, p (x.1, x.2, x.2) := by
  intro h
  obtain ⟨t, ht, s, hs, hst⟩ := eventually_prod_iff.1 h
  exact (ht.prod_mk hs.diag_of_prod).mono fun x hx => by simp only [hst hx.1 hx.2]

theorem tendsto_diag : Tendsto (fun i => (i, i)) f (f ×ˢ f) :=
  tendsto_iff_eventually.mpr fun _ hpr => hpr.diag_of_prod

theorem prod_iInf_left [Nonempty ι] {f : ι → Filter α} {g : Filter β} :
    (⨅ i, f i) ×ˢ g = ⨅ i, f i ×ˢ g := by
  simp only [prod_eq_inf, comap_iInf, iInf_inf]

theorem prod_iInf_right [Nonempty ι] {f : Filter α} {g : ι → Filter β} :
    (f ×ˢ ⨅ i, g i) = ⨅ i, f ×ˢ g i := by
  simp only [prod_eq_inf, comap_iInf, inf_iInf]

@[mono, gcongr]
theorem prod_mono {f₁ f₂ : Filter α} {g₁ g₂ : Filter β} (hf : f₁ ≤ f₂) (hg : g₁ ≤ g₂) :
    f₁ ×ˢ g₁ ≤ f₂ ×ˢ g₂ :=
  inf_le_inf (comap_mono hf) (comap_mono hg)

@[gcongr]
theorem prod_mono_left (g : Filter β) {f₁ f₂ : Filter α} (hf : f₁ ≤ f₂) : f₁ ×ˢ g ≤ f₂ ×ˢ g :=
  Filter.prod_mono hf rfl.le

@[gcongr]
theorem prod_mono_right (f : Filter α) {g₁ g₂ : Filter β} (hf : g₁ ≤ g₂) : f ×ˢ g₁ ≤ f ×ˢ g₂ :=
  Filter.prod_mono rfl.le hf

theorem prod_comap_comap_eq.{u, v, w, x} {α₁ : Type u} {α₂ : Type v} {β₁ : Type w} {β₂ : Type x}
    {f₁ : Filter α₁} {f₂ : Filter α₂} {m₁ : β₁ → α₁} {m₂ : β₂ → α₂} :
    comap m₁ f₁ ×ˢ comap m₂ f₂ = comap (fun p : β₁ × β₂ => (m₁ p.1, m₂ p.2)) (f₁ ×ˢ f₂) := by
  simp only [prod_eq_inf, comap_comap, comap_inf, Function.comp_def]

theorem prod_comm' : f ×ˢ g = comap Prod.swap (g ×ˢ f) := by
  simp only [prod_eq_inf, comap_comap, Function.comp_def, inf_comm, Prod.swap, comap_inf]

theorem prod_comm : f ×ˢ g = map (fun p : β × α => (p.2, p.1)) (g ×ˢ f) := by
  rw [prod_comm', ← map_swap_eq_comap_swap]
  rfl

theorem mem_prod_iff_left {s : Set (α × β)} :
    s ∈ f ×ˢ g ↔ ∃ t ∈ f, ∀ᶠ y in g, ∀ x ∈ t, (x, y) ∈ s := by
  simp only [mem_prod_iff, prod_subset_iff]
  refine exists_congr fun _ => Iff.rfl.and <| Iff.trans ?_ exists_mem_subset_iff
  exact exists_congr fun _ => Iff.rfl.and forall₂_swap

theorem mem_prod_iff_right {s : Set (α × β)} :
    s ∈ f ×ˢ g ↔ ∃ t ∈ g, ∀ᶠ x in f, ∀ y ∈ t, (x, y) ∈ s := by
  rw [prod_comm, mem_map, mem_prod_iff_left]; rfl

@[simp]
theorem map_fst_prod (f : Filter α) (g : Filter β) [NeBot g] : map Prod.fst (f ×ˢ g) = f := by
  ext s
  simp only [mem_map, mem_prod_iff_left, mem_preimage, eventually_const, ← subset_def,
    exists_mem_subset_iff]

@[simp]
theorem map_snd_prod (f : Filter α) (g : Filter β) [NeBot f] : map Prod.snd (f ×ˢ g) = g := by
  rw [prod_comm, map_map]; apply map_fst_prod

@[simp]
theorem prod_le_prod {f₁ f₂ : Filter α} {g₁ g₂ : Filter β} [NeBot f₁] [NeBot g₁] :
    f₁ ×ˢ g₁ ≤ f₂ ×ˢ g₂ ↔ f₁ ≤ f₂ ∧ g₁ ≤ g₂ :=
  ⟨fun h =>
    ⟨map_fst_prod f₁ g₁ ▸ tendsto_fst.mono_left h, map_snd_prod f₁ g₁ ▸ tendsto_snd.mono_left h⟩,
    fun h => prod_mono h.1 h.2⟩

@[simp]
theorem prod_inj {f₁ f₂ : Filter α} {g₁ g₂ : Filter β} [NeBot f₁] [NeBot g₁] :
    f₁ ×ˢ g₁ = f₂ ×ˢ g₂ ↔ f₁ = f₂ ∧ g₁ = g₂ := by
  refine ⟨fun h => ?_, fun h => h.1 ▸ h.2 ▸ rfl⟩
  have hle : f₁ ≤ f₂ ∧ g₁ ≤ g₂ := prod_le_prod.1 h.le
  haveI := neBot_of_le hle.1; haveI := neBot_of_le hle.2
  exact ⟨hle.1.antisymm <| (prod_le_prod.1 h.ge).1, hle.2.antisymm <| (prod_le_prod.1 h.ge).2⟩

theorem eventually_swap_iff {p : α × β → Prop} :
    (∀ᶠ x : α × β in f ×ˢ g, p x) ↔ ∀ᶠ y : β × α in g ×ˢ f, p y.swap := by
  rw [prod_comm]; rfl

theorem prod_assoc (f : Filter α) (g : Filter β) (h : Filter γ) :
    map (Equiv.prodAssoc α β γ) ((f ×ˢ g) ×ˢ h) = f ×ˢ (g ×ˢ h) := by
  simp_rw [← comap_equiv_symm, prod_eq_inf, comap_inf, comap_comap, inf_assoc,
    Function.comp_def, Equiv.prodAssoc_symm_apply]

theorem prod_assoc_symm (f : Filter α) (g : Filter β) (h : Filter γ) :
    map (Equiv.prodAssoc α β γ).symm (f ×ˢ (g ×ˢ h)) = (f ×ˢ g) ×ˢ h := by
  simp_rw [map_equiv_symm, prod_eq_inf, comap_inf, comap_comap, inf_assoc,
    Function.comp_def, Equiv.prodAssoc_apply]

theorem tendsto_prodAssoc {h : Filter γ} :
    Tendsto (Equiv.prodAssoc α β γ) ((f ×ˢ g) ×ˢ h) (f ×ˢ (g ×ˢ h)) :=
  (prod_assoc f g h).le

theorem tendsto_prodAssoc_symm {h : Filter γ} :
    Tendsto (Equiv.prodAssoc α β γ).symm (f ×ˢ (g ×ˢ h)) ((f ×ˢ g) ×ˢ h) :=
  (prod_assoc_symm f g h).le

/-- A useful lemma when dealing with uniformities. -/
theorem map_swap4_prod {h : Filter γ} {k : Filter δ} :
    map (fun p : (α × β) × γ × δ => ((p.1.1, p.2.1), (p.1.2, p.2.2))) ((f ×ˢ g) ×ˢ (h ×ˢ k)) =
      (f ×ˢ h) ×ˢ (g ×ˢ k) := by
  simp_rw [map_swap4_eq_comap, prod_eq_inf, comap_inf, comap_comap]; ac_rfl

theorem tendsto_swap4_prod {h : Filter γ} {k : Filter δ} :
    Tendsto (fun p : (α × β) × γ × δ => ((p.1.1, p.2.1), (p.1.2, p.2.2))) ((f ×ˢ g) ×ˢ (h ×ˢ k))
      ((f ×ˢ h) ×ˢ (g ×ˢ k)) :=
  map_swap4_prod.le

theorem prod_map_map_eq.{u, v, w, x} {α₁ : Type u} {α₂ : Type v} {β₁ : Type w} {β₂ : Type x}
    {f₁ : Filter α₁} {f₂ : Filter α₂} {m₁ : α₁ → β₁} {m₂ : α₂ → β₂} :
    map m₁ f₁ ×ˢ map m₂ f₂ = map (fun p : α₁ × α₂ => (m₁ p.1, m₂ p.2)) (f₁ ×ˢ f₂) :=
  le_antisymm
    (fun s hs =>
      let ⟨s₁, hs₁, s₂, hs₂, h⟩ := mem_prod_iff.mp hs
      mem_of_superset (prod_mem_prod (image_mem_map hs₁) (image_mem_map hs₂)) <|
        by rwa [prod_image_image_eq, image_subset_iff])
    ((tendsto_map.comp tendsto_fst).prodMk (tendsto_map.comp tendsto_snd))

theorem prod_map_map_eq' {α₁ : Type*} {α₂ : Type*} {β₁ : Type*} {β₂ : Type*} (f : α₁ → α₂)
    (g : β₁ → β₂) (F : Filter α₁) (G : Filter β₁) :
    map f F ×ˢ map g G = map (Prod.map f g) (F ×ˢ G) :=
  prod_map_map_eq

theorem prod_map_left (f : α → β) (F : Filter α) (G : Filter γ) :
    map f F ×ˢ G = map (Prod.map f id) (F ×ˢ G) := by
  rw [← prod_map_map_eq', map_id]

theorem prod_map_right (f : β → γ) (F : Filter α) (G : Filter β) :
    F ×ˢ map f G = map (Prod.map id f) (F ×ˢ G) := by
  rw [← prod_map_map_eq', map_id]

theorem le_prod_map_fst_snd {f : Filter (α × β)} : f ≤ map Prod.fst f ×ˢ map Prod.snd f :=
  le_inf le_comap_map le_comap_map

theorem Tendsto.prodMap {δ : Type*} {f : α → γ} {g : β → δ} {a : Filter α} {b : Filter β}
    {c : Filter γ} {d : Filter δ} (hf : Tendsto f a c) (hg : Tendsto g b d) :
    Tendsto (Prod.map f g) (a ×ˢ b) (c ×ˢ d) := by
  rw [Tendsto, Prod.map_def, ← prod_map_map_eq]
  exact Filter.prod_mono hf hg

<<<<<<< HEAD
@[deprecated (since := "2025-02-20")]
=======
@[deprecated (since := "2025-03-10")]
>>>>>>> 81960b1a
alias Tendsto.prod_map := Tendsto.prodMap

protected theorem map_prod (m : α × β → γ) (f : Filter α) (g : Filter β) :
    map m (f ×ˢ g) = (f.map fun a b => m (a, b)).seq g := by
  simp only [Filter.ext_iff, mem_map, mem_prod_iff, mem_map_seq_iff, exists_and_left]
  intro s
  constructor
  · exact fun ⟨t, ht, s, hs, h⟩ => ⟨s, hs, t, ht, fun x hx y hy => @h ⟨x, y⟩ ⟨hx, hy⟩⟩
  · exact fun ⟨s, hs, t, ht, h⟩ => ⟨t, ht, s, hs, fun ⟨x, y⟩ ⟨hx, hy⟩ => h x hx y hy⟩

theorem prod_eq : f ×ˢ g = (f.map Prod.mk).seq g := f.map_prod id g

theorem prod_inf_prod {f₁ f₂ : Filter α} {g₁ g₂ : Filter β} :
    (f₁ ×ˢ g₁) ⊓ (f₂ ×ˢ g₂) = (f₁ ⊓ f₂) ×ˢ (g₁ ⊓ g₂) := by
  simp only [prod_eq_inf, comap_inf, inf_comm, inf_assoc, inf_left_comm]

theorem inf_prod {f₁ f₂ : Filter α} : (f₁ ⊓ f₂) ×ˢ g = (f₁ ×ˢ g) ⊓ (f₂ ×ˢ g) := by
  rw [prod_inf_prod, inf_idem]

theorem prod_inf {g₁ g₂ : Filter β} : f ×ˢ (g₁ ⊓ g₂) = (f ×ˢ g₁) ⊓ (f ×ˢ g₂) := by
  rw [prod_inf_prod, inf_idem]

@[simp]
theorem prod_principal_principal {s : Set α} {t : Set β} : 𝓟 s ×ˢ 𝓟 t = 𝓟 (s ×ˢ t) := by
  simp only [prod_eq_inf, comap_principal, principal_eq_iff_eq, comap_principal, inf_principal]; rfl

@[simp]
theorem pure_prod {a : α} {f : Filter β} : pure a ×ˢ f = map (Prod.mk a) f := by
  rw [prod_eq, map_pure, pure_seq_eq_map]

theorem map_pure_prod (f : α → β → γ) (a : α) (B : Filter β) :
    map (Function.uncurry f) (pure a ×ˢ B) = map (f a) B := by
  rw [Filter.pure_prod]; rfl

@[simp]
theorem prod_pure {b : β} : f ×ˢ pure b = map (fun a => (a, b)) f := by
  rw [prod_eq, seq_pure, map_map]; rfl

theorem prod_pure_pure {a : α} {b : β} :
    (pure a : Filter α) ×ˢ (pure b : Filter β) = pure (a, b) := by simp

@[simp]
theorem prod_eq_bot : f ×ˢ g = ⊥ ↔ f = ⊥ ∨ g = ⊥ := by
  simp_rw [← empty_mem_iff_bot, mem_prod_iff, subset_empty_iff, prod_eq_empty_iff, ← exists_prop,
    Subtype.exists', exists_or, exists_const, Subtype.exists, exists_prop, exists_eq_right]

@[simp] theorem prod_bot : f ×ˢ (⊥ : Filter β) = ⊥ := prod_eq_bot.2 <| Or.inr rfl

@[simp] theorem bot_prod : (⊥ : Filter α) ×ˢ g = ⊥ := prod_eq_bot.2 <| Or.inl rfl

theorem prod_neBot : NeBot (f ×ˢ g) ↔ NeBot f ∧ NeBot g := by
  simp only [neBot_iff, Ne, prod_eq_bot, not_or]

protected theorem NeBot.prod (hf : NeBot f) (hg : NeBot g) : NeBot (f ×ˢ g) := prod_neBot.2 ⟨hf, hg⟩

instance prod.instNeBot [hf : NeBot f] [hg : NeBot g] : NeBot (f ×ˢ g) := hf.prod hg

@[simp]
lemma disjoint_prod {f' : Filter α} {g' : Filter β} :
    Disjoint (f ×ˢ g) (f' ×ˢ g') ↔ Disjoint f f' ∨ Disjoint g g' := by
  simp only [disjoint_iff, prod_inf_prod, prod_eq_bot]

/-- `p ∧ q` occurs frequently along the product of two filters
iff both `p` and `q` occur frequently along the corresponding filters. -/
theorem frequently_prod_and {p : α → Prop} {q : β → Prop} :
    (∃ᶠ x in f ×ˢ g, p x.1 ∧ q x.2) ↔ (∃ᶠ a in f, p a) ∧ ∃ᶠ b in g, q b := by
  simp only [frequently_iff_neBot, ← prod_neBot, ← prod_inf_prod, prod_principal_principal]
  rfl

theorem tendsto_prod_iff {f : α × β → γ} {x : Filter α} {y : Filter β} {z : Filter γ} :
    Tendsto f (x ×ˢ y) z ↔ ∀ W ∈ z, ∃ U ∈ x, ∃ V ∈ y, ∀ x y, x ∈ U → y ∈ V → f (x, y) ∈ W := by
  simp only [tendsto_def, mem_prod_iff, prod_sub_preimage_iff, exists_prop]

theorem tendsto_prod_iff' {g' : Filter γ} {s : α → β × γ} :
    Tendsto s f (g ×ˢ g') ↔ Tendsto (fun n => (s n).1) f g ∧ Tendsto (fun n => (s n).2) f g' := by
  simp only [prod_eq_inf, tendsto_inf, tendsto_comap_iff, Function.comp_def]

theorem le_prod {f : Filter (α × β)} {g : Filter α} {g' : Filter β} :
    (f ≤ g ×ˢ g') ↔ Tendsto Prod.fst f g ∧ Tendsto Prod.snd f g' :=
  tendsto_prod_iff'

end Prod

/-! ### Coproducts of filters -/

section Coprod

variable {f : Filter α} {g : Filter β}

theorem coprod_eq_prod_top_sup_top_prod (f : Filter α) (g : Filter β) :
    Filter.coprod f g = f ×ˢ ⊤ ⊔ ⊤ ×ˢ g := by
  rw [prod_top, top_prod]
  rfl

theorem mem_coprod_iff {s : Set (α × β)} {f : Filter α} {g : Filter β} :
    s ∈ f.coprod g ↔ (∃ t₁ ∈ f, Prod.fst ⁻¹' t₁ ⊆ s) ∧ ∃ t₂ ∈ g, Prod.snd ⁻¹' t₂ ⊆ s := by
  simp [Filter.coprod]

@[simp]
theorem bot_coprod (l : Filter β) : (⊥ : Filter α).coprod l = comap Prod.snd l := by
  simp [Filter.coprod]

@[simp]
theorem coprod_bot (l : Filter α) : l.coprod (⊥ : Filter β) = comap Prod.fst l := by
  simp [Filter.coprod]

theorem bot_coprod_bot : (⊥ : Filter α).coprod (⊥ : Filter β) = ⊥ := by simp

theorem compl_mem_coprod {s : Set (α × β)} {la : Filter α} {lb : Filter β} :
    sᶜ ∈ la.coprod lb ↔ (Prod.fst '' s)ᶜ ∈ la ∧ (Prod.snd '' s)ᶜ ∈ lb := by
  simp only [Filter.coprod, mem_sup, compl_mem_comap]

@[mono]
theorem coprod_mono {f₁ f₂ : Filter α} {g₁ g₂ : Filter β} (hf : f₁ ≤ f₂) (hg : g₁ ≤ g₂) :
    f₁.coprod g₁ ≤ f₂.coprod g₂ :=
  sup_le_sup (comap_mono hf) (comap_mono hg)

theorem coprod_neBot_iff : (f.coprod g).NeBot ↔ f.NeBot ∧ Nonempty β ∨ Nonempty α ∧ g.NeBot := by
  simp [Filter.coprod]

@[instance]
theorem coprod_neBot_left [NeBot f] [Nonempty β] : (f.coprod g).NeBot :=
  coprod_neBot_iff.2 (Or.inl ⟨‹_›, ‹_›⟩)

@[instance]
theorem coprod_neBot_right [NeBot g] [Nonempty α] : (f.coprod g).NeBot :=
  coprod_neBot_iff.2 (Or.inr ⟨‹_›, ‹_›⟩)

theorem coprod_inf_prod_le (f₁ f₂ : Filter α) (g₁ g₂ : Filter β) :
    f₁.coprod g₁ ⊓ f₂ ×ˢ g₂ ≤ f₁ ×ˢ g₂ ⊔ f₂ ×ˢ g₁ := calc
  f₁.coprod g₁ ⊓ f₂ ×ˢ g₂
  _ = (f₁ ×ˢ ⊤ ⊔ ⊤ ×ˢ g₁) ⊓ f₂ ×ˢ g₂            := by rw [coprod_eq_prod_top_sup_top_prod]
  _ = f₁ ×ˢ ⊤ ⊓ f₂ ×ˢ g₂ ⊔ ⊤ ×ˢ g₁ ⊓ f₂ ×ˢ g₂   := inf_sup_right _ _ _
  _ = (f₁ ⊓ f₂) ×ˢ g₂ ⊔ f₂ ×ˢ (g₁ ⊓ g₂)         := by simp [prod_inf_prod]
  _ ≤ f₁ ×ˢ g₂ ⊔ f₂ ×ˢ g₁                       :=
    sup_le_sup (prod_mono inf_le_left le_rfl) (prod_mono le_rfl inf_le_left)

theorem principal_coprod_principal (s : Set α) (t : Set β) :
    (𝓟 s).coprod (𝓟 t) = 𝓟 (sᶜ ×ˢ tᶜ)ᶜ := by
  rw [Filter.coprod, comap_principal, comap_principal, sup_principal, Set.prod_eq, compl_inter,
    preimage_compl, preimage_compl, compl_compl, compl_compl]

-- this inequality can be strict; see `map_const_principal_coprod_map_id_principal` and
-- `map_prodMap_const_id_principal_coprod_principal` below.
theorem map_prodMap_coprod_le.{u, v, w, x} {α₁ : Type u} {α₂ : Type v} {β₁ : Type w} {β₂ : Type x}
    {f₁ : Filter α₁} {f₂ : Filter α₂} {m₁ : α₁ → β₁} {m₂ : α₂ → β₂} :
    map (Prod.map m₁ m₂) (f₁.coprod f₂) ≤ (map m₁ f₁).coprod (map m₂ f₂) := by
  intro s
  simp only [mem_map, mem_coprod_iff]
  rintro ⟨⟨u₁, hu₁, h₁⟩, u₂, hu₂, h₂⟩
  refine ⟨⟨m₁ ⁻¹' u₁, hu₁, fun _ hx => h₁ ?_⟩, ⟨m₂ ⁻¹' u₂, hu₂, fun _ hx => h₂ ?_⟩⟩ <;> convert hx

<<<<<<< HEAD
@[deprecated (since := "2025-02-20")]
=======
@[deprecated (since := "2025-03-10")]
>>>>>>> 81960b1a
alias map_prod_map_coprod_le := map_prodMap_coprod_le

/-- Characterization of the coproduct of the `Filter.map`s of two principal filters `𝓟 {a}` and
`𝓟 {i}`, the first under the constant function `fun a => b` and the second under the identity
function. Together with the next lemma, `map_prod_map_const_id_principal_coprod_principal`, this
provides an example showing that the inequality in the lemma `map_prod_map_coprod_le` can be strict.
-/
theorem map_const_principal_coprod_map_id_principal {α β ι : Type*} (a : α) (b : β) (i : ι) :
    (map (fun _ => b) (𝓟 {a})).coprod (map id (𝓟 {i})) =
      𝓟 ((({b} : Set β) ×ˢ univ) ∪ (univ ×ˢ ({i} : Set ι))) := by
  simp only [map_principal, Filter.coprod, comap_principal, sup_principal, image_singleton,
    image_id, prod_univ, univ_prod, id]

/-- Characterization of the `Filter.map` of the coproduct of two principal filters `𝓟 {a}` and
`𝓟 {i}`, under the `Prod.map` of two functions, respectively the constant function `fun a => b` and
the identity function.  Together with the previous lemma,
`map_const_principal_coprod_map_id_principal`, this provides an example showing that the inequality
in the lemma `map_prod_map_coprod_le` can be strict. -/
theorem map_prodMap_const_id_principal_coprod_principal {α β ι : Type*} (a : α) (b : β) (i : ι) :
    map (Prod.map (fun _ : α => b) id) ((𝓟 { a }).coprod (𝓟 { i })) =
      𝓟 (({ b } : Set β) ×ˢ (univ : Set ι)) := by
  rw [principal_coprod_principal, map_principal]
  congr
  ext ⟨b', i'⟩
  constructor
  · rintro ⟨⟨a'', i''⟩, _, h₂, h₃⟩
    simp
  · rintro ⟨h₁, _⟩
    use (a, i')
    simpa using h₁.symm

<<<<<<< HEAD
@[deprecated (since := "2025-02-20")]
=======
@[deprecated (since := "2025-03-10")]
>>>>>>> 81960b1a
alias map_prod_map_const_id_principal_coprod_principal :=
  map_prodMap_const_id_principal_coprod_principal

theorem Tendsto.prodMap_coprod {δ : Type*} {f : α → γ} {g : β → δ} {a : Filter α} {b : Filter β}
    {c : Filter γ} {d : Filter δ} (hf : Tendsto f a c) (hg : Tendsto g b d) :
    Tendsto (Prod.map f g) (a.coprod b) (c.coprod d) :=
  map_prodMap_coprod_le.trans (coprod_mono hf hg)

<<<<<<< HEAD
@[deprecated (since := "2025-02-20")]
=======
@[deprecated (since := "2025-03-10")]
>>>>>>> 81960b1a
alias Tendsto.prod_map_coprod := Tendsto.prodMap_coprod

end Coprod

end Filter<|MERGE_RESOLUTION|>--- conflicted
+++ resolved
@@ -140,12 +140,8 @@
     (h₂ : Tendsto m₂ f h) : Tendsto (fun x => (m₁ x, m₂ x)) f (g ×ˢ h) :=
   tendsto_inf.2 ⟨tendsto_comap_iff.2 h₁, tendsto_comap_iff.2 h₂⟩
 
-<<<<<<< HEAD
-@[deprecated (since := "2025-02-20")] alias Tendsto.prod_mk := Tendsto.prodMk
-=======
 @[deprecated (since := "2025-03-10")]
 alias Tendsto.prod_mk := Tendsto.prodMk
->>>>>>> 81960b1a
 
 theorem tendsto_prod_swap : Tendsto (Prod.swap : α × β → β × α) (f ×ˢ g) (g ×ˢ f) :=
   tendsto_snd.prodMk tendsto_fst
@@ -166,11 +162,7 @@
     {fb gb : β → δ} (hb : fb =ᶠ[lb] gb) : Prod.map fa fb =ᶠ[la ×ˢ lb] Prod.map ga gb :=
   (Eventually.prod_mk ha hb).mono fun _ h => Prod.ext h.1 h.2
 
-<<<<<<< HEAD
-@[deprecated (since := "2025-02-20")]
-=======
-@[deprecated (since := "2025-03-10")]
->>>>>>> 81960b1a
+@[deprecated (since := "2025-03-10")]
 alias EventuallyEq.prod_map := EventuallyEq.prodMap
 
 theorem EventuallyLE.prodMap {δ} [LE γ] [LE δ] {la : Filter α} {fa ga : α → γ} (ha : fa ≤ᶠ[la] ga)
@@ -178,11 +170,7 @@
     Prod.map fa fb ≤ᶠ[la ×ˢ lb] Prod.map ga gb :=
   Eventually.prod_mk ha hb
 
-<<<<<<< HEAD
-@[deprecated (since := "2025-02-20")]
-=======
-@[deprecated (since := "2025-03-10")]
->>>>>>> 81960b1a
+@[deprecated (since := "2025-03-10")]
 alias EventuallyLE.prod_map := EventuallyLE.prodMap
 
 theorem Eventually.curry {la : Filter α} {lb : Filter β} {p : α × β → Prop}
@@ -349,11 +337,7 @@
   rw [Tendsto, Prod.map_def, ← prod_map_map_eq]
   exact Filter.prod_mono hf hg
 
-<<<<<<< HEAD
-@[deprecated (since := "2025-02-20")]
-=======
-@[deprecated (since := "2025-03-10")]
->>>>>>> 81960b1a
+@[deprecated (since := "2025-03-10")]
 alias Tendsto.prod_map := Tendsto.prodMap
 
 protected theorem map_prod (m : α × β → γ) (f : Filter α) (g : Filter β) :
@@ -506,11 +490,7 @@
   rintro ⟨⟨u₁, hu₁, h₁⟩, u₂, hu₂, h₂⟩
   refine ⟨⟨m₁ ⁻¹' u₁, hu₁, fun _ hx => h₁ ?_⟩, ⟨m₂ ⁻¹' u₂, hu₂, fun _ hx => h₂ ?_⟩⟩ <;> convert hx
 
-<<<<<<< HEAD
-@[deprecated (since := "2025-02-20")]
-=======
-@[deprecated (since := "2025-03-10")]
->>>>>>> 81960b1a
+@[deprecated (since := "2025-03-10")]
 alias map_prod_map_coprod_le := map_prodMap_coprod_le
 
 /-- Characterization of the coproduct of the `Filter.map`s of two principal filters `𝓟 {a}` and
@@ -542,11 +522,7 @@
     use (a, i')
     simpa using h₁.symm
 
-<<<<<<< HEAD
-@[deprecated (since := "2025-02-20")]
-=======
-@[deprecated (since := "2025-03-10")]
->>>>>>> 81960b1a
+@[deprecated (since := "2025-03-10")]
 alias map_prod_map_const_id_principal_coprod_principal :=
   map_prodMap_const_id_principal_coprod_principal
 
@@ -555,11 +531,7 @@
     Tendsto (Prod.map f g) (a.coprod b) (c.coprod d) :=
   map_prodMap_coprod_le.trans (coprod_mono hf hg)
 
-<<<<<<< HEAD
-@[deprecated (since := "2025-02-20")]
-=======
-@[deprecated (since := "2025-03-10")]
->>>>>>> 81960b1a
+@[deprecated (since := "2025-03-10")]
 alias Tendsto.prod_map_coprod := Tendsto.prodMap_coprod
 
 end Coprod
