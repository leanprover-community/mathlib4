--- conflicted
+++ resolved
@@ -348,20 +348,17 @@
 theorem bot_mem [OrderBot α] (s : Flag α) : (⊥ : α) ∈ s :=
   s.maxChain.bot_mem
 
-<<<<<<< HEAD
 /-- A Flag is a Nest -/
 def toNest [OrderTop α] [OrderBot α] (s : Flag α) : Nest α where
   carrier := s.carrier
   chain := s.Chain'
   mem_bot := Flag.bot_mem _
   mem_top := Flag.top_mem _
-=======
 /-- Reinterpret a maximal chain as a flag. -/
 def ofIsMaxChain (c : Set α) (hc : IsMaxChain (· ≤ ·) c) : Flag α := ⟨c, hc.isChain, hc.2⟩
 
 @[simp, norm_cast]
 lemma coe_ofIsMaxChain (c : Set α) (hc) : ofIsMaxChain c hc = c := rfl
->>>>>>> cf80f345
 
 end LE
 
