/-
Copyright (c) 2021 Bhavik Mehta. All rights reserved.
Released under Apache 2.0 license as described in the file LICENSE.
Authors: Bhavik Mehta
-/
import Mathlib.Order.Zorn

#align_import order.extension.linear from "leanprover-community/mathlib"@"9830a300340708eaa85d477c3fb96dd25f9468a5"

/-!
# Extend a partial order to a linear order

This file constructs a linear order which is an extension of the given partial order, using Zorn's
lemma.
-/


universe u

open Set Classical

open Classical

/-- Any partial order can be extended to a linear order.
-/
theorem extend_partialOrder {α : Type u} (r : α → α → Prop) [IsPartialOrder α r] :
    ∃ s : α → α → Prop, IsLinearOrder α s ∧ r ≤ s := by
  let S := { s | IsPartialOrder α s }
  have hS : ∀ c, c ⊆ S → IsChain (· ≤ ·) c → ∀ y ∈ c, ∃ ub ∈ S, ∀ z ∈ c, z ≤ ub := by
    rintro c hc₁ hc₂ s hs
    haveI := (hc₁ hs).1
    refine' ⟨sSup c, _, fun z hz => le_sSup hz⟩
    refine'
        { refl := _
          trans := _
          antisymm := _ } <;>
      simp_rw [binary_relation_sSup_iff]
    · intro x
      exact ⟨s, hs, refl x⟩
    · rintro x y z ⟨s₁, h₁s₁, h₂s₁⟩ ⟨s₂, h₁s₂, h₂s₂⟩
      haveI : IsPartialOrder _ _ := hc₁ h₁s₁
      haveI : IsPartialOrder _ _ := hc₁ h₁s₂
      cases' hc₂.total h₁s₁ h₁s₂ with h h
      · exact ⟨s₂, h₁s₂, _root_.trans (h _ _ h₂s₁) h₂s₂⟩
      · exact ⟨s₁, h₁s₁, _root_.trans h₂s₁ (h _ _ h₂s₂)⟩
    · rintro x y ⟨s₁, h₁s₁, h₂s₁⟩ ⟨s₂, h₁s₂, h₂s₂⟩
      haveI : IsPartialOrder _ _ := hc₁ h₁s₁
      haveI : IsPartialOrder _ _ := hc₁ h₁s₂
      cases' hc₂.total h₁s₁ h₁s₂ with h h
      · exact antisymm (h _ _ h₂s₁) h₂s₂
      · apply antisymm h₂s₁ (h _ _ h₂s₂)
  obtain ⟨s, hs₁ : IsPartialOrder _ _, rs, hs₂⟩ := zorn_nonempty_partialOrder₀ S hS r ‹_›
  haveI : IsPartialOrder α s := hs₁
  refine ⟨s, { total := ?_, refl := hs₁.refl, trans := hs₁.trans, antisymm := hs₁.antisymm } , rs⟩
  intro x y
  by_contra! h
  let s' x' y' := s x' y' ∨ s x' x ∧ s y y'
  rw [← hs₂ s' _ fun _ _ ↦ Or.inl] at h
  · apply h.1 (Or.inr ⟨refl _, refl _⟩)
  · refine'
    { refl := fun x ↦ Or.inl (refl _)
      trans := _
      antisymm := _ }
    rintro a b c (ab | ⟨ax : s a x, yb : s y b⟩) (bc | ⟨bx : s b x, yc : s y c⟩)
    · exact Or.inl (_root_.trans ab bc)
    · exact Or.inr ⟨_root_.trans ab bx, yc⟩
    · exact Or.inr ⟨ax, _root_.trans yb bc⟩
    · exact Or.inr ⟨ax, yc⟩
    rintro a b (ab | ⟨ax : s a x, yb : s y b⟩) (ba | ⟨bx : s b x, ya : s y a⟩)
    · exact antisymm ab ba
    · exact (h.2 (_root_.trans ya (_root_.trans ab bx))).elim
    · exact (h.2 (_root_.trans yb (_root_.trans ba ax))).elim
    · exact (h.2 (_root_.trans yb bx)).elim
#align extend_partial_order extend_partialOrder

/-- A type alias for `α`, intended to extend a partial order on `α` to a linear order. -/
def LinearExtension (α : Type u) : Type u :=
  α
#align linear_extension LinearExtension

noncomputable instance {α : Type u} [PartialOrder α] : LinearOrder (LinearExtension α) where
  le := (extend_partialOrder ((· ≤ ·) : α → α → Prop)).choose
  le_refl := (extend_partialOrder ((· ≤ ·) : α → α → Prop)).choose_spec.1.1.1.1.1
  le_trans := (extend_partialOrder ((· ≤ ·) : α → α → Prop)).choose_spec.1.1.1.2.1
  le_antisymm := (extend_partialOrder ((· ≤ ·) : α → α → Prop)).choose_spec.1.1.2.1
  le_total := (extend_partialOrder ((· ≤ ·) : α → α → Prop)).choose_spec.1.2.1
  decidableLE := Classical.decRel _

<<<<<<< HEAD
/-- The embedding of `α` into `LinearExtension α` as a relation homomorphism. -/
def toLinearExtension {α : Type u} [PartialOrder α] :
    ((· ≤ ·) : α → α → Prop) →r ((· ≤ ·) : LinearExtension α → LinearExtension α → Prop) where
  toFun x := x
  map_rel' := (extend_partialOrder ((· ≤ ·) : α → α → Prop)).choose_spec.2 _ _
=======
/-- The embedding of `α` into `LinearExtension α` as an order homomorphism. -/
def toLinearExtension {α : Type u} [PartialOrder α] : α →o LinearExtension α where
  toFun x := x
  monotone' := (extend_partialOrder ((· ≤ ·) : α → α → Prop)).choose_spec.choose_spec
>>>>>>> 4a335977
#align to_linear_extension toLinearExtension

instance {α : Type u} [Inhabited α] : Inhabited (LinearExtension α) :=
  ⟨(default : α)⟩<|MERGE_RESOLUTION|>--- conflicted
+++ resolved
@@ -86,18 +86,10 @@
   le_total := (extend_partialOrder ((· ≤ ·) : α → α → Prop)).choose_spec.1.2.1
   decidableLE := Classical.decRel _
 
-<<<<<<< HEAD
-/-- The embedding of `α` into `LinearExtension α` as a relation homomorphism. -/
-def toLinearExtension {α : Type u} [PartialOrder α] :
-    ((· ≤ ·) : α → α → Prop) →r ((· ≤ ·) : LinearExtension α → LinearExtension α → Prop) where
-  toFun x := x
-  map_rel' := (extend_partialOrder ((· ≤ ·) : α → α → Prop)).choose_spec.2 _ _
-=======
 /-- The embedding of `α` into `LinearExtension α` as an order homomorphism. -/
 def toLinearExtension {α : Type u} [PartialOrder α] : α →o LinearExtension α where
   toFun x := x
-  monotone' := (extend_partialOrder ((· ≤ ·) : α → α → Prop)).choose_spec.choose_spec
->>>>>>> 4a335977
+  monotone' := (extend_partialOrder ((· ≤ ·) : α → α → Prop)).choose_spec.2
 #align to_linear_extension toLinearExtension
 
 instance {α : Type u} [Inhabited α] : Inhabited (LinearExtension α) :=
