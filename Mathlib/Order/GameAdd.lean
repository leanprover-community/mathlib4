--- conflicted
+++ resolved
@@ -227,10 +227,7 @@
 def GameAdd.fix {C : α → α → Sort _} (hr : WellFounded rα)
     (IH : ∀ a₁ b₁, (∀ a₂ b₂, Sym2.GameAdd rα ⟦(a₂, b₂)⟧ ⟦(a₁, b₁)⟧ → C a₂ b₂) → C a₁ b₁) (a b : α) :
     C a b := by
-<<<<<<< HEAD
-=======
   -- Porting note: this was refactored for #3414 (reenableeta), and could perhaps be cleaned up.
->>>>>>> 1c09f074
   have := hr.sym2_gameAdd
   dsimp only [GameAdd, lift₂, FunLike.coe, EquivLike.coe] at this
   exact @WellFounded.fix (α × α) (fun x => C x.1 x.2) _ this.of_quotient_lift₂
@@ -240,10 +237,7 @@
 theorem GameAdd.fix_eq {C : α → α → Sort _} (hr : WellFounded rα)
     (IH : ∀ a₁ b₁, (∀ a₂ b₂, Sym2.GameAdd rα ⟦(a₂, b₂)⟧ ⟦(a₁, b₁)⟧ → C a₂ b₂) → C a₁ b₁) (a b : α) :
     GameAdd.fix hr IH a b = IH a b fun a' b' _ => GameAdd.fix hr IH a' b' := by
-<<<<<<< HEAD
-=======
   -- Porting note: this was refactored for #3414 (reenableeta), and could perhaps be cleaned up.
->>>>>>> 1c09f074
   dsimp [GameAdd.fix]
   exact WellFounded.fix_eq _ _ _
 #align sym2.game_add.fix_eq Sym2.GameAdd.fix_eq
