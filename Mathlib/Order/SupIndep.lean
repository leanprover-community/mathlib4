/-
Copyright (c) 2021 Aaron Anderson, Yaël Dillies. All rights reserved.
Released under Apache 2.0 license as described in the file LICENSE.
Authors: Aaron Anderson, Kevin Buzzard, Yaël Dillies, Eric Wieser
-/
import Mathlib.Data.Finset.Sigma
import Mathlib.Data.Finset.Pairwise
import Mathlib.Data.Fintype.Basic
import Mathlib.Order.CompleteLatticeIntervals

/-!
# Supremum independence

In this file, we define supremum independence of indexed sets. An indexed family `f : ι → α` is
sup-independent if, for all `a`, `f a` and the supremum of the rest are disjoint.

## Main definitions

* `Finset.SupIndep s f`: a family of elements `f` are supremum independent on the finite set `s`.
* `sSupIndep s`: a set of elements are supremum independent.
* `iSupIndep f`: a family of elements are supremum independent.

## Main statements

* In a distributive lattice, supremum independence is equivalent to pairwise disjointness:
  * `Finset.supIndep_iff_pairwiseDisjoint`
  * `CompleteLattice.sSupIndep_iff_pairwiseDisjoint`
  * `CompleteLattice.iSupIndep_iff_pairwiseDisjoint`
* Otherwise, supremum independence is stronger than pairwise disjointness:
  * `Finset.SupIndep.pairwiseDisjoint`
  * `sSupIndep.pairwiseDisjoint`
  * `iSupIndep.pairwiseDisjoint`

## Implementation notes

For the finite version, we avoid the "obvious" definition
`∀ i ∈ s, Disjoint (f i) ((s.erase i).sup f)` because `erase` would require decidable equality on
`ι`.
-/


variable {α β ι ι' : Type*}

/-! ### On lattices with a bottom element, via `Finset.sup` -/


namespace Finset

section Lattice

variable [Lattice α] [OrderBot α]

/-- Supremum independence of finite sets. We avoid the "obvious" definition using `s.erase i`
because `erase` would require decidable equality on `ι`. -/
def SupIndep (s : Finset ι) (f : ι → α) : Prop :=
  ∀ ⦃t⦄, t ⊆ s → ∀ ⦃i⦄, i ∈ s → i ∉ t → Disjoint (f i) (t.sup f)

variable {s t : Finset ι} {f : ι → α} {i : ι}

/-- The RHS looks like the definition of `iSupIndep`. -/
theorem supIndep_iff_disjoint_erase [DecidableEq ι] :
    s.SupIndep f ↔ ∀ i ∈ s, Disjoint (f i) ((s.erase i).sup f) :=
  ⟨fun hs _ hi => hs (erase_subset _ _) hi (not_mem_erase _ _), fun hs _ ht i hi hit =>
    (hs i hi).mono_right (sup_mono fun _ hj => mem_erase.2 ⟨ne_of_mem_of_not_mem hj hit, ht hj⟩)⟩

<<<<<<< HEAD
=======
/-- If both the index type and the lattice have decidable equality,
then the `SupIndep` predicate is decidable.

TODO: speedup the definition and drop the `[DecidableEq ι]` assumption
by iterating over the pairs `(a, t)` such that `s = Finset.cons a t _`
using something like `List.eraseIdx`
or by generating both `f i` and `(s.erase i).sup f` in one loop over `s`.
Yet another possible optimization is to precompute partial suprema of `f`
over the inits and tails of the list representing `s`,
store them in 2 `Array`s,
then compute each `sup` in 1 operation. -/
>>>>>>> 5818e47b
instance [DecidableEq ι] [DecidableEq α] : Decidable (SupIndep s f) :=
  have : ∀ i, Decidable (Disjoint (f i) ((s.erase i).sup f)) := fun _ ↦
    decidable_of_iff _ disjoint_iff.symm
  decidable_of_iff _ supIndep_iff_disjoint_erase.symm

theorem SupIndep.subset (ht : t.SupIndep f) (h : s ⊆ t) : s.SupIndep f := fun _ hu _ hi =>
  ht (hu.trans h) (h hi)

@[simp]
theorem supIndep_empty (f : ι → α) : (∅ : Finset ι).SupIndep f := fun _ _ a ha =>
  (not_mem_empty a ha).elim

@[simp]
theorem supIndep_singleton (i : ι) (f : ι → α) : ({i} : Finset ι).SupIndep f :=
  fun s hs j hji hj => by
    rw [eq_empty_of_ssubset_singleton ⟨hs, fun h => hj (h hji)⟩, sup_empty]
    exact disjoint_bot_right

theorem SupIndep.pairwiseDisjoint (hs : s.SupIndep f) : (s : Set ι).PairwiseDisjoint f :=
  fun _ ha _ hb hab =>
    sup_singleton.subst <| hs (singleton_subset_iff.2 hb) ha <| not_mem_singleton.2 hab

@[deprecated (since := "2025-01-17")] alias sup_indep.pairwise_disjoint := SupIndep.pairwiseDisjoint

theorem SupIndep.le_sup_iff (hs : s.SupIndep f) (hts : t ⊆ s) (hi : i ∈ s) (hf : ∀ i, f i ≠ ⊥) :
    f i ≤ t.sup f ↔ i ∈ t := by
  refine ⟨fun h => ?_, le_sup⟩
  by_contra hit
  exact hf i (disjoint_self.1 <| (hs hts hi hit).mono_right h)

<<<<<<< HEAD
theorem SupIndep.antitone_fun {g : ι → α} (hle : ∀ x ∈ s, f x ≤ g x) (h : s.SupIndep g) :
    s.SupIndep f := fun _t hts i his hit ↦
  (h hts his hit).mono (hle i his) <| Finset.sup_mono_fun fun x hx ↦ hle x <| hts hx

@[deprecated (since := "2025-01-17")]
alias supIndep_antimono_fun := SupIndep.antitone_fun

protected theorem SupIndep.image [DecidableEq ι] {s : Finset ι'} {g : ι' → ι}
    (hs : s.SupIndep (f ∘ g)) : (s.image g).SupIndep f := by
=======
theorem supIndep_antimono_fun {g : ι → α} (h : ∀ x ∈ s, f x ≤ g x) (h : s.SupIndep g) :
    s.SupIndep f := by
  classical
  induction s using Finset.induction_on with
  | empty => apply Finset.supIndep_empty
  | @insert i s his IH =>
  rename_i hle
  rw [Finset.supIndep_iff_disjoint_erase] at h ⊢
  intro j hj
  simp_all only [Finset.mem_insert, or_true, implies_true, true_implies, forall_eq_or_imp,
    Finset.erase_insert_eq_erase, not_false_eq_true, Finset.erase_eq_of_not_mem]
  obtain rfl | hj := hj
  · simp only [Finset.erase_insert_eq_erase]
    apply h.left.mono hle.left
    apply (Finset.sup_mono _).trans (Finset.sup_mono_fun hle.right)
    exact Finset.erase_subset _ _
  · apply (h.right j hj).mono (hle.right j hj) (Finset.sup_mono_fun _)
    intro k hk
    simp only [Finset.mem_erase, ne_eq, Finset.mem_insert] at hk
    obtain ⟨-, rfl | hk⟩ := hk
    · exact hle.left
    · exact hle.right k hk

theorem SupIndep.image [DecidableEq ι] {s : Finset ι'} {g : ι' → ι} (hs : s.SupIndep (f ∘ g)) :
    (s.image g).SupIndep f := by
>>>>>>> 5818e47b
  intro t ht i hi hit
  rcases subset_image_iff.mp ht with ⟨t, hts, rfl⟩
  rcases mem_image.mp hi with ⟨i, his, rfl⟩
  rw [sup_image]
  exact hs hts his (hit <| mem_image_of_mem _ ·)

theorem supIndep_map {s : Finset ι'} {g : ι' ↪ ι} : (s.map g).SupIndep f ↔ s.SupIndep (f ∘ g) := by
  refine ⟨fun hs t ht i hi hit => ?_, fun hs => ?_⟩
  · rw [← sup_map]
    exact hs (map_subset_map.2 ht) ((mem_map' _).2 hi) (by rwa [mem_map'])
  · classical
    rw [map_eq_image]
    exact hs.image

@[simp]
theorem supIndep_pair [DecidableEq ι] {i j : ι} (hij : i ≠ j) :
    ({i, j} : Finset ι).SupIndep f ↔ Disjoint (f i) (f j) := by
  suffices Disjoint (f i) (f j) → Disjoint (f j) ((Finset.erase {i, j} j).sup f) by
    simpa [supIndep_iff_disjoint_erase, hij]
  rw [pair_comm]
  simp [hij.symm, disjoint_comm]

theorem supIndep_univ_bool (f : Bool → α) :
    (Finset.univ : Finset Bool).SupIndep f ↔ Disjoint (f false) (f true) :=
  haveI : true ≠ false := by simp only [Ne, not_false_iff, reduceCtorEq]
  (supIndep_pair this).trans disjoint_comm

@[simp]
theorem supIndep_univ_fin_two (f : Fin 2 → α) :
    (Finset.univ : Finset (Fin 2)).SupIndep f ↔ Disjoint (f 0) (f 1) :=
  have : (0 : Fin 2) ≠ 1 := by simp
  supIndep_pair this

@[simp]
theorem supIndep_attach : (s.attach.SupIndep fun a => f a) ↔ s.SupIndep f := by
  simpa [Finset.attach_map_val] using (supIndep_map (s := s.attach) (g := .subtype _)).symm

alias ⟨_, SupIndep.attach⟩ := supIndep_attach

end Lattice

section DistribLattice

variable [DistribLattice α] [OrderBot α] {s : Finset ι} {f : ι → α}

theorem supIndep_iff_pairwiseDisjoint : s.SupIndep f ↔ (s : Set ι).PairwiseDisjoint f :=
  ⟨SupIndep.pairwiseDisjoint, fun hs _ ht _ hi hit =>
    Finset.disjoint_sup_right.2 fun _ hj => hs hi (ht hj) (ne_of_mem_of_not_mem hj hit).symm⟩

alias ⟨_, _root_.Set.PairwiseDisjoint.supIndep⟩ := supIndep_iff_pairwiseDisjoint

/-- Bind operation for `SupIndep`. -/
protected theorem SupIndep.sup [DecidableEq ι] {s : Finset ι'} {g : ι' → Finset ι} {f : ι → α}
    (hs : s.SupIndep fun i => (g i).sup f) (hg : ∀ i' ∈ s, (g i').SupIndep f) :
    (s.sup g).SupIndep f := by
  simp_rw [supIndep_iff_pairwiseDisjoint] at hs hg ⊢
  rw [sup_eq_biUnion, coe_biUnion]
  exact hs.biUnion_finset hg

/-- Bind operation for `SupIndep`. -/
protected theorem SupIndep.biUnion [DecidableEq ι] {s : Finset ι'} {g : ι' → Finset ι} {f : ι → α}
    (hs : s.SupIndep fun i => (g i).sup f) (hg : ∀ i' ∈ s, (g i').SupIndep f) :
    (s.biUnion g).SupIndep f := by
  rw [← sup_eq_biUnion]
  exact hs.sup hg

/-- Bind operation for `SupIndep`. -/
protected theorem SupIndep.sigma {β : ι → Type*} {s : Finset ι} {g : ∀ i, Finset (β i)}
    {f : Sigma β → α} (hs : s.SupIndep fun i => (g i).sup fun b => f ⟨i, b⟩)
    (hg : ∀ i ∈ s, (g i).SupIndep fun b => f ⟨i, b⟩) : (s.sigma g).SupIndep f := by
  rintro t ht ⟨i, b⟩ hi hit
  rw [Finset.disjoint_sup_right]
  rintro ⟨j, c⟩ hj
  have hbc := (ne_of_mem_of_not_mem hj hit).symm
  replace hj := ht hj
  rw [mem_sigma] at hi hj
  obtain rfl | hij := eq_or_ne i j
  · exact (hg _ hj.1).pairwiseDisjoint hi.2 hj.2 (sigma_mk_injective.ne_iff.1 hbc)
  · refine (hs.pairwiseDisjoint hi.1 hj.1 hij).mono ?_ ?_
    · convert le_sup (α := α) hi.2; simp
    · convert le_sup (α := α) hj.2; simp

protected theorem SupIndep.product {s : Finset ι} {t : Finset ι'} {f : ι × ι' → α}
    (hs : s.SupIndep fun i => t.sup fun i' => f (i, i'))
    (ht : t.SupIndep fun i' => s.sup fun i => f (i, i')) : (s ×ˢ t).SupIndep f := by
  rintro u hu ⟨i, i'⟩ hi hiu
  rw [Finset.disjoint_sup_right]
  rintro ⟨j, j'⟩ hj
  have hij := (ne_of_mem_of_not_mem hj hiu).symm
  replace hj := hu hj
  rw [mem_product] at hi hj
  obtain rfl | hij := eq_or_ne i j
  · refine (ht.pairwiseDisjoint hi.2 hj.2 <| (Prod.mk.inj_left _).ne_iff.1 hij).mono ?_ ?_
    · convert le_sup (α := α) hi.1; simp
    · convert le_sup (α := α) hj.1; simp
  · refine (hs.pairwiseDisjoint hi.1 hj.1 hij).mono ?_ ?_
    · convert le_sup (α := α) hi.2; simp
    · convert le_sup (α := α) hj.2; simp

theorem supIndep_product_iff {s : Finset ι} {t : Finset ι'} {f : ι × ι' → α} :
    (s.product t).SupIndep f ↔ (s.SupIndep fun i => t.sup fun i' => f (i, i'))
      ∧ t.SupIndep fun i' => s.sup fun i => f (i, i') := by
  refine ⟨?_, fun h => h.1.product h.2⟩
  simp_rw [supIndep_iff_pairwiseDisjoint]
  refine fun h => ⟨fun i hi j hj hij => ?_, fun i hi j hj hij => ?_⟩ <;>
      simp_rw [Finset.disjoint_sup_left, Finset.disjoint_sup_right] <;>
    intro i' hi' j' hj'
  · exact h (mk_mem_product hi hi') (mk_mem_product hj hj') (ne_of_apply_ne Prod.fst hij)
  · exact h (mk_mem_product hi' hi) (mk_mem_product hj' hj) (ne_of_apply_ne Prod.snd hij)

end DistribLattice

end Finset

/-! ### On complete lattices via `sSup` -/

section CompleteLattice
variable [CompleteLattice α]

open Set Function

/-- An independent set of elements in a complete lattice is one in which every element is disjoint
  from the `Sup` of the rest. -/
def sSupIndep (s : Set α) : Prop :=
  ∀ ⦃a⦄, a ∈ s → Disjoint a (sSup (s \ {a}))

@[deprecated (since := "2024-11-24")] alias CompleteLattice.SetIndependent := sSupIndep

variable {s : Set α} (hs : sSupIndep s)

@[simp]
theorem sSupIndep_empty : sSupIndep (∅ : Set α) := fun x hx =>
  (Set.not_mem_empty x hx).elim

@[deprecated (since := "2024-11-24")] alias CompleteLattice.setIndependent_empty := sSupIndep_empty

include hs in
theorem sSupIndep.mono {t : Set α} (hst : t ⊆ s) : sSupIndep t := fun _ ha =>
  (hs (hst ha)).mono_right (sSup_le_sSup (diff_subset_diff_left hst))

@[deprecated (since := "2024-11-24")] alias CompleteLattice.SetIndependent.mono := sSupIndep.mono

include hs in
/-- If the elements of a set are independent, then any pair within that set is disjoint. -/
theorem sSupIndep.pairwiseDisjoint : s.PairwiseDisjoint id := fun _ hx y hy h =>
  disjoint_sSup_right (hs hx) ((mem_diff y).mpr ⟨hy, h.symm⟩)

@[deprecated (since := "2024-11-24")]
alias CompleteLattice.SetIndependent.pairwiseDisjoint := sSupIndep.pairwiseDisjoint

theorem sSupIndep_singleton (a : α) : sSupIndep ({a} : Set α) := fun i hi ↦ by
  simp_all

@[deprecated (since := "2024-11-24")]
alias CompleteLattice.setIndependent_singleton := sSupIndep_singleton

theorem sSupIndep_pair {a b : α} (hab : a ≠ b) :
    sSupIndep ({a, b} : Set α) ↔ Disjoint a b := by
  constructor
  · intro h
    exact h.pairwiseDisjoint (mem_insert _ _) (mem_insert_of_mem _ (mem_singleton _)) hab
  · rintro h c ((rfl : c = a) | (rfl : c = b))
    · convert h using 1
      simp [hab, sSup_singleton]
    · convert h.symm using 1
      simp [hab, sSup_singleton]

@[deprecated (since := "2024-11-24")] alias CompleteLattice.setIndependent_pair := sSupIndep_pair

include hs in
/-- If the elements of a set are independent, then any element is disjoint from the `sSup` of some
subset of the rest. -/
theorem sSupIndep.disjoint_sSup {x : α} {y : Set α} (hx : x ∈ s) (hy : y ⊆ s) (hxy : x ∉ y) :
    Disjoint x (sSup y) := by
  have := (hs.mono <| insert_subset_iff.mpr ⟨hx, hy⟩) (mem_insert x _)
  rw [insert_diff_of_mem _ (mem_singleton _), diff_singleton_eq_self hxy] at this
  exact this

@[deprecated (since := "2024-11-24")]
alias CompleteLattice.SetIndependent.disjoint_sSup := sSupIndep.disjoint_sSup

/-- An independent indexed family of elements in a complete lattice is one in which every element
  is disjoint from the `iSup` of the rest.

  Example: an indexed family of non-zero elements in a
  vector space is linearly independent iff the indexed family of subspaces they generate is
  independent in this sense.

  Example: an indexed family of submodules of a module is independent in this sense if
  and only the natural map from the direct sum of the submodules to the module is injective. -/
def iSupIndep {ι : Sort*} {α : Type*} [CompleteLattice α] (t : ι → α) : Prop :=
  ∀ i : ι, Disjoint (t i) (⨆ (j) (_ : j ≠ i), t j)

@[deprecated (since := "2024-11-24")] alias CompleteLattice.Independent := iSupIndep

theorem sSupIndep_iff {α : Type*} [CompleteLattice α] (s : Set α) :
    sSupIndep s ↔ iSupIndep ((↑) : s → α) := by
  simp_rw [iSupIndep, sSupIndep, SetCoe.forall, sSup_eq_iSup]
  refine forall₂_congr fun a ha => ?_
  simp [iSup_subtype, iSup_and]

@[deprecated (since := "2024-11-24")] alias CompleteLattice.setIndependent_iff := sSupIndep_iff

variable {t : ι → α} (ht : iSupIndep t)

theorem iSupIndep_def : iSupIndep t ↔ ∀ i, Disjoint (t i) (⨆ (j) (_ : j ≠ i), t j) :=
  Iff.rfl

@[deprecated (since := "2024-11-24")] alias CompleteLattice.independent_def := iSupIndep_def

theorem iSupIndep_def' : iSupIndep t ↔ ∀ i, Disjoint (t i) (sSup (t '' { j | j ≠ i })) := by
  simp_rw [sSup_image]
  rfl

@[deprecated (since := "2024-11-24")] alias CompleteLattice.independent_def' := iSupIndep_def'

theorem iSupIndep_def'' :
    iSupIndep t ↔ ∀ i, Disjoint (t i) (sSup { a | ∃ j ≠ i, t j = a }) := by
  rw [iSupIndep_def']
  aesop

@[deprecated (since := "2024-11-24")] alias CompleteLattice.independent_def'' := iSupIndep_def''

@[simp]
theorem iSupIndep_empty (t : Empty → α) : iSupIndep t :=
  nofun

@[deprecated (since := "2024-11-24")] alias CompleteLattice.independent_empty := iSupIndep_empty

@[simp]
theorem iSupIndep_pempty (t : PEmpty → α) : iSupIndep t :=
  nofun

@[deprecated (since := "2024-11-24")] alias CompleteLattice.independent_pempty := iSupIndep_pempty

include ht in
/-- If the elements of a set are independent, then any pair within that set is disjoint. -/
theorem iSupIndep.pairwiseDisjoint : Pairwise (Disjoint on t) := fun x y h =>
  disjoint_sSup_right (ht x) ⟨y, iSup_pos h.symm⟩

@[deprecated (since := "2024-11-24")]
alias CompleteLattice.Independent.pairwiseDisjoint := iSupIndep.pairwiseDisjoint

theorem iSupIndep.mono {s t : ι → α} (hs : iSupIndep s) (hst : t ≤ s) : iSupIndep t :=
  fun i => (hs i).mono (hst i) <| iSup₂_mono fun j _ => hst j

@[deprecated (since := "2024-11-24")] alias CompleteLattice.Independent.mono := iSupIndep.mono

/-- Composing an independent indexed family with an injective function on the index results in
another indepedendent indexed family. -/
theorem iSupIndep.comp {ι ι' : Sort*} {t : ι → α} {f : ι' → ι} (ht : iSupIndep t)
    (hf : Injective f) : iSupIndep (t ∘ f) := fun i =>
  (ht (f i)).mono_right <| by
    refine (iSup_mono fun i => ?_).trans (iSup_comp_le _ f)
    exact iSup_const_mono hf.ne

@[deprecated (since := "2024-11-24")] alias CompleteLattice.Independent.comp := iSupIndep.comp

theorem iSupIndep.comp' {ι ι' : Sort*} {t : ι → α} {f : ι' → ι} (ht : iSupIndep <| t ∘ f)
    (hf : Surjective f) : iSupIndep t := by
  intro i
  obtain ⟨i', rfl⟩ := hf i
  rw [← hf.iSup_comp]
  exact (ht i').mono_right (biSup_mono fun j' hij => mt (congr_arg f) hij)

@[deprecated (since := "2024-11-24")] alias CompleteLattice.Independent.comp' := iSupIndep.comp'

theorem iSupIndep.sSupIndep_range (ht : iSupIndep t) : sSupIndep <| range t := by
  rw [sSupIndep_iff]
  rw [← coe_comp_rangeFactorization t] at ht
  exact ht.comp' surjective_onto_range

@[deprecated (since := "2024-11-24")]
alias CompleteLattice.Independent.setIndependent_range := iSupIndep.sSupIndep_range

@[simp]
theorem iSupIndep_ne_bot :
    iSupIndep (fun i : {i // t i ≠ ⊥} ↦ t i) ↔ iSupIndep t := by
  refine ⟨fun h ↦ ?_, fun h ↦ h.comp Subtype.val_injective⟩
  simp only [iSupIndep_def] at h ⊢
  intro i
  cases eq_or_ne (t i) ⊥ with
  | inl hi => simp [hi]
  | inr hi => ?_
  convert h ⟨i, hi⟩
  have : ∀ j, ⨆ (_ : t j = ⊥), t j = ⊥ := fun j ↦ by simp only [iSup_eq_bot, imp_self]
  rw [iSup_split _ (fun j ↦ t j = ⊥), iSup_subtype]
  simp only [iSup_comm (ι' := _ ≠ i), this, ne_eq, sup_of_le_right, Subtype.mk.injEq, iSup_bot,
    bot_le]

@[deprecated (since := "2024-11-24")]
alias CompleteLattice.independent_ne_bot_iff_independent := iSupIndep_ne_bot

theorem iSupIndep.injOn (ht : iSupIndep t) : InjOn t {i | t i ≠ ⊥} := by
  rintro i _ j (hj : t j ≠ ⊥) h
  by_contra! contra
  apply hj
  suffices t j ≤ ⨆ (k) (_ : k ≠ i), t k by
    replace ht := (ht i).mono_right this
    rwa [h, disjoint_self] at ht
  replace contra : j ≠ i := Ne.symm contra
  -- Porting note: needs explicit `f`
  exact le_iSup₂ (f := fun x _ ↦ t x) j contra

@[deprecated (since := "2024-11-24")] alias CompleteLattice.Independent.injOn := iSupIndep.injOn

theorem iSupIndep.injective (ht : iSupIndep t) (h_ne_bot : ∀ i, t i ≠ ⊥) : Injective t := by
  suffices univ = {i | t i ≠ ⊥} by rw [injective_iff_injOn_univ, this]; exact ht.injOn
  aesop

@[deprecated (since := "2024-11-24")]
alias CompleteLattice.Independent.injective := iSupIndep.injective

theorem iSupIndep_pair {i j : ι} (hij : i ≠ j) (huniv : ∀ k, k = i ∨ k = j) :
    iSupIndep t ↔ Disjoint (t i) (t j) := by
  constructor
  · exact fun h => h.pairwiseDisjoint hij
  · rintro h k
    obtain rfl | rfl := huniv k
    · refine h.mono_right (iSup_le fun i => iSup_le fun hi => Eq.le ?_)
      rw [(huniv i).resolve_left hi]
    · refine h.symm.mono_right (iSup_le fun j => iSup_le fun hj => Eq.le ?_)
      rw [(huniv j).resolve_right hj]

@[deprecated (since := "2024-11-24")] alias CompleteLattice.independent_pair := iSupIndep_pair

/-- Composing an independent indexed family with an order isomorphism on the elements results in
another independent indexed family. -/
theorem iSupIndep.map_orderIso {ι : Sort*} {α β : Type*} [CompleteLattice α]
    [CompleteLattice β] (f : α ≃o β) {a : ι → α} (ha : iSupIndep a) : iSupIndep (f ∘ a) :=
  fun i => ((ha i).map_orderIso f).mono_right (f.monotone.le_map_iSup₂ _)

@[deprecated (since := "2024-11-24")]
alias CompleteLattice.Independent.map_orderIso := iSupIndep.map_orderIso

@[simp]
theorem iSupIndep_map_orderIso_iff {ι : Sort*} {α β : Type*} [CompleteLattice α]
    [CompleteLattice β] (f : α ≃o β) {a : ι → α} : iSupIndep (f ∘ a) ↔ iSupIndep a :=
  ⟨fun h =>
    have hf : f.symm ∘ f ∘ a = a := congr_arg (· ∘ a) f.left_inv.comp_eq_id
    hf ▸ h.map_orderIso f.symm,
    fun h => h.map_orderIso f⟩

@[deprecated (since := "2024-11-24")]
alias CompleteLattice.independent_map_orderIso_iff := iSupIndep_map_orderIso_iff

/-- If the elements of a set are independent, then any element is disjoint from the `iSup` of some
subset of the rest. -/
theorem iSupIndep.disjoint_biSup {ι : Type*} {α : Type*} [CompleteLattice α] {t : ι → α}
    (ht : iSupIndep t) {x : ι} {y : Set ι} (hx : x ∉ y) : Disjoint (t x) (⨆ i ∈ y, t i) :=
  Disjoint.mono_right (biSup_mono fun _ hi => (ne_of_mem_of_not_mem hi hx :)) (ht x)

@[deprecated (since := "2024-11-24")]
alias CompleteLattice.Independent.disjoint_biSup := iSupIndep.disjoint_biSup

lemma iSupIndep.of_coe_Iic_comp {ι : Sort*} {a : α} {t : ι → Set.Iic a}
    (ht : iSupIndep ((↑) ∘ t : ι → α)) : iSupIndep t := by
  intro i x
  specialize ht i
  simp_rw [Function.comp_apply, ← Set.Iic.coe_iSup] at ht
  exact @ht x

@[deprecated (since := "2024-11-24")]
alias CompleteLattice.independent_of_independent_coe_Iic_comp := iSupIndep.of_coe_Iic_comp

theorem iSupIndep_iff_supIndep {s : Finset ι} {f : ι → α} :
    iSupIndep (f ∘ ((↑) : s → ι)) ↔ s.SupIndep f := by
  classical
    rw [Finset.supIndep_iff_disjoint_erase]
    refine Subtype.forall.trans (forall₂_congr fun a b => ?_)
    rw [Finset.sup_eq_iSup]
    congr! 1
    refine iSup_subtype.trans ?_
    congr! 1
    simp [iSup_and, @iSup_comm _ (_ ∈ s)]

@[deprecated (since := "2024-11-24")]
alias CompleteLattice.independent_iff_supIndep := iSupIndep_iff_supIndep

alias ⟨iSupIndep.supIndep, Finset.SupIndep.independent⟩ := iSupIndep_iff_supIndep

theorem iSupIndep.supIndep' {f : ι → α} (s : Finset ι) (h : iSupIndep f) : s.SupIndep f :=
  iSupIndep.supIndep (h.comp Subtype.coe_injective)

@[deprecated (since := "2024-11-24")]
alias CompleteLattice.Independent.supIndep' := iSupIndep.supIndep'

/-- A variant of `CompleteLattice.iSupIndep_iff_supIndep` for `Fintype`s. -/
theorem iSupIndep_iff_supIndep_univ [Fintype ι] {f : ι → α} :
    iSupIndep f ↔ Finset.univ.SupIndep f := by
  classical
    simp [Finset.supIndep_iff_disjoint_erase, iSupIndep, Finset.sup_eq_iSup]

@[deprecated (since := "2024-11-24")]
alias CompleteLattice.independent_iff_supIndep_univ := iSupIndep_iff_supIndep_univ

alias ⟨iSupIndep.sup_indep_univ, Finset.SupIndep.iSupIndep_of_univ⟩ := iSupIndep_iff_supIndep_univ

end CompleteLattice

section Frame
variable [Order.Frame α]

theorem sSupIndep_iff_pairwiseDisjoint {s : Set α} : sSupIndep s ↔ s.PairwiseDisjoint id :=
  ⟨sSupIndep.pairwiseDisjoint, fun hs _ hi =>
    disjoint_sSup_iff.2 fun _ hj => hs hi hj.1 <| Ne.symm hj.2⟩

@[deprecated (since := "2024-11-24")]
alias setIndependent_iff_pairwiseDisjoint := sSupIndep_iff_pairwiseDisjoint

alias ⟨_, _root_.Set.PairwiseDisjoint.sSupIndep⟩ := sSupIndep_iff_pairwiseDisjoint

open scoped Function in -- required for scoped `on` notation
theorem iSupIndep_iff_pairwiseDisjoint {f : ι → α} : iSupIndep f ↔ Pairwise (Disjoint on f) :=
  ⟨iSupIndep.pairwiseDisjoint, fun hs _ =>
    disjoint_iSup_iff.2 fun _ => disjoint_iSup_iff.2 fun hij => hs hij.symm⟩

@[deprecated (since := "2024-11-24")]
alias independent_iff_pairwiseDisjoint := iSupIndep_iff_pairwiseDisjoint

end Frame<|MERGE_RESOLUTION|>--- conflicted
+++ resolved
@@ -63,8 +63,6 @@
   ⟨fun hs _ hi => hs (erase_subset _ _) hi (not_mem_erase _ _), fun hs _ ht i hi hit =>
     (hs i hi).mono_right (sup_mono fun _ hj => mem_erase.2 ⟨ne_of_mem_of_not_mem hj hit, ht hj⟩)⟩
 
-<<<<<<< HEAD
-=======
 /-- If both the index type and the lattice have decidable equality,
 then the `SupIndep` predicate is decidable.
 
@@ -76,7 +74,6 @@
 over the inits and tails of the list representing `s`,
 store them in 2 `Array`s,
 then compute each `sup` in 1 operation. -/
->>>>>>> 5818e47b
 instance [DecidableEq ι] [DecidableEq α] : Decidable (SupIndep s f) :=
   have : ∀ i, Decidable (Disjoint (f i) ((s.erase i).sup f)) := fun _ ↦
     decidable_of_iff _ disjoint_iff.symm
@@ -107,7 +104,6 @@
   by_contra hit
   exact hf i (disjoint_self.1 <| (hs hts hi hit).mono_right h)
 
-<<<<<<< HEAD
 theorem SupIndep.antitone_fun {g : ι → α} (hle : ∀ x ∈ s, f x ≤ g x) (h : s.SupIndep g) :
     s.SupIndep f := fun _t hts i his hit ↦
   (h hts his hit).mono (hle i his) <| Finset.sup_mono_fun fun x hx ↦ hle x <| hts hx
@@ -117,33 +113,6 @@
 
 protected theorem SupIndep.image [DecidableEq ι] {s : Finset ι'} {g : ι' → ι}
     (hs : s.SupIndep (f ∘ g)) : (s.image g).SupIndep f := by
-=======
-theorem supIndep_antimono_fun {g : ι → α} (h : ∀ x ∈ s, f x ≤ g x) (h : s.SupIndep g) :
-    s.SupIndep f := by
-  classical
-  induction s using Finset.induction_on with
-  | empty => apply Finset.supIndep_empty
-  | @insert i s his IH =>
-  rename_i hle
-  rw [Finset.supIndep_iff_disjoint_erase] at h ⊢
-  intro j hj
-  simp_all only [Finset.mem_insert, or_true, implies_true, true_implies, forall_eq_or_imp,
-    Finset.erase_insert_eq_erase, not_false_eq_true, Finset.erase_eq_of_not_mem]
-  obtain rfl | hj := hj
-  · simp only [Finset.erase_insert_eq_erase]
-    apply h.left.mono hle.left
-    apply (Finset.sup_mono _).trans (Finset.sup_mono_fun hle.right)
-    exact Finset.erase_subset _ _
-  · apply (h.right j hj).mono (hle.right j hj) (Finset.sup_mono_fun _)
-    intro k hk
-    simp only [Finset.mem_erase, ne_eq, Finset.mem_insert] at hk
-    obtain ⟨-, rfl | hk⟩ := hk
-    · exact hle.left
-    · exact hle.right k hk
-
-theorem SupIndep.image [DecidableEq ι] {s : Finset ι'} {g : ι' → ι} (hs : s.SupIndep (f ∘ g)) :
-    (s.image g).SupIndep f := by
->>>>>>> 5818e47b
   intro t ht i hi hit
   rcases subset_image_iff.mp ht with ⟨t, hts, rfl⟩
   rcases mem_image.mp hi with ⟨i, his, rfl⟩
