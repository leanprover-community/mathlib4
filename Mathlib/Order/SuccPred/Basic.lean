--- conflicted
+++ resolved
@@ -1209,7 +1209,35 @@
 
 end WithBot
 
-<<<<<<< HEAD
+section OrderIso
+
+variable {X Y : Type*} [Preorder X] [Preorder Y]
+
+-- See note [reducible non instances]
+/-- `SuccOrder` transfers across equivalences between orders. -/
+protected abbrev SuccOrder.ofOrderIso [SuccOrder X] (f : X ≃o Y) : SuccOrder Y where
+  succ y := f (succ (f.symm y))
+  le_succ y := by rw [← map_inv_le_iff f]; exact le_succ (f.symm y)
+  max_of_succ_le h := by
+    rw [← f.symm.isMax_apply]
+    refine max_of_succ_le ?_
+    simp [f.le_symm_apply, h]
+  succ_le_of_lt h := by rw [← le_map_inv_iff]; exact succ_le_of_lt (by simp [h])
+
+-- See note [reducible non instances]
+/-- `PredOrder` transfers across equivalences between orders. -/
+protected abbrev PredOrder.ofOrderIso [PredOrder X] (f : X ≃o Y) :
+    PredOrder Y where
+  pred y := f (pred (f.symm y))
+  pred_le y := by rw [← le_map_inv_iff f]; exact pred_le (f.symm y)
+  min_of_le_pred h := by
+    rw [← f.symm.isMin_apply]
+    refine min_of_le_pred ?_
+    simp [f.symm_apply_le, h]
+  le_pred_of_lt h := by rw [← map_inv_le_iff]; exact le_pred_of_lt (by simp [h])
+
+end OrderIso
+
 section OrdConnected
 
 variable {α : Type*} [PartialOrder α] {s : Set α} [s.OrdConnected]
@@ -1283,34 +1311,4 @@
     rw [coe_succ_of_mem nh] at h
     simp at h
 
-end OrdConnected
-=======
-section OrderIso
-
-variable {X Y : Type*} [Preorder X] [Preorder Y]
-
--- See note [reducible non instances]
-/-- `SuccOrder` transfers across equivalences between orders. -/
-protected abbrev SuccOrder.ofOrderIso [SuccOrder X] (f : X ≃o Y) : SuccOrder Y where
-  succ y := f (succ (f.symm y))
-  le_succ y := by rw [← map_inv_le_iff f]; exact le_succ (f.symm y)
-  max_of_succ_le h := by
-    rw [← f.symm.isMax_apply]
-    refine max_of_succ_le ?_
-    simp [f.le_symm_apply, h]
-  succ_le_of_lt h := by rw [← le_map_inv_iff]; exact succ_le_of_lt (by simp [h])
-
--- See note [reducible non instances]
-/-- `PredOrder` transfers across equivalences between orders. -/
-protected abbrev PredOrder.ofOrderIso [PredOrder X] (f : X ≃o Y) :
-    PredOrder Y where
-  pred y := f (pred (f.symm y))
-  pred_le y := by rw [← le_map_inv_iff f]; exact pred_le (f.symm y)
-  min_of_le_pred h := by
-    rw [← f.symm.isMin_apply]
-    refine min_of_le_pred ?_
-    simp [f.symm_apply_le, h]
-  le_pred_of_lt h := by rw [← map_inv_le_iff]; exact le_pred_of_lt (by simp [h])
-
-end OrderIso
->>>>>>> db094871
+end OrdConnected