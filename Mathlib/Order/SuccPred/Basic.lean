--- conflicted
+++ resolved
@@ -838,11 +838,7 @@
 @[to_dual pred_succ_le]
 lemma le_succ_pred (a : α) : a ≤ succ (pred a) := (pred_wcovBy _).le_succ
 
-<<<<<<< HEAD
-@[to_dual]
-=======
 @[to_dual le_succ_iff_pred_le]
->>>>>>> 155c3639
 lemma pred_le_iff_le_succ : pred a ≤ b ↔ a ≤ succ b where
   mp hab := (le_succ_pred _).trans (succ_le_succ hab)
   mpr hab := (pred_le_pred hab).trans (pred_succ_le _)
