/-
Copyright (c) 2021 Yaël Dillies. All rights reserved.
Released under Apache 2.0 license as described in the file LICENSE.
Authors: Yaël Dillies
-/
import Mathlib.Order.CompleteLattice
import Mathlib.Order.Cover
import Mathlib.Order.GaloisConnection
import Mathlib.Order.Iterate
import Mathlib.Order.WellFounded

/-!
# Successor and predecessor

This file defines successor and predecessor orders. `succ a`, the successor of an element `a : α` is
the least element greater than `a`. `pred a` is the greatest element less than `a`. Typical examples
include `ℕ`, `ℤ`, `ℕ+`, `Fin n`, but also `ENat`, the lexicographic order of a successor/predecessor
order...

## Typeclasses

* `SuccOrder`: Order equipped with a sensible successor function.
* `PredOrder`: Order equipped with a sensible predecessor function.
* `IsSuccArchimedean`: `SuccOrder` where `succ` iterated to an element gives all the greater
  ones.
* `IsPredArchimedean`: `PredOrder` where `pred` iterated to an element gives all the smaller
  ones.

## Implementation notes

Maximal elements don't have a sensible successor. Thus the naïve typeclass
```lean
class NaiveSuccOrder (α : Type*) [Preorder α] :=
  (succ : α → α)
  (succ_le_iff : ∀ {a b}, succ a ≤ b ↔ a < b)
  (lt_succ_iff : ∀ {a b}, a < succ b ↔ a ≤ b)
```
can't apply to an `OrderTop` because plugging in `a = b = ⊤` into either of `succ_le_iff` and
`lt_succ_iff` yields `⊤ < ⊤` (or more generally `m < m` for a maximal element `m`).
The solution taken here is to remove the implications `≤ → <` and instead require that `a < succ a`
for all non maximal elements (enforced by the combination of `le_succ` and the contrapositive of
`max_of_succ_le`).
The stricter condition of every element having a sensible successor can be obtained through the
combination of `SuccOrder α` and `NoMaxOrder α`.
-/

open Function OrderDual Set

variable {α β : Type*}

/-- Order equipped with a sensible successor function. -/
@[ext]
class SuccOrder (α : Type*) [Preorder α] where
  /-- Successor function-/
  succ : α → α
  /-- Proof of basic ordering with respect to `succ`-/
  le_succ : ∀ a, a ≤ succ a
  /-- Proof of interaction between `succ` and maximal element-/
  max_of_succ_le {a} : succ a ≤ a → IsMax a
  /-- Proof that `succ` satisfies ordering invariants between `LT` and `LE`-/
  succ_le_of_lt {a b} : a < b → succ a ≤ b

/-- Order equipped with a sensible predecessor function. -/
@[ext]
class PredOrder (α : Type*) [Preorder α] where
  /-- Predecessor function-/
  pred : α → α
  /-- Proof of basic ordering with respect to `pred`-/
  pred_le : ∀ a, pred a ≤ a
  /-- Proof of interaction between `pred` and minimal element-/
  min_of_le_pred {a} : a ≤ pred a → IsMin a
  /-- Proof that `pred` satisfies ordering invariants between `LT` and `LE`-/
  le_pred_of_lt {a b} : a < b → a ≤ pred b

instance [Preorder α] [SuccOrder α] :
    PredOrder αᵒᵈ where
  pred := toDual ∘ SuccOrder.succ ∘ ofDual
  pred_le := by
    simp only [comp, OrderDual.forall, ofDual_toDual, toDual_le_toDual,
     SuccOrder.le_succ, implies_true]
  min_of_le_pred h := by apply SuccOrder.max_of_succ_le h
  le_pred_of_lt := by intro a b h; exact SuccOrder.succ_le_of_lt h

instance [Preorder α] [PredOrder α] :
    SuccOrder αᵒᵈ where
  succ := toDual ∘ PredOrder.pred ∘ ofDual
  le_succ := by
    simp only [comp, OrderDual.forall, ofDual_toDual, toDual_le_toDual,
     PredOrder.pred_le, implies_true]
  max_of_succ_le h := by apply PredOrder.min_of_le_pred h
  succ_le_of_lt := by intro a b h; exact PredOrder.le_pred_of_lt h

section Preorder

variable [Preorder α]

/-- A constructor for `SuccOrder α` usable when `α` has no maximal element. -/
def SuccOrder.ofSuccLeIff (succ : α → α) (hsucc_le_iff : ∀ {a b}, succ a ≤ b ↔ a < b) :
    SuccOrder α :=
  { succ
    le_succ := fun _ => (hsucc_le_iff.1 le_rfl).le
    max_of_succ_le := fun ha => (lt_irrefl _ <| hsucc_le_iff.1 ha).elim
    succ_le_of_lt := fun h => hsucc_le_iff.2 h }

/-- A constructor for `PredOrder α` usable when `α` has no minimal element. -/
def PredOrder.ofLePredIff (pred : α → α) (hle_pred_iff : ∀ {a b}, a ≤ pred b ↔ a < b) :
    PredOrder α :=
  { pred
    pred_le := fun _ => (hle_pred_iff.1 le_rfl).le
    min_of_le_pred := fun ha => (lt_irrefl _ <| hle_pred_iff.1 ha).elim
    le_pred_of_lt := fun h => hle_pred_iff.2 h }

end Preorder

section LinearOrder

variable [LinearOrder α]

/-- A constructor for `SuccOrder α` for `α` a linear order. -/
@[simps]
def SuccOrder.ofCore (succ : α → α) (hn : ∀ {a}, ¬IsMax a → ∀ b, a < b ↔ succ a ≤ b)
    (hm : ∀ a, IsMax a → succ a = a) : SuccOrder α :=
  { succ
    succ_le_of_lt := fun {a b} =>
      by_cases (fun h hab => (hm a h).symm ▸ hab.le) fun h => (hn h b).mp
    le_succ := fun a =>
      by_cases (fun h => (hm a h).symm.le) fun h => le_of_lt <| by simpa using (hn h a).not
    max_of_succ_le := fun {a} => not_imp_not.mp fun h => by simpa using (hn h a).not }

/-- A constructor for `PredOrder α` for `α` a linear order. -/
@[simps]
def PredOrder.ofCore (pred : α → α)
    (hn : ∀ {a}, ¬IsMin a → ∀ b, b ≤ pred a ↔ b < a) (hm : ∀ a, IsMin a → pred a = a) :
    PredOrder α :=
  { pred
    le_pred_of_lt := fun {a b} =>
      by_cases (fun h hab => (hm b h).symm ▸ hab.le) fun h => (hn h a).mpr
    pred_le := fun a =>
      by_cases (fun h => (hm a h).le) fun h => le_of_lt <| by simpa using (hn h a).not
    min_of_le_pred := fun {a} => not_imp_not.mp fun h => by simpa using (hn h a).not }

<<<<<<< HEAD
open scoped Classical
=======
/-- A constructor for `SuccOrder α` usable when `α` is a linear order with no maximal element. -/
def SuccOrder.ofSuccLeIff (succ : α → α) (hsucc_le_iff : ∀ {a b}, succ a ≤ b ↔ a < b) :
    SuccOrder α :=
  { succ
    le_succ := fun _ => (hsucc_le_iff.1 le_rfl).le
    max_of_succ_le := fun ha => (lt_irrefl _ <| hsucc_le_iff.1 ha).elim
    succ_le_of_lt := fun h => hsucc_le_iff.2 h
    le_of_lt_succ := fun {_ _} h => le_of_not_lt ((not_congr hsucc_le_iff).1 h.not_le) }

/-- A constructor for `PredOrder α` usable when `α` is a linear order with no minimal element. -/
def PredOrder.ofLePredIff (pred : α → α) (hle_pred_iff : ∀ {a b}, a ≤ pred b ↔ a < b) :
    PredOrder α :=
  { pred
    pred_le := fun _ => (hle_pred_iff.1 le_rfl).le
    min_of_le_pred := fun ha => (lt_irrefl _ <| hle_pred_iff.1 ha).elim
    le_pred_of_lt := fun h => hle_pred_iff.2 h
    le_of_pred_lt := fun {_ _} h => le_of_not_lt ((not_congr hle_pred_iff).1 h.not_le) }
>>>>>>> bbc4793a

variable (α)

open Classical in
/-- A well-order is a `SuccOrder`. -/
noncomputable def SuccOrder.ofLinearWellFoundedLT [WellFoundedLT α] : SuccOrder α :=
  ofCore (fun a ↦ if h : (Ioi a).Nonempty then wellFounded_lt.min _ h else a)
    (fun ha _ ↦ by
      rw [not_isMax_iff] at ha
      simp_rw [Set.Nonempty, mem_Ioi, dif_pos ha]
      exact ⟨(wellFounded_lt.min_le · ha), lt_of_lt_of_le (wellFounded_lt.min_mem _ ha)⟩)
    fun a ha ↦ dif_neg (not_not_intro ha <| not_isMax_iff.mpr ·)

/-- A linear order with well-founded greater-than relation is a `PredOrder`. -/
noncomputable def PredOrder.ofLinearWellFoundedGT (α) [LinearOrder α] [WellFoundedGT α] :
    PredOrder α := letI := SuccOrder.ofLinearWellFoundedLT αᵒᵈ; inferInstanceAs (PredOrder αᵒᵈᵒᵈ)

end LinearOrder

/-! ### Successor order -/


namespace Order

section Preorder

variable [Preorder α] [SuccOrder α] {a b : α}

/-- The successor of an element. If `a` is not maximal, then `succ a` is the least element greater
than `a`. If `a` is maximal, then `succ a = a`. -/
def succ : α → α :=
  SuccOrder.succ

theorem le_succ : ∀ a : α, a ≤ succ a :=
  SuccOrder.le_succ

theorem max_of_succ_le {a : α} : succ a ≤ a → IsMax a :=
  SuccOrder.max_of_succ_le

theorem succ_le_of_lt {a b : α} : a < b → succ a ≤ b :=
  SuccOrder.succ_le_of_lt

alias _root_.LT.lt.succ_le := succ_le_of_lt

@[simp]
theorem succ_le_iff_isMax : succ a ≤ a ↔ IsMax a :=
  ⟨max_of_succ_le, fun h => h <| le_succ _⟩

alias ⟨_root_.IsMax.of_succ_le, _root_.IsMax.succ_le⟩ := succ_le_iff_isMax

@[simp]
theorem lt_succ_iff_not_isMax : a < succ a ↔ ¬IsMax a :=
  ⟨not_isMax_of_lt, fun ha => (le_succ a).lt_of_not_le fun h => ha <| max_of_succ_le h⟩

alias ⟨_, lt_succ_of_not_isMax⟩ := lt_succ_iff_not_isMax

theorem wcovBy_succ (a : α) : a ⩿ succ a :=
  ⟨le_succ a, fun _ hb => (succ_le_of_lt hb).not_lt⟩

theorem covBy_succ_of_not_isMax (h : ¬IsMax a) : a ⋖ succ a :=
  (wcovBy_succ a).covBy_of_lt <| lt_succ_of_not_isMax h

theorem lt_succ_of_le_of_not_isMax (hab : b ≤ a) (ha : ¬IsMax a) : b < succ a :=
  hab.trans_lt <| lt_succ_of_not_isMax ha

theorem succ_le_iff_of_not_isMax (ha : ¬IsMax a) : succ a ≤ b ↔ a < b :=
  ⟨(lt_succ_of_not_isMax ha).trans_le, succ_le_of_lt⟩

lemma succ_lt_succ_of_not_isMax (h : a < b) (hb : ¬ IsMax b) : succ a < succ b :=
  lt_succ_of_le_of_not_isMax (succ_le_of_lt h) hb

@[simp, mono]
theorem succ_le_succ (h : a ≤ b) : succ a ≤ succ b := by
  by_cases hb : IsMax b
  · by_cases hba : b ≤ a
    · exact (hb <| hba.trans <| le_succ _).trans (le_succ _)
    · exact succ_le_of_lt ((h.lt_of_not_le hba).trans_le <| le_succ b)
  · rw [succ_le_iff_of_not_isMax fun ha => hb <| ha.mono h]
    apply lt_succ_of_le_of_not_isMax h hb

theorem succ_mono : Monotone (succ : α → α) := fun _ _ => succ_le_succ

/-- See also `Order.succ_eq_of_covBy`. -/
lemma le_succ_of_wcovBy (h : a ⩿ b) : b ≤ succ a := by
  obtain hab | ⟨-, hba⟩ := h.covBy_or_le_and_le
  · by_contra hba
    exact h.2 (lt_succ_of_not_isMax hab.lt.not_isMax) <| hab.lt.succ_le.lt_of_not_le hba
  · exact hba.trans (le_succ _)

alias _root_.WCovBy.le_succ := le_succ_of_wcovBy

theorem le_succ_iterate (k : ℕ) (x : α) : x ≤ succ^[k] x := by
  conv_lhs => rw [(by simp only [Function.iterate_id, id] : x = id^[k] x)]
  exact Monotone.le_iterate_of_le succ_mono le_succ k x

theorem isMax_iterate_succ_of_eq_of_lt {n m : ℕ} (h_eq : succ^[n] a = succ^[m] a)
    (h_lt : n < m) : IsMax (succ^[n] a) := by
  refine max_of_succ_le (le_trans ?_ h_eq.symm.le)
  have : succ (succ^[n] a) = succ^[n + 1] a := by rw [Function.iterate_succ', comp]
  rw [this]
  have h_le : n + 1 ≤ m := Nat.succ_le_of_lt h_lt
  exact Monotone.monotone_iterate_of_le_map succ_mono (le_succ a) h_le

theorem isMax_iterate_succ_of_eq_of_ne {n m : ℕ} (h_eq : succ^[n] a = succ^[m] a)
    (h_ne : n ≠ m) : IsMax (succ^[n] a) := by
  rcases le_total n m with h | h
  · exact isMax_iterate_succ_of_eq_of_lt h_eq (lt_of_le_of_ne h h_ne)
  · rw [h_eq]
    exact isMax_iterate_succ_of_eq_of_lt h_eq.symm (lt_of_le_of_ne h h_ne.symm)

theorem Iic_subset_Iio_succ_of_not_isMax (ha : ¬IsMax a) : Iic a ⊆ Iio (succ a) :=
  fun _ => (lt_succ_of_le_of_not_isMax · ha)

theorem Ici_succ_of_not_isMax (ha : ¬IsMax a) : Ici (succ a) = Ioi a :=
  Set.ext fun _ => succ_le_iff_of_not_isMax ha

theorem Icc_subset_Ico_succ_right_of_not_isMax (hb : ¬IsMax b) : Icc a b ⊆ Ico a (succ b) := by
  rw [← Ici_inter_Iio, ← Ici_inter_Iic]
  gcongr
  intro _ h
  apply lt_succ_of_le_of_not_isMax h hb

theorem Ioc_subset_Ioo_succ_right_of_not_isMax (hb : ¬IsMax b) : Ioc a b ⊆ Ioo a (succ b) := by
  rw [← Ioi_inter_Iio, ← Ioi_inter_Iic]
  gcongr
  intro _ h
  apply Iic_subset_Iio_succ_of_not_isMax hb h

theorem Icc_succ_left_of_not_isMax (ha : ¬IsMax a) : Icc (succ a) b = Ioc a b := by
  rw [← Ici_inter_Iic, Ici_succ_of_not_isMax ha, Ioi_inter_Iic]

theorem Ico_succ_left_of_not_isMax (ha : ¬IsMax a) : Ico (succ a) b = Ioo a b := by
  rw [← Ici_inter_Iio, Ici_succ_of_not_isMax ha, Ioi_inter_Iio]

section NoMaxOrder

variable [NoMaxOrder α]

theorem lt_succ (a : α) : a < succ a :=
  lt_succ_of_not_isMax <| not_isMax a

@[simp]
theorem lt_succ_of_le : a ≤ b → a < succ b :=
  (lt_succ_of_le_of_not_isMax · <| not_isMax b)

@[simp]
theorem succ_le_iff : succ a ≤ b ↔ a < b :=
  succ_le_iff_of_not_isMax <| not_isMax a

@[gcongr] theorem succ_lt_succ (hab : a < b) : succ a < succ b := by simp [hab]

theorem succ_strictMono : StrictMono (succ : α → α) := fun _ _ => succ_lt_succ

theorem covBy_succ (a : α) : a ⋖ succ a :=
  covBy_succ_of_not_isMax <| not_isMax a

@[simp]
theorem Iic_subset_Iio_succ (a : α) : Iic a ⊆ Iio (succ a) :=
  Iic_subset_Iio_succ_of_not_isMax <| not_isMax _

@[simp]
theorem Ici_succ (a : α) : Ici (succ a) = Ioi a :=
  Ici_succ_of_not_isMax <| not_isMax _

@[simp]
theorem Icc_subset_Ico_succ_right (a b : α) : Icc a b ⊆ Ico a (succ b) :=
  Icc_subset_Ico_succ_right_of_not_isMax <| not_isMax _

@[simp]
theorem Ioc_subset_Ioo_succ_right (a b : α) : Ioc a b ⊆ Ioo a (succ b) :=
  Ioc_subset_Ioo_succ_right_of_not_isMax <| not_isMax _

@[simp]
theorem Icc_succ_left (a b : α) : Icc (succ a) b = Ioc a b :=
  Icc_succ_left_of_not_isMax <| not_isMax _

@[simp]
theorem Ico_succ_left (a b : α) : Ico (succ a) b = Ioo a b :=
  Ico_succ_left_of_not_isMax <| not_isMax _

end NoMaxOrder

end Preorder

section PartialOrder

variable [PartialOrder α] [SuccOrder α] {a b : α}

@[simp]
theorem succ_eq_iff_isMax : succ a = a ↔ IsMax a :=
  ⟨fun h => max_of_succ_le h.le, fun h => h.eq_of_ge <| le_succ _⟩

alias ⟨_, _root_.IsMax.succ_eq⟩ := succ_eq_iff_isMax

theorem le_le_succ_iff : a ≤ b ∧ b ≤ succ a ↔ b = a ∨ b = succ a := by
  refine
    ⟨fun h =>
      or_iff_not_imp_left.2 fun hba : b ≠ a =>
        h.2.antisymm (succ_le_of_lt <| h.1.lt_of_ne <| hba.symm),
      ?_⟩
  rintro (rfl | rfl)
  · exact ⟨le_rfl, le_succ b⟩
  · exact ⟨le_succ a, le_rfl⟩

/-- See also `Order.le_succ_of_wcovBy`. -/
lemma succ_eq_of_covBy (h : a ⋖ b) : succ a = b := (succ_le_of_lt h.lt).antisymm h.wcovBy.le_succ

alias _root_.CovBy.succ_eq := succ_eq_of_covBy

section NoMaxOrder

variable [NoMaxOrder α]

theorem succ_eq_iff_covBy : succ a = b ↔ a ⋖ b :=
  ⟨by rintro rfl; exact covBy_succ _, CovBy.succ_eq⟩

end NoMaxOrder

section OrderTop

variable [OrderTop α]

@[simp]
theorem succ_top : succ (⊤ : α) = ⊤ := by
  rw [succ_eq_iff_isMax, isMax_iff_eq_top]

-- Porting note (#10618): removing @[simp],`simp` can prove it
theorem succ_le_iff_eq_top : succ a ≤ a ↔ a = ⊤ :=
  succ_le_iff_isMax.trans isMax_iff_eq_top

-- Porting note (#10618): removing @[simp],`simp` can prove it
theorem lt_succ_iff_ne_top : a < succ a ↔ a ≠ ⊤ :=
  lt_succ_iff_not_isMax.trans not_isMax_iff_ne_top

end OrderTop

section OrderBot

variable [OrderBot α] [Nontrivial α]

theorem bot_lt_succ (a : α) : ⊥ < succ a :=
  (lt_succ_of_not_isMax not_isMax_bot).trans_le <| succ_mono bot_le

theorem succ_ne_bot (a : α) : succ a ≠ ⊥ :=
  (bot_lt_succ a).ne'

end OrderBot

end PartialOrder

section LinearOrder

variable [LinearOrder α] [SuccOrder α] {a b : α}

theorem le_of_lt_succ {a b : α} : a < succ b → a ≤ b := fun h ↦ by
  by_contra! nh
  exact (h.trans_le (succ_le_of_lt nh)).false

theorem lt_succ_iff_of_not_isMax (ha : ¬IsMax a) : b < succ a ↔ b ≤ a :=
  ⟨le_of_lt_succ, fun h => h.trans_lt <| lt_succ_of_not_isMax ha⟩

theorem succ_lt_succ_iff_of_not_isMax (ha : ¬IsMax a) (hb : ¬IsMax b) :
    succ a < succ b ↔ a < b := by
  rw [lt_succ_iff_of_not_isMax hb, succ_le_iff_of_not_isMax ha]

theorem succ_le_succ_iff_of_not_isMax (ha : ¬IsMax a) (hb : ¬IsMax b) :
    succ a ≤ succ b ↔ a ≤ b := by
  rw [succ_le_iff_of_not_isMax ha, lt_succ_iff_of_not_isMax hb]

theorem Iio_succ_of_not_isMax (ha : ¬IsMax a) : Iio (succ a) = Iic a :=
  Set.ext fun _ => lt_succ_iff_of_not_isMax ha

theorem Ico_succ_right_of_not_isMax (hb : ¬IsMax b) : Ico a (succ b) = Icc a b := by
  rw [← Ici_inter_Iio, Iio_succ_of_not_isMax hb, Ici_inter_Iic]

theorem Ioo_succ_right_of_not_isMax (hb : ¬IsMax b) : Ioo a (succ b) = Ioc a b := by
  rw [← Ioi_inter_Iio, Iio_succ_of_not_isMax hb, Ioi_inter_Iic]

theorem succ_eq_succ_iff_of_not_isMax (ha : ¬IsMax a) (hb : ¬IsMax b) :
    succ a = succ b ↔ a = b := by
  rw [eq_iff_le_not_lt, eq_iff_le_not_lt, succ_le_succ_iff_of_not_isMax ha hb,
    succ_lt_succ_iff_of_not_isMax ha hb]

theorem le_succ_iff_eq_or_le : a ≤ succ b ↔ a = succ b ∨ a ≤ b := by
  by_cases hb : IsMax b
  · rw [hb.succ_eq, or_iff_right_of_imp le_of_eq]
  · rw [← lt_succ_iff_of_not_isMax hb, le_iff_eq_or_lt]

theorem lt_succ_iff_eq_or_lt_of_not_isMax (hb : ¬IsMax b) : a < succ b ↔ a = b ∨ a < b :=
  (lt_succ_iff_of_not_isMax hb).trans le_iff_eq_or_lt

theorem Iic_succ (a : α) : Iic (succ a) = insert (succ a) (Iic a) :=
  ext fun _ => le_succ_iff_eq_or_le

theorem Icc_succ_right (h : a ≤ succ b) : Icc a (succ b) = insert (succ b) (Icc a b) := by
  simp_rw [← Ici_inter_Iic, Iic_succ, inter_insert_of_mem (mem_Ici.2 h)]

theorem Ioc_succ_right (h : a < succ b) : Ioc a (succ b) = insert (succ b) (Ioc a b) := by
  simp_rw [← Ioi_inter_Iic, Iic_succ, inter_insert_of_mem (mem_Ioi.2 h)]

theorem Iio_succ_eq_insert_of_not_isMax (h : ¬IsMax a) : Iio (succ a) = insert a (Iio a) :=
  ext fun _ => lt_succ_iff_eq_or_lt_of_not_isMax h

theorem Ico_succ_right_eq_insert_of_not_isMax (h₁ : a ≤ b) (h₂ : ¬IsMax b) :
    Ico a (succ b) = insert b (Ico a b) := by
  simp_rw [← Iio_inter_Ici, Iio_succ_eq_insert_of_not_isMax h₂, insert_inter_of_mem (mem_Ici.2 h₁)]

theorem Ioo_succ_right_eq_insert_of_not_isMax (h₁ : a < b) (h₂ : ¬IsMax b) :
    Ioo a (succ b) = insert b (Ioo a b) := by
  simp_rw [← Iio_inter_Ioi, Iio_succ_eq_insert_of_not_isMax h₂, insert_inter_of_mem (mem_Ioi.2 h₁)]

section NoMaxOrder

variable [NoMaxOrder α]

@[simp]
theorem lt_succ_iff : a < succ b ↔ a ≤ b :=
  lt_succ_iff_of_not_isMax <| not_isMax b

theorem succ_le_succ_iff : succ a ≤ succ b ↔ a ≤ b := by simp

theorem succ_lt_succ_iff : succ a < succ b ↔ a < b := by simp

alias ⟨le_of_succ_le_succ, _⟩ := succ_le_succ_iff

alias ⟨lt_of_succ_lt_succ, _⟩ := succ_lt_succ_iff

@[simp]
theorem Iio_succ (a : α) : Iio (succ a) = Iic a :=
  Iio_succ_of_not_isMax <| not_isMax _

@[simp]
theorem Ico_succ_right (a b : α) : Ico a (succ b) = Icc a b :=
  Ico_succ_right_of_not_isMax <| not_isMax _

@[simp]
theorem Ioo_succ_right (a b : α) : Ioo a (succ b) = Ioc a b :=
  Ioo_succ_right_of_not_isMax <| not_isMax _

@[simp]
theorem succ_eq_succ_iff : succ a = succ b ↔ a = b :=
  succ_eq_succ_iff_of_not_isMax (not_isMax a) (not_isMax b)

theorem succ_injective : Injective (succ : α → α) := fun _ _ => succ_eq_succ_iff.1

theorem succ_ne_succ_iff : succ a ≠ succ b ↔ a ≠ b :=
  succ_injective.ne_iff

alias ⟨_, succ_ne_succ⟩ := succ_ne_succ_iff

theorem lt_succ_iff_eq_or_lt : a < succ b ↔ a = b ∨ a < b :=
  lt_succ_iff.trans le_iff_eq_or_lt

theorem Iio_succ_eq_insert (a : α) : Iio (succ a) = insert a (Iio a) :=
  Iio_succ_eq_insert_of_not_isMax <| not_isMax a

theorem Ico_succ_right_eq_insert (h : a ≤ b) : Ico a (succ b) = insert b (Ico a b) :=
  Ico_succ_right_eq_insert_of_not_isMax h <| not_isMax b

theorem Ioo_succ_right_eq_insert (h : a < b) : Ioo a (succ b) = insert b (Ioo a b) :=
  Ioo_succ_right_eq_insert_of_not_isMax h <| not_isMax b

end NoMaxOrder

section OrderBot

variable [OrderBot α]

-- Porting note (#10618): removing @[simp],`simp` can prove it
theorem lt_succ_bot_iff [NoMaxOrder α] : a < succ ⊥ ↔ a = ⊥ := by rw [lt_succ_iff, le_bot_iff]

theorem le_succ_bot_iff : a ≤ succ ⊥ ↔ a = ⊥ ∨ a = succ ⊥ := by
  rw [le_succ_iff_eq_or_le, le_bot_iff, or_comm]

end OrderBot

end LinearOrder

/-- There is at most one way to define the successors in a `PartialOrder`. -/
instance [PartialOrder α] : Subsingleton (SuccOrder α) :=
  ⟨by
    intro h₀ h₁
    ext a
    by_cases ha : IsMax a
    · exact (@IsMax.succ_eq _ _ h₀ _ ha).trans ha.succ_eq.symm
    · exact @CovBy.succ_eq _ _ h₀ _ _ (covBy_succ_of_not_isMax ha)⟩

section CompleteLattice

variable [CompleteLattice α] [SuccOrder α]

theorem succ_eq_iInf (a : α) : succ a = ⨅ (b) (_ : a < b), b := by
  refine le_antisymm (le_iInf fun b => le_iInf succ_le_of_lt) ?_
  obtain rfl | ha := eq_or_ne a ⊤
  · rw [succ_top]
    exact le_top
  exact iInf₂_le _ (lt_succ_iff_ne_top.2 ha)

end CompleteLattice

/-! ### Predecessor order -/

section Preorder

variable [Preorder α] [PredOrder α] {a b : α}

/-- The predecessor of an element. If `a` is not minimal, then `pred a` is the greatest element less
than `a`. If `a` is minimal, then `pred a = a`. -/
def pred : α → α :=
  PredOrder.pred

theorem pred_le : ∀ a : α, pred a ≤ a :=
  PredOrder.pred_le

theorem min_of_le_pred {a : α} : a ≤ pred a → IsMin a :=
  PredOrder.min_of_le_pred

theorem le_pred_of_lt {a b : α} : a < b → a ≤ pred b :=
  PredOrder.le_pred_of_lt

alias _root_.LT.lt.le_pred := le_pred_of_lt

@[simp]
theorem le_pred_iff_isMin : a ≤ pred a ↔ IsMin a :=
  ⟨min_of_le_pred, fun h => h <| pred_le _⟩

alias ⟨_root_.IsMin.of_le_pred, _root_.IsMin.le_pred⟩ := le_pred_iff_isMin

@[simp]
theorem pred_lt_iff_not_isMin : pred a < a ↔ ¬IsMin a :=
  ⟨not_isMin_of_lt, fun ha => (pred_le a).lt_of_not_le fun h => ha <| min_of_le_pred h⟩

alias ⟨_, pred_lt_of_not_isMin⟩ := pred_lt_iff_not_isMin

theorem pred_wcovBy (a : α) : pred a ⩿ a :=
  ⟨pred_le a, fun _ hb nh => (le_pred_of_lt nh).not_lt hb⟩

theorem pred_covBy_of_not_isMin (h : ¬IsMin a) : pred a ⋖ a :=
  (pred_wcovBy a).covBy_of_lt <| pred_lt_of_not_isMin h

theorem pred_lt_of_not_isMin_of_le (ha : ¬IsMin a) : a ≤ b → pred a < b :=
  (pred_lt_of_not_isMin ha).trans_le

theorem le_pred_iff_of_not_isMin (ha : ¬IsMin a) : b ≤ pred a ↔ b < a :=
  ⟨fun h => h.trans_lt <| pred_lt_of_not_isMin ha, le_pred_of_lt⟩

lemma pred_lt_pred_of_not_isMin (h : a < b) (ha : ¬ IsMin a) : pred a < pred b :=
  pred_lt_of_not_isMin_of_le ha <| le_pred_of_lt h

theorem pred_le_pred_of_not_isMin_of_le (ha : ¬IsMin a) (hb : ¬IsMin b) :
    a ≤ b → pred a ≤ pred b := by
  rw [le_pred_iff_of_not_isMin hb]
  apply pred_lt_of_not_isMin_of_le ha

@[simp, mono]
theorem pred_le_pred {a b : α} (h : a ≤ b) : pred a ≤ pred b :=
  succ_le_succ h.dual

theorem pred_mono : Monotone (pred : α → α) := fun _ _ => pred_le_pred

/-- See also `Order.pred_eq_of_covBy`. -/
lemma pred_le_of_wcovBy (h : a ⩿ b) : pred b ≤ a := by
  obtain hab | ⟨-, hba⟩ := h.covBy_or_le_and_le
  · by_contra hba
    exact h.2 (hab.lt.le_pred.lt_of_not_le hba) (pred_lt_of_not_isMin hab.lt.not_isMin)
  · exact (pred_le _).trans hba

alias _root_.WCovBy.pred_le := pred_le_of_wcovBy

theorem pred_iterate_le (k : ℕ) (x : α) : pred^[k] x ≤ x := by
  conv_rhs => rw [(by simp only [Function.iterate_id, id] : x = id^[k] x)]
  exact Monotone.iterate_le_of_le pred_mono pred_le k x

theorem isMin_iterate_pred_of_eq_of_lt {n m : ℕ} (h_eq : pred^[n] a = pred^[m] a)
    (h_lt : n < m) : IsMin (pred^[n] a) :=
  @isMax_iterate_succ_of_eq_of_lt αᵒᵈ _ _ _ _ _ h_eq h_lt

theorem isMin_iterate_pred_of_eq_of_ne {n m : ℕ} (h_eq : pred^[n] a = pred^[m] a)
    (h_ne : n ≠ m) : IsMin (pred^[n] a) :=
  @isMax_iterate_succ_of_eq_of_ne αᵒᵈ _ _ _ _ _ h_eq h_ne

theorem Ici_subset_Ioi_pred_of_not_isMin (ha : ¬IsMin a) : Ici a ⊆ Ioi (pred a) :=
  fun _ ↦ pred_lt_of_not_isMin_of_le ha

theorem Iic_pred_of_not_isMin (ha : ¬IsMin a) : Iic (pred a) = Iio a :=
  Set.ext fun _ => le_pred_iff_of_not_isMin ha

theorem Icc_subset_Ioc_pred_left_of_not_isMin (ha : ¬IsMin a) : Icc a b ⊆ Ioc (pred a) b := by
 rw [← Ioi_inter_Iic, ← Ici_inter_Iic]
 gcongr
 apply Ici_subset_Ioi_pred_of_not_isMin ha

theorem Ico_subset_Ioo_pred_left_of_not_isMin (ha : ¬IsMin a) : Ico a b ⊆ Ioo (pred a) b  := by
  rw [← Ioi_inter_Iio, ← Ici_inter_Iio]
  gcongr
  apply Ici_subset_Ioi_pred_of_not_isMin ha

theorem Icc_pred_right_of_not_isMin (ha : ¬IsMin b) : Icc a (pred b) = Ico a b := by
  rw [← Ici_inter_Iic, Iic_pred_of_not_isMin ha, Ici_inter_Iio]

theorem Ioc_pred_right_of_not_isMin (ha : ¬IsMin b) : Ioc a (pred b) = Ioo a b := by
  rw [← Ioi_inter_Iic, Iic_pred_of_not_isMin ha, Ioi_inter_Iio]

section NoMinOrder

variable [NoMinOrder α]

theorem pred_lt (a : α) : pred a < a :=
  pred_lt_of_not_isMin <| not_isMin a

@[simp]
theorem pred_lt_of_le : a ≤ b → pred a < b :=
  pred_lt_of_not_isMin_of_le <| not_isMin a

@[simp]
theorem le_pred_iff : a ≤ pred b ↔ a < b :=
  le_pred_iff_of_not_isMin <| not_isMin b

theorem pred_le_pred_of_le : a ≤ b → pred a ≤ pred b := by intro; simp_all

theorem pred_lt_pred : a < b → pred a < pred b := by intro; simp_all

theorem pred_strictMono : StrictMono (pred : α → α) := fun _ _ => pred_lt_pred

theorem pred_covBy (a : α) : pred a ⋖ a :=
  pred_covBy_of_not_isMin <| not_isMin a

@[simp]
theorem Ici_subset_Ioi_pred (a : α) : Ici a ⊆ Ioi (pred a) :=
  Ici_subset_Ioi_pred_of_not_isMin <| not_isMin a

@[simp]
theorem Iic_pred (a : α) : Iic (pred a) = Iio a :=
  Iic_pred_of_not_isMin <| not_isMin a

@[simp]
theorem Icc_subset_Ioc_pred_left (a b : α) : Icc a b ⊆ Ioc (pred a) b :=
  Icc_subset_Ioc_pred_left_of_not_isMin <| not_isMin _

@[simp]
theorem Ico_subset_Ioo_pred_left (a b : α) : Ico a b ⊆ Ioo (pred a) b :=
  Ico_subset_Ioo_pred_left_of_not_isMin <| not_isMin _

@[simp]
theorem Icc_pred_right (a b : α) : Icc a (pred b) = Ico a b :=
  Icc_pred_right_of_not_isMin <| not_isMin _

@[simp]
theorem Ioc_pred_right (a b : α) : Ioc a (pred b) = Ioo a b :=
  Ioc_pred_right_of_not_isMin <| not_isMin _

end NoMinOrder

end Preorder

section PartialOrder

variable [PartialOrder α] [PredOrder α] {a b : α}

@[simp]
theorem pred_eq_iff_isMin : pred a = a ↔ IsMin a :=
  ⟨fun h => min_of_le_pred h.ge, fun h => h.eq_of_le <| pred_le _⟩

alias ⟨_, _root_.IsMin.pred_eq⟩ := pred_eq_iff_isMin

theorem pred_le_le_iff {a b : α} : pred a ≤ b ∧ b ≤ a ↔ b = a ∨ b = pred a := by
  refine
    ⟨fun h =>
      or_iff_not_imp_left.2 fun hba : b ≠ a => (le_pred_of_lt <| h.2.lt_of_ne hba).antisymm h.1, ?_⟩
  rintro (rfl | rfl)
  · exact ⟨pred_le b, le_rfl⟩
  · exact ⟨le_rfl, pred_le a⟩

/-- See also `Order.pred_le_of_wcovBy`. -/
lemma pred_eq_of_covBy (h : a ⋖ b) : pred b = a := h.wcovBy.pred_le.antisymm (le_pred_of_lt h.lt)

alias _root_.CovBy.pred_eq := pred_eq_of_covBy

section NoMinOrder

variable [NoMinOrder α]

theorem pred_eq_iff_covBy : pred b = a ↔ a ⋖ b :=
  ⟨by
    rintro rfl
    exact pred_covBy _, CovBy.pred_eq⟩

end NoMinOrder

section OrderBot

variable [OrderBot α]

@[simp]
theorem pred_bot : pred (⊥ : α) = ⊥ :=
  isMin_bot.pred_eq

-- Porting note (#10618): removing @[simp],`simp` can prove it
theorem le_pred_iff_eq_bot : a ≤ pred a ↔ a = ⊥ :=
  @succ_le_iff_eq_top αᵒᵈ _ _ _ _

-- Porting note (#10618): removing @[simp],`simp` can prove it
theorem pred_lt_iff_ne_bot : pred a < a ↔ a ≠ ⊥ :=
  @lt_succ_iff_ne_top αᵒᵈ _ _ _ _

end OrderBot

section OrderTop

variable [OrderTop α] [Nontrivial α]

theorem pred_lt_top (a : α) : pred a < ⊤ :=
  (pred_mono le_top).trans_lt <| pred_lt_of_not_isMin not_isMin_top

theorem pred_ne_top (a : α) : pred a ≠ ⊤ :=
  (pred_lt_top a).ne

end OrderTop

end PartialOrder

section LinearOrder

variable [LinearOrder α] [PredOrder α] {a b : α}

theorem le_of_pred_lt {a b : α} : pred a < b → a ≤ b := fun h ↦ by
  by_contra! nh
  exact le_pred_of_lt nh |>.trans_lt h |>.false

theorem pred_lt_iff_of_not_isMin (ha : ¬IsMin a) : pred a < b ↔ a ≤ b :=
  ⟨le_of_pred_lt, (pred_lt_of_not_isMin ha).trans_le⟩

theorem pred_lt_pred_iff_of_not_isMin (ha : ¬IsMin a) (hb : ¬IsMin b) :
    pred a < pred b ↔ a < b := by
  rw [pred_lt_iff_of_not_isMin ha, le_pred_iff_of_not_isMin hb]

theorem pred_le_pred_iff_of_not_isMin (ha : ¬IsMin a) (hb : ¬IsMin b) :
    pred a ≤ pred b ↔ a ≤ b := by
  rw [le_pred_iff_of_not_isMin hb, pred_lt_iff_of_not_isMin ha]

theorem Ioi_pred_of_not_isMin (ha : ¬IsMin a) : Ioi (pred a) = Ici a :=
  Set.ext fun _ => pred_lt_iff_of_not_isMin ha

theorem Ioc_pred_left_of_not_isMin (ha : ¬IsMin a) : Ioc (pred a) b = Icc a b := by
  rw [← Ioi_inter_Iic, Ioi_pred_of_not_isMin ha, Ici_inter_Iic]

theorem Ioo_pred_left_of_not_isMin (ha : ¬IsMin a) : Ioo (pred a) b = Ico a b := by
  rw [← Ioi_inter_Iio, Ioi_pred_of_not_isMin ha, Ici_inter_Iio]

theorem pred_eq_pred_iff_of_not_isMin (ha : ¬IsMin a) (hb : ¬IsMin b) :
    pred a = pred b ↔ a = b := by
  rw [eq_iff_le_not_lt, eq_iff_le_not_lt, pred_le_pred_iff_of_not_isMin ha hb,
    pred_lt_pred_iff_of_not_isMin ha hb]

theorem pred_le_iff_eq_or_le : pred a ≤ b ↔ b = pred a ∨ a ≤ b := by
  by_cases ha : IsMin a
  · rw [ha.pred_eq, or_iff_right_of_imp ge_of_eq]
  · rw [← pred_lt_iff_of_not_isMin ha, le_iff_eq_or_lt, eq_comm]

theorem pred_lt_iff_eq_or_lt_of_not_isMin (ha : ¬IsMin a) : pred a < b ↔ a = b ∨ a < b :=
  (pred_lt_iff_of_not_isMin ha).trans le_iff_eq_or_lt

theorem Ici_pred (a : α) : Ici (pred a) = insert (pred a) (Ici a) :=
  ext fun _ => pred_le_iff_eq_or_le

theorem Ioi_pred_eq_insert_of_not_isMin (ha : ¬IsMin a) : Ioi (pred a) = insert a (Ioi a) := by
  ext x; simp only [insert, mem_setOf, @eq_comm _ x a, mem_Ioi, Set.insert]
  exact pred_lt_iff_eq_or_lt_of_not_isMin ha

theorem Icc_pred_left (h : pred a ≤ b) : Icc (pred a) b = insert (pred a) (Icc a b) := by
  simp_rw [← Ici_inter_Iic, Ici_pred, insert_inter_of_mem (mem_Iic.2 h)]

theorem Ico_pred_left (h : pred a < b) : Ico (pred a) b = insert (pred a) (Ico a b) := by
  simp_rw [← Ici_inter_Iio, Ici_pred, insert_inter_of_mem (mem_Iio.2 h)]

section NoMinOrder

variable [NoMinOrder α]

@[simp]
theorem pred_lt_iff : pred a < b ↔ a ≤ b :=
  pred_lt_iff_of_not_isMin <| not_isMin a

theorem pred_le_pred_iff : pred a ≤ pred b ↔ a ≤ b := by simp

theorem pred_lt_pred_iff : pred a < pred b ↔ a < b := by simp

alias ⟨le_of_pred_le_pred, _⟩ := pred_le_pred_iff

alias ⟨lt_of_pred_lt_pred, _⟩ := pred_lt_pred_iff

@[simp]
theorem Ioi_pred (a : α) : Ioi (pred a) = Ici a :=
  Ioi_pred_of_not_isMin <| not_isMin a

@[simp]
theorem Ioc_pred_left (a b : α) : Ioc (pred a) b = Icc a b :=
  Ioc_pred_left_of_not_isMin <| not_isMin _

@[simp]
theorem Ioo_pred_left (a b : α) : Ioo (pred a) b = Ico a b :=
  Ioo_pred_left_of_not_isMin <| not_isMin _

@[simp]
theorem pred_eq_pred_iff : pred a = pred b ↔ a = b := by
  simp_rw [eq_iff_le_not_lt, pred_le_pred_iff, pred_lt_pred_iff]

theorem pred_injective : Injective (pred : α → α) := fun _ _ => pred_eq_pred_iff.1

theorem pred_ne_pred_iff : pred a ≠ pred b ↔ a ≠ b :=
  pred_injective.ne_iff

alias ⟨_, pred_ne_pred⟩ := pred_ne_pred_iff

theorem pred_lt_iff_eq_or_lt : pred a < b ↔ a = b ∨ a < b :=
  pred_lt_iff.trans le_iff_eq_or_lt

theorem Ioi_pred_eq_insert (a : α) : Ioi (pred a) = insert a (Ioi a) :=
  ext fun _ => pred_lt_iff_eq_or_lt.trans <| or_congr_left eq_comm

theorem Ico_pred_right_eq_insert (h : a ≤ b) : Ioc (pred a) b = insert a (Ioc a b) := by
  simp_rw [← Ioi_inter_Iic, Ioi_pred_eq_insert, insert_inter_of_mem (mem_Iic.2 h)]

theorem Ioo_pred_right_eq_insert (h : a < b) : Ioo (pred a) b = insert a (Ioo a b) := by
  simp_rw [← Ioi_inter_Iio, Ioi_pred_eq_insert, insert_inter_of_mem (mem_Iio.2 h)]

end NoMinOrder

section OrderTop

variable [OrderTop α]

-- Porting note (#10618): removing @[simp],`simp` can prove it
theorem pred_top_lt_iff [NoMinOrder α] : pred ⊤ < a ↔ a = ⊤ :=
  @lt_succ_bot_iff αᵒᵈ _ _ _ _ _

theorem pred_top_le_iff : pred ⊤ ≤ a ↔ a = ⊤ ∨ a = pred ⊤ :=
  @le_succ_bot_iff αᵒᵈ _ _ _ _

end OrderTop

end LinearOrder

/-- There is at most one way to define the predecessors in a `PartialOrder`. -/
instance [PartialOrder α] : Subsingleton (PredOrder α) :=
  ⟨by
    intro h₀ h₁
    ext a
    by_cases ha : IsMin a
    · exact (@IsMin.pred_eq _ _ h₀ _ ha).trans ha.pred_eq.symm
    · exact @CovBy.pred_eq _ _ h₀ _ _ (pred_covBy_of_not_isMin ha)⟩

section CompleteLattice

variable [CompleteLattice α] [PredOrder α]

theorem pred_eq_iSup (a : α) : pred a = ⨆ (b) (_ : b < a), b := by
  refine le_antisymm ?_ (iSup_le fun b => iSup_le le_pred_of_lt)
  obtain rfl | ha := eq_or_ne a ⊥
  · rw [pred_bot]
    exact bot_le
  · exact @le_iSup₂ _ _ (fun b => b < a) _ (fun a _ => a) (pred a) (pred_lt_iff_ne_bot.2 ha)

end CompleteLattice

/-! ### Successor-predecessor orders -/

section SuccPredOrder
section Preorder
variable [Preorder α] [SuccOrder α] [PredOrder α] {a b : α}

lemma le_succ_pred (a : α) : a ≤ succ (pred a) := (pred_wcovBy _).le_succ
lemma pred_succ_le (a : α) : pred (succ a) ≤ a := (wcovBy_succ _).pred_le

lemma pred_le_iff_le_succ : pred a ≤ b ↔ a ≤ succ b where
  mp hab := (le_succ_pred _).trans (succ_mono hab)
  mpr hab := (pred_mono hab).trans (pred_succ_le _)

lemma gc_pred_succ : GaloisConnection (pred : α → α) succ := fun _ _ ↦ pred_le_iff_le_succ

end Preorder

variable [PartialOrder α] [SuccOrder α] [PredOrder α] {a b : α}

@[simp]
theorem succ_pred_of_not_isMin (h : ¬IsMin a) : succ (pred a) = a :=
  CovBy.succ_eq (pred_covBy_of_not_isMin h)

@[simp]
theorem pred_succ_of_not_isMax (h : ¬IsMax a) : pred (succ a) = a :=
  CovBy.pred_eq (covBy_succ_of_not_isMax h)

-- Porting note (#10618): removing @[simp],`simp` can prove it
theorem succ_pred [NoMinOrder α] (a : α) : succ (pred a) = a :=
  CovBy.succ_eq (pred_covBy _)

-- Porting note (#10618): removing @[simp],`simp` can prove it
theorem pred_succ [NoMaxOrder α] (a : α) : pred (succ a) = a :=
  CovBy.pred_eq (covBy_succ _)

theorem pred_succ_iterate_of_not_isMax (i : α) (n : ℕ) (hin : ¬IsMax (succ^[n - 1] i)) :
    pred^[n] (succ^[n] i) = i := by
  induction' n with n hn
  · simp only [Nat.zero_eq, Function.iterate_zero, id]
  rw [Nat.succ_sub_succ_eq_sub, Nat.sub_zero] at hin
  have h_not_max : ¬IsMax (succ^[n - 1] i) := by
    cases' n with n
    · simpa using hin
    rw [Nat.succ_sub_succ_eq_sub, Nat.sub_zero] at hn ⊢
    have h_sub_le : succ^[n] i ≤ succ^[n.succ] i := by
      rw [Function.iterate_succ']
      exact le_succ _
    refine fun h_max => hin fun j hj => ?_
    have hj_le : j ≤ succ^[n] i := h_max (h_sub_le.trans hj)
    exact hj_le.trans h_sub_le
  rw [Function.iterate_succ, Function.iterate_succ']
  simp only [Function.comp_apply]
  rw [pred_succ_of_not_isMax hin]
  exact hn h_not_max

theorem succ_pred_iterate_of_not_isMin (i : α) (n : ℕ) (hin : ¬IsMin (pred^[n - 1] i)) :
    succ^[n] (pred^[n] i) = i :=
  @pred_succ_iterate_of_not_isMax αᵒᵈ _ _ _ i n hin

end SuccPredOrder

end Order

open Order

/-! ### `WithBot`, `WithTop`
Adding a greatest/least element to a `SuccOrder` or to a `PredOrder`.

As far as successors and predecessors are concerned, there are four ways to add a bottom or top
element to an order:
* Adding a `⊤` to an `OrderTop`: Preserves `succ` and `pred`.
* Adding a `⊤` to a `NoMaxOrder`: Preserves `succ`. Never preserves `pred`.
* Adding a `⊥` to an `OrderBot`: Preserves `succ` and `pred`.
* Adding a `⊥` to a `NoMinOrder`: Preserves `pred`. Never preserves `succ`.
where "preserves `(succ/pred)`" means
`(Succ/Pred)Order α → (Succ/Pred)Order ((WithTop/WithBot) α)`.
-/

namespace WithTop

/-! #### Adding a `⊤` to an `OrderTop` -/

section Succ

variable [DecidableEq α] [PartialOrder α] [OrderTop α] [SuccOrder α]

instance : SuccOrder (WithTop α) where
  succ a :=
    match a with
    | ⊤ => ⊤
    | Option.some a => ite (a = ⊤) ⊤ (some (succ a))
  le_succ a := by
    cases' a with a a
    · exact le_top
    change _ ≤ ite _ _ _
    split_ifs
    · exact le_top
    · exact coe_le_coe.2 (le_succ a)
  max_of_succ_le {a} ha := by
    cases a
    · exact isMax_top
    dsimp only at ha
    split_ifs at ha with ha'
    · exact (not_top_le_coe _ ha).elim
    · rw [coe_le_coe, succ_le_iff_eq_top] at ha
      exact (ha' ha).elim
  succ_le_of_lt {a b} h := by
    cases b
    · exact le_top
    cases a
    · exact (not_top_lt h).elim
    rw [coe_lt_coe] at h
    change ite _ _ _ ≤ _
    split_ifs with ha
    · rw [ha] at h
      exact (not_top_lt h).elim
    · exact coe_le_coe.2 (succ_le_of_lt h)

@[simp]
theorem succ_coe_top : succ ↑(⊤ : α) = (⊤ : WithTop α) :=
  dif_pos rfl

theorem succ_coe_of_ne_top {a : α} (h : a ≠ ⊤) : succ (↑a : WithTop α) = ↑(succ a) :=
  dif_neg h

end Succ

section Pred

variable [Preorder α] [OrderTop α] [PredOrder α]

instance : PredOrder (WithTop α) where
  pred a :=
    match a with
    | ⊤ => some ⊤
    | Option.some a => some (pred a)
  pred_le a :=
    match a with
    | ⊤ => le_top
    | Option.some a => coe_le_coe.2 (pred_le a)
  min_of_le_pred {a} ha := by
    cases a
    · exact ((coe_lt_top (⊤ : α)).not_le ha).elim
    · exact (min_of_le_pred <| coe_le_coe.1 ha).withTop
  le_pred_of_lt {a b} h := by
    cases a
    · exact (le_top.not_lt h).elim
    cases b
    · exact coe_le_coe.2 le_top
    exact coe_le_coe.2 (le_pred_of_lt <| coe_lt_coe.1 h)

@[simp]
theorem pred_top : pred (⊤ : WithTop α) = ↑(⊤ : α) :=
  rfl

@[simp]
theorem pred_coe (a : α) : pred (↑a : WithTop α) = ↑(pred a) :=
  rfl

@[simp]
theorem pred_untop :
    ∀ (a : WithTop α) (ha : a ≠ ⊤),
      pred (a.untop ha) = (pred a).untop (by induction a <;> simp)
  | ⊤, ha => (ha rfl).elim
  | (a : α), _ => rfl

end Pred

/-! #### Adding a `⊤` to a `NoMaxOrder` -/

section Succ

variable [Preorder α] [NoMaxOrder α] [SuccOrder α]

instance succOrderOfNoMaxOrder : SuccOrder (WithTop α) where
  succ a :=
    match a with
    | ⊤ => ⊤
    | Option.some a => some (succ a)
  le_succ a := by
    cases' a with a a
    · exact le_top
    · exact coe_le_coe.2 (le_succ a)
  max_of_succ_le {a} ha := by
    cases a
    · exact isMax_top
    · exact (not_isMax _ <| max_of_succ_le <| coe_le_coe.1 ha).elim
  succ_le_of_lt {a b} h := by
    cases a
    · exact (not_top_lt h).elim
    cases b
    · exact le_top
    · exact coe_le_coe.2 (succ_le_of_lt <| coe_lt_coe.1 h)

@[simp]
theorem succ_coe (a : α) : succ (↑a : WithTop α) = ↑(succ a) :=
  rfl

end Succ

section Pred

variable [Preorder α] [NoMaxOrder α]

instance [hα : Nonempty α] : IsEmpty (PredOrder (WithTop α)) :=
  ⟨by
    intro
    cases' h : pred (⊤ : WithTop α) with a ha
    · exact hα.elim fun a => (min_of_le_pred h.ge).not_lt <| coe_lt_top a
    · obtain ⟨c, hc⟩ := exists_gt a
      rw [← coe_lt_coe, ← h] at hc
      exact (le_pred_of_lt (coe_lt_top c)).not_lt hc⟩

end Pred

end WithTop

namespace WithBot

/-! #### Adding a `⊥` to an `OrderBot` -/

section Succ

variable [Preorder α] [OrderBot α] [SuccOrder α]

instance : SuccOrder (WithBot α) where
  succ a :=
    match a with
    | ⊥ => some ⊥
    | Option.some a => some (succ a)
  le_succ a :=
    match a with
    | ⊥ => bot_le
    | Option.some a => coe_le_coe.2 (le_succ a)
  max_of_succ_le {a} ha := by
    cases a
    · exact ((bot_lt_coe (⊥ : α)).not_le ha).elim
    · exact (max_of_succ_le <| coe_le_coe.1 ha).withBot
  succ_le_of_lt {a b} h := by
    cases b
    · exact (not_lt_bot h).elim
    cases a
    · exact coe_le_coe.2 bot_le
    · exact coe_le_coe.2 (succ_le_of_lt <| coe_lt_coe.1 h)

@[simp]
theorem succ_bot : succ (⊥ : WithBot α) = ↑(⊥ : α) :=
  rfl

@[simp]
theorem succ_coe (a : α) : succ (↑a : WithBot α) = ↑(succ a) :=
  rfl

@[simp]
theorem succ_unbot :
    ∀ (a : WithBot α) (ha : a ≠ ⊥),
      succ (a.unbot ha) = (succ a).unbot (by induction a <;> simp)
  | ⊥, ha => (ha rfl).elim
  | (a : α), _ => rfl

end Succ

section Pred

variable [DecidableEq α] [PartialOrder α] [OrderBot α] [PredOrder α]

instance : PredOrder (WithBot α) where
  pred a :=
    match a with
    | ⊥ => ⊥
    | Option.some a => ite (a = ⊥) ⊥ (some (pred a))
  pred_le a := by
    cases' a with a a
    · exact bot_le
    change ite _ _ _ ≤ _
    split_ifs
    · exact bot_le
    · exact coe_le_coe.2 (pred_le a)
  min_of_le_pred {a} ha := by
    cases' a with a a
    · exact isMin_bot
    dsimp only at ha
    split_ifs at ha with ha'
    · exact (not_coe_le_bot _ ha).elim
    · rw [coe_le_coe, le_pred_iff_eq_bot] at ha
      exact (ha' ha).elim
  le_pred_of_lt {a b} h := by
    cases a
    · exact bot_le
    cases b
    · exact (not_lt_bot h).elim
    rw [coe_lt_coe] at h
    change _ ≤ ite _ _ _
    split_ifs with hb
    · rw [hb] at h
      exact (not_lt_bot h).elim
    · exact coe_le_coe.2 (le_pred_of_lt h)

@[simp]
theorem pred_coe_bot : pred ↑(⊥ : α) = (⊥ : WithBot α) :=
  dif_pos rfl

theorem pred_coe_of_ne_bot {a : α} (h : a ≠ ⊥) : pred (↑a : WithBot α) = ↑(pred a) :=
  dif_neg h

end Pred

/-! #### Adding a `⊥` to a `NoMinOrder` -/

section Succ

variable [Preorder α] [NoMinOrder α]

instance [hα : Nonempty α] : IsEmpty (SuccOrder (WithBot α)) :=
  ⟨by
    intro
    cases' h : succ (⊥ : WithBot α) with a ha
    · exact hα.elim fun a => (max_of_succ_le h.le).not_lt <| bot_lt_coe a
    · obtain ⟨c, hc⟩ := exists_lt a
      rw [← coe_lt_coe, ← h] at hc
      exact (succ_le_of_lt (bot_lt_coe _)).not_lt hc⟩

end Succ

section Pred

variable [Preorder α] [NoMinOrder α] [PredOrder α]

instance predOrderOfNoMinOrder : PredOrder (WithBot α) where
  pred a :=
    match a with
    | ⊥ => ⊥
    | Option.some a => some (pred a)
  pred_le a := by
    cases' a with a a
    · exact bot_le
    · exact coe_le_coe.2 (pred_le a)
  min_of_le_pred {a} ha := by
    cases a
    · exact isMin_bot
    · exact (not_isMin _ <| min_of_le_pred <| coe_le_coe.1 ha).elim
  le_pred_of_lt {a b} h := by
    cases b
    · exact (not_lt_bot h).elim
    cases a
    · exact bot_le
    · exact coe_le_coe.2 (le_pred_of_lt <| coe_lt_coe.1 h)

@[simp]
theorem pred_coe (a : α) : pred (↑a : WithBot α) = ↑(pred a) :=
  rfl

end Pred

end WithBot

/-! ### Archimedeanness -/

/-- A `SuccOrder` is succ-archimedean if one can go from any two comparable elements by iterating
`succ` -/
class IsSuccArchimedean (α : Type*) [Preorder α] [SuccOrder α] : Prop where
  /-- If `a ≤ b` then one can get to `a` from `b` by iterating `succ` -/
  exists_succ_iterate_of_le {a b : α} (h : a ≤ b) : ∃ n, succ^[n] a = b

/-- A `PredOrder` is pred-archimedean if one can go from any two comparable elements by iterating
`pred` -/
class IsPredArchimedean (α : Type*) [Preorder α] [PredOrder α] : Prop where
  /-- If `a ≤ b` then one can get to `b` from `a` by iterating `pred` -/
  exists_pred_iterate_of_le {a b : α} (h : a ≤ b) : ∃ n, pred^[n] b = a

export IsSuccArchimedean (exists_succ_iterate_of_le)

export IsPredArchimedean (exists_pred_iterate_of_le)

section Preorder

variable [Preorder α]

section SuccOrder

variable [SuccOrder α] [IsSuccArchimedean α] {a b : α}

instance : IsPredArchimedean αᵒᵈ :=
  ⟨fun {a b} h => by convert exists_succ_iterate_of_le h.ofDual⟩

theorem LE.le.exists_succ_iterate (h : a ≤ b) : ∃ n, succ^[n] a = b :=
  exists_succ_iterate_of_le h

theorem exists_succ_iterate_iff_le : (∃ n, succ^[n] a = b) ↔ a ≤ b := by
  refine ⟨?_, exists_succ_iterate_of_le⟩
  rintro ⟨n, rfl⟩
  exact id_le_iterate_of_id_le le_succ n a

/-- Induction principle on a type with a `SuccOrder` for all elements above a given element `m`. -/
@[elab_as_elim]
theorem Succ.rec {P : α → Prop} {m : α} (h0 : P m) (h1 : ∀ n, m ≤ n → P n → P (succ n)) ⦃n : α⦄
    (hmn : m ≤ n) : P n := by
  obtain ⟨n, rfl⟩ := hmn.exists_succ_iterate; clear hmn
  induction' n with n ih
  · exact h0
  · rw [Function.iterate_succ_apply']
    exact h1 _ (id_le_iterate_of_id_le le_succ n m) ih

theorem Succ.rec_iff {p : α → Prop} (hsucc : ∀ a, p a ↔ p (succ a)) {a b : α} (h : a ≤ b) :
    p a ↔ p b := by
  obtain ⟨n, rfl⟩ := h.exists_succ_iterate
  exact Iterate.rec (fun b => p a ↔ p b) (fun c hc => hc.trans (hsucc _)) Iff.rfl n

end SuccOrder

section PredOrder

variable [PredOrder α] [IsPredArchimedean α] {a b : α}

instance : IsSuccArchimedean αᵒᵈ :=
  ⟨fun {a b} h => by convert exists_pred_iterate_of_le h.ofDual⟩

theorem LE.le.exists_pred_iterate (h : a ≤ b) : ∃ n, pred^[n] b = a :=
  exists_pred_iterate_of_le h

theorem exists_pred_iterate_iff_le : (∃ n, pred^[n] b = a) ↔ a ≤ b :=
  exists_succ_iterate_iff_le (α := αᵒᵈ)

/-- Induction principle on a type with a `PredOrder` for all elements below a given element `m`. -/
@[elab_as_elim]
theorem Pred.rec {P : α → Prop} {m : α} (h0 : P m) (h1 : ∀ n, n ≤ m → P n → P (pred n)) ⦃n : α⦄
    (hmn : n ≤ m) : P n :=
  Succ.rec (α := αᵒᵈ) (P := P) h0 h1 hmn

theorem Pred.rec_iff {p : α → Prop} (hsucc : ∀ a, p a ↔ p (pred a)) {a b : α} (h : a ≤ b) :
    p a ↔ p b :=
  (Succ.rec_iff (α := αᵒᵈ) hsucc h).symm

end PredOrder

end Preorder

section LinearOrder

variable [LinearOrder α]

section SuccOrder
variable [SuccOrder α]

lemma succ_max (a b : α) : succ (max a b) = max (succ a) (succ b) := succ_mono.map_max
lemma succ_min (a b : α) : succ (min a b) = min (succ a) (succ b) := succ_mono.map_min

variable [IsSuccArchimedean α] {a b : α}

theorem exists_succ_iterate_or : (∃ n, succ^[n] a = b) ∨ ∃ n, succ^[n] b = a :=
  (le_total a b).imp exists_succ_iterate_of_le exists_succ_iterate_of_le

theorem Succ.rec_linear {p : α → Prop} (hsucc : ∀ a, p a ↔ p (succ a)) (a b : α) : p a ↔ p b :=
  (le_total a b).elim (Succ.rec_iff hsucc) fun h => (Succ.rec_iff hsucc h).symm

end SuccOrder

section PredOrder
variable [PredOrder α]

lemma pred_max (a b : α) : pred (max a b) = max (pred a) (pred b) := pred_mono.map_max
lemma pred_min (a b : α) : pred (min a b) = min (pred a) (pred b) := pred_mono.map_min

variable [IsPredArchimedean α] {a b : α}

theorem exists_pred_iterate_or : (∃ n, pred^[n] b = a) ∨ ∃ n, pred^[n] a = b :=
  (le_total a b).imp exists_pred_iterate_of_le exists_pred_iterate_of_le

theorem Pred.rec_linear {p : α → Prop} (hsucc : ∀ a, p a ↔ p (pred a)) (a b : α) : p a ↔ p b :=
  (le_total a b).elim (Pred.rec_iff hsucc) fun h => (Pred.rec_iff hsucc h).symm

end PredOrder

end LinearOrder

section bdd_range
variable [Preorder α] [Nonempty α] [Preorder β] {f : α → β}

lemma StrictMono.not_bddAbove_range [NoMaxOrder α] [SuccOrder β] [IsSuccArchimedean β]
    (hf : StrictMono f) : ¬ BddAbove (Set.range f) := by
  rintro ⟨m, hm⟩
  have hm' : ∀ a, f a ≤ m := fun a ↦ hm <| Set.mem_range_self _
  obtain ⟨a₀⟩ := ‹Nonempty α›
  suffices ∀ b, f a₀ ≤ b → ∃ a, b < f a by
    obtain ⟨a, ha⟩ : ∃ a, m < f a := this m (hm' a₀)
    exact ha.not_le (hm' a)
  have h : ∀ a, ∃ a', f a < f a' := fun a ↦ (exists_gt a).imp (fun a' h ↦ hf h)
  apply Succ.rec
  · exact h a₀
  rintro b _ ⟨a, hba⟩
  exact (h a).imp (fun a' ↦ (succ_le_of_lt hba).trans_lt)

lemma StrictMono.not_bddBelow_range [NoMinOrder α] [PredOrder β] [IsPredArchimedean β]
    (hf : StrictMono f) : ¬ BddBelow (Set.range f) := hf.dual.not_bddAbove_range

lemma StrictAnti.not_bddAbove_range [NoMinOrder α] [SuccOrder β] [IsSuccArchimedean β]
    (hf : StrictAnti f) : ¬ BddAbove (Set.range f) := hf.dual_right.not_bddBelow_range

lemma StrictAnti.not_bddBelow_range [NoMaxOrder α] [PredOrder β] [IsPredArchimedean β]
    (hf : StrictAnti f) : ¬ BddBelow (Set.range f) := hf.dual_right.not_bddAbove_range

end bdd_range

section IsWellOrder

variable [LinearOrder α]

instance (priority := 100) IsWellOrder.toIsPredArchimedean [h : IsWellOrder α (· < ·)]
    [PredOrder α] : IsPredArchimedean α :=
  ⟨fun {a b} => by
    refine WellFounded.fix (C := fun b => a ≤ b → ∃ n, Nat.iterate pred n b = a)
      h.wf ?_ b
    intros b ih hab
    replace hab := eq_or_lt_of_le hab
    rcases hab with (rfl | hab)
    · exact ⟨0, rfl⟩
    rcases le_or_lt b (pred b) with hb | hb
    · cases (min_of_le_pred hb).not_lt hab
    dsimp at ih
    obtain ⟨k, hk⟩ := ih (pred b) hb (le_pred_of_lt hab)
    refine ⟨k + 1, ?_⟩
    rw [iterate_add_apply, iterate_one, hk]⟩

instance (priority := 100) IsWellOrder.toIsSuccArchimedean [h : IsWellOrder α (· > ·)]
    [SuccOrder α] : IsSuccArchimedean α :=
  let h : IsPredArchimedean αᵒᵈ := by infer_instance
  ⟨h.1⟩

end IsWellOrder

section OrderBot

variable [Preorder α] [OrderBot α] [SuccOrder α] [IsSuccArchimedean α]

theorem Succ.rec_bot (p : α → Prop) (hbot : p ⊥) (hsucc : ∀ a, p a → p (succ a)) (a : α) : p a :=
  Succ.rec hbot (fun x _ h => hsucc x h) (bot_le : ⊥ ≤ a)

end OrderBot

section OrderTop

variable [Preorder α] [OrderTop α] [PredOrder α] [IsPredArchimedean α]

theorem Pred.rec_top (p : α → Prop) (htop : p ⊤) (hpred : ∀ a, p a → p (pred a)) (a : α) : p a :=
  Pred.rec htop (fun x _ h => hpred x h) (le_top : a ≤ ⊤)

end OrderTop

lemma SuccOrder.forall_ne_bot_iff
    [Nontrivial α] [PartialOrder α] [OrderBot α] [SuccOrder α] [IsSuccArchimedean α]
    (P : α → Prop) :
    (∀ i, i ≠ ⊥ → P i) ↔ (∀ i, P (SuccOrder.succ i)) := by
  refine ⟨fun h i ↦ h _ (Order.succ_ne_bot i), fun h i hi ↦ ?_⟩
  obtain ⟨j, rfl⟩ := exists_succ_iterate_of_le (bot_le : ⊥ ≤ i)
  have hj : 0 < j := by apply Nat.pos_of_ne_zero; contrapose! hi; simp [hi]
  rw [← Nat.succ_pred_eq_of_pos hj]
  simp only [Function.iterate_succ', Function.comp_apply]
  apply h<|MERGE_RESOLUTION|>--- conflicted
+++ resolved
@@ -138,28 +138,6 @@
     pred_le := fun a =>
       by_cases (fun h => (hm a h).le) fun h => le_of_lt <| by simpa using (hn h a).not
     min_of_le_pred := fun {a} => not_imp_not.mp fun h => by simpa using (hn h a).not }
-
-<<<<<<< HEAD
-open scoped Classical
-=======
-/-- A constructor for `SuccOrder α` usable when `α` is a linear order with no maximal element. -/
-def SuccOrder.ofSuccLeIff (succ : α → α) (hsucc_le_iff : ∀ {a b}, succ a ≤ b ↔ a < b) :
-    SuccOrder α :=
-  { succ
-    le_succ := fun _ => (hsucc_le_iff.1 le_rfl).le
-    max_of_succ_le := fun ha => (lt_irrefl _ <| hsucc_le_iff.1 ha).elim
-    succ_le_of_lt := fun h => hsucc_le_iff.2 h
-    le_of_lt_succ := fun {_ _} h => le_of_not_lt ((not_congr hsucc_le_iff).1 h.not_le) }
-
-/-- A constructor for `PredOrder α` usable when `α` is a linear order with no minimal element. -/
-def PredOrder.ofLePredIff (pred : α → α) (hle_pred_iff : ∀ {a b}, a ≤ pred b ↔ a < b) :
-    PredOrder α :=
-  { pred
-    pred_le := fun _ => (hle_pred_iff.1 le_rfl).le
-    min_of_le_pred := fun ha => (lt_irrefl _ <| hle_pred_iff.1 ha).elim
-    le_pred_of_lt := fun h => hle_pred_iff.2 h
-    le_of_pred_lt := fun {_ _} h => le_of_not_lt ((not_congr hle_pred_iff).1 h.not_le) }
->>>>>>> bbc4793a
 
 variable (α)
 
