/-
Copyright (c) 2021 Yaël Dillies. All rights reserved.
Released under Apache 2.0 license as described in the file LICENSE.
Authors: Yaël Dillies
-/
import Mathlib.Order.SuccPred.Basic

/-!
# Archimedean successor and predecessor

* `IsSuccArchimedean`: `SuccOrder` where `succ` iterated to an element gives all the greater
  ones.
* `IsPredArchimedean`: `PredOrder` where `pred` iterated to an element gives all the smaller
  ones.
-/

variable {α β : Type*}

open Order Function

/-- A `SuccOrder` is succ-archimedean if one can go from any two comparable elements by iterating
`succ` -/
class IsSuccArchimedean (α : Type*) [Preorder α] [SuccOrder α] : Prop where
  /-- If `a ≤ b` then one can get to `a` from `b` by iterating `succ` -/
  exists_succ_iterate_of_le {a b : α} (h : a ≤ b) : ∃ n, succ^[n] a = b

/-- A `PredOrder` is pred-archimedean if one can go from any two comparable elements by iterating
`pred` -/
class IsPredArchimedean (α : Type*) [Preorder α] [PredOrder α] : Prop where
  /-- If `a ≤ b` then one can get to `b` from `a` by iterating `pred` -/
  exists_pred_iterate_of_le {a b : α} (h : a ≤ b) : ∃ n, pred^[n] b = a

export IsSuccArchimedean (exists_succ_iterate_of_le)

export IsPredArchimedean (exists_pred_iterate_of_le)

section Preorder

variable [Preorder α]

section SuccOrder

variable [SuccOrder α] [IsSuccArchimedean α] {a b : α}

instance : IsPredArchimedean αᵒᵈ :=
  ⟨fun {a b} h => by convert exists_succ_iterate_of_le h.ofDual⟩

theorem LE.le.exists_succ_iterate (h : a ≤ b) : ∃ n, succ^[n] a = b :=
  exists_succ_iterate_of_le h

theorem exists_succ_iterate_iff_le : (∃ n, succ^[n] a = b) ↔ a ≤ b := by
  refine ⟨?_, exists_succ_iterate_of_le⟩
  rintro ⟨n, rfl⟩
  exact id_le_iterate_of_id_le le_succ n a

/-- Induction principle on a type with a `SuccOrder` for all elements above a given element `m`. -/
@[elab_as_elim]
theorem Succ.rec {P : α → Prop} {m : α} (h0 : P m) (h1 : ∀ n, m ≤ n → P n → P (succ n)) ⦃n : α⦄
    (hmn : m ≤ n) : P n := by
  obtain ⟨n, rfl⟩ := hmn.exists_succ_iterate; clear hmn
  induction' n with n ih
  · exact h0
  · rw [Function.iterate_succ_apply']
    exact h1 _ (id_le_iterate_of_id_le le_succ n m) ih

theorem Succ.rec_iff {p : α → Prop} (hsucc : ∀ a, p a ↔ p (succ a)) {a b : α} (h : a ≤ b) :
    p a ↔ p b := by
  obtain ⟨n, rfl⟩ := h.exists_succ_iterate
  exact Iterate.rec (fun b => p a ↔ p b) (fun c hc => hc.trans (hsucc _)) Iff.rfl n

lemma le_total_of_ge {r v₁ v₂ : α} (h₁ : r ≤ v₁) (h₂ : r ≤ v₂) : v₁ ≤ v₂ ∨ v₂ ≤ v₁ := by
  obtain ⟨n, rfl⟩ := h₁.exists_succ_iterate
  obtain ⟨m, rfl⟩ := h₂.exists_succ_iterate
  clear h₁ h₂
  wlog h : n ≤ m
  · rw [Or.comm]
    apply this
    exact Nat.le_of_not_ge h
  left
  obtain ⟨k, rfl⟩ := Nat.exists_eq_add_of_le h
  rw [Nat.add_comm, Function.iterate_add, Function.comp_apply]
  apply Order.le_succ_iterate

end SuccOrder

section PredOrder

variable [PredOrder α] [IsPredArchimedean α] {a b : α}

instance : IsSuccArchimedean αᵒᵈ :=
  ⟨fun {a b} h => by convert exists_pred_iterate_of_le h.ofDual⟩

theorem LE.le.exists_pred_iterate (h : a ≤ b) : ∃ n, pred^[n] b = a :=
  exists_pred_iterate_of_le h

theorem exists_pred_iterate_iff_le : (∃ n, pred^[n] b = a) ↔ a ≤ b :=
  exists_succ_iterate_iff_le (α := αᵒᵈ)

/-- Induction principle on a type with a `PredOrder` for all elements below a given element `m`. -/
@[elab_as_elim]
theorem Pred.rec {P : α → Prop} {m : α} (h0 : P m) (h1 : ∀ n, n ≤ m → P n → P (pred n)) ⦃n : α⦄
    (hmn : n ≤ m) : P n :=
  Succ.rec (α := αᵒᵈ) (P := P) h0 h1 hmn

theorem Pred.rec_iff {p : α → Prop} (hsucc : ∀ a, p a ↔ p (pred a)) {a b : α} (h : a ≤ b) :
    p a ↔ p b :=
  (Succ.rec_iff (α := αᵒᵈ) hsucc h).symm

lemma le_total_of_le {r v₁ v₂ : α} (h₁ : v₁ ≤ r) (h₂ : v₂ ≤ r) : v₁ ≤ v₂ ∨ v₂ ≤ v₁ :=
  Or.symm (le_total_of_ge (α := αᵒᵈ) h₁ h₂)

end PredOrder

end Preorder

section PartialOrder

variable [PartialOrder α]

lemma lt_or_le_of_ge [SuccOrder α] [IsSuccArchimedean α] {r v₁ v₂ : α} (h₁ : r ≤ v₁) (h₂ : r ≤ v₂) :
    v₁ < v₂ ∨ v₂ ≤ v₁ := by
  rw [Classical.or_iff_not_imp_right]
  intro nh
  rcases le_total_of_ge h₁ h₂ with h | h
  · apply lt_of_le_of_ne h (ne_of_not_le nh).symm
  · contradiction

/--
This isn't an instance due to a loop with `LinearOrder`.
-/
-- See note [reducible non instances]
abbrev IsSuccArchimedean.linearOrder [SuccOrder α] [IsSuccArchimedean α]
     [DecidableEq α] [@DecidableRel α (· ≤ ·)] [@DecidableRel α (· < ·)] [IsDirected α (· ≥ ·)] :
     LinearOrder α where
  le_total a b :=
    have ⟨c, ha, hb⟩ := directed_of (· ≥ ·) a b
    le_total_of_ge ha hb
  decidableEq := inferInstance
  decidableLE := inferInstance
  decidableLT := inferInstance

lemma lt_or_le_of_le [PredOrder α] [IsPredArchimedean α] {r v₁ v₂ : α} (h₁ : v₁ ≤ r) (h₂ : v₂ ≤ r) :
    v₁ < v₂ ∨ v₂ ≤ v₁ := by
  rw [Classical.or_iff_not_imp_right]
  intro nh
  rcases le_total_of_le h₁ h₂ with h | h
  · apply lt_of_le_of_ne h (ne_of_not_le nh).symm
  · contradiction

/--
This isn't an instance due to a loop with `LinearOrder`.
-/
-- See note [reducible non instances]
abbrev IsPredArchimedean.linearOrder [PredOrder α] [IsPredArchimedean α]
     [DecidableEq α] [@DecidableRel α (· ≤ ·)] [@DecidableRel α (· < ·)] [IsDirected α (· ≤ ·)] :
     LinearOrder α :=
  letI : LinearOrder αᵒᵈ := IsSuccArchimedean.linearOrder
  inferInstanceAs (LinearOrder αᵒᵈᵒᵈ)

end PartialOrder

section LinearOrder

variable [LinearOrder α]

section SuccOrder
variable [SuccOrder α]

lemma succ_max (a b : α) : succ (max a b) = max (succ a) (succ b) := succ_mono.map_max
lemma succ_min (a b : α) : succ (min a b) = min (succ a) (succ b) := succ_mono.map_min

variable [IsSuccArchimedean α] {a b : α}

theorem exists_succ_iterate_or : (∃ n, succ^[n] a = b) ∨ ∃ n, succ^[n] b = a :=
  (le_total a b).imp exists_succ_iterate_of_le exists_succ_iterate_of_le

theorem Succ.rec_linear {p : α → Prop} (hsucc : ∀ a, p a ↔ p (succ a)) (a b : α) : p a ↔ p b :=
  (le_total a b).elim (Succ.rec_iff hsucc) fun h => (Succ.rec_iff hsucc h).symm

end SuccOrder

section PredOrder
variable [PredOrder α]

lemma pred_max (a b : α) : pred (max a b) = max (pred a) (pred b) := pred_mono.map_max
lemma pred_min (a b : α) : pred (min a b) = min (pred a) (pred b) := pred_mono.map_min

variable [IsPredArchimedean α] {a b : α}

theorem exists_pred_iterate_or : (∃ n, pred^[n] b = a) ∨ ∃ n, pred^[n] a = b :=
  (le_total a b).imp exists_pred_iterate_of_le exists_pred_iterate_of_le

theorem Pred.rec_linear {p : α → Prop} (hsucc : ∀ a, p a ↔ p (pred a)) (a b : α) : p a ↔ p b :=
  (le_total a b).elim (Pred.rec_iff hsucc) fun h => (Pred.rec_iff hsucc h).symm

end PredOrder

end LinearOrder

section bdd_range
variable [Preorder α] [Nonempty α] [Preorder β] {f : α → β}

lemma StrictMono.not_bddAbove_range_of_isSuccArchimedean [NoMaxOrder α] [SuccOrder β]
    [IsSuccArchimedean β] (hf : StrictMono f) : ¬ BddAbove (Set.range f) := by
  rintro ⟨m, hm⟩
  have hm' : ∀ a, f a ≤ m := fun a ↦ hm <| Set.mem_range_self _
  obtain ⟨a₀⟩ := ‹Nonempty α›
  suffices ∀ b, f a₀ ≤ b → ∃ a, b < f a by
    obtain ⟨a, ha⟩ : ∃ a, m < f a := this m (hm' a₀)
    exact ha.not_le (hm' a)
  have h : ∀ a, ∃ a', f a < f a' := fun a ↦ (exists_gt a).imp (fun a' h ↦ hf h)
  apply Succ.rec
  · exact h a₀
  rintro b _ ⟨a, hba⟩
  exact (h a).imp (fun a' ↦ (succ_le_of_lt hba).trans_lt)

@[deprecated StrictMono.not_bddAbove_range_of_isSuccArchimedean (since := "2024-09-21")]
alias StrictMono.not_bddAbove_range := StrictMono.not_bddAbove_range_of_isSuccArchimedean

lemma StrictMono.not_bddBelow_range_of_isPredArchimedean [NoMinOrder α] [PredOrder β]
    [IsPredArchimedean β] (hf : StrictMono f) : ¬ BddBelow (Set.range f) :=
  hf.dual.not_bddAbove_range_of_isSuccArchimedean

@[deprecated StrictMono.not_bddBelow_range_of_isPredArchimedean (since := "2024-09-21")]
alias StrictMono.not_bddBelow_range := StrictMono.not_bddBelow_range_of_isPredArchimedean

lemma StrictAnti.not_bddBelow_range_of_isSuccArchimedean [NoMinOrder α] [SuccOrder β]
    [IsSuccArchimedean β] (hf : StrictAnti f) : ¬ BddAbove (Set.range f) :=
  hf.dual_right.not_bddBelow_range_of_isPredArchimedean

@[deprecated StrictAnti.not_bddBelow_range_of_isSuccArchimedean (since := "2024-09-21")]
alias StrictAnti.not_bddAbove_range := StrictAnti.not_bddBelow_range_of_isSuccArchimedean

lemma StrictAnti.not_bddBelow_range_of_isPredArchimedean [NoMaxOrder α] [PredOrder β]
    [IsPredArchimedean β] (hf : StrictAnti f) : ¬ BddBelow (Set.range f) :=
  hf.dual_right.not_bddAbove_range_of_isSuccArchimedean

@[deprecated StrictAnti.not_bddBelow_range_of_isPredArchimedean (since := "2024-09-21")]
alias StrictAnti.not_bddBelow_range := StrictAnti.not_bddBelow_range_of_isPredArchimedean

end bdd_range

section IsWellFounded

variable [PartialOrder α]

instance (priority := 100) WellFoundedLT.toIsPredArchimedean [h : WellFoundedLT α]
    [PredOrder α] : IsPredArchimedean α :=
  ⟨fun {a b} => by
    refine WellFounded.fix (C := fun b => a ≤ b → ∃ n, Nat.iterate pred n b = a)
      h.wf ?_ b
    intros b ih hab
    replace hab := eq_or_lt_of_le hab
    rcases hab with (rfl | hab)
    · exact ⟨0, rfl⟩
    rcases eq_or_lt_of_le (pred_le b) with hb | hb
    · cases (min_of_le_pred hb.ge).not_lt hab
    dsimp at ih
    obtain ⟨k, hk⟩ := ih (pred b) hb (le_pred_of_lt hab)
    refine ⟨k + 1, ?_⟩
    rw [iterate_add_apply, iterate_one, hk]⟩

instance (priority := 100) WellFoundedGT.toIsSuccArchimedean [h : WellFoundedGT α]
    [SuccOrder α] : IsSuccArchimedean α :=
  let h : IsPredArchimedean αᵒᵈ := by infer_instance
  ⟨h.1⟩

end IsWellFounded

section OrderBot

variable [Preorder α] [OrderBot α] [SuccOrder α] [IsSuccArchimedean α]

theorem Succ.rec_bot (p : α → Prop) (hbot : p ⊥) (hsucc : ∀ a, p a → p (succ a)) (a : α) : p a :=
  Succ.rec hbot (fun x _ h => hsucc x h) (bot_le : ⊥ ≤ a)

end OrderBot

section OrderTop

variable [Preorder α] [OrderTop α] [PredOrder α] [IsPredArchimedean α]

theorem Pred.rec_top (p : α → Prop) (htop : p ⊤) (hpred : ∀ a, p a → p (pred a)) (a : α) : p a :=
  Pred.rec htop (fun x _ h => hpred x h) (le_top : a ≤ ⊤)

end OrderTop

lemma SuccOrder.forall_ne_bot_iff
    [Nontrivial α] [PartialOrder α] [OrderBot α] [SuccOrder α] [IsSuccArchimedean α]
    (P : α → Prop) :
    (∀ i, i ≠ ⊥ → P i) ↔ (∀ i, P (SuccOrder.succ i)) := by
  refine ⟨fun h i ↦ h _ (Order.succ_ne_bot i), fun h i hi ↦ ?_⟩
  obtain ⟨j, rfl⟩ := exists_succ_iterate_of_le (bot_le : ⊥ ≤ i)
  have hj : 0 < j := by apply Nat.pos_of_ne_zero; contrapose! hi; simp [hi]
  rw [← Nat.succ_pred_eq_of_pos hj]
  simp only [Function.iterate_succ', Function.comp_apply]
  apply h

<<<<<<< HEAD
section OrdConnected

variable [PartialOrder α]

instance Set.OrdConnected.isPredArchimedean [PredOrder α] [IsPredArchimedean α]
    (s : Set α) [s.OrdConnected] : IsPredArchimedean s where
  exists_pred_iterate_of_le := @fun ⟨b, hb⟩ ⟨c, hc⟩ hbc ↦ by classical
    simp only [Subtype.mk_le_mk] at hbc
    obtain ⟨n, hn⟩ := hbc.exists_pred_iterate
    use n
    induction n generalizing c with
    | zero => simp_all
    | succ n hi =>
      simp_all only [Function.iterate_succ, Function.comp_apply]
      change Order.pred^[n] (dite ..) = _
      split_ifs with h
      · dsimp only at h ⊢
        apply hi _ _ _ hn
        · rw [← hn]
          apply Order.pred_iterate_le
      · have : Order.pred (⟨c, hc⟩ : s) = ⟨c, hc⟩ := by
          change dite .. = _
          simp [h]
        rw [Function.iterate_fixed]
        · simp only [Order.pred_eq_iff_isMin] at this
          apply (this.eq_of_le _).symm
          exact hbc
        · exact this

instance Set.OrdConnected.isSuccArchimedean [SuccOrder α] [IsSuccArchimedean α]
    (s : Set α) [s.OrdConnected] : IsSuccArchimedean s :=
  letI : IsPredArchimedean sᵒᵈ := inferInstanceAs (IsPredArchimedean (OrderDual.ofDual ⁻¹' s))
  inferInstanceAs (IsSuccArchimedean sᵒᵈᵒᵈ)

end OrdConnected
=======
section IsLeast

-- TODO: generalize to PartialOrder and `DirectedOn` after #16272
lemma BddAbove.exists_isGreatest_of_nonempty {X : Type*} [LinearOrder X] [SuccOrder X]
    [IsSuccArchimedean X] {S : Set X} (hS : BddAbove S) (hS' : S.Nonempty) :
    ∃ x, IsGreatest S x := by
  obtain ⟨m, hm⟩ := hS
  obtain ⟨n, hn⟩ := hS'
  by_cases hm' : m ∈ S
  · exact ⟨_, hm', hm⟩
  have hn' := hm hn
  revert hn hm hm'
  refine Succ.rec ?_ ?_ hn'
  · simp (config := {contextual := true})
  intro m _ IH hm hn hm'
  rw [mem_upperBounds] at IH hm
  simp_rw [Order.le_succ_iff_eq_or_le] at hm
  replace hm : ∀ x ∈ S, x ≤ m := by
    intro x hx
    refine (hm x hx).resolve_left ?_
    rintro rfl
    exact hm' hx
  by_cases hmS : m ∈ S
  · exact ⟨m, hmS, hm⟩
  · exact IH hm hn hmS

lemma BddBelow.exists_isLeast_of_nonempty {X : Type*} [LinearOrder X] [PredOrder X]
    [IsPredArchimedean X] {S : Set X} (hS : BddBelow S) (hS' : S.Nonempty) :
    ∃ x, IsLeast S x :=
  hS.dual.exists_isGreatest_of_nonempty hS'

end IsLeast

section OrderIso

variable {X Y : Type*} [PartialOrder X] [PartialOrder Y]

/-- `IsSuccArchimedean` transfers across equivalences between `SuccOrder`s. -/
protected lemma IsSuccArchimedean.of_orderIso [SuccOrder X] [IsSuccArchimedean X] [SuccOrder Y]
    (f : X ≃o Y) : IsSuccArchimedean Y where
  exists_succ_iterate_of_le {a b} h := by
    refine (exists_succ_iterate_of_le ((map_inv_le_map_inv_iff f).mpr h)).imp ?_
    intro n
    rw [← f.apply_eq_iff_eq, EquivLike.apply_inv_apply]
    rintro rfl
    clear h
    induction n generalizing a with
    | zero => simp
    | succ n IH => simp only [Function.iterate_succ', Function.comp_apply, IH, f.map_succ]

/-- `IsPredArchimedean` transfers across equivalences between `PredOrder`s. -/
protected lemma IsPredArchimedean.of_orderIso [PredOrder X] [IsPredArchimedean X] [PredOrder Y]
    (f : X ≃o Y) : IsPredArchimedean Y where
  exists_pred_iterate_of_le {a b} h := by
    refine (exists_pred_iterate_of_le ((map_inv_le_map_inv_iff f).mpr h)).imp ?_
    intro n
    rw [← f.apply_eq_iff_eq, EquivLike.apply_inv_apply]
    rintro rfl
    clear h
    induction n generalizing b with
    | zero => simp
    | succ n IH => simp only [Function.iterate_succ', Function.comp_apply, IH, f.map_pred]

end OrderIso
>>>>>>> db094871
<|MERGE_RESOLUTION|>--- conflicted
+++ resolved
@@ -296,7 +296,71 @@
   simp only [Function.iterate_succ', Function.comp_apply]
   apply h
 
-<<<<<<< HEAD
+section IsLeast
+
+-- TODO: generalize to PartialOrder and `DirectedOn` after #16272
+lemma BddAbove.exists_isGreatest_of_nonempty {X : Type*} [LinearOrder X] [SuccOrder X]
+    [IsSuccArchimedean X] {S : Set X} (hS : BddAbove S) (hS' : S.Nonempty) :
+    ∃ x, IsGreatest S x := by
+  obtain ⟨m, hm⟩ := hS
+  obtain ⟨n, hn⟩ := hS'
+  by_cases hm' : m ∈ S
+  · exact ⟨_, hm', hm⟩
+  have hn' := hm hn
+  revert hn hm hm'
+  refine Succ.rec ?_ ?_ hn'
+  · simp (config := {contextual := true})
+  intro m _ IH hm hn hm'
+  rw [mem_upperBounds] at IH hm
+  simp_rw [Order.le_succ_iff_eq_or_le] at hm
+  replace hm : ∀ x ∈ S, x ≤ m := by
+    intro x hx
+    refine (hm x hx).resolve_left ?_
+    rintro rfl
+    exact hm' hx
+  by_cases hmS : m ∈ S
+  · exact ⟨m, hmS, hm⟩
+  · exact IH hm hn hmS
+
+lemma BddBelow.exists_isLeast_of_nonempty {X : Type*} [LinearOrder X] [PredOrder X]
+    [IsPredArchimedean X] {S : Set X} (hS : BddBelow S) (hS' : S.Nonempty) :
+    ∃ x, IsLeast S x :=
+  hS.dual.exists_isGreatest_of_nonempty hS'
+
+end IsLeast
+
+section OrderIso
+
+variable {X Y : Type*} [PartialOrder X] [PartialOrder Y]
+
+/-- `IsSuccArchimedean` transfers across equivalences between `SuccOrder`s. -/
+protected lemma IsSuccArchimedean.of_orderIso [SuccOrder X] [IsSuccArchimedean X] [SuccOrder Y]
+    (f : X ≃o Y) : IsSuccArchimedean Y where
+  exists_succ_iterate_of_le {a b} h := by
+    refine (exists_succ_iterate_of_le ((map_inv_le_map_inv_iff f).mpr h)).imp ?_
+    intro n
+    rw [← f.apply_eq_iff_eq, EquivLike.apply_inv_apply]
+    rintro rfl
+    clear h
+    induction n generalizing a with
+    | zero => simp
+    | succ n IH => simp only [Function.iterate_succ', Function.comp_apply, IH, f.map_succ]
+
+/-- `IsPredArchimedean` transfers across equivalences between `PredOrder`s. -/
+protected lemma IsPredArchimedean.of_orderIso [PredOrder X] [IsPredArchimedean X] [PredOrder Y]
+    (f : X ≃o Y) : IsPredArchimedean Y where
+  exists_pred_iterate_of_le {a b} h := by
+    refine (exists_pred_iterate_of_le ((map_inv_le_map_inv_iff f).mpr h)).imp ?_
+    intro n
+    rw [← f.apply_eq_iff_eq, EquivLike.apply_inv_apply]
+    rintro rfl
+    clear h
+    induction n generalizing b with
+    | zero => simp
+    | succ n IH => simp only [Function.iterate_succ', Function.comp_apply, IH, f.map_pred]
+
+end OrderIso
+
 section OrdConnected
 
 variable [PartialOrder α]
@@ -331,70 +395,4 @@
   letI : IsPredArchimedean sᵒᵈ := inferInstanceAs (IsPredArchimedean (OrderDual.ofDual ⁻¹' s))
   inferInstanceAs (IsSuccArchimedean sᵒᵈᵒᵈ)
 
-end OrdConnected
-=======
-section IsLeast
-
--- TODO: generalize to PartialOrder and `DirectedOn` after #16272
-lemma BddAbove.exists_isGreatest_of_nonempty {X : Type*} [LinearOrder X] [SuccOrder X]
-    [IsSuccArchimedean X] {S : Set X} (hS : BddAbove S) (hS' : S.Nonempty) :
-    ∃ x, IsGreatest S x := by
-  obtain ⟨m, hm⟩ := hS
-  obtain ⟨n, hn⟩ := hS'
-  by_cases hm' : m ∈ S
-  · exact ⟨_, hm', hm⟩
-  have hn' := hm hn
-  revert hn hm hm'
-  refine Succ.rec ?_ ?_ hn'
-  · simp (config := {contextual := true})
-  intro m _ IH hm hn hm'
-  rw [mem_upperBounds] at IH hm
-  simp_rw [Order.le_succ_iff_eq_or_le] at hm
-  replace hm : ∀ x ∈ S, x ≤ m := by
-    intro x hx
-    refine (hm x hx).resolve_left ?_
-    rintro rfl
-    exact hm' hx
-  by_cases hmS : m ∈ S
-  · exact ⟨m, hmS, hm⟩
-  · exact IH hm hn hmS
-
-lemma BddBelow.exists_isLeast_of_nonempty {X : Type*} [LinearOrder X] [PredOrder X]
-    [IsPredArchimedean X] {S : Set X} (hS : BddBelow S) (hS' : S.Nonempty) :
-    ∃ x, IsLeast S x :=
-  hS.dual.exists_isGreatest_of_nonempty hS'
-
-end IsLeast
-
-section OrderIso
-
-variable {X Y : Type*} [PartialOrder X] [PartialOrder Y]
-
-/-- `IsSuccArchimedean` transfers across equivalences between `SuccOrder`s. -/
-protected lemma IsSuccArchimedean.of_orderIso [SuccOrder X] [IsSuccArchimedean X] [SuccOrder Y]
-    (f : X ≃o Y) : IsSuccArchimedean Y where
-  exists_succ_iterate_of_le {a b} h := by
-    refine (exists_succ_iterate_of_le ((map_inv_le_map_inv_iff f).mpr h)).imp ?_
-    intro n
-    rw [← f.apply_eq_iff_eq, EquivLike.apply_inv_apply]
-    rintro rfl
-    clear h
-    induction n generalizing a with
-    | zero => simp
-    | succ n IH => simp only [Function.iterate_succ', Function.comp_apply, IH, f.map_succ]
-
-/-- `IsPredArchimedean` transfers across equivalences between `PredOrder`s. -/
-protected lemma IsPredArchimedean.of_orderIso [PredOrder X] [IsPredArchimedean X] [PredOrder Y]
-    (f : X ≃o Y) : IsPredArchimedean Y where
-  exists_pred_iterate_of_le {a b} h := by
-    refine (exists_pred_iterate_of_le ((map_inv_le_map_inv_iff f).mpr h)).imp ?_
-    intro n
-    rw [← f.apply_eq_iff_eq, EquivLike.apply_inv_apply]
-    rintro rfl
-    clear h
-    induction n generalizing b with
-    | zero => simp
-    | succ n IH => simp only [Function.iterate_succ', Function.comp_apply, IH, f.map_pred]
-
-end OrderIso
->>>>>>> db094871
+end OrdConnected