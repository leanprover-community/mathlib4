--- conflicted
+++ resolved
@@ -325,11 +325,7 @@
 lemma BddBelow.exists_isLeast_of_nonempty {X : Type*} [LinearOrder X] [PredOrder X]
     [IsPredArchimedean X] {S : Set X} (hS : BddBelow S) (hS' : S.Nonempty) :
     ∃ x, IsLeast S x :=
-<<<<<<< HEAD
-  BddAbove.exists_isGreatest_of_nonempty (X := Xᵒᵈ) hS hS'
-=======
   hS.dual.exists_isGreatest_of_nonempty hS'
->>>>>>> 0dedd92e
 
 end IsLeast
 
