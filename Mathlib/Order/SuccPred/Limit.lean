/-
Copyright (c) 2022 Violeta Hernández Palacios. All rights reserved.
Released under Apache 2.0 license as described in the file LICENSE.
Authors: Violeta Hernández Palacios
-/
import Mathlib.Order.SuccPred.Basic
import Mathlib.Order.BoundedOrder

/-!
# Successor and predecessor limits

We define the predicate `Order.IsSuccPrelimit` for "successor pre-limits", values that don't cover
any others. They are so named since they can't be the successors of anything smaller. We define
`Order.IsPredPrelimit` analogously, and prove basic results.
<<<<<<< HEAD

For many applications, it is desirable to exclude minimal elements from being successor limits, or
maximal elements from being predecessor limits. As such, we also provide `Order.IsSuccLimit` and
`Order.IsPredLimit`, which exclude these cases.
=======
>>>>>>> 5695a9fb

## TODO

For some applications, it's desirable to exclude the case where an element is minimal. A future PR
will introduce `IsSuccLimit` for this usage.

The plan is to eventually replace `Ordinal.IsLimit` and `Cardinal.IsLimit` with the common
predicate `Order.IsSuccLimit`.
-/


variable {α : Type*}

namespace Order

open Function Set OrderDual

/-! ### Successor limits -/


section LT

variable [LT α]

/-- A successor pre-limit is a value that doesn't cover any other.
<<<<<<< HEAD

It's so named because in a successor order, a successor pre-limit can't be the successor of anything
smaller.

For many applications, it's desirable to exclude minimal elements from this definition. For that,
see `IsSuccLimit`. -/
def IsSuccPrelimit (a : α) : Prop :=
  ∀ b, ¬ b ⋖ a

theorem not_isSuccPrelimit_iff_exists_covBy (a : α) : ¬ IsSuccPrelimit a ↔ ∃ b, b ⋖ a := by
  simp [IsSuccPrelimit]

@[simp]
theorem isSuccPrelimit_of_dense [DenselyOrdered α] (a : α) : IsSuccPrelimit a := fun _ => not_covBy
=======

It's so named because in a successor order, a successor pre-limit can't be the successor of anything
smaller.

For some applications, it's desirable to exclude the case where an element is minimal. A future PR
will introduce `IsSuccLimit` for this usage. -/
def IsSuccPrelimit (a : α) : Prop :=
  ∀ b, ¬b ⋖ a

@[deprecated IsSuccPrelimit (since := "2024-09-05")]
alias IsSuccLimit := IsSuccPrelimit

theorem not_isSuccPrelimit_iff_exists_covBy (a : α) : ¬IsSuccPrelimit a ↔ ∃ b, b ⋖ a := by
  simp [IsSuccPrelimit]

@[deprecated not_isSuccPrelimit_iff_exists_covBy (since := "2024-09-05")]
alias not_isSuccLimit_iff_exists_covBy := not_isSuccPrelimit_iff_exists_covBy

@[simp]
theorem isSuccPrelimit_of_dense [DenselyOrdered α] (a : α) : IsSuccPrelimit a := fun _ => not_covBy

@[deprecated isSuccPrelimit_of_dense (since := "2024-09-05")]
alias isSuccLimit_of_dense := isSuccPrelimit_of_dense
>>>>>>> 5695a9fb

end LT

section Preorder

variable [Preorder α] {a : α}

<<<<<<< HEAD
/-- A successor limit is a value that isn't minimal and doesn't cover any other.

It's so named because in a successor order, a successor limit can't be the successor of anything
smaller.

This previously allowed the element to be minimal. This usage is now covered by `IsSuccPrelimit`. -/
def IsSuccLimit (a : α) : Prop :=
  ¬ IsMin a ∧ IsSuccPrelimit a

protected theorem IsSuccLimit.not_isMin (h : IsSuccLimit a) : ¬ IsMin a := h.1
protected theorem IsSuccLimit.isSuccPrelimit (h : IsSuccLimit a) : IsSuccPrelimit a := h.2

theorem IsSuccLimit_iff' : IsSuccLimit a ↔ ¬ IsMin a ∧ IsSuccPrelimit a :=
  Iff.rfl

theorem IsSuccPrelimit.isSuccLimit_of_not_isMin (h : IsSuccPrelimit a) (ha : ¬ IsMin a) :
    IsSuccLimit a :=
  ⟨ha, h⟩

theorem IsSuccPrelimit.isSuccLimit [NoMinOrder α] (h : IsSuccPrelimit a) : IsSuccLimit a :=
  h.isSuccLimit_of_not_isMin (not_isMin a)

theorem isSuccPrelimit_iff_isSuccLimit_of_not_isMin (h : ¬ IsMin a) :
    IsSuccPrelimit a ↔ IsSuccLimit a :=
  ⟨fun ha ↦ ha.isSuccLimit_of_not_isMin h, IsSuccLimit.isSuccPrelimit⟩

theorem isSuccPrelimit_iff_isSuccLimit [NoMinOrder α] : IsSuccPrelimit a ↔ IsSuccLimit a :=
  isSuccPrelimit_iff_isSuccLimit_of_not_isMin (not_isMin a)

protected theorem _root_.IsMin.not_isSuccLimit (h : IsMin a) : ¬ IsSuccLimit a :=
  fun ha ↦ ha.not_isMin h

protected theorem _root_.IsMin.isSuccPrelimit : IsMin a → IsSuccPrelimit a := fun h _ hab =>
  not_isMin_of_lt hab.lt h

theorem isSuccPrelimit_bot [OrderBot α] : IsSuccPrelimit (⊥ : α) :=
  isMin_bot.isSuccPrelimit

theorem not_isSuccLimit_bot [OrderBot α] : ¬ IsSuccLimit (⊥ : α) :=
  isMin_bot.not_isSuccLimit

theorem IsSuccLimit.ne_bot [OrderBot α] (h : IsSuccLimit a) : a ≠ ⊥ := by
  rintro rfl
  exact not_isSuccLimit_bot h

theorem not_isSuccLimit_iff : ¬ IsSuccLimit a ↔ IsMin a ∨ ¬ IsSuccPrelimit a := by
  rw [IsSuccLimit, not_and_or, not_not]

theorem not_isSuccLimit_of_not_isSuccPrelimit (h : ¬ IsSuccPrelimit a) : ¬ IsSuccLimit a :=
  not_isSuccLimit_iff.2 (Or.inr h)
=======
protected theorem _root_.IsMin.isSuccPrelimit : IsMin a → IsSuccPrelimit a := fun h _ hab =>
  not_isMin_of_lt hab.lt h

@[deprecated _root_.IsMin.isSuccPrelimit (since := "2024-09-05")]
alias _root_.IsMin.isSuccLimit := _root_.IsMin.isSuccPrelimit

theorem isSuccPrelimit_bot [OrderBot α] : IsSuccPrelimit (⊥ : α) :=
  IsMin.isSuccPrelimit isMin_bot

@[deprecated isSuccPrelimit_bot (since := "2024-09-05")]
alias isSuccLimit_bot := isSuccPrelimit_bot
>>>>>>> 5695a9fb

variable [SuccOrder α]

protected theorem IsSuccPrelimit.isMax (h : IsSuccPrelimit (succ a)) : IsMax a := by
  by_contra H
  exact h a (covBy_succ_of_not_isMax H)

<<<<<<< HEAD
protected theorem IsSuccLimit.isMax (h : IsSuccLimit (succ a)) : IsMax a :=
  h.isSuccPrelimit.isMax

theorem not_isSuccPrelimit_succ_of_not_isMax (ha : ¬ IsMax a) : ¬ IsSuccPrelimit (succ a) := by
  contrapose! ha
  exact ha.isMax

theorem not_isSuccLimit_succ_of_not_isMax (ha : ¬ IsMax a) : ¬ IsSuccLimit (succ a) := by
=======
@[deprecated IsSuccPrelimit.isMax (since := "2024-09-05")]
alias IsSuccLimit.isMax := IsSuccPrelimit.isMax

theorem not_isSuccPrelimit_succ_of_not_isMax (ha : ¬IsMax a) : ¬IsSuccPrelimit (succ a) := by
>>>>>>> 5695a9fb
  contrapose! ha
  exact ha.isMax

@[deprecated not_isSuccPrelimit_succ_of_not_isMax (since := "2024-09-05")]
alias not_isSuccLimit_succ_of_not_isMax := not_isSuccPrelimit_succ_of_not_isMax

section NoMaxOrder

variable [NoMaxOrder α]

theorem IsSuccPrelimit.succ_ne (h : IsSuccPrelimit a) (b : α) : succ b ≠ a := by
  rintro rfl
  exact not_isMax _ h.isMax

<<<<<<< HEAD
theorem IsSuccLimit.succ_ne (h : IsSuccLimit a) (b : α) : succ b ≠ a :=
  h.isSuccPrelimit.succ_ne b

@[simp]
theorem not_isSuccPrelimit_succ (a : α) : ¬ IsSuccPrelimit (succ a) := fun h => h.succ_ne _ rfl

@[simp]
theorem not_isSuccLimit_succ (a : α) : ¬ IsSuccLimit (succ a) := fun h => h.succ_ne _ rfl
=======
@[deprecated IsSuccPrelimit.succ_ne (since := "2024-09-05")]
alias IsSuccLimit.succ_ne := IsSuccPrelimit.succ_ne

@[simp]
theorem not_isSuccPrelimit_succ (a : α) : ¬IsSuccPrelimit (succ a) := fun h => h.succ_ne _ rfl

@[deprecated not_isSuccPrelimit_succ (since := "2024-09-05")]
alias not_isSuccLimit_succ := not_isSuccPrelimit_succ
>>>>>>> 5695a9fb

end NoMaxOrder

section IsSuccArchimedean

variable [IsSuccArchimedean α] [NoMaxOrder α]

<<<<<<< HEAD
theorem IsSuccPrelimit.isMin_of_noMax (h : IsSuccPrelimit a) : IsMin a := by
=======
theorem IsSuccPrelimit.isMin_of_noMax [NoMaxOrder α] (h : IsSuccPrelimit a) : IsMin a := by
>>>>>>> 5695a9fb
  intro b hb
  rcases hb.exists_succ_iterate with ⟨_ | n, rfl⟩
  · exact le_rfl
  · rw [iterate_succ_apply'] at h
    exact (not_isSuccPrelimit_succ _ h).elim

<<<<<<< HEAD
@[simp]
theorem not_isSuccLimit_of_noMax : ¬ IsSuccLimit a :=
  fun h ↦ h.not_isMin h.isSuccPrelimit.isMin_of_noMax

@[simp]
theorem isSuccPrelimit_iff_of_noMax : IsSuccPrelimit a ↔ IsMin a :=
  ⟨IsSuccPrelimit.isMin_of_noMax, IsMin.isSuccPrelimit⟩

theorem not_isSuccPrelimit_of_noMax [NoMinOrder α] : ¬ IsSuccPrelimit a := by simp
=======
@[deprecated IsSuccPrelimit.isMin_of_noMax (since := "2024-09-05")]
alias IsSuccLimit.isMin_of_noMax := IsSuccPrelimit.isMin_of_noMax

@[simp]
theorem isSuccPrelimit_iff_of_noMax [NoMaxOrder α] : IsSuccPrelimit a ↔ IsMin a :=
  ⟨IsSuccPrelimit.isMin_of_noMax, IsMin.isSuccPrelimit⟩

@[deprecated isSuccPrelimit_iff_of_noMax (since := "2024-09-05")]
alias isSuccLimit_iff_of_noMax := isSuccPrelimit_iff_of_noMax

theorem not_isSuccPrelimit_of_noMax [NoMinOrder α] [NoMaxOrder α] : ¬IsSuccPrelimit a := by simp

@[deprecated not_isSuccPrelimit_of_noMax (since := "2024-09-05")]
alias not_isSuccLimit_of_noMax := not_isSuccPrelimit_of_noMax
>>>>>>> 5695a9fb

end IsSuccArchimedean

end Preorder

section PartialOrder

variable [PartialOrder α] {a b : α}

theorem isSuccLimit_iff [OrderBot α] : IsSuccLimit a ↔ a ≠ ⊥ ∧ IsSuccPrelimit a := by
  rw [IsSuccLimit_iff', isMin_iff_eq_bot]

variable [SuccOrder α]

theorem isSuccPrelimit_of_succ_ne (h : ∀ b, succ b ≠ a) : IsSuccPrelimit a := fun b hba =>
  h b (CovBy.succ_eq hba)

<<<<<<< HEAD
theorem not_isSuccPrelimit_iff : ¬ IsSuccPrelimit a ↔ ∃ b, ¬ IsMax b ∧ succ b = a := by
=======
@[deprecated isSuccPrelimit_of_succ_ne (since := "2024-09-05")]
alias isSuccLimit_of_succ_ne := isSuccPrelimit_of_succ_ne

theorem not_isSuccPrelimit_iff : ¬IsSuccPrelimit a ↔ ∃ b, ¬IsMax b ∧ succ b = a := by
>>>>>>> 5695a9fb
  rw [not_isSuccPrelimit_iff_exists_covBy]
  refine exists_congr fun b => ⟨fun hba => ⟨hba.lt.not_isMax, (CovBy.succ_eq hba)⟩, ?_⟩
  rintro ⟨h, rfl⟩
  exact covBy_succ_of_not_isMax h

<<<<<<< HEAD
/-- See `not_isSuccPrelimit_iff` for a version that states that `a` is a successor of a value other
than itself. -/
theorem mem_range_succ_of_not_isSuccPrelimit (h : ¬ IsSuccPrelimit a) :
    a ∈ range (@succ α _ _) := by
  obtain ⟨b, hb⟩ := not_isSuccPrelimit_iff.1 h
  exact ⟨b, hb.2⟩

theorem mem_range_succ_or_isSuccPrelimit (a) : a ∈ range (@succ α _ _) ∨ IsSuccPrelimit a :=
  or_iff_not_imp_right.2 <| mem_range_succ_of_not_isSuccPrelimit

theorem isSuccPrelimit_of_succ_lt (H : ∀ a < b, succ a < b) : IsSuccPrelimit b := fun a hab =>
  (H a hab.lt).ne (CovBy.succ_eq hab)

=======
@[deprecated not_isSuccPrelimit_iff (since := "2024-09-05")]
alias not_isSuccLimit_iff := not_isSuccPrelimit_iff

/-- See `not_isSuccPrelimit_iff` for a version that states that `a` is a successor of a value other
than itself. -/
theorem mem_range_succ_of_not_isSuccPrelimit (h : ¬IsSuccPrelimit a) : a ∈ range (@succ α _ _) := by
  cases' not_isSuccPrelimit_iff.1 h with b hb
  exact ⟨b, hb.2⟩

@[deprecated mem_range_succ_of_not_isSuccPrelimit (since := "2024-09-05")]
alias mem_range_succ_of_not_isSuccLimit := mem_range_succ_of_not_isSuccPrelimit

theorem mem_range_succ_or_isSuccPrelimit (a) : a ∈ range (@succ α _ _) ∨ IsSuccPrelimit a :=
  or_iff_not_imp_right.2 <| mem_range_succ_of_not_isSuccPrelimit

@[deprecated mem_range_succ_or_isSuccPrelimit (since := "2024-09-05")]
alias mem_range_succ_or_isSuccLimit := mem_range_succ_or_isSuccPrelimit

theorem isSuccPrelimit_of_succ_lt (H : ∀ a < b, succ a < b) : IsSuccPrelimit b := fun a hab =>
  (H a hab.lt).ne (CovBy.succ_eq hab)

@[deprecated isSuccPrelimit_of_succ_lt (since := "2024-09-05")]
alias isSuccLimit_of_succ_lt := isSuccPrelimit_of_succ_lt

>>>>>>> 5695a9fb
theorem IsSuccPrelimit.succ_lt (hb : IsSuccPrelimit b) (ha : a < b) : succ a < b := by
  by_cases h : IsMax a
  · rwa [h.succ_eq]
  · rw [lt_iff_le_and_ne, succ_le_iff_of_not_isMax h]
    refine ⟨ha, fun hab => ?_⟩
    subst hab
    exact (h hb.isMax).elim

<<<<<<< HEAD
theorem IsSuccLimit.succ_lt (hb : IsSuccLimit b) (ha : a < b) : succ a < b :=
  hb.isSuccPrelimit.succ_lt ha
=======
@[deprecated IsSuccPrelimit.succ_lt (since := "2024-09-05")]
alias IsSuccLimit.succ_lt := IsSuccPrelimit.succ_lt
>>>>>>> 5695a9fb

theorem IsSuccPrelimit.succ_lt_iff (hb : IsSuccPrelimit b) : succ a < b ↔ a < b :=
  ⟨fun h => (le_succ a).trans_lt h, hb.succ_lt⟩

<<<<<<< HEAD
theorem IsSuccLimit.succ_lt_iff (hb : IsSuccLimit b) : succ a < b ↔ a < b :=
  hb.isSuccPrelimit.succ_lt_iff

theorem isSuccPrelimit_iff_succ_lt : IsSuccPrelimit b ↔ ∀ a < b, succ a < b :=
  ⟨fun hb _ => hb.succ_lt, isSuccPrelimit_of_succ_lt⟩
=======
@[deprecated IsSuccPrelimit.succ_lt_iff (since := "2024-09-05")]
alias IsSuccLimit.succ_lt_iff := IsSuccPrelimit.succ_lt_iff

theorem isSuccPrelimit_iff_succ_lt : IsSuccPrelimit b ↔ ∀ a < b, succ a < b :=
  ⟨fun hb _ => hb.succ_lt, isSuccPrelimit_of_succ_lt⟩

@[deprecated isSuccPrelimit_iff_succ_lt (since := "2024-09-05")]
alias isSuccLimit_iff_succ_lt := isSuccPrelimit_iff_succ_lt
>>>>>>> 5695a9fb

section NoMaxOrder

variable [NoMaxOrder α]

theorem isSuccPrelimit_iff_succ_ne : IsSuccPrelimit a ↔ ∀ b, succ b ≠ a :=
  ⟨IsSuccPrelimit.succ_ne, isSuccPrelimit_of_succ_ne⟩
<<<<<<< HEAD

theorem not_isSuccPrelimit_iff' : ¬ IsSuccPrelimit a ↔ a ∈ range (@succ α _ _) := by
  simp_rw [isSuccPrelimit_iff_succ_ne, not_forall, not_ne_iff, mem_range]
=======

@[deprecated isSuccPrelimit_iff_succ_ne (since := "2024-09-05")]
alias isSuccLimit_iff_succ_ne := isSuccPrelimit_iff_succ_ne

theorem not_isSuccPrelimit_iff' : ¬IsSuccPrelimit a ↔ a ∈ range (@succ α _ _) := by
  simp_rw [isSuccPrelimit_iff_succ_ne, not_forall, not_ne_iff]
  rfl
>>>>>>> 5695a9fb

@[deprecated not_isSuccPrelimit_iff' (since := "2024-09-05")]
alias not_isSuccLimit_iff' := not_isSuccPrelimit_iff'

end NoMaxOrder

section IsSuccArchimedean

variable [IsSuccArchimedean α]

protected theorem IsSuccPrelimit.isMin (h : IsSuccPrelimit a) : IsMin a := fun b hb => by
  revert h
  refine Succ.rec (fun _ => le_rfl) (fun c _ H hc => ?_) hb
  have := hc.isMax.succ_eq
  rw [this] at hc ⊢
  exact H hc

@[deprecated IsSuccPrelimit.isMin (since := "2024-09-05")]
alias IsSuccLimit.isMin := IsSuccPrelimit.isMin

@[simp]
theorem isSuccPrelimit_iff : IsSuccPrelimit a ↔ IsMin a :=
  ⟨IsSuccPrelimit.isMin, IsMin.isSuccPrelimit⟩
<<<<<<< HEAD

@[simp]
theorem not_isSuccLimit : ¬ IsSuccLimit a :=
  fun h ↦ h.not_isMin <| h.isSuccPrelimit.isMin

theorem not_isSuccPrelimit [NoMinOrder α] : ¬ IsSuccPrelimit a := by simp
=======

@[deprecated isSuccPrelimit_iff (since := "2024-09-05")]
alias isSuccLimit_iff := isSuccPrelimit_iff

theorem not_isSuccPrelimit [NoMinOrder α] : ¬IsSuccPrelimit a := by simp

@[deprecated not_isSuccPrelimit (since := "2024-09-05")]
alias not_isSuccLimit := not_isSuccPrelimit
>>>>>>> 5695a9fb

end IsSuccArchimedean

end PartialOrder

/-! ### Predecessor limits -/


section LT

variable [LT α] {a : α}

<<<<<<< HEAD
/-- A predecessor pre-limit is a value that isn't covered by any other.

It's so named because in a predecessor order, a predecessor pre-limit can't be the predecessor of
anything smaller.

For many applications, it's desirable to exclude maximal elements from this definition. For that,
see `IsPredLimit`. -/
def IsPredPrelimit (a : α) : Prop :=
  ∀ b, ¬ a ⋖ b

theorem not_isPredPrelimit_iff_exists_covBy (a : α) : ¬ IsPredPrelimit a ↔ ∃ b, a ⋖ b := by
  simp [IsPredPrelimit]

theorem isPredPrelimit_of_dense [DenselyOrdered α] (a : α) : IsPredPrelimit a := fun _ => not_covBy

@[simp]
theorem isSuccPrelimit_toDual_iff : IsSuccPrelimit (toDual a) ↔ IsPredPrelimit a := by
  simp [IsSuccPrelimit, IsPredPrelimit]

@[simp]
theorem isPredPrelimit_toDual_iff : IsPredPrelimit (toDual a) ↔ IsSuccPrelimit a := by
  simp [IsSuccPrelimit, IsPredPrelimit]

alias ⟨_, IsPredPrelimit.dual⟩ := isSuccPrelimit_toDual_iff
alias ⟨_, IsSuccPrelimit.dual⟩ := isPredPrelimit_toDual_iff

end LT

section Preorder

variable [Preorder α] {a : α}

/-- A predecessor limit is a value that isn't maximal and doesn't cover any other.

It's so named because in a predecessor order, a predecessor limit can't be the predecessor of
anything larger.

This previously allowed the element to be maximal. This usage is now coverd by `IsPredPreLimit`. -/
def IsPredLimit (a : α) : Prop :=
  ¬ IsMax a ∧ IsPredPrelimit a

protected theorem IsPredLimit.not_isMax (h : IsPredLimit a) : ¬ IsMax a := h.1
protected theorem IsPredLimit.isPredPrelimit (h : IsPredLimit a) : IsPredPrelimit a := h.2

theorem IsPredLimit_iff' : IsPredLimit a ↔ ¬ IsMax a ∧ IsPredPrelimit a :=
  Iff.rfl
=======
/-- A successor pre-limit is a value that isn't covered by any other.

It's so named because in a predecessor order, a predecessor limit can't be the predecessor of
anything greater.

For some applications, it's desirable to exclude the case where an element is maximal. A future PR
will introduce `IsPredLimit` for this usage. -/
def IsPredPrelimit (a : α) : Prop :=
  ∀ b, ¬a ⋖ b

@[deprecated IsPredPrelimit (since := "2024-09-05")]
alias IsPredLimit := IsPredPrelimit

theorem not_isPredPrelimit_iff_exists_covBy (a : α) : ¬IsPredPrelimit a ↔ ∃ b, a ⋖ b := by
  simp [IsPredPrelimit]

@[deprecated not_isPredPrelimit_iff_exists_covBy (since := "2024-09-05")]
alias not_isPredLimit_iff_exists_covBy := not_isPredPrelimit_iff_exists_covBy

theorem isPredPrelimit_of_dense [DenselyOrdered α] (a : α) : IsPredPrelimit a := fun _ => not_covBy

@[deprecated isPredPrelimit_of_dense (since := "2024-09-05")]
alias isPredLimit_of_dense := isPredPrelimit_of_dense
>>>>>>> 5695a9fb

@[simp]
theorem isSuccPrelimit_toDual_iff : IsSuccPrelimit (toDual a) ↔ IsPredPrelimit a := by
  simp [IsSuccPrelimit, IsPredPrelimit]

@[deprecated isSuccPrelimit_toDual_iff (since := "2024-09-05")]
alias isSuccLimit_toDual_iff := isSuccPrelimit_toDual_iff

@[simp]
theorem isPredPrelimit_toDual_iff : IsPredPrelimit (toDual a) ↔ IsSuccPrelimit a := by
  simp [IsSuccPrelimit, IsPredPrelimit]

<<<<<<< HEAD
alias ⟨_, IsPredLimit.dual⟩ := isSuccLimit_toDual_iff
alias ⟨_, IsSuccLimit.dual⟩ := isPredLimit_toDual_iff
@[deprecated IsPredLimit.dual (since := "2024-09-03")]
alias ⟨_, isPredLimit.dual⟩ := isSuccLimit_toDual_iff
@[deprecated IsSuccLimit.dual (since := "2024-09-03")]
alias ⟨_, isSuccLimit.dual⟩ := isPredLimit_toDual_iff
=======
@[deprecated isPredPrelimit_toDual_iff (since := "2024-09-05")]
alias isPredLimit_toDual_iff := isPredPrelimit_toDual_iff

alias ⟨_, IsPredPrelimit.dual⟩ := isSuccPrelimit_toDual_iff
alias ⟨_, IsSuccPrelimit.dual⟩ := isPredPrelimit_toDual_iff
@[deprecated IsPredPrelimit.dual (since := "2024-09-05")]
alias isPredLimit.dual := IsPredPrelimit.dual
@[deprecated IsSuccPrelimit.dual (since := "2024-09-05")]
alias isSuccLimit.dual := IsSuccPrelimit.dual
>>>>>>> 5695a9fb

theorem IsPredPrelimit.isPredLimit_of_not_isMax (h : IsPredPrelimit a) (ha : ¬ IsMax a) :
    IsPredLimit a :=
  ⟨ha, h⟩

theorem IsPredPrelimit.isPredLimit [NoMaxOrder α] (h : IsPredPrelimit a) : IsPredLimit a :=
  h.isPredLimit_of_not_isMax (not_isMax a)

theorem isPredPrelimit_iff_isPredLimit_of_not_isMax (h : ¬ IsMax a) :
    IsPredPrelimit a ↔ IsPredLimit a :=
  ⟨fun ha ↦ ha.isPredLimit_of_not_isMax h, IsPredLimit.isPredPrelimit⟩

theorem isPredPrelimit_iff_isPredLimit [NoMaxOrder α] : IsPredPrelimit a ↔ IsPredLimit a :=
  isPredPrelimit_iff_isPredLimit_of_not_isMax (not_isMax a)

protected theorem _root_.IsMax.not_isPredLimit (h : IsMax a) : ¬ IsPredLimit a :=
  fun ha ↦ ha.not_isMax h

protected theorem _root_.IsMax.isPredPrelimit : IsMax a → IsPredPrelimit a := fun h _ hab =>
  not_isMax_of_lt hab.lt h

<<<<<<< HEAD
theorem isPredPrelimit_top [OrderTop α] : IsPredPrelimit (⊤ : α) :=
  isMax_top.isPredPrelimit

theorem not_isPredLimit_top [OrderTop α] : ¬ IsPredLimit (⊤ : α) :=
  isMax_top.not_isPredLimit

theorem IsPredLimit.ne_top [OrderTop α] (h : IsPredLimit a) : a ≠ ⊤ :=
  h.dual.ne_bot

theorem not_isPredLimit_iff : ¬ IsPredLimit a ↔ IsMax a ∨ ¬ IsPredPrelimit a := by
  rw [IsPredLimit, not_and_or, not_not]

theorem not_isPredLimit_of_not_isPredPrelimit (h : ¬ IsPredPrelimit a) : ¬ IsPredLimit a :=
  not_isPredLimit_iff.2 (Or.inr h)

variable [PredOrder α]

protected theorem IsPredPrelimit.isMin (h : IsPredPrelimit (pred a)) : IsMin a :=
  h.dual.isMax

protected theorem IsPredLimit.isMin (h : IsPredLimit (pred a)) : IsMin a :=
  h.dual.isMax

theorem not_isPredPrelimit_pred_of_not_isMin (ha : ¬ IsMin a) : ¬ IsPredPrelimit (pred a) := by
  contrapose! ha
  exact ha.isMin

theorem not_isPredLimit_pred_of_not_isMin (ha : ¬ IsMin a) : ¬ IsPredLimit (pred a) := by
=======
@[deprecated _root_.IsMax.isPredPrelimit (since := "2024-09-05")]
alias _root_.IsMax.isPredLimit := _root_.IsMax.isPredPrelimit

theorem isPredPrelimit_top [OrderTop α] : IsPredPrelimit (⊤ : α) :=
   IsMax.isPredPrelimit isMax_top

@[deprecated isPredPrelimit_top (since := "2024-09-05")]
alias isPredLimit_top := isPredPrelimit_top

variable [PredOrder α]

protected theorem IsPredPrelimit.isMin (h : IsPredPrelimit (pred a)) : IsMin a := by
  by_contra H
  exact h a (pred_covBy_of_not_isMin H)

@[deprecated IsPredPrelimit.isMin (since := "2024-09-05")]
alias IsPredLimit.isMin := IsPredPrelimit.isMin

theorem not_isPredPrelimit_pred_of_not_isMin (ha : ¬IsMin a) : ¬IsPredPrelimit (pred a) := by
>>>>>>> 5695a9fb
  contrapose! ha
  exact ha.isMin

@[deprecated not_isPredPrelimit_pred_of_not_isMin (since := "2024-09-05")]
alias not_isPredLimit_pred_of_not_isMin := not_isPredPrelimit_pred_of_not_isMin

section NoMinOrder

variable [NoMinOrder α]

<<<<<<< HEAD
theorem IsPredPrelimit.pred_ne (h : IsPredPrelimit a) (b : α) : pred b ≠ a :=
  h.dual.succ_ne b

theorem IsPredLimit.pred_ne (h : IsPredLimit a) (b : α) : pred b ≠ a :=
  h.isPredPrelimit.pred_ne b

@[simp]
theorem not_isPredPrelimit_pred (a : α) : ¬ IsPredPrelimit (pred a) := fun h => h.pred_ne _ rfl
=======
theorem IsPredPrelimit.pred_ne (h : IsPredPrelimit a) (b : α) : pred b ≠ a := by
  rintro rfl
  exact not_isMin _ h.isMin
>>>>>>> 5695a9fb

@[deprecated IsPredPrelimit.pred_ne (since := "2024-09-05")]
alias IsPredLimit.pred_ne := IsPredPrelimit.pred_ne

@[simp]
<<<<<<< HEAD
theorem not_isPredLimit_pred (a : α) : ¬ IsPredLimit (pred a) := fun h => h.pred_ne _ rfl
=======
theorem not_isPredPrelimit_pred (a : α) : ¬IsPredPrelimit (pred a) := fun h => h.pred_ne _ rfl

@[deprecated not_isPredPrelimit_pred (since := "2024-09-05")]
alias not_isPredLimit_pred := not_isPredPrelimit_pred
>>>>>>> 5695a9fb

end NoMinOrder

section IsPredArchimedean

variable [IsPredArchimedean α] [NoMinOrder α]

theorem IsPredPrelimit.isMax_of_noMin (h : IsPredPrelimit a) : IsMax a :=
  h.dual.isMin_of_noMax

<<<<<<< HEAD
@[simp]
theorem not_isPredLimit_of_noMin : ¬ IsPredLimit a :=
  fun h ↦ h.not_isMax h.isPredPrelimit.isMax_of_noMin

@[simp]
theorem isPredPrelimit_iff_of_noMin : IsPredPrelimit a ↔ IsMax a :=
  ⟨IsPredPrelimit.isMax_of_noMin, IsMax.isPredPrelimit⟩

theorem not_isPredPrelimit_of_noMin [NoMaxOrder α] : ¬ IsPredPrelimit a := by simp
=======
protected theorem IsPredPrelimit.isMax_of_noMin [NoMinOrder α] (h : IsPredPrelimit a) : IsMax a :=
  h.dual.isMin_of_noMax

@[deprecated IsPredPrelimit.isMax_of_noMin (since := "2024-09-05")]
alias IsPredLimit.isMax_of_noMin := IsPredPrelimit.isMax_of_noMin

@[simp]
theorem isPredPrelimit_iff_of_noMin [NoMinOrder α] : IsPredPrelimit a ↔ IsMax a :=
  isSuccPrelimit_toDual_iff.symm.trans isSuccPrelimit_iff_of_noMax

@[deprecated isPredPrelimit_iff_of_noMin (since := "2024-09-05")]
alias isPredLimit_iff_of_noMin := isPredPrelimit_iff_of_noMin

theorem not_isPredPrelimit_of_noMin [NoMinOrder α] [NoMaxOrder α] : ¬IsPredPrelimit a := by simp

@[deprecated not_isPredPrelimit_of_noMin (since := "2024-09-05")]
alias not_isPredLimit_of_noMin := not_isPredPrelimit_of_noMin
>>>>>>> 5695a9fb

end IsPredArchimedean

end Preorder

section PartialOrder

variable [PartialOrder α] {a b : α}

<<<<<<< HEAD
theorem isPredLimit_iff [OrderTop α] : IsPredLimit a ↔ a ≠ ⊤ ∧ IsPredPrelimit a := by
  rw [IsPredLimit_iff', isMax_iff_eq_top]

variable [PredOrder α]

theorem isPredPrelimit_of_pred_ne (h : ∀ b, pred b ≠ a) : IsPredPrelimit a := fun b hba =>
  h b (CovBy.pred_eq hba)

theorem not_isPredPrelimit_iff : ¬ IsPredPrelimit a ↔ ∃ b, ¬ IsMin b ∧ pred b = a := by
  rw [← isSuccPrelimit_toDual_iff]
  exact not_isSuccPrelimit_iff

/-- See `not_isPredPrelimit_iff` for a version that states that `a` is a successor of a value other
than itself. -/
theorem mem_range_pred_of_not_isPredPrelimit (h : ¬ IsPredPrelimit a) :
    a ∈ range (@pred α _ _) := by
  obtain ⟨b, hb⟩ := not_isPredPrelimit_iff.1 h
  exact ⟨b, hb.2⟩

theorem mem_range_pred_or_isPredPrelimit (a) : a ∈ range (@pred α _ _) ∨ IsPredPrelimit a :=
  or_iff_not_imp_right.2 <| mem_range_pred_of_not_isPredPrelimit

theorem isPredPrelimit_of_pred_lt (H : ∀ b > a, a < pred b) : IsPredPrelimit a := fun a hab =>
  (H a hab.lt).ne (CovBy.pred_eq hab).symm

theorem IsPredPrelimit.lt_pred (ha : IsPredPrelimit a) (hb : a < b) : a < pred b :=
  ha.dual.succ_lt hb

theorem IsPredLimit.lt_pred (ha : IsPredLimit a) (hb : a < b) : a < pred b :=
  ha.isPredPrelimit.lt_pred hb

theorem IsPredPrelimit.lt_pred_iff (ha : IsPredPrelimit a) : a < pred b ↔ a < b :=
  ha.dual.succ_lt_iff

theorem IsPredLimit.lt_pred_iff (ha : IsPredLimit a) : a < pred b ↔ a < b :=
  ha.dual.succ_lt_iff

theorem isPredPrelimit_iff_lt_pred : IsPredPrelimit a ↔ ∀ b > a, a < pred b :=
  ⟨fun hb _ => hb.lt_pred, isPredPrelimit_of_pred_lt⟩
=======
theorem isPredPrelimit_of_pred_ne (h : ∀ b, pred b ≠ a) : IsPredPrelimit a := fun b hba =>
  h b (CovBy.pred_eq hba)

@[deprecated isPredPrelimit_of_pred_ne (since := "2024-09-05")]
alias isPredLimit_of_pred_ne := isPredPrelimit_of_pred_ne

theorem not_isPredPrelimit_iff : ¬IsPredPrelimit a ↔ ∃ b, ¬IsMin b ∧ pred b = a := by
  rw [← isSuccPrelimit_toDual_iff]
  exact not_isSuccPrelimit_iff

@[deprecated not_isPredPrelimit_iff (since := "2024-09-05")]
alias not_isPredLimit_iff := not_isPredPrelimit_iff

/-- See `not_isPredPrelimit_iff` for a version that states that `a` is a successor of a value other
than itself. -/
theorem mem_range_pred_of_not_isPredPrelimit (h : ¬IsPredPrelimit a) : a ∈ range (@pred α _ _) := by
  cases' not_isPredPrelimit_iff.1 h with b hb
  exact ⟨b, hb.2⟩

@[deprecated mem_range_pred_of_not_isPredPrelimit (since := "2024-09-05")]
alias mem_range_pred_of_not_isPredLimit := mem_range_pred_of_not_isPredPrelimit

theorem mem_range_pred_or_isPredPrelimit (a) : a ∈ range (@pred α _ _) ∨ IsPredPrelimit a :=
  or_iff_not_imp_right.2 <| mem_range_pred_of_not_isPredPrelimit

@[deprecated mem_range_pred_or_isPredPrelimit (since := "2024-09-05")]
alias mem_range_pred_or_isPredLimit := mem_range_pred_or_isPredPrelimit

theorem isPredPrelimit_of_pred_lt (H : ∀ a > b, pred a < b) : IsPredPrelimit b := fun a hab =>
  (H a hab.lt).ne (CovBy.pred_eq hab)

@[deprecated isPredPrelimit_of_pred_lt (since := "2024-09-05")]
alias isPredLimit_of_pred_lt := isPredPrelimit_of_pred_lt

theorem IsPredPrelimit.lt_pred (h : IsPredPrelimit a) : a < b → a < pred b :=
  h.dual.succ_lt

@[deprecated IsPredPrelimit.lt_pred (since := "2024-09-05")]
alias IsPredLimit.lt_pred := IsPredPrelimit.lt_pred

theorem IsPredPrelimit.lt_pred_iff (h : IsPredPrelimit a) : a < pred b ↔ a < b :=
  h.dual.succ_lt_iff

@[deprecated IsPredPrelimit.lt_pred_iff (since := "2024-09-05")]
alias IsPredLimit.lt_pred_iff := IsPredPrelimit.lt_pred_iff

theorem isPredPrelimit_iff_lt_pred : IsPredPrelimit a ↔ ∀ ⦃b⦄, a < b → a < pred b :=
  isSuccPrelimit_toDual_iff.symm.trans isSuccPrelimit_iff_succ_lt

@[deprecated isPredPrelimit_iff_lt_pred (since := "2024-09-05")]
alias isPredLimit_iff_lt_pred := isPredPrelimit_iff_lt_pred
>>>>>>> 5695a9fb

section NoMinOrder

variable [NoMinOrder α]

theorem isPredPrelimit_iff_pred_ne : IsPredPrelimit a ↔ ∀ b, pred b ≠ a :=
  ⟨IsPredPrelimit.pred_ne, isPredPrelimit_of_pred_ne⟩

theorem not_isPredPrelimit_iff' : ¬ IsPredPrelimit a ↔ a ∈ range (@pred α _ _) := by
  simp_rw [isPredPrelimit_iff_pred_ne, not_forall, not_ne_iff, mem_range]

end NoMinOrder

section IsPredArchimedean

variable [IsPredArchimedean α]

protected theorem IsPredPrelimit.isMax (h : IsPredPrelimit a) : IsMax a :=
  h.dual.isMin
<<<<<<< HEAD

@[simp]
theorem isPredPrelimit_iff : IsPredPrelimit a ↔ IsMax a :=
  ⟨IsPredPrelimit.isMax, IsMax.isPredPrelimit⟩

@[simp]
theorem not_isPredLimit : ¬ IsPredLimit a :=
  fun h ↦ h.not_isMax <| h.isPredPrelimit.isMax

theorem not_isPredPrelimit [NoMaxOrder α] : ¬ IsPredPrelimit a := by simp
=======

@[deprecated IsPredPrelimit.isMax (since := "2024-09-05")]
alias IsPredLimit.isMax := IsPredPrelimit.isMax

@[simp]
theorem isPredPrelimit_iff : IsPredPrelimit a ↔ IsMax a :=
  isSuccPrelimit_toDual_iff.symm.trans isSuccPrelimit_iff

@[deprecated isPredPrelimit_iff (since := "2024-09-05")]
alias isPredLimit_iff := isPredPrelimit_iff

theorem not_isPredPrelimit [NoMaxOrder α] : ¬IsPredPrelimit a := by simp

@[deprecated not_isPredPrelimit (since := "2024-09-05")]
alias not_isPredLimit := not_isPredPrelimit
>>>>>>> 5695a9fb

end IsPredArchimedean

end PartialOrder

/-! ### Induction principles -/


variable {C : α → Sort*} {b : α}

section isSuccPrelimitRecOn

section PartialOrder

variable [PartialOrder α] [SuccOrder α]
  (hs : ∀ a, ¬ IsMax a → C (succ a)) (hl : ∀ a, IsSuccPrelimit a → C a)

open Classical in
/-- A value can be built by building it on successors and successor pre-limits. -/
@[elab_as_elim]
<<<<<<< HEAD
noncomputable def isSuccPrelimitRecOn (b : α) : C b :=
  if hb : IsSuccPrelimit b then hl b hb else
    have H := Classical.choose_spec (not_isSuccPrelimit_iff.1 hb)
    cast (congr_arg C H.2) (hs _ H.1)

@[simp]
theorem isSuccPrelimitRecOn_limit (hb : IsSuccPrelimit b) : isSuccPrelimitRecOn hs hl b = hl b hb :=
=======
noncomputable def isSuccPrelimitRecOn (b : α) (hs : ∀ a, ¬ IsMax a → C (succ a))
    (hl : ∀ a, IsSuccPrelimit a → C a) : C b := by
  by_cases hb : IsSuccPrelimit b
  · exact hl b hb
  · have H := Classical.choose_spec (not_isSuccPrelimit_iff.1 hb)
    rw [← H.2]
    exact hs _ H.1

@[deprecated isSuccPrelimitRecOn (since := "2024-09-05")]
alias isSuccLimitRecOn := isSuccPrelimitRecOn

theorem isSuccPrelimitRecOn_limit (hs : ∀ a, ¬ IsMax a → C (succ a))
    (hl : ∀ a, IsSuccPrelimit a → C a) (hb : IsSuccPrelimit b) :
    isSuccPrelimitRecOn b hs hl = hl b hb :=
>>>>>>> 5695a9fb
  dif_pos hb

@[deprecated isSuccPrelimitRecOn_limit (since := "2024-09-05")]
alias isSuccLimitRecOn_limit := isSuccPrelimitRecOn_limit

end PartialOrder

section LinearOrder

variable [LinearOrder α] [SuccOrder α]
  (hs : ∀ a, ¬ IsMax a → C (succ a)) (hl : ∀ a, IsSuccPrelimit a → C a)

<<<<<<< HEAD
theorem isSuccPrelimitRecOn_succ' (hb : ¬ IsMax b) :
    isSuccPrelimitRecOn hs hl (succ b) = hs b hb := by
  have hb' := not_isSuccPrelimit_succ_of_not_isMax hb
  have H := Classical.choose_spec (not_isSuccPrelimit_iff.1 hb')
  rw [isSuccPrelimitRecOn, dif_neg hb', cast_eq_iff_heq]
  congr
  exacts [(succ_eq_succ_iff_of_not_isMax H.1 hb).1 H.2, proof_irrel_heq _ _]
=======
theorem isSuccPrelimitRecOn_succ' (hs : ∀ a, ¬ IsMax a → C (succ a))
    (hl : ∀ a, IsSuccPrelimit a → C a) (hb : ¬ IsMax b) :
    isSuccPrelimitRecOn (succ b) hs hl = hs b hb := by
  have hb' := not_isSuccPrelimit_succ_of_not_isMax hb
  have H := Classical.choose_spec (not_isSuccPrelimit_iff.1 hb')
  rw [isSuccPrelimitRecOn]
  simp only [cast_eq_iff_heq, hb', not_false_iff, eq_mpr_eq_cast, dif_neg]
  congr 1 <;> first |
    exact (succ_eq_succ_iff_of_not_isMax H.left hb).mp H.right |
    exact proof_irrel_heq H.left hb
>>>>>>> 5695a9fb

@[deprecated isSuccPrelimitRecOn_succ' (since := "2024-09-05")]
alias isSuccLimitRecOn_succ' := isSuccPrelimitRecOn_succ'

@[simp]
<<<<<<< HEAD
theorem isSuccPrelimitRecOn_succ [NoMaxOrder α] (b : α) :
    isSuccPrelimitRecOn hs hl (succ b) = hs b (not_isMax b) :=
  isSuccPrelimitRecOn_succ' hs hl _
=======
theorem isSuccPrelimitRecOn_succ [NoMaxOrder α] (hs : ∀ a, ¬ IsMax a → C (succ a))
    (hl : ∀ a, IsSuccPrelimit a → C a) (b : α) :
    @isSuccPrelimitRecOn α C _ _ (succ b) hs hl = hs b (not_isMax b) :=
  isSuccPrelimitRecOn_succ' _ _ _

@[deprecated isSuccPrelimitRecOn_succ (since := "2024-09-05")]
alias isSuccLimitRecOn_succ := isSuccPrelimitRecOn_succ
>>>>>>> 5695a9fb

end LinearOrder

end isSuccPrelimitRecOn

<<<<<<< HEAD
section isSuccLimitRecOn
=======
section isPredPrelimitRecOn
>>>>>>> 5695a9fb

section PartialOrder

variable [PartialOrder α] [SuccOrder α]
  (hm : ∀ a, IsMin a → C a) (hs : ∀ a, ¬ IsMax a → C (succ a)) (hl : ∀ a, IsSuccLimit a → C a)

open Classical in
/-- A value can be built by building it on minimal elements, successors, and successor limits. -/
@[elab_as_elim]
<<<<<<< HEAD
noncomputable def isSuccLimitRecOn : ∀ b, C b :=
  isSuccPrelimitRecOn hs fun a ha ↦
    if h : IsMin a then hm a h else hl a (ha.isSuccLimit_of_not_isMin h)

@[simp]
theorem isSuccLimitRecOn_isMin (hb : IsMin b) : isSuccLimitRecOn hm hs hl b = hm b hb := by
  rw [isSuccLimitRecOn, isSuccPrelimitRecOn_limit _ _ hb.isSuccPrelimit, dif_pos hb]

@[simp]
theorem isSuccLimitRecOn_limit (hb : IsSuccLimit b) : isSuccLimitRecOn hm hs hl b = hl b hb := by
  rw [isSuccLimitRecOn, isSuccPrelimitRecOn_limit _ _ hb.isSuccPrelimit, dif_neg hb.not_isMin]
=======
noncomputable def isPredPrelimitRecOn (b : α) (hs : ∀ a, ¬ IsMin a → C (pred a))
    (hl : ∀ a, IsPredPrelimit a → C a) : C b :=
  @isSuccPrelimitRecOn αᵒᵈ _ _ _ _ hs fun _ ha => hl _ ha.dual

@[deprecated isPredPrelimitRecOn (since := "2024-09-05")]
alias isPredLimitRecOn := isPredPrelimitRecOn

theorem isPredPrelimitRecOn_limit (hs : ∀ a, ¬ IsMin a → C (pred a))
    (hl : ∀ a, IsPredPrelimit a → C a) (hb : IsPredPrelimit b) :
    isPredPrelimitRecOn b hs hl = hl b hb :=
  isSuccPrelimitRecOn_limit _ _ hb.dual

@[deprecated isPredPrelimitRecOn_limit (since := "2024-09-05")]
alias isPredLimitRecOn_limit := isPredPrelimitRecOn_limit
>>>>>>> 5695a9fb

end PartialOrder

section LinearOrder

<<<<<<< HEAD
variable [LinearOrder α] [SuccOrder α]
  (hm : ∀ a, IsMin a → C a) (hs : ∀ a, ¬ IsMax a → C (succ a)) (hl : ∀ a, IsSuccLimit a → C a)

theorem isSuccLimitRecOn_succ' (hb : ¬ IsMax b) :
    isSuccLimitRecOn hm hs hl (succ b) = hs b hb := by
  rw [isSuccLimitRecOn, isSuccPrelimitRecOn_succ']

@[simp]
theorem isSuccLimitRecOn_succ [NoMaxOrder α] (b : α) :
    isSuccLimitRecOn hm hs hl (succ b) = hs b (not_isMax b) :=
  isSuccLimitRecOn_succ' hm hs hl _

end LinearOrder

end isSuccLimitRecOn
=======
variable [LinearOrder α] [PredOrder α]
  (hs : ∀ a, ¬ IsMin a → C (pred a)) (hl : ∀ a, IsPredPrelimit a → C a)

theorem isPredPrelimitRecOn_pred' {b : α} (hb : ¬ IsMin b) :
    @isPredPrelimitRecOn α C _ _ (pred b) hs hl = hs b hb :=
  isSuccPrelimitRecOn_succ' _ _ _

@[deprecated isPredPrelimitRecOn_pred' (since := "2024-09-05")]
alias isPredLimitRecOn_pred' := isPredPrelimitRecOn_pred'

@[simp]
theorem isPredPrelimitRecOn_pred [NoMinOrder α] (b : α) :
    @isPredPrelimitRecOn α C _ _ (pred b) hs hl = hs b (not_isMin b) :=
  isSuccPrelimitRecOn_succ _ _ _

@[deprecated isPredPrelimitRecOn_pred (since := "2024-09-05")]
alias isPredLimitRecOn_pred := isPredPrelimitRecOn_pred

end LinearOrder

end isPredPrelimitRecOn
>>>>>>> 5695a9fb

end Order

open Order

namespace SuccOrder

<<<<<<< HEAD
variable {C : α → Sort*} {b : α}

=======
>>>>>>> 5695a9fb
section prelimitRecOn

section PartialOrder

variable [PartialOrder α] [SuccOrder α] [WellFoundedLT α]
  (hs : ∀ a, ¬ IsMax a → C a → C (Order.succ a)) (hl : ∀ a, IsSuccPrelimit a → (∀ b < a, C b) → C a)

open Classical in
/-- Recursion principle on a well-founded partial `SuccOrder`. -/
<<<<<<< HEAD
@[elab_as_elim] noncomputable def prelimitRecOn : ∀ b : α, C b :=
  wellFounded_lt.fix
    fun b IH ↦ if hb : IsSuccPrelimit b then hl b hb IH else
      have H := Classical.choose_spec (not_isSuccPrelimit_iff.1 hb)
      cast (congr_arg C H.2) (hs _ H.1 <| IH _ <| H.2.subst <| lt_succ_of_not_isMax H.1)
=======
@[elab_as_elim] noncomputable def prelimitRecOn (b : α)
    (hs : ∀ a, ¬ IsMax a → C a → C (Order.succ a))
    (hl : ∀ a, IsSuccPrelimit a → (∀ b < a, C b) → C a) : C b :=
  wellFounded_lt.fix
    (fun a IH ↦ if h : IsSuccPrelimit a then hl a h IH else
      let x := Classical.indefiniteDescription _ (not_isSuccPrelimit_iff.mp h)
      x.2.2 ▸ hs x x.2.1 (IH x <| x.2.2.subst <| lt_succ_of_not_isMax x.2.1))
    b
>>>>>>> 5695a9fb

@[deprecated prelimitRecOn (since := "2024-09-05")]
alias limitRecOn := prelimitRecOn

@[simp]
<<<<<<< HEAD
theorem prelimitRecOn_limit (hb : IsSuccPrelimit b) :
    prelimitRecOn hs hl b = hl b hb fun x _ ↦ SuccOrder.prelimitRecOn hs hl x := by
  rw [prelimitRecOn, WellFounded.fix_eq, dif_pos hb]
=======
theorem prelimitRecOn_limit (hs : ∀ a, ¬ IsMax a → C a → C (Order.succ a))
    (hl : ∀ a, IsSuccPrelimit a → (∀ b < a, C b) → C a) (hb : IsSuccPrelimit b) :
    prelimitRecOn b hs hl = hl b hb fun x _ ↦ prelimitRecOn x hs hl := by
  rw [prelimitRecOn, WellFounded.fix_eq, dif_pos hb]; rfl

@[deprecated prelimitRecOn_limit (since := "2024-09-05")]
alias limitRecOn_limit := prelimitRecOn_limit
>>>>>>> 5695a9fb

end PartialOrder

section LinearOrder

variable [LinearOrder α] [SuccOrder α] [WellFoundedLT α]
  (hs : ∀ a, ¬ IsMax a → C a → C (Order.succ a)) (hl : ∀ a, IsSuccPrelimit a → (∀ b < a, C b) → C a)
<<<<<<< HEAD

theorem prelimitRecOn_succ' (hb : ¬ IsMax b) :
    prelimitRecOn hs hl (Order.succ b) = hs b hb (prelimitRecOn hs hl b) := by
  have hb' := not_isSuccPrelimit_succ_of_not_isMax hb
  have H := Classical.choose_spec (not_isSuccPrelimit_iff.1 hb')
  rw [prelimitRecOn, WellFounded.fix_eq, dif_neg hb']
  have {a c : α} {ha hc} {x : ∀ a, C a} (h : a = c) :
    cast (congr_arg (C ∘ succ) h) (hs a ha (x a)) = hs c hc (x c) := by subst h; rfl
  exact this <| (succ_eq_succ_iff_of_not_isMax H.1 hb).1 H.2

@[simp]
theorem prelimitRecOn_succ [NoMaxOrder α] (b : α) :
    prelimitRecOn hs hl (Order.succ b) = hs b (not_isMax b) (prelimitRecOn hs hl b) :=
  prelimitRecOn_succ' _ _ _

end LinearOrder

end prelimitRecOn

section limitRecOn

section PartialOrder

variable [PartialOrder α] [SuccOrder α] [WellFoundedLT α] (hm : ∀ a, IsMin a → C a)
  (hs : ∀ a, ¬ IsMax a → C a → C (Order.succ a)) (hl : ∀ a, IsSuccLimit a → (∀ b < a, C b) → C a)
=======
>>>>>>> 5695a9fb

open Classical in
/-- Recursion principle on a well-founded partial `SuccOrder`, separating out the case of a
minimal element. -/
@[elab_as_elim] noncomputable def limitRecOn : ∀ a, C a :=
  prelimitRecOn hs fun a ha IH ↦
    if h : IsMin a then hm a h else hl a (ha.isSuccLimit_of_not_isMin h) IH

@[simp]
theorem limitRecOn_isMin (hb : IsMin b) : limitRecOn hm hs hl b = hm b hb := by
  rw [limitRecOn, prelimitRecOn_limit _ _ hb.isSuccPrelimit, dif_pos hb]

@[simp]
<<<<<<< HEAD
theorem limitRecOn_limit (hb : IsSuccLimit b) :
    limitRecOn hm hs hl b = hl b hb fun x _ ↦ limitRecOn hm hs hl x := by
  rw [limitRecOn, prelimitRecOn_limit _ _ hb.isSuccPrelimit, dif_neg hb.not_isMin]; rfl

end PartialOrder

section LinearOrder

variable [LinearOrder α] [SuccOrder α] [WellFoundedLT α] (hm : ∀ a, IsMin a → C a)
  (hs : ∀ a, ¬ IsMax a → C a → C (Order.succ a)) (hl : ∀ a, IsSuccLimit a → (∀ b < a, C b) → C a)

theorem limitRecOn_succ' (hb : ¬ IsMax b) :
    limitRecOn hm hs hl (Order.succ b) = hs b hb (limitRecOn hm hs hl b) := by
  rw [limitRecOn, prelimitRecOn_succ']; rfl

@[simp]
theorem limitRecOn_succ [NoMaxOrder α] (b : α) :
    limitRecOn hm hs hl (Order.succ b) = hs b (not_isMax b) (limitRecOn hm hs hl b) :=
  limitRecOn_succ' hm hs hl _
=======
theorem prelimitRecOn_succ (hb : ¬ IsMax b) :
    prelimitRecOn (Order.succ b) hs hl = hs b hb (prelimitRecOn b hs hl) := by
  have h := not_isSuccPrelimit_succ_of_not_isMax hb
  rw [prelimitRecOn, WellFounded.fix_eq, dif_neg h]
  have {b c hb hc} {x : ∀ a, C a} (h : b = c) :
    congr_arg Order.succ h ▸ hs b hb (x b) = hs c hc (x c) := by subst h; rfl
  let x := Classical.indefiniteDescription _ (not_isSuccPrelimit_iff.mp h)
  exact this ((succ_eq_succ_iff_of_not_isMax x.2.1 hb).mp x.2.2)
>>>>>>> 5695a9fb

@[deprecated prelimitRecOn_succ (since := "2024-09-05")]
alias limitRecOn_succ := prelimitRecOn_succ

end LinearOrder

end prelimitRecOn

end SuccOrder

namespace Order

variable {C : α → Sort*} {b : α}

section isPredPrelimitRecOn

section PartialOrder

variable [PartialOrder α] [PredOrder α]
  (hs : ∀ a, ¬ IsMin a → C (pred a)) (hl : ∀ a, IsPredPrelimit a → C a)

/-- A value can be built by building it on predecessors and predecessor pre-limits. -/
@[elab_as_elim]
noncomputable def isPredPrelimitRecOn (b : α) : C b :=
  isSuccPrelimitRecOn (α := αᵒᵈ) hs (fun a ha ↦ hl a ha.dual) b

@[simp]
theorem isPredPrelimitRecOn_limit (hb : IsPredPrelimit b) : isPredPrelimitRecOn hs hl b = hl b hb :=
  isSuccPrelimitRecOn_limit (α := αᵒᵈ) hs _ hb.dual

end PartialOrder

section LinearOrder

variable [LinearOrder α] [PredOrder α]
  (hs : ∀ a, ¬ IsMin a → C (pred a)) (hl : ∀ a, IsPredPrelimit a → C a)

theorem isPredPrelimitRecOn_pred' (hb : ¬ IsMin b) :
    isPredPrelimitRecOn hs hl (pred b) = hs b hb :=
  isSuccPrelimitRecOn_succ' (α := αᵒᵈ) hs _ hb

@[simp]
theorem isPredPrelimitRecOn_pred [NoMinOrder α] (b : α) :
    isPredPrelimitRecOn hs hl (pred b) = hs b (not_isMin b) :=
  isSuccPrelimitRecOn_succ (α := αᵒᵈ) hs _ b

end LinearOrder

end isPredPrelimitRecOn

section isPredLimitRecOn

section PartialOrder

variable [PartialOrder α] [PredOrder α]
  (hm : ∀ a, IsMax a → C a) (hs : ∀ a, ¬ IsMin a → C (pred a)) (hl : ∀ a, IsPredLimit a → C a)

/-- A value can be built by building it on maximal elements, predecessors,
and predecessor limits. -/
@[elab_as_elim]
noncomputable def isPredLimitRecOn (b : α) : C b :=
  isSuccLimitRecOn (α := αᵒᵈ) hm hs (fun a ha => hl a ha.dual) b

@[simp]
theorem isPredLimitRecOn_isMax (hb : IsMax b) : isPredLimitRecOn hm hs hl b = hm b hb :=
  isSuccLimitRecOn_isMin (α := αᵒᵈ) hm hs _ hb

@[simp]
theorem isPredLimitRecOn_limit (hb : IsPredLimit b) : isPredLimitRecOn hm hs hl b = hl b hb :=
  isSuccLimitRecOn_limit (α := αᵒᵈ) hm hs _ hb.dual

end PartialOrder

section LinearOrder

variable [LinearOrder α] [PredOrder α]
  (hm : ∀ a, IsMax a → C a) (hs : ∀ a, ¬ IsMin a → C (pred a)) (hl : ∀ a, IsPredLimit a → C a)

theorem isPredLimitRecOn_pred' (hb : ¬ IsMin b) : isPredLimitRecOn hm hs hl (pred b) = hs b hb :=
  isSuccLimitRecOn_succ' (α := αᵒᵈ) hm hs _ hb

@[simp]
theorem isPredLimitRecOn_pred [NoMinOrder α] :
    isPredLimitRecOn hm hs hl (pred b) = hs b (not_isMin b) :=
  isSuccLimitRecOn_succ (α := αᵒᵈ) hm hs _ b

end LinearOrder

end isPredLimitRecOn

end Order

open Order

namespace PredOrder

<<<<<<< HEAD
variable {C : α → Sort*} {b : α}

=======
>>>>>>> 5695a9fb
section prelimitRecOn

section PartialOrder

variable [PartialOrder α] [PredOrder α] [WellFoundedGT α]
  (hs : ∀ a, ¬ IsMin a → C a → C (Order.pred a)) (hl : ∀ a, IsPredPrelimit a → (∀ b > a, C b) → C a)

/-- Recursion principle on a well-founded partial `PredOrder`. -/
<<<<<<< HEAD
@[elab_as_elim] noncomputable def prelimitRecOn : ∀ b : α, C b :=
  SuccOrder.prelimitRecOn (α := αᵒᵈ) hs (fun a ha => hl a ha.dual)

@[simp]
theorem prelimitRecOn_limit (hb : IsPredPrelimit b) :
    prelimitRecOn hs hl b = hl b hb fun x _ ↦ prelimitRecOn hs hl x :=
  SuccOrder.prelimitRecOn_limit (α := αᵒᵈ) hs _ hb.dual
=======
@[elab_as_elim] noncomputable def prelimitRecOn (b : α)
    (hp : ∀ a, ¬ IsMin a → C a → C (Order.pred a))
    (hl : ∀ a, IsPredPrelimit a → (∀ b > a, C b) → C a) : C b :=
  SuccOrder.prelimitRecOn (α := αᵒᵈ) b hp fun a ha => hl a ha.dual

@[deprecated prelimitRecOn (since := "2024-09-05")]
alias limitRecOn := prelimitRecOn

@[simp]
theorem prelimitRecOn_limit (hp : ∀ a, ¬ IsMin a → C a → C (Order.pred a))
    (hl : ∀ a, IsPredPrelimit a → (∀ b > a, C b) → C a) (hb : IsPredPrelimit b) :
    prelimitRecOn b hp hl = hl b hb fun x _ ↦ prelimitRecOn x hp hl :=
  SuccOrder.prelimitRecOn_limit _ _ hb.dual

@[deprecated prelimitRecOn_limit (since := "2024-09-05")]
alias limitRecOn_limit := prelimitRecOn_limit
>>>>>>> 5695a9fb

end PartialOrder

section LinearOrder

variable [LinearOrder α] [PredOrder α] [WellFoundedGT α]
<<<<<<< HEAD
  (hs : ∀ a, ¬ IsMin a → C a → C (Order.pred a)) (hl : ∀ a, IsPredPrelimit a → (∀ b > a, C b) → C a)

theorem prelimitRecOn_pred' (hb : ¬ IsMin b) :
    prelimitRecOn hs hl (Order.pred b) = hs b hb (prelimitRecOn hs hl b) :=
  SuccOrder.prelimitRecOn_succ' (α := αᵒᵈ) hs _ hb

@[simp]
theorem prelimitRecOn_pred [NoMinOrder α] (b : α) :
    prelimitRecOn hs hl (Order.pred b) = hs b (not_isMin b) (prelimitRecOn hs hl b) :=
  prelimitRecOn_pred' _ _ _

end LinearOrder

end prelimitRecOn

section limitRecOn

section PartialOrder

variable [PartialOrder α] [PredOrder α] [WellFoundedGT α] (hm : ∀ a, IsMax a → C a)
  (hs : ∀ a, ¬ IsMin a → C a → C (Order.pred a)) (hl : ∀ a, IsPredLimit a → (∀ b > a, C b) → C a)

open Classical in
/-- Recursion principle on a well-founded partial `PredOrder`, separating out the case of a
maximal element. -/
@[elab_as_elim] noncomputable def limitRecOn : ∀ a, C a :=
  SuccOrder.limitRecOn (α := αᵒᵈ) hm hs (fun a ha => hl a ha.dual)

@[simp]
theorem limitRecOn_isMax (hb : IsMax b) : limitRecOn hm hs hl b = hm b hb :=
  SuccOrder.limitRecOn_isMin (α := αᵒᵈ) hm hs _ hb

@[simp]
theorem limitRecOn_limit (hb : IsPredLimit b) :
    limitRecOn hm hs hl b = hl b hb fun x _ ↦ limitRecOn hm hs hl x :=
  SuccOrder.limitRecOn_limit (α := αᵒᵈ) hm hs _ hb.dual

end PartialOrder

section LinearOrder

variable [LinearOrder α] [PredOrder α] [WellFoundedGT α] (hm : ∀ a, IsMax a → C a)
  (hs : ∀ a, ¬ IsMin a → C a → C (Order.pred a)) (hl : ∀ a, IsPredLimit a → (∀ b > a, C b) → C a)

theorem limitRecOn_pred' (hb : ¬ IsMin b) :
    limitRecOn hm hs hl (Order.pred b) = hs b hb (limitRecOn hm hs hl b) :=
  SuccOrder.limitRecOn_succ' (α := αᵒᵈ) hm hs _ hb

@[simp]
theorem limitRecOn_pred [NoMinOrder α] (b : α) :
    limitRecOn hm hs hl (Order.pred b) = hs b (not_isMin b) (limitRecOn hm hs hl b) :=
  SuccOrder.limitRecOn_succ (α := αᵒᵈ) hm hs _ b
=======
  (hp : ∀ a, ¬ IsMin a → C a → C (Order.pred a)) (hl : ∀ a, IsPredPrelimit a → (∀ b > a, C b) → C a)

@[simp]
theorem prelimitRecOn_pred (hb : ¬ IsMin b) :
    prelimitRecOn (Order.pred b) hp hl = hp b hb (prelimitRecOn b hp hl) :=
  SuccOrder.prelimitRecOn_succ (α := αᵒᵈ) _ _ hb

@[deprecated prelimitRecOn_pred (since := "2024-09-05")]
alias limitRecOn_pred := prelimitRecOn_pred
>>>>>>> 5695a9fb

end LinearOrder

end prelimitRecOn

end PredOrder<|MERGE_RESOLUTION|>--- conflicted
+++ resolved
@@ -12,13 +12,10 @@
 We define the predicate `Order.IsSuccPrelimit` for "successor pre-limits", values that don't cover
 any others. They are so named since they can't be the successors of anything smaller. We define
 `Order.IsPredPrelimit` analogously, and prove basic results.
-<<<<<<< HEAD
 
 For many applications, it is desirable to exclude minimal elements from being successor limits, or
 maximal elements from being predecessor limits. As such, we also provide `Order.IsSuccLimit` and
 `Order.IsPredLimit`, which exclude these cases.
-=======
->>>>>>> 5695a9fb
 
 ## TODO
 
@@ -44,22 +41,6 @@
 variable [LT α]
 
 /-- A successor pre-limit is a value that doesn't cover any other.
-<<<<<<< HEAD
-
-It's so named because in a successor order, a successor pre-limit can't be the successor of anything
-smaller.
-
-For many applications, it's desirable to exclude minimal elements from this definition. For that,
-see `IsSuccLimit`. -/
-def IsSuccPrelimit (a : α) : Prop :=
-  ∀ b, ¬ b ⋖ a
-
-theorem not_isSuccPrelimit_iff_exists_covBy (a : α) : ¬ IsSuccPrelimit a ↔ ∃ b, b ⋖ a := by
-  simp [IsSuccPrelimit]
-
-@[simp]
-theorem isSuccPrelimit_of_dense [DenselyOrdered α] (a : α) : IsSuccPrelimit a := fun _ => not_covBy
-=======
 
 It's so named because in a successor order, a successor pre-limit can't be the successor of anything
 smaller.
@@ -69,9 +50,6 @@
 def IsSuccPrelimit (a : α) : Prop :=
   ∀ b, ¬b ⋖ a
 
-@[deprecated IsSuccPrelimit (since := "2024-09-05")]
-alias IsSuccLimit := IsSuccPrelimit
-
 theorem not_isSuccPrelimit_iff_exists_covBy (a : α) : ¬IsSuccPrelimit a ↔ ∃ b, b ⋖ a := by
   simp [IsSuccPrelimit]
 
@@ -83,7 +61,6 @@
 
 @[deprecated isSuccPrelimit_of_dense (since := "2024-09-05")]
 alias isSuccLimit_of_dense := isSuccPrelimit_of_dense
->>>>>>> 5695a9fb
 
 end LT
 
@@ -91,7 +68,6 @@
 
 variable [Preorder α] {a : α}
 
-<<<<<<< HEAD
 /-- A successor limit is a value that isn't minimal and doesn't cover any other.
 
 It's so named because in a successor order, a successor limit can't be the successor of anything
@@ -127,6 +103,9 @@
 protected theorem _root_.IsMin.isSuccPrelimit : IsMin a → IsSuccPrelimit a := fun h _ hab =>
   not_isMin_of_lt hab.lt h
 
+@[deprecated _root_.IsMin.isSuccPrelimit (since := "2024-09-05")]
+alias _root_.IsMin.isSuccLimit := _root_.IsMin.isSuccPrelimit
+
 theorem isSuccPrelimit_bot [OrderBot α] : IsSuccPrelimit (⊥ : α) :=
   isMin_bot.isSuccPrelimit
 
@@ -137,24 +116,11 @@
   rintro rfl
   exact not_isSuccLimit_bot h
 
+@[deprecated isSuccPrelimit_bot (since := "2024-09-05")]
+alias isSuccLimit_bot := isSuccPrelimit_bot
+
 theorem not_isSuccLimit_iff : ¬ IsSuccLimit a ↔ IsMin a ∨ ¬ IsSuccPrelimit a := by
   rw [IsSuccLimit, not_and_or, not_not]
-
-theorem not_isSuccLimit_of_not_isSuccPrelimit (h : ¬ IsSuccPrelimit a) : ¬ IsSuccLimit a :=
-  not_isSuccLimit_iff.2 (Or.inr h)
-=======
-protected theorem _root_.IsMin.isSuccPrelimit : IsMin a → IsSuccPrelimit a := fun h _ hab =>
-  not_isMin_of_lt hab.lt h
-
-@[deprecated _root_.IsMin.isSuccPrelimit (since := "2024-09-05")]
-alias _root_.IsMin.isSuccLimit := _root_.IsMin.isSuccPrelimit
-
-theorem isSuccPrelimit_bot [OrderBot α] : IsSuccPrelimit (⊥ : α) :=
-  IsMin.isSuccPrelimit isMin_bot
-
-@[deprecated isSuccPrelimit_bot (since := "2024-09-05")]
-alias isSuccLimit_bot := isSuccPrelimit_bot
->>>>>>> 5695a9fb
 
 variable [SuccOrder α]
 
@@ -162,26 +128,14 @@
   by_contra H
   exact h a (covBy_succ_of_not_isMax H)
 
-<<<<<<< HEAD
 protected theorem IsSuccLimit.isMax (h : IsSuccLimit (succ a)) : IsMax a :=
   h.isSuccPrelimit.isMax
 
-theorem not_isSuccPrelimit_succ_of_not_isMax (ha : ¬ IsMax a) : ¬ IsSuccPrelimit (succ a) := by
-  contrapose! ha
-  exact ha.isMax
-
-theorem not_isSuccLimit_succ_of_not_isMax (ha : ¬ IsMax a) : ¬ IsSuccLimit (succ a) := by
-=======
-@[deprecated IsSuccPrelimit.isMax (since := "2024-09-05")]
-alias IsSuccLimit.isMax := IsSuccPrelimit.isMax
-
-theorem not_isSuccPrelimit_succ_of_not_isMax (ha : ¬IsMax a) : ¬IsSuccPrelimit (succ a) := by
->>>>>>> 5695a9fb
-  contrapose! ha
-  exact ha.isMax
-
-@[deprecated not_isSuccPrelimit_succ_of_not_isMax (since := "2024-09-05")]
-alias not_isSuccLimit_succ_of_not_isMax := not_isSuccPrelimit_succ_of_not_isMax
+theorem not_isSuccPrelimit_succ_of_not_isMax (ha : ¬ IsMax a) : ¬ IsSuccPrelimit (succ a) :=
+  mt IsSuccPrelimit.isMax ha
+
+theorem not_isSuccLimit_succ_of_not_isMax (ha : ¬ IsMax a) : ¬ IsSuccLimit (succ a) :=
+  mt IsSuccLimit.isMax ha
 
 section NoMaxOrder
 
@@ -191,25 +145,16 @@
   rintro rfl
   exact not_isMax _ h.isMax
 
-<<<<<<< HEAD
 theorem IsSuccLimit.succ_ne (h : IsSuccLimit a) (b : α) : succ b ≠ a :=
   h.isSuccPrelimit.succ_ne b
 
 @[simp]
-theorem not_isSuccPrelimit_succ (a : α) : ¬ IsSuccPrelimit (succ a) := fun h => h.succ_ne _ rfl
-
-@[simp]
-theorem not_isSuccLimit_succ (a : α) : ¬ IsSuccLimit (succ a) := fun h => h.succ_ne _ rfl
-=======
-@[deprecated IsSuccPrelimit.succ_ne (since := "2024-09-05")]
-alias IsSuccLimit.succ_ne := IsSuccPrelimit.succ_ne
-
-@[simp]
-theorem not_isSuccPrelimit_succ (a : α) : ¬IsSuccPrelimit (succ a) := fun h => h.succ_ne _ rfl
-
-@[deprecated not_isSuccPrelimit_succ (since := "2024-09-05")]
-alias not_isSuccLimit_succ := not_isSuccPrelimit_succ
->>>>>>> 5695a9fb
+theorem not_isSuccPrelimit_succ (a : α) : ¬ IsSuccPrelimit (succ a) :=
+  fun h => h.succ_ne _ rfl
+
+@[simp]
+theorem not_isSuccLimit_succ (a : α) : ¬ IsSuccLimit (succ a) :=
+  fun h => h.succ_ne _ rfl
 
 end NoMaxOrder
 
@@ -217,43 +162,28 @@
 
 variable [IsSuccArchimedean α] [NoMaxOrder α]
 
-<<<<<<< HEAD
 theorem IsSuccPrelimit.isMin_of_noMax (h : IsSuccPrelimit a) : IsMin a := by
-=======
-theorem IsSuccPrelimit.isMin_of_noMax [NoMaxOrder α] (h : IsSuccPrelimit a) : IsMin a := by
->>>>>>> 5695a9fb
   intro b hb
   rcases hb.exists_succ_iterate with ⟨_ | n, rfl⟩
   · exact le_rfl
   · rw [iterate_succ_apply'] at h
     exact (not_isSuccPrelimit_succ _ h).elim
 
-<<<<<<< HEAD
+@[deprecated IsSuccPrelimit.isMin_of_noMax (since := "2024-09-05")]
+alias IsSuccLimit.isMin_of_noMax := IsSuccPrelimit.isMin_of_noMax
+
+@[simp]
+theorem isSuccPrelimit_iff_of_noMax : IsSuccPrelimit a ↔ IsMin a :=
+  ⟨IsSuccPrelimit.isMin_of_noMax, IsMin.isSuccPrelimit⟩
+
+@[deprecated isSuccPrelimit_iff_of_noMax (since := "2024-09-05")]
+alias isSuccLimit_iff_of_noMax := isSuccPrelimit_iff_of_noMax
+
 @[simp]
 theorem not_isSuccLimit_of_noMax : ¬ IsSuccLimit a :=
   fun h ↦ h.not_isMin h.isSuccPrelimit.isMin_of_noMax
 
-@[simp]
-theorem isSuccPrelimit_iff_of_noMax : IsSuccPrelimit a ↔ IsMin a :=
-  ⟨IsSuccPrelimit.isMin_of_noMax, IsMin.isSuccPrelimit⟩
-
 theorem not_isSuccPrelimit_of_noMax [NoMinOrder α] : ¬ IsSuccPrelimit a := by simp
-=======
-@[deprecated IsSuccPrelimit.isMin_of_noMax (since := "2024-09-05")]
-alias IsSuccLimit.isMin_of_noMax := IsSuccPrelimit.isMin_of_noMax
-
-@[simp]
-theorem isSuccPrelimit_iff_of_noMax [NoMaxOrder α] : IsSuccPrelimit a ↔ IsMin a :=
-  ⟨IsSuccPrelimit.isMin_of_noMax, IsMin.isSuccPrelimit⟩
-
-@[deprecated isSuccPrelimit_iff_of_noMax (since := "2024-09-05")]
-alias isSuccLimit_iff_of_noMax := isSuccPrelimit_iff_of_noMax
-
-theorem not_isSuccPrelimit_of_noMax [NoMinOrder α] [NoMaxOrder α] : ¬IsSuccPrelimit a := by simp
-
-@[deprecated not_isSuccPrelimit_of_noMax (since := "2024-09-05")]
-alias not_isSuccLimit_of_noMax := not_isSuccPrelimit_of_noMax
->>>>>>> 5695a9fb
 
 end IsSuccArchimedean
 
@@ -271,20 +201,15 @@
 theorem isSuccPrelimit_of_succ_ne (h : ∀ b, succ b ≠ a) : IsSuccPrelimit a := fun b hba =>
   h b (CovBy.succ_eq hba)
 
-<<<<<<< HEAD
-theorem not_isSuccPrelimit_iff : ¬ IsSuccPrelimit a ↔ ∃ b, ¬ IsMax b ∧ succ b = a := by
-=======
 @[deprecated isSuccPrelimit_of_succ_ne (since := "2024-09-05")]
 alias isSuccLimit_of_succ_ne := isSuccPrelimit_of_succ_ne
 
-theorem not_isSuccPrelimit_iff : ¬IsSuccPrelimit a ↔ ∃ b, ¬IsMax b ∧ succ b = a := by
->>>>>>> 5695a9fb
+theorem not_isSuccPrelimit_iff : ¬ IsSuccPrelimit a ↔ ∃ b, ¬ IsMax b ∧ succ b = a := by
   rw [not_isSuccPrelimit_iff_exists_covBy]
   refine exists_congr fun b => ⟨fun hba => ⟨hba.lt.not_isMax, (CovBy.succ_eq hba)⟩, ?_⟩
   rintro ⟨h, rfl⟩
   exact covBy_succ_of_not_isMax h
 
-<<<<<<< HEAD
 /-- See `not_isSuccPrelimit_iff` for a version that states that `a` is a successor of a value other
 than itself. -/
 theorem mem_range_succ_of_not_isSuccPrelimit (h : ¬ IsSuccPrelimit a) :
@@ -292,38 +217,21 @@
   obtain ⟨b, hb⟩ := not_isSuccPrelimit_iff.1 h
   exact ⟨b, hb.2⟩
 
+@[deprecated mem_range_succ_of_not_isSuccPrelimit (since := "2024-09-05")]
+alias mem_range_succ_of_not_isSuccLimit := mem_range_succ_of_not_isSuccPrelimit
+
 theorem mem_range_succ_or_isSuccPrelimit (a) : a ∈ range (@succ α _ _) ∨ IsSuccPrelimit a :=
   or_iff_not_imp_right.2 <| mem_range_succ_of_not_isSuccPrelimit
 
+@[deprecated mem_range_succ_or_isSuccPrelimit (since := "2024-09-05")]
+alias mem_range_succ_or_isSuccLimit := mem_range_succ_or_isSuccPrelimit
+
 theorem isSuccPrelimit_of_succ_lt (H : ∀ a < b, succ a < b) : IsSuccPrelimit b := fun a hab =>
   (H a hab.lt).ne (CovBy.succ_eq hab)
 
-=======
-@[deprecated not_isSuccPrelimit_iff (since := "2024-09-05")]
-alias not_isSuccLimit_iff := not_isSuccPrelimit_iff
-
-/-- See `not_isSuccPrelimit_iff` for a version that states that `a` is a successor of a value other
-than itself. -/
-theorem mem_range_succ_of_not_isSuccPrelimit (h : ¬IsSuccPrelimit a) : a ∈ range (@succ α _ _) := by
-  cases' not_isSuccPrelimit_iff.1 h with b hb
-  exact ⟨b, hb.2⟩
-
-@[deprecated mem_range_succ_of_not_isSuccPrelimit (since := "2024-09-05")]
-alias mem_range_succ_of_not_isSuccLimit := mem_range_succ_of_not_isSuccPrelimit
-
-theorem mem_range_succ_or_isSuccPrelimit (a) : a ∈ range (@succ α _ _) ∨ IsSuccPrelimit a :=
-  or_iff_not_imp_right.2 <| mem_range_succ_of_not_isSuccPrelimit
-
-@[deprecated mem_range_succ_or_isSuccPrelimit (since := "2024-09-05")]
-alias mem_range_succ_or_isSuccLimit := mem_range_succ_or_isSuccPrelimit
-
-theorem isSuccPrelimit_of_succ_lt (H : ∀ a < b, succ a < b) : IsSuccPrelimit b := fun a hab =>
-  (H a hab.lt).ne (CovBy.succ_eq hab)
-
 @[deprecated isSuccPrelimit_of_succ_lt (since := "2024-09-05")]
 alias isSuccLimit_of_succ_lt := isSuccPrelimit_of_succ_lt
 
->>>>>>> 5695a9fb
 theorem IsSuccPrelimit.succ_lt (hb : IsSuccPrelimit b) (ha : a < b) : succ a < b := by
   by_cases h : IsMax a
   · rwa [h.succ_eq]
@@ -332,33 +240,20 @@
     subst hab
     exact (h hb.isMax).elim
 
-<<<<<<< HEAD
 theorem IsSuccLimit.succ_lt (hb : IsSuccLimit b) (ha : a < b) : succ a < b :=
   hb.isSuccPrelimit.succ_lt ha
-=======
-@[deprecated IsSuccPrelimit.succ_lt (since := "2024-09-05")]
-alias IsSuccLimit.succ_lt := IsSuccPrelimit.succ_lt
->>>>>>> 5695a9fb
 
 theorem IsSuccPrelimit.succ_lt_iff (hb : IsSuccPrelimit b) : succ a < b ↔ a < b :=
   ⟨fun h => (le_succ a).trans_lt h, hb.succ_lt⟩
 
-<<<<<<< HEAD
 theorem IsSuccLimit.succ_lt_iff (hb : IsSuccLimit b) : succ a < b ↔ a < b :=
   hb.isSuccPrelimit.succ_lt_iff
 
 theorem isSuccPrelimit_iff_succ_lt : IsSuccPrelimit b ↔ ∀ a < b, succ a < b :=
   ⟨fun hb _ => hb.succ_lt, isSuccPrelimit_of_succ_lt⟩
-=======
-@[deprecated IsSuccPrelimit.succ_lt_iff (since := "2024-09-05")]
-alias IsSuccLimit.succ_lt_iff := IsSuccPrelimit.succ_lt_iff
-
-theorem isSuccPrelimit_iff_succ_lt : IsSuccPrelimit b ↔ ∀ a < b, succ a < b :=
-  ⟨fun hb _ => hb.succ_lt, isSuccPrelimit_of_succ_lt⟩
 
 @[deprecated isSuccPrelimit_iff_succ_lt (since := "2024-09-05")]
 alias isSuccLimit_iff_succ_lt := isSuccPrelimit_iff_succ_lt
->>>>>>> 5695a9fb
 
 section NoMaxOrder
 
@@ -366,19 +261,12 @@
 
 theorem isSuccPrelimit_iff_succ_ne : IsSuccPrelimit a ↔ ∀ b, succ b ≠ a :=
   ⟨IsSuccPrelimit.succ_ne, isSuccPrelimit_of_succ_ne⟩
-<<<<<<< HEAD
+
+@[deprecated isSuccPrelimit_iff_succ_ne (since := "2024-09-05")]
+alias isSuccLimit_iff_succ_ne := isSuccPrelimit_iff_succ_ne
 
 theorem not_isSuccPrelimit_iff' : ¬ IsSuccPrelimit a ↔ a ∈ range (@succ α _ _) := by
   simp_rw [isSuccPrelimit_iff_succ_ne, not_forall, not_ne_iff, mem_range]
-=======
-
-@[deprecated isSuccPrelimit_iff_succ_ne (since := "2024-09-05")]
-alias isSuccLimit_iff_succ_ne := isSuccPrelimit_iff_succ_ne
-
-theorem not_isSuccPrelimit_iff' : ¬IsSuccPrelimit a ↔ a ∈ range (@succ α _ _) := by
-  simp_rw [isSuccPrelimit_iff_succ_ne, not_forall, not_ne_iff]
-  rfl
->>>>>>> 5695a9fb
 
 @[deprecated not_isSuccPrelimit_iff' (since := "2024-09-05")]
 alias not_isSuccLimit_iff' := not_isSuccPrelimit_iff'
@@ -396,29 +284,15 @@
   rw [this] at hc ⊢
   exact H hc
 
-@[deprecated IsSuccPrelimit.isMin (since := "2024-09-05")]
-alias IsSuccLimit.isMin := IsSuccPrelimit.isMin
-
 @[simp]
 theorem isSuccPrelimit_iff : IsSuccPrelimit a ↔ IsMin a :=
   ⟨IsSuccPrelimit.isMin, IsMin.isSuccPrelimit⟩
-<<<<<<< HEAD
 
 @[simp]
 theorem not_isSuccLimit : ¬ IsSuccLimit a :=
   fun h ↦ h.not_isMin <| h.isSuccPrelimit.isMin
 
 theorem not_isSuccPrelimit [NoMinOrder α] : ¬ IsSuccPrelimit a := by simp
-=======
-
-@[deprecated isSuccPrelimit_iff (since := "2024-09-05")]
-alias isSuccLimit_iff := isSuccPrelimit_iff
-
-theorem not_isSuccPrelimit [NoMinOrder α] : ¬IsSuccPrelimit a := by simp
-
-@[deprecated not_isSuccPrelimit (since := "2024-09-05")]
-alias not_isSuccLimit := not_isSuccPrelimit
->>>>>>> 5695a9fb
 
 end IsSuccArchimedean
 
@@ -431,7 +305,6 @@
 
 variable [LT α] {a : α}
 
-<<<<<<< HEAD
 /-- A predecessor pre-limit is a value that isn't covered by any other.
 
 It's so named because in a predecessor order, a predecessor pre-limit can't be the predecessor of
@@ -442,10 +315,16 @@
 def IsPredPrelimit (a : α) : Prop :=
   ∀ b, ¬ a ⋖ b
 
-theorem not_isPredPrelimit_iff_exists_covBy (a : α) : ¬ IsPredPrelimit a ↔ ∃ b, a ⋖ b := by
+theorem not_isPredPrelimit_iff_exists_covBy (a : α) : ¬IsPredPrelimit a ↔ ∃ b, a ⋖ b := by
   simp [IsPredPrelimit]
 
+@[deprecated not_isPredPrelimit_iff_exists_covBy (since := "2024-09-05")]
+alias not_isPredLimit_iff_exists_covBy := not_isPredPrelimit_iff_exists_covBy
+
 theorem isPredPrelimit_of_dense [DenselyOrdered α] (a : α) : IsPredPrelimit a := fun _ => not_covBy
+
+@[deprecated isPredPrelimit_of_dense (since := "2024-09-05")]
+alias isPredLimit_of_dense := isPredPrelimit_of_dense
 
 @[simp]
 theorem isSuccPrelimit_toDual_iff : IsSuccPrelimit (toDual a) ↔ IsPredPrelimit a := by
@@ -457,6 +336,10 @@
 
 alias ⟨_, IsPredPrelimit.dual⟩ := isSuccPrelimit_toDual_iff
 alias ⟨_, IsSuccPrelimit.dual⟩ := isPredPrelimit_toDual_iff
+@[deprecated IsPredPrelimit.dual (since := "2024-09-03")]
+alias ⟨_, isPredlimit.dual⟩ := isSuccPrelimit_toDual_iff
+@[deprecated IsSuccPrelimit.dual (since := "2024-09-03")]
+alias ⟨_, isSucclimit.dual⟩ := isPredPrelimit_toDual_iff
 
 end LT
 
@@ -478,61 +361,17 @@
 
 theorem IsPredLimit_iff' : IsPredLimit a ↔ ¬ IsMax a ∧ IsPredPrelimit a :=
   Iff.rfl
-=======
-/-- A successor pre-limit is a value that isn't covered by any other.
-
-It's so named because in a predecessor order, a predecessor limit can't be the predecessor of
-anything greater.
-
-For some applications, it's desirable to exclude the case where an element is maximal. A future PR
-will introduce `IsPredLimit` for this usage. -/
-def IsPredPrelimit (a : α) : Prop :=
-  ∀ b, ¬a ⋖ b
-
-@[deprecated IsPredPrelimit (since := "2024-09-05")]
-alias IsPredLimit := IsPredPrelimit
-
-theorem not_isPredPrelimit_iff_exists_covBy (a : α) : ¬IsPredPrelimit a ↔ ∃ b, a ⋖ b := by
-  simp [IsPredPrelimit]
-
-@[deprecated not_isPredPrelimit_iff_exists_covBy (since := "2024-09-05")]
-alias not_isPredLimit_iff_exists_covBy := not_isPredPrelimit_iff_exists_covBy
-
-theorem isPredPrelimit_of_dense [DenselyOrdered α] (a : α) : IsPredPrelimit a := fun _ => not_covBy
-
-@[deprecated isPredPrelimit_of_dense (since := "2024-09-05")]
-alias isPredLimit_of_dense := isPredPrelimit_of_dense
->>>>>>> 5695a9fb
-
-@[simp]
-theorem isSuccPrelimit_toDual_iff : IsSuccPrelimit (toDual a) ↔ IsPredPrelimit a := by
-  simp [IsSuccPrelimit, IsPredPrelimit]
-
-@[deprecated isSuccPrelimit_toDual_iff (since := "2024-09-05")]
-alias isSuccLimit_toDual_iff := isSuccPrelimit_toDual_iff
-
-@[simp]
-theorem isPredPrelimit_toDual_iff : IsPredPrelimit (toDual a) ↔ IsSuccPrelimit a := by
-  simp [IsSuccPrelimit, IsPredPrelimit]
-
-<<<<<<< HEAD
+
+@[simp]
+theorem isSuccLimit_toDual_iff : IsSuccLimit (toDual a) ↔ IsPredLimit a := by
+  simp [IsSuccLimit, IsPredLimit]
+
+@[simp]
+theorem isPredLimit_toDual_iff : IsPredLimit (toDual a) ↔ IsSuccLimit a := by
+  simp [IsSuccLimit, IsPredLimit]
+
 alias ⟨_, IsPredLimit.dual⟩ := isSuccLimit_toDual_iff
 alias ⟨_, IsSuccLimit.dual⟩ := isPredLimit_toDual_iff
-@[deprecated IsPredLimit.dual (since := "2024-09-03")]
-alias ⟨_, isPredLimit.dual⟩ := isSuccLimit_toDual_iff
-@[deprecated IsSuccLimit.dual (since := "2024-09-03")]
-alias ⟨_, isSuccLimit.dual⟩ := isPredLimit_toDual_iff
-=======
-@[deprecated isPredPrelimit_toDual_iff (since := "2024-09-05")]
-alias isPredLimit_toDual_iff := isPredPrelimit_toDual_iff
-
-alias ⟨_, IsPredPrelimit.dual⟩ := isSuccPrelimit_toDual_iff
-alias ⟨_, IsSuccPrelimit.dual⟩ := isPredPrelimit_toDual_iff
-@[deprecated IsPredPrelimit.dual (since := "2024-09-05")]
-alias isPredLimit.dual := IsPredPrelimit.dual
-@[deprecated IsSuccPrelimit.dual (since := "2024-09-05")]
-alias isSuccLimit.dual := IsSuccPrelimit.dual
->>>>>>> 5695a9fb
 
 theorem IsPredPrelimit.isPredLimit_of_not_isMax (h : IsPredPrelimit a) (ha : ¬ IsMax a) :
     IsPredLimit a :=
@@ -554,10 +393,15 @@
 protected theorem _root_.IsMax.isPredPrelimit : IsMax a → IsPredPrelimit a := fun h _ hab =>
   not_isMax_of_lt hab.lt h
 
-<<<<<<< HEAD
+@[deprecated _root_.IsMax.isPredPrelimit (since := "2024-09-05")]
+alias _root_.IsMax.isPredLimit := _root_.IsMax.isPredPrelimit
+
 theorem isPredPrelimit_top [OrderTop α] : IsPredPrelimit (⊤ : α) :=
   isMax_top.isPredPrelimit
 
+@[deprecated isPredPrelimit_top (since := "2024-09-05")]
+alias isPredLimit_top := isPredPrelimit_top
+
 theorem not_isPredLimit_top [OrderTop α] : ¬ IsPredLimit (⊤ : α) :=
   isMax_top.not_isPredLimit
 
@@ -578,43 +422,16 @@
 protected theorem IsPredLimit.isMin (h : IsPredLimit (pred a)) : IsMin a :=
   h.dual.isMax
 
-theorem not_isPredPrelimit_pred_of_not_isMin (ha : ¬ IsMin a) : ¬ IsPredPrelimit (pred a) := by
-  contrapose! ha
-  exact ha.isMin
-
-theorem not_isPredLimit_pred_of_not_isMin (ha : ¬ IsMin a) : ¬ IsPredLimit (pred a) := by
-=======
-@[deprecated _root_.IsMax.isPredPrelimit (since := "2024-09-05")]
-alias _root_.IsMax.isPredLimit := _root_.IsMax.isPredPrelimit
-
-theorem isPredPrelimit_top [OrderTop α] : IsPredPrelimit (⊤ : α) :=
-   IsMax.isPredPrelimit isMax_top
-
-@[deprecated isPredPrelimit_top (since := "2024-09-05")]
-alias isPredLimit_top := isPredPrelimit_top
-
-variable [PredOrder α]
-
-protected theorem IsPredPrelimit.isMin (h : IsPredPrelimit (pred a)) : IsMin a := by
-  by_contra H
-  exact h a (pred_covBy_of_not_isMin H)
-
-@[deprecated IsPredPrelimit.isMin (since := "2024-09-05")]
-alias IsPredLimit.isMin := IsPredPrelimit.isMin
-
-theorem not_isPredPrelimit_pred_of_not_isMin (ha : ¬IsMin a) : ¬IsPredPrelimit (pred a) := by
->>>>>>> 5695a9fb
-  contrapose! ha
-  exact ha.isMin
-
-@[deprecated not_isPredPrelimit_pred_of_not_isMin (since := "2024-09-05")]
-alias not_isPredLimit_pred_of_not_isMin := not_isPredPrelimit_pred_of_not_isMin
+theorem not_isPredPrelimit_pred_of_not_isMin (ha : ¬ IsMin a) : ¬ IsPredPrelimit (pred a) :=
+  mt IsPredPrelimit.isMin ha
+
+theorem not_isPredLimit_pred_of_not_isMin (ha : ¬ IsMin a) : ¬ IsPredLimit (pred a) :=
+  mt IsPredLimit.isMin ha
 
 section NoMinOrder
 
 variable [NoMinOrder α]
 
-<<<<<<< HEAD
 theorem IsPredPrelimit.pred_ne (h : IsPredPrelimit a) (b : α) : pred b ≠ a :=
   h.dual.succ_ne b
 
@@ -622,25 +439,12 @@
   h.isPredPrelimit.pred_ne b
 
 @[simp]
-theorem not_isPredPrelimit_pred (a : α) : ¬ IsPredPrelimit (pred a) := fun h => h.pred_ne _ rfl
-=======
-theorem IsPredPrelimit.pred_ne (h : IsPredPrelimit a) (b : α) : pred b ≠ a := by
-  rintro rfl
-  exact not_isMin _ h.isMin
->>>>>>> 5695a9fb
-
-@[deprecated IsPredPrelimit.pred_ne (since := "2024-09-05")]
-alias IsPredLimit.pred_ne := IsPredPrelimit.pred_ne
-
-@[simp]
-<<<<<<< HEAD
-theorem not_isPredLimit_pred (a : α) : ¬ IsPredLimit (pred a) := fun h => h.pred_ne _ rfl
-=======
-theorem not_isPredPrelimit_pred (a : α) : ¬IsPredPrelimit (pred a) := fun h => h.pred_ne _ rfl
-
-@[deprecated not_isPredPrelimit_pred (since := "2024-09-05")]
-alias not_isPredLimit_pred := not_isPredPrelimit_pred
->>>>>>> 5695a9fb
+theorem not_isPredPrelimit_pred (a : α) : ¬ IsPredPrelimit (pred a) :=
+  fun h => h.pred_ne _ rfl
+
+@[simp]
+theorem not_isPredLimit_pred (a : α) : ¬ IsPredLimit (pred a) :=
+  fun h => h.pred_ne _ rfl
 
 end NoMinOrder
 
@@ -651,35 +455,21 @@
 theorem IsPredPrelimit.isMax_of_noMin (h : IsPredPrelimit a) : IsMax a :=
   h.dual.isMin_of_noMax
 
-<<<<<<< HEAD
+@[deprecated IsPredPrelimit.isMax_of_noMin (since := "2024-09-05")]
+alias IsPredLimit.isMax_of_noMin := IsPredPrelimit.isMax_of_noMin
+
+@[simp]
+theorem isPredPrelimit_iff_of_noMin : IsPredPrelimit a ↔ IsMax a :=
+  ⟨IsPredPrelimit.isMax_of_noMin, IsMax.isPredPrelimit⟩
+
+@[deprecated isPredPrelimit_iff_of_noMin (since := "2024-09-05")]
+alias isPredLimit_iff_of_noMin := isPredPrelimit_iff_of_noMin
+
 @[simp]
 theorem not_isPredLimit_of_noMin : ¬ IsPredLimit a :=
   fun h ↦ h.not_isMax h.isPredPrelimit.isMax_of_noMin
 
-@[simp]
-theorem isPredPrelimit_iff_of_noMin : IsPredPrelimit a ↔ IsMax a :=
-  ⟨IsPredPrelimit.isMax_of_noMin, IsMax.isPredPrelimit⟩
-
 theorem not_isPredPrelimit_of_noMin [NoMaxOrder α] : ¬ IsPredPrelimit a := by simp
-=======
-protected theorem IsPredPrelimit.isMax_of_noMin [NoMinOrder α] (h : IsPredPrelimit a) : IsMax a :=
-  h.dual.isMin_of_noMax
-
-@[deprecated IsPredPrelimit.isMax_of_noMin (since := "2024-09-05")]
-alias IsPredLimit.isMax_of_noMin := IsPredPrelimit.isMax_of_noMin
-
-@[simp]
-theorem isPredPrelimit_iff_of_noMin [NoMinOrder α] : IsPredPrelimit a ↔ IsMax a :=
-  isSuccPrelimit_toDual_iff.symm.trans isSuccPrelimit_iff_of_noMax
-
-@[deprecated isPredPrelimit_iff_of_noMin (since := "2024-09-05")]
-alias isPredLimit_iff_of_noMin := isPredPrelimit_iff_of_noMin
-
-theorem not_isPredPrelimit_of_noMin [NoMinOrder α] [NoMaxOrder α] : ¬IsPredPrelimit a := by simp
-
-@[deprecated not_isPredPrelimit_of_noMin (since := "2024-09-05")]
-alias not_isPredLimit_of_noMin := not_isPredPrelimit_of_noMin
->>>>>>> 5695a9fb
 
 end IsPredArchimedean
 
@@ -689,7 +479,6 @@
 
 variable [PartialOrder α] {a b : α}
 
-<<<<<<< HEAD
 theorem isPredLimit_iff [OrderTop α] : IsPredLimit a ↔ a ≠ ⊤ ∧ IsPredPrelimit a := by
   rw [IsPredLimit_iff', isMax_iff_eq_top]
 
@@ -697,6 +486,9 @@
 
 theorem isPredPrelimit_of_pred_ne (h : ∀ b, pred b ≠ a) : IsPredPrelimit a := fun b hba =>
   h b (CovBy.pred_eq hba)
+
+@[deprecated isPredPrelimit_of_pred_ne (since := "2024-09-05")]
+alias isPredLimit_of_pred_ne := isPredPrelimit_of_pred_ne
 
 theorem not_isPredPrelimit_iff : ¬ IsPredPrelimit a ↔ ∃ b, ¬ IsMin b ∧ pred b = a := by
   rw [← isSuccPrelimit_toDual_iff]
@@ -709,12 +501,21 @@
   obtain ⟨b, hb⟩ := not_isPredPrelimit_iff.1 h
   exact ⟨b, hb.2⟩
 
+@[deprecated mem_range_pred_of_not_isPredPrelimit (since := "2024-09-05")]
+alias mem_range_pred_of_not_isPredLimit := mem_range_pred_of_not_isPredPrelimit
+
 theorem mem_range_pred_or_isPredPrelimit (a) : a ∈ range (@pred α _ _) ∨ IsPredPrelimit a :=
   or_iff_not_imp_right.2 <| mem_range_pred_of_not_isPredPrelimit
 
+@[deprecated mem_range_pred_or_isPredPrelimit (since := "2024-09-05")]
+alias mem_range_pred_or_isPredLimit := mem_range_pred_or_isPredPrelimit
+
 theorem isPredPrelimit_of_pred_lt (H : ∀ b > a, a < pred b) : IsPredPrelimit a := fun a hab =>
   (H a hab.lt).ne (CovBy.pred_eq hab).symm
 
+@[deprecated isPredPrelimit_of_pred_lt (since := "2024-09-05")]
+alias isPredLimit_of_pred_lt := isPredPrelimit_of_pred_lt
+
 theorem IsPredPrelimit.lt_pred (ha : IsPredPrelimit a) (hb : a < b) : a < pred b :=
   ha.dual.succ_lt hb
 
@@ -729,59 +530,9 @@
 
 theorem isPredPrelimit_iff_lt_pred : IsPredPrelimit a ↔ ∀ b > a, a < pred b :=
   ⟨fun hb _ => hb.lt_pred, isPredPrelimit_of_pred_lt⟩
-=======
-theorem isPredPrelimit_of_pred_ne (h : ∀ b, pred b ≠ a) : IsPredPrelimit a := fun b hba =>
-  h b (CovBy.pred_eq hba)
-
-@[deprecated isPredPrelimit_of_pred_ne (since := "2024-09-05")]
-alias isPredLimit_of_pred_ne := isPredPrelimit_of_pred_ne
-
-theorem not_isPredPrelimit_iff : ¬IsPredPrelimit a ↔ ∃ b, ¬IsMin b ∧ pred b = a := by
-  rw [← isSuccPrelimit_toDual_iff]
-  exact not_isSuccPrelimit_iff
-
-@[deprecated not_isPredPrelimit_iff (since := "2024-09-05")]
-alias not_isPredLimit_iff := not_isPredPrelimit_iff
-
-/-- See `not_isPredPrelimit_iff` for a version that states that `a` is a successor of a value other
-than itself. -/
-theorem mem_range_pred_of_not_isPredPrelimit (h : ¬IsPredPrelimit a) : a ∈ range (@pred α _ _) := by
-  cases' not_isPredPrelimit_iff.1 h with b hb
-  exact ⟨b, hb.2⟩
-
-@[deprecated mem_range_pred_of_not_isPredPrelimit (since := "2024-09-05")]
-alias mem_range_pred_of_not_isPredLimit := mem_range_pred_of_not_isPredPrelimit
-
-theorem mem_range_pred_or_isPredPrelimit (a) : a ∈ range (@pred α _ _) ∨ IsPredPrelimit a :=
-  or_iff_not_imp_right.2 <| mem_range_pred_of_not_isPredPrelimit
-
-@[deprecated mem_range_pred_or_isPredPrelimit (since := "2024-09-05")]
-alias mem_range_pred_or_isPredLimit := mem_range_pred_or_isPredPrelimit
-
-theorem isPredPrelimit_of_pred_lt (H : ∀ a > b, pred a < b) : IsPredPrelimit b := fun a hab =>
-  (H a hab.lt).ne (CovBy.pred_eq hab)
-
-@[deprecated isPredPrelimit_of_pred_lt (since := "2024-09-05")]
-alias isPredLimit_of_pred_lt := isPredPrelimit_of_pred_lt
-
-theorem IsPredPrelimit.lt_pred (h : IsPredPrelimit a) : a < b → a < pred b :=
-  h.dual.succ_lt
-
-@[deprecated IsPredPrelimit.lt_pred (since := "2024-09-05")]
-alias IsPredLimit.lt_pred := IsPredPrelimit.lt_pred
-
-theorem IsPredPrelimit.lt_pred_iff (h : IsPredPrelimit a) : a < pred b ↔ a < b :=
-  h.dual.succ_lt_iff
-
-@[deprecated IsPredPrelimit.lt_pred_iff (since := "2024-09-05")]
-alias IsPredLimit.lt_pred_iff := IsPredPrelimit.lt_pred_iff
-
-theorem isPredPrelimit_iff_lt_pred : IsPredPrelimit a ↔ ∀ ⦃b⦄, a < b → a < pred b :=
-  isSuccPrelimit_toDual_iff.symm.trans isSuccPrelimit_iff_succ_lt
 
 @[deprecated isPredPrelimit_iff_lt_pred (since := "2024-09-05")]
 alias isPredLimit_iff_lt_pred := isPredPrelimit_iff_lt_pred
->>>>>>> 5695a9fb
 
 section NoMinOrder
 
@@ -801,7 +552,9 @@
 
 protected theorem IsPredPrelimit.isMax (h : IsPredPrelimit a) : IsMax a :=
   h.dual.isMin
-<<<<<<< HEAD
+
+@[deprecated IsPredPrelimit.isMax (since := "2024-09-05")]
+alias IsPredLimit.isMax := IsPredPrelimit.isMax
 
 @[simp]
 theorem isPredPrelimit_iff : IsPredPrelimit a ↔ IsMax a :=
@@ -812,23 +565,6 @@
   fun h ↦ h.not_isMax <| h.isPredPrelimit.isMax
 
 theorem not_isPredPrelimit [NoMaxOrder α] : ¬ IsPredPrelimit a := by simp
-=======
-
-@[deprecated IsPredPrelimit.isMax (since := "2024-09-05")]
-alias IsPredLimit.isMax := IsPredPrelimit.isMax
-
-@[simp]
-theorem isPredPrelimit_iff : IsPredPrelimit a ↔ IsMax a :=
-  isSuccPrelimit_toDual_iff.symm.trans isSuccPrelimit_iff
-
-@[deprecated isPredPrelimit_iff (since := "2024-09-05")]
-alias isPredLimit_iff := isPredPrelimit_iff
-
-theorem not_isPredPrelimit [NoMaxOrder α] : ¬IsPredPrelimit a := by simp
-
-@[deprecated not_isPredPrelimit (since := "2024-09-05")]
-alias not_isPredLimit := not_isPredPrelimit
->>>>>>> 5695a9fb
 
 end IsPredArchimedean
 
@@ -849,7 +585,6 @@
 open Classical in
 /-- A value can be built by building it on successors and successor pre-limits. -/
 @[elab_as_elim]
-<<<<<<< HEAD
 noncomputable def isSuccPrelimitRecOn (b : α) : C b :=
   if hb : IsSuccPrelimit b then hl b hb else
     have H := Classical.choose_spec (not_isSuccPrelimit_iff.1 hb)
@@ -857,26 +592,7 @@
 
 @[simp]
 theorem isSuccPrelimitRecOn_limit (hb : IsSuccPrelimit b) : isSuccPrelimitRecOn hs hl b = hl b hb :=
-=======
-noncomputable def isSuccPrelimitRecOn (b : α) (hs : ∀ a, ¬ IsMax a → C (succ a))
-    (hl : ∀ a, IsSuccPrelimit a → C a) : C b := by
-  by_cases hb : IsSuccPrelimit b
-  · exact hl b hb
-  · have H := Classical.choose_spec (not_isSuccPrelimit_iff.1 hb)
-    rw [← H.2]
-    exact hs _ H.1
-
-@[deprecated isSuccPrelimitRecOn (since := "2024-09-05")]
-alias isSuccLimitRecOn := isSuccPrelimitRecOn
-
-theorem isSuccPrelimitRecOn_limit (hs : ∀ a, ¬ IsMax a → C (succ a))
-    (hl : ∀ a, IsSuccPrelimit a → C a) (hb : IsSuccPrelimit b) :
-    isSuccPrelimitRecOn b hs hl = hl b hb :=
->>>>>>> 5695a9fb
   dif_pos hb
-
-@[deprecated isSuccPrelimitRecOn_limit (since := "2024-09-05")]
-alias isSuccLimitRecOn_limit := isSuccPrelimitRecOn_limit
 
 end PartialOrder
 
@@ -885,7 +601,6 @@
 variable [LinearOrder α] [SuccOrder α]
   (hs : ∀ a, ¬ IsMax a → C (succ a)) (hl : ∀ a, IsSuccPrelimit a → C a)
 
-<<<<<<< HEAD
 theorem isSuccPrelimitRecOn_succ' (hb : ¬ IsMax b) :
     isSuccPrelimitRecOn hs hl (succ b) = hs b hb := by
   have hb' := not_isSuccPrelimit_succ_of_not_isMax hb
@@ -893,46 +608,17 @@
   rw [isSuccPrelimitRecOn, dif_neg hb', cast_eq_iff_heq]
   congr
   exacts [(succ_eq_succ_iff_of_not_isMax H.1 hb).1 H.2, proof_irrel_heq _ _]
-=======
-theorem isSuccPrelimitRecOn_succ' (hs : ∀ a, ¬ IsMax a → C (succ a))
-    (hl : ∀ a, IsSuccPrelimit a → C a) (hb : ¬ IsMax b) :
-    isSuccPrelimitRecOn (succ b) hs hl = hs b hb := by
-  have hb' := not_isSuccPrelimit_succ_of_not_isMax hb
-  have H := Classical.choose_spec (not_isSuccPrelimit_iff.1 hb')
-  rw [isSuccPrelimitRecOn]
-  simp only [cast_eq_iff_heq, hb', not_false_iff, eq_mpr_eq_cast, dif_neg]
-  congr 1 <;> first |
-    exact (succ_eq_succ_iff_of_not_isMax H.left hb).mp H.right |
-    exact proof_irrel_heq H.left hb
->>>>>>> 5695a9fb
-
-@[deprecated isSuccPrelimitRecOn_succ' (since := "2024-09-05")]
-alias isSuccLimitRecOn_succ' := isSuccPrelimitRecOn_succ'
-
-@[simp]
-<<<<<<< HEAD
+
+@[simp]
 theorem isSuccPrelimitRecOn_succ [NoMaxOrder α] (b : α) :
     isSuccPrelimitRecOn hs hl (succ b) = hs b (not_isMax b) :=
   isSuccPrelimitRecOn_succ' hs hl _
-=======
-theorem isSuccPrelimitRecOn_succ [NoMaxOrder α] (hs : ∀ a, ¬ IsMax a → C (succ a))
-    (hl : ∀ a, IsSuccPrelimit a → C a) (b : α) :
-    @isSuccPrelimitRecOn α C _ _ (succ b) hs hl = hs b (not_isMax b) :=
-  isSuccPrelimitRecOn_succ' _ _ _
-
-@[deprecated isSuccPrelimitRecOn_succ (since := "2024-09-05")]
-alias isSuccLimitRecOn_succ := isSuccPrelimitRecOn_succ
->>>>>>> 5695a9fb
 
 end LinearOrder
 
 end isSuccPrelimitRecOn
 
-<<<<<<< HEAD
 section isSuccLimitRecOn
-=======
-section isPredPrelimitRecOn
->>>>>>> 5695a9fb
 
 section PartialOrder
 
@@ -942,7 +628,6 @@
 open Classical in
 /-- A value can be built by building it on minimal elements, successors, and successor limits. -/
 @[elab_as_elim]
-<<<<<<< HEAD
 noncomputable def isSuccLimitRecOn : ∀ b, C b :=
   isSuccPrelimitRecOn hs fun a ha ↦
     if h : IsMin a then hm a h else hl a (ha.isSuccLimit_of_not_isMin h)
@@ -954,28 +639,11 @@
 @[simp]
 theorem isSuccLimitRecOn_limit (hb : IsSuccLimit b) : isSuccLimitRecOn hm hs hl b = hl b hb := by
   rw [isSuccLimitRecOn, isSuccPrelimitRecOn_limit _ _ hb.isSuccPrelimit, dif_neg hb.not_isMin]
-=======
-noncomputable def isPredPrelimitRecOn (b : α) (hs : ∀ a, ¬ IsMin a → C (pred a))
-    (hl : ∀ a, IsPredPrelimit a → C a) : C b :=
-  @isSuccPrelimitRecOn αᵒᵈ _ _ _ _ hs fun _ ha => hl _ ha.dual
-
-@[deprecated isPredPrelimitRecOn (since := "2024-09-05")]
-alias isPredLimitRecOn := isPredPrelimitRecOn
-
-theorem isPredPrelimitRecOn_limit (hs : ∀ a, ¬ IsMin a → C (pred a))
-    (hl : ∀ a, IsPredPrelimit a → C a) (hb : IsPredPrelimit b) :
-    isPredPrelimitRecOn b hs hl = hl b hb :=
-  isSuccPrelimitRecOn_limit _ _ hb.dual
-
-@[deprecated isPredPrelimitRecOn_limit (since := "2024-09-05")]
-alias isPredLimitRecOn_limit := isPredPrelimitRecOn_limit
->>>>>>> 5695a9fb
 
 end PartialOrder
 
 section LinearOrder
 
-<<<<<<< HEAD
 variable [LinearOrder α] [SuccOrder α]
   (hm : ∀ a, IsMin a → C a) (hs : ∀ a, ¬ IsMax a → C (succ a)) (hl : ∀ a, IsSuccLimit a → C a)
 
@@ -991,29 +659,6 @@
 end LinearOrder
 
 end isSuccLimitRecOn
-=======
-variable [LinearOrder α] [PredOrder α]
-  (hs : ∀ a, ¬ IsMin a → C (pred a)) (hl : ∀ a, IsPredPrelimit a → C a)
-
-theorem isPredPrelimitRecOn_pred' {b : α} (hb : ¬ IsMin b) :
-    @isPredPrelimitRecOn α C _ _ (pred b) hs hl = hs b hb :=
-  isSuccPrelimitRecOn_succ' _ _ _
-
-@[deprecated isPredPrelimitRecOn_pred' (since := "2024-09-05")]
-alias isPredLimitRecOn_pred' := isPredPrelimitRecOn_pred'
-
-@[simp]
-theorem isPredPrelimitRecOn_pred [NoMinOrder α] (b : α) :
-    @isPredPrelimitRecOn α C _ _ (pred b) hs hl = hs b (not_isMin b) :=
-  isSuccPrelimitRecOn_succ _ _ _
-
-@[deprecated isPredPrelimitRecOn_pred (since := "2024-09-05")]
-alias isPredLimitRecOn_pred := isPredPrelimitRecOn_pred
-
-end LinearOrder
-
-end isPredPrelimitRecOn
->>>>>>> 5695a9fb
 
 end Order
 
@@ -1021,11 +666,8 @@
 
 namespace SuccOrder
 
-<<<<<<< HEAD
 variable {C : α → Sort*} {b : α}
 
-=======
->>>>>>> 5695a9fb
 section prelimitRecOn
 
 section PartialOrder
@@ -1035,40 +677,16 @@
 
 open Classical in
 /-- Recursion principle on a well-founded partial `SuccOrder`. -/
-<<<<<<< HEAD
 @[elab_as_elim] noncomputable def prelimitRecOn : ∀ b : α, C b :=
   wellFounded_lt.fix
     fun b IH ↦ if hb : IsSuccPrelimit b then hl b hb IH else
       have H := Classical.choose_spec (not_isSuccPrelimit_iff.1 hb)
       cast (congr_arg C H.2) (hs _ H.1 <| IH _ <| H.2.subst <| lt_succ_of_not_isMax H.1)
-=======
-@[elab_as_elim] noncomputable def prelimitRecOn (b : α)
-    (hs : ∀ a, ¬ IsMax a → C a → C (Order.succ a))
-    (hl : ∀ a, IsSuccPrelimit a → (∀ b < a, C b) → C a) : C b :=
-  wellFounded_lt.fix
-    (fun a IH ↦ if h : IsSuccPrelimit a then hl a h IH else
-      let x := Classical.indefiniteDescription _ (not_isSuccPrelimit_iff.mp h)
-      x.2.2 ▸ hs x x.2.1 (IH x <| x.2.2.subst <| lt_succ_of_not_isMax x.2.1))
-    b
->>>>>>> 5695a9fb
-
-@[deprecated prelimitRecOn (since := "2024-09-05")]
-alias limitRecOn := prelimitRecOn
-
-@[simp]
-<<<<<<< HEAD
+
+@[simp]
 theorem prelimitRecOn_limit (hb : IsSuccPrelimit b) :
     prelimitRecOn hs hl b = hl b hb fun x _ ↦ SuccOrder.prelimitRecOn hs hl x := by
   rw [prelimitRecOn, WellFounded.fix_eq, dif_pos hb]
-=======
-theorem prelimitRecOn_limit (hs : ∀ a, ¬ IsMax a → C a → C (Order.succ a))
-    (hl : ∀ a, IsSuccPrelimit a → (∀ b < a, C b) → C a) (hb : IsSuccPrelimit b) :
-    prelimitRecOn b hs hl = hl b hb fun x _ ↦ prelimitRecOn x hs hl := by
-  rw [prelimitRecOn, WellFounded.fix_eq, dif_pos hb]; rfl
-
-@[deprecated prelimitRecOn_limit (since := "2024-09-05")]
-alias limitRecOn_limit := prelimitRecOn_limit
->>>>>>> 5695a9fb
 
 end PartialOrder
 
@@ -1076,7 +694,6 @@
 
 variable [LinearOrder α] [SuccOrder α] [WellFoundedLT α]
   (hs : ∀ a, ¬ IsMax a → C a → C (Order.succ a)) (hl : ∀ a, IsSuccPrelimit a → (∀ b < a, C b) → C a)
-<<<<<<< HEAD
 
 theorem prelimitRecOn_succ' (hb : ¬ IsMax b) :
     prelimitRecOn hs hl (Order.succ b) = hs b hb (prelimitRecOn hs hl b) := by
@@ -1102,8 +719,6 @@
 
 variable [PartialOrder α] [SuccOrder α] [WellFoundedLT α] (hm : ∀ a, IsMin a → C a)
   (hs : ∀ a, ¬ IsMax a → C a → C (Order.succ a)) (hl : ∀ a, IsSuccLimit a → (∀ b < a, C b) → C a)
-=======
->>>>>>> 5695a9fb
 
 open Classical in
 /-- Recursion principle on a well-founded partial `SuccOrder`, separating out the case of a
@@ -1117,7 +732,6 @@
   rw [limitRecOn, prelimitRecOn_limit _ _ hb.isSuccPrelimit, dif_pos hb]
 
 @[simp]
-<<<<<<< HEAD
 theorem limitRecOn_limit (hb : IsSuccLimit b) :
     limitRecOn hm hs hl b = hl b hb fun x _ ↦ limitRecOn hm hs hl x := by
   rw [limitRecOn, prelimitRecOn_limit _ _ hb.isSuccPrelimit, dif_neg hb.not_isMin]; rfl
@@ -1137,23 +751,10 @@
 theorem limitRecOn_succ [NoMaxOrder α] (b : α) :
     limitRecOn hm hs hl (Order.succ b) = hs b (not_isMax b) (limitRecOn hm hs hl b) :=
   limitRecOn_succ' hm hs hl _
-=======
-theorem prelimitRecOn_succ (hb : ¬ IsMax b) :
-    prelimitRecOn (Order.succ b) hs hl = hs b hb (prelimitRecOn b hs hl) := by
-  have h := not_isSuccPrelimit_succ_of_not_isMax hb
-  rw [prelimitRecOn, WellFounded.fix_eq, dif_neg h]
-  have {b c hb hc} {x : ∀ a, C a} (h : b = c) :
-    congr_arg Order.succ h ▸ hs b hb (x b) = hs c hc (x c) := by subst h; rfl
-  let x := Classical.indefiniteDescription _ (not_isSuccPrelimit_iff.mp h)
-  exact this ((succ_eq_succ_iff_of_not_isMax x.2.1 hb).mp x.2.2)
->>>>>>> 5695a9fb
-
-@[deprecated prelimitRecOn_succ (since := "2024-09-05")]
-alias limitRecOn_succ := prelimitRecOn_succ
 
 end LinearOrder
 
-end prelimitRecOn
+end limitRecOn
 
 end SuccOrder
 
@@ -1243,11 +844,8 @@
 
 namespace PredOrder
 
-<<<<<<< HEAD
 variable {C : α → Sort*} {b : α}
 
-=======
->>>>>>> 5695a9fb
 section prelimitRecOn
 
 section PartialOrder
@@ -1256,7 +854,6 @@
   (hs : ∀ a, ¬ IsMin a → C a → C (Order.pred a)) (hl : ∀ a, IsPredPrelimit a → (∀ b > a, C b) → C a)
 
 /-- Recursion principle on a well-founded partial `PredOrder`. -/
-<<<<<<< HEAD
 @[elab_as_elim] noncomputable def prelimitRecOn : ∀ b : α, C b :=
   SuccOrder.prelimitRecOn (α := αᵒᵈ) hs (fun a ha => hl a ha.dual)
 
@@ -1264,31 +861,12 @@
 theorem prelimitRecOn_limit (hb : IsPredPrelimit b) :
     prelimitRecOn hs hl b = hl b hb fun x _ ↦ prelimitRecOn hs hl x :=
   SuccOrder.prelimitRecOn_limit (α := αᵒᵈ) hs _ hb.dual
-=======
-@[elab_as_elim] noncomputable def prelimitRecOn (b : α)
-    (hp : ∀ a, ¬ IsMin a → C a → C (Order.pred a))
-    (hl : ∀ a, IsPredPrelimit a → (∀ b > a, C b) → C a) : C b :=
-  SuccOrder.prelimitRecOn (α := αᵒᵈ) b hp fun a ha => hl a ha.dual
-
-@[deprecated prelimitRecOn (since := "2024-09-05")]
-alias limitRecOn := prelimitRecOn
-
-@[simp]
-theorem prelimitRecOn_limit (hp : ∀ a, ¬ IsMin a → C a → C (Order.pred a))
-    (hl : ∀ a, IsPredPrelimit a → (∀ b > a, C b) → C a) (hb : IsPredPrelimit b) :
-    prelimitRecOn b hp hl = hl b hb fun x _ ↦ prelimitRecOn x hp hl :=
-  SuccOrder.prelimitRecOn_limit _ _ hb.dual
-
-@[deprecated prelimitRecOn_limit (since := "2024-09-05")]
-alias limitRecOn_limit := prelimitRecOn_limit
->>>>>>> 5695a9fb
 
 end PartialOrder
 
 section LinearOrder
 
 variable [LinearOrder α] [PredOrder α] [WellFoundedGT α]
-<<<<<<< HEAD
   (hs : ∀ a, ¬ IsMin a → C a → C (Order.pred a)) (hl : ∀ a, IsPredPrelimit a → (∀ b > a, C b) → C a)
 
 theorem prelimitRecOn_pred' (hb : ¬ IsMin b) :
@@ -1341,20 +919,9 @@
 theorem limitRecOn_pred [NoMinOrder α] (b : α) :
     limitRecOn hm hs hl (Order.pred b) = hs b (not_isMin b) (limitRecOn hm hs hl b) :=
   SuccOrder.limitRecOn_succ (α := αᵒᵈ) hm hs _ b
-=======
-  (hp : ∀ a, ¬ IsMin a → C a → C (Order.pred a)) (hl : ∀ a, IsPredPrelimit a → (∀ b > a, C b) → C a)
-
-@[simp]
-theorem prelimitRecOn_pred (hb : ¬ IsMin b) :
-    prelimitRecOn (Order.pred b) hp hl = hp b hb (prelimitRecOn b hp hl) :=
-  SuccOrder.prelimitRecOn_succ (α := αᵒᵈ) _ _ hb
-
-@[deprecated prelimitRecOn_pred (since := "2024-09-05")]
-alias limitRecOn_pred := prelimitRecOn_pred
->>>>>>> 5695a9fb
 
 end LinearOrder
 
-end prelimitRecOn
+end limitRecOn
 
 end PredOrder