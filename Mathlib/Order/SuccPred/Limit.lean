--- conflicted
+++ resolved
@@ -195,7 +195,6 @@
     subst hab
     exact (h hb.isMax).elim
 
-<<<<<<< HEAD
 theorem IsSuccLimit.succ_lt (hb : IsSuccLimit b) (ha : a < b) : succ a < b :=
   hb.isSuccPrelimit.succ_lt ha
 
@@ -207,13 +206,6 @@
 
 theorem isSuccPrelimit_iff_succ_lt : IsSuccPrelimit b ↔ ∀ a < b, succ a < b :=
   ⟨fun hb _ => hb.succ_lt, isSuccPrelimit_of_succ_lt⟩
-=======
-theorem IsSuccLimit.succ_lt_iff (hb : IsSuccLimit b) : succ a < b ↔ a < b :=
-  ⟨fun h => (le_succ a).trans_lt h, hb.succ_lt⟩
-
-theorem isSuccLimit_iff_succ_lt : IsSuccLimit b ↔ ∀ a < b, succ a < b :=
-  ⟨fun hb _ => hb.succ_lt, isSuccLimit_of_succ_lt⟩
->>>>>>> 3bb9fdfb
 
 section NoMaxOrder
 
@@ -583,43 +575,6 @@
 
 end prelimitRecOn
 
-<<<<<<< HEAD
-/-- A value can be built by building it on predecessors and predecessor limits. -/
-@[elab_as_elim]
-noncomputable def isPredLimitRecOn (b : α) (hs : ∀ a, ¬IsMin a → C (pred a))
-    (hl : ∀ a, IsPredLimit a → C a) : C b :=
-  @isSuccLimitRecOn αᵒᵈ _ _ _ _ hs fun _ ha => hl _ (isSuccLimit.dual ha)
-
-theorem isPredLimitRecOn_limit (hs : ∀ a, ¬IsMin a → C (pred a)) (hl : ∀ a, IsPredLimit a → C a)
-    (hb : IsPredLimit b) : @isPredLimitRecOn α _ _ C b hs hl = hl b hb :=
-  isSuccLimitRecOn_limit _ _ (isPredLimit.dual hb)
-
-section limitRecOn
-
-variable [WellFoundedGT α]
-  (H_pred : ∀ a, ¬IsMin a → C a → C (pred a))
-  (H_lim : ∀ a, IsPredLimit a → (∀ b > a, C b) → C a)
-
-open scoped Classical in
-variable (a) in
-/-- Recursion principle on a well-founded partial `PredOrder`. -/
-@[elab_as_elim] noncomputable def _root_.PredOrder.limitRecOn : C a :=
-  wellFounded_gt.fix
-    (fun a IH ↦ if h : IsPredLimit a then H_lim a h IH else
-      let x := Classical.indefiniteDescription _ (not_isPredLimit_iff.mp h)
-      x.2.2 ▸ H_pred x x.2.1 (IH x <| x.2.2.subst <| pred_lt_of_not_isMin x.2.1))
-    a
-
-@[simp]
-theorem _root_.PredOrder.limitRecOn_limit (ha : IsPredLimit a) :
-    PredOrder.limitRecOn a H_pred H_lim
-      = H_lim a ha fun x _ ↦ PredOrder.limitRecOn x H_pred H_lim := by
-  rw [PredOrder.limitRecOn, WellFounded.fix_eq, dif_pos ha]; rfl
-
-end limitRecOn
-
-section Succ
-=======
 section NoMinOrder
 
 variable [NoMinOrder α]
@@ -671,12 +626,9 @@
 end PartialOrder
 
 section LinearOrder
->>>>>>> 3bb9fdfb
 
 variable [LinearOrder α] [SuccOrder α]
 
-<<<<<<< HEAD
-=======
 theorem isSuccLimitRecOn_succ' (hs : ∀ a, ¬ IsMax a → C (succ a)) (hl : ∀ a, IsSuccLimit a → C a)
     (hb : ¬ IsMax b) : @isSuccLimitRecOn α C _ _ (succ b) hs hl = hs b hb := by
   have hb' := not_isSuccLimit_succ_of_not_isMax hb
@@ -687,7 +639,6 @@
     exact (succ_eq_succ_iff_of_not_isMax H.left hb).mp H.right |
     exact proof_irrel_heq H.left hb
 
->>>>>>> 3bb9fdfb
 @[simp]
 theorem isSuccLimitRecOn_succ [NoMaxOrder α] (hs : ∀ a, ¬ IsMax a → C (succ a))
     (hl : ∀ a, IsSuccLimit a → C a) (b : α) :
@@ -820,12 +771,8 @@
     limitRecOn (Order.pred b) hp hl = hp b hb (limitRecOn b hp hl) :=
   SuccOrder.limitRecOn_succ (α := αᵒᵈ) _ _ hb
 
-<<<<<<< HEAD
-end Order
-=======
 end LinearOrder
 
 end limitRecOn
 
-end PredOrder
->>>>>>> 3bb9fdfb
+end PredOrder