--- conflicted
+++ resolved
@@ -185,7 +185,7 @@
 section toZ
 
 -- Requiring either of `IsSuccArchimedean` or `IsPredArchimedean` is equivalent.
-variable [SuccOrder ι] [IsSuccArchimedean ι] [P : PredOrder ι] {i0 i : ι}
+variable [SuccOrder ι] [IsSuccArchimedean ι] [PredOrder ι] {i0 i : ι}
 
 -- For "to_Z"
 
@@ -200,11 +200,7 @@
   dif_pos hi
 
 theorem toZ_of_lt (hi : i < i0) :
-<<<<<<< HEAD
-    toZ i0 i = -Nat.find (@exists_pred_iterate_of_le _ _ P _ _ _ hi.le) :=
-=======
     toZ i0 i = -Nat.find (exists_pred_iterate_of_le (α := ι) hi.le) :=
->>>>>>> 47950c28
   dif_neg (not_le.mpr hi)
 
 @[simp]
@@ -315,13 +311,8 @@
     · exact le_of_not_le h
   · exact absurd h_le (not_le.mpr (hj.trans_le hi))
   · exact (toZ_neg hi).le.trans (toZ_nonneg hj)
-<<<<<<< HEAD
-  · let m := Nat.find (@exists_pred_iterate_of_le _ _ P _ _ _ h_le)
-    have hm : pred^[m] j = i := Nat.find_spec (exists_pred_iterate_of_le h_le)
-=======
   · let m := Nat.find (exists_pred_iterate_of_le (α := ι) h_le)
     have hm : pred^[m] j = i := Nat.find_spec (exists_pred_iterate_of_le (α := ι) h_le)
->>>>>>> 47950c28
     have hj_eq : i = pred^[(-toZ i0 j).toNat + m] i0 := by
       rw [← hm, add_comm]
       nth_rw 1 [← iterate_pred_toZ j hj]
