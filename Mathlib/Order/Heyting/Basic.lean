/-
Copyright (c) 2022 Yaël Dillies. All rights reserved.
Released under Apache 2.0 license as described in the file LICENSE.
Authors: Yaël Dillies
-/
import Mathlib.Order.PropInstances

#align_import order.heyting.basic from "leanprover-community/mathlib"@"9ac7c0c8c4d7a535ec3e5b34b8859aab9233b2f4"

/-!
# Heyting algebras

This file defines Heyting, co-Heyting and bi-Heyting algebras.

A Heyting algebra is a bounded distributive lattice with an implication operation `⇨` such that
`a ≤ b ⇨ c ↔ a ⊓ b ≤ c`. It also comes with a pseudo-complement `ᶜ`, such that `aᶜ = a ⇨ ⊥`.

Co-Heyting algebras are dual to Heyting algebras. They have a difference `\` and a negation `￢`
such that `a \ b ≤ c ↔ a ≤ b ⊔ c` and `￢a = ⊤ \ a`.

Bi-Heyting algebras are Heyting algebras that are also co-Heyting algebras.

From a logic standpoint, Heyting algebras precisely model intuitionistic logic, whereas boolean
algebras model classical logic.

Heyting algebras are the order theoretic equivalent of cartesian-closed categories.

## Main declarations

* `GeneralizedHeytingAlgebra`: Heyting algebra without a top element (nor negation).
* `GeneralizedCoheytingAlgebra`: Co-Heyting algebra without a bottom element (nor complement).
* `HeytingAlgebra`: Heyting algebra.
* `CoheytingAlgebra`: Co-Heyting algebra.
* `BiheytingAlgebra`: bi-Heyting algebra.

## References

* [Francis Borceux, *Handbook of Categorical Algebra III*][borceux-vol3]

## Tags

Heyting, Brouwer, algebra, implication, negation, intuitionistic
-/

open Function OrderDual

universe u

variable {ι α β : Type*}

/-! ### Notation -/

section
variable (α β)

instance Prod.instHImp [HImp α] [HImp β] : HImp (α × β) :=
  ⟨fun a b => (a.1 ⇨ b.1, a.2 ⇨ b.2)⟩

instance Prod.instHNot [HNot α] [HNot β] : HNot (α × β) :=
  ⟨fun a => (￢a.1, ￢a.2)⟩

instance Prod.instSDiff [SDiff α] [SDiff β] : SDiff (α × β) :=
  ⟨fun a b => (a.1 \ b.1, a.2 \ b.2)⟩

instance Prod.instHasCompl [HasCompl α] [HasCompl β] : HasCompl (α × β) :=
  ⟨fun a => (a.1ᶜ, a.2ᶜ)⟩

end

@[simp]
theorem fst_himp [HImp α] [HImp β] (a b : α × β) : (a ⇨ b).1 = a.1 ⇨ b.1 :=
  rfl
#align fst_himp fst_himp

@[simp]
theorem snd_himp [HImp α] [HImp β] (a b : α × β) : (a ⇨ b).2 = a.2 ⇨ b.2 :=
  rfl
#align snd_himp snd_himp

@[simp]
theorem fst_hnot [HNot α] [HNot β] (a : α × β) : (￢a).1 = ￢a.1 :=
  rfl
#align fst_hnot fst_hnot

@[simp]
theorem snd_hnot [HNot α] [HNot β] (a : α × β) : (￢a).2 = ￢a.2 :=
  rfl
#align snd_hnot snd_hnot

@[simp]
theorem fst_sdiff [SDiff α] [SDiff β] (a b : α × β) : (a \ b).1 = a.1 \ b.1 :=
  rfl
#align fst_sdiff fst_sdiff

@[simp]
theorem snd_sdiff [SDiff α] [SDiff β] (a b : α × β) : (a \ b).2 = a.2 \ b.2 :=
  rfl
#align snd_sdiff snd_sdiff

@[simp]
theorem fst_compl [HasCompl α] [HasCompl β] (a : α × β) : aᶜ.1 = a.1ᶜ :=
  rfl
#align fst_compl fst_compl

@[simp]
theorem snd_compl [HasCompl α] [HasCompl β] (a : α × β) : aᶜ.2 = a.2ᶜ :=
  rfl
#align snd_compl snd_compl

namespace Pi

variable {π : ι → Type*}

instance [∀ i, HImp (π i)] : HImp (∀ i, π i) :=
  ⟨fun a b i => a i ⇨ b i⟩

instance [∀ i, HNot (π i)] : HNot (∀ i, π i) :=
  ⟨fun a i => ￢a i⟩

theorem himp_def [∀ i, HImp (π i)] (a b : ∀ i, π i) : a ⇨ b = fun i => a i ⇨ b i :=
  rfl
#align pi.himp_def Pi.himp_def

theorem hnot_def [∀ i, HNot (π i)] (a : ∀ i, π i) : ￢a = fun i => ￢a i :=
  rfl
#align pi.hnot_def Pi.hnot_def

@[simp]
theorem himp_apply [∀ i, HImp (π i)] (a b : ∀ i, π i) (i : ι) : (a ⇨ b) i = a i ⇨ b i :=
  rfl
#align pi.himp_apply Pi.himp_apply

@[simp]
theorem hnot_apply [∀ i, HNot (π i)] (a : ∀ i, π i) (i : ι) : (￢a) i = ￢a i :=
  rfl
#align pi.hnot_apply Pi.hnot_apply

end Pi

/-- A generalized Heyting algebra is a lattice with an additional binary operation `⇨` called
Heyting implication such that `a ⇨` is right adjoint to `a ⊓`.

 This generalizes `HeytingAlgebra` by not requiring a bottom element. -/
class GeneralizedHeytingAlgebra (α : Type*) extends Lattice α, OrderTop α, HImp α where
  /-- `a ⇨` is right adjoint to `a ⊓` -/
  le_himp_iff (a b c : α) : a ≤ b ⇨ c ↔ a ⊓ b ≤ c
#align generalized_heyting_algebra GeneralizedHeytingAlgebra
#align generalized_heyting_algebra.to_order_top GeneralizedHeytingAlgebra.toOrderTop

/-- A generalized co-Heyting algebra is a lattice with an additional binary
difference operation `\` such that `\ a` is right adjoint to `⊔ a`.

This generalizes `CoheytingAlgebra` by not requiring a top element. -/
class GeneralizedCoheytingAlgebra (α : Type*) extends Lattice α, OrderBot α, SDiff α where
  /-- `\ a` is right adjoint to `⊔ a` -/
  sdiff_le_iff (a b c : α) : a \ b ≤ c ↔ a ≤ b ⊔ c
#align generalized_coheyting_algebra GeneralizedCoheytingAlgebra
#align generalized_coheyting_algebra.to_order_bot GeneralizedCoheytingAlgebra.toOrderBot

/-- A Heyting algebra is a bounded lattice with an additional binary operation `⇨` called Heyting
implication such that `a ⇨` is right adjoint to `a ⊓`. -/
class HeytingAlgebra (α : Type*) extends GeneralizedHeytingAlgebra α, OrderBot α, HasCompl α where
  /-- `a ⇨` is right adjoint to `a ⊓` -/
  himp_bot (a : α) : a ⇨ ⊥ = aᶜ
#align heyting_algebra HeytingAlgebra

/-- A co-Heyting algebra is a bounded lattice with an additional binary difference operation `\`
such that `\ a` is right adjoint to `⊔ a`. -/
class CoheytingAlgebra (α : Type*) extends GeneralizedCoheytingAlgebra α, OrderTop α, HNot α where
  /-- `⊤ \ a` is `￢a` -/
  top_sdiff (a : α) : ⊤ \ a = ￢a
#align coheyting_algebra CoheytingAlgebra

/-- A bi-Heyting algebra is a Heyting algebra that is also a co-Heyting algebra. -/
class BiheytingAlgebra (α : Type*) extends HeytingAlgebra α, SDiff α, HNot α where
  /-- `\ a` is right adjoint to `⊔ a` -/
  sdiff_le_iff (a b c : α) : a \ b ≤ c ↔ a ≤ b ⊔ c
  /-- `⊤ \ a` is `￢a` -/
  top_sdiff (a : α) : ⊤ \ a = ￢a
#align biheyting_algebra BiheytingAlgebra

-- See note [lower instance priority]
attribute [instance 100] GeneralizedHeytingAlgebra.toOrderTop
attribute [instance 100] GeneralizedCoheytingAlgebra.toOrderBot

-- See note [lower instance priority]
instance (priority := 100) HeytingAlgebra.toBoundedOrder [HeytingAlgebra α] : BoundedOrder α :=
  { bot_le := ‹HeytingAlgebra α›.bot_le }
--#align heyting_algebra.to_bounded_order HeytingAlgebra.toBoundedOrder

-- See note [lower instance priority]
instance (priority := 100) CoheytingAlgebra.toBoundedOrder [CoheytingAlgebra α] : BoundedOrder α :=
  { ‹CoheytingAlgebra α› with }
#align coheyting_algebra.to_bounded_order CoheytingAlgebra.toBoundedOrder

-- See note [lower instance priority]
instance (priority := 100) BiheytingAlgebra.toCoheytingAlgebra [BiheytingAlgebra α] :
    CoheytingAlgebra α :=
  { ‹BiheytingAlgebra α› with }
#align biheyting_algebra.to_coheyting_algebra BiheytingAlgebra.toCoheytingAlgebra

-- See note [reducible non-instances]
/-- Construct a Heyting algebra from the lattice structure and Heyting implication alone. -/
abbrev HeytingAlgebra.ofHImp [DistribLattice α] [BoundedOrder α] (himp : α → α → α)
    (le_himp_iff : ∀ a b c, a ≤ himp b c ↔ a ⊓ b ≤ c) : HeytingAlgebra α :=
  { ‹DistribLattice α›, ‹BoundedOrder α› with
    himp,
    compl := fun a => himp a ⊥,
    le_himp_iff,
    himp_bot := fun a => rfl }
#align heyting_algebra.of_himp HeytingAlgebra.ofHImp

-- See note [reducible non-instances]
/-- Construct a Heyting algebra from the lattice structure and complement operator alone. -/
abbrev HeytingAlgebra.ofCompl [DistribLattice α] [BoundedOrder α] (compl : α → α)
    (le_himp_iff : ∀ a b c, a ≤ compl b ⊔ c ↔ a ⊓ b ≤ c) : HeytingAlgebra α where
  himp := (compl · ⊔ ·)
  compl := compl
  le_himp_iff := le_himp_iff
  himp_bot _ := sup_bot_eq _
#align heyting_algebra.of_compl HeytingAlgebra.ofCompl

-- See note [reducible non-instances]
/-- Construct a co-Heyting algebra from the lattice structure and the difference alone. -/
abbrev CoheytingAlgebra.ofSDiff [DistribLattice α] [BoundedOrder α] (sdiff : α → α → α)
    (sdiff_le_iff : ∀ a b c, sdiff a b ≤ c ↔ a ≤ b ⊔ c) : CoheytingAlgebra α :=
  { ‹DistribLattice α›, ‹BoundedOrder α› with
    sdiff,
    hnot := fun a => sdiff ⊤ a,
    sdiff_le_iff,
    top_sdiff := fun a => rfl }
#align coheyting_algebra.of_sdiff CoheytingAlgebra.ofSDiff

-- See note [reducible non-instances]
/-- Construct a co-Heyting algebra from the difference and Heyting negation alone. -/
abbrev CoheytingAlgebra.ofHNot [DistribLattice α] [BoundedOrder α] (hnot : α → α)
    (sdiff_le_iff : ∀ a b c, a ⊓ hnot b ≤ c ↔ a ≤ b ⊔ c) : CoheytingAlgebra α where
  sdiff a b := a ⊓ hnot b
  hnot := hnot
  sdiff_le_iff := sdiff_le_iff
  top_sdiff _ := top_inf_eq _
#align coheyting_algebra.of_hnot CoheytingAlgebra.ofHNot

/-! In this section, we'll give interpretations of these results in the Heyting algebra model of
intuitionistic logic,- where `≤` can be interpreted as "validates", `⇨` as "implies", `⊓` as "and",
`⊔` as "or", `⊥` as "false" and `⊤` as "true". Note that we confuse `→` and `⊢` because those are
the same in this logic.

See also `Prop.heytingAlgebra`. -/
section GeneralizedHeytingAlgebra

variable [GeneralizedHeytingAlgebra α] {a b c d : α}

/-- `p → q → r ↔ p ∧ q → r` -/
@[simp]
theorem le_himp_iff : a ≤ b ⇨ c ↔ a ⊓ b ≤ c :=
  GeneralizedHeytingAlgebra.le_himp_iff _ _ _
#align le_himp_iff le_himp_iff

/-- `p → q → r ↔ q ∧ p → r` -/
theorem le_himp_iff' : a ≤ b ⇨ c ↔ b ⊓ a ≤ c := by rw [le_himp_iff, inf_comm]
#align le_himp_iff' le_himp_iff'

/-- `p → q → r ↔ q → p → r` -/
theorem le_himp_comm : a ≤ b ⇨ c ↔ b ≤ a ⇨ c := by rw [le_himp_iff, le_himp_iff']
#align le_himp_comm le_himp_comm

/-- `p → q → p` -/
theorem le_himp : a ≤ b ⇨ a :=
  le_himp_iff.2 inf_le_left
#align le_himp le_himp

/-- `p → p → q ↔ p → q` -/
theorem le_himp_iff_left : a ≤ a ⇨ b ↔ a ≤ b := by rw [le_himp_iff, inf_idem]
#align le_himp_iff_left le_himp_iff_left

/-- `p → p` -/
@[simp]
theorem himp_self : a ⇨ a = ⊤ :=
  top_le_iff.1 <| le_himp_iff.2 inf_le_right
#align himp_self himp_self

/-- `(p → q) ∧ p → q` -/
theorem himp_inf_le : (a ⇨ b) ⊓ a ≤ b :=
  le_himp_iff.1 le_rfl
#align himp_inf_le himp_inf_le

/-- `p ∧ (p → q) → q` -/
theorem inf_himp_le : a ⊓ (a ⇨ b) ≤ b := by rw [inf_comm, ← le_himp_iff]
#align inf_himp_le inf_himp_le

/-- `p ∧ (p → q) ↔ p ∧ q` -/
@[simp]
theorem inf_himp (a b : α) : a ⊓ (a ⇨ b) = a ⊓ b :=
  le_antisymm (le_inf inf_le_left <| by rw [inf_comm, ← le_himp_iff]) <| inf_le_inf_left _ le_himp
#align inf_himp inf_himp

/-- `(p → q) ∧ p ↔ q ∧ p` -/
@[simp]
theorem himp_inf_self (a b : α) : (a ⇨ b) ⊓ a = b ⊓ a := by rw [inf_comm, inf_himp, inf_comm]
#align himp_inf_self himp_inf_self

/-- The **deduction theorem** in the Heyting algebra model of intuitionistic logic:
an implication holds iff the conclusion follows from the hypothesis. -/
@[simp]
theorem himp_eq_top_iff : a ⇨ b = ⊤ ↔ a ≤ b := by rw [← top_le_iff, le_himp_iff, top_inf_eq]
#align himp_eq_top_iff himp_eq_top_iff

/-- `p → true`, `true → p ↔ p` -/
@[simp]
theorem himp_top : a ⇨ ⊤ = ⊤ :=
  himp_eq_top_iff.2 le_top
#align himp_top himp_top

@[simp]
theorem top_himp : ⊤ ⇨ a = a :=
  eq_of_forall_le_iff fun b => by rw [le_himp_iff, inf_top_eq]
#align top_himp top_himp

/-- `p → q → r ↔ p ∧ q → r` -/
theorem himp_himp (a b c : α) : a ⇨ b ⇨ c = a ⊓ b ⇨ c :=
  eq_of_forall_le_iff fun d => by simp_rw [le_himp_iff, inf_assoc]
#align himp_himp himp_himp

/-- `(q → r) → (p → q) → q → r` -/
theorem himp_le_himp_himp_himp : b ⇨ c ≤ (a ⇨ b) ⇨ a ⇨ c := by
  rw [le_himp_iff, le_himp_iff, inf_assoc, himp_inf_self, ← inf_assoc, himp_inf_self, inf_assoc]
  exact inf_le_left
#align himp_le_himp_himp_himp himp_le_himp_himp_himp

@[simp]
theorem himp_inf_himp_inf_le : (b ⇨ c) ⊓ (a ⇨ b) ⊓ a ≤ c := by
  simpa using @himp_le_himp_himp_himp

/-- `p → q → r ↔ q → p → r` -/
theorem himp_left_comm (a b c : α) : a ⇨ b ⇨ c = b ⇨ a ⇨ c := by simp_rw [himp_himp, inf_comm]
#align himp_left_comm himp_left_comm

@[simp]
theorem himp_idem : b ⇨ b ⇨ a = b ⇨ a := by rw [himp_himp, inf_idem]
#align himp_idem himp_idem

theorem himp_inf_distrib (a b c : α) : a ⇨ b ⊓ c = (a ⇨ b) ⊓ (a ⇨ c) :=
  eq_of_forall_le_iff fun d => by simp_rw [le_himp_iff, le_inf_iff, le_himp_iff]
#align himp_inf_distrib himp_inf_distrib

theorem sup_himp_distrib (a b c : α) : a ⊔ b ⇨ c = (a ⇨ c) ⊓ (b ⇨ c) :=
  eq_of_forall_le_iff fun d => by
    rw [le_inf_iff, le_himp_comm, sup_le_iff]
    simp_rw [le_himp_comm]
#align sup_himp_distrib sup_himp_distrib

theorem himp_le_himp_left (h : a ≤ b) : c ⇨ a ≤ c ⇨ b :=
  le_himp_iff.2 <| himp_inf_le.trans h
#align himp_le_himp_left himp_le_himp_left

theorem himp_le_himp_right (h : a ≤ b) : b ⇨ c ≤ a ⇨ c :=
  le_himp_iff.2 <| (inf_le_inf_left _ h).trans himp_inf_le
#align himp_le_himp_right himp_le_himp_right

theorem himp_le_himp (hab : a ≤ b) (hcd : c ≤ d) : b ⇨ c ≤ a ⇨ d :=
  (himp_le_himp_right hab).trans <| himp_le_himp_left hcd
#align himp_le_himp himp_le_himp

@[simp]
theorem sup_himp_self_left (a b : α) : a ⊔ b ⇨ a = b ⇨ a := by
  rw [sup_himp_distrib, himp_self, top_inf_eq]
#align sup_himp_self_left sup_himp_self_left

@[simp]
theorem sup_himp_self_right (a b : α) : a ⊔ b ⇨ b = a ⇨ b := by
  rw [sup_himp_distrib, himp_self, inf_top_eq]
#align sup_himp_self_right sup_himp_self_right

theorem Codisjoint.himp_eq_right (h : Codisjoint a b) : b ⇨ a = a := by
  conv_rhs => rw [← @top_himp _ _ a]
  rw [← h.eq_top, sup_himp_self_left]
#align codisjoint.himp_eq_right Codisjoint.himp_eq_right

theorem Codisjoint.himp_eq_left (h : Codisjoint a b) : a ⇨ b = b :=
  h.symm.himp_eq_right
#align codisjoint.himp_eq_left Codisjoint.himp_eq_left

theorem Codisjoint.himp_inf_cancel_right (h : Codisjoint a b) : a ⇨ a ⊓ b = b := by
  rw [himp_inf_distrib, himp_self, top_inf_eq, h.himp_eq_left]
#align codisjoint.himp_inf_cancel_right Codisjoint.himp_inf_cancel_right

theorem Codisjoint.himp_inf_cancel_left (h : Codisjoint a b) : b ⇨ a ⊓ b = a := by
  rw [himp_inf_distrib, himp_self, inf_top_eq, h.himp_eq_right]
#align codisjoint.himp_inf_cancel_left Codisjoint.himp_inf_cancel_left

/-- See `himp_le` for a stronger version in Boolean algebras. -/
theorem Codisjoint.himp_le_of_right_le (hac : Codisjoint a c) (hba : b ≤ a) : c ⇨ b ≤ a :=
  (himp_le_himp_left hba).trans_eq hac.himp_eq_right
#align codisjoint.himp_le_of_right_le Codisjoint.himp_le_of_right_le

theorem le_himp_himp : a ≤ (a ⇨ b) ⇨ b :=
  le_himp_iff.2 inf_himp_le
#align le_himp_himp le_himp_himp

@[simp] lemma himp_eq_himp_iff : b ⇨ a = a ⇨ b ↔ a = b := by simp [le_antisymm_iff]
lemma himp_ne_himp_iff : b ⇨ a ≠ a ⇨ b ↔ a ≠ b := himp_eq_himp_iff.not

theorem himp_triangle (a b c : α) : (a ⇨ b) ⊓ (b ⇨ c) ≤ a ⇨ c := by
  rw [le_himp_iff, inf_right_comm, ← le_himp_iff]
  exact himp_inf_le.trans le_himp_himp
#align himp_triangle himp_triangle

theorem himp_inf_himp_cancel (hba : b ≤ a) (hcb : c ≤ b) : (a ⇨ b) ⊓ (b ⇨ c) = a ⇨ c :=
  (himp_triangle _ _ _).antisymm <| le_inf (himp_le_himp_left hcb) (himp_le_himp_right hba)
#align himp_inf_himp_cancel himp_inf_himp_cancel

-- See note [lower instance priority]
instance (priority := 100) GeneralizedHeytingAlgebra.toDistribLattice : DistribLattice α :=
  DistribLattice.ofInfSupLe fun a b c => by
    simp_rw [inf_comm a, ← le_himp_iff, sup_le_iff, le_himp_iff, ← sup_le_iff]; rfl
#align generalized_heyting_algebra.to_distrib_lattice GeneralizedHeytingAlgebra.toDistribLattice

instance OrderDual.instGeneralizedCoheytingAlgebra : GeneralizedCoheytingAlgebra αᵒᵈ where
  sdiff a b := toDual (ofDual b ⇨ ofDual a)
  sdiff_le_iff a b c := by rw [sup_comm]; exact le_himp_iff

instance Prod.instGeneralizedHeytingAlgebra [GeneralizedHeytingAlgebra β] :
    GeneralizedHeytingAlgebra (α × β) where
  le_himp_iff _ _ _ := and_congr le_himp_iff le_himp_iff
#align prod.generalized_heyting_algebra Prod.instGeneralizedHeytingAlgebra

instance Pi.instGeneralizedHeytingAlgebra {α : ι → Type*} [∀ i, GeneralizedHeytingAlgebra (α i)] :
    GeneralizedHeytingAlgebra (∀ i, α i) where
  le_himp_iff i := by simp [le_def]
#align pi.generalized_heyting_algebra Pi.instGeneralizedHeytingAlgebra

end GeneralizedHeytingAlgebra

section GeneralizedCoheytingAlgebra

variable [GeneralizedCoheytingAlgebra α] {a b c d : α}

@[simp]
theorem sdiff_le_iff : a \ b ≤ c ↔ a ≤ b ⊔ c :=
  GeneralizedCoheytingAlgebra.sdiff_le_iff _ _ _
#align sdiff_le_iff sdiff_le_iff

theorem sdiff_le_iff' : a \ b ≤ c ↔ a ≤ c ⊔ b := by rw [sdiff_le_iff, sup_comm]
#align sdiff_le_iff' sdiff_le_iff'

theorem sdiff_le_comm : a \ b ≤ c ↔ a \ c ≤ b := by rw [sdiff_le_iff, sdiff_le_iff']
#align sdiff_le_comm sdiff_le_comm

theorem sdiff_le : a \ b ≤ a :=
  sdiff_le_iff.2 le_sup_right
#align sdiff_le sdiff_le

theorem Disjoint.disjoint_sdiff_left (h : Disjoint a b) : Disjoint (a \ c) b :=
  h.mono_left sdiff_le
#align disjoint.disjoint_sdiff_left Disjoint.disjoint_sdiff_left

theorem Disjoint.disjoint_sdiff_right (h : Disjoint a b) : Disjoint a (b \ c) :=
  h.mono_right sdiff_le
#align disjoint.disjoint_sdiff_right Disjoint.disjoint_sdiff_right

theorem sdiff_le_iff_left : a \ b ≤ b ↔ a ≤ b := by rw [sdiff_le_iff, sup_idem]
#align sdiff_le_iff_left sdiff_le_iff_left

@[simp]
theorem sdiff_self : a \ a = ⊥ :=
  le_bot_iff.1 <| sdiff_le_iff.2 le_sup_left
#align sdiff_self sdiff_self

theorem le_sup_sdiff : a ≤ b ⊔ a \ b :=
  sdiff_le_iff.1 le_rfl
#align le_sup_sdiff le_sup_sdiff

theorem le_sdiff_sup : a ≤ a \ b ⊔ b := by rw [sup_comm, ← sdiff_le_iff]
#align le_sdiff_sup le_sdiff_sup

theorem sup_sdiff_left : a ⊔ a \ b = a :=
  sup_of_le_left sdiff_le
#align sup_sdiff_left sup_sdiff_left

theorem sup_sdiff_right : a \ b ⊔ a = a :=
  sup_of_le_right sdiff_le
#align sup_sdiff_right sup_sdiff_right

theorem inf_sdiff_left : a \ b ⊓ a = a \ b :=
  inf_of_le_left sdiff_le
#align inf_sdiff_left inf_sdiff_left

theorem inf_sdiff_right : a ⊓ a \ b = a \ b :=
  inf_of_le_right sdiff_le
#align inf_sdiff_right inf_sdiff_right

@[simp]
theorem sup_sdiff_self (a b : α) : a ⊔ b \ a = a ⊔ b :=
  le_antisymm (sup_le_sup_left sdiff_le _) (sup_le le_sup_left le_sup_sdiff)
#align sup_sdiff_self sup_sdiff_self

@[simp]
theorem sdiff_sup_self (a b : α) : b \ a ⊔ a = b ⊔ a := by rw [sup_comm, sup_sdiff_self, sup_comm]
#align sdiff_sup_self sdiff_sup_self

alias sup_sdiff_self_left := sdiff_sup_self
#align sup_sdiff_self_left sup_sdiff_self_left

alias sup_sdiff_self_right := sup_sdiff_self
#align sup_sdiff_self_right sup_sdiff_self_right

theorem sup_sdiff_eq_sup (h : c ≤ a) : a ⊔ b \ c = a ⊔ b :=
  sup_congr_left (sdiff_le.trans le_sup_right) <| le_sup_sdiff.trans <| sup_le_sup_right h _
#align sup_sdiff_eq_sup sup_sdiff_eq_sup

-- cf. `Set.union_diff_cancel'`
theorem sup_sdiff_cancel' (hab : a ≤ b) (hbc : b ≤ c) : b ⊔ c \ a = c := by
  rw [sup_sdiff_eq_sup hab, sup_of_le_right hbc]
#align sup_sdiff_cancel' sup_sdiff_cancel'

theorem sup_sdiff_cancel_right (h : a ≤ b) : a ⊔ b \ a = b :=
  sup_sdiff_cancel' le_rfl h
#align sup_sdiff_cancel_right sup_sdiff_cancel_right

theorem sdiff_sup_cancel (h : b ≤ a) : a \ b ⊔ b = a := by rw [sup_comm, sup_sdiff_cancel_right h]
#align sdiff_sup_cancel sdiff_sup_cancel

theorem sup_le_of_le_sdiff_left (h : b ≤ c \ a) (hac : a ≤ c) : a ⊔ b ≤ c :=
  sup_le hac <| h.trans sdiff_le
#align sup_le_of_le_sdiff_left sup_le_of_le_sdiff_left

theorem sup_le_of_le_sdiff_right (h : a ≤ c \ b) (hbc : b ≤ c) : a ⊔ b ≤ c :=
  sup_le (h.trans sdiff_le) hbc
#align sup_le_of_le_sdiff_right sup_le_of_le_sdiff_right

@[simp]
theorem sdiff_eq_bot_iff : a \ b = ⊥ ↔ a ≤ b := by rw [← le_bot_iff, sdiff_le_iff, sup_bot_eq]
#align sdiff_eq_bot_iff sdiff_eq_bot_iff

@[simp]
theorem sdiff_bot : a \ ⊥ = a :=
  eq_of_forall_ge_iff fun b => by rw [sdiff_le_iff, bot_sup_eq]
#align sdiff_bot sdiff_bot

@[simp]
theorem bot_sdiff : ⊥ \ a = ⊥ :=
  sdiff_eq_bot_iff.2 bot_le
#align bot_sdiff bot_sdiff

theorem sdiff_sdiff_sdiff_le_sdiff : (a \ b) \ (a \ c) ≤ c \ b := by
  rw [sdiff_le_iff, sdiff_le_iff, sup_left_comm, sup_sdiff_self, sup_left_comm, sdiff_sup_self,
    sup_left_comm]
  exact le_sup_left
#align sdiff_sdiff_sdiff_le_sdiff sdiff_sdiff_sdiff_le_sdiff

@[simp]
theorem le_sup_sdiff_sup_sdiff : a ≤ b ⊔ (a \ c ⊔ c \ b) := by
  simpa using @sdiff_sdiff_sdiff_le_sdiff

theorem sdiff_sdiff (a b c : α) : (a \ b) \ c = a \ (b ⊔ c) :=
  eq_of_forall_ge_iff fun d => by simp_rw [sdiff_le_iff, sup_assoc]
#align sdiff_sdiff sdiff_sdiff

theorem sdiff_sdiff_left : (a \ b) \ c = a \ (b ⊔ c) :=
  sdiff_sdiff _ _ _
#align sdiff_sdiff_left sdiff_sdiff_left

theorem sdiff_right_comm (a b c : α) : (a \ b) \ c = (a \ c) \ b := by
  simp_rw [sdiff_sdiff, sup_comm]
#align sdiff_right_comm sdiff_right_comm

theorem sdiff_sdiff_comm : (a \ b) \ c = (a \ c) \ b :=
  sdiff_right_comm _ _ _
#align sdiff_sdiff_comm sdiff_sdiff_comm

@[simp]
theorem sdiff_idem : (a \ b) \ b = a \ b := by rw [sdiff_sdiff_left, sup_idem]
#align sdiff_idem sdiff_idem

@[simp]
theorem sdiff_sdiff_self : (a \ b) \ a = ⊥ := by rw [sdiff_sdiff_comm, sdiff_self, bot_sdiff]
#align sdiff_sdiff_self sdiff_sdiff_self

theorem sup_sdiff_distrib (a b c : α) : (a ⊔ b) \ c = a \ c ⊔ b \ c :=
  eq_of_forall_ge_iff fun d => by simp_rw [sdiff_le_iff, sup_le_iff, sdiff_le_iff]
#align sup_sdiff_distrib sup_sdiff_distrib

theorem sdiff_inf_distrib (a b c : α) : a \ (b ⊓ c) = a \ b ⊔ a \ c :=
  eq_of_forall_ge_iff fun d => by
    rw [sup_le_iff, sdiff_le_comm, le_inf_iff]
    simp_rw [sdiff_le_comm]
#align sdiff_inf_distrib sdiff_inf_distrib

theorem sup_sdiff : (a ⊔ b) \ c = a \ c ⊔ b \ c :=
  sup_sdiff_distrib _ _ _
#align sup_sdiff sup_sdiff

@[simp]
theorem sup_sdiff_right_self : (a ⊔ b) \ b = a \ b := by rw [sup_sdiff, sdiff_self, sup_bot_eq]
#align sup_sdiff_right_self sup_sdiff_right_self

@[simp]
theorem sup_sdiff_left_self : (a ⊔ b) \ a = b \ a := by rw [sup_comm, sup_sdiff_right_self]
#align sup_sdiff_left_self sup_sdiff_left_self

@[gcongr]
theorem sdiff_le_sdiff_right (h : a ≤ b) : a \ c ≤ b \ c :=
  sdiff_le_iff.2 <| h.trans <| le_sup_sdiff
#align sdiff_le_sdiff_right sdiff_le_sdiff_right

@[gcongr]
theorem sdiff_le_sdiff_left (h : a ≤ b) : c \ b ≤ c \ a :=
  sdiff_le_iff.2 <| le_sup_sdiff.trans <| sup_le_sup_right h _
#align sdiff_le_sdiff_left sdiff_le_sdiff_left

@[gcongr]
theorem sdiff_le_sdiff (hab : a ≤ b) (hcd : c ≤ d) : a \ d ≤ b \ c :=
  (sdiff_le_sdiff_right hab).trans <| sdiff_le_sdiff_left hcd
#align sdiff_le_sdiff sdiff_le_sdiff

-- cf. `IsCompl.inf_sup`
theorem sdiff_inf : a \ (b ⊓ c) = a \ b ⊔ a \ c :=
  sdiff_inf_distrib _ _ _
#align sdiff_inf sdiff_inf

@[simp]
theorem sdiff_inf_self_left (a b : α) : a \ (a ⊓ b) = a \ b := by
  rw [sdiff_inf, sdiff_self, bot_sup_eq]
#align sdiff_inf_self_left sdiff_inf_self_left

@[simp]
theorem sdiff_inf_self_right (a b : α) : b \ (a ⊓ b) = b \ a := by
  rw [sdiff_inf, sdiff_self, sup_bot_eq]
#align sdiff_inf_self_right sdiff_inf_self_right

theorem Disjoint.sdiff_eq_left (h : Disjoint a b) : a \ b = a := by
  conv_rhs => rw [← @sdiff_bot _ _ a]
  rw [← h.eq_bot, sdiff_inf_self_left]
#align disjoint.sdiff_eq_left Disjoint.sdiff_eq_left

theorem Disjoint.sdiff_eq_right (h : Disjoint a b) : b \ a = b :=
  h.symm.sdiff_eq_left
#align disjoint.sdiff_eq_right Disjoint.sdiff_eq_right

theorem Disjoint.sup_sdiff_cancel_left (h : Disjoint a b) : (a ⊔ b) \ a = b := by
  rw [sup_sdiff, sdiff_self, bot_sup_eq, h.sdiff_eq_right]
#align disjoint.sup_sdiff_cancel_left Disjoint.sup_sdiff_cancel_left

theorem Disjoint.sup_sdiff_cancel_right (h : Disjoint a b) : (a ⊔ b) \ b = a := by
  rw [sup_sdiff, sdiff_self, sup_bot_eq, h.sdiff_eq_left]
#align disjoint.sup_sdiff_cancel_right Disjoint.sup_sdiff_cancel_right

/-- See `le_sdiff` for a stronger version in generalised Boolean algebras. -/
theorem Disjoint.le_sdiff_of_le_left (hac : Disjoint a c) (hab : a ≤ b) : a ≤ b \ c :=
  hac.sdiff_eq_left.ge.trans <| sdiff_le_sdiff_right hab
#align disjoint.le_sdiff_of_le_left Disjoint.le_sdiff_of_le_left

theorem sdiff_sdiff_le : a \ (a \ b) ≤ b :=
  sdiff_le_iff.2 le_sdiff_sup
#align sdiff_sdiff_le sdiff_sdiff_le

@[simp] lemma sdiff_eq_sdiff_iff : a \ b = b \ a ↔ a = b := by simp [le_antisymm_iff]
lemma sdiff_ne_sdiff_iff : a \ b ≠ b \ a ↔ a ≠ b := sdiff_eq_sdiff_iff.not

theorem sdiff_triangle (a b c : α) : a \ c ≤ a \ b ⊔ b \ c := by
  rw [sdiff_le_iff, sup_left_comm, ← sdiff_le_iff]
  exact sdiff_sdiff_le.trans le_sup_sdiff
#align sdiff_triangle sdiff_triangle

theorem sdiff_sup_sdiff_cancel (hba : b ≤ a) (hcb : c ≤ b) : a \ b ⊔ b \ c = a \ c :=
  (sdiff_triangle _ _ _).antisymm' <| sup_le (sdiff_le_sdiff_left hcb) (sdiff_le_sdiff_right hba)
#align sdiff_sup_sdiff_cancel sdiff_sup_sdiff_cancel

theorem sdiff_le_sdiff_of_sup_le_sup_left (h : c ⊔ a ≤ c ⊔ b) : a \ c ≤ b \ c := by
  rw [← sup_sdiff_left_self, ← @sup_sdiff_left_self _ _ _ b]
  exact sdiff_le_sdiff_right h
#align sdiff_le_sdiff_of_sup_le_sup_left sdiff_le_sdiff_of_sup_le_sup_left

theorem sdiff_le_sdiff_of_sup_le_sup_right (h : a ⊔ c ≤ b ⊔ c) : a \ c ≤ b \ c := by
  rw [← sup_sdiff_right_self, ← @sup_sdiff_right_self _ _ b]
  exact sdiff_le_sdiff_right h
#align sdiff_le_sdiff_of_sup_le_sup_right sdiff_le_sdiff_of_sup_le_sup_right

@[simp]
theorem inf_sdiff_sup_left : a \ c ⊓ (a ⊔ b) = a \ c :=
  inf_of_le_left <| sdiff_le.trans le_sup_left
#align inf_sdiff_sup_left inf_sdiff_sup_left

@[simp]
theorem inf_sdiff_sup_right : a \ c ⊓ (b ⊔ a) = a \ c :=
  inf_of_le_left <| sdiff_le.trans le_sup_right
#align inf_sdiff_sup_right inf_sdiff_sup_right

-- See note [lower instance priority]
instance (priority := 100) GeneralizedCoheytingAlgebra.toDistribLattice : DistribLattice α :=
  { ‹GeneralizedCoheytingAlgebra α› with
    le_sup_inf :=
      fun a b c => by simp_rw [← sdiff_le_iff, le_inf_iff, sdiff_le_iff, ← le_inf_iff]; rfl }
#align generalized_coheyting_algebra.to_distrib_lattice GeneralizedCoheytingAlgebra.toDistribLattice

instance OrderDual.instGeneralizedHeytingAlgebra : GeneralizedHeytingAlgebra αᵒᵈ where
  himp := fun a b => toDual (ofDual b \ ofDual a)
  le_himp_iff := fun a b c => by rw [inf_comm]; exact sdiff_le_iff

instance Prod.instGeneralizedCoheytingAlgebra [GeneralizedCoheytingAlgebra β] :
    GeneralizedCoheytingAlgebra (α × β) where
  sdiff_le_iff _ _ _ := and_congr sdiff_le_iff sdiff_le_iff
#align prod.generalized_coheyting_algebra Prod.instGeneralizedCoheytingAlgebra

instance Pi.instGeneralizedCoheytingAlgebra {α : ι → Type*}
    [∀ i, GeneralizedCoheytingAlgebra (α i)] : GeneralizedCoheytingAlgebra (∀ i, α i) where
  sdiff_le_iff i := by simp [le_def]
#align pi.generalized_coheyting_algebra Pi.instGeneralizedCoheytingAlgebra

end GeneralizedCoheytingAlgebra

section HeytingAlgebra

variable [HeytingAlgebra α] {a b c : α}

@[simp]
theorem himp_bot (a : α) : a ⇨ ⊥ = aᶜ :=
  HeytingAlgebra.himp_bot _
#align himp_bot himp_bot

@[simp]
theorem bot_himp (a : α) : ⊥ ⇨ a = ⊤ :=
  himp_eq_top_iff.2 bot_le
#align bot_himp bot_himp

theorem compl_sup_distrib (a b : α) : (a ⊔ b)ᶜ = aᶜ ⊓ bᶜ := by
  simp_rw [← himp_bot, sup_himp_distrib]
#align compl_sup_distrib compl_sup_distrib

@[simp]
theorem compl_sup : (a ⊔ b)ᶜ = aᶜ ⊓ bᶜ :=
  compl_sup_distrib _ _
#align compl_sup compl_sup

theorem compl_le_himp : aᶜ ≤ a ⇨ b :=
  (himp_bot _).ge.trans <| himp_le_himp_left bot_le
#align compl_le_himp compl_le_himp

theorem compl_sup_le_himp : aᶜ ⊔ b ≤ a ⇨ b :=
  sup_le compl_le_himp le_himp
#align compl_sup_le_himp compl_sup_le_himp

theorem sup_compl_le_himp : b ⊔ aᶜ ≤ a ⇨ b :=
  sup_le le_himp compl_le_himp
#align sup_compl_le_himp sup_compl_le_himp

-- `p → ¬ p ↔ ¬ p`
@[simp]
theorem himp_compl (a : α) : a ⇨ aᶜ = aᶜ := by rw [← himp_bot, himp_himp, inf_idem]
#align himp_compl himp_compl

-- `p → ¬ q ↔ q → ¬ p`
theorem himp_compl_comm (a b : α) : a ⇨ bᶜ = b ⇨ aᶜ := by simp_rw [← himp_bot, himp_left_comm]
#align himp_compl_comm himp_compl_comm

theorem le_compl_iff_disjoint_right : a ≤ bᶜ ↔ Disjoint a b := by
  rw [← himp_bot, le_himp_iff, disjoint_iff_inf_le]
#align le_compl_iff_disjoint_right le_compl_iff_disjoint_right

theorem le_compl_iff_disjoint_left : a ≤ bᶜ ↔ Disjoint b a :=
  le_compl_iff_disjoint_right.trans disjoint_comm
#align le_compl_iff_disjoint_left le_compl_iff_disjoint_left

theorem le_compl_comm : a ≤ bᶜ ↔ b ≤ aᶜ := by
  rw [le_compl_iff_disjoint_right, le_compl_iff_disjoint_left]
#align le_compl_comm le_compl_comm

alias ⟨_, Disjoint.le_compl_right⟩ := le_compl_iff_disjoint_right
#align disjoint.le_compl_right Disjoint.le_compl_right

alias ⟨_, Disjoint.le_compl_left⟩ := le_compl_iff_disjoint_left
#align disjoint.le_compl_left Disjoint.le_compl_left

alias le_compl_iff_le_compl := le_compl_comm
#align le_compl_iff_le_compl le_compl_iff_le_compl

alias ⟨le_compl_of_le_compl, _⟩ := le_compl_comm
#align le_compl_of_le_compl le_compl_of_le_compl

theorem disjoint_compl_left : Disjoint aᶜ a :=
  disjoint_iff_inf_le.mpr <| le_himp_iff.1 (himp_bot _).ge
#align disjoint_compl_left disjoint_compl_left

theorem disjoint_compl_right : Disjoint a aᶜ :=
  disjoint_compl_left.symm
#align disjoint_compl_right disjoint_compl_right

theorem LE.le.disjoint_compl_left (h : b ≤ a) : Disjoint aᶜ b :=
  disjoint_compl_left.mono_right h
#align has_le.le.disjoint_compl_left LE.le.disjoint_compl_left

theorem LE.le.disjoint_compl_right (h : a ≤ b) : Disjoint a bᶜ :=
  disjoint_compl_right.mono_left h
#align has_le.le.disjoint_compl_right LE.le.disjoint_compl_right

theorem IsCompl.compl_eq (h : IsCompl a b) : aᶜ = b :=
  h.1.le_compl_left.antisymm' <| Disjoint.le_of_codisjoint disjoint_compl_left h.2
#align is_compl.compl_eq IsCompl.compl_eq

theorem IsCompl.eq_compl (h : IsCompl a b) : a = bᶜ :=
  h.1.le_compl_right.antisymm <| Disjoint.le_of_codisjoint disjoint_compl_left h.2.symm
#align is_compl.eq_compl IsCompl.eq_compl

theorem compl_unique (h₀ : a ⊓ b = ⊥) (h₁ : a ⊔ b = ⊤) : aᶜ = b :=
  (IsCompl.of_eq h₀ h₁).compl_eq
#align compl_unique compl_unique

@[simp]
theorem inf_compl_self (a : α) : a ⊓ aᶜ = ⊥ :=
  disjoint_compl_right.eq_bot
#align inf_compl_self inf_compl_self

@[simp]
theorem compl_inf_self (a : α) : aᶜ ⊓ a = ⊥ :=
  disjoint_compl_left.eq_bot
#align compl_inf_self compl_inf_self

theorem inf_compl_eq_bot : a ⊓ aᶜ = ⊥ :=
  inf_compl_self _
#align inf_compl_eq_bot inf_compl_eq_bot

theorem compl_inf_eq_bot : aᶜ ⊓ a = ⊥ :=
  compl_inf_self _
#align compl_inf_eq_bot compl_inf_eq_bot

@[simp]
theorem compl_top : (⊤ : α)ᶜ = ⊥ :=
  eq_of_forall_le_iff fun a => by rw [le_compl_iff_disjoint_right, disjoint_top, le_bot_iff]
#align compl_top compl_top

@[simp]
theorem compl_bot : (⊥ : α)ᶜ = ⊤ := by rw [← himp_bot, himp_self]
#align compl_bot compl_bot

@[simp] theorem le_compl_self : a ≤ aᶜ ↔ a = ⊥ := by
  rw [le_compl_iff_disjoint_left, disjoint_self]

@[simp] theorem ne_compl_self [Nontrivial α] : a ≠ aᶜ := by
  intro h
  cases le_compl_self.1 (le_of_eq h)
  simp at h

@[simp] theorem compl_ne_self [Nontrivial α] : aᶜ ≠ a :=
  ne_comm.1 ne_compl_self

@[simp] theorem lt_compl_self [Nontrivial α] : a < aᶜ ↔ a = ⊥ := by
  rw [lt_iff_le_and_ne]; simp

theorem le_compl_compl : a ≤ aᶜᶜ :=
  disjoint_compl_right.le_compl_right
#align le_compl_compl le_compl_compl

theorem compl_anti : Antitone (compl : α → α) := fun _ _ h =>
  le_compl_comm.1 <| h.trans le_compl_compl
#align compl_anti compl_anti

@[gcongr]
theorem compl_le_compl (h : a ≤ b) : bᶜ ≤ aᶜ :=
  compl_anti h
#align compl_le_compl compl_le_compl

@[simp]
theorem compl_compl_compl (a : α) : aᶜᶜᶜ = aᶜ :=
  (compl_anti le_compl_compl).antisymm le_compl_compl
#align compl_compl_compl compl_compl_compl

@[simp]
theorem disjoint_compl_compl_left_iff : Disjoint aᶜᶜ b ↔ Disjoint a b := by
  simp_rw [← le_compl_iff_disjoint_left, compl_compl_compl]
#align disjoint_compl_compl_left_iff disjoint_compl_compl_left_iff

@[simp]
theorem disjoint_compl_compl_right_iff : Disjoint a bᶜᶜ ↔ Disjoint a b := by
  simp_rw [← le_compl_iff_disjoint_right, compl_compl_compl]
#align disjoint_compl_compl_right_iff disjoint_compl_compl_right_iff

theorem compl_sup_compl_le : aᶜ ⊔ bᶜ ≤ (a ⊓ b)ᶜ :=
  sup_le (compl_anti inf_le_left) <| compl_anti inf_le_right
#align compl_sup_compl_le compl_sup_compl_le

theorem compl_compl_inf_distrib (a b : α) : (a ⊓ b)ᶜᶜ = aᶜᶜ ⊓ bᶜᶜ := by
  refine ((compl_anti compl_sup_compl_le).trans (compl_sup_distrib _ _).le).antisymm ?_
  rw [le_compl_iff_disjoint_right, disjoint_assoc, disjoint_compl_compl_left_iff,
    disjoint_left_comm, disjoint_compl_compl_left_iff, ← disjoint_assoc, inf_comm]
  exact disjoint_compl_right
#align compl_compl_inf_distrib compl_compl_inf_distrib

theorem compl_compl_himp_distrib (a b : α) : (a ⇨ b)ᶜᶜ = aᶜᶜ ⇨ bᶜᶜ := by
<<<<<<< HEAD
  refine le_antisymm ?_ ?_
=======
  apply le_antisymm
>>>>>>> d6ea8fe0
  · rw [le_himp_iff, ← compl_compl_inf_distrib]
    exact compl_anti (compl_anti himp_inf_le)
  · refine le_compl_comm.1 ((compl_anti compl_sup_le_himp).trans ?_)
    rw [compl_sup_distrib, le_compl_iff_disjoint_right, disjoint_right_comm, ←
      le_compl_iff_disjoint_right]
    exact inf_himp_le
#align compl_compl_himp_distrib compl_compl_himp_distrib

instance OrderDual.instCoheytingAlgebra : CoheytingAlgebra αᵒᵈ where
  hnot := toDual ∘ compl ∘ ofDual
  sdiff a b := toDual (ofDual b ⇨ ofDual a)
  sdiff_le_iff a b c := by rw [sup_comm]; exact le_himp_iff
  top_sdiff := @himp_bot α _

@[simp]
theorem ofDual_hnot (a : αᵒᵈ) : ofDual (￢a) = (ofDual a)ᶜ :=
  rfl
#align of_dual_hnot ofDual_hnot

@[simp]
theorem toDual_compl (a : α) : toDual aᶜ = ￢toDual a :=
  rfl
#align to_dual_compl toDual_compl

instance Prod.instHeytingAlgebra [HeytingAlgebra β] : HeytingAlgebra (α × β) where
    himp_bot a := Prod.ext_iff.2 ⟨himp_bot a.1, himp_bot a.2⟩
#align prod.heyting_algebra Prod.instHeytingAlgebra

instance Pi.instHeytingAlgebra {α : ι → Type*} [∀ i, HeytingAlgebra (α i)] :
    HeytingAlgebra (∀ i, α i) where
  himp_bot f := funext fun i ↦ himp_bot (f i)
#align pi.heyting_algebra Pi.instHeytingAlgebra

end HeytingAlgebra

section CoheytingAlgebra

variable [CoheytingAlgebra α] {a b c : α}

@[simp]
theorem top_sdiff' (a : α) : ⊤ \ a = ￢a :=
  CoheytingAlgebra.top_sdiff _
#align top_sdiff' top_sdiff'

@[simp]
theorem sdiff_top (a : α) : a \ ⊤ = ⊥ :=
  sdiff_eq_bot_iff.2 le_top
#align sdiff_top sdiff_top

theorem hnot_inf_distrib (a b : α) : ￢(a ⊓ b) = ￢a ⊔ ￢b := by
  simp_rw [← top_sdiff', sdiff_inf_distrib]
#align hnot_inf_distrib hnot_inf_distrib

theorem sdiff_le_hnot : a \ b ≤ ￢b :=
  (sdiff_le_sdiff_right le_top).trans_eq <| top_sdiff' _
#align sdiff_le_hnot sdiff_le_hnot

theorem sdiff_le_inf_hnot : a \ b ≤ a ⊓ ￢b :=
  le_inf sdiff_le sdiff_le_hnot
#align sdiff_le_inf_hnot sdiff_le_inf_hnot

-- See note [lower instance priority]
instance (priority := 100) CoheytingAlgebra.toDistribLattice : DistribLattice α :=
  { ‹CoheytingAlgebra α› with
    le_sup_inf :=
      fun a b c => by simp_rw [← sdiff_le_iff, le_inf_iff, sdiff_le_iff, ← le_inf_iff]; rfl }
#align coheyting_algebra.to_distrib_lattice CoheytingAlgebra.toDistribLattice

@[simp]
theorem hnot_sdiff (a : α) : ￢a \ a = ￢a := by rw [← top_sdiff', sdiff_sdiff, sup_idem]
#align hnot_sdiff hnot_sdiff

theorem hnot_sdiff_comm (a b : α) : ￢a \ b = ￢b \ a := by simp_rw [← top_sdiff', sdiff_right_comm]
#align hnot_sdiff_comm hnot_sdiff_comm

theorem hnot_le_iff_codisjoint_right : ￢a ≤ b ↔ Codisjoint a b := by
  rw [← top_sdiff', sdiff_le_iff, codisjoint_iff_le_sup]
#align hnot_le_iff_codisjoint_right hnot_le_iff_codisjoint_right

theorem hnot_le_iff_codisjoint_left : ￢a ≤ b ↔ Codisjoint b a :=
  hnot_le_iff_codisjoint_right.trans Codisjoint_comm
#align hnot_le_iff_codisjoint_left hnot_le_iff_codisjoint_left

theorem hnot_le_comm : ￢a ≤ b ↔ ￢b ≤ a := by
  rw [hnot_le_iff_codisjoint_right, hnot_le_iff_codisjoint_left]
#align hnot_le_comm hnot_le_comm

alias ⟨_, Codisjoint.hnot_le_right⟩ := hnot_le_iff_codisjoint_right
#align codisjoint.hnot_le_right Codisjoint.hnot_le_right

alias ⟨_, Codisjoint.hnot_le_left⟩ := hnot_le_iff_codisjoint_left
#align codisjoint.hnot_le_left Codisjoint.hnot_le_left

theorem codisjoint_hnot_right : Codisjoint a (￢a) :=
  codisjoint_iff_le_sup.2 <| sdiff_le_iff.1 (top_sdiff' _).le
#align codisjoint_hnot_right codisjoint_hnot_right

theorem codisjoint_hnot_left : Codisjoint (￢a) a :=
  codisjoint_hnot_right.symm
#align codisjoint_hnot_left codisjoint_hnot_left

theorem LE.le.codisjoint_hnot_left (h : a ≤ b) : Codisjoint (￢a) b :=
  codisjoint_hnot_left.mono_right h
#align has_le.le.codisjoint_hnot_left LE.le.codisjoint_hnot_left

theorem LE.le.codisjoint_hnot_right (h : b ≤ a) : Codisjoint a (￢b) :=
  codisjoint_hnot_right.mono_left h
#align has_le.le.codisjoint_hnot_right LE.le.codisjoint_hnot_right

theorem IsCompl.hnot_eq (h : IsCompl a b) : ￢a = b :=
  h.2.hnot_le_right.antisymm <| Disjoint.le_of_codisjoint h.1.symm codisjoint_hnot_right
#align is_compl.hnot_eq IsCompl.hnot_eq

theorem IsCompl.eq_hnot (h : IsCompl a b) : a = ￢b :=
  h.2.hnot_le_left.antisymm' <| Disjoint.le_of_codisjoint h.1 codisjoint_hnot_right
#align is_compl.eq_hnot IsCompl.eq_hnot

@[simp]
theorem sup_hnot_self (a : α) : a ⊔ ￢a = ⊤ :=
  Codisjoint.eq_top codisjoint_hnot_right
#align sup_hnot_self sup_hnot_self

@[simp]
theorem hnot_sup_self (a : α) : ￢a ⊔ a = ⊤ :=
  Codisjoint.eq_top codisjoint_hnot_left
#align hnot_sup_self hnot_sup_self

@[simp]
theorem hnot_bot : ￢(⊥ : α) = ⊤ :=
  eq_of_forall_ge_iff fun a => by rw [hnot_le_iff_codisjoint_left, codisjoint_bot, top_le_iff]
#align hnot_bot hnot_bot

@[simp]
theorem hnot_top : ￢(⊤ : α) = ⊥ := by rw [← top_sdiff', sdiff_self]
#align hnot_top hnot_top

theorem hnot_hnot_le : ￢￢a ≤ a :=
  codisjoint_hnot_right.hnot_le_left
#align hnot_hnot_le hnot_hnot_le

theorem hnot_anti : Antitone (hnot : α → α) := fun _ _ h => hnot_le_comm.1 <| hnot_hnot_le.trans h
#align hnot_anti hnot_anti

theorem hnot_le_hnot (h : a ≤ b) : ￢b ≤ ￢a :=
  hnot_anti h
#align hnot_le_hnot hnot_le_hnot

@[simp]
theorem hnot_hnot_hnot (a : α) : ￢￢￢a = ￢a :=
  hnot_hnot_le.antisymm <| hnot_anti hnot_hnot_le
#align hnot_hnot_hnot hnot_hnot_hnot

@[simp]
theorem codisjoint_hnot_hnot_left_iff : Codisjoint (￢￢a) b ↔ Codisjoint a b := by
  simp_rw [← hnot_le_iff_codisjoint_right, hnot_hnot_hnot]
#align codisjoint_hnot_hnot_left_iff codisjoint_hnot_hnot_left_iff

@[simp]
theorem codisjoint_hnot_hnot_right_iff : Codisjoint a (￢￢b) ↔ Codisjoint a b := by
  simp_rw [← hnot_le_iff_codisjoint_left, hnot_hnot_hnot]
#align codisjoint_hnot_hnot_right_iff codisjoint_hnot_hnot_right_iff

theorem le_hnot_inf_hnot : ￢(a ⊔ b) ≤ ￢a ⊓ ￢b :=
  le_inf (hnot_anti le_sup_left) <| hnot_anti le_sup_right
#align le_hnot_inf_hnot le_hnot_inf_hnot

theorem hnot_hnot_sup_distrib (a b : α) : ￢￢(a ⊔ b) = ￢￢a ⊔ ￢￢b := by
  refine ((hnot_inf_distrib _ _).ge.trans <| hnot_anti le_hnot_inf_hnot).antisymm' ?_
  rw [hnot_le_iff_codisjoint_left, codisjoint_assoc, codisjoint_hnot_hnot_left_iff,
    codisjoint_left_comm, codisjoint_hnot_hnot_left_iff, ← codisjoint_assoc, sup_comm]
  exact codisjoint_hnot_right
#align hnot_hnot_sup_distrib hnot_hnot_sup_distrib

theorem hnot_hnot_sdiff_distrib (a b : α) : ￢￢(a \ b) = ￢￢a \ ￢￢b := by
<<<<<<< HEAD
  refine le_antisymm ?_ ?_
=======
  apply le_antisymm
>>>>>>> d6ea8fe0
  · refine hnot_le_comm.1 ((hnot_anti sdiff_le_inf_hnot).trans' ?_)
    rw [hnot_inf_distrib, hnot_le_iff_codisjoint_right, codisjoint_left_comm, ←
      hnot_le_iff_codisjoint_right]
    exact le_sdiff_sup
  · rw [sdiff_le_iff, ← hnot_hnot_sup_distrib]
    exact hnot_anti (hnot_anti le_sup_sdiff)
#align hnot_hnot_sdiff_distrib hnot_hnot_sdiff_distrib

instance OrderDual.instHeytingAlgebra : HeytingAlgebra αᵒᵈ where
  compl := toDual ∘ hnot ∘ ofDual
  himp a b := toDual (ofDual b \ ofDual a)
  le_himp_iff a b c := by rw [inf_comm]; exact sdiff_le_iff
  himp_bot := @top_sdiff' α _

@[simp]
theorem ofDual_compl (a : αᵒᵈ) : ofDual aᶜ = ￢ofDual a :=
  rfl
#align of_dual_compl ofDual_compl

@[simp]
theorem ofDual_himp (a b : αᵒᵈ) : ofDual (a ⇨ b) = ofDual b \ ofDual a :=
  rfl
#align of_dual_himp ofDual_himp

@[simp]
theorem toDual_hnot (a : α) : toDual (￢a) = (toDual a)ᶜ :=
  rfl
#align to_dual_hnot toDual_hnot

@[simp]
theorem toDual_sdiff (a b : α) : toDual (a \ b) = toDual b ⇨ toDual a :=
  rfl
#align to_dual_sdiff toDual_sdiff

instance Prod.instCoheytingAlgebra [CoheytingAlgebra β] : CoheytingAlgebra (α × β) where
  sdiff_le_iff _ _ _ := and_congr sdiff_le_iff sdiff_le_iff
  top_sdiff a := Prod.ext_iff.2 ⟨top_sdiff' a.1, top_sdiff' a.2⟩
#align prod.coheyting_algebra Prod.instCoheytingAlgebra

instance Pi.instCoheytingAlgebra {α : ι → Type*} [∀ i, CoheytingAlgebra (α i)] :
    CoheytingAlgebra (∀ i, α i) where
  top_sdiff f := funext fun i ↦ top_sdiff' (f i)
#align pi.coheyting_algebra Pi.instCoheytingAlgebra

end CoheytingAlgebra

section BiheytingAlgebra

variable [BiheytingAlgebra α] {a : α}

theorem compl_le_hnot : aᶜ ≤ ￢a :=
  (disjoint_compl_left : Disjoint _ a).le_of_codisjoint codisjoint_hnot_right
#align compl_le_hnot compl_le_hnot

end BiheytingAlgebra

/-- Propositions form a Heyting algebra with implication as Heyting implication and negation as
complement. -/
instance Prop.instHeytingAlgebra : HeytingAlgebra Prop :=
  { Prop.instDistribLattice, Prop.instBoundedOrder with
    himp := (· → ·),
    le_himp_iff := fun _ _ _ => and_imp.symm, himp_bot := fun _ => rfl }
#align Prop.heyting_algebra Prop.instHeytingAlgebra

@[simp]
theorem himp_iff_imp (p q : Prop) : p ⇨ q ↔ p → q :=
  Iff.rfl
#align himp_iff_imp himp_iff_imp

@[simp]
theorem compl_iff_not (p : Prop) : pᶜ ↔ ¬p :=
  Iff.rfl
#align compl_iff_not compl_iff_not

-- See note [reducible non-instances]
/-- A bounded linear order is a bi-Heyting algebra by setting
* `a ⇨ b = ⊤` if `a ≤ b` and `a ⇨ b = b` otherwise.
* `a \ b = ⊥` if `a ≤ b` and `a \ b = a` otherwise. -/
abbrev LinearOrder.toBiheytingAlgebra [LinearOrder α] [BoundedOrder α] : BiheytingAlgebra α :=
  { LinearOrder.toLattice, ‹BoundedOrder α› with
    himp := fun a b => if a ≤ b then ⊤ else b,
    compl := fun a => if a = ⊥ then ⊤ else ⊥,
    le_himp_iff := fun a b c => by
      change _ ≤ ite _ _ _ ↔ _
      split_ifs with h
      · exact iff_of_true le_top (inf_le_of_right_le h)
      · rw [inf_le_iff, or_iff_left h],
    himp_bot := fun a => if_congr le_bot_iff rfl rfl, sdiff := fun a b => if a ≤ b then ⊥ else a,
    hnot := fun a => if a = ⊤ then ⊥ else ⊤,
    sdiff_le_iff := fun a b c => by
      change ite _ _ _ ≤ _ ↔ _
      split_ifs with h
      · exact iff_of_true bot_le (le_sup_of_le_left h)
      · rw [le_sup_iff, or_iff_right h],
    top_sdiff := fun a => if_congr top_le_iff rfl rfl }
#align linear_order.to_biheyting_algebra LinearOrder.toBiheytingAlgebra

instance OrderDual.instBiheytingAlgebra [BiheytingAlgebra α] : BiheytingAlgebra αᵒᵈ where
  __ := instHeytingAlgebra
  __ := instCoheytingAlgebra

instance Prod.instBiheytingAlgebra [BiheytingAlgebra α] [BiheytingAlgebra β] :
    BiheytingAlgebra (α × β) where
  __ := instHeytingAlgebra
  __ := instCoheytingAlgebra

instance Pi.instBiheytingAlgebra {α : ι → Type*} [∀ i, BiheytingAlgebra (α i)] :
    BiheytingAlgebra (∀ i, α i) where
  __ := instHeytingAlgebra
  __ := instCoheytingAlgebra

section lift

-- See note [reducible non-instances]
/-- Pullback a `GeneralizedHeytingAlgebra` along an injection. -/
protected abbrev Function.Injective.generalizedHeytingAlgebra [Sup α] [Inf α] [Top α]
    [HImp α] [GeneralizedHeytingAlgebra β] (f : α → β) (hf : Injective f)
    (map_sup : ∀ a b, f (a ⊔ b) = f a ⊔ f b) (map_inf : ∀ a b, f (a ⊓ b) = f a ⊓ f b)
    (map_top : f ⊤ = ⊤) (map_himp : ∀ a b, f (a ⇨ b) = f a ⇨ f b) : GeneralizedHeytingAlgebra α :=
  { __ := hf.lattice f map_sup map_inf
    __ := ‹Top α›
    __ := ‹HImp α›
    le_top := fun a => by
      change f _ ≤ _
      rw [map_top]
      exact le_top,
    le_himp_iff := fun a b c => by
      change f _ ≤ _ ↔ f _ ≤ _
      erw [map_himp, map_inf, le_himp_iff] }
#align function.injective.generalized_heyting_algebra Function.Injective.generalizedHeytingAlgebra

-- See note [reducible non-instances]
/-- Pullback a `GeneralizedCoheytingAlgebra` along an injection. -/
protected abbrev Function.Injective.generalizedCoheytingAlgebra [Sup α] [Inf α] [Bot α]
    [SDiff α] [GeneralizedCoheytingAlgebra β] (f : α → β) (hf : Injective f)
    (map_sup : ∀ a b, f (a ⊔ b) = f a ⊔ f b) (map_inf : ∀ a b, f (a ⊓ b) = f a ⊓ f b)
    (map_bot : f ⊥ = ⊥) (map_sdiff : ∀ a b, f (a \ b) = f a \ f b) :
    GeneralizedCoheytingAlgebra α :=
  { __ := hf.lattice f map_sup map_inf
    __ := ‹Bot α›
    __ := ‹SDiff α›
    bot_le := fun a => by
      change f _ ≤ _
      rw [map_bot]
      exact bot_le,
    sdiff_le_iff := fun a b c => by
      change f _ ≤ _ ↔ f _ ≤ _
      erw [map_sdiff, map_sup, sdiff_le_iff] }
#align function.injective.generalized_coheyting_algebra Function.Injective.generalizedCoheytingAlgebra

-- See note [reducible non-instances]
/-- Pullback a `HeytingAlgebra` along an injection. -/
protected abbrev Function.Injective.heytingAlgebra [Sup α] [Inf α] [Top α] [Bot α]
    [HasCompl α] [HImp α] [HeytingAlgebra β] (f : α → β) (hf : Injective f)
    (map_sup : ∀ a b, f (a ⊔ b) = f a ⊔ f b) (map_inf : ∀ a b, f (a ⊓ b) = f a ⊓ f b)
    (map_top : f ⊤ = ⊤) (map_bot : f ⊥ = ⊥) (map_compl : ∀ a, f aᶜ = (f a)ᶜ)
    (map_himp : ∀ a b, f (a ⇨ b) = f a ⇨ f b) : HeytingAlgebra α :=
  { __ := hf.generalizedHeytingAlgebra f map_sup map_inf map_top map_himp
    __ := ‹Bot α›
    __ := ‹HasCompl α›
    bot_le := fun a => by
      change f _ ≤ _
      rw [map_bot]
      exact bot_le,
    himp_bot := fun a => hf <| by erw [map_himp, map_compl, map_bot, himp_bot] }
#align function.injective.heyting_algebra Function.Injective.heytingAlgebra

-- See note [reducible non-instances]
/-- Pullback a `CoheytingAlgebra` along an injection. -/
protected abbrev Function.Injective.coheytingAlgebra [Sup α] [Inf α] [Top α] [Bot α]
    [HNot α] [SDiff α] [CoheytingAlgebra β] (f : α → β) (hf : Injective f)
    (map_sup : ∀ a b, f (a ⊔ b) = f a ⊔ f b) (map_inf : ∀ a b, f (a ⊓ b) = f a ⊓ f b)
    (map_top : f ⊤ = ⊤) (map_bot : f ⊥ = ⊥) (map_hnot : ∀ a, f (￢a) = ￢f a)
    (map_sdiff : ∀ a b, f (a \ b) = f a \ f b) : CoheytingAlgebra α :=
  { __ := hf.generalizedCoheytingAlgebra f map_sup map_inf map_bot map_sdiff
    __ := ‹Top α›
    __ := ‹HNot α›
    le_top := fun a => by
      change f _ ≤ _
      rw [map_top]
      exact le_top,
    top_sdiff := fun a => hf <| by erw [map_sdiff, map_hnot, map_top, top_sdiff'] }
#align function.injective.coheyting_algebra Function.Injective.coheytingAlgebra

-- See note [reducible non-instances]
/-- Pullback a `BiheytingAlgebra` along an injection. -/
protected abbrev Function.Injective.biheytingAlgebra [Sup α] [Inf α] [Top α] [Bot α]
    [HasCompl α] [HNot α] [HImp α] [SDiff α] [BiheytingAlgebra β] (f : α → β)
    (hf : Injective f) (map_sup : ∀ a b, f (a ⊔ b) = f a ⊔ f b)
    (map_inf : ∀ a b, f (a ⊓ b) = f a ⊓ f b) (map_top : f ⊤ = ⊤) (map_bot : f ⊥ = ⊥)
    (map_compl : ∀ a, f aᶜ = (f a)ᶜ) (map_hnot : ∀ a, f (￢a) = ￢f a)
    (map_himp : ∀ a b, f (a ⇨ b) = f a ⇨ f b) (map_sdiff : ∀ a b, f (a \ b) = f a \ f b) :
    BiheytingAlgebra α :=
  { hf.heytingAlgebra f map_sup map_inf map_top map_bot map_compl map_himp,
    hf.coheytingAlgebra f map_sup map_inf map_top map_bot map_hnot map_sdiff with }
#align function.injective.biheyting_algebra Function.Injective.biheytingAlgebra

end lift

namespace PUnit

variable (a b : PUnit.{u + 1})

instance instBiheytingAlgebra : BiheytingAlgebra PUnit.{u+1} :=
  { PUnit.instLinearOrder.{u} with
    top := unit,
    bot := unit,
    sup := fun _ _ => unit,
    inf := fun _ _ => unit,
    compl := fun _ => unit,
    sdiff := fun _ _ => unit,
    hnot := fun _ => unit,
    himp := fun _ _ => unit,
    le_top := fun _ => trivial,
    le_sup_left := fun _ _ => trivial,
    le_sup_right := fun _ _ => trivial,
    sup_le := fun _ _ _ _ _ => trivial,
    inf_le_left := fun _ _ => trivial,
    inf_le_right := fun _ _ => trivial,
    le_inf := fun _ _ _ _ _ => trivial,
    bot_le := fun _ => trivial,
    le_himp_iff := fun _ _ _ => Iff.rfl,
    himp_bot := fun _ => rfl,
    top_sdiff := fun _ => rfl,
    sdiff_le_iff := fun _ _ _ => Iff.rfl }

@[simp]
theorem top_eq : (⊤ : PUnit) = unit :=
  rfl
#align punit.top_eq PUnit.top_eq

@[simp]
theorem bot_eq : (⊥ : PUnit) = unit :=
  rfl
#align punit.bot_eq PUnit.bot_eq

@[simp, nolint simpNF]
theorem sup_eq : a ⊔ b = unit :=
  rfl
#align punit.sup_eq PUnit.sup_eq

@[simp, nolint simpNF]
theorem inf_eq : a ⊓ b = unit :=
  rfl
#align punit.inf_eq PUnit.inf_eq

@[simp]
theorem compl_eq : aᶜ = unit :=
  rfl
#align punit.compl_eq PUnit.compl_eq

@[simp, nolint simpNF]
theorem sdiff_eq : a \ b = unit :=
  rfl
#align punit.sdiff_eq PUnit.sdiff_eq

@[simp, nolint simpNF]
theorem hnot_eq : ￢a = unit :=
  rfl
#align punit.hnot_eq PUnit.hnot_eq

-- eligible for `dsimp`
@[simp, nolint simpNF]
theorem himp_eq : a ⇨ b = unit :=
  rfl
#align punit.himp_eq PUnit.himp_eq

end PUnit<|MERGE_RESOLUTION|>--- conflicted
+++ resolved
@@ -887,11 +887,7 @@
 #align compl_compl_inf_distrib compl_compl_inf_distrib
 
 theorem compl_compl_himp_distrib (a b : α) : (a ⇨ b)ᶜᶜ = aᶜᶜ ⇨ bᶜᶜ := by
-<<<<<<< HEAD
-  refine le_antisymm ?_ ?_
-=======
   apply le_antisymm
->>>>>>> d6ea8fe0
   · rw [le_himp_iff, ← compl_compl_inf_distrib]
     exact compl_anti (compl_anti himp_inf_le)
   · refine le_compl_comm.1 ((compl_anti compl_sup_le_himp).trans ?_)
@@ -1066,11 +1062,7 @@
 #align hnot_hnot_sup_distrib hnot_hnot_sup_distrib
 
 theorem hnot_hnot_sdiff_distrib (a b : α) : ￢￢(a \ b) = ￢￢a \ ￢￢b := by
-<<<<<<< HEAD
-  refine le_antisymm ?_ ?_
-=======
   apply le_antisymm
->>>>>>> d6ea8fe0
   · refine hnot_le_comm.1 ((hnot_anti sdiff_le_inf_hnot).trans' ?_)
     rw [hnot_inf_distrib, hnot_le_iff_codisjoint_right, codisjoint_left_comm, ←
       hnot_le_iff_codisjoint_right]
