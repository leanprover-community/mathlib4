/-
Copyright (c) 2022 Yaël Dillies, Bhavik Mehta. All rights reserved.
Released under Apache 2.0 license as described in the file LICENSE.
Authors: Yaël Dillies, Bhavik Mehta

! This file was ported from Lean 3 source module order.partition.finpartition
! leanprover-community/mathlib commit d6fad0e5bf2d6f48da9175d25c3dc5706b3834ce
! Please do not edit these lines, except to modify the commit id
! if you have ported upstream changes.
-/
import Mathlib.Algebra.BigOperators.Basic
import Mathlib.Order.Atoms.Finite
import Mathlib.Order.SupIndep

/-!
# Finite partitions

In this file, we define finite partitions. A finpartition of `a : α` is a finite set of pairwise
disjoint parts `parts : Finset α` which does not contain `⊥` and whose supremum is `a`.

Finpartitions of a finset are at the heart of Szemerédi's regularity lemma. They are also studied
purely order theoretically in Sperner theory.

## Constructions

We provide many ways to build finpartitions:
* `Finpartition.ofErase`: Builds a finpartition by erasing `⊥` for you.
* `Finpartition.ofSubset`: Builds a finpartition from a subset of the parts of a previous
  finpartition.
* `Finpartition.empty`: The empty finpartition of `⊥`.
* `Finpartition.indiscrete`: The indiscrete, aka trivial, aka pure, finpartition made of a single
  part.
* `Finpartition.discrete`: The discrete finpartition of `s : Finset α` made of singletons.
* `Finpartition.bind`: Puts together the finpartitions of the parts of a finpartition into a new
  finpartition.
* `Finpartition.atomise`: Makes a finpartition of `s : Finset α` by breaking `s` along all finsets
  in `F : Finset (Finset α)`. Two elements of `s` belong to the same part iff they belong to the
  same elements of `F`.

`Finpartition.indiscrete` and `Finpartition.bind` together form the monadic structure of
`Finpartition`.

## Implementation notes

Forbidding `⊥` as a part follows mathematical tradition and is a pragmatic choice concerning
operations on `Finpartition`. Not caring about `⊥` being a part or not breaks extensionality (it's
not because the parts of `P` and the parts of `Q` have the same elements that `P = Q`). Enforcing
`⊥` to be a part makes `Finpartition.bind` uglier and doesn't rid us of the need of
`Finpartition.ofErase`.

## TODO

Link `Finpartition` and `Setoid.isPartition`.

The order is the wrong way around to make `Finpartition a` a graded order. Is it bad to depart from
the literature and turn the order around?
-/


open BigOperators Finset Function

variable {α : Type _}

/-- A finite partition of `a : α` is a pairwise disjoint finite set of elements whose supremum is
`a`. We forbid `⊥` as a part. -/
@[ext]
structure Finpartition [Lattice α] [OrderBot α] (a : α) where
  -- porting note: Docstrings added
  /-- The elements of the finite partition of `a` -/
  parts : Finset α
  /-- The partition is supremum-independent -/
  supIndep : parts.SupIndep id
  /-- The supremum of the partition is `a` -/
  supParts : parts.sup id = a
  /-- No element of the partition is bottom-/
  not_bot_mem : ⊥ ∉ parts
  deriving DecidableEq
#align finpartition Finpartition
#align finpartition.parts Finpartition.parts
#align finpartition.sup_indep Finpartition.supIndep
#align finpartition.sup_parts Finpartition.supParts
#align finpartition.not_bot_mem Finpartition.not_bot_mem

-- Porting note: attribute [protected] doesn't work
-- attribute [protected] Finpartition.supIndep

namespace Finpartition

section Lattice

variable [Lattice α] [OrderBot α]

/-- A `Finpartition` constructor which does not insist on `⊥` not being a part. -/
@[simps]
def ofErase [DecidableEq α] {a : α} (parts : Finset α) (sup_indep : parts.SupIndep id)
    (sup_parts : parts.sup id = a) : Finpartition a
    where
  parts := parts.erase ⊥
  supIndep := sup_indep.subset (erase_subset _ _)
  supParts := (sup_erase_bot _).trans sup_parts
  not_bot_mem := not_mem_erase _ _
#align finpartition.of_erase Finpartition.ofErase

/-- A `Finpartition` constructor from a bigger existing finpartition. -/
@[simps]
def ofSubset {a b : α} (P : Finpartition a) {parts : Finset α} (subset : parts ⊆ P.parts)
    (sup_parts : parts.sup id = b) : Finpartition b :=
  { parts :=parts
    supIndep := P.supIndep.subset subset
    supParts := sup_parts
    not_bot_mem := fun h ↦ P.not_bot_mem (subset h) }
#align finpartition.of_subset Finpartition.ofSubset

/-- Changes the type of a finpartition to an equal one. -/
@[simps]
def copy {a b : α} (P : Finpartition a) (h : a = b) : Finpartition b
    where
  parts := P.parts
  supIndep := P.supIndep
  supParts := h ▸ P.supParts
  not_bot_mem := P.not_bot_mem
#align finpartition.copy Finpartition.copy

variable (α)

/-- The empty finpartition. -/
@[simps]
protected def empty : Finpartition (⊥ : α)
    where
  parts := ∅
  supIndep := supIndep_empty _
  supParts := Finset.sup_empty
  not_bot_mem := not_mem_empty ⊥
#align finpartition.empty Finpartition.empty

instance : Inhabited (Finpartition (⊥ : α)) :=
  ⟨Finpartition.empty α⟩

@[simp]
theorem default_eq_empty : (default : Finpartition (⊥ : α)) = Finpartition.empty α :=
  rfl
#align finpartition.default_eq_empty Finpartition.default_eq_empty

variable {α} {a : α}

/-- The finpartition in one part, aka indiscrete finpartition. -/
@[simps]
def indiscrete (ha : a ≠ ⊥) : Finpartition a
    where
  parts := {a}
  supIndep := supIndep_singleton _ _
  supParts := Finset.sup_singleton
  not_bot_mem h := ha (mem_singleton.1 h).symm
#align finpartition.indiscrete Finpartition.indiscrete

variable (P : Finpartition a)

protected theorem le {b : α} (hb : b ∈ P.parts) : b ≤ a :=
  (le_sup hb).trans P.supParts.le
#align finpartition.le Finpartition.le

theorem ne_bot {b : α} (hb : b ∈ P.parts) : b ≠ ⊥ := by
  intro h
  refine' P.not_bot_mem (_)
  rw [h] at hb
  exact hb
#align finpartition.ne_bot Finpartition.ne_bot

protected theorem disjoint : (P.parts : Set α).PairwiseDisjoint id :=
  P.supIndep.pairwiseDisjoint
#align finpartition.disjoint Finpartition.disjoint

variable {P}

theorem parts_eq_empty_iff : P.parts = ∅ ↔ a = ⊥ := by
  simp_rw [← P.supParts]
  refine' ⟨fun h ↦ _, fun h ↦ eq_empty_iff_forall_not_mem.2 fun b hb ↦ P.not_bot_mem _⟩
  · rw [h]
    exact Finset.sup_empty
  · rwa [← le_bot_iff.1 ((le_sup hb).trans h.le)]
#align finpartition.parts_eq_empty_iff Finpartition.parts_eq_empty_iff

theorem parts_nonempty_iff : P.parts.Nonempty ↔ a ≠ ⊥ := by
  rw [nonempty_iff_ne_empty, not_iff_not, parts_eq_empty_iff]
#align finpartition.parts_nonempty_iff Finpartition.parts_nonempty_iff

theorem parts_nonempty (P : Finpartition a) (ha : a ≠ ⊥) : P.parts.Nonempty :=
  parts_nonempty_iff.2 ha
#align finpartition.parts_nonempty Finpartition.parts_nonempty

instance : Unique (Finpartition (⊥ : α)) :=
  { (inferInstance : Inhabited (Finpartition (⊥ : α))) with
    uniq := fun P ↦ by
      ext a
      exact iff_of_false (fun h ↦ P.ne_bot h <| le_bot_iff.1 <| P.le h) (not_mem_empty a) }

-- See note [reducible non instances]
/-- There's a unique partition of an atom. -/
@[reducible]
def _root_.IsAtom.uniqueFinpartition (ha : IsAtom a) : Unique (Finpartition a)
    where
  default := indiscrete ha.1
  uniq P := by
    have h : ∀ b ∈ P.parts, b = a := fun _ hb ↦
      (ha.le_iff.mp <| P.le hb).resolve_left (P.ne_bot hb)
    ext b
    refine' Iff.trans ⟨h b, _⟩ mem_singleton.symm
    rintro rfl
    obtain ⟨c, hc⟩ := P.parts_nonempty ha.1
    simp_rw [← h c hc]
    exact hc
#align is_atom.unique_finpartition IsAtom.uniqueFinpartition

instance [Fintype α] [DecidableEq α] (a : α) : Fintype (Finpartition a) :=
  @Fintype.ofSurjective { p : Finset α // p.SupIndep id ∧ p.sup id = a ∧ ⊥ ∉ p } (Finpartition a) _
    (Subtype.fintype _) (fun i ↦ ⟨i.1, i.2.1, i.2.2.1, i.2.2.2⟩) fun ⟨_, y, z, w⟩ ↦
    ⟨⟨_, y, z, w⟩, rfl⟩

/-! ### Refinement order -/


section Order

/-- We say that `P ≤ Q` if `P` refines `Q`: each part of `P` is less than some part of `Q`. -/
instance : LE (Finpartition a) :=
  ⟨fun P Q ↦ ∀ ⦃b⦄, b ∈ P.parts → ∃ c ∈ Q.parts, b ≤ c⟩

instance : PartialOrder (Finpartition a) :=
  { (inferInstance : LE (Finpartition a)) with
    le_refl := fun P b hb ↦ ⟨b, hb, le_rfl⟩
    le_trans := fun P Q R hPQ hQR b hb ↦ by
      obtain ⟨c, hc, hbc⟩ := hPQ hb
      obtain ⟨d, hd, hcd⟩ := hQR hc
      exact ⟨d, hd, hbc.trans hcd⟩
    le_antisymm := fun P Q hPQ hQP ↦ by
      ext b
      refine' ⟨fun hb ↦ _, fun hb ↦ _⟩
      · obtain ⟨c, hc, hbc⟩ := hPQ hb
        obtain ⟨d, hd, hcd⟩ := hQP hc
        rwa [hbc.antisymm]
        rwa [P.disjoint.eq_of_le hb hd (P.ne_bot hb) (hbc.trans hcd)]
      · obtain ⟨c, hc, hbc⟩ := hQP hb
        obtain ⟨d, hd, hcd⟩ := hPQ hc
        rwa [hbc.antisymm]
        rwa [Q.disjoint.eq_of_le hb hd (Q.ne_bot hb) (hbc.trans hcd)] }

instance [Decidable (a = ⊥)] : OrderTop (Finpartition a)
    where
  top := if ha : a = ⊥ then (Finpartition.empty α).copy ha.symm else indiscrete ha
  le_top P := by
    split_ifs with h
    · intro x hx
      simpa [h, P.ne_bot hx] using P.le hx
    · exact fun b hb ↦ ⟨a, mem_singleton_self _, P.le hb⟩

theorem parts_top_subset (a : α) [Decidable (a = ⊥)] : (⊤ : Finpartition a).parts ⊆ {a} := by
  intro b hb
  have hb : b ∈ Finpartition.parts (dite _ _ _) := hb
  split_ifs at hb
  · simp only [copy_parts, empty_parts, not_mem_empty] at hb
  · exact hb
#align finpartition.parts_top_subset Finpartition.parts_top_subset

theorem parts_top_subsingleton (a : α) [Decidable (a = ⊥)] :
    ((⊤ : Finpartition a).parts : Set α).Subsingleton :=
  Set.subsingleton_of_subset_singleton fun _ hb ↦ mem_singleton.1 <| parts_top_subset _ hb
#align finpartition.parts_top_subsingleton Finpartition.parts_top_subsingleton

end Order

end Lattice

section DistribLattice

variable [DistribLattice α] [OrderBot α]

section Inf

variable [DecidableEq α] {a b c : α}

instance : Inf (Finpartition a) :=
  ⟨fun P Q ↦
<<<<<<< HEAD
    ofErase ((P.parts ×ᶠˢ Q.parts).image fun bc ↦ bc.1 ⊓ bc.2)
=======
    ofErase ((P.parts ×ˢ Q.parts).image fun bc ↦ bc.1 ⊓ bc.2)
>>>>>>> 5e57a8cf
      (by
        rw [supIndep_iff_disjoint_erase]
        simp only [mem_image, and_imp, exists_prop, forall_exists_index, id.def, Prod.exists,
          mem_product, Finset.disjoint_sup_right, mem_erase, Ne.def]
        rintro _ x₁ y₁ hx₁ hy₁ rfl _ h x₂ y₂ hx₂ hy₂ rfl
        rcases eq_or_ne x₁ x₂ with (rfl | xdiff)
        · refine' Disjoint.mono inf_le_right inf_le_right (Q.disjoint hy₁ hy₂ _)
          intro t
          simp [t] at h
        exact Disjoint.mono inf_le_left inf_le_left (P.disjoint hx₁ hx₂ xdiff))
      (by
        rw [sup_image, comp.left_id, sup_product_left]
        trans P.parts.sup id ⊓ Q.parts.sup id
        · simp_rw [Finset.sup_inf_distrib_right, Finset.sup_inf_distrib_left]
          rfl
        · rw [P.supParts, Q.supParts, inf_idem])⟩

@[simp]
theorem parts_inf (P Q : Finpartition a) :
<<<<<<< HEAD
    (P ⊓ Q).parts = ((P.parts ×ᶠˢ Q.parts).image fun bc : α × α ↦ bc.1 ⊓ bc.2).erase ⊥ :=
=======
    (P ⊓ Q).parts = ((P.parts ×ˢ Q.parts).image fun bc : α × α ↦ bc.1 ⊓ bc.2).erase ⊥ :=
>>>>>>> 5e57a8cf
  rfl
#align finpartition.parts_inf Finpartition.parts_inf

instance : SemilatticeInf (Finpartition a) :=
  { (inferInstance : PartialOrder (Finpartition a)),
    (inferInstance : Inf (Finpartition a)) with
    inf_le_left := fun P Q b hb ↦ by
      obtain ⟨c, hc, rfl⟩ := mem_image.1 (mem_of_mem_erase hb)
      rw [mem_product] at hc
      exact ⟨c.1, hc.1, inf_le_left⟩
    inf_le_right := fun P Q b hb ↦ by
      obtain ⟨c, hc, rfl⟩ := mem_image.1 (mem_of_mem_erase hb)
      rw [mem_product] at hc
      exact ⟨c.2, hc.2, inf_le_right⟩
    le_inf := fun P Q R hPQ hPR b hb ↦ by
      obtain ⟨c, hc, hbc⟩ := hPQ hb
      obtain ⟨d, hd, hbd⟩ := hPR hb
      have h := _root_.le_inf hbc hbd
      refine'
        ⟨c ⊓ d,
          mem_erase_of_ne_of_mem (ne_bot_of_le_ne_bot (P.ne_bot hb) h)
            (mem_image.2 ⟨(c, d), mem_product.2 ⟨hc, hd⟩, rfl⟩),
          h⟩ }

end Inf

theorem exists_le_of_le {a b : α} {P Q : Finpartition a} (h : P ≤ Q) (hb : b ∈ Q.parts) :
    ∃ c ∈ P.parts, c ≤ b := by
  by_contra H
  refine' Q.ne_bot hb (disjoint_self.1 <| Disjoint.mono_right (Q.le hb) _)
  rw [← P.supParts, Finset.disjoint_sup_right]
  rintro c hc
  obtain ⟨d, hd, hcd⟩ := h hc
  refine' (Q.disjoint hb hd _).mono_right hcd
  rintro rfl
  simp only [not_exists, not_and] at H
  exact H _ hc hcd
#align finpartition.exists_le_of_le Finpartition.exists_le_of_le

theorem card_mono {a : α} {P Q : Finpartition a} (h : P ≤ Q) : Q.parts.card ≤ P.parts.card := by
  classical
    have : ∀ b ∈ Q.parts, ∃ c ∈ P.parts, c ≤ b := fun b ↦ exists_le_of_le h
    choose f hP hf using this
    rw [← card_attach]
    refine' card_le_card_of_inj_on (fun b ↦ f _ b.2) (fun b _ ↦ hP _ b.2) fun b _ c _ h ↦ _
    exact
      Subtype.coe_injective
        (Q.disjoint.elim b.2 c.2 fun H ↦
          P.ne_bot (hP _ b.2) <| disjoint_self.1 <| H.mono (hf _ b.2) <| h.le.trans <| hf _ c.2)
#align finpartition.card_mono Finpartition.card_mono

variable [DecidableEq α] {a b c : α}

section Bind

variable {P : Finpartition a} {Q : ∀ i ∈ P.parts, Finpartition i}

/-- Given a finpartition `P` of `a` and finpartitions of each part of `P`, this yields the
finpartition of `a` obtained by juxtaposing all the subpartitions. -/
@[simps]
def bind (P : Finpartition a) (Q : ∀ i ∈ P.parts, Finpartition i) : Finpartition a
    where
  parts := P.parts.attach.biUnion fun i ↦ (Q i.1 i.2).parts
  supIndep := by
    rw [supIndep_iff_pairwiseDisjoint]
    rintro a ha b hb h
    rw [Finset.mem_coe, Finset.mem_biUnion] at ha hb
    obtain ⟨⟨A, hA⟩, -, ha⟩ := ha
    obtain ⟨⟨B, hB⟩, -, hb⟩ := hb
    obtain rfl | hAB := eq_or_ne A B
    · exact (Q A hA).disjoint ha hb h
    · exact (P.disjoint hA hB hAB).mono ((Q A hA).le ha) ((Q B hB).le hb)
  supParts := by
    simp_rw [sup_biUnion]
    trans (sup P.parts id)
    · rw [eq_comm, ← Finset.sup_attach]
      exact sup_congr rfl fun b _hb ↦ (Q b.1 b.2).supParts.symm
    · exact P.supParts
  not_bot_mem h := by
    rw [Finset.mem_biUnion] at h
    obtain ⟨⟨A, hA⟩, -, h⟩ := h
    exact (Q A hA).not_bot_mem h
#align finpartition.bind Finpartition.bind

theorem mem_bind : b ∈ (P.bind Q).parts ↔ ∃ A hA, b ∈ (Q A hA).parts := by
  rw [bind, mem_biUnion]
  constructor
  · rintro ⟨⟨A, hA⟩, -, h⟩
    exact ⟨A, hA, h⟩
  · rintro ⟨A, hA, h⟩
    exact ⟨⟨A, hA⟩, mem_attach _ ⟨A, hA⟩, h⟩
#align finpartition.mem_bind Finpartition.mem_bind

theorem card_bind (Q : ∀ i ∈ P.parts, Finpartition i) :
    (P.bind Q).parts.card = ∑ A in P.parts.attach, (Q _ A.2).parts.card := by
  apply card_biUnion
  rintro ⟨b, hb⟩ - ⟨c, hc⟩ - hbc
  rw [Finset.disjoint_left]
  rintro d hdb hdc
  rw [Ne.def, Subtype.mk_eq_mk] at hbc
  exact
    (Q b hb).ne_bot hdb
      (eq_bot_iff.2 <|
        (le_inf ((Q b hb).le hdb) <| (Q c hc).le hdc).trans <| (P.disjoint hb hc hbc).le_bot)
#align finpartition.card_bind Finpartition.card_bind

end Bind

/-- Adds `b` to a finpartition of `a` to make a finpartition of `a ⊔ b`. -/
@[simps]
def extend (P : Finpartition a) (hb : b ≠ ⊥) (hab : Disjoint a b) (hc : a ⊔ b = c) : Finpartition c
    where
  parts := insert b P.parts
  supIndep := by
    rw [supIndep_iff_pairwiseDisjoint, coe_insert]
    exact P.disjoint.insert fun d hd _ ↦ hab.symm.mono_right <| P.le hd
  supParts := by rwa [sup_insert, P.supParts, id, _root_.sup_comm]
  not_bot_mem h := (mem_insert.1 h).elim hb.symm P.not_bot_mem
#align finpartition.extend Finpartition.extend

theorem card_extend (P : Finpartition a) (b c : α) {hb : b ≠ ⊥} {hab : Disjoint a b}
    {hc : a ⊔ b = c} : (P.extend hb hab hc).parts.card = P.parts.card + 1 :=
  card_insert_of_not_mem fun h ↦ hb <| hab.symm.eq_bot_of_le <| P.le h
#align finpartition.card_extend Finpartition.card_extend

end DistribLattice

section GeneralizedBooleanAlgebra

variable [GeneralizedBooleanAlgebra α] [DecidableEq α] {a b c : α} (P : Finpartition a)

/-- Restricts a finpartition to avoid a given element. -/
@[simps!]
def avoid (b : α) : Finpartition (a \ b) :=
  ofErase
    (P.parts.image (· \ b))
    (P.disjoint.image_finset_of_le fun a ↦ sdiff_le).supIndep
    (by rw [sup_image, comp.left_id, Finset.sup_sdiff_right, ← id_def, P.supParts])
#align finpartition.avoid Finpartition.avoid

@[simp]
theorem mem_avoid : c ∈ (P.avoid b).parts ↔ ∃ d ∈ P.parts, ¬d ≤ b ∧ d \ b = c := by
  simp only [avoid, ofErase, mem_erase, Ne.def, mem_image, exists_prop, ← exists_and_left,
    @and_left_comm (c ≠ ⊥)]
  refine' exists_congr fun d ↦ and_congr_right' <| and_congr_left _
  rintro rfl
  rw [sdiff_eq_bot_iff]
#align finpartition.mem_avoid Finpartition.mem_avoid

end GeneralizedBooleanAlgebra

end Finpartition

/-! ### Finite partitions of finsets -/


namespace Finpartition

variable [DecidableEq α] {s t : Finset α} (P : Finpartition s)

theorem nonempty_of_mem_parts {a : Finset α} (ha : a ∈ P.parts) : a.Nonempty :=
  nonempty_iff_ne_empty.2 <| P.ne_bot ha
#align finpartition.nonempty_of_mem_parts Finpartition.nonempty_of_mem_parts

theorem exists_mem {a : α} (ha : a ∈ s) : ∃ t ∈ P.parts, a ∈ t := by
  simp_rw [← P.supParts] at ha
  exact mem_sup.1 ha
#align finpartition.exists_mem Finpartition.exists_mem

theorem biUnion_parts : P.parts.biUnion id = s :=
  (sup_eq_biUnion _ _).symm.trans P.supParts
#align finpartition.bUnion_parts Finpartition.biUnion_parts

theorem sum_card_parts : (∑ i in P.parts, i.card) = s.card := by
  convert congr_arg Finset.card P.biUnion_parts
  rw [card_biUnion P.supIndep.pairwiseDisjoint]
  rfl
#align finpartition.sum_card_parts Finpartition.sum_card_parts

/-- `⊥` is the partition in singletons, aka discrete partition. -/
instance (s : Finset α) : Bot (Finpartition s) :=
  ⟨{  parts := s.map ⟨singleton, singleton_injective⟩
      supIndep :=
        Set.PairwiseDisjoint.supIndep
          (by
            rw [Finset.coe_map]
            exact Finset.pairwiseDisjoint_range_singleton.subset (Set.image_subset_range _ _))
      supParts := by rw [sup_map, comp.left_id, Embedding.coeFn_mk, Finset.sup_singleton']
      not_bot_mem := by simp }⟩

@[simp]
theorem parts_bot (s : Finset α) :
    (⊥ : Finpartition s).parts = s.map ⟨singleton, singleton_injective⟩ :=
  rfl
#align finpartition.parts_bot Finpartition.parts_bot

theorem card_bot (s : Finset α) : (⊥ : Finpartition s).parts.card = s.card :=
  Finset.card_map _
#align finpartition.card_bot Finpartition.card_bot

theorem mem_bot_iff : t ∈ (⊥ : Finpartition s).parts ↔ ∃ a ∈ s, {a} = t :=
  mem_map
#align finpartition.mem_bot_iff Finpartition.mem_bot_iff

instance (s : Finset α) : OrderBot (Finpartition s) :=
  { (inferInstance : Bot (Finpartition s)) with
    bot_le := fun P t ht ↦ by
      rw [mem_bot_iff] at ht
      obtain ⟨a, ha, rfl⟩ := ht
      obtain ⟨t, ht, hat⟩ := P.exists_mem ha
      exact ⟨t, ht, singleton_subset_iff.2 hat⟩ }

theorem card_parts_le_card (P : Finpartition s) : P.parts.card ≤ s.card := by
  rw [← card_bot s]
  exact card_mono bot_le
#align finpartition.card_parts_le_card Finpartition.card_parts_le_card

section Atomise

/-- Cuts `s` along the finsets in `F`: Two elements of `s` will be in the same part if they are
in the same finsets of `F`. -/
def atomise (s : Finset α) (F : Finset (Finset α)) : Finpartition s :=
  ofErase (F.powerset.image fun Q ↦ s.filter fun i ↦ ∀ t ∈ F, t ∈ Q ↔ i ∈ t)
    (Set.PairwiseDisjoint.supIndep fun x hx y hy h ↦
      disjoint_left.mpr fun z hz1 hz2 ↦
        h (by
            rw [mem_coe, mem_image] at hx hy
            obtain ⟨Q, hQ, rfl⟩ := hx
            obtain ⟨R, hR, rfl⟩ := hy
            suffices h' : Q = R
            · subst h'
              exact of_eq_true (eq_self (
                filter (fun i ↦ ∀ (t : Finset α), t ∈ F → (t ∈ Q ↔ i ∈ t)) s))
            rw [id, mem_filter] at hz1 hz2
            rw [mem_powerset] at hQ hR
            ext i
            refine' ⟨fun hi ↦ _, fun hi ↦ _⟩
            · rwa [hz2.2 _ (hQ hi), ← hz1.2 _ (hQ hi)]
            · rwa [hz1.2 _ (hR hi), ← hz2.2 _ (hR hi)]))
    (by
      refine' (Finset.sup_le fun t ht ↦ _).antisymm fun a ha ↦ _
      · rw [mem_image] at ht
        obtain ⟨A, _, rfl⟩ := ht
        exact s.filter_subset _
      · rw [mem_sup]
        refine'
          ⟨s.filter fun i ↦ ∀ t, t ∈ F → ((t ∈ F.filter fun u ↦ a ∈ u) ↔ i ∈ t),
            mem_image_of_mem _ (mem_powerset.2 <| filter_subset _ _),
            mem_filter.2 ⟨ha, fun t ht ↦ _⟩⟩
        rw [mem_filter]
        exact and_iff_right ht)
#align finpartition.atomise Finpartition.atomise

variable {F : Finset (Finset α)}

-- porting note:
/- ./././Mathport/Syntax/Translate/Basic.lean:632:2: warning: expanding binder collection
   (Q «expr ⊆ » F) -/
theorem mem_atomise :
    t ∈ (atomise s F).parts ↔
      t.Nonempty ∧ ∃ (Q : _)(_ : Q ⊆ F), (s.filter fun i ↦ ∀ u ∈ F, u ∈ Q ↔ i ∈ u) = t := by
  simp only [atomise, ofErase, bot_eq_empty, mem_erase, mem_image, nonempty_iff_ne_empty,
    mem_singleton, and_comm, mem_powerset, exists_prop]
#align finpartition.mem_atomise Finpartition.mem_atomise

theorem atomise_empty (hs : s.Nonempty) : (atomise s ∅).parts = {s} := by
  simp only [atomise, powerset_empty, image_singleton, not_mem_empty, IsEmpty.forall_iff,
    imp_true_iff, filter_True]
  exact erase_eq_of_not_mem (not_mem_singleton.2 hs.ne_empty.symm)
#align finpartition.atomise_empty Finpartition.atomise_empty

theorem card_atomise_le : (atomise s F).parts.card ≤ 2 ^ F.card :=
  (card_le_of_subset <| erase_subset _ _).trans <| Finset.card_image_le.trans (card_powerset _).le
#align finpartition.card_atomise_le Finpartition.card_atomise_le

theorem biUnion_filter_atomise (ht : t ∈ F) (hts : t ⊆ s) :
    ((atomise s F).parts.filter fun u ↦ u ⊆ t ∧ u.Nonempty).biUnion id = t := by
  ext a
  refine' mem_biUnion.trans ⟨fun ⟨u, hu, ha⟩ ↦ (mem_filter.1 hu).2.1 ha, fun ha ↦ _⟩
  obtain ⟨u, hu, hau⟩ := (atomise s F).exists_mem (hts ha)
  refine' ⟨u, mem_filter.2 ⟨hu, fun b hb ↦ _, _, hau⟩, hau⟩
  obtain ⟨Q, _hQ, rfl⟩ := (mem_atomise.1 hu).2
  rw [mem_filter] at hau hb
  rwa [← hb.2 _ ht, hau.2 _ ht]
#align finpartition.bUnion_filter_atomise Finpartition.biUnion_filter_atomise

theorem card_filter_atomise_le_two_pow (ht : t ∈ F) :
    ((atomise s F).parts.filter fun u ↦ u ⊆ t ∧ u.Nonempty).card ≤ 2 ^ (F.card - 1) := by
  suffices h :
    ((atomise s F).parts.filter fun u ↦ u ⊆ t ∧ u.Nonempty) ⊆
      (F.erase t).powerset.image fun P ↦ s.filter fun i ↦ ∀ x ∈ F, x ∈ insert t P ↔ i ∈ x
  · refine' (card_le_of_subset h).trans (card_image_le.trans _)
    rw [card_powerset, card_erase_of_mem ht]
  rw [subset_iff]
  simp_rw [mem_image, mem_powerset, mem_filter, and_imp, Finset.Nonempty, exists_imp, mem_atomise,
    and_imp, Finset.Nonempty, exists_imp]
  rintro P' i hi P PQ rfl hy₂ j _hj
  refine' ⟨P.erase t, erase_subset_erase _ PQ, _⟩
  simp only [insert_erase (((mem_filter.1 hi).2 _ ht).2 <| hy₂ hi)]
#align finpartition.card_filter_atomise_le_two_pow Finpartition.card_filter_atomise_le_two_pow

end Atomise

end Finpartition<|MERGE_RESOLUTION|>--- conflicted
+++ resolved
@@ -280,11 +280,7 @@
 
 instance : Inf (Finpartition a) :=
   ⟨fun P Q ↦
-<<<<<<< HEAD
-    ofErase ((P.parts ×ᶠˢ Q.parts).image fun bc ↦ bc.1 ⊓ bc.2)
-=======
     ofErase ((P.parts ×ˢ Q.parts).image fun bc ↦ bc.1 ⊓ bc.2)
->>>>>>> 5e57a8cf
       (by
         rw [supIndep_iff_disjoint_erase]
         simp only [mem_image, and_imp, exists_prop, forall_exists_index, id.def, Prod.exists,
@@ -304,11 +300,7 @@
 
 @[simp]
 theorem parts_inf (P Q : Finpartition a) :
-<<<<<<< HEAD
-    (P ⊓ Q).parts = ((P.parts ×ᶠˢ Q.parts).image fun bc : α × α ↦ bc.1 ⊓ bc.2).erase ⊥ :=
-=======
     (P ⊓ Q).parts = ((P.parts ×ˢ Q.parts).image fun bc : α × α ↦ bc.1 ⊓ bc.2).erase ⊥ :=
->>>>>>> 5e57a8cf
   rfl
 #align finpartition.parts_inf Finpartition.parts_inf
 
