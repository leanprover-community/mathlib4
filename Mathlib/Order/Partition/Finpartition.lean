--- conflicted
+++ resolved
@@ -632,17 +632,8 @@
 
 variable {F : Finset (Finset α)}
 
-<<<<<<< HEAD
 theorem mem_atomise : t ∈ (atomise s F).parts ↔
     t.Nonempty ∧ ∃ Q ⊆ F, (s.filter fun i ↦ ∀ u ∈ F, u ∈ Q ↔ i ∈ u) = t := by
-=======
--- Porting note:
-/- ./././Mathport/Syntax/Translate/Basic.lean:632:2: warning: expanding binder collection
-   (Q «expr ⊆ » F) -/
-theorem mem_atomise :
-    t ∈ (atomise s F).parts ↔
-      t.Nonempty ∧ ∃ (Q : _) (_ : Q ⊆ F), (s.filter fun i ↦ ∀ u ∈ F, u ∈ Q ↔ i ∈ u) = t := by
->>>>>>> 8be0b69c
   simp only [atomise, ofErase, bot_eq_empty, mem_erase, mem_image, nonempty_iff_ne_empty,
     mem_singleton, and_comm, mem_powerset, exists_prop]
 #align finpartition.mem_atomise Finpartition.mem_atomise
