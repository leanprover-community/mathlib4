--- conflicted
+++ resolved
@@ -640,14 +640,9 @@
   ⟨f, f.map_rel_iff⟩
 
 /-- A relation isomorphism is also a relation isomorphism between complemented relations. -/
-<<<<<<< HEAD
-protected def compl (f : r ≃r s) : rᶜ ≃r sᶜ :=
-  ⟨f, not_iff_not.2 f.map_rel_iff⟩
-=======
 @[simps!]
 protected def compl (f : r ≃r s) : rᶜ ≃r sᶜ :=
   ⟨f, f.map_rel_iff.not⟩
->>>>>>> 6998f57a
 
 @[simp]
 theorem coe_fn_symm_mk (f o) : ((@RelIso.mk _ _ r s f @o).symm : β → α) = f.symm :=
