--- conflicted
+++ resolved
@@ -782,18 +782,12 @@
   ⟨Equiv.equivOfIsEmpty α β, @fun a => isEmptyElim a⟩
 
 /-- The lexicographic sum of `r` plus an empty relation is isomorphic to `r`. -/
-<<<<<<< HEAD
-=======
 @[simps!]
->>>>>>> 350e70c6
 def sumLexEmpty (r : α → α → Prop) (s : β → β → Prop) [IsEmpty β] : Sum.Lex r s ≃r r :=
   ⟨Equiv.sumEmpty _ _, by simp⟩
 
 /-- The lexicographic sum of an empty relation plus `s` is isomorphic to `s`. -/
-<<<<<<< HEAD
-=======
 @[simps!]
->>>>>>> 350e70c6
 def emptySumLex (r : α → α → Prop) (s : β → β → Prop) [IsEmpty α] : Sum.Lex r s ≃r s :=
   ⟨Equiv.emptySum _ _, by simp⟩
 
