--- conflicted
+++ resolved
@@ -256,13 +256,7 @@
   f.inj'
 #align rel_embedding.injective RelEmbedding.injective
 
-<<<<<<< HEAD
-@[simp] -- TODO: add RelEmbeddingClass
-theorem inj (f : r ↪r s) {a b} : f a = f b ↔ a = b :=
-  f.injective.eq_iff
-=======
 @[simp] theorem inj (f : r ↪r s) {a b} : f a = f b ↔ a = b := f.injective.eq_iff
->>>>>>> 66e5402e
 #align rel_embedding.inj RelEmbedding.inj
 
 theorem map_rel_iff (f : r ↪r s) {a b} : s (f a) (f b) ↔ r a b :=
