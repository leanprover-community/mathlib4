/-
Copyright (c) 2017 Johannes Hölzl. All rights reserved.
Released under Apache 2.0 license as described in the file LICENSE.
Authors: Johannes Hölzl
-/
import Mathlib.Order.Chain
import Mathlib.Order.Minimal

/-!
# Zorn's lemmas

This file proves several formulations of Zorn's Lemma.

## Variants

The primary statement of Zorn's lemma is `exists_maximal_of_chains_bounded`. Then it is specialized
to particular relations:
* `(≤)` with `zorn_le`
* `(⊆)` with `zorn_subset`
* `(⊇)` with `zorn_superset`

Lemma names carry modifiers:
* `₀`: Quantifies over a set, as opposed to over a type.
* `_nonempty`: Doesn't ask to prove that the empty chain is bounded and lets you give an element
  that will be smaller than the maximal element found (the maximal element is no smaller than any
  other element, but it can also be incomparable to some).

## How-to

This file comes across as confusing to those who haven't yet used it, so here is a detailed
walkthrough:
1. Know what relation on which type/set you're looking for. See Variants above. You can discharge
  some conditions to Zorn's lemma directly using a `_nonempty` variant.
2. Write down the definition of your type/set, put a `suffices ∃ m, ∀ a, m ≺ a → a ≺ m by ...`
  (or whatever you actually need) followed by an `apply some_version_of_zorn`.
3. Fill in the details. This is where you start talking about chains.

A typical proof using Zorn could look like this
```lean
lemma zorny_lemma : zorny_statement := by
  let s : Set α := {x | whatever x}
  suffices ∃ x ∈ s, ∀ y ∈ s, y ⊆ x → y = x by -- or with another operator xxx
    proof_post_zorn
  apply zorn_subset -- or another variant
  rintro c hcs hc
  obtain rfl | hcnemp := c.eq_empty_or_nonempty -- you might need to disjunct on c empty or not
  · exact ⟨edge_case_construction,
      proof_that_edge_case_construction_respects_whatever,
      proof_that_edge_case_construction_contains_all_stuff_in_c⟩
  · exact ⟨construction,
      proof_that_construction_respects_whatever,
      proof_that_construction_contains_all_stuff_in_c⟩
```

## Notes

Originally ported from Isabelle/HOL. The
[original file](https://isabelle.in.tum.de/dist/library/HOL/HOL/Zorn.html) was written by Jacques D.
Fleuriot, Tobias Nipkow, Christian Sternagel.
-/

open Set

variable {α β : Type*} {r : α → α → Prop} {c : Set α}

/-- Local notation for the relation being considered. -/
local infixl:50 " ≺ " => r

/-- **Zorn's lemma**

If every chain has an upper bound, then there exists a maximal element. -/
theorem exists_maximal_of_chains_bounded (h : ∀ c, IsChain r c → ∃ ub, ∀ a ∈ c, a ≺ ub)
    (trans : ∀ {a b c}, a ≺ b → b ≺ c → a ≺ c) : ∃ m, ∀ a, m ≺ a → a ≺ m :=
  have : ∃ ub, ∀ a ∈ maxChain r, a ≺ ub := h _ <| maxChain_spec.left
  let ⟨ub, (hub : ∀ a ∈ maxChain r, a ≺ ub)⟩ := this
  ⟨ub, fun a ha =>
    have : IsChain r (insert a <| maxChain r) :=
      maxChain_spec.1.insert fun b hb _ => Or.inr <| trans (hub b hb) ha
    hub a <| by
      rw [maxChain_spec.right this (subset_insert _ _)]
      exact mem_insert _ _⟩

/-- A variant of Zorn's lemma. If every nonempty chain of a nonempty type has an upper bound, then
there is a maximal element.
-/
theorem exists_maximal_of_nonempty_chains_bounded [Nonempty α]
    (h : ∀ c, IsChain r c → c.Nonempty → ∃ ub, ∀ a ∈ c, a ≺ ub)
    (trans : ∀ {a b c}, a ≺ b → b ≺ c → a ≺ c) : ∃ m, ∀ a, m ≺ a → a ≺ m :=
  exists_maximal_of_chains_bounded
    (fun c hc =>
      (eq_empty_or_nonempty c).elim
        (fun h => ⟨Classical.arbitrary α, fun x hx => (h ▸ hx : x ∈ (∅ : Set α)).elim⟩) (h c hc))
    trans

section Preorder

variable [Preorder α]

theorem zorn_le (h : ∀ c : Set α, IsChain (· ≤ ·) c → BddAbove c) : ∃ m : α, IsMax m :=
  exists_maximal_of_chains_bounded h le_trans
<<<<<<< HEAD
#align zorn_preorder zorn_le
=======
>>>>>>> 780b09c2

theorem zorn_le_nonempty [Nonempty α]
    (h : ∀ c : Set α, IsChain (· ≤ ·) c → c.Nonempty → BddAbove c) : ∃ m : α, IsMax m :=
  exists_maximal_of_nonempty_chains_bounded h le_trans
<<<<<<< HEAD
#align zorn_nonempty_preorder zorn_le_nonempty
=======
>>>>>>> 780b09c2

theorem zorn_le₀ (s : Set α) (ih : ∀ c ⊆ s, IsChain (· ≤ ·) c → ∃ ub ∈ s, ∀ z ∈ c, z ≤ ub) :
    ∃ m, Maximal (· ∈ s) m :=
  let ⟨⟨m, hms⟩, h⟩ :=
    @zorn_le s _ fun c hc =>
      let ⟨ub, hubs, hub⟩ :=
        ih (Subtype.val '' c) (fun _ ⟨⟨_, hx⟩, _, h⟩ => h ▸ hx)
          (by
            rintro _ ⟨p, hpc, rfl⟩ _ ⟨q, hqc, rfl⟩ hpq
            exact hc hpc hqc fun t => hpq (Subtype.ext_iff.1 t))
      ⟨⟨ub, hubs⟩, fun ⟨y, hy⟩ hc => hub _ ⟨_, hc, rfl⟩⟩
<<<<<<< HEAD
  ⟨m, hms, fun z hzs hmz => @h ⟨z, hzs⟩ hmz⟩
#align zorn_preorder₀ zorn_le₀
=======
  ⟨m, hms, fun z hzs hmz => h ⟨z, hzs⟩ hmz⟩
>>>>>>> 780b09c2

theorem zorn_le_nonempty₀ (s : Set α)
    (ih : ∀ c ⊆ s, IsChain (· ≤ ·) c → ∀ y ∈ c, ∃ ub ∈ s, ∀ z ∈ c, z ≤ ub) (x : α) (hxs : x ∈ s) :
    ∃ m, x ≤ m ∧ Maximal (· ∈ s) m := by
  -- Porting note: the first three lines replace the following two lines in mathlib3.
  -- The mathlib3 `rcases` supports holes for proof obligations, this is not yet implemented in 4.
  -- rcases zorn_preorder₀ ({ y ∈ s | x ≤ y }) fun c hcs hc => ?_ with ⟨m, ⟨hms, hxm⟩, hm⟩
  -- · exact ⟨m, hms, hxm, fun z hzs hmz => hm _ ⟨hzs, hxm.trans hmz⟩ hmz⟩
  have H := zorn_le₀ ({ y ∈ s | x ≤ y }) fun c hcs hc => ?_
  · rcases H with ⟨m, ⟨hms, hxm⟩, hm⟩
    exact ⟨m, hxm, hms, fun z hzs hmz => @hm _ ⟨hzs, hxm.trans hmz⟩ hmz⟩
  · rcases c.eq_empty_or_nonempty with (rfl | ⟨y, hy⟩)
    · exact ⟨x, ⟨hxs, le_rfl⟩, fun z => False.elim⟩
    · rcases ih c (fun z hz => (hcs hz).1) hc y hy with ⟨z, hzs, hz⟩
      exact ⟨z, ⟨hzs, (hcs hy).2.trans <| hz _ hy⟩, hz⟩
<<<<<<< HEAD
#align zorn_nonempty_preorder₀ zorn_le_nonempty₀

theorem zorn_le_nonempty_Ici₀ (a : α)
    (ih : ∀ c ⊆ Ici a, IsChain (· ≤ ·) c → ∀ y ∈ c, ∃ ub, ∀ z ∈ c, z ≤ ub) (x : α) (hax : a ≤ x) :
    ∃ m, x ≤ m ∧ IsMax m   := by
  let ⟨m, hxm, ham, hm⟩ := zorn_le_nonempty₀ (Ici a) (fun c hca hc y hy ↦ ?_) x hax
  · exact ⟨m, hxm, fun z hmz => hm (ham.trans hmz) hmz⟩
  · have ⟨ub, hub⟩ := ih c hca hc y hy
    exact ⟨ub, (hca hy).trans (hub y hy), hub⟩
#align zorn_nonempty_Ici₀ zorn_le_nonempty_Ici₀

end Preorder

theorem zorn_subset (S : Set (Set α))
    (h : ∀ c ⊆ S, IsChain (· ⊆ ·) c → ∃ ub ∈ S, ∀ s ∈ c, s ⊆ ub) : ∃ m, Maximal (· ∈ S) m :=
  zorn_le₀ S h
#align zorn_subset zorn_subset

theorem zorn_subset_nonempty (S : Set (Set α))
    (H : ∀ c ⊆ S, IsChain (· ⊆ ·) c → c.Nonempty → ∃ ub ∈ S, ∀ s ∈ c, s ⊆ ub) (x) (hx : x ∈ S) :
    ∃ m, x ⊆ m ∧ Maximal (· ∈ S) m :=
  zorn_le_nonempty₀ _ (fun _ cS hc y yc => H _ cS hc ⟨y, yc⟩) _ hx
#align zorn_subset_nonempty zorn_subset_nonempty

theorem zorn_superset (S : Set (Set α))
    (h : ∀ c ⊆ S, IsChain (· ⊆ ·) c → ∃ lb ∈ S, ∀ s ∈ c, lb ⊆ s) : ∃ m, Minimal (· ∈ S) m :=
  (@zorn_le₀ (Set α)ᵒᵈ _ S) fun c cS hc => h c cS hc.symm
#align zorn_superset zorn_superset

theorem zorn_superset_nonempty (S : Set (Set α))
    (H : ∀ c ⊆ S, IsChain (· ⊆ ·) c → c.Nonempty → ∃ lb ∈ S, ∀ s ∈ c, lb ⊆ s) (x) (hx : x ∈ S) :
    ∃ m, m ⊆ x ∧ Minimal (· ∈ S) m :=
  @zorn_le_nonempty₀ (Set α)ᵒᵈ _ S (fun _ cS hc y yc => H _ cS hc.symm ⟨y, yc⟩) _ hx
#align zorn_superset_nonempty zorn_superset_nonempty
=======

theorem zorn_nonempty_Ici₀ (a : α)
    (ih : ∀ c ⊆ Ici a, IsChain (· ≤ ·) c → ∀ y ∈ c, ∃ ub, ∀ z ∈ c, z ≤ ub)
    (x : α) (hax : a ≤ x) : ∃ m, x ≤ m ∧ ∀ z, m ≤ z → z ≤ m := by
  let ⟨m, _, hxm, hm⟩ := zorn_nonempty_preorder₀ (Ici a) (fun c hca hc y hy ↦ ?_) x hax
  · exact ⟨m, hxm, fun z hmz => hm _ (hax.trans <| hxm.trans hmz) hmz⟩
  · have ⟨ub, hub⟩ := ih c hca hc y hy; exact ⟨ub, (hca hy).trans (hub y hy), hub⟩

end Preorder

section PartialOrder

variable [PartialOrder α]

theorem zorn_partialOrder (h : ∀ c : Set α, IsChain (· ≤ ·) c → BddAbove c) :
    ∃ m : α, ∀ a, m ≤ a → a = m :=
  let ⟨m, hm⟩ := zorn_preorder h
  ⟨m, fun a ha => le_antisymm (hm a ha) ha⟩

theorem zorn_nonempty_partialOrder [Nonempty α]
    (h : ∀ c : Set α, IsChain (· ≤ ·) c → c.Nonempty → BddAbove c) : ∃ m : α, ∀ a, m ≤ a → a = m :=
  let ⟨m, hm⟩ := zorn_nonempty_preorder h
  ⟨m, fun a ha => le_antisymm (hm a ha) ha⟩

theorem zorn_partialOrder₀ (s : Set α)
    (ih : ∀ c ⊆ s, IsChain (· ≤ ·) c → ∃ ub ∈ s, ∀ z ∈ c, z ≤ ub) :
    ∃ m ∈ s, ∀ z ∈ s, m ≤ z → z = m :=
  let ⟨m, hms, hm⟩ := zorn_preorder₀ s ih
  ⟨m, hms, fun z hzs hmz => (hm z hzs hmz).antisymm hmz⟩

theorem zorn_nonempty_partialOrder₀ (s : Set α)
    (ih : ∀ c ⊆ s, IsChain (· ≤ ·) c → ∀ y ∈ c, ∃ ub ∈ s, ∀ z ∈ c, z ≤ ub) (x : α)
    (hxs : x ∈ s) : ∃ m ∈ s, x ≤ m ∧ ∀ z ∈ s, m ≤ z → z = m :=
  let ⟨m, hms, hxm, hm⟩ := zorn_nonempty_preorder₀ s ih x hxs
  ⟨m, hms, hxm, fun z hzs hmz => (hm z hzs hmz).antisymm hmz⟩

end PartialOrder

theorem zorn_subset (S : Set (Set α))
    (h : ∀ c ⊆ S, IsChain (· ⊆ ·) c → ∃ ub ∈ S, ∀ s ∈ c, s ⊆ ub) :
    ∃ m ∈ S, ∀ a ∈ S, m ⊆ a → a = m :=
  zorn_partialOrder₀ S h

theorem zorn_subset_nonempty (S : Set (Set α))
    (H : ∀ c ⊆ S, IsChain (· ⊆ ·) c → c.Nonempty → ∃ ub ∈ S, ∀ s ∈ c, s ⊆ ub) (x)
    (hx : x ∈ S) : ∃ m ∈ S, x ⊆ m ∧ ∀ a ∈ S, m ⊆ a → a = m :=
  zorn_nonempty_partialOrder₀ _ (fun _ cS hc y yc => H _ cS hc ⟨y, yc⟩) _ hx

theorem zorn_superset (S : Set (Set α))
    (h : ∀ c ⊆ S, IsChain (· ⊆ ·) c → ∃ lb ∈ S, ∀ s ∈ c, lb ⊆ s) :
    ∃ m ∈ S, ∀ a ∈ S, a ⊆ m → a = m :=
  (@zorn_partialOrder₀ (Set α)ᵒᵈ _ S) fun c cS hc => h c cS hc.symm

theorem zorn_superset_nonempty (S : Set (Set α))
    (H : ∀ c ⊆ S, IsChain (· ⊆ ·) c → c.Nonempty → ∃ lb ∈ S, ∀ s ∈ c, lb ⊆ s) (x)
    (hx : x ∈ S) : ∃ m ∈ S, m ⊆ x ∧ ∀ a ∈ S, a ⊆ m → a = m :=
  @zorn_nonempty_partialOrder₀ (Set α)ᵒᵈ _ S (fun _ cS hc y yc => H _ cS hc.symm ⟨y, yc⟩) _ hx
>>>>>>> 780b09c2

/-- Every chain is contained in a maximal chain. This generalizes Hausdorff's maximality principle.
-/
theorem IsChain.exists_maxChain (hc : IsChain r c) : ∃ M, @IsMaxChain _ r M ∧ c ⊆ M := by
  -- Porting note: the first three lines replace the following two lines in mathlib3.
  -- The mathlib3 `obtain` supports holes for proof obligations, this is not yet implemented in 4.
  -- obtain ⟨M, ⟨_, hM₀⟩, hM₁, hM₂⟩ :=
  --   zorn_subset_nonempty { s | c ⊆ s ∧ IsChain r s } _ c ⟨Subset.rfl, hc⟩
  have H := zorn_subset_nonempty { s | c ⊆ s ∧ IsChain r s } ?_ c ⟨Subset.rfl, hc⟩
  · obtain ⟨M, hcM, hM⟩ := H
    exact ⟨M, ⟨hM.prop.2, fun d hd hMd ↦ hM.eq_of_subset ⟨hcM.trans hMd, hd⟩ hMd⟩, hcM⟩
  rintro cs hcs₀ hcs₁ ⟨s, hs⟩
  refine
    ⟨⋃₀cs, ⟨fun _ ha => Set.mem_sUnion_of_mem ((hcs₀ hs).left ha) hs, ?_⟩, fun _ =>
      Set.subset_sUnion_of_mem⟩
  rintro y ⟨sy, hsy, hysy⟩ z ⟨sz, hsz, hzsz⟩ hyz
  obtain rfl | hsseq := eq_or_ne sy sz
  · exact (hcs₀ hsy).right hysy hzsz hyz
  cases' hcs₁ hsy hsz hsseq with h h
  · exact (hcs₀ hsz).right (h hysy) hzsz hyz
  · exact (hcs₀ hsy).right hysy (h hzsz) hyz<|MERGE_RESOLUTION|>--- conflicted
+++ resolved
@@ -4,7 +4,6 @@
 Authors: Johannes Hölzl
 -/
 import Mathlib.Order.Chain
-import Mathlib.Order.Minimal
 
 /-!
 # Zorn's lemmas
@@ -98,18 +97,10 @@
 
 theorem zorn_le (h : ∀ c : Set α, IsChain (· ≤ ·) c → BddAbove c) : ∃ m : α, IsMax m :=
   exists_maximal_of_chains_bounded h le_trans
-<<<<<<< HEAD
-#align zorn_preorder zorn_le
-=======
->>>>>>> 780b09c2
 
 theorem zorn_le_nonempty [Nonempty α]
     (h : ∀ c : Set α, IsChain (· ≤ ·) c → c.Nonempty → BddAbove c) : ∃ m : α, IsMax m :=
   exists_maximal_of_nonempty_chains_bounded h le_trans
-<<<<<<< HEAD
-#align zorn_nonempty_preorder zorn_le_nonempty
-=======
->>>>>>> 780b09c2
 
 theorem zorn_le₀ (s : Set α) (ih : ∀ c ⊆ s, IsChain (· ≤ ·) c → ∃ ub ∈ s, ∀ z ∈ c, z ≤ ub) :
     ∃ m, Maximal (· ∈ s) m :=
@@ -121,12 +112,7 @@
             rintro _ ⟨p, hpc, rfl⟩ _ ⟨q, hqc, rfl⟩ hpq
             exact hc hpc hqc fun t => hpq (Subtype.ext_iff.1 t))
       ⟨⟨ub, hubs⟩, fun ⟨y, hy⟩ hc => hub _ ⟨_, hc, rfl⟩⟩
-<<<<<<< HEAD
-  ⟨m, hms, fun z hzs hmz => @h ⟨z, hzs⟩ hmz⟩
-#align zorn_preorder₀ zorn_le₀
-=======
   ⟨m, hms, fun z hzs hmz => h ⟨z, hzs⟩ hmz⟩
->>>>>>> 780b09c2
 
 theorem zorn_le_nonempty₀ (s : Set α)
     (ih : ∀ c ⊆ s, IsChain (· ≤ ·) c → ∀ y ∈ c, ∃ ub ∈ s, ∀ z ∈ c, z ≤ ub) (x : α) (hxs : x ∈ s) :
@@ -142,42 +128,6 @@
     · exact ⟨x, ⟨hxs, le_rfl⟩, fun z => False.elim⟩
     · rcases ih c (fun z hz => (hcs hz).1) hc y hy with ⟨z, hzs, hz⟩
       exact ⟨z, ⟨hzs, (hcs hy).2.trans <| hz _ hy⟩, hz⟩
-<<<<<<< HEAD
-#align zorn_nonempty_preorder₀ zorn_le_nonempty₀
-
-theorem zorn_le_nonempty_Ici₀ (a : α)
-    (ih : ∀ c ⊆ Ici a, IsChain (· ≤ ·) c → ∀ y ∈ c, ∃ ub, ∀ z ∈ c, z ≤ ub) (x : α) (hax : a ≤ x) :
-    ∃ m, x ≤ m ∧ IsMax m   := by
-  let ⟨m, hxm, ham, hm⟩ := zorn_le_nonempty₀ (Ici a) (fun c hca hc y hy ↦ ?_) x hax
-  · exact ⟨m, hxm, fun z hmz => hm (ham.trans hmz) hmz⟩
-  · have ⟨ub, hub⟩ := ih c hca hc y hy
-    exact ⟨ub, (hca hy).trans (hub y hy), hub⟩
-#align zorn_nonempty_Ici₀ zorn_le_nonempty_Ici₀
-
-end Preorder
-
-theorem zorn_subset (S : Set (Set α))
-    (h : ∀ c ⊆ S, IsChain (· ⊆ ·) c → ∃ ub ∈ S, ∀ s ∈ c, s ⊆ ub) : ∃ m, Maximal (· ∈ S) m :=
-  zorn_le₀ S h
-#align zorn_subset zorn_subset
-
-theorem zorn_subset_nonempty (S : Set (Set α))
-    (H : ∀ c ⊆ S, IsChain (· ⊆ ·) c → c.Nonempty → ∃ ub ∈ S, ∀ s ∈ c, s ⊆ ub) (x) (hx : x ∈ S) :
-    ∃ m, x ⊆ m ∧ Maximal (· ∈ S) m :=
-  zorn_le_nonempty₀ _ (fun _ cS hc y yc => H _ cS hc ⟨y, yc⟩) _ hx
-#align zorn_subset_nonempty zorn_subset_nonempty
-
-theorem zorn_superset (S : Set (Set α))
-    (h : ∀ c ⊆ S, IsChain (· ⊆ ·) c → ∃ lb ∈ S, ∀ s ∈ c, lb ⊆ s) : ∃ m, Minimal (· ∈ S) m :=
-  (@zorn_le₀ (Set α)ᵒᵈ _ S) fun c cS hc => h c cS hc.symm
-#align zorn_superset zorn_superset
-
-theorem zorn_superset_nonempty (S : Set (Set α))
-    (H : ∀ c ⊆ S, IsChain (· ⊆ ·) c → c.Nonempty → ∃ lb ∈ S, ∀ s ∈ c, lb ⊆ s) (x) (hx : x ∈ S) :
-    ∃ m, m ⊆ x ∧ Minimal (· ∈ S) m :=
-  @zorn_le_nonempty₀ (Set α)ᵒᵈ _ S (fun _ cS hc y yc => H _ cS hc.symm ⟨y, yc⟩) _ hx
-#align zorn_superset_nonempty zorn_superset_nonempty
-=======
 
 theorem zorn_nonempty_Ici₀ (a : α)
     (ih : ∀ c ⊆ Ici a, IsChain (· ≤ ·) c → ∀ y ∈ c, ∃ ub, ∀ z ∈ c, z ≤ ub)
@@ -235,7 +185,6 @@
     (H : ∀ c ⊆ S, IsChain (· ⊆ ·) c → c.Nonempty → ∃ lb ∈ S, ∀ s ∈ c, lb ⊆ s) (x)
     (hx : x ∈ S) : ∃ m ∈ S, m ⊆ x ∧ ∀ a ∈ S, a ⊆ m → a = m :=
   @zorn_nonempty_partialOrder₀ (Set α)ᵒᵈ _ S (fun _ cS hc y yc => H _ cS hc.symm ⟨y, yc⟩) _ hx
->>>>>>> 780b09c2
 
 /-- Every chain is contained in a maximal chain. This generalizes Hausdorff's maximality principle.
 -/
