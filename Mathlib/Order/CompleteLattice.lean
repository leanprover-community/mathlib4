--- conflicted
+++ resolved
@@ -317,10 +317,7 @@
 
 instance instCompleteLinearOrder [CompleteLinearOrder α] : CompleteLinearOrder αᵒᵈ where
   __ := instCompleteLattice
-<<<<<<< HEAD
-=======
   __ := instBiheytingAlgebra
->>>>>>> 99508fb5
   __ := instLinearOrder α
 
 end OrderDual
@@ -1627,10 +1624,6 @@
 theorem iSup_mk [SupSet α] [SupSet β] (f : ι → α) (g : ι → β) :
     ⨆ i, (f i, g i) = (⨆ i, f i, ⨆ i, g i) :=
   congr_arg₂ Prod.mk (fst_iSup _) (snd_iSup _)
-<<<<<<< HEAD
-#align prod.supr_mk Prod.iSup_mk
-=======
->>>>>>> 99508fb5
 
 instance instCompleteLattice [CompleteLattice α] [CompleteLattice β] : CompleteLattice (α × β) where
   __ := instBoundedOrder α β
