/-
Copyright (c) 2017 Johannes Hölzl. All rights reserved.
Released under Apache 2.0 license as described in the file LICENSE.
Authors: Johannes Hölzl

! This file was ported from Lean 3 source module order.complete_lattice
! leanprover-community/mathlib commit 5709b0d8725255e76f47debca6400c07b5c2d8e6
! Please do not edit these lines, except to modify the commit id
! if you have ported upstream changes.
-/
import Mathlib.Data.Bool.Set
import Mathlib.Data.Nat.Set
import Mathlib.Data.ULift
import Mathlib.Order.Bounds.Basic
import Mathlib.Order.Hom.Basic

import Mathlib.Mathport.Notation


/-!
# Theory of complete lattices

## Main definitions

* `sSup` and `sInf` are the supremum and the infimum of a set;
* `iSup (f : ι → α)` and `iInf (f : ι → α)` are indexed supremum and infimum of a function,
  defined as `sSup` and `sInf` of the range of this function;
* `class CompleteLattice`: a bounded lattice such that `sSup s` is always the least upper boundary
  of `s` and `sInf s` is always the greatest lower boundary of `s`;
* `class CompleteLinearOrder`: a linear ordered complete lattice.

## Naming conventions

In lemma names,
* `sSup` is called `sSup`
* `sInf` is called `sInf`
* `⨆ i, s i` is called `iSup`
* `⨅ i, s i` is called `iInf`
* `⨆ i j, s i j` is called `iSup₂`. This is an `iSup` inside an `iSup`.
* `⨅ i j, s i j` is called `iInf₂`. This is an `iInf` inside an `iInf`.
* `⨆ i ∈ s, t i` is called `biSup` for "bounded `iSup`". This is the special case of `iSup₂`
  where `j : i ∈ s`.
* `⨅ i ∈ s, t i` is called `biInf` for "bounded `iInf`". This is the special case of `iInf₂`
  where `j : i ∈ s`.

## Notation

* `⨆ i, f i` : `iSup f`, the supremum of the range of `f`;
* `⨅ i, f i` : `iInf f`, the infimum of the range of `f`.
-/


open Function OrderDual Set

variable {α β β₂ γ : Type _} {ι ι' : Sort _} {κ : ι → Sort _} {κ' : ι' → Sort _}

/-- Class for the `sSup` operator -/
class SupSet (α : Type _) where
  sSup : Set α → α
#align has_Sup SupSet
#align has_Sup.Sup SupSet.sSup


/-- Class for the `sInf` operator -/
class InfSet (α : Type _) where
  sInf : Set α → α
#align has_Inf InfSet
#align has_Inf.Inf InfSet.sInf


export SupSet (sSup)

export InfSet (sInf)

/-- Supremum of a set -/
add_decl_doc SupSet.sSup

/-- Infimum of a set -/
add_decl_doc InfSet.sInf

/-- Indexed supremum -/
def iSup [SupSet α] {ι} (s : ι → α) : α :=
  sSup (range s)
#align supr iSup

/-- Indexed infimum -/
def iInf [InfSet α] {ι} (s : ι → α) : α :=
  sInf (range s)
#align infi iInf

instance (priority := 50) infSet_to_nonempty (α) [InfSet α] : Nonempty α :=
  ⟨sInf ∅⟩
#align has_Inf_to_nonempty infSet_to_nonempty

instance (priority := 50) supSet_to_nonempty (α) [SupSet α] : Nonempty α :=
  ⟨sSup ∅⟩
#align has_Sup_to_nonempty supSet_to_nonempty

/-
Porting note: the code below could replace the `notation3` command
open Std.ExtendedBinder in
syntax "⨆ " extBinder ", " term:51 : term

macro_rules
  | `(⨆ $x:ident, $p) => `(iSup fun $x:ident ↦ $p)
  | `(⨆ $x:ident : $t, $p) => `(iSup fun $x:ident : $t ↦ $p)
  | `(⨆ $x:ident $b:binderPred, $p) =>
    `(iSup fun $x:ident ↦ satisfies_binder_pred% $x $b ∧ $p) -/

/-- Indexed supremum. -/
notation3 "⨆ "(...)", "r:(scoped f => iSup f) => r

/-- Unexpander for the indexed supremum notation.-/
@[app_unexpander iSup]
def iSup.unexpander : Lean.PrettyPrinter.Unexpander
  | `($_ fun $x:ident ↦ $p) => `(⨆ $x:ident, $p)
  | `($_ fun $x:ident : $ty:term ↦ $p) => `(⨆ $x:ident : $ty:term, $p)
  | _ => throw ()

/-- Indexed infimum. -/
notation3 "⨅ "(...)", "r:(scoped f => iInf f) => r

/-- Unexpander for the indexed infimum notation.-/
@[app_unexpander iInf]
def iInf.unexpander : Lean.PrettyPrinter.Unexpander
  | `($_ fun $x:ident ↦ $p) => `(⨅ $x:ident, $p)
  | `($_ fun $x:ident : $ty:term ↦ $p) => `(⨅ $x:ident : $ty:term, $p)
  | _ => throw ()

instance OrderDual.supSet (α) [InfSet α] : SupSet αᵒᵈ :=
  ⟨(sInf : Set α → α)⟩

instance OrderDual.infSet (α) [SupSet α] : InfSet αᵒᵈ :=
  ⟨(sSup : Set α → α)⟩

/-- Note that we rarely use `CompleteSemilatticeSup`
(in fact, any such object is always a `CompleteLattice`, so it's usually best to start there).

Nevertheless it is sometimes a useful intermediate step in constructions.
-/
class CompleteSemilatticeSup (α : Type _) extends PartialOrder α, SupSet α where
  /-- Any element of a set is less than the set supremum. -/
  le_sSup : ∀ s, ∀ a ∈ s, a ≤ sSup s
  /-- Any upper bound is more than the set supremum. -/
  sSup_le : ∀ s a, (∀ b ∈ s, b ≤ a) → sSup s ≤ a
#align complete_semilattice_Sup CompleteSemilatticeSup

section

variable [CompleteSemilatticeSup α] {s t : Set α} {a b : α}

-- --@[ematch] Porting note: attribute removed
theorem le_sSup : a ∈ s → a ≤ sSup s :=
  CompleteSemilatticeSup.le_sSup s a
#align le_Sup le_sSup

theorem sSup_le : (∀ b ∈ s, b ≤ a) → sSup s ≤ a :=
  CompleteSemilatticeSup.sSup_le s a
#align Sup_le sSup_le

theorem isLUB_sSup (s : Set α) : IsLUB s (sSup s) :=
  ⟨fun _ ↦ le_sSup, fun _ ↦ sSup_le⟩
#align is_lub_Sup isLUB_sSup

theorem IsLUB.sSup_eq (h : IsLUB s a) : sSup s = a :=
  (isLUB_sSup s).unique h
#align is_lub.Sup_eq IsLUB.sSup_eq

theorem le_sSup_of_le (hb : b ∈ s) (h : a ≤ b) : a ≤ sSup s :=
  le_trans h (le_sSup hb)
#align le_Sup_of_le le_sSup_of_le

theorem sSup_le_sSup (h : s ⊆ t) : sSup s ≤ sSup t :=
  (isLUB_sSup s).mono (isLUB_sSup t) h
#align Sup_le_Sup sSup_le_sSup

@[simp]
theorem sSup_le_iff : sSup s ≤ a ↔ ∀ b ∈ s, b ≤ a :=
  isLUB_le_iff (isLUB_sSup s)
#align Sup_le_iff sSup_le_iff

theorem le_sSup_iff : a ≤ sSup s ↔ ∀ b ∈ upperBounds s, a ≤ b :=
  ⟨fun h _ hb => le_trans h (sSup_le hb), fun hb => hb _ fun _ => le_sSup⟩
#align le_Sup_iff le_sSup_iff

theorem le_iSup_iff {s : ι → α} : a ≤ iSup s ↔ ∀ b, (∀ i, s i ≤ b) → a ≤ b := by
  simp [iSup, le_sSup_iff, upperBounds]
#align le_supr_iff le_iSup_iff

theorem sSup_le_sSup_of_forall_exists_le (h : ∀ x ∈ s, ∃ y ∈ t, x ≤ y) : sSup s ≤ sSup t :=
  le_sSup_iff.2 fun _ hb =>
    sSup_le fun a ha =>
      let ⟨_, hct, hac⟩ := h a ha
      hac.trans (hb hct)
#align Sup_le_Sup_of_forall_exists_le sSup_le_sSup_of_forall_exists_le

-- We will generalize this to conditionally complete lattices in `csSup_singleton`.
theorem sSup_singleton {a : α} : sSup {a} = a :=
  isLUB_singleton.sSup_eq
#align Sup_singleton sSup_singleton

end

/-- Note that we rarely use `CompleteSemilatticeInf`
(in fact, any such object is always a `CompleteLattice`, so it's usually best to start there).

Nevertheless it is sometimes a useful intermediate step in constructions.
-/
class CompleteSemilatticeInf (α : Type _) extends PartialOrder α, InfSet α where
  /-- Any element of a set is more than the set infimum. -/
  sInf_le : ∀ s, ∀ a ∈ s, sInf s ≤ a
  /-- Any lower bound is less than the set infimum. -/
  le_sInf : ∀ s a, (∀ b ∈ s, a ≤ b) → a ≤ sInf s
#align complete_semilattice_Inf CompleteSemilatticeInf

section

variable [CompleteSemilatticeInf α] {s t : Set α} {a b : α}

-- --@[ematch] Porting note: attribute removed
theorem sInf_le : a ∈ s → sInf s ≤ a :=
  CompleteSemilatticeInf.sInf_le s a
#align Inf_le sInf_le

theorem le_sInf : (∀ b ∈ s, a ≤ b) → a ≤ sInf s :=
  CompleteSemilatticeInf.le_sInf s a
#align le_Inf le_sInf

theorem isGLB_sInf (s : Set α) : IsGLB s (sInf s) :=
  ⟨fun _ => sInf_le, fun _ => le_sInf⟩
#align is_glb_Inf isGLB_sInf

theorem IsGLB.sInf_eq (h : IsGLB s a) : sInf s = a :=
  (isGLB_sInf s).unique h
#align is_glb.Inf_eq IsGLB.sInf_eq

theorem sInf_le_of_le (hb : b ∈ s) (h : b ≤ a) : sInf s ≤ a :=
  le_trans (sInf_le hb) h
#align Inf_le_of_le sInf_le_of_le

theorem sInf_le_sInf (h : s ⊆ t) : sInf t ≤ sInf s :=
  (isGLB_sInf s).mono (isGLB_sInf t) h
#align Inf_le_Inf sInf_le_sInf

@[simp]
theorem le_sInf_iff : a ≤ sInf s ↔ ∀ b ∈ s, a ≤ b :=
  le_isGLB_iff (isGLB_sInf s)
#align le_Inf_iff le_sInf_iff

theorem sInf_le_iff : sInf s ≤ a ↔ ∀ b ∈ lowerBounds s, b ≤ a :=
  ⟨fun h _ hb => le_trans (le_sInf hb) h, fun hb => hb _ fun _ => sInf_le⟩
#align Inf_le_iff sInf_le_iff

theorem iInf_le_iff {s : ι → α} : iInf s ≤ a ↔ ∀ b, (∀ i, b ≤ s i) → b ≤ a := by
  simp [iInf, sInf_le_iff, lowerBounds]
#align infi_le_iff iInf_le_iff

theorem sInf_le_sInf_of_forall_exists_le (h : ∀ x ∈ s, ∃ y ∈ t, y ≤ x) : sInf t ≤ sInf s :=
  le_of_forall_le
    (by
      simp only [le_sInf_iff]
      introv h₀ h₁
      rcases h _ h₁ with ⟨y, hy, hy'⟩
      solve_by_elim [le_trans _ hy'])
#align Inf_le_Inf_of_forall_exists_le sInf_le_sInf_of_forall_exists_le

-- We will generalize this to conditionally complete lattices in `cInf_singleton`.
theorem sInf_singleton {a : α} : sInf {a} = a :=
  isGLB_singleton.sInf_eq
#align Inf_singleton sInf_singleton

end

/-- A complete lattice is a bounded lattice which has iSupema and infima for every subset. -/
class CompleteLattice (α : Type _) extends Lattice α, CompleteSemilatticeSup α,
  CompleteSemilatticeInf α, Top α, Bot α where
  /-- Any element is less than the top one. -/
  protected le_top : ∀ x : α, x ≤ ⊤
  /-- Any element is more than the bottom one. -/
  protected bot_le : ∀ x : α, ⊥ ≤ x
#align complete_lattice CompleteLattice

-- see Note [lower instance priority]
instance (priority := 100) CompleteLattice.toBoundedOrder [h : CompleteLattice α] :
    BoundedOrder α :=
  { h with }
#align complete_lattice.to_bounded_order CompleteLattice.toBoundedOrder

/-- Create a `CompleteLattice` from a `PartialOrder` and `InfSet`
that returns the greatest lower bound of a set. Usually this constructor provides
poor definitional equalities.  If other fields are known explicitly, they should be
provided; for example, if `inf` is known explicitly, construct the `CompleteLattice`
instance as
```
instance : CompleteLattice my_T :=
{ inf := better_inf,
  le_inf := ...,
  inf_le_right := ...,
  inf_le_left := ...
  -- don't care to fix sup, sSup, bot, top
  ..completeLatticeOfInf my_T _ }
```
-/
def completeLatticeOfInf (α : Type _) [H1 : PartialOrder α] [H2 : InfSet α]
    (isGLB_sInf : ∀ s : Set α, IsGLB s (sInf s)) : CompleteLattice α :=
  { H1, H2 with
    bot := sInf univ
    bot_le := fun x => (isGLB_sInf univ).1 trivial
    top := sInf ∅
    le_top := fun a => (isGLB_sInf ∅).2 <| by simp
    sup := fun a b => sInf { x : α | a ≤ x ∧ b ≤ x }
    inf := fun a b => sInf {a, b}
    le_inf := fun a b c hab hac => by
      apply (isGLB_sInf _).2
      simp [*]
    inf_le_right := fun a b => (isGLB_sInf _).1 <| mem_insert_of_mem _ <| mem_singleton _
    inf_le_left := fun a b => (isGLB_sInf _).1 <| mem_insert _ _
    sup_le := fun a b c hac hbc => (isGLB_sInf _).1 <| by simp [*]
    le_sup_left := fun a b => (isGLB_sInf _).2 fun x => And.left
    le_sup_right := fun a b => (isGLB_sInf _).2 fun x => And.right
    le_sInf := fun s a ha => (isGLB_sInf s).2 ha
    sInf_le := fun s a ha => (isGLB_sInf s).1 ha
    sSup := fun s => sInf (upperBounds s)
    le_sSup := fun s a ha => (isGLB_sInf (upperBounds s)).2 fun b hb => hb ha
    sSup_le := fun s a ha => (isGLB_sInf (upperBounds s)).1 ha }
#align complete_lattice_of_Inf completeLatticeOfInf

/-- Any `CompleteSemilatticeInf` is in fact a `CompleteLattice`.

Note that this construction has bad definitional properties:
see the doc-string on `completeLatticeOfInf`.
-/
def completeLatticeOfCompleteSemilatticeInf (α : Type _) [CompleteSemilatticeInf α] :
    CompleteLattice α :=
  completeLatticeOfInf α fun s => isGLB_sInf s
#align complete_lattice_of_complete_semilattice_Inf completeLatticeOfCompleteSemilatticeInf

/-- Create a `CompleteLattice` from a `PartialOrder` and `SupSet`
that returns the least upper bound of a set. Usually this constructor provides
poor definitional equalities.  If other fields are known explicitly, they should be
provided; for example, if `inf` is known explicitly, construct the `CompleteLattice`
instance as
```
instance : CompleteLattice my_T :=
{ inf := better_inf,
  le_inf := ...,
  inf_le_right := ...,
  inf_le_left := ...
  -- don't care to fix sup, sInf, bot, top
  ..completeLatticeOfSup my_T _ }
```
-/
def completeLatticeOfSup (α : Type _) [H1 : PartialOrder α] [H2 : SupSet α]
    (isLUB_sSup : ∀ s : Set α, IsLUB s (sSup s)) : CompleteLattice α :=
  { H1, H2 with
    top := sSup univ
    le_top := fun x => (isLUB_sSup univ).1 trivial
    bot := sSup ∅
    bot_le := fun x => (isLUB_sSup ∅).2 <| by simp
    sup := fun a b => sSup {a, b}
    sup_le := fun a b c hac hbc => (isLUB_sSup _).2 (by simp [*])
    le_sup_left := fun a b => (isLUB_sSup _).1 <| mem_insert _ _
    le_sup_right := fun a b => (isLUB_sSup _).1 <| mem_insert_of_mem _ <| mem_singleton _
    inf := fun a b => sSup { x | x ≤ a ∧ x ≤ b }
    le_inf := fun a b c hab hac => (isLUB_sSup _).1 <| by simp [*]
    inf_le_left := fun a b => (isLUB_sSup _).2 fun x => And.left
    inf_le_right := fun a b => (isLUB_sSup _).2 fun x => And.right
    sInf := fun s => sSup (lowerBounds s)
    sSup_le := fun s a ha => (isLUB_sSup s).2 ha
    le_sSup := fun s a ha => (isLUB_sSup s).1 ha
    sInf_le := fun s a ha => (isLUB_sSup (lowerBounds s)).2 fun b hb => hb ha
    le_sInf := fun s a ha => (isLUB_sSup (lowerBounds s)).1 ha }
#align complete_lattice_of_Sup completeLatticeOfSup

/-- Any `CompleteSemilatticeSup` is in fact a `CompleteLattice`.

Note that this construction has bad definitional properties:
see the doc-string on `completeLatticeOfSup`.
-/
def completeLatticeOfCompleteSemilatticeSup (α : Type _) [CompleteSemilatticeSup α] :
    CompleteLattice α :=
  completeLatticeOfSup α fun s => isLUB_sSup s
#align complete_lattice_of_complete_semilattice_Sup completeLatticeOfCompleteSemilatticeSup

-- Porting note: as we cannot rename fields while extending,
-- `CompleteLinearOrder` does not directly extend `LinearOrder`.
-- Instead we add the fields by hand, and write a manual instance.

/-- A complete linear order is a linear order whose lattice structure is complete. -/
class CompleteLinearOrder (α : Type _) extends CompleteLattice α where
  /-- A linear order is total. -/
  le_total (a b : α) : a ≤ b ∨ b ≤ a
  /-- In a linearly ordered type, we assume the order relations are all decidable. -/
  decidableLE : DecidableRel (. ≤ . : α → α → Prop)
  /-- In a linearly ordered type, we assume the order relations are all decidable. -/
<<<<<<< HEAD
  decidableEq : DecidableEq α := @decidableEq_of_decidableLE _ _ decidable_le
=======
  decidableEq : DecidableEq α := @decidableEqOfDecidableLE _ _ decidableLE
>>>>>>> 9a1411b7
  /-- In a linearly ordered type, we assume the order relations are all decidable. -/
  decidableLT : DecidableRel (. < . : α → α → Prop) :=
    @decidableLTOfdecidableLE _ _ decidableLE
#align complete_linear_order CompleteLinearOrder

instance CompleteLinearOrder.toLinearOrder [i : CompleteLinearOrder α] : LinearOrder α :=
  { i with
    min := Inf.inf
    max := Sup.sup
    min_def := fun a b => by
      split_ifs with h
      . simp [h]
      . simp [(CompleteLinearOrder.le_total a b).resolve_left h]
    max_def :=  fun a b => by
      split_ifs with h
      . simp [h]
      . simp [(CompleteLinearOrder.le_total a b).resolve_left h] }

namespace OrderDual

variable (α)

instance completeLattice [CompleteLattice α] : CompleteLattice αᵒᵈ :=
  { OrderDual.lattice α, OrderDual.supSet α, OrderDual.infSet α, OrderDual.boundedOrder α with
    le_sSup := @CompleteLattice.sInf_le α _
    sSup_le := @CompleteLattice.le_sInf α _
    sInf_le := @CompleteLattice.le_sSup α _
    le_sInf := @CompleteLattice.sSup_le α _ }

instance [CompleteLinearOrder α] : CompleteLinearOrder αᵒᵈ :=
  { OrderDual.completeLattice α, OrderDual.linearOrder α with }

end OrderDual

open OrderDual

section

variable [CompleteLattice α] {s t : Set α} {a b : α}

@[simp]
theorem toDual_sSup (s : Set α) : toDual (sSup s) = sInf (ofDual ⁻¹' s) :=
  rfl
#align to_dual_Sup toDual_sSup

@[simp]
theorem toDual_sInf (s : Set α) : toDual (sInf s) = sSup (ofDual ⁻¹' s) :=
  rfl
#align to_dual_Inf toDual_sInf

@[simp]
theorem ofDual_sSup (s : Set αᵒᵈ) : ofDual (sSup s) = sInf (toDual ⁻¹' s) :=
  rfl
#align of_dual_Sup ofDual_sSup

@[simp]
theorem ofDual_sInf (s : Set αᵒᵈ) : ofDual (sInf s) = sSup (toDual ⁻¹' s) :=
  rfl
#align of_dual_Inf ofDual_sInf

@[simp]
theorem toDual_iSup (f : ι → α) : toDual (⨆ i, f i) = ⨅ i, toDual (f i) :=
  rfl
#align to_dual_supr toDual_iSup

@[simp]
theorem toDual_iInf (f : ι → α) : toDual (⨅ i, f i) = ⨆ i, toDual (f i) :=
  rfl
#align to_dual_infi toDual_iInf

@[simp]
theorem ofDual_iSup (f : ι → αᵒᵈ) : ofDual (⨆ i, f i) = ⨅ i, ofDual (f i) :=
  rfl
#align of_dual_supr ofDual_iSup

@[simp]
theorem ofDual_iInf (f : ι → αᵒᵈ) : ofDual (⨅ i, f i) = ⨆ i, ofDual (f i) :=
  rfl
#align of_dual_infi ofDual_iInf

theorem sInf_le_sSup (hs : s.Nonempty) : sInf s ≤ sSup s :=
  isGLB_le_isLUB (isGLB_sInf s) (isLUB_sSup s) hs
#align Inf_le_Sup sInf_le_sSup

theorem sSup_union {s t : Set α} : sSup (s ∪ t) = sSup s ⊔ sSup t :=
  ((isLUB_sSup s).union (isLUB_sSup t)).sSup_eq
#align Sup_union sSup_union

theorem sInf_union {s t : Set α} : sInf (s ∪ t) = sInf s ⊓ sInf t :=
  ((isGLB_sInf s).union (isGLB_sInf t)).sInf_eq
#align Inf_union sInf_union

theorem sSup_inter_le {s t : Set α} : sSup (s ∩ t) ≤ sSup s ⊓ sSup t :=
  sSup_le fun _ hb => le_inf (le_sSup hb.1) (le_sSup hb.2)
#align Sup_inter_le sSup_inter_le

theorem le_sInf_inter {s t : Set α} : sInf s ⊔ sInf t ≤ sInf (s ∩ t) :=
  @sSup_inter_le αᵒᵈ _ _ _
#align le_Inf_inter le_sInf_inter

@[simp]
theorem sSup_empty : sSup ∅ = (⊥ : α) :=
  (@isLUB_empty α _ _).sSup_eq
#align Sup_empty sSup_empty

@[simp]
theorem sInf_empty : sInf ∅ = (⊤ : α) :=
  (@isGLB_empty α _ _).sInf_eq
#align Inf_empty sInf_empty

@[simp]
theorem sSup_univ : sSup univ = (⊤ : α) :=
  (@isLUB_univ α _ _).sSup_eq
#align Sup_univ sSup_univ

@[simp]
theorem sInf_univ : sInf univ = (⊥ : α) :=
  (@isGLB_univ α _ _).sInf_eq
#align Inf_univ sInf_univ

-- TODO(Jeremy): get this automatically
@[simp]
theorem sSup_insert {a : α} {s : Set α} : sSup (insert a s) = a ⊔ sSup s :=
  ((isLUB_sSup s).insert a).sSup_eq
#align Sup_insert sSup_insert

@[simp]
theorem sInf_insert {a : α} {s : Set α} : sInf (insert a s) = a ⊓ sInf s :=
  ((isGLB_sInf s).insert a).sInf_eq
#align Inf_insert sInf_insert

theorem sSup_le_sSup_of_subset_insert_bot (h : s ⊆ insert ⊥ t) : sSup s ≤ sSup t :=
  le_trans (sSup_le_sSup h) (le_of_eq (_root_.trans sSup_insert bot_sup_eq))
#align Sup_le_Sup_of_subset_insert_bot sSup_le_sSup_of_subset_insert_bot

theorem sInf_le_sInf_of_subset_insert_top (h : s ⊆ insert ⊤ t) : sInf t ≤ sInf s :=
  le_trans (le_of_eq (_root_.trans top_inf_eq.symm sInf_insert.symm)) (sInf_le_sInf h)
#align Inf_le_Inf_of_subset_insert_top sInf_le_sInf_of_subset_insert_top

@[simp]
theorem sSup_diff_singleton_bot (s : Set α) : sSup (s \ {⊥}) = sSup s :=
  (sSup_le_sSup (diff_subset _ _)).antisymm <|
    sSup_le_sSup_of_subset_insert_bot <| subset_insert_diff_singleton _ _
#align Sup_diff_singleton_bot sSup_diff_singleton_bot

@[simp]
theorem sInf_diff_singleton_top (s : Set α) : sInf (s \ {⊤}) = sInf s :=
  @sSup_diff_singleton_bot αᵒᵈ _ s
#align Inf_diff_singleton_top sInf_diff_singleton_top

theorem sSup_pair {a b : α} : sSup {a, b} = a ⊔ b :=
  (@isLUB_pair α _ a b).sSup_eq
#align Sup_pair sSup_pair

theorem sInf_pair {a b : α} : sInf {a, b} = a ⊓ b :=
  (@isGLB_pair α _ a b).sInf_eq
#align Inf_pair sInf_pair

@[simp]
theorem sSup_eq_bot : sSup s = ⊥ ↔ ∀ a ∈ s, a = ⊥ :=
  ⟨fun h _ ha => bot_unique <| h ▸ le_sSup ha, fun h =>
    bot_unique <| sSup_le fun a ha => le_bot_iff.2 <| h a ha⟩
#align Sup_eq_bot sSup_eq_bot

@[simp]
theorem sInf_eq_top : sInf s = ⊤ ↔ ∀ a ∈ s, a = ⊤ :=
  @sSup_eq_bot αᵒᵈ _ _
#align Inf_eq_top sInf_eq_top

theorem eq_singleton_bot_of_sSup_eq_bot_of_nonempty {s : Set α} (h_sup : sSup s = ⊥)
    (hne : s.Nonempty) : s = {⊥} := by
  rw [Set.eq_singleton_iff_nonempty_unique_mem]
  rw [sSup_eq_bot] at h_sup
  exact ⟨hne, h_sup⟩
#align eq_singleton_bot_of_Sup_eq_bot_of_nonempty eq_singleton_bot_of_sSup_eq_bot_of_nonempty

theorem eq_singleton_top_of_sInf_eq_top_of_nonempty : sInf s = ⊤ → s.Nonempty → s = {⊤} :=
  @eq_singleton_bot_of_sSup_eq_bot_of_nonempty αᵒᵈ _ _
#align eq_singleton_top_of_Inf_eq_top_of_nonempty eq_singleton_top_of_sInf_eq_top_of_nonempty

/-- Introduction rule to prove that `b` is the supremum of `s`: it suffices to check that `b`
is larger than all elements of `s`, and that this is not the case of any `w < b`.
See `csSup_eq_of_forall_le_of_forall_lt_exists_gt` for a version in conditionally complete
lattices. -/
theorem sSup_eq_of_forall_le_of_forall_lt_exists_gt (h₁ : ∀ a ∈ s, a ≤ b)
    (h₂ : ∀ w, w < b → ∃ a ∈ s, w < a) : sSup s = b :=
  (sSup_le h₁).eq_of_not_lt fun h =>
    let ⟨_, ha, ha'⟩ := h₂ _ h
    ((le_sSup ha).trans_lt ha').false
#align Sup_eq_of_forall_le_of_forall_lt_exists_gt sSup_eq_of_forall_le_of_forall_lt_exists_gt

/-- Introduction rule to prove that `b` is the infimum of `s`: it suffices to check that `b`
is smaller than all elements of `s`, and that this is not the case of any `w > b`.
See `csInf_eq_of_forall_ge_of_forall_gt_exists_lt` for a version in conditionally complete
lattices. -/
theorem sInf_eq_of_forall_ge_of_forall_gt_exists_lt :
    (∀ a ∈ s, b ≤ a) → (∀ w, b < w → ∃ a ∈ s, a < w) → sInf s = b :=
  @sSup_eq_of_forall_le_of_forall_lt_exists_gt αᵒᵈ _ _ _
#align Inf_eq_of_forall_ge_of_forall_gt_exists_lt sInf_eq_of_forall_ge_of_forall_gt_exists_lt

end

section CompleteLinearOrder

variable [CompleteLinearOrder α] {s t : Set α} {a b : α}

theorem lt_sSup_iff : b < sSup s ↔ ∃ a ∈ s, b < a :=
  lt_isLUB_iff <| isLUB_sSup s
#align lt_Sup_iff lt_sSup_iff

theorem sInf_lt_iff : sInf s < b ↔ ∃ a ∈ s, a < b :=
  isGLB_lt_iff <| isGLB_sInf s
#align Inf_lt_iff sInf_lt_iff

theorem sSup_eq_top : sSup s = ⊤ ↔ ∀ b < ⊤, ∃ a ∈ s, b < a :=
  ⟨fun h _ hb => lt_sSup_iff.1 <| hb.trans_eq h.symm, fun h =>
    top_unique <|
      le_of_not_gt fun h' =>
        let ⟨_, ha, h⟩ := h _ h'
        (h.trans_le <| le_sSup ha).false⟩
#align Sup_eq_top sSup_eq_top

theorem sInf_eq_bot : sInf s = ⊥ ↔ ∀ b > ⊥, ∃ a ∈ s, a < b :=
  @sSup_eq_top αᵒᵈ _ _
#align Inf_eq_bot sInf_eq_bot

theorem lt_iSup_iff {f : ι → α} : a < iSup f ↔ ∃ i, a < f i :=
  lt_sSup_iff.trans exists_range_iff
#align lt_supr_iff lt_iSup_iff

theorem iInf_lt_iff {f : ι → α} : iInf f < a ↔ ∃ i, f i < a :=
  sInf_lt_iff.trans exists_range_iff
#align infi_lt_iff iInf_lt_iff

end CompleteLinearOrder

/-
### iSup & iInf
-/
section SupSet

variable [SupSet α] {f g : ι → α}

theorem sSup_range : sSup (range f) = iSup f :=
  rfl
#align Sup_range sSup_range

theorem sSup_eq_iSup' (s : Set α) : sSup s = ⨆ a : s, (a : α) := by rw [iSup, Subtype.range_coe]
#align Sup_eq_supr' sSup_eq_iSup'

theorem iSup_congr (h : ∀ i, f i = g i) : (⨆ i, f i) = ⨆ i, g i :=
  congr_arg _ <| funext h
#align supr_congr iSup_congr

theorem Function.Surjective.iSup_comp {f : ι → ι'} (hf : Surjective f) (g : ι' → α) :
    (⨆ x, g (f x)) = ⨆ y, g y := by
  simp [iSup]
  congr
  exact hf.range_comp g
#align function.surjective.supr_comp Function.Surjective.iSup_comp

theorem Equiv.iSup_comp {g : ι' → α} (e : ι ≃ ι') : (⨆ x, g (e x)) = ⨆ y, g y :=
  e.surjective.iSup_comp _
#align equiv.supr_comp Equiv.iSup_comp

protected theorem Function.Surjective.iSup_congr {g : ι' → α} (h : ι → ι') (h1 : Surjective h)
    (h2 : ∀ x, g (h x) = f x) : (⨆ x, f x) = ⨆ y, g y := by
  convert h1.iSup_comp g
  exact (h2 _).symm
#align function.surjective.supr_congr Function.Surjective.iSup_congr

protected theorem Equiv.iSup_congr {g : ι' → α} (e : ι ≃ ι') (h : ∀ x, g (e x) = f x) :
    (⨆ x, f x) = ⨆ y, g y :=
  e.surjective.iSup_congr _ h
#align equiv.supr_congr Equiv.iSup_congr

@[congr]
theorem iSup_congr_Prop {p q : Prop} {f₁ : p → α} {f₂ : q → α} (pq : p ↔ q)
    (f : ∀ x, f₁ (pq.mpr x) = f₂ x) : iSup f₁ = iSup f₂ := by
  obtain rfl := propext pq
  congr with x
  apply f
#align supr_congr_Prop iSup_congr_Prop

theorem iSup_plift_up (f : PLift ι → α) : (⨆ i, f (PLift.up i)) = ⨆ i, f i :=
  (PLift.up_surjective.iSup_congr _) fun _ => rfl
#align supr_plift_up iSup_plift_up

theorem iSup_plift_down (f : ι → α) : (⨆ i, f (PLift.down i)) = ⨆ i, f i :=
  (PLift.down_surjective.iSup_congr _) fun _ => rfl
#align supr_plift_down iSup_plift_down

theorem iSup_range' (g : β → α) (f : ι → β) : (⨆ b : range f, g b) = ⨆ i, g (f i) := by
  rw [iSup, iSup, ← image_eq_range, ← range_comp]
  rfl
#align supr_range' iSup_range'

theorem sSup_image' {s : Set β} {f : β → α} : sSup (f '' s) = ⨆ a : s, f a := by
  rw [iSup, image_eq_range]
#align Sup_image' sSup_image'

end SupSet

section InfSet

variable [InfSet α] {f g : ι → α}

theorem sInf_range : sInf (range f) = iInf f :=
  rfl
#align Inf_range sInf_range

theorem sInf_eq_iInf' (s : Set α) : sInf s = ⨅ a : s, (a : α) :=
  @sSup_eq_iSup' αᵒᵈ _ _
#align Inf_eq_infi' sInf_eq_iInf'

theorem iInf_congr (h : ∀ i, f i = g i) : (⨅ i, f i) = ⨅ i, g i :=
  congr_arg _ <| funext h
#align infi_congr iInf_congr

theorem Function.Surjective.iInf_comp {f : ι → ι'} (hf : Surjective f) (g : ι' → α) :
    (⨅ x, g (f x)) = ⨅ y, g y :=
  @Function.Surjective.iSup_comp αᵒᵈ _ _ _ f hf g
#align function.surjective.infi_comp Function.Surjective.iInf_comp

theorem Equiv.iInf_comp {g : ι' → α} (e : ι ≃ ι') : (⨅ x, g (e x)) = ⨅ y, g y :=
  @Equiv.iSup_comp αᵒᵈ _ _ _ _ e
#align equiv.infi_comp Equiv.iInf_comp

protected theorem Function.Surjective.iInf_congr {g : ι' → α} (h : ι → ι') (h1 : Surjective h)
    (h2 : ∀ x, g (h x) = f x) : (⨅ x, f x) = ⨅ y, g y :=
  @Function.Surjective.iSup_congr αᵒᵈ _ _ _ _ _ h h1 h2
#align function.surjective.infi_congr Function.Surjective.iInf_congr

protected theorem Equiv.iInf_congr {g : ι' → α} (e : ι ≃ ι') (h : ∀ x, g (e x) = f x) :
    (⨅ x, f x) = ⨅ y, g y :=
  @Equiv.iSup_congr αᵒᵈ _ _ _ _ _ e h
#align equiv.infi_congr Equiv.iInf_congr

@[congr]
theorem iInf_congr_Prop {p q : Prop} {f₁ : p → α} {f₂ : q → α} (pq : p ↔ q)
    (f : ∀ x, f₁ (pq.mpr x) = f₂ x) : iInf f₁ = iInf f₂ :=
  @iSup_congr_Prop αᵒᵈ _ p q f₁ f₂ pq f
#align infi_congr_Prop iInf_congr_Prop

theorem iInf_plift_up (f : PLift ι → α) : (⨅ i, f (PLift.up i)) = ⨅ i, f i :=
  (PLift.up_surjective.iInf_congr _) fun _ => rfl
#align infi_plift_up iInf_plift_up

theorem iInf_plift_down (f : ι → α) : (⨅ i, f (PLift.down i)) = ⨅ i, f i :=
  (PLift.down_surjective.iInf_congr _) fun _ => rfl
#align infi_plift_down iInf_plift_down

theorem iInf_range' (g : β → α) (f : ι → β) : (⨅ b : range f, g b) = ⨅ i, g (f i) :=
  @iSup_range' αᵒᵈ _ _ _ _ _
#align infi_range' iInf_range'

theorem sInf_image' {s : Set β} {f : β → α} : sInf (f '' s) = ⨅ a : s, f a :=
  @sSup_image' αᵒᵈ _ _ _ _
#align Inf_image' sInf_image'

end InfSet

section

variable [CompleteLattice α] {f g s t : ι → α} {a b : α}

-- TODO: this declaration gives error when starting smt state
----@[ematch] Porting note: attribute removed
theorem le_iSup (f : ι → α) (i : ι) : f i ≤ iSup f :=
  le_sSup ⟨i, rfl⟩
#align le_supr le_iSup

theorem iInf_le (f : ι → α) (i : ι) : iInf f ≤ f i :=
  sInf_le ⟨i, rfl⟩
#align infi_le iInf_le

-- --@[ematch] Porting note: attribute removed
theorem le_iSup' (f : ι → α) (i : ι) : f i ≤ iSup f :=
  le_sSup ⟨i, rfl⟩
#align le_supr' le_iSup'

----@[ematch] Porting note: attribute removed
theorem iInf_le' (f : ι → α) (i : ι) : iInf f ≤ f i :=
  sInf_le ⟨i, rfl⟩
#align infi_le' iInf_le'

/- TODO: this version would be more powerful, but, alas, the pattern matcher
   doesn't accept it.
--@[ematch] lemma le_iSup' (f : ι → α) (i : ι) : (: f i :) ≤ (: iSup f :) :=
le_sSup ⟨i, rfl⟩
-/
theorem isLUB_iSup : IsLUB (range f) (⨆ j, f j) :=
  isLUB_sSup _
#align is_lub_supr isLUB_iSup

theorem isGLB_iInf : IsGLB (range f) (⨅ j, f j) :=
  isGLB_sInf _
#align is_glb_infi isGLB_iInf

theorem IsLUB.iSup_eq (h : IsLUB (range f) a) : (⨆ j, f j) = a :=
  h.sSup_eq
#align is_lub.supr_eq IsLUB.iSup_eq

theorem IsGLB.iInf_eq (h : IsGLB (range f) a) : (⨅ j, f j) = a :=
  h.sInf_eq
#align is_glb.infi_eq IsGLB.iInf_eq

theorem le_iSup_of_le (i : ι) (h : a ≤ f i) : a ≤ iSup f :=
  h.trans <| le_iSup _ i
#align le_supr_of_le le_iSup_of_le

theorem iInf_le_of_le (i : ι) (h : f i ≤ a) : iInf f ≤ a :=
  (iInf_le _ i).trans h
#align infi_le_of_le iInf_le_of_le

theorem le_iSup₂ {f : ∀ i, κ i → α} (i : ι) (j : κ i) : f i j ≤ ⨆ (i) (j), f i j :=
  le_iSup_of_le i <| le_iSup (f i) j
#align le_supr₂ le_iSup₂

theorem iInf₂_le {f : ∀ i, κ i → α} (i : ι) (j : κ i) : (⨅ (i) (j), f i j) ≤ f i j :=
  iInf_le_of_le i <| iInf_le (f i) j
#align infi₂_le iInf₂_le

theorem le_iSup₂_of_le {f : ∀ i, κ i → α} (i : ι) (j : κ i) (h : a ≤ f i j) :
    a ≤ ⨆ (i) (j), f i j :=
  h.trans <| le_iSup₂ i j
#align le_supr₂_of_le le_iSup₂_of_le

theorem iInf₂_le_of_le {f : ∀ i, κ i → α} (i : ι) (j : κ i) (h : f i j ≤ a) :
    (⨅ (i) (j), f i j) ≤ a :=
  (iInf₂_le i j).trans h
#align infi₂_le_of_le iInf₂_le_of_le

theorem iSup_le (h : ∀ i, f i ≤ a) : iSup f ≤ a :=
  sSup_le fun _ ⟨i, Eq⟩ => Eq ▸ h i
#align supr_le iSup_le

theorem le_iInf (h : ∀ i, a ≤ f i) : a ≤ iInf f :=
  le_sInf fun _ ⟨i, Eq⟩ => Eq ▸ h i
#align le_infi le_iInf

theorem iSup₂_le {f : ∀ i, κ i → α} (h : ∀ i j, f i j ≤ a) : (⨆ (i) (j), f i j) ≤ a :=
  iSup_le fun i => iSup_le <| h i
#align supr₂_le iSup₂_le

theorem le_iInf₂ {f : ∀ i, κ i → α} (h : ∀ i j, a ≤ f i j) : a ≤ ⨅ (i) (j), f i j :=
  le_iInf fun i => le_iInf <| h i
#align le_infi₂ le_iInf₂

theorem iSup₂_le_iSup (κ : ι → Sort _) (f : ι → α) : (⨆ (i) (_j : κ i), f i) ≤ ⨆ i, f i :=
  iSup₂_le fun i _ => le_iSup f i
#align supr₂_le_supr iSup₂_le_iSup

theorem iInf_le_iInf₂ (κ : ι → Sort _) (f : ι → α) : (⨅ i, f i) ≤ ⨅ (i) (_j : κ i), f i :=
  le_iInf₂ fun i _ => iInf_le f i
#align infi_le_infi₂ iInf_le_iInf₂

theorem iSup_mono (h : ∀ i, f i ≤ g i) : iSup f ≤ iSup g :=
  iSup_le fun i => le_iSup_of_le i <| h i
#align supr_mono iSup_mono

theorem iInf_mono (h : ∀ i, f i ≤ g i) : iInf f ≤ iInf g :=
  le_iInf fun i => iInf_le_of_le i <| h i
#align infi_mono iInf_mono

theorem iSup₂_mono {f g : ∀ i, κ i → α} (h : ∀ i j, f i j ≤ g i j) :
    (⨆ (i) (j), f i j) ≤ ⨆ (i) (j), g i j :=
  iSup_mono fun i => iSup_mono <| h i
#align supr₂_mono iSup₂_mono

theorem iInf₂_mono {f g : ∀ i, κ i → α} (h : ∀ i j, f i j ≤ g i j) :
    (⨅ (i) (j), f i j) ≤ ⨅ (i) (j), g i j :=
  iInf_mono fun i => iInf_mono <| h i
#align infi₂_mono iInf₂_mono

theorem iSup_mono' {g : ι' → α} (h : ∀ i, ∃ i', f i ≤ g i') : iSup f ≤ iSup g :=
  iSup_le fun i => Exists.elim (h i) le_iSup_of_le
#align supr_mono' iSup_mono'

theorem iInf_mono' {g : ι' → α} (h : ∀ i', ∃ i, f i ≤ g i') : iInf f ≤ iInf g :=
  le_iInf fun i' => Exists.elim (h i') iInf_le_of_le
#align infi_mono' iInf_mono'

theorem iSup₂_mono' {f : ∀ i, κ i → α} {g : ∀ i', κ' i' → α} (h : ∀ i j, ∃ i' j', f i j ≤ g i' j') :
    (⨆ (i) (j), f i j) ≤ ⨆ (i) (j), g i j :=
  iSup₂_le fun i j =>
    let ⟨i', j', h⟩ := h i j
    le_iSup₂_of_le i' j' h
#align supr₂_mono' iSup₂_mono'

theorem iInf₂_mono' {f : ∀ i, κ i → α} {g : ∀ i', κ' i' → α} (h : ∀ i j, ∃ i' j', f i' j' ≤ g i j) :
    (⨅ (i) (j), f i j) ≤ ⨅ (i) (j), g i j :=
  le_iInf₂ fun i j =>
    let ⟨i', j', h⟩ := h i j
    iInf₂_le_of_le i' j' h
#align infi₂_mono' iInf₂_mono'

theorem iSup_const_mono (h : ι → ι') : (⨆ _i : ι, a) ≤ ⨆ _j : ι', a :=
  iSup_le <| le_iSup _ ∘ h
#align supr_const_mono iSup_const_mono

theorem iInf_const_mono (h : ι' → ι) : (⨅ _i : ι, a) ≤ ⨅ _j : ι', a :=
  le_iInf <| iInf_le _ ∘ h
#align infi_const_mono iInf_const_mono

theorem iSup_iInf_le_iInf_iSup (f : ι → ι' → α) : (⨆ i, ⨅ j, f i j) ≤ ⨅ j, ⨆ i, f i j :=
  iSup_le fun i => iInf_mono fun j => le_iSup (fun i => f i j) i
#align supr_infi_le_infi_supr iSup_iInf_le_iInf_iSup

theorem biSup_mono {p q : ι → Prop} (hpq : ∀ i, p i → q i) :
    (⨆ (i) (_h : p i), f i) ≤ ⨆ (i) (_h : q i), f i :=
  iSup_mono fun i => iSup_const_mono (hpq i)
#align bsupr_mono biSup_mono

theorem biInf_mono {p q : ι → Prop} (hpq : ∀ i, p i → q i) :
    (⨅ (i) (_h : q i), f i) ≤ ⨅ (i) (_h : p i), f i :=
  iInf_mono fun i => iInf_const_mono (hpq i)
#align binfi_mono biInf_mono

@[simp]
theorem iSup_le_iff : iSup f ≤ a ↔ ∀ i, f i ≤ a :=
  (isLUB_le_iff isLUB_iSup).trans forall_range_iff
#align supr_le_iff iSup_le_iff

@[simp]
theorem le_iInf_iff : a ≤ iInf f ↔ ∀ i, a ≤ f i :=
  (le_isGLB_iff isGLB_iInf).trans forall_range_iff
#align le_infi_iff le_iInf_iff

theorem iSup₂_le_iff {f : ∀ i, κ i → α} : (⨆ (i) (j), f i j) ≤ a ↔ ∀ i j, f i j ≤ a := by
  simp_rw [iSup_le_iff]
#align supr₂_le_iff iSup₂_le_iff

theorem le_iInf₂_iff {f : ∀ i, κ i → α} : (a ≤ ⨅ (i) (j), f i j) ↔ ∀ i j, a ≤ f i j := by
  simp_rw [le_iInf_iff]
#align le_infi₂_iff le_iInf₂_iff

theorem iSup_lt_iff : iSup f < a ↔ ∃ b, b < a ∧ ∀ i, f i ≤ b :=
  ⟨fun h => ⟨iSup f, h, le_iSup f⟩, fun ⟨_, h, hb⟩ => (iSup_le hb).trans_lt h⟩
#align supr_lt_iff iSup_lt_iff

theorem lt_iInf_iff : a < iInf f ↔ ∃ b, a < b ∧ ∀ i, b ≤ f i :=
  ⟨fun h => ⟨iInf f, h, iInf_le f⟩, fun ⟨_, h, hb⟩ => h.trans_le <| le_iInf hb⟩
#align lt_infi_iff lt_iInf_iff

theorem sSup_eq_iSup {s : Set α} : sSup s = ⨆ a ∈ s, a :=
  le_antisymm (sSup_le le_iSup₂) (iSup₂_le fun _ => le_sSup)
#align Sup_eq_supr sSup_eq_iSup

theorem sInf_eq_iInf {s : Set α} : sInf s = ⨅ a ∈ s, a :=
  @sSup_eq_iSup αᵒᵈ _ _
#align Inf_eq_infi sInf_eq_iInf

theorem Monotone.le_map_iSup [CompleteLattice β] {f : α → β} (hf : Monotone f) :
    (⨆ i, f (s i)) ≤ f (iSup s) :=
  iSup_le fun _ => hf <| le_iSup _ _
#align monotone.le_map_supr Monotone.le_map_iSup

theorem Antitone.le_map_iInf [CompleteLattice β] {f : α → β} (hf : Antitone f) :
    (⨆ i, f (s i)) ≤ f (iInf s) :=
  hf.dual_left.le_map_iSup
#align antitone.le_map_infi Antitone.le_map_iInf

theorem Monotone.le_map_iSup₂ [CompleteLattice β] {f : α → β} (hf : Monotone f) (s : ∀ i, κ i → α) :
    (⨆ (i) (j), f (s i j)) ≤ f (⨆ (i) (j), s i j) :=
  iSup₂_le fun _ _ => hf <| le_iSup₂ _ _
#align monotone.le_map_supr₂ Monotone.le_map_iSup₂

theorem Antitone.le_map_iInf₂ [CompleteLattice β] {f : α → β} (hf : Antitone f) (s : ∀ i, κ i → α) :
    (⨆ (i) (j), f (s i j)) ≤ f (⨅ (i) (j), s i j) :=
  hf.dual_left.le_map_iSup₂ _
#align antitone.le_map_infi₂ Antitone.le_map_iInf₂

theorem Monotone.le_map_sSup [CompleteLattice β] {s : Set α} {f : α → β} (hf : Monotone f) :
    (⨆ a ∈ s, f a) ≤ f (sSup s) := by rw [sSup_eq_iSup] ; exact hf.le_map_iSup₂ _
#align monotone.le_map_Sup Monotone.le_map_sSup

theorem Antitone.le_map_sInf [CompleteLattice β] {s : Set α} {f : α → β} (hf : Antitone f) :
    (⨆ a ∈ s, f a) ≤ f (sInf s) :=
  hf.dual_left.le_map_sSup
#align antitone.le_map_Inf Antitone.le_map_sInf

theorem OrderIso.map_iSup [CompleteLattice β] (f : α ≃o β) (x : ι → α) :
    f (⨆ i, x i) = ⨆ i, f (x i) :=
  eq_of_forall_ge_iff <| f.surjective.forall.2
  fun x => by simp only [f.le_iff_le, iSup_le_iff]
#align order_iso.map_supr OrderIso.map_iSup

theorem OrderIso.map_iInf [CompleteLattice β] (f : α ≃o β) (x : ι → α) :
    f (⨅ i, x i) = ⨅ i, f (x i) :=
  OrderIso.map_iSup f.dual _
#align order_iso.map_infi OrderIso.map_iInf

theorem OrderIso.map_sSup [CompleteLattice β] (f : α ≃o β) (s : Set α) :
    f (sSup s) = ⨆ a ∈ s, f a :=
  by simp only [sSup_eq_iSup, OrderIso.map_iSup]
#align order_iso.map_Sup OrderIso.map_sSup

theorem OrderIso.map_sInf [CompleteLattice β] (f : α ≃o β) (s : Set α) :
    f (sInf s) = ⨅ a ∈ s, f a :=
  OrderIso.map_sSup f.dual _
#align order_iso.map_Inf OrderIso.map_sInf

theorem iSup_comp_le {ι' : Sort _} (f : ι' → α) (g : ι → ι') : (⨆ x, f (g x)) ≤ ⨆ y, f y :=
  iSup_mono' fun _ => ⟨_, le_rfl⟩
#align supr_comp_le iSup_comp_le

theorem le_iInf_comp {ι' : Sort _} (f : ι' → α) (g : ι → ι') : (⨅ y, f y) ≤ ⨅ x, f (g x) :=
  iInf_mono' fun _ => ⟨_, le_rfl⟩
#align le_infi_comp le_iInf_comp

theorem Monotone.iSup_comp_eq [Preorder β] {f : β → α} (hf : Monotone f) {s : ι → β}
    (hs : ∀ x, ∃ i, x ≤ s i) : (⨆ x, f (s x)) = ⨆ y, f y :=
  le_antisymm (iSup_comp_le _ _) (iSup_mono' fun x => (hs x).imp fun _ hi => hf hi)
#align monotone.supr_comp_eq Monotone.iSup_comp_eq

theorem Monotone.iInf_comp_eq [Preorder β] {f : β → α} (hf : Monotone f) {s : ι → β}
    (hs : ∀ x, ∃ i, s i ≤ x) : (⨅ x, f (s x)) = ⨅ y, f y :=
  le_antisymm (iInf_mono' fun x => (hs x).imp fun _ hi => hf hi) (le_iInf_comp _ _)
#align monotone.infi_comp_eq Monotone.iInf_comp_eq

theorem Antitone.map_iSup_le [CompleteLattice β] {f : α → β} (hf : Antitone f) :
    f (iSup s) ≤ ⨅ i, f (s i) :=
  le_iInf fun _ => hf <| le_iSup _ _
#align antitone.map_supr_le Antitone.map_iSup_le

theorem Monotone.map_iInf_le [CompleteLattice β] {f : α → β} (hf : Monotone f) :
    f (iInf s) ≤ ⨅ i, f (s i) :=
  hf.dual_left.map_iSup_le
#align monotone.map_infi_le Monotone.map_iInf_le

theorem Antitone.map_iSup₂_le [CompleteLattice β] {f : α → β} (hf : Antitone f) (s : ∀ i, κ i → α) :
    f (⨆ (i) (j), s i j) ≤ ⨅ (i) (j), f (s i j) :=
  hf.dual.le_map_iInf₂ _
#align antitone.map_supr₂_le Antitone.map_iSup₂_le

theorem Monotone.map_iInf₂_le [CompleteLattice β] {f : α → β} (hf : Monotone f) (s : ∀ i, κ i → α) :
    f (⨅ (i) (j), s i j) ≤ ⨅ (i) (j), f (s i j) :=
  hf.dual.le_map_iSup₂ _
#align monotone.map_infi₂_le Monotone.map_iInf₂_le

theorem Antitone.map_sSup_le [CompleteLattice β] {s : Set α} {f : α → β} (hf : Antitone f) :
    f (sSup s) ≤ ⨅ a ∈ s, f a := by
  rw [sSup_eq_iSup]
  exact hf.map_iSup₂_le _
#align antitone.map_Sup_le Antitone.map_sSup_le

theorem Monotone.map_sInf_le [CompleteLattice β] {s : Set α} {f : α → β} (hf : Monotone f) :
    f (sInf s) ≤ ⨅ a ∈ s, f a :=
  hf.dual_left.map_sSup_le
#align monotone.map_Inf_le Monotone.map_sInf_le

theorem iSup_const_le : (⨆ _i : ι, a) ≤ a :=
  iSup_le fun _ => le_rfl
#align supr_const_le iSup_const_le

theorem le_iInf_const : a ≤ ⨅ _i : ι, a :=
  le_iInf fun _ => le_rfl
#align le_infi_const le_iInf_const

-- We generalize this to conditionally complete lattices in `ciSup_const` and `ciInf_const`.
theorem iSup_const [Nonempty ι] : (⨆ _b : ι, a) = a := by rw [iSup, range_const, sSup_singleton]
#align supr_const iSup_const

theorem iInf_const [Nonempty ι] : (⨅ _b : ι, a) = a :=
  @iSup_const αᵒᵈ _ _ a _
#align infi_const iInf_const

@[simp]
theorem iSup_bot : (⨆ _i : ι, ⊥ : α) = ⊥ :=
  bot_unique iSup_const_le
#align supr_bot iSup_bot

@[simp]
theorem iInf_top : (⨅ _i : ι, ⊤ : α) = ⊤ :=
  top_unique le_iInf_const
#align infi_top iInf_top

@[simp]
theorem iSup_eq_bot : iSup s = ⊥ ↔ ∀ i, s i = ⊥ :=
  sSup_eq_bot.trans forall_range_iff
#align supr_eq_bot iSup_eq_bot

@[simp]
theorem iInf_eq_top : iInf s = ⊤ ↔ ∀ i, s i = ⊤ :=
  sInf_eq_top.trans forall_range_iff
#align infi_eq_top iInf_eq_top

theorem iSup₂_eq_bot {f : ∀ i, κ i → α} : (⨆ (i) (j), f i j) = ⊥ ↔ ∀ i j, f i j = ⊥ := by
  simp
#align supr₂_eq_bot iSup₂_eq_bot

theorem iInf₂_eq_top {f : ∀ i, κ i → α} : (⨅ (i) (j), f i j) = ⊤ ↔ ∀ i j, f i j = ⊤ := by
  simp
#align infi₂_eq_top iInf₂_eq_top

@[simp]
theorem iSup_pos {p : Prop} {f : p → α} (hp : p) : (⨆ h : p, f h) = f hp :=
  le_antisymm (iSup_le fun _ => le_rfl) (le_iSup _ _)
#align supr_pos iSup_pos

@[simp]
theorem iInf_pos {p : Prop} {f : p → α} (hp : p) : (⨅ h : p, f h) = f hp :=
  le_antisymm (iInf_le _ _) (le_iInf fun _ => le_rfl)
#align infi_pos iInf_pos

@[simp]
theorem iSup_neg {p : Prop} {f : p → α} (hp : ¬p) : (⨆ h : p, f h) = ⊥ :=
  le_antisymm (iSup_le fun h => (hp h).elim) bot_le
#align supr_neg iSup_neg

@[simp]
theorem iInf_neg {p : Prop} {f : p → α} (hp : ¬p) : (⨅ h : p, f h) = ⊤ :=
  le_antisymm le_top <| le_iInf fun h => (hp h).elim
#align infi_neg iInf_neg

/-- Introduction rule to prove that `b` is the supremum of `f`: it suffices to check that `b`
is larger than `f i` for all `i`, and that this is not the case of any `w<b`.
See `ciSup_eq_of_forall_le_of_forall_lt_exists_gt` for a version in conditionally complete
lattices. -/
theorem iSup_eq_of_forall_le_of_forall_lt_exists_gt {f : ι → α} (h₁ : ∀ i, f i ≤ b)
    (h₂ : ∀ w, w < b → ∃ i, w < f i) : (⨆ i : ι, f i) = b :=
  sSup_eq_of_forall_le_of_forall_lt_exists_gt (forall_range_iff.mpr h₁) fun w hw =>
    exists_range_iff.mpr <| h₂ w hw
#align supr_eq_of_forall_le_of_forall_lt_exists_gt iSup_eq_of_forall_le_of_forall_lt_exists_gt

/-- Introduction rule to prove that `b` is the infimum of `f`: it suffices to check that `b`
is smaller than `f i` for all `i`, and that this is not the case of any `w>b`.
See `ciInf_eq_of_forall_ge_of_forall_gt_exists_lt` for a version in conditionally complete
lattices. -/
theorem iInf_eq_of_forall_ge_of_forall_gt_exists_lt :
    (∀ i, b ≤ f i) → (∀ w, b < w → ∃ i, f i < w) → (⨅ i, f i) = b :=
  @iSup_eq_of_forall_le_of_forall_lt_exists_gt αᵒᵈ _ _ _ _
#align infi_eq_of_forall_ge_of_forall_gt_exists_lt iInf_eq_of_forall_ge_of_forall_gt_exists_lt

theorem iSup_eq_dif {p : Prop} [Decidable p] (a : p → α) :
    (⨆ h : p, a h) = if h : p then a h else ⊥ := by by_cases h : p <;> simp [h]
#align supr_eq_dif iSup_eq_dif

theorem iSup_eq_if {p : Prop} [Decidable p] (a : α) : (⨆ _h : p, a) = if p then a else ⊥ :=
  iSup_eq_dif fun _ => a
#align supr_eq_if iSup_eq_if

theorem iInf_eq_dif {p : Prop} [Decidable p] (a : p → α) :
    (⨅ h : p, a h) = if h : p then a h else ⊤ :=
  @iSup_eq_dif αᵒᵈ _ _ _ _
#align infi_eq_dif iInf_eq_dif

theorem iInf_eq_if {p : Prop} [Decidable p] (a : α) : (⨅ _h : p, a) = if p then a else ⊤ :=
  iInf_eq_dif fun _ => a
#align infi_eq_if iInf_eq_if

theorem iSup_comm {f : ι → ι' → α} : (⨆ (i) (j), f i j) = ⨆ (j) (i), f i j :=
  le_antisymm (iSup_le fun i => iSup_mono fun j => le_iSup (fun i => f i j) i)
    (iSup_le fun _ => iSup_mono fun _ => le_iSup _ _)
#align supr_comm iSup_comm

theorem iInf_comm {f : ι → ι' → α} : (⨅ (i) (j), f i j) = ⨅ (j) (i), f i j :=
  @iSup_comm αᵒᵈ _ _ _ _
#align infi_comm iInf_comm

theorem iSup₂_comm {ι₁ ι₂ : Sort _} {κ₁ : ι₁ → Sort _} {κ₂ : ι₂ → Sort _}
    (f : ∀ i₁, κ₁ i₁ → ∀ i₂, κ₂ i₂ → α) :
    (⨆ (i₁) (j₁) (i₂) (j₂), f i₁ j₁ i₂ j₂) = ⨆ (i₂) (j₂) (i₁) (j₁), f i₁ j₁ i₂ j₂ := by
  simp only [@iSup_comm _ (κ₁ _), @iSup_comm _ ι₁]
#align supr₂_comm iSup₂_comm

theorem iInf₂_comm {ι₁ ι₂ : Sort _} {κ₁ : ι₁ → Sort _} {κ₂ : ι₂ → Sort _}
    (f : ∀ i₁, κ₁ i₁ → ∀ i₂, κ₂ i₂ → α) :
    (⨅ (i₁) (j₁) (i₂) (j₂), f i₁ j₁ i₂ j₂) = ⨅ (i₂) (j₂) (i₁) (j₁), f i₁ j₁ i₂ j₂ := by
  simp only [@iInf_comm _ (κ₁ _), @iInf_comm _ ι₁]
#align infi₂_comm iInf₂_comm

/- TODO: this is strange. In the proof below, we get exactly the desired
   among the equalities, but close does not get it.
begin
  apply @le_antisymm,
    simp, intros,
    begin [smt]
      ematch, ematch, ematch, trace_state, have := le_refl (f i_1 i),
      trace_state, close
    end
end
-/
@[simp]
theorem iSup_iSup_eq_left {b : β} {f : ∀ x : β, x = b → α} : (⨆ x, ⨆ h : x = b, f x h) = f b rfl :=
  (@le_iSup₂ _ _ _ _ f b rfl).antisymm'
    (iSup_le fun c =>
      iSup_le <| by
        rintro rfl
        rfl)
#align supr_supr_eq_left iSup_iSup_eq_left

@[simp]
theorem iInf_iInf_eq_left {b : β} {f : ∀ x : β, x = b → α} : (⨅ x, ⨅ h : x = b, f x h) = f b rfl :=
  @iSup_iSup_eq_left αᵒᵈ _ _ _ _
#align infi_infi_eq_left iInf_iInf_eq_left

@[simp]
theorem iSup_iSup_eq_right {b : β} {f : ∀ x : β, b = x → α} : (⨆ x, ⨆ h : b = x, f x h) = f b rfl :=
  (le_iSup₂ b rfl).antisymm'
    (iSup₂_le fun c => by
      rintro rfl
      rfl)
#align supr_supr_eq_right iSup_iSup_eq_right

@[simp]
theorem iInf_iInf_eq_right {b : β} {f : ∀ x : β, b = x → α} : (⨅ x, ⨅ h : b = x, f x h) = f b rfl :=
  @iSup_iSup_eq_right αᵒᵈ _ _ _ _
#align infi_infi_eq_right iInf_iInf_eq_right

-- attribute [ematch] le_refl Porting note: removed attribute

theorem iSup_subtype {p : ι → Prop} {f : Subtype p → α} : iSup f = ⨆ (i) (h : p i), f ⟨i, h⟩ :=
  le_antisymm (iSup_le fun ⟨i, h⟩ => @le_iSup₂ _ _ p _ (fun i h => f ⟨i, h⟩) i h)
    (iSup₂_le fun _ _ => le_iSup _ _)
#align supr_subtype iSup_subtype

theorem iInf_subtype : ∀ {p : ι → Prop} {f : Subtype p → α}, iInf f = ⨅ (i) (h : p i), f ⟨i, h⟩ :=
  @iSup_subtype αᵒᵈ _ _
#align infi_subtype iInf_subtype

theorem iSup_subtype' {p : ι → Prop} {f : ∀ i, p i → α} :
    (⨆ (i) (h), f i h) = ⨆ x : Subtype p, f x x.property :=
  (@iSup_subtype _ _ _ p fun x => f x.val x.property).symm
#align supr_subtype' iSup_subtype'

theorem iInf_subtype' {p : ι → Prop} {f : ∀ i, p i → α} :
    (⨅ (i) (h : p i), f i h) = ⨅ x : Subtype p, f x x.property :=
  (@iInf_subtype _ _ _ p fun x => f x.val x.property).symm
#align infi_subtype' iInf_subtype'

theorem iSup_subtype'' {ι} (s : Set ι) (f : ι → α) : (⨆ i : s, f i) = ⨆ (t : ι) (_H : t ∈ s), f t :=
  iSup_subtype
#align supr_subtype'' iSup_subtype''

theorem iInf_subtype'' {ι} (s : Set ι) (f : ι → α) : (⨅ i : s, f i) = ⨅ (t : ι) (_H : t ∈ s), f t :=
  iInf_subtype
#align infi_subtype'' iInf_subtype''

theorem biSup_const {ι : Sort _} {a : α} {s : Set ι} (hs : s.Nonempty) : (⨆ i ∈ s, a) = a := by
  haveI : Nonempty s := Set.nonempty_coe_sort.mpr hs
  rw [← iSup_subtype'', iSup_const]
#align bsupr_const biSup_const

theorem biInf_const {ι : Sort _} {a : α} {s : Set ι} (hs : s.Nonempty) : (⨅ i ∈ s, a) = a :=
  @biSup_const αᵒᵈ _ ι _ s hs
#align binfi_const biInf_const

theorem iSup_sup_eq : (⨆ x, f x ⊔ g x) = (⨆ x, f x) ⊔ ⨆ x, g x :=
  le_antisymm (iSup_le fun _ => sup_le_sup (le_iSup _ _) <| le_iSup _ _)
    (sup_le (iSup_mono fun _ => le_sup_left) <| iSup_mono fun _ => le_sup_right)
#align supr_sup_eq iSup_sup_eq

theorem iInf_inf_eq : (⨅ x, f x ⊓ g x) = (⨅ x, f x) ⊓ ⨅ x, g x :=
  @iSup_sup_eq αᵒᵈ _ _ _ _
#align infi_inf_eq iInf_inf_eq

/- TODO: here is another example where more flexible pattern matching
   might help.

begin
  apply @le_antisymm,
  safe, pose h := f a ⊓ g a, begin [smt] ematch, ematch  end
end
-/
theorem iSup_sup [Nonempty ι] {f : ι → α} {a : α} : (⨆ x, f x) ⊔ a = ⨆ x, f x ⊔ a := by
  rw [iSup_sup_eq, iSup_const]
#align supr_sup iSup_sup

theorem iInf_inf [Nonempty ι] {f : ι → α} {a : α} : (⨅ x, f x) ⊓ a = ⨅ x, f x ⊓ a := by
  rw [iInf_inf_eq, iInf_const]
#align infi_inf iInf_inf

theorem sup_iSup [Nonempty ι] {f : ι → α} {a : α} : (a ⊔ ⨆ x, f x) = ⨆ x, a ⊔ f x := by
  rw [iSup_sup_eq, iSup_const]
#align sup_supr sup_iSup

theorem inf_iInf [Nonempty ι] {f : ι → α} {a : α} : (a ⊓ ⨅ x, f x) = ⨅ x, a ⊓ f x := by
  rw [iInf_inf_eq, iInf_const]
#align inf_infi inf_iInf

theorem biSup_sup {p : ι → Prop} {f : ∀ i, p i → α} {a : α} (h : ∃ i, p i) :
    (⨆ (i) (h : p i), f i h) ⊔ a = ⨆ (i) (h : p i), f i h ⊔ a := by
  haveI : Nonempty { i // p i } :=
      let ⟨i, hi⟩ := h
      ⟨⟨i, hi⟩⟩ ;
    rw [iSup_subtype', iSup_subtype', iSup_sup]
#align bsupr_sup biSup_sup

theorem sup_biSup {p : ι → Prop} {f : ∀ i, p i → α} {a : α} (h : ∃ i, p i) :
    (a ⊔ ⨆ (i) (h : p i), f i h) = ⨆ (i) (h : p i), a ⊔ f i h := by
  simpa only [sup_comm] using @biSup_sup α _ _ p _ _ h
#align sup_bsupr sup_biSup

theorem biInf_inf {p : ι → Prop} {f : ∀ i, p i → α} {a : α} (h : ∃ i, p i) :
    (⨅ (i) (h : p i), f i h) ⊓ a = ⨅ (i) (h : p i), f i h ⊓ a :=
  @biSup_sup αᵒᵈ ι _ p f _ h
#align binfi_inf biInf_inf

theorem inf_biInf {p : ι → Prop} {f : ∀ i, p i → α} {a : α} (h : ∃ i, p i) :
    (a ⊓ ⨅ (i) (h : p i), f i h) = ⨅ (i) (h : p i), a ⊓ f i h :=
  @sup_biSup αᵒᵈ ι _ p f _ h
#align inf_binfi inf_biInf

/-! ### `iSup` and `iInf` under `Prop` -/


theorem iSup_false {s : False → α} : iSup s = ⊥ :=
  by simp
#align supr_false iSup_false

theorem iInf_false {s : False → α} : iInf s = ⊤ :=
  by simp
#align infi_false iInf_false

theorem iSup_true {s : True → α} : iSup s = s trivial :=
  iSup_pos trivial
#align supr_true iSup_true

theorem iInf_true {s : True → α} : iInf s = s trivial :=
  iInf_pos trivial
#align infi_true iInf_true

@[simp]
theorem iSup_exists {p : ι → Prop} {f : Exists p → α} : (⨆ x, f x) = ⨆ (i) (h), f ⟨i, h⟩ :=
  le_antisymm (iSup_le fun ⟨i, h⟩ => @le_iSup₂ _ _ _ _ (fun _ _ => _) i h)
    (iSup₂_le fun _ _ => le_iSup _ _)
#align supr_exists iSup_exists

@[simp]
theorem iInf_exists {p : ι → Prop} {f : Exists p → α} : (⨅ x, f x) = ⨅ (i) (h), f ⟨i, h⟩ :=
  @iSup_exists αᵒᵈ _ _ _ _
#align infi_exists iInf_exists

theorem iSup_and {p q : Prop} {s : p ∧ q → α} : iSup s = ⨆ (h₁) (h₂), s ⟨h₁, h₂⟩ :=
  le_antisymm (iSup_le fun ⟨i, h⟩ => @le_iSup₂ _ _ _ _ (fun _ _ => _) i h)
    (iSup₂_le fun _ _ => le_iSup _ _)
#align supr_and iSup_and

theorem iInf_and {p q : Prop} {s : p ∧ q → α} : iInf s = ⨅ (h₁) (h₂), s ⟨h₁, h₂⟩ :=
  @iSup_and αᵒᵈ _ _ _ _
#align infi_and iInf_and

/-- The symmetric case of `iSup_and`, useful for rewriting into a supremum over a conjunction -/
theorem iSup_and' {p q : Prop} {s : p → q → α} :
    (⨆ (h₁ : p) (h₂ : q), s h₁ h₂) = ⨆ h : p ∧ q, s h.1 h.2 :=
  Eq.symm iSup_and
#align supr_and' iSup_and'

/-- The symmetric case of `iInf_and`, useful for rewriting into a infimum over a conjunction -/
theorem iInf_and' {p q : Prop} {s : p → q → α} :
    (⨅ (h₁ : p) (h₂ : q), s h₁ h₂) = ⨅ h : p ∧ q, s h.1 h.2 :=
  Eq.symm iInf_and
#align infi_and' iInf_and'

theorem iSup_or {p q : Prop} {s : p ∨ q → α} :
    (⨆ x, s x) = (⨆ i, s (Or.inl i)) ⊔ ⨆ j, s (Or.inr j) :=
  le_antisymm
    (iSup_le fun i =>
      match i with
      | Or.inl _ => le_sup_of_le_left <| le_iSup (fun _ => s _) _
      | Or.inr _ => le_sup_of_le_right <| le_iSup (fun _ => s _) _)
    (sup_le (iSup_comp_le _ _) (iSup_comp_le _ _))
#align supr_or iSup_or

theorem iInf_or {p q : Prop} {s : p ∨ q → α} :
    (⨅ x, s x) = (⨅ i, s (Or.inl i)) ⊓ ⨅ j, s (Or.inr j) :=
  @iSup_or αᵒᵈ _ _ _ _
#align infi_or iInf_or

section

variable (p : ι → Prop) [DecidablePred p]

theorem iSup_dite (f : ∀ i, p i → α) (g : ∀ i, ¬p i → α) :
    (⨆ i, if h : p i then f i h else g i h) = (⨆ (i) (h : p i), f i h) ⊔ ⨆ (i) (h : ¬p i),
    g i h := by
  rw [← iSup_sup_eq]
  congr 1 with i
  split_ifs with h <;> simp [h]
#align supr_dite iSup_dite

theorem iInf_dite (f : ∀ i, p i → α) (g : ∀ i, ¬p i → α) :
    (⨅ i, if h : p i then f i h else g i h) = (⨅ (i) (h : p i), f i h) ⊓ ⨅ (i) (h : ¬p i), g i h :=
  iSup_dite p (show ∀ i, p i → αᵒᵈ from f) g
#align infi_dite iInf_dite

theorem iSup_ite (f g : ι → α) :
    (⨆ i, if p i then f i else g i) = (⨆ (i) (_h : p i), f i) ⊔ ⨆ (i) (_h : ¬p i), g i :=
  iSup_dite _ _ _
#align supr_ite iSup_ite

theorem iInf_ite (f g : ι → α) :
    (⨅ i, if p i then f i else g i) = (⨅ (i) (_h : p i), f i) ⊓ ⨅ (i) (_h : ¬p i), g i :=
  iInf_dite _ _ _
#align infi_ite iInf_ite

end

theorem iSup_range {g : β → α} {f : ι → β} : (⨆ b ∈ range f, g b) = ⨆ i, g (f i) := by
  rw [← iSup_subtype'', iSup_range']
#align supr_range iSup_range

theorem iInf_range : ∀ {g : β → α} {f : ι → β}, (⨅ b ∈ range f, g b) = ⨅ i, g (f i) :=
  @iSup_range αᵒᵈ _ _ _
#align infi_range iInf_range

theorem sSup_image {s : Set β} {f : β → α} : sSup (f '' s) = ⨆ a ∈ s, f a := by
  rw [← iSup_subtype'', sSup_image']
#align Sup_image sSup_image

theorem sInf_image {s : Set β} {f : β → α} : sInf (f '' s) = ⨅ a ∈ s, f a :=
  @sSup_image αᵒᵈ _ _ _ _
#align Inf_image sInf_image

/-
### iSup and iInf under set constructions
-/
theorem iSup_emptyset {f : β → α} : (⨆ x ∈ (∅ : Set β), f x) = ⊥ := by simp
#align supr_emptyset iSup_emptyset

theorem iInf_emptyset {f : β → α} : (⨅ x ∈ (∅ : Set β), f x) = ⊤ := by simp
#align infi_emptyset iInf_emptyset

theorem iSup_univ {f : β → α} : (⨆ x ∈ (univ : Set β), f x) = ⨆ x, f x := by simp
#align supr_univ iSup_univ

theorem iInf_univ {f : β → α} : (⨅ x ∈ (univ : Set β), f x) = ⨅ x, f x := by simp
#align infi_univ iInf_univ

theorem iSup_union {f : β → α} {s t : Set β} : (⨆ x ∈ s ∪ t, f x) = (⨆ x ∈ s, f x) ⊔ ⨆ x ∈ t, f x :=
  by simp_rw [mem_union, iSup_or, iSup_sup_eq]
#align supr_union iSup_union

theorem iInf_union {f : β → α} {s t : Set β} : (⨅ x ∈ s ∪ t, f x) = (⨅ x ∈ s, f x) ⊓ ⨅ x ∈ t, f x :=
  @iSup_union αᵒᵈ _ _ _ _ _
#align infi_union iInf_union

theorem iSup_split (f : β → α) (p : β → Prop) :
    (⨆ i, f i) = (⨆ (i) (_h : p i), f i) ⊔ ⨆ (i) (_h : ¬p i), f i := by
  simpa [Classical.em] using @iSup_union _ _ _ f { i | p i } { i | ¬p i }
#align supr_split iSup_split

theorem iInf_split :
    ∀ (f : β → α) (p : β → Prop), (⨅ i, f i) = (⨅ (i) (_h : p i), f i) ⊓ ⨅ (i) (_h : ¬p i), f i :=
  @iSup_split αᵒᵈ _ _
#align infi_split iInf_split

theorem iSup_split_single (f : β → α) (i₀ : β) : (⨆ i, f i) = f i₀ ⊔ ⨆ (i) (_h : i ≠ i₀), f i := by
  convert iSup_split f (fun i => i = i₀)
  simp
#align supr_split_single iSup_split_single

theorem iInf_split_single (f : β → α) (i₀ : β) : (⨅ i, f i) = f i₀ ⊓ ⨅ (i) (_h : i ≠ i₀), f i :=
  @iSup_split_single αᵒᵈ _ _ _ _
#align infi_split_single iInf_split_single

theorem iSup_le_iSup_of_subset {f : β → α} {s t : Set β} : s ⊆ t → (⨆ x ∈ s, f x) ≤ ⨆ x ∈ t, f x :=
  biSup_mono
#align supr_le_supr_of_subset iSup_le_iSup_of_subset

theorem iInf_le_iInf_of_subset {f : β → α} {s t : Set β} : s ⊆ t → (⨅ x ∈ t, f x) ≤ ⨅ x ∈ s, f x :=
  biInf_mono
#align infi_le_infi_of_subset iInf_le_iInf_of_subset

theorem iSup_insert {f : β → α} {s : Set β} {b : β} :
    (⨆ x ∈ insert b s, f x) = f b ⊔ ⨆ x ∈ s, f x :=
  Eq.trans iSup_union <| congr_arg (fun x => x ⊔ ⨆ x ∈ s, f x) iSup_iSup_eq_left
#align supr_insert iSup_insert

theorem iInf_insert {f : β → α} {s : Set β} {b : β} :
    (⨅ x ∈ insert b s, f x) = f b ⊓ ⨅ x ∈ s, f x :=
  Eq.trans iInf_union <| congr_arg (fun x => x ⊓ ⨅ x ∈ s, f x) iInf_iInf_eq_left
#align infi_insert iInf_insert

theorem iSup_singleton {f : β → α} {b : β} : (⨆ x ∈ (singleton b : Set β), f x) = f b := by simp
#align supr_singleton iSup_singleton

theorem iInf_singleton {f : β → α} {b : β} : (⨅ x ∈ (singleton b : Set β), f x) = f b := by simp
#align infi_singleton iInf_singleton

theorem iSup_pair {f : β → α} {a b : β} : (⨆ x ∈ ({a, b} : Set β), f x) = f a ⊔ f b := by
  rw [iSup_insert, iSup_singleton]
#align supr_pair iSup_pair

theorem iInf_pair {f : β → α} {a b : β} : (⨅ x ∈ ({a, b} : Set β), f x) = f a ⊓ f b := by
  rw [iInf_insert, iInf_singleton]
#align infi_pair iInf_pair

theorem iSup_image {γ} {f : β → γ} {g : γ → α} {t : Set β} :
    (⨆ c ∈ f '' t, g c) = ⨆ b ∈ t, g (f b) := by rw [← sSup_image, ← sSup_image, ← image_comp] ; rfl
#align supr_image iSup_image

theorem iInf_image :
    ∀ {γ} {f : β → γ} {g : γ → α} {t : Set β}, (⨅ c ∈ f '' t, g c) = ⨅ b ∈ t, g (f b) :=
  @iSup_image αᵒᵈ _ _
#align infi_image iInf_image

theorem iSup_extend_bot {e : ι → β} (he : Injective e) (f : ι → α) :
    (⨆ j, extend e f ⊥ j) = ⨆ i, f i := by
  rw [iSup_split _ fun j => ∃ i, e i = j]
  simp (config := { contextual := true }) [he.extend_apply, extend_apply', @iSup_comm _ β ι]
#align supr_extend_bot iSup_extend_bot

theorem iInf_extend_top {e : ι → β} (he : Injective e) (f : ι → α) :
    (⨅ j, extend e f ⊤ j) = iInf f :=
  @iSup_extend_bot αᵒᵈ _ _ _ _ he _
#align infi_extend_top iInf_extend_top

/-!
### `iSup` and `iInf` under `Type`
-/


theorem iSup_of_empty' {α ι} [SupSet α] [IsEmpty ι] (f : ι → α) : iSup f = sSup (∅ : Set α) :=
  congr_arg sSup (range_eq_empty f)
#align supr_of_empty' iSup_of_empty'

theorem iInf_of_empty' {α ι} [InfSet α] [IsEmpty ι] (f : ι → α) : iInf f = sInf (∅ : Set α) :=
  congr_arg sInf (range_eq_empty f)
#align infi_of_empty' iInf_of_empty'

theorem iSup_of_empty [IsEmpty ι] (f : ι → α) : iSup f = ⊥ :=
  (iSup_of_empty' f).trans sSup_empty
#align supr_of_empty iSup_of_empty

theorem iInf_of_empty [IsEmpty ι] (f : ι → α) : iInf f = ⊤ :=
  @iSup_of_empty αᵒᵈ _ _ _ f
#align infi_of_empty iInf_of_empty

theorem iSup_bool_eq {f : Bool → α} : (⨆ b : Bool, f b) = f true ⊔ f false := by
  rw [iSup, Bool.range_eq, sSup_pair, sup_comm]
#align supr_bool_eq iSup_bool_eq

theorem iInf_bool_eq {f : Bool → α} : (⨅ b : Bool, f b) = f true ⊓ f false :=
  @iSup_bool_eq αᵒᵈ _ _
#align infi_bool_eq iInf_bool_eq

theorem sup_eq_iSup (x y : α) : x ⊔ y = ⨆ b : Bool, cond b x y := by
  rw [iSup_bool_eq, Bool.cond_true, Bool.cond_false]
#align sup_eq_supr sup_eq_iSup

theorem inf_eq_iInf (x y : α) : x ⊓ y = ⨅ b : Bool, cond b x y :=
  @sup_eq_iSup αᵒᵈ _ _ _
#align inf_eq_infi inf_eq_iInf

theorem isGLB_biInf {s : Set β} {f : β → α} : IsGLB (f '' s) (⨅ x ∈ s, f x) := by
  simpa only [range_comp, Subtype.range_coe, iInf_subtype'] using
    @isGLB_iInf α s _ (f ∘ fun x => (x : β))
#align is_glb_binfi isGLB_biInf

theorem isLUB_biSup {s : Set β} {f : β → α} : IsLUB (f '' s) (⨆ x ∈ s, f x) := by
  simpa only [range_comp, Subtype.range_coe, iSup_subtype'] using
    @isLUB_iSup α s _ (f ∘ fun x => (x : β))
#align is_lub_bsupr isLUB_biSup

theorem iSup_sigma {p : β → Type _} {f : Sigma p → α} : (⨆ x, f x) = ⨆ (i) (j), f ⟨i, j⟩ :=
  eq_of_forall_ge_iff fun c => by simp only [iSup_le_iff, Sigma.forall]
#align supr_sigma iSup_sigma

theorem iInf_sigma {p : β → Type _} {f : Sigma p → α} : (⨅ x, f x) = ⨅ (i) (j), f ⟨i, j⟩ :=
  @iSup_sigma αᵒᵈ _ _ _ _
#align infi_sigma iInf_sigma

theorem iSup_prod {f : β × γ → α} : (⨆ x, f x) = ⨆ (i) (j), f (i, j) :=
  eq_of_forall_ge_iff fun c => by simp only [iSup_le_iff, Prod.forall]
#align supr_prod iSup_prod

theorem iInf_prod {f : β × γ → α} : (⨅ x, f x) = ⨅ (i) (j), f (i, j) :=
  @iSup_prod αᵒᵈ _ _ _ _
#align infi_prod iInf_prod

theorem biSup_prod {f : β × γ → α} {s : Set β} {t : Set γ} :
    (⨆ x ∈ s ×ˢ t, f x) = ⨆ (a ∈ s) (b ∈ t), f (a, b) := by
  simp_rw [iSup_prod, mem_prod, iSup_and]
  exact iSup_congr fun _ => iSup_comm
#align bsupr_prod biSup_prod

theorem biInf_prod {f : β × γ → α} {s : Set β} {t : Set γ} :
    (⨅ x ∈ s ×ˢ t, f x) = ⨅ (a ∈ s) (b ∈ t), f (a, b) :=
  @biSup_prod αᵒᵈ _ _ _ _ _ _
#align binfi_prod biInf_prod

theorem iSup_sum {f : Sum β γ → α} : (⨆ x, f x) = (⨆ i, f (Sum.inl i)) ⊔ ⨆ j, f (Sum.inr j) :=
  eq_of_forall_ge_iff fun c => by simp only [sup_le_iff, iSup_le_iff, Sum.forall]
#align supr_sum iSup_sum

theorem iInf_sum {f : Sum β γ → α} : (⨅ x, f x) = (⨅ i, f (Sum.inl i)) ⊓ ⨅ j, f (Sum.inr j) :=
  @iSup_sum αᵒᵈ _ _ _ _
#align infi_sum iInf_sum

theorem iSup_option (f : Option β → α) : (⨆ o, f o) = f none ⊔ ⨆ b, f (Option.some b) :=
  eq_of_forall_ge_iff fun c => by simp only [iSup_le_iff, sup_le_iff, Option.forall]
#align supr_option iSup_option

theorem iInf_option (f : Option β → α) : (⨅ o, f o) = f none ⊓ ⨅ b, f (Option.some b) :=
  @iSup_option αᵒᵈ _ _ _
#align infi_option iInf_option

/-- A version of `iSup_option` useful for rewriting right-to-left. -/
theorem iSup_option_elim (a : α) (f : β → α) : (⨆ o : Option β, o.elim a f) = a ⊔ ⨆ b, f b := by
  simp [iSup_option]
#align supr_option_elim iSup_option_elim

/-- A version of `iInf_option` useful for rewriting right-to-left. -/
theorem iInf_option_elim (a : α) (f : β → α) : (⨅ o : Option β, o.elim a f) = a ⊓ ⨅ b, f b :=
  @iSup_option_elim αᵒᵈ _ _ _ _
#align infi_option_elim iInf_option_elim

/-- When taking the supremum of `f : ι → α`, the elements of `ι` on which `f` gives `⊥` can be
dropped, without changing the result. -/
theorem iSup_ne_bot_subtype (f : ι → α) : (⨆ i : { i // f i ≠ ⊥ }, f i) = ⨆ i, f i := by
  by_cases htriv : ∀ i, f i = ⊥
  · simp only [iSup_bot, (funext htriv : f = _)]
  refine' (iSup_comp_le f _).antisymm (iSup_mono' fun i => _)
  by_cases hi : f i = ⊥
  · rw [hi]
    obtain ⟨i₀, hi₀⟩ := not_forall.mp htriv
    exact ⟨⟨i₀, hi₀⟩, bot_le⟩
  · exact ⟨⟨i, hi⟩, rfl.le⟩
#align supr_ne_bot_subtype iSup_ne_bot_subtype

/-- When taking the infimum of `f : ι → α`, the elements of `ι` on which `f` gives `⊤` can be
dropped, without changing the result. -/
theorem iInf_ne_top_subtype (f : ι → α) : (⨅ i : { i // f i ≠ ⊤ }, f i) = ⨅ i, f i :=
  @iSup_ne_bot_subtype αᵒᵈ ι _ f
#align infi_ne_top_subtype iInf_ne_top_subtype

theorem sSup_image2 {f : β → γ → α} {s : Set β} {t : Set γ} :
    sSup (image2 f s t) = ⨆ (a ∈ s) (b ∈ t), f a b := by rw [← image_prod, sSup_image, biSup_prod]
#align Sup_image2 sSup_image2

theorem sInf_image2 {f : β → γ → α} {s : Set β} {t : Set γ} :
    sInf (image2 f s t) = ⨅ (a ∈ s) (b ∈ t), f a b := by rw [← image_prod, sInf_image, biInf_prod]
#align Inf_image2 sInf_image2

/-!
### `iSup` and `iInf` under `ℕ`
-/


theorem iSup_ge_eq_iSup_nat_add (u : ℕ → α) (n : ℕ) : (⨆ i ≥ n, u i) = ⨆ i, u (i + n) := by
  apply le_antisymm <;> simp only [iSup_le_iff]
  · refine fun i hi => le_sSup ⟨i - n, ?_⟩
    dsimp only
    rw [Nat.sub_add_cancel hi]
  · exact fun i => le_sSup ⟨i + n, iSup_pos (Nat.le_add_left _ _)⟩
#align supr_ge_eq_supr_nat_add iSup_ge_eq_iSup_nat_add

theorem iInf_ge_eq_iInf_nat_add (u : ℕ → α) (n : ℕ) : (⨅ i ≥ n, u i) = ⨅ i, u (i + n) :=
  @iSup_ge_eq_iSup_nat_add αᵒᵈ _ _ _
#align infi_ge_eq_infi_nat_add iInf_ge_eq_iInf_nat_add

theorem Monotone.iSup_nat_add {f : ℕ → α} (hf : Monotone f) (k : ℕ) : (⨆ n, f (n + k)) = ⨆ n, f n :=
  le_antisymm (iSup_le fun i => le_iSup _ (i + k)) <| iSup_mono fun i => hf <| Nat.le_add_right i k
#align monotone.supr_nat_add Monotone.iSup_nat_add

theorem Antitone.iInf_nat_add {f : ℕ → α} (hf : Antitone f) (k : ℕ) : (⨅ n, f (n + k)) = ⨅ n, f n :=
  hf.dual_right.iSup_nat_add k
#align antitone.infi_nat_add Antitone.iInf_nat_add

-- Porting note: the linter doesn't like this being marked as `@[simp]`,
-- saying that it doesn't work when called on its LHS.
-- Mysteriously, it *does* work. Nevertheless, per
-- https://leanprover.zulipchat.com/#narrow/stream/287929-mathlib4/topic/complete_lattice.20and.20has_sup/near/316497982
-- "the subterm ?f (i + ?k) produces an ugly higher-order unification problem."
-- @[simp]
theorem iSup_iInf_ge_nat_add (f : ℕ → α) (k : ℕ) :
    (⨆ n, ⨅ i ≥ n, f (i + k)) = ⨆ n, ⨅ i ≥ n, f i := by
  have hf : Monotone fun n => ⨅ i ≥ n, f i := fun n m h => biInf_mono fun i => h.trans
  rw [← Monotone.iSup_nat_add hf k]
  · simp_rw [iInf_ge_eq_iInf_nat_add, ← Nat.add_assoc]
#align supr_infi_ge_nat_add iSup_iInf_ge_nat_add

-- Porting note: removing `@[simp]`, see discussion on `iSup_iInf_ge_nat_add`.
-- @[simp]
theorem iInf_iSup_ge_nat_add :
    ∀ (f : ℕ → α) (k : ℕ), (⨅ n, ⨆ i ≥ n, f (i + k)) = ⨅ n, ⨆ i ≥ n, f i :=
  @iSup_iInf_ge_nat_add αᵒᵈ _
#align infi_supr_ge_nat_add iInf_iSup_ge_nat_add

theorem sup_iSup_nat_succ (u : ℕ → α) : (u 0 ⊔ ⨆ i, u (i + 1)) = ⨆ i, u i :=
  calc
    (u 0 ⊔ ⨆ i, u (i + 1)) = ⨆ x ∈ {0} ∪ range Nat.succ, u x := by
      { rw [iSup_union, iSup_singleton, iSup_range] }
    _ = ⨆ i, u i := by rw [Nat.zero_union_range_succ, iSup_univ]
#align sup_supr_nat_succ sup_iSup_nat_succ

theorem inf_iInf_nat_succ (u : ℕ → α) : (u 0 ⊓ ⨅ i, u (i + 1)) = ⨅ i, u i :=
  @sup_iSup_nat_succ αᵒᵈ _ u
#align inf_infi_nat_succ inf_iInf_nat_succ

theorem iInf_nat_gt_zero_eq (f : ℕ → α) : (⨅ i > 0, f i) = ⨅ i, f (i + 1) := by
  rw [← iInf_range, Nat.range_succ]
  simp
#align infi_nat_gt_zero_eq iInf_nat_gt_zero_eq

theorem iSup_nat_gt_zero_eq (f : ℕ → α) : (⨆ i > 0, f i) = ⨆ i, f (i + 1) :=
  @iInf_nat_gt_zero_eq αᵒᵈ _ f
#align supr_nat_gt_zero_eq iSup_nat_gt_zero_eq

end

section CompleteLinearOrder

variable [CompleteLinearOrder α]

theorem iSup_eq_top (f : ι → α) : iSup f = ⊤ ↔ ∀ b < ⊤, ∃ i, b < f i := by
  simp only [← sSup_range, sSup_eq_top, Set.exists_range_iff]
#align supr_eq_top iSup_eq_top

theorem iInf_eq_bot (f : ι → α) : iInf f = ⊥ ↔ ∀ b > ⊥, ∃ i, f i < b := by
  simp only [← sInf_range, sInf_eq_bot, Set.exists_range_iff]
#align infi_eq_bot iInf_eq_bot

end CompleteLinearOrder

/-!
### Instances
-/


instance Prop.completeLattice : CompleteLattice Prop :=
  { Prop.boundedOrder, Prop.distribLattice with
    sSup := fun s => ∃ a ∈ s, a
    le_sSup := fun _ a h p => ⟨a, h, p⟩
    sSup_le := fun _ _ h ⟨b, h', p⟩ => h b h' p
    sInf := fun s => ∀ a, a ∈ s → a
    sInf_le := fun _ a h p => p a h
    le_sInf := fun _ _ h p b hb => h b hb p }
#align Prop.complete_lattice Prop.completeLattice

noncomputable instance Prop.completeLinearOrder : CompleteLinearOrder Prop :=
  { Prop.completeLattice, Prop.linearOrder with }
#align Prop.complete_linear_order Prop.completeLinearOrder

@[simp]
theorem sSup_Prop_eq {s : Set Prop} : sSup s = ∃ p ∈ s, p :=
  rfl
#align Sup_Prop_eq sSup_Prop_eq

@[simp]
theorem sInf_Prop_eq {s : Set Prop} : sInf s = ∀ p ∈ s, p :=
  rfl
#align Inf_Prop_eq sInf_Prop_eq

@[simp]
theorem iSup_Prop_eq {p : ι → Prop} : (⨆ i, p i) = ∃ i, p i :=
  le_antisymm (fun ⟨_, ⟨i, (eq : p i = _)⟩, hq⟩ => ⟨i, eq.symm ▸ hq⟩) fun ⟨i, hi⟩ =>
    ⟨p i, ⟨i, rfl⟩, hi⟩
#align supr_Prop_eq iSup_Prop_eq

@[simp]
theorem iInf_Prop_eq {p : ι → Prop} : (⨅ i, p i) = ∀ i, p i :=
  le_antisymm (fun h i => h _ ⟨i, rfl⟩) fun h _ ⟨i, Eq⟩ => Eq ▸ h i
#align infi_Prop_eq iInf_Prop_eq

instance Pi.supSet {α : Type _} {β : α → Type _} [∀ i, SupSet (β i)] : SupSet (∀ i, β i) :=
  ⟨fun s i => ⨆ f : s, (f : ∀ i, β i) i⟩
#align pi.has_Sup Pi.supSet

instance Pi.infSet {α : Type _} {β : α → Type _} [∀ i, InfSet (β i)] : InfSet (∀ i, β i) :=
  ⟨fun s i => ⨅ f : s, (f : ∀ i, β i) i⟩
#align pi.has_Inf Pi.infSet

instance Pi.completeLattice {α : Type _} {β : α → Type _} [∀ i, CompleteLattice (β i)] :
    CompleteLattice (∀ i, β i) :=
  { Pi.boundedOrder, Pi.lattice with
    le_sSup := fun s f hf i => le_iSup (fun f : s => (f : ∀ i, β i) i) ⟨f, hf⟩
    sInf_le := fun s f hf i => iInf_le (fun f : s => (f : ∀ i, β i) i) ⟨f, hf⟩
    sSup_le := fun _ _ hf i => iSup_le fun g => hf g g.2 i
    le_sInf := fun _ _ hf i => le_iInf fun g => hf g g.2 i }
#align pi.complete_lattice Pi.completeLattice

theorem sSup_apply {α : Type _} {β : α → Type _} [∀ i, SupSet (β i)] {s : Set (∀ a, β a)} {a : α} :
    (sSup s) a = ⨆ f : s, (f : ∀ a, β a) a :=
  rfl
#align Sup_apply sSup_apply

theorem sInf_apply {α : Type _} {β : α → Type _} [∀ i, InfSet (β i)] {s : Set (∀ a, β a)} {a : α} :
    sInf s a = ⨅ f : s, (f : ∀ a, β a) a :=
  rfl
#align Inf_apply sInf_apply

@[simp]
theorem iSup_apply {α : Type _} {β : α → Type _} {ι : Sort _} [∀ i, SupSet (β i)] {f : ι → ∀ a, β a}
    {a : α} : (⨆ i, f i) a = ⨆ i, f i a := by
  rw [iSup, sSup_apply, iSup, iSup, ← image_eq_range (fun f : ∀ i, β i => f a) (range f), ←
    range_comp] ; rfl
#align supr_apply iSup_apply

@[simp]
theorem iInf_apply {α : Type _} {β : α → Type _} {ι : Sort _} [∀ i, InfSet (β i)] {f : ι → ∀ a, β a}
    {a : α} : (⨅ i, f i) a = ⨅ i, f i a :=
  @iSup_apply α (fun i => (β i)ᵒᵈ) _ _ _ _
#align infi_apply iInf_apply

theorem unary_relation_sSup_iff {α : Type _} (s : Set (α → Prop)) {a : α} :
    sSup s a ↔ ∃ r : α → Prop, r ∈ s ∧ r a := by
  rw [sSup_apply]
  simp [← eq_iff_iff]
#align unary_relation_Sup_iff unary_relation_sSup_iff

theorem unary_relation_sInf_iff {α : Type _} (s : Set (α → Prop)) {a : α} :
    sInf s a ↔ ∀ r : α → Prop, r ∈ s → r a := by
  rw [sInf_apply]
  simp [← eq_iff_iff]
#align unary_relation_Inf_iff unary_relation_sInf_iff

theorem binary_relation_sSup_iff {α β : Type _} (s : Set (α → β → Prop)) {a : α} {b : β} :
    sSup s a b ↔ ∃ r : α → β → Prop, r ∈ s ∧ r a b := by
  rw [sSup_apply]
  simp [← eq_iff_iff]
#align binary_relation_Sup_iff binary_relation_sSup_iff

theorem binary_relation_sInf_iff {α β : Type _} (s : Set (α → β → Prop)) {a : α} {b : β} :
    sInf s a b ↔ ∀ r : α → β → Prop, r ∈ s → r a b := by
  rw [sInf_apply]
  simp [← eq_iff_iff]
#align binary_relation_Inf_iff binary_relation_sInf_iff

section CompleteLattice

variable [Preorder α] [CompleteLattice β]

theorem monotone_sSup_of_monotone {s : Set (α → β)} (m_s : ∀ f ∈ s, Monotone f) :
    Monotone (sSup s) := fun _ _ h => iSup_mono fun f => m_s f f.2 h
#align monotone_Sup_of_monotone monotone_sSup_of_monotone

theorem monotone_sInf_of_monotone {s : Set (α → β)} (m_s : ∀ f ∈ s, Monotone f) :
    Monotone (sInf s) := fun _ _ h => iInf_mono fun f => m_s f f.2 h
#align monotone_Inf_of_monotone monotone_sInf_of_monotone

end CompleteLattice

namespace Prod

variable (α β)

instance supSet [SupSet α] [SupSet β] : SupSet (α × β) :=
  ⟨fun s => (sSup (Prod.fst '' s), sSup (Prod.snd '' s))⟩

instance infSet [InfSet α] [InfSet β] : InfSet (α × β) :=
  ⟨fun s => (sInf (Prod.fst '' s), sInf (Prod.snd '' s))⟩

variable {α β}

theorem fst_sInf [InfSet α] [InfSet β] (s : Set (α × β)) : (sInf s).fst = sInf (Prod.fst '' s) :=
  rfl
#align prod.fst_Inf Prod.fst_sInf

theorem snd_sInf [InfSet α] [InfSet β] (s : Set (α × β)) : (sInf s).snd = sInf (Prod.snd '' s) :=
  rfl
#align prod.snd_Inf Prod.snd_sInf

theorem swap_sInf [InfSet α] [InfSet β] (s : Set (α × β)) : (sInf s).swap = sInf (Prod.swap '' s) :=
  ext (congr_arg sInf <| image_comp Prod.fst swap s : _)
    (congr_arg sInf <| image_comp Prod.snd swap s : _)
#align prod.swap_Inf Prod.swap_sInf

theorem fst_sSup [SupSet α] [SupSet β] (s : Set (α × β)) : (sSup s).fst = sSup (Prod.fst '' s) :=
  rfl
#align prod.fst_Sup Prod.fst_sSup

theorem snd_sSup [SupSet α] [SupSet β] (s : Set (α × β)) : (sSup s).snd = sSup (Prod.snd '' s) :=
  rfl
#align prod.snd_Sup Prod.snd_sSup

theorem swap_sSup [SupSet α] [SupSet β] (s : Set (α × β)) : (sSup s).swap = sSup (Prod.swap '' s) :=
  ext (congr_arg sSup <| image_comp Prod.fst swap s : _)
    (congr_arg sSup <| image_comp Prod.snd swap s : _)
#align prod.swap_Sup Prod.swap_sSup

theorem fst_iInf [InfSet α] [InfSet β] (f : ι → α × β) : (iInf f).fst = ⨅ i, (f i).fst :=
  congr_arg sInf (range_comp _ _).symm
#align prod.fst_infi Prod.fst_iInf

theorem snd_iInf [InfSet α] [InfSet β] (f : ι → α × β) : (iInf f).snd = ⨅ i, (f i).snd :=
  congr_arg sInf (range_comp _ _).symm
#align prod.snd_infi Prod.snd_iInf

theorem swap_iInf [InfSet α] [InfSet β] (f : ι → α × β) : (iInf f).swap = ⨅ i, (f i).swap := by
  simp_rw [iInf, swap_sInf, ←range_comp, Function.comp]  -- Porting note: need to unfold `∘`
#align prod.swap_infi Prod.swap_iInf

theorem iInf_mk [InfSet α] [InfSet β] (f : ι → α) (g : ι → β) :
    (⨅ i, (f i, g i)) = (⨅ i, f i, ⨅ i, g i) :=
  congr_arg₂ Prod.mk (fst_iInf _) (snd_iInf _)
#align prod.infi_mk Prod.iInf_mk

theorem fst_iSup [SupSet α] [SupSet β] (f : ι → α × β) : (iSup f).fst = ⨆ i, (f i).fst :=
  congr_arg sSup (range_comp _ _).symm
#align prod.fst_supr Prod.fst_iSup

theorem snd_iSup [SupSet α] [SupSet β] (f : ι → α × β) : (iSup f).snd = ⨆ i, (f i).snd :=
  congr_arg sSup (range_comp _ _).symm
#align prod.snd_supr Prod.snd_iSup

theorem swap_iSup [SupSet α] [SupSet β] (f : ι → α × β) : (iSup f).swap = ⨆ i, (f i).swap := by
  simp_rw [iSup, swap_sSup, ←range_comp, Function.comp]  -- Porting note: need to unfold `∘`
#align prod.swap_supr Prod.swap_iSup

theorem iSup_mk [SupSet α] [SupSet β] (f : ι → α) (g : ι → β) :
    (⨆ i, (f i, g i)) = (⨆ i, f i, ⨆ i, g i) :=
  congr_arg₂ Prod.mk (fst_iSup _) (snd_iSup _)
#align prod.supr_mk Prod.iSup_mk

variable (α β)

instance completeLattice [CompleteLattice α] [CompleteLattice β] : CompleteLattice (α × β) :=
  { Prod.lattice α β, Prod.boundedOrder α β, Prod.supSet α β, Prod.infSet α β with
    le_sSup := fun _ _ hab => ⟨le_sSup <| mem_image_of_mem _ hab, le_sSup <| mem_image_of_mem _ hab⟩
    sSup_le := fun _ _ h =>
      ⟨sSup_le <| ball_image_of_ball fun p hp => (h p hp).1,
        sSup_le <| ball_image_of_ball fun p hp => (h p hp).2⟩
    sInf_le := fun _ _ hab => ⟨sInf_le <| mem_image_of_mem _ hab, sInf_le <| mem_image_of_mem _ hab⟩
    le_sInf := fun _ _ h =>
      ⟨le_sInf <| ball_image_of_ball fun p hp => (h p hp).1,
        le_sInf <| ball_image_of_ball fun p hp => (h p hp).2⟩ }

end Prod

lemma sInf_prod [InfSet α] [InfSet β] {s : Set α} {t : Set β} (hs : s.Nonempty) (ht : t.Nonempty) :
  sInf (s ×ˢ t) = (sInf s, sInf t) :=
congr_arg₂ Prod.mk (congr_arg sInf $ fst_image_prod _ ht) (congr_arg sInf $ snd_image_prod hs _)
#align Inf_prod sInf_prod

lemma sSup_prod [SupSet α] [SupSet β] {s : Set α} {t : Set β} (hs : s.Nonempty) (ht : t.Nonempty) :
  sSup (s ×ˢ t) = (sSup s, sSup t) :=
congr_arg₂ Prod.mk (congr_arg sSup $ fst_image_prod _ ht) (congr_arg sSup $ snd_image_prod hs _)
#align Sup_prod sSup_prod

section CompleteLattice

variable [CompleteLattice α] {a : α} {s : Set α}

/-- This is a weaker version of `sup_sInf_eq` -/
theorem sup_sInf_le_iInf_sup : a ⊔ sInf s ≤ ⨅ b ∈ s, a ⊔ b :=
  le_iInf₂ fun _ h => sup_le_sup_left (sInf_le h) _
#align sup_Inf_le_infi_sup sup_sInf_le_iInf_sup

/-- This is a weaker version of `inf_sSup_eq` -/
theorem iSup_inf_le_inf_sSup : (⨆ b ∈ s, a ⊓ b) ≤ a ⊓ sSup s :=
  @sup_sInf_le_iInf_sup αᵒᵈ _ _ _
#align supr_inf_le_inf_Sup iSup_inf_le_inf_sSup

/-- This is a weaker version of `sInf_sup_eq` -/
theorem sInf_sup_le_iInf_sup : sInf s ⊔ a ≤ ⨅ b ∈ s, b ⊔ a :=
  le_iInf₂ fun _ h => sup_le_sup_right (sInf_le h) _
#align Inf_sup_le_infi_sup sInf_sup_le_iInf_sup

/-- This is a weaker version of `sSup_inf_eq` -/
theorem iSup_inf_le_sSup_inf : (⨆ b ∈ s, b ⊓ a) ≤ sSup s ⊓ a :=
  @sInf_sup_le_iInf_sup αᵒᵈ _ _ _
#align supr_inf_le_Sup_inf iSup_inf_le_sSup_inf

theorem le_iSup_inf_iSup (f g : ι → α) : (⨆ i, f i ⊓ g i) ≤ (⨆ i, f i) ⊓ ⨆ i, g i :=
  le_inf (iSup_mono fun _ => inf_le_left) (iSup_mono fun _ => inf_le_right)
#align le_supr_inf_supr le_iSup_inf_iSup

theorem iInf_sup_iInf_le (f g : ι → α) : ((⨅ i, f i) ⊔ ⨅ i, g i) ≤ ⨅ i, f i ⊔ g i :=
  @le_iSup_inf_iSup αᵒᵈ ι _ f g
#align infi_sup_infi_le iInf_sup_iInf_le

theorem disjoint_sSup_left {a : Set α} {b : α} (d : Disjoint (sSup a) b) {i} (hi : i ∈ a) :
    Disjoint i b :=
  disjoint_iff_inf_le.mpr (iSup₂_le_iff.1 (iSup_inf_le_sSup_inf.trans d.le_bot) i hi : _)
#align disjoint_Sup_left disjoint_sSup_left

theorem disjoint_sSup_right {a : Set α} {b : α} (d : Disjoint b (sSup a)) {i} (hi : i ∈ a) :
    Disjoint b i :=
  disjoint_iff_inf_le.mpr (iSup₂_le_iff.mp (iSup_inf_le_inf_sSup.trans d.le_bot) i hi : _)
#align disjoint_Sup_right disjoint_sSup_right

end CompleteLattice

-- See note [reducible non-instances]
/-- Pullback a `CompleteLattice` along an injection. -/
@[reducible]
protected def Function.Injective.completeLattice [Sup α] [Inf α] [SupSet α] [InfSet α] [Top α]
    [Bot α] [CompleteLattice β] (f : α → β) (hf : Function.Injective f)
    (map_sup : ∀ a b, f (a ⊔ b) = f a ⊔ f b) (map_inf : ∀ a b, f (a ⊓ b) = f a ⊓ f b)
    (map_sSup : ∀ s, f (sSup s) = ⨆ a ∈ s, f a) (map_sInf : ∀ s, f (sInf s) = ⨅ a ∈ s, f a)
    (map_top : f ⊤ = ⊤) (map_bot : f ⊥ = ⊥) : CompleteLattice α :=
  { -- we cannot use BoundedOrder.lift here as the `LE` instance doesn't exist yet
    hf.lattice f map_sup map_inf with
    le_sSup := fun _ a h => (le_iSup₂ a h).trans (map_sSup _).ge
    sSup_le := fun _ _ h => (map_sSup _).trans_le <| iSup₂_le h
    sInf_le := fun _ a h => (map_sInf _).trans_le <| iInf₂_le a h
    le_sInf := fun _ _ h => (le_iInf₂ h).trans (map_sInf _).ge
    top := ⊤
    le_top := fun _ => (@le_top β _ _ _).trans map_top.ge
    bot := ⊥
    bot_le := fun _ => map_bot.le.trans bot_le }
#align function.injective.complete_lattice Function.Injective.completeLattice<|MERGE_RESOLUTION|>--- conflicted
+++ resolved
@@ -393,11 +393,7 @@
   /-- In a linearly ordered type, we assume the order relations are all decidable. -/
   decidableLE : DecidableRel (. ≤ . : α → α → Prop)
   /-- In a linearly ordered type, we assume the order relations are all decidable. -/
-<<<<<<< HEAD
-  decidableEq : DecidableEq α := @decidableEq_of_decidableLE _ _ decidable_le
-=======
   decidableEq : DecidableEq α := @decidableEqOfDecidableLE _ _ decidableLE
->>>>>>> 9a1411b7
   /-- In a linearly ordered type, we assume the order relations are all decidable. -/
   decidableLT : DecidableRel (. < . : α → α → Prop) :=
     @decidableLTOfdecidableLE _ _ decidableLE
