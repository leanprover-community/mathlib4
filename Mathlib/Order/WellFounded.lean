--- conflicted
+++ resolved
@@ -84,11 +84,7 @@
   refine ⟨fun h ↦ h.has_min, fun h ↦ ⟨fun x ↦ ?_⟩⟩
   by_contra hx
   obtain ⟨m, hm, hm'⟩ := h {x | ¬Acc r x} ⟨x, hx⟩
-<<<<<<< HEAD
-  refine hm ⟨_, fun y hy ↦ ?_⟩
-=======
   refine hm ⟨_, fun y hy => ?_⟩
->>>>>>> d6ea8fe0
   by_contra hy'
   exact hm' y hy' hy
 #align well_founded.well_founded_iff_has_min WellFounded.wellFounded_iff_has_min
