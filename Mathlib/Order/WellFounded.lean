/-
Copyright (c) 2020 Jeremy Avigad. All rights reserved.
Released under Apache 2.0 license as described in the file LICENSE.
Authors: Jeremy Avigad, Mario Carneiro
-/
import Mathlib.Data.Set.Function
<<<<<<< HEAD
=======
import Mathlib.Order.Bounds.Defs
>>>>>>> d0df76bd

/-!
# Well-founded relations

A relation is well-founded if it can be used for induction: for each `x`, `(∀ y, r y x → P y) → P x`
implies `P x`. Well-founded relations can be used for induction and recursion, including
construction of fixed points in the space of dependent functions `Π x : α , β x`.

The predicate `WellFounded` is defined in the core library. In this file we prove some extra lemmas
and provide a few new definitions: `WellFounded.min`, `WellFounded.sup`, and `WellFounded.succ`,
and an induction principle `WellFounded.induction_bot`.
-/


variable {α β γ : Type*}

namespace WellFounded

variable {r r' : α → α → Prop}

protected theorem isAsymm (h : WellFounded r) : IsAsymm α r := ⟨h.asymmetric⟩

protected theorem isIrrefl (h : WellFounded r) : IsIrrefl α r := @IsAsymm.isIrrefl α r h.isAsymm

instance [WellFoundedRelation α] : IsAsymm α WellFoundedRelation.rel :=
  WellFoundedRelation.wf.isAsymm

instance : IsIrrefl α WellFoundedRelation.rel := IsAsymm.isIrrefl

theorem mono (hr : WellFounded r) (h : ∀ a b, r' a b → r a b) : WellFounded r' :=
  Subrelation.wf (h _ _) hr

theorem onFun {α β : Sort*} {r : β → β → Prop} {f : α → β} :
    WellFounded r → WellFounded (r on f) :=
  InvImage.wf _

/-- If `r` is a well-founded relation, then any nonempty set has a minimal element
with respect to `r`. -/
theorem has_min {α} {r : α → α → Prop} (H : WellFounded r) (s : Set α) :
    s.Nonempty → ∃ a ∈ s, ∀ x ∈ s, ¬r x a
  | ⟨a, ha⟩ => show ∃ b ∈ s, ∀ x ∈ s, ¬r x b from
    Acc.recOn (H.apply a) (fun x _ IH =>
        not_imp_not.1 fun hne hx => hne <| ⟨x, hx, fun y hy hyx => hne <| IH y hyx hy⟩)
      ha

/-- A minimal element of a nonempty set in a well-founded order.

If you're working with a nonempty linear order, consider defining a
`ConditionallyCompleteLinearOrderBot` instance via
`WellFounded.conditionallyCompleteLinearOrderWithBot` and using `Inf` instead. -/
noncomputable def min {r : α → α → Prop} (H : WellFounded r) (s : Set α) (h : s.Nonempty) : α :=
  Classical.choose (H.has_min s h)

theorem min_mem {r : α → α → Prop} (H : WellFounded r) (s : Set α) (h : s.Nonempty) :
    H.min s h ∈ s :=
  let ⟨h, _⟩ := Classical.choose_spec (H.has_min s h)
  h

theorem not_lt_min {r : α → α → Prop} (H : WellFounded r) (s : Set α) (h : s.Nonempty) {x}
    (hx : x ∈ s) : ¬r x (H.min s h) :=
  let ⟨_, h'⟩ := Classical.choose_spec (H.has_min s h)
  h' _ hx

theorem wellFounded_iff_has_min {r : α → α → Prop} :
    WellFounded r ↔ ∀ s : Set α, s.Nonempty → ∃ m ∈ s, ∀ x ∈ s, ¬r x m := by
  refine ⟨fun h => h.has_min, fun h => ⟨fun x => ?_⟩⟩
  by_contra hx
  obtain ⟨m, hm, hm'⟩ := h {x | ¬Acc r x} ⟨x, hx⟩
  refine hm ⟨_, fun y hy => ?_⟩
  by_contra hy'
  exact hm' y hy' hy

open Set

/-- The supremum of a bounded, well-founded order -/
protected noncomputable def sup {r : α → α → Prop} (wf : WellFounded r) (s : Set α)
    (h : Bounded r s) : α :=
  wf.min { x | ∀ a ∈ s, r a x } h

protected theorem lt_sup {r : α → α → Prop} (wf : WellFounded r) {s : Set α} (h : Bounded r s) {x}
    (hx : x ∈ s) : r x (wf.sup s h) :=
  min_mem wf { x | ∀ a ∈ s, r a x } h x hx

section

open Classical in
/-- A successor of an element `x` in a well-founded order is a minimal element `y` such that
`x < y` if one exists. Otherwise it is `x` itself. -/
protected noncomputable def succ {r : α → α → Prop} (wf : WellFounded r) (x : α) : α :=
  if h : ∃ y, r x y then wf.min { y | r x y } h else x

protected theorem lt_succ {r : α → α → Prop} (wf : WellFounded r) {x : α} (h : ∃ y, r x y) :
    r x (wf.succ x) := by
  rw [WellFounded.succ, dif_pos h]
  apply min_mem

end

protected theorem lt_succ_iff {r : α → α → Prop} [wo : IsWellOrder α r] {x : α} (h : ∃ y, r x y)
    (y : α) : r y (wo.wf.succ x) ↔ r y x ∨ y = x := by
  constructor
  · intro h'
    have : ¬r x y := by
      intro hy
      rw [WellFounded.succ, dif_pos] at h'
      exact wo.wf.not_lt_min _ h hy h'
    rcases trichotomous_of r x y with (hy | hy | hy)
    · exfalso
      exact this hy
    · right
      exact hy.symm
    left
    exact hy
  rintro (hy | rfl); (· exact _root_.trans hy (wo.wf.lt_succ h)); exact wo.wf.lt_succ h

end WellFounded

section LinearOrder

variable [LinearOrder β] [Preorder γ]

theorem WellFounded.min_le (h : WellFounded ((· < ·) : β → β → Prop))
    {x : β} {s : Set β} (hx : x ∈ s) (hne : s.Nonempty := ⟨x, hx⟩) : h.min s hne ≤ x :=
  not_lt.1 <| h.not_lt_min _ _ hx

theorem Set.range_injOn_strictMono [WellFoundedLT β] :
    Set.InjOn Set.range { f : β → γ | StrictMono f } := by
  intro f hf g hg hfg
  ext a
  apply WellFoundedLT.induction a
  intro a IH
  obtain ⟨b, hb⟩ := hfg ▸ mem_range_self a
  obtain h | rfl | h := lt_trichotomy b a
  · rw [← IH b h] at hb
    cases (hf.injective hb).not_lt h
  · rw [hb]
  · obtain ⟨c, hc⟩ := hfg.symm ▸ mem_range_self a
    have := hg h
    rw [hb, ← hc, hf.lt_iff_lt] at this
    rw [IH c this] at hc
    cases (hg.injective hc).not_lt this

theorem Set.range_injOn_strictAnti [WellFoundedGT β] :
    Set.InjOn Set.range { f : β → γ | StrictAnti f } :=
  fun _ hf _ hg ↦ Set.range_injOn_strictMono (β := βᵒᵈ) hf.dual hg.dual

theorem StrictMono.range_inj [WellFoundedLT β] {f g : β → γ}
    (hf : StrictMono f) (hg : StrictMono g) : Set.range f = Set.range g ↔ f = g :=
  Set.range_injOn_strictMono.eq_iff hf hg

theorem StrictAnti.range_inj [WellFoundedGT β] {f g : β → γ}
    (hf : StrictAnti f) (hg : StrictAnti g) : Set.range f = Set.range g ↔ f = g :=
  Set.range_injOn_strictAnti.eq_iff hf hg

@[deprecated StrictMono.range_inj (since := "2024-09-11")]
theorem WellFounded.eq_strictMono_iff_eq_range (h : WellFounded ((· < ·) : β → β → Prop))
    {f g : β → γ} (hf : StrictMono f) (hg : StrictMono g) :
    Set.range f = Set.range g ↔ f = g :=
  @StrictMono.range_inj β γ _ _ ⟨h⟩ f g hf hg

/-- A strictly monotone function `f` on a well-order satisfies `x ≤ f x` for all `x`. -/
theorem StrictMono.id_le [WellFoundedLT β] {f : β → β} (hf : StrictMono f) : id ≤ f := by
  rw [Pi.le_def]
  by_contra! H
  obtain ⟨m, hm, hm'⟩ := wellFounded_lt.has_min _ H
  exact hm' _ (hf hm) hm

theorem StrictMono.le_apply [WellFoundedLT β] {f : β → β} (hf : StrictMono f) {x} : x ≤ f x :=
  hf.id_le x

/-- A strictly monotone function `f` on a cowell-order satisfies `f x ≤ x` for all `x`. -/
theorem StrictMono.le_id [WellFoundedGT β] {f : β → β} (hf : StrictMono f) : f ≤ id :=
  StrictMono.id_le (β := βᵒᵈ) hf.dual

theorem StrictMono.apply_le [WellFoundedGT β] {f : β → β} (hf : StrictMono f) {x} : f x ≤ x :=
  StrictMono.le_apply (β := βᵒᵈ) hf.dual

@[deprecated StrictMono.le_apply (since := "2024-09-11")]
theorem WellFounded.self_le_of_strictMono (h : WellFounded ((· < ·) : β → β → Prop))
    {f : β → β} (hf : StrictMono f) : ∀ n, n ≤ f n := by
  by_contra! h₁
  have h₂ := h.min_mem _ h₁
  exact h.not_lt_min _ h₁ (hf h₂) h₂

theorem StrictMono.not_bddAbove_range_of_wellFoundedLT {f : β → β} [WellFoundedLT β] [NoMaxOrder β]
    (hf : StrictMono f) : ¬ BddAbove (Set.range f) := by
  rintro ⟨a, ha⟩
  obtain ⟨b, hb⟩ := exists_gt a
  exact ((hf.le_apply.trans_lt (hf hb)).trans_le <| ha (Set.mem_range_self _)).false

<<<<<<< HEAD
=======
theorem StrictMono.not_bddBelow_range_of_wellFoundedGT {f : β → β} [WellFoundedGT β] [NoMinOrder β]
    (hf : StrictMono f) : ¬ BddBelow (Set.range f) :=
  hf.dual.not_bddAbove_range_of_wellFoundedLT

end LinearOrder

>>>>>>> d0df76bd
namespace Function

variable (f : α → β)

section LT

variable [LT β] (h : WellFounded ((· < ·) : β → β → Prop))

/-- Given a function `f : α → β` where `β` carries a well-founded `<`, this is an element of `α`
whose image under `f` is minimal in the sense of `Function.not_lt_argmin`. -/
noncomputable def argmin [Nonempty α] : α :=
  WellFounded.min (InvImage.wf f h) Set.univ Set.univ_nonempty

theorem not_lt_argmin [Nonempty α] (a : α) : ¬f a < f (argmin f h) :=
  WellFounded.not_lt_min (InvImage.wf f h) _ _ (Set.mem_univ a)

/-- Given a function `f : α → β` where `β` carries a well-founded `<`, and a non-empty subset `s`
of `α`, this is an element of `s` whose image under `f` is minimal in the sense of
`Function.not_lt_argminOn`. -/
noncomputable def argminOn (s : Set α) (hs : s.Nonempty) : α :=
  WellFounded.min (InvImage.wf f h) s hs

@[simp]
theorem argminOn_mem (s : Set α) (hs : s.Nonempty) : argminOn f h s hs ∈ s :=
  WellFounded.min_mem _ _ _

-- Porting note (https://github.com/leanprover-community/mathlib4/issues/11119): @[simp] removed as it will never apply
theorem not_lt_argminOn (s : Set α) {a : α} (ha : a ∈ s)
    (hs : s.Nonempty := Set.nonempty_of_mem ha) : ¬f a < f (argminOn f h s hs) :=
  WellFounded.not_lt_min (InvImage.wf f h) s hs ha

end LT

section LinearOrder

variable [LinearOrder β] (h : WellFounded ((· < ·) : β → β → Prop))

-- Porting note (https://github.com/leanprover-community/mathlib4/issues/11119): @[simp] removed as it will never apply
theorem argmin_le (a : α) [Nonempty α] : f (argmin f h) ≤ f a :=
  not_lt.mp <| not_lt_argmin f h a

-- Porting note (https://github.com/leanprover-community/mathlib4/issues/11119): @[simp] removed as it will never apply
theorem argminOn_le (s : Set α) {a : α} (ha : a ∈ s) (hs : s.Nonempty := Set.nonempty_of_mem ha) :
    f (argminOn f h s hs) ≤ f a :=
  not_lt.mp <| not_lt_argminOn f h s ha hs

end LinearOrder

end Function

section Induction

/-- Let `r` be a relation on `α`, let `f : α → β` be a function, let `C : β → Prop`, and
let `bot : α`. This induction principle shows that `C (f bot)` holds, given that
* some `a` that is accessible by `r` satisfies `C (f a)`, and
* for each `b` such that `f b ≠ f bot` and `C (f b)` holds, there is `c`
  satisfying `r c b` and `C (f c)`. -/
theorem Acc.induction_bot' {α β} {r : α → α → Prop} {a bot : α} (ha : Acc r a) {C : β → Prop}
    {f : α → β} (ih : ∀ b, f b ≠ f bot → C (f b) → ∃ c, r c b ∧ C (f c)) : C (f a) → C (f bot) :=
  (@Acc.recOn _ _ (fun x _ => C (f x) → C (f bot)) _ ha) fun x _ ih' hC =>
    (eq_or_ne (f x) (f bot)).elim (fun h => h ▸ hC) (fun h =>
      let ⟨y, hy₁, hy₂⟩ := ih x h hC
      ih' y hy₁ hy₂)

/-- Let `r` be a relation on `α`, let `C : α → Prop` and let `bot : α`.
This induction principle shows that `C bot` holds, given that
* some `a` that is accessible by `r` satisfies `C a`, and
* for each `b ≠ bot` such that `C b` holds, there is `c` satisfying `r c b` and `C c`. -/
theorem Acc.induction_bot {α} {r : α → α → Prop} {a bot : α} (ha : Acc r a) {C : α → Prop}
    (ih : ∀ b, b ≠ bot → C b → ∃ c, r c b ∧ C c) : C a → C bot :=
  ha.induction_bot' ih

/-- Let `r` be a well-founded relation on `α`, let `f : α → β` be a function,
let `C : β → Prop`, and let `bot : α`.
This induction principle shows that `C (f bot)` holds, given that
* some `a` satisfies `C (f a)`, and
* for each `b` such that `f b ≠ f bot` and `C (f b)` holds, there is `c`
  satisfying `r c b` and `C (f c)`. -/
theorem WellFounded.induction_bot' {α β} {r : α → α → Prop} (hwf : WellFounded r) {a bot : α}
    {C : β → Prop} {f : α → β} (ih : ∀ b, f b ≠ f bot → C (f b) → ∃ c, r c b ∧ C (f c)) :
    C (f a) → C (f bot) :=
  (hwf.apply a).induction_bot' ih

/-- Let `r` be a well-founded relation on `α`, let `C : α → Prop`, and let `bot : α`.
This induction principle shows that `C bot` holds, given that
* some `a` satisfies `C a`, and
* for each `b` that satisfies `C b`, there is `c` satisfying `r c b` and `C c`.

The naming is inspired by the fact that when `r` is transitive, it follows that `bot` is
the smallest element w.r.t. `r` that satisfies `C`. -/
theorem WellFounded.induction_bot {α} {r : α → α → Prop} (hwf : WellFounded r) {a bot : α}
    {C : α → Prop} (ih : ∀ b, b ≠ bot → C b → ∃ c, r c b ∧ C c) : C a → C bot :=
  hwf.induction_bot' ih

end Induction

<<<<<<< HEAD
section WellFoundedLT

variable [Preorder α] [Preorder β] {f : α → β}

theorem StrictMono.wellFoundedLT [WellFoundedLT β] (hf : StrictMono f) : WellFoundedLT α where
  wf := WellFounded.wellFounded_iff_has_min.2 fun s hne ↦ by
    have hs' : (f '' s).Nonempty := ⟨f hne.some, _, hne.some_mem, rfl⟩
    obtain ⟨x, hx, hex⟩ := WellFounded.min_mem wellFounded_lt (f '' s) hs'
    refine ⟨x, hx, fun y hy hlt ↦ ?_⟩
    apply WellFounded.not_lt_min wellFounded_lt (s.image f) hs' (Set.mem_image_of_mem _ hy)
    rw [← hex]
    exact hf hlt

theorem StrictAnti.wellFoundedLT [WellFoundedGT β] (hf : StrictAnti f) : WellFoundedLT α :=
  StrictMono.wellFoundedLT (β := βᵒᵈ) hf

theorem StrictMono.wellFoundedGT [WellFoundedGT β] (hf : StrictMono f) : WellFoundedGT α :=
  StrictMono.wellFoundedLT (α := αᵒᵈ) (β := βᵒᵈ) (fun _ _ h ↦ hf h)

theorem StrictAnti.wellFoundedGT [WellFoundedLT β] (hf : StrictAnti f) : WellFoundedGT α :=
  StrictMono.wellFoundedLT (α := αᵒᵈ) (fun _ _ h ↦ hf h)

end WellFoundedLT

=======
>>>>>>> d0df76bd
/-- A nonempty linear order with well-founded `<` has a bottom element. -/
noncomputable def WellFoundedLT.toOrderBot {α} [LinearOrder α] [Nonempty α] [h : WellFoundedLT α] :
    OrderBot α where
  bot := h.wf.min _ Set.univ_nonempty
  bot_le a := h.wf.min_le (Set.mem_univ a)

/-- A nonempty linear order with well-founded `>` has a top element. -/
noncomputable def WellFoundedGT.toOrderTop {α} [LinearOrder α] [Nonempty α] [WellFoundedGT α] :
    OrderTop α :=
  have := WellFoundedLT.toOrderBot (α := αᵒᵈ)
  inferInstanceAs (OrderTop αᵒᵈᵒᵈ)<|MERGE_RESOLUTION|>--- conflicted
+++ resolved
@@ -4,10 +4,7 @@
 Authors: Jeremy Avigad, Mario Carneiro
 -/
 import Mathlib.Data.Set.Function
-<<<<<<< HEAD
-=======
 import Mathlib.Order.Bounds.Defs
->>>>>>> d0df76bd
 
 /-!
 # Well-founded relations
@@ -198,15 +195,12 @@
   obtain ⟨b, hb⟩ := exists_gt a
   exact ((hf.le_apply.trans_lt (hf hb)).trans_le <| ha (Set.mem_range_self _)).false
 
-<<<<<<< HEAD
-=======
 theorem StrictMono.not_bddBelow_range_of_wellFoundedGT {f : β → β} [WellFoundedGT β] [NoMinOrder β]
     (hf : StrictMono f) : ¬ BddBelow (Set.range f) :=
   hf.dual.not_bddAbove_range_of_wellFoundedLT
 
 end LinearOrder
 
->>>>>>> d0df76bd
 namespace Function
 
 variable (f : α → β)
@@ -303,33 +297,6 @@
 
 end Induction
 
-<<<<<<< HEAD
-section WellFoundedLT
-
-variable [Preorder α] [Preorder β] {f : α → β}
-
-theorem StrictMono.wellFoundedLT [WellFoundedLT β] (hf : StrictMono f) : WellFoundedLT α where
-  wf := WellFounded.wellFounded_iff_has_min.2 fun s hne ↦ by
-    have hs' : (f '' s).Nonempty := ⟨f hne.some, _, hne.some_mem, rfl⟩
-    obtain ⟨x, hx, hex⟩ := WellFounded.min_mem wellFounded_lt (f '' s) hs'
-    refine ⟨x, hx, fun y hy hlt ↦ ?_⟩
-    apply WellFounded.not_lt_min wellFounded_lt (s.image f) hs' (Set.mem_image_of_mem _ hy)
-    rw [← hex]
-    exact hf hlt
-
-theorem StrictAnti.wellFoundedLT [WellFoundedGT β] (hf : StrictAnti f) : WellFoundedLT α :=
-  StrictMono.wellFoundedLT (β := βᵒᵈ) hf
-
-theorem StrictMono.wellFoundedGT [WellFoundedGT β] (hf : StrictMono f) : WellFoundedGT α :=
-  StrictMono.wellFoundedLT (α := αᵒᵈ) (β := βᵒᵈ) (fun _ _ h ↦ hf h)
-
-theorem StrictAnti.wellFoundedGT [WellFoundedLT β] (hf : StrictAnti f) : WellFoundedGT α :=
-  StrictMono.wellFoundedLT (α := αᵒᵈ) (fun _ _ h ↦ hf h)
-
-end WellFoundedLT
-
-=======
->>>>>>> d0df76bd
 /-- A nonempty linear order with well-founded `<` has a bottom element. -/
 noncomputable def WellFoundedLT.toOrderBot {α} [LinearOrder α] [Nonempty α] [h : WellFoundedLT α] :
     OrderBot α where
