--- conflicted
+++ resolved
@@ -227,11 +227,7 @@
   not_lt.mp <| not_lt_argmin f h a
 #align function.argmin_le Function.argmin_le
 
-<<<<<<< HEAD
--- sPorting note (#11119): @[simp] removed as it will never apply
-=======
 -- Porting note (#11119): @[simp] removed as it will never apply
->>>>>>> 2a65c8db
 theorem argminOn_le (s : Set α) {a : α} (ha : a ∈ s) (hs : s.Nonempty := Set.nonempty_of_mem ha) :
     f (argminOn f h s hs) ≤ f a :=
   not_lt.mp <| not_lt_argminOn f h s ha hs
