--- conflicted
+++ resolved
@@ -63,13 +63,8 @@
 /-- Scott-continuity takes on a simpler form in complete partial orders. -/
 lemma CompletePartialOrder.scottContinuous {f : α → β} :
     ScottContinuous f ↔
-<<<<<<< HEAD
-    ∀ ⦃d : Set α⦄, d.Nonempty → DirectedOn (. ≤ .) d → IsLUB (f '' d) (f (sSup d)) := by
+    ∀ ⦃d : Set α⦄, d.Nonempty → DirectedOn (· ≤ ·) d → IsLUB (f '' d) (f (sSup d)) := by
   refine ⟨fun h d hd₁ hd₂ ↦ h hd₁ hd₂ hd₂.isLUB_sSup, fun h d hne hd a hda ↦ ?_⟩
-=======
-    ∀ ⦃d : Set α⦄, d.Nonempty → DirectedOn (· ≤ ·) d → IsLUB (f '' d) (f (sSup d)) := by
-  refine' ⟨fun h d hd₁ hd₂ ↦ h hd₁ hd₂ hd₂.isLUB_sSup, fun h d hne hd a hda ↦ ?_⟩
->>>>>>> c641f2b9
   rw [hda.unique hd.isLUB_sSup]
   exact h hne hd
 
