/-
Copyright (c) 2020 Simon Hudon. All rights reserved.
Released under Apache 2.0 license as described in the file LICENSE.
Authors: Simon Hudon
-/
import Mathlib.Order.OmegaCompletePartialOrder
import Mathlib.CategoryTheory.Limits.Shapes.Products
import Mathlib.CategoryTheory.Limits.Shapes.Equalizers
import Mathlib.CategoryTheory.Limits.Constructions.LimitsOfProductsAndEqualizers
import Mathlib.CategoryTheory.ConcreteCategory.BundledHom

/-!
# Category of types with an omega complete partial order

In this file, we bundle the class `OmegaCompletePartialOrder` into a
concrete category and prove that continuous functions also form
an `OmegaCompletePartialOrder`.

## Main definitions

 * `ωCPO`
   * an instance of `Category` and `ConcreteCategory`

 -/


open CategoryTheory

universe u v


/-- The category of types with an omega complete partial order. -/
def ωCPO : Type (u + 1) :=
  Bundled OmegaCompletePartialOrder

namespace ωCPO

open OmegaCompletePartialOrder

instance : BundledHom @ContinuousHom where
  toFun := @ContinuousHom.Simps.apply
  id := @ContinuousHom.id
  comp := @ContinuousHom.comp
  hom_ext := @ContinuousHom.coe_inj

-- Porting note: `deriving instance ConcreteCategory` didn't work.
deriving instance LargeCategory for ωCPO
instance : ConcreteCategory ωCPO := by unfold ωCPO; infer_instance

instance : CoeSort ωCPO Type* :=
  Bundled.coeSort

/-- Construct a bundled ωCPO from the underlying type and typeclass. -/
def of (α : Type*) [OmegaCompletePartialOrder α] : ωCPO :=
  Bundled.of α

@[simp]
theorem coe_of (α : Type*) [OmegaCompletePartialOrder α] : ↥(of α) = α :=
  rfl

instance : Inhabited ωCPO :=
  ⟨of PUnit⟩

instance (α : ωCPO) : OmegaCompletePartialOrder α :=
  α.str

section

open CategoryTheory.Limits

namespace HasProducts

/-- The pi-type gives a cone for a product. -/
def product {J : Type v} (f : J → ωCPO.{v}) : Fan f :=
  Fan.mk (of (∀ j, f j)) fun j => .mk (Pi.evalOrderHom j) fun _ => rfl

/-- The pi-type is a limit cone for the product. -/
def isProduct (J : Type v) (f : J → ωCPO) : IsLimit (product f) where
  lift s :=
    -- Porting note: Original proof didn't have `.toFun`
    ⟨⟨fun t j => (s.π.app ⟨j⟩).toFun t, fun _ _ h j => (s.π.app ⟨j⟩).monotone h⟩,
      fun x => funext fun j => (s.π.app ⟨j⟩).continuous x⟩
  uniq s m w := by
    ext t; funext j -- Porting note (https://github.com/leanprover-community/mathlib4/issues/11041): Originally `ext t j`
    change m.toFun t j = (s.π.app ⟨j⟩).toFun t
    rw [← w ⟨j⟩]
    rfl
  fac _ _ := rfl

instance (J : Type v) (f : J → ωCPO.{v}) : HasProduct f :=
  HasLimit.mk ⟨_, isProduct _ f⟩

end HasProducts

instance omegaCompletePartialOrderEqualizer {α β : Type*} [OmegaCompletePartialOrder α]
    [OmegaCompletePartialOrder β] (f g : α →𝒄 β) :
    OmegaCompletePartialOrder { a : α // f a = g a } :=
  OmegaCompletePartialOrder.subtype _ fun c hc => by
    rw [f.continuous, g.continuous]
    congr 1
    apply OrderHom.ext; funext x -- Porting note (https://github.com/leanprover-community/mathlib4/issues/11041): Originally `ext`
    apply hc _ ⟨_, rfl⟩

namespace HasEqualizers

/-- The equalizer inclusion function as a `ContinuousHom`. -/
def equalizerι {α β : Type*} [OmegaCompletePartialOrder α] [OmegaCompletePartialOrder β]
    (f g : α →𝒄 β) : { a : α // f a = g a } →𝒄 α :=
  .mk (OrderHom.Subtype.val _) fun _ => rfl

/-- A construction of the equalizer fork. -/
-- Porting note: Changed `{ a // f a = g a }` to `{ a // f.toFun a = g.toFun a }`
def equalizer {X Y : ωCPO.{v}} (f g : X ⟶ Y) : Fork f g :=
  Fork.ofι (P := ωCPO.of { a // f.toFun a = g.toFun a }) (equalizerι f g)
    (ContinuousHom.ext _ _ fun x => x.2)

/-- The equalizer fork is a limit. -/
def isEqualizer {X Y : ωCPO.{v}} (f g : X ⟶ Y) : IsLimit (equalizer f g) :=
  Fork.IsLimit.mk' _ fun s =>
    -- Porting note: Changed `s.ι x` to `s.ι.toFun x`
    ⟨{  toFun := fun x => ⟨s.ι.toFun x, by apply ContinuousHom.congr_fun s.condition⟩
<<<<<<< HEAD
        monotone' := fun x y h => s.ι.monotone h
        map_ωSup' := fun x => Subtype.ext (s.ι.continuous x)
      }, by ext; rfl, fun hm => by
      apply ContinuousHom.ext _ _ fun x => Subtype.ext ?_ -- Porting note: Originally `ext`
=======
        monotone' := fun _ _ h => s.ι.monotone h
        map_ωSup' := fun x => Subtype.ext (s.ι.continuous x)
      }, by ext; rfl, fun hm => by
      apply ContinuousHom.ext _ _ fun x => Subtype.ext ?_ -- Porting note (https://github.com/leanprover-community/mathlib4/issues/11041): Originally `ext`
>>>>>>> d0df76bd
      apply ContinuousHom.congr_fun hm⟩

end HasEqualizers

instance : HasProducts.{v} ωCPO.{v} :=
  fun _ => { has_limit := fun _ => hasLimitOfIso Discrete.natIsoFunctor.symm }

instance {X Y : ωCPO.{v}} (f g : X ⟶ Y) : HasLimit (parallelPair f g) :=
  HasLimit.mk ⟨_, HasEqualizers.isEqualizer f g⟩

instance : HasEqualizers ωCPO.{v} :=
  hasEqualizers_of_hasLimit_parallelPair _

instance : HasLimits ωCPO.{v} :=
  has_limits_of_hasEqualizers_and_products

end

end ωCPO<|MERGE_RESOLUTION|>--- conflicted
+++ resolved
@@ -119,17 +119,10 @@
   Fork.IsLimit.mk' _ fun s =>
     -- Porting note: Changed `s.ι x` to `s.ι.toFun x`
     ⟨{  toFun := fun x => ⟨s.ι.toFun x, by apply ContinuousHom.congr_fun s.condition⟩
-<<<<<<< HEAD
-        monotone' := fun x y h => s.ι.monotone h
-        map_ωSup' := fun x => Subtype.ext (s.ι.continuous x)
-      }, by ext; rfl, fun hm => by
-      apply ContinuousHom.ext _ _ fun x => Subtype.ext ?_ -- Porting note: Originally `ext`
-=======
         monotone' := fun _ _ h => s.ι.monotone h
         map_ωSup' := fun x => Subtype.ext (s.ι.continuous x)
       }, by ext; rfl, fun hm => by
       apply ContinuousHom.ext _ _ fun x => Subtype.ext ?_ -- Porting note (https://github.com/leanprover-community/mathlib4/issues/11041): Originally `ext`
->>>>>>> d0df76bd
       apply ContinuousHom.congr_fun hm⟩
 
 end HasEqualizers
