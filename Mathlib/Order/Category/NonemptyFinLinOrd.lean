--- conflicted
+++ resolved
@@ -85,13 +85,9 @@
 @[simp]
 lemma hom_hom_ofHom {X Y : Type u} [Nonempty X] [LinearOrder X] [Fintype X] [Nonempty Y]
     [LinearOrder Y] [Fintype Y] (f : X →o Y) :
-<<<<<<< HEAD
   (ofHom f).hom.hom = f := rfl
 
 @[deprecated (since := "2025-07-05")] alias hom_ofHom := hom_hom_ofHom
-=======
-    (ofHom f).hom = f := rfl
->>>>>>> 3dc2bc1f
 
 @[simp]
 lemma ofHom_hom {X Y : NonemptyFinLinOrd} (f : X ⟶ Y) :
