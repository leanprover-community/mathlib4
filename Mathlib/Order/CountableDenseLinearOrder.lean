--- conflicted
+++ resolved
@@ -170,11 +170,7 @@
     · change (a, b) ∈ f'.val.image _
       rwa [← Finset.mem_coe, Finset.coe_image, Equiv.image_eq_preimage]
     · change _ ⊆ f'.val.image _
-<<<<<<< HEAD
-      rwa [← Finset.coe_subset, Finset.coe_image, ← Equiv.symm_image_subset_iff, ← Finset.coe_image,
-=======
       rwa [← Finset.coe_subset, Finset.coe_image, ← Equiv.symm_image_subset, ← Finset.coe_image,
->>>>>>> def91a5b
         Finset.coe_subset]
 #align order.partial_iso.defined_at_right Order.PartialIso.definedAtRight
 
