--- conflicted
+++ resolved
@@ -58,17 +58,10 @@
 -- `simp` can prove these, so they shouldn't be simp-lemmas.
 
 @[to_dual] theorem min_bot_left (a : α) : min ⊥ a = ⊥ := bot_inf_eq _
-<<<<<<< HEAD
-@[to_dual] theorem max_bot_left (a : α) : max ⊥ a = a := bot_sup_eq _
-
-@[to_dual] theorem max_bot_right (a : α) : max a ⊥ = a := sup_bot_eq _
-@[to_dual] theorem min_bot_right (a : α) : min a ⊥ = ⊥ := inf_bot_eq _
-=======
 @[to_dual] theorem min_bot_right (a : α) : min a ⊥ = ⊥ := inf_bot_eq _
 
 @[to_dual] theorem max_bot_left (a : α) : max ⊥ a = a := bot_sup_eq _
 @[to_dual] theorem max_bot_right (a : α) : max a ⊥ = a := sup_bot_eq _
->>>>>>> 5f557c4f
 
 @[to_dual] theorem max_eq_bot {a b : α} : max a b = ⊥ ↔ a = ⊥ ∧ b = ⊥ := sup_eq_bot_iff
 
