--- conflicted
+++ resolved
@@ -3,17 +3,11 @@
 Released under Apache 2.0 license as described in the file LICENSE.
 Authors: Yury Kudryashov
 -/
-<<<<<<< HEAD
-import Mathlib.Data.Set.Image
-import Mathlib.Order.Interval.Set.Basic
-import Mathlib.Order.WithBot.Basic
-=======
 module
 
 public import Mathlib.Data.Set.Image
 public import Mathlib.Order.Interval.Set.Basic
-public import Mathlib.Order.WithBot
->>>>>>> 5db9169e
+public import Mathlib.Order.WithBot.Basic
 
 /-!
 # Intervals in `WithTop α` and `WithBot α`
