--- conflicted
+++ resolved
@@ -14,12 +14,10 @@
 better behaved. This file collects their properties under this assumption.
 -/
 
-<<<<<<< HEAD
 -- TODO: fix the linter errors in this file
 set_option linter.flexible false in
-=======
+
 @[expose] public section
->>>>>>> cf0f1b24
 
 assert_not_exists RelIso
 
