--- conflicted
+++ resolved
@@ -405,15 +405,12 @@
 theorem Iic_disjoint_Ioc (h : a ≤ b) : Disjoint (Iic a) (Ioc b c) :=
   disjoint_left.2 fun _ hax hbcx ↦ (mem_Iic.1 hax).not_lt <| lt_of_le_of_lt h (mem_Ioc.1 hbcx).1
 
-<<<<<<< HEAD
-=======
 def _root_.Equiv.Iic (a : α) : Iic a ≃ Set.Iic a :=
     { toFun b := ⟨b.1, coe_Iic a ▸ mem_coe.2 b.2⟩
       invFun b := ⟨b.1, by rw [← mem_coe, coe_Iic a]; exact b.2⟩
       left_inv := fun _ ↦ rfl
       right_inv := fun _ ↦ rfl }
 
->>>>>>> 9c6a985f
 end LocallyFiniteOrderBot
 
 section LocallyFiniteOrderTop
@@ -733,22 +730,13 @@
 @[simp] lemma sup_Iic [OrderBot α] (a : α) : (Iic a).sup id = a :=
   le_antisymm (Finset.sup_le fun _ ↦ mem_Iic.1) <| le_sup (f := id) <| mem_Iic.2 <| le_refl a
 
-<<<<<<< HEAD
-lemma subset_Iic_sup [OrderBot α] [DecidableEq α] (f : ι → α) (s : Finset ι) :
-    s.image f ⊆ (Iic (s.sup f)) := by
-=======
 lemma image_subset_Iic_sup [OrderBot α] [DecidableEq α] (f : ι → α) (s : Finset ι) :
     s.image f ⊆ Iic (s.sup f) := by
->>>>>>> 9c6a985f
   refine fun i hi ↦ mem_Iic.2 ?_
   obtain ⟨j, hj, rfl⟩ := mem_image.1 hi
   exact le_sup hj
 
-<<<<<<< HEAD
-lemma subset_Iic_sup_id [OrderBot α] (s : Finset α) : s ⊆ (Iic (s.sup id)) :=
-=======
 lemma subset_Iic_sup_id [OrderBot α] (s : Finset α) : s ⊆ Iic (s.sup id) :=
->>>>>>> 9c6a985f
   fun _ h ↦ mem_Iic.2 <| le_sup (f := id) h
 
 end SemilatticeSup
