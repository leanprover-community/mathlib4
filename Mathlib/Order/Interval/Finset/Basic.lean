--- conflicted
+++ resolved
@@ -346,19 +346,11 @@
 @[simp]
 theorem Ici_subset_Ici : Ici a ⊆ Ici b ↔ b ≤ a := by
   simp [← coe_subset]
-<<<<<<< HEAD
 
 @[gcongr]
 alias ⟨_, _root_.GCongr.Finset.Ici_subset_Ici⟩ := Ici_subset_Ici
 
 @[gcongr]
-=======
-
-@[gcongr]
-alias ⟨_, _root_.GCongr.Finset.Ici_subset_Ici⟩ := Ici_subset_Ici
-
-@[gcongr]
->>>>>>> 357276c9
 theorem Ioi_subset_Ioi (h : a ≤ b) : Ioi b ⊆ Ioi a := by
   simpa [← coe_subset] using Set.Ioi_subset_Ioi h
 
