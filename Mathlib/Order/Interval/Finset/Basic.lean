--- conflicted
+++ resolved
@@ -427,23 +427,12 @@
 theorem Iic_disjoint_Ioc (h : a ≤ b) : Disjoint (Iic a) (Ioc b c) :=
   disjoint_left.2 fun _ hax hbcx ↦ (mem_Iic.1 hax).not_lt <| lt_of_le_of_lt h (mem_Ioc.1 hbcx).1
 
-<<<<<<< HEAD
-/-- An equivalence between `Finset.Iic a` and `Set.Iic a`. Can be used jointly with
-`Equiv.piCongrLeft` for instance to get an equiv
-`(Π i : Finset.Iic a, π i) ≃ (Π i : Set.Iic a, π i)`. -/
-def _root_.Equiv.Iic (a : α) : Iic a ≃ Set.Iic a :=
-    { toFun b := ⟨b.1, coe_Iic a ▸ mem_coe.2 b.2⟩
-      invFun b := ⟨b.1, by rw [← mem_coe, coe_Iic a]; exact b.2⟩
-      left_inv := fun _ ↦ rfl
-      right_inv := fun _ ↦ rfl }
-=======
 /-- An equivalence between `Finset.Iic a` and `Set.Iic a`. -/
 def _root_.Equiv.Iic_finset_set (a : α) : Iic a ≃ Set.Iic a where
   toFun b := ⟨b.1, coe_Iic a ▸ mem_coe.2 b.2⟩
   invFun b := ⟨b.1, by rw [← mem_coe, coe_Iic a]; exact b.2⟩
   left_inv := fun _ ↦ rfl
   right_inv := fun _ ↦ rfl
->>>>>>> 25eb12a6
 
 end LocallyFiniteOrderBot
 
