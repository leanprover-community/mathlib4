--- conflicted
+++ resolved
@@ -180,11 +180,7 @@
 theorem map_valEmbedding_uIcc : (uIcc a b).map valEmbedding = uIcc ↑a ↑b :=
   map_valEmbedding_Icc _ _
 
-@[deprecated (since := "2025-04-08")]
-alias map_subtype_embedding_uIcc := map_valEmbedding_uIcc
-
-@[simp]
-<<<<<<< HEAD
+@[simp]
 theorem map_valEmbedding_Ici : (Ici a).map valEmbedding = Ico ↑a n := by simp [← coe_inj]
 
 @[simp]
@@ -249,38 +245,6 @@
 @[simp]
 theorem map_castLEEmb_Ico (h : n ≤ m) :
     (Ico a b).map (castLEEmb h) = Ico (castLE h a) (castLE h b) := by simp [← coe_inj]
-=======
-theorem map_valEmbedding_Ici : (Ici a).map Fin.valEmbedding = Ico ↑a n := by
-  rw [← attachFin_Ico_eq_Ici, map_valEmbedding_attachFin]
-
-@[simp]
-theorem map_valEmbedding_Ioi : (Ioi a).map Fin.valEmbedding = Ioo ↑a n := by
-  rw [← attachFin_Ioo_eq_Ioi, map_valEmbedding_attachFin]
-
-@[simp]
-theorem map_valEmbedding_Iic : (Iic b).map Fin.valEmbedding = Iic ↑b := by
-  rw [← attachFin_Iic, map_valEmbedding_attachFin]
-
-@[simp]
-theorem map_valEmbedding_Iio : (Iio b).map Fin.valEmbedding = Iio ↑b := by
-  rw [← attachFin_Iio, map_valEmbedding_attachFin]
-
-@[simp]
-lemma card_Icc : #(Icc a b) = b + 1 - a := by rw [← Nat.card_Icc, ← map_valEmbedding_Icc, card_map]
-
-@[simp]
-lemma card_Ico : #(Ico a b) = b - a := by rw [← Nat.card_Ico, ← map_valEmbedding_Ico, card_map]
-
-@[simp]
-lemma card_Ioc : #(Ioc a b) = b - a := by rw [← Nat.card_Ioc, ← map_valEmbedding_Ioc, card_map]
-
-@[simp]
-lemma card_Ioo : #(Ioo a b) = b - a - 1 := by rw [← Nat.card_Ioo, ← map_valEmbedding_Ioo, card_map]
-
-@[simp]
-theorem card_uIcc : #(uIcc a b) = (b - a : ℤ).natAbs + 1 := by
-  rw [← Nat.card_uIcc, ← map_valEmbedding_uIcc, card_map]
->>>>>>> 89ec70c5
 
 @[simp]
 theorem map_castLEEmb_Ioo (h : n ≤ m) :
