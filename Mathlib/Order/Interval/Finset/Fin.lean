/-
Copyright (c) 2021 Yaël Dillies. All rights reserved.
Released under Apache 2.0 license as described in the file LICENSE.
Authors: Yaël Dillies, Yury Kudryashov
-/
import Mathlib.Data.Finset.Fin
import Mathlib.Order.Interval.Finset.Nat
import Mathlib.Order.Interval.Set.Fin

/-!
# Finite intervals in `Fin n`

This file proves that `Fin n` is a `LocallyFiniteOrder` and calculates the cardinality of its
intervals as Finsets and Fintypes.
-/

assert_not_exists MonoidWithZero

open Finset Function

namespace Fin

variable (n : ℕ)

/-!
### Locally finite order etc instances
-/

instance instLocallyFiniteOrder (n : ℕ) : LocallyFiniteOrder (Fin n) where
  finsetIcc a b := attachFin (Icc a b) fun x hx ↦ (mem_Icc.mp hx).2.trans_lt b.2
<<<<<<< HEAD
  finset_mem_Icc a b := by simp
  finsetIco a b := attachFin (Ico a b) fun x hx ↦ (mem_Ico.mp hx).2.trans b.2
  finset_mem_Ico a b := by simp
  finsetIoc a b := attachFin (Ioc a b) fun x hx ↦ (mem_Ioc.mp hx).2.trans_lt b.2
  finset_mem_Ioc a b := by simp
  finsetIoo a b := attachFin (Ioo a b) fun x hx ↦ (mem_Ioo.mp hx).2.trans b.2
=======
  finsetIco a b := attachFin (Ico a b) fun x hx ↦ (mem_Ico.mp hx).2.trans b.2
  finsetIoc a b := attachFin (Ioc a b) fun x hx ↦ (mem_Ioc.mp hx).2.trans_lt b.2
  finsetIoo a b := attachFin (Ioo a b) fun x hx ↦ (mem_Ioo.mp hx).2.trans b.2
  finset_mem_Icc a b := by simp
  finset_mem_Ico a b := by simp
  finset_mem_Ioc a b := by simp
>>>>>>> ddfe6b0a
  finset_mem_Ioo a b := by simp

instance instLocallyFiniteOrderBot : ∀ n, LocallyFiniteOrderBot (Fin n)
  | 0 => IsEmpty.toLocallyFiniteOrderBot
  | _ + 1 => inferInstance

instance instLocallyFiniteOrderTop : ∀ n, LocallyFiniteOrderTop (Fin n)
  | 0 => IsEmpty.toLocallyFiniteOrderTop
  | _ + 1 => inferInstance

variable {n}
<<<<<<< HEAD
variable {m : ℕ}

section deprecated

variable (a b : Fin n)
set_option linter.deprecated false

@[deprecated "No replacement" (since := "2025-03-28")]
theorem Icc_eq_finset_subtype : Icc a b = (Icc (a : ℕ) b).fin n := by ext; simp

@[deprecated "No replacement" (since := "2025-03-28")]
theorem Ico_eq_finset_subtype : Ico a b = (Ico (a : ℕ) b).fin n := by ext; simp

@[deprecated "No replacement" (since := "2025-03-28")]
theorem Ioc_eq_finset_subtype : Ioc a b = (Ioc (a : ℕ) b).fin n := by ext; simp

@[deprecated "No replacement" (since := "2025-03-28")]
theorem Ioo_eq_finset_subtype : Ioo a b = (Ioo (a : ℕ) b).fin n := by ext; simp

@[deprecated "No replacement" (since := "2025-03-28")]
theorem uIcc_eq_finset_subtype : uIcc a b = (uIcc (a : ℕ) b).fin n := by ext; simp

@[deprecated "No replacement" (since := "2025-03-28")]
theorem Ici_eq_finset_subtype : Ici a = (Ico (a : ℕ) n).fin n := by ext; simp

@[deprecated "No replacement" (since := "2025-03-28")]
theorem Ioi_eq_finset_subtype : Ioi a = (Ioo (a : ℕ) n).fin n := by ext; simp

@[deprecated "No replacement" (since := "2025-03-28")]
theorem Iic_eq_finset_subtype : Iic b = (Iic (b : ℕ)).fin n := by ext; simp

@[deprecated "No replacement" (since := "2025-03-28")]
theorem Iio_eq_finset_subtype : Iio b = (Iio (b : ℕ)).fin n := by ext; simp

end deprecated

section val

variable (a b : Fin n)

@[simp]
theorem finsetImage_val_Icc : (Icc a b).image val = Icc (a : ℕ) b := by simp [← coe_inj]

@[simp]
theorem map_valEmbedding_Icc : (Icc a b).map valEmbedding = Icc ↑a ↑b := by simp [map_eq_image]

@[simp]
theorem finsetImage_val_Ico : (Ico a b).image val = Ico (a : ℕ) b := by simp [← coe_inj]

@[simp]
theorem map_valEmbedding_Ico : (Ico a b).map valEmbedding = Ico ↑a ↑b := by simp [map_eq_image]
=======
variable {m : ℕ} (a b : Fin n)

@[simp]
theorem attachFin_Icc :
    attachFin (Icc a b) (fun _x hx ↦ (mem_Icc.mp hx).2.trans_lt b.2) = Icc a b :=
  rfl

@[simp]
theorem attachFin_Ico :
    attachFin (Ico a b) (fun _x hx ↦ (mem_Ico.mp hx).2.trans b.2) = Ico a b :=
  rfl

@[simp]
theorem attachFin_Ioc :
    attachFin (Ioc a b) (fun _x hx ↦ (mem_Ioc.mp hx).2.trans_lt b.2) = Ioc a b :=
  rfl

@[simp]
theorem attachFin_Ioo :
    attachFin (Ioo a b) (fun _x hx ↦ (mem_Ioo.mp hx).2.trans b.2) = Ioo a b :=
  rfl

@[simp]
theorem attachFin_uIcc :
    attachFin (uIcc a b) (fun _x hx ↦ (mem_Icc.mp hx).2.trans_lt (max a b).2) = uIcc a b :=
  rfl

@[simp]
theorem attachFin_Iic : attachFin (Iic a) (fun _x hx ↦ (mem_Iic.mp hx).trans_lt a.2) = Iic a := by
  ext; simp

@[simp]
theorem attachFin_Ico_eq_Ici : attachFin (Ico a n) (fun _x hx ↦ (mem_Ico.mp hx).2) = Ici a := by
  ext; simp

@[simp]
theorem attachFin_Iio : attachFin (Iio a) (fun _x hx ↦ (mem_Iio.mp hx).trans a.2) = Iio a := by
  ext; simp

@[simp]
theorem attachFin_Ioo_eq_Ioi : attachFin (Ioo a n) (fun _x hx ↦ (mem_Ioo.mp hx).2) = Ioi a := by
  ext; simp

section deprecated

@[deprecated attachFin_Icc (since := "2025-04-06")]
theorem Icc_eq_finset_subtype : Icc a b = (Icc (a : ℕ) b).fin n := attachFin_eq_fin _

@[deprecated attachFin_Ico (since := "2025-04-06")]
theorem Ico_eq_finset_subtype : Ico a b = (Ico (a : ℕ) b).fin n := attachFin_eq_fin _

@[deprecated attachFin_Ioc (since := "2025-04-06")]
theorem Ioc_eq_finset_subtype : Ioc a b = (Ioc (a : ℕ) b).fin n := attachFin_eq_fin _

@[deprecated attachFin_Ioo (since := "2025-04-06")]
theorem Ioo_eq_finset_subtype : Ioo a b = (Ioo (a : ℕ) b).fin n := attachFin_eq_fin _

set_option linter.deprecated false in
@[deprecated attachFin_uIcc (since := "2025-04-06")]
theorem uIcc_eq_finset_subtype : uIcc a b = (uIcc (a : ℕ) b).fin n := Icc_eq_finset_subtype _ _

@[deprecated attachFin_Ico_eq_Ici (since := "2025-04-06")]
theorem Ici_eq_finset_subtype : Ici a = (Ico (a : ℕ) n).fin n := by ext; simp

@[deprecated attachFin_Ioo_eq_Ioi (since := "2025-04-06")]
theorem Ioi_eq_finset_subtype : Ioi a = (Ioo (a : ℕ) n).fin n := by ext; simp

@[deprecated attachFin_Iic (since := "2025-04-06")]
theorem Iic_eq_finset_subtype : Iic b = (Iic (b : ℕ)).fin n := by ext; simp

@[deprecated attachFin_Iio (since := "2025-04-06")]
theorem Iio_eq_finset_subtype : Iio b = (Iio (b : ℕ)).fin n := by ext; simp

end deprecated

@[simp]
theorem map_valEmbedding_Icc : (Icc a b).map Fin.valEmbedding = Icc ↑a ↑b :=
  map_valEmbedding_attachFin _

@[simp]
theorem map_valEmbedding_Ico : (Ico a b).map Fin.valEmbedding = Ico ↑a ↑b :=
  map_valEmbedding_attachFin _

@[simp]
theorem map_valEmbedding_Ioc : (Ioc a b).map Fin.valEmbedding = Ioc ↑a ↑b :=
  map_valEmbedding_attachFin _

@[simp]
theorem map_valEmbedding_Ioo : (Ioo a b).map Fin.valEmbedding = Ioo ↑a ↑b :=
  map_valEmbedding_attachFin _
>>>>>>> ddfe6b0a

@[simp]
theorem finsetImage_val_Ioc : (Ioc a b).image val = Ioc (a : ℕ) b := by simp [← coe_inj]

@[simp]
theorem map_valEmbedding_Ioc : (Ioc a b).map valEmbedding = Ioc ↑a ↑b := by simp [map_eq_image]

@[simp]
theorem finsetImage_val_Ioo : (Ioo a b).image val = Ioo (a : ℕ) b := by simp [← coe_inj]

@[simp]
theorem map_valEmbedding_Ioo : (Ioo a b).map valEmbedding = Ioo ↑a ↑b := by simp [map_eq_image]

@[simp]
theorem finsetImage_val_uIcc : (uIcc a b).image val = uIcc ↑a ↑b := by simp [← coe_inj]

@[simp]
theorem map_valEmbedding_uIcc : (uIcc a b).map valEmbedding = uIcc ↑a ↑b := by simp [map_eq_image]

@[simp]
theorem finsetImage_val_Ici : (Ici a).image val = Ico ↑a n := by simp [← coe_inj]

@[simp]
theorem map_valEmbedding_Ici : (Ici a).map valEmbedding = Ico ↑a n := by simp [← coe_inj]

@[simp]
theorem finsetImage_val_Ioi : (Ioi a).image val = Ioo ↑a n := by simp [← coe_inj]

@[simp]
theorem map_valEmbedding_Ioi : (Ioi a).map valEmbedding = Ioo ↑a n := by simp [← coe_inj]

@[simp]
theorem finsetImage_val_Iic : (Iic a).image val = Iic ↑a := by simp [← coe_inj]

@[simp]
theorem map_valEmbedding_Iic : (Iic b).map valEmbedding = Iic ↑b := by simp [← coe_inj]

@[simp]
theorem finsetImage_val_Iio : (Iio b).image val = Iio ↑b := by simp [← coe_inj]

@[simp]
theorem map_valEmbedding_Iio : (Iio b).map valEmbedding = Iio ↑b := by simp [← coe_inj]

end val

section castLE

variable (a b : Fin n)

@[simp]
theorem finsetImage_castLE_Iic (h : n ≤ m) :
    (Iic a).image (castLE h) = Iic (castLE h a) := by simp [← coe_inj]

@[simp]
theorem map_castLEEmb_Iic (h : n ≤ m) :
    (Iic a).map (castLEEmb h) = Iic (castLE h a) := by simp [← coe_inj]

@[simp]
theorem finsetImage_castLE_Iio (h : n ≤ m) :
    (Iio a).image (castLE h) = Iio (castLE h a) := by simp [← coe_inj]

@[simp]
theorem map_castLEEmb_Iio (h : n ≤ m) :
    (Iio a).map (castLEEmb h) = Iio (castLE h a) := by simp [← coe_inj]

@[simp]
theorem finsetImage_castLE_Icc (h : n ≤ m) :
    (Icc a b).image (castLE h) = Icc (castLE h a) (castLE h b) := by simp [← coe_inj]

@[simp]
theorem map_castLEEmb_Icc (h : n ≤ m) :
    (Icc a b).map (castLEEmb h) = Icc (castLE h a) (castLE h b) := by simp [← coe_inj]

@[simp]
theorem finsetImage_castLE_Ioc (h : n ≤ m) :
    (Ioc a b).image (castLE h) = Ioc (castLE h a) (castLE h b) := by simp [← coe_inj]

@[simp]
theorem map_castLEEmb_Ioc (h : n ≤ m) :
    (Ioc a b).map (castLEEmb h) = Ioc (castLE h a) (castLE h b) := by simp [← coe_inj]

@[simp]
theorem finsetImage_castLE_Ico (h : n ≤ m) :
    (Ico a b).image (castLE h) = Ico (castLE h a) (castLE h b) := by simp [← coe_inj]

@[simp]
theorem map_castLEEmb_Ico (h : n ≤ m) :
    (Ico a b).map (castLEEmb h) = Ico (castLE h a) (castLE h b) := by simp [← coe_inj]

@[simp]
theorem finsetImage_castLE_Ioo (h : n ≤ m) :
    (Ioo a b).image (castLE h) = Ioo (castLE h a) (castLE h b) := by simp [← coe_inj]

@[simp]
theorem map_castLEEmb_Ioo (h : n ≤ m) :
    (Ioo a b).map (castLEEmb h) = Ioo (castLE h a) (castLE h b) := by simp [← coe_inj]

@[simp]
theorem finsetImage_castLE_uIcc (h : n ≤ m) :
    (uIcc a b).image (castLE h) = uIcc (castLE h a) (castLE h b) := by simp [← coe_inj]

@[simp]
theorem map_castLEEmb_uIcc (h : n ≤ m) :
    (uIcc a b).map (castLEEmb h) = uIcc (castLE h a) (castLE h b) := by simp [← coe_inj]

end castLE

section castAdd

@[simp]
theorem finsetImage_castAdd_Ici (m) [NeZero m] (i : Fin n) :
    (Ici i).image (castAdd m) = Ico (castAdd m i) (natAdd n 0) := by
  simp [← coe_inj]

@[simp]
theorem finsetImage_castAdd_Ioi (m) [NeZero m] (i : Fin n) :
    (Ioi i).image (castAdd m) = Ioo (castAdd m i) (natAdd n 0) := by
  simp [← coe_inj]

@[simp]
theorem finsetImage_castAdd_Iic (m) (i : Fin n) : (Iic i).image (castAdd m) = Iic (castAdd m i) :=
  finsetImage_castLE_Iic i _

@[simp]
theorem finsetImage_castAdd_Iio (m) (i : Fin n) : (Iio i).image (castAdd m) = Iio (castAdd m i) :=
  finsetImage_castLE_Iio ..

@[simp]
theorem finsetImage_castAdd_Icc (m) (i j : Fin n) :
    (Icc i j).image (castAdd m) = Icc (castAdd m i) (castAdd m j) :=
  finsetImage_castLE_Icc ..

@[simp]
theorem finsetImage_castAdd_Ico (m) (i j : Fin n) :
    (Ico i j).image (castAdd m) = Ico (castAdd m i) (castAdd m j) :=
  finsetImage_castLE_Ico ..

@[simp]
theorem finsetImage_castAdd_Ioc (m) (i j : Fin n) :
    (Ioc i j).image (castAdd m) = Ioc (castAdd m i) (castAdd m j) :=
  finsetImage_castLE_Ioc ..

@[simp]
theorem finsetImage_castAdd_Ioo (m) (i j : Fin n) :
    (Ioo i j).image (castAdd m) = Ioo (castAdd m i) (castAdd m j) :=
  finsetImage_castLE_Ioo ..

@[simp]
theorem finsetImage_castAdd_uIcc (m) (i j : Fin n) :
    (uIcc i j).image (castAdd m) = uIcc (castAdd m i) (castAdd m j) :=
  finsetImage_castLE_uIcc ..

@[simp]
theorem map_castAddEmb_Ici (m) [NeZero m] (i : Fin n) :
    (Ici i).map (castAddEmb m) = Ico (castAddEmb m i) (natAdd n 0) := by
  simp [map_eq_image]

@[simp]
theorem map_castAddEmb_Ioi (m) [NeZero m] (i : Fin n) :
    (Ioi i).map (castAddEmb m) = Ioo (castAddEmb m i) (natAdd n 0) := by
  simp [← coe_inj]

@[simp]
theorem map_castAddEmb_Iic (m) (i : Fin n) : (Iic i).map (castAddEmb m) = Iic (castAddEmb m i) :=
  map_castLEEmb_Iic i _

@[simp]
theorem map_castAddEmb_Iio (m) (i : Fin n) : (Iio i).map (castAddEmb m) = Iio (castAddEmb m i) :=
  map_castLEEmb_Iio ..

@[simp]
theorem map_castAddEmb_Icc (m) (i j : Fin n) :
    (Icc i j).map (castAddEmb m) = Icc (castAddEmb m i) (castAddEmb m j) :=
  map_castLEEmb_Icc ..

@[simp]
theorem map_castAddEmb_Ico (m) (i j : Fin n) :
    (Ico i j).map (castAddEmb m) = Ico (castAddEmb m i) (castAddEmb m j) :=
  map_castLEEmb_Ico ..

@[simp]
theorem map_castAddEmb_Ioc (m) (i j : Fin n) :
    (Ioc i j).map (castAddEmb m) = Ioc (castAddEmb m i) (castAddEmb m j) :=
  map_castLEEmb_Ioc ..

@[simp]
theorem map_castAddEmb_Ioo (m) (i j : Fin n) :
    (Ioo i j).map (castAddEmb m) = Ioo (castAddEmb m i) (castAddEmb m j) :=
  map_castLEEmb_Ioo ..

@[simp]
theorem map_castAddEmb_uIcc (m) (i j : Fin n) :
    (uIcc i j).map (castAddEmb m) = uIcc (castAddEmb m i) (castAddEmb m j) :=
  map_castLEEmb_uIcc ..

end castAdd

section cast

@[simp]
theorem finsetImage_cast_Ici (h : n = m) (i : Fin n) :
    (Ici i).image (.cast h) = Ici (i.cast h) := by
  simp [← coe_inj]

@[simp]
theorem finsetImage_cast_Ioi (h : n = m) (i : Fin n) :
    (Ioi i).image (.cast h) = Ioi (i.cast h) := by
  simp [← coe_inj]

@[simp]
theorem finsetImage_cast_Iic (h : n = m) (i : Fin n) :
    (Iic i).image (.cast h) = Iic (i.cast h) := by
  simp [← coe_inj]

@[simp]
theorem finsetImage_cast_Iio (h : n = m) (i : Fin n) :
    (Iio i).image (.cast h) = Iio (i.cast h) := by
  simp [← coe_inj]

@[simp]
theorem finsetImage_cast_Icc (h : n = m) (i j : Fin n) :
    (Icc i j).image (.cast h) = Icc (i.cast h) (j.cast h) := by
  simp [← coe_inj]

@[simp]
theorem finsetImage_cast_Ico (h : n = m) (i j : Fin n) :
    (Ico i j).image (.cast h) = Ico (i.cast h) (j.cast h) := by
  simp [← coe_inj]

@[simp]
theorem finsetImage_cast_Ioc (h : n = m) (i j : Fin n) :
    (Ioc i j).image (.cast h) = Ioc (i.cast h) (j.cast h) := by
  simp [← coe_inj]

@[simp]
theorem finsetImage_cast_Ioo (h : n = m) (i j : Fin n) :
    (Ioo i j).image (.cast h) = Ioo (i.cast h) (j.cast h) := by
  simp [← coe_inj]

@[simp]
theorem finsetImage_cast_uIcc (h : n = m) (i j : Fin n) :
    (uIcc i j).image (.cast h) = uIcc (i.cast h) (j.cast h) := by
  simp [← coe_inj]

@[simp]
theorem map_finCongr_Ici (h : n = m) (i : Fin n) :
    (Ici i).map (finCongr h).toEmbedding = Ici (i.cast h) := by
  simp [← coe_inj]

@[simp]
theorem map_finCongr_Ioi (h : n = m) (i : Fin n) :
    (Ioi i).map (finCongr h).toEmbedding = Ioi (i.cast h) := by
  simp [← coe_inj]

@[simp]
theorem map_finCongr_Iic (h : n = m) (i : Fin n) :
    (Iic i).map (finCongr h).toEmbedding = Iic (i.cast h) := by
  simp [← coe_inj]

@[simp]
theorem map_finCongr_Iio (h : n = m) (i : Fin n) :
    (Iio i).map (finCongr h).toEmbedding = Iio (i.cast h) := by
  simp [← coe_inj]

@[simp]
theorem map_finCongr_Icc (h : n = m) (i j : Fin n) :
    (Icc i j).map (finCongr h).toEmbedding = Icc (i.cast h) (j.cast h) := by
  simp [← coe_inj]

@[simp]
theorem map_finCongr_Ico (h : n = m) (i j : Fin n) :
    (Ico i j).map (finCongr h).toEmbedding = Ico (i.cast h) (j.cast h) := by
  simp [← coe_inj]

@[simp]
theorem map_finCongr_Ioc (h : n = m) (i j : Fin n) :
    (Ioc i j).map (finCongr h).toEmbedding = Ioc (i.cast h) (j.cast h) := by
  simp [← coe_inj]

@[simp]
theorem map_finCongr_Ioo (h : n = m) (i j : Fin n) :
    (Ioo i j).map (finCongr h).toEmbedding = Ioo (i.cast h) (j.cast h) := by
  simp [← coe_inj]

@[simp]
theorem map_finCongr_uIcc (h : n = m) (i j : Fin n) :
    (uIcc i j).map (finCongr h).toEmbedding = uIcc (i.cast h) (j.cast h) := by
  simp [← coe_inj]

end cast

section castSucc

@[simp]
theorem finsetImage_castSucc_Ici (i : Fin n) : (Ici i).image castSucc = Ico i.castSucc (.last n) :=
  finsetImage_castAdd_Ici ..

@[simp]
theorem finsetImage_castSucc_Ioi (i : Fin n) : (Ioi i).image castSucc = Ioo i.castSucc (.last n) :=
  finsetImage_castAdd_Ioi ..

@[simp]
theorem finsetImage_castSucc_Iic (i : Fin n) : (Iic i).image castSucc = Iic i.castSucc :=
  finsetImage_castAdd_Iic ..

@[simp]
theorem finsetImage_castSucc_Iio (i : Fin n) : (Iio i).image castSucc = Iio i.castSucc :=
  finsetImage_castAdd_Iio ..

@[simp]
theorem finsetImage_castSucc_Icc (i j : Fin n) :
    (Icc i j).image castSucc = Icc i.castSucc j.castSucc :=
  finsetImage_castAdd_Icc ..

@[simp]
theorem finsetImage_castSucc_Ico (i j : Fin n) :
    (Ico i j).image castSucc = Ico i.castSucc j.castSucc :=
  finsetImage_castAdd_Ico ..

@[simp]
theorem finsetImage_castSucc_Ioc (i j : Fin n) :
    (Ioc i j).image castSucc = Ioc i.castSucc j.castSucc :=
  finsetImage_castAdd_Ioc ..

@[simp]
theorem finsetImage_castSucc_Ioo (i j : Fin n) :
    (Ioo i j).image castSucc = Ioo i.castSucc j.castSucc :=
  finsetImage_castAdd_Ioo ..

@[simp]
theorem finsetImage_castSucc_uIcc (i j : Fin n) :
    (uIcc i j).image castSucc = uIcc i.castSucc j.castSucc :=
  finsetImage_castAdd_uIcc ..

<<<<<<< HEAD
@[simp]
theorem map_castSuccEmb_Ici (i : Fin n) : (Ici i).map castSuccEmb = Ico i.castSucc (.last n) :=
  map_castAddEmb_Ici ..

@[simp]
theorem map_castSuccEmb_Ioi (i : Fin n) : (Ioi i).map castSuccEmb = Ioo i.castSucc (.last n) :=
  map_castAddEmb_Ioi ..

@[simp]
theorem map_castSuccEmb_Iic (i : Fin n) : (Iic i).map castSuccEmb = Iic i.castSucc :=
  map_castAddEmb_Iic ..

@[simp]
theorem map_castSuccEmb_Iio (i : Fin n) : (Iio i).map castSuccEmb = Iio i.castSucc :=
  map_castAddEmb_Iio ..

@[simp]
theorem map_castSuccEmb_Icc (i j : Fin n) :
    (Icc i j).map castSuccEmb = Icc i.castSucc j.castSucc :=
  map_castAddEmb_Icc ..

@[simp]
theorem map_castSuccEmb_Ico (i j : Fin n) :
    (Ico i j).map castSuccEmb = Ico i.castSucc j.castSucc :=
  map_castAddEmb_Ico ..

@[simp]
theorem map_castSuccEmb_Ioc (i j : Fin n) :
    (Ioc i j).map castSuccEmb = Ioc i.castSucc j.castSucc :=
  map_castAddEmb_Ioc ..

@[simp]
theorem map_castSuccEmb_Ioo (i j : Fin n) :
    (Ioo i j).map castSuccEmb = Ioo i.castSucc j.castSucc :=
  map_castAddEmb_Ioo ..

@[simp]
theorem map_castSuccEmb_uIcc (i j : Fin n) :
    (uIcc i j).map castSuccEmb = uIcc i.castSucc j.castSucc :=
  map_castAddEmb_uIcc ..

end castSucc

section natAdd

@[simp]
theorem finsetImage_natAdd_Ici (m) (i : Fin n) : (Ici i).image (natAdd m) = Ici (natAdd m i) := by
  simp [← coe_inj]

@[simp]
theorem finsetImage_natAdd_Ioi (m) (i : Fin n) : (Ioi i).image (natAdd m) = Ioi (natAdd m i) := by
  simp [← coe_inj]

@[simp]
theorem finsetImage_natAdd_Icc (m) (i j : Fin n) :
    (Icc i j).image (natAdd m) = Icc (natAdd m i) (natAdd m j) := by
  simp [← coe_inj]

@[simp]
theorem finsetImage_natAdd_Ico (m) (i j : Fin n) :
    (Ico i j).image (natAdd m) = Ico (natAdd m i) (natAdd m j) := by
  simp [← coe_inj]

@[simp]
theorem finsetImage_natAdd_Ioc (m) (i j : Fin n) :
    (Ioc i j).image (natAdd m) = Ioc (natAdd m i) (natAdd m j) := by
  simp [← coe_inj]

@[simp]
theorem finsetImage_natAdd_Ioo (m) (i j : Fin n) :
    (Ioo i j).image (natAdd m) = Ioo (natAdd m i) (natAdd m j) := by
  simp [← coe_inj]

@[simp]
theorem finsetImage_natAdd_uIcc (m) (i j : Fin n) :
    (uIcc i j).image (natAdd m) = uIcc (natAdd m i) (natAdd m j) := by
  simp [← coe_inj]

@[simp]
theorem map_natAddEmb_Ici (m) (i : Fin n) : (Ici i).map (natAddEmb m) = Ici (natAdd m i) := by
  simp [← coe_inj]

@[simp]
theorem map_natAddEmb_Ioi (m) (i : Fin n) : (Ioi i).map (natAddEmb m) = Ioi (natAdd m i) := by
  simp [← coe_inj]

@[simp]
theorem map_natAddEmb_Icc (m) (i j : Fin n) :
    (Icc i j).map (natAddEmb m) = Icc (natAdd m i) (natAdd m j) := by
  simp [← coe_inj]

@[simp]
theorem map_natAddEmb_Ico (m) (i j : Fin n) :
    (Ico i j).map (natAddEmb m) = Ico (natAdd m i) (natAdd m j) := by
  simp [← coe_inj]

@[simp]
theorem map_natAddEmb_Ioc (m) (i j : Fin n) :
    (Ioc i j).map (natAddEmb m) = Ioc (natAdd m i) (natAdd m j) := by
  simp [← coe_inj]

@[simp]
theorem map_natAddEmb_Ioo (m) (i j : Fin n) :
    (Ioo i j).map (natAddEmb m) = Ioo (natAdd m i) (natAdd m j) := by
  simp [← coe_inj]

@[simp]
theorem map_natAddEmb_uIcc (m) (i j : Fin n) :
    (uIcc i j).map (natAddEmb m) = uIcc (natAdd m i) (natAdd m j) := by
  simp [← coe_inj]

end natAdd

section addNat

@[simp]
theorem finsetImage_addNat_Ici (m) (i : Fin n) : (Ici i).image (addNat · m) = Ici (i.addNat m) := by
  simp [← coe_inj]

@[simp]
theorem finsetImage_addNat_Ioi (m) (i : Fin n) : (Ioi i).image (addNat · m) = Ioi (i.addNat m) := by
  simp [← coe_inj]

@[simp]
theorem finsetImage_addNat_Icc (m) (i j : Fin n) :
    (Icc i j).image (addNat · m) = Icc (i.addNat m) (j.addNat m) := by
  simp [← coe_inj]

@[simp]
theorem finsetImage_addNat_Ico (m) (i j : Fin n) :
    (Ico i j).image (addNat · m) = Ico (i.addNat m) (j.addNat m) := by
  simp [← coe_inj]

@[simp]
theorem finsetImage_addNat_Ioc (m) (i j : Fin n) :
    (Ioc i j).image (addNat · m) = Ioc (i.addNat m) (j.addNat m) := by
  simp [← coe_inj]

@[simp]
theorem finsetImage_addNat_Ioo (m) (i j : Fin n) :
    (Ioo i j).image (addNat · m) = Ioo (i.addNat m) (j.addNat m) := by
  simp [← coe_inj]

@[simp]
theorem finsetImage_addNat_uIcc (m) (i j : Fin n) :
    (uIcc i j).image (addNat · m) = uIcc (i.addNat m) (j.addNat m) := by
  simp [← coe_inj]

@[simp]
theorem map_addNatEmb_Ici (m) (i : Fin n) : (Ici i).map (addNatEmb m) = Ici (i.addNat m) := by
  simp [← coe_inj]

@[simp]
theorem map_addNatEmb_Ioi (m) (i : Fin n) : (Ioi i).map (addNatEmb m) = Ioi (i.addNat m) := by
  simp [← coe_inj]

@[simp]
theorem map_addNatEmb_Icc (m) (i j : Fin n) :
    (Icc i j).map (addNatEmb m) = Icc (i.addNat m) (j.addNat m) := by
  simp [← coe_inj]

@[simp]
theorem map_addNatEmb_Ico (m) (i j : Fin n) :
    (Ico i j).map (addNatEmb m) = Ico (i.addNat m) (j.addNat m) := by
  simp [← coe_inj]

@[simp]
theorem map_addNatEmb_Ioc (m) (i j : Fin n) :
    (Ioc i j).map (addNatEmb m) = Ioc (i.addNat m) (j.addNat m) := by
  simp [← coe_inj]

@[simp]
theorem map_addNatEmb_Ioo (m) (i j : Fin n) :
    (Ioo i j).map (addNatEmb m) = Ioo (i.addNat m) (j.addNat m) := by
  simp [← coe_inj]

@[simp]
theorem map_addNatEmb_uIcc (m) (i j : Fin n) :
    (uIcc i j).map (addNatEmb m) = uIcc (i.addNat m) (j.addNat m) := by
  simp [← coe_inj]

end addNat

section succ

@[simp]
theorem finsetImage_succ_Ici (i : Fin n) : (Ici i).image succ = Ici i.succ :=
  finsetImage_addNat_Ici ..

@[simp]
theorem finsetImage_succ_Ioi (i : Fin n) : (Ioi i).image succ = Ioi i.succ :=
  finsetImage_addNat_Ioi ..

@[simp]
theorem finsetImage_succ_Iic (i : Fin n) : (Iic i).image succ = Ioc 0 i.succ := by
  simp [← coe_inj]

@[simp]
theorem finsetImage_succ_Iio (i : Fin n) : (Iio i).image succ = Ioo 0 i.succ := by
  simp [← coe_inj]

@[simp]
theorem finsetImage_succ_Icc (i j : Fin n) : (Icc i j).image succ = Icc i.succ j.succ :=
  finsetImage_addNat_Icc ..

@[simp]
theorem finsetImage_succ_Ico (i j : Fin n) : (Ico i j).image succ = Ico i.succ j.succ :=
  finsetImage_addNat_Ico ..

@[simp]
theorem finsetImage_succ_Ioc (i j : Fin n) : (Ioc i j).image succ = Ioc i.succ j.succ :=
  finsetImage_addNat_Ioc ..

@[simp]
theorem finsetImage_succ_Ioo (i j : Fin n) : (Ioo i j).image succ = Ioo i.succ j.succ :=
  finsetImage_addNat_Ioo ..

@[simp]
theorem finsetImage_succ_uIcc (i j : Fin n) : (uIcc i j).image succ = uIcc i.succ j.succ :=
  finsetImage_addNat_uIcc ..

@[simp]
theorem map_succEmb_Ici (i : Fin n) : (Ici i).map (succEmb n) = Ici i.succ :=
  map_addNatEmb_Ici ..

@[simp]
theorem map_succEmb_Ioi (i : Fin n) : (Ioi i).map (succEmb n) = Ioi i.succ :=
  map_addNatEmb_Ioi ..

@[simp]
theorem map_succEmb_Iic (i : Fin n) : (Iic i).map (succEmb n) = Ioc 0 i.succ := by
  simp [← coe_inj]

@[simp]
theorem map_succEmb_Iio (i : Fin n) : (Iio i).map (succEmb n) = Ioo 0 i.succ := by
  simp [← coe_inj]

@[simp]
theorem map_succEmb_Icc (i j : Fin n) : (Icc i j).map (succEmb n) = Icc i.succ j.succ :=
  map_addNatEmb_Icc ..

@[simp]
theorem map_succEmb_Ico (i j : Fin n) : (Ico i j).map (succEmb n) = Ico i.succ j.succ :=
  map_addNatEmb_Ico ..

@[simp]
theorem map_succEmb_Ioc (i j : Fin n) : (Ioc i j).map (succEmb n) = Ioc i.succ j.succ :=
  map_addNatEmb_Ioc ..

@[simp]
theorem map_succEmb_Ioo (i j : Fin n) : (Ioo i j).map (succEmb n) = Ioo i.succ j.succ :=
  map_addNatEmb_Ioo ..

@[simp]
theorem map_succEmb_uIcc (i j : Fin n) : (uIcc i j).map (succEmb n) = uIcc i.succ j.succ :=
  map_addNatEmb_uIcc ..

end succ

section rev

@[simp]
theorem finsetImage_rev_Ici (i : Fin n) : (Ici i).image rev = Iic i.rev := by simp [← coe_inj]

@[simp]
theorem finsetImage_rev_Ioi (i : Fin n) : (Ioi i).image rev = Iio i.rev := by simp [← coe_inj]

@[simp]
theorem finsetImage_rev_Iic (i : Fin n) : (Iic i).image rev = Ici i.rev := by simp [← coe_inj]

@[simp]
theorem finsetImage_rev_Iio (i : Fin n) : (Iio i).image rev = Ioi i.rev := by simp [← coe_inj]

@[simp]
theorem finsetImage_rev_Icc (i j : Fin n) : (Icc i j).image rev = Icc j.rev i.rev := by
  simp [← coe_inj]

@[simp]
theorem finsetImage_rev_Ico (i j : Fin n) : (Ico i j).image rev = Ioc j.rev i.rev := by
  simp [← coe_inj]

@[simp]
theorem finsetImage_rev_Ioc (i j : Fin n) : (Ioc i j).image rev = Ico j.rev i.rev := by
  simp [← coe_inj]

@[simp]
theorem finsetImage_rev_Ioo (i j : Fin n) : (Ioo i j).image rev = Ioo j.rev i.rev := by
  simp [← coe_inj]

@[simp]
theorem finsetImage_rev_uIcc (i j : Fin n) : (uIcc i j).image rev = uIcc i.rev j.rev := by
  simp [← coe_inj]

@[simp]
theorem map_revPerm_Ici (i : Fin n) : (Ici i).map revPerm.toEmbedding = Iic i.rev := by
  simp [← coe_inj]

@[simp]
theorem map_revPerm_Ioi (i : Fin n) : (Ioi i).map revPerm.toEmbedding = Iio i.rev := by
  simp [← coe_inj]

@[simp]
theorem map_revPerm_Iic (i : Fin n) : (Iic i).map revPerm.toEmbedding = Ici i.rev := by
  simp [← coe_inj]

@[simp]
theorem map_revPerm_Iio (i : Fin n) : (Iio i).map revPerm.toEmbedding = Ioi i.rev := by
  simp [← coe_inj]

@[simp]
theorem map_revPerm_Icc (i j : Fin n) : (Icc i j).map revPerm.toEmbedding = Icc j.rev i.rev := by
  simp [← coe_inj]

@[simp]
theorem map_revPerm_Ico (i j : Fin n) : (Ico i j).map revPerm.toEmbedding = Ioc j.rev i.rev := by
  simp [← coe_inj]

@[simp]
theorem map_revPerm_Ioc (i j : Fin n) : (Ioc i j).map revPerm.toEmbedding = Ico j.rev i.rev := by
  simp [← coe_inj]

@[simp]
theorem map_revPerm_Ioo (i j : Fin n) : (Ioo i j).map revPerm.toEmbedding = Ioo j.rev i.rev := by
  simp [← coe_inj]

@[simp]
theorem map_revPerm_uIcc (i j : Fin n) : (uIcc i j).map revPerm.toEmbedding = uIcc i.rev j.rev := by
  simp [← coe_inj]

end rev

section card

variable (a b : Fin n)

@[simp]
theorem card_Ici : #(Ici a) = n - a := by rw [← card_map, map_valEmbedding_Ici, Nat.card_Ico]
=======
@[simp]
theorem map_valEmbedding_Ici : (Ici a).map Fin.valEmbedding = Ico ↑a n := by
  rw [← attachFin_Ico_eq_Ici, map_valEmbedding_attachFin]

@[simp]
theorem map_valEmbedding_Ioi : (Ioi a).map Fin.valEmbedding = Ioo ↑a n := by
  rw [← attachFin_Ioo_eq_Ioi, map_valEmbedding_attachFin]

@[simp]
theorem map_valEmbedding_Iic : (Iic b).map Fin.valEmbedding = Iic ↑b := by
  rw [← attachFin_Iic, map_valEmbedding_attachFin]

@[simp]
theorem map_valEmbedding_Iio : (Iio b).map Fin.valEmbedding = Iio ↑b := by
  rw [← attachFin_Iio, map_valEmbedding_attachFin]

@[simp]
theorem card_Ici : #(Ici a) = n - a := by
  rw [← attachFin_Ico_eq_Ici, card_attachFin, Nat.card_Ico]
>>>>>>> ddfe6b0a

@[simp]
theorem card_Ioi : #(Ioi a) = n - 1 - a := by
  rw [← card_map, map_valEmbedding_Ioi, Nat.card_Ioo, Nat.sub_right_comm]

@[simp]
theorem card_Iic : #(Iic b) = b + 1 := by rw [← Nat.card_Iic b, ← map_valEmbedding_Iic, card_map]

@[simp]
theorem card_Iio : #(Iio b) = b := by rw [← Nat.card_Iio b, ← map_valEmbedding_Iio, card_map]

@[simp]
lemma card_Icc : #(Icc a b) = b + 1 - a := by rw [← Nat.card_Icc, ← map_valEmbedding_Icc, card_map]

@[simp]
lemma card_Ico : #(Ico a b) = b - a := by rw [← Nat.card_Ico, ← map_valEmbedding_Ico, card_map]

@[simp]
lemma card_Ioc : #(Ioc a b) = b - a := by rw [← Nat.card_Ioc, ← map_valEmbedding_Ioc, card_map]

@[simp]
lemma card_Ioo : #(Ioo a b) = b - a - 1 := by rw [← Nat.card_Ioo, ← map_valEmbedding_Ioo, card_map]

@[simp]
theorem card_uIcc : #(uIcc a b) = (b - a : ℤ).natAbs + 1 := by
  rw [← Nat.card_uIcc, ← map_valEmbedding_uIcc, card_map]

@[deprecated Fintype.card_Icc (since := "2025-03-28")]
theorem card_fintypeIcc : Fintype.card (Set.Icc a b) = b + 1 - a := by simp

@[deprecated Fintype.card_Ico (since := "2025-03-28")]
theorem card_fintypeIco : Fintype.card (Set.Ico a b) = b - a := by simp

@[deprecated Fintype.card_Ioc (since := "2025-03-28")]
theorem card_fintypeIoc : Fintype.card (Set.Ioc a b) = b - a := by simp

@[deprecated Fintype.card_Ioo (since := "2025-03-28")]
theorem card_fintypeIoo : Fintype.card (Set.Ioo a b) = b - a - 1 := by simp

@[deprecated Fintype.card_uIcc (since := "2025-03-28")]
theorem card_fintype_uIcc : Fintype.card (Set.uIcc a b) = (b - a : ℤ).natAbs + 1 := by simp

@[deprecated Fintype.card_Ici (since := "2025-03-28")]
theorem card_fintypeIci : Fintype.card (Set.Ici a) = n - a := by simp

@[deprecated Fintype.card_Ioi (since := "2025-03-28")]
theorem card_fintypeIoi : Fintype.card (Set.Ioi a) = n - 1 - a := by simp

@[deprecated Fintype.card_Iic (since := "2025-03-28")]
theorem card_fintypeIic : Fintype.card (Set.Iic b) = b + 1 := by simp

@[deprecated Fintype.card_Iio (since := "2025-03-28")]
theorem card_fintypeIio : Fintype.card (Set.Iio b) = b := by simp

end card

end Fin<|MERGE_RESOLUTION|>--- conflicted
+++ resolved
@@ -28,21 +28,12 @@
 
 instance instLocallyFiniteOrder (n : ℕ) : LocallyFiniteOrder (Fin n) where
   finsetIcc a b := attachFin (Icc a b) fun x hx ↦ (mem_Icc.mp hx).2.trans_lt b.2
-<<<<<<< HEAD
-  finset_mem_Icc a b := by simp
-  finsetIco a b := attachFin (Ico a b) fun x hx ↦ (mem_Ico.mp hx).2.trans b.2
-  finset_mem_Ico a b := by simp
-  finsetIoc a b := attachFin (Ioc a b) fun x hx ↦ (mem_Ioc.mp hx).2.trans_lt b.2
-  finset_mem_Ioc a b := by simp
-  finsetIoo a b := attachFin (Ioo a b) fun x hx ↦ (mem_Ioo.mp hx).2.trans b.2
-=======
   finsetIco a b := attachFin (Ico a b) fun x hx ↦ (mem_Ico.mp hx).2.trans b.2
   finsetIoc a b := attachFin (Ioc a b) fun x hx ↦ (mem_Ioc.mp hx).2.trans_lt b.2
   finsetIoo a b := attachFin (Ioo a b) fun x hx ↦ (mem_Ioo.mp hx).2.trans b.2
   finset_mem_Icc a b := by simp
   finset_mem_Ico a b := by simp
   finset_mem_Ioc a b := by simp
->>>>>>> ddfe6b0a
   finset_mem_Ioo a b := by simp
 
 instance instLocallyFiniteOrderBot : ∀ n, LocallyFiniteOrderBot (Fin n)
@@ -54,67 +45,12 @@
   | _ + 1 => inferInstance
 
 variable {n}
-<<<<<<< HEAD
-variable {m : ℕ}
-
-section deprecated
-
-variable (a b : Fin n)
-set_option linter.deprecated false
-
-@[deprecated "No replacement" (since := "2025-03-28")]
-theorem Icc_eq_finset_subtype : Icc a b = (Icc (a : ℕ) b).fin n := by ext; simp
-
-@[deprecated "No replacement" (since := "2025-03-28")]
-theorem Ico_eq_finset_subtype : Ico a b = (Ico (a : ℕ) b).fin n := by ext; simp
-
-@[deprecated "No replacement" (since := "2025-03-28")]
-theorem Ioc_eq_finset_subtype : Ioc a b = (Ioc (a : ℕ) b).fin n := by ext; simp
-
-@[deprecated "No replacement" (since := "2025-03-28")]
-theorem Ioo_eq_finset_subtype : Ioo a b = (Ioo (a : ℕ) b).fin n := by ext; simp
-
-@[deprecated "No replacement" (since := "2025-03-28")]
-theorem uIcc_eq_finset_subtype : uIcc a b = (uIcc (a : ℕ) b).fin n := by ext; simp
-
-@[deprecated "No replacement" (since := "2025-03-28")]
-theorem Ici_eq_finset_subtype : Ici a = (Ico (a : ℕ) n).fin n := by ext; simp
-
-@[deprecated "No replacement" (since := "2025-03-28")]
-theorem Ioi_eq_finset_subtype : Ioi a = (Ioo (a : ℕ) n).fin n := by ext; simp
-
-@[deprecated "No replacement" (since := "2025-03-28")]
-theorem Iic_eq_finset_subtype : Iic b = (Iic (b : ℕ)).fin n := by ext; simp
-
-@[deprecated "No replacement" (since := "2025-03-28")]
-theorem Iio_eq_finset_subtype : Iio b = (Iio (b : ℕ)).fin n := by ext; simp
-
-end deprecated
-
-section val
-
-variable (a b : Fin n)
-
-@[simp]
-theorem finsetImage_val_Icc : (Icc a b).image val = Icc (a : ℕ) b := by simp [← coe_inj]
-
-@[simp]
-theorem map_valEmbedding_Icc : (Icc a b).map valEmbedding = Icc ↑a ↑b := by simp [map_eq_image]
-
-@[simp]
-theorem finsetImage_val_Ico : (Ico a b).image val = Ico (a : ℕ) b := by simp [← coe_inj]
-
-@[simp]
-theorem map_valEmbedding_Ico : (Ico a b).map valEmbedding = Ico ↑a ↑b := by simp [map_eq_image]
-=======
 variable {m : ℕ} (a b : Fin n)
 
-@[simp]
 theorem attachFin_Icc :
     attachFin (Icc a b) (fun _x hx ↦ (mem_Icc.mp hx).2.trans_lt b.2) = Icc a b :=
   rfl
 
-@[simp]
 theorem attachFin_Ico :
     attachFin (Ico a b) (fun _x hx ↦ (mem_Ico.mp hx).2.trans b.2) = Ico a b :=
   rfl
@@ -197,7 +133,14 @@
 @[simp]
 theorem map_valEmbedding_Ioo : (Ioo a b).map Fin.valEmbedding = Ioo ↑a ↑b :=
   map_valEmbedding_attachFin _
->>>>>>> ddfe6b0a
+
+theorem finsetImage_val_Ico : (Ico a b).image val = Ico (a : ℕ) b := by simp [← coe_inj]
+
+@[simp]
+theorem map_valEmbedding_Icc : (Icc a b).map valEmbedding = Icc ↑a ↑b := by simp [map_eq_image]
+
+@[simp]
+theorem finsetImage_val_Icc : (Icc a b).image val = Icc (a : ℕ) b := by simp [← coe_inj]
 
 @[simp]
 theorem finsetImage_val_Ioc : (Ioc a b).image val = Ioc (a : ℕ) b := by simp [← coe_inj]
@@ -532,7 +475,6 @@
     (uIcc i j).image castSucc = uIcc i.castSucc j.castSucc :=
   finsetImage_castAdd_uIcc ..
 
-<<<<<<< HEAD
 @[simp]
 theorem map_castSuccEmb_Ici (i : Fin n) : (Ici i).map castSuccEmb = Ico i.castSucc (.last n) :=
   map_castAddEmb_Ici ..
@@ -870,27 +812,6 @@
 
 @[simp]
 theorem card_Ici : #(Ici a) = n - a := by rw [← card_map, map_valEmbedding_Ici, Nat.card_Ico]
-=======
-@[simp]
-theorem map_valEmbedding_Ici : (Ici a).map Fin.valEmbedding = Ico ↑a n := by
-  rw [← attachFin_Ico_eq_Ici, map_valEmbedding_attachFin]
-
-@[simp]
-theorem map_valEmbedding_Ioi : (Ioi a).map Fin.valEmbedding = Ioo ↑a n := by
-  rw [← attachFin_Ioo_eq_Ioi, map_valEmbedding_attachFin]
-
-@[simp]
-theorem map_valEmbedding_Iic : (Iic b).map Fin.valEmbedding = Iic ↑b := by
-  rw [← attachFin_Iic, map_valEmbedding_attachFin]
-
-@[simp]
-theorem map_valEmbedding_Iio : (Iio b).map Fin.valEmbedding = Iio ↑b := by
-  rw [← attachFin_Iio, map_valEmbedding_attachFin]
-
-@[simp]
-theorem card_Ici : #(Ici a) = n - a := by
-  rw [← attachFin_Ico_eq_Ici, card_attachFin, Nat.card_Ico]
->>>>>>> ddfe6b0a
 
 @[simp]
 theorem card_Ioi : #(Ioi a) = n - 1 - a := by
