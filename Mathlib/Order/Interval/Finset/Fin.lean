/-
Copyright (c) 2021 Yaël Dillies. All rights reserved.
Released under Apache 2.0 license as described in the file LICENSE.
Authors: Yaël Dillies
-/
import Mathlib.Order.Interval.Finset.Nat

/-!
# Finite intervals in `Fin n`

This file proves that `Fin n` is a `LocallyFiniteOrder` and calculates the cardinality of its
intervals as Finsets and Fintypes.
-/

assert_not_exists MonoidWithZero

namespace Fin

variable {n : ℕ} (a b : Fin n)

@[simp, norm_cast]
theorem coe_sup : ↑(a ⊔ b) = (a ⊔ b : ℕ) := rfl

@[simp, norm_cast]
theorem coe_inf : ↑(a ⊓ b) = (a ⊓ b : ℕ) := rfl

@[simp, norm_cast]
theorem coe_max : ↑(max a b) = (max a b : ℕ) := rfl

@[simp, norm_cast]
theorem coe_min : ↑(min a b) = (min a b : ℕ) := rfl

end Fin

open Finset Fin Function

namespace Fin

variable (n : ℕ)

instance instLocallyFiniteOrder : LocallyFiniteOrder (Fin n) :=
  OrderIso.locallyFiniteOrder Fin.orderIsoSubtype

instance instLocallyFiniteOrderBot : LocallyFiniteOrderBot (Fin n) :=
  OrderIso.locallyFiniteOrderBot Fin.orderIsoSubtype

instance instLocallyFiniteOrderTop : ∀ n, LocallyFiniteOrderTop (Fin n)
  | 0 => IsEmpty.toLocallyFiniteOrderTop
  | _ + 1 => inferInstance

variable {n} (a b : Fin n)

theorem Icc_eq_finset_subtype : Icc a b = (Icc (a : ℕ) b).fin n :=
  rfl

theorem Ico_eq_finset_subtype : Ico a b = (Ico (a : ℕ) b).fin n :=
  rfl

theorem Ioc_eq_finset_subtype : Ioc a b = (Ioc (a : ℕ) b).fin n :=
  rfl

theorem Ioo_eq_finset_subtype : Ioo a b = (Ioo (a : ℕ) b).fin n :=
  rfl

theorem uIcc_eq_finset_subtype : uIcc a b = (uIcc (a : ℕ) b).fin n := rfl

@[simp]
theorem map_valEmbedding_Icc : (Icc a b).map Fin.valEmbedding = Icc ↑a ↑b := by
  simp [Icc_eq_finset_subtype, Finset.fin, Finset.map_map, Icc_filter_lt_of_lt_right]

@[simp]
theorem map_valEmbedding_Ico : (Ico a b).map Fin.valEmbedding = Ico ↑a ↑b := by
  simp [Ico_eq_finset_subtype, Finset.fin, Finset.map_map]

@[simp]
theorem map_valEmbedding_Ioc : (Ioc a b).map Fin.valEmbedding = Ioc ↑a ↑b := by
  simp [Ioc_eq_finset_subtype, Finset.fin, Finset.map_map, Ioc_filter_lt_of_lt_right]

@[simp]
theorem map_valEmbedding_Ioo : (Ioo a b).map Fin.valEmbedding = Ioo ↑a ↑b := by
  simp [Ioo_eq_finset_subtype, Finset.fin, Finset.map_map]

@[simp]
theorem map_subtype_embedding_uIcc : (uIcc a b).map valEmbedding = uIcc ↑a ↑b :=
  map_valEmbedding_Icc _ _

@[simp]
lemma card_Icc : #(Icc a b) = b + 1 - a := by rw [← Nat.card_Icc, ← map_valEmbedding_Icc, card_map]

@[simp]
lemma card_Ico : #(Ico a b) = b - a := by rw [← Nat.card_Ico, ← map_valEmbedding_Ico, card_map]

@[simp]
lemma card_Ioc : #(Ioc a b) = b - a := by rw [← Nat.card_Ioc, ← map_valEmbedding_Ioc, card_map]

@[simp]
lemma card_Ioo : #(Ioo a b) = b - a - 1 := by rw [← Nat.card_Ioo, ← map_valEmbedding_Ioo, card_map]

@[simp]
theorem card_uIcc : #(uIcc a b) = (b - a : ℤ).natAbs + 1 := by
  rw [← Nat.card_uIcc, ← map_subtype_embedding_uIcc, card_map]

theorem card_fintypeIcc : Fintype.card (Set.Icc a b) = b + 1 - a := by
  rw [← card_Icc, Fintype.card_ofFinset]

theorem card_fintypeIco : Fintype.card (Set.Ico a b) = b - a := by
  rw [← card_Ico, Fintype.card_ofFinset]

theorem card_fintypeIoc : Fintype.card (Set.Ioc a b) = b - a := by
  rw [← card_Ioc, Fintype.card_ofFinset]

theorem card_fintypeIoo : Fintype.card (Set.Ioo a b) = b - a - 1 := by
  rw [← card_Ioo, Fintype.card_ofFinset]

theorem card_fintype_uIcc : Fintype.card (Set.uIcc a b) = (b - a : ℤ).natAbs + 1 := by
  rw [← card_uIcc, Fintype.card_ofFinset]

theorem Ici_eq_finset_subtype : Ici a = (Icc (a : ℕ) n).fin n := by
  ext
  simp

theorem Ioi_eq_finset_subtype : Ioi a = (Ioc (a : ℕ) n).fin n := by
  ext
  simp

theorem Iic_eq_finset_subtype : Iic b = (Iic (b : ℕ)).fin n :=
  rfl

theorem Iio_eq_finset_subtype : Iio b = (Iio (b : ℕ)).fin n :=
  rfl

@[simp]
theorem map_valEmbedding_Ici : (Ici a).map Fin.valEmbedding = Icc ↑a (n - 1) := by
  ext x
  simp only [exists_prop, Embedding.coe_subtype, mem_Ici, mem_map, mem_Icc]
  constructor
  · rintro ⟨x, hx, rfl⟩
    exact ⟨hx, Nat.le_sub_of_add_le <| x.2⟩
  cases n
  · exact Fin.elim0 a
  · exact fun hx => ⟨⟨x, Nat.lt_succ_iff.2 hx.2⟩, hx.1, rfl⟩

@[simp]
theorem map_valEmbedding_Ioi : (Ioi a).map Fin.valEmbedding = Ioc ↑a (n - 1) := by
  ext x
  simp only [exists_prop, Embedding.coe_subtype, mem_Ioi, mem_map, mem_Ioc]
  constructor
  · rintro ⟨x, hx, rfl⟩
    exact ⟨hx, Nat.le_sub_of_add_le <| x.2⟩
  cases n
  · exact Fin.elim0 a
  · exact fun hx => ⟨⟨x, Nat.lt_succ_iff.2 hx.2⟩, hx.1, rfl⟩

@[simp]
theorem map_valEmbedding_Iic : (Iic b).map Fin.valEmbedding = Iic ↑b := by
  simp [Iic_eq_finset_subtype, Finset.fin, Finset.map_map, Iic_filter_lt_of_lt_right]

@[simp]
theorem map_valEmbedding_Iio : (Iio b).map Fin.valEmbedding = Iio ↑b := by
  simp [Iio_eq_finset_subtype, Finset.fin, Finset.map_map]

@[simp]
<<<<<<< HEAD
theorem card_Ici : (Ici a).card = n - a := by
=======
theorem card_Ici : #(Ici a) = n - a := by
>>>>>>> d0df76bd
  cases n with
  | zero => exact Fin.elim0 a
  | succ =>
    rw [← card_map, map_valEmbedding_Ici, Nat.card_Icc, Nat.add_one_sub_one]

@[simp]
theorem card_Ioi : #(Ioi a) = n - 1 - a := by rw [← card_map, map_valEmbedding_Ioi, Nat.card_Ioc]

@[simp]
theorem card_Iic : #(Iic b) = b + 1 := by rw [← Nat.card_Iic b, ← map_valEmbedding_Iic, card_map]

@[simp]
theorem card_Iio : #(Iio b) = b := by rw [← Nat.card_Iio b, ← map_valEmbedding_Iio, card_map]

theorem card_fintypeIci : Fintype.card (Set.Ici a) = n - a := by
  rw [Fintype.card_ofFinset, card_Ici]

theorem card_fintypeIoi : Fintype.card (Set.Ioi a) = n - 1 - a := by
  rw [Fintype.card_ofFinset, card_Ioi]

theorem card_fintypeIic : Fintype.card (Set.Iic b) = b + 1 := by
  rw [Fintype.card_ofFinset, card_Iic]

theorem card_fintypeIio : Fintype.card (Set.Iio b) = b := by
  rw [Fintype.card_ofFinset, card_Iio]

end Fin<|MERGE_RESOLUTION|>--- conflicted
+++ resolved
@@ -160,11 +160,7 @@
   simp [Iio_eq_finset_subtype, Finset.fin, Finset.map_map]
 
 @[simp]
-<<<<<<< HEAD
-theorem card_Ici : (Ici a).card = n - a := by
-=======
 theorem card_Ici : #(Ici a) = n - a := by
->>>>>>> d0df76bd
   cases n with
   | zero => exact Fin.elim0 a
   | succ =>
