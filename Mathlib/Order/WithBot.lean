--- conflicted
+++ resolved
@@ -643,21 +643,12 @@
 -- theorem map_coe (f : α → β) (a : α) : map f a = f a :=
 --   rfl
 
-<<<<<<< HEAD
 -- @[simp]
 -- lemma map_eq_top_iff {f : α → β} {a : WithTop α} :
---     map f a = ⊤ ↔ a = ⊤ := Option.map_eq_none'
+--     map f a = ⊤ ↔ a = ⊤ := Option.map_eq_none_iff
 
 -- theorem map_eq_some_iff {f : α → β} {y : β} {v : WithTop α} :
---     WithTop.map f v = .some y ↔ ∃ x, v = .some x ∧ f x = y := Option.map_eq_some'
-=======
-@[simp]
-lemma map_eq_top_iff {f : α → β} {a : WithTop α} :
-    map f a = ⊤ ↔ a = ⊤ := Option.map_eq_none_iff
-
-theorem map_eq_some_iff {f : α → β} {y : β} {v : WithTop α} :
-    WithTop.map f v = .some y ↔ ∃ x, v = .some x ∧ f x = y := Option.map_eq_some_iff
->>>>>>> 5bcec20a
+--     WithTop.map f v = .some y ↔ ∃ x, v = .some x ∧ f x = y := Option.map_eq_some_iff
 
 -- theorem some_eq_map_iff {f : α → β} {y : β} {v : WithTop α} :
 --     .some y = WithTop.map f v ↔ ∃ x, v = .some x ∧ f x = y := by
