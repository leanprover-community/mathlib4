/-
Copyright (c) 2017 Johannes Hölzl. All rights reserved.
Released under Apache 2.0 license as described in the file LICENSE.
Authors: Johannes Hölzl
-/
module

public import Mathlib.Logic.Nontrivial.Basic
public import Mathlib.Order.TypeTags
public import Mathlib.Data.Option.NAry
public import Mathlib.Tactic.Contrapose
public import Mathlib.Tactic.Lift
public import Mathlib.Data.Option.Basic
public import Mathlib.Order.Lattice
public import Mathlib.Order.BoundedOrder.Basic

/-!
# `WithBot`, `WithTop`

Adding a `bot` or a `top` to an order.

## Main declarations

* `With<Top/Bot> α`: Equips `Option α` with the order on `α` plus `none` as the top/bottom element.

-/

@[expose] public section

variable {α β γ δ : Type*}

namespace WithBot

variable {a b : α}

@[to_dual]
instance nontrivial [Nonempty α] : Nontrivial (WithBot α) :=
  Option.nontrivial

@[to_dual]
instance [IsEmpty α] : Unique (WithBot α) := Option.instUniqueOfIsEmpty

open Function

@[to_dual]
theorem coe_injective : Injective ((↑) : α → WithBot α) :=
  Option.some_injective _

@[to_dual (attr := simp, norm_cast)]
theorem coe_inj : (a : WithBot α) = b ↔ a = b :=
  Option.some_inj

@[to_dual]
protected theorem «forall» {p : WithBot α → Prop} : (∀ x, p x) ↔ p ⊥ ∧ ∀ x : α, p x :=
  Option.forall

@[to_dual]
protected theorem «exists» {p : WithBot α → Prop} : (∃ x, p x) ↔ p ⊥ ∨ ∃ x : α, p x :=
  Option.exists

@[to_dual]
theorem none_eq_bot : (none : WithBot α) = (⊥ : WithBot α) :=
  rfl

@[to_dual]
theorem some_eq_coe (a : α) : (Option.some a : WithBot α) = (↑a : WithBot α) :=
  rfl

@[to_dual (attr := simp)]
theorem bot_ne_coe : ⊥ ≠ (a : WithBot α) :=
  nofun

@[to_dual (attr := simp)]
theorem coe_ne_bot : (a : WithBot α) ≠ ⊥ :=
  nofun

/-- Specialization of `Option.getD` to values in `WithBot α` that respects API boundaries. -/
@[to_dual
/-- Specialization of `Option.getD` to values in `WithTop α` that respects API boundaries. -/]
def unbotD (d : α) (x : WithBot α) : α :=
  recBotCoe d id x

@[to_dual (attr := simp)]
theorem unbotD_bot {α} (d : α) : unbotD d ⊥ = d :=
  rfl

@[to_dual (attr := simp)]
theorem unbotD_coe {α} (d x : α) : unbotD d x = x :=
  rfl

@[to_dual]
theorem coe_eq_coe : (a : WithBot α) = b ↔ a = b := coe_inj

@[to_dual]
theorem unbotD_eq_iff {d y : α} {x : WithBot α} : unbotD d x = y ↔ x = y ∨ x = ⊥ ∧ y = d := by
  induction x <;> simp [@eq_comm _ d]

@[to_dual (attr := simp)]
theorem unbotD_eq_self_iff {d : α} {x : WithBot α} : unbotD d x = d ↔ x = d ∨ x = ⊥ := by
  simp [unbotD_eq_iff]

@[to_dual]
theorem unbotD_eq_unbotD_iff {d : α} {x y : WithBot α} :
    unbotD d x = unbotD d y ↔ x = y ∨ x = d ∧ y = ⊥ ∨ x = ⊥ ∧ y = d := by
  induction y <;> simp [unbotD_eq_iff, or_comm]

/-- Lift a map `f : α → β` to `WithBot α → WithBot β`. Implemented using `Option.map`. -/
<<<<<<< HEAD
@[to_dual]
=======
@[to_dual
/-- Lift a map `f : α → β` to `WithTop α → WithTop β`. Implemented using `Option.map`. -/]
>>>>>>> cf617dd7
def map (f : α → β) : WithBot α → WithBot β :=
  Option.map f

@[to_dual (attr := simp)]
theorem map_bot (f : α → β) : map f ⊥ = ⊥ :=
  rfl

@[to_dual (attr := simp)]
theorem map_coe (f : α → β) (a : α) : map f a = f a :=
  rfl

@[to_dual (attr := simp)]
lemma map_eq_bot_iff {f : α → β} {a : WithBot α} :
    map f a = ⊥ ↔ a = ⊥ := Option.map_eq_none_iff

@[to_dual]
theorem map_eq_some_iff {f : α → β} {y : β} {v : WithBot α} :
    WithBot.map f v = .some y ↔ ∃ x, v = .some x ∧ f x = y := Option.map_eq_some_iff

@[to_dual]
theorem some_eq_map_iff {f : α → β} {y : β} {v : WithBot α} :
    .some y = WithBot.map f v ↔ ∃ x, v = .some x ∧ f x = y := by
  cases v <;> simp [eq_comm]

@[to_dual]
theorem map_id : map (id : α → α) = id :=
  Option.map_id

@[to_dual (attr := simp)]
theorem map_map (h : β → γ) (g : α → β) (a : WithBot α) : map h (map g a) = map (h ∘ g) a :=
  Option.map_map h g a

@[to_dual]
theorem comp_map (h : β → γ) (g : α → β) (x : WithBot α) : x.map (h ∘ g) = (x.map g).map h :=
  (map_map ..).symm

@[to_dual (attr := simp)]
theorem map_comp_map (f : α → β) (g : β → γ) :
    WithBot.map g ∘ WithBot.map f = WithBot.map (g ∘ f) :=
  Option.map_comp_map f g

@[to_dual]
theorem map_comm {f₁ : α → β} {f₂ : α → γ} {g₁ : β → δ} {g₂ : γ → δ}
    (h : g₁ ∘ f₁ = g₂ ∘ f₂) (a : α) :
    map g₁ (map f₁ a) = map g₂ (map f₂ a) :=
  Option.map_comm h _

@[to_dual]
theorem map_injective {f : α → β} (Hf : Injective f) : Injective (WithBot.map f) :=
  Option.map_injective Hf

/-- The image of a binary function `f : α → β → γ` as a function
`WithBot α → WithBot β → WithBot γ`.

Mathematically this should be thought of as the image of the corresponding function `α × β → γ`. -/
<<<<<<< HEAD
@[to_dual]
def map₂ : (α → β → γ) → WithBot α → WithBot β → WithBot γ := Option.map₂

@[to_dual] lemma map₂_coe_coe (f : α → β → γ) (a : α) (b : β) : map₂ f a b = f a b := rfl

@[to_dual (attr := simp)]
lemma map₂_bot_left (f : α → β → γ) (b) : map₂ f ⊥ b = ⊥ := rfl
@[to_dual (attr := simp)]
lemma map₂_bot_right (f : α → β → γ) (a) : map₂ f a ⊥ = ⊥ := by cases a <;> rfl

@[to_dual (attr := simp)]
=======
@[to_dual
/-- The image of a binary function `f : α → β → γ` as a function
`WithTop α → WithTop β → WithTop γ`.

Mathematically this should be thought of as the image of the corresponding function `α × β → γ`. -/]
def map₂ : (α → β → γ) → WithBot α → WithBot β → WithBot γ := Option.map₂

@[to_dual] lemma map₂_coe_coe (f : α → β → γ) (a : α) (b : β) : map₂ f a b = f a b := rfl

@[to_dual (attr := simp)]
lemma map₂_bot_left (f : α → β → γ) (b) : map₂ f ⊥ b = ⊥ := rfl
@[to_dual (attr := simp)]
lemma map₂_bot_right (f : α → β → γ) (a) : map₂ f a ⊥ = ⊥ := by cases a <;> rfl

@[to_dual (attr := simp)]
>>>>>>> cf617dd7
lemma map₂_coe_left (f : α → β → γ) (a : α) (b) : map₂ f a b = b.map fun b ↦ f a b := rfl
@[to_dual (attr := simp)]
lemma map₂_coe_right (f : α → β → γ) (a) (b : β) : map₂ f a b = a.map (f · b) := by cases a <;> rfl

@[to_dual (attr := simp)]
lemma map₂_eq_bot_iff {f : α → β → γ} {a : WithBot α} {b : WithBot β} :
    map₂ f a b = ⊥ ↔ a = ⊥ ∨ b = ⊥ := Option.map₂_eq_none_iff

@[to_dual]
lemma ne_bot_iff_exists {x : WithBot α} : x ≠ ⊥ ↔ ∃ a : α, ↑a = x := Option.ne_none_iff_exists

@[to_dual]
lemma eq_bot_iff_forall_ne {x : WithBot α} : x = ⊥ ↔ ∀ a : α, ↑a ≠ x :=
  Option.eq_none_iff_forall_some_ne

@[to_dual]
theorem forall_ne_bot {p : WithBot α → Prop} : (∀ x, x ≠ ⊥ → p x) ↔ ∀ x : α, p x := by
  simp [ne_bot_iff_exists]

@[to_dual]
theorem exists_ne_bot {p : WithBot α → Prop} : (∃ x ≠ ⊥, p x) ↔ ∃ x : α, p x := by
  simp [ne_bot_iff_exists]

/-- Deconstruct a `x : WithBot α` to the underlying value in `α`, given a proof that `x ≠ ⊥`. -/
<<<<<<< HEAD
@[to_dual]
=======
@[to_dual
/-- Deconstruct a `x : WithTop α` to the underlying value in `α`, given a proof that `x ≠ ⊤`. -/]
>>>>>>> cf617dd7
def unbot : ∀ x : WithBot α, x ≠ ⊥ → α | (x : α), _ => x

@[to_dual (attr := simp)]
lemma coe_unbot : ∀ (x : WithBot α) hx, x.unbot hx = x | (x : α), _ => rfl

@[to_dual (attr := simp)]
theorem unbot_coe (x : α) (h : (x : WithBot α) ≠ ⊥ := coe_ne_bot) : (x : WithBot α).unbot h = x :=
  rfl

@[to_dual]
instance canLift : CanLift (WithBot α) α (↑) fun r => r ≠ ⊥ where
  prf x h := ⟨x.unbot h, coe_unbot _ _⟩

@[to_dual]
instance instTop [Top α] : Top (WithBot α) where
  top := (⊤ : α)

@[to_dual (attr := simp, norm_cast)]
lemma coe_top [Top α] : ((⊤ : α) : WithBot α) = ⊤ := rfl
@[to_dual (attr := simp, norm_cast)]
lemma coe_eq_top [Top α] {a : α} : (a : WithBot α) = ⊤ ↔ a = ⊤ := coe_eq_coe
@[to_dual (attr := simp, norm_cast)]
lemma top_eq_coe [Top α] {a : α} : ⊤ = (a : WithBot α) ↔ ⊤ = a := coe_eq_coe

@[to_dual]
theorem unbot_eq_iff {a : WithBot α} {b : α} (h : a ≠ ⊥) :
    a.unbot h = b ↔ a = b := by
  induction a
  · simpa using h rfl
  · simp

@[to_dual]
theorem eq_unbot_iff {a : α} {b : WithBot α} (h : b ≠ ⊥) :
    a = b.unbot h ↔ a = b := by
  induction b
  · simpa using h rfl
  · simp

/-- The equivalence between the non-bottom elements of `WithBot α` and `α`. -/
@[to_dual (attr := simps)
/-- The equivalence between the non-top elements of `WithTop α` and `α`. -/]
def _root_.Equiv.withBotSubtypeNe : {y : WithBot α // y ≠ ⊥} ≃ α where
  toFun := fun ⟨x,h⟩ => WithBot.unbot x h
  invFun x := ⟨x, WithBot.coe_ne_bot⟩
  left_inv _ := by simp
  right_inv _ := by simp

/-- Function that sends an element of `WithBot α` to `α`,
with an arbitrary default value for `⊥`. -/
@[to_dual
/-- Function that sends an element of `WithTop α` to `α`,
with an arbitrary default value for `⊤`. -/]
noncomputable abbrev unbotA [Nonempty α] : WithBot α → α := unbotD (Classical.arbitrary α)

@[to_dual]
lemma unbotA_eq_unbot [Nonempty α] {a : WithBot α} (ha : a ≠ ⊥) : unbotA a = unbot a ha := by
  cases a with
  | bot => contradiction
  | coe a => simp

end WithBot

namespace Equiv

/-- A universe-polymorphic version of `EquivFunctor.mapEquiv WithBot e`. -/
<<<<<<< HEAD
@[to_dual (attr := simps apply)]
=======
@[to_dual (attr := simps apply)
/-- A universe-polymorphic version of `EquivFunctor.mapEquiv WithTop e`. -/]
>>>>>>> cf617dd7
def withBotCongr (e : α ≃ β) : WithBot α ≃ WithBot β where
  toFun := WithBot.map e
  invFun := WithBot.map e.symm
  left_inv x := by cases x <;> simp
  right_inv x := by cases x <;> simp

attribute [grind =] withBotCongr_apply withTopCongr_apply

@[to_dual (attr := simp)]
theorem withBotCongr_refl : withBotCongr (Equiv.refl α) = Equiv.refl _ :=
  Equiv.ext <| congr_fun WithBot.map_id

@[to_dual (attr := simp, grind =)]
theorem withBotCongr_symm (e : α ≃ β) : withBotCongr e.symm = (withBotCongr e).symm :=
  rfl

@[to_dual (attr := simp)]
theorem withBotCongr_trans (e₁ : α ≃ β) (e₂ : β ≃ γ) :
    withBotCongr (e₁.trans e₂) = (withBotCongr e₁).trans (withBotCongr e₂) := by
  ext x
  simp

end Equiv

-- TODO: do we really need to preserve the def-eq between `LE` on `WithBot` and `WithTop`
-- moving forward?

section LE
variable [LE α]

/-- Auxiliary definition for the order on `WithBot`. -/
@[mk_iff le_def_aux]
protected inductive WithBot.LE : WithBot α → WithBot α → Prop
  | protected bot_le (x : WithBot α) : WithBot.LE ⊥ x
  | protected coe_le_coe {a b : α} : a ≤ b → WithBot.LE a b

/-- The order on `WithBot α`, defined by `⊥ ≤ y` and `a ≤ b → ↑a ≤ ↑b`.

Equivalently, `x ≤ y` can be defined as `∀ a : α, x = ↑a → ∃ b : α, y = ↑b ∧ a ≤ b`,
see `le_iff_forall`. The definition as an inductive predicate is preferred since it
cannot be accidentally unfolded too far. -/
instance (priority := 10) WithBot.instLE : LE (WithBot α) where le := WithBot.LE

/-- The order on `WithTop α`, defined by `x ≤ ⊤` and `a ≤ b → ↑a ≤ ↑b`.

Equivalently, `x ≤ y` can be defined as `∀ b : α, y = ↑b → ∃ a : α, x = ↑a ∧ a ≤ b`,
see `le_iff_forall`. The definition as an inductive predicate is preferred since it
cannot be accidentally unfolded too far. -/
@[to_dual existing]
instance (priority := 10) WithTop.instLE : LE (WithTop α) where le a b := WithBot.LE (α := αᵒᵈ) b a

lemma WithBot.le_def {x y : WithBot α} : x ≤ y ↔ x = ⊥ ∨ ∃ a b : α, a ≤ b ∧ x = a ∧ y = b :=
  le_def_aux ..

@[to_dual existing le_def]
lemma WithTop.le_def' {x y : WithTop α} : x ≤ y ↔ y = ⊤ ∨ ∃ b a : α, a ≤ b ∧ y = b ∧ x = a :=
  WithBot.le_def

@[to_dual le_def']
lemma WithTop.le_def {x y : WithTop α} : x ≤ y ↔ y = ⊤ ∨ ∃ a b : α, a ≤ b ∧ x = a ∧ y = b := by
  grind [WithTop.le_def']

end LE

section LT
variable [LT α]

/-- Auxiliary definition for the order on `WithBot`. -/
@[mk_iff lt_def_aux]
protected inductive WithBot.LT [LT α] : WithBot α → WithBot α → Prop
  | protected bot_lt (b : α) : WithBot.LT ⊥ b
  | protected coe_lt_coe {a b : α} : a < b → WithBot.LT a b

/-- The order on `WithBot α`, defined by `⊥ < ↑a` and `a < b → ↑a < ↑b`.

Equivalently, `x < y` can be defined as `∃ b : α, y = ↑b ∧ ∀ a : α, x = ↑a → a < b`,
see `lt_iff_exists`. The definition as an inductive predicate is preferred since it
cannot be accidentally unfolded too far. -/
instance (priority := 10) WithBot.instLT : LT (WithBot α) where lt := WithBot.LT

/-- The order on `WithTop α`, defined by `↑a < ⊤` and `a < b → ↑a < ↑b`.

Equivalently, `x < y` can be defined as `∃ a : α, x = ↑a ∧ ∀ b : α, y = ↑b → a < b`,
see `le_if_forall`. The definition as an inductive predicate is preferred since it
cannot be accidentally unfolded too far. -/
@[to_dual existing]
instance (priority := 10) WithTop.instLT : LT (WithTop α) where lt a b := WithBot.LT (α := αᵒᵈ) b a

lemma WithBot.lt_def {x y : WithBot α} :
    x < y ↔ (x = ⊥ ∧ ∃ b : α, y = b) ∨ ∃ a b : α, a < b ∧ x = a ∧ y = b :=
  (lt_def_aux ..).trans <| by simp

@[to_dual existing lt_def]
lemma WithTop.lt_def' {x y : WithTop α} :
    x < y ↔ (y = ⊤ ∧ ∃ a : α, x = a) ∨ ∃ b a : α, a < b ∧ y = b ∧ x = a :=
  WithBot.lt_def

@[to_dual lt_def']
lemma WithTop.lt_def {x y : WithTop α} :
    x < y ↔ (∃ a : α, x = ↑a) ∧ y = ⊤ ∨ ∃ a b : α, a < b ∧ x = ↑a ∧ y = ↑b := by
  grind [WithTop.lt_def']

end LT

namespace WithBot

variable {a b : α}

section LE

variable [LE α] {x y : WithBot α}

@[to_dual]
lemma le_iff_forall : x ≤ y ↔ ∀ a : α, x = ↑a → ∃ b : α, y = ↑b ∧ a ≤ b := by
  cases x <;> cases y <;> simp [le_def]

@[to_dual (attr := simp, norm_cast)]
lemma coe_le_coe : (a : WithBot α) ≤ b ↔ a ≤ b := by simp [le_def]

@[to_dual not_top_le_coe]
lemma not_coe_le_bot (a : α) : ¬(a : WithBot α) ≤ ⊥ := by simp [le_def]

@[to_dual]
instance instOrderBot : OrderBot (WithBot α) where bot_le := by simp [le_def]

@[to_dual]
instance instBoundedOrder [OrderTop α] : BoundedOrder (WithBot α) where
  le_top x := by cases x <;> simp [le_def]

/-- There is a general version `le_bot_iff`, but this lemma does not require a `PartialOrder`. -/
@[to_dual (attr := simp) top_le_iff
/-- There is a general version `top_le_iff`, but this lemma does not require a `PartialOrder`. -/]
protected theorem le_bot_iff : ∀ {x : WithBot α}, x ≤ ⊥ ↔ x = ⊥
  | (a : α) => by simp [not_coe_le_bot]
  | ⊥ => by simp

@[to_dual le_coe]
theorem coe_le : ∀ {o : Option α}, b ∈ o → ((a : WithBot α) ≤ o ↔ a ≤ b)
  | _, rfl => coe_le_coe

@[to_dual le_coe_iff]
theorem coe_le_iff : a ≤ x ↔ ∃ b : α, x = b ∧ a ≤ b := by simp [le_iff_forall]
@[to_dual coe_le_iff]
theorem le_coe_iff : x ≤ b ↔ ∀ a : α, x = ↑a → a ≤ b := by simp [le_iff_forall]

@[to_dual]
protected theorem _root_.IsMax.withBot (h : IsMax a) : IsMax (a : WithBot α) :=
  fun x ↦ by cases x <;> simp; simpa using @h _

@[to_dual untop_le_iff]
lemma le_unbot_iff (hx : x ≠ ⊥) : a ≤ unbot x hx ↔ a ≤ x := by lift x to α using hx; simp
@[to_dual le_untop_iff]
lemma unbot_le_iff (hx : x ≠ ⊥) : unbot x hx ≤ a ↔ x ≤ a := by lift x to α using hx; simp

@[to_dual (reorder := hx hy)]
lemma unbot_le_unbot_iff (hx : x ≠ ⊥) (hy : y ≠ ⊥) : x ≤ y ↔ x.unbot hx ≤ y.unbot hy := by
  lift x to α using hx
  lift y to α using hy
  simp

@[to_dual]
alias ⟨unbot_mono, _⟩ := unbot_le_unbot_iff

@[deprecated (since := "2025-12-05")]
alias unbot_le_unbot := unbot_le_unbot_iff

@[to_dual untopD_le_iff]
lemma le_unbotD_iff (hx : x ≠ ⊥) : b ≤ x.unbotD a ↔ b ≤ x := by lift x to α using hx; simp
@[to_dual le_untopD_iff]
lemma unbotD_le_iff (hx : x = ⊥ → a ≤ b) : x.unbotD a ≤ b ↔ x ≤ b := by cases x <;> simp [hx]

@[to_dual]
lemma unbotD_mono (hx : x ≠ ⊥) (h : x ≤ y) : x.unbotD a ≤ y.unbotD a := by
  lift x to α using hx
  cases y <;> simp_all

@[to_dual untopA_le_iff]
lemma le_unbotA_iff [Nonempty α] (hx : x ≠ ⊥) : a ≤ x.unbotA ↔ a ≤ x := le_unbotD_iff hx
@[to_dual le_untopA_iff]
lemma unbotA_le_iff [Nonempty α] (hx : x ≠ ⊥) : x.unbotA ≤ a ↔ x ≤ a := by
  lift x to α using hx; simp

@[to_dual]
lemma unbotA_mono [Nonempty α] (hy : x ≠ ⊥) (h : x ≤ y) : x.unbotA ≤ y.unbotA := unbotD_mono hy h

end LE

section LT

variable [LT α] {x y : WithBot α}

@[to_dual]
lemma lt_iff_exists : x < y ↔ ∃ b : α, y = ↑b ∧ ∀ a : α, x = ↑a → a < b := by
  cases x <;> cases y <;> simp [lt_def]

@[to_dual (attr := simp, norm_cast)]
lemma coe_lt_coe : (a : WithBot α) < b ↔ a < b := by simp [lt_def]
@[to_dual (attr := simp) coe_lt_top]
lemma bot_lt_coe (a : α) : ⊥ < (a : WithBot α) := by simp [lt_def]
@[to_dual (attr := simp) not_top_lt]
protected lemma not_lt_bot (a : WithBot α) : ¬a < ⊥ := by simp [lt_def]

@[to_dual]
lemma lt_iff_exists_coe : x < y ↔ ∃ b : α, y = b ∧ x < b := by cases y <;> simp

@[to_dual coe_lt_iff]
lemma lt_coe_iff : x < b ↔ ∀ a : α, x = a → a < b := by simp [lt_iff_exists]

/-- A version of `bot_lt_iff_ne_bot` for `WithBot` that only requires `LT α`, not
`PartialOrder α`. -/
@[to_dual lt_top_iff_ne_top
/-- A version of `lt_top_iff_ne_top` for `WithTop` that only requires `LT α`, not
`PartialOrder α`. -/]
protected lemma bot_lt_iff_ne_bot : ⊥ < x ↔ x ≠ ⊥ := by cases x <;> simp

@[to_dual untop_lt_iff]
lemma lt_unbot_iff (hx : x ≠ ⊥) : a < unbot x hx ↔ a < x := by lift x to α using hx; simp
@[to_dual lt_untop_iff]
lemma unbot_lt_iff (hx : x ≠ ⊥) : unbot x hx < b ↔ x < b := by lift x to α using hx; simp

@[to_dual (attr := simp) (reorder := hx hy)]
lemma unbot_lt_unbot_iff (hx hy) : unbot x hx < unbot y hy ↔ x < y := by
  lift x to α using hx
  lift y to α using hy
  simp

@[deprecated (since := "2025-12-05")]
alias unbot_lt_unbot := unbot_lt_unbot_iff

@[to_dual untopD_lt_iff]
lemma lt_unbotD_iff (hx : x ≠ ⊥) : b < x.unbotD a ↔ b < x := by lift x to α using hx; simp
@[to_dual lt_untopD_iff]
lemma unbotD_lt_iff (hx : x = ⊥ → a < b) : x.unbotD a < b ↔ x < b := by cases x <;> simp [hx]

@[to_dual untopA_lt_iff]
lemma lt_unbotA_iff [Nonempty α] (hx : x ≠ ⊥) : a < x.unbotA ↔ a < x := lt_unbotD_iff hx
@[to_dual lt_untopA_iff]
lemma unbotA_lt_iff [Nonempty α] (hx : x ≠ ⊥) : x.unbotA < a ↔ x < a := by
  lift x to α using hx; simp

end LT

end WithBot

instance WithBot.instPreorder [Preorder α] : Preorder (WithBot α) where
  lt_iff_le_not_ge x y := by cases x <;> cases y <;> simp [lt_iff_le_not_ge]
  le_refl x := by cases x <;> simp [le_def]
  le_trans x y z := by cases x <;> cases y <;> cases z <;> simp [le_def]; simpa using le_trans

@[to_dual existing]
instance WithTop.instPreorder [Preorder α] : Preorder (WithTop α) where
  lt_iff_le_not_ge x y := by cases x <;> cases y <;> simp [lt_iff_le_not_ge]
  le_refl x := by cases x <;> simp [le_def]
  le_trans x y z := by cases x <;> cases y <;> cases z <;> simp [le_def]; simpa using le_trans

instance WithBot.instPartialOrder [PartialOrder α] : PartialOrder (WithBot α) where
  le_antisymm x y := by cases x <;> cases y <;> simp [le_def]; simpa using le_antisymm

@[to_dual existing]
instance WithTop.instPartialOrder [PartialOrder α] : PartialOrder (WithTop α) where
  le_antisymm x y := by cases x <;> cases y <;> simp [le_def]; simpa using le_antisymm

namespace WithBot

section Preorder

variable [Preorder α] [Preorder β] {x y : WithBot α}

theorem coe_strictMono : StrictMono (fun (a : α) => (a : WithBot α)) := fun _ _ => coe_lt_coe.2

theorem coe_mono : Monotone (fun (a : α) => (a : WithBot α)) := fun _ _ => coe_le_coe.2

theorem monotone_iff {f : WithBot α → β} :
    Monotone f ↔ Monotone (fun a ↦ f a : α → β) ∧ ∀ x : α, f ⊥ ≤ f x :=
  ⟨fun h ↦ ⟨h.comp WithBot.coe_mono, fun _ ↦ h bot_le⟩, fun h ↦
    WithBot.forall.2
      ⟨WithBot.forall.2 ⟨fun _ => le_rfl, fun x _ => h.2 x⟩, fun _ =>
        WithBot.forall.2 ⟨fun h => (not_coe_le_bot _ h).elim,
          fun _ hle => h.1 (coe_le_coe.1 hle)⟩⟩⟩

@[simp]
theorem monotone_map_iff {f : α → β} : Monotone (WithBot.map f) ↔ Monotone f :=
  monotone_iff.trans <| by simp [Monotone]

alias ⟨_, _root_.Monotone.withBot_map⟩ := monotone_map_iff

theorem strictMono_iff {f : WithBot α → β} :
    StrictMono f ↔ StrictMono (fun a => f a : α → β) ∧ ∀ x : α, f ⊥ < f x :=
  ⟨fun h => ⟨h.comp WithBot.coe_strictMono, fun _ => h (bot_lt_coe _)⟩, fun h =>
    WithBot.forall.2
      ⟨WithBot.forall.2 ⟨flip absurd (lt_irrefl _), fun x _ => h.2 x⟩, fun _ =>
        WithBot.forall.2 ⟨fun h => (not_lt_bot h).elim, fun _ hle => h.1 (coe_lt_coe.1 hle)⟩⟩⟩

theorem strictAnti_iff {f : WithBot α → β} :
    StrictAnti f ↔ StrictAnti (fun a ↦ f a : α → β) ∧ ∀ x : α, f x < f ⊥ :=
  strictMono_iff (β := βᵒᵈ)

@[simp]
theorem strictMono_map_iff {f : α → β} :
    StrictMono (WithBot.map f) ↔ StrictMono f :=
  strictMono_iff.trans <| by simp [StrictMono, bot_lt_coe]

alias ⟨_, _root_.StrictMono.withBot_map⟩ := strictMono_map_iff

@[to_dual]
lemma map_le_iff (f : α → β) (mono_iff : ∀ {a b}, f a ≤ f b ↔ a ≤ b) :
    x.map f ≤ y.map f ↔ x ≤ y := by cases x <;> cases y <;> simp [mono_iff]

@[to_dual coe_untopD_le]
theorem le_coe_unbotD (x : WithBot α) (b : α) : x ≤ x.unbotD b := by cases x <;> simp

@[to_dual (attr := simp) coe_top_lt]
theorem lt_coe_bot [OrderBot α] : x < (⊥ : α) ↔ x = ⊥ := by cases x <;> simp

@[to_dual eq_top_iff_forall_gt]
lemma eq_bot_iff_forall_lt : x = ⊥ ↔ ∀ b : α, x < b := by
  cases x <;> simp; simpa using ⟨_, lt_irrefl _⟩

@[to_dual eq_top_iff_forall_ge]
lemma eq_bot_iff_forall_le [NoBotOrder α] : x = ⊥ ↔ ∀ b : α, x ≤ b := by
  refine ⟨by simp +contextual, fun h ↦ (x.eq_bot_iff_forall_ne).2 fun y => ?_⟩
  rintro rfl
  exact not_isBot y fun z => coe_le_coe.1 (h z)

@[to_dual forall_le_coe_iff_le]
lemma forall_coe_le_iff_le [NoBotOrder α] : (∀ a : α, a ≤ x → a ≤ y) ↔ x ≤ y := by
  obtain _ | a := x
  · simpa [WithBot.none_eq_bot, eq_bot_iff_forall_le] using fun a ha ↦ (not_isBot _ ha).elim
  · exact ⟨fun h ↦ h _ le_rfl, fun hay b ↦ hay.trans'⟩

@[to_dual forall_coe_le_iff_le]
lemma forall_le_coe_iff_le [NoBotOrder α] : (∀ a : α, y ≤ a → x ≤ a) ↔ x ≤ y := by
  obtain _ | y := y
  · simp [WithBot.none_eq_bot, eq_bot_iff_forall_le]
  · exact ⟨fun h ↦ h _ le_rfl, fun hmn a ham ↦ hmn.trans ham⟩

end Preorder

section PartialOrder
variable [PartialOrder α] {x y : WithBot α} {a b : α}

@[to_dual untopD_le]
lemma le_unbotD (hy : b ≤ y) : b ≤ y.unbotD a := by
  rwa [le_unbotD_iff]
  exact ne_bot_of_le_ne_bot (by simp) hy

@[to_dual untopA_le]
lemma le_unbotA [Nonempty α] (hy : b ≤ y) : b ≤ y.unbotA := le_unbotD hy

variable [NoBotOrder α]

@[to_dual eq_of_forall_le_coe_iff]
lemma eq_of_forall_coe_le_iff (h : ∀ a : α, a ≤ x ↔ a ≤ y) : x = y :=
  le_antisymm (forall_coe_le_iff_le.mp fun a ↦ (h a).1) (forall_coe_le_iff_le.mp fun a ↦ (h a).2)

@[to_dual eq_of_forall_coe_le_iff]
lemma eq_of_forall_le_coe_iff (h : ∀ a : α, x ≤ a ↔ y ≤ a) : x = y :=
  le_antisymm (forall_le_coe_iff_le.mp fun a ↦ (h a).2) (forall_le_coe_iff_le.mp fun a ↦ (h a).1)

end PartialOrder

end WithBot

instance WithBot.semilatticeSup [SemilatticeSup α] : SemilatticeSup (WithBot α) where
  sup
    -- note this is `Option.merge`, but with the right defeq when unfolding
    | ⊥, ⊥ => ⊥
    | (a : α), ⊥ => a
    | ⊥, (b : α) => b
    | (a : α), (b : α) => ↑(a ⊔ b)
  le_sup_left x y := by cases x <;> cases y <;> simp
  le_sup_right x y := by cases x <;> cases y <;> simp
  sup_le x y z := by cases x <;> cases y <;> cases z <;> simp; simpa using sup_le

@[to_dual existing]
instance WithTop.semilatticeInf [SemilatticeInf α] : SemilatticeInf (WithTop α) where
  inf
    -- note this is `Option.merge`, but with the right defeq when unfolding
    | ⊤, ⊤ => ⊤
    | (a : α), ⊤ => a
    | ⊤, (b : α) => b
    | (a : α), (b : α) => ↑(a ⊓ b)
  inf_le_left x y := by cases x <;> cases y <;> simp
  inf_le_right x y := by cases x <;> cases y <;> simp
  le_inf x y z := by cases x <;> cases y <;> cases z <;> simp; simpa using le_inf

instance WithBot.semilatticeInf [SemilatticeInf α] : SemilatticeInf (WithBot α) where
  inf := .map₂ (· ⊓ ·)
  inf_le_left x y := by cases x <;> cases y <;> simp
  inf_le_right x y := by cases x <;> cases y <;> simp
  le_inf x y z := by cases x <;> cases y <;> cases z <;> simp; simpa using le_inf

@[to_dual existing]
instance WithTop.semilatticeSup [SemilatticeSup α] : SemilatticeSup (WithTop α) where
  sup := .map₂ (· ⊔ ·)
  le_sup_left x y := by cases x <;> cases y <;> simp
  le_sup_right x y := by cases x <;> cases y <;> simp
  sup_le x y z := by cases x <;> cases y <;> cases z <;> simp; simpa using sup_le

@[to_dual]
theorem WithBot.coe_sup [SemilatticeSup α] (a b : α) :
    ((a ⊔ b : α) : WithBot α) = (a : WithBot α) ⊔ b := rfl

@[to_dual]
theorem WithBot.coe_inf [SemilatticeInf α] (a b : α) :
    ((a ⊓ b : α) : WithBot α) = (a : WithBot α) ⊓ b := rfl

instance WithBot.lattice [Lattice α] : Lattice (WithBot α) where

@[to_dual existing]
instance WithTop.lattice [Lattice α] : Lattice (WithTop α) where

instance WithBot.distribLattice [DistribLattice α] : DistribLattice (WithBot α) where
  le_sup_inf x y z := by
    cases x <;> cases y <;> cases z <;> simp [← coe_inf, ← coe_sup]
    simpa [← coe_inf, ← coe_sup] using le_sup_inf

@[to_dual existing]
instance WithTop.distribLattice [DistribLattice α] : DistribLattice (WithTop α) where
  le_sup_inf x y z := by
    cases x <;> cases y <;> cases z <;> simp [← coe_inf, ← coe_sup]
    simpa [← coe_inf, ← coe_sup] using le_sup_inf

@[to_dual]
instance WithBot.decidableEq [DecidableEq α] : DecidableEq (WithBot α) :=
  inferInstanceAs <| DecidableEq (Option α)

instance WithBot.decidableLE [LE α] [DecidableLE α] : DecidableLE (WithBot α)
  | ⊥, _ => isTrue <| by simp
  | (a : α), ⊥ => isFalse <| by simp
  | (a : α), (b : α) => decidable_of_iff' _ coe_le_coe

-- @[to_dual existing]
instance WithTop.decidableLE [LE α] [DecidableLE α] : DecidableLE (WithTop α)
  | _, ⊤ => isTrue <| by simp
  | ⊤, (a : α) => isFalse <| by simp
  | (a : α), (b : α) => decidable_of_iff' _ coe_le_coe

instance WithBot.decidableLT [LT α] [DecidableLT α] : DecidableLT (WithBot α)
  | _, ⊥ => isFalse <| by simp
  | ⊥, (a : α) => isTrue <| by simp
  | (a : α), (b : α) => decidable_of_iff' _ coe_lt_coe

-- @[to_dual existing]
instance WithTop.decidableLT [LT α] [DecidableLT α] : DecidableLT (WithTop α)
  | ⊤, _ => isFalse <| by simp
  | (a : α), ⊤ => isTrue <| by simp
  | (a : α), (b : α) => decidable_of_iff' _ coe_lt_coe

instance WithBot.isTotal_le [LE α] [IsTotal α (· ≤ ·)] : IsTotal (WithBot α) (· ≤ ·) where
  total x y := by cases x <;> cases y <;> simp; simpa using IsTotal.total ..

instance WithTop.isTotal_le [LE α] [IsTotal α (· ≤ ·)] : IsTotal (WithTop α) (· ≤ ·) where
  total x y := by cases x <;> cases y <;> simp; simpa using IsTotal.total ..

instance WithBot.linearOrder [LinearOrder α] : LinearOrder (WithBot α) := Lattice.toLinearOrder _

@[to_dual existing]
instance WithTop.linearOrder [LinearOrder α] : LinearOrder (WithTop α) := Lattice.toLinearOrder _

@[to_dual]
instance WithBot.instWellFoundedLT [LT α] [WellFoundedLT α] : WellFoundedLT (WithBot α) where
  wf := .intro fun
  | ⊥ => ⟨_, by simp⟩
  | (a : α) => (wellFounded_lt.1 a).rec fun _ _ ih ↦ .intro _ fun
    | ⊥, _ => ⟨_, by simp⟩
    | (b : α), hlt => ih _ (coe_lt_coe.1 hlt)

@[to_dual]
instance WithBot.instWellFoundedGT [LT α] [WellFoundedGT α] : WellFoundedGT (WithBot α) where
  wf := have acc_some (a : α) : @Acc (WithBot α) (· > ·) a :=
    (wellFounded_gt.1 a).rec fun _ _ ih ↦ ⟨_, by simpa [WithBot.forall]⟩
  .intro fun
    | (a : α) => acc_some a
    | ⊥ => ⟨_, by simpa [WithBot.forall]⟩

lemma WithBot.denselyOrdered_iff [LT α] [NoMinOrder α] :
    DenselyOrdered (WithBot α) ↔ DenselyOrdered α := by
  constructor <;> intro h <;> constructor
  · intro a b hab
    obtain ⟨c, hc⟩ := exists_between (WithBot.coe_lt_coe.mpr hab)
    induction c with
    | bot => simp at hc
    | coe c => exact ⟨c, by simpa using hc⟩
  · simpa [WithBot.exists, WithBot.forall, exists_lt] using DenselyOrdered.dense

@[to_dual existing]
lemma WithTop.denselyOrdered_iff [LT α] [NoMaxOrder α] :
    DenselyOrdered (WithTop α) ↔ DenselyOrdered α := by
  constructor <;> intro h <;> constructor
  · intro a b hab
    obtain ⟨c, hc⟩ := exists_between (coe_lt_coe.mpr hab)
    induction c with
    | top => simp at hc
    | coe c => exact ⟨c, by simpa using hc⟩
  · simpa [WithTop.exists, WithTop.forall, exists_gt] using DenselyOrdered.dense

@[to_dual]
instance WithBot.denselyOrdered [LT α] [DenselyOrdered α] [NoMinOrder α] :
    DenselyOrdered (WithBot α) :=
  denselyOrdered_iff.mpr inferInstance

namespace WithBot

section LinearOrder
variable [LinearOrder α] {x y : WithBot α}

@[to_dual (attr := simp, norm_cast)]
lemma coe_min (a b : α) : ↑(min a b) = min (a : WithBot α) b := rfl
@[to_dual (attr := simp, norm_cast)]
lemma coe_max (a b : α) : ↑(max a b) = max (a : WithBot α) b := rfl

variable [DenselyOrdered α] [NoMinOrder α]

@[to_dual ge_of_forall_gt_iff_ge]
lemma le_of_forall_lt_iff_le : (∀ z : α, x < z → y ≤ z) ↔ y ≤ x := by
  cases x <;> cases y <;> simp [exists_lt, forall_gt_imp_ge_iff_le_of_dense]

@[to_dual le_of_forall_lt_iff_le]
lemma ge_of_forall_gt_iff_ge : (∀ z : α, z < x → z ≤ y) ↔ x ≤ y := by
  cases x <;> cases y <;> simp [exists_lt, forall_lt_imp_le_iff_le_of_dense]

end LinearOrder

@[to_dual]
theorem lt_iff_exists_coe_btwn [Preorder α] [DenselyOrdered α] [NoMinOrder α] {a b : WithBot α} :
    a < b ↔ ∃ x : α, a < ↑x ∧ ↑x < b :=
  ⟨fun h =>
    let ⟨_, hy⟩ := exists_between h
    let ⟨x, hx⟩ := lt_iff_exists_coe.1 hy.1
    ⟨x, hx.1 ▸ hy⟩,
    fun ⟨_, hx⟩ => lt_trans hx.1 hx.2⟩

@[to_dual]
instance noTopOrder [LE α] [NoTopOrder α] [Nonempty α] : NoTopOrder (WithBot α) where
  exists_not_le := fun
    | ⊥ => ‹Nonempty α›.elim fun a ↦ ⟨a, by simp⟩
    | (a : α) => let ⟨b, hba⟩ := exists_not_le a; ⟨b, mod_cast hba⟩

@[to_dual]
instance noMaxOrder [LT α] [NoMaxOrder α] [Nonempty α] : NoMaxOrder (WithBot α) where
  exists_gt := fun
    | ⊥ => ‹Nonempty α›.elim fun a ↦ ⟨a, by simp⟩
    | (a : α) => let ⟨b, hba⟩ := exists_gt a; ⟨b, mod_cast hba⟩

end WithBot

namespace WithTop

variable {a b : α}

open Function

/-- `WithTop.toDual` is the equivalence sending `⊤` to `⊥` and any `a : α` to `toDual a : αᵒᵈ`.
See `WithTop.toDualBotEquiv` for the related order-iso.
-/
protected def toDual : WithTop α ≃ WithBot αᵒᵈ :=
  Equiv.refl _

/-- `WithTop.ofDual` is the equivalence sending `⊤` to `⊥` and any `a : αᵒᵈ` to `ofDual a : α`.
See `WithTop.toDualBotEquiv` for the related order-iso.
-/
protected def ofDual : WithTop αᵒᵈ ≃ WithBot α :=
  Equiv.refl _

/-- `WithBot.toDual` is the equivalence sending `⊥` to `⊤` and any `a : α` to `toDual a : αᵒᵈ`.
See `WithBot.toDual_top_equiv` for the related order-iso.
-/
protected def _root_.WithBot.toDual : WithBot α ≃ WithTop αᵒᵈ :=
  Equiv.refl _

/-- `WithBot.ofDual` is the equivalence sending `⊥` to `⊤` and any `a : αᵒᵈ` to `ofDual a : α`.
See `WithBot.ofDual_top_equiv` for the related order-iso.
-/
protected def _root_.WithBot.ofDual : WithBot αᵒᵈ ≃ WithTop α :=
  Equiv.refl _

@[simp]
theorem toDual_symm_apply (a : WithBot αᵒᵈ) : WithTop.toDual.symm a = WithBot.ofDual a :=
  rfl

@[simp]
theorem ofDual_symm_apply (a : WithBot α) : WithTop.ofDual.symm a = WithBot.toDual a :=
  rfl

@[simp]
theorem toDual_apply_top : WithTop.toDual (⊤ : WithTop α) = ⊥ :=
  rfl

@[simp]
theorem ofDual_apply_top : WithTop.ofDual (⊤ : WithTop α) = ⊥ :=
  rfl

open OrderDual

@[simp]
theorem toDual_apply_coe (a : α) : WithTop.toDual (a : WithTop α) = toDual a :=
  rfl

@[simp]
theorem ofDual_apply_coe (a : αᵒᵈ) : WithTop.ofDual (a : WithTop αᵒᵈ) = ofDual a :=
  rfl

theorem map_toDual (f : αᵒᵈ → βᵒᵈ) (a : WithBot α) :
    map f (WithBot.toDual a) = a.map (toDual ∘ f) :=
  rfl

theorem map_ofDual (f : α → β) (a : WithBot αᵒᵈ) : map f (WithBot.ofDual a) = a.map (ofDual ∘ f) :=
  rfl

theorem toDual_map (f : α → β) (a : WithTop α) :
    WithTop.toDual (map f a) = WithBot.map (toDual ∘ f ∘ ofDual) (WithTop.toDual a) :=
  rfl

theorem ofDual_map (f : αᵒᵈ → βᵒᵈ) (a : WithTop αᵒᵈ) :
    WithTop.ofDual (map f a) = WithBot.map (ofDual ∘ f ∘ toDual) (WithTop.ofDual a) :=
  rfl

<<<<<<< HEAD
=======
section LE

variable [LE α] {x y : WithTop α}

/-- The order on `WithTop α`, defined by `x ≤ ⊤` and `a ≤ b → ↑a ≤ ↑b`.

Equivalently, `x ≤ y` can be defined as `∀ b : α, y = ↑b → ∃ a : α, x = ↑a ∧ a ≤ b`,
see `le_iff_forall`. The definition as an inductive predicate is preferred since it
cannot be accidentally unfolded too far. -/
instance (priority := 10) instLE : LE (WithTop α) where le a b := WithBot.LE (α := αᵒᵈ) b a

lemma le_def : x ≤ y ↔ y = ⊤ ∨ ∃ a b : α, a ≤ b ∧ x = a ∧ y = b :=
  WithBot.le_def.trans <| or_congr_right <| exists_swap.trans <| exists₂_congr fun _ _ ↦
    and_congr_right' and_comm

lemma le_iff_forall : x ≤ y ↔ ∀ b : α, y = ↑b → ∃ a : α, x = ↑a ∧ a ≤ b := by
  cases x <;> cases y <;> simp [le_def]

@[simp, norm_cast] lemma coe_le_coe : (a : WithTop α) ≤ b ↔ a ≤ b := by simp [le_def]

lemma not_top_le_coe (a : α) : ¬ ⊤ ≤ (a : WithTop α) := by simp [le_def]

instance orderTop : OrderTop (WithTop α) where le_top := by simp [le_def]

instance orderBot [OrderBot α] : OrderBot (WithTop α) where bot_le x := by cases x <;> simp [le_def]

instance boundedOrder [OrderBot α] : BoundedOrder (WithTop α) :=
  { WithTop.orderTop, WithTop.orderBot with }

/-- There is a general version `top_le_iff`, but this lemma does not require a `PartialOrder`. -/
@[simp]
protected theorem top_le_iff : ∀ {a : WithTop α}, ⊤ ≤ a ↔ a = ⊤
  | (a : α) => by simp [not_top_le_coe _]
  | ⊤ => by simp

theorem le_coe : ∀ {o : Option α}, a ∈ o → (@LE.le (WithTop α) _ o b ↔ a ≤ b)
  | _, rfl => coe_le_coe

theorem le_coe_iff : x ≤ b ↔ ∃ a : α, x = a ∧ a ≤ b := by simp [le_iff_forall]
theorem coe_le_iff : ↑a ≤ x ↔ ∀ b : α, x = ↑b → a ≤ b := by simp [le_iff_forall]

protected theorem _root_.IsMin.withTop (h : IsMin a) : IsMin (a : WithTop α) :=
  fun x ↦ by cases x <;> simp; simpa using @h _

lemma untop_le_iff (hx : x ≠ ⊤) : untop x hx ≤ b ↔ x ≤ b := by lift x to α using id hx; simp
lemma le_untop_iff (hy : y ≠ ⊤) : a ≤ untop y hy ↔ a ≤ y := by lift y to α using id hy; simp

lemma untopD_le_iff (hy : y ≠ ⊤) : y.untopD a ≤ b ↔ y ≤ b := by lift y to α using id hy; simp
lemma le_untopD_iff (hy : y = ⊤ → a ≤ b) : a ≤ y.untopD b ↔ a ≤ y := by cases y <;> simp [hy]

lemma untopA_le_iff [Nonempty α] (hy : y ≠ ⊤) : y.untopA ≤ b ↔ y ≤ b := untopD_le_iff hy
lemma le_untopA_iff [Nonempty α] (hy : y ≠ ⊤) : a ≤ y.untopA ↔ a ≤ y := by
  lift y to α using id hy; simp

lemma untop_mono (hx : x ≠ ⊤) (hy : y ≠ ⊤) (h : x ≤ y) :
    x.untop hx ≤ y.untop hy := by
  lift x to α using id hx
  lift y to α using id hy
  simp only [untop_coe]
  exact mod_cast h

lemma untopD_mono (hy : y ≠ ⊤) (h : x ≤ y) :
    x.untopD a ≤ y.untopD a := by
  lift y to α using hy
  cases x with
  | top => simp at h
  | coe a => simp only [WithTop.untopD_coe]; exact mod_cast h

lemma untopA_mono [Nonempty α] (hy : y ≠ ⊤) (h : x ≤ y) :
    x.untopA ≤ y.untopA := untopD_mono hy h

end LE

section LT

variable [LT α] {x y : WithTop α}

/-- The order on `WithTop α`, defined by `↑a < ⊤` and `a < b → ↑a < ↑b`.

Equivalently, `x < y` can be defined as `∃ a : α, x = ↑a ∧ ∀ b : α, y = ↑b → a < b`,
see `le_if_forall`. The definition as an inductive predicate is preferred since it
cannot be accidentally unfolded too far. -/
instance (priority := 10) instLT : LT (WithTop α) where lt a b := WithBot.LT (α := αᵒᵈ) b a

lemma lt_def : x < y ↔ (∃ a : α, x = ↑a) ∧ y = ⊤ ∨ ∃ a b : α, a < b ∧ x = ↑a ∧ y = ↑b :=
  WithBot.lt_def.trans <| or_congr and_comm <| exists_swap.trans <|
    exists₂_congr fun _ _ ↦ and_congr_right' and_comm

lemma lt_iff_exists : x < y ↔ ∃ a : α, x = ↑a ∧ ∀ b : α, y = ↑b → a < b := by
  cases x <;> cases y <;> simp [lt_def]

@[simp, norm_cast] lemma coe_lt_coe : (a : WithTop α) < b ↔ a < b := by simp [lt_def]
@[simp] lemma coe_lt_top (a : α) : (a : WithTop α) < ⊤ := by simp [lt_def]
@[simp] protected lemma not_top_lt (a : WithTop α) : ¬⊤ < a := by simp [lt_def]

lemma lt_iff_exists_coe : x < y ↔ ∃ a : α, x = a ∧ a < y := by cases x <;> simp

lemma coe_lt_iff : a < y ↔ ∀ b : α, y = b → a < b := by simp [lt_iff_exists]

/-- A version of `lt_top_iff_ne_top` for `WithTop` that only requires `LT α`, not
`PartialOrder α`. -/
protected lemma lt_top_iff_ne_top : x < ⊤ ↔ x ≠ ⊤ := by cases x <;> simp

@[simp] lemma lt_untop_iff (hy : y ≠ ⊤) : a < y.untop hy ↔ a < y := by lift y to α using id hy; simp
@[simp] lemma untop_lt_iff (hx : x ≠ ⊤) : x.untop hx < b ↔ x < b := by lift x to α using id hx; simp

lemma lt_untopD_iff (hy : y = ⊤ → a < b) : a < y.untopD b ↔ a < y := by cases y <;> simp [hy]
lemma untopD_lt_iff (hx : x ≠ ⊤) : x.untopD a < b ↔ x < b := by
  lift x to α using id hx; simp

lemma lt_untopA_iff [Nonempty α] (hy : y ≠ ⊤) : a < y.untopA ↔ a < y := by
  lift y to α using id hy; simp
lemma untopA_lt_iff [Nonempty α] (hx : x ≠ ⊤) : x.untopA < b ↔ x < b := untopD_lt_iff hx

end LT

instance preorder [Preorder α] : Preorder (WithTop α) where
  lt_iff_le_not_ge x y := by cases x <;> cases y <;> simp [lt_iff_le_not_ge]
  le_refl x := by cases x <;> simp [le_def]
  le_trans x y z := by cases x <;> cases y <;> cases z <;> simp [le_def]; simpa using le_trans

instance partialOrder [PartialOrder α] : PartialOrder (WithTop α) where
  le_antisymm x y := by cases x <;> cases y <;> simp [le_def]; simpa using le_antisymm

>>>>>>> cf617dd7
section Preorder

variable [Preorder α] [Preorder β] {x y : WithTop α}

@[to_dual existing]
theorem coe_strictMono : StrictMono (fun a : α => (a : WithTop α)) := fun _ _ => coe_lt_coe.2

@[to_dual existing]
theorem coe_mono : Monotone (fun a : α => (a : WithTop α)) := fun _ _ => coe_le_coe.2

@[to_dual existing]
theorem monotone_iff {f : WithTop α → β} :
    Monotone f ↔ Monotone (fun (a : α) => f a) ∧ ∀ x : α, f x ≤ f ⊤ :=
  ⟨fun h => ⟨h.comp WithTop.coe_mono, fun _ => h le_top⟩, fun h =>
    WithTop.forall.2
      ⟨WithTop.forall.2 ⟨fun _ => le_rfl, fun _ h => (not_top_le_coe _ h).elim⟩, fun x =>
        WithTop.forall.2 ⟨fun _ => h.2 x, fun _ hle => h.1 (coe_le_coe.1 hle)⟩⟩⟩

@[to_dual existing, simp]
theorem monotone_map_iff {f : α → β} : Monotone (WithTop.map f) ↔ Monotone f :=
  monotone_iff.trans <| by simp [Monotone]

@[to_dual existing]
alias ⟨_, _root_.Monotone.withTop_map⟩ := monotone_map_iff

@[to_dual existing]
theorem strictMono_iff {f : WithTop α → β} :
    StrictMono f ↔ StrictMono (fun (a : α) => f a) ∧ ∀ x : α, f x < f ⊤ :=
  ⟨fun h => ⟨h.comp WithTop.coe_strictMono, fun _ => h (coe_lt_top _)⟩, fun h =>
    WithTop.forall.2
      ⟨WithTop.forall.2 ⟨flip absurd (lt_irrefl _), fun _ h => (not_top_lt h).elim⟩, fun x =>
        WithTop.forall.2 ⟨fun _ => h.2 x, fun _ hle => h.1 (coe_lt_coe.1 hle)⟩⟩⟩

@[to_dual existing]
theorem strictAnti_iff {f : WithTop α → β} :
    StrictAnti f ↔ StrictAnti (fun a ↦ f a : α → β) ∧ ∀ x : α, f ⊤ < f x :=
  strictMono_iff (β := βᵒᵈ)

@[to_dual existing, simp]
theorem strictMono_map_iff {f : α → β} : StrictMono (WithTop.map f) ↔ StrictMono f :=
  strictMono_iff.trans <| by simp [StrictMono, coe_lt_top]

@[to_dual existing]
alias ⟨_, _root_.StrictMono.withTop_map⟩ := strictMono_map_iff

end Preorder

instance trichotomous.lt [Preorder α] [IsTrichotomous α (· < ·)] :
    IsTrichotomous (WithTop α) (· < ·) where
  trichotomous x y := by cases x <;> cases y <;> simp [trichotomous]

instance IsWellOrder.lt [Preorder α] [IsWellOrder α (· < ·)] : IsWellOrder (WithTop α) (· < ·) where

instance trichotomous.gt [Preorder α] [IsTrichotomous α (· > ·)] :
    IsTrichotomous (WithTop α) (· > ·) :=
  have : IsTrichotomous α (· < ·) := .swap _; .swap _

instance IsWellOrder.gt [Preorder α] [IsWellOrder α (· > ·)] : IsWellOrder (WithTop α) (· > ·) where

instance _root_.WithBot.trichotomous.lt [Preorder α] [h : IsTrichotomous α (· < ·)] :
    IsTrichotomous (WithBot α) (· < ·) where
  trichotomous x y := by cases x <;> cases y <;> simp [trichotomous]

instance _root_.WithBot.isWellOrder.lt [Preorder α] [IsWellOrder α (· < ·)] :
    IsWellOrder (WithBot α) (· < ·) where

instance _root_.WithBot.trichotomous.gt [Preorder α] [h : IsTrichotomous α (· > ·)] :
    IsTrichotomous (WithBot α) (· > ·) where
  trichotomous x y := by cases x <;> cases y <;> simp; simpa using trichotomous_of (· > ·) ..

instance _root_.WithBot.isWellOrder.gt [Preorder α] [h : IsWellOrder α (· > ·)] :
    IsWellOrder (WithBot α) (· > ·) where
  trichotomous x y := by cases x <;> cases y <;> simp; simpa using trichotomous_of (· > ·) ..

end WithTop

section WithBotWithTop

lemma WithBot.eq_top_iff_forall_ge [Preorder α] [Nonempty α] [NoTopOrder α]
    {x : WithBot (WithTop α)} : x = ⊤ ↔ ∀ a : α, a ≤ x := by
  refine ⟨by simp_all, fun H ↦ ?_⟩
  induction x
  · simp at H
  · simpa [WithTop.eq_top_iff_forall_ge] using H

end WithBotWithTop

/-! ### `(WithBot α)ᵒᵈ ≃ WithTop αᵒᵈ`, `(WithTop α)ᵒᵈ ≃ WithBot αᵒᵈ` -/

open OrderDual

namespace WithBot

@[simp]
lemma toDual_symm_apply (a : WithTop αᵒᵈ) : WithBot.toDual.symm a = WithTop.ofDual a :=
  rfl

@[simp]
lemma ofDual_symm_apply (a : WithTop α) : WithBot.ofDual.symm a = WithTop.toDual a :=
  rfl

@[simp] lemma toDual_apply_bot : WithBot.toDual (⊥ : WithBot α) = ⊤ := rfl
@[simp] lemma ofDual_apply_bot : WithBot.ofDual (⊥ : WithBot α) = ⊤ := rfl

@[simp] lemma toDual_apply_coe (a : α) : WithBot.toDual (a : WithBot α) = toDual a := rfl
@[simp] lemma ofDual_apply_coe (a : αᵒᵈ) : WithBot.ofDual (a : WithBot αᵒᵈ) = ofDual a := rfl

lemma map_toDual (f : αᵒᵈ → βᵒᵈ) (a : WithTop α) :
    WithBot.map f (WithTop.toDual a) = a.map (toDual ∘ f) := rfl

lemma map_ofDual (f : α → β) (a : WithTop αᵒᵈ) :
    WithBot.map f (WithTop.ofDual a) = a.map (ofDual ∘ f) := rfl

lemma toDual_map (f : α → β) (a : WithBot α) :
    WithBot.toDual (WithBot.map f a) = map (toDual ∘ f ∘ ofDual) (WithBot.toDual a) := rfl

lemma ofDual_map (f : αᵒᵈ → βᵒᵈ) (a : WithBot αᵒᵈ) :
    WithBot.ofDual (WithBot.map f a) = map (ofDual ∘ f ∘ toDual) (WithBot.ofDual a) := rfl

end WithBot

section LE
variable [LE α]

lemma WithBot.toDual_le_iff {x : WithBot α} {y : WithTop αᵒᵈ} :
    x.toDual ≤ y ↔ WithTop.ofDual y ≤ x := by
  cases x <;> cases y <;> simp [toDual_le]

lemma WithBot.le_toDual_iff {x : WithTop αᵒᵈ} {y : WithBot α} :
    x ≤ WithBot.toDual y ↔ y ≤ WithTop.ofDual x := by cases x <;> cases y <;> simp [le_toDual]

@[simp]
lemma WithBot.toDual_le_toDual_iff {x y : WithBot α} : x.toDual ≤ y.toDual ↔ y ≤ x := by
  cases x <;> cases y <;> simp

lemma WithBot.ofDual_le_iff {x : WithBot αᵒᵈ} {y : WithTop α} :
    WithBot.ofDual x ≤ y ↔ y.toDual ≤ x := by cases x <;> cases y <;> simp [toDual_le]

lemma WithBot.le_ofDual_iff {x : WithTop α} {y : WithBot αᵒᵈ} :
    x ≤ WithBot.ofDual y ↔ y ≤ x.toDual := by cases x <;> cases y <;> simp [le_toDual]

@[simp]
lemma WithBot.ofDual_le_ofDual_iff {x y : WithBot αᵒᵈ} :
    WithBot.ofDual x ≤ WithBot.ofDual y ↔ y ≤ x := by cases x <;> cases y <;> simp

lemma WithTop.toDual_le_iff {x : WithTop α} {y : WithBot αᵒᵈ} :
    x.toDual ≤ y ↔ WithBot.ofDual y ≤ x := by cases x <;> cases y <;> simp [toDual_le]

lemma WithTop.le_toDual_iff {x : WithBot αᵒᵈ} {y : WithTop α} :
    x ≤ WithTop.toDual y ↔ y ≤ WithBot.ofDual x := by cases x <;> cases y <;> simp [le_toDual]

@[simp]
lemma WithTop.toDual_le_toDual_iff {x y : WithTop α} : x.toDual ≤ y.toDual ↔ y ≤ x := by
  cases x <;> cases y <;> simp [le_toDual]

lemma WithTop.ofDual_le_iff {x : WithTop αᵒᵈ} {y : WithBot α} :
    WithTop.ofDual x ≤ y ↔ y.toDual ≤ x := by cases x <;> cases y <;> simp [toDual_le]

lemma WithTop.le_ofDual_iff {x : WithBot α} {y : WithTop αᵒᵈ} :
    x ≤ WithTop.ofDual y ↔ y ≤ x.toDual := by cases x <;> cases y <;> simp [le_toDual]

@[simp]
lemma WithTop.ofDual_le_ofDual_iff {x y : WithTop αᵒᵈ} :
    WithTop.ofDual x ≤ WithTop.ofDual y ↔ y ≤ x := by cases x <;> cases y <;> simp

end LE

section LT
variable [LT α]

lemma WithBot.toDual_lt_iff {x : WithBot α} {y : WithTop αᵒᵈ} :
    x.toDual < y ↔ WithTop.ofDual y < x := by cases x <;> cases y <;> simp [toDual_lt]

lemma WithBot.lt_toDual_iff {x : WithTop αᵒᵈ} {y : WithBot α} :
    x < y.toDual ↔ y < WithTop.ofDual x := by cases x <;> cases y <;> simp [lt_toDual]

@[simp]
lemma WithBot.toDual_lt_toDual_iff {x y : WithBot α} : x.toDual < y.toDual ↔ y < x := by
  cases x <;> cases y <;> simp

lemma WithBot.ofDual_lt_iff {x : WithBot αᵒᵈ} {y : WithTop α} :
    WithBot.ofDual x < y ↔ y.toDual < x := by cases x <;> cases y <;> simp [toDual_lt]

lemma WithBot.lt_ofDual_iff {x : WithTop α} {y : WithBot αᵒᵈ} :
    x < WithBot.ofDual y ↔ y < x.toDual := by cases x <;> cases y <;> simp [lt_toDual]

@[simp]
lemma WithBot.ofDual_lt_ofDual_iff {x y : WithBot αᵒᵈ} :
    WithBot.ofDual x < WithBot.ofDual y ↔ y < x := by cases x <;> cases y <;> simp

lemma WithTop.toDual_lt_iff {x : WithTop α} {y : WithBot αᵒᵈ} :
    WithTop.toDual x < y ↔ WithBot.ofDual y < x := by cases x <;> cases y <;> simp [toDual_lt]

lemma WithTop.lt_toDual_iff {x : WithBot αᵒᵈ} {y : WithTop α} :
    x < WithTop.toDual y ↔ y < WithBot.ofDual x := by cases x <;> cases y <;> simp [lt_toDual]

@[simp]
lemma WithTop.toDual_lt_toDual_iff {x y : WithTop α} :
    WithTop.toDual x < WithTop.toDual y ↔ y < x := by cases x <;> cases y <;> simp

lemma WithTop.ofDual_lt_iff {x : WithTop αᵒᵈ} {y : WithBot α} :
    WithTop.ofDual x < y ↔ WithBot.toDual y < x := by cases x <;> cases y <;> simp [toDual_lt]

lemma WithTop.lt_ofDual_iff {x : WithBot α} {y : WithTop αᵒᵈ} :
    x < WithTop.ofDual y ↔ y < WithBot.toDual x := by cases x <;> cases y <;> simp [lt_toDual]

@[simp]
lemma WithTop.ofDual_lt_ofDual_iff {x y : WithTop αᵒᵈ} :
    WithTop.ofDual x < WithTop.ofDual y ↔ y < x := by cases x <;> cases y <;> simp

end LT<|MERGE_RESOLUTION|>--- conflicted
+++ resolved
@@ -105,12 +105,8 @@
   induction y <;> simp [unbotD_eq_iff, or_comm]
 
 /-- Lift a map `f : α → β` to `WithBot α → WithBot β`. Implemented using `Option.map`. -/
-<<<<<<< HEAD
-@[to_dual]
-=======
 @[to_dual
 /-- Lift a map `f : α → β` to `WithTop α → WithTop β`. Implemented using `Option.map`. -/]
->>>>>>> cf617dd7
 def map (f : α → β) : WithBot α → WithBot β :=
   Option.map f
 
@@ -166,19 +162,6 @@
 `WithBot α → WithBot β → WithBot γ`.
 
 Mathematically this should be thought of as the image of the corresponding function `α × β → γ`. -/
-<<<<<<< HEAD
-@[to_dual]
-def map₂ : (α → β → γ) → WithBot α → WithBot β → WithBot γ := Option.map₂
-
-@[to_dual] lemma map₂_coe_coe (f : α → β → γ) (a : α) (b : β) : map₂ f a b = f a b := rfl
-
-@[to_dual (attr := simp)]
-lemma map₂_bot_left (f : α → β → γ) (b) : map₂ f ⊥ b = ⊥ := rfl
-@[to_dual (attr := simp)]
-lemma map₂_bot_right (f : α → β → γ) (a) : map₂ f a ⊥ = ⊥ := by cases a <;> rfl
-
-@[to_dual (attr := simp)]
-=======
 @[to_dual
 /-- The image of a binary function `f : α → β → γ` as a function
 `WithTop α → WithTop β → WithTop γ`.
@@ -194,7 +177,6 @@
 lemma map₂_bot_right (f : α → β → γ) (a) : map₂ f a ⊥ = ⊥ := by cases a <;> rfl
 
 @[to_dual (attr := simp)]
->>>>>>> cf617dd7
 lemma map₂_coe_left (f : α → β → γ) (a : α) (b) : map₂ f a b = b.map fun b ↦ f a b := rfl
 @[to_dual (attr := simp)]
 lemma map₂_coe_right (f : α → β → γ) (a) (b : β) : map₂ f a b = a.map (f · b) := by cases a <;> rfl
@@ -219,12 +201,8 @@
   simp [ne_bot_iff_exists]
 
 /-- Deconstruct a `x : WithBot α` to the underlying value in `α`, given a proof that `x ≠ ⊥`. -/
-<<<<<<< HEAD
-@[to_dual]
-=======
 @[to_dual
 /-- Deconstruct a `x : WithTop α` to the underlying value in `α`, given a proof that `x ≠ ⊤`. -/]
->>>>>>> cf617dd7
 def unbot : ∀ x : WithBot α, x ≠ ⊥ → α | (x : α), _ => x
 
 @[to_dual (attr := simp)]
@@ -290,12 +268,8 @@
 namespace Equiv
 
 /-- A universe-polymorphic version of `EquivFunctor.mapEquiv WithBot e`. -/
-<<<<<<< HEAD
-@[to_dual (attr := simps apply)]
-=======
 @[to_dual (attr := simps apply)
 /-- A universe-polymorphic version of `EquivFunctor.mapEquiv WithTop e`. -/]
->>>>>>> cf617dd7
 def withBotCongr (e : α ≃ β) : WithBot α ≃ WithBot β where
   toFun := WithBot.map e
   invFun := WithBot.map e.symm
@@ -914,8 +888,6 @@
     WithTop.ofDual (map f a) = WithBot.map (ofDual ∘ f ∘ toDual) (WithTop.ofDual a) :=
   rfl
 
-<<<<<<< HEAD
-=======
 section LE
 
 variable [LE α] {x y : WithTop α}
@@ -1040,7 +1012,6 @@
 instance partialOrder [PartialOrder α] : PartialOrder (WithTop α) where
   le_antisymm x y := by cases x <;> cases y <;> simp [le_def]; simpa using le_antisymm
 
->>>>>>> cf617dd7
 section Preorder
 
 variable [Preorder α] [Preorder β] {x y : WithTop α}
