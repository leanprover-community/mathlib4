/-
Copyright (c) 2017 Johannes Hölzl. All rights reserved.
Released under Apache 2.0 license as described in the file LICENSE.
Authors: Johannes Hölzl

! This file was ported from Lean 3 source module order.with_bot
! leanprover-community/mathlib commit 70d50ecfd4900dd6d328da39ab7ebd516abe4025
! Please do not edit these lines, except to modify the commit id
! if you have ported upstream changes.
-/
import Mathlib.Order.BoundedOrder
<<<<<<< HEAD
import Mathlib.Data.Option.NAry
=======
import Mathlib.Tactic.Lift
>>>>>>> 39a53f6e

/-!
# `WithBot`, `WithTop`

Adding a `bot` or a `top` to an order.

## Main declarations

* `With<Top/Bot> α`: Equips `Option α` with the order on `α` plus `none` as the top/bottom element.

 -/

variable {α β γ δ : Type _}

/-- Attach `⊥` to a type. -/
def WithBot (α : Type _) :=
  Option α
#align with_bot WithBot

namespace WithBot

variable {a b : α}

instance [Repr α] : Repr (WithBot α) :=
  ⟨fun o _ =>
    match o with
    | none => "⊥"
    | some a => "↑" ++ repr a⟩

/-- The canonical map from `α` into `WithBot α` -/
@[coe] def some : α → WithBot α :=
  Option.some

instance coeTC : CoeTC α (WithBot α) :=
  ⟨some⟩

instance bot : Bot (WithBot α) :=
  ⟨none⟩

instance inhabited : Inhabited (WithBot α) :=
  ⟨⊥⟩

open Function

theorem coe_injective : Injective (fun (a : α) => (a : WithBot α)) :=
  Option.some_injective _
#align with_bot.coe_injective WithBot.coe_injective

@[simp, norm_cast]
theorem coe_inj : (a : WithBot α) = b ↔ a = b :=
  Option.some_inj
#align with_bot.coe_inj WithBot.coe_inj

protected theorem «forall» {p : WithBot α → Prop} : (∀ x, p x) ↔ p ⊥ ∧ ∀ x : α, p x :=
  Option.forall
#align with_bot.forall WithBot.forall

protected theorem «exists» {p : WithBot α → Prop} : (∃ x, p x) ↔ p ⊥ ∨ ∃ x : α, p x :=
  Option.exists
#align with_bot.exists WithBot.exists

theorem none_eq_bot : (none : WithBot α) = (⊥ : WithBot α) :=
  rfl
#align with_bot.none_eq_bot WithBot.none_eq_bot

theorem some_eq_coe (a : α) : (Option.some a : WithBot α) = (↑a : WithBot α) :=
  rfl
#align with_bot.some_eq_coe WithBot.some_eq_coe

@[simp]
theorem bot_ne_coe : ⊥ ≠ (a : WithBot α) :=
  fun.
#align with_bot.bot_ne_coe WithBot.bot_ne_coe

@[simp]
theorem coe_ne_bot : (a : WithBot α) ≠ ⊥ :=
  fun.
#align with_bot.coe_ne_bot WithBot.coe_ne_bot

/-- Recursor for `WithBot` using the preferred forms `⊥` and `↑a`. -/
@[elab_as_elim]
def recBotCoe {C : WithBot α → Sort _} (h₁ : C ⊥) (h₂ : ∀ a : α, C a) :
  ∀ n : WithBot α, C n
| none => h₁
| Option.some a => h₂ a

#align with_bot.rec_bot_coe WithBot.recBotCoe

@[simp]
theorem recBotCoe_bot {C : WithBot α → Sort _} (d : C ⊥) (f : ∀ a : α, C a) :
    @recBotCoe _ C d f ⊥ = d :=
  rfl
#align with_bot.rec_bot_coe_bot WithBot.recBotCoe_bot

@[simp]
theorem recBotCoe_coe {C : WithBot α → Sort _} (d : C ⊥) (f : ∀ a : α, C a) (x : α) :
    @recBotCoe _ C d f ↑x = f x :=
  rfl
#align with_bot.rec_bot_coe_coe WithBot.recBotCoe_coe

/-- Specialization of `Option.get_or_else` to values in `WithBot α` that respects API boundaries.
-/
def unbot' (d : α) (x : WithBot α) : α :=
  recBotCoe d id x
#align with_bot.unbot' WithBot.unbot'

@[simp]
theorem unbot'_bot {α} (d : α) : unbot' d ⊥ = d :=
  rfl
#align with_bot.unbot'_bot WithBot.unbot'_bot

@[simp]
theorem unbot'_coe {α} (d x : α) : unbot' d x = x :=
  rfl
#align with_bot.unbot'_coe WithBot.unbot'_coe

@[norm_cast]
theorem coe_eq_coe : (a : WithBot α) = b ↔ a = b :=
  Option.some_inj
#align with_bot.coe_eq_coe WithBot.coe_eq_coe

/-- Lift a map `f : α → β` to `WithBot α → WithBot β`. Implemented using `Option.map`. -/
def map (f : α → β) : WithBot α → WithBot β :=
  Option.map f
#align with_bot.map WithBot.map

@[simp]
theorem map_bot (f : α → β) : map f ⊥ = ⊥ :=
  rfl
#align with_bot.map_bot WithBot.map_bot

@[simp]
theorem map_coe (f : α → β) (a : α) : map f a = f a :=
  rfl
#align with_bot.map_coe WithBot.map_coe

theorem map_comm {f₁ : α → β} {f₂ : α → γ} {g₁ : β → δ} {g₂ : γ → δ}
    (h : g₁ ∘ f₁ = g₂ ∘ f₂) (a : α) :
    map g₁ (map f₁ a) = map g₂ (map f₂ a) :=
  Option.map_comm h _
#align with_bot.map_comm WithBot.map_comm

theorem ne_bot_iff_exists {x : WithBot α} : x ≠ ⊥ ↔ ∃ a : α, ↑a = x :=
  Option.ne_none_iff_exists
#align with_bot.ne_bot_iff_exists WithBot.ne_bot_iff_exists

/-- Deconstruct a `x : WithBot α` to the underlying value in `α`, given a proof that `x ≠ ⊥`. -/
def unbot : ∀ x : WithBot α, x ≠ ⊥ → α
  | ⊥, h => absurd rfl h
  | Option.some x, _ => x
#align with_bot.unbot WithBot.unbot

@[simp]
theorem coe_unbot (x : WithBot α) (h : x ≠ ⊥) : (x.unbot h : WithBot α) = x := by
  cases x
  exact (h rfl).elim
  rfl
#align with_bot.coe_unbot WithBot.coe_unbot

@[simp]
theorem unbot_coe (x : α) (h : (x : WithBot α) ≠ ⊥ := coe_ne_bot) : (x : WithBot α).unbot h = x :=
  rfl
#align with_bot.unbot_coe WithBot.unbot_coe

instance canLift : CanLift (WithBot α) α (↑) fun r => r ≠ ⊥ where
  prf x h := ⟨x.unbot h, coe_unbot _ _⟩
#align with_bot.can_lift WithBot.canLift

section LE

variable [LE α]

instance (priority := 10) le : LE (WithBot α) :=
  ⟨fun o₁ o₂ : Option α => ∀ a ∈ o₁, ∃ b ∈ o₂, a ≤ b⟩

@[simp]
theorem some_le_some : @LE.le (WithBot α) _ (Option.some a) (Option.some b) ↔ a ≤ b :=
  by simp [LE.le]
#align with_bot.some_le_some WithBot.some_le_some

@[simp, norm_cast]
theorem coe_le_coe : (a : WithBot α) ≤ b ↔ a ≤ b :=
  some_le_some
#align with_bot.coe_le_coe WithBot.coe_le_coe

@[simp]
theorem none_le {a : WithBot α} : @LE.le (WithBot α) _ none a := fun _ h => Option.noConfusion h
#align with_bot.none_le WithBot.none_le

instance orderBot : OrderBot (WithBot α) :=
  { WithBot.bot with bot_le := fun _ => none_le }


instance orderTop [OrderTop α] : OrderTop (WithBot α) where
  top := some ⊤
  le_top o a ha := by cases ha ; exact ⟨_, rfl, le_top⟩

instance [OrderTop α] : BoundedOrder (WithBot α) :=
  { WithBot.orderBot, WithBot.orderTop with }

theorem not_coe_le_bot (a : α) : ¬(a : WithBot α) ≤ ⊥ := fun h =>
  let ⟨_, hb, _⟩ := h _ rfl
  Option.not_mem_none _ hb
#align with_bot.not_coe_le_bot WithBot.not_coe_le_bot

theorem coe_le : ∀ {o : Option α}, b ∈ o → ((a : WithBot α) ≤ o ↔ a ≤ b)
  | _, rfl => coe_le_coe
#align with_bot.coe_le WithBot.coe_le

theorem coe_le_iff : ∀ {x : WithBot α}, (a : WithBot α) ≤ x ↔ ∃ b : α, x = b ∧ a ≤ b
  | Option.some x => by simp [some_eq_coe]
  | none => iff_of_false (not_coe_le_bot _) <| by simp [none_eq_bot]
#align with_bot.coe_le_iff WithBot.coe_le_iff

theorem le_coe_iff : ∀ {x : WithBot α}, x ≤ b ↔ ∀ a, x = ↑a → a ≤ b
  | Option.some b => by simp [some_eq_coe, coe_eq_coe]
  | none => by simp [none_eq_bot]
#align with_bot.le_coe_iff WithBot.le_coe_iff

protected theorem _root_.IsMax.withBot (h : IsMax a) : IsMax (a : WithBot α)
  | none, _ => bot_le
  | Option.some _, hb => some_le_some.2 <| h <| some_le_some.1 hb
#align is_max.with_bot IsMax.withBot

end LE

section LT

variable [LT α]

instance (priority := 10) lt : LT (WithBot α) :=
  ⟨fun o₁ o₂ : Option α => ∃ b ∈ o₂, ∀ a ∈ o₁, a < b⟩

@[simp]
theorem some_lt_some : @LT.lt (WithBot α) _ (Option.some a) (Option.some b) ↔ a < b := by
  simp [LT.lt]
#align with_bot.some_lt_some WithBot.some_lt_some

@[simp, norm_cast]
theorem coe_lt_coe : (a : WithBot α) < b ↔ a < b :=
  some_lt_some
#align with_bot.coe_lt_coe WithBot.coe_lt_coe

@[simp]
theorem none_lt_some (a : α) : @LT.lt (WithBot α) _ none (some a) :=
  ⟨a, rfl, fun _ hb => (Option.not_mem_none _ hb).elim⟩
#align with_bot.none_lt_some WithBot.none_lt_some

theorem bot_lt_coe (a : α) : (⊥ : WithBot α) < a :=
  none_lt_some a
#align with_bot.bot_lt_coe WithBot.bot_lt_coe

@[simp]
theorem not_lt_none (a : WithBot α) : ¬@LT.lt (WithBot α) _ a none :=
  fun ⟨_, h, _⟩ => Option.not_mem_none _ h
#align with_bot.not_lt_none WithBot.not_lt_none

theorem lt_iff_exists_coe : ∀ {a b : WithBot α}, a < b ↔ ∃ p : α, b = p ∧ a < p
  | a, Option.some b => by simp [some_eq_coe, coe_eq_coe]
  | a, none => iff_of_false (not_lt_none _) <| by simp [none_eq_bot]
#align with_bot.lt_iff_exists_coe WithBot.lt_iff_exists_coe

theorem lt_coe_iff : ∀ {x : WithBot α}, x < b ↔ ∀ a, x = ↑a → a < b
  | Option.some b => by simp [some_eq_coe, coe_eq_coe, coe_lt_coe]
  | none => by simp [none_eq_bot, bot_lt_coe]
#align with_bot.lt_coe_iff WithBot.lt_coe_iff

end LT

instance preorder [Preorder α] : Preorder (WithBot α) where
  le := (· ≤ ·)
  lt := (· < ·)
  lt_iff_le_not_le := by
    intros a b
    cases a <;> cases b <;> simp [lt_iff_le_not_le] ; simp [LE.le, LT.lt]
  le_refl o a ha := ⟨a, ha, le_rfl⟩
  le_trans o₁ o₂ o₃ h₁ h₂ a ha :=
    let ⟨b, hb, ab⟩ := h₁ a ha
    let ⟨c, hc, bc⟩ := h₂ b hb
    ⟨c, hc, le_trans ab bc⟩

instance partialOrder [PartialOrder α] : PartialOrder (WithBot α) :=
  { WithBot.preorder with
    le_antisymm := fun o₁ o₂ h₁ h₂ => by
      cases' o₁ with a
      · cases' o₂ with b
        · rfl

        rcases h₂ b rfl with ⟨_, ⟨⟩, _⟩

      · rcases h₁ a rfl with ⟨b, ⟨⟩, h₁'⟩
        rcases h₂ b rfl with ⟨_, ⟨⟩, h₂'⟩
        rw [le_antisymm h₁' h₂']
         }
#align with_bot.partial_order WithBot.partialOrder

theorem coe_strictMono [Preorder α] : StrictMono (fun (a : α) => (a : WithBot α)) :=
  fun _ _ => coe_lt_coe.2
#align with_bot.coe_strict_mono WithBot.coe_strictMono

theorem coe_mono [Preorder α] : Monotone (fun (a : α) => (a : WithBot α)) :=
  fun _ _ => coe_le_coe.2
#align with_bot.coe_mono WithBot.coe_mono

theorem monotone_iff [Preorder α] [Preorder β] {f : WithBot α → β} :
    Monotone f ↔ Monotone (λ a => f a : α → β) ∧ ∀ x : α, f ⊥ ≤ f x :=
  ⟨fun h => ⟨h.comp WithBot.coe_mono, fun _ => h bot_le⟩, fun h =>
    WithBot.forall.2
      ⟨WithBot.forall.2 ⟨fun _ => le_rfl, fun x _ => h.2 x⟩, fun _ =>
        WithBot.forall.2 ⟨fun h => (not_coe_le_bot _ h).elim,
          fun _ hle => h.1 (coe_le_coe.1 hle)⟩⟩⟩
#align with_bot.monotone_iff WithBot.monotone_iff

@[simp]
theorem monotone_map_iff [Preorder α] [Preorder β] {f : α → β} :
    Monotone (WithBot.map f) ↔ Monotone f :=
  monotone_iff.trans <| by simp [Monotone]
#align with_bot.monotone_map_iff WithBot.monotone_map_iff

alias monotone_map_iff ↔ _ _root_.Monotone.withBot_map
#align monotone.with_bot_map Monotone.withBot_map

theorem strictMono_iff [Preorder α] [Preorder β] {f : WithBot α → β} :
    StrictMono f ↔ StrictMono (λ a => f a : α → β) ∧ ∀ x : α, f ⊥ < f x :=
  ⟨fun h => ⟨h.comp WithBot.coe_strictMono, fun _ => h (bot_lt_coe _)⟩, fun h =>
    WithBot.forall.2
      ⟨WithBot.forall.2 ⟨flip absurd (lt_irrefl _), fun x _ => h.2 x⟩, fun _ =>
        WithBot.forall.2 ⟨fun h => (not_lt_bot h).elim, fun _ hle => h.1 (coe_lt_coe.1 hle)⟩⟩⟩
#align with_bot.strict_mono_iff WithBot.strictMono_iff

@[simp]
theorem strictMono_map_iff [Preorder α] [Preorder β] {f : α → β} :
    StrictMono (WithBot.map f) ↔ StrictMono f :=
  strictMono_iff.trans <| by simp [StrictMono, bot_lt_coe]
#align with_bot.strict_mono_map_iff WithBot.strictMono_map_iff

alias strictMono_map_iff ↔ _ _root_.StrictMono.withBot_map
#align strict_mono.with_bot_map StrictMono.withBot_map

theorem map_le_iff [Preorder α] [Preorder β] (f : α → β) (mono_iff : ∀ {a b}, f a ≤ f b ↔ a ≤ b) :
    ∀ a b : WithBot α, a.map f ≤ b.map f ↔ a ≤ b
  | ⊥, _ => by simp only [map_bot, bot_le]
  | (a : α), ⊥ => by simp only [map_coe, map_bot, coe_ne_bot, not_coe_le_bot _]
  | (a : α), (b : α) => by simpa only [map_coe, coe_le_coe] using mono_iff
#align with_bot.map_le_iff WithBot.map_le_iff

theorem le_coe_unbot' [Preorder α] : ∀ (a : WithBot α) (b : α), a ≤ a.unbot' b
  | (a : α), _ => le_rfl
  | ⊥, _ => bot_le
#align with_bot.le_coe_unbot' WithBot.le_coe_unbot'

theorem unbot'_bot_le_iff [LE α] [OrderBot α] {a : WithBot α} {b : α} :
    a.unbot' ⊥ ≤ b ↔ a ≤ b := by
  cases a <;> simp [none_eq_bot, some_eq_coe]
#align with_bot.unbot'_bot_le_iff WithBot.unbot'_bot_le_iff

theorem unbot'_lt_iff [LT α] {a : WithBot α} {b c : α} (ha : a ≠ ⊥) : a.unbot' b < c ↔ a < c := by
  cases a
  · exact (ha rfl).elim
  . rw [some_eq_coe, unbot'_coe, coe_lt_coe]
#align with_bot.unbot'_lt_iff WithBot.unbot'_lt_iff

instance semilatticeSup [SemilatticeSup α] : SemilatticeSup (WithBot α) :=
  { WithBot.partialOrder, @WithBot.orderBot α _ with
    sup := Option.liftOrGet (· ⊔ ·),
    le_sup_left := fun o₁ o₂ a ha => by cases ha ; cases o₂ <;> simp [Option.liftOrGet],
    le_sup_right := fun o₁ o₂ a ha => by cases ha ; cases o₁ <;> simp [Option.liftOrGet],
    sup_le := fun o₁ o₂ o₃ h₁ h₂ a ha => by
      cases' o₁ with b <;> cases' o₂ with c <;> cases ha
      · exact h₂ a rfl

      · exact h₁ a rfl

      · rcases h₁ b rfl with ⟨d, ⟨⟩, h₁'⟩
        simp at h₂
        exact ⟨d, rfl, sup_le h₁' h₂⟩
         }

theorem coe_sup [SemilatticeSup α] (a b : α) : ((a ⊔ b : α) : WithBot α) = (a : WithBot α) ⊔ b :=
  rfl
#align with_bot.coe_sup WithBot.coe_sup

instance semilatticeInf [SemilatticeInf α] : SemilatticeInf (WithBot α) :=
  { WithBot.partialOrder, @WithBot.orderBot α _ with
    inf := Option.map₂ (· ⊓ ·),
    inf_le_left := fun o₁ o₂ a ha => by
      rcases Option.mem_map₂_iff.1 ha with ⟨a, b, (rfl : _ = _), (rfl : _ = _), rfl⟩
      exact ⟨_, rfl, inf_le_left⟩,
    inf_le_right := fun o₁ o₂ a ha => by
      rcases Option.mem_map₂_iff.1 ha with ⟨a, b, (rfl : _ = _), (rfl : _ = _), rfl⟩
      exact ⟨_, rfl, inf_le_right⟩,
    le_inf := fun o₁ o₂ o₃ h₁ h₂ a ha => by
      cases ha
      rcases h₁ a rfl with ⟨b, ⟨⟩, ab⟩
      rcases h₂ a rfl with ⟨c, ⟨⟩, ac⟩
      exact ⟨_, rfl, le_inf ab ac⟩ }

theorem coe_inf [SemilatticeInf α] (a b : α) : ((a ⊓ b : α) : WithBot α) = (a : WithBot α) ⊓ b :=
  rfl
#align with_bot.coe_inf WithBot.coe_inf

instance lattice [Lattice α] : Lattice (WithBot α) :=
  { WithBot.semilatticeSup, WithBot.semilatticeInf with }

instance distribLattice [DistribLattice α] : DistribLattice (WithBot α) :=
  { WithBot.lattice with
    le_sup_inf := fun o₁ o₂ o₃ =>
      match o₁, o₂, o₃ with
      | ⊥, ⊥, ⊥ => le_rfl
      | ⊥, ⊥, (a₁ : α) => le_rfl
      | ⊥, (a₁ : α), ⊥ => le_rfl
      | ⊥, (a₁ : α), (a₃ : α) => le_rfl
      | (a₁ : α), ⊥, ⊥ => inf_le_left
      | (a₁ : α), ⊥, (a₃ : α) => inf_le_left
      | (a₁ : α), (a₂ : α), ⊥ => inf_le_right
      | (a₁ : α), (a₂ : α), (a₃ : α) => coe_le_coe.mpr le_sup_inf }

instance decidableLE [LE α] [@DecidableRel α (· ≤ ·)] : @DecidableRel (WithBot α) (· ≤ ·)
  | none, x => isTrue fun a h => Option.noConfusion h
  | Option.some x, Option.some y =>
      if h : x ≤ y then isTrue (some_le_some.2 h) else isFalse <| by simp [*]
  | Option.some x, none => isFalse fun h => by rcases h x rfl with ⟨y, ⟨_⟩, _⟩
#align with_bot.decidable_le WithBot.decidableLE

instance decidableLT [LT α] [@DecidableRel α (· < ·)] : @DecidableRel (WithBot α) (· < ·)
  | none, Option.some x => isTrue <| by exists x, rfl ; rintro _ ⟨⟩
  | Option.some x, Option.some y =>
      if h : x < y then isTrue <| by simp [*] else isFalse <| by simp [*]
  | x, none => isFalse <| by rintro ⟨a, ⟨⟨⟩⟩⟩
#align with_bot.decidable_lt WithBot.decidableLT

instance isTotal_le [LE α] [IsTotal α (· ≤ ·)] : IsTotal (WithBot α) (· ≤ ·) :=
  ⟨fun a b =>
    match a, b with
    | none, _ => Or.inl bot_le
    | _, none => Or.inr bot_le
    | Option.some x, Option.some y => (total_of (· ≤ ·) x y).imp some_le_some.2 some_le_some.2⟩
#align with_bot.is_total_le WithBot.isTotal_le

instance linearOrder [LinearOrder α] : LinearOrder (WithBot α) :=
  Lattice.toLinearOrder _
#align with_bot.linear_order WithBot.linearOrder

-- this is not marked simp because the corresponding `WithTop` lemmas are used
@[norm_cast]
theorem coe_min [LinearOrder α] (x y : α) : ((min x y : α) : WithBot α) = min (x : WithBot α) y :=
  rfl
#align with_bot.coe_min WithBot.coe_min

-- this is not marked simp because the corresponding `WithTop` lemmas are used
@[norm_cast]
theorem coe_max [LinearOrder α] (x y : α) : ((max x y : α) : WithBot α) = max (x : WithBot α) y :=
  rfl
#align with_bot.coe_max WithBot.coe_max

theorem wellFounded_lt [Preorder α] (h : @WellFounded α (· < ·)) :
    @WellFounded (WithBot α) (· < ·) :=
  have acc_bot : Acc ((· < ·) : WithBot α → WithBot α → Prop) ⊥ :=
    Acc.intro _ fun _ ha => (not_le_of_gt ha bot_le).elim
  ⟨fun a =>
    Option.recOn a acc_bot fun a =>
      Acc.intro _ fun b =>
        Option.recOn b (fun _ => acc_bot) fun b =>
          WellFounded.induction h b
            (show
              ∀ b : α,
                (∀ c, c < b → (c : WithBot α) < a → Acc
                    ((· < ·) : WithBot α → WithBot α → Prop) c) →
                  (b : WithBot α) < a → Acc ((· < ·) : WithBot α → WithBot α → Prop) b
              from fun _ ih hba =>
              Acc.intro _ fun c =>
                Option.recOn c (fun _ => acc_bot) fun _ hc => ih _
                  (some_lt_some.1 hc) (lt_trans hc hba))⟩
#align with_bot.well_founded_lt WithBot.wellFounded_lt

instance denselyOrdered [LT α] [DenselyOrdered α] [NoMinOrder α] : DenselyOrdered (WithBot α) :=
  ⟨fun a b =>
    match a, b with
    | a, none => fun h : a < ⊥ => (not_lt_none _ h).elim
    | none, Option.some b => fun _ =>
      let ⟨a, ha⟩ := exists_lt b
      ⟨a, bot_lt_coe a, coe_lt_coe.2 ha⟩
    | Option.some _, Option.some _ => fun h =>
      let ⟨a, ha₁, ha₂⟩ := exists_between (coe_lt_coe.1 h)
      ⟨a, coe_lt_coe.2 ha₁, coe_lt_coe.2 ha₂⟩⟩

theorem lt_iff_exists_coe_btwn [Preorder α] [DenselyOrdered α] [NoMinOrder α] {a b : WithBot α} :
    a < b ↔ ∃ x : α, a < ↑x ∧ ↑x < b :=
  ⟨fun h =>
    let ⟨_, hy⟩ := exists_between h
    let ⟨x, hx⟩ := lt_iff_exists_coe.1 hy.1
    ⟨x, hx.1 ▸ hy⟩,
    fun ⟨_, hx⟩ => lt_trans hx.1 hx.2⟩
#align with_bot.lt_iff_exists_coe_btwn WithBot.lt_iff_exists_coe_btwn

instance noTopOrder [LE α] [NoTopOrder α] [Nonempty α] : NoTopOrder (WithBot α) :=
  ⟨by
    apply recBotCoe
    · exact ‹Nonempty α›.elim fun a => ⟨a, not_coe_le_bot a⟩

    · intro a
      obtain ⟨b, h⟩ := exists_not_le a
      exact ⟨b, by rwa [coe_le_coe]⟩
      ⟩

instance noMaxOrder [LT α] [NoMaxOrder α] [Nonempty α] : NoMaxOrder (WithBot α) :=
  ⟨by
    apply WithBot.recBotCoe
    · apply ‹Nonempty α›.elim
      exact fun a => ⟨a, WithBot.bot_lt_coe a⟩

    · intro a
      obtain ⟨b, ha⟩ := exists_gt a
      exact ⟨b, coe_lt_coe.mpr ha⟩
      ⟩

end WithBot

--TODO(Mario): Construct using order dual on `WithBot`
/-- Attach `⊤` to a type. -/
def WithTop (α : Type _) :=
  Option α
#align with_top WithTop

namespace WithTop

variable {a b : α}

instance [Repr α] : Repr (WithTop α) :=
  ⟨fun o _ =>
    match o with
    | none => "⊤"
    | some a => "↑" ++ repr a⟩

/-- The canonical map from `α` into `WithTop α` -/
@[coe] def some : α → WithTop α :=
  Option.some

instance coeTC : CoeTC α (WithTop α) :=
  ⟨some⟩

instance top : Top (WithTop α) :=
  ⟨none⟩

instance inhabited : Inhabited (WithTop α) :=
  ⟨⊤⟩

protected theorem «forall» {p : WithTop α → Prop} : (∀ x, p x) ↔ p ⊤ ∧ ∀ x : α, p x :=
  Option.forall
#align with_top.forall WithTop.forall

protected theorem «exists» {p : WithTop α → Prop} : (∃ x, p x) ↔ p ⊤ ∨ ∃ x : α, p x :=
  Option.exists
#align with_top.exists WithTop.exists

theorem none_eq_top : (none : WithTop α) = (⊤ : WithTop α) :=
  rfl
#align with_top.none_eq_top WithTop.none_eq_top

theorem some_eq_coe (a : α) : (Option.some a : WithTop α) = (↑a : WithTop α) :=
  rfl
#align with_top.some_eq_coe WithTop.some_eq_coe

@[simp]
theorem top_ne_coe : ⊤ ≠ (a : WithTop α) :=
  fun.
#align with_top.top_ne_coe WithTop.top_ne_coe

@[simp]
theorem coe_ne_top : (a : WithTop α) ≠ ⊤ :=
  fun.
#align with_top.coe_ne_top WithTop.coe_ne_top

/-- Recursor for `WithTop` using the preferred forms `⊤` and `↑a`. -/
@[elab_as_elim]
def recTopCoe {C : WithTop α → Sort _} (h₁ : C ⊤) (h₂ : ∀ a : α, C a) : ∀ n : WithTop α, C n
| none => h₁
| Option.some a => h₂ a
#align with_top.rec_top_coe WithTop.recTopCoe

@[simp]
theorem recTopCoe_top {C : WithTop α → Sort _} (d : C ⊤) (f : ∀ a : α, C a) :
    @recTopCoe _ C d f ⊤ = d :=
  rfl
#align with_top.rec_top_coe_top WithTop.recTopCoe_top

@[simp]
theorem recTopCoe_coe {C : WithTop α → Sort _} (d : C ⊤) (f : ∀ a : α, C a) (x : α) :
    @recTopCoe _ C d f ↑x = f x :=
  rfl
#align with_top.rec_top_coe_coe WithTop.recTopCoe_coe

/-- `WithTop.toDual` is the equivalence sending `⊤` to `⊥` and any `a : α` to `toDual a : αᵒᵈ`.
See `WithTop.toDualBotEquiv` for the related order-iso.
-/
protected def toDual : WithTop α ≃ WithBot αᵒᵈ :=
  Equiv.refl _
#align with_top.to_dual WithTop.toDual

/-- `WithTop.ofDual` is the equivalence sending `⊤` to `⊥` and any `a : αᵒᵈ` to `ofDual a : α`.
See `WithTop.toDualBotEquiv` for the related order-iso.
-/
protected def ofDual : WithTop αᵒᵈ ≃ WithBot α :=
  Equiv.refl _
#align with_top.of_dual WithTop.ofDual

/-- `WithBot.toDual` is the equivalence sending `⊥` to `⊤` and any `a : α` to `toDual a : αᵒᵈ`.
See `WithBot.toDual_top_equiv` for the related order-iso.
-/
protected def _root_.WithBot.toDual : WithBot α ≃ WithTop αᵒᵈ :=
  Equiv.refl _
#align with_bot.to_dual WithBot.toDual

/-- `WithBot.ofDual` is the equivalence sending `⊥` to `⊤` and any `a : αᵒᵈ` to `ofDual a : α`.
See `WithBot.ofDual_top_equiv` for the related order-iso.
-/
protected def _root_.WithBot.ofDual : WithBot αᵒᵈ ≃ WithTop α :=
  Equiv.refl _
#align with_bot.of_dual WithBot.ofDual

@[simp]
theorem toDual_symm_apply (a : WithBot αᵒᵈ) : WithTop.toDual.symm a = WithBot.ofDual a :=
  rfl
#align with_top.to_dual_symm_apply WithTop.toDual_symm_apply

@[simp]
theorem ofDual_symm_apply (a : WithBot α) : WithTop.ofDual.symm a = WithBot.toDual a :=
  rfl
#align with_top.of_dual_symm_apply WithTop.ofDual_symm_apply

@[simp]
theorem toDual_apply_top : WithTop.toDual (⊤ : WithTop α) = ⊥ :=
  rfl
#align with_top.to_dual_apply_top WithTop.toDual_apply_top

@[simp]
theorem ofDual_apply_top : WithTop.ofDual (⊤ : WithTop α) = ⊥ :=
  rfl
#align with_top.of_dual_apply_top WithTop.ofDual_apply_top

open OrderDual

@[simp]
theorem toDual_apply_coe (a : α) : WithTop.toDual (a : WithTop α) = toDual a :=
  rfl
#align with_top.to_dual_apply_coe WithTop.toDual_apply_coe

@[simp]
theorem ofDual_apply_coe (a : αᵒᵈ) : WithTop.ofDual (a : WithTop αᵒᵈ) = ofDual a :=
  rfl
#align with_top.of_dual_apply_coe WithTop.ofDual_apply_coe

/-- Specialization of `Option.get_or_else` to values in `WithTop α` that respects API boundaries.
-/
def untop' (d : α) (x : WithTop α) : α :=
  recTopCoe d id x
#align with_top.untop' WithTop.untop'

@[simp]
theorem untop'_top {α} (d : α) : untop' d ⊤ = d :=
  rfl
#align with_top.untop'_top WithTop.untop'_top

@[simp]
theorem untop'_coe {α} (d x : α) : untop' d x = x :=
  rfl
#align with_top.untop'_coe WithTop.untop'_coe

@[norm_cast]
theorem coe_eq_coe : (a : WithTop α) = b ↔ a = b :=
  Option.some_inj
#align with_top.coe_eq_coe WithTop.coe_eq_coe

/-- Lift a map `f : α → β` to `WithTop α → WithTop β`. Implemented using `Option.map`. -/
def map (f : α → β) : WithTop α → WithTop β :=
  Option.map f
#align with_top.map WithTop.map

@[simp]
theorem map_top (f : α → β) : map f ⊤ = ⊤ :=
  rfl
#align with_top.map_top WithTop.map_top

@[simp]
theorem map_coe (f : α → β) (a : α) : map f a = f a :=
  rfl
#align with_top.map_coe WithTop.map_coe

theorem map_comm {f₁ : α → β} {f₂ : α → γ} {g₁ : β → δ} {g₂ : γ → δ}
    (h : g₁ ∘ f₁ = g₂ ∘ f₂) (a : α) : map g₁ (map f₁ a) = map g₂ (map f₂ a) :=
  Option.map_comm h _
#align with_top.map_comm WithTop.map_comm

theorem map_toDual (f : αᵒᵈ → βᵒᵈ) (a : WithBot α) :
    map f (WithBot.toDual a) = a.map (toDual ∘ f) :=
  rfl
#align with_top.map_to_dual WithTop.map_toDual

theorem map_ofDual (f : α → β) (a : WithBot αᵒᵈ) : map f (WithBot.ofDual a) = a.map (ofDual ∘ f) :=
  rfl
#align with_top.map_of_dual WithTop.map_ofDual

theorem toDual_map (f : α → β) (a : WithTop α) :
    WithTop.toDual (map f a) = WithBot.map (toDual ∘ f ∘ ofDual) (WithTop.toDual a) :=
  rfl
#align with_top.to_dual_map WithTop.toDual_map

theorem ofDual_map (f : αᵒᵈ → βᵒᵈ) (a : WithTop αᵒᵈ) :
    WithTop.ofDual (map f a) = WithBot.map (ofDual ∘ f ∘ toDual) (WithTop.ofDual a) :=
  rfl
#align with_top.of_dual_map WithTop.ofDual_map

theorem ne_top_iff_exists {x : WithTop α} : x ≠ ⊤ ↔ ∃ a : α, ↑a = x :=
  Option.ne_none_iff_exists
#align with_top.ne_top_iff_exists WithTop.ne_top_iff_exists

/-- Deconstruct a `x : WithTop α` to the underlying value in `α`, given a proof that `x ≠ ⊤`. -/
def untop : ∀ x : WithTop α, x ≠ ⊤ → α :=
  WithBot.unbot
#align with_top.untop WithTop.untop

@[simp]
theorem coe_untop (x : WithTop α) (h : x ≠ ⊤) : (x.untop h : WithTop α) = x :=
  WithBot.coe_unbot x h
#align with_top.coe_untop WithTop.coe_untop

@[simp]
theorem untop_coe (x : α) (h : (x : WithTop α) ≠ ⊤ := coe_ne_top) : (x : WithTop α).untop h = x :=
  rfl
#align with_top.untop_coe WithTop.untop_coe

instance canLift : CanLift (WithTop α) α (↑) fun r => r ≠ ⊤ where
  prf x h := ⟨x.untop h, coe_untop _ _⟩
#align with_top.can_lift WithTop.canLift

section LE

variable [LE α]

instance (priority := 10) le : LE (WithTop α) :=
  ⟨fun o₁ o₂ : Option α => ∀ a ∈ o₂, ∃ b ∈ o₁, b ≤ a⟩

theorem toDual_le_iff {a : WithTop α} {b : WithBot αᵒᵈ} :
    WithTop.toDual a ≤ b ↔ WithBot.ofDual b ≤ a :=
  Iff.rfl
#align with_top.to_dual_le_iff WithTop.toDual_le_iff

theorem le_toDual_iff {a : WithBot αᵒᵈ} {b : WithTop α} :
    a ≤ WithTop.toDual b ↔ b ≤ WithBot.ofDual a :=
  Iff.rfl
#align with_top.le_to_dual_iff WithTop.le_toDual_iff

@[simp]
theorem toDual_le_toDual_iff {a b : WithTop α} : WithTop.toDual a ≤ WithTop.toDual b ↔ b ≤ a :=
  Iff.rfl
#align with_top.to_dual_le_to_dual_iff WithTop.toDual_le_toDual_iff

theorem ofDual_le_iff {a : WithTop αᵒᵈ} {b : WithBot α} :
    WithTop.ofDual a ≤ b ↔ WithBot.toDual b ≤ a :=
  Iff.rfl
#align with_top.of_dual_le_iff WithTop.ofDual_le_iff

theorem le_ofDual_iff {a : WithBot α} {b : WithTop αᵒᵈ} :
    a ≤ WithTop.ofDual b ↔ b ≤ WithBot.toDual a :=
  Iff.rfl
#align with_top.le_of_dual_iff WithTop.le_ofDual_iff

@[simp]
theorem ofDual_le_ofDual_iff {a b : WithTop αᵒᵈ} : WithTop.ofDual a ≤ WithTop.ofDual b ↔ b ≤ a :=
  Iff.rfl
#align with_top.of_dual_le_of_dual_iff WithTop.ofDual_le_ofDual_iff

@[simp, norm_cast]
theorem coe_le_coe : (a : WithTop α) ≤ b ↔ a ≤ b := by
  simp only [← toDual_le_toDual_iff, toDual_apply_coe, WithBot.coe_le_coe, toDual_le_toDual]
#align with_top.coe_le_coe WithTop.coe_le_coe

@[simp]
theorem some_le_some : @LE.le (WithTop α) _ (Option.some a) (Option.some b) ↔ a ≤ b :=
  coe_le_coe
#align with_top.some_le_some WithTop.some_le_some

@[simp]
theorem le_none {a : WithTop α} : @LE.le (WithTop α) _ a none :=
  toDual_le_toDual_iff.mp (@WithBot.none_le αᵒᵈ _ _)
#align with_top.le_none WithTop.le_none

instance orderTop : OrderTop (WithTop α) :=
  { WithTop.top with le_top := fun _ => le_none }

instance orderBot [OrderBot α] : OrderBot (WithTop α) where
  bot := some ⊥
  bot_le o a ha := by cases ha ; exact ⟨_, rfl, bot_le⟩
#align with_top.order_bot WithTop.orderBot

instance boundedOrder [OrderBot α] : BoundedOrder (WithTop α) :=
  { WithTop.orderTop, WithTop.orderBot with }

theorem not_top_le_coe (a : α) : ¬(⊤ : WithTop α) ≤ ↑a :=
  WithBot.not_coe_le_bot (toDual a)
#align with_top.not_top_le_coe WithTop.not_top_le_coe

theorem le_coe : ∀ {o : Option α}, a ∈ o → (@LE.le (WithTop α) _ o b ↔ a ≤ b)
  | _, rfl => coe_le_coe
#align with_top.le_coe WithTop.le_coe

theorem le_coe_iff {x : WithTop α} : x ≤ b ↔ ∃ a : α, x = a ∧ a ≤ b :=
  @WithBot.coe_le_iff (αᵒᵈ) _ _ (toDual x)
#align with_top.le_coe_iff WithTop.le_coe_iff

theorem coe_le_iff {x : WithTop α} : ↑a ≤ x ↔ ∀ b, x = ↑b → a ≤ b :=
  @WithBot.le_coe_iff (αᵒᵈ) _ _ (toDual x)
#align with_top.coe_le_iff WithTop.coe_le_iff

protected theorem _root_.IsMin.withTop (h : IsMin a) : IsMin (a : WithTop α) := by
  -- defeq to is_max_to_dual_iff.mp (is_max.with_bot _), but that breaks API boundary
  intro _ hb
  rw [← toDual_le_toDual_iff] at hb
  simpa [toDual_le_iff] using (IsMax.withBot h : IsMax (toDual a : WithBot αᵒᵈ)) hb
#align is_min.with_top IsMin.withTop

end LE

section LT

variable [LT α]

instance (priority := 10) lt : LT (WithTop α) :=
  ⟨fun o₁ o₂ : Option α => ∃ b ∈ o₁, ∀ a ∈ o₂, b < a⟩

theorem toDual_lt_iff {a : WithTop α} {b : WithBot αᵒᵈ} :
    WithTop.toDual a < b ↔ WithBot.ofDual b < a :=
  Iff.rfl
#align with_top.to_dual_lt_iff WithTop.toDual_lt_iff

theorem lt_toDual_iff {a : WithBot αᵒᵈ} {b : WithTop α} :
    a < WithTop.toDual b ↔ b < WithBot.ofDual a :=
  Iff.rfl
#align with_top.lt_to_dual_iff WithTop.lt_toDual_iff

@[simp]
theorem toDual_lt_toDual_iff {a b : WithTop α} : WithTop.toDual a < WithTop.toDual b ↔ b < a :=
  Iff.rfl
#align with_top.to_dual_lt_to_dual_iff WithTop.toDual_lt_toDual_iff

theorem ofDual_lt_iff {a : WithTop αᵒᵈ} {b : WithBot α} :
    WithTop.ofDual a < b ↔ WithBot.toDual b < a :=
  Iff.rfl
#align with_top.of_dual_lt_iff WithTop.ofDual_lt_iff

theorem lt_ofDual_iff {a : WithBot α} {b : WithTop αᵒᵈ} :
    a < WithTop.ofDual b ↔ b < WithBot.toDual a :=
  Iff.rfl
#align with_top.lt_of_dual_iff WithTop.lt_ofDual_iff

@[simp]
theorem ofDual_lt_ofDual_iff {a b : WithTop αᵒᵈ} : WithTop.ofDual a < WithTop.ofDual b ↔ b < a :=
  Iff.rfl
#align with_top.of_dual_lt_of_dual_iff WithTop.ofDual_lt_ofDual_iff

end LT

end WithTop

namespace WithBot

open OrderDual

@[simp]
theorem toDual_symm_apply (a : WithTop αᵒᵈ) : WithBot.toDual.symm a = WithTop.ofDual a :=
  rfl
#align with_bot.to_dual_symm_apply WithBot.toDual_symm_apply

@[simp]
theorem ofDual_symm_apply (a : WithTop α) : WithBot.ofDual.symm a = WithTop.toDual a :=
  rfl
#align with_bot.of_dual_symm_apply WithBot.ofDual_symm_apply

@[simp]
theorem toDual_apply_bot : WithBot.toDual (⊥ : WithBot α) = ⊤ :=
  rfl
#align with_bot.to_dual_apply_bot WithBot.toDual_apply_bot

@[simp]
theorem ofDual_apply_bot : WithBot.ofDual (⊥ : WithBot α) = ⊤ :=
  rfl
#align with_bot.of_dual_apply_bot WithBot.ofDual_apply_bot

@[simp]
theorem toDual_apply_coe (a : α) : WithBot.toDual (a : WithBot α) = toDual a :=
  rfl
#align with_bot.to_dual_apply_coe WithBot.toDual_apply_coe

@[simp]
theorem ofDual_apply_coe (a : αᵒᵈ) : WithBot.ofDual (a : WithBot αᵒᵈ) = ofDual a :=
  rfl
#align with_bot.of_dual_apply_coe WithBot.ofDual_apply_coe

theorem map_toDual (f : αᵒᵈ → βᵒᵈ) (a : WithTop α) :
    WithBot.map f (WithTop.toDual a) = a.map (toDual ∘ f) :=
  rfl
#align with_bot.map_to_dual WithBot.map_toDual

theorem map_ofDual (f : α → β) (a : WithTop αᵒᵈ) :
    WithBot.map f (WithTop.ofDual a) = a.map (ofDual ∘ f) :=
  rfl
#align with_bot.map_of_dual WithBot.map_ofDual

theorem toDual_map (f : α → β) (a : WithBot α) :
    WithBot.toDual (WithBot.map f a) = map (toDual ∘ f ∘ ofDual) (WithBot.toDual a) :=
  rfl
#align with_bot.to_dual_map WithBot.toDual_map

theorem ofDual_map (f : αᵒᵈ → βᵒᵈ) (a : WithBot αᵒᵈ) :
    WithBot.ofDual (WithBot.map f a) = map (ofDual ∘ f ∘ toDual) (WithBot.ofDual a) :=
  rfl
#align with_bot.of_dual_map WithBot.ofDual_map

section LE

variable [LE α] {a b : α}

theorem toDual_le_iff {a : WithBot α} {b : WithTop αᵒᵈ} :
    WithBot.toDual a ≤ b ↔ WithTop.ofDual b ≤ a :=
  Iff.rfl
#align with_bot.to_dual_le_iff WithBot.toDual_le_iff

theorem le_toDual_iff {a : WithTop αᵒᵈ} {b : WithBot α} :
    a ≤ WithBot.toDual b ↔ b ≤ WithTop.ofDual a :=
  Iff.rfl
#align with_bot.le_to_dual_iff WithBot.le_toDual_iff

@[simp]
theorem toDual_le_toDual_iff {a b : WithBot α} : WithBot.toDual a ≤ WithBot.toDual b ↔ b ≤ a :=
  Iff.rfl
#align with_bot.to_dual_le_to_dual_iff WithBot.toDual_le_toDual_iff

theorem ofDual_le_iff {a : WithBot αᵒᵈ} {b : WithTop α} :
    WithBot.ofDual a ≤ b ↔ WithTop.toDual b ≤ a :=
  Iff.rfl
#align with_bot.of_dual_le_iff WithBot.ofDual_le_iff

theorem le_ofDual_iff {a : WithTop α} {b : WithBot αᵒᵈ} :
    a ≤ WithBot.ofDual b ↔ b ≤ WithTop.toDual a :=
  Iff.rfl
#align with_bot.le_of_dual_iff WithBot.le_ofDual_iff

@[simp]
theorem ofDual_le_ofDual_iff {a b : WithBot αᵒᵈ} : WithBot.ofDual a ≤ WithBot.ofDual b ↔ b ≤ a :=
  Iff.rfl
#align with_bot.of_dual_le_of_dual_iff WithBot.ofDual_le_ofDual_iff

end LE

section LT

variable [LT α] {a b : α}

theorem toDual_lt_iff {a : WithBot α} {b : WithTop αᵒᵈ} :
    WithBot.toDual a < b ↔ WithTop.ofDual b < a :=
  Iff.rfl
#align with_bot.to_dual_lt_iff WithBot.toDual_lt_iff

theorem lt_toDual_iff {a : WithTop αᵒᵈ} {b : WithBot α} :
    a < WithBot.toDual b ↔ b < WithTop.ofDual a :=
  Iff.rfl
#align with_bot.lt_to_dual_iff WithBot.lt_toDual_iff

@[simp]
theorem toDual_lt_toDual_iff {a b : WithBot α} : WithBot.toDual a < WithBot.toDual b ↔ b < a :=
  Iff.rfl
#align with_bot.to_dual_lt_to_dual_iff WithBot.toDual_lt_toDual_iff

theorem ofDual_lt_iff {a : WithBot αᵒᵈ} {b : WithTop α} :
    WithBot.ofDual a < b ↔ WithTop.toDual b < a :=
  Iff.rfl
#align with_bot.of_dual_lt_iff WithBot.ofDual_lt_iff

theorem lt_ofDual_iff {a : WithTop α} {b : WithBot αᵒᵈ} :
    a < WithBot.ofDual b ↔ b < WithTop.toDual a :=
  Iff.rfl
#align with_bot.lt_of_dual_iff WithBot.lt_ofDual_iff

@[simp]
theorem ofDual_lt_ofDual_iff {a b : WithBot αᵒᵈ} : WithBot.ofDual a < WithBot.ofDual b ↔ b < a :=
  Iff.rfl
#align with_bot.of_dual_lt_of_dual_iff WithBot.ofDual_lt_ofDual_iff

end LT

end WithBot

namespace WithTop

section LT

variable [LT α] {a b : α}

open OrderDual

@[simp, norm_cast]
theorem coe_lt_coe : (a : WithTop α) < b ↔ a < b := by
  simp only [← toDual_lt_toDual_iff, toDual_apply_coe, WithBot.coe_lt_coe, toDual_lt_toDual]
#align with_top.coe_lt_coe WithTop.coe_lt_coe

@[simp]
theorem some_lt_some : @LT.lt (WithTop α) _ (Option.some a) (Option.some b) ↔ a < b :=
  coe_lt_coe
#align with_top.some_lt_some WithTop.some_lt_some

theorem coe_lt_top (a : α) : (a : WithTop α) < ⊤ :=
by simp [← toDual_lt_toDual_iff, WithBot.bot_lt_coe]
#align with_top.coe_lt_top WithTop.coe_lt_top

@[simp]
theorem some_lt_none (a : α) : @LT.lt (WithTop α) _ (Option.some a) none :=
  coe_lt_top a
#align with_top.some_lt_none WithTop.some_lt_none

@[simp]
theorem not_none_lt (a : WithTop α) : ¬@LT.lt (WithTop α) _ none a := by
  rw [← toDual_lt_toDual_iff]
  exact WithBot.not_lt_none _
#align with_top.not_none_lt WithTop.not_none_lt

theorem lt_iff_exists_coe {a b : WithTop α} : a < b ↔ ∃ p : α, a = p ∧ ↑p < b := by
  rw [← toDual_lt_toDual_iff, WithBot.lt_iff_exists_coe, OrderDual.exists]
  exact exists_congr fun _ => and_congr_left' Iff.rfl
#align with_top.lt_iff_exists_coe WithTop.lt_iff_exists_coe

theorem coe_lt_iff {x : WithTop α} : ↑a < x ↔ ∀ b, x = ↑b → a < b := by simp
#align with_top.coe_lt_iff WithTop.coe_lt_iff

end LT

instance preorder [Preorder α] : Preorder (WithTop α) where
  le := (· ≤ ·)
  lt := (· < ·)
  lt_iff_le_not_le := by simp [← toDual_lt_toDual_iff, lt_iff_le_not_le]
  le_refl _ := toDual_le_toDual_iff.mp le_rfl
  le_trans _ _ _ := by
    simp_rw [← toDual_le_toDual_iff]
    exact Function.swap le_trans

instance partialOrder [PartialOrder α] : PartialOrder (WithTop α) :=
  { WithTop.preorder with
    le_antisymm := fun _ _ => by
      simp_rw [← toDual_le_toDual_iff]
      exact Function.swap le_antisymm }
#align with_top.partial_order WithTop.partialOrder

theorem coe_strictMono [Preorder α] : StrictMono (fun a : α => (a : WithTop α)) :=
  fun _ _ => some_lt_some.2
#align with_top.coe_strict_mono WithTop.coe_strictMono

theorem coe_mono [Preorder α] : Monotone (fun a : α => (a : WithTop α)) :=
  fun _ _ => coe_le_coe.2
#align with_top.coe_mono WithTop.coe_mono

theorem monotone_iff [Preorder α] [Preorder β] {f : WithTop α → β} :
    Monotone f ↔ Monotone (fun (a : α) => f a) ∧ ∀ x : α, f x ≤ f ⊤ :=
  ⟨fun h => ⟨h.comp WithTop.coe_mono, fun _ => h le_top⟩, fun h =>
    WithTop.forall.2
      ⟨WithTop.forall.2 ⟨fun _ => le_rfl, fun _ h => (not_top_le_coe _ h).elim⟩, fun x =>
        WithTop.forall.2 ⟨fun _ => h.2 x, fun _ hle => h.1 (coe_le_coe.1 hle)⟩⟩⟩
#align with_top.monotone_iff WithTop.monotone_iff

@[simp]
theorem monotone_map_iff [Preorder α] [Preorder β] {f : α → β} :
    Monotone (WithTop.map f) ↔ Monotone f :=
  monotone_iff.trans <| by simp [Monotone]
#align with_top.monotone_map_iff WithTop.monotone_map_iff

alias monotone_map_iff ↔ _ _root_.Monotone.withTop_map
#align monotone.with_top_map Monotone.withTop_map

theorem strictMono_iff [Preorder α] [Preorder β] {f : WithTop α → β} :
    StrictMono f ↔ StrictMono (fun (a : α) => f a) ∧ ∀ x : α, f x < f ⊤ :=
  ⟨fun h => ⟨h.comp WithTop.coe_strictMono, fun _ => h (coe_lt_top _)⟩, fun h =>
    WithTop.forall.2
      ⟨WithTop.forall.2 ⟨flip absurd (lt_irrefl _), fun _ h => (not_top_lt h).elim⟩, fun x =>
        WithTop.forall.2 ⟨fun _ => h.2 x, fun _ hle => h.1 (coe_lt_coe.1 hle)⟩⟩⟩
#align with_top.strict_mono_iff WithTop.strictMono_iff

@[simp]
theorem strictMono_map_iff [Preorder α] [Preorder β] {f : α → β} :
    StrictMono (WithTop.map f) ↔ StrictMono f :=
  strictMono_iff.trans <| by simp [StrictMono, coe_lt_top]
#align with_top.strict_mono_map_iff WithTop.strictMono_map_iff

alias strictMono_map_iff ↔ _ _root_.StrictMono.withTop_map
#align strict_mono.with_top_map StrictMono.withTop_map

theorem map_le_iff [Preorder α] [Preorder β] (f : α → β) (a b : WithTop α)
    (mono_iff : ∀ {a b}, f a ≤ f b ↔ a ≤ b) :
    a.map f ≤ b.map f ↔ a ≤ b := by
  erw [← toDual_le_toDual_iff, toDual_map, toDual_map, WithBot.map_le_iff, toDual_le_toDual_iff]
  simp [mono_iff]
#align with_top.map_le_iff WithTop.map_le_iff

instance semilatticeInf [SemilatticeInf α] : SemilatticeInf (WithTop α) :=
  { WithTop.partialOrder with
    inf := Option.liftOrGet (· ⊓ ·),
    inf_le_left := fun o₁ o₂ a ha => by cases ha ; cases o₂ <;> simp [Option.liftOrGet],
    inf_le_right := fun o₁ o₂ a ha => by cases ha ; cases o₁ <;> simp [Option.liftOrGet],
    le_inf := fun o₁ o₂ o₃ h₁ h₂ a ha => by
      cases' o₂ with b <;> cases' o₃ with c <;> cases ha
      · exact h₂ a rfl

      · exact h₁ a rfl

      · rcases h₁ b rfl with ⟨d, ⟨⟩, h₁'⟩
        simp at h₂
        exact ⟨d, rfl, le_inf h₁' h₂⟩
         }

theorem coe_inf [SemilatticeInf α] (a b : α) : ((a ⊓ b : α) : WithTop α) = (a : WithTop α) ⊓ b :=
  rfl
#align with_top.coe_inf WithTop.coe_inf

instance semilatticeSup [SemilatticeSup α] : SemilatticeSup (WithTop α) :=
  { WithTop.partialOrder with
    sup := Option.map₂ (· ⊔ ·),
    le_sup_left := fun o₁ o₂ a ha => by
      rcases Option.mem_map₂_iff.1 ha with ⟨a, b, (rfl : _ = _), (rfl : _ = _), rfl⟩
      exact ⟨_, rfl, le_sup_left⟩,
    le_sup_right := fun o₁ o₂ a ha => by
      rcases Option.mem_map₂_iff.1 ha with ⟨a, b, (rfl : _ = _), (rfl : _ = _), rfl⟩
      exact ⟨_, rfl, le_sup_right⟩,
    sup_le := fun o₁ o₂ o₃ h₁ h₂ a ha => by
      cases ha
      rcases h₁ a rfl with ⟨b, ⟨⟩, ab⟩
      rcases h₂ a rfl with ⟨c, ⟨⟩, ac⟩
      exact ⟨_, rfl, sup_le ab ac⟩ }

theorem coe_sup [SemilatticeSup α] (a b : α) : ((a ⊔ b : α) : WithTop α) = (a : WithTop α) ⊔ b :=
  rfl
#align with_top.coe_sup WithTop.coe_sup

instance lattice [Lattice α] : Lattice (WithTop α) :=
  { WithTop.semilatticeSup, WithTop.semilatticeInf with }

instance distribLattice [DistribLattice α] : DistribLattice (WithTop α) :=
  { WithTop.lattice with
    le_sup_inf := fun o₁ o₂ o₃ =>
      match o₁, o₂, o₃ with
      | ⊤, _, _ => le_rfl
      | (a₁ : α), ⊤, ⊤ => le_rfl
      | (a₁ : α), ⊤, (a₃ : α) => le_rfl
      | (a₁ : α), (a₂ : α), ⊤ => le_rfl
      | (a₁ : α), (a₂ : α), (a₃ : α) => coe_le_coe.mpr le_sup_inf }

instance decidableLE [LE α] [@DecidableRel α (· ≤ ·)] :
    @DecidableRel (WithTop α) (· ≤ ·) := fun _ _ =>
  decidable_of_decidable_of_iff  toDual_le_toDual_iff
#align with_top.decidable_le WithTop.decidableLE

instance decidableLT [LT α] [@DecidableRel α (· < ·)] :
    @DecidableRel (WithTop α) (· < ·) := fun _ _ =>
  decidable_of_decidable_of_iff toDual_lt_toDual_iff
#align with_top.decidable_lt WithTop.decidableLT

instance isTotal_le [LE α] [IsTotal α (· ≤ ·)] : IsTotal (WithTop α) (· ≤ ·) :=
  ⟨fun _ _ => by
    simp_rw [← toDual_le_toDual_iff]
    exact total_of _ _ _⟩
#align with_top.is_total_le WithTop.isTotal_le

instance linearOrder [LinearOrder α] : LinearOrder (WithTop α) :=
  Lattice.toLinearOrder _
#align with_top.linear_order WithTop.linearOrder

@[simp, norm_cast]
theorem coe_min [LinearOrder α] (x y : α) : (↑(min x y) : WithTop α) = min (x : WithTop α) y :=
  rfl
#align with_top.coe_min WithTop.coe_min

@[simp, norm_cast]
theorem coe_max [LinearOrder α] (x y : α) : (↑(max x y) : WithTop α) = max (x : WithTop α) y :=
  rfl
#align with_top.coe_max WithTop.coe_max

theorem wellFounded_lt [Preorder α] (h : @WellFounded α (· < ·)) :
    @WellFounded (WithTop α) (· < ·) :=
  have acc_some : ∀ a : α, Acc ((· < ·) : WithTop α → WithTop α → Prop) (some a) := fun a =>
    Acc.intro _
      (WellFounded.induction h a
        (show
          ∀ b, (∀ c, c < b → ∀ d : WithTop α, d < some c → Acc (· < ·) d) →
            ∀ y : WithTop α, y < some b → Acc (· < ·) y
          from fun _ ih c =>
          Option.recOn c (fun hc => (not_lt_of_ge le_top hc).elim) fun _ hc =>
            Acc.intro _ (ih _ (some_lt_some.1 hc))))
  ⟨fun a =>
    Option.recOn a (Acc.intro _ fun y => Option.recOn y
      (fun h => (lt_irrefl _ h).elim) fun _ _ => acc_some _) acc_some⟩
#align with_top.well_founded_lt WithTop.wellFounded_lt

open OrderDual

theorem wellFounded_gt [Preorder α] (h : @WellFounded α (· > ·)) :
    @WellFounded (WithTop α) (· > ·) :=
  ⟨fun a => by
    -- ideally, use rel_hom_class.acc, but that is defined later
    have : Acc (· < ·) (WithTop.toDual a) := WellFounded.apply (WithBot.wellFounded_lt
      (by convert h)) _
    revert this
    generalize ha : WithBot.toDual a = b
    intro ac
    dsimp at ac
    induction' ac with _ H IH generalizing a
    subst ha
    exact ⟨_, fun a' h => IH (WithTop.toDual a') (toDual_lt_toDual.mpr h) _ rfl⟩⟩
#align with_top.well_founded_gt WithTop.wellFounded_gt

theorem _root_.WithBot.wellFounded_gt [Preorder α] (h : @WellFounded α (· > ·)) :
    @WellFounded (WithBot α) (· > ·) :=
  ⟨fun a => by
    -- ideally, use rel_hom_class.acc, but that is defined later
    have : Acc (· < ·) (WithBot.toDual a) :=
      WellFounded.apply (WithTop.wellFounded_lt (by convert h)) _
    revert this
    generalize ha : WithBot.toDual a = b
    intro ac
    dsimp at ac
    induction' ac with _ H IH generalizing a
    subst ha
    exact ⟨_, fun a' h => IH (WithBot.toDual a') (toDual_lt_toDual.mpr h) _ rfl⟩⟩
#align with_bot.well_founded_gt WithBot.wellFounded_gt

instance trichotomous.lt [Preorder α] [IsTrichotomous α (· < ·)] :
    IsTrichotomous (WithTop α) (· < ·) :=
  ⟨by
    rintro (a | a) (b | b)
    . simp
    . simp
    . simp
    . simpa [some_eq_coe, IsTrichotomous, coe_eq_coe] using @trichotomous α (. < .) _ a b⟩
#align with_top.trichotomous.lt WithTop.trichotomous.lt

instance IsWellOrder.lt [Preorder α] [h : IsWellOrder α (· < ·)] :
    IsWellOrder (WithTop α) (· < ·) where wf := wellFounded_lt h.wf
#align with_top.is_well_order.lt WithTop.IsWellOrder.lt

instance trichotomous.gt [Preorder α] [IsTrichotomous α (· > ·)] :
    IsTrichotomous (WithTop α) (· > ·) :=
  ⟨by
    rintro (a | a) (b | b)
    . simp
    . simp
    . simp
    . simpa [some_eq_coe, IsTrichotomous, coe_eq_coe] using @trichotomous α (. > .) _ a b⟩
#align with_top.trichotomous.gt WithTop.trichotomous.gt

instance IsWellOrder.gt [Preorder α] [h : IsWellOrder α (· > ·)] :
    IsWellOrder (WithTop α) (· > ·) where wf := wellFounded_gt h.wf
#align with_top.is_well_order.gt WithTop.IsWellOrder.gt

instance _root_.WithBot.trichotomous.lt [Preorder α] [h : IsTrichotomous α (· < ·)] :
    IsTrichotomous (WithBot α) (· < ·) :=
  @WithTop.trichotomous.gt αᵒᵈ _ h
#align with_bot.trichotomous.lt WithBot.trichotomous.lt

instance _root_.WithBot.isWellOrder.lt [Preorder α] [h : IsWellOrder α (· < ·)] :
    IsWellOrder (WithBot α) (· < ·) :=
  @WithTop.IsWellOrder.gt αᵒᵈ _ h
#align with_bot.is_well_order.lt WithBot.isWellOrder.lt

instance _root_.WithBot.trichotomous.gt [Preorder α] [h : IsTrichotomous α (· > ·)] :
    IsTrichotomous (WithBot α) (· > ·) :=
  @WithTop.trichotomous.lt αᵒᵈ _ h
#align with_bot.trichotomous.gt WithBot.trichotomous.gt

instance _root_.WithBot.isWellOrder.gt [Preorder α] [h : IsWellOrder α (· > ·)] :
    IsWellOrder (WithBot α) (· > ·) :=
  @WithTop.IsWellOrder.lt αᵒᵈ _ h
#align with_top._root_.with_bot.is_well_order.gt WithBot.isWellOrder.gt

instance [LT α] [DenselyOrdered α] [NoMaxOrder α] : DenselyOrdered (WithTop α) :=
  OrderDual.denselyOrdered (WithBot αᵒᵈ)

theorem lt_iff_exists_coe_btwn [Preorder α] [DenselyOrdered α] [NoMaxOrder α] {a b : WithTop α} :
    a < b ↔ ∃ x : α, a < ↑x ∧ ↑x < b :=
  ⟨fun h =>
    let ⟨_, hy⟩ := exists_between h
    let ⟨x, hx⟩ := lt_iff_exists_coe.1 hy.2
    ⟨x, hx.1 ▸ hy⟩,
    fun ⟨_, hx⟩ => lt_trans hx.1 hx.2⟩
#align with_top.lt_iff_exists_coe_btwn WithTop.lt_iff_exists_coe_btwn

instance noBotOrder [LE α] [NoBotOrder α] [Nonempty α] : NoBotOrder (WithTop α) :=
  @OrderDual.noBotOrder (WithBot αᵒᵈ) _ _

instance noMinOrder [LT α] [NoMinOrder α] [Nonempty α] : NoMinOrder (WithTop α) :=
  @OrderDual.noMinOrder (WithBot αᵒᵈ) _ _

end WithTop<|MERGE_RESOLUTION|>--- conflicted
+++ resolved
@@ -9,11 +9,8 @@
 ! if you have ported upstream changes.
 -/
 import Mathlib.Order.BoundedOrder
-<<<<<<< HEAD
 import Mathlib.Data.Option.NAry
-=======
 import Mathlib.Tactic.Lift
->>>>>>> 39a53f6e
 
 /-!
 # `WithBot`, `WithTop`
