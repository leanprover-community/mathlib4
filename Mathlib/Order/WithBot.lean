/-
Copyright (c) 2017 Johannes Hölzl. All rights reserved.
Released under Apache 2.0 license as described in the file LICENSE.
Authors: Johannes Hölzl
-/
import Mathlib.Logic.Nontrivial.Basic
import Mathlib.Order.TypeTags
import Mathlib.Data.Option.NAry
import Mathlib.Tactic.Contrapose
import Mathlib.Tactic.Lift
import Mathlib.Data.Option.Basic
import Mathlib.Order.Lattice
import Mathlib.Order.BoundedOrder.Basic

/-!
# `WithBot`, `WithTop`

Adding a `bot` or a `top` to an order.

## Main declarations

* `With<Top/Bot> α`: Equips `Option α` with the order on `α` plus `none` as the top/bottom element.

-/

variable {α β γ δ : Type*}

namespace WithBot

variable {a b : α}

@[to_dual]
instance nontrivial [Nonempty α] : Nontrivial (WithBot α) :=
  Option.nontrivial

open Function

@[to_dual]
theorem coe_injective : Injective ((↑) : α → WithBot α) :=
  Option.some_injective _

@[to_dual (attr := simp, norm_cast)]
theorem coe_inj : (a : WithBot α) = b ↔ a = b :=
  Option.some_inj

@[to_dual]
protected theorem «forall» {p : WithBot α → Prop} : (∀ x, p x) ↔ p ⊥ ∧ ∀ x : α, p x :=
  Option.forall

@[to_dual]
protected theorem «exists» {p : WithBot α → Prop} : (∃ x, p x) ↔ p ⊥ ∨ ∃ x : α, p x :=
  Option.exists

@[to_dual]
theorem none_eq_bot : (none : WithBot α) = (⊥ : WithBot α) :=
  rfl

@[to_dual]
theorem some_eq_coe (a : α) : (Option.some a : WithBot α) = (↑a : WithBot α) :=
  rfl

@[to_dual (attr := simp)]
theorem bot_ne_coe : ⊥ ≠ (a : WithBot α) :=
  nofun

@[to_dual (attr := simp)]
theorem coe_ne_bot : (a : WithBot α) ≠ ⊥ :=
  nofun

/-- Specialization of `Option.getD` to values in `WithBot α` that respects API boundaries.
-/
@[to_dual "Specialization of `Option.getD` to values in `WithTop α` that respects API boundaries."]
def unbotD (d : α) (x : WithBot α) : α :=
  recBotCoe d id x

@[deprecated (since := "2025-02-06")]
alias unbot' := unbotD

@[to_dual (attr := simp)]
theorem unbotD_bot {α} (d : α) : unbotD d ⊥ = d :=
  rfl

@[deprecated (since := "2025-02-06")]
alias unbot'_bot := unbotD_bot

@[to_dual (attr := simp)]
theorem unbotD_coe {α} (d x : α) : unbotD d x = x :=
  rfl

@[deprecated (since := "2025-02-06")]
alias unbot'_coe := unbotD_coe

@[to_dual]
theorem coe_eq_coe : (a : WithBot α) = b ↔ a = b := coe_inj

@[to_dual]
theorem unbotD_eq_iff {d y : α} {x : WithBot α} : unbotD d x = y ↔ x = y ∨ x = ⊥ ∧ y = d := by
  induction x <;> simp [@eq_comm _ d]

@[deprecated (since := "2025-02-06")]
alias unbot'_eq_iff := unbotD_eq_iff

@[to_dual (attr := simp)]
theorem unbotD_eq_self_iff {d : α} {x : WithBot α} : unbotD d x = d ↔ x = d ∨ x = ⊥ := by
  simp [unbotD_eq_iff]

@[deprecated (since := "2025-02-06")]
alias unbot'_eq_self_iff := unbotD_eq_self_iff

@[to_dual]
theorem unbotD_eq_unbotD_iff {d : α} {x y : WithBot α} :
    unbotD d x = unbotD d y ↔ x = y ∨ x = d ∧ y = ⊥ ∨ x = ⊥ ∧ y = d := by
  induction y <;> simp [unbotD_eq_iff, or_comm]

@[deprecated (since := "2025-02-06")]
alias unbot'_eq_unbot'_iff := unbotD_eq_unbotD_iff

/-- Lift a map `f : α → β` to `WithBot α → WithBot β`. Implemented using `Option.map`. -/
@[to_dual "Lift a map `f : α → β` to `WithTop α → WithTop β`. Implemented using `Option.map`."]
def map (f : α → β) : WithBot α → WithBot β :=
  Option.map f

@[to_dual (attr := simp)]
theorem map_bot (f : α → β) : map f ⊥ = ⊥ :=
  rfl

@[to_dual (attr := simp)]
theorem map_coe (f : α → β) (a : α) : map f a = f a :=
  rfl

@[to_dual (attr := simp)]
lemma map_eq_bot_iff {f : α → β} {a : WithBot α} :
    map f a = ⊥ ↔ a = ⊥ := Option.map_eq_none_iff

@[to_dual]
theorem map_eq_some_iff {f : α → β} {y : β} {v : WithBot α} :
    WithBot.map f v = .some y ↔ ∃ x, v = .some x ∧ f x = y := Option.map_eq_some_iff

@[to_dual]
theorem some_eq_map_iff {f : α → β} {y : β} {v : WithBot α} :
    .some y = WithBot.map f v ↔ ∃ x, v = .some x ∧ f x = y := by
  cases v <;> simp [eq_comm]

@[to_dual]
theorem map_comm {f₁ : α → β} {f₂ : α → γ} {g₁ : β → δ} {g₂ : γ → δ}
    (h : g₁ ∘ f₁ = g₂ ∘ f₂) (a : α) :
    map g₁ (map f₁ a) = map g₂ (map f₂ a) :=
  Option.map_comm h _

theorem map_injective {f : α → β} (Hf : Injective f) : Injective (WithBot.map f) :=
  Option.map_injective Hf

/-- The image of a binary function `f : α → β → γ` as a function
`WithBot α → WithBot β → WithBot γ`.

Mathematically this should be thought of as the image of the corresponding function `α × β → γ`. -/
@[to_dual "The image of a binary function `f : α → β → γ` as a function
`WithTop α → WithTop β → WithTop γ`.

Mathematically this should be thought of as the image of the corresponding function `α × β → γ`."]
def map₂ : (α → β → γ) → WithBot α → WithBot β → WithBot γ := Option.map₂

@[to_dual]
lemma map₂_coe_coe (f : α → β → γ) (a : α) (b : β) : map₂ f a b = f a b := rfl
@[to_dual (attr := simp)] lemma map₂_bot_left (f : α → β → γ) (b) : map₂ f ⊥ b = ⊥ := rfl
@[to_dual (attr := simp)]
lemma map₂_bot_right (f : α → β → γ) (a) : map₂ f a ⊥ = ⊥ := by cases a <;> rfl
@[to_dual (attr := simp)]
lemma map₂_coe_left (f : α → β → γ) (a : α) (b) : map₂ f a b = b.map fun b ↦ f a b := rfl
@[to_dual (attr := simp)]
lemma map₂_coe_right (f : α → β → γ) (a) (b : β) : map₂ f a b = a.map (f · b) := by
  cases a <;> rfl

@[to_dual (attr := simp)]
lemma map₂_eq_bot_iff {f : α → β → γ} {a : WithBot α} {b : WithBot β} :
    map₂ f a b = ⊥ ↔ a = ⊥ ∨ b = ⊥ := Option.map₂_eq_none_iff

@[to_dual]
lemma ne_bot_iff_exists {x : WithBot α} : x ≠ ⊥ ↔ ∃ a : α, ↑a = x := Option.ne_none_iff_exists

lemma eq_bot_iff_forall_ne {x : WithBot α} : x = ⊥ ↔ ∀ a : α, ↑a ≠ x :=
  Option.eq_none_iff_forall_some_ne

@[deprecated (since := "2025-03-19")] alias forall_ne_iff_eq_bot := eq_bot_iff_forall_ne

/-- Deconstruct a `x : WithBot α` to the underlying value in `α`, given a proof that `x ≠ ⊥`. -/
@[to_dual
"Deconstruct a `x : WithTop α` to the underlying value in `α`, given a proof that `x ≠ ⊤`."]
def unbot : ∀ x : WithBot α, x ≠ ⊥ → α | (x : α), _ => x

@[to_dual (attr := simp)]
lemma coe_unbot : ∀ (x : WithBot α) hx, x.unbot hx = x | (x : α), _ => rfl

@[to_dual (attr := simp)]
theorem unbot_coe (x : α) (h : (x : WithBot α) ≠ ⊥ := coe_ne_bot) : (x : WithBot α).unbot h = x :=
  rfl

@[to_dual]
instance canLift : CanLift (WithBot α) α (↑) fun r => r ≠ ⊥ where
  prf x h := ⟨x.unbot h, coe_unbot _ _⟩

@[to_dual]
instance instTop [Top α] : Top (WithBot α) where
  top := (⊤ : α)

@[to_dual (attr := simp, norm_cast)] lemma coe_top [Top α] : ((⊤ : α) : WithBot α) = ⊤ := rfl
@[to_dual (attr := simp, norm_cast)]
lemma coe_eq_top [Top α] {a : α} : (a : WithBot α) = ⊤ ↔ a = ⊤ := coe_eq_coe
@[to_dual (attr := simp, norm_cast)]
lemma top_eq_coe [Top α] {a : α} : ⊤ = (a : WithBot α) ↔ ⊤ = a := coe_eq_coe

@[to_dual]
theorem unbot_eq_iff {a : WithBot α} {b : α} (h : a ≠ ⊥) :
    a.unbot h = b ↔ a = b := by
  induction a
  · simpa using h rfl
  · simp

@[to_dual]
theorem eq_unbot_iff {a : α} {b : WithBot α} (h : b ≠ ⊥) :
    a = b.unbot h ↔ a = b := by
  induction b
  · simpa using h rfl
  · simp

/-- The equivalence between the non-bottom elements of `WithBot α` and `α`. -/
@[to_dual (attr := simps)
"The equivalence between the non-top elements of `WithTop α` and `α`."]
def _root_.Equiv.withBotSubtypeNe : {y : WithBot α // y ≠ ⊥} ≃ α where
  toFun := fun ⟨x,h⟩ => WithBot.unbot x h
  invFun x := ⟨x, WithBot.coe_ne_bot⟩
  left_inv _ := by simp
  right_inv _ := by simp

section LE

variable [LE α] {x y : WithBot α}

instance (priority := 10) le : LE (WithBot α) :=
  ⟨fun o₁ o₂ => ∀ a : α, o₁ = ↑a → ∃ b : α, o₂ = ↑b ∧ a ≤ b⟩

@[to_dual existing]
instance (priority := 10) _root_.WithTop.le : LE (WithTop α) :=
  ⟨fun o₁ o₂ => ∀ a : α, o₂ = ↑a → ∃ b : α, o₁ = ↑b ∧ b ≤ a⟩

@[to_dual]
lemma le_def : x ≤ y ↔ ∀ a : α, x = ↑a → ∃ b : α, y = ↑b ∧ a ≤ b := .rfl

@[to_dual (attr := simp, norm_cast)]
lemma coe_le_coe : (a : WithBot α) ≤ b ↔ a ≤ b := by simp [le_def]

@[to_dual]
lemma not_coe_le_bot (a : α) : ¬(a : WithBot α) ≤ ⊥ := by simp [le_def]

instance orderBot : OrderBot (WithBot α) where bot_le := by simp [le_def]

instance orderTop [OrderTop α] : OrderTop (WithBot α) where le_top x := by cases x <;> simp [le_def]

instance instBoundedOrder [OrderTop α] : BoundedOrder (WithBot α) :=
  { WithBot.orderBot, WithBot.orderTop with }

/-- There is a general version `le_bot_iff`, but this lemma does not require a `PartialOrder`. -/
@[simp]
protected theorem le_bot_iff : ∀ {a : WithBot α}, a ≤ ⊥ ↔ a = ⊥
  | (a : α) => by simp [not_coe_le_bot _]
  | ⊥ => by simp

theorem coe_le : ∀ {o : Option α}, b ∈ o → ((a : WithBot α) ≤ o ↔ a ≤ b)
  | _, rfl => coe_le_coe

theorem coe_le_iff : a ≤ x ↔ ∃ b : α, x = b ∧ a ≤ b := by simp [le_def]
theorem le_coe_iff : x ≤ b ↔ ∀ a : α, x = ↑a → a ≤ b := by simp [le_def]

protected theorem _root_.IsMax.withBot (h : IsMax a) : IsMax (a : WithBot α) :=
  fun x ↦ by cases x <;> simp; simpa using @h _

lemma le_unbot_iff (hy : y ≠ ⊥) : a ≤ unbot y hy ↔ a ≤ y := by lift y to α using id hy; simp
lemma unbot_le_iff (hx : x ≠ ⊥) : unbot x hx ≤ b ↔ x ≤ b := by lift x to α using id hx; simp
lemma unbotD_le_iff (hx : x = ⊥ → a ≤ b) : x.unbotD a ≤ b ↔ x ≤ b := by cases x <;> simp [hx]

@[deprecated (since := "2025-02-06")]
alias unbot'_le_iff := unbotD_le_iff

end LE

section LT

variable [LT α] {x y : WithBot α}

instance (priority := 10) lt : LT (WithBot α) :=
  ⟨fun o₁ o₂ : WithBot α => ∃ b : α, o₂ = ↑b ∧ ∀ a : α, o₁ = ↑a → a < b⟩

lemma lt_def : x < y ↔ ∃ b : α, y = ↑b ∧ ∀ a : α, x = ↑a → a < b := .rfl

@[simp, norm_cast] lemma coe_lt_coe : (a : WithBot α) < b ↔ a < b := by simp [lt_def]
@[simp] lemma bot_lt_coe (a : α) : ⊥ < (a : WithBot α) := by simp [lt_def]
@[simp] protected lemma not_lt_bot (a : WithBot α) : ¬a < ⊥ := by simp [lt_def]

lemma lt_iff_exists_coe : x < y ↔ ∃ b : α, y = b ∧ x < b := by cases y <;> simp

lemma lt_coe_iff : x < b ↔ ∀ a : α, x = a → a < b := by simp [lt_def]

/-- A version of `bot_lt_iff_ne_bot` for `WithBot` that only requires `LT α`, not
`PartialOrder α`. -/
protected lemma bot_lt_iff_ne_bot : ⊥ < x ↔ x ≠ ⊥ := by cases x <;> simp

lemma lt_unbot_iff (hy : y ≠ ⊥) : a < unbot y hy ↔ a < y := by lift y to α using id hy; simp
lemma unbot_lt_iff (hx : x ≠ ⊥) : unbot x hx < b ↔ x < b := by lift x to α using id hx; simp
lemma unbotD_lt_iff (hx : x = ⊥ → a < b) : x.unbotD a < b ↔ x < b := by cases x <;> simp [hx]

@[deprecated (since := "2025-02-06")]
alias unbot'_lt_iff := unbotD_lt_iff

end LT

instance preorder [Preorder α] : Preorder (WithBot α) where
  lt_iff_le_not_ge x y := by cases x <;> cases y <;> simp [lt_iff_le_not_ge]
  le_refl x := by cases x <;> simp [le_def]
  le_trans x y z := by cases x <;> cases y <;> cases z <;> simp [le_def]; simpa using le_trans

instance partialOrder [PartialOrder α] : PartialOrder (WithBot α) where
  le_antisymm x y := by cases x <;> cases y <;> simp [le_def]; simpa using le_antisymm

section Preorder

variable [Preorder α] [Preorder β] {x y : WithBot α}

theorem coe_strictMono : StrictMono (fun (a : α) => (a : WithBot α)) := fun _ _ => coe_lt_coe.2

theorem coe_mono : Monotone (fun (a : α) => (a : WithBot α)) := fun _ _ => coe_le_coe.2

theorem monotone_iff {f : WithBot α → β} :
    Monotone f ↔ Monotone (fun a ↦ f a : α → β) ∧ ∀ x : α, f ⊥ ≤ f x :=
  ⟨fun h ↦ ⟨h.comp WithBot.coe_mono, fun _ ↦ h bot_le⟩, fun h ↦
    WithBot.forall.2
      ⟨WithBot.forall.2 ⟨fun _ => le_rfl, fun x _ => h.2 x⟩, fun _ =>
        WithBot.forall.2 ⟨fun h => (not_coe_le_bot _ h).elim,
          fun _ hle => h.1 (coe_le_coe.1 hle)⟩⟩⟩

@[simp]
theorem monotone_map_iff {f : α → β} : Monotone (WithBot.map f) ↔ Monotone f :=
  monotone_iff.trans <| by simp [Monotone]

alias ⟨_, _root_.Monotone.withBot_map⟩ := monotone_map_iff

theorem strictMono_iff {f : WithBot α → β} :
    StrictMono f ↔ StrictMono (fun a => f a : α → β) ∧ ∀ x : α, f ⊥ < f x :=
  ⟨fun h => ⟨h.comp WithBot.coe_strictMono, fun _ => h (bot_lt_coe _)⟩, fun h =>
    WithBot.forall.2
      ⟨WithBot.forall.2 ⟨flip absurd (lt_irrefl _), fun x _ => h.2 x⟩, fun _ =>
        WithBot.forall.2 ⟨fun h => (not_lt_bot h).elim, fun _ hle => h.1 (coe_lt_coe.1 hle)⟩⟩⟩

theorem strictAnti_iff {f : WithBot α → β} :
    StrictAnti f ↔ StrictAnti (fun a ↦ f a : α → β) ∧ ∀ x : α, f x < f ⊥ :=
  strictMono_iff (β := βᵒᵈ)

@[simp]
theorem strictMono_map_iff {f : α → β} :
    StrictMono (WithBot.map f) ↔ StrictMono f :=
  strictMono_iff.trans <| by simp [StrictMono, bot_lt_coe]

alias ⟨_, _root_.StrictMono.withBot_map⟩ := strictMono_map_iff

lemma map_le_iff (f : α → β) (mono_iff : ∀ {a b}, f a ≤ f b ↔ a ≤ b) :
    x.map f ≤ y.map f ↔ x ≤ y := by cases x <;> cases y <;> simp [mono_iff]

theorem le_coe_unbotD (x : WithBot α) (b : α) : x ≤ x.unbotD b := by cases x <;> simp

@[deprecated (since := "2025-02-06")]
alias le_coe_unbot' := le_coe_unbotD

@[simp]
theorem lt_coe_bot [OrderBot α] : x < (⊥ : α) ↔ x = ⊥ := by cases x <;> simp

lemma eq_bot_iff_forall_lt : x = ⊥ ↔ ∀ b : α, x < b := by
  cases x <;> simp; simpa using ⟨_, lt_irrefl _⟩

lemma eq_bot_iff_forall_le [NoBotOrder α] : x = ⊥ ↔ ∀ b : α, x ≤ b := by
  refine ⟨by simp +contextual, fun h ↦ (x.eq_bot_iff_forall_ne).2 fun y => ?_⟩
  rintro rfl
  exact not_isBot y fun z => coe_le_coe.1 (h z)

@[deprecated (since := "2025-03-19")] alias forall_lt_iff_eq_bot := eq_bot_iff_forall_lt
@[deprecated (since := "2025-03-19")] alias forall_le_iff_eq_bot := eq_bot_iff_forall_le

lemma forall_le_coe_iff_le [NoBotOrder α] : (∀ a : α, y ≤ a → x ≤ a) ↔ x ≤ y := by
  obtain _ | y := y
  · simp [WithBot.none_eq_bot, eq_bot_iff_forall_le]
  · exact ⟨fun h ↦ h _ le_rfl, fun hmn a ham ↦ hmn.trans ham⟩

end Preorder

section PartialOrder
variable [PartialOrder α] [NoBotOrder α] {x y : WithBot α}

lemma eq_of_forall_le_coe_iff (h : ∀ a : α, x ≤ a ↔ y ≤ a) : x = y :=
  le_antisymm (forall_le_coe_iff_le.mp fun a ↦ (h a).2) (forall_le_coe_iff_le.mp fun a ↦ (h a).1)

end PartialOrder

instance semilatticeSup [SemilatticeSup α] : SemilatticeSup (WithBot α) where
  sup
    -- note this is `Option.merge`, but with the right defeq when unfolding
    | ⊥, ⊥ => ⊥
    | (a : α), ⊥ => a
    | ⊥, (b : α) => b
    | (a : α), (b : α) => ↑(a ⊔ b)
  le_sup_left x y := by cases x <;> cases y <;> simp
  le_sup_right x y := by cases x <;> cases y <;> simp
  sup_le x y z := by cases x <;> cases y <;> cases z <;> simp; simpa using sup_le

theorem coe_sup [SemilatticeSup α] (a b : α) : ((a ⊔ b : α) : WithBot α) = (a : WithBot α) ⊔ b :=
  rfl

instance semilatticeInf [SemilatticeInf α] : SemilatticeInf (WithBot α) where
  inf := .map₂ (· ⊓ ·)
  inf_le_left x y := by cases x <;> cases y <;> simp
  inf_le_right x y := by cases x <;> cases y <;> simp
  le_inf x y z := by cases x <;> cases y <;> cases z <;> simp; simpa using le_inf

theorem coe_inf [SemilatticeInf α] (a b : α) : ((a ⊓ b : α) : WithBot α) = (a : WithBot α) ⊓ b :=
  rfl

instance lattice [Lattice α] : Lattice (WithBot α) :=
  { WithBot.semilatticeSup, WithBot.semilatticeInf with }

instance distribLattice [DistribLattice α] : DistribLattice (WithBot α) where
  le_sup_inf x y z := by
    cases x <;> cases y <;> cases z <;> simp [← coe_inf, ← coe_sup]
    simpa [← coe_inf, ← coe_sup] using le_sup_inf

instance decidableEq [DecidableEq α] : DecidableEq (WithBot α) :=
  inferInstanceAs <| DecidableEq (Option α)

instance decidableLE [LE α] [DecidableLE α] : DecidableLE (WithBot α)
  | ⊥, _ => isTrue <| by simp
  | (a : α), ⊥ => isFalse <| by simp
  | (a : α), (b : α) => decidable_of_iff' _ coe_le_coe

instance decidableLT [LT α] [DecidableLT α] : DecidableLT (WithBot α)
  | _, ⊥ => isFalse <| by simp
  | ⊥, (a : α) => isTrue <| by simp
  | (a : α), (b : α) => decidable_of_iff' _ coe_lt_coe

instance isTotal_le [LE α] [IsTotal α (· ≤ ·)] : IsTotal (WithBot α) (· ≤ ·) where
  total x y := by cases x <;> cases y <;> simp; simpa using IsTotal.total ..

section LinearOrder
variable [LinearOrder α] {x y : WithBot α}

instance linearOrder : LinearOrder (WithBot α) := Lattice.toLinearOrder _

@[simp, norm_cast] lemma coe_min (a b : α) : ↑(min a b) = min (a : WithBot α) b := rfl
@[simp, norm_cast] lemma coe_max (a b : α) : ↑(max a b) = max (a : WithBot α) b := rfl

variable [DenselyOrdered α] [NoMinOrder α]

lemma le_of_forall_lt_iff_le : (∀ z : α, x < z → y ≤ z) ↔ y ≤ x := by
  cases x <;> cases y <;> simp [exists_lt, forall_gt_imp_ge_iff_le_of_dense]

lemma ge_of_forall_gt_iff_ge : (∀ z : α, z < x → z ≤ y) ↔ x ≤ y := by
  cases x <;> cases y <;> simp [exists_lt, forall_lt_imp_le_iff_le_of_dense]

end LinearOrder

instance instWellFoundedLT [LT α] [WellFoundedLT α] : WellFoundedLT (WithBot α) where
  wf := .intro fun
  | ⊥ => ⟨_, by simp⟩
  | (a : α) => (wellFounded_lt.1 a).rec fun _ _ ih ↦ .intro _ fun
    | ⊥, _ => ⟨_, by simp⟩
    | (b : α), hlt => ih _ (coe_lt_coe.1 hlt)

instance _root_.WithBot.instWellFoundedGT [LT α] [WellFoundedGT α] : WellFoundedGT (WithBot α) where
  wf :=
  have acc_some (a : α) : Acc ((· > ·) : WithBot α → WithBot α → Prop) a :=
    (wellFounded_gt.1 a).rec fun _ _ ih =>
      .intro _ fun
        | (b : α), hlt => ih _ (coe_lt_coe.1 hlt)
  .intro fun
    | (a : α) => acc_some a
    | ⊥ => .intro _ fun | (b : α), _ => acc_some b

lemma denselyOrdered_iff [LT α] [NoMinOrder α] :
    DenselyOrdered (WithBot α) ↔ DenselyOrdered α := by
  constructor <;> intro h <;> constructor
  · intro a b hab
    obtain ⟨c, hc⟩ := exists_between (WithBot.coe_lt_coe.mpr hab)
    induction c with
    | bot => simp at hc
    | coe c => exact ⟨c, by simpa using hc⟩
  · simpa [WithBot.exists, WithBot.forall, exists_lt] using DenselyOrdered.dense

instance denselyOrdered [LT α] [DenselyOrdered α] [NoMinOrder α] : DenselyOrdered (WithBot α) :=
  denselyOrdered_iff.mpr inferInstance

theorem lt_iff_exists_coe_btwn [Preorder α] [DenselyOrdered α] [NoMinOrder α] {a b : WithBot α} :
    a < b ↔ ∃ x : α, a < ↑x ∧ ↑x < b :=
  ⟨fun h =>
    let ⟨_, hy⟩ := exists_between h
    let ⟨x, hx⟩ := lt_iff_exists_coe.1 hy.1
    ⟨x, hx.1 ▸ hy⟩,
    fun ⟨_, hx⟩ => lt_trans hx.1 hx.2⟩

instance noTopOrder [LE α] [NoTopOrder α] [Nonempty α] : NoTopOrder (WithBot α) where
  exists_not_le := fun
    | ⊥ => ‹Nonempty α›.elim fun a ↦ ⟨a, by simp⟩
    | (a : α) => let ⟨b, hba⟩ := exists_not_le a; ⟨b, mod_cast hba⟩

instance noMaxOrder [LT α] [NoMaxOrder α] [Nonempty α] : NoMaxOrder (WithBot α) where
  exists_gt := fun
    | ⊥ => ‹Nonempty α›.elim fun a ↦ ⟨a, by simp⟩
    | (a : α) => let ⟨b, hba⟩ := exists_gt a; ⟨b, mod_cast hba⟩

end WithBot

namespace WithTop

variable {a b : α}

-- instance nontrivial [Nonempty α] : Nontrivial (WithTop α) :=
--   Option.nontrivial

open Function

-- theorem coe_injective : Injective ((↑) : α → WithTop α) :=
--   Option.some_injective _

-- @[norm_cast]
-- theorem coe_inj : (a : WithTop α) = b ↔ a = b :=
--   Option.some_inj

-- protected theorem «forall» {p : WithTop α → Prop} : (∀ x, p x) ↔ p ⊤ ∧ ∀ x : α, p x :=
--   Option.forall

-- protected theorem «exists» {p : WithTop α → Prop} : (∃ x, p x) ↔ p ⊤ ∨ ∃ x : α, p x :=
--   Option.exists

-- theorem none_eq_top : (none : WithTop α) = (⊤ : WithTop α) :=
--   rfl

-- theorem some_eq_coe (a : α) : (Option.some a : WithTop α) = (↑a : WithTop α) :=
--   rfl

-- @[simp]
-- theorem top_ne_coe : ⊤ ≠ (a : WithTop α) :=
--   nofun

-- @[simp]
-- theorem coe_ne_top : (a : WithTop α) ≠ ⊤ :=
--   nofun

/-- `WithTop.toDual` is the equivalence sending `⊤` to `⊥` and any `a : α` to `toDual a : αᵒᵈ`.
See `WithTop.toDualBotEquiv` for the related order-iso.
-/
protected def toDual : WithTop α ≃ WithBot αᵒᵈ :=
  Equiv.refl _

/-- `WithTop.ofDual` is the equivalence sending `⊤` to `⊥` and any `a : αᵒᵈ` to `ofDual a : α`.
See `WithTop.toDualBotEquiv` for the related order-iso.
-/
protected def ofDual : WithTop αᵒᵈ ≃ WithBot α :=
  Equiv.refl _

/-- `WithBot.toDual` is the equivalence sending `⊥` to `⊤` and any `a : α` to `toDual a : αᵒᵈ`.
See `WithBot.toDual_top_equiv` for the related order-iso.
-/
protected def _root_.WithBot.toDual : WithBot α ≃ WithTop αᵒᵈ :=
  Equiv.refl _

/-- `WithBot.ofDual` is the equivalence sending `⊥` to `⊤` and any `a : αᵒᵈ` to `ofDual a : α`.
See `WithBot.ofDual_top_equiv` for the related order-iso.
-/
protected def _root_.WithBot.ofDual : WithBot αᵒᵈ ≃ WithTop α :=
  Equiv.refl _

-- theorem impl_toDual_le_iff [LE α] {a : WithTop α} {b : WithBot αᵒᵈ} :
--     WithTop.le_impl (WithTop.toDual a) b ↔ WithBot.le_impl (WithBot.ofDual b) a :=
--   Iff.rfl

@[simp]
theorem toDual_symm_apply (a : WithBot αᵒᵈ) : WithTop.toDual.symm a = WithBot.ofDual a :=
  rfl

@[simp]
theorem ofDual_symm_apply (a : WithBot α) : WithTop.ofDual.symm a = WithBot.toDual a :=
  rfl

@[simp]
theorem toDual_apply_top : WithTop.toDual (⊤ : WithTop α) = ⊥ :=
  rfl

@[simp]
theorem ofDual_apply_top : WithTop.ofDual (⊤ : WithTop α) = ⊥ :=
  rfl

open OrderDual

@[simp]
theorem toDual_apply_coe (a : α) : WithTop.toDual (a : WithTop α) = toDual a :=
  rfl

@[simp]
theorem ofDual_apply_coe (a : αᵒᵈ) : WithTop.ofDual (a : WithTop αᵒᵈ) = ofDual a :=
  rfl

@[deprecated (since := "2025-02-06")]
alias untop' := untopD

@[deprecated (since := "2025-02-06")]
alias untop'_top := untopD_top

@[deprecated (since := "2025-02-06")]
alias untop'_coe := untopD_coe

@[deprecated (since := "2025-02-06")]
alias untop'_eq_iff := untopD_eq_iff

@[deprecated (since := "2025-02-06")]
alias untop'_eq_self_iff := untopD_eq_self_iff

@[deprecated (since := "2025-02-06")]
alias untop'_eq_untop'_iff := untopD_eq_untopD_iff

<<<<<<< HEAD
=======
/-- Lift a map `f : α → β` to `WithTop α → WithTop β`. Implemented using `Option.map`. -/
def map (f : α → β) : WithTop α → WithTop β :=
  Option.map f

@[simp]
theorem map_top (f : α → β) : map f ⊤ = ⊤ :=
  rfl

@[simp]
theorem map_coe (f : α → β) (a : α) : map f a = f a :=
  rfl

@[simp]
lemma map_eq_top_iff {f : α → β} {a : WithTop α} :
    map f a = ⊤ ↔ a = ⊤ := Option.map_eq_none_iff

theorem map_eq_some_iff {f : α → β} {y : β} {v : WithTop α} :
    WithTop.map f v = .some y ↔ ∃ x, v = .some x ∧ f x = y := Option.map_eq_some_iff

theorem some_eq_map_iff {f : α → β} {y : β} {v : WithTop α} :
    .some y = WithTop.map f v ↔ ∃ x, v = .some x ∧ f x = y := by
  cases v <;> simp [eq_comm]

theorem map_comm {f₁ : α → β} {f₂ : α → γ} {g₁ : β → δ} {g₂ : γ → δ}
    (h : g₁ ∘ f₁ = g₂ ∘ f₂) (a : α) : map g₁ (map f₁ a) = map g₂ (map f₂ a) :=
  Option.map_comm h _

theorem map_injective {f : α → β} (Hf : Injective f) : Injective (WithTop.map f) :=
  Option.map_injective Hf

/-- The image of a binary function `f : α → β → γ` as a function
`WithTop α → WithTop β → WithTop γ`.

Mathematically this should be thought of as the image of the corresponding function `α × β → γ`. -/
def map₂ : (α → β → γ) → WithTop α → WithTop β → WithTop γ := Option.map₂

lemma map₂_coe_coe (f : α → β → γ) (a : α) (b : β) : map₂ f a b = f a b := rfl
@[simp] lemma map₂_top_left (f : α → β → γ) (b) : map₂ f ⊤ b = ⊤ := rfl
@[simp] lemma map₂_top_right (f : α → β → γ) (a) : map₂ f a ⊤ = ⊤ := by cases a <;> rfl
@[simp] lemma map₂_coe_left (f : α → β → γ) (a : α) (b) : map₂ f a b = b.map fun b ↦ f a b := rfl
@[simp] lemma map₂_coe_right (f : α → β → γ) (a) (b : β) : map₂ f a b = a.map (f · b) := by
  cases a <;> rfl

@[simp] lemma map₂_eq_top_iff {f : α → β → γ} {a : WithTop α} {b : WithTop β} :
    map₂ f a b = ⊤ ↔ a = ⊤ ∨ b = ⊤ := Option.map₂_eq_none_iff

>>>>>>> 44b0bba0
theorem map_toDual (f : αᵒᵈ → βᵒᵈ) (a : WithBot α) :
    map f (WithBot.toDual a) = a.map (toDual ∘ f) :=
  rfl

theorem map_ofDual (f : α → β) (a : WithBot αᵒᵈ) : map f (WithBot.ofDual a) = a.map (ofDual ∘ f) :=
  rfl

theorem toDual_map (f : α → β) (a : WithTop α) :
    WithTop.toDual (map f a) = WithBot.map (toDual ∘ f ∘ ofDual) (WithTop.toDual a) :=
  rfl

theorem ofDual_map (f : αᵒᵈ → βᵒᵈ) (a : WithTop αᵒᵈ) :
    WithTop.ofDual (map f a) = WithBot.map (ofDual ∘ f ∘ toDual) (WithTop.ofDual a) :=
  rfl

-- lemma ne_top_iff_exists {x : WithTop α} : x ≠ ⊤ ↔ ∃ a : α, ↑a = x := Option.ne_none_iff_exists

lemma eq_top_iff_forall_ne {x : WithTop α} : x = ⊤ ↔ ∀ a : α, ↑a ≠ x :=
  Option.eq_none_iff_forall_some_ne

@[deprecated (since := "2025-03-19")] alias forall_ne_iff_eq_top := eq_top_iff_forall_ne

section LE

variable [LE α] {x y : WithTop α}

lemma not_top_le_coe (a : α) : ¬ ⊤ ≤ (a : WithTop α) := by simp [le_def]

instance orderTop : OrderTop (WithTop α) where le_top := by simp [le_def]

instance orderBot [OrderBot α] : OrderBot (WithTop α) where bot_le x := by cases x <;> simp [le_def]

instance boundedOrder [OrderBot α] : BoundedOrder (WithTop α) :=
  { WithTop.orderTop, WithTop.orderBot with }

/-- There is a general version `top_le_iff`, but this lemma does not require a `PartialOrder`. -/
@[simp]
protected theorem top_le_iff : ∀ {a : WithTop α}, ⊤ ≤ a ↔ a = ⊤
  | (a : α) => by simp [not_top_le_coe _]
  | ⊤ => by simp

theorem le_coe : ∀ {o : Option α}, a ∈ o → (@LE.le (WithTop α) _ o b ↔ a ≤ b)
  | _, rfl => coe_le_coe

theorem le_coe_iff : x ≤ b ↔ ∃ a : α, x = a ∧ a ≤ b := by simp [le_def]
theorem coe_le_iff : ↑a ≤ x ↔ ∀ b : α, x = ↑b → a ≤ b := by simp [le_def]

protected theorem _root_.IsMin.withTop (h : IsMin a) : IsMin (a : WithTop α) :=
  fun x ↦ by cases x <;> simp; simpa using @h _

lemma untop_le_iff (hx : x ≠ ⊤) : untop x hx ≤ b ↔ x ≤ b := by lift x to α using id hx; simp
lemma le_untop_iff (hy : y ≠ ⊤) : a ≤ untop y hy ↔ a ≤ y := by lift y to α using id hy; simp
lemma le_untopD_iff (hy : y = ⊤ → a ≤ b) : a ≤ y.untopD b ↔ a ≤ y := by cases y <;> simp [hy]

@[deprecated (since := "2025-02-11")]
alias le_untop'_iff := le_untopD_iff

end LE

section LT

variable [LT α] {x y : WithTop α}

instance (priority := 10) lt : LT (WithTop α) :=
  ⟨fun o₁ o₂ : Option α => ∃ b ∈ o₁, ∀ a ∈ o₂, b < a⟩

lemma lt_def : x < y ↔ ∃ a : α, x = ↑a ∧ ∀ b : α, y = ↑b → a < b := .rfl

@[simp, norm_cast] lemma coe_lt_coe : (a : WithTop α) < b ↔ a < b := by simp [lt_def]
@[simp] lemma coe_lt_top (a : α) : (a : WithTop α) < ⊤ := by simp [lt_def]
@[simp] protected lemma not_top_lt (a : WithTop α) : ¬⊤ < a := by simp [lt_def]

lemma lt_iff_exists_coe : x < y ↔ ∃ a : α, x = a ∧ a < y := by cases x <;> simp

lemma coe_lt_iff : a < y ↔ ∀ b : α, y = b → a < b := by simp [lt_def]

/-- A version of `lt_top_iff_ne_top` for `WithTop` that only requires `LT α`, not
`PartialOrder α`. -/
protected lemma lt_top_iff_ne_top : x < ⊤ ↔ x ≠ ⊤ := by cases x <;> simp

lemma lt_untop_iff (hy : y ≠ ⊤) : a < y.untop hy ↔ a < y := by lift y to α using id hy; simp
lemma untop_lt_iff (hx : x ≠ ⊤) : x.untop hx < b ↔ x < b := by lift x to α using id hx; simp
lemma lt_untopD_iff (hy : y = ⊤ → a < b) : a < y.untopD b ↔ a < y := by cases y <;> simp [hy]

@[deprecated (since := "2025-02-11")]
alias lt_untop'_iff := lt_untopD_iff

end LT

instance preorder [Preorder α] : Preorder (WithTop α) where
  lt_iff_le_not_ge x y := by cases x <;> cases y <;> simp [lt_iff_le_not_ge]
  le_refl x := by cases x <;> simp [le_def]
  le_trans x y z := by cases x <;> cases y <;> cases z <;> simp [le_def]; simpa using le_trans

instance partialOrder [PartialOrder α] : PartialOrder (WithTop α) where
  le_antisymm x y := by cases x <;> cases y <;> simp [le_def]; simpa using le_antisymm

section Preorder

variable [Preorder α] [Preorder β] {x y : WithTop α}

theorem coe_strictMono : StrictMono (fun a : α => (a : WithTop α)) := fun _ _ => coe_lt_coe.2

theorem coe_mono : Monotone (fun a : α => (a : WithTop α)) := fun _ _ => coe_le_coe.2

theorem monotone_iff {f : WithTop α → β} :
    Monotone f ↔ Monotone (fun (a : α) => f a) ∧ ∀ x : α, f x ≤ f ⊤ :=
  ⟨fun h => ⟨h.comp WithTop.coe_mono, fun _ => h le_top⟩, fun h =>
    WithTop.forall.2
      ⟨WithTop.forall.2 ⟨fun _ => le_rfl, fun _ h => (not_top_le_coe _ h).elim⟩, fun x =>
        WithTop.forall.2 ⟨fun _ => h.2 x, fun _ hle => h.1 (coe_le_coe.1 hle)⟩⟩⟩

@[simp]
theorem monotone_map_iff {f : α → β} : Monotone (WithTop.map f) ↔ Monotone f :=
  monotone_iff.trans <| by simp [Monotone]

alias ⟨_, _root_.Monotone.withTop_map⟩ := monotone_map_iff

theorem strictMono_iff {f : WithTop α → β} :
    StrictMono f ↔ StrictMono (fun (a : α) => f a) ∧ ∀ x : α, f x < f ⊤ :=
  ⟨fun h => ⟨h.comp WithTop.coe_strictMono, fun _ => h (coe_lt_top _)⟩, fun h =>
    WithTop.forall.2
      ⟨WithTop.forall.2 ⟨flip absurd (lt_irrefl _), fun _ h => (not_top_lt h).elim⟩, fun x =>
        WithTop.forall.2 ⟨fun _ => h.2 x, fun _ hle => h.1 (coe_lt_coe.1 hle)⟩⟩⟩

theorem strictAnti_iff {f : WithTop α → β} :
    StrictAnti f ↔ StrictAnti (fun a ↦ f a : α → β) ∧ ∀ x : α, f ⊤ < f x :=
  strictMono_iff (β := βᵒᵈ)

@[simp]
theorem strictMono_map_iff {f : α → β} : StrictMono (WithTop.map f) ↔ StrictMono f :=
  strictMono_iff.trans <| by simp [StrictMono, coe_lt_top]

alias ⟨_, _root_.StrictMono.withTop_map⟩ := strictMono_map_iff

theorem map_le_iff (f : α → β) (mono_iff : ∀ {a b}, f a ≤ f b ↔ a ≤ b) :
    x.map f ≤ y.map f ↔ x ≤ y := by cases x <;> cases y <;> simp [mono_iff]

theorem coe_untopD_le (y : WithTop α) (a : α) : y.untopD a ≤ y :=  by cases y <;> simp

@[deprecated (since := "2025-02-11")]
alias coe_untop'_le := coe_untopD_le

@[simp]
theorem coe_top_lt [OrderTop α] : (⊤ : α) < x ↔ x = ⊤ := by cases x <;> simp

lemma eq_top_iff_forall_gt : y = ⊤ ↔ ∀ a : α, a < y := by
  cases y <;> simp; simpa using ⟨_, lt_irrefl _⟩

lemma eq_top_iff_forall_ge [NoTopOrder α] : y = ⊤ ↔ ∀ a : α, a ≤ y :=
  WithBot.eq_bot_iff_forall_le (α := αᵒᵈ)

@[deprecated (since := "2025-03-19")] alias forall_gt_iff_eq_top := eq_top_iff_forall_gt
@[deprecated (since := "2025-03-19")] alias forall_ge_iff_eq_top := eq_top_iff_forall_ge

lemma forall_coe_le_iff_le [NoTopOrder α] : (∀ a : α, a ≤ x → a ≤ y) ↔ x ≤ y :=
  WithBot.forall_le_coe_iff_le (α := αᵒᵈ)

end Preorder

section PartialOrder
variable [PartialOrder α] [NoTopOrder α] {x y : WithTop α}

lemma eq_of_forall_coe_le_iff (h : ∀ a : α, a ≤ x ↔ a ≤ y) : x = y :=
  WithBot.eq_of_forall_le_coe_iff (α := αᵒᵈ) h

end PartialOrder

instance semilatticeInf [SemilatticeInf α] : SemilatticeInf (WithTop α) where
  inf
    -- note this is `Option.merge`, but with the right defeq when unfolding
    | ⊤, ⊤ => ⊤
    | (a : α), ⊤ => a
    | ⊤, (b : α) => b
    | (a : α), (b : α) => ↑(a ⊓ b)
  inf_le_left x y := by cases x <;> cases y <;> simp
  inf_le_right x y := by cases x <;> cases y <;> simp
  le_inf x y z := by cases x <;> cases y <;> cases z <;> simp; simpa using le_inf

theorem coe_inf [SemilatticeInf α] (a b : α) : ((a ⊓ b : α) : WithTop α) = (a : WithTop α) ⊓ b :=
  rfl

instance semilatticeSup [SemilatticeSup α] : SemilatticeSup (WithTop α) where
  sup := .map₂ (· ⊔ ·)
  le_sup_left x y := by cases x <;> cases y <;> simp
  le_sup_right x y := by cases x <;> cases y <;> simp
  sup_le x y z := by cases x <;> cases y <;> cases z <;> simp; simpa using sup_le

theorem coe_sup [SemilatticeSup α] (a b : α) : ((a ⊔ b : α) : WithTop α) = (a : WithTop α) ⊔ b :=
  rfl

instance lattice [Lattice α] : Lattice (WithTop α) :=
  { WithTop.semilatticeSup, WithTop.semilatticeInf with }

instance distribLattice [DistribLattice α] : DistribLattice (WithTop α) where
  le_sup_inf x y z := by
    cases x <;> cases y <;> cases z <;> simp [← coe_inf, ← coe_sup]
    simpa [← coe_inf, ← coe_sup] using le_sup_inf

instance decidableEq [DecidableEq α] : DecidableEq (WithTop α) :=
  inferInstanceAs <| DecidableEq (Option α)

instance decidableLE [LE α] [DecidableLE α] : DecidableLE (WithTop α)
  | _, ⊤ => isTrue <| by simp
  | ⊤, (a : α) => isFalse <| by simp
  | (a : α), (b : α) => decidable_of_iff' _ coe_le_coe

instance decidableLT [LT α] [DecidableLT α] : DecidableLT (WithTop α)
  | ⊤, _ => isFalse <| by simp
  | (a : α), ⊤ => isTrue <| by simp
  | (a : α), (b : α) => decidable_of_iff' _ coe_lt_coe

instance isTotal_le [LE α] [IsTotal α (· ≤ ·)] : IsTotal (WithTop α) (· ≤ ·) where
  total x y := by cases x <;> cases y <;> simp; simpa using IsTotal.total ..

section LinearOrder
variable [LinearOrder α] {x y : WithTop α}

instance linearOrder [LinearOrder α] : LinearOrder (WithTop α) := Lattice.toLinearOrder _

@[simp, norm_cast] lemma coe_min (a b : α) : ↑(min a b) = min (a : WithTop α) b := rfl
@[simp, norm_cast] lemma coe_max (a b : α) : ↑(max a b) = max (a : WithTop α) b := rfl

variable [DenselyOrdered α] [NoMaxOrder α]

lemma le_of_forall_lt_iff_le : (∀ b : α, x < b → y ≤ b) ↔ y ≤ x := by
  cases x <;> cases y <;> simp [exists_gt, forall_gt_imp_ge_iff_le_of_dense]

lemma ge_of_forall_gt_iff_ge : (∀ a : α, a < x → a ≤ y) ↔ x ≤ y := by
  cases x <;> cases y <;> simp [exists_gt, forall_lt_imp_le_iff_le_of_dense]

end LinearOrder

instance instWellFoundedLT [LT α] [WellFoundedLT α] : WellFoundedLT (WithTop α) :=
  inferInstanceAs <| WellFoundedLT (WithBot αᵒᵈ)ᵒᵈ

instance instWellFoundedGT [LT α] [WellFoundedGT α] : WellFoundedGT (WithTop α) :=
  inferInstanceAs <| WellFoundedGT (WithBot αᵒᵈ)ᵒᵈ

instance trichotomous.lt [Preorder α] [IsTrichotomous α (· < ·)] :
    IsTrichotomous (WithTop α) (· < ·) where
  trichotomous x y := by cases x <;> cases y <;> simp [trichotomous]

instance IsWellOrder.lt [Preorder α] [IsWellOrder α (· < ·)] : IsWellOrder (WithTop α) (· < ·) where

instance trichotomous.gt [Preorder α] [IsTrichotomous α (· > ·)] :
    IsTrichotomous (WithTop α) (· > ·) :=
  have : IsTrichotomous α (· < ·) := .swap _; .swap _

instance IsWellOrder.gt [Preorder α] [IsWellOrder α (· > ·)] : IsWellOrder (WithTop α) (· > ·) where

instance _root_.WithBot.trichotomous.lt [Preorder α] [h : IsTrichotomous α (· < ·)] :
    IsTrichotomous (WithBot α) (· < ·) where
  trichotomous x y := by cases x <;> cases y <;> simp [trichotomous]

instance _root_.WithBot.isWellOrder.lt [Preorder α] [IsWellOrder α (· < ·)] :
    IsWellOrder (WithBot α) (· < ·) where

instance _root_.WithBot.trichotomous.gt [Preorder α] [h : IsTrichotomous α (· > ·)] :
    IsTrichotomous (WithBot α) (· > ·) where
  trichotomous x y := by cases x <;> cases y <;> simp; simpa using trichotomous_of (· > ·) ..

instance _root_.WithBot.isWellOrder.gt [Preorder α] [h : IsWellOrder α (· > ·)] :
    IsWellOrder (WithBot α) (· > ·) where
  trichotomous x y := by cases x <;> cases y <;> simp; simpa using trichotomous_of (· > ·) ..

lemma denselyOrdered_iff [LT α] [NoMaxOrder α] :
    DenselyOrdered (WithTop α) ↔ DenselyOrdered α := by
  rw [← denselyOrdered_orderDual, iff_comm, ← denselyOrdered_orderDual]
  exact WithBot.denselyOrdered_iff.symm

instance [LT α] [DenselyOrdered α] [NoMaxOrder α] : DenselyOrdered (WithTop α) :=
  denselyOrdered_iff.mpr inferInstance

theorem lt_iff_exists_coe_btwn [Preorder α] [DenselyOrdered α] [NoMaxOrder α] {a b : WithTop α} :
    a < b ↔ ∃ x : α, a < ↑x ∧ ↑x < b :=
  ⟨fun h =>
    let ⟨_, hy⟩ := exists_between h
    let ⟨x, hx⟩ := lt_iff_exists_coe.1 hy.2
    ⟨x, hx.1 ▸ hy⟩,
    fun ⟨_, hx⟩ => lt_trans hx.1 hx.2⟩

instance noBotOrder [LE α] [NoBotOrder α] [Nonempty α] : NoBotOrder (WithTop α) where
  exists_not_ge := fun
    | ⊤ => ‹Nonempty α›.elim fun a ↦ ⟨a, by simp⟩
    | (a : α) => let ⟨b, hba⟩ := exists_not_ge a; ⟨b, mod_cast hba⟩

instance noMinOrder [LT α] [NoMinOrder α] [Nonempty α] : NoMinOrder (WithTop α) where
  exists_lt := fun
    | ⊤ => ‹Nonempty α›.elim fun a ↦ ⟨a, by simp⟩
    | (a : α) => let ⟨b, hab⟩ := exists_lt a; ⟨b, mod_cast hab⟩

end WithTop

section WithBotWithTop

lemma WithBot.eq_top_iff_forall_ge [Preorder α] [Nonempty α] [NoTopOrder α]
    {x : WithBot (WithTop α)} : x = ⊤ ↔ ∀ a : α, a ≤ x := by
  refine ⟨by aesop, fun H ↦ ?_⟩
  induction x
  · simp at H
  · simpa [WithTop.eq_top_iff_forall_ge] using H

end WithBotWithTop

/-! ### `(WithBot α)ᵒᵈ ≃ WithTop αᵒᵈ`, `(WithTop α)ᵒᵈ ≃ WithBot αᵒᵈ` -/

open OrderDual

namespace WithBot

@[simp]
lemma toDual_symm_apply (a : WithTop αᵒᵈ) : WithBot.toDual.symm a = WithTop.ofDual a :=
  rfl

@[simp]
lemma ofDual_symm_apply (a : WithTop α) : WithBot.ofDual.symm a = WithTop.toDual a :=
  rfl

@[simp] lemma toDual_apply_bot : WithBot.toDual (⊥ : WithBot α) = ⊤ := rfl
@[simp] lemma ofDual_apply_bot : WithBot.ofDual (⊥ : WithBot α) = ⊤ := rfl

@[simp] lemma toDual_apply_coe (a : α) : WithBot.toDual (a : WithBot α) = toDual a := rfl
@[simp] lemma ofDual_apply_coe (a : αᵒᵈ) : WithBot.ofDual (a : WithBot αᵒᵈ) = ofDual a := rfl

lemma map_toDual (f : αᵒᵈ → βᵒᵈ) (a : WithTop α) :
    WithBot.map f (WithTop.toDual a) = a.map (toDual ∘ f) := rfl

lemma map_ofDual (f : α → β) (a : WithTop αᵒᵈ) :
    WithBot.map f (WithTop.ofDual a) = a.map (ofDual ∘ f) := rfl

lemma toDual_map (f : α → β) (a : WithBot α) :
    WithBot.toDual (WithBot.map f a) = map (toDual ∘ f ∘ ofDual) (WithBot.toDual a) := rfl

lemma ofDual_map (f : αᵒᵈ → βᵒᵈ) (a : WithBot αᵒᵈ) :
    WithBot.ofDual (WithBot.map f a) = map (ofDual ∘ f ∘ toDual) (WithBot.ofDual a) := rfl

end WithBot

section LE
variable [LE α]

lemma WithBot.toDual_le_iff {x : WithBot α} {y : WithTop αᵒᵈ} :
    x.toDual ≤ y ↔ WithTop.ofDual y ≤ x := by
  cases x <;> cases y <;> simp [toDual_le]

lemma WithBot.le_toDual_iff {x : WithTop αᵒᵈ} {y : WithBot α} :
    x ≤ WithBot.toDual y ↔ y ≤ WithTop.ofDual x := by cases x <;> cases y <;> simp [le_toDual]

@[simp]
lemma WithBot.toDual_le_toDual_iff {x y : WithBot α} : x.toDual ≤ y.toDual ↔ y ≤ x := by
  cases x <;> cases y <;> simp

lemma WithBot.ofDual_le_iff {x : WithBot αᵒᵈ} {y : WithTop α} :
    WithBot.ofDual x ≤ y ↔ y.toDual ≤ x := by cases x <;> cases y <;> simp [toDual_le]

lemma WithBot.le_ofDual_iff {x : WithTop α} {y : WithBot αᵒᵈ} :
    x ≤ WithBot.ofDual y ↔ y ≤ x.toDual := by cases x <;> cases y <;> simp [le_toDual]

@[simp]
lemma WithBot.ofDual_le_ofDual_iff {x y : WithBot αᵒᵈ} :
    WithBot.ofDual x ≤ WithBot.ofDual y ↔ y ≤ x := by cases x <;> cases y <;> simp

lemma WithTop.toDual_le_iff {x : WithTop α} {y : WithBot αᵒᵈ} :
    x.toDual ≤ y ↔ WithBot.ofDual y ≤ x := by cases x <;> cases y <;> simp [toDual_le]

lemma WithTop.le_toDual_iff {x : WithBot αᵒᵈ} {y : WithTop α} :
    x ≤ WithTop.toDual y ↔ y ≤ WithBot.ofDual x := by cases x <;> cases y <;> simp [le_toDual]

@[simp]
lemma WithTop.toDual_le_toDual_iff {x y : WithTop α} : x.toDual ≤ y.toDual ↔ y ≤ x := by
  cases x <;> cases y <;> simp [le_toDual]

lemma WithTop.ofDual_le_iff {x : WithTop αᵒᵈ} {y : WithBot α} :
    WithTop.ofDual x ≤ y ↔ y.toDual ≤ x := by cases x <;> cases y <;> simp [toDual_le]

lemma WithTop.le_ofDual_iff {x : WithBot α} {y : WithTop αᵒᵈ} :
    x ≤ WithTop.ofDual y ↔ y ≤ x.toDual := by cases x <;> cases y <;> simp [le_toDual]

@[simp]
lemma WithTop.ofDual_le_ofDual_iff {x y : WithTop αᵒᵈ} :
    WithTop.ofDual x ≤ WithTop.ofDual y ↔ y ≤ x :=  by cases x <;> cases y <;> simp

end LE

section LT
variable [LT α]

lemma WithBot.toDual_lt_iff {x : WithBot α} {y : WithTop αᵒᵈ} :
    x.toDual < y ↔ WithTop.ofDual y < x := by cases x <;> cases y <;> simp [toDual_lt]

lemma WithBot.lt_toDual_iff {x : WithTop αᵒᵈ} {y : WithBot α} :
    x < y.toDual ↔ y < WithTop.ofDual x := by cases x <;> cases y <;> simp [lt_toDual]

@[simp]
lemma WithBot.toDual_lt_toDual_iff {x y : WithBot α} : x.toDual < y.toDual ↔ y < x := by
  cases x <;> cases y <;> simp

lemma WithBot.ofDual_lt_iff {x : WithBot αᵒᵈ} {y : WithTop α} :
    WithBot.ofDual x < y ↔ y.toDual < x := by cases x <;> cases y <;> simp [toDual_lt]

lemma WithBot.lt_ofDual_iff {x : WithTop α} {y : WithBot αᵒᵈ} :
    x < WithBot.ofDual y ↔ y < x.toDual := by cases x <;> cases y <;> simp [lt_toDual]

@[simp]
lemma WithBot.ofDual_lt_ofDual_iff {x y : WithBot αᵒᵈ} :
    WithBot.ofDual x < WithBot.ofDual y ↔ y < x := by cases x <;> cases y <;> simp

lemma WithTop.toDual_lt_iff {x : WithTop α} {y : WithBot αᵒᵈ} :
    WithTop.toDual x < y ↔ WithBot.ofDual y < x := by cases x <;> cases y <;> simp [toDual_lt]

lemma WithTop.lt_toDual_iff {x : WithBot αᵒᵈ} {y : WithTop α} :
    x < WithTop.toDual y ↔ y < WithBot.ofDual x := by cases x <;> cases y <;> simp [lt_toDual]

@[simp]
lemma WithTop.toDual_lt_toDual_iff {x y : WithTop α} :
    WithTop.toDual x < WithTop.toDual y ↔ y < x := by cases x <;> cases y <;> simp

lemma WithTop.ofDual_lt_iff {x : WithTop αᵒᵈ} {y : WithBot α} :
    WithTop.ofDual x < y ↔ WithBot.toDual y < x := by cases x <;> cases y <;> simp [toDual_lt]

lemma WithTop.lt_ofDual_iff {x : WithBot α} {y : WithTop αᵒᵈ} :
    x < WithTop.ofDual y ↔ y < WithBot.toDual x := by cases x <;> cases y <;> simp [lt_toDual]

@[simp]
lemma WithTop.ofDual_lt_ofDual_iff {x y : WithTop αᵒᵈ} :
    WithTop.ofDual x < WithTop.ofDual y ↔ y < x := by cases x <;> cases y <;> simp

end LT<|MERGE_RESOLUTION|>--- conflicted
+++ resolved
@@ -147,6 +147,7 @@
     map g₁ (map f₁ a) = map g₂ (map f₂ a) :=
   Option.map_comm h _
 
+@[to_dual]
 theorem map_injective {f : α → β} (Hf : Injective f) : Injective (WithBot.map f) :=
   Option.map_injective Hf
 
@@ -621,55 +622,6 @@
 @[deprecated (since := "2025-02-06")]
 alias untop'_eq_untop'_iff := untopD_eq_untopD_iff
 
-<<<<<<< HEAD
-=======
-/-- Lift a map `f : α → β` to `WithTop α → WithTop β`. Implemented using `Option.map`. -/
-def map (f : α → β) : WithTop α → WithTop β :=
-  Option.map f
-
-@[simp]
-theorem map_top (f : α → β) : map f ⊤ = ⊤ :=
-  rfl
-
-@[simp]
-theorem map_coe (f : α → β) (a : α) : map f a = f a :=
-  rfl
-
-@[simp]
-lemma map_eq_top_iff {f : α → β} {a : WithTop α} :
-    map f a = ⊤ ↔ a = ⊤ := Option.map_eq_none_iff
-
-theorem map_eq_some_iff {f : α → β} {y : β} {v : WithTop α} :
-    WithTop.map f v = .some y ↔ ∃ x, v = .some x ∧ f x = y := Option.map_eq_some_iff
-
-theorem some_eq_map_iff {f : α → β} {y : β} {v : WithTop α} :
-    .some y = WithTop.map f v ↔ ∃ x, v = .some x ∧ f x = y := by
-  cases v <;> simp [eq_comm]
-
-theorem map_comm {f₁ : α → β} {f₂ : α → γ} {g₁ : β → δ} {g₂ : γ → δ}
-    (h : g₁ ∘ f₁ = g₂ ∘ f₂) (a : α) : map g₁ (map f₁ a) = map g₂ (map f₂ a) :=
-  Option.map_comm h _
-
-theorem map_injective {f : α → β} (Hf : Injective f) : Injective (WithTop.map f) :=
-  Option.map_injective Hf
-
-/-- The image of a binary function `f : α → β → γ` as a function
-`WithTop α → WithTop β → WithTop γ`.
-
-Mathematically this should be thought of as the image of the corresponding function `α × β → γ`. -/
-def map₂ : (α → β → γ) → WithTop α → WithTop β → WithTop γ := Option.map₂
-
-lemma map₂_coe_coe (f : α → β → γ) (a : α) (b : β) : map₂ f a b = f a b := rfl
-@[simp] lemma map₂_top_left (f : α → β → γ) (b) : map₂ f ⊤ b = ⊤ := rfl
-@[simp] lemma map₂_top_right (f : α → β → γ) (a) : map₂ f a ⊤ = ⊤ := by cases a <;> rfl
-@[simp] lemma map₂_coe_left (f : α → β → γ) (a : α) (b) : map₂ f a b = b.map fun b ↦ f a b := rfl
-@[simp] lemma map₂_coe_right (f : α → β → γ) (a) (b : β) : map₂ f a b = a.map (f · b) := by
-  cases a <;> rfl
-
-@[simp] lemma map₂_eq_top_iff {f : α → β → γ} {a : WithTop α} {b : WithTop β} :
-    map₂ f a b = ⊤ ↔ a = ⊤ ∨ b = ⊤ := Option.map₂_eq_none_iff
-
->>>>>>> 44b0bba0
 theorem map_toDual (f : αᵒᵈ → βᵒᵈ) (a : WithBot α) :
     map f (WithBot.toDual a) = a.map (toDual ∘ f) :=
   rfl
