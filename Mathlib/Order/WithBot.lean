/-
Copyright (c) 2017 Johannes Hölzl. All rights reserved.
Released under Apache 2.0 license as described in the file LICENSE.
Authors: Johannes Hölzl
-/
module

public import Mathlib.Logic.Nontrivial.Basic
public import Mathlib.Order.TypeTags
public import Mathlib.Data.Option.NAry
public import Mathlib.Tactic.Contrapose
public import Mathlib.Tactic.Lift
public import Mathlib.Data.Option.Basic
public import Mathlib.Order.Lattice
public import Mathlib.Order.BoundedOrder.Basic

/-!
# `WithBot`, `WithTop`

Adding a `bot` or a `top` to an order.

## Main declarations

* `With<Top/Bot> α`: Equips `Option α` with the order on `α` plus `none` as the top/bottom element.

-/

@[expose] public section

variable {α β γ δ : Type*}

namespace WithBot

variable {a b : α}

@[to_dual]
instance nontrivial [Nonempty α] : Nontrivial (WithBot α) :=
  Option.nontrivial

@[to_dual]
instance [IsEmpty α] : Unique (WithBot α) := Option.instUniqueOfIsEmpty

open Function

@[to_dual]
theorem coe_injective : Injective ((↑) : α → WithBot α) :=
  Option.some_injective _

@[to_dual (attr := simp, norm_cast)]
theorem coe_inj : (a : WithBot α) = b ↔ a = b :=
  Option.some_inj

@[to_dual]
protected theorem «forall» {p : WithBot α → Prop} : (∀ x, p x) ↔ p ⊥ ∧ ∀ x : α, p x :=
  Option.forall

@[to_dual]
protected theorem «exists» {p : WithBot α → Prop} : (∃ x, p x) ↔ p ⊥ ∨ ∃ x : α, p x :=
  Option.exists

@[to_dual]
theorem none_eq_bot : (none : WithBot α) = (⊥ : WithBot α) :=
  rfl

@[to_dual]
theorem some_eq_coe (a : α) : (Option.some a : WithBot α) = (↑a : WithBot α) :=
  rfl

@[to_dual (attr := simp)]
theorem bot_ne_coe : ⊥ ≠ (a : WithBot α) :=
  nofun

@[to_dual (attr := simp)]
theorem coe_ne_bot : (a : WithBot α) ≠ ⊥ :=
  nofun

/-- Specialization of `Option.getD` to values in `WithBot α` that respects API boundaries. -/
@[to_dual
/-- Specialization of `Option.getD` to values in `WithTop α` that respects API boundaries. -/]
def unbotD (d : α) (x : WithBot α) : α :=
  recBotCoe d id x

@[to_dual (attr := simp)]
theorem unbotD_bot {α} (d : α) : unbotD d ⊥ = d :=
  rfl

@[to_dual (attr := simp)]
theorem unbotD_coe {α} (d x : α) : unbotD d x = x :=
  rfl

@[to_dual]
theorem coe_eq_coe : (a : WithBot α) = b ↔ a = b := coe_inj

@[to_dual]
theorem unbotD_eq_iff {d y : α} {x : WithBot α} : unbotD d x = y ↔ x = y ∨ x = ⊥ ∧ y = d := by
  induction x <;> simp [@eq_comm _ d]

@[to_dual (attr := simp)]
theorem unbotD_eq_self_iff {d : α} {x : WithBot α} : unbotD d x = d ↔ x = d ∨ x = ⊥ := by
  simp [unbotD_eq_iff]

@[to_dual]
theorem unbotD_eq_unbotD_iff {d : α} {x y : WithBot α} :
    unbotD d x = unbotD d y ↔ x = y ∨ x = d ∧ y = ⊥ ∨ x = ⊥ ∧ y = d := by
  induction y <;> simp [unbotD_eq_iff, or_comm]

/-- Lift a map `f : α → β` to `WithBot α → WithBot β`. Implemented using `Option.map`. -/
@[to_dual
/-- Lift a map `f : α → β` to `WithTop α → WithTop β`. Implemented using `Option.map`. -/]
def map (f : α → β) : WithBot α → WithBot β :=
  Option.map f

@[to_dual (attr := simp)]
theorem map_bot (f : α → β) : map f ⊥ = ⊥ :=
  rfl

@[to_dual (attr := simp)]
theorem map_coe (f : α → β) (a : α) : map f a = f a :=
  rfl

@[to_dual (attr := simp)]
lemma map_eq_bot_iff {f : α → β} {a : WithBot α} :
    map f a = ⊥ ↔ a = ⊥ := Option.map_eq_none_iff

@[to_dual]
theorem map_eq_some_iff {f : α → β} {y : β} {v : WithBot α} :
    WithBot.map f v = .some y ↔ ∃ x, v = .some x ∧ f x = y := Option.map_eq_some_iff

@[to_dual]
theorem some_eq_map_iff {f : α → β} {y : β} {v : WithBot α} :
    .some y = WithBot.map f v ↔ ∃ x, v = .some x ∧ f x = y := by
  cases v <;> simp [eq_comm]

@[to_dual]
theorem map_id : map (id : α → α) = id :=
  Option.map_id

@[to_dual (attr := simp)]
theorem map_map (h : β → γ) (g : α → β) (a : WithBot α) : map h (map g a) = map (h ∘ g) a :=
  Option.map_map h g a

@[to_dual]
theorem comp_map (h : β → γ) (g : α → β) (x : WithBot α) : x.map (h ∘ g) = (x.map g).map h :=
  (map_map ..).symm

@[to_dual (attr := simp)]
theorem map_comp_map (f : α → β) (g : β → γ) :
    WithBot.map g ∘ WithBot.map f = WithBot.map (g ∘ f) :=
  Option.map_comp_map f g

@[to_dual]
theorem map_comm {f₁ : α → β} {f₂ : α → γ} {g₁ : β → δ} {g₂ : γ → δ}
    (h : g₁ ∘ f₁ = g₂ ∘ f₂) (a : α) :
    map g₁ (map f₁ a) = map g₂ (map f₂ a) :=
  Option.map_comm h _

@[to_dual]
theorem map_injective {f : α → β} (Hf : Injective f) : Injective (WithBot.map f) :=
  Option.map_injective Hf

/-- The image of a binary function `f : α → β → γ` as a function
`WithBot α → WithBot β → WithBot γ`.

Mathematically this should be thought of as the image of the corresponding function `α × β → γ`. -/
@[to_dual
/-- The image of a binary function `f : α → β → γ` as a function
`WithTop α → WithTop β → WithTop γ`.

Mathematically this should be thought of as the image of the corresponding function `α × β → γ`. -/]
def map₂ : (α → β → γ) → WithBot α → WithBot β → WithBot γ := Option.map₂

@[to_dual] lemma map₂_coe_coe (f : α → β → γ) (a : α) (b : β) : map₂ f a b = f a b := rfl

@[to_dual (attr := simp)]
lemma map₂_bot_left (f : α → β → γ) (b) : map₂ f ⊥ b = ⊥ := rfl
@[to_dual (attr := simp)]
lemma map₂_bot_right (f : α → β → γ) (a) : map₂ f a ⊥ = ⊥ := by cases a <;> rfl

@[to_dual (attr := simp)]
lemma map₂_coe_left (f : α → β → γ) (a : α) (b) : map₂ f a b = b.map fun b ↦ f a b := rfl
@[to_dual (attr := simp)]
lemma map₂_coe_right (f : α → β → γ) (a) (b : β) : map₂ f a b = a.map (f · b) := by cases a <;> rfl

@[to_dual (attr := simp)]
lemma map₂_eq_bot_iff {f : α → β → γ} {a : WithBot α} {b : WithBot β} :
    map₂ f a b = ⊥ ↔ a = ⊥ ∨ b = ⊥ := Option.map₂_eq_none_iff

@[to_dual]
lemma ne_bot_iff_exists {x : WithBot α} : x ≠ ⊥ ↔ ∃ a : α, ↑a = x := Option.ne_none_iff_exists

@[to_dual]
lemma eq_bot_iff_forall_ne {x : WithBot α} : x = ⊥ ↔ ∀ a : α, ↑a ≠ x :=
  Option.eq_none_iff_forall_some_ne

@[to_dual]
theorem forall_ne_bot {p : WithBot α → Prop} : (∀ x, x ≠ ⊥ → p x) ↔ ∀ x : α, p x := by
  simp [ne_bot_iff_exists]

@[to_dual]
theorem exists_ne_bot {p : WithBot α → Prop} : (∃ x ≠ ⊥, p x) ↔ ∃ x : α, p x := by
  simp [ne_bot_iff_exists]

/-- Deconstruct a `x : WithBot α` to the underlying value in `α`, given a proof that `x ≠ ⊥`. -/
@[to_dual
/-- Deconstruct a `x : WithTop α` to the underlying value in `α`, given a proof that `x ≠ ⊤`. -/]
def unbot : ∀ x : WithBot α, x ≠ ⊥ → α | (x : α), _ => x

@[to_dual (attr := simp)]
lemma coe_unbot : ∀ (x : WithBot α) hx, x.unbot hx = x | (x : α), _ => rfl

@[to_dual (attr := simp)]
theorem unbot_coe (x : α) (h : (x : WithBot α) ≠ ⊥ := coe_ne_bot) : (x : WithBot α).unbot h = x :=
  rfl

@[to_dual]
instance canLift : CanLift (WithBot α) α (↑) fun r => r ≠ ⊥ where
  prf x h := ⟨x.unbot h, coe_unbot _ _⟩

@[to_dual]
instance instTop [Top α] : Top (WithBot α) where
  top := (⊤ : α)

@[to_dual (attr := simp, norm_cast)]
lemma coe_top [Top α] : ((⊤ : α) : WithBot α) = ⊤ := rfl
@[to_dual (attr := simp, norm_cast)]
lemma coe_eq_top [Top α] {a : α} : (a : WithBot α) = ⊤ ↔ a = ⊤ := coe_eq_coe
@[to_dual (attr := simp, norm_cast)]
lemma top_eq_coe [Top α] {a : α} : ⊤ = (a : WithBot α) ↔ ⊤ = a := coe_eq_coe

@[to_dual]
theorem unbot_eq_iff {a : WithBot α} {b : α} (h : a ≠ ⊥) :
    a.unbot h = b ↔ a = b := by
  induction a
  · simpa using h rfl
  · simp

@[to_dual]
theorem eq_unbot_iff {a : α} {b : WithBot α} (h : b ≠ ⊥) :
    a = b.unbot h ↔ a = b := by
  induction b
  · simpa using h rfl
  · simp

/-- The equivalence between the non-bottom elements of `WithBot α` and `α`. -/
@[to_dual (attr := simps)
/-- The equivalence between the non-top elements of `WithTop α` and `α`. -/]
def _root_.Equiv.withBotSubtypeNe : {y : WithBot α // y ≠ ⊥} ≃ α where
  toFun := fun ⟨x,h⟩ => WithBot.unbot x h
  invFun x := ⟨x, WithBot.coe_ne_bot⟩
  left_inv _ := by simp
  right_inv _ := by simp

/-- Function that sends an element of `WithBot α` to `α`,
with an arbitrary default value for `⊥`. -/
@[to_dual
/-- Function that sends an element of `WithTop α` to `α`,
with an arbitrary default value for `⊤`. -/]
noncomputable abbrev unbotA [Nonempty α] : WithBot α → α := unbotD (Classical.arbitrary α)

@[to_dual]
lemma unbotA_eq_unbot [Nonempty α] {a : WithBot α} (ha : a ≠ ⊥) : unbotA a = unbot a ha := by
  cases a with
  | bot => contradiction
  | coe a => simp

end WithBot

namespace Equiv

/-- A universe-polymorphic version of `EquivFunctor.mapEquiv WithBot e`. -/
@[to_dual (attr := simps apply)
/-- A universe-polymorphic version of `EquivFunctor.mapEquiv WithTop e`. -/]
def withBotCongr (e : α ≃ β) : WithBot α ≃ WithBot β where
  toFun := WithBot.map e
  invFun := WithBot.map e.symm
  left_inv x := by cases x <;> simp
  right_inv x := by cases x <;> simp

attribute [grind =] withBotCongr_apply withTopCongr_apply

@[to_dual (attr := simp)]
theorem withBotCongr_refl : withBotCongr (Equiv.refl α) = Equiv.refl _ :=
  Equiv.ext <| congr_fun WithBot.map_id

@[to_dual (attr := simp, grind =)]
theorem withBotCongr_symm (e : α ≃ β) : withBotCongr e.symm = (withBotCongr e).symm :=
  rfl

@[to_dual (attr := simp)]
theorem withBotCongr_trans (e₁ : α ≃ β) (e₂ : β ≃ γ) :
    withBotCongr (e₁.trans e₂) = (withBotCongr e₁).trans (withBotCongr e₂) := by
  ext x
  simp

end Equiv

-- TODO: do we really need to preserve the def-eq between `LE` on `WithBot` and `WithTop`
<<<<<<< HEAD
-- moving forward?
=======
-- moving forward? See discussion here:
-- https://leanprover.zulipchat.com/#narrow/channel/287929-mathlib4/topic/Order.20dual.20tactic/near/562584912
>>>>>>> e9f2f256

section LE
variable [LE α]

/-- Auxiliary definition for the order on `WithBot`. -/
@[mk_iff le_def_aux]
protected inductive WithBot.LE : WithBot α → WithBot α → Prop
  | protected bot_le (x : WithBot α) : WithBot.LE ⊥ x
  | protected coe_le_coe {a b : α} : a ≤ b → WithBot.LE a b

/-- The order on `WithBot α`, defined by `⊥ ≤ y` and `a ≤ b → ↑a ≤ ↑b`.

Equivalently, `x ≤ y` can be defined as `∀ a : α, x = ↑a → ∃ b : α, y = ↑b ∧ a ≤ b`,
see `le_iff_forall`. The definition as an inductive predicate is preferred since it
cannot be accidentally unfolded too far. -/
instance (priority := 10) WithBot.instLE : LE (WithBot α) where le := WithBot.LE

/-- The order on `WithTop α`, defined by `x ≤ ⊤` and `a ≤ b → ↑a ≤ ↑b`.

Equivalently, `x ≤ y` can be defined as `∀ b : α, y = ↑b → ∃ a : α, x = ↑a ∧ a ≤ b`,
see `le_iff_forall`. The definition as an inductive predicate is preferred since it
cannot be accidentally unfolded too far. -/
@[to_dual existing]
instance (priority := 10) WithTop.instLE : LE (WithTop α) where le a b := WithBot.LE (α := αᵒᵈ) b a

lemma WithBot.le_def {x y : WithBot α} : x ≤ y ↔ x = ⊥ ∨ ∃ a b : α, a ≤ b ∧ x = a ∧ y = b :=
  le_def_aux ..

@[to_dual existing le_def]
lemma WithTop.le_def' {x y : WithTop α} : x ≤ y ↔ y = ⊤ ∨ ∃ b a : α, a ≤ b ∧ y = b ∧ x = a :=
  WithBot.le_def

@[to_dual le_def']
lemma WithTop.le_def {x y : WithTop α} : x ≤ y ↔ y = ⊤ ∨ ∃ a b : α, a ≤ b ∧ x = a ∧ y = b := by
  grind [WithTop.le_def']

end LE

section LT
variable [LT α]

/-- Auxiliary definition for the order on `WithBot`. -/
@[mk_iff lt_def_aux]
protected inductive WithBot.LT [LT α] : WithBot α → WithBot α → Prop
  | protected bot_lt (b : α) : WithBot.LT ⊥ b
  | protected coe_lt_coe {a b : α} : a < b → WithBot.LT a b

/-- The order on `WithBot α`, defined by `⊥ < ↑a` and `a < b → ↑a < ↑b`.

Equivalently, `x < y` can be defined as `∃ b : α, y = ↑b ∧ ∀ a : α, x = ↑a → a < b`,
see `lt_iff_exists`. The definition as an inductive predicate is preferred since it
cannot be accidentally unfolded too far. -/
instance (priority := 10) WithBot.instLT : LT (WithBot α) where lt := WithBot.LT

/-- The order on `WithTop α`, defined by `↑a < ⊤` and `a < b → ↑a < ↑b`.

Equivalently, `x < y` can be defined as `∃ a : α, x = ↑a ∧ ∀ b : α, y = ↑b → a < b`,
see `le_if_forall`. The definition as an inductive predicate is preferred since it
cannot be accidentally unfolded too far. -/
@[to_dual existing]
instance (priority := 10) WithTop.instLT : LT (WithTop α) where lt a b := WithBot.LT (α := αᵒᵈ) b a

lemma WithBot.lt_def {x y : WithBot α} :
    x < y ↔ (x = ⊥ ∧ ∃ b : α, y = b) ∨ ∃ a b : α, a < b ∧ x = a ∧ y = b :=
  (lt_def_aux ..).trans <| by simp
<<<<<<< HEAD

@[to_dual existing lt_def]
lemma WithTop.lt_def' {x y : WithTop α} :
    x < y ↔ (y = ⊤ ∧ ∃ a : α, x = a) ∨ ∃ b a : α, a < b ∧ y = b ∧ x = a :=
  WithBot.lt_def

@[to_dual lt_def']
lemma WithTop.lt_def {x y : WithTop α} :
    x < y ↔ (∃ a : α, x = ↑a) ∧ y = ⊤ ∨ ∃ a b : α, a < b ∧ x = ↑a ∧ y = ↑b := by
  grind [WithTop.lt_def']

end LT

namespace WithBot

variable {a b : α}

section LE

variable [LE α] {x y : WithBot α}

=======

@[to_dual existing lt_def]
lemma WithTop.lt_def' {x y : WithTop α} :
    x < y ↔ (y = ⊤ ∧ ∃ a : α, x = a) ∨ ∃ b a : α, a < b ∧ y = b ∧ x = a :=
  WithBot.lt_def

@[to_dual lt_def']
lemma WithTop.lt_def {x y : WithTop α} :
    x < y ↔ (∃ a : α, x = ↑a) ∧ y = ⊤ ∨ ∃ a b : α, a < b ∧ x = ↑a ∧ y = ↑b := by
  grind [WithTop.lt_def']

end LT

namespace WithBot

variable {a b : α}

section LE

variable [LE α] {x y : WithBot α}

>>>>>>> e9f2f256
@[to_dual]
lemma le_iff_forall : x ≤ y ↔ ∀ a : α, x = ↑a → ∃ b : α, y = ↑b ∧ a ≤ b := by
  cases x <;> cases y <;> simp [le_def]

@[to_dual (attr := simp, norm_cast)]
lemma coe_le_coe : (a : WithBot α) ≤ b ↔ a ≤ b := by simp [le_def]

@[to_dual not_top_le_coe]
lemma not_coe_le_bot (a : α) : ¬(a : WithBot α) ≤ ⊥ := by simp [le_def]

@[to_dual]
instance instOrderBot : OrderBot (WithBot α) where bot_le := by simp [le_def]

@[to_dual]
<<<<<<< HEAD
instance instBoundedOrder [OrderTop α] : BoundedOrder (WithBot α) where
=======
instance instOrderTop [OrderTop α] : OrderTop (WithBot α) where
>>>>>>> e9f2f256
  le_top x := by cases x <;> simp [le_def]

@[to_dual]
instance instBoundedOrder [OrderTop α] : BoundedOrder (WithBot α) where

/-- There is a general version `le_bot_iff`, but this lemma does not require a `PartialOrder`. -/
@[to_dual (attr := simp) top_le_iff
/-- There is a general version `top_le_iff`, but this lemma does not require a `PartialOrder`. -/]
protected theorem le_bot_iff : ∀ {x : WithBot α}, x ≤ ⊥ ↔ x = ⊥
  | (a : α) => by simp [not_coe_le_bot]
  | ⊥ => by simp

@[to_dual le_coe]
theorem coe_le : ∀ {o : Option α}, b ∈ o → ((a : WithBot α) ≤ o ↔ a ≤ b)
  | _, rfl => coe_le_coe

@[to_dual le_coe_iff]
theorem coe_le_iff : a ≤ x ↔ ∃ b : α, x = b ∧ a ≤ b := by simp [le_iff_forall]
@[to_dual coe_le_iff]
theorem le_coe_iff : x ≤ b ↔ ∀ a : α, x = ↑a → a ≤ b := by simp [le_iff_forall]

@[to_dual]
protected theorem _root_.IsMax.withBot (h : IsMax a) : IsMax (a : WithBot α) :=
  fun x ↦ by cases x <;> simp; simpa using @h _

<<<<<<< HEAD
@[to_dual untop_le_iff]
lemma le_unbot_iff (hx : x ≠ ⊥) : a ≤ unbot x hx ↔ a ≤ x := by lift x to α using hx; simp
@[to_dual le_untop_iff]
lemma unbot_le_iff (hx : x ≠ ⊥) : unbot x hx ≤ a ↔ x ≤ a := by lift x to α using hx; simp

@[to_dual (reorder := hx hy)]
lemma unbot_le_unbot_iff (hx : x ≠ ⊥) (hy : y ≠ ⊥) : x ≤ y ↔ x.unbot hx ≤ y.unbot hy := by
=======
@[to_dual (attr := simp) untop_le_iff]
lemma le_unbot_iff (hx : x ≠ ⊥) : a ≤ unbot x hx ↔ a ≤ x := by lift x to α using hx; simp
@[to_dual (attr := simp) le_untop_iff]
lemma unbot_le_iff (hx : x ≠ ⊥) : unbot x hx ≤ a ↔ x ≤ a := by lift x to α using hx; simp

@[to_dual (reorder := hx hy)]
lemma unbot_le_unbot_iff (hx : x ≠ ⊥) (hy : y ≠ ⊥) : x.unbot hx ≤ y.unbot hy ↔ x ≤ y := by simp

@[to_dual]
alias ⟨_, unbot_mono⟩ := unbot_le_unbot_iff

@[deprecated (since := "2025-12-05")]
alias unbot_le_unbot := unbot_le_unbot_iff

@[to_dual untopD_le_iff]
lemma le_unbotD_iff (hx : x ≠ ⊥) : b ≤ x.unbotD a ↔ b ≤ x := by lift x to α using hx; simp
@[to_dual le_untopD_iff]
lemma unbotD_le_iff (hx : x = ⊥ → a ≤ b) : x.unbotD a ≤ b ↔ x ≤ b := by cases x <;> simp [hx]

@[to_dual]
lemma unbotD_mono (hx : x ≠ ⊥) (h : x ≤ y) : x.unbotD a ≤ y.unbotD a := by
>>>>>>> e9f2f256
  lift x to α using hx
  cases y <;> simp_all

@[to_dual untopA_le_iff]
lemma le_unbotA_iff [Nonempty α] (hx : x ≠ ⊥) : a ≤ x.unbotA ↔ a ≤ x := le_unbotD_iff hx
@[to_dual le_untopA_iff]
lemma unbotA_le_iff [Nonempty α] (hx : x ≠ ⊥) : x.unbotA ≤ a ↔ x ≤ a := by
  lift x to α using hx; simp

@[to_dual]
lemma unbotA_mono [Nonempty α] (hy : x ≠ ⊥) (h : x ≤ y) : x.unbotA ≤ y.unbotA := unbotD_mono hy h

@[to_dual]
alias ⟨unbot_mono, _⟩ := unbot_le_unbot_iff

@[deprecated (since := "2025-12-05")]
alias unbot_le_unbot := unbot_le_unbot_iff

@[to_dual untopD_le_iff]
lemma le_unbotD_iff (hx : x ≠ ⊥) : b ≤ x.unbotD a ↔ b ≤ x := by lift x to α using hx; simp
@[to_dual le_untopD_iff]
lemma unbotD_le_iff (hx : x = ⊥ → a ≤ b) : x.unbotD a ≤ b ↔ x ≤ b := by cases x <;> simp [hx]

@[to_dual]
<<<<<<< HEAD
lemma unbotD_mono (hx : x ≠ ⊥) (h : x ≤ y) : x.unbotD a ≤ y.unbotD a := by
  lift x to α using hx
  cases y <;> simp_all

@[to_dual untopA_le_iff]
lemma le_unbotA_iff [Nonempty α] (hx : x ≠ ⊥) : a ≤ x.unbotA ↔ a ≤ x := le_unbotD_iff hx
@[to_dual le_untopA_iff]
lemma unbotA_le_iff [Nonempty α] (hx : x ≠ ⊥) : x.unbotA ≤ a ↔ x ≤ a := by
  lift x to α using hx; simp

@[to_dual]
lemma unbotA_mono [Nonempty α] (hy : x ≠ ⊥) (h : x ≤ y) : x.unbotA ≤ y.unbotA := unbotD_mono hy h

end LE

section LT

variable [LT α] {x y : WithBot α}

@[to_dual]
=======
>>>>>>> e9f2f256
lemma lt_iff_exists : x < y ↔ ∃ b : α, y = ↑b ∧ ∀ a : α, x = ↑a → a < b := by
  cases x <;> cases y <;> simp [lt_def]

@[to_dual (attr := simp, norm_cast)]
lemma coe_lt_coe : (a : WithBot α) < b ↔ a < b := by simp [lt_def]
@[to_dual (attr := simp) coe_lt_top]
lemma bot_lt_coe (a : α) : ⊥ < (a : WithBot α) := by simp [lt_def]
@[to_dual (attr := simp) not_top_lt]
protected lemma not_lt_bot (a : WithBot α) : ¬a < ⊥ := by simp [lt_def]

@[to_dual]
lemma lt_iff_exists_coe : x < y ↔ ∃ b : α, y = b ∧ x < b := by cases y <;> simp

@[to_dual coe_lt_iff]
lemma lt_coe_iff : x < b ↔ ∀ a : α, x = a → a < b := by simp [lt_iff_exists]

/-- A version of `bot_lt_iff_ne_bot` for `WithBot` that only requires `LT α`, not
`PartialOrder α`. -/
@[to_dual lt_top_iff_ne_top
/-- A version of `lt_top_iff_ne_top` for `WithTop` that only requires `LT α`, not
`PartialOrder α`. -/]
protected lemma bot_lt_iff_ne_bot : ⊥ < x ↔ x ≠ ⊥ := by cases x <;> simp

<<<<<<< HEAD
@[to_dual untop_lt_iff]
lemma lt_unbot_iff (hx : x ≠ ⊥) : a < unbot x hx ↔ a < x := by lift x to α using hx; simp
@[to_dual lt_untop_iff]
lemma unbot_lt_iff (hx : x ≠ ⊥) : unbot x hx < b ↔ x < b := by lift x to α using hx; simp

@[to_dual (attr := simp) (reorder := hx hy)]
lemma unbot_lt_unbot_iff (hx hy) : unbot x hx < unbot y hy ↔ x < y := by
  lift x to α using hx
  lift y to α using hy
  simp
=======
@[to_dual (attr := simp) untop_lt_iff]
lemma lt_unbot_iff (hx : x ≠ ⊥) : a < unbot x hx ↔ a < x := by lift x to α using hx; simp
@[to_dual (attr := simp) lt_untop_iff]
lemma unbot_lt_iff (hx : x ≠ ⊥) : unbot x hx < b ↔ x < b := by lift x to α using hx; simp

@[to_dual (reorder := hx hy)]
lemma unbot_lt_unbot_iff (hx hy) : unbot x hx < unbot y hy ↔ x < y := by simp

@[deprecated (since := "2025-12-05")]
alias unbot_lt_unbot := unbot_lt_unbot_iff

@[to_dual untopD_lt_iff]
lemma lt_unbotD_iff (hx : x ≠ ⊥) : b < x.unbotD a ↔ b < x := by lift x to α using hx; simp
@[to_dual lt_untopD_iff]
lemma unbotD_lt_iff (hx : x = ⊥ → a < b) : x.unbotD a < b ↔ x < b := by cases x <;> simp [hx]

@[to_dual untopA_lt_iff]
lemma lt_unbotA_iff [Nonempty α] (hx : x ≠ ⊥) : a < x.unbotA ↔ a < x := lt_unbotD_iff hx
@[to_dual lt_untopA_iff]
lemma unbotA_lt_iff [Nonempty α] (hx : x ≠ ⊥) : x.unbotA < a ↔ x < a := by
  lift x to α using hx; simp
>>>>>>> e9f2f256

@[deprecated (since := "2025-12-05")]
alias unbot_lt_unbot := unbot_lt_unbot_iff

@[to_dual untopD_lt_iff]
lemma lt_unbotD_iff (hx : x ≠ ⊥) : b < x.unbotD a ↔ b < x := by lift x to α using hx; simp
@[to_dual lt_untopD_iff]
lemma unbotD_lt_iff (hx : x = ⊥ → a < b) : x.unbotD a < b ↔ x < b := by cases x <;> simp [hx]

@[to_dual untopA_lt_iff]
lemma lt_unbotA_iff [Nonempty α] (hx : x ≠ ⊥) : a < x.unbotA ↔ a < x := lt_unbotD_iff hx
@[to_dual lt_untopA_iff]
lemma unbotA_lt_iff [Nonempty α] (hx : x ≠ ⊥) : x.unbotA < a ↔ x < a := by
  lift x to α using hx; simp

end LT

<<<<<<< HEAD
end WithBot

instance WithBot.instPreorder [Preorder α] : Preorder (WithBot α) where
  lt_iff_le_not_ge x y := by cases x <;> cases y <;> simp [lt_iff_le_not_ge]
  le_refl x := by cases x <;> simp [le_def]
  le_trans x y z := by cases x <;> cases y <;> cases z <;> simp [le_def]; simpa using le_trans

@[to_dual existing]
instance WithTop.instPreorder [Preorder α] : Preorder (WithTop α) where
=======
@[to_dual]
instance [Preorder α] : Preorder (WithBot α) where
>>>>>>> e9f2f256
  lt_iff_le_not_ge x y := by cases x <;> cases y <;> simp [lt_iff_le_not_ge]
  le_refl x := by cases x <;> simp [le_def]
  le_trans x y z := by cases x <;> cases y <;> cases z <;> simp [le_def]; simpa using le_trans

<<<<<<< HEAD
instance WithBot.instPartialOrder [PartialOrder α] : PartialOrder (WithBot α) where
  le_antisymm x y := by cases x <;> cases y <;> simp [le_def]; simpa using le_antisymm

@[to_dual existing]
instance WithTop.instPartialOrder [PartialOrder α] : PartialOrder (WithTop α) where
  le_antisymm x y := by cases x <;> cases y <;> simp [le_def]; simpa using le_antisymm

namespace WithBot

=======
>>>>>>> e9f2f256
section Preorder

variable [Preorder α] [Preorder β] {x y : WithBot α}

theorem coe_strictMono : StrictMono (fun (a : α) => (a : WithBot α)) := fun _ _ => coe_lt_coe.2

theorem coe_mono : Monotone (fun (a : α) => (a : WithBot α)) := fun _ _ => coe_le_coe.2

theorem monotone_iff {f : WithBot α → β} :
    Monotone f ↔ Monotone (fun a ↦ f a : α → β) ∧ ∀ x : α, f ⊥ ≤ f x :=
  ⟨fun h ↦ ⟨h.comp WithBot.coe_mono, fun _ ↦ h bot_le⟩, fun h ↦
    WithBot.forall.2
      ⟨WithBot.forall.2 ⟨fun _ => le_rfl, fun x _ => h.2 x⟩, fun _ =>
        WithBot.forall.2 ⟨fun h => (not_coe_le_bot _ h).elim,
          fun _ hle => h.1 (coe_le_coe.1 hle)⟩⟩⟩

@[simp]
theorem monotone_map_iff {f : α → β} : Monotone (WithBot.map f) ↔ Monotone f :=
  monotone_iff.trans <| by simp [Monotone]

alias ⟨_, _root_.Monotone.withBot_map⟩ := monotone_map_iff

theorem strictMono_iff {f : WithBot α → β} :
    StrictMono f ↔ StrictMono (fun a => f a : α → β) ∧ ∀ x : α, f ⊥ < f x :=
  ⟨fun h => ⟨h.comp WithBot.coe_strictMono, fun _ => h (bot_lt_coe _)⟩, fun h =>
    WithBot.forall.2
      ⟨WithBot.forall.2 ⟨flip absurd (lt_irrefl _), fun x _ => h.2 x⟩, fun _ =>
        WithBot.forall.2 ⟨fun h => (not_lt_bot h).elim, fun _ hle => h.1 (coe_lt_coe.1 hle)⟩⟩⟩

theorem strictAnti_iff {f : WithBot α → β} :
    StrictAnti f ↔ StrictAnti (fun a ↦ f a : α → β) ∧ ∀ x : α, f x < f ⊥ :=
  strictMono_iff (β := βᵒᵈ)

@[simp]
theorem strictMono_map_iff {f : α → β} :
    StrictMono (WithBot.map f) ↔ StrictMono f :=
  strictMono_iff.trans <| by simp [StrictMono, bot_lt_coe]

alias ⟨_, _root_.StrictMono.withBot_map⟩ := strictMono_map_iff

@[to_dual]
lemma map_le_iff (f : α → β) (mono_iff : ∀ {a b}, f a ≤ f b ↔ a ≤ b) :
    x.map f ≤ y.map f ↔ x ≤ y := by cases x <;> cases y <;> simp [mono_iff]

@[to_dual coe_untopD_le]
theorem le_coe_unbotD (x : WithBot α) (b : α) : x ≤ x.unbotD b := by cases x <;> simp

@[to_dual (attr := simp) coe_top_lt]
theorem lt_coe_bot [OrderBot α] : x < (⊥ : α) ↔ x = ⊥ := by cases x <;> simp

@[to_dual eq_top_iff_forall_gt]
lemma eq_bot_iff_forall_lt : x = ⊥ ↔ ∀ b : α, x < b := by
  cases x <;> simp; simpa using ⟨_, lt_irrefl _⟩

@[to_dual eq_top_iff_forall_ge]
lemma eq_bot_iff_forall_le [NoBotOrder α] : x = ⊥ ↔ ∀ b : α, x ≤ b := by
  refine ⟨by simp +contextual, fun h ↦ (x.eq_bot_iff_forall_ne).2 fun y => ?_⟩
  rintro rfl
  exact not_isBot y fun z => coe_le_coe.1 (h z)

@[to_dual forall_le_coe_iff_le]
lemma forall_coe_le_iff_le [NoBotOrder α] : (∀ a : α, a ≤ x → a ≤ y) ↔ x ≤ y := by
  obtain _ | a := x
  · simpa [WithBot.none_eq_bot, eq_bot_iff_forall_le] using fun a ha ↦ (not_isBot _ ha).elim
  · exact ⟨fun h ↦ h _ le_rfl, fun hay b ↦ hay.trans'⟩

@[to_dual forall_coe_le_iff_le]
lemma forall_le_coe_iff_le [NoBotOrder α] : (∀ a : α, y ≤ a → x ≤ a) ↔ x ≤ y := by
  obtain _ | y := y
  · simp [WithBot.none_eq_bot, eq_bot_iff_forall_le]
  · exact ⟨fun h ↦ h _ le_rfl, fun hmn a ham ↦ hmn.trans ham⟩

end Preorder

@[to_dual]
instance [PartialOrder α] : PartialOrder (WithBot α) where
  le_antisymm x y := by cases x <;> cases y <;> simp [le_def]; simpa using le_antisymm

section PartialOrder
variable [PartialOrder α] {x y : WithBot α} {a b : α}

@[to_dual untopD_le]
lemma le_unbotD (hy : b ≤ y) : b ≤ y.unbotD a := by
  rwa [le_unbotD_iff]
  exact ne_bot_of_le_ne_bot (by simp) hy
<<<<<<< HEAD

@[to_dual untopA_le]
lemma le_unbotA [Nonempty α] (hy : b ≤ y) : b ≤ y.unbotA := le_unbotD hy

=======

@[to_dual untopA_le]
lemma le_unbotA [Nonempty α] (hy : b ≤ y) : b ≤ y.unbotA := le_unbotD hy

>>>>>>> e9f2f256
variable [NoBotOrder α]

@[to_dual eq_of_forall_le_coe_iff]
lemma eq_of_forall_coe_le_iff (h : ∀ a : α, a ≤ x ↔ a ≤ y) : x = y :=
  le_antisymm (forall_coe_le_iff_le.mp fun a ↦ (h a).1) (forall_coe_le_iff_le.mp fun a ↦ (h a).2)

@[to_dual eq_of_forall_coe_le_iff]
lemma eq_of_forall_le_coe_iff (h : ∀ a : α, x ≤ a ↔ y ≤ a) : x = y :=
  le_antisymm (forall_le_coe_iff_le.mp fun a ↦ (h a).2) (forall_le_coe_iff_le.mp fun a ↦ (h a).1)

end PartialOrder

end WithBot

instance WithBot.semilatticeSup [SemilatticeSup α] : SemilatticeSup (WithBot α) where
  sup
    -- note this is `Option.merge`, but with the right defeq when unfolding
    | ⊥, ⊥ => ⊥
    | (a : α), ⊥ => a
    | ⊥, (b : α) => b
    | (a : α), (b : α) => ↑(a ⊔ b)
  le_sup_left x y := by cases x <;> cases y <;> simp
  le_sup_right x y := by cases x <;> cases y <;> simp
  sup_le x y z := by cases x <;> cases y <;> cases z <;> simp; simpa using sup_le

@[to_dual existing]
instance WithTop.semilatticeInf [SemilatticeInf α] : SemilatticeInf (WithTop α) where
  inf
    -- note this is `Option.merge`, but with the right defeq when unfolding
    | ⊤, ⊤ => ⊤
    | (a : α), ⊤ => a
    | ⊤, (b : α) => b
    | (a : α), (b : α) => ↑(a ⊓ b)
  inf_le_left x y := by cases x <;> cases y <;> simp
  inf_le_right x y := by cases x <;> cases y <;> simp
  le_inf x y z := by cases x <;> cases y <;> cases z <;> simp; simpa using le_inf

instance WithBot.semilatticeInf [SemilatticeInf α] : SemilatticeInf (WithBot α) where
  inf := .map₂ (· ⊓ ·)
  inf_le_left x y := by cases x <;> cases y <;> simp
  inf_le_right x y := by cases x <;> cases y <;> simp
  le_inf x y z := by cases x <;> cases y <;> cases z <;> simp; simpa using le_inf

@[to_dual existing]
instance WithTop.semilatticeSup [SemilatticeSup α] : SemilatticeSup (WithTop α) where
  sup := .map₂ (· ⊔ ·)
  le_sup_left x y := by cases x <;> cases y <;> simp
  le_sup_right x y := by cases x <;> cases y <;> simp
  sup_le x y z := by cases x <;> cases y <;> cases z <;> simp; simpa using sup_le

@[to_dual]
theorem WithBot.coe_sup [SemilatticeSup α] (a b : α) :
    ((a ⊔ b : α) : WithBot α) = (a : WithBot α) ⊔ b := rfl

@[to_dual]
theorem WithBot.coe_inf [SemilatticeInf α] (a b : α) :
    ((a ⊓ b : α) : WithBot α) = (a : WithBot α) ⊓ b := rfl

instance WithBot.lattice [Lattice α] : Lattice (WithBot α) where

@[to_dual existing]
instance WithTop.lattice [Lattice α] : Lattice (WithTop α) where

instance WithBot.distribLattice [DistribLattice α] : DistribLattice (WithBot α) where
  le_sup_inf x y z := by
    cases x <;> cases y <;> cases z <;> simp [← coe_inf, ← coe_sup]
    simpa [← coe_inf, ← coe_sup] using le_sup_inf

@[to_dual existing]
instance WithTop.distribLattice [DistribLattice α] : DistribLattice (WithTop α) where
  le_sup_inf x y z := by
    cases x <;> cases y <;> cases z <;> simp [← coe_inf, ← coe_sup]
    simpa [← coe_inf, ← coe_sup] using le_sup_inf

@[to_dual]
instance WithBot.decidableEq [DecidableEq α] : DecidableEq (WithBot α) :=
  inferInstanceAs <| DecidableEq (Option α)

instance WithBot.decidableLE [LE α] [DecidableLE α] : DecidableLE (WithBot α)
  | ⊥, _ => isTrue <| by simp
  | (a : α), ⊥ => isFalse <| by simp
  | (a : α), (b : α) => decidable_of_iff' _ coe_le_coe

-- @[to_dual existing]
instance WithTop.decidableLE [LE α] [DecidableLE α] : DecidableLE (WithTop α)
  | _, ⊤ => isTrue <| by simp
  | ⊤, (a : α) => isFalse <| by simp
  | (a : α), (b : α) => decidable_of_iff' _ coe_le_coe

instance WithBot.decidableLT [LT α] [DecidableLT α] : DecidableLT (WithBot α)
  | _, ⊥ => isFalse <| by simp
  | ⊥, (a : α) => isTrue <| by simp
  | (a : α), (b : α) => decidable_of_iff' _ coe_lt_coe

-- @[to_dual existing]
instance WithTop.decidableLT [LT α] [DecidableLT α] : DecidableLT (WithTop α)
  | ⊤, _ => isFalse <| by simp
  | (a : α), ⊤ => isTrue <| by simp
  | (a : α), (b : α) => decidable_of_iff' _ coe_lt_coe

instance WithBot.isTotal_le [LE α] [IsTotal α (· ≤ ·)] : IsTotal (WithBot α) (· ≤ ·) where
  total x y := by cases x <;> cases y <;> simp; simpa using IsTotal.total ..

instance WithTop.isTotal_le [LE α] [IsTotal α (· ≤ ·)] : IsTotal (WithTop α) (· ≤ ·) where
  total x y := by cases x <;> cases y <;> simp; simpa using IsTotal.total ..

instance WithBot.linearOrder [LinearOrder α] : LinearOrder (WithBot α) := Lattice.toLinearOrder _

@[to_dual existing]
instance WithTop.linearOrder [LinearOrder α] : LinearOrder (WithTop α) := Lattice.toLinearOrder _

@[to_dual]
instance WithBot.instWellFoundedLT [LT α] [WellFoundedLT α] : WellFoundedLT (WithBot α) where
  wf := .intro fun
  | ⊥ => ⟨_, by simp⟩
  | (a : α) => (wellFounded_lt.1 a).rec fun _ _ ih ↦ .intro _ fun
    | ⊥, _ => ⟨_, by simp⟩
    | (b : α), hlt => ih _ (coe_lt_coe.1 hlt)

@[to_dual]
instance WithBot.instWellFoundedGT [LT α] [WellFoundedGT α] : WellFoundedGT (WithBot α) where
  wf := have acc_some (a : α) : @Acc (WithBot α) (· > ·) a :=
    (wellFounded_gt.1 a).rec fun _ _ ih ↦ ⟨_, by simpa [WithBot.forall]⟩
  .intro fun
    | (a : α) => acc_some a
    | ⊥ => ⟨_, by simpa [WithBot.forall]⟩

lemma WithBot.denselyOrdered_iff [LT α] [NoMinOrder α] :
    DenselyOrdered (WithBot α) ↔ DenselyOrdered α := by
  constructor <;> intro h <;> constructor
  · intro a b hab
    obtain ⟨c, hc⟩ := exists_between (WithBot.coe_lt_coe.mpr hab)
    induction c with
    | bot => simp at hc
    | coe c => exact ⟨c, by simpa using hc⟩
  · simpa [WithBot.exists, WithBot.forall, exists_lt] using DenselyOrdered.dense

@[to_dual existing]
lemma WithTop.denselyOrdered_iff [LT α] [NoMaxOrder α] :
    DenselyOrdered (WithTop α) ↔ DenselyOrdered α := by
  constructor <;> intro h <;> constructor
  · intro a b hab
    obtain ⟨c, hc⟩ := exists_between (coe_lt_coe.mpr hab)
    induction c with
    | top => simp at hc
    | coe c => exact ⟨c, by simpa using hc⟩
  · simpa [WithTop.exists, WithTop.forall, exists_gt] using DenselyOrdered.dense

@[to_dual]
instance WithBot.denselyOrdered [LT α] [DenselyOrdered α] [NoMinOrder α] :
    DenselyOrdered (WithBot α) :=
  denselyOrdered_iff.mpr inferInstance

namespace WithBot

section LinearOrder
variable [LinearOrder α] {x y : WithBot α}

@[to_dual (attr := simp, norm_cast)]
lemma coe_min (a b : α) : ↑(min a b) = min (a : WithBot α) b := rfl
@[to_dual (attr := simp, norm_cast)]
lemma coe_max (a b : α) : ↑(max a b) = max (a : WithBot α) b := rfl

variable [DenselyOrdered α] [NoMinOrder α]

@[to_dual ge_of_forall_gt_iff_ge]
lemma le_of_forall_lt_iff_le : (∀ z : α, x < z → y ≤ z) ↔ y ≤ x := by
  cases x <;> cases y <;> simp [exists_lt, forall_gt_imp_ge_iff_le_of_dense]

@[to_dual le_of_forall_lt_iff_le]
lemma ge_of_forall_gt_iff_ge : (∀ z : α, z < x → z ≤ y) ↔ x ≤ y := by
  cases x <;> cases y <;> simp [exists_lt, forall_lt_imp_le_iff_le_of_dense]

end LinearOrder

@[to_dual]
theorem lt_iff_exists_coe_btwn [Preorder α] [DenselyOrdered α] [NoMinOrder α] {a b : WithBot α} :
    a < b ↔ ∃ x : α, a < ↑x ∧ ↑x < b :=
  ⟨fun h =>
    let ⟨_, hy⟩ := exists_between h
    let ⟨x, hx⟩ := lt_iff_exists_coe.1 hy.1
    ⟨x, hx.1 ▸ hy⟩,
    fun ⟨_, hx⟩ => lt_trans hx.1 hx.2⟩

@[to_dual]
instance noTopOrder [LE α] [NoTopOrder α] [Nonempty α] : NoTopOrder (WithBot α) where
  exists_not_le := fun
    | ⊥ => ‹Nonempty α›.elim fun a ↦ ⟨a, by simp⟩
    | (a : α) => let ⟨b, hba⟩ := exists_not_le a; ⟨b, mod_cast hba⟩

@[to_dual]
instance noMaxOrder [LT α] [NoMaxOrder α] [Nonempty α] : NoMaxOrder (WithBot α) where
  exists_gt := fun
    | ⊥ => ‹Nonempty α›.elim fun a ↦ ⟨a, by simp⟩
    | (a : α) => let ⟨b, hba⟩ := exists_gt a; ⟨b, mod_cast hba⟩

end WithBot

namespace WithTop

variable {a b : α}

open Function

/-- `WithTop.toDual` is the equivalence sending `⊤` to `⊥` and any `a : α` to `toDual a : αᵒᵈ`.
See `WithTop.toDualBotEquiv` for the related order-iso.
-/
protected def toDual : WithTop α ≃ WithBot αᵒᵈ :=
  Equiv.refl _

/-- `WithTop.ofDual` is the equivalence sending `⊤` to `⊥` and any `a : αᵒᵈ` to `ofDual a : α`.
See `WithTop.toDualBotEquiv` for the related order-iso.
-/
protected def ofDual : WithTop αᵒᵈ ≃ WithBot α :=
  Equiv.refl _

/-- `WithBot.toDual` is the equivalence sending `⊥` to `⊤` and any `a : α` to `toDual a : αᵒᵈ`.
See `WithBot.toDual_top_equiv` for the related order-iso.
-/
protected def _root_.WithBot.toDual : WithBot α ≃ WithTop αᵒᵈ :=
  Equiv.refl _

/-- `WithBot.ofDual` is the equivalence sending `⊥` to `⊤` and any `a : αᵒᵈ` to `ofDual a : α`.
See `WithBot.ofDual_top_equiv` for the related order-iso.
-/
protected def _root_.WithBot.ofDual : WithBot αᵒᵈ ≃ WithTop α :=
  Equiv.refl _

@[simp]
theorem toDual_symm_apply (a : WithBot αᵒᵈ) : WithTop.toDual.symm a = WithBot.ofDual a :=
  rfl

@[simp]
theorem ofDual_symm_apply (a : WithBot α) : WithTop.ofDual.symm a = WithBot.toDual a :=
  rfl

@[simp]
theorem toDual_apply_top : WithTop.toDual (⊤ : WithTop α) = ⊥ :=
  rfl

@[simp]
theorem ofDual_apply_top : WithTop.ofDual (⊤ : WithTop α) = ⊥ :=
  rfl

open OrderDual

@[simp]
theorem toDual_apply_coe (a : α) : WithTop.toDual (a : WithTop α) = toDual a :=
  rfl

@[simp]
theorem ofDual_apply_coe (a : αᵒᵈ) : WithTop.ofDual (a : WithTop αᵒᵈ) = ofDual a :=
  rfl

theorem map_toDual (f : αᵒᵈ → βᵒᵈ) (a : WithBot α) :
    map f (WithBot.toDual a) = a.map (toDual ∘ f) :=
  rfl

theorem map_ofDual (f : α → β) (a : WithBot αᵒᵈ) : map f (WithBot.ofDual a) = a.map (ofDual ∘ f) :=
  rfl

theorem toDual_map (f : α → β) (a : WithTop α) :
    WithTop.toDual (map f a) = WithBot.map (toDual ∘ f ∘ ofDual) (WithTop.toDual a) :=
  rfl

theorem ofDual_map (f : αᵒᵈ → βᵒᵈ) (a : WithTop αᵒᵈ) :
    WithTop.ofDual (map f a) = WithBot.map (ofDual ∘ f ∘ toDual) (WithTop.ofDual a) :=
  rfl

section Preorder

variable [Preorder α] [Preorder β] {x y : WithTop α}

@[to_dual existing]
theorem coe_strictMono : StrictMono (fun a : α => (a : WithTop α)) := fun _ _ => coe_lt_coe.2

@[to_dual existing]
theorem coe_mono : Monotone (fun a : α => (a : WithTop α)) := fun _ _ => coe_le_coe.2

@[to_dual existing]
theorem monotone_iff {f : WithTop α → β} :
    Monotone f ↔ Monotone (fun (a : α) => f a) ∧ ∀ x : α, f x ≤ f ⊤ :=
  ⟨fun h => ⟨h.comp WithTop.coe_mono, fun _ => h le_top⟩, fun h =>
    WithTop.forall.2
      ⟨WithTop.forall.2 ⟨fun _ => le_rfl, fun _ h => (not_top_le_coe _ h).elim⟩, fun x =>
        WithTop.forall.2 ⟨fun _ => h.2 x, fun _ hle => h.1 (coe_le_coe.1 hle)⟩⟩⟩

@[to_dual existing, simp]
theorem monotone_map_iff {f : α → β} : Monotone (WithTop.map f) ↔ Monotone f :=
  monotone_iff.trans <| by simp [Monotone]

@[to_dual existing]
alias ⟨_, _root_.Monotone.withTop_map⟩ := monotone_map_iff

@[to_dual existing]
theorem strictMono_iff {f : WithTop α → β} :
    StrictMono f ↔ StrictMono (fun (a : α) => f a) ∧ ∀ x : α, f x < f ⊤ :=
  ⟨fun h => ⟨h.comp WithTop.coe_strictMono, fun _ => h (coe_lt_top _)⟩, fun h =>
    WithTop.forall.2
      ⟨WithTop.forall.2 ⟨flip absurd (lt_irrefl _), fun _ h => (not_top_lt h).elim⟩, fun x =>
        WithTop.forall.2 ⟨fun _ => h.2 x, fun _ hle => h.1 (coe_lt_coe.1 hle)⟩⟩⟩

@[to_dual existing]
theorem strictAnti_iff {f : WithTop α → β} :
    StrictAnti f ↔ StrictAnti (fun a ↦ f a : α → β) ∧ ∀ x : α, f ⊤ < f x :=
  strictMono_iff (β := βᵒᵈ)

@[to_dual existing, simp]
theorem strictMono_map_iff {f : α → β} : StrictMono (WithTop.map f) ↔ StrictMono f :=
  strictMono_iff.trans <| by simp [StrictMono, coe_lt_top]

@[to_dual existing]
alias ⟨_, _root_.StrictMono.withTop_map⟩ := strictMono_map_iff

end Preorder

<<<<<<< HEAD
=======
instance semilatticeInf [SemilatticeInf α] : SemilatticeInf (WithTop α) where
  inf
    -- note this is `Option.merge`, but with the right defeq when unfolding
    | ⊤, ⊤ => ⊤
    | (a : α), ⊤ => a
    | ⊤, (b : α) => b
    | (a : α), (b : α) => ↑(a ⊓ b)
  inf_le_left x y := by cases x <;> cases y <;> simp
  inf_le_right x y := by cases x <;> cases y <;> simp
  le_inf x y z := by cases x <;> cases y <;> cases z <;> simp; simpa using le_inf

theorem coe_inf [SemilatticeInf α] (a b : α) : ((a ⊓ b : α) : WithTop α) = (a : WithTop α) ⊓ b :=
  rfl

instance semilatticeSup [SemilatticeSup α] : SemilatticeSup (WithTop α) where
  sup := .map₂ (· ⊔ ·)
  le_sup_left x y := by cases x <;> cases y <;> simp
  le_sup_right x y := by cases x <;> cases y <;> simp
  sup_le x y z := by cases x <;> cases y <;> cases z <;> simp; simpa using sup_le

theorem coe_sup [SemilatticeSup α] (a b : α) : ((a ⊔ b : α) : WithTop α) = (a : WithTop α) ⊔ b :=
  rfl

instance lattice [Lattice α] : Lattice (WithTop α) :=
  { WithTop.semilatticeSup, WithTop.semilatticeInf with }

instance distribLattice [DistribLattice α] : DistribLattice (WithTop α) where
  le_sup_inf x y z := by
    cases x <;> cases y <;> cases z <;> simp [← coe_inf, ← coe_sup]
    simpa [← coe_inf, ← coe_sup] using le_sup_inf

instance decidableEq [DecidableEq α] : DecidableEq (WithTop α) :=
  inferInstanceAs <| DecidableEq (Option α)

instance decidableLE [LE α] [DecidableLE α] : DecidableLE (WithTop α)
  | _, ⊤ => isTrue <| by simp
  | ⊤, (a : α) => isFalse <| by simp
  | (a : α), (b : α) => decidable_of_iff' _ coe_le_coe

instance decidableLT [LT α] [DecidableLT α] : DecidableLT (WithTop α)
  | ⊤, _ => isFalse <| by simp
  | (a : α), ⊤ => isTrue <| by simp
  | (a : α), (b : α) => decidable_of_iff' _ coe_lt_coe

instance isTotal_le [LE α] [IsTotal α (· ≤ ·)] : IsTotal (WithTop α) (· ≤ ·) where
  total x y := by cases x <;> cases y <;> simp; simpa using IsTotal.total ..

section LinearOrder
variable [LinearOrder α] {x y : WithTop α}

instance linearOrder [LinearOrder α] : LinearOrder (WithTop α) := Lattice.toLinearOrder _

@[simp, norm_cast] lemma coe_min (a b : α) : ↑(min a b) = min (a : WithTop α) b := rfl
@[simp, norm_cast] lemma coe_max (a b : α) : ↑(max a b) = max (a : WithTop α) b := rfl

variable [DenselyOrdered α] [NoMaxOrder α]

lemma le_of_forall_lt_iff_le : (∀ b : α, x < b → y ≤ b) ↔ y ≤ x := by
  cases x <;> cases y <;> simp [exists_gt, forall_gt_imp_ge_iff_le_of_dense]

lemma ge_of_forall_gt_iff_ge : (∀ a : α, a < x → a ≤ y) ↔ x ≤ y := by
  cases x <;> cases y <;> simp [exists_gt, forall_lt_imp_le_iff_le_of_dense]

end LinearOrder

instance instWellFoundedLT [LT α] [WellFoundedLT α] : WellFoundedLT (WithTop α) :=
  inferInstanceAs <| WellFoundedLT (WithBot αᵒᵈ)ᵒᵈ

instance instWellFoundedGT [LT α] [WellFoundedGT α] : WellFoundedGT (WithTop α) :=
  inferInstanceAs <| WellFoundedGT (WithBot αᵒᵈ)ᵒᵈ

>>>>>>> e9f2f256
instance trichotomous.lt [Preorder α] [IsTrichotomous α (· < ·)] :
    IsTrichotomous (WithTop α) (· < ·) where
  trichotomous x y := by cases x <;> cases y <;> simp [trichotomous]

instance IsWellOrder.lt [Preorder α] [IsWellOrder α (· < ·)] : IsWellOrder (WithTop α) (· < ·) where

instance trichotomous.gt [Preorder α] [IsTrichotomous α (· > ·)] :
    IsTrichotomous (WithTop α) (· > ·) :=
  have : IsTrichotomous α (· < ·) := .swap _; .swap _

instance IsWellOrder.gt [Preorder α] [IsWellOrder α (· > ·)] : IsWellOrder (WithTop α) (· > ·) where

instance _root_.WithBot.trichotomous.lt [Preorder α] [h : IsTrichotomous α (· < ·)] :
    IsTrichotomous (WithBot α) (· < ·) where
  trichotomous x y := by cases x <;> cases y <;> simp [trichotomous]

instance _root_.WithBot.isWellOrder.lt [Preorder α] [IsWellOrder α (· < ·)] :
    IsWellOrder (WithBot α) (· < ·) where

instance _root_.WithBot.trichotomous.gt [Preorder α] [h : IsTrichotomous α (· > ·)] :
    IsTrichotomous (WithBot α) (· > ·) where
  trichotomous x y := by cases x <;> cases y <;> simp; simpa using trichotomous_of (· > ·) ..

instance _root_.WithBot.isWellOrder.gt [Preorder α] [h : IsWellOrder α (· > ·)] :
    IsWellOrder (WithBot α) (· > ·) where
  trichotomous x y := by cases x <;> cases y <;> simp; simpa using trichotomous_of (· > ·) ..

end WithTop

section WithBotWithTop

lemma WithBot.eq_top_iff_forall_ge [Preorder α] [Nonempty α] [NoTopOrder α]
    {x : WithBot (WithTop α)} : x = ⊤ ↔ ∀ a : α, a ≤ x := by
  refine ⟨by simp_all, fun H ↦ ?_⟩
  induction x
  · simp at H
  · simpa [WithTop.eq_top_iff_forall_ge] using H

end WithBotWithTop

/-! ### `(WithBot α)ᵒᵈ ≃ WithTop αᵒᵈ`, `(WithTop α)ᵒᵈ ≃ WithBot αᵒᵈ` -/

open OrderDual

namespace WithBot

@[simp]
lemma toDual_symm_apply (a : WithTop αᵒᵈ) : WithBot.toDual.symm a = WithTop.ofDual a :=
  rfl

@[simp]
lemma ofDual_symm_apply (a : WithTop α) : WithBot.ofDual.symm a = WithTop.toDual a :=
  rfl

@[simp] lemma toDual_apply_bot : WithBot.toDual (⊥ : WithBot α) = ⊤ := rfl
@[simp] lemma ofDual_apply_bot : WithBot.ofDual (⊥ : WithBot α) = ⊤ := rfl

@[simp] lemma toDual_apply_coe (a : α) : WithBot.toDual (a : WithBot α) = toDual a := rfl
@[simp] lemma ofDual_apply_coe (a : αᵒᵈ) : WithBot.ofDual (a : WithBot αᵒᵈ) = ofDual a := rfl

lemma map_toDual (f : αᵒᵈ → βᵒᵈ) (a : WithTop α) :
    WithBot.map f (WithTop.toDual a) = a.map (toDual ∘ f) := rfl

lemma map_ofDual (f : α → β) (a : WithTop αᵒᵈ) :
    WithBot.map f (WithTop.ofDual a) = a.map (ofDual ∘ f) := rfl

lemma toDual_map (f : α → β) (a : WithBot α) :
    WithBot.toDual (WithBot.map f a) = map (toDual ∘ f ∘ ofDual) (WithBot.toDual a) := rfl

lemma ofDual_map (f : αᵒᵈ → βᵒᵈ) (a : WithBot αᵒᵈ) :
    WithBot.ofDual (WithBot.map f a) = map (ofDual ∘ f ∘ toDual) (WithBot.ofDual a) := rfl

end WithBot

section LE
variable [LE α]

lemma WithBot.toDual_le_iff {x : WithBot α} {y : WithTop αᵒᵈ} :
    x.toDual ≤ y ↔ WithTop.ofDual y ≤ x := by
  cases x <;> cases y <;> simp [toDual_le]

lemma WithBot.le_toDual_iff {x : WithTop αᵒᵈ} {y : WithBot α} :
    x ≤ WithBot.toDual y ↔ y ≤ WithTop.ofDual x := by cases x <;> cases y <;> simp [le_toDual]

@[simp]
lemma WithBot.toDual_le_toDual_iff {x y : WithBot α} : x.toDual ≤ y.toDual ↔ y ≤ x := by
  cases x <;> cases y <;> simp

lemma WithBot.ofDual_le_iff {x : WithBot αᵒᵈ} {y : WithTop α} :
    WithBot.ofDual x ≤ y ↔ y.toDual ≤ x := by cases x <;> cases y <;> simp [toDual_le]

lemma WithBot.le_ofDual_iff {x : WithTop α} {y : WithBot αᵒᵈ} :
    x ≤ WithBot.ofDual y ↔ y ≤ x.toDual := by cases x <;> cases y <;> simp [le_toDual]

@[simp]
lemma WithBot.ofDual_le_ofDual_iff {x y : WithBot αᵒᵈ} :
    WithBot.ofDual x ≤ WithBot.ofDual y ↔ y ≤ x := by cases x <;> cases y <;> simp

lemma WithTop.toDual_le_iff {x : WithTop α} {y : WithBot αᵒᵈ} :
    x.toDual ≤ y ↔ WithBot.ofDual y ≤ x := by cases x <;> cases y <;> simp [toDual_le]

lemma WithTop.le_toDual_iff {x : WithBot αᵒᵈ} {y : WithTop α} :
    x ≤ WithTop.toDual y ↔ y ≤ WithBot.ofDual x := by cases x <;> cases y <;> simp [le_toDual]

@[simp]
lemma WithTop.toDual_le_toDual_iff {x y : WithTop α} : x.toDual ≤ y.toDual ↔ y ≤ x := by
  cases x <;> cases y <;> simp [le_toDual]

lemma WithTop.ofDual_le_iff {x : WithTop αᵒᵈ} {y : WithBot α} :
    WithTop.ofDual x ≤ y ↔ y.toDual ≤ x := by cases x <;> cases y <;> simp [toDual_le]

lemma WithTop.le_ofDual_iff {x : WithBot α} {y : WithTop αᵒᵈ} :
    x ≤ WithTop.ofDual y ↔ y ≤ x.toDual := by cases x <;> cases y <;> simp [le_toDual]

@[simp]
lemma WithTop.ofDual_le_ofDual_iff {x y : WithTop αᵒᵈ} :
    WithTop.ofDual x ≤ WithTop.ofDual y ↔ y ≤ x := by cases x <;> cases y <;> simp

end LE

section LT
variable [LT α]

lemma WithBot.toDual_lt_iff {x : WithBot α} {y : WithTop αᵒᵈ} :
    x.toDual < y ↔ WithTop.ofDual y < x := by cases x <;> cases y <;> simp [toDual_lt]

lemma WithBot.lt_toDual_iff {x : WithTop αᵒᵈ} {y : WithBot α} :
    x < y.toDual ↔ y < WithTop.ofDual x := by cases x <;> cases y <;> simp [lt_toDual]

@[simp]
lemma WithBot.toDual_lt_toDual_iff {x y : WithBot α} : x.toDual < y.toDual ↔ y < x := by
  cases x <;> cases y <;> simp

lemma WithBot.ofDual_lt_iff {x : WithBot αᵒᵈ} {y : WithTop α} :
    WithBot.ofDual x < y ↔ y.toDual < x := by cases x <;> cases y <;> simp [toDual_lt]

lemma WithBot.lt_ofDual_iff {x : WithTop α} {y : WithBot αᵒᵈ} :
    x < WithBot.ofDual y ↔ y < x.toDual := by cases x <;> cases y <;> simp [lt_toDual]

@[simp]
lemma WithBot.ofDual_lt_ofDual_iff {x y : WithBot αᵒᵈ} :
    WithBot.ofDual x < WithBot.ofDual y ↔ y < x := by cases x <;> cases y <;> simp

lemma WithTop.toDual_lt_iff {x : WithTop α} {y : WithBot αᵒᵈ} :
    WithTop.toDual x < y ↔ WithBot.ofDual y < x := by cases x <;> cases y <;> simp [toDual_lt]

lemma WithTop.lt_toDual_iff {x : WithBot αᵒᵈ} {y : WithTop α} :
    x < WithTop.toDual y ↔ y < WithBot.ofDual x := by cases x <;> cases y <;> simp [lt_toDual]

@[simp]
lemma WithTop.toDual_lt_toDual_iff {x y : WithTop α} :
    WithTop.toDual x < WithTop.toDual y ↔ y < x := by cases x <;> cases y <;> simp

lemma WithTop.ofDual_lt_iff {x : WithTop αᵒᵈ} {y : WithBot α} :
    WithTop.ofDual x < y ↔ WithBot.toDual y < x := by cases x <;> cases y <;> simp [toDual_lt]

lemma WithTop.lt_ofDual_iff {x : WithBot α} {y : WithTop αᵒᵈ} :
    x < WithTop.ofDual y ↔ y < WithBot.toDual x := by cases x <;> cases y <;> simp [lt_toDual]

@[simp]
lemma WithTop.ofDual_lt_ofDual_iff {x y : WithTop αᵒᵈ} :
    WithTop.ofDual x < WithTop.ofDual y ↔ y < x := by cases x <;> cases y <;> simp

end LT<|MERGE_RESOLUTION|>--- conflicted
+++ resolved
@@ -295,12 +295,8 @@
 end Equiv
 
 -- TODO: do we really need to preserve the def-eq between `LE` on `WithBot` and `WithTop`
-<<<<<<< HEAD
--- moving forward?
-=======
 -- moving forward? See discussion here:
 -- https://leanprover.zulipchat.com/#narrow/channel/287929-mathlib4/topic/Order.20dual.20tactic/near/562584912
->>>>>>> e9f2f256
 
 section LE
 variable [LE α]
@@ -366,7 +362,6 @@
 lemma WithBot.lt_def {x y : WithBot α} :
     x < y ↔ (x = ⊥ ∧ ∃ b : α, y = b) ∨ ∃ a b : α, a < b ∧ x = a ∧ y = b :=
   (lt_def_aux ..).trans <| by simp
-<<<<<<< HEAD
 
 @[to_dual existing lt_def]
 lemma WithTop.lt_def' {x y : WithTop α} :
@@ -388,29 +383,6 @@
 
 variable [LE α] {x y : WithBot α}
 
-=======
-
-@[to_dual existing lt_def]
-lemma WithTop.lt_def' {x y : WithTop α} :
-    x < y ↔ (y = ⊤ ∧ ∃ a : α, x = a) ∨ ∃ b a : α, a < b ∧ y = b ∧ x = a :=
-  WithBot.lt_def
-
-@[to_dual lt_def']
-lemma WithTop.lt_def {x y : WithTop α} :
-    x < y ↔ (∃ a : α, x = ↑a) ∧ y = ⊤ ∨ ∃ a b : α, a < b ∧ x = ↑a ∧ y = ↑b := by
-  grind [WithTop.lt_def']
-
-end LT
-
-namespace WithBot
-
-variable {a b : α}
-
-section LE
-
-variable [LE α] {x y : WithBot α}
-
->>>>>>> e9f2f256
 @[to_dual]
 lemma le_iff_forall : x ≤ y ↔ ∀ a : α, x = ↑a → ∃ b : α, y = ↑b ∧ a ≤ b := by
   cases x <;> cases y <;> simp [le_def]
@@ -425,11 +397,7 @@
 instance instOrderBot : OrderBot (WithBot α) where bot_le := by simp [le_def]
 
 @[to_dual]
-<<<<<<< HEAD
-instance instBoundedOrder [OrderTop α] : BoundedOrder (WithBot α) where
-=======
 instance instOrderTop [OrderTop α] : OrderTop (WithBot α) where
->>>>>>> e9f2f256
   le_top x := by cases x <;> simp [le_def]
 
 @[to_dual]
@@ -455,15 +423,6 @@
 protected theorem _root_.IsMax.withBot (h : IsMax a) : IsMax (a : WithBot α) :=
   fun x ↦ by cases x <;> simp; simpa using @h _
 
-<<<<<<< HEAD
-@[to_dual untop_le_iff]
-lemma le_unbot_iff (hx : x ≠ ⊥) : a ≤ unbot x hx ↔ a ≤ x := by lift x to α using hx; simp
-@[to_dual le_untop_iff]
-lemma unbot_le_iff (hx : x ≠ ⊥) : unbot x hx ≤ a ↔ x ≤ a := by lift x to α using hx; simp
-
-@[to_dual (reorder := hx hy)]
-lemma unbot_le_unbot_iff (hx : x ≠ ⊥) (hy : y ≠ ⊥) : x ≤ y ↔ x.unbot hx ≤ y.unbot hy := by
-=======
 @[to_dual (attr := simp) untop_le_iff]
 lemma le_unbot_iff (hx : x ≠ ⊥) : a ≤ unbot x hx ↔ a ≤ x := by lift x to α using hx; simp
 @[to_dual (attr := simp) le_untop_iff]
@@ -485,7 +444,6 @@
 
 @[to_dual]
 lemma unbotD_mono (hx : x ≠ ⊥) (h : x ≤ y) : x.unbotD a ≤ y.unbotD a := by
->>>>>>> e9f2f256
   lift x to α using hx
   cases y <;> simp_all
 
@@ -510,29 +468,6 @@
 lemma unbotD_le_iff (hx : x = ⊥ → a ≤ b) : x.unbotD a ≤ b ↔ x ≤ b := by cases x <;> simp [hx]
 
 @[to_dual]
-<<<<<<< HEAD
-lemma unbotD_mono (hx : x ≠ ⊥) (h : x ≤ y) : x.unbotD a ≤ y.unbotD a := by
-  lift x to α using hx
-  cases y <;> simp_all
-
-@[to_dual untopA_le_iff]
-lemma le_unbotA_iff [Nonempty α] (hx : x ≠ ⊥) : a ≤ x.unbotA ↔ a ≤ x := le_unbotD_iff hx
-@[to_dual le_untopA_iff]
-lemma unbotA_le_iff [Nonempty α] (hx : x ≠ ⊥) : x.unbotA ≤ a ↔ x ≤ a := by
-  lift x to α using hx; simp
-
-@[to_dual]
-lemma unbotA_mono [Nonempty α] (hy : x ≠ ⊥) (h : x ≤ y) : x.unbotA ≤ y.unbotA := unbotD_mono hy h
-
-end LE
-
-section LT
-
-variable [LT α] {x y : WithBot α}
-
-@[to_dual]
-=======
->>>>>>> e9f2f256
 lemma lt_iff_exists : x < y ↔ ∃ b : α, y = ↑b ∧ ∀ a : α, x = ↑a → a < b := by
   cases x <;> cases y <;> simp [lt_def]
 
@@ -556,18 +491,6 @@
 `PartialOrder α`. -/]
 protected lemma bot_lt_iff_ne_bot : ⊥ < x ↔ x ≠ ⊥ := by cases x <;> simp
 
-<<<<<<< HEAD
-@[to_dual untop_lt_iff]
-lemma lt_unbot_iff (hx : x ≠ ⊥) : a < unbot x hx ↔ a < x := by lift x to α using hx; simp
-@[to_dual lt_untop_iff]
-lemma unbot_lt_iff (hx : x ≠ ⊥) : unbot x hx < b ↔ x < b := by lift x to α using hx; simp
-
-@[to_dual (attr := simp) (reorder := hx hy)]
-lemma unbot_lt_unbot_iff (hx hy) : unbot x hx < unbot y hy ↔ x < y := by
-  lift x to α using hx
-  lift y to α using hy
-  simp
-=======
 @[to_dual (attr := simp) untop_lt_iff]
 lemma lt_unbot_iff (hx : x ≠ ⊥) : a < unbot x hx ↔ a < x := by lift x to α using hx; simp
 @[to_dual (attr := simp) lt_untop_iff]
@@ -589,7 +512,6 @@
 @[to_dual lt_untopA_iff]
 lemma unbotA_lt_iff [Nonempty α] (hx : x ≠ ⊥) : x.unbotA < a ↔ x < a := by
   lift x to α using hx; simp
->>>>>>> e9f2f256
 
 @[deprecated (since := "2025-12-05")]
 alias unbot_lt_unbot := unbot_lt_unbot_iff
@@ -607,36 +529,12 @@
 
 end LT
 
-<<<<<<< HEAD
-end WithBot
-
-instance WithBot.instPreorder [Preorder α] : Preorder (WithBot α) where
+@[to_dual]
+instance [Preorder α] : Preorder (WithBot α) where
   lt_iff_le_not_ge x y := by cases x <;> cases y <;> simp [lt_iff_le_not_ge]
   le_refl x := by cases x <;> simp [le_def]
   le_trans x y z := by cases x <;> cases y <;> cases z <;> simp [le_def]; simpa using le_trans
 
-@[to_dual existing]
-instance WithTop.instPreorder [Preorder α] : Preorder (WithTop α) where
-=======
-@[to_dual]
-instance [Preorder α] : Preorder (WithBot α) where
->>>>>>> e9f2f256
-  lt_iff_le_not_ge x y := by cases x <;> cases y <;> simp [lt_iff_le_not_ge]
-  le_refl x := by cases x <;> simp [le_def]
-  le_trans x y z := by cases x <;> cases y <;> cases z <;> simp [le_def]; simpa using le_trans
-
-<<<<<<< HEAD
-instance WithBot.instPartialOrder [PartialOrder α] : PartialOrder (WithBot α) where
-  le_antisymm x y := by cases x <;> cases y <;> simp [le_def]; simpa using le_antisymm
-
-@[to_dual existing]
-instance WithTop.instPartialOrder [PartialOrder α] : PartialOrder (WithTop α) where
-  le_antisymm x y := by cases x <;> cases y <;> simp [le_def]; simpa using le_antisymm
-
-namespace WithBot
-
-=======
->>>>>>> e9f2f256
 section Preorder
 
 variable [Preorder α] [Preorder β] {x y : WithBot α}
@@ -722,17 +620,10 @@
 lemma le_unbotD (hy : b ≤ y) : b ≤ y.unbotD a := by
   rwa [le_unbotD_iff]
   exact ne_bot_of_le_ne_bot (by simp) hy
-<<<<<<< HEAD
 
 @[to_dual untopA_le]
 lemma le_unbotA [Nonempty α] (hy : b ≤ y) : b ≤ y.unbotA := le_unbotD hy
 
-=======
-
-@[to_dual untopA_le]
-lemma le_unbotA [Nonempty α] (hy : b ≤ y) : b ≤ y.unbotA := le_unbotD hy
-
->>>>>>> e9f2f256
 variable [NoBotOrder α]
 
 @[to_dual eq_of_forall_le_coe_iff]
@@ -1049,8 +940,6 @@
 
 end Preorder
 
-<<<<<<< HEAD
-=======
 instance semilatticeInf [SemilatticeInf α] : SemilatticeInf (WithTop α) where
   inf
     -- note this is `Option.merge`, but with the right defeq when unfolding
@@ -1122,7 +1011,6 @@
 instance instWellFoundedGT [LT α] [WellFoundedGT α] : WellFoundedGT (WithTop α) :=
   inferInstanceAs <| WellFoundedGT (WithBot αᵒᵈ)ᵒᵈ
 
->>>>>>> e9f2f256
 instance trichotomous.lt [Preorder α] [IsTrichotomous α (· < ·)] :
     IsTrichotomous (WithTop α) (· < ·) where
   trichotomous x y := by cases x <;> cases y <;> simp [trichotomous]
