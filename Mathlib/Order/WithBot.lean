--- conflicted
+++ resolved
@@ -236,22 +236,9 @@
 protected theorem _root_.IsMax.withBot (h : IsMax a) : IsMax (a : WithBot α) :=
   fun x ↦ by cases x <;> simp; simpa using @h _
 
-<<<<<<< HEAD
-theorem unbot_le_iff {a : WithBot α} (h : a ≠ ⊥) {b : α} :
-    unbot a h ≤ b ↔ a ≤ (b : WithBot α) := by
-  match a, h with
-  | some _, _ => simp only [unbot_coe, coe_le_coe]
-
-theorem unbotD_le_iff {a : WithBot α} {b c : α} (h : a = ⊥ → b ≤ c) :
-    a.unbotD b ≤ c ↔ a ≤ c := by
-  induction a
-  · simpa using h rfl
-  · simp
-=======
 lemma le_unbot_iff (hy : y ≠ ⊥) : a ≤ unbot y hy ↔ a ≤ y := by lift y to α using id hy; simp
 lemma unbot_le_iff (hx : x ≠ ⊥) : unbot x hx ≤ b ↔ x ≤ b := by lift x to α using id hx; simp
-lemma unbot'_le_iff (hx : x = ⊥ → a ≤ b) : x.unbot' a ≤ b ↔ x ≤ b := by cases x <;> simp [hx]
->>>>>>> e2c6f0ed
+lemma unbotD_le_iff (hx : x = ⊥ → a ≤ b) : x.unbotD a ≤ b ↔ x ≤ b := by cases x <;> simp [hx]
 
 @[deprecated (since := "2025-02-06")]
 alias unbot'_le_iff := unbotD_le_iff
@@ -291,16 +278,9 @@
 `PartialOrder α`. -/
 protected lemma bot_lt_iff_ne_bot : ⊥ < x ↔ x ≠ ⊥ := by cases x <;> simp
 
-<<<<<<< HEAD
-theorem unbotD_lt_iff {a : WithBot α} {b c : α} (h : a = ⊥ → b < c) : a.unbotD b < c ↔ a < c := by
-  induction a
-  · simpa [bot_lt_coe] using h rfl
-  · simp
-=======
 lemma lt_unbot_iff (hy : y ≠ ⊥) : a < unbot y hy ↔ a < y := by lift y to α using id hy; simp
 lemma unbot_lt_iff (hx : x ≠ ⊥) : unbot x hx < b ↔ x < b := by lift x to α using id hx; simp
-lemma unbot'_lt_iff (hx : x = ⊥ → a < b) : x.unbot' a < b ↔ x < b := by cases x <;> simp [hx]
->>>>>>> e2c6f0ed
+lemma unbotD_lt_iff (hx : x = ⊥ → a < b) : x.unbotD a < b ↔ x < b := by cases x <;> simp [hx]
 
 @[deprecated (since := "2025-02-06")]
 alias unbot'_lt_iff := unbotD_lt_iff
@@ -358,13 +338,7 @@
 lemma map_le_iff (f : α → β) (mono_iff : ∀ {a b}, f a ≤ f b ↔ a ≤ b) :
     x.map f ≤ y.map f ↔ x ≤ y := by cases x <;> cases y <;> simp [mono_iff]
 
-<<<<<<< HEAD
-theorem le_coe_unbotD : ∀ (a : WithBot α) (b : α), a ≤ a.unbotD b
-  | (a : α), _ => le_rfl
-  | ⊥, _ => bot_le
-=======
-theorem le_coe_unbot' (x : WithBot α) (b : α) : x ≤ x.unbot' b := by cases x <;> simp
->>>>>>> e2c6f0ed
+theorem le_coe_unbotD (x : WithBot α) (b : α) : x ≤ x.unbotD b := by cases x <;> simp
 
 @[deprecated (since := "2025-02-06")]
 alias le_coe_unbot' := le_coe_unbotD
@@ -766,25 +740,12 @@
 protected theorem _root_.IsMin.withTop (h : IsMin a) : IsMin (a : WithTop α) :=
   fun x ↦ by cases x <;> simp; simpa using @h _
 
-<<<<<<< HEAD
-theorem untop_le_iff {a : WithTop α} {b : α} (h : a ≠ ⊤) :
-    untop a h ≤ b ↔ a ≤ (b : WithTop α) :=
-  @WithBot.le_unbot_iff αᵒᵈ _ _ _ _
-
-theorem le_untop_iff {a : α} {b : WithTop α} (h : b ≠ ⊤) :
-    a ≤ untop b h ↔ (a : WithTop α) ≤ b :=
-  @WithBot.unbot_le_iff αᵒᵈ _ _ _ _
-
-theorem le_untopD_iff {a : WithTop α} {b c : α} (h : a = ⊤ → c ≤ b) : c ≤ a.untopD b ↔ c ≤ a :=
-  WithBot.unbotD_le_iff (α := αᵒᵈ) h
-
-@[deprecated (since := "2025-02-06")]
-alias le_untop'_iff := le_untopD_iff
-=======
 lemma untop_le_iff (hx : x ≠ ⊤) : untop x hx ≤ b ↔ x ≤ b := by lift x to α using id hx; simp
 lemma le_untop_iff (hy : y ≠ ⊤) : a ≤ untop y hy ↔ a ≤ y := by lift y to α using id hy; simp
-lemma le_untop'_iff (hy : y = ⊤ → a ≤ b) : a ≤ y.untop' b ↔ a ≤ y := by cases y <;> simp [hy]
->>>>>>> e2c6f0ed
+lemma le_untopD_iff (hy : y = ⊤ → a ≤ b) : a ≤ y.untopD b ↔ a ≤ y := by cases y <;> simp [hy]
+
+@[deprecated (since := "2025-02-11")]
+alias le_untop'_iff := le_untopD_iff
 
 end LE
 
@@ -795,133 +756,7 @@
 instance (priority := 10) lt : LT (WithTop α) :=
   ⟨fun o₁ o₂ : Option α => ∃ b ∈ o₁, ∀ a ∈ o₂, b < a⟩
 
-<<<<<<< HEAD
-theorem toDual_lt_iff {a : WithTop α} {b : WithBot αᵒᵈ} :
-    WithTop.toDual a < b ↔ WithBot.ofDual b < a :=
-  Iff.rfl
-
-theorem lt_toDual_iff {a : WithBot αᵒᵈ} {b : WithTop α} :
-    a < WithTop.toDual b ↔ b < WithBot.ofDual a :=
-  Iff.rfl
-
-@[simp]
-theorem toDual_lt_toDual_iff {a b : WithTop α} : WithTop.toDual a < WithTop.toDual b ↔ b < a :=
-  Iff.rfl
-
-theorem ofDual_lt_iff {a : WithTop αᵒᵈ} {b : WithBot α} :
-    WithTop.ofDual a < b ↔ WithBot.toDual b < a :=
-  Iff.rfl
-
-theorem lt_ofDual_iff {a : WithBot α} {b : WithTop αᵒᵈ} :
-    a < WithTop.ofDual b ↔ b < WithBot.toDual a :=
-  Iff.rfl
-
-@[simp]
-theorem ofDual_lt_ofDual_iff {a b : WithTop αᵒᵈ} : WithTop.ofDual a < WithTop.ofDual b ↔ b < a :=
-  Iff.rfl
-
-theorem lt_untop_iff {a : α} {b : WithTop α} (h : b ≠ ⊤) :
-    a < b.untop h ↔ a < b :=
-  WithBot.unbot_lt_iff (α := αᵒᵈ) h
-
-theorem untop_lt_iff {a : WithTop α} {b : α} (h : a ≠ ⊤) :
-    a.untop h < b ↔ a < b :=
-  WithBot.lt_unbot_iff (α := αᵒᵈ) h
-
-theorem lt_untopD_iff {a : WithTop α} {b c : α} (h : a = ⊤ → c < b) : c < a.untopD b ↔ c < a :=
-  WithBot.unbotD_lt_iff (α := αᵒᵈ) h
-
-@[deprecated (since := "2025-02-06")]
-alias lt_untop'_iff := lt_untopD_iff
-
-end LT
-
-end WithTop
-
-namespace WithBot
-
-open OrderDual
-
-@[simp]
-theorem toDual_symm_apply (a : WithTop αᵒᵈ) : WithBot.toDual.symm a = WithTop.ofDual a :=
-  rfl
-
-@[simp]
-theorem ofDual_symm_apply (a : WithTop α) : WithBot.ofDual.symm a = WithTop.toDual a :=
-  rfl
-
-@[simp]
-theorem toDual_apply_bot : WithBot.toDual (⊥ : WithBot α) = ⊤ :=
-  rfl
-
-@[simp]
-theorem ofDual_apply_bot : WithBot.ofDual (⊥ : WithBot α) = ⊤ :=
-  rfl
-
-@[simp]
-theorem toDual_apply_coe (a : α) : WithBot.toDual (a : WithBot α) = toDual a :=
-  rfl
-
-@[simp]
-theorem ofDual_apply_coe (a : αᵒᵈ) : WithBot.ofDual (a : WithBot αᵒᵈ) = ofDual a :=
-  rfl
-
-theorem map_toDual (f : αᵒᵈ → βᵒᵈ) (a : WithTop α) :
-    WithBot.map f (WithTop.toDual a) = a.map (toDual ∘ f) :=
-  rfl
-
-theorem map_ofDual (f : α → β) (a : WithTop αᵒᵈ) :
-    WithBot.map f (WithTop.ofDual a) = a.map (ofDual ∘ f) :=
-  rfl
-
-theorem toDual_map (f : α → β) (a : WithBot α) :
-    WithBot.toDual (WithBot.map f a) = map (toDual ∘ f ∘ ofDual) (WithBot.toDual a) :=
-  rfl
-
-theorem ofDual_map (f : αᵒᵈ → βᵒᵈ) (a : WithBot αᵒᵈ) :
-    WithBot.ofDual (WithBot.map f a) = map (ofDual ∘ f ∘ toDual) (WithBot.ofDual a) :=
-  rfl
-
-lemma forall_lt_iff_eq_bot [Preorder α] {x : WithBot α} :
-    (∀ y : α, x < y) ↔ x = ⊥ :=
-  ⟨fun h ↦ forall_ne_iff_eq_bot.mp (fun x ↦ (h x).ne'), fun h y ↦ h ▸ bot_lt_coe y⟩
-
-lemma forall_le_iff_eq_bot [Preorder α] [NoMinOrder α] {x : WithBot α} :
-    (∀ y : α, x ≤ y) ↔ x = ⊥ := by
-  refine ⟨fun h ↦ forall_lt_iff_eq_bot.1 fun y ↦ ?_, fun h _ ↦ h ▸ bot_le⟩
-  obtain ⟨w, hw⟩ := exists_lt y
-  exact (h w).trans_lt (coe_lt_coe.2 hw)
-
-lemma le_of_forall_lt_iff_le [LinearOrder α] [DenselyOrdered α] [NoMinOrder α]
-    {x y : WithBot α} : (∀ z : α, x < z → y ≤ z) ↔ y ≤ x := by
-  refine ⟨fun h ↦ ?_, fun h z x_z ↦ h.trans x_z.le⟩
-  induction x with
-  | bot => exact le_of_eq <| forall_le_iff_eq_bot.1 fun z ↦ h z (bot_lt_coe z)
-  | coe x =>
-    rw [le_coe_iff]
-    rintro y rfl
-    exact le_of_forall_gt_imp_ge_of_dense (by exact_mod_cast h)
-
-lemma ge_of_forall_gt_iff_ge [LinearOrder α] [DenselyOrdered α] [NoMinOrder α]
-    {x y : WithBot α} : (∀ z : α, z < x → z ≤ y) ↔ x ≤ y := by
-  apply Iff.intro _ (fun h _ x_z ↦ x_z.le.trans h)
-  induction y with
-  | bot => simpa using forall_le_iff_eq_bot.1
-  | coe y =>
-    rw [le_coe_iff]
-    rintro h x rfl
-    exact le_of_forall_lt_imp_le_of_dense (by exact_mod_cast h)
-
-section LE
-
-variable [LE α]
-
-theorem toDual_le_iff {a : WithBot α} {b : WithTop αᵒᵈ} :
-    WithBot.toDual a ≤ b ↔ WithTop.ofDual b ≤ a :=
-  Iff.rfl
-=======
 lemma lt_def : x < y ↔ ∃ a : α, x = ↑a ∧ ∀ b : α, y = ↑b → a < b := .rfl
->>>>>>> e2c6f0ed
 
 @[simp, norm_cast] lemma coe_lt_coe : (a : WithTop α) < b ↔ a < b := by simp [lt_def]
 @[simp] lemma coe_lt_top (a : α) : (a : WithTop α) < ⊤ := by simp [lt_def]
@@ -946,7 +781,10 @@
 
 lemma lt_untop_iff (hy : y ≠ ⊤) : a < y.untop hy ↔ a < y := by lift y to α using id hy; simp
 lemma untop_lt_iff (hx : x ≠ ⊤) : x.untop hx < b ↔ x < b := by lift x to α using id hx; simp
-lemma lt_untop'_iff (hy : y = ⊤ → a < b) : a < y.untop' b ↔ a < y := by cases y <;> simp [hy]
+lemma lt_untopD_iff (hy : y = ⊤ → a < b) : a < y.untopD b ↔ a < y := by cases y <;> simp [hy]
+
+@[deprecated (since := "2025-02-11")]
+alias lt_untop'_iff := lt_untopD_iff
 
 end LT
 
@@ -999,15 +837,10 @@
 theorem map_le_iff (f : α → β) (mono_iff : ∀ {a b}, f a ≤ f b ↔ a ≤ b) :
     x.map f ≤ y.map f ↔ x ≤ y := by cases x <;> cases y <;> simp [mono_iff]
 
-<<<<<<< HEAD
-theorem coe_untopD_le (a : WithTop α) (b : α) : a.untopD b ≤ a :=
-  WithBot.le_coe_unbotD (α := αᵒᵈ) a b
-
-@[deprecated (since := "2025-02-06")]
+theorem coe_untopD_le (y : WithTop α) (a : α) : y.untopD a ≤ y :=  by cases y <;> simp
+
+@[deprecated (since := "2025-02-11")]
 alias coe_untop'_le := coe_untopD_le
-=======
-theorem coe_untop'_le (y : WithTop α) (a : α) : y.untop' a ≤ y :=  by cases y <;> simp
->>>>>>> e2c6f0ed
 
 @[simp]
 theorem coe_top_lt [OrderTop α] : (⊤ : α) < x ↔ x = ⊤ := by cases x <;> simp
