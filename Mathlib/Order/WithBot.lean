/-
Copyright (c) 2017 Johannes Hölzl. All rights reserved.
Released under Apache 2.0 license as described in the file LICENSE.
Authors: Johannes Hölzl
-/
import Mathlib.Logic.Nontrivial.Basic
import Mathlib.Order.TypeTags
import Mathlib.Data.Option.NAry
import Mathlib.Tactic.Contrapose
import Mathlib.Tactic.Lift
import Mathlib.Data.Option.Basic
import Mathlib.Order.Lattice
import Mathlib.Order.BoundedOrder.Basic

/-!
# `WithBot`, `WithTop`

Adding a `bot` or a `top` to an order.

## Main declarations

* `With<Top/Bot> α`: Equips `Option α` with the order on `α` plus `none` as the top/bottom element.

 -/

variable {α β γ δ : Type*}

namespace WithBot

variable {a b : α}

instance nontrivial [Nonempty α] : Nontrivial (WithBot α) :=
  Option.nontrivial

open Function

theorem coe_injective : Injective ((↑) : α → WithBot α) :=
  Option.some_injective _

@[simp, norm_cast]
theorem coe_inj : (a : WithBot α) = b ↔ a = b :=
  Option.some_inj

protected theorem «forall» {p : WithBot α → Prop} : (∀ x, p x) ↔ p ⊥ ∧ ∀ x : α, p x :=
  Option.forall

protected theorem «exists» {p : WithBot α → Prop} : (∃ x, p x) ↔ p ⊥ ∨ ∃ x : α, p x :=
  Option.exists

theorem none_eq_bot : (none : WithBot α) = (⊥ : WithBot α) :=
  rfl

theorem some_eq_coe (a : α) : (Option.some a : WithBot α) = (↑a : WithBot α) :=
  rfl

@[simp]
theorem bot_ne_coe : ⊥ ≠ (a : WithBot α) :=
  nofun

@[simp]
theorem coe_ne_bot : (a : WithBot α) ≠ ⊥ :=
  nofun

/-- Specialization of `Option.getD` to values in `WithBot α` that respects API boundaries.
-/
def unbot' (d : α) (x : WithBot α) : α :=
  recBotCoe d id x

@[simp]
theorem unbot'_bot {α} (d : α) : unbot' d ⊥ = d :=
  rfl

@[simp]
theorem unbot'_coe {α} (d x : α) : unbot' d x = x :=
  rfl

theorem coe_eq_coe : (a : WithBot α) = b ↔ a = b := coe_inj

theorem unbot'_eq_iff {d y : α} {x : WithBot α} : unbot' d x = y ↔ x = y ∨ x = ⊥ ∧ y = d := by
  induction x <;> simp [@eq_comm _ d]

@[simp] theorem unbot'_eq_self_iff {d : α} {x : WithBot α} : unbot' d x = d ↔ x = d ∨ x = ⊥ := by
  simp [unbot'_eq_iff]

theorem unbot'_eq_unbot'_iff {d : α} {x y : WithBot α} :
    unbot' d x = unbot' d y ↔ x = y ∨ x = d ∧ y = ⊥ ∨ x = ⊥ ∧ y = d := by
 induction y <;> simp [unbot'_eq_iff, or_comm]

/-- Lift a map `f : α → β` to `WithBot α → WithBot β`. Implemented using `Option.map`. -/
def map (f : α → β) : WithBot α → WithBot β :=
  Option.map f

@[simp]
theorem map_bot (f : α → β) : map f ⊥ = ⊥ :=
  rfl

@[simp]
theorem map_coe (f : α → β) (a : α) : map f a = f a :=
  rfl

@[simp]
lemma map_eq_bot_iff {f : α → β} {a : WithBot α} :
    map f a = ⊥ ↔ a = ⊥ := Option.map_eq_none'

theorem map_eq_some_iff {f : α → β} {y : β} {v : WithBot α} :
    WithBot.map f v = .some y ↔ ∃ x, v = .some x ∧ f x = y := Option.map_eq_some'

theorem some_eq_map_iff {f : α → β} {y : β} {v : WithBot α} :
    .some y = WithBot.map f v ↔ ∃ x, v = .some x ∧ f x = y := by
  cases v <;> simp [eq_comm]

theorem map_comm {f₁ : α → β} {f₂ : α → γ} {g₁ : β → δ} {g₂ : γ → δ}
    (h : g₁ ∘ f₁ = g₂ ∘ f₂) (a : α) :
    map g₁ (map f₁ a) = map g₂ (map f₂ a) :=
  Option.map_comm h _

/-- The image of a binary function `f : α → β → γ` as a function
`WithBot α → WithBot β → WithBot γ`.

Mathematically this should be thought of as the image of the corresponding function `α × β → γ`. -/
def map₂ : (α → β → γ) → WithBot α → WithBot β → WithBot γ := Option.map₂

lemma map₂_coe_coe (f : α → β → γ) (a : α) (b : β) : map₂ f a b = f a b := rfl
@[simp] lemma map₂_bot_left (f : α → β → γ) (b) : map₂ f ⊥ b = ⊥ := rfl
@[simp] lemma map₂_bot_right (f : α → β → γ) (a) : map₂ f a ⊥ = ⊥ := by cases a <;> rfl
@[simp] lemma map₂_coe_left (f : α → β → γ) (a : α) (b) : map₂ f a b = b.map fun b ↦ f a b := rfl
@[simp] lemma map₂_coe_right (f : α → β → γ) (a) (b : β) : map₂ f a b = a.map (f · b) := by
  cases a <;> rfl

@[simp] lemma map₂_eq_bot_iff {f : α → β → γ} {a : WithBot α} {b : WithBot β} :
    map₂ f a b = ⊥ ↔ a = ⊥ ∨ b = ⊥ := Option.map₂_eq_none_iff

lemma ne_bot_iff_exists {x : WithBot α} : x ≠ ⊥ ↔ ∃ a : α, ↑a = x := Option.ne_none_iff_exists

lemma forall_ne_iff_eq_bot {x : WithBot α} : (∀ a : α, ↑a ≠ x) ↔ x = ⊥ :=
  Option.forall_some_ne_iff_eq_none

/-- Deconstruct a `x : WithBot α` to the underlying value in `α`, given a proof that `x ≠ ⊥`. -/
def unbot : ∀ x : WithBot α, x ≠ ⊥ → α | (x : α), _ => x

@[simp] lemma coe_unbot : ∀ (x : WithBot α) hx, x.unbot hx = x | (x : α), _ => rfl

@[simp]
theorem unbot_coe (x : α) (h : (x : WithBot α) ≠ ⊥ := coe_ne_bot) : (x : WithBot α).unbot h = x :=
  rfl

instance canLift : CanLift (WithBot α) α (↑) fun r => r ≠ ⊥ where
  prf x h := ⟨x.unbot h, coe_unbot _ _⟩

instance instTop [Top α] : Top (WithBot α) where
  top := (⊤ : α)

@[simp, norm_cast] lemma coe_top [Top α] : ((⊤ : α) : WithBot α) = ⊤ := rfl
@[simp, norm_cast] lemma coe_eq_top [Top α] {a : α} : (a : WithBot α) = ⊤ ↔ a = ⊤ := coe_eq_coe
@[simp, norm_cast] lemma top_eq_coe [Top α] {a : α} : ⊤ = (a : WithBot α) ↔ ⊤ = a := coe_eq_coe

theorem unbot_eq_iff {a : WithBot α} {b : α} (h : a ≠ ⊥) :
    a.unbot h = b ↔ a = b := by
  induction a
  · simpa using h rfl
  · simp

theorem eq_unbot_iff {a : α} {b : WithBot α} (h : b ≠ ⊥) :
    a = b.unbot h ↔ a = b := by
  induction b
  · simpa using h rfl
  · simp

/-- The equivalence between the non-bottom elements of `WithBot α` and `α`. -/
@[simps] def _root_.Equiv.withBotSubtypeNe : {y : WithBot α // y ≠ ⊥} ≃ α where
  toFun := fun ⟨x,h⟩ => WithBot.unbot x h
  invFun x := ⟨x, WithBot.coe_ne_bot⟩
  left_inv _ := by simp
  right_inv _ := by simp

section LE

variable [LE α] {x y : WithBot α}

instance (priority := 10) le : LE (WithBot α) :=
  ⟨fun o₁ o₂ => ∀ a : α, o₁ = ↑a → ∃ b : α, o₂ = ↑b ∧ a ≤ b⟩

lemma le_def : x ≤ y ↔ ∀ a : α, x = ↑a → ∃ b : α, y = ↑b ∧ a ≤ b := .rfl

@[simp, norm_cast] lemma coe_le_coe : (a : WithBot α) ≤ b ↔ a ≤ b := by simp [le_def]

lemma not_coe_le_bot (a : α) : ¬(a : WithBot α) ≤ ⊥ := by simp [le_def]

instance orderBot : OrderBot (WithBot α) where bot_le := by simp [le_def]

-- TODO: This deprecated lemma is still used (through simp)
@[simp, deprecated coe_le_coe "Don't mix Option and WithBot" (since := "2024-05-27")]
theorem some_le_some : @LE.le (WithBot α) _ (Option.some a) (Option.some b) ↔ a ≤ b :=
  coe_le_coe

-- TODO: This deprecated lemma is still used (through simp)
@[simp, deprecated bot_le "Don't mix Option and WithBot" (since := "2024-05-27")]
theorem none_le {a : WithBot α} : @LE.le (WithBot α) _ none a := bot_le

instance orderTop [OrderTop α] : OrderTop (WithBot α) where le_top x := by cases x <;> simp [le_def]

instance instBoundedOrder [OrderTop α] : BoundedOrder (WithBot α) :=
  { WithBot.orderBot, WithBot.orderTop with }

/-- There is a general version `le_bot_iff`, but this lemma does not require a `PartialOrder`. -/
@[simp]
protected theorem le_bot_iff : ∀ {a : WithBot α}, a ≤ ⊥ ↔ a = ⊥
  | (a : α) => by simp [not_coe_le_bot _]
  | ⊥ => by simp

theorem coe_le : ∀ {o : Option α}, b ∈ o → ((a : WithBot α) ≤ o ↔ a ≤ b)
  | _, rfl => coe_le_coe

theorem coe_le_iff : a ≤ x ↔ ∃ b : α, x = b ∧ a ≤ b := by simp [le_def]
theorem le_coe_iff : x ≤ b ↔ ∀ a : α, x = ↑a → a ≤ b := by simp [le_def]

protected theorem _root_.IsMax.withBot (h : IsMax a) : IsMax (a : WithBot α) :=
  fun x ↦ by cases x <;> simp; simpa using @h _

lemma le_unbot_iff (hy : y ≠ ⊥) : a ≤ unbot y hy ↔ a ≤ y := by lift y to α using id hy; simp
lemma unbot_le_iff (hx : x ≠ ⊥) : unbot x hx ≤ b ↔ x ≤ b := by lift x to α using id hx; simp
lemma unbot'_le_iff (hx : x = ⊥ → a ≤ b) : x.unbot' a ≤ b ↔ x ≤ b := by cases x <;> simp [hx]

end LE

section LT

variable [LT α] {x y : WithBot α}

instance (priority := 10) lt : LT (WithBot α) :=
  ⟨fun o₁ o₂ : WithBot α => ∃ b : α, o₂ = ↑b ∧ ∀ a : α, o₁ = ↑a → a < b⟩

lemma lt_def : x < y ↔ ∃ b : α, y = ↑b ∧ ∀ a : α, x = ↑a → a < b := .rfl

@[simp, norm_cast] lemma coe_lt_coe : (a : WithBot α) < b ↔ a < b := by simp [lt_def]
@[simp] lemma bot_lt_coe (a : α) : ⊥ < (a : WithBot α) := by simp [lt_def]
@[simp] protected lemma not_lt_bot (a : WithBot α) : ¬a < ⊥ := by simp [lt_def]

-- TODO: This deprecated lemma is still used (through simp)
@[simp, deprecated coe_lt_coe "Don't mix Option and WithBot" (since := "2024-05-27")]
theorem some_lt_some : @LT.lt (WithBot α) _ (Option.some a) (Option.some b) ↔ a < b := coe_lt_coe

-- TODO: This deprecated lemma is still used (through simp)
@[simp, deprecated bot_lt_coe "Don't mix Option and WithBot" (since := "2024-05-27")]
theorem none_lt_some (a : α) : @LT.lt (WithBot α) _ none (some a) := bot_lt_coe _

-- TODO: This deprecated lemma is still used (through simp)
@[simp, deprecated not_lt_bot "Don't mix Option and WithBot" (since := "2024-05-27")]
theorem not_lt_none (a : WithBot α) : ¬@LT.lt (WithBot α) _ a none := WithBot.not_lt_bot _

lemma lt_iff_exists_coe : x < y ↔ ∃ b : α, y = b ∧ x < b := by cases y <;> simp

lemma lt_coe_iff : x < b ↔ ∀ a : α, x = a → a < b := by simp [lt_def]

/-- A version of `bot_lt_iff_ne_bot` for `WithBot` that only requires `LT α`, not
`PartialOrder α`. -/
protected lemma bot_lt_iff_ne_bot : ⊥ < x ↔ x ≠ ⊥ := by cases x <;> simp

lemma lt_unbot_iff (hy : y ≠ ⊥) : a < unbot y hy ↔ a < y := by lift y to α using id hy; simp
lemma unbot_lt_iff (hx : x ≠ ⊥) : unbot x hx < b ↔ x < b := by lift x to α using id hx; simp
lemma unbot'_lt_iff (hx : x = ⊥ → a < b) : x.unbot' a < b ↔ x < b := by cases x <;> simp [hx]

end LT

instance preorder [Preorder α] : Preorder (WithBot α) where
  lt_iff_le_not_le x y := by cases x <;> cases y <;> simp [lt_iff_le_not_le]
  le_refl x := by cases x <;> simp [le_def]
  le_trans x y z := by cases x <;> cases y <;> cases z <;> simp [le_def]; simpa using le_trans

instance partialOrder [PartialOrder α] : PartialOrder (WithBot α) where
  le_antisymm x y := by cases x <;> cases y <;> simp [le_def]; simpa using le_antisymm

section Preorder

variable [Preorder α] [Preorder β] {x y : WithBot α}

theorem coe_strictMono : StrictMono (fun (a : α) => (a : WithBot α)) := fun _ _ => coe_lt_coe.2

theorem coe_mono : Monotone (fun (a : α) => (a : WithBot α)) := fun _ _ => coe_le_coe.2

theorem monotone_iff {f : WithBot α → β} :
    Monotone f ↔ Monotone (fun a ↦ f a : α → β) ∧ ∀ x : α, f ⊥ ≤ f x :=
  ⟨fun h ↦ ⟨h.comp WithBot.coe_mono, fun _ ↦ h bot_le⟩, fun h ↦
    WithBot.forall.2
      ⟨WithBot.forall.2 ⟨fun _ => le_rfl, fun x _ => h.2 x⟩, fun _ =>
        WithBot.forall.2 ⟨fun h => (not_coe_le_bot _ h).elim,
          fun _ hle => h.1 (coe_le_coe.1 hle)⟩⟩⟩

@[simp]
theorem monotone_map_iff {f : α → β} : Monotone (WithBot.map f) ↔ Monotone f :=
  monotone_iff.trans <| by simp [Monotone]

alias ⟨_, _root_.Monotone.withBot_map⟩ := monotone_map_iff

theorem strictMono_iff {f : WithBot α → β} :
    StrictMono f ↔ StrictMono (fun a => f a : α → β) ∧ ∀ x : α, f ⊥ < f x :=
  ⟨fun h => ⟨h.comp WithBot.coe_strictMono, fun _ => h (bot_lt_coe _)⟩, fun h =>
    WithBot.forall.2
      ⟨WithBot.forall.2 ⟨flip absurd (lt_irrefl _), fun x _ => h.2 x⟩, fun _ =>
        WithBot.forall.2 ⟨fun h => (not_lt_bot h).elim, fun _ hle => h.1 (coe_lt_coe.1 hle)⟩⟩⟩

theorem strictAnti_iff {f : WithBot α → β} :
    StrictAnti f ↔ StrictAnti (fun a ↦ f a : α → β) ∧ ∀ x : α, f x < f ⊥ :=
  strictMono_iff (β := βᵒᵈ)

@[simp]
theorem strictMono_map_iff {f : α → β} :
    StrictMono (WithBot.map f) ↔ StrictMono f :=
  strictMono_iff.trans <| by simp [StrictMono, bot_lt_coe]

alias ⟨_, _root_.StrictMono.withBot_map⟩ := strictMono_map_iff

lemma map_le_iff (f : α → β) (mono_iff : ∀ {a b}, f a ≤ f b ↔ a ≤ b) :
    x.map f ≤ y.map f ↔ x ≤ y := by cases x <;> cases y <;> simp [mono_iff]

theorem le_coe_unbot' (x : WithBot α) (b : α) : x ≤ x.unbot' b := by cases x <;> simp

@[simp]
theorem lt_coe_bot [OrderBot α] : x < (⊥ : α) ↔ x = ⊥ := by cases x <;> simp

lemma forall_lt_iff_eq_bot : (∀ b : α, x < b) ↔ x = ⊥ := by
  cases x <;> simp; simpa using ⟨_, lt_irrefl _⟩

lemma forall_le_iff_eq_bot [NoMinOrder α] : (∀ b : α, x ≤ b) ↔ x = ⊥ := by
  refine ⟨fun h ↦ forall_lt_iff_eq_bot.1 fun y ↦ ?_, by simp +contextual⟩
  obtain ⟨w, hw⟩ := exists_lt y
  exact (h w).trans_lt (coe_lt_coe.2 hw)

end Preorder

instance semilatticeSup [SemilatticeSup α] : SemilatticeSup (WithBot α) where
  sup
    -- note this is `Option.liftOrGet`, but with the right defeq when unfolding
    | ⊥, ⊥ => ⊥
    | (a : α), ⊥ => a
    | ⊥, (b : α) => b
    | (a : α), (b : α) => ↑(a ⊔ b)
  le_sup_left x y := by cases x <;> cases y <;> simp
  le_sup_right x y := by cases x <;> cases y <;> simp
  sup_le x y z := by cases x <;> cases y <;> cases z <;> simp; simpa using sup_le

theorem coe_sup [SemilatticeSup α] (a b : α) : ((a ⊔ b : α) : WithBot α) = (a : WithBot α) ⊔ b :=
  rfl

instance semilatticeInf [SemilatticeInf α] : SemilatticeInf (WithBot α) where
  inf := .map₂ (· ⊓ ·)
  inf_le_left x y := by cases x <;> cases y <;> simp
  inf_le_right x y := by cases x <;> cases y <;> simp
  le_inf x y z := by cases x <;> cases y <;> cases z <;> simp; simpa using le_inf

theorem coe_inf [SemilatticeInf α] (a b : α) : ((a ⊓ b : α) : WithBot α) = (a : WithBot α) ⊓ b :=
  rfl

instance lattice [Lattice α] : Lattice (WithBot α) :=
  { WithBot.semilatticeSup, WithBot.semilatticeInf with }

instance distribLattice [DistribLattice α] : DistribLattice (WithBot α) where
  le_sup_inf x y z := by
    cases x <;> cases y <;> cases z <;> simp [← coe_inf, ← coe_sup]
    simpa [← coe_inf, ← coe_sup] using le_sup_inf

instance decidableEq [DecidableEq α] : DecidableEq (WithBot α) :=
  inferInstanceAs <| DecidableEq (Option α)

instance decidableLE [LE α] [DecidableRel (α := α) (· ≤ ·)] : DecidableRel (α := WithBot α) (· ≤ ·)
  | ⊥, _ => isTrue <| by simp
  | (a : α), ⊥ => isFalse <| by simp
  | (a : α), (b : α) => decidable_of_iff' _ coe_le_coe

instance decidableLT [LT α] [DecidableRel (α := α) (· < ·)] : DecidableRel (α := WithBot α) (· < ·)
  | _, ⊥ => isFalse <| by simp
  | ⊥, (a : α) => isTrue <| by simp
  | (a : α), (b : α) => decidable_of_iff' _ coe_lt_coe

instance isTotal_le [LE α] [IsTotal α (· ≤ ·)] : IsTotal (WithBot α) (· ≤ ·) where
  total x y := by cases x <;> cases y <;> simp; simpa using IsTotal.total ..

section LinearOrder
variable [LinearOrder α] {x y : WithBot α}

instance linearOrder : LinearOrder (WithBot α) := Lattice.toLinearOrder _

@[simp, norm_cast] lemma coe_min (a b : α) : ↑(min a b) = min (a : WithBot α) b := rfl
@[simp, norm_cast] lemma coe_max (a b : α) : ↑(max a b) = max (a : WithBot α) b := rfl

variable [DenselyOrdered α] [NoMinOrder α]

lemma le_of_forall_lt_iff_le : (∀ z : α, x < z → y ≤ z) ↔ y ≤ x := by
  cases x <;> cases y <;> simp [exists_lt, forall_gt_imp_ge_iff_le_of_dense]

lemma ge_of_forall_gt_iff_ge : (∀ z : α, z < x → z ≤ y) ↔ x ≤ y := by
  cases x <;> cases y <;> simp [exists_lt, forall_lt_imp_le_iff_le_of_dense]

end LinearOrder

instance instWellFoundedLT [LT α] [WellFoundedLT α] : WellFoundedLT (WithBot α) where
  wf := .intro fun
  | ⊥ => ⟨_, by simp⟩
  | (a : α) => (wellFounded_lt.1 a).rec fun _ _ ih ↦ .intro _ fun
    | ⊥, _ => ⟨_, by simp⟩
    | (b : α), hlt => ih _ (coe_lt_coe.1 hlt)

instance _root_.WithBot.instWellFoundedGT [LT α] [WellFoundedGT α] : WellFoundedGT (WithBot α) where
  wf :=
  have acc_some (a : α) : Acc ((· > ·) : WithBot α → WithBot α → Prop) a :=
    (wellFounded_gt.1 a).rec fun _ _ ih =>
      .intro _ fun
        | (b : α), hlt => ih _ (coe_lt_coe.1 hlt)
  .intro fun
    | (a : α) => acc_some a
    | ⊥ => .intro _ fun | (b : α), _ => acc_some b

instance denselyOrdered [LT α] [DenselyOrdered α] [NoMinOrder α] : DenselyOrdered (WithBot α) where
  dense := fun
    | ⊥, (b : α), _ =>
      let ⟨a, ha⟩ := exists_lt b
      ⟨a, by simpa⟩
    | (a : α), (b : α), hab =>
      let ⟨c, hac, hcb⟩ := exists_between (coe_lt_coe.1 hab)
      ⟨c, coe_lt_coe.2 hac, coe_lt_coe.2 hcb⟩

theorem lt_iff_exists_coe_btwn [Preorder α] [DenselyOrdered α] [NoMinOrder α] {a b : WithBot α} :
    a < b ↔ ∃ x : α, a < ↑x ∧ ↑x < b :=
  ⟨fun h =>
    let ⟨_, hy⟩ := exists_between h
    let ⟨x, hx⟩ := lt_iff_exists_coe.1 hy.1
    ⟨x, hx.1 ▸ hy⟩,
    fun ⟨_, hx⟩ => lt_trans hx.1 hx.2⟩

instance noTopOrder [LE α] [NoTopOrder α] [Nonempty α] : NoTopOrder (WithBot α) where
  exists_not_le := fun
    | ⊥ => ‹Nonempty α›.elim fun a ↦ ⟨a, by simp⟩
    | (a : α) => let ⟨b, hba⟩ := exists_not_le a; ⟨b, mod_cast hba⟩

instance noMaxOrder [LT α] [NoMaxOrder α] [Nonempty α] : NoMaxOrder (WithBot α) where
  exists_gt := fun
    | ⊥ => ‹Nonempty α›.elim fun a ↦ ⟨a, by simp⟩
    | (a : α) => let ⟨b, hba⟩ := exists_gt a; ⟨b, mod_cast hba⟩

end WithBot

namespace WithTop

variable {a b : α}

instance nontrivial [Nonempty α] : Nontrivial (WithTop α) :=
  Option.nontrivial

open Function

theorem coe_injective : Injective ((↑) : α → WithTop α) :=
  Option.some_injective _

@[norm_cast]
theorem coe_inj : (a : WithTop α) = b ↔ a = b :=
  Option.some_inj

protected theorem «forall» {p : WithTop α → Prop} : (∀ x, p x) ↔ p ⊤ ∧ ∀ x : α, p x :=
  Option.forall

protected theorem «exists» {p : WithTop α → Prop} : (∃ x, p x) ↔ p ⊤ ∨ ∃ x : α, p x :=
  Option.exists

theorem none_eq_top : (none : WithTop α) = (⊤ : WithTop α) :=
  rfl

theorem some_eq_coe (a : α) : (Option.some a : WithTop α) = (↑a : WithTop α) :=
  rfl

@[simp]
theorem top_ne_coe : ⊤ ≠ (a : WithTop α) :=
  nofun

@[simp]
theorem coe_ne_top : (a : WithTop α) ≠ ⊤ :=
  nofun

/-- `WithTop.toDual` is the equivalence sending `⊤` to `⊥` and any `a : α` to `toDual a : αᵒᵈ`.
See `WithTop.toDualBotEquiv` for the related order-iso.
-/
protected def toDual : WithTop α ≃ WithBot αᵒᵈ :=
  Equiv.refl _

/-- `WithTop.ofDual` is the equivalence sending `⊤` to `⊥` and any `a : αᵒᵈ` to `ofDual a : α`.
See `WithTop.toDualBotEquiv` for the related order-iso.
-/
protected def ofDual : WithTop αᵒᵈ ≃ WithBot α :=
  Equiv.refl _

/-- `WithBot.toDual` is the equivalence sending `⊥` to `⊤` and any `a : α` to `toDual a : αᵒᵈ`.
See `WithBot.toDual_top_equiv` for the related order-iso.
-/
protected def _root_.WithBot.toDual : WithBot α ≃ WithTop αᵒᵈ :=
  Equiv.refl _

/-- `WithBot.ofDual` is the equivalence sending `⊥` to `⊤` and any `a : αᵒᵈ` to `ofDual a : α`.
See `WithBot.ofDual_top_equiv` for the related order-iso.
-/
protected def _root_.WithBot.ofDual : WithBot αᵒᵈ ≃ WithTop α :=
  Equiv.refl _

@[simp]
theorem toDual_symm_apply (a : WithBot αᵒᵈ) : WithTop.toDual.symm a = WithBot.ofDual a :=
  rfl

@[simp]
theorem ofDual_symm_apply (a : WithBot α) : WithTop.ofDual.symm a = WithBot.toDual a :=
  rfl

@[simp]
theorem toDual_apply_top : WithTop.toDual (⊤ : WithTop α) = ⊥ :=
  rfl

@[simp]
theorem ofDual_apply_top : WithTop.ofDual (⊤ : WithTop α) = ⊥ :=
  rfl

open OrderDual

@[simp]
theorem toDual_apply_coe (a : α) : WithTop.toDual (a : WithTop α) = toDual a :=
  rfl

@[simp]
theorem ofDual_apply_coe (a : αᵒᵈ) : WithTop.ofDual (a : WithTop αᵒᵈ) = ofDual a :=
  rfl

/-- Specialization of `Option.getD` to values in `WithTop α` that respects API boundaries.
-/
def untop' (d : α) (x : WithTop α) : α :=
  recTopCoe d id x

@[simp]
theorem untop'_top {α} (d : α) : untop' d ⊤ = d :=
  rfl

@[simp]
theorem untop'_coe {α} (d x : α) : untop' d x = x :=
  rfl

@[simp, norm_cast] -- Porting note: added `simp`
theorem coe_eq_coe : (a : WithTop α) = b ↔ a = b :=
  Option.some_inj

theorem untop'_eq_iff {d y : α} {x : WithTop α} : untop' d x = y ↔ x = y ∨ x = ⊤ ∧ y = d :=
  WithBot.unbot'_eq_iff

@[simp] theorem untop'_eq_self_iff {d : α} {x : WithTop α} : untop' d x = d ↔ x = d ∨ x = ⊤ :=
  WithBot.unbot'_eq_self_iff

theorem untop'_eq_untop'_iff {d : α} {x y : WithTop α} :
    untop' d x = untop' d y ↔ x = y ∨ x = d ∧ y = ⊤ ∨ x = ⊤ ∧ y = d :=
  WithBot.unbot'_eq_unbot'_iff

/-- Lift a map `f : α → β` to `WithTop α → WithTop β`. Implemented using `Option.map`. -/
def map (f : α → β) : WithTop α → WithTop β :=
  Option.map f

@[simp]
theorem map_top (f : α → β) : map f ⊤ = ⊤ :=
  rfl

@[simp]
theorem map_coe (f : α → β) (a : α) : map f a = f a :=
  rfl

@[simp]
lemma map_eq_top_iff {f : α → β} {a : WithTop α} :
    map f a = ⊤ ↔ a = ⊤ := Option.map_eq_none'

theorem map_eq_some_iff {f : α → β} {y : β} {v : WithTop α} :
    WithTop.map f v = .some y ↔ ∃ x, v = .some x ∧ f x = y := Option.map_eq_some'

theorem some_eq_map_iff {f : α → β} {y : β} {v : WithTop α} :
    .some y = WithTop.map f v ↔ ∃ x, v = .some x ∧ f x = y := by
  cases v <;> simp [eq_comm]

theorem map_comm {f₁ : α → β} {f₂ : α → γ} {g₁ : β → δ} {g₂ : γ → δ}
    (h : g₁ ∘ f₁ = g₂ ∘ f₂) (a : α) : map g₁ (map f₁ a) = map g₂ (map f₂ a) :=
  Option.map_comm h _

/-- The image of a binary function `f : α → β → γ` as a function
`WithTop α → WithTop β → WithTop γ`.

Mathematically this should be thought of as the image of the corresponding function `α × β → γ`. -/
def map₂ : (α → β → γ) → WithTop α → WithTop β → WithTop γ := Option.map₂

lemma map₂_coe_coe (f : α → β → γ) (a : α) (b : β) : map₂ f a b = f a b := rfl
@[simp] lemma map₂_top_left (f : α → β → γ) (b) : map₂ f ⊤ b = ⊤ := rfl
@[simp] lemma map₂_top_right (f : α → β → γ) (a) : map₂ f a ⊤ = ⊤ := by cases a <;> rfl
@[simp] lemma map₂_coe_left (f : α → β → γ) (a : α) (b) : map₂ f a b = b.map fun b ↦ f a b := rfl
@[simp] lemma map₂_coe_right (f : α → β → γ) (a) (b : β) : map₂ f a b = a.map (f · b) := by
  cases a <;> rfl

@[simp] lemma map₂_eq_top_iff {f : α → β → γ} {a : WithTop α} {b : WithTop β} :
    map₂ f a b = ⊤ ↔ a = ⊤ ∨ b = ⊤ := Option.map₂_eq_none_iff

theorem map_toDual (f : αᵒᵈ → βᵒᵈ) (a : WithBot α) :
    map f (WithBot.toDual a) = a.map (toDual ∘ f) :=
  rfl

theorem map_ofDual (f : α → β) (a : WithBot αᵒᵈ) : map f (WithBot.ofDual a) = a.map (ofDual ∘ f) :=
  rfl

theorem toDual_map (f : α → β) (a : WithTop α) :
    WithTop.toDual (map f a) = WithBot.map (toDual ∘ f ∘ ofDual) (WithTop.toDual a) :=
  rfl

theorem ofDual_map (f : αᵒᵈ → βᵒᵈ) (a : WithTop αᵒᵈ) :
    WithTop.ofDual (map f a) = WithBot.map (ofDual ∘ f ∘ toDual) (WithTop.ofDual a) :=
  rfl

lemma ne_top_iff_exists {x : WithTop α} : x ≠ ⊤ ↔ ∃ a : α, ↑a = x := Option.ne_none_iff_exists

lemma forall_ne_iff_eq_top {x : WithTop α} : (∀ a : α, ↑a ≠ x) ↔ x = ⊤ :=
  Option.forall_some_ne_iff_eq_none

/-- Deconstruct a `x : WithTop α` to the underlying value in `α`, given a proof that `x ≠ ⊤`. -/
def untop : ∀ x : WithTop α, x ≠ ⊤ → α | (x : α), _ => x

@[simp] lemma coe_untop : ∀ (x : WithTop α) hx, x.untop hx = x | (x : α), _ => rfl

@[simp]
theorem untop_coe (x : α) (h : (x : WithTop α) ≠ ⊤ := coe_ne_top) : (x : WithTop α).untop h = x :=
  rfl

instance canLift : CanLift (WithTop α) α (↑) fun r => r ≠ ⊤ where
  prf x h := ⟨x.untop h, coe_untop _ _⟩

instance instBot [Bot α] : Bot (WithTop α) where
  bot := (⊥ : α)

@[simp, norm_cast] lemma coe_bot [Bot α] : ((⊥ : α) : WithTop α) = ⊥ := rfl
@[simp, norm_cast] lemma coe_eq_bot [Bot α] {a : α} : (a : WithTop α) = ⊥ ↔ a = ⊥ := coe_eq_coe
@[simp, norm_cast] lemma bot_eq_coe [Bot α] {a : α} : (⊥ : WithTop α) = a ↔ ⊥ = a := coe_eq_coe

theorem untop_eq_iff {a : WithTop α} {b : α} (h : a ≠ ⊤) :
    a.untop h = b ↔ a = b :=
  WithBot.unbot_eq_iff (α := αᵒᵈ) h

theorem eq_untop_iff {a : α} {b : WithTop α} (h : b ≠ ⊤) :
    a = b.untop h ↔ a = b :=
  WithBot.eq_unbot_iff (α := αᵒᵈ) h

/-- The equivalence between the non-top elements of `WithTop α` and `α`. -/
@[simps] def _root_.Equiv.withTopSubtypeNe : {y : WithTop α // y ≠ ⊤} ≃ α where
  toFun := fun ⟨x,h⟩ => WithTop.untop x h
  invFun x := ⟨x, WithTop.coe_ne_top⟩
  left_inv _ := by simp
  right_inv _:= by simp

section LE

variable [LE α] {x y : WithTop α}

instance (priority := 10) le : LE (WithTop α) :=
  ⟨fun o₁ o₂ => ∀ a : α, o₂ = ↑a → ∃ b : α, o₁ = ↑b ∧ b ≤ a⟩

lemma le_def : x ≤ y ↔ ∀ b : α, y = ↑b → ∃ a : α, x = ↑a ∧ a ≤ b := .rfl

@[simp, norm_cast] lemma coe_le_coe : (a : WithTop α) ≤ b ↔ a ≤ b := by simp [le_def]

lemma not_top_le_coe (a : α) : ¬ ⊤ ≤ (a : WithTop α) := by simp [le_def]

-- TODO: This deprecated lemma is still used (through simp)
@[simp, deprecated coe_le_coe "Don't mix Option and WithTop" (since := "2024-05-27")]
theorem some_le_some : @LE.le (WithTop α) _ (Option.some a) (Option.some b) ↔ a ≤ b :=
  coe_le_coe

instance orderTop : OrderTop (WithTop α) where le_top := by simp [le_def]

-- TODO: This deprecated lemma is still used (through simp)
@[simp, deprecated le_top "Don't mix Option and WithTop" (since := "2024-05-27")]
theorem le_none {a : WithTop α} : @LE.le (WithTop α) _ a none := le_top

instance orderBot [OrderBot α] : OrderBot (WithTop α) where bot_le x := by cases x <;> simp [le_def]

instance boundedOrder [OrderBot α] : BoundedOrder (WithTop α) :=
  { WithTop.orderTop, WithTop.orderBot with }

/-- There is a general version `top_le_iff`, but this lemma does not require a `PartialOrder`. -/
@[simp]
protected theorem top_le_iff : ∀ {a : WithTop α}, ⊤ ≤ a ↔ a = ⊤
  | (a : α) => by simp [not_top_le_coe _]
  | ⊤ => by simp

theorem le_coe : ∀ {o : Option α}, a ∈ o → (@LE.le (WithTop α) _ o b ↔ a ≤ b)
  | _, rfl => coe_le_coe

theorem le_coe_iff : x ≤ b ↔ ∃ a : α, x = a ∧ a ≤ b := by simp [le_def]
theorem coe_le_iff : ↑a ≤ x ↔ ∀ b : α, x = ↑b → a ≤ b := by simp [le_def]

protected theorem _root_.IsMin.withTop (h : IsMin a) : IsMin (a : WithTop α) :=
  fun x ↦ by cases x <;> simp; simpa using @h _

lemma untop_le_iff (hx : x ≠ ⊤) : untop x hx ≤ b ↔ x ≤ b := by lift x to α using id hx; simp
lemma le_untop_iff (hy : y ≠ ⊤) : a ≤ untop y hy ↔ a ≤ y := by lift y to α using id hy; simp
lemma le_untop'_iff (hy : y = ⊤ → a ≤ b) : a ≤ y.untop' b ↔ a ≤ y := by cases y <;> simp [hy]

end LE

section LT

variable [LT α] {x y : WithTop α}

instance (priority := 10) lt : LT (WithTop α) :=
  ⟨fun o₁ o₂ : Option α => ∃ b ∈ o₁, ∀ a ∈ o₂, b < a⟩

lemma lt_def : x < y ↔ ∃ a : α, x = ↑a ∧ ∀ b : α, y = ↑b → a < b := .rfl

@[simp, norm_cast] lemma coe_lt_coe : (a : WithTop α) < b ↔ a < b := by simp [lt_def]
@[simp] lemma coe_lt_top (a : α) : (a : WithTop α) < ⊤ := by simp [lt_def]
@[simp] protected lemma not_top_lt (a : WithTop α) : ¬⊤ < a := by simp [lt_def]

@[simp, deprecated coe_lt_coe "Don't mix Option and WithTop" (since := "2024-05-27")]
theorem some_lt_some : @LT.lt (WithTop α) _ (Option.some a) (Option.some b) ↔ a < b := coe_lt_coe

@[simp, deprecated coe_lt_top "Don't mix Option and WithTop" (since := "2024-05-27")]
theorem some_lt_none (a : α) : @LT.lt (WithTop α) _ (Option.some a) none := coe_lt_top a

@[simp, deprecated not_top_lt "Don't mix Option and WithTop" (since := "2024-05-27")]
theorem not_none_lt (a : WithTop α) : ¬@LT.lt (WithTop α) _ none a := WithTop.not_top_lt _

lemma lt_iff_exists_coe : x < y ↔ ∃ a : α, x = a ∧ a < y := by cases x <;> simp

lemma coe_lt_iff : a < y ↔ ∀ b : α, y = b → a < b := by simp [lt_def]

/-- A version of `lt_top_iff_ne_top` for `WithTop` that only requires `LT α`, not
`PartialOrder α`. -/
protected lemma lt_top_iff_ne_top : x < ⊤ ↔ x ≠ ⊤ := by cases x <;> simp

lemma lt_untop_iff (hy : y ≠ ⊤) : a < y.untop hy ↔ a < y := by lift y to α using id hy; simp
lemma untop_lt_iff (hx : x ≠ ⊤) : x.untop hx < b ↔ x < b := by lift x to α using id hx; simp
lemma lt_untop'_iff (hy : y = ⊤ → a < b) : a < y.untop' b ↔ a < y := by cases y <;> simp [hy]

end LT

instance preorder [Preorder α] : Preorder (WithTop α) where
  lt_iff_le_not_le x y := by cases x <;> cases y <;> simp [lt_iff_le_not_le]
  le_refl x := by cases x <;> simp [le_def]
  le_trans x y z := by cases x <;> cases y <;> cases z <;> simp [le_def]; simpa using le_trans

instance partialOrder [PartialOrder α] : PartialOrder (WithTop α) where
  le_antisymm x y := by cases x <;> cases y <;> simp [le_def]; simpa using le_antisymm

section Preorder

variable [Preorder α] [Preorder β] {x y : WithTop α}

theorem coe_strictMono : StrictMono (fun a : α => (a : WithTop α)) := fun _ _ => coe_lt_coe.2

theorem coe_mono : Monotone (fun a : α => (a : WithTop α)) := fun _ _ => coe_le_coe.2

theorem monotone_iff {f : WithTop α → β} :
    Monotone f ↔ Monotone (fun (a : α) => f a) ∧ ∀ x : α, f x ≤ f ⊤ :=
  ⟨fun h => ⟨h.comp WithTop.coe_mono, fun _ => h le_top⟩, fun h =>
    WithTop.forall.2
      ⟨WithTop.forall.2 ⟨fun _ => le_rfl, fun _ h => (not_top_le_coe _ h).elim⟩, fun x =>
        WithTop.forall.2 ⟨fun _ => h.2 x, fun _ hle => h.1 (coe_le_coe.1 hle)⟩⟩⟩

@[simp]
theorem monotone_map_iff {f : α → β} : Monotone (WithTop.map f) ↔ Monotone f :=
  monotone_iff.trans <| by simp [Monotone]

alias ⟨_, _root_.Monotone.withTop_map⟩ := monotone_map_iff

theorem strictMono_iff {f : WithTop α → β} :
    StrictMono f ↔ StrictMono (fun (a : α) => f a) ∧ ∀ x : α, f x < f ⊤ :=
  ⟨fun h => ⟨h.comp WithTop.coe_strictMono, fun _ => h (coe_lt_top _)⟩, fun h =>
    WithTop.forall.2
      ⟨WithTop.forall.2 ⟨flip absurd (lt_irrefl _), fun _ h => (not_top_lt h).elim⟩, fun x =>
        WithTop.forall.2 ⟨fun _ => h.2 x, fun _ hle => h.1 (coe_lt_coe.1 hle)⟩⟩⟩

theorem strictAnti_iff {f : WithTop α → β} :
    StrictAnti f ↔ StrictAnti (fun a ↦ f a : α → β) ∧ ∀ x : α, f ⊤ < f x :=
  strictMono_iff (β := βᵒᵈ)

@[simp]
theorem strictMono_map_iff {f : α → β} : StrictMono (WithTop.map f) ↔ StrictMono f :=
  strictMono_iff.trans <| by simp [StrictMono, coe_lt_top]

alias ⟨_, _root_.StrictMono.withTop_map⟩ := strictMono_map_iff

theorem map_le_iff (f : α → β) (mono_iff : ∀ {a b}, f a ≤ f b ↔ a ≤ b) :
    x.map f ≤ y.map f ↔ x ≤ y := by cases x <;> cases y <;> simp [mono_iff]

theorem coe_untop'_le (y : WithTop α) (a : α) : y.untop' a ≤ y :=  by cases y <;> simp

@[simp]
theorem coe_top_lt [OrderTop α] : (⊤ : α) < x ↔ x = ⊤ := by cases x <;> simp

lemma forall_gt_iff_eq_top : (∀ a : α, a < y) ↔ y = ⊤ := by
  cases y <;> simp; simpa using ⟨_, lt_irrefl _⟩

lemma forall_ge_iff_eq_top [NoMaxOrder α] : (∀ a : α, a ≤ y) ↔ y = ⊤ :=
  WithBot.forall_le_iff_eq_bot (α := αᵒᵈ)

end Preorder

instance semilatticeInf [SemilatticeInf α] : SemilatticeInf (WithTop α) where
  inf
    -- note this is `Option.liftOrGet`, but with the right defeq when unfolding
    | ⊤, ⊤ => ⊤
    | (a : α), ⊤ => a
    | ⊤, (b : α) => b
    | (a : α), (b : α) => ↑(a ⊓ b)
  inf_le_left x y := by cases x <;> cases y <;> simp
  inf_le_right x y := by cases x <;> cases y <;> simp
  le_inf x y z := by cases x <;> cases y <;> cases z <;> simp; simpa using le_inf

theorem coe_inf [SemilatticeInf α] (a b : α) : ((a ⊓ b : α) : WithTop α) = (a : WithTop α) ⊓ b :=
  rfl

instance semilatticeSup [SemilatticeSup α] : SemilatticeSup (WithTop α) where
  sup := .map₂ (· ⊔ ·)
  le_sup_left x y := by cases x <;> cases y <;> simp
  le_sup_right x y := by cases x <;> cases y <;> simp
  sup_le x y z := by cases x <;> cases y <;> cases z <;> simp; simpa using sup_le

theorem coe_sup [SemilatticeSup α] (a b : α) : ((a ⊔ b : α) : WithTop α) = (a : WithTop α) ⊔ b :=
  rfl

instance lattice [Lattice α] : Lattice (WithTop α) :=
  { WithTop.semilatticeSup, WithTop.semilatticeInf with }

instance distribLattice [DistribLattice α] : DistribLattice (WithTop α) where
  le_sup_inf x y z := by
    cases x <;> cases y <;> cases z <;> simp [← coe_inf, ← coe_sup]
    simpa [← coe_inf, ← coe_sup] using le_sup_inf

instance decidableEq [DecidableEq α] : DecidableEq (WithTop α) :=
  inferInstanceAs <| DecidableEq (Option α)

instance decidableLE [LE α] [DecidableRel (α := α) (· ≤ ·)] : DecidableRel (α := WithTop α) (· ≤ ·)
  | _, ⊤ => isTrue <| by simp
  | ⊤, (a : α) => isFalse <| by simp
  | (a : α), (b : α) => decidable_of_iff' _ coe_le_coe

instance decidableLT [LT α] [DecidableRel (α := α) (· < ·)] : DecidableRel (α := WithTop α) (· < ·)
  | ⊤, _ => isFalse <| by simp
  | (a : α), ⊤ => isTrue <| by simp
  | (a : α), (b : α) => decidable_of_iff' _ coe_lt_coe

instance isTotal_le [LE α] [IsTotal α (· ≤ ·)] : IsTotal (WithTop α) (· ≤ ·) where
  total x y := by cases x <;> cases y <;> simp; simpa using IsTotal.total ..

section LinearOrder
variable [LinearOrder α] {x y : WithTop α}

instance linearOrder [LinearOrder α] : LinearOrder (WithTop α) := Lattice.toLinearOrder _

@[simp, norm_cast] lemma coe_min (a b : α) : ↑(min a b) = min (a : WithTop α) b := rfl
@[simp, norm_cast] lemma coe_max (a b : α) : ↑(max a b) = max (a : WithTop α) b := rfl

variable [DenselyOrdered α] [NoMaxOrder α]

lemma le_of_forall_lt_iff_le : (∀ b : α, x < b → y ≤ b) ↔ y ≤ x := by
  cases x <;> cases y <;> simp [exists_gt, forall_gt_imp_ge_iff_le_of_dense]

lemma ge_of_forall_gt_iff_ge : (∀ a : α, a < x → a ≤ y) ↔ x ≤ y := by
  cases x <;> cases y <;> simp [exists_gt, forall_lt_imp_le_iff_le_of_dense]

end LinearOrder

instance instWellFoundedLT [LT α] [WellFoundedLT α] : WellFoundedLT (WithTop α) :=
  inferInstanceAs <| WellFoundedLT (WithBot αᵒᵈ)ᵒᵈ

open OrderDual

instance instWellFoundedGT [LT α] [WellFoundedGT α] : WellFoundedGT (WithTop α) :=
  inferInstanceAs <| WellFoundedGT (WithBot αᵒᵈ)ᵒᵈ

instance trichotomous.lt [Preorder α] [IsTrichotomous α (· < ·)] :
    IsTrichotomous (WithTop α) (· < ·) where
  trichotomous x y := by cases x <;> cases y <;> simp [trichotomous]

instance IsWellOrder.lt [Preorder α] [IsWellOrder α (· < ·)] : IsWellOrder (WithTop α) (· < ·) where

instance trichotomous.gt [Preorder α] [IsTrichotomous α (· > ·)] :
    IsTrichotomous (WithTop α) (· > ·) :=
  have : IsTrichotomous α (· < ·) := .swap _; .swap _

instance IsWellOrder.gt [Preorder α] [IsWellOrder α (· > ·)] : IsWellOrder (WithTop α) (· > ·) where

instance _root_.WithBot.trichotomous.lt [Preorder α] [h : IsTrichotomous α (· < ·)] :
    IsTrichotomous (WithBot α) (· < ·) where
  trichotomous x y := by cases x <;> cases y <;> simp [trichotomous]

instance _root_.WithBot.isWellOrder.lt [Preorder α] [IsWellOrder α (· < ·)] :
    IsWellOrder (WithBot α) (· < ·) where

instance _root_.WithBot.trichotomous.gt [Preorder α] [h : IsTrichotomous α (· > ·)] :
    IsTrichotomous (WithBot α) (· > ·) where
  trichotomous x y := by cases x <;> cases y <;> simp; simpa using trichotomous_of (· > ·) ..

instance _root_.WithBot.isWellOrder.gt [Preorder α] [h : IsWellOrder α (· > ·)] :
    IsWellOrder (WithBot α) (· > ·) where
  trichotomous x y := by cases x <;> cases y <;> simp; simpa using trichotomous_of (· > ·) ..

instance [LT α] [DenselyOrdered α] [NoMaxOrder α] : DenselyOrdered (WithTop α) :=
  OrderDual.denselyOrdered (WithBot αᵒᵈ)

theorem lt_iff_exists_coe_btwn [Preorder α] [DenselyOrdered α] [NoMaxOrder α] {a b : WithTop α} :
    a < b ↔ ∃ x : α, a < ↑x ∧ ↑x < b :=
  ⟨fun h =>
    let ⟨_, hy⟩ := exists_between h
    let ⟨x, hx⟩ := lt_iff_exists_coe.1 hy.2
    ⟨x, hx.1 ▸ hy⟩,
    fun ⟨_, hx⟩ => lt_trans hx.1 hx.2⟩

instance noBotOrder [LE α] [NoBotOrder α] [Nonempty α] : NoBotOrder (WithTop α) where
  exists_not_ge := fun
    | ⊤ => ‹Nonempty α›.elim fun a ↦ ⟨a, by simp⟩
    | (a : α) => let ⟨b, hba⟩ := exists_not_ge a; ⟨b, mod_cast hba⟩

instance noMinOrder [LT α] [NoMinOrder α] [Nonempty α] : NoMinOrder (WithTop α) where
  exists_lt := fun
    | ⊤ => ‹Nonempty α›.elim fun a ↦ ⟨a, by simp⟩
    | (a : α) => let ⟨b, hab⟩ := exists_lt a; ⟨b, mod_cast hab⟩

end WithTop

/-! ### `(WithBot α)ᵒᵈ ≃ WithTop αᵒᵈ`, `(WithTop α)ᵒᵈ ≃ WithBot αᵒᵈ` -/

open OrderDual

namespace WithBot

@[simp]
lemma toDual_symm_apply (a : WithTop αᵒᵈ) : WithBot.toDual.symm a = WithTop.ofDual a :=
  rfl

@[simp]
lemma ofDual_symm_apply (a : WithTop α) : WithBot.ofDual.symm a = WithTop.toDual a :=
  rfl

@[simp] lemma toDual_apply_bot : WithBot.toDual (⊥ : WithBot α) = ⊤ := rfl
@[simp] lemma ofDual_apply_bot : WithBot.ofDual (⊥ : WithBot α) = ⊤ := rfl

@[simp] lemma toDual_apply_coe (a : α) : WithBot.toDual (a : WithBot α) = toDual a := rfl
@[simp] lemma ofDual_apply_coe (a : αᵒᵈ) : WithBot.ofDual (a : WithBot αᵒᵈ) = ofDual a := rfl

lemma map_toDual (f : αᵒᵈ → βᵒᵈ) (a : WithTop α) :
    WithBot.map f (WithTop.toDual a) = a.map (toDual ∘ f) := rfl

lemma map_ofDual (f : α → β) (a : WithTop αᵒᵈ) :
    WithBot.map f (WithTop.ofDual a) = a.map (ofDual ∘ f) := rfl

lemma toDual_map (f : α → β) (a : WithBot α) :
    WithBot.toDual (WithBot.map f a) = map (toDual ∘ f ∘ ofDual) (WithBot.toDual a) := rfl

lemma ofDual_map (f : αᵒᵈ → βᵒᵈ) (a : WithBot αᵒᵈ) :
    WithBot.ofDual (WithBot.map f a) = map (ofDual ∘ f ∘ toDual) (WithBot.ofDual a) := rfl

end WithBot

section LE
variable [LE α]

lemma WithBot.toDual_le_iff {x : WithBot α} {y : WithTop αᵒᵈ} :
    x.toDual ≤ y ↔ WithTop.ofDual y ≤ x := by
  cases x <;> cases y <;> simp [toDual_le]

lemma WithBot.le_toDual_iff {x : WithTop αᵒᵈ} {y : WithBot α} :
    x ≤ WithBot.toDual y ↔ y ≤ WithTop.ofDual x := by cases x <;> cases y <;> simp [le_toDual]

@[simp]
lemma WithBot.toDual_le_toDual_iff {x y : WithBot α} : x.toDual ≤ y.toDual ↔ y ≤ x := by
  cases x <;> cases y <;> simp

lemma WithBot.ofDual_le_iff {x : WithBot αᵒᵈ} {y : WithTop α} :
    WithBot.ofDual x ≤ y ↔ y.toDual ≤ x := by cases x <;> cases y <;> simp [toDual_le]

lemma WithBot.le_ofDual_iff {x : WithTop α} {y : WithBot αᵒᵈ} :
    x ≤ WithBot.ofDual y ↔ y ≤ x.toDual := by cases x <;> cases y <;> simp [le_toDual]

@[simp]
lemma WithBot.ofDual_le_ofDual_iff {x y : WithBot αᵒᵈ} :
    WithBot.ofDual x ≤ WithBot.ofDual y ↔ y ≤ x := by cases x <;> cases y <;> simp

lemma WithTop.toDual_le_iff {x : WithTop α} {y : WithBot αᵒᵈ} :
    x.toDual ≤ y ↔ WithBot.ofDual y ≤ x := by cases x <;> cases y <;> simp [toDual_le]

lemma WithTop.le_toDual_iff {x : WithBot αᵒᵈ} {y : WithTop α} :
    x ≤ WithTop.toDual y ↔ y ≤ WithBot.ofDual x := by cases x <;> cases y <;> simp [le_toDual]

@[simp]
lemma WithTop.toDual_le_toDual_iff {x y : WithTop α} : x.toDual ≤ y.toDual ↔ y ≤ x := by
  cases x <;> cases y <;> simp [le_toDual]

lemma WithTop.ofDual_le_iff {x : WithTop αᵒᵈ} {y : WithBot α} :
    WithTop.ofDual x ≤ y ↔ y.toDual ≤ x := by cases x <;> cases y <;> simp [toDual_le]

lemma WithTop.le_ofDual_iff {x : WithBot α} {y : WithTop αᵒᵈ} :
    x ≤ WithTop.ofDual y ↔ y ≤ x.toDual := by cases x <;> cases y <;> simp [le_toDual]

@[simp]
lemma WithTop.ofDual_le_ofDual_iff {x y : WithTop αᵒᵈ} :
    WithTop.ofDual x ≤ WithTop.ofDual y ↔ y ≤ x :=  by cases x <;> cases y <;> simp

end LE

section LT
variable [LT α]

lemma WithBot.toDual_lt_iff {x : WithBot α} {y : WithTop αᵒᵈ} :
    x.toDual < y ↔ WithTop.ofDual y < x := by cases x <;> cases y <;> simp [toDual_lt]

lemma WithBot.lt_toDual_iff {x : WithTop αᵒᵈ} {y : WithBot α} :
    x < y.toDual ↔ y < WithTop.ofDual x := by cases x <;> cases y <;> simp [lt_toDual]

@[simp]
lemma WithBot.toDual_lt_toDual_iff {x y : WithBot α} : x.toDual < y.toDual ↔ y < x := by
  cases x <;> cases y <;> simp

lemma WithBot.ofDual_lt_iff {x : WithBot αᵒᵈ} {y : WithTop α} :
    WithBot.ofDual x < y ↔ y.toDual < x := by cases x <;> cases y <;> simp [toDual_lt]

lemma WithBot.lt_ofDual_iff {x : WithTop α} {y : WithBot αᵒᵈ} :
    x < WithBot.ofDual y ↔ y < x.toDual := by cases x <;> cases y <;> simp [lt_toDual]

@[simp]
lemma WithBot.ofDual_lt_ofDual_iff {x y : WithBot αᵒᵈ} :
    WithBot.ofDual x < WithBot.ofDual y ↔ y < x := by cases x <;> cases y <;> simp

lemma WithTop.toDual_lt_iff {x : WithTop α} {y : WithBot αᵒᵈ} :
    WithTop.toDual x < y ↔ WithBot.ofDual y < x := by cases x <;> cases y <;> simp [toDual_lt]

lemma WithTop.lt_toDual_iff {x : WithBot αᵒᵈ} {y : WithTop α} :
    x < WithTop.toDual y ↔ y < WithBot.ofDual x := by cases x <;> cases y <;> simp [lt_toDual]

@[simp]
lemma WithTop.toDual_lt_toDual_iff {x y : WithTop α} :
    WithTop.toDual x < WithTop.toDual y ↔ y < x := by cases x <;> cases y <;> simp

lemma WithTop.ofDual_lt_iff {x : WithTop αᵒᵈ} {y : WithBot α} :
    WithTop.ofDual x < y ↔ WithBot.toDual y < x := by cases x <;> cases y <;> simp [toDual_lt]

lemma WithTop.lt_ofDual_iff {x : WithBot α} {y : WithTop αᵒᵈ} :
    x < WithTop.ofDual y ↔ y < WithBot.toDual x := by cases x <;> cases y <;> simp [lt_toDual]

@[simp]
lemma WithTop.ofDual_lt_ofDual_iff {x y : WithTop αᵒᵈ} :
    WithTop.ofDual x < WithTop.ofDual y ↔ y < x := by cases x <;> cases y <;> simp

<<<<<<< HEAD
end WithTop

section WithBotWithTop

lemma WithBot.forall_ge_iff_eq_top [Preorder α] [Nonempty α] [NoMaxOrder α]
    {x : WithBot (WithTop α)} :
    (∀ a : α, a ≤ x) ↔ x = ⊤ := by
  refine ⟨fun H ↦ ?_, by aesop⟩
  induction x
  · simp at H
  · simpa [WithTop.forall_ge_iff_eq_top] using H

end WithBotWithTop
=======
end LT
>>>>>>> 8ca089fa
<|MERGE_RESOLUTION|>--- conflicted
+++ resolved
@@ -920,132 +920,6 @@
 
 end WithTop
 
-/-! ### `(WithBot α)ᵒᵈ ≃ WithTop αᵒᵈ`, `(WithTop α)ᵒᵈ ≃ WithBot αᵒᵈ` -/
-
-open OrderDual
-
-namespace WithBot
-
-@[simp]
-lemma toDual_symm_apply (a : WithTop αᵒᵈ) : WithBot.toDual.symm a = WithTop.ofDual a :=
-  rfl
-
-@[simp]
-lemma ofDual_symm_apply (a : WithTop α) : WithBot.ofDual.symm a = WithTop.toDual a :=
-  rfl
-
-@[simp] lemma toDual_apply_bot : WithBot.toDual (⊥ : WithBot α) = ⊤ := rfl
-@[simp] lemma ofDual_apply_bot : WithBot.ofDual (⊥ : WithBot α) = ⊤ := rfl
-
-@[simp] lemma toDual_apply_coe (a : α) : WithBot.toDual (a : WithBot α) = toDual a := rfl
-@[simp] lemma ofDual_apply_coe (a : αᵒᵈ) : WithBot.ofDual (a : WithBot αᵒᵈ) = ofDual a := rfl
-
-lemma map_toDual (f : αᵒᵈ → βᵒᵈ) (a : WithTop α) :
-    WithBot.map f (WithTop.toDual a) = a.map (toDual ∘ f) := rfl
-
-lemma map_ofDual (f : α → β) (a : WithTop αᵒᵈ) :
-    WithBot.map f (WithTop.ofDual a) = a.map (ofDual ∘ f) := rfl
-
-lemma toDual_map (f : α → β) (a : WithBot α) :
-    WithBot.toDual (WithBot.map f a) = map (toDual ∘ f ∘ ofDual) (WithBot.toDual a) := rfl
-
-lemma ofDual_map (f : αᵒᵈ → βᵒᵈ) (a : WithBot αᵒᵈ) :
-    WithBot.ofDual (WithBot.map f a) = map (ofDual ∘ f ∘ toDual) (WithBot.ofDual a) := rfl
-
-end WithBot
-
-section LE
-variable [LE α]
-
-lemma WithBot.toDual_le_iff {x : WithBot α} {y : WithTop αᵒᵈ} :
-    x.toDual ≤ y ↔ WithTop.ofDual y ≤ x := by
-  cases x <;> cases y <;> simp [toDual_le]
-
-lemma WithBot.le_toDual_iff {x : WithTop αᵒᵈ} {y : WithBot α} :
-    x ≤ WithBot.toDual y ↔ y ≤ WithTop.ofDual x := by cases x <;> cases y <;> simp [le_toDual]
-
-@[simp]
-lemma WithBot.toDual_le_toDual_iff {x y : WithBot α} : x.toDual ≤ y.toDual ↔ y ≤ x := by
-  cases x <;> cases y <;> simp
-
-lemma WithBot.ofDual_le_iff {x : WithBot αᵒᵈ} {y : WithTop α} :
-    WithBot.ofDual x ≤ y ↔ y.toDual ≤ x := by cases x <;> cases y <;> simp [toDual_le]
-
-lemma WithBot.le_ofDual_iff {x : WithTop α} {y : WithBot αᵒᵈ} :
-    x ≤ WithBot.ofDual y ↔ y ≤ x.toDual := by cases x <;> cases y <;> simp [le_toDual]
-
-@[simp]
-lemma WithBot.ofDual_le_ofDual_iff {x y : WithBot αᵒᵈ} :
-    WithBot.ofDual x ≤ WithBot.ofDual y ↔ y ≤ x := by cases x <;> cases y <;> simp
-
-lemma WithTop.toDual_le_iff {x : WithTop α} {y : WithBot αᵒᵈ} :
-    x.toDual ≤ y ↔ WithBot.ofDual y ≤ x := by cases x <;> cases y <;> simp [toDual_le]
-
-lemma WithTop.le_toDual_iff {x : WithBot αᵒᵈ} {y : WithTop α} :
-    x ≤ WithTop.toDual y ↔ y ≤ WithBot.ofDual x := by cases x <;> cases y <;> simp [le_toDual]
-
-@[simp]
-lemma WithTop.toDual_le_toDual_iff {x y : WithTop α} : x.toDual ≤ y.toDual ↔ y ≤ x := by
-  cases x <;> cases y <;> simp [le_toDual]
-
-lemma WithTop.ofDual_le_iff {x : WithTop αᵒᵈ} {y : WithBot α} :
-    WithTop.ofDual x ≤ y ↔ y.toDual ≤ x := by cases x <;> cases y <;> simp [toDual_le]
-
-lemma WithTop.le_ofDual_iff {x : WithBot α} {y : WithTop αᵒᵈ} :
-    x ≤ WithTop.ofDual y ↔ y ≤ x.toDual := by cases x <;> cases y <;> simp [le_toDual]
-
-@[simp]
-lemma WithTop.ofDual_le_ofDual_iff {x y : WithTop αᵒᵈ} :
-    WithTop.ofDual x ≤ WithTop.ofDual y ↔ y ≤ x :=  by cases x <;> cases y <;> simp
-
-end LE
-
-section LT
-variable [LT α]
-
-lemma WithBot.toDual_lt_iff {x : WithBot α} {y : WithTop αᵒᵈ} :
-    x.toDual < y ↔ WithTop.ofDual y < x := by cases x <;> cases y <;> simp [toDual_lt]
-
-lemma WithBot.lt_toDual_iff {x : WithTop αᵒᵈ} {y : WithBot α} :
-    x < y.toDual ↔ y < WithTop.ofDual x := by cases x <;> cases y <;> simp [lt_toDual]
-
-@[simp]
-lemma WithBot.toDual_lt_toDual_iff {x y : WithBot α} : x.toDual < y.toDual ↔ y < x := by
-  cases x <;> cases y <;> simp
-
-lemma WithBot.ofDual_lt_iff {x : WithBot αᵒᵈ} {y : WithTop α} :
-    WithBot.ofDual x < y ↔ y.toDual < x := by cases x <;> cases y <;> simp [toDual_lt]
-
-lemma WithBot.lt_ofDual_iff {x : WithTop α} {y : WithBot αᵒᵈ} :
-    x < WithBot.ofDual y ↔ y < x.toDual := by cases x <;> cases y <;> simp [lt_toDual]
-
-@[simp]
-lemma WithBot.ofDual_lt_ofDual_iff {x y : WithBot αᵒᵈ} :
-    WithBot.ofDual x < WithBot.ofDual y ↔ y < x := by cases x <;> cases y <;> simp
-
-lemma WithTop.toDual_lt_iff {x : WithTop α} {y : WithBot αᵒᵈ} :
-    WithTop.toDual x < y ↔ WithBot.ofDual y < x := by cases x <;> cases y <;> simp [toDual_lt]
-
-lemma WithTop.lt_toDual_iff {x : WithBot αᵒᵈ} {y : WithTop α} :
-    x < WithTop.toDual y ↔ y < WithBot.ofDual x := by cases x <;> cases y <;> simp [lt_toDual]
-
-@[simp]
-lemma WithTop.toDual_lt_toDual_iff {x y : WithTop α} :
-    WithTop.toDual x < WithTop.toDual y ↔ y < x := by cases x <;> cases y <;> simp
-
-lemma WithTop.ofDual_lt_iff {x : WithTop αᵒᵈ} {y : WithBot α} :
-    WithTop.ofDual x < y ↔ WithBot.toDual y < x := by cases x <;> cases y <;> simp [toDual_lt]
-
-lemma WithTop.lt_ofDual_iff {x : WithBot α} {y : WithTop αᵒᵈ} :
-    x < WithTop.ofDual y ↔ y < WithBot.toDual x := by cases x <;> cases y <;> simp [lt_toDual]
-
-@[simp]
-lemma WithTop.ofDual_lt_ofDual_iff {x y : WithTop αᵒᵈ} :
-    WithTop.ofDual x < WithTop.ofDual y ↔ y < x := by cases x <;> cases y <;> simp
-
-<<<<<<< HEAD
-end WithTop
-
 section WithBotWithTop
 
 lemma WithBot.forall_ge_iff_eq_top [Preorder α] [Nonempty α] [NoMaxOrder α]
@@ -1057,6 +931,128 @@
   · simpa [WithTop.forall_ge_iff_eq_top] using H
 
 end WithBotWithTop
-=======
-end LT
->>>>>>> 8ca089fa
+
+/-! ### `(WithBot α)ᵒᵈ ≃ WithTop αᵒᵈ`, `(WithTop α)ᵒᵈ ≃ WithBot αᵒᵈ` -/
+
+open OrderDual
+
+namespace WithBot
+
+@[simp]
+lemma toDual_symm_apply (a : WithTop αᵒᵈ) : WithBot.toDual.symm a = WithTop.ofDual a :=
+  rfl
+
+@[simp]
+lemma ofDual_symm_apply (a : WithTop α) : WithBot.ofDual.symm a = WithTop.toDual a :=
+  rfl
+
+@[simp] lemma toDual_apply_bot : WithBot.toDual (⊥ : WithBot α) = ⊤ := rfl
+@[simp] lemma ofDual_apply_bot : WithBot.ofDual (⊥ : WithBot α) = ⊤ := rfl
+
+@[simp] lemma toDual_apply_coe (a : α) : WithBot.toDual (a : WithBot α) = toDual a := rfl
+@[simp] lemma ofDual_apply_coe (a : αᵒᵈ) : WithBot.ofDual (a : WithBot αᵒᵈ) = ofDual a := rfl
+
+lemma map_toDual (f : αᵒᵈ → βᵒᵈ) (a : WithTop α) :
+    WithBot.map f (WithTop.toDual a) = a.map (toDual ∘ f) := rfl
+
+lemma map_ofDual (f : α → β) (a : WithTop αᵒᵈ) :
+    WithBot.map f (WithTop.ofDual a) = a.map (ofDual ∘ f) := rfl
+
+lemma toDual_map (f : α → β) (a : WithBot α) :
+    WithBot.toDual (WithBot.map f a) = map (toDual ∘ f ∘ ofDual) (WithBot.toDual a) := rfl
+
+lemma ofDual_map (f : αᵒᵈ → βᵒᵈ) (a : WithBot αᵒᵈ) :
+    WithBot.ofDual (WithBot.map f a) = map (ofDual ∘ f ∘ toDual) (WithBot.ofDual a) := rfl
+
+end WithBot
+
+section LE
+variable [LE α]
+
+lemma WithBot.toDual_le_iff {x : WithBot α} {y : WithTop αᵒᵈ} :
+    x.toDual ≤ y ↔ WithTop.ofDual y ≤ x := by
+  cases x <;> cases y <;> simp [toDual_le]
+
+lemma WithBot.le_toDual_iff {x : WithTop αᵒᵈ} {y : WithBot α} :
+    x ≤ WithBot.toDual y ↔ y ≤ WithTop.ofDual x := by cases x <;> cases y <;> simp [le_toDual]
+
+@[simp]
+lemma WithBot.toDual_le_toDual_iff {x y : WithBot α} : x.toDual ≤ y.toDual ↔ y ≤ x := by
+  cases x <;> cases y <;> simp
+
+lemma WithBot.ofDual_le_iff {x : WithBot αᵒᵈ} {y : WithTop α} :
+    WithBot.ofDual x ≤ y ↔ y.toDual ≤ x := by cases x <;> cases y <;> simp [toDual_le]
+
+lemma WithBot.le_ofDual_iff {x : WithTop α} {y : WithBot αᵒᵈ} :
+    x ≤ WithBot.ofDual y ↔ y ≤ x.toDual := by cases x <;> cases y <;> simp [le_toDual]
+
+@[simp]
+lemma WithBot.ofDual_le_ofDual_iff {x y : WithBot αᵒᵈ} :
+    WithBot.ofDual x ≤ WithBot.ofDual y ↔ y ≤ x := by cases x <;> cases y <;> simp
+
+lemma WithTop.toDual_le_iff {x : WithTop α} {y : WithBot αᵒᵈ} :
+    x.toDual ≤ y ↔ WithBot.ofDual y ≤ x := by cases x <;> cases y <;> simp [toDual_le]
+
+lemma WithTop.le_toDual_iff {x : WithBot αᵒᵈ} {y : WithTop α} :
+    x ≤ WithTop.toDual y ↔ y ≤ WithBot.ofDual x := by cases x <;> cases y <;> simp [le_toDual]
+
+@[simp]
+lemma WithTop.toDual_le_toDual_iff {x y : WithTop α} : x.toDual ≤ y.toDual ↔ y ≤ x := by
+  cases x <;> cases y <;> simp [le_toDual]
+
+lemma WithTop.ofDual_le_iff {x : WithTop αᵒᵈ} {y : WithBot α} :
+    WithTop.ofDual x ≤ y ↔ y.toDual ≤ x := by cases x <;> cases y <;> simp [toDual_le]
+
+lemma WithTop.le_ofDual_iff {x : WithBot α} {y : WithTop αᵒᵈ} :
+    x ≤ WithTop.ofDual y ↔ y ≤ x.toDual := by cases x <;> cases y <;> simp [le_toDual]
+
+@[simp]
+lemma WithTop.ofDual_le_ofDual_iff {x y : WithTop αᵒᵈ} :
+    WithTop.ofDual x ≤ WithTop.ofDual y ↔ y ≤ x :=  by cases x <;> cases y <;> simp
+
+end LE
+
+section LT
+variable [LT α]
+
+lemma WithBot.toDual_lt_iff {x : WithBot α} {y : WithTop αᵒᵈ} :
+    x.toDual < y ↔ WithTop.ofDual y < x := by cases x <;> cases y <;> simp [toDual_lt]
+
+lemma WithBot.lt_toDual_iff {x : WithTop αᵒᵈ} {y : WithBot α} :
+    x < y.toDual ↔ y < WithTop.ofDual x := by cases x <;> cases y <;> simp [lt_toDual]
+
+@[simp]
+lemma WithBot.toDual_lt_toDual_iff {x y : WithBot α} : x.toDual < y.toDual ↔ y < x := by
+  cases x <;> cases y <;> simp
+
+lemma WithBot.ofDual_lt_iff {x : WithBot αᵒᵈ} {y : WithTop α} :
+    WithBot.ofDual x < y ↔ y.toDual < x := by cases x <;> cases y <;> simp [toDual_lt]
+
+lemma WithBot.lt_ofDual_iff {x : WithTop α} {y : WithBot αᵒᵈ} :
+    x < WithBot.ofDual y ↔ y < x.toDual := by cases x <;> cases y <;> simp [lt_toDual]
+
+@[simp]
+lemma WithBot.ofDual_lt_ofDual_iff {x y : WithBot αᵒᵈ} :
+    WithBot.ofDual x < WithBot.ofDual y ↔ y < x := by cases x <;> cases y <;> simp
+
+lemma WithTop.toDual_lt_iff {x : WithTop α} {y : WithBot αᵒᵈ} :
+    WithTop.toDual x < y ↔ WithBot.ofDual y < x := by cases x <;> cases y <;> simp [toDual_lt]
+
+lemma WithTop.lt_toDual_iff {x : WithBot αᵒᵈ} {y : WithTop α} :
+    x < WithTop.toDual y ↔ y < WithBot.ofDual x := by cases x <;> cases y <;> simp [lt_toDual]
+
+@[simp]
+lemma WithTop.toDual_lt_toDual_iff {x y : WithTop α} :
+    WithTop.toDual x < WithTop.toDual y ↔ y < x := by cases x <;> cases y <;> simp
+
+lemma WithTop.ofDual_lt_iff {x : WithTop αᵒᵈ} {y : WithBot α} :
+    WithTop.ofDual x < y ↔ WithBot.toDual y < x := by cases x <;> cases y <;> simp [toDual_lt]
+
+lemma WithTop.lt_ofDual_iff {x : WithBot α} {y : WithTop αᵒᵈ} :
+    x < WithTop.ofDual y ↔ y < WithBot.toDual x := by cases x <;> cases y <;> simp [lt_toDual]
+
+@[simp]
+lemma WithTop.ofDual_lt_ofDual_iff {x y : WithTop αᵒᵈ} :
+    WithTop.ofDual x < WithTop.ofDual y ↔ y < x := by cases x <;> cases y <;> simp
+
+end LT