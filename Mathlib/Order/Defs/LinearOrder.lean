--- conflicted
+++ resolved
@@ -78,15 +78,10 @@
 
 lemma le_total : ∀ a b : α, a ≤ b ∨ b ≤ a := LinearOrder.le_total
 
-<<<<<<< HEAD
-lemma le_of_not_ge : ¬b ≤ a → a ≤ b := (le_total b a).resolve_left
-lemma lt_of_not_ge (h : ¬b ≤ a) : a < b := lt_of_le_not_ge (le_of_not_ge h) h
-=======
 lemma le_of_not_ge : ¬a ≤ b → b ≤ a := (le_total a b).resolve_left
 lemma lt_of_not_ge (h : ¬b ≤ a) : a < b := lt_of_le_not_ge (le_of_not_ge h) h
 
 @[deprecated (since := "2025-05-11")] alias le_of_not_le := le_of_not_ge
->>>>>>> 4940ad6e
 
 lemma lt_trichotomy (a b : α) : a < b ∨ a = b ∨ b < a :=
   Or.elim (le_total a b)
@@ -103,33 +98,21 @@
   | Or.inr (Or.inl heq) => heq ▸ le_refl a
   | Or.inr (Or.inr hgt) => absurd hgt h
 
-<<<<<<< HEAD
+@[deprecated (since := "2025-05-11")] alias le_of_not_lt := le_of_not_gt
+
 lemma lt_or_ge (a b : α) : a < b ∨ b ≤ a :=
   if hba : b ≤ a then Or.inr hba else Or.inl <| lt_of_not_ge hba
 
+@[deprecated (since := "2025-05-11")] alias lt_or_le := lt_or_ge
+
 lemma le_or_gt (a b : α) : a ≤ b ∨ b < a := (lt_or_ge b a).symm
 
+@[deprecated (since := "2025-05-11")] alias le_or_lt := le_or_gt
+
 lemma lt_or_gt_of_ne (h : a ≠ b) : a < b ∨ b < a := by simpa [h] using lt_trichotomy a b
 
-lemma ne_iff_lt_or_gt : a ≠ b ↔ a < b ∨ b < a := ⟨lt_or_gt_of_ne, (Or.elim · ne_of_lt ne_of_lt')⟩
-
-=======
-@[deprecated (since := "2025-05-11")] alias le_of_not_lt := le_of_not_gt
-
-lemma lt_or_ge (a b : α) : a < b ∨ b ≤ a :=
-  if hba : b ≤ a then Or.inr hba else Or.inl <| lt_of_not_ge hba
-
-@[deprecated (since := "2025-05-11")] alias lt_or_le := lt_or_ge
-
-lemma le_or_gt (a b : α) : a ≤ b ∨ b < a := (lt_or_ge b a).symm
-
-@[deprecated (since := "2025-05-11")] alias le_or_lt := le_or_gt
-
-lemma lt_or_gt_of_ne (h : a ≠ b) : a < b ∨ b < a := by simpa [h] using lt_trichotomy a b
-
 lemma ne_iff_lt_or_gt : a ≠ b ↔ a < b ∨ b < a := ⟨lt_or_gt_of_ne, (Or.elim · ne_of_lt ne_of_gt)⟩
 
->>>>>>> 4940ad6e
 lemma lt_iff_not_ge : a < b ↔ ¬b ≤ a := ⟨not_le_of_gt, lt_of_not_ge⟩
 
 @[simp] lemma not_lt : ¬a < b ↔ b ≤ a := ⟨le_of_not_gt, not_lt_of_ge⟩
@@ -138,20 +121,6 @@
 lemma eq_or_lt_of_not_gt (h : ¬a < b) : a = b ∨ b < a :=
   if h₁ : a = b then Or.inl h₁ else Or.inr (lt_of_not_ge fun hge => h (lt_of_le_of_ne hge h₁))
 
-<<<<<<< HEAD
--- TODO: deprecate
-alias le_of_not_le := le_of_not_ge
-alias le_of_not_lt := le_of_not_gt
-alias lt_or_le := lt_or_ge
-alias le_or_lt := le_or_gt
-alias eq_or_lt_of_not_lt := eq_or_lt_of_not_gt
-
-variable (a b) in
-/-- Perform a case-split on the ordering of `a` and `b` in a decidable linear order. -/
-def ltByCases {P : Sort*} (h₁ : a < b → P) (h₂ : a = b → P) (h₃ : b < a → P) : P :=
-  if h : a < b then h₁ h
-  else if h' : b < a then h₃ h' else h₂ (le_antisymm (le_of_not_gt h') (le_of_not_gt h))
-=======
 @[deprecated (since := "2025-05-11")] alias eq_or_lt_of_not_lt := eq_or_lt_of_not_gt
 
 /-- Perform a case-split on the ordering of `x` and `y` in a decidable linear order. -/
@@ -159,7 +128,6 @@
 def ltByCases (x y : α) {P : Sort*} (h₁ : x < y → P) (h₂ : x = y → P) (h₃ : y < x → P) : P :=
   if h : x < y then h₁ h
   else if h' : y < x then h₃ h' else h₂ (le_antisymm (le_of_not_gt h') (le_of_not_gt h))
->>>>>>> 4940ad6e
 
 theorem le_imp_le_of_lt_imp_lt {α β} [Preorder α] [LinearOrder β] {a b : α} {c d : β}
     (H : d < c → b < a) (h : a ≤ b) : c ≤ d :=
@@ -173,14 +141,14 @@
   rw [max_def]
   rcases lt_trichotomy a b with (lt | eq | gt)
   · rw [if_pos (le_of_lt lt), if_neg (not_le.mpr lt)]
-  · rw [if_pos (le_of_eq eq), if_pos (le_of_eq' eq), eq]
+  · rw [if_pos (le_of_eq eq), if_pos (ge_of_eq eq), eq]
   · rw [if_neg (not_le.mpr gt), if_pos (le_of_lt gt)]
 
 theorem min_def' (a b : α) : min a b = if b ≤ a then b else a := by
   rw [min_def]
   rcases lt_trichotomy a b with (lt | eq | gt)
   · rw [if_pos (le_of_lt lt), if_neg (not_le.mpr lt)]
-  · rw [if_pos (le_of_eq eq), if_pos (le_of_eq' eq), eq]
+  · rw [if_pos (le_of_eq eq), if_pos (ge_of_eq eq), eq]
   · rw [if_neg (not_le.mpr gt), if_pos (le_of_lt gt)]
 
 lemma min_le_left (a b : α) : min a b ≤ a := by
@@ -292,13 +260,8 @@
 
 lemma compare_eq_iff_eq : compare a b = .eq ↔ a = b := by
   rw [LinearOrder.compare_eq_compareOfLessAndEq, compareOfLessAndEq]
-<<<<<<< HEAD
-  split_ifs <;> try simp only [reduceCtorEq]
-  case _ h   => rw [false_iff]; exact ne_of_lt h
-=======
   split_ifs <;> try simp only
   case _ h => rw [false_iff]; exact ne_iff_lt_or_gt.2 <| .inl h
->>>>>>> 4940ad6e
   case _ _ h => rwa [true_iff]
   case _ _ h => rwa [false_iff]
 
