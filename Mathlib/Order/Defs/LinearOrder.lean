/-
Copyright (c) 2016 Microsoft Corporation. All rights reserved.
Released under Apache 2.0 license as described in the file LICENSE.
Authors: Leonardo de Moura
-/
import Batteries.Classes.Order
import Batteries.Tactic.Trans
import Mathlib.Data.Ordering.Basic
import Mathlib.Tactic.ExtendDoc
import Mathlib.Tactic.Lemma
import Mathlib.Tactic.SplitIfs
import Mathlib.Tactic.TypeStar
import Mathlib.Order.Defs.PartialOrder

/-!
# Orders

Defines classes for linear orders and proves some basic lemmas about them.
-/

variable {α : Type*}

section LinearOrder

/-!
### Definition of `LinearOrder` and lemmas about types with a linear order
-/

-- defined in core
attribute [to_dual existing] Min

/-- Default definition of `max`. -/
def maxDefault [LE α] [DecidableLE α] (a b : α) :=
  if a ≤ b then b else a

/-- Default definition of `min`. -/
@[to_dual existing]
def minDefault [LE α] [DecidableGE α] (a b : α) :=
  if a ≤ b then a else b

/-- This attempts to prove that a given instance of `compare` is equal to `compareOfLessAndEq` by
introducing the arguments and trying the following approaches in order:

1. seeing if `rfl` works
2. seeing if the `compare` at hand is nonetheless essentially `compareOfLessAndEq`, but, because of
implicit arguments, requires us to unfold the defs and split the `if`s in the definition of
`compareOfLessAndEq`
3. seeing if we can split by cases on the arguments, then see if the defs work themselves out
  (useful when `compare` is defined via a `match` statement, as it is for `Bool`) -/
macro "compareOfLessAndEq_rfl" : tactic =>
  `(tactic| (intros a b; first | rfl |
    (simp only [compare, compareOfLessAndEq]; split_ifs <;> rfl) |
    (induction a <;> induction b <;> simp +decide only)))

/-- A linear order is reflexive, transitive, antisymmetric and total relation `≤`.
We assume that every linear ordered type has decidable `(≤)`, `(<)`, and `(=)`. -/
class LinearOrder (α : Type*) extends PartialOrder α, Min α, Max α, Ord α where
  /-- A linear order is total. -/
  le_total (a b : α) : a ≤ b ∨ b ≤ a
  /-- In a linearly ordered type, we assume the order relations are all decidable. -/
  toDecidableLE : DecidableLE α
  /-- In a linearly ordered type, we assume the order relations are all decidable. -/
  toDecidableEq : DecidableEq α := @decidableEqOfDecidableLE _ _ toDecidableLE
  /-- In a linearly ordered type, we assume the order relations are all decidable. -/
  toDecidableLT : DecidableLT α := @decidableLTOfDecidableLE _ _ toDecidableLE
  min := fun a b => if a ≤ b then a else b
  max := fun a b => if a ≤ b then b else a
  /-- The minimum function is equivalent to the one you get from `minOfLe`. -/
  min_def : ∀ a b, min a b = if a ≤ b then a else b := by intros; rfl
  /-- The minimum function is equivalent to the one you get from `maxOfLe`. -/
  max_def : ∀ a b, max a b = if a ≤ b then b else a := by intros; rfl
  compare a b := compareOfLessAndEq a b
  /-- Comparison via `compare` is equal to the canonical comparison given decidable `<` and `=`. -/
  compare_eq_compareOfLessAndEq : ∀ a b, compare a b = compareOfLessAndEq a b := by
    compareOfLessAndEq_rfl

attribute [to_dual existing] LinearOrder.toMax
attribute [to_dual self (reorder := 3 4)] LinearOrder.le_total

variable [LinearOrder α] {a b c : α}

attribute [instance 900] LinearOrder.toDecidableLT
attribute [instance 900] LinearOrder.toDecidableLE
attribute [instance 900] LinearOrder.toDecidableEq

@[to_dual existing toDecidableLT]
def LinearOrder.toDecidableGT : DecidableGT α := fun a b => toDecidableLT b a
@[to_dual existing toDecidableLE]
def LinearOrder.toDecidableGE : DecidableGE α := fun a b => toDecidableLE b a

@[to_dual self (reorder := 3 4)]
lemma le_total : ∀ a b : α, a ≤ b ∨ b ≤ a := LinearOrder.le_total

<<<<<<< HEAD
@[to_dual self (reorder := 3 4)]
lemma le_of_not_ge : ¬a ≥ b → a ≤ b := (le_total b a).resolve_left
@[to_dual self (reorder := 3 4)]
lemma le_of_not_le : ¬a ≤ b → b ≤ a := (le_total a b).resolve_left
@[to_dual self (reorder := 3 4)]
lemma lt_of_not_ge (h : ¬a ≥ b) : a < b := lt_of_le_not_le (le_of_not_ge h) h
=======
lemma le_of_not_ge : ¬a ≤ b → b ≤ a := (le_total a b).resolve_left
lemma lt_of_not_ge (h : ¬b ≤ a) : a < b := lt_of_le_not_ge (le_of_not_ge h) h

@[deprecated (since := "2025-05-11")] alias le_of_not_le := le_of_not_ge
>>>>>>> 5bcec20a

@[to_dual lt_trichotomyOD]
lemma lt_trichotomy (a b : α) : a < b ∨ a = b ∨ b < a :=
  Or.elim (le_total a b)
    (fun h : a ≤ b =>
      Or.elim (Decidable.lt_or_eq_of_le h) (fun h : a < b => Or.inl h) fun h : a = b =>
        Or.inr (Or.inl h))
    fun h : b ≤ a =>
    Or.elim (Decidable.lt_or_eq_of_le h) (fun h : b < a => Or.inr (Or.inr h)) fun h : b = a =>
      Or.inr (Or.inl h.symm)

<<<<<<< HEAD
@[to_dual self (reorder := 3 4)]
lemma le_of_not_lt (h : ¬b < a) : a ≤ b :=
=======
lemma le_of_not_gt (h : ¬b < a) : a ≤ b :=
>>>>>>> 5bcec20a
  match lt_trichotomy a b with
  | Or.inl hlt => le_of_lt hlt
  | Or.inr (Or.inl HEq) => HEq ▸ le_refl a
  | Or.inr (Or.inr hgt) => absurd hgt h

<<<<<<< HEAD
@[to_dual self (reorder := 3 4)]
lemma le_of_not_gt : ¬a > b → a ≤ b := le_of_not_lt

@[to_dual lt_or_leOD]
lemma lt_or_le (a b : α) : a < b ∨ b ≤ a :=
  if hba : b ≤ a then Or.inr hba else Or.inl <| lt_of_not_ge hba

@[to_dual le_or_ltOD]
lemma le_or_lt (a b : α) : a ≤ b ∨ b < a := (lt_or_le b a).symm
@[to_dual lt_or_geOD]
lemma lt_or_ge : ∀ a b : α, a < b ∨ a ≥ b := lt_or_le
@[to_dual le_or_gtOD]
lemma le_or_gt : ∀ a b : α, a ≤ b ∨ a > b := le_or_lt

@[to_dual lt_or_gt_of_neOD]
lemma lt_or_gt_of_ne (h : a ≠ b) : a < b ∨ a > b := by
  simpa only [gt_iff_lt, h, false_or] using lt_trichotomy a b

@[to_dual ne_iff_lt_or_gtOD]
lemma ne_iff_lt_or_gt : a ≠ b ↔ a < b ∨ a > b := ⟨lt_or_gt_of_ne, (Or.elim · ne_of_lt ne_of_gt)⟩

@[to_dual self (reorder := 3 4)]
lemma lt_iff_not_ge (x y : α) : x < y ↔ ¬x ≥ y := ⟨not_le_of_gt, lt_of_not_ge⟩

@[to_dual self (attr := simp) (reorder := 3 4)]
lemma not_lt : ¬a < b ↔ b ≤ a := ⟨le_of_not_gt, not_lt_of_ge⟩
@[to_dual self (attr := simp) (reorder := 3 4)]
lemma not_le : ¬a ≤ b ↔ b < a := (lt_iff_not_ge _ _).symm

@[to_dual eq_or_lt_of_not_ltOD]
lemma eq_or_lt_of_not_lt (h : ¬a < b) : a = b ∨ b < a :=
=======
@[deprecated (since := "2025-05-11")] alias le_of_not_lt := le_of_not_gt

lemma lt_or_ge (a b : α) : a < b ∨ b ≤ a :=
  if hba : b ≤ a then Or.inr hba else Or.inl <| lt_of_not_ge hba

@[deprecated (since := "2025-05-11")] alias lt_or_le := lt_or_ge

lemma le_or_gt (a b : α) : a ≤ b ∨ b < a := (lt_or_ge b a).symm

@[deprecated (since := "2025-05-11")] alias le_or_lt := le_or_gt

lemma lt_or_gt_of_ne (h : a ≠ b) : a < b ∨ b < a := by simpa [h] using lt_trichotomy a b

lemma ne_iff_lt_or_gt : a ≠ b ↔ a < b ∨ b < a := ⟨lt_or_gt_of_ne, (Or.elim · ne_of_lt ne_of_gt)⟩

lemma lt_iff_not_ge : a < b ↔ ¬b ≤ a := ⟨not_le_of_gt, lt_of_not_ge⟩

@[simp] lemma not_lt : ¬a < b ↔ b ≤ a := ⟨le_of_not_gt, not_lt_of_ge⟩
@[simp] lemma not_le : ¬a ≤ b ↔ b < a := lt_iff_not_ge.symm

lemma eq_or_lt_of_not_gt (h : ¬a < b) : a = b ∨ b < a :=
>>>>>>> 5bcec20a
  if h₁ : a = b then Or.inl h₁ else Or.inr (lt_of_not_ge fun hge => h (lt_of_le_of_ne hge h₁))

@[deprecated (since := "2025-05-11")] alias eq_or_lt_of_not_lt := eq_or_lt_of_not_gt

/-- Perform a case-split on the ordering of `x` and `y` in a decidable linear order. -/
<<<<<<< HEAD
@[to_dual ltByCasesOD]
=======
@[deprecated lt_trichotomy (since := "2025-04-21")]
>>>>>>> 5bcec20a
def ltByCases (x y : α) {P : Sort*} (h₁ : x < y → P) (h₂ : x = y → P) (h₃ : y < x → P) : P :=
  if h : x < y then h₁ h
  else if h' : y < x then h₃ h' else h₂ (le_antisymm (le_of_not_gt h') (le_of_not_gt h))

@[to_dual self (reorder := 5 6, 7 8)]
theorem le_imp_le_of_lt_imp_lt {α β} [Preorder α] [LinearOrder β] {a b : α} {c d : β}
    (H : d < c → b < a) (h : a ≤ b) : c ≤ d :=
  le_of_not_gt fun h' => not_le_of_gt (H h') h

lemma min_def (a b : α) : min a b = if a ≤ b then a else b := by rw [LinearOrder.min_def a]
lemma max_def (a b : α) : max a b = if a ≤ b then b else a := by rw [LinearOrder.max_def a]

<<<<<<< HEAD
-- Porting note: no `min_tac` tactic in the following series of lemmas
=======
>>>>>>> 5bcec20a
lemma min_le_left (a b : α) : min a b ≤ a := by
  if h : a ≤ b
  then simp [min_def, if_pos h, le_refl]
  else simpa [min_def, if_neg h] using le_of_not_ge h

@[to_dual existing min_le_left]
lemma le_max_left (a b : α) : a ≤ max a b := by
  if h : a ≤ b
  then simpa [max_def, if_pos h] using h
  else simp [max_def, if_neg h, le_refl]

lemma min_le_right (a b : α) : min a b ≤ b := by
  if h : a ≤ b
  then simpa [min_def, if_pos h] using h
  else simp [min_def, if_neg h, le_refl]

@[to_dual existing min_le_right]
lemma le_max_right (a b : α) : b ≤ max a b := by
  if h : a ≤ b
  then simp [max_def, if_pos h, le_refl]
  else simpa [max_def, if_neg h] using le_of_not_ge h

lemma le_min (h₁ : c ≤ a) (h₂ : c ≤ b) : c ≤ min a b := by
  if h : a ≤ b
  then simpa [min_def, if_pos h] using h₁
  else simpa [min_def, if_neg h] using h₂

@[to_dual existing le_min]
lemma max_le (h₁ : a ≤ c) (h₂ : b ≤ c) : max a b ≤ c := by
  if h : a ≤ b
  then simpa [max_def, if_pos h] using h₂
  else simpa [max_def, if_neg h] using h₁

/- `to_dual` seems to work from here on, the min / max API has been sealed? -/

@[to_dual]
lemma eq_min (h₁ : c ≤ a) (h₂ : c ≤ b) (h₃ : ∀ {d}, d ≤ a → d ≤ b → d ≤ c) : c = min a b :=
  le_antisymm (le_min h₁ h₂) (h₃ (min_le_left a b) (min_le_right a b))

@[to_dual]
lemma min_comm (a b : α) : min a b = min b a :=
  eq_min (min_le_right a b) (min_le_left a b) fun h₁ h₂ => le_min h₂ h₁

@[to_dual]
lemma min_assoc (a b c : α) : min (min a b) c = min a (min b c) := by
  apply eq_min
  · apply le_trans (min_le_left ..) (min_le_left ..)
  · apply le_min
    · apply le_trans (min_le_left ..) (min_le_right ..)
    · apply min_le_right
  · intro d h₁ h₂; apply le_min
    · apply le_min h₁; apply le_trans h₂; apply min_le_left
    · apply le_trans h₂; apply min_le_right

@[to_dual]
lemma min_left_comm (a b c : α) : min a (min b c) = min b (min a c) := by
  rw [← min_assoc, min_comm a, min_assoc]

lemma min_self (a : α) : min a a = a := by simp [min_def]

@[to_dual]
lemma min_eq_left (h : a ≤ b) : min a b = a := by
  apply Eq.symm; apply eq_min (le_refl _) h; intros; assumption

@[to_dual]
lemma min_eq_right (h : b ≤ a) : min a b = b := min_comm b a ▸ min_eq_left h

-- lemma eq_max (h₁ : a ≤ c) (h₂ : b ≤ c) (h₃ : ∀ {d}, a ≤ d → b ≤ d → c ≤ d) :
--     c = max a b :=
--   le_antisymm (h₃ (le_max_left a b) (le_max_right a b)) (max_le h₁ h₂)

-- lemma max_comm (a b : α) : max a b = max b a :=
--   eq_max (le_max_right a b) (le_max_left a b) fun h₁ h₂ => max_le h₂ h₁

-- lemma max_assoc (a b c : α) : max (max a b) c = max a (max b c) := by
--   apply eq_max
--   · apply le_trans (le_max_left a b) (le_max_left ..)
--   · apply max_le
--     · apply le_trans (le_max_right a b) (le_max_left ..)
--     · apply le_max_right
--   · intro d h₁ h₂; apply max_le
--     · apply max_le h₁; apply le_trans (le_max_left _ _) h₂
--     · apply le_trans (le_max_right _ _) h₂

-- lemma max_left_comm (a b c : α) : max a (max b c) = max b (max a c) := by
--   rw [← max_assoc, max_comm a, max_assoc]

@[to_dual existing (attr := simp)] lemma max_self (a : α) : max a a = a := by simp [max_def]

-- lemma max_eq_left (h : b ≤ a) : max a b = a := by
--   apply Eq.symm; apply eq_max (le_refl _) h; intros; assumption

-- lemma max_eq_right (h : a ≤ b) : max a b = b := max_comm b a ▸ max_eq_left h

@[to_dual]
lemma min_eq_left_of_lt (h : a < b) : min a b = a := min_eq_left (le_of_lt h)
@[to_dual]
lemma min_eq_right_of_lt (h : b < a) : min a b = b := min_eq_right (le_of_lt h)
-- lemma max_eq_left_of_lt (h : b < a) : max a b = a := max_eq_left (le_of_lt h)
-- lemma max_eq_right_of_lt (h : a < b) : max a b = b := max_eq_right (le_of_lt h)

@[to_dual lt_minOD]
lemma lt_min (h₁ : a < b) (h₂ : a < c) : a < min b c := by
  cases le_total b c <;> simp [min_eq_left, min_eq_right, *]

@[to_dual max_ltOD]
lemma max_lt (h₁ : a < c) (h₂ : b < c) : max a b < c := by
  cases le_total a b <;> simp [max_eq_left, max_eq_right, *]

section Ord

lemma compare_lt_iff_lt : compare a b = .lt ↔ a < b := by
  rw [LinearOrder.compare_eq_compareOfLessAndEq, compareOfLessAndEq]
  split_ifs <;> simp only [*, lt_irrefl]

lemma compare_gt_iff_gt : compare a b = .gt ↔ b < a := by
  rw [LinearOrder.compare_eq_compareOfLessAndEq, compareOfLessAndEq]
  split_ifs <;> simp only [*, lt_irrefl, not_lt_of_gt]
  case _ h₁ h₂ =>
    have h : b < a := lt_trichotomy a b |>.resolve_left h₁ |>.resolve_left h₂
    rwa [true_iff]

lemma compare_eq_iff_eq : compare a b = .eq ↔ a = b := by
  rw [LinearOrder.compare_eq_compareOfLessAndEq, compareOfLessAndEq]
  split_ifs <;> try simp only
  case _ h => rw [false_iff]; exact ne_iff_lt_or_gt.2 <| .inl h
  case _ _ h => rwa [true_iff]
  case _ _ h => rwa [false_iff]

lemma compare_le_iff_le : compare a b ≠ .gt ↔ a ≤ b := by
  cases h : compare a b <;> simp
  · exact le_of_lt <| compare_lt_iff_lt.1 h
  · exact le_of_eq <| compare_eq_iff_eq.1 h
  · exact compare_gt_iff_gt.1 h

lemma compare_ge_iff_ge : compare a b ≠ .lt ↔ b ≤ a := by
  cases h : compare a b <;> simp
  · exact compare_lt_iff_lt.1 h
  · exact le_of_eq <| (·.symm) <| compare_eq_iff_eq.1 h
  · exact le_of_lt <| compare_gt_iff_gt.1 h

lemma compare_iff (a b : α) {o : Ordering} : compare a b = o ↔ o.Compares a b := by
  cases o <;> simp only [Ordering.Compares]
  · exact compare_lt_iff_lt
  · exact compare_eq_iff_eq
  · exact compare_gt_iff_gt

theorem cmp_eq_compare (a b : α) : cmp a b = compare a b := by
  refine ((compare_iff ..).2 ?_).symm
  unfold cmp cmpUsing; split_ifs with h1 h2
  · exact h1
  · exact h2
  · exact le_antisymm (not_lt.1 h2) (not_lt.1 h1)

theorem cmp_eq_compareOfLessAndEq (a b : α) : cmp a b = compareOfLessAndEq a b :=
  (cmp_eq_compare ..).trans (LinearOrder.compare_eq_compareOfLessAndEq ..)

instance : Batteries.LawfulCmp (compare (α := α)) where
  symm a b := by
    cases h : compare a b <;>
    simp only [Ordering.swap] <;> symm
    · exact compare_gt_iff_gt.2 <| compare_lt_iff_lt.1 h
    · exact compare_eq_iff_eq.2 <| compare_eq_iff_eq.1 h |>.symm
    · exact compare_lt_iff_lt.2 <| compare_gt_iff_gt.1 h
  le_trans := fun h₁ h₂ ↦
    compare_le_iff_le.2 <| le_trans (compare_le_iff_le.1 h₁) (compare_le_iff_le.1 h₂)
  cmp_iff_beq := by simp [compare_eq_iff_eq]
  cmp_iff_lt := by simp [compare_lt_iff_lt]
  cmp_iff_le := by simp [compare_le_iff_le]

end Ord

end LinearOrder<|MERGE_RESOLUTION|>--- conflicted
+++ resolved
@@ -28,6 +28,9 @@
 
 -- defined in core
 attribute [to_dual existing] Min
+attribute [to_dual existing Ordering.gt] Ordering.lt
+-- attribute [to_dual self (reorder := 3 4)] Ord.compare
+-- attribute [to_dual self (reorder := 2 3)] compareOfLessAndEq
 
 /-- Default definition of `max`. -/
 def maxDefault [LE α] [DecidableLE α] (a b : α) :=
@@ -88,24 +91,19 @@
 @[to_dual existing toDecidableLE]
 def LinearOrder.toDecidableGE : DecidableGE α := fun a b => toDecidableLE b a
 
+-- attribute [to_dual self (reorder := 3 4)] LinearOrder.compare_eq_compareOfLessAndEq
+
 @[to_dual self (reorder := 3 4)]
 lemma le_total : ∀ a b : α, a ≤ b ∨ b ≤ a := LinearOrder.le_total
 
-<<<<<<< HEAD
-@[to_dual self (reorder := 3 4)]
-lemma le_of_not_ge : ¬a ≥ b → a ≤ b := (le_total b a).resolve_left
-@[to_dual self (reorder := 3 4)]
-lemma le_of_not_le : ¬a ≤ b → b ≤ a := (le_total a b).resolve_left
-@[to_dual self (reorder := 3 4)]
-lemma lt_of_not_ge (h : ¬a ≥ b) : a < b := lt_of_le_not_le (le_of_not_ge h) h
-=======
+@[to_dual self (reorder := 3 4)]
 lemma le_of_not_ge : ¬a ≤ b → b ≤ a := (le_total a b).resolve_left
+@[to_dual self (reorder := 3 4)]
 lemma lt_of_not_ge (h : ¬b ≤ a) : a < b := lt_of_le_not_ge (le_of_not_ge h) h
 
 @[deprecated (since := "2025-05-11")] alias le_of_not_le := le_of_not_ge
->>>>>>> 5bcec20a
-
-@[to_dual lt_trichotomyOD]
+
+@[to_dual gt_trichotomy]
 lemma lt_trichotomy (a b : α) : a < b ∨ a = b ∨ b < a :=
   Or.elim (le_total a b)
     (fun h : a ≤ b =>
@@ -115,82 +113,48 @@
     Or.elim (Decidable.lt_or_eq_of_le h) (fun h : b < a => Or.inr (Or.inr h)) fun h : b = a =>
       Or.inr (Or.inl h.symm)
 
-<<<<<<< HEAD
-@[to_dual self (reorder := 3 4)]
-lemma le_of_not_lt (h : ¬b < a) : a ≤ b :=
-=======
+@[to_dual self (reorder := 3 4)]
 lemma le_of_not_gt (h : ¬b < a) : a ≤ b :=
->>>>>>> 5bcec20a
   match lt_trichotomy a b with
   | Or.inl hlt => le_of_lt hlt
   | Or.inr (Or.inl HEq) => HEq ▸ le_refl a
   | Or.inr (Or.inr hgt) => absurd hgt h
 
-<<<<<<< HEAD
-@[to_dual self (reorder := 3 4)]
-lemma le_of_not_gt : ¬a > b → a ≤ b := le_of_not_lt
-
-@[to_dual lt_or_leOD]
-lemma lt_or_le (a b : α) : a < b ∨ b ≤ a :=
-  if hba : b ≤ a then Or.inr hba else Or.inl <| lt_of_not_ge hba
-
-@[to_dual le_or_ltOD]
-lemma le_or_lt (a b : α) : a ≤ b ∨ b < a := (lt_or_le b a).symm
-@[to_dual lt_or_geOD]
-lemma lt_or_ge : ∀ a b : α, a < b ∨ a ≥ b := lt_or_le
-@[to_dual le_or_gtOD]
-lemma le_or_gt : ∀ a b : α, a ≤ b ∨ a > b := le_or_lt
-
-@[to_dual lt_or_gt_of_neOD]
-lemma lt_or_gt_of_ne (h : a ≠ b) : a < b ∨ a > b := by
-  simpa only [gt_iff_lt, h, false_or] using lt_trichotomy a b
-
-@[to_dual ne_iff_lt_or_gtOD]
-lemma ne_iff_lt_or_gt : a ≠ b ↔ a < b ∨ a > b := ⟨lt_or_gt_of_ne, (Or.elim · ne_of_lt ne_of_gt)⟩
-
-@[to_dual self (reorder := 3 4)]
-lemma lt_iff_not_ge (x y : α) : x < y ↔ ¬x ≥ y := ⟨not_le_of_gt, lt_of_not_ge⟩
-
-@[to_dual self (attr := simp) (reorder := 3 4)]
-lemma not_lt : ¬a < b ↔ b ≤ a := ⟨le_of_not_gt, not_lt_of_ge⟩
-@[to_dual self (attr := simp) (reorder := 3 4)]
-lemma not_le : ¬a ≤ b ↔ b < a := (lt_iff_not_ge _ _).symm
-
-@[to_dual eq_or_lt_of_not_ltOD]
-lemma eq_or_lt_of_not_lt (h : ¬a < b) : a = b ∨ b < a :=
-=======
 @[deprecated (since := "2025-05-11")] alias le_of_not_lt := le_of_not_gt
 
+@[to_dual self (reorder := 3 4)]
 lemma lt_or_ge (a b : α) : a < b ∨ b ≤ a :=
   if hba : b ≤ a then Or.inr hba else Or.inl <| lt_of_not_ge hba
 
 @[deprecated (since := "2025-05-11")] alias lt_or_le := lt_or_ge
 
+@[to_dual self (reorder := 3 4)]
 lemma le_or_gt (a b : α) : a ≤ b ∨ b < a := (lt_or_ge b a).symm
 
 @[deprecated (since := "2025-05-11")] alias le_or_lt := le_or_gt
 
+@[to_dual gt_or_lt_of_ne]
 lemma lt_or_gt_of_ne (h : a ≠ b) : a < b ∨ b < a := by simpa [h] using lt_trichotomy a b
 
+@[to_dual ne_iff_gt_or_lt]
 lemma ne_iff_lt_or_gt : a ≠ b ↔ a < b ∨ b < a := ⟨lt_or_gt_of_ne, (Or.elim · ne_of_lt ne_of_gt)⟩
 
+@[to_dual self (reorder := 3 4)]
 lemma lt_iff_not_ge : a < b ↔ ¬b ≤ a := ⟨not_le_of_gt, lt_of_not_ge⟩
 
-@[simp] lemma not_lt : ¬a < b ↔ b ≤ a := ⟨le_of_not_gt, not_lt_of_ge⟩
-@[simp] lemma not_le : ¬a ≤ b ↔ b < a := lt_iff_not_ge.symm
-
+@[to_dual self (reorder := 3 4), simp]
+lemma not_lt : ¬a < b ↔ b ≤ a := ⟨le_of_not_gt, not_lt_of_ge⟩
+@[to_dual self (reorder := 3 4), simp]
+lemma not_le : ¬a ≤ b ↔ b < a := lt_iff_not_ge.symm
+
+@[to_dual eq_or_lt_of_not_gt'] -- TODO: lemma name is wrong
 lemma eq_or_lt_of_not_gt (h : ¬a < b) : a = b ∨ b < a :=
->>>>>>> 5bcec20a
   if h₁ : a = b then Or.inl h₁ else Or.inr (lt_of_not_ge fun hge => h (lt_of_le_of_ne hge h₁))
 
 @[deprecated (since := "2025-05-11")] alias eq_or_lt_of_not_lt := eq_or_lt_of_not_gt
 
 /-- Perform a case-split on the ordering of `x` and `y` in a decidable linear order. -/
-<<<<<<< HEAD
-@[to_dual ltByCasesOD]
-=======
 @[deprecated lt_trichotomy (since := "2025-04-21")]
->>>>>>> 5bcec20a
 def ltByCases (x y : α) {P : Sort*} (h₁ : x < y → P) (h₂ : x = y → P) (h₃ : y < x → P) : P :=
   if h : x < y then h₁ h
   else if h' : y < x then h₃ h' else h₂ (le_antisymm (le_of_not_gt h') (le_of_not_gt h))
@@ -202,43 +166,39 @@
 
 lemma min_def (a b : α) : min a b = if a ≤ b then a else b := by rw [LinearOrder.min_def a]
 lemma max_def (a b : α) : max a b = if a ≤ b then b else a := by rw [LinearOrder.max_def a]
-
-<<<<<<< HEAD
--- Porting note: no `min_tac` tactic in the following series of lemmas
-=======
->>>>>>> 5bcec20a
+@[to_dual existing max_def]
+theorem min_def' (a b : α) : min a b = if b ≤ a then b else a := by
+  rw [min_def]
+  rcases lt_trichotomy a b with (lt | eq | gt)
+  · rw [if_pos (le_of_lt lt), if_neg (not_le.mpr lt)]
+  · rw [if_pos (le_of_eq eq), if_pos (ge_of_eq eq), eq]
+  · rw [if_neg (not_le.mpr gt), if_pos (le_of_lt gt)]
+
+@[to_dual existing min_def]
+theorem max_def' (a b : α) : max a b = if b ≤ a then a else b := by
+  rw [max_def]
+  rcases lt_trichotomy a b with (lt | eq | gt)
+  · rw [if_pos (le_of_lt lt), if_neg (not_le.mpr lt)]
+  · rw [if_pos (le_of_eq eq), if_pos (ge_of_eq eq), eq]
+  · rw [if_neg (not_le.mpr gt), if_pos (le_of_lt gt)]
+
+@[to_dual le_max_left]
 lemma min_le_left (a b : α) : min a b ≤ a := by
   if h : a ≤ b
   then simp [min_def, if_pos h, le_refl]
   else simpa [min_def, if_neg h] using le_of_not_ge h
 
-@[to_dual existing min_le_left]
-lemma le_max_left (a b : α) : a ≤ max a b := by
-  if h : a ≤ b
-  then simpa [max_def, if_pos h] using h
-  else simp [max_def, if_neg h, le_refl]
-
+@[to_dual le_max_right]
 lemma min_le_right (a b : α) : min a b ≤ b := by
   if h : a ≤ b
   then simpa [min_def, if_pos h] using h
   else simp [min_def, if_neg h, le_refl]
 
-@[to_dual existing min_le_right]
-lemma le_max_right (a b : α) : b ≤ max a b := by
-  if h : a ≤ b
-  then simp [max_def, if_pos h, le_refl]
-  else simpa [max_def, if_neg h] using le_of_not_ge h
-
+@[to_dual max_le]
 lemma le_min (h₁ : c ≤ a) (h₂ : c ≤ b) : c ≤ min a b := by
   if h : a ≤ b
   then simpa [min_def, if_pos h] using h₁
   else simpa [min_def, if_neg h] using h₂
-
-@[to_dual existing le_min]
-lemma max_le (h₁ : a ≤ c) (h₂ : b ≤ c) : max a b ≤ c := by
-  if h : a ≤ b
-  then simpa [max_def, if_pos h] using h₂
-  else simpa [max_def, if_neg h] using h₁
 
 /- `to_dual` seems to work from here on, the min / max API has been sealed? -/
 
@@ -265,6 +225,7 @@
 lemma min_left_comm (a b c : α) : min a (min b c) = min b (min a c) := by
   rw [← min_assoc, min_comm a, min_assoc]
 
+@[to_dual]
 lemma min_self (a : α) : min a a = a := by simp [min_def]
 
 @[to_dual]
@@ -274,47 +235,12 @@
 @[to_dual]
 lemma min_eq_right (h : b ≤ a) : min a b = b := min_comm b a ▸ min_eq_left h
 
--- lemma eq_max (h₁ : a ≤ c) (h₂ : b ≤ c) (h₃ : ∀ {d}, a ≤ d → b ≤ d → c ≤ d) :
---     c = max a b :=
---   le_antisymm (h₃ (le_max_left a b) (le_max_right a b)) (max_le h₁ h₂)
-
--- lemma max_comm (a b : α) : max a b = max b a :=
---   eq_max (le_max_right a b) (le_max_left a b) fun h₁ h₂ => max_le h₂ h₁
-
--- lemma max_assoc (a b c : α) : max (max a b) c = max a (max b c) := by
---   apply eq_max
---   · apply le_trans (le_max_left a b) (le_max_left ..)
---   · apply max_le
---     · apply le_trans (le_max_right a b) (le_max_left ..)
---     · apply le_max_right
---   · intro d h₁ h₂; apply max_le
---     · apply max_le h₁; apply le_trans (le_max_left _ _) h₂
---     · apply le_trans (le_max_right _ _) h₂
-
--- lemma max_left_comm (a b c : α) : max a (max b c) = max b (max a c) := by
---   rw [← max_assoc, max_comm a, max_assoc]
-
-@[to_dual existing (attr := simp)] lemma max_self (a : α) : max a a = a := by simp [max_def]
-
--- lemma max_eq_left (h : b ≤ a) : max a b = a := by
---   apply Eq.symm; apply eq_max (le_refl _) h; intros; assumption
-
--- lemma max_eq_right (h : a ≤ b) : max a b = b := max_comm b a ▸ max_eq_left h
-
-@[to_dual]
-lemma min_eq_left_of_lt (h : a < b) : min a b = a := min_eq_left (le_of_lt h)
-@[to_dual]
-lemma min_eq_right_of_lt (h : b < a) : min a b = b := min_eq_right (le_of_lt h)
--- lemma max_eq_left_of_lt (h : b < a) : max a b = a := max_eq_left (le_of_lt h)
--- lemma max_eq_right_of_lt (h : a < b) : max a b = b := max_eq_right (le_of_lt h)
-
-@[to_dual lt_minOD]
+@[to_dual] lemma min_eq_left_of_lt (h : a < b) : min a b = a := min_eq_left (le_of_lt h)
+@[to_dual] lemma min_eq_right_of_lt (h : b < a) : min a b = b := min_eq_right (le_of_lt h)
+
+@[to_dual max_lt]
 lemma lt_min (h₁ : a < b) (h₂ : a < c) : a < min b c := by
   cases le_total b c <;> simp [min_eq_left, min_eq_right, *]
-
-@[to_dual max_ltOD]
-lemma max_lt (h₁ : a < c) (h₂ : b < c) : max a b < c := by
-  cases le_total a b <;> simp [max_eq_left, max_eq_right, *]
 
 section Ord
 
@@ -322,6 +248,7 @@
   rw [LinearOrder.compare_eq_compareOfLessAndEq, compareOfLessAndEq]
   split_ifs <;> simp only [*, lt_irrefl]
 
+@[to_dual existing compare_lt_iff_lt]
 lemma compare_gt_iff_gt : compare a b = .gt ↔ b < a := by
   rw [LinearOrder.compare_eq_compareOfLessAndEq, compareOfLessAndEq]
   split_ifs <;> simp only [*, lt_irrefl, not_lt_of_gt]
@@ -342,6 +269,7 @@
   · exact le_of_eq <| compare_eq_iff_eq.1 h
   · exact compare_gt_iff_gt.1 h
 
+@[to_dual existing compare_le_iff_le]
 lemma compare_ge_iff_ge : compare a b ≠ .lt ↔ b ≤ a := by
   cases h : compare a b <;> simp
   · exact compare_lt_iff_lt.1 h
