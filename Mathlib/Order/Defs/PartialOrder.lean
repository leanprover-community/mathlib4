--- conflicted
+++ resolved
@@ -46,14 +46,7 @@
   protected le_refl : ∀ a : α, a ≤ a
   protected le_trans : ∀ a b c : α, a ≤ b → b ≤ c → a ≤ c
   lt := fun a b => a ≤ b ∧ ¬b ≤ a
-<<<<<<< HEAD
   protected lt_iff_le_not_ge : ∀ a b : α, a < b ↔ a ≤ b ∧ ¬b ≤ a := by intros; rfl
-=======
-  lt_iff_le_not_ge : ∀ a b : α, a < b ↔ a ≤ b ∧ ¬b ≤ a := by intros; rfl
-
-attribute [to_dual self (reorder := a c, 6 7)] Preorder.le_trans
-attribute [to_dual self] Preorder.lt_iff_le_not_ge
->>>>>>> 0dd326c7
 
 instance [Preorder α] : Std.LawfulOrderLT α where
   lt_iff := Preorder.lt_iff_le_not_ge
