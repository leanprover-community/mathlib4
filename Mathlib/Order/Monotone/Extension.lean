/-
Copyright (c) 2022 Sébastien Gouëzel. All rights reserved.
Released under Apache 2.0 license as described in the file LICENSE.
Authors: Sébastien Gouëzel, Yury Kudryashov
-/
import Mathlib.Data.Set.Monotone
import Mathlib.Order.ConditionallyCompleteLattice.Basic

/-!
# Extension of a monotone function from a set to the whole space

In this file we prove that if a function is monotone and is bounded on a set `s`, then it admits a
monotone extension to the whole space.
-/


open Set

variable {α β : Type*} [LinearOrder α] [ConditionallyCompleteLinearOrder β] {f : α → β} {s : Set α}

/-- If a function is monotone and is bounded on a set `s`, then it admits a monotone extension to
the whole space. -/
theorem MonotoneOn.exists_monotone_extension (h : MonotoneOn f s) (hl : BddBelow (f '' s))
    (hu : BddAbove (f '' s)) : ∃ g : α → β, Monotone g ∧ EqOn f g s := by
  classical
    /- The extension is defined by `f x = f a` for `x ≤ a`, and `f x` is the supremum of the values
      of `f` to the left of `x` for `x ≥ a`. -/
    rcases hl with ⟨a, ha⟩
    have hu' : ∀ x, BddAbove (f '' (Iic x ∩ s)) := fun x =>
      hu.mono (image_mono inter_subset_right)
    let g : α → β := fun x => if Disjoint (Iic x) s then a else sSup (f '' (Iic x ∩ s))
    have hgs : EqOn f g s := by
      intro x hx
      simp only [g]
      have : IsGreatest (Iic x ∩ s) x := ⟨⟨right_mem_Iic, hx⟩, fun y hy => hy.1⟩
      rw [if_neg this.nonempty.not_disjoint,
        ((h.mono inter_subset_right).map_isGreatest this).csSup_eq]
    refine ⟨g, fun x y hxy => ?_, hgs⟩
    by_cases hx : Disjoint (Iic x) s <;> by_cases hy : Disjoint (Iic y) s <;>
      simp only [g, if_pos, if_neg, not_false_iff, *, refl]
    · rcases not_disjoint_iff_nonempty_inter.1 hy with ⟨z, hz⟩
      exact le_csSup_of_le (hu' _) (mem_image_of_mem _ hz) (ha <| mem_image_of_mem _ hz.2)
    · exact (hx <| hy.mono_left <| Iic_subset_Iic.2 hxy).elim
<<<<<<< HEAD
    · rw [not_disjoint_iff_nonempty_inter] at hx
      gcongr; exacts [hu' _, hx.image _]
=======
    · rw [not_disjoint_iff_nonempty_inter] at hx hy
      refine csSup_le_csSup (hu' _) (hx.image _) (image_mono ?_)
      exact inter_subset_inter_left _ (Iic_subset_Iic.2 hxy)
>>>>>>> f0b41744

/-- If a function is antitone and is bounded on a set `s`, then it admits an antitone extension to
the whole space. -/
theorem AntitoneOn.exists_antitone_extension (h : AntitoneOn f s) (hl : BddBelow (f '' s))
    (hu : BddAbove (f '' s)) : ∃ g : α → β, Antitone g ∧ EqOn f g s :=
  h.dual_right.exists_monotone_extension hu hl<|MERGE_RESOLUTION|>--- conflicted
+++ resolved
@@ -41,14 +41,8 @@
     · rcases not_disjoint_iff_nonempty_inter.1 hy with ⟨z, hz⟩
       exact le_csSup_of_le (hu' _) (mem_image_of_mem _ hz) (ha <| mem_image_of_mem _ hz.2)
     · exact (hx <| hy.mono_left <| Iic_subset_Iic.2 hxy).elim
-<<<<<<< HEAD
     · rw [not_disjoint_iff_nonempty_inter] at hx
       gcongr; exacts [hu' _, hx.image _]
-=======
-    · rw [not_disjoint_iff_nonempty_inter] at hx hy
-      refine csSup_le_csSup (hu' _) (hx.image _) (image_mono ?_)
-      exact inter_subset_inter_left _ (Iic_subset_Iic.2 hxy)
->>>>>>> f0b41744
 
 /-- If a function is antitone and is bounded on a set `s`, then it admits an antitone extension to
 the whole space. -/
