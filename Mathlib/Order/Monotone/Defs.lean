/-
Copyright (c) 2014 Jeremy Avigad. All rights reserved.
Released under Apache 2.0 license as described in the file LICENSE.
Authors: Jeremy Avigad, Mario Carneiro, Yaël Dillies
-/
module

public import Mathlib.Data.Set.Operations
public import Mathlib.Logic.Function.Iterate
public import Mathlib.Order.Basic
public import Mathlib.Tactic.Coe
public import Mathlib.Util.AssertExists

/-!
# Monotonicity

This file defines (strictly) monotone/antitone functions. Contrary to standard mathematical usage,
"monotone"/"mono" here means "increasing", not "increasing or decreasing". We use "antitone"/"anti"
to mean "decreasing".

## Definitions

* `Monotone f`: A function `f` between two preorders is monotone if `a ≤ b` implies `f a ≤ f b`.
* `Antitone f`: A function `f` between two preorders is antitone if `a ≤ b` implies `f b ≤ f a`.
* `MonotoneOn f s`: Same as `Monotone f`, but for all `a, b ∈ s`.
* `AntitoneOn f s`: Same as `Antitone f`, but for all `a, b ∈ s`.
* `StrictMono f` : A function `f` between two preorders is strictly monotone if `a < b` implies
  `f a < f b`.
* `StrictAnti f` : A function `f` between two preorders is strictly antitone if `a < b` implies
  `f b < f a`.
* `StrictMonoOn f s`: Same as `StrictMono f`, but for all `a, b ∈ s`.
* `StrictAntiOn f s`: Same as `StrictAnti f`, but for all `a, b ∈ s`.

## Implementation notes

Some of these definitions used to only require `LE α` or `LT α`. The advantage of this is
unclear and it led to slight elaboration issues. Now, everything requires `Preorder α` and seems to
work fine. Related Zulip discussion:
https://leanprover.zulipchat.com/#narrow/stream/113488-general/topic/Order.20diamond/near/254353352.

## Tags

monotone, strictly monotone, antitone, strictly antitone, increasing, strictly increasing,
decreasing, strictly decreasing
-/

@[expose] public section

assert_not_exists Nat.instLinearOrder Int.instLinearOrder


open Function OrderDual

universe u v w

variable {ι : Type*} {α : Type u} {β : Type v} {γ : Type w} {δ : Type*} {π : ι → Type*}

section MonotoneDef

variable [Preorder α] [Preorder β]

/-- A function `f` is monotone if `a ≤ b` implies `f a ≤ f b`. -/
def Monotone (f : α → β) : Prop :=
  ∀ ⦃a b⦄, a ≤ b → f a ≤ f b

to_dual_insert_cast Monotone := by grind

/-- A function `f` is antitone if `a ≤ b` implies `f b ≤ f a`. -/
def Antitone (f : α → β) : Prop :=
  ∀ ⦃a b⦄, a ≤ b → f b ≤ f a

to_dual_insert_cast Antitone := by grind

/-- A function `f` is monotone on `s` if, for all `a, b ∈ s`, `a ≤ b` implies `f a ≤ f b`. -/
def MonotoneOn (f : α → β) (s : Set α) : Prop :=
  ∀ ⦃a⦄ (_ : a ∈ s) ⦃b⦄ (_ : b ∈ s), a ≤ b → f a ≤ f b

to_dual_insert_cast MonotoneOn := by grind

/-- A function `f` is antitone on `s` if, for all `a, b ∈ s`, `a ≤ b` implies `f b ≤ f a`. -/
def AntitoneOn (f : α → β) (s : Set α) : Prop :=
  ∀ ⦃a⦄ (_ : a ∈ s) ⦃b⦄ (_ : b ∈ s), a ≤ b → f b ≤ f a

to_dual_insert_cast AntitoneOn := by grind

/-- A function `f` is strictly monotone if `a < b` implies `f a < f b`. -/
def StrictMono (f : α → β) : Prop :=
  ∀ ⦃a b⦄, a < b → f a < f b

to_dual_insert_cast StrictMono := by grind

/-- A function `f` is strictly antitone if `a < b` implies `f b < f a`. -/
def StrictAnti (f : α → β) : Prop :=
  ∀ ⦃a b⦄, a < b → f b < f a

to_dual_insert_cast StrictAnti := by grind

/-- A function `f` is strictly monotone on `s` if, for all `a, b ∈ s`, `a < b` implies
`f a < f b`. -/
def StrictMonoOn (f : α → β) (s : Set α) : Prop :=
  ∀ ⦃a⦄ (_ : a ∈ s) ⦃b⦄ (_ : b ∈ s), a < b → f a < f b

to_dual_insert_cast StrictMonoOn := by grind

/-- A function `f` is strictly antitone on `s` if, for all `a, b ∈ s`, `a < b` implies
`f b < f a`. -/
def StrictAntiOn (f : α → β) (s : Set α) : Prop :=
  ∀ ⦃a⦄ (_ : a ∈ s) ⦃b⦄ (_ : b ∈ s), a < b → f b < f a

to_dual_insert_cast StrictAntiOn := by grind

end MonotoneDef

section Decidable

variable [Preorder α] [Preorder β] {f : α → β} {s : Set α}

instance [i : Decidable (∀ a b, a ≤ b → f a ≤ f b)] : Decidable (Monotone f) := i
instance [i : Decidable (∀ a b, a ≤ b → f b ≤ f a)] : Decidable (Antitone f) := i

instance [i : Decidable (∀ a ∈ s, ∀ b ∈ s, a ≤ b → f a ≤ f b)] :
    Decidable (MonotoneOn f s) := i

instance [i : Decidable (∀ a ∈ s, ∀ b ∈ s, a ≤ b → f b ≤ f a)] :
    Decidable (AntitoneOn f s) := i

instance [i : Decidable (∀ a b, a < b → f a < f b)] : Decidable (StrictMono f) := i
instance [i : Decidable (∀ a b, a < b → f b < f a)] : Decidable (StrictAnti f) := i

instance [i : Decidable (∀ a ∈ s, ∀ b ∈ s, a < b → f a < f b)] :
    Decidable (StrictMonoOn f s) := i

instance [i : Decidable (∀ a ∈ s, ∀ b ∈ s, a < b → f b < f a)] :
    Decidable (StrictAntiOn f s) := i

end Decidable

/-! ### Monotonicity in function spaces -/


section Preorder

variable [Preorder α]

@[to_dual self]
theorem Monotone.comp_le_comp_left
    [Preorder β] {f : β → α} {g h : γ → β} (hf : Monotone f) (le_gh : g ≤ h) :
    LE.le.{max w u} (f ∘ g) (f ∘ h) :=
  fun x ↦ hf (le_gh x)

variable [Preorder γ]

theorem monotone_lam {f : α → β → γ} (hf : ∀ b, Monotone fun a ↦ f a b) : Monotone f :=
  fun _ _ h b ↦ hf b h

theorem monotone_app (f : β → α → γ) (b : β) (hf : Monotone fun a b ↦ f b a) : Monotone (f b) :=
  fun _ _ h ↦ hf h b

theorem antitone_lam {f : α → β → γ} (hf : ∀ b, Antitone fun a ↦ f a b) : Antitone f :=
  fun _ _ h b ↦ hf b h

theorem antitone_app (f : β → α → γ) (b : β) (hf : Antitone fun a b ↦ f b a) : Antitone (f b) :=
  fun _ _ h ↦ hf h b

end Preorder

theorem Function.monotone_eval {ι : Type u} {α : ι → Type v} [∀ i, Preorder (α i)] (i : ι) :
    Monotone (Function.eval i : (∀ i, α i) → α i) := fun _ _ H ↦ H i

/-! ### Monotonicity hierarchy -/


section Preorder

variable [Preorder α]

section Preorder

variable [Preorder β] {f : α → β} {a b : α}

/-!
These four lemmas are there to strip off the semi-implicit arguments `⦃a b : α⦄`. This is useful
when you do not want to apply a `Monotone` assumption (i.e. your goal is `a ≤ b → f a ≤ f b`).
However if you find yourself writing `hf.imp h`, then you should have written `hf h` instead.
-/

@[to_dual self]
theorem Monotone.imp (hf : Monotone f) (h : a ≤ b) : f a ≤ f b :=
  hf h

@[to_dual self]
theorem Antitone.imp (hf : Antitone f) (h : a ≤ b) : f b ≤ f a :=
  hf h

@[to_dual self]
theorem StrictMono.imp (hf : StrictMono f) (h : a < b) : f a < f b :=
  hf h

@[to_dual self]
theorem StrictAnti.imp (hf : StrictAnti f) (h : a < b) : f b < f a :=
  hf h

protected theorem Monotone.monotoneOn (hf : Monotone f) (s : Set α) : MonotoneOn f s :=
  fun _ _ _ _ ↦ hf.imp

protected theorem Antitone.antitoneOn (hf : Antitone f) (s : Set α) : AntitoneOn f s :=
  fun _ _ _ _ ↦ hf.imp

@[simp] theorem monotoneOn_univ : MonotoneOn f Set.univ ↔ Monotone f :=
  ⟨fun h _ _ ↦ h trivial trivial, fun h ↦ h.monotoneOn _⟩

@[simp] theorem antitoneOn_univ : AntitoneOn f Set.univ ↔ Antitone f :=
  ⟨fun h _ _ ↦ h trivial trivial, fun h ↦ h.antitoneOn _⟩

protected theorem StrictMono.strictMonoOn (hf : StrictMono f) (s : Set α) : StrictMonoOn f s :=
  fun _ _ _ _ ↦ hf.imp

protected theorem StrictAnti.strictAntiOn (hf : StrictAnti f) (s : Set α) : StrictAntiOn f s :=
  fun _ _ _ _ ↦ hf.imp

@[simp] theorem strictMonoOn_univ : StrictMonoOn f Set.univ ↔ StrictMono f :=
  ⟨fun h _ _ ↦ h trivial trivial, fun h ↦ h.strictMonoOn _⟩

@[simp] theorem strictAntiOn_univ : StrictAntiOn f Set.univ ↔ StrictAnti f :=
  ⟨fun h _ _ ↦ h trivial trivial, fun h ↦ h.strictAntiOn _⟩

end Preorder

section PartialOrder

variable [PartialOrder β] {f : α → β}

theorem Monotone.strictMono_of_injective (h₁ : Monotone f) (h₂ : Injective f) : StrictMono f :=
  fun _ _ h ↦ (h₁ h.le).lt_of_ne fun H ↦ h.ne <| h₂ H

theorem Antitone.strictAnti_of_injective (h₁ : Antitone f) (h₂ : Injective f) : StrictAnti f :=
  fun _ _ h ↦ (h₁ h.le).lt_of_ne fun H ↦ h.ne <| h₂ H.symm

end PartialOrder

end Preorder

section PartialOrder

variable [PartialOrder α] [Preorder β] {f : α → β} {s : Set α}

@[to_dual monotone_iff_forall_lt']
theorem monotone_iff_forall_lt : Monotone f ↔ ∀ ⦃a b⦄, a < b → f a ≤ f b :=
  forall₂_congr fun _ _ ↦
    ⟨fun hf h ↦ hf h.le, fun hf h ↦ h.eq_or_lt.elim (fun H ↦ (congr_arg _ H).le) hf⟩

@[to_dual antitone_iff_forall_lt']
theorem antitone_iff_forall_lt : Antitone f ↔ ∀ ⦃a b⦄, a < b → f b ≤ f a :=
  forall₂_congr fun _ _ ↦
    ⟨fun hf h ↦ hf h.le, fun hf h ↦ h.eq_or_lt.elim (fun H ↦ (congr_arg _ H).ge) hf⟩

@[to_dual monotoneOn_iff_forall_lt']
theorem monotoneOn_iff_forall_lt :
    MonotoneOn f s ↔ ∀ ⦃a⦄ (_ : a ∈ s) ⦃b⦄ (_ : b ∈ s), a < b → f a ≤ f b :=
  ⟨fun hf _ ha _ hb h ↦ hf ha hb h.le,
   fun hf _ ha _ hb h ↦ h.eq_or_lt.elim (fun H ↦ (congr_arg _ H).le) (hf ha hb)⟩

@[to_dual antitoneOn_iff_forall_lt']
theorem antitoneOn_iff_forall_lt :
    AntitoneOn f s ↔ ∀ ⦃a⦄ (_ : a ∈ s) ⦃b⦄ (_ : b ∈ s), a < b → f b ≤ f a :=
  ⟨fun hf _ ha _ hb h ↦ hf ha hb h.le,
   fun hf _ ha _ hb h ↦ h.eq_or_lt.elim (fun H ↦ (congr_arg _ H).ge) (hf ha hb)⟩

-- `Preorder α` isn't strong enough: if the preorder on `α` is an equivalence relation,
-- then `StrictMono f` is vacuously true.
protected theorem StrictMonoOn.monotoneOn (hf : StrictMonoOn f s) : MonotoneOn f s :=
  monotoneOn_iff_forall_lt.2 fun _ ha _ hb h ↦ (hf ha hb h).le

protected theorem StrictAntiOn.antitoneOn (hf : StrictAntiOn f s) : AntitoneOn f s :=
  antitoneOn_iff_forall_lt.2 fun _ ha _ hb h ↦ (hf ha hb h).le

protected theorem StrictMono.monotone (hf : StrictMono f) : Monotone f :=
  monotone_iff_forall_lt.2 fun _ _ h ↦ (hf h).le

protected theorem StrictAnti.antitone (hf : StrictAnti f) : Antitone f :=
  antitone_iff_forall_lt.2 fun _ _ h ↦ (hf h).le

end PartialOrder

/-! ### Monotonicity from and to subsingletons -/


namespace Subsingleton

variable [Preorder α] [Preorder β]

protected theorem monotone [Subsingleton α] (f : α → β) : Monotone f :=
  fun _ _ _ ↦ (congr_arg _ <| Subsingleton.elim _ _).le

protected theorem antitone [Subsingleton α] (f : α → β) : Antitone f :=
  fun _ _ _ ↦ (congr_arg _ <| Subsingleton.elim _ _).le

theorem monotone' [Subsingleton β] (f : α → β) : Monotone f :=
  fun _ _ _ ↦ (Subsingleton.elim _ _).le

theorem antitone' [Subsingleton β] (f : α → β) : Antitone f :=
  fun _ _ _ ↦ (Subsingleton.elim _ _).le

protected theorem strictMono [Subsingleton α] (f : α → β) : StrictMono f :=
  fun _ _ h ↦ (h.ne <| Subsingleton.elim _ _).elim

protected theorem strictAnti [Subsingleton α] (f : α → β) : StrictAnti f :=
  fun _ _ h ↦ (h.ne <| Subsingleton.elim _ _).elim

end Subsingleton

/-! ### Miscellaneous monotonicity results -/


theorem monotone_id [Preorder α] : Monotone (id : α → α) := fun _ _ ↦ id

theorem monotoneOn_id [Preorder α] {s : Set α} : MonotoneOn id s := fun _ _ _ _ ↦ id

theorem strictMono_id [Preorder α] : StrictMono (id : α → α) := fun _ _ ↦ id

theorem strictMonoOn_id [Preorder α] {s : Set α} : StrictMonoOn id s := fun _ _ _ _ ↦ id

theorem monotone_const [Preorder α] [Preorder β] {c : β} : Monotone fun _ : α ↦ c :=
  fun _ _ _ ↦ le_rfl

theorem monotoneOn_const [Preorder α] [Preorder β] {c : β} {s : Set α} :
    MonotoneOn (fun _ : α ↦ c) s :=
  fun _ _ _ _ _ ↦ le_rfl

theorem antitone_const [Preorder α] [Preorder β] {c : β} : Antitone fun _ : α ↦ c :=
  fun _ _ _ ↦ le_refl c

theorem antitoneOn_const [Preorder α] [Preorder β] {c : β} {s : Set α} :
    AntitoneOn (fun _ : α ↦ c) s :=
  fun _ _ _ _ _ ↦ le_rfl

theorem strictMono_of_le_iff_le [Preorder α] [Preorder β] {f : α → β}
    (h : ∀ x y, x ≤ y ↔ f x ≤ f y) : StrictMono f :=
  fun _ _ ↦ (lt_iff_lt_of_le_iff_le' (h _ _) (h _ _)).1

theorem strictAnti_of_le_iff_le [Preorder α] [Preorder β] {f : α → β}
    (h : ∀ x y, x ≤ y ↔ f y ≤ f x) : StrictAnti f :=
  fun _ _ ↦ (lt_iff_lt_of_le_iff_le' (h _ _) (h _ _)).1

<<<<<<< HEAD
@[to_dual injective_of_lt_imp_ne']
theorem injective_of_lt_imp_ne [LinearOrder α] {f : α → β} (h : ∀ x y, x < y → f x ≠ f y) :
=======
theorem Function.Injective.of_lt_imp_ne [LinearOrder α] {f : α → β} (h : ∀ x y, x < y → f x ≠ f y) :
>>>>>>> c3a9c0bd
    Injective f := by
  grind [Injective]

@[deprecated (since := "2025-12-23")]
alias injective_of_lt_imp_ne := Function.Injective.of_lt_imp_ne

theorem Function.Injective.of_eq_imp_le [PartialOrder α] {f : α → β}
    (h : ∀ {x y}, f x = f y → x ≤ y) : f.Injective :=
  fun _ _ hxy ↦ h hxy |>.antisymm <| h hxy.symm

@[deprecated Injective.of_eq_imp_le (since := "2025-12-23")]
theorem injective_of_le_imp_le [PartialOrder α] [Preorder β] (f : α → β)
    (h : ∀ {x y}, f x ≤ f y → x ≤ y) : Injective f :=
  .of_eq_imp_le (h ·.le)

/-! ### Monotonicity under composition -/


section Composition

variable [Preorder α] [Preorder β] [Preorder γ] {g : β → γ} {f : α → β} {s : Set α} {t : Set β}

protected theorem Monotone.comp (hg : Monotone g) (hf : Monotone f) : Monotone (g ∘ f) :=
  fun _ _ h ↦ hg (hf h)

theorem Monotone.comp_antitone (hg : Monotone g) (hf : Antitone f) : Antitone (g ∘ f) :=
  fun _ _ h ↦ hg (hf h)

protected theorem Antitone.comp (hg : Antitone g) (hf : Antitone f) : Monotone (g ∘ f) :=
  fun _ _ h ↦ hg (hf h)

theorem Antitone.comp_monotone (hg : Antitone g) (hf : Monotone f) : Antitone (g ∘ f) :=
  fun _ _ h ↦ hg (hf h)

protected theorem Monotone.iterate {f : α → α} (hf : Monotone f) (n : ℕ) : Monotone f^[n] :=
  Nat.recOn n monotone_id fun _ h ↦ h.comp hf

protected theorem Monotone.comp_monotoneOn (hg : Monotone g) (hf : MonotoneOn f s) :
    MonotoneOn (g ∘ f) s :=
  fun _ ha _ hb h ↦ hg (hf ha hb h)

theorem Monotone.comp_antitoneOn (hg : Monotone g) (hf : AntitoneOn f s) : AntitoneOn (g ∘ f) s :=
  fun _ ha _ hb h ↦ hg (hf ha hb h)

protected theorem Antitone.comp_antitoneOn (hg : Antitone g) (hf : AntitoneOn f s) :
    MonotoneOn (g ∘ f) s :=
  fun _ ha _ hb h ↦ hg (hf ha hb h)

theorem Antitone.comp_monotoneOn (hg : Antitone g) (hf : MonotoneOn f s) : AntitoneOn (g ∘ f) s :=
  fun _ ha _ hb h ↦ hg (hf ha hb h)

protected theorem StrictMono.comp (hg : StrictMono g) (hf : StrictMono f) : StrictMono (g ∘ f) :=
  fun _ _ h ↦ hg (hf h)

theorem StrictMono.comp_strictAnti (hg : StrictMono g) (hf : StrictAnti f) : StrictAnti (g ∘ f) :=
  fun _ _ h ↦ hg (hf h)

protected theorem StrictAnti.comp (hg : StrictAnti g) (hf : StrictAnti f) : StrictMono (g ∘ f) :=
  fun _ _ h ↦ hg (hf h)

theorem StrictAnti.comp_strictMono (hg : StrictAnti g) (hf : StrictMono f) : StrictAnti (g ∘ f) :=
  fun _ _ h ↦ hg (hf h)

protected theorem StrictMono.iterate {f : α → α} (hf : StrictMono f) (n : ℕ) : StrictMono f^[n] :=
  Nat.recOn n strictMono_id fun _ h ↦ h.comp hf

protected theorem StrictMono.comp_strictMonoOn (hg : StrictMono g) (hf : StrictMonoOn f s) :
    StrictMonoOn (g ∘ f) s :=
  fun _ ha _ hb h ↦ hg (hf ha hb h)

theorem StrictMono.comp_strictAntiOn (hg : StrictMono g) (hf : StrictAntiOn f s) :
    StrictAntiOn (g ∘ f) s :=
  fun _ ha _ hb h ↦ hg (hf ha hb h)

protected theorem StrictAnti.comp_strictAntiOn (hg : StrictAnti g) (hf : StrictAntiOn f s) :
    StrictMonoOn (g ∘ f) s :=
  fun _ ha _ hb h ↦ hg (hf ha hb h)

theorem StrictAnti.comp_strictMonoOn (hg : StrictAnti g) (hf : StrictMonoOn f s) :
    StrictAntiOn (g ∘ f) s :=
  fun _ ha _ hb h ↦ hg (hf ha hb h)

lemma MonotoneOn.comp (hg : MonotoneOn g t) (hf : MonotoneOn f s) (hs : Set.MapsTo f s t) :
    MonotoneOn (g ∘ f) s := fun _x hx _y hy hxy ↦ hg (hs hx) (hs hy) <| hf hx hy hxy

lemma MonotoneOn.comp_AntitoneOn (hg : MonotoneOn g t) (hf : AntitoneOn f s)
    (hs : Set.MapsTo f s t) : AntitoneOn (g ∘ f) s := fun _x hx _y hy hxy ↦
  hg (hs hy) (hs hx) <| hf hx hy hxy

lemma AntitoneOn.comp (hg : AntitoneOn g t) (hf : AntitoneOn f s) (hs : Set.MapsTo f s t) :
    MonotoneOn (g ∘ f) s := fun _x hx _y hy hxy ↦ hg (hs hy) (hs hx) <| hf hx hy hxy

lemma AntitoneOn.comp_MonotoneOn (hg : AntitoneOn g t) (hf : MonotoneOn f s)
    (hs : Set.MapsTo f s t) : AntitoneOn (g ∘ f) s := fun _x hx _y hy hxy ↦
  hg (hs hx) (hs hy) <| hf hx hy hxy

lemma StrictMonoOn.comp (hg : StrictMonoOn g t) (hf : StrictMonoOn f s) (hs : Set.MapsTo f s t) :
    StrictMonoOn (g ∘ f) s := fun _x hx _y hy hxy ↦ hg (hs hx) (hs hy) <| hf hx hy hxy

lemma StrictMonoOn.comp_strictAntiOn (hg : StrictMonoOn g t) (hf : StrictAntiOn f s)
    (hs : Set.MapsTo f s t) : StrictAntiOn (g ∘ f) s := fun _x hx _y hy hxy ↦
  hg (hs hy) (hs hx) <| hf hx hy hxy

lemma StrictAntiOn.comp (hg : StrictAntiOn g t) (hf : StrictAntiOn f s) (hs : Set.MapsTo f s t) :
    StrictMonoOn (g ∘ f) s := fun _x hx _y hy hxy ↦ hg (hs hy) (hs hx) <| hf hx hy hxy

lemma StrictAntiOn.comp_strictMonoOn (hg : StrictAntiOn g t) (hf : StrictMonoOn f s)
    (hs : Set.MapsTo f s t) : StrictAntiOn (g ∘ f) s := fun _x hx _y hy hxy ↦
  hg (hs hx) (hs hy) <| hf hx hy hxy

end Composition

/-! ### Monotonicity in linear orders  -/


section LinearOrder

variable [LinearOrder α]

section Preorder

variable [Preorder β] {f : α → β} {s : Set α}

open Ordering

@[to_dual self]
theorem Monotone.reflect_lt (hf : Monotone f) {a b : α} (h : f a < f b) : a < b :=
  lt_of_not_ge fun h' ↦ h.not_ge (hf h')

@[to_dual self]
theorem Antitone.reflect_lt (hf : Antitone f) {a b : α} (h : f a < f b) : b < a :=
  lt_of_not_ge fun h' ↦ h.not_ge (hf h')

@[to_dual self (reorder := a b, ha hb)]
theorem MonotoneOn.reflect_lt (hf : MonotoneOn f s) {a b : α} (ha : a ∈ s) (hb : b ∈ s)
    (h : f a < f b) : a < b :=
  lt_of_not_ge fun h' ↦ h.not_ge <| hf hb ha h'

@[to_dual self (reorder := a b, ha hb)]
theorem AntitoneOn.reflect_lt (hf : AntitoneOn f s) {a b : α} (ha : a ∈ s) (hb : b ∈ s)
    (h : f a < f b) : b < a :=
  lt_of_not_ge fun h' ↦ h.not_ge <| hf ha hb h'

end Preorder

end LinearOrder

theorem Subtype.mono_coe [Preorder α] (t : Set α) : Monotone ((↑) : Subtype t → α) :=
  fun _ _ ↦ id

theorem Subtype.strictMono_coe [Preorder α] (t : Set α) :
    StrictMono ((↑) : Subtype t → α) :=
  fun _ _ ↦ id

section Preorder

variable [Preorder α] [Preorder β] [Preorder γ] [Preorder δ] {f : α → γ} {g : β → δ}

theorem monotone_fst : Monotone (@Prod.fst α β) := fun _ _ ↦ And.left

theorem monotone_snd : Monotone (@Prod.snd α β) := fun _ _ ↦ And.right

theorem monotone_prodMk_iff {f : γ → α} {g : γ → β} :
    Monotone (fun x => (f x, g x)) ↔ Monotone f ∧ Monotone g := by
  simp_rw [Monotone, Prod.mk_le_mk, forall_and]

theorem Monotone.prodMk {f : γ → α} {g : γ → β} (hf : Monotone f) (hg : Monotone g) :
    Monotone (fun x => (f x, g x)) :=
  monotone_prodMk_iff.2 ⟨hf, hg⟩

theorem Monotone.prodMap (hf : Monotone f) (hg : Monotone g) : Monotone (Prod.map f g) :=
  fun _ _ h ↦ ⟨hf h.1, hg h.2⟩

theorem Antitone.prodMap (hf : Antitone f) (hg : Antitone g) : Antitone (Prod.map f g) :=
  fun _ _ h ↦ ⟨hf h.1, hg h.2⟩

lemma monotone_prod_iff {h : α × β → γ} :
    Monotone h ↔ (∀ a, Monotone (fun b => h (a, b))) ∧ (∀ b, Monotone (fun a => h (a, b))) where
  mp h := ⟨fun _ _ _ hab => h (Prod.mk_le_mk_iff_right.mpr hab),
    fun _ _ _ hab => h (Prod.mk_le_mk_iff_left.mpr hab)⟩
  mpr h _ _ hab := le_trans (h.1 _ (Prod.mk_le_mk.mp hab).2) (h.2 _ (Prod.mk_le_mk.mp hab).1)

lemma antitone_prod_iff {h : α × β → γ} :
    Antitone h ↔ (∀ a, Antitone (fun b => h (a, b))) ∧ (∀ b, Antitone (fun a => h (a, b))) where
  mp h := ⟨fun _ _ _ hab => h (Prod.mk_le_mk_iff_right.mpr hab),
    fun _ _ _ hab => h (Prod.mk_le_mk_iff_left.mpr hab)⟩
  mpr h _ _ hab := le_trans (h.1 _ (Prod.mk_le_mk.mp hab).2) (h.2 _ (Prod.mk_le_mk.mp hab).1)

end Preorder

section PartialOrder

variable [PartialOrder α] [PartialOrder β] [Preorder γ] [Preorder δ] {f : α → γ} {g : β → δ}

theorem StrictMono.prodMap (hf : StrictMono f) (hg : StrictMono g) : StrictMono (Prod.map f g) :=
  fun a b ↦ by
  simp only [Prod.lt_iff]
  exact Or.imp (And.imp hf.imp hg.monotone.imp) (And.imp hf.monotone.imp hg.imp)

theorem StrictAnti.prodMap (hf : StrictAnti f) (hg : StrictAnti g) : StrictAnti (Prod.map f g) :=
  fun a b ↦ by
  simp only [Prod.lt_iff]
  exact Or.imp (And.imp hf.imp hg.antitone.imp) (And.imp hf.antitone.imp hg.imp)

end PartialOrder

/-! ### Pi types -/

namespace Function

variable [Preorder α] [DecidableEq ι] [∀ i, Preorder (π i)] {f : ∀ i, π i} {i : ι}

-- Porting note: Dot notation breaks in `f.update i`
theorem update_mono : Monotone (update f i) := fun _ _ => update_le_update_iff'.2

theorem update_strictMono : StrictMono (update f i) := fun _ _ => update_lt_update_iff.2

theorem const_mono : Monotone (const β : α → β → α) := fun _ _ h _ ↦ h

theorem const_strictMono [Nonempty β] : StrictMono (const β : α → β → α) :=
  fun _ _ ↦ const_lt_const.2

end Function

section apply
variable {β : ι → Type*} [∀ i, Preorder (β i)] [Preorder α] {f : α → ∀ i, β i}

lemma monotone_iff_apply₂ : Monotone f ↔ ∀ i, Monotone (f · i) := by
  simp [Monotone, Pi.le_def, @forall_swap ι]

lemma antitone_iff_apply₂ : Antitone f ↔ ∀ i, Antitone (f · i) := by
  simp [Antitone, Pi.le_def, @forall_swap ι]

alias ⟨Monotone.apply₂, Monotone.of_apply₂⟩ := monotone_iff_apply₂
alias ⟨Antitone.apply₂, Antitone.of_apply₂⟩ := antitone_iff_apply₂

end apply<|MERGE_RESOLUTION|>--- conflicted
+++ resolved
@@ -342,12 +342,8 @@
     (h : ∀ x y, x ≤ y ↔ f y ≤ f x) : StrictAnti f :=
   fun _ _ ↦ (lt_iff_lt_of_le_iff_le' (h _ _) (h _ _)).1
 
-<<<<<<< HEAD
-@[to_dual injective_of_lt_imp_ne']
-theorem injective_of_lt_imp_ne [LinearOrder α] {f : α → β} (h : ∀ x y, x < y → f x ≠ f y) :
-=======
+@[to_dual of_lt_imp_ne']
 theorem Function.Injective.of_lt_imp_ne [LinearOrder α] {f : α → β} (h : ∀ x y, x < y → f x ≠ f y) :
->>>>>>> c3a9c0bd
     Injective f := by
   grind [Injective]
 
