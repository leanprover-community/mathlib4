/-
Copyright (c) 2022 Yaël Dillies. All rights reserved.
Released under Apache 2.0 license as described in the file LICENSE.
Authors: Yaël Dillies
-/
import Mathlib.Data.Set.Lattice
import Mathlib.Order.Hom.Lattice

#align_import order.hom.complete_lattice from "leanprover-community/mathlib"@"9d684a893c52e1d6692a504a118bfccbae04feeb"

/-!
# Complete lattice homomorphisms

This file defines frame homomorphisms and complete lattice homomorphisms.

We use the `DFunLike` design, so each type of morphisms has a companion typeclass which is meant to
be satisfied by itself and all stricter types.

## Types of morphisms

* `sSupHom`: Maps which preserve `⨆`.
* `sInfHom`: Maps which preserve `⨅`.
* `FrameHom`: Frame homomorphisms. Maps which preserve `⨆`, `⊓` and `⊤`.
* `CompleteLatticeHom`: Complete lattice homomorphisms. Maps which preserve `⨆` and `⨅`.

## Typeclasses

* `sSupHomClass`
* `sInfHomClass`
* `FrameHomClass`
* `CompleteLatticeHomClass`

## Concrete homs

* `CompleteLatticeHom.setPreimage`: `Set.preimage` as a complete lattice homomorphism.

## TODO

Frame homs are Heyting homs.
-/


open Function OrderDual Set

variable {F α β γ δ : Type*} {ι : Sort*} {κ : ι → Sort*}

-- Porting note: mathport made this & sInfHom into "SupHomCat" and "InfHomCat".
/-- The type of `⨆`-preserving functions from `α` to `β`. -/
structure sSupHom (α β : Type*) [SupSet α] [SupSet β] where
  /-- The underlying function of a sSupHom. -/
  toFun : α → β
  /-- The proposition that a `sSupHom` commutes with arbitrary suprema/joins. -/
  map_sSup' (s : Set α) : toFun (sSup s) = sSup (toFun '' s)
#align Sup_hom sSupHom

/-- The type of `⨅`-preserving functions from `α` to `β`. -/
structure sInfHom (α β : Type*) [InfSet α] [InfSet β] where
  /-- The underlying function of an `sInfHom`. -/
  toFun : α → β
  /-- The proposition that a `sInfHom` commutes with arbitrary infima/meets -/
  map_sInf' (s : Set α) : toFun (sInf s) = sInf (toFun '' s)
#align Inf_hom sInfHom

/-- The type of frame homomorphisms from `α` to `β`. They preserve finite meets and arbitrary joins.
-/
structure FrameHom (α β : Type*) [CompleteLattice α] [CompleteLattice β] extends
  InfTopHom α β where
  /-- The proposition that frame homomorphisms commute with arbitrary suprema/joins. -/
  map_sSup' (s : Set α) : toFun (sSup s) = sSup (toFun '' s)
#align frame_hom FrameHom


/-- The type of complete lattice homomorphisms from `α` to `β`. -/
structure CompleteLatticeHom (α β : Type*) [CompleteLattice α] [CompleteLattice β] extends
  sInfHom α β where
  /-- The proposition that complete lattice homomorphism commutes with arbitrary suprema/joins. -/
  map_sSup' (s : Set α) : toFun (sSup s) = sSup (toFun '' s)
#align complete_lattice_hom CompleteLatticeHom

section

-- Porting note: mathport made this & InfHomClass into "SupHomClassCat" and "InfHomClassCat".
/-- `sSupHomClass F α β` states that `F` is a type of `⨆`-preserving morphisms.

You should extend this class when you extend `sSupHom`. -/
<<<<<<< HEAD
class sSupHomClass (F α β : Type*) [SupSet α] [SupSet β] [NDFunLike F α β] : Prop where
=======
class sSupHomClass (F : Type*) (α β : outParam <| Type*) [SupSet α] [SupSet β] extends
  DFunLike F α fun _ => β where
>>>>>>> d695407a
  /-- The proposition that members of `sSupHomClass`s commute with arbitrary suprema/joins. -/
  map_sSup (f : F) (s : Set α) : f (sSup s) = sSup (f '' s)
#align Sup_hom_class sSupHomClass

/-- `sInfHomClass F α β` states that `F` is a type of `⨅`-preserving morphisms.

You should extend this class when you extend `sInfHom`. -/
<<<<<<< HEAD
class sInfHomClass (F α β : Type*) [InfSet α] [InfSet β] [NDFunLike F α β] : Prop where
=======
class sInfHomClass (F : Type*) (α β : outParam <| Type*) [InfSet α] [InfSet β] extends
  DFunLike F α fun _ => β where
>>>>>>> d695407a
  /-- The proposition that members of `sInfHomClass`s commute with arbitrary infima/meets. -/
  map_sInf (f : F) (s : Set α) : f (sInf s) = sInf (f '' s)
#align Inf_hom_class sInfHomClass

/-- `FrameHomClass F α β` states that `F` is a type of frame morphisms. They preserve `⊓` and `⨆`.

You should extend this class when you extend `FrameHom`. -/
class FrameHomClass (F α β : Type*) [CompleteLattice α] [CompleteLattice β] [NDFunLike F α β]
  extends InfTopHomClass F α β : Prop where
  /-- The proposition that members of `FrameHomClass` commute with arbitrary suprema/joins. -/
  map_sSup (f : F) (s : Set α) : f (sSup s) = sSup (f '' s)
#align frame_hom_class FrameHomClass

/-- `CompleteLatticeHomClass F α β` states that `F` is a type of complete lattice morphisms.

You should extend this class when you extend `CompleteLatticeHom`. -/
class CompleteLatticeHomClass (F α β : Type*) [CompleteLattice α] [CompleteLattice β]
  [NDFunLike F α β] extends sInfHomClass F α β : Prop where
  /-- The proposition that members of `CompleteLatticeHomClass` commute with arbitrary
  suprema/joins. -/
  map_sSup (f : F) (s : Set α) : f (sSup s) = sSup (f '' s)
#align complete_lattice_hom_class CompleteLatticeHomClass

end

export sSupHomClass (map_sSup)

export sInfHomClass (map_sInf)

attribute [simp] map_sSup map_sInf

section Hom

variable [NDFunLike F α β]

@[simp] theorem map_iSup [SupSet α] [SupSet β] [sSupHomClass F α β] (f : F) (g : ι → α) :
    f (⨆ i, g i) = ⨆ i, f (g i) := by simp [iSup, ← Set.range_comp, Function.comp]
#align map_supr map_iSup

theorem map_iSup₂ [SupSet α] [SupSet β] [sSupHomClass F α β] (f : F) (g : ∀ i, κ i → α) :
    f (⨆ (i) (j), g i j) = ⨆ (i) (j), f (g i j) := by simp_rw [map_iSup]
#align map_supr₂ map_iSup₂

@[simp] theorem map_iInf [InfSet α] [InfSet β] [sInfHomClass F α β] (f : F) (g : ι → α) :
    f (⨅ i, g i) = ⨅ i, f (g i) := by simp [iInf, ← Set.range_comp, Function.comp]
#align map_infi map_iInf

theorem map_iInf₂ [InfSet α] [InfSet β] [sInfHomClass F α β] (f : F) (g : ∀ i, κ i → α) :
    f (⨅ (i) (j), g i j) = ⨅ (i) (j), f (g i j) := by simp_rw [map_iInf]
#align map_infi₂ map_iInf

-- See note [lower instance priority]
instance (priority := 100) sSupHomClass.toSupBotHomClass [CompleteLattice α]
    [CompleteLattice β] [sSupHomClass F α β] : SupBotHomClass F α β :=
  {  ‹sSupHomClass F α β› with
    map_sup := fun f a b => by
      rw [← sSup_pair, map_sSup]
      simp only [Set.image_pair, sSup_insert, sSup_singleton]
    map_bot := fun f => by
      rw [← sSup_empty, map_sSup, Set.image_empty]
      -- Porting note: rw [sSup_empty] does not work, but exact sSup_empty does?
      exact sSup_empty }
#align Sup_hom_class.to_sup_bot_hom_class sSupHomClass.toSupBotHomClass

-- See note [lower instance priority]
instance (priority := 100) sInfHomClass.toInfTopHomClass [CompleteLattice α]
    [CompleteLattice β] [sInfHomClass F α β] : InfTopHomClass F α β :=
  { ‹sInfHomClass F α β› with
    map_inf := fun f a b => by
      rw [← sInf_pair, map_sInf, Set.image_pair]
      simp only [Set.image_pair, sInf_insert, sInf_singleton]
    map_top := fun f => by
      rw [← sInf_empty, map_sInf, Set.image_empty]
      -- Porting note: rw [sInf_empty] does not work, but exact sInf_empty does?
      exact sInf_empty }
#align Inf_hom_class.to_inf_top_hom_class sInfHomClass.toInfTopHomClass

-- See note [lower instance priority]
instance (priority := 100) FrameHomClass.tosSupHomClass [CompleteLattice α]
    [CompleteLattice β] [FrameHomClass F α β] : sSupHomClass F α β :=
  { ‹FrameHomClass F α β› with }
#align frame_hom_class.to_Sup_hom_class FrameHomClass.tosSupHomClass

-- See note [lower instance priority]
instance (priority := 100) FrameHomClass.toBoundedLatticeHomClass [CompleteLattice α]
    [CompleteLattice β] [FrameHomClass F α β] : BoundedLatticeHomClass F α β :=
  { ‹FrameHomClass F α β›, sSupHomClass.toSupBotHomClass with }
#align frame_hom_class.to_bounded_lattice_hom_class FrameHomClass.toBoundedLatticeHomClass

-- See note [lower instance priority]
instance (priority := 100) CompleteLatticeHomClass.toFrameHomClass [CompleteLattice α]
    [CompleteLattice β] [CompleteLatticeHomClass F α β] : FrameHomClass F α β :=
  { ‹CompleteLatticeHomClass F α β›, sInfHomClass.toInfTopHomClass with }
#align complete_lattice_hom_class.to_frame_hom_class CompleteLatticeHomClass.toFrameHomClass

-- See note [lower instance priority]
instance (priority := 100) CompleteLatticeHomClass.toBoundedLatticeHomClass [CompleteLattice α]
    [CompleteLattice β] [CompleteLatticeHomClass F α β] : BoundedLatticeHomClass F α β :=
  { sSupHomClass.toSupBotHomClass, sInfHomClass.toInfTopHomClass with }
#align complete_lattice_hom_class.to_bounded_lattice_hom_class CompleteLatticeHomClass.toBoundedLatticeHomClass

end Hom

section Equiv

variable [EquivLike F α β]

-- See note [lower instance priority]
instance (priority := 100) OrderIsoClass.tosSupHomClass [CompleteLattice α]
    [CompleteLattice β] [OrderIsoClass F α β] : sSupHomClass F α β :=
  { show OrderHomClass F α β from inferInstance with
    map_sSup := fun f s =>
      eq_of_forall_ge_iff fun c => by
        simp only [← le_map_inv_iff, sSup_le_iff, Set.ball_image_iff] }
#align order_iso_class.to_Sup_hom_class OrderIsoClass.tosSupHomClass

-- See note [lower instance priority]
instance (priority := 100) OrderIsoClass.tosInfHomClass [CompleteLattice α]
    [CompleteLattice β] [OrderIsoClass F α β] : sInfHomClass F α β :=
  { show OrderHomClass F α β from inferInstance with
    map_sInf := fun f s =>
      eq_of_forall_le_iff fun c => by
        simp only [← map_inv_le_iff, le_sInf_iff, Set.ball_image_iff] }
#align order_iso_class.to_Inf_hom_class OrderIsoClass.tosInfHomClass

-- See note [lower instance priority]
instance (priority := 100) OrderIsoClass.toCompleteLatticeHomClass [CompleteLattice α]
    [CompleteLattice β] [OrderIsoClass F α β] : CompleteLatticeHomClass F α β :=
  -- Porting note: Used to be:
    -- { OrderIsoClass.tosSupHomClass, OrderIsoClass.toLatticeHomClass,
    -- show sInfHomClass F α β from inferInstance with }
  { OrderIsoClass.tosSupHomClass, OrderIsoClass.tosInfHomClass with }
#align order_iso_class.to_complete_lattice_hom_class OrderIsoClass.toCompleteLatticeHomClass

<<<<<<< HEAD
end Equiv

variable [NDFunLike F α β]
=======
/-- Reinterpret an order isomorphism as a morphism of complete lattices. -/
@[simps] def OrderIso.toCompleteLatticeHom [CompleteLattice α] [CompleteLattice β]
    (f : OrderIso α β) : CompleteLatticeHom α β where
  toFun := f
  map_sInf' := sInfHomClass.map_sInf f
  map_sSup' := sSupHomClass.map_sSup f
>>>>>>> d695407a

instance [SupSet α] [SupSet β] [sSupHomClass F α β] : CoeTC F (sSupHom α β) :=
  ⟨fun f => ⟨f, map_sSup f⟩⟩

instance [InfSet α] [InfSet β] [sInfHomClass F α β] : CoeTC F (sInfHom α β) :=
  ⟨fun f => ⟨f, map_sInf f⟩⟩

instance [CompleteLattice α] [CompleteLattice β] [FrameHomClass F α β] : CoeTC F (FrameHom α β) :=
  ⟨fun f => ⟨f, map_sSup f⟩⟩

instance [CompleteLattice α] [CompleteLattice β] [CompleteLatticeHomClass F α β] :
    CoeTC F (CompleteLatticeHom α β) :=
  ⟨fun f => ⟨f, map_sSup f⟩⟩

/-! ### Supremum homomorphisms -/


namespace sSupHom

variable [SupSet α]

section SupSet

variable [SupSet β] [SupSet γ] [SupSet δ]

instance : NDFunLike (sSupHom α β) α β where
  coe := sSupHom.toFun
  coe_injective' f g h := by cases f; cases g; congr

<<<<<<< HEAD
instance : sSupHomClass (sSupHom α β) α β where
  map_sSup := sSupHom.map_sSup'
=======
-- Porting note: We do not want CoeFun for this in lean 4
-- /-- Helper instance for when there's too many metavariables to apply `DFunLike.hasCoeToFun`
-- directly. -/
-- instance : CoeFun (sSupHom α β) fun _ => α → β :=
--   DFunLike.hasCoeToFun
>>>>>>> d695407a

@[simp] lemma toFun_eq_coe (f : sSupHom α β) : f.toFun = f := rfl
#align Sup_hom.to_fun_eq_coe sSupHom.toFun_eq_coe

@[simp, norm_cast] lemma coe_mk (f : α → β) (hf) : ⇑(mk f hf) = f := rfl

@[ext]
theorem ext {f g : sSupHom α β} (h : ∀ a, f a = g a) : f = g :=
  DFunLike.ext f g h
#align Sup_hom.ext sSupHom.ext

/-- Copy of a `sSupHom` with a new `toFun` equal to the old one. Useful to fix definitional
equalities. -/
protected def copy (f : sSupHom α β) (f' : α → β) (h : f' = f) : sSupHom α β
    where
  toFun := f'
  map_sSup' := h.symm ▸ f.map_sSup'
#align Sup_hom.copy sSupHom.copy

@[simp]
theorem coe_copy (f : sSupHom α β) (f' : α → β) (h : f' = f) : ⇑(f.copy f' h) = f' :=
  rfl
#align Sup_hom.coe_copy sSupHom.coe_copy

theorem copy_eq (f : sSupHom α β) (f' : α → β) (h : f' = f) : f.copy f' h = f :=
  DFunLike.ext' h
#align Sup_hom.copy_eq sSupHom.copy_eq

variable (α)

/-- `id` as a `sSupHom`. -/
protected def id : sSupHom α α :=
  ⟨id, fun s => by rw [id, Set.image_id]⟩
#align Sup_hom.id sSupHom.id

instance : Inhabited (sSupHom α α) :=
  ⟨sSupHom.id α⟩

@[simp]
theorem coe_id : ⇑(sSupHom.id α) = id :=
  rfl
#align Sup_hom.coe_id sSupHom.coe_id

variable {α}

@[simp]
theorem id_apply (a : α) : sSupHom.id α a = a :=
  rfl
#align Sup_hom.id_apply sSupHom.id_apply

/-- Composition of `sSupHom`s as a `sSupHom`. -/
def comp (f : sSupHom β γ) (g : sSupHom α β) : sSupHom α γ
    where
  toFun := f ∘ g
  map_sSup' s := by rw [comp_apply, map_sSup, map_sSup, Set.image_image]; simp only [Function.comp]
#align Sup_hom.comp sSupHom.comp

@[simp]
theorem coe_comp (f : sSupHom β γ) (g : sSupHom α β) : ⇑(f.comp g) = f ∘ g :=
  rfl
#align Sup_hom.coe_comp sSupHom.coe_comp

@[simp]
theorem comp_apply (f : sSupHom β γ) (g : sSupHom α β) (a : α) : (f.comp g) a = f (g a) :=
  rfl
#align Sup_hom.comp_apply sSupHom.comp_apply

@[simp]
theorem comp_assoc (f : sSupHom γ δ) (g : sSupHom β γ) (h : sSupHom α β) :
    (f.comp g).comp h = f.comp (g.comp h) :=
  rfl
#align Sup_hom.comp_assoc sSupHom.comp_assoc

@[simp]
theorem comp_id (f : sSupHom α β) : f.comp (sSupHom.id α) = f :=
  ext fun _ => rfl
#align Sup_hom.comp_id sSupHom.comp_id

@[simp]
theorem id_comp (f : sSupHom α β) : (sSupHom.id β).comp f = f :=
  ext fun _ => rfl
#align Sup_hom.id_comp sSupHom.id_comp

@[simp]
theorem cancel_right {g₁ g₂ : sSupHom β γ} {f : sSupHom α β} (hf : Surjective f) :
    g₁.comp f = g₂.comp f ↔ g₁ = g₂ :=
  ⟨fun h => ext <| hf.forall.2 <| DFunLike.ext_iff.1 h, congr_arg (fun a ↦ comp a f)⟩
#align Sup_hom.cancel_right sSupHom.cancel_right

@[simp]
theorem cancel_left {g : sSupHom β γ} {f₁ f₂ : sSupHom α β} (hg : Injective g) :
    g.comp f₁ = g.comp f₂ ↔ f₁ = f₂ :=
  ⟨fun h => ext fun a => hg <| by rw [← comp_apply, h, comp_apply], congr_arg _⟩
#align Sup_hom.cancel_left sSupHom.cancel_left

end SupSet

variable { _ : CompleteLattice β}

instance : PartialOrder (sSupHom α β) :=
  PartialOrder.lift _ DFunLike.coe_injective

instance : Bot (sSupHom α β) :=
  ⟨⟨fun _ => ⊥, fun s => by
      obtain rfl | hs := s.eq_empty_or_nonempty
      · rw [Set.image_empty, sSup_empty]
      · rw [hs.image_const, sSup_singleton]⟩⟩

instance : OrderBot (sSupHom α β) where
  bot := ⊥
  bot_le := fun _ _ ↦ CompleteLattice.bot_le _

@[simp]
theorem coe_bot : ⇑(⊥ : sSupHom α β) = ⊥ :=
  rfl
#align Sup_hom.coe_bot sSupHom.coe_bot

@[simp]
theorem bot_apply (a : α) : (⊥ : sSupHom α β) a = ⊥ :=
  rfl
#align Sup_hom.bot_apply sSupHom.bot_apply

end sSupHom

/-! ### Infimum homomorphisms -/


namespace sInfHom

variable [InfSet α]

section InfSet

variable [InfSet β] [InfSet γ] [InfSet δ]

instance : NDFunLike (sInfHom α β) α β where
  coe := sInfHom.toFun
  coe_injective' f g h := by cases f; cases g; congr

<<<<<<< HEAD
instance : sInfHomClass (sInfHom α β) α β where
  map_sInf := sInfHom.map_sInf'
=======
-- Porting note: Do not want these CoeFun instances in lean4
-- /-- Helper instance for when there's too many metavariables to apply `fun_like.has_coe_toFun`
-- directly. -/
-- instance : CoeFun (sInfHom α β) fun _ => α → β :=
--   DFunLike.hasCoeToFun
>>>>>>> d695407a

@[simp] lemma toFun_eq_coe (f : sInfHom α β) : f.toFun = f := rfl
#align Inf_hom.to_fun_eq_coe sInfHom.toFun_eq_coe

@[simp] lemma coe_mk (f : α → β) (hf) : ⇑(mk f hf) = f := rfl

@[ext]
theorem ext {f g : sInfHom α β} (h : ∀ a, f a = g a) : f = g :=
  DFunLike.ext f g h
#align Inf_hom.ext sInfHom.ext

/-- Copy of a `sInfHom` with a new `toFun` equal to the old one. Useful to fix definitional
equalities. -/
protected def copy (f : sInfHom α β) (f' : α → β) (h : f' = f) : sInfHom α β
    where
  toFun := f'
  map_sInf' := h.symm ▸ f.map_sInf'
#align Inf_hom.copy sInfHom.copy

@[simp]
theorem coe_copy (f : sInfHom α β) (f' : α → β) (h : f' = f) : ⇑(f.copy f' h) = f' :=
  rfl
#align Inf_hom.coe_copy sInfHom.coe_copy

theorem copy_eq (f : sInfHom α β) (f' : α → β) (h : f' = f) : f.copy f' h = f :=
  DFunLike.ext' h
#align Inf_hom.copy_eq sInfHom.copy_eq

variable (α)

/-- `id` as an `sInfHom`. -/
protected def id : sInfHom α α :=
  ⟨id, fun s => by rw [id, Set.image_id]⟩
#align Inf_hom.id sInfHom.id

instance : Inhabited (sInfHom α α) :=
  ⟨sInfHom.id α⟩

@[simp]
theorem coe_id : ⇑(sInfHom.id α) = id :=
  rfl
#align Inf_hom.coe_id sInfHom.coe_id

variable {α}

@[simp]
theorem id_apply (a : α) : sInfHom.id α a = a :=
  rfl
#align Inf_hom.id_apply sInfHom.id_apply

/-- Composition of `sInfHom`s as a `sInfHom`. -/
def comp (f : sInfHom β γ) (g : sInfHom α β) : sInfHom α γ
    where
  toFun := f ∘ g
  map_sInf' s := by rw [comp_apply, map_sInf, map_sInf, Set.image_image]; simp only [Function.comp]
#align Inf_hom.comp sInfHom.comp

@[simp]
theorem coe_comp (f : sInfHom β γ) (g : sInfHom α β) : ⇑(f.comp g) = f ∘ g :=
  rfl
#align Inf_hom.coe_comp sInfHom.coe_comp

@[simp]
theorem comp_apply (f : sInfHom β γ) (g : sInfHom α β) (a : α) : (f.comp g) a = f (g a) :=
  rfl
#align Inf_hom.comp_apply sInfHom.comp_apply

@[simp]
theorem comp_assoc (f : sInfHom γ δ) (g : sInfHom β γ) (h : sInfHom α β) :
    (f.comp g).comp h = f.comp (g.comp h) :=
  rfl
#align Inf_hom.comp_assoc sInfHom.comp_assoc

@[simp]
theorem comp_id (f : sInfHom α β) : f.comp (sInfHom.id α) = f :=
  ext fun _ => rfl
#align Inf_hom.comp_id sInfHom.comp_id

@[simp]
theorem id_comp (f : sInfHom α β) : (sInfHom.id β).comp f = f :=
  ext fun _ => rfl
#align Inf_hom.id_comp sInfHom.id_comp

@[simp]
theorem cancel_right {g₁ g₂ : sInfHom β γ} {f : sInfHom α β} (hf : Surjective f) :
    g₁.comp f = g₂.comp f ↔ g₁ = g₂ :=
  ⟨fun h => ext <| hf.forall.2 <| DFunLike.ext_iff.1 h, congr_arg (fun a ↦ comp a f)⟩
#align Inf_hom.cancel_right sInfHom.cancel_right

@[simp]
theorem cancel_left {g : sInfHom β γ} {f₁ f₂ : sInfHom α β} (hg : Injective g) :
    g.comp f₁ = g.comp f₂ ↔ f₁ = f₂ :=
  ⟨fun h => ext fun a => hg <| by rw [← comp_apply, h, comp_apply], congr_arg _⟩
#align Inf_hom.cancel_left sInfHom.cancel_left

end InfSet

variable [CompleteLattice β]

instance : PartialOrder (sInfHom α β) :=
  PartialOrder.lift _ DFunLike.coe_injective

instance : Top (sInfHom α β) :=
  ⟨⟨fun _ => ⊤, fun s => by
      obtain rfl | hs := s.eq_empty_or_nonempty
      · rw [Set.image_empty, sInf_empty]
      · rw [hs.image_const, sInf_singleton]⟩⟩

instance : OrderTop (sInfHom α β) where
  top := ⊤
  le_top := fun _ _ => CompleteLattice.le_top _

@[simp]
theorem coe_top : ⇑(⊤ : sInfHom α β) = ⊤ :=
  rfl
#align Inf_hom.coe_top sInfHom.coe_top

@[simp]
theorem top_apply (a : α) : (⊤ : sInfHom α β) a = ⊤ :=
  rfl
#align Inf_hom.top_apply sInfHom.top_apply

end sInfHom

/-! ### Frame homomorphisms -/


namespace FrameHom

variable [CompleteLattice α] [CompleteLattice β] [CompleteLattice γ] [CompleteLattice δ]

instance : NDFunLike (FrameHom α β) α β
    where
  coe f := f.toFun
  coe_injective' f g h := by
    obtain ⟨⟨⟨_, _⟩, _⟩, _⟩ := f
    obtain ⟨⟨⟨_, _⟩, _⟩, _⟩ := g
    congr

instance : FrameHomClass (FrameHom α β) α β
    where
  map_sSup f := f.map_sSup'
  map_inf f := f.map_inf'
  map_top f := f.map_top'

<<<<<<< HEAD
=======
-- Porting note: We do not want CoeFun for this in lean 4
-- /-- Helper instance for when there's too many metavariables to apply `fun_like.has_coe_toFun`
-- directly. -/
-- instance : CoeFun (FrameHom α β) fun _ => α → β :=
--   DFunLike.hasCoeToFun

>>>>>>> d695407a
/-- Reinterpret a `FrameHom` as a `LatticeHom`. -/
def toLatticeHom (f : FrameHom α β) : LatticeHom α β :=
  f
#align frame_hom.to_lattice_hom FrameHom.toLatticeHom

lemma toFun_eq_coe (f : FrameHom α β) : f.toFun = f := rfl
#align frame_hom.to_fun_eq_coe FrameHom.toFun_eq_coe

@[simp] lemma coe_toInfTopHom (f : FrameHom α β) : ⇑f.toInfTopHom = f := rfl
@[simp] lemma coe_toLatticeHom (f : FrameHom α β) : ⇑f.toLatticeHom = f := rfl
@[simp] lemma coe_mk (f : InfTopHom α β) (hf) : ⇑(mk f hf) = f := rfl

@[ext]
theorem ext {f g : FrameHom α β} (h : ∀ a, f a = g a) : f = g :=
  DFunLike.ext f g h
#align frame_hom.ext FrameHom.ext

/-- Copy of a `FrameHom` with a new `toFun` equal to the old one. Useful to fix definitional
equalities. -/
protected def copy (f : FrameHom α β) (f' : α → β) (h : f' = f) : FrameHom α β :=
  { (f : sSupHom α β).copy f' h with toInfTopHom := f.toInfTopHom.copy f' h }
#align frame_hom.copy FrameHom.copy

@[simp]
theorem coe_copy (f : FrameHom α β) (f' : α → β) (h : f' = f) : ⇑(f.copy f' h) = f' :=
  rfl
#align frame_hom.coe_copy FrameHom.coe_copy

theorem copy_eq (f : FrameHom α β) (f' : α → β) (h : f' = f) : f.copy f' h = f :=
  DFunLike.ext' h
#align frame_hom.copy_eq FrameHom.copy_eq

variable (α)

/-- `id` as a `FrameHom`. -/
protected def id : FrameHom α α :=
  { sSupHom.id α with toInfTopHom := InfTopHom.id α }
#align frame_hom.id FrameHom.id

instance : Inhabited (FrameHom α α) :=
  ⟨FrameHom.id α⟩

@[simp]
theorem coe_id : ⇑(FrameHom.id α) = id :=
  rfl
#align frame_hom.coe_id FrameHom.coe_id

variable {α}

@[simp]
theorem id_apply (a : α) : FrameHom.id α a = a :=
  rfl
#align frame_hom.id_apply FrameHom.id_apply

/-- Composition of `FrameHom`s as a `FrameHom`. -/
def comp (f : FrameHom β γ) (g : FrameHom α β) : FrameHom α γ :=
  { (f : sSupHom β γ).comp (g : sSupHom α β) with
    toInfTopHom := f.toInfTopHom.comp g.toInfTopHom }
#align frame_hom.comp FrameHom.comp

@[simp]
theorem coe_comp (f : FrameHom β γ) (g : FrameHom α β) : ⇑(f.comp g) = f ∘ g :=
  rfl
#align frame_hom.coe_comp FrameHom.coe_comp

@[simp]
theorem comp_apply (f : FrameHom β γ) (g : FrameHom α β) (a : α) : (f.comp g) a = f (g a) :=
  rfl
#align frame_hom.comp_apply FrameHom.comp_apply

@[simp]
theorem comp_assoc (f : FrameHom γ δ) (g : FrameHom β γ) (h : FrameHom α β) :
    (f.comp g).comp h = f.comp (g.comp h) :=
  rfl
#align frame_hom.comp_assoc FrameHom.comp_assoc

@[simp]
theorem comp_id (f : FrameHom α β) : f.comp (FrameHom.id α) = f :=
  ext fun _ => rfl
#align frame_hom.comp_id FrameHom.comp_id

@[simp]
theorem id_comp (f : FrameHom α β) : (FrameHom.id β).comp f = f :=
  ext fun _ => rfl
#align frame_hom.id_comp FrameHom.id_comp

@[simp]
theorem cancel_right {g₁ g₂ : FrameHom β γ} {f : FrameHom α β} (hf : Surjective f) :
    g₁.comp f = g₂.comp f ↔ g₁ = g₂ :=
  ⟨fun h => ext <| hf.forall.2 <| DFunLike.ext_iff.1 h, congr_arg (fun a ↦ comp a f)⟩
#align frame_hom.cancel_right FrameHom.cancel_right

@[simp]
theorem cancel_left {g : FrameHom β γ} {f₁ f₂ : FrameHom α β} (hg : Injective g) :
    g.comp f₁ = g.comp f₂ ↔ f₁ = f₂ :=
  ⟨fun h => ext fun a => hg <| by rw [← comp_apply, h, comp_apply], congr_arg _⟩
#align frame_hom.cancel_left FrameHom.cancel_left

instance : PartialOrder (FrameHom α β) :=
  PartialOrder.lift _ DFunLike.coe_injective

end FrameHom

/-! ### Complete lattice homomorphisms -/


namespace CompleteLatticeHom

variable [CompleteLattice α] [CompleteLattice β] [CompleteLattice γ] [CompleteLattice δ]

instance : NDFunLike (CompleteLatticeHom α β) α β where
  coe f := f.toFun
  coe_injective' f g h := by obtain ⟨⟨_, _⟩, _⟩ := f; obtain ⟨⟨_, _⟩, _⟩ := g; congr

instance : CompleteLatticeHomClass (CompleteLatticeHom α β) α β where
  map_sSup f := f.map_sSup'
  map_sInf f := f.map_sInf'

/-- Reinterpret a `CompleteLatticeHom` as a `sSupHom`. -/
def tosSupHom (f : CompleteLatticeHom α β) : sSupHom α β :=
  f
#align complete_lattice_hom.to_Sup_hom CompleteLatticeHom.tosSupHom

/-- Reinterpret a `CompleteLatticeHom` as a `BoundedLatticeHom`. -/
def toBoundedLatticeHom (f : CompleteLatticeHom α β) : BoundedLatticeHom α β :=
  f
#align complete_lattice_hom.to_bounded_lattice_hom CompleteLatticeHom.toBoundedLatticeHom

-- Porting note: We do not want CoeFun for this in lean 4
-- /-- Helper instance for when there's too many metavariables to apply `fun_like.has_coe_toFun`
-- directly. -/
-- instance : CoeFun (CompleteLatticeHom α β) fun _ => α → β :=
--   DFunLike.hasCoeToFun

lemma toFun_eq_coe (f : CompleteLatticeHom α β) : f.toFun = f := rfl
#align complete_lattice_hom.to_fun_eq_coe CompleteLatticeHom.toFun_eq_coe

@[simp] lemma coe_tosInfHom (f : CompleteLatticeHom α β) : ⇑f.tosInfHom = f := rfl
@[simp] lemma coe_tosSupHom (f : CompleteLatticeHom α β) : ⇑f.tosSupHom = f := rfl
@[simp] lemma coe_toBoundedLatticeHom (f : CompleteLatticeHom α β) : ⇑f.toBoundedLatticeHom = f :=
rfl
@[simp] lemma coe_mk (f : sInfHom α β) (hf) : ⇑(mk f hf) = f := rfl

@[ext]
theorem ext {f g : CompleteLatticeHom α β} (h : ∀ a, f a = g a) : f = g :=
  DFunLike.ext f g h
#align complete_lattice_hom.ext CompleteLatticeHom.ext

/-- Copy of a `CompleteLatticeHom` with a new `toFun` equal to the old one. Useful to fix
definitional equalities. -/
protected def copy (f : CompleteLatticeHom α β) (f' : α → β) (h : f' = f) :
    CompleteLatticeHom α β :=
  { f.tosSupHom.copy f' h with tosInfHom := f.tosInfHom.copy f' h }
#align complete_lattice_hom.copy CompleteLatticeHom.copy

@[simp]
theorem coe_copy (f : CompleteLatticeHom α β) (f' : α → β) (h : f' = f) : ⇑(f.copy f' h) = f' :=
  rfl
#align complete_lattice_hom.coe_copy CompleteLatticeHom.coe_copy

theorem copy_eq (f : CompleteLatticeHom α β) (f' : α → β) (h : f' = f) : f.copy f' h = f :=
  DFunLike.ext' h
#align complete_lattice_hom.copy_eq CompleteLatticeHom.copy_eq

variable (α)

/-- `id` as a `CompleteLatticeHom`. -/
protected def id : CompleteLatticeHom α α :=
  { sSupHom.id α, sInfHom.id α with toFun := id }
#align complete_lattice_hom.id CompleteLatticeHom.id

instance : Inhabited (CompleteLatticeHom α α) :=
  ⟨CompleteLatticeHom.id α⟩

@[simp]
theorem coe_id : ⇑(CompleteLatticeHom.id α) = id :=
  rfl
#align complete_lattice_hom.coe_id CompleteLatticeHom.coe_id

variable {α}
@[simp]
theorem id_apply (a : α) : CompleteLatticeHom.id α a = a :=
  rfl
#align complete_lattice_hom.id_apply CompleteLatticeHom.id_apply

/-- Composition of `CompleteLatticeHom`s as a `CompleteLatticeHom`. -/
def comp (f : CompleteLatticeHom β γ) (g : CompleteLatticeHom α β) : CompleteLatticeHom α γ :=
  { f.tosSupHom.comp g.tosSupHom with tosInfHom := f.tosInfHom.comp g.tosInfHom }
#align complete_lattice_hom.comp CompleteLatticeHom.comp

@[simp]
theorem coe_comp (f : CompleteLatticeHom β γ) (g : CompleteLatticeHom α β) : ⇑(f.comp g) = f ∘ g :=
  rfl
#align complete_lattice_hom.coe_comp CompleteLatticeHom.coe_comp

@[simp]
theorem comp_apply (f : CompleteLatticeHom β γ) (g : CompleteLatticeHom α β) (a : α) :
    (f.comp g) a = f (g a) :=
  rfl
#align complete_lattice_hom.comp_apply CompleteLatticeHom.comp_apply

@[simp]
theorem comp_assoc (f : CompleteLatticeHom γ δ) (g : CompleteLatticeHom β γ)
    (h : CompleteLatticeHom α β) : (f.comp g).comp h = f.comp (g.comp h) :=
  rfl
#align complete_lattice_hom.comp_assoc CompleteLatticeHom.comp_assoc

@[simp]
theorem comp_id (f : CompleteLatticeHom α β) : f.comp (CompleteLatticeHom.id α) = f :=
  ext fun _ => rfl
#align complete_lattice_hom.comp_id CompleteLatticeHom.comp_id

@[simp]
theorem id_comp (f : CompleteLatticeHom α β) : (CompleteLatticeHom.id β).comp f = f :=
  ext fun _ => rfl
#align complete_lattice_hom.id_comp CompleteLatticeHom.id_comp

@[simp]
theorem cancel_right {g₁ g₂ : CompleteLatticeHom β γ} {f : CompleteLatticeHom α β}
    (hf : Surjective f) : g₁.comp f = g₂.comp f ↔ g₁ = g₂ :=
  ⟨fun h => ext <| hf.forall.2 <| DFunLike.ext_iff.1 h, congr_arg (fun a ↦ comp a f)⟩
#align complete_lattice_hom.cancel_right CompleteLatticeHom.cancel_right

@[simp]
theorem cancel_left {g : CompleteLatticeHom β γ} {f₁ f₂ : CompleteLatticeHom α β}
    (hg : Injective g) : g.comp f₁ = g.comp f₂ ↔ f₁ = f₂ :=
  ⟨fun h => ext fun a => hg <| by rw [← comp_apply, h, comp_apply], congr_arg _⟩
#align complete_lattice_hom.cancel_left CompleteLatticeHom.cancel_left

end CompleteLatticeHom

/-! ### Dual homs -/


namespace sSupHom

variable [SupSet α] [SupSet β] [SupSet γ]

/-- Reinterpret a `⨆`-homomorphism as an `⨅`-homomorphism between the dual orders. -/
@[simps]
protected def dual : sSupHom α β ≃ sInfHom αᵒᵈ βᵒᵈ
    where
  toFun f := ⟨toDual ∘ f ∘ ofDual, f.map_sSup'⟩
  invFun f := ⟨ofDual ∘ f ∘ toDual, f.map_sInf'⟩
  left_inv _ := sSupHom.ext fun _ => rfl
  right_inv _ := sInfHom.ext fun _ => rfl
#align Sup_hom.dual sSupHom.dual

@[simp]
theorem dual_id : sSupHom.dual (sSupHom.id α) = sInfHom.id _ :=
  rfl
#align Sup_hom.dual_id sSupHom.dual_id

@[simp]
theorem dual_comp (g : sSupHom β γ) (f : sSupHom α β) :
    sSupHom.dual (g.comp f) = (sSupHom.dual g).comp (sSupHom.dual f) :=
  rfl
#align Sup_hom.dual_comp sSupHom.dual_comp

@[simp]
theorem symm_dual_id : sSupHom.dual.symm (sInfHom.id _) = sSupHom.id α :=
  rfl
#align Sup_hom.symm_dual_id sSupHom.symm_dual_id

@[simp]
theorem symm_dual_comp (g : sInfHom βᵒᵈ γᵒᵈ) (f : sInfHom αᵒᵈ βᵒᵈ) :
    sSupHom.dual.symm (g.comp f) = (sSupHom.dual.symm g).comp (sSupHom.dual.symm f) :=
  rfl
#align Sup_hom.symm_dual_comp sSupHom.symm_dual_comp

end sSupHom

namespace sInfHom

variable [InfSet α] [InfSet β] [InfSet γ]

/-- Reinterpret an `⨅`-homomorphism as a `⨆`-homomorphism between the dual orders. -/
@[simps]
protected def dual : sInfHom α β ≃ sSupHom αᵒᵈ βᵒᵈ
    where
  toFun f :=
    { toFun := toDual ∘ f ∘ ofDual
      map_sSup' := fun _ => congr_arg toDual (map_sInf f _) }
  invFun f :=
    { toFun := ofDual ∘ f ∘ toDual
      map_sInf' := fun _ => congr_arg ofDual (map_sSup f _) }
  left_inv _ := sInfHom.ext fun _ => rfl
  right_inv _ := sSupHom.ext fun _ => rfl
#align Inf_hom.dual sInfHom.dual

@[simp]
theorem dual_id : sInfHom.dual (sInfHom.id α) = sSupHom.id _ :=
  rfl
#align Inf_hom.dual_id sInfHom.dual_id

@[simp]
theorem dual_comp (g : sInfHom β γ) (f : sInfHom α β) :
    sInfHom.dual (g.comp f) = (sInfHom.dual g).comp (sInfHom.dual f) :=
  rfl
#align Inf_hom.dual_comp sInfHom.dual_comp

@[simp]
theorem symm_dual_id : sInfHom.dual.symm (sSupHom.id _) = sInfHom.id α :=
  rfl
#align Inf_hom.symm_dual_id sInfHom.symm_dual_id

@[simp]
theorem symm_dual_comp (g : sSupHom βᵒᵈ γᵒᵈ) (f : sSupHom αᵒᵈ βᵒᵈ) :
    sInfHom.dual.symm (g.comp f) = (sInfHom.dual.symm g).comp (sInfHom.dual.symm f) :=
  rfl
#align Inf_hom.symm_dual_comp sInfHom.symm_dual_comp

end sInfHom

namespace CompleteLatticeHom

variable [CompleteLattice α] [CompleteLattice β] [CompleteLattice γ]

/-- Reinterpret a complete lattice homomorphism as a complete lattice homomorphism between the dual
lattices. -/
@[simps!]
protected def dual : CompleteLatticeHom α β ≃ CompleteLatticeHom αᵒᵈ βᵒᵈ
    where
  toFun f := ⟨sSupHom.dual f.tosSupHom, fun s ↦ f.map_sInf' s⟩
  invFun f := ⟨sSupHom.dual f.tosSupHom, fun s ↦ f.map_sInf' s⟩
  left_inv _ := ext fun _ => rfl
  right_inv _ := ext fun _ => rfl
#align complete_lattice_hom.dual CompleteLatticeHom.dual

@[simp]
theorem dual_id : CompleteLatticeHom.dual (CompleteLatticeHom.id α) = CompleteLatticeHom.id _ :=
  rfl
#align complete_lattice_hom.dual_id CompleteLatticeHom.dual_id

@[simp]
theorem dual_comp (g : CompleteLatticeHom β γ) (f : CompleteLatticeHom α β) :
    CompleteLatticeHom.dual (g.comp f) =
      (CompleteLatticeHom.dual g).comp (CompleteLatticeHom.dual f) :=
  rfl
#align complete_lattice_hom.dual_comp CompleteLatticeHom.dual_comp

@[simp]
theorem symm_dual_id :
    CompleteLatticeHom.dual.symm (CompleteLatticeHom.id _) = CompleteLatticeHom.id α :=
  rfl
#align complete_lattice_hom.symm_dual_id CompleteLatticeHom.symm_dual_id

@[simp]
theorem symm_dual_comp (g : CompleteLatticeHom βᵒᵈ γᵒᵈ) (f : CompleteLatticeHom αᵒᵈ βᵒᵈ) :
    CompleteLatticeHom.dual.symm (g.comp f) =
      (CompleteLatticeHom.dual.symm g).comp (CompleteLatticeHom.dual.symm f) :=
  rfl
#align complete_lattice_hom.symm_dual_comp CompleteLatticeHom.symm_dual_comp

end CompleteLatticeHom

/-! ### Concrete homs -/


namespace CompleteLatticeHom

/-- `Set.preimage` as a complete lattice homomorphism.

See also `sSupHom.setImage`. -/
def setPreimage (f : α → β) : CompleteLatticeHom (Set β) (Set α)
    where
  toFun := preimage f
  map_sSup' s := preimage_sUnion.trans <| by simp only [Set.sSup_eq_sUnion, Set.sUnion_image]
  map_sInf' s := preimage_sInter.trans <| by simp only [Set.sInf_eq_sInter, Set.sInter_image]
#align complete_lattice_hom.set_preimage CompleteLatticeHom.setPreimage

@[simp]
theorem coe_setPreimage (f : α → β) : ⇑(setPreimage f) = preimage f :=
  rfl
#align complete_lattice_hom.coe_set_preimage CompleteLatticeHom.coe_setPreimage

@[simp]
theorem setPreimage_apply (f : α → β) (s : Set β) : setPreimage f s = s.preimage f :=
  rfl
#align complete_lattice_hom.set_preimage_apply CompleteLatticeHom.setPreimage_apply

@[simp]
theorem setPreimage_id : setPreimage (id : α → α) = CompleteLatticeHom.id _ :=
  rfl
#align complete_lattice_hom.set_preimage_id CompleteLatticeHom.setPreimage_id

-- This lemma can't be `simp` because `g ∘ f` matches anything (`id ∘ f = f` syntactically)
theorem setPreimage_comp (g : β → γ) (f : α → β) :
    setPreimage (g ∘ f) = (setPreimage f).comp (setPreimage g) :=
  rfl
#align complete_lattice_hom.set_preimage_comp CompleteLatticeHom.setPreimage_comp

end CompleteLatticeHom

theorem Set.image_sSup {f : α → β} (s : Set (Set α)) : f '' sSup s = sSup (image f '' s) := by
  ext b
  simp only [sSup_eq_sUnion, mem_image, mem_sUnion, exists_prop, sUnion_image, mem_iUnion]
  constructor
  · rintro ⟨a, ⟨t, ht₁, ht₂⟩, rfl⟩
    exact ⟨t, ht₁, a, ht₂, rfl⟩
  · rintro ⟨t, ht₁, a, ht₂, rfl⟩
    exact ⟨a, ⟨t, ht₁, ht₂⟩, rfl⟩
#align set.image_Sup Set.image_sSup

/-- Using `Set.image`, a function between types yields a `sSupHom` between their lattices of
subsets.

See also `CompleteLatticeHom.setPreimage`. -/
@[simps]
def sSupHom.setImage (f : α → β) : sSupHom (Set α) (Set β)
    where
  toFun := image f
  map_sSup' := Set.image_sSup
#align Sup_hom.set_image sSupHom.setImage

/-- An equivalence of types yields an order isomorphism between their lattices of subsets. -/
@[simps]
def Equiv.toOrderIsoSet (e : α ≃ β) : Set α ≃o Set β
    where
  toFun s := e '' s
  invFun s := e.symm '' s
  left_inv s := by simp only [← image_comp, Equiv.symm_comp_self, id.def, image_id']
  right_inv s := by simp only [← image_comp, Equiv.self_comp_symm, id.def, image_id']
  map_rel_iff' :=
    ⟨fun h => by simpa using @monotone_image _ _ e.symm _ _ h, fun h => monotone_image h⟩
#align equiv.to_order_iso_set Equiv.toOrderIsoSet

variable [CompleteLattice α] (x : α × α)

/-- The map `(a, b) ↦ a ⊔ b` as a `sSupHom`. -/
def supsSupHom : sSupHom (α × α) α where
  toFun x := x.1 ⊔ x.2
  map_sSup' s := by simp_rw [Prod.fst_sSup, Prod.snd_sSup, sSup_image, iSup_sup_eq]
#align sup_Sup_hom supsSupHom

/-- The map `(a, b) ↦ a ⊓ b` as an `sInfHom`. -/
def infsInfHom : sInfHom (α × α) α where
  toFun x := x.1 ⊓ x.2
  map_sInf' s := by simp_rw [Prod.fst_sInf, Prod.snd_sInf, sInf_image, iInf_inf_eq]
#align inf_Inf_hom infsInfHom

@[simp, norm_cast]
theorem supsSupHom_apply : supsSupHom x = x.1 ⊔ x.2 :=
  rfl
#align sup_Sup_hom_apply supsSupHom_apply

@[simp, norm_cast]
theorem infsInfHom_apply : infsInfHom x = x.1 ⊓ x.2 :=
  rfl
#align inf_Inf_hom_apply infsInfHom_apply<|MERGE_RESOLUTION|>--- conflicted
+++ resolved
@@ -83,12 +83,7 @@
 /-- `sSupHomClass F α β` states that `F` is a type of `⨆`-preserving morphisms.
 
 You should extend this class when you extend `sSupHom`. -/
-<<<<<<< HEAD
-class sSupHomClass (F α β : Type*) [SupSet α] [SupSet β] [NDFunLike F α β] : Prop where
-=======
-class sSupHomClass (F : Type*) (α β : outParam <| Type*) [SupSet α] [SupSet β] extends
-  DFunLike F α fun _ => β where
->>>>>>> d695407a
+class sSupHomClass (F α β : Type*) [SupSet α] [SupSet β] [FunLike F α β] : Prop where
   /-- The proposition that members of `sSupHomClass`s commute with arbitrary suprema/joins. -/
   map_sSup (f : F) (s : Set α) : f (sSup s) = sSup (f '' s)
 #align Sup_hom_class sSupHomClass
@@ -96,12 +91,7 @@
 /-- `sInfHomClass F α β` states that `F` is a type of `⨅`-preserving morphisms.
 
 You should extend this class when you extend `sInfHom`. -/
-<<<<<<< HEAD
-class sInfHomClass (F α β : Type*) [InfSet α] [InfSet β] [NDFunLike F α β] : Prop where
-=======
-class sInfHomClass (F : Type*) (α β : outParam <| Type*) [InfSet α] [InfSet β] extends
-  DFunLike F α fun _ => β where
->>>>>>> d695407a
+class sInfHomClass (F α β : Type*) [InfSet α] [InfSet β] [FunLike F α β] : Prop where
   /-- The proposition that members of `sInfHomClass`s commute with arbitrary infima/meets. -/
   map_sInf (f : F) (s : Set α) : f (sInf s) = sInf (f '' s)
 #align Inf_hom_class sInfHomClass
@@ -109,7 +99,7 @@
 /-- `FrameHomClass F α β` states that `F` is a type of frame morphisms. They preserve `⊓` and `⨆`.
 
 You should extend this class when you extend `FrameHom`. -/
-class FrameHomClass (F α β : Type*) [CompleteLattice α] [CompleteLattice β] [NDFunLike F α β]
+class FrameHomClass (F α β : Type*) [CompleteLattice α] [CompleteLattice β] [FunLike F α β]
   extends InfTopHomClass F α β : Prop where
   /-- The proposition that members of `FrameHomClass` commute with arbitrary suprema/joins. -/
   map_sSup (f : F) (s : Set α) : f (sSup s) = sSup (f '' s)
@@ -119,7 +109,7 @@
 
 You should extend this class when you extend `CompleteLatticeHom`. -/
 class CompleteLatticeHomClass (F α β : Type*) [CompleteLattice α] [CompleteLattice β]
-  [NDFunLike F α β] extends sInfHomClass F α β : Prop where
+  [FunLike F α β] extends sInfHomClass F α β : Prop where
   /-- The proposition that members of `CompleteLatticeHomClass` commute with arbitrary
   suprema/joins. -/
   map_sSup (f : F) (s : Set α) : f (sSup s) = sSup (f '' s)
@@ -135,7 +125,7 @@
 
 section Hom
 
-variable [NDFunLike F α β]
+variable [FunLike F α β]
 
 @[simp] theorem map_iSup [SupSet α] [SupSet β] [sSupHomClass F α β] (f : F) (g : ι → α) :
     f (⨆ i, g i) = ⨆ i, f (g i) := by simp [iSup, ← Set.range_comp, Function.comp]
@@ -236,18 +226,16 @@
   { OrderIsoClass.tosSupHomClass, OrderIsoClass.tosInfHomClass with }
 #align order_iso_class.to_complete_lattice_hom_class OrderIsoClass.toCompleteLatticeHomClass
 
-<<<<<<< HEAD
 end Equiv
 
-variable [NDFunLike F α β]
-=======
+variable [FunLike F α β]
+
 /-- Reinterpret an order isomorphism as a morphism of complete lattices. -/
 @[simps] def OrderIso.toCompleteLatticeHom [CompleteLattice α] [CompleteLattice β]
     (f : OrderIso α β) : CompleteLatticeHom α β where
   toFun := f
   map_sInf' := sInfHomClass.map_sInf f
   map_sSup' := sSupHomClass.map_sSup f
->>>>>>> d695407a
 
 instance [SupSet α] [SupSet β] [sSupHomClass F α β] : CoeTC F (sSupHom α β) :=
   ⟨fun f => ⟨f, map_sSup f⟩⟩
@@ -273,20 +261,12 @@
 
 variable [SupSet β] [SupSet γ] [SupSet δ]
 
-instance : NDFunLike (sSupHom α β) α β where
+instance : FunLike (sSupHom α β) α β where
   coe := sSupHom.toFun
   coe_injective' f g h := by cases f; cases g; congr
 
-<<<<<<< HEAD
 instance : sSupHomClass (sSupHom α β) α β where
   map_sSup := sSupHom.map_sSup'
-=======
--- Porting note: We do not want CoeFun for this in lean 4
--- /-- Helper instance for when there's too many metavariables to apply `DFunLike.hasCoeToFun`
--- directly. -/
--- instance : CoeFun (sSupHom α β) fun _ => α → β :=
---   DFunLike.hasCoeToFun
->>>>>>> d695407a
 
 @[simp] lemma toFun_eq_coe (f : sSupHom α β) : f.toFun = f := rfl
 #align Sup_hom.to_fun_eq_coe sSupHom.toFun_eq_coe
@@ -422,20 +402,12 @@
 
 variable [InfSet β] [InfSet γ] [InfSet δ]
 
-instance : NDFunLike (sInfHom α β) α β where
+instance : FunLike (sInfHom α β) α β where
   coe := sInfHom.toFun
   coe_injective' f g h := by cases f; cases g; congr
 
-<<<<<<< HEAD
 instance : sInfHomClass (sInfHom α β) α β where
   map_sInf := sInfHom.map_sInf'
-=======
--- Porting note: Do not want these CoeFun instances in lean4
--- /-- Helper instance for when there's too many metavariables to apply `fun_like.has_coe_toFun`
--- directly. -/
--- instance : CoeFun (sInfHom α β) fun _ => α → β :=
---   DFunLike.hasCoeToFun
->>>>>>> d695407a
 
 @[simp] lemma toFun_eq_coe (f : sInfHom α β) : f.toFun = f := rfl
 #align Inf_hom.to_fun_eq_coe sInfHom.toFun_eq_coe
@@ -567,7 +539,7 @@
 
 variable [CompleteLattice α] [CompleteLattice β] [CompleteLattice γ] [CompleteLattice δ]
 
-instance : NDFunLike (FrameHom α β) α β
+instance : FunLike (FrameHom α β) α β
     where
   coe f := f.toFun
   coe_injective' f g h := by
@@ -581,15 +553,6 @@
   map_inf f := f.map_inf'
   map_top f := f.map_top'
 
-<<<<<<< HEAD
-=======
--- Porting note: We do not want CoeFun for this in lean 4
--- /-- Helper instance for when there's too many metavariables to apply `fun_like.has_coe_toFun`
--- directly. -/
--- instance : CoeFun (FrameHom α β) fun _ => α → β :=
---   DFunLike.hasCoeToFun
-
->>>>>>> d695407a
 /-- Reinterpret a `FrameHom` as a `LatticeHom`. -/
 def toLatticeHom (f : FrameHom α β) : LatticeHom α β :=
   f
@@ -695,12 +658,11 @@
 
 /-! ### Complete lattice homomorphisms -/
 
-
 namespace CompleteLatticeHom
 
 variable [CompleteLattice α] [CompleteLattice β] [CompleteLattice γ] [CompleteLattice δ]
 
-instance : NDFunLike (CompleteLatticeHom α β) α β where
+instance : FunLike (CompleteLatticeHom α β) α β where
   coe f := f.toFun
   coe_injective' f g h := by obtain ⟨⟨_, _⟩, _⟩ := f; obtain ⟨⟨_, _⟩, _⟩ := g; congr
 
