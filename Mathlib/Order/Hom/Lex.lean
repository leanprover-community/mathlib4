--- conflicted
+++ resolved
@@ -47,13 +47,8 @@
 variable (r x) in
 /-- A relation is isomorphic to the lexicographic sum of elements not greater than `x` and elements
 greater than `x`. -/
-<<<<<<< HEAD
 def sumLexComplRight : Sum.Lex (Subrel r (¬ r x ·)) (Subrel r (r x)) ≃r r where
-  toEquiv := (Equiv.sumComm _ _).trans <| Equiv.sumCompl (r x)
-=======
-def sumLexComplRight : Sum.Lex (Subrel r (¬ r x ·)) (Subrel r (r x ·)) ≃r r where
-  toEquiv := (Equiv.sumComm _ _).trans <| .sumCompl (r x ·)
->>>>>>> b1ed692d
+  toEquiv := (Equiv.sumComm _ _).trans <| .sumCompl (r x)
   map_rel_iff' := by
     rintro (⟨a, ha⟩ | ⟨a, ha⟩) (⟨b, hb⟩ | ⟨b, hb⟩)
     · simp
