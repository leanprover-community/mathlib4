/-
Copyright (c) 2022 Yaël Dillies. All rights reserved.
Released under Apache 2.0 license as described in the file LICENSE.
Authors: Yaël Dillies
-/
import Mathlib.Order.Hom.Bounded
import Mathlib.Order.SymmDiff

#align_import order.hom.lattice from "leanprover-community/mathlib"@"7581030920af3dcb241d1df0e36f6ec8289dd6be"

/-!
# Lattice homomorphisms

This file defines (bounded) lattice homomorphisms.

We use the `DFunLike` design, so each type of morphisms has a companion typeclass which is meant to
be satisfied by itself and all stricter types.

## Types of morphisms

* `SupHom`: Maps which preserve `⊔`.
* `InfHom`: Maps which preserve `⊓`.
* `SupBotHom`: Finitary supremum homomorphisms. Maps which preserve `⊔` and `⊥`.
* `InfTopHom`: Finitary infimum homomorphisms. Maps which preserve `⊓` and `⊤`.
* `LatticeHom`: Lattice homomorphisms. Maps which preserve `⊔` and `⊓`.
* `BoundedLatticeHom`: Bounded lattice homomorphisms. Maps which preserve `⊤`, `⊥`, `⊔` and `⊓`.

## Typeclasses

* `SupHomClass`
* `InfHomClass`
* `SupBotHomClass`
* `InfTopHomClass`
* `LatticeHomClass`
* `BoundedLatticeHomClass`

## TODO

Do we need more intersections between `BotHom`, `TopHom` and lattice homomorphisms?
-/


open Function OrderDual

variable {F ι α β γ δ : Type*}

/-- The type of `⊔`-preserving functions from `α` to `β`. -/
structure SupHom (α β : Type*) [Sup α] [Sup β] where
  /-- The underlying function of a `SupHom` -/
  toFun : α → β
  /-- A `SupHom` preserves suprema. -/
  map_sup' (a b : α) : toFun (a ⊔ b) = toFun a ⊔ toFun b
#align sup_hom SupHom

/-- The type of `⊓`-preserving functions from `α` to `β`. -/
structure InfHom (α β : Type*) [Inf α] [Inf β] where
  /-- The underlying function of an `InfHom` -/
  toFun : α → β
  /-- An `InfHom` preserves infima. -/
  map_inf' (a b : α) : toFun (a ⊓ b) = toFun a ⊓ toFun b
#align inf_hom InfHom

/-- The type of finitary supremum-preserving homomorphisms from `α` to `β`. -/
structure SupBotHom (α β : Type*) [Sup α] [Sup β] [Bot α] [Bot β] extends SupHom α β where
  /-- A `SupBotHom` preserves the bottom element. -/
  map_bot' : toFun ⊥ = ⊥
#align sup_bot_hom SupBotHom

/-- The type of finitary infimum-preserving homomorphisms from `α` to `β`. -/
structure InfTopHom (α β : Type*) [Inf α] [Inf β] [Top α] [Top β] extends InfHom α β where
  /-- An `InfTopHom` preserves the top element. -/
  map_top' : toFun ⊤ = ⊤
#align inf_top_hom InfTopHom

/-- The type of lattice homomorphisms from `α` to `β`. -/
structure LatticeHom (α β : Type*) [Lattice α] [Lattice β] extends SupHom α β where
  /-- A `LatticeHom` preserves infima. -/
  map_inf' (a b : α) : toFun (a ⊓ b) = toFun a ⊓ toFun b
#align lattice_hom LatticeHom

/-- The type of bounded lattice homomorphisms from `α` to `β`. -/
structure BoundedLatticeHom (α β : Type*) [Lattice α] [Lattice β] [BoundedOrder α]
  [BoundedOrder β] extends LatticeHom α β where
  /-- A `BoundedLatticeHom` preserves the top element. -/
  map_top' : toFun ⊤ = ⊤
  /-- A `BoundedLatticeHom` preserves the bottom element. -/
  map_bot' : toFun ⊥ = ⊥
#align bounded_lattice_hom BoundedLatticeHom

-- Porting note: todo: remove this configuration and use the default configuration.
-- We keep this to be consistent with Lean 3.
initialize_simps_projections SupBotHom (+toSupHom, -toFun)
initialize_simps_projections InfTopHom (+toInfHom, -toFun)
initialize_simps_projections LatticeHom (+toSupHom, -toFun)
initialize_simps_projections BoundedLatticeHom (+toLatticeHom, -toFun)

section

/-- `SupHomClass F α β` states that `F` is a type of `⊔`-preserving morphisms.

You should extend this class when you extend `SupHom`. -/
<<<<<<< HEAD
class SupHomClass (F α β : Type*) [Sup α] [Sup β] [NDFunLike F α β] : Prop where
=======
class SupHomClass (F : Type*) (α β : outParam <| Type*) [Sup α] [Sup β] extends
  DFunLike F α fun _ => β where
>>>>>>> d695407a
  /-- A `SupHomClass` morphism preserves suprema. -/
  map_sup (f : F) (a b : α) : f (a ⊔ b) = f a ⊔ f b
#align sup_hom_class SupHomClass

/-- `InfHomClass F α β` states that `F` is a type of `⊓`-preserving morphisms.

You should extend this class when you extend `InfHom`. -/
<<<<<<< HEAD
class InfHomClass (F α β : Type*) [Inf α] [Inf β] [NDFunLike F α β] : Prop where
=======
class InfHomClass (F : Type*) (α β : outParam <| Type*) [Inf α] [Inf β] extends
  DFunLike F α fun _ => β where
>>>>>>> d695407a
  /-- An `InfHomClass` morphism preserves infima. -/
  map_inf (f : F) (a b : α) : f (a ⊓ b) = f a ⊓ f b
#align inf_hom_class InfHomClass

/-- `SupBotHomClass F α β` states that `F` is a type of finitary supremum-preserving morphisms.

You should extend this class when you extend `SupBotHom`. -/
class SupBotHomClass (F α β : Type*) [Sup α] [Sup β] [Bot α] [Bot β] [NDFunLike F α β]
  extends SupHomClass F α β : Prop where
  /-- A `SupBotHomClass` morphism preserves the bottom element. -/
  map_bot (f : F) : f ⊥ = ⊥
#align sup_bot_hom_class SupBotHomClass

/-- `InfTopHomClass F α β` states that `F` is a type of finitary infimum-preserving morphisms.

You should extend this class when you extend `SupBotHom`. -/
class InfTopHomClass (F α β : Type*) [Inf α] [Inf β] [Top α] [Top β] [NDFunLike F α β]
  extends InfHomClass F α β : Prop where
  /-- An `InfTopHomClass` morphism preserves the top element. -/
  map_top (f : F) : f ⊤ = ⊤
#align inf_top_hom_class InfTopHomClass

/-- `LatticeHomClass F α β` states that `F` is a type of lattice morphisms.

You should extend this class when you extend `LatticeHom`. -/
class LatticeHomClass (F α β : Type*) [Lattice α] [Lattice β] [NDFunLike F α β]
  extends SupHomClass F α β : Prop where
  /-- A `LatticeHomClass` morphism preserves infima. -/
  map_inf (f : F) (a b : α) : f (a ⊓ b) = f a ⊓ f b
#align lattice_hom_class LatticeHomClass

/-- `BoundedLatticeHomClass F α β` states that `F` is a type of bounded lattice morphisms.

You should extend this class when you extend `BoundedLatticeHom`. -/
class BoundedLatticeHomClass (F α β : Type*) [Lattice α] [Lattice β] [BoundedOrder α]
  [BoundedOrder β] [NDFunLike F α β] extends LatticeHomClass F α β : Prop where
  /-- A `BoundedLatticeHomClass` morphism preserves the top element. -/
  map_top (f : F) : f ⊤ = ⊤
  /-- A `BoundedLatticeHomClass` morphism preserves the bottom element. -/
  map_bot (f : F) : f ⊥ = ⊥
#align bounded_lattice_hom_class BoundedLatticeHomClass

end

export SupHomClass (map_sup)

export InfHomClass (map_inf)

attribute [simp] map_top map_bot map_sup map_inf

section Hom

variable [NDFunLike F α β]

-- porting note: changes to the typeclass inference system mean that we need to
-- make a lot of changes here, adding `outParams`, changing `[]`s into `{}` and
-- so on.
-- See note [lower instance priority]
instance (priority := 100) SupHomClass.toOrderHomClass [SemilatticeSup α] [SemilatticeSup β]
    [SupHomClass F α β] : OrderHomClass F α β :=
  { ‹SupHomClass F α β› with
    map_rel := fun f a b h => by rw [← sup_eq_right, ← map_sup, sup_eq_right.2 h] }
#align sup_hom_class.to_order_hom_class SupHomClass.toOrderHomClass

-- See note [lower instance priority]
instance (priority := 100) InfHomClass.toOrderHomClass [SemilatticeInf α] [SemilatticeInf β]
    [InfHomClass F α β] : OrderHomClass F α β :=
  { ‹InfHomClass F α β› with
    map_rel := fun f a b h => by rw [← inf_eq_left, ← map_inf, inf_eq_left.2 h] }
#align inf_hom_class.to_order_hom_class InfHomClass.toOrderHomClass

-- See note [lower instance priority]
instance (priority := 100) SupBotHomClass.toBotHomClass [Sup α] [Sup β] [Bot α]
    [Bot β] [SupBotHomClass F α β] : BotHomClass F α β :=
  { ‹SupBotHomClass F α β› with }
#align sup_bot_hom_class.to_bot_hom_class SupBotHomClass.toBotHomClass

-- See note [lower instance priority]
instance (priority := 100) InfTopHomClass.toTopHomClass [Inf α] [Inf β] [Top α]
    [Top β] [InfTopHomClass F α β] : TopHomClass F α β :=
  { ‹InfTopHomClass F α β› with }
#align inf_top_hom_class.to_top_hom_class InfTopHomClass.toTopHomClass

-- See note [lower instance priority]
instance (priority := 100) LatticeHomClass.toInfHomClass [Lattice α] [Lattice β]
    [LatticeHomClass F α β] : InfHomClass F α β :=
  { ‹LatticeHomClass F α β› with }
#align lattice_hom_class.to_inf_hom_class LatticeHomClass.toInfHomClass

-- See note [lower instance priority]
instance (priority := 100) BoundedLatticeHomClass.toSupBotHomClass [Lattice α] [Lattice β]
    [BoundedOrder α] [BoundedOrder β] [BoundedLatticeHomClass F α β] :
    SupBotHomClass F α β :=
  { ‹BoundedLatticeHomClass F α β› with }
#align bounded_lattice_hom_class.to_sup_bot_hom_class BoundedLatticeHomClass.toSupBotHomClass

-- See note [lower instance priority]
instance (priority := 100) BoundedLatticeHomClass.toInfTopHomClass [Lattice α] [Lattice β]
    [BoundedOrder α] [BoundedOrder β] [BoundedLatticeHomClass F α β] :
    InfTopHomClass F α β :=
  { ‹BoundedLatticeHomClass F α β› with }
#align bounded_lattice_hom_class.to_inf_top_hom_class BoundedLatticeHomClass.toInfTopHomClass

-- See note [lower instance priority]
instance (priority := 100) BoundedLatticeHomClass.toBoundedOrderHomClass [Lattice α]
    [Lattice β] [BoundedOrder α] [BoundedOrder β] [BoundedLatticeHomClass F α β] :
    BoundedOrderHomClass F α β :=
{ show OrderHomClass F α β from inferInstance, ‹BoundedLatticeHomClass F α β› with }
#align bounded_lattice_hom_class.to_bounded_order_hom_class BoundedLatticeHomClass.toBoundedOrderHomClass

end Hom

section Equiv

variable [EquivLike F α β]

-- See note [lower instance priority]
instance (priority := 100) OrderIsoClass.toSupHomClass [SemilatticeSup α] [SemilatticeSup β]
    [OrderIsoClass F α β] : SupHomClass F α β :=
  { show OrderHomClass F α β from inferInstance with
    map_sup := fun f a b =>
      eq_of_forall_ge_iff fun c => by simp only [← le_map_inv_iff, sup_le_iff] }
#align order_iso_class.to_sup_hom_class OrderIsoClass.toSupHomClass


-- See note [lower instance priority]
instance (priority := 100) OrderIsoClass.toInfHomClass [SemilatticeInf α] [SemilatticeInf β]
    [OrderIsoClass F α β] : InfHomClass F α β :=
  { show OrderHomClass F α β from inferInstance with
    map_inf := fun f a b =>
      eq_of_forall_le_iff fun c => by simp only [← map_inv_le_iff, le_inf_iff] }
#align order_iso_class.to_inf_hom_class OrderIsoClass.toInfHomClass

-- See note [lower instance priority]
instance (priority := 100) OrderIsoClass.toSupBotHomClass [SemilatticeSup α] [OrderBot α]
    [SemilatticeSup β] [OrderBot β] [OrderIsoClass F α β] : SupBotHomClass F α β :=
  { OrderIsoClass.toSupHomClass, OrderIsoClass.toBotHomClass with }
#align order_iso_class.to_sup_bot_hom_class OrderIsoClass.toSupBotHomClass

-- See note [lower instance priority]
instance (priority := 100) OrderIsoClass.toInfTopHomClass [SemilatticeInf α] [OrderTop α]
    [SemilatticeInf β] [OrderTop β] [OrderIsoClass F α β] : InfTopHomClass F α β :=
  { OrderIsoClass.toInfHomClass, OrderIsoClass.toTopHomClass with }
#align order_iso_class.to_inf_top_hom_class OrderIsoClass.toInfTopHomClass

-- See note [lower instance priority]
instance (priority := 100) OrderIsoClass.toLatticeHomClass [Lattice α] [Lattice β]
    [OrderIsoClass F α β] : LatticeHomClass F α β :=
  { OrderIsoClass.toSupHomClass, OrderIsoClass.toInfHomClass with }
#align order_iso_class.to_lattice_hom_class OrderIsoClass.toLatticeHomClass

-- See note [lower instance priority]
instance (priority := 100) OrderIsoClass.toBoundedLatticeHomClass [Lattice α] [Lattice β]
    [BoundedOrder α] [BoundedOrder β] [OrderIsoClass F α β] :
    BoundedLatticeHomClass F α β :=
  { OrderIsoClass.toLatticeHomClass, OrderIsoClass.toBoundedOrderHomClass with }
#align order_iso_class.to_bounded_lattice_hom_class OrderIsoClass.toBoundedLatticeHomClass

<<<<<<< HEAD
end Equiv
=======
/-- We can regard an injective map preserving binary infima as an order embedding. -/
@[simps! apply]
def orderEmbeddingOfInjective [SemilatticeInf α] [SemilatticeInf β] (f : F) [InfHomClass F α β]
    (hf : Injective f) : α ↪o β :=
  OrderEmbedding.ofMapLEIff f (fun x y ↦ by
    refine ⟨fun h ↦ ?_, fun h ↦ OrderHomClass.mono f h⟩
    rwa [← inf_eq_left, ← hf.eq_iff, map_inf, inf_eq_left])
>>>>>>> d695407a

section BoundedLattice

variable [Lattice α] [BoundedOrder α] [Lattice β] [BoundedOrder β]
variable [NDFunLike F α β] [BoundedLatticeHomClass F α β]
variable (f : F) {a b : α}

theorem Disjoint.map (h : Disjoint a b) : Disjoint (f a) (f b) := by
  rw [disjoint_iff, ← map_inf, h.eq_bot, map_bot]
#align disjoint.map Disjoint.map

theorem Codisjoint.map (h : Codisjoint a b) : Codisjoint (f a) (f b) := by
  rw [codisjoint_iff, ← map_sup, h.eq_top, map_top]
#align codisjoint.map Codisjoint.map

theorem IsCompl.map (h : IsCompl a b) : IsCompl (f a) (f b) :=
  ⟨h.1.map _, h.2.map _⟩
#align is_compl.map IsCompl.map

end BoundedLattice

section BooleanAlgebra

variable [BooleanAlgebra α] [BooleanAlgebra β] [NDFunLike F α β] [BoundedLatticeHomClass F α β]
variable (f : F)

/-- Special case of `map_compl` for boolean algebras. -/
theorem map_compl' (a : α) : f aᶜ = (f a)ᶜ :=
  (isCompl_compl.map _).compl_eq.symm
#align map_compl' map_compl'

/-- Special case of `map_sdiff` for boolean algebras. -/
theorem map_sdiff' (a b : α) : f (a \ b) = f a \ f b := by
  rw [sdiff_eq, sdiff_eq, map_inf, map_compl']
#align map_sdiff' map_sdiff'

open scoped symmDiff in
/-- Special case of `map_symmDiff` for boolean algebras. -/
theorem map_symmDiff' (a b : α) : f (a ∆ b) = f a ∆ f b := by
  rw [symmDiff, symmDiff, map_sup, map_sdiff', map_sdiff']
#align map_symm_diff' map_symmDiff'

end BooleanAlgebra

variable [NDFunLike F α β]

instance [Sup α] [Sup β] [SupHomClass F α β] : CoeTC F (SupHom α β) :=
  ⟨fun f => ⟨f, map_sup f⟩⟩

instance [Inf α] [Inf β] [InfHomClass F α β] : CoeTC F (InfHom α β) :=
  ⟨fun f => ⟨f, map_inf f⟩⟩

instance [Sup α] [Sup β] [Bot α] [Bot β] [SupBotHomClass F α β] : CoeTC F (SupBotHom α β) :=
  ⟨fun f => ⟨f, map_bot f⟩⟩

instance [Inf α] [Inf β] [Top α] [Top β] [InfTopHomClass F α β] : CoeTC F (InfTopHom α β) :=
  ⟨fun f => ⟨f, map_top f⟩⟩

instance [Lattice α] [Lattice β] [LatticeHomClass F α β] : CoeTC F (LatticeHom α β) :=
  ⟨fun f =>
    { toFun := f
      map_sup' := map_sup f
      map_inf' := map_inf f }⟩

instance [Lattice α] [Lattice β] [BoundedOrder α] [BoundedOrder β] [BoundedLatticeHomClass F α β] :
    CoeTC F (BoundedLatticeHom α β) :=
  ⟨fun f =>
    { (f : LatticeHom α β) with
      toFun := f
      map_top' := map_top f
      map_bot' := map_bot f }⟩

/-! ### Supremum homomorphisms -/

namespace SupHom

variable [Sup α]

section Sup

variable [Sup β] [Sup γ] [Sup δ]

instance : NDFunLike (SupHom α β) α β where
  coe := SupHom.toFun
  coe_injective' f g h := by cases f; cases g; congr

<<<<<<< HEAD
instance : SupHomClass (SupHom α β) α β where
  map_sup := SupHom.map_sup'
=======
/-- Helper instance for when there's too many metavariables to apply `DFunLike.hasCoeToFun`
directly. -/
-- porting note: replaced `CoeFun` with `FunLike` so that we use `DFunLike.coe` instead of `toFun`
instance : FunLike (SupHom α β) α β :=
  SupHomClass.toDFunLike
>>>>>>> d695407a

@[simp] lemma toFun_eq_coe (f : SupHom α β) : f.toFun = f := rfl
#align sup_hom.to_fun_eq_coe SupHom.toFun_eq_coe

@[simp, norm_cast] lemma coe_mk (f : α → β) (hf) : ⇑(mk f hf) = f := rfl

@[ext]
theorem ext {f g : SupHom α β} (h : ∀ a, f a = g a) : f = g :=
  DFunLike.ext f g h
#align sup_hom.ext SupHom.ext

/-- Copy of a `SupHom` with a new `toFun` equal to the old one. Useful to fix definitional
equalities. -/
protected def copy (f : SupHom α β) (f' : α → β) (h : f' = f) : SupHom α β where
  toFun := f'
  map_sup' := h.symm ▸ f.map_sup'
#align sup_hom.copy SupHom.copy

@[simp]
theorem coe_copy (f : SupHom α β) (f' : α → β) (h : f' = f) : ⇑(f.copy f' h) = f' :=
  rfl
#align sup_hom.coe_copy SupHom.coe_copy

theorem copy_eq (f : SupHom α β) (f' : α → β) (h : f' = f) : f.copy f' h = f :=
  DFunLike.ext' h
#align sup_hom.copy_eq SupHom.copy_eq

variable (α)

/-- `id` as a `SupHom`. -/
protected def id : SupHom α α :=
  ⟨id, fun _ _ => rfl⟩
#align sup_hom.id SupHom.id

instance : Inhabited (SupHom α α) :=
  ⟨SupHom.id α⟩

@[simp]
theorem coe_id : ⇑(SupHom.id α) = id :=
  rfl
#align sup_hom.coe_id SupHom.coe_id

variable {α}

@[simp]
theorem id_apply (a : α) : SupHom.id α a = a :=
  rfl
#align sup_hom.id_apply SupHom.id_apply

/-- Composition of `SupHom`s as a `SupHom`. -/
def comp (f : SupHom β γ) (g : SupHom α β) : SupHom α γ where
  toFun := f ∘ g
  map_sup' a b := by rw [comp_apply, map_sup, map_sup]; rfl
#align sup_hom.comp SupHom.comp

@[simp]
theorem coe_comp (f : SupHom β γ) (g : SupHom α β) : (f.comp g : α → γ) = f ∘ g :=
  rfl
#align sup_hom.coe_comp SupHom.coe_comp

@[simp]
theorem comp_apply (f : SupHom β γ) (g : SupHom α β) (a : α) : (f.comp g) a = f (g a) :=
  rfl
#align sup_hom.comp_apply SupHom.comp_apply

@[simp]
theorem comp_assoc (f : SupHom γ δ) (g : SupHom β γ) (h : SupHom α β) :
    (f.comp g).comp h = f.comp (g.comp h) :=
  rfl
#align sup_hom.comp_assoc SupHom.comp_assoc

@[simp] theorem comp_id (f : SupHom α β) : f.comp (SupHom.id α) = f := rfl
#align sup_hom.comp_id SupHom.comp_id

@[simp] theorem id_comp (f : SupHom α β) : (SupHom.id β).comp f = f := rfl
#align sup_hom.id_comp SupHom.id_comp

@[simp]
theorem cancel_right {g₁ g₂ : SupHom β γ} {f : SupHom α β} (hf : Surjective f) :
    g₁.comp f = g₂.comp f ↔ g₁ = g₂ :=
  ⟨fun h => SupHom.ext <| hf.forall.2 <| DFunLike.ext_iff.1 h, fun h => congr_arg₂ _ h rfl⟩
#align sup_hom.cancel_right SupHom.cancel_right

@[simp]
theorem cancel_left {g : SupHom β γ} {f₁ f₂ : SupHom α β} (hg : Injective g) :
    g.comp f₁ = g.comp f₂ ↔ f₁ = f₂ :=
  ⟨fun h => SupHom.ext fun a => hg <| by rw [← SupHom.comp_apply, h, SupHom.comp_apply],
    congr_arg _⟩
#align sup_hom.cancel_left SupHom.cancel_left

end Sup

variable (α) [SemilatticeSup β]

/-- The constant function as a `SupHom`. -/
def const (b : β) : SupHom α β :=
  ⟨fun _ => b, fun _ _ => sup_idem.symm⟩
#align sup_hom.const SupHom.const

@[simp]
theorem coe_const (b : β) : ⇑(const α b) = Function.const α b :=
  rfl
#align sup_hom.coe_const SupHom.coe_const

@[simp]
theorem const_apply (b : β) (a : α) : const α b a = b :=
  rfl
#align sup_hom.const_apply SupHom.const_apply

variable {α}

instance : Sup (SupHom α β) :=
  ⟨fun f g =>
    ⟨f ⊔ g, fun a b => by
      rw [Pi.sup_apply, map_sup, map_sup]
      exact sup_sup_sup_comm _ _ _ _⟩⟩

instance : SemilatticeSup (SupHom α β) :=
  (DFunLike.coe_injective.semilatticeSup _) fun _ _ => rfl

instance [Bot β] : Bot (SupHom α β) :=
  ⟨SupHom.const α ⊥⟩

instance [Top β] : Top (SupHom α β) :=
  ⟨SupHom.const α ⊤⟩

instance [OrderBot β] : OrderBot (SupHom α β) :=
  OrderBot.lift ((↑) : _ → α → β) (fun _ _ => id) rfl

instance [OrderTop β] : OrderTop (SupHom α β) :=
  OrderTop.lift ((↑) : _ → α → β) (fun _ _ => id) rfl

instance [BoundedOrder β] : BoundedOrder (SupHom α β) :=
  BoundedOrder.lift ((↑) : _ → α → β) (fun _ _ => id) rfl rfl

@[simp]
theorem coe_sup (f g : SupHom α β) : DFunLike.coe (f ⊔ g) = f ⊔ g :=
  rfl
#align sup_hom.coe_sup SupHom.coe_sup

@[simp]
theorem coe_bot [Bot β] : ⇑(⊥ : SupHom α β) = ⊥ :=
  rfl
#align sup_hom.coe_bot SupHom.coe_bot

@[simp]
theorem coe_top [Top β] : ⇑(⊤ : SupHom α β) = ⊤ :=
  rfl
#align sup_hom.coe_top SupHom.coe_top

@[simp]
theorem sup_apply (f g : SupHom α β) (a : α) : (f ⊔ g) a = f a ⊔ g a :=
  rfl
#align sup_hom.sup_apply SupHom.sup_apply

@[simp]
theorem bot_apply [Bot β] (a : α) : (⊥ : SupHom α β) a = ⊥ :=
  rfl
#align sup_hom.bot_apply SupHom.bot_apply

@[simp]
theorem top_apply [Top β] (a : α) : (⊤ : SupHom α β) a = ⊤ :=
  rfl
#align sup_hom.top_apply SupHom.top_apply

end SupHom

/-! ### Infimum homomorphisms -/


namespace InfHom

variable [Inf α]

section Inf

variable [Inf β] [Inf γ] [Inf δ]

instance : NDFunLike (InfHom α β) α β where
  coe := InfHom.toFun
  coe_injective' f g h := by cases f; cases g; congr

<<<<<<< HEAD
instance : InfHomClass (InfHom α β) α β where
  map_inf := InfHom.map_inf'
=======
/-- Helper instance for when there's too many metavariables to apply `DFunLike.hasCoeToFun`
directly. -/
instance : FunLike (InfHom α β) α β :=
  InfHomClass.toDFunLike
>>>>>>> d695407a

@[simp] lemma toFun_eq_coe (f : InfHom α β) : f.toFun = (f : α → β) := rfl
#align inf_hom.to_fun_eq_coe InfHom.toFun_eq_coe

@[simp, norm_cast] lemma coe_mk (f : α → β) (hf) : ⇑(mk f hf) = f := rfl

@[ext]
theorem ext {f g : InfHom α β} (h : ∀ a, f a = g a) : f = g :=
  DFunLike.ext f g h
#align inf_hom.ext InfHom.ext

/-- Copy of an `InfHom` with a new `toFun` equal to the old one. Useful to fix definitional
equalities. -/
protected def copy (f : InfHom α β) (f' : α → β) (h : f' = f) : InfHom α β
    where
  toFun := f'
  map_inf' := h.symm ▸ f.map_inf'
#align inf_hom.copy InfHom.copy

@[simp]
theorem coe_copy (f : InfHom α β) (f' : α → β) (h : f' = f) : ⇑(f.copy f' h) = f' :=
  rfl
#align inf_hom.coe_copy InfHom.coe_copy

theorem copy_eq (f : InfHom α β) (f' : α → β) (h : f' = f) : f.copy f' h = f :=
  DFunLike.ext' h
#align inf_hom.copy_eq InfHom.copy_eq

variable (α)

/-- `id` as an `InfHom`. -/
protected def id : InfHom α α :=
  ⟨id, fun _ _ => rfl⟩
#align inf_hom.id InfHom.id

instance : Inhabited (InfHom α α) :=
  ⟨InfHom.id α⟩

@[simp]
theorem coe_id : ⇑(InfHom.id α) = id :=
  rfl
#align inf_hom.coe_id InfHom.coe_id

variable {α}

@[simp]
theorem id_apply (a : α) : InfHom.id α a = a :=
  rfl
#align inf_hom.id_apply InfHom.id_apply

/-- Composition of `InfHom`s as an `InfHom`. -/
def comp (f : InfHom β γ) (g : InfHom α β) : InfHom α γ where
  toFun := f ∘ g
  map_inf' a b := by rw [comp_apply, map_inf, map_inf]; rfl
#align inf_hom.comp InfHom.comp

@[simp]
theorem coe_comp (f : InfHom β γ) (g : InfHom α β) : (f.comp g : α → γ) = f ∘ g :=
  rfl
#align inf_hom.coe_comp InfHom.coe_comp

@[simp]
theorem comp_apply (f : InfHom β γ) (g : InfHom α β) (a : α) : (f.comp g) a = f (g a) :=
  rfl
#align inf_hom.comp_apply InfHom.comp_apply

@[simp]
theorem comp_assoc (f : InfHom γ δ) (g : InfHom β γ) (h : InfHom α β) :
    (f.comp g).comp h = f.comp (g.comp h) :=
  rfl
#align inf_hom.comp_assoc InfHom.comp_assoc

@[simp] theorem comp_id (f : InfHom α β) : f.comp (InfHom.id α) = f := rfl
#align inf_hom.comp_id InfHom.comp_id

@[simp] theorem id_comp (f : InfHom α β) : (InfHom.id β).comp f = f := rfl
#align inf_hom.id_comp InfHom.id_comp

@[simp]
theorem cancel_right {g₁ g₂ : InfHom β γ} {f : InfHom α β} (hf : Surjective f) :
    g₁.comp f = g₂.comp f ↔ g₁ = g₂ :=
  ⟨fun h => InfHom.ext <| hf.forall.2 <| DFunLike.ext_iff.1 h, fun h => congr_arg₂ _ h rfl⟩
#align inf_hom.cancel_right InfHom.cancel_right

@[simp]
theorem cancel_left {g : InfHom β γ} {f₁ f₂ : InfHom α β} (hg : Injective g) :
    g.comp f₁ = g.comp f₂ ↔ f₁ = f₂ :=
  ⟨fun h => InfHom.ext fun a => hg <| by rw [← InfHom.comp_apply, h, InfHom.comp_apply],
    congr_arg _⟩
#align inf_hom.cancel_left InfHom.cancel_left

end Inf

variable (α) [SemilatticeInf β]

/-- The constant function as an `InfHom`. -/
def const (b : β) : InfHom α β :=
  ⟨fun _ => b, fun _ _ => inf_idem.symm⟩
#align inf_hom.const InfHom.const

@[simp]
theorem coe_const (b : β) : ⇑(const α b) = Function.const α b :=
  rfl
#align inf_hom.coe_const InfHom.coe_const

@[simp]
theorem const_apply (b : β) (a : α) : const α b a = b :=
  rfl
#align inf_hom.const_apply InfHom.const_apply

variable {α}

instance : Inf (InfHom α β) :=
  ⟨fun f g =>
    ⟨f ⊓ g, fun a b => by
      rw [Pi.inf_apply, map_inf, map_inf]
      exact inf_inf_inf_comm _ _ _ _⟩⟩

instance : SemilatticeInf (InfHom α β) :=
  (DFunLike.coe_injective.semilatticeInf _) fun _ _ => rfl

instance [Bot β] : Bot (InfHom α β) :=
  ⟨InfHom.const α ⊥⟩

instance [Top β] : Top (InfHom α β) :=
  ⟨InfHom.const α ⊤⟩

instance [OrderBot β] : OrderBot (InfHom α β) :=
  OrderBot.lift ((↑) : _ → α → β) (fun _ _ => id) rfl

instance [OrderTop β] : OrderTop (InfHom α β) :=
  OrderTop.lift ((↑) : _ → α → β) (fun _ _ => id) rfl

instance [BoundedOrder β] : BoundedOrder (InfHom α β) :=
  BoundedOrder.lift ((↑) : _ → α → β) (fun _ _ => id) rfl rfl

@[simp]
theorem coe_inf (f g : InfHom α β) : DFunLike.coe (f ⊓ g) = f ⊓ g :=
  rfl
#align inf_hom.coe_inf InfHom.coe_inf

@[simp]
theorem coe_bot [Bot β] : ⇑(⊥ : InfHom α β) = ⊥ :=
  rfl
#align inf_hom.coe_bot InfHom.coe_bot

@[simp]
theorem coe_top [Top β] : ⇑(⊤ : InfHom α β) = ⊤ :=
  rfl
#align inf_hom.coe_top InfHom.coe_top

@[simp]
theorem inf_apply (f g : InfHom α β) (a : α) : (f ⊓ g) a = f a ⊓ g a :=
  rfl
#align inf_hom.inf_apply InfHom.inf_apply

@[simp]
theorem bot_apply [Bot β] (a : α) : (⊥ : InfHom α β) a = ⊥ :=
  rfl
#align inf_hom.bot_apply InfHom.bot_apply

@[simp]
theorem top_apply [Top β] (a : α) : (⊤ : InfHom α β) a = ⊤ :=
  rfl
#align inf_hom.top_apply InfHom.top_apply

end InfHom

/-! ### Finitary supremum homomorphisms -/

namespace SupBotHom

variable [Sup α] [Bot α]

section Sup

variable [Sup β] [Bot β] [Sup γ] [Bot γ] [Sup δ] [Bot δ]

/-- Reinterpret a `SupBotHom` as a `BotHom`. -/
def toBotHom (f : SupBotHom α β) : BotHom α β :=
  { f with }
#align sup_bot_hom.to_bot_hom SupBotHom.toBotHom

instance : NDFunLike (SupBotHom α β) α β
    where
  coe f := f.toFun
  coe_injective' f g h := by
    obtain ⟨⟨_, _⟩, _⟩ := f
    obtain ⟨⟨_, _⟩, _⟩ := g
    congr

instance : SupBotHomClass (SupBotHom α β) α β
    where
  map_sup f := f.map_sup'
  map_bot f := f.map_bot'

<<<<<<< HEAD
=======
-- porting note: replaced `CoeFun` instance with `DFunLike` instance
instance : FunLike (SupBotHom α β) α β :=
  SupHomClass.toDFunLike

>>>>>>> d695407a
lemma toFun_eq_coe (f : SupBotHom α β) : f.toFun = f := rfl
#align sup_bot_hom.to_fun_eq_coe SupBotHom.toFun_eq_coe

@[simp] lemma coe_toSupHom (f : SupBotHom α β) : ⇑f.toSupHom = f := rfl
@[simp] lemma coe_toBotHom (f : SupBotHom α β) : ⇑f.toBotHom = f := rfl
@[simp] lemma coe_mk (f : SupHom α β) (hf) : ⇑(mk f hf) = f := rfl

@[ext]
theorem ext {f g : SupBotHom α β} (h : ∀ a, f a = g a) : f = g :=
  DFunLike.ext f g h
#align sup_bot_hom.ext SupBotHom.ext

/-- Copy of a `SupBotHom` with a new `toFun` equal to the old one. Useful to fix definitional
equalities. -/
protected def copy (f : SupBotHom α β) (f' : α → β) (h : f' = f) : SupBotHom α β :=
  { f.toBotHom.copy f' h with toSupHom := f.toSupHom.copy f' h }
#align sup_bot_hom.copy SupBotHom.copy

@[simp]
theorem coe_copy (f : SupBotHom α β) (f' : α → β) (h : f' = f) : ⇑(f.copy f' h) = f' :=
  rfl
#align sup_bot_hom.coe_copy SupBotHom.coe_copy

theorem copy_eq (f : SupBotHom α β) (f' : α → β) (h : f' = f) : f.copy f' h = f :=
  DFunLike.ext' h
#align sup_bot_hom.copy_eq SupBotHom.copy_eq

variable (α)

/-- `id` as a `SupBotHom`. -/
@[simps]
protected def id : SupBotHom α α :=
  ⟨SupHom.id α, rfl⟩
#align sup_bot_hom.id SupBotHom.id

instance : Inhabited (SupBotHom α α) :=
  ⟨SupBotHom.id α⟩

@[simp]
theorem coe_id : ⇑(SupBotHom.id α) = id :=
  rfl
#align sup_bot_hom.coe_id SupBotHom.coe_id

variable {α}

@[simp]
theorem id_apply (a : α) : SupBotHom.id α a = a :=
  rfl
#align sup_bot_hom.id_apply SupBotHom.id_apply

/-- Composition of `SupBotHom`s as a `SupBotHom`. -/
def comp (f : SupBotHom β γ) (g : SupBotHom α β) : SupBotHom α γ :=
  { f.toSupHom.comp g.toSupHom, f.toBotHom.comp g.toBotHom with }
#align sup_bot_hom.comp SupBotHom.comp

@[simp]
theorem coe_comp (f : SupBotHom β γ) (g : SupBotHom α β) : (f.comp g : α → γ) = f ∘ g :=
  rfl
#align sup_bot_hom.coe_comp SupBotHom.coe_comp

@[simp]
theorem comp_apply (f : SupBotHom β γ) (g : SupBotHom α β) (a : α) : (f.comp g) a = f (g a) :=
  rfl
#align sup_bot_hom.comp_apply SupBotHom.comp_apply

@[simp]
theorem comp_assoc (f : SupBotHom γ δ) (g : SupBotHom β γ) (h : SupBotHom α β) :
    (f.comp g).comp h = f.comp (g.comp h) :=
  rfl
#align sup_bot_hom.comp_assoc SupBotHom.comp_assoc

@[simp] theorem comp_id (f : SupBotHom α β) : f.comp (SupBotHom.id α) = f := rfl
#align sup_bot_hom.comp_id SupBotHom.comp_id

@[simp] theorem id_comp (f : SupBotHom α β) : (SupBotHom.id β).comp f = f := rfl
#align sup_bot_hom.id_comp SupBotHom.id_comp

@[simp]
theorem cancel_right {g₁ g₂ : SupBotHom β γ} {f : SupBotHom α β} (hf : Surjective f) :
    g₁.comp f = g₂.comp f ↔ g₁ = g₂ :=
  ⟨fun h => ext <| hf.forall.2 <| DFunLike.ext_iff.1 h, fun h => congr_arg₂ _ h rfl⟩
#align sup_bot_hom.cancel_right SupBotHom.cancel_right

@[simp]
theorem cancel_left {g : SupBotHom β γ} {f₁ f₂ : SupBotHom α β} (hg : Injective g) :
    g.comp f₁ = g.comp f₂ ↔ f₁ = f₂ :=
  ⟨fun h => SupBotHom.ext fun a => hg <| by rw [← comp_apply, h, comp_apply], congr_arg _⟩
#align sup_bot_hom.cancel_left SupBotHom.cancel_left

end Sup

variable [SemilatticeSup β] [OrderBot β]

instance : Sup (SupBotHom α β) :=
  ⟨fun f g => { f.toBotHom ⊔ g.toBotHom with toSupHom := f.toSupHom ⊔ g.toSupHom }⟩

instance : SemilatticeSup (SupBotHom α β) :=
  (DFunLike.coe_injective.semilatticeSup _) fun _ _ => rfl

instance : OrderBot (SupBotHom α β) where
  bot := ⟨⊥, rfl⟩
  bot_le _ _ := bot_le

@[simp]
theorem coe_sup (f g : SupBotHom α β) : DFunLike.coe (f ⊔ g) = f ⊔ g :=
  rfl
#align sup_bot_hom.coe_sup SupBotHom.coe_sup

@[simp]
theorem coe_bot : ⇑(⊥ : SupBotHom α β) = ⊥ :=
  rfl
#align sup_bot_hom.coe_bot SupBotHom.coe_bot

@[simp]
theorem sup_apply (f g : SupBotHom α β) (a : α) : (f ⊔ g) a = f a ⊔ g a :=
  rfl
#align sup_bot_hom.sup_apply SupBotHom.sup_apply

@[simp]
theorem bot_apply (a : α) : (⊥ : SupBotHom α β) a = ⊥ :=
  rfl
#align sup_bot_hom.bot_apply SupBotHom.bot_apply

end SupBotHom

/-! ### Finitary infimum homomorphisms -/


namespace InfTopHom

variable [Inf α] [Top α]

section Inf

variable [Inf β] [Top β] [Inf γ] [Top γ] [Inf δ] [Top δ]

/-- Reinterpret an `InfTopHom` as a `TopHom`. -/
def toTopHom (f : InfTopHom α β) : TopHom α β :=
  { f with }
#align inf_top_hom.to_top_hom InfTopHom.toTopHom

instance : NDFunLike (InfTopHom α β) α β where
  coe f := f.toFun
  coe_injective' f g h := by
    obtain ⟨⟨_, _⟩, _⟩ := f
    obtain ⟨⟨_, _⟩, _⟩ := g
    congr

instance : InfTopHomClass (InfTopHom α β) α β where
  map_inf f := f.map_inf'
  map_top f := f.map_top'

<<<<<<< HEAD
=======
/-- Helper instance for when there's too many metavariables to apply `DFunLike.hasCoeToFun`
directly. -/
instance : FunLike (InfTopHom α β) α β :=
  InfHomClass.toDFunLike

>>>>>>> d695407a
theorem toFun_eq_coe (f : InfTopHom α β) : f.toFun = f := rfl
#align inf_top_hom.to_fun_eq_coe InfTopHom.toFun_eq_coe

@[simp] lemma coe_toInfHom (f : InfTopHom α β) : ⇑f.toInfHom = f := rfl
@[simp] lemma coe_toTopHom (f : InfTopHom α β) : ⇑f.toTopHom = f := rfl
@[simp] lemma coe_mk (f : InfHom α β) (hf) : ⇑(mk f hf) = f := rfl

@[ext]
theorem ext {f g : InfTopHom α β} (h : ∀ a, f a = g a) : f = g :=
  DFunLike.ext f g h
#align inf_top_hom.ext InfTopHom.ext

/-- Copy of an `InfTopHom` with a new `toFun` equal to the old one. Useful to fix definitional
equalities. -/
protected def copy (f : InfTopHom α β) (f' : α → β) (h : f' = f) : InfTopHom α β :=
  { f.toTopHom.copy f' h with toInfHom := f.toInfHom.copy f' h }
#align inf_top_hom.copy InfTopHom.copy

@[simp]
theorem coe_copy (f : InfTopHom α β) (f' : α → β) (h : f' = f) : ⇑(f.copy f' h) = f' :=
  rfl
#align inf_top_hom.coe_copy InfTopHom.coe_copy

theorem copy_eq (f : InfTopHom α β) (f' : α → β) (h : f' = f) : f.copy f' h = f :=
  DFunLike.ext' h
#align inf_top_hom.copy_eq InfTopHom.copy_eq

variable (α)

/-- `id` as an `InfTopHom`. -/
@[simps]
protected def id : InfTopHom α α :=
  ⟨InfHom.id α, rfl⟩
#align inf_top_hom.id InfTopHom.id

instance : Inhabited (InfTopHom α α) :=
  ⟨InfTopHom.id α⟩

@[simp]
theorem coe_id : ⇑(InfTopHom.id α) = id :=
  rfl
#align inf_top_hom.coe_id InfTopHom.coe_id

variable {α}

@[simp]
theorem id_apply (a : α) : InfTopHom.id α a = a :=
  rfl
#align inf_top_hom.id_apply InfTopHom.id_apply

/-- Composition of `InfTopHom`s as an `InfTopHom`. -/
def comp (f : InfTopHom β γ) (g : InfTopHom α β) : InfTopHom α γ :=
  { f.toInfHom.comp g.toInfHom, f.toTopHom.comp g.toTopHom with }
#align inf_top_hom.comp InfTopHom.comp

@[simp]
theorem coe_comp (f : InfTopHom β γ) (g : InfTopHom α β) : (f.comp g : α → γ) = f ∘ g :=
  rfl
#align inf_top_hom.coe_comp InfTopHom.coe_comp

@[simp]
theorem comp_apply (f : InfTopHom β γ) (g : InfTopHom α β) (a : α) : (f.comp g) a = f (g a) :=
  rfl
#align inf_top_hom.comp_apply InfTopHom.comp_apply

@[simp]
theorem comp_assoc (f : InfTopHom γ δ) (g : InfTopHom β γ) (h : InfTopHom α β) :
    (f.comp g).comp h = f.comp (g.comp h) :=
  rfl
#align inf_top_hom.comp_assoc InfTopHom.comp_assoc

@[simp] theorem comp_id (f : InfTopHom α β) : f.comp (InfTopHom.id α) = f := rfl
#align inf_top_hom.comp_id InfTopHom.comp_id

@[simp] theorem id_comp (f : InfTopHom α β) : (InfTopHom.id β).comp f = f := rfl
#align inf_top_hom.id_comp InfTopHom.id_comp

@[simp]
theorem cancel_right {g₁ g₂ : InfTopHom β γ} {f : InfTopHom α β} (hf : Surjective f) :
    g₁.comp f = g₂.comp f ↔ g₁ = g₂ :=
  ⟨fun h => ext <| hf.forall.2 <| DFunLike.ext_iff.1 h, fun h => congr_arg₂ _ h rfl⟩
#align inf_top_hom.cancel_right InfTopHom.cancel_right

@[simp]
theorem cancel_left {g : InfTopHom β γ} {f₁ f₂ : InfTopHom α β} (hg : Injective g) :
    g.comp f₁ = g.comp f₂ ↔ f₁ = f₂ :=
  ⟨fun h => InfTopHom.ext fun a => hg <| by rw [← comp_apply, h, comp_apply], congr_arg _⟩
#align inf_top_hom.cancel_left InfTopHom.cancel_left

end Inf

variable [SemilatticeInf β] [OrderTop β]

instance : Inf (InfTopHom α β) :=
  ⟨fun f g => { f.toTopHom ⊓ g.toTopHom with toInfHom := f.toInfHom ⊓ g.toInfHom }⟩

instance : SemilatticeInf (InfTopHom α β) :=
  (DFunLike.coe_injective.semilatticeInf _) fun _ _ => rfl

instance : OrderTop (InfTopHom α β) where
  top := ⟨⊤, rfl⟩
  le_top _ _ := le_top

@[simp]
theorem coe_inf (f g : InfTopHom α β) : DFunLike.coe (f ⊓ g) = f ⊓ g :=
  rfl
#align inf_top_hom.coe_inf InfTopHom.coe_inf

@[simp]
theorem coe_top : ⇑(⊤ : InfTopHom α β) = ⊤ :=
  rfl
#align inf_top_hom.coe_top InfTopHom.coe_top

@[simp]
theorem inf_apply (f g : InfTopHom α β) (a : α) : (f ⊓ g) a = f a ⊓ g a :=
  rfl
#align inf_top_hom.inf_apply InfTopHom.inf_apply

@[simp]
theorem top_apply (a : α) : (⊤ : InfTopHom α β) a = ⊤ :=
  rfl
#align inf_top_hom.top_apply InfTopHom.top_apply

end InfTopHom

/-! ### Lattice homomorphisms -/


namespace LatticeHom

variable [Lattice α] [Lattice β] [Lattice γ] [Lattice δ]

/-- Reinterpret a `LatticeHom` as an `InfHom`. -/
def toInfHom (f : LatticeHom α β) : InfHom α β :=
  { f with }
#align lattice_hom.to_inf_hom LatticeHom.toInfHom

instance : NDFunLike (LatticeHom α β) α β where
  coe f := f.toFun
  coe_injective' f g h := by obtain ⟨⟨_, _⟩, _⟩ := f; obtain ⟨⟨_, _⟩, _⟩ := g; congr

instance : LatticeHomClass (LatticeHom α β) α β where
  map_sup f := f.map_sup'
  map_inf f := f.map_inf'

<<<<<<< HEAD
=======
/-- Helper instance for when there's too many metavariables to apply `DFunLike.hasCoeToFun`
directly. -/
instance : FunLike (LatticeHom α β) α β :=
  SupHomClass.toDFunLike

>>>>>>> d695407a
lemma toFun_eq_coe (f : LatticeHom α β) : f.toFun = f := rfl
#align lattice_hom.to_fun_eq_coe LatticeHom.toFun_eq_coe

@[simp] lemma coe_toSupHom (f : LatticeHom α β) : ⇑f.toSupHom = f := rfl
@[simp] lemma coe_toInfHom (f : LatticeHom α β) : ⇑f.toInfHom = f := rfl
@[simp] lemma coe_mk (f : SupHom α β) (hf) : ⇑(mk f hf) = f := rfl

@[ext]
theorem ext {f g : LatticeHom α β} (h : ∀ a, f a = g a) : f = g :=
  DFunLike.ext f g h
#align lattice_hom.ext LatticeHom.ext

/-- Copy of a `LatticeHom` with a new `toFun` equal to the old one. Useful to fix definitional
equalities. -/
protected def copy (f : LatticeHom α β) (f' : α → β) (h : f' = f) : LatticeHom α β :=
  { f.toSupHom.copy f' h, f.toInfHom.copy f' h with }
#align lattice_hom.copy LatticeHom.copy

@[simp]
theorem coe_copy (f : LatticeHom α β) (f' : α → β) (h : f' = f) : ⇑(f.copy f' h) = f' :=
  rfl
#align lattice_hom.coe_copy LatticeHom.coe_copy

theorem copy_eq (f : LatticeHom α β) (f' : α → β) (h : f' = f) : f.copy f' h = f :=
  DFunLike.ext' h
#align lattice_hom.copy_eq LatticeHom.copy_eq

variable (α)

/-- `id` as a `LatticeHom`. -/
protected def id : LatticeHom α α where
  toFun := id
  map_sup' _ _ := rfl
  map_inf' _ _ := rfl
#align lattice_hom.id LatticeHom.id

instance : Inhabited (LatticeHom α α) :=
  ⟨LatticeHom.id α⟩

@[simp]
theorem coe_id : ⇑(LatticeHom.id α) = id :=
  rfl
#align lattice_hom.coe_id LatticeHom.coe_id

variable {α}

@[simp]
theorem id_apply (a : α) : LatticeHom.id α a = a :=
  rfl
#align lattice_hom.id_apply LatticeHom.id_apply

/-- Composition of `LatticeHom`s as a `LatticeHom`. -/
def comp (f : LatticeHom β γ) (g : LatticeHom α β) : LatticeHom α γ :=
  { f.toSupHom.comp g.toSupHom, f.toInfHom.comp g.toInfHom with }
#align lattice_hom.comp LatticeHom.comp

@[simp]
theorem coe_comp (f : LatticeHom β γ) (g : LatticeHom α β) : (f.comp g : α → γ) = f ∘ g :=
  rfl
#align lattice_hom.coe_comp LatticeHom.coe_comp

@[simp]
theorem comp_apply (f : LatticeHom β γ) (g : LatticeHom α β) (a : α) : (f.comp g) a = f (g a) :=
  rfl
#align lattice_hom.comp_apply LatticeHom.comp_apply

@[simp]
-- porting note: `simp`-normal form of `coe_comp_sup_hom`
theorem coe_comp_sup_hom' (f : LatticeHom β γ) (g : LatticeHom α β) :
    ⟨f ∘ g, map_sup (f.comp g)⟩ = (f : SupHom β γ).comp g :=
  rfl

theorem coe_comp_sup_hom (f : LatticeHom β γ) (g : LatticeHom α β) :
    (f.comp g : SupHom α γ) = (f : SupHom β γ).comp g :=
  rfl
#align lattice_hom.coe_comp_sup_hom LatticeHom.coe_comp_sup_hom

@[simp]
-- porting note: `simp`-normal form of `coe_comp_inf_hom`
theorem coe_comp_inf_hom' (f : LatticeHom β γ) (g : LatticeHom α β) :
    ⟨f ∘ g, map_inf (f.comp g)⟩ = (f : InfHom β γ).comp g :=
  rfl

theorem coe_comp_inf_hom (f : LatticeHom β γ) (g : LatticeHom α β) :
    (f.comp g : InfHom α γ) = (f : InfHom β γ).comp g :=
  rfl
#align lattice_hom.coe_comp_inf_hom LatticeHom.coe_comp_inf_hom

@[simp]
theorem comp_assoc (f : LatticeHom γ δ) (g : LatticeHom β γ) (h : LatticeHom α β) :
    (f.comp g).comp h = f.comp (g.comp h) :=
  rfl
#align lattice_hom.comp_assoc LatticeHom.comp_assoc

@[simp]
theorem comp_id (f : LatticeHom α β) : f.comp (LatticeHom.id α) = f :=
  LatticeHom.ext fun _ => rfl
#align lattice_hom.comp_id LatticeHom.comp_id

@[simp]
theorem id_comp (f : LatticeHom α β) : (LatticeHom.id β).comp f = f :=
  LatticeHom.ext fun _ => rfl
#align lattice_hom.id_comp LatticeHom.id_comp

@[simp]
theorem cancel_right {g₁ g₂ : LatticeHom β γ} {f : LatticeHom α β} (hf : Surjective f) :
    g₁.comp f = g₂.comp f ↔ g₁ = g₂ :=
  ⟨fun h => LatticeHom.ext <| hf.forall.2 <| DFunLike.ext_iff.1 h, fun h => congr_arg₂ _ h rfl⟩
#align lattice_hom.cancel_right LatticeHom.cancel_right

@[simp]
theorem cancel_left {g : LatticeHom β γ} {f₁ f₂ : LatticeHom α β} (hg : Injective g) :
    g.comp f₁ = g.comp f₂ ↔ f₁ = f₂ :=
  ⟨fun h => LatticeHom.ext fun a => hg <| by rw [← LatticeHom.comp_apply, h, LatticeHom.comp_apply],
    congr_arg _⟩
#align lattice_hom.cancel_left LatticeHom.cancel_left

end LatticeHom

namespace OrderHomClass

variable (α β) [LinearOrder α] [Lattice β] [NDFunLike F α β] [OrderHomClass F α β]

/-- An order homomorphism from a linear order is a lattice homomorphism. -/
-- porting note: made it an `instance` because we're no longer afraid of loops
instance (priority := 100) toLatticeHomClass : LatticeHomClass F α β :=
  { ‹OrderHomClass F α β› with
    map_sup := fun f a b => by
      obtain h | h := le_total a b
      · rw [sup_eq_right.2 h, sup_eq_right.2 (OrderHomClass.mono f h : f a ≤ f b)]
      · rw [sup_eq_left.2 h, sup_eq_left.2 (OrderHomClass.mono f h : f b ≤ f a)]
    map_inf := fun f a b => by
      obtain h | h := le_total a b
      · rw [inf_eq_left.2 h, inf_eq_left.2 (OrderHomClass.mono f h : f a ≤ f b)]
      · rw [inf_eq_right.2 h, inf_eq_right.2 (OrderHomClass.mono f h : f b ≤ f a)] }
#align order_hom_class.to_lattice_hom_class OrderHomClass.toLatticeHomClass

/-- Reinterpret an order homomorphism to a linear order as a `LatticeHom`. -/
def toLatticeHom (f : F) : LatticeHom α β := f
#align order_hom_class.to_lattice_hom OrderHomClass.toLatticeHom

@[simp]
theorem coe_to_lattice_hom (f : F) : ⇑(toLatticeHom α β f) = f :=
  rfl
#align order_hom_class.coe_to_lattice_hom OrderHomClass.coe_to_lattice_hom

@[simp]
theorem to_lattice_hom_apply (f : F) (a : α) : toLatticeHom α β f a = f a :=
  rfl
#align order_hom_class.to_lattice_hom_apply OrderHomClass.to_lattice_hom_apply

end OrderHomClass

/-! ### Bounded lattice homomorphisms -/


namespace BoundedLatticeHom

variable [Lattice α] [Lattice β] [Lattice γ] [Lattice δ] [BoundedOrder α] [BoundedOrder β]
  [BoundedOrder γ] [BoundedOrder δ]

/-- Reinterpret a `BoundedLatticeHom` as a `SupBotHom`. -/
def toSupBotHom (f : BoundedLatticeHom α β) : SupBotHom α β :=
  { f with }
#align bounded_lattice_hom.to_sup_bot_hom BoundedLatticeHom.toSupBotHom

/-- Reinterpret a `BoundedLatticeHom` as an `InfTopHom`. -/
def toInfTopHom (f : BoundedLatticeHom α β) : InfTopHom α β :=
  { f with }
#align bounded_lattice_hom.to_inf_top_hom BoundedLatticeHom.toInfTopHom

/-- Reinterpret a `BoundedLatticeHom` as a `BoundedOrderHom`. -/
def toBoundedOrderHom (f : BoundedLatticeHom α β) : BoundedOrderHom α β :=
  { f, (f.toLatticeHom : α →o β) with }
#align bounded_lattice_hom.to_bounded_order_hom BoundedLatticeHom.toBoundedOrderHom

instance instFunLike : NDFunLike (BoundedLatticeHom α β) α β
    where
  coe f := f.toFun
  coe_injective' f g h := by obtain ⟨⟨⟨_, _⟩, _⟩, _⟩ := f; obtain ⟨⟨⟨_, _⟩, _⟩, _⟩ := g; congr

instance instBoundedLatticeHomClass : BoundedLatticeHomClass (BoundedLatticeHom α β) α β where
  map_sup f := f.map_sup'
  map_inf f := f.map_inf'
  map_top f := f.map_top'
  map_bot f := f.map_bot'

@[simp] lemma toFun_eq_coe (f : BoundedLatticeHom α β) : f.toFun = f := rfl
#align bounded_lattice_hom.to_fun_eq_coe BoundedLatticeHom.toFun_eq_coe

@[simp] lemma coe_toLatticeHom (f : BoundedLatticeHom α β) : ⇑f.toLatticeHom = f := rfl
@[simp] lemma coe_toSupBotHom (f : BoundedLatticeHom α β) : ⇑f.toSupBotHom = f := rfl
@[simp] lemma coe_toInfTopHom (f : BoundedLatticeHom α β) : ⇑f.toInfTopHom = f := rfl
@[simp] lemma coe_toBoundedOrderHom (f : BoundedLatticeHom α β) : ⇑f.toBoundedOrderHom = f := rfl
@[simp] lemma coe_mk (f : LatticeHom α β) (hf hf') : ⇑(mk f hf hf') = f := rfl

@[ext]
theorem ext {f g : BoundedLatticeHom α β} (h : ∀ a, f a = g a) : f = g :=
  DFunLike.ext f g h
#align bounded_lattice_hom.ext BoundedLatticeHom.ext

/-- Copy of a `BoundedLatticeHom` with a new `toFun` equal to the old one. Useful to fix
definitional equalities. -/
protected def copy (f : BoundedLatticeHom α β) (f' : α → β) (h : f' = f) : BoundedLatticeHom α β :=
  { f.toLatticeHom.copy f' h, f.toBoundedOrderHom.copy f' h with }
#align bounded_lattice_hom.copy BoundedLatticeHom.copy

@[simp]
theorem coe_copy (f : BoundedLatticeHom α β) (f' : α → β) (h : f' = f) : ⇑(f.copy f' h) = f' :=
  rfl
#align bounded_lattice_hom.coe_copy BoundedLatticeHom.coe_copy

theorem copy_eq (f : BoundedLatticeHom α β) (f' : α → β) (h : f' = f) : f.copy f' h = f :=
  DFunLike.ext' h
#align bounded_lattice_hom.copy_eq BoundedLatticeHom.copy_eq

variable (α)

/-- `id` as a `BoundedLatticeHom`. -/
protected def id : BoundedLatticeHom α α :=
  { LatticeHom.id α, BoundedOrderHom.id α with }
#align bounded_lattice_hom.id BoundedLatticeHom.id

instance : Inhabited (BoundedLatticeHom α α) :=
  ⟨BoundedLatticeHom.id α⟩

@[simp]
theorem coe_id : ⇑(BoundedLatticeHom.id α) = id :=
  rfl
#align bounded_lattice_hom.coe_id BoundedLatticeHom.coe_id

variable {α}

@[simp]
theorem id_apply (a : α) : BoundedLatticeHom.id α a = a :=
  rfl
#align bounded_lattice_hom.id_apply BoundedLatticeHom.id_apply

/-- Composition of `BoundedLatticeHom`s as a `BoundedLatticeHom`. -/
def comp (f : BoundedLatticeHom β γ) (g : BoundedLatticeHom α β) : BoundedLatticeHom α γ :=
  { f.toLatticeHom.comp g.toLatticeHom, f.toBoundedOrderHom.comp g.toBoundedOrderHom with }
#align bounded_lattice_hom.comp BoundedLatticeHom.comp

@[simp]
theorem coe_comp (f : BoundedLatticeHom β γ) (g : BoundedLatticeHom α β) :
    (f.comp g : α → γ) = f ∘ g :=
  rfl
#align bounded_lattice_hom.coe_comp BoundedLatticeHom.coe_comp

@[simp]
theorem comp_apply (f : BoundedLatticeHom β γ) (g : BoundedLatticeHom α β) (a : α) :
    (f.comp g) a = f (g a) :=
  rfl
#align bounded_lattice_hom.comp_apply BoundedLatticeHom.comp_apply

@[simp]
-- porting note: `simp`-normal form of `coe_comp_lattice_hom`
theorem coe_comp_lattice_hom' (f : BoundedLatticeHom β γ) (g : BoundedLatticeHom α β) :
    (⟨(f : SupHom β γ).comp g, map_inf (f.comp g)⟩ : LatticeHom α γ) =
      (f : LatticeHom β γ).comp g :=
  rfl

theorem coe_comp_lattice_hom (f : BoundedLatticeHom β γ) (g : BoundedLatticeHom α β) :
    (f.comp g : LatticeHom α γ) = (f : LatticeHom β γ).comp g :=
  rfl
#align bounded_lattice_hom.coe_comp_lattice_hom BoundedLatticeHom.coe_comp_lattice_hom

@[simp]
-- porting note: `simp`-normal form of `coe_comp_sup_hom`
theorem coe_comp_sup_hom' (f : BoundedLatticeHom β γ) (g : BoundedLatticeHom α β) :
    ⟨f ∘ g, map_sup (f.comp g)⟩ = (f : SupHom β γ).comp g :=
  rfl

theorem coe_comp_sup_hom (f : BoundedLatticeHom β γ) (g : BoundedLatticeHom α β) :
    (f.comp g : SupHom α γ) = (f : SupHom β γ).comp g :=
  rfl
#align bounded_lattice_hom.coe_comp_sup_hom BoundedLatticeHom.coe_comp_sup_hom

@[simp]
-- porting note: `simp`-normal form of `coe_comp_inf_hom`
theorem coe_comp_inf_hom' (f : BoundedLatticeHom β γ) (g : BoundedLatticeHom α β) :
    ⟨f ∘ g, map_inf (f.comp g)⟩ = (f : InfHom β γ).comp g :=
  rfl

theorem coe_comp_inf_hom (f : BoundedLatticeHom β γ) (g : BoundedLatticeHom α β) :
    (f.comp g : InfHom α γ) = (f : InfHom β γ).comp g :=
  rfl
#align bounded_lattice_hom.coe_comp_inf_hom BoundedLatticeHom.coe_comp_inf_hom

@[simp]
theorem comp_assoc (f : BoundedLatticeHom γ δ) (g : BoundedLatticeHom β γ)
    (h : BoundedLatticeHom α β) : (f.comp g).comp h = f.comp (g.comp h) :=
  rfl
#align bounded_lattice_hom.comp_assoc BoundedLatticeHom.comp_assoc

@[simp] theorem comp_id (f : BoundedLatticeHom α β) : f.comp (BoundedLatticeHom.id α) = f := rfl
#align bounded_lattice_hom.comp_id BoundedLatticeHom.comp_id

@[simp] theorem id_comp (f : BoundedLatticeHom α β) : (BoundedLatticeHom.id β).comp f = f := rfl
#align bounded_lattice_hom.id_comp BoundedLatticeHom.id_comp

@[simp]
theorem cancel_right {g₁ g₂ : BoundedLatticeHom β γ} {f : BoundedLatticeHom α β}
    (hf : Surjective f) : g₁.comp f = g₂.comp f ↔ g₁ = g₂ :=
  ⟨fun h => BoundedLatticeHom.ext <| hf.forall.2 <| DFunLike.ext_iff.1 h,
    fun h => congr_arg₂ _ h rfl⟩
#align bounded_lattice_hom.cancel_right BoundedLatticeHom.cancel_right

@[simp]
theorem cancel_left {g : BoundedLatticeHom β γ} {f₁ f₂ : BoundedLatticeHom α β} (hg : Injective g) :
    g.comp f₁ = g.comp f₂ ↔ f₁ = f₂ :=
  ⟨fun h => ext fun a => hg <| by rw [← comp_apply, h, comp_apply], congr_arg _⟩
#align bounded_lattice_hom.cancel_left BoundedLatticeHom.cancel_left

end BoundedLatticeHom

/-! ### Dual homs -/

namespace SupHom

variable [Sup α] [Sup β] [Sup γ]

/-- Reinterpret a supremum homomorphism as an infimum homomorphism between the dual lattices. -/
@[simps]
protected def dual : SupHom α β ≃ InfHom αᵒᵈ βᵒᵈ where
  toFun f := ⟨f, f.map_sup'⟩
  invFun f := ⟨f, f.map_inf'⟩
  left_inv _ := rfl
  right_inv _ := rfl
#align sup_hom.dual SupHom.dual

@[simp]
theorem dual_id : SupHom.dual (SupHom.id α) = InfHom.id _ :=
  rfl
#align sup_hom.dual_id SupHom.dual_id

@[simp]
theorem dual_comp (g : SupHom β γ) (f : SupHom α β) :
    SupHom.dual (g.comp f) = (SupHom.dual g).comp (SupHom.dual f) :=
  rfl
#align sup_hom.dual_comp SupHom.dual_comp

@[simp]
theorem symm_dual_id : SupHom.dual.symm (InfHom.id _) = SupHom.id α :=
  rfl
#align sup_hom.symm_dual_id SupHom.symm_dual_id

@[simp]
theorem symm_dual_comp (g : InfHom βᵒᵈ γᵒᵈ) (f : InfHom αᵒᵈ βᵒᵈ) :
    SupHom.dual.symm (g.comp f) =
      (SupHom.dual.symm g).comp (SupHom.dual.symm f) :=
  rfl
#align sup_hom.symm_dual_comp SupHom.symm_dual_comp

end SupHom

namespace InfHom

variable [Inf α] [Inf β] [Inf γ]

/-- Reinterpret an infimum homomorphism as a supremum homomorphism between the dual lattices. -/
@[simps]
protected def dual : InfHom α β ≃ SupHom αᵒᵈ βᵒᵈ where
  toFun f := ⟨f, f.map_inf'⟩
  invFun f := ⟨f, f.map_sup'⟩
  left_inv _ := rfl
  right_inv _ := rfl
#align inf_hom.dual InfHom.dual

@[simp]
theorem dual_id : InfHom.dual (InfHom.id α) = SupHom.id _ :=
  rfl
#align inf_hom.dual_id InfHom.dual_id

@[simp]
theorem dual_comp (g : InfHom β γ) (f : InfHom α β) :
    InfHom.dual (g.comp f) = (InfHom.dual g).comp (InfHom.dual f) :=
  rfl
#align inf_hom.dual_comp InfHom.dual_comp

@[simp]
theorem symm_dual_id : InfHom.dual.symm (SupHom.id _) = InfHom.id α :=
  rfl
#align inf_hom.symm_dual_id InfHom.symm_dual_id

@[simp]
theorem symm_dual_comp (g : SupHom βᵒᵈ γᵒᵈ) (f : SupHom αᵒᵈ βᵒᵈ) :
    InfHom.dual.symm (g.comp f) =
      (InfHom.dual.symm g).comp (InfHom.dual.symm f) :=
  rfl
#align inf_hom.symm_dual_comp InfHom.symm_dual_comp

end InfHom

namespace SupBotHom

variable [Sup α] [Bot α] [Sup β] [Bot β] [Sup γ] [Bot γ]

/-- Reinterpret a finitary supremum homomorphism as a finitary infimum homomorphism between the dual
lattices. -/
def dual : SupBotHom α β ≃ InfTopHom αᵒᵈ βᵒᵈ where
  toFun f := ⟨SupHom.dual f.toSupHom, f.map_bot'⟩
  invFun f := ⟨SupHom.dual.symm f.toInfHom, f.map_top'⟩
  left_inv _ := rfl
  right_inv _ := rfl
#align sup_bot_hom.dual SupBotHom.dual

@[simp] theorem dual_id : SupBotHom.dual (SupBotHom.id α) = InfTopHom.id _ := rfl
#align sup_bot_hom.dual_id SupBotHom.dual_id

@[simp]
theorem dual_comp (g : SupBotHom β γ) (f : SupBotHom α β) :
    SupBotHom.dual (g.comp f) = (SupBotHom.dual g).comp (SupBotHom.dual f) :=
  rfl
#align sup_bot_hom.dual_comp SupBotHom.dual_comp

@[simp]
theorem symm_dual_id : SupBotHom.dual.symm (InfTopHom.id _) = SupBotHom.id α :=
  rfl
#align sup_bot_hom.symm_dual_id SupBotHom.symm_dual_id

@[simp]
theorem symm_dual_comp (g : InfTopHom βᵒᵈ γᵒᵈ) (f : InfTopHom αᵒᵈ βᵒᵈ) :
    SupBotHom.dual.symm (g.comp f) =
      (SupBotHom.dual.symm g).comp (SupBotHom.dual.symm f) :=
  rfl
#align sup_bot_hom.symm_dual_comp SupBotHom.symm_dual_comp

end SupBotHom

namespace InfTopHom

variable [Inf α] [Top α] [Inf β] [Top β] [Inf γ] [Top γ]

/-- Reinterpret a finitary infimum homomorphism as a finitary supremum homomorphism between the dual
lattices. -/
@[simps]
protected def dual : InfTopHom α β ≃ SupBotHom αᵒᵈ βᵒᵈ
    where
  toFun f := ⟨InfHom.dual f.toInfHom, f.map_top'⟩
  invFun f := ⟨InfHom.dual.symm f.toSupHom, f.map_bot'⟩
  left_inv _ := rfl
  right_inv _ := rfl
#align inf_top_hom.dual InfTopHom.dual

@[simp]
theorem dual_id : InfTopHom.dual (InfTopHom.id α) = SupBotHom.id _ :=
  rfl
#align inf_top_hom.dual_id InfTopHom.dual_id

@[simp]
theorem dual_comp (g : InfTopHom β γ) (f : InfTopHom α β) :
    InfTopHom.dual (g.comp f) = (InfTopHom.dual g).comp (InfTopHom.dual f) :=
  rfl
#align inf_top_hom.dual_comp InfTopHom.dual_comp

@[simp]
theorem symm_dual_id : InfTopHom.dual.symm (SupBotHom.id _) = InfTopHom.id α :=
  rfl
#align inf_top_hom.symm_dual_id InfTopHom.symm_dual_id

@[simp]
theorem symm_dual_comp (g : SupBotHom βᵒᵈ γᵒᵈ) (f : SupBotHom αᵒᵈ βᵒᵈ) :
    InfTopHom.dual.symm (g.comp f) =
      (InfTopHom.dual.symm g).comp (InfTopHom.dual.symm f) :=
  rfl
#align inf_top_hom.symm_dual_comp InfTopHom.symm_dual_comp

end InfTopHom

namespace LatticeHom

variable [Lattice α] [Lattice β] [Lattice γ]

/-- Reinterpret a lattice homomorphism as a lattice homomorphism between the dual lattices. -/
@[simps]
protected def dual : LatticeHom α β ≃ LatticeHom αᵒᵈ βᵒᵈ where
  toFun f := ⟨InfHom.dual f.toInfHom, f.map_sup'⟩
  invFun f := ⟨SupHom.dual.symm f.toInfHom, f.map_sup'⟩
  left_inv _ := rfl
  right_inv _ := rfl
#align lattice_hom.dual LatticeHom.dual

@[simp] theorem dual_id : LatticeHom.dual (LatticeHom.id α) = LatticeHom.id _ := rfl
#align lattice_hom.dual_id LatticeHom.dual_id

@[simp]
theorem dual_comp (g : LatticeHom β γ) (f : LatticeHom α β) :
    LatticeHom.dual (g.comp f) = (LatticeHom.dual g).comp (LatticeHom.dual f) :=
  rfl
#align lattice_hom.dual_comp LatticeHom.dual_comp

@[simp]
theorem symm_dual_id : LatticeHom.dual.symm (LatticeHom.id _) = LatticeHom.id α :=
  rfl
#align lattice_hom.symm_dual_id LatticeHom.symm_dual_id

@[simp]
theorem symm_dual_comp (g : LatticeHom βᵒᵈ γᵒᵈ) (f : LatticeHom αᵒᵈ βᵒᵈ) :
    LatticeHom.dual.symm (g.comp f) =
      (LatticeHom.dual.symm g).comp (LatticeHom.dual.symm f) :=
  rfl
#align lattice_hom.symm_dual_comp LatticeHom.symm_dual_comp

end LatticeHom

namespace BoundedLatticeHom

variable [Lattice α] [BoundedOrder α] [Lattice β] [BoundedOrder β] [Lattice γ] [BoundedOrder γ]

/-- Reinterpret a bounded lattice homomorphism as a bounded lattice homomorphism between the dual
bounded lattices. -/
@[simps]
protected def dual : BoundedLatticeHom α β ≃ BoundedLatticeHom αᵒᵈ βᵒᵈ where
  toFun f := ⟨LatticeHom.dual f.toLatticeHom, f.map_bot', f.map_top'⟩
  invFun f := ⟨LatticeHom.dual.symm f.toLatticeHom, f.map_bot', f.map_top'⟩
  left_inv _ := rfl
  right_inv _ := rfl
#align bounded_lattice_hom.dual BoundedLatticeHom.dual

@[simp]
theorem dual_id : BoundedLatticeHom.dual (BoundedLatticeHom.id α) = BoundedLatticeHom.id _ :=
  rfl
#align bounded_lattice_hom.dual_id BoundedLatticeHom.dual_id

@[simp]
theorem dual_comp (g : BoundedLatticeHom β γ) (f : BoundedLatticeHom α β) :
    BoundedLatticeHom.dual (g.comp f) =
      (BoundedLatticeHom.dual g).comp (BoundedLatticeHom.dual f) :=
  rfl
#align bounded_lattice_hom.dual_comp BoundedLatticeHom.dual_comp

@[simp]
theorem symm_dual_id :
    BoundedLatticeHom.dual.symm (BoundedLatticeHom.id _) = BoundedLatticeHom.id α :=
  rfl
#align bounded_lattice_hom.symm_dual_id BoundedLatticeHom.symm_dual_id

@[simp]
theorem symm_dual_comp (g : BoundedLatticeHom βᵒᵈ γᵒᵈ) (f : BoundedLatticeHom αᵒᵈ βᵒᵈ) :
    BoundedLatticeHom.dual.symm (g.comp f) =
      (BoundedLatticeHom.dual.symm g).comp (BoundedLatticeHom.dual.symm f) :=
  rfl
#align bounded_lattice_hom.symm_dual_comp BoundedLatticeHom.symm_dual_comp

end BoundedLatticeHom

/-! ### `WithTop`, `WithBot` -/

namespace SupHom
variable [SemilatticeSup α] [SemilatticeSup β] [SemilatticeSup γ]

/-- Adjoins a `⊤` to the domain and codomain of a `SupHom`. -/
@[simps]
protected def withTop (f : SupHom α β) : SupHom (WithTop α) (WithTop β) where
  -- porting note: this was `Option.map f`
  toFun := WithTop.map f
  map_sup' a b :=
    match a, b with
    | ⊤, ⊤ => rfl
    | ⊤, (b : α) => rfl
    | (a : α), ⊤ => rfl
    | (a : α), (b : α) => congr_arg _ (f.map_sup' _ _)
#align sup_hom.with_top SupHom.withTop

@[simp]
theorem withTop_id : (SupHom.id α).withTop = SupHom.id _ := DFunLike.coe_injective Option.map_id
#align sup_hom.with_top_id SupHom.withTop_id

@[simp]
theorem withTop_comp (f : SupHom β γ) (g : SupHom α β) :
    (f.comp g).withTop = f.withTop.comp g.withTop :=
-- porting note: Proof was `DFunLike.coe_injective (Option.map_comp_map _ _).symm`
  DFunLike.coe_injective <| Eq.symm <| Option.map_comp_map _ _
#align sup_hom.with_top_comp SupHom.withTop_comp

/-- Adjoins a `⊥` to the domain and codomain of a `SupHom`. -/
@[simps]
protected def withBot (f : SupHom α β) : SupBotHom (WithBot α) (WithBot β) where
  toFun := Option.map f
  map_sup' a b :=
    match a, b with
    | ⊥, ⊥ => rfl
    | ⊥, (b : α) => rfl
    | (a : α), ⊥ => rfl
    | (a : α), (b : α) => congr_arg _ (f.map_sup' _ _)
  map_bot' := rfl
#align sup_hom.with_bot SupHom.withBot

@[simp]
theorem withBot_id : (SupHom.id α).withBot = SupBotHom.id _ := DFunLike.coe_injective Option.map_id
#align sup_hom.with_bot_id SupHom.withBot_id

@[simp]
theorem withBot_comp (f : SupHom β γ) (g : SupHom α β) :
    (f.comp g).withBot = f.withBot.comp g.withBot :=
-- porting note: Proof was `DFunLike.coe_injective (Option.map_comp_map _ _).symm`
  DFunLike.coe_injective <| Eq.symm <| Option.map_comp_map _ _
#align sup_hom.with_bot_comp SupHom.withBot_comp

/-- Adjoins a `⊤` to the codomain of a `SupHom`. -/
@[simps]
def withTop' [OrderTop β] (f : SupHom α β) : SupHom (WithTop α) β where
  toFun a := a.elim ⊤ f
  map_sup' a b :=
    match a, b with
    | ⊤, ⊤ => top_sup_eq.symm
    | ⊤, (b : α) => top_sup_eq.symm
    | (a : α), ⊤ => sup_top_eq.symm
    | (a : α), (b : α) => f.map_sup' _ _
#align sup_hom.with_top' SupHom.withTop'

/-- Adjoins a `⊥` to the domain of a `SupHom`. -/
@[simps]
def withBot' [OrderBot β] (f : SupHom α β) : SupBotHom (WithBot α) β where
  toFun a := a.elim ⊥ f
  map_sup' a b :=
    match a, b with
    | ⊥, ⊥ => bot_sup_eq.symm
    | ⊥, (b : α) => bot_sup_eq.symm
    | (a : α), ⊥ => sup_bot_eq.symm
    | (a : α), (b : α) => f.map_sup' _ _
  map_bot' := rfl
#align sup_hom.with_bot' SupHom.withBot'

end SupHom

namespace InfHom

variable [SemilatticeInf α] [SemilatticeInf β] [SemilatticeInf γ]

/-- Adjoins a `⊤` to the domain and codomain of an `InfHom`. -/
@[simps]
protected def withTop (f : InfHom α β) : InfTopHom (WithTop α) (WithTop β) where
  toFun := Option.map f
  map_inf' a b :=
    match a, b with
    | ⊤, ⊤ => rfl
    | ⊤, (b : α) => rfl
    | (a : α), ⊤ => rfl
    | (a : α), (b : α) => congr_arg _ (f.map_inf' _ _)
  map_top' := rfl
#align inf_hom.with_top InfHom.withTop

@[simp]
theorem withTop_id : (InfHom.id α).withTop = InfTopHom.id _ := DFunLike.coe_injective Option.map_id
#align inf_hom.with_top_id InfHom.withTop_id

@[simp]
theorem withTop_comp (f : InfHom β γ) (g : InfHom α β) :
    (f.comp g).withTop = f.withTop.comp g.withTop :=
-- porting note: Proof was `DFunLike.coe_injective (Option.map_comp_map _ _).symm`
  DFunLike.coe_injective <| Eq.symm <| Option.map_comp_map _ _
#align inf_hom.with_top_comp InfHom.withTop_comp

/-- Adjoins a `⊥` to the domain and codomain of an `InfHom`. -/
@[simps]
protected def withBot (f : InfHom α β) : InfHom (WithBot α) (WithBot β) where
  toFun := Option.map f
  map_inf' a b :=
    match a, b with
    | ⊥, ⊥ => rfl
    | ⊥, (b : α) => rfl
    | (a : α), ⊥ => rfl
    | (a : α), (b : α) => congr_arg _ (f.map_inf' _ _)
#align inf_hom.with_bot InfHom.withBot

@[simp]
theorem withBot_id : (InfHom.id α).withBot = InfHom.id _ := DFunLike.coe_injective Option.map_id
#align inf_hom.with_bot_id InfHom.withBot_id

@[simp]
theorem withBot_comp (f : InfHom β γ) (g : InfHom α β) :
    (f.comp g).withBot = f.withBot.comp g.withBot :=
-- porting note: Proof was `DFunLike.coe_injective (Option.map_comp_map _ _).symm`
  DFunLike.coe_injective <| Eq.symm <| Option.map_comp_map _ _
#align inf_hom.with_bot_comp InfHom.withBot_comp

/-- Adjoins a `⊤` to the codomain of an `InfHom`. -/
@[simps]
def withTop' [OrderTop β] (f : InfHom α β) : InfTopHom (WithTop α) β where
  toFun a := a.elim ⊤ f
  map_inf' a b :=
    match a, b with
    | ⊤, ⊤ => top_inf_eq.symm
    | ⊤, (b : α) => top_inf_eq.symm
    | (a : α), ⊤ => inf_top_eq.symm
    | (a : α), (b : α) => f.map_inf' _ _
  map_top' := rfl
#align inf_hom.with_top' InfHom.withTop'

/-- Adjoins a `⊥` to the codomain of an `InfHom`. -/
@[simps]
def withBot' [OrderBot β] (f : InfHom α β) : InfHom (WithBot α) β where
  toFun a := a.elim ⊥ f
  map_inf' a b :=
    match a, b with
    | ⊥, ⊥ => bot_inf_eq.symm
    | ⊥, (b : α) => bot_inf_eq.symm
    | (a : α), ⊥ => inf_bot_eq.symm
    | (a : α), (b : α) => f.map_inf' _ _
#align inf_hom.with_bot' InfHom.withBot'

end InfHom

namespace LatticeHom

variable [Lattice α] [Lattice β] [Lattice γ]

/-- Adjoins a `⊤` to the domain and codomain of a `LatticeHom`. -/
@[simps]
protected def withTop (f : LatticeHom α β) : LatticeHom (WithTop α) (WithTop β) :=
  { f.toInfHom.withTop with toSupHom := f.toSupHom.withTop }
#align lattice_hom.with_top LatticeHom.withTop

-- porting note: `simps` doesn't generate those
@[simp, norm_cast]
lemma coe_withTop (f : LatticeHom α β) : ⇑f.withTop = WithTop.map f := rfl

lemma withTop_apply (f : LatticeHom α β) (a : WithTop α) : f.withTop a = a.map f := rfl

@[simp]
theorem withTop_id : (LatticeHom.id α).withTop = LatticeHom.id _ :=
  DFunLike.coe_injective Option.map_id
#align lattice_hom.with_top_id LatticeHom.withTop_id

@[simp]
theorem withTop_comp (f : LatticeHom β γ) (g : LatticeHom α β) :
    (f.comp g).withTop = f.withTop.comp g.withTop :=
-- porting note: Proof was `DFunLike.coe_injective (Option.map_comp_map _ _).symm`
  DFunLike.coe_injective <| Eq.symm <| Option.map_comp_map _ _
#align lattice_hom.with_top_comp LatticeHom.withTop_comp

/-- Adjoins a `⊥` to the domain and codomain of a `LatticeHom`. -/
@[simps]
protected def withBot (f : LatticeHom α β) : LatticeHom (WithBot α) (WithBot β) :=
  { f.toInfHom.withBot with toSupHom := f.toSupHom.withBot }
#align lattice_hom.with_bot LatticeHom.withBot

-- porting note: `simps` doesn't generate those
@[simp, norm_cast]
lemma coe_withBot (f : LatticeHom α β) : ⇑f.withBot = Option.map f := rfl

lemma withBot_apply (f : LatticeHom α β) (a : WithBot α) : f.withBot a = a.map f := rfl

@[simp]
theorem withBot_id : (LatticeHom.id α).withBot = LatticeHom.id _ :=
  DFunLike.coe_injective Option.map_id
#align lattice_hom.with_bot_id LatticeHom.withBot_id

@[simp]
theorem withBot_comp (f : LatticeHom β γ) (g : LatticeHom α β) :
    (f.comp g).withBot = f.withBot.comp g.withBot :=
-- porting note: Proof was `DFunLike.coe_injective (Option.map_comp_map _ _).symm`
  DFunLike.coe_injective <| Eq.symm <| Option.map_comp_map _ _
#align lattice_hom.with_bot_comp LatticeHom.withBot_comp

/-- Adjoins a `⊤` and `⊥` to the domain and codomain of a `LatticeHom`. -/
@[simps]
def withTopWithBot (f : LatticeHom α β) :
    BoundedLatticeHom (WithTop <| WithBot α) (WithTop <| WithBot β) :=
  ⟨f.withBot.withTop, rfl, rfl⟩
#align lattice_hom.with_top_with_bot LatticeHom.withTopWithBot

-- porting note: `simps` doesn't generate those
@[simp, norm_cast]
lemma coe_withTopWithBot (f : LatticeHom α β) : ⇑f.withTopWithBot = Option.map (Option.map f) := rfl

lemma withTopWithBot_apply (f : LatticeHom α β) (a : WithTop <| WithBot α) :
    f.withTopWithBot a = a.map (Option.map f) := rfl

@[simp]
theorem withTopWithBot_id : (LatticeHom.id α).withTopWithBot = BoundedLatticeHom.id _ :=
  DFunLike.coe_injective <| by
    refine' (congr_arg Option.map _).trans Option.map_id
    rw [withBot_id]
    rfl
#align lattice_hom.with_top_with_bot_id LatticeHom.withTopWithBot_id

@[simp]
theorem withTopWithBot_comp (f : LatticeHom β γ) (g : LatticeHom α β) :
    (f.comp g).withTopWithBot = f.withTopWithBot.comp g.withTopWithBot := by
  ext; simp
#align lattice_hom.with_top_with_bot_comp LatticeHom.withTopWithBot_comp

/-- Adjoins a `⊥` to the codomain of a `LatticeHom`. -/
@[simps]
def withTop' [OrderTop β] (f : LatticeHom α β) : LatticeHom (WithTop α) β :=
  { f.toSupHom.withTop', f.toInfHom.withTop' with }
#align lattice_hom.with_top' LatticeHom.withTop'

/-- Adjoins a `⊥` to the domain and codomain of a `LatticeHom`. -/
@[simps]
def withBot' [OrderBot β] (f : LatticeHom α β) : LatticeHom (WithBot α) β :=
  { f.toSupHom.withBot', f.toInfHom.withBot' with }
#align lattice_hom.with_bot' LatticeHom.withBot'

/-- Adjoins a `⊤` and `⊥` to the codomain of a `LatticeHom`. -/
@[simps]
def withTopWithBot' [BoundedOrder β] (f : LatticeHom α β) :
    BoundedLatticeHom (WithTop <| WithBot α) β where
  toLatticeHom := f.withBot'.withTop'
  map_top' := rfl
  map_bot' := rfl
#align lattice_hom.with_top_with_bot' LatticeHom.withTopWithBot'

end LatticeHom<|MERGE_RESOLUTION|>--- conflicted
+++ resolved
@@ -99,12 +99,7 @@
 /-- `SupHomClass F α β` states that `F` is a type of `⊔`-preserving morphisms.
 
 You should extend this class when you extend `SupHom`. -/
-<<<<<<< HEAD
-class SupHomClass (F α β : Type*) [Sup α] [Sup β] [NDFunLike F α β] : Prop where
-=======
-class SupHomClass (F : Type*) (α β : outParam <| Type*) [Sup α] [Sup β] extends
-  DFunLike F α fun _ => β where
->>>>>>> d695407a
+class SupHomClass (F α β : Type*) [Sup α] [Sup β] [FunLike F α β] : Prop where
   /-- A `SupHomClass` morphism preserves suprema. -/
   map_sup (f : F) (a b : α) : f (a ⊔ b) = f a ⊔ f b
 #align sup_hom_class SupHomClass
@@ -112,12 +107,7 @@
 /-- `InfHomClass F α β` states that `F` is a type of `⊓`-preserving morphisms.
 
 You should extend this class when you extend `InfHom`. -/
-<<<<<<< HEAD
-class InfHomClass (F α β : Type*) [Inf α] [Inf β] [NDFunLike F α β] : Prop where
-=======
-class InfHomClass (F : Type*) (α β : outParam <| Type*) [Inf α] [Inf β] extends
-  DFunLike F α fun _ => β where
->>>>>>> d695407a
+class InfHomClass (F α β : Type*) [Inf α] [Inf β] [FunLike F α β] : Prop where
   /-- An `InfHomClass` morphism preserves infima. -/
   map_inf (f : F) (a b : α) : f (a ⊓ b) = f a ⊓ f b
 #align inf_hom_class InfHomClass
@@ -125,7 +115,7 @@
 /-- `SupBotHomClass F α β` states that `F` is a type of finitary supremum-preserving morphisms.
 
 You should extend this class when you extend `SupBotHom`. -/
-class SupBotHomClass (F α β : Type*) [Sup α] [Sup β] [Bot α] [Bot β] [NDFunLike F α β]
+class SupBotHomClass (F α β : Type*) [Sup α] [Sup β] [Bot α] [Bot β] [FunLike F α β]
   extends SupHomClass F α β : Prop where
   /-- A `SupBotHomClass` morphism preserves the bottom element. -/
   map_bot (f : F) : f ⊥ = ⊥
@@ -134,7 +124,7 @@
 /-- `InfTopHomClass F α β` states that `F` is a type of finitary infimum-preserving morphisms.
 
 You should extend this class when you extend `SupBotHom`. -/
-class InfTopHomClass (F α β : Type*) [Inf α] [Inf β] [Top α] [Top β] [NDFunLike F α β]
+class InfTopHomClass (F α β : Type*) [Inf α] [Inf β] [Top α] [Top β] [FunLike F α β]
   extends InfHomClass F α β : Prop where
   /-- An `InfTopHomClass` morphism preserves the top element. -/
   map_top (f : F) : f ⊤ = ⊤
@@ -143,7 +133,7 @@
 /-- `LatticeHomClass F α β` states that `F` is a type of lattice morphisms.
 
 You should extend this class when you extend `LatticeHom`. -/
-class LatticeHomClass (F α β : Type*) [Lattice α] [Lattice β] [NDFunLike F α β]
+class LatticeHomClass (F α β : Type*) [Lattice α] [Lattice β] [FunLike F α β]
   extends SupHomClass F α β : Prop where
   /-- A `LatticeHomClass` morphism preserves infima. -/
   map_inf (f : F) (a b : α) : f (a ⊓ b) = f a ⊓ f b
@@ -153,7 +143,7 @@
 
 You should extend this class when you extend `BoundedLatticeHom`. -/
 class BoundedLatticeHomClass (F α β : Type*) [Lattice α] [Lattice β] [BoundedOrder α]
-  [BoundedOrder β] [NDFunLike F α β] extends LatticeHomClass F α β : Prop where
+  [BoundedOrder β] [FunLike F α β] extends LatticeHomClass F α β : Prop where
   /-- A `BoundedLatticeHomClass` morphism preserves the top element. -/
   map_top (f : F) : f ⊤ = ⊤
   /-- A `BoundedLatticeHomClass` morphism preserves the bottom element. -/
@@ -170,7 +160,7 @@
 
 section Hom
 
-variable [NDFunLike F α β]
+variable [FunLike F α β]
 
 -- porting note: changes to the typeclass inference system mean that we need to
 -- make a lot of changes here, adding `outParams`, changing `[]`s into `{}` and
@@ -276,9 +266,12 @@
   { OrderIsoClass.toLatticeHomClass, OrderIsoClass.toBoundedOrderHomClass with }
 #align order_iso_class.to_bounded_lattice_hom_class OrderIsoClass.toBoundedLatticeHomClass
 
-<<<<<<< HEAD
 end Equiv
-=======
+
+section OrderEmbedding
+
+variable [FunLike F α β]
+
 /-- We can regard an injective map preserving binary infima as an order embedding. -/
 @[simps! apply]
 def orderEmbeddingOfInjective [SemilatticeInf α] [SemilatticeInf β] (f : F) [InfHomClass F α β]
@@ -286,12 +279,13 @@
   OrderEmbedding.ofMapLEIff f (fun x y ↦ by
     refine ⟨fun h ↦ ?_, fun h ↦ OrderHomClass.mono f h⟩
     rwa [← inf_eq_left, ← hf.eq_iff, map_inf, inf_eq_left])
->>>>>>> d695407a
+
+end OrderEmbedding
 
 section BoundedLattice
 
 variable [Lattice α] [BoundedOrder α] [Lattice β] [BoundedOrder β]
-variable [NDFunLike F α β] [BoundedLatticeHomClass F α β]
+variable [FunLike F α β] [BoundedLatticeHomClass F α β]
 variable (f : F) {a b : α}
 
 theorem Disjoint.map (h : Disjoint a b) : Disjoint (f a) (f b) := by
@@ -310,7 +304,7 @@
 
 section BooleanAlgebra
 
-variable [BooleanAlgebra α] [BooleanAlgebra β] [NDFunLike F α β] [BoundedLatticeHomClass F α β]
+variable [BooleanAlgebra α] [BooleanAlgebra β] [FunLike F α β] [BoundedLatticeHomClass F α β]
 variable (f : F)
 
 /-- Special case of `map_compl` for boolean algebras. -/
@@ -331,7 +325,7 @@
 
 end BooleanAlgebra
 
-variable [NDFunLike F α β]
+variable [FunLike F α β]
 
 instance [Sup α] [Sup β] [SupHomClass F α β] : CoeTC F (SupHom α β) :=
   ⟨fun f => ⟨f, map_sup f⟩⟩
@@ -369,20 +363,12 @@
 
 variable [Sup β] [Sup γ] [Sup δ]
 
-instance : NDFunLike (SupHom α β) α β where
+instance : FunLike (SupHom α β) α β where
   coe := SupHom.toFun
   coe_injective' f g h := by cases f; cases g; congr
 
-<<<<<<< HEAD
 instance : SupHomClass (SupHom α β) α β where
   map_sup := SupHom.map_sup'
-=======
-/-- Helper instance for when there's too many metavariables to apply `DFunLike.hasCoeToFun`
-directly. -/
--- porting note: replaced `CoeFun` with `FunLike` so that we use `DFunLike.coe` instead of `toFun`
-instance : FunLike (SupHom α β) α β :=
-  SupHomClass.toDFunLike
->>>>>>> d695407a
 
 @[simp] lemma toFun_eq_coe (f : SupHom α β) : f.toFun = f := rfl
 #align sup_hom.to_fun_eq_coe SupHom.toFun_eq_coe
@@ -561,19 +547,12 @@
 
 variable [Inf β] [Inf γ] [Inf δ]
 
-instance : NDFunLike (InfHom α β) α β where
+instance : FunLike (InfHom α β) α β where
   coe := InfHom.toFun
   coe_injective' f g h := by cases f; cases g; congr
 
-<<<<<<< HEAD
 instance : InfHomClass (InfHom α β) α β where
   map_inf := InfHom.map_inf'
-=======
-/-- Helper instance for when there's too many metavariables to apply `DFunLike.hasCoeToFun`
-directly. -/
-instance : FunLike (InfHom α β) α β :=
-  InfHomClass.toDFunLike
->>>>>>> d695407a
 
 @[simp] lemma toFun_eq_coe (f : InfHom α β) : f.toFun = (f : α → β) := rfl
 #align inf_hom.to_fun_eq_coe InfHom.toFun_eq_coe
@@ -757,7 +736,7 @@
   { f with }
 #align sup_bot_hom.to_bot_hom SupBotHom.toBotHom
 
-instance : NDFunLike (SupBotHom α β) α β
+instance : FunLike (SupBotHom α β) α β
     where
   coe f := f.toFun
   coe_injective' f g h := by
@@ -770,13 +749,6 @@
   map_sup f := f.map_sup'
   map_bot f := f.map_bot'
 
-<<<<<<< HEAD
-=======
--- porting note: replaced `CoeFun` instance with `DFunLike` instance
-instance : FunLike (SupBotHom α β) α β :=
-  SupHomClass.toDFunLike
-
->>>>>>> d695407a
 lemma toFun_eq_coe (f : SupBotHom α β) : f.toFun = f := rfl
 #align sup_bot_hom.to_fun_eq_coe SupBotHom.toFun_eq_coe
 
@@ -918,7 +890,7 @@
   { f with }
 #align inf_top_hom.to_top_hom InfTopHom.toTopHom
 
-instance : NDFunLike (InfTopHom α β) α β where
+instance : FunLike (InfTopHom α β) α β where
   coe f := f.toFun
   coe_injective' f g h := by
     obtain ⟨⟨_, _⟩, _⟩ := f
@@ -929,14 +901,6 @@
   map_inf f := f.map_inf'
   map_top f := f.map_top'
 
-<<<<<<< HEAD
-=======
-/-- Helper instance for when there's too many metavariables to apply `DFunLike.hasCoeToFun`
-directly. -/
-instance : FunLike (InfTopHom α β) α β :=
-  InfHomClass.toDFunLike
-
->>>>>>> d695407a
 theorem toFun_eq_coe (f : InfTopHom α β) : f.toFun = f := rfl
 #align inf_top_hom.to_fun_eq_coe InfTopHom.toFun_eq_coe
 
@@ -1074,7 +1038,7 @@
   { f with }
 #align lattice_hom.to_inf_hom LatticeHom.toInfHom
 
-instance : NDFunLike (LatticeHom α β) α β where
+instance : FunLike (LatticeHom α β) α β where
   coe f := f.toFun
   coe_injective' f g h := by obtain ⟨⟨_, _⟩, _⟩ := f; obtain ⟨⟨_, _⟩, _⟩ := g; congr
 
@@ -1082,14 +1046,6 @@
   map_sup f := f.map_sup'
   map_inf f := f.map_inf'
 
-<<<<<<< HEAD
-=======
-/-- Helper instance for when there's too many metavariables to apply `DFunLike.hasCoeToFun`
-directly. -/
-instance : FunLike (LatticeHom α β) α β :=
-  SupHomClass.toDFunLike
-
->>>>>>> d695407a
 lemma toFun_eq_coe (f : LatticeHom α β) : f.toFun = f := rfl
 #align lattice_hom.to_fun_eq_coe LatticeHom.toFun_eq_coe
 
@@ -1211,7 +1167,7 @@
 
 namespace OrderHomClass
 
-variable (α β) [LinearOrder α] [Lattice β] [NDFunLike F α β] [OrderHomClass F α β]
+variable (α β) [LinearOrder α] [Lattice β] [FunLike F α β] [OrderHomClass F α β]
 
 /-- An order homomorphism from a linear order is a lattice homomorphism. -/
 -- porting note: made it an `instance` because we're no longer afraid of loops
@@ -1266,7 +1222,7 @@
   { f, (f.toLatticeHom : α →o β) with }
 #align bounded_lattice_hom.to_bounded_order_hom BoundedLatticeHom.toBoundedOrderHom
 
-instance instFunLike : NDFunLike (BoundedLatticeHom α β) α β
+instance instFunLike : FunLike (BoundedLatticeHom α β) α β
     where
   coe f := f.toFun
   coe_injective' f g h := by obtain ⟨⟨⟨_, _⟩, _⟩, _⟩ := f; obtain ⟨⟨⟨_, _⟩, _⟩, _⟩ := g; congr
