/-
Copyright (c) 2020 Johan Commelin. All rights reserved.
Released under Apache 2.0 license as described in the file LICENSE.
Authors: Johan Commelin
-/
module

public import Mathlib.Order.Disjoint
public import Mathlib.Order.RelIso.Basic
public import Mathlib.Tactic.Monotonicity.Attr

/-!
# Order homomorphisms

This file defines order homomorphisms, which are bundled monotone functions. A preorder
homomorphism `f : α →o β` is a function `α → β` along with a proof that `∀ x y, x ≤ y → f x ≤ f y`.

## Main definitions

In this file we define the following bundled monotone maps:
* `OrderHom α β` a.k.a. `α →o β`: Preorder homomorphism.
  An `OrderHom α β` is a function `f : α → β` such that `a₁ ≤ a₂ → f a₁ ≤ f a₂`
* `OrderEmbedding α β` a.k.a. `α ↪o β`: Relation embedding.
  An `OrderEmbedding α β` is an embedding `f : α ↪ β` such that `a ≤ b ↔ f a ≤ f b`.
  Defined as an abbreviation of `@RelEmbedding α β (≤) (≤)`.
* `OrderIso`: Relation isomorphism.
  An `OrderIso α β` is an equivalence `f : α ≃ β` such that `a ≤ b ↔ f a ≤ f b`.
  Defined as an abbreviation of `@RelIso α β (≤) (≤)`.

We also define many `OrderHom`s. In some cases we define two versions, one with `ₘ` suffix and
one without it (e.g., `OrderHom.compₘ` and `OrderHom.comp`). This means that the former
function is a "more bundled" version of the latter. We can't just drop the "less bundled" version
because the more bundled version usually does not work with dot notation.

* `OrderHom.id`: identity map as `α →o α`;
* `OrderHom.curry`: an order isomorphism between `α × β →o γ` and `α →o β →o γ`;
* `OrderHom.comp`: composition of two bundled monotone maps;
* `OrderHom.compₘ`: composition of bundled monotone maps as a bundled monotone map;
* `OrderHom.const`: constant function as a bundled monotone map;
* `OrderHom.prod`: combine `α →o β` and `α →o γ` into `α →o β × γ`;
* `OrderHom.prodₘ`: a more bundled version of `OrderHom.prod`;
* `OrderHom.prodIso`: order isomorphism between `α →o β × γ` and `(α →o β) × (α →o γ)`;
* `OrderHom.diag`: diagonal embedding of `α` into `α × α` as a bundled monotone map;
* `OrderHom.onDiag`: restrict a monotone map `α →o α →o β` to the diagonal;
* `OrderHom.fst`: projection `Prod.fst : α × β → α` as a bundled monotone map;
* `OrderHom.snd`: projection `Prod.snd : α × β → β` as a bundled monotone map;
* `OrderHom.prodMap`: `Prod.map f g` as a bundled monotone map;
* `Pi.evalOrderHom`: evaluation of a function at a point `Function.eval i` as a bundled
  monotone map;
* `OrderHom.coeFnHom`: coercion to function as a bundled monotone map;
* `OrderHom.apply`: application of an `OrderHom` at a point as a bundled monotone map;
* `OrderHom.pi`: combine a family of monotone maps `f i : α →o π i` into a monotone map
  `α →o Π i, π i`;
* `OrderHom.piIso`: order isomorphism between `α →o Π i, π i` and `Π i, α →o π i`;
* `OrderHom.subtype.val`: embedding `Subtype.val : Subtype p → α` as a bundled monotone map;
* `OrderHom.dual`: reinterpret a monotone map `α →o β` as a monotone map `αᵒᵈ →o βᵒᵈ`;
* `OrderHom.dualIso`: order isomorphism between `α →o β` and `(αᵒᵈ →o βᵒᵈ)ᵒᵈ`;
* `OrderHom.compl`: order isomorphism `α ≃o αᵒᵈ` given by taking complements in a
  Boolean algebra;

We also define two functions to convert other bundled maps to `α →o β`:

* `OrderEmbedding.toOrderHom`: convert `α ↪o β` to `α →o β`;
* `RelHom.toOrderHom`: convert a `RelHom` between strict orders to an `OrderHom`.

## Tags

monotone map, bundled morphism
-/

@[expose] public section

-- Developments relating order homs and sets belong in `Order.Hom.Set` or later.
assert_not_imported Mathlib.Data.Set.Basic

open OrderDual

variable {F α β γ δ : Type*}

/-- Bundled monotone (aka, increasing) function -/
structure OrderHom (α β : Type*) [Preorder α] [Preorder β] where
  /-- The underlying function of an `OrderHom`. -/
  toFun : α → β
  /-- The underlying function of an `OrderHom` is monotone. -/
  monotone' : Monotone toFun

/-- Notation for an `OrderHom`. -/
infixr:25 " →o " => OrderHom

/-- An order embedding is an embedding `f : α ↪ β` such that `a ≤ b ↔ (f a) ≤ (f b)`.
This definition is an abbreviation of `RelEmbedding (≤) (≤)`. -/
abbrev OrderEmbedding (α β : Type*) [LE α] [LE β] :=
  @RelEmbedding α β (· ≤ ·) (· ≤ ·)

/-- Notation for an `OrderEmbedding`. -/
infixl:25 " ↪o " => OrderEmbedding

/-- An order isomorphism is an equivalence such that `a ≤ b ↔ (f a) ≤ (f b)`.
This definition is an abbreviation of `RelIso (≤) (≤)`. -/
abbrev OrderIso (α β : Type*) [LE α] [LE β] :=
  @RelIso α β (· ≤ ·) (· ≤ ·)

/-- Notation for an `OrderIso`. -/
infixl:25 " ≃o " => OrderIso

-- These instances are here just to make `to_dual` work correctly
instance (α β : Type*) [LE α] [LE β] : FunLike (α ↪o β) α β := RelEmbedding.instFunLike
instance (α β : Type*) [LE α] [LE β] : FunLike (α ≃o β) α β := RelIso.instFunLike

section

/-- `OrderHomClass F α b` asserts that `F` is a type of `≤`-preserving morphisms. -/
abbrev OrderHomClass (F : Type*) (α β : outParam Type*) [LE α] [LE β] [FunLike F α β] :=
  RelHomClass F ((· ≤ ·) : α → α → Prop) ((· ≤ ·) : β → β → Prop)

/-- `OrderIsoClass F α β` states that `F` is a type of order isomorphisms.

You should extend this class when you extend `OrderIso`. -/
class OrderIsoClass (F : Type*) (α β : outParam Type*) [LE α] [LE β] [EquivLike F α β] :
    Prop where
  /-- An order isomorphism respects `≤`. -/
  map_le_map_iff (f : F) {a b : α} : f a ≤ f b ↔ a ≤ b

attribute [to_dual self] OrderIsoClass.map_le_map_iff

end

export OrderIsoClass (map_le_map_iff)

attribute [simp] map_le_map_iff

/-- Turn an element of a type `F` satisfying `OrderIsoClass F α β` into an actual
`OrderIso`. This is declared as the default coercion from `F` to `α ≃o β`. -/
@[coe]
def OrderIsoClass.toOrderIso [LE α] [LE β] [EquivLike F α β] [OrderIsoClass F α β] (f : F) :
    α ≃o β :=
  { EquivLike.toEquiv f with map_rel_iff' := map_le_map_iff f }

/-- Any type satisfying `OrderIsoClass` can be cast into `OrderIso` via
`OrderIsoClass.toOrderIso`. -/
instance [LE α] [LE β] [EquivLike F α β] [OrderIsoClass F α β] : CoeTC F (α ≃o β) :=
  ⟨OrderIsoClass.toOrderIso⟩

-- See note [lower instance priority]
instance (priority := 100) OrderIsoClass.toOrderHomClass [LE α] [LE β]
    [EquivLike F α β] [OrderIsoClass F α β] : OrderHomClass F α β :=
  { EquivLike.toEmbeddingLike (E := F) with
    map_rel := fun f _ _ => (map_le_map_iff f).2 }

namespace OrderHomClass

variable [Preorder α] [Preorder β] [FunLike F α β] [OrderHomClass F α β]

protected theorem monotone (f : F) : Monotone f := fun _ _ => map_rel f

@[gcongr]
protected theorem mono (f : F) : Monotone f := fun _ _ => map_rel f

/-- Turn an element of a type `F` satisfying `OrderHomClass F α β` into an actual
`OrderHom`. This is declared as the default coercion from `F` to `α →o β`. -/
@[coe]
def toOrderHom (f : F) : α →o β where
  toFun := f
  monotone' := OrderHomClass.monotone f

/-- Any type satisfying `OrderHomClass` can be cast into `OrderHom` via
`OrderHomClass.toOrderHom`. -/
instance : CoeTC F (α →o β) :=
  ⟨toOrderHom⟩

end OrderHomClass

section OrderIsoClass

section LE

variable [LE α] [LE β] [EquivLike F α β] [OrderIsoClass F α β]

@[to_dual (attr := simp) le_map_inv_iff]
theorem map_inv_le_iff (f : F) {a : α} {b : β} : EquivLike.inv f b ≤ a ↔ b ≤ f a := by
  convert (map_le_map_iff f).symm
  exact (EquivLike.right_inv f _).symm

@[to_dual self]
theorem map_inv_le_map_inv_iff (f : F) {a b : β} :
    EquivLike.inv f b ≤ EquivLike.inv f a ↔ b ≤ a := by
  simp

end LE

variable [Preorder α] [Preorder β] [EquivLike F α β] [OrderIsoClass F α β]

@[to_dual self]
theorem map_lt_map_iff (f : F) {a b : α} : f a < f b ↔ a < b :=
  lt_iff_lt_of_le_iff_le' (map_le_map_iff f) (map_le_map_iff f)

@[to_dual (attr := simp) lt_map_inv_iff]
theorem map_inv_lt_iff (f : F) {a : α} {b : β} : EquivLike.inv f b < a ↔ b < f a := by
  rw [← map_lt_map_iff f]
  simp only [EquivLike.apply_inv_apply]

theorem map_inv_lt_map_inv_iff (f : F) {a b : β} :
    EquivLike.inv f b < EquivLike.inv f a ↔ b < a := by
  simp

end OrderIsoClass

namespace OrderHom

variable [Preorder α] [Preorder β] [Preorder γ] [Preorder δ]

instance : FunLike (α →o β) α β where
  coe := toFun
  coe_injective' f g h := by cases f; cases g; congr

instance : OrderHomClass (α →o β) α β where
  map_rel f _ _ h := f.monotone' h

@[simp] theorem coe_mk (f : α → β) (hf : Monotone f) : ⇑(mk f hf) = f := rfl

protected theorem monotone (f : α →o β) : Monotone f :=
  f.monotone'

protected theorem mono (f : α →o β) : Monotone f :=
  f.monotone

/-- See Note [custom simps projection]. We give this manually so that we use `toFun` as the
projection directly instead. -/
def Simps.coe (f : α →o β) : α → β := f

/- TODO: all other DFunLike classes use `apply` instead of `coe`
for the projection names. Maybe we should change this. -/
initialize_simps_projections OrderHom (toFun → coe)

@[simp] theorem toFun_eq_coe (f : α →o β) : f.toFun = f := rfl

-- See library note [partially-applied ext lemmas]
@[ext]
theorem ext (f g : α →o β) (h : (f : α → β) = g) : f = g :=
  DFunLike.coe_injective h

@[simp] theorem coe_eq (f : α →o β) : OrderHomClass.toOrderHom f = f := rfl

@[simp] theorem _root_.OrderHomClass.coe_coe {F} [FunLike F α β] [OrderHomClass F α β] (f : F) :
    ⇑(f : α →o β) = f :=
  rfl

/-- One can lift an unbundled monotone function to a bundled one. -/
protected instance canLift : CanLift (α → β) (α →o β) (↑) Monotone where
  prf f h := ⟨⟨f, h⟩, rfl⟩

/-- Copy of an `OrderHom` with a new `toFun` equal to the old one. Useful to fix definitional
equalities. -/
protected def copy (f : α →o β) (f' : α → β) (h : f' = f) : α →o β :=
  ⟨f', h.symm.subst f.monotone'⟩

@[simp]
theorem coe_copy (f : α →o β) (f' : α → β) (h : f' = f) : (f.copy f' h) = f' :=
  rfl

theorem copy_eq (f : α →o β) (f' : α → β) (h : f' = f) : f.copy f' h = f :=
  DFunLike.ext' h

instance {α : Type*} (β : Type*) [PartialOrder α] [PartialOrder β] [DecidableEq (α → β)] :
    DecidableEq (α →o β) := fun a b =>
  decidable_of_iff (a.toFun = b.toFun) OrderHom.ext_iff.symm

/-- The identity function as bundled monotone function. -/
@[simps -fullyApplied]
def id : α →o α :=
  ⟨_root_.id, monotone_id⟩

instance : Inhabited (α →o α) :=
  ⟨id⟩

/-- The preorder structure of `α →o β` is pointwise inequality: `f ≤ g ↔ ∀ a, f a ≤ g a`. -/
instance : Preorder (α →o β) :=
  @Preorder.lift (α →o β) (α → β) _ toFun

instance {β : Type*} [PartialOrder β] : PartialOrder (α →o β) :=
  @PartialOrder.lift (α →o β) (α → β) _ toFun ext

@[to_dual self]
theorem le_def {f g : α →o β} : f ≤ g ↔ ∀ x, f x ≤ g x :=
  Iff.rfl

@[simp, norm_cast, to_dual self]
theorem coe_le_coe {f g : α →o β} : (f : α → β) ≤ g ↔ f ≤ g :=
  Iff.rfl

@[simp, to_dual self]
theorem mk_le_mk {f g : α → β} {hf hg} : mk f hf ≤ mk g hg ↔ f ≤ g :=
  Iff.rfl

@[mono, to_dual self]
theorem apply_mono {f g : α →o β} {x y : α} (h₁ : f ≤ g) (h₂ : x ≤ y) : f x ≤ g y :=
  (h₁ x).trans <| g.mono h₂

/-- Curry/uncurry as an order isomorphism between `α × β →o γ` and `α →o β →o γ`. -/
def curry : (α × β →o γ) ≃o (α →o β →o γ) where
  toFun f := ⟨fun x ↦ ⟨Function.curry f x, fun _ _ h ↦ f.mono ⟨le_rfl, h⟩⟩, fun _ _ h _ =>
    f.mono ⟨h, le_rfl⟩⟩
  invFun f := ⟨Function.uncurry fun x ↦ f x, fun x y h ↦ (f.mono h.1 x.2).trans ((f y.1).mono h.2)⟩
  map_rel_iff' := by simp [le_def]

@[simp]
theorem curry_apply (f : α × β →o γ) (x : α) (y : β) : curry f x y = f (x, y) :=
  rfl

@[simp]
theorem curry_symm_apply (f : α →o β →o γ) (x : α × β) : curry.symm f x = f x.1 x.2 :=
  rfl

/-- The composition of two bundled monotone functions. -/
@[simps -fullyApplied]
def comp (g : β →o γ) (f : α →o β) : α →o γ :=
  ⟨g ∘ f, g.mono.comp f.mono⟩

@[mono, to_dual self]
theorem comp_mono ⦃g₁ g₂ : β →o γ⦄ (hg : g₁ ≤ g₂) ⦃f₁ f₂ : α →o β⦄ (hf : f₁ ≤ f₂) :
    g₁.comp f₁ ≤ g₂.comp f₂ := fun _ => (hg _).trans (g₂.mono <| hf _)

@[simp] lemma mk_comp_mk (g : β → γ) (f : α → β) (hg hf) :
    comp ⟨g, hg⟩ ⟨f, hf⟩ = ⟨g ∘ f, hg.comp hf⟩ := rfl

/-- The composition of two bundled monotone functions, a fully bundled version. -/
@[simps! -fullyApplied]
def compₘ : (β →o γ) →o (α →o β) →o α →o γ :=
  curry ⟨fun f : (β →o γ) × (α →o β) => f.1.comp f.2, fun _ _ h => comp_mono h.1 h.2⟩

@[simp]
theorem comp_id (f : α →o β) : comp f id = f := by
  ext
  rfl

@[simp]
theorem id_comp (f : α →o β) : comp id f = f := by
  ext
  rfl

/-- Constant function bundled as an `OrderHom`. -/
@[simps -fullyApplied]
def const (α : Type*) [Preorder α] {β : Type*} [Preorder β] : β →o α →o β where
  toFun b := ⟨Function.const α b, fun _ _ _ => le_rfl⟩
  monotone' _ _ h _ := h

@[simp]
theorem const_comp (f : α →o β) (c : γ) : (const β c).comp f = const α c :=
  rfl

@[simp]
theorem comp_const (γ : Type*) [Preorder γ] (f : α →o β) (c : α) :
    f.comp (const γ c) = const γ (f c) :=
  rfl

/-- Given two bundled monotone maps `f`, `g`, `f.prod g` is the map `x ↦ (f x, g x)` bundled as a
`OrderHom`. -/
@[simps]
protected def prod (f : α →o β) (g : α →o γ) : α →o β × γ :=
  ⟨fun x => (f x, g x), fun _ _ h => ⟨f.mono h, g.mono h⟩⟩

@[mono]
theorem prod_mono {f₁ f₂ : α →o β} (hf : f₁ ≤ f₂) {g₁ g₂ : α →o γ} (hg : g₁ ≤ g₂) :
    f₁.prod g₁ ≤ f₂.prod g₂ := fun _ => Prod.le_def.2 ⟨hf _, hg _⟩

theorem comp_prod_comp_same (f₁ f₂ : β →o γ) (g : α →o β) :
    (f₁.comp g).prod (f₂.comp g) = (f₁.prod f₂).comp g :=
  rfl

/-- Given two bundled monotone maps `f`, `g`, `f.prod g` is the map `x ↦ (f x, g x)` bundled as a
`OrderHom`. This is a fully bundled version. -/
@[simps!]
def prodₘ : (α →o β) →o (α →o γ) →o α →o β × γ :=
  curry ⟨fun f : (α →o β) × (α →o γ) => f.1.prod f.2, fun _ _ h => prod_mono h.1 h.2⟩

/-- Diagonal embedding of `α` into `α × α` as an `OrderHom`. -/
@[simps!]
def diag : α →o α × α :=
  id.prod id

/-- Restriction of `f : α →o α →o β` to the diagonal. -/
@[simps! +simpRhs]
def onDiag (f : α →o α →o β) : α →o β :=
  (curry.symm f).comp diag

/-- `Prod.fst` as an `OrderHom`. -/
@[simps]
def fst : α × β →o α :=
  ⟨Prod.fst, fun _ _ h => h.1⟩

/-- `Prod.snd` as an `OrderHom`. -/
@[simps]
def snd : α × β →o β :=
  ⟨Prod.snd, fun _ _ h => h.2⟩

@[simp]
theorem fst_prod_snd : (fst : α × β →o α).prod snd = id := by
  ext ⟨x, y⟩ : 2
  rfl

@[simp]
theorem fst_comp_prod (f : α →o β) (g : α →o γ) : fst.comp (f.prod g) = f :=
  ext _ _ rfl

@[simp]
theorem snd_comp_prod (f : α →o β) (g : α →o γ) : snd.comp (f.prod g) = g :=
  ext _ _ rfl

/-- Order isomorphism between the space of monotone maps to `β × γ` and the product of the spaces
of monotone maps to `β` and `γ`. -/
@[simps]
def prodIso : (α →o β × γ) ≃o (α →o β) × (α →o γ) where
  toFun f := (fst.comp f, snd.comp f)
  invFun f := f.1.prod f.2
  map_rel_iff' := forall_and.symm

/-- `Prod.map` of two `OrderHom`s as an `OrderHom` -/
@[simps]
def prodMap (f : α →o β) (g : γ →o δ) : α × γ →o β × δ :=
  ⟨Prod.map f g, fun _ _ h => ⟨f.mono h.1, g.mono h.2⟩⟩

variable {ι : Type*} {π : ι → Type*} [∀ i, Preorder (π i)]

/-- Evaluation of an unbundled function at a point (`Function.eval`) as an `OrderHom`. -/
@[simps -fullyApplied]
def _root_.Pi.evalOrderHom (i : ι) : (∀ j, π j) →o π i :=
  ⟨Function.eval i, Function.monotone_eval i⟩

/-- The "forgetful functor" from `α →o β` to `α → β` that takes the underlying function,
is monotone. -/
@[simps -fullyApplied]
def coeFnHom : (α →o β) →o α → β where
  toFun f := f
  monotone' _ _ h := h

/-- Function application `fun f => f a` (for fixed `a`) is a monotone function from the
monotone function space `α →o β` to `β`. See also `Pi.evalOrderHom`. -/
@[simps! -fullyApplied]
def apply (x : α) : (α →o β) →o β :=
  (Pi.evalOrderHom x).comp coeFnHom

/-- Construct a bundled monotone map `α →o Π i, π i` from a family of monotone maps
`f i : α →o π i`. -/
@[simps]
def pi (f : ∀ i, α →o π i) : α →o ∀ i, π i :=
  ⟨fun x i => f i x, fun _ _ h i => (f i).mono h⟩

/-- Order isomorphism between bundled monotone maps `α →o Π i, π i` and families of bundled monotone
maps `Π i, α →o π i`. -/
@[simps]
def piIso : (α →o ∀ i, π i) ≃o ∀ i, α →o π i where
  toFun f i := (Pi.evalOrderHom i).comp f
  invFun := pi
  map_rel_iff' := forall_swap

/-- `Subtype.val` as a bundled monotone function. -/
@[simps -fullyApplied]
def Subtype.val (p : α → Prop) : Subtype p →o α :=
  ⟨_root_.Subtype.val, fun _ _ h => h⟩

/-- `Subtype.impEmbedding` as an order embedding. -/
@[simps!]
def _root_.Subtype.orderEmbedding {p q : α → Prop} (h : ∀ a, p a → q a) :
    {x // p x} ↪o {x // q x} :=
  { Subtype.impEmbedding _ _ h with
    map_rel_iff' := by aesop }

/-- There is a unique monotone map from a subsingleton to itself. -/
instance unique [Subsingleton α] : Unique (α →o α) where
  default := OrderHom.id
  uniq _ := ext _ _ (Subsingleton.elim _ _)

theorem orderHom_eq_id [Subsingleton α] (g : α →o α) : g = OrderHom.id :=
  Subsingleton.elim _ _

/-- Reinterpret a bundled monotone function as a monotone function between dual orders. -/
@[simps]
protected def dual : (α →o β) ≃ (αᵒᵈ →o βᵒᵈ) where
  toFun f := ⟨(OrderDual.toDual : β → βᵒᵈ) ∘ (f : α → β) ∘
    (OrderDual.ofDual : αᵒᵈ → α), f.mono.dual⟩
  invFun f := ⟨OrderDual.ofDual ∘ f ∘ OrderDual.toDual, f.mono.dual⟩

@[simp]
theorem dual_id : (OrderHom.id : α →o α).dual = OrderHom.id :=
  rfl

@[simp]
theorem dual_comp (g : β →o γ) (f : α →o β) :
    (g.comp f).dual = g.dual.comp f.dual :=
  rfl

@[simp]
theorem symm_dual_id : OrderHom.dual.symm OrderHom.id = (OrderHom.id : α →o α) :=
  rfl

@[simp]
theorem symm_dual_comp (g : βᵒᵈ →o γᵒᵈ) (f : αᵒᵈ →o βᵒᵈ) :
    OrderHom.dual.symm (g.comp f) = (OrderHom.dual.symm g).comp (OrderHom.dual.symm f) :=
  rfl

/-- `OrderHom.dual` as an order isomorphism. -/
def dualIso (α β : Type*) [Preorder α] [Preorder β] : (α →o β) ≃o (αᵒᵈ →o βᵒᵈ)ᵒᵈ where
  toEquiv := OrderHom.dual.trans OrderDual.toDual
  map_rel_iff' := Iff.rfl

/-- Lift an order homomorphism `f : α →o β` to an order homomorphism `ULift α →o ULift β` in a
higher universe. -/
@[simps!]
def uliftMap (f : α →o β) : ULift α →o ULift β :=
  ⟨fun i => ⟨f i.down⟩, fun _ _ h ↦ f.monotone h⟩

/-- Lift an order homomorphism `f : α →o β` to an order homomorphism `α →o ULift β` in a
higher universe. -/
@[simps!]
def uliftRightMap (f : α →o β) : α →o ULift β :=
  ⟨fun i => ⟨f i⟩, fun _ _ h ↦ f.monotone h⟩

/-- Lift an order homomorphism `f : α →o β` to an order homomorphism `ULift α →o β` in a
higher universe. -/
@[simps!]
def uliftLeftMap (f : α →o β) : ULift α →o β :=
  ⟨fun i => f i.down, fun _ _ h ↦ f.monotone h⟩

@[simp]
theorem uliftLeftMap_uliftRightMap_eq (f : α →o β) : f.uliftLeftMap.uliftRightMap = f.uliftMap :=
  rfl

@[simp]
theorem uliftRightMap_uliftLeftMap_eq (f : α →o β) : f.uliftRightMap.uliftLeftMap = f.uliftMap :=
  rfl

end OrderHom

-- See note [lower instance priority]
instance (priority := 90) OrderHomClass.toOrderHomClassOrderDual [LE α] [LE β]
    [FunLike F α β] [OrderHomClass F α β] : OrderHomClass F αᵒᵈ βᵒᵈ where
  map_rel f := map_rel f

/-- Embeddings of partial orders that preserve `<` also preserve `≤`. -/
def RelEmbedding.orderEmbeddingOfLTEmbedding [PartialOrder α] [PartialOrder β]
    (f : ((· < ·) : α → α → Prop) ↪r ((· < ·) : β → β → Prop)) : α ↪o β :=
  { f with
    map_rel_iff' := by
      simp [le_iff_lt_or_eq, f.map_rel_iff, f.injective.eq_iff] }

@[simp]
theorem RelEmbedding.orderEmbeddingOfLTEmbedding_apply [PartialOrder α] [PartialOrder β]
    {f : ((· < ·) : α → α → Prop) ↪r ((· < ·) : β → β → Prop)} {x : α} :
    RelEmbedding.orderEmbeddingOfLTEmbedding f x = f x :=
  rfl

namespace OrderEmbedding

variable [Preorder α] [Preorder β] (f : α ↪o β)

/-- `<` is preserved by order embeddings of preorders. -/
def ltEmbedding : ((· < ·) : α → α → Prop) ↪r ((· < ·) : β → β → Prop) :=
  { f with map_rel_iff' := by simp [lt_iff_le_not_ge, f.map_rel_iff] }

@[simp]
theorem ltEmbedding_apply (x : α) : f.ltEmbedding x = f x :=
  rfl

@[simp, to_dual self]
theorem le_iff_le {a b} : f a ≤ f b ↔ a ≤ b :=
  f.map_rel_iff

@[simp, to_dual self]
theorem lt_iff_lt {a b} : f a < f b ↔ a < b :=
  f.ltEmbedding.map_rel_iff

theorem eq_iff_eq {a b} : f a = f b ↔ a = b :=
  f.injective.eq_iff

protected theorem monotone : Monotone f :=
  OrderHomClass.monotone f

protected theorem strictMono : StrictMono f := fun _ _ => f.lt_iff_lt.2

protected theorem acc (a : α) : Acc (· < ·) (f a) → Acc (· < ·) a :=
  f.ltEmbedding.acc a

protected theorem wellFounded (f : α ↪o β) :
    WellFounded ((· < ·) : β → β → Prop) → WellFounded ((· < ·) : α → α → Prop) :=
  f.ltEmbedding.wellFounded

protected theorem isWellOrder [IsWellOrder β (· < ·)] (f : α ↪o β) : IsWellOrder α (· < ·) :=
  f.ltEmbedding.isWellOrder

/-- An order embedding is also an order embedding between dual orders. -/
protected def dual : αᵒᵈ ↪o βᵒᵈ :=
  ⟨f.toEmbedding, f.map_rel_iff⟩

/-- A preorder which embeds into a well-founded preorder is itself well-founded. -/
protected theorem wellFoundedLT [WellFoundedLT β] (f : α ↪o β) : WellFoundedLT α where
  wf := f.wellFounded IsWellFounded.wf

/-- A preorder which embeds into a preorder in which `(· > ·)` is well-founded
also has `(· > ·)` well-founded. -/
@[to_dual existing]
protected theorem wellFoundedGT [WellFoundedGT β] (f : α ↪o β) : WellFoundedGT α :=
  @OrderEmbedding.wellFoundedLT αᵒᵈ _ _ _ _ f.dual

-- `to_dual` cannot yet reorder arguments of arguments
/-- To define an order embedding from a partial order to a preorder it suffices to give a function
together with a proof that it satisfies `f a ≤ f b ↔ a ≤ b`.
-/
def ofMapLEIff {α β} [PartialOrder α] [Preorder β] (f : α → β) (hf : ∀ a b, f a ≤ f b ↔ a ≤ b) :
    α ↪o β :=
  RelEmbedding.ofMapRelIff f hf

@[simp]
theorem coe_ofMapLEIff {α β} [PartialOrder α] [Preorder β] {f : α → β} (h) :
    ⇑(ofMapLEIff f h) = f :=
  rfl

/-- A strictly monotone map from a linear order is an order embedding. -/
def ofStrictMono {α β} [LinearOrder α] [Preorder β] (f : α → β) (h : StrictMono f) : α ↪o β :=
  ofMapLEIff f fun _ _ => h.le_iff_le

@[simp]
theorem coe_ofStrictMono {α β} [LinearOrder α] [Preorder β] {f : α → β} (h : StrictMono f) :
    ⇑(ofStrictMono f h) = f :=
  rfl

/-- Embedding of a subtype into the ambient type as an `OrderEmbedding`. -/
def subtype (p : α → Prop) : Subtype p ↪o α :=
  ⟨Function.Embedding.subtype p, Iff.rfl⟩

@[simp]
theorem subtype_apply {p : α → Prop} (x : Subtype p) : subtype p x = x :=
  rfl

theorem subtype_injective (p : α → Prop) : Function.Injective (subtype p) :=
  Subtype.coe_injective

@[simp]
theorem coe_subtype (p : α → Prop) : ⇑(subtype p) = Subtype.val :=
  rfl

/-- Convert an `OrderEmbedding` to an `OrderHom`. -/
@[simps -fullyApplied]
def toOrderHom {X Y : Type*} [Preorder X] [Preorder Y] (f : X ↪o Y) : X →o Y where
  toFun := f
  monotone' := f.monotone

/-- The trivial embedding from an empty preorder to another preorder -/
@[simps] def ofIsEmpty [IsEmpty α] : α ↪o β where
  toFun := isEmptyElim
  inj' := isEmptyElim
  map_rel_iff' {a} := isEmptyElim a

@[simp, norm_cast]
lemma coe_ofIsEmpty [IsEmpty α] : (ofIsEmpty : α ↪o β) = (isEmptyElim : α → β) := rfl

end OrderEmbedding

section Disjoint

variable [PartialOrder α] [PartialOrder β] (f : OrderEmbedding α β)

/-- If the images by an order embedding of two elements are disjoint,
then they are themselves disjoint. -/
lemma Disjoint.of_orderEmbedding [OrderBot α] [OrderBot β] {a₁ a₂ : α} :
    Disjoint (f a₁) (f a₂) → Disjoint a₁ a₂ := by
  intro h x h₁ h₂
  rw [← f.le_iff_le] at h₁ h₂ ⊢
  calc
    f x ≤ ⊥ := h h₁ h₂
    _ ≤ f ⊥ := bot_le

/-- If the images by an order embedding of two elements are codisjoint,
then they are themselves codisjoint. -/
lemma Codisjoint.of_orderEmbedding [OrderTop α] [OrderTop β] {a₁ a₂ : α} :
    Codisjoint (f a₁) (f a₂) → Codisjoint a₁ a₂ :=
  Disjoint.of_orderEmbedding (α := αᵒᵈ) (β := βᵒᵈ) f.dual

/-- If the images by an order embedding of two elements are complements,
then they are themselves complements. -/
lemma IsCompl.of_orderEmbedding [BoundedOrder α] [BoundedOrder β] {a₁ a₂ : α} :
    IsCompl (f a₁) (f a₂) → IsCompl a₁ a₂ := fun ⟨hd, hcd⟩ ↦
  ⟨Disjoint.of_orderEmbedding f hd, Codisjoint.of_orderEmbedding f hcd⟩

end Disjoint

section RelHom

variable [PartialOrder α] [Preorder β]

namespace RelHom

variable (f : ((· < ·) : α → α → Prop) →r ((· < ·) : β → β → Prop))

/-- A bundled expression of the fact that a map between partial orders that is strictly monotone
is weakly monotone. -/
@[simps -fullyApplied]
def toOrderHom : α →o β where
  toFun := f
  monotone' := StrictMono.monotone fun _ _ => f.map_rel

end RelHom

theorem RelEmbedding.toOrderHom_injective
    (f : ((· < ·) : α → α → Prop) ↪r ((· < ·) : β → β → Prop)) :
    Function.Injective (f : ((· < ·) : α → α → Prop) →r ((· < ·) : β → β → Prop)).toOrderHom :=
  fun _ _ h => f.injective h

end RelHom

namespace OrderIso

section LE

variable [LE α] [LE β] [LE γ]

instance : EquivLike (α ≃o β) α β where
  coe f := f.toFun
  inv f := f.invFun
  left_inv f := f.left_inv
  right_inv f := f.right_inv
  coe_injective' f g h₁ h₂ := by
    obtain ⟨⟨_, _⟩, _⟩ := f
    obtain ⟨⟨_, _⟩, _⟩ := g
    congr

instance : OrderIsoClass (α ≃o β) α β where
  map_le_map_iff f _ _ := f.map_rel_iff'

@[simp]
theorem toFun_eq_coe {f : α ≃o β} : f.toFun = f :=
  rfl

-- See note [partially-applied ext lemmas]
@[ext]
theorem ext {f g : α ≃o β} (h : (f : α → β) = g) : f = g :=
  DFunLike.coe_injective h

/-- Reinterpret an order isomorphism as an order embedding. -/
def toOrderEmbedding (e : α ≃o β) : α ↪o β :=
  e.toRelEmbedding

@[simp]
theorem coe_toOrderEmbedding (e : α ≃o β) : ⇑e.toOrderEmbedding = e :=
  rfl

protected theorem bijective (e : α ≃o β) : Function.Bijective e :=
  e.toEquiv.bijective

protected theorem injective (e : α ≃o β) : Function.Injective e :=
  e.toEquiv.injective

protected theorem surjective (e : α ≃o β) : Function.Surjective e :=
  e.toEquiv.surjective

theorem apply_eq_iff_eq (e : α ≃o β) {x y : α} : e x = e y ↔ x = y :=
  e.toEquiv.apply_eq_iff_eq

/-- Identity order isomorphism. -/
def refl (α : Type*) [LE α] : α ≃o α :=
  RelIso.refl (· ≤ ·)

@[simp]
theorem coe_refl : ⇑(refl α) = id :=
  rfl

@[simp]
theorem refl_apply (x : α) : refl α x = x :=
  rfl

@[simp]
theorem refl_toEquiv : (refl α).toEquiv = Equiv.refl α :=
  rfl

/-- Inverse of an order isomorphism. -/
def symm (e : α ≃o β) : β ≃o α := RelIso.symm e

@[simp] lemma symm_mk (e : α ≃ β) (map_rel_iff') :
    symm (.mk e map_rel_iff') = .mk e.symm (by simp [← map_rel_iff']) := rfl

@[simp]
theorem apply_symm_apply (e : α ≃o β) (x : β) : e (e.symm x) = x :=
  e.toEquiv.apply_symm_apply x

@[simp]
theorem symm_apply_apply (e : α ≃o β) (x : α) : e.symm (e x) = x :=
  e.toEquiv.symm_apply_apply x

@[simp]
theorem symm_refl (α : Type*) [LE α] : (refl α).symm = refl α :=
  rfl

theorem apply_eq_iff_eq_symm_apply (e : α ≃o β) (x : α) (y : β) : e x = y ↔ x = e.symm y :=
  e.toEquiv.apply_eq_iff_eq_symm_apply

theorem symm_apply_eq (e : α ≃o β) {x : α} {y : β} : e.symm y = x ↔ y = e x :=
  e.toEquiv.symm_apply_eq

@[simp]
theorem symm_symm (e : α ≃o β) : e.symm.symm = e := rfl

theorem symm_bijective : Function.Bijective (OrderIso.symm : (α ≃o β) → β ≃o α) :=
  Function.bijective_iff_has_inverse.mpr ⟨_, symm_symm, symm_symm⟩

theorem symm_injective : Function.Injective (symm : α ≃o β → β ≃o α) :=
  symm_bijective.injective

@[simp]
theorem toEquiv_symm (e : α ≃o β) : e.symm.toEquiv = e.toEquiv.symm :=
  rfl

@[simp]
theorem coe_toEquiv (e : α ≃o β) : ⇑e.toEquiv = e := rfl

@[simp]
theorem coe_symm_toEquiv (e : α ≃o β) : ⇑e.toEquiv.symm = e.symm := rfl

/-- Composition of two order isomorphisms is an order isomorphism. -/
@[trans]
def trans (e : α ≃o β) (e' : β ≃o γ) : α ≃o γ :=
  RelIso.trans e e'

@[simp]
theorem coe_trans (e : α ≃o β) (e' : β ≃o γ) : ⇑(e.trans e') = e' ∘ e :=
  rfl

@[simp]
theorem trans_apply (e : α ≃o β) (e' : β ≃o γ) (x : α) : e.trans e' x = e' (e x) :=
  rfl

@[simp]
theorem refl_trans (e : α ≃o β) : (refl α).trans e = e := by
  ext x
  rfl

@[simp]
theorem trans_refl (e : α ≃o β) : e.trans (refl β) = e := by
  ext x
  rfl

@[simp]
theorem symm_trans_apply (e₁ : α ≃o β) (e₂ : β ≃o γ) (c : γ) :
    (e₁.trans e₂).symm c = e₁.symm (e₂.symm c) :=
  rfl

theorem symm_trans (e₁ : α ≃o β) (e₂ : β ≃o γ) : (e₁.trans e₂).symm = e₂.symm.trans e₁.symm :=
  rfl

@[simp]
theorem self_trans_symm (e : α ≃o β) : e.trans e.symm = OrderIso.refl α :=
  RelIso.self_trans_symm e

@[simp]
theorem symm_trans_self (e : α ≃o β) : e.symm.trans e = OrderIso.refl β :=
  RelIso.symm_trans_self e

/-- An order isomorphism between the domains and codomains of two prosets of
order homomorphisms gives an order isomorphism between the two function prosets. -/
@[simps apply symm_apply]
def arrowCongr {α β γ δ} [Preorder α] [Preorder β] [Preorder γ] [Preorder δ]
    (f : α ≃o γ) (g : β ≃o δ) : (α →o β) ≃o (γ →o δ) where
  toFun  p := .comp g <| .comp p f.symm
  invFun p := .comp g.symm <| .comp p f
  left_inv p := DFunLike.coe_injective <| by
    change (g.symm ∘ g) ∘ p ∘ (f.symm ∘ f) = p
    simp only [← OrderIso.coe_trans, Function.id_comp,
               OrderIso.self_trans_symm, OrderIso.coe_refl, Function.comp_id]
  right_inv p := DFunLike.coe_injective <| by
    change (g ∘ g.symm) ∘ p ∘ (f ∘ f.symm) = p
    simp only [← OrderIso.coe_trans, Function.id_comp,
               OrderIso.symm_trans_self, OrderIso.coe_refl, Function.comp_id]
  map_rel_iff' {p q} := by
    simp only [Equiv.coe_fn_mk, OrderHom.le_def, OrderHom.comp_coe,
               OrderHomClass.coe_coe, Function.comp_apply, map_le_map_iff]
    exact Iff.symm f.forall_congr_left

/-- If `α` and `β` are order-isomorphic then the two orders of order-homomorphisms
from `α` and `β` to themselves are order-isomorphic. -/
@[simps! apply symm_apply]
def conj {α β} [Preorder α] [Preorder β] (f : α ≃o β) : (α →o α) ≃ (β →o β) :=
  arrowCongr f f

/-- `Prod.swap` as an `OrderIso`. -/
def prodComm : α × β ≃o β × α where
  toEquiv := Equiv.prodComm α β
  map_rel_iff' := Prod.swap_le_swap

@[simp]
theorem coe_prodComm : ⇑(prodComm : α × β ≃o β × α) = Prod.swap :=
  rfl

@[simp]
theorem prodComm_symm : (prodComm : α × β ≃o β × α).symm = prodComm :=
  rfl

variable (α)

/-- The order isomorphism between a type and its double dual. -/
def dualDual : α ≃o αᵒᵈᵒᵈ :=
  refl α

@[simp]
theorem coe_dualDual : ⇑(dualDual α) = toDual ∘ toDual :=
  rfl

@[simp]
theorem coe_dualDual_symm : ⇑(dualDual α).symm = ofDual ∘ ofDual :=
  rfl

variable {α}

@[simp]
theorem dualDual_apply (a : α) : dualDual α a = toDual (toDual a) :=
  rfl

@[simp]
theorem dualDual_symm_apply (a : αᵒᵈᵒᵈ) : (dualDual α).symm a = ofDual (ofDual a) :=
  rfl

end LE

open Set

section LE

variable [LE α] [LE β]

<<<<<<< HEAD
@[gcongr]
=======
@[to_dual self]
>>>>>>> 4ad6f04a
theorem le_iff_le (e : α ≃o β) {x y : α} : e x ≤ e y ↔ x ≤ y :=
  e.map_rel_iff

theorem le_symm_apply (e : α ≃o β) {x : α} {y : β} : x ≤ e.symm y ↔ e x ≤ y :=
  e.rel_symm_apply

@[to_dual existing le_symm_apply]
theorem symm_apply_le (e : α ≃o β) {x : α} {y : β} : e.symm y ≤ x ↔ y ≤ e x :=
  e.symm_apply_rel

end LE

variable [Preorder α] [Preorder β]

protected theorem monotone (e : α ≃o β) : Monotone e :=
  e.toOrderEmbedding.monotone

protected theorem strictMono (e : α ≃o β) : StrictMono e :=
  e.toOrderEmbedding.strictMono

<<<<<<< HEAD
@[simp, gcongr]
=======
@[simp, to_dual self]
>>>>>>> 4ad6f04a
theorem lt_iff_lt (e : α ≃o β) {x y : α} : e x < e y ↔ x < y :=
  e.toOrderEmbedding.lt_iff_lt

theorem lt_symm_apply (e : α ≃o β) {x : α} {y : β} : x < e.symm y ↔ e x < y := by
  rw [← e.lt_iff_lt, e.apply_symm_apply]

@[to_dual existing lt_symm_apply]
theorem symm_apply_lt (e : α ≃o β) {x : α} {y : β} : e.symm y < x ↔ y < e x := by
  rw [← e.lt_iff_lt, e.apply_symm_apply]

/-- Converts an `OrderIso` into a `RelIso (<) (<)`. -/
def toRelIsoLT (e : α ≃o β) : ((· < ·) : α → α → Prop) ≃r ((· < ·) : β → β → Prop) :=
  ⟨e.toEquiv, lt_iff_lt e⟩

@[simp]
theorem toRelIsoLT_apply (e : α ≃o β) (x : α) : e.toRelIsoLT x = e x :=
  rfl

@[simp]
theorem toRelIsoLT_symm (e : α ≃o β) : e.symm.toRelIsoLT = e.toRelIsoLT.symm :=
  rfl

@[simp]
theorem coe_toRelIsoLT (e : α ≃o β) : ⇑e.toRelIsoLT = e := rfl

@[simp]
theorem coe_symm_toRelIsoLT (e : α ≃o β) : ⇑e.toRelIsoLT.symm = e.symm := rfl

/-- Converts a `RelIso (<) (<)` into an `OrderIso`. -/
def ofRelIsoLT {α β} [PartialOrder α] [PartialOrder β]
    (e : ((· < ·) : α → α → Prop) ≃r ((· < ·) : β → β → Prop)) : α ≃o β :=
  ⟨e.toEquiv, by simp [le_iff_eq_or_lt, e.map_rel_iff, e.injective.eq_iff]⟩

@[simp]
theorem ofRelIsoLT_apply {α β} [PartialOrder α] [PartialOrder β]
    (e : ((· < ·) : α → α → Prop) ≃r ((· < ·) : β → β → Prop)) (x : α) : ofRelIsoLT e x = e x :=
  rfl

@[simp]
theorem ofRelIsoLT_symm {α β} [PartialOrder α] [PartialOrder β]
    (e : ((· < ·) : α → α → Prop) ≃r ((· < ·) : β → β → Prop)) :
    (ofRelIsoLT e).symm = ofRelIsoLT e.symm :=
  rfl

@[simp]
theorem ofRelIsoLT_toRelIsoLT {α β} [PartialOrder α] [PartialOrder β] (e : α ≃o β) :
    ofRelIsoLT (toRelIsoLT e) = e := by
  ext
  simp

@[simp]
theorem toRelIsoLT_ofRelIsoLT {α β} [PartialOrder α] [PartialOrder β]
    (e : ((· < ·) : α → α → Prop) ≃r ((· < ·) : β → β → Prop)) : toRelIsoLT (ofRelIsoLT e) = e := by
  ext
  simp

/-- To show that `f : α → β`, `g : β → α` make up an order isomorphism of linear orders,
it suffices to prove `cmp a (g b) = cmp (f a) b`. -/
def ofCmpEqCmp {α β} [LinearOrder α] [LinearOrder β] (f : α → β) (g : β → α)
    (h : ∀ (a : α) (b : β), cmp a (g b) = cmp (f a) b) : α ≃o β :=
  have gf : ∀ a : α, a = g (f a) := by
    intro
    rw [← cmp_eq_eq_iff, h, cmp_self_eq_eq]
  { toFun := f, invFun := g, left_inv := fun a => (gf a).symm,
    right_inv := by
      intro
      rw [← cmp_eq_eq_iff, ← h, cmp_self_eq_eq],
    map_rel_iff' := by
      intro a b
      apply le_iff_le_of_cmp_eq_cmp
      convert (h a (f b)).symm
      apply gf }

/-- To show that `f : α →o β` and `g : β →o α` make up an order isomorphism it is enough to show
that `g` is the inverse of `f`. -/
@[simps! apply]
def ofHomInv {F G : Type*} [FunLike F α β] [OrderHomClass F α β] [FunLike G β α]
    [OrderHomClass G β α] (f : F) (g : G)
    (h₁ : (f : α →o β).comp (g : β →o α) = OrderHom.id)
    (h₂ : (g : β →o α).comp (f : α →o β) = OrderHom.id) :
    α ≃o β where
  toFun := f
  invFun := g
  left_inv := DFunLike.congr_fun h₂
  right_inv := DFunLike.congr_fun h₁
  map_rel_iff' := @fun a b =>
    ⟨fun h => by
      replace h := map_rel g h
      rwa [Equiv.coe_fn_mk, show g (f a) = (g : β →o α).comp (f : α →o β) a from rfl,
        show g (f b) = (g : β →o α).comp (f : α →o β) b from rfl, h₂] at h,
      fun h => (f : α →o β).monotone h⟩

@[simp]
theorem ofHomInv_symm_apply {F G : Type*} [FunLike F α β] [OrderHomClass F α β] [FunLike G β α]
    [OrderHomClass G β α] (f : F) (g : G)
    (h₁ : (f : α →o β).comp (g : β →o α) = OrderHom.id)
    (h₂ : (g : β →o α).comp (f : α →o β) = OrderHom.id) (a : β) :
    (ofHomInv f g h₁ h₂).symm a = g a := rfl

/-- Order isomorphism between `α → β` and `β`, where `α` has a unique element. -/
@[simps! toEquiv apply]
def funUnique (α β : Type*) [Unique α] [Preorder β] : (α → β) ≃o β where
  toEquiv := Equiv.funUnique α β
  map_rel_iff' := by simp [Pi.le_def, Unique.forall_iff]

@[simp]
theorem funUnique_symm_apply {α β : Type*} [Unique α] [Preorder β] :
    ((funUnique α β).symm : β → α → β) = Function.const α :=
  rfl

/-- The order isomorphism `α ≃o β` when `α` and `β` are preordered types
containing unique elements. -/
@[simps!]
noncomputable def ofUnique
    (α β : Type*) [Unique α] [Unique β] [Preorder α] [Preorder β] :
    α ≃o β where
  toEquiv := Equiv.ofUnique α β
  map_rel_iff' := by simp

end OrderIso

namespace Equiv

variable [Preorder α] [Preorder β]

/-- If `e` is an equivalence with monotone forward and inverse maps, then `e` is an
order isomorphism. -/
def toOrderIso (e : α ≃ β) (h₁ : Monotone e) (h₂ : Monotone e.symm) : α ≃o β :=
  ⟨e, ⟨fun h => by simpa only [e.symm_apply_apply] using h₂ h, fun h => h₁ h⟩⟩

@[simp]
theorem coe_toOrderIso (e : α ≃ β) (h₁ : Monotone e) (h₂ : Monotone e.symm) :
    ⇑(e.toOrderIso h₁ h₂) = e :=
  rfl

@[simp]
theorem toOrderIso_toEquiv (e : α ≃ β) (h₁ : Monotone e) (h₂ : Monotone e.symm) :
    (e.toOrderIso h₁ h₂).toEquiv = e :=
  rfl

end Equiv

namespace StrictMono

variable [LinearOrder α] [Preorder β]
variable (f : α → β) (h_mono : StrictMono f)

/-- A strictly monotone function with a right inverse is an order isomorphism. -/
@[simps -fullyApplied]
def orderIsoOfRightInverse (g : β → α) (hg : Function.RightInverse g f) : α ≃o β :=
  { OrderEmbedding.ofStrictMono f h_mono with
    toFun := f,
    invFun := g,
    left_inv := fun _ => h_mono.injective <| hg _,
    right_inv := hg }

end StrictMono

/-- An order isomorphism is also an order isomorphism between dual orders. -/
protected def OrderIso.dual [LE α] [LE β] (f : α ≃o β) : αᵒᵈ ≃o βᵒᵈ :=
  ⟨f.toEquiv, f.le_iff_le⟩

section
variable [LE α] [LE β] (f : α ≃o β)

@[simp] lemma OrderIso.dual_apply (x) : f.dual x = .toDual (f x.ofDual) := rfl

@[simp] lemma OrderIso.dual_symm_apply (x) : f.dual.symm x = .toDual (f.symm x.ofDual) := rfl

@[simp] lemma OrderIso.symm_dual : f.symm.dual = f.dual.symm := rfl

end

section LatticeIsos

@[to_dual]
theorem OrderIso.map_bot' [LE α] [PartialOrder β] (f : α ≃o β) {x : α} {y : β} (hx : ∀ x', x ≤ x')
    (hy : ∀ y', y ≤ y') : f x = y := by
  refine le_antisymm ?_ (hy _)
  rw [← f.apply_symm_apply y, f.le_iff_le]
  apply hx

@[to_dual]
theorem OrderIso.map_bot [LE α] [PartialOrder β] [OrderBot α] [OrderBot β] (f : α ≃o β) : f ⊥ = ⊥ :=
  f.map_bot' (fun _ => bot_le) fun _ => bot_le

@[to_dual le_map_sup]
theorem OrderEmbedding.map_inf_le [SemilatticeInf α] [SemilatticeInf β] (f : α ↪o β) (x y : α) :
    f (x ⊓ y) ≤ f x ⊓ f y :=
  f.monotone.map_inf_le x y

@[to_dual]
theorem OrderIso.map_inf [SemilatticeInf α] [SemilatticeInf β] (f : α ≃o β) (x y : α) :
    f (x ⊓ y) = f x ⊓ f y := by
  refine (f.toOrderEmbedding.map_inf_le x y).antisymm ?_
  apply f.symm.le_iff_le.1
  simpa using f.symm.toOrderEmbedding.map_inf_le (f x) (f y)

@[to_dual]
theorem OrderIso.isMax_apply {α β : Type*} [Preorder α] [Preorder β] (f : α ≃o β) {x : α} :
    IsMax (f x) ↔ IsMax x := by
  refine ⟨f.strictMono.isMax_of_apply, ?_⟩
  conv_lhs => rw [← f.symm_apply_apply x]
  exact f.symm.strictMono.isMax_of_apply

/-- Note that this goal could also be stated `(Disjoint on f) a b` -/
theorem Disjoint.map_orderIso [SemilatticeInf α] [OrderBot α] [SemilatticeInf β] [OrderBot β]
    {a b : α} (f : α ≃o β) (ha : Disjoint a b) : Disjoint (f a) (f b) := by
  rw [disjoint_iff_inf_le, ← f.map_inf, ← f.map_bot]
  exact f.monotone ha.le_bot

/-- Note that this goal could also be stated `(Codisjoint on f) a b` -/
theorem Codisjoint.map_orderIso [SemilatticeSup α] [OrderTop α] [SemilatticeSup β] [OrderTop β]
    {a b : α} (f : α ≃o β) (ha : Codisjoint a b) : Codisjoint (f a) (f b) := by
  rw [codisjoint_iff_le_sup, ← f.map_sup, ← f.map_top]
  exact f.monotone ha.top_le

@[simp]
theorem disjoint_map_orderIso_iff [SemilatticeInf α] [OrderBot α] [SemilatticeInf β] [OrderBot β]
    {a b : α} (f : α ≃o β) : Disjoint (f a) (f b) ↔ Disjoint a b :=
  ⟨fun h => f.symm_apply_apply a ▸ f.symm_apply_apply b ▸ h.map_orderIso f.symm,
   fun h => h.map_orderIso f⟩

@[simp]
theorem codisjoint_map_orderIso_iff [SemilatticeSup α] [OrderTop α] [SemilatticeSup β] [OrderTop β]
    {a b : α} (f : α ≃o β) : Codisjoint (f a) (f b) ↔ Codisjoint a b :=
  ⟨fun h => f.symm_apply_apply a ▸ f.symm_apply_apply b ▸ h.map_orderIso f.symm,
   fun h => h.map_orderIso f⟩

section BoundedOrder

variable [Lattice α] [Lattice β] [BoundedOrder α] [BoundedOrder β] (f : α ≃o β)

theorem OrderIso.isCompl {x y : α} (h : IsCompl x y) : IsCompl (f x) (f y) :=
  ⟨h.1.map_orderIso _, h.2.map_orderIso _⟩

theorem OrderIso.isCompl_iff {x y : α} : IsCompl x y ↔ IsCompl (f x) (f y) :=
  ⟨f.isCompl, fun h => f.symm_apply_apply x ▸ f.symm_apply_apply y ▸ f.symm.isCompl h⟩

theorem OrderIso.complementedLattice [ComplementedLattice α] (f : α ≃o β) : ComplementedLattice β :=
  ⟨fun x => by
    obtain ⟨y, hy⟩ := exists_isCompl (f.symm x)
    rw [← f.symm_apply_apply y] at hy
    exact ⟨f y, f.symm.isCompl_iff.2 hy⟩⟩

theorem OrderIso.complementedLattice_iff (f : α ≃o β) :
    ComplementedLattice α ↔ ComplementedLattice β :=
  ⟨by intro; exact f.complementedLattice,
   by intro; exact f.symm.complementedLattice⟩

end BoundedOrder

end LatticeIsos

-- See note [lower instance priority]
instance (priority := 90) OrderIsoClass.toOrderIsoClassOrderDual [LE α] [LE β]
    [EquivLike F α β] [OrderIsoClass F α β] : OrderIsoClass F αᵒᵈ βᵒᵈ where
  map_le_map_iff f := map_le_map_iff f

section DenselyOrdered

-- could live in a more upstream file, but hard to find a good place
lemma StrictMono.denselyOrdered_range {X Y : Type*} [LinearOrder X] [DenselyOrdered X] [Preorder Y]
    {f : X → Y} (hf : StrictMono f) :
    DenselyOrdered (Set.range f) := by
  constructor
  simpa [← exists_and_left, ← exists_and_right, exists_comm, hf.lt_iff_lt]
    using fun _ _ ↦ exists_between

lemma denselyOrdered_iff_of_orderIsoClass {X Y F : Type*} [Preorder X] [Preorder Y]
    [EquivLike F X Y] [OrderIsoClass F X Y] (f : F) :
    DenselyOrdered X ↔ DenselyOrdered Y := by
  constructor
  · intro H
    refine ⟨fun a b h ↦ ?_⟩
    obtain ⟨c, hc⟩ := exists_between ((map_inv_lt_map_inv_iff f).mpr h)
    exact ⟨f c, by simpa using hc⟩
  · intro H
    refine ⟨fun a b h ↦ ?_⟩
    obtain ⟨c, hc⟩ := exists_between ((map_lt_map_iff f).mpr h)
    exact ⟨EquivLike.inv f c, by simpa using hc⟩

lemma denselyOrdered_iff_of_strictAnti {X Y F : Type*} [LinearOrder X] [Preorder Y]
    [EquivLike F X Y] (f : F) (hf : StrictAnti f) :
    DenselyOrdered X ↔ DenselyOrdered Y := by
  rw [← denselyOrdered_orderDual]
  let e : Xᵒᵈ ≃o Y := ⟨OrderDual.ofDual.trans (f : X ≃ Y), ?_⟩
  · exact denselyOrdered_iff_of_orderIsoClass e
  · simp only [Equiv.trans_apply, EquivLike.coe_coe, OrderDual.forall, OrderDual.ofDual_toDual,
      OrderDual.toDual_le_toDual]
    intro a b
    rw [hf.le_iff_ge]

end DenselyOrdered

universe v u in
/-- The bijection `ULift.{v} α ≃ α` as an isomorphism of orders. -/
@[pp_with_univ, simps!]
def ULift.orderIso {α : Type u} [Preorder α] :
    ULift.{v} α ≃o α :=
  Equiv.ulift.toOrderIso (fun _ _ ↦ id) (fun _ _ ↦ id)<|MERGE_RESOLUTION|>--- conflicted
+++ resolved
@@ -924,11 +924,7 @@
 
 variable [LE α] [LE β]
 
-<<<<<<< HEAD
-@[gcongr]
-=======
-@[to_dual self]
->>>>>>> 4ad6f04a
+@[gcongr, to_dual self]
 theorem le_iff_le (e : α ≃o β) {x y : α} : e x ≤ e y ↔ x ≤ y :=
   e.map_rel_iff
 
@@ -949,11 +945,7 @@
 protected theorem strictMono (e : α ≃o β) : StrictMono e :=
   e.toOrderEmbedding.strictMono
 
-<<<<<<< HEAD
-@[simp, gcongr]
-=======
-@[simp, to_dual self]
->>>>>>> 4ad6f04a
+@[simp, gcongr, to_dual self]
 theorem lt_iff_lt (e : α ≃o β) {x y : α} : e x < e y ↔ x < y :=
   e.toOrderEmbedding.lt_iff_lt
 
