/-
Copyright (c) 2020 Johan Commelin. All rights reserved.
Released under Apache 2.0 license as described in the file LICENSE.
Authors: Johan Commelin
-/
import Mathlib.Order.Disjoint
import Mathlib.Order.RelIso.Basic
import Mathlib.Tactic.Monotonicity.Attr

/-!
# Order homomorphisms

This file defines order homomorphisms, which are bundled monotone functions. A preorder
homomorphism `f : α →o β` is a function `α → β` along with a proof that `∀ x y, x ≤ y → f x ≤ f y`.

## Main definitions

In this file we define the following bundled monotone maps:
* `OrderHom α β` a.k.a. `α →o β`: Preorder homomorphism.
  An `OrderHom α β` is a function `f : α → β` such that `a₁ ≤ a₂ → f a₁ ≤ f a₂`
* `OrderEmbedding α β` a.k.a. `α ↪o β`: Relation embedding.
  An `OrderEmbedding α β` is an embedding `f : α ↪ β` such that `a ≤ b ↔ f a ≤ f b`.
  Defined as an abbreviation of `@RelEmbedding α β (≤) (≤)`.
* `OrderIso`: Relation isomorphism.
  An `OrderIso α β` is an equivalence `f : α ≃ β` such that `a ≤ b ↔ f a ≤ f b`.
  Defined as an abbreviation of `@RelIso α β (≤) (≤)`.

We also define many `OrderHom`s. In some cases we define two versions, one with `ₘ` suffix and
one without it (e.g., `OrderHom.compₘ` and `OrderHom.comp`). This means that the former
function is a "more bundled" version of the latter. We can't just drop the "less bundled" version
because the more bundled version usually does not work with dot notation.

* `OrderHom.id`: identity map as `α →o α`;
* `OrderHom.curry`: an order isomorphism between `α × β →o γ` and `α →o β →o γ`;
* `OrderHom.comp`: composition of two bundled monotone maps;
* `OrderHom.compₘ`: composition of bundled monotone maps as a bundled monotone map;
* `OrderHom.const`: constant function as a bundled monotone map;
* `OrderHom.prod`: combine `α →o β` and `α →o γ` into `α →o β × γ`;
* `OrderHom.prodₘ`: a more bundled version of `OrderHom.prod`;
* `OrderHom.prodIso`: order isomorphism between `α →o β × γ` and `(α →o β) × (α →o γ)`;
* `OrderHom.diag`: diagonal embedding of `α` into `α × α` as a bundled monotone map;
* `OrderHom.onDiag`: restrict a monotone map `α →o α →o β` to the diagonal;
* `OrderHom.fst`: projection `Prod.fst : α × β → α` as a bundled monotone map;
* `OrderHom.snd`: projection `Prod.snd : α × β → β` as a bundled monotone map;
* `OrderHom.prodMap`: `Prod.map f g` as a bundled monotone map;
* `Pi.evalOrderHom`: evaluation of a function at a point `Function.eval i` as a bundled
  monotone map;
* `OrderHom.coeFnHom`: coercion to function as a bundled monotone map;
* `OrderHom.apply`: application of an `OrderHom` at a point as a bundled monotone map;
* `OrderHom.pi`: combine a family of monotone maps `f i : α →o π i` into a monotone map
  `α →o Π i, π i`;
* `OrderHom.piIso`: order isomorphism between `α →o Π i, π i` and `Π i, α →o π i`;
* `OrderHom.subtype.val`: embedding `Subtype.val : Subtype p → α` as a bundled monotone map;
* `OrderHom.dual`: reinterpret a monotone map `α →o β` as a monotone map `αᵒᵈ →o βᵒᵈ`;
* `OrderHom.dualIso`: order isomorphism between `α →o β` and `(αᵒᵈ →o βᵒᵈ)ᵒᵈ`;
* `OrderHom.compl`: order isomorphism `α ≃o αᵒᵈ` given by taking complements in a
  boolean algebra;

We also define two functions to convert other bundled maps to `α →o β`:

* `OrderEmbedding.toOrderHom`: convert `α ↪o β` to `α →o β`;
* `RelHom.toOrderHom`: convert a `RelHom` between strict orders to an `OrderHom`.

## Tags

monotone map, bundled morphism
-/

-- Developments relating order homs and sets belong in `Order.Hom.Set` or later.
assert_not_imported Mathlib.Data.Set.Basic

open OrderDual

variable {F α β γ δ : Type*}

/-- Bundled monotone (aka, increasing) function -/
structure OrderHom (α β : Type*) [Preorder α] [Preorder β] where
  /-- The underlying function of an `OrderHom`. -/
  toFun : α → β
  /-- The underlying function of an `OrderHom` is monotone. -/
  monotone' : Monotone toFun

/-- Notation for an `OrderHom`. -/
infixr:25 " →o " => OrderHom

/-- An order embedding is an embedding `f : α ↪ β` such that `a ≤ b ↔ (f a) ≤ (f b)`.
This definition is an abbreviation of `RelEmbedding (≤) (≤)`. -/
abbrev OrderEmbedding (α β : Type*) [LE α] [LE β] :=
  @RelEmbedding α β (· ≤ ·) (· ≤ ·)

/-- Notation for an `OrderEmbedding`. -/
infixl:25 " ↪o " => OrderEmbedding

/-- An order isomorphism is an equivalence such that `a ≤ b ↔ (f a) ≤ (f b)`.
This definition is an abbreviation of `RelIso (≤) (≤)`. -/
abbrev OrderIso (α β : Type*) [LE α] [LE β] :=
  @RelIso α β (· ≤ ·) (· ≤ ·)

/-- Notation for an `OrderIso`. -/
infixl:25 " ≃o " => OrderIso

section

/-- `OrderHomClass F α b` asserts that `F` is a type of `≤`-preserving morphisms. -/
abbrev OrderHomClass (F : Type*) (α β : outParam Type*) [LE α] [LE β] [FunLike F α β] :=
  RelHomClass F ((· ≤ ·) : α → α → Prop) ((· ≤ ·) : β → β → Prop)

/-- `OrderIsoClass F α β` states that `F` is a type of order isomorphisms.

You should extend this class when you extend `OrderIso`. -/
class OrderIsoClass (F : Type*) (α β : outParam Type*) [LE α] [LE β] [EquivLike F α β] :
    Prop where
  /-- An order isomorphism respects `≤`. -/
  map_le_map_iff (f : F) {a b : α} : f a ≤ f b ↔ a ≤ b

end

export OrderIsoClass (map_le_map_iff)

attribute [simp] map_le_map_iff

/-- Turn an element of a type `F` satisfying `OrderIsoClass F α β` into an actual
`OrderIso`. This is declared as the default coercion from `F` to `α ≃o β`. -/
@[coe]
def OrderIsoClass.toOrderIso [LE α] [LE β] [EquivLike F α β] [OrderIsoClass F α β] (f : F) :
    α ≃o β :=
  { EquivLike.toEquiv f with map_rel_iff' := map_le_map_iff f }

/-- Any type satisfying `OrderIsoClass` can be cast into `OrderIso` via
`OrderIsoClass.toOrderIso`. -/
instance [LE α] [LE β] [EquivLike F α β] [OrderIsoClass F α β] : CoeTC F (α ≃o β) :=
  ⟨OrderIsoClass.toOrderIso⟩

-- See note [lower instance priority]
instance (priority := 100) OrderIsoClass.toOrderHomClass [LE α] [LE β]
    [EquivLike F α β] [OrderIsoClass F α β] : OrderHomClass F α β :=
  { EquivLike.toEmbeddingLike (E := F) with
    map_rel := fun f _ _ => (map_le_map_iff f).2 }

namespace OrderHomClass

variable [Preorder α] [Preorder β] [FunLike F α β] [OrderHomClass F α β]

protected theorem monotone (f : F) : Monotone f := fun _ _ => map_rel f

protected theorem mono (f : F) : Monotone f := fun _ _ => map_rel f

@[gcongr] protected lemma GCongr.mono (f : F) {a b : α} (hab : a ≤ b) : f a ≤ f b :=
  OrderHomClass.mono f hab

/-- Turn an element of a type `F` satisfying `OrderHomClass F α β` into an actual
`OrderHom`. This is declared as the default coercion from `F` to `α →o β`. -/
@[coe]
def toOrderHom (f : F) : α →o β where
  toFun := f
  monotone' := OrderHomClass.monotone f

/-- Any type satisfying `OrderHomClass` can be cast into `OrderHom` via
`OrderHomClass.toOrderHom`. -/
instance : CoeTC F (α →o β) :=
  ⟨toOrderHom⟩

end OrderHomClass

section OrderIsoClass

section LE

variable [LE α] [LE β] [EquivLike F α β] [OrderIsoClass F α β]

@[simp]
theorem map_inv_le_iff (f : F) {a : α} {b : β} : EquivLike.inv f b ≤ a ↔ b ≤ f a := by
  convert (map_le_map_iff f).symm
  exact (EquivLike.right_inv f _).symm

theorem map_inv_le_map_inv_iff (f : F) {a b : β} :
    EquivLike.inv f b ≤ EquivLike.inv f a ↔ b ≤ a := by
  simp

@[simp]
theorem le_map_inv_iff (f : F) {a : α} {b : β} : a ≤ EquivLike.inv f b ↔ f a ≤ b := by
  convert (map_le_map_iff f).symm
  exact (EquivLike.right_inv _ _).symm

end LE

variable [Preorder α] [Preorder β] [EquivLike F α β] [OrderIsoClass F α β]

theorem map_lt_map_iff (f : F) {a b : α} : f a < f b ↔ a < b :=
  lt_iff_lt_of_le_iff_le' (map_le_map_iff f) (map_le_map_iff f)

@[simp]
theorem map_inv_lt_iff (f : F) {a : α} {b : β} : EquivLike.inv f b < a ↔ b < f a := by
  rw [← map_lt_map_iff f]
  simp only [EquivLike.apply_inv_apply]

theorem map_inv_lt_map_inv_iff (f : F) {a b : β} :
    EquivLike.inv f b < EquivLike.inv f a ↔ b < a := by
  simp

@[simp]
theorem lt_map_inv_iff (f : F) {a : α} {b : β} : a < EquivLike.inv f b ↔ f a < b := by
  rw [← map_lt_map_iff f]
  simp only [EquivLike.apply_inv_apply]

end OrderIsoClass

namespace OrderHom

variable [Preorder α] [Preorder β] [Preorder γ] [Preorder δ]

instance : FunLike (α →o β) α β where
  coe := toFun
  coe_injective' f g h := by cases f; cases g; congr

instance : OrderHomClass (α →o β) α β where
  map_rel f _ _ h := f.monotone' h

@[simp] theorem coe_mk (f : α → β) (hf : Monotone f) : ⇑(mk f hf) = f := rfl

protected theorem monotone (f : α →o β) : Monotone f :=
  f.monotone'

protected theorem mono (f : α →o β) : Monotone f :=
  f.monotone

/-- See Note [custom simps projection]. We give this manually so that we use `toFun` as the
projection directly instead. -/
def Simps.coe (f : α →o β) : α → β := f

/- TODO: all other DFunLike classes use `apply` instead of `coe`
for the projection names. Maybe we should change this. -/
initialize_simps_projections OrderHom (toFun → coe)

@[simp] theorem toFun_eq_coe (f : α →o β) : f.toFun = f := rfl

-- See library note [partially-applied ext lemmas]
@[ext]
theorem ext (f g : α →o β) (h : (f : α → β) = g) : f = g :=
  DFunLike.coe_injective h

@[simp] theorem coe_eq (f : α →o β) : OrderHomClass.toOrderHom f = f := rfl

@[simp] theorem _root_.OrderHomClass.coe_coe {F} [FunLike F α β] [OrderHomClass F α β] (f : F) :
    ⇑(f : α →o β) = f :=
  rfl

/-- One can lift an unbundled monotone function to a bundled one. -/
protected instance canLift : CanLift (α → β) (α →o β) (↑) Monotone where
  prf f h := ⟨⟨f, h⟩, rfl⟩

/-- Copy of an `OrderHom` with a new `toFun` equal to the old one. Useful to fix definitional
equalities. -/
protected def copy (f : α →o β) (f' : α → β) (h : f' = f) : α →o β :=
  ⟨f', h.symm.subst f.monotone'⟩

@[simp]
theorem coe_copy (f : α →o β) (f' : α → β) (h : f' = f) : (f.copy f' h) = f' :=
  rfl

theorem copy_eq (f : α →o β) (f' : α → β) (h : f' = f) : f.copy f' h = f :=
  DFunLike.ext' h

/-- The identity function as bundled monotone function. -/
@[simps -fullyApplied]
def id : α →o α :=
  ⟨_root_.id, monotone_id⟩

instance : Inhabited (α →o α) :=
  ⟨id⟩

/-- The preorder structure of `α →o β` is pointwise inequality: `f ≤ g ↔ ∀ a, f a ≤ g a`. -/
instance : Preorder (α →o β) :=
  @Preorder.lift (α →o β) (α → β) _ toFun

instance {β : Type*} [PartialOrder β] : PartialOrder (α →o β) :=
  @PartialOrder.lift (α →o β) (α → β) _ toFun ext

theorem le_def {f g : α →o β} : f ≤ g ↔ ∀ x, f x ≤ g x :=
  Iff.rfl

@[simp, norm_cast]
theorem coe_le_coe {f g : α →o β} : (f : α → β) ≤ g ↔ f ≤ g :=
  Iff.rfl

@[simp]
theorem mk_le_mk {f g : α → β} {hf hg} : mk f hf ≤ mk g hg ↔ f ≤ g :=
  Iff.rfl

@[mono]
theorem apply_mono {f g : α →o β} {x y : α} (h₁ : f ≤ g) (h₂ : x ≤ y) : f x ≤ g y :=
  (h₁ x).trans <| g.mono h₂

/-- Curry/uncurry as an order isomorphism between `α × β →o γ` and `α →o β →o γ`. -/
def curry : (α × β →o γ) ≃o (α →o β →o γ) where
  toFun f := ⟨fun x ↦ ⟨Function.curry f x, fun _ _ h ↦ f.mono ⟨le_rfl, h⟩⟩, fun _ _ h _ =>
    f.mono ⟨h, le_rfl⟩⟩
  invFun f := ⟨Function.uncurry fun x ↦ f x, fun x y h ↦ (f.mono h.1 x.2).trans ((f y.1).mono h.2)⟩
  map_rel_iff' := by simp [le_def]

@[simp]
theorem curry_apply (f : α × β →o γ) (x : α) (y : β) : curry f x y = f (x, y) :=
  rfl

@[simp]
theorem curry_symm_apply (f : α →o β →o γ) (x : α × β) : curry.symm f x = f x.1 x.2 :=
  rfl

/-- The composition of two bundled monotone functions. -/
@[simps -fullyApplied]
def comp (g : β →o γ) (f : α →o β) : α →o γ :=
  ⟨g ∘ f, g.mono.comp f.mono⟩

@[mono]
theorem comp_mono ⦃g₁ g₂ : β →o γ⦄ (hg : g₁ ≤ g₂) ⦃f₁ f₂ : α →o β⦄ (hf : f₁ ≤ f₂) :
    g₁.comp f₁ ≤ g₂.comp f₂ := fun _ => (hg _).trans (g₂.mono <| hf _)

@[simp] lemma mk_comp_mk (g : β → γ) (f : α → β) (hg hf) :
    comp ⟨g, hg⟩ ⟨f, hf⟩ = ⟨g ∘ f, hg.comp hf⟩ := rfl

/-- The composition of two bundled monotone functions, a fully bundled version. -/
@[simps! -fullyApplied]
def compₘ : (β →o γ) →o (α →o β) →o α →o γ :=
  curry ⟨fun f : (β →o γ) × (α →o β) => f.1.comp f.2, fun _ _ h => comp_mono h.1 h.2⟩

@[simp]
theorem comp_id (f : α →o β) : comp f id = f := by
  ext
  rfl

@[simp]
theorem id_comp (f : α →o β) : comp id f = f := by
  ext
  rfl

/-- Constant function bundled as an `OrderHom`. -/
@[simps -fullyApplied]
def const (α : Type*) [Preorder α] {β : Type*} [Preorder β] : β →o α →o β where
  toFun b := ⟨Function.const α b, fun _ _ _ => le_rfl⟩
  monotone' _ _ h _ := h

@[simp]
theorem const_comp (f : α →o β) (c : γ) : (const β c).comp f = const α c :=
  rfl

@[simp]
theorem comp_const (γ : Type*) [Preorder γ] (f : α →o β) (c : α) :
    f.comp (const γ c) = const γ (f c) :=
  rfl

/-- Given two bundled monotone maps `f`, `g`, `f.prod g` is the map `x ↦ (f x, g x)` bundled as a
`OrderHom`. -/
@[simps]
protected def prod (f : α →o β) (g : α →o γ) : α →o β × γ :=
  ⟨fun x => (f x, g x), fun _ _ h => ⟨f.mono h, g.mono h⟩⟩

@[mono]
theorem prod_mono {f₁ f₂ : α →o β} (hf : f₁ ≤ f₂) {g₁ g₂ : α →o γ} (hg : g₁ ≤ g₂) :
    f₁.prod g₁ ≤ f₂.prod g₂ := fun _ => Prod.le_def.2 ⟨hf _, hg _⟩

theorem comp_prod_comp_same (f₁ f₂ : β →o γ) (g : α →o β) :
    (f₁.comp g).prod (f₂.comp g) = (f₁.prod f₂).comp g :=
  rfl

/-- Given two bundled monotone maps `f`, `g`, `f.prod g` is the map `x ↦ (f x, g x)` bundled as a
`OrderHom`. This is a fully bundled version. -/
@[simps!]
def prodₘ : (α →o β) →o (α →o γ) →o α →o β × γ :=
  curry ⟨fun f : (α →o β) × (α →o γ) => f.1.prod f.2, fun _ _ h => prod_mono h.1 h.2⟩

/-- Diagonal embedding of `α` into `α × α` as an `OrderHom`. -/
@[simps!]
def diag : α →o α × α :=
  id.prod id

/-- Restriction of `f : α →o α →o β` to the diagonal. -/
@[simps! +simpRhs]
def onDiag (f : α →o α →o β) : α →o β :=
  (curry.symm f).comp diag

/-- `Prod.fst` as an `OrderHom`. -/
@[simps]
def fst : α × β →o α :=
  ⟨Prod.fst, fun _ _ h => h.1⟩

/-- `Prod.snd` as an `OrderHom`. -/
@[simps]
def snd : α × β →o β :=
  ⟨Prod.snd, fun _ _ h => h.2⟩

@[simp]
theorem fst_prod_snd : (fst : α × β →o α).prod snd = id := by
  ext ⟨x, y⟩ : 2
  rfl

@[simp]
theorem fst_comp_prod (f : α →o β) (g : α →o γ) : fst.comp (f.prod g) = f :=
  ext _ _ rfl

@[simp]
theorem snd_comp_prod (f : α →o β) (g : α →o γ) : snd.comp (f.prod g) = g :=
  ext _ _ rfl

/-- Order isomorphism between the space of monotone maps to `β × γ` and the product of the spaces
of monotone maps to `β` and `γ`. -/
@[simps]
def prodIso : (α →o β × γ) ≃o (α →o β) × (α →o γ) where
  toFun f := (fst.comp f, snd.comp f)
  invFun f := f.1.prod f.2
  map_rel_iff' := forall_and.symm

/-- `Prod.map` of two `OrderHom`s as an `OrderHom` -/
@[simps]
def prodMap (f : α →o β) (g : γ →o δ) : α × γ →o β × δ :=
  ⟨Prod.map f g, fun _ _ h => ⟨f.mono h.1, g.mono h.2⟩⟩

variable {ι : Type*} {π : ι → Type*} [∀ i, Preorder (π i)]

/-- Evaluation of an unbundled function at a point (`Function.eval`) as an `OrderHom`. -/
@[simps -fullyApplied]
def _root_.Pi.evalOrderHom (i : ι) : (∀ j, π j) →o π i :=
  ⟨Function.eval i, Function.monotone_eval i⟩

/-- The "forgetful functor" from `α →o β` to `α → β` that takes the underlying function,
is monotone. -/
@[simps -fullyApplied]
def coeFnHom : (α →o β) →o α → β where
  toFun f := f
  monotone' _ _ h := h

/-- Function application `fun f => f a` (for fixed `a`) is a monotone function from the
monotone function space `α →o β` to `β`. See also `Pi.evalOrderHom`. -/
@[simps! -fullyApplied]
def apply (x : α) : (α →o β) →o β :=
  (Pi.evalOrderHom x).comp coeFnHom

/-- Construct a bundled monotone map `α →o Π i, π i` from a family of monotone maps
`f i : α →o π i`. -/
@[simps]
def pi (f : ∀ i, α →o π i) : α →o ∀ i, π i :=
  ⟨fun x i => f i x, fun _ _ h i => (f i).mono h⟩

/-- Order isomorphism between bundled monotone maps `α →o Π i, π i` and families of bundled monotone
maps `Π i, α →o π i`. -/
@[simps]
def piIso : (α →o ∀ i, π i) ≃o ∀ i, α →o π i where
  toFun f i := (Pi.evalOrderHom i).comp f
  invFun := pi
  map_rel_iff' := forall_swap

/-- `Subtype.val` as a bundled monotone function. -/
@[simps -fullyApplied]
def Subtype.val (p : α → Prop) : Subtype p →o α :=
  ⟨_root_.Subtype.val, fun _ _ h => h⟩

/-- `Subtype.impEmbedding` as an order embedding. -/
@[simps!]
def _root_.Subtype.orderEmbedding {p q : α → Prop} (h : ∀ a, p a → q a) :
    {x // p x} ↪o {x // q x} :=
  { Subtype.impEmbedding _ _ h with
    map_rel_iff' := by aesop }

/-- There is a unique monotone map from a subsingleton to itself. -/
instance unique [Subsingleton α] : Unique (α →o α) where
  default := OrderHom.id
  uniq _ := ext _ _ (Subsingleton.elim _ _)

theorem orderHom_eq_id [Subsingleton α] (g : α →o α) : g = OrderHom.id :=
  Subsingleton.elim _ _

/-- Reinterpret a bundled monotone function as a monotone function between dual orders. -/
@[simps]
protected def dual : (α →o β) ≃ (αᵒᵈ →o βᵒᵈ) where
  toFun f := ⟨(OrderDual.toDual : β → βᵒᵈ) ∘ (f : α → β) ∘
    (OrderDual.ofDual : αᵒᵈ → α), f.mono.dual⟩
  invFun f := ⟨OrderDual.ofDual ∘ f ∘ OrderDual.toDual, f.mono.dual⟩

@[simp]
theorem dual_id : (OrderHom.id : α →o α).dual = OrderHom.id :=
  rfl

@[simp]
theorem dual_comp (g : β →o γ) (f : α →o β) :
    (g.comp f).dual = g.dual.comp f.dual :=
  rfl

@[simp]
theorem symm_dual_id : OrderHom.dual.symm OrderHom.id = (OrderHom.id : α →o α) :=
  rfl

@[simp]
theorem symm_dual_comp (g : βᵒᵈ →o γᵒᵈ) (f : αᵒᵈ →o βᵒᵈ) :
    OrderHom.dual.symm (g.comp f) = (OrderHom.dual.symm g).comp (OrderHom.dual.symm f) :=
  rfl

/-- `OrderHom.dual` as an order isomorphism. -/
def dualIso (α β : Type*) [Preorder α] [Preorder β] : (α →o β) ≃o (αᵒᵈ →o βᵒᵈ)ᵒᵈ where
  toEquiv := OrderHom.dual.trans OrderDual.toDual
  map_rel_iff' := Iff.rfl

/-- Lift an order homomorphism `f : α →o β` to an order homomorphism `ULift α →o ULift β` in a
higher universe. -/
@[simps!]
def uliftMap (f : α →o β) : ULift α →o ULift β :=
  ⟨fun i => ⟨f i.down⟩, fun _ _ h ↦ f.monotone h⟩

end OrderHom

-- See note [lower instance priority]
instance (priority := 90) OrderHomClass.toOrderHomClassOrderDual [LE α] [LE β]
    [FunLike F α β] [OrderHomClass F α β] : OrderHomClass F αᵒᵈ βᵒᵈ where
  map_rel f := map_rel f

/-- Embeddings of partial orders that preserve `<` also preserve `≤`. -/
def RelEmbedding.orderEmbeddingOfLTEmbedding [PartialOrder α] [PartialOrder β]
    (f : ((· < ·) : α → α → Prop) ↪r ((· < ·) : β → β → Prop)) : α ↪o β :=
  { f with
    map_rel_iff' := by
      intros
      simp [le_iff_lt_or_eq, f.map_rel_iff, f.injective.eq_iff] }

@[simp]
theorem RelEmbedding.orderEmbeddingOfLTEmbedding_apply [PartialOrder α] [PartialOrder β]
    {f : ((· < ·) : α → α → Prop) ↪r ((· < ·) : β → β → Prop)} {x : α} :
    RelEmbedding.orderEmbeddingOfLTEmbedding f x = f x :=
  rfl

namespace OrderEmbedding

variable [Preorder α] [Preorder β] (f : α ↪o β)

/-- `<` is preserved by order embeddings of preorders. -/
def ltEmbedding : ((· < ·) : α → α → Prop) ↪r ((· < ·) : β → β → Prop) :=
  { f with map_rel_iff' := by intros; simp [lt_iff_le_not_ge, f.map_rel_iff] }

@[simp]
theorem ltEmbedding_apply (x : α) : f.ltEmbedding x = f x :=
  rfl

@[simp]
theorem le_iff_le {a b} : f a ≤ f b ↔ a ≤ b :=
  f.map_rel_iff

@[simp]
theorem lt_iff_lt {a b} : f a < f b ↔ a < b :=
  f.ltEmbedding.map_rel_iff

theorem eq_iff_eq {a b} : f a = f b ↔ a = b :=
  f.injective.eq_iff

protected theorem monotone : Monotone f :=
  OrderHomClass.monotone f

protected theorem strictMono : StrictMono f := fun _ _ => f.lt_iff_lt.2

protected theorem acc (a : α) : Acc (· < ·) (f a) → Acc (· < ·) a :=
  f.ltEmbedding.acc a

protected theorem wellFounded (f : α ↪o β) :
    WellFounded ((· < ·) : β → β → Prop) → WellFounded ((· < ·) : α → α → Prop) :=
  f.ltEmbedding.wellFounded

protected theorem isWellOrder [IsWellOrder β (· < ·)] (f : α ↪o β) : IsWellOrder α (· < ·) :=
  f.ltEmbedding.isWellOrder

/-- An order embedding is also an order embedding between dual orders. -/
protected def dual : αᵒᵈ ↪o βᵒᵈ :=
  ⟨f.toEmbedding, f.map_rel_iff⟩

/-- A preorder which embeds into a well-founded preorder is itself well-founded. -/
protected theorem wellFoundedLT [WellFoundedLT β] (f : α ↪o β) : WellFoundedLT α where
  wf := f.wellFounded IsWellFounded.wf

/-- A preorder which embeds into a preorder in which `(· > ·)` is well-founded
also has `(· > ·)` well-founded. -/
protected theorem wellFoundedGT [WellFoundedGT β] (f : α ↪o β) : WellFoundedGT α :=
  @OrderEmbedding.wellFoundedLT αᵒᵈ _ _ _ _ f.dual

/-- To define an order embedding from a partial order to a preorder it suffices to give a function
together with a proof that it satisfies `f a ≤ f b ↔ a ≤ b`.
-/
def ofMapLEIff {α β} [PartialOrder α] [Preorder β] (f : α → β) (hf : ∀ a b, f a ≤ f b ↔ a ≤ b) :
    α ↪o β :=
  RelEmbedding.ofMapRelIff f hf

@[simp]
theorem coe_ofMapLEIff {α β} [PartialOrder α] [Preorder β] {f : α → β} (h) :
    ⇑(ofMapLEIff f h) = f :=
  rfl

/-- A strictly monotone map from a linear order is an order embedding. -/
def ofStrictMono {α β} [LinearOrder α] [Preorder β] (f : α → β) (h : StrictMono f) : α ↪o β :=
  ofMapLEIff f fun _ _ => h.le_iff_le

@[simp]
theorem coe_ofStrictMono {α β} [LinearOrder α] [Preorder β] {f : α → β} (h : StrictMono f) :
    ⇑(ofStrictMono f h) = f :=
  rfl

/-- Embedding of a subtype into the ambient type as an `OrderEmbedding`. -/
def subtype (p : α → Prop) : Subtype p ↪o α :=
  ⟨Function.Embedding.subtype p, Iff.rfl⟩

@[simp]
theorem subtype_apply {p : α → Prop} (x : Subtype p) : subtype p x = x :=
  rfl

theorem subtype_injective (p : α → Prop) : Function.Injective (subtype p) :=
  Subtype.coe_injective

@[simp]
theorem coe_subtype (p : α → Prop) : ⇑(subtype p) = Subtype.val :=
  rfl

/-- Convert an `OrderEmbedding` to an `OrderHom`. -/
@[simps -fullyApplied]
def toOrderHom {X Y : Type*} [Preorder X] [Preorder Y] (f : X ↪o Y) : X →o Y where
  toFun := f
  monotone' := f.monotone

/-- The trivial embedding from an empty preorder to another preorder -/
@[simps] def ofIsEmpty [IsEmpty α] : α ↪o β where
  toFun := isEmptyElim
  inj' := isEmptyElim
  map_rel_iff' {a} := isEmptyElim a

@[simp, norm_cast]
lemma coe_ofIsEmpty [IsEmpty α] : (ofIsEmpty : α ↪o β) = (isEmptyElim : α → β) := rfl

end OrderEmbedding

section Disjoint

variable [PartialOrder α] [PartialOrder β] (f : OrderEmbedding α β)

/-- If the images by an order embedding of two elements are disjoint,
then they are themselves disjoint. -/
lemma Disjoint.of_orderEmbedding [OrderBot α] [OrderBot β] {a₁ a₂ : α} :
    Disjoint (f a₁) (f a₂) → Disjoint a₁ a₂ := by
  intro h x h₁ h₂
  rw [← f.le_iff_le] at h₁ h₂ ⊢
  calc
    f x ≤ ⊥ := h h₁ h₂
    _ ≤ f ⊥ := bot_le

/-- If the images by an order embedding of two elements are codisjoint,
then they are themselves codisjoint. -/
lemma Codisjoint.of_orderEmbedding [OrderTop α] [OrderTop β] {a₁ a₂ : α} :
    Codisjoint (f a₁) (f a₂) → Codisjoint a₁ a₂ :=
  Disjoint.of_orderEmbedding (α := αᵒᵈ) (β := βᵒᵈ) f.dual

/-- If the images by an order embedding of two elements are complements,
then they are themselves complements. -/
lemma IsCompl.of_orderEmbedding [BoundedOrder α] [BoundedOrder β] {a₁ a₂ : α} :
    IsCompl (f a₁) (f a₂) → IsCompl a₁ a₂ := fun ⟨hd, hcd⟩ ↦
  ⟨Disjoint.of_orderEmbedding f hd, Codisjoint.of_orderEmbedding f hcd⟩

end Disjoint

section RelHom

variable [PartialOrder α] [Preorder β]

namespace RelHom

variable (f : ((· < ·) : α → α → Prop) →r ((· < ·) : β → β → Prop))

/-- A bundled expression of the fact that a map between partial orders that is strictly monotone
is weakly monotone. -/
@[simps -fullyApplied]
def toOrderHom : α →o β where
  toFun := f
  monotone' := StrictMono.monotone fun _ _ => f.map_rel

end RelHom

theorem RelEmbedding.toOrderHom_injective
    (f : ((· < ·) : α → α → Prop) ↪r ((· < ·) : β → β → Prop)) :
    Function.Injective (f : ((· < ·) : α → α → Prop) →r ((· < ·) : β → β → Prop)).toOrderHom :=
  fun _ _ h => f.injective h

end RelHom

namespace OrderIso

section LE

variable [LE α] [LE β] [LE γ]

instance : EquivLike (α ≃o β) α β where
  coe f := f.toFun
  inv f := f.invFun
  left_inv f := f.left_inv
  right_inv f := f.right_inv
  coe_injective' f g h₁ h₂ := by
    obtain ⟨⟨_, _⟩, _⟩ := f
    obtain ⟨⟨_, _⟩, _⟩ := g
    congr

instance : OrderIsoClass (α ≃o β) α β where
  map_le_map_iff f _ _ := f.map_rel_iff'

@[simp]
theorem toFun_eq_coe {f : α ≃o β} : f.toFun = f :=
  rfl

-- See note [partially-applied ext lemmas]
@[ext]
theorem ext {f g : α ≃o β} (h : (f : α → β) = g) : f = g :=
  DFunLike.coe_injective h

/-- Reinterpret an order isomorphism as an order embedding. -/
def toOrderEmbedding (e : α ≃o β) : α ↪o β :=
  e.toRelEmbedding

@[simp]
theorem coe_toOrderEmbedding (e : α ≃o β) : ⇑e.toOrderEmbedding = e :=
  rfl

protected theorem bijective (e : α ≃o β) : Function.Bijective e :=
  e.toEquiv.bijective

protected theorem injective (e : α ≃o β) : Function.Injective e :=
  e.toEquiv.injective

protected theorem surjective (e : α ≃o β) : Function.Surjective e :=
  e.toEquiv.surjective

theorem apply_eq_iff_eq (e : α ≃o β) {x y : α} : e x = e y ↔ x = y :=
  e.toEquiv.apply_eq_iff_eq

/-- Identity order isomorphism. -/
def refl (α : Type*) [LE α] : α ≃o α :=
  RelIso.refl (· ≤ ·)

@[simp]
theorem coe_refl : ⇑(refl α) = id :=
  rfl

@[simp]
theorem refl_apply (x : α) : refl α x = x :=
  rfl

@[simp]
theorem refl_toEquiv : (refl α).toEquiv = Equiv.refl α :=
  rfl

/-- Inverse of an order isomorphism. -/
def symm (e : α ≃o β) : β ≃o α := RelIso.symm e

@[simp]
theorem apply_symm_apply (e : α ≃o β) (x : β) : e (e.symm x) = x :=
  e.toEquiv.apply_symm_apply x

@[simp]
theorem symm_apply_apply (e : α ≃o β) (x : α) : e.symm (e x) = x :=
  e.toEquiv.symm_apply_apply x

@[simp]
theorem symm_refl (α : Type*) [LE α] : (refl α).symm = refl α :=
  rfl

theorem apply_eq_iff_eq_symm_apply (e : α ≃o β) (x : α) (y : β) : e x = y ↔ x = e.symm y :=
  e.toEquiv.apply_eq_iff_eq_symm_apply

theorem symm_apply_eq (e : α ≃o β) {x : α} {y : β} : e.symm y = x ↔ y = e x :=
  e.toEquiv.symm_apply_eq

@[simp]
theorem symm_symm (e : α ≃o β) : e.symm.symm = e := rfl

theorem symm_bijective : Function.Bijective (OrderIso.symm : (α ≃o β) → β ≃o α) :=
  Function.bijective_iff_has_inverse.mpr ⟨_, symm_symm, symm_symm⟩

theorem symm_injective : Function.Injective (symm : α ≃o β → β ≃o α) :=
  symm_bijective.injective

@[simp]
theorem toEquiv_symm (e : α ≃o β) : e.symm.toEquiv = e.toEquiv.symm :=
  rfl

@[simp]
theorem coe_toEquiv (e : α ≃o β) : ⇑e.toEquiv = e := rfl

@[simp]
theorem coe_symm_toEquiv (e : α ≃o β) : ⇑e.toEquiv.symm = e.symm := rfl

/-- Composition of two order isomorphisms is an order isomorphism. -/
@[trans]
def trans (e : α ≃o β) (e' : β ≃o γ) : α ≃o γ :=
  RelIso.trans e e'

@[simp]
theorem coe_trans (e : α ≃o β) (e' : β ≃o γ) : ⇑(e.trans e') = e' ∘ e :=
  rfl

@[simp]
theorem trans_apply (e : α ≃o β) (e' : β ≃o γ) (x : α) : e.trans e' x = e' (e x) :=
  rfl

@[simp]
theorem refl_trans (e : α ≃o β) : (refl α).trans e = e := by
  ext x
  rfl

@[simp]
theorem trans_refl (e : α ≃o β) : e.trans (refl β) = e := by
  ext x
  rfl

@[simp]
theorem symm_trans_apply (e₁ : α ≃o β) (e₂ : β ≃o γ) (c : γ) :
    (e₁.trans e₂).symm c = e₁.symm (e₂.symm c) :=
  rfl

theorem symm_trans (e₁ : α ≃o β) (e₂ : β ≃o γ) : (e₁.trans e₂).symm = e₂.symm.trans e₁.symm :=
  rfl

@[simp]
theorem self_trans_symm (e : α ≃o β) : e.trans e.symm = OrderIso.refl α :=
  RelIso.self_trans_symm e

@[simp]
theorem symm_trans_self (e : α ≃o β) : e.symm.trans e = OrderIso.refl β :=
  RelIso.symm_trans_self e

/-- An order isomorphism between the domains and codomains of two prosets of
order homomorphisms gives an order isomorphism between the two function prosets. -/
@[simps apply symm_apply]
def arrowCongr {α β γ δ} [Preorder α] [Preorder β] [Preorder γ] [Preorder δ]
    (f : α ≃o γ) (g : β ≃o δ) : (α →o β) ≃o (γ →o δ) where
  toFun  p := .comp g <| .comp p f.symm
  invFun p := .comp g.symm <| .comp p f
  left_inv p := DFunLike.coe_injective <| by
    change (g.symm ∘ g) ∘ p ∘ (f.symm ∘ f) = p
    simp only [← OrderIso.coe_trans, Function.id_comp,
               OrderIso.self_trans_symm, OrderIso.coe_refl, Function.comp_id]
  right_inv p := DFunLike.coe_injective <| by
    change (g ∘ g.symm) ∘ p ∘ (f ∘ f.symm) = p
    simp only [← OrderIso.coe_trans, Function.id_comp,
               OrderIso.symm_trans_self, OrderIso.coe_refl, Function.comp_id]
  map_rel_iff' {p q} := by
    simp only [Equiv.coe_fn_mk, OrderHom.le_def, OrderHom.comp_coe,
               OrderHomClass.coe_coe, Function.comp_apply, map_le_map_iff]
    exact Iff.symm f.forall_congr_left

/-- If `α` and `β` are order-isomorphic then the two orders of order-homomorphisms
from `α` and `β` to themselves are order-isomorphic. -/
@[simps! apply symm_apply]
def conj {α β} [Preorder α] [Preorder β] (f : α ≃o β) : (α →o α) ≃ (β →o β) :=
  arrowCongr f f

/-- `Prod.swap` as an `OrderIso`. -/
def prodComm : α × β ≃o β × α where
  toEquiv := Equiv.prodComm α β
  map_rel_iff' := Prod.swap_le_swap

@[simp]
theorem coe_prodComm : ⇑(prodComm : α × β ≃o β × α) = Prod.swap :=
  rfl

@[simp]
theorem prodComm_symm : (prodComm : α × β ≃o β × α).symm = prodComm :=
  rfl

variable (α)

/-- The order isomorphism between a type and its double dual. -/
def dualDual : α ≃o αᵒᵈᵒᵈ :=
  refl α

@[simp]
theorem coe_dualDual : ⇑(dualDual α) = toDual ∘ toDual :=
  rfl

@[simp]
theorem coe_dualDual_symm : ⇑(dualDual α).symm = ofDual ∘ ofDual :=
  rfl

variable {α}

@[simp]
theorem dualDual_apply (a : α) : dualDual α a = toDual (toDual a) :=
  rfl

@[simp]
theorem dualDual_symm_apply (a : αᵒᵈᵒᵈ) : (dualDual α).symm a = ofDual (ofDual a) :=
  rfl

end LE

open Set

section LE

variable [LE α] [LE β]

theorem le_iff_le (e : α ≃o β) {x y : α} : e x ≤ e y ↔ x ≤ y :=
  e.map_rel_iff

@[gcongr] protected alias ⟨_, GCongr.orderIso_apply_le_apply⟩ := le_iff_le

theorem le_symm_apply (e : α ≃o β) {x : α} {y : β} : x ≤ e.symm y ↔ e x ≤ y :=
  e.rel_symm_apply

theorem symm_apply_le (e : α ≃o β) {x : α} {y : β} : e.symm y ≤ x ↔ y ≤ e x :=
  e.symm_apply_rel

end LE

variable [Preorder α] [Preorder β]

protected theorem monotone (e : α ≃o β) : Monotone e :=
  e.toOrderEmbedding.monotone

protected theorem strictMono (e : α ≃o β) : StrictMono e :=
  e.toOrderEmbedding.strictMono

@[simp]
theorem lt_iff_lt (e : α ≃o β) {x y : α} : e x < e y ↔ x < y :=
  e.toOrderEmbedding.lt_iff_lt

@[gcongr] protected alias ⟨_, GCongr.orderIso_apply_lt_apply⟩ := lt_iff_lt

theorem lt_symm_apply (e : α ≃o β) {x : α} {y : β} : x < e.symm y ↔ e x < y := by
  rw [← e.lt_iff_lt, e.apply_symm_apply]

theorem symm_apply_lt (e : α ≃o β) {x : α} {y : β} : e.symm y < x ↔ y < e x := by
  rw [← e.lt_iff_lt, e.apply_symm_apply]

/-- Converts an `OrderIso` into a `RelIso (<) (<)`. -/
def toRelIsoLT (e : α ≃o β) : ((· < ·) : α → α → Prop) ≃r ((· < ·) : β → β → Prop) :=
  ⟨e.toEquiv, lt_iff_lt e⟩

@[simp]
theorem toRelIsoLT_apply (e : α ≃o β) (x : α) : e.toRelIsoLT x = e x :=
  rfl

@[simp]
theorem toRelIsoLT_symm (e : α ≃o β) : e.symm.toRelIsoLT = e.toRelIsoLT.symm :=
  rfl

@[simp]
theorem coe_toRelIsoLT (e : α ≃o β) : ⇑e.toRelIsoLT = e := rfl

@[simp]
theorem coe_symm_toRelIsoLT (e : α ≃o β) : ⇑e.toRelIsoLT.symm = e.symm := rfl

/-- Converts a `RelIso (<) (<)` into an `OrderIso`. -/
def ofRelIsoLT {α β} [PartialOrder α] [PartialOrder β]
    (e : ((· < ·) : α → α → Prop) ≃r ((· < ·) : β → β → Prop)) : α ≃o β :=
  ⟨e.toEquiv, by simp [le_iff_eq_or_lt, e.map_rel_iff, e.injective.eq_iff]⟩

@[simp]
theorem ofRelIsoLT_apply {α β} [PartialOrder α] [PartialOrder β]
    (e : ((· < ·) : α → α → Prop) ≃r ((· < ·) : β → β → Prop)) (x : α) : ofRelIsoLT e x = e x :=
  rfl

@[simp]
theorem ofRelIsoLT_symm {α β} [PartialOrder α] [PartialOrder β]
    (e : ((· < ·) : α → α → Prop) ≃r ((· < ·) : β → β → Prop)) :
    (ofRelIsoLT e).symm = ofRelIsoLT e.symm :=
  rfl

@[simp]
theorem ofRelIsoLT_toRelIsoLT {α β} [PartialOrder α] [PartialOrder β] (e : α ≃o β) :
    ofRelIsoLT (toRelIsoLT e) = e := by
  ext
  simp

@[simp]
theorem toRelIsoLT_ofRelIsoLT {α β} [PartialOrder α] [PartialOrder β]
    (e : ((· < ·) : α → α → Prop) ≃r ((· < ·) : β → β → Prop)) : toRelIsoLT (ofRelIsoLT e) = e := by
  ext
  simp

/-- To show that `f : α → β`, `g : β → α` make up an order isomorphism of linear orders,
    it suffices to prove `cmp a (g b) = cmp (f a) b`. -/
def ofCmpEqCmp {α β} [LinearOrder α] [LinearOrder β] (f : α → β) (g : β → α)
    (h : ∀ (a : α) (b : β), cmp a (g b) = cmp (f a) b) : α ≃o β :=
  have gf : ∀ a : α, a = g (f a) := by
    intro
    rw [← cmp_eq_eq_iff, h, cmp_self_eq_eq]
  { toFun := f, invFun := g, left_inv := fun a => (gf a).symm,
    right_inv := by
      intro
      rw [← cmp_eq_eq_iff, ← h, cmp_self_eq_eq],
    map_rel_iff' := by
      intros a b
      apply le_iff_le_of_cmp_eq_cmp
      convert (h a (f b)).symm
      apply gf }

/-- To show that `f : α →o β` and `g : β →o α` make up an order isomorphism it is enough to show
that `g` is the inverse of `f`. -/
@[simps! apply]
def ofHomInv {F G : Type*} [FunLike F α β] [OrderHomClass F α β] [FunLike G β α]
    [OrderHomClass G β α] (f : F) (g : G)
    (h₁ : (f : α →o β).comp (g : β →o α) = OrderHom.id)
    (h₂ : (g : β →o α).comp (f : α →o β) = OrderHom.id) :
    α ≃o β where
  toFun := f
  invFun := g
  left_inv := DFunLike.congr_fun h₂
  right_inv := DFunLike.congr_fun h₁
  map_rel_iff' := @fun a b =>
    ⟨fun h => by
      replace h := map_rel g h
      rwa [Equiv.coe_fn_mk, show g (f a) = (g : β →o α).comp (f : α →o β) a from rfl,
        show g (f b) = (g : β →o α).comp (f : α →o β) b from rfl, h₂] at h,
      fun h => (f : α →o β).monotone h⟩

@[simp]
theorem ofHomInv_symm_apply {F G : Type*} [FunLike F α β] [OrderHomClass F α β] [FunLike G β α]
    [OrderHomClass G β α] (f : F) (g : G)
    (h₁ : (f : α →o β).comp (g : β →o α) = OrderHom.id)
    (h₂ : (g : β →o α).comp (f : α →o β) = OrderHom.id) (a : β) :
    (ofHomInv f g h₁ h₂).symm a = g a := rfl

/-- Order isomorphism between `α → β` and `β`, where `α` has a unique element. -/
@[simps! toEquiv apply]
def funUnique (α β : Type*) [Unique α] [Preorder β] : (α → β) ≃o β where
  toEquiv := Equiv.funUnique α β
  map_rel_iff' := by simp [Pi.le_def, Unique.forall_iff]

@[simp]
theorem funUnique_symm_apply {α β : Type*} [Unique α] [Preorder β] :
    ((funUnique α β).symm : β → α → β) = Function.const α :=
  rfl

/-- The order isomorphism `α ≃o β` when `α` and `β` are preordered types
containing unique elements. -/
@[simps!]
noncomputable def ofUnique
    (α β : Type*) [Unique α] [Unique β] [Preorder α] [Preorder β] :
    α ≃o β where
  toEquiv := Equiv.ofUnique α β
  map_rel_iff' := by simp

end OrderIso

namespace Equiv

variable [Preorder α] [Preorder β]

/-- If `e` is an equivalence with monotone forward and inverse maps, then `e` is an
order isomorphism. -/
def toOrderIso (e : α ≃ β) (h₁ : Monotone e) (h₂ : Monotone e.symm) : α ≃o β :=
  ⟨e, ⟨fun h => by simpa only [e.symm_apply_apply] using h₂ h, fun h => h₁ h⟩⟩

@[simp]
theorem coe_toOrderIso (e : α ≃ β) (h₁ : Monotone e) (h₂ : Monotone e.symm) :
    ⇑(e.toOrderIso h₁ h₂) = e :=
  rfl

@[simp]
theorem toOrderIso_toEquiv (e : α ≃ β) (h₁ : Monotone e) (h₂ : Monotone e.symm) :
    (e.toOrderIso h₁ h₂).toEquiv = e :=
  rfl

end Equiv

namespace StrictMono

variable [LinearOrder α] [Preorder β]
variable (f : α → β) (h_mono : StrictMono f)

/-- A strictly monotone function with a right inverse is an order isomorphism. -/
@[simps -fullyApplied]
def orderIsoOfRightInverse (g : β → α) (hg : Function.RightInverse g f) : α ≃o β :=
  { OrderEmbedding.ofStrictMono f h_mono with
    toFun := f,
    invFun := g,
    left_inv := fun _ => h_mono.injective <| hg _,
    right_inv := hg }

end StrictMono

/-- An order isomorphism is also an order isomorphism between dual orders. -/
protected def OrderIso.dual [LE α] [LE β] (f : α ≃o β) : αᵒᵈ ≃o βᵒᵈ :=
  ⟨f.toEquiv, f.map_rel_iff⟩

section LatticeIsos

theorem OrderIso.map_bot' [LE α] [PartialOrder β] (f : α ≃o β) {x : α} {y : β} (hx : ∀ x', x ≤ x')
    (hy : ∀ y', y ≤ y') : f x = y := by
  refine le_antisymm ?_ (hy _)
  rw [← f.apply_symm_apply y, f.map_rel_iff]
  apply hx

theorem OrderIso.map_bot [LE α] [PartialOrder β] [OrderBot α] [OrderBot β] (f : α ≃o β) : f ⊥ = ⊥ :=
  f.map_bot' (fun _ => bot_le) fun _ => bot_le

theorem OrderIso.map_top' [LE α] [PartialOrder β] (f : α ≃o β) {x : α} {y : β} (hx : ∀ x', x' ≤ x)
    (hy : ∀ y', y' ≤ y) : f x = y :=
  f.dual.map_bot' hx hy

theorem OrderIso.map_top [LE α] [PartialOrder β] [OrderTop α] [OrderTop β] (f : α ≃o β) : f ⊤ = ⊤ :=
  f.dual.map_bot

theorem OrderEmbedding.map_inf_le [SemilatticeInf α] [SemilatticeInf β] (f : α ↪o β) (x y : α) :
    f (x ⊓ y) ≤ f x ⊓ f y :=
  f.monotone.map_inf_le x y

theorem OrderEmbedding.le_map_sup [SemilatticeSup α] [SemilatticeSup β] (f : α ↪o β) (x y : α) :
    f x ⊔ f y ≤ f (x ⊔ y) :=
  f.monotone.le_map_sup x y

theorem OrderIso.map_inf [SemilatticeInf α] [SemilatticeInf β] (f : α ≃o β) (x y : α) :
    f (x ⊓ y) = f x ⊓ f y := by
  refine (f.toOrderEmbedding.map_inf_le x y).antisymm ?_
  apply f.symm.le_iff_le.1
  simpa using f.symm.toOrderEmbedding.map_inf_le (f x) (f y)

theorem OrderIso.map_sup [SemilatticeSup α] [SemilatticeSup β] (f : α ≃o β) (x y : α) :
    f (x ⊔ y) = f x ⊔ f y :=
  f.dual.map_inf x y

theorem OrderIso.isMax_apply {α β : Type*} [Preorder α] [Preorder β] (f : α ≃o β) {x : α} :
    IsMax (f x) ↔ IsMax x := by
  refine ⟨f.strictMono.isMax_of_apply, ?_⟩
  conv_lhs => rw [← f.symm_apply_apply x]
  exact f.symm.strictMono.isMax_of_apply

theorem OrderIso.isMin_apply {α β : Type*} [Preorder α] [Preorder β] (f : α ≃o β) {x : α} :
    IsMin (f x) ↔ IsMin x := by
  refine ⟨f.strictMono.isMin_of_apply, ?_⟩
  conv_lhs => rw [← f.symm_apply_apply x]
  exact f.symm.strictMono.isMin_of_apply

/-- Note that this goal could also be stated `(Disjoint on f) a b` -/
theorem Disjoint.map_orderIso [SemilatticeInf α] [OrderBot α] [SemilatticeInf β] [OrderBot β]
    {a b : α} (f : α ≃o β) (ha : Disjoint a b) : Disjoint (f a) (f b) := by
  rw [disjoint_iff_inf_le, ← f.map_inf, ← f.map_bot]
  exact f.monotone ha.le_bot

/-- Note that this goal could also be stated `(Codisjoint on f) a b` -/
theorem Codisjoint.map_orderIso [SemilatticeSup α] [OrderTop α] [SemilatticeSup β] [OrderTop β]
    {a b : α} (f : α ≃o β) (ha : Codisjoint a b) : Codisjoint (f a) (f b) := by
  rw [codisjoint_iff_le_sup, ← f.map_sup, ← f.map_top]
  exact f.monotone ha.top_le

@[simp]
theorem disjoint_map_orderIso_iff [SemilatticeInf α] [OrderBot α] [SemilatticeInf β] [OrderBot β]
    {a b : α} (f : α ≃o β) : Disjoint (f a) (f b) ↔ Disjoint a b :=
  ⟨fun h => f.symm_apply_apply a ▸ f.symm_apply_apply b ▸ h.map_orderIso f.symm,
   fun h => h.map_orderIso f⟩

@[simp]
theorem codisjoint_map_orderIso_iff [SemilatticeSup α] [OrderTop α] [SemilatticeSup β] [OrderTop β]
    {a b : α} (f : α ≃o β) : Codisjoint (f a) (f b) ↔ Codisjoint a b :=
  ⟨fun h => f.symm_apply_apply a ▸ f.symm_apply_apply b ▸ h.map_orderIso f.symm,
   fun h => h.map_orderIso f⟩

section BoundedOrder

variable [Lattice α] [Lattice β] [BoundedOrder α] [BoundedOrder β] (f : α ≃o β)

theorem OrderIso.isCompl {x y : α} (h : IsCompl x y) : IsCompl (f x) (f y) :=
  ⟨h.1.map_orderIso _, h.2.map_orderIso _⟩

theorem OrderIso.isCompl_iff {x y : α} : IsCompl x y ↔ IsCompl (f x) (f y) :=
  ⟨f.isCompl, fun h => f.symm_apply_apply x ▸ f.symm_apply_apply y ▸ f.symm.isCompl h⟩

theorem OrderIso.complementedLattice [ComplementedLattice α] (f : α ≃o β) : ComplementedLattice β :=
  ⟨fun x => by
    obtain ⟨y, hy⟩ := exists_isCompl (f.symm x)
    rw [← f.symm_apply_apply y] at hy
    exact ⟨f y, f.symm.isCompl_iff.2 hy⟩⟩

theorem OrderIso.complementedLattice_iff (f : α ≃o β) :
    ComplementedLattice α ↔ ComplementedLattice β :=
  ⟨by intro; exact f.complementedLattice,
   by intro; exact f.symm.complementedLattice⟩

end BoundedOrder

end LatticeIsos

-- See note [lower instance priority]
instance (priority := 90) OrderIsoClass.toOrderIsoClassOrderDual [LE α] [LE β]
    [EquivLike F α β] [OrderIsoClass F α β] : OrderIsoClass F αᵒᵈ βᵒᵈ where
  map_le_map_iff f := map_le_map_iff f

section DenselyOrdered

-- could live in a more upstream file, but hard to find a good place
lemma StrictMono.denselyOrdered_range {X Y : Type*} [LinearOrder X] [DenselyOrdered X] [Preorder Y]
    {f : X → Y} (hf : StrictMono f) :
    DenselyOrdered (Set.range f) := by
  constructor
<<<<<<< HEAD
  simp only [Subtype.exists, Set.mem_range, Subtype.forall, Subtype.mk_lt_mk, exists_and_right,
    forall_exists_index, exists_prop, forall_apply_eq_imp_iff, hf.lt_iff_lt]
  intro a b hab
  obtain ⟨c, hc⟩ := exists_between hab
  use f c
  simp_all [hf.lt_iff_lt]
=======
  simpa [← exists_and_left, ← exists_and_right, exists_comm, hf.lt_iff_lt]
    using fun _ _ ↦ exists_between
>>>>>>> 962b2468

lemma denselyOrdered_iff_of_orderIsoClass {X Y F : Type*} [Preorder X] [Preorder Y]
    [EquivLike F X Y] [OrderIsoClass F X Y] (f : F) :
    DenselyOrdered X ↔ DenselyOrdered Y := by
  constructor
  · intro H
    refine ⟨fun a b h ↦ ?_⟩
    obtain ⟨c, hc⟩ := exists_between ((map_inv_lt_map_inv_iff f).mpr h)
    exact ⟨f c, by simpa using hc⟩
  · intro H
    refine ⟨fun a b h ↦ ?_⟩
    obtain ⟨c, hc⟩ := exists_between ((map_lt_map_iff f).mpr h)
    exact ⟨EquivLike.inv f c, by simpa using hc⟩

lemma denselyOrdered_iff_of_strictAnti {X Y F : Type*} [LinearOrder X] [Preorder Y]
    [EquivLike F X Y] (f : F) (hf : StrictAnti f) :
    DenselyOrdered X ↔ DenselyOrdered Y := by
  rw [← denselyOrdered_orderDual]
  let e : Xᵒᵈ ≃o Y := ⟨OrderDual.ofDual.trans (f : X ≃ Y), ?_⟩
  · exact denselyOrdered_iff_of_orderIsoClass e
  · simp only [Equiv.trans_apply, EquivLike.coe_coe, OrderDual.forall, OrderDual.ofDual_toDual,
<<<<<<< HEAD
    OrderDual.toDual_le_toDual]
=======
      OrderDual.toDual_le_toDual]
>>>>>>> 962b2468
    intro a b
    rw [hf.le_iff_le]

end DenselyOrdered<|MERGE_RESOLUTION|>--- conflicted
+++ resolved
@@ -1189,17 +1189,8 @@
     {f : X → Y} (hf : StrictMono f) :
     DenselyOrdered (Set.range f) := by
   constructor
-<<<<<<< HEAD
-  simp only [Subtype.exists, Set.mem_range, Subtype.forall, Subtype.mk_lt_mk, exists_and_right,
-    forall_exists_index, exists_prop, forall_apply_eq_imp_iff, hf.lt_iff_lt]
-  intro a b hab
-  obtain ⟨c, hc⟩ := exists_between hab
-  use f c
-  simp_all [hf.lt_iff_lt]
-=======
   simpa [← exists_and_left, ← exists_and_right, exists_comm, hf.lt_iff_lt]
     using fun _ _ ↦ exists_between
->>>>>>> 962b2468
 
 lemma denselyOrdered_iff_of_orderIsoClass {X Y F : Type*} [Preorder X] [Preorder Y]
     [EquivLike F X Y] [OrderIsoClass F X Y] (f : F) :
@@ -1221,11 +1212,7 @@
   let e : Xᵒᵈ ≃o Y := ⟨OrderDual.ofDual.trans (f : X ≃ Y), ?_⟩
   · exact denselyOrdered_iff_of_orderIsoClass e
   · simp only [Equiv.trans_apply, EquivLike.coe_coe, OrderDual.forall, OrderDual.ofDual_toDual,
-<<<<<<< HEAD
-    OrderDual.toDual_le_toDual]
-=======
       OrderDual.toDual_le_toDual]
->>>>>>> 962b2468
     intro a b
     rw [hf.le_iff_le]
 
