/-
Copyright (c) 2022 Yaël Dillies. All rights reserved.
Released under Apache 2.0 license as described in the file LICENSE.
Authors: Yaël Dillies
-/
import Mathlib.Order.Hom.BoundedLattice
import Mathlib.Order.WithBot.Basic

/-!
# Adjoining `⊤` and `⊥` to order maps and lattice homomorphisms

This file defines ways to adjoin `⊤` or `⊥` or both to order maps (homomorphisms, embeddings and
isomorphisms) and lattice homomorphisms, and properties about the results.

Some definitions cause a possibly unbounded lattice homomorphism to become bounded,
so they change the type of the homomorphism.
-/


variable {α β γ : Type*}

namespace WithTop

open OrderDual

/-- Taking the dual then adding `⊤` is the same as adding `⊥` then taking the dual.
This is the order iso form of `WithTop.ofDual`, as proven by `coe_toDualBotEquiv`. -/
protected def toDualBotEquiv [LE α] : WithTop αᵒᵈ ≃o (WithBot α)ᵒᵈ :=
  OrderIso.refl _

@[simp]
theorem toDualBotEquiv_coe [LE α] (a : α) :
    WithTop.toDualBotEquiv ↑(toDual a) = toDual (a : WithBot α) :=
  rfl

@[simp]
theorem toDualBotEquiv_symm_coe [LE α] (a : α) :
    WithTop.toDualBotEquiv.symm (toDual (a : WithBot α)) = ↑(toDual a) :=
  rfl

@[simp]
theorem toDualBotEquiv_top [LE α] : WithTop.toDualBotEquiv (⊤ : WithTop αᵒᵈ) = ⊤ :=
  rfl

@[simp]
theorem toDualBotEquiv_symm_top [LE α] : WithTop.toDualBotEquiv.symm (⊤ : (WithBot α)ᵒᵈ) = ⊤ :=
  rfl

theorem coe_toDualBotEquiv [LE α] :
    (WithTop.toDualBotEquiv : WithTop αᵒᵈ → (WithBot α)ᵒᵈ) = toDual ∘ WithTop.ofDual :=
  funext fun _ => rfl

/-- Embedding into `WithTop α`. -/
@[simps]
def _root_.Function.Embedding.coeWithTop : α ↪ WithTop α where
  toFun := (↑)
  inj' := WithTop.coe_injective

/-- The coercion `α → WithTop α` bundled as monotone map. -/
@[simps -fullyApplied]
def coeOrderHom {α : Type*} [Preorder α] : α ↪o WithTop α where
  toFun := (↑)
  inj' := WithTop.coe_injective
  map_rel_iff' := WithTop.coe_le_coe

/-- Any `OrderTop` is equivalent to `WithTop` of the subtype excluding `⊤`.

See also `Equiv.optionSubtypeNe`. -/
def subtypeOrderIso [PartialOrder α] [OrderTop α] [DecidablePred (· = (⊤ : α))] :
    WithTop {a : α // a ≠ ⊤} ≃o α where
  toFun a := (a.map (↑)).untopD ⊤
  invFun a := if h : a = ⊤ then ⊤ else .some ⟨a, h⟩
  left_inv
  | .some ⟨a, h⟩ => by simp [h]
  | ⊤ => by simp
  right_inv a := by dsimp only; split_ifs <;> simp [*]
  map_rel_iff' {a b} := match a, b with
  | .some a, .some b => by simp
  | ⊤, .some ⟨b, h⟩ => by simp [h]
  | a, ⊤ => by simp

@[simp]
theorem subtypeOrderIso_apply_coe [PartialOrder α] [OrderTop α] [DecidablePred (· = (⊤ : α))]
    (a : {a : α // a ≠ ⊤}) :
  subtypeOrderIso (a : WithTop {a : α // a ≠ ⊤}) = a := rfl

theorem subtypeOrderIso_symm_apply [PartialOrder α] [OrderTop α] [DecidablePred (· = (⊤ : α))]
    {a : α} (h : a ≠ ⊤) :
    (subtypeOrderIso).symm a = (⟨a, h⟩ : {a : α // a ≠ ⊤}) := by
  rw [OrderIso.symm_apply_eq]
  rfl

end WithTop

namespace WithBot

open OrderDual

/-- Taking the dual then adding `⊥` is the same as adding `⊤` then taking the dual.
This is the order iso form of `WithBot.ofDual`, as proven by `coe_toDualTopEquiv`. -/
protected def toDualTopEquiv [LE α] : WithBot αᵒᵈ ≃o (WithTop α)ᵒᵈ :=
  OrderIso.refl _

@[simp]
theorem toDualTopEquiv_coe [LE α] (a : α) :
    WithBot.toDualTopEquiv ↑(toDual a) = toDual (a : WithTop α) :=
  rfl

@[simp]
theorem toDualTopEquiv_symm_coe [LE α] (a : α) :
    WithBot.toDualTopEquiv.symm (toDual (a : WithTop α)) = ↑(toDual a) :=
  rfl

@[simp]
theorem toDualTopEquiv_bot [LE α] : WithBot.toDualTopEquiv (⊥ : WithBot αᵒᵈ) = ⊥ :=
  rfl

@[simp]
theorem toDualTopEquiv_symm_bot [LE α] : WithBot.toDualTopEquiv.symm (⊥ : (WithTop α)ᵒᵈ) = ⊥ :=
  rfl

theorem coe_toDualTopEquiv_eq [LE α] :
    (WithBot.toDualTopEquiv : WithBot αᵒᵈ → (WithTop α)ᵒᵈ) = toDual ∘ WithBot.ofDual :=
  funext fun _ => rfl

/-- Embedding into `WithBot α`. -/
@[simps]
def _root_.Function.Embedding.coeWithBot : α ↪ WithBot α where
  toFun := (↑)
  inj' := WithBot.coe_injective

/-- The coercion `α → WithBot α` bundled as monotone map. -/
@[simps -fullyApplied]
def coeOrderHom {α : Type*} [Preorder α] : α ↪o WithBot α where
  toFun := (↑)
  inj' := WithBot.coe_injective
  map_rel_iff' := WithBot.coe_le_coe

/-- Any `OrderBot` is equivalent to `WithBot` of the subtype excluding `⊥`.

See also `Equiv.optionSubtypeNe`. -/
def subtypeOrderIso [PartialOrder α] [OrderBot α] [DecidablePred (· = (⊥ : α))] :
    WithBot {a : α // a ≠ ⊥} ≃o α := (WithTop.subtypeOrderIso (α := αᵒᵈ)).dual

@[simp]
theorem subtypeOrderIso_apply_coe [PartialOrder α] [OrderBot α] [DecidablePred (· = (⊥ : α))]
    (a : {a : α // a ≠ ⊥}) :
  subtypeOrderIso (a : WithTop {a : α // a ≠ ⊥}) = a := rfl

theorem subtypeOrderIso_symm_apply [PartialOrder α] [OrderBot α] [DecidablePred (· = (⊥ : α))]
    {a : α} (h : a ≠ ⊥) :
    (subtypeOrderIso).symm a = (⟨a, h⟩ : {a : α // a ≠ ⊥}) := by
  rw [OrderIso.symm_apply_eq]
  rfl

end WithBot

namespace OrderHom

variable [Preorder α] [Preorder β]

/-- Lift an order homomorphism `f : α →o β` to an order homomorphism `WithBot α →o WithBot β`. -/
@[simps -fullyApplied]
protected def withBotMap (f : α →o β) : WithBot α →o WithBot β :=
  ⟨WithBot.map f, f.mono.withBot_map⟩

/-- Lift an order homomorphism `f : α →o β` to an order homomorphism `WithTop α →o WithTop β`. -/
@[simps -fullyApplied]
protected def withTopMap (f : α →o β) : WithTop α →o WithTop β :=
  ⟨WithTop.map f, f.mono.withTop_map⟩

end OrderHom

namespace OrderEmbedding

variable [Preorder α] [Preorder β]

/-- A version of `WithBot.map` for order embeddings. -/
@[simps -fullyApplied]
protected def withBotMap (f : α ↪o β) : WithBot α ↪o WithBot β where
  toFun := WithBot.map f
  inj' := WithBot.map_injective f.injective
  map_rel_iff' := WithBot.map_le_iff f f.map_rel_iff

/-- A version of `WithTop.map` for order embeddings. -/
@[simps -fullyApplied]
protected def withTopMap (f : α ↪o β) : WithTop α ↪o WithTop β :=
  { f.dual.withBotMap.dual with toFun := WithTop.map f }

<<<<<<< HEAD
/-- Coercion `α → WithBot α` as an `OrderEmbedding`. -/
@[simps -fullyApplied]
protected def withBotCoe : α ↪o WithBot α where
  toFun := .some
  inj' := WithBot.coe_injective
  map_rel_iff' := WithBot.coe_le_coe

/-- Coercion `α → WithTop α` as an `OrderEmbedding`. -/
@[simps -fullyApplied]
protected def withTopCoe : α ↪o WithTop α :=
  { (OrderEmbedding.withBotCoe (α := αᵒᵈ)).dual with toFun := .some }
=======
@[deprecated (since := "2025-08-21")] protected alias withBotCoe := WithBot.coeOrderHom
@[deprecated (since := "2025-08-21")] alias withBotCoe_apply := WithBot.coeOrderHom_apply
@[deprecated (since := "2025-08-21")] protected alias withTopCoe := WithTop.coeOrderHom
@[deprecated (since := "2025-08-21")] alias withTopCoe_apply := WithTop.coeOrderHom_apply
>>>>>>> e883b93c

end OrderEmbedding

namespace OrderIso

variable [PartialOrder α] [PartialOrder β] [PartialOrder γ]

/-- A version of `Equiv.optionCongr` for `WithTop`. -/
@[simps -fullyApplied]
def withTopCongr (e : α ≃o β) : WithTop α ≃o WithTop β where
  toFun := WithTop.map e
  __ := e.toOrderEmbedding.withTopMap
  __ := e.toEquiv.withTopCongr

@[simp]
theorem withTopCongr_refl : (OrderIso.refl α).withTopCongr = OrderIso.refl _ :=
  RelIso.toEquiv_injective Equiv.withTopCongr_refl

@[simp]
theorem withTopCongr_symm (e : α ≃o β) : e.symm.withTopCongr = e.withTopCongr.symm :=
  RelIso.toEquiv_injective e.toEquiv.withTopCongr_symm

@[simp]
theorem withTopCongr_trans (e₁ : α ≃o β) (e₂ : β ≃o γ) :
    (e₁.trans e₂).withTopCongr = e₁.withTopCongr.trans e₂.withTopCongr :=
  RelIso.toEquiv_injective <| e₁.toEquiv.withTopCongr_trans e₂.toEquiv

/-- A version of `Equiv.optionCongr` for `WithBot`. -/
@[simps -fullyApplied]
def withBotCongr (e : α ≃o β) : WithBot α ≃o WithBot β where
  toFun := WithBot.map e
  __ := e.toOrderEmbedding.withBotMap
  __ := e.toEquiv.withBotCongr

@[simp]
theorem withBotCongr_refl : (OrderIso.refl α).withBotCongr = OrderIso.refl _ :=
  RelIso.toEquiv_injective Equiv.withTopCongr_refl

@[simp]
theorem withBotCongr_symm (e : α ≃o β) : e.symm.withBotCongr = e.withBotCongr.symm :=
  RelIso.toEquiv_injective e.toEquiv.withBotCongr_symm

@[simp]
theorem withBotCongr_trans (e₁ : α ≃o β) (e₂ : β ≃o γ) :
    (e₁.trans e₂).withBotCongr = e₁.withBotCongr.trans e₂.withBotCongr :=
  RelIso.toEquiv_injective <| e₁.toEquiv.withTopCongr_trans e₂.toEquiv

end OrderIso

namespace SupHom

variable [SemilatticeSup α] [SemilatticeSup β] [SemilatticeSup γ]

/-- Adjoins a `⊤` to the domain and codomain of a `SupHom`. -/
@[simps]
protected def withTop (f : SupHom α β) : SupHom (WithTop α) (WithTop β) where
  toFun := WithTop.map f
  map_sup' a b :=
    match a, b with
    | ⊤, ⊤ => rfl
    | ⊤, (b : α) => rfl
    | (a : α), ⊤ => rfl
    | (a : α), (b : α) => congr_arg _ (f.map_sup' _ _)

@[simp]
theorem withTop_id : (SupHom.id α).withTop = SupHom.id _ := DFunLike.coe_injective Option.map_id

@[simp]
theorem withTop_comp (f : SupHom β γ) (g : SupHom α β) :
    (f.comp g).withTop = f.withTop.comp g.withTop :=
  DFunLike.coe_injective <| Eq.symm <| Option.map_comp_map _ _

/-- Adjoins a `⊥` to the domain and codomain of a `SupHom`. -/
@[simps]
protected def withBot (f : SupHom α β) : SupBotHom (WithBot α) (WithBot β) where
  toFun := WithBot.map f
  map_sup' a b :=
    match a, b with
    | ⊥, ⊥ => rfl
    | ⊥, (b : α) => rfl
    | (a : α), ⊥ => rfl
    | (a : α), (b : α) => congr_arg _ (f.map_sup' _ _)
  map_bot' := rfl

@[simp]
theorem withBot_id : (SupHom.id α).withBot = SupBotHom.id _ := DFunLike.coe_injective Option.map_id

@[simp]
theorem withBot_comp (f : SupHom β γ) (g : SupHom α β) :
    (f.comp g).withBot = f.withBot.comp g.withBot :=
  DFunLike.coe_injective <| Eq.symm <| Option.map_comp_map _ _

/-- Adjoins a `⊤` to the codomain of a `SupHom`. -/
@[simps]
def withTop' [OrderTop β] (f : SupHom α β) : SupHom (WithTop α) β where
  toFun a := a.elim ⊤ f
  map_sup' a b :=
    match a, b with
    | ⊤, ⊤ => (top_sup_eq _).symm
    | ⊤, (b : α) => (top_sup_eq _).symm
    | (a : α), ⊤ => (sup_top_eq _).symm
    | (a : α), (b : α) => f.map_sup' _ _

/-- Adjoins a `⊥` to the domain of a `SupHom`. -/
@[simps]
def withBot' [OrderBot β] (f : SupHom α β) : SupBotHom (WithBot α) β where
  toFun a := a.elim ⊥ f
  map_sup' a b :=
    match a, b with
    | ⊥, ⊥ => (bot_sup_eq _).symm
    | ⊥, (b : α) => (bot_sup_eq _).symm
    | (a : α), ⊥ => (sup_bot_eq _).symm
    | (a : α), (b : α) => f.map_sup' _ _
  map_bot' := rfl

end SupHom

namespace InfHom

variable [SemilatticeInf α] [SemilatticeInf β] [SemilatticeInf γ]

/-- Adjoins a `⊤` to the domain and codomain of an `InfHom`. -/
@[simps]
protected def withTop (f : InfHom α β) : InfTopHom (WithTop α) (WithTop β) where
  toFun := WithTop.map f
  map_inf' a b :=
    match a, b with
    | ⊤, ⊤ => rfl
    | ⊤, (b : α) => rfl
    | (a : α), ⊤ => rfl
    | (a : α), (b : α) => congr_arg _ (f.map_inf' _ _)
  map_top' := rfl

@[simp]
theorem withTop_id : (InfHom.id α).withTop = InfTopHom.id _ := DFunLike.coe_injective Option.map_id

@[simp]
theorem withTop_comp (f : InfHom β γ) (g : InfHom α β) :
    (f.comp g).withTop = f.withTop.comp g.withTop :=
  DFunLike.coe_injective <| Eq.symm <| Option.map_comp_map _ _

/-- Adjoins a `⊥` to the domain and codomain of an `InfHom`. -/
@[simps]
protected def withBot (f : InfHom α β) : InfHom (WithBot α) (WithBot β) where
  toFun := WithBot.map f
  map_inf' a b :=
    match a, b with
    | ⊥, ⊥ => rfl
    | ⊥, (b : α) => rfl
    | (a : α), ⊥ => rfl
    | (a : α), (b : α) => congr_arg _ (f.map_inf' _ _)

@[simp]
theorem withBot_id : (InfHom.id α).withBot = InfHom.id _ := DFunLike.coe_injective Option.map_id

@[simp]
theorem withBot_comp (f : InfHom β γ) (g : InfHom α β) :
    (f.comp g).withBot = f.withBot.comp g.withBot :=
  DFunLike.coe_injective <| Eq.symm <| Option.map_comp_map _ _

/-- Adjoins a `⊤` to the codomain of an `InfHom`. -/
@[simps]
def withTop' [OrderTop β] (f : InfHom α β) : InfTopHom (WithTop α) β where
  toFun a := a.elim ⊤ f
  map_inf' a b :=
    match a, b with
    | ⊤, ⊤ => (top_inf_eq _).symm
    | ⊤, (b : α) => (top_inf_eq _).symm
    | (a : α), ⊤ => (inf_top_eq _).symm
    | (a : α), (b : α) => f.map_inf' _ _
  map_top' := rfl

/-- Adjoins a `⊥` to the codomain of an `InfHom`. -/
@[simps]
def withBot' [OrderBot β] (f : InfHom α β) : InfHom (WithBot α) β where
  toFun a := a.elim ⊥ f
  map_inf' a b :=
    match a, b with
    | ⊥, ⊥ => (bot_inf_eq _).symm
    | ⊥, (b : α) => (bot_inf_eq _).symm
    | (a : α), ⊥ => (inf_bot_eq _).symm
    | (a : α), (b : α) => f.map_inf' _ _

end InfHom

namespace LatticeHom

variable [Lattice α] [Lattice β] [Lattice γ]

/-- Adjoins a `⊤` to the domain and codomain of a `LatticeHom`. -/
@[simps]
protected def withTop (f : LatticeHom α β) : LatticeHom (WithTop α) (WithTop β) :=
  { f.toInfHom.withTop with toSupHom := f.toSupHom.withTop }

-- Porting note: `simps` doesn't generate those
@[simp, norm_cast]
lemma coe_withTop (f : LatticeHom α β) : ⇑f.withTop = WithTop.map f := rfl

lemma withTop_apply (f : LatticeHom α β) (a : WithTop α) : f.withTop a = a.map f := rfl

@[simp]
theorem withTop_id : (LatticeHom.id α).withTop = LatticeHom.id _ :=
  DFunLike.coe_injective Option.map_id

@[simp]
theorem withTop_comp (f : LatticeHom β γ) (g : LatticeHom α β) :
    (f.comp g).withTop = f.withTop.comp g.withTop :=
  DFunLike.coe_injective <| Eq.symm <| Option.map_comp_map _ _

/-- Adjoins a `⊥` to the domain and codomain of a `LatticeHom`. -/
@[simps]
protected def withBot (f : LatticeHom α β) : LatticeHom (WithBot α) (WithBot β) :=
  { f.toInfHom.withBot with toSupHom := f.toSupHom.withBot }

-- Porting note: `simps` doesn't generate those
@[simp, norm_cast]
lemma coe_withBot (f : LatticeHom α β) : ⇑f.withBot = WithBot.map f := rfl

lemma withBot_apply (f : LatticeHom α β) (a : WithBot α) : f.withBot a = a.map f := rfl

@[simp]
theorem withBot_id : (LatticeHom.id α).withBot = LatticeHom.id _ :=
  DFunLike.coe_injective Option.map_id

@[simp]
theorem withBot_comp (f : LatticeHom β γ) (g : LatticeHom α β) :
    (f.comp g).withBot = f.withBot.comp g.withBot :=
  DFunLike.coe_injective <| Eq.symm <| Option.map_comp_map _ _

/-- Adjoins a `⊤` and `⊥` to the domain and codomain of a `LatticeHom`. -/
@[simps]
def withTopWithBot (f : LatticeHom α β) :
    BoundedLatticeHom (WithTop <| WithBot α) (WithTop <| WithBot β) :=
  ⟨f.withBot.withTop, rfl, rfl⟩

-- Porting note: `simps` doesn't generate those
@[simp, norm_cast]
lemma coe_withTopWithBot (f : LatticeHom α β) : ⇑f.withTopWithBot = Option.map (Option.map f) := rfl

lemma withTopWithBot_apply (f : LatticeHom α β) (a : WithTop <| WithBot α) :
    f.withTopWithBot a = a.map (WithTop.map f) := rfl

@[simp]
theorem withTopWithBot_id : (LatticeHom.id α).withTopWithBot = BoundedLatticeHom.id _ :=
  DFunLike.coe_injective <| by
    refine (congr_arg Option.map ?_).trans Option.map_id
    rw [withBot_id]
    rfl

@[simp]
theorem withTopWithBot_comp (f : LatticeHom β γ) (g : LatticeHom α β) :
    (f.comp g).withTopWithBot = f.withTopWithBot.comp g.withTopWithBot := by
  ext; simp

/-- Adjoins a `⊥` to the codomain of a `LatticeHom`. -/
@[simps]
def withTop' [OrderTop β] (f : LatticeHom α β) : LatticeHom (WithTop α) β :=
  { f.toSupHom.withTop', f.toInfHom.withTop' with }

/-- Adjoins a `⊥` to the domain and codomain of a `LatticeHom`. -/
@[simps]
def withBot' [OrderBot β] (f : LatticeHom α β) : LatticeHom (WithBot α) β :=
  { f.toSupHom.withBot', f.toInfHom.withBot' with }

/-- Adjoins a `⊤` and `⊥` to the codomain of a `LatticeHom`. -/
@[simps]
def withTopWithBot' [BoundedOrder β] (f : LatticeHom α β) :
    BoundedLatticeHom (WithTop <| WithBot α) β where
  toLatticeHom := f.withBot'.withTop'
  map_top' := rfl
  map_bot' := rfl

end LatticeHom<|MERGE_RESOLUTION|>--- conflicted
+++ resolved
@@ -187,24 +187,10 @@
 protected def withTopMap (f : α ↪o β) : WithTop α ↪o WithTop β :=
   { f.dual.withBotMap.dual with toFun := WithTop.map f }
 
-<<<<<<< HEAD
-/-- Coercion `α → WithBot α` as an `OrderEmbedding`. -/
-@[simps -fullyApplied]
-protected def withBotCoe : α ↪o WithBot α where
-  toFun := .some
-  inj' := WithBot.coe_injective
-  map_rel_iff' := WithBot.coe_le_coe
-
-/-- Coercion `α → WithTop α` as an `OrderEmbedding`. -/
-@[simps -fullyApplied]
-protected def withTopCoe : α ↪o WithTop α :=
-  { (OrderEmbedding.withBotCoe (α := αᵒᵈ)).dual with toFun := .some }
-=======
 @[deprecated (since := "2025-08-21")] protected alias withBotCoe := WithBot.coeOrderHom
 @[deprecated (since := "2025-08-21")] alias withBotCoe_apply := WithBot.coeOrderHom_apply
 @[deprecated (since := "2025-08-21")] protected alias withTopCoe := WithTop.coeOrderHom
 @[deprecated (since := "2025-08-21")] alias withTopCoe_apply := WithTop.coeOrderHom_apply
->>>>>>> e883b93c
 
 end OrderEmbedding
 
