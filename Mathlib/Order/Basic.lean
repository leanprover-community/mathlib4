/-
Copyright (c) 2014 Jeremy Avigad. All rights reserved.
Released under Apache 2.0 license as described in the file LICENSE.
Authors: Jeremy Avigad, Mario Carneiro
-/
import Mathlib.Data.Subtype
import Mathlib.Order.Defs.LinearOrder
import Mathlib.Order.Notation
import Mathlib.Tactic.GCongr.Core
import Mathlib.Tactic.Spread
import Mathlib.Tactic.Convert
import Mathlib.Tactic.Inhabit
import Mathlib.Tactic.SimpRw

/-!
# Basic definitions about `≤` and `<`

This file proves basic results about orders, provides extensive dot notation, defines useful order
classes and allows to transfer order instances.

## Type synonyms

* `OrderDual α` : A type synonym reversing the meaning of all inequalities, with notation `αᵒᵈ`.
* `AsLinearOrder α`: A type synonym to promote `PartialOrder α` to `LinearOrder α` using
  `IsTotal α (≤)`.

### Transferring orders

- `Order.Preimage`, `Preorder.lift`: Transfers a (pre)order on `β` to an order on `α`
  using a function `f : α → β`.
- `PartialOrder.lift`, `LinearOrder.lift`: Transfers a partial (resp., linear) order on `β` to a
  partial (resp., linear) order on `α` using an injective function `f`.

### Extra class

* `DenselyOrdered`: An order with no gap, i.e. for any two elements `a < b` there exists `c` such
  that `a < c < b`.

## Notes

`≤` and `<` are highly favored over `≥` and `>` in mathlib. The reason is that we can formulate all
lemmas using `≤`/`<`, and `rw` has trouble unifying `≤` and `≥`. Hence choosing one direction spares
us useless duplication. This is enforced by a linter. See Note [nolint_ge] for more infos.

Dot notation is particularly useful on `≤` (`LE.le`) and `<` (`LT.lt`). To that end, we
provide many aliases to dot notation-less lemmas. For example, `le_trans` is aliased with
`LE.le.trans` and can be used to construct `hab.trans hbc : a ≤ c` when `hab : a ≤ b`,
`hbc : b ≤ c`, `lt_of_le_of_lt` is aliased as `LE.le.trans_lt` and can be used to construct
`hab.trans hbc : a < c` when `hab : a ≤ b`, `hbc : b < c`.

## TODO

- expand module docs
- automatic construction of dual definitions / theorems

## Tags

preorder, order, partial order, poset, linear order, chain
-/


open Function

variable {ι α β : Type*} {π : ι → Type*}

/-! ### Bare relations -/

attribute [ext] LE

section LE

variable [LE α] {a b c : α}

protected lemma LE.le.ge (h : a ≤ b) : b ≥ a := h
protected lemma GE.ge.le (h : a ≥ b) : b ≤ a := h

theorem le_of_le_of_eq' : b ≤ c → a = b → a ≤ c := flip le_of_eq_of_le
theorem le_of_eq_of_le' : b = c → a ≤ b → a ≤ c := flip le_of_le_of_eq

alias LE.le.trans_eq := le_of_le_of_eq
alias LE.le.trans_eq' := le_of_le_of_eq'
alias Eq.trans_le := le_of_eq_of_le
alias Eq.trans_ge := le_of_eq_of_le'

end LE

section LT

variable [LT α] {a b c : α}

protected lemma LT.lt.gt (h : a < b) : b > a := h
protected lemma GT.gt.lt (h : a > b) : b < a := h

theorem lt_of_lt_of_eq' : b < c → a = b → a < c := flip lt_of_eq_of_lt
theorem lt_of_eq_of_lt' : b = c → a < b → a < c := flip lt_of_lt_of_eq

alias LT.lt.trans_eq := lt_of_lt_of_eq
alias LT.lt.trans_eq' := lt_of_lt_of_eq'
alias Eq.trans_lt := lt_of_eq_of_lt
alias Eq.trans_gt := lt_of_eq_of_lt'

end LT

/-- Given a relation `R` on `β` and a function `f : α → β`, the preimage relation on `α` is defined
by `x ≤ y ↔ f x ≤ f y`. It is the unique relation on `α` making `f` a `RelEmbedding` (assuming `f`
is injective). -/
@[simp]
def Order.Preimage (f : α → β) (s : β → β → Prop) (x y : α) : Prop := s (f x) (f y)

@[inherit_doc] infixl:80 " ⁻¹'o " => Order.Preimage

/-- The preimage of a decidable order is decidable. -/
instance Order.Preimage.decidable (f : α → β) (s : β → β → Prop) [H : DecidableRel s] :
    DecidableRel (f ⁻¹'o s) := fun _ _ ↦ H _ _

/-! ### Preorders -/

section Preorder

variable [Preorder α] {a b c d : α}

<<<<<<< HEAD
theorem le_of_le_of_eq' : b ≤ c → a = b → a ≤ c :=
  flip le_of_eq_of_le

theorem le_of_eq_of_le' : b = c → a ≤ b → a ≤ c :=
  flip le_of_le_of_eq

theorem lt_of_lt_of_eq' : b < c → a = b → a < c :=
  flip lt_of_eq_of_lt

theorem lt_of_eq_of_lt' : b = c → a < b → a < c :=
  flip lt_of_lt_of_eq

=======
>>>>>>> 4940ad6e
theorem not_lt_iff_not_le_or_ge : ¬a < b ↔ ¬a ≤ b ∨ b ≤ a := by
  rw [lt_iff_le_not_ge, Classical.not_and_iff_not_or_not, Classical.not_not]

-- Unnecessary brackets are here for readability
<<<<<<< HEAD
lemma not_lt_iff_le_imp_ge : ¬a < b ↔ (a ≤ b → b ≤ a) := by
  simp [not_lt_iff_not_le_or_ge, or_iff_not_imp_left]

=======
lemma not_lt_iff_le_imp_ge : ¬ a < b ↔ (a ≤ b → b ≤ a) := by
  simp [not_lt_iff_not_le_or_ge, or_iff_not_imp_left]

@[deprecated (since := "2025-05-11")] alias not_lt_iff_le_imp_le := not_lt_iff_le_imp_ge

lemma ge_of_eq (h : a = b) : b ≤ a := le_of_eq h.symm

>>>>>>> 4940ad6e
@[simp] lemma lt_self_iff_false (x : α) : x < x ↔ False := ⟨lt_irrefl x, False.elim⟩

alias le_trans' := ge_trans
alias lt_trans' := gt_trans
alias LE.le.trans := le_trans
alias LE.le.trans' := ge_trans
alias LT.lt.trans := lt_trans
alias LT.lt.trans' := gt_trans
alias LE.le.trans_lt := lt_of_le_of_lt
alias LE.le.trans_lt' := lt_of_le_of_lt'
alias LT.lt.trans_le := lt_of_lt_of_le
alias LT.lt.trans_le' := lt_of_lt_of_le'
<<<<<<< HEAD
alias LE.le.trans_eq := le_of_le_of_eq
alias LE.le.trans_eq' := le_of_le_of_eq'
alias LT.lt.trans_eq := lt_of_lt_of_eq
alias LT.lt.trans_eq' := lt_of_lt_of_eq'
alias Eq.trans_le := le_of_eq_of_le
alias Eq.trans_ge := le_of_eq_of_le'
alias Eq.trans_lt := lt_of_eq_of_lt
alias Eq.trans_gt := lt_of_eq_of_lt'
alias LE.le.lt_of_not_ge := lt_of_le_not_ge
alias LE.le.lt_or_eq_dec := Decidable.lt_or_eq_of_le
alias LT.lt.le := le_of_lt
alias LT.lt.ne := ne_of_lt
alias Eq.le := le_of_eq
alias Eq.le' := le_of_eq'
alias LT.lt.asymm := lt_asymm
alias LT.lt.not_gt := lt_asymm
=======
alias LE.le.lt_of_not_ge := lt_of_le_not_ge
alias LT.lt.le := le_of_lt
alias LT.lt.ne := ne_of_lt
alias Eq.le := le_of_eq
alias Eq.ge := ge_of_eq
alias LT.lt.asymm := lt_asymm
alias LT.lt.not_gt := lt_asymm

@[deprecated (since := "2025-05-11")] alias LE.le.lt_of_not_le := LE.le.lt_of_not_ge
@[deprecated (since := "2025-06-07")] alias LT.lt.not_lt := LT.lt.not_gt
>>>>>>> 4940ad6e

theorem ne_of_not_le (h : ¬a ≤ b) : a ≠ b := fun hab ↦ h (le_of_eq hab)

protected lemma Eq.not_lt (hab : a = b) : ¬a < b := fun h' ↦ h'.ne hab
protected lemma Eq.not_lt' (hab : a = b) : ¬b < a := hab.symm.not_lt

@[simp] lemma le_of_subsingleton [Subsingleton α] : a ≤ b := (Subsingleton.elim a b).le

-- Making this a @[simp] lemma causes confluence problems downstream.
@[nontriviality]
lemma not_lt_of_subsingleton [Subsingleton α] : ¬a < b := (Subsingleton.elim a b).not_lt

namespace LT.lt

protected theorem false : a < a → False := lt_irrefl a

theorem ne' (h : a < b) : b ≠ a := h.ne.symm

end LT.lt

theorem le_of_forall_le (H : ∀ c, c ≤ a → c ≤ b) : a ≤ b := H _ le_rfl
theorem le_of_forall_ge (H : ∀ c, a ≤ c → b ≤ c) : b ≤ a := H _ le_rfl

@[deprecated (since := "2025-01-30")] alias le_of_forall_le' := le_of_forall_ge

theorem forall_le_iff_le : (∀ ⦃c⦄, c ≤ a → c ≤ b) ↔ a ≤ b :=
  ⟨le_of_forall_le, fun h _ hca ↦ le_trans hca h⟩

theorem forall_le_iff_ge : (∀ ⦃c⦄, a ≤ c → b ≤ c) ↔ b ≤ a :=
  ⟨le_of_forall_ge, fun h _ hca ↦ le_trans h hca⟩

/-- monotonicity of `≤` with respect to `→` -/
theorem le_implies_le_of_le_of_le (hca : c ≤ a) (hbd : b ≤ d) : a ≤ b → c ≤ d :=
  fun hab ↦ (hca.trans hab).trans hbd

namespace GCongr

-- The `≤`-transitivity lemmas aren't strictly needed
-- but it is a very common case, so we tag them anyways
@[gcongr] theorem le_imp_le (h₁ : c ≤ a) (h₂ : b ≤ d) : a ≤ b → c ≤ d :=
  fun h => le_trans (le_trans h₁ h) h₂

attribute [gcongr] le_trans ge_trans

@[gcongr] theorem lt_imp_lt (h₁ : c ≤ a) (h₂ : b ≤ d) : a < b → c < d :=
  fun h => lt_of_lt_of_le (lt_of_le_of_lt h₁ h) h₂

attribute [gcongr] lt_of_le_of_lt lt_of_le_of_lt'

@[gcongr] theorem gt_imp_gt (h₁ : a ≤ c) (h₂ : d ≤ b) : a > b → c > d := lt_imp_lt h₂ h₁

@[gcongr] theorem gt_imp_gt_left (h : a ≤ b) : c > b → c > a := lt_of_le_of_lt h

@[gcongr] theorem gt_imp_gt_right (h : b ≤ a) : b > c → a > c := lt_of_le_of_lt' h

/-- See if the term is `a < b` and the goal is `a ≤ b`. -/
@[gcongr_forward] def exactLeOfLt : Mathlib.Tactic.GCongr.ForwardExt where
  eval h goal := do goal.assignIfDefEq (← Lean.Meta.mkAppM ``le_of_lt #[h])

end GCongr

end Preorder

/-! ### Partial order -/

section PartialOrder

variable [PartialOrder α] {a b : α}

theorem Ne.lt_of_le : a ≠ b → a ≤ b → a < b :=
  flip lt_of_le_of_ne

theorem Ne.lt_of_le' : b ≠ a → a ≤ b → a < b :=
  flip lt_of_le_of_ne'

alias LE.le.antisymm := le_antisymm
alias LE.le.antisymm' := le_antisymm'
alias LE.le.lt_of_ne := lt_of_le_of_ne
alias LE.le.lt_of_ne' := lt_of_le_of_ne'

-- Unnecessary brackets are here for readability
lemma le_imp_eq_iff_le_imp_ge' : (a ≤ b → b = a) ↔ (a ≤ b → b ≤ a) where
  mp h hab := (h hab).le
  mpr h hab := (h hab).antisymm hab

@[deprecated (since := "2025-05-11")] alias le_imp_eq_iff_le_imp_le := le_imp_eq_iff_le_imp_ge'

-- Unnecessary brackets are here for readability
lemma le_imp_eq_iff_le_imp_ge : (a ≤ b → a = b) ↔ (a ≤ b → b ≤ a) where
<<<<<<< HEAD
  mp h hab := (h hab).le'
=======
  mp h hab := (h hab).ge
>>>>>>> 4940ad6e
  mpr h hab := hab.antisymm (h hab)

@[deprecated (since := "2025-05-11")] alias ge_imp_eq_iff_le_imp_le := le_imp_eq_iff_le_imp_ge

namespace LE.le

theorem lt_iff_ne (h : a ≤ b) : a < b ↔ a ≠ b :=
  ⟨fun h ↦ h.ne, h.lt_of_ne⟩

theorem lt_iff_ne' (h : a ≤ b) : a < b ↔ b ≠ a :=
  ⟨fun h ↦ h.ne.symm, h.lt_of_ne'⟩

theorem not_lt_iff_eq (h : a ≤ b) : ¬a < b ↔ a = b :=
  h.lt_iff_ne.not_left

theorem not_lt_iff_eq' (h : a ≤ b) : ¬a < b ↔ b = a :=
  h.lt_iff_ne'.not_left

theorem ge_iff_eq (h : a ≤ b) : b ≤ a ↔ a = b :=
  ⟨h.antisymm, Eq.le'⟩

theorem ge_iff_eq' (h : a ≤ b) : b ≤ a ↔ b = a :=
  ⟨fun h' ↦ h'.antisymm h, Eq.le⟩

@[deprecated (since := "2025-06-08")] alias gt_iff_ne := lt_iff_ne'
@[deprecated (since := "2025-06-08")] alias le_iff_eq := ge_iff_eq'
@[deprecated (since := "2025-06-08")] alias not_gt_iff_eq := not_lt_iff_eq'

end LE.le

-- See Note [decidable namespace]
namespace Decidable
variable [DecidableLE α]

protected theorem eq_or_lt_of_le (hab : a ≤ b) : a = b ∨ a < b :=
  (lt_or_eq_of_le hab).symm

protected theorem le_iff_lt_or_eq : a ≤ b ↔ a < b ∨ a = b :=
  ⟨lt_or_eq_of_le, le_of_lt_or_eq⟩

protected theorem le_iff_eq_or_lt : a ≤ b ↔ a = b ∨ a < b :=
  Decidable.le_iff_lt_or_eq.trans or_comm

end Decidable

theorem le_iff_lt_or_eq : a ≤ b ↔ a < b ∨ a = b :=
  open scoped Classical in Decidable.le_iff_lt_or_eq

theorem le_iff_lt_or_eq' : a ≤ b ↔ a < b ∨ b = a := propext eq_comm ▸ le_iff_lt_or_eq
theorem le_iff_eq_or_lt : a ≤ b ↔ a = b ∨ a < b := le_iff_lt_or_eq.trans or_comm
theorem le_iff_eq_or_lt' : a ≤ b ↔ b = a ∨ a < b := le_iff_lt_or_eq'.trans or_comm

theorem lt_or_eq_of_le : a ≤ b → a < b ∨ a = b := le_iff_lt_or_eq.mp
theorem lt_or_eq_of_le' : a ≤ b → a < b ∨ b = a := le_iff_lt_or_eq'.mp
theorem eq_or_lt_of_le : a ≤ b → a = b ∨ a < b := le_iff_eq_or_lt.mp
theorem eq_or_lt_of_le' : a ≤ b → b = a ∨ a < b := le_iff_eq_or_lt'.mp

alias LE.le.eq_or_lt_dec := Decidable.eq_or_lt_of_le
alias LE.le.lt_or_eq := lt_or_eq_of_le
alias LE.le.lt_or_eq' := lt_or_eq_of_le'
alias LE.le.eq_or_lt := eq_or_lt_of_le
alias LE.le.eq_or_lt' := eq_or_lt_of_le'

theorem lt_iff_le_and_ne : a < b ↔ a ≤ b ∧ a ≠ b :=
  ⟨fun h ↦ ⟨le_of_lt h, ne_of_lt h⟩, fun ⟨h1, h2⟩ ↦ h1.lt_of_ne h2⟩

@[deprecated LE.le.not_lt_iff_eq (since := "2025-06-08")]
lemma eq_iff_not_lt_of_le (hab : a ≤ b) : a = b ↔ ¬ a < b := hab.not_lt_iff_eq.symm

@[deprecated (since := "2025-06-08")] alias LE.le.eq_iff_not_lt := eq_iff_not_lt_of_le

-- See Note [decidable namespace]
protected theorem Decidable.eq_iff_le_not_lt [DecidableLE α] : a = b ↔ a ≤ b ∧ ¬a < b :=
  ⟨fun h ↦ ⟨h.le, h ▸ lt_irrefl _⟩, fun ⟨h₁, h₂⟩ ↦
    h₁.antisymm <| Decidable.byContradiction fun h₃ ↦ h₂ (h₁.lt_of_not_ge h₃)⟩

theorem eq_iff_le_not_lt : a = b ↔ a ≤ b ∧ ¬a < b := open scoped Classical in
  Decidable.eq_iff_le_not_lt

<<<<<<< HEAD
theorem eq_of_le_of_not_lt (hab : a ≤ b) (hba : ¬a < b) : a = b := hab.eq_or_lt.resolve_right hba
theorem eq_of_ge_of_not_gt (hab : a ≤ b) (hba : ¬a < b) : b = a := (eq_of_le_of_not_lt hab hba).symm
=======
-- See Note [decidable namespace]
protected theorem Decidable.eq_or_lt_of_le [DecidableLE α] (h : a ≤ b) : a = b ∨ a < b :=
  (Decidable.lt_or_eq_of_le h).symm

theorem eq_or_lt_of_le (h : a ≤ b) : a = b ∨ a < b := (lt_or_eq_of_le h).symm
theorem eq_or_lt_of_le' (h : a ≤ b) : b = a ∨ a < b := (eq_or_lt_of_le h).imp Eq.symm id
theorem lt_or_eq_of_le' (h : a ≤ b) : a < b ∨ b = a := (eq_or_lt_of_le' h).symm

alias LE.le.lt_or_eq_dec := Decidable.lt_or_eq_of_le
alias LE.le.eq_or_lt_dec := Decidable.eq_or_lt_of_le
alias LE.le.lt_or_eq := lt_or_eq_of_le
alias LE.le.eq_or_lt := eq_or_lt_of_le
alias LE.le.eq_or_lt' := eq_or_lt_of_le'
alias LE.le.lt_or_eq' := lt_or_eq_of_le'

@[deprecated (since := "2025-06-08")] alias eq_or_gt_of_le := eq_or_lt_of_le'
@[deprecated (since := "2025-06-08")] alias gt_or_eq_of_le := lt_or_eq_of_le'
@[deprecated (since := "2025-06-08")] alias LE.le.eq_or_gt := LE.le.eq_or_lt'
@[deprecated (since := "2025-06-08")] alias LE.le.gt_or_eq := LE.le.lt_or_eq'

theorem eq_of_le_of_not_lt (h₁ : a ≤ b) (h₂ : ¬a < b) : a = b := h₁.eq_or_lt.resolve_right h₂
theorem eq_of_le_of_not_lt' (h₁ : a ≤ b) (h₂ : ¬a < b) : b = a := (eq_of_le_of_not_lt h₁ h₂).symm
>>>>>>> 4940ad6e

alias LE.le.eq_of_not_lt := eq_of_le_of_not_lt
alias LE.le.eq_of_not_lt' := eq_of_le_of_not_lt'

@[deprecated (since := "2025-06-08")] alias eq_of_ge_of_not_gt := eq_of_le_of_not_lt'
@[deprecated (since := "2025-06-08")] alias LE.le.eq_of_not_gt := LE.le.eq_of_not_lt'

theorem Ne.le_iff_lt (h : a ≠ b) : a ≤ b ↔ a < b := ⟨fun h' ↦ lt_of_le_of_ne h' h, fun h ↦ h.le⟩

theorem Ne.not_le_or_not_ge (h : a ≠ b) : ¬a ≤ b ∨ ¬b ≤ a := not_and_or.1 <| le_antisymm_iff.not.1 h
<<<<<<< HEAD
=======

@[deprecated (since := "2025-06-07")] alias Ne.not_le_or_not_le := Ne.not_le_or_not_ge
>>>>>>> 4940ad6e

-- See Note [decidable namespace]
protected theorem Decidable.ne_iff_lt_iff_le [DecidableEq α] : (a ≠ b ↔ a < b) ↔ a ≤ b :=
  ⟨fun h ↦ Decidable.byCases le_of_eq (le_of_lt ∘ h.mp), fun h ↦ ⟨lt_of_le_of_ne h, ne_of_lt⟩⟩

@[simp]
theorem ne_iff_lt_iff_le : (a ≠ b ↔ a < b) ↔ a ≤ b :=
  haveI := Classical.dec
  Decidable.ne_iff_lt_iff_le

lemma eq_of_forall_le_iff (H : ∀ c, c ≤ a ↔ c ≤ b) : a = b :=
  ((H _).1 le_rfl).antisymm ((H _).2 le_rfl)

lemma eq_of_forall_ge_iff (H : ∀ c, a ≤ c ↔ b ≤ c) : a = b :=
  ((H _).2 le_rfl).antisymm ((H _).1 le_rfl)

/-- To prove commutativity of a binary operation `○`, we only to check `a ○ b ≤ b ○ a` for all `a`,
`b`. -/
lemma commutative_of_le {f : β → β → α} (comm : ∀ a b, f a b ≤ f b a) : ∀ a b, f a b = f b a :=
  fun _ _ ↦ (comm _ _).antisymm <| comm _ _

/-- To prove associativity of a commutative binary operation `○`, we only to check
`(a ○ b) ○ c ≤ a ○ (b ○ c)` for all `a`, `b`, `c`. -/
lemma associative_of_commutative_of_le {f : α → α → α} (comm : Std.Commutative f)
    (assoc : ∀ a b c, f (f a b) c ≤ f a (f b c)) : Std.Associative f where
  assoc a b c :=
    le_antisymm (assoc _ _ _) <| by
      rw [comm.comm, comm.comm b, comm.comm _ c, comm.comm a]
      exact assoc ..

end PartialOrder

section LinearOrder
variable [LinearOrder α] {a b : α}

namespace LE.le

<<<<<<< HEAD
lemma lt_or_ge (h : a ≤ b) (c : α) : a < c ∨ c ≤ b := (_root_.lt_or_ge a c).imp id h.trans'
lemma le_or_gt (h : a ≤ b) (c : α) : a ≤ c ∨ c < b := (_root_.le_or_gt a c).imp id h.trans_lt'
lemma le_or_le (h : a ≤ b) (c : α) : a ≤ c ∨ c ≤ b := (h.lt_or_ge c).imp le_of_lt id
=======
lemma gt_or_le (h : a ≤ b) (c : α) : a < c ∨ c ≤ b := (lt_or_ge a c).imp id h.trans'
lemma ge_or_lt (h : a ≤ b) (c : α) : a ≤ c ∨ c < b := (le_or_gt a c).imp id h.trans_lt'
lemma ge_or_le (h : a ≤ b) (c : α) : a ≤ c ∨ c ≤ b := (h.gt_or_le c).imp le_of_lt id

@[deprecated (since := "2025-05-11")] alias lt_or_le := gt_or_le
@[deprecated (since := "2025-05-11")] alias le_or_lt := ge_or_lt
@[deprecated (since := "2025-05-11")] alias le_or_le := ge_or_le
>>>>>>> 4940ad6e

end LE.le

namespace LT.lt

lemma gt_or_lt (h : a < b) (c : α) : a < c ∨ c < b := (le_or_gt b c).imp h.trans_le id

@[deprecated (since := "2025-06-07")] alias lt_or_lt := gt_or_lt

end LT.lt

<<<<<<< HEAD
=======
-- Variant of `min_def` with the branches reversed.
theorem min_def' (a b : α) : min a b = if b ≤ a then b else a := by
  rw [min_def]
  rcases lt_trichotomy a b with (lt | eq | gt)
  · rw [if_pos lt.le, if_neg (not_le.mpr lt)]
  · rw [if_pos eq.le, if_pos eq.ge, eq]
  · rw [if_neg (not_le.mpr gt.gt), if_pos gt.le]

-- Variant of `min_def` with the branches reversed.
-- This is sometimes useful as it used to be the default.
theorem max_def' (a b : α) : max a b = if b ≤ a then a else b := by
  rw [max_def]
  rcases lt_trichotomy a b with (lt | eq | gt)
  · rw [if_pos lt.le, if_neg (not_le.mpr lt)]
  · rw [if_pos eq.le, if_pos eq.ge, eq]
  · rw [if_neg (not_le.mpr gt.gt), if_pos gt.le]

@[deprecated (since := "2025-05-11")] alias lt_of_not_le := lt_of_not_ge
@[deprecated (since := "2025-05-11")] alias lt_iff_not_le := lt_iff_not_ge

theorem Ne.lt_or_gt (h : a ≠ b) : a < b ∨ b < a :=
  lt_or_gt_of_ne h

@[deprecated (since := "2025-06-07")] alias Ne.lt_or_lt := Ne.lt_or_gt

>>>>>>> 4940ad6e
/-- A version of `ne_iff_lt_or_gt` with LHS and RHS reversed. -/
@[simp]
theorem lt_or_lt_iff_ne : a < b ∨ b < a ↔ a ≠ b :=
  ne_iff_lt_or_gt.symm

theorem not_lt_iff_eq_or_lt : ¬a < b ↔ a = b ∨ b < a :=
  not_lt.trans <| Decidable.le_iff_eq_or_lt.trans <| or_congr eq_comm Iff.rfl

theorem exists_ge_of_linear (a b : α) : ∃ c, a ≤ c ∧ b ≤ c :=
  match le_total a b with
  | Or.inl h => ⟨_, h, le_rfl⟩
  | Or.inr h => ⟨_, le_rfl, h⟩

lemma exists_forall_ge_and {p q : α → Prop} :
    (∃ i, ∀ j ≥ i, p j) → (∃ i, ∀ j ≥ i, q j) → ∃ i, ∀ j ≥ i, p j ∧ q j
  | ⟨a, ha⟩, ⟨b, hb⟩ =>
    let ⟨c, hac, hbc⟩ := exists_ge_of_linear a b
    ⟨c, fun _d hcd ↦ ⟨ha _ <| hac.trans hcd, hb _ <| hbc.trans hcd⟩⟩

theorem le_of_forall_lt (H : ∀ c, c < a → c < b) : a ≤ b :=
  le_of_not_gt fun h ↦ lt_irrefl _ (H _ h)

theorem forall_lt_iff_le : (∀ ⦃c⦄, c < a → c < b) ↔ a ≤ b :=
  ⟨le_of_forall_lt, fun h _ hca ↦ lt_of_lt_of_le hca h⟩

theorem le_of_forall_gt (H : ∀ c, a < c → b < c) : b ≤ a :=
  le_of_not_gt fun h ↦ lt_irrefl _ (H _ h)

theorem forall_gt_iff_le : (∀ ⦃c⦄, a < c → b < c) ↔ b ≤ a :=
  ⟨le_of_forall_gt, fun h _ hac ↦ lt_of_le_of_lt h hac⟩
<<<<<<< HEAD
=======

@[deprecated (since := "2025-06-07")] alias le_of_forall_lt' := le_of_forall_gt
@[deprecated (since := "2025-06-07")] alias forall_lt_iff_le' := forall_gt_iff_le
>>>>>>> 4940ad6e

theorem eq_of_forall_lt_iff (h : ∀ c, c < a ↔ c < b) : a = b :=
  (le_of_forall_lt fun _ ↦ (h _).1).antisymm <| le_of_forall_lt fun _ ↦ (h _).2

theorem eq_of_forall_gt_iff (h : ∀ c, a < c ↔ b < c) : a = b :=
  (le_of_forall_gt fun _ ↦ (h _).2).antisymm <| le_of_forall_gt fun _ ↦ (h _).1
<<<<<<< HEAD

-- TODO: deprecate
alias Ne.lt_or_gt := lt_or_gt_of_ne
alias not_lt_iff_le_imp_le := not_lt_iff_le_imp_ge
alias LE.le.lt_of_not_le := LE.le.lt_of_not_ge
alias LT.lt.not_lt := LT.lt.not_gt
alias Eq.ge := Eq.le'
alias Eq.not_gt := Eq.not_lt'
alias le_imp_eq_iff_le_imp_le := le_imp_eq_iff_le_imp_ge'
alias ge_imp_eq_iff_le_imp_le := le_imp_eq_iff_le_imp_ge
alias eq_or_gt_of_le := eq_or_lt_of_le'
alias gt_or_eq_of_le := lt_or_eq_of_le'
alias LE.le.eq_or_gt := LE.le.eq_or_lt'
alias LE.le.gt_or_eq := LE.le.lt_or_eq'
alias Ne.not_le_or_not_le := Ne.not_le_or_not_ge
alias LE.le.lt_or_le := LE.le.lt_or_ge
alias LE.le.le_or_lt := LE.le.le_or_gt
alias lt_of_not_le := lt_of_not_ge
alias lt_iff_not_le := lt_iff_not_ge
alias Ne.lt_or_lt := Ne.lt_or_gt
alias le_of_forall_lt' := le_of_forall_gt
alias forall_lt_iff_le' := forall_gt_iff_le
=======
>>>>>>> 4940ad6e

section ltByCases
variable {P : Sort*} {x y : α}

set_option linter.deprecated false in
@[deprecated lt_trichotomy (since := "2025-04-21")]
lemma ltByCases_lt (h : x < y) {h₁ : x < y → P} {h₂ : x = y → P} {h₃ : y < x → P} :
    ltByCases x y h₁ h₂ h₃ = h₁ h := dif_pos h

set_option linter.deprecated false in
@[deprecated lt_trichotomy (since := "2025-04-21")]
lemma ltByCases_gt (h : y < x) {h₁ : x < y → P} {h₂ : x = y → P} {h₃ : y < x → P} :
    ltByCases x y h₁ h₂ h₃ = h₃ h := (dif_neg h.not_gt).trans (dif_pos h)

set_option linter.deprecated false in
@[deprecated lt_trichotomy (since := "2025-04-21")]
lemma ltByCases_eq (h : x = y) {h₁ : x < y → P} {h₂ : x = y → P} {h₃ : y < x → P} :
    ltByCases x y h₁ h₂ h₃ = h₂ h := (dif_neg h.not_lt).trans (dif_neg h.not_lt')

set_option linter.deprecated false in
@[deprecated lt_trichotomy (since := "2025-04-21")]
lemma ltByCases_not_lt (h : ¬ x < y) {h₁ : x < y → P} {h₂ : x = y → P} {h₃ : y < x → P}
    (p : ¬ y < x → x = y := fun h' => (le_antisymm (le_of_not_gt h') (le_of_not_gt h))) :
    ltByCases x y h₁ h₂ h₃ = if h' : y < x then h₃ h' else h₂ (p h') := dif_neg h

set_option linter.deprecated false in
@[deprecated lt_trichotomy (since := "2025-04-21")]
lemma ltByCases_not_gt (h : ¬ y < x) {h₁ : x < y → P} {h₂ : x = y → P} {h₃ : y < x → P}
    (p : ¬ x < y → x = y := fun h' => (le_antisymm (le_of_not_gt h) (le_of_not_gt h'))) :
    ltByCases x y h₁ h₂ h₃ = if h' : x < y then h₁ h' else h₂ (p h') :=
  dite_congr rfl (fun _ => rfl) (fun _ => dif_neg h)

set_option linter.deprecated false in
@[deprecated lt_trichotomy (since := "2025-04-21")]
lemma ltByCases_ne (h : x ≠ y) {h₁ : x < y → P} {h₂ : x = y → P} {h₃ : y < x → P}
    (p : ¬ x < y → y < x := fun h' => h.lt_or_gt.resolve_left h') :
    ltByCases x y h₁ h₂ h₃ = if h' : x < y then h₁ h' else h₃ (p h') :=
  dite_congr rfl (fun _ => rfl) (fun _ => dif_pos _)

set_option linter.deprecated false in
@[deprecated lt_trichotomy (since := "2025-04-21")]
lemma ltByCases_comm {h₁ : x < y → P} {h₂ : x = y → P} {h₃ : y < x → P}
    (p : y = x → x = y := fun h' => h'.symm) :
    ltByCases x y h₁ h₂ h₃ = ltByCases y x h₃ (h₂ ∘ p) h₁ := by
  refine ltByCases x y (fun h => ?_) (fun h => ?_) (fun h => ?_)
  · rw [ltByCases_lt h, ltByCases_gt h]
  · rw [ltByCases_eq h, ltByCases_eq h.symm, comp_apply]
  · rw [ltByCases_lt h, ltByCases_gt h]

lemma eq_iff_eq_of_lt_iff_lt_of_gt_iff_gt {x' y' : α}
    (ltc : (x < y) ↔ (x' < y')) (gtc : (y < x) ↔ (y' < x')) :
    x = y ↔ x' = y' := by simp_rw [eq_iff_le_not_lt, ← not_lt, ltc, gtc]

set_option linter.deprecated false in
@[deprecated lt_trichotomy (since := "2025-04-21")]
lemma ltByCases_rec {h₁ : x < y → P} {h₂ : x = y → P} {h₃ : y < x → P} (p : P)
    (hlt : (h : x < y) → h₁ h = p) (heq : (h : x = y) → h₂ h = p)
    (hgt : (h : y < x) → h₃ h = p) :
    ltByCases x y h₁ h₂ h₃ = p :=
  ltByCases x y
    (fun h => ltByCases_lt h ▸ hlt h)
    (fun h => ltByCases_eq h ▸ heq h)
    (fun h => ltByCases_gt h ▸ hgt h)

set_option linter.deprecated false in
@[deprecated lt_trichotomy (since := "2025-04-21")]
lemma ltByCases_eq_iff {h₁ : x < y → P} {h₂ : x = y → P} {h₃ : y < x → P} {p : P} :
    ltByCases x y h₁ h₂ h₃ = p ↔ (∃ h, h₁ h = p) ∨ (∃ h, h₂ h = p) ∨ (∃ h, h₃ h = p) := by
  refine ltByCases x y (fun h => ?_) (fun h => ?_) (fun h => ?_)
  · simp only [ltByCases_lt, exists_prop_of_true, h, h.not_gt, not_false_eq_true,
    exists_prop_of_false, or_false, h.ne]
  · simp only [h, lt_self_iff_false, ltByCases_eq, not_false_eq_true,
    exists_prop_of_false, exists_prop_of_true, or_false, false_or]
  · simp only [ltByCases_gt, exists_prop_of_true, h, h.not_gt, not_false_eq_true,
    exists_prop_of_false, false_or, h.ne']

set_option linter.deprecated false in
@[deprecated lt_trichotomy (since := "2025-04-21")]
lemma ltByCases_congr {x' y' : α} {h₁ : x < y → P} {h₂ : x = y → P} {h₃ : y < x → P}
    {h₁' : x' < y' → P} {h₂' : x' = y' → P} {h₃' : y' < x' → P} (ltc : (x < y) ↔ (x' < y'))
    (gtc : (y < x) ↔ (y' < x')) (hh'₁ : ∀ (h : x' < y'), h₁ (ltc.mpr h) = h₁' h)
    (hh'₂ : ∀ (h : x' = y'), h₂ ((eq_iff_eq_of_lt_iff_lt_of_gt_iff_gt ltc gtc).mpr h) = h₂' h)
    (hh'₃ : ∀ (h : y' < x'), h₃ (gtc.mpr h) = h₃' h) :
    ltByCases x y h₁ h₂ h₃ = ltByCases x' y' h₁' h₂' h₃' := by
  refine ltByCases_rec _ (fun h => ?_) (fun h => ?_) (fun h => ?_)
  · rw [ltByCases_lt (ltc.mp h), hh'₁]
  · rw [eq_iff_eq_of_lt_iff_lt_of_gt_iff_gt ltc gtc] at h
    rw [ltByCases_eq h, hh'₂]
  · rw [ltByCases_gt (gtc.mp h), hh'₃]

set_option linter.deprecated false in
/-- Perform a case-split on the ordering of `x` and `y` in a decidable linear order,
non-dependently. -/
@[deprecated lt_trichotomy (since := "2025-04-21")]
abbrev ltTrichotomy (x y : α) (p q r : P) := ltByCases x y (fun _ => p) (fun _ => q) (fun _ => r)

variable {p q r s : P}

set_option linter.deprecated false in
@[deprecated lt_trichotomy (since := "2025-04-21")]
lemma ltTrichotomy_lt (h : x < y) : ltTrichotomy x y p q r = p := ltByCases_lt h

set_option linter.deprecated false in
@[deprecated lt_trichotomy (since := "2025-04-21")]
lemma ltTrichotomy_gt (h : y < x) : ltTrichotomy x y p q r = r := ltByCases_gt h

set_option linter.deprecated false in
@[deprecated lt_trichotomy (since := "2025-04-21")]
lemma ltTrichotomy_eq (h : x = y) : ltTrichotomy x y p q r = q := ltByCases_eq h

set_option linter.deprecated false in
@[deprecated lt_trichotomy (since := "2025-04-21")]
lemma ltTrichotomy_not_lt (h : ¬ x < y) :
    ltTrichotomy x y p q r = if y < x then r else q := ltByCases_not_lt h

set_option linter.deprecated false in
@[deprecated lt_trichotomy (since := "2025-04-21")]
lemma ltTrichotomy_not_gt (h : ¬ y < x) :
    ltTrichotomy x y p q r = if x < y then p else q := ltByCases_not_gt h

set_option linter.deprecated false in
@[deprecated lt_trichotomy (since := "2025-04-21")]
lemma ltTrichotomy_ne (h : x ≠ y) :
    ltTrichotomy x y p q r = if x < y then p else r := ltByCases_ne h

set_option linter.deprecated false in
@[deprecated lt_trichotomy (since := "2025-04-21")]
lemma ltTrichotomy_comm : ltTrichotomy x y p q r = ltTrichotomy y x r q p := ltByCases_comm

set_option linter.deprecated false in
@[deprecated lt_trichotomy (since := "2025-04-21")]
lemma ltTrichotomy_self {p : P} : ltTrichotomy x y p p p = p :=
  ltByCases_rec p (fun _ => rfl) (fun _ => rfl) (fun _ => rfl)

set_option linter.deprecated false in
@[deprecated lt_trichotomy (since := "2025-04-21")]
lemma ltTrichotomy_eq_iff : ltTrichotomy x y p q r = s ↔
    (x < y ∧ p = s) ∨ (x = y ∧ q = s) ∨ (y < x ∧ r = s) := by
  refine ltByCases x y (fun h => ?_) (fun h => ?_) (fun h => ?_)
  · simp only [ltTrichotomy_lt, false_and, true_and, or_false, h, h.not_gt, h.ne]
  · simp only [ltTrichotomy_eq, false_and, true_and, or_false, false_or, h, lt_irrefl]
  · simp only [ltTrichotomy_gt, false_and, true_and, false_or, h, h.not_gt, h.ne']

set_option linter.deprecated false in
@[deprecated lt_trichotomy (since := "2025-04-21")]
lemma ltTrichotomy_congr {x' y' : α} {p' q' r' : P} (ltc : (x < y) ↔ (x' < y'))
    (gtc : (y < x) ↔ (y' < x')) (hh'₁ : x' < y' → p = p')
    (hh'₂ : x' = y' → q = q') (hh'₃ : y' < x' → r = r') :
    ltTrichotomy x y p q r = ltTrichotomy x' y' p' q' r' :=
  ltByCases_congr ltc gtc hh'₁ hh'₂ hh'₃

end ltByCases

/-! #### `min`/`max` recursors -/

section MinMaxRec
variable {p : α → Prop}

lemma min_rec (ha : a ≤ b → p a) (hb : b ≤ a → p b) : p (min a b) := by
  obtain hab | hba := le_total a b <;> simp [min_eq_left, min_eq_right, *]

lemma max_rec (ha : b ≤ a → p a) (hb : a ≤ b → p b) : p (max a b) := by
  obtain hab | hba := le_total a b <;> simp [max_eq_left, max_eq_right, *]

lemma min_rec' (p : α → Prop) (ha : p a) (hb : p b) : p (min a b) :=
  min_rec (fun _ ↦ ha) fun _ ↦ hb

lemma max_rec' (p : α → Prop) (ha : p a) (hb : p b) : p (max a b) :=
  max_rec (fun _ ↦ ha) fun _ ↦ hb

lemma min_def_lt (a b : α) : min a b = if a < b then a else b := by
  rw [min_comm, min_def, ← ite_not]; simp only [not_le]

lemma max_def_lt (a b : α) : max a b = if a < b then b else a := by
  rw [max_comm, max_def, ← ite_not]; simp only [not_le]

end MinMaxRec
end LinearOrder

/-! ### Implications -/

lemma lt_imp_lt_of_le_imp_le {β} [LinearOrder α] [Preorder β] {a b : α} {c d : β}
    (H : a ≤ b → c ≤ d) (h : d < c) : b < a :=
  lt_of_not_ge fun h' ↦ (H h').not_gt h

lemma le_imp_le_iff_lt_imp_lt {β} [LinearOrder α] [LinearOrder β] {a b : α} {c d : β} :
    a ≤ b → c ≤ d ↔ d < c → b < a :=
  ⟨lt_imp_lt_of_le_imp_le, le_imp_le_of_lt_imp_lt⟩

lemma lt_iff_lt_of_le_iff_le' {β} [Preorder α] [Preorder β] {a b : α} {c d : β}
    (H : a ≤ b ↔ c ≤ d) (H' : b ≤ a ↔ d ≤ c) : b < a ↔ d < c :=
  lt_iff_le_not_ge.trans <| (and_congr H' (not_congr H)).trans lt_iff_le_not_ge.symm

lemma lt_iff_lt_of_le_iff_le {β} [LinearOrder α] [LinearOrder β] {a b : α} {c d : β}
    (H : a ≤ b ↔ c ≤ d) : b < a ↔ d < c := not_le.symm.trans <| (not_congr H).trans <| not_le

lemma le_iff_le_iff_lt_iff_lt {β} [LinearOrder α] [LinearOrder β] {a b : α} {c d : β} :
    (a ≤ b ↔ c ≤ d) ↔ (b < a ↔ d < c) :=
  ⟨lt_iff_lt_of_le_iff_le, fun H ↦ not_lt.symm.trans <| (not_congr H).trans <| not_lt⟩

/-- A symmetric relation implies two values are equal, when it implies they're less-equal. -/
lemma rel_imp_eq_of_rel_imp_le [PartialOrder β] (r : α → α → Prop) [IsSymm α r] {f : α → β}
    (h : ∀ a b, r a b → f a ≤ f b) {a b : α} : r a b → f a = f b := fun hab ↦
  le_antisymm (h a b hab) (h b a <| symm hab)

/-! ### Extensionality lemmas -/

@[ext]
lemma Preorder.toLE_injective : Function.Injective (@Preorder.toLE α) :=
  fun
  | { lt := A_lt, lt_iff_le_not_ge := A_iff, .. },
    { lt := B_lt, lt_iff_le_not_ge := B_iff, .. } => by
    rintro ⟨⟩
    have : A_lt = B_lt := by
      funext a b
      rw [A_iff, B_iff]
    cases this
    congr

@[ext]
lemma PartialOrder.toPreorder_injective : Function.Injective (@PartialOrder.toPreorder α) := by
  rintro ⟨⟩ ⟨⟩ ⟨⟩; congr

@[ext]
lemma LinearOrder.toPartialOrder_injective : Function.Injective (@LinearOrder.toPartialOrder α) :=
  fun
  | { le := A_le, lt := A_lt,
      toDecidableLE := A_decidableLE, toDecidableEq := A_decidableEq, toDecidableLT := A_decidableLT
      min := A_min, max := A_max, min_def := A_min_def, max_def := A_max_def,
      compare := A_compare, compare_eq_compareOfLessAndEq := A_compare_canonical, .. },
    { le := B_le, lt := B_lt,
      toDecidableLE := B_decidableLE, toDecidableEq := B_decidableEq, toDecidableLT := B_decidableLT
      min := B_min, max := B_max, min_def := B_min_def, max_def := B_max_def,
      compare := B_compare, compare_eq_compareOfLessAndEq := B_compare_canonical, .. } => by
    rintro ⟨⟩
    obtain rfl : A_decidableLE = B_decidableLE := Subsingleton.elim _ _
    obtain rfl : A_decidableEq = B_decidableEq := Subsingleton.elim _ _
    obtain rfl : A_decidableLT = B_decidableLT := Subsingleton.elim _ _
    have : A_min = B_min := by
      funext a b
      exact (A_min_def _ _).trans (B_min_def _ _).symm
    cases this
    have : A_max = B_max := by
      funext a b
      exact (A_max_def _ _).trans (B_max_def _ _).symm
    cases this
    have : A_compare = B_compare := by
      funext a b
      exact (A_compare_canonical _ _).trans (B_compare_canonical _ _).symm
    congr

lemma Preorder.ext {A B : Preorder α} (H : ∀ x y : α, (haveI := A; x ≤ y) ↔ x ≤ y) : A = B := by
  ext x y; exact H x y

lemma PartialOrder.ext {A B : PartialOrder α} (H : ∀ x y : α, (haveI := A; x ≤ y) ↔ x ≤ y) :
    A = B := by ext x y; exact H x y

lemma PartialOrder.ext_lt {A B : PartialOrder α} (H : ∀ x y : α, (haveI := A; x < y) ↔ x < y) :
    A = B := by ext x y; rw [le_iff_lt_or_eq, @le_iff_lt_or_eq _ A, H]

lemma LinearOrder.ext {A B : LinearOrder α} (H : ∀ x y : α, (haveI := A; x ≤ y) ↔ x ≤ y) :
    A = B := by ext x y; exact H x y

lemma LinearOrder.ext_lt {A B : LinearOrder α} (H : ∀ x y : α, (haveI := A; x < y) ↔ x < y) :
    A = B := LinearOrder.toPartialOrder_injective (PartialOrder.ext_lt H)

/-! ### Order dual -/

/-- Type synonym to equip a type with the dual order: `≤` means `≥` and `<` means `>`. `αᵒᵈ` is
notation for `OrderDual α`. -/
def OrderDual (α : Type*) : Type _ :=
  α

@[inherit_doc]
notation:max α "ᵒᵈ" => OrderDual α

namespace OrderDual

instance (α : Type*) [h : Nonempty α] : Nonempty αᵒᵈ :=
  h

instance (α : Type*) [h : Subsingleton α] : Subsingleton αᵒᵈ :=
  h

instance (α : Type*) [LE α] : LE αᵒᵈ :=
  ⟨fun x y : α ↦ y ≤ x⟩

instance (α : Type*) [LT α] : LT αᵒᵈ :=
  ⟨fun x y : α ↦ y < x⟩

instance instOrd (α : Type*) [Ord α] : Ord αᵒᵈ where
  compare := fun (a b : α) ↦ compare b a

instance instSup (α : Type*) [Min α] : Max αᵒᵈ :=
  ⟨((· ⊓ ·) : α → α → α)⟩

instance instInf (α : Type*) [Max α] : Min αᵒᵈ :=
  ⟨((· ⊔ ·) : α → α → α)⟩

instance instPreorder (α : Type*) [Preorder α] : Preorder αᵒᵈ where
  le_refl := fun _ ↦ le_refl _
  le_trans := fun _ _ _ hab hbc ↦ hbc.trans hab
  lt_iff_le_not_ge := fun _ _ ↦ lt_iff_le_not_ge

instance instPartialOrder (α : Type*) [PartialOrder α] : PartialOrder αᵒᵈ where
  __ := inferInstanceAs (Preorder αᵒᵈ)
  le_antisymm := fun a b hab hba ↦ @le_antisymm α _ a b hba hab

instance instLinearOrder (α : Type*) [LinearOrder α] : LinearOrder αᵒᵈ where
  __ := inferInstanceAs (PartialOrder αᵒᵈ)
  __ := inferInstanceAs (Ord αᵒᵈ)
  le_total := fun a b : α ↦ le_total b a
  max := fun a b ↦ (min a b : α)
  min := fun a b ↦ (max a b : α)
  min_def := fun a b ↦ show (max .. : α) = _ by rw [max_comm, max_def]; rfl
  max_def := fun a b ↦ show (min .. : α) = _ by rw [min_comm, min_def]; rfl
  toDecidableLE := (inferInstance : DecidableRel (fun a b : α ↦ b ≤ a))
  toDecidableLT := (inferInstance : DecidableRel (fun a b : α ↦ b < a))
  toDecidableEq := (inferInstance : DecidableEq α)
  compare_eq_compareOfLessAndEq a b := by
    simp only [compare, LinearOrder.compare_eq_compareOfLessAndEq, compareOfLessAndEq, eq_comm]
    rfl

/-- The opposite linear order to a given linear order -/
def _root_.LinearOrder.swap (α : Type*) (_ : LinearOrder α) : LinearOrder α :=
  inferInstanceAs <| LinearOrder (OrderDual α)

instance : ∀ [Inhabited α], Inhabited αᵒᵈ := fun [x : Inhabited α] => x

theorem Ord.dual_dual (α : Type*) [H : Ord α] : OrderDual.instOrd αᵒᵈ = H :=
  rfl

theorem Preorder.dual_dual (α : Type*) [H : Preorder α] : OrderDual.instPreorder αᵒᵈ = H :=
  rfl

theorem instPartialOrder.dual_dual (α : Type*) [H : PartialOrder α] :
    OrderDual.instPartialOrder αᵒᵈ = H :=
  rfl

theorem instLinearOrder.dual_dual (α : Type*) [H : LinearOrder α] :
    OrderDual.instLinearOrder αᵒᵈ = H :=
  rfl

end OrderDual

/-! ### `HasCompl` -/


instance Prop.hasCompl : HasCompl Prop :=
  ⟨Not⟩

instance Pi.hasCompl [∀ i, HasCompl (π i)] : HasCompl (∀ i, π i) :=
  ⟨fun x i ↦ (x i)ᶜ⟩

theorem Pi.compl_def [∀ i, HasCompl (π i)] (x : ∀ i, π i) :
    xᶜ = fun i ↦ (x i)ᶜ :=
  rfl

@[simp]
theorem Pi.compl_apply [∀ i, HasCompl (π i)] (x : ∀ i, π i) (i : ι) :
    xᶜ i = (x i)ᶜ :=
  rfl

instance IsIrrefl.compl (r) [IsIrrefl α r] : IsRefl α rᶜ :=
  ⟨@irrefl α r _⟩

instance IsRefl.compl (r) [IsRefl α r] : IsIrrefl α rᶜ :=
  ⟨fun a ↦ not_not_intro (refl a)⟩

theorem compl_lt [LinearOrder α] : (fun a b : α ↦ a < b)ᶜ = (fun a b => b ≤ a) := by
  ext; simp [compl]
theorem compl_le [LinearOrder α] : (fun a b : α ↦ a ≤ b)ᶜ = (fun a b => b < a) := by
  ext; simp [compl]
theorem compl_gt [LinearOrder α] : (fun a b : α ↦ b < a)ᶜ = (fun a b => a ≤ b) := by
  ext; simp [compl]
theorem compl_ge [LinearOrder α] : (fun a b : α ↦ b ≤ a)ᶜ = (fun a b => a < b) := by
  ext; simp [compl]

instance Ne.instIsEquiv_compl : IsEquiv α (· ≠ ·)ᶜ := by
  convert eq_isEquiv α
  simp [compl]

/-! ### Order instances on the function space -/


instance Pi.hasLe [∀ i, LE (π i)] :
    LE (∀ i, π i) where le x y := ∀ i, x i ≤ y i

theorem Pi.le_def [∀ i, LE (π i)] {x y : ∀ i, π i} :
    x ≤ y ↔ ∀ i, x i ≤ y i :=
  Iff.rfl

instance Pi.preorder [∀ i, Preorder (π i)] : Preorder (∀ i, π i) where
  __ := inferInstanceAs (LE (∀ i, π i))
  le_refl := fun a i ↦ le_refl (a i)
  le_trans := fun _ _ _ h₁ h₂ i ↦ le_trans (h₁ i) (h₂ i)

theorem Pi.lt_def [∀ i, Preorder (π i)] {x y : ∀ i, π i} :
    x < y ↔ x ≤ y ∧ ∃ i, x i < y i := by
  simp +contextual [lt_iff_le_not_ge, Pi.le_def]

instance Pi.partialOrder [∀ i, PartialOrder (π i)] : PartialOrder (∀ i, π i) where
  __ := Pi.preorder
  le_antisymm := fun _ _ h1 h2 ↦ funext fun b ↦ (h1 b).antisymm (h2 b)

namespace Sum

variable {α₁ α₂ : Type*} [LE β]

@[simp]
lemma elim_le_elim_iff {u₁ v₁ : α₁ → β} {u₂ v₂ : α₂ → β} :
    Sum.elim u₁ u₂ ≤ Sum.elim v₁ v₂ ↔ u₁ ≤ v₁ ∧ u₂ ≤ v₂ :=
  Sum.forall

lemma const_le_elim_iff {b : β} {v₁ : α₁ → β} {v₂ : α₂ → β} :
    Function.const _ b ≤ Sum.elim v₁ v₂ ↔ Function.const _ b ≤ v₁ ∧ Function.const _ b ≤ v₂ :=
  elim_const_const b ▸ elim_le_elim_iff ..

lemma elim_le_const_iff {b : β} {u₁ : α₁ → β} {u₂ : α₂ → β} :
    Sum.elim u₁ u₂ ≤ Function.const _ b ↔ u₁ ≤ Function.const _ b ∧ u₂ ≤ Function.const _ b :=
  elim_const_const b ▸ elim_le_elim_iff ..

end Sum

section Pi

/-- A function `a` is strongly less than a function `b` if `a i < b i` for all `i`. -/
def StrongLT [∀ i, LT (π i)] (a b : ∀ i, π i) : Prop :=
  ∀ i, a i < b i

@[inherit_doc]
local infixl:50 " ≺ " => StrongLT

variable [∀ i, Preorder (π i)] {a b c : ∀ i, π i}

theorem le_of_strongLT (h : a ≺ b) : a ≤ b := fun _ ↦ (h _).le

theorem lt_of_strongLT [Nonempty ι] (h : a ≺ b) : a < b := by
  inhabit ι
  exact Pi.lt_def.2 ⟨le_of_strongLT h, default, h _⟩

theorem strongLT_of_strongLT_of_le (hab : a ≺ b) (hbc : b ≤ c) : a ≺ c := fun _ ↦
  (hab _).trans_le <| hbc _

theorem strongLT_of_le_of_strongLT (hab : a ≤ b) (hbc : b ≺ c) : a ≺ c := fun _ ↦
  (hab _).trans_lt <| hbc _

alias StrongLT.le := le_of_strongLT

alias StrongLT.lt := lt_of_strongLT

alias StrongLT.trans_le := strongLT_of_strongLT_of_le

alias LE.le.trans_strongLT := strongLT_of_le_of_strongLT

end Pi

section Function

variable [DecidableEq ι] [∀ i, Preorder (π i)] {x y : ∀ i, π i} {i : ι} {a b : π i}

theorem le_update_iff : x ≤ Function.update y i a ↔ x i ≤ a ∧ ∀ (j) (_ : j ≠ i), x j ≤ y j :=
  Function.forall_update_iff _ fun j z ↦ x j ≤ z

theorem update_le_iff : Function.update x i a ≤ y ↔ a ≤ y i ∧ ∀ (j) (_ : j ≠ i), x j ≤ y j :=
  Function.forall_update_iff _ fun j z ↦ z ≤ y j

theorem update_le_update_iff :
    Function.update x i a ≤ Function.update y i b ↔ a ≤ b ∧ ∀ (j) (_ : j ≠ i), x j ≤ y j := by
  simp +contextual [update_le_iff]

@[simp]
theorem update_le_update_iff' : update x i a ≤ update x i b ↔ a ≤ b := by
  simp [update_le_update_iff]

@[simp]
theorem update_lt_update_iff : update x i a < update x i b ↔ a < b :=
  lt_iff_lt_of_le_iff_le' update_le_update_iff' update_le_update_iff'

@[simp]
theorem le_update_self_iff : x ≤ update x i a ↔ x i ≤ a := by simp [le_update_iff]

@[simp]
theorem update_le_self_iff : update x i a ≤ x ↔ a ≤ x i := by simp [update_le_iff]

@[simp]
theorem lt_update_self_iff : x < update x i a ↔ x i < a := by simp [lt_iff_le_not_ge]

@[simp]
theorem update_lt_self_iff : update x i a < x ↔ a < x i := by simp [lt_iff_le_not_ge]

end Function

instance Pi.sdiff [∀ i, SDiff (π i)] : SDiff (∀ i, π i) :=
  ⟨fun x y i ↦ x i \ y i⟩

theorem Pi.sdiff_def [∀ i, SDiff (π i)] (x y : ∀ i, π i) :
    x \ y = fun i ↦ x i \ y i :=
  rfl

@[simp]
theorem Pi.sdiff_apply [∀ i, SDiff (π i)] (x y : ∀ i, π i) (i : ι) :
    (x \ y) i = x i \ y i :=
  rfl

namespace Function

variable [Preorder α] [Nonempty β] {a b : α}

@[simp]
theorem const_le_const : const β a ≤ const β b ↔ a ≤ b := by simp [Pi.le_def]

@[simp]
theorem const_lt_const : const β a < const β b ↔ a < b := by simpa [Pi.lt_def] using le_of_lt

end Function

/-! ### Lifts of order instances -/

/-- Transfer a `Preorder` on `β` to a `Preorder` on `α` using a function `f : α → β`.
See note [reducible non-instances]. -/
abbrev Preorder.lift [Preorder β] (f : α → β) : Preorder α where
  le x y := f x ≤ f y
  le_refl _ := le_rfl
  le_trans _ _ _ := _root_.le_trans
  lt x y := f x < f y
  lt_iff_le_not_ge _ _ := _root_.lt_iff_le_not_ge

/-- Transfer a `PartialOrder` on `β` to a `PartialOrder` on `α` using an injective
function `f : α → β`. See note [reducible non-instances]. -/
abbrev PartialOrder.lift [PartialOrder β] (f : α → β) (inj : Injective f) : PartialOrder α :=
  { Preorder.lift f with le_antisymm := fun _ _ h₁ h₂ ↦ inj (h₁.antisymm h₂) }

theorem compare_of_injective_eq_compareOfLessAndEq (a b : α) [LinearOrder β]
    [DecidableEq α] (f : α → β) (inj : Injective f)
    [Decidable (LT.lt (self := PartialOrder.lift f inj |>.toLT) a b)] :
    compare (f a) (f b) =
      @compareOfLessAndEq _ a b (PartialOrder.lift f inj |>.toLT) _ _ := by
  have h := LinearOrder.compare_eq_compareOfLessAndEq (f a) (f b)
  simp only [h, compareOfLessAndEq]
  split_ifs <;> try (first | rfl | contradiction)
  · have : ¬ f a = f b := by rename_i h; exact inj.ne h
    contradiction
  · grind

/-- Transfer a `LinearOrder` on `β` to a `LinearOrder` on `α` using an injective
function `f : α → β`. This version takes `[Max α]` and `[Min α]` as arguments, then uses
them for `max` and `min` fields. See `LinearOrder.lift'` for a version that autogenerates `min` and
`max` fields, and `LinearOrder.liftWithOrd` for one that does not auto-generate `compare`
fields. See note [reducible non-instances]. -/
abbrev LinearOrder.lift [LinearOrder β] [Max α] [Min α] (f : α → β) (inj : Injective f)
    (hsup : ∀ x y, f (x ⊔ y) = max (f x) (f y)) (hinf : ∀ x y, f (x ⊓ y) = min (f x) (f y)) :
    LinearOrder α :=
  letI instOrdα : Ord α := ⟨fun a b ↦ compare (f a) (f b)⟩
  letI decidableLE := fun x y ↦ (inferInstance : Decidable (f x ≤ f y))
  letI decidableLT := fun x y ↦ (inferInstance : Decidable (f x < f y))
  letI decidableEq := fun x y ↦ decidable_of_iff (f x = f y) inj.eq_iff
  { PartialOrder.lift f inj, instOrdα with
    le_total := fun x y ↦ le_total (f x) (f y)
    toDecidableLE := decidableLE
    toDecidableLT := decidableLT
    toDecidableEq := decidableEq
    min := (· ⊓ ·)
    max := (· ⊔ ·)
    min_def := by
      intros x y
      apply inj
      rw [apply_ite f]
      exact (hinf _ _).trans (min_def _ _)
    max_def := by
      intros x y
      apply inj
      rw [apply_ite f]
      exact (hsup _ _).trans (max_def _ _)
    compare_eq_compareOfLessAndEq := fun a b ↦
      compare_of_injective_eq_compareOfLessAndEq a b f inj }

/-- Transfer a `LinearOrder` on `β` to a `LinearOrder` on `α` using an injective
function `f : α → β`. This version autogenerates `min` and `max` fields. See `LinearOrder.lift`
for a version that takes `[Max α]` and `[Min α]`, then uses them as `max` and `min`. See
`LinearOrder.liftWithOrd'` for a version which does not auto-generate `compare` fields.
See note [reducible non-instances]. -/
abbrev LinearOrder.lift' [LinearOrder β] (f : α → β) (inj : Injective f) : LinearOrder α :=
  @LinearOrder.lift α β _ ⟨fun x y ↦ if f x ≤ f y then y else x⟩
    ⟨fun x y ↦ if f x ≤ f y then x else y⟩ f inj
    (fun _ _ ↦ (apply_ite f _ _ _).trans (max_def _ _).symm) fun _ _ ↦
    (apply_ite f _ _ _).trans (min_def _ _).symm

/-- Transfer a `LinearOrder` on `β` to a `LinearOrder` on `α` using an injective
function `f : α → β`. This version takes `[Max α]` and `[Min α]` as arguments, then uses
them for `max` and `min` fields. It also takes `[Ord α]` as an argument and uses them for `compare`
fields. See `LinearOrder.lift` for a version that autogenerates `compare` fields, and
`LinearOrder.liftWithOrd'` for one that auto-generates `min` and `max` fields.
fields. See note [reducible non-instances]. -/
abbrev LinearOrder.liftWithOrd [LinearOrder β] [Max α] [Min α] [Ord α] (f : α → β)
    (inj : Injective f) (hsup : ∀ x y, f (x ⊔ y) = max (f x) (f y))
    (hinf : ∀ x y, f (x ⊓ y) = min (f x) (f y))
    (compare_f : ∀ a b : α, compare a b = compare (f a) (f b)) : LinearOrder α :=
  letI decidableLE := fun x y ↦ (inferInstance : Decidable (f x ≤ f y))
  letI decidableLT := fun x y ↦ (inferInstance : Decidable (f x < f y))
  letI decidableEq := fun x y ↦ decidable_of_iff (f x = f y) inj.eq_iff
  { PartialOrder.lift f inj with
    le_total := fun x y ↦ le_total (f x) (f y)
    toDecidableLE := decidableLE
    toDecidableLT := decidableLT
    toDecidableEq := decidableEq
    min := (· ⊓ ·)
    max := (· ⊔ ·)
    min_def := by
      intros x y
      apply inj
      rw [apply_ite f]
      exact (hinf _ _).trans (min_def _ _)
    max_def := by
      intros x y
      apply inj
      rw [apply_ite f]
      exact (hsup _ _).trans (max_def _ _)
    compare_eq_compareOfLessAndEq := fun a b ↦
      (compare_f a b).trans <| compare_of_injective_eq_compareOfLessAndEq a b f inj }

/-- Transfer a `LinearOrder` on `β` to a `LinearOrder` on `α` using an injective
function `f : α → β`. This version auto-generates `min` and `max` fields. It also takes `[Ord α]`
as an argument and uses them for `compare` fields. See `LinearOrder.lift` for a version that
autogenerates `compare` fields, and `LinearOrder.liftWithOrd` for one that doesn't auto-generate
`min` and `max` fields. fields. See note [reducible non-instances]. -/
abbrev LinearOrder.liftWithOrd' [LinearOrder β] [Ord α] (f : α → β)
    (inj : Injective f)
    (compare_f : ∀ a b : α, compare a b = compare (f a) (f b)) : LinearOrder α :=
  @LinearOrder.liftWithOrd α β _ ⟨fun x y ↦ if f x ≤ f y then y else x⟩
    ⟨fun x y ↦ if f x ≤ f y then x else y⟩ _ f inj
    (fun _ _ ↦ (apply_ite f _ _ _).trans (max_def _ _).symm)
    (fun _ _ ↦ (apply_ite f _ _ _).trans (min_def _ _).symm)
    compare_f

/-! ### Subtype of an order -/


namespace Subtype

instance le [LE α] {p : α → Prop} : LE (Subtype p) :=
  ⟨fun x y ↦ (x : α) ≤ y⟩

instance lt [LT α] {p : α → Prop} : LT (Subtype p) :=
  ⟨fun x y ↦ (x : α) < y⟩

@[simp]
theorem mk_le_mk [LE α] {p : α → Prop} {x y : α} {hx : p x} {hy : p y} :
    (⟨x, hx⟩ : Subtype p) ≤ ⟨y, hy⟩ ↔ x ≤ y :=
  Iff.rfl

@[gcongr] alias ⟨_, GCongr.mk_le_mk⟩ := mk_le_mk

@[simp]
theorem mk_lt_mk [LT α] {p : α → Prop} {x y : α} {hx : p x} {hy : p y} :
    (⟨x, hx⟩ : Subtype p) < ⟨y, hy⟩ ↔ x < y :=
  Iff.rfl

@[gcongr] alias ⟨_, GCongr.mk_lt_mk⟩ := mk_lt_mk

@[simp, norm_cast]
theorem coe_le_coe [LE α] {p : α → Prop} {x y : Subtype p} : (x : α) ≤ y ↔ x ≤ y :=
  Iff.rfl

@[gcongr] alias ⟨_, GCongr.coe_le_coe⟩ := coe_le_coe

@[simp, norm_cast]
theorem coe_lt_coe [LT α] {p : α → Prop} {x y : Subtype p} : (x : α) < y ↔ x < y :=
  Iff.rfl

@[gcongr] alias ⟨_, GCongr.coe_lt_coe⟩ := coe_lt_coe

instance preorder [Preorder α] (p : α → Prop) : Preorder (Subtype p) :=
  Preorder.lift (fun (a : Subtype p) ↦ (a : α))

instance partialOrder [PartialOrder α] (p : α → Prop) : PartialOrder (Subtype p) :=
  PartialOrder.lift (fun (a : Subtype p) ↦ (a : α)) Subtype.coe_injective

instance decidableLE [Preorder α] [h : DecidableLE α] {p : α → Prop} :
    DecidableLE (Subtype p) := fun a b ↦ h a b

instance decidableLT [Preorder α] [h : DecidableLT α] {p : α → Prop} :
    DecidableLT (Subtype p) := fun a b ↦ h a b

/-- A subtype of a linear order is a linear order. We explicitly give the proofs of decidable
equality and decidable order in order to ensure the decidability instances are all definitionally
equal. -/
instance instLinearOrder [LinearOrder α] (p : α → Prop) : LinearOrder (Subtype p) :=
  @LinearOrder.lift (Subtype p) _ _ ⟨fun x y ↦ ⟨max x y, max_rec' _ x.2 y.2⟩⟩
    ⟨fun x y ↦ ⟨min x y, min_rec' _ x.2 y.2⟩⟩ (fun (a : Subtype p) ↦ (a : α))
    Subtype.coe_injective (fun _ _ ↦ rfl) fun _ _ ↦
    rfl

end Subtype

/-!
### Pointwise order on `α × β`

The lexicographic order is defined in `Data.Prod.Lex`, and the instances are available via the
type synonym `α ×ₗ β = α × β`.
-/


namespace Prod
section LE
variable [LE α] [LE β] {x y : α × β} {a a₁ a₂ : α} {b b₁ b₂ : β}

instance : LE (α × β) where le p q := p.1 ≤ q.1 ∧ p.2 ≤ q.2

instance instDecidableLE [Decidable (x.1 ≤ y.1)] [Decidable (x.2 ≤ y.2)] : Decidable (x ≤ y) :=
  inferInstanceAs (Decidable (x.1 ≤ y.1 ∧ x.2 ≤ y.2))

lemma le_def : x ≤ y ↔ x.1 ≤ y.1 ∧ x.2 ≤ y.2 := .rfl

@[simp] lemma mk_le_mk : (a₁, b₁) ≤ (a₂, b₂) ↔ a₁ ≤ a₂ ∧ b₁ ≤ b₂ := .rfl

@[gcongr] lemma GCongr.mk_le_mk (ha : a₁ ≤ a₂) (hb : b₁ ≤ b₂) : (a₁, b₁) ≤ (a₂, b₂) := ⟨ha, hb⟩

@[simp] lemma swap_le_swap : x.swap ≤ y.swap ↔ x ≤ y := and_comm
@[simp] lemma swap_le_mk : x.swap ≤ (b, a) ↔ x ≤ (a, b) := and_comm
@[simp] lemma mk_le_swap : (b, a) ≤ x.swap ↔ (a, b) ≤ x := and_comm

end LE

section Preorder

variable [Preorder α] [Preorder β] {a a₁ a₂ : α} {b b₁ b₂ : β} {x y : α × β}

instance : Preorder (α × β) where
  __ := inferInstanceAs (LE (α × β))
  le_refl := fun ⟨a, b⟩ ↦ ⟨le_refl a, le_refl b⟩
  le_trans := fun ⟨_, _⟩ ⟨_, _⟩ ⟨_, _⟩ ⟨hac, hbd⟩ ⟨hce, hdf⟩ ↦ ⟨le_trans hac hce, le_trans hbd hdf⟩

@[simp]
theorem swap_lt_swap : x.swap < y.swap ↔ x < y :=
  and_congr swap_le_swap (not_congr swap_le_swap)

@[simp] lemma swap_lt_mk : x.swap < (b, a) ↔ x < (a, b) := by rw [← swap_lt_swap]; simp
@[simp] lemma mk_lt_swap : (b, a) < x.swap ↔ (a, b) < x := by rw [← swap_lt_swap]; simp

theorem mk_le_mk_iff_left : (a₁, b) ≤ (a₂, b) ↔ a₁ ≤ a₂ :=
  and_iff_left le_rfl

theorem mk_le_mk_iff_right : (a, b₁) ≤ (a, b₂) ↔ b₁ ≤ b₂ :=
  and_iff_right le_rfl

@[gcongr] alias ⟨_, GCongr.mk_le_mk_left⟩ := mk_le_mk_iff_left
@[gcongr] alias ⟨_, GCongr.mk_le_mk_right⟩ := mk_le_mk_iff_right

theorem mk_lt_mk_iff_left : (a₁, b) < (a₂, b) ↔ a₁ < a₂ :=
  lt_iff_lt_of_le_iff_le' mk_le_mk_iff_left mk_le_mk_iff_left

theorem mk_lt_mk_iff_right : (a, b₁) < (a, b₂) ↔ b₁ < b₂ :=
  lt_iff_lt_of_le_iff_le' mk_le_mk_iff_right mk_le_mk_iff_right

theorem lt_iff : x < y ↔ x.1 < y.1 ∧ x.2 ≤ y.2 ∨ x.1 ≤ y.1 ∧ x.2 < y.2 := by
  refine ⟨fun h ↦ ?_, ?_⟩
  · by_cases h₁ : y.1 ≤ x.1
    · exact Or.inr ⟨h.1.1, LE.le.lt_of_not_ge h.1.2 fun h₂ ↦ h.2 ⟨h₁, h₂⟩⟩
    · exact Or.inl ⟨LE.le.lt_of_not_ge h.1.1 h₁, h.1.2⟩
  · rintro (⟨h₁, h₂⟩ | ⟨h₁, h₂⟩)
    · exact ⟨⟨h₁.le, h₂⟩, fun h ↦ h₁.not_ge h.1⟩
    · exact ⟨⟨h₁, h₂.le⟩, fun h ↦ h₂.not_ge h.2⟩

@[simp]
theorem mk_lt_mk : (a₁, b₁) < (a₂, b₂) ↔ a₁ < a₂ ∧ b₁ ≤ b₂ ∨ a₁ ≤ a₂ ∧ b₁ < b₂ :=
  lt_iff

protected lemma lt_of_lt_of_le (h₁ : x.1 < y.1) (h₂ : x.2 ≤ y.2) : x < y := by simp [lt_iff, *]
protected lemma lt_of_le_of_lt (h₁ : x.1 ≤ y.1) (h₂ : x.2 < y.2) : x < y := by simp [lt_iff, *]

lemma mk_lt_mk_of_lt_of_le (h₁ : a₁ < a₂) (h₂ : b₁ ≤ b₂) : (a₁, b₁) < (a₂, b₂) := by
  simp [lt_iff, *]

lemma mk_lt_mk_of_le_of_lt (h₁ : a₁ ≤ a₂) (h₂ : b₁ < b₂) : (a₁, b₁) < (a₂, b₂) := by
  simp [lt_iff, *]

end Preorder

/-- The pointwise partial order on a product.
    (The lexicographic ordering is defined in `Order.Lexicographic`, and the instances are
    available via the type synonym `α ×ₗ β = α × β`.) -/
instance instPartialOrder (α β : Type*) [PartialOrder α] [PartialOrder β] :
    PartialOrder (α × β) where
  __ := inferInstanceAs (Preorder (α × β))
  le_antisymm := fun _ _ ⟨hac, hbd⟩ ⟨hca, hdb⟩ ↦ Prod.ext (hac.antisymm hca) (hbd.antisymm hdb)

end Prod

/-! ### Additional order classes -/

/-- An order is dense if there is an element between any pair of distinct comparable elements. -/
class DenselyOrdered (α : Type*) [LT α] : Prop where
  /-- An order is dense if there is an element between any pair of distinct elements. -/
  dense : ∀ a₁ a₂ : α, a₁ < a₂ → ∃ a, a₁ < a ∧ a < a₂

theorem exists_between [LT α] [DenselyOrdered α] : ∀ {a₁ a₂ : α}, a₁ < a₂ → ∃ a, a₁ < a ∧ a < a₂ :=
  DenselyOrdered.dense _ _

instance OrderDual.denselyOrdered (α : Type*) [LT α] [h : DenselyOrdered α] :
    DenselyOrdered αᵒᵈ :=
  ⟨fun _ _ ha ↦ (@exists_between α _ h _ _ ha).imp fun _ ↦ And.symm⟩

@[simp]
theorem denselyOrdered_orderDual [LT α] : DenselyOrdered αᵒᵈ ↔ DenselyOrdered α :=
  ⟨by convert @OrderDual.denselyOrdered αᵒᵈ _, @OrderDual.denselyOrdered α _⟩

/-- Any ordered subsingleton is densely ordered. Not an instance to avoid a heavy subsingleton
typeclass search. -/
lemma Subsingleton.instDenselyOrdered {X : Type*} [Subsingleton X] [Preorder X] :
    DenselyOrdered X :=
  ⟨fun _ _ h ↦ (not_lt_of_subsingleton h).elim⟩

instance [Preorder α] [Preorder β] [DenselyOrdered α] [DenselyOrdered β] : DenselyOrdered (α × β) :=
  ⟨fun a b ↦ by
    simp_rw [Prod.lt_iff]
    rintro (⟨h₁, h₂⟩ | ⟨h₁, h₂⟩)
    · obtain ⟨c, ha, hb⟩ := exists_between h₁
      exact ⟨(c, _), Or.inl ⟨ha, h₂⟩, Or.inl ⟨hb, le_rfl⟩⟩
    · obtain ⟨c, ha, hb⟩ := exists_between h₂
      exact ⟨(_, c), Or.inr ⟨h₁, ha⟩, Or.inr ⟨le_rfl, hb⟩⟩⟩

instance [∀ i, Preorder (π i)] [∀ i, DenselyOrdered (π i)] :
    DenselyOrdered (∀ i, π i) :=
  ⟨fun a b ↦ by
    classical
      simp_rw [Pi.lt_def]
      rintro ⟨hab, i, hi⟩
      obtain ⟨c, ha, hb⟩ := exists_between hi
      exact
        ⟨Function.update a i c,
          ⟨le_update_iff.2 ⟨ha.le, fun _ _ ↦ le_rfl⟩, i, by rwa [update_self]⟩,
          update_le_iff.2 ⟨hb.le, fun _ _ ↦ hab _⟩, i, by rwa [update_self]⟩⟩

section LinearOrder
variable [LinearOrder α] [DenselyOrdered α] {a₁ a₂ : α}

theorem le_of_forall_gt_imp_ge_of_dense (h : ∀ a, a₂ < a → a₁ ≤ a) : a₁ ≤ a₂ :=
  le_of_not_gt fun ha ↦
    let ⟨a, ha₁, ha₂⟩ := exists_between ha
    lt_irrefl a <| lt_of_lt_of_le ‹a < a₁› (h _ ‹a₂ < a›)

lemma forall_gt_imp_ge_iff_le_of_dense : (∀ a, a₂ < a → a₁ ≤ a) ↔ a₁ ≤ a₂ :=
  ⟨le_of_forall_gt_imp_ge_of_dense, fun ha _a ha₂ ↦ ha.trans ha₂.le⟩

lemma eq_of_le_of_forall_lt_imp_le_of_dense (h₁ : a₂ ≤ a₁) (h₂ : ∀ a, a₂ < a → a₁ ≤ a) : a₁ = a₂ :=
  le_antisymm (le_of_forall_gt_imp_ge_of_dense h₂) h₁

theorem le_of_forall_lt_imp_le_of_dense (h : ∀ a < a₁, a ≤ a₂) : a₁ ≤ a₂ :=
  le_of_not_gt fun ha ↦
    let ⟨a, ha₁, ha₂⟩ := exists_between ha
    lt_irrefl a <| lt_of_le_of_lt (h _ ‹a < a₁›) ‹a₂ < a›

lemma forall_lt_imp_le_iff_le_of_dense : (∀ a < a₁, a ≤ a₂) ↔ a₁ ≤ a₂ :=
  ⟨le_of_forall_lt_imp_le_of_dense, fun ha _a ha₁ ↦ ha₁.le.trans ha⟩

theorem eq_of_le_of_forall_gt_imp_ge_of_dense (h₁ : a₂ ≤ a₁) (h₂ : ∀ a < a₁, a ≤ a₂) : a₁ = a₂ :=
  (le_of_forall_lt_imp_le_of_dense h₂).antisymm h₁

@[deprecated (since := "2025-01-21")]
alias le_of_forall_le_of_dense := le_of_forall_gt_imp_ge_of_dense

@[deprecated (since := "2025-01-21")]
alias le_of_forall_ge_of_dense := le_of_forall_lt_imp_le_of_dense

@[deprecated (since := "2025-01-21")] alias forall_lt_le_iff := forall_lt_imp_le_iff_le_of_dense
@[deprecated (since := "2025-01-21")] alias forall_gt_ge_iff := forall_gt_imp_ge_iff_le_of_dense

@[deprecated (since := "2025-01-21")]
alias eq_of_le_of_forall_le_of_dense := eq_of_le_of_forall_lt_imp_le_of_dense

@[deprecated (since := "2025-01-21")]
alias eq_of_le_of_forall_ge_of_dense := eq_of_le_of_forall_gt_imp_ge_of_dense

end LinearOrder

theorem dense_or_discrete [LinearOrder α] (a₁ a₂ : α) :
    (∃ a, a₁ < a ∧ a < a₂) ∨ (∀ a, a₁ < a → a₂ ≤ a) ∧ ∀ a < a₂, a ≤ a₁ :=
  or_iff_not_imp_left.2 fun h ↦
    ⟨fun a ha₁ ↦ le_of_not_gt fun ha₂ ↦ h ⟨a, ha₁, ha₂⟩,
     fun a ha₂ ↦ le_of_not_gt fun ha₁ ↦ h ⟨a, ha₁, ha₂⟩⟩

/-- If a linear order has no elements `x < y < z`, then it has at most two elements. -/
lemma eq_or_eq_or_eq_of_forall_not_lt_lt [LinearOrder α]
    (h : ∀ ⦃x y z : α⦄, x < y → y < z → False) (x y z : α) : x = y ∨ y = z ∨ x = z := by
  by_contra hne
  simp only [not_or, ← Ne.eq_def] at hne
  rcases hne.1.lt_or_gt with h₁ | h₁ <;>
  rcases hne.2.1.lt_or_gt with h₂ | h₂ <;>
  rcases hne.2.2.lt_or_gt with h₃ | h₃
  exacts [h h₁ h₂, h h₂ h₃, h h₃ h₂, h h₃ h₁, h h₁ h₃, h h₂ h₃, h h₁ h₃, h h₂ h₁]

namespace PUnit

variable (a b : PUnit)

instance instLinearOrder : LinearOrder PUnit where
  le  := fun _ _ ↦ True
  lt  := fun _ _ ↦ False
  max := fun _ _ ↦ unit
  min := fun _ _ ↦ unit
  toDecidableEq := inferInstance
  toDecidableLE := fun _ _ ↦ Decidable.isTrue trivial
  toDecidableLT := fun _ _ ↦ Decidable.isFalse id
  le_refl     := by intros; trivial
  le_trans    := by intros; trivial
  le_total    := by intros; exact Or.inl trivial
  le_antisymm := by intros; rfl
  lt_iff_le_not_ge := by simp only [not_true, and_false, forall_const]

theorem max_eq : max a b = unit :=
  rfl

theorem min_eq : min a b = unit :=
  rfl

protected theorem le : a ≤ b :=
  trivial

theorem not_lt : ¬a < b :=
  not_false

instance : DenselyOrdered PUnit :=
  ⟨fun _ _ ↦ False.elim⟩

end PUnit

section «Prop»

/-- Propositions form a complete boolean algebra, where the `≤` relation is given by implication. -/
instance Prop.le : LE Prop :=
  ⟨(· → ·)⟩

@[simp]
theorem le_Prop_eq : ((· ≤ ·) : Prop → Prop → Prop) = (· → ·) :=
  rfl

theorem subrelation_iff_le {r s : α → α → Prop} : Subrelation r s ↔ r ≤ s :=
  Iff.rfl

instance Prop.partialOrder : PartialOrder Prop where
  __ := Prop.le
  le_refl _ := id
  le_trans _ _ _ f g := g ∘ f
  le_antisymm _ _ Hab Hba := propext ⟨Hab, Hba⟩

end «Prop»

/-! ### Linear order from a total partial order -/


/-- Type synonym to create an instance of `LinearOrder` from a `PartialOrder` and `IsTotal α (≤)` -/
def AsLinearOrder (α : Type*) :=
  α

instance [Inhabited α] : Inhabited (AsLinearOrder α) :=
  ⟨(default : α)⟩

noncomputable instance AsLinearOrder.linearOrder [PartialOrder α] [IsTotal α (· ≤ ·)] :
    LinearOrder (AsLinearOrder α) where
  __ := inferInstanceAs (PartialOrder α)
  le_total := @total_of α (· ≤ ·) _
  toDecidableLE := Classical.decRel _<|MERGE_RESOLUTION|>--- conflicted
+++ resolved
@@ -119,38 +119,15 @@
 
 variable [Preorder α] {a b c d : α}
 
-<<<<<<< HEAD
-theorem le_of_le_of_eq' : b ≤ c → a = b → a ≤ c :=
-  flip le_of_eq_of_le
-
-theorem le_of_eq_of_le' : b = c → a ≤ b → a ≤ c :=
-  flip le_of_le_of_eq
-
-theorem lt_of_lt_of_eq' : b < c → a = b → a < c :=
-  flip lt_of_eq_of_lt
-
-theorem lt_of_eq_of_lt' : b = c → a < b → a < c :=
-  flip lt_of_lt_of_eq
-
-=======
->>>>>>> 4940ad6e
 theorem not_lt_iff_not_le_or_ge : ¬a < b ↔ ¬a ≤ b ∨ b ≤ a := by
   rw [lt_iff_le_not_ge, Classical.not_and_iff_not_or_not, Classical.not_not]
 
 -- Unnecessary brackets are here for readability
-<<<<<<< HEAD
-lemma not_lt_iff_le_imp_ge : ¬a < b ↔ (a ≤ b → b ≤ a) := by
-  simp [not_lt_iff_not_le_or_ge, or_iff_not_imp_left]
-
-=======
 lemma not_lt_iff_le_imp_ge : ¬ a < b ↔ (a ≤ b → b ≤ a) := by
   simp [not_lt_iff_not_le_or_ge, or_iff_not_imp_left]
 
 @[deprecated (since := "2025-05-11")] alias not_lt_iff_le_imp_le := not_lt_iff_le_imp_ge
 
-lemma ge_of_eq (h : a = b) : b ≤ a := le_of_eq h.symm
-
->>>>>>> 4940ad6e
 @[simp] lemma lt_self_iff_false (x : α) : x < x ↔ False := ⟨lt_irrefl x, False.elim⟩
 
 alias le_trans' := ge_trans
@@ -163,24 +140,6 @@
 alias LE.le.trans_lt' := lt_of_le_of_lt'
 alias LT.lt.trans_le := lt_of_lt_of_le
 alias LT.lt.trans_le' := lt_of_lt_of_le'
-<<<<<<< HEAD
-alias LE.le.trans_eq := le_of_le_of_eq
-alias LE.le.trans_eq' := le_of_le_of_eq'
-alias LT.lt.trans_eq := lt_of_lt_of_eq
-alias LT.lt.trans_eq' := lt_of_lt_of_eq'
-alias Eq.trans_le := le_of_eq_of_le
-alias Eq.trans_ge := le_of_eq_of_le'
-alias Eq.trans_lt := lt_of_eq_of_lt
-alias Eq.trans_gt := lt_of_eq_of_lt'
-alias LE.le.lt_of_not_ge := lt_of_le_not_ge
-alias LE.le.lt_or_eq_dec := Decidable.lt_or_eq_of_le
-alias LT.lt.le := le_of_lt
-alias LT.lt.ne := ne_of_lt
-alias Eq.le := le_of_eq
-alias Eq.le' := le_of_eq'
-alias LT.lt.asymm := lt_asymm
-alias LT.lt.not_gt := lt_asymm
-=======
 alias LE.le.lt_of_not_ge := lt_of_le_not_ge
 alias LT.lt.le := le_of_lt
 alias LT.lt.ne := ne_of_lt
@@ -191,7 +150,6 @@
 
 @[deprecated (since := "2025-05-11")] alias LE.le.lt_of_not_le := LE.le.lt_of_not_ge
 @[deprecated (since := "2025-06-07")] alias LT.lt.not_lt := LT.lt.not_gt
->>>>>>> 4940ad6e
 
 theorem ne_of_not_le (h : ¬a ≤ b) : a ≠ b := fun hab ↦ h (le_of_eq hab)
 
@@ -268,7 +226,7 @@
   flip lt_of_le_of_ne'
 
 alias LE.le.antisymm := le_antisymm
-alias LE.le.antisymm' := le_antisymm'
+alias LE.le.antisymm' := ge_antisymm
 alias LE.le.lt_of_ne := lt_of_le_of_ne
 alias LE.le.lt_of_ne' := lt_of_le_of_ne'
 
@@ -281,11 +239,7 @@
 
 -- Unnecessary brackets are here for readability
 lemma le_imp_eq_iff_le_imp_ge : (a ≤ b → a = b) ↔ (a ≤ b → b ≤ a) where
-<<<<<<< HEAD
-  mp h hab := (h hab).le'
-=======
   mp h hab := (h hab).ge
->>>>>>> 4940ad6e
   mpr h hab := hab.antisymm (h hab)
 
 @[deprecated (since := "2025-05-11")] alias ge_imp_eq_iff_le_imp_le := le_imp_eq_iff_le_imp_ge
@@ -305,7 +259,7 @@
   h.lt_iff_ne'.not_left
 
 theorem ge_iff_eq (h : a ≤ b) : b ≤ a ↔ a = b :=
-  ⟨h.antisymm, Eq.le'⟩
+  ⟨h.antisymm, Eq.ge⟩
 
 theorem ge_iff_eq' (h : a ≤ b) : b ≤ a ↔ b = a :=
   ⟨fun h' ↦ h'.antisymm h, Eq.le⟩
@@ -320,11 +274,12 @@
 namespace Decidable
 variable [DecidableLE α]
 
+open Decidable in
 protected theorem eq_or_lt_of_le (hab : a ≤ b) : a = b ∨ a < b :=
-  (lt_or_eq_of_le hab).symm
+  (Decidable.lt_or_eq_of_le hab).symm
 
 protected theorem le_iff_lt_or_eq : a ≤ b ↔ a < b ∨ a = b :=
-  ⟨lt_or_eq_of_le, le_of_lt_or_eq⟩
+  ⟨Decidable.lt_or_eq_of_le, le_of_lt_or_eq⟩
 
 protected theorem le_iff_eq_or_lt : a ≤ b ↔ a = b ∨ a < b :=
   Decidable.le_iff_lt_or_eq.trans or_comm
@@ -343,12 +298,6 @@
 theorem eq_or_lt_of_le : a ≤ b → a = b ∨ a < b := le_iff_eq_or_lt.mp
 theorem eq_or_lt_of_le' : a ≤ b → b = a ∨ a < b := le_iff_eq_or_lt'.mp
 
-alias LE.le.eq_or_lt_dec := Decidable.eq_or_lt_of_le
-alias LE.le.lt_or_eq := lt_or_eq_of_le
-alias LE.le.lt_or_eq' := lt_or_eq_of_le'
-alias LE.le.eq_or_lt := eq_or_lt_of_le
-alias LE.le.eq_or_lt' := eq_or_lt_of_le'
-
 theorem lt_iff_le_and_ne : a < b ↔ a ≤ b ∧ a ≠ b :=
   ⟨fun h ↦ ⟨le_of_lt h, ne_of_lt h⟩, fun ⟨h1, h2⟩ ↦ h1.lt_of_ne h2⟩
 
@@ -364,18 +313,6 @@
 
 theorem eq_iff_le_not_lt : a = b ↔ a ≤ b ∧ ¬a < b := open scoped Classical in
   Decidable.eq_iff_le_not_lt
-
-<<<<<<< HEAD
-theorem eq_of_le_of_not_lt (hab : a ≤ b) (hba : ¬a < b) : a = b := hab.eq_or_lt.resolve_right hba
-theorem eq_of_ge_of_not_gt (hab : a ≤ b) (hba : ¬a < b) : b = a := (eq_of_le_of_not_lt hab hba).symm
-=======
--- See Note [decidable namespace]
-protected theorem Decidable.eq_or_lt_of_le [DecidableLE α] (h : a ≤ b) : a = b ∨ a < b :=
-  (Decidable.lt_or_eq_of_le h).symm
-
-theorem eq_or_lt_of_le (h : a ≤ b) : a = b ∨ a < b := (lt_or_eq_of_le h).symm
-theorem eq_or_lt_of_le' (h : a ≤ b) : b = a ∨ a < b := (eq_or_lt_of_le h).imp Eq.symm id
-theorem lt_or_eq_of_le' (h : a ≤ b) : a < b ∨ b = a := (eq_or_lt_of_le' h).symm
 
 alias LE.le.lt_or_eq_dec := Decidable.lt_or_eq_of_le
 alias LE.le.eq_or_lt_dec := Decidable.eq_or_lt_of_le
@@ -391,7 +328,6 @@
 
 theorem eq_of_le_of_not_lt (h₁ : a ≤ b) (h₂ : ¬a < b) : a = b := h₁.eq_or_lt.resolve_right h₂
 theorem eq_of_le_of_not_lt' (h₁ : a ≤ b) (h₂ : ¬a < b) : b = a := (eq_of_le_of_not_lt h₁ h₂).symm
->>>>>>> 4940ad6e
 
 alias LE.le.eq_of_not_lt := eq_of_le_of_not_lt
 alias LE.le.eq_of_not_lt' := eq_of_le_of_not_lt'
@@ -402,11 +338,8 @@
 theorem Ne.le_iff_lt (h : a ≠ b) : a ≤ b ↔ a < b := ⟨fun h' ↦ lt_of_le_of_ne h' h, fun h ↦ h.le⟩
 
 theorem Ne.not_le_or_not_ge (h : a ≠ b) : ¬a ≤ b ∨ ¬b ≤ a := not_and_or.1 <| le_antisymm_iff.not.1 h
-<<<<<<< HEAD
-=======
 
 @[deprecated (since := "2025-06-07")] alias Ne.not_le_or_not_le := Ne.not_le_or_not_ge
->>>>>>> 4940ad6e
 
 -- See Note [decidable namespace]
 protected theorem Decidable.ne_iff_lt_iff_le [DecidableEq α] : (a ≠ b ↔ a < b) ↔ a ≤ b :=
@@ -444,11 +377,6 @@
 
 namespace LE.le
 
-<<<<<<< HEAD
-lemma lt_or_ge (h : a ≤ b) (c : α) : a < c ∨ c ≤ b := (_root_.lt_or_ge a c).imp id h.trans'
-lemma le_or_gt (h : a ≤ b) (c : α) : a ≤ c ∨ c < b := (_root_.le_or_gt a c).imp id h.trans_lt'
-lemma le_or_le (h : a ≤ b) (c : α) : a ≤ c ∨ c ≤ b := (h.lt_or_ge c).imp le_of_lt id
-=======
 lemma gt_or_le (h : a ≤ b) (c : α) : a < c ∨ c ≤ b := (lt_or_ge a c).imp id h.trans'
 lemma ge_or_lt (h : a ≤ b) (c : α) : a ≤ c ∨ c < b := (le_or_gt a c).imp id h.trans_lt'
 lemma ge_or_le (h : a ≤ b) (c : α) : a ≤ c ∨ c ≤ b := (h.gt_or_le c).imp le_of_lt id
@@ -456,7 +384,6 @@
 @[deprecated (since := "2025-05-11")] alias lt_or_le := gt_or_le
 @[deprecated (since := "2025-05-11")] alias le_or_lt := ge_or_lt
 @[deprecated (since := "2025-05-11")] alias le_or_le := ge_or_le
->>>>>>> 4940ad6e
 
 end LE.le
 
@@ -468,34 +395,12 @@
 
 end LT.lt
 
-<<<<<<< HEAD
-=======
--- Variant of `min_def` with the branches reversed.
-theorem min_def' (a b : α) : min a b = if b ≤ a then b else a := by
-  rw [min_def]
-  rcases lt_trichotomy a b with (lt | eq | gt)
-  · rw [if_pos lt.le, if_neg (not_le.mpr lt)]
-  · rw [if_pos eq.le, if_pos eq.ge, eq]
-  · rw [if_neg (not_le.mpr gt.gt), if_pos gt.le]
-
--- Variant of `min_def` with the branches reversed.
--- This is sometimes useful as it used to be the default.
-theorem max_def' (a b : α) : max a b = if b ≤ a then a else b := by
-  rw [max_def]
-  rcases lt_trichotomy a b with (lt | eq | gt)
-  · rw [if_pos lt.le, if_neg (not_le.mpr lt)]
-  · rw [if_pos eq.le, if_pos eq.ge, eq]
-  · rw [if_neg (not_le.mpr gt.gt), if_pos gt.le]
-
-@[deprecated (since := "2025-05-11")] alias lt_of_not_le := lt_of_not_ge
-@[deprecated (since := "2025-05-11")] alias lt_iff_not_le := lt_iff_not_ge
 
 theorem Ne.lt_or_gt (h : a ≠ b) : a < b ∨ b < a :=
   lt_or_gt_of_ne h
 
 @[deprecated (since := "2025-06-07")] alias Ne.lt_or_lt := Ne.lt_or_gt
 
->>>>>>> 4940ad6e
 /-- A version of `ne_iff_lt_or_gt` with LHS and RHS reversed. -/
 @[simp]
 theorem lt_or_lt_iff_ne : a < b ∨ b < a ↔ a ≠ b :=
@@ -526,43 +431,15 @@
 
 theorem forall_gt_iff_le : (∀ ⦃c⦄, a < c → b < c) ↔ b ≤ a :=
   ⟨le_of_forall_gt, fun h _ hac ↦ lt_of_le_of_lt h hac⟩
-<<<<<<< HEAD
-=======
 
 @[deprecated (since := "2025-06-07")] alias le_of_forall_lt' := le_of_forall_gt
 @[deprecated (since := "2025-06-07")] alias forall_lt_iff_le' := forall_gt_iff_le
->>>>>>> 4940ad6e
 
 theorem eq_of_forall_lt_iff (h : ∀ c, c < a ↔ c < b) : a = b :=
   (le_of_forall_lt fun _ ↦ (h _).1).antisymm <| le_of_forall_lt fun _ ↦ (h _).2
 
 theorem eq_of_forall_gt_iff (h : ∀ c, a < c ↔ b < c) : a = b :=
   (le_of_forall_gt fun _ ↦ (h _).2).antisymm <| le_of_forall_gt fun _ ↦ (h _).1
-<<<<<<< HEAD
-
--- TODO: deprecate
-alias Ne.lt_or_gt := lt_or_gt_of_ne
-alias not_lt_iff_le_imp_le := not_lt_iff_le_imp_ge
-alias LE.le.lt_of_not_le := LE.le.lt_of_not_ge
-alias LT.lt.not_lt := LT.lt.not_gt
-alias Eq.ge := Eq.le'
-alias Eq.not_gt := Eq.not_lt'
-alias le_imp_eq_iff_le_imp_le := le_imp_eq_iff_le_imp_ge'
-alias ge_imp_eq_iff_le_imp_le := le_imp_eq_iff_le_imp_ge
-alias eq_or_gt_of_le := eq_or_lt_of_le'
-alias gt_or_eq_of_le := lt_or_eq_of_le'
-alias LE.le.eq_or_gt := LE.le.eq_or_lt'
-alias LE.le.gt_or_eq := LE.le.lt_or_eq'
-alias Ne.not_le_or_not_le := Ne.not_le_or_not_ge
-alias LE.le.lt_or_le := LE.le.lt_or_ge
-alias LE.le.le_or_lt := LE.le.le_or_gt
-alias lt_of_not_le := lt_of_not_ge
-alias lt_iff_not_le := lt_iff_not_ge
-alias Ne.lt_or_lt := Ne.lt_or_gt
-alias le_of_forall_lt' := le_of_forall_gt
-alias forall_lt_iff_le' := forall_gt_iff_le
-=======
->>>>>>> 4940ad6e
 
 section ltByCases
 variable {P : Sort*} {x y : α}
