--- conflicted
+++ resolved
@@ -398,7 +398,6 @@
 @[deprecated (since := "2025-06-07")] alias le_of_forall_lt' := le_of_forall_gt
 @[deprecated (since := "2025-06-07")] alias forall_lt_iff_le' := forall_gt_iff_le
 
-<<<<<<< HEAD
 theorem le_of_forall_lt_imp_ne (H : ∀ c < a, c ≠ b) : a ≤ b :=
   le_of_not_gt fun hb ↦ H b hb rfl
 
@@ -429,9 +428,7 @@
 alias forall_ne_iff_le := forall_lt_imp_ne_iff_le
 alias forall_ne_iff_lt := forall_le_imp_ne_iff_lt
 
-=======
 @[to_dual eq_of_forall_gt_iff]
->>>>>>> 8b4a662e
 theorem eq_of_forall_lt_iff (h : ∀ c, c < a ↔ c < b) : a = b :=
   (le_of_forall_lt fun _ ↦ (h _).1).antisymm <| le_of_forall_lt fun _ ↦ (h _).2
 
