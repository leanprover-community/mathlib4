--- conflicted
+++ resolved
@@ -432,23 +432,6 @@
       simp [*]
     cases this
     congr
-<<<<<<< HEAD
-
-#align preorder.to_has_le_injective Preorder.toLE_injective
-
-@[ext]
-theorem PartialOrder.toPreorder_injective {α : Type _} :
-    Function.Injective (@PartialOrder.toPreorder α) :=
-  fun A B h => by
-  cases A
-  cases B
-  cases h
-  congr
-
-#align partial_order.to_preorder_injective PartialOrder.toPreorder_injective
-
-@[ext]
-=======
 #align preorder.to_has_le_injective Preorder.toLE_injective
 
 @[ext]
@@ -462,7 +445,6 @@
 #align partial_order.to_preorder_injective PartialOrder.toPreorder_injective
 
 @[ext]
->>>>>>> 289b2d9d
 theorem LinearOrder.toPartialOrder_injective {α : Type _} :
     Function.Injective (@LinearOrder.toPartialOrder α) :=
   fun A B h => match A, B with
@@ -516,11 +498,7 @@
 
 
 /-- Type synonym to equip a type with the dual order: `≤` means `≥` and `<` means `>`. `αᵒᵈ` is
-<<<<<<< HEAD
-notation for `order_dual α`. -/
-=======
 notation for `OrderDual α`. -/
->>>>>>> 289b2d9d
 def OrderDual (α : Type _) : Type _ :=
   α
 
@@ -574,7 +552,6 @@
 
 theorem linearOrder.dual_dual (α : Type _) [H : LinearOrder α] : instLinearOrderOrderDual αᵒᵈ = H :=
   LinearOrder.ext fun _ _ => Iff.rfl
-<<<<<<< HEAD
 
 end OrderDual
 
@@ -595,28 +572,6 @@
 instance : HasCompl Prop :=
   ⟨Not⟩
 
-=======
-
-end OrderDual
-
-/-! ### `has_compl` -/
-
-
-/-- Set / lattice complement -/
-@[notation_class]
-class HasCompl (α : Type _) where
-  /-- Set / lattice complement -/
-  compl : α → α
-
-export HasCompl (compl)
-
-@[inherit_doc]
-postfix:999 "ᶜ" => compl
-
-instance : HasCompl Prop :=
-  ⟨Not⟩
-
->>>>>>> 289b2d9d
 instance {ι : Type u} {α : ι → Type v} [∀ i, HasCompl (α i)] : HasCompl (∀ i, α i) :=
   ⟨fun x i => x iᶜ⟩
 
@@ -628,17 +583,10 @@
 theorem Pi.compl_apply {ι : Type u} {α : ι → Type v} [∀ i, HasCompl (α i)] (x : ∀ i, α i) (i : ι) :
     (xᶜ) i = x iᶜ :=
   rfl
-<<<<<<< HEAD
 
 instance (r) [IsIrrefl α r] : IsRefl α (rᶜ) :=
   ⟨@irrefl α r _⟩
 
-=======
-
-instance (r) [IsIrrefl α r] : IsRefl α (rᶜ) :=
-  ⟨@irrefl α r _⟩
-
->>>>>>> 289b2d9d
 instance (r) [IsRefl α r] : IsIrrefl α (rᶜ) :=
   ⟨fun a => not_not_intro (refl a)⟩
 
@@ -693,8 +641,6 @@
     (x \ y) i = x i \ y i :=
   rfl
 
-<<<<<<< HEAD
-=======
 namespace Function
 variable [Preorder α] [Nonempty β] {a b : α}
 
@@ -704,7 +650,6 @@
 
 end Function
 
->>>>>>> 289b2d9d
 /-! ### `min`/`max` recursors -/
 
 
@@ -893,7 +838,6 @@
 @[simp]
 theorem swap_le_swap [LE α] [LE β] {x y : α × β} : x.swap ≤ y.swap ↔ x ≤ y :=
   and_comm
-<<<<<<< HEAD
 
 section Preorder
 
@@ -904,18 +848,6 @@
   le_refl := fun ⟨a, b⟩ => ⟨le_refl a, le_refl b⟩
   le_trans := fun ⟨a, b⟩ ⟨c, d⟩ ⟨e, f⟩ ⟨hac, hbd⟩ ⟨hce, hdf⟩ => ⟨le_trans hac hce, le_trans hbd hdf⟩
 
-=======
-
-section Preorder
-
-variable [Preorder α] [Preorder β] {a a₁ a₂ : α} {b b₁ b₂ : β} {x y : α × β}
-
-instance (α : Type u) (β : Type v) [Preorder α] [Preorder β] : Preorder (α × β) where
-  __ := inferInstanceAs (LE (α × β))
-  le_refl := fun ⟨a, b⟩ => ⟨le_refl a, le_refl b⟩
-  le_trans := fun ⟨a, b⟩ ⟨c, d⟩ ⟨e, f⟩ ⟨hac, hbd⟩ ⟨hce, hdf⟩ => ⟨le_trans hac hce, le_trans hbd hdf⟩
-
->>>>>>> 289b2d9d
 @[simp]
 theorem swap_lt_swap : x.swap < y.swap ↔ x < y :=
   and_congr swap_le_swap (not_congr swap_le_swap)
