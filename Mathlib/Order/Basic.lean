--- conflicted
+++ resolved
@@ -206,15 +206,9 @@
 almost exclusively in mathlib. -/
 protected theorem ge (h : x = y) : y ≤ x :=
   h.symm.le
-<<<<<<< HEAD
 
 theorem not_lt (h : x = y) : ¬x < y := fun h' => h'.ne h
 
-=======
-
-theorem not_lt (h : x = y) : ¬x < y := fun h' => h'.ne h
-
->>>>>>> f7a059a4
 theorem not_gt (h : x = y) : ¬y < x :=
   h.symm.not_lt
 
@@ -325,7 +319,6 @@
 
 theorem eq_of_ge_of_not_gt [PartialOrder α] {a b : α} (hab : a ≤ b) (hba : ¬a < b) : b = a :=
   (hab.eq_or_lt.resolve_right hba).symm
-<<<<<<< HEAD
 
 alias eq_of_le_of_not_lt ← LE.le.eq_of_not_lt
 
@@ -418,100 +411,6 @@
 theorem eq_of_forall_gt_iff [LinearOrder α] {a b : α} (h : ∀ c, a < c ↔ b < c) : a = b :=
   (le_of_forall_lt' fun _ => (h _).2).antisymm <| le_of_forall_lt' fun _ => (h _).1
 
-=======
-
-alias eq_of_le_of_not_lt ← LE.le.eq_of_not_lt
-
-alias eq_of_ge_of_not_gt ← LE.le.eq_of_not_gt
-
-theorem Ne.le_iff_lt [PartialOrder α] {a b : α} (h : a ≠ b) : a ≤ b ↔ a < b :=
-  ⟨fun h' => lt_of_le_of_ne h' h, fun h => h.le⟩
-
-theorem Ne.not_le_or_not_le [PartialOrder α] {a b : α} (h : a ≠ b) : ¬a ≤ b ∨ ¬b ≤ a :=
-  not_and_or.1 <| le_antisymm_iff.not.1 h
-
-protected theorem Decidable.ne_iff_lt_iff_le [PartialOrder α] [DecidableEq α] {a b : α} :
-    (a ≠ b ↔ a < b) ↔ a ≤ b :=
-  ⟨fun h => Decidable.byCases le_of_eq (le_of_lt ∘ h.mp), fun h => ⟨lt_of_le_of_ne h, ne_of_lt⟩⟩
-
-@[simp]
-theorem ne_iff_lt_iff_le [PartialOrder α] {a b : α} : (a ≠ b ↔ a < b) ↔ a ≤ b :=
-  haveI := Classical.dec
-  Decidable.ne_iff_lt_iff_le
-
-theorem lt_of_not_le [LinearOrder α] {a b : α} (h : ¬b ≤ a) : a < b :=
-  ((le_total _ _).resolve_right h).lt_of_not_le h
-
-theorem lt_iff_not_le [LinearOrder α] {x y : α} : x < y ↔ ¬y ≤ x :=
-  ⟨not_le_of_lt, lt_of_not_le⟩
-
-theorem Ne.lt_or_lt [LinearOrder α] {x y : α} (h : x ≠ y) : x < y ∨ y < x :=
-  lt_or_gt_of_ne h
-
-/-- A version of `ne_iff_lt_or_gt` with LHS and RHS reversed. -/
-@[simp]
-theorem lt_or_lt_iff_ne [LinearOrder α] {x y : α} : x < y ∨ y < x ↔ x ≠ y :=
-  ne_iff_lt_or_gt.symm
-
-theorem not_lt_iff_eq_or_lt [LinearOrder α] {a b : α} : ¬a < b ↔ a = b ∨ b < a :=
-  not_lt.trans <| Decidable.le_iff_eq_or_lt.trans <| or_congr eq_comm Iff.rfl
-
-theorem exists_ge_of_linear [LinearOrder α] (a b : α) : ∃ c, a ≤ c ∧ b ≤ c :=
-  match le_total a b with
-  | Or.inl h => ⟨_, h, le_rfl⟩
-  | Or.inr h => ⟨_, le_rfl, h⟩
-
-theorem lt_imp_lt_of_le_imp_le {β} [LinearOrder α] [Preorder β] {a b : α} {c d : β}
-    (H : a ≤ b → c ≤ d) (h : d < c) : b < a :=
-  lt_of_not_le fun h' => (H h').not_lt h
-
-theorem le_imp_le_iff_lt_imp_lt {β} [LinearOrder α] [LinearOrder β] {a b : α} {c d : β} :
-    a ≤ b → c ≤ d ↔ d < c → b < a :=
-  ⟨lt_imp_lt_of_le_imp_le, le_imp_le_of_lt_imp_lt⟩
-
-theorem lt_iff_lt_of_le_iff_le' {β} [Preorder α] [Preorder β] {a b : α} {c d : β}
-    (H : a ≤ b ↔ c ≤ d) (H' : b ≤ a ↔ d ≤ c) : b < a ↔ d < c :=
-  lt_iff_le_not_le.trans <| (and_congr H' (not_congr H)).trans lt_iff_le_not_le.symm
-
-theorem lt_iff_lt_of_le_iff_le {β} [LinearOrder α] [LinearOrder β] {a b : α} {c d : β}
-    (H : a ≤ b ↔ c ≤ d) : b < a ↔ d < c :=
-  not_le.symm.trans <| (not_congr H).trans <| not_le
-
-theorem le_iff_le_iff_lt_iff_lt {β} [LinearOrder α] [LinearOrder β] {a b : α} {c d : β} :
-    (a ≤ b ↔ c ≤ d) ↔ (b < a ↔ d < c) :=
-  ⟨lt_iff_lt_of_le_iff_le, fun H => not_lt.symm.trans <| (not_congr H).trans <| not_lt⟩
-
-theorem eq_of_forall_le_iff [PartialOrder α] {a b : α} (H : ∀ c, c ≤ a ↔ c ≤ b) : a = b :=
-  ((H _).1 le_rfl).antisymm ((H _).2 le_rfl)
-
-theorem le_of_forall_le [Preorder α] {a b : α} (H : ∀ c, c ≤ a → c ≤ b) : a ≤ b :=
-  H _ le_rfl
-
-theorem le_of_forall_le' [Preorder α] {a b : α} (H : ∀ c, a ≤ c → b ≤ c) : b ≤ a :=
-  H _ le_rfl
-
-theorem le_of_forall_lt [LinearOrder α] {a b : α} (H : ∀ c, c < a → c < b) : a ≤ b :=
-  le_of_not_lt fun h => lt_irrefl _ (H _ h)
-
-theorem forall_lt_iff_le [LinearOrder α] {a b : α} : (∀ ⦃c⦄, c < a → c < b) ↔ a ≤ b :=
-  ⟨le_of_forall_lt, fun h _ hca => lt_of_lt_of_le hca h⟩
-
-theorem le_of_forall_lt' [LinearOrder α] {a b : α} (H : ∀ c, a < c → b < c) : b ≤ a :=
-  le_of_not_lt fun h => lt_irrefl _ (H _ h)
-
-theorem forall_lt_iff_le' [LinearOrder α] {a b : α} : (∀ ⦃c⦄, a < c → b < c) ↔ b ≤ a :=
-  ⟨le_of_forall_lt', fun h _ hac => lt_of_le_of_lt h hac⟩
-
-theorem eq_of_forall_ge_iff [PartialOrder α] {a b : α} (H : ∀ c, a ≤ c ↔ b ≤ c) : a = b :=
-  ((H _).2 le_rfl).antisymm ((H _).1 le_rfl)
-
-theorem eq_of_forall_lt_iff [LinearOrder α] {a b : α} (h : ∀ c, c < a ↔ c < b) : a = b :=
-  (le_of_forall_lt fun _ => (h _).1).antisymm <| le_of_forall_lt fun _ => (h _).2
-
-theorem eq_of_forall_gt_iff [LinearOrder α] {a b : α} (h : ∀ c, a < c ↔ b < c) : a = b :=
-  (le_of_forall_lt' fun _ => (h _).2).antisymm <| le_of_forall_lt' fun _ => (h _).1
-
->>>>>>> f7a059a4
 /-- A symmetric relation implies two values are equal, when it implies they're less-equal.  -/
 theorem rel_imp_eq_of_rel_imp_le [PartialOrder β] (r : α → α → Prop) [IsSymm α r] {f : α → β}
     (h : ∀ a b, r a b → f a ≤ f b) {a b : α} : r a b → f a = f b := fun hab =>
@@ -533,23 +432,6 @@
       simp [*]
     cases this
     congr
-<<<<<<< HEAD
-
-#align preorder.to_has_le_injective Preorder.toLE_injective
-
-@[ext]
-theorem PartialOrder.toPreorder_injective {α : Type _} :
-    Function.Injective (@PartialOrder.toPreorder α) :=
-  fun A B h => by
-  cases A
-  cases B
-  cases h
-  congr
-
-#align partial_order.to_preorder_injective PartialOrder.toPreorder_injective
-
-@[ext]
-=======
 #align preorder.to_has_le_injective Preorder.toLE_injective
 
 @[ext]
@@ -563,7 +445,6 @@
 #align partial_order.to_preorder_injective PartialOrder.toPreorder_injective
 
 @[ext]
->>>>>>> f7a059a4
 theorem LinearOrder.toPartialOrder_injective {α : Type _} :
     Function.Injective (@LinearOrder.toPartialOrder α) :=
   fun A B h => match A, B with
@@ -573,20 +454,12 @@
     have : A_min = B_min := by
       funext a b
       show (Min.mk A_min).min a b = (Min.mk B_min).min a b
-<<<<<<< HEAD
-      simp [*] <;> split <;> rfl
-=======
       simp [*]; split <;> rfl
->>>>>>> f7a059a4
     cases this
     have : A_max = B_max := by
       funext a b
       show (Max.mk A_max).max a b = (Max.mk B_max).max a b
-<<<<<<< HEAD
-      simp [*] <;> split <;> rfl
-=======
       simp [*]; split <;> rfl
->>>>>>> f7a059a4
     cases this
     congr <;> exact Subsingleton.elim _ _
 #align linear_order.to_partial_order_injective LinearOrder.toPartialOrder_injective
@@ -625,11 +498,7 @@
 
 
 /-- Type synonym to equip a type with the dual order: `≤` means `≥` and `<` means `>`. `αᵒᵈ` is
-<<<<<<< HEAD
-notation for `order_dual α`. -/
-=======
 notation for `OrderDual α`. -/
->>>>>>> f7a059a4
 def OrderDual (α : Type _) : Type _ :=
   α
 
@@ -685,7 +554,6 @@
   LinearOrder.ext fun _ _ => Iff.rfl
 
 end OrderDual
-<<<<<<< HEAD
 
 /-! ### `has_compl` -/
 
@@ -704,26 +572,6 @@
 instance : HasCompl Prop :=
   ⟨Not⟩
 
-=======
-
-/-! ### `has_compl` -/
-
-
-/-- Set / lattice complement -/
-@[notation_class]
-class HasCompl (α : Type _) where
-  /-- Set / lattice complement -/
-  compl : α → α
-
-export HasCompl (compl)
-
-@[inherit_doc]
-postfix:999 "ᶜ" => compl
-
-instance : HasCompl Prop :=
-  ⟨Not⟩
-
->>>>>>> f7a059a4
 instance {ι : Type u} {α : ι → Type v} [∀ i, HasCompl (α i)] : HasCompl (∀ i, α i) :=
   ⟨fun x i => x iᶜ⟩
 
@@ -735,17 +583,10 @@
 theorem Pi.compl_apply {ι : Type u} {α : ι → Type v} [∀ i, HasCompl (α i)] (x : ∀ i, α i) (i : ι) :
     (xᶜ) i = x iᶜ :=
   rfl
-<<<<<<< HEAD
 
 instance (r) [IsIrrefl α r] : IsRefl α (rᶜ) :=
   ⟨@irrefl α r _⟩
 
-=======
-
-instance (r) [IsIrrefl α r] : IsRefl α (rᶜ) :=
-  ⟨@irrefl α r _⟩
-
->>>>>>> f7a059a4
 instance (r) [IsRefl α r] : IsIrrefl α (rᶜ) :=
   ⟨fun a => not_not_intro (refl a)⟩
 
