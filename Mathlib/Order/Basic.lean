/-
Copyright (c) 2014 Jeremy Avigad. All rights reserved.
Released under Apache 2.0 license as described in the file LICENSE.
Authors: Jeremy Avigad, Mario Carneiro

! This file was ported from Lean 3 source module order.basic
! leanprover-community/mathlib commit 90df25ded755a2cf9651ea850d1abe429b1e4eb1
! Please do not edit these lines, except to modify the commit id
! if you have ported upstream changes.
-/
import Mathlib.Data.Prod.Basic
import Mathlib.Data.Subtype

/-!
# Basic definitions about `≤` and `<`

This file proves basic results about orders, provides extensive dot notation, defines useful order
classes and allows to transfer order instances.

## Type synonyms

* `OrderDual α` : A type synonym reversing the meaning of all inequalities, with notation `αᵒᵈ`.
* `AsLinearOrder α`: A type synonym to promote `PartialOrder α` to `LinearOrder α` using
  `IsTotal α (≤)`.

### Transferring orders

- `Order.Preimage`, `Preorder.lift`: Transfers a (pre)order on `β` to an order on `α`
  using a function `f : α → β`.
- `PartialOrder.lift`, `LinearOrder.lift`: Transfers a partial (resp., linear) order on `β` to a
  partial (resp., linear) order on `α` using an injective function `f`.

### Extra class

* `Sup`: type class for the `⊔` notation
* `Inf`: type class for the `⊓` notation
* `HasCompl`: type class for the `ᶜ` notation
* `DenselyOrdered`: An order with no gap, i.e. for any two elements `a < b` there exists `c` such
  that `a < c < b`.

## Notes

`≤` and `<` are highly favored over `≥` and `>` in mathlib. The reason is that we can formulate all
lemmas using `≤`/`<`, and `rw` has trouble unifying `≤` and `≥`. Hence choosing one direction spares
us useless duplication. This is enforced by a linter. See Note [nolint_ge] for more infos.

Dot notation is particularly useful on `≤` (`LE.le`) and `<` (`LT.lt`). To that end, we
provide many aliases to dot notation-less lemmas. For example, `le_trans` is aliased with
`LE.le.trans` and can be used to construct `hab.trans hbc : a ≤ c` when `hab : a ≤ b`,
`hbc : b ≤ c`, `lt_of_le_of_lt` is aliased as `LE.le.trans_lt` and can be used to construct
`hab.trans hbc : a < c` when `hab : a ≤ b`, `hbc : b < c`.

## TODO

- expand module docs
- automatic construction of dual definitions / theorems

## Tags

preorder, order, partial order, poset, linear order, chain
-/


open Function

universe u v w

variable {ι : Type _} {α : Type u} {β : Type v} {γ : Type w} {π : ι → Type _} {r : α → α → Prop}

section Preorder

variable [Preorder α] {a b c : α}

theorem le_trans' : b ≤ c → a ≤ b → a ≤ c :=
  flip le_trans
#align le_trans' le_trans'

theorem lt_trans' : b < c → a < b → a < c :=
  flip lt_trans
#align lt_trans' lt_trans'

theorem lt_of_le_of_lt' : b ≤ c → a < b → a < c :=
  flip lt_of_lt_of_le
#align lt_of_le_of_lt' lt_of_le_of_lt'

theorem lt_of_lt_of_le' : b < c → a ≤ b → a < c :=
  flip lt_of_le_of_lt
#align lt_of_lt_of_le' lt_of_lt_of_le'

end Preorder

section PartialOrder

variable [PartialOrder α] {a b : α}

theorem ge_antisymm : a ≤ b → b ≤ a → b = a :=
  flip le_antisymm
#align ge_antisymm ge_antisymm

theorem lt_of_le_of_ne' : a ≤ b → b ≠ a → a < b := fun h₁ h₂ ↦ lt_of_le_of_ne h₁ h₂.symm
#align lt_of_le_of_ne' lt_of_le_of_ne'

theorem Ne.lt_of_le : a ≠ b → a ≤ b → a < b :=
  flip lt_of_le_of_ne
#align ne.lt_of_le Ne.lt_of_le

theorem Ne.lt_of_le' : b ≠ a → a ≤ b → a < b :=
  flip lt_of_le_of_ne'
#align ne.lt_of_le' Ne.lt_of_le'

end PartialOrder

attribute [simp] le_refl

attribute [ext] LE

alias le_trans ← LE.le.trans

alias le_trans' ← LE.le.trans'

alias lt_of_le_of_lt ← LE.le.trans_lt

alias lt_of_le_of_lt' ← LE.le.trans_lt'

alias le_antisymm ← LE.le.antisymm

alias ge_antisymm ← LE.le.antisymm'

alias lt_of_le_of_ne ← LE.le.lt_of_ne

alias lt_of_le_of_ne' ← LE.le.lt_of_ne'

alias lt_of_le_not_le ← LE.le.lt_of_not_le

alias lt_or_eq_of_le ← LE.le.lt_or_eq

alias Decidable.lt_or_eq_of_le ← LE.le.lt_or_eq_dec

alias le_of_lt ← LT.lt.le

alias lt_trans ← LT.lt.trans

alias lt_trans' ← LT.lt.trans'

alias lt_of_lt_of_le ← LT.lt.trans_le

alias lt_of_lt_of_le' ← LT.lt.trans_le'

alias ne_of_lt ← LT.lt.ne
#align has_lt.lt.ne LT.lt.ne

alias lt_asymm ← LT.lt.asymm LT.lt.not_lt

alias le_of_eq ← Eq.le
#align eq.le Eq.le

-- Porting note: no `decidable_classical` linter
-- attribute [nolint decidable_classical] LE.le.lt_or_eq_dec

section

variable [Preorder α] {a b c : α}

/-- A version of `le_refl` where the argument is implicit -/
theorem le_rfl : a ≤ a :=
  le_refl a
#align le_rfl le_rfl

@[simp]
theorem lt_self_iff_false (x : α) : x < x ↔ False :=
  ⟨lt_irrefl x, False.elim⟩
#align lt_self_iff_false lt_self_iff_false

theorem le_of_le_of_eq (hab : a ≤ b) (hbc : b = c) : a ≤ c :=
  hab.trans hbc.le
#align le_of_le_of_eq le_of_le_of_eq

theorem le_of_eq_of_le (hab : a = b) (hbc : b ≤ c) : a ≤ c :=
  hab.le.trans hbc
#align le_of_eq_of_le le_of_eq_of_le

theorem lt_of_lt_of_eq (hab : a < b) (hbc : b = c) : a < c :=
  hab.trans_le hbc.le
#align lt_of_lt_of_eq lt_of_lt_of_eq

theorem lt_of_eq_of_lt (hab : a = b) (hbc : b < c) : a < c :=
  hab.le.trans_lt hbc
#align lt_of_eq_of_lt lt_of_eq_of_lt

theorem le_of_le_of_eq' : b ≤ c → a = b → a ≤ c :=
  flip le_of_eq_of_le
#align le_of_le_of_eq' le_of_le_of_eq'

theorem le_of_eq_of_le' : b = c → a ≤ b → a ≤ c :=
  flip le_of_le_of_eq
#align le_of_eq_of_le' le_of_eq_of_le'

theorem lt_of_lt_of_eq' : b < c → a = b → a < c :=
  flip lt_of_eq_of_lt
#align lt_of_lt_of_eq' lt_of_lt_of_eq'

theorem lt_of_eq_of_lt' : b = c → a < b → a < c :=
  flip lt_of_lt_of_eq
#align lt_of_eq_of_lt' lt_of_eq_of_lt'

alias le_of_le_of_eq ← LE.le.trans_eq

alias le_of_le_of_eq' ← LE.le.trans_eq'

alias lt_of_lt_of_eq ← LT.lt.trans_eq

alias lt_of_lt_of_eq' ← LT.lt.trans_eq'

alias le_of_eq_of_le ← Eq.trans_le
#align eq.trans_le Eq.trans_le

alias le_of_eq_of_le' ← Eq.trans_ge
#align eq.trans_ge Eq.trans_ge

alias lt_of_eq_of_lt ← Eq.trans_lt
#align eq.trans_lt Eq.trans_lt

alias lt_of_eq_of_lt' ← Eq.trans_gt
#align eq.trans_gt Eq.trans_gt

end

namespace Eq

variable [Preorder α] {x y z : α}

/-- If `x = y` then `y ≤ x`. Note: this lemma uses `y ≤ x` instead of `x ≥ y`, because `le` is used
almost exclusively in mathlib. -/
protected theorem ge (h : x = y) : y ≤ x :=
  h.symm.le
#align eq.ge Eq.ge

theorem not_lt (h : x = y) : ¬x < y := fun h' ↦ h'.ne h
#align eq.not_lt Eq.not_lt

theorem not_gt (h : x = y) : ¬y < x :=
  h.symm.not_lt
#align eq.not_gt Eq.not_gt

end Eq

namespace LE.le

-- see Note [nolint_ge]
-- Porting note: linter not found @[nolint ge_or_gt]
protected theorem ge [LE α] {x y : α} (h : x ≤ y) : y ≥ x :=
  h
#align has_le.le.ge LE.le.ge

section PartialOrder

variable [PartialOrder α] {a b : α}

theorem lt_iff_ne (h : a ≤ b) : a < b ↔ a ≠ b :=
  ⟨fun h ↦ h.ne, h.lt_of_ne⟩
#align has_le.le.lt_iff_ne LE.le.lt_iff_ne

theorem gt_iff_ne (h : a ≤ b) : a < b ↔ b ≠ a :=
  ⟨fun h ↦ h.ne.symm, h.lt_of_ne'⟩
#align has_le.le.gt_iff_ne LE.le.gt_iff_ne

theorem not_lt_iff_eq (h : a ≤ b) : ¬a < b ↔ a = b :=
  h.lt_iff_ne.not_left
#align has_le.le.not_lt_iff_eq LE.le.not_lt_iff_eq

theorem not_gt_iff_eq (h : a ≤ b) : ¬a < b ↔ b = a :=
  h.gt_iff_ne.not_left
#align has_le.le.not_gt_iff_eq LE.le.not_gt_iff_eq

theorem le_iff_eq (h : a ≤ b) : b ≤ a ↔ b = a :=
  ⟨fun h' ↦ h'.antisymm h, Eq.le⟩
#align has_le.le.le_iff_eq LE.le.le_iff_eq

theorem ge_iff_eq (h : a ≤ b) : b ≤ a ↔ a = b :=
  ⟨h.antisymm, Eq.ge⟩
#align has_le.le.ge_iff_eq LE.le.ge_iff_eq

end PartialOrder

theorem lt_or_le [LinearOrder α] {a b : α} (h : a ≤ b) (c : α) : a < c ∨ c ≤ b :=
  ((lt_or_ge a c).imp id) fun hc ↦ le_trans hc h
#align has_le.le.lt_or_le LE.le.lt_or_le

theorem le_or_lt [LinearOrder α] {a b : α} (h : a ≤ b) (c : α) : a ≤ c ∨ c < b :=
  ((le_or_gt a c).imp id) fun hc ↦ lt_of_lt_of_le hc h
#align has_le.le.le_or_lt LE.le.le_or_lt

theorem le_or_le [LinearOrder α] {a b : α} (h : a ≤ b) (c : α) : a ≤ c ∨ c ≤ b :=
  (h.le_or_lt c).elim Or.inl fun h ↦ Or.inr <| le_of_lt h
#align has_le.le.le_or_le LE.le.le_or_le

end LE.le

namespace LT.lt

-- see Note [nolint_ge]
-- Porting note: linter not found @[nolint ge_or_gt]
protected theorem gt [LT α] {x y : α} (h : x < y) : y > x :=
  h
#align has_lt.lt.gt LT.lt.gt

protected theorem false [Preorder α] {x : α} : x < x → False :=
  lt_irrefl x
#align has_lt.lt.false LT.lt.false

theorem ne' [Preorder α] {x y : α} (h : x < y) : y ≠ x :=
  h.ne.symm
#align has_lt.lt.ne' LT.lt.ne'

theorem lt_or_lt [LinearOrder α] {x y : α} (h : x < y) (z : α) : x < z ∨ z < y :=
  (lt_or_ge z y).elim Or.inr fun hz ↦ Or.inl <| h.trans_le hz
#align has_lt.lt.lt_or_lt LT.lt.lt_or_lt

end LT.lt

-- see Note [nolint_ge]
-- Porting note: linter not found @[nolint ge_or_gt]
protected theorem GE.ge.le [LE α] {x y : α} (h : x ≥ y) : y ≤ x :=
  h
#align ge.le GE.ge.le

-- see Note [nolint_ge]
-- Porting note: linter not found @[nolint ge_or_gt]
protected theorem GT.gt.lt [LT α] {x y : α} (h : x > y) : y < x :=
  h
#align gt.lt GT.gt.lt

-- see Note [nolint_ge]
-- Porting note: linter not found @[nolint ge_or_gt]
theorem ge_of_eq [Preorder α] {a b : α} (h : a = b) : a ≥ b :=
  h.ge
#align ge_of_eq ge_of_eq

-- see Note [nolint_ge]
-- Porting note: linter not found @[nolint ge_or_gt]
@[simp]
theorem ge_iff_le [LE α] {a b : α} : a ≥ b ↔ b ≤ a :=
  Iff.rfl
#align ge_iff_le ge_iff_le

-- see Note [nolint_ge]
-- Porting note: linter not found @[nolint ge_or_gt]
@[simp]
theorem gt_iff_lt [LT α] {a b : α} : a > b ↔ b < a :=
  Iff.rfl
#align gt_iff_lt gt_iff_lt

theorem not_le_of_lt [Preorder α] {a b : α} (h : a < b) : ¬b ≤ a :=
  (le_not_le_of_lt h).right
#align not_le_of_lt not_le_of_lt

alias not_le_of_lt ← LT.lt.not_le

theorem not_lt_of_le [Preorder α] {a b : α} (h : a ≤ b) : ¬b < a := fun hba ↦ hba.not_le h
#align not_lt_of_le not_lt_of_le

alias not_lt_of_le ← LE.le.not_lt

theorem ne_of_not_le [Preorder α] {a b : α} (h : ¬a ≤ b) : a ≠ b := fun hab ↦ h (le_of_eq hab)
#align ne_of_not_le ne_of_not_le

-- See Note [decidable namespace]
protected theorem Decidable.le_iff_eq_or_lt [PartialOrder α] [@DecidableRel α (· ≤ ·)] {a b : α} :
    a ≤ b ↔ a = b ∨ a < b :=
  Decidable.le_iff_lt_or_eq.trans or_comm
#align decidable.le_iff_eq_or_lt Decidable.le_iff_eq_or_lt

theorem le_iff_eq_or_lt [PartialOrder α] {a b : α} : a ≤ b ↔ a = b ∨ a < b :=
  le_iff_lt_or_eq.trans or_comm
#align le_iff_eq_or_lt le_iff_eq_or_lt

theorem lt_iff_le_and_ne [PartialOrder α] {a b : α} : a < b ↔ a ≤ b ∧ a ≠ b :=
  ⟨fun h ↦ ⟨le_of_lt h, ne_of_lt h⟩, fun ⟨h1, h2⟩ ↦ h1.lt_of_ne h2⟩
#align lt_iff_le_and_ne lt_iff_le_and_ne

theorem eq_iff_not_lt_of_le {α} [PartialOrder α] {x y : α} : x ≤ y → y = x ↔ ¬x < y := by
  rw [lt_iff_le_and_ne, not_and, Classical.not_not, eq_comm]
#align eq_iff_not_lt_of_le eq_iff_not_lt_of_le

-- See Note [decidable namespace]
protected theorem Decidable.eq_iff_le_not_lt [PartialOrder α] [@DecidableRel α (· ≤ ·)] {a b : α} :
    a = b ↔ a ≤ b ∧ ¬a < b :=
  ⟨fun h ↦ ⟨h.le, h ▸ lt_irrefl _⟩, fun ⟨h₁, h₂⟩ ↦
    h₁.antisymm <| Decidable.by_contradiction fun h₃ ↦ h₂ (h₁.lt_of_not_le h₃)⟩
#align decidable.eq_iff_le_not_lt Decidable.eq_iff_le_not_lt

theorem eq_iff_le_not_lt [PartialOrder α] {a b : α} : a = b ↔ a ≤ b ∧ ¬a < b :=
  haveI := Classical.dec
  Decidable.eq_iff_le_not_lt
#align eq_iff_le_not_lt eq_iff_le_not_lt

theorem eq_or_lt_of_le [PartialOrder α] {a b : α} (h : a ≤ b) : a = b ∨ a < b :=
  h.lt_or_eq.symm
#align eq_or_lt_of_le eq_or_lt_of_le

theorem eq_or_gt_of_le [PartialOrder α] {a b : α} (h : a ≤ b) : b = a ∨ a < b :=
  h.lt_or_eq.symm.imp Eq.symm id
#align eq_or_gt_of_le eq_or_gt_of_le

theorem gt_or_eq_of_le [PartialOrder α] {a b : α} (h : a ≤ b) : a < b ∨ b = a :=
  (eq_or_gt_of_le h).symm
#align gt_or_eq_of_le gt_or_eq_of_le

alias Decidable.eq_or_lt_of_le ← LE.le.eq_or_lt_dec

alias eq_or_lt_of_le ← LE.le.eq_or_lt

alias eq_or_gt_of_le ← LE.le.eq_or_gt

alias gt_or_eq_of_le ← LE.le.gt_or_eq

-- Porting note: no `decidable_classical` linter
-- attribute [nolint decidable_classical] LE.le.eq_or_lt_dec

theorem eq_of_le_of_not_lt [PartialOrder α] {a b : α} (hab : a ≤ b) (hba : ¬a < b) : a = b :=
  hab.eq_or_lt.resolve_right hba
#align eq_of_le_of_not_lt eq_of_le_of_not_lt

theorem eq_of_ge_of_not_gt [PartialOrder α] {a b : α} (hab : a ≤ b) (hba : ¬a < b) : b = a :=
  (hab.eq_or_lt.resolve_right hba).symm
#align eq_of_ge_of_not_gt eq_of_ge_of_not_gt

alias eq_of_le_of_not_lt ← LE.le.eq_of_not_lt

alias eq_of_ge_of_not_gt ← LE.le.eq_of_not_gt

theorem Ne.le_iff_lt [PartialOrder α] {a b : α} (h : a ≠ b) : a ≤ b ↔ a < b :=
  ⟨fun h' ↦ lt_of_le_of_ne h' h, fun h ↦ h.le⟩
#align ne.le_iff_lt Ne.le_iff_lt

theorem Ne.not_le_or_not_le [PartialOrder α] {a b : α} (h : a ≠ b) : ¬a ≤ b ∨ ¬b ≤ a :=
  not_and_or.1 <| le_antisymm_iff.not.1 h
#align ne.not_le_or_not_le Ne.not_le_or_not_le

-- See Note [decidable namespace]
protected theorem Decidable.ne_iff_lt_iff_le [PartialOrder α] [DecidableEq α] {a b : α} :
    (a ≠ b ↔ a < b) ↔ a ≤ b :=
  ⟨fun h ↦ Decidable.byCases le_of_eq (le_of_lt ∘ h.mp), fun h ↦ ⟨lt_of_le_of_ne h, ne_of_lt⟩⟩
#align decidable.ne_iff_lt_iff_le Decidable.ne_iff_lt_iff_le

@[simp]
theorem ne_iff_lt_iff_le [PartialOrder α] {a b : α} : (a ≠ b ↔ a < b) ↔ a ≤ b :=
  haveI := Classical.dec
  Decidable.ne_iff_lt_iff_le
#align ne_iff_lt_iff_le ne_iff_lt_iff_le

-- Variant of `min_def` with the branches reversed.
theorem min_def' [LinearOrder α] (a b : α) : min a b = if b ≤ a then b else a := by
  rw [min_def]
  rcases lt_trichotomy a b with (lt | eq | gt)
  · rw [if_pos lt.le, if_neg (not_le.mpr lt)]
  · rw [if_pos eq.le, if_pos eq.ge, eq]
  · rw [if_neg (not_le.mpr gt.gt), if_pos gt.le]
#align min_def' min_def'

-- Variant of `min_def` with the branches reversed.
-- This is sometimes useful as it used to be the default.
theorem max_def' [LinearOrder α] (a b : α) : max a b = if b ≤ a then a else b := by
  rw [max_def]
  rcases lt_trichotomy a b with (lt | eq | gt)
  · rw [if_pos lt.le, if_neg (not_le.mpr lt)]
  · rw [if_pos eq.le, if_pos eq.ge, eq]
  · rw [if_neg (not_le.mpr gt.gt), if_pos gt.le]
#align max_def' max_def'

theorem lt_of_not_le [LinearOrder α] {a b : α} (h : ¬b ≤ a) : a < b :=
  ((le_total _ _).resolve_right h).lt_of_not_le h
#align lt_of_not_le lt_of_not_le

theorem lt_iff_not_le [LinearOrder α] {x y : α} : x < y ↔ ¬y ≤ x :=
  ⟨not_le_of_lt, lt_of_not_le⟩
#align lt_iff_not_le lt_iff_not_le

theorem Ne.lt_or_lt [LinearOrder α] {x y : α} (h : x ≠ y) : x < y ∨ y < x :=
  lt_or_gt_of_ne h
#align ne.lt_or_lt Ne.lt_or_lt

/-- A version of `ne_iff_lt_or_gt` with LHS and RHS reversed. -/
@[simp]
theorem lt_or_lt_iff_ne [LinearOrder α] {x y : α} : x < y ∨ y < x ↔ x ≠ y :=
  ne_iff_lt_or_gt.symm
#align lt_or_lt_iff_ne lt_or_lt_iff_ne

theorem not_lt_iff_eq_or_lt [LinearOrder α] {a b : α} : ¬a < b ↔ a = b ∨ b < a :=
  not_lt.trans <| Decidable.le_iff_eq_or_lt.trans <| or_congr eq_comm Iff.rfl
#align not_lt_iff_eq_or_lt not_lt_iff_eq_or_lt

theorem exists_ge_of_linear [LinearOrder α] (a b : α) : ∃ c, a ≤ c ∧ b ≤ c :=
  match le_total a b with
  | Or.inl h => ⟨_, h, le_rfl⟩
  | Or.inr h => ⟨_, le_rfl, h⟩
#align exists_ge_of_linear exists_ge_of_linear

theorem lt_imp_lt_of_le_imp_le {β} [LinearOrder α] [Preorder β] {a b : α} {c d : β}
    (H : a ≤ b → c ≤ d) (h : d < c) : b < a :=
  lt_of_not_le fun h' ↦ (H h').not_lt h
#align lt_imp_lt_of_le_imp_le lt_imp_lt_of_le_imp_le

theorem le_imp_le_iff_lt_imp_lt {β} [LinearOrder α] [LinearOrder β] {a b : α} {c d : β} :
    a ≤ b → c ≤ d ↔ d < c → b < a :=
  ⟨lt_imp_lt_of_le_imp_le, le_imp_le_of_lt_imp_lt⟩
#align le_imp_le_iff_lt_imp_lt le_imp_le_iff_lt_imp_lt

theorem lt_iff_lt_of_le_iff_le' {β} [Preorder α] [Preorder β] {a b : α} {c d : β}
    (H : a ≤ b ↔ c ≤ d) (H' : b ≤ a ↔ d ≤ c) : b < a ↔ d < c :=
  lt_iff_le_not_le.trans <| (and_congr H' (not_congr H)).trans lt_iff_le_not_le.symm
#align lt_iff_lt_of_le_iff_le' lt_iff_lt_of_le_iff_le'

theorem lt_iff_lt_of_le_iff_le {β} [LinearOrder α] [LinearOrder β] {a b : α} {c d : β}
    (H : a ≤ b ↔ c ≤ d) : b < a ↔ d < c :=
  not_le.symm.trans <| (not_congr H).trans <| not_le
#align lt_iff_lt_of_le_iff_le lt_iff_lt_of_le_iff_le

theorem le_iff_le_iff_lt_iff_lt {β} [LinearOrder α] [LinearOrder β] {a b : α} {c d : β} :
    (a ≤ b ↔ c ≤ d) ↔ (b < a ↔ d < c) :=
  ⟨lt_iff_lt_of_le_iff_le, fun H ↦ not_lt.symm.trans <| (not_congr H).trans <| not_lt⟩
#align le_iff_le_iff_lt_iff_lt le_iff_le_iff_lt_iff_lt

theorem eq_of_forall_le_iff [PartialOrder α] {a b : α} (H : ∀ c, c ≤ a ↔ c ≤ b) : a = b :=
  ((H _).1 le_rfl).antisymm ((H _).2 le_rfl)
#align eq_of_forall_le_iff eq_of_forall_le_iff

theorem le_of_forall_le [Preorder α] {a b : α} (H : ∀ c, c ≤ a → c ≤ b) : a ≤ b :=
  H _ le_rfl
#align le_of_forall_le le_of_forall_le

theorem le_of_forall_le' [Preorder α] {a b : α} (H : ∀ c, a ≤ c → b ≤ c) : b ≤ a :=
  H _ le_rfl
#align le_of_forall_le' le_of_forall_le'

theorem le_of_forall_lt [LinearOrder α] {a b : α} (H : ∀ c, c < a → c < b) : a ≤ b :=
  le_of_not_lt fun h ↦ lt_irrefl _ (H _ h)
#align le_of_forall_lt le_of_forall_lt

theorem forall_lt_iff_le [LinearOrder α] {a b : α} : (∀ ⦃c⦄, c < a → c < b) ↔ a ≤ b :=
  ⟨le_of_forall_lt, fun h _ hca ↦ lt_of_lt_of_le hca h⟩
#align forall_lt_iff_le forall_lt_iff_le

theorem le_of_forall_lt' [LinearOrder α] {a b : α} (H : ∀ c, a < c → b < c) : b ≤ a :=
  le_of_not_lt fun h ↦ lt_irrefl _ (H _ h)
#align le_of_forall_lt' le_of_forall_lt'

theorem forall_lt_iff_le' [LinearOrder α] {a b : α} : (∀ ⦃c⦄, a < c → b < c) ↔ b ≤ a :=
  ⟨le_of_forall_lt', fun h _ hac ↦ lt_of_le_of_lt h hac⟩
#align forall_lt_iff_le' forall_lt_iff_le'

theorem eq_of_forall_ge_iff [PartialOrder α] {a b : α} (H : ∀ c, a ≤ c ↔ b ≤ c) : a = b :=
  ((H _).2 le_rfl).antisymm ((H _).1 le_rfl)
#align eq_of_forall_ge_iff eq_of_forall_ge_iff

theorem eq_of_forall_lt_iff [LinearOrder α] {a b : α} (h : ∀ c, c < a ↔ c < b) : a = b :=
  (le_of_forall_lt fun _ ↦ (h _).1).antisymm <| le_of_forall_lt fun _ ↦ (h _).2
#align eq_of_forall_lt_iff eq_of_forall_lt_iff

theorem eq_of_forall_gt_iff [LinearOrder α] {a b : α} (h : ∀ c, a < c ↔ b < c) : a = b :=
  (le_of_forall_lt' fun _ ↦ (h _).2).antisymm <| le_of_forall_lt' fun _ ↦ (h _).1
#align eq_of_forall_gt_iff eq_of_forall_gt_iff

/-- A symmetric relation implies two values are equal, when it implies they're less-equal.  -/
theorem rel_imp_eq_of_rel_imp_le [PartialOrder β] (r : α → α → Prop) [IsSymm α r] {f : α → β}
    (h : ∀ a b, r a b → f a ≤ f b) {a b : α} : r a b → f a = f b := fun hab ↦
  le_antisymm (h a b hab) (h b a <| symm hab)
#align rel_imp_eq_of_rel_imp_le rel_imp_eq_of_rel_imp_le

/-- monotonicity of `≤` with respect to `→` -/
theorem le_implies_le_of_le_of_le {a b c d : α} [Preorder α] (hca : c ≤ a) (hbd : b ≤ d) :
    a ≤ b → c ≤ d :=
  fun hab ↦ (hca.trans hab).trans hbd
#align le_implies_le_of_le_of_le le_implies_le_of_le_of_le

section PartialOrder

variable [PartialOrder α]

/-- To prove commutativity of a binary operation `○`, we only to check `a ○ b ≤ b ○ a` for all `a`,
`b`. -/
theorem commutative_of_le {f : β → β → α} (comm : ∀ a b, f a b ≤ f b a) : ∀ a b, f a b = f b a :=
  fun _ _ ↦ (comm _ _).antisymm <| comm _ _
#align commutative_of_le commutative_of_le

/-- To prove associativity of a commutative binary operation `○`, we only to check
`(a ○ b) ○ c ≤ a ○ (b ○ c)` for all `a`, `b`, `c`. -/
theorem associative_of_commutative_of_le {f : α → α → α} (comm : Commutative f)
    (assoc : ∀ a b c, f (f a b) c ≤ f a (f b c)) : Associative f := fun a b c ↦
  le_antisymm (assoc _ _ _) <| by
    rw [comm, comm b, comm _ c, comm a]
    exact assoc _ _ _
#align associative_of_commutative_of_le associative_of_commutative_of_le

end PartialOrder

@[ext]
theorem Preorder.toLE_injective {α : Type _} : Function.Injective (@Preorder.toLE α) :=
  fun A B h ↦ match A, B with
  | { lt := A_lt, lt_iff_le_not_le := A_iff, .. },
    { lt := B_lt, lt_iff_le_not_le := B_iff, .. } => by
    cases h
    have : A_lt = B_lt := by
      funext a b
      show (LT.mk A_lt).lt a b = (LT.mk B_lt).lt a b
      rw [A_iff, B_iff]
    cases this
    congr
#align preorder.to_has_le_injective Preorder.toLE_injective

@[ext]
theorem PartialOrder.toPreorder_injective {α : Type _} :
    Function.Injective (@PartialOrder.toPreorder α) := fun A B h ↦ by
  cases A
  cases B
  cases h
  congr
#align partial_order.to_preorder_injective PartialOrder.toPreorder_injective

@[ext]
theorem LinearOrder.toPartialOrder_injective {α : Type _} :
    Function.Injective (@LinearOrder.toPartialOrder α) :=
  fun A B h ↦ match A, B with
  | { le := A_le, lt := A_lt,
      decidableLE := A_decidableLE, decidableEq := A_decidableEq, decidableLT := A_decidableLT
      min := A_min, max := A_max, min_def := A_min_def, max_def := A_max_def,
      compare := A_compare, compare_eq_compareOfLessAndEq := A_compare_canonical,  .. },
    { le := B_le, lt := B_lt,
      decidableLE := B_decidableLE, decidableEq := B_decidableEq, decidableLT := B_decidableLT
      min := B_min, max := B_max, min_def := B_min_def, max_def := B_max_def,
      compare := B_compare, compare_eq_compareOfLessAndEq := B_compare_canonical, .. } => by
    cases h
    obtain rfl : A_decidableLE = B_decidableLE := Subsingleton.elim _ _
    obtain rfl : A_decidableEq = B_decidableEq := Subsingleton.elim _ _
    obtain rfl : A_decidableLT = B_decidableLT := Subsingleton.elim _ _
    have : A_min = B_min := by
      funext a b
      exact (A_min_def _ _).trans (B_min_def _ _).symm
    cases this
    have : A_max = B_max := by
      funext a b
      exact (A_max_def _ _).trans (B_max_def _ _).symm
    cases this
    have : A_compare = B_compare := by
      funext a b
      exact (A_compare_canonical _ _).trans (B_compare_canonical _ _).symm
    congr
#align linear_order.to_partial_order_injective LinearOrder.toPartialOrder_injective

theorem Preorder.ext {α} {A B : Preorder α}
    (H : ∀ x y : α, (haveI := A; x ≤ y) ↔ x ≤ y) : A = B := by
  ext x y
  exact H x y
#align preorder.ext Preorder.ext

theorem PartialOrder.ext {α} {A B : PartialOrder α}
    (H : ∀ x y : α, (haveI := A; x ≤ y) ↔ x ≤ y) : A = B := by
  ext x y
  exact H x y
#align partial_order.ext PartialOrder.ext

theorem LinearOrder.ext {α} {A B : LinearOrder α}
    (H : ∀ x y : α, (haveI := A; x ≤ y) ↔ x ≤ y) : A = B := by
  ext x y
  exact H x y
#align linear_order.ext LinearOrder.ext

/-- Given a relation `R` on `β` and a function `f : α → β`, the preimage relation on `α` is defined
by `x ≤ y ↔ f x ≤ f y`. It is the unique relation on `α` making `f` a `RelEmbedding` (assuming `f`
is injective). -/
@[simp]
def Order.Preimage {α β} (f : α → β) (s : β → β → Prop) (x y : α) : Prop :=
  s (f x) (f y)
#align order.preimage Order.Preimage

@[inherit_doc]
infixl:80 " ⁻¹'o " => Order.Preimage

/-- The preimage of a decidable order is decidable. -/
instance Order.Preimage.decidable {α β} (f : α → β) (s : β → β → Prop) [H : DecidableRel s] :
    DecidableRel (f ⁻¹'o s) := fun _ _ ↦ H _ _
#align order.preimage.decidable Order.Preimage.decidable

/-! ### Order dual -/


/-- Type synonym to equip a type with the dual order: `≤` means `≥` and `<` means `>`. `αᵒᵈ` is
notation for `OrderDual α`. -/
def OrderDual (α : Type _) : Type _ :=
  α
#align order_dual OrderDual

@[inherit_doc]
notation:max α "ᵒᵈ" => OrderDual α

namespace OrderDual

instance (α : Type _) [h : Nonempty α] : Nonempty αᵒᵈ :=
  h

instance (α : Type _) [h : Subsingleton α] : Subsingleton αᵒᵈ :=
  h

instance (α : Type _) [LE α] : LE αᵒᵈ :=
  ⟨fun x y : α ↦ y ≤ x⟩

instance (α : Type _) [LT α] : LT αᵒᵈ :=
  ⟨fun x y : α ↦ y < x⟩

instance preorder (α : Type _) [Preorder α] : Preorder αᵒᵈ where
  le_refl := fun _ ↦ le_refl _
  le_trans := fun _ _ _ hab hbc ↦ hbc.trans hab
  lt_iff_le_not_le := fun _ _ ↦ lt_iff_le_not_le

instance partialOrder (α : Type _) [PartialOrder α] : PartialOrder αᵒᵈ where
  __ := inferInstanceAs (Preorder αᵒᵈ)
  le_antisymm := fun a b hab hba ↦ @le_antisymm α _ a b hba hab

instance linearOrder (α : Type _) [LinearOrder α] : LinearOrder αᵒᵈ where
  __ := inferInstanceAs (PartialOrder αᵒᵈ)
  le_total     := λ a b : α => le_total b a
  max := fun a b ↦ (min a b : α)
  min := fun a b ↦ (max a b : α)
  min_def := fun a b ↦ show (max .. : α) = _ by rw [max_comm, max_def]; rfl
  max_def := fun a b ↦ show (min .. : α) = _ by rw [min_comm, min_def]; rfl
  decidableLE := (inferInstance : DecidableRel (λ a b : α => b ≤ a))
  decidableLT := (inferInstance : DecidableRel (λ a b : α => b < a))
#align order_dual.linear_order OrderDual.linearOrder

instance : ∀ [Inhabited α], Inhabited αᵒᵈ := λ [x: Inhabited α] => x


theorem Preorder.dual_dual (α : Type _) [H : Preorder α] : OrderDual.preorder αᵒᵈ = H :=
  Preorder.ext fun _ _ ↦ Iff.rfl
#align order_dual.preorder.dual_dual OrderDual.Preorder.dual_dual

theorem partialOrder.dual_dual (α : Type _) [H : PartialOrder α] : OrderDual.partialOrder αᵒᵈ = H :=
  PartialOrder.ext fun _ _ ↦ Iff.rfl
#align order_dual.partial_order.dual_dual OrderDual.partialOrder.dual_dual

theorem linearOrder.dual_dual (α : Type _) [H : LinearOrder α] : OrderDual.linearOrder αᵒᵈ = H :=
  LinearOrder.ext fun _ _ ↦ Iff.rfl
#align order_dual.linear_order.dual_dual OrderDual.linearOrder.dual_dual

end OrderDual

/-! ### `HasCompl` -/


/-- Set / lattice complement -/
@[notation_class]
class HasCompl (α : Type _) where
  /-- Set / lattice complement -/
  compl : α → α
#align has_compl HasCompl

export HasCompl (compl)

@[inherit_doc]
postfix:999 "ᶜ" => compl

instance Prop.hasCompl : HasCompl Prop :=
  ⟨Not⟩
#align Prop.has_compl Prop.hasCompl

instance Pi.hasCompl {ι : Type u} {α : ι → Type v} [∀ i, HasCompl (α i)] : HasCompl (∀ i, α i) :=
  ⟨fun x i ↦ x iᶜ⟩
#align pi.has_compl Pi.hasCompl

theorem Pi.compl_def {ι : Type u} {α : ι → Type v} [∀ i, HasCompl (α i)] (x : ∀ i, α i) :
    xᶜ = fun i ↦ x iᶜ :=
  rfl
#align pi.compl_def Pi.compl_def

@[simp]
theorem Pi.compl_apply {ι : Type u} {α : ι → Type v} [∀ i, HasCompl (α i)] (x : ∀ i, α i) (i : ι) :
    (xᶜ) i = x iᶜ :=
  rfl
#align pi.compl_apply Pi.compl_apply

instance IsIrrefl.compl (r) [IsIrrefl α r] : IsRefl α (rᶜ) :=
  ⟨@irrefl α r _⟩
#align is_irrefl.compl IsIrrefl.compl

instance IsRefl.compl (r) [IsRefl α r] : IsIrrefl α (rᶜ) :=
  ⟨fun a ↦ not_not_intro (refl a)⟩
#align is_refl.compl IsRefl.compl

/-! ### Order instances on the function space -/


instance Pi.hasLe {ι : Type u} {α : ι → Type v} [∀ i, LE (α i)] :
    LE (∀ i, α i) where le x y := ∀ i, x i ≤ y i
#align pi.has_le Pi.hasLe

theorem Pi.le_def {ι : Type u} {α : ι → Type v} [∀ i, LE (α i)] {x y : ∀ i, α i} :
    x ≤ y ↔ ∀ i, x i ≤ y i :=
  Iff.rfl
#align pi.le_def Pi.le_def

instance Pi.preorder {ι : Type u} {α : ι → Type v} [∀ i, Preorder (α i)] : Preorder (∀ i, α i) where
  __ := inferInstanceAs (LE (∀ i, α i))
  le_refl := fun a i ↦ le_refl (a i)
  le_trans := fun a b c h₁ h₂ i ↦ le_trans (h₁ i) (h₂ i)
#align pi.preorder Pi.preorder

theorem Pi.lt_def {ι : Type u} {α : ι → Type v} [∀ i, Preorder (α i)] {x y : ∀ i, α i} :
    x < y ↔ x ≤ y ∧ ∃ i, x i < y i := by
  simp (config := { contextual := true }) [lt_iff_le_not_le, Pi.le_def]
#align pi.lt_def Pi.lt_def

instance Pi.partialOrder [∀ i, PartialOrder (π i)] : PartialOrder (∀ i, π i) where
  __ := Pi.preorder
  le_antisymm := fun _ _ h1 h2 ↦ funext fun b ↦ (h1 b).antisymm (h2 b)
#align pi.partial_order Pi.partialOrder

section Pi

/-- A function `a` is strongly less than a function `b`  if `a i < b i` for all `i`. -/
def StrongLT [∀ i, LT (π i)] (a b : ∀ i, π i) : Prop :=
  ∀ i, a i < b i
#align strong_lt StrongLT

@[inherit_doc]
local infixl:50 " ≺ " => StrongLT

variable [∀ i, Preorder (π i)] {a b c : ∀ i, π i}

theorem le_of_strongLT (h : a ≺ b) : a ≤ b := fun _ ↦ (h _).le
#align le_of_strong_lt le_of_strongLT

theorem lt_of_strongLT [Nonempty ι] (h : a ≺ b) : a < b := by
  inhabit ι
  exact Pi.lt_def.2 ⟨le_of_strongLT h, default, h _⟩
#align lt_of_strong_lt lt_of_strongLT

theorem strongLT_of_strongLT_of_le (hab : a ≺ b) (hbc : b ≤ c) : a ≺ c := fun _ ↦
  (hab _).trans_le <| hbc _
#align strong_lt_of_strong_lt_of_le strongLT_of_strongLT_of_le

theorem strongLT_of_le_of_strongLT (hab : a ≤ b) (hbc : b ≺ c) : a ≺ c := fun _ ↦
  (hab _).trans_lt <| hbc _
#align strong_lt_of_le_of_strong_lt strongLT_of_le_of_strongLT

alias le_of_strongLT ← StrongLT.le
#align strong_lt.le StrongLT.le

alias lt_of_strongLT ← StrongLT.lt
#align strong_lt.lt StrongLT.lt

alias strongLT_of_strongLT_of_le ← StrongLT.trans_le
#align strong_lt.trans_le StrongLT.trans_le

alias strongLT_of_le_of_strongLT ← LE.le.trans_strongLT

end Pi

section Function

variable [DecidableEq ι] [∀ i, Preorder (π i)] {x y : ∀ i, π i} {i : ι} {a b : π i}

theorem le_update_iff : x ≤ Function.update y i a ↔ x i ≤ a ∧ ∀ (j) (_ : j ≠ i), x j ≤ y j :=
  Function.forall_update_iff _ fun j z ↦ x j ≤ z
#align le_update_iff le_update_iff

theorem update_le_iff : Function.update x i a ≤ y ↔ a ≤ y i ∧ ∀ (j) (_ : j ≠ i), x j ≤ y j :=
  Function.forall_update_iff _ fun j z ↦ z ≤ y j
#align update_le_iff update_le_iff

theorem update_le_update_iff :
    Function.update x i a ≤ Function.update y i b ↔ a ≤ b ∧ ∀ (j) (_ : j ≠ i), x j ≤ y j := by
  simp (config := { contextual := true }) [update_le_iff]
#align update_le_update_iff update_le_update_iff

@[simp]
theorem update_le_update_iff' : update x i a ≤ update x i b ↔ a ≤ b := by
  simp [update_le_update_iff]
#align update_le_update_iff' update_le_update_iff'

@[simp]
theorem update_lt_update_iff : update x i a < update x i b ↔ a < b :=
  lt_iff_lt_of_le_iff_le' update_le_update_iff' update_le_update_iff'
#align update_lt_update_iff update_lt_update_iff

@[simp]
theorem le_update_self_iff : x ≤ update x i a ↔ x i ≤ a := by simp [le_update_iff]
#align le_update_self_iff le_update_self_iff

@[simp]
theorem update_le_self_iff : update x i a ≤ x ↔ a ≤ x i := by simp [update_le_iff]
#align update_le_self_iff update_le_self_iff

@[simp]
theorem lt_update_self_iff : x < update x i a ↔ x i < a := by simp [lt_iff_le_not_le]
#align lt_update_self_iff lt_update_self_iff

@[simp]
theorem update_lt_self_iff : update x i a < x ↔ a < x i := by simp [lt_iff_le_not_le]
#align update_lt_self_iff update_lt_self_iff

end Function

instance Pi.sdiff {ι : Type u} {α : ι → Type v} [∀ i, SDiff (α i)] : SDiff (∀ i, α i) :=
  ⟨fun x y i ↦ x i \ y i⟩
#align pi.has_sdiff Pi.sdiff

theorem Pi.sdiff_def {ι : Type u} {α : ι → Type v} [∀ i, SDiff (α i)] (x y : ∀ i, α i) :
    x \ y = fun i ↦ x i \ y i :=
  rfl
#align pi.sdiff_def Pi.sdiff_def

@[simp]
theorem Pi.sdiff_apply {ι : Type u} {α : ι → Type v} [∀ i, SDiff (α i)] (x y : ∀ i, α i) (i : ι) :
    (x \ y) i = x i \ y i :=
  rfl
#align pi.sdiff_apply Pi.sdiff_apply

namespace Function

variable [Preorder α] [Nonempty β] {a b : α}

@[simp]
theorem const_le_const : const β a ≤ const β b ↔ a ≤ b := by simp [Pi.le_def]
#align function.const_le_const Function.const_le_const

@[simp]
theorem const_lt_const : const β a < const β b ↔ a < b := by simpa [Pi.lt_def] using le_of_lt
#align function.const_lt_const Function.const_lt_const

end Function

/-! ### `min`/`max` recursors -/


section MinMaxRec

variable [LinearOrder α] {p : α → Prop} {x y : α}

theorem min_rec (hx : x ≤ y → p x) (hy : y ≤ x → p y) : p (min x y) :=
  (le_total x y).rec (fun h ↦ (min_eq_left h).symm.subst (hx h)) fun h ↦
    (min_eq_right h).symm.subst (hy h)
#align min_rec min_rec

theorem max_rec (hx : y ≤ x → p x) (hy : x ≤ y → p y) : p (max x y) :=
  @min_rec αᵒᵈ _ _ _ _ hx hy
#align max_rec max_rec

theorem min_rec' (p : α → Prop) (hx : p x) (hy : p y) : p (min x y) :=
  min_rec (fun _ ↦ hx) fun _ ↦ hy
#align min_rec' min_rec'

theorem max_rec' (p : α → Prop) (hx : p x) (hy : p y) : p (max x y) :=
  max_rec (fun _ ↦ hx) fun _ ↦ hy
#align max_rec' max_rec'

theorem min_def_lt (x y : α) : min x y = if x < y then x else y := by
  rw [min_comm, min_def, ← ite_not]
  simp only [not_le]
#align min_def_lt min_def_lt

theorem max_def_lt (x y : α) : max x y = if x < y then y else x := by
  rw [max_comm, max_def, ← ite_not]
  simp only [not_le]
#align max_def_lt max_def_lt

end MinMaxRec

/-! ### `Sup` and `Inf` -/


/-- Typeclass for the `⊔` (`\lub`) notation -/
@[notation_class, ext]
class Sup (α : Type u) where
  /-- Least upper bound (`\lub` notation) -/
  sup : α → α → α
#align has_sup Sup

/-- Typeclass for the `⊓` (`\glb`) notation -/
@[notation_class, ext]
class Inf (α : Type u) where
  /-- Greatest lower bound (`\glb` notation) -/
  inf : α → α → α
#align has_inf Inf

@[inherit_doc]
infixl:68 " ⊔ " => Sup.sup

@[inherit_doc]
infixl:69 " ⊓ " => Inf.inf

/-! ### Lifts of order instances -/


/-- Transfer a `Preorder` on `β` to a `Preorder` on `α` using a function `f : α → β`.
See note [reducible non-instances]. -/
@[reducible]
def Preorder.lift {α β} [Preorder β] (f : α → β) : Preorder α where
  le x y := f x ≤ f y
  le_refl _ := le_rfl
  le_trans _ _ _ := _root_.le_trans
  lt x y := f x < f y
  lt_iff_le_not_le _ _ := _root_.lt_iff_le_not_le
#align preorder.lift Preorder.lift

/-- Transfer a `PartialOrder` on `β` to a `PartialOrder` on `α` using an injective
function `f : α → β`. See note [reducible non-instances]. -/
@[reducible]
def PartialOrder.lift {α β} [PartialOrder β] (f : α → β) (inj : Injective f) : PartialOrder α :=
  { Preorder.lift f with le_antisymm := fun _ _ h₁ h₂ ↦ inj (h₁.antisymm h₂) }
#align partial_order.lift PartialOrder.lift

theorem compare_of_injective_eq_compareOfLessAndEq (a b : α) [LinearOrder β]
    [DecidableEq α] (f : α → β) (inj : Injective f)
    [Decidable (LT.lt (self := PartialOrder.lift f inj |>.toLT) a b)] :
    compare (f a) (f b) =
      @compareOfLessAndEq _ a b (PartialOrder.lift f inj |>.toLT) _ _ := by
  have h := LinearOrder.compare_eq_compareOfLessAndEq (f a) (f b)
  simp only [h, compareOfLessAndEq]
  split_ifs <;> try (first | rfl | contradiction)
  · have : ¬ f a = f b := by rename_i h; exact inj.ne h
    contradiction
  · have : f a = f b := by rename_i h; exact congrArg f h
    contradiction

/-- Transfer a `LinearOrder` on `β` to a `LinearOrder` on `α` using an injective
function `f : α → β`. This version takes `[Sup α]` and `[Inf α]` as arguments, then uses
them for `max` and `min` fields. See `LinearOrder.lift'` for a version that autogenerates `min` and
`max` fields, and `LinearOrder.liftWithOrd` for one that does not auto-generate `compare`
fields. See note [reducible non-instances]. -/
@[reducible]
def LinearOrder.lift {α β} [LinearOrder β] [Sup α] [Inf α] (f : α → β) (inj : Injective f)
    (hsup : ∀ x y, f (x ⊔ y) = max (f x) (f y)) (hinf : ∀ x y, f (x ⊓ y) = min (f x) (f y)) :
    LinearOrder α :=
  letI instOrdα : Ord α := ⟨fun a b ↦ compare (f a) (f b)⟩
  letI decidableLE := fun x y ↦ (inferInstance : Decidable (f x ≤ f y))
  letI decidableLT := fun x y ↦ (inferInstance : Decidable (f x < f y))
  letI decidableEq := fun x y ↦ decidable_of_iff (f x = f y) inj.eq_iff
  { PartialOrder.lift f inj, instOrdα with
    le_total := fun x y ↦ le_total (f x) (f y)
    decidableLE := decidableLE
    decidableLT := decidableLT
    decidableEq := decidableEq
    min := (· ⊓ ·)
    max := (· ⊔ ·)
    min_def := by
      intros x y
      apply inj
      rw [apply_ite f]
      exact (hinf _ _).trans (min_def _ _)
    max_def := by
      intros x y
      apply inj
      rw [apply_ite f]
      exact (hsup _ _).trans (max_def _ _)
    compare_eq_compareOfLessAndEq := fun a b ↦
      compare_of_injective_eq_compareOfLessAndEq a b f inj }

/-- Transfer a `LinearOrder` on `β` to a `LinearOrder` on `α` using an injective
function `f : α → β`. This version autogenerates `min` and `max` fields. See `LinearOrder.lift`
for a version that takes `[Sup α]` and `[Inf α]`, then uses them as `max` and `min`. See
`LinearOrder.liftWithOrd'` for a version which does not auto-generate `compare` fields.
See note [reducible non-instances]. -/
@[reducible]
def LinearOrder.lift' {α β} [LinearOrder β] (f : α → β) (inj : Injective f) : LinearOrder α :=
  @LinearOrder.lift α β _ ⟨fun x y ↦ if f x ≤ f y then y else x⟩
    ⟨fun x y ↦ if f x ≤ f y then x else y⟩ f inj
    (fun _ _ ↦ (apply_ite f _ _ _).trans (max_def _ _).symm) fun _ _ ↦
    (apply_ite f _ _ _).trans (min_def _ _).symm
#align linear_order.lift' LinearOrder.lift'

/-- Transfer a `LinearOrder` on `β` to a `LinearOrder` on `α` using an injective
function `f : α → β`. This version takes `[Sup α]` and `[Inf α]` as arguments, then uses
them for `max` and `min` fields. It also takes `[Ord α]` as an argument and uses them for `compare`
fields. See `LinearOrder.lift` for a version that autogenerates `compare` fields, and
`LinearOrder.liftWithOrd'` for one that auto-generates `min` and `max` fields.
fields. See note [reducible non-instances]. -/
@[reducible]
def LinearOrder.liftWithOrd {α β} [LinearOrder β] [Sup α] [Inf α] [Ord α] (f : α → β)
    (inj : Injective f) (hsup : ∀ x y, f (x ⊔ y) = max (f x) (f y))
    (hinf : ∀ x y, f (x ⊓ y) = min (f x) (f y))
    (compare_f : ∀ a b : α, compare a b = compare (f a) (f b)) : LinearOrder α :=
  letI decidableLE := fun x y ↦ (inferInstance : Decidable (f x ≤ f y))
  letI decidableLT := fun x y ↦ (inferInstance : Decidable (f x < f y))
  letI decidableEq := fun x y ↦ decidable_of_iff (f x = f y) inj.eq_iff
  { PartialOrder.lift f inj with
    le_total := fun x y ↦ le_total (f x) (f y)
    decidableLE := decidableLE
    decidableLT := decidableLT
    decidableEq := decidableEq
    min := (· ⊓ ·)
    max := (· ⊔ ·)
    min_def := by
      intros x y
      apply inj
      rw [apply_ite f]
      exact (hinf _ _).trans (min_def _ _)
    max_def := by
      intros x y
      apply inj
      rw [apply_ite f]
      exact (hsup _ _).trans (max_def _ _)
    compare_eq_compareOfLessAndEq := fun a b ↦
      (compare_f a b).trans <| compare_of_injective_eq_compareOfLessAndEq a b f inj }

/-- Transfer a `LinearOrder` on `β` to a `LinearOrder` on `α` using an injective
function `f : α → β`. This version auto-generates `min` and `max` fields. It also takes `[Ord α]`
as an argument and uses them for `compare` fields. See `LinearOrder.lift` for a version that
autogenerates `compare` fields, and `LinearOrder.liftWithOrd` for one that doesn't auto-generate
`min` and `max` fields. fields. See note [reducible non-instances]. -/
@[reducible]
def LinearOrder.liftWithOrd' {α β} [LinearOrder β] [Ord α] (f : α → β)
    (inj : Injective f)
    (compare_f : ∀ a b : α, compare a b = compare (f a) (f b)) : LinearOrder α :=
  @LinearOrder.liftWithOrd α β _ ⟨fun x y ↦ if f x ≤ f y then y else x⟩
    ⟨fun x y ↦ if f x ≤ f y then x else y⟩ _ f inj
    (fun _ _ ↦ (apply_ite f _ _ _).trans (max_def _ _).symm)
    (fun _ _ ↦ (apply_ite f _ _ _).trans (min_def _ _).symm)
    compare_f

/-! ### Subtype of an order -/


namespace Subtype

instance le [LE α] {p : α → Prop} : LE (Subtype p) :=
  ⟨fun x y ↦ (x : α) ≤ y⟩

instance lt [LT α] {p : α → Prop} : LT (Subtype p) :=
  ⟨fun x y ↦ (x : α) < y⟩

@[simp]
theorem mk_le_mk [LE α] {p : α → Prop} {x y : α} {hx : p x} {hy : p y} :
    (⟨x, hx⟩ : Subtype p) ≤ ⟨y, hy⟩ ↔ x ≤ y :=
  Iff.rfl
#align subtype.mk_le_mk Subtype.mk_le_mk

@[simp]
theorem mk_lt_mk [LT α] {p : α → Prop} {x y : α} {hx : p x} {hy : p y} :
    (⟨x, hx⟩ : Subtype p) < ⟨y, hy⟩ ↔ x < y :=
  Iff.rfl
#align subtype.mk_lt_mk Subtype.mk_lt_mk

@[simp, norm_cast]
theorem coe_le_coe [LE α] {p : α → Prop} {x y : Subtype p} : (x : α) ≤ y ↔ x ≤ y :=
  Iff.rfl
#align subtype.coe_le_coe Subtype.coe_le_coe

@[simp, norm_cast]
theorem coe_lt_coe [LT α] {p : α → Prop} {x y : Subtype p} : (x : α) < y ↔ x < y :=
  Iff.rfl
#align subtype.coe_lt_coe Subtype.coe_lt_coe

instance preorder [Preorder α] (p : α → Prop) : Preorder (Subtype p) :=
  Preorder.lift (fun (a : Subtype p) ↦ (a : α))

instance partialOrder [PartialOrder α] (p : α → Prop) : PartialOrder (Subtype p) :=
  PartialOrder.lift (fun (a : Subtype p) ↦ (a : α)) Subtype.coe_injective
#align subtype.partial_order Subtype.partialOrder

instance decidableLE [Preorder α] [h : @DecidableRel α (· ≤ ·)] {p : α → Prop} :
    @DecidableRel (Subtype p) (· ≤ ·) := fun a b ↦ h a b
#align subtype.decidable_le Subtype.decidableLE

instance decidableLT [Preorder α] [h : @DecidableRel α (· < ·)] {p : α → Prop} :
    @DecidableRel (Subtype p) (· < ·) := fun a b ↦ h a b
#align subtype.decidable_lt Subtype.decidableLT

/-- A subtype of a linear order is a linear order. We explicitly give the proofs of decidable
equality and decidable order in order to ensure the decidability instances are all definitionally
equal. -/
instance linearOrder [LinearOrder α] (p : α → Prop) : LinearOrder (Subtype p) :=
  @LinearOrder.lift (Subtype p) _ _ ⟨fun x y ↦ ⟨max x y, max_rec' _ x.2 y.2⟩⟩
    ⟨fun x y ↦ ⟨min x y, min_rec' _ x.2 y.2⟩⟩ (fun (a : Subtype p) ↦ (a : α))
    Subtype.coe_injective (fun _ _ ↦ rfl) fun _ _ ↦
    rfl

end Subtype

/-!
### Pointwise order on `α × β`

The lexicographic order is defined in `Data.Prod.Lex`, and the instances are available via the
type synonym `α ×ₗ β = α × β`.
-/


namespace Prod

instance (α : Type u) (β : Type v) [LE α] [LE β] : LE (α × β) :=
  ⟨fun p q ↦ p.1 ≤ q.1 ∧ p.2 ≤ q.2⟩

<<<<<<< HEAD
=======
-- Porting note: new instance
>>>>>>> 74408857
instance instDecidableLE (α : Type u) (β : Type v) [LE α] [LE β] (x y : α × β)
    [Decidable (x.1 ≤ y.1)] [Decidable (x.2 ≤ y.2)] : Decidable (x ≤ y) := And.decidable

theorem le_def [LE α] [LE β] {x y : α × β} : x ≤ y ↔ x.1 ≤ y.1 ∧ x.2 ≤ y.2 :=
  Iff.rfl
#align prod.le_def Prod.le_def

@[simp]
theorem mk_le_mk [LE α] [LE β] {x₁ x₂ : α} {y₁ y₂ : β} : (x₁, y₁) ≤ (x₂, y₂) ↔ x₁ ≤ x₂ ∧ y₁ ≤ y₂ :=
  Iff.rfl
#align prod.mk_le_mk Prod.mk_le_mk

@[simp]
theorem swap_le_swap [LE α] [LE β] {x y : α × β} : x.swap ≤ y.swap ↔ x ≤ y :=
  and_comm
#align prod.swap_le_swap Prod.swap_le_swap

section Preorder

variable [Preorder α] [Preorder β] {a a₁ a₂ : α} {b b₁ b₂ : β} {x y : α × β}

instance (α : Type u) (β : Type v) [Preorder α] [Preorder β] : Preorder (α × β) where
  __ := inferInstanceAs (LE (α × β))
  le_refl := fun ⟨a, b⟩ ↦ ⟨le_refl a, le_refl b⟩
  le_trans := fun ⟨a, b⟩ ⟨c, d⟩ ⟨e, f⟩ ⟨hac, hbd⟩ ⟨hce, hdf⟩ ↦ ⟨le_trans hac hce, le_trans hbd hdf⟩

@[simp]
theorem swap_lt_swap : x.swap < y.swap ↔ x < y :=
  and_congr swap_le_swap (not_congr swap_le_swap)
#align prod.swap_lt_swap Prod.swap_lt_swap

theorem mk_le_mk_iff_left : (a₁, b) ≤ (a₂, b) ↔ a₁ ≤ a₂ :=
  and_iff_left le_rfl
#align prod.mk_le_mk_iff_left Prod.mk_le_mk_iff_left

theorem mk_le_mk_iff_right : (a, b₁) ≤ (a, b₂) ↔ b₁ ≤ b₂ :=
  and_iff_right le_rfl
#align prod.mk_le_mk_iff_right Prod.mk_le_mk_iff_right

theorem mk_lt_mk_iff_left : (a₁, b) < (a₂, b) ↔ a₁ < a₂ :=
  lt_iff_lt_of_le_iff_le' mk_le_mk_iff_left mk_le_mk_iff_left
#align prod.mk_lt_mk_iff_left Prod.mk_lt_mk_iff_left

theorem mk_lt_mk_iff_right : (a, b₁) < (a, b₂) ↔ b₁ < b₂ :=
  lt_iff_lt_of_le_iff_le' mk_le_mk_iff_right mk_le_mk_iff_right
#align prod.mk_lt_mk_iff_right Prod.mk_lt_mk_iff_right

theorem lt_iff : x < y ↔ x.1 < y.1 ∧ x.2 ≤ y.2 ∨ x.1 ≤ y.1 ∧ x.2 < y.2 := by
  refine' ⟨fun h ↦ _, _⟩
  · by_cases h₁ : y.1 ≤ x.1
    · exact Or.inr ⟨h.1.1, LE.le.lt_of_not_le h.1.2 fun h₂ ↦ h.2 ⟨h₁, h₂⟩⟩
    · exact Or.inl ⟨LE.le.lt_of_not_le h.1.1 h₁, h.1.2⟩
  · rintro (⟨h₁, h₂⟩ | ⟨h₁, h₂⟩)
    · exact ⟨⟨h₁.le, h₂⟩, fun h ↦ h₁.not_le h.1⟩
    · exact ⟨⟨h₁, h₂.le⟩, fun h ↦ h₂.not_le h.2⟩
#align prod.lt_iff Prod.lt_iff

@[simp]
theorem mk_lt_mk : (a₁, b₁) < (a₂, b₂) ↔ a₁ < a₂ ∧ b₁ ≤ b₂ ∨ a₁ ≤ a₂ ∧ b₁ < b₂ :=
  lt_iff
#align prod.mk_lt_mk Prod.mk_lt_mk

end Preorder

/-- The pointwise partial order on a product.
    (The lexicographic ordering is defined in `Order.Lexicographic`, and the instances are
    available via the type synonym `α ×ₗ β = α × β`.) -/
instance (α : Type u) (β : Type v) [PartialOrder α] [PartialOrder β] : PartialOrder (α × β) where
  __ := inferInstanceAs (Preorder (α × β))
  le_antisymm := fun _ _ ⟨hac, hbd⟩ ⟨hca, hdb⟩ ↦ Prod.ext (hac.antisymm hca) (hbd.antisymm hdb)

end Prod

/-! ### Additional order classes -/


/-- An order is dense if there is an element between any pair of distinct comparable elements. -/
class DenselyOrdered (α : Type u) [LT α] : Prop where
  /-- An order is dense if there is an element between any pair of distinct elements. -/
  dense : ∀ a₁ a₂ : α, a₁ < a₂ → ∃ a, a₁ < a ∧ a < a₂
#align densely_ordered DenselyOrdered

theorem exists_between [LT α] [DenselyOrdered α] : ∀ {a₁ a₂ : α}, a₁ < a₂ → ∃ a, a₁ < a ∧ a < a₂ :=
  DenselyOrdered.dense _ _
#align exists_between exists_between

instance OrderDual.denselyOrdered (α : Type u) [LT α] [h : DenselyOrdered α] :
    DenselyOrdered αᵒᵈ :=
  ⟨fun _ _ ha ↦ (@exists_between α _ h _ _ ha).imp fun _ ↦ And.symm⟩
#align order_dual.densely_ordered OrderDual.denselyOrdered

@[simp]
theorem denselyOrdered_orderDual [LT α] : DenselyOrdered αᵒᵈ ↔ DenselyOrdered α :=
  ⟨by convert @OrderDual.denselyOrdered αᵒᵈ _, @OrderDual.denselyOrdered α _⟩
#align densely_ordered_order_dual denselyOrdered_orderDual

instance [Preorder α] [Preorder β] [DenselyOrdered α] [DenselyOrdered β] : DenselyOrdered (α × β) :=
  ⟨fun a b ↦ by
    simp_rw [Prod.lt_iff]
    rintro (⟨h₁, h₂⟩ | ⟨h₁, h₂⟩)
    · obtain ⟨c, ha, hb⟩ := exists_between h₁
      exact ⟨(c, _), Or.inl ⟨ha, h₂⟩, Or.inl ⟨hb, le_rfl⟩⟩
    · obtain ⟨c, ha, hb⟩ := exists_between h₂
      exact ⟨(_, c), Or.inr ⟨h₁, ha⟩, Or.inr ⟨le_rfl, hb⟩⟩⟩

instance {α : ι → Type _} [∀ i, Preorder (α i)] [∀ i, DenselyOrdered (α i)] :
    DenselyOrdered (∀ i, α i) :=
  ⟨fun a b ↦ by
    classical
      simp_rw [Pi.lt_def]
      rintro ⟨hab, i, hi⟩
      obtain ⟨c, ha, hb⟩ := exists_between hi
      exact
        ⟨Function.update a i c,
          ⟨le_update_iff.2 ⟨ha.le, fun _ _ ↦ le_rfl⟩, i, by rwa [update_same]⟩,
          update_le_iff.2 ⟨hb.le, fun _ _ ↦ hab _⟩, i, by rwa [update_same]⟩⟩

theorem le_of_forall_le_of_dense [LinearOrder α] [DenselyOrdered α] {a₁ a₂ : α}
    (h : ∀ a, a₂ < a → a₁ ≤ a) : a₁ ≤ a₂ :=
  le_of_not_gt fun ha ↦
    let ⟨a, ha₁, ha₂⟩ := exists_between ha
    lt_irrefl a <| lt_of_lt_of_le ‹a < a₁› (h _ ‹a₂ < a›)
#align le_of_forall_le_of_dense le_of_forall_le_of_dense

theorem eq_of_le_of_forall_le_of_dense [LinearOrder α] [DenselyOrdered α] {a₁ a₂ : α} (h₁ : a₂ ≤ a₁)
    (h₂ : ∀ a, a₂ < a → a₁ ≤ a) : a₁ = a₂ :=
  le_antisymm (le_of_forall_le_of_dense h₂) h₁
#align eq_of_le_of_forall_le_of_dense eq_of_le_of_forall_le_of_dense

theorem le_of_forall_ge_of_dense [LinearOrder α] [DenselyOrdered α] {a₁ a₂ : α}
    (h : ∀ a₃ < a₁, a₃ ≤ a₂) : a₁ ≤ a₂ :=
  le_of_not_gt fun ha ↦
    let ⟨a, ha₁, ha₂⟩ := exists_between ha
    lt_irrefl a <| lt_of_le_of_lt (h _ ‹a < a₁›) ‹a₂ < a›
#align le_of_forall_ge_of_dense le_of_forall_ge_of_dense

theorem eq_of_le_of_forall_ge_of_dense [LinearOrder α] [DenselyOrdered α] {a₁ a₂ : α} (h₁ : a₂ ≤ a₁)
    (h₂ : ∀ a₃ < a₁, a₃ ≤ a₂) : a₁ = a₂ :=
  (le_of_forall_ge_of_dense h₂).antisymm h₁
#align eq_of_le_of_forall_ge_of_dense eq_of_le_of_forall_ge_of_dense

theorem dense_or_discrete [LinearOrder α] (a₁ a₂ : α) :
    (∃ a, a₁ < a ∧ a < a₂) ∨ (∀ a, a₁ < a → a₂ ≤ a) ∧ ∀ a < a₂, a ≤ a₁ :=
  or_iff_not_imp_left.2 fun h ↦
    ⟨fun a ha₁ ↦ le_of_not_gt fun ha₂ ↦ h ⟨a, ha₁, ha₂⟩,
     fun a ha₂ ↦ le_of_not_gt fun ha₁ ↦ h ⟨a, ha₁, ha₂⟩⟩
#align dense_or_discrete dense_or_discrete

/-- If a linear order has no elements `x < y < z`, then it has at most two elements. -/
lemma eq_or_eq_or_eq_of_forall_not_lt_lt [LinearOrder α]
    (h : ∀ ⦃x y z : α⦄, x < y → y < z → False) (x y z : α) : x = y ∨ y = z ∨ x = z := by
  by_contra hne
  simp only [not_or, ← Ne.def] at hne
  cases' hne.1.lt_or_lt with h₁ h₁ <;> cases' hne.2.1.lt_or_lt with h₂ h₂ <;>
    cases' hne.2.2.lt_or_lt with h₃ h₃
  exacts [h h₁ h₂, h h₂ h₃, h h₃ h₂, h h₃ h₁, h h₁ h₃, h h₂ h₃, h h₁ h₃, h h₂ h₁]
#align eq_or_eq_or_eq_of_forall_not_lt_lt eq_or_eq_or_eq_of_forall_not_lt_lt

namespace PUnit

variable (a b : PUnit.{u + 1})

-- Porting note: no `refine_struct` at time of port
instance linearOrder: LinearOrder PUnit where
  le  := fun _ _ ↦ True
  lt  := fun _ _ ↦ False
  max := fun _ _ ↦ unit
  min := fun _ _ ↦ unit
  decidableEq := inferInstance
  decidableLE := fun _ _ ↦ Decidable.isTrue trivial
  decidableLT := fun _ _ ↦ Decidable.isFalse id
  le_refl     := by intros; trivial
  le_trans    := by intros; trivial
  le_total    := by intros; exact Or.inl trivial
  le_antisymm := by intros; rfl
  lt_iff_le_not_le := by simp only [not_true, and_false, forall_const]

theorem max_eq : max a b = star :=
  rfl
#align punit.max_eq PUnit.max_eq

theorem min_eq : min a b = star :=
  rfl
#align punit.min_eq PUnit.min_eq

-- Porting note: simp can prove this @[simp]
protected theorem le : a ≤ b :=
  trivial
#align punit.le PUnit.le

-- Porting note: simp can prove this @[simp]
theorem not_lt : ¬a < b :=
  not_false
#align punit.not_lt PUnit.not_lt

instance : DenselyOrdered PUnit :=
  ⟨fun _ _ ↦ False.elim⟩

end PUnit

section «Prop»

/-- Propositions form a complete boolean algebra, where the `≤` relation is given by implication. -/
instance Prop.le : LE Prop :=
  ⟨(· → ·)⟩
#align Prop.has_le Prop.le

@[simp]
theorem le_Prop_eq : ((· ≤ ·) : Prop → Prop → Prop) = (· → ·) :=
  rfl
#align le_Prop_eq le_Prop_eq

theorem subrelation_iff_le {r s : α → α → Prop} : Subrelation r s ↔ r ≤ s :=
  Iff.rfl
#align subrelation_iff_le subrelation_iff_le

instance Prop.partialOrder : PartialOrder Prop where
  __ := Prop.le
  le_refl _ := id
  le_trans _ _ _ f g := g ∘ f
  le_antisymm _ _ Hab Hba := propext ⟨Hab, Hba⟩
#align Prop.partial_order Prop.partialOrder

end «Prop»

variable {s : β → β → Prop} {t : γ → γ → Prop}

/-! ### Linear order from a total partial order -/


/-- Type synonym to create an instance of `LinearOrder` from a `PartialOrder` and `IsTotal α (≤)` -/
def AsLinearOrder (α : Type u) :=
  α
#align as_linear_order AsLinearOrder

instance {α} [Inhabited α] : Inhabited (AsLinearOrder α) :=
  ⟨(default : α)⟩

noncomputable instance AsLinearOrder.linearOrder {α} [PartialOrder α] [IsTotal α (· ≤ ·)] :
    LinearOrder (AsLinearOrder α) where
  __ := inferInstanceAs (PartialOrder α)
  le_total := @total_of α (· ≤ ·) _
  decidableLE := Classical.decRel _
#align as_linear_order.linear_order AsLinearOrder.linearOrder<|MERGE_RESOLUTION|>--- conflicted
+++ resolved
@@ -1189,10 +1189,7 @@
 instance (α : Type u) (β : Type v) [LE α] [LE β] : LE (α × β) :=
   ⟨fun p q ↦ p.1 ≤ q.1 ∧ p.2 ≤ q.2⟩
 
-<<<<<<< HEAD
-=======
 -- Porting note: new instance
->>>>>>> 74408857
 instance instDecidableLE (α : Type u) (β : Type v) [LE α] [LE β] (x y : α × β)
     [Decidable (x.1 ≤ y.1)] [Decidable (x.2 ≤ y.2)] : Decidable (x ≤ y) := And.decidable
 
