/-
Copyright (c) 2014 Jeremy Avigad. All rights reserved.
Released under Apache 2.0 license as described in the file LICENSE.
Authors: Jeremy Avigad, Mario Carneiro
-/
module

public import Mathlib.Data.Subtype
public import Mathlib.Order.Defs.LinearOrder
public import Mathlib.Order.Notation
public import Mathlib.Tactic.GRewrite
public import Mathlib.Tactic.Spread
public import Mathlib.Tactic.Convert
public import Mathlib.Tactic.Inhabit
public import Mathlib.Tactic.SimpRw

/-!
# Basic definitions about `≤` and `<`

This file proves basic results about orders, provides extensive dot notation, defines useful order
classes and allows to transfer order instances.

## Type synonyms

* `OrderDual α` : A type synonym reversing the meaning of all inequalities, with notation `αᵒᵈ`.
* `AsLinearOrder α`: A type synonym to promote `PartialOrder α` to `LinearOrder α` using
  `IsTotal α (≤)`.

### Transferring orders

- `Order.Preimage`, `Preorder.lift`: Transfers a (pre)order on `β` to an order on `α`
  using a function `f : α → β`.
- `PartialOrder.lift`, `LinearOrder.lift`: Transfers a partial (resp., linear) order on `β` to a
  partial (resp., linear) order on `α` using an injective function `f`.

### Extra class

* `DenselyOrdered`: An order with no gap, i.e. for any two elements `a < b` there exists `c` such
  that `a < c < b`.

## Notes

`≤` and `<` are highly favored over `≥` and `>` in mathlib. The reason is that we can formulate all
lemmas using `≤`/`<`, and `rw` has trouble unifying `≤` and `≥`. Hence choosing one direction spares
us useless duplication. This is enforced by a linter. See Note [nolint_ge] for more infos.

Dot notation is particularly useful on `≤` (`LE.le`) and `<` (`LT.lt`). To that end, we
provide many aliases to dot notation-less lemmas. For example, `le_trans` is aliased with
`LE.le.trans` and can be used to construct `hab.trans hbc : a ≤ c` when `hab : a ≤ b`,
`hbc : b ≤ c`, `lt_of_le_of_lt` is aliased as `LE.le.trans_lt` and can be used to construct
`hab.trans hbc : a < c` when `hab : a ≤ b`, `hbc : b < c`.

## TODO

- expand module docs

## Tags

preorder, order, partial order, poset, linear order, chain
-/

@[expose] public section


open Function

variable {ι α β : Type*} {π : ι → Type*}

/-! ### Bare relations -/

attribute [ext] LE

section LE

variable [LE α] {a b c : α}

@[to_dual self] protected lemma LE.le.ge (h : a ≤ b) : b ≥ a := h
@[to_dual self] protected lemma GE.ge.le (h : a ≥ b) : b ≤ a := h

@[deprecated le_of_eq_of_le (since := "2025-11-29")]
theorem le_of_le_of_eq' : b ≤ c → a = b → a ≤ c := flip le_of_eq_of_le

@[deprecated le_of_le_of_eq (since := "2025-11-29")]
theorem le_of_eq_of_le' : b = c → a ≤ b → a ≤ c := flip le_of_le_of_eq

@[to_dual trans_eq'] alias LE.le.trans_eq := le_of_le_of_eq
@[to_dual trans_ge] alias Eq.trans_le := le_of_eq_of_le

end LE

section LT

variable [LT α] {a b c : α}

@[to_dual self] protected lemma LT.lt.gt (h : a < b) : b > a := h
@[to_dual self] protected lemma GT.gt.lt (h : a > b) : b < a := h

@[deprecated lt_of_eq_of_lt (since := "2025-11-29")]
theorem lt_of_lt_of_eq' : b < c → a = b → a < c := flip lt_of_eq_of_lt

@[deprecated lt_of_lt_of_eq (since := "2025-11-29")]
theorem lt_of_eq_of_lt' : b = c → a < b → a < c := flip lt_of_lt_of_eq

@[to_dual trans_eq'] alias LT.lt.trans_eq := lt_of_lt_of_eq
@[to_dual trans_gt] alias Eq.trans_lt := lt_of_eq_of_lt

end LT

/-- Given a relation `R` on `β` and a function `f : α → β`, the preimage relation on `α` is defined
by `x ≤ y ↔ f x ≤ f y`. It is the unique relation on `α` making `f` a `RelEmbedding` (assuming `f`
is injective). -/
@[simp]
def Order.Preimage (f : α → β) (s : β → β → Prop) (x y : α) : Prop := s (f x) (f y)

@[inherit_doc] infixl:80 " ⁻¹'o " => Order.Preimage

/-- The preimage of a decidable order is decidable. -/
instance Order.Preimage.decidable (f : α → β) (s : β → β → Prop) [H : DecidableRel s] :
    DecidableRel (f ⁻¹'o s) := fun _ _ ↦ H _ _

/-! ### Preorders -/

section Preorder

variable [Preorder α] {a b c d : α}

@[to_dual self]
theorem not_lt_iff_not_le_or_ge : ¬a < b ↔ ¬a ≤ b ∨ b ≤ a := by
  rw [lt_iff_le_not_ge, Classical.not_and_iff_not_or_not, Classical.not_not]

-- Unnecessary brackets are here for readability
<<<<<<< HEAD
lemma not_lt_iff_le_imp_ge : ¬a < b ↔ (a ≤ b → b ≤ a) := by
=======
@[to_dual self]
lemma not_lt_iff_le_imp_ge : ¬ a < b ↔ (a ≤ b → b ≤ a) := by
>>>>>>> c00849e5
  simp [not_lt_iff_not_le_or_ge, or_iff_not_imp_left]

@[deprecated (since := "2025-05-11")] alias not_lt_iff_le_imp_le := not_lt_iff_le_imp_ge

@[simp, to_dual self]
lemma lt_self_iff_false (x : α) : x < x ↔ False := ⟨lt_irrefl x, False.elim⟩

@[to_dual ge_trans'] alias le_trans' := ge_trans
@[to_dual gt_trans'] alias lt_trans' := gt_trans
@[to_dual trans'] alias LE.le.trans := le_trans
@[to_dual trans'] alias LT.lt.trans := lt_trans
@[to_dual trans_lt'] alias LE.le.trans_lt := lt_of_le_of_lt
@[to_dual trans_le'] alias LT.lt.trans_le := lt_of_lt_of_le

@[to_dual self] alias LE.le.lt_of_not_ge := lt_of_le_not_ge
@[to_dual self] alias LT.lt.le := le_of_lt
@[to_dual self] alias LT.lt.asymm := lt_asymm
@[to_dual self] alias LT.lt.not_gt := lt_asymm

@[to_dual ne'] alias LT.lt.ne := ne_of_lt
@[to_dual ge] alias Eq.le := le_of_eq

@[to_dual self] protected lemma LT.lt.false : a < a → False := lt_irrefl a

@[to_dual not_gt] protected lemma Eq.not_lt (hab : a = b) : ¬a < b := fun h' ↦ h'.ne hab

@[deprecated (since := "2025-05-11")] alias LE.le.lt_of_not_le := LE.le.lt_of_not_ge
@[deprecated (since := "2025-06-07")] alias LT.lt.not_lt := LT.lt.not_gt

@[to_dual ne_of_not_ge]
theorem ne_of_not_le (h : ¬a ≤ b) : a ≠ b := fun hab ↦ h (le_of_eq hab)

@[simp, to_dual self]
lemma le_of_subsingleton [Subsingleton α] : a ≤ b := (Subsingleton.elim a b).le

-- Making this a @[simp] lemma causes confluence problems downstream.
@[nontriviality, to_dual self]
lemma not_lt_of_subsingleton [Subsingleton α] : ¬a < b := (Subsingleton.elim a b).not_lt

@[to_dual le_of_forall_ge]
theorem le_of_forall_le (H : ∀ c, c ≤ a → c ≤ b) : a ≤ b := H _ le_rfl

@[to_dual forall_ge_iff_le]
theorem forall_le_iff_le : (∀ ⦃c⦄, c ≤ a → c ≤ b) ↔ a ≤ b :=
  ⟨le_of_forall_le, fun h _ hca ↦ le_trans hca h⟩

@[deprecated (since := "2025-07-27")] alias forall_le_iff_ge := forall_ge_iff_le

/-- monotonicity of `≤` with respect to `→` -/
@[gcongr, to_dual self (reorder := a b, c d, h₁ h₂)]
theorem le_imp_le_of_le_of_le (h₁ : c ≤ a) (h₂ : b ≤ d) : a ≤ b → c ≤ d :=
  fun hab ↦ (h₁.trans hab).trans h₂

@[deprecated (since := "2025-07-31")] alias le_implies_le_of_le_of_le := le_imp_le_of_le_of_le

/-- monotonicity of `<` with respect to `→` -/
@[gcongr, to_dual self (reorder := a b, c d, h₁ h₂)]
theorem lt_imp_lt_of_le_of_le (h₁ : c ≤ a) (h₂ : b ≤ d) : a < b → c < d :=
  fun hab ↦ (h₁.trans_lt hab).trans_le h₂

namespace Mathlib.Tactic.GCongr

/-- See if the term is `a < b` and the goal is `a ≤ b`. -/
@[gcongr_forward] meta def exactLeOfLt : ForwardExt where
  eval h goal := do goal.assignIfDefEq (← Lean.Meta.mkAppM ``le_of_lt #[h])

end Mathlib.Tactic.GCongr

end Preorder

/-! ### Partial order -/

section PartialOrder

variable [PartialOrder α] {a b : α}

@[to_dual lt_of_le'] -- TODO: should be called `gt_of_ge`
theorem Ne.lt_of_le : a ≠ b → a ≤ b → a < b :=
  flip lt_of_le_of_ne

namespace LE.le

@[to_dual antisymm'] alias antisymm := le_antisymm
@[to_dual lt_of_ne'] alias lt_of_ne := lt_of_le_of_ne

@[to_dual lt_iff_ne']
theorem lt_iff_ne (h : a ≤ b) : a < b ↔ a ≠ b := ⟨ne_of_lt, h.lt_of_ne⟩

@[to_dual not_lt_iff_eq']
theorem not_lt_iff_eq (h : a ≤ b) : ¬a < b ↔ a = b := h.lt_iff_ne.not_left

@[to_dual ge_iff_eq']
theorem ge_iff_eq (h : a ≤ b) : b ≤ a ↔ a = b := ⟨h.antisymm, Eq.ge⟩

@[deprecated (since := "2025-06-08")] alias gt_iff_ne := lt_iff_ne'
@[deprecated (since := "2025-06-08")] alias le_iff_eq := ge_iff_eq'
@[deprecated (since := "2025-06-08")] alias not_gt_iff_eq := not_lt_iff_eq'

end LE.le

-- Unnecessary brackets are here for readability
@[to_dual le_imp_eq_iff_le_imp_ge']
lemma le_imp_eq_iff_le_imp_ge : (a ≤ b → a = b) ↔ (a ≤ b → b ≤ a) where
  mp h hab := (h hab).ge
  mpr h hab := hab.antisymm (h hab)

-- See Note [decidable namespace]
@[to_dual le_iff_eq_or_lt']
protected theorem Decidable.le_iff_eq_or_lt [DecidableLE α] : a ≤ b ↔ a = b ∨ a < b :=
  Decidable.le_iff_lt_or_eq.trans or_comm

@[to_dual le_iff_eq_or_lt']
theorem le_iff_eq_or_lt : a ≤ b ↔ a = b ∨ a < b := le_iff_lt_or_eq.trans or_comm

@[to_dual lt_iff_le_and_ne']
theorem lt_iff_le_and_ne : a < b ↔ a ≤ b ∧ a ≠ b :=
  ⟨fun h ↦ ⟨le_of_lt h, ne_of_lt h⟩, fun ⟨h1, h2⟩ ↦ h1.lt_of_ne h2⟩

@[deprecated LE.le.not_lt_iff_eq (since := "2025-06-08")]
lemma eq_iff_not_lt_of_le (hab : a ≤ b) : a = b ↔ ¬a < b := hab.not_lt_iff_eq.symm

@[deprecated (since := "2025-06-08")] alias LE.le.eq_iff_not_lt := eq_iff_not_lt_of_le

-- See Note [decidable namespace]
@[to_dual eq_iff_ge_not_gt]
protected theorem Decidable.eq_iff_le_not_lt [DecidableLE α] : a = b ↔ a ≤ b ∧ ¬a < b :=
  ⟨fun h ↦ ⟨h.le, h ▸ lt_irrefl _⟩, fun ⟨h₁, h₂⟩ ↦
    h₁.antisymm <| Decidable.byContradiction fun h₃ ↦ h₂ (h₁.lt_of_not_ge h₃)⟩

@[to_dual eq_iff_ge_not_gt]
theorem eq_iff_le_not_lt : a = b ↔ a ≤ b ∧ ¬a < b := open scoped Classical in
  Decidable.eq_iff_le_not_lt

-- See Note [decidable namespace]
@[to_dual eq_or_lt_of_le']
protected theorem Decidable.eq_or_lt_of_le [DecidableLE α] (h : a ≤ b) : a = b ∨ a < b :=
  (Decidable.lt_or_eq_of_le h).symm

@[to_dual eq_or_lt_of_le']
theorem eq_or_lt_of_le (h : a ≤ b) : a = b ∨ a < b := (lt_or_eq_of_le h).symm

@[to_dual lt_or_eq_dec'] alias LE.le.lt_or_eq_dec := Decidable.lt_or_eq_of_le
@[to_dual eq_or_lt_dec'] alias LE.le.eq_or_lt_dec := Decidable.eq_or_lt_of_le
@[to_dual lt_or_eq'] alias LE.le.lt_or_eq := lt_or_eq_of_le
@[to_dual eq_or_lt'] alias LE.le.eq_or_lt := eq_or_lt_of_le

@[deprecated (since := "2025-06-08")] alias eq_or_gt_of_le := eq_or_lt_of_le'
@[deprecated (since := "2025-06-08")] alias gt_or_eq_of_le := lt_or_eq_of_le'
@[deprecated (since := "2025-06-08")] alias LE.le.eq_or_gt := LE.le.eq_or_lt'
@[deprecated (since := "2025-06-08")] alias LE.le.gt_or_eq := LE.le.lt_or_eq'

@[to_dual eq_of_le_of_not_lt']
theorem eq_of_le_of_not_lt (h₁ : a ≤ b) (h₂ : ¬a < b) : a = b := h₁.eq_or_lt.resolve_right h₂

@[to_dual eq_of_not_lt'] alias LE.le.eq_of_not_lt := eq_of_le_of_not_lt

@[deprecated (since := "2025-06-08")] alias eq_of_ge_of_not_gt := eq_of_le_of_not_lt'
@[deprecated (since := "2025-06-08")] alias LE.le.eq_of_not_gt := LE.le.eq_of_not_lt'

@[to_dual ge_iff_gt]
theorem Ne.le_iff_lt (h : a ≠ b) : a ≤ b ↔ a < b := ⟨fun h' ↦ lt_of_le_of_ne h' h, fun h ↦ h.le⟩

@[to_dual not_ge_or_not_le]
theorem Ne.not_le_or_not_ge (h : a ≠ b) : ¬a ≤ b ∨ ¬b ≤ a := not_and_or.1 <| le_antisymm_iff.not.1 h

@[deprecated (since := "2025-06-07")] alias Ne.not_le_or_not_le := Ne.not_le_or_not_ge

-- See Note [decidable namespace]
@[to_dual ne_iff_gt_iff_ge]
protected theorem Decidable.ne_iff_lt_iff_le [DecidableEq α] : (a ≠ b ↔ a < b) ↔ a ≤ b :=
  ⟨fun h ↦ Decidable.byCases le_of_eq (le_of_lt ∘ h.mp), fun h ↦ ⟨lt_of_le_of_ne h, ne_of_lt⟩⟩

@[to_dual (attr := simp) ne_iff_gt_iff_ge]
theorem ne_iff_lt_iff_le : (a ≠ b ↔ a < b) ↔ a ≤ b := open scoped Classical in
  Decidable.ne_iff_lt_iff_le

@[to_dual eq_of_forall_ge_iff]
lemma eq_of_forall_le_iff (H : ∀ c, c ≤ a ↔ c ≤ b) : a = b :=
  ((H _).1 le_rfl).antisymm ((H _).2 le_rfl)

/-- To prove commutativity of a binary operation `○`, we only to check `a ○ b ≤ b ○ a` for all `a`,
`b`. -/
lemma commutative_of_le {f : β → β → α} (comm : ∀ a b, f a b ≤ f b a) : ∀ a b, f a b = f b a :=
  fun _ _ ↦ (comm _ _).antisymm <| comm _ _

/-- To prove associativity of a commutative binary operation `○`, we only to check
`(a ○ b) ○ c ≤ a ○ (b ○ c)` for all `a`, `b`, `c`. -/
lemma associative_of_commutative_of_le {f : α → α → α} (comm : Std.Commutative f)
    (assoc : ∀ a b c, f (f a b) c ≤ f a (f b c)) : Std.Associative f where
  assoc a b c :=
    le_antisymm (assoc _ _ _) <| by
      rw [comm.comm, comm.comm b, comm.comm _ c, comm.comm a]
      exact assoc ..

end PartialOrder

section LinearOrder
variable [LinearOrder α] {a b : α}

namespace LE.le

@[to_dual lt_or_ge]
lemma gt_or_le (h : a ≤ b) (c : α) : a < c ∨ c ≤ b := (lt_or_ge a c).imp id h.trans'

@[to_dual le_or_gt]
lemma ge_or_lt (h : a ≤ b) (c : α) : a ≤ c ∨ c < b := (le_or_gt a c).imp id h.trans_lt'

@[to_dual le_or_ge]
lemma ge_or_le (h : a ≤ b) (c : α) : a ≤ c ∨ c ≤ b := (h.gt_or_le c).imp le_of_lt id

@[deprecated (since := "2025-05-11")] alias lt_or_le := gt_or_le
@[deprecated (since := "2025-05-11")] alias le_or_lt := ge_or_lt
@[deprecated (since := "2025-05-11")] alias le_or_le := ge_or_le

end LE.le

namespace LT.lt

@[to_dual lt_or_gt]
lemma gt_or_lt (h : a < b) (c : α) : a < c ∨ c < b := (le_or_gt b c).imp h.trans_le id

@[deprecated (since := "2025-06-07")] alias lt_or_lt := gt_or_lt

end LT.lt

@[deprecated (since := "2025-05-11")] alias lt_of_not_le := lt_of_not_ge
@[deprecated (since := "2025-05-11")] alias lt_iff_not_le := lt_iff_not_ge

@[to_dual gt_or_lt]
theorem Ne.lt_or_gt (h : a ≠ b) : a < b ∨ b < a :=
  lt_or_gt_of_ne h

@[deprecated (since := "2025-06-07")] alias Ne.lt_or_lt := Ne.lt_or_gt

/-- A version of `ne_iff_lt_or_gt` with LHS and RHS reversed. -/
@[to_dual lt_or_gt_iff_ne', simp]
theorem lt_or_lt_iff_ne : a < b ∨ b < a ↔ a ≠ b :=
  ne_iff_lt_or_gt.symm

@[to_dual not_lt_iff_eq_or_lt']
theorem not_lt_iff_eq_or_lt : ¬a < b ↔ a = b ∨ b < a :=
  not_lt.trans <| Decidable.le_iff_eq_or_lt.trans <| or_congr eq_comm Iff.rfl

@[to_dual exists_le_of_linear]
theorem exists_ge_of_linear (a b : α) : ∃ c, a ≤ c ∧ b ≤ c :=
  match le_total a b with
  | Or.inl h => ⟨_, h, le_rfl⟩
  | Or.inr h => ⟨_, le_rfl, h⟩

@[to_dual exists_forall_le_and]
lemma exists_forall_ge_and {p q : α → Prop} :
    (∃ i, ∀ j ≥ i, p j) → (∃ i, ∀ j ≥ i, q j) → ∃ i, ∀ j ≥ i, p j ∧ q j
  | ⟨a, ha⟩, ⟨b, hb⟩ =>
    let ⟨c, hac, hbc⟩ := exists_ge_of_linear a b
    ⟨c, fun _d hcd ↦ ⟨ha _ <| hac.trans hcd, hb _ <| hbc.trans hcd⟩⟩

@[to_dual le_of_forall_gt]
theorem le_of_forall_lt (H : ∀ c, c < a → c < b) : a ≤ b :=
  le_of_not_gt fun h ↦ lt_irrefl _ (H _ h)

@[to_dual forall_gt_iff_le]
theorem forall_lt_iff_le : (∀ ⦃c⦄, c < a → c < b) ↔ a ≤ b :=
  ⟨le_of_forall_lt, fun h _ hca ↦ lt_of_lt_of_le hca h⟩

@[deprecated (since := "2025-06-07")] alias le_of_forall_lt' := le_of_forall_gt
@[deprecated (since := "2025-06-07")] alias forall_lt_iff_le' := forall_gt_iff_le

@[to_dual le_of_forall_gt_imp_ne]
theorem le_of_forall_lt_imp_ne (H : ∀ c < a, c ≠ b) : a ≤ b :=
  le_of_not_gt fun hb ↦ H b hb rfl

@[to_dual lt_of_forall_ge_imp_ne]
theorem lt_of_forall_le_imp_ne (H : ∀ c ≤ a, c ≠ b) : a < b :=
  lt_of_not_ge fun hb ↦ H b hb rfl

@[to_dual forall_gt_imp_ne_iff_le]
theorem forall_lt_imp_ne_iff_le : (∀ c < a, c ≠ b) ↔ a ≤ b :=
  ⟨le_of_forall_lt_imp_ne, fun ha _ hc ↦ (hc.trans_le ha).ne⟩

@[to_dual forall_ge_imp_ne_iff_lt]
theorem forall_le_imp_ne_iff_lt : (∀ c ≤ a, c ≠ b) ↔ a < b :=
  ⟨lt_of_forall_le_imp_ne, fun ha _ hc ↦ (hc.trans_lt ha).ne⟩

@[to_dual eq_of_forall_gt_iff]
theorem eq_of_forall_lt_iff (h : ∀ c, c < a ↔ c < b) : a = b :=
  (le_of_forall_lt fun _ ↦ (h _).1).antisymm <| le_of_forall_lt fun _ ↦ (h _).2

<<<<<<< HEAD
theorem eq_of_forall_gt_iff (h : ∀ c, a < c ↔ b < c) : a = b :=
  (le_of_forall_gt fun _ ↦ (h _).2).antisymm <| le_of_forall_gt fun _ ↦ (h _).1

section ltByCases
variable {P : Sort*} {x y : α}

set_option linter.deprecated false in
@[deprecated lt_trichotomy (since := "2025-04-21")]
lemma ltByCases_lt (h : x < y) {h₁ : x < y → P} {h₂ : x = y → P} {h₃ : y < x → P} :
    ltByCases x y h₁ h₂ h₃ = h₁ h := dif_pos h

set_option linter.deprecated false in
@[deprecated lt_trichotomy (since := "2025-04-21")]
lemma ltByCases_gt (h : y < x) {h₁ : x < y → P} {h₂ : x = y → P} {h₃ : y < x → P} :
    ltByCases x y h₁ h₂ h₃ = h₃ h := (dif_neg h.not_gt).trans (dif_pos h)

set_option linter.deprecated false in
@[deprecated lt_trichotomy (since := "2025-04-21")]
lemma ltByCases_eq (h : x = y) {h₁ : x < y → P} {h₂ : x = y → P} {h₃ : y < x → P} :
    ltByCases x y h₁ h₂ h₃ = h₂ h := (dif_neg h.not_lt).trans (dif_neg h.not_gt)

set_option linter.deprecated false in
@[deprecated lt_trichotomy (since := "2025-04-21")]
lemma ltByCases_not_lt (h : ¬x < y) {h₁ : x < y → P} {h₂ : x = y → P} {h₃ : y < x → P}
    (p : ¬y < x → x = y := fun h' => (le_antisymm (le_of_not_gt h') (le_of_not_gt h))) :
    ltByCases x y h₁ h₂ h₃ = if h' : y < x then h₃ h' else h₂ (p h') := dif_neg h

set_option linter.deprecated false in
@[deprecated lt_trichotomy (since := "2025-04-21")]
lemma ltByCases_not_gt (h : ¬y < x) {h₁ : x < y → P} {h₂ : x = y → P} {h₃ : y < x → P}
    (p : ¬x < y → x = y := fun h' => (le_antisymm (le_of_not_gt h) (le_of_not_gt h'))) :
    ltByCases x y h₁ h₂ h₃ = if h' : x < y then h₁ h' else h₂ (p h') :=
  dite_congr rfl (fun _ => rfl) (fun _ => dif_neg h)

set_option linter.deprecated false in
@[deprecated lt_trichotomy (since := "2025-04-21")]
lemma ltByCases_ne (h : x ≠ y) {h₁ : x < y → P} {h₂ : x = y → P} {h₃ : y < x → P}
    (p : ¬x < y → y < x := fun h' => h.lt_or_gt.resolve_left h') :
    ltByCases x y h₁ h₂ h₃ = if h' : x < y then h₁ h' else h₃ (p h') :=
  dite_congr rfl (fun _ => rfl) (fun _ => dif_pos _)

set_option linter.deprecated false in
@[deprecated lt_trichotomy (since := "2025-04-21")]
lemma ltByCases_comm {h₁ : x < y → P} {h₂ : x = y → P} {h₃ : y < x → P}
    (p : y = x → x = y := fun h' => h'.symm) :
    ltByCases x y h₁ h₂ h₃ = ltByCases y x h₃ (h₂ ∘ p) h₁ := by
  refine ltByCases x y (fun h => ?_) (fun h => ?_) (fun h => ?_)
  · rw [ltByCases_lt h, ltByCases_gt h]
  · rw [ltByCases_eq h, ltByCases_eq h.symm, comp_apply]
  · rw [ltByCases_lt h, ltByCases_gt h]

lemma eq_iff_eq_of_lt_iff_lt_of_gt_iff_gt {x' y' : α}
    (ltc : (x < y) ↔ (x' < y')) (gtc : (y < x) ↔ (y' < x')) :
    x = y ↔ x' = y' := by simp_rw [eq_iff_le_not_lt, ← not_lt, ltc, gtc]

set_option linter.deprecated false in
@[deprecated lt_trichotomy (since := "2025-04-21")]
lemma ltByCases_rec {h₁ : x < y → P} {h₂ : x = y → P} {h₃ : y < x → P} (p : P)
    (hlt : (h : x < y) → h₁ h = p) (heq : (h : x = y) → h₂ h = p)
    (hgt : (h : y < x) → h₃ h = p) :
    ltByCases x y h₁ h₂ h₃ = p :=
  ltByCases x y
    (fun h => ltByCases_lt h ▸ hlt h)
    (fun h => ltByCases_eq h ▸ heq h)
    (fun h => ltByCases_gt h ▸ hgt h)

set_option linter.deprecated false in
@[deprecated lt_trichotomy (since := "2025-04-21")]
lemma ltByCases_eq_iff {h₁ : x < y → P} {h₂ : x = y → P} {h₃ : y < x → P} {p : P} :
    ltByCases x y h₁ h₂ h₃ = p ↔ (∃ h, h₁ h = p) ∨ (∃ h, h₂ h = p) ∨ (∃ h, h₃ h = p) := by
  refine ltByCases x y (fun h => ?_) (fun h => ?_) (fun h => ?_)
  · simp only [ltByCases_lt, exists_prop_of_true, h, h.not_gt, not_false_eq_true,
    exists_prop_of_false, or_false, h.ne]
  · simp only [h, lt_self_iff_false, ltByCases_eq, not_false_eq_true,
    exists_prop_of_false, exists_prop_of_true, or_false, false_or]
  · simp only [ltByCases_gt, exists_prop_of_true, h, h.not_gt, not_false_eq_true,
    exists_prop_of_false, false_or, h.ne']

set_option linter.deprecated false in
@[deprecated lt_trichotomy (since := "2025-04-21")]
lemma ltByCases_congr {x' y' : α} {h₁ : x < y → P} {h₂ : x = y → P} {h₃ : y < x → P}
    {h₁' : x' < y' → P} {h₂' : x' = y' → P} {h₃' : y' < x' → P} (ltc : (x < y) ↔ (x' < y'))
    (gtc : (y < x) ↔ (y' < x')) (hh'₁ : ∀ (h : x' < y'), h₁ (ltc.mpr h) = h₁' h)
    (hh'₂ : ∀ (h : x' = y'), h₂ ((eq_iff_eq_of_lt_iff_lt_of_gt_iff_gt ltc gtc).mpr h) = h₂' h)
    (hh'₃ : ∀ (h : y' < x'), h₃ (gtc.mpr h) = h₃' h) :
    ltByCases x y h₁ h₂ h₃ = ltByCases x' y' h₁' h₂' h₃' := by
  refine ltByCases_rec _ (fun h => ?_) (fun h => ?_) (fun h => ?_)
  · rw [ltByCases_lt (ltc.mp h), hh'₁]
  · rw [eq_iff_eq_of_lt_iff_lt_of_gt_iff_gt ltc gtc] at h
    rw [ltByCases_eq h, hh'₂]
  · rw [ltByCases_gt (gtc.mp h), hh'₃]

set_option linter.deprecated false in
/-- Perform a case-split on the ordering of `x` and `y` in a decidable linear order,
non-dependently. -/
@[deprecated lt_trichotomy (since := "2025-04-21")]
abbrev ltTrichotomy (x y : α) (p q r : P) := ltByCases x y (fun _ => p) (fun _ => q) (fun _ => r)

variable {p q r s : P}

set_option linter.deprecated false in
@[deprecated lt_trichotomy (since := "2025-04-21")]
lemma ltTrichotomy_lt (h : x < y) : ltTrichotomy x y p q r = p := ltByCases_lt h

set_option linter.deprecated false in
@[deprecated lt_trichotomy (since := "2025-04-21")]
lemma ltTrichotomy_gt (h : y < x) : ltTrichotomy x y p q r = r := ltByCases_gt h

set_option linter.deprecated false in
@[deprecated lt_trichotomy (since := "2025-04-21")]
lemma ltTrichotomy_eq (h : x = y) : ltTrichotomy x y p q r = q := ltByCases_eq h

set_option linter.deprecated false in
@[deprecated lt_trichotomy (since := "2025-04-21")]
lemma ltTrichotomy_not_lt (h : ¬x < y) :
    ltTrichotomy x y p q r = if y < x then r else q := ltByCases_not_lt h

set_option linter.deprecated false in
@[deprecated lt_trichotomy (since := "2025-04-21")]
lemma ltTrichotomy_not_gt (h : ¬y < x) :
    ltTrichotomy x y p q r = if x < y then p else q := ltByCases_not_gt h

set_option linter.deprecated false in
@[deprecated lt_trichotomy (since := "2025-04-21")]
lemma ltTrichotomy_ne (h : x ≠ y) :
    ltTrichotomy x y p q r = if x < y then p else r := ltByCases_ne h

set_option linter.deprecated false in
@[deprecated lt_trichotomy (since := "2025-04-21")]
lemma ltTrichotomy_comm : ltTrichotomy x y p q r = ltTrichotomy y x r q p := ltByCases_comm

set_option linter.deprecated false in
@[deprecated lt_trichotomy (since := "2025-04-21")]
lemma ltTrichotomy_self {p : P} : ltTrichotomy x y p p p = p :=
  ltByCases_rec p (fun _ => rfl) (fun _ => rfl) (fun _ => rfl)

set_option linter.deprecated false in
@[deprecated lt_trichotomy (since := "2025-04-21")]
lemma ltTrichotomy_eq_iff : ltTrichotomy x y p q r = s ↔
    (x < y ∧ p = s) ∨ (x = y ∧ q = s) ∨ (y < x ∧ r = s) := by
  refine ltByCases x y (fun h => ?_) (fun h => ?_) (fun h => ?_)
  · simp only [ltTrichotomy_lt, false_and, true_and, or_false, h, h.not_gt, h.ne]
  · simp only [ltTrichotomy_eq, false_and, true_and, or_false, false_or, h, lt_irrefl]
  · simp only [ltTrichotomy_gt, false_and, true_and, false_or, h, h.not_gt, h.ne']

set_option linter.deprecated false in
@[deprecated lt_trichotomy (since := "2025-04-21")]
lemma ltTrichotomy_congr {x' y' : α} {p' q' r' : P} (ltc : (x < y) ↔ (x' < y'))
    (gtc : (y < x) ↔ (y' < x')) (hh'₁ : x' < y' → p = p')
    (hh'₂ : x' = y' → q = q') (hh'₃ : y' < x' → r = r') :
    ltTrichotomy x y p q r = ltTrichotomy x' y' p' q' r' :=
  ltByCases_congr ltc gtc hh'₁ hh'₂ hh'₃

end ltByCases
=======
@[to_dual self (reorder := ltc gtc)]
lemma eq_iff_eq_of_lt_iff_lt_of_gt_iff_gt {x y x' y' : α}
    (ltc : x < y ↔ x' < y') (gtc : y < x ↔ y' < x') :
    x = y ↔ x' = y' := by grind
>>>>>>> c00849e5

/-! #### `min`/`max` recursors -/

section MinMaxRec
variable {p : α → Prop}

@[to_dual]
lemma min_rec (ha : a ≤ b → p a) (hb : b ≤ a → p b) : p (min a b) := by
  obtain hab | hba := le_total a b <;> simp [min_eq_left, min_eq_right, *]

@[to_dual]
lemma min_rec' (p : α → Prop) (ha : p a) (hb : p b) : p (min a b) :=
  min_rec (fun _ ↦ ha) fun _ ↦ hb

@[to_dual max_def_lt']
lemma min_def_lt (a b : α) : min a b = if a < b then a else b := by
  rw [min_comm, min_def, ← ite_not]; simp only [not_le]

@[to_dual min_def_lt']
lemma max_def_lt (a b : α) : max a b = if a < b then b else a := by
  rw [max_comm, max_def, ← ite_not]; simp only [not_le]

end MinMaxRec
end LinearOrder

/-! ### Implications -/

@[to_dual self]
lemma lt_imp_lt_of_le_imp_le {β} [LinearOrder α] [Preorder β] {a b : α} {c d : β}
    (H : a ≤ b → c ≤ d) (h : d < c) : b < a :=
  lt_of_not_ge fun h' ↦ (H h').not_gt h

@[to_dual self]
lemma le_imp_le_iff_lt_imp_lt {β} [LinearOrder α] [LinearOrder β] {a b : α} {c d : β} :
    a ≤ b → c ≤ d ↔ d < c → b < a :=
  ⟨lt_imp_lt_of_le_imp_le, le_imp_le_of_lt_imp_lt⟩

@[to_dual self]
lemma lt_iff_lt_of_le_iff_le' {β} [Preorder α] [Preorder β] {a b : α} {c d : β}
    (H : a ≤ b ↔ c ≤ d) (H' : b ≤ a ↔ d ≤ c) : b < a ↔ d < c :=
  lt_iff_le_not_ge.trans <| (and_congr H' (not_congr H)).trans lt_iff_le_not_ge.symm

@[to_dual self]
lemma lt_iff_lt_of_le_iff_le {β} [LinearOrder α] [LinearOrder β] {a b : α} {c d : β}
    (H : a ≤ b ↔ c ≤ d) : b < a ↔ d < c := not_le.symm.trans <| (not_congr H).trans <| not_le

@[to_dual self]
lemma le_iff_le_iff_lt_iff_lt {β} [LinearOrder α] [LinearOrder β] {a b : α} {c d : β} :
    (a ≤ b ↔ c ≤ d) ↔ (b < a ↔ d < c) :=
  ⟨lt_iff_lt_of_le_iff_le, fun H ↦ not_lt.symm.trans <| (not_congr H).trans <| not_lt⟩

/-- A symmetric relation implies two values are equal, when it implies they're less-equal. -/
lemma rel_imp_eq_of_rel_imp_le [PartialOrder β] (r : α → α → Prop) [IsSymm α r] {f : α → β}
    (h : ∀ a b, r a b → f a ≤ f b) {a b : α} : r a b → f a = f b := fun hab ↦
  le_antisymm (h a b hab) (h b a <| symm hab)

/-! ### Extensionality lemmas -/

@[ext]
lemma Preorder.toLE_injective : Function.Injective (@Preorder.toLE α) :=
  fun
  | { lt := A_lt, lt_iff_le_not_ge := A_iff, .. },
    { lt := B_lt, lt_iff_le_not_ge := B_iff, .. } => by
    rintro ⟨⟩
    have : A_lt = B_lt := by
      funext a b
      rw [A_iff, B_iff]
    cases this
    congr

@[ext]
lemma PartialOrder.toPreorder_injective : Function.Injective (@PartialOrder.toPreorder α) := by
  rintro ⟨⟩ ⟨⟩ ⟨⟩; congr

@[ext]
lemma LinearOrder.toPartialOrder_injective : Function.Injective (@LinearOrder.toPartialOrder α) :=
  fun
  | { le := A_le, lt := A_lt,
      toDecidableLE := A_decidableLE, toDecidableEq := A_decidableEq, toDecidableLT := A_decidableLT
      min := A_min, max := A_max, min_def := A_min_def, max_def := A_max_def,
      compare := A_compare, compare_eq_compareOfLessAndEq := A_compare_canonical, .. },
    { le := B_le, lt := B_lt,
      toDecidableLE := B_decidableLE, toDecidableEq := B_decidableEq, toDecidableLT := B_decidableLT
      min := B_min, max := B_max, min_def := B_min_def, max_def := B_max_def,
      compare := B_compare, compare_eq_compareOfLessAndEq := B_compare_canonical, .. } => by
    rintro ⟨⟩
    obtain rfl : A_decidableLE = B_decidableLE := Subsingleton.elim _ _
    obtain rfl : A_decidableEq = B_decidableEq := Subsingleton.elim _ _
    obtain rfl : A_decidableLT = B_decidableLT := Subsingleton.elim _ _
    have : A_min = B_min := by
      funext a b
      exact (A_min_def _ _).trans (B_min_def _ _).symm
    cases this
    have : A_max = B_max := by
      funext a b
      exact (A_max_def _ _).trans (B_max_def _ _).symm
    cases this
    have : A_compare = B_compare := by
      funext a b
      exact (A_compare_canonical _ _).trans (B_compare_canonical _ _).symm
    congr

lemma Preorder.ext {A B : Preorder α} (H : ∀ x y : α, (haveI := A; x ≤ y) ↔ x ≤ y) : A = B := by
  ext x y; exact H x y

lemma PartialOrder.ext {A B : PartialOrder α} (H : ∀ x y : α, (haveI := A; x ≤ y) ↔ x ≤ y) :
    A = B := by ext x y; exact H x y

lemma PartialOrder.ext_lt {A B : PartialOrder α} (H : ∀ x y : α, (haveI := A; x < y) ↔ x < y) :
    A = B := by ext x y; rw [le_iff_lt_or_eq, @le_iff_lt_or_eq _ A, H]

lemma LinearOrder.ext {A B : LinearOrder α} (H : ∀ x y : α, (haveI := A; x ≤ y) ↔ x ≤ y) :
    A = B := by ext x y; exact H x y

lemma LinearOrder.ext_lt {A B : LinearOrder α} (H : ∀ x y : α, (haveI := A; x < y) ↔ x < y) :
    A = B := LinearOrder.toPartialOrder_injective (PartialOrder.ext_lt H)

/-! ### Order dual -/

/-- Type synonym to equip a type with the dual order: `≤` means `≥` and `<` means `>`. `αᵒᵈ` is
notation for `OrderDual α`. -/
def OrderDual (α : Type*) : Type _ :=
  α

@[inherit_doc]
notation:max α "ᵒᵈ" => OrderDual α

namespace OrderDual

instance (α : Type*) [h : Nonempty α] : Nonempty αᵒᵈ :=
  h

instance (α : Type*) [h : Subsingleton α] : Subsingleton αᵒᵈ :=
  h

instance (α : Type*) [LE α] : LE αᵒᵈ :=
  ⟨fun x y : α ↦ y ≤ x⟩

instance (α : Type*) [LT α] : LT αᵒᵈ :=
  ⟨fun x y : α ↦ y < x⟩

instance instOrd (α : Type*) [Ord α] : Ord αᵒᵈ where
  compare := fun (a b : α) ↦ compare b a

instance instSup (α : Type*) [Min α] : Max αᵒᵈ :=
  ⟨((· ⊓ ·) : α → α → α)⟩

instance instInf (α : Type*) [Max α] : Min αᵒᵈ :=
  ⟨((· ⊔ ·) : α → α → α)⟩

instance instIsTransLE [LE α] [T : IsTrans α LE.le] : IsTrans αᵒᵈ LE.le where
  trans := fun _ _ _ hab hbc ↦ T.trans _ _ _ hbc hab

instance instIsTransLT [LT α] [T : IsTrans α LT.lt] : IsTrans αᵒᵈ LT.lt where
  trans := fun _ _ _ hab hbc ↦ T.trans _ _ _ hbc hab

instance instPreorder (α : Type*) [Preorder α] : Preorder αᵒᵈ where
  le_refl := fun _ ↦ le_refl _
  le_trans := fun _ _ _ hab hbc ↦ hbc.trans hab
  lt_iff_le_not_ge := fun _ _ ↦ lt_iff_le_not_ge

instance instPartialOrder (α : Type*) [PartialOrder α] : PartialOrder αᵒᵈ where
  __ := inferInstanceAs (Preorder αᵒᵈ)
  le_antisymm := fun a b hab hba ↦ @le_antisymm α _ a b hba hab

instance instLinearOrder (α : Type*) [LinearOrder α] : LinearOrder αᵒᵈ where
  __ := inferInstanceAs (PartialOrder αᵒᵈ)
  __ := inferInstanceAs (Ord αᵒᵈ)
  le_total := fun a b : α ↦ le_total b a
  max := fun a b ↦ (min a b : α)
  min := fun a b ↦ (max a b : α)
  min_def := fun a b ↦ show (max .. : α) = _ by rw [max_comm, max_def]; rfl
  max_def := fun a b ↦ show (min .. : α) = _ by rw [min_comm, min_def]; rfl
  toDecidableLE := (inferInstance : DecidableRel (fun a b : α ↦ b ≤ a))
  toDecidableLT := (inferInstance : DecidableRel (fun a b : α ↦ b < a))
  toDecidableEq := (inferInstance : DecidableEq α)
  compare_eq_compareOfLessAndEq a b := by
    simp only [compare, LinearOrder.compare_eq_compareOfLessAndEq, compareOfLessAndEq, eq_comm]
    rfl

/-- The opposite linear order to a given linear order -/
def _root_.LinearOrder.swap (α : Type*) (_ : LinearOrder α) : LinearOrder α :=
  inferInstanceAs <| LinearOrder (OrderDual α)

instance : ∀ [Inhabited α], Inhabited αᵒᵈ := fun [x : Inhabited α] => x

theorem Ord.dual_dual (α : Type*) [H : Ord α] : OrderDual.instOrd αᵒᵈ = H :=
  rfl

theorem Preorder.dual_dual (α : Type*) [H : Preorder α] : OrderDual.instPreorder αᵒᵈ = H :=
  rfl

theorem instPartialOrder.dual_dual (α : Type*) [H : PartialOrder α] :
    OrderDual.instPartialOrder αᵒᵈ = H :=
  rfl

theorem instLinearOrder.dual_dual (α : Type*) [H : LinearOrder α] :
    OrderDual.instLinearOrder αᵒᵈ = H :=
  rfl

end OrderDual

/-! ### `HasCompl` -/


instance Prop.hasCompl : HasCompl Prop :=
  ⟨Not⟩

instance Pi.hasCompl [∀ i, HasCompl (π i)] : HasCompl (∀ i, π i) :=
  ⟨fun x i ↦ (x i)ᶜ⟩

@[push ←]
theorem Pi.compl_def [∀ i, HasCompl (π i)] (x : ∀ i, π i) :
    xᶜ = fun i ↦ (x i)ᶜ :=
  rfl

@[simp]
theorem Pi.compl_apply [∀ i, HasCompl (π i)] (x : ∀ i, π i) (i : ι) :
    xᶜ i = (x i)ᶜ :=
  rfl

instance IsIrrefl.compl (r) [IsIrrefl α r] : IsRefl α rᶜ :=
  ⟨@irrefl α r _⟩

instance IsRefl.compl (r) [IsRefl α r] : IsIrrefl α rᶜ :=
  ⟨fun a ↦ not_not_intro (refl a)⟩

theorem compl_lt [LinearOrder α] : (· < · : α → α → _)ᶜ = (· ≥ ·) := by simp [compl]
theorem compl_le [LinearOrder α] : (· ≤ · : α → α → _)ᶜ = (· > ·) := by simp [compl]
theorem compl_gt [LinearOrder α] : (· > · : α → α → _)ᶜ = (· ≤ ·) := by simp [compl]
theorem compl_ge [LinearOrder α] : (· ≥ · : α → α → _)ᶜ = (· < ·) := by simp [compl]

instance Ne.instIsEquiv_compl : IsEquiv α (· ≠ ·)ᶜ := by
  convert eq_isEquiv α
  simp [compl]

/-! ### Order instances on the function space -/


instance Pi.hasLe [∀ i, LE (π i)] :
    LE (∀ i, π i) where le x y := ∀ i, x i ≤ y i

theorem Pi.le_def [∀ i, LE (π i)] {x y : ∀ i, π i} :
    x ≤ y ↔ ∀ i, x i ≤ y i :=
  Iff.rfl

instance Pi.preorder [∀ i, Preorder (π i)] : Preorder (∀ i, π i) where
  __ := inferInstanceAs (LE (∀ i, π i))
  le_refl := fun a i ↦ le_refl (a i)
  le_trans := fun _ _ _ h₁ h₂ i ↦ le_trans (h₁ i) (h₂ i)

theorem Pi.lt_def [∀ i, Preorder (π i)] {x y : ∀ i, π i} :
    x < y ↔ x ≤ y ∧ ∃ i, x i < y i := by
  simp +contextual [lt_iff_le_not_ge, Pi.le_def]

instance Pi.partialOrder [∀ i, PartialOrder (π i)] : PartialOrder (∀ i, π i) where
  __ := Pi.preorder
  le_antisymm := fun _ _ h1 h2 ↦ funext fun b ↦ (h1 b).antisymm (h2 b)

namespace Sum

variable {α₁ α₂ : Type*} [LE β]

@[simp]
lemma elim_le_elim_iff {u₁ v₁ : α₁ → β} {u₂ v₂ : α₂ → β} :
    Sum.elim u₁ u₂ ≤ Sum.elim v₁ v₂ ↔ u₁ ≤ v₁ ∧ u₂ ≤ v₂ :=
  Sum.forall

lemma const_le_elim_iff {b : β} {v₁ : α₁ → β} {v₂ : α₂ → β} :
    Function.const _ b ≤ Sum.elim v₁ v₂ ↔ Function.const _ b ≤ v₁ ∧ Function.const _ b ≤ v₂ :=
  elim_const_const b ▸ elim_le_elim_iff ..

lemma elim_le_const_iff {b : β} {u₁ : α₁ → β} {u₂ : α₂ → β} :
    Sum.elim u₁ u₂ ≤ Function.const _ b ↔ u₁ ≤ Function.const _ b ∧ u₂ ≤ Function.const _ b :=
  elim_const_const b ▸ elim_le_elim_iff ..

end Sum

section Pi

/-- A function `a` is strongly less than a function `b` if `a i < b i` for all `i`. -/
@[to_dual self (reorder := a b)]
def StrongLT [∀ i, LT (π i)] (a b : ∀ i, π i) : Prop :=
  ∀ i, a i < b i

@[inherit_doc]
local infixl:50 " ≺ " => StrongLT

variable [∀ i, Preorder (π i)] {a b c : ∀ i, π i}

@[to_dual self]
theorem le_of_strongLT (h : a ≺ b) : a ≤ b := fun _ ↦ (h _).le

@[to_dual self]
theorem lt_of_strongLT [Nonempty ι] (h : a ≺ b) : a < b := by
  inhabit ι
  exact Pi.lt_def.2 ⟨le_of_strongLT h, default, h _⟩

@[to_dual (reorder := hab hbc) strongLT_of_le_of_strongLT]
theorem strongLT_of_strongLT_of_le (hab : a ≺ b) (hbc : b ≤ c) : a ≺ c := fun _ ↦
  (hab _).trans_le <| hbc _

@[to_dual self] alias StrongLT.le := le_of_strongLT

@[to_dual self] alias StrongLT.lt := lt_of_strongLT

@[to_dual (reorder := hab hbc) LE.le.trans_strongLT]
alias StrongLT.trans_le := strongLT_of_strongLT_of_le

end Pi

section Function

variable [DecidableEq ι] [∀ i, Preorder (π i)] {x y : ∀ i, π i} {i : ι} {a b : π i}

@[to_dual update_le_iff]
theorem le_update_iff : x ≤ Function.update y i a ↔ x i ≤ a ∧ ∀ (j) (_ : j ≠ i), x j ≤ y j :=
  Function.forall_update_iff _ fun j z ↦ x j ≤ z

@[to_dual self]
theorem update_le_update_iff :
    Function.update x i a ≤ Function.update y i b ↔ a ≤ b ∧ ∀ (j) (_ : j ≠ i), x j ≤ y j := by
  simp +contextual [update_le_iff]

@[simp, to_dual self]
theorem update_le_update_iff' : update x i a ≤ update x i b ↔ a ≤ b := by
  simp [update_le_update_iff]

@[simp, to_dual self]
theorem update_lt_update_iff : update x i a < update x i b ↔ a < b :=
  lt_iff_lt_of_le_iff_le' update_le_update_iff' update_le_update_iff'

@[to_dual (attr := simp) update_le_self_iff]
theorem le_update_self_iff : x ≤ update x i a ↔ x i ≤ a := by simp [le_update_iff]

@[to_dual (attr := simp) update_lt_self_iff]
theorem lt_update_self_iff : x < update x i a ↔ x i < a := by simp [lt_iff_le_not_ge]

end Function

instance Pi.sdiff [∀ i, SDiff (π i)] : SDiff (∀ i, π i) :=
  ⟨fun x y i ↦ x i \ y i⟩

@[push ←]
theorem Pi.sdiff_def [∀ i, SDiff (π i)] (x y : ∀ i, π i) :
    x \ y = fun i ↦ x i \ y i :=
  rfl

@[simp]
theorem Pi.sdiff_apply [∀ i, SDiff (π i)] (x y : ∀ i, π i) (i : ι) :
    (x \ y) i = x i \ y i :=
  rfl

namespace Function

variable [Preorder α] [Nonempty β] {a b : α}

@[simp, to_dual self]
theorem const_le_const : const β a ≤ const β b ↔ a ≤ b := by simp [Pi.le_def]

@[simp, to_dual self]
theorem const_lt_const : const β a < const β b ↔ a < b := by simpa [Pi.lt_def] using le_of_lt

end Function

/-! ### Pullbacks of order instances -/

-- `to_dual` cannot yet reorder arguments of arguments
/-- Pull back a `Preorder` instance along an injective function.

See note [reducible non-instances]. -/
abbrev Function.Injective.preorder [Preorder β] [LE α] [LT α] (f : α → β)
    (le : ∀ {x y}, f x ≤ f y ↔ x ≤ y) (lt : ∀ {x y}, f x < f y ↔ x < y) :
    Preorder α where
  le_refl _ := le.1 <| le_refl _
  le_trans _ _ _ h₁ h₂ := le.1 <| le_trans (le.2 h₁) (le.2 h₂)
  lt_iff_le_not_ge _ _ := by
    rw [← le, ← le, ← lt, lt_iff_le_not_ge]

/-- Pull back a `PartialOrder` instance along an injective function.

See note [reducible non-instances]. -/
abbrev Function.Injective.partialOrder [PartialOrder β] [LE α] [LT α] (f : α → β)
    (hf : Function.Injective f)
    (le : ∀ {x y}, f x ≤ f y ↔ x ≤ y) (lt : ∀ {x y}, f x < f y ↔ x < y) :
    PartialOrder α where
  __ := Function.Injective.preorder f le lt
  le_antisymm _ _ h₁ h₂ := hf <| le_antisymm (le.2 h₁) (le.2 h₂)

/-- Pull back a `LinearOrder` instance along an injective function.

See note [reducible non-instances]. -/
abbrev Function.Injective.linearOrder [LinearOrder β] [LE α] [LT α] [Max α] [Min α] [Ord α]
    [DecidableEq α] [DecidableLE α] [DecidableLT α] (f : α → β)
    (hf : Function.Injective f) (le : ∀ {x y}, f x ≤ f y ↔ x ≤ y) (lt : ∀ {x y}, f x < f y ↔ x < y)
    (min : ∀ x y, f (x ⊓ y) = f x ⊓ f y) (max : ∀ x y, f (x ⊔ y) = f x ⊔ f y)
    (compare : ∀ x y, compare (f x) (f y) = compare x y) :
    LinearOrder α where
  toPartialOrder := hf.partialOrder _ le lt
  toDecidableLE := ‹_›
  toDecidableEq := ‹_›
  toDecidableLT := ‹_›
  le_total _ _ := by simp only [← le, le_total]
  min_def _ _ := by simp_rw [← hf.eq_iff, ← le, apply_ite f, ← min_def, min]
  max_def _ _ := by simp_rw [← hf.eq_iff, ← le, apply_ite f, ← max_def, max]
  compare_eq_compareOfLessAndEq _ _ := by
    simp_rw [← compare, LinearOrder.compare_eq_compareOfLessAndEq, compareOfLessAndEq, ← lt,
      hf.eq_iff]

/-!
### Lifts of order instances

Unlike the constructions above, these construct new data fields.
They should be avoided if the types already define any order or decidability instances.
-/

/-- Transfer a `Preorder` on `β` to a `Preorder` on `α` using a function `f : α → β`.

See also `Function.Injective.preorder` when only the proof fields need to be transferred.

See note [reducible non-instances]. -/
abbrev Preorder.lift [Preorder β] (f : α → β) : Preorder α :=
  letI _instLE : LE α := ⟨fun a b ↦ f a ≤ f b⟩
  letI _instLT : LT α := ⟨fun a b ↦ f a < f b⟩
  Function.Injective.preorder f .rfl .rfl

/-- Transfer a `PartialOrder` on `β` to a `PartialOrder` on `α` using an injective
function `f : α → β`.

See also `Function.Injective.partialOrder` when only the proof fields need to be transferred.

See note [reducible non-instances]. -/
abbrev PartialOrder.lift [PartialOrder β] (f : α → β) (inj : Injective f) : PartialOrder α :=
  letI _instLE : LE α := ⟨fun a b ↦ f a ≤ f b⟩
  letI _instLT : LT α := ⟨fun a b ↦ f a < f b⟩
  Function.Injective.partialOrder f inj .rfl .rfl

theorem compare_of_injective_eq_compareOfLessAndEq (a b : α) [LinearOrder β]
    [DecidableEq α] (f : α → β) (inj : Injective f)
    [Decidable (LT.lt (self := PartialOrder.lift f inj |>.toLT) a b)] :
    compare (f a) (f b) =
      @compareOfLessAndEq _ a b (PartialOrder.lift f inj |>.toLT) _ _ := by
  have h := LinearOrder.compare_eq_compareOfLessAndEq (f a) (f b)
  simp only [h, compareOfLessAndEq]
  split_ifs <;> try (first | rfl | contradiction)
  · have : ¬f a = f b := by rename_i h; exact inj.ne h
    contradiction
  · grind

/-- Transfer a `LinearOrder` on `β` to a `LinearOrder` on `α` using an injective
function `f : α → β`. This version takes `[Max α]` and `[Min α]` as arguments, then uses
them for `max` and `min` fields. See `LinearOrder.lift'` for a version that autogenerates `min` and
`max` fields, and `LinearOrder.liftWithOrd` for one that does not auto-generate `compare`
fields.

See also `Function.Injective.linearOrder` when only the proof fields need to be transferred.

See note [reducible non-instances]. -/
@[to_dual self (reorder := 4 5, hsup hinf)]
abbrev LinearOrder.lift [LinearOrder β] [Max α] [Min α] (f : α → β) (inj : Injective f)
    (hsup : ∀ x y, f (x ⊔ y) = max (f x) (f y)) (hinf : ∀ x y, f (x ⊓ y) = min (f x) (f y)) :
    LinearOrder α :=
  letI _instLE : LE α := ⟨fun a b ↦ f a ≤ f b⟩
  letI _instLT : LT α := ⟨fun a b ↦ f a < f b⟩
  letI _instOrdα : Ord α := ⟨fun a b ↦ compare (f a) (f b)⟩
  letI _decidableLE := fun x y ↦ (inferInstance : Decidable (f x ≤ f y))
  letI _decidableLT := fun x y ↦ (inferInstance : Decidable (f x < f y))
  letI _decidableEq := fun x y ↦ decidable_of_iff (f x = f y) inj.eq_iff
  inj.linearOrder _ .rfl .rfl hinf hsup (fun _ _ => rfl)

/-- Transfer a `LinearOrder` on `β` to a `LinearOrder` on `α` using an injective
function `f : α → β`. This version autogenerates `min` and `max` fields. See `LinearOrder.lift`
for a version that takes `[Max α]` and `[Min α]`, then uses them as `max` and `min`. See
`LinearOrder.liftWithOrd'` for a version which does not auto-generate `compare` fields.
See note [reducible non-instances]. -/
abbrev LinearOrder.lift' [LinearOrder β] (f : α → β) (inj : Injective f) : LinearOrder α :=
  @LinearOrder.lift α β _ ⟨fun x y ↦ if f x ≤ f y then y else x⟩
    ⟨fun x y ↦ if f x ≤ f y then x else y⟩ f inj
    (fun _ _ ↦ (apply_ite f _ _ _).trans (max_def _ _).symm) fun _ _ ↦
    (apply_ite f _ _ _).trans (min_def _ _).symm

/-- Transfer a `LinearOrder` on `β` to a `LinearOrder` on `α` using an injective
function `f : α → β`. This version takes `[Max α]` and `[Min α]` as arguments, then uses
them for `max` and `min` fields. It also takes `[Ord α]` as an argument and uses them for `compare`
fields. See `LinearOrder.lift` for a version that autogenerates `compare` fields, and
`LinearOrder.liftWithOrd'` for one that auto-generates `min` and `max` fields.
fields. See note [reducible non-instances]. -/
@[to_dual self (reorder := 4 5, hsup hinf)]
abbrev LinearOrder.liftWithOrd [LinearOrder β] [Max α] [Min α] [Ord α] (f : α → β)
    (inj : Injective f) (hsup : ∀ x y, f (x ⊔ y) = max (f x) (f y))
    (hinf : ∀ x y, f (x ⊓ y) = min (f x) (f y))
    (compare_f : ∀ a b : α, compare a b = compare (f a) (f b)) : LinearOrder α :=
  letI _instLE : LE α := ⟨fun a b ↦ f a ≤ f b⟩
  letI _instLE : LT α := ⟨fun a b ↦ f a < f b⟩
  letI _decidableLE := fun x y ↦ (inferInstance : Decidable (f x ≤ f y))
  letI _decidableLT := fun x y ↦ (inferInstance : Decidable (f x < f y))
  letI _decidableEq := fun x y ↦ decidable_of_iff (f x = f y) inj.eq_iff
  inj.linearOrder _ .rfl .rfl hinf hsup (fun _ _ => (compare_f _ _).symm)

/-- Transfer a `LinearOrder` on `β` to a `LinearOrder` on `α` using an injective
function `f : α → β`. This version auto-generates `min` and `max` fields. It also takes `[Ord α]`
as an argument and uses them for `compare` fields. See `LinearOrder.lift` for a version that
autogenerates `compare` fields, and `LinearOrder.liftWithOrd` for one that doesn't auto-generate
`min` and `max` fields. fields. See note [reducible non-instances]. -/
abbrev LinearOrder.liftWithOrd' [LinearOrder β] [Ord α] (f : α → β)
    (inj : Injective f)
    (compare_f : ∀ a b : α, compare a b = compare (f a) (f b)) : LinearOrder α :=
  @LinearOrder.liftWithOrd α β _ ⟨fun x y ↦ if f x ≤ f y then y else x⟩
    ⟨fun x y ↦ if f x ≤ f y then x else y⟩ _ f inj
    (fun _ _ ↦ (apply_ite f _ _ _).trans (max_def _ _).symm)
    (fun _ _ ↦ (apply_ite f _ _ _).trans (min_def _ _).symm)
    compare_f

/-! ### Subtype of an order -/


namespace Subtype

@[simp, to_dual self]
theorem mk_le_mk [LE α] {p : α → Prop} {x y : α} {hx : p x} {hy : p y} :
    (⟨x, hx⟩ : Subtype p) ≤ ⟨y, hy⟩ ↔ x ≤ y :=
  Iff.rfl

@[gcongr, to_dual self] alias ⟨_, GCongr.mk_le_mk⟩ := mk_le_mk

@[simp, to_dual self]
theorem mk_lt_mk [LT α] {p : α → Prop} {x y : α} {hx : p x} {hy : p y} :
    (⟨x, hx⟩ : Subtype p) < ⟨y, hy⟩ ↔ x < y :=
  Iff.rfl

@[gcongr, to_dual self] alias ⟨_, GCongr.mk_lt_mk⟩ := mk_lt_mk

@[simp, norm_cast, to_dual self]
theorem coe_le_coe [LE α] {p : α → Prop} {x y : Subtype p} : (x : α) ≤ y ↔ x ≤ y :=
  Iff.rfl

@[gcongr, to_dual self] alias ⟨_, GCongr.coe_le_coe⟩ := coe_le_coe

@[simp, norm_cast, to_dual self]
theorem coe_lt_coe [LT α] {p : α → Prop} {x y : Subtype p} : (x : α) < y ↔ x < y :=
  Iff.rfl

@[gcongr, to_dual self] alias ⟨_, GCongr.coe_lt_coe⟩ := coe_lt_coe

instance preorder [Preorder α] (p : α → Prop) : Preorder (Subtype p) :=
  Preorder.lift (fun (a : Subtype p) ↦ (a : α))

instance partialOrder [PartialOrder α] (p : α → Prop) : PartialOrder (Subtype p) :=
  PartialOrder.lift (fun (a : Subtype p) ↦ (a : α)) Subtype.coe_injective

@[to_dual decidableLE']
instance decidableLE [Preorder α] [h : DecidableLE α] {p : α → Prop} :
    DecidableLE (Subtype p) := fun a b ↦ h a b

@[to_dual decidableLT']
instance decidableLT [Preorder α] [h : DecidableLT α] {p : α → Prop} :
    DecidableLT (Subtype p) := fun a b ↦ h a b

/-- A subtype of a linear order is a linear order. We explicitly give the proofs of decidable
equality and decidable order in order to ensure the decidability instances are all definitionally
equal. -/
instance instLinearOrder [LinearOrder α] (p : α → Prop) : LinearOrder (Subtype p) :=
  @LinearOrder.lift (Subtype p) _ _ ⟨fun x y ↦ ⟨max x y, max_rec' _ x.2 y.2⟩⟩
    ⟨fun x y ↦ ⟨min x y, min_rec' _ x.2 y.2⟩⟩ (fun (a : Subtype p) ↦ (a : α))
    Subtype.coe_injective (fun _ _ ↦ rfl) fun _ _ ↦
    rfl

end Subtype

/-!
### Pointwise order on `α × β`

The lexicographic order is defined in `Data.Prod.Lex`, and the instances are available via the
type synonym `α ×ₗ β = α × β`.
-/


namespace Prod
section LE
variable [LE α] [LE β] {x y : α × β} {a a₁ a₂ : α} {b b₁ b₂ : β}

instance : LE (α × β) where le p q := p.1 ≤ q.1 ∧ p.2 ≤ q.2

@[to_dual self]
instance instDecidableLE [Decidable (x.1 ≤ y.1)] [Decidable (x.2 ≤ y.2)] : Decidable (x ≤ y) :=
  inferInstanceAs (Decidable (x.1 ≤ y.1 ∧ x.2 ≤ y.2))

@[to_dual self] lemma le_def : x ≤ y ↔ x.1 ≤ y.1 ∧ x.2 ≤ y.2 := .rfl

@[simp, to_dual self] lemma mk_le_mk : (a₁, b₁) ≤ (a₂, b₂) ↔ a₁ ≤ a₂ ∧ b₁ ≤ b₂ := .rfl

@[gcongr, to_dual self]
lemma GCongr.mk_le_mk (ha : a₁ ≤ a₂) (hb : b₁ ≤ b₂) : (a₁, b₁) ≤ (a₂, b₂) := ⟨ha, hb⟩

@[simp, to_dual self] lemma swap_le_swap : x.swap ≤ y.swap ↔ x ≤ y := and_comm

@[to_dual (attr := simp) mk_le_swap]
lemma swap_le_mk : x.swap ≤ (b, a) ↔ x ≤ (a, b) := and_comm

end LE

section Preorder

variable [Preorder α] [Preorder β] {a a₁ a₂ : α} {b b₁ b₂ : β} {x y : α × β}

instance : Preorder (α × β) where
  __ := inferInstanceAs (LE (α × β))
  le_refl := fun ⟨a, b⟩ ↦ ⟨le_refl a, le_refl b⟩
  le_trans := fun ⟨_, _⟩ ⟨_, _⟩ ⟨_, _⟩ ⟨hac, hbd⟩ ⟨hce, hdf⟩ ↦ ⟨le_trans hac hce, le_trans hbd hdf⟩

@[simp, to_dual self]
theorem swap_lt_swap : x.swap < y.swap ↔ x < y :=
  and_congr swap_le_swap (not_congr swap_le_swap)

@[to_dual (attr := simp) mk_lt_swap]
lemma swap_lt_mk : x.swap < (b, a) ↔ x < (a, b) := by rw [← swap_lt_swap]; simp

@[to_dual self]
theorem mk_le_mk_iff_left : (a₁, b) ≤ (a₂, b) ↔ a₁ ≤ a₂ :=
  and_iff_left le_rfl

@[to_dual self]
theorem mk_le_mk_iff_right : (a, b₁) ≤ (a, b₂) ↔ b₁ ≤ b₂ :=
  and_iff_right le_rfl

@[gcongr, to_dual self] alias ⟨_, GCongr.mk_le_mk_left⟩ := mk_le_mk_iff_left
@[gcongr, to_dual self] alias ⟨_, GCongr.mk_le_mk_right⟩ := mk_le_mk_iff_right

@[to_dual self]
theorem mk_lt_mk_iff_left : (a₁, b) < (a₂, b) ↔ a₁ < a₂ :=
  lt_iff_lt_of_le_iff_le' mk_le_mk_iff_left mk_le_mk_iff_left

@[to_dual self]
theorem mk_lt_mk_iff_right : (a, b₁) < (a, b₂) ↔ b₁ < b₂ :=
  lt_iff_lt_of_le_iff_le' mk_le_mk_iff_right mk_le_mk_iff_right

@[to_dual self]
theorem lt_iff : x < y ↔ x.1 < y.1 ∧ x.2 ≤ y.2 ∨ x.1 ≤ y.1 ∧ x.2 < y.2 := by
  refine ⟨fun h ↦ ?_, ?_⟩
  · by_cases h₁ : y.1 ≤ x.1
    · exact Or.inr ⟨h.1.1, LE.le.lt_of_not_ge h.1.2 fun h₂ ↦ h.2 ⟨h₁, h₂⟩⟩
    · exact Or.inl ⟨LE.le.lt_of_not_ge h.1.1 h₁, h.1.2⟩
  · rintro (⟨h₁, h₂⟩ | ⟨h₁, h₂⟩)
    · exact ⟨⟨h₁.le, h₂⟩, fun h ↦ h₁.not_ge h.1⟩
    · exact ⟨⟨h₁, h₂.le⟩, fun h ↦ h₂.not_ge h.2⟩

@[simp, to_dual self]
theorem mk_lt_mk : (a₁, b₁) < (a₂, b₂) ↔ a₁ < a₂ ∧ b₁ ≤ b₂ ∨ a₁ ≤ a₂ ∧ b₁ < b₂ :=
  lt_iff

@[to_dual self]
protected lemma lt_of_lt_of_le (h₁ : x.1 < y.1) (h₂ : x.2 ≤ y.2) : x < y := by simp [lt_iff, *]

@[to_dual self]
protected lemma lt_of_le_of_lt (h₁ : x.1 ≤ y.1) (h₂ : x.2 < y.2) : x < y := by simp [lt_iff, *]

@[to_dual self]
lemma mk_lt_mk_of_lt_of_le (h₁ : a₁ < a₂) (h₂ : b₁ ≤ b₂) : (a₁, b₁) < (a₂, b₂) := by
  simp [lt_iff, *]

@[to_dual self]
lemma mk_lt_mk_of_le_of_lt (h₁ : a₁ ≤ a₂) (h₂ : b₁ < b₂) : (a₁, b₁) < (a₂, b₂) := by
  simp [lt_iff, *]

end Preorder

/-- The pointwise partial order on a product.
(The lexicographic ordering is defined in `Order.Lexicographic`, and the instances are
available via the type synonym `α ×ₗ β = α × β`.) -/
instance instPartialOrder (α β : Type*) [PartialOrder α] [PartialOrder β] :
    PartialOrder (α × β) where
  __ := inferInstanceAs (Preorder (α × β))
  le_antisymm := fun _ _ ⟨hac, hbd⟩ ⟨hca, hdb⟩ ↦ Prod.ext (hac.antisymm hca) (hbd.antisymm hdb)

end Prod

/-! ### Additional order classes -/

/-- An order is dense if there is an element between any pair of distinct comparable elements. -/
class DenselyOrdered (α : Type*) [LT α] : Prop where
  /-- An order is dense if there is an element between any pair of distinct elements. -/
  dense : ∀ a₁ a₂ : α, a₁ < a₂ → ∃ a, a₁ < a ∧ a < a₂

@[to_dual existing dense]
theorem DenselyOrdered.dense' [LT α] [DenselyOrdered α] :
    ∀ a₁ a₂ : α, a₁ < a₂ → ∃ a, a < a₂ ∧ a₁ < a := by
  simp_rw [and_comm]; exact dense

@[to_dual exists_between']
theorem exists_between [LT α] [DenselyOrdered α] {a₁ a₂ : α} : a₁ < a₂ → ∃ a, a₁ < a ∧ a < a₂ :=
  DenselyOrdered.dense _ _

instance OrderDual.denselyOrdered (α : Type*) [LT α] [h : DenselyOrdered α] :
    DenselyOrdered αᵒᵈ :=
  ⟨fun _ _ ha ↦ (@exists_between α _ h _ _ ha).imp fun _ ↦ And.symm⟩

@[simp]
theorem denselyOrdered_orderDual [LT α] : DenselyOrdered αᵒᵈ ↔ DenselyOrdered α :=
  ⟨by convert @OrderDual.denselyOrdered αᵒᵈ _, @OrderDual.denselyOrdered α _⟩

/-- Any ordered subsingleton is densely ordered. Not an instance to avoid a heavy subsingleton
typeclass search. -/
lemma Subsingleton.instDenselyOrdered {X : Type*} [Subsingleton X] [LT X] :
    DenselyOrdered X :=
  ⟨fun _ _ h ↦ ⟨_, h.trans_eq (Subsingleton.elim _ _), h⟩⟩

instance [Preorder α] [Preorder β] [DenselyOrdered α] [DenselyOrdered β] : DenselyOrdered (α × β) :=
  ⟨fun a b ↦ by
    simp_rw [Prod.lt_iff]
    rintro (⟨h₁, h₂⟩ | ⟨h₁, h₂⟩)
    · obtain ⟨c, ha, hb⟩ := exists_between h₁
      exact ⟨(c, _), Or.inl ⟨ha, h₂⟩, Or.inl ⟨hb, le_rfl⟩⟩
    · obtain ⟨c, ha, hb⟩ := exists_between h₂
      exact ⟨(_, c), Or.inr ⟨h₁, ha⟩, Or.inr ⟨le_rfl, hb⟩⟩⟩

instance [∀ i, Preorder (π i)] [∀ i, DenselyOrdered (π i)] :
    DenselyOrdered (∀ i, π i) :=
  ⟨fun a b ↦ by
    classical
      simp_rw [Pi.lt_def]
      rintro ⟨hab, i, hi⟩
      obtain ⟨c, ha, hb⟩ := exists_between hi
      exact
        ⟨Function.update a i c,
          ⟨le_update_iff.2 ⟨ha.le, fun _ _ ↦ le_rfl⟩, i, by rwa [update_self]⟩,
          update_le_iff.2 ⟨hb.le, fun _ _ ↦ hab _⟩, i, by rwa [update_self]⟩⟩

section LinearOrder
variable [LinearOrder α] [DenselyOrdered α] {a₁ a₂ : α}

@[to_dual le_of_forall_lt_imp_le_of_dense]
theorem le_of_forall_gt_imp_ge_of_dense (h : ∀ a, a₂ < a → a₁ ≤ a) : a₁ ≤ a₂ :=
  le_of_not_gt fun ha ↦
    let ⟨a, ha₁, ha₂⟩ := exists_between ha
    lt_irrefl a <| lt_of_lt_of_le ‹a < a₁› (h _ ‹a₂ < a›)

@[to_dual forall_lt_imp_le_iff_le_of_dense]
lemma forall_gt_imp_ge_iff_le_of_dense : (∀ a, a₂ < a → a₁ ≤ a) ↔ a₁ ≤ a₂ :=
  ⟨le_of_forall_gt_imp_ge_of_dense, fun ha _a ha₂ ↦ ha.trans ha₂.le⟩

-- TODO: these two lemma names are the wrong way around
@[to_dual eq_of_le_of_forall_gt_imp_ge_of_dense]
lemma eq_of_le_of_forall_lt_imp_le_of_dense (h₁ : a₂ ≤ a₁) (h₂ : ∀ a, a₂ < a → a₁ ≤ a) : a₁ = a₂ :=
  le_antisymm (le_of_forall_gt_imp_ge_of_dense h₂) h₁

end LinearOrder

@[to_dual dense_or_discrete']
theorem dense_or_discrete [LinearOrder α] (a₁ a₂ : α) :
    (∃ a, a₁ < a ∧ a < a₂) ∨ (∀ a, a₁ < a → a₂ ≤ a) ∧ ∀ a < a₂, a ≤ a₁ :=
  or_iff_not_imp_left.2 fun h ↦
    ⟨fun a ha₁ ↦ le_of_not_gt fun ha₂ ↦ h ⟨a, ha₁, ha₂⟩,
     fun a ha₂ ↦ le_of_not_gt fun ha₁ ↦ h ⟨a, ha₁, ha₂⟩⟩

-- `to_dual` cannot yet reorder arguments of arguments
/-- If a linear order has no elements `x < y < z`, then it has at most two elements. -/
lemma eq_or_eq_or_eq_of_forall_not_lt_lt [LinearOrder α]
    (h : ∀ ⦃x y z : α⦄, x < y → y < z → False) (x y z : α) : x = y ∨ y = z ∨ x = z := by
  by_contra hne
  simp only [not_or, ← Ne.eq_def] at hne
  rcases hne.1.lt_or_gt with h₁ | h₁ <;>
  rcases hne.2.1.lt_or_gt with h₂ | h₂ <;>
  rcases hne.2.2.lt_or_gt with h₃ | h₃
  exacts [h h₁ h₂, h h₂ h₃, h h₃ h₂, h h₃ h₁, h h₁ h₃, h h₂ h₃, h h₁ h₃, h h₂ h₁]

/-- Construct the trivial linear order on any type with at most one element. -/
abbrev LinearOrder.ofSubsingleton {α : Type*} [Subsingleton α] : LinearOrder α where
  le _ _ := True
  lt _ _ := False
  le_refl _ := trivial
  le_trans x y z _ _ := trivial
  le_antisymm x y _ _ := Subsingleton.elim x y
  le_total _ _ := .inl trivial
  lt_iff_le_not_ge _ _ := by simp
  toDecidableLE _ _ := instDecidableTrue

instance : LinearOrder Empty := .ofSubsingleton
instance : LinearOrder PEmpty := .ofSubsingleton

namespace PUnit

variable (a b : PUnit)

instance instLinearOrder : LinearOrder PUnit := .ofSubsingleton

@[to_dual]
theorem max_eq : max a b = unit :=
  rfl

@[to_dual self]
protected theorem le : a ≤ b :=
  trivial

@[to_dual self]
theorem not_lt : ¬a < b :=
  not_false

instance : DenselyOrdered PUnit :=
  ⟨fun _ _ ↦ False.elim⟩

end PUnit

section «Prop»

/-- Propositions form a complete Boolean algebra, where the `≤` relation is given by implication. -/
instance Prop.le : LE Prop :=
  ⟨(· → ·)⟩

@[simp]
theorem le_Prop_eq : ((· ≤ ·) : Prop → Prop → Prop) = (· → ·) :=
  rfl

theorem subrelation_iff_le {r s : α → α → Prop} : Subrelation r s ↔ r ≤ s :=
  Iff.rfl

instance Prop.partialOrder : PartialOrder Prop where
  __ := Prop.le
  le_refl _ := id
  le_trans _ _ _ f g := g ∘ f
  le_antisymm _ _ Hab Hba := propext ⟨Hab, Hba⟩

end «Prop»

/-! ### Linear order from a total partial order -/


/-- Type synonym to create an instance of `LinearOrder` from a `PartialOrder` and `IsTotal α (≤)` -/
def AsLinearOrder (α : Type*) :=
  α

instance [Inhabited α] : Inhabited (AsLinearOrder α) :=
  ⟨(default : α)⟩

noncomputable instance AsLinearOrder.linearOrder [PartialOrder α] [IsTotal α (· ≤ ·)] :
    LinearOrder (AsLinearOrder α) where
  __ := inferInstanceAs (PartialOrder α)
  le_total := @total_of α (· ≤ ·) _
  toDecidableLE := Classical.decRel _<|MERGE_RESOLUTION|>--- conflicted
+++ resolved
@@ -129,12 +129,8 @@
   rw [lt_iff_le_not_ge, Classical.not_and_iff_not_or_not, Classical.not_not]
 
 -- Unnecessary brackets are here for readability
-<<<<<<< HEAD
-lemma not_lt_iff_le_imp_ge : ¬a < b ↔ (a ≤ b → b ≤ a) := by
-=======
 @[to_dual self]
 lemma not_lt_iff_le_imp_ge : ¬ a < b ↔ (a ≤ b → b ≤ a) := by
->>>>>>> c00849e5
   simp [not_lt_iff_not_le_or_ge, or_iff_not_imp_left]
 
 @[deprecated (since := "2025-05-11")] alias not_lt_iff_le_imp_le := not_lt_iff_le_imp_ge
@@ -422,167 +418,10 @@
 theorem eq_of_forall_lt_iff (h : ∀ c, c < a ↔ c < b) : a = b :=
   (le_of_forall_lt fun _ ↦ (h _).1).antisymm <| le_of_forall_lt fun _ ↦ (h _).2
 
-<<<<<<< HEAD
-theorem eq_of_forall_gt_iff (h : ∀ c, a < c ↔ b < c) : a = b :=
-  (le_of_forall_gt fun _ ↦ (h _).2).antisymm <| le_of_forall_gt fun _ ↦ (h _).1
-
-section ltByCases
-variable {P : Sort*} {x y : α}
-
-set_option linter.deprecated false in
-@[deprecated lt_trichotomy (since := "2025-04-21")]
-lemma ltByCases_lt (h : x < y) {h₁ : x < y → P} {h₂ : x = y → P} {h₃ : y < x → P} :
-    ltByCases x y h₁ h₂ h₃ = h₁ h := dif_pos h
-
-set_option linter.deprecated false in
-@[deprecated lt_trichotomy (since := "2025-04-21")]
-lemma ltByCases_gt (h : y < x) {h₁ : x < y → P} {h₂ : x = y → P} {h₃ : y < x → P} :
-    ltByCases x y h₁ h₂ h₃ = h₃ h := (dif_neg h.not_gt).trans (dif_pos h)
-
-set_option linter.deprecated false in
-@[deprecated lt_trichotomy (since := "2025-04-21")]
-lemma ltByCases_eq (h : x = y) {h₁ : x < y → P} {h₂ : x = y → P} {h₃ : y < x → P} :
-    ltByCases x y h₁ h₂ h₃ = h₂ h := (dif_neg h.not_lt).trans (dif_neg h.not_gt)
-
-set_option linter.deprecated false in
-@[deprecated lt_trichotomy (since := "2025-04-21")]
-lemma ltByCases_not_lt (h : ¬x < y) {h₁ : x < y → P} {h₂ : x = y → P} {h₃ : y < x → P}
-    (p : ¬y < x → x = y := fun h' => (le_antisymm (le_of_not_gt h') (le_of_not_gt h))) :
-    ltByCases x y h₁ h₂ h₃ = if h' : y < x then h₃ h' else h₂ (p h') := dif_neg h
-
-set_option linter.deprecated false in
-@[deprecated lt_trichotomy (since := "2025-04-21")]
-lemma ltByCases_not_gt (h : ¬y < x) {h₁ : x < y → P} {h₂ : x = y → P} {h₃ : y < x → P}
-    (p : ¬x < y → x = y := fun h' => (le_antisymm (le_of_not_gt h) (le_of_not_gt h'))) :
-    ltByCases x y h₁ h₂ h₃ = if h' : x < y then h₁ h' else h₂ (p h') :=
-  dite_congr rfl (fun _ => rfl) (fun _ => dif_neg h)
-
-set_option linter.deprecated false in
-@[deprecated lt_trichotomy (since := "2025-04-21")]
-lemma ltByCases_ne (h : x ≠ y) {h₁ : x < y → P} {h₂ : x = y → P} {h₃ : y < x → P}
-    (p : ¬x < y → y < x := fun h' => h.lt_or_gt.resolve_left h') :
-    ltByCases x y h₁ h₂ h₃ = if h' : x < y then h₁ h' else h₃ (p h') :=
-  dite_congr rfl (fun _ => rfl) (fun _ => dif_pos _)
-
-set_option linter.deprecated false in
-@[deprecated lt_trichotomy (since := "2025-04-21")]
-lemma ltByCases_comm {h₁ : x < y → P} {h₂ : x = y → P} {h₃ : y < x → P}
-    (p : y = x → x = y := fun h' => h'.symm) :
-    ltByCases x y h₁ h₂ h₃ = ltByCases y x h₃ (h₂ ∘ p) h₁ := by
-  refine ltByCases x y (fun h => ?_) (fun h => ?_) (fun h => ?_)
-  · rw [ltByCases_lt h, ltByCases_gt h]
-  · rw [ltByCases_eq h, ltByCases_eq h.symm, comp_apply]
-  · rw [ltByCases_lt h, ltByCases_gt h]
-
-lemma eq_iff_eq_of_lt_iff_lt_of_gt_iff_gt {x' y' : α}
-    (ltc : (x < y) ↔ (x' < y')) (gtc : (y < x) ↔ (y' < x')) :
-    x = y ↔ x' = y' := by simp_rw [eq_iff_le_not_lt, ← not_lt, ltc, gtc]
-
-set_option linter.deprecated false in
-@[deprecated lt_trichotomy (since := "2025-04-21")]
-lemma ltByCases_rec {h₁ : x < y → P} {h₂ : x = y → P} {h₃ : y < x → P} (p : P)
-    (hlt : (h : x < y) → h₁ h = p) (heq : (h : x = y) → h₂ h = p)
-    (hgt : (h : y < x) → h₃ h = p) :
-    ltByCases x y h₁ h₂ h₃ = p :=
-  ltByCases x y
-    (fun h => ltByCases_lt h ▸ hlt h)
-    (fun h => ltByCases_eq h ▸ heq h)
-    (fun h => ltByCases_gt h ▸ hgt h)
-
-set_option linter.deprecated false in
-@[deprecated lt_trichotomy (since := "2025-04-21")]
-lemma ltByCases_eq_iff {h₁ : x < y → P} {h₂ : x = y → P} {h₃ : y < x → P} {p : P} :
-    ltByCases x y h₁ h₂ h₃ = p ↔ (∃ h, h₁ h = p) ∨ (∃ h, h₂ h = p) ∨ (∃ h, h₃ h = p) := by
-  refine ltByCases x y (fun h => ?_) (fun h => ?_) (fun h => ?_)
-  · simp only [ltByCases_lt, exists_prop_of_true, h, h.not_gt, not_false_eq_true,
-    exists_prop_of_false, or_false, h.ne]
-  · simp only [h, lt_self_iff_false, ltByCases_eq, not_false_eq_true,
-    exists_prop_of_false, exists_prop_of_true, or_false, false_or]
-  · simp only [ltByCases_gt, exists_prop_of_true, h, h.not_gt, not_false_eq_true,
-    exists_prop_of_false, false_or, h.ne']
-
-set_option linter.deprecated false in
-@[deprecated lt_trichotomy (since := "2025-04-21")]
-lemma ltByCases_congr {x' y' : α} {h₁ : x < y → P} {h₂ : x = y → P} {h₃ : y < x → P}
-    {h₁' : x' < y' → P} {h₂' : x' = y' → P} {h₃' : y' < x' → P} (ltc : (x < y) ↔ (x' < y'))
-    (gtc : (y < x) ↔ (y' < x')) (hh'₁ : ∀ (h : x' < y'), h₁ (ltc.mpr h) = h₁' h)
-    (hh'₂ : ∀ (h : x' = y'), h₂ ((eq_iff_eq_of_lt_iff_lt_of_gt_iff_gt ltc gtc).mpr h) = h₂' h)
-    (hh'₃ : ∀ (h : y' < x'), h₃ (gtc.mpr h) = h₃' h) :
-    ltByCases x y h₁ h₂ h₃ = ltByCases x' y' h₁' h₂' h₃' := by
-  refine ltByCases_rec _ (fun h => ?_) (fun h => ?_) (fun h => ?_)
-  · rw [ltByCases_lt (ltc.mp h), hh'₁]
-  · rw [eq_iff_eq_of_lt_iff_lt_of_gt_iff_gt ltc gtc] at h
-    rw [ltByCases_eq h, hh'₂]
-  · rw [ltByCases_gt (gtc.mp h), hh'₃]
-
-set_option linter.deprecated false in
-/-- Perform a case-split on the ordering of `x` and `y` in a decidable linear order,
-non-dependently. -/
-@[deprecated lt_trichotomy (since := "2025-04-21")]
-abbrev ltTrichotomy (x y : α) (p q r : P) := ltByCases x y (fun _ => p) (fun _ => q) (fun _ => r)
-
-variable {p q r s : P}
-
-set_option linter.deprecated false in
-@[deprecated lt_trichotomy (since := "2025-04-21")]
-lemma ltTrichotomy_lt (h : x < y) : ltTrichotomy x y p q r = p := ltByCases_lt h
-
-set_option linter.deprecated false in
-@[deprecated lt_trichotomy (since := "2025-04-21")]
-lemma ltTrichotomy_gt (h : y < x) : ltTrichotomy x y p q r = r := ltByCases_gt h
-
-set_option linter.deprecated false in
-@[deprecated lt_trichotomy (since := "2025-04-21")]
-lemma ltTrichotomy_eq (h : x = y) : ltTrichotomy x y p q r = q := ltByCases_eq h
-
-set_option linter.deprecated false in
-@[deprecated lt_trichotomy (since := "2025-04-21")]
-lemma ltTrichotomy_not_lt (h : ¬x < y) :
-    ltTrichotomy x y p q r = if y < x then r else q := ltByCases_not_lt h
-
-set_option linter.deprecated false in
-@[deprecated lt_trichotomy (since := "2025-04-21")]
-lemma ltTrichotomy_not_gt (h : ¬y < x) :
-    ltTrichotomy x y p q r = if x < y then p else q := ltByCases_not_gt h
-
-set_option linter.deprecated false in
-@[deprecated lt_trichotomy (since := "2025-04-21")]
-lemma ltTrichotomy_ne (h : x ≠ y) :
-    ltTrichotomy x y p q r = if x < y then p else r := ltByCases_ne h
-
-set_option linter.deprecated false in
-@[deprecated lt_trichotomy (since := "2025-04-21")]
-lemma ltTrichotomy_comm : ltTrichotomy x y p q r = ltTrichotomy y x r q p := ltByCases_comm
-
-set_option linter.deprecated false in
-@[deprecated lt_trichotomy (since := "2025-04-21")]
-lemma ltTrichotomy_self {p : P} : ltTrichotomy x y p p p = p :=
-  ltByCases_rec p (fun _ => rfl) (fun _ => rfl) (fun _ => rfl)
-
-set_option linter.deprecated false in
-@[deprecated lt_trichotomy (since := "2025-04-21")]
-lemma ltTrichotomy_eq_iff : ltTrichotomy x y p q r = s ↔
-    (x < y ∧ p = s) ∨ (x = y ∧ q = s) ∨ (y < x ∧ r = s) := by
-  refine ltByCases x y (fun h => ?_) (fun h => ?_) (fun h => ?_)
-  · simp only [ltTrichotomy_lt, false_and, true_and, or_false, h, h.not_gt, h.ne]
-  · simp only [ltTrichotomy_eq, false_and, true_and, or_false, false_or, h, lt_irrefl]
-  · simp only [ltTrichotomy_gt, false_and, true_and, false_or, h, h.not_gt, h.ne']
-
-set_option linter.deprecated false in
-@[deprecated lt_trichotomy (since := "2025-04-21")]
-lemma ltTrichotomy_congr {x' y' : α} {p' q' r' : P} (ltc : (x < y) ↔ (x' < y'))
-    (gtc : (y < x) ↔ (y' < x')) (hh'₁ : x' < y' → p = p')
-    (hh'₂ : x' = y' → q = q') (hh'₃ : y' < x' → r = r') :
-    ltTrichotomy x y p q r = ltTrichotomy x' y' p' q' r' :=
-  ltByCases_congr ltc gtc hh'₁ hh'₂ hh'₃
-
-end ltByCases
-=======
 @[to_dual self (reorder := ltc gtc)]
 lemma eq_iff_eq_of_lt_iff_lt_of_gt_iff_gt {x y x' y' : α}
     (ltc : x < y ↔ x' < y') (gtc : y < x ↔ y' < x') :
     x = y ↔ x' = y' := by grind
->>>>>>> c00849e5
 
 /-! #### `min`/`max` recursors -/
 
