--- conflicted
+++ resolved
@@ -422,11 +422,7 @@
 theorem le_of_forall_ge [Preorder α] {a b : α} (H : ∀ c, a ≤ c → b ≤ c) : b ≤ a :=
   H _ le_rfl
 
-<<<<<<< HEAD
-@[deprecated (since := "2024-11-18")] alias le_of_forall_le' := le_of_forall_ge
-=======
 @[deprecated (since := "2025-01-30")] alias le_of_forall_le' := le_of_forall_ge
->>>>>>> e9e1d538
 
 theorem forall_le_iff_le [Preorder α] {a b : α} : (∀ ⦃c⦄, c ≤ a → c ≤ b) ↔ a ≤ b :=
   ⟨le_of_forall_le, fun h _ hca ↦ le_trans hca h⟩
