--- conflicted
+++ resolved
@@ -753,17 +753,10 @@
 instance IsRefl.compl (r) [IsRefl α r] : IsIrrefl α rᶜ :=
   ⟨fun a ↦ not_not_intro (refl a)⟩
 
-<<<<<<< HEAD
-@[simp] theorem compl_lt [LinearOrder α] : (· < · : α → α → _)ᶜ = (· ≥ ·) := by ext; simp [compl]
-@[simp] theorem compl_le [LinearOrder α] : (· ≤ · : α → α → _)ᶜ = (· > ·) := by ext; simp [compl]
-@[simp] theorem compl_gt [LinearOrder α] : (· > · : α → α → _)ᶜ = (· ≤ ·) := by ext; simp [compl]
-@[simp] theorem compl_ge [LinearOrder α] : (· ≥ · : α → α → _)ᶜ = (· < ·) := by ext; simp [compl]
-=======
 theorem compl_lt [LinearOrder α] : (· < · : α → α → _)ᶜ = (· ≥ ·) := by ext; simp [compl]
 theorem compl_le [LinearOrder α] : (· ≤ · : α → α → _)ᶜ = (· > ·) := by ext; simp [compl]
 theorem compl_gt [LinearOrder α] : (· > · : α → α → _)ᶜ = (· ≤ ·) := by ext; simp [compl]
 theorem compl_ge [LinearOrder α] : (· ≥ · : α → α → _)ᶜ = (· < ·) := by ext; simp [compl]
->>>>>>> 4023a183
 
 /-! ### Order instances on the function space -/
 
