/-
Copyright (c) 2014 Jeremy Avigad. All rights reserved.
Released under Apache 2.0 license as described in the file LICENSE.
Authors: Jeremy Avigad, Mario Carneiro
-/
import Mathlib.Data.Subtype
import Mathlib.Order.Defs.LinearOrder
import Mathlib.Order.Notation
import Mathlib.Tactic.GCongr.Core
import Mathlib.Tactic.Spread
import Mathlib.Tactic.Convert
import Mathlib.Tactic.Inhabit
import Mathlib.Tactic.SimpRw

/-!
# Basic definitions about `≤` and `<`

This file proves basic results about orders, provides extensive dot notation, defines useful order
classes and allows to transfer order instances.

## Type synonyms

* `OrderDual α` : A type synonym reversing the meaning of all inequalities, with notation `αᵒᵈ`.
* `AsLinearOrder α`: A type synonym to promote `PartialOrder α` to `LinearOrder α` using
  `IsTotal α (≤)`.

### Transferring orders

- `Order.Preimage`, `Preorder.lift`: Transfers a (pre)order on `β` to an order on `α`
  using a function `f : α → β`.
- `PartialOrder.lift`, `LinearOrder.lift`: Transfers a partial (resp., linear) order on `β` to a
  partial (resp., linear) order on `α` using an injective function `f`.

### Extra class

* `DenselyOrdered`: An order with no gap, i.e. for any two elements `a < b` there exists `c` such
  that `a < c < b`.

## Notes

`≤` and `<` are highly favored over `≥` and `>` in mathlib. The reason is that we can formulate all
lemmas using `≤`/`<`, and `rw` has trouble unifying `≤` and `≥`. Hence choosing one direction spares
us useless duplication. This is enforced by a linter. See Note [nolint_ge] for more infos.

Dot notation is particularly useful on `≤` (`LE.le`) and `<` (`LT.lt`). To that end, we
provide many aliases to dot notation-less lemmas. For example, `le_trans` is aliased with
`LE.le.trans` and can be used to construct `hab.trans hbc : a ≤ c` when `hab : a ≤ b`,
`hbc : b ≤ c`, `lt_of_le_of_lt` is aliased as `LE.le.trans_lt` and can be used to construct
`hab.trans hbc : a < c` when `hab : a ≤ b`, `hbc : b < c`.

## TODO

- expand module docs
- automatic construction of dual definitions / theorems

## Tags

preorder, order, partial order, poset, linear order, chain
-/


open Function

variable {ι α β : Type*} {π : ι → Type*}

/-! ### Bare relations -/

attribute [ext] LE

protected lemma LE.le.ge [LE α] {x y : α} (h : x ≤ y) : y ≥ x := h
protected lemma GE.ge.le [LE α] {x y : α} (h : x ≥ y) : y ≤ x := h
protected lemma LT.lt.gt [LT α] {x y : α} (h : x < y) : y > x := h
protected lemma GT.gt.lt [LT α] {x y : α} (h : x > y) : y < x := h

/-- Given a relation `R` on `β` and a function `f : α → β`, the preimage relation on `α` is defined
by `x ≤ y ↔ f x ≤ f y`. It is the unique relation on `α` making `f` a `RelEmbedding` (assuming `f`
is injective). -/
@[simp]
def Order.Preimage (f : α → β) (s : β → β → Prop) (x y : α) : Prop := s (f x) (f y)

@[inherit_doc] infixl:80 " ⁻¹'o " => Order.Preimage

/-- The preimage of a decidable order is decidable. -/
instance Order.Preimage.decidable (f : α → β) (s : β → β → Prop) [H : DecidableRel s] :
    DecidableRel (f ⁻¹'o s) := fun _ _ ↦ H _ _

/-! ### Preorders -/

section Preorder

variable [Preorder α] {a b c d : α}

theorem le_trans' : b ≤ c → a ≤ b → a ≤ c :=
  flip le_trans

theorem lt_trans' : b < c → a < b → a < c :=
  flip lt_trans

theorem lt_of_le_of_lt' : b ≤ c → a < b → a < c :=
  flip lt_of_lt_of_le

theorem lt_of_lt_of_le' : b < c → a ≤ b → a < c :=
  flip lt_of_le_of_lt

theorem le_of_le_of_eq' : b ≤ c → a = b → a ≤ c :=
  flip le_of_eq_of_le

theorem le_of_eq_of_le' : b = c → a ≤ b → a ≤ c :=
  flip le_of_le_of_eq

theorem lt_of_lt_of_eq' : b < c → a = b → a < c :=
  flip lt_of_eq_of_lt

theorem lt_of_eq_of_lt' : b = c → a < b → a < c :=
  flip lt_of_lt_of_eq

theorem not_lt_iff_not_le_or_ge : ¬a < b ↔ ¬a ≤ b ∨ b ≤ a := by
  rw [lt_iff_le_not_le, Classical.not_and_iff_not_or_not, Classical.not_not]

-- Unnecessary brackets are here for readability
lemma not_lt_iff_le_imp_le : ¬ a < b ↔ (a ≤ b → b ≤ a) := by
  simp [not_lt_iff_not_le_or_ge, or_iff_not_imp_left]

/-- If `x = y` then `y ≤ x`. Note: this lemma uses `y ≤ x` instead of `x ≥ y`, because `le` is used
almost exclusively in mathlib. -/
lemma ge_of_eq (h : a = b) : b ≤ a := le_of_eq h.symm

@[simp] lemma lt_self_iff_false (x : α) : x < x ↔ False := ⟨lt_irrefl x, False.elim⟩

alias LE.le.trans := le_trans
alias LE.le.trans' := le_trans'
alias LT.lt.trans := lt_trans
alias LT.lt.trans' := lt_trans'
alias LE.le.trans_lt := lt_of_le_of_lt
alias LE.le.trans_lt' := lt_of_le_of_lt'
alias LT.lt.trans_le := lt_of_lt_of_le
alias LT.lt.trans_le' := lt_of_lt_of_le'
alias LE.le.trans_eq := le_of_le_of_eq
alias LE.le.trans_eq' := le_of_le_of_eq'
alias LT.lt.trans_eq := lt_of_lt_of_eq
alias LT.lt.trans_eq' := lt_of_lt_of_eq'
alias Eq.trans_le := le_of_eq_of_le
alias Eq.trans_ge := le_of_eq_of_le'
alias Eq.trans_lt := lt_of_eq_of_lt
alias Eq.trans_gt := lt_of_eq_of_lt'
alias LE.le.lt_of_not_le := lt_of_le_not_le
alias LE.le.lt_or_eq_dec := Decidable.lt_or_eq_of_le
alias LT.lt.le := le_of_lt
alias LT.lt.ne := ne_of_lt
alias Eq.le := le_of_eq
@[inherit_doc ge_of_eq] alias Eq.ge := ge_of_eq
alias LT.lt.asymm := lt_asymm
alias LT.lt.not_lt := lt_asymm

theorem ne_of_not_le (h : ¬a ≤ b) : a ≠ b := fun hab ↦ h (le_of_eq hab)

protected lemma Eq.not_lt (hab : a = b) : ¬a < b := fun h' ↦ h'.ne hab
protected lemma Eq.not_gt (hab : a = b) : ¬b < a := hab.symm.not_lt

@[simp] lemma le_of_subsingleton [Subsingleton α] : a ≤ b := (Subsingleton.elim a b).le

-- Making this a @[simp] lemma causes confluence problems downstream.
@[nontriviality]
lemma not_lt_of_subsingleton [Subsingleton α] : ¬a < b := (Subsingleton.elim a b).not_lt

namespace LT.lt

protected theorem false : a < a → False := lt_irrefl a

theorem ne' (h : a < b) : b ≠ a := h.ne.symm

end LT.lt

theorem le_of_forall_le (H : ∀ c, c ≤ a → c ≤ b) : a ≤ b := H _ le_rfl
theorem le_of_forall_ge (H : ∀ c, a ≤ c → b ≤ c) : b ≤ a := H _ le_rfl

@[deprecated (since := "2025-01-30")] alias le_of_forall_le' := le_of_forall_ge

theorem forall_le_iff_le : (∀ ⦃c⦄, c ≤ a → c ≤ b) ↔ a ≤ b :=
  ⟨le_of_forall_le, fun h _ hca ↦ le_trans hca h⟩

theorem forall_le_iff_ge : (∀ ⦃c⦄, a ≤ c → b ≤ c) ↔ b ≤ a :=
  ⟨le_of_forall_ge, fun h _ hca ↦ le_trans h hca⟩

/-- monotonicity of `≤` with respect to `→` -/
theorem le_implies_le_of_le_of_le (hca : c ≤ a) (hbd : b ≤ d) : a ≤ b → c ≤ d :=
  fun hab ↦ (hca.trans hab).trans hbd

end Preorder

/-! ### Partial order -/

section PartialOrder

variable [PartialOrder α] {a b : α}

theorem ge_antisymm : a ≤ b → b ≤ a → b = a :=
  flip le_antisymm

theorem lt_of_le_of_ne' : a ≤ b → b ≠ a → a < b := fun h₁ h₂ ↦ lt_of_le_of_ne h₁ h₂.symm

theorem Ne.lt_of_le : a ≠ b → a ≤ b → a < b :=
  flip lt_of_le_of_ne

theorem Ne.lt_of_le' : b ≠ a → a ≤ b → a < b :=
  flip lt_of_le_of_ne'

alias LE.le.antisymm := le_antisymm
alias LE.le.antisymm' := ge_antisymm
alias LE.le.lt_of_ne := lt_of_le_of_ne
alias LE.le.lt_of_ne' := lt_of_le_of_ne'
alias LE.le.lt_or_eq := lt_or_eq_of_le

-- Unnecessary brackets are here for readability
lemma le_imp_eq_iff_le_imp_le : (a ≤ b → b = a) ↔ (a ≤ b → b ≤ a) where
  mp h hab := (h hab).le
  mpr h hab := (h hab).antisymm hab

-- Unnecessary brackets are here for readability
lemma ge_imp_eq_iff_le_imp_le : (a ≤ b → a = b) ↔ (a ≤ b → b ≤ a) where
  mp h hab := (h hab).ge
  mpr h hab := hab.antisymm (h hab)

namespace LE.le

theorem lt_iff_ne (h : a ≤ b) : a < b ↔ a ≠ b :=
  ⟨fun h ↦ h.ne, h.lt_of_ne⟩

theorem gt_iff_ne (h : a ≤ b) : a < b ↔ b ≠ a :=
  ⟨fun h ↦ h.ne.symm, h.lt_of_ne'⟩

theorem not_lt_iff_eq (h : a ≤ b) : ¬a < b ↔ a = b :=
  h.lt_iff_ne.not_left

theorem not_gt_iff_eq (h : a ≤ b) : ¬a < b ↔ b = a :=
  h.gt_iff_ne.not_left

theorem le_iff_eq (h : a ≤ b) : b ≤ a ↔ b = a :=
  ⟨fun h' ↦ h'.antisymm h, Eq.le⟩

theorem ge_iff_eq (h : a ≤ b) : b ≤ a ↔ a = b :=
  ⟨h.antisymm, Eq.ge⟩

end LE.le

-- See Note [decidable namespace]
protected theorem Decidable.le_iff_eq_or_lt [DecidableLE α] : a ≤ b ↔ a = b ∨ a < b :=
  Decidable.le_iff_lt_or_eq.trans or_comm

theorem le_iff_eq_or_lt : a ≤ b ↔ a = b ∨ a < b := le_iff_lt_or_eq.trans or_comm

theorem lt_iff_le_and_ne : a < b ↔ a ≤ b ∧ a ≠ b :=
  ⟨fun h ↦ ⟨le_of_lt h, ne_of_lt h⟩, fun ⟨h1, h2⟩ ↦ h1.lt_of_ne h2⟩

lemma eq_iff_not_lt_of_le (hab : a ≤ b) : a = b ↔ ¬ a < b := by simp [hab, lt_iff_le_and_ne]

alias LE.le.eq_iff_not_lt := eq_iff_not_lt_of_le

-- See Note [decidable namespace]
protected theorem Decidable.eq_iff_le_not_lt [DecidableLE α] : a = b ↔ a ≤ b ∧ ¬a < b :=
  ⟨fun h ↦ ⟨h.le, h ▸ lt_irrefl _⟩, fun ⟨h₁, h₂⟩ ↦
    h₁.antisymm <| Decidable.byContradiction fun h₃ ↦ h₂ (h₁.lt_of_not_le h₃)⟩

theorem eq_iff_le_not_lt : a = b ↔ a ≤ b ∧ ¬a < b :=
  haveI := Classical.dec
  Decidable.eq_iff_le_not_lt

theorem eq_or_lt_of_le (h : a ≤ b) : a = b ∨ a < b := h.lt_or_eq.symm
theorem eq_or_gt_of_le (h : a ≤ b) : b = a ∨ a < b := h.lt_or_eq.symm.imp Eq.symm id
theorem gt_or_eq_of_le (h : a ≤ b) : a < b ∨ b = a := (eq_or_gt_of_le h).symm

alias LE.le.eq_or_lt_dec := Decidable.eq_or_lt_of_le
alias LE.le.eq_or_lt := eq_or_lt_of_le
alias LE.le.eq_or_gt := eq_or_gt_of_le
alias LE.le.gt_or_eq := gt_or_eq_of_le

theorem eq_of_le_of_not_lt (hab : a ≤ b) (hba : ¬a < b) : a = b := hab.eq_or_lt.resolve_right hba
theorem eq_of_ge_of_not_gt (hab : a ≤ b) (hba : ¬a < b) : b = a := (eq_of_le_of_not_lt hab hba).symm

alias LE.le.eq_of_not_lt := eq_of_le_of_not_lt
alias LE.le.eq_of_not_gt := eq_of_ge_of_not_gt

theorem Ne.le_iff_lt (h : a ≠ b) : a ≤ b ↔ a < b := ⟨fun h' ↦ lt_of_le_of_ne h' h, fun h ↦ h.le⟩

theorem Ne.not_le_or_not_le (h : a ≠ b) : ¬a ≤ b ∨ ¬b ≤ a := not_and_or.1 <| le_antisymm_iff.not.1 h

-- See Note [decidable namespace]
protected theorem Decidable.ne_iff_lt_iff_le [DecidableEq α] : (a ≠ b ↔ a < b) ↔ a ≤ b :=
  ⟨fun h ↦ Decidable.byCases le_of_eq (le_of_lt ∘ h.mp), fun h ↦ ⟨lt_of_le_of_ne h, ne_of_lt⟩⟩

@[simp]
theorem ne_iff_lt_iff_le : (a ≠ b ↔ a < b) ↔ a ≤ b :=
  haveI := Classical.dec
  Decidable.ne_iff_lt_iff_le

lemma eq_of_forall_le_iff (H : ∀ c, c ≤ a ↔ c ≤ b) : a = b :=
  ((H _).1 le_rfl).antisymm ((H _).2 le_rfl)

lemma eq_of_forall_ge_iff (H : ∀ c, a ≤ c ↔ b ≤ c) : a = b :=
  ((H _).2 le_rfl).antisymm ((H _).1 le_rfl)

/-- To prove commutativity of a binary operation `○`, we only to check `a ○ b ≤ b ○ a` for all `a`,
`b`. -/
lemma commutative_of_le {f : β → β → α} (comm : ∀ a b, f a b ≤ f b a) : ∀ a b, f a b = f b a :=
  fun _ _ ↦ (comm _ _).antisymm <| comm _ _

/-- To prove associativity of a commutative binary operation `○`, we only to check
`(a ○ b) ○ c ≤ a ○ (b ○ c)` for all `a`, `b`, `c`. -/
lemma associative_of_commutative_of_le {f : α → α → α} (comm : Std.Commutative f)
    (assoc : ∀ a b c, f (f a b) c ≤ f a (f b c)) : Std.Associative f where
  assoc a b c :=
    le_antisymm (assoc _ _ _) <| by
      rw [comm.comm, comm.comm b, comm.comm _ c, comm.comm a]
      exact assoc ..

end PartialOrder

section LinearOrder
variable [LinearOrder α] {a b : α}

namespace LE.le

lemma lt_or_le (h : a ≤ b) (c : α) : a < c ∨ c ≤ b := (lt_or_ge a c).imp id h.trans'
lemma le_or_lt (h : a ≤ b) (c : α) : a ≤ c ∨ c < b := (le_or_gt a c).imp id h.trans_lt'
lemma le_or_le (h : a ≤ b) (c : α) : a ≤ c ∨ c ≤ b := (h.lt_or_le c).imp le_of_lt id

end LE.le

namespace LT.lt

lemma lt_or_lt (h : a < b) (c : α) : a < c ∨ c < b := (le_or_gt b c).imp h.trans_le id

end LT.lt

-- Variant of `min_def` with the branches reversed.
theorem min_def' (a b : α) : min a b = if b ≤ a then b else a := by
  rw [min_def]
  rcases lt_trichotomy a b with (lt | eq | gt)
  · rw [if_pos lt.le, if_neg (not_le.mpr lt)]
  · rw [if_pos eq.le, if_pos eq.ge, eq]
  · rw [if_neg (not_le.mpr gt.gt), if_pos gt.le]

-- Variant of `min_def` with the branches reversed.
-- This is sometimes useful as it used to be the default.
theorem max_def' (a b : α) : max a b = if b ≤ a then a else b := by
  rw [max_def]
  rcases lt_trichotomy a b with (lt | eq | gt)
  · rw [if_pos lt.le, if_neg (not_le.mpr lt)]
  · rw [if_pos eq.le, if_pos eq.ge, eq]
  · rw [if_neg (not_le.mpr gt.gt), if_pos gt.le]

theorem lt_of_not_le (h : ¬b ≤ a) : a < b :=
  ((le_total _ _).resolve_right h).lt_of_not_le h

theorem lt_iff_not_le : a < b ↔ ¬b ≤ a :=
  ⟨not_le_of_lt, lt_of_not_le⟩

theorem Ne.lt_or_lt (h : a ≠ b) : a < b ∨ b < a :=
  lt_or_gt_of_ne h

/-- A version of `ne_iff_lt_or_gt` with LHS and RHS reversed. -/
@[simp]
theorem lt_or_lt_iff_ne : a < b ∨ b < a ↔ a ≠ b :=
  ne_iff_lt_or_gt.symm

theorem not_lt_iff_eq_or_lt : ¬a < b ↔ a = b ∨ b < a :=
  not_lt.trans <| Decidable.le_iff_eq_or_lt.trans <| or_congr eq_comm Iff.rfl

theorem exists_ge_of_linear (a b : α) : ∃ c, a ≤ c ∧ b ≤ c :=
  match le_total a b with
  | Or.inl h => ⟨_, h, le_rfl⟩
  | Or.inr h => ⟨_, le_rfl, h⟩

lemma exists_forall_ge_and {p q : α → Prop} :
    (∃ i, ∀ j ≥ i, p j) → (∃ i, ∀ j ≥ i, q j) → ∃ i, ∀ j ≥ i, p j ∧ q j
  | ⟨a, ha⟩, ⟨b, hb⟩ =>
    let ⟨c, hac, hbc⟩ := exists_ge_of_linear a b
    ⟨c, fun _d hcd ↦ ⟨ha _ <| hac.trans hcd, hb _ <| hbc.trans hcd⟩⟩

theorem le_of_forall_lt (H : ∀ c, c < a → c < b) : a ≤ b :=
  le_of_not_lt fun h ↦ lt_irrefl _ (H _ h)

theorem forall_lt_iff_le : (∀ ⦃c⦄, c < a → c < b) ↔ a ≤ b :=
  ⟨le_of_forall_lt, fun h _ hca ↦ lt_of_lt_of_le hca h⟩

theorem le_of_forall_lt' (H : ∀ c, a < c → b < c) : b ≤ a :=
  le_of_not_lt fun h ↦ lt_irrefl _ (H _ h)

theorem forall_lt_iff_le' : (∀ ⦃c⦄, a < c → b < c) ↔ b ≤ a :=
  ⟨le_of_forall_lt', fun h _ hac ↦ lt_of_le_of_lt h hac⟩

theorem eq_of_forall_lt_iff (h : ∀ c, c < a ↔ c < b) : a = b :=
  (le_of_forall_lt fun _ ↦ (h _).1).antisymm <| le_of_forall_lt fun _ ↦ (h _).2

theorem eq_of_forall_gt_iff (h : ∀ c, a < c ↔ b < c) : a = b :=
  (le_of_forall_lt' fun _ ↦ (h _).2).antisymm <| le_of_forall_lt' fun _ ↦ (h _).1

section ltByCases
variable {P : Sort*} {x y : α}

set_option linter.deprecated false in
@[deprecated lt_trichotomy (since := "2025-04-21")]
lemma ltByCases_lt (h : x < y) {h₁ : x < y → P} {h₂ : x = y → P} {h₃ : y < x → P} :
    ltByCases x y h₁ h₂ h₃ = h₁ h := dif_pos h

set_option linter.deprecated false in
@[deprecated lt_trichotomy (since := "2025-04-21")]
lemma ltByCases_gt (h : y < x) {h₁ : x < y → P} {h₂ : x = y → P} {h₃ : y < x → P} :
    ltByCases x y h₁ h₂ h₃ = h₃ h := (dif_neg h.not_lt).trans (dif_pos h)

set_option linter.deprecated false in
@[deprecated lt_trichotomy (since := "2025-04-21")]
lemma ltByCases_eq (h : x = y) {h₁ : x < y → P} {h₂ : x = y → P} {h₃ : y < x → P} :
    ltByCases x y h₁ h₂ h₃ = h₂ h := (dif_neg h.not_lt).trans (dif_neg h.not_gt)

set_option linter.deprecated false in
@[deprecated lt_trichotomy (since := "2025-04-21")]
lemma ltByCases_not_lt (h : ¬ x < y) {h₁ : x < y → P} {h₂ : x = y → P} {h₃ : y < x → P}
    (p : ¬ y < x → x = y := fun h' => (le_antisymm (le_of_not_gt h') (le_of_not_gt h))) :
    ltByCases x y h₁ h₂ h₃ = if h' : y < x then h₃ h' else h₂ (p h') := dif_neg h

set_option linter.deprecated false in
@[deprecated lt_trichotomy (since := "2025-04-21")]
lemma ltByCases_not_gt (h : ¬ y < x) {h₁ : x < y → P} {h₂ : x = y → P} {h₃ : y < x → P}
    (p : ¬ x < y → x = y := fun h' => (le_antisymm (le_of_not_gt h) (le_of_not_gt h'))) :
    ltByCases x y h₁ h₂ h₃ = if h' : x < y then h₁ h' else h₂ (p h') :=
  dite_congr rfl (fun _ => rfl) (fun _ => dif_neg h)

set_option linter.deprecated false in
@[deprecated lt_trichotomy (since := "2025-04-21")]
lemma ltByCases_ne (h : x ≠ y) {h₁ : x < y → P} {h₂ : x = y → P} {h₃ : y < x → P}
    (p : ¬ x < y → y < x := fun h' => h.lt_or_lt.resolve_left h') :
    ltByCases x y h₁ h₂ h₃ = if h' : x < y then h₁ h' else h₃ (p h') :=
  dite_congr rfl (fun _ => rfl) (fun _ => dif_pos _)

set_option linter.deprecated false in
@[deprecated lt_trichotomy (since := "2025-04-21")]
lemma ltByCases_comm {h₁ : x < y → P} {h₂ : x = y → P} {h₃ : y < x → P}
    (p : y = x → x = y := fun h' => h'.symm) :
    ltByCases x y h₁ h₂ h₃ = ltByCases y x h₃ (h₂ ∘ p) h₁ := by
  refine ltByCases x y (fun h => ?_) (fun h => ?_) (fun h => ?_)
  · rw [ltByCases_lt h, ltByCases_gt h]
  · rw [ltByCases_eq h, ltByCases_eq h.symm, comp_apply]
  · rw [ltByCases_lt h, ltByCases_gt h]

lemma eq_iff_eq_of_lt_iff_lt_of_gt_iff_gt {x' y' : α}
    (ltc : (x < y) ↔ (x' < y')) (gtc : (y < x) ↔ (y' < x')) :
    x = y ↔ x' = y' := by simp_rw [eq_iff_le_not_lt, ← not_lt, ltc, gtc]

set_option linter.deprecated false in
@[deprecated lt_trichotomy (since := "2025-04-21")]
lemma ltByCases_rec {h₁ : x < y → P} {h₂ : x = y → P} {h₃ : y < x → P} (p : P)
    (hlt : (h : x < y) → h₁ h = p) (heq : (h : x = y) → h₂ h = p)
    (hgt : (h : y < x) → h₃ h = p) :
    ltByCases x y h₁ h₂ h₃ = p :=
  ltByCases x y
    (fun h => ltByCases_lt h ▸ hlt h)
    (fun h => ltByCases_eq h ▸ heq h)
    (fun h => ltByCases_gt h ▸ hgt h)

set_option linter.deprecated false in
@[deprecated lt_trichotomy (since := "2025-04-21")]
lemma ltByCases_eq_iff {h₁ : x < y → P} {h₂ : x = y → P} {h₃ : y < x → P} {p : P} :
    ltByCases x y h₁ h₂ h₃ = p ↔ (∃ h, h₁ h = p) ∨ (∃ h, h₂ h = p) ∨ (∃ h, h₃ h = p) := by
  refine ltByCases x y (fun h => ?_) (fun h => ?_) (fun h => ?_)
  · simp only [ltByCases_lt, exists_prop_of_true, h, h.not_lt, not_false_eq_true,
    exists_prop_of_false, or_false, h.ne]
  · simp only [h, lt_self_iff_false, ltByCases_eq, not_false_eq_true,
    exists_prop_of_false, exists_prop_of_true, or_false, false_or]
  · simp only [ltByCases_gt, exists_prop_of_true, h, h.not_lt, not_false_eq_true,
    exists_prop_of_false, false_or, h.ne']

set_option linter.deprecated false in
@[deprecated lt_trichotomy (since := "2025-04-21")]
lemma ltByCases_congr {x' y' : α} {h₁ : x < y → P} {h₂ : x = y → P} {h₃ : y < x → P}
    {h₁' : x' < y' → P} {h₂' : x' = y' → P} {h₃' : y' < x' → P} (ltc : (x < y) ↔ (x' < y'))
    (gtc : (y < x) ↔ (y' < x')) (hh'₁ : ∀ (h : x' < y'), h₁ (ltc.mpr h) = h₁' h)
    (hh'₂ : ∀ (h : x' = y'), h₂ ((eq_iff_eq_of_lt_iff_lt_of_gt_iff_gt ltc gtc).mpr h) = h₂' h)
    (hh'₃ : ∀ (h : y' < x'), h₃ (gtc.mpr h) = h₃' h) :
    ltByCases x y h₁ h₂ h₃ = ltByCases x' y' h₁' h₂' h₃' := by
  refine ltByCases_rec _ (fun h => ?_) (fun h => ?_) (fun h => ?_)
  · rw [ltByCases_lt (ltc.mp h), hh'₁]
  · rw [eq_iff_eq_of_lt_iff_lt_of_gt_iff_gt ltc gtc] at h
    rw [ltByCases_eq h, hh'₂]
  · rw [ltByCases_gt (gtc.mp h), hh'₃]

set_option linter.deprecated false in
/-- Perform a case-split on the ordering of `x` and `y` in a decidable linear order,
non-dependently. -/
@[deprecated lt_trichotomy (since := "2025-04-21")]
abbrev ltTrichotomy (x y : α) (p q r : P) := ltByCases x y (fun _ => p) (fun _ => q) (fun _ => r)

variable {p q r s : P}

<<<<<<< HEAD
set_option linter.deprecated false in
@[deprecated lt_trichotomy (since := "2025-04-21")]
lemma ltTrichotomy_lt (h : x < y) : ltTrichotomy x y p q r = p := ltByCases_lt h

set_option linter.deprecated false in
@[deprecated lt_trichotomy (since := "2025-04-21")]
lemma ltTrichotomy_gt (h : y < x) : ltTrichotomy x y p q r = r := ltByCases_gt h

set_option linter.deprecated false in
@[deprecated lt_trichotomy (since := "2025-04-21")]
=======
-- @[simp] -- simp can prove this
lemma ltTrichotomy_lt (h : x < y) : ltTrichotomy x y p q r = p := ltByCases_lt h

-- @[simp] -- simp can prove this
lemma ltTrichotomy_gt (h : y < x) : ltTrichotomy x y p q r = r := ltByCases_gt h

-- @[simp] -- simp can prove this
>>>>>>> 551999b4
lemma ltTrichotomy_eq (h : x = y) : ltTrichotomy x y p q r = q := ltByCases_eq h

set_option linter.deprecated false in
@[deprecated lt_trichotomy (since := "2025-04-21")]
lemma ltTrichotomy_not_lt (h : ¬ x < y) :
    ltTrichotomy x y p q r = if y < x then r else q := ltByCases_not_lt h

set_option linter.deprecated false in
@[deprecated lt_trichotomy (since := "2025-04-21")]
lemma ltTrichotomy_not_gt (h : ¬ y < x) :
    ltTrichotomy x y p q r = if x < y then p else q := ltByCases_not_gt h

set_option linter.deprecated false in
@[deprecated lt_trichotomy (since := "2025-04-21")]
lemma ltTrichotomy_ne (h : x ≠ y) :
    ltTrichotomy x y p q r = if x < y then p else r := ltByCases_ne h

set_option linter.deprecated false in
@[deprecated lt_trichotomy (since := "2025-04-21")]
lemma ltTrichotomy_comm : ltTrichotomy x y p q r = ltTrichotomy y x r q p := ltByCases_comm

set_option linter.deprecated false in
@[deprecated lt_trichotomy (since := "2025-04-21")]
lemma ltTrichotomy_self {p : P} : ltTrichotomy x y p p p = p :=
  ltByCases_rec p (fun _ => rfl) (fun _ => rfl) (fun _ => rfl)

set_option linter.deprecated false in
@[deprecated lt_trichotomy (since := "2025-04-21")]
lemma ltTrichotomy_eq_iff : ltTrichotomy x y p q r = s ↔
    (x < y ∧ p = s) ∨ (x = y ∧ q = s) ∨ (y < x ∧ r = s) := by
  refine ltByCases x y (fun h => ?_) (fun h => ?_) (fun h => ?_)
  · simp only [ltTrichotomy_lt, false_and, true_and, or_false, h, h.not_lt, h.ne]
  · simp only [ltTrichotomy_eq, false_and, true_and, or_false, false_or, h, lt_irrefl]
  · simp only [ltTrichotomy_gt, false_and, true_and, false_or, h, h.not_lt, h.ne']

set_option linter.deprecated false in
@[deprecated lt_trichotomy (since := "2025-04-21")]
lemma ltTrichotomy_congr {x' y' : α} {p' q' r' : P} (ltc : (x < y) ↔ (x' < y'))
    (gtc : (y < x) ↔ (y' < x')) (hh'₁ : x' < y' → p = p')
    (hh'₂ : x' = y' → q = q') (hh'₃ : y' < x' → r = r') :
    ltTrichotomy x y p q r = ltTrichotomy x' y' p' q' r' :=
  ltByCases_congr ltc gtc hh'₁ hh'₂ hh'₃

end ltByCases

/-! #### `min`/`max` recursors -/

section MinMaxRec
variable {p : α → Prop}

lemma min_rec (ha : a ≤ b → p a) (hb : b ≤ a → p b) : p (min a b) := by
  obtain hab | hba := le_total a b <;> simp [min_eq_left, min_eq_right, *]

lemma max_rec (ha : b ≤ a → p a) (hb : a ≤ b → p b) : p (max a b) := by
  obtain hab | hba := le_total a b <;> simp [max_eq_left, max_eq_right, *]

lemma min_rec' (p : α → Prop) (ha : p a) (hb : p b) : p (min a b) :=
  min_rec (fun _ ↦ ha) fun _ ↦ hb

lemma max_rec' (p : α → Prop) (ha : p a) (hb : p b) : p (max a b) :=
  max_rec (fun _ ↦ ha) fun _ ↦ hb

lemma min_def_lt (a b : α) : min a b = if a < b then a else b := by
  rw [min_comm, min_def, ← ite_not]; simp only [not_le]

lemma max_def_lt (a b : α) : max a b = if a < b then b else a := by
  rw [max_comm, max_def, ← ite_not]; simp only [not_le]

end MinMaxRec
end LinearOrder

/-! ### Implications -/

lemma lt_imp_lt_of_le_imp_le {β} [LinearOrder α] [Preorder β] {a b : α} {c d : β}
    (H : a ≤ b → c ≤ d) (h : d < c) : b < a :=
  lt_of_not_le fun h' ↦ (H h').not_lt h

lemma le_imp_le_iff_lt_imp_lt {β} [LinearOrder α] [LinearOrder β] {a b : α} {c d : β} :
    a ≤ b → c ≤ d ↔ d < c → b < a :=
  ⟨lt_imp_lt_of_le_imp_le, le_imp_le_of_lt_imp_lt⟩

lemma lt_iff_lt_of_le_iff_le' {β} [Preorder α] [Preorder β] {a b : α} {c d : β}
    (H : a ≤ b ↔ c ≤ d) (H' : b ≤ a ↔ d ≤ c) : b < a ↔ d < c :=
  lt_iff_le_not_le.trans <| (and_congr H' (not_congr H)).trans lt_iff_le_not_le.symm

lemma lt_iff_lt_of_le_iff_le {β} [LinearOrder α] [LinearOrder β] {a b : α} {c d : β}
    (H : a ≤ b ↔ c ≤ d) : b < a ↔ d < c := not_le.symm.trans <| (not_congr H).trans <| not_le

lemma le_iff_le_iff_lt_iff_lt {β} [LinearOrder α] [LinearOrder β] {a b : α} {c d : β} :
    (a ≤ b ↔ c ≤ d) ↔ (b < a ↔ d < c) :=
  ⟨lt_iff_lt_of_le_iff_le, fun H ↦ not_lt.symm.trans <| (not_congr H).trans <| not_lt⟩

/-- A symmetric relation implies two values are equal, when it implies they're less-equal. -/
lemma rel_imp_eq_of_rel_imp_le [PartialOrder β] (r : α → α → Prop) [IsSymm α r] {f : α → β}
    (h : ∀ a b, r a b → f a ≤ f b) {a b : α} : r a b → f a = f b := fun hab ↦
  le_antisymm (h a b hab) (h b a <| symm hab)

/-! ### Extensionality lemmas -/

@[ext]
lemma Preorder.toLE_injective : Function.Injective (@Preorder.toLE α) :=
  fun
  | { lt := A_lt, lt_iff_le_not_le := A_iff, .. },
    { lt := B_lt, lt_iff_le_not_le := B_iff, .. } => by
    rintro ⟨⟩
    have : A_lt = B_lt := by
      funext a b
      rw [A_iff, B_iff]
    cases this
    congr

@[ext]
lemma PartialOrder.toPreorder_injective : Function.Injective (@PartialOrder.toPreorder α) := by
  rintro ⟨⟩ ⟨⟩ ⟨⟩; congr

@[ext]
lemma LinearOrder.toPartialOrder_injective : Function.Injective (@LinearOrder.toPartialOrder α) :=
  fun
  | { le := A_le, lt := A_lt,
      toDecidableLE := A_decidableLE, toDecidableEq := A_decidableEq, toDecidableLT := A_decidableLT
      min := A_min, max := A_max, min_def := A_min_def, max_def := A_max_def,
      compare := A_compare, compare_eq_compareOfLessAndEq := A_compare_canonical, .. },
    { le := B_le, lt := B_lt,
      toDecidableLE := B_decidableLE, toDecidableEq := B_decidableEq, toDecidableLT := B_decidableLT
      min := B_min, max := B_max, min_def := B_min_def, max_def := B_max_def,
      compare := B_compare, compare_eq_compareOfLessAndEq := B_compare_canonical, .. } => by
    rintro ⟨⟩
    obtain rfl : A_decidableLE = B_decidableLE := Subsingleton.elim _ _
    obtain rfl : A_decidableEq = B_decidableEq := Subsingleton.elim _ _
    obtain rfl : A_decidableLT = B_decidableLT := Subsingleton.elim _ _
    have : A_min = B_min := by
      funext a b
      exact (A_min_def _ _).trans (B_min_def _ _).symm
    cases this
    have : A_max = B_max := by
      funext a b
      exact (A_max_def _ _).trans (B_max_def _ _).symm
    cases this
    have : A_compare = B_compare := by
      funext a b
      exact (A_compare_canonical _ _).trans (B_compare_canonical _ _).symm
    congr

lemma Preorder.ext {A B : Preorder α} (H : ∀ x y : α, (haveI := A; x ≤ y) ↔ x ≤ y) : A = B := by
  ext x y; exact H x y

lemma PartialOrder.ext {A B : PartialOrder α} (H : ∀ x y : α, (haveI := A; x ≤ y) ↔ x ≤ y) :
    A = B := by ext x y; exact H x y

lemma PartialOrder.ext_lt {A B : PartialOrder α} (H : ∀ x y : α, (haveI := A; x < y) ↔ x < y) :
    A = B := by ext x y; rw [le_iff_lt_or_eq, @le_iff_lt_or_eq _ A, H]

lemma LinearOrder.ext {A B : LinearOrder α} (H : ∀ x y : α, (haveI := A; x ≤ y) ↔ x ≤ y) :
    A = B := by ext x y; exact H x y

lemma LinearOrder.ext_lt {A B : LinearOrder α} (H : ∀ x y : α, (haveI := A; x < y) ↔ x < y) :
    A = B := LinearOrder.toPartialOrder_injective (PartialOrder.ext_lt H)

/-! ### Order dual -/

/-- Type synonym to equip a type with the dual order: `≤` means `≥` and `<` means `>`. `αᵒᵈ` is
notation for `OrderDual α`. -/
def OrderDual (α : Type*) : Type _ :=
  α

@[inherit_doc]
notation:max α "ᵒᵈ" => OrderDual α

namespace OrderDual

instance (α : Type*) [h : Nonempty α] : Nonempty αᵒᵈ :=
  h

instance (α : Type*) [h : Subsingleton α] : Subsingleton αᵒᵈ :=
  h

instance (α : Type*) [LE α] : LE αᵒᵈ :=
  ⟨fun x y : α ↦ y ≤ x⟩

instance (α : Type*) [LT α] : LT αᵒᵈ :=
  ⟨fun x y : α ↦ y < x⟩

instance instOrd (α : Type*) [Ord α] : Ord αᵒᵈ where
  compare := fun (a b : α) ↦ compare b a

instance instSup (α : Type*) [Min α] : Max αᵒᵈ :=
  ⟨((· ⊓ ·) : α → α → α)⟩

instance instInf (α : Type*) [Max α] : Min αᵒᵈ :=
  ⟨((· ⊔ ·) : α → α → α)⟩

instance instPreorder (α : Type*) [Preorder α] : Preorder αᵒᵈ where
  le_refl := fun _ ↦ le_refl _
  le_trans := fun _ _ _ hab hbc ↦ hbc.trans hab
  lt_iff_le_not_le := fun _ _ ↦ lt_iff_le_not_le

instance instPartialOrder (α : Type*) [PartialOrder α] : PartialOrder αᵒᵈ where
  __ := inferInstanceAs (Preorder αᵒᵈ)
  le_antisymm := fun a b hab hba ↦ @le_antisymm α _ a b hba hab

instance instLinearOrder (α : Type*) [LinearOrder α] : LinearOrder αᵒᵈ where
  __ := inferInstanceAs (PartialOrder αᵒᵈ)
  __ := inferInstanceAs (Ord αᵒᵈ)
  le_total := fun a b : α ↦ le_total b a
  max := fun a b ↦ (min a b : α)
  min := fun a b ↦ (max a b : α)
  min_def := fun a b ↦ show (max .. : α) = _ by rw [max_comm, max_def]; rfl
  max_def := fun a b ↦ show (min .. : α) = _ by rw [min_comm, min_def]; rfl
  toDecidableLE := (inferInstance : DecidableRel (fun a b : α ↦ b ≤ a))
  toDecidableLT := (inferInstance : DecidableRel (fun a b : α ↦ b < a))
  toDecidableEq := (inferInstance : DecidableEq α)
  compare_eq_compareOfLessAndEq a b := by
    simp only [compare, LinearOrder.compare_eq_compareOfLessAndEq, compareOfLessAndEq, eq_comm]
    rfl

/-- The opposite linear order to a given linear order -/
def _root_.LinearOrder.swap (α : Type*) (_ : LinearOrder α) : LinearOrder α :=
  inferInstanceAs <| LinearOrder (OrderDual α)

instance : ∀ [Inhabited α], Inhabited αᵒᵈ := fun [x : Inhabited α] => x

theorem Ord.dual_dual (α : Type*) [H : Ord α] : OrderDual.instOrd αᵒᵈ = H :=
  rfl

theorem Preorder.dual_dual (α : Type*) [H : Preorder α] : OrderDual.instPreorder αᵒᵈ = H :=
  rfl

theorem instPartialOrder.dual_dual (α : Type*) [H : PartialOrder α] :
    OrderDual.instPartialOrder αᵒᵈ = H :=
  rfl

theorem instLinearOrder.dual_dual (α : Type*) [H : LinearOrder α] :
    OrderDual.instLinearOrder αᵒᵈ = H :=
  rfl

end OrderDual

/-! ### `HasCompl` -/


instance Prop.hasCompl : HasCompl Prop :=
  ⟨Not⟩

instance Pi.hasCompl [∀ i, HasCompl (π i)] : HasCompl (∀ i, π i) :=
  ⟨fun x i ↦ (x i)ᶜ⟩

theorem Pi.compl_def [∀ i, HasCompl (π i)] (x : ∀ i, π i) :
    xᶜ = fun i ↦ (x i)ᶜ :=
  rfl

@[simp]
theorem Pi.compl_apply [∀ i, HasCompl (π i)] (x : ∀ i, π i) (i : ι) :
    xᶜ i = (x i)ᶜ :=
  rfl

instance IsIrrefl.compl (r) [IsIrrefl α r] : IsRefl α rᶜ :=
  ⟨@irrefl α r _⟩

instance IsRefl.compl (r) [IsRefl α r] : IsIrrefl α rᶜ :=
  ⟨fun a ↦ not_not_intro (refl a)⟩

theorem compl_lt [LinearOrder α] : (· < · : α → α → _)ᶜ = (· ≥ ·) := by ext; simp [compl]
theorem compl_le [LinearOrder α] : (· ≤ · : α → α → _)ᶜ = (· > ·) := by ext; simp [compl]
theorem compl_gt [LinearOrder α] : (· > · : α → α → _)ᶜ = (· ≤ ·) := by ext; simp [compl]
theorem compl_ge [LinearOrder α] : (· ≥ · : α → α → _)ᶜ = (· < ·) := by ext; simp [compl]

instance Ne.instIsEquiv_compl : IsEquiv α (· ≠ ·)ᶜ := by
  convert eq_isEquiv α
  simp [compl]

/-! ### Order instances on the function space -/


instance Pi.hasLe [∀ i, LE (π i)] :
    LE (∀ i, π i) where le x y := ∀ i, x i ≤ y i

theorem Pi.le_def [∀ i, LE (π i)] {x y : ∀ i, π i} :
    x ≤ y ↔ ∀ i, x i ≤ y i :=
  Iff.rfl

instance Pi.preorder [∀ i, Preorder (π i)] : Preorder (∀ i, π i) where
  __ := inferInstanceAs (LE (∀ i, π i))
  le_refl := fun a i ↦ le_refl (a i)
  le_trans := fun _ _ _ h₁ h₂ i ↦ le_trans (h₁ i) (h₂ i)

theorem Pi.lt_def [∀ i, Preorder (π i)] {x y : ∀ i, π i} :
    x < y ↔ x ≤ y ∧ ∃ i, x i < y i := by
  simp +contextual [lt_iff_le_not_le, Pi.le_def]

instance Pi.partialOrder [∀ i, PartialOrder (π i)] : PartialOrder (∀ i, π i) where
  __ := Pi.preorder
  le_antisymm := fun _ _ h1 h2 ↦ funext fun b ↦ (h1 b).antisymm (h2 b)

namespace Sum

variable {α₁ α₂ : Type*} [LE β]

@[simp]
lemma elim_le_elim_iff {u₁ v₁ : α₁ → β} {u₂ v₂ : α₂ → β} :
    Sum.elim u₁ u₂ ≤ Sum.elim v₁ v₂ ↔ u₁ ≤ v₁ ∧ u₂ ≤ v₂ :=
  Sum.forall

lemma const_le_elim_iff {b : β} {v₁ : α₁ → β} {v₂ : α₂ → β} :
    Function.const _ b ≤ Sum.elim v₁ v₂ ↔ Function.const _ b ≤ v₁ ∧ Function.const _ b ≤ v₂ :=
  elim_const_const b ▸ elim_le_elim_iff ..

lemma elim_le_const_iff {b : β} {u₁ : α₁ → β} {u₂ : α₂ → β} :
    Sum.elim u₁ u₂ ≤ Function.const _ b ↔ u₁ ≤ Function.const _ b ∧ u₂ ≤ Function.const _ b :=
  elim_const_const b ▸ elim_le_elim_iff ..

end Sum

section Pi

/-- A function `a` is strongly less than a function `b` if `a i < b i` for all `i`. -/
def StrongLT [∀ i, LT (π i)] (a b : ∀ i, π i) : Prop :=
  ∀ i, a i < b i

@[inherit_doc]
local infixl:50 " ≺ " => StrongLT

variable [∀ i, Preorder (π i)] {a b c : ∀ i, π i}

theorem le_of_strongLT (h : a ≺ b) : a ≤ b := fun _ ↦ (h _).le

theorem lt_of_strongLT [Nonempty ι] (h : a ≺ b) : a < b := by
  inhabit ι
  exact Pi.lt_def.2 ⟨le_of_strongLT h, default, h _⟩

theorem strongLT_of_strongLT_of_le (hab : a ≺ b) (hbc : b ≤ c) : a ≺ c := fun _ ↦
  (hab _).trans_le <| hbc _

theorem strongLT_of_le_of_strongLT (hab : a ≤ b) (hbc : b ≺ c) : a ≺ c := fun _ ↦
  (hab _).trans_lt <| hbc _

alias StrongLT.le := le_of_strongLT

alias StrongLT.lt := lt_of_strongLT

alias StrongLT.trans_le := strongLT_of_strongLT_of_le

alias LE.le.trans_strongLT := strongLT_of_le_of_strongLT

end Pi

section Function

variable [DecidableEq ι] [∀ i, Preorder (π i)] {x y : ∀ i, π i} {i : ι} {a b : π i}

theorem le_update_iff : x ≤ Function.update y i a ↔ x i ≤ a ∧ ∀ (j) (_ : j ≠ i), x j ≤ y j :=
  Function.forall_update_iff _ fun j z ↦ x j ≤ z

theorem update_le_iff : Function.update x i a ≤ y ↔ a ≤ y i ∧ ∀ (j) (_ : j ≠ i), x j ≤ y j :=
  Function.forall_update_iff _ fun j z ↦ z ≤ y j

theorem update_le_update_iff :
    Function.update x i a ≤ Function.update y i b ↔ a ≤ b ∧ ∀ (j) (_ : j ≠ i), x j ≤ y j := by
  simp +contextual [update_le_iff]

@[simp]
theorem update_le_update_iff' : update x i a ≤ update x i b ↔ a ≤ b := by
  simp [update_le_update_iff]

@[simp]
theorem update_lt_update_iff : update x i a < update x i b ↔ a < b :=
  lt_iff_lt_of_le_iff_le' update_le_update_iff' update_le_update_iff'

@[simp]
theorem le_update_self_iff : x ≤ update x i a ↔ x i ≤ a := by simp [le_update_iff]

@[simp]
theorem update_le_self_iff : update x i a ≤ x ↔ a ≤ x i := by simp [update_le_iff]

@[simp]
theorem lt_update_self_iff : x < update x i a ↔ x i < a := by simp [lt_iff_le_not_le]

@[simp]
theorem update_lt_self_iff : update x i a < x ↔ a < x i := by simp [lt_iff_le_not_le]

end Function

instance Pi.sdiff [∀ i, SDiff (π i)] : SDiff (∀ i, π i) :=
  ⟨fun x y i ↦ x i \ y i⟩

theorem Pi.sdiff_def [∀ i, SDiff (π i)] (x y : ∀ i, π i) :
    x \ y = fun i ↦ x i \ y i :=
  rfl

@[simp]
theorem Pi.sdiff_apply [∀ i, SDiff (π i)] (x y : ∀ i, π i) (i : ι) :
    (x \ y) i = x i \ y i :=
  rfl

namespace Function

variable [Preorder α] [Nonempty β] {a b : α}

@[simp]
theorem const_le_const : const β a ≤ const β b ↔ a ≤ b := by simp [Pi.le_def]

@[simp]
theorem const_lt_const : const β a < const β b ↔ a < b := by simpa [Pi.lt_def] using le_of_lt

end Function

/-! ### Lifts of order instances -/

/-- Transfer a `Preorder` on `β` to a `Preorder` on `α` using a function `f : α → β`.
See note [reducible non-instances]. -/
abbrev Preorder.lift [Preorder β] (f : α → β) : Preorder α where
  le x y := f x ≤ f y
  le_refl _ := le_rfl
  le_trans _ _ _ := _root_.le_trans
  lt x y := f x < f y
  lt_iff_le_not_le _ _ := _root_.lt_iff_le_not_le

/-- Transfer a `PartialOrder` on `β` to a `PartialOrder` on `α` using an injective
function `f : α → β`. See note [reducible non-instances]. -/
abbrev PartialOrder.lift [PartialOrder β] (f : α → β) (inj : Injective f) : PartialOrder α :=
  { Preorder.lift f with le_antisymm := fun _ _ h₁ h₂ ↦ inj (h₁.antisymm h₂) }

theorem compare_of_injective_eq_compareOfLessAndEq (a b : α) [LinearOrder β]
    [DecidableEq α] (f : α → β) (inj : Injective f)
    [Decidable (LT.lt (self := PartialOrder.lift f inj |>.toLT) a b)] :
    compare (f a) (f b) =
      @compareOfLessAndEq _ a b (PartialOrder.lift f inj |>.toLT) _ _ := by
  have h := LinearOrder.compare_eq_compareOfLessAndEq (f a) (f b)
  simp only [h, compareOfLessAndEq]
  split_ifs <;> try (first | rfl | contradiction)
  · have : ¬ f a = f b := by rename_i h; exact inj.ne h
    contradiction
  · have : f a = f b := by rename_i h; exact congrArg f h
    contradiction

/-- Transfer a `LinearOrder` on `β` to a `LinearOrder` on `α` using an injective
function `f : α → β`. This version takes `[Max α]` and `[Min α]` as arguments, then uses
them for `max` and `min` fields. See `LinearOrder.lift'` for a version that autogenerates `min` and
`max` fields, and `LinearOrder.liftWithOrd` for one that does not auto-generate `compare`
fields. See note [reducible non-instances]. -/
abbrev LinearOrder.lift [LinearOrder β] [Max α] [Min α] (f : α → β) (inj : Injective f)
    (hsup : ∀ x y, f (x ⊔ y) = max (f x) (f y)) (hinf : ∀ x y, f (x ⊓ y) = min (f x) (f y)) :
    LinearOrder α :=
  letI instOrdα : Ord α := ⟨fun a b ↦ compare (f a) (f b)⟩
  letI decidableLE := fun x y ↦ (inferInstance : Decidable (f x ≤ f y))
  letI decidableLT := fun x y ↦ (inferInstance : Decidable (f x < f y))
  letI decidableEq := fun x y ↦ decidable_of_iff (f x = f y) inj.eq_iff
  { PartialOrder.lift f inj, instOrdα with
    le_total := fun x y ↦ le_total (f x) (f y)
    toDecidableLE := decidableLE
    toDecidableLT := decidableLT
    toDecidableEq := decidableEq
    min := (· ⊓ ·)
    max := (· ⊔ ·)
    min_def := by
      intros x y
      apply inj
      rw [apply_ite f]
      exact (hinf _ _).trans (min_def _ _)
    max_def := by
      intros x y
      apply inj
      rw [apply_ite f]
      exact (hsup _ _).trans (max_def _ _)
    compare_eq_compareOfLessAndEq := fun a b ↦
      compare_of_injective_eq_compareOfLessAndEq a b f inj }

/-- Transfer a `LinearOrder` on `β` to a `LinearOrder` on `α` using an injective
function `f : α → β`. This version autogenerates `min` and `max` fields. See `LinearOrder.lift`
for a version that takes `[Max α]` and `[Min α]`, then uses them as `max` and `min`. See
`LinearOrder.liftWithOrd'` for a version which does not auto-generate `compare` fields.
See note [reducible non-instances]. -/
abbrev LinearOrder.lift' [LinearOrder β] (f : α → β) (inj : Injective f) : LinearOrder α :=
  @LinearOrder.lift α β _ ⟨fun x y ↦ if f x ≤ f y then y else x⟩
    ⟨fun x y ↦ if f x ≤ f y then x else y⟩ f inj
    (fun _ _ ↦ (apply_ite f _ _ _).trans (max_def _ _).symm) fun _ _ ↦
    (apply_ite f _ _ _).trans (min_def _ _).symm

/-- Transfer a `LinearOrder` on `β` to a `LinearOrder` on `α` using an injective
function `f : α → β`. This version takes `[Max α]` and `[Min α]` as arguments, then uses
them for `max` and `min` fields. It also takes `[Ord α]` as an argument and uses them for `compare`
fields. See `LinearOrder.lift` for a version that autogenerates `compare` fields, and
`LinearOrder.liftWithOrd'` for one that auto-generates `min` and `max` fields.
fields. See note [reducible non-instances]. -/
abbrev LinearOrder.liftWithOrd [LinearOrder β] [Max α] [Min α] [Ord α] (f : α → β)
    (inj : Injective f) (hsup : ∀ x y, f (x ⊔ y) = max (f x) (f y))
    (hinf : ∀ x y, f (x ⊓ y) = min (f x) (f y))
    (compare_f : ∀ a b : α, compare a b = compare (f a) (f b)) : LinearOrder α :=
  letI decidableLE := fun x y ↦ (inferInstance : Decidable (f x ≤ f y))
  letI decidableLT := fun x y ↦ (inferInstance : Decidable (f x < f y))
  letI decidableEq := fun x y ↦ decidable_of_iff (f x = f y) inj.eq_iff
  { PartialOrder.lift f inj with
    le_total := fun x y ↦ le_total (f x) (f y)
    toDecidableLE := decidableLE
    toDecidableLT := decidableLT
    toDecidableEq := decidableEq
    min := (· ⊓ ·)
    max := (· ⊔ ·)
    min_def := by
      intros x y
      apply inj
      rw [apply_ite f]
      exact (hinf _ _).trans (min_def _ _)
    max_def := by
      intros x y
      apply inj
      rw [apply_ite f]
      exact (hsup _ _).trans (max_def _ _)
    compare_eq_compareOfLessAndEq := fun a b ↦
      (compare_f a b).trans <| compare_of_injective_eq_compareOfLessAndEq a b f inj }

/-- Transfer a `LinearOrder` on `β` to a `LinearOrder` on `α` using an injective
function `f : α → β`. This version auto-generates `min` and `max` fields. It also takes `[Ord α]`
as an argument and uses them for `compare` fields. See `LinearOrder.lift` for a version that
autogenerates `compare` fields, and `LinearOrder.liftWithOrd` for one that doesn't auto-generate
`min` and `max` fields. fields. See note [reducible non-instances]. -/
abbrev LinearOrder.liftWithOrd' [LinearOrder β] [Ord α] (f : α → β)
    (inj : Injective f)
    (compare_f : ∀ a b : α, compare a b = compare (f a) (f b)) : LinearOrder α :=
  @LinearOrder.liftWithOrd α β _ ⟨fun x y ↦ if f x ≤ f y then y else x⟩
    ⟨fun x y ↦ if f x ≤ f y then x else y⟩ _ f inj
    (fun _ _ ↦ (apply_ite f _ _ _).trans (max_def _ _).symm)
    (fun _ _ ↦ (apply_ite f _ _ _).trans (min_def _ _).symm)
    compare_f

/-! ### Subtype of an order -/


namespace Subtype

instance le [LE α] {p : α → Prop} : LE (Subtype p) :=
  ⟨fun x y ↦ (x : α) ≤ y⟩

instance lt [LT α] {p : α → Prop} : LT (Subtype p) :=
  ⟨fun x y ↦ (x : α) < y⟩

@[simp]
theorem mk_le_mk [LE α] {p : α → Prop} {x y : α} {hx : p x} {hy : p y} :
    (⟨x, hx⟩ : Subtype p) ≤ ⟨y, hy⟩ ↔ x ≤ y :=
  Iff.rfl

@[simp]
theorem mk_lt_mk [LT α] {p : α → Prop} {x y : α} {hx : p x} {hy : p y} :
    (⟨x, hx⟩ : Subtype p) < ⟨y, hy⟩ ↔ x < y :=
  Iff.rfl

@[simp, norm_cast]
theorem coe_le_coe [LE α] {p : α → Prop} {x y : Subtype p} : (x : α) ≤ y ↔ x ≤ y :=
  Iff.rfl

@[gcongr] alias ⟨_, GCongr.coe_le_coe⟩ := coe_le_coe

@[simp, norm_cast]
theorem coe_lt_coe [LT α] {p : α → Prop} {x y : Subtype p} : (x : α) < y ↔ x < y :=
  Iff.rfl

@[gcongr] alias ⟨_, GCongr.coe_lt_coe⟩ := coe_lt_coe

instance preorder [Preorder α] (p : α → Prop) : Preorder (Subtype p) :=
  Preorder.lift (fun (a : Subtype p) ↦ (a : α))

instance partialOrder [PartialOrder α] (p : α → Prop) : PartialOrder (Subtype p) :=
  PartialOrder.lift (fun (a : Subtype p) ↦ (a : α)) Subtype.coe_injective

instance decidableLE [Preorder α] [h : DecidableLE α] {p : α → Prop} :
    DecidableLE (Subtype p) := fun a b ↦ h a b

instance decidableLT [Preorder α] [h : DecidableLT α] {p : α → Prop} :
    DecidableLT (Subtype p) := fun a b ↦ h a b

/-- A subtype of a linear order is a linear order. We explicitly give the proofs of decidable
equality and decidable order in order to ensure the decidability instances are all definitionally
equal. -/
instance instLinearOrder [LinearOrder α] (p : α → Prop) : LinearOrder (Subtype p) :=
  @LinearOrder.lift (Subtype p) _ _ ⟨fun x y ↦ ⟨max x y, max_rec' _ x.2 y.2⟩⟩
    ⟨fun x y ↦ ⟨min x y, min_rec' _ x.2 y.2⟩⟩ (fun (a : Subtype p) ↦ (a : α))
    Subtype.coe_injective (fun _ _ ↦ rfl) fun _ _ ↦
    rfl

end Subtype

/-!
### Pointwise order on `α × β`

The lexicographic order is defined in `Data.Prod.Lex`, and the instances are available via the
type synonym `α ×ₗ β = α × β`.
-/


namespace Prod
section LE
variable [LE α] [LE β] {x y : α × β} {a a₁ a₂ : α} {b b₁ b₂ : β}

instance : LE (α × β) where le p q := p.1 ≤ q.1 ∧ p.2 ≤ q.2

instance instDecidableLE [Decidable (x.1 ≤ y.1)] [Decidable (x.2 ≤ y.2)] : Decidable (x ≤ y) :=
  inferInstanceAs (Decidable (x.1 ≤ y.1 ∧ x.2 ≤ y.2))

lemma le_def : x ≤ y ↔ x.1 ≤ y.1 ∧ x.2 ≤ y.2 := .rfl

@[simp] lemma mk_le_mk : (a₁, b₁) ≤ (a₂, b₂) ↔ a₁ ≤ a₂ ∧ b₁ ≤ b₂ := .rfl

@[simp] lemma swap_le_swap : x.swap ≤ y.swap ↔ x ≤ y := and_comm
@[simp] lemma swap_le_mk : x.swap ≤ (b, a) ↔ x ≤ (a, b) := and_comm
@[simp] lemma mk_le_swap : (b, a) ≤ x.swap ↔ (a, b) ≤ x := and_comm

end LE

section Preorder

variable [Preorder α] [Preorder β] {a a₁ a₂ : α} {b b₁ b₂ : β} {x y : α × β}

instance : Preorder (α × β) where
  __ := inferInstanceAs (LE (α × β))
  le_refl := fun ⟨a, b⟩ ↦ ⟨le_refl a, le_refl b⟩
  le_trans := fun ⟨_, _⟩ ⟨_, _⟩ ⟨_, _⟩ ⟨hac, hbd⟩ ⟨hce, hdf⟩ ↦ ⟨le_trans hac hce, le_trans hbd hdf⟩

@[simp]
theorem swap_lt_swap : x.swap < y.swap ↔ x < y :=
  and_congr swap_le_swap (not_congr swap_le_swap)

@[simp] lemma swap_lt_mk : x.swap < (b, a) ↔ x < (a, b) := by rw [← swap_lt_swap]; simp
@[simp] lemma mk_lt_swap : (b, a) < x.swap ↔ (a, b) < x := by rw [← swap_lt_swap]; simp

theorem mk_le_mk_iff_left : (a₁, b) ≤ (a₂, b) ↔ a₁ ≤ a₂ :=
  and_iff_left le_rfl

theorem mk_le_mk_iff_right : (a, b₁) ≤ (a, b₂) ↔ b₁ ≤ b₂ :=
  and_iff_right le_rfl

theorem mk_lt_mk_iff_left : (a₁, b) < (a₂, b) ↔ a₁ < a₂ :=
  lt_iff_lt_of_le_iff_le' mk_le_mk_iff_left mk_le_mk_iff_left

theorem mk_lt_mk_iff_right : (a, b₁) < (a, b₂) ↔ b₁ < b₂ :=
  lt_iff_lt_of_le_iff_le' mk_le_mk_iff_right mk_le_mk_iff_right

theorem lt_iff : x < y ↔ x.1 < y.1 ∧ x.2 ≤ y.2 ∨ x.1 ≤ y.1 ∧ x.2 < y.2 := by
  refine ⟨fun h ↦ ?_, ?_⟩
  · by_cases h₁ : y.1 ≤ x.1
    · exact Or.inr ⟨h.1.1, LE.le.lt_of_not_le h.1.2 fun h₂ ↦ h.2 ⟨h₁, h₂⟩⟩
    · exact Or.inl ⟨LE.le.lt_of_not_le h.1.1 h₁, h.1.2⟩
  · rintro (⟨h₁, h₂⟩ | ⟨h₁, h₂⟩)
    · exact ⟨⟨h₁.le, h₂⟩, fun h ↦ h₁.not_le h.1⟩
    · exact ⟨⟨h₁, h₂.le⟩, fun h ↦ h₂.not_le h.2⟩

@[simp]
theorem mk_lt_mk : (a₁, b₁) < (a₂, b₂) ↔ a₁ < a₂ ∧ b₁ ≤ b₂ ∨ a₁ ≤ a₂ ∧ b₁ < b₂ :=
  lt_iff

protected lemma lt_of_lt_of_le (h₁ : x.1 < y.1) (h₂ : x.2 ≤ y.2) : x < y := by simp [lt_iff, *]
protected lemma lt_of_le_of_lt (h₁ : x.1 ≤ y.1) (h₂ : x.2 < y.2) : x < y := by simp [lt_iff, *]

lemma mk_lt_mk_of_lt_of_le (h₁ : a₁ < a₂) (h₂ : b₁ ≤ b₂) : (a₁, b₁) < (a₂, b₂) := by
  simp [lt_iff, *]

lemma mk_lt_mk_of_le_of_lt (h₁ : a₁ ≤ a₂) (h₂ : b₁ < b₂) : (a₁, b₁) < (a₂, b₂) := by
  simp [lt_iff, *]

end Preorder

/-- The pointwise partial order on a product.
    (The lexicographic ordering is defined in `Order.Lexicographic`, and the instances are
    available via the type synonym `α ×ₗ β = α × β`.) -/
instance instPartialOrder (α β : Type*) [PartialOrder α] [PartialOrder β] :
    PartialOrder (α × β) where
  __ := inferInstanceAs (Preorder (α × β))
  le_antisymm := fun _ _ ⟨hac, hbd⟩ ⟨hca, hdb⟩ ↦ Prod.ext (hac.antisymm hca) (hbd.antisymm hdb)

end Prod

/-! ### Additional order classes -/

/-- An order is dense if there is an element between any pair of distinct comparable elements. -/
class DenselyOrdered (α : Type*) [LT α] : Prop where
  /-- An order is dense if there is an element between any pair of distinct elements. -/
  dense : ∀ a₁ a₂ : α, a₁ < a₂ → ∃ a, a₁ < a ∧ a < a₂

theorem exists_between [LT α] [DenselyOrdered α] : ∀ {a₁ a₂ : α}, a₁ < a₂ → ∃ a, a₁ < a ∧ a < a₂ :=
  DenselyOrdered.dense _ _

instance OrderDual.denselyOrdered (α : Type*) [LT α] [h : DenselyOrdered α] :
    DenselyOrdered αᵒᵈ :=
  ⟨fun _ _ ha ↦ (@exists_between α _ h _ _ ha).imp fun _ ↦ And.symm⟩

@[simp]
theorem denselyOrdered_orderDual [LT α] : DenselyOrdered αᵒᵈ ↔ DenselyOrdered α :=
  ⟨by convert @OrderDual.denselyOrdered αᵒᵈ _, @OrderDual.denselyOrdered α _⟩

/-- Any ordered subsingleton is densely ordered. Not an instance to avoid a heavy subsingleton
typeclass search. -/
lemma Subsingleton.instDenselyOrdered {X : Type*} [Subsingleton X] [Preorder X] :
    DenselyOrdered X :=
  ⟨fun _ _ h ↦ (not_lt_of_subsingleton h).elim⟩

instance [Preorder α] [Preorder β] [DenselyOrdered α] [DenselyOrdered β] : DenselyOrdered (α × β) :=
  ⟨fun a b ↦ by
    simp_rw [Prod.lt_iff]
    rintro (⟨h₁, h₂⟩ | ⟨h₁, h₂⟩)
    · obtain ⟨c, ha, hb⟩ := exists_between h₁
      exact ⟨(c, _), Or.inl ⟨ha, h₂⟩, Or.inl ⟨hb, le_rfl⟩⟩
    · obtain ⟨c, ha, hb⟩ := exists_between h₂
      exact ⟨(_, c), Or.inr ⟨h₁, ha⟩, Or.inr ⟨le_rfl, hb⟩⟩⟩

instance [∀ i, Preorder (π i)] [∀ i, DenselyOrdered (π i)] :
    DenselyOrdered (∀ i, π i) :=
  ⟨fun a b ↦ by
    classical
      simp_rw [Pi.lt_def]
      rintro ⟨hab, i, hi⟩
      obtain ⟨c, ha, hb⟩ := exists_between hi
      exact
        ⟨Function.update a i c,
          ⟨le_update_iff.2 ⟨ha.le, fun _ _ ↦ le_rfl⟩, i, by rwa [update_self]⟩,
          update_le_iff.2 ⟨hb.le, fun _ _ ↦ hab _⟩, i, by rwa [update_self]⟩⟩

section LinearOrder
variable [LinearOrder α] [DenselyOrdered α] {a₁ a₂ : α}

theorem le_of_forall_gt_imp_ge_of_dense (h : ∀ a, a₂ < a → a₁ ≤ a) : a₁ ≤ a₂ :=
  le_of_not_gt fun ha ↦
    let ⟨a, ha₁, ha₂⟩ := exists_between ha
    lt_irrefl a <| lt_of_lt_of_le ‹a < a₁› (h _ ‹a₂ < a›)

lemma forall_gt_imp_ge_iff_le_of_dense : (∀ a, a₂ < a → a₁ ≤ a) ↔ a₁ ≤ a₂ :=
  ⟨le_of_forall_gt_imp_ge_of_dense, fun ha _a ha₂ ↦ ha.trans ha₂.le⟩

lemma eq_of_le_of_forall_lt_imp_le_of_dense (h₁ : a₂ ≤ a₁) (h₂ : ∀ a, a₂ < a → a₁ ≤ a) : a₁ = a₂ :=
  le_antisymm (le_of_forall_gt_imp_ge_of_dense h₂) h₁

theorem le_of_forall_lt_imp_le_of_dense (h : ∀ a < a₁, a ≤ a₂) : a₁ ≤ a₂ :=
  le_of_not_gt fun ha ↦
    let ⟨a, ha₁, ha₂⟩ := exists_between ha
    lt_irrefl a <| lt_of_le_of_lt (h _ ‹a < a₁›) ‹a₂ < a›

lemma forall_lt_imp_le_iff_le_of_dense : (∀ a < a₁, a ≤ a₂) ↔ a₁ ≤ a₂ :=
  ⟨le_of_forall_lt_imp_le_of_dense, fun ha _a ha₁ ↦ ha₁.le.trans ha⟩

theorem eq_of_le_of_forall_gt_imp_ge_of_dense (h₁ : a₂ ≤ a₁) (h₂ : ∀ a < a₁, a ≤ a₂) : a₁ = a₂ :=
  (le_of_forall_lt_imp_le_of_dense h₂).antisymm h₁

@[deprecated (since := "2025-01-21")]
alias le_of_forall_le_of_dense := le_of_forall_gt_imp_ge_of_dense

@[deprecated (since := "2025-01-21")]
alias le_of_forall_ge_of_dense := le_of_forall_lt_imp_le_of_dense

@[deprecated (since := "2025-01-21")] alias forall_lt_le_iff := forall_lt_imp_le_iff_le_of_dense
@[deprecated (since := "2025-01-21")] alias forall_gt_ge_iff := forall_gt_imp_ge_iff_le_of_dense

@[deprecated (since := "2025-01-21")]
alias eq_of_le_of_forall_le_of_dense := eq_of_le_of_forall_lt_imp_le_of_dense

@[deprecated (since := "2025-01-21")]
alias eq_of_le_of_forall_ge_of_dense := eq_of_le_of_forall_gt_imp_ge_of_dense

end LinearOrder

theorem dense_or_discrete [LinearOrder α] (a₁ a₂ : α) :
    (∃ a, a₁ < a ∧ a < a₂) ∨ (∀ a, a₁ < a → a₂ ≤ a) ∧ ∀ a < a₂, a ≤ a₁ :=
  or_iff_not_imp_left.2 fun h ↦
    ⟨fun a ha₁ ↦ le_of_not_gt fun ha₂ ↦ h ⟨a, ha₁, ha₂⟩,
     fun a ha₂ ↦ le_of_not_gt fun ha₁ ↦ h ⟨a, ha₁, ha₂⟩⟩

/-- If a linear order has no elements `x < y < z`, then it has at most two elements. -/
lemma eq_or_eq_or_eq_of_forall_not_lt_lt [LinearOrder α]
    (h : ∀ ⦃x y z : α⦄, x < y → y < z → False) (x y z : α) : x = y ∨ y = z ∨ x = z := by
  by_contra hne
  simp only [not_or, ← Ne.eq_def] at hne
  rcases hne.1.lt_or_lt with h₁ | h₁ <;>
  rcases hne.2.1.lt_or_lt with h₂ | h₂ <;>
  rcases hne.2.2.lt_or_lt with h₃ | h₃
  exacts [h h₁ h₂, h h₂ h₃, h h₃ h₂, h h₃ h₁, h h₁ h₃, h h₂ h₃, h h₁ h₃, h h₂ h₁]

namespace PUnit

variable (a b : PUnit)

instance instLinearOrder : LinearOrder PUnit where
  le  := fun _ _ ↦ True
  lt  := fun _ _ ↦ False
  max := fun _ _ ↦ unit
  min := fun _ _ ↦ unit
  toDecidableEq := inferInstance
  toDecidableLE := fun _ _ ↦ Decidable.isTrue trivial
  toDecidableLT := fun _ _ ↦ Decidable.isFalse id
  le_refl     := by intros; trivial
  le_trans    := by intros; trivial
  le_total    := by intros; exact Or.inl trivial
  le_antisymm := by intros; rfl
  lt_iff_le_not_le := by simp only [not_true, and_false, forall_const]

theorem max_eq : max a b = unit :=
  rfl

theorem min_eq : min a b = unit :=
  rfl

protected theorem le : a ≤ b :=
  trivial

theorem not_lt : ¬a < b :=
  not_false

instance : DenselyOrdered PUnit :=
  ⟨fun _ _ ↦ False.elim⟩

end PUnit

section «Prop»

/-- Propositions form a complete boolean algebra, where the `≤` relation is given by implication. -/
instance Prop.le : LE Prop :=
  ⟨(· → ·)⟩

@[simp]
theorem le_Prop_eq : ((· ≤ ·) : Prop → Prop → Prop) = (· → ·) :=
  rfl

theorem subrelation_iff_le {r s : α → α → Prop} : Subrelation r s ↔ r ≤ s :=
  Iff.rfl

instance Prop.partialOrder : PartialOrder Prop where
  __ := Prop.le
  le_refl _ := id
  le_trans _ _ _ f g := g ∘ f
  le_antisymm _ _ Hab Hba := propext ⟨Hab, Hba⟩

end «Prop»

/-! ### Linear order from a total partial order -/


/-- Type synonym to create an instance of `LinearOrder` from a `PartialOrder` and `IsTotal α (≤)` -/
def AsLinearOrder (α : Type*)  :=
  α

instance [Inhabited α] : Inhabited (AsLinearOrder α) :=
  ⟨(default : α)⟩

noncomputable instance AsLinearOrder.linearOrder [PartialOrder α] [IsTotal α (· ≤ ·)] :
    LinearOrder (AsLinearOrder α) where
  __ := inferInstanceAs (PartialOrder α)
  le_total := @total_of α (· ≤ ·) _
  toDecidableLE := Classical.decRel _<|MERGE_RESOLUTION|>--- conflicted
+++ resolved
@@ -492,7 +492,6 @@
 
 variable {p q r s : P}
 
-<<<<<<< HEAD
 set_option linter.deprecated false in
 @[deprecated lt_trichotomy (since := "2025-04-21")]
 lemma ltTrichotomy_lt (h : x < y) : ltTrichotomy x y p q r = p := ltByCases_lt h
@@ -503,15 +502,6 @@
 
 set_option linter.deprecated false in
 @[deprecated lt_trichotomy (since := "2025-04-21")]
-=======
--- @[simp] -- simp can prove this
-lemma ltTrichotomy_lt (h : x < y) : ltTrichotomy x y p q r = p := ltByCases_lt h
-
--- @[simp] -- simp can prove this
-lemma ltTrichotomy_gt (h : y < x) : ltTrichotomy x y p q r = r := ltByCases_gt h
-
--- @[simp] -- simp can prove this
->>>>>>> 551999b4
 lemma ltTrichotomy_eq (h : x = y) : ltTrichotomy x y p q r = q := ltByCases_eq h
 
 set_option linter.deprecated false in
