--- conflicted
+++ resolved
@@ -435,11 +435,7 @@
 instance (priority := 100) [CompleteLattice α] : OmegaCompletePartialOrder α where
   ωSup c := ⨆ i, c i
   ωSup_le := fun ⟨c, _⟩ s hs => by
-<<<<<<< HEAD
-    simp only [iSup_le_iff] at hs ⊢; intro i; apply hs i
-=======
     simp only [iSup_le_iff, OrderHom.coe_mk] at hs ⊢; assumption
->>>>>>> 860d2196
   le_ωSup := fun ⟨c, _⟩ i => by apply le_iSup_of_le i; rfl
 
 variable [OmegaCompletePartialOrder α] [CompleteLattice β] {f g : α → β}
