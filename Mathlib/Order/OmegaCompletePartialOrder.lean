--- conflicted
+++ resolved
@@ -115,13 +115,8 @@
 lemma directed : Directed (· ≤ ·) c := directedOn_range.2 c.isChain_range.directedOn
 
 /-- `map` function for `Chain` -/
-<<<<<<< HEAD
 -- Porting note: `simps` doesn't work with type synonyms
 -- @[simps! (config := { fullyApplied := false })]
-=======
--- @[simps! (config := { fullyApplied := false })]
---FIXME: unfolds `Chain` in type of generated lemma
->>>>>>> 3331886e
 def map : Chain β :=
   f.comp c
 @[simp] theorem map_coe : c.map f = f ∘ c := rfl
@@ -162,15 +157,10 @@
   fun i => by simp [mem_map_iff]; intros; exists i; apply h
 #align omega_complete_partial_order.chain.map_le_map OmegaCompletePartialOrder.Chain.map_le_map
 
-<<<<<<< HEAD
 /-- `OmegaCompletePartialOrder.Chain.zip` pairs up the elements of two chains
 that have the same index. -/
 -- Porting note: `simps` doesn't work with type synonyms
 -- @[simps!]
-=======
-/-- `chain.zip` pairs up the elements of two chains that have the same index -/
---@[simps!] --FIXME: unfolds `Chain` in type of generated lemma
->>>>>>> 3331886e
 def zip (c₀ : Chain α) (c₁ : Chain β) : Chain (α × β) :=
   OrderHom.prod c₀ c₁
 @[simp] theorem zip_coe (c₀ : Chain α) (c₁ : Chain β) (x : ℕ) : zip c₀ c₁ x = (c₀ x, c₁ x) := rfl
@@ -602,19 +592,10 @@
 
 @[inherit_doc] infixr:25 " →𝒄 " => ContinuousHom -- Input: \r\MIc
 
-<<<<<<< HEAD
 instance : OrderHomClass (α →𝒄 β) α β where
   coe f := f.toFun
   coe_injective' := by rintro ⟨⟩ ⟨⟩ h; congr; exact FunLike.ext' h
   map_rel f _ _ h := f.mono h
-=======
-/-! todo: should we make this a OrderHomClass instead of a FunLike? -/
-instance : FunLike (α →𝒄 β) α fun _ => β where
-  coe f := f.toOrderHom
-  coe_injective' := FunLike.coe_injective'.comp fun ⟨a, _⟩ ⟨b, _⟩ => by rintro ⟨⟩; rfl
-
-@[simp] lemma coe_toOrderHom (f : α →𝒄 β) : ⇑f.toOrderHom = f := rfl
->>>>>>> 3331886e
 
 -- Porting note: removed to avoid conflict with the generic instance
 -- instance : Coe (α →𝒄 β) (α →o β) where coe := ContinuousHom.toOrderHom
@@ -812,21 +793,11 @@
 of the functions in the `ω`-chain. -/
 @[simps!]
 protected def ωSup (c : Chain (α →𝒄 β)) : α →𝒄 β :=
-<<<<<<< HEAD
   .mk (ωSup <| c.map toMono) <| fun c' ↦ by
     apply eq_of_forall_ge_iff; intro z
     simp only [ωSup_le_iff, (c _).continuous, Chain.map_coe, OrderHom.apply_coe, toMono_coe,
       OrderHom.omegaCompletePartialOrder_ωSup_coe, forall_forall_merge, OrderHomClass.coe_coe,
       forall_forall_merge', (· ∘ ·), Function.eval]
-=======
-  ContinuousHom.ofMono (ωSup <| c.map toMono)
-    (by
-      intro c'
-      apply eq_of_forall_ge_iff; intro z
-      simp only [ωSup_le_iff, (c _).continuous, Chain.map_coe, OrderHom.apply_coe, toMono_coe,
-        OrderHom.omegaCompletePartialOrder_ωSup_coe, forall_forall_merge, coe_toOrderHom,
-        forall_forall_merge', (· ∘ ·), Function.eval])
->>>>>>> 3331886e
 #align omega_complete_partial_order.continuous_hom.ωSup OmegaCompletePartialOrder.ContinuousHom.ωSup
 #align omega_complete_partial_order.continuous_hom.ωSup_apply OmegaCompletePartialOrder.ContinuousHom.ωSup_apply
 
