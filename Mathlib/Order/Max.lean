--- conflicted
+++ resolved
@@ -256,32 +256,16 @@
 protected theorem IsTop.lt_of_ne (ha : IsTop a) (h : b ≠ a) : b < a :=
   (ha b).lt_of_ne h
 
-<<<<<<< HEAD
-protected theorem IsBot.not_isMax [Nontrivial α] (ha : IsBot a) : ¬IsMax a := by
-=======
 @[to_dual]
 protected theorem IsBot.not_isMax [Nontrivial α] (ha : IsBot a) : ¬ IsMax a := by
->>>>>>> c00849e5
   intro ha'
   obtain ⟨b, hb⟩ := exists_ne a
   exact hb <| ha'.eq_of_ge (ha.lt_of_ne hb.symm).le
 
-<<<<<<< HEAD
-protected theorem IsTop.not_isMin [Nontrivial α] (ha : IsTop a) : ¬IsMin a :=
-  ha.toDual.not_isMax
-
-protected theorem IsBot.not_isTop [Nontrivial α] (ha : IsBot a) : ¬IsTop a :=
-  mt IsTop.isMax ha.not_isMax
-
-protected theorem IsTop.not_isBot [Nontrivial α] (ha : IsTop a) : ¬IsBot a :=
-  ha.toDual.not_isTop
-
-=======
 @[to_dual]
 protected theorem IsBot.not_isTop [Nontrivial α] (ha : IsBot a) : ¬ IsTop a :=
   mt IsTop.isMax ha.not_isMax
 
->>>>>>> c00849e5
 end PartialOrder
 
 section Prod
