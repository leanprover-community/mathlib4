--- conflicted
+++ resolved
@@ -690,13 +690,8 @@
 theorem IsWF.min_union (hs : s.IsWF) (hsn : s.Nonempty) (ht : t.IsWF) (htn : t.Nonempty) :
     (hs.union ht).min (union_nonempty.2 (Or.intro_left _ hsn)) =
       Min.min (hs.min hsn) (ht.min htn) := by
-<<<<<<< HEAD
-  refine le_antisymm (le_min (IsWF.min_le_min_of_subset (subset_union_left _ _))
-    (IsWF.min_le_min_of_subset (subset_union_right _ _))) ?_
-=======
   refine le_antisymm (le_min (IsWF.min_le_min_of_subset subset_union_left)
     (IsWF.min_le_min_of_subset subset_union_right)) ?_
->>>>>>> d97a437a
   rw [min_le_iff]
   exact ((mem_union _ _ _).1 ((hs.union ht).min_mem (union_nonempty.2 (.inl hsn)))).imp
     (hs.min_le _) (ht.min_le _)
