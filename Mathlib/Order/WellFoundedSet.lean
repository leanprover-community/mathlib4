/-
Copyright (c) 2021 Aaron Anderson. All rights reserved.
Released under Apache 2.0 license as described in the file LICENSE.
Authors: Aaron Anderson
-/
import Mathlib.Init.Data.Sigma.Lex
import Mathlib.Data.Prod.Lex
import Mathlib.Data.Sigma.Lex
import Mathlib.Order.Antichain
import Mathlib.Order.OrderIsoNat
import Mathlib.Order.WellFounded
import Mathlib.Tactic.TFAE

#align_import order.well_founded_set from "leanprover-community/mathlib"@"2c84c2c5496117349007d97104e7bbb471381592"

/-!
# Well-founded sets

A well-founded subset of an ordered type is one on which the relation `<` is well-founded.

## Main Definitions
 * `Set.WellFoundedOn s r` indicates that the relation `r` is
  well-founded when restricted to the set `s`.
 * `Set.IsWF s` indicates that `<` is well-founded when restricted to `s`.
 * `Set.PartiallyWellOrderedOn s r` indicates that the relation `r` is
  partially well-ordered (also known as well quasi-ordered) when restricted to the set `s`.
 * `Set.IsPWO s` indicates that any infinite sequence of elements in `s` contains an infinite
  monotone subsequence. Note that this is equivalent to containing only two comparable elements.

## Main Results
 * Higman's Lemma, `Set.PartiallyWellOrderedOn.partiallyWellOrderedOn_sublistForall₂`,
  shows that if `r` is partially well-ordered on `s`, then `List.SublistForall₂` is partially
  well-ordered on the set of lists of elements of `s`. The result was originally published by
  Higman, but this proof more closely follows Nash-Williams.
 * `Set.wellFoundedOn_iff` relates `well_founded_on` to the well-foundedness of a relation on the
 original type, to avoid dealing with subtypes.
 * `Set.IsWF.mono` shows that a subset of a well-founded subset is well-founded.
 * `Set.IsWF.union` shows that the union of two well-founded subsets is well-founded.
 * `Finset.isWF` shows that all `Finset`s are well-founded.

## TODO

Prove that `s` is partial well ordered iff it has no infinite descending chain or antichain.

## References
 * [Higman, *Ordering by Divisibility in Abstract Algebras*][Higman52]
 * [Nash-Williams, *On Well-Quasi-Ordering Finite Trees*][Nash-Williams63]
-/


variable {ι α β γ : Type*} {π : ι → Type*}

namespace Set

/-! ### Relations well-founded on sets -/


/-- `s.WellFoundedOn r` indicates that the relation `r` is well-founded when restricted to `s`. -/
def WellFoundedOn (s : Set α) (r : α → α → Prop) : Prop :=
  WellFounded fun a b : s => r a b
#align set.well_founded_on Set.WellFoundedOn

@[simp]
theorem wellFoundedOn_empty (r : α → α → Prop) : WellFoundedOn ∅ r :=
  wellFounded_of_isEmpty _
#align set.well_founded_on_empty Set.wellFoundedOn_empty

section WellFoundedOn

variable {r r' : α → α → Prop}

section AnyRel

variable {f : β → α} {s t : Set α} {x y : α}

theorem wellFoundedOn_iff :
    s.WellFoundedOn r ↔ WellFounded fun a b : α => r a b ∧ a ∈ s ∧ b ∈ s := by
  have f : RelEmbedding (fun (a : s) (b : s) => r a b) fun a b : α => r a b ∧ a ∈ s ∧ b ∈ s :=
    ⟨⟨(↑), Subtype.coe_injective⟩, by simp⟩
  refine ⟨fun h => ?_, f.wellFounded⟩
  rw [WellFounded.wellFounded_iff_has_min]
  intro t ht
  by_cases hst : (s ∩ t).Nonempty
  · rw [← Subtype.preimage_coe_nonempty] at hst
    rcases h.has_min (Subtype.val ⁻¹' t) hst with ⟨⟨m, ms⟩, mt, hm⟩
    exact ⟨m, mt, fun x xt ⟨xm, xs, _⟩ => hm ⟨x, xs⟩ xt xm⟩
  · rcases ht with ⟨m, mt⟩
    exact ⟨m, mt, fun x _ ⟨_, _, ms⟩ => hst ⟨m, ⟨ms, mt⟩⟩⟩
#align set.well_founded_on_iff Set.wellFoundedOn_iff

@[simp]
theorem wellFoundedOn_univ : (univ : Set α).WellFoundedOn r ↔ WellFounded r := by
  simp [wellFoundedOn_iff]
#align set.well_founded_on_univ Set.wellFoundedOn_univ

theorem _root_.WellFounded.wellFoundedOn : WellFounded r → s.WellFoundedOn r :=
  InvImage.wf _
#align well_founded.well_founded_on WellFounded.wellFoundedOn

@[simp]
theorem wellFoundedOn_range : (range f).WellFoundedOn r ↔ WellFounded (r on f) := by
  let f' : β → range f := fun c => ⟨f c, c, rfl⟩
  refine ⟨fun h => (InvImage.wf f' h).mono fun c c' => id, fun h => ⟨?_⟩⟩
  rintro ⟨_, c, rfl⟩
  refine Acc.of_downward_closed f' ?_ _ ?_
  · rintro _ ⟨_, c', rfl⟩ -
    exact ⟨c', rfl⟩
  · exact h.apply _
#align set.well_founded_on_range Set.wellFoundedOn_range

@[simp]
theorem wellFoundedOn_image {s : Set β} : (f '' s).WellFoundedOn r ↔ s.WellFoundedOn (r on f) := by
  rw [image_eq_range]; exact wellFoundedOn_range
#align set.well_founded_on_image Set.wellFoundedOn_image

namespace WellFoundedOn

protected theorem induction (hs : s.WellFoundedOn r) (hx : x ∈ s) {P : α → Prop}
    (hP : ∀ y ∈ s, (∀ z ∈ s, r z y → P z) → P y) : P x := by
  let Q : s → Prop := fun y => P y
  change Q ⟨x, hx⟩
  refine WellFounded.induction hs ⟨x, hx⟩ ?_
  simpa only [Subtype.forall]
#align set.well_founded_on.induction Set.WellFoundedOn.induction

protected theorem mono (h : t.WellFoundedOn r') (hle : r ≤ r') (hst : s ⊆ t) :
    s.WellFoundedOn r := by
  rw [wellFoundedOn_iff] at *
  exact Subrelation.wf (fun xy => ⟨hle _ _ xy.1, hst xy.2.1, hst xy.2.2⟩) h
#align set.well_founded_on.mono Set.WellFoundedOn.mono

theorem mono' (h : ∀ (a) (_ : a ∈ s) (b) (_ : b ∈ s), r' a b → r a b) :
    s.WellFoundedOn r → s.WellFoundedOn r' :=
  Subrelation.wf @fun a b => h _ a.2 _ b.2
#align set.well_founded_on.mono' Set.WellFoundedOn.mono'

theorem subset (h : t.WellFoundedOn r) (hst : s ⊆ t) : s.WellFoundedOn r :=
  h.mono le_rfl hst
#align set.well_founded_on.subset Set.WellFoundedOn.subset

open Relation

open List in
/-- `a` is accessible under the relation `r` iff `r` is well-founded on the downward transitive
closure of `a` under `r` (including `a` or not). -/
theorem acc_iff_wellFoundedOn {α} {r : α → α → Prop} {a : α} :
    TFAE [Acc r a,
      WellFoundedOn { b | ReflTransGen r b a } r,
      WellFoundedOn { b | TransGen r b a } r] := by
  tfae_have 1 → 2
  · refine fun h => ⟨fun b => InvImage.accessible _ ?_⟩
    rw [← acc_transGen_iff] at h ⊢
    obtain h' | h' := reflTransGen_iff_eq_or_transGen.1 b.2
    · rwa [h'] at h
    · exact h.inv h'
  tfae_have 2 → 3
  · exact fun h => h.subset fun _ => TransGen.to_reflTransGen
  tfae_have 3 → 1
  · refine fun h => Acc.intro _ (fun b hb => (h.apply ⟨b, .single hb⟩).of_fibration Subtype.val ?_)
    exact fun ⟨c, hc⟩ d h => ⟨⟨d, .head h hc⟩, h, rfl⟩
  tfae_finish
#align set.well_founded_on.acc_iff_well_founded_on Set.WellFoundedOn.acc_iff_wellFoundedOn

end WellFoundedOn

end AnyRel

section IsStrictOrder

variable [IsStrictOrder α r] {s t : Set α}

instance IsStrictOrder.subset : IsStrictOrder α fun a b : α => r a b ∧ a ∈ s ∧ b ∈ s where
  toIsIrrefl := ⟨fun a con => irrefl_of r a con.1⟩
  toIsTrans := ⟨fun _ _ _ ab bc => ⟨trans_of r ab.1 bc.1, ab.2.1, bc.2.2⟩⟩
#align set.is_strict_order.subset Set.IsStrictOrder.subset

theorem wellFoundedOn_iff_no_descending_seq :
    s.WellFoundedOn r ↔ ∀ f : ((· > ·) : ℕ → ℕ → Prop) ↪r r, ¬∀ n, f n ∈ s := by
  simp only [wellFoundedOn_iff, RelEmbedding.wellFounded_iff_no_descending_seq, ← not_exists, ←
    not_nonempty_iff, not_iff_not]
  constructor
  · rintro ⟨⟨f, hf⟩⟩
    have H : ∀ n, f n ∈ s := fun n => (hf.2 n.lt_succ_self).2.2
    refine ⟨⟨f, ?_⟩, H⟩
    simpa only [H, and_true_iff] using @hf
  · rintro ⟨⟨f, hf⟩, hfs : ∀ n, f n ∈ s⟩
    refine ⟨⟨f, ?_⟩⟩
    simpa only [hfs, and_true_iff] using @hf
#align set.well_founded_on_iff_no_descending_seq Set.wellFoundedOn_iff_no_descending_seq

theorem WellFoundedOn.union (hs : s.WellFoundedOn r) (ht : t.WellFoundedOn r) :
    (s ∪ t).WellFoundedOn r := by
  rw [wellFoundedOn_iff_no_descending_seq] at *
  rintro f hf
  rcases Nat.exists_subseq_of_forall_mem_union f hf with ⟨g, hg | hg⟩
  exacts [hs (g.dual.ltEmbedding.trans f) hg, ht (g.dual.ltEmbedding.trans f) hg]
#align set.well_founded_on.union Set.WellFoundedOn.union

@[simp]
theorem wellFoundedOn_union : (s ∪ t).WellFoundedOn r ↔ s.WellFoundedOn r ∧ t.WellFoundedOn r :=
  ⟨fun h => ⟨h.subset <| subset_union_left _ _, h.subset <| subset_union_right _ _⟩, fun h =>
    h.1.union h.2⟩
#align set.well_founded_on_union Set.wellFoundedOn_union

end IsStrictOrder

end WellFoundedOn

/-! ### Sets well-founded w.r.t. the strict inequality -/

section LT

variable [LT α] {s t : Set α}

/-- `s.IsWF` indicates that `<` is well-founded when restricted to `s`. -/
def IsWF (s : Set α) : Prop :=
  WellFoundedOn s (· < ·)
#align set.is_wf Set.IsWF

@[simp]
theorem isWF_empty : IsWF (∅ : Set α) :=
  wellFounded_of_isEmpty _
#align set.is_wf_empty Set.isWF_empty

theorem isWF_univ_iff : IsWF (univ : Set α) ↔ WellFounded ((· < ·) : α → α → Prop) := by
  simp [IsWF, wellFoundedOn_iff]
#align set.is_wf_univ_iff Set.isWF_univ_iff

theorem IsWF.mono (h : IsWF t) (st : s ⊆ t) : IsWF s := h.subset st
#align set.is_wf.mono Set.IsWF.mono

end LT

section Preorder

variable [Preorder α] {s t : Set α} {a : α}

protected nonrec theorem IsWF.union (hs : IsWF s) (ht : IsWF t) : IsWF (s ∪ t) := hs.union ht
#align set.is_wf.union Set.IsWF.union

@[simp] theorem isWF_union : IsWF (s ∪ t) ↔ IsWF s ∧ IsWF t := wellFoundedOn_union
#align set.is_wf_union Set.isWF_union

end Preorder

section Preorder

variable [Preorder α] {s t : Set α} {a : α}

theorem isWF_iff_no_descending_seq :
    IsWF s ↔ ∀ f : ℕ → α, StrictAnti f → ¬∀ n, f (OrderDual.toDual n) ∈ s :=
  wellFoundedOn_iff_no_descending_seq.trans
    ⟨fun H f hf => H ⟨⟨f, hf.injective⟩, hf.lt_iff_lt⟩, fun H f => H f fun _ _ => f.map_rel_iff.2⟩
#align set.is_wf_iff_no_descending_seq Set.isWF_iff_no_descending_seq

end Preorder

/-!
### Partially well-ordered sets

A set is partially well-ordered by a relation `r` when any infinite sequence contains two elements
where the first is related to the second by `r`. Equivalently, any antichain (see `IsAntichain`) is
finite, see `Set.partiallyWellOrderedOn_iff_finite_antichains`.
-/


/-- A subset is partially well-ordered by a relation `r` when any infinite sequence contains
  two elements where the first is related to the second by `r`. -/
def PartiallyWellOrderedOn (s : Set α) (r : α → α → Prop) : Prop :=
  ∀ f : ℕ → α, (∀ n, f n ∈ s) → ∃ m n : ℕ, m < n ∧ r (f m) (f n)
#align set.partially_well_ordered_on Set.PartiallyWellOrderedOn

section PartiallyWellOrderedOn

variable {r : α → α → Prop} {r' : β → β → Prop} {f : α → β} {s : Set α} {t : Set α} {a : α}

theorem PartiallyWellOrderedOn.mono (ht : t.PartiallyWellOrderedOn r) (h : s ⊆ t) :
    s.PartiallyWellOrderedOn r := fun f hf => ht f fun n => h <| hf n
#align set.partially_well_ordered_on.mono Set.PartiallyWellOrderedOn.mono

@[simp]
theorem partiallyWellOrderedOn_empty (r : α → α → Prop) : PartiallyWellOrderedOn ∅ r := fun _ h =>
  (h 0).elim
#align set.partially_well_ordered_on_empty Set.partiallyWellOrderedOn_empty

theorem PartiallyWellOrderedOn.union (hs : s.PartiallyWellOrderedOn r)
    (ht : t.PartiallyWellOrderedOn r) : (s ∪ t).PartiallyWellOrderedOn r := by
  rintro f hf
  rcases Nat.exists_subseq_of_forall_mem_union f hf with ⟨g, hgs | hgt⟩
  · rcases hs _ hgs with ⟨m, n, hlt, hr⟩
    exact ⟨g m, g n, g.strictMono hlt, hr⟩
  · rcases ht _ hgt with ⟨m, n, hlt, hr⟩
    exact ⟨g m, g n, g.strictMono hlt, hr⟩
#align set.partially_well_ordered_on.union Set.PartiallyWellOrderedOn.union

@[simp]
theorem partiallyWellOrderedOn_union :
    (s ∪ t).PartiallyWellOrderedOn r ↔ s.PartiallyWellOrderedOn r ∧ t.PartiallyWellOrderedOn r :=
  ⟨fun h => ⟨h.mono <| subset_union_left _ _, h.mono <| subset_union_right _ _⟩, fun h =>
    h.1.union h.2⟩
#align set.partially_well_ordered_on_union Set.partiallyWellOrderedOn_union

theorem PartiallyWellOrderedOn.image_of_monotone_on (hs : s.PartiallyWellOrderedOn r)
    (hf : ∀ a₁ ∈ s, ∀ a₂ ∈ s, r a₁ a₂ → r' (f a₁) (f a₂)) : (f '' s).PartiallyWellOrderedOn r' := by
  intro g' hg'
  choose g hgs heq using hg'
  obtain rfl : f ∘ g = g' := funext heq
  obtain ⟨m, n, hlt, hmn⟩ := hs g hgs
  exact ⟨m, n, hlt, hf _ (hgs m) _ (hgs n) hmn⟩
#align set.partially_well_ordered_on.image_of_monotone_on Set.PartiallyWellOrderedOn.image_of_monotone_on

theorem _root_.IsAntichain.finite_of_partiallyWellOrderedOn (ha : IsAntichain r s)
    (hp : s.PartiallyWellOrderedOn r) : s.Finite := by
  refine not_infinite.1 fun hi => ?_
  obtain ⟨m, n, hmn, h⟩ := hp (fun n => hi.natEmbedding _ n) fun n => (hi.natEmbedding _ n).2
  exact hmn.ne ((hi.natEmbedding _).injective <| Subtype.val_injective <|
    ha.eq (hi.natEmbedding _ m).2 (hi.natEmbedding _ n).2 h)
#align is_antichain.finite_of_partially_well_ordered_on IsAntichain.finite_of_partiallyWellOrderedOn

section IsRefl

variable [IsRefl α r]

protected theorem Finite.partiallyWellOrderedOn (hs : s.Finite) : s.PartiallyWellOrderedOn r := by
  intro f hf
  obtain ⟨m, n, hmn, h⟩ := hs.exists_lt_map_eq_of_forall_mem hf
  exact ⟨m, n, hmn, h.subst <| refl (f m)⟩
#align set.finite.partially_well_ordered_on Set.Finite.partiallyWellOrderedOn

theorem _root_.IsAntichain.partiallyWellOrderedOn_iff (hs : IsAntichain r s) :
    s.PartiallyWellOrderedOn r ↔ s.Finite :=
  ⟨hs.finite_of_partiallyWellOrderedOn, Finite.partiallyWellOrderedOn⟩
#align is_antichain.partially_well_ordered_on_iff IsAntichain.partiallyWellOrderedOn_iff

@[simp]
theorem partiallyWellOrderedOn_singleton (a : α) : PartiallyWellOrderedOn {a} r :=
  (finite_singleton a).partiallyWellOrderedOn
#align set.partially_well_ordered_on_singleton Set.partiallyWellOrderedOn_singleton

@[nontriviality]
theorem Subsingleton.partiallyWellOrderedOn (hs : s.Subsingleton) : PartiallyWellOrderedOn s r :=
  hs.finite.partiallyWellOrderedOn

@[simp]
theorem partiallyWellOrderedOn_insert :
    PartiallyWellOrderedOn (insert a s) r ↔ PartiallyWellOrderedOn s r := by
  simp only [← singleton_union, partiallyWellOrderedOn_union,
    partiallyWellOrderedOn_singleton, true_and_iff]
#align set.partially_well_ordered_on_insert Set.partiallyWellOrderedOn_insert

protected theorem PartiallyWellOrderedOn.insert (h : PartiallyWellOrderedOn s r) (a : α) :
    PartiallyWellOrderedOn (insert a s) r :=
  partiallyWellOrderedOn_insert.2 h
#align set.partially_well_ordered_on.insert Set.PartiallyWellOrderedOn.insert

theorem partiallyWellOrderedOn_iff_finite_antichains [IsSymm α r] :
    s.PartiallyWellOrderedOn r ↔ ∀ t, t ⊆ s → IsAntichain r t → t.Finite := by
  refine ⟨fun h t ht hrt => hrt.finite_of_partiallyWellOrderedOn (h.mono ht), ?_⟩
  rintro hs f hf
  by_contra! H
  refine infinite_range_of_injective (fun m n hmn => ?_) (hs _ (range_subset_iff.2 hf) ?_)
  · obtain h | h | h := lt_trichotomy m n
    · refine (H _ _ h ?_).elim
      rw [hmn]
      exact refl _
    · exact h
    · refine (H _ _ h ?_).elim
      rw [hmn]
      exact refl _
  rintro _ ⟨m, hm, rfl⟩ _ ⟨n, hn, rfl⟩ hmn
  obtain h | h := (ne_of_apply_ne _ hmn).lt_or_lt
  · exact H _ _ h
  · exact mt symm (H _ _ h)
#align set.partially_well_ordered_on_iff_finite_antichains Set.partiallyWellOrderedOn_iff_finite_antichains

variable [IsTrans α r]

theorem PartiallyWellOrderedOn.exists_monotone_subseq (h : s.PartiallyWellOrderedOn r) (f : ℕ → α)
    (hf : ∀ n, f n ∈ s) : ∃ g : ℕ ↪o ℕ, ∀ m n : ℕ, m ≤ n → r (f (g m)) (f (g n)) := by
  obtain ⟨g, h1 | h2⟩ := exists_increasing_or_nonincreasing_subseq r f
  · refine ⟨g, fun m n hle => ?_⟩
    obtain hlt | rfl := hle.lt_or_eq
    exacts [h1 m n hlt, refl_of r _]
  · exfalso
    obtain ⟨m, n, hlt, hle⟩ := h (f ∘ g) fun n => hf _
    exact h2 m n hlt hle
#align set.partially_well_ordered_on.exists_monotone_subseq Set.PartiallyWellOrderedOn.exists_monotone_subseq

theorem partiallyWellOrderedOn_iff_exists_monotone_subseq :
    s.PartiallyWellOrderedOn r ↔
      ∀ f : ℕ → α, (∀ n, f n ∈ s) → ∃ g : ℕ ↪o ℕ, ∀ m n : ℕ, m ≤ n → r (f (g m)) (f (g n)) := by
  constructor <;> intro h f hf
  · exact h.exists_monotone_subseq f hf
  · obtain ⟨g, gmon⟩ := h f hf
    exact ⟨g 0, g 1, g.lt_iff_lt.2 zero_lt_one, gmon _ _ zero_le_one⟩
#align set.partially_well_ordered_on_iff_exists_monotone_subseq Set.partiallyWellOrderedOn_iff_exists_monotone_subseq

protected theorem PartiallyWellOrderedOn.prod {t : Set β} (hs : PartiallyWellOrderedOn s r)
    (ht : PartiallyWellOrderedOn t r') :
    PartiallyWellOrderedOn (s ×ˢ t) fun x y : α × β => r x.1 y.1 ∧ r' x.2 y.2 := by
  intro f hf
  obtain ⟨g₁, h₁⟩ := hs.exists_monotone_subseq (Prod.fst ∘ f) fun n => (hf n).1
  obtain ⟨m, n, hlt, hle⟩ := ht (Prod.snd ∘ f ∘ g₁) fun n => (hf _).2
  exact ⟨g₁ m, g₁ n, g₁.strictMono hlt, h₁ _ _ hlt.le, hle⟩
#align set.partially_well_ordered_on.prod Set.PartiallyWellOrderedOn.prod

end IsRefl

theorem PartiallyWellOrderedOn.wellFoundedOn [IsPreorder α r] (h : s.PartiallyWellOrderedOn r) :
    s.WellFoundedOn fun a b => r a b ∧ ¬r b a := by
  letI : Preorder α :=
    { le := r
      le_refl := refl_of r
      le_trans := fun _ _ _ => trans_of r }
  change s.WellFoundedOn (· < ·)
  replace h : s.PartiallyWellOrderedOn (· ≤ ·) := h -- Porting note: was `change _ at h`
  rw [wellFoundedOn_iff_no_descending_seq]
  intro f hf
  obtain ⟨m, n, hlt, hle⟩ := h f hf
  exact (f.map_rel_iff.2 hlt).not_le hle
#align set.partially_well_ordered_on.well_founded_on Set.PartiallyWellOrderedOn.wellFoundedOn

end PartiallyWellOrderedOn

section IsPWO

variable [Preorder α] [Preorder β] {s t : Set α}

/-- A subset of a preorder is partially well-ordered when any infinite sequence contains
  a monotone subsequence of length 2 (or equivalently, an infinite monotone subsequence). -/
def IsPWO (s : Set α) : Prop :=
  PartiallyWellOrderedOn s (· ≤ ·)
#align set.is_pwo Set.IsPWO

nonrec theorem IsPWO.mono (ht : t.IsPWO) : s ⊆ t → s.IsPWO := ht.mono
#align set.is_pwo.mono Set.IsPWO.mono

nonrec theorem IsPWO.exists_monotone_subseq (h : s.IsPWO) (f : ℕ → α) (hf : ∀ n, f n ∈ s) :
    ∃ g : ℕ ↪o ℕ, Monotone (f ∘ g) :=
  h.exists_monotone_subseq f hf
#align set.is_pwo.exists_monotone_subseq Set.IsPWO.exists_monotone_subseq

theorem isPWO_iff_exists_monotone_subseq :
    s.IsPWO ↔ ∀ f : ℕ → α, (∀ n, f n ∈ s) → ∃ g : ℕ ↪o ℕ, Monotone (f ∘ g) :=
  partiallyWellOrderedOn_iff_exists_monotone_subseq
#align set.is_pwo_iff_exists_monotone_subseq Set.isPWO_iff_exists_monotone_subseq

protected theorem IsPWO.isWF (h : s.IsPWO) : s.IsWF := by
  simpa only [← lt_iff_le_not_le] using h.wellFoundedOn
#align set.is_pwo.is_wf Set.IsPWO.isWF

nonrec theorem IsPWO.prod {t : Set β} (hs : s.IsPWO) (ht : t.IsPWO) : IsPWO (s ×ˢ t) :=
  hs.prod ht
#align set.is_pwo.prod Set.IsPWO.prod

theorem IsPWO.image_of_monotoneOn (hs : s.IsPWO) {f : α → β} (hf : MonotoneOn f s) :
    IsPWO (f '' s) :=
  hs.image_of_monotone_on hf
#align set.is_pwo.image_of_monotone_on Set.IsPWO.image_of_monotoneOn

theorem IsPWO.image_of_monotone (hs : s.IsPWO) {f : α → β} (hf : Monotone f) : IsPWO (f '' s) :=
  hs.image_of_monotone_on (hf.monotoneOn _)
#align set.is_pwo.image_of_monotone Set.IsPWO.image_of_monotone

protected nonrec theorem IsPWO.union (hs : IsPWO s) (ht : IsPWO t) : IsPWO (s ∪ t) :=
  hs.union ht
#align set.is_pwo.union Set.IsPWO.union

@[simp]
theorem isPWO_union : IsPWO (s ∪ t) ↔ IsPWO s ∧ IsPWO t :=
  partiallyWellOrderedOn_union
#align set.is_pwo_union Set.isPWO_union

protected theorem Finite.isPWO (hs : s.Finite) : IsPWO s := hs.partiallyWellOrderedOn
#align set.finite.is_pwo Set.Finite.isPWO

@[simp] theorem isPWO_of_finite [Finite α] : s.IsPWO := s.toFinite.isPWO
#align set.is_pwo_of_finite Set.isPWO_of_finite

@[simp] theorem isPWO_singleton (a : α) : IsPWO ({a} : Set α) := (finite_singleton a).isPWO
#align set.is_pwo_singleton Set.isPWO_singleton

@[simp] theorem isPWO_empty : IsPWO (∅ : Set α) := finite_empty.isPWO
#align set.is_pwo_empty Set.isPWO_empty

protected theorem Subsingleton.isPWO (hs : s.Subsingleton) : IsPWO s := hs.finite.isPWO
#align set.subsingleton.is_pwo Set.Subsingleton.isPWO

@[simp]
theorem isPWO_insert {a} : IsPWO (insert a s) ↔ IsPWO s := by
  simp only [← singleton_union, isPWO_union, isPWO_singleton, true_and_iff]
#align set.is_pwo_insert Set.isPWO_insert

protected theorem IsPWO.insert (h : IsPWO s) (a : α) : IsPWO (insert a s) :=
  isPWO_insert.2 h
#align set.is_pwo.insert Set.IsPWO.insert

protected theorem Finite.isWF (hs : s.Finite) : IsWF s := hs.isPWO.isWF
#align set.finite.is_wf Set.Finite.isWF

@[simp] theorem isWF_singleton {a : α} : IsWF ({a} : Set α) := (finite_singleton a).isWF
#align set.is_wf_singleton Set.isWF_singleton

protected theorem Subsingleton.isWF (hs : s.Subsingleton) : IsWF s := hs.isPWO.isWF
#align set.subsingleton.is_wf Set.Subsingleton.isWF

@[simp]
theorem isWF_insert {a} : IsWF (insert a s) ↔ IsWF s := by
  simp only [← singleton_union, isWF_union, isWF_singleton, true_and_iff]
#align set.is_wf_insert Set.isWF_insert

protected theorem IsWF.insert (h : IsWF s) (a : α) : IsWF (insert a s) :=
  isWF_insert.2 h
#align set.is_wf.insert Set.IsWF.insert

end IsPWO

section WellFoundedOn

variable {r : α → α → Prop} [IsStrictOrder α r] {s : Set α} {a : α}

protected theorem Finite.wellFoundedOn (hs : s.Finite) : s.WellFoundedOn r :=
  letI := partialOrderOfSO r
  hs.isWF
#align set.finite.well_founded_on Set.Finite.wellFoundedOn

@[simp]
theorem wellFoundedOn_singleton : WellFoundedOn ({a} : Set α) r :=
  (finite_singleton a).wellFoundedOn
#align set.well_founded_on_singleton Set.wellFoundedOn_singleton

protected theorem Subsingleton.wellFoundedOn (hs : s.Subsingleton) : s.WellFoundedOn r :=
  hs.finite.wellFoundedOn
#align set.subsingleton.well_founded_on Set.Subsingleton.wellFoundedOn

@[simp]
theorem wellFoundedOn_insert : WellFoundedOn (insert a s) r ↔ WellFoundedOn s r := by
  simp only [← singleton_union, wellFoundedOn_union, wellFoundedOn_singleton, true_and_iff]
#align set.well_founded_on_insert Set.wellFoundedOn_insert

protected theorem WellFoundedOn.insert (h : WellFoundedOn s r) (a : α) :
    WellFoundedOn (insert a s) r :=
  wellFoundedOn_insert.2 h
#align set.well_founded_on.insert Set.WellFoundedOn.insert

end WellFoundedOn

section LinearOrder

variable [LinearOrder α] {s : Set α}

protected theorem IsWF.isPWO (hs : s.IsWF) : s.IsPWO := by
  intro f hf
  lift f to ℕ → s using hf
  rcases hs.has_min (range f) (range_nonempty _) with ⟨_, ⟨m, rfl⟩, hm⟩
  simp only [forall_mem_range, not_lt] at hm
  exact ⟨m, m + 1, lt_add_one m, hm _⟩
#align set.is_wf.is_pwo Set.IsWF.isPWO

/-- In a linear order, the predicates `Set.IsWF` and `Set.IsPWO` are equivalent. -/
theorem isWF_iff_isPWO : s.IsWF ↔ s.IsPWO :=
  ⟨IsWF.isPWO, IsPWO.isWF⟩
#align set.is_wf_iff_is_pwo Set.isWF_iff_isPWO

end LinearOrder

end Set

namespace Finset

variable {r : α → α → Prop}

@[simp]
protected theorem partiallyWellOrderedOn [IsRefl α r] (s : Finset α) :
    (s : Set α).PartiallyWellOrderedOn r :=
  s.finite_toSet.partiallyWellOrderedOn
#align finset.partially_well_ordered_on Finset.partiallyWellOrderedOn

@[simp]
protected theorem isPWO [Preorder α] (s : Finset α) : Set.IsPWO (↑s : Set α) :=
  s.partiallyWellOrderedOn
#align finset.is_pwo Finset.isPWO

@[simp]
protected theorem isWF [Preorder α] (s : Finset α) : Set.IsWF (↑s : Set α) :=
  s.finite_toSet.isWF
#align finset.is_wf Finset.isWF

@[simp]
protected theorem wellFoundedOn [IsStrictOrder α r] (s : Finset α) :
    Set.WellFoundedOn (↑s : Set α) r :=
  letI := partialOrderOfSO r
  s.isWF
#align finset.well_founded_on Finset.wellFoundedOn

theorem wellFoundedOn_sup [IsStrictOrder α r] (s : Finset ι) {f : ι → Set α} :
    (s.sup f).WellFoundedOn r ↔ ∀ i ∈ s, (f i).WellFoundedOn r :=
  Finset.cons_induction_on s (by simp) fun a s ha hs => by simp [-sup_set_eq_biUnion, hs]
#align finset.well_founded_on_sup Finset.wellFoundedOn_sup

theorem partiallyWellOrderedOn_sup (s : Finset ι) {f : ι → Set α} :
    (s.sup f).PartiallyWellOrderedOn r ↔ ∀ i ∈ s, (f i).PartiallyWellOrderedOn r :=
  Finset.cons_induction_on s (by simp) fun a s ha hs => by simp [-sup_set_eq_biUnion, hs]
#align finset.partially_well_ordered_on_sup Finset.partiallyWellOrderedOn_sup

theorem isWF_sup [Preorder α] (s : Finset ι) {f : ι → Set α} :
    (s.sup f).IsWF ↔ ∀ i ∈ s, (f i).IsWF :=
  s.wellFoundedOn_sup
#align finset.is_wf_sup Finset.isWF_sup

theorem isPWO_sup [Preorder α] (s : Finset ι) {f : ι → Set α} :
    (s.sup f).IsPWO ↔ ∀ i ∈ s, (f i).IsPWO :=
  s.partiallyWellOrderedOn_sup
#align finset.is_pwo_sup Finset.isPWO_sup

@[simp]
theorem wellFoundedOn_bUnion [IsStrictOrder α r] (s : Finset ι) {f : ι → Set α} :
    (⋃ i ∈ s, f i).WellFoundedOn r ↔ ∀ i ∈ s, (f i).WellFoundedOn r := by
  simpa only [Finset.sup_eq_iSup] using s.wellFoundedOn_sup
#align finset.well_founded_on_bUnion Finset.wellFoundedOn_bUnion

@[simp]
theorem partiallyWellOrderedOn_bUnion (s : Finset ι) {f : ι → Set α} :
    (⋃ i ∈ s, f i).PartiallyWellOrderedOn r ↔ ∀ i ∈ s, (f i).PartiallyWellOrderedOn r := by
  simpa only [Finset.sup_eq_iSup] using s.partiallyWellOrderedOn_sup
#align finset.partially_well_ordered_on_bUnion Finset.partiallyWellOrderedOn_bUnion

@[simp]
theorem isWF_bUnion [Preorder α] (s : Finset ι) {f : ι → Set α} :
    (⋃ i ∈ s, f i).IsWF ↔ ∀ i ∈ s, (f i).IsWF :=
  s.wellFoundedOn_bUnion
#align finset.is_wf_bUnion Finset.isWF_bUnion

@[simp]
theorem isPWO_bUnion [Preorder α] (s : Finset ι) {f : ι → Set α} :
    (⋃ i ∈ s, f i).IsPWO ↔ ∀ i ∈ s, (f i).IsPWO :=
  s.partiallyWellOrderedOn_bUnion
#align finset.is_pwo_bUnion Finset.isPWO_bUnion

end Finset

namespace Set

section Preorder

variable [Preorder α] {s t : Set α} {a : α}

/-- `Set.IsWF.min` returns a minimal element of a nonempty well-founded set. -/
noncomputable nonrec def IsWF.min (hs : IsWF s) (hn : s.Nonempty) : α :=
  hs.min univ (nonempty_iff_univ_nonempty.1 hn.to_subtype)
#align set.is_wf.min Set.IsWF.min

theorem IsWF.min_mem (hs : IsWF s) (hn : s.Nonempty) : hs.min hn ∈ s :=
  (WellFounded.min hs univ (nonempty_iff_univ_nonempty.1 hn.to_subtype)).2
#align set.is_wf.min_mem Set.IsWF.min_mem

nonrec theorem IsWF.not_lt_min (hs : IsWF s) (hn : s.Nonempty) (ha : a ∈ s) : ¬a < hs.min hn :=
  hs.not_lt_min univ (nonempty_iff_univ_nonempty.1 hn.to_subtype) (mem_univ (⟨a, ha⟩ : s))
#align set.is_wf.not_lt_min Set.IsWF.not_lt_min

theorem IsWF.min_of_subset_not_lt_min {hs : s.IsWF} {hsn : s.Nonempty} {ht : t.IsWF}
    {htn : t.Nonempty} (hst : s ⊆ t) : ¬hs.min hsn < ht.min htn :=
  ht.not_lt_min htn (hst (min_mem hs hsn))

@[simp]
theorem isWF_min_singleton (a) {hs : IsWF ({a} : Set α)} {hn : ({a} : Set α).Nonempty} :
    hs.min hn = a :=
  eq_of_mem_singleton (IsWF.min_mem hs hn)
#align set.is_wf_min_singleton Set.isWF_min_singleton

end Preorder

section LinearOrder

variable [LinearOrder α] {s t : Set α} {a : α}

theorem IsWF.min_le (hs : s.IsWF) (hn : s.Nonempty) (ha : a ∈ s) : hs.min hn ≤ a :=
  le_of_not_lt (hs.not_lt_min hn ha)
#align set.is_wf.min_le Set.IsWF.min_le

theorem IsWF.le_min_iff (hs : s.IsWF) (hn : s.Nonempty) : a ≤ hs.min hn ↔ ∀ b, b ∈ s → a ≤ b :=
  ⟨fun ha _b hb => le_trans ha (hs.min_le hn hb), fun h => h _ (hs.min_mem _)⟩
#align set.is_wf.le_min_iff Set.IsWF.le_min_iff

theorem IsWF.min_le_min_of_subset {hs : s.IsWF} {hsn : s.Nonempty} {ht : t.IsWF} {htn : t.Nonempty}
    (hst : s ⊆ t) : ht.min htn ≤ hs.min hsn :=
  (IsWF.le_min_iff _ _).2 fun _b hb => ht.min_le htn (hst hb)
#align set.is_wf.min_le_min_of_subset Set.IsWF.min_le_min_of_subset

theorem IsWF.min_union (hs : s.IsWF) (hsn : s.Nonempty) (ht : t.IsWF) (htn : t.Nonempty) :
    (hs.union ht).min (union_nonempty.2 (Or.intro_left _ hsn)) =
      Min.min (hs.min hsn) (ht.min htn) := by
  refine le_antisymm (le_min (IsWF.min_le_min_of_subset (subset_union_left _ _))
    (IsWF.min_le_min_of_subset (subset_union_right _ _))) ?_
  rw [min_le_iff]
  exact ((mem_union _ _ _).1 ((hs.union ht).min_mem (union_nonempty.2 (.inl hsn)))).imp
    (hs.min_le _) (ht.min_le _)
#align set.is_wf.min_union Set.IsWF.min_union

end LinearOrder

end Set

open Set

section LocallyFiniteOrder

variable {s : Set α} [Preorder α] [LocallyFiniteOrder α]

theorem BddBelow.wellFoundedOn_lt : BddBelow s → s.WellFoundedOn (· < ·) := by
  rw [wellFoundedOn_iff_no_descending_seq]
  rintro ⟨a, ha⟩ f hf
  refine infinite_range_of_injective f.injective ?_
  exact (finite_Icc a <| f 0).subset <| range_subset_iff.2 <| fun n =>
    ⟨ha <| hf _, antitone_iff_forall_lt.2 (fun a b hab => (f.map_rel_iff.2 hab).le) <| zero_le _⟩

theorem BddAbove.wellFoundedOn_gt : BddAbove s → s.WellFoundedOn (· > ·) :=
  fun h => h.dual.wellFoundedOn_lt

end LocallyFiniteOrder

namespace Set.PartiallyWellOrderedOn

variable {r : α → α → Prop}

/-- In the context of partial well-orderings, a bad sequence is a nonincreasing sequence
  whose range is contained in a particular set `s`. One exists if and only if `s` is not
  partially well-ordered. -/
def IsBadSeq (r : α → α → Prop) (s : Set α) (f : ℕ → α) : Prop :=
  (∀ n, f n ∈ s) ∧ ∀ m n : ℕ, m < n → ¬r (f m) (f n)
#align set.partially_well_ordered_on.is_bad_seq Set.PartiallyWellOrderedOn.IsBadSeq

theorem iff_forall_not_isBadSeq (r : α → α → Prop) (s : Set α) :
    s.PartiallyWellOrderedOn r ↔ ∀ f, ¬IsBadSeq r s f :=
  forall_congr' fun f => by simp [IsBadSeq]
#align set.partially_well_ordered_on.iff_forall_not_is_bad_seq Set.PartiallyWellOrderedOn.iff_forall_not_isBadSeq

/-- This indicates that every bad sequence `g` that agrees with `f` on the first `n`
  terms has `rk (f n) ≤ rk (g n)`. -/
def IsMinBadSeq (r : α → α → Prop) (rk : α → ℕ) (s : Set α) (n : ℕ) (f : ℕ → α) : Prop :=
  ∀ g : ℕ → α, (∀ m : ℕ, m < n → f m = g m) → rk (g n) < rk (f n) → ¬IsBadSeq r s g
#align set.partially_well_ordered_on.is_min_bad_seq Set.PartiallyWellOrderedOn.IsMinBadSeq

/-- Given a bad sequence `f`, this constructs a bad sequence that agrees with `f` on the first `n`
  terms and is minimal at `n`.
-/
noncomputable def minBadSeqOfBadSeq (r : α → α → Prop) (rk : α → ℕ) (s : Set α) (n : ℕ) (f : ℕ → α)
    (hf : IsBadSeq r s f) :
    { g : ℕ → α // (∀ m : ℕ, m < n → f m = g m) ∧ IsBadSeq r s g ∧ IsMinBadSeq r rk s n g } := by
  classical
    have h : ∃ (k : ℕ) (g : ℕ → α), (∀ m, m < n → f m = g m) ∧ IsBadSeq r s g ∧ rk (g n) = k :=
      ⟨_, f, fun _ _ => rfl, hf, rfl⟩
    obtain ⟨h1, h2, h3⟩ := Classical.choose_spec (Nat.find_spec h)
<<<<<<< HEAD
    refine ⟨Classical.choose (Nat.find_spec h), h1, by convert h2, fun g hg1 hg2 con ↦ ?_⟩
=======
    refine ⟨Classical.choose (Nat.find_spec h), h1, by convert h2, fun g hg1 hg2 con => ?_⟩
>>>>>>> d6ea8fe0
    refine Nat.find_min h ?_ ⟨g, fun m mn => (h1 m mn).trans (hg1 m mn), con, rfl⟩
    rwa [← h3]
#align set.partially_well_ordered_on.min_bad_seq_of_bad_seq Set.PartiallyWellOrderedOn.minBadSeqOfBadSeq

theorem exists_min_bad_of_exists_bad (r : α → α → Prop) (rk : α → ℕ) (s : Set α) :
    (∃ f, IsBadSeq r s f) → ∃ f, IsBadSeq r s f ∧ ∀ n, IsMinBadSeq r rk s n f := by
  rintro ⟨f0, hf0 : IsBadSeq r s f0⟩
  let fs : ∀ n : ℕ, { f : ℕ → α // IsBadSeq r s f ∧ IsMinBadSeq r rk s n f } := by
    refine Nat.rec ?_ fun n fn => ?_
    · exact ⟨(minBadSeqOfBadSeq r rk s 0 f0 hf0).1, (minBadSeqOfBadSeq r rk s 0 f0 hf0).2.2⟩
    · exact ⟨(minBadSeqOfBadSeq r rk s (n + 1) fn.1 fn.2.1).1,
        (minBadSeqOfBadSeq r rk s (n + 1) fn.1 fn.2.1).2.2⟩
  have h : ∀ m n, m ≤ n → (fs m).1 m = (fs n).1 m := fun m n mn => by
    obtain ⟨k, rfl⟩ := exists_add_of_le mn; clear mn
    induction' k with k ih
    · rfl
    · rw [ih, (minBadSeqOfBadSeq r rk s (m + k + 1) (fs (m + k)).1 (fs (m + k)).2.1).2.1 m
        (Nat.lt_succ_iff.2 (Nat.add_le_add_left k.zero_le m))]
      rfl
  refine ⟨fun n => (fs n).1 n, ⟨fun n => (fs n).2.1.1 n, fun m n mn => ?_⟩, fun n g hg1 hg2 => ?_⟩
  · dsimp
    rw [h m n mn.le]
    exact (fs n).2.1.2 m n mn
  · refine (fs n).2.2 g (fun m mn => ?_) hg2
    rw [← h m n mn.le, ← hg1 m mn]
#align set.partially_well_ordered_on.exists_min_bad_of_exists_bad Set.PartiallyWellOrderedOn.exists_min_bad_of_exists_bad

theorem iff_not_exists_isMinBadSeq (rk : α → ℕ) {s : Set α} :
    s.PartiallyWellOrderedOn r ↔ ¬∃ f, IsBadSeq r s f ∧ ∀ n, IsMinBadSeq r rk s n f := by
  rw [iff_forall_not_isBadSeq, ← not_exists, not_congr]
  constructor
  · apply exists_min_bad_of_exists_bad
  · rintro ⟨f, hf1, -⟩
    exact ⟨f, hf1⟩
#align set.partially_well_ordered_on.iff_not_exists_is_min_bad_seq Set.PartiallyWellOrderedOn.iff_not_exists_isMinBadSeq

/-- Higman's Lemma, which states that for any reflexive, transitive relation `r` which is
  partially well-ordered on a set `s`, the relation `List.SublistForall₂ r` is partially
  well-ordered on the set of lists of elements of `s`. That relation is defined so that
  `List.SublistForall₂ r l₁ l₂` whenever `l₁` related pointwise by `r` to a sublist of `l₂`.  -/
theorem partiallyWellOrderedOn_sublistForall₂ (r : α → α → Prop) [IsRefl α r] [IsTrans α r]
    {s : Set α} (h : s.PartiallyWellOrderedOn r) :
    { l : List α | ∀ x, x ∈ l → x ∈ s }.PartiallyWellOrderedOn (List.SublistForall₂ r) := by
  rcases isEmpty_or_nonempty α
  · exact subsingleton_of_subsingleton.partiallyWellOrderedOn
  inhabit α
  rw [iff_not_exists_isMinBadSeq List.length]
  rintro ⟨f, hf1, hf2⟩
  have hnil : ∀ n, f n ≠ List.nil := fun n con =>
    hf1.2 n n.succ n.lt_succ_self (con.symm ▸ List.SublistForall₂.nil)
  have : ∀ n, (f n).headI ∈ s :=
    fun n => hf1.1 n _ (List.head!_mem_self (hnil n))
  obtain ⟨g, hg⟩ := h.exists_monotone_subseq (fun n => (f n).headI) this
  have hf' :=
    hf2 (g 0) (fun n => if n < g 0 then f n else List.tail (f (g (n - g 0))))
      (fun m hm => (if_pos hm).symm) ?_
  swap;
  · simp only [if_neg (lt_irrefl (g 0)), tsub_self]
    rw [List.length_tail, ← Nat.pred_eq_sub_one]
    exact Nat.pred_lt fun con => hnil _ (List.length_eq_zero.1 con)
  rw [IsBadSeq] at hf'
  push_neg at hf'
  obtain ⟨m, n, mn, hmn⟩ := hf' fun n x hx => by
    split_ifs at hx with hn
    exacts [hf1.1 _ _ hx, hf1.1 _ _ (List.tail_subset _ hx)]
  by_cases hn : n < g 0
  · apply hf1.2 m n mn
    rwa [if_pos hn, if_pos (mn.trans hn)] at hmn
  · obtain ⟨n', rfl⟩ := exists_add_of_le (not_lt.1 hn)
    rw [if_neg hn, add_comm (g 0) n', add_tsub_cancel_right] at hmn
    split_ifs at hmn with hm
    · apply hf1.2 m (g n') (lt_of_lt_of_le hm (g.monotone n'.zero_le))
      exact _root_.trans hmn (List.tail_sublistForall₂_self _)
    · rw [← tsub_lt_iff_left (le_of_not_lt hm)] at mn
      apply hf1.2 _ _ (g.lt_iff_lt.2 mn)
      rw [← List.cons_head!_tail (hnil (g (m - g 0))), ← List.cons_head!_tail (hnil (g n'))]
      exact List.SublistForall₂.cons (hg _ _ (le_of_lt mn)) hmn
#align set.partially_well_ordered_on.partially_well_ordered_on_sublist_forall₂ Set.PartiallyWellOrderedOn.partiallyWellOrderedOn_sublistForall₂

theorem subsetProdLex [PartialOrder α] [Preorder β] {s : Set (α ×ₗ β)}
    (hα : ((fun (x : α ×ₗ β) => (ofLex x).1)'' s).IsPWO)
    (hβ : ∀ a, {y | toLex (a, y) ∈ s}.IsPWO) : s.IsPWO := by
  intro f hf
  rw [isPWO_iff_exists_monotone_subseq] at hα
  obtain ⟨g, hg⟩ : ∃ (g : (ℕ ↪o ℕ)), Monotone fun n => (ofLex f (g n)).1 :=
    hα (fun n => (ofLex f n).1) (fun k => mem_image_of_mem (fun x => (ofLex x).1) (hf k))
  have hhg : ∀ n, (ofLex f (g 0)).1 ≤ (ofLex f (g n)).1 := fun n => hg n.zero_le
  by_cases hc : ∃ n, (ofLex f (g 0)).1 < (ofLex f (g n)).1
  · obtain ⟨n, hn⟩ := hc
    use (g 0), (g n)
    constructor
    · by_contra hx
      simp_all
    · exact (Prod.Lex.le_iff (f (g 0)) _).mpr <| Or.inl hn
  · have hhc : ∀ n, (ofLex f (g 0)).1 = (ofLex f (g n)).1 := by
      intro n
      rw [not_exists] at hc
      exact (hhg n).eq_of_not_lt (hc n)
    obtain ⟨g', hg'⟩ : ∃ g' : ℕ ↪o ℕ, Monotone ((fun n ↦ (ofLex f (g (g' n))).2)) := by
      simp_rw [isPWO_iff_exists_monotone_subseq] at hβ
      apply hβ (ofLex f (g 0)).1 fun n ↦ (ofLex f (g n)).2
      intro n
      rw [hhc n]
      simpa using hf _
    use (g (g' 0)), (g (g' 1))
    suffices (f (g (g' 0))) ≤ (f (g (g' 1))) by simpa
    · refine (Prod.Lex.le_iff (f (g (g' 0))) (f (g (g' 1)))).mpr ?_
      right
      constructor
      · exact (hhc (g' 0)).symm.trans (hhc (g' 1))
      · exact hg' zero_le_one

theorem imageProdLex [PartialOrder α] [Preorder β] {s : Set (α ×ₗ β)}
    (hαβ : s.IsPWO) : ((fun (x : α ×ₗ β) => (ofLex x).1)'' s).IsPWO :=
  IsPWO.image_of_monotone hαβ Prod.Lex.monotone_fst

theorem fiberProdLex [PartialOrder α] [Preorder β] {s : Set (α ×ₗ β)}
    (hαβ : s.IsPWO) (a : α) : {y | toLex (a, y) ∈ s}.IsPWO := by
  let f : α ×ₗ β → β := fun x => (ofLex x).2
  have h : {y | toLex (a, y) ∈ s} = f '' (s ∩ (fun x ↦ (ofLex x).1) ⁻¹' {a}) := by
    ext x
    simp [f]
  rw [h]
  apply IsPWO.image_of_monotoneOn (hαβ.mono (inter_subset_left s _))
  rintro b ⟨-, hb⟩ c ⟨-, hc⟩ hbc
  simp only [mem_preimage, mem_singleton_iff] at hb hc
  have : (ofLex b).1 < (ofLex c).1 ∨ (ofLex b).1 = (ofLex c).1 ∧ f b ≤ f c :=
    (Prod.Lex.le_iff b c).mp hbc
  simp_all only [lt_self_iff_false, true_and, false_or]

theorem ProdLex_iff [PartialOrder α] [Preorder β] {s : Set (α ×ₗ β)} :
    s.IsPWO ↔
      ((fun (x : α ×ₗ β) ↦ (ofLex x).1) '' s).IsPWO ∧ ∀ a, {y | toLex (a, y) ∈ s}.IsPWO :=
  ⟨fun h ↦ ⟨imageProdLex h, fiberProdLex h⟩, fun h ↦ subsetProdLex h.1 h.2⟩

end Set.PartiallyWellOrderedOn

theorem WellFounded.isWF [LT α] (h : WellFounded ((· < ·) : α → α → Prop)) (s : Set α) : s.IsWF :=
  (Set.isWF_univ_iff.2 h).mono s.subset_univ
#align well_founded.is_wf WellFounded.isWF

/-- A version of **Dickson's lemma** any subset of functions `Π s : σ, α s` is partially well
ordered, when `σ` is a `Fintype` and each `α s` is a linear well order.
This includes the classical case of Dickson's lemma that `ℕ ^ n` is a well partial order.
Some generalizations would be possible based on this proof, to include cases where the target is
partially well ordered, and also to consider the case of `Set.PartiallyWellOrderedOn` instead of
`Set.IsPWO`. -/
theorem Pi.isPWO {α : ι → Type*} [∀ i, LinearOrder (α i)] [∀ i, IsWellOrder (α i) (· < ·)]
    [Finite ι] (s : Set (∀ i, α i)) : s.IsPWO := by
  cases nonempty_fintype ι
  suffices ∀ (s : Finset ι) (f : ℕ → ∀ s, α s),
    ∃ g : ℕ ↪o ℕ, ∀ ⦃a b : ℕ⦄, a ≤ b → ∀ x, x ∈ s → (f ∘ g) a x ≤ (f ∘ g) b x by
    refine isPWO_iff_exists_monotone_subseq.2 fun f _ => ?_
    simpa only [Finset.mem_univ, true_imp_iff] using this Finset.univ f
  refine Finset.cons_induction ?_ ?_
  · intro f
    exists RelEmbedding.refl (· ≤ ·)
    simp only [IsEmpty.forall_iff, imp_true_iff, forall_const, Finset.not_mem_empty]
  · intro x s hx ih f
    obtain ⟨g, hg⟩ :=
      (IsWellFounded.wf.isWF univ).isPWO.exists_monotone_subseq (fun n => f n x) mem_univ
    obtain ⟨g', hg'⟩ := ih (f ∘ g)
    refine ⟨g'.trans g, fun a b hab => (Finset.forall_mem_cons _ _).2 ?_⟩
    exact ⟨hg (OrderHomClass.mono g' hab), hg' hab⟩
#align pi.is_pwo Pi.isPWO

section ProdLex
variable {rα : α → α → Prop} {rβ : β → β → Prop} {f : γ → α} {g : γ → β} {s : Set γ}

/-- Stronger version of `WellFounded.prod_lex`. Instead of requiring `rβ on g` to be well-founded,
we only require it to be well-founded on fibers of `f`. -/
theorem WellFounded.prod_lex_of_wellFoundedOn_fiber (hα : WellFounded (rα on f))
    (hβ : ∀ a, (f ⁻¹' {a}).WellFoundedOn (rβ on g)) :
    WellFounded (Prod.Lex rα rβ on fun c => (f c, g c)) := by
  refine ((PSigma.lex_wf (wellFoundedOn_range.2 hα) fun a => hβ a).onFun
    (f := fun c => ⟨⟨_, c, rfl⟩, c, rfl⟩)).mono fun c c' h => ?_
  obtain h' | h' := Prod.lex_iff.1 h
  · exact PSigma.Lex.left _ _ h'
  · dsimp only [InvImage, (· on ·)] at h' ⊢
    convert PSigma.Lex.right (⟨_, c', rfl⟩ : range f) _ using 1; swap
    exacts [⟨c, h'.1⟩, PSigma.subtype_ext (Subtype.ext h'.1) rfl, h'.2]
#align well_founded.prod_lex_of_well_founded_on_fiber WellFounded.prod_lex_of_wellFoundedOn_fiber

theorem Set.WellFoundedOn.prod_lex_of_wellFoundedOn_fiber (hα : s.WellFoundedOn (rα on f))
    (hβ : ∀ a, (s ∩ f ⁻¹' {a}).WellFoundedOn (rβ on g)) :
    s.WellFoundedOn (Prod.Lex rα rβ on fun c => (f c, g c)) :=
  WellFounded.prod_lex_of_wellFoundedOn_fiber hα
    fun a ↦ ((hβ a).onFun (f := fun x => ⟨x, x.1.2, x.2⟩)).mono (fun b c h ↦ ‹_›)
#align set.well_founded_on.prod_lex_of_well_founded_on_fiber Set.WellFoundedOn.prod_lex_of_wellFoundedOn_fiber

end ProdLex

section SigmaLex

variable {rι : ι → ι → Prop} {rπ : ∀ i, π i → π i → Prop} {f : γ → ι} {g : ∀ i, γ → π i} {s : Set γ}

/-- Stronger version of `PSigma.lex_wf`. Instead of requiring `rπ on g` to be well-founded, we only
require it to be well-founded on fibers of `f`. -/
theorem WellFounded.sigma_lex_of_wellFoundedOn_fiber (hι : WellFounded (rι on f))
    (hπ : ∀ i, (f ⁻¹' {i}).WellFoundedOn (rπ i on g i)) :
    WellFounded (Sigma.Lex rι rπ on fun c => ⟨f c, g (f c) c⟩) := by
  refine ((PSigma.lex_wf (wellFoundedOn_range.2 hι) fun a => hπ a).onFun
<<<<<<< HEAD
    (f := fun c => ⟨⟨_, c, rfl⟩, c, rfl⟩)).mono fun c c' h ↦ ?_
=======
    (f := fun c => ⟨⟨_, c, rfl⟩, c, rfl⟩)).mono fun c c' h => ?_
>>>>>>> d6ea8fe0
  obtain h' | ⟨h', h''⟩ := Sigma.lex_iff.1 h
  · exact PSigma.Lex.left _ _ h'
  · dsimp only [InvImage, (· on ·)] at h' ⊢
    convert PSigma.Lex.right (⟨_, c', rfl⟩ : range f) _ using 1; swap
    · exact ⟨c, h'⟩
    · exact PSigma.subtype_ext (Subtype.ext h') rfl
    · dsimp only [Subtype.coe_mk] at *
      revert h'
      generalize f c = d
      rintro rfl h''
      exact h''
#align well_founded.sigma_lex_of_well_founded_on_fiber WellFounded.sigma_lex_of_wellFoundedOn_fiber

theorem Set.WellFoundedOn.sigma_lex_of_wellFoundedOn_fiber (hι : s.WellFoundedOn (rι on f))
    (hπ : ∀ i, (s ∩ f ⁻¹' {i}).WellFoundedOn (rπ i on g i)) :
    s.WellFoundedOn (Sigma.Lex rι rπ on fun c => ⟨f c, g (f c) c⟩) := by
  show WellFounded (Sigma.Lex rι rπ on fun c : s => ⟨f c, g (f c) c⟩)
  exact
    @WellFounded.sigma_lex_of_wellFoundedOn_fiber _ s _ _ rπ (fun c => f c) (fun i c => g _ c) hι
<<<<<<< HEAD
      fun i => ((hπ i).onFun (f := fun x => ⟨x, x.1.2, x.2⟩)).mono (fun b c h ↦ ‹_›)
=======
      fun i => ((hπ i).onFun (f := fun x => ⟨x, x.1.2, x.2⟩)).mono (fun b c h => ‹_›)
>>>>>>> d6ea8fe0
#align set.well_founded_on.sigma_lex_of_well_founded_on_fiber Set.WellFoundedOn.sigma_lex_of_wellFoundedOn_fiber

end SigmaLex<|MERGE_RESOLUTION|>--- conflicted
+++ resolved
@@ -751,11 +751,7 @@
     have h : ∃ (k : ℕ) (g : ℕ → α), (∀ m, m < n → f m = g m) ∧ IsBadSeq r s g ∧ rk (g n) = k :=
       ⟨_, f, fun _ _ => rfl, hf, rfl⟩
     obtain ⟨h1, h2, h3⟩ := Classical.choose_spec (Nat.find_spec h)
-<<<<<<< HEAD
-    refine ⟨Classical.choose (Nat.find_spec h), h1, by convert h2, fun g hg1 hg2 con ↦ ?_⟩
-=======
     refine ⟨Classical.choose (Nat.find_spec h), h1, by convert h2, fun g hg1 hg2 con => ?_⟩
->>>>>>> d6ea8fe0
     refine Nat.find_min h ?_ ⟨g, fun m mn => (h1 m mn).trans (hg1 m mn), con, rfl⟩
     rwa [← h3]
 #align set.partially_well_ordered_on.min_bad_seq_of_bad_seq Set.PartiallyWellOrderedOn.minBadSeqOfBadSeq
@@ -958,11 +954,7 @@
     (hπ : ∀ i, (f ⁻¹' {i}).WellFoundedOn (rπ i on g i)) :
     WellFounded (Sigma.Lex rι rπ on fun c => ⟨f c, g (f c) c⟩) := by
   refine ((PSigma.lex_wf (wellFoundedOn_range.2 hι) fun a => hπ a).onFun
-<<<<<<< HEAD
-    (f := fun c => ⟨⟨_, c, rfl⟩, c, rfl⟩)).mono fun c c' h ↦ ?_
-=======
     (f := fun c => ⟨⟨_, c, rfl⟩, c, rfl⟩)).mono fun c c' h => ?_
->>>>>>> d6ea8fe0
   obtain h' | ⟨h', h''⟩ := Sigma.lex_iff.1 h
   · exact PSigma.Lex.left _ _ h'
   · dsimp only [InvImage, (· on ·)] at h' ⊢
@@ -982,11 +974,7 @@
   show WellFounded (Sigma.Lex rι rπ on fun c : s => ⟨f c, g (f c) c⟩)
   exact
     @WellFounded.sigma_lex_of_wellFoundedOn_fiber _ s _ _ rπ (fun c => f c) (fun i c => g _ c) hι
-<<<<<<< HEAD
-      fun i => ((hπ i).onFun (f := fun x => ⟨x, x.1.2, x.2⟩)).mono (fun b c h ↦ ‹_›)
-=======
       fun i => ((hπ i).onFun (f := fun x => ⟨x, x.1.2, x.2⟩)).mono (fun b c h => ‹_›)
->>>>>>> d6ea8fe0
 #align set.well_founded_on.sigma_lex_of_well_founded_on_fiber Set.WellFoundedOn.sigma_lex_of_wellFoundedOn_fiber
 
 end SigmaLex