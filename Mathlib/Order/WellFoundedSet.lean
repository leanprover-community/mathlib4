--- conflicted
+++ resolved
@@ -202,7 +202,6 @@
 
 theorem IsWF.mono (h : IsWF t) (st : s ⊆ t) : IsWF s := h.subset st
 
-<<<<<<< HEAD
 theorem isWF_univ_iff : IsWF (univ : Set α) ↔ WellFoundedLT α := by
   simp [IsWF, wellFoundedOn_iff, isWellFounded_iff]
 
@@ -213,10 +212,9 @@
 theorem _root_.WellFounded.isWF (h : WellFounded ((· < ·) : α → α → Prop)) (s : Set α) : s.IsWF :=
   have : WellFoundedLT α := ⟨h⟩
   WellFoundedLT.isWF s
-=======
+
 lemma IsWF.of_wellFoundedLT [WellFoundedLT α] : IsWF s :=
   (isWF_univ_iff.2 wellFounded_lt).mono (subset_univ _)
->>>>>>> 981a86e7
 
 end LT
 
@@ -501,18 +499,6 @@
   change WellQuasiOrdered (· ≤ ·) ↔ WellFounded (· < ·)
   rw [← wellQuasiOrderedLE_iff', ← isWellFounded_iff, wellQuasiOrderedLE_iff_wellFoundedLT]
 
-<<<<<<< HEAD
-/-- In a linear order, the predicates `Set.IsWF` and `Set.IsPWO` are equivalent. -/
-@[deprecated isPWO_iff_isWF (since := "2025-01-16")]
-theorem isWF_iff_isPWO : s.IsWF ↔ s.IsPWO :=
-  isPWO_iff_isWF.symm
-
-alias ⟨_, IsWF.isPWO⟩ := isPWO_iff_isWF
-=======
-/-- In a linear order, the predicates `Set.IsPWO` and `Set.IsWF` are equivalent. -/
-theorem isPWO_iff_isWF : s.IsPWO ↔ s.IsWF :=
-  ⟨IsPWO.isWF, IsWF.isPWO⟩
-
 @[deprecated isPWO_iff_isWF (since := "2025-01-21")]
 theorem isWF_iff_isPWO : s.IsWF ↔ s.IsPWO :=
   isPWO_iff_isWF.symm
@@ -522,7 +508,6 @@
 Note this does not hold without the linearity assumption.
 -/
 lemma IsPWO.of_linearOrder [WellFoundedLT α] : s.IsPWO := IsWF.of_wellFoundedLT.isPWO
->>>>>>> 981a86e7
 
 end LinearOrder
 
