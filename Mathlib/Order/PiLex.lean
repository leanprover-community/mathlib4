/-
Copyright (c) 2019 Chris Hughes. All rights reserved.
Released under Apache 2.0 license as described in the file LICENSE.
Authors: Chris Hughes
-/
import Mathlib.Order.WellFounded
import Mathlib.Tactic.Common

/-!
# Lexicographic order on Pi types

This file defines the lexicographic and colexicographic orders for Pi types.

* In the lexicographic order, `a` is less than `b` if `a i = b i` for all `i` up to some point
  `k`, and `a k < b k`.
* In the colexicographic order, `a` is less than `b` if `a i = b i` for all `i` above some point
  `k`, and `a k < b k`.

## Notation

* `Πₗ i, α i`: Pi type equipped with the lexicographic order. Type synonym of `Π i, α i`.

## See also

Related files are:
* `Data.Finset.Colex`: Colexicographic order on finite sets.
* `Data.List.Lex`: Lexicographic order on lists.
* `Data.Sigma.Order`: Lexicographic order on `Σₗ i, α i`.
* `Data.PSigma.Order`: Lexicographic order on `Σₗ' i, α i`.
* `Data.Prod.Lex`: Lexicographic order on `α × β`.
-/

assert_not_exists Monoid

variable {ι : Type*} {β : ι → Type*} (r : ι → ι → Prop) (s : ∀ {i}, β i → β i → Prop)

namespace Pi

/-- The lexicographic relation on `Π i : ι, β i`, where `ι` is ordered by `r`,
and each `β i` is ordered by `s`.

The `<` relation on `Lex (∀ i, β i)` is `Pi.Lex (· < ·) (· < ·)`, while the `<` relation on
`Colex (∀ i, β i)` is `Pi.Lex (· > ·) (· < ·)`. -/
protected def Lex (x y : ∀ i, β i) : Prop :=
  ∃ i, (∀ j, r j i → x j = y j) ∧ s (x i) (y i)

/- This unfortunately results in a type that isn't delta-reduced, so we keep the notation out of the
basic API, just in case -/
/-- The notation `Πₗ i, α i` refers to a pi type equipped with the lexicographic order. -/
notation3 (prettyPrint := false) "Πₗ " (...) ", " r:(scoped p => Lex (∀ i, p i)) => r

theorem lex_lt_of_lt_of_preorder [∀ i, Preorder (β i)] {r} (hwf : WellFounded r) {x y : ∀ i, β i}
    (hlt : x < y) : ∃ i, (∀ j, r j i → x j ≤ y j ∧ y j ≤ x j) ∧ x i < y i :=
  let h' := Pi.lt_def.1 hlt
  let ⟨i, hi, hl⟩ := hwf.has_min _ h'.2
  ⟨i, fun j hj => ⟨h'.1 j, not_not.1 fun h => hl j (lt_of_le_not_ge (h'.1 j) h) hj⟩, hi⟩

theorem lex_lt_of_lt [∀ i, PartialOrder (β i)] {r} (hwf : WellFounded r) {x y : ∀ i, β i}
    (hlt : x < y) : Pi.Lex r (· < ·) x y := by
  simp_rw [Pi.Lex, le_antisymm_iff]
  exact lex_lt_of_lt_of_preorder hwf hlt

theorem lex_iff_of_unique [Unique ι] [∀ i, LT (β i)] {r} [IsIrrefl ι r] {x y : ∀ i, β i} :
    Pi.Lex r (· < ·) x y ↔ x default < y default := by
  simp [Pi.Lex, Unique.forall_iff, Unique.exists_iff, irrefl]

theorem isTrichotomous_lex [∀ i, IsTrichotomous (β i) s] (wf : WellFounded r) :
    IsTrichotomous (∀ i, β i) (Pi.Lex r @s) :=
  { trichotomous := fun a b => by
      rcases eq_or_ne a b with hab | hab
      · exact Or.inr (Or.inl hab)
      · rw [Function.ne_iff] at hab
        let i := wf.min _ hab
        have hri : ∀ j, r j i → a j = b j := by
          intro j
          rw [← not_imp_not]
          exact fun h' => wf.not_lt_min _ _ h'
        have hne : a i ≠ b i := wf.min_mem _ hab
        rcases trichotomous_of s (a i) (b i) with hi | hi
        exacts [Or.inl ⟨i, hri, hi⟩,
          Or.inr <| Or.inr <| ⟨i, fun j hj => (hri j hj).symm, hi.resolve_left hne⟩] }

instance [LT ι] [∀ a, LT (β a)] : LT (Lex (∀ i, β i)) :=
  ⟨Pi.Lex (· < ·) (· < ·)⟩

instance [LT ι] [∀ a, LT (β a)] : LT (Colex (∀ i, β i)) :=
  ⟨Pi.Lex (· > ·) (· < ·)⟩

<<<<<<< HEAD
-- If `Lex` and `Colex` are ever made into one-field structures, the `CoeFun` instance will actually
-- fire. This will make `x i` syntactically equal to `ofLex x i` for `x : Πₗ i, α i`, thus making
=======
-- If `Lex` and `Colex` are ever made into one-field structures, we need a `CoeFun` instance.
-- This will make `x i` syntactically equal to `ofLex x i` for `x : Πₗ i, α i`, thus making
>>>>>>> c55dac52
-- the following theorems redundant.

@[simp] theorem toLex_apply (x : ∀ i, β i) (i : ι) : toLex x i = x i := rfl
@[simp] theorem ofLex_apply (x : Lex (∀ i, β i)) (i : ι) : ofLex x i = x i := rfl

@[simp] theorem toColex_apply (x : ∀ i, β i) (i : ι) : toColex x i = x i := rfl
@[simp] theorem ofColex_apply (x : Colex (∀ i, β i)) (i : ι) : ofColex x i = x i := rfl

<<<<<<< HEAD
theorem lex_lt_iff_of_unique [Unique ι] [∀ i, LT (β i)] [Preorder ι] {x y : Lex (∀ i, β i)} :
    x < y ↔ x default < y default :=
  lex_iff_of_unique

theorem colex_lt_iff_of_unique [Unique ι] [∀ i, LT (β i)] [Preorder ι] {x y : Colex (∀ i, β i)} :
    x < y ↔ x default < y default :=
  lex_iff_of_unique

=======
>>>>>>> c55dac52
instance Lex.isStrictOrder [LinearOrder ι] [∀ a, PartialOrder (β a)] :
    IsStrictOrder (Lex (∀ i, β i)) (· < ·) where
  irrefl := fun a ⟨k, _, hk₂⟩ => lt_irrefl (a k) hk₂
  trans := by
    rintro a b c ⟨N₁, lt_N₁, a_lt_b⟩ ⟨N₂, lt_N₂, b_lt_c⟩
    rcases lt_trichotomy N₁ N₂ with (H | rfl | H)
    exacts [⟨N₁, fun j hj => (lt_N₁ _ hj).trans (lt_N₂ _ <| hj.trans H), lt_N₂ _ H ▸ a_lt_b⟩,
      ⟨N₁, fun j hj => (lt_N₁ _ hj).trans (lt_N₂ _ hj), a_lt_b.trans b_lt_c⟩,
      ⟨N₂, fun j hj => (lt_N₁ _ (hj.trans H)).trans (lt_N₂ _ hj), (lt_N₁ _ H).symm ▸ b_lt_c⟩]

instance Colex.isStrictOrder [LinearOrder ι] [∀ a, PartialOrder (β a)] :
    IsStrictOrder (Colex (∀ i, β i)) (· < ·) :=
  Lex.isStrictOrder (ι := ιᵒᵈ)

instance [LinearOrder ι] [∀ a, PartialOrder (β a)] : PartialOrder (Lex (∀ i, β i)) :=
  partialOrderOfSO (· < ·)

instance [LinearOrder ι] [∀ a, PartialOrder (β a)] : PartialOrder (Colex (∀ i, β i)) :=
  partialOrderOfSO (· < ·)

/-- `Lex (∀ i, α i)` is a linear order if the original order has well-founded `<`. -/
noncomputable instance Lex.linearOrder [LinearOrder ι] [WellFoundedLT ι]
    [∀ a, LinearOrder (β a)] : LinearOrder (Lex (∀ i, β i)) :=
  @linearOrderOfSTO (Πₗ i, β i) (· < ·)
    { trichotomous := (isTrichotomous_lex _ _ IsWellFounded.wf).1 } (Classical.decRel _)

/-- `Colex (∀ i, α i)` is a linear order if the original order has well-founded `>`. -/
noncomputable instance Colex.linearOrder [LinearOrder ι] [WellFoundedGT ι]
    [∀ a, LinearOrder (β a)] : LinearOrder (Colex (∀ i, β i)) :=
  Lex.linearOrder (ι := ιᵒᵈ)

theorem lex_le_iff_of_unique [Unique ι] [LinearOrder ι] [WellFoundedLT ι] [∀ i, LinearOrder (β i)]
    {x y : Lex (∀ i, β i)} : x ≤ y ↔ x default ≤ y default := by
  simp_rw [← not_lt, not_iff_not, lex_lt_iff_of_unique]

theorem colex_le_iff_of_unique [Unique ι] [LinearOrder ι] [WellFoundedGT ι] [∀ i, LinearOrder (β i)]
    {x y : Colex (∀ i, β i)} : x ≤ y ↔ x default ≤ y default := by
  simp_rw [← not_lt, not_iff_not, colex_lt_iff_of_unique]

section Lex

variable [LinearOrder ι] [WellFoundedLT ι] [∀ i, PartialOrder (β i)] {x : ∀ i, β i} {i : ι}
  {a : β i}

open Function

theorem toLex_monotone : Monotone (@toLex (∀ i, β i)) := fun a b h =>
  or_iff_not_imp_left.2 fun hne =>
    let ⟨i, hi, hl⟩ := IsWellFounded.wf.has_min (r := (· < ·)) { i | a i ≠ b i }
      (Function.ne_iff.1 hne)
    ⟨i, fun j hj => by
      contrapose! hl
      exact ⟨j, hl, hj⟩, (h i).lt_of_ne hi⟩

theorem toLex_strictMono : StrictMono (@toLex (∀ i, β i)) := fun a b h =>
  let ⟨i, hi, hl⟩ := IsWellFounded.wf.has_min (r := (· < ·)) { i | a i ≠ b i }
    (Function.ne_iff.1 h.ne)
  ⟨i, fun j hj => by
    contrapose! hl
    exact ⟨j, hl, hj⟩, (h.le i).lt_of_ne hi⟩

@[simp]
theorem lt_toLex_update_self_iff : toLex x < toLex (update x i a) ↔ x i < a := by
  refine ⟨?_, fun h => toLex_strictMono <| lt_update_self_iff.2 h⟩
  rintro ⟨j, hj, h⟩
  dsimp at h
  obtain rfl : j = i := by
    by_contra H
    rw [update_of_ne H] at h
    exact h.false
  rwa [update_self] at h

@[simp]
theorem toLex_update_lt_self_iff : toLex (update x i a) < toLex x ↔ a < x i := by
  refine ⟨?_, fun h => toLex_strictMono <| update_lt_self_iff.2 h⟩
  rintro ⟨j, hj, h⟩
  dsimp at h
  obtain rfl : j = i := by
    by_contra H
    rw [update_of_ne H] at h
    exact h.false
  rwa [update_self] at h

@[simp]
theorem le_toLex_update_self_iff : toLex x ≤ toLex (update x i a) ↔ x i ≤ a := by
  simp_rw [le_iff_lt_or_eq, lt_toLex_update_self_iff, toLex_inj, eq_update_self_iff]

@[simp]
theorem toLex_update_le_self_iff : toLex (update x i a) ≤ toLex x ↔ a ≤ x i := by
  simp_rw [le_iff_lt_or_eq, toLex_update_lt_self_iff, toLex_inj, update_eq_self_iff]

end Lex

section Colex

variable [LinearOrder ι] [WellFoundedGT ι] [∀ i, PartialOrder (β i)] {x : ∀ i, β i} {i : ι}
  {a : β i}

open Function

theorem toColex_monotone : Monotone (@toColex (∀ i, β i)) :=
  toLex_monotone (ι := ιᵒᵈ)

theorem toColex_strictMono : StrictMono (@toColex (∀ i, β i)) :=
  toLex_strictMono (ι := ιᵒᵈ)

@[simp]
theorem lt_toColex_update_self_iff : toColex x < toColex (update x i a) ↔ x i < a :=
  lt_toLex_update_self_iff (ι := ιᵒᵈ)

@[simp]
theorem toColex_update_lt_self_iff : toColex (update x i a) < toColex x ↔ a < x i :=
  toLex_update_lt_self_iff (ι := ιᵒᵈ)

@[simp]
theorem le_toColex_update_self_iff : toColex x ≤ toColex (update x i a) ↔ x i ≤ a :=
  le_toLex_update_self_iff (ι := ιᵒᵈ)

@[simp]
theorem toColex_update_le_self_iff : toColex (update x i a) ≤ toColex x ↔ a ≤ x i :=
  toLex_update_le_self_iff (ι := ιᵒᵈ)

end Colex

instance [LinearOrder ι] [WellFoundedLT ι] [∀ a, PartialOrder (β a)] [∀ a, OrderBot (β a)] :
    OrderBot (Lex (∀ a, β a)) where
  bot := toLex ⊥
  bot_le _ := toLex_monotone bot_le

instance [LinearOrder ι] [WellFoundedGT ι] [∀ a, PartialOrder (β a)] [∀ a, OrderBot (β a)] :
    OrderBot (Colex (∀ a, β a)) where
  bot := toColex ⊥
  bot_le _ := toColex_monotone bot_le

instance [LinearOrder ι] [WellFoundedLT ι] [∀ a, PartialOrder (β a)] [∀ a, OrderTop (β a)] :
    OrderTop (Lex (∀ a, β a)) where
  top := toLex ⊤
  le_top _ := toLex_monotone le_top

instance [LinearOrder ι] [WellFoundedGT ι] [∀ a, PartialOrder (β a)] [∀ a, OrderTop (β a)] :
    OrderTop (Colex (∀ a, β a)) where
  top := toColex ⊤
  le_top _ := toColex_monotone le_top

instance [LinearOrder ι] [WellFoundedLT ι] [∀ a, PartialOrder (β a)]
    [∀ a, BoundedOrder (β a)] : BoundedOrder (Lex (∀ a, β a)) where

instance [LinearOrder ι] [WellFoundedGT ι] [∀ a, PartialOrder (β a)]
    [∀ a, BoundedOrder (β a)] : BoundedOrder (Colex (∀ a, β a)) where

instance [Preorder ι] [∀ i, LT (β i)] [∀ i, DenselyOrdered (β i)] :
    DenselyOrdered (Lex (∀ i, β i)) :=
  ⟨by
    rintro _ a₂ ⟨i, h, hi⟩
    obtain ⟨a, ha₁, ha₂⟩ := exists_between hi
    classical
      refine ⟨Function.update a₂ _ a, ⟨i, fun j hj => ?_, ?_⟩, i, fun j hj => ?_, ?_⟩
      · rw [h j hj]
        dsimp only at hj
        rw [Function.update_of_ne hj.ne a]
      · rwa [Function.update_self i a]
      · rw [Function.update_of_ne hj.ne a]
      · rwa [Function.update_self i a]⟩

instance [Preorder ι] [∀ i, LT (β i)] [∀ i, DenselyOrdered (β i)] :
    DenselyOrdered (Colex (∀ i, β i)) :=
  inferInstanceAs (DenselyOrdered (Lex (∀ i : ιᵒᵈ, β (OrderDual.toDual i))))

theorem Lex.noMaxOrder' [Preorder ι] [∀ i, LT (β i)] (i : ι) [NoMaxOrder (β i)] :
    NoMaxOrder (Lex (∀ i, β i)) :=
  ⟨fun a => by
    let ⟨b, hb⟩ := exists_gt (a i)
    classical
    exact ⟨Function.update a i b, i, fun j hj =>
      (Function.update_of_ne hj.ne b a).symm, by rwa [Function.update_self i b]⟩⟩

theorem Colex.noMaxOrder' [Preorder ι] [∀ i, LT (β i)] (i : ι) [NoMaxOrder (β i)] :
    NoMaxOrder (Colex (∀ i, β i)) :=
  Lex.noMaxOrder' (ι := ιᵒᵈ) i

instance [LinearOrder ι] [WellFoundedLT ι] [Nonempty ι] [∀ i, PartialOrder (β i)]
    [∀ i, NoMaxOrder (β i)] : NoMaxOrder (Lex (∀ i, β i)) :=
  ⟨fun a =>
    let ⟨_, hb⟩ := exists_gt (ofLex a)
    ⟨_, toLex_strictMono hb⟩⟩

instance [LinearOrder ι] [WellFoundedGT ι] [Nonempty ι] [∀ i, PartialOrder (β i)]
    [∀ i, NoMaxOrder (β i)] : NoMaxOrder (Colex (∀ i, β i)) :=
  inferInstanceAs (NoMaxOrder (Lex (∀ i : ιᵒᵈ, β (OrderDual.toDual i))))

instance [LinearOrder ι] [WellFoundedLT ι] [Nonempty ι] [∀ i, PartialOrder (β i)]
    [∀ i, NoMinOrder (β i)] : NoMinOrder (Lex (∀ i, β i)) :=
  ⟨fun a =>
    let ⟨_, hb⟩ := exists_lt (ofLex a)
    ⟨_, toLex_strictMono hb⟩⟩

instance [LinearOrder ι] [WellFoundedGT ι] [Nonempty ι] [∀ i, PartialOrder (β i)]
    [∀ i, NoMinOrder (β i)] : NoMinOrder (Colex (∀ i, β i)) :=
  inferInstanceAs (NoMinOrder (Lex (∀ i : ιᵒᵈ, β (OrderDual.toDual i))))

/-- If we swap two strictly decreasing values in a function, then the result is lexicographically
smaller than the original function. -/
theorem lex_desc {α} [Preorder ι] [DecidableEq ι] [LT α] {f : ι → α} {i j : ι} (h₁ : i ≤ j)
    (h₂ : f j < f i) : toLex (f ∘ Equiv.swap i j) < toLex f :=
  ⟨i, fun _ hik => congr_arg f (Equiv.swap_apply_of_ne_of_ne hik.ne (hik.trans_le h₁).ne), by
    simpa only [Pi.toLex_apply, Function.comp_apply, Equiv.swap_apply_left] using h₂⟩

/-- If we swap two strictly increasing values in a function, then the result is colexicographically
smaller than the original function. -/
theorem colex_asc {α} [Preorder ι] [DecidableEq ι] [LT α] {f : ι → α} {i j : ι} (h₁ : i ≤ j)
    (h₂ : f i < f j) : toColex (f ∘ Equiv.swap i j) < toColex f := by
  rw [Equiv.swap_comm]
  exact lex_desc (ι := ιᵒᵈ) h₁ h₂

end Pi<|MERGE_RESOLUTION|>--- conflicted
+++ resolved
@@ -86,13 +86,8 @@
 instance [LT ι] [∀ a, LT (β a)] : LT (Colex (∀ i, β i)) :=
   ⟨Pi.Lex (· > ·) (· < ·)⟩
 
-<<<<<<< HEAD
--- If `Lex` and `Colex` are ever made into one-field structures, the `CoeFun` instance will actually
--- fire. This will make `x i` syntactically equal to `ofLex x i` for `x : Πₗ i, α i`, thus making
-=======
 -- If `Lex` and `Colex` are ever made into one-field structures, we need a `CoeFun` instance.
 -- This will make `x i` syntactically equal to `ofLex x i` for `x : Πₗ i, α i`, thus making
->>>>>>> c55dac52
 -- the following theorems redundant.
 
 @[simp] theorem toLex_apply (x : ∀ i, β i) (i : ι) : toLex x i = x i := rfl
@@ -101,7 +96,6 @@
 @[simp] theorem toColex_apply (x : ∀ i, β i) (i : ι) : toColex x i = x i := rfl
 @[simp] theorem ofColex_apply (x : Colex (∀ i, β i)) (i : ι) : ofColex x i = x i := rfl
 
-<<<<<<< HEAD
 theorem lex_lt_iff_of_unique [Unique ι] [∀ i, LT (β i)] [Preorder ι] {x y : Lex (∀ i, β i)} :
     x < y ↔ x default < y default :=
   lex_iff_of_unique
@@ -110,8 +104,6 @@
     x < y ↔ x default < y default :=
   lex_iff_of_unique
 
-=======
->>>>>>> c55dac52
 instance Lex.isStrictOrder [LinearOrder ι] [∀ a, PartialOrder (β a)] :
     IsStrictOrder (Lex (∀ i, β i)) (· < ·) where
   irrefl := fun a ⟨k, _, hk₂⟩ => lt_irrefl (a k) hk₂
