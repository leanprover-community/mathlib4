--- conflicted
+++ resolved
@@ -275,17 +275,10 @@
 
 /-- Define a closure operator from a predicate that's preserved under infima. -/
 def ofPred (p : α → Prop) (hsinf : ∀ s, (∀ a ∈ s, p a) → p (sInf s)) : ClosureOperator α :=
-<<<<<<< HEAD
-  ClosureOperator.mk₃ (λ a ↦ ⨅ b : {b // p b ∧ a ≤ b}, b) p
-    (λ a ↦ by simp [forall_swap])
-    (λ a ↦ hsinf _ $ forall_range_iff.2 $ λ b ↦ b.2.1)
-    (λ a b hab hb ↦ iInf_le_of_le ⟨b, hb, hab⟩ le_rfl)
-=======
   ClosureOperator.mk₃ (fun a ↦ ⨅ b : {b // p b ∧ a ≤ b}, b) p
     (fun a ↦ by simp [forall_swap])
     (fun a ↦ hsinf _ $ forall_range_iff.2 $ fun b ↦ b.2.1)
     (fun a b hab hb ↦ iInf_le_of_le ⟨b, hb, hab⟩ le_rfl)
->>>>>>> 4ad9d1eb
 
 /-- This lemma shows that the image of `x` of a closure operator built from the `ofPred` constructor
 respects `p`, the property that was fed into it. -/
