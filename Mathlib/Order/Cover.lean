--- conflicted
+++ resolved
@@ -502,19 +502,11 @@
 
 lemma transGen_wcovby_eq_reflTransGen_covby [PartialOrder α] :
     TransGen ((· : α) ⩿ ·) = ReflTransGen (· ⋖ ·) := by
-<<<<<<< HEAD
-  rw [wcovby_eq_reflGen_covby, transGen_comp_reflGen]
-
-lemma reflTransGen_wcovby_eq_reflTransGen_covby [PartialOrder α] :
-    ReflTransGen ((· : α) ⩿ ·) = ReflTransGen (· ⋖ ·) := by
-  rw [wcovby_eq_reflGen_covby, reflTransGen_comp_reflGen]
-=======
   rw [wcovby_eq_reflGen_covby, transGen_reflGen]
 
 lemma reflTransGen_wcovby_eq_reflTransGen_covby [PartialOrder α] :
     ReflTransGen ((· : α) ⩿ ·) = ReflTransGen (· ⋖ ·) := by
   rw [wcovby_eq_reflGen_covby, reflTransGen_reflGen]
->>>>>>> 467c358f
 
 end Relation
 
