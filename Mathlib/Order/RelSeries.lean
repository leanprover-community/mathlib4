/-
Copyright (c) 2023 Jujian Zhang. All rights reserved.
Released under Apache 2.0 license as described in the file LICENSE.
Authors: Jujian Zhang, Fangming Li
-/
module

public import Mathlib.Algebra.GroupWithZero.Nat
public import Mathlib.Algebra.Order.Group.Nat
public import Mathlib.Algebra.Order.Monoid.NatCast
public import Mathlib.Data.Fin.VecNotation
public import Mathlib.Data.Fintype.Pi
public import Mathlib.Data.Fintype.Pigeonhole
public import Mathlib.Data.Fintype.Sigma
public import Mathlib.Data.Rel
public import Mathlib.Order.OrderIsoNat

/-!
# Series of a relation

If `r` is a relation on `α` then a relation series of length `n` is a series
`a_0, a_1, ..., a_n` such that `r a_i a_{i+1}` for all `i < n`

-/

@[expose] public section

open scoped SetRel

variable {α : Type*} (r : SetRel α α)
variable {β : Type*} (s : SetRel β β)

/--
Let `r` be a relation on `α`, a relation series of `r` of length `n` is a series
`a_0, a_1, ..., a_n` such that `r a_i a_{i+1}` for all `i < n`
-/
structure RelSeries where
  /-- The number of inequalities in the series -/
  length : ℕ
  /-- The underlying function of a relation series -/
  toFun : Fin (length + 1) → α
  /-- Adjacent elements are related -/
  step : ∀ (i : Fin length), toFun (Fin.castSucc i) ~[r] toFun i.succ

namespace RelSeries

instance : CoeFun (RelSeries r) (fun x ↦ Fin (x.length + 1) → α) :=
{ coe := RelSeries.toFun }

/--
For any type `α`, each term of `α` gives a relation series with the right most index to be 0.
-/
@[simps!] def singleton (a : α) : RelSeries r where
  length := 0
  toFun _ := a
  step := Fin.elim0

instance [IsEmpty α] : IsEmpty (RelSeries r) where
  false x := IsEmpty.false (x 0)

instance [Inhabited α] : Inhabited (RelSeries r) where
  default := singleton r default

instance [Nonempty α] : Nonempty (RelSeries r) :=
  Nonempty.map (singleton r) inferInstance

variable {r}

@[ext (iff := false)]
lemma ext {x y : RelSeries r} (length_eq : x.length = y.length)
    (toFun_eq : x.toFun = y.toFun ∘ Fin.cast (by rw [length_eq])) : x = y := by
  rcases x with ⟨nx, fx⟩
  dsimp only at length_eq
  subst length_eq
  simp_all

lemma rel_of_lt [r.IsTrans] (x : RelSeries r) {i j : Fin (x.length + 1)} (h : i < j) :
    x i ~[r] x j :=
  (Fin.liftFun_iff_succ (· ~[r] ·)).mpr x.step h

lemma rel_or_eq_of_le [r.IsTrans] (x : RelSeries r) {i j : Fin (x.length + 1)} (h : i ≤ j) :
    x i ~[r] x j ∨ x i = x j :=
  (Fin.lt_or_eq_of_le h).imp (x.rel_of_lt ·) (by rw [·])

/--
Given two relations `r, s` on `α` such that `r ≤ s`, any relation series of `r` induces a relation
series of `s`
-/
@[simps!]
def ofLE (x : RelSeries r) {s : SetRel α α} (h : r ≤ s) : RelSeries s where
  length := x.length
  toFun := x
  step _ := h <| x.step _

lemma coe_ofLE (x : RelSeries r) {s : SetRel α α} (h : r ≤ s) :
    (x.ofLE h : _ → _) = x := rfl

/-- Every relation series gives a list -/
def toList (x : RelSeries r) : List α := List.ofFn x

@[simp]
lemma length_toList (x : RelSeries r) : x.toList.length = x.length + 1 :=
  List.length_ofFn

@[simp]
lemma toList_singleton (x : α) : (singleton r x).toList = [x] :=
  by simp [toList, singleton]

lemma isChain_toList (x : RelSeries r) : x.toList.IsChain (· ~[r] ·) := by
  simp_rw [List.isChain_iff_getElem, length_toList, add_lt_add_iff_right]
  intro i h
  convert x.step ⟨i, by simpa [toList] using h⟩ <;> apply List.get_ofFn

@[deprecated (since := "2025-09-24")] alias toList_chain' := isChain_toList

lemma toList_ne_nil (x : RelSeries r) : x.toList ≠ [] := fun m =>
  List.eq_nil_iff_forall_not_mem.mp m (x 0) <| List.mem_ofFn.mpr ⟨_, rfl⟩

/-- Every nonempty list satisfying the chain condition gives a relation series -/
@[simps]
def fromListIsChain (x : List α) (x_ne_nil : x ≠ []) (hx : x.IsChain (· ~[r] ·)) : RelSeries r where
  length := x.length - 1
  toFun i := x[Fin.cast (Nat.succ_pred_eq_of_pos <| List.length_pos_iff.mpr x_ne_nil) i]
  step i := List.isChain_iff_getElem.mp hx i _

@[deprecated (since := "2025-09-24")] alias fromListChain' := fromListIsChain

/-- Relation series of `r` and nonempty list of `α` satisfying `r`-chain condition bijectively
corresponds to each other. -/
protected def Equiv : RelSeries r ≃ {x : List α | x ≠ [] ∧ x.IsChain (· ~[r] ·)} where
  toFun x := ⟨_, x.toList_ne_nil, x.isChain_toList⟩
  invFun x := fromListIsChain _ x.2.1 x.2.2
  left_inv x := ext (by simp [toList]) <| by ext; dsimp; apply List.get_ofFn
  right_inv x := by
    refine Subtype.ext (List.ext_get ?_ fun n hn1 _ => by dsimp; apply List.get_ofFn)
    have := Nat.succ_pred_eq_of_pos <| List.length_pos_iff.mpr x.2.1
    simp_all [toList]

lemma toList_injective : Function.Injective (RelSeries.toList (r := r)) :=
  fun _ _ h ↦ (RelSeries.Equiv).injective <| Subtype.ext h

-- TODO : build a similar bijection between `RelSeries α` and `Quiver.Path`

end RelSeries

namespace SetRel

/-- A relation `r` is said to be finite dimensional iff there is a relation series of `r` with the
  maximum length. -/
@[mk_iff]
class FiniteDimensional : Prop where
  /-- A relation `r` is said to be finite dimensional iff there is a relation series of `r` with the
  maximum length. -/
  exists_longest_relSeries : ∃ x : RelSeries r, ∀ y : RelSeries r, y.length ≤ x.length

/-- A relation `r` is said to be infinite dimensional iff there exists relation series of arbitrary
  length. -/
@[mk_iff]
class InfiniteDimensional : Prop where
  /-- A relation `r` is said to be infinite dimensional iff there exists relation series of
  arbitrary length. -/
  exists_relSeries_with_length : ∀ n : ℕ, ∃ x : RelSeries r, x.length = n

end SetRel

namespace RelSeries

/-- The longest relational series when a relation is finite dimensional -/
protected noncomputable def longestOf [r.FiniteDimensional] : RelSeries r :=
  SetRel.FiniteDimensional.exists_longest_relSeries.choose

lemma length_le_length_longestOf [r.FiniteDimensional] (x : RelSeries r) :
    x.length ≤ (RelSeries.longestOf r).length :=
  SetRel.FiniteDimensional.exists_longest_relSeries.choose_spec _

/-- A relation series with length `n` if the relation is infinite dimensional -/
protected noncomputable def withLength [r.InfiniteDimensional] (n : ℕ) : RelSeries r :=
  (SetRel.InfiniteDimensional.exists_relSeries_with_length n).choose

@[simp] lemma length_withLength [r.InfiniteDimensional] (n : ℕ) :
    (RelSeries.withLength r n).length = n :=
  (SetRel.InfiniteDimensional.exists_relSeries_with_length n).choose_spec

section
variable {r} {s : RelSeries r} {x : α}

/-- If a relation on `α` is infinite dimensional, then `α` is nonempty. -/
lemma nonempty_of_infiniteDimensional [r.InfiniteDimensional] : Nonempty α :=
  ⟨RelSeries.withLength r 0 0⟩

lemma nonempty_of_finiteDimensional [r.FiniteDimensional] : Nonempty α := by
  obtain ⟨p, _⟩ := (r.finiteDimensional_iff).mp ‹_›
  exact ⟨p 0⟩

instance membership : Membership α (RelSeries r) :=
  ⟨Function.swap (· ∈ Set.range ·)⟩

theorem mem_def : x ∈ s ↔ x ∈ Set.range s := Iff.rfl

@[simp] theorem mem_toList : x ∈ s.toList ↔ x ∈ s := by
  rw [RelSeries.toList, List.mem_ofFn', RelSeries.mem_def]

theorem subsingleton_of_length_eq_zero (hs : s.length = 0) : {x | x ∈ s}.Subsingleton := by
  rintro - ⟨i, rfl⟩ - ⟨j, rfl⟩
  congr!
  exact finCongr (by rw [hs, zero_add]) |>.injective <| Subsingleton.elim (α := Fin 1) _ _

theorem length_ne_zero_of_nontrivial (h : {x | x ∈ s}.Nontrivial) : s.length ≠ 0 :=
  fun hs ↦ h.not_subsingleton <| subsingleton_of_length_eq_zero hs

theorem length_pos_of_nontrivial (h : {x | x ∈ s}.Nontrivial) : 0 < s.length :=
  Nat.pos_iff_ne_zero.mpr <| length_ne_zero_of_nontrivial h

theorem length_ne_zero [r.IsIrrefl] : s.length ≠ 0 ↔ {x | x ∈ s}.Nontrivial := by
  refine ⟨fun h ↦ ⟨s 0, by simp [mem_def], s 1, by simp [mem_def],
    fun rid ↦ r.irrefl (s 0) ?_⟩, length_ne_zero_of_nontrivial⟩
  nth_rw 2 [rid]
  convert s.step ⟨0, by lia⟩
  ext
  simpa [Nat.pos_iff_ne_zero]

theorem length_pos [r.IsIrrefl] : 0 < s.length ↔ {x | x ∈ s}.Nontrivial :=
  Nat.pos_iff_ne_zero.trans length_ne_zero

lemma length_eq_zero [r.IsIrrefl] : s.length = 0 ↔ {x | x ∈ s}.Subsingleton := by
  rw [← not_ne_iff, length_ne_zero, Set.not_nontrivial_iff]

/-- Start of a series, i.e. for `a₀ -r→ a₁ -r→ ... -r→ aₙ`, its head is `a₀`.

Since a relation series is assumed to be non-empty, this is well defined. -/
def head (x : RelSeries r) : α := x 0

/-- End of a series, i.e. for `a₀ -r→ a₁ -r→ ... -r→ aₙ`, its last element is `aₙ`.

Since a relation series is assumed to be non-empty, this is well defined. -/
def last (x : RelSeries r) : α := x <| Fin.last _

lemma apply_zero (p : RelSeries r) : p 0 = p.head := rfl

lemma apply_last (x : RelSeries r) : x (Fin.last <| x.length) = x.last := rfl

lemma head_mem (x : RelSeries r) : x.head ∈ x := ⟨_, rfl⟩

lemma last_mem (x : RelSeries r) : x.last ∈ x := ⟨_, rfl⟩

@[simp]
lemma head_singleton {r : SetRel α α} (x : α) : (singleton r x).head = x := by
  simp [singleton, head]

@[simp]
lemma last_singleton {r : SetRel α α} (x : α) : (singleton r x).last = x := by
  simp [singleton, last]

@[simp]
lemma head_toList (p : RelSeries r) : p.toList.head p.toList_ne_nil = p.head := by
  simp [toList, apply_zero]

@[simp]
lemma toList_getElem (p : RelSeries r) {i : ℕ} (hi : i < p.toList.length) :
    p.toList[(i : ℕ)] = p ⟨i, by simpa using hi⟩ := by
  simp only [toList, List.getElem_ofFn]

@[deprecated toList_getElem (since := "2025-11-25")]
lemma toList_getElem_eq_apply (p : RelSeries r) (i : Fin (p.length + 1)) :
    p.toList[(i : ℕ)] = p i := p.toList_getElem _

@[deprecated toList_getElem (since := "2025-11-25")]
lemma toList_getElem_eq_apply_of_lt_length {p : RelSeries r} {i : ℕ} (hi : i < p.length + 1) :
    p.toList[i]'(by simpa using hi) = p ⟨i, hi⟩ := p.toList_getElem _

lemma toList_getElem_zero_eq_head (p : RelSeries r) : p.toList[0] = p.head :=
  p.toList_getElem _

@[simp]
lemma toList_fromListIsChain (l : List α) (l_ne_nil : l ≠ []) (hl : l.IsChain (· ~[r] ·)) :
    (fromListIsChain l l_ne_nil hl).toList = l :=
  Subtype.ext_iff.mp <| RelSeries.Equiv.right_inv ⟨l, ⟨l_ne_nil, hl⟩⟩

@[simp]
lemma head_fromListIsChain (l : List α) (l_ne_nil : l ≠ []) (hl : l.IsChain (· ~[r] ·)) :
    (fromListIsChain l l_ne_nil hl).head = l.head l_ne_nil := by
  simp [← apply_zero, List.getElem_zero_eq_head]

@[deprecated (since := "2025-09-24")] alias toList_fromListChain' := toList_fromListIsChain
@[deprecated (since := "2025-09-24")] alias head_fromListChain' := head_fromListIsChain

@[simp]
lemma getLast_toList (p : RelSeries r) : p.toList.getLast (by simp [toList]) = p.last := by
  grind [length_toList, last, Fin.last, toList_getElem]

end

variable {r s}

/--
If `a₀ -r→ a₁ -r→ ... -r→ aₙ` and `b₀ -r→ b₁ -r→ ... -r→ bₘ` are two strict series
such that `r aₙ b₀`, then there is a chain of length `n + m + 1` given by
`a₀ -r→ a₁ -r→ ... -r→ aₙ -r→ b₀ -r→ b₁ -r→ ... -r→ bₘ`.
-/
@[simps]
def append (p q : RelSeries r) (connect : p.last ~[r] q.head) : RelSeries r where
  length := p.length + q.length + 1
  toFun := Fin.append p q ∘ Fin.cast (by lia)
  step i := by
    obtain hi | rfl | hi :=
      lt_trichotomy i (Fin.castLE (by lia) (Fin.last _ : Fin (p.length + 1)))
    · convert p.step ⟨i.1, hi⟩ <;> convert Fin.append_left p q _ <;> rfl
    · convert connect
      · convert Fin.append_left p q _
      · convert Fin.append_right p q _; rfl
    · set x := _; set y := _
      change Fin.append p q x ~[r] Fin.append p q y
      have hx : x = Fin.natAdd _ ⟨i - (p.length + 1), Nat.sub_lt_left_of_lt_add hi <|
          i.2.trans <| by lia⟩ := by
        ext; dsimp [x, y]; rw [Nat.add_sub_cancel']; exact hi
      have hy : y = Fin.natAdd _ ⟨i - p.length, Nat.sub_lt_left_of_lt_add (le_of_lt hi)
          (by exact i.2)⟩ := by
        ext
        dsimp
        conv_rhs => rw [Nat.add_comm p.length 1, add_assoc,
          Nat.add_sub_cancel' <| le_of_lt (show p.length < i.1 from hi), add_comm]
        rfl
      rw [hx, Fin.append_right, hy, Fin.append_right]
      convert q.step ⟨i - (p.length + 1), Nat.sub_lt_left_of_lt_add hi <| by lia⟩
      rw [Fin.succ_mk, Nat.sub_eq_iff_eq_add (le_of_lt hi : p.length ≤ i),
        Nat.add_assoc _ 1, add_comm 1, Nat.sub_add_cancel]
      exact hi

lemma append_apply_left (p q : RelSeries r) (connect : p.last ~[r] q.head)
    (i : Fin (p.length + 1)) :
    p.append q connect
      ((i.castAdd (q.length + 1)).cast (by dsimp; lia) : Fin ((p.append q connect).length + 1))
        = p i := by
  delta append
  simp only [Function.comp_apply]
  convert Fin.append_left _ _ _

lemma append_apply_right (p q : RelSeries r) (connect : p.last ~[r] q.head)
    (i : Fin (q.length + 1)) :
    p.append q connect
      ((i.natAdd (p.length + 1)).cast (by dsimp; lia) : Fin ((p.append q connect).length + 1))
        = q i :=
  Fin.append_right _ _ _

@[simp] lemma head_append (p q : RelSeries r) (connect : p.last ~[r] q.head) :
    (p.append q connect).head = p.head :=
  append_apply_left p q connect 0

@[simp] lemma last_append (p q : RelSeries r) (connect : p.last ~[r] q.head) :
    (p.append q connect).last = q.last := by
  delta last
  convert append_apply_right p q connect (Fin.last _)
  ext1
  dsimp
  lia

lemma append_assoc (p q w : RelSeries r) (hpq : p.last ~[r] q.head) (hqw : q.last ~[r] w.head) :
    (p.append q hpq).append w (by simpa) = p.append (q.append w hqw) (by simpa) := by
  ext
  · simp only [append_length, Nat.add_left_inj]
    lia
  · simp [append, Fin.append_assoc]

@[simp]
lemma toList_append (p q : RelSeries r) (connect : p.last ~[r] q.head) :
    (p.append q connect).toList = p.toList ++ q.toList := by
  apply List.ext_getElem
  · simp; grind
  · simp [List.getElem_append, Fin.append, Fin.addCases]
/--
For two types `α, β` and relation on them `r, s`, if `f : α → β` preserves relation `r`, then an
`r`-series can be pushed out to an `s`-series by
`a₀ -r→ a₁ -r→ ... -r→ aₙ ↦ f a₀ -s→ f a₁ -s→ ... -s→ f aₙ`
-/
@[simps length]
def map (p : RelSeries r) (f : r.Hom s) : RelSeries s where
  length := p.length
  toFun := f.1.comp p
  step := (f.2 <| p.step ·)

@[simp] lemma map_apply (p : RelSeries r) (f : r.Hom s) (i : Fin (p.length + 1)) :
    p.map f i = f (p i) := rfl

@[simp] lemma head_map (p : RelSeries r) (f : r.Hom s) : (p.map f).head = f p.head := rfl

@[simp] lemma last_map (p : RelSeries r) (f : r.Hom s) : (p.map f).last = f p.last := rfl

/--
If `a₀ -r→ a₁ -r→ ... -r→ aₙ` is an `r`-series and `a` is such that
`aᵢ -r→ a -r→ a_ᵢ₊₁`, then
`a₀ -r→ a₁ -r→ ... -r→ aᵢ -r→ a -r→ aᵢ₊₁ -r→ ... -r→ aₙ`
is another `r`-series
-/
@[simps]
def insertNth (p : RelSeries r) (i : Fin p.length) (a : α)
    (prev_connect : p (Fin.castSucc i) ~[r] a) (connect_next : a ~[r] p i.succ) : RelSeries r where
  length := p.length + 1
  toFun := (Fin.castSucc i.succ).insertNth a p
  step m := by
    set x := _; set y := _; change x ~[r] y
    obtain hm | hm | hm := lt_trichotomy m.1 i.1
    · convert p.step ⟨m, hm.trans i.2⟩
      · change Fin.insertNth _ _ _ _ = _
        rw [Fin.insertNth_apply_below]
        pick_goal 2
        · exact hm.trans (lt_add_one _)
        simp
      · change Fin.insertNth _ _ _ _ = _
        rw [Fin.insertNth_apply_below]
        pick_goal 2
        · change m.1 + 1 < i.1 + 1; rwa [add_lt_add_iff_right]
        simp; rfl
    · rw [show x = p m from show Fin.insertNth _ _ _ _ = _ by
        rw [Fin.insertNth_apply_below]
        pick_goal 2
        · change m.1 < i.1 + 1; exact hm ▸ lt_add_one _
        simp]
      convert prev_connect
      · ext; exact hm
      · change Fin.insertNth _ _ _ _ = _
        rw [show m.succ = i.succ.castSucc by ext; change _ + 1 = _ + 1; rw [hm],
          Fin.insertNth_apply_same]
    · rw [Nat.lt_iff_add_one_le, le_iff_lt_or_eq] at hm
      obtain hm | hm := hm
      · convert p.step ⟨m.1 - 1, Nat.sub_lt_right_of_lt_add (by lia) m.2⟩
        · change Fin.insertNth _ _ _ _ = _
          rw [Fin.insertNth_apply_above (h := hm)]
          aesop
        · change Fin.insertNth _ _ _ _ = _
          rw [Fin.insertNth_apply_above]
          swap
          · exact hm.trans (lt_add_one _)
          simp only [Fin.pred_succ, eq_rec_constant, Fin.succ_mk]
          congr
          exact Fin.ext <| Eq.symm <| Nat.succ_pred_eq_of_pos (lt_trans (Nat.zero_lt_succ _) hm)
      · convert connect_next
        · change Fin.insertNth _ _ _ _ = _
          rw [show m.castSucc = i.succ.castSucc from Fin.ext hm.symm, Fin.insertNth_apply_same]
        · change Fin.insertNth _ _ _ _ = _
          rw [Fin.insertNth_apply_above]
          swap
          · change i.1 + 1 < m.1 + 1; lia
          simp only [Fin.pred_succ, eq_rec_constant]
          congr; ext; exact hm.symm

/--
A relation series `a₀ -r→ a₁ -r→ ... -r→ aₙ` of `r` gives a relation series of the reverse of `r`
by reversing the series `aₙ ←r- aₙ₋₁ ←r- ... ←r- a₁ ←r- a₀`.
-/
@[simps length]
def reverse (p : RelSeries r) : RelSeries r.inv where
  length := p.length
  toFun := p ∘ Fin.rev
  step i := by
    rw [Function.comp_apply, Function.comp_apply, SetRel.mem_inv]
    have hi : i.1 + 1 ≤ p.length := by lia
    convert p.step ⟨p.length - (i.1 + 1), Nat.sub_lt_self (by lia) hi⟩
    · ext; simp
    · ext
      simp only [Fin.val_rev, Fin.val_castSucc, Fin.val_succ]
      lia

@[simp] lemma reverse_apply (p : RelSeries r) (i : Fin (p.length + 1)) :
    p.reverse i = p i.rev := rfl

@[simp] lemma last_reverse (p : RelSeries r) : p.reverse.last = p.head := by
  simp [RelSeries.last, RelSeries.head]

@[simp] lemma head_reverse (p : RelSeries r) : p.reverse.head = p.last := by
  simp [RelSeries.last, RelSeries.head]

@[simp] lemma reverse_reverse {r : SetRel α α} (p : RelSeries r) : p.reverse.reverse = p := by
  ext <;> simp

/--
Given a series `a₀ -r→ a₁ -r→ ... -r→ aₙ` and an `a` such that `a₀ -r→ a` holds, there is
a series of length `n+1`: `a -r→ a₀ -r→ a₁ -r→ ... -r→ aₙ`.
-/
@[simps! length]
def cons (p : RelSeries r) (newHead : α) (rel : newHead ~[r] p.head) : RelSeries r :=
  (singleton r newHead).append p rel

@[simp] lemma head_cons (p : RelSeries r) (newHead : α) (rel : newHead ~[r] p.head) :
    (p.cons newHead rel).head = newHead := rfl

@[simp] lemma last_cons (p : RelSeries r) (newHead : α) (rel : newHead ~[r] p.head) :
    (p.cons newHead rel).last = p.last := by
  delta cons
  rw [last_append]

lemma cons_cast_succ (s : RelSeries r) (a : α) (h : a ~[r] s.head) (i : Fin (s.length + 1)) :
    (s.cons a h) (.cast (by simp) (.succ i)) = s i := by
  simp [cons, Fin.append, Fin.addCases, Fin.subNat]

@[simp]
lemma append_singleton_left (p : RelSeries r) (x : α) (hx : x ~[r] p.head) :
    (singleton r x).append p hx = p.cons x hx :=
  rfl

@[simp]
lemma toList_cons (p : RelSeries r) (x : α) (hx : x ~[r] p.head) :
    (p.cons x hx).toList = x :: p.toList := by
  rw [cons, toList_append]
  simp

lemma fromListIsChain_cons (l : List α) (l_ne_nil : l ≠ [])
    (hl : l.IsChain (· ~[r] ·)) (x : α) (hx : x ~[r] l.head l_ne_nil) :
    fromListIsChain (x :: l) (by simp) (hl.cons_of_ne_nil l_ne_nil hx) =
      (fromListIsChain l l_ne_nil hl).cons x (by simpa) := by
  apply toList_injective
  simp

@[deprecated (since := "2025-09-24")] alias fromListChain'_cons := fromListIsChain_cons

lemma append_cons {p q : RelSeries r} {x : α} (hx : x ~[r] p.head) (hq : p.last ~[r] q.head) :
    (p.cons x hx).append q (by simpa) = (p.append q hq).cons x (by simpa) := by
  simp only [cons]
  rw [append_assoc]

/--
Given a series `a₀ -r→ a₁ -r→ ... -r→ aₙ` and an `a` such that `aₙ -r→ a` holds, there is
a series of length `n+1`: `a₀ -r→ a₁ -r→ ... -r→ aₙ -r→ a`.
-/
@[simps! length]
def snoc (p : RelSeries r) (newLast : α) (rel : p.last ~[r] newLast) : RelSeries r :=
  p.append (singleton r newLast) rel

@[simp] lemma head_snoc (p : RelSeries r) (newLast : α) (rel : p.last ~[r] newLast) :
    (p.snoc newLast rel).head = p.head := by
  delta snoc; rw [head_append]

@[simp] lemma last_snoc (p : RelSeries r) (newLast : α) (rel : p.last ~[r] newLast) :
    (p.snoc newLast rel).last = newLast := last_append _ _ _

lemma snoc_cast_castSucc (s : RelSeries r) (a : α) (h : s.last ~[r] a) (i : Fin (s.length + 1)) :
    (s.snoc a h) (.cast (by simp) (.castSucc i)) = s i :=
  append_apply_left s (singleton r a) h i

-- This lemma is useful because `last_snoc` is about `Fin.last (p.snoc _ _).length`, but we often
-- see `Fin.last (p.length + 1)` in practice. They are equal by definition, but sometimes simplifier
-- does not pick up `last_snoc`
@[simp] lemma last_snoc' (p : RelSeries r) (newLast : α) (rel : p.last ~[r] newLast) :
    p.snoc newLast rel (Fin.last (p.length + 1)) = newLast := last_append _ _ _

@[simp] lemma snoc_castSucc (s : RelSeries r) (a : α) (connect : s.last ~[r] a)
    (i : Fin (s.length + 1)) : snoc s a connect (Fin.castSucc i) = s i :=
  Fin.append_left _ _ i

lemma mem_snoc {p : RelSeries r} {newLast : α} {rel : p.last ~[r] newLast} {x : α} :
    x ∈ p.snoc newLast rel ↔ x ∈ p ∨ x = newLast := by
  simp only [snoc, append, singleton_length, Nat.add_zero, Nat.reduceAdd, Fin.cast_refl,
    Function.comp_id, mem_def, Set.mem_range]
  constructor
  · rintro ⟨i, rfl⟩
    exact Fin.lastCases (Or.inr <| Fin.append_right _ _ 0) (fun i => Or.inl ⟨⟨i.1, i.2⟩,
      (Fin.append_left _ _ _).symm⟩) i
  · intro h
    rcases h with (⟨i, rfl⟩ | rfl)
    · exact ⟨i.castSucc, Fin.append_left _ _ _⟩
    · exact ⟨Fin.last _, Fin.append_right _ _ 0⟩

/--
If a series `a₀ -r→ a₁ -r→ ...` has positive length, then `a₁ -r→ ...` is another series
-/
@[simps]
def tail (p : RelSeries r) (len_pos : p.length ≠ 0) : RelSeries r where
  length := p.length - 1
  toFun := Fin.tail p ∘ (Fin.cast <| Nat.succ_pred_eq_of_pos <| Nat.pos_of_ne_zero len_pos)
  step i := p.step ⟨i.1 + 1, Nat.lt_pred_iff.mp i.2⟩

@[simp] lemma head_tail (p : RelSeries r) (len_pos : p.length ≠ 0) :
    (p.tail len_pos).head = p 1 := by
  change p (Fin.succ _) = p 1
  congr
  ext
  change (1 : ℕ) = (1 : ℕ) % _
  rw [Nat.mod_eq_of_lt]
  simpa only [lt_add_iff_pos_left, Nat.pos_iff_ne_zero]

@[simp] lemma last_tail (p : RelSeries r) (len_pos : p.length ≠ 0) :
    (p.tail len_pos).last = p.last := by
  change p _ = p _
  congr
  ext
  simp only [tail_length, Fin.val_succ, Fin.val_cast, Fin.val_last]
  exact Nat.succ_pred_eq_of_pos (by simpa [Nat.pos_iff_ne_zero] using len_pos)

@[simp]
lemma toList_tail {p : RelSeries r} (hp : p.length ≠ 0) : (p.tail hp).toList = p.toList.tail := by
  refine List.ext_getElem ?_ fun i h1 h2 ↦ ?_
  · simp
<<<<<<< HEAD
    cutsat
=======
    lia
>>>>>>> 64d8fd34
  · simp [Fin.tail]

@[simp]
lemma tail_cons (p : RelSeries r) (x : α) (hx : x ~[r] p.head) :
    (p.cons x hx).tail (by simp) = p := by
  apply toList_injective
  simp

lemma cons_self_tail {p : RelSeries r} (hp : p.length ≠ 0) :
    (p.tail hp).cons p.head (p.3 ⟨0, Nat.zero_lt_of_ne_zero hp⟩) = p := by
  apply toList_injective
  simp [← head_toList]

/--
To show a proposition `p` for `xs : RelSeries r` it suffices to show it for all singletons
and to show that when `p` holds for `xs` it also holds for `xs` prepended with one element.

Note: This can also be used to construct data, but it does not have good definitional properties,
since `(p.cons x hx).tail _ = p` is not a definitional equality.
-/
@[elab_as_elim]
def inductionOn (motive : RelSeries r → Sort*)
    (singleton : (x : α) → motive (RelSeries.singleton r x))
    (cons : (p : RelSeries r) → (x : α) → (hx : x ~[r] p.head) → (hp : motive p) →
      motive (p.cons x hx)) (p : RelSeries r) :
    motive p := by
  let this {n : ℕ} (heq : p.length = n) : motive p := by
    induction n generalizing p with
    | zero =>
      convert singleton p.head
      ext n
      · exact heq
      simp [show n = 0 by lia, apply_zero]
    | succ d hd =>
      have lq := p.tail_length (heq ▸ d.zero_ne_add_one.symm)
      nth_rw 3 [heq] at lq
      convert cons (p.tail (heq ▸ d.zero_ne_add_one.symm)) p.head
        (p.3 ⟨0, heq ▸ d.zero_lt_succ⟩) (hd _ lq)
      exact (p.cons_self_tail (heq ▸ d.zero_ne_add_one.symm)).symm
  exact this rfl

@[simp]
lemma toList_snoc (p : RelSeries r) (newLast : α) (rel : p.last ~[r] newLast) :
    (p.snoc newLast rel).toList = p.toList ++ [newLast] := by
  simp [snoc]

/--
If a series ``a₀ -r→ a₁ -r→ ... -r→ aₙ``, then `a₀ -r→ a₁ -r→ ... -r→ aₙ₋₁` is
another series -/
@[simps]
def eraseLast (p : RelSeries r) : RelSeries r where
  length := p.length - 1
  toFun i := p ⟨i, lt_of_lt_of_le i.2 (Nat.succ_le_succ (Nat.sub_le _ _))⟩
  step i := p.step ⟨i, lt_of_lt_of_le i.2 (Nat.sub_le _ _)⟩

@[simp] lemma head_eraseLast (p : RelSeries r) : p.eraseLast.head = p.head := rfl

@[simp] lemma last_eraseLast (p : RelSeries r) :
    p.eraseLast.last = p ⟨p.length.pred, Nat.lt_succ_iff.2 (Nat.pred_le _)⟩ := rfl

/-- In a non-trivial series `p`, the last element of `p.eraseLast` is related to `p.last` -/
lemma eraseLast_last_rel_last (p : RelSeries r) (h : p.length ≠ 0) :
    p.eraseLast.last ~[r] p.last := by
  simp only [last, Fin.last, eraseLast_length, eraseLast_toFun]
  convert p.step ⟨p.length - 1, by lia⟩
  simp only [Fin.succ_mk]; lia

@[simp]
lemma toList_eraseLast (p : RelSeries r) (hp : p.length ≠ 0) :
    p.eraseLast.toList = p.toList.dropLast := by
  apply List.ext_getElem
  · simpa using Nat.succ_pred_eq_of_ne_zero hp
  · intro i hi h2
    simp

lemma snoc_self_eraseLast (p : RelSeries r) (h : p.length ≠ 0) :
    p.eraseLast.snoc p.last (p.eraseLast_last_rel_last h) = p := by
  apply toList_injective
  rw [toList_snoc, ← getLast_toList, toList_eraseLast _ h, List.dropLast_append_getLast]

/--
To show a proposition `p` for `xs : RelSeries r` it suffices to show it for all singletons
and to show that when `p` holds for `xs` it also holds for `xs` appended with one element.
-/
@[elab_as_elim]
def inductionOn' (motive : RelSeries r → Sort*)
    (singleton : (x : α) → motive (RelSeries.singleton r x))
    (snoc : (p : RelSeries r) → (x : α) → (hx : p.last ~[r] x) → (hp : motive p) →
      motive (p.snoc x hx)) (p : RelSeries r) :
    motive p := by
  let this {n : ℕ} (heq : p.length = n) : motive p := by
    induction n generalizing p with
    | zero =>
      convert singleton p.head
      ext n
      · exact heq
      · simp [show n = 0 by lia, apply_zero]
    | succ d hd =>
      have ne0 : p.length ≠ 0 := by simp [heq]
      have len : p.eraseLast.length = d := by simp [heq]
      convert snoc p.eraseLast p.last (p.eraseLast_last_rel_last ne0)
        (hd _ len)
      exact (p.snoc_self_eraseLast ne0).symm
  exact this rfl

/--
Given two series of the form `a₀ -r→ ... -r→ X` and `X -r→ b ---> ...`,
then `a₀ -r→ ... -r→ X -r→ b ...` is another series obtained by combining the given two.
-/
@[simps length]
def smash (p q : RelSeries r) (connect : p.last = q.head) : RelSeries r where
  length := p.length + q.length
  toFun := Fin.addCases (m := p.length) (n := q.length + 1) (p ∘ Fin.castSucc) q
  step := by
    apply Fin.addCases <;> intro i
    · simp_rw [Fin.castSucc_castAdd, Fin.addCases_left, Fin.succ_castAdd]
      convert p.step i
      split_ifs with h
      · rw [Fin.addCases_right, h, ← last, connect, head]
      · apply Fin.addCases_left
    simpa only [Fin.castSucc_natAdd, Fin.succ_natAdd, Fin.addCases_right] using q.step i

lemma smash_castLE {p q : RelSeries r} (h : p.last = q.head) (i : Fin (p.length + 1)) :
    p.smash q h (i.castLE (by simp)) = p i := by
  refine i.lastCases ?_ fun _ ↦ by dsimp only [smash]; apply Fin.addCases_left
  change p.smash q h (Fin.natAdd p.length (0 : Fin (q.length + 1))) = _
  simpa only [smash, Fin.addCases_right] using h.symm

lemma smash_castAdd {p q : RelSeries r} (h : p.last = q.head) (i : Fin p.length) :
    p.smash q h (i.castAdd q.length).castSucc = p i.castSucc :=
  smash_castLE h i.castSucc

lemma smash_succ_castAdd {p q : RelSeries r} (h : p.last = q.head)
    (i : Fin p.length) : p.smash q h (i.castAdd q.length).succ = p i.succ :=
  smash_castLE h i.succ

lemma smash_natAdd {p q : RelSeries r} (h : p.last = q.head) (i : Fin q.length) :
    smash p q h (i.natAdd p.length).castSucc = q i.castSucc := by
  dsimp only [smash, Fin.castSucc_natAdd]
  apply Fin.addCases_right

lemma smash_succ_natAdd {p q : RelSeries r} (h : p.last = q.head) (i : Fin q.length) :
    smash p q h (i.natAdd p.length).succ = q i.succ := by
  dsimp only [smash, Fin.succ_natAdd]
  apply Fin.addCases_right

@[simp] lemma head_smash {p q : RelSeries r} (h : p.last = q.head) :
    (smash p q h).head = p.head := by
  obtain ⟨_ | _, _⟩ := p
  · simpa [Fin.addCases] using h.symm
  dsimp only [smash, head]
  exact Fin.addCases_left 0

@[simp] lemma last_smash {p q : RelSeries r} (h : p.last = q.head) :
    (smash p q h).last = q.last := by
  dsimp only [smash, last]
  rw [← Fin.natAdd_last, Fin.addCases_right]

/-- Given the series `a₀ -r→ … -r→ aᵢ -r→ … -r→ aₙ`, the series `a₀ -r→ … -r→ aᵢ`. -/
@[simps! length]
def take {r : SetRel α α} (p : RelSeries r) (i : Fin (p.length + 1)) : RelSeries r where
  length := i
  toFun := fun ⟨j, h⟩ => p.toFun ⟨j, by lia⟩
  step := fun ⟨j, h⟩ => p.step ⟨j, by lia⟩

@[simp]
lemma head_take (p : RelSeries r) (i : Fin (p.length + 1)) :
    (p.take i).head = p.head := by simp [take, head]

@[simp]
lemma last_take (p : RelSeries r) (i : Fin (p.length + 1)) :
    (p.take i).last = p i := by simp [take, last, Fin.last]

/-- Given the series `a₀ -r→ … -r→ aᵢ -r→ … -r→ aₙ`, the series `aᵢ₊₁ -r→ … -r→ aₙ`. -/
@[simps! length]
def drop (p : RelSeries r) (i : Fin (p.length + 1)) : RelSeries r where
  length := p.length - i
  toFun := fun ⟨j, h⟩ => p.toFun ⟨j+i, by lia⟩
  step := fun ⟨j, h⟩ => by
    convert p.step ⟨j+i.1, by lia⟩
    simp only [Fin.succ_mk]; lia

@[simp]
lemma head_drop (p : RelSeries r) (i : Fin (p.length + 1)) : (p.drop i).head = p.toFun i := by
  simp [drop, head]

@[simp]
lemma last_drop (p : RelSeries r) (i : Fin (p.length + 1)) : (p.drop i).last = p.last := by
  simp only [last, drop, Fin.last]
  congr
  lia

end RelSeries

variable {r} in
lemma SetRel.not_finiteDimensional_iff [Nonempty α] :
    ¬ r.FiniteDimensional ↔ r.InfiniteDimensional := by
  rw [finiteDimensional_iff, infiniteDimensional_iff]
  push_neg
  constructor
  · intro H n
    induction n with
    | zero => refine ⟨⟨0, ![_root_.Nonempty.some ‹_›], by simp⟩, by simp⟩
    | succ n IH =>
      obtain ⟨l, hl⟩ := IH
      obtain ⟨l', hl'⟩ := H l
      exact ⟨l'.take ⟨n + 1, by simpa [hl] using hl'⟩, rfl⟩
  · intro H l
    obtain ⟨l', hl'⟩ := H (l.length + 1)
    exact ⟨l', by simp [hl']⟩

variable {r} in
lemma SetRel.not_infiniteDimensional_iff [Nonempty α] :
    ¬ r.InfiniteDimensional ↔ r.FiniteDimensional := by
  rw [← not_finiteDimensional_iff, not_not]

lemma SetRel.finiteDimensional_or_infiniteDimensional [Nonempty α] :
    r.FiniteDimensional ∨ r.InfiniteDimensional := by
  rw [← not_finiteDimensional_iff]
  exact em r.FiniteDimensional

instance SetRel.FiniteDimensional.inv [FiniteDimensional r] : FiniteDimensional r.inv :=
  ⟨.reverse (.longestOf r), fun s ↦ s.reverse.length_le_length_longestOf r⟩

variable {r} in
@[simp]
lemma SetRel.finiteDimensional_inv : FiniteDimensional r.inv ↔ FiniteDimensional r :=
  ⟨fun _ ↦ .inv r.inv, fun _ ↦ .inv _⟩

@[deprecated (since := "2025-07-06")]
alias SetRel.finiteDimensional_swap_iff := SetRel.finiteDimensional_inv

instance SetRel.InfiniteDimensional.inv [InfiniteDimensional r] : InfiniteDimensional r.inv :=
  ⟨fun n ↦ ⟨.reverse (.withLength r n), RelSeries.length_withLength r n⟩⟩

variable {r} in
@[simp]
lemma SetRel.infiniteDimensional_inv : InfiniteDimensional r.inv ↔ InfiniteDimensional r :=
  ⟨fun _ ↦ .inv r.inv, fun _ ↦ .inv _⟩

@[deprecated (since := "2025-07-06")]
alias SetRel.infiniteDimensional_swap_iff := SetRel.infiniteDimensional_inv

lemma SetRel.IsWellFounded.inv_of_finiteDimensional [r.FiniteDimensional] :
    r.inv.IsWellFounded := by
  rw [IsWellFounded, wellFounded_iff_isEmpty_descending_chain]
  refine ⟨fun ⟨f, hf⟩ ↦ ?_⟩
  let s := RelSeries.mk (r := r) ((RelSeries.longestOf r).length + 1) (f ·) (hf ·)
  exact (RelSeries.longestOf r).length.lt_succ_self.not_ge s.length_le_length_longestOf

@[deprecated (since := "2025-07-06")]
alias Rel.wellFounded_swap_of_finiteDimensional :=
  SetRel.IsWellFounded.inv_of_finiteDimensional

lemma SetRel.IsWellFounded.of_finiteDimensional [r.FiniteDimensional] : r.IsWellFounded :=
  .inv_of_finiteDimensional r.inv

@[deprecated (since := "2025-07-06")]
alias SetRel.wellFounded_of_finiteDimensional := SetRel.IsWellFounded.of_finiteDimensional

/-- A type is finite dimensional if its `LTSeries` has bounded length. -/
abbrev FiniteDimensionalOrder (γ : Type*) [Preorder γ] :=
  SetRel.FiniteDimensional {(a, b) : γ × γ | a < b}

instance FiniteDimensionalOrder.ofUnique (γ : Type*) [Preorder γ] [Unique γ] :
    FiniteDimensionalOrder γ where
  exists_longest_relSeries := ⟨.singleton _ default, fun x ↦ by
    by_contra! r
    exact (x.step ⟨0, by lia⟩).ne <| Subsingleton.elim _ _⟩

/-- A type is infinite dimensional if it has `LTSeries` of at least arbitrary length -/
abbrev InfiniteDimensionalOrder (γ : Type*) [Preorder γ] :=
  SetRel.InfiniteDimensional {(a, b) : γ × γ | a < b}

section LTSeries

variable (α) [Preorder α] [Preorder β]
/--
If `α` is a preorder, a LTSeries is a relation series of the less than relation.
-/
abbrev LTSeries := RelSeries {(a, b) : α × α | a < b}

namespace LTSeries

/-- The longest `<`-series when a type is finite dimensional -/
protected noncomputable def longestOf [FiniteDimensionalOrder α] : LTSeries α :=
  RelSeries.longestOf _

/-- A `<`-series with length `n` if the relation is infinite dimensional -/
protected noncomputable def withLength [InfiniteDimensionalOrder α] (n : ℕ) : LTSeries α :=
  RelSeries.withLength _ n

@[simp] lemma length_withLength [InfiniteDimensionalOrder α] (n : ℕ) :
    (LTSeries.withLength α n).length = n :=
  RelSeries.length_withLength _ _

/-- if `α` is infinite dimensional, then `α` is nonempty. -/
lemma nonempty_of_infiniteDimensionalOrder [InfiniteDimensionalOrder α] : Nonempty α :=
  ⟨LTSeries.withLength α 0 0⟩

lemma nonempty_of_finiteDimensionalOrder [FiniteDimensionalOrder α] : Nonempty α := by
  obtain ⟨p, _⟩ := (SetRel.finiteDimensional_iff _).mp ‹_›
  exact ⟨p 0⟩

variable {α}

lemma longestOf_is_longest [FiniteDimensionalOrder α] (x : LTSeries α) :
    x.length ≤ (LTSeries.longestOf α).length :=
  RelSeries.length_le_length_longestOf _ _

lemma longestOf_len_unique [FiniteDimensionalOrder α] (p : LTSeries α)
    (is_longest : ∀ (q : LTSeries α), q.length ≤ p.length) :
    p.length = (LTSeries.longestOf α).length :=
  le_antisymm (longestOf_is_longest _) (is_longest _)


lemma strictMono (x : LTSeries α) : StrictMono x :=
  fun _ _ h => x.rel_of_lt h

lemma monotone (x : LTSeries α) : Monotone x :=
  x.strictMono.monotone

lemma head_le (x : LTSeries α) (n : Fin (x.length + 1)) : x.head ≤ x n :=
  x.monotone (Fin.zero_le n)

lemma head_le_last (x : LTSeries α) : x.head ≤ x.last := x.head_le _

/-- An alternative constructor of `LTSeries` from a strictly monotone function. -/
@[simps]
def mk (length : ℕ) (toFun : Fin (length + 1) → α) (strictMono : StrictMono toFun) :
    LTSeries α where
  length := length
  toFun := toFun
  step i := strictMono <| lt_add_one i.1

/-- An injection from the type of strictly monotone functions with limited length to `LTSeries`. -/
def injStrictMono (n : ℕ) :
    {f : (l : Fin n) × (Fin (l + 1) → α) // StrictMono f.2} ↪ LTSeries α where
  toFun f := mk f.1.1 f.1.2 f.2
  inj' f g e := by
    obtain ⟨⟨lf, f⟩, mf⟩ := f
    obtain ⟨⟨lg, g⟩, mg⟩ := g
    dsimp only at mf mg e
    have leq := congr($(e).length)
    rw [mk_length lf f mf, mk_length lg g mg, Fin.val_eq_val] at leq
    subst leq
    simp_rw [Subtype.mk_eq_mk, Sigma.mk.inj_iff, heq_eq_eq, true_and]
    have feq := fun i ↦ congr($(e).toFun i)
    simp_rw [mk_toFun lf f mf, mk_toFun lf g mg, mk_length lf f mf] at feq
    rwa [funext_iff]

/--
For two preorders `α, β`, if `f : α → β` is strictly monotonic, then a strict chain of `α`
can be pushed out to a strict chain of `β` by
`a₀ < a₁ < ... < aₙ ↦ f a₀ < f a₁ < ... < f aₙ`
-/
@[simps!]
def map (p : LTSeries α) (f : α → β) (hf : StrictMono f) : LTSeries β :=
  LTSeries.mk p.length (f.comp p) (hf.comp p.strictMono)

@[simp] lemma head_map (p : LTSeries α) (f : α → β) (hf : StrictMono f) :
    (p.map f hf).head = f p.head := rfl

@[simp] lemma last_map (p : LTSeries α) (f : α → β) (hf : StrictMono f) :
    (p.map f hf).last = f p.last := rfl

/--
For two preorders `α, β`, if `f : α → β` is surjective and strictly comonotonic, then a
strict series of `β` can be pulled back to a strict chain of `α` by
`b₀ < b₁ < ... < bₙ ↦ f⁻¹ b₀ < f⁻¹ b₁ < ... < f⁻¹ bₙ` where `f⁻¹ bᵢ` is an arbitrary element in the
preimage of `f⁻¹ {bᵢ}`.
-/
@[simps!]
noncomputable def comap (p : LTSeries β) (f : α → β)
    (comap : ∀ ⦃x y⦄, f x < f y → x < y)
    (surjective : Function.Surjective f) :
    LTSeries α :=
  mk p.length (fun i ↦ (surjective (p i)).choose)
    (fun i j h ↦ comap (by simpa only [(surjective _).choose_spec] using p.strictMono h))

/-- The strict series `0 < … < n` in `ℕ`. -/
def range (n : ℕ) : LTSeries ℕ where
  length := n
  toFun := fun i => i
  step i := Nat.lt_add_one i

@[simp] lemma length_range (n : ℕ) : (range n).length = n := rfl

@[simp] lemma range_apply (n : ℕ) (i : Fin (n + 1)) : (range n) i = i := rfl

@[simp] lemma head_range (n : ℕ) : (range n).head = 0 := rfl

@[simp] lemma last_range (n : ℕ) : (range n).last = n := rfl

/-- Any `LTSeries` can be refined to a `CovBy`-`RelSeries`
in a bidirectionally well-founded order. -/
theorem exists_relSeries_covBy
    {α} [PartialOrder α] [WellFoundedLT α] [WellFoundedGT α] (s : LTSeries α) :
    ∃ (t : RelSeries {(a, b) : α × α | a ⋖ b}) (i : Fin (s.length + 1) ↪ Fin (t.length + 1)),
      t ∘ i = s ∧ i 0 = 0 ∧ i (.last _) = .last _ := by
  obtain ⟨n, s, h⟩ := s
  induction n with
  | zero => exact ⟨⟨0, s, nofun⟩, (Equiv.refl _).toEmbedding, rfl, rfl, rfl⟩
  | succ n IH =>
    obtain ⟨t₁, i, ht, hi₁, hi₂⟩ := IH (s ∘ Fin.castSucc) fun _ ↦ h _
    obtain ⟨t₂, h₁, m, h₂, ht₂⟩ :=
      exists_covBy_seq_of_wellFoundedLT_wellFoundedGT_of_le (h (.last _)).le
    let t₃ : RelSeries {(a, b) : α × α | a ⋖ b} := ⟨m, (t₂ ·), fun i ↦ by simpa using ht₂ i⟩
    have H : t₁.last = t₂ 0 := (congr(t₁ $hi₂.symm).trans (congr_fun ht _)).trans h₁.symm
    refine ⟨t₁.smash t₃ H, ⟨Fin.snoc (Fin.castLE (by simp) ∘ i) (.last _), ?_⟩, ?_, ?_, ?_⟩
    · refine Fin.lastCases (Fin.lastCases (fun _ ↦ rfl) fun j eq ↦ ?_) fun j ↦ Fin.lastCases
        (fun eq ↦ ?_) fun k eq ↦ Fin.ext (congr_arg Fin.val (by simpa using eq) :)
      on_goal 2 => rw [eq_comm] at eq
      all_goals
        rw [Fin.snoc_castSucc] at eq
        obtain rfl : m = 0 := by simpa [t₃] using (congr_arg Fin.val eq).trans_lt (i j).2
        cases (h (.last _)).ne' (h₂.symm.trans h₁)
    · refine funext (Fin.lastCases ?_ fun j ↦ ?_)
      · convert h₂; simpa using RelSeries.last_smash ..
      convert congr_fun ht j using 1
      simp [RelSeries.smash_castLE]
    all_goals simp [Fin.snoc, Fin.castPred_zero, hi₁]

theorem exists_relSeries_covBy_and_head_eq_bot_and_last_eq_bot
    {α} [PartialOrder α] [BoundedOrder α] [WellFoundedLT α] [WellFoundedGT α] (s : LTSeries α) :
    ∃ (t : RelSeries {(a, b) : α × α | a ⋖ b}) (i : Fin (s.length + 1) ↪ Fin (t.length + 1)),
      t ∘ i = s ∧ t.head = ⊥ ∧ t.last = ⊤ := by
  wlog h₁ : s.head = ⊥
  · obtain ⟨t, i, hi, ht⟩ := this (s.cons ⊥ (bot_lt_iff_ne_bot.mpr h₁)) rfl
    exact ⟨t, ⟨fun j ↦ i (j.succ.cast (by simp)), fun _ _ ↦ by simp⟩,
      funext fun j ↦ (congr_fun hi _).trans (RelSeries.cons_cast_succ _ _ _ _), ht⟩
  wlog h₂ : s.last = ⊤
  · obtain ⟨t, i, hi, ht⟩ := this (s.snoc ⊤ (lt_top_iff_ne_top.mpr h₂)) (by simp [h₁]) (by simp)
    exact ⟨t, ⟨fun j ↦ i (.cast (by simp) j.castSucc), fun _ _ ↦ by simp⟩,
      funext fun j ↦ (congr_fun hi _).trans (RelSeries.snoc_cast_castSucc _ _ _ _), ht⟩
  obtain ⟨t, i, hit, hi₁, hi₂⟩ := s.exists_relSeries_covBy
  refine ⟨t, i, hit, ?_, ?_⟩
  · rw [← h₁, RelSeries.head, RelSeries.head, ← hi₁, ← hit, Function.comp]
  · rw [← h₂, RelSeries.last, RelSeries.last, ← hi₂, ← hit, Function.comp]

/--
In ℕ, two entries in an `LTSeries` differ by at least the difference of their indices.
(Expressed in a way that avoids subtraction).
-/
lemma apply_add_index_le_apply_add_index_nat (p : LTSeries ℕ) (i j : Fin (p.length + 1))
    (hij : i ≤ j) : p i + j ≤ p j + i := by
  have ⟨i, hi⟩ := i
  have ⟨j, hj⟩ := j
  simp only [Fin.mk_le_mk] at hij
  simp only at *
  induction j, hij using Nat.le_induction with
  | base => simp
  | succ j _hij ih =>
    specialize ih (Nat.lt_of_succ_lt hj)
    have step : p ⟨j, _⟩ < p ⟨j + 1, _⟩ := p.step ⟨j, by lia⟩
    norm_cast at *; lia

/--
In ℤ, two entries in an `LTSeries` differ by at least the difference of their indices.
(Expressed in a way that avoids subtraction).
-/
lemma apply_add_index_le_apply_add_index_int (p : LTSeries ℤ) (i j : Fin (p.length + 1))
    (hij : i ≤ j) : p i + j ≤ p j + i := by
  -- The proof is identical to `LTSeries.apply_add_index_le_apply_add_index_nat`, but seemed easier
  -- to copy rather than to abstract
  have ⟨i, hi⟩ := i
  have ⟨j, hj⟩ := j
  simp only [Fin.mk_le_mk] at hij
  simp only at *
  induction j, hij using Nat.le_induction with
  | base => simp
  | succ j _hij ih =>
    specialize ih (Nat.lt_of_succ_lt hj)
    have step : p ⟨j, _⟩ < p ⟨j + 1, _⟩:= p.step ⟨j, by lia⟩
    norm_cast at *; lia

/-- In ℕ, the head and tail of an `LTSeries` differ at least by the length of the series -/
lemma head_add_length_le_nat (p : LTSeries ℕ) : p.head + p.length ≤ p.last :=
  LTSeries.apply_add_index_le_apply_add_index_nat _ _ (Fin.last _) (Fin.zero_le _)

/-- In ℤ, the head and tail of an `LTSeries` differ at least by the length of the series -/
lemma head_add_length_le_int (p : LTSeries ℤ) : p.head + p.length ≤ p.last := by
  simpa using LTSeries.apply_add_index_le_apply_add_index_int _ _ (Fin.last _) (Fin.zero_le _)

section Fintype

variable [Fintype α]

lemma length_lt_card (s : LTSeries α) : s.length < Fintype.card α := by
  by_contra! h
  obtain ⟨i, j, hn, he⟩ := Fintype.exists_ne_map_eq_of_card_lt s (by rw [Fintype.card_fin]; lia)
  wlog hl : i < j generalizing i j
  · exact this j i hn.symm he.symm (by lia)
  exact absurd he (s.strictMono hl).ne

instance [DecidableLT α] : Fintype (LTSeries α) where
  elems := Finset.univ.map (injStrictMono (Fintype.card α))
  complete s := by
    have bl := s.length_lt_card
    obtain ⟨l, f, mf⟩ := s
    simp_rw [Finset.mem_map, Finset.mem_univ, true_and, Subtype.exists]
    use ⟨⟨l, bl⟩, f⟩, Fin.strictMono_iff_lt_succ.mpr mf; rfl

end Fintype

end LTSeries

end LTSeries

lemma not_finiteDimensionalOrder_iff [Preorder α] [Nonempty α] :
    ¬ FiniteDimensionalOrder α ↔ InfiniteDimensionalOrder α :=
  SetRel.not_finiteDimensional_iff

lemma not_infiniteDimensionalOrder_iff [Preorder α] [Nonempty α] :
    ¬ InfiniteDimensionalOrder α ↔ FiniteDimensionalOrder α :=
  SetRel.not_infiniteDimensional_iff

variable (α) in
lemma finiteDimensionalOrder_or_infiniteDimensionalOrder [Preorder α] [Nonempty α] :
    FiniteDimensionalOrder α ∨ InfiniteDimensionalOrder α :=
  SetRel.finiteDimensional_or_infiniteDimensional _

/-- If `f : α → β` is a strictly monotonic function and `α` is an infinite-dimensional type then so
  is `β`. -/
lemma infiniteDimensionalOrder_of_strictMono [Preorder α] [Preorder β]
    (f : α → β) (hf : StrictMono f) [InfiniteDimensionalOrder α] :
    InfiniteDimensionalOrder β :=
  ⟨fun n ↦ ⟨(LTSeries.withLength _ n).map f hf, LTSeries.length_withLength α n⟩⟩<|MERGE_RESOLUTION|>--- conflicted
+++ resolved
@@ -589,11 +589,7 @@
 lemma toList_tail {p : RelSeries r} (hp : p.length ≠ 0) : (p.tail hp).toList = p.toList.tail := by
   refine List.ext_getElem ?_ fun i h1 h2 ↦ ?_
   · simp
-<<<<<<< HEAD
-    cutsat
-=======
     lia
->>>>>>> 64d8fd34
   · simp [Fin.tail]
 
 @[simp]
