/-
Copyright (c) 2023 Jujian Zhang. All rights reserved.
Released under Apache 2.0 license as described in the file LICENSE.
Authors: Jujian Zhang, Fangming Li
-/
import Mathlib.Algebra.Order.Ring.Nat
import Mathlib.Data.Fintype.Pigeonhole
import Mathlib.Data.Fintype.Pi
import Mathlib.Data.Fintype.Sigma
import Mathlib.Data.Rel
import Mathlib.Data.Fin.VecNotation
import Mathlib.Order.OrderIsoNat

/-!
# Series of a relation

If `r` is a relation on `α` then a relation series of length `n` is a series
`a_0, a_1, ..., a_n` such that `r a_i a_{i+1}` for all `i < n`

-/

variable {α : Type*} (r : Rel α α)
variable {β : Type*} (s : Rel β β)

/--
Let `r` be a relation on `α`, a relation series of `r` of length `n` is a series
`a_0, a_1, ..., a_n` such that `r a_i a_{i+1}` for all `i < n`
-/
structure RelSeries where
  /-- The number of inequalities in the series -/
  length : ℕ
  /-- The underlying function of a relation series -/
  toFun : Fin (length + 1) → α
  /-- Adjacent elements are related -/
  step : ∀ (i : Fin length), r (toFun (Fin.castSucc i)) (toFun i.succ)

namespace RelSeries

instance : CoeFun (RelSeries r) (fun x ↦ Fin (x.length + 1) → α) :=
{ coe := RelSeries.toFun }

/--
For any type `α`, each term of `α` gives a relation series with the right most index to be 0.
-/
@[simps!] def singleton (a : α) : RelSeries r where
  length := 0
  toFun _ := a
  step := Fin.elim0

instance [IsEmpty α] : IsEmpty (RelSeries r) where
  false x := IsEmpty.false (x 0)

instance [Inhabited α] : Inhabited (RelSeries r) where
  default := singleton r default

instance [Nonempty α] : Nonempty (RelSeries r) :=
  Nonempty.map (singleton r) inferInstance

variable {r}

@[ext (iff := false)]
lemma ext {x y : RelSeries r} (length_eq : x.length = y.length)
    (toFun_eq : x.toFun = y.toFun ∘ Fin.cast (by rw [length_eq])) : x = y := by
  rcases x with ⟨nx, fx⟩
  dsimp only at length_eq toFun_eq
  subst length_eq toFun_eq
  rfl

lemma rel_of_lt [IsTrans α r] (x : RelSeries r) {i j : Fin (x.length + 1)} (h : i < j) :
    r (x i) (x j) :=
  (Fin.liftFun_iff_succ r).mpr x.step h

lemma rel_or_eq_of_le [IsTrans α r] (x : RelSeries r) {i j : Fin (x.length + 1)} (h : i ≤ j) :
    r (x i) (x j) ∨ x i = x j :=
  (Fin.lt_or_eq_of_le h).imp (x.rel_of_lt ·) (by rw [·])

/--
Given two relations `r, s` on `α` such that `r ≤ s`, any relation series of `r` induces a relation
series of `s`
-/
@[simps!]
def ofLE (x : RelSeries r) {s : Rel α α} (h : r ≤ s) : RelSeries s where
  length := x.length
  toFun := x
  step _ := h _ _ <| x.step _

lemma coe_ofLE (x : RelSeries r) {s : Rel α α} (h : r ≤ s) :
    (x.ofLE h : _ → _) = x := rfl

/-- Every relation series gives a list -/
def toList (x : RelSeries r) : List α := List.ofFn x

@[simp]
lemma length_toList (x : RelSeries r) : x.toList.length = x.length + 1 :=
  List.length_ofFn

lemma toList_chain' (x : RelSeries r) : x.toList.Chain' r := by
  rw [List.chain'_iff_get]
  intros i h
  convert x.step ⟨i, by simpa [toList] using h⟩ <;> apply List.get_ofFn

lemma toList_ne_nil (x : RelSeries r) : x.toList ≠ [] := fun m =>
  List.eq_nil_iff_forall_not_mem.mp m (x 0) <| List.mem_ofFn.mpr ⟨_, rfl⟩

/-- Every nonempty list satisfying the chain condition gives a relation series -/
@[simps]
def fromListChain' (x : List α) (x_ne_nil : x ≠ []) (hx : x.Chain' r) : RelSeries r where
  length := x.length - 1
  toFun i := x[Fin.cast (Nat.succ_pred_eq_of_pos <| List.length_pos_iff.mpr x_ne_nil) i]
  step i := List.chain'_iff_get.mp hx i i.2

/-- Relation series of `r` and nonempty list of `α` satisfying `r`-chain condition bijectively
corresponds to each other. -/
protected def Equiv : RelSeries r ≃ {x : List α | x ≠ [] ∧ x.Chain' r} where
  toFun x := ⟨_, x.toList_ne_nil, x.toList_chain'⟩
  invFun x := fromListChain' _ x.2.1 x.2.2
  left_inv x := ext (by simp [toList]) <| by ext; dsimp; apply List.get_ofFn
  right_inv x := by
    refine Subtype.ext (List.ext_get ?_ fun n hn1 _ => by dsimp; apply List.get_ofFn)
    have := Nat.succ_pred_eq_of_pos <| List.length_pos_iff.mpr x.2.1
    simp_all [toList]

lemma toList_injective : Function.Injective (RelSeries.toList (r := r)) :=
  fun _ _ h ↦ (RelSeries.Equiv).injective <| Subtype.ext h

-- TODO : build a similar bijection between `RelSeries α` and `Quiver.Path`

end RelSeries

namespace Rel

/-- A relation `r` is said to be finite dimensional iff there is a relation series of `r` with the
  maximum length. -/
@[mk_iff]
class FiniteDimensional : Prop where
  /-- A relation `r` is said to be finite dimensional iff there is a relation series of `r` with the
    maximum length. -/
  exists_longest_relSeries : ∃ x : RelSeries r, ∀ y : RelSeries r, y.length ≤ x.length

/-- A relation `r` is said to be infinite dimensional iff there exists relation series of arbitrary
  length. -/
@[mk_iff]
class InfiniteDimensional : Prop where
  /-- A relation `r` is said to be infinite dimensional iff there exists relation series of
    arbitrary length. -/
  exists_relSeries_with_length : ∀ n : ℕ, ∃ x : RelSeries r, x.length = n

end Rel

namespace RelSeries

/-- The longest relational series when a relation is finite dimensional -/
protected noncomputable def longestOf [r.FiniteDimensional] : RelSeries r :=
  Rel.FiniteDimensional.exists_longest_relSeries.choose

lemma length_le_length_longestOf [r.FiniteDimensional] (x : RelSeries r) :
    x.length ≤ (RelSeries.longestOf r).length :=
  Rel.FiniteDimensional.exists_longest_relSeries.choose_spec _

/-- A relation series with length `n` if the relation is infinite dimensional -/
protected noncomputable def withLength [r.InfiniteDimensional] (n : ℕ) : RelSeries r :=
  (Rel.InfiniteDimensional.exists_relSeries_with_length n).choose

@[simp] lemma length_withLength [r.InfiniteDimensional] (n : ℕ) :
    (RelSeries.withLength r n).length = n :=
  (Rel.InfiniteDimensional.exists_relSeries_with_length n).choose_spec

section
variable {r} {s : RelSeries r} {x : α}

/-- If a relation on `α` is infinite dimensional, then `α` is nonempty. -/
lemma nonempty_of_infiniteDimensional [r.InfiniteDimensional] : Nonempty α :=
  ⟨RelSeries.withLength r 0 0⟩

lemma nonempty_of_finiteDimensional [r.FiniteDimensional] : Nonempty α := by
  obtain ⟨p, _⟩ := (Rel.finiteDimensional_iff r).mp ‹_›
  exact ⟨p 0⟩

instance membership : Membership α (RelSeries r) :=
  ⟨Function.swap (· ∈ Set.range ·)⟩

theorem mem_def : x ∈ s ↔ x ∈ Set.range s := Iff.rfl

@[simp] theorem mem_toList : x ∈ s.toList ↔ x ∈ s := by
  rw [RelSeries.toList, List.mem_ofFn', RelSeries.mem_def]

theorem subsingleton_of_length_eq_zero (hs : s.length = 0) : {x | x ∈ s}.Subsingleton := by
  rintro - ⟨i, rfl⟩ - ⟨j, rfl⟩
  congr!
  exact finCongr (by rw [hs, zero_add]) |>.injective <| Subsingleton.elim (α := Fin 1) _ _

theorem length_ne_zero_of_nontrivial (h : {x | x ∈ s}.Nontrivial) : s.length ≠ 0 :=
  fun hs ↦ h.not_subsingleton <| subsingleton_of_length_eq_zero hs

theorem length_pos_of_nontrivial (h : {x | x ∈ s}.Nontrivial) : 0 < s.length :=
  Nat.pos_iff_ne_zero.mpr <| length_ne_zero_of_nontrivial h

theorem length_ne_zero (irrefl : Irreflexive r) : s.length ≠ 0 ↔ {x | x ∈ s}.Nontrivial := by
  refine ⟨fun h ↦ ⟨s 0, by simp [mem_def], s 1, by simp [mem_def], fun rid ↦ irrefl (s 0) ?_⟩,
    length_ne_zero_of_nontrivial⟩
  nth_rw 2 [rid]
  convert s.step ⟨0, by omega⟩
  ext
  simpa [Nat.pos_iff_ne_zero]

theorem length_pos (irrefl : Irreflexive r) : 0 < s.length ↔ {x | x ∈ s}.Nontrivial :=
  Nat.pos_iff_ne_zero.trans <| length_ne_zero irrefl

lemma length_eq_zero (irrefl : Irreflexive r) : s.length = 0 ↔ {x | x ∈ s}.Subsingleton := by
  rw [← not_ne_iff, length_ne_zero irrefl, Set.not_nontrivial_iff]

/-- Start of a series, i.e. for `a₀ -r→ a₁ -r→ ... -r→ aₙ`, its head is `a₀`.

Since a relation series is assumed to be non-empty, this is well defined. -/
def head (x : RelSeries r) : α := x 0

/-- End of a series, i.e. for `a₀ -r→ a₁ -r→ ... -r→ aₙ`, its last element is `aₙ`.

Since a relation series is assumed to be non-empty, this is well defined. -/
def last (x : RelSeries r) : α := x <| Fin.last _

lemma apply_last (x : RelSeries r) : x (Fin.last <| x.length) = x.last := rfl

lemma head_mem (x : RelSeries r) : x.head ∈ x := ⟨_, rfl⟩

lemma last_mem (x : RelSeries r) : x.last ∈ x := ⟨_, rfl⟩

@[simp]
lemma head_singleton {r : Rel α α} (x : α) : (singleton r x).head = x := by simp [singleton, head]

@[simp]
lemma last_singleton {r : Rel α α} (x : α) : (singleton r x).last = x := by simp [singleton, last]

end

variable {r s}

/--
If `a₀ -r→ a₁ -r→ ... -r→ aₙ` and `b₀ -r→ b₁ -r→ ... -r→ bₘ` are two strict series
such that `r aₙ b₀`, then there is a chain of length `n + m + 1` given by
`a₀ -r→ a₁ -r→ ... -r→ aₙ -r→ b₀ -r→ b₁ -r→ ... -r→ bₘ`.
-/
@[simps length]
def append (p q : RelSeries r) (connect : r p.last q.head) : RelSeries r where
  length := p.length + q.length + 1
  toFun := Fin.append p q ∘ Fin.cast (by omega)
  step i := by
    obtain hi | rfl | hi :=
      lt_trichotomy i (Fin.castLE (by omega) (Fin.last _ : Fin (p.length + 1)))
    · convert p.step ⟨i.1, hi⟩ <;> convert Fin.append_left p q _ <;> rfl
    · convert connect
      · convert Fin.append_left p q _
      · convert Fin.append_right p q _; rfl
    · set x := _; set y := _
      change r (Fin.append p q x) (Fin.append p q y)
      have hx : x = Fin.natAdd _ ⟨i - (p.length + 1), Nat.sub_lt_left_of_lt_add hi <|
          i.2.trans <| by omega⟩ := by
        ext; dsimp [x, y]; rw [Nat.add_sub_cancel']; exact hi
      have hy : y = Fin.natAdd _ ⟨i - p.length, Nat.sub_lt_left_of_lt_add (le_of_lt hi)
          (by exact i.2)⟩ := by
        ext
        dsimp
        conv_rhs => rw [Nat.add_comm p.length 1, add_assoc,
          Nat.add_sub_cancel' <| le_of_lt (show p.length < i.1 from hi), add_comm]
        rfl
      rw [hx, Fin.append_right, hy, Fin.append_right]
      convert q.step ⟨i - (p.length + 1), Nat.sub_lt_left_of_lt_add hi <| by omega⟩
      rw [Fin.succ_mk, Nat.sub_eq_iff_eq_add (le_of_lt hi : p.length ≤ i),
        Nat.add_assoc _ 1, add_comm 1, Nat.sub_add_cancel]
      exact hi

lemma append_apply_left (p q : RelSeries r) (connect : r p.last q.head)
    (i : Fin (p.length + 1)) :
    p.append q connect ((i.castAdd (q.length + 1)).cast (by dsimp; omega)) = p i := by
  delta append
  simp only [Function.comp_apply]
  convert Fin.append_left _ _ _

lemma append_apply_right (p q : RelSeries r) (connect : r p.last q.head)
    (i : Fin (q.length + 1)) :
    p.append q connect (i.natAdd p.length + 1) = q i := by
  delta append
  simp only [Fin.coe_natAdd, Nat.cast_add, Function.comp_apply]
  convert Fin.append_right _ _ _
  ext
  simp only [Fin.coe_cast, Fin.coe_natAdd]
  conv_rhs => rw [add_assoc, add_comm 1, ← add_assoc]
  change _ % _ = _
  simp only [Nat.add_mod_mod, Nat.mod_add_mod, Nat.one_mod, Nat.mod_succ_eq_iff_lt]
  omega

@[simp] lemma head_append (p q : RelSeries r) (connect : r p.last q.head) :
    (p.append q connect).head = p.head :=
  append_apply_left p q connect 0

@[simp] lemma last_append (p q : RelSeries r) (connect : r p.last q.head) :
    (p.append q connect).last = q.last := by
  delta last
  convert append_apply_right p q connect (Fin.last _)
  ext
  change _ = _ % _
  simp only [append_length, Fin.val_last, Fin.natAdd_last, Nat.one_mod, Nat.mod_add_mod,
    Nat.mod_succ]

/--
For two types `α, β` and relation on them `r, s`, if `f : α → β` preserves relation `r`, then an
`r`-series can be pushed out to an `s`-series by
`a₀ -r→ a₁ -r→ ... -r→ aₙ ↦ f a₀ -s→ f a₁ -s→ ... -s→ f aₙ`
-/
@[simps length]
def map (p : RelSeries r) (f : r →r s) : RelSeries s where
  length := p.length
  toFun := f.1.comp p
  step := (f.2 <| p.step ·)

@[simp] lemma map_apply (p : RelSeries r) (f : r →r s) (i : Fin (p.length + 1)) :
    p.map f i = f (p i) := rfl

@[simp] lemma head_map (p : RelSeries r) (f : r →r s) : (p.map f).head = f p.head := rfl

@[simp] lemma last_map (p : RelSeries r) (f : r →r s) : (p.map f).last = f p.last := rfl

/--
If `a₀ -r→ a₁ -r→ ... -r→ aₙ` is an `r`-series and `a` is such that
`aᵢ -r→ a -r→ a_ᵢ₊₁`, then
`a₀ -r→ a₁ -r→ ... -r→ aᵢ -r→ a -r→ aᵢ₊₁ -r→ ... -r→ aₙ`
is another `r`-series
-/
@[simps]
def insertNth (p : RelSeries r) (i : Fin p.length) (a : α)
    (prev_connect : r (p (Fin.castSucc i)) a) (connect_next : r a (p i.succ)) : RelSeries r where
  length := p.length + 1
  toFun := (Fin.castSucc i.succ).insertNth a p
  step m := by
    set x := _; set y := _; change r x y
    obtain hm | hm | hm := lt_trichotomy m.1 i.1
    · convert p.step ⟨m, hm.trans i.2⟩
      · show Fin.insertNth _ _ _ _ = _
        rw [Fin.insertNth_apply_below]
        pick_goal 2
        · exact hm.trans (lt_add_one _)
        simp
      · show Fin.insertNth _ _ _ _ = _
        rw [Fin.insertNth_apply_below]
        pick_goal 2
        · change m.1 + 1 < i.1 + 1; rwa [add_lt_add_iff_right]
        simp; rfl
    · rw [show x = p m from show Fin.insertNth _ _ _ _ = _ by
        rw [Fin.insertNth_apply_below]
        pick_goal 2
        · show m.1 < i.1 + 1; exact hm ▸ lt_add_one _
        simp]
      convert prev_connect
      · ext; exact hm
      · change Fin.insertNth _ _ _ _ = _
        rw [show m.succ = i.succ.castSucc by ext; change _ + 1 = _ + 1; rw [hm],
          Fin.insertNth_apply_same]
    · rw [Nat.lt_iff_add_one_le, le_iff_lt_or_eq] at hm
      obtain hm | hm := hm
      · convert p.step ⟨m.1 - 1, Nat.sub_lt_right_of_lt_add (by omega) m.2⟩
        · change Fin.insertNth _ _ _ _ = _
          rw [Fin.insertNth_apply_above (h := hm)]
          aesop
        · change Fin.insertNth _ _ _ _ = _
          rw [Fin.insertNth_apply_above]
          swap
          · exact hm.trans (lt_add_one _)
          simp only [Fin.val_succ, Fin.pred_succ, eq_rec_constant, Fin.succ_mk]
          congr
          exact Fin.ext <| Eq.symm <| Nat.succ_pred_eq_of_pos (lt_trans (Nat.zero_lt_succ _) hm)
      · convert connect_next
        · change Fin.insertNth _ _ _ _ = _
          rw [show m.castSucc = i.succ.castSucc from Fin.ext hm.symm, Fin.insertNth_apply_same]
        · change Fin.insertNth _ _ _ _ = _
          rw [Fin.insertNth_apply_above]
          swap
          · change i.1 + 1 < m.1 + 1; omega
          simp only [Fin.pred_succ, eq_rec_constant]
          congr; ext; exact hm.symm

/--
A relation series `a₀ -r→ a₁ -r→ ... -r→ aₙ` of `r` gives a relation series of the reverse of `r`
by reversing the series `aₙ ←r- aₙ₋₁ ←r- ... ←r- a₁ ←r- a₀`.
-/
@[simps length]
def reverse (p : RelSeries r) : RelSeries (fun (a b : α) ↦ r b a) where
  length := p.length
  toFun := p ∘ Fin.rev
  step i := by
    rw [Function.comp_apply, Function.comp_apply]
    have hi : i.1 + 1 ≤ p.length := by omega
    convert p.step ⟨p.length - (i.1 + 1), Nat.sub_lt_self (by omega) hi⟩
    · ext; simp
    · ext
      simp only [Fin.val_rev, Fin.coe_castSucc, Fin.val_succ]
      omega

@[simp] lemma reverse_apply (p : RelSeries r) (i : Fin (p.length + 1)) :
    p.reverse i = p i.rev := rfl

@[simp] lemma last_reverse (p : RelSeries r) : p.reverse.last = p.head := by
  simp [RelSeries.last, RelSeries.head]

@[simp] lemma head_reverse (p : RelSeries r) : p.reverse.head = p.last := by
  simp [RelSeries.last, RelSeries.head]

@[simp] lemma reverse_reverse {r : Rel α α} (p : RelSeries r) : p.reverse.reverse = p := by
  ext <;> simp

/--
Given a series `a₀ -r→ a₁ -r→ ... -r→ aₙ` and an `a` such that `a₀ -r→ a` holds, there is
a series of length `n+1`: `a -r→ a₀ -r→ a₁ -r→ ... -r→ aₙ`.
-/
@[simps! length]
def cons (p : RelSeries r) (newHead : α) (rel : r newHead p.head) : RelSeries r :=
  (singleton r newHead).append p rel

@[simp] lemma head_cons (p : RelSeries r) (newHead : α) (rel : r newHead p.head) :
    (p.cons newHead rel).head = newHead := rfl

@[simp] lemma last_cons (p : RelSeries r) (newHead : α) (rel : r newHead p.head) :
    (p.cons newHead rel).last = p.last := by
  delta cons
  rw [last_append]

lemma cons_cast_succ (s : RelSeries r) (a : α) (h : r a s.head) (i : Fin (s.length + 1)) :
    (s.cons a h) (.cast (by simp) (.succ i)) = s i := by
  dsimp [cons]
  convert append_apply_right (singleton r a) s h i
  ext
  show i.1 + 1 = _ % _
  simpa using (Nat.mod_eq_of_lt (by simp)).symm

/--
Given a series `a₀ -r→ a₁ -r→ ... -r→ aₙ` and an `a` such that `aₙ -r→ a` holds, there is
a series of length `n+1`: `a₀ -r→ a₁ -r→ ... -r→ aₙ -r→ a`.
-/
@[simps! length]
def snoc (p : RelSeries r) (newLast : α) (rel : r p.last newLast) : RelSeries r :=
  p.append (singleton r newLast) rel

@[simp] lemma head_snoc (p : RelSeries r) (newLast : α) (rel : r p.last newLast) :
    (p.snoc newLast rel).head = p.head := by
  delta snoc; rw [head_append]

@[simp] lemma last_snoc (p : RelSeries r) (newLast : α) (rel : r p.last newLast) :
    (p.snoc newLast rel).last = newLast := last_append _ _ _

lemma snoc_cast_castSucc (s : RelSeries r) (a : α) (h : r s.last a) (i : Fin (s.length + 1)) :
    (s.snoc a h) (.cast (by simp) (.castSucc i)) = s i :=
  append_apply_left s (singleton r a) h i

-- This lemma is useful because `last_snoc` is about `Fin.last (p.snoc _ _).length`, but we often
-- see `Fin.last (p.length + 1)` in practice. They are equal by definition, but sometimes simplifier
-- does not pick up `last_snoc`
@[simp] lemma last_snoc' (p : RelSeries r) (newLast : α) (rel : r p.last newLast) :
    p.snoc newLast rel (Fin.last (p.length + 1)) = newLast := last_append _ _ _

@[simp] lemma snoc_castSucc (s : RelSeries r) (a : α) (connect : r s.last a)
    (i : Fin (s.length + 1)) : snoc s a connect (Fin.castSucc i) = s i :=
  Fin.append_left _ _ i

lemma mem_snoc {p : RelSeries r} {newLast : α} {rel : r p.last newLast} {x : α} :
    x ∈ p.snoc newLast rel ↔ x ∈ p ∨ x = newLast := by
  simp only [snoc, append, singleton_length, Nat.add_zero, Nat.reduceAdd, Fin.cast_refl,
    Function.comp_id, mem_def, id_eq, Set.mem_range]
  constructor
  · rintro ⟨i, rfl⟩
    exact Fin.lastCases (Or.inr <| Fin.append_right _ _ 0) (fun i => Or.inl ⟨⟨i.1, i.2⟩,
      (Fin.append_left _ _ _).symm⟩) i
  · intro h
    rcases h with (⟨i, rfl⟩ | rfl)
    · exact ⟨i.castSucc, Fin.append_left _ _ _⟩
    · exact ⟨Fin.last _, Fin.append_right _ _ 0⟩

/--
If a series `a₀ -r→ a₁ -r→ ...` has positive length, then `a₁ -r→ ...` is another series
-/
@[simps]
def tail (p : RelSeries r) (len_pos : p.length ≠ 0) : RelSeries r where
  length := p.length - 1
  toFun := Fin.tail p ∘ (Fin.cast <| Nat.succ_pred_eq_of_pos <| Nat.pos_of_ne_zero len_pos)
  step i := p.step ⟨i.1 + 1, Nat.lt_pred_iff.mp i.2⟩

@[simp] lemma head_tail (p : RelSeries r) (len_pos : p.length ≠ 0) :
    (p.tail len_pos).head = p 1 := by
  show p (Fin.succ _) = p 1
  congr
  ext
  show (1 : ℕ) = (1 : ℕ) % _
  rw [Nat.mod_eq_of_lt]
  simpa only [lt_add_iff_pos_left, Nat.pos_iff_ne_zero]

@[simp] lemma last_tail (p : RelSeries r) (len_pos : p.length ≠ 0) :
    (p.tail len_pos).last = p.last := by
  show p _ = p _
  congr
  ext
  simp only [tail_length, Fin.val_succ, Fin.coe_cast, Fin.val_last]
  exact Nat.succ_pred_eq_of_pos (by simpa [Nat.pos_iff_ne_zero] using len_pos)


/--
If a series ``a₀ -r→ a₁ -r→ ... -r→ aₙ``, then `a₀ -r→ a₁ -r→ ... -r→ aₙ₋₁` is
another series -/
@[simps]
def eraseLast (p : RelSeries r) : RelSeries r where
  length := p.length - 1
  toFun i := p ⟨i, lt_of_lt_of_le i.2 (Nat.succ_le_succ (Nat.sub_le _ _))⟩
  step i := p.step ⟨i, lt_of_lt_of_le i.2 (Nat.sub_le _ _)⟩

@[simp] lemma head_eraseLast (p : RelSeries r) : p.eraseLast.head = p.head := rfl

@[simp] lemma last_eraseLast (p : RelSeries r) :
    p.eraseLast.last = p ⟨p.length.pred, Nat.lt_succ_iff.2 (Nat.pred_le _)⟩ := rfl

/-- In a non-trivial series `p`, the last element of `p.eraseLast` is related to `p.last` -/
lemma eraseLast_last_rel_last (p : RelSeries r) (h : p.length ≠ 0) :
    r p.eraseLast.last p.last := by
  simp only [last, Fin.last, eraseLast_length, eraseLast_toFun]
  convert p.step ⟨p.length - 1, by omega⟩
  simp only [Nat.succ_eq_add_one, Fin.succ_mk]; omega

/--
Given two series of the form `a₀ -r→ ... -r→ X` and `X -r→ b ---> ...`,
then `a₀ -r→ ... -r→ X -r→ b ...` is another series obtained by combining the given two.
-/
@[simps length]
def smash (p q : RelSeries r) (connect : p.last = q.head) : RelSeries r where
  length := p.length + q.length
<<<<<<< HEAD
  toFun := Fin.addCases (m := p.length) (n := q.length + 1) (p ∘ Fin.castSucc) q
  step := by
    apply Fin.addCases <;> intro i
    · simp_rw [Fin.castSucc_castAdd, Fin.addCases_left, Fin.succ_castAdd]
      convert p.step i
      split_ifs with h
      · rw [Fin.addCases_right, h, ← last, connect, head]
      · apply Fin.addCases_left
    simpa only [Fin.castSucc_natAdd, Fin.succ_natAdd, Fin.addCases_right] using q.step i

lemma smash_castLE {p q : RelSeries r} (h : p.last = q.head) (i : Fin (p.length + 1)) :
    p.smash q h (i.castLE (by simp)) = p i := by
  refine i.lastCases ?_ fun _ ↦ by dsimp only [smash]; apply Fin.addCases_left
  show p.smash q h (Fin.natAdd p.length (0 : Fin (q.length + 1))) = _
  simpa only [smash, Fin.addCases_right] using h.symm

lemma smash_castAdd {p q : RelSeries r} (h : p.last = q.head) (i : Fin p.length) :
    p.smash q h (i.castAdd q.length).castSucc = p i.castSucc :=
  smash_castLE h i.castSucc
=======
  toFun i :=
    if H : i.1 < p.length
    then p ⟨i.1, H.trans (lt_add_one _)⟩
    else q ⟨i.1 - p.length,
      Nat.sub_lt_left_of_lt_add (by rwa [not_lt] at H) (by rw [← add_assoc]; exact i.2)⟩
  step i := by
    by_cases h₂ : i.1 + 1 < p.length
    · have h₁ : i.1 < p.length := lt_trans (lt_add_one _) h₂
      simp only [Fin.coe_castSucc, Fin.val_succ]
      rw [dif_pos h₁, dif_pos h₂]
      convert p.step ⟨i, h₁⟩ using 1
    · simp only [Fin.coe_castSucc, Fin.val_succ]
      rw [dif_neg h₂]
      by_cases h₁ : i.1 < p.length
      · rw [dif_pos h₁]
        have h₃ : p.length = i.1 + 1 := by omega
        convert p.step ⟨i, h₁⟩ using 1
        convert connect.symm
        · aesop
        · congr; aesop
      · rw [dif_neg h₁]
        convert q.step ⟨i.1 - p.length, _⟩ using 1
        · congr
          change (i.1 + 1) - _ = _
          rw [Nat.sub_add_comm]
          rwa [not_lt] at h₁
        · refine Nat.sub_lt_left_of_lt_add ?_ i.2
          rwa [not_lt] at h₁

lemma smash_castAdd {p q : RelSeries r} (connect : p.last = q.head) (i : Fin p.length) :
    p.smash q connect (Fin.castSucc <| i.castAdd q.length) = p (Fin.castSucc i) := by
  unfold smash
  dsimp
  rw [dif_pos i.2]
  rfl
>>>>>>> 6ff1e761

lemma smash_succ_castAdd {p q : RelSeries r} (h : p.last = q.head)
    (i : Fin p.length) : p.smash q h (i.castAdd q.length).succ = p i.succ :=
  smash_castLE h i.succ

lemma smash_natAdd {p q : RelSeries r} (h : p.last = q.head) (i : Fin q.length) :
    smash p q h (i.natAdd p.length).castSucc = q i.castSucc := by
  dsimp only [smash, Fin.castSucc_natAdd]
  apply Fin.addCases_right

lemma smash_succ_natAdd {p q : RelSeries r} (h : p.last = q.head) (i : Fin q.length) :
    smash p q h (i.natAdd p.length).succ = q i.succ := by
  dsimp only [smash, Fin.succ_natAdd]
  apply Fin.addCases_right

@[simp] lemma head_smash {p q : RelSeries r} (h : p.last = q.head) :
    (smash p q h).head = p.head := by
  obtain ⟨_ | _, _⟩ := p
  · simpa [Fin.addCases] using h.symm
  dsimp only [smash, head]
  exact Fin.addCases_left 0

@[simp] lemma last_smash {p q : RelSeries r} (h : p.last = q.head) :
    (smash p q h).last = q.last := by
  dsimp only [smash, last]
  rw [← Fin.natAdd_last, Fin.addCases_right]

/-- Given the series `a₀ -r→ … -r→ aᵢ -r→ … -r→ aₙ`, the series `a₀ -r→ … -r→ aᵢ`. -/
@[simps! length]
def take {r : Rel α α} (p : RelSeries r) (i : Fin (p.length + 1)) : RelSeries r where
  length := i
  toFun := fun ⟨j, h⟩ => p.toFun ⟨j, by omega⟩
  step := fun ⟨j, h⟩ => p.step ⟨j, by omega⟩

@[simp]
lemma head_take (p : RelSeries r) (i : Fin (p.length + 1)) :
    (p.take i).head = p.head := by simp [take, head]

@[simp]
lemma last_take (p : RelSeries r) (i : Fin (p.length + 1)) :
    (p.take i).last = p i := by simp [take, last, Fin.last]

/-- Given the series `a₀ -r→ … -r→ aᵢ -r→ … -r→ aₙ`, the series `aᵢ₊₁ -r→ … -r→ aᵢ`. -/
@[simps! length]
def drop (p : RelSeries r) (i : Fin (p.length + 1)) : RelSeries r where
  length := p.length - i
  toFun := fun ⟨j, h⟩ => p.toFun ⟨j+i, by omega⟩
  step := fun ⟨j, h⟩ => by
    convert p.step ⟨j+i.1, by omega⟩
    simp only [Nat.succ_eq_add_one, Fin.succ_mk]; omega

@[simp]
lemma head_drop (p : RelSeries r) (i : Fin (p.length + 1)) : (p.drop i).head = p.toFun i := by
  simp [drop, head]

@[simp]
lemma last_drop (p : RelSeries r) (i : Fin (p.length + 1)) : (p.drop i).last = p.last := by
  simp only [last, drop, Fin.last]
  congr
  omega

end RelSeries

variable {r} in
lemma Rel.not_finiteDimensional_iff [Nonempty α] :
    ¬ r.FiniteDimensional ↔ r.InfiniteDimensional := by
  rw [finiteDimensional_iff, infiniteDimensional_iff]
  push_neg
  constructor
  · intro H n
    induction n with
    | zero => refine ⟨⟨0, ![Nonempty.some ‹_›], by simp⟩, by simp⟩
    | succ n IH =>
      obtain ⟨l, hl⟩ := IH
      obtain ⟨l', hl'⟩ := H l
      exact ⟨l'.take ⟨n + 1, by simpa [hl] using hl'⟩, rfl⟩
  · intro H l
    obtain ⟨l', hl'⟩ := H (l.length + 1)
    exact ⟨l', by simp [hl']⟩

variable {r} in
lemma Rel.not_infiniteDimensional_iff [Nonempty α] :
    ¬ r.InfiniteDimensional ↔ r.FiniteDimensional := by
  rw [← not_finiteDimensional_iff, not_not]

lemma Rel.finiteDimensional_or_infiniteDimensional [Nonempty α] :
    r.FiniteDimensional ∨ r.InfiniteDimensional := by
  rw [← not_finiteDimensional_iff]
  exact em r.FiniteDimensional

instance Rel.FiniteDimensional.swap [FiniteDimensional r] : FiniteDimensional (Function.swap r) :=
  ⟨.reverse (.longestOf r), fun s ↦ s.reverse.length_le_length_longestOf⟩

variable {r} in
@[simp]
lemma Rel.finiteDimensional_swap_iff :
    FiniteDimensional (Function.swap r) ↔ FiniteDimensional r :=
  ⟨fun _ ↦ .swap _, fun _ ↦ .swap _⟩

instance Rel.InfiniteDimensional.swap [InfiniteDimensional r] :
    InfiniteDimensional (Function.swap r) :=
  ⟨fun n ↦ ⟨.reverse (.withLength r n), RelSeries.length_withLength r n⟩⟩

variable {r} in
@[simp]
lemma Rel.infiniteDimensional_swap_iff :
    InfiniteDimensional (Function.swap r) ↔ InfiniteDimensional r :=
  ⟨fun _ ↦ .swap _, fun _ ↦ .swap _⟩

lemma Rel.wellFounded_swap_of_finiteDimensional [Rel.FiniteDimensional r] :
    WellFounded (Function.swap r) := by
  rw [WellFounded.wellFounded_iff_no_descending_seq]
  refine ⟨fun ⟨f, hf⟩ ↦ ?_⟩
  let s := RelSeries.mk (r := r) ((RelSeries.longestOf r).length + 1) (f ·) (hf ·)
  exact (RelSeries.longestOf r).length.lt_succ_self.not_le s.length_le_length_longestOf

lemma Rel.wellFounded_of_finiteDimensional [Rel.FiniteDimensional r] : WellFounded r :=
  have : (Rel.FiniteDimensional (Function.swap r)) := Rel.finiteDimensional_swap_iff.mp ‹_›
  wellFounded_swap_of_finiteDimensional (Function.swap r)

/-- A type is finite dimensional if its `LTSeries` has bounded length. -/
abbrev FiniteDimensionalOrder (γ : Type*) [Preorder γ] :=
  Rel.FiniteDimensional ((· < ·) : γ → γ → Prop)

instance FiniteDimensionalOrder.ofUnique (γ : Type*) [Preorder γ] [Unique γ] :
    FiniteDimensionalOrder γ where
  exists_longest_relSeries := ⟨.singleton _ default, fun x ↦ by
    by_contra! r
    exact (x.step ⟨0, by omega⟩).ne <| Subsingleton.elim _ _⟩

/-- A type is infinite dimensional if it has `LTSeries` of at least arbitrary length -/
abbrev InfiniteDimensionalOrder (γ : Type*) [Preorder γ] :=
  Rel.InfiniteDimensional ((· < ·) : γ → γ → Prop)

section LTSeries

variable (α) [Preorder α] [Preorder β]
/--
If `α` is a preorder, a LTSeries is a relation series of the less than relation.
-/
abbrev LTSeries := RelSeries ((· < ·) : Rel α α)

namespace LTSeries

/-- The longest `<`-series when a type is finite dimensional -/
protected noncomputable def longestOf [FiniteDimensionalOrder α] : LTSeries α :=
  RelSeries.longestOf _

/-- A `<`-series with length `n` if the relation is infinite dimensional -/
protected noncomputable def withLength [InfiniteDimensionalOrder α] (n : ℕ) : LTSeries α :=
  RelSeries.withLength _ n

@[simp] lemma length_withLength [InfiniteDimensionalOrder α] (n : ℕ) :
    (LTSeries.withLength α n).length = n :=
  RelSeries.length_withLength _ _

/-- if `α` is infinite dimensional, then `α` is nonempty. -/
lemma nonempty_of_infiniteDimensionalOrder [InfiniteDimensionalOrder α] : Nonempty α :=
  ⟨LTSeries.withLength α 0 0⟩

@[deprecated (since := "2025-03-01")]
alias nonempty_of_infiniteDimensionalType := nonempty_of_infiniteDimensionalOrder

lemma nonempty_of_finiteDimensionalOrder [FiniteDimensionalOrder α] : Nonempty α := by
  obtain ⟨p, _⟩ := (Rel.finiteDimensional_iff _).mp ‹_›
  exact ⟨p 0⟩

variable {α}

lemma longestOf_is_longest [FiniteDimensionalOrder α] (x : LTSeries α) :
    x.length ≤ (LTSeries.longestOf α).length :=
  RelSeries.length_le_length_longestOf _ _

lemma longestOf_len_unique [FiniteDimensionalOrder α] (p : LTSeries α)
    (is_longest : ∀ (q : LTSeries α), q.length ≤ p.length) :
    p.length = (LTSeries.longestOf α).length :=
  le_antisymm (longestOf_is_longest _) (is_longest _)


lemma strictMono (x : LTSeries α) : StrictMono x :=
  fun _ _ h => x.rel_of_lt h

lemma monotone (x : LTSeries α) : Monotone x :=
  x.strictMono.monotone

lemma head_le_last (x : LTSeries α) : x.head ≤ x.last :=
  LTSeries.monotone x (Fin.zero_le _)

/-- An alternative constructor of `LTSeries` from a strictly monotone function. -/
@[simps]
def mk (length : ℕ) (toFun : Fin (length + 1) → α) (strictMono : StrictMono toFun) :
    LTSeries α where
  length := length
  toFun := toFun
  step i := strictMono <| lt_add_one i.1

/-- An injection from the type of strictly monotone functions with limited length to `LTSeries`. -/
def injStrictMono (n : ℕ) :
    {f : (l : Fin n) × (Fin (l + 1) → α) // StrictMono f.2} ↪ LTSeries α where
  toFun f := mk f.1.1 f.1.2 f.2
  inj' f g e := by
    obtain ⟨⟨lf, f⟩, mf⟩ := f
    obtain ⟨⟨lg, g⟩, mg⟩ := g
    dsimp only at mf mg e
    have leq := congr($(e).length)
    rw [mk_length lf f mf, mk_length lg g mg, Fin.val_eq_val] at leq
    subst leq
    simp_rw [Subtype.mk_eq_mk, Sigma.mk.inj_iff, heq_eq_eq, true_and]
    have feq := fun i ↦ congr($(e).toFun i)
    simp_rw [mk_toFun lf f mf, mk_toFun lf g mg, mk_length lf f mf] at feq
    rwa [funext_iff]

/--
For two preorders `α, β`, if `f : α → β` is strictly monotonic, then a strict chain of `α`
can be pushed out to a strict chain of `β` by
`a₀ < a₁ < ... < aₙ ↦ f a₀ < f a₁ < ... < f aₙ`
-/
@[simps!]
def map (p : LTSeries α) (f : α → β) (hf : StrictMono f) : LTSeries β :=
  LTSeries.mk p.length (f.comp p) (hf.comp p.strictMono)

@[simp] lemma head_map (p : LTSeries α) (f : α → β) (hf : StrictMono f) :
  (p.map f hf).head = f p.head := rfl

@[simp] lemma last_map (p : LTSeries α) (f : α → β) (hf : StrictMono f) :
  (p.map f hf).last = f p.last := rfl

/--
For two preorders `α, β`, if `f : α → β` is surjective and strictly comonotonic, then a
strict series of `β` can be pulled back to a strict chain of `α` by
`b₀ < b₁ < ... < bₙ ↦ f⁻¹ b₀ < f⁻¹ b₁ < ... < f⁻¹ bₙ` where `f⁻¹ bᵢ` is an arbitrary element in the
preimage of `f⁻¹ {bᵢ}`.
-/
@[simps!]
noncomputable def comap (p : LTSeries β) (f : α → β)
  (comap : ∀ ⦃x y⦄, f x < f y → x < y)
  (surjective : Function.Surjective f) :
  LTSeries α := mk p.length (fun i ↦ (surjective (p i)).choose)
    (fun i j h ↦ comap (by simpa only [(surjective _).choose_spec] using p.strictMono h))

/-- The strict series `0 < … < n` in `ℕ`. -/
def range (n : ℕ) : LTSeries ℕ where
  length := n
  toFun := fun i => i
  step i := Nat.lt_add_one i

@[simp] lemma length_range (n : ℕ) : (range n).length = n := rfl

@[simp] lemma range_apply (n : ℕ) (i : Fin (n+1)) : (range n) i = i := rfl

@[simp] lemma head_range (n : ℕ) : (range n).head = 0 := rfl

@[simp] lemma last_range (n : ℕ) : (range n).last = n := rfl

/-- Any `LTSeries` can be refined to a `CovBy`-`RelSeries`
in a bidirectionally well-founded order. -/
theorem exists_relSeries_covBy
    {α} [PartialOrder α] [WellFoundedLT α] [WellFoundedGT α] (s : LTSeries α) :
    ∃ (t : RelSeries (α := α) (· ⋖ ·)) (i : Fin (s.length + 1) ↪ Fin (t.length + 1)),
      t ∘ i = s ∧ i 0 = 0 ∧ i (.last _) = .last _ := by
  obtain ⟨n, s, h⟩ := s
  induction n with
  | zero => exact ⟨⟨0, s, nofun⟩, (Equiv.refl _).toEmbedding, rfl, rfl, rfl⟩
  | succ n IH =>
    obtain ⟨t₁, i, ht, hi₁, hi₂⟩ := IH (s ∘ Fin.castSucc) fun _ ↦ h _
    obtain ⟨t₂, h₁, m, h₂, ht₂⟩ :=
      exists_covBy_seq_of_wellFoundedLT_wellFoundedGT_of_le (h (.last _)).le
    let t₃ : RelSeries (α := α) (· ⋖ ·) := ⟨m, (t₂ ·), fun i ↦ by simpa using ht₂ i⟩
    have H : t₁.last = t₂ 0 := (congr(t₁ $hi₂.symm).trans (congr_fun ht _)).trans h₁.symm
    refine ⟨t₁.smash t₃ H, ⟨Fin.snoc (Fin.castLE (by simp) ∘ i) (.last _), ?_⟩, ?_, ?_, ?_⟩
    · refine Fin.lastCases (Fin.lastCases (fun _ ↦ rfl) fun j eq ↦ ?_) fun j ↦ Fin.lastCases
        (fun eq ↦ ?_) fun k eq ↦ Fin.ext (congr_arg Fin.val (by simpa using eq) :)
      on_goal 2 => rw [eq_comm] at eq
      all_goals
        rw [Fin.snoc_castSucc] at eq
        obtain rfl : m = 0 := by simpa [t₃] using (congr_arg Fin.val eq).trans_lt (i j).2
        cases (h (.last _)).ne' (h₂.symm.trans h₁)
    · refine funext (Fin.lastCases ?_ fun j ↦ ?_)
      · convert h₂; simpa using RelSeries.last_smash ..
      convert congr_fun ht j using 1
      simp [RelSeries.smash_castLE]
    all_goals simp [Fin.snoc, Fin.castPred_zero, hi₁]

/--
In ℕ, two entries in an `LTSeries` differ by at least the difference of their indices.
(Expressed in a way that avoids subtraction).
-/
lemma apply_add_index_le_apply_add_index_nat (p : LTSeries ℕ) (i j : Fin (p.length + 1))
    (hij : i ≤ j) : p i + j ≤ p j + i := by
  have ⟨i, hi⟩ := i
  have ⟨j, hj⟩ := j
  simp only [Fin.mk_le_mk] at hij
  simp only at *
  induction j, hij using Nat.le_induction with
  | base => simp
  | succ j _hij ih =>
    specialize ih (Nat.lt_of_succ_lt hj)
    have step : p ⟨j, _⟩ < p ⟨j + 1, _⟩ := p.step ⟨j, by omega⟩
    norm_cast at *; omega

/--
In ℤ, two entries in an `LTSeries` differ by at least the difference of their indices.
(Expressed in a way that avoids subtraction).
-/
lemma apply_add_index_le_apply_add_index_int (p : LTSeries ℤ) (i j : Fin (p.length + 1))
    (hij : i ≤ j) : p i + j ≤ p j + i := by
  -- The proof is identical to `LTSeries.apply_add_index_le_apply_add_index_nat`, but seemed easier
  -- to copy rather than to abstract
  have ⟨i, hi⟩ := i
  have ⟨j, hj⟩ := j
  simp only [Fin.mk_le_mk] at hij
  simp only at *
  induction j, hij using Nat.le_induction with
  | base => simp
  | succ j _hij ih =>
    specialize ih (Nat.lt_of_succ_lt hj)
    have step : p ⟨j, _⟩ < p ⟨j + 1, _⟩:= p.step ⟨j, by omega⟩
    norm_cast at *; omega

/-- In ℕ, the head and tail of an `LTSeries` differ at least by the length of the series -/
lemma head_add_length_le_nat (p : LTSeries ℕ) : p.head + p.length ≤ p.last :=
  LTSeries.apply_add_index_le_apply_add_index_nat _ _ (Fin.last _) (Fin.zero_le _)

/-- In ℤ, the head and tail of an `LTSeries` differ at least by the length of the series -/
lemma head_add_length_le_int (p : LTSeries ℤ) : p.head + p.length ≤ p.last := by
  simpa using LTSeries.apply_add_index_le_apply_add_index_int _ _ (Fin.last _) (Fin.zero_le _)

section Fintype

variable [Fintype α]

lemma length_lt_card (s : LTSeries α) : s.length < Fintype.card α := by
  by_contra! h
  obtain ⟨i, j, hn, he⟩ := Fintype.exists_ne_map_eq_of_card_lt s (by rw [Fintype.card_fin]; omega)
  wlog hl : i < j generalizing i j
  · exact this j i hn.symm he.symm (by omega)
  exact absurd he (s.strictMono hl).ne

instance [DecidableLT α] : Fintype (LTSeries α) where
  elems := Finset.univ.map (injStrictMono (Fintype.card α))
  complete s := by
    have bl := s.length_lt_card
    obtain ⟨l, f, mf⟩ := s
    simp_rw [Finset.mem_map, Finset.mem_univ, true_and, Subtype.exists]
    use ⟨⟨l, bl⟩, f⟩, Fin.strictMono_iff_lt_succ.mpr mf; rfl

end Fintype

end LTSeries

end LTSeries

lemma not_finiteDimensionalOrder_iff [Preorder α] [Nonempty α] :
    ¬ FiniteDimensionalOrder α ↔ InfiniteDimensionalOrder α :=
  Rel.not_finiteDimensional_iff

lemma not_infiniteDimensionalOrder_iff [Preorder α] [Nonempty α] :
    ¬ InfiniteDimensionalOrder α ↔ FiniteDimensionalOrder α :=
  Rel.not_infiniteDimensional_iff

variable (α) in
lemma finiteDimensionalOrder_or_infiniteDimensionalOrder [Preorder α] [Nonempty α] :
    FiniteDimensionalOrder α ∨ InfiniteDimensionalOrder α :=
  Rel.finiteDimensional_or_infiniteDimensional _

/-- If `f : α → β` is a strictly monotonic function and `α` is an infinite dimensional type then so
  is `β`. -/
lemma infiniteDimensionalOrder_of_strictMono [Preorder α] [Preorder β]
    (f : α → β) (hf : StrictMono f) [InfiniteDimensionalOrder α] :
    InfiniteDimensionalOrder β :=
  ⟨fun n ↦ ⟨(LTSeries.withLength _ n).map f hf, LTSeries.length_withLength α n⟩⟩<|MERGE_RESOLUTION|>--- conflicted
+++ resolved
@@ -528,7 +528,6 @@
 @[simps length]
 def smash (p q : RelSeries r) (connect : p.last = q.head) : RelSeries r where
   length := p.length + q.length
-<<<<<<< HEAD
   toFun := Fin.addCases (m := p.length) (n := q.length + 1) (p ∘ Fin.castSucc) q
   step := by
     apply Fin.addCases <;> intro i
@@ -548,43 +547,6 @@
 lemma smash_castAdd {p q : RelSeries r} (h : p.last = q.head) (i : Fin p.length) :
     p.smash q h (i.castAdd q.length).castSucc = p i.castSucc :=
   smash_castLE h i.castSucc
-=======
-  toFun i :=
-    if H : i.1 < p.length
-    then p ⟨i.1, H.trans (lt_add_one _)⟩
-    else q ⟨i.1 - p.length,
-      Nat.sub_lt_left_of_lt_add (by rwa [not_lt] at H) (by rw [← add_assoc]; exact i.2)⟩
-  step i := by
-    by_cases h₂ : i.1 + 1 < p.length
-    · have h₁ : i.1 < p.length := lt_trans (lt_add_one _) h₂
-      simp only [Fin.coe_castSucc, Fin.val_succ]
-      rw [dif_pos h₁, dif_pos h₂]
-      convert p.step ⟨i, h₁⟩ using 1
-    · simp only [Fin.coe_castSucc, Fin.val_succ]
-      rw [dif_neg h₂]
-      by_cases h₁ : i.1 < p.length
-      · rw [dif_pos h₁]
-        have h₃ : p.length = i.1 + 1 := by omega
-        convert p.step ⟨i, h₁⟩ using 1
-        convert connect.symm
-        · aesop
-        · congr; aesop
-      · rw [dif_neg h₁]
-        convert q.step ⟨i.1 - p.length, _⟩ using 1
-        · congr
-          change (i.1 + 1) - _ = _
-          rw [Nat.sub_add_comm]
-          rwa [not_lt] at h₁
-        · refine Nat.sub_lt_left_of_lt_add ?_ i.2
-          rwa [not_lt] at h₁
-
-lemma smash_castAdd {p q : RelSeries r} (connect : p.last = q.head) (i : Fin p.length) :
-    p.smash q connect (Fin.castSucc <| i.castAdd q.length) = p (Fin.castSucc i) := by
-  unfold smash
-  dsimp
-  rw [dif_pos i.2]
-  rfl
->>>>>>> 6ff1e761
 
 lemma smash_succ_castAdd {p q : RelSeries r} (h : p.last = q.head)
     (i : Fin p.length) : p.smash q h (i.castAdd q.length).succ = p i.succ :=
