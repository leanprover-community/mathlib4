/-
Copyright (c) 2023 Jujian Zhang. All rights reserved.
Released under Apache 2.0 license as described in the file LICENSE.
Authors: Jujian Zhang, Fangming Li
-/
import Mathlib.Data.Int.Basic
import Mathlib.Data.List.Chain
import Mathlib.Data.List.OfFn
import Mathlib.Data.Rel
import Mathlib.Tactic.Linarith
import Mathlib.Tactic.Abel

/-!
# Series of a relation

If `r` is a relation on `α` then a relation series of length `n` is a series
`a_0, a_1, ..., a_n` such that `r a_i a_{i+1}` for all `i < n`

-/

variable {α : Type*} (r : Rel α α)
variable {β : Type*} (s : Rel β β)

/--
Let `r` be a relation on `α`, a relation series of `r` of length `n` is a series
`a_0, a_1, ..., a_n` such that `r a_i a_{i+1}` for all `i < n`
-/
structure RelSeries where
  /-- The number of inequalities in the series -/
  length : ℕ
  /-- The underlying function of a relation series -/
  toFun : Fin (length + 1) → α
  /-- Adjacent elements are related -/
  step : ∀ (i : Fin length), r (toFun (Fin.castSucc i)) (toFun i.succ)

namespace RelSeries

instance : CoeFun (RelSeries r) (fun x ↦ Fin (x.length + 1) → α) :=
{ coe := RelSeries.toFun }

/--
For any type `α`, each term of `α` gives a relation series with the right most index to be 0.
-/
@[simps!] def singleton (a : α) : RelSeries r where
  length := 0
  toFun _ := a
  step := Fin.elim0

instance [IsEmpty α] : IsEmpty (RelSeries r) where
  false x := IsEmpty.false (x 0)

instance [Inhabited α] : Inhabited (RelSeries r) where
  default := singleton r default

instance [Nonempty α] : Nonempty (RelSeries r) :=
  Nonempty.map (singleton r) inferInstance

variable {r}

@[ext]
lemma ext {x y : RelSeries r} (length_eq : x.length = y.length)
    (toFun_eq : x.toFun = y.toFun ∘ Fin.cast (by rw [length_eq])) : x = y := by
  rcases x with ⟨nx, fx⟩
  dsimp only at length_eq toFun_eq
  subst length_eq toFun_eq
  rfl

lemma rel_of_lt [IsTrans α r] (x : RelSeries r) {i j : Fin (x.length + 1)} (h : i < j) :
    r (x i) (x j) :=
  (Fin.liftFun_iff_succ r).mpr x.step h

lemma rel_or_eq_of_le [IsTrans α r] (x : RelSeries r) {i j : Fin (x.length + 1)} (h : i ≤ j) :
    r (x i) (x j) ∨ x i = x j :=
  h.lt_or_eq.imp (x.rel_of_lt ·) (by rw [·])

/--
Given two relations `r, s` on `α` such that `r ≤ s`, any relation series of `r` induces a relation
series of `s`
-/
@[simps!]
def ofLE (x : RelSeries r) {s : Rel α α} (h : r ≤ s) : RelSeries s where
  length := x.length
  toFun := x
  step _ := h _ _ <| x.step _

lemma coe_ofLE (x : RelSeries r) {s : Rel α α} (h : r ≤ s) :
    (x.ofLE h : _ → _) = x := rfl

/-- Every relation series gives a list -/
abbrev toList (x : RelSeries r) : List α := List.ofFn x

lemma toList_chain' (x : RelSeries r) : x.toList.Chain' r := by
  rw [List.chain'_iff_get]
  intros i h
  convert x.step ⟨i, by simpa using h⟩ <;> apply List.get_ofFn

lemma toList_ne_empty (x : RelSeries r) : x.toList ≠ [] := fun m =>
  List.eq_nil_iff_forall_not_mem.mp m (x 0) <| (List.mem_ofFn _ _).mpr ⟨_, rfl⟩

/-- Every nonempty list satisfying the chain condition gives a relation series-/
@[simps]
def fromListChain' (x : List α) (x_ne_empty : x ≠ []) (hx : x.Chain' r) : RelSeries r where
  length := x.length.pred
  toFun := x.get ∘ Fin.cast (Nat.succ_pred_eq_of_pos <| List.length_pos.mpr x_ne_empty)
  step i := List.chain'_iff_get.mp hx i i.2

/-- Relation series of `r` and nonempty list of `α` satisfying `r`-chain condition bijectively
corresponds to each other.-/
protected def Equiv : RelSeries r ≃ {x : List α | x ≠ [] ∧ x.Chain' r} where
  toFun x := ⟨_, x.toList_ne_empty, x.toList_chain'⟩
  invFun x := fromListChain' _ x.2.1 x.2.2
  left_inv x := ext (by simp) <| by ext; apply List.get_ofFn
  right_inv x := by
    refine Subtype.ext (List.ext_get ?_ fun n hn1 _ => List.get_ofFn _ _)
    simp [Nat.succ_pred_eq_of_pos <| List.length_pos.mpr x.2.1]

-- TODO : build a similar bijection between `RelSeries α` and `Quiver.Path`

end RelSeries

namespace Rel

/-- A relation `r` is said to be finite dimensional iff there is a relation series of `r` with the
  maximum length. -/
class FiniteDimensional : Prop where
  /-- A relation `r` is said to be finite dimensional iff there is a relation series of `r` with the
    maximum length. -/
  exists_longest_relSeries : ∃ (x : RelSeries r), ∀ (y : RelSeries r), y.length ≤ x.length

/-- A relation `r` is said to be infinite dimensional iff there exists relation series of arbitrary
  length. -/
class InfiniteDimensional : Prop where
  /-- A relation `r` is said to be infinite dimensional iff there exists relation series of
    arbitrary length. -/
  exists_relSeries_with_length : ∀ (n : ℕ), ∃ (x : RelSeries r), x.length = n

end Rel

namespace RelSeries

/-- The longest relational series when a relation is finite dimensional -/
protected noncomputable def longestOf [r.FiniteDimensional] : RelSeries r :=
  Rel.FiniteDimensional.exists_longest_relSeries.choose

lemma length_le_length_longestOf [r.FiniteDimensional] (x : RelSeries r) :
    x.length ≤ (RelSeries.longestOf r).length :=
  Rel.FiniteDimensional.exists_longest_relSeries.choose_spec _

/-- A relation series with length `n` if the relation is infinite dimensional -/
protected noncomputable def withLength [r.InfiniteDimensional] (n : ℕ) : RelSeries r :=
  (Rel.InfiniteDimensional.exists_relSeries_with_length n).choose

@[simp] lemma length_withLength [r.InfiniteDimensional] (n : ℕ) :
    (RelSeries.withLength r n).length = n :=
  (Rel.InfiniteDimensional.exists_relSeries_with_length n).choose_spec

/-- If a relation on `α` is infinite dimensional, then `α` is nonempty. -/
lemma nonempty_of_infiniteDimensional [r.InfiniteDimensional] : Nonempty α :=
  ⟨RelSeries.withLength r 0 0⟩

instance membership : Membership α (RelSeries r) :=
  ⟨(· ∈ Set.range ·)⟩

theorem mem_def {x : α} {s : RelSeries r} : x ∈ s ↔ x ∈ Set.range s :=
  Iff.rfl

/-- Start of a series, i.e. for `a₀ -r→ a₁ -r→ ... -r→ aₙ`, its head is `a₀`.

Since a relation series is assumed to be non-empty, this is well defined. -/
def head (x : RelSeries r) : α := x 0

/-- End of a series, i.e. for `a₀ -r→ a₁ -r→ ... -r→ aₙ`, its last element is `aₙ`.

Since a relation series is assumed to be non-empty, this is well defined. -/
def last (x : RelSeries r) : α := x <| Fin.last _

lemma head_mem (x : RelSeries r) : x.head ∈ x := ⟨_, rfl⟩

lemma last_mem (x : RelSeries r) : x.last ∈ x := ⟨_, rfl⟩

variable {r s}

/--
If `a₀ -r→ a₁ -r→ ... -r→ aₙ` and `b₀ -r→ b₁ -r→ ... -r→ bₘ` are two strict series
such that `r aₙ b₀`, then there is a chain of length `n + m + 1` given by
`a₀ -r→ a₁ -r→ ... -r→ aₙ -r→ b₀ -r→ b₁ -r→ ... -r→ bₘ`.
-/
@[simps length]
def append (p q : RelSeries r) (connect : r p.last q.head) : RelSeries r where
  length := p.length + q.length + 1
  toFun := Fin.append p q ∘ Fin.cast (by abel)
  step i := by
    obtain hi | rfl | hi :=
      lt_trichotomy i (Fin.castLE (by linarith) (Fin.last _ : Fin (p.length + 1)))
    · convert p.step ⟨i.1, hi⟩ <;> convert Fin.append_left p q _ <;> rfl
    · convert connect
      · convert Fin.append_left p q _; rfl
      · convert Fin.append_right p q _; rfl
    · set x := _; set y := _
      change r (Fin.append p q x) (Fin.append p q y)
      have hx : x = Fin.natAdd _ ⟨i - (p.length + 1), Nat.sub_lt_left_of_lt_add hi <|
          i.2.trans <| by linarith!⟩ := by
        ext; dsimp; rw [Nat.add_sub_cancel']; exact hi
      have hy : y = Fin.natAdd _ ⟨i - p.length, Nat.sub_lt_left_of_lt_add (le_of_lt hi)
          (by exact i.2)⟩ := by
        ext
        dsimp
        conv_rhs => rw [Nat.add_comm p.length 1, add_assoc,
          Nat.add_sub_cancel' <| le_of_lt (show p.length < i.1 from hi), add_comm]
      rw [hx, Fin.append_right, hy, Fin.append_right]
      convert q.step ⟨i - (p.length + 1), Nat.sub_lt_left_of_lt_add hi <|
        by convert i.2 using 1; abel⟩
      rw [Fin.succ_mk, Nat.sub_eq_iff_eq_add (le_of_lt hi : p.length ≤ i),
        Nat.add_assoc _ 1, add_comm 1, Nat.sub_add_cancel]
      exact hi

lemma append_apply_left (p q : RelSeries r) (connect : r p.last q.head)
    (i : Fin (p.length + 1)) :
    p.append q connect ((i.castAdd (q.length + 1)).cast (by dsimp; abel)) = p i := by
  delta append
  simp only [Function.comp_apply]
  convert Fin.append_left _ _ _

lemma append_apply_right (p q : RelSeries r) (connect : r p.last q.head)
    (i : Fin (q.length + 1)) :
    p.append q connect (i.natAdd p.length + 1) = q i := by
  delta append
  simp only [Fin.coe_natAdd, Nat.cast_add, Function.comp_apply]
  convert Fin.append_right _ _ _
  ext
  simp only [Fin.coe_cast, Fin.coe_natAdd]
  conv_rhs => rw [add_assoc, add_comm 1, ← add_assoc]
  change _ % _ = _
  simp only [Nat.add_mod_mod, Nat.mod_add_mod, Nat.one_mod, Nat.mod_succ_eq_iff_lt]
  linarith [i.2]

<<<<<<< HEAD
@[simp] lemma append_head (p q : RelSeries r) (connect : r p.last q.head) :
    (p.append q connect).head = p.head :=
  append_apply_left p q connect 0

@[simp] lemma append_last (p q : RelSeries r) (connect : r p.last q.head) :
=======
@[simp] lemma head_append (p q : RelSeries r) (connect : r p.last q.head) :
    (p.append q connect).head = p.head :=
  append_apply_left p q connect 0

@[simp] lemma last_append (p q : RelSeries r) (connect : r p.last q.head) :
>>>>>>> 28554162
    (p.append q connect).last = q.last := by
  delta last
  convert append_apply_right p q connect (Fin.last _)
  congr
  ext
  change _ = _ % _
  simp only [append_length, Fin.val_last, Fin.natAdd_last, Nat.one_mod, Nat.mod_add_mod,
    Nat.mod_succ]

/--
For two types `α, β` and relation on them `r, s`, if `f : α → β` preserves relation `r`, then an
`r`-series can be pushed out to an `s`-series by
`a₀ -r→ a₁ -r→ ... -r→ aₙ ↦ f a₀ -s→ f a₁ -s→ ... -s→ f aₙ`
-/
@[simps length]
def map (p : RelSeries r)
    (f : α → β) (hf : ∀ ⦃x y : α⦄, r x y → s (f x) (f y)) : RelSeries s where
  length := p.length
  toFun := f.comp p
  step := (hf <| p.step .)

<<<<<<< HEAD
lemma map_apply (p : RelSeries r)
=======
@[simp] lemma map_apply (p : RelSeries r)
>>>>>>> 28554162
    (f : α → β) (hf : ∀ ⦃x y : α⦄, r x y → s (f x) (f y)) (i : Fin (p.length + 1)) :
    p.map f hf i = f (p i) := rfl

/--
If `a₀ -r→ a₁ -r→ ... -r→ aₙ` is an `r`-series and `a` is such that
`aᵢ -r→ a -r→ a_ᵢ₊₁`, then
`a₀ -r→ a₁ -r→ ... -r→ aᵢ -r→ a -r→ aᵢ₊₁ -r→ ... -r→ aₙ`
is another `r`-series
-/
@[simps]
def insertNth (p : RelSeries r) (i : Fin p.length) (a : α)
    (prev_connect : r (p (Fin.castSucc i)) a) (connect_next : r a (p i.succ)) : RelSeries r where
  toFun := (Fin.castSucc i.succ).insertNth a p
  step m := by
    set x := _; set y := _; change r x y
    obtain hm | hm | hm := lt_trichotomy m.1 i.1
    · convert p.step ⟨m, hm.trans i.2⟩
      · show Fin.insertNth _ _ _ _ = _
        rw [Fin.insertNth_apply_below]
        pick_goal 2; exact hm.trans (lt_add_one _)
        simp
      · show Fin.insertNth _ _ _ _ = _
        rw [Fin.insertNth_apply_below]
        pick_goal 2; change m.1 + 1 < i.1 + 1; rwa [add_lt_add_iff_right]
        simp; rfl
    · rw [show x = p m from show Fin.insertNth _ _ _ _ = _ by
        rw [Fin.insertNth_apply_below]
        pick_goal 2; show m.1 < i.1 + 1; exact hm ▸ lt_add_one _
        simp]
      convert prev_connect
      · ext; exact hm
      · change Fin.insertNth _ _ _ _ = _
        rw [show m.succ = i.succ.castSucc by ext; change _ + 1 = _ + 1; rw [hm],
          Fin.insertNth_apply_same]
    · rw [Nat.lt_iff_add_one_le, le_iff_lt_or_eq] at hm
      obtain hm | hm := hm
      · convert p.step ⟨m.1 - 1, Nat.sub_lt_right_of_lt_add (by linarith) m.2⟩
        · change Fin.insertNth _ _ _ _ = _
          rw [Fin.insertNth_apply_above (h := hm)]
          aesop
        · change Fin.insertNth _ _ _ _ = _
          rw [Fin.insertNth_apply_above]
          swap; exact hm.trans (lt_add_one _)
          simp only [Fin.val_succ, Nat.zero_eq, Fin.pred_succ, eq_rec_constant, ge_iff_le,
            Fin.succ_mk]
          congr
          exact Fin.ext <| Eq.symm <| Nat.succ_pred_eq_of_pos (lt_trans (Nat.zero_lt_succ _) hm)
      · convert connect_next
        · change Fin.insertNth _ _ _ _ = _
          rw [show m.castSucc = i.succ.castSucc from Fin.ext hm.symm, Fin.insertNth_apply_same]
        · change Fin.insertNth _ _ _ _ = _
          rw [Fin.insertNth_apply_above]
          swap; change i.1 + 1 < m.1 + 1; rw [hm]; exact lt_add_one _
          simp only [Fin.pred_succ, eq_rec_constant]
          congr; ext; exact hm.symm

/--
A relation series `a₀ -r→ a₁ -r→ ... -r→ aₙ` of `r` gives a relation series of the reverse of `r`
by reversing the series `aₙ ←r- aₙ₋₁ ←r- ... ←r- a₁ ←r- a₀`.
-/
@[simps length]
def reverse (p : RelSeries r) : RelSeries (fun (a b : α) ↦ r b a) where
  length := p.length
  toFun := p ∘ Fin.rev
  step i := by
    rw [Function.comp_apply, Function.comp_apply]
    have hi : i.1 + 1 ≤ p.length
    · linarith [i.2]
    convert p.step ⟨p.length - (i.1 + 1), Nat.sub_lt_self (by linarith) hi⟩
    · ext; simp
    · ext
      simp only [Fin.val_rev, Fin.coe_castSucc, Nat.succ_sub_succ_eq_sub, Fin.val_succ]
      rw [Nat.sub_eq_iff_eq_add, add_assoc, add_comm 1 i.1, Nat.sub_add_cancel] <;>
      aesop

@[simp] lemma reverse_apply (p : RelSeries r) (i : Fin (p.length + 1)) :
    p.reverse i = p i.rev := rfl

/--
Given a series `a₀ -r→ a₁ -r→ ... -r→ aₙ` and an `a` such that `a₀ -r→ a` holds, there is
a series of length `n+1`: `a -r→ a₀ -r→ a₁ -r→ ... -r→ aₙ`.
-/
@[simps! length]
def cons (p : RelSeries r) (newHead : α) (rel : r newHead p.head) : RelSeries r :=
  (singleton r newHead).append p rel

<<<<<<< HEAD
@[simp] lemma cons_head (p : RelSeries r) (newHead : α) (rel : r newHead p.head) :
    (p.cons newHead rel).head = newHead := rfl

@[simp] lemma cons_last (p : RelSeries r) (newHead : α) (rel : r newHead p.head) :
    (p.cons newHead rel).last = p.last := by
  delta cons
  rw [append_last]
=======
@[simp] lemma head_cons (p : RelSeries r) (newHead : α) (rel : r newHead p.head) :
    (p.cons newHead rel).head = newHead := rfl

@[simp] lemma last_cons (p : RelSeries r) (newHead : α) (rel : r newHead p.head) :
    (p.cons newHead rel).last = p.last := by
  delta cons
  rw [last_append]
>>>>>>> 28554162

/--
If a series `a₀ -r→ a₁ -r→ ...` has positive length, then `a₁ -r→ ...` is another series
-/
@[simps]
def tail (p : RelSeries r) (len_pos : p.length ≠ 0) : RelSeries r where
  length := p.length - 1
  toFun := Fin.tail p ∘ (Fin.cast <| Nat.succ_pred_eq_of_pos <| Nat.pos_of_ne_zero len_pos)
  step i := p.step ⟨i.1 + 1, Nat.lt_pred_iff.mp i.2⟩

<<<<<<< HEAD
=======
@[simp] lemma head_tail (p : RelSeries r) (len_pos : p.length ≠ 0) :
    (p.tail len_pos).head = p 1 := by
  show p (Fin.succ _) = p 1
  congr
  ext
  show (1 : ℕ) = (1 : ℕ) % _
  rw [Nat.mod_eq_of_lt]
  simpa only [lt_add_iff_pos_left, Nat.pos_iff_ne_zero]

@[simp] lemma last_tail (p : RelSeries r) (len_pos : p.length ≠ 0) :
    (p.tail len_pos).last = p.last := by
  show p _ = p _
  congr
  ext
  simp only [tail_length, Fin.val_succ, Fin.coe_cast, Fin.val_last]
  exact Nat.succ_pred_eq_of_pos (by simpa [Nat.pos_iff_ne_zero] using len_pos)


>>>>>>> 28554162
/--
If a series ``a₀ -r→ a₁ -r→ ... -r→ aₙ``, then `a₀ -r→ a₁ -r→ ... -r→ aₙ₋₁` is
another series -/
@[simps]
def eraseLast (p : RelSeries r) : RelSeries r where
  length := p.length - 1
  toFun i := p ⟨i, lt_of_lt_of_le i.2 (Nat.succ_le_succ tsub_le_self)⟩
  step i := p.step ⟨i, lt_of_lt_of_le i.2 tsub_le_self⟩

<<<<<<< HEAD
=======
@[simp] lemma head_eraseLast (p : RelSeries r) : p.eraseLast.head = p.head := rfl

@[simp] lemma last_eraseLast (p : RelSeries r) :
    p.eraseLast.last = p ⟨p.length.pred, Nat.lt_succ_iff.2 (Nat.pred_le _)⟩ := rfl
>>>>>>> 28554162
/--
Given two series of the form `a₀ -r→ ... -r→ X` and `X -r→ b ---> ...`,
then `a₀ -r→ ... -r→ X -r→ b ...` is another series obtained by combining the given two.
-/
@[simps]
def smash (p q : RelSeries r) (connect : p.last = q.head) : RelSeries r where
  length := p.length + q.length
  toFun i :=
    if H : i.1 < p.length
    then p ⟨i.1, H.trans (lt_add_one _)⟩
    else q ⟨i.1 - p.length,
      Nat.sub_lt_left_of_lt_add (by rwa [not_lt] at H) (by rw [← add_assoc]; exact i.2)⟩
  step i := by
    dsimp only
    by_cases h₂ : i.1 + 1 < p.length
    · have h₁ : i.1 < p.length := lt_trans (lt_add_one _) h₂
      erw [dif_pos h₁, dif_pos h₂]
      convert p.step ⟨i, h₁⟩ using 1
    · erw [dif_neg h₂]
      by_cases h₁ : i.1 < p.length
      · erw [dif_pos h₁]
        have h₃ : p.length = i.1 + 1 := by linarith
        convert p.step ⟨i, h₁⟩ using 1
        convert connect.symm
        · aesop
        · congr; aesop
      · erw [dif_neg h₁]
        convert q.step ⟨i.1 - p.length, _⟩ using 1
        · congr
          change (i.1 + 1) - _ = _
          rw [Nat.sub_add_comm]
          rwa [not_lt] at h₁
        · refine Nat.sub_lt_left_of_lt_add ?_ i.2
          rwa [not_lt] at h₁

lemma smash_castAdd {p q : RelSeries r} (connect : p.last = q.head) (i : Fin p.length) :
    p.smash q connect (Fin.castSucc <| i.castAdd q.length) = p (Fin.castSucc i) := by
  unfold smash
  dsimp
  rw [dif_pos i.2]
  rfl

lemma smash_succ_castAdd {p q : RelSeries r} (h : p.last = q.head)
    (i : Fin p.length) : p.smash q h (i.castAdd q.length).succ = p i.succ := by
  rw [smash_toFun]
  split_ifs with H
  · congr
  · simp only [Fin.val_succ, Fin.coe_castAdd] at H
    convert h.symm
    · congr
      simp only [Fin.val_succ, Fin.coe_castAdd, Nat.zero_mod, tsub_eq_zero_iff_le]
      linarith [i.2]
    · congr
      ext
      change i.1 + 1 = p.length
      linarith [i.2]

lemma smash_natAdd {p q : RelSeries r} (h : p.last = q.head) (i : Fin q.length) :
    smash p q h (Fin.castSucc <| i.natAdd p.length) = q (Fin.castSucc i) := by
  rw [smash_toFun]
  split_ifs with H
  · simp only [Fin.coe_castSucc, Fin.coe_natAdd, add_lt_iff_neg_left, not_lt_zero'] at H
  · congr
    exact Nat.add_sub_self_left _ _

<<<<<<< HEAD
lemma combine_succ_natAdd {p q : RelSeries r} (h : p.last = q.head) (i : Fin q.length) :
=======
lemma smash_succ_natAdd {p q : RelSeries r} (h : p.last = q.head) (i : Fin q.length) :
>>>>>>> 28554162
    smash p q h (i.natAdd p.length).succ = q i.succ := by
  rw [smash_toFun]
  split_ifs with H
  · have H' : p.length < p.length + (i.1 + 1)
    · linarith
    exact (lt_irrefl _ (H.trans H')).elim
  · congr
    simp only [Fin.val_succ, Fin.coe_natAdd]
    rw [add_assoc, Nat.add_sub_cancel_left]

<<<<<<< HEAD
@[simp] lemma smash_head {p q : RelSeries r} (h : p.last = q.head) :
=======
@[simp] lemma head_smash {p q : RelSeries r} (h : p.last = q.head) :
>>>>>>> 28554162
    (smash p q h).head = p.head := by
  delta head smash
  simp only [Fin.val_zero, Fin.zero_eta, ge_iff_le, zero_le, tsub_eq_zero_of_le, dite_eq_ite,
    ite_eq_left_iff, not_lt, nonpos_iff_eq_zero]
  intro H; convert h.symm; congr; aesop

<<<<<<< HEAD
@[simp] lemma smash_last {p q : RelSeries r} (h : p.last = q.head) :
=======
@[simp] lemma last_smash {p q : RelSeries r} (h : p.last = q.head) :
>>>>>>> 28554162
    (smash p q h).last = q.last := by
  delta smash last; aesop

end RelSeries

/-- A type is finite dimensional if its `LTSeries` has bounded length. -/
abbrev FiniteDimensionalOrder (γ : Type*) [Preorder γ] :=
  Rel.FiniteDimensional ((. < .) : γ → γ → Prop)

/-- A type is infinite dimensional if it has `LTSeries` of at least arbitrary length -/
abbrev InfiniteDimensionalOrder (γ : Type*) [Preorder γ] :=
  Rel.InfiniteDimensional ((. < .) : γ → γ → Prop)

section LTSeries

variable (α) [Preorder α] [Preorder β]
/--
If `α` is a preorder, a LTSeries is a relation series of the less than relation.
-/
abbrev LTSeries := RelSeries ((. < .) : Rel α α)

namespace LTSeries

/-- The longest `<`-series when a type is finite dimensional -/
protected noncomputable def longestOf [FiniteDimensionalOrder α] : LTSeries α :=
  RelSeries.longestOf _

/-- A `<`-series with length `n` if the relation is infinite dimensional -/
protected noncomputable def withLength [InfiniteDimensionalOrder α] (n : ℕ) : LTSeries α :=
  RelSeries.withLength _ n

@[simp] lemma length_withLength [InfiniteDimensionalOrder α] (n : ℕ) :
    (LTSeries.withLength α n).length = n :=
  RelSeries.length_withLength _ _

/-- if `α` is infinite dimensional, then `α` is nonempty. -/
lemma nonempty_of_infiniteDimensionalType [InfiniteDimensionalOrder α] : Nonempty α :=
  ⟨LTSeries.withLength α 0 0⟩

variable {α}

lemma longestOf_is_longest [FiniteDimensionalOrder α] (x : LTSeries α) :
    x.length ≤ (LTSeries.longestOf α).length :=
  RelSeries.length_le_length_longestOf _ _

lemma longestOf_len_unique [FiniteDimensionalOrder α] (p : LTSeries α)
    (is_longest : ∀ (q : LTSeries α), q.length ≤ p.length) :
    p.length = (LTSeries.longestOf α).length :=
  le_antisymm (longestOf_is_longest _) (is_longest _)


lemma strictMono (x : LTSeries α) : StrictMono x :=
  fun _ _ h => x.rel_of_lt h

lemma monotone (x : LTSeries α) : Monotone x :=
  x.strictMono.monotone


/-- An alternative constructor of `LTSeries` from a strictly monotone function. -/
@[simps]
def mk (length : ℕ) (toFun : Fin (length + 1) → α) (strictMono : StrictMono toFun) :
    LTSeries α where
  toFun := toFun
  step i := strictMono <| lt_add_one i.1

/--
For two preorders `α, β`, if `f : α → β` is strictly monotonic, then a strict chain of `α`
can be pushed out to a strict chain of `β` by
`a₀ < a₁ < ... < aₙ ↦ f a₀ < f a₁ < ... < f aₙ`
-/
@[simps!]
def map (p : LTSeries α) (f : α → β) (hf : StrictMono f) : LTSeries β :=
  LTSeries.mk p.length (f.comp p) (hf.comp p.strictMono)

/--
For two preorders `α, β`, if `f : α → β` is surjective and strictly comonotonic, then a
strict series of `β` can be pulled back to a strict chain of `α` by
`b₀ < b₁ < ... < bₙ ↦ f⁻¹ b₀ < f⁻¹ b₁ < ... < f⁻¹ bₙ` where `f⁻¹ bᵢ` is an arbitrary element in the
preimage of `f⁻¹ {bᵢ}`.
-/
@[simps!]
noncomputable def comap (p : LTSeries β) (f : α → β)
  (comap : ∀ ⦃x y⦄, f x < f y → x < y)
  (surjective : Function.Surjective f) :
  LTSeries α := mk p.length (fun i ↦ (surjective (p i)).choose)
    (fun i j h ↦ comap (by simpa only [(surjective _).choose_spec] using p.strictMono h))

end LTSeries

end LTSeries<|MERGE_RESOLUTION|>--- conflicted
+++ resolved
@@ -234,19 +234,11 @@
   simp only [Nat.add_mod_mod, Nat.mod_add_mod, Nat.one_mod, Nat.mod_succ_eq_iff_lt]
   linarith [i.2]
 
-<<<<<<< HEAD
-@[simp] lemma append_head (p q : RelSeries r) (connect : r p.last q.head) :
-    (p.append q connect).head = p.head :=
-  append_apply_left p q connect 0
-
-@[simp] lemma append_last (p q : RelSeries r) (connect : r p.last q.head) :
-=======
 @[simp] lemma head_append (p q : RelSeries r) (connect : r p.last q.head) :
     (p.append q connect).head = p.head :=
   append_apply_left p q connect 0
 
 @[simp] lemma last_append (p q : RelSeries r) (connect : r p.last q.head) :
->>>>>>> 28554162
     (p.append q connect).last = q.last := by
   delta last
   convert append_apply_right p q connect (Fin.last _)
@@ -268,11 +260,7 @@
   toFun := f.comp p
   step := (hf <| p.step .)
 
-<<<<<<< HEAD
-lemma map_apply (p : RelSeries r)
-=======
 @[simp] lemma map_apply (p : RelSeries r)
->>>>>>> 28554162
     (f : α → β) (hf : ∀ ⦃x y : α⦄, r x y → s (f x) (f y)) (i : Fin (p.length + 1)) :
     p.map f hf i = f (p i) := rfl
 
@@ -359,15 +347,6 @@
 def cons (p : RelSeries r) (newHead : α) (rel : r newHead p.head) : RelSeries r :=
   (singleton r newHead).append p rel
 
-<<<<<<< HEAD
-@[simp] lemma cons_head (p : RelSeries r) (newHead : α) (rel : r newHead p.head) :
-    (p.cons newHead rel).head = newHead := rfl
-
-@[simp] lemma cons_last (p : RelSeries r) (newHead : α) (rel : r newHead p.head) :
-    (p.cons newHead rel).last = p.last := by
-  delta cons
-  rw [append_last]
-=======
 @[simp] lemma head_cons (p : RelSeries r) (newHead : α) (rel : r newHead p.head) :
     (p.cons newHead rel).head = newHead := rfl
 
@@ -375,7 +354,6 @@
     (p.cons newHead rel).last = p.last := by
   delta cons
   rw [last_append]
->>>>>>> 28554162
 
 /--
 If a series `a₀ -r→ a₁ -r→ ...` has positive length, then `a₁ -r→ ...` is another series
@@ -386,8 +364,6 @@
   toFun := Fin.tail p ∘ (Fin.cast <| Nat.succ_pred_eq_of_pos <| Nat.pos_of_ne_zero len_pos)
   step i := p.step ⟨i.1 + 1, Nat.lt_pred_iff.mp i.2⟩
 
-<<<<<<< HEAD
-=======
 @[simp] lemma head_tail (p : RelSeries r) (len_pos : p.length ≠ 0) :
     (p.tail len_pos).head = p 1 := by
   show p (Fin.succ _) = p 1
@@ -406,7 +382,6 @@
   exact Nat.succ_pred_eq_of_pos (by simpa [Nat.pos_iff_ne_zero] using len_pos)
 
 
->>>>>>> 28554162
 /--
 If a series ``a₀ -r→ a₁ -r→ ... -r→ aₙ``, then `a₀ -r→ a₁ -r→ ... -r→ aₙ₋₁` is
 another series -/
@@ -416,13 +391,10 @@
   toFun i := p ⟨i, lt_of_lt_of_le i.2 (Nat.succ_le_succ tsub_le_self)⟩
   step i := p.step ⟨i, lt_of_lt_of_le i.2 tsub_le_self⟩
 
-<<<<<<< HEAD
-=======
 @[simp] lemma head_eraseLast (p : RelSeries r) : p.eraseLast.head = p.head := rfl
 
 @[simp] lemma last_eraseLast (p : RelSeries r) :
     p.eraseLast.last = p ⟨p.length.pred, Nat.lt_succ_iff.2 (Nat.pred_le _)⟩ := rfl
->>>>>>> 28554162
 /--
 Given two series of the form `a₀ -r→ ... -r→ X` and `X -r→ b ---> ...`,
 then `a₀ -r→ ... -r→ X -r→ b ...` is another series obtained by combining the given two.
@@ -488,11 +460,7 @@
   · congr
     exact Nat.add_sub_self_left _ _
 
-<<<<<<< HEAD
-lemma combine_succ_natAdd {p q : RelSeries r} (h : p.last = q.head) (i : Fin q.length) :
-=======
 lemma smash_succ_natAdd {p q : RelSeries r} (h : p.last = q.head) (i : Fin q.length) :
->>>>>>> 28554162
     smash p q h (i.natAdd p.length).succ = q i.succ := by
   rw [smash_toFun]
   split_ifs with H
@@ -503,22 +471,14 @@
     simp only [Fin.val_succ, Fin.coe_natAdd]
     rw [add_assoc, Nat.add_sub_cancel_left]
 
-<<<<<<< HEAD
-@[simp] lemma smash_head {p q : RelSeries r} (h : p.last = q.head) :
-=======
 @[simp] lemma head_smash {p q : RelSeries r} (h : p.last = q.head) :
->>>>>>> 28554162
     (smash p q h).head = p.head := by
   delta head smash
   simp only [Fin.val_zero, Fin.zero_eta, ge_iff_le, zero_le, tsub_eq_zero_of_le, dite_eq_ite,
     ite_eq_left_iff, not_lt, nonpos_iff_eq_zero]
   intro H; convert h.symm; congr; aesop
 
-<<<<<<< HEAD
-@[simp] lemma smash_last {p q : RelSeries r} (h : p.last = q.head) :
-=======
 @[simp] lemma last_smash {p q : RelSeries r} (h : p.last = q.head) :
->>>>>>> 28554162
     (smash p q h).last = q.last := by
   delta smash last; aesop
 
