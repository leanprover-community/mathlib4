/-
Copyright (c) 2023 Jujian Zhang. All rights reserved.
Released under Apache 2.0 license as described in the file LICENSE.
Authors: Jujian Zhang, Fangming Li
-/
module

public import Mathlib.Algebra.GroupWithZero.Nat
public import Mathlib.Algebra.Order.Group.Nat
public import Mathlib.Algebra.Order.Monoid.NatCast
public import Mathlib.Data.Fin.VecNotation
public import Mathlib.Data.Fintype.Pi
public import Mathlib.Data.Fintype.Pigeonhole
public import Mathlib.Data.Fintype.Sigma
public import Mathlib.Data.Rel
public import Mathlib.Order.OrderIsoNat

/-!
# Series of a relation

If `r` is a relation on `α` then a relation series of length `n` is a series
`a_0, a_1, ..., a_n` such that `r a_i a_{i+1}` for all `i < n`

-/

@[expose] public section

open scoped SetRel

variable {α : Type*} (r : SetRel α α)
variable {β : Type*} (s : SetRel β β)

/--
Let `r` be a relation on `α`, a relation series of `r` of length `n` is a series
`a_0, a_1, ..., a_n` such that `r a_i a_{i+1}` for all `i < n`
-/
structure RelSeries where
  /-- The number of inequalities in the series -/
  length : ℕ
  /-- The underlying function of a relation series -/
  toFun : Fin (length + 1) → α
  /-- Adjacent elements are related -/
  step : ∀ (i : Fin length), toFun (Fin.castSucc i) ~[r] toFun i.succ

namespace RelSeries

instance : CoeFun (RelSeries r) (fun x ↦ Fin (x.length + 1) → α) :=
{ coe := RelSeries.toFun }

/--
For any type `α`, each term of `α` gives a relation series with the right most index to be 0.
-/
@[simps!] def singleton (a : α) : RelSeries r where
  length := 0
  toFun _ := a
  step := Fin.elim0

instance [IsEmpty α] : IsEmpty (RelSeries r) where
  false x := IsEmpty.false (x 0)

instance [Inhabited α] : Inhabited (RelSeries r) where
  default := singleton r default

instance [Nonempty α] : Nonempty (RelSeries r) :=
  Nonempty.map (singleton r) inferInstance

variable {r}

@[ext (iff := false)]
lemma ext {x y : RelSeries r} (length_eq : x.length = y.length)
    (toFun_eq : x.toFun = y.toFun ∘ Fin.cast (by rw [length_eq])) : x = y := by
  rcases x with ⟨nx, fx⟩
  dsimp only at length_eq
  subst length_eq
  simp_all

lemma rel_of_lt [r.IsTrans] (x : RelSeries r) {i j : Fin (x.length + 1)} (h : i < j) :
    x i ~[r] x j :=
  (Fin.liftFun_iff_succ (· ~[r] ·)).mpr x.step h

lemma rel_or_eq_of_le [r.IsTrans] (x : RelSeries r) {i j : Fin (x.length + 1)} (h : i ≤ j) :
    x i ~[r] x j ∨ x i = x j :=
  (Fin.lt_or_eq_of_le h).imp (x.rel_of_lt ·) (by rw [·])

/--
Given two relations `r, s` on `α` such that `r ≤ s`, any relation series of `r` induces a relation
series of `s`
-/
@[simps!]
def ofLE (x : RelSeries r) {s : SetRel α α} (h : r ≤ s) : RelSeries s where
  length := x.length
  toFun := x
  step _ := h <| x.step _

lemma coe_ofLE (x : RelSeries r) {s : SetRel α α} (h : r ≤ s) :
    (x.ofLE h : _ → _) = x := rfl

/-- Every relation series gives a list -/
def toList (x : RelSeries r) : List α := List.ofFn x

@[simp]
lemma length_toList (x : RelSeries r) : x.toList.length = x.length + 1 :=
  List.length_ofFn

@[simp]
lemma toList_singleton (x : α) : (singleton r x).toList = [x] :=
  by simp [toList, singleton]

lemma isChain_toList (x : RelSeries r) : x.toList.IsChain (· ~[r] ·) := by
  simp_rw [List.isChain_iff_getElem, length_toList, add_lt_add_iff_right]
  intro i h
  convert x.step ⟨i, by simpa [toList] using h⟩ <;> apply List.get_ofFn

@[deprecated (since := "2025-09-24")] alias toList_chain' := isChain_toList

lemma toList_ne_nil (x : RelSeries r) : x.toList ≠ [] := fun m =>
  List.eq_nil_iff_forall_not_mem.mp m (x 0) <| List.mem_ofFn.mpr ⟨_, rfl⟩

/-- Every nonempty list satisfying the chain condition gives a relation series -/
@[simps]
def fromListIsChain (x : List α) (x_ne_nil : x ≠ []) (hx : x.IsChain (· ~[r] ·)) : RelSeries r where
  length := x.length - 1
  toFun i := x[Fin.cast (Nat.succ_pred_eq_of_pos <| List.length_pos_iff.mpr x_ne_nil) i]
  step i := List.isChain_iff_getElem.mp hx i _

@[deprecated (since := "2025-09-24")] alias fromListChain' := fromListIsChain

/-- Relation series of `r` and nonempty list of `α` satisfying `r`-chain condition bijectively
corresponds to each other. -/
protected def Equiv : RelSeries r ≃ {x : List α | x ≠ [] ∧ x.IsChain (· ~[r] ·)} where
  toFun x := ⟨_, x.toList_ne_nil, x.isChain_toList⟩
  invFun x := fromListIsChain _ x.2.1 x.2.2
  left_inv x := ext (by simp [toList]) <| by ext; dsimp; apply List.get_ofFn
  right_inv x := by
    refine Subtype.ext (List.ext_get ?_ fun n hn1 _ => by dsimp; apply List.get_ofFn)
    have := Nat.succ_pred_eq_of_pos <| List.length_pos_iff.mpr x.2.1
    simp_all [toList]

lemma toList_injective : Function.Injective (RelSeries.toList (r := r)) :=
  fun _ _ h ↦ (RelSeries.Equiv).injective <| Subtype.ext h

-- TODO : build a similar bijection between `RelSeries α` and `Quiver.Path`

end RelSeries

namespace SetRel

/-- A relation `r` is said to be finite dimensional iff there is a relation series of `r` with the
  maximum length. -/
@[mk_iff]
class FiniteDimensional : Prop where
  /-- A relation `r` is said to be finite dimensional iff there is a relation series of `r` with the
  maximum length. -/
  exists_longest_relSeries : ∃ x : RelSeries r, ∀ y : RelSeries r, y.length ≤ x.length

/-- A relation `r` is said to be infinite dimensional iff there exists relation series of arbitrary
  length. -/
@[mk_iff]
class InfiniteDimensional : Prop where
  /-- A relation `r` is said to be infinite dimensional iff there exists relation series of
  arbitrary length. -/
  exists_relSeries_with_length : ∀ n : ℕ, ∃ x : RelSeries r, x.length = n

end SetRel

namespace RelSeries

/-- The longest relational series when a relation is finite dimensional -/
protected noncomputable def longestOf [r.FiniteDimensional] : RelSeries r :=
  SetRel.FiniteDimensional.exists_longest_relSeries.choose

lemma length_le_length_longestOf [r.FiniteDimensional] (x : RelSeries r) :
    x.length ≤ (RelSeries.longestOf r).length :=
  SetRel.FiniteDimensional.exists_longest_relSeries.choose_spec _

/-- A relation series with length `n` if the relation is infinite dimensional -/
protected noncomputable def withLength [r.InfiniteDimensional] (n : ℕ) : RelSeries r :=
  (SetRel.InfiniteDimensional.exists_relSeries_with_length n).choose

@[simp] lemma length_withLength [r.InfiniteDimensional] (n : ℕ) :
    (RelSeries.withLength r n).length = n :=
  (SetRel.InfiniteDimensional.exists_relSeries_with_length n).choose_spec

section
variable {r} {s : RelSeries r} {x : α}

/-- If a relation on `α` is infinite dimensional, then `α` is nonempty. -/
lemma nonempty_of_infiniteDimensional [r.InfiniteDimensional] : Nonempty α :=
  ⟨RelSeries.withLength r 0 0⟩

lemma nonempty_of_finiteDimensional [r.FiniteDimensional] : Nonempty α := by
  obtain ⟨p, _⟩ := (r.finiteDimensional_iff).mp ‹_›
  exact ⟨p 0⟩

instance membership : Membership α (RelSeries r) :=
  ⟨Function.swap (· ∈ Set.range ·)⟩

theorem mem_def : x ∈ s ↔ x ∈ Set.range s := Iff.rfl

@[simp] theorem mem_toList : x ∈ s.toList ↔ x ∈ s := by
  rw [RelSeries.toList, List.mem_ofFn', RelSeries.mem_def]

theorem subsingleton_of_length_eq_zero (hs : s.length = 0) : {x | x ∈ s}.Subsingleton := by
  rintro - ⟨i, rfl⟩ - ⟨j, rfl⟩
  congr!
  exact finCongr (by rw [hs, zero_add]) |>.injective <| Subsingleton.elim (α := Fin 1) _ _

theorem length_ne_zero_of_nontrivial (h : {x | x ∈ s}.Nontrivial) : s.length ≠ 0 :=
  fun hs ↦ h.not_subsingleton <| subsingleton_of_length_eq_zero hs

theorem length_pos_of_nontrivial (h : {x | x ∈ s}.Nontrivial) : 0 < s.length :=
  Nat.pos_iff_ne_zero.mpr <| length_ne_zero_of_nontrivial h

theorem length_ne_zero [r.IsIrrefl] : s.length ≠ 0 ↔ {x | x ∈ s}.Nontrivial := by
  refine ⟨fun h ↦ ⟨s 0, by simp [mem_def], s 1, by simp [mem_def],
    fun rid ↦ r.irrefl (s 0) ?_⟩, length_ne_zero_of_nontrivial⟩
  nth_rw 2 [rid]
  convert s.step ⟨0, by lia⟩
  ext
  simpa [Nat.pos_iff_ne_zero]

theorem length_pos [r.IsIrrefl] : 0 < s.length ↔ {x | x ∈ s}.Nontrivial :=
  Nat.pos_iff_ne_zero.trans length_ne_zero

lemma length_eq_zero [r.IsIrrefl] : s.length = 0 ↔ {x | x ∈ s}.Subsingleton := by
  rw [← not_ne_iff, length_ne_zero, Set.not_nontrivial_iff]

/-- Start of a series, i.e. for `a₀ -r→ a₁ -r→ ... -r→ aₙ`, its head is `a₀`.

Since a relation series is assumed to be non-empty, this is well defined. -/
def head (x : RelSeries r) : α := x 0

/-- End of a series, i.e. for `a₀ -r→ a₁ -r→ ... -r→ aₙ`, its last element is `aₙ`.

Since a relation series is assumed to be non-empty, this is well defined. -/
def last (x : RelSeries r) : α := x <| Fin.last _

lemma apply_zero (p : RelSeries r) : p 0 = p.head := rfl

lemma apply_last (x : RelSeries r) : x (Fin.last <| x.length) = x.last := rfl

lemma head_mem (x : RelSeries r) : x.head ∈ x := ⟨_, rfl⟩

lemma last_mem (x : RelSeries r) : x.last ∈ x := ⟨_, rfl⟩

@[simp]
lemma head_singleton {r : SetRel α α} (x : α) : (singleton r x).head = x := by
  simp [singleton, head]

@[simp]
lemma last_singleton {r : SetRel α α} (x : α) : (singleton r x).last = x := by
  simp [singleton, last]

@[simp]
lemma head_toList (p : RelSeries r) : p.toList.head p.toList_ne_nil = p.head := by
  simp [toList, apply_zero]

@[simp]
lemma toList_getElem (p : RelSeries r) {i : ℕ} (hi : i < p.toList.length) :
    p.toList[(i : ℕ)] = p ⟨i, by simpa using hi⟩ := by
  simp only [toList, List.getElem_ofFn]

@[deprecated toList_getElem (since := "2025-11-25")]
lemma toList_getElem_eq_apply (p : RelSeries r) (i : Fin (p.length + 1)) :
    p.toList[(i : ℕ)] = p i := p.toList_getElem _

@[deprecated toList_getElem (since := "2025-11-25")]
lemma toList_getElem_eq_apply_of_lt_length {p : RelSeries r} {i : ℕ} (hi : i < p.length + 1) :
    p.toList[i]'(by simpa using hi) = p ⟨i, hi⟩ := p.toList_getElem _

lemma toList_getElem_zero_eq_head (p : RelSeries r) : p.toList[0] = p.head :=
  p.toList_getElem _

@[simp]
lemma toList_fromListIsChain (l : List α) (l_ne_nil : l ≠ []) (hl : l.IsChain (· ~[r] ·)) :
    (fromListIsChain l l_ne_nil hl).toList = l :=
  Subtype.ext_iff.mp <| RelSeries.Equiv.right_inv ⟨l, ⟨l_ne_nil, hl⟩⟩

@[simp]
lemma head_fromListIsChain (l : List α) (l_ne_nil : l ≠ []) (hl : l.IsChain (· ~[r] ·)) :
    (fromListIsChain l l_ne_nil hl).head = l.head l_ne_nil := by
  simp [← apply_zero, List.getElem_zero_eq_head]

@[deprecated (since := "2025-09-24")] alias toList_fromListChain' := toList_fromListIsChain
@[deprecated (since := "2025-09-24")] alias head_fromListChain' := head_fromListIsChain

@[simp]
lemma getLast_toList (p : RelSeries r) : p.toList.getLast (by simp [toList]) = p.last := by
  grind [length_toList, last, Fin.last, toList_getElem]

end

variable {r s}

/--
If `a₀ -r→ a₁ -r→ ... -r→ aₙ` and `b₀ -r→ b₁ -r→ ... -r→ bₘ` are two strict series
such that `r aₙ b₀`, then there is a chain of length `n + m + 1` given by
`a₀ -r→ a₁ -r→ ... -r→ aₙ -r→ b₀ -r→ b₁ -r→ ... -r→ bₘ`.
-/
@[simps]
def append (p q : RelSeries r) (connect : p.last ~[r] q.head) : RelSeries r where
  length := p.length + q.length + 1
  toFun := Fin.append p q ∘ Fin.cast (by lia)
  step i := by
    obtain hi | rfl | hi :=
      lt_trichotomy i (Fin.castLE (by lia) (Fin.last _ : Fin (p.length + 1)))
    · convert p.step ⟨i.1, hi⟩ <;> convert Fin.append_left p q _ <;> rfl
    · convert connect
      · convert Fin.append_left p q _
      · convert Fin.append_right p q _; rfl
    · set x := _; set y := _
      change Fin.append p q x ~[r] Fin.append p q y
      have hx : x = Fin.natAdd _ ⟨i - (p.length + 1), Nat.sub_lt_left_of_lt_add hi <|
          i.2.trans <| by lia⟩ := by
        ext; dsimp [x, y]; rw [Nat.add_sub_cancel']; exact hi
      have hy : y = Fin.natAdd _ ⟨i - p.length, Nat.sub_lt_left_of_lt_add (le_of_lt hi)
          (by exact i.2)⟩ := by
        ext
        dsimp
        conv_rhs => rw [Nat.add_comm p.length 1, add_assoc,
          Nat.add_sub_cancel' <| le_of_lt (show p.length < i.1 from hi), add_comm]
        rfl
      rw [hx, Fin.append_right, hy, Fin.append_right]
      convert q.step ⟨i - (p.length + 1), Nat.sub_lt_left_of_lt_add hi <| by lia⟩
      rw [Fin.succ_mk, Nat.sub_eq_iff_eq_add (le_of_lt hi : p.length ≤ i),
        Nat.add_assoc _ 1, add_comm 1, Nat.sub_add_cancel]
      exact hi

lemma append_apply_left (p q : RelSeries r) (connect : p.last ~[r] q.head)
    (i : Fin (p.length + 1)) :
    p.append q connect
      ((i.castAdd (q.length + 1)).cast (by dsimp; lia) : Fin ((p.append q connect).length + 1))
        = p i := by
  delta append
  simp only [Function.comp_apply]
  convert Fin.append_left _ _ _

lemma append_apply_right (p q : RelSeries r) (connect : p.last ~[r] q.head)
    (i : Fin (q.length + 1)) :
    p.append q connect
      ((i.natAdd (p.length + 1)).cast (by dsimp; lia) : Fin ((p.append q connect).length + 1))
        = q i :=
  Fin.append_right _ _ _

@[simp] lemma head_append (p q : RelSeries r) (connect : p.last ~[r] q.head) :
    (p.append q connect).head = p.head :=
  append_apply_left p q connect 0

@[simp] lemma last_append (p q : RelSeries r) (connect : p.last ~[r] q.head) :
    (p.append q connect).last = q.last := by
  delta last
  convert append_apply_right p q connect (Fin.last _)
  ext1
  dsimp
  lia

lemma append_assoc (p q w : RelSeries r) (hpq : p.last ~[r] q.head) (hqw : q.last ~[r] w.head) :
    (p.append q hpq).append w (by simpa) = p.append (q.append w hqw) (by simpa) := by
  ext
  · simp only [append_length, Nat.add_left_inj]
    lia
  · simp [append, Fin.append_assoc]

@[simp]
lemma toList_append (p q : RelSeries r) (connect : p.last ~[r] q.head) :
    (p.append q connect).toList = p.toList ++ q.toList := by
  apply List.ext_getElem
<<<<<<< HEAD
  · simp
    lia
  · intro i h1 h2
    have h3' : i < p.length + 1 + (q.length + 1) := by simp_all
    rw [toList_getElem_eq_apply_of_lt_length (by simp; lia)]
    · simp only [append, Function.comp_apply, Fin.cast_mk, List.getElem_append]
      split
      · have : Fin.mk i h3' = Fin.castAdd _ ⟨i, by simp_all⟩ := rfl
        rw [this, Fin.append_left, toList_getElem_eq_apply_of_lt_length]
      · simp_all only [length_toList]
        have : Fin.mk i h3' = Fin.natAdd _ ⟨i - p.length - 1, by lia⟩ := by simp_all; lia
        rw [this, Fin.append_right, toList_getElem_eq_apply_of_lt_length]
        rfl

=======
  · simp; grind
  · simp [List.getElem_append, Fin.append, Fin.addCases]
>>>>>>> 89ec9c84
/--
For two types `α, β` and relation on them `r, s`, if `f : α → β` preserves relation `r`, then an
`r`-series can be pushed out to an `s`-series by
`a₀ -r→ a₁ -r→ ... -r→ aₙ ↦ f a₀ -s→ f a₁ -s→ ... -s→ f aₙ`
-/
@[simps length]
def map (p : RelSeries r) (f : r.Hom s) : RelSeries s where
  length := p.length
  toFun := f.1.comp p
  step := (f.2 <| p.step ·)

@[simp] lemma map_apply (p : RelSeries r) (f : r.Hom s) (i : Fin (p.length + 1)) :
    p.map f i = f (p i) := rfl

@[simp] lemma head_map (p : RelSeries r) (f : r.Hom s) : (p.map f).head = f p.head := rfl

@[simp] lemma last_map (p : RelSeries r) (f : r.Hom s) : (p.map f).last = f p.last := rfl

/--
If `a₀ -r→ a₁ -r→ ... -r→ aₙ` is an `r`-series and `a` is such that
`aᵢ -r→ a -r→ a_ᵢ₊₁`, then
`a₀ -r→ a₁ -r→ ... -r→ aᵢ -r→ a -r→ aᵢ₊₁ -r→ ... -r→ aₙ`
is another `r`-series
-/
@[simps]
def insertNth (p : RelSeries r) (i : Fin p.length) (a : α)
    (prev_connect : p (Fin.castSucc i) ~[r] a) (connect_next : a ~[r] p i.succ) : RelSeries r where
  length := p.length + 1
  toFun := (Fin.castSucc i.succ).insertNth a p
  step m := by
    set x := _; set y := _; change x ~[r] y
    obtain hm | hm | hm := lt_trichotomy m.1 i.1
    · convert p.step ⟨m, hm.trans i.2⟩
      · change Fin.insertNth _ _ _ _ = _
        rw [Fin.insertNth_apply_below]
        pick_goal 2
        · exact hm.trans (lt_add_one _)
        simp
      · change Fin.insertNth _ _ _ _ = _
        rw [Fin.insertNth_apply_below]
        pick_goal 2
        · change m.1 + 1 < i.1 + 1; rwa [add_lt_add_iff_right]
        simp; rfl
    · rw [show x = p m from show Fin.insertNth _ _ _ _ = _ by
        rw [Fin.insertNth_apply_below]
        pick_goal 2
        · change m.1 < i.1 + 1; exact hm ▸ lt_add_one _
        simp]
      convert prev_connect
      · ext; exact hm
      · change Fin.insertNth _ _ _ _ = _
        rw [show m.succ = i.succ.castSucc by ext; change _ + 1 = _ + 1; rw [hm],
          Fin.insertNth_apply_same]
    · rw [Nat.lt_iff_add_one_le, le_iff_lt_or_eq] at hm
      obtain hm | hm := hm
      · convert p.step ⟨m.1 - 1, Nat.sub_lt_right_of_lt_add (by lia) m.2⟩
        · change Fin.insertNth _ _ _ _ = _
          rw [Fin.insertNth_apply_above (h := hm)]
          aesop
        · change Fin.insertNth _ _ _ _ = _
          rw [Fin.insertNth_apply_above]
          swap
          · exact hm.trans (lt_add_one _)
          simp only [Fin.pred_succ, eq_rec_constant, Fin.succ_mk]
          congr
          exact Fin.ext <| Eq.symm <| Nat.succ_pred_eq_of_pos (lt_trans (Nat.zero_lt_succ _) hm)
      · convert connect_next
        · change Fin.insertNth _ _ _ _ = _
          rw [show m.castSucc = i.succ.castSucc from Fin.ext hm.symm, Fin.insertNth_apply_same]
        · change Fin.insertNth _ _ _ _ = _
          rw [Fin.insertNth_apply_above]
          swap
          · change i.1 + 1 < m.1 + 1; lia
          simp only [Fin.pred_succ, eq_rec_constant]
          congr; ext; exact hm.symm

/--
A relation series `a₀ -r→ a₁ -r→ ... -r→ aₙ` of `r` gives a relation series of the reverse of `r`
by reversing the series `aₙ ←r- aₙ₋₁ ←r- ... ←r- a₁ ←r- a₀`.
-/
@[simps length]
def reverse (p : RelSeries r) : RelSeries r.inv where
  length := p.length
  toFun := p ∘ Fin.rev
  step i := by
    rw [Function.comp_apply, Function.comp_apply, SetRel.mem_inv]
    have hi : i.1 + 1 ≤ p.length := by omega
    convert p.step ⟨p.length - (i.1 + 1), Nat.sub_lt_self (by lia) hi⟩
    · ext; simp
    · ext
      simp only [Fin.val_rev, Fin.val_castSucc, Fin.val_succ]
      lia

@[simp] lemma reverse_apply (p : RelSeries r) (i : Fin (p.length + 1)) :
    p.reverse i = p i.rev := rfl

@[simp] lemma last_reverse (p : RelSeries r) : p.reverse.last = p.head := by
  simp [RelSeries.last, RelSeries.head]

@[simp] lemma head_reverse (p : RelSeries r) : p.reverse.head = p.last := by
  simp [RelSeries.last, RelSeries.head]

@[simp] lemma reverse_reverse {r : SetRel α α} (p : RelSeries r) : p.reverse.reverse = p := by
  ext <;> simp

/--
Given a series `a₀ -r→ a₁ -r→ ... -r→ aₙ` and an `a` such that `a₀ -r→ a` holds, there is
a series of length `n+1`: `a -r→ a₀ -r→ a₁ -r→ ... -r→ aₙ`.
-/
@[simps! length]
def cons (p : RelSeries r) (newHead : α) (rel : newHead ~[r] p.head) : RelSeries r :=
  (singleton r newHead).append p rel

@[simp] lemma head_cons (p : RelSeries r) (newHead : α) (rel : newHead ~[r] p.head) :
    (p.cons newHead rel).head = newHead := rfl

@[simp] lemma last_cons (p : RelSeries r) (newHead : α) (rel : newHead ~[r] p.head) :
    (p.cons newHead rel).last = p.last := by
  delta cons
  rw [last_append]

lemma cons_cast_succ (s : RelSeries r) (a : α) (h : a ~[r] s.head) (i : Fin (s.length + 1)) :
    (s.cons a h) (.cast (by simp) (.succ i)) = s i := by
<<<<<<< HEAD
  dsimp [cons]
  convert append_apply_right (singleton r a) s h i
  ext1
  dsimp
  lia
=======
  simp [cons, Fin.append, Fin.addCases, Fin.subNat]
>>>>>>> 89ec9c84

@[simp]
lemma append_singleton_left (p : RelSeries r) (x : α) (hx : x ~[r] p.head) :
    (singleton r x).append p hx = p.cons x hx :=
  rfl

@[simp]
lemma toList_cons (p : RelSeries r) (x : α) (hx : x ~[r] p.head) :
    (p.cons x hx).toList = x :: p.toList := by
  rw [cons, toList_append]
  simp

lemma fromListIsChain_cons (l : List α) (l_ne_nil : l ≠ [])
    (hl : l.IsChain (· ~[r] ·)) (x : α) (hx : x ~[r] l.head l_ne_nil) :
    fromListIsChain (x :: l) (by simp) (hl.cons_of_ne_nil l_ne_nil hx) =
      (fromListIsChain l l_ne_nil hl).cons x (by simpa) := by
  apply toList_injective
  simp

@[deprecated (since := "2025-09-24")] alias fromListChain'_cons := fromListIsChain_cons

lemma append_cons {p q : RelSeries r} {x : α} (hx : x ~[r] p.head) (hq : p.last ~[r] q.head) :
    (p.cons x hx).append q (by simpa) = (p.append q hq).cons x (by simpa) := by
  simp only [cons]
  rw [append_assoc]

/--
Given a series `a₀ -r→ a₁ -r→ ... -r→ aₙ` and an `a` such that `aₙ -r→ a` holds, there is
a series of length `n+1`: `a₀ -r→ a₁ -r→ ... -r→ aₙ -r→ a`.
-/
@[simps! length]
def snoc (p : RelSeries r) (newLast : α) (rel : p.last ~[r] newLast) : RelSeries r :=
  p.append (singleton r newLast) rel

@[simp] lemma head_snoc (p : RelSeries r) (newLast : α) (rel : p.last ~[r] newLast) :
    (p.snoc newLast rel).head = p.head := by
  delta snoc; rw [head_append]

@[simp] lemma last_snoc (p : RelSeries r) (newLast : α) (rel : p.last ~[r] newLast) :
    (p.snoc newLast rel).last = newLast := last_append _ _ _

lemma snoc_cast_castSucc (s : RelSeries r) (a : α) (h : s.last ~[r] a) (i : Fin (s.length + 1)) :
    (s.snoc a h) (.cast (by simp) (.castSucc i)) = s i :=
  append_apply_left s (singleton r a) h i

-- This lemma is useful because `last_snoc` is about `Fin.last (p.snoc _ _).length`, but we often
-- see `Fin.last (p.length + 1)` in practice. They are equal by definition, but sometimes simplifier
-- does not pick up `last_snoc`
@[simp] lemma last_snoc' (p : RelSeries r) (newLast : α) (rel : p.last ~[r] newLast) :
    p.snoc newLast rel (Fin.last (p.length + 1)) = newLast := last_append _ _ _

@[simp] lemma snoc_castSucc (s : RelSeries r) (a : α) (connect : s.last ~[r] a)
    (i : Fin (s.length + 1)) : snoc s a connect (Fin.castSucc i) = s i :=
  Fin.append_left _ _ i

lemma mem_snoc {p : RelSeries r} {newLast : α} {rel : p.last ~[r] newLast} {x : α} :
    x ∈ p.snoc newLast rel ↔ x ∈ p ∨ x = newLast := by
  simp only [snoc, append, singleton_length, Nat.add_zero, Nat.reduceAdd, Fin.cast_refl,
    Function.comp_id, mem_def, Set.mem_range]
  constructor
  · rintro ⟨i, rfl⟩
    exact Fin.lastCases (Or.inr <| Fin.append_right _ _ 0) (fun i => Or.inl ⟨⟨i.1, i.2⟩,
      (Fin.append_left _ _ _).symm⟩) i
  · intro h
    rcases h with (⟨i, rfl⟩ | rfl)
    · exact ⟨i.castSucc, Fin.append_left _ _ _⟩
    · exact ⟨Fin.last _, Fin.append_right _ _ 0⟩

/--
If a series `a₀ -r→ a₁ -r→ ...` has positive length, then `a₁ -r→ ...` is another series
-/
@[simps]
def tail (p : RelSeries r) (len_pos : p.length ≠ 0) : RelSeries r where
  length := p.length - 1
  toFun := Fin.tail p ∘ (Fin.cast <| Nat.succ_pred_eq_of_pos <| Nat.pos_of_ne_zero len_pos)
  step i := p.step ⟨i.1 + 1, Nat.lt_pred_iff.mp i.2⟩

@[simp] lemma head_tail (p : RelSeries r) (len_pos : p.length ≠ 0) :
    (p.tail len_pos).head = p 1 := by
  change p (Fin.succ _) = p 1
  congr
  ext
  change (1 : ℕ) = (1 : ℕ) % _
  rw [Nat.mod_eq_of_lt]
  simpa only [lt_add_iff_pos_left, Nat.pos_iff_ne_zero]

@[simp] lemma last_tail (p : RelSeries r) (len_pos : p.length ≠ 0) :
    (p.tail len_pos).last = p.last := by
  change p _ = p _
  congr
  ext
  simp only [tail_length, Fin.val_succ, Fin.val_cast, Fin.val_last]
  exact Nat.succ_pred_eq_of_pos (by simpa [Nat.pos_iff_ne_zero] using len_pos)

@[simp]
lemma toList_tail {p : RelSeries r} (hp : p.length ≠ 0) : (p.tail hp).toList = p.toList.tail := by
  refine List.ext_getElem ?_ fun i h1 h2 ↦ ?_
  · simp
    cutsat
  · simp [Fin.tail]

@[simp]
lemma tail_cons (p : RelSeries r) (x : α) (hx : x ~[r] p.head) :
    (p.cons x hx).tail (by simp) = p := by
  apply toList_injective
  simp

lemma cons_self_tail {p : RelSeries r} (hp : p.length ≠ 0) :
    (p.tail hp).cons p.head (p.3 ⟨0, Nat.zero_lt_of_ne_zero hp⟩) = p := by
  apply toList_injective
  simp [← head_toList]

/--
To show a proposition `p` for `xs : RelSeries r` it suffices to show it for all singletons
and to show that when `p` holds for `xs` it also holds for `xs` prepended with one element.

Note: This can also be used to construct data, but it does not have good definitional properties,
since `(p.cons x hx).tail _ = p` is not a definitional equality.
-/
@[elab_as_elim]
def inductionOn (motive : RelSeries r → Sort*)
    (singleton : (x : α) → motive (RelSeries.singleton r x))
    (cons : (p : RelSeries r) → (x : α) → (hx : x ~[r] p.head) → (hp : motive p) →
      motive (p.cons x hx)) (p : RelSeries r) :
    motive p := by
  let this {n : ℕ} (heq : p.length = n) : motive p := by
    induction n generalizing p with
    | zero =>
      convert singleton p.head
      ext n
      · exact heq
      simp [show n = 0 by lia, apply_zero]
    | succ d hd =>
      have lq := p.tail_length (heq ▸ d.zero_ne_add_one.symm)
      nth_rw 3 [heq] at lq
      convert cons (p.tail (heq ▸ d.zero_ne_add_one.symm)) p.head
        (p.3 ⟨0, heq ▸ d.zero_lt_succ⟩) (hd _ lq)
      exact (p.cons_self_tail (heq ▸ d.zero_ne_add_one.symm)).symm
  exact this rfl

@[simp]
lemma toList_snoc (p : RelSeries r) (newLast : α) (rel : p.last ~[r] newLast) :
    (p.snoc newLast rel).toList = p.toList ++ [newLast] := by
  simp [snoc]

/--
If a series ``a₀ -r→ a₁ -r→ ... -r→ aₙ``, then `a₀ -r→ a₁ -r→ ... -r→ aₙ₋₁` is
another series -/
@[simps]
def eraseLast (p : RelSeries r) : RelSeries r where
  length := p.length - 1
  toFun i := p ⟨i, lt_of_lt_of_le i.2 (Nat.succ_le_succ (Nat.sub_le _ _))⟩
  step i := p.step ⟨i, lt_of_lt_of_le i.2 (Nat.sub_le _ _)⟩

@[simp] lemma head_eraseLast (p : RelSeries r) : p.eraseLast.head = p.head := rfl

@[simp] lemma last_eraseLast (p : RelSeries r) :
    p.eraseLast.last = p ⟨p.length.pred, Nat.lt_succ_iff.2 (Nat.pred_le _)⟩ := rfl

/-- In a non-trivial series `p`, the last element of `p.eraseLast` is related to `p.last` -/
lemma eraseLast_last_rel_last (p : RelSeries r) (h : p.length ≠ 0) :
    p.eraseLast.last ~[r] p.last := by
  simp only [last, Fin.last, eraseLast_length, eraseLast_toFun]
  convert p.step ⟨p.length - 1, by lia⟩
  simp only [Fin.succ_mk]; lia

@[simp]
lemma toList_eraseLast (p : RelSeries r) (hp : p.length ≠ 0) :
    p.eraseLast.toList = p.toList.dropLast := by
  apply List.ext_getElem
  · simpa using Nat.succ_pred_eq_of_ne_zero hp
  · intro i hi h2
    simp

lemma snoc_self_eraseLast (p : RelSeries r) (h : p.length ≠ 0) :
    p.eraseLast.snoc p.last (p.eraseLast_last_rel_last h) = p := by
  apply toList_injective
  rw [toList_snoc, ← getLast_toList, toList_eraseLast _ h, List.dropLast_append_getLast]

/--
To show a proposition `p` for `xs : RelSeries r` it suffices to show it for all singletons
and to show that when `p` holds for `xs` it also holds for `xs` appended with one element.
-/
@[elab_as_elim]
def inductionOn' (motive : RelSeries r → Sort*)
    (singleton : (x : α) → motive (RelSeries.singleton r x))
    (snoc : (p : RelSeries r) → (x : α) → (hx : p.last ~[r] x) → (hp : motive p) →
      motive (p.snoc x hx)) (p : RelSeries r) :
    motive p := by
  let this {n : ℕ} (heq : p.length = n) : motive p := by
    induction n generalizing p with
    | zero =>
      convert singleton p.head
      ext n
      · exact heq
      · simp [show n = 0 by lia, apply_zero]
    | succ d hd =>
      have ne0 : p.length ≠ 0 := by simp [heq]
      have len : p.eraseLast.length = d := by simp [heq]
      convert snoc p.eraseLast p.last (p.eraseLast_last_rel_last ne0)
        (hd _ len)
      exact (p.snoc_self_eraseLast ne0).symm
  exact this rfl

/--
Given two series of the form `a₀ -r→ ... -r→ X` and `X -r→ b ---> ...`,
then `a₀ -r→ ... -r→ X -r→ b ...` is another series obtained by combining the given two.
-/
@[simps length]
def smash (p q : RelSeries r) (connect : p.last = q.head) : RelSeries r where
  length := p.length + q.length
  toFun := Fin.addCases (m := p.length) (n := q.length + 1) (p ∘ Fin.castSucc) q
  step := by
    apply Fin.addCases <;> intro i
    · simp_rw [Fin.castSucc_castAdd, Fin.addCases_left, Fin.succ_castAdd]
      convert p.step i
      split_ifs with h
      · rw [Fin.addCases_right, h, ← last, connect, head]
      · apply Fin.addCases_left
    simpa only [Fin.castSucc_natAdd, Fin.succ_natAdd, Fin.addCases_right] using q.step i

lemma smash_castLE {p q : RelSeries r} (h : p.last = q.head) (i : Fin (p.length + 1)) :
    p.smash q h (i.castLE (by simp)) = p i := by
  refine i.lastCases ?_ fun _ ↦ by dsimp only [smash]; apply Fin.addCases_left
  change p.smash q h (Fin.natAdd p.length (0 : Fin (q.length + 1))) = _
  simpa only [smash, Fin.addCases_right] using h.symm

lemma smash_castAdd {p q : RelSeries r} (h : p.last = q.head) (i : Fin p.length) :
    p.smash q h (i.castAdd q.length).castSucc = p i.castSucc :=
  smash_castLE h i.castSucc

lemma smash_succ_castAdd {p q : RelSeries r} (h : p.last = q.head)
    (i : Fin p.length) : p.smash q h (i.castAdd q.length).succ = p i.succ :=
  smash_castLE h i.succ

lemma smash_natAdd {p q : RelSeries r} (h : p.last = q.head) (i : Fin q.length) :
    smash p q h (i.natAdd p.length).castSucc = q i.castSucc := by
  dsimp only [smash, Fin.castSucc_natAdd]
  apply Fin.addCases_right

lemma smash_succ_natAdd {p q : RelSeries r} (h : p.last = q.head) (i : Fin q.length) :
    smash p q h (i.natAdd p.length).succ = q i.succ := by
  dsimp only [smash, Fin.succ_natAdd]
  apply Fin.addCases_right

@[simp] lemma head_smash {p q : RelSeries r} (h : p.last = q.head) :
    (smash p q h).head = p.head := by
  obtain ⟨_ | _, _⟩ := p
  · simpa [Fin.addCases] using h.symm
  dsimp only [smash, head]
  exact Fin.addCases_left 0

@[simp] lemma last_smash {p q : RelSeries r} (h : p.last = q.head) :
    (smash p q h).last = q.last := by
  dsimp only [smash, last]
  rw [← Fin.natAdd_last, Fin.addCases_right]

/-- Given the series `a₀ -r→ … -r→ aᵢ -r→ … -r→ aₙ`, the series `a₀ -r→ … -r→ aᵢ`. -/
@[simps! length]
def take {r : SetRel α α} (p : RelSeries r) (i : Fin (p.length + 1)) : RelSeries r where
  length := i
  toFun := fun ⟨j, h⟩ => p.toFun ⟨j, by lia⟩
  step := fun ⟨j, h⟩ => p.step ⟨j, by lia⟩

@[simp]
lemma head_take (p : RelSeries r) (i : Fin (p.length + 1)) :
    (p.take i).head = p.head := by simp [take, head]

@[simp]
lemma last_take (p : RelSeries r) (i : Fin (p.length + 1)) :
    (p.take i).last = p i := by simp [take, last, Fin.last]

/-- Given the series `a₀ -r→ … -r→ aᵢ -r→ … -r→ aₙ`, the series `aᵢ₊₁ -r→ … -r→ aₙ`. -/
@[simps! length]
def drop (p : RelSeries r) (i : Fin (p.length + 1)) : RelSeries r where
  length := p.length - i
  toFun := fun ⟨j, h⟩ => p.toFun ⟨j+i, by lia⟩
  step := fun ⟨j, h⟩ => by
    convert p.step ⟨j+i.1, by lia⟩
    simp only [Fin.succ_mk]; lia

@[simp]
lemma head_drop (p : RelSeries r) (i : Fin (p.length + 1)) : (p.drop i).head = p.toFun i := by
  simp [drop, head]

@[simp]
lemma last_drop (p : RelSeries r) (i : Fin (p.length + 1)) : (p.drop i).last = p.last := by
  simp only [last, drop, Fin.last]
  congr
  lia

end RelSeries

variable {r} in
lemma SetRel.not_finiteDimensional_iff [Nonempty α] :
    ¬ r.FiniteDimensional ↔ r.InfiniteDimensional := by
  rw [finiteDimensional_iff, infiniteDimensional_iff]
  push_neg
  constructor
  · intro H n
    induction n with
    | zero => refine ⟨⟨0, ![_root_.Nonempty.some ‹_›], by simp⟩, by simp⟩
    | succ n IH =>
      obtain ⟨l, hl⟩ := IH
      obtain ⟨l', hl'⟩ := H l
      exact ⟨l'.take ⟨n + 1, by simpa [hl] using hl'⟩, rfl⟩
  · intro H l
    obtain ⟨l', hl'⟩ := H (l.length + 1)
    exact ⟨l', by simp [hl']⟩

variable {r} in
lemma SetRel.not_infiniteDimensional_iff [Nonempty α] :
    ¬ r.InfiniteDimensional ↔ r.FiniteDimensional := by
  rw [← not_finiteDimensional_iff, not_not]

lemma SetRel.finiteDimensional_or_infiniteDimensional [Nonempty α] :
    r.FiniteDimensional ∨ r.InfiniteDimensional := by
  rw [← not_finiteDimensional_iff]
  exact em r.FiniteDimensional

instance SetRel.FiniteDimensional.inv [FiniteDimensional r] : FiniteDimensional r.inv :=
  ⟨.reverse (.longestOf r), fun s ↦ s.reverse.length_le_length_longestOf r⟩

variable {r} in
@[simp]
lemma SetRel.finiteDimensional_inv : FiniteDimensional r.inv ↔ FiniteDimensional r :=
  ⟨fun _ ↦ .inv r.inv, fun _ ↦ .inv _⟩

@[deprecated (since := "2025-07-06")]
alias SetRel.finiteDimensional_swap_iff := SetRel.finiteDimensional_inv

instance SetRel.InfiniteDimensional.inv [InfiniteDimensional r] : InfiniteDimensional r.inv :=
  ⟨fun n ↦ ⟨.reverse (.withLength r n), RelSeries.length_withLength r n⟩⟩

variable {r} in
@[simp]
lemma SetRel.infiniteDimensional_inv : InfiniteDimensional r.inv ↔ InfiniteDimensional r :=
  ⟨fun _ ↦ .inv r.inv, fun _ ↦ .inv _⟩

@[deprecated (since := "2025-07-06")]
alias SetRel.infiniteDimensional_swap_iff := SetRel.infiniteDimensional_inv

lemma SetRel.IsWellFounded.inv_of_finiteDimensional [r.FiniteDimensional] :
    r.inv.IsWellFounded := by
  rw [IsWellFounded, wellFounded_iff_isEmpty_descending_chain]
  refine ⟨fun ⟨f, hf⟩ ↦ ?_⟩
  let s := RelSeries.mk (r := r) ((RelSeries.longestOf r).length + 1) (f ·) (hf ·)
  exact (RelSeries.longestOf r).length.lt_succ_self.not_ge s.length_le_length_longestOf

@[deprecated (since := "2025-07-06")]
alias Rel.wellFounded_swap_of_finiteDimensional :=
  SetRel.IsWellFounded.inv_of_finiteDimensional

lemma SetRel.IsWellFounded.of_finiteDimensional [r.FiniteDimensional] : r.IsWellFounded :=
  .inv_of_finiteDimensional r.inv

@[deprecated (since := "2025-07-06")]
alias SetRel.wellFounded_of_finiteDimensional := SetRel.IsWellFounded.of_finiteDimensional

/-- A type is finite dimensional if its `LTSeries` has bounded length. -/
abbrev FiniteDimensionalOrder (γ : Type*) [Preorder γ] :=
  SetRel.FiniteDimensional {(a, b) : γ × γ | a < b}

instance FiniteDimensionalOrder.ofUnique (γ : Type*) [Preorder γ] [Unique γ] :
    FiniteDimensionalOrder γ where
  exists_longest_relSeries := ⟨.singleton _ default, fun x ↦ by
    by_contra! r
    exact (x.step ⟨0, by lia⟩).ne <| Subsingleton.elim _ _⟩

/-- A type is infinite dimensional if it has `LTSeries` of at least arbitrary length -/
abbrev InfiniteDimensionalOrder (γ : Type*) [Preorder γ] :=
  SetRel.InfiniteDimensional {(a, b) : γ × γ | a < b}

section LTSeries

variable (α) [Preorder α] [Preorder β]
/--
If `α` is a preorder, a LTSeries is a relation series of the less than relation.
-/
abbrev LTSeries := RelSeries {(a, b) : α × α | a < b}

namespace LTSeries

/-- The longest `<`-series when a type is finite dimensional -/
protected noncomputable def longestOf [FiniteDimensionalOrder α] : LTSeries α :=
  RelSeries.longestOf _

/-- A `<`-series with length `n` if the relation is infinite dimensional -/
protected noncomputable def withLength [InfiniteDimensionalOrder α] (n : ℕ) : LTSeries α :=
  RelSeries.withLength _ n

@[simp] lemma length_withLength [InfiniteDimensionalOrder α] (n : ℕ) :
    (LTSeries.withLength α n).length = n :=
  RelSeries.length_withLength _ _

/-- if `α` is infinite dimensional, then `α` is nonempty. -/
lemma nonempty_of_infiniteDimensionalOrder [InfiniteDimensionalOrder α] : Nonempty α :=
  ⟨LTSeries.withLength α 0 0⟩

lemma nonempty_of_finiteDimensionalOrder [FiniteDimensionalOrder α] : Nonempty α := by
  obtain ⟨p, _⟩ := (SetRel.finiteDimensional_iff _).mp ‹_›
  exact ⟨p 0⟩

variable {α}

lemma longestOf_is_longest [FiniteDimensionalOrder α] (x : LTSeries α) :
    x.length ≤ (LTSeries.longestOf α).length :=
  RelSeries.length_le_length_longestOf _ _

lemma longestOf_len_unique [FiniteDimensionalOrder α] (p : LTSeries α)
    (is_longest : ∀ (q : LTSeries α), q.length ≤ p.length) :
    p.length = (LTSeries.longestOf α).length :=
  le_antisymm (longestOf_is_longest _) (is_longest _)


lemma strictMono (x : LTSeries α) : StrictMono x :=
  fun _ _ h => x.rel_of_lt h

lemma monotone (x : LTSeries α) : Monotone x :=
  x.strictMono.monotone

lemma head_le (x : LTSeries α) (n : Fin (x.length + 1)) : x.head ≤ x n :=
  x.monotone (Fin.zero_le n)

lemma head_le_last (x : LTSeries α) : x.head ≤ x.last := x.head_le _

/-- An alternative constructor of `LTSeries` from a strictly monotone function. -/
@[simps]
def mk (length : ℕ) (toFun : Fin (length + 1) → α) (strictMono : StrictMono toFun) :
    LTSeries α where
  length := length
  toFun := toFun
  step i := strictMono <| lt_add_one i.1

/-- An injection from the type of strictly monotone functions with limited length to `LTSeries`. -/
def injStrictMono (n : ℕ) :
    {f : (l : Fin n) × (Fin (l + 1) → α) // StrictMono f.2} ↪ LTSeries α where
  toFun f := mk f.1.1 f.1.2 f.2
  inj' f g e := by
    obtain ⟨⟨lf, f⟩, mf⟩ := f
    obtain ⟨⟨lg, g⟩, mg⟩ := g
    dsimp only at mf mg e
    have leq := congr($(e).length)
    rw [mk_length lf f mf, mk_length lg g mg, Fin.val_eq_val] at leq
    subst leq
    simp_rw [Subtype.mk_eq_mk, Sigma.mk.inj_iff, heq_eq_eq, true_and]
    have feq := fun i ↦ congr($(e).toFun i)
    simp_rw [mk_toFun lf f mf, mk_toFun lf g mg, mk_length lf f mf] at feq
    rwa [funext_iff]

/--
For two preorders `α, β`, if `f : α → β` is strictly monotonic, then a strict chain of `α`
can be pushed out to a strict chain of `β` by
`a₀ < a₁ < ... < aₙ ↦ f a₀ < f a₁ < ... < f aₙ`
-/
@[simps!]
def map (p : LTSeries α) (f : α → β) (hf : StrictMono f) : LTSeries β :=
  LTSeries.mk p.length (f.comp p) (hf.comp p.strictMono)

@[simp] lemma head_map (p : LTSeries α) (f : α → β) (hf : StrictMono f) :
    (p.map f hf).head = f p.head := rfl

@[simp] lemma last_map (p : LTSeries α) (f : α → β) (hf : StrictMono f) :
    (p.map f hf).last = f p.last := rfl

/--
For two preorders `α, β`, if `f : α → β` is surjective and strictly comonotonic, then a
strict series of `β` can be pulled back to a strict chain of `α` by
`b₀ < b₁ < ... < bₙ ↦ f⁻¹ b₀ < f⁻¹ b₁ < ... < f⁻¹ bₙ` where `f⁻¹ bᵢ` is an arbitrary element in the
preimage of `f⁻¹ {bᵢ}`.
-/
@[simps!]
noncomputable def comap (p : LTSeries β) (f : α → β)
    (comap : ∀ ⦃x y⦄, f x < f y → x < y)
    (surjective : Function.Surjective f) :
    LTSeries α :=
  mk p.length (fun i ↦ (surjective (p i)).choose)
    (fun i j h ↦ comap (by simpa only [(surjective _).choose_spec] using p.strictMono h))

/-- The strict series `0 < … < n` in `ℕ`. -/
def range (n : ℕ) : LTSeries ℕ where
  length := n
  toFun := fun i => i
  step i := Nat.lt_add_one i

@[simp] lemma length_range (n : ℕ) : (range n).length = n := rfl

@[simp] lemma range_apply (n : ℕ) (i : Fin (n + 1)) : (range n) i = i := rfl

@[simp] lemma head_range (n : ℕ) : (range n).head = 0 := rfl

@[simp] lemma last_range (n : ℕ) : (range n).last = n := rfl

/-- Any `LTSeries` can be refined to a `CovBy`-`RelSeries`
in a bidirectionally well-founded order. -/
theorem exists_relSeries_covBy
    {α} [PartialOrder α] [WellFoundedLT α] [WellFoundedGT α] (s : LTSeries α) :
    ∃ (t : RelSeries {(a, b) : α × α | a ⋖ b}) (i : Fin (s.length + 1) ↪ Fin (t.length + 1)),
      t ∘ i = s ∧ i 0 = 0 ∧ i (.last _) = .last _ := by
  obtain ⟨n, s, h⟩ := s
  induction n with
  | zero => exact ⟨⟨0, s, nofun⟩, (Equiv.refl _).toEmbedding, rfl, rfl, rfl⟩
  | succ n IH =>
    obtain ⟨t₁, i, ht, hi₁, hi₂⟩ := IH (s ∘ Fin.castSucc) fun _ ↦ h _
    obtain ⟨t₂, h₁, m, h₂, ht₂⟩ :=
      exists_covBy_seq_of_wellFoundedLT_wellFoundedGT_of_le (h (.last _)).le
    let t₃ : RelSeries {(a, b) : α × α | a ⋖ b} := ⟨m, (t₂ ·), fun i ↦ by simpa using ht₂ i⟩
    have H : t₁.last = t₂ 0 := (congr(t₁ $hi₂.symm).trans (congr_fun ht _)).trans h₁.symm
    refine ⟨t₁.smash t₃ H, ⟨Fin.snoc (Fin.castLE (by simp) ∘ i) (.last _), ?_⟩, ?_, ?_, ?_⟩
    · refine Fin.lastCases (Fin.lastCases (fun _ ↦ rfl) fun j eq ↦ ?_) fun j ↦ Fin.lastCases
        (fun eq ↦ ?_) fun k eq ↦ Fin.ext (congr_arg Fin.val (by simpa using eq) :)
      on_goal 2 => rw [eq_comm] at eq
      all_goals
        rw [Fin.snoc_castSucc] at eq
        obtain rfl : m = 0 := by simpa [t₃] using (congr_arg Fin.val eq).trans_lt (i j).2
        cases (h (.last _)).ne' (h₂.symm.trans h₁)
    · refine funext (Fin.lastCases ?_ fun j ↦ ?_)
      · convert h₂; simpa using RelSeries.last_smash ..
      convert congr_fun ht j using 1
      simp [RelSeries.smash_castLE]
    all_goals simp [Fin.snoc, Fin.castPred_zero, hi₁]

theorem exists_relSeries_covBy_and_head_eq_bot_and_last_eq_bot
    {α} [PartialOrder α] [BoundedOrder α] [WellFoundedLT α] [WellFoundedGT α] (s : LTSeries α) :
    ∃ (t : RelSeries {(a, b) : α × α | a ⋖ b}) (i : Fin (s.length + 1) ↪ Fin (t.length + 1)),
      t ∘ i = s ∧ t.head = ⊥ ∧ t.last = ⊤ := by
  wlog h₁ : s.head = ⊥
  · obtain ⟨t, i, hi, ht⟩ := this (s.cons ⊥ (bot_lt_iff_ne_bot.mpr h₁)) rfl
    exact ⟨t, ⟨fun j ↦ i (j.succ.cast (by simp)), fun _ _ ↦ by simp⟩,
      funext fun j ↦ (congr_fun hi _).trans (RelSeries.cons_cast_succ _ _ _ _), ht⟩
  wlog h₂ : s.last = ⊤
  · obtain ⟨t, i, hi, ht⟩ := this (s.snoc ⊤ (lt_top_iff_ne_top.mpr h₂)) (by simp [h₁]) (by simp)
    exact ⟨t, ⟨fun j ↦ i (.cast (by simp) j.castSucc), fun _ _ ↦ by simp⟩,
      funext fun j ↦ (congr_fun hi _).trans (RelSeries.snoc_cast_castSucc _ _ _ _), ht⟩
  obtain ⟨t, i, hit, hi₁, hi₂⟩ := s.exists_relSeries_covBy
  refine ⟨t, i, hit, ?_, ?_⟩
  · rw [← h₁, RelSeries.head, RelSeries.head, ← hi₁, ← hit, Function.comp]
  · rw [← h₂, RelSeries.last, RelSeries.last, ← hi₂, ← hit, Function.comp]

/--
In ℕ, two entries in an `LTSeries` differ by at least the difference of their indices.
(Expressed in a way that avoids subtraction).
-/
lemma apply_add_index_le_apply_add_index_nat (p : LTSeries ℕ) (i j : Fin (p.length + 1))
    (hij : i ≤ j) : p i + j ≤ p j + i := by
  have ⟨i, hi⟩ := i
  have ⟨j, hj⟩ := j
  simp only [Fin.mk_le_mk] at hij
  simp only at *
  induction j, hij using Nat.le_induction with
  | base => simp
  | succ j _hij ih =>
    specialize ih (Nat.lt_of_succ_lt hj)
    have step : p ⟨j, _⟩ < p ⟨j + 1, _⟩ := p.step ⟨j, by lia⟩
    norm_cast at *; lia

/--
In ℤ, two entries in an `LTSeries` differ by at least the difference of their indices.
(Expressed in a way that avoids subtraction).
-/
lemma apply_add_index_le_apply_add_index_int (p : LTSeries ℤ) (i j : Fin (p.length + 1))
    (hij : i ≤ j) : p i + j ≤ p j + i := by
  -- The proof is identical to `LTSeries.apply_add_index_le_apply_add_index_nat`, but seemed easier
  -- to copy rather than to abstract
  have ⟨i, hi⟩ := i
  have ⟨j, hj⟩ := j
  simp only [Fin.mk_le_mk] at hij
  simp only at *
  induction j, hij using Nat.le_induction with
  | base => simp
  | succ j _hij ih =>
    specialize ih (Nat.lt_of_succ_lt hj)
    have step : p ⟨j, _⟩ < p ⟨j + 1, _⟩:= p.step ⟨j, by lia⟩
    norm_cast at *; lia

/-- In ℕ, the head and tail of an `LTSeries` differ at least by the length of the series -/
lemma head_add_length_le_nat (p : LTSeries ℕ) : p.head + p.length ≤ p.last :=
  LTSeries.apply_add_index_le_apply_add_index_nat _ _ (Fin.last _) (Fin.zero_le _)

/-- In ℤ, the head and tail of an `LTSeries` differ at least by the length of the series -/
lemma head_add_length_le_int (p : LTSeries ℤ) : p.head + p.length ≤ p.last := by
  simpa using LTSeries.apply_add_index_le_apply_add_index_int _ _ (Fin.last _) (Fin.zero_le _)

section Fintype

variable [Fintype α]

lemma length_lt_card (s : LTSeries α) : s.length < Fintype.card α := by
  by_contra! h
  obtain ⟨i, j, hn, he⟩ := Fintype.exists_ne_map_eq_of_card_lt s (by rw [Fintype.card_fin]; lia)
  wlog hl : i < j generalizing i j
  · exact this j i hn.symm he.symm (by lia)
  exact absurd he (s.strictMono hl).ne

instance [DecidableLT α] : Fintype (LTSeries α) where
  elems := Finset.univ.map (injStrictMono (Fintype.card α))
  complete s := by
    have bl := s.length_lt_card
    obtain ⟨l, f, mf⟩ := s
    simp_rw [Finset.mem_map, Finset.mem_univ, true_and, Subtype.exists]
    use ⟨⟨l, bl⟩, f⟩, Fin.strictMono_iff_lt_succ.mpr mf; rfl

end Fintype

end LTSeries

end LTSeries

lemma not_finiteDimensionalOrder_iff [Preorder α] [Nonempty α] :
    ¬ FiniteDimensionalOrder α ↔ InfiniteDimensionalOrder α :=
  SetRel.not_finiteDimensional_iff

lemma not_infiniteDimensionalOrder_iff [Preorder α] [Nonempty α] :
    ¬ InfiniteDimensionalOrder α ↔ FiniteDimensionalOrder α :=
  SetRel.not_infiniteDimensional_iff

variable (α) in
lemma finiteDimensionalOrder_or_infiniteDimensionalOrder [Preorder α] [Nonempty α] :
    FiniteDimensionalOrder α ∨ InfiniteDimensionalOrder α :=
  SetRel.finiteDimensional_or_infiniteDimensional _

/-- If `f : α → β` is a strictly monotonic function and `α` is an infinite-dimensional type then so
  is `β`. -/
lemma infiniteDimensionalOrder_of_strictMono [Preorder α] [Preorder β]
    (f : α → β) (hf : StrictMono f) [InfiniteDimensionalOrder α] :
    InfiniteDimensionalOrder β :=
  ⟨fun n ↦ ⟨(LTSeries.withLength _ n).map f hf, LTSeries.length_withLength α n⟩⟩<|MERGE_RESOLUTION|>--- conflicted
+++ resolved
@@ -365,7 +365,6 @@
 lemma toList_append (p q : RelSeries r) (connect : p.last ~[r] q.head) :
     (p.append q connect).toList = p.toList ++ q.toList := by
   apply List.ext_getElem
-<<<<<<< HEAD
   · simp
     lia
   · intro i h1 h2
@@ -380,10 +379,6 @@
         rw [this, Fin.append_right, toList_getElem_eq_apply_of_lt_length]
         rfl
 
-=======
-  · simp; grind
-  · simp [List.getElem_append, Fin.append, Fin.addCases]
->>>>>>> 89ec9c84
 /--
 For two types `α, β` and relation on them `r, s`, if `f : α → β` preserves relation `r`, then an
 `r`-series can be pushed out to an `s`-series by
@@ -507,15 +502,11 @@
 
 lemma cons_cast_succ (s : RelSeries r) (a : α) (h : a ~[r] s.head) (i : Fin (s.length + 1)) :
     (s.cons a h) (.cast (by simp) (.succ i)) = s i := by
-<<<<<<< HEAD
   dsimp [cons]
   convert append_apply_right (singleton r a) s h i
   ext1
   dsimp
   lia
-=======
-  simp [cons, Fin.append, Fin.addCases, Fin.subNat]
->>>>>>> 89ec9c84
 
 @[simp]
 lemma append_singleton_left (p : RelSeries r) (x : α) (hx : x ~[r] p.head) :
