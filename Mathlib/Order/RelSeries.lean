--- conflicted
+++ resolved
@@ -365,25 +365,8 @@
 lemma toList_append (p q : RelSeries r) (connect : p.last ~[r] q.head) :
     (p.append q connect).toList = p.toList ++ q.toList := by
   apply List.ext_getElem
-<<<<<<< HEAD
-  · simp
-    lia
-  · intro i h1 h2
-    have h3' : i < p.length + 1 + (q.length + 1) := by simp_all
-    rw [toList_getElem_eq_apply_of_lt_length (by simp; lia)]
-    · simp only [append, Function.comp_apply, Fin.cast_mk, List.getElem_append]
-      split
-      · have : Fin.mk i h3' = Fin.castAdd _ ⟨i, by simp_all⟩ := rfl
-        rw [this, Fin.append_left, toList_getElem_eq_apply_of_lt_length]
-      · simp_all only [length_toList]
-        have : Fin.mk i h3' = Fin.natAdd _ ⟨i - p.length - 1, by lia⟩ := by simp_all; lia
-        rw [this, Fin.append_right, toList_getElem_eq_apply_of_lt_length]
-        rfl
-
-=======
   · simp; grind
   · simp [List.getElem_append, Fin.append, Fin.addCases]
->>>>>>> 4d124cb0
 /--
 For two types `α, β` and relation on them `r, s`, if `f : α → β` preserves relation `r`, then an
 `r`-series can be pushed out to an `s`-series by
@@ -507,15 +490,7 @@
 
 lemma cons_cast_succ (s : RelSeries r) (a : α) (h : a ~[r] s.head) (i : Fin (s.length + 1)) :
     (s.cons a h) (.cast (by simp) (.succ i)) = s i := by
-<<<<<<< HEAD
-  dsimp [cons]
-  convert append_apply_right (singleton r a) s h i
-  ext1
-  dsimp
-  lia
-=======
   simp [cons, Fin.append, Fin.addCases, Fin.subNat]
->>>>>>> 4d124cb0
 
 @[simp]
 lemma append_singleton_left (p : RelSeries r) (x : α) (hx : x ~[r] p.head) :
