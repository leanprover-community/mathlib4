/-
Copyright (c) 2023 Jujian Zhang. All rights reserved.
Released under Apache 2.0 license as described in the file LICENSE.
Authors: Jujian Zhang, Fangming Li
-/
import Mathlib.Algebra.Ring.Int
import Mathlib.Data.List.Chain
import Mathlib.Data.List.OfFn
import Mathlib.Data.Rel
import Mathlib.Tactic.Abel
import Mathlib.Tactic.Linarith

/-!
# Series of a relation

If `r` is a relation on `α` then a relation series of length `n` is a series
`a_0, a_1, ..., a_n` such that `r a_i a_{i+1}` for all `i < n`

-/

variable {α : Type*} (r : Rel α α)
variable {β : Type*} (s : Rel β β)

/--
Let `r` be a relation on `α`, a relation series of `r` of length `n` is a series
`a_0, a_1, ..., a_n` such that `r a_i a_{i+1}` for all `i < n`
-/
structure RelSeries where
  /-- The number of inequalities in the series -/
  length : ℕ
  /-- The underlying function of a relation series -/
  toFun : Fin (length + 1) → α
  /-- Adjacent elements are related -/
  step : ∀ (i : Fin length), r (toFun (Fin.castSucc i)) (toFun i.succ)

namespace RelSeries

instance : CoeFun (RelSeries r) (fun x ↦ Fin (x.length + 1) → α) :=
{ coe := RelSeries.toFun }

/--
For any type `α`, each term of `α` gives a relation series with the right most index to be 0.
-/
@[simps!] def singleton (a : α) : RelSeries r where
  length := 0
  toFun _ := a
  step := Fin.elim0

instance [IsEmpty α] : IsEmpty (RelSeries r) where
  false x := IsEmpty.false (x 0)

instance [Inhabited α] : Inhabited (RelSeries r) where
  default := singleton r default

instance [Nonempty α] : Nonempty (RelSeries r) :=
  Nonempty.map (singleton r) inferInstance

variable {r}

@[ext]
lemma ext {x y : RelSeries r} (length_eq : x.length = y.length)
    (toFun_eq : x.toFun = y.toFun ∘ Fin.cast (by rw [length_eq])) : x = y := by
  rcases x with ⟨nx, fx⟩
  dsimp only at length_eq toFun_eq
  subst length_eq toFun_eq
  rfl

lemma rel_of_lt [IsTrans α r] (x : RelSeries r) {i j : Fin (x.length + 1)} (h : i < j) :
    r (x i) (x j) :=
  (Fin.liftFun_iff_succ r).mpr x.step h

lemma rel_or_eq_of_le [IsTrans α r] (x : RelSeries r) {i j : Fin (x.length + 1)} (h : i ≤ j) :
    r (x i) (x j) ∨ x i = x j :=
  h.lt_or_eq.imp (x.rel_of_lt ·) (by rw [·])

/--
Given two relations `r, s` on `α` such that `r ≤ s`, any relation series of `r` induces a relation
series of `s`
-/
@[simps!]
def ofLE (x : RelSeries r) {s : Rel α α} (h : r ≤ s) : RelSeries s where
  length := x.length
  toFun := x
  step _ := h _ _ <| x.step _

lemma coe_ofLE (x : RelSeries r) {s : Rel α α} (h : r ≤ s) :
    (x.ofLE h : _ → _) = x := rfl

/-- Every relation series gives a list -/
def toList (x : RelSeries r) : List α := List.ofFn x

lemma toList_chain' (x : RelSeries r) : x.toList.Chain' r := by
  rw [List.chain'_iff_get]
  intros i h
  convert x.step ⟨i, by simpa [toList] using h⟩ <;> apply List.get_ofFn

lemma toList_ne_empty (x : RelSeries r) : x.toList ≠ [] := fun m =>
  List.eq_nil_iff_forall_not_mem.mp m (x 0) <| (List.mem_ofFn _ _).mpr ⟨_, rfl⟩

/-- Every nonempty list satisfying the chain condition gives a relation series-/
@[simps]
def fromListChain' (x : List α) (x_ne_empty : x ≠ []) (hx : x.Chain' r) : RelSeries r where
  length := x.length.pred
  toFun := x.get ∘ Fin.cast (Nat.succ_pred_eq_of_pos <| List.length_pos.mpr x_ne_empty)
  step i := List.chain'_iff_get.mp hx i i.2

/-- Relation series of `r` and nonempty list of `α` satisfying `r`-chain condition bijectively
corresponds to each other. -/
protected def Equiv : RelSeries r ≃ {x : List α | x ≠ [] ∧ x.Chain' r} where
  toFun x := ⟨_, x.toList_ne_empty, x.toList_chain'⟩
  invFun x := fromListChain' _ x.2.1 x.2.2
  left_inv x := ext (by simp [toList]) <| by ext; apply List.get_ofFn
  right_inv x := by
    refine Subtype.ext (List.ext_get ?_ fun n hn1 _ => List.get_ofFn _ _)
    have := Nat.succ_pred_eq_of_pos <| List.length_pos.mpr x.2.1
    simp_all [toList]

-- TODO : build a similar bijection between `RelSeries α` and `Quiver.Path`

end RelSeries

namespace Rel

/-- A relation `r` is said to be finite dimensional iff there is a relation series of `r` with the
  maximum length. -/
class FiniteDimensional : Prop where
  /-- A relation `r` is said to be finite dimensional iff there is a relation series of `r` with the
    maximum length. -/
  exists_longest_relSeries : ∃ (x : RelSeries r), ∀ (y : RelSeries r), y.length ≤ x.length

/-- A relation `r` is said to be infinite dimensional iff there exists relation series of arbitrary
  length. -/
class InfiniteDimensional : Prop where
  /-- A relation `r` is said to be infinite dimensional iff there exists relation series of
    arbitrary length. -/
  exists_relSeries_with_length : ∀ (n : ℕ), ∃ (x : RelSeries r), x.length = n

end Rel

namespace RelSeries

/-- The longest relational series when a relation is finite dimensional -/
protected noncomputable def longestOf [r.FiniteDimensional] : RelSeries r :=
  Rel.FiniteDimensional.exists_longest_relSeries.choose

lemma length_le_length_longestOf [r.FiniteDimensional] (x : RelSeries r) :
    x.length ≤ (RelSeries.longestOf r).length :=
  Rel.FiniteDimensional.exists_longest_relSeries.choose_spec _

/-- A relation series with length `n` if the relation is infinite dimensional -/
protected noncomputable def withLength [r.InfiniteDimensional] (n : ℕ) : RelSeries r :=
  (Rel.InfiniteDimensional.exists_relSeries_with_length n).choose

@[simp] lemma length_withLength [r.InfiniteDimensional] (n : ℕ) :
    (RelSeries.withLength r n).length = n :=
  (Rel.InfiniteDimensional.exists_relSeries_with_length n).choose_spec

section
variable {r} {s : RelSeries r} {x : α}

/-- If a relation on `α` is infinite dimensional, then `α` is nonempty. -/
lemma nonempty_of_infiniteDimensional [r.InfiniteDimensional] : Nonempty α :=
  ⟨RelSeries.withLength r 0 0⟩

instance membership : Membership α (RelSeries r) :=
  ⟨(· ∈ Set.range ·)⟩

theorem mem_def : x ∈ s ↔ x ∈ Set.range s := Iff.rfl

@[simp] theorem mem_toList : x ∈ s.toList ↔ x ∈ s := by
  rw [RelSeries.toList, List.mem_ofFn, RelSeries.mem_def]

theorem subsingleton_of_length_eq_zero (hs : s.length = 0) : {x | x ∈ s}.Subsingleton := by
  rintro - ⟨i, rfl⟩ - ⟨j, rfl⟩
  congr!
  exact Fin.castIso (by rw [hs, zero_add]) |>.injective <| Subsingleton.elim (α := Fin 1) _ _

theorem length_ne_zero_of_nontrivial (h : {x | x ∈ s}.Nontrivial) : s.length ≠ 0 :=
  fun hs ↦ h.not_subsingleton $ subsingleton_of_length_eq_zero hs

theorem length_pos_of_nontrivial (h : {x | x ∈ s}.Nontrivial) : 0 < s.length :=
  Nat.pos_iff_ne_zero.mpr <| length_ne_zero_of_nontrivial h

theorem length_ne_zero (irrefl : Irreflexive r) : s.length ≠ 0 ↔ {x | x ∈ s}.Nontrivial := by
  refine ⟨fun h ↦ ⟨s 0, by simp [mem_def], s 1, by simp [mem_def], fun rid ↦ irrefl (s 0) ?_⟩,
    length_ne_zero_of_nontrivial⟩
  nth_rw 2 [rid]
  convert s.step ⟨0, by omega⟩
  ext
  simpa [Nat.pos_iff_ne_zero]

theorem length_pos (irrefl : Irreflexive r) : 0 < s.length ↔ {x | x ∈ s}.Nontrivial :=
  Nat.pos_iff_ne_zero.trans <| length_ne_zero irrefl

lemma length_eq_zero (irrefl : Irreflexive r) : s.length = 0 ↔ {x | x ∈ s}.Subsingleton := by
  rw [← not_ne_iff, length_ne_zero irrefl, Set.not_nontrivial_iff]

@[simp]
theorem mem_toList {s : RelSeries r} {x : α} : x ∈ s.toList ↔ x ∈ s := by
  rw [RelSeries.toList, List.mem_ofFn, RelSeries.mem_def]

theorem length_pos_of_mem_ne {s : RelSeries r} {x y : α} (hx : x ∈ s) (hy : y ∈ s)
    (hxy : x ≠ y) : 0 < s.length := by
  obtain ⟨i, rfl⟩ := hx
  obtain ⟨j, rfl⟩ := hy
  contrapose! hxy
  congr!
  exact Fin.castIso (by rw [show s.length = 0 by simpa using hxy, zero_add] : s.length + 1 = 1)
    |>.injective <| Subsingleton.elim (α := Fin 1) _ _

variable {r} in
lemma forall_mem_eq_of_length_eq_zero {s : RelSeries r} (hs : s.length = 0) {x y}
    (hx : x ∈ s) (hy : y ∈ s) : x = y := by
  rcases hx with ⟨i, rfl⟩
  rcases hy with ⟨j, rfl⟩
  congr!
  exact Fin.castIso (by rw [hs, zero_add] : s.length + 1 = 1) |>.injective <|
    Subsingleton.elim (α := Fin 1) _ _

/-- Start of a series, i.e. for `a₀ -r→ a₁ -r→ ... -r→ aₙ`, its head is `a₀`.

Since a relation series is assumed to be non-empty, this is well defined. -/
def head (x : RelSeries r) : α := x 0

/-- End of a series, i.e. for `a₀ -r→ a₁ -r→ ... -r→ aₙ`, its last element is `aₙ`.

Since a relation series is assumed to be non-empty, this is well defined. -/
def last (x : RelSeries r) : α := x <| Fin.last _

lemma head_mem (x : RelSeries r) : x.head ∈ x := ⟨_, rfl⟩

lemma last_mem (x : RelSeries r) : x.last ∈ x := ⟨_, rfl⟩

end

variable {r s}

/--
If `a₀ -r→ a₁ -r→ ... -r→ aₙ` and `b₀ -r→ b₁ -r→ ... -r→ bₘ` are two strict series
such that `r aₙ b₀`, then there is a chain of length `n + m + 1` given by
`a₀ -r→ a₁ -r→ ... -r→ aₙ -r→ b₀ -r→ b₁ -r→ ... -r→ bₘ`.
-/
@[simps length]
def append (p q : RelSeries r) (connect : r p.last q.head) : RelSeries r where
  length := p.length + q.length + 1
  toFun := Fin.append p q ∘ Fin.cast (by abel)
  step i := by
    obtain hi | rfl | hi :=
      lt_trichotomy i (Fin.castLE (by omega) (Fin.last _ : Fin (p.length + 1)))
    · convert p.step ⟨i.1, hi⟩ <;> convert Fin.append_left p q _ <;> rfl
    · convert connect
      · convert Fin.append_left p q _
      · convert Fin.append_right p q _; rfl
    · set x := _; set y := _
      change r (Fin.append p q x) (Fin.append p q y)
      have hx : x = Fin.natAdd _ ⟨i - (p.length + 1), Nat.sub_lt_left_of_lt_add hi <|
          i.2.trans <| by omega⟩ := by
        ext; dsimp [x, y]; rw [Nat.add_sub_cancel']; exact hi
      have hy : y = Fin.natAdd _ ⟨i - p.length, Nat.sub_lt_left_of_lt_add (le_of_lt hi)
          (by exact i.2)⟩ := by
        ext
        dsimp
        conv_rhs => rw [Nat.add_comm p.length 1, add_assoc,
          Nat.add_sub_cancel' <| le_of_lt (show p.length < i.1 from hi), add_comm]
        rfl
      rw [hx, Fin.append_right, hy, Fin.append_right]
      convert q.step ⟨i - (p.length + 1), Nat.sub_lt_left_of_lt_add hi <|
        by convert i.2 using 1; abel⟩
      rw [Fin.succ_mk, Nat.sub_eq_iff_eq_add (le_of_lt hi : p.length ≤ i),
        Nat.add_assoc _ 1, add_comm 1, Nat.sub_add_cancel]
      exact hi

lemma append_apply_left (p q : RelSeries r) (connect : r p.last q.head)
    (i : Fin (p.length + 1)) :
    p.append q connect ((i.castAdd (q.length + 1)).cast (by dsimp; abel)) = p i := by
  delta append
  simp only [Function.comp_apply]
  convert Fin.append_left _ _ _

lemma append_apply_right (p q : RelSeries r) (connect : r p.last q.head)
    (i : Fin (q.length + 1)) :
    p.append q connect (i.natAdd p.length + 1) = q i := by
  delta append
  simp only [Fin.coe_natAdd, Nat.cast_add, Function.comp_apply]
  convert Fin.append_right _ _ _
  ext
  simp only [Fin.coe_cast, Fin.coe_natAdd]
  conv_rhs => rw [add_assoc, add_comm 1, ← add_assoc]
  change _ % _ = _
  simp only [Nat.add_mod_mod, Nat.mod_add_mod, Nat.one_mod, Nat.mod_succ_eq_iff_lt]
  omega

@[simp] lemma head_append (p q : RelSeries r) (connect : r p.last q.head) :
    (p.append q connect).head = p.head :=
  append_apply_left p q connect 0

@[simp] lemma last_append (p q : RelSeries r) (connect : r p.last q.head) :
    (p.append q connect).last = q.last := by
  delta last
  convert append_apply_right p q connect (Fin.last _)
  ext
  change _ = _ % _
  simp only [append_length, Fin.val_last, Fin.natAdd_last, Nat.one_mod, Nat.mod_add_mod,
    Nat.mod_succ]

/--
For two types `α, β` and relation on them `r, s`, if `f : α → β` preserves relation `r`, then an
`r`-series can be pushed out to an `s`-series by
`a₀ -r→ a₁ -r→ ... -r→ aₙ ↦ f a₀ -s→ f a₁ -s→ ... -s→ f aₙ`
-/
@[simps length]
def map (p : RelSeries r) (f : r →r s) : RelSeries s where
  length := p.length
  toFun := f.1.comp p
  step := (f.2 <| p.step ·)

@[simp] lemma map_apply (p : RelSeries r) (f : r →r s) (i : Fin (p.length + 1)) :
    p.map f i = f (p i) := rfl

/--
If `a₀ -r→ a₁ -r→ ... -r→ aₙ` is an `r`-series and `a` is such that
`aᵢ -r→ a -r→ a_ᵢ₊₁`, then
`a₀ -r→ a₁ -r→ ... -r→ aᵢ -r→ a -r→ aᵢ₊₁ -r→ ... -r→ aₙ`
is another `r`-series
-/
@[simps]
def insertNth (p : RelSeries r) (i : Fin p.length) (a : α)
    (prev_connect : r (p (Fin.castSucc i)) a) (connect_next : r a (p i.succ)) : RelSeries r where
  toFun := (Fin.castSucc i.succ).insertNth a p
  step m := by
    set x := _; set y := _; change r x y
    obtain hm | hm | hm := lt_trichotomy m.1 i.1
    · convert p.step ⟨m, hm.trans i.2⟩
      · show Fin.insertNth _ _ _ _ = _
        rw [Fin.insertNth_apply_below]
        pick_goal 2
        · exact hm.trans (lt_add_one _)
        simp
      · show Fin.insertNth _ _ _ _ = _
        rw [Fin.insertNth_apply_below]
        pick_goal 2
        · change m.1 + 1 < i.1 + 1; rwa [add_lt_add_iff_right]
        simp; rfl
    · rw [show x = p m from show Fin.insertNth _ _ _ _ = _ by
        rw [Fin.insertNth_apply_below]
        pick_goal 2
        · show m.1 < i.1 + 1; exact hm ▸ lt_add_one _
        simp]
      convert prev_connect
      · ext; exact hm
      · change Fin.insertNth _ _ _ _ = _
        rw [show m.succ = i.succ.castSucc by ext; change _ + 1 = _ + 1; rw [hm],
          Fin.insertNth_apply_same]
    · rw [Nat.lt_iff_add_one_le, le_iff_lt_or_eq] at hm
      obtain hm | hm := hm
      · convert p.step ⟨m.1 - 1, Nat.sub_lt_right_of_lt_add (by omega) m.2⟩
        · change Fin.insertNth _ _ _ _ = _
          rw [Fin.insertNth_apply_above (h := hm)]
          aesop
        · change Fin.insertNth _ _ _ _ = _
          rw [Fin.insertNth_apply_above]
          swap
          · exact hm.trans (lt_add_one _)
          simp only [Fin.val_succ, Nat.zero_eq, Fin.pred_succ, eq_rec_constant, ge_iff_le,
            Fin.succ_mk]
          congr
          exact Fin.ext <| Eq.symm <| Nat.succ_pred_eq_of_pos (lt_trans (Nat.zero_lt_succ _) hm)
      · convert connect_next
        · change Fin.insertNth _ _ _ _ = _
          rw [show m.castSucc = i.succ.castSucc from Fin.ext hm.symm, Fin.insertNth_apply_same]
        · change Fin.insertNth _ _ _ _ = _
          rw [Fin.insertNth_apply_above]
          swap
          · change i.1 + 1 < m.1 + 1; rw [hm]; exact lt_add_one _
          simp only [Fin.pred_succ, eq_rec_constant]
          congr; ext; exact hm.symm

/--
A relation series `a₀ -r→ a₁ -r→ ... -r→ aₙ` of `r` gives a relation series of the reverse of `r`
by reversing the series `aₙ ←r- aₙ₋₁ ←r- ... ←r- a₁ ←r- a₀`.
-/
@[simps length]
def reverse (p : RelSeries r) : RelSeries (fun (a b : α) ↦ r b a) where
  length := p.length
  toFun := p ∘ Fin.rev
  step i := by
    rw [Function.comp_apply, Function.comp_apply]
    have hi : i.1 + 1 ≤ p.length := by omega
    convert p.step ⟨p.length - (i.1 + 1), Nat.sub_lt_self (by omega) hi⟩
    · ext; simp
    · ext
      simp only [Fin.val_rev, Fin.coe_castSucc, Nat.succ_sub_succ_eq_sub, Fin.val_succ]
      rw [Nat.sub_eq_iff_eq_add, add_assoc, add_comm 1 i.1, Nat.sub_add_cancel] <;>
      omega

@[simp] lemma reverse_apply (p : RelSeries r) (i : Fin (p.length + 1)) :
    p.reverse i = p i.rev := rfl

/--
Given a series `a₀ -r→ a₁ -r→ ... -r→ aₙ` and an `a` such that `a₀ -r→ a` holds, there is
a series of length `n+1`: `a -r→ a₀ -r→ a₁ -r→ ... -r→ aₙ`.
-/
@[simps! length]
def cons (p : RelSeries r) (newHead : α) (rel : r newHead p.head) : RelSeries r :=
  (singleton r newHead).append p rel

@[simp] lemma head_cons (p : RelSeries r) (newHead : α) (rel : r newHead p.head) :
    (p.cons newHead rel).head = newHead := rfl

@[simp] lemma last_cons (p : RelSeries r) (newHead : α) (rel : r newHead p.head) :
    (p.cons newHead rel).last = p.last := by
  delta cons
  rw [last_append]

/--
Given a series `a₀ -r→ a₁ -r→ ... -r→ aₙ` and an `a` such that `aₙ -r→ a` holds, there is
a series of length `n+1`: `a₀ -r→ a₁ -r→ ... -r→ aₙ -r→ a`.
-/
@[simps! length]
def snoc (p : RelSeries r) (newLast : α) (rel : r p.last newLast) : RelSeries r :=
  p.append (singleton r newLast) rel

@[simp] lemma head_snoc (p : RelSeries r) (newLast : α) (rel : r p.last newLast) :
    (p.snoc newLast rel).head = p.head := by
  delta snoc; rw [head_append]

@[simp] lemma last_snoc (p : RelSeries r) (newLast : α) (rel : r p.last newLast) :
    (p.snoc newLast rel).last = newLast := last_append _ _ _

@[simp] lemma snoc_castSucc (s : RelSeries r) (a : α) (connect : r s.last a)
    (i : Fin (s.length + 1)) : snoc s a connect (Fin.castSucc i) = s i :=
  Fin.append_left _ _ i

<<<<<<< HEAD
lemma mem_snoc (p : RelSeries r) (newLast : α) (rel : r p.last newLast) (x : α) :
=======
lemma mem_snoc {p : RelSeries r} {newLast : α} {rel : r p.last newLast} {x : α} :
>>>>>>> 53364710
    x ∈ p.snoc newLast rel ↔ x ∈ p ∨ x = newLast := by
  simp only [snoc, append, singleton_length, Nat.add_zero, Nat.reduceAdd, Fin.cast_refl,
    Function.comp_id, mem_def, id_eq, Set.mem_range]
  constructor
  · rintro ⟨i, rfl⟩
    exact Fin.lastCases (Or.inr <| Fin.append_right _ _ 0) (fun i => Or.inl ⟨⟨i.1, i.2⟩,
      (Fin.append_left _ _ _).symm⟩) i
  · intro h
    rcases h with (⟨i, rfl⟩ | rfl)
    · exact ⟨i.castSucc, Fin.append_left _ _ _⟩
    · exact ⟨Fin.last _, Fin.append_right _ _ 0⟩

/--
If a series `a₀ -r→ a₁ -r→ ...` has positive length, then `a₁ -r→ ...` is another series
-/
@[simps]
def tail (p : RelSeries r) (len_pos : p.length ≠ 0) : RelSeries r where
  length := p.length - 1
  toFun := Fin.tail p ∘ (Fin.cast <| Nat.succ_pred_eq_of_pos <| Nat.pos_of_ne_zero len_pos)
  step i := p.step ⟨i.1 + 1, Nat.lt_pred_iff.mp i.2⟩

@[simp] lemma head_tail (p : RelSeries r) (len_pos : p.length ≠ 0) :
    (p.tail len_pos).head = p 1 := by
  show p (Fin.succ _) = p 1
  congr
  ext
  show (1 : ℕ) = (1 : ℕ) % _
  rw [Nat.mod_eq_of_lt]
  simpa only [lt_add_iff_pos_left, Nat.pos_iff_ne_zero]

@[simp] lemma last_tail (p : RelSeries r) (len_pos : p.length ≠ 0) :
    (p.tail len_pos).last = p.last := by
  show p _ = p _
  congr
  ext
  simp only [tail_length, Fin.val_succ, Fin.coe_cast, Fin.val_last]
  exact Nat.succ_pred_eq_of_pos (by simpa [Nat.pos_iff_ne_zero] using len_pos)


/--
If a series ``a₀ -r→ a₁ -r→ ... -r→ aₙ``, then `a₀ -r→ a₁ -r→ ... -r→ aₙ₋₁` is
another series -/
@[simps]
def eraseLast (p : RelSeries r) : RelSeries r where
  length := p.length - 1
  toFun i := p ⟨i, lt_of_lt_of_le i.2 (Nat.succ_le_succ tsub_le_self)⟩
  step i := p.step ⟨i, lt_of_lt_of_le i.2 tsub_le_self⟩

@[simp] lemma head_eraseLast (p : RelSeries r) : p.eraseLast.head = p.head := rfl

@[simp] lemma last_eraseLast (p : RelSeries r) :
    p.eraseLast.last = p ⟨p.length.pred, Nat.lt_succ_iff.2 (Nat.pred_le _)⟩ := rfl
/--
Given two series of the form `a₀ -r→ ... -r→ X` and `X -r→ b ---> ...`,
then `a₀ -r→ ... -r→ X -r→ b ...` is another series obtained by combining the given two.
-/
@[simps]
def smash (p q : RelSeries r) (connect : p.last = q.head) : RelSeries r where
  length := p.length + q.length
  toFun i :=
    if H : i.1 < p.length
    then p ⟨i.1, H.trans (lt_add_one _)⟩
    else q ⟨i.1 - p.length,
      Nat.sub_lt_left_of_lt_add (by rwa [not_lt] at H) (by rw [← add_assoc]; exact i.2)⟩
  step i := by
    dsimp only
    by_cases h₂ : i.1 + 1 < p.length
    · have h₁ : i.1 < p.length := lt_trans (lt_add_one _) h₂
      erw [dif_pos h₁, dif_pos h₂]
      convert p.step ⟨i, h₁⟩ using 1
    · erw [dif_neg h₂]
      by_cases h₁ : i.1 < p.length
      · erw [dif_pos h₁]
        have h₃ : p.length = i.1 + 1 := by omega
        convert p.step ⟨i, h₁⟩ using 1
        convert connect.symm
        · aesop
        · congr; aesop
      · erw [dif_neg h₁]
        convert q.step ⟨i.1 - p.length, _⟩ using 1
        · congr
          change (i.1 + 1) - _ = _
          rw [Nat.sub_add_comm]
          rwa [not_lt] at h₁
        · refine Nat.sub_lt_left_of_lt_add ?_ i.2
          rwa [not_lt] at h₁

lemma smash_castAdd {p q : RelSeries r} (connect : p.last = q.head) (i : Fin p.length) :
    p.smash q connect (Fin.castSucc <| i.castAdd q.length) = p (Fin.castSucc i) := by
  unfold smash
  dsimp
  rw [dif_pos i.2]
  rfl

lemma smash_succ_castAdd {p q : RelSeries r} (h : p.last = q.head)
    (i : Fin p.length) : p.smash q h (i.castAdd q.length).succ = p i.succ := by
  rw [smash_toFun]
  split_ifs with H
  · congr
  · simp only [Fin.val_succ, Fin.coe_castAdd] at H
    convert h.symm
    · congr
      simp only [Fin.val_succ, Fin.coe_castAdd, Nat.zero_mod, tsub_eq_zero_iff_le]
      omega
    · congr
      ext
      change i.1 + 1 = p.length
      omega

lemma smash_natAdd {p q : RelSeries r} (h : p.last = q.head) (i : Fin q.length) :
    smash p q h (Fin.castSucc <| i.natAdd p.length) = q (Fin.castSucc i) := by
  rw [smash_toFun, dif_neg (by simp)]
  congr
  exact Nat.add_sub_self_left _ _

lemma smash_succ_natAdd {p q : RelSeries r} (h : p.last = q.head) (i : Fin q.length) :
    smash p q h (i.natAdd p.length).succ = q i.succ := by
  rw [smash_toFun]
  split_ifs with H
  · have H' : p.length < p.length + (i.1 + 1) := by omega
    exact (lt_irrefl _ (H.trans H')).elim
  · congr
    simp only [Fin.val_succ, Fin.coe_natAdd]
    rw [add_assoc, Nat.add_sub_cancel_left]

@[simp] lemma head_smash {p q : RelSeries r} (h : p.last = q.head) :
    (smash p q h).head = p.head := by
  delta head smash
  simp only [Fin.val_zero, Fin.zero_eta, ge_iff_le, zero_le, tsub_eq_zero_of_le, dite_eq_ite,
    ite_eq_left_iff, not_lt, nonpos_iff_eq_zero]
  intro H; convert h.symm; congr; aesop

@[simp] lemma last_smash {p q : RelSeries r} (h : p.last = q.head) :
    (smash p q h).last = q.last := by
  delta smash last; aesop

end RelSeries

/-- A type is finite dimensional if its `LTSeries` has bounded length. -/
abbrev FiniteDimensionalOrder (γ : Type*) [Preorder γ] :=
  Rel.FiniteDimensional ((· < ·) : γ → γ → Prop)

instance FiniteDimensionalOrder.ofUnique (γ : Type*) [Preorder γ] [Unique γ] :
    FiniteDimensionalOrder γ where
  exists_longest_relSeries := ⟨.singleton _ default, fun x ↦ by
    by_contra! r
    exact (ne_of_lt <| x.step ⟨0, by omega⟩) <| Subsingleton.elim _ _⟩

/-- A type is infinite dimensional if it has `LTSeries` of at least arbitrary length -/
abbrev InfiniteDimensionalOrder (γ : Type*) [Preorder γ] :=
  Rel.InfiniteDimensional ((· < ·) : γ → γ → Prop)

section LTSeries

variable (α) [Preorder α] [Preorder β]
/--
If `α` is a preorder, a LTSeries is a relation series of the less than relation.
-/
abbrev LTSeries := RelSeries ((· < ·) : Rel α α)

namespace LTSeries

/-- The longest `<`-series when a type is finite dimensional -/
protected noncomputable def longestOf [FiniteDimensionalOrder α] : LTSeries α :=
  RelSeries.longestOf _

/-- A `<`-series with length `n` if the relation is infinite dimensional -/
protected noncomputable def withLength [InfiniteDimensionalOrder α] (n : ℕ) : LTSeries α :=
  RelSeries.withLength _ n

@[simp] lemma length_withLength [InfiniteDimensionalOrder α] (n : ℕ) :
    (LTSeries.withLength α n).length = n :=
  RelSeries.length_withLength _ _

/-- if `α` is infinite dimensional, then `α` is nonempty. -/
lemma nonempty_of_infiniteDimensionalType [InfiniteDimensionalOrder α] : Nonempty α :=
  ⟨LTSeries.withLength α 0 0⟩

variable {α}

lemma longestOf_is_longest [FiniteDimensionalOrder α] (x : LTSeries α) :
    x.length ≤ (LTSeries.longestOf α).length :=
  RelSeries.length_le_length_longestOf _ _

lemma longestOf_len_unique [FiniteDimensionalOrder α] (p : LTSeries α)
    (is_longest : ∀ (q : LTSeries α), q.length ≤ p.length) :
    p.length = (LTSeries.longestOf α).length :=
  le_antisymm (longestOf_is_longest _) (is_longest _)


lemma strictMono (x : LTSeries α) : StrictMono x :=
  fun _ _ h => x.rel_of_lt h

lemma monotone (x : LTSeries α) : Monotone x :=
  x.strictMono.monotone


/-- An alternative constructor of `LTSeries` from a strictly monotone function. -/
@[simps]
def mk (length : ℕ) (toFun : Fin (length + 1) → α) (strictMono : StrictMono toFun) :
    LTSeries α where
  toFun := toFun
  step i := strictMono <| lt_add_one i.1

/--
For two preorders `α, β`, if `f : α → β` is strictly monotonic, then a strict chain of `α`
can be pushed out to a strict chain of `β` by
`a₀ < a₁ < ... < aₙ ↦ f a₀ < f a₁ < ... < f aₙ`
-/
@[simps!]
def map (p : LTSeries α) (f : α → β) (hf : StrictMono f) : LTSeries β :=
  LTSeries.mk p.length (f.comp p) (hf.comp p.strictMono)

/--
For two preorders `α, β`, if `f : α → β` is surjective and strictly comonotonic, then a
strict series of `β` can be pulled back to a strict chain of `α` by
`b₀ < b₁ < ... < bₙ ↦ f⁻¹ b₀ < f⁻¹ b₁ < ... < f⁻¹ bₙ` where `f⁻¹ bᵢ` is an arbitrary element in the
preimage of `f⁻¹ {bᵢ}`.
-/
@[simps!]
noncomputable def comap (p : LTSeries β) (f : α → β)
  (comap : ∀ ⦃x y⦄, f x < f y → x < y)
  (surjective : Function.Surjective f) :
  LTSeries α := mk p.length (fun i ↦ (surjective (p i)).choose)
    (fun i j h ↦ comap (by simpa only [(surjective _).choose_spec] using p.strictMono h))

end LTSeries

end LTSeries<|MERGE_RESOLUTION|>--- conflicted
+++ resolved
@@ -431,11 +431,7 @@
     (i : Fin (s.length + 1)) : snoc s a connect (Fin.castSucc i) = s i :=
   Fin.append_left _ _ i
 
-<<<<<<< HEAD
-lemma mem_snoc (p : RelSeries r) (newLast : α) (rel : r p.last newLast) (x : α) :
-=======
 lemma mem_snoc {p : RelSeries r} {newLast : α} {rel : r p.last newLast} {x : α} :
->>>>>>> 53364710
     x ∈ p.snoc newLast rel ↔ x ∈ p ∨ x = newLast := by
   simp only [snoc, append, singleton_length, Nat.add_zero, Nat.reduceAdd, Fin.cast_refl,
     Function.comp_id, mem_def, id_eq, Set.mem_range]
