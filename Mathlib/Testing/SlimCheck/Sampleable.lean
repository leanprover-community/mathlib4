--- conflicted
+++ resolved
@@ -4,6 +4,7 @@
 Authors: Henrik Böving, Simon Hudon
 -/
 import Mathlib.Testing.SlimCheck.Gen
+import Mathlib.Logic.Equiv.Functor
 import Qq
 
 #align_import testing.slim_check.sampleable from "leanprover-community/mathlib"@"fdc286cc6967a012f41b87f76dcd2797b53152af"
@@ -201,19 +202,11 @@
 instance Nat.sampleableExt : SampleableExt m Nat :=
   mkSelfContained (do choose Nat 0 (←getSize).down (Nat.zero_le _))
 
-<<<<<<< HEAD
 instance Fin.sampleableExt {n : Nat} :
     SampleableExt m (Fin (n.succ)) :=
   mkSelfContained (do choose (Fin n.succ) (Fin.ofNat 0) (Fin.ofNat (←getSize).down) (by
-    simp [Fin.ofNat, LE.le]
-    exact Nat.zero_le _
-  ))
-=======
-instance Fin.sampleableExt {n : Nat} : SampleableExt (Fin (n.succ)) :=
-  mkSelfContained (do choose (Fin n.succ) (Fin.ofNat 0) (Fin.ofNat (←getSize)) (by
     simp only [LE.le, Fin.ofNat, Nat.zero_mod, Fin.zero_eta, Fin.val_zero, Nat.le_eq]
     exact Nat.zero_le _))
->>>>>>> e368f2a5
 
 instance Int.sampleableExt : SampleableExt m Int :=
   mkSelfContained (do
@@ -247,7 +240,11 @@
   interp := Coe.coe
 end univ_zero
 
+@[pp_with_univ]
 class ULiftableFrom (f : outParam <| Type u₀ → Type u₁) (g : Type v₀ → Type v₁) extends ULiftable f g
+
+instance (f : Type u₀ → Type u₁) [Monad f] [LawfulFunctor f] : ULiftableFrom f f where
+  congr {α β} e := Functor.mapEquiv _ e
 
 instance Prod.sampleableExt{α : Type u₁} {β : Type u₂}
   {m₁ : Type u₁ → Type v} {m₂ : Type u₂ → Type v} {m : Type (max u₁ u₂) → Type v}
@@ -356,5 +353,20 @@
     let code ← unsafe evalExpr (IO PUnit) q(IO PUnit) printSamples
     _ ← code
 
+instance : LawfulFunctor (EStateM ε IO.RealWorld) where
+  map_const {α β} := funext <| fun a => by dsimp [Function.comp, EStateM, EStateM.instMonadEStateM]
+  id_map x := funext <| fun a => by
+    cases h : x a <;>
+      dsimp [Function.comp, EStateM, EStateM.instMonadEStateM, EStateM.map] <;>
+      simp [h]
+  comp_map f g x := funext <| fun a => by
+    cases h : x a <;>
+      dsimp [Function.comp, EStateM, EStateM.instMonadEStateM, EStateM.map] <;>
+      simp [h]
+
+instance : LawfulFunctor IO := inferInstanceAs <| LawfulFunctor (EStateM _ IO.RealWorld)
+
+example : SampleableExt IO (ℕ × ℕ) := Prod.sampleableExt
+
 #sample Nat × Nat
 end SlimCheck