/-
Copyright (c) 2021 Johan Commelin. All rights reserved.
Released under Apache 2.0 license as described in the file LICENSE.
Authors: Johan Commelin
-/
import Mathlib.Algebra.Order.Ring.Rat
import Mathlib.Data.Multiset.Sort
import Mathlib.Data.PNat.Basic
import Mathlib.Data.PNat.Interval
import Mathlib.Tactic.NormNum
import Mathlib.Tactic.IntervalCases

/-!
# The inequality `p⁻¹ + q⁻¹ + r⁻¹ > 1`

In this file we classify solutions to the inequality
`(p⁻¹ + q⁻¹ + r⁻¹ : ℚ) > 1`, for positive natural numbers `p`, `q`, and `r`.

The solutions are exactly of the form.
* `A' q r := {1,q,r}`
* `D' r := {2,2,r}`
* `E6 := {2,3,3}`, or `E7 := {2,3,4}`, or `E8 := {2,3,5}`

This inequality shows up in Lie theory,
in the classification of Dynkin diagrams, root systems, and semisimple Lie algebras.

## Main declarations

* `pqr.A' q r`, the multiset `{1,q,r}`
* `pqr.D' r`, the multiset `{2,2,r}`
* `pqr.E6`, the multiset `{2,3,3}`
* `pqr.E7`, the multiset `{2,3,4}`
* `pqr.E8`, the multiset `{2,3,5}`
* `pqr.classification`, the classification of solutions to `p⁻¹ + q⁻¹ + r⁻¹ > 1`

-/


namespace ADEInequality

open Multiset


/-- `A' q r := {1,q,r}` is a `Multiset ℕ+`
that is a solution to the inequality
`(p⁻¹ + q⁻¹ + r⁻¹ : ℚ) > 1`. -/
def A' (q r : ℕ+) : Multiset ℕ+ :=
  {1, q, r}

/-- `A r := {1,1,r}` is a `Multiset ℕ+`
that is a solution to the inequality
`(p⁻¹ + q⁻¹ + r⁻¹ : ℚ) > 1`.

These solutions are related to the Dynkin diagrams $A_r$. -/
def A (r : ℕ+) : Multiset ℕ+ :=
  A' 1 r

/-- `D' r := {2,2,r}` is a `Multiset ℕ+`
that is a solution to the inequality
`(p⁻¹ + q⁻¹ + r⁻¹ : ℚ) > 1`.

These solutions are related to the Dynkin diagrams $D_{r+2}$. -/
def D' (r : ℕ+) : Multiset ℕ+ :=
  {2, 2, r}

/-- `E' r := {2,3,r}` is a `Multiset ℕ+`.
For `r ∈ {3,4,5}` is a solution to the inequality
`(p⁻¹ + q⁻¹ + r⁻¹ : ℚ) > 1`.

These solutions are related to the Dynkin diagrams $E_{r+3}$. -/
def E' (r : ℕ+) : Multiset ℕ+ :=
  {2, 3, r}

/-- `E6 := {2,3,3}` is a `Multiset ℕ+`
that is a solution to the inequality
`(p⁻¹ + q⁻¹ + r⁻¹ : ℚ) > 1`.

This solution is related to the Dynkin diagrams $E_6$. -/
def E6 : Multiset ℕ+ :=
  E' 3

/-- `E7 := {2,3,4}` is a `Multiset ℕ+`
that is a solution to the inequality
`(p⁻¹ + q⁻¹ + r⁻¹ : ℚ) > 1`.

This solution is related to the Dynkin diagrams $E_7$. -/
def E7 : Multiset ℕ+ :=
  E' 4

/-- `E8 := {2,3,5}` is a `Multiset ℕ+`
that is a solution to the inequality
`(p⁻¹ + q⁻¹ + r⁻¹ : ℚ) > 1`.

This solution is related to the Dynkin diagrams $E_8$. -/
def E8 : Multiset ℕ+ :=
  E' 5

/-- `sum_inv pqr` for a `pqr : Multiset ℕ+` is the sum of the inverses
of the elements of `pqr`, as rational number.

The intended argument is a multiset `{p,q,r}` of cardinality `3`. -/
def sumInv (pqr : Multiset ℕ+) : ℚ :=
  Multiset.sum (pqr.map fun (x : ℕ+) => x⁻¹)

theorem sumInv_pqr (p q r : ℕ+) : sumInv {p, q, r} = (p : ℚ)⁻¹ + (q : ℚ)⁻¹ + (r : ℚ)⁻¹ := by
  simp only [sumInv, insert_eq_cons, add_assoc, map_cons, sum_cons,
    map_singleton, sum_singleton]

/-- A multiset `pqr` of positive natural numbers is `admissible`
if it is equal to `A' q r`, or `D' r`, or one of `E6`, `E7`, or `E8`. -/
def Admissible (pqr : Multiset ℕ+) : Prop :=
  (∃ q r, A' q r = pqr) ∨ (∃ r, D' r = pqr) ∨ E' 3 = pqr ∨ E' 4 = pqr ∨ E' 5 = pqr

theorem admissible_A' (q r : ℕ+) : Admissible (A' q r) :=
  Or.inl ⟨q, r, rfl⟩

theorem admissible_D' (n : ℕ+) : Admissible (D' n) :=
  Or.inr <| Or.inl ⟨n, rfl⟩

theorem admissible_E'3 : Admissible (E' 3) :=
  Or.inr <| Or.inr <| Or.inl rfl

theorem admissible_E'4 : Admissible (E' 4) :=
  Or.inr <| Or.inr <| Or.inr <| Or.inl rfl

theorem admissible_E'5 : Admissible (E' 5) :=
  Or.inr <| Or.inr <| Or.inr <| Or.inr rfl

theorem admissible_E6 : Admissible E6 :=
  admissible_E'3

theorem admissible_E7 : Admissible E7 :=
  admissible_E'4

theorem admissible_E8 : Admissible E8 :=
  admissible_E'5

theorem Admissible.one_lt_sumInv {pqr : Multiset ℕ+} : Admissible pqr → 1 < sumInv pqr := by
  rw [Admissible]
  rintro (⟨p', q', H⟩ | ⟨n, H⟩ | H | H | H)
  · rw [← H, A', sumInv_pqr, add_assoc]
    simp only [lt_add_iff_pos_right, PNat.one_coe, inv_one, Nat.cast_one]
    apply add_pos <;> simp only [PNat.pos, Nat.cast_pos, inv_pos]
  · rw [← H, D', sumInv_pqr]
    norm_num
  all_goals
    rw [← H, E', sumInv_pqr]
    norm_num

theorem lt_three {p q r : ℕ+} (hpq : p ≤ q) (hqr : q ≤ r) (H : 1 < sumInv {p, q, r}) : p < 3 := by
  have h3 : (0 : ℚ) < 3 := by simp
  contrapose! H
  rw [sumInv_pqr]
  have h3q := H.trans hpq
  have h3r := h3q.trans hqr
  have hp : (p : ℚ)⁻¹ ≤ 3⁻¹ := by
    rw [inv_le_inv₀ _ h3]
    · assumption_mod_cast
    · simp
  have hq : (q : ℚ)⁻¹ ≤ 3⁻¹ := by
    rw [inv_le_inv₀ _ h3]
    · assumption_mod_cast
    · simp
  have hr : (r : ℚ)⁻¹ ≤ 3⁻¹ := by
    rw [inv_le_inv₀ _ h3]
    · assumption_mod_cast
    · simp
  calc
    (p : ℚ)⁻¹ + (q : ℚ)⁻¹ + (r : ℚ)⁻¹ ≤ 3⁻¹ + 3⁻¹ + 3⁻¹ := add_le_add (add_le_add hp hq) hr
    _ = 1 := by norm_num

theorem lt_four {q r : ℕ+} (hqr : q ≤ r) (H : 1 < sumInv {2, q, r}) : q < 4 := by
  have h4 : (0 : ℚ) < 4 := by simp
  contrapose! H
  rw [sumInv_pqr]
  have h4r := H.trans hqr
  have hq : (q : ℚ)⁻¹ ≤ 4⁻¹ := by
    rw [inv_le_inv₀ _ h4]
    · assumption_mod_cast
    · simp
  have hr : (r : ℚ)⁻¹ ≤ 4⁻¹ := by
    rw [inv_le_inv₀ _ h4]
    · assumption_mod_cast
    · simp
  calc
    (2⁻¹ + (q : ℚ)⁻¹ + (r : ℚ)⁻¹) ≤ 2⁻¹ + 4⁻¹ + 4⁻¹ := add_le_add (add_le_add le_rfl hq) hr
    _ = 1 := by norm_num

theorem lt_six {r : ℕ+} (H : 1 < sumInv {2, 3, r}) : r < 6 := by
  have h6 : (0 : ℚ) < 6 := by simp
  contrapose! H
  rw [sumInv_pqr]
  have hr : (r : ℚ)⁻¹ ≤ 6⁻¹ := by
    rw [inv_le_inv₀ _ h6]
    · assumption_mod_cast
    · simp
  calc
    (2⁻¹ + 3⁻¹ + (r : ℚ)⁻¹ : ℚ) ≤ 2⁻¹ + 3⁻¹ + 6⁻¹ := add_le_add (add_le_add le_rfl le_rfl) hr
    _ = 1 := by norm_num

theorem admissible_of_one_lt_sumInv_aux' {p q r : ℕ+} (hpq : p ≤ q) (hqr : q ≤ r)
    (H : 1 < sumInv {p, q, r}) : Admissible {p, q, r} := by
  have hp3 : p < 3 := lt_three hpq hqr H
  -- Porting note: `interval_cases` doesn't support `ℕ+` yet.
  replace hp3 := Finset.mem_Iio.mpr hp3
  conv at hp3 => change p ∈ ({1, 2} : Multiset ℕ+)
  fin_cases hp3
  · exact admissible_A' q r
  have hq4 : q < 4 := lt_four hqr H
  replace hq4 := Finset.mem_Ico.mpr ⟨hpq, hq4⟩; clear hpq
  conv at hq4 => change q ∈ ({2, 3} : Multiset ℕ+)
  fin_cases hq4
  · exact admissible_D' r
  have hr6 : r < 6 := lt_six H
  replace hr6 := Finset.mem_Ico.mpr ⟨hqr, hr6⟩; clear hqr
  conv at hr6 => change r ∈ ({3, 4, 5} : Multiset ℕ+)
  fin_cases hr6
  · exact admissible_E6
  · exact admissible_E7
  · exact admissible_E8

theorem admissible_of_one_lt_sumInv_aux :
    ∀ {pqr : List ℕ+} (_ : pqr.SortedLE) (_ : pqr.length = 3) (_ : 1 < sumInv pqr),
      Admissible pqr
  | [p, q, r], hs, _, H => by
    obtain ⟨⟨hpq, -⟩, hqr⟩ : (p ≤ q ∧ p ≤ r) ∧ q ≤ r := by simpa using hs.pairwise
    exact admissible_of_one_lt_sumInv_aux' hpq hqr H

theorem admissible_of_one_lt_sumInv {p q r : ℕ+} (H : 1 < sumInv {p, q, r}) :
    Admissible {p, q, r} := by
  simp only [Admissible]
<<<<<<< HEAD
  let S := sort ((· ≤ ·) : ℕ+ → ℕ+ → Prop) {p, q, r}
  have hS : S.SortedLE := (pairwise_sort _ _).sortedLE
  have hpqr : ({p, q, r} : Multiset ℕ+) = S := (sort_eq LE.le {p, q, r}).symm
=======
  let S := sort (α := ℕ+) {p, q, r}
  have hS : S.Sorted (· ≤ ·) := sort_sorted _ _
  have hpqr : ({p, q, r} : Multiset ℕ+) = S := (sort_eq {p, q, r} LE.le).symm
>>>>>>> 4cc49eb7
  rw [hpqr]
  rw [hpqr] at H
  apply admissible_of_one_lt_sumInv_aux hS _ H
  simp only [S, insert_eq_cons, length_sort, card_cons, card_singleton]

/-- A multiset `{p,q,r}` of positive natural numbers
is a solution to `(p⁻¹ + q⁻¹ + r⁻¹ : ℚ) > 1` if and only if
it is `admissible` which means it is one of:

* `A' q r := {1,q,r}`
* `D' r := {2,2,r}`
* `E6 := {2,3,3}`, or `E7 := {2,3,4}`, or `E8 := {2,3,5}`
-/
theorem classification (p q r : ℕ+) : 1 < sumInv {p, q, r} ↔ Admissible {p, q, r} :=
  ⟨admissible_of_one_lt_sumInv, Admissible.one_lt_sumInv⟩

end ADEInequality<|MERGE_RESOLUTION|>--- conflicted
+++ resolved
@@ -229,15 +229,9 @@
 theorem admissible_of_one_lt_sumInv {p q r : ℕ+} (H : 1 < sumInv {p, q, r}) :
     Admissible {p, q, r} := by
   simp only [Admissible]
-<<<<<<< HEAD
-  let S := sort ((· ≤ ·) : ℕ+ → ℕ+ → Prop) {p, q, r}
+  let S := sort (α := ℕ+) {p, q, r}
   have hS : S.SortedLE := (pairwise_sort _ _).sortedLE
   have hpqr : ({p, q, r} : Multiset ℕ+) = S := (sort_eq LE.le {p, q, r}).symm
-=======
-  let S := sort (α := ℕ+) {p, q, r}
-  have hS : S.Sorted (· ≤ ·) := sort_sorted _ _
-  have hpqr : ({p, q, r} : Multiset ℕ+) = S := (sort_eq {p, q, r} LE.le).symm
->>>>>>> 4cc49eb7
   rw [hpqr]
   rw [hpqr] at H
   apply admissible_of_one_lt_sumInv_aux hS _ H
