--- conflicted
+++ resolved
@@ -117,13 +117,8 @@
 theorem bertrand_main_inequality {n : ℕ} (n_large : 512 ≤ n) :
     n * (2 * n) ^ sqrt (2 * n) * 4 ^ (2 * n / 3) ≤ 4 ^ n := by
   rw [← @cast_le ℝ]
-<<<<<<< HEAD
-  simp only [cast_add, cast_one, cast_mul, cast_pow, ← Real.rpow_nat_cast]
+  simp only [cast_add, cast_one, cast_mul, cast_pow, ← Real.rpow_natCast]
   refine _root_.trans ?_ (Bertrand.real_main_inequality (by exact_mod_cast n_large))
-=======
-  simp only [cast_add, cast_one, cast_mul, cast_pow, ← Real.rpow_natCast]
-  refine' _root_.trans ?_ (Bertrand.real_main_inequality (by exact_mod_cast n_large))
->>>>>>> c641f2b9
   gcongr
   · have n2_pos : 0 < 2 * n := by positivity
     exact mod_cast n2_pos
