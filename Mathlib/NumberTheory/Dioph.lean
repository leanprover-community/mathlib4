--- conflicted
+++ resolved
@@ -164,28 +164,6 @@
 
 instance (α : Type*) : Inhabited (Poly α) := ⟨0⟩
 
-<<<<<<< HEAD
-instance : AddCommGroup (Poly α) := by
-  refine' { add := ((· + ·) : Poly α → Poly α → Poly α)
-            neg := (Neg.neg : Poly α → Poly α)
-            sub := Sub.sub
-            zero := 0
-            nsmul := @nsmulRec _ ⟨(0 : Poly α)⟩ ⟨(· + ·)⟩
-            zsmul := @zsmulRec _ ⟨(0 : Poly α)⟩ ⟨(· + ·)⟩ ⟨Neg.neg⟩
-              (@nsmulRec _ ⟨(0 : Poly α)⟩ ⟨(· + ·)⟩)
-            .. }
-  all_goals
-    intros
-    first
-      | rfl
-      | ext; simp_rw [add_apply]
-        first
-          | rw [← add_assoc]
-          | rw [zero_apply, zero_add]
-          | rw [zero_apply, add_zero]
-          | rw [neg_apply, add_left_neg, zero_apply]
-          | rw [add_comm]
-=======
 instance : AddCommGroup (Poly α) where
   add := ((· + ·) : Poly α → Poly α → Poly α)
   neg := (Neg.neg : Poly α → Poly α)
@@ -198,7 +176,6 @@
   add_comm _ _ := by ext; simp_rw [add_apply, add_comm]
   add_assoc _ _ _ := by ext; simp_rw [add_apply, ← add_assoc]
   add_left_neg _ := by ext; simp_rw [add_apply, neg_apply, add_left_neg, zero_apply]
->>>>>>> 59de845a
 
 instance : AddGroupWithOne (Poly α) :=
   { (inferInstance : AddCommGroup (Poly α)) with
