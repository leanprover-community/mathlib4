/-
Copyright (c) 2025 Xavier Roblot. All rights reserved.
Released under Apache 2.0 license as described in the file LICENSE.
Authors: Xavier Roblot
-/
import Mathlib.Analysis.Asymptotics.SpecificAsymptotics
import Mathlib.Analysis.InnerProductSpace.Calculus
import Mathlib.Analysis.SpecialFunctions.ImproperIntegrals
import Mathlib.NumberTheory.AbelSummation
import Mathlib.NumberTheory.LSeries.Basic

/-!
# Partial sums of coefficients of L-series

We prove several results involving partial sums of coefficients (or norm of coefficients) of
L-series.

## Main results

* `LSeriesSummable_of_sum_norm_bigO`: for `f : ℕ → ℂ`, if the partial sums
  `∑ k ∈ Icc 1 n, ‖f k‖` are `O(n ^ r)` for some real `0 ≤ r`, then the L-series `LSeries f`
  converges at `s : ℂ` for all `s` such that `r < s.re`.

* `LSeries_eq_mul_integral` : for `f : ℕ → ℂ`, if the partial sums `∑ k ∈ Icc 1 n, f k` are
  `O(n ^ r)` for some real `0 ≤ r` and the L-series `LSeries f` converges at `s : ℂ` with
  `r < s.re`, then `LSeries f s = s * ∫ t in Set.Ioi 1, (∑ k ∈ Icc 1 ⌊t⌋₊, f k) * t ^ (-(s + 1))`.

* `LSeries_tendsto_sub_mul_nhds_one_of_tendsto_sum_div` : assume that `f : ℕ → ℂ` satisfies that
  `(∑ k ∈ Icc 1 n, f k) / n` tends to some complex number `l` when `n → ∞` and that the L-series
  `LSeries f` converges for all `s : ℝ` such that `1 < s`. Then `(s - 1) * LSeries f s` tends
  to `l` when `s → 1` with `1 < s`.

-/

open Finset Filter MeasureTheory Topology Complex Asymptotics

section summable

variable {f : ℕ → ℂ} {r : ℝ} {s : ℂ}

private theorem LSeriesSummable_of_sum_norm_bigO_aux (hf : f 0 = 0)
    (hO : (fun n ↦ ∑ k ∈ Icc 1 n, ‖f k‖) =O[atTop] fun n ↦ (n : ℝ) ^ r)
    (hr : 0 ≤ r) (hs : r < s.re) :
    LSeriesSummable f s := by
  have h₁ : -s ≠ 0 := neg_ne_zero.mpr <| ne_zero_of_re_pos (hr.trans_lt hs)
  have h₂ : (-s).re + r ≤ 0 := by
    rw [neg_re, neg_add_nonpos_iff]
    exact hs.le
  have h₃ (t : ℝ) (ht : t ∈ Set.Ici 1) : DifferentiableAt ℝ (fun x : ℝ ↦ ‖(x : ℂ) ^ (-s)‖) t :=
    have ht' : t ≠ 0 := (zero_lt_one.trans_le ht).ne'
    (differentiableAt_id.ofReal_cpow_const ht' h₁).norm ℝ <|
      (cpow_ne_zero_iff_of_exponent_ne_zero h₁).mpr <| ofReal_ne_zero.mpr ht'
  have h₄ : (deriv fun t : ℝ ↦ ‖(t : ℂ) ^ (-s)‖) =ᶠ[atTop] fun t ↦ -s.re * t ^ (-(s.re + 1)) := by
    filter_upwards [eventually_gt_atTop 0] with t ht
    rw [deriv_norm_ofReal_cpow _ ht, neg_re, neg_add']
  simp_rw [LSeriesSummable, funext (LSeries.term_def₀ hf s), mul_comm (f _)]
  refine summable_mul_of_bigO_atTop' (f := fun t ↦ (t : ℂ) ^ (-s))
    (g := fun t ↦ t ^ (-(s.re + 1) + r)) _ h₃ ?_ ?_ ?_ ?_
<<<<<<< HEAD
  · refine (integrableOn_Ici_iff_integrableOn_Ioi (by finiteness) |>.mpr
=======
  · refine (Iff.mpr integrableOn_Ici_iff_integrableOn_Ioi
>>>>>>> 7f0babde
      (integrableOn_Ioi_deriv_norm_ofReal_cpow zero_lt_one ?_)).locallyIntegrableOn
    exact neg_re _ ▸ neg_nonpos.mpr <| hr.trans hs.le
  · refine (IsBigO.mul_atTop_rpow_natCast_of_isBigO_rpow _ _ _ ?_ hO h₂).congr_right (by simp)
    exact (norm_ofReal_cpow_eventually_eq_atTop _).isBigO.natCast_atTop
  · refine h₄.isBigO.of_const_mul_right.mul_atTop_rpow_of_isBigO_rpow _ r _ ?_ le_rfl
    exact (hO.comp_tendsto tendsto_nat_floor_atTop).trans <|
      isEquivalent_nat_floor.isBigO.rpow hr (eventually_ge_atTop 0)
  · rwa [integrableAtFilter_rpow_atTop_iff, neg_add_lt_iff_lt_add, add_neg_cancel_right]

/-- If the partial sums `∑ k ∈ Icc 1 n, ‖f k‖` are `O(n ^ r)` for some real `0 ≤ r`, then the
L-series `LSeries f` converges at `s : ℂ` for all `s` such that `r < s.re`. -/
theorem LSeriesSummable_of_sum_norm_bigO
    (hO : (fun n ↦ ∑ k ∈ Icc 1 n, ‖f k‖) =O[atTop] fun n ↦ (n : ℝ) ^ r)
    (hr : 0 ≤ r) (hs : r < s.re) :
    LSeriesSummable f s := by
  have h₁ : (fun n ↦ if n = 0 then 0 else f n) =ᶠ[atTop] f := by
    filter_upwards [eventually_ne_atTop 0] with n hn using by simp_rw [if_neg hn]
  refine (LSeriesSummable_of_sum_norm_bigO_aux (if_pos rfl) ?_ hr hs).congr' _ h₁
  refine hO.congr' (Eventually.of_forall fun _ ↦ Finset.sum_congr rfl fun _ h ↦ ?_) EventuallyEq.rfl
  rw [if_neg (zero_lt_one.trans_le (mem_Icc.mp h).1).ne']

/-- If `f` takes nonnegative real values and the partial sums `∑ k ∈ Icc 1 n, f k` are `O(n ^ r)`
for some real `0 ≤ r`, then the L-series `LSeries f` converges at `s : ℂ` for all `s`
such that `r < s.re`. -/
theorem LSeriesSummable_of_sum_norm_bigO_and_nonneg
    {f : ℕ → ℝ} (hO : (fun n ↦ ∑ k ∈ Icc 1 n, f k) =O[atTop] fun n ↦ (n : ℝ) ^ r)
    (hf : ∀ n, 0 ≤ f n) (hr : 0 ≤ r) (hs : r < s.re) :
    LSeriesSummable (fun n ↦ f n) s :=
  LSeriesSummable_of_sum_norm_bigO (by simpa [abs_of_nonneg (hf _)]) hr hs

end summable

section integralrepresentation

private theorem LSeries_eq_mul_integral_aux {f : ℕ → ℂ} (hf : f 0 = 0) {r : ℝ} (hr : 0 ≤ r) {s : ℂ}
    (hs : r < s.re) (hS : LSeriesSummable f s)
    (hO : (fun n ↦ ∑ k ∈ Icc 1 n, f k) =O[atTop] fun n ↦ (n : ℝ) ^ r) :
    LSeries f s = s * ∫ t in Set.Ioi (1 : ℝ), (∑ k ∈ Icc 1 ⌊t⌋₊, f k) * t ^ (-(s + 1)) := by
  have h₁ : (-s - 1).re + r < -1 := by
    rwa [sub_re, one_re, neg_re, neg_sub_left, neg_add_lt_iff_lt_add, add_neg_cancel_comm]
  have h₂ : s ≠ 0 := ne_zero_of_re_pos (hr.trans_lt hs)
  have h₃ (t : ℝ) (ht : t ∈ Set.Ici 1) : DifferentiableAt ℝ (fun x : ℝ ↦ (x : ℂ) ^ (-s)) t :=
    differentiableAt_id.ofReal_cpow_const (zero_lt_one.trans_le ht).ne' (neg_ne_zero.mpr h₂)
  have h₄ : ∀ n, ∑ k ∈ Icc 0 n, f k = ∑ k ∈ Icc 1 n, f k := fun n ↦ by
    rw [← insert_Icc_add_one_left_eq_Icc n.zero_le, sum_insert (by aesop), hf, zero_add, zero_add]
  simp_rw [← h₄] at hO
  rw [← integral_const_mul]
  refine tendsto_nhds_unique ((tendsto_add_atTop_iff_nat 1).mpr hS.hasSum.tendsto_sum_nat) ?_
  simp_rw [Nat.range_succ_eq_Icc_zero, LSeries.term_def₀ hf, mul_comm (f _)]
  convert tendsto_sum_mul_atTop_nhds_one_sub_integral₀ (f := fun x ↦ (x : ℂ) ^ (-s)) (l := 0)
    ?_ hf h₃ ?_ ?_ ?_ (integrableAtFilter_rpow_atTop_iff.mpr h₁)
  · rw [zero_sub, ← integral_neg]
    refine setIntegral_congr_fun measurableSet_Ioi fun t ht ↦ ?_
    rw [deriv_ofReal_cpow_const (zero_lt_one.trans ht).ne', h₄]
    · ring_nf
    · exact neg_ne_zero.mpr <| ne_zero_of_re_pos (hr.trans_lt hs)
<<<<<<< HEAD
  · refine (integrableOn_Ici_iff_integrableOn_Ioi (by finiteness) |>.mpr <|
=======
  · refine (Iff.mpr integrableOn_Ici_iff_integrableOn_Ioi <|
>>>>>>> 7f0babde
      integrableOn_Ioi_deriv_ofReal_cpow zero_lt_one
        (by simpa using hr.trans_lt hs)).locallyIntegrableOn
  · have hlim : Tendsto (fun n : ℕ ↦ (n : ℝ) ^ (-(s.re - r))) atTop (𝓝 0) :=
      (tendsto_rpow_neg_atTop (by rwa [sub_pos])).comp tendsto_natCast_atTop_atTop
    refine (IsBigO.mul_atTop_rpow_natCast_of_isBigO_rpow (-s.re) _ _ ?_ hO ?_).trans_tendsto hlim
    · exact isBigO_norm_left.mp <| (norm_ofReal_cpow_eventually_eq_atTop _).isBigO.natCast_atTop
    · linarith
  · refine .mul_atTop_rpow_of_isBigO_rpow (-(s + 1).re) r _ ?_ ?_ (by rw [← neg_re, neg_add'])
    · simpa [-neg_add_rev, neg_add'] using isBigO_deriv_ofReal_cpow_const_atTop _
    · exact (hO.comp_tendsto tendsto_nat_floor_atTop).trans <|
        isEquivalent_nat_floor.isBigO.rpow hr (eventually_ge_atTop 0)

/-- If the partial sums `∑ k ∈ Icc 1 n, f k` are `O(n ^ r)` for some real `0 ≤ r` and the
L-series `LSeries f` converges at `s : ℂ` with `r < s.re`, then
`LSeries f s = s * ∫ t in Set.Ioi 1, (∑ k ∈ Icc 1 ⌊t⌋₊, f k) * t ^ (-(s + 1))`. -/
theorem LSeries_eq_mul_integral (f : ℕ → ℂ) {r : ℝ} (hr : 0 ≤ r) {s : ℂ} (hs : r < s.re)
    (hS : LSeriesSummable f s)
    (hO : (fun n ↦ ∑ k ∈ Icc 1 n, f k) =O[atTop] fun n ↦ (n : ℝ) ^ r) :
    LSeries f s = s * ∫ t in Set.Ioi (1 : ℝ), (∑ k ∈ Icc 1 ⌊t⌋₊, f k) * t ^ (-(s + 1)) := by
  rw [← LSeriesSummable_congr' s (f := fun n ↦ if n = 0 then 0 else f n)
    (by filter_upwards [eventually_ne_atTop 0] with n h using if_neg h)] at hS
  have (n : _) : ∑ k ∈ Icc 1 n, (if k = 0 then 0 else f k) = ∑ k ∈ Icc 1 n, f k :=
    Finset.sum_congr rfl fun k hk ↦ by rw [if_neg (zero_lt_one.trans_le (mem_Icc.mp hk).1).ne']
  rw [← LSeries_congr _ (fun _ ↦ if_neg _), LSeries_eq_mul_integral_aux (if_pos rfl) hr hs hS] <;>
  simp_all

/-- A version of `LSeries_eq_mul_integral` where we use the stronger condition that the partial sums
`∑ k ∈ Icc 1 n, ‖f k‖` are `O(n ^ r)` to deduce the integral representation. -/
theorem LSeries_eq_mul_integral' (f : ℕ → ℂ) {r : ℝ} (hr : 0 ≤ r) {s : ℂ} (hs : r < s.re)
    (hO : (fun n ↦ ∑ k ∈ Icc 1 n, ‖f k‖) =O[atTop] fun n ↦ (n : ℝ) ^ r) :
    LSeries f s = s * ∫ t in Set.Ioi (1 : ℝ), (∑ k ∈ Icc 1 ⌊t⌋₊, f k) * t ^ (-(s + 1)) :=
  LSeries_eq_mul_integral _ hr hs (LSeriesSummable_of_sum_norm_bigO hO hr hs) <|
    (isBigO_of_le _ fun _ ↦ (norm_sum_le _ _).trans <| Real.le_norm_self _).trans hO

/-- If `f` takes nonnegative real values and the partial sums `∑ k ∈ Icc 1 n, f k` are `O(n ^ r)`
for some real `0 ≤ r`, then for `s : ℂ` with `r < s.re`, we have
`LSeries f s = s * ∫ t in Set.Ioi 1, (∑ k ∈ Icc 1 ⌊t⌋₊, f k) * t ^ (-(s + 1))`. -/
theorem LSeries_eq_mul_integral_of_nonneg (f : ℕ → ℝ) {r : ℝ} (hr : 0 ≤ r) {s : ℂ} (hs : r < s.re)
    (hO : (fun n ↦ ∑ k ∈ Icc 1 n, f k) =O[atTop] fun n ↦ (n : ℝ) ^ r) (hf : ∀ n, 0 ≤ f n) :
    LSeries (fun n ↦ f n) s =
      s * ∫ t in Set.Ioi (1 : ℝ), (∑ k ∈ Icc 1 ⌊t⌋₊, (f k : ℂ)) * t ^ (-(s + 1)) :=
  LSeries_eq_mul_integral' _ hr hs <| hO.congr_left fun _ ↦ by simp [abs_of_nonneg (hf _)]

end integralrepresentation

noncomputable section residue

variable {f : ℕ → ℂ} {l : ℂ}

section lemmas

private theorem lemma₁ (hlim : Tendsto (fun n : ℕ ↦ (∑ k ∈ Icc 1 n, f k) / n) atTop (𝓝 l))
    {s : ℝ} (hs : 1 < s) :
    IntegrableOn (fun t : ℝ ↦ (∑ k ∈ Icc 1 ⌊t⌋₊, f k) * (t : ℂ) ^ (-(s : ℂ) - 1)) (Set.Ici 1) := by
  have h₁ : LocallyIntegrableOn (fun t : ℝ ↦ (∑ k ∈ Icc 1 ⌊t⌋₊, f k) * (t : ℂ) ^ (-(s : ℂ) - 1))
        (Set.Ici 1) := by
    simp_rw [mul_comm]
    refine locallyIntegrableOn_mul_sum_Icc f zero_le_one ?_
    refine ContinuousOn.locallyIntegrableOn (fun t ht ↦ ?_) measurableSet_Ici
    exact (continuousAt_ofReal_cpow_const _ _ <|
      Or.inr (zero_lt_one.trans_le ht).ne').continuousWithinAt
  have h₂ : (fun t : ℝ ↦ ∑ k ∈ Icc 1 ⌊t⌋₊, f k) =O[atTop] fun t ↦ t ^ (1 : ℝ) := by
    simp_rw [Real.rpow_one]
    refine IsBigO.trans_isEquivalent ?_ isEquivalent_nat_floor
    have : Tendsto (fun n ↦ (∑ k ∈ Icc 1 n, f k) / ((n : ℝ) ^ (1 : ℝ) : ℝ)) atTop (𝓝 l) := by
      simpa using hlim
    simpa using (isBigO_atTop_natCast_rpow_of_tendsto_div_rpow this).comp_tendsto
        tendsto_nat_floor_atTop
  refine h₁.integrableOn_of_isBigO_atTop (g := fun t ↦ t ^ (-s)) ?_ ?_
  · refine IsBigO.mul_atTop_rpow_of_isBigO_rpow 1 (-s - 1) _ h₂ ?_ (by linarith)
    exact (norm_ofReal_cpow_eventually_eq_atTop _).isBigO.of_norm_left
  · rwa [integrableAtFilter_rpow_atTop_iff, neg_lt_neg_iff]

private theorem lemma₂ {s T ε : ℝ} {S : ℝ → ℂ} (hs : 1 < s)
    (hS₁ : LocallyIntegrableOn (fun t ↦ S t) (Set.Ici 1)) (hS₂ : ∀ t ≥ T, ‖S t‖ ≤ ε * t) :
    IntegrableOn (fun t : ℝ ↦ ‖S t‖ * (t ^ (-s - 1))) (Set.Ici 1) := by
  have h : LocallyIntegrableOn (fun t : ℝ ↦ ‖S t‖ * (t ^ (-s - 1))) (Set.Ici 1) := by
    refine hS₁.norm.mul_continuousOn ?_ isLocallyClosed_Ici
    exact fun t ht ↦ (Real.continuousAt_rpow_const _ _
      <| Or.inl (zero_lt_one.trans_le ht).ne').continuousWithinAt
  refine h.integrableOn_of_isBigO_atTop (g := fun t ↦ t ^ (-s)) (isBigO_iff.mpr ⟨ε, ?_⟩) ?_
  · filter_upwards [eventually_ge_atTop T, eventually_gt_atTop 0] with t ht ht'
    simpa [abs_of_nonneg, Real.rpow_nonneg, ht'.le, Real.rpow_sub ht', mul_assoc, ht'.ne',
      mul_div_cancel₀] using mul_le_mul_of_nonneg_right (hS₂ t ht) (norm_nonneg <| t ^ (-s - 1))
  · exact integrableAtFilter_rpow_atTop_iff.mpr <| neg_lt_neg_iff.mpr hs

end lemmas

section proof
-- See `LSeries_tendsto_sub_mul_nhds_one_of_tendsto_sum_div_aux₃` for the strategy of proof

private theorem LSeries_tendsto_sub_mul_nhds_one_of_tendsto_sum_div_aux₁
    (hlim : Tendsto (fun n : ℕ ↦ (∑ k ∈ Icc 1 n, f k) / n) atTop (𝓝 l)) {ε : ℝ} (hε : 0 < ε) :
    ∀ᶠ t : ℝ in atTop, ‖(∑ k ∈ Icc 1 ⌊t⌋₊, f k) - l * t‖ < ε * t := by
  have h_lim' : Tendsto (fun t : ℝ ↦ (∑ k ∈ Icc 1 ⌊t⌋₊, f k : ℂ) / t) atTop (𝓝 l) := by
    refine (mul_one l ▸ ofReal_one ▸ ((hlim.comp tendsto_nat_floor_atTop).mul <|
      tendsto_ofReal_iff.mpr <| tendsto_nat_floor_div_atTop)).congr' ?_
    filter_upwards [eventually_ge_atTop 1] with t ht
    simp [div_mul_div_cancel₀ (show (⌊t⌋₊ : ℂ) ≠ 0 by simpa)]
  filter_upwards [eventually_gt_atTop 0, Metric.tendsto_nhds.mp h_lim' ε hε] with t ht₁ ht₂
  rwa [dist_eq_norm, div_sub' (ne_zero_of_re_pos ht₁), norm_div, norm_real,
    Real.norm_of_nonneg ht₁.le, mul_comm, div_lt_iff₀ ht₁] at ht₂

private theorem LSeries_tendsto_sub_mul_nhds_one_of_tendsto_sum_div_aux₂ {s T ε : ℝ} {S : ℝ → ℂ}
    (hS : LocallyIntegrableOn (fun t ↦ S t - l * t) (Set.Ici 1)) (hε : 0 < ε)
    (hs : 1 < s) (hT₁ : 1 ≤ T) (hT : ∀ t ≥ T, ‖S t - l * t‖ ≤ ε * t) :
    (s - 1) * ∫ (t : ℝ) in Set.Ioi T, ‖S t - l * t‖ * t ^ (-s - 1) ≤ ε := by
  have hT₀ : 0 < T := zero_lt_one.trans_le hT₁
  have h {t : ℝ} (ht : 0 < t) : t ^ (-s) = t * t ^ (-s - 1) := by
    rw [Real.rpow_sub ht, Real.rpow_one, mul_div_cancel₀ _ ht.ne']
  calc
    _ ≤ (s - 1) * ∫ (t : ℝ) in Set.Ioi T, ε * t ^ (-s) := by
      refine mul_le_mul_of_nonneg_left (setIntegral_mono_on ?_ ?_ measurableSet_Ioi fun t ht ↦ ?_)
        (sub_pos_of_lt hs).le
      · exact (lemma₂ hs hS hT).mono_set <| Set.Ioi_subset_Ici_iff.mpr hT₁
      · exact (integrableOn_Ioi_rpow_of_lt (neg_lt_neg_iff.mpr hs) hT₀).const_mul _
      · have ht' : 0 < t := hT₀.trans ht
        rw [h ht', ← mul_assoc]
        exact mul_le_mul_of_nonneg_right (hT t ht.le) (Real.rpow_nonneg ht'.le _)
    _ ≤ ε * ((s - 1) * ∫ (t : ℝ) in Set.Ioi 1, t ^ (-s)) := by
      rw [integral_const_mul, ← mul_assoc, ← mul_assoc, mul_comm ε]
      refine mul_le_mul_of_nonneg_left (setIntegral_mono_set ?_ ?_
        (Set.Ioi_subset_Ioi hT₁).eventuallyLE) (mul_nonneg (sub_pos_of_lt hs).le hε.le)
      · exact integrableOn_Ioi_rpow_of_lt (neg_lt_neg_iff.mpr hs) zero_lt_one
      · exact (ae_restrict_iff' measurableSet_Ioi).mpr <| univ_mem' fun t ht ↦
        Real.rpow_nonneg (zero_le_one.trans ht.le) _
    _ = ε := by
      rw [integral_Ioi_rpow_of_lt (by rwa [neg_lt_neg_iff]) zero_lt_one, Real.one_rpow]
      field_simp [show -s + 1 ≠ 0 by linarith, hε.ne']
      ring

private theorem LSeries_tendsto_sub_mul_nhds_one_of_tendsto_sum_div_aux₃
    (hlim : Tendsto (fun n : ℕ ↦ (∑ k ∈ Icc 1 n, f k) / n) atTop (𝓝 l))
    (hfS : ∀ s : ℝ, 1 < s → LSeriesSummable f s) {ε : ℝ} (hε : ε > 0) :
    ∃ C ≥ 0, (fun s : ℝ ↦ ‖(s - 1) * LSeries f s - s * l‖) ≤ᶠ[𝓝[>] 1]
      fun s ↦ (s - 1) * s * C + s * ε := by
  obtain ⟨T, hT₁, hT⟩ := (eventually_forall_ge_atTop.mpr
    (LSeries_tendsto_sub_mul_nhds_one_of_tendsto_sum_div_aux₁
      hlim hε)).frequently.forall_exists_of_atTop 1
  let S : ℝ → ℂ := fun t ↦ ∑ k ∈ Icc 1 ⌊t⌋₊, f k
  let C := ∫ t in Set.Ioc 1 T, ‖S t - l * t‖ * t ^ (-1 - 1 : ℝ)
  have hC : 0 ≤ C := by
    refine setIntegral_nonneg_ae measurableSet_Ioc (univ_mem' fun t ht ↦ ?_)
    exact mul_nonneg (norm_nonneg _) <| Real.rpow_nonneg (zero_le_one.trans ht.1.le) _
  refine ⟨C, hC, ?_⟩
  filter_upwards [eventually_mem_nhdsWithin] with s hs
  rw [Set.mem_Ioi] at hs
  have hs' : 0 ≤ (s - 1) * s := mul_nonneg (sub_nonneg.mpr hs.le) (zero_le_one.trans hs.le)
  have h₀ : LocallyIntegrableOn (fun t ↦ S t - l * t) (Set.Ici 1) := by
    refine .sub ?_ <| ContinuousOn.locallyIntegrableOn (by fun_prop) measurableSet_Ici
    simpa using locallyIntegrableOn_mul_sum_Icc f zero_le_one (locallyIntegrableOn_const 1)
  have h₁ : IntegrableOn (fun t ↦ ‖S t - l * t‖ * t ^ (-s - 1)) (Set.Ici 1) :=
    lemma₂ hs h₀ fun t ht ↦ (hT t ht).le
  have h₂ : IntegrableOn (fun t : ℝ ↦ ‖S t - l * t‖ * (t ^ ((-1 : ℝ) - 1))) (Set.Ioc 1 T) := by
    refine ((h₀.norm.mul_continuousOn ?_ isLocallyClosed_Ici).integrableOn_compact_subset
      Set.Icc_subset_Ici_self isCompact_Icc).mono_set Set.Ioc_subset_Icc_self
    exact fun t ht ↦ (Real.continuousAt_rpow_const _ _
      <| Or.inl (zero_lt_one.trans_le ht).ne').continuousWithinAt
  have h₃ : (s - 1) * ∫ (t : ℝ) in Set.Ioi 1, (t : ℂ) ^ (-s : ℂ) = 1 := by
    rw [integral_Ioi_cpow_of_lt (by rwa [neg_re, neg_lt_neg_iff]) zero_lt_one, ofReal_one,
      one_cpow, show -(s : ℂ) + 1 = -(s - 1) by ring, neg_div_neg_eq, mul_div_cancel₀]
    exact (sub_ne_zero.trans ofReal_ne_one).mpr hs.ne'
  let Cs := ∫ t in Set.Ioc 1 T, ‖S t - l * t‖ * t ^ (-s - 1)
  have h₄ : Cs ≤ C := by
    refine setIntegral_mono_on ?_ h₂ measurableSet_Ioc fun t ht ↦ ?_
    · exact h₁.mono_set <| Set.Ioc_subset_Ioi_self.trans Set.Ioi_subset_Ici_self
    · gcongr
      exact ht.1.le
  calc
    -- First, we replace `s * l` by `(s - 1) * s` times the integral of `l * t ^ (-s)` using `h₃`
    -- and replace `LSeries f s` by its integral representation.
    _ = ‖((s - 1) * s * ∫ t in Set.Ioi 1, S t * ↑t ^ (-(s : ℂ) - 1)) -
          l * s * ((s - 1) * ∫ (t : ℝ) in Set.Ioi 1, ↑t ^ (-(s : ℂ)))‖ := by
      rw [h₃, mul_one, mul_comm l, LSeries_eq_mul_integral _ zero_le_one (by rwa [ofReal_re])
        (hfS _ hs), neg_add', mul_assoc]
      exact isBigO_atTop_natCast_rpow_of_tendsto_div_rpow (a := l) (by simpa using hlim)
    _ = ‖(s - 1) * s * ∫ t in Set.Ioi 1, (S t * (t : ℂ) ^ (-s - 1 : ℂ) - l * t ^ (-s : ℂ))‖ := by
      rw [integral_sub, integral_const_mul]
      · congr; ring
      · exact (lemma₁ hlim hs).mono_set Set.Ioi_subset_Ici_self
      · exact (integrableOn_Ioi_cpow_of_lt
          (by rwa [neg_re, ofReal_re, neg_lt_neg_iff]) zero_lt_one).const_mul _
    _ = ‖(s - 1) * s * ∫ t in Set.Ioi 1, (S t - l * t) * (t : ℂ) ^ (-s - 1 : ℂ)‖ := by
      congr 2
      refine setIntegral_congr_fun measurableSet_Ioi fun t ht ↦ ?_
      replace ht : (t : ℂ) ≠ 0 := ne_zero_of_one_lt_re ht
      rw [sub_mul, cpow_sub _ _ ht, cpow_one, mul_assoc, mul_div_cancel₀ _ ht]
    _ ≤ (s - 1) * s * ∫ t in Set.Ioi 1, ‖(S t - l * ↑t) * ↑t ^ (-s - 1 : ℂ)‖ := by
      rw [norm_mul, show ((s : ℂ) - 1) * s = ((s - 1) * s : ℝ) by simp, norm_real,
        Real.norm_of_nonneg hs']
      exact mul_le_mul_of_nonneg_left (norm_integral_le_integral_norm _) hs'
    -- Next, step is to bound the integral of `‖S t - l * t‖ * t ^ (-s - 1)`.
    _ = (s - 1) * s * ∫ t in Set.Ioi 1, ‖S t - l * t‖ * t ^ (-s - 1) := by
      congr 1
      refine setIntegral_congr_fun measurableSet_Ioi fun t ht ↦ ?_
      replace ht : 0 ≤ t := zero_le_one.trans ht.le
      rw [norm_mul, show (-(s : ℂ) - 1) = (-s - 1 : ℝ) by simp, ← ofReal_cpow ht, norm_real,
        Real.norm_of_nonneg (Real.rpow_nonneg ht _)]
    -- For that, we cut the integral in two parts using `T` as the cutting point.
    _ = (s - 1) * s * (Cs + ∫ t in Set.Ioi T, ‖S t - l * t‖ * t ^ (-s - 1)) := by
      rw [← Set.Ioc_union_Ioi_eq_Ioi hT₁, setIntegral_union Set.Ioc_disjoint_Ioi_same
        measurableSet_Ioi]
      · exact h₁.mono_set <| Set.Ioc_subset_Ioi_self.trans Set.Ioi_subset_Ici_self
      · exact h₁.mono_set <| Set.Ioi_subset_Ici_self.trans <| Set.Ici_subset_Ici.mpr hT₁
    -- The first part can be bounded by `C` using `h₄`.
    _ ≤ (s - 1) * s * C + s * ((s - 1) * ∫ t in Set.Ioi T, ‖S t - l * t‖ * t ^ (-s - 1)) := by
      rw [mul_add, ← mul_assoc, mul_comm s]
      gcongr
    -- The second part is bounded using `LSeries_tendsto_sub_mul_nhds_one_of_tendsto_sum_div_aux₂`
    -- since `‖S t - l t‖ ≤ ε * t` for all `t ≥ T`.
    _ ≤ (s - 1) * s * C + s * ε := by
      gcongr
      exact LSeries_tendsto_sub_mul_nhds_one_of_tendsto_sum_div_aux₂ h₀ hε hs hT₁
        fun t ht ↦ (hT t ht.le).le

theorem LSeries_tendsto_sub_mul_nhds_one_of_tendsto_sum_div
    (hlim : Tendsto (fun n : ℕ ↦ (∑ k ∈ Icc 1 n, f k) / n) atTop (𝓝 l))
    (hfS : ∀ s : ℝ, 1 < s → LSeriesSummable f s) :
    Tendsto (fun s : ℝ ↦ (s - 1) * LSeries f s) (𝓝[>] 1) (𝓝 l) := by
  have h₁ {C ε : ℝ} : Tendsto (fun s ↦ (s - 1) * s * C + s * ε) (𝓝[>] 1) (𝓝 ε) := by
    rw [show 𝓝 ε = 𝓝 ((1 - 1) * 1 * C + 1 * ε) by congr; ring]
    exact tendsto_nhdsWithin_of_tendsto_nhds (ContinuousAt.tendsto (by fun_prop))
  have h₂ : IsBoundedUnder
      (fun x1 x2 ↦ x1 ≤ x2) (𝓝[>] 1) fun s : ℝ ↦ ‖(s - 1) * LSeries f s - s * l‖ := by
    obtain ⟨C, _, hC₂⟩ :=
      LSeries_tendsto_sub_mul_nhds_one_of_tendsto_sum_div_aux₃ hlim hfS zero_lt_one
    exact h₁.isBoundedUnder_le.mono_le hC₂
  suffices Tendsto (fun s : ℝ ↦ (s - 1) * LSeries f s - s * l) (𝓝[>] 1) (𝓝 0) by
    rw [show 𝓝 l = 𝓝 (0 + 1 * l) by congr; ring]
    have h₃ : Tendsto (fun s : ℝ ↦ s * l) (𝓝[>] 1) (𝓝 (1 * l)) :=
      tendsto_nhdsWithin_of_tendsto_nhds (ContinuousAt.tendsto (by fun_prop))
    exact (this.add h₃).congr fun _ ↦ by ring
  refine tendsto_zero_iff_norm_tendsto_zero.mpr <| tendsto_of_le_liminf_of_limsup_le ?_ ?_ h₂ ?_
  · exact le_liminf_of_le h₂.isCoboundedUnder_ge (univ_mem' (fun _ ↦ norm_nonneg _))
  · refine le_of_forall_pos_le_add fun ε hε ↦ ?_
    rw [zero_add]
    obtain ⟨C, hC₁, hC₂⟩ := LSeries_tendsto_sub_mul_nhds_one_of_tendsto_sum_div_aux₃ hlim hfS hε
    refine le_of_le_of_eq (limsup_le_limsup hC₂ ?_ h₁.isBoundedUnder_le) h₁.limsup_eq
    exact isCoboundedUnder_le_of_eventually_le _ (univ_mem' fun _ ↦ norm_nonneg _)
  · exact isBoundedUnder_of_eventually_ge (univ_mem' fun _ ↦ norm_nonneg _)

theorem LSeries_tendsto_sub_mul_nhds_one_of_tendsto_sum_div_and_nonneg (f : ℕ → ℝ) {l : ℝ}
    (hf : Tendsto (fun n ↦ (∑ k ∈ Icc 1 n, f k) / (n : ℝ)) atTop (𝓝 l))
    (hf' : ∀ n, 0 ≤ f n) :
    Tendsto (fun s : ℝ ↦ (s - 1) * LSeries (fun n ↦ f n) s) (𝓝[>] 1) (𝓝 l) := by
  refine LSeries_tendsto_sub_mul_nhds_one_of_tendsto_sum_div (f := fun n ↦ f n)
    (hf.ofReal.congr fun _ ↦ ?_) fun s hs ↦ ?_
  · simp
  · refine LSeriesSummable_of_sum_norm_bigO_and_nonneg ?_ hf' zero_le_one hs
    exact isBigO_atTop_natCast_rpow_of_tendsto_div_rpow (by simpa)

end proof

end residue<|MERGE_RESOLUTION|>--- conflicted
+++ resolved
@@ -56,11 +56,7 @@
   simp_rw [LSeriesSummable, funext (LSeries.term_def₀ hf s), mul_comm (f _)]
   refine summable_mul_of_bigO_atTop' (f := fun t ↦ (t : ℂ) ^ (-s))
     (g := fun t ↦ t ^ (-(s.re + 1) + r)) _ h₃ ?_ ?_ ?_ ?_
-<<<<<<< HEAD
-  · refine (integrableOn_Ici_iff_integrableOn_Ioi (by finiteness) |>.mpr
-=======
   · refine (Iff.mpr integrableOn_Ici_iff_integrableOn_Ioi
->>>>>>> 7f0babde
       (integrableOn_Ioi_deriv_norm_ofReal_cpow zero_lt_one ?_)).locallyIntegrableOn
     exact neg_re _ ▸ neg_nonpos.mpr <| hr.trans hs.le
   · refine (IsBigO.mul_atTop_rpow_natCast_of_isBigO_rpow _ _ _ ?_ hO h₂).congr_right (by simp)
@@ -117,11 +113,7 @@
     rw [deriv_ofReal_cpow_const (zero_lt_one.trans ht).ne', h₄]
     · ring_nf
     · exact neg_ne_zero.mpr <| ne_zero_of_re_pos (hr.trans_lt hs)
-<<<<<<< HEAD
-  · refine (integrableOn_Ici_iff_integrableOn_Ioi (by finiteness) |>.mpr <|
-=======
   · refine (Iff.mpr integrableOn_Ici_iff_integrableOn_Ioi <|
->>>>>>> 7f0babde
       integrableOn_Ioi_deriv_ofReal_cpow zero_lt_one
         (by simpa using hr.trans_lt hs)).locallyIntegrableOn
   · have hlim : Tendsto (fun n : ℕ ↦ (n : ℝ) ^ (-(s.re - r))) atTop (𝓝 0) :=
