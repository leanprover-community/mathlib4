/-
Copyright (c) 2024 Michael Stoll. All rights reserved.
Released under Apache 2.0 license as described in the file LICENSE.
Authors: Michael Stoll
-/
import Mathlib.Data.ZMod.Coprime
import Mathlib.NumberTheory.DirichletCharacter.Orthogonality
import Mathlib.NumberTheory.LSeries.Linearity
import Mathlib.NumberTheory.LSeries.Nonvanishing

/-!
# Dirichlet's Theorem on primes in arithmetic progression

The goal of this file is to prove **Dirichlet's Theorem**: If `q` is a positive natural number
and `a : ZMod q` is invertible, then there are infinitely many prime numbers `p` such that
`(p : ZMod q) = a`.

The main steps of the proof are as follows.
1. Define `ArithmeticFunction.vonMangoldt.residueClass a` for `a : ZMod q`, which is
   a function `ℕ → ℝ` taking the value zero when `(n : ℤMod q) ≠ a` and `Λ n` else
   (where `Λ` is the von Mangoldt function `ArithmeticFunction.vonMangoldt`; we have
   `Λ (p^k) = log p` for prime powers and `Λ n = 0` otherwise.)
2. Show that this function can be written as a linear combination of functions
   of the form `χ * Λ` (pointwise product) with Dirichlet characters `χ` mod `q`.
   See `ArithmeticFunction.vonMangoldt.residueClass_eq`.
3. This implies that the L-series of `ArithmeticFunction.vonMangoldt.residueClass a`
   agrees (on `re s > 1`) with the corresponding linear combination of negative logarithmic
   derivatives of Dirichlet L-functions.
   See `ArithmeticFunction.vonMangoldt.LSeries_residueClass_eq`.
4. Define an auxiliary function `ArithmeticFunction.vonMangoldt.LFunctionResidueClassAux a` that is
   this linear combination of negative logarithmic derivatives of L-functions minus
   `(q.totient)⁻¹/(s-1)`, which cancels the pole at `s = 1`.
   See `ArithmeticFunction.vonMangoldt.eqOn_LFunctionResidueClassAux` for the statement
   that the auxiliary function agrees with the L-series of
   `ArithmeticFunction.vonMangoldt.residueClass` up to the term `(q.totient)⁻¹/(s-1)`.
5. Show that the auxiliary function is continuous on `re s ≥ 1`;
   see `ArithmeticFunction.vonMangoldt.continuousOn_LFunctionResidueClassAux`.
   This relies heavily on the non-vanishing of Dirichlet L-functions on the *closed*
   half-plane `re s ≥ 1` (`DirichletCharacter.LFunction_ne_zero_of_one_le_re`), which
   in turn can only be stated since we know that the L-series of a Dirichlet character
   extends to an entire function (unless the character is trivial; then there is a
   simple pole at `s = 1`); see `DirichletCharacter.LFunction_eq_LSeries`
   (contributed by David Loeffler).
6. Show that the sum of `Λ n / n` over any residue class, but *excluding* the primes, converges.
   See `ArithmeticFunction.vonMangoldt.summable_residueClass_non_primes_div`.
7. Combining these ingredients, we can deduce that the sum of `Λ n / n` over
   the *primes* in a residue class must diverge.
   See `ArithmeticFunction.vonMangoldt.not_summable_residueClass_prime_div`.
8. This finally easily implies that there must be infinitely many primes in the residue class.

## Definitions

* `ArithmeticFunction.vonMangoldt.residueClass a` (see above).
* `ArithmeticFunction.vonMangoldt.continuousOn_LFunctionResidueClassAux` (see above).

## Main Result

We give two versions of **Dirichlet's Theorem**:
* `Nat.setOf_prime_and_eq_mod_infinite` states that the set of primes `p`
  such that `(p : ZMod q) = a` is infinite (when `a` is invertible in `ZMod q`).
* `Nat.forall_exists_prime_gt_and_eq_mod` states that for any natural number `n`
  there is a prime `p > n` such that `(p : ZMod q) = a`.

## Tags

prime number, arithmetic progression, residue class, Dirichlet's Theorem
-/

/-!
### Auxiliary statements

An infinite product or sum over a function supported in prime powers can be written
as an iterated product or sum over primes and natural numbers.
-/

section auxiliary

variable {α β γ : Type*} [CommGroup α] [UniformSpace α] [IsUniformGroup α] [CompleteSpace α]
  [T0Space α]

open Nat.Primes in
@[to_additive tsum_eq_tsum_primes_of_support_subset_prime_powers]
lemma tprod_eq_tprod_primes_of_mulSupport_subset_prime_powers {f : ℕ → α}
    (hfm : Multipliable f) (hf : Function.mulSupport f ⊆ {n | IsPrimePow n}) :
    ∏' n : ℕ, f n = ∏' (p : Nat.Primes) (k : ℕ), f (p ^ (k + 1)) := by
  have hfm' : Multipliable fun pk : Nat.Primes × ℕ ↦ f (pk.fst ^ (pk.snd + 1)) :=
    prodNatEquiv.symm.multipliable_iff.mp <| by
      simpa only [← coe_prodNatEquiv_apply, Prod.eta, Function.comp_def, Equiv.apply_symm_apply]
        using hfm.subtype _
  simp only [← tprod_subtype_eq_of_mulSupport_subset hf, Set.coe_setOf, ← prodNatEquiv.tprod_eq,
    ← hfm'.tprod_prod]
  refine tprod_congr fun (p, k) ↦ congrArg f <| coe_prodNatEquiv_apply ..

@[to_additive tsum_eq_tsum_primes_add_tsum_primes_of_support_subset_prime_powers]
lemma tprod_eq_tprod_primes_mul_tprod_primes_of_mulSupport_subset_prime_powers {f : ℕ → α}
    (hfm : Multipliable f) (hf : Function.mulSupport f ⊆ {n | IsPrimePow n}) :
    ∏' n : ℕ, f n = (∏' p : Nat.Primes, f p) * ∏' (p : Nat.Primes) (k : ℕ), f (p ^ (k + 2)) := by
  rw [tprod_eq_tprod_primes_of_mulSupport_subset_prime_powers hfm hf]
  have hfs' (p : Nat.Primes) : Multipliable fun k : ℕ ↦ f (p ^ (k + 1)) :=
    hfm.comp_injective <| (strictMono_nat_of_lt_succ
      fun k ↦ pow_lt_pow_right₀ p.prop.one_lt <| lt_add_one (k + 1)).injective
  conv_lhs =>
    enter [1, p]; rw [(hfs' p).tprod_eq_zero_mul, zero_add, pow_one]
    enter [2, 1, k]; rw [add_assoc, one_add_one_eq_two]
  exact (Multipliable.subtype hfm _).tprod_mul <|
    Multipliable.prod (f := fun (pk : Nat.Primes × ℕ) ↦ f (pk.1 ^ (pk.2 + 2))) <|
    hfm.comp_injective <| Subtype.val_injective |>.comp
    Nat.Primes.prodNatEquiv.injective |>.comp <|
    Function.Injective.prodMap (fun ⦃_ _⦄ a ↦ a) <| add_left_injective 1

end auxiliary

/-!
### The L-series of the von Mangoldt function restricted to a residue class
-/

section arith_prog

namespace ArithmeticFunction.vonMangoldt

open Complex LSeries DirichletCharacter

open scoped LSeries.notation

variable {q : ℕ} (a : ZMod q)

/-- The von Mangoldt function restricted to the residue class `a` mod `q`. -/
noncomputable abbrev residueClass : ℕ → ℝ :=
  {n : ℕ | (n : ZMod q) = a}.indicator (vonMangoldt ·)

lemma residueClass_nonneg (n : ℕ) : 0 ≤ residueClass a n :=
  Set.indicator_apply_nonneg fun _ ↦ vonMangoldt_nonneg

lemma residueClass_le (n : ℕ) : residueClass a n ≤ vonMangoldt n :=
  Set.indicator_apply_le' (fun _ ↦ le_rfl) (fun _ ↦ vonMangoldt_nonneg)

@[simp]
lemma residueClass_apply_zero : residueClass a 0 = 0 := by
  simp only [Set.indicator_apply_eq_zero, Set.mem_setOf_eq, Nat.cast_zero, map_zero,
    implies_true]

lemma abscissaOfAbsConv_residueClass_le_one :
    abscissaOfAbsConv ↗(residueClass a) ≤ 1 := by
  refine abscissaOfAbsConv_le_of_forall_lt_LSeriesSummable fun y hy ↦ ?_
  unfold LSeriesSummable
  have := LSeriesSummable_vonMangoldt <| show 1 < (y : ℂ).re by simp only [ofReal_re, hy]
  convert this.indicator {n : ℕ | (n : ZMod q) = a}
  ext1 n
  by_cases hn : (n : ZMod q) = a
  · simp +contextual only [term, Set.indicator, Set.mem_setOf_eq, hn, ↓reduceIte, apply_ite,
      ite_self]
  · simp +contextual only [term, Set.mem_setOf_eq, hn, not_false_eq_true, Set.indicator_of_notMem,
      ofReal_zero, zero_div, ite_self]

/-- The set we are interested in (prime numbers in the residue class `a`) is the same as the support
of `ArithmeticFunction.vonMangoldt.residueClass` restricted to primes (and divided by `n`;
this is how this result is used later). -/
lemma support_residueClass_prime_div :
    Function.support (fun n : ℕ ↦ (if n.Prime then residueClass a n else 0) / n) =
      {p : ℕ | p.Prime ∧ (p : ZMod q) = a} := by
  simp only [Function.support, ne_eq, div_eq_zero_iff, ite_eq_right_iff,
    Set.indicator_apply_eq_zero, Set.mem_setOf_eq, Nat.cast_eq_zero, not_or, Classical.not_imp]
  ext1 p
  simp only [Set.mem_setOf_eq]
  exact ⟨fun H ↦ ⟨H.1.1, H.1.2.1⟩,
    fun H ↦ ⟨⟨H.1, H.2, vonMangoldt_ne_zero_iff.mpr H.1.isPrimePow⟩, H.1.ne_zero⟩⟩

private noncomputable def F₀ (n : ℕ) : ℝ := (if n.Prime then 0 else vonMangoldt n) / n

private noncomputable def F' (pk : Nat.Primes × ℕ) : ℝ := F₀ (pk.1 ^ (pk.2 + 1))

private noncomputable def F'' : Nat.Primes × ℕ → ℝ := F' ∘ (Prod.map _root_.id (· + 1))

private lemma F''_le (p : Nat.Primes) (k : ℕ) : F'' (p, k) ≤ 2 * (p : ℝ)⁻¹ ^ (k + 3 / 2 : ℝ) :=
  calc _
    _ = Real.log p * (p : ℝ)⁻¹ ^ (k + 2) := by
      simp only [F'', Function.comp_apply, F', F₀, Prod.map_apply, id_eq, le_add_iff_nonneg_left,
        zero_le, Nat.Prime.not_prime_pow, ↓reduceIte, vonMangoldt_apply_prime p.prop,
        vonMangoldt_apply_pow (Nat.zero_ne_add_one _).symm, Nat.cast_pow, div_eq_mul_inv,
        inv_pow (p : ℝ) (k + 2)]
    _ ≤ (p : ℝ) ^ (1 / 2 : ℝ) / (1 / 2) * (p : ℝ)⁻¹ ^ (k + 2) :=
        mul_le_mul_of_nonneg_right (Real.log_le_rpow_div p.val.cast_nonneg one_half_pos)
          (pow_nonneg (inv_nonneg_of_nonneg (Nat.cast_nonneg ↑p)) (k + 2))
    _ = 2 * (p : ℝ)⁻¹ ^ (-1 / 2 : ℝ) * (p : ℝ)⁻¹ ^ (k + 2) := by
      simp only [← div_mul, div_one, mul_comm, neg_div, Real.inv_rpow p.val.cast_nonneg,
        ← Real.rpow_neg p.val.cast_nonneg, neg_neg]
    _ = _ := by
      rw [mul_assoc, ← Real.rpow_natCast,
        ← Real.rpow_add <| by have := p.prop.pos; positivity, Nat.cast_add, Nat.cast_two,
        add_comm, add_assoc]
      norm_num

open Nat.Primes

private lemma summable_F'' : Summable F'' := by
  have hp₀ (p : Nat.Primes) : 0 < (p : ℝ)⁻¹ := inv_pos_of_pos (Nat.cast_pos.mpr p.prop.pos)
  have hp₁ (p : Nat.Primes) : (p : ℝ)⁻¹ < 1 :=
    (inv_lt_one₀ <| mod_cast p.prop.pos).mpr <| Nat.one_lt_cast.mpr <| p.prop.one_lt
  suffices Summable fun (pk : Nat.Primes × ℕ) ↦ (pk.1 : ℝ)⁻¹ ^ (pk.2 + 3 / 2 : ℝ) by
    refine (Summable.mul_left 2 this).of_nonneg_of_le (fun pk ↦ ?_) (fun pk ↦ F''_le pk.1 pk.2)
    simp only [F'', Function.comp_apply, F', F₀, Prod.map_fst, id_eq, Prod.map_snd, Nat.cast_pow]
    have := vonMangoldt_nonneg (n := (pk.1 : ℕ) ^ (pk.2 + 2))
    positivity
  conv => enter [1, pk]; rw [Real.rpow_add <| hp₀ pk.1, Real.rpow_natCast]
  refine (summable_prod_of_nonneg (fun _ ↦ by positivity)).mpr ⟨(fun p ↦ ?_), ?_⟩
  · dsimp only -- otherwise the `exact` below times out
    exact Summable.mul_right _ <| summable_geometric_of_lt_one (hp₀ p).le (hp₁ p)
  · dsimp only
    conv => enter [1, p]; rw [tsum_mul_right, tsum_geometric_of_lt_one (hp₀ p).le (hp₁ p)]
    refine (summable_rpow.mpr (by norm_num : -(3 / 2 : ℝ) < -1)).mul_left 2
      |>.of_nonneg_of_le (fun p ↦ ?_) (fun p ↦ ?_)
    · have := sub_pos.mpr (hp₁ p)
      positivity
    · rw [Real.inv_rpow p.val.cast_nonneg, Real.rpow_neg p.val.cast_nonneg]
      gcongr
      rw [inv_le_comm₀ (sub_pos.mpr (hp₁ p)) zero_lt_two, le_sub_comm,
        show (1 : ℝ) - 2⁻¹ = 2⁻¹ by norm_num, inv_le_inv₀ (mod_cast p.prop.pos) zero_lt_two]
      exact Nat.ofNat_le_cast.mpr p.prop.two_le

/-- The function `n ↦ Λ n / n`, restricted to non-primes in a residue class, is summable.
This is used to convert results on `ArithmeticFunction.vonMangoldt.residueClass` to results
on primes in an arithmetic progression. -/
lemma summable_residueClass_non_primes_div :
    Summable fun n : ℕ ↦ (if n.Prime then 0 else residueClass a n) / n := by
  have h₀ (n : ℕ) : 0 ≤ (if n.Prime then 0 else residueClass a n) / n := by
    have := residueClass_nonneg a n
    positivity
  have hleF₀ (n : ℕ) : (if n.Prime then 0 else residueClass a n) / n ≤ F₀ n := by
    refine div_le_div_of_nonneg_right ?_ n.cast_nonneg
    split_ifs; exacts [le_rfl, residueClass_le a n]
  refine Summable.of_nonneg_of_le h₀ hleF₀ ?_
  have hF₀ (p : Nat.Primes) : F₀ p.val = 0 := by
    simp only [p.prop, ↓reduceIte, zero_div, F₀]
  refine (summable_subtype_iff_indicator (s := {n | IsPrimePow n}).mp ?_).congr
      fun n ↦ Set.indicator_apply_eq_self.mpr fun (hn : ¬ IsPrimePow n) ↦ ?_
  swap
  · simp +contextual only [div_eq_zero_iff, ite_eq_left_iff, vonMangoldt_eq_zero_iff, hn,
      not_false_eq_true, implies_true, Nat.cast_eq_zero, true_or, F₀]
  have hFF' :
      F₀ ∘ Subtype.val (p := fun n ↦ n ∈ {n | IsPrimePow n}) = F' ∘ ⇑prodNatEquiv.symm := by
    refine (Equiv.eq_comp_symm prodNatEquiv (F₀ ∘ Subtype.val) F').mpr ?_
    ext1 n
    simp only [Function.comp_apply, F']
    congr
  rw [hFF']
  refine (Nat.Primes.prodNatEquiv.symm.summable_iff (f := F')).mpr ?_
  have hF'₀ (p : Nat.Primes) : F' (p, 0) = 0 := by simp only [zero_add, pow_one, hF₀, F']
  have hF'₁ : F'' = F' ∘ (Prod.map _root_.id (· + 1)) := by
    ext1
    simp only [Function.comp_apply, Prod.map_fst, id_eq, Prod.map_snd, F'', F']
  refine (Function.Injective.summable_iff ?_ fun u hu ↦ ?_).mp <| hF'₁ ▸ summable_F''
  · exact Function.Injective.prodMap (fun ⦃a₁ a₂⦄ a ↦ a) <| add_left_injective 1
  · simp only [Set.range_prodMap, Set.range_id, Set.mem_prod, Set.mem_univ, Set.mem_range,
      Nat.exists_add_one_eq, true_and, not_lt, nonpos_iff_eq_zero] at hu
    rw [← hF'₀ u.1, ← hu]

variable [NeZero q] {a}

/-- We can express `ArithmeticFunction.vonMangoldt.residueClass` as a linear combination
of twists of the von Mangoldt function by Dirichlet characters. -/
lemma residueClass_apply (ha : IsUnit a) (n : ℕ) :
    residueClass a n =
      (q.totient : ℂ)⁻¹ * ∑ χ : DirichletCharacter ℂ q, χ a⁻¹ * χ n * vonMangoldt n := by
  rw [eq_inv_mul_iff_mul_eq₀ <| mod_cast (Nat.totient_pos.mpr q.pos_of_neZero).ne']
  simp +contextual only [residueClass, Set.indicator_apply, Set.mem_setOf_eq, apply_ite,
    ofReal_zero, mul_zero, ← Finset.sum_mul, sum_char_inv_mul_char_eq ℂ ha n, eq_comm (a := a),
    ite_mul, zero_mul, ↓reduceIte, ite_self]

/-- We can express `ArithmeticFunction.vonMangoldt.residueClass` as a linear combination
of twists of the von Mangoldt function by Dirichlet characters. -/
lemma residueClass_eq (ha : IsUnit a) :
    ↗(residueClass a) = (q.totient : ℂ)⁻¹ •
      ∑ χ : DirichletCharacter ℂ q, χ a⁻¹ • (fun n : ℕ ↦ χ n * vonMangoldt n) := by
  ext1 n
  simpa only [Pi.smul_apply, Finset.sum_apply, smul_eq_mul, ← mul_assoc]
    using residueClass_apply ha n

/-- The L-series of the von Mangoldt function restricted to the residue class `a` mod `q`
with `a` invertible in `ZMod q` is a linear combination of logarithmic derivatives of
L-functions of the Dirichlet characters mod `q` (on `re s > 1`). -/
lemma LSeries_residueClass_eq (ha : IsUnit a) {s : ℂ} (hs : 1 < s.re) :
    LSeries ↗(residueClass a) s =
      -(q.totient : ℂ)⁻¹ * ∑ χ : DirichletCharacter ℂ q, χ a⁻¹ *
        (deriv (LFunction χ) s / LFunction χ s) := by
  simp only [deriv_LFunction_eq_deriv_LSeries _ hs, LFunction_eq_LSeries _ hs, neg_mul, ← mul_neg,
    ← Finset.sum_neg_distrib, ← neg_div, ← LSeries_twist_vonMangoldt_eq _ hs]
  rw [eq_inv_mul_iff_mul_eq₀ <| mod_cast (Nat.totient_pos.mpr q.pos_of_neZero).ne']
  simp_rw [← LSeries_smul,
    ← LSeries_sum <| fun χ _ ↦ (LSeriesSummable_twist_vonMangoldt χ hs).smul _]
  refine LSeries_congr (fun {n} _ ↦ ?_) s
  simp only [Pi.smul_apply, residueClass_apply ha, smul_eq_mul, ← mul_assoc,
    mul_inv_cancel_of_invertible, one_mul, Finset.sum_apply, Pi.mul_apply]

variable (a)

open Classical in
/-- The auxiliary function used, e.g., with the Wiener-Ikehara Theorem to prove
Dirichlet's Theorem. On `re s > 1`, it agrees with the L-series of the von Mangoldt
function restricted to the residue class `a : ZMod q` minus the principal part
`(q.totient)⁻¹/(s-1)` of the pole at `s = 1`;
see `ArithmeticFunction.vonMangoldt.eqOn_LFunctionResidueClassAux`. -/
noncomputable
abbrev LFunctionResidueClassAux (s : ℂ) : ℂ :=
  (q.totient : ℂ)⁻¹ * (-deriv (LFunctionTrivChar₁ q) s / LFunctionTrivChar₁ q s -
    ∑ χ ∈ ({1}ᶜ : Finset (DirichletCharacter ℂ q)), χ a⁻¹ * deriv (LFunction χ) s / LFunction χ s)

/-- The auxiliary function is continuous away from the zeros of the L-functions of the Dirichlet
characters mod `q` (including at `s = 1`). -/
lemma continuousOn_LFunctionResidueClassAux' :
    ContinuousOn (LFunctionResidueClassAux a)
      {s | s = 1 ∨ ∀ χ : DirichletCharacter ℂ q, LFunction χ s ≠ 0} := by
  rw [show LFunctionResidueClassAux a = fun s ↦ _ from rfl]
  simp only [LFunctionResidueClassAux, sub_eq_add_neg]
  refine continuousOn_const.mul <| ContinuousOn.add ?_ ?_
  · refine (continuousOn_neg_logDeriv_LFunctionTrivChar₁ q).mono fun s hs ↦ ?_
    have := LFunction_ne_zero_of_one_le_re (1 : DirichletCharacter ℂ q) (s := s)
    simp only [ne_eq, Set.mem_setOf_eq] at hs
    tauto
  · simp only [← Finset.sum_neg_distrib, mul_div_assoc, ← mul_neg, ← neg_div]
    refine continuousOn_finset_sum _ fun χ hχ ↦ continuousOn_const.mul ?_
    replace hχ : χ ≠ 1 := by simpa only [ne_eq, Finset.mem_compl, Finset.mem_singleton] using hχ
    refine (continuousOn_neg_logDeriv_LFunction_of_nontriv hχ).mono fun s hs ↦ ?_
    simp only [ne_eq, Set.mem_setOf_eq] at hs
    rcases hs with rfl | hs
    · simp only [ne_eq, Set.mem_setOf_eq, one_re, le_refl,
        LFunction_ne_zero_of_one_le_re χ (.inl hχ), not_false_eq_true]
    · exact hs χ

/-- The L-series of the von Mangoldt function restricted to the prime residue class `a` mod `q`
is continuous on `re s ≥ 1` except for a simple pole at `s = 1` with residue `(q.totient)⁻¹`.
The statement as given here in terms of `ArithmeticFunction.vonMangoldt.LFunctionResidueClassAux`
is equivalent. -/
lemma continuousOn_LFunctionResidueClassAux :
    ContinuousOn (LFunctionResidueClassAux a) {s | 1 ≤ s.re} := by
  refine (continuousOn_LFunctionResidueClassAux' a).mono fun s hs ↦ ?_
  rcases eq_or_ne s 1 with rfl | hs₁
  · simp only [ne_eq, Set.mem_setOf_eq, true_or]
  · simp only [ne_eq, Set.mem_setOf_eq, hs₁, false_or]
    exact fun χ ↦ LFunction_ne_zero_of_one_le_re χ (.inr hs₁) <| Set.mem_setOf.mp hs

variable {a}

open scoped LSeries.notation

/-- The auxiliary function agrees on `re s > 1` with the L-series of the von Mangoldt function
restricted to the residue class `a : ZMod q` minus the principal part `(q.totient)⁻¹/(s-1)`
of its pole at `s = 1`. -/
lemma eqOn_LFunctionResidueClassAux (ha : IsUnit a) :
    Set.EqOn (LFunctionResidueClassAux a)
      (fun s ↦ L ↗(residueClass a) s - (q.totient : ℂ)⁻¹ / (s - 1))
      {s | 1 < s.re} := by
  intro s hs
  replace hs := Set.mem_setOf.mp hs
  simp only [LSeries_residueClass_eq ha hs, LFunctionResidueClassAux]
  rw [neg_div, ← neg_add', mul_neg, ← neg_mul, div_eq_mul_one_div (q.totient : ℂ)⁻¹,
    sub_eq_add_neg, ← neg_mul, ← mul_add]
  congrm (_ * ?_)
  -- this should be easier, but `IsUnit.inv ha` does not work here
  have ha' : IsUnit a⁻¹ := isUnit_of_dvd_one ⟨a, (ZMod.inv_mul_of_unit a ha).symm⟩
  classical -- for `Fintype.sum_eq_add_sum_compl`
  rw [Fintype.sum_eq_add_sum_compl 1, MulChar.one_apply ha', one_mul, add_right_comm]
  simp only [mul_div_assoc]
  congrm (?_ + _)
  have hs₁ : s ≠ 1 := fun h ↦ ((h ▸ hs).trans_eq one_re).false
  rw [deriv_LFunctionTrivChar₁_apply_of_ne_one _ hs₁, LFunctionTrivChar₁,
    Function.update_of_ne hs₁, LFunctionTrivChar, add_div,
    mul_div_mul_left _ _ (sub_ne_zero_of_ne hs₁)]
  conv_lhs => enter [2, 1]; rw [← mul_one (LFunction ..)]
  rw [mul_comm _ 1, mul_div_mul_right _ _ <| LFunction_ne_zero_of_one_le_re 1 (.inr hs₁) hs.le]

/-- The auxiliary function takes real values for real arguments `x > 1`. -/
lemma LFunctionResidueClassAux_real (ha : IsUnit a) {x : ℝ} (hx : 1 < x) :
    LFunctionResidueClassAux a x = (LFunctionResidueClassAux a x).re := by
  rw [eqOn_LFunctionResidueClassAux ha hx]
  simp only [sub_re, ofReal_sub]
  congr 1
  · rw [LSeries, re_tsum <| LSeriesSummable_of_abscissaOfAbsConv_lt_re <|
      (abscissaOfAbsConv_residueClass_le_one a).trans_lt <| by norm_cast]
    push_cast
    refine tsum_congr fun n ↦ ?_
    rcases eq_or_ne n 0 with rfl | hn
    · simp only [term_zero, zero_re, ofReal_zero]
    · simp only [term_of_ne_zero hn, ← ofReal_natCast n, ← ofReal_cpow n.cast_nonneg, ← ofReal_div,
        ofReal_re]
  · rw [← ofReal_natCast, ← ofReal_one, ← ofReal_sub, ← ofReal_inv,
      ← ofReal_div, ofReal_re]

variable {q : ℕ} [NeZero q] {a : ZMod q}

/-- As `x` approaches `1` from the right along the real axis, the L-series of
`ArithmeticFunction.vonMangoldt.residueClass` is bounded below by `(q.totient)⁻¹/(x-1) - C`. -/
lemma LSeries_residueClass_lower_bound (ha : IsUnit a) :
    ∃ C : ℝ, ∀ {x : ℝ} (_ : x ∈ Set.Ioc 1 2),
      (q.totient : ℝ)⁻¹ / (x - 1) - C ≤ ∑' n, residueClass a n / (n : ℝ) ^ x := by
  have H {x : ℝ} (hx : 1 < x) :
      ∑' n, residueClass a n / (n : ℝ) ^ x =
        (LFunctionResidueClassAux a x).re + (q.totient : ℝ)⁻¹ / (x - 1) := by
    refine ofReal_injective ?_
    simp only [ofReal_tsum, ofReal_div, ofReal_cpow (Nat.cast_nonneg _), ofReal_natCast,
      ofReal_add, ofReal_inv, ofReal_sub, ofReal_one]
    simp_rw [← LFunctionResidueClassAux_real ha hx,
      eqOn_LFunctionResidueClassAux ha <| Set.mem_setOf.mpr (ofReal_re x ▸ hx), sub_add_cancel,
      LSeries, term]
    refine tsum_congr fun n ↦ ?_
    split_ifs with hn
    · simp only [hn, residueClass_apply_zero, ofReal_zero, zero_div]
    · rfl
  have : ContinuousOn (fun x : ℝ ↦ (LFunctionResidueClassAux a x).re) (Set.Icc 1 2) :=
    continuous_re.continuousOn.comp (t := Set.univ) (continuousOn_LFunctionResidueClassAux a)
      (fun ⦃x⦄ a ↦ trivial) |>.comp continuous_ofReal.continuousOn fun x hx ↦ by
        simpa only [Set.mem_setOf_eq, ofReal_re] using hx.1
  obtain ⟨C, hC⟩ := bddBelow_def.mp <| IsCompact.bddBelow_image isCompact_Icc this
  replace hC {x : ℝ} (hx : x ∈ Set.Icc 1 2) : C ≤ (LFunctionResidueClassAux a x).re :=
    hC (LFunctionResidueClassAux a x).re <|
      Set.mem_image_of_mem (fun x : ℝ ↦ (LFunctionResidueClassAux a x).re) hx
  refine ⟨-C, fun {x} hx ↦ ?_⟩
  rw [H hx.1, add_comm, sub_neg_eq_add, add_le_add_iff_left]
  exact hC <| Set.mem_Icc_of_Ioc hx

open vonMangoldt Filter Topology in
/-- The function `n ↦ Λ n / n` restricted to primes in an invertible residue class
is not summable. This then implies that there must be infinitely many such primes. -/
lemma not_summable_residueClass_prime_div (ha : IsUnit a) :
    ¬ Summable fun n : ℕ ↦ (if n.Prime then residueClass a n else 0) / n := by
  intro H
  have key : Summable fun n : ℕ ↦ residueClass a n / n := by
    convert (summable_residueClass_non_primes_div a).add H using 2 with n
    simp only [← add_div, ite_add_ite, zero_add, add_zero, ite_self]
  let C := ∑' n, residueClass a n / n
  have H₁ {x : ℝ} (hx : 1 < x) : ∑' n, residueClass a n / (n : ℝ) ^ x ≤ C := by
    refine Summable.tsum_le_tsum (fun n ↦ ?_) ?_ key
    · rcases n.eq_zero_or_pos with rfl | hn
      · simp only [Nat.cast_zero, Real.zero_rpow (zero_lt_one.trans hx).ne', div_zero, le_refl]
      · refine div_le_div_of_nonneg_left (residueClass_nonneg a _) (mod_cast hn) ?_
        conv_lhs => rw [← Real.rpow_one n]
        exact Real.rpow_le_rpow_of_exponent_le (by norm_cast) hx.le
    · exact summable_real_of_abscissaOfAbsConv_lt <|
        (abscissaOfAbsConv_residueClass_le_one a).trans_lt <| mod_cast hx
  obtain ⟨C', hC'⟩ := LSeries_residueClass_lower_bound ha
  have H₁ {x} (hx : x ∈ Set.Ioc 1 2) : (q.totient : ℝ)⁻¹ ≤ (C + C') * (x - 1) :=
    (div_le_iff₀ <| sub_pos.mpr hx.1).mp <|
      sub_le_iff_le_add.mp <| (hC' hx).trans (H₁ hx.1)
  have hq : 0 < (q.totient : ℝ)⁻¹ := inv_pos.mpr (mod_cast q.totient.pos_of_neZero)
  rcases le_or_gt (C + C') 0 with h₀ | h₀
  · have := hq.trans_le (H₁ (Set.right_mem_Ioc.mpr one_lt_two))
    rw [show (2 : ℝ) - 1 = 1 by norm_num, mul_one] at this
    exact (this.trans_le h₀).false
  · obtain ⟨ξ, hξ₁, hξ₂⟩ : ∃ ξ ∈ Set.Ioc 1 2, (C + C') * (ξ - 1) < (q.totient : ℝ)⁻¹ := by
      refine ⟨min (1 + (q.totient : ℝ)⁻¹ / (C + C') / 2) 2, ⟨?_, min_le_right ..⟩, ?_⟩
      · simpa only [lt_inf_iff, lt_add_iff_pos_right, Nat.ofNat_pos, div_pos_iff_of_pos_right,
          Nat.one_lt_ofNat, and_true] using div_pos hq h₀
      · rw [← min_sub_sub_right, add_sub_cancel_left, ← lt_div_iff₀' h₀]
        exact (min_le_left ..).trans_lt <| div_lt_self (div_pos hq h₀) one_lt_two
    exact ((H₁ hξ₁).trans_lt hξ₂).false

end ArithmeticFunction.vonMangoldt

end arith_prog

/-!
### Dirichlet's Theorem
-/

section DirichletsTheorem

namespace Nat

open ArithmeticFunction vonMangoldt

variable {q : ℕ} [NeZero q] {a : ZMod q}

/-- **Dirichlet's Theorem** on primes in arithmetic progression: if `q` is a positive
integer and `a : ZMod q` is a unit, then there are infinitely many prime numbers `p`
such that `(p : ZMod q) = a`. -/
theorem setOf_prime_and_eq_mod_infinite (ha : IsUnit a) :
    {p : ℕ | p.Prime ∧ (p : ZMod q) = a}.Infinite := by
  by_contra H
  rw [Set.not_infinite] at H
  exact not_summable_residueClass_prime_div ha <|
    summable_of_finite_support <| support_residueClass_prime_div a ▸ H

/-- **Dirichlet's Theorem** on primes in arithmetic progression: if `q` is a positive
integer and `a : ZMod q` is a unit, then there are infinitely many prime numbers `p`
such that `(p : ZMod q) = a`. -/
theorem forall_exists_prime_gt_and_eq_mod (ha : IsUnit a) (n : ℕ) :
    ∃ p > n, p.Prime ∧ (p : ZMod q) = a := by
  obtain ⟨p, hp₁, hp₂⟩ := Set.infinite_iff_exists_gt.mp (setOf_prime_and_eq_mod_infinite ha) n
  exact ⟨p, hp₂.gt, Set.mem_setOf.mp hp₁⟩

<<<<<<< HEAD
theorem exists_prime_gt_modEq_neg_one {k : ℕ} (n : ℕ) (hk0 : NeZero k) :
    ∃ (p : ℕ), Prime p ∧ n < p ∧ p ≡ -1 [ZMOD k] := by
  have : IsUnit (-1 : ZMod k) := by simp
  obtain ⟨p, hp⟩ := Nat.forall_exists_prime_gt_and_eq_mod this n
  refine ⟨p, ⟨hp.2.1, hp.1, ?_⟩⟩
  simpa [← ZMod.intCast_eq_intCast_iff] using hp.2.2
=======
/-- **Dirichlet's Theorem** on primes in arithmetic progression: if `q` is a positive
integer and `a : ℤ` is coürime to `q`, then there are infinitely many prime numbers `p`
such that `p ≡ a mod q`. -/
theorem forall_exists_prime_gt_and_modEq (n : ℕ) {a : ℤ} (h : IsCoprime a q) :
    ∃ p > n, p.Prime ∧ p ≡ a [ZMOD q] := by
  have : IsUnit (a : ZMod q) := by
    rwa [ZMod.coe_int_isUnit_iff_isCoprime, isCoprime_comm]
  obtain ⟨p, hpn, hpp, heq⟩ := forall_exists_prime_gt_and_eq_mod this n
  refine ⟨p, hpn, hpp, ?_⟩
  simpa [← ZMod.intCast_eq_intCast_iff] using heq
>>>>>>> 51d0ba3f

end Nat

end DirichletsTheorem<|MERGE_RESOLUTION|>--- conflicted
+++ resolved
@@ -487,14 +487,6 @@
   obtain ⟨p, hp₁, hp₂⟩ := Set.infinite_iff_exists_gt.mp (setOf_prime_and_eq_mod_infinite ha) n
   exact ⟨p, hp₂.gt, Set.mem_setOf.mp hp₁⟩
 
-<<<<<<< HEAD
-theorem exists_prime_gt_modEq_neg_one {k : ℕ} (n : ℕ) (hk0 : NeZero k) :
-    ∃ (p : ℕ), Prime p ∧ n < p ∧ p ≡ -1 [ZMOD k] := by
-  have : IsUnit (-1 : ZMod k) := by simp
-  obtain ⟨p, hp⟩ := Nat.forall_exists_prime_gt_and_eq_mod this n
-  refine ⟨p, ⟨hp.2.1, hp.1, ?_⟩⟩
-  simpa [← ZMod.intCast_eq_intCast_iff] using hp.2.2
-=======
 /-- **Dirichlet's Theorem** on primes in arithmetic progression: if `q` is a positive
 integer and `a : ℤ` is coürime to `q`, then there are infinitely many prime numbers `p`
 such that `p ≡ a mod q`. -/
@@ -505,7 +497,6 @@
   obtain ⟨p, hpn, hpp, heq⟩ := forall_exists_prime_gt_and_eq_mod this n
   refine ⟨p, hpn, hpp, ?_⟩
   simpa [← ZMod.intCast_eq_intCast_iff] using heq
->>>>>>> 51d0ba3f
 
 end Nat
 
