--- conflicted
+++ resolved
@@ -34,11 +34,7 @@
 modified versions with a subscript `0`, which are entire functions differing from the above by
 multiples of `1 / s` and `1 / (1 - s)`.
 
-<<<<<<< HEAD
-## Main definitions and theorems
-=======
 ## Main definitions and theorems
->>>>>>> 99508fb5
 * `hurwitzZetaEven` and `cosZeta`: the zeta functions
 * `completedHurwitzZetaEven` and `completedCosZeta`: completed variants
 * `differentiableAt_hurwitzZetaEven` and `differentiableAt_cosZeta`:
@@ -100,11 +96,7 @@
     conj_I, neg_mul, neg_neg, ← mul_two, mul_div_cancel_right₀ _ (two_ne_zero' ℂ)]
 
 lemma cosKernel_undef (a : UnitAddCircle) {x : ℝ} (hx : x ≤ 0) : cosKernel a x = 0 := by
-<<<<<<< HEAD
-  induction' a using QuotientAddGroup.induction_on' with a'
-=======
   induction' a using QuotientAddGroup.induction_on with a'
->>>>>>> 99508fb5
   rw [← ofReal_inj, cosKernel_def, jacobiTheta₂_undef _ (by rwa [I_mul_im, ofReal_re]), ofReal_zero]
 
 /-- For `a = 0`, both kernels agree. -/
@@ -554,12 +546,8 @@
 lemma hasSum_int_completedHurwitzZetaEven (a : ℝ) {s : ℂ} (hs : 1 < re s) :
     HasSum (fun n : ℤ ↦ Gammaℝ s / (↑|n + a| : ℂ) ^ s / 2) (completedHurwitzZetaEven a s) := by
   have hF (t : ℝ) (ht : 0 < t) : HasSum (fun n : ℤ ↦ if n + a = 0 then 0
-<<<<<<< HEAD
-      else (1 / 2 : ℂ) * rexp (-π * (n + a) ^ 2 * t)) ((evenKernel a t - _) / 2) := by
-=======
       else (1 / 2 : ℂ) * rexp (-π * (n + a) ^ 2 * t))
       ((evenKernel a t - (if (a : UnitAddCircle) = 0 then 1 else 0 : ℝ)) / 2) := by
->>>>>>> 99508fb5
     refine (ofReal_sub .. ▸ (hasSum_ofReal.mpr (hasSum_int_evenKernel₀ a ht)).div_const
       2).congr_fun fun n ↦ ?_
     split_ifs
@@ -669,11 +657,7 @@
   simp_rw [← sub_div, div_eq_mul_inv _ (Gammaℝ _)]
   refine DifferentiableAt.mul ?_ differentiable_Gammaℝ_inv.differentiableAt
   simp_rw [completedHurwitzZetaEven_eq, sub_sub, add_assoc]
-<<<<<<< HEAD
-  conv => enter [2, s, 2]; rw [← neg_sub, div_neg, neg_add_self, add_zero]
-=======
   conv => enter [2, s, 2]; rw [← neg_sub, div_neg, neg_add_cancel, add_zero]
->>>>>>> 99508fb5
   exact (differentiable_completedHurwitzZetaEven₀ a _).sub
     <| (differentiableAt_const _).div differentiableAt_id one_ne_zero
 
@@ -784,18 +768,9 @@
 
 /-- Reformulation of `hasSum_nat_cosZeta` using `LSeriesHasSum`. -/
 lemma LSeriesHasSum_cos (a : ℝ) {s : ℂ} (hs : 1 < re s) :
-<<<<<<< HEAD
-    LSeriesHasSum (Real.cos <| 2 * π * a * ·) s (cosZeta a s) := by
-  refine (hasSum_nat_cosZeta a hs).congr_fun (fun n ↦ ?_)
-  rcases eq_or_ne n 0 with rfl | hn
-  · rw [LSeries.term_zero, Nat.cast_zero, Nat.cast_zero, zero_cpow (ne_zero_of_one_lt_re hs),
-      div_zero]
-  · apply LSeries.term_of_ne_zero hn
-=======
     LSeriesHasSum (Real.cos <| 2 * π * a * ·) s (cosZeta a s) :=
   (hasSum_nat_cosZeta a hs).congr_fun
     (LSeries.term_of_ne_zero' (ne_zero_of_one_lt_re hs) _)
->>>>>>> 99508fb5
 
 /-!
 ## Functional equations for the un-completed zetas
@@ -825,10 +800,6 @@
   rw [this, completedCosZeta_one_sub, inv_Gammaℝ_one_sub (fun n ↦ by simpa using hs (n + 1)),
     hurwitzZetaEven_def_of_ne_or_ne (Or.inr (by simpa using hs 1))]
   generalize Gammaℂ s * cos (π * s / 2) = A -- speeds up ring_nf call
-<<<<<<< HEAD
   ring_nf
-=======
-  ring_nf
-
-end HurwitzZeta
->>>>>>> 99508fb5
+
+end HurwitzZeta