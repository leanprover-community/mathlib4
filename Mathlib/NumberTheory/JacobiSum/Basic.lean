/-
Copyright (c) 2024 Michael Stoll. All rights reserved.
Released under Apache 2.0 license as described in the file LICENSE.
Authors: Michael Stoll
-/
import Mathlib.NumberTheory.GaussSum
import Mathlib.NumberTheory.MulChar.Lemmas
import Mathlib.RingTheory.RootsOfUnity.Lemmas

/-!
# Jacobi Sums

This file defines the *Jacobi sum* of two multiplicative characters `χ` and `ψ` on a finite
commutative ring `R` with values in another commutative ring `R'`:

`jacobiSum χ ψ = ∑ x : R, χ x * ψ (1 - x)`

(see `jacobiSum`) and provides some basic results and API lemmas on Jacobi sums.

## References

We essentially follow
* [K. Ireland, M. Rosen, *A classical introduction to modern number theory*
   (Section 8.3)][IrelandRosen1990]

but generalize where appropriate.

This is based on Lean code written as part of the bachelor's thesis of Alexander Spahl.
-/

open BigOperators Finset

/-!
### Jacobi sums: definition and first properties
-/

section Def

-- need `Fintype` instead of `Finite` to make `jacobiSum` computable.
variable {R R' : Type*} [CommRing R] [Fintype R] [CommRing R']

/-- The *Jacobi sum* of two multiplicative characters on a finite commutative ring. -/
def jacobiSum (χ ψ : MulChar R R') : R' :=
  ∑ x : R, χ x * ψ (1 - x)

lemma jacobiSum_comm (χ ψ : MulChar R R') : jacobiSum χ ψ = jacobiSum ψ χ := by
  simp only [jacobiSum, mul_comm (χ _)]
  rw [← (Equiv.subLeft 1).sum_comp]
  simp only [Equiv.subLeft_apply, sub_sub_cancel]

/-- The Jacobi sum is compatible with ring homomorphisms. -/
lemma jacobiSum_ringHomComp {R'' : Type*} [CommRing R''] (χ ψ : MulChar R R') (f : R' →+* R'') :
    jacobiSum (χ.ringHomComp f) (ψ.ringHomComp f) = f (jacobiSum χ ψ) := by
  simp only [jacobiSum, MulChar.ringHomComp, MulChar.coe_mk, MonoidHom.coe_mk, OneHom.coe_mk,
    map_sum, map_mul]

end Def

/-!
### Jacobi sums over finite fields
-/

section CommRing

variable {F R : Type*} [CommRing F] [Nontrivial F] [Fintype F] [DecidableEq F] [CommRing R]

/-- The Jacobi sum of two multiplicative characters on a nontrivial finite commutative ring `F`
can be written as a sum over `F \ {0,1}`. -/
lemma jacobiSum_eq_sum_sdiff (χ ψ : MulChar F R) :
    jacobiSum χ ψ = ∑ x ∈ univ \ {0,1}, χ x * ψ (1 - x) := by
  simp only [jacobiSum, subset_univ, sum_sdiff_eq_sub, sub_eq_add_neg, self_eq_add_right,
    neg_eq_zero]
  apply sum_eq_zero
  simp only [mem_insert, mem_singleton, forall_eq_or_imp, χ.map_zero, neg_zero, add_zero, map_one,
    mul_one, forall_eq, add_neg_cancel, ψ.map_zero, mul_zero, and_self]

private lemma jacobiSum_eq_aux (χ ψ : MulChar F R) :
    jacobiSum χ ψ = ∑ x : F, χ x + ∑ x : F, ψ x - Fintype.card F +
                      ∑ x ∈ univ \ {0, 1}, (χ x - 1) * (ψ (1 - x) - 1) := by
  rw [jacobiSum]
  conv =>
    enter [1, 2, x]
    rw [show ∀ x y : R, x * y = x + y - 1 + (x - 1) * (y - 1) by intros; ring]
  rw [sum_add_distrib, sum_sub_distrib, sum_add_distrib]
  conv => enter [1, 1, 1, 2, 2, x]; rw [← Equiv.subLeft_apply 1]
  rw [(Equiv.subLeft 1).sum_comp ψ, Fintype.card_eq_sum_ones, Nat.cast_sum, Nat.cast_one,
    sum_sdiff_eq_sub (subset_univ _), ← sub_zero (_ - _ + _), add_sub_assoc]
  congr
  rw [sum_pair zero_ne_one, sub_zero, ψ.map_one, χ.map_one, sub_self, mul_zero, zero_mul, add_zero]

end CommRing

section FiniteField

variable {F R : Type*} [Field F] [Fintype F] [CommRing R]

/-- The Jacobi sum of twice the trivial multiplicative character on a finite field `F`
equals `#F-2`. -/
theorem jacobiSum_trivial_trivial :
    jacobiSum (MulChar.trivial F R) (MulChar.trivial F R) = Fintype.card F - 2 := by
  classical
  rw [jacobiSum_eq_sum_sdiff]
  have : ∀ x ∈ univ \ {0, 1}, (MulChar.trivial F R) x * (MulChar.trivial F R) (1 - x) = 1 := by
    intros x hx
    rw [← map_mul, MulChar.trivial_apply, if_pos]
    simp only [mem_sdiff, mem_univ, mem_insert, mem_singleton, not_or, ← ne_eq, true_and] at hx
    simpa only [isUnit_iff_ne_zero, mul_ne_zero_iff, ne_eq, sub_eq_zero, @eq_comm _ _ x] using hx
  calc ∑ x ∈ univ \ {0, 1}, (MulChar.trivial F R) x * (MulChar.trivial F R) (1 - x)
  _ = ∑ _ ∈ univ \ {0, 1}, 1 := sum_congr rfl this
  _ = Finset.card (univ \ {0, 1}) := (cast_card _).symm
  _ = Fintype.card F - 2 := by
    rw [card_sdiff (subset_univ _), card_univ, card_pair zero_ne_one,
      Nat.cast_sub <| Nat.add_one_le_of_lt Fintype.one_lt_card, Nat.cast_two]

/-- If `1` is the trivial multiplicative character on a finite field `F`, then `J(1,1) = #F-2`. -/
theorem jacobiSum_one_one : jacobiSum (1 : MulChar F R) 1 = Fintype.card F - 2 :=
  jacobiSum_trivial_trivial

variable [IsDomain R] -- needed for `MulChar.sum_eq_zero_of_ne_one`

/-- If `χ` is a nontrivial multiplicative character on a finite field `F`, then `J(1,χ) = -1`. -/
theorem jacobiSum_one_nontrivial {χ : MulChar F R} (hχ : χ ≠ 1) : jacobiSum 1 χ = -1 := by
  classical
  have : ∑ x ∈ univ \ {0, 1}, ((1 : MulChar F R) x - 1) * (χ (1 - x) - 1) = 0 := by
    apply Finset.sum_eq_zero
    simp (config := { contextual := true }) only [mem_sdiff, mem_univ, mem_insert, mem_singleton,
      not_or, ← isUnit_iff_ne_zero, true_and, MulChar.one_apply, sub_self, zero_mul, and_imp,
      implies_true]
  simp only [jacobiSum_eq_aux, MulChar.sum_one_eq_card_units, MulChar.sum_eq_zero_of_ne_one hχ,
    add_zero, Fintype.card_eq_card_units_add_one (α := F), Nat.cast_add, Nat.cast_one,
    sub_add_cancel_left, this]

/-- If `χ` is a nontrivial multiplicative character on a finite field `F`,
then `J(χ,χ⁻¹) = -χ(-1)`. -/
theorem jacobiSum_nontrivial_inv {χ : MulChar F R} (hχ : χ ≠ 1) : jacobiSum χ χ⁻¹ = -χ (-1) := by
  classical
  rw [jacobiSum]
  conv => enter [1, 2, x]; rw [MulChar.inv_apply', ← map_mul, ← div_eq_mul_inv]
  rw [sum_eq_sum_diff_singleton_add (mem_univ (1 : F)), sub_self, div_zero, χ.map_zero, add_zero]
  have : ∑ x ∈ univ \ {1}, χ (x / (1 - x)) = ∑ x ∈ univ \ {-1}, χ x := by
    refine sum_bij' (fun a _ ↦ a / (1 - a)) (fun b _ ↦ b / (1 + b)) (fun x hx ↦ ?_)
      (fun y hy ↦ ?_) (fun x hx ↦ ?_) (fun y hy ↦ ?_) (fun _ _ ↦ rfl)
    · simp only [mem_sdiff, mem_univ, mem_singleton, true_and] at hx ⊢
      rw [div_eq_iff <| sub_ne_zero.mpr ((ne_eq ..).symm ▸ hx).symm, mul_sub, mul_one,
        neg_one_mul, sub_neg_eq_add, self_eq_add_left, neg_eq_zero]
      exact one_ne_zero
    · simp only [mem_sdiff, mem_univ, mem_singleton, true_and] at hy ⊢
      rw [div_eq_iff fun h ↦ hy <| eq_neg_of_add_eq_zero_right h, one_mul, self_eq_add_left]
      exact one_ne_zero
    · simp only [mem_sdiff, mem_univ, mem_singleton, true_and] at hx
      rw [eq_comm, ← sub_eq_zero] at hx
      field_simp
    · simp only [mem_sdiff, mem_univ, mem_singleton, true_and] at hy
      rw [eq_comm, neg_eq_iff_eq_neg, ← sub_eq_zero, sub_neg_eq_add] at hy
      field_simp
  rw [this, ← add_eq_zero_iff_eq_neg, ← sum_eq_sum_diff_singleton_add (mem_univ (-1 : F))]
  exact MulChar.sum_eq_zero_of_ne_one hχ

/-- If `χ` and `φ` are multiplicative characters on a finite field `F` such that
`χφ` is nontrivial, then `g(χφ) * J(χ,φ) = g(χ) * g(φ)`. -/
theorem jacobiSum_mul_nontrivial {χ φ : MulChar F R} (h : χ * φ ≠ 1) (ψ : AddChar F R) :
    gaussSum (χ * φ) ψ * jacobiSum χ φ = gaussSum χ ψ * gaussSum φ ψ := by
  classical
  rw [gaussSum_mul _ _ ψ, sum_eq_sum_diff_singleton_add (mem_univ (0 : F))]
  conv =>
    enter [2, 2, 2, x]
    rw [zero_sub, neg_eq_neg_one_mul x, map_mul, mul_left_comm (χ x) (φ (-1)),
      ← MulChar.mul_apply, ψ.map_zero_eq_one, mul_one]
  rw [← mul_sum _ _ (φ (-1)), MulChar.sum_eq_zero_of_ne_one h, mul_zero, add_zero]
  have sum_eq : ∀ t ∈ univ \ {0}, (∑ x : F, χ x * φ (t - x)) * ψ t =
      (∑ y : F, χ (t * y) * φ (t - (t * y))) * ψ t := by
    intro t ht
    simp only [mem_sdiff, mem_univ, mem_singleton, true_and] at ht
    exact congrArg (· * ψ t) (Equiv.sum_comp (Equiv.mulLeft₀ t ht) _).symm
  simp_rw [← sum_mul, sum_congr rfl sum_eq, ← mul_one_sub, map_mul, mul_assoc]
  conv => enter [2, 2, t, 1, 2, x, 2]; rw [← mul_assoc, mul_comm (χ x) (φ t)]
  simp_rw [← mul_assoc, ← MulChar.mul_apply, mul_assoc, ← mul_sum, mul_right_comm]
  rw [← jacobiSum, ← sum_mul, gaussSum, sum_eq_sum_diff_singleton_add (mem_univ (0 : F)),
    (χ * φ).map_zero, zero_mul, add_zero]

end FiniteField

section field_field

variable {F F' : Type*} [Fintype F] [Field F] [Field F']

/-- If `χ` and `φ` are multiplicative characters on a finite field `F` with values
in another field `F'` and such that `χφ` is nontrivial, then `J(χ,φ) = g(χ) * g(φ) / g(χφ)`. -/
theorem jacobiSum_eq_gaussSum_mul_gaussSum_div_gaussSum (h : (Fintype.card F : F') ≠ 0)
    {χ φ : MulChar F F'} (hχφ : χ * φ ≠ 1) {ψ : AddChar F F'} (hψ : ψ.IsPrimitive) :
    jacobiSum χ φ = gaussSum χ ψ * gaussSum φ ψ / gaussSum (χ * φ) ψ := by
  rw [eq_div_iff <| gaussSum_ne_zero_of_nontrivial h hχφ hψ, mul_comm]
  exact jacobiSum_mul_nontrivial hχφ ψ

open AddChar MulChar in
/-- If `χ` and `φ` are multiplicative characters on a finite field `F` with values in another
field `F'` such that `χ`, `φ` and `χφ` are all nontrivial and `char F' ≠ char F`, then
`J(χ,φ) * J(χ⁻¹,φ⁻¹) = #F` (in `F'`). -/
lemma jacobiSum_mul_jacobiSum_inv (h : ringChar F' ≠ ringChar F) {χ φ : MulChar F F'} (hχ : χ ≠ 1)
    (hφ : φ ≠ 1) (hχφ : χ * φ ≠ 1) :
    jacobiSum χ φ * jacobiSum χ⁻¹ φ⁻¹ = Fintype.card F := by
  obtain ⟨n, hp, hc⟩ := FiniteField.card F (ringChar F)
  let ψ := FiniteField.primitiveChar F F' h   -- obtain primitive additive character `ψ : F → FF'`
  let FF' := CyclotomicField ψ.n F'           -- the target field of `ψ`
  let χ' := χ.ringHomComp (algebraMap F' FF') -- consider `χ` and `φ` as characters `F → FF'`
  let φ' := φ.ringHomComp (algebraMap F' FF')
  have hinj := (algebraMap F' FF').injective
  apply hinj
  rw [map_mul, ← jacobiSum_ringHomComp, ← jacobiSum_ringHomComp]
  have Hχφ : χ' * φ' ≠ 1 := by
    rw [← ringHomComp_mul]
    exact (MulChar.ringHomComp_ne_one_iff hinj).mpr hχφ
  have Hχφ' : χ'⁻¹ * φ'⁻¹ ≠ 1 := by
    rwa [← mul_inv, inv_ne_one]
  have Hχ : χ' ≠ 1 := (MulChar.ringHomComp_ne_one_iff hinj).mpr hχ
  have Hφ : φ' ≠ 1 := (MulChar.ringHomComp_ne_one_iff hinj).mpr hφ
  have Hcard : (Fintype.card F : FF') ≠ 0 := by
    intro H
    simp only [hc, Nat.cast_pow, ne_eq, PNat.ne_zero, not_false_eq_true, pow_eq_zero_iff] at H
    exact h <| (Algebra.ringChar_eq F' FF').trans <| CharP.ringChar_of_prime_eq_zero hp H
  have H := (gaussSum_mul_gaussSum_eq_card Hχφ ψ.prim).trans_ne Hcard
  apply_fun (gaussSum (χ' * φ') ψ.char * gaussSum (χ' * φ')⁻¹ ψ.char⁻¹ * ·)
    using mul_right_injective₀ H
  simp only
  rw [mul_mul_mul_comm, jacobiSum_mul_nontrivial Hχφ, mul_inv, ← ringHomComp_inv,
    ← ringHomComp_inv, jacobiSum_mul_nontrivial Hχφ', map_natCast, ← mul_mul_mul_comm,
    gaussSum_mul_gaussSum_eq_card Hχ ψ.prim, gaussSum_mul_gaussSum_eq_card Hφ ψ.prim,
    ← mul_inv, gaussSum_mul_gaussSum_eq_card Hχφ ψ.prim]

end field_field

<<<<<<< HEAD
section GaussSum

variable {F R : Type*} [Fintype F] [Field F] [CommRing R] [IsDomain R]

/-- If `χ` is a multiplicative character of order `n ≥ 2` on a finite field `F`,
then `g(χ)^n = χ(-1) * #F * J(χ,χ) * J(χ,χ²) * ... * J(χ,χⁿ⁻²)`. -/
theorem gaussSum_pow_eq_prod_jacobiSum {χ : MulChar F R} {ψ : AddChar F R} (hχ : 2 ≤ orderOf χ)
    (hψ : ψ.IsPrimitive) :
    gaussSum χ ψ ^ orderOf χ =
      χ (-1) * Fintype.card F * ∏ i ∈ Ico 1 (orderOf χ - 1), jacobiSum χ (χ ^ i) := by
  -- show `g(χ)^i = g(χ^i) * J(χ,χ)*...*J(χ,χ^(i-1))` for `1 ≤ i < n` by induction
  let n := orderOf χ
  have pow_gauss' : ∀ i ∈ Ico 1 n, (gaussSum χ ψ) ^ i =
      gaussSum (χ ^ i) ψ * ∏ j ∈ Ico 1 i, jacobiSum χ (χ ^ j) := by
    intro i hi
    obtain ⟨one_le_i, i_lt_n⟩ := mem_Ico.mp hi; clear hi -- otherwise error below
    induction i, one_le_i using Nat.le_induction with
    | base => simp only [pow_one, le_refl, Ico_eq_empty_of_le, prod_empty, mul_one]
    | succ i hi ih =>
        specialize ih <| lt_trans (Nat.lt_succ_self i) i_lt_n
        have gauss_rw : gaussSum (χ ^ i) ψ * gaussSum χ ψ =
            jacobiSum χ (χ ^ i) * gaussSum (χ ^ (i + 1)) ψ := by
          have hχi : χ * (χ ^ i) ≠ 1 :=
            pow_succ' χ i ▸ pow_ne_one_of_lt_orderOf i.add_one_ne_zero i_lt_n
          rw [mul_comm, ← jacobiSum_mul_nontrivial hχi, mul_comm, ← pow_succ']
        apply_fun (· * gaussSum χ ψ) at ih
        rw [mul_right_comm, ← pow_succ, gauss_rw] at ih
        rw [ih, Finset.prod_Ico_succ_top hi, mul_rotate, mul_assoc]
  -- get equality for `i = n-1`
  have gauss_pow_n_sub := pow_gauss' (n - 1) (by simp only [mem_Ico]; omega)
  apply_fun (gaussSum χ ψ * ·) at gauss_pow_n_sub
  rw [← pow_succ', Nat.sub_one_add_one_eq_of_pos (by omega)] at gauss_pow_n_sub
  have hχ₁ : χ ≠ 1 :=
    fun h ↦ ((orderOf_one (G := MulChar F R) ▸ h ▸ hχ).trans_lt Nat.one_lt_two).false
  rw [gauss_pow_n_sub, ← mul_assoc, gaussSum_mul_gaussSum_pow_orderOf_sub_one hχ₁ hψ]

end GaussSum
=======
section image

variable {F R : Type*} [Fintype F] [Field F] [CommRing R] [IsDomain R]

/-- If `χ` and `φ` are multiplicative characters on a finite field `F` satisfying `χ^n = φ^n = 1`
and with values in an integral domain `R`, and `μ` is a primitive `n`th root of unity in `R`,
then the Jacobi sum `J(χ,φ)` is in `ℤ[μ] ⊆ R`. -/
lemma jacobiSum_mem_algebraAdjoin_of_pow_eq_one {n : ℕ} (hn : n ≠ 0) {χ φ : MulChar F R}
    (hχ : χ ^ n = 1) (hφ : φ ^ n = 1) {μ : R} (hμ : IsPrimitiveRoot μ n) :
    jacobiSum χ φ ∈ Algebra.adjoin ℤ {μ} :=
  Subalgebra.sum_mem _ fun _ _ ↦ Subalgebra.mul_mem _
    (MulChar.apply_mem_algebraAdjoin_of_pow_eq_one hn hχ hμ _)
    (MulChar.apply_mem_algebraAdjoin_of_pow_eq_one hn hφ hμ _)

open Algebra in
private
lemma MulChar.exists_apply_sub_one_eq_mul_sub_one {n : ℕ} (hn : n ≠ 0) {χ : MulChar F R} {μ : R}
    (hχ : χ ^ n = 1) (hμ : IsPrimitiveRoot μ n) {x : F} (hx : x ≠ 0) :
    ∃ z ∈ Algebra.adjoin ℤ {μ}, χ x - 1 = z * (μ - 1) := by
  obtain ⟨k, _, hk⟩ := exists_apply_eq_pow hn hχ hμ hx
  refine hk ▸ ⟨(Finset.range k).sum (μ ^ ·), ?_, (geom_sum_mul μ k).symm⟩
  exact Subalgebra.sum_mem _ fun m _ ↦ Subalgebra.pow_mem _ (self_mem_adjoin_singleton _ μ) _

private
lemma MulChar.exists_apply_sub_one_mul_apply_sub_one {n : ℕ} (hn : n ≠ 0) {χ ψ : MulChar F R}
    {μ : R} (hχ : χ ^ n = 1) (hψ : ψ ^ n = 1) (hμ : IsPrimitiveRoot μ n) (x : F) :
    ∃ z ∈ Algebra.adjoin ℤ {μ}, (χ x - 1) * (ψ (1 - x) - 1) = z * (μ - 1) ^ 2 := by
  rcases eq_or_ne x 0 with rfl | hx₀
  · exact ⟨0, Subalgebra.zero_mem _, by rw [sub_zero, ψ.map_one, sub_self, mul_zero, zero_mul]⟩
  rcases eq_or_ne x 1 with rfl | hx₁
  · exact ⟨0, Subalgebra.zero_mem _, by rw [χ.map_one, sub_self, zero_mul, zero_mul]⟩
  obtain ⟨z₁, hz₁, Hz₁⟩ := MulChar.exists_apply_sub_one_eq_mul_sub_one hn hχ hμ hx₀
  obtain ⟨z₂, hz₂, Hz₂⟩ :=
    MulChar.exists_apply_sub_one_eq_mul_sub_one hn hψ hμ (sub_ne_zero_of_ne hx₁.symm)
  rewrite [Hz₁, Hz₂, sq]
  exact ⟨z₁ * z₂, Subalgebra.mul_mem _ hz₁ hz₂, mul_mul_mul_comm ..⟩

/-- If `χ` and `ψ` are multiplicative characters of order dividing `n` on a finite field `F`
with values in an integral domain `R` and `μ` is a primitive `n`th root of unity in `R`,
then `J(χ,ψ) = -1 + z*(μ - 1)^2` for some `z ∈ ℤ[μ] ⊆ R`. (We assume that `#F ≡ 1 mod n`.)
Note that we do not state this as a divisbility in `R`, as this would give a weaker statement. -/
lemma exists_jacobiSum_eq_neg_one_add [DecidableEq F] {n : ℕ} (hn : 2 < n) {χ ψ : MulChar F R}
    {μ : R} (hχ : χ ^ n = 1) (hψ : ψ ^ n = 1) (hn' : n ∣ Fintype.card F - 1)
    (hμ : IsPrimitiveRoot μ n) :
    ∃ z ∈ Algebra.adjoin ℤ {μ}, jacobiSum χ ψ = -1 + z * (μ - 1) ^ 2 := by
  obtain ⟨q, hq⟩ := hn'
  rw [Nat.sub_eq_iff_eq_add NeZero.one_le] at hq
  obtain ⟨z₁, hz₁, Hz₁⟩ := hμ.self_sub_one_pow_dvd_order hn
  by_cases hχ₀ : χ = 1 <;> by_cases hψ₀ : ψ = 1
  · rw [hχ₀, hψ₀, jacobiSum_one_one]
    refine ⟨q * z₁, Subalgebra.mul_mem _ (Subalgebra.natCast_mem _ q) hz₁, ?_⟩
    rw [hq, Nat.cast_add, Nat.cast_mul, Hz₁]
    ring
  · refine ⟨0, Subalgebra.zero_mem _, ?_⟩
    rw [hχ₀, jacobiSum_one_nontrivial hψ₀, zero_mul, add_zero]
  · refine ⟨0, Subalgebra.zero_mem _, ?_⟩
    rw [jacobiSum_comm, hψ₀, jacobiSum_one_nontrivial hχ₀, zero_mul, add_zero]
  · rw [jacobiSum_eq_aux, MulChar.sum_eq_zero_of_ne_one hχ₀, MulChar.sum_eq_zero_of_ne_one hψ₀, hq]
    have H := MulChar.exists_apply_sub_one_mul_apply_sub_one (by omega) hχ hψ hμ
    have Hcs x := (H x).choose_spec
    refine ⟨-q * z₁ + ∑ x ∈ (univ \ {0, 1} : Finset F), (H x).choose, ?_, ?_⟩
    · refine Subalgebra.add_mem _ (Subalgebra.mul_mem _ (Subalgebra.neg_mem _ ?_) hz₁) ?_
      · exact Subalgebra.natCast_mem ..
      · exact Subalgebra.sum_mem _ fun x _ ↦ (Hcs x).1
    · conv => enter [1, 2, 2, x]; rw [(Hcs x).2]
      rw [← Finset.sum_mul, Nat.cast_add, Nat.cast_mul, Hz₁]
      ring

end image
>>>>>>> 1fe4aec4
<|MERGE_RESOLUTION|>--- conflicted
+++ resolved
@@ -229,7 +229,76 @@
 
 end field_field
 
-<<<<<<< HEAD
+section image
+
+variable {F R : Type*} [Fintype F] [Field F] [CommRing R] [IsDomain R]
+
+/-- If `χ` and `φ` are multiplicative characters on a finite field `F` satisfying `χ^n = φ^n = 1`
+and with values in an integral domain `R`, and `μ` is a primitive `n`th root of unity in `R`,
+then the Jacobi sum `J(χ,φ)` is in `ℤ[μ] ⊆ R`. -/
+lemma jacobiSum_mem_algebraAdjoin_of_pow_eq_one {n : ℕ} (hn : n ≠ 0) {χ φ : MulChar F R}
+    (hχ : χ ^ n = 1) (hφ : φ ^ n = 1) {μ : R} (hμ : IsPrimitiveRoot μ n) :
+    jacobiSum χ φ ∈ Algebra.adjoin ℤ {μ} :=
+  Subalgebra.sum_mem _ fun _ _ ↦ Subalgebra.mul_mem _
+    (MulChar.apply_mem_algebraAdjoin_of_pow_eq_one hn hχ hμ _)
+    (MulChar.apply_mem_algebraAdjoin_of_pow_eq_one hn hφ hμ _)
+
+open Algebra in
+private
+lemma MulChar.exists_apply_sub_one_eq_mul_sub_one {n : ℕ} (hn : n ≠ 0) {χ : MulChar F R} {μ : R}
+    (hχ : χ ^ n = 1) (hμ : IsPrimitiveRoot μ n) {x : F} (hx : x ≠ 0) :
+    ∃ z ∈ Algebra.adjoin ℤ {μ}, χ x - 1 = z * (μ - 1) := by
+  obtain ⟨k, _, hk⟩ := exists_apply_eq_pow hn hχ hμ hx
+  refine hk ▸ ⟨(Finset.range k).sum (μ ^ ·), ?_, (geom_sum_mul μ k).symm⟩
+  exact Subalgebra.sum_mem _ fun m _ ↦ Subalgebra.pow_mem _ (self_mem_adjoin_singleton _ μ) _
+
+private
+lemma MulChar.exists_apply_sub_one_mul_apply_sub_one {n : ℕ} (hn : n ≠ 0) {χ ψ : MulChar F R}
+    {μ : R} (hχ : χ ^ n = 1) (hψ : ψ ^ n = 1) (hμ : IsPrimitiveRoot μ n) (x : F) :
+    ∃ z ∈ Algebra.adjoin ℤ {μ}, (χ x - 1) * (ψ (1 - x) - 1) = z * (μ - 1) ^ 2 := by
+  rcases eq_or_ne x 0 with rfl | hx₀
+  · exact ⟨0, Subalgebra.zero_mem _, by rw [sub_zero, ψ.map_one, sub_self, mul_zero, zero_mul]⟩
+  rcases eq_or_ne x 1 with rfl | hx₁
+  · exact ⟨0, Subalgebra.zero_mem _, by rw [χ.map_one, sub_self, zero_mul, zero_mul]⟩
+  obtain ⟨z₁, hz₁, Hz₁⟩ := MulChar.exists_apply_sub_one_eq_mul_sub_one hn hχ hμ hx₀
+  obtain ⟨z₂, hz₂, Hz₂⟩ :=
+    MulChar.exists_apply_sub_one_eq_mul_sub_one hn hψ hμ (sub_ne_zero_of_ne hx₁.symm)
+  rewrite [Hz₁, Hz₂, sq]
+  exact ⟨z₁ * z₂, Subalgebra.mul_mem _ hz₁ hz₂, mul_mul_mul_comm ..⟩
+
+/-- If `χ` and `ψ` are multiplicative characters of order dividing `n` on a finite field `F`
+with values in an integral domain `R` and `μ` is a primitive `n`th root of unity in `R`,
+then `J(χ,ψ) = -1 + z*(μ - 1)^2` for some `z ∈ ℤ[μ] ⊆ R`. (We assume that `#F ≡ 1 mod n`.)
+Note that we do not state this as a divisbility in `R`, as this would give a weaker statement. -/
+lemma exists_jacobiSum_eq_neg_one_add [DecidableEq F] {n : ℕ} (hn : 2 < n) {χ ψ : MulChar F R}
+    {μ : R} (hχ : χ ^ n = 1) (hψ : ψ ^ n = 1) (hn' : n ∣ Fintype.card F - 1)
+    (hμ : IsPrimitiveRoot μ n) :
+    ∃ z ∈ Algebra.adjoin ℤ {μ}, jacobiSum χ ψ = -1 + z * (μ - 1) ^ 2 := by
+  obtain ⟨q, hq⟩ := hn'
+  rw [Nat.sub_eq_iff_eq_add NeZero.one_le] at hq
+  obtain ⟨z₁, hz₁, Hz₁⟩ := hμ.self_sub_one_pow_dvd_order hn
+  by_cases hχ₀ : χ = 1 <;> by_cases hψ₀ : ψ = 1
+  · rw [hχ₀, hψ₀, jacobiSum_one_one]
+    refine ⟨q * z₁, Subalgebra.mul_mem _ (Subalgebra.natCast_mem _ q) hz₁, ?_⟩
+    rw [hq, Nat.cast_add, Nat.cast_mul, Hz₁]
+    ring
+  · refine ⟨0, Subalgebra.zero_mem _, ?_⟩
+    rw [hχ₀, jacobiSum_one_nontrivial hψ₀, zero_mul, add_zero]
+  · refine ⟨0, Subalgebra.zero_mem _, ?_⟩
+    rw [jacobiSum_comm, hψ₀, jacobiSum_one_nontrivial hχ₀, zero_mul, add_zero]
+  · rw [jacobiSum_eq_aux, MulChar.sum_eq_zero_of_ne_one hχ₀, MulChar.sum_eq_zero_of_ne_one hψ₀, hq]
+    have H := MulChar.exists_apply_sub_one_mul_apply_sub_one (by omega) hχ hψ hμ
+    have Hcs x := (H x).choose_spec
+    refine ⟨-q * z₁ + ∑ x ∈ (univ \ {0, 1} : Finset F), (H x).choose, ?_, ?_⟩
+    · refine Subalgebra.add_mem _ (Subalgebra.mul_mem _ (Subalgebra.neg_mem _ ?_) hz₁) ?_
+      · exact Subalgebra.natCast_mem ..
+      · exact Subalgebra.sum_mem _ fun x _ ↦ (Hcs x).1
+    · conv => enter [1, 2, 2, x]; rw [(Hcs x).2]
+      rw [← Finset.sum_mul, Nat.cast_add, Nat.cast_mul, Hz₁]
+      ring
+
+end image
+
 section GaussSum
 
 variable {F R : Type*} [Fintype F] [Field F] [CommRing R] [IsDomain R]
@@ -266,75 +335,4 @@
     fun h ↦ ((orderOf_one (G := MulChar F R) ▸ h ▸ hχ).trans_lt Nat.one_lt_two).false
   rw [gauss_pow_n_sub, ← mul_assoc, gaussSum_mul_gaussSum_pow_orderOf_sub_one hχ₁ hψ]
 
-end GaussSum
-=======
-section image
-
-variable {F R : Type*} [Fintype F] [Field F] [CommRing R] [IsDomain R]
-
-/-- If `χ` and `φ` are multiplicative characters on a finite field `F` satisfying `χ^n = φ^n = 1`
-and with values in an integral domain `R`, and `μ` is a primitive `n`th root of unity in `R`,
-then the Jacobi sum `J(χ,φ)` is in `ℤ[μ] ⊆ R`. -/
-lemma jacobiSum_mem_algebraAdjoin_of_pow_eq_one {n : ℕ} (hn : n ≠ 0) {χ φ : MulChar F R}
-    (hχ : χ ^ n = 1) (hφ : φ ^ n = 1) {μ : R} (hμ : IsPrimitiveRoot μ n) :
-    jacobiSum χ φ ∈ Algebra.adjoin ℤ {μ} :=
-  Subalgebra.sum_mem _ fun _ _ ↦ Subalgebra.mul_mem _
-    (MulChar.apply_mem_algebraAdjoin_of_pow_eq_one hn hχ hμ _)
-    (MulChar.apply_mem_algebraAdjoin_of_pow_eq_one hn hφ hμ _)
-
-open Algebra in
-private
-lemma MulChar.exists_apply_sub_one_eq_mul_sub_one {n : ℕ} (hn : n ≠ 0) {χ : MulChar F R} {μ : R}
-    (hχ : χ ^ n = 1) (hμ : IsPrimitiveRoot μ n) {x : F} (hx : x ≠ 0) :
-    ∃ z ∈ Algebra.adjoin ℤ {μ}, χ x - 1 = z * (μ - 1) := by
-  obtain ⟨k, _, hk⟩ := exists_apply_eq_pow hn hχ hμ hx
-  refine hk ▸ ⟨(Finset.range k).sum (μ ^ ·), ?_, (geom_sum_mul μ k).symm⟩
-  exact Subalgebra.sum_mem _ fun m _ ↦ Subalgebra.pow_mem _ (self_mem_adjoin_singleton _ μ) _
-
-private
-lemma MulChar.exists_apply_sub_one_mul_apply_sub_one {n : ℕ} (hn : n ≠ 0) {χ ψ : MulChar F R}
-    {μ : R} (hχ : χ ^ n = 1) (hψ : ψ ^ n = 1) (hμ : IsPrimitiveRoot μ n) (x : F) :
-    ∃ z ∈ Algebra.adjoin ℤ {μ}, (χ x - 1) * (ψ (1 - x) - 1) = z * (μ - 1) ^ 2 := by
-  rcases eq_or_ne x 0 with rfl | hx₀
-  · exact ⟨0, Subalgebra.zero_mem _, by rw [sub_zero, ψ.map_one, sub_self, mul_zero, zero_mul]⟩
-  rcases eq_or_ne x 1 with rfl | hx₁
-  · exact ⟨0, Subalgebra.zero_mem _, by rw [χ.map_one, sub_self, zero_mul, zero_mul]⟩
-  obtain ⟨z₁, hz₁, Hz₁⟩ := MulChar.exists_apply_sub_one_eq_mul_sub_one hn hχ hμ hx₀
-  obtain ⟨z₂, hz₂, Hz₂⟩ :=
-    MulChar.exists_apply_sub_one_eq_mul_sub_one hn hψ hμ (sub_ne_zero_of_ne hx₁.symm)
-  rewrite [Hz₁, Hz₂, sq]
-  exact ⟨z₁ * z₂, Subalgebra.mul_mem _ hz₁ hz₂, mul_mul_mul_comm ..⟩
-
-/-- If `χ` and `ψ` are multiplicative characters of order dividing `n` on a finite field `F`
-with values in an integral domain `R` and `μ` is a primitive `n`th root of unity in `R`,
-then `J(χ,ψ) = -1 + z*(μ - 1)^2` for some `z ∈ ℤ[μ] ⊆ R`. (We assume that `#F ≡ 1 mod n`.)
-Note that we do not state this as a divisbility in `R`, as this would give a weaker statement. -/
-lemma exists_jacobiSum_eq_neg_one_add [DecidableEq F] {n : ℕ} (hn : 2 < n) {χ ψ : MulChar F R}
-    {μ : R} (hχ : χ ^ n = 1) (hψ : ψ ^ n = 1) (hn' : n ∣ Fintype.card F - 1)
-    (hμ : IsPrimitiveRoot μ n) :
-    ∃ z ∈ Algebra.adjoin ℤ {μ}, jacobiSum χ ψ = -1 + z * (μ - 1) ^ 2 := by
-  obtain ⟨q, hq⟩ := hn'
-  rw [Nat.sub_eq_iff_eq_add NeZero.one_le] at hq
-  obtain ⟨z₁, hz₁, Hz₁⟩ := hμ.self_sub_one_pow_dvd_order hn
-  by_cases hχ₀ : χ = 1 <;> by_cases hψ₀ : ψ = 1
-  · rw [hχ₀, hψ₀, jacobiSum_one_one]
-    refine ⟨q * z₁, Subalgebra.mul_mem _ (Subalgebra.natCast_mem _ q) hz₁, ?_⟩
-    rw [hq, Nat.cast_add, Nat.cast_mul, Hz₁]
-    ring
-  · refine ⟨0, Subalgebra.zero_mem _, ?_⟩
-    rw [hχ₀, jacobiSum_one_nontrivial hψ₀, zero_mul, add_zero]
-  · refine ⟨0, Subalgebra.zero_mem _, ?_⟩
-    rw [jacobiSum_comm, hψ₀, jacobiSum_one_nontrivial hχ₀, zero_mul, add_zero]
-  · rw [jacobiSum_eq_aux, MulChar.sum_eq_zero_of_ne_one hχ₀, MulChar.sum_eq_zero_of_ne_one hψ₀, hq]
-    have H := MulChar.exists_apply_sub_one_mul_apply_sub_one (by omega) hχ hψ hμ
-    have Hcs x := (H x).choose_spec
-    refine ⟨-q * z₁ + ∑ x ∈ (univ \ {0, 1} : Finset F), (H x).choose, ?_, ?_⟩
-    · refine Subalgebra.add_mem _ (Subalgebra.mul_mem _ (Subalgebra.neg_mem _ ?_) hz₁) ?_
-      · exact Subalgebra.natCast_mem ..
-      · exact Subalgebra.sum_mem _ fun x _ ↦ (Hcs x).1
-    · conv => enter [1, 2, 2, x]; rw [(Hcs x).2]
-      rw [← Finset.sum_mul, Nat.cast_add, Nat.cast_mul, Hz₁]
-      ring
-
-end image
->>>>>>> 1fe4aec4
+end GaussSum