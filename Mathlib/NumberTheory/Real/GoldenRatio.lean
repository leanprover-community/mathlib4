/-
Copyright (c) 2020 Anatole Dedecker. All rights reserved.
Released under Apache 2.0 license as described in the file LICENSE.
Authors: Anatole Dedecker, Alexey Soloyev, Junyan Xu, Kamila Szewczyk
-/
module

public import Mathlib.Algebra.EuclideanDomain.Basic
public import Mathlib.Algebra.LinearRecurrence
public import Mathlib.Data.Fin.VecNotation
public import Mathlib.Data.Int.Fib.Basic
public import Mathlib.NumberTheory.Real.Irrational
public import Mathlib.Tactic.NormNum.NatFib
public import Mathlib.Tactic.NormNum.Prime

/-!
# The golden ratio and its conjugate

This file defines the golden ratio `φ := (1 + √5)/2` and its conjugate
`ψ := (1 - √5)/2`, which are the two real roots of `X² - X - 1`.

Along with various computational facts about them, we prove their
irrationality, and we link them to the Fibonacci sequence by proving
Binet's formula.
-/

@[expose] public section


noncomputable section

open Polynomial

namespace Real

/-- The golden ratio `φ := (1 + √5)/2`. -/
abbrev goldenRatio : ℝ := (1 + √5) / 2

/-- The conjugate of the golden ratio `ψ := (1 - √5)/2`. -/
abbrev goldenConj : ℝ := (1 - √5) / 2

@[inherit_doc] scoped[goldenRatio] notation "φ" => Real.goldenRatio
@[inherit_doc] scoped[goldenRatio] notation "ψ" => Real.goldenConj

open goldenRatio

/-- The inverse of the golden ratio is the opposite of its conjugate. -/
theorem inv_goldenRatio : φ⁻¹ = -ψ := by
  grind

@[deprecated (since := "2025-08-23")] alias _root_.inv_gold := inv_goldenRatio

/-- The opposite of the golden ratio is the inverse of its conjugate. -/
theorem inv_goldenConj : ψ⁻¹ = -φ := by
  rw [inv_eq_iff_eq_inv, ← neg_inv, ← neg_eq_iff_eq_neg]
  exact inv_goldenRatio.symm

@[deprecated (since := "2025-08-23")] alias _root_.inv_goldConj := inv_goldenConj

@[simp]
theorem goldenRatio_mul_goldenConj : φ * ψ = -1 := by
  grind

@[deprecated (since := "2025-08-23")] alias _root_.gold_mul_goldConj := goldenRatio_mul_goldenConj

@[simp]
theorem goldenConj_mul_goldenRatio : ψ * φ = -1 := by
  rw [mul_comm]
  exact goldenRatio_mul_goldenConj

@[deprecated (since := "2025-08-23")] alias _root_.goldConj_mul_gold := goldenConj_mul_goldenRatio

@[simp]
theorem goldenRatio_add_goldenConj : φ + ψ = 1 := by
  rw [goldenRatio, goldenConj]
  ring

@[deprecated (since := "2025-08-23")] alias _root_.gold_add_goldConj := goldenRatio_add_goldenConj

theorem one_sub_goldenConj : 1 - φ = ψ := by
  linarith [goldenRatio_add_goldenConj]

@[deprecated (since := "2025-08-23")] alias _root_.one_sub_goldConj := one_sub_goldenConj

theorem one_sub_goldenRatio : 1 - ψ = φ := by
  linarith [goldenRatio_add_goldenConj]

@[deprecated (since := "2025-08-23")] alias _root_.one_sub_gold := one_sub_goldenRatio

@[simp]
theorem goldenRatio_sub_goldenConj : φ - ψ = √5 := by ring

@[deprecated (since := "2025-08-23")] alias _root_.gold_sub_goldConj := goldenRatio_sub_goldenConj

theorem goldenRatio_pow_sub_goldenRatio_pow (n : ℕ) : φ ^ (n + 2) - φ ^ (n + 1) = φ ^ n := by
  grind

@[deprecated (since := "2025-08-23")]
alias gold_pow_sub_gold_pow := goldenRatio_pow_sub_goldenRatio_pow

@[simp 1200]
theorem goldenRatio_sq : φ ^ 2 = φ + 1 := by
  grind

@[deprecated (since := "2025-08-23")] alias _root_.gold_sq := goldenRatio_sq

@[simp 1200]
theorem goldenConj_sq : ψ ^ 2 = ψ + 1 := by
  grind

@[deprecated (since := "2025-08-23")] alias _root_.goldConj_sq := goldenConj_sq

theorem goldenRatio_pos : 0 < φ :=
  mul_pos (by apply add_pos <;> norm_num) <| inv_pos.2 zero_lt_two

@[deprecated (since := "2025-08-23")] alias _root_.gold_pos := goldenRatio_pos

theorem goldenRatio_ne_zero : φ ≠ 0 :=
  ne_of_gt goldenRatio_pos

@[deprecated (since := "2025-08-23")] alias _root_.gold_ne_zero := goldenRatio_ne_zero

theorem one_lt_goldenRatio : 1 < φ := by
  refine lt_of_mul_lt_mul_left ?_ (le_of_lt goldenRatio_pos)
  simp [← sq, zero_lt_one]

@[deprecated (since := "2025-08-23")] alias _root_.one_lt_gold := one_lt_goldenRatio

theorem goldenRatio_lt_two : φ < 2 := by calc
  (1 + √5) / 2 < (1 + 3) / 2 := by gcongr; rw [sqrt_lt'] <;> norm_num
  _ = 2 := by norm_num

@[deprecated (since := "2025-08-23")] alias _root_.gold_lt_two := goldenRatio_lt_two

theorem goldenConj_neg : ψ < 0 := by
  linarith [one_sub_goldenConj, one_lt_goldenRatio]

@[deprecated (since := "2025-08-23")] alias _root_.goldConj_neg := goldenConj_neg

theorem goldenConj_ne_zero : ψ ≠ 0 :=
  ne_of_lt goldenConj_neg

@[deprecated (since := "2025-08-23")] alias _root_.goldConj_ne_zero := goldenConj_ne_zero

theorem neg_one_lt_goldenConj : -1 < ψ := by
  rw [neg_lt, ← inv_goldenRatio]
  exact inv_lt_one_of_one_lt₀ one_lt_goldenRatio

@[deprecated (since := "2025-08-23")] alias _root_.neg_one_lt_goldConj := neg_one_lt_goldenConj

/-!
## Irrationality
-/


/-- The golden ratio is irrational. -/
theorem goldenRatio_irrational : Irrational φ := by
  have := Nat.Prime.irrational_sqrt (show Nat.Prime 5 by norm_num)
  have := this.ratCast_add 1
  convert this.ratCast_mul (show (0.5 : ℚ) ≠ 0 by norm_num)
  simp
  ring

@[deprecated (since := "2025-08-23")] alias _root_.gold_irrational := goldenRatio_irrational

/-- The conjugate of the golden ratio is irrational. -/
theorem goldenConj_irrational : Irrational ψ := by
  have := Nat.Prime.irrational_sqrt (show Nat.Prime 5 by norm_num)
  have := this.ratCast_sub 1
  convert this.ratCast_mul (show (0.5 : ℚ) ≠ 0 by norm_num)
  simp
  ring

@[deprecated (since := "2025-08-23")] alias _root_.goldConj_irrational := goldenConj_irrational

/-!
## Links with Fibonacci sequence
-/

section Fibrec

variable {α : Type*} [CommSemiring α]

/-- The recurrence relation satisfied by the Fibonacci sequence. -/
def fibRec : LinearRecurrence α where
  order := 2
  coeffs := ![1, 1]

section Poly

open Polynomial

/-- The characteristic polynomial of `fibRec` is `X² - (X + 1)`. -/
theorem fibRec_charPoly_eq {β : Type*} [CommRing β] :
    fibRec.charPoly = X ^ 2 - (X + (1 : β[X])) := by
  rw [fibRec, LinearRecurrence.charPoly]
  simp [Finset.sum_fin_eq_sum_range, Finset.sum_range_succ', ← smul_X_eq_monomial]

end Poly

/-- As expected, the Fibonacci sequence is a solution of `fibRec`. -/
theorem fib_isSol_fibRec : fibRec.IsSolution (fun x => x.fib : ℕ → α) := by
  rw [fibRec]
  intro n
  simp only
  rw [Nat.fib_add_two, add_comm]
  simp [Finset.sum_fin_eq_sum_range, Finset.sum_range_succ']

/-- The geometric sequence `fun n ↦ φ^n` is a solution of `fibRec`. -/
theorem geom_goldenRatio_isSol_fibRec : fibRec.IsSolution (φ ^ ·) := by
  rw [fibRec.geom_sol_iff_root_charPoly, fibRec_charPoly_eq]
  simp

@[deprecated (since := "2025-08-23")]
alias _root_.geom_gold_isSol_fibRec := geom_goldenRatio_isSol_fibRec

/-- The geometric sequence `fun n ↦ ψ^n` is a solution of `fibRec`. -/
theorem geom_goldenConj_isSol_fibRec : fibRec.IsSolution (ψ ^ ·) := by
  rw [fibRec.geom_sol_iff_root_charPoly, fibRec_charPoly_eq]
  simp

@[deprecated (since := "2025-08-23")]
alias geom_goldConj_isSol_fibRec := geom_goldenConj_isSol_fibRec

end Fibrec

/-- Binet's formula as a function equality. -/
theorem coe_fib_eq' :
    (fun n => Nat.fib n : ℕ → ℝ) = fun n => (φ ^ n - ψ ^ n) / √5 := by
  rw [fibRec.sol_eq_of_eq_init]
  · intro i hi
    norm_cast at hi
    fin_cases hi
    · simp
    · simp only [goldenRatio, goldenConj]
      ring_nf
      rw [mul_inv_cancel₀]; norm_num
  · exact fib_isSol_fibRec
  · suffices LinearRecurrence.IsSolution fibRec
        ((fun n ↦ (√5)⁻¹ * φ ^ n) - (fun n ↦ (√5)⁻¹ * ψ ^ n)) by
      convert this
      rw [Pi.sub_apply]
      ring
    apply (@fibRec ℝ _).solSpace.sub_mem
    · exact Submodule.smul_mem fibRec.solSpace (√5)⁻¹ geom_goldenRatio_isSol_fibRec
    · exact Submodule.smul_mem fibRec.solSpace (√5)⁻¹ geom_goldenConj_isSol_fibRec

/-- **Binet's formula** as a dependent equality. -/
theorem coe_fib_eq : ∀ n, (Nat.fib n : ℝ) = (φ ^ n - ψ ^ n) / √5 := by
  rw [← funext_iff, Real.coe_fib_eq']

<<<<<<< HEAD
=======
/-- **Binet's formula** for integer values. -/
theorem coe_intFib_eq (n : ℤ) : (Int.fib n : ℝ) = (φ ^ n - ψ ^ n) / √5 := by
  obtain ⟨n, (rfl | rfl)⟩ := n.eq_nat_or_neg
  · exact coe_fib_eq n
  · simp only [Int.fib_neg, Int.even_coe_nat, Int.fib_natCast, Int.cast_ite, Int.cast_neg,
      Int.cast_natCast, zpow_neg, zpow_natCast, ← inv_pow, inv_goldenRatio, inv_goldenConj,
      ← neg_one_mul ψ, ← neg_one_mul φ, mul_pow, neg_one_pow_eq_ite]
    grind [coe_fib_eq]

>>>>>>> aaf96376
/-- Relationship between the Fibonacci Sequence, the golden ratio, and its conjugate's exponents. -/
theorem fib_succ_sub_goldenRatio_mul_fib (n : ℕ) : Nat.fib (n + 1) - φ * Nat.fib n = ψ ^ n := by
  repeat rw [coe_fib_eq]
  rw [mul_div, div_sub_div_same, mul_sub, ← pow_succ']
  ring_nf
  have nz : √5 ≠ 0 := by norm_num
  rw [← (mul_inv_cancel₀ nz).symm, one_mul]

@[deprecated (since := "2025-08-23")]
alias _root_.fib_golden_conj_exp := fib_succ_sub_goldenRatio_mul_fib

/-- Relationship between the Fibonacci Sequence, the conjugate of the golden ratio,
and its exponents. -/
lemma goldenConj_mul_fib_succ_add_fib (n : ℕ) : ψ * Nat.fib (n + 1) + Nat.fib n = ψ ^ (n + 1) := by
  grind [fib_succ_sub_goldenRatio_mul_fib]

/-- Relationship between the Fibonacci Sequence, the golden ratio, and its exponents. -/
lemma goldenRatio_mul_fib_succ_add_fib (n : ℕ) : φ * Nat.fib (n + 1) + Nat.fib n = φ ^ (n + 1) := by
  induction n with
  | zero => simp
  | succ n ih =>
    calc
      _ = φ * (Nat.fib n) + φ ^ 2 * (Nat.fib (n + 1)) := by
        simp only [Nat.fib_add_one (Nat.succ_ne_zero n), Nat.succ_sub_succ_eq_sub, tsub_zero,
          Nat.cast_add, goldenRatio_sq]; ring
      _ = φ * ((Nat.fib n) + φ * (Nat.fib (n + 1))) := by ring
      _ = φ ^ (n + 2) := by rw [add_comm, ih]; ring

@[deprecated (since := "2025-08-23")]
alias _root_.fib_golden_exp' := goldenRatio_mul_fib_succ_add_fib

/-- Relationship between the Fibonacci Sequence, exponents of the golden ratio,
and its conjugate. -/
theorem fib_succ_sub_goldenConj_mul_fib (n : ℕ) : Nat.fib (n + 1) - ψ * Nat.fib n = φ ^ n := by
  grind [goldenRatio_mul_fib_succ_add_fib]

end Real<|MERGE_RESOLUTION|>--- conflicted
+++ resolved
@@ -249,8 +249,6 @@
 theorem coe_fib_eq : ∀ n, (Nat.fib n : ℝ) = (φ ^ n - ψ ^ n) / √5 := by
   rw [← funext_iff, Real.coe_fib_eq']
 
-<<<<<<< HEAD
-=======
 /-- **Binet's formula** for integer values. -/
 theorem coe_intFib_eq (n : ℤ) : (Int.fib n : ℝ) = (φ ^ n - ψ ^ n) / √5 := by
   obtain ⟨n, (rfl | rfl)⟩ := n.eq_nat_or_neg
@@ -260,7 +258,6 @@
       ← neg_one_mul ψ, ← neg_one_mul φ, mul_pow, neg_one_pow_eq_ite]
     grind [coe_fib_eq]
 
->>>>>>> aaf96376
 /-- Relationship between the Fibonacci Sequence, the golden ratio, and its conjugate's exponents. -/
 theorem fib_succ_sub_goldenRatio_mul_fib (n : ℕ) : Nat.fib (n + 1) - φ * Nat.fib n = ψ ^ n := by
   repeat rw [coe_fib_eq]
