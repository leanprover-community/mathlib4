--- conflicted
+++ resolved
@@ -396,13 +396,8 @@
     rintro rfl
     obtain ⟨q, hq⟩ := hm.nonempty
     rw [mem_setOf, sub_eq_zero, mul_comm] at hq
-<<<<<<< HEAD
-    obtain ⟨a, ha⟩ := (Int.pow_dvd_pow_iff two_ne_zero).mp ⟨d, hq⟩
-    rw [ha, mul_pow, mul_right_inj' (pow_pos (Int.coe_nat_pos.mpr q.pos) 2).ne'] at hq
-=======
     obtain ⟨a, ha⟩ := (Int.pow_dvd_pow_iff two_pos).mp ⟨d, hq⟩
     rw [ha, mul_pow, mul_right_inj' (pow_pos (Int.natCast_pos.mpr q.pos) 2).ne'] at hq
->>>>>>> 2098023c
     exact hd ⟨a, sq a ▸ hq.symm⟩
   haveI := neZero_iff.mpr (Int.natAbs_ne_zero.mpr hm₀)
   let f : ℚ → ZMod m.natAbs × ZMod m.natAbs := fun q => (q.num, q.den)
