/-
Copyright (c) 2023 Michael Stoll. All rights reserved.
Released under Apache 2.0 license as described in the file LICENSE.
Authors: Michael Geißer, Michael Stoll
-/
import Mathlib.Tactic.Qify
import Mathlib.Data.ZMod.Basic
import Mathlib.NumberTheory.DiophantineApproximation
import Mathlib.NumberTheory.Zsqrtd.Basic

/-!
# Pell's Equation

*Pell's Equation* is the equation $x^2 - d y^2 = 1$, where $d$ is a positive integer
that is not a square, and one is interested in solutions in integers $x$ and $y$.

In this file, we aim at providing all of the essential theory of Pell's Equation for general $d$
(as opposed to the contents of `NumberTheory.PellMatiyasevic`, which is specific to the case
$d = a^2 - 1$ for some $a > 1$).

We begin by defining a type `Pell.Solution₁ d` for solutions of the equation,
show that it has a natural structure as an abelian group, and prove some basic
properties.

We then prove the following

**Theorem.** Let $d$ be a positive integer that is not a square. Then the equation
$x^2 - d y^2 = 1$ has a nontrivial (i.e., with $y \ne 0$) solution in integers.

See `Pell.exists_of_not_isSquare` and `Pell.Solution₁.exists_nontrivial_of_not_isSquare`.

We then define the *fundamental solution* to be the solution
with smallest $x$ among all solutions satisfying $x > 1$ and $y > 0$.
We show that every solution is a power (in the sense of the group structure mentioned above)
of the fundamental solution up to a (common) sign,
see `Pell.IsFundamental.eq_zpow_or_neg_zpow`, and that a (positive) solution has this property
if and only if it is fundamental, see `Pell.pos_generator_iff_fundamental`.

## References

* [K. Ireland, M. Rosen, *A classical introduction to modern number theory*
   (Section 17.5)][IrelandRosen1990]

## Tags

Pell's equation

## TODO

* Extend to `x ^ 2 - d * y ^ 2 = -1` and further generalizations.
* Connect solutions to the continued fraction expansion of `√d`.
-/


namespace Pell

/-!
### Group structure of the solution set

We define a structure of a commutative multiplicative group with distributive negation
on the set of all solutions to the Pell equation `x^2 - d*y^2 = 1`.

The type of such solutions is `Pell.Solution₁ d`. It corresponds to a pair of integers `x` and `y`
and a proof that `(x, y)` is indeed a solution.

The multiplication is given by `(x, y) * (x', y') = (x*y' + d*y*y', x*y' + y*x')`.
This is obtained by mapping `(x, y)` to `x + y*√d` and multiplying the results.
In fact, we define `Pell.Solution₁ d` to be `↥(unitary (ℤ√d))` and transport
the "commutative group with distributive negation" structure from `↥(unitary (ℤ√d))`.

We then set up an API for `Pell.Solution₁ d`.
-/


open Zsqrtd

/-- An element of `ℤ√d` has norm one (i.e., `a.re^2 - d*a.im^2 = 1`) if and only if
it is contained in the submonoid of unitary elements.

TODO: merge this result with `Pell.isPell_iff_mem_unitary`. -/
theorem is_pell_solution_iff_mem_unitary {d : ℤ} {a : ℤ√d} :
    a.re ^ 2 - d * a.im ^ 2 = 1 ↔ a ∈ unitary (ℤ√d) := by
  rw [← norm_eq_one_iff_mem_unitary, norm_def, sq, sq, ← mul_assoc]

-- We use `solution₁ d` to allow for a more general structure `solution d m` that
-- encodes solutions to `x^2 - d*y^2 = m` to be added later.
/-- `Pell.Solution₁ d` is the type of solutions to the Pell equation `x^2 - d*y^2 = 1`.
We define this in terms of elements of `ℤ√d` of norm one.
-/
def Solution₁ (d : ℤ) : Type :=
  ↥(unitary (ℤ√d))

namespace Solution₁

variable {d : ℤ}

-- Porting note(https://github.com/leanprover-community/mathlib4/issues/5020): manual deriving

instance instCommGroup : CommGroup (Solution₁ d) :=
  inferInstanceAs (CommGroup (unitary (ℤ√d)))

instance instHasDistribNeg : HasDistribNeg (Solution₁ d) :=
  inferInstanceAs (HasDistribNeg (unitary (ℤ√d)))

instance instInhabited : Inhabited (Solution₁ d) :=
  inferInstanceAs (Inhabited (unitary (ℤ√d)))

instance : Coe (Solution₁ d) (ℤ√d) where coe := Subtype.val

/-- The `x` component of a solution to the Pell equation `x^2 - d*y^2 = 1` -/
protected def x (a : Solution₁ d) : ℤ :=
  (a : ℤ√d).re

/-- The `y` component of a solution to the Pell equation `x^2 - d*y^2 = 1` -/
protected def y (a : Solution₁ d) : ℤ :=
  (a : ℤ√d).im

/-- The proof that `a` is a solution to the Pell equation `x^2 - d*y^2 = 1` -/
theorem prop (a : Solution₁ d) : a.x ^ 2 - d * a.y ^ 2 = 1 :=
  is_pell_solution_iff_mem_unitary.mpr a.property

/-- An alternative form of the equation, suitable for rewriting `x^2`. -/
theorem prop_x (a : Solution₁ d) : a.x ^ 2 = 1 + d * a.y ^ 2 := by rw [← a.prop]; ring

/-- An alternative form of the equation, suitable for rewriting `d * y^2`. -/
theorem prop_y (a : Solution₁ d) : d * a.y ^ 2 = a.x ^ 2 - 1 := by rw [← a.prop]; ring

/-- Two solutions are equal if their `x` and `y` components are equal. -/
@[ext]
theorem ext {a b : Solution₁ d} (hx : a.x = b.x) (hy : a.y = b.y) : a = b :=
<<<<<<< HEAD
  Subtype.ext <| Zsqrtd.ext hx hy
#align pell.solution₁.ext Pell.Solution₁.ext
=======
  Subtype.ext <| Zsqrtd.ext _ _ hx hy
>>>>>>> 2fc87a94

/-- Construct a solution from `x`, `y` and a proof that the equation is satisfied. -/
def mk (x y : ℤ) (prop : x ^ 2 - d * y ^ 2 = 1) : Solution₁ d where
  val := ⟨x, y⟩
  property := is_pell_solution_iff_mem_unitary.mp prop

@[simp]
theorem x_mk (x y : ℤ) (prop : x ^ 2 - d * y ^ 2 = 1) : (mk x y prop).x = x :=
  rfl

@[simp]
theorem y_mk (x y : ℤ) (prop : x ^ 2 - d * y ^ 2 = 1) : (mk x y prop).y = y :=
  rfl

@[simp]
theorem coe_mk (x y : ℤ) (prop : x ^ 2 - d * y ^ 2 = 1) : (↑(mk x y prop) : ℤ√d) = ⟨x, y⟩ :=
<<<<<<< HEAD
  Zsqrtd.ext (x_mk x y prop) (y_mk x y prop)
#align pell.solution₁.coe_mk Pell.Solution₁.coe_mk
=======
  Zsqrtd.ext _ _ (x_mk x y prop) (y_mk x y prop)
>>>>>>> 2fc87a94

@[simp]
theorem x_one : (1 : Solution₁ d).x = 1 :=
  rfl

@[simp]
theorem y_one : (1 : Solution₁ d).y = 0 :=
  rfl

@[simp]
theorem x_mul (a b : Solution₁ d) : (a * b).x = a.x * b.x + d * (a.y * b.y) := by
  rw [← mul_assoc]
  rfl

@[simp]
theorem y_mul (a b : Solution₁ d) : (a * b).y = a.x * b.y + a.y * b.x :=
  rfl

@[simp]
theorem x_inv (a : Solution₁ d) : a⁻¹.x = a.x :=
  rfl

@[simp]
theorem y_inv (a : Solution₁ d) : a⁻¹.y = -a.y :=
  rfl

@[simp]
theorem x_neg (a : Solution₁ d) : (-a).x = -a.x :=
  rfl

@[simp]
theorem y_neg (a : Solution₁ d) : (-a).y = -a.y :=
  rfl

/-- When `d` is negative, then `x` or `y` must be zero in a solution. -/
theorem eq_zero_of_d_neg (h₀ : d < 0) (a : Solution₁ d) : a.x = 0 ∨ a.y = 0 := by
  have h := a.prop
  contrapose! h
  have h1 := sq_pos_of_ne_zero h.1
  have h2 := sq_pos_of_ne_zero h.2
  nlinarith

/-- A solution has `x ≠ 0`. -/
theorem x_ne_zero (h₀ : 0 ≤ d) (a : Solution₁ d) : a.x ≠ 0 := by
  intro hx
  have h : 0 ≤ d * a.y ^ 2 := mul_nonneg h₀ (sq_nonneg _)
  rw [a.prop_y, hx, sq, zero_mul, zero_sub] at h
  exact not_le.mpr (neg_one_lt_zero : (-1 : ℤ) < 0) h

/-- A solution with `x > 1` must have `y ≠ 0`. -/
theorem y_ne_zero_of_one_lt_x {a : Solution₁ d} (ha : 1 < a.x) : a.y ≠ 0 := by
  intro hy
  have prop := a.prop
  rw [hy, sq (0 : ℤ), zero_mul, mul_zero, sub_zero] at prop
  exact lt_irrefl _ (((one_lt_sq_iff <| zero_le_one.trans ha.le).mpr ha).trans_eq prop)

/-- If a solution has `x > 1`, then `d` is positive. -/
theorem d_pos_of_one_lt_x {a : Solution₁ d} (ha : 1 < a.x) : 0 < d := by
  refine pos_of_mul_pos_left ?_ (sq_nonneg a.y)
  rw [a.prop_y, sub_pos]
  exact one_lt_pow ha two_ne_zero

/-- If a solution has `x > 1`, then `d` is not a square. -/
theorem d_nonsquare_of_one_lt_x {a : Solution₁ d} (ha : 1 < a.x) : ¬IsSquare d := by
  have hp := a.prop
  rintro ⟨b, rfl⟩
  simp_rw [← sq, ← mul_pow, sq_sub_sq, Int.mul_eq_one_iff_eq_one_or_neg_one] at hp
  rcases hp with (⟨hp₁, hp₂⟩ | ⟨hp₁, hp₂⟩) <;> omega

/-- A solution with `x = 1` is trivial. -/
theorem eq_one_of_x_eq_one (h₀ : d ≠ 0) {a : Solution₁ d} (ha : a.x = 1) : a = 1 := by
  have prop := a.prop_y
  rw [ha, one_pow, sub_self, mul_eq_zero, or_iff_right h₀, sq_eq_zero_iff] at prop
  exact ext ha prop

/-- A solution is `1` or `-1` if and only if `y = 0`. -/
theorem eq_one_or_neg_one_iff_y_eq_zero {a : Solution₁ d} : a = 1 ∨ a = -1 ↔ a.y = 0 := by
  refine ⟨fun H => H.elim (fun h => by simp [h]) fun h => by simp [h], fun H => ?_⟩
  have prop := a.prop
  rw [H, sq (0 : ℤ), mul_zero, mul_zero, sub_zero, sq_eq_one_iff] at prop
  exact prop.imp (fun h => ext h H) fun h => ext h H

/-- The set of solutions with `x > 0` is closed under multiplication. -/
theorem x_mul_pos {a b : Solution₁ d} (ha : 0 < a.x) (hb : 0 < b.x) : 0 < (a * b).x := by
  simp only [x_mul]
  refine neg_lt_iff_pos_add'.mp (abs_lt.mp ?_).1
  rw [← abs_of_pos ha, ← abs_of_pos hb, ← abs_mul, ← sq_lt_sq, mul_pow a.x, a.prop_x, b.prop_x, ←
    sub_pos]
  ring_nf
  rcases le_or_lt 0 d with h | h
  · positivity
  · rw [(eq_zero_of_d_neg h a).resolve_left ha.ne', (eq_zero_of_d_neg h b).resolve_left hb.ne']
    -- Porting note: was
    -- rw [zero_pow two_ne_zero, zero_add, zero_mul, zero_add]
    -- exact one_pos
    -- but this relied on the exact output of `ring_nf`
    simp

/-- The set of solutions with `x` and `y` positive is closed under multiplication. -/
theorem y_mul_pos {a b : Solution₁ d} (hax : 0 < a.x) (hay : 0 < a.y) (hbx : 0 < b.x)
    (hby : 0 < b.y) : 0 < (a * b).y := by
  simp only [y_mul]
  positivity

/-- If `(x, y)` is a solution with `x` positive, then all its powers with natural exponents
have positive `x`. -/
theorem x_pow_pos {a : Solution₁ d} (hax : 0 < a.x) (n : ℕ) : 0 < (a ^ n).x := by
  induction' n with n ih
  · simp only [Nat.zero_eq, pow_zero, x_one, zero_lt_one]
  · rw [pow_succ]
    exact x_mul_pos ih hax

/-- If `(x, y)` is a solution with `x` and `y` positive, then all its powers with positive
natural exponents have positive `y`. -/
theorem y_pow_succ_pos {a : Solution₁ d} (hax : 0 < a.x) (hay : 0 < a.y) (n : ℕ) :
    0 < (a ^ n.succ).y := by
  induction' n with n ih
  · simp only [Nat.zero_eq, ← Nat.one_eq_succ_zero, hay, pow_one]
  · rw [pow_succ']
    exact y_mul_pos hax hay (x_pow_pos hax _) ih

/-- If `(x, y)` is a solution with `x` and `y` positive, then all its powers with positive
exponents have positive `y`. -/
theorem y_zpow_pos {a : Solution₁ d} (hax : 0 < a.x) (hay : 0 < a.y) {n : ℤ} (hn : 0 < n) :
    0 < (a ^ n).y := by
  lift n to ℕ using hn.le
  norm_cast at hn ⊢
  rw [← Nat.succ_pred_eq_of_pos hn]
  exact y_pow_succ_pos hax hay _

/-- If `(x, y)` is a solution with `x` positive, then all its powers have positive `x`. -/
theorem x_zpow_pos {a : Solution₁ d} (hax : 0 < a.x) (n : ℤ) : 0 < (a ^ n).x := by
  cases n with
  | ofNat n =>
    rw [Int.ofNat_eq_coe, zpow_natCast]
    exact x_pow_pos hax n
  | negSucc n =>
    rw [zpow_negSucc]
    exact x_pow_pos hax (n + 1)

/-- If `(x, y)` is a solution with `x` and `y` positive, then the `y` component of any power
has the same sign as the exponent. -/
theorem sign_y_zpow_eq_sign_of_x_pos_of_y_pos {a : Solution₁ d} (hax : 0 < a.x) (hay : 0 < a.y)
    (n : ℤ) : (a ^ n).y.sign = n.sign := by
  rcases n with ((_ | n) | n)
  · rfl
  · rw [Int.ofNat_eq_coe, zpow_natCast]
    exact Int.sign_eq_one_of_pos (y_pow_succ_pos hax hay n)
  · rw [zpow_negSucc]
    exact Int.sign_eq_neg_one_of_neg (neg_neg_of_pos (y_pow_succ_pos hax hay n))

/-- If `a` is any solution, then one of `a`, `a⁻¹`, `-a`, `-a⁻¹` has
positive `x` and nonnegative `y`. -/
theorem exists_pos_variant (h₀ : 0 < d) (a : Solution₁ d) :
    ∃ b : Solution₁ d, 0 < b.x ∧ 0 ≤ b.y ∧ a ∈ ({b, b⁻¹, -b, -b⁻¹} : Set (Solution₁ d)) := by
  refine
        (lt_or_gt_of_ne (a.x_ne_zero h₀.le)).elim
          ((le_total 0 a.y).elim (fun hy hx => ⟨-a⁻¹, ?_, ?_, ?_⟩) fun hy hx => ⟨-a, ?_, ?_, ?_⟩)
          ((le_total 0 a.y).elim (fun hy hx => ⟨a, hx, hy, ?_⟩) fun hy hx => ⟨a⁻¹, hx, ?_, ?_⟩) <;>
      simp only [neg_neg, inv_inv, neg_inv, Set.mem_insert_iff, Set.mem_singleton_iff, true_or_iff,
        eq_self_iff_true, x_neg, x_inv, y_neg, y_inv, neg_pos, neg_nonneg, or_true_iff] <;>
    assumption

end Solution₁

section Existence

/-!
### Existence of nontrivial solutions
-/


variable {d : ℤ}

open Set Real

/-- If `d` is a positive integer that is not a square, then there is a nontrivial solution
to the Pell equation `x^2 - d*y^2 = 1`. -/
theorem exists_of_not_isSquare (h₀ : 0 < d) (hd : ¬IsSquare d) :
    ∃ x y : ℤ, x ^ 2 - d * y ^ 2 = 1 ∧ y ≠ 0 := by
  let ξ : ℝ := √d
  have hξ : Irrational ξ := by
    refine irrational_nrt_of_notint_nrt 2 d (sq_sqrt <| Int.cast_nonneg.mpr h₀.le) ?_ two_pos
    rintro ⟨x, hx⟩
    refine hd ⟨x, @Int.cast_injective ℝ _ _ d (x * x) ?_⟩
    rw [← sq_sqrt <| Int.cast_nonneg.mpr h₀.le, Int.cast_mul, ← hx, sq]
  obtain ⟨M, hM₁⟩ := exists_int_gt (2 * |ξ| + 1)
  have hM : {q : ℚ | |q.1 ^ 2 - d * (q.2 : ℤ) ^ 2| < M}.Infinite := by
    refine Infinite.mono (fun q h => ?_) (infinite_rat_abs_sub_lt_one_div_den_sq_of_irrational hξ)
    have h0 : 0 < (q.2 : ℝ) ^ 2 := pow_pos (Nat.cast_pos.mpr q.pos) 2
    have h1 : (q.num : ℝ) / (q.den : ℝ) = q := mod_cast q.num_div_den
    rw [mem_setOf, abs_sub_comm, ← @Int.cast_lt ℝ, ← div_lt_div_right (abs_pos_of_pos h0)]
    push_cast
    rw [← abs_div, abs_sq, sub_div, mul_div_cancel_right₀ _ h0.ne', ← div_pow, h1, ←
      sq_sqrt (Int.cast_pos.mpr h₀).le, sq_sub_sq, abs_mul, ← mul_one_div]
    refine mul_lt_mul'' (((abs_add ξ q).trans ?_).trans_lt hM₁) h (abs_nonneg _) (abs_nonneg _)
    rw [two_mul, add_assoc, add_le_add_iff_left, ← sub_le_iff_le_add']
    rw [mem_setOf, abs_sub_comm] at h
    refine (abs_sub_abs_le_abs_sub (q : ℝ) ξ).trans (h.le.trans ?_)
    rw [div_le_one h0, one_le_sq_iff_one_le_abs, Nat.abs_cast, Nat.one_le_cast]
    exact q.pos
  obtain ⟨m, hm⟩ : ∃ m : ℤ, {q : ℚ | q.1 ^ 2 - d * (q.den : ℤ) ^ 2 = m}.Infinite := by
    contrapose! hM
    simp only [not_infinite] at hM ⊢
    refine (congr_arg _ (ext fun x => ?_)).mp (Finite.biUnion (finite_Ioo (-M) M) fun m _ => hM m)
    simp only [abs_lt, mem_setOf, mem_Ioo, mem_iUnion, exists_prop, exists_eq_right']
  have hm₀ : m ≠ 0 := by
    rintro rfl
    obtain ⟨q, hq⟩ := hm.nonempty
    rw [mem_setOf, sub_eq_zero, mul_comm] at hq
    obtain ⟨a, ha⟩ := (Int.pow_dvd_pow_iff two_ne_zero).mp ⟨d, hq⟩
    rw [ha, mul_pow, mul_right_inj' (pow_pos (Int.natCast_pos.mpr q.pos) 2).ne'] at hq
    exact hd ⟨a, sq a ▸ hq.symm⟩
  haveI := neZero_iff.mpr (Int.natAbs_ne_zero.mpr hm₀)
  let f : ℚ → ZMod m.natAbs × ZMod m.natAbs := fun q => (q.num, q.den)
  obtain ⟨q₁, h₁ : q₁.num ^ 2 - d * (q₁.den : ℤ) ^ 2 = m,
      q₂, h₂ : q₂.num ^ 2 - d * (q₂.den : ℤ) ^ 2 = m, hne, hqf⟩ :=
    hm.exists_ne_map_eq_of_mapsTo (mapsTo_univ f _) finite_univ
  obtain ⟨hq1 : (q₁.num : ZMod m.natAbs) = q₂.num, hq2 : (q₁.den : ZMod m.natAbs) = q₂.den⟩ :=
    Prod.ext_iff.mp hqf
  have hd₁ : m ∣ q₁.num * q₂.num - d * (q₁.den * q₂.den) := by
    rw [← Int.natAbs_dvd, ← ZMod.intCast_zmod_eq_zero_iff_dvd]
    push_cast
    rw [hq1, hq2, ← sq, ← sq]
    norm_cast
    rw [ZMod.intCast_zmod_eq_zero_iff_dvd, Int.natAbs_dvd, Nat.cast_pow, ← h₂]
  have hd₂ : m ∣ q₁.num * q₂.den - q₂.num * q₁.den := by
    rw [← Int.natAbs_dvd, ← ZMod.intCast_eq_intCast_iff_dvd_sub]
    push_cast
    rw [hq1, hq2]
  replace hm₀ : (m : ℚ) ≠ 0 := Int.cast_ne_zero.mpr hm₀
  refine ⟨(q₁.num * q₂.num - d * (q₁.den * q₂.den)) / m, (q₁.num * q₂.den - q₂.num * q₁.den) / m,
      ?_, ?_⟩
  · qify [hd₁, hd₂]
    field_simp [hm₀]
    norm_cast
    conv_rhs =>
      rw [sq]
      congr
      · rw [← h₁]
      · rw [← h₂]
    push_cast
    ring
  · qify [hd₂]
    refine div_ne_zero_iff.mpr ⟨?_, hm₀⟩
    exact mod_cast mt sub_eq_zero.mp (mt Rat.eq_iff_mul_eq_mul.mpr hne)

/-- If `d` is a positive integer, then there is a nontrivial solution
to the Pell equation `x^2 - d*y^2 = 1` if and only if `d` is not a square. -/
theorem exists_iff_not_isSquare (h₀ : 0 < d) :
    (∃ x y : ℤ, x ^ 2 - d * y ^ 2 = 1 ∧ y ≠ 0) ↔ ¬IsSquare d := by
  refine ⟨?_, exists_of_not_isSquare h₀⟩
  rintro ⟨x, y, hxy, hy⟩ ⟨a, rfl⟩
  rw [← sq, ← mul_pow, sq_sub_sq] at hxy
  simpa [hy, mul_self_pos.mp h₀, sub_eq_add_neg, eq_neg_self_iff] using Int.eq_of_mul_eq_one hxy

namespace Solution₁

/-- If `d` is a positive integer that is not a square, then there exists a nontrivial solution
to the Pell equation `x^2 - d*y^2 = 1`. -/
theorem exists_nontrivial_of_not_isSquare (h₀ : 0 < d) (hd : ¬IsSquare d) :
    ∃ a : Solution₁ d, a ≠ 1 ∧ a ≠ -1 := by
  obtain ⟨x, y, prop, hy⟩ := exists_of_not_isSquare h₀ hd
  refine ⟨mk x y prop, fun H => ?_, fun H => ?_⟩ <;> apply_fun Solution₁.y at H <;>
    simp [hy] at H

/-- If `d` is a positive integer that is not a square, then there exists a solution
to the Pell equation `x^2 - d*y^2 = 1` with `x > 1` and `y > 0`. -/
theorem exists_pos_of_not_isSquare (h₀ : 0 < d) (hd : ¬IsSquare d) :
    ∃ a : Solution₁ d, 1 < a.x ∧ 0 < a.y := by
  obtain ⟨x, y, h, hy⟩ := exists_of_not_isSquare h₀ hd
  refine ⟨mk |x| |y| (by rwa [sq_abs, sq_abs]), ?_, abs_pos.mpr hy⟩
  rw [x_mk, ← one_lt_sq_iff_one_lt_abs, eq_add_of_sub_eq h, lt_add_iff_pos_right]
  exact mul_pos h₀ (sq_pos_of_ne_zero hy)

end Solution₁

end Existence

/-! ### Fundamental solutions

We define the notion of a *fundamental solution* of Pell's equation and
show that it exists and is unique (when `d` is positive and non-square)
and generates the group of solutions up to sign.
-/


variable {d : ℤ}

/-- We define a solution to be *fundamental* if it has `x > 1` and `y > 0`
and its `x` is the smallest possible among solutions with `x > 1`. -/
def IsFundamental (a : Solution₁ d) : Prop :=
  1 < a.x ∧ 0 < a.y ∧ ∀ {b : Solution₁ d}, 1 < b.x → a.x ≤ b.x

namespace IsFundamental

open Solution₁

/-- A fundamental solution has positive `x`. -/
theorem x_pos {a : Solution₁ d} (h : IsFundamental a) : 0 < a.x :=
  zero_lt_one.trans h.1

/-- If a fundamental solution exists, then `d` must be positive. -/
theorem d_pos {a : Solution₁ d} (h : IsFundamental a) : 0 < d :=
  d_pos_of_one_lt_x h.1

/-- If a fundamental solution exists, then `d` must be a non-square. -/
theorem d_nonsquare {a : Solution₁ d} (h : IsFundamental a) : ¬IsSquare d :=
  d_nonsquare_of_one_lt_x h.1

/-- If there is a fundamental solution, it is unique. -/
theorem subsingleton {a b : Solution₁ d} (ha : IsFundamental a) (hb : IsFundamental b) : a = b := by
  have hx := le_antisymm (ha.2.2 hb.1) (hb.2.2 ha.1)
  refine Solution₁.ext hx ?_
  have : d * a.y ^ 2 = d * b.y ^ 2 := by rw [a.prop_y, b.prop_y, hx]
  exact (sq_eq_sq ha.2.1.le hb.2.1.le).mp (Int.eq_of_mul_eq_mul_left ha.d_pos.ne' this)

/-- If `d` is positive and not a square, then a fundamental solution exists. -/
theorem exists_of_not_isSquare (h₀ : 0 < d) (hd : ¬IsSquare d) :
    ∃ a : Solution₁ d, IsFundamental a := by
  obtain ⟨a, ha₁, ha₂⟩ := exists_pos_of_not_isSquare h₀ hd
  -- convert to `x : ℕ` to be able to use `Nat.find`
  have P : ∃ x' : ℕ, 1 < x' ∧ ∃ y' : ℤ, 0 < y' ∧ (x' : ℤ) ^ 2 - d * y' ^ 2 = 1 := by
    have hax := a.prop
    lift a.x to ℕ using by positivity with ax
    norm_cast at ha₁
    exact ⟨ax, ha₁, a.y, ha₂, hax⟩
  classical
  -- to avoid having to show that the predicate is decidable
  let x₁ := Nat.find P
  obtain ⟨hx, y₁, hy₀, hy₁⟩ := Nat.find_spec P
  refine ⟨mk x₁ y₁ hy₁, by rw [x_mk]; exact mod_cast hx, hy₀, fun {b} hb => ?_⟩
  rw [x_mk]
  have hb' := (Int.toNat_of_nonneg <| zero_le_one.trans hb.le).symm
  have hb'' := hb
  rw [hb'] at hb ⊢
  norm_cast at hb ⊢
  refine Nat.find_min' P ⟨hb, |b.y|, abs_pos.mpr <| y_ne_zero_of_one_lt_x hb'', ?_⟩
  rw [← hb', sq_abs]
  exact b.prop

/-- The map sending an integer `n` to the `y`-coordinate of `a^n` for a fundamental
solution `a` is stritcly increasing. -/
theorem y_strictMono {a : Solution₁ d} (h : IsFundamental a) :
    StrictMono fun n : ℤ => (a ^ n).y := by
  have H : ∀ n : ℤ, 0 ≤ n → (a ^ n).y < (a ^ (n + 1)).y := by
    intro n hn
    rw [← sub_pos, zpow_add, zpow_one, y_mul, add_sub_assoc]
    rw [show (a ^ n).y * a.x - (a ^ n).y = (a ^ n).y * (a.x - 1) by ring]
    refine
      add_pos_of_pos_of_nonneg (mul_pos (x_zpow_pos h.x_pos _) h.2.1)
        (mul_nonneg ?_ (by rw [sub_nonneg]; exact h.1.le))
    rcases hn.eq_or_lt with (rfl | hn)
    · simp only [zpow_zero, y_one, le_refl]
    · exact (y_zpow_pos h.x_pos h.2.1 hn).le
  refine strictMono_int_of_lt_succ fun n => ?_
  rcases le_or_lt 0 n with hn | hn
  · exact H n hn
  · let m : ℤ := -n - 1
    have hm : n = -m - 1 := by simp only [m, neg_sub, sub_neg_eq_add, add_tsub_cancel_left]
    rw [hm, sub_add_cancel, ← neg_add', zpow_neg, zpow_neg, y_inv, y_inv, neg_lt_neg_iff]
    exact H _ (by omega)

/-- If `a` is a fundamental solution, then `(a^m).y < (a^n).y` if and only if `m < n`. -/
theorem zpow_y_lt_iff_lt {a : Solution₁ d} (h : IsFundamental a) (m n : ℤ) :
    (a ^ m).y < (a ^ n).y ↔ m < n := by
  refine ⟨fun H => ?_, fun H => h.y_strictMono H⟩
  contrapose! H
  exact h.y_strictMono.monotone H

/-- The `n`th power of a fundamental solution is trivial if and only if `n = 0`. -/
theorem zpow_eq_one_iff {a : Solution₁ d} (h : IsFundamental a) (n : ℤ) : a ^ n = 1 ↔ n = 0 := by
  rw [← zpow_zero a]
  exact ⟨fun H => h.y_strictMono.injective (congr_arg Solution₁.y H), fun H => H ▸ rfl⟩

/-- A power of a fundamental solution is never equal to the negative of a power of this
fundamental solution. -/
theorem zpow_ne_neg_zpow {a : Solution₁ d} (h : IsFundamental a) {n n' : ℤ} : a ^ n ≠ -a ^ n' := by
  intro hf
  apply_fun Solution₁.x at hf
  have H := x_zpow_pos h.x_pos n
  rw [hf, x_neg, lt_neg, neg_zero] at H
  exact lt_irrefl _ ((x_zpow_pos h.x_pos n').trans H)

/-- The `x`-coordinate of a fundamental solution is a lower bound for the `x`-coordinate
of any positive solution. -/
theorem x_le_x {a₁ : Solution₁ d} (h : IsFundamental a₁) {a : Solution₁ d} (hax : 1 < a.x) :
    a₁.x ≤ a.x :=
  h.2.2 hax

/-- The `y`-coordinate of a fundamental solution is a lower bound for the `y`-coordinate
of any positive solution. -/
theorem y_le_y {a₁ : Solution₁ d} (h : IsFundamental a₁) {a : Solution₁ d} (hax : 1 < a.x)
    (hay : 0 < a.y) : a₁.y ≤ a.y := by
  have H : d * (a₁.y ^ 2 - a.y ^ 2) = a₁.x ^ 2 - a.x ^ 2 := by rw [a.prop_x, a₁.prop_x]; ring
  rw [← abs_of_pos hay, ← abs_of_pos h.2.1, ← sq_le_sq, ← mul_le_mul_left h.d_pos, ← sub_nonpos, ←
    mul_sub, H, sub_nonpos, sq_le_sq, abs_of_pos (zero_lt_one.trans h.1),
    abs_of_pos (zero_lt_one.trans hax)]
  exact h.x_le_x hax

-- helper lemma for the next three results
theorem x_mul_y_le_y_mul_x {a₁ : Solution₁ d} (h : IsFundamental a₁) {a : Solution₁ d}
    (hax : 1 < a.x) (hay : 0 < a.y) : a.x * a₁.y ≤ a.y * a₁.x := by
  rw [← abs_of_pos <| zero_lt_one.trans hax, ← abs_of_pos hay, ← abs_of_pos h.x_pos, ←
    abs_of_pos h.2.1, ← abs_mul, ← abs_mul, ← sq_le_sq, mul_pow, mul_pow, a.prop_x, a₁.prop_x, ←
    sub_nonneg]
  ring_nf
  rw [sub_nonneg, sq_le_sq, abs_of_pos hay, abs_of_pos h.2.1]
  exact h.y_le_y hax hay

/-- If we multiply a positive solution with the inverse of a fundamental solution,
the `y`-coordinate remains nonnegative. -/
theorem mul_inv_y_nonneg {a₁ : Solution₁ d} (h : IsFundamental a₁) {a : Solution₁ d} (hax : 1 < a.x)
    (hay : 0 < a.y) : 0 ≤ (a * a₁⁻¹).y := by
  simpa only [y_inv, mul_neg, y_mul, le_neg_add_iff_add_le, add_zero] using
    h.x_mul_y_le_y_mul_x hax hay

/-- If we multiply a positive solution with the inverse of a fundamental solution,
the `x`-coordinate stays positive. -/
theorem mul_inv_x_pos {a₁ : Solution₁ d} (h : IsFundamental a₁) {a : Solution₁ d} (hax : 1 < a.x)
    (hay : 0 < a.y) : 0 < (a * a₁⁻¹).x := by
  simp only [x_mul, x_inv, y_inv, mul_neg, lt_add_neg_iff_add_lt, zero_add]
  refine (mul_lt_mul_left <| zero_lt_one.trans hax).mp ?_
  rw [(by ring : a.x * (d * (a.y * a₁.y)) = d * a.y * (a.x * a₁.y))]
  refine ((mul_le_mul_left <| mul_pos h.d_pos hay).mpr <| x_mul_y_le_y_mul_x h hax hay).trans_lt ?_
  rw [← mul_assoc, mul_assoc d, ← sq, a.prop_y, ← sub_pos]
  ring_nf
  exact zero_lt_one.trans h.1

/-- If we multiply a positive solution with the inverse of a fundamental solution,
the `x`-coordinate decreases. -/
theorem mul_inv_x_lt_x {a₁ : Solution₁ d} (h : IsFundamental a₁) {a : Solution₁ d} (hax : 1 < a.x)
    (hay : 0 < a.y) : (a * a₁⁻¹).x < a.x := by
  simp only [x_mul, x_inv, y_inv, mul_neg, add_neg_lt_iff_le_add']
  refine (mul_lt_mul_left h.2.1).mp ?_
  rw [(by ring : a₁.y * (a.x * a₁.x) = a.x * a₁.y * a₁.x)]
  refine
    ((mul_le_mul_right <| zero_lt_one.trans h.1).mpr <| x_mul_y_le_y_mul_x h hax hay).trans_lt ?_
  rw [mul_assoc, ← sq, a₁.prop_x, ← sub_neg]
  -- Porting note: was `ring_nf`
  suffices a.y - a.x * a₁.y < 0 by convert this using 1; ring
  rw [sub_neg, ← abs_of_pos hay, ← abs_of_pos h.2.1, ← abs_of_pos <| zero_lt_one.trans hax, ←
    abs_mul, ← sq_lt_sq, mul_pow, a.prop_x]
  calc
    a.y ^ 2 = 1 * a.y ^ 2 := (one_mul _).symm
    _ ≤ d * a.y ^ 2 := (mul_le_mul_right <| sq_pos_of_pos hay).mpr h.d_pos
    _ < d * a.y ^ 2 + 1 := lt_add_one _
    _ = (1 + d * a.y ^ 2) * 1 := by rw [add_comm, mul_one]
    _ ≤ (1 + d * a.y ^ 2) * a₁.y ^ 2 :=
      (mul_le_mul_left (by have := h.d_pos; positivity)).mpr (sq_pos_of_pos h.2.1)

/-- Any nonnegative solution is a power with nonnegative exponent of a fundamental solution. -/
theorem eq_pow_of_nonneg {a₁ : Solution₁ d} (h : IsFundamental a₁) {a : Solution₁ d} (hax : 0 < a.x)
    (hay : 0 ≤ a.y) : ∃ n : ℕ, a = a₁ ^ n := by
  lift a.x to ℕ using hax.le with ax hax'
  -- Porting note: added
  clear hax
  induction' ax using Nat.strong_induction_on with x ih generalizing a
  rcases hay.eq_or_lt with hy | hy
  · -- case 1: `a = 1`
    refine ⟨0, ?_⟩
    simp only [pow_zero]
    ext <;> simp only [x_one, y_one]
    · have prop := a.prop
      rw [← hy, sq (0 : ℤ), zero_mul, mul_zero, sub_zero,
        sq_eq_one_iff] at prop
      refine prop.resolve_right fun hf => ?_
      have := (hax.trans_eq hax').le.trans_eq hf
      norm_num at this
    · exact hy.symm
  · -- case 2: `a ≥ a₁`
    have hx₁ : 1 < a.x := by nlinarith [a.prop, h.d_pos]
    have hxx₁ := h.mul_inv_x_pos hx₁ hy
    have hxx₂ := h.mul_inv_x_lt_x hx₁ hy
    have hyy := h.mul_inv_y_nonneg hx₁ hy
    lift (a * a₁⁻¹).x to ℕ using hxx₁.le with x' hx'
    -- Porting note: `ih` has its arguments in a different order compared to lean 3.
    obtain ⟨n, hn⟩ := ih x' (mod_cast hxx₂.trans_eq hax'.symm) hyy hx' hxx₁
    exact ⟨n + 1, by rw [pow_succ', ← hn, mul_comm a, ← mul_assoc, mul_inv_self, one_mul]⟩

/-- Every solution is, up to a sign, a power of a given fundamental solution. -/
theorem eq_zpow_or_neg_zpow {a₁ : Solution₁ d} (h : IsFundamental a₁) (a : Solution₁ d) :
    ∃ n : ℤ, a = a₁ ^ n ∨ a = -a₁ ^ n := by
  obtain ⟨b, hbx, hby, hb⟩ := exists_pos_variant h.d_pos a
  obtain ⟨n, hn⟩ := h.eq_pow_of_nonneg hbx hby
  rcases hb with (rfl | rfl | rfl | hb)
  · exact ⟨n, Or.inl (mod_cast hn)⟩
  · exact ⟨-n, Or.inl (by simp [hn])⟩
  · exact ⟨n, Or.inr (by simp [hn])⟩
  · rw [Set.mem_singleton_iff] at hb
    rw [hb]
    exact ⟨-n, Or.inr (by simp [hn])⟩

end IsFundamental

open Solution₁ IsFundamental

/-- When `d` is positive and not a square, then the group of solutions to the Pell equation
`x^2 - d*y^2 = 1` has a unique positive generator (up to sign). -/
theorem existsUnique_pos_generator (h₀ : 0 < d) (hd : ¬IsSquare d) :
    ∃! a₁ : Solution₁ d,
      1 < a₁.x ∧ 0 < a₁.y ∧ ∀ a : Solution₁ d, ∃ n : ℤ, a = a₁ ^ n ∨ a = -a₁ ^ n := by
  obtain ⟨a₁, ha₁⟩ := IsFundamental.exists_of_not_isSquare h₀ hd
  refine ⟨a₁, ⟨ha₁.1, ha₁.2.1, ha₁.eq_zpow_or_neg_zpow⟩, fun a (H : 1 < _ ∧ _) => ?_⟩
  obtain ⟨Hx, Hy, H⟩ := H
  obtain ⟨n₁, hn₁⟩ := H a₁
  obtain ⟨n₂, hn₂⟩ := ha₁.eq_zpow_or_neg_zpow a
  rcases hn₂ with (rfl | rfl)
  · rw [← zpow_mul, eq_comm, @eq_comm _ a₁, ← mul_inv_eq_one, ← @mul_inv_eq_one _ _ _ a₁, ←
      zpow_neg_one, neg_mul, ← zpow_add, ← sub_eq_add_neg] at hn₁
    cases' hn₁ with hn₁ hn₁
    · rcases Int.isUnit_iff.mp
          (isUnit_of_mul_eq_one _ _ <|
            sub_eq_zero.mp <| (ha₁.zpow_eq_one_iff (n₂ * n₁ - 1)).mp hn₁) with
        (rfl | rfl)
      · rw [zpow_one]
      · rw [zpow_neg_one, y_inv, lt_neg, neg_zero] at Hy
        exact False.elim (lt_irrefl _ <| ha₁.2.1.trans Hy)
    · rw [← zpow_zero a₁, eq_comm] at hn₁
      exact False.elim (ha₁.zpow_ne_neg_zpow hn₁)
  · rw [x_neg, lt_neg] at Hx
    have := (x_zpow_pos (zero_lt_one.trans ha₁.1) n₂).trans Hx
    norm_num at this

/-- A positive solution is a generator (up to sign) of the group of all solutions to the
Pell equation `x^2 - d*y^2 = 1` if and only if it is a fundamental solution. -/
theorem pos_generator_iff_fundamental (a : Solution₁ d) :
    (1 < a.x ∧ 0 < a.y ∧ ∀ b : Solution₁ d, ∃ n : ℤ, b = a ^ n ∨ b = -a ^ n) ↔ IsFundamental a := by
  refine ⟨fun h => ?_, fun H => ⟨H.1, H.2.1, H.eq_zpow_or_neg_zpow⟩⟩
  have h₀ := d_pos_of_one_lt_x h.1
  have hd := d_nonsquare_of_one_lt_x h.1
  obtain ⟨a₁, ha₁⟩ := IsFundamental.exists_of_not_isSquare h₀ hd
  obtain ⟨b, -, hb₂⟩ := existsUnique_pos_generator h₀ hd
  rwa [hb₂ a h, ← hb₂ a₁ ⟨ha₁.1, ha₁.2.1, ha₁.eq_zpow_or_neg_zpow⟩]

end Pell<|MERGE_RESOLUTION|>--- conflicted
+++ resolved
@@ -128,12 +128,7 @@
 /-- Two solutions are equal if their `x` and `y` components are equal. -/
 @[ext]
 theorem ext {a b : Solution₁ d} (hx : a.x = b.x) (hy : a.y = b.y) : a = b :=
-<<<<<<< HEAD
-  Subtype.ext <| Zsqrtd.ext hx hy
-#align pell.solution₁.ext Pell.Solution₁.ext
-=======
   Subtype.ext <| Zsqrtd.ext _ _ hx hy
->>>>>>> 2fc87a94
 
 /-- Construct a solution from `x`, `y` and a proof that the equation is satisfied. -/
 def mk (x y : ℤ) (prop : x ^ 2 - d * y ^ 2 = 1) : Solution₁ d where
@@ -150,12 +145,7 @@
 
 @[simp]
 theorem coe_mk (x y : ℤ) (prop : x ^ 2 - d * y ^ 2 = 1) : (↑(mk x y prop) : ℤ√d) = ⟨x, y⟩ :=
-<<<<<<< HEAD
-  Zsqrtd.ext (x_mk x y prop) (y_mk x y prop)
-#align pell.solution₁.coe_mk Pell.Solution₁.coe_mk
-=======
   Zsqrtd.ext _ _ (x_mk x y prop) (y_mk x y prop)
->>>>>>> 2fc87a94
 
 @[simp]
 theorem x_one : (1 : Solution₁ d).x = 1 :=
