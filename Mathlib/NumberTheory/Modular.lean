/-
Copyright (c) 2021 Alex Kontorovich and Heather Macbeth and Marc Masdeu. All rights reserved.
Released under Apache 2.0 license as described in the file LICENSE.
Authors: Alex Kontorovich, Heather Macbeth, Marc Masdeu
-/
import Mathlib.Analysis.Complex.UpperHalfPlane.Basic
import Mathlib.Analysis.NormedSpace.FiniteDimension
import Mathlib.LinearAlgebra.GeneralLinearGroup
import Mathlib.LinearAlgebra.Matrix.GeneralLinearGroup

#align_import number_theory.modular from "leanprover-community/mathlib"@"2196ab363eb097c008d4497125e0dde23fb36db2"

/-!
# The action of the modular group SL(2, ℤ) on the upper half-plane

We define the action of `SL(2,ℤ)` on `ℍ` (via restriction of the `SL(2,ℝ)` action in
`Analysis.Complex.UpperHalfPlane`). We then define the standard fundamental domain
(`ModularGroup.fd`, `𝒟`) for this action and show
(`ModularGroup.exists_smul_mem_fd`) that any point in `ℍ` can be
moved inside `𝒟`.

## Main definitions

The standard (closed) fundamental domain of the action of `SL(2,ℤ)` on `ℍ`, denoted `𝒟`:
`fd := {z | 1 ≤ (z : ℂ).normSq ∧ |z.re| ≤ (1 : ℝ) / 2}`

The standard open fundamental domain of the action of `SL(2,ℤ)` on `ℍ`, denoted `𝒟ᵒ`:
`fdo := {z | 1 < (z : ℂ).normSq ∧ |z.re| < (1 : ℝ) / 2}`

These notations are localized in the `Modular` locale and can be enabled via `open scoped Modular`.

## Main results

Any `z : ℍ` can be moved to `𝒟` by an element of `SL(2,ℤ)`:
`exists_smul_mem_fd (z : ℍ) : ∃ g : SL(2,ℤ), g • z ∈ 𝒟`

If both `z` and `γ • z` are in the open domain `𝒟ᵒ` then `z = γ • z`:
`eq_smul_self_of_mem_fdo_mem_fdo {z : ℍ} {g : SL(2,ℤ)} (hz : z ∈ 𝒟ᵒ) (hg : g • z ∈ 𝒟ᵒ) : z = g • z`

# Discussion

Standard proofs make use of the identity

`g • z = a / c - 1 / (c (cz + d))`

for `g = [[a, b], [c, d]]` in `SL(2)`, but this requires separate handling of whether `c = 0`.
Instead, our proof makes use of the following perhaps novel identity (see
`ModularGroup.smul_eq_lcRow0_add`):

`g • z = (a c + b d) / (c^2 + d^2) + (d z - c) / ((c^2 + d^2) (c z + d))`

where there is no issue of division by zero.

Another feature is that we delay until the very end the consideration of special matrices
`T=[[1,1],[0,1]]` (see `ModularGroup.T`) and `S=[[0,-1],[1,0]]` (see `ModularGroup.S`), by
instead using abstract theory on the properness of certain maps (phrased in terms of the filters
`Filter.cocompact`, `Filter.cofinite`, etc) to deduce existence theorems, first to prove the
existence of `g` maximizing `(g•z).im` (see `ModularGroup.exists_max_im`), and then among
those, to minimize `|(g•z).re|` (see `ModularGroup.exists_row_one_eq_and_min_re`).
-/


open Complex hiding abs_two

open Matrix hiding mul_smul

open Matrix.SpecialLinearGroup UpperHalfPlane

noncomputable section

local notation "SL(" n ", " R ")" => SpecialLinearGroup (Fin n) R

local macro "↑ₘ" t:term:80 : term => `(term| ($t : Matrix (Fin 2) (Fin 2) ℤ))

open scoped UpperHalfPlane ComplexConjugate

attribute [local instance] Fintype.card_fin_even

namespace ModularGroup

variable {g : SL(2, ℤ)} (z : ℍ)

section BottomRow

/-- The two numbers `c`, `d` in the "bottom_row" of `g=[[*,*],[c,d]]` in `SL(2, ℤ)` are coprime. -/
theorem bottom_row_coprime {R : Type*} [CommRing R] (g : SL(2, R)) :
    IsCoprime ((↑g : Matrix (Fin 2) (Fin 2) R) 1 0) ((↑g : Matrix (Fin 2) (Fin 2) R) 1 1) := by
  use -(↑g : Matrix (Fin 2) (Fin 2) R) 0 1, (↑g : Matrix (Fin 2) (Fin 2) R) 0 0
  rw [add_comm, neg_mul, ← sub_eq_add_neg, ← det_fin_two]
  exact g.det_coe
#align modular_group.bottom_row_coprime ModularGroup.bottom_row_coprime

/-- Every pair `![c, d]` of coprime integers is the "bottom_row" of some element `g=[[*,*],[c,d]]`
of `SL(2,ℤ)`. -/
theorem bottom_row_surj {R : Type*} [CommRing R] :
    Set.SurjOn (fun g : SL(2, R) => (↑g : Matrix (Fin 2) (Fin 2) R) 1) Set.univ
      {cd | IsCoprime (cd 0) (cd 1)} := by
  rintro cd ⟨b₀, a, gcd_eqn⟩
  let A := of ![![a, -b₀], cd]
  have det_A_1 : det A = 1 := by
    convert gcd_eqn
    rw [det_fin_two]
    simp [(by ring : a * cd 1 + b₀ * cd 0 = b₀ * cd 0 + a * cd 1)]
  refine' ⟨⟨A, det_A_1⟩, Set.mem_univ _, _⟩
  ext; simp
#align modular_group.bottom_row_surj ModularGroup.bottom_row_surj

end BottomRow

section TendstoLemmas

open Filter ContinuousLinearMap

attribute [local simp] ContinuousLinearMap.coe_smul

/-- The function `(c,d) → |cz+d|^2` is proper, that is, preimages of bounded-above sets are finite.
-/
theorem tendsto_normSq_coprime_pair :
    Filter.Tendsto (fun p : Fin 2 → ℤ => normSq ((p 0 : ℂ) * z + p 1)) cofinite atTop := by
  -- using this instance rather than the automatic `Function.module` makes unification issues in
  -- `LinearEquiv.closedEmbedding_of_injective` less bad later in the proof.
  letI : Module ℝ (Fin 2 → ℝ) := NormedSpace.toModule
  let π₀ : (Fin 2 → ℝ) →ₗ[ℝ] ℝ := LinearMap.proj 0
  let π₁ : (Fin 2 → ℝ) →ₗ[ℝ] ℝ := LinearMap.proj 1
  let f : (Fin 2 → ℝ) →ₗ[ℝ] ℂ := π₀.smulRight (z : ℂ) + π₁.smulRight 1
  have f_def : ⇑f = fun p : Fin 2 → ℝ => (p 0 : ℂ) * ↑z + p 1 := by
    ext1
    dsimp only [LinearMap.coe_proj, real_smul, LinearMap.coe_smulRight, LinearMap.add_apply]
    rw [mul_one]
  have :
    (fun p : Fin 2 → ℤ => normSq ((p 0 : ℂ) * ↑z + ↑(p 1))) =
      normSq ∘ f ∘ fun p : Fin 2 → ℤ => ((↑) : ℤ → ℝ) ∘ p := by
    ext1
    rw [f_def]
    dsimp only [Function.comp]
    rw [ofReal_int_cast, ofReal_int_cast]
  rw [this]
  have hf : LinearMap.ker f = ⊥ := by
    let g : ℂ →ₗ[ℝ] Fin 2 → ℝ :=
      LinearMap.pi ![imLm, imLm.comp ((z : ℂ) • ((conjAe : ℂ →ₐ[ℝ] ℂ) : ℂ →ₗ[ℝ] ℂ))]
    suffices ((z : ℂ).im⁻¹ • g).comp f = LinearMap.id by exact LinearMap.ker_eq_bot_of_inverse this
    apply LinearMap.ext
    intro c
    have hz : (z : ℂ).im ≠ 0 := z.2.ne'
    rw [LinearMap.comp_apply, LinearMap.smul_apply, LinearMap.id_apply]
    ext i
    dsimp only [Pi.smul_apply, LinearMap.pi_apply, smul_eq_mul]
    fin_cases i
    · show (z : ℂ).im⁻¹ * (f c).im = c 0
      rw [f_def, add_im, ofReal_mul_im, ofReal_im, add_zero, mul_left_comm, inv_mul_cancel hz,
        mul_one]
    · show (z : ℂ).im⁻¹ * ((z : ℂ) * conj (f c)).im = c 1
      rw [f_def, RingHom.map_add, RingHom.map_mul, mul_add, mul_left_comm, mul_conj, conj_ofReal,
        conj_ofReal, ← ofReal_mul, add_im, ofReal_im, zero_add, inv_mul_eq_iff_eq_mul₀ hz]
<<<<<<< HEAD
      simp only [ofReal_im, ofReal_re, mul_im, zero_add, MulZeroClass.mul_zero]
  have hf' : ClosedEmbedding f := f.closedEmbedding_of_injective hf
=======
      simp only [ofReal_im, ofReal_re, mul_im, zero_add, mul_zero]
  have hf' : ClosedEmbedding f := by
    have := @LinearEquiv.closedEmbedding_of_injective ℝ _ (Fin 2 → ℝ) _ _ ℂ _ _ _ f
    exact this hf
>>>>>>> 891adb32
  have h₂ : Tendsto (fun p : Fin 2 → ℤ => ((↑) : ℤ → ℝ) ∘ p) cofinite (cocompact _) := by
    convert Tendsto.pi_map_coprodᵢ fun _ => Int.tendsto_coe_cofinite
    · rw [coprodᵢ_cofinite]
    · rw [coprodᵢ_cocompact]
  exact tendsto_normSq_cocompact_atTop.comp (hf'.tendsto_cocompact.comp h₂)
#align modular_group.tendsto_norm_sq_coprime_pair ModularGroup.tendsto_normSq_coprime_pair

/-- Given `coprime_pair` `p=(c,d)`, the matrix `[[a,b],[*,*]]` is sent to `a*c+b*d`.
  This is the linear map version of this operation.
-/
def lcRow0 (p : Fin 2 → ℤ) : Matrix (Fin 2) (Fin 2) ℝ →ₗ[ℝ] ℝ :=
  ((p 0 : ℝ) • LinearMap.proj (0 : Fin 2) +
      (p 1 : ℝ) • LinearMap.proj (1 : Fin 2) : (Fin 2 → ℝ) →ₗ[ℝ] ℝ).comp
    (LinearMap.proj 0)
#align modular_group.lc_row0 ModularGroup.lcRow0

@[simp]
theorem lcRow0_apply (p : Fin 2 → ℤ) (g : Matrix (Fin 2) (Fin 2) ℝ) :
    lcRow0 p g = p 0 * g 0 0 + p 1 * g 0 1 :=
  rfl
#align modular_group.lc_row0_apply ModularGroup.lcRow0_apply

/-- Linear map sending the matrix [a, b; c, d] to the matrix [ac₀ + bd₀, - ad₀ + bc₀; c, d], for
some fixed `(c₀, d₀)`. -/
@[simps!]
def lcRow0Extend {cd : Fin 2 → ℤ} (hcd : IsCoprime (cd 0) (cd 1)) :
    Matrix (Fin 2) (Fin 2) ℝ ≃ₗ[ℝ] Matrix (Fin 2) (Fin 2) ℝ :=
  LinearEquiv.piCongrRight
    ![by
      refine'
        LinearMap.GeneralLinearGroup.generalLinearEquiv ℝ (Fin 2 → ℝ)
          (GeneralLinearGroup.toLinear (planeConformalMatrix (cd 0 : ℝ) (-(cd 1 : ℝ)) _))
      norm_cast
      rw [neg_sq]
      exact hcd.sq_add_sq_ne_zero, LinearEquiv.refl ℝ (Fin 2 → ℝ)]
#align modular_group.lc_row0_extend ModularGroup.lcRow0Extend

/-- The map `lcRow0` is proper, that is, preimages of cocompact sets are finite in
`[[* , *], [c, d]]`.-/
theorem tendsto_lcRow0 {cd : Fin 2 → ℤ} (hcd : IsCoprime (cd 0) (cd 1)) :
    Tendsto (fun g : { g : SL(2, ℤ) // (↑ₘg) 1 = cd } => lcRow0 cd ↑(↑g : SL(2, ℝ))) cofinite
      (cocompact ℝ) := by
  let mB : ℝ → Matrix (Fin 2) (Fin 2) ℝ := fun t => of ![![t, (-(1 : ℤ) : ℝ)], (↑) ∘ cd]
  have hmB : Continuous mB := by
    refine' continuous_matrix _
    simp only [Fin.forall_fin_two, continuous_const, continuous_id', of_apply, cons_val_zero,
      cons_val_one, and_self_iff]
  refine' Filter.Tendsto.of_tendsto_comp _ (comap_cocompact_le hmB)
  let f₁ : SL(2, ℤ) → Matrix (Fin 2) (Fin 2) ℝ := fun g =>
    Matrix.map (↑g : Matrix _ _ ℤ) ((↑) : ℤ → ℝ)
  have cocompact_ℝ_to_cofinite_ℤ_matrix :
    Tendsto (fun m : Matrix (Fin 2) (Fin 2) ℤ => Matrix.map m ((↑) : ℤ → ℝ)) cofinite
      (cocompact _) := by
    simpa only [coprodᵢ_cofinite, coprodᵢ_cocompact] using
      Tendsto.pi_map_coprodᵢ fun _ : Fin 2 =>
        Tendsto.pi_map_coprodᵢ fun _ : Fin 2 => Int.tendsto_coe_cofinite
  have hf₁ : Tendsto f₁ cofinite (cocompact _) :=
    cocompact_ℝ_to_cofinite_ℤ_matrix.comp Subtype.coe_injective.tendsto_cofinite
  have hf₂ : ClosedEmbedding (lcRow0Extend hcd) :=
    (lcRow0Extend hcd).toContinuousLinearEquiv.toHomeomorph.closedEmbedding
  convert hf₂.tendsto_cocompact.comp (hf₁.comp Subtype.coe_injective.tendsto_cofinite) using 1
  ext ⟨g, rfl⟩ i j : 3
  fin_cases i <;> [fin_cases j; skip]
  -- the following are proved by `simp`, but it is replaced by `simp only` to avoid timeouts.
  · simp only [mulVec, dotProduct, Fin.sum_univ_two, coe_matrix_coe,
      Int.coe_castRingHom, lcRow0_apply, Function.comp_apply, cons_val_zero, lcRow0Extend_apply,
      LinearMap.GeneralLinearGroup.coeFn_generalLinearEquiv, GeneralLinearGroup.coe_toLinear,
      val_planeConformalMatrix, neg_neg, mulVecLin_apply, cons_val_one, head_cons, of_apply,
      Fin.mk_zero, Fin.mk_one]
  · convert congr_arg (fun n : ℤ => (-n : ℝ)) g.det_coe.symm using 1
    simp only [mulVec, dotProduct, Fin.sum_univ_two, Matrix.det_fin_two, Function.comp_apply,
      Subtype.coe_mk, lcRow0Extend_apply, cons_val_zero,
      LinearMap.GeneralLinearGroup.coeFn_generalLinearEquiv, GeneralLinearGroup.coe_toLinear,
      val_planeConformalMatrix, mulVecLin_apply, cons_val_one, head_cons, map_apply, neg_mul,
      Int.cast_sub, Int.cast_mul, neg_sub, of_apply, Fin.mk_zero, Fin.mk_one]
    ring
  · rfl
#align modular_group.tendsto_lc_row0 ModularGroup.tendsto_lcRow0

/-- This replaces `(g•z).re = a/c + *` in the standard theory with the following novel identity:
  `g • z = (a c + b d) / (c^2 + d^2) + (d z - c) / ((c^2 + d^2) (c z + d))`
  which does not need to be decomposed depending on whether `c = 0`. -/
theorem smul_eq_lcRow0_add {p : Fin 2 → ℤ} (hp : IsCoprime (p 0) (p 1)) (hg : (↑ₘg) 1 = p) :
    ↑(g • z) =
      (lcRow0 p ↑(g : SL(2, ℝ)) : ℂ) / ((p 0 : ℂ) ^ 2 + (p 1 : ℂ) ^ 2) +
        ((p 1 : ℂ) * z - p 0) / (((p 0 : ℂ) ^ 2 + (p 1 : ℂ) ^ 2) * (p 0 * z + p 1)) := by
  have nonZ1 : (p 0 : ℂ) ^ 2 + (p 1 : ℂ) ^ 2 ≠ 0 := by exact_mod_cast hp.sq_add_sq_ne_zero
  have : ((↑) : ℤ → ℝ) ∘ p ≠ 0 := fun h => hp.ne_zero (by ext i; simpa using congr_fun h i)
  have nonZ2 : (p 0 : ℂ) * z + p 1 ≠ 0 := by simpa using linear_ne_zero _ z this
  field_simp [nonZ1, nonZ2, denom_ne_zero, num]
  rw [(by simp :
    (p 1 : ℂ) * z - p 0 = (p 1 * z - p 0) * ↑(Matrix.det (↑g : Matrix (Fin 2) (Fin 2) ℤ)))]
  rw [← hg, det_fin_two]
  simp only [Int.coe_castRingHom, coe_matrix_coe, Int.cast_mul, ofReal_int_cast, map_apply, denom,
    Int.cast_sub, coe_GLPos_coe_GL_coe_matrix, coe'_apply_complex]
  ring
#align modular_group.smul_eq_lc_row0_add ModularGroup.smul_eq_lcRow0_add

theorem tendsto_abs_re_smul {p : Fin 2 → ℤ} (hp : IsCoprime (p 0) (p 1)) :
    Tendsto
      (fun g : { g : SL(2, ℤ) // (↑ₘg) 1 = p } => |((g : SL(2, ℤ)) • z).re|) cofinite atTop := by
  suffices
    Tendsto (fun g : (fun g : SL(2, ℤ) => (↑ₘg) 1) ⁻¹' {p} => ((g : SL(2, ℤ)) • z).re) cofinite
      (cocompact ℝ)
    by exact tendsto_norm_cocompact_atTop.comp this
  have : ((p 0 : ℝ) ^ 2 + (p 1 : ℝ) ^ 2)⁻¹ ≠ 0 := by
    apply inv_ne_zero
    exact_mod_cast hp.sq_add_sq_ne_zero
  let f := Homeomorph.mulRight₀ _ this
  let ff := Homeomorph.addRight
    (((p 1 : ℂ) * z - p 0) / (((p 0 : ℂ) ^ 2 + (p 1 : ℂ) ^ 2) * (p 0 * z + p 1))).re
  convert (f.trans ff).closedEmbedding.tendsto_cocompact.comp (tendsto_lcRow0 hp) with _ _ g
  change
    ((g : SL(2, ℤ)) • z).re =
      lcRow0 p ↑(↑g : SL(2, ℝ)) / ((p 0 : ℝ) ^ 2 + (p 1 : ℝ) ^ 2) +
        Complex.re (((p 1 : ℂ) * z - p 0) / (((p 0 : ℂ) ^ 2 + (p 1 : ℂ) ^ 2) * (p 0 * z + p 1)))
  exact_mod_cast congr_arg Complex.re (smul_eq_lcRow0_add z hp g.2)
#align modular_group.tendsto_abs_re_smul ModularGroup.tendsto_abs_re_smul

end TendstoLemmas

section FundamentalDomain

set_option linter.uppercaseLean3 false

attribute [local simp] UpperHalfPlane.coe_smul re_smul

/-- For `z : ℍ`, there is a `g : SL(2,ℤ)` maximizing `(g•z).im` -/
theorem exists_max_im : ∃ g : SL(2, ℤ), ∀ g' : SL(2, ℤ), (g' • z).im ≤ (g • z).im := by
  classical
  let s : Set (Fin 2 → ℤ) := {cd | IsCoprime (cd 0) (cd 1)}
  have hs : s.Nonempty := ⟨![1, 1], isCoprime_one_left⟩
  obtain ⟨p, hp_coprime, hp⟩ :=
    Filter.Tendsto.exists_within_forall_le hs (tendsto_normSq_coprime_pair z)
  obtain ⟨g, -, hg⟩ := bottom_row_surj hp_coprime
  refine' ⟨g, fun g' => _⟩
  rw [SpecialLinearGroup.im_smul_eq_div_normSq, SpecialLinearGroup.im_smul_eq_div_normSq,
    div_le_div_left]
  · simpa [← hg] using hp ((↑ₘg') 1) (bottom_row_coprime g')
  · exact z.im_pos
  · exact normSq_denom_pos g' z
  · exact normSq_denom_pos g z
#align modular_group.exists_max_im ModularGroup.exists_max_im

/-- Given `z : ℍ` and a bottom row `(c,d)`, among the `g : SL(2,ℤ)` with this bottom row, minimize
  `|(g•z).re|`.  -/
theorem exists_row_one_eq_and_min_re {cd : Fin 2 → ℤ} (hcd : IsCoprime (cd 0) (cd 1)) :
    ∃ g : SL(2, ℤ), (↑ₘg) 1 = cd ∧ ∀ g' : SL(2, ℤ), (↑ₘg) 1 = (↑ₘg') 1 →
      |(g • z).re| ≤ |(g' • z).re| := by
  haveI : Nonempty { g : SL(2, ℤ) // (↑ₘg) 1 = cd } :=
    let ⟨x, hx⟩ := bottom_row_surj hcd
    ⟨⟨x, hx.2⟩⟩
  obtain ⟨g, hg⟩ := Filter.Tendsto.exists_forall_le (tendsto_abs_re_smul z hcd)
  refine' ⟨g, g.2, _⟩
  · intro g1 hg1
    have : g1 ∈ (fun g : SL(2, ℤ) => (↑ₘg) 1) ⁻¹' {cd} := by
      rw [Set.mem_preimage, Set.mem_singleton_iff]
      exact Eq.trans hg1.symm (Set.mem_singleton_iff.mp (Set.mem_preimage.mp g.2))
    exact hg ⟨g1, this⟩
#align modular_group.exists_row_one_eq_and_min_re ModularGroup.exists_row_one_eq_and_min_re

theorem coe_T_zpow_smul_eq {n : ℤ} : (↑(T ^ n • z) : ℂ) = z + n := by
  rw [sl_moeb, UpperHalfPlane.coe_smul]
  simp [coe_T_zpow, denom, num, -map_zpow]
#align modular_group.coe_T_zpow_smul_eq ModularGroup.coe_T_zpow_smul_eq

theorem re_T_zpow_smul (n : ℤ) : (T ^ n • z).re = z.re + n := by
  rw [← coe_re, coe_T_zpow_smul_eq, add_re, int_cast_re, coe_re]
#align modular_group.re_T_zpow_smul ModularGroup.re_T_zpow_smul

theorem im_T_zpow_smul (n : ℤ) : (T ^ n • z).im = z.im := by
  rw [← coe_im, coe_T_zpow_smul_eq, add_im, int_cast_im, add_zero, coe_im]
#align modular_group.im_T_zpow_smul ModularGroup.im_T_zpow_smul

theorem re_T_smul : (T • z).re = z.re + 1 := by simpa using re_T_zpow_smul z 1
#align modular_group.re_T_smul ModularGroup.re_T_smul

theorem im_T_smul : (T • z).im = z.im := by simpa using im_T_zpow_smul z 1
#align modular_group.im_T_smul ModularGroup.im_T_smul

theorem re_T_inv_smul : (T⁻¹ • z).re = z.re - 1 := by simpa using re_T_zpow_smul z (-1)
#align modular_group.re_T_inv_smul ModularGroup.re_T_inv_smul

theorem im_T_inv_smul : (T⁻¹ • z).im = z.im := by simpa using im_T_zpow_smul z (-1)
#align modular_group.im_T_inv_smul ModularGroup.im_T_inv_smul

variable {z}

-- If instead we had `g` and `T` of type `PSL(2, ℤ)`, then we could simply state `g = T^n`.
theorem exists_eq_T_zpow_of_c_eq_zero (hc : (↑ₘg) 1 0 = 0) :
    ∃ n : ℤ, ∀ z : ℍ, g • z = T ^ n • z := by
  have had := g.det_coe
  replace had : (↑ₘg) 0 0 * (↑ₘg) 1 1 = 1; · rw [det_fin_two, hc] at had; linarith
  rcases Int.eq_one_or_neg_one_of_mul_eq_one' had with (⟨ha, hd⟩ | ⟨ha, hd⟩)
  · use (↑ₘg) 0 1
    suffices g = T ^ (↑ₘg) 0 1 by intro z; conv_lhs => rw [this]
    ext i j; fin_cases i <;> fin_cases j <;>
      simp [ha, hc, hd, coe_T_zpow, show (1 : Fin (0 + 2)) = (1 : Fin 2) from rfl]
  · use -((↑ₘg) 0 1)
    suffices g = -T ^ (-((↑ₘg) 0 1)) by intro z; conv_lhs => rw [this, SL_neg_smul]
    ext i j; fin_cases i <;> fin_cases j <;>
      simp [ha, hc, hd, coe_T_zpow, show (1 : Fin (0 + 2)) = (1 : Fin 2) from rfl]
#align modular_group.exists_eq_T_zpow_of_c_eq_zero ModularGroup.exists_eq_T_zpow_of_c_eq_zero

-- If `c = 1`, then `g` factorises into a product terms involving only `T` and `S`.
theorem g_eq_of_c_eq_one (hc : (↑ₘg) 1 0 = 1) : g = T ^ (↑ₘg) 0 0 * S * T ^ (↑ₘg) 1 1 := by
  have hg := g.det_coe.symm
  replace hg : (↑ₘg) 0 1 = (↑ₘg) 0 0 * (↑ₘg) 1 1 - 1; · rw [det_fin_two, hc] at hg; linarith
  refine' Subtype.ext _
  conv_lhs => rw [Matrix.eta_fin_two (↑ₘg)]
  rw [hc, hg]
  simp only [coe_mul, coe_T_zpow, coe_S, mul_fin_two]
  -- Porting note: Was `congrm !![_, _; _, _] <;> ring`.
  congr! 3 <;> [skip; congr! 1; congr! 2] <;> ring
#align modular_group.g_eq_of_c_eq_one ModularGroup.g_eq_of_c_eq_one

set_option maxHeartbeats 250000 in
/-- If `1 < |z|`, then `|S • z| < 1`. -/
theorem normSq_S_smul_lt_one (h : 1 < normSq z) : normSq ↑(S • z) < 1 := by
  simpa [coe_S, num, denom] using (inv_lt_inv z.normSq_pos zero_lt_one).mpr h
#align modular_group.norm_sq_S_smul_lt_one ModularGroup.normSq_S_smul_lt_one

/-- If `|z| < 1`, then applying `S` strictly decreases `im`. -/
theorem im_lt_im_S_smul (h : normSq z < 1) : z.im < (S • z).im := by
  have : z.im < z.im / normSq (z : ℂ) := by
    have imz : 0 < z.im := im_pos z
    apply (lt_div_iff z.normSq_pos).mpr
    nlinarith
  convert this
  simp only [SpecialLinearGroup.im_smul_eq_div_normSq]
  simp [denom, coe_S]
#align modular_group.im_lt_im_S_smul ModularGroup.im_lt_im_S_smul

/-- The standard (closed) fundamental domain of the action of `SL(2,ℤ)` on `ℍ`. -/
def fd : Set ℍ :=
  {z | 1 ≤ normSq (z : ℂ) ∧ |z.re| ≤ (1 : ℝ) / 2}
#align modular_group.fd ModularGroup.fd

/-- The standard open fundamental domain of the action of `SL(2,ℤ)` on `ℍ`. -/
def fdo : Set ℍ :=
  {z | 1 < normSq (z : ℂ) ∧ |z.re| < (1 : ℝ) / 2}
#align modular_group.fdo ModularGroup.fdo

@[inherit_doc ModularGroup.fd]
scoped[Modular] notation "𝒟" => ModularGroup.fd

@[inherit_doc ModularGroup.fdo]
scoped[Modular] notation "𝒟ᵒ" => ModularGroup.fdo

open scoped Modular

theorem abs_two_mul_re_lt_one_of_mem_fdo (h : z ∈ 𝒟ᵒ) : |2 * z.re| < 1 := by
  rw [abs_mul, abs_two, ← lt_div_iff' (zero_lt_two' ℝ)]
  exact h.2
#align modular_group.abs_two_mul_re_lt_one_of_mem_fdo ModularGroup.abs_two_mul_re_lt_one_of_mem_fdo

theorem three_lt_four_mul_im_sq_of_mem_fdo (h : z ∈ 𝒟ᵒ) : 3 < 4 * z.im ^ 2 := by
  have : 1 < z.re * z.re + z.im * z.im := by simpa [Complex.normSq_apply] using h.1
  have := h.2
  cases abs_cases z.re <;> nlinarith
#align modular_group.three_lt_four_mul_im_sq_of_mem_fdo ModularGroup.three_lt_four_mul_im_sq_of_mem_fdo

set_option maxHeartbeats 260000 in
/-- If `z ∈ 𝒟ᵒ`, and `n : ℤ`, then `|z + n| > 1`. -/
theorem one_lt_normSq_T_zpow_smul (hz : z ∈ 𝒟ᵒ) (n : ℤ) : 1 < normSq (T ^ n • z : ℍ) := by
  have hz₁ : 1 < z.re * z.re + z.im * z.im := hz.1
  have hzn := Int.nneg_mul_add_sq_of_abs_le_one n (abs_two_mul_re_lt_one_of_mem_fdo hz).le
  have : 1 < (z.re + ↑n) * (z.re + ↑n) + z.im * z.im := by linarith
  simpa [coe_T_zpow, normSq, num, denom, -map_zpow]
#align modular_group.one_lt_norm_sq_T_zpow_smul ModularGroup.one_lt_normSq_T_zpow_smul

theorem eq_zero_of_mem_fdo_of_T_zpow_mem_fdo {n : ℤ} (hz : z ∈ 𝒟ᵒ) (hg : T ^ n • z ∈ 𝒟ᵒ) :
    n = 0 := by
  suffices |(n : ℝ)| < 1 by
    rwa [← Int.cast_abs, ← Int.cast_one, Int.cast_lt, Int.abs_lt_one_iff] at this
  have h₁ := hz.2
  have h₂ := hg.2
  rw [re_T_zpow_smul] at h₂
  calc
    |(n : ℝ)| ≤ |z.re| + |z.re + (n : ℝ)| := abs_add' (n : ℝ) z.re
    _ < 1 / 2 + 1 / 2 := (add_lt_add h₁ h₂)
    _ = 1 := add_halves 1
#align modular_group.eq_zero_of_mem_fdo_of_T_zpow_mem_fdo ModularGroup.eq_zero_of_mem_fdo_of_T_zpow_mem_fdo

/-- Any `z : ℍ` can be moved to `𝒟` by an element of `SL(2,ℤ)`  -/
theorem exists_smul_mem_fd (z : ℍ) : ∃ g : SL(2, ℤ), g • z ∈ 𝒟 := by
  -- obtain a g₀ which maximizes im (g • z),
  obtain ⟨g₀, hg₀⟩ := exists_max_im z
  -- then among those, minimize re
  obtain ⟨g, hg, hg'⟩ := exists_row_one_eq_and_min_re z (bottom_row_coprime g₀)
  refine' ⟨g, _⟩
  -- `g` has same max im property as `g₀`
  have hg₀' : ∀ g' : SL(2, ℤ), (g' • z).im ≤ (g • z).im := by
    have hg'' : (g • z).im = (g₀ • z).im := by
      rw [SpecialLinearGroup.im_smul_eq_div_normSq, SpecialLinearGroup.im_smul_eq_div_normSq,
        denom_apply, denom_apply, hg]
    simpa only [hg''] using hg₀
  constructor
  · -- Claim: `1 ≤ ⇑norm_sq ↑(g • z)`. If not, then `S•g•z` has larger imaginary part
    contrapose! hg₀'
    refine' ⟨S * g, _⟩
    rw [mul_smul]
    exact im_lt_im_S_smul hg₀'
  · show |(g • z).re| ≤ 1 / 2
    -- if not, then either `T` or `T'` decrease |Re|.
    rw [abs_le]
    constructor
    · contrapose! hg'
      refine' ⟨T * g, (T_mul_apply_one _).symm, _⟩
      rw [mul_smul, re_T_smul]
      cases abs_cases ((g • z).re + 1) <;> cases abs_cases (g • z).re <;> linarith
    · contrapose! hg'
      refine' ⟨T⁻¹ * g, (T_inv_mul_apply_one _).symm, _⟩
      rw [mul_smul, re_T_inv_smul]
      cases abs_cases ((g • z).re - 1) <;> cases abs_cases (g • z).re <;> linarith
#align modular_group.exists_smul_mem_fd ModularGroup.exists_smul_mem_fd

section UniqueRepresentative

/-- An auxiliary result en route to `ModularGroup.c_eq_zero`. -/
theorem abs_c_le_one (hz : z ∈ 𝒟ᵒ) (hg : g • z ∈ 𝒟ᵒ) : |(↑ₘg) 1 0| ≤ 1 := by
  let c' : ℤ := (↑ₘg) 1 0
  let c : ℝ := (c' : ℝ)
  suffices 3 * c ^ 2 < 4 by
    rw [← Int.cast_pow, ← Int.cast_three, ← Int.cast_four, ← Int.cast_mul, Int.cast_lt] at this
    replace this : c' ^ 2 ≤ 1 ^ 2; · linarith
    rwa [sq_le_sq, abs_one] at this
  suffices c ≠ 0 → 9 * c ^ 4 < 16 by
    rcases eq_or_ne c 0 with (hc | hc)
    · rw [hc]; norm_num
    · refine' (abs_lt_of_sq_lt_sq' _ (by norm_num)).2
      specialize this hc
      linarith
  intro hc
  replace hc : 0 < c ^ 4;
  · change 0 < c ^ (2 * 2); rw [pow_mul]; apply sq_pos_of_pos (sq_pos_of_ne_zero _ hc)
  have h₁ :=
    mul_lt_mul_of_pos_right
      (mul_lt_mul'' (three_lt_four_mul_im_sq_of_mem_fdo hg) (three_lt_four_mul_im_sq_of_mem_fdo hz)
        (by linarith) (by linarith))
      hc
  have h₂ : (c * z.im) ^ 4 / normSq (denom (↑g) z) ^ 2 ≤ 1 :=
    div_le_one_of_le
      (pow_four_le_pow_two_of_pow_two_le (UpperHalfPlane.c_mul_im_sq_le_normSq_denom z g))
      (sq_nonneg _)
  let nsq := normSq (denom g z)
  calc
    9 * c ^ 4 < c ^ 4 * z.im ^ 2 * (g • z).im ^ 2 * 16 := by linarith
    _ = c ^ 4 * z.im ^ 4 / nsq ^ 2 * 16 := by
      rw [SpecialLinearGroup.im_smul_eq_div_normSq, div_pow]
      ring
    _ ≤ 16 := by rw [← mul_pow]; linarith
#align modular_group.abs_c_le_one ModularGroup.abs_c_le_one

/-- An auxiliary result en route to `ModularGroup.eq_smul_self_of_mem_fdo_mem_fdo`. -/
theorem c_eq_zero (hz : z ∈ 𝒟ᵒ) (hg : g • z ∈ 𝒟ᵒ) : (↑ₘg) 1 0 = 0 := by
  have hp : ∀ {g' : SL(2, ℤ)}, g' • z ∈ 𝒟ᵒ → (↑ₘg') 1 0 ≠ 1 := by
    intro g' hg'
    by_contra hc
    let a := (↑ₘg') 0 0
    let d := (↑ₘg') 1 1
    have had : T ^ (-a) * g' = S * T ^ d := by rw [g_eq_of_c_eq_one hc]; group
    let w := T ^ (-a) • g' • z
    have h₁ : w = S • T ^ d • z := by simp only [← mul_smul, had]
    replace h₁ : normSq w < 1 := h₁.symm ▸ normSq_S_smul_lt_one (one_lt_normSq_T_zpow_smul hz d)
    have h₂ : 1 < normSq w := one_lt_normSq_T_zpow_smul hg' (-a)
    linarith
  have hn : (↑ₘg) 1 0 ≠ -1 := by
    intro hc
    replace hc : (↑ₘ(-g)) 1 0 = 1; · simp [← neg_eq_iff_eq_neg.mpr hc]
    replace hg : -g • z ∈ 𝒟ᵒ := (SL_neg_smul g z).symm ▸ hg
    exact hp hg hc
  specialize hp hg
  rcases Int.abs_le_one_iff.mp <| abs_c_le_one hz hg with ⟨⟩ <;> tauto
#align modular_group.c_eq_zero ModularGroup.c_eq_zero

/-- Second Main Fundamental Domain Lemma: if both `z` and `g • z` are in the open domain `𝒟ᵒ`,
where `z : ℍ` and `g : SL(2,ℤ)`, then `z = g • z`. -/
theorem eq_smul_self_of_mem_fdo_mem_fdo (hz : z ∈ 𝒟ᵒ) (hg : g • z ∈ 𝒟ᵒ) : z = g • z := by
  obtain ⟨n, hn⟩ := exists_eq_T_zpow_of_c_eq_zero (c_eq_zero hz hg)
  rw [hn] at hg ⊢
  simp [eq_zero_of_mem_fdo_of_T_zpow_mem_fdo hz hg, one_smul]
#align modular_group.eq_smul_self_of_mem_fdo_mem_fdo ModularGroup.eq_smul_self_of_mem_fdo_mem_fdo

end UniqueRepresentative

end FundamentalDomain

end ModularGroup<|MERGE_RESOLUTION|>--- conflicted
+++ resolved
@@ -152,15 +152,8 @@
     · show (z : ℂ).im⁻¹ * ((z : ℂ) * conj (f c)).im = c 1
       rw [f_def, RingHom.map_add, RingHom.map_mul, mul_add, mul_left_comm, mul_conj, conj_ofReal,
         conj_ofReal, ← ofReal_mul, add_im, ofReal_im, zero_add, inv_mul_eq_iff_eq_mul₀ hz]
-<<<<<<< HEAD
-      simp only [ofReal_im, ofReal_re, mul_im, zero_add, MulZeroClass.mul_zero]
+      simp only [ofReal_im, ofReal_re, mul_im, zero_add, mul_zero]
   have hf' : ClosedEmbedding f := f.closedEmbedding_of_injective hf
-=======
-      simp only [ofReal_im, ofReal_re, mul_im, zero_add, mul_zero]
-  have hf' : ClosedEmbedding f := by
-    have := @LinearEquiv.closedEmbedding_of_injective ℝ _ (Fin 2 → ℝ) _ _ ℂ _ _ _ f
-    exact this hf
->>>>>>> 891adb32
   have h₂ : Tendsto (fun p : Fin 2 → ℤ => ((↑) : ℤ → ℝ) ∘ p) cofinite (cocompact _) := by
     convert Tendsto.pi_map_coprodᵢ fun _ => Int.tendsto_coe_cofinite
     · rw [coprodᵢ_cofinite]
