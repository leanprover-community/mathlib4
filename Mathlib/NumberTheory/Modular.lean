/-
Copyright (c) 2021 Alex Kontorovich and Heather Macbeth and Marc Masdeu. All rights reserved.
Released under Apache 2.0 license as described in the file LICENSE.
Authors: Alex Kontorovich, Heather Macbeth, Marc Masdeu
-/
import Mathlib.Analysis.Complex.UpperHalfPlane.Basic
import Mathlib.LinearAlgebra.GeneralLinearGroup
import Mathlib.LinearAlgebra.Matrix.GeneralLinearGroup.Basic
import Mathlib.Topology.Instances.Matrix
import Mathlib.Topology.Algebra.Module.FiniteDimension

/-!
# The action of the modular group SL(2, ℤ) on the upper half-plane

We define the action of `SL(2,ℤ)` on `ℍ` (via restriction of the `SL(2,ℝ)` action in
`Analysis.Complex.UpperHalfPlane`). We then define the standard fundamental domain
(`ModularGroup.fd`, `𝒟`) for this action and show
(`ModularGroup.exists_smul_mem_fd`) that any point in `ℍ` can be
moved inside `𝒟`.

## Main definitions

The standard (closed) fundamental domain of the action of `SL(2,ℤ)` on `ℍ`, denoted `𝒟`:
`fd := {z | 1 ≤ (z : ℂ).normSq ∧ |z.re| ≤ (1 : ℝ) / 2}`

The standard open fundamental domain of the action of `SL(2,ℤ)` on `ℍ`, denoted `𝒟ᵒ`:
`fdo := {z | 1 < (z : ℂ).normSq ∧ |z.re| < (1 : ℝ) / 2}`

These notations are localized in the `Modular` locale and can be enabled via `open scoped Modular`.

## Main results

Any `z : ℍ` can be moved to `𝒟` by an element of `SL(2,ℤ)`:
`exists_smul_mem_fd (z : ℍ) : ∃ g : SL(2,ℤ), g • z ∈ 𝒟`

If both `z` and `γ • z` are in the open domain `𝒟ᵒ` then `z = γ • z`:
`eq_smul_self_of_mem_fdo_mem_fdo {z : ℍ} {g : SL(2,ℤ)} (hz : z ∈ 𝒟ᵒ) (hg : g • z ∈ 𝒟ᵒ) : z = g • z`

# Discussion

Standard proofs make use of the identity

`g • z = a / c - 1 / (c (cz + d))`

for `g = [[a, b], [c, d]]` in `SL(2)`, but this requires separate handling of whether `c = 0`.
Instead, our proof makes use of the following perhaps novel identity (see
`ModularGroup.smul_eq_lcRow0_add`):

`g • z = (a c + b d) / (c^2 + d^2) + (d z - c) / ((c^2 + d^2) (c z + d))`

where there is no issue of division by zero.

Another feature is that we delay until the very end the consideration of special matrices
`T=[[1,1],[0,1]]` (see `ModularGroup.T`) and `S=[[0,-1],[1,0]]` (see `ModularGroup.S`), by
instead using abstract theory on the properness of certain maps (phrased in terms of the filters
`Filter.cocompact`, `Filter.cofinite`, etc) to deduce existence theorems, first to prove the
existence of `g` maximizing `(g•z).im` (see `ModularGroup.exists_max_im`), and then among
those, to minimize `|(g•z).re|` (see `ModularGroup.exists_row_one_eq_and_min_re`).
-/


open Complex hiding abs_two

open Matrix hiding mul_smul

open Matrix.SpecialLinearGroup UpperHalfPlane ModularGroup

noncomputable section

local notation "SL(" n ", " R ")" => SpecialLinearGroup (Fin n) R

local macro "↑ₘ" t:term:80 : term => `(term| ($t : Matrix (Fin 2) (Fin 2) ℤ))

open scoped UpperHalfPlane ComplexConjugate

namespace ModularGroup

variable {g : SL(2, ℤ)} (z : ℍ)

section BottomRow

/-- The two numbers `c`, `d` in the "bottom_row" of `g=[[*,*],[c,d]]` in `SL(2, ℤ)` are coprime. -/
theorem bottom_row_coprime {R : Type*} [CommRing R] (g : SL(2, R)) :
    IsCoprime ((↑g : Matrix (Fin 2) (Fin 2) R) 1 0) ((↑g : Matrix (Fin 2) (Fin 2) R) 1 1) := by
  use -(↑g : Matrix (Fin 2) (Fin 2) R) 0 1, (↑g : Matrix (Fin 2) (Fin 2) R) 0 0
  rw [add_comm, neg_mul, ← sub_eq_add_neg, ← det_fin_two]
  exact g.det_coe

/-- Every pair `![c, d]` of coprime integers is the "bottom_row" of some element `g=[[*,*],[c,d]]`
of `SL(2,ℤ)`. -/
theorem bottom_row_surj {R : Type*} [CommRing R] :
    Set.SurjOn (fun g : SL(2, R) => (↑g : Matrix (Fin 2) (Fin 2) R) 1) Set.univ
      {cd | IsCoprime (cd 0) (cd 1)} := by
  rintro cd ⟨b₀, a, gcd_eqn⟩
  let A := of ![![a, -b₀], cd]
  have det_A_1 : det A = 1 := by
    convert gcd_eqn
    rw [det_fin_two]
    simp [A, (by ring : a * cd 1 + b₀ * cd 0 = b₀ * cd 0 + a * cd 1)]
  refine ⟨⟨A, det_A_1⟩, Set.mem_univ _, ?_⟩
  ext; simp [A]

end BottomRow

section TendstoLemmas

open Filter ContinuousLinearMap

attribute [local simp] ContinuousLinearMap.coe_smul

/-- The function `(c,d) → |cz+d|^2` is proper, that is, preimages of bounded-above sets are finite.
-/
theorem tendsto_normSq_coprime_pair :
    Filter.Tendsto (fun p : Fin 2 → ℤ => normSq ((p 0 : ℂ) * z + p 1)) cofinite atTop := by
  -- using this instance rather than the automatic `Function.module` makes unification issues in
  -- `LinearEquiv.closedEmbedding_of_injective` less bad later in the proof.
  letI : Module ℝ (Fin 2 → ℝ) := NormedSpace.toModule
  let π₀ : (Fin 2 → ℝ) →ₗ[ℝ] ℝ := LinearMap.proj 0
  let π₁ : (Fin 2 → ℝ) →ₗ[ℝ] ℝ := LinearMap.proj 1
  let f : (Fin 2 → ℝ) →ₗ[ℝ] ℂ := π₀.smulRight (z : ℂ) + π₁.smulRight 1
  have f_def : ⇑f = fun p : Fin 2 → ℝ => (p 0 : ℂ) * ↑z + p 1 := by
    ext1
    dsimp only [π₀, π₁, f, LinearMap.coe_proj, real_smul, LinearMap.coe_smulRight,
      LinearMap.add_apply]
    rw [mul_one]
  have :
    (fun p : Fin 2 → ℤ => normSq ((p 0 : ℂ) * ↑z + ↑(p 1))) =
      normSq ∘ f ∘ fun p : Fin 2 → ℤ => ((↑) : ℤ → ℝ) ∘ p := by
    ext1
    rw [f_def]
    dsimp only [Function.comp_def]
    rw [ofReal_intCast, ofReal_intCast]
  rw [this]
  have hf : LinearMap.ker f = ⊥ := by
    let g : ℂ →ₗ[ℝ] Fin 2 → ℝ :=
      LinearMap.pi ![imLm, imLm.comp ((z : ℂ) • ((conjAe : ℂ →ₐ[ℝ] ℂ) : ℂ →ₗ[ℝ] ℂ))]
    suffices ((z : ℂ).im⁻¹ • g).comp f = LinearMap.id by exact LinearMap.ker_eq_bot_of_inverse this
    apply LinearMap.ext
    intro c
    have hz : (z : ℂ).im ≠ 0 := z.2.ne'
    rw [LinearMap.comp_apply, LinearMap.smul_apply, LinearMap.id_apply]
    ext i
    dsimp only [Pi.smul_apply, LinearMap.pi_apply, smul_eq_mul]
    fin_cases i
    · show (z : ℂ).im⁻¹ * (f c).im = c 0
      rw [f_def, add_im, im_ofReal_mul, ofReal_im, add_zero, mul_left_comm, inv_mul_cancel₀ hz,
        mul_one]
    · show (z : ℂ).im⁻¹ * ((z : ℂ) * conj (f c)).im = c 1
      rw [f_def, RingHom.map_add, RingHom.map_mul, mul_add, mul_left_comm, mul_conj, conj_ofReal,
        conj_ofReal, ← ofReal_mul, add_im, ofReal_im, zero_add, inv_mul_eq_iff_eq_mul₀ hz]
      simp only [ofReal_im, ofReal_re, mul_im, zero_add, mul_zero]
  have hf' : ClosedEmbedding f := f.closedEmbedding_of_injective hf
  have h₂ : Tendsto (fun p : Fin 2 → ℤ => ((↑) : ℤ → ℝ) ∘ p) cofinite (cocompact _) := by
    convert Tendsto.pi_map_coprodᵢ fun _ => Int.tendsto_coe_cofinite
    · rw [coprodᵢ_cofinite]
    · rw [coprodᵢ_cocompact]
  exact tendsto_normSq_cocompact_atTop.comp (hf'.tendsto_cocompact.comp h₂)

/-- Given `coprime_pair` `p=(c,d)`, the matrix `[[a,b],[*,*]]` is sent to `a*c+b*d`.
  This is the linear map version of this operation.
-/
def lcRow0 (p : Fin 2 → ℤ) : Matrix (Fin 2) (Fin 2) ℝ →ₗ[ℝ] ℝ :=
  ((p 0 : ℝ) • LinearMap.proj (0 : Fin 2) +
      (p 1 : ℝ) • LinearMap.proj (1 : Fin 2) : (Fin 2 → ℝ) →ₗ[ℝ] ℝ).comp
    (LinearMap.proj 0)

@[simp]
theorem lcRow0_apply (p : Fin 2 → ℤ) (g : Matrix (Fin 2) (Fin 2) ℝ) :
    lcRow0 p g = p 0 * g 0 0 + p 1 * g 0 1 :=
  rfl

/-- Linear map sending the matrix [a, b; c, d] to the matrix [ac₀ + bd₀, - ad₀ + bc₀; c, d], for
some fixed `(c₀, d₀)`. -/
@[simps!]
def lcRow0Extend {cd : Fin 2 → ℤ} (hcd : IsCoprime (cd 0) (cd 1)) :
    Matrix (Fin 2) (Fin 2) ℝ ≃ₗ[ℝ] Matrix (Fin 2) (Fin 2) ℝ :=
  LinearEquiv.piCongrRight
    ![by
      refine
        LinearMap.GeneralLinearGroup.generalLinearEquiv ℝ (Fin 2 → ℝ)
          (GeneralLinearGroup.toLinear (planeConformalMatrix (cd 0 : ℝ) (-(cd 1 : ℝ)) ?_))
      norm_cast
      rw [neg_sq]
      exact hcd.sq_add_sq_ne_zero, LinearEquiv.refl ℝ (Fin 2 → ℝ)]

-- `simpNF` times out, but only in CI where all of `Mathlib` is imported
attribute [nolint simpNF] lcRow0Extend_apply lcRow0Extend_symm_apply

/-- The map `lcRow0` is proper, that is, preimages of cocompact sets are finite in
`[[* , *], [c, d]]`. -/
theorem tendsto_lcRow0 {cd : Fin 2 → ℤ} (hcd : IsCoprime (cd 0) (cd 1)) :
    Tendsto (fun g : { g : SL(2, ℤ) // (↑ₘg) 1 = cd } => lcRow0 cd ↑(↑g : SL(2, ℝ))) cofinite
      (cocompact ℝ) := by
  let mB : ℝ → Matrix (Fin 2) (Fin 2) ℝ := fun t => of ![![t, (-(1 : ℤ) : ℝ)], (↑) ∘ cd]
  have hmB : Continuous mB := by
    refine continuous_matrix ?_
    simp only [mB, Fin.forall_fin_two, continuous_const, continuous_id', of_apply, cons_val_zero,
      cons_val_one, and_self_iff]
  refine Filter.Tendsto.of_tendsto_comp ?_ (comap_cocompact_le hmB)
  let f₁ : SL(2, ℤ) → Matrix (Fin 2) (Fin 2) ℝ := fun g =>
    Matrix.map (↑g : Matrix _ _ ℤ) ((↑) : ℤ → ℝ)
  have cocompact_ℝ_to_cofinite_ℤ_matrix :
    Tendsto (fun m : Matrix (Fin 2) (Fin 2) ℤ => Matrix.map m ((↑) : ℤ → ℝ)) cofinite
      (cocompact _) := by
    simpa only [coprodᵢ_cofinite, coprodᵢ_cocompact] using
      Tendsto.pi_map_coprodᵢ fun _ : Fin 2 =>
        Tendsto.pi_map_coprodᵢ fun _ : Fin 2 => Int.tendsto_coe_cofinite
  have hf₁ : Tendsto f₁ cofinite (cocompact _) :=
    cocompact_ℝ_to_cofinite_ℤ_matrix.comp Subtype.coe_injective.tendsto_cofinite
  have hf₂ : ClosedEmbedding (lcRow0Extend hcd) :=
    (lcRow0Extend hcd).toContinuousLinearEquiv.toHomeomorph.closedEmbedding
  convert hf₂.tendsto_cocompact.comp (hf₁.comp Subtype.coe_injective.tendsto_cofinite) using 1
  ext ⟨g, rfl⟩ i j : 3
  fin_cases i <;> [fin_cases j; skip]
  -- the following are proved by `simp`, but it is replaced by `simp only` to avoid timeouts.
  · simp only [mB, mulVec, dotProduct, Fin.sum_univ_two, coe_matrix_coe,
      Int.coe_castRingHom, lcRow0_apply, Function.comp_apply, cons_val_zero, lcRow0Extend_apply,
      LinearMap.GeneralLinearGroup.coeFn_generalLinearEquiv, GeneralLinearGroup.coe_toLinear,
      val_planeConformalMatrix, neg_neg, mulVecLin_apply, cons_val_one, head_cons, of_apply,
      Fin.mk_zero, Fin.mk_one]
  · convert congr_arg (fun n : ℤ => (-n : ℝ)) g.det_coe.symm using 1
    simp only [f₁, mulVec, dotProduct, Fin.sum_univ_two, Matrix.det_fin_two, Function.comp_apply,
      Subtype.coe_mk, lcRow0Extend_apply, cons_val_zero,
      LinearMap.GeneralLinearGroup.coeFn_generalLinearEquiv, GeneralLinearGroup.coe_toLinear,
      val_planeConformalMatrix, mulVecLin_apply, cons_val_one, head_cons, map_apply, neg_mul,
      Int.cast_sub, Int.cast_mul, neg_sub, of_apply, Fin.mk_zero, Fin.mk_one]
    ring
  · rfl

/-- This replaces `(g•z).re = a/c + *` in the standard theory with the following novel identity:
  `g • z = (a c + b d) / (c^2 + d^2) + (d z - c) / ((c^2 + d^2) (c z + d))`
  which does not need to be decomposed depending on whether `c = 0`. -/
theorem smul_eq_lcRow0_add {p : Fin 2 → ℤ} (hp : IsCoprime (p 0) (p 1)) (hg : (↑ₘg) 1 = p) :
    ↑(g • z) =
      (lcRow0 p ↑(g : SL(2, ℝ)) : ℂ) / ((p 0 : ℂ) ^ 2 + (p 1 : ℂ) ^ 2) +
        ((p 1 : ℂ) * z - p 0) / (((p 0 : ℂ) ^ 2 + (p 1 : ℂ) ^ 2) * (p 0 * z + p 1)) := by
  have nonZ1 : (p 0 : ℂ) ^ 2 + (p 1 : ℂ) ^ 2 ≠ 0 := mod_cast hp.sq_add_sq_ne_zero
  have : ((↑) : ℤ → ℝ) ∘ p ≠ 0 := fun h => hp.ne_zero (by ext i; simpa using congr_fun h i)
  have nonZ2 : (p 0 : ℂ) * z + p 1 ≠ 0 := by simpa using linear_ne_zero _ z this
  field_simp [nonZ1, nonZ2, denom_ne_zero, num]
  rw [(by simp :
    (p 1 : ℂ) * z - p 0 = (p 1 * z - p 0) * ↑(Matrix.det (↑g : Matrix (Fin 2) (Fin 2) ℤ)))]
  rw [← hg, det_fin_two]
  simp only [Int.coe_castRingHom, coe_matrix_coe, Int.cast_mul, ofReal_intCast, map_apply, denom,
    Int.cast_sub, coe_GLPos_coe_GL_coe_matrix, coe'_apply_complex]
  ring

theorem tendsto_abs_re_smul {p : Fin 2 → ℤ} (hp : IsCoprime (p 0) (p 1)) :
    Tendsto
      (fun g : { g : SL(2, ℤ) // (↑ₘg) 1 = p } => |((g : SL(2, ℤ)) • z).re|) cofinite atTop := by
  suffices
    Tendsto (fun g : (fun g : SL(2, ℤ) => (↑ₘg) 1) ⁻¹' {p} => ((g : SL(2, ℤ)) • z).re) cofinite
      (cocompact ℝ)
    by exact tendsto_norm_cocompact_atTop.comp this
  have : ((p 0 : ℝ) ^ 2 + (p 1 : ℝ) ^ 2)⁻¹ ≠ 0 := by
    apply inv_ne_zero
    exact mod_cast hp.sq_add_sq_ne_zero
  let f := Homeomorph.mulRight₀ _ this
  let ff := Homeomorph.addRight
    (((p 1 : ℂ) * z - p 0) / (((p 0 : ℂ) ^ 2 + (p 1 : ℂ) ^ 2) * (p 0 * z + p 1))).re
  convert (f.trans ff).closedEmbedding.tendsto_cocompact.comp (tendsto_lcRow0 hp) with _ _ g
  change
    ((g : SL(2, ℤ)) • z).re =
      lcRow0 p ↑(↑g : SL(2, ℝ)) / ((p 0 : ℝ) ^ 2 + (p 1 : ℝ) ^ 2) +
        Complex.re (((p 1 : ℂ) * z - p 0) / (((p 0 : ℂ) ^ 2 + (p 1 : ℂ) ^ 2) * (p 0 * z + p 1)))
  exact mod_cast congr_arg Complex.re (smul_eq_lcRow0_add z hp g.2)

end TendstoLemmas

section FundamentalDomain


attribute [local simp] UpperHalfPlane.coe_smul re_smul

/-- For `z : ℍ`, there is a `g : SL(2,ℤ)` maximizing `(g•z).im` -/
theorem exists_max_im : ∃ g : SL(2, ℤ), ∀ g' : SL(2, ℤ), (g' • z).im ≤ (g • z).im := by
  classical
  let s : Set (Fin 2 → ℤ) := {cd | IsCoprime (cd 0) (cd 1)}
  have hs : s.Nonempty := ⟨![1, 1], isCoprime_one_left⟩
  obtain ⟨p, hp_coprime, hp⟩ :=
    Filter.Tendsto.exists_within_forall_le hs (tendsto_normSq_coprime_pair z)
  obtain ⟨g, -, hg⟩ := bottom_row_surj hp_coprime
  refine ⟨g, fun g' => ?_⟩
  rw [ModularGroup.im_smul_eq_div_normSq, ModularGroup.im_smul_eq_div_normSq,
    div_le_div_left]
  · simpa [← hg] using hp ((↑ₘg') 1) (bottom_row_coprime g')
  · exact z.im_pos
  · exact normSq_denom_pos g' z
  · exact normSq_denom_pos g z

/-- Given `z : ℍ` and a bottom row `(c,d)`, among the `g : SL(2,ℤ)` with this bottom row, minimize
  `|(g•z).re|`. -/
theorem exists_row_one_eq_and_min_re {cd : Fin 2 → ℤ} (hcd : IsCoprime (cd 0) (cd 1)) :
    ∃ g : SL(2, ℤ), (↑ₘg) 1 = cd ∧ ∀ g' : SL(2, ℤ), (↑ₘg) 1 = (↑ₘg') 1 →
      |(g • z).re| ≤ |(g' • z).re| := by
  haveI : Nonempty { g : SL(2, ℤ) // (↑ₘg) 1 = cd } :=
    let ⟨x, hx⟩ := bottom_row_surj hcd
    ⟨⟨x, hx.2⟩⟩
  obtain ⟨g, hg⟩ := Filter.Tendsto.exists_forall_le (tendsto_abs_re_smul z hcd)
<<<<<<< HEAD
  refine' ⟨g, g.2, _⟩
=======
  refine ⟨g, g.2, ?_⟩
>>>>>>> 99508fb5
  intro g1 hg1
  have : g1 ∈ (fun g : SL(2, ℤ) => (↑ₘg) 1) ⁻¹' {cd} := by
    rw [Set.mem_preimage, Set.mem_singleton_iff]
    exact Eq.trans hg1.symm (Set.mem_singleton_iff.mp (Set.mem_preimage.mp g.2))
  exact hg ⟨g1, this⟩
<<<<<<< HEAD
#align modular_group.exists_row_one_eq_and_min_re ModularGroup.exists_row_one_eq_and_min_re
=======
>>>>>>> 99508fb5

theorem coe_T_zpow_smul_eq {n : ℤ} : (↑(T ^ n • z) : ℂ) = z + n := by
  rw [sl_moeb, UpperHalfPlane.coe_smul]
  simp [coe_T_zpow, denom, num, -map_zpow]

theorem re_T_zpow_smul (n : ℤ) : (T ^ n • z).re = z.re + n := by
  rw [← coe_re, coe_T_zpow_smul_eq, add_re, intCast_re, coe_re]

theorem im_T_zpow_smul (n : ℤ) : (T ^ n • z).im = z.im := by
  rw [← coe_im, coe_T_zpow_smul_eq, add_im, intCast_im, add_zero, coe_im]

theorem re_T_smul : (T • z).re = z.re + 1 := by simpa using re_T_zpow_smul z 1

theorem im_T_smul : (T • z).im = z.im := by simpa using im_T_zpow_smul z 1

theorem re_T_inv_smul : (T⁻¹ • z).re = z.re - 1 := by simpa using re_T_zpow_smul z (-1)

theorem im_T_inv_smul : (T⁻¹ • z).im = z.im := by simpa using im_T_zpow_smul z (-1)

variable {z}

-- If instead we had `g` and `T` of type `PSL(2, ℤ)`, then we could simply state `g = T^n`.
theorem exists_eq_T_zpow_of_c_eq_zero (hc : (↑ₘg) 1 0 = 0) :
    ∃ n : ℤ, ∀ z : ℍ, g • z = T ^ n • z := by
  have had := g.det_coe
  replace had : (↑ₘg) 0 0 * (↑ₘg) 1 1 = 1 := by rw [det_fin_two, hc] at had; linarith
  rcases Int.eq_one_or_neg_one_of_mul_eq_one' had with (⟨ha, hd⟩ | ⟨ha, hd⟩)
  · use (↑ₘg) 0 1
    suffices g = T ^ (↑ₘg) 0 1 by intro z; conv_lhs => rw [this]
    ext i j; fin_cases i <;> fin_cases j <;>
      simp [ha, hc, hd, coe_T_zpow, show (1 : Fin (0 + 2)) = (1 : Fin 2) from rfl]
  · use -((↑ₘg) 0 1)
    suffices g = -T ^ (-((↑ₘg) 0 1)) by intro z; conv_lhs => rw [this, SL_neg_smul]
    ext i j; fin_cases i <;> fin_cases j <;>
      simp [ha, hc, hd, coe_T_zpow, show (1 : Fin (0 + 2)) = (1 : Fin 2) from rfl]

-- If `c = 1`, then `g` factorises into a product terms involving only `T` and `S`.
theorem g_eq_of_c_eq_one (hc : (↑ₘg) 1 0 = 1) : g = T ^ (↑ₘg) 0 0 * S * T ^ (↑ₘg) 1 1 := by
  have hg := g.det_coe.symm
  replace hg : (↑ₘg) 0 1 = (↑ₘg) 0 0 * (↑ₘg) 1 1 - 1 := by rw [det_fin_two, hc] at hg; linarith
  refine Subtype.ext ?_
  conv_lhs => rw [Matrix.eta_fin_two (↑ₘg)]
  rw [hc, hg]
  simp only [coe_mul, coe_T_zpow, coe_S, mul_fin_two]
  congrm !![?_, ?_; ?_, ?_] <;> ring

/-- If `1 < |z|`, then `|S • z| < 1`. -/
theorem normSq_S_smul_lt_one (h : 1 < normSq z) : normSq ↑(S • z) < 1 := by
  simpa [coe_S, num, denom] using (inv_lt_inv z.normSq_pos zero_lt_one).mpr h

/-- If `|z| < 1`, then applying `S` strictly decreases `im`. -/
theorem im_lt_im_S_smul (h : normSq z < 1) : z.im < (S • z).im := by
  have : z.im < z.im / normSq (z : ℂ) := by
    have imz : 0 < z.im := im_pos z
    apply (lt_div_iff z.normSq_pos).mpr
    nlinarith
  convert this
  simp only [ModularGroup.im_smul_eq_div_normSq]
  simp [denom, coe_S]

/-- The standard (closed) fundamental domain of the action of `SL(2,ℤ)` on `ℍ`. -/
def fd : Set ℍ :=
  {z | 1 ≤ normSq (z : ℂ) ∧ |z.re| ≤ (1 : ℝ) / 2}

/-- The standard open fundamental domain of the action of `SL(2,ℤ)` on `ℍ`. -/
def fdo : Set ℍ :=
  {z | 1 < normSq (z : ℂ) ∧ |z.re| < (1 : ℝ) / 2}

@[inherit_doc ModularGroup.fd]
scoped[Modular] notation "𝒟" => ModularGroup.fd

@[inherit_doc ModularGroup.fdo]
scoped[Modular] notation "𝒟ᵒ" => ModularGroup.fdo

open scoped Modular

theorem abs_two_mul_re_lt_one_of_mem_fdo (h : z ∈ 𝒟ᵒ) : |2 * z.re| < 1 := by
  rw [abs_mul, abs_two, ← lt_div_iff' (zero_lt_two' ℝ)]
  exact h.2

theorem three_lt_four_mul_im_sq_of_mem_fdo (h : z ∈ 𝒟ᵒ) : 3 < 4 * z.im ^ 2 := by
  have : 1 < z.re * z.re + z.im * z.im := by simpa [Complex.normSq_apply] using h.1
  have := h.2
  cases abs_cases z.re <;> nlinarith

/-- If `z ∈ 𝒟ᵒ`, and `n : ℤ`, then `|z + n| > 1`. -/
theorem one_lt_normSq_T_zpow_smul (hz : z ∈ 𝒟ᵒ) (n : ℤ) : 1 < normSq (T ^ n • z : ℍ) := by
  have hz₁ : 1 < z.re * z.re + z.im * z.im := hz.1
  have hzn := Int.nneg_mul_add_sq_of_abs_le_one n (abs_two_mul_re_lt_one_of_mem_fdo hz).le
  have : 1 < (z.re + ↑n) * (z.re + ↑n) + z.im * z.im := by linarith
  simpa [coe_T_zpow, normSq, num, denom, -map_zpow]

theorem eq_zero_of_mem_fdo_of_T_zpow_mem_fdo {n : ℤ} (hz : z ∈ 𝒟ᵒ) (hg : T ^ n • z ∈ 𝒟ᵒ) :
    n = 0 := by
  suffices |(n : ℝ)| < 1 by
    rwa [← Int.cast_abs, ← Int.cast_one, Int.cast_lt, Int.abs_lt_one_iff] at this
  have h₁ := hz.2
  have h₂ := hg.2
  rw [re_T_zpow_smul] at h₂
  calc
    |(n : ℝ)| ≤ |z.re| + |z.re + (n : ℝ)| := abs_add' (n : ℝ) z.re
    _ < 1 / 2 + 1 / 2 := add_lt_add h₁ h₂
    _ = 1 := add_halves 1

/-- First Fundamental Domain Lemma: Any `z : ℍ` can be moved to `𝒟` by an element of
`SL(2,ℤ)` -/
theorem exists_smul_mem_fd (z : ℍ) : ∃ g : SL(2, ℤ), g • z ∈ 𝒟 := by
  -- obtain a g₀ which maximizes im (g • z),
  obtain ⟨g₀, hg₀⟩ := exists_max_im z
  -- then among those, minimize re
  obtain ⟨g, hg, hg'⟩ := exists_row_one_eq_and_min_re z (bottom_row_coprime g₀)
  refine ⟨g, ?_⟩
  -- `g` has same max im property as `g₀`
  have hg₀' : ∀ g' : SL(2, ℤ), (g' • z).im ≤ (g • z).im := by
    have hg'' : (g • z).im = (g₀ • z).im := by
      rw [ModularGroup.im_smul_eq_div_normSq, ModularGroup.im_smul_eq_div_normSq,
        denom_apply, denom_apply, hg]
    simpa only [hg''] using hg₀
  constructor
  · -- Claim: `1 ≤ ⇑norm_sq ↑(g • z)`. If not, then `S•g•z` has larger imaginary part
    contrapose! hg₀'
    refine ⟨S * g, ?_⟩
    rw [mul_smul]
    exact im_lt_im_S_smul hg₀'
  · show |(g • z).re| ≤ 1 / 2
    -- if not, then either `T` or `T'` decrease |Re|.
    rw [abs_le]
    constructor
    · contrapose! hg'
      refine ⟨T * g, (T_mul_apply_one _).symm, ?_⟩
      rw [mul_smul, re_T_smul]
      cases abs_cases ((g • z).re + 1) <;> cases abs_cases (g • z).re <;> linarith
    · contrapose! hg'
      refine ⟨T⁻¹ * g, (T_inv_mul_apply_one _).symm, ?_⟩
      rw [mul_smul, re_T_inv_smul]
      cases abs_cases ((g • z).re - 1) <;> cases abs_cases (g • z).re <;> linarith

section UniqueRepresentative

/-- An auxiliary result en route to `ModularGroup.c_eq_zero`. -/
theorem abs_c_le_one (hz : z ∈ 𝒟ᵒ) (hg : g • z ∈ 𝒟ᵒ) : |(↑ₘg) 1 0| ≤ 1 := by
  let c' : ℤ := (↑ₘg) 1 0
  let c : ℝ := (c' : ℝ)
  suffices 3 * c ^ 2 < 4 by
    rw [← Int.cast_pow, ← Int.cast_three, ← Int.cast_four, ← Int.cast_mul, Int.cast_lt] at this
    replace this : c' ^ 2 ≤ 1 ^ 2 := by linarith
    rwa [sq_le_sq, abs_one] at this
  suffices c ≠ 0 → 9 * c ^ 4 < 16 by
    rcases eq_or_ne c 0 with (hc | hc)
    · rw [hc]; norm_num
    · refine (abs_lt_of_sq_lt_sq' ?_ (by norm_num)).2
      specialize this hc
      linarith
  intro hc
  replace hc : 0 < c ^ 4 := by
    change 0 < c ^ (2 * 2); rw [pow_mul]; apply sq_pos_of_pos (sq_pos_of_ne_zero hc)
  have h₁ :=
    mul_lt_mul_of_pos_right
      (mul_lt_mul'' (three_lt_four_mul_im_sq_of_mem_fdo hg) (three_lt_four_mul_im_sq_of_mem_fdo hz)
        (by linarith) (by linarith))
      hc
  have h₂ : (c * z.im) ^ 4 / normSq (denom (↑g) z) ^ 2 ≤ 1 :=
    div_le_one_of_le
      (pow_four_le_pow_two_of_pow_two_le (UpperHalfPlane.c_mul_im_sq_le_normSq_denom z g))
      (sq_nonneg _)
  let nsq := normSq (denom g z)
  calc
    9 * c ^ 4 < c ^ 4 * z.im ^ 2 * (g • z).im ^ 2 * 16 := by linarith
    _ = c ^ 4 * z.im ^ 4 / nsq ^ 2 * 16 := by
      rw [ModularGroup.im_smul_eq_div_normSq, div_pow]
      ring
    _ ≤ 16 := by rw [← mul_pow]; linarith

/-- An auxiliary result en route to `ModularGroup.eq_smul_self_of_mem_fdo_mem_fdo`. -/
theorem c_eq_zero (hz : z ∈ 𝒟ᵒ) (hg : g • z ∈ 𝒟ᵒ) : (↑ₘg) 1 0 = 0 := by
  have hp : ∀ {g' : SL(2, ℤ)}, g' • z ∈ 𝒟ᵒ → (↑ₘg') 1 0 ≠ 1 := by
    intro g' hg'
    by_contra hc
    let a := (↑ₘg') 0 0
    let d := (↑ₘg') 1 1
    have had : T ^ (-a) * g' = S * T ^ d := by rw [g_eq_of_c_eq_one hc]; group
    let w := T ^ (-a) • g' • z
    have h₁ : w = S • T ^ d • z := by simp only [w, ← mul_smul, had]
    replace h₁ : normSq w < 1 := h₁.symm ▸ normSq_S_smul_lt_one (one_lt_normSq_T_zpow_smul hz d)
    have h₂ : 1 < normSq w := one_lt_normSq_T_zpow_smul hg' (-a)
    linarith
  have hn : (↑ₘg) 1 0 ≠ -1 := by
    intro hc
    replace hc : (↑ₘ(-g)) 1 0 = 1 := by simp [← neg_eq_iff_eq_neg.mpr hc]
    replace hg : -g • z ∈ 𝒟ᵒ := (SL_neg_smul g z).symm ▸ hg
    exact hp hg hc
  specialize hp hg
  rcases Int.abs_le_one_iff.mp <| abs_c_le_one hz hg with ⟨⟩ <;> tauto

/-- Second Fundamental Domain Lemma: if both `z` and `g • z` are in the open domain `𝒟ᵒ`,
where `z : ℍ` and `g : SL(2,ℤ)`, then `z = g • z`. -/
theorem eq_smul_self_of_mem_fdo_mem_fdo (hz : z ∈ 𝒟ᵒ) (hg : g • z ∈ 𝒟ᵒ) : z = g • z := by
  obtain ⟨n, hn⟩ := exists_eq_T_zpow_of_c_eq_zero (c_eq_zero hz hg)
  rw [hn] at hg ⊢
  simp [eq_zero_of_mem_fdo_of_T_zpow_mem_fdo hz hg, one_smul]

end UniqueRepresentative

end FundamentalDomain

end ModularGroup<|MERGE_RESOLUTION|>--- conflicted
+++ resolved
@@ -297,20 +297,12 @@
     let ⟨x, hx⟩ := bottom_row_surj hcd
     ⟨⟨x, hx.2⟩⟩
   obtain ⟨g, hg⟩ := Filter.Tendsto.exists_forall_le (tendsto_abs_re_smul z hcd)
-<<<<<<< HEAD
-  refine' ⟨g, g.2, _⟩
-=======
   refine ⟨g, g.2, ?_⟩
->>>>>>> 99508fb5
   intro g1 hg1
   have : g1 ∈ (fun g : SL(2, ℤ) => (↑ₘg) 1) ⁻¹' {cd} := by
     rw [Set.mem_preimage, Set.mem_singleton_iff]
     exact Eq.trans hg1.symm (Set.mem_singleton_iff.mp (Set.mem_preimage.mp g.2))
   exact hg ⟨g1, this⟩
-<<<<<<< HEAD
-#align modular_group.exists_row_one_eq_and_min_re ModularGroup.exists_row_one_eq_and_min_re
-=======
->>>>>>> 99508fb5
 
 theorem coe_T_zpow_smul_eq {n : ℤ} : (↑(T ^ n • z) : ℂ) = z + n := by
   rw [sl_moeb, UpperHalfPlane.coe_smul]
