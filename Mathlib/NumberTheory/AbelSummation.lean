--- conflicted
+++ resolved
@@ -262,11 +262,7 @@
       atTop (𝓝 (∫ t in Set.Ioi 0, deriv f t * ∑ k ∈ Icc 0 ⌊t⌋₊, c k)) := by
     refine Tendsto.congr (fun _ ↦ by rw [← integral_of_le (Nat.cast_nonneg _)]) ?_
     refine intervalIntegral_tendsto_integral_Ioi _ ?_ tendsto_natCast_atTop_atTop
-<<<<<<< HEAD
-    exact integrableOn_Ici_iff_integrableOn_Ioi (by finiteness) |>.mp
-=======
     exact Iff.mp integrableOn_Ici_iff_integrableOn_Ioi
->>>>>>> 7f0babde
       <| (locallyIntegrableOn_mul_sum_Icc c le_rfl hf_int).integrableOn_of_isBigO_atTop
         hg_dom hg_int
   refine (h_lim.sub h_lim').congr (fun _ ↦ ?_)
@@ -288,11 +284,7 @@
   have h_lim' : Tendsto (fun n : ℕ ↦ ∫ t in Set.Ioc (1 : ℝ) n, deriv f t * ∑ k ∈ Icc 0 ⌊t⌋₊, c k)
       atTop (𝓝 (∫ t in Set.Ioi 1, deriv f t * ∑ k ∈ Icc 0 ⌊t⌋₊, c k)) := by
     refine Tendsto.congr' h (intervalIntegral_tendsto_integral_Ioi _ ?_ tendsto_natCast_atTop_atTop)
-<<<<<<< HEAD
-    exact integrableOn_Ici_iff_integrableOn_Ioi (by finiteness) |>.mp
-=======
     exact Iff.mp integrableOn_Ici_iff_integrableOn_Ioi
->>>>>>> 7f0babde
       <| (locallyIntegrableOn_mul_sum_Icc c zero_le_one hf_int).integrableOn_of_isBigO_atTop
         hg_dom hg_int
   refine (h_lim.sub h_lim').congr (fun _ ↦ ?_)
@@ -339,11 +331,7 @@
       · exact add_le_add_left
           (le_trans (neg_le_abs _) (Real.norm_eq_abs _ ▸ norm_integral_le_integral_norm _)) _
       · refine add_le_add_left (setIntegral_mono_set ?_ ?_ Set.Ioc_subset_Ioi_self.eventuallyLE) C₁
-<<<<<<< HEAD
-        · exact integrableOn_Ici_iff_integrableOn_Ioi (by finiteness) |>.mp <|
-=======
         · exact Iff.mp integrableOn_Ici_iff_integrableOn_Ioi <|
->>>>>>> 7f0babde
             (integrable_norm_iff h_mes.aestronglyMeasurable).mpr <|
               (locallyIntegrableOn_mul_sum_Icc _ m.cast_nonneg hf_int).integrableOn_of_isBigO_atTop
                 hg₁ hg₂
