--- conflicted
+++ resolved
@@ -5,14 +5,11 @@
 -/
 module
 
-<<<<<<< HEAD
 public import Mathlib.Algebra.Order.Floor.Semifield
+public import Mathlib.Analysis.SpecialFunctions.Pow.Real
 public import Mathlib.MeasureTheory.Integral.IntervalIntegral.Basic
 public import Mathlib.NumberTheory.AbelSummation
 public import Mathlib.NumberTheory.PrimeCounting
-=======
-public import Mathlib.Analysis.SpecialFunctions.Pow.Real
->>>>>>> dc2ec476
 public import Mathlib.NumberTheory.Primorial
 public import Mathlib.NumberTheory.ArithmeticFunction.VonMangoldt
 
@@ -33,13 +30,10 @@
 
 - `Chebyshev.theta_eq_log_primorial` shows that `θ x` is the log of the product of primes up to x
 - `Chebyshev.theta_le_log4_mul_x` gives Chebyshev's upper bound on `θ`
-<<<<<<< HEAD
+- `Chebyshev.psi_eq_sum_theta` and `Chebyshev.psi_eq_theta_add_sum_theta` relate `psi` to `theta`.
+- `Chevyshev.psi_le_const_mul_self` gives Chebyshev's upper bound on `ψ`.
 - `Chebyshev.primeCounting_eq_theta_div_log_add_integral` relates the prime counting function to `θ`
 - `Chebyshev.eventually_primeCounting_le` gives an upper bound on the prime counting function.
-=======
-- `Chebyshev.psi_eq_sum_theta` and `Chebyshev.psi_eq_theta_add_sum_theta` relate `psi` to `theta`.
-- `Chevyshev.psi_le_const_mul_self` gives Chebyshev's upper bound on `ψ`.
->>>>>>> dc2ec476
 
 ## Notation
 
@@ -146,7 +140,142 @@
   gcongr
   exact floor_le hx
 
-<<<<<<< HEAD
+/-!
+## Relating `ψ` and `θ`
+
+We isolate the contributions of different prime powers to `ψ` and use this to show that `ψ` and `θ`
+are close.
+-/
+
+/-- A sum over prime powers may be written as a double sum over exponents and then primes. -/
+theorem sum_PrimePow_eq_sum_sum {R : Type*} [AddCommMonoid R] (f : ℕ → R) {x : ℝ} (hx : 0 ≤ x) :
+    ∑ n ∈ Ioc 0 ⌊x⌋₊ with IsPrimePow n, f n
+      = ∑ k ∈ Icc 1 ⌊log x / log 2⌋₊, ∑ p ∈ Ioc 0 ⌊x ^ ((1 : ℝ) / k)⌋₊ with p.Prime, f (p ^ k) := by
+  trans ∑ ⟨k, p⟩ ∈ Icc 1 ⌊log x / log 2⌋₊ ×ˢ (Ioc 0 ⌊x⌋₊).filter Nat.Prime
+    with p ≤ ⌊x ^ (k : ℝ)⁻¹⌋₊, f ( p ^ k)
+  · refine (sum_bij (i := fun ⟨k, p⟩ _ ↦ p ^ k) ?_ ?_ ?_ ?_).symm
+    · simp +contextual [hx, rpow_nonneg, le_floor_iff, ← Nat.pos_iff_ne_zero, Prime.isPrimePow,
+        one_le_iff_ne_zero, le_rpow_inv_iff_of_pos, isPrimePow_pow_iff, Nat.prime_iff]
+    · simp +contextual only [hx, rpow_nonneg, le_floor_iff, mem_filter, mem_product, mem_Icc,
+        one_le_iff_ne_zero, Nat.pos_iff_ne_zero, mem_Ioc, and_imp, Prod.forall, Prod.mk.injEq]
+      intro k₁ p₁ hk₁ _ _ _ hp₁ _ k₂ p₂ hk₂ _ _ _ hp₂ _ H
+      exact (Nat.Prime.pow_inj' hp₁ hp₂ hk₁ hk₂ H).symm
+    · simp +contextual only [mem_filter, mem_Ioc, hx, le_floor_iff, and_assoc, rpow_nonneg,
+        mem_product, mem_Icc, succ_le_iff, exists_prop, Prod.exists, exists_and_left, and_imp]
+      rintro b hb₀ hbx ⟨p, k, hp, hk₀, rfl⟩
+      rw [cast_pow] at hbx
+      refine ⟨k, hk₀, le_floor ?_, p, hp.nat_prime.pos, ?_, hp.nat_prime, ?_, rfl⟩
+      · rw [le_div_iff₀ (log_pos (by norm_num)), ← Real.log_pow]
+        refine Real.log_le_log (by simp) (.trans ?_ hbx)
+        exact pow_le_pow_left₀ (by norm_num) (mod_cast hp.nat_prime.two_le) _
+      · exact (le_self_pow₀ (mod_cast hp.nat_prime.one_le) hk₀.ne').trans hbx
+      · simp_all [le_rpow_inv_iff_of_pos]
+    · simp
+  · rw [sum_filter, sum_product]
+    refine sum_congr rfl fun k hk ↦ ?_
+    simp only [sum_ite, not_le, sum_const_zero, add_zero]
+    congr 1
+    ext p
+    simp only [mem_filter, mem_Ioc]
+    refine ⟨fun _ ↦ (by simp_all), fun h ↦ ?_⟩
+    simp_all only [mem_Icc, one_div, true_and, and_true]
+    grw [h.1.2, floor_le_floor]
+    apply rpow_le_self_of_one_le _ (by bound)
+    have := one_le_floor_iff _|>.mp <| le_trans (one_le_cast.mp h.2.one_le) h.1.2
+    contrapose! this
+    apply rpow_lt_one hx this (by bound)
+
+theorem psi_eq_sum_theta {x : ℝ} (hx : 0 ≤ x) :
+    ψ x = ∑ n ∈ Icc 1 ⌊log x / log 2⌋₊, θ (x ^ ((1 : ℝ) / n)) := by
+  simp_rw [psi, vonMangoldt_apply, ← sum_filter, sum_PrimePow_eq_sum_sum _ hx]
+  apply sum_congr rfl fun _ hk ↦ sum_congr rfl fun _ _ ↦ ?_
+  rw [Nat.Prime.pow_minFac _ (by linarith [mem_Icc.mp hk])]
+  simp_all
+
+theorem psi_eq_theta_add_sum_theta {x : ℝ} (hx : 2 ≤ x) :
+    ψ x = θ x + ∑ n ∈ Icc 2 ⌊log x / log 2⌋₊, θ (x ^ ((1 : ℝ) / n)) := by
+  rw [psi_eq_sum_theta (by linarith), ← add_sum_Ioc_eq_sum_Icc]
+  · congr
+    simp
+  · rw [le_floor_iff' one_ne_zero, le_div_iff₀ (by positivity), cast_one, one_mul]
+    gcongr
+
+theorem theta_le_psi (x : ℝ) : θ x ≤ ψ x := by
+  by_cases! h : x < 2
+  · rw [theta_eq_zero_of_lt_two h, psi_eq_zero_of_lt_two h]
+  rw [psi_eq_theta_add_sum_theta h]
+  simp only [le_add_iff_nonneg_right]
+  exact sum_nonneg fun _ _ ↦ theta_nonneg _
+
+--Note that a more careful argument could remove the log x in the following with a worse constant.
+/-- `|ψ x - θ x| ≤ c x √ x` with an explicit constant c. -/
+theorem abs_psi_sub_theta_le_sqrt_mul_log {x : ℝ} (hx : 1 ≤ x) :
+    |ψ x - θ x| ≤ 2 * x.sqrt * x.log := by
+  by_cases! hx : x < 2
+  · rw [psi_eq_zero_of_lt_two hx, theta_eq_zero_of_lt_two hx, sub_zero, abs_zero]
+    bound
+  rw [psi_eq_theta_add_sum_theta hx, add_sub_cancel_left]
+  apply le_trans <| abs_sum_le_sum_abs ..
+  simp_rw [abs_of_nonneg <| theta_nonneg _]
+  trans ∑ i ∈ Icc 2 ⌊log x / log 2⌋₊, log 4 * x.sqrt
+  · apply sum_le_sum fun i hi ↦ ?_
+    apply le_trans (theta_le_log4_mul_x (rpow_nonneg (by linarith) _))
+    rw [sqrt_eq_rpow]
+    gcongr <;> simp_all
+  simp only [sum_const, card_Icc, reduceSubDiff, nsmul_eq_mul]
+  calc
+  _ ≤ (log x / log 2) * (log 4 * √x) := by
+    gcongr
+    rw [cast_sub]
+    · trans ↑⌊log x / log 2⌋₊
+      · linarith
+      · exact floor_le (by bound)
+    apply le_floor
+    norm_cast
+    apply one_le_div _|>.mpr <;> bound
+  _ = (log 4 / log 2) * x.sqrt * x.log := by field
+  _ = _ := by
+    congr
+    rw [(by norm_num : (4 : ℝ) = 2 ^ 2), Real.log_pow]
+    field
+
+/-- Explicit upper bound on `ψ`. -/
+theorem psi_le {x : ℝ} (hx : 1 ≤ x) :
+    ψ x ≤ log 4 * x + 2 * x.sqrt * x.log := by
+  calc
+  _ = ψ x - θ x + θ x := by ring
+  _ ≤ 2 * x.sqrt * x.log + log 4 * x := by
+    gcongr
+    · exact le_trans (le_abs_self _) (abs_psi_sub_theta_le_sqrt_mul_log hx)
+    · exact theta_le_log4_mul_x (by linarith)
+  _ = _ := by ring
+
+/- Chebyshev's bound `ψ x ≤ c x` with an explicit constant.
+Note that `Chebyshev.psi_le` gives a sharper bound with a better main term. -/
+theorem psi_le_const_mul_self {x : ℝ} (hx : 0 ≤ x) :
+    ψ x ≤ (log 4 + 4) * x := by
+  by_cases! hx : x < 1
+  · rw [psi_eq_zero_of_lt_two (by linarith)]
+    bound
+  apply le_trans (psi_le hx)
+  rw [add_mul]
+  gcongr 1
+  grw [sqrt_eq_rpow, log_le_rpow_div (ε := 1 / 2) (by linarith) (by linarith), ← mul_div_assoc,
+    ← mul_one_div]
+  nth_rw 2 [mul_assoc]
+  rw [← rpow_add (by linarith)]
+  norm_num
+  linarith
+
+/-- `ψ - θ` is the sum of `Λ` over non-primes. -/
+theorem psi_sub_theta_eq_sum_not_prime (x : ℝ) :
+    ψ x - θ x = ∑ n ∈ Ioc 0 ⌊x⌋₊ with ¬n.Prime, vonMangoldt n := by
+  rw [psi, theta, sum_filter, sum_filter, ← sum_sub_distrib]
+  refine sum_congr rfl fun n hn ↦ ?_
+  split_ifs with h
+  · simp [h, vonMangoldt_apply_prime]
+  · simp
+
 section PrimeCounting
 
 /-! ## Relation to prime counting
@@ -365,142 +494,4 @@
   · bound
 
 end PrimeCounting
-=======
-/-!
-## Relating `ψ` and `θ`
-
-We isolate the contributions of different prime powers to `ψ` and use this to show that `ψ` and `θ`
-are close.
--/
-
-/-- A sum over prime powers may be written as a double sum over exponents and then primes. -/
-theorem sum_PrimePow_eq_sum_sum {R : Type*} [AddCommMonoid R] (f : ℕ → R) {x : ℝ} (hx : 0 ≤ x) :
-    ∑ n ∈ Ioc 0 ⌊x⌋₊ with IsPrimePow n, f n
-      = ∑ k ∈ Icc 1 ⌊log x / log 2⌋₊, ∑ p ∈ Ioc 0 ⌊x ^ ((1 : ℝ) / k)⌋₊ with p.Prime, f (p ^ k) := by
-  trans ∑ ⟨k, p⟩ ∈ Icc 1 ⌊log x / log 2⌋₊ ×ˢ (Ioc 0 ⌊x⌋₊).filter Nat.Prime
-    with p ≤ ⌊x ^ (k : ℝ)⁻¹⌋₊, f ( p ^ k)
-  · refine (sum_bij (i := fun ⟨k, p⟩ _ ↦ p ^ k) ?_ ?_ ?_ ?_).symm
-    · simp +contextual [hx, rpow_nonneg, le_floor_iff, ← Nat.pos_iff_ne_zero, Prime.isPrimePow,
-        one_le_iff_ne_zero, le_rpow_inv_iff_of_pos, isPrimePow_pow_iff, Nat.prime_iff]
-    · simp +contextual only [hx, rpow_nonneg, le_floor_iff, mem_filter, mem_product, mem_Icc,
-        one_le_iff_ne_zero, Nat.pos_iff_ne_zero, mem_Ioc, and_imp, Prod.forall, Prod.mk.injEq]
-      intro k₁ p₁ hk₁ _ _ _ hp₁ _ k₂ p₂ hk₂ _ _ _ hp₂ _ H
-      exact (Nat.Prime.pow_inj' hp₁ hp₂ hk₁ hk₂ H).symm
-    · simp +contextual only [mem_filter, mem_Ioc, hx, le_floor_iff, and_assoc, rpow_nonneg,
-        mem_product, mem_Icc, succ_le_iff, exists_prop, Prod.exists, exists_and_left, and_imp]
-      rintro b hb₀ hbx ⟨p, k, hp, hk₀, rfl⟩
-      rw [cast_pow] at hbx
-      refine ⟨k, hk₀, le_floor ?_, p, hp.nat_prime.pos, ?_, hp.nat_prime, ?_, rfl⟩
-      · rw [le_div_iff₀ (log_pos (by norm_num)), ← Real.log_pow]
-        refine Real.log_le_log (by simp) (.trans ?_ hbx)
-        exact pow_le_pow_left₀ (by norm_num) (mod_cast hp.nat_prime.two_le) _
-      · exact (le_self_pow₀ (mod_cast hp.nat_prime.one_le) hk₀.ne').trans hbx
-      · simp_all [le_rpow_inv_iff_of_pos]
-    · simp
-  · rw [sum_filter, sum_product]
-    refine sum_congr rfl fun k hk ↦ ?_
-    simp only [sum_ite, not_le, sum_const_zero, add_zero]
-    congr 1
-    ext p
-    simp only [mem_filter, mem_Ioc]
-    refine ⟨fun _ ↦ (by simp_all), fun h ↦ ?_⟩
-    simp_all only [mem_Icc, one_div, true_and, and_true]
-    grw [h.1.2, floor_le_floor]
-    apply rpow_le_self_of_one_le _ (by bound)
-    have := one_le_floor_iff _|>.mp <| le_trans (one_le_cast.mp h.2.one_le) h.1.2
-    contrapose! this
-    apply rpow_lt_one hx this (by bound)
-
-theorem psi_eq_sum_theta {x : ℝ} (hx : 0 ≤ x) :
-    ψ x = ∑ n ∈ Icc 1 ⌊log x / log 2⌋₊, θ (x ^ ((1 : ℝ) / n)) := by
-  simp_rw [psi, vonMangoldt_apply, ← sum_filter, sum_PrimePow_eq_sum_sum _ hx]
-  apply sum_congr rfl fun _ hk ↦ sum_congr rfl fun _ _ ↦ ?_
-  rw [Nat.Prime.pow_minFac _ (by linarith [mem_Icc.mp hk])]
-  simp_all
-
-theorem psi_eq_theta_add_sum_theta {x : ℝ} (hx : 2 ≤ x) :
-    ψ x = θ x + ∑ n ∈ Icc 2 ⌊log x / log 2⌋₊, θ (x ^ ((1 : ℝ) / n)) := by
-  rw [psi_eq_sum_theta (by linarith), ← add_sum_Ioc_eq_sum_Icc]
-  · congr
-    simp
-  · rw [le_floor_iff' one_ne_zero, le_div_iff₀ (by positivity), cast_one, one_mul]
-    gcongr
-
-theorem theta_le_psi (x : ℝ) : θ x ≤ ψ x := by
-  by_cases! h : x < 2
-  · rw [theta_eq_zero_of_lt_two h, psi_eq_zero_of_lt_two h]
-  rw [psi_eq_theta_add_sum_theta h]
-  simp only [le_add_iff_nonneg_right]
-  exact sum_nonneg fun _ _ ↦ theta_nonneg _
-
---Note that a more careful argument could remove the log x in the following with a worse constant.
-/-- `|ψ x - θ x| ≤ c x √ x` with an explicit constant c. -/
-theorem abs_psi_sub_theta_le_sqrt_mul_log {x : ℝ} (hx : 1 ≤ x) :
-    |ψ x - θ x| ≤ 2 * x.sqrt * x.log := by
-  by_cases! hx : x < 2
-  · rw [psi_eq_zero_of_lt_two hx, theta_eq_zero_of_lt_two hx, sub_zero, abs_zero]
-    bound
-  rw [psi_eq_theta_add_sum_theta hx, add_sub_cancel_left]
-  apply le_trans <| abs_sum_le_sum_abs ..
-  simp_rw [abs_of_nonneg <| theta_nonneg _]
-  trans ∑ i ∈ Icc 2 ⌊log x / log 2⌋₊, log 4 * x.sqrt
-  · apply sum_le_sum fun i hi ↦ ?_
-    apply le_trans (theta_le_log4_mul_x (rpow_nonneg (by linarith) _))
-    rw [sqrt_eq_rpow]
-    gcongr <;> simp_all
-  simp only [sum_const, card_Icc, reduceSubDiff, nsmul_eq_mul]
-  calc
-  _ ≤ (log x / log 2) * (log 4 * √x) := by
-    gcongr
-    rw [cast_sub]
-    · trans ↑⌊log x / log 2⌋₊
-      · linarith
-      · exact floor_le (by bound)
-    apply le_floor
-    norm_cast
-    apply one_le_div _|>.mpr <;> bound
-  _ = (log 4 / log 2) * x.sqrt * x.log := by field
-  _ = _ := by
-    congr
-    rw [(by norm_num : (4 : ℝ) = 2 ^ 2), Real.log_pow]
-    field
-
-/-- Explicit upper bound on `ψ`. -/
-theorem psi_le {x : ℝ} (hx : 1 ≤ x) :
-    ψ x ≤ log 4 * x + 2 * x.sqrt * x.log := by
-  calc
-  _ = ψ x - θ x + θ x := by ring
-  _ ≤ 2 * x.sqrt * x.log + log 4 * x := by
-    gcongr
-    · exact le_trans (le_abs_self _) (abs_psi_sub_theta_le_sqrt_mul_log hx)
-    · exact theta_le_log4_mul_x (by linarith)
-  _ = _ := by ring
-
-/- Chebyshev's bound `ψ x ≤ c x` with an explicit constant.
-Note that `Chebyshev.psi_le` gives a sharper bound with a better main term. -/
-theorem psi_le_const_mul_self {x : ℝ} (hx : 0 ≤ x) :
-    ψ x ≤ (log 4 + 4) * x := by
-  by_cases! hx : x < 1
-  · rw [psi_eq_zero_of_lt_two (by linarith)]
-    bound
-  apply le_trans (psi_le hx)
-  rw [add_mul]
-  gcongr 1
-  grw [sqrt_eq_rpow, log_le_rpow_div (ε := 1 / 2) (by linarith) (by linarith), ← mul_div_assoc,
-    ← mul_one_div]
-  nth_rw 2 [mul_assoc]
-  rw [← rpow_add (by linarith)]
-  norm_num
-  linarith
-
-/-- `ψ - θ` is the sum of `Λ` over non-primes. -/
-theorem psi_sub_theta_eq_sum_not_prime (x : ℝ) :
-    ψ x - θ x = ∑ n ∈ Ioc 0 ⌊x⌋₊ with ¬n.Prime, vonMangoldt n := by
-  rw [psi, theta, sum_filter, sum_filter, ← sum_sub_distrib]
-  refine sum_congr rfl fun n hn ↦ ?_
-  split_ifs with h
-  · simp [h, vonMangoldt_apply_prime]
-  · simp
-
->>>>>>> dc2ec476
 end Chebyshev