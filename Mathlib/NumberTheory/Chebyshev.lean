--- conflicted
+++ resolved
@@ -31,13 +31,9 @@
 - `Chebyshev.theta_eq_log_primorial` shows that `θ x` is the log of the product of primes up to x
 - `Chebyshev.theta_le_log4_mul_x` gives Chebyshev's upper bound on `θ`
 - `Chebyshev.psi_eq_sum_theta` and `Chebyshev.psi_eq_theta_add_sum_theta` relate `psi` to `theta`.
-<<<<<<< HEAD
-- `Chevyshev.psi_le_const_mul_self` gives Chebyshev's upper bound on `ψ`.
+- `Chebyshev.psi_le_const_mul_self` gives Chebyshev's upper bound on `ψ`.
 - `Chebyshev.primeCounting_eq_theta_div_log_add_integral` relates the prime counting function to `θ`
 - `Chebyshev.eventually_primeCounting_le` gives an upper bound on the prime counting function.
-=======
-- `Chebyshev.psi_le_const_mul_self` gives Chebyshev's upper bound on `ψ`.
->>>>>>> 477597f0
 
 ## Notation
 
