--- conflicted
+++ resolved
@@ -41,11 +41,7 @@
   have hroot : IsRoot (cyclotomic k (ZMod p)) (castRingHom (ZMod p) b) := by
     have : ((b : ℤ) : ZMod p) = ↑(Int.castRingHom (ZMod p) b) := by simp
     rw [IsRoot.def, ← map_cyclotomic_int k (ZMod p), eval_map, coe_castRingHom,
-<<<<<<< HEAD
-      ← Int.cast_ofNat, this, eval₂_hom, Int.coe_castRingHom,
-=======
       ← Int.cast_natCast, this, eval₂_hom, Int.coe_castRingHom,
->>>>>>> 91ab481b
       ZMod.int_cast_zmod_eq_zero_iff_dvd _ _]
     apply Int.dvd_natAbs.1
     exact mod_cast minFac_dvd (eval (↑b) (cyclotomic k ℤ)).natAbs
