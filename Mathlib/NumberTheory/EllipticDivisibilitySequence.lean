--- conflicted
+++ resolved
@@ -152,22 +152,12 @@
 lemma normEDS'_four : normEDS' b c d 4 = d * b := by
   rw [normEDS', normEDS'', if_pos <| by decide]
 
-<<<<<<< HEAD
-@[simp]
 lemma normEDS'_odd (m : ℕ) : normEDS' b c d (2 * (m + 2) + 1) =
     normEDS' b c d (m + 4) * normEDS' b c d (m + 2) ^ 3 -
       normEDS' b c d (m + 1) * normEDS' b c d (m + 3) ^ 3 := by
   rw [normEDS', if_neg <| fun h => Nat.even_add_one.mp h <| even_two_mul _,
     show 2 * (m + 2) + 1 = 2 * m + 5 by rfl, normEDS'', dif_pos <| even_two_mul m]
   simp only [normEDS', Nat.mul_div_right _ zero_lt_two]
-=======
-lemma EllDivSequence'_odd (m : ℕ) : EllDivSequence' b c d (2 * (m + 2) + 1) =
-    EllDivSequence' b c d (m + 4) * EllDivSequence' b c d (m + 2) ^ 3 -
-      EllDivSequence' b c d (m + 1) * EllDivSequence' b c d (m + 3) ^ 3 := by
-  rw [EllDivSequence', if_neg <| fun h => Nat.even_add_one.mp h <| even_two_mul _,
-    show 2 * (m + 2) + 1 = 2 * m + 5 by rfl, EllDivSequence'', dif_pos <| even_two_mul m]
-  simp only [EllDivSequence', Nat.mul_div_right _ zero_lt_two]
->>>>>>> 9f3f822e
   by_cases hm : Even m
   · have hm1 : ¬Even (m + 1) := fun h => Nat.even_add_one.mp h hm
     have hm2 : Even (m + 2) := Nat.even_add_one.mpr hm1
@@ -182,24 +172,12 @@
     rw [if_neg hm, if_neg hm, if_neg hm4, if_neg hm2, if_pos hm1, if_pos hm3]
     ring1
 
-<<<<<<< HEAD
-@[simp]
 lemma normEDS'_even (m : ℕ) : normEDS' b c d (2 * (m + 3)) * b =
     normEDS' b c d (m + 2) ^ 2 * normEDS' b c d (m + 3) * normEDS' b c d (m + 5) -
       normEDS' b c d (m + 1) * normEDS' b c d (m + 3) * normEDS' b c d (m + 4) ^ 2 := by
   rw [normEDS', if_pos <| even_two_mul _, show 2 * (m + 3) = 2 * m + 1 + 5 by rfl,
     normEDS'', dif_neg <| fun h => Nat.even_add_one.mp h <| even_two_mul _]
   simp only [normEDS', Nat.mul_add_div two_pos, show 1 / 2 = 0 by rfl]
-=======
-lemma EllDivSequence'_even (m : ℕ) : EllDivSequence' b c d (2 * (m + 3)) * b =
-    EllDivSequence' b c d (m + 2) ^ 2 * EllDivSequence' b c d (m + 3) *
-        EllDivSequence' b c d (m + 5) -
-      EllDivSequence' b c d (m + 1) * EllDivSequence' b c d (m + 3) *
-          EllDivSequence' b c d (m + 4) ^ 2 := by
-  rw [EllDivSequence', if_pos <| even_two_mul _, show 2 * (m + 3) = 2 * m + 1 + 5 by rfl,
-    EllDivSequence'', dif_neg <| fun h => Nat.even_add_one.mp h <| even_two_mul _]
-  simp only [EllDivSequence', Nat.mul_add_div two_pos, show 1 / 2 = 0 by rfl]
->>>>>>> 9f3f822e
   by_cases hm : Even m
   · have hm1 : ¬Even (m + 1) := fun h => Nat.even_add_one.mp h hm
     have hm2 : Even (m + 2) := Nat.even_add_one.mpr hm1
