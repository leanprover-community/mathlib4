--- conflicted
+++ resolved
@@ -652,12 +652,8 @@
   simp only [zero_mul, add_mul]
   rw [← formula1 S]
   congrm ?_ + ?_ + ?_
-<<<<<<< HEAD
-  · have : (S.multiplicity-1)*3+1 = 3*S.multiplicity-2 := by have := S.two_le_multiplicity; omega
-=======
   · have : (S.multiplicity-1)*3+1 = 3*S.multiplicity-2 := by have := S.two_le_multiplicity; lia
->>>>>>> c00849e5
-    calc _ = S.X^3 *(S.u₂*S.u₂⁻¹)*(η^3*S.u₁)*(λ^((S.multiplicity-1)*3)*λ) := by push_cast; ring
+    calc _ = S.X^3 *(S.u₂*S.u₂⁻¹)*(η^3*S.u₁)*(λ^((S.multiplicity-1)*3)*λ)  := by push_cast; ring
     _ = S.X^3*S.u₁*λ^(3*S.multiplicity-2) := by simp [hζ.toInteger_cube_eq_one, ← pow_succ, this]
   · ring
   · simp only [u₄_def, inv_eq_one_div, mul_div_assoc', mul_one, val_div_eq_divp, Units.val_mul,
