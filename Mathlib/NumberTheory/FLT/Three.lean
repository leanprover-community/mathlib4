--- conflicted
+++ resolved
@@ -32,16 +32,8 @@
   apply cube_of_castHom_ne_zero
   rwa [map_intCast, Ne, ZMod.int_cast_zmod_eq_zero_iff_dvd]
 
-<<<<<<< HEAD
-/--
-  Let `a`, `b` and `c` be in `ℤ`.
-  If `¬ 3 ∣ a * b * c`, then `a ^ 3 + b ^ 3 ≠ c ^ 3`.
--/
-theorem fermatLastTheoremThree_case1 {a b c : ℤ} (hdvd : ¬ 3 ∣ a * b * c) :
-=======
 /-- If `a b c : ℕ` are such that `¬ 3 ∣ a * b * c`, then `a ^ 3 + b ^ 3 ≠ c ^ 3`. -/
 theorem fermatLastTheoremThree_case_1 {a b c : ℕ} (hdvd : ¬ 3 ∣ a * b * c) :
->>>>>>> 2098023c
     a ^ 3 + b ^ 3 ≠ c ^ 3 := by
   simp_rw [Int.prime_three.dvd_mul, not_or] at hdvd
   apply mt (congrArg (Int.cast : ℤ → ZMod 9))
