/-
Copyright (c) 2024 Riccardo Brasca. All rights reserved.
Released under Apache 2.0 license as described in the file LICENSE.
Authors: Riccardo Brasca
-/
import Mathlib.NumberTheory.FLT.Basic
import Mathlib.Data.ZMod.Basic
import Mathlib.RingTheory.Int.Basic

/-!
# Fermat Last Theorem in the case `n = 3`
The goal of this file is to prove Fermat Last theorem in the case `n = 3`.

## Main results
* `fermatLastTheoremThree_case1`: the first case of Fermat Last Theorem when `n = 3`:
  if `a b c : ℤ` are such that `¬ 3 ∣ a * b * c`, then `a ^ 3 + b ^ 3 ≠ c ^ 3`.

## TODO
Prove case 2.
-/

section case1

open ZMod

private lemma cube_of_castHom_ne_zero {n : ZMod 9} :
    castHom (show 3 ∣ 9 by norm_num) (ZMod 3) n ≠ 0 → n ^ 3 = 1 ∨ n ^ 3 = 8 := by
  revert n; decide

private lemma cube_of_not_dvd {n : ℤ} (h : ¬ 3 ∣ n) :
    (n : ZMod 9) ^ 3 = 1 ∨ (n : ZMod 9) ^ 3 = 8 := by
  apply cube_of_castHom_ne_zero
<<<<<<< HEAD
  rwa [map_natCast, Ne, Fin.natCast_eq_zero]
=======
  rwa [map_intCast, Ne, ZMod.int_cast_zmod_eq_zero_iff_dvd]
>>>>>>> 50ad8e5b

/-- If `a b c : ℤ` are such that `¬ 3 ∣ a * b * c`, then `a ^ 3 + b ^ 3 ≠ c ^ 3`. -/
theorem fermatLastTheoremThree_case_1 {a b c : ℤ} (hdvd : ¬ 3 ∣ a * b * c) :
    a ^ 3 + b ^ 3 ≠ c ^ 3 := by
  simp_rw [Int.prime_three.dvd_mul, not_or] at hdvd
  apply mt (congrArg (Int.cast : ℤ → ZMod 9))
  simp_rw [Int.cast_add, Int.cast_pow]
  rcases cube_of_not_dvd hdvd.1.1 with ha | ha <;>
  rcases cube_of_not_dvd hdvd.1.2 with hb | hb <;>
  rcases cube_of_not_dvd hdvd.2 with hc | hc <;>
  rw [ha, hb, hc] <;> decide

end case1

section case2

private lemma three_dvd_b_of_dvd_a_of_gcd_eq_one_of_case2 {a b c : ℤ} (ha : a ≠ 0)
    (Hgcd: Finset.gcd {a, b, c} id = 1) (h3a : 3 ∣ a) (HF : a ^ 3 + b ^ 3 + c ^ 3 = 0)
    (H : ∀ a b c : ℤ, c ≠ 0 → ¬ 3 ∣ a → ¬ 3 ∣ b  → 3 ∣ c → IsCoprime a b → a ^ 3 + b ^ 3 ≠ c ^ 3) :
    3 ∣ b := by
  have hbc : IsCoprime (-b) (-c) := by
    refine IsCoprime.neg_neg ?_
    rw [add_comm (a ^ 3), add_assoc, add_comm (a ^ 3), ← add_assoc] at HF
    refine isCoprime_of_gcd_eq_one_of_FLT ?_ HF
    convert Hgcd using 2
    rw [Finset.pair_comm, Finset.Insert.comm]
  by_contra! h3b
  by_cases h3c : 3 ∣ c
  · apply h3b
    rw [add_assoc, add_comm (b ^ 3), ← add_assoc] at HF
    exact dvd_c_of_prime_of_dvd_a_of_dvd_b_of_FLT Int.prime_three h3a h3c HF
  · refine H (-b) (-c) a ha (by simp [h3b]) (by simp [h3c]) h3a hbc ?_
    rw [add_eq_zero_iff_eq_neg, ← (show Odd 3 by decide).neg_pow] at HF
    rw [← HF]
    ring

open Finset in
private lemma fermatLastTheoremThree_of_dvd_a_of_gcd_eq_one_of_case2 {a b c : ℤ} (ha : a ≠ 0)
    (h3a : 3 ∣ a) (Hgcd: Finset.gcd {a, b, c} id = 1)
    (H : ∀ a b c : ℤ, c ≠ 0 → ¬ 3 ∣ a → ¬ 3 ∣ b  → 3 ∣ c → IsCoprime a b → a ^ 3 + b ^ 3 ≠ c ^ 3) :
    a ^ 3 + b ^ 3 + c ^ 3 ≠ 0 := by
  intro HF
  apply (show ¬(3 ∣ (1 : ℤ)) by decide)
  rw [← Hgcd]
  refine dvd_gcd (fun x hx ↦ ?_)
  simp only [mem_insert, mem_singleton] at hx
  have h3b : 3 ∣ b := by
    refine three_dvd_b_of_dvd_a_of_gcd_eq_one_of_case2 ha ?_ h3a HF H
    simp only [← Hgcd, gcd_insert, gcd_singleton, id_eq, ← Int.abs_eq_normalize, abs_neg]
  rcases hx with (hx | hx | hx)
  · exact hx ▸ h3a
  · exact hx ▸ h3b
  · simpa [hx] using dvd_c_of_prime_of_dvd_a_of_dvd_b_of_FLT Int.prime_three h3a h3b HF

open Finset Int in
/--
  To prove Fermat's Last Theorem for `n = 3`, it is enough to show that that for all `a`, `b`, `c`
  in `ℤ` such that `c ≠ 0`, `¬ 3 ∣ a`, `¬ 3 ∣ b`, `a` and `b` are coprime and `3 ∣ c`, we have
  `a ^ 3 + b ^ 3 ≠ c ^ 3`.
-/
theorem fermatLastTheoremThree_of_three_dvd_only_c
    (H : ∀ a b c : ℤ, c ≠ 0 → ¬ 3 ∣ a → ¬ 3 ∣ b  → 3 ∣ c → IsCoprime a b → a ^ 3 + b ^ 3 ≠ c ^ 3) :
    FermatLastTheoremFor 3 := by
  rw [fermatLastTheoremFor_iff_int]
  refine fermatLastTheoremWith_of_fermatLastTheoremWith_coprime (fun a b c ha hb hc Hgcd hF ↦?_)
  by_cases h1 : 3 ∣ a * b * c
  swap; exact fermatLastTheoremThree_case_1 h1 hF
  rw [(prime_three).dvd_mul, (prime_three).dvd_mul] at h1
  rw [← sub_eq_zero, sub_eq_add_neg, ← (show Odd 3 by decide).neg_pow] at hF
  rcases h1 with ((h3a | h3b) | h3c)
  · refine fermatLastTheoremThree_of_dvd_a_of_gcd_eq_one_of_case2 ha h3a ?_ H hF
    simp only [← Hgcd, Insert.comm, gcd_insert, gcd_singleton, id_eq, ← abs_eq_normalize, abs_neg]
  · rw [add_comm (a ^ 3)] at hF
    refine fermatLastTheoremThree_of_dvd_a_of_gcd_eq_one_of_case2 hb h3b ?_ H hF
    simp only [← Hgcd, Insert.comm, gcd_insert, gcd_singleton, id_eq, ← abs_eq_normalize, abs_neg]
  · rw [add_comm _ ((-c) ^ 3), ← add_assoc] at hF
    refine fermatLastTheoremThree_of_dvd_a_of_gcd_eq_one_of_case2 (neg_ne_zero.2 hc) (by simp [h3c])
      ?_ H hF
    rw [Finset.Insert.comm (-c), Finset.pair_comm (-c) b]
    simp only [← Hgcd, Insert.comm, gcd_insert, gcd_singleton, id_eq, ← abs_eq_normalize, abs_neg]

end case2<|MERGE_RESOLUTION|>--- conflicted
+++ resolved
@@ -30,11 +30,7 @@
 private lemma cube_of_not_dvd {n : ℤ} (h : ¬ 3 ∣ n) :
     (n : ZMod 9) ^ 3 = 1 ∨ (n : ZMod 9) ^ 3 = 8 := by
   apply cube_of_castHom_ne_zero
-<<<<<<< HEAD
-  rwa [map_natCast, Ne, Fin.natCast_eq_zero]
-=======
-  rwa [map_intCast, Ne, ZMod.int_cast_zmod_eq_zero_iff_dvd]
->>>>>>> 50ad8e5b
+  rwa [map_intCast, Ne, ZMod.intCast_zmod_eq_zero_iff_dvd]
 
 /-- If `a b c : ℤ` are such that `¬ 3 ∣ a * b * c`, then `a ^ 3 + b ^ 3 ≠ c ^ 3`. -/
 theorem fermatLastTheoremThree_case_1 {a b c : ℤ} (hdvd : ¬ 3 ∣ a * b * c) :
