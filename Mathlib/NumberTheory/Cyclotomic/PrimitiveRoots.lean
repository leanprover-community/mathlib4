/-
Copyright (c) 2022 Riccardo Brasca. All rights reserved.
Released under Apache 2.0 license as described in the file LICENSE.
Authors: Alex J. Best, Riccardo Brasca, Eric Rodriguez
-/
import Mathlib.Data.PNat.Prime
import Mathlib.Algebra.IsPrimePow
import Mathlib.NumberTheory.Cyclotomic.Basic
import Mathlib.RingTheory.Adjoin.PowerBasis
import Mathlib.RingTheory.Polynomial.Cyclotomic.Eval
import Mathlib.RingTheory.Norm.Basic
import Mathlib.RingTheory.Polynomial.Cyclotomic.Expand

/-!
# Primitive roots in cyclotomic fields
If `IsCyclotomicExtension {n} A B`, we define an element `zeta n A B : B` that is a primitive
`n`th-root of unity in `B` and we study its properties. We also prove related theorems under the
more general assumption of just being a primitive root, for reasons described in the implementation
details section.

## Main definitions
* `IsCyclotomicExtension.zeta n A B`: if `IsCyclotomicExtension {n} A B`, than `zeta n A B`
  is a primitive `n`-th root of unity in `B`.
* `IsPrimitiveRoot.powerBasis`: if `K` and `L` are fields such that
  `IsCyclotomicExtension {n} K L`, then `IsPrimitiveRoot.powerBasis`
  gives a `K`-power basis for `L` given a primitive root `ζ`.
* `IsPrimitiveRoot.embeddingsEquivPrimitiveRoots`: the equivalence between `L →ₐ[K] A`
  and `primitiveroots n A` given by the choice of `ζ`.

## Main results
* `IsCyclotomicExtension.zeta_spec`: `zeta n A B` is a primitive `n`-th root of unity.
* `IsCyclotomicExtension.finrank`: if `Irreducible (cyclotomic n K)` (in particular for
  `K = ℚ`), then the `finrank` of a cyclotomic extension is `n.totient`.
* `IsPrimitiveRoot.norm_eq_one`: if `Irreducible (cyclotomic n K)` (in particular for `K = ℚ`),
  the norm of a primitive root is `1` if `n ≠ 2`.
* `IsPrimitiveRoot.sub_one_norm_eq_eval_cyclotomic`: if `Irreducible (cyclotomic n K)`
  (in particular for `K = ℚ`), then the norm of `ζ - 1` is `eval 1 (cyclotomic n ℤ)`, for a
  primitive root `ζ`. We also prove the analogous of this result for `zeta`.
* `IsPrimitiveRoot.norm_pow_sub_one_of_prime_pow_ne_two` : if
  `Irreducible (cyclotomic (p ^ (k + 1)) K)` (in particular for `K = ℚ`) and `p` is a prime,
  then the norm of `ζ ^ (p ^ s) - 1` is `p ^ (p ^ s)` `p ^ (k - s + 1) ≠ 2`. See the following
  lemmas for similar results. We also prove the analogous of this result for `zeta`.
* `IsPrimitiveRoot.norm_sub_one_of_prime_ne_two` : if `Irreducible (cyclotomic (p ^ (k + 1)) K)`
  (in particular for `K = ℚ`) and `p` is an odd prime, then the norm of `ζ - 1` is `p`. We also
  prove the analogous of this result for `zeta`.
* `IsPrimitiveRoot.embeddingsEquivPrimitiveRoots`: the equivalence between `L →ₐ[K] A`
  and `primitiveRoots n A` given by the choice of `ζ`.

## Implementation details
`zeta n A B` is defined as any primitive root of unity in `B`, - this must exist, by definition of
`IsCyclotomicExtension`. It is not true in general that it is a root of `cyclotomic n B`,
but this holds if `isDomain B` and `NeZero (↑n : B)`.

`zeta n A B` is defined using `Exists.choose`, which means we cannot control it.
For example, in normal mathematics, we can demand that `(zeta p ℤ ℤ[ζₚ] : ℚ(ζₚ))` is equal to
`zeta p ℚ ℚ(ζₚ)`, as we are just choosing "an arbitrary primitive root" and we can internally
specify that our choices agree. This is not the case here, and it is indeed impossible to prove that
these two are equal. Therefore, whenever possible, we prove our results for any primitive root,
and only at the "final step", when we need to provide an "explicit" primitive root, we use `zeta`.

-/


open Polynomial Algebra Finset Module IsCyclotomicExtension Nat PNat Set
open scoped IntermediateField

universe u v w z

variable {p n : ℕ+} (A : Type w) (B : Type z) (K : Type u) {L : Type v} (C : Type w)
variable [CommRing A] [CommRing B] [Algebra A B] [IsCyclotomicExtension {n} A B]

section Zeta

namespace IsCyclotomicExtension

variable (n)

/-- If `B` is an `n`-th cyclotomic extension of `A`, then `zeta n A B` is a primitive root of
unity in `B`. -/
noncomputable def zeta : B :=
  (exists_prim_root A <| Set.mem_singleton n : ∃ r : B, IsPrimitiveRoot r n).choose

/-- `zeta n A B` is a primitive `n`-th root of unity. -/
@[simp]
theorem zeta_spec : IsPrimitiveRoot (zeta n A B) n :=
  Classical.choose_spec (exists_prim_root A (Set.mem_singleton n) : ∃ r : B, IsPrimitiveRoot r n)

theorem aeval_zeta [IsDomain B] [NeZero ((n : ℕ) : B)] :
    aeval (zeta n A B) (cyclotomic n A) = 0 := by
  rw [aeval_def, ← eval_map, ← IsRoot.def, map_cyclotomic, isRoot_cyclotomic_iff]
  exact zeta_spec n A B

theorem zeta_isRoot [IsDomain B] [NeZero ((n : ℕ) : B)] : IsRoot (cyclotomic n B) (zeta n A B) := by
  convert aeval_zeta n A B using 0
  rw [IsRoot.def, aeval_def, eval₂_eq_eval_map, map_cyclotomic]

theorem zeta_pow : zeta n A B ^ (n : ℕ) = 1 :=
  (zeta_spec n A B).pow_eq_one

end IsCyclotomicExtension

end Zeta

section NoOrder

variable [Field K] [CommRing L] [IsDomain L] [Algebra K L] [IsCyclotomicExtension {n} K L] {ζ : L}
  (hζ : IsPrimitiveRoot ζ n)

namespace IsPrimitiveRoot

variable {C}

/-- The `PowerBasis` given by a primitive root `η`. -/
@[simps!]
protected noncomputable def powerBasis : PowerBasis K L :=
<<<<<<< HEAD
  letI pb := Algebra.adjoin.powerBasis <| (integral {n} K L).isIntegral ζ;
=======
  -- this is purely an optimization
  letI pb := Algebra.adjoin.powerBasis <| (integral {n} K L).isIntegral ζ
>>>>>>> 6a2ce948
  pb.map <| (Subalgebra.equivOfEq _ _ (IsCyclotomicExtension.adjoin_primitive_root_eq_top hζ)).trans
    Subalgebra.topEquiv

theorem powerBasis_gen_mem_adjoin_zeta_sub_one :
    (hζ.powerBasis K).gen ∈ adjoin K ({ζ - 1} : Set L) := by
  rw [powerBasis_gen, adjoin_singleton_eq_range_aeval, AlgHom.mem_range]
  exact ⟨X + 1, by simp⟩

/-- The `PowerBasis` given by `η - 1`. -/
@[simps!]
noncomputable def subOnePowerBasis : PowerBasis K L :=
  (hζ.powerBasis K).ofGenMemAdjoin
    (((integral {n} K L).isIntegral ζ).sub isIntegral_one)
    (hζ.powerBasis_gen_mem_adjoin_zeta_sub_one _)

variable {K} (C)

-- We are not using @[simps] to avoid a timeout.
/-- The equivalence between `L →ₐ[K] C` and `primitiveRoots n C` given by a primitive root `ζ`. -/
noncomputable def embeddingsEquivPrimitiveRoots (C : Type*) [CommRing C] [IsDomain C] [Algebra K C]
    (hirr : Irreducible (cyclotomic n K)) : (L →ₐ[K] C) ≃ primitiveRoots n C :=
  (hζ.powerBasis K).liftEquiv.trans
    { toFun := fun x => by
        haveI := IsCyclotomicExtension.neZero' n K L
        haveI hn := NeZero.of_noZeroSMulDivisors K C n
        refine ⟨x.1, ?_⟩
        cases x
        rwa [mem_primitiveRoots n.pos, ← isRoot_cyclotomic_iff, IsRoot.def,
          ← map_cyclotomic _ (algebraMap K C), hζ.minpoly_eq_cyclotomic_of_irreducible hirr,
          ← eval₂_eq_eval_map, ← aeval_def]
      invFun := fun x => by
        haveI := IsCyclotomicExtension.neZero' n K L
        haveI hn := NeZero.of_noZeroSMulDivisors K C n
        refine ⟨x.1, ?_⟩
        cases x
        rwa [aeval_def, eval₂_eq_eval_map, hζ.powerBasis_gen K, ←
          hζ.minpoly_eq_cyclotomic_of_irreducible hirr, map_cyclotomic, ← IsRoot.def,
          isRoot_cyclotomic_iff, ← mem_primitiveRoots n.pos]
      left_inv := fun x => Subtype.ext rfl
      right_inv := fun x => Subtype.ext rfl }

-- Porting note: renamed argument `φ`: "expected '_' or identifier"
@[simp]
theorem embeddingsEquivPrimitiveRoots_apply_coe (C : Type*) [CommRing C] [IsDomain C] [Algebra K C]
    (hirr : Irreducible (cyclotomic n K)) (φ' : L →ₐ[K] C) :
    (hζ.embeddingsEquivPrimitiveRoots C hirr φ' : C) = φ' ζ :=
  rfl

end IsPrimitiveRoot

namespace IsCyclotomicExtension

variable {K} (L)

/-- If `Irreducible (cyclotomic n K)` (in particular for `K = ℚ`), then the `finrank` of a
cyclotomic extension is `n.totient`. -/
theorem finrank (hirr : Irreducible (cyclotomic n K)) : finrank K L = (n : ℕ).totient := by
  haveI := IsCyclotomicExtension.neZero' n K L
  rw [((zeta_spec n K L).powerBasis K).finrank, IsPrimitiveRoot.powerBasis_dim, ←
    (zeta_spec n K L).minpoly_eq_cyclotomic_of_irreducible hirr, natDegree_cyclotomic]

variable {L} in
/-- If `L` contains both a primitive `p`-th root of unity and `q`-th root of unity, and
`Irreducible (cyclotomic (lcm p q) K)` (in particular for `K = ℚ`), then the `finrank K L` is at
least `(lcm p q).totient`. -/
theorem _root_.IsPrimitiveRoot.lcm_totient_le_finrank [FiniteDimensional K L] {p q : ℕ} {x y : L}
    (hx : IsPrimitiveRoot x p) (hy : IsPrimitiveRoot y q)
    (hirr : Irreducible (cyclotomic (Nat.lcm p q) K)) :
    (Nat.lcm p q).totient ≤ Module.finrank K L := by
  rcases Nat.eq_zero_or_pos p with (rfl | hppos)
  · simp
  rcases Nat.eq_zero_or_pos q with (rfl | hqpos)
  · simp
  let z := x ^ (p / factorizationLCMLeft p q) * y ^ (q / factorizationLCMRight p q)
  let k := PNat.lcm ⟨p, hppos⟩ ⟨q, hqpos⟩
  have : IsPrimitiveRoot z k := hx.pow_mul_pow_lcm hy hppos.ne' hqpos.ne'
  haveI := IsPrimitiveRoot.adjoin_isCyclotomicExtension K this
  convert Submodule.finrank_le (Subalgebra.toSubmodule (adjoin K {z}))
  rw [show Nat.lcm p q = (k : ℕ) from rfl] at hirr
  simpa using (IsCyclotomicExtension.finrank (Algebra.adjoin K {z}) hirr).symm

end IsCyclotomicExtension

end NoOrder

section Norm

namespace IsPrimitiveRoot

section Field

variable {K} [Field K] [NumberField K]

variable (n) in
/-- If a `n`-th cyclotomic extension of `ℚ` contains a primitive `l`-th root of unity, then
`l ∣ 2 * n`. -/
theorem dvd_of_isCyclotomicExtension [IsCyclotomicExtension {n} ℚ K] {ζ : K}
    {l : ℕ} (hζ : IsPrimitiveRoot ζ l) (hl : l ≠ 0) : l ∣ 2 * n := by
  have hl : NeZero l := ⟨hl⟩
  have hroot := IsCyclotomicExtension.zeta_spec n ℚ K
  have key := IsPrimitiveRoot.lcm_totient_le_finrank hζ hroot
    (cyclotomic.irreducible_rat <| Nat.lcm_pos (Nat.pos_of_ne_zero hl.1) n.2)
  rw [IsCyclotomicExtension.finrank K (cyclotomic.irreducible_rat n.2)] at key
  rcases _root_.dvd_lcm_right l n with ⟨r, hr⟩
  have ineq := Nat.totient_super_multiplicative n r
  rw [← hr] at ineq
  replace key := (mul_le_iff_le_one_right (Nat.totient_pos.2 n.2)).mp (le_trans ineq key)
  have rpos : 0 < r := by
    refine Nat.pos_of_ne_zero (fun h ↦ ?_)
    simp only [h, mul_zero, _root_.lcm_eq_zero_iff, PNat.ne_zero, or_false] at hr
    exact hl.1 hr
  replace key := (Nat.dvd_prime Nat.prime_two).1 (Nat.dvd_two_of_totient_le_one rpos key)
  rcases key with (key | key)
  · rw [key, mul_one] at hr
    rw [← hr]
    exact dvd_mul_of_dvd_right (_root_.dvd_lcm_left l ↑n) 2
  · rw [key, mul_comm] at hr
    simpa [← hr] using _root_.dvd_lcm_left _ _

/-- If `x` is a root of unity (spelled as `IsOfFinOrder x`) in an `n`-th cyclotomic extension of
`ℚ`, where `n` is odd, and `ζ` is a primitive `n`-th root of unity, then there exist `r`
such that `x = (-ζ)^r`. -/
theorem exists_neg_pow_of_isOfFinOrder [IsCyclotomicExtension {n} ℚ K]
    (hno : Odd (n : ℕ)) {ζ x : K} (hζ : IsPrimitiveRoot ζ n) (hx : IsOfFinOrder x) :
    ∃ r : ℕ, x = (-ζ) ^ r :=  by
  have hnegζ : IsPrimitiveRoot (-ζ) (2 * n) := by
    convert IsPrimitiveRoot.orderOf (-ζ)
    rw [neg_eq_neg_one_mul, (Commute.all _ _).orderOf_mul_eq_mul_orderOf_of_coprime]
    · simp [hζ.eq_orderOf]
    · simp [← hζ.eq_orderOf, hno]
  obtain ⟨k, hkpos, hkn⟩ := isOfFinOrder_iff_pow_eq_one.1 hx
  obtain ⟨l, hl, hlroot⟩ := (isRoot_of_unity_iff hkpos _).1 hkn
  have hlzero : NeZero l := ⟨fun h ↦ by simp [h] at hl⟩
  have : NeZero (l : K) := ⟨NeZero.natCast_ne l K⟩
  rw [isRoot_cyclotomic_iff] at hlroot
  obtain ⟨a, ha⟩ := hlroot.dvd_of_isCyclotomicExtension n hlzero.1
  replace hlroot : x ^ (2 * (n : ℕ)) = 1 := by rw [ha, pow_mul, hlroot.pow_eq_one, one_pow]
  obtain ⟨s, -, hs⟩ := hnegζ.eq_pow_of_pow_eq_one hlroot (by simp)
  exact ⟨s, hs.symm⟩

/-- If `x` is a root of unity (spelled as `IsOfFinOrder x`) in an `n`-th cyclotomic extension of
`ℚ`, where `n` is odd, and `ζ` is a primitive `n`-th root of unity, then there exists `r < n`
such that `x = ζ^r` or `x = -ζ^r`. -/
theorem exists_pow_or_neg_mul_pow_of_isOfFinOrder [IsCyclotomicExtension {n} ℚ K]
    (hno : Odd (n : ℕ)) {ζ x : K} (hζ : IsPrimitiveRoot ζ n) (hx : IsOfFinOrder x) :
    ∃ r : ℕ, r < n ∧ (x = ζ ^ r ∨ x = -ζ ^ r) :=  by
  obtain ⟨r, hr⟩ := hζ.exists_neg_pow_of_isOfFinOrder hno hx
  refine ⟨r % n, Nat.mod_lt _ n.2, ?_⟩
  rw [show ζ ^ (r % ↑n) = ζ ^ r from (IsPrimitiveRoot.eq_orderOf hζ).symm ▸ pow_mod_orderOf .., hr]
  rcases Nat.even_or_odd r with (h | h) <;> simp [neg_pow, h.neg_one_pow]

end Field

section CommRing

variable [CommRing L] {ζ : L}
variable {K} [Field K] [Algebra K L]

/-- This mathematically trivial result is complementary to `norm_eq_one` below. -/
theorem norm_eq_neg_one_pow (hζ : IsPrimitiveRoot ζ 2) [IsDomain L] :
    norm K ζ = (-1 : K) ^ finrank K L := by
  rw [hζ.eq_neg_one_of_two_right, show -1 = algebraMap K L (-1) by simp, Algebra.norm_algebraMap]

variable (hζ : IsPrimitiveRoot ζ n)
include hζ

/-- If `Irreducible (cyclotomic n K)` (in particular for `K = ℚ`), the norm of a primitive root is
`1` if `n ≠ 2`. -/
theorem norm_eq_one [IsDomain L] [IsCyclotomicExtension {n} K L] (hn : n ≠ 2)
    (hirr : Irreducible (cyclotomic n K)) : norm K ζ = 1 := by
  haveI := IsCyclotomicExtension.neZero' n K L
  by_cases h1 : n = 1
  · rw [h1, one_coe, one_right_iff] at hζ
    rw [hζ, show 1 = algebraMap K L 1 by simp, Algebra.norm_algebraMap, one_pow]
  · replace h1 : 2 ≤ n := by
      by_contra! h
      exact h1 (PNat.eq_one_of_lt_two h)
-- Porting note: specifying the type of `cyclotomic_coeff_zero K h1` was not needed.
    rw [← hζ.powerBasis_gen K, PowerBasis.norm_gen_eq_coeff_zero_minpoly, hζ.powerBasis_gen K, ←
      hζ.minpoly_eq_cyclotomic_of_irreducible hirr,
      (cyclotomic_coeff_zero K h1 : coeff (cyclotomic n K) 0 = 1), mul_one,
      hζ.powerBasis_dim K, ← hζ.minpoly_eq_cyclotomic_of_irreducible hirr, natDegree_cyclotomic]
    exact (totient_even <| h1.lt_of_ne hn.symm).neg_one_pow

/-- If `K` is linearly ordered, the norm of a primitive root is `1` if `n` is odd. -/
theorem norm_eq_one_of_linearly_ordered {K : Type*} [LinearOrderedField K] [Algebra K L]
    (hodd : Odd (n : ℕ)) : norm K ζ = 1 := by
  have hz := congr_arg (norm K) ((IsPrimitiveRoot.iff_def _ n).1 hζ).1
  rw [← (algebraMap K L).map_one, Algebra.norm_algebraMap, one_pow, map_pow, ← one_pow ↑n] at hz
  exact StrictMono.injective hodd.strictMono_pow hz

theorem norm_of_cyclotomic_irreducible [IsDomain L] [IsCyclotomicExtension {n} K L]
    (hirr : Irreducible (cyclotomic n K)) : norm K ζ = ite (n = 2) (-1) 1 := by
  split_ifs with hn
  · subst hn
    convert norm_eq_neg_one_pow (K := K) hζ
    erw [IsCyclotomicExtension.finrank _ hirr, totient_two, pow_one]
  · exact hζ.norm_eq_one hn hirr

end CommRing

section Field

variable [Field L] {ζ : L}
variable {K} [Field K] [Algebra K L]

section
variable (hζ : IsPrimitiveRoot ζ n)
include hζ

/-- If `Irreducible (cyclotomic n K)` (in particular for `K = ℚ`), then the norm of
`ζ - 1` is `eval 1 (cyclotomic n ℤ)`. -/
theorem sub_one_norm_eq_eval_cyclotomic [IsCyclotomicExtension {n} K L] (h : 2 < (n : ℕ))
    (hirr : Irreducible (cyclotomic n K)) : norm K (ζ - 1) = ↑(eval 1 (cyclotomic n ℤ)) := by
  haveI := IsCyclotomicExtension.neZero' n K L
  let E := AlgebraicClosure L
  obtain ⟨z, hz⟩ := IsAlgClosed.exists_root _ (degree_cyclotomic_pos n E n.pos).ne.symm
  apply (algebraMap K E).injective
  letI := IsCyclotomicExtension.finiteDimensional {n} K L
  letI := IsCyclotomicExtension.isGalois n K L
  rw [norm_eq_prod_embeddings]
  conv_lhs =>
    congr
    rfl
    ext
    rw [← neg_sub, map_neg, map_sub, map_one, neg_eq_neg_one_mul]
  rw [prod_mul_distrib, prod_const, Finset.card_univ, AlgHom.card,
    IsCyclotomicExtension.finrank L hirr, (totient_even h).neg_one_pow, one_mul]
  have Hprod : (Finset.univ.prod fun σ : L →ₐ[K] E => 1 - σ ζ) = eval 1 (cyclotomic' n E) := by
    rw [cyclotomic', eval_prod, ← @Finset.prod_attach E E, ← univ_eq_attach]
    refine Fintype.prod_equiv (hζ.embeddingsEquivPrimitiveRoots E hirr) _ _ fun σ => ?_
    simp
  haveI : NeZero ((n : ℕ) : E) := NeZero.of_noZeroSMulDivisors K _ (n : ℕ)
  rw [Hprod, cyclotomic', ← cyclotomic_eq_prod_X_sub_primitiveRoots (isRoot_cyclotomic_iff.1 hz),
    ← map_cyclotomic_int, _root_.map_intCast, ← Int.cast_one, eval_intCast_map, eq_intCast,
    Int.cast_id]

/-- If `IsPrimePow (n : ℕ)`, `n ≠ 2` and `Irreducible (cyclotomic n K)` (in particular for
`K = ℚ`), then the norm of `ζ - 1` is `(n : ℕ).minFac`. -/
theorem sub_one_norm_isPrimePow (hn : IsPrimePow (n : ℕ)) [IsCyclotomicExtension {n} K L]
    (hirr : Irreducible (cyclotomic (n : ℕ) K)) (h : n ≠ 2) : norm K (ζ - 1) = (n : ℕ).minFac := by
  have :=
    (coe_lt_coe 2 _).1
      (lt_of_le_of_ne (succ_le_of_lt (IsPrimePow.one_lt hn))
        (Function.Injective.ne PNat.coe_injective h).symm)
  letI hprime : Fact (n : ℕ).minFac.Prime := ⟨minFac_prime (IsPrimePow.ne_one hn)⟩
  rw [sub_one_norm_eq_eval_cyclotomic hζ this hirr]
  nth_rw 1 [← IsPrimePow.minFac_pow_factorization_eq hn]
  obtain ⟨k, hk⟩ : ∃ k, (n : ℕ).factorization (n : ℕ).minFac = k + 1 :=
    exists_eq_succ_of_ne_zero
      (((n : ℕ).factorization.mem_support_toFun (n : ℕ).minFac).1 <|
        mem_primeFactors_iff_mem_primeFactorsList.2 <|
          (mem_primeFactorsList (IsPrimePow.ne_zero hn)).2 ⟨hprime.out, minFac_dvd _⟩)
  simp [hk, sub_one_norm_eq_eval_cyclotomic hζ this hirr]

end

variable {A}

theorem minpoly_sub_one_eq_cyclotomic_comp [Algebra K A] [IsDomain A] {ζ : A}
    [IsCyclotomicExtension {n} K A] (hζ : IsPrimitiveRoot ζ n)
    (h : Irreducible (Polynomial.cyclotomic n K)) :
    minpoly K (ζ - 1) = (cyclotomic n K).comp (X + 1) := by
  haveI := IsCyclotomicExtension.neZero' n K A
  rw [show ζ - 1 = ζ + algebraMap K A (-1) by simp [sub_eq_add_neg],
    minpoly.add_algebraMap ζ,
    hζ.minpoly_eq_cyclotomic_of_irreducible h]
  simp

open scoped Cyclotomic

/-- If `Irreducible (cyclotomic (p ^ (k + 1)) K)` (in particular for `K = ℚ`) and `p` is a prime,
then the norm of `ζ ^ (p ^ s) - 1` is `p ^ (p ^ s)` if `p ^ (k - s + 1) ≠ 2`. See the next lemmas
for similar results. -/
theorem norm_pow_sub_one_of_prime_pow_ne_two {k s : ℕ} (hζ : IsPrimitiveRoot ζ ↑(p ^ (k + 1)))
    [hpri : Fact (p : ℕ).Prime] [IsCyclotomicExtension {p ^ (k + 1)} K L]
    (hirr : Irreducible (cyclotomic (↑(p ^ (k + 1)) : ℕ) K)) (hs : s ≤ k)
    (htwo : p ^ (k - s + 1) ≠ 2) : norm K (ζ ^ (p : ℕ) ^ s - 1) = (p : K) ^ (p : ℕ) ^ s := by
<<<<<<< HEAD
-- Porting note: `by omega` was `by linarith` that now fails.
=======
>>>>>>> 6a2ce948
  have hirr₁ : Irreducible (cyclotomic ((p : ℕ) ^ (k - s + 1)) K) :=
    cyclotomic_irreducible_pow_of_irreducible_pow hpri.1 (by omega) hirr
  rw [← PNat.pow_coe] at hirr₁
  set η := ζ ^ (p : ℕ) ^ s - 1
  let η₁ : K⟮η⟯ := IntermediateField.AdjoinSimple.gen K η
  have hη : IsPrimitiveRoot (η + 1) ((p : ℕ) ^ (k + 1 - s)) := by
    rw [sub_add_cancel]
    refine IsPrimitiveRoot.pow (p ^ (k + 1)).pos hζ ?_
    rw [PNat.pow_coe, ← pow_add, add_comm s, Nat.sub_add_cancel (le_trans hs (Nat.le_succ k))]
  have : IsCyclotomicExtension {p ^ (k - s + 1)} K K⟮η⟯ := by
<<<<<<< HEAD
    suffices IsCyclotomicExtension {p ^ (k - s + 1)} K K⟮η + 1⟯ by
      have H : K⟮η + 1⟯ = K⟮η⟯ := by
        refine le_antisymm ?_ ?_
        all_goals rw [IntermediateField.adjoin_simple_le_iff]
        · exact add_mem (IntermediateField.mem_adjoin_simple_self K η) (one_mem _)
        · nth_rw 2 [← add_sub_cancel_right η 1]
          exact sub_mem (IntermediateField.mem_adjoin_simple_self K (η + 1)) (one_mem _)
      rwa [H] at this
    have H := IntermediateField.adjoin_simple_toSubalgebra_of_integral
      ((integral {p ^ (k + 1)} K L).isIntegral (η + 1))
    refine IsCyclotomicExtension.equiv (h := ?_) (.refl : K⟮η + 1⟯.toSubalgebra ≃ₐ[K] K⟮η + 1⟯)
=======
    have HKη : K⟮η⟯ = K⟮η + 1⟯ := by
      refine le_antisymm ?_ ?_
      all_goals rw [IntermediateField.adjoin_simple_le_iff]
      · nth_rw 2 [← add_sub_cancel_right η 1]
        exact sub_mem (IntermediateField.mem_adjoin_simple_self K (η + 1)) (one_mem _)
      · exact add_mem (IntermediateField.mem_adjoin_simple_self K η) (one_mem _)
    rw [HKη]
    have H := IntermediateField.adjoin_simple_toSubalgebra_of_integral
      ((integral {p ^ (k + 1)} K L).isIntegral (η + 1))
    refine IsCyclotomicExtension.equiv _ _ _ (h := ?_) (.refl : K⟮η + 1⟯.toSubalgebra ≃ₐ[K] _)
>>>>>>> 6a2ce948
    rw [H]
    have hη' : IsPrimitiveRoot (η + 1) ↑(p ^ (k + 1 - s)) := by simpa using hη
-- Porting note: `using 1` was not needed.
    convert hη'.adjoin_isCyclotomicExtension K using 1
    rw [Nat.sub_add_comm hs]
  replace hη : IsPrimitiveRoot (η₁ + 1) ↑(p ^ (k - s + 1)) := by
    apply coe_submonoidClass_iff.1
    convert hη using 1
    rw [Nat.sub_add_comm hs, pow_coe]
-- Porting note: the following `have` were not needed because the locale `cyclotomic` set them
-- as instances.
  have := IsCyclotomicExtension.finiteDimensional {p ^ (k + 1)} K L
  have := IsCyclotomicExtension.isGalois (p ^ (k + 1)) K L
  rw [norm_eq_norm_adjoin K]
  have H := hη.sub_one_norm_isPrimePow ?_ hirr₁ htwo
  swap; · rw [PNat.pow_coe]; exact hpri.1.isPrimePow.pow (Nat.succ_ne_zero _)
  rw [add_sub_cancel_right] at H
  rw [H]
  congr
  · rw [PNat.pow_coe, Nat.pow_minFac, hpri.1.minFac_eq]
    exact Nat.succ_ne_zero _
  have := Module.finrank_mul_finrank K K⟮η⟯ L
  rw [IsCyclotomicExtension.finrank L hirr, IsCyclotomicExtension.finrank K⟮η⟯ hirr₁,
    PNat.pow_coe, PNat.pow_coe, Nat.totient_prime_pow hpri.out (k - s).succ_pos,
    Nat.totient_prime_pow hpri.out k.succ_pos, mul_comm _ ((p : ℕ) - 1), mul_assoc,
    mul_comm ((p : ℕ) ^ (k.succ - 1))] at this
  replace this := mul_left_cancel₀ (tsub_pos_iff_lt.2 hpri.out.one_lt).ne' this
  have Hex : k.succ - 1 = (k - s).succ - 1 + s := by
    simp only [Nat.succ_sub_succ_eq_sub, tsub_zero]
    exact (Nat.sub_add_cancel hs).symm
  rw [Hex, pow_add] at this
  exact mul_left_cancel₀ (pow_ne_zero _ hpri.out.ne_zero) this

/-- If `Irreducible (cyclotomic (p ^ (k + 1)) K)` (in particular for `K = ℚ`) and `p` is a prime,
then the norm of `ζ ^ (p ^ s) - 1` is `p ^ (p ^ s)` if `p ≠ 2`. -/
theorem norm_pow_sub_one_of_prime_ne_two {k : ℕ} (hζ : IsPrimitiveRoot ζ ↑(p ^ (k + 1)))
    [hpri : Fact (p : ℕ).Prime] [IsCyclotomicExtension {p ^ (k + 1)} K L]
    (hirr : Irreducible (cyclotomic (↑(p ^ (k + 1)) : ℕ) K)) {s : ℕ} (hs : s ≤ k) (hodd : p ≠ 2) :
    norm K (ζ ^ (p : ℕ) ^ s - 1) = (p : K) ^ (p : ℕ) ^ s := by
  refine hζ.norm_pow_sub_one_of_prime_pow_ne_two hirr hs fun h => ?_
  have coe_two : ((2 : ℕ+) : ℕ) = 2 := by norm_cast
  rw [← PNat.coe_inj, coe_two, PNat.pow_coe, ← pow_one 2] at h
-- Porting note: the proof is slightly different because of coercions.
  replace h :=
    eq_of_prime_pow_eq (prime_iff.1 hpri.out) (prime_iff.1 Nat.prime_two) (k - s).succ_pos h
  exact hodd (PNat.coe_injective h)

/-- If `Irreducible (cyclotomic (p ^ (k + 1)) K)` (in particular for `K = ℚ`) and `p` is an odd
prime, then the norm of `ζ - 1` is `p`. -/
theorem norm_sub_one_of_prime_ne_two {k : ℕ} (hζ : IsPrimitiveRoot ζ ↑(p ^ (k + 1)))
    [hpri : Fact (p : ℕ).Prime] [IsCyclotomicExtension {p ^ (k + 1)} K L]
    (hirr : Irreducible (cyclotomic (↑(p ^ (k + 1)) : ℕ) K)) (h : p ≠ 2) : norm K (ζ - 1) = p := by
  simpa using hζ.norm_pow_sub_one_of_prime_ne_two hirr k.zero_le h

/-- If `Irreducible (cyclotomic p K)` (in particular for `K = ℚ`) and `p` is an odd prime,
then the norm of `ζ - 1` is `p`. -/
theorem norm_sub_one_of_prime_ne_two' [hpri : Fact (p : ℕ).Prime]
    [hcyc : IsCyclotomicExtension {p} K L] (hζ : IsPrimitiveRoot ζ p)
    (hirr : Irreducible (cyclotomic p K)) (h : p ≠ 2) : norm K (ζ - 1) = p := by
  replace hirr : Irreducible (cyclotomic (p ^ (0 + 1) : ℕ) K) := by simp [hirr]
  replace hζ : IsPrimitiveRoot ζ (p ^ (0 + 1) : ℕ) := by simp [hζ]
  haveI : IsCyclotomicExtension {p ^ (0 + 1)} K L := by simp [hcyc]
  simpa using norm_sub_one_of_prime_ne_two hζ hirr h

/-- If `Irreducible (cyclotomic (2 ^ (k + 1)) K)` (in particular for `K = ℚ`), then the norm of
`ζ ^ (2 ^ k) - 1` is `(-2) ^ (2 ^ k)`. -/
-- Porting note: writing `(2 : ℕ+)` was not needed (similarly everywhere).
theorem norm_pow_sub_one_two {k : ℕ} (hζ : IsPrimitiveRoot ζ (2 ^ (k + 1)))
    [IsCyclotomicExtension {(2 : ℕ+) ^ (k + 1)} K L]
    (hirr : Irreducible (cyclotomic (2 ^ (k + 1)) K)) :
    norm K (ζ ^ 2 ^ k - 1) = (-2 : K) ^ 2 ^ k := by
  have := hζ.pow_of_dvd (fun h => two_ne_zero (pow_eq_zero h)) (pow_dvd_pow 2 (le_succ k))
  rw [Nat.pow_div (le_succ k) zero_lt_two, Nat.succ_sub (le_refl k), Nat.sub_self, pow_one] at this
  have H : (-1 : L) - (1 : L) = algebraMap K L (-2) := by
    simp only [map_neg, map_ofNat]
    ring
-- Porting note: `simpa using hirr` was `simp [hirr]`.
  replace hirr : Irreducible (cyclotomic ((2 : ℕ+) ^ (k + 1) : ℕ+) K) := by simpa using hirr
-- Porting note: the proof is slightly different because of coercions.
  rw [this.eq_neg_one_of_two_right, H, Algebra.norm_algebraMap,
    IsCyclotomicExtension.finrank L hirr, pow_coe, show ((2 : ℕ+) : ℕ) = 2 from rfl,
      totient_prime_pow Nat.prime_two (zero_lt_succ k), succ_sub_succ_eq_sub, tsub_zero]
  simp

/-- If `Irreducible (cyclotomic (2 ^ k) K)` (in particular for `K = ℚ`) and `k` is at least `2`,
then the norm of `ζ - 1` is `2`. -/
theorem norm_sub_one_two {k : ℕ} (hζ : IsPrimitiveRoot ζ (2 ^ k)) (hk : 2 ≤ k)
    [H : IsCyclotomicExtension {(2 : ℕ+) ^ k} K L] (hirr : Irreducible (cyclotomic (2 ^ k) K)) :
    norm K (ζ - 1) = 2 := by
  have : 2 < (2 : ℕ+) ^ k := by
    simp only [← coe_lt_coe, one_coe, pow_coe]
    nth_rw 1 [← pow_one 2]
    exact pow_lt_pow_right one_lt_two (lt_of_lt_of_le one_lt_two hk)
-- Porting note: `simpa using hirr` was `simp [hirr]`_
  replace hirr : Irreducible (cyclotomic ((2 : ℕ+) ^ k : ℕ+) K) := by simpa using hirr
-- Porting note: `simpa using hζ` was `simp [hζ]`_
  replace hζ : IsPrimitiveRoot ζ (2 ^ k : ℕ+) := by simpa using hζ
  obtain ⟨k₁, hk₁⟩ := exists_eq_succ_of_ne_zero (lt_of_lt_of_le zero_lt_two hk).ne.symm
-- Porting note: the proof is slightly different because of coercions.
  simpa [hk₁, show ((2 : ℕ+) : ℕ) = 2 from rfl] using sub_one_norm_eq_eval_cyclotomic hζ this hirr

/-- If `Irreducible (cyclotomic (p ^ (k + 1)) K)` (in particular for `K = ℚ`) and `p` is a prime,
then the norm of `ζ ^ (p ^ s) - 1` is `p ^ (p ^ s)` if `k ≠ 0` and `s ≤ k`. -/
theorem norm_pow_sub_one_eq_prime_pow_of_ne_zero {k s : ℕ} (hζ : IsPrimitiveRoot ζ ↑(p ^ (k + 1)))
    [hpri : Fact (p : ℕ).Prime] [hcycl : IsCyclotomicExtension {p ^ (k + 1)} K L]
    (hirr : Irreducible (cyclotomic (↑(p ^ (k + 1)) : ℕ) K)) (hs : s ≤ k) (hk : k ≠ 0) :
    norm K (ζ ^ (p : ℕ) ^ s - 1) = (p : K) ^ (p : ℕ) ^ s := by
  by_cases htwo : p ^ (k - s + 1) = 2
  · have hp : p = 2 := by
      rw [← PNat.coe_inj, PNat.pow_coe, ← pow_one 2] at htwo
      replace htwo :=
        eq_of_prime_pow_eq (prime_iff.1 hpri.out) (prime_iff.1 Nat.prime_two) (succ_pos _) htwo
      rwa [show 2 = ((2 : ℕ+) : ℕ) by decide, PNat.coe_inj] at htwo
    replace hs : s = k := by
      rw [hp, ← PNat.coe_inj, PNat.pow_coe] at htwo
      nth_rw 2 [← pow_one 2] at htwo
      replace htwo := Nat.pow_right_injective rfl.le htwo
      rw [add_left_eq_self, Nat.sub_eq_zero_iff_le] at htwo
      exact le_antisymm hs htwo
    simp only [hs, hp, one_coe, cast_one, pow_coe, show ((2 : ℕ+) : ℕ) = 2 from rfl]
      at hζ hirr hcycl ⊢
    obtain ⟨k₁, hk₁⟩ := Nat.exists_eq_succ_of_ne_zero hk
-- Porting note: the proof is slightly different because of coercions.
    rw [hζ.norm_pow_sub_one_two hirr, hk₁, _root_.pow_succ', pow_mul, neg_eq_neg_one_mul,
      mul_pow, neg_one_sq, one_mul, ← pow_mul, ← _root_.pow_succ']
    simp
  · exact hζ.norm_pow_sub_one_of_prime_pow_ne_two hirr hs htwo

end Field

end IsPrimitiveRoot

namespace IsCyclotomicExtension

open IsPrimitiveRoot

variable {K} (L) [Field K] [Field L] [Algebra K L]

/-- If `Irreducible (cyclotomic n K)` (in particular for `K = ℚ`), the norm of `zeta n K L` is `1`
if `n` is odd. -/
theorem norm_zeta_eq_one [IsCyclotomicExtension {n} K L] (hn : n ≠ 2)
    (hirr : Irreducible (cyclotomic n K)) : norm K (zeta n K L) = 1 :=
  (zeta_spec n K L).norm_eq_one hn hirr

/-- If `IsPrimePow (n : ℕ)`, `n ≠ 2` and `Irreducible (cyclotomic n K)` (in particular for
`K = ℚ`), then the norm of `zeta n K L - 1` is `(n : ℕ).minFac`. -/
theorem norm_zeta_sub_one_of_isPrimePow (hn : IsPrimePow (n : ℕ)) [IsCyclotomicExtension {n} K L]
    (hirr : Irreducible (cyclotomic (n : ℕ) K)) (h : n ≠ 2) :
    norm K (zeta n K L - 1) = (n : ℕ).minFac :=
  (zeta_spec n K L).sub_one_norm_isPrimePow hn hirr h

/-- If `Irreducible (cyclotomic (p ^ (k + 1)) K)` (in particular for `K = ℚ`) and `p` is a prime,
then the norm of `(zeta (p ^ (k + 1)) K L) ^ (p ^ s) - 1` is `p ^ (p ^ s)`
if `p ^ (k - s + 1) ≠ 2`. -/
theorem norm_zeta_pow_sub_one_of_prime_pow_ne_two {k : ℕ} [Fact (p : ℕ).Prime]
    [IsCyclotomicExtension {p ^ (k + 1)} K L]
    (hirr : Irreducible (cyclotomic (↑(p ^ (k + 1)) : ℕ) K)) {s : ℕ} (hs : s ≤ k)
    (htwo : p ^ (k - s + 1) ≠ 2) :
    norm K (zeta (p ^ (k + 1)) K L ^ (p : ℕ) ^ s - 1) = (p : K) ^ (p : ℕ) ^ s :=
  (zeta_spec _ K L).norm_pow_sub_one_of_prime_pow_ne_two hirr hs htwo

/-- If `Irreducible (cyclotomic (p ^ (k + 1)) K)` (in particular for `K = ℚ`) and `p` is an odd
prime, then the norm of `zeta (p ^ (k + 1)) K L - 1` is `p`. -/
theorem norm_zeta_pow_sub_one_of_prime_ne_two {k : ℕ} [Fact (p : ℕ).Prime]
    [IsCyclotomicExtension {p ^ (k + 1)} K L]
    (hirr : Irreducible (cyclotomic (↑(p ^ (k + 1)) : ℕ) K)) (h : p ≠ 2) :
    norm K (zeta (p ^ (k + 1)) K L - 1) = p :=
  (zeta_spec _ K L).norm_sub_one_of_prime_ne_two hirr h

/-- If `Irreducible (cyclotomic p K)` (in particular for `K = ℚ`) and `p` is an odd prime,
then the norm of `zeta p K L - 1` is `p`. -/
theorem norm_zeta_sub_one_of_prime_ne_two [Fact (p : ℕ).Prime]
    [IsCyclotomicExtension {p} K L] (hirr : Irreducible (cyclotomic p K)) (h : p ≠ 2) :
    norm K (zeta p K L - 1) = p :=
  (zeta_spec _ K L).norm_sub_one_of_prime_ne_two' hirr h

/-- If `Irreducible (cyclotomic (2 ^ k) K)` (in particular for `K = ℚ`) and `k` is at least `2`,
then the norm of `zeta (2 ^ k) K L - 1` is `2`. -/
theorem norm_zeta_pow_sub_one_two {k : ℕ} (hk : 2 ≤ k)
    [IsCyclotomicExtension {(2 : ℕ+) ^ k} K L] (hirr : Irreducible (cyclotomic (2 ^ k) K)) :
    norm K (zeta ((2 : ℕ+) ^ k) K L - 1) = 2 :=
  norm_sub_one_two (zeta_spec ((2 : ℕ+) ^ k) K L) hk hirr

end IsCyclotomicExtension

@[deprecated (since := "2024-04-02")] alias IsPrimitiveRoot.pow_sub_one_norm_prime_pow_ne_two :=
  IsPrimitiveRoot.norm_pow_sub_one_of_prime_pow_ne_two
@[deprecated (since := "2024-04-02")] alias IsPrimitiveRoot.pow_sub_one_norm_prime_ne_two :=
  IsPrimitiveRoot.norm_pow_sub_one_of_prime_ne_two
@[deprecated (since := "2024-04-02")] alias IsPrimitiveRoot.sub_one_norm_prime_ne_two :=
  IsPrimitiveRoot.norm_sub_one_of_prime_ne_two
@[deprecated (since := "2024-04-02")] alias IsPrimitiveRoot.sub_one_norm_prime :=
  IsPrimitiveRoot.norm_sub_one_of_prime_ne_two'
@[deprecated (since := "2024-04-02")] alias IsPrimitiveRoot.pow_sub_one_norm_two :=
  IsPrimitiveRoot.norm_pow_sub_one_two
@[deprecated (since := "2024-04-02")] alias IsPrimitiveRoot.sub_one_norm_two :=
  IsPrimitiveRoot.norm_sub_one_two
@[deprecated (since := "2024-04-02")] alias IsPrimitiveRoot.pow_sub_one_norm_prime_pow_of_ne_zero :=
  IsPrimitiveRoot.norm_pow_sub_one_eq_prime_pow_of_ne_zero
@[deprecated (since := "2024-04-02")] alias IsCyclotomicExtension.isPrimePow_norm_zeta_sub_one :=
  IsCyclotomicExtension.norm_zeta_sub_one_of_isPrimePow
@[deprecated (since := "2024-04-02")]
  alias IsCyclotomicExtension.prime_ne_two_pow_norm_zeta_pow_sub_one :=
    IsCyclotomicExtension.norm_zeta_pow_sub_one_of_prime_pow_ne_two
@[deprecated (since := "2024-04-02")]
  alias IsCyclotomicExtension.prime_ne_two_pow_norm_zeta_sub_one :=
    IsCyclotomicExtension.norm_zeta_pow_sub_one_of_prime_ne_two
@[deprecated (since := "2024-04-02")] alias IsCyclotomicExtension.prime_ne_two_norm_zeta_sub_one :=
  IsCyclotomicExtension.norm_zeta_sub_one_of_prime_ne_two
@[deprecated (since := "2024-04-02")] alias IsCyclotomicExtension.two_pow_norm_zeta_sub_one :=
  IsCyclotomicExtension.norm_zeta_pow_sub_one_two

end Norm<|MERGE_RESOLUTION|>--- conflicted
+++ resolved
@@ -113,12 +113,8 @@
 /-- The `PowerBasis` given by a primitive root `η`. -/
 @[simps!]
 protected noncomputable def powerBasis : PowerBasis K L :=
-<<<<<<< HEAD
-  letI pb := Algebra.adjoin.powerBasis <| (integral {n} K L).isIntegral ζ;
-=======
   -- this is purely an optimization
   letI pb := Algebra.adjoin.powerBasis <| (integral {n} K L).isIntegral ζ
->>>>>>> 6a2ce948
   pb.map <| (Subalgebra.equivOfEq _ _ (IsCyclotomicExtension.adjoin_primitive_root_eq_top hζ)).trans
     Subalgebra.topEquiv
 
@@ -397,10 +393,6 @@
     [hpri : Fact (p : ℕ).Prime] [IsCyclotomicExtension {p ^ (k + 1)} K L]
     (hirr : Irreducible (cyclotomic (↑(p ^ (k + 1)) : ℕ) K)) (hs : s ≤ k)
     (htwo : p ^ (k - s + 1) ≠ 2) : norm K (ζ ^ (p : ℕ) ^ s - 1) = (p : K) ^ (p : ℕ) ^ s := by
-<<<<<<< HEAD
--- Porting note: `by omega` was `by linarith` that now fails.
-=======
->>>>>>> 6a2ce948
   have hirr₁ : Irreducible (cyclotomic ((p : ℕ) ^ (k - s + 1)) K) :=
     cyclotomic_irreducible_pow_of_irreducible_pow hpri.1 (by omega) hirr
   rw [← PNat.pow_coe] at hirr₁
@@ -411,19 +403,6 @@
     refine IsPrimitiveRoot.pow (p ^ (k + 1)).pos hζ ?_
     rw [PNat.pow_coe, ← pow_add, add_comm s, Nat.sub_add_cancel (le_trans hs (Nat.le_succ k))]
   have : IsCyclotomicExtension {p ^ (k - s + 1)} K K⟮η⟯ := by
-<<<<<<< HEAD
-    suffices IsCyclotomicExtension {p ^ (k - s + 1)} K K⟮η + 1⟯ by
-      have H : K⟮η + 1⟯ = K⟮η⟯ := by
-        refine le_antisymm ?_ ?_
-        all_goals rw [IntermediateField.adjoin_simple_le_iff]
-        · exact add_mem (IntermediateField.mem_adjoin_simple_self K η) (one_mem _)
-        · nth_rw 2 [← add_sub_cancel_right η 1]
-          exact sub_mem (IntermediateField.mem_adjoin_simple_self K (η + 1)) (one_mem _)
-      rwa [H] at this
-    have H := IntermediateField.adjoin_simple_toSubalgebra_of_integral
-      ((integral {p ^ (k + 1)} K L).isIntegral (η + 1))
-    refine IsCyclotomicExtension.equiv (h := ?_) (.refl : K⟮η + 1⟯.toSubalgebra ≃ₐ[K] K⟮η + 1⟯)
-=======
     have HKη : K⟮η⟯ = K⟮η + 1⟯ := by
       refine le_antisymm ?_ ?_
       all_goals rw [IntermediateField.adjoin_simple_le_iff]
@@ -434,7 +413,6 @@
     have H := IntermediateField.adjoin_simple_toSubalgebra_of_integral
       ((integral {p ^ (k + 1)} K L).isIntegral (η + 1))
     refine IsCyclotomicExtension.equiv _ _ _ (h := ?_) (.refl : K⟮η + 1⟯.toSubalgebra ≃ₐ[K] _)
->>>>>>> 6a2ce948
     rw [H]
     have hη' : IsPrimitiveRoot (η + 1) ↑(p ^ (k + 1 - s)) := by simpa using hη
 -- Porting note: `using 1` was not needed.
