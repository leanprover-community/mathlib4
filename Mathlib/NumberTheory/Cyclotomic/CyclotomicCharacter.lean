/-
Copyright (c) 2023 Hanneke Wiersema. All rights reserved.
Released under Apache 2.0 license as described in the file LICENSE.
Authors: Kevin Buzzard, Hanneke Wiersema
-/
import Mathlib.RingTheory.RootsOfUnity.Basic

/-!

# The cyclotomic character

Let `L` be an integral domain and let `n : ℕ+` be a positive integer. If `μₙ` is the
group of `n`th roots of unity in `L` then any field automorphism `g` of `L`
induces an automorphism of `μₙ` which, being a cyclic group, must be of
the form `ζ ↦ ζ^j` for some integer `j = j(g)`, well-defined in `ZMod d`, with
`d` the cardinality of `μₙ`. The function `j` is a group homomorphism
`(L ≃+* L) →* ZMod d`.

Future work: If `L` is separably closed (e.g. algebraically closed) and `p` is a prime
number such that `p ≠ 0` in `L`, then applying the above construction with
`n = p^i` (noting that the size of `μₙ` is `p^i`) gives a compatible collection of
group homomorphisms `(L ≃+* L) →* ZMod (p^i)` which glue to give
a group homomorphism `(L ≃+* L) →* ℤₚ`; this is the `p`-adic cyclotomic character.

## Important definitions

Let `L` be an integral domain, `g : L ≃+* L` and `n : ℕ+`. Let `d` be the number of `n`th roots
of `1` in `L`.

* `ModularCyclotomicCharacter L n hn : (L ≃+* L) →* (ZMod n)ˣ` sends `g` to the unique `j` such
   that `g(ζ)=ζ^j` for all `ζ : rootsOfUnity n L`. Here `hn` is a proof that there
   are `n` `n`th roots of unity in `L`.

## Implementation note

In theory this could be set up as some theory about monoids, being a character
on monoid isomorphisms, but under the hypotheses that the `n`'th roots of unity
are cyclic. The advantage of sticking to integral domains is that finite subgroups
are guaranteed to be cyclic, so the weaker assumption that there are `n` `n`th
roots of unity is enough. All the applications I'm aware of are when `L` is a
field anyway.

Although I don't know whether it's of any use, `ModularCyclotomicCharacter'`
is the general case for integral domains, with target in `(ZMod d)ˣ`
where `d` is the number of `n`th roots of unity in `L`.

## Todo

* Prove the compatibility of `ModularCyclotomicCharacter n` and `ModularCyclotomicCharacter m`
  if `n ∣ m`.

* Define the cyclotomic character.

* Prove that it's continuous.

## Tags

cyclotomic character
-/

universe u
variable {L : Type u} [CommRing L] [IsDomain L]

/-

## The mod n theory

-/

variable (n : ℕ+)

theorem rootsOfUnity.integer_power_of_ringEquiv (g : L ≃+* L) :
    ∃ m : ℤ, ∀ t : rootsOfUnity n L, g (t : Lˣ) = (t ^ m : Lˣ) := by
  obtain ⟨m, hm⟩ := MonoidHom.map_cyclic ((g : L ≃* L).restrictRootsOfUnity n).toMonoidHom
  exact ⟨m, fun t ↦ Units.ext_iff.1 <| SetCoe.ext_iff.2 <| hm t⟩

theorem rootsOfUnity.integer_power_of_ringEquiv' (g : L ≃+* L) :
    ∃ m : ℤ, ∀ t ∈ rootsOfUnity n L, g (t : Lˣ) = (t ^ m : Lˣ) := by
  simpa using rootsOfUnity.integer_power_of_ringEquiv n g

/-- `ModularCyclotomicCharacter_aux g n` is a non-canonical auxiliary integer `j`,
   only well-defined modulo the number of `n`'th roots of unity in `L`, such that `g(ζ)=ζ^j`
   for all `n`'th roots of unity `ζ` in `L`. -/
noncomputable def ModularCyclotomicCharacter_aux (g : L ≃+* L) (n : ℕ+) : ℤ :=
  (rootsOfUnity.integer_power_of_ringEquiv n g).choose

-- the only thing we know about `ModularCyclotomicCharacter_aux g n`
theorem ModularCyclotomicCharacter_aux_spec (g : L ≃+* L) (n : ℕ+) :
    ∀ t : rootsOfUnity n L, g (t : Lˣ) = (t ^ (ModularCyclotomicCharacter_aux g n) : Lˣ) :=
  (rootsOfUnity.integer_power_of_ringEquiv n g).choose_spec

/-- If `g` is a ring automorphism of `L`, and `n : ℕ+`, then
  `ModularCyclotomicCharacter.toFun n g` is the `j : ZMod d` such that `g(ζ)=ζ^j` for all
  `n`'th roots of unity. Here `d` is the number of `n`th roots of unity in `L`. -/
noncomputable def ModularCyclotomicCharacter.toFun (n : ℕ+) (g : L ≃+* L) :
    ZMod (Fintype.card (rootsOfUnity n L)) :=
  ModularCyclotomicCharacter_aux g n

namespace ModularCyclotomicCharacter

local notation "χ₀" => ModularCyclotomicCharacter.toFun

/-- The formula which characterises the output of `ModularCyclotomicCharacter g n`. -/
theorem toFun_spec (g : L ≃+* L) {n : ℕ+} (t : rootsOfUnity n L) :
    g (t : Lˣ) = (t ^ (χ₀ n g).val : Lˣ) := by
<<<<<<< HEAD
  rw [ModularCyclotomicCharacter_aux_spec g n t, ← zpow_coe_nat, ModularCyclotomicCharacter.toFun,
    ZMod.val_intCast, ← Subgroup.coe_zpow]
=======
  rw [ModularCyclotomicCharacter_aux_spec g n t, ← zpow_natCast, ModularCyclotomicCharacter.toFun,
    ZMod.val_int_cast, ← Subgroup.coe_zpow]
>>>>>>> 75dad162
  exact Units.ext_iff.1 <| SetCoe.ext_iff.2 <| zpow_eq_zpow_emod _ pow_card_eq_one

theorem toFun_spec' (g : L ≃+* L) {n : ℕ+} {t : Lˣ} (ht : t ∈ rootsOfUnity n L) :
    g t = t ^ (χ₀ n g).val :=
  toFun_spec g ⟨t, ht⟩

theorem toFun_spec'' (g : L ≃+* L) {n : ℕ+} {t : L} (ht : IsPrimitiveRoot t n) :
    g t = t ^ (χ₀ n g).val :=
  toFun_spec' g (SetLike.coe_mem ht.toRootsOfUnity)

/-- If g(t)=t^c for all roots of unity, then c=χ(g). -/
theorem toFun_unique (g : L ≃+* L) (c : ZMod (Fintype.card (rootsOfUnity n L)))
    (hc : ∀ t : rootsOfUnity n L, g (t : Lˣ) = (t ^ c.val : Lˣ)) : c = χ₀ n g := by
  apply IsCyclic.ext rfl (fun ζ ↦ ?_)
  specialize hc ζ
  suffices ((ζ ^ c.val : Lˣ) : L) = (ζ ^ (χ₀ n g).val : Lˣ) by exact_mod_cast this
  rw [← toFun_spec g ζ, hc]

theorem toFun_unique' (g : L ≃+* L) (c : ZMod (Fintype.card (rootsOfUnity n L)))
    (hc : ∀ t ∈ rootsOfUnity n L, g t = t ^ c.val) : c = χ₀ n g :=
  toFun_unique n g c (fun ⟨_, ht⟩ ↦ hc _ ht)

lemma id : χ₀ n (RingEquiv.refl L) = 1 := by
  refine (toFun_unique n (RingEquiv.refl L) 1 <| fun t ↦ ?_).symm
  have : 1 ≤ Fintype.card { x // x ∈ rootsOfUnity n L } := Fin.size_positive'
  obtain (h | h) := this.lt_or_eq
  · have := Fact.mk h
    simp [ZMod.val_one]
  · have := Fintype.card_le_one_iff_subsingleton.mp h.ge
    obtain rfl : t = 1 := Subsingleton.elim t 1
    simp

lemma comp (g h : L ≃+* L) : χ₀ n (g * h) =
    χ₀ n g * χ₀ n h := by
  refine (toFun_unique n (g * h) _ <| fun ζ ↦ ?_).symm
  change g (h (ζ : Lˣ)) = _
  rw [toFun_spec, ← Subgroup.coe_pow, toFun_spec, mul_comm, Subgroup.coe_pow, ← pow_mul,
    ← Subgroup.coe_pow]
  congr 2
  norm_cast
  simp only [pow_eq_pow_iff_modEq, ← ZMod.natCast_eq_natCast_iff, SubmonoidClass.coe_pow,
    ZMod.natCast_val, Nat.cast_mul, ZMod.cast_mul (m := orderOf ζ) orderOf_dvd_card]

end ModularCyclotomicCharacter

variable (L)

/-- Given a positive integer `n`, `ModularCyclotomicCharacter' n` is a
multiplicative homomorphism from the automorphisms of a field `L` to `(ℤ/dℤ)ˣ`,
where `d` is the number of `n`'th roots of unity in `L`. It is uniquely
characterised by the property that `g(ζ)=ζ^(ModularCyclotomicCharacter n g)`
for `g` an automorphism of `L` and `ζ` an `n`th root of unity. -/
noncomputable
def ModularCyclotomicCharacter' (n : ℕ+) :
    (L ≃+* L) →* (ZMod (Fintype.card { x // x ∈ rootsOfUnity n L }))ˣ := MonoidHom.toHomUnits
  { toFun := ModularCyclotomicCharacter.toFun n
    map_one' := ModularCyclotomicCharacter.id n
    map_mul' := ModularCyclotomicCharacter.comp n }

lemma spec' (g : L ≃+* L) {t : Lˣ} (ht : t ∈ rootsOfUnity n L) :
    g t = t ^ ((ModularCyclotomicCharacter' L n g) : ZMod
      (Fintype.card { x // x ∈ rootsOfUnity n L })).val :=
  ModularCyclotomicCharacter.toFun_spec' g ht

lemma unique' (g : L ≃+* L) {c : ZMod (Fintype.card { x // x ∈ rootsOfUnity n L })}
    (hc : ∀ t ∈ rootsOfUnity n L, g t = t ^ c.val) :
    c = ModularCyclotomicCharacter' L n g :=
  ModularCyclotomicCharacter.toFun_unique' _ _ _ hc

/-- Given a positive integer `n` and a field `L` containing `n` `n`th roots
of unity, `ModularCyclotomicCharacter n` is a multiplicative homomorphism from the
automorphisms of `L` to `(ℤ/nℤ)ˣ`. It is uniquely characterised by the property that
`g(ζ)=ζ^(ModularCyclotomicCharacter n g)` for `g` an automorphism of `L` and `ζ` any `n`th root
of unity. -/
noncomputable def ModularCyclotomicCharacter {n : ℕ+}
    (hn : Fintype.card { x // x ∈ rootsOfUnity n L } = n) :
    (L ≃+* L) →* (ZMod n)ˣ :=
  (Units.mapEquiv <| (ZMod.ringEquivCongr hn).toMulEquiv).toMonoidHom.comp
  (ModularCyclotomicCharacter' L n)

namespace ModularCyclotomicCharacter

variable {n : ℕ+} (hn : Fintype.card { x // x ∈ rootsOfUnity n L } = n)

lemma spec (g : L ≃+* L) {t : Lˣ} (ht : t ∈ rootsOfUnity n L) :
    g t = t ^ ((ModularCyclotomicCharacter L hn g) : ZMod n).val := by
  rw [toFun_spec' g ht]
  congr 1
  exact (ZMod.ringEquivCongr_val _ _).symm

lemma unique (g : L ≃+* L) {c : ZMod n}  (hc : ∀ t ∈ rootsOfUnity n L, g t = t ^ c.val) :
    c = ModularCyclotomicCharacter L hn g := by
  change c = (ZMod.ringEquivCongr hn) (toFun n g)
  rw [← toFun_unique' n g (ZMod.ringEquivCongr hn.symm c)
    (fun t ht ↦ by rw [hc t ht, ZMod.ringEquivCongr_val]), ← ZMod.ringEquivCongr_symm hn,
    RingEquiv.apply_symm_apply]

end ModularCyclotomicCharacter

variable {L}

/-- The relationship between `IsPrimitiveRoot.autToPow` and
`ModularCyclotomicCharacter`. Note that `IsPrimitiveRoot.autToPow`
needs an explicit root of unity, and also an auxiliary "base ring" `R`. -/
lemma IsPrimitiveRoot.autToPow_eq_ModularCyclotomicCharacter (n : ℕ+)
    (R : Type*) [CommRing R] [Algebra R L] {μ : L} (hμ : IsPrimitiveRoot μ n) (g : L ≃ₐ[R] L) :
    hμ.autToPow R g = ModularCyclotomicCharacter L hμ.card_rootsOfUnity g := by
  ext
  apply ZMod.val_injective
  apply hμ.pow_inj (ZMod.val_lt _) (ZMod.val_lt _)
  simpa [autToPow_spec R hμ g, ModularCyclotomicCharacter', ModularCyclotomicCharacter,
    ZMod.ringEquivCongr_val] using ModularCyclotomicCharacter.toFun_spec'' g hμ<|MERGE_RESOLUTION|>--- conflicted
+++ resolved
@@ -103,13 +103,8 @@
 /-- The formula which characterises the output of `ModularCyclotomicCharacter g n`. -/
 theorem toFun_spec (g : L ≃+* L) {n : ℕ+} (t : rootsOfUnity n L) :
     g (t : Lˣ) = (t ^ (χ₀ n g).val : Lˣ) := by
-<<<<<<< HEAD
-  rw [ModularCyclotomicCharacter_aux_spec g n t, ← zpow_coe_nat, ModularCyclotomicCharacter.toFun,
+  rw [ModularCyclotomicCharacter_aux_spec g n t, ← zpow_natCast, ModularCyclotomicCharacter.toFun,
     ZMod.val_intCast, ← Subgroup.coe_zpow]
-=======
-  rw [ModularCyclotomicCharacter_aux_spec g n t, ← zpow_natCast, ModularCyclotomicCharacter.toFun,
-    ZMod.val_int_cast, ← Subgroup.coe_zpow]
->>>>>>> 75dad162
   exact Units.ext_iff.1 <| SetCoe.ext_iff.2 <| zpow_eq_zpow_emod _ pow_card_eq_one
 
 theorem toFun_spec' (g : L ≃+* L) {n : ℕ+} {t : Lˣ} (ht : t ∈ rootsOfUnity n L) :
