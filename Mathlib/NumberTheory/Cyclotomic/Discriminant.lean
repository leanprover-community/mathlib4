/-
Copyright (c) 2022 Riccardo Brasca. All rights reserved.
Released under Apache 2.0 license as described in the file LICENSE.
Authors: Riccardo Brasca
-/
import Mathlib.NumberTheory.Cyclotomic.PrimitiveRoots
import Mathlib.RingTheory.DedekindDomain.Dvr
import Mathlib.NumberTheory.NumberField.Discriminant.Defs

/-!
# Discriminant of cyclotomic fields
We compute the discriminant of a `p ^ n`-th cyclotomic extension.

## Main results
* `IsCyclotomicExtension.discr_odd_prime` : if `p` is an odd prime such that
  `IsCyclotomicExtension {p} K L` and `Irreducible (cyclotomic p K)`, then
  `discr K (hζ.powerBasis K).basis = (-1) ^ ((p - 1) / 2) * p ^ (p - 2)` for any
  `hζ : IsPrimitiveRoot ζ p`.

-/


universe u v

open Algebra Polynomial Nat IsPrimitiveRoot PowerBasis

open scoped Polynomial Cyclotomic

namespace IsPrimitiveRoot

variable {n : ℕ} [NeZero n] {K : Type u} [Field K] [CharZero K] {ζ : K}
variable [ce : IsCyclotomicExtension {n} ℚ K]

/-- The discriminant of the power basis given by a primitive root of unity `ζ` is the same as the
discriminant of the power basis given by `ζ - 1`. -/
theorem discr_zeta_eq_discr_zeta_sub_one (hζ : IsPrimitiveRoot ζ n) :
    discr ℚ (hζ.powerBasis ℚ).basis = discr ℚ (hζ.subOnePowerBasis ℚ).basis := by
  haveI : NumberField K := @NumberField.mk _ _ _ (IsCyclotomicExtension.finiteDimensional {n} ℚ K)
  have H₁ : (aeval (hζ.powerBasis ℚ).gen) (X - 1 : ℤ[X]) = (hζ.subOnePowerBasis ℚ).gen := by simp
  have H₂ : (aeval (hζ.subOnePowerBasis ℚ).gen) (X + 1 : ℤ[X]) = (hζ.powerBasis ℚ).gen := by simp
  refine discr_eq_discr_of_toMatrix_coeff_isIntegral _ (fun i j => toMatrix_isIntegral H₁ ?_ ?_ _ _)
    fun i j => toMatrix_isIntegral H₂ ?_ ?_ _ _
  · exact hζ.isIntegral (NeZero.pos _)
  · refine minpoly.isIntegrallyClosed_eq_field_fractions' (K := ℚ) (hζ.isIntegral (NeZero.pos _))
  · exact (hζ.isIntegral (NeZero.pos _)).sub isIntegral_one
  · refine minpoly.isIntegrallyClosed_eq_field_fractions' (K := ℚ) ?_
    exact (hζ.isIntegral (NeZero.pos _)).sub isIntegral_one

end IsPrimitiveRoot

namespace IsCyclotomicExtension

variable {p : ℕ} {k : ℕ} {K : Type u} {L : Type v} {ζ : L} [Field K] [Field L]
variable [Algebra K L]

/-- If `p` is a prime and `IsCyclotomicExtension {p ^ (k + 1)} K L`, then the discriminant of
`hζ.powerBasis K` is `(-1) ^ ((p ^ (k + 1).totient) / 2) * p ^ (p ^ k * ((p - 1) * (k + 1) - 1))`
if `Irreducible (cyclotomic (p ^ (k + 1)) K))`, and `p ^ (k + 1) ≠ 2`. -/
theorem discr_prime_pow_ne_two [IsCyclotomicExtension {p ^ (k + 1)} K L] [hp : Fact p.Prime]
    (hζ : IsPrimitiveRoot ζ (p ^ (k + 1))) (hirr : Irreducible (cyclotomic (p ^ (k + 1)) K))
    (hk : p ^ (k + 1) ≠ 2) : discr K (hζ.powerBasis K).basis =
      (-1) ^ ((p ^ (k + 1)).totient / 2) * p ^ (p ^ k * ((p - 1) * (k + 1) - 1)) := by
  haveI hne := IsCyclotomicExtension.neZero' (p ^ (k + 1)) K L
  haveI mf : Module.Finite K L := finiteDimensional {p ^ (k + 1)} K L
<<<<<<< HEAD
  haveI se : Algebra.IsSeparable K L := (isGalois (p ^ (k + 1)) K L).to_isSeparable
  rw [discr_powerBasis_eq_norm, finrank L hirr, hζ.powerBasis_gen _, ←
    hζ.minpoly_eq_cyclotomic_of_irreducible hirr, totient_prime_pow hp.out (succ_pos k),
=======
  haveI se : Algebra.IsSeparable K L := isSeparable {p ^ (k + 1)} K L
  rw [discr_powerBasis_eq_norm, finrank L hirr, hζ.powerBasis_gen _,
    ← hζ.minpoly_eq_cyclotomic_of_irreducible hirr, totient_prime_pow hp.out (succ_pos k),
>>>>>>> d7257f69
    Nat.add_one_sub_one]
  have hp2 : p = 2 → k ≠ 0 := by
    rintro rfl rfl
    exact absurd rfl hk
  congr 1
  · rcases eq_or_ne p 2 with (rfl | hp2)
    · rcases Nat.exists_eq_succ_of_ne_zero (hp2 rfl) with ⟨k, rfl⟩
      rw [succ_sub_succ_eq_sub, tsub_zero, mul_one]; simp only [_root_.pow_succ']
      rw [mul_assoc, Nat.mul_div_cancel_left _ zero_lt_two, Nat.mul_div_cancel_left _ zero_lt_two]
      cases k
      · simp
      · simp_rw [_root_.pow_succ', (even_two.mul_right _).neg_one_pow,
          ((even_two.mul_right _).mul_right _).neg_one_pow]
    · have hpo : Odd p := hp.out.odd_of_ne_two hp2
      obtain ⟨a, ha⟩ := (hp.out.even_sub_one hp2).two_dvd
      rw [ha, mul_left_comm, mul_assoc, Nat.mul_div_cancel_left _ two_pos,
        Nat.mul_div_cancel_left _ two_pos, mul_right_comm, pow_mul, (hpo.pow.mul _).neg_one_pow,
        pow_mul, hpo.pow.neg_one_pow]
      refine Nat.Even.sub_odd ?_ (even_two_mul _) odd_one
      rw [mul_left_comm, ← ha]
      exact one_le_mul (one_le_pow _ _ hp.1.pos) (succ_le_iff.2 <| tsub_pos_of_lt hp.1.one_lt)
  · have H := congr_arg (@derivative K _) (cyclotomic_prime_pow_mul_X_pow_sub_one K p k)
    rw [derivative_mul, derivative_sub, derivative_one, sub_zero, derivative_X_pow, C_eq_natCast,
      derivative_sub, derivative_one, sub_zero, derivative_X_pow, C_eq_natCast,
      hζ.minpoly_eq_cyclotomic_of_irreducible hirr] at H
    replace H := congr_arg (fun P => aeval ζ P) H
    simp only [aeval_add, aeval_mul, minpoly.aeval, zero_mul, add_zero, aeval_natCast,
      map_sub, aeval_one, aeval_X_pow] at H
    replace H := congr_arg (Algebra.norm K) H
    have hnorm : (norm K) (ζ ^ p ^ k - 1) = (p : K) ^ p ^ k := by
      by_cases hp : p = 2
      · exact mod_cast hζ.norm_pow_sub_one_eq_prime_pow_of_ne_zero hirr le_rfl (hp2 hp)
      · exact mod_cast hζ.norm_pow_sub_one_of_prime_ne_two hirr le_rfl hp
    rw [MonoidHom.map_mul, hnorm, MonoidHom.map_mul, ← map_natCast (algebraMap K L),
      Algebra.norm_algebraMap, finrank L hirr, ← succ_eq_add_one,
      totient_prime_pow hp.out (succ_pos k), Nat.sub_one, Nat.pred_succ] at H
    rw [← hζ.minpoly_eq_cyclotomic_of_irreducible hirr, map_pow, hζ.norm_eq_one hk hirr, one_pow,
      mul_one, cast_pow, ← pow_mul, ← mul_assoc, mul_comm (k + 1), mul_assoc] at H
    have := mul_pos (succ_pos k) (tsub_pos_of_lt hp.out.one_lt)
    rw [← succ_pred_eq_of_pos this, mul_succ, pow_add _ _ (p ^ k)] at H
    replace H := (mul_left_inj' fun h => ?_).1 H
    · simp only [H, mul_comm _ (k + 1)]; norm_cast
    · have := hne.1
      rw [Nat.cast_pow, Ne, pow_eq_zero_iff (by omega)] at this
      exact absurd (pow_eq_zero h) this

/-- If `p` is a prime and `IsCyclotomicExtension {p ^ (k + 1)} K L`, then the discriminant of
`hζ.powerBasis K` is `(-1) ^ (p ^ k * (p - 1) / 2) * p ^ (p ^ k * ((p - 1) * (k + 1) - 1))`
if `Irreducible (cyclotomic (p ^ (k + 1)) K))`, and `p ^ (k + 1) ≠ 2`. -/
theorem discr_prime_pow_ne_two' [IsCyclotomicExtension {p ^ (k + 1)} K L] [hp : Fact p.Prime]
    (hζ : IsPrimitiveRoot ζ (p ^ (k + 1))) (hirr : Irreducible (cyclotomic (p ^ (k + 1)) K))
    (hk : p ^ (k + 1) ≠ 2) : discr K (hζ.powerBasis K).basis =
      (-1) ^ (p ^ k * (p - 1) / 2) * p ^ (p ^ k * ((p - 1) * (k + 1) - 1)) := by
  simpa [totient_prime_pow hp.out (succ_pos k)] using discr_prime_pow_ne_two hζ hirr hk

/-- If `p` is a prime and `IsCyclotomicExtension {p ^ k} K L`, then the discriminant of
`hζ.powerBasis K` is `(-1) ^ ((p ^ k).totient / 2) * p ^ (p ^ (k - 1) * ((p - 1) * k - 1))`
if `Irreducible (cyclotomic (p ^ k) K))`. Beware that in the cases `p ^ k = 1` and `p ^ k = 2`
the formula uses `1 / 2 = 0` and `0 - 1 = 0`. It is useful only to have a uniform result.
See also `IsCyclotomicExtension.discr_prime_pow_eq_unit_mul_pow`. -/
theorem discr_prime_pow [hcycl : IsCyclotomicExtension {p ^ k} K L] [hp : Fact p.Prime]
    (hζ : IsPrimitiveRoot ζ (p ^ k)) (hirr : Irreducible (cyclotomic (p ^ k) K)) :
    discr K (hζ.powerBasis K).basis =
<<<<<<< HEAD
      (-1) ^ ((p ^ k).totient / 2) * p ^ ((p : ℕ) ^ (k - 1) * ((p - 1) * k - 1)) := by
=======
      (-1) ^ ((p ^ k).totient / 2) * p ^ (p ^ (k - 1) * ((p - 1) * k - 1)) := by
>>>>>>> d7257f69
  rcases k with - | k
  · simp only [coe_basis, _root_.pow_zero, powerBasis_gen _ hζ, totient_one, mul_zero,
      show 1 / 2 = 0 by rfl, discr, traceMatrix]
    have hζone : ζ = 1 := by simpa using hζ
    rw [hζ.powerBasis_dim _, hζone, ← (algebraMap K L).map_one,
      minpoly.eq_X_sub_C_of_algebraMap_inj _ (algebraMap K L).injective, natDegree_X_sub_C]
    simp only [map_one, one_pow, Matrix.det_unique, traceForm_apply, mul_one]
    rw [← (algebraMap K L).map_one, trace_algebraMap, finrank _ hirr]
    norm_num
  · by_cases hk : p ^ (k + 1) = 2
<<<<<<< HEAD
    · have hp : p = 2 := by
        rw [← pow_one 2] at hk
        exact eq_of_prime_pow_eq (prime_iff.1 hp.out) (prime_iff.1 Nat.prime_two) (succ_pos _) hk
      subst hp
=======
    · obtain rfl : p = 2 := by
        rw [← pow_one 2] at hk
        exact eq_of_prime_pow_eq (prime_iff.1 hp.out) (prime_iff.1 Nat.prime_two) (succ_pos _) hk
>>>>>>> d7257f69
      nth_rw 2 [← pow_one 2] at hk
      replace hk := Nat.pow_right_injective rfl.le hk
      rw [add_eq_right] at hk
      subst hk
      rw [pow_one] at hζ hcycl
      have : natDegree (minpoly K ζ) = 1 := by
        rw [hζ.eq_neg_one_of_two_right, show (-1 : L) = algebraMap K L (-1) by simp,
          minpoly.eq_X_sub_C_of_algebraMap_inj _ (FaithfulSMul.algebraMap_injective K L)]
        exact natDegree_X_sub_C (-1)
      rcases Fin.equiv_iff_eq.2 this with ⟨e⟩
      rw [← Algebra.discr_reindex K (hζ.powerBasis K).basis e, coe_basis, powerBasis_gen]; norm_num
      simp_rw [hζ.eq_neg_one_of_two_right, show (-1 : L) = algebraMap K L (-1) by simp]
      convert_to (discr K fun i : Fin 1 ↦ (algebraMap K L) (-1) ^ ↑i) = _
      · congr
        ext i
        simp only [map_neg, map_one, Function.comp_apply, Fin.val_eq_zero, _root_.pow_zero]
        suffices (e.symm i : ℕ) = 0 by simp [this]
        rw [← Nat.lt_one_iff]
        convert (e.symm i).2
        rw [this]
      · simp only [discr, traceMatrix_apply, Matrix.det_unique, Fin.default_eq_zero, Fin.val_zero,
          _root_.pow_zero, traceForm_apply, mul_one]
        rw [← (algebraMap K L).map_one, trace_algebraMap, finrank _ hirr]; norm_num
    · exact discr_prime_pow_ne_two hζ hirr hk

/-- If `p` is a prime and `IsCyclotomicExtension {p ^ k} K L`, then there are `u : ℤˣ` and
`n : ℕ` such that the discriminant of `hζ.powerBasis K` is `u * p ^ n`. Often this is enough and
less cumbersome to use than `IsCyclotomicExtension.discr_prime_pow`. -/
theorem discr_prime_pow_eq_unit_mul_pow [IsCyclotomicExtension {p ^ k} K L]
    [hp : Fact p.Prime] (hζ : IsPrimitiveRoot ζ (p ^ k))
    (hirr : Irreducible (cyclotomic (p ^ k) K)) :
    ∃ (u : ℤˣ) (n : ℕ), discr K (hζ.powerBasis K).basis = u * p ^ n := by
  rw [discr_prime_pow hζ hirr]
<<<<<<< HEAD
  by_cases heven : Even ((p ^ k : ℕ).totient / 2)
=======
  by_cases heven : Even ((p ^ k).totient / 2)
>>>>>>> d7257f69
  · exact ⟨1, p ^ (k - 1) * ((p - 1) * k - 1), by rw [heven.neg_one_pow]; norm_num⟩
  · exact ⟨-1, p ^ (k - 1) * ((p - 1) * k - 1), by
      rw [(not_even_iff_odd.1 heven).neg_one_pow]; norm_num⟩

/-- If `p` is an odd prime and `IsCyclotomicExtension {p} K L`, then
`discr K (hζ.powerBasis K).basis = (-1) ^ ((p - 1) / 2) * p ^ (p - 2)` if
`Irreducible (cyclotomic p K)`. -/
theorem discr_odd_prime [IsCyclotomicExtension {p} K L] [hp : Fact p.Prime]
    (hζ : IsPrimitiveRoot ζ p) (hirr : Irreducible (cyclotomic p K)) (hodd : p ≠ 2) :
    discr K (hζ.powerBasis K).basis = (-1) ^ ((p - 1) / 2) * p ^ (p - 2) := by
  have : IsCyclotomicExtension {p ^ (0 + 1)} K L := by
    rw [zero_add, pow_one]
    infer_instance
  have hζ' : IsPrimitiveRoot ζ (p ^ (0 + 1)) := by simpa using hζ
  convert discr_prime_pow_ne_two hζ' (by simpa [hirr]) (by simp [hodd]) using 2
  · rw [zero_add, pow_one, totient_prime hp.out]
  · rw [_root_.pow_zero, one_mul, zero_add, mul_one, Nat.sub_sub]

end IsCyclotomicExtension<|MERGE_RESOLUTION|>--- conflicted
+++ resolved
@@ -62,15 +62,9 @@
       (-1) ^ ((p ^ (k + 1)).totient / 2) * p ^ (p ^ k * ((p - 1) * (k + 1) - 1)) := by
   haveI hne := IsCyclotomicExtension.neZero' (p ^ (k + 1)) K L
   haveI mf : Module.Finite K L := finiteDimensional {p ^ (k + 1)} K L
-<<<<<<< HEAD
-  haveI se : Algebra.IsSeparable K L := (isGalois (p ^ (k + 1)) K L).to_isSeparable
-  rw [discr_powerBasis_eq_norm, finrank L hirr, hζ.powerBasis_gen _, ←
-    hζ.minpoly_eq_cyclotomic_of_irreducible hirr, totient_prime_pow hp.out (succ_pos k),
-=======
   haveI se : Algebra.IsSeparable K L := isSeparable {p ^ (k + 1)} K L
   rw [discr_powerBasis_eq_norm, finrank L hirr, hζ.powerBasis_gen _,
     ← hζ.minpoly_eq_cyclotomic_of_irreducible hirr, totient_prime_pow hp.out (succ_pos k),
->>>>>>> d7257f69
     Nat.add_one_sub_one]
   have hp2 : p = 2 → k ≠ 0 := by
     rintro rfl rfl
@@ -134,11 +128,7 @@
 theorem discr_prime_pow [hcycl : IsCyclotomicExtension {p ^ k} K L] [hp : Fact p.Prime]
     (hζ : IsPrimitiveRoot ζ (p ^ k)) (hirr : Irreducible (cyclotomic (p ^ k) K)) :
     discr K (hζ.powerBasis K).basis =
-<<<<<<< HEAD
-      (-1) ^ ((p ^ k).totient / 2) * p ^ ((p : ℕ) ^ (k - 1) * ((p - 1) * k - 1)) := by
-=======
       (-1) ^ ((p ^ k).totient / 2) * p ^ (p ^ (k - 1) * ((p - 1) * k - 1)) := by
->>>>>>> d7257f69
   rcases k with - | k
   · simp only [coe_basis, _root_.pow_zero, powerBasis_gen _ hζ, totient_one, mul_zero,
       show 1 / 2 = 0 by rfl, discr, traceMatrix]
@@ -149,16 +139,9 @@
     rw [← (algebraMap K L).map_one, trace_algebraMap, finrank _ hirr]
     norm_num
   · by_cases hk : p ^ (k + 1) = 2
-<<<<<<< HEAD
-    · have hp : p = 2 := by
-        rw [← pow_one 2] at hk
-        exact eq_of_prime_pow_eq (prime_iff.1 hp.out) (prime_iff.1 Nat.prime_two) (succ_pos _) hk
-      subst hp
-=======
     · obtain rfl : p = 2 := by
         rw [← pow_one 2] at hk
         exact eq_of_prime_pow_eq (prime_iff.1 hp.out) (prime_iff.1 Nat.prime_two) (succ_pos _) hk
->>>>>>> d7257f69
       nth_rw 2 [← pow_one 2] at hk
       replace hk := Nat.pow_right_injective rfl.le hk
       rw [add_eq_right] at hk
@@ -192,11 +175,7 @@
     (hirr : Irreducible (cyclotomic (p ^ k) K)) :
     ∃ (u : ℤˣ) (n : ℕ), discr K (hζ.powerBasis K).basis = u * p ^ n := by
   rw [discr_prime_pow hζ hirr]
-<<<<<<< HEAD
-  by_cases heven : Even ((p ^ k : ℕ).totient / 2)
-=======
   by_cases heven : Even ((p ^ k).totient / 2)
->>>>>>> d7257f69
   · exact ⟨1, p ^ (k - 1) * ((p - 1) * k - 1), by rw [heven.neg_one_pow]; norm_num⟩
   · exact ⟨-1, p ^ (k - 1) * ((p - 1) * k - 1), by
       rw [(not_even_iff_odd.1 heven).neg_one_pow]; norm_num⟩
