/-
Copyright (c) 2022 Riccardo Brasca. All rights reserved.
Released under Apache 2.0 license as described in the file LICENSE.
Authors: Riccardo Brasca
-/
import Mathlib.NumberTheory.Cyclotomic.Discriminant
import Mathlib.RingTheory.Ideal.Norm.AbsNorm
import Mathlib.RingTheory.Norm.Transitivity
import Mathlib.RingTheory.Polynomial.Eisenstein.IsIntegral
import Mathlib.RingTheory.Prime

/-!
# Ring of integers of `p ^ n`-th cyclotomic fields
We gather results about cyclotomic extensions of `ℚ`. In particular, we compute the ring of
integers of a `p ^ n`-th cyclotomic extension of `ℚ`.

## Main results
* `IsCyclotomicExtension.Rat.isIntegralClosure_adjoin_singleton_of_prime_pow`: if `K` is a
  `p ^ k`-th cyclotomic extension of `ℚ`, then `(adjoin ℤ {ζ})` is the integral closure of
  `ℤ` in `K`.
* `IsCyclotomicExtension.Rat.cyclotomicRing_isIntegralClosure_of_prime_pow`: the integral
  closure of `ℤ` inside `CyclotomicField (p ^ k) ℚ` is `CyclotomicRing (p ^ k) ℤ ℚ`.
* `IsCyclotomicExtension.Rat.absdiscr_prime_pow` and related results: the absolute discriminant
  of cyclotomic fields.
-/

universe u

open Algebra IsCyclotomicExtension Polynomial NumberField

open scoped Cyclotomic Nat

variable {p : ℕ} {k : ℕ} {K : Type u} [Field K] {ζ : K} [hp : Fact p.Prime]

namespace IsCyclotomicExtension.Rat

variable [CharZero K]

/-- The discriminant of the power basis given by `ζ - 1`. -/
theorem discr_prime_pow_ne_two' [IsCyclotomicExtension {p ^ (k + 1)} ℚ K]
    (hζ : IsPrimitiveRoot ζ (p ^ (k + 1))) (hk : p ^ (k + 1) ≠ 2) :
    discr ℚ (hζ.subOnePowerBasis ℚ).basis =
      (-1) ^ ((p ^ (k + 1)).totient / 2) * p ^ (p ^ k * ((p - 1) * (k + 1) - 1)) := by
  rw [← discr_prime_pow_ne_two hζ (cyclotomic.irreducible_rat (NeZero.pos _)) hk]
  exact hζ.discr_zeta_eq_discr_zeta_sub_one.symm

theorem discr_odd_prime' [IsCyclotomicExtension {p} ℚ K] (hζ : IsPrimitiveRoot ζ p) (hodd : p ≠ 2) :
    discr ℚ (hζ.subOnePowerBasis ℚ).basis = (-1) ^ ((p - 1) / 2) * p ^ (p - 2) := by
  rw [← discr_odd_prime hζ (cyclotomic.irreducible_rat hp.out.pos) hodd]
  exact hζ.discr_zeta_eq_discr_zeta_sub_one.symm

/-- The discriminant of the power basis given by `ζ - 1`. Beware that in the cases `p ^ k = 1` and
`p ^ k = 2` the formula uses `1 / 2 = 0` and `0 - 1 = 0`. It is useful only to have a uniform
result. See also `IsCyclotomicExtension.Rat.discr_prime_pow_eq_unit_mul_pow'`. -/
theorem discr_prime_pow' [IsCyclotomicExtension {p ^ k} ℚ K] (hζ : IsPrimitiveRoot ζ (p ^ k)) :
    discr ℚ (hζ.subOnePowerBasis ℚ).basis =
      (-1) ^ ((p ^ k).totient / 2) * p ^ (p ^ (k - 1) * ((p - 1) * k - 1)) := by
  rw [← discr_prime_pow hζ (cyclotomic.irreducible_rat (NeZero.pos _))]
  exact hζ.discr_zeta_eq_discr_zeta_sub_one.symm

/-- If `p` is a prime and `IsCyclotomicExtension {p ^ k} K L`, then there are `u : ℤˣ` and
`n : ℕ` such that the discriminant of the power basis given by `ζ - 1` is `u * p ^ n`. Often this is
enough and less cumbersome to use than `IsCyclotomicExtension.Rat.discr_prime_pow'`. -/
theorem discr_prime_pow_eq_unit_mul_pow' [IsCyclotomicExtension {p ^ k} ℚ K]
    (hζ : IsPrimitiveRoot ζ (p ^ k)) :
    ∃ (u : ℤˣ) (n : ℕ), discr ℚ (hζ.subOnePowerBasis ℚ).basis = u * p ^ n := by
  rw [hζ.discr_zeta_eq_discr_zeta_sub_one.symm]
  exact discr_prime_pow_eq_unit_mul_pow hζ (cyclotomic.irreducible_rat (NeZero.pos _))

/-- If `K` is a `p ^ k`-th cyclotomic extension of `ℚ`, then `(adjoin ℤ {ζ})` is the
integral closure of `ℤ` in `K`. -/
theorem isIntegralClosure_adjoin_singleton_of_prime_pow [hcycl : IsCyclotomicExtension {p ^ k} ℚ K]
    (hζ : IsPrimitiveRoot ζ (p ^ k)) : IsIntegralClosure (adjoin ℤ ({ζ} : Set K)) ℤ K := by
  refine ⟨Subtype.val_injective, @fun x => ⟨fun h => ⟨⟨x, ?_⟩, rfl⟩, ?_⟩⟩
  swap
  · rintro ⟨y, rfl⟩
    exact
      IsIntegral.algebraMap
        ((le_integralClosure_iff_isIntegral.1
          (adjoin_le_integralClosure (hζ.isIntegral (NeZero.pos _)))).isIntegral _)
  let B := hζ.subOnePowerBasis ℚ
  have hint : IsIntegral ℤ B.gen := (hζ.isIntegral (NeZero.pos _)).sub isIntegral_one
  -- Porting note: the following `letI` was not needed because the locale `cyclotomic` set it
  -- as instances.
  letI := IsCyclotomicExtension.finiteDimensional {p ^ k} ℚ K
  have H := discr_mul_isIntegral_mem_adjoin ℚ hint h
  obtain ⟨u, n, hun⟩ := discr_prime_pow_eq_unit_mul_pow' hζ
  rw [hun] at H
  replace H := Subalgebra.smul_mem _ H u.inv
  rw [← smul_assoc, ← smul_mul_assoc, Units.inv_eq_val_inv, zsmul_eq_mul, ← Int.cast_mul,
    Units.inv_mul, Int.cast_one, one_mul, smul_def, map_pow] at H
  cases k
  · haveI : IsCyclotomicExtension {1} ℚ K := by simpa using hcycl
    have : x ∈ (⊥ : Subalgebra ℚ K) := by
      rw [singleton_one ℚ K]
      exact mem_top
    obtain ⟨y, rfl⟩ := mem_bot.1 this
    replace h := (isIntegral_algebraMap_iff (algebraMap ℚ K).injective).1 h
    obtain ⟨z, hz⟩ := IsIntegrallyClosed.isIntegral_iff.1 h
    rw [← hz, ← IsScalarTower.algebraMap_apply]
    exact Subalgebra.algebraMap_mem _ _
  · have hmin : (minpoly ℤ B.gen).IsEisensteinAt (Submodule.span ℤ {(p : ℤ)}) := by
      have h₁ := minpoly.isIntegrallyClosed_eq_field_fractions' ℚ hint
      have h₂ := hζ.minpoly_sub_one_eq_cyclotomic_comp (cyclotomic.irreducible_rat (NeZero.pos _))
      rw [IsPrimitiveRoot.subOnePowerBasis_gen] at h₁
      rw [h₁, ← map_cyclotomic_int, show Int.castRingHom ℚ = algebraMap ℤ ℚ by rfl,
        show X + 1 = map (algebraMap ℤ ℚ) (X + 1) by simp, ← map_comp] at h₂
      rw [IsPrimitiveRoot.subOnePowerBasis_gen,
        map_injective (algebraMap ℤ ℚ) (algebraMap ℤ ℚ).injective_int h₂]
      exact cyclotomic_prime_pow_comp_X_add_one_isEisensteinAt p _
    refine
      adjoin_le ?_
        (mem_adjoin_of_smul_prime_pow_smul_of_minpoly_isEisensteinAt (n := n)
          (Nat.prime_iff_prime_int.1 hp.out) hint h (by simpa using H) hmin)
    simp only [Set.singleton_subset_iff, SetLike.mem_coe]
    exact Subalgebra.sub_mem _ (self_mem_adjoin_singleton ℤ _) (Subalgebra.one_mem _)

theorem isIntegralClosure_adjoin_singleton_of_prime [hcycl : IsCyclotomicExtension {p} ℚ K]
    (hζ : IsPrimitiveRoot ζ p) : IsIntegralClosure (adjoin ℤ ({ζ} : Set K)) ℤ K := by
  rw [← pow_one p] at hζ hcycl
  exact isIntegralClosure_adjoin_singleton_of_prime_pow hζ

/-- The integral closure of `ℤ` inside `CyclotomicField (p ^ k) ℚ` is
`CyclotomicRing (p ^ k) ℤ ℚ`. -/
theorem cyclotomicRing_isIntegralClosure_of_prime_pow :
    IsIntegralClosure (CyclotomicRing (p ^ k) ℤ ℚ) ℤ (CyclotomicField (p ^ k) ℚ) := by
  have hζ := zeta_spec (p ^ k) ℚ (CyclotomicField (p ^ k) ℚ)
  refine ⟨IsFractionRing.injective _ _, @fun x => ⟨fun h => ⟨⟨x, ?_⟩, rfl⟩, ?_⟩⟩
  · obtain ⟨y, rfl⟩ := (isIntegralClosure_adjoin_singleton_of_prime_pow hζ).isIntegral_iff.1 h
    refine adjoin_mono ?_ y.2
    simp only [Set.singleton_subset_iff, Set.mem_setOf_eq]
    exact hζ.pow_eq_one
  · rintro ⟨y, rfl⟩
    exact IsIntegral.algebraMap ((IsCyclotomicExtension.integral {p ^ k} ℤ _).isIntegral _)

theorem cyclotomicRing_isIntegralClosure_of_prime :
    IsIntegralClosure (CyclotomicRing p ℤ ℚ) ℤ (CyclotomicField p ℚ) := by
  rw [← pow_one p]
  exact cyclotomicRing_isIntegralClosure_of_prime_pow

end IsCyclotomicExtension.Rat

section PowerBasis

open IsCyclotomicExtension.Rat

namespace IsPrimitiveRoot

section CharZero

variable [CharZero K]

/-- The algebra isomorphism `adjoin ℤ {ζ} ≃ₐ[ℤ] (𝓞 K)`, where `ζ` is a primitive `p ^ k`-th root of
unity and `K` is a `p ^ k`-th cyclotomic extension of `ℚ`. -/
@[simps!]
noncomputable def _root_.IsPrimitiveRoot.adjoinEquivRingOfIntegers
    [IsCyclotomicExtension {p ^ k} ℚ K] (hζ : IsPrimitiveRoot ζ (p ^ k)) :
    adjoin ℤ ({ζ} : Set K) ≃ₐ[ℤ] 𝓞 K :=
  let _ := isIntegralClosure_adjoin_singleton_of_prime_pow hζ
  IsIntegralClosure.equiv ℤ (adjoin ℤ ({ζ} : Set K)) K (𝓞 K)

/-- The ring of integers of a `p ^ k`-th cyclotomic extension of `ℚ` is a cyclotomic extension. -/
instance IsCyclotomicExtension.ringOfIntegers [IsCyclotomicExtension {p ^ k} ℚ K] :
    IsCyclotomicExtension {p ^ k} ℤ (𝓞 K) :=
  let _ := (zeta_spec (p ^ k) ℚ K).adjoin_isCyclotomicExtension ℤ
  IsCyclotomicExtension.equiv _ ℤ _ (zeta_spec (p ^ k) ℚ K).adjoinEquivRingOfIntegers

/-- The integral `PowerBasis` of `𝓞 K` given by a primitive root of unity, where `K` is a `p ^ k`
cyclotomic extension of `ℚ`. -/
noncomputable def integralPowerBasis [IsCyclotomicExtension {p ^ k} ℚ K]
    (hζ : IsPrimitiveRoot ζ (p ^ k)) : PowerBasis ℤ (𝓞 K) :=
  (Algebra.adjoin.powerBasis' (hζ.isIntegral (NeZero.pos _))).map hζ.adjoinEquivRingOfIntegers

/-- Abbreviation to see a primitive root of unity as a member of the ring of integers. -/
abbrev toInteger {k : ℕ} [NeZero k] (hζ : IsPrimitiveRoot ζ k) : 𝓞 K :=
  ⟨ζ, hζ.isIntegral (NeZero.pos _)⟩

end CharZero

lemma coe_toInteger {k : ℕ} [NeZero k] (hζ : IsPrimitiveRoot ζ k) : hζ.toInteger.1 = ζ := rfl

/-- `𝓞 K ⧸ Ideal.span {ζ - 1}` is finite. -/
lemma finite_quotient_toInteger_sub_one [NumberField K] {k : ℕ} (hk : 1 < k)
    (hζ : IsPrimitiveRoot ζ k) :
    haveI : NeZero k := NeZero.of_gt hk
    Finite (𝓞 K ⧸ Ideal.span {hζ.toInteger - 1}) := by
  refine Ideal.finiteQuotientOfFreeOfNeBot _ (fun h ↦ ?_)
  simp only [Ideal.span_singleton_eq_bot, sub_eq_zero] at h
  exact hζ.ne_one hk (RingOfIntegers.ext_iff.1 h)

/-- We have that `𝓞 K ⧸ Ideal.span {ζ - 1}` has cardinality equal to the norm of `ζ - 1`.

See the results below to compute this norm in various cases. -/
lemma card_quotient_toInteger_sub_one [NumberField K] {k : ℕ} [NeZero k]
    (hζ : IsPrimitiveRoot ζ k) :
    Nat.card (𝓞 K ⧸ Ideal.span {hζ.toInteger - 1}) =
      (Algebra.norm ℤ (hζ.toInteger - 1)).natAbs := by
  rw [← Submodule.cardQuot_apply, ← Ideal.absNorm_apply, Ideal.absNorm_span_singleton]

lemma toInteger_isPrimitiveRoot {k : ℕ} [NeZero k] (hζ : IsPrimitiveRoot ζ k) :
    IsPrimitiveRoot hζ.toInteger k :=
  IsPrimitiveRoot.of_map_of_injective (by exact hζ) RingOfIntegers.coe_injective

variable [CharZero K]

@[simp]
theorem integralPowerBasis_gen [hcycl : IsCyclotomicExtension {p ^ k} ℚ K]
    (hζ : IsPrimitiveRoot ζ (p ^ k)) :
    hζ.integralPowerBasis.gen = hζ.toInteger :=
  Subtype.ext <| show algebraMap _ K hζ.integralPowerBasis.gen = _ by
    rw [integralPowerBasis, PowerBasis.map_gen, adjoin.powerBasis'_gen]
    simp only [adjoinEquivRingOfIntegers_apply, IsIntegralClosure.algebraMap_lift]
    rfl

/- We name `hcycl` so it can be used as a named argument, but this is unused in the declaration
otherwise, so we need to disable the linter. -/
set_option linter.unusedVariables false in
@[simp]
theorem integralPowerBasis_dim [hcycl : IsCyclotomicExtension {p ^ k} ℚ K]
    (hζ : IsPrimitiveRoot ζ (p ^ k)) : hζ.integralPowerBasis.dim = φ (p ^ k) := by
  simp [integralPowerBasis, ← cyclotomic_eq_minpoly hζ (NeZero.pos _), natDegree_cyclotomic]

/-- The algebra isomorphism `adjoin ℤ {ζ} ≃ₐ[ℤ] (𝓞 K)`, where `ζ` is a primitive `p`-th root of
unity and `K` is a `p`-th cyclotomic extension of `ℚ`. -/
@[simps!]
noncomputable def _root_.IsPrimitiveRoot.adjoinEquivRingOfIntegers'
    [hcycl : IsCyclotomicExtension {p} ℚ K] (hζ : IsPrimitiveRoot ζ p) :
    adjoin ℤ ({ζ} : Set K) ≃ₐ[ℤ] 𝓞 K :=
  have : IsCyclotomicExtension {p ^ 1} ℚ K := by convert hcycl; rw [pow_one]
  adjoinEquivRingOfIntegers (p := p) (k := 1) (ζ := ζ) (by rwa [pow_one])

/-- The ring of integers of a `p`-th cyclotomic extension of `ℚ` is a cyclotomic extension. -/
instance _root_.IsCyclotomicExtension.ring_of_integers' [IsCyclotomicExtension {p} ℚ K] :
    IsCyclotomicExtension {p} ℤ (𝓞 K) :=
  let _ := (zeta_spec p ℚ K).adjoin_isCyclotomicExtension ℤ
  IsCyclotomicExtension.equiv _ ℤ _ (zeta_spec p ℚ K).adjoinEquivRingOfIntegers'

/-- The integral `PowerBasis` of `𝓞 K` given by a primitive root of unity, where `K` is a `p`-th
cyclotomic extension of `ℚ`. -/
noncomputable def integralPowerBasis' [hcycl : IsCyclotomicExtension {p} ℚ K]
    (hζ : IsPrimitiveRoot ζ p) : PowerBasis ℤ (𝓞 K) :=
  have : IsCyclotomicExtension {p ^ 1} ℚ K := by convert hcycl; rw [pow_one]
  integralPowerBasis (p := p) (k := 1) (ζ := ζ) (by rwa [pow_one])

@[simp]
theorem integralPowerBasis'_gen [hcycl : IsCyclotomicExtension {p} ℚ K] (hζ : IsPrimitiveRoot ζ p) :
    hζ.integralPowerBasis'.gen = hζ.toInteger :=
  integralPowerBasis_gen (hcycl := by rwa [pow_one]) (by rwa [pow_one])

@[simp]
theorem power_basis_int'_dim [hcycl : IsCyclotomicExtension {p} ℚ K] (hζ : IsPrimitiveRoot ζ p) :
    hζ.integralPowerBasis'.dim = φ p := by
  rw [integralPowerBasis', integralPowerBasis_dim (hcycl := by rwa [pow_one]) (by rwa [pow_one]),
    pow_one]


/-- The integral `PowerBasis` of `𝓞 K` given by `ζ - 1`, where `K` is a `p ^ k` cyclotomic
extension of `ℚ`. -/
noncomputable def subOneIntegralPowerBasis [IsCyclotomicExtension {p ^ k} ℚ K]
    (hζ : IsPrimitiveRoot ζ (p ^ k)) : PowerBasis ℤ (𝓞 K) :=
  PowerBasis.ofGenMemAdjoin' hζ.integralPowerBasis (RingOfIntegers.isIntegral _)
    (by
      simp only [integralPowerBasis_gen, toInteger]
      convert Subalgebra.add_mem _ (self_mem_adjoin_singleton ℤ (⟨ζ - 1, _⟩ : 𝓞 K))
        (Subalgebra.one_mem _)
      · simp
      · exact Subalgebra.sub_mem _ (hζ.isIntegral (NeZero.pos _)) (Subalgebra.one_mem _))

@[simp]
theorem subOneIntegralPowerBasis_gen [IsCyclotomicExtension {p ^ k} ℚ K]
    (hζ : IsPrimitiveRoot ζ (p ^ k)) :
    hζ.subOneIntegralPowerBasis.gen =
      ⟨ζ - 1, Subalgebra.sub_mem _ (hζ.isIntegral (NeZero.pos _)) (Subalgebra.one_mem _)⟩ := by
  simp [subOneIntegralPowerBasis]

/-- The integral `PowerBasis` of `𝓞 K` given by `ζ - 1`, where `K` is a `p`-th cyclotomic
extension of `ℚ`. -/
noncomputable def subOneIntegralPowerBasis' [IsCyclotomicExtension {p} ℚ K]
    (hζ : IsPrimitiveRoot ζ p) : PowerBasis ℤ (𝓞 K) :=
  have : IsCyclotomicExtension {p ^ 1} ℚ K := by rwa [pow_one]
  subOneIntegralPowerBasis (p := p) (k := 1) (ζ := ζ) (by rwa [pow_one])

@[simp, nolint unusedHavesSuffices]
theorem subOneIntegralPowerBasis'_gen [IsCyclotomicExtension {p} ℚ K]
    (hζ : IsPrimitiveRoot ζ p) :
    hζ.subOneIntegralPowerBasis'.gen = hζ.toInteger - 1 :=
  -- The `unusedHavesSuffices` linter incorrectly thinks this `have` is unnecessary.
  have : IsCyclotomicExtension {p ^ 1} ℚ K := by rwa [pow_one]
  subOneIntegralPowerBasis_gen (by rwa [pow_one])

/-- `ζ - 1` is prime if `p ≠ 2` and `ζ` is a primitive `p ^ (k + 1)`-th root of unity.
  See `zeta_sub_one_prime` for a general statement. -/
theorem zeta_sub_one_prime_of_ne_two [IsCyclotomicExtension {p ^ (k + 1)} ℚ K]
    (hζ : IsPrimitiveRoot ζ (p ^ (k + 1))) (hodd : p ≠ 2) :
    Prime (hζ.toInteger - 1) := by
  letI := IsCyclotomicExtension.numberField {p ^ (k + 1)} ℚ K
  refine Ideal.prime_of_irreducible_absNorm_span (fun h ↦ ?_) ?_
  · apply hζ.pow_ne_one_of_pos_of_lt zero_lt_one (one_lt_pow₀ hp.out.one_lt (by simp))
    rw [sub_eq_zero] at h
    simpa using congrArg (algebraMap _ K) h
  rw [Nat.irreducible_iff_prime, Ideal.absNorm_span_singleton, ← Nat.prime_iff,
    ← Int.prime_iff_natAbs_prime]
  convert Nat.prime_iff_prime_int.1 hp.out
  apply RingHom.injective_int (algebraMap ℤ ℚ)
  rw [← Algebra.norm_localization (Sₘ := K) ℤ (nonZeroDivisors ℤ)]
  simp only [algebraMap_int_eq, map_natCast]
  exact hζ.norm_sub_one_of_prime_ne_two (Polynomial.cyclotomic.irreducible_rat (NeZero.pos _)) hodd

/-- `ζ - 1` is prime if `ζ` is a primitive `2 ^ (k + 1)`-th root of unity.
  See `zeta_sub_one_prime` for a general statement. -/
theorem zeta_sub_one_prime_of_two_pow [IsCyclotomicExtension {2 ^ (k + 1)} ℚ K]
    (hζ : IsPrimitiveRoot ζ (2 ^ (k + 1))) :
    Prime (hζ.toInteger - 1) := by
  have := IsCyclotomicExtension.numberField {2 ^ (k + 1)} ℚ K
  refine Ideal.prime_of_irreducible_absNorm_span (fun h ↦ ?_) ?_
  · apply hζ.pow_ne_one_of_pos_of_lt zero_lt_one (one_lt_pow₀ (by decide) (by simp))
    rw [sub_eq_zero] at h
    simpa using congrArg (algebraMap _ K) h
  rw [Nat.irreducible_iff_prime, Ideal.absNorm_span_singleton, ← Nat.prime_iff,
    ← Int.prime_iff_natAbs_prime]
  cases k
  · convert Prime.neg Int.prime_two
    apply RingHom.injective_int (algebraMap ℤ ℚ)
    rw [← Algebra.norm_localization (Sₘ := K) ℤ (nonZeroDivisors ℤ)]
    simp only [algebraMap_int_eq, map_neg, map_ofNat]
    simpa only [zero_add, pow_one, AddSubgroupClass.coe_sub, OneMemClass.coe_one,
        pow_zero]
      using hζ.norm_pow_sub_one_two (cyclotomic.irreducible_rat
        (by simp only [zero_add, pow_one, Nat.ofNat_pos]))
  convert Int.prime_two
  apply RingHom.injective_int (algebraMap ℤ ℚ)
  rw [← Algebra.norm_localization (Sₘ := K) ℤ (nonZeroDivisors ℤ), algebraMap_int_eq]
  exact hζ.norm_sub_one_two Nat.AtLeastTwo.prop (cyclotomic.irreducible_rat (by simp))

/-- `ζ - 1` is prime if `ζ` is a primitive `p ^ (k + 1)`-th root of unity. -/
theorem zeta_sub_one_prime [IsCyclotomicExtension {p ^ (k + 1)} ℚ K]
    (hζ : IsPrimitiveRoot ζ (p ^ (k + 1))) : Prime (hζ.toInteger - 1) := by
  by_cases htwo : p = 2
  · subst htwo
    apply hζ.zeta_sub_one_prime_of_two_pow
  · apply hζ.zeta_sub_one_prime_of_ne_two htwo

/-- `ζ - 1` is prime if `ζ` is a primitive `p`-th root of unity. -/
theorem zeta_sub_one_prime' [h : IsCyclotomicExtension {p} ℚ K] (hζ : IsPrimitiveRoot ζ p) :
    Prime ((hζ.toInteger - 1)) := by
  convert zeta_sub_one_prime (k := 0) (by simpa only [zero_add, pow_one])
  simpa only [zero_add, pow_one]

theorem subOneIntegralPowerBasis_gen_prime [IsCyclotomicExtension {p ^ (k + 1)} ℚ K]
    (hζ : IsPrimitiveRoot ζ (p ^ (k + 1))) :
    Prime hζ.subOneIntegralPowerBasis.gen := by
  simpa only [subOneIntegralPowerBasis_gen] using hζ.zeta_sub_one_prime

theorem subOneIntegralPowerBasis'_gen_prime [IsCyclotomicExtension {p} ℚ K]
    (hζ : IsPrimitiveRoot ζ p) :
    Prime hζ.subOneIntegralPowerBasis'.gen := by
  simpa only [subOneIntegralPowerBasis'_gen] using hζ.zeta_sub_one_prime'

/--
The norm, relative to `ℤ`, of `ζ` in a `n`-th cyclotomic extension of `ℚ` where `n` is not a
power of a prime number is `1`.
-/
theorem norm_toInteger_sub_one_eq_one {n : ℕ} [IsCyclotomicExtension {n} ℚ K]
    (hζ : IsPrimitiveRoot ζ n) (h₁ : 2 < n) (h₂ : ∀ {p : ℕ}, Nat.Prime p → ∀ (k : ℕ), p ^ k ≠ n) :
    have : NeZero n := NeZero.of_gt h₁
    norm ℤ (hζ.toInteger - 1) = 1 := by
  have : NumberField K := IsCyclotomicExtension.numberField {n} ℚ K
  have : NeZero n := NeZero.of_gt h₁
  dsimp only
  rw [norm_eq_iff ℤ (Sₘ := K) (Rₘ := ℚ) rfl.le, map_sub, map_one, map_one, RingOfIntegers.map_mk,
    sub_one_norm_eq_eval_cyclotomic hζ h₁ (cyclotomic.irreducible_rat (NeZero.pos _)),
    eval_one_cyclotomic_not_prime_pow h₂, Int.cast_one]

/-- The norm, relative to `ℤ`, of `ζ ^ p ^ s - 1` in a `p ^ (k + 1)`-th cyclotomic extension of `ℚ`
is p ^ p ^ s` if `s ≤ k` and `p ^ (k - s + 1) ≠ 2`. -/
lemma norm_toInteger_pow_sub_one_of_prime_pow_ne_two [IsCyclotomicExtension {p ^ (k + 1)} ℚ K]
    (hζ : IsPrimitiveRoot ζ (p ^ (k + 1))) {s : ℕ} (hs : s ≤ k) (htwo : p ^ (k - s + 1) ≠ 2) :
    Algebra.norm ℤ (hζ.toInteger ^ p ^ s - 1) = p ^ p ^ s := by
  have : NumberField K := IsCyclotomicExtension.numberField {p ^ (k + 1)} ℚ K
  rw [Algebra.norm_eq_iff ℤ (Sₘ := K) (Rₘ := ℚ) rfl.le]
  simp [hζ.norm_pow_sub_one_of_prime_pow_ne_two (cyclotomic.irreducible_rat (NeZero.pos _)) hs htwo]

/-- The norm, relative to `ℤ`, of `ζ ^ 2 ^ k - 1` in a `2 ^ (k + 1)`-th cyclotomic extension of `ℚ`
is `(-2) ^ 2 ^ k`. -/
lemma norm_toInteger_pow_sub_one_of_two [IsCyclotomicExtension {2 ^ (k + 1)} ℚ K]
    (hζ : IsPrimitiveRoot ζ (2 ^ (k + 1))) :
    Algebra.norm ℤ (hζ.toInteger ^ 2 ^ k - 1) = (-2) ^ 2 ^ k := by
  have : NumberField K := IsCyclotomicExtension.numberField {2 ^ (k + 1)} ℚ K
  rw [Algebra.norm_eq_iff ℤ (Sₘ := K) (Rₘ := ℚ) rfl.le]
  simp [hζ.norm_pow_sub_one_two (cyclotomic.irreducible_rat (pow_pos (by decide) _))]

/-- The norm, relative to `ℤ`, of `ζ ^ p ^ s - 1` in a `p ^ (k + 1)`-th cyclotomic extension of `ℚ`
is `p ^ p ^ s` if `s ≤ k` and `p ≠ 2`. -/
lemma norm_toInteger_pow_sub_one_of_prime_ne_two [IsCyclotomicExtension {p ^ (k + 1)} ℚ K]
    (hζ : IsPrimitiveRoot ζ (p ^ (k + 1))) {s : ℕ} (hs : s ≤ k) (hodd : p ≠ 2) :
    Algebra.norm ℤ (hζ.toInteger ^ p ^ s - 1) = p ^ p ^ s := by
  refine hζ.norm_toInteger_pow_sub_one_of_prime_pow_ne_two hs (fun h ↦ hodd ?_)
  apply eq_of_prime_pow_eq hp.out.prime Nat.prime_two.prime (k - s).succ_pos
  rwa [pow_one]

/--
The norm, relative to `ℤ`, of `ζ - 1` in a `2 ^ (k + 2)`-th cyclotomic extension of `ℚ` is `2`.
-/
theorem norm_toInteger_sub_one_of_eq_two_pow {k : ℕ} {K : Type*} [Field K]
    {ζ : K} [CharZero K] [IsCyclotomicExtension {2 ^ (k + 2)} ℚ K]
    (hζ : IsPrimitiveRoot ζ (2 ^ (k + 2))) :
    norm ℤ (hζ.toInteger - 1) = 2 := by
  have : NumberField K := IsCyclotomicExtension.numberField {2 ^ (k + 2)} ℚ K
  rw [norm_eq_iff ℤ (Sₘ := K) (Rₘ := ℚ) rfl.le, map_sub, map_one, eq_intCast, Int.cast_ofNat,
    RingOfIntegers.map_mk, hζ.norm_sub_one_two (Nat.le_add_left 2 k)
    (Polynomial.cyclotomic.irreducible_rat (Nat.two_pow_pos _))]

/-- The norm, relative to `ℤ`, of `ζ - 1` in a `p ^ (k + 1)`-th cyclotomic extension of `ℚ` is
`p` if `p ≠ 2`. -/
lemma norm_toInteger_sub_one_of_prime_ne_two [IsCyclotomicExtension {p ^ (k + 1)} ℚ K]
    (hζ : IsPrimitiveRoot ζ (p ^ (k + 1))) (hodd : p ≠ 2) :
    Algebra.norm ℤ (hζ.toInteger - 1) = p := by
  simpa only [pow_zero, pow_one] using
    hζ.norm_toInteger_pow_sub_one_of_prime_ne_two (Nat.zero_le _) hodd

/--
The norm, relative to `ℤ`, of `ζ - 1` in a `2`-th cyclotomic extension of `ℚ` is `-2`.
-/
theorem norm_toInteger_sub_one_of_eq_two [IsCyclotomicExtension {2} ℚ K]
    (hζ : IsPrimitiveRoot ζ 2) :
    norm ℤ (hζ.toInteger - 1) = -2 := by
  rw [show 2 = (2 ^ (0 + 1)) by norm_num] at hζ
  simpa using hζ.norm_toInteger_pow_sub_one_of_two

/-- The norm, relative to `ℤ`, of `ζ - 1` in a `p`-th cyclotomic extension of `ℚ` is `p` if
`p ≠ 2`. -/
lemma norm_toInteger_sub_one_of_prime_ne_two' [hcycl : IsCyclotomicExtension {p} ℚ K]
    (hζ : IsPrimitiveRoot ζ p) (h : p ≠ 2) : Algebra.norm ℤ (hζ.toInteger - 1) = p := by
  have : IsCyclotomicExtension {p ^ (0 + 1)} ℚ K := by simpa using hcycl
  replace hζ : IsPrimitiveRoot ζ (p ^ (0 + 1)) := by simpa using hζ
  exact hζ.norm_toInteger_sub_one_of_prime_ne_two h

/-- The norm, relative to `ℤ`, of `ζ - 1` in a `p ^ (k + 1)`-th cyclotomic extension of `ℚ` is
a prime if `p ^ (k  + 1) ≠ 2`. -/
lemma prime_norm_toInteger_sub_one_of_prime_pow_ne_two [IsCyclotomicExtension {p ^ (k + 1)} ℚ K]
    (hζ : IsPrimitiveRoot ζ (p ^ (k + 1))) (htwo : p ^ (k + 1) ≠ 2) :
    Prime (Algebra.norm ℤ (hζ.toInteger - 1)) := by
  have := hζ.norm_toInteger_pow_sub_one_of_prime_pow_ne_two (zero_le _) htwo
  simp only [pow_zero, pow_one] at this
  rw [this]
  exact Nat.prime_iff_prime_int.1 hp.out

/-- The norm, relative to `ℤ`, of `ζ - 1` in a `p ^ (k + 1)`-th cyclotomic extension of `ℚ` is
a prime if `p ≠ 2`. -/
lemma prime_norm_toInteger_sub_one_of_prime_ne_two [hcycl : IsCyclotomicExtension {p ^ (k + 1)} ℚ K]
    (hζ : IsPrimitiveRoot ζ (p ^ (k + 1))) (hodd : p ≠ 2) :
    Prime (Algebra.norm ℤ (hζ.toInteger - 1)) := by
  have := hζ.norm_toInteger_sub_one_of_prime_ne_two hodd
  simp only at this
  rw [this]
  exact Nat.prime_iff_prime_int.1 hp.out

/-- The norm, relative to `ℤ`, of `ζ - 1` in a `p`-th cyclotomic extension of `ℚ` is a prime if
`p ≠ 2`. -/
lemma prime_norm_toInteger_sub_one_of_prime_ne_two' [hcycl : IsCyclotomicExtension {p} ℚ K]
    (hζ : IsPrimitiveRoot ζ p) (hodd : p ≠ 2) :
    Prime (Algebra.norm ℤ (hζ.toInteger - 1)) := by
  have : IsCyclotomicExtension {p ^ (0 + 1)} ℚ K := by simpa using hcycl
  replace hζ : IsPrimitiveRoot ζ (p ^ (0 + 1)) := by simpa using hζ
  exact hζ.prime_norm_toInteger_sub_one_of_prime_ne_two hodd

/-- In a `p ^ (k + 1)`-th cyclotomic extension of `ℚ `, we have that `ζ` is not congruent to an
  integer modulo `p` if `p ^ (k  + 1) ≠ 2`. -/
theorem not_exists_int_prime_dvd_sub_of_prime_pow_ne_two
    [hcycl : IsCyclotomicExtension {p ^ (k + 1)} ℚ K]
    (hζ : IsPrimitiveRoot ζ (p ^ (k + 1))) (htwo : p ^ (k + 1) ≠ 2) :
    ¬(∃ n : ℤ, (p : 𝓞 K) ∣ (hζ.toInteger - n : 𝓞 K)) := by
  intro ⟨n, x, h⟩
  -- Let `pB` be the power basis of `𝓞 K` given by powers of `ζ`.
  let pB := hζ.integralPowerBasis
  have hdim : pB.dim = p ^ k * (↑p - 1) := by
    simp [integralPowerBasis_dim, pB, Nat.totient_prime_pow hp.1 (Nat.zero_lt_succ k)]
  replace hdim : 1 < pB.dim := by
    rw [Nat.one_lt_iff_ne_zero_and_ne_one, hdim]
    refine ⟨by simp only [ne_eq, mul_eq_zero, NeZero.ne _, Nat.sub_eq_zero_iff_le, false_or,
      not_le, Nat.Prime.one_lt hp.out], ne_of_gt ?_⟩
    by_cases hk : k = 0
    · simp only [hk, zero_add, pow_one, pow_zero, one_mul, Nat.lt_sub_iff_add_lt,
        Nat.reduceAdd] at htwo ⊢
      exact htwo.symm.lt_of_le hp.1.two_le
    · exact one_lt_mul_of_lt_of_le (one_lt_pow₀ hp.1.one_lt hk)
        (have := Nat.Prime.two_le hp.out; by omega)
  rw [sub_eq_iff_eq_add] at h
  -- We are assuming that `ζ = n + p * x` for some integer `n` and `x : 𝓞 K`. Looking at the
  -- coordinates in the base `pB`, we obtain that `1` is a multiple of `p`, contradiction.
  replace h := pB.basis.ext_elem_iff.1 h ⟨1, hdim⟩
  have := pB.basis_eq_pow ⟨1, hdim⟩
  rw [hζ.integralPowerBasis_gen] at this
  simp only [PowerBasis.coe_basis, pow_one] at this
  rw [← this, show pB.gen = pB.gen ^ (⟨1, hdim⟩ : Fin pB.dim).1 by simp, ← pB.basis_eq_pow,
    pB.basis.repr_self_apply] at h
  simp only [↓reduceIte, map_add, Finsupp.coe_add, Pi.add_apply] at h
  rw [show (p : 𝓞 K) * x = (p : ℤ) • x by simp, ← pB.basis.coord_apply,
    LinearMap.map_smul, ← zsmul_one, ← pB.basis.coord_apply, LinearMap.map_smul,
    show 1 = pB.gen ^ (⟨0, by omega⟩ : Fin pB.dim).1 by simp, ← pB.basis_eq_pow,
    pB.basis.coord_apply, pB.basis.coord_apply, pB.basis.repr_self_apply] at h
  simp only [smul_eq_mul, Fin.mk.injEq, zero_ne_one, ↓reduceIte, mul_zero, add_zero] at h
  exact (Int.prime_iff_natAbs_prime.2 (by simp [hp.1])).not_dvd_one ⟨_, h⟩

/-- In a `p ^ (k + 1)`-th cyclotomic extension of `ℚ `, we have that `ζ` is not congruent to an
  integer modulo `p` if `p ≠ 2`. -/
theorem not_exists_int_prime_dvd_sub_of_prime_ne_two
    [hcycl : IsCyclotomicExtension {p ^ (k + 1)} ℚ K]
    (hζ : IsPrimitiveRoot ζ (p ^ (k + 1))) (hodd : p ≠ 2) :
    ¬(∃ n : ℤ, (p : 𝓞 K) ∣ (hζ.toInteger - n : 𝓞 K)) := by
  refine not_exists_int_prime_dvd_sub_of_prime_pow_ne_two hζ (fun h ↦ ?_)
  simp_all only [(@Nat.Prime.pow_eq_iff 2 p (k + 1) Nat.prime_two).mp (by assumption_mod_cast),
    pow_one, ne_eq]

/-- In a `p`-th cyclotomic extension of `ℚ `, we have that `ζ` is not congruent to an
  integer modulo `p` if `p ≠ 2`. -/
theorem not_exists_int_prime_dvd_sub_of_prime_ne_two'
    [hcycl : IsCyclotomicExtension {p} ℚ K]
    (hζ : IsPrimitiveRoot ζ p) (hodd : p ≠ 2) :
    ¬(∃ n : ℤ, (p : 𝓞 K) ∣ (hζ.toInteger - n : 𝓞 K)) := by
  have : IsCyclotomicExtension {p ^ (0 + 1)} ℚ K := by simpa using hcycl
  replace hζ : IsPrimitiveRoot ζ (p ^ (0 + 1)) := by simpa using hζ
  exact not_exists_int_prime_dvd_sub_of_prime_ne_two hζ hodd

theorem finite_quotient_span_sub_one [hcycl : IsCyclotomicExtension {p ^ (k + 1)} ℚ K]
    (hζ : IsPrimitiveRoot ζ (p ^ (k + 1))) :
    Finite (𝓞 K ⧸ Ideal.span {hζ.toInteger - 1}) := by
  have : NumberField K := IsCyclotomicExtension.numberField {p ^ (k + 1)} ℚ K
  refine Ideal.finiteQuotientOfFreeOfNeBot _ (fun h ↦ ?_)
  simp only [Ideal.span_singleton_eq_bot, sub_eq_zero] at h
  exact hζ.ne_one (one_lt_pow₀ hp.1.one_lt (Nat.zero_ne_add_one k).symm)
    (RingOfIntegers.ext_iff.1 h)

theorem finite_quotient_span_sub_one' [hcycl : IsCyclotomicExtension {p} ℚ K]
    (hζ : IsPrimitiveRoot ζ p) :
    Finite (𝓞 K ⧸ Ideal.span {hζ.toInteger - 1}) := by
  have : IsCyclotomicExtension {p ^ (0 + 1)} ℚ K := by simpa using hcycl
  replace hζ : IsPrimitiveRoot ζ (p ^ (0 + 1)) := by simpa using hζ
  exact hζ.finite_quotient_span_sub_one

/-- In a `p ^ (k + 1)`-th cyclotomic extension of `ℚ`, we have that
  `ζ - 1` divides `p` in `𝓞 K`. -/
lemma toInteger_sub_one_dvd_prime [hcycl : IsCyclotomicExtension {p ^ (k + 1)} ℚ K]
    (hζ : IsPrimitiveRoot ζ (p ^ (k + 1))) : ((hζ.toInteger - 1)) ∣ p := by
  by_cases htwo : p ^ (k + 1) = 2
  · have ⟨hp2, hk⟩ := (Nat.Prime.pow_eq_iff Nat.prime_two).1 htwo
    simp only [add_eq_right] at hk
    have hζ' : ζ = -1 := by
      refine IsPrimitiveRoot.eq_neg_one_of_two_right ?_
      rwa [hk, zero_add, pow_one, hp2] at hζ
    replace hζ' : hζ.toInteger = -1 := by
      ext
      exact hζ'
    rw [hζ', hp2]
    exact ⟨-1, by ring⟩
  suffices (hζ.toInteger - 1) ∣ (p : ℤ) by simpa
  have := IsCyclotomicExtension.numberField {p ^ (k + 1)} ℚ K
  have H := hζ.norm_toInteger_pow_sub_one_of_prime_pow_ne_two (zero_le _) htwo
  rw [pow_zero, pow_one] at H
  rw [← Ideal.norm_dvd_iff, H]
  · simp
  · exact prime_norm_toInteger_sub_one_of_prime_pow_ne_two hζ htwo

/-- In a `p`-th cyclotomic extension of `ℚ`, we have that `ζ - 1` divides `p` in `𝓞 K`. -/
lemma toInteger_sub_one_dvd_prime' [hcycl : IsCyclotomicExtension {p} ℚ K]
    (hζ : IsPrimitiveRoot ζ p) : hζ.toInteger - 1 ∣ p := by
  have : IsCyclotomicExtension {p ^ (0 + 1)} ℚ K := by simpa using hcycl
  replace hζ : IsPrimitiveRoot ζ (p ^ (0 + 1)) := by simpa using hζ
  exact toInteger_sub_one_dvd_prime hζ

/-- We have that `hζ.toInteger - 1` does not divide `2`. -/
lemma toInteger_sub_one_not_dvd_two [IsCyclotomicExtension {p ^ (k + 1)} ℚ K]
    (hζ : IsPrimitiveRoot ζ (p ^ (k + 1))) (hodd : p ≠ 2) : ¬ hζ.toInteger - 1 ∣ 2 := fun h ↦ by
  have : NumberField K := IsCyclotomicExtension.numberField {p ^ (k + 1)} ℚ K
  replace h : hζ.toInteger - 1 ∣ (2 : ℤ) := by simp [h]
  rw [← Ideal.norm_dvd_iff, hζ.norm_toInteger_sub_one_of_prime_ne_two hodd] at h
  · refine hodd <| (prime_dvd_prime_iff_eq ?_ ?_).1 ?_
    · exact Nat.prime_iff.1 hp.1
    · exact Nat.prime_iff.1 Nat.prime_two
    · exact Int.ofNat_dvd.mp h
  · rw [hζ.norm_toInteger_sub_one_of_prime_ne_two hodd]
    exact Nat.prime_iff_prime_int.1 hp.1

open IntermediateField in
/--
Let `ζ` be a primitive root of unity of order `n` with `2 ≤ n`. Any prime number that divides the
norm, relative to `ℤ`, of `ζ - 1` divides also `n`.
-/
theorem prime_dvd_of_dvd_norm_sub_one {n : ℕ} (hn : 2 ≤ n) {K : Type*}
    [Field K] [NumberField K] {ζ : K} {p : ℕ} [hF : Fact (Nat.Prime p)] (hζ : IsPrimitiveRoot ζ n)
    (hp : let _ : NeZero n := NeZero.of_gt hn; (p : ℤ) ∣ norm ℤ (hζ.toInteger - 1)) :
    p ∣ n := by
  have : NeZero n := NeZero.of_gt hn
  obtain ⟨μ, hC, hμ, h⟩ :
      ∃ μ : ℚ⟮ζ⟯, ∃ (_ : IsCyclotomicExtension {n} ℚ ℚ⟮ζ⟯), ∃ (hμ : IsPrimitiveRoot μ n),
      norm ℤ (hζ.toInteger - 1) = norm ℤ (hμ.toInteger - 1) ^ Module.finrank ℚ⟮ζ⟯ K := by
    refine ⟨IntermediateField.AdjoinSimple.gen ℚ ζ,
      intermediateField_adjoin_isCyclotomicExtension ℚ hζ, coe_submonoidClass_iff.mp hζ, ?_⟩
    have : NumberField ℚ⟮ζ⟯ := of_intermediateField _
    rw [norm_eq_iff ℤ (Sₘ := K) (Rₘ := ℚ) rfl.le, map_sub, map_one, RingOfIntegers.map_mk,
      show ζ - 1 = algebraMap ℚ⟮ζ⟯ K (IntermediateField.AdjoinSimple.gen ℚ ζ - 1) by rfl,
      ← norm_norm (S := ℚ⟮ζ⟯), Algebra.norm_algebraMap, map_pow, map_pow, ← norm_localization ℤ
<<<<<<< HEAD
      (nonZeroDivisors ℤ) (Sₘ :=  ℚ⟮ζ⟯), map_sub (algebraMap _ _), RingOfIntegers.map_mk, map_one]
=======
      (nonZeroDivisors ℤ) (Sₘ := ℚ⟮ζ⟯), map_sub (algebraMap _ _), RingOfIntegers.map_mk, map_one]
>>>>>>> 2ab7d6ed
  dsimp only at hp
  rw [h] at hp
  rsuffices ⟨q, hq, t, s, ht₁, ht₂, hs⟩ :
      ∃ q, ∃ (_ : q.Prime), ∃ t s, t ≠ 0 ∧ n = q ^ t ∧ (p : ℤ) ∣ (q : ℤ) ^ s := by
    obtain hn | hn := lt_or_eq_of_le hn
    · by_cases h : ∃ q, ∃ (_ : q.Prime), ∃ t, q ^ t = n
      · obtain ⟨q, hq, t, hn'⟩ := h
        have : Fact (Nat.Prime q) := ⟨hq⟩
        cases t with
        | zero => simp [← hn'] at hn
        | succ r =>
          rw [← hn'] at hC hμ
          refine ⟨q, hq, r + 1, Module.finrank (ℚ⟮ζ⟯) K, r.add_one_ne_zero, hn'.symm, ?_⟩
          by_cases hq' : q = 2
          · cases r with
            | zero =>
                rw [← hn', hq', zero_add, pow_one] at hn
                exact ((lt_irrefl _) hn).elim
            | succ k =>
                rw [hq'] at hC hμ ⊢
                rwa [hμ.norm_toInteger_sub_one_of_eq_two_pow] at hp
          · rwa [hμ.norm_toInteger_sub_one_of_prime_ne_two hq'] at hp
      · rw [IsPrimitiveRoot.norm_toInteger_sub_one_eq_one hμ hn, one_pow,
          Int.natCast_dvd_ofNat, Nat.dvd_one] at hp
        · exact (Nat.Prime.ne_one hF.out hp).elim
        · simp at h
          exact fun {p} a k ↦ h p a k
    · rw [← hn] at hμ hC ⊢
      refine ⟨2, Nat.prime_two, 1, Module.finrank ℚ⟮ζ⟯ K, one_ne_zero, by rw [pow_one], ?_⟩
      rwa [hμ.norm_toInteger_sub_one_of_eq_two, neg_eq_neg_one_mul, mul_pow, IsUnit.dvd_mul_left
        ((isUnit_pow_iff Module.finrank_pos.ne').mpr isUnit_neg_one)] at hp
  have : p = q := by
    rw [← Int.natCast_pow, Int.natCast_dvd_natCast] at hs
    exact (Nat.prime_dvd_prime_iff_eq hF.out hq).mp (hF.out.dvd_of_dvd_pow hs)
  rw [ht₂, this]
  exact dvd_pow_self _ ht₁

end IsPrimitiveRoot

section absdiscr

namespace IsCyclotomicExtension.Rat

open nonZeroDivisors IsPrimitiveRoot

variable (K p k)
variable [CharZero K]

/-- We compute the absolute discriminant of a `p ^ k`-th cyclotomic field.
  Beware that in the cases `p ^ k = 1` and `p ^ k = 2` the formula uses `1 / 2 = 0` and `0 - 1 = 0`.
  See also the results below. -/
theorem absdiscr_prime_pow [IsCyclotomicExtension {p ^ k} ℚ K] :
    haveI : NumberField K := IsCyclotomicExtension.numberField {p ^ k} ℚ K
    NumberField.discr K =
    (-1) ^ ((p ^ k).totient / 2) * p ^ (p ^ (k - 1) * ((p - 1) * k - 1)) := by
  have hζ := IsCyclotomicExtension.zeta_spec (p ^ k) ℚ K
  have : NumberField K := IsCyclotomicExtension.numberField {p ^ k} ℚ K
  let pB₁ := integralPowerBasis hζ
  apply (algebraMap ℤ ℚ).injective_int
  rw [← NumberField.discr_eq_discr _ pB₁.basis, ← Algebra.discr_localizationLocalization ℤ ℤ⁰ K]
  convert IsCyclotomicExtension.discr_prime_pow hζ
    (cyclotomic.irreducible_rat (NeZero.pos _)) using 1
  · have : pB₁.dim = (IsPrimitiveRoot.powerBasis ℚ hζ).dim := by
      rw [← PowerBasis.finrank, ← PowerBasis.finrank]
      exact RingOfIntegers.rank K
    rw [← Algebra.discr_reindex _ _ (finCongr this)]
    congr 1
    ext i
    simp_rw [Function.comp_apply, Basis.localizationLocalization_apply, powerBasis_dim,
      PowerBasis.coe_basis, pB₁, integralPowerBasis_gen]
    convert ← ((IsPrimitiveRoot.powerBasis ℚ hζ).basis_eq_pow i).symm using 1
  · simp_rw [algebraMap_int_eq, map_mul, map_pow, map_neg, map_one, map_natCast]

open Nat in
/-- We compute the absolute discriminant of a `p ^ (k + 1)`-th cyclotomic field.
  Beware that in the case `p ^ k = 2` the formula uses `1 / 2 = 0`. See also the results below. -/
theorem absdiscr_prime_pow_succ [IsCyclotomicExtension {p ^ (k + 1)} ℚ K] :
    haveI : NumberField K := IsCyclotomicExtension.numberField {p ^ (k + 1)} ℚ K
    NumberField.discr K =
    (-1) ^ (p ^ k * (p - 1) / 2) * p ^ (p ^ k * ((p - 1) * (k + 1) - 1)) := by
  simpa [totient_prime_pow hp.out (succ_pos k)] using absdiscr_prime_pow p (k + 1) K

/-- We compute the absolute discriminant of a `p`-th cyclotomic field where `p` is prime. -/
theorem absdiscr_prime [IsCyclotomicExtension {p} ℚ K] :
    haveI : NumberField K := IsCyclotomicExtension.numberField {p} ℚ K
    NumberField.discr K = (-1) ^ ((p - 1) / 2) * p ^ (p - 2) := by
  have : IsCyclotomicExtension {p ^ (0 + 1)} ℚ K := by
    rw [zero_add, pow_one]
    infer_instance
  rw [absdiscr_prime_pow_succ p 0 K]
  simp only [Int.reduceNeg, pow_zero, one_mul, zero_add, mul_one, mul_eq_mul_left_iff,
    pow_eq_zero_iff', neg_eq_zero, one_ne_zero, ne_eq, false_and, or_false]
  rfl

end IsCyclotomicExtension.Rat

end absdiscr

end PowerBasis<|MERGE_RESOLUTION|>--- conflicted
+++ resolved
@@ -600,11 +600,7 @@
     rw [norm_eq_iff ℤ (Sₘ := K) (Rₘ := ℚ) rfl.le, map_sub, map_one, RingOfIntegers.map_mk,
       show ζ - 1 = algebraMap ℚ⟮ζ⟯ K (IntermediateField.AdjoinSimple.gen ℚ ζ - 1) by rfl,
       ← norm_norm (S := ℚ⟮ζ⟯), Algebra.norm_algebraMap, map_pow, map_pow, ← norm_localization ℤ
-<<<<<<< HEAD
-      (nonZeroDivisors ℤ) (Sₘ :=  ℚ⟮ζ⟯), map_sub (algebraMap _ _), RingOfIntegers.map_mk, map_one]
-=======
       (nonZeroDivisors ℤ) (Sₘ := ℚ⟮ζ⟯), map_sub (algebraMap _ _), RingOfIntegers.map_mk, map_one]
->>>>>>> 2ab7d6ed
   dsimp only at hp
   rw [h] at hp
   rsuffices ⟨q, hq, t, s, ht₁, ht₂, hs⟩ :
