--- conflicted
+++ resolved
@@ -237,9 +237,6 @@
     pow_one]
 #align is_primitive_root.power_basis_int'_dim IsPrimitiveRoot.power_basis_int'_dim
 
-instance : NoZeroSMulDivisors ℤ (𝓞 K) :=
-  inferInstanceAs (NoZeroSMulDivisors ℤ (integralClosure _ _))
-
 /-- The integral `PowerBasis` of `𝓞 K` given by `ζ - 1`, where `K` is a `p ^ k` cyclotomic
 extension of `ℚ`. -/
 noncomputable def subOneIntegralPowerBasis [IsCyclotomicExtension {p ^ k} ℚ K]
@@ -286,11 +283,7 @@
   refine Ideal.prime_of_irreducible_absNorm_span (fun h ↦ ?_) ?_
   · apply hζ.pow_ne_one_of_pos_of_lt zero_lt_one (one_lt_pow hp.out.one_lt (by simp))
     rw [sub_eq_zero] at h
-<<<<<<< HEAD
-    simpa using (congrArg (fun (x : 𝓞 K) => x.val) h)
-=======
     simpa using congrArg (algebraMap _ K) h
->>>>>>> a9076533
   rw [Nat.irreducible_iff_prime, Ideal.absNorm_span_singleton, ← Nat.prime_iff,
     ← Int.prime_iff_natAbs_prime]
   convert Nat.prime_iff_prime_int.1 hp.out
@@ -309,11 +302,7 @@
   refine Ideal.prime_of_irreducible_absNorm_span (fun h ↦ ?_) ?_
   · apply hζ.pow_ne_one_of_pos_of_lt zero_lt_one (one_lt_pow (by decide) (by simp))
     rw [sub_eq_zero] at h
-<<<<<<< HEAD
-    simpa using (congrArg (fun (x : 𝓞 K) => x.val) h)
-=======
     simpa using congrArg (algebraMap _ K) h
->>>>>>> a9076533
   rw [Nat.irreducible_iff_prime, Ideal.absNorm_span_singleton, ← Nat.prime_iff,
     ← Int.prime_iff_natAbs_prime]
   cases k
