import Mathlib.NumberTheory.NumberField.Cyclotomic.Basic

<<<<<<< HEAD
/-!
# Ring of integers of `p ^ n`-th cyclotomic fields
We gather results about cyclotomic extensions of `ℚ`. In particular, we compute the ring of
integers of a `p ^ n`-th cyclotomic extension of `ℚ`.

## Main results
* `IsCyclotomicExtension.Rat.isIntegralClosure_adjoin_singleton_of_prime_pow`: if `K` is a
  `p ^ k`-th cyclotomic extension of `ℚ`, then `(adjoin ℤ {ζ})` is the integral closure of
  `ℤ` in `K`.
* `IsCyclotomicExtension.Rat.cyclotomicRing_isIntegralClosure_of_prime_pow`: the integral
  closure of `ℤ` inside `CyclotomicField (p ^ k) ℚ` is `CyclotomicRing (p ^ k) ℤ ℚ`.
* `IsCyclotomicExtension.Rat.absdiscr_prime_pow` and related results: the absolute discriminant
  of cyclotomic fields.
-/

universe u

open Algebra IsCyclotomicExtension Polynomial NumberField

open scoped Cyclotomic Nat

variable {p : ℕ} {k : ℕ} {K : Type u} [Field K] {ζ : K} [hp : Fact p.Prime]

namespace IsCyclotomicExtension.Rat

variable [CharZero K]

/-- The discriminant of the power basis given by `ζ - 1`. -/
theorem discr_prime_pow_ne_two' [IsCyclotomicExtension {p ^ (k + 1)} ℚ K]
    (hζ : IsPrimitiveRoot ζ (p ^ (k + 1))) (hk : p ^ (k + 1) ≠ 2) :
    discr ℚ (hζ.subOnePowerBasis ℚ).basis =
      (-1) ^ ((p ^ (k + 1)).totient / 2) * p ^ (p ^ k * ((p - 1) * (k + 1) - 1)) := by
  rw [← discr_prime_pow_ne_two hζ (cyclotomic.irreducible_rat (NeZero.pos _)) hk]
  exact hζ.discr_zeta_eq_discr_zeta_sub_one.symm

theorem discr_odd_prime' [IsCyclotomicExtension {p} ℚ K] (hζ : IsPrimitiveRoot ζ p) (hodd : p ≠ 2) :
    discr ℚ (hζ.subOnePowerBasis ℚ).basis = (-1) ^ ((p - 1) / 2) * p ^ (p - 2) := by
  rw [← discr_odd_prime hζ (cyclotomic.irreducible_rat hp.out.pos) hodd]
  exact hζ.discr_zeta_eq_discr_zeta_sub_one.symm

/-- The discriminant of the power basis given by `ζ - 1`. Beware that in the cases `p ^ k = 1` and
`p ^ k = 2` the formula uses `1 / 2 = 0` and `0 - 1 = 0`. It is useful only to have a uniform
result. See also `IsCyclotomicExtension.Rat.discr_prime_pow_eq_unit_mul_pow'`. -/
theorem discr_prime_pow' [IsCyclotomicExtension {p ^ k} ℚ K] (hζ : IsPrimitiveRoot ζ (p ^ k)) :
    discr ℚ (hζ.subOnePowerBasis ℚ).basis =
      (-1) ^ ((p ^ k).totient / 2) * p ^ (p ^ (k - 1) * ((p - 1) * k - 1)) := by
  rw [← discr_prime_pow hζ (cyclotomic.irreducible_rat (NeZero.pos _))]
  exact hζ.discr_zeta_eq_discr_zeta_sub_one.symm

/-- If `p` is a prime and `IsCyclotomicExtension {p ^ k} K L`, then there are `u : ℤˣ` and
`n : ℕ` such that the discriminant of the power basis given by `ζ - 1` is `u * p ^ n`. Often this is
enough and less cumbersome to use than `IsCyclotomicExtension.Rat.discr_prime_pow'`. -/
theorem discr_prime_pow_eq_unit_mul_pow' [IsCyclotomicExtension {p ^ k} ℚ K]
    (hζ : IsPrimitiveRoot ζ (p ^ k)) :
    ∃ (u : ℤˣ) (n : ℕ), discr ℚ (hζ.subOnePowerBasis ℚ).basis = u * p ^ n := by
  rw [hζ.discr_zeta_eq_discr_zeta_sub_one.symm]
  exact discr_prime_pow_eq_unit_mul_pow hζ (cyclotomic.irreducible_rat (NeZero.pos _))

/-- If `K` is a `p ^ k`-th cyclotomic extension of `ℚ`, then `(adjoin ℤ {ζ})` is the
integral closure of `ℤ` in `K`. -/
theorem isIntegralClosure_adjoin_singleton_of_prime_pow [hcycl : IsCyclotomicExtension {p ^ k} ℚ K]
    (hζ : IsPrimitiveRoot ζ (p ^ k)) : IsIntegralClosure (adjoin ℤ ({ζ} : Set K)) ℤ K := by
  refine ⟨Subtype.val_injective, @fun x => ⟨fun h => ⟨⟨x, ?_⟩, rfl⟩, ?_⟩⟩
  swap
  · rintro ⟨y, rfl⟩
    exact
      IsIntegral.algebraMap
        ((le_integralClosure_iff_isIntegral.1
          (adjoin_le_integralClosure (hζ.isIntegral (NeZero.pos _)))).isIntegral _)
  let B := hζ.subOnePowerBasis ℚ
  have hint : IsIntegral ℤ B.gen := (hζ.isIntegral (NeZero.pos _)).sub isIntegral_one
  -- This can't be a `local instance` because it has metavariables.
  letI := IsCyclotomicExtension.finiteDimensional {p ^ k} ℚ K
  have H := discr_mul_isIntegral_mem_adjoin ℚ hint h
  obtain ⟨u, n, hun⟩ := discr_prime_pow_eq_unit_mul_pow' hζ
  rw [hun] at H
  replace H := Subalgebra.smul_mem _ H u.inv
  rw [← smul_assoc, ← smul_mul_assoc, Units.inv_eq_val_inv, zsmul_eq_mul, ← Int.cast_mul,
    Units.inv_mul, Int.cast_one, one_mul, smul_def, map_pow] at H
  cases k
  · haveI : IsCyclotomicExtension {1} ℚ K := by simpa using hcycl
    have : x ∈ (⊥ : Subalgebra ℚ K) := by
      rw [singleton_one ℚ K]
      exact mem_top
    obtain ⟨y, rfl⟩ := mem_bot.1 this
    replace h := (isIntegral_algebraMap_iff (algebraMap ℚ K).injective).1 h
    obtain ⟨z, hz⟩ := IsIntegrallyClosed.isIntegral_iff.1 h
    rw [← hz, ← IsScalarTower.algebraMap_apply]
    exact Subalgebra.algebraMap_mem _ _
  · have hmin : (minpoly ℤ B.gen).IsEisensteinAt (Submodule.span ℤ {(p : ℤ)}) := by
      have h₁ := minpoly.isIntegrallyClosed_eq_field_fractions' ℚ hint
      have h₂ := hζ.minpoly_sub_one_eq_cyclotomic_comp (cyclotomic.irreducible_rat (NeZero.pos _))
      rw [IsPrimitiveRoot.subOnePowerBasis_gen] at h₁
      rw [h₁, ← map_cyclotomic_int, show Int.castRingHom ℚ = algebraMap ℤ ℚ by rfl,
        show X + 1 = map (algebraMap ℤ ℚ) (X + 1) by simp, ← map_comp] at h₂
      rw [IsPrimitiveRoot.subOnePowerBasis_gen,
        map_injective (algebraMap ℤ ℚ) (algebraMap ℤ ℚ).injective_int h₂]
      exact cyclotomic_prime_pow_comp_X_add_one_isEisensteinAt p _
    refine
      adjoin_le ?_
        (mem_adjoin_of_smul_prime_pow_smul_of_minpoly_isEisensteinAt (n := n)
          (Nat.prime_iff_prime_int.1 hp.out) hint h (by simpa using H) hmin)
    simp only [Set.singleton_subset_iff, SetLike.mem_coe]
    exact Subalgebra.sub_mem _ (self_mem_adjoin_singleton ℤ _) (Subalgebra.one_mem _)

theorem isIntegralClosure_adjoin_singleton_of_prime [hcycl : IsCyclotomicExtension {p} ℚ K]
    (hζ : IsPrimitiveRoot ζ p) : IsIntegralClosure (adjoin ℤ ({ζ} : Set K)) ℤ K := by
  rw [← pow_one p] at hζ hcycl
  exact isIntegralClosure_adjoin_singleton_of_prime_pow hζ

/-- The integral closure of `ℤ` inside `CyclotomicField (p ^ k) ℚ` is
`CyclotomicRing (p ^ k) ℤ ℚ`. -/
theorem cyclotomicRing_isIntegralClosure_of_prime_pow :
    IsIntegralClosure (CyclotomicRing (p ^ k) ℤ ℚ) ℤ (CyclotomicField (p ^ k) ℚ) := by
  have hζ := zeta_spec (p ^ k) ℚ (CyclotomicField (p ^ k) ℚ)
  refine ⟨IsFractionRing.injective _ _, @fun x => ⟨fun h => ⟨⟨x, ?_⟩, rfl⟩, ?_⟩⟩
  · obtain ⟨y, rfl⟩ := (isIntegralClosure_adjoin_singleton_of_prime_pow hζ).isIntegral_iff.1 h
    refine adjoin_mono ?_ y.2
    simp only [Set.singleton_subset_iff, Set.mem_setOf_eq]
    exact hζ.pow_eq_one
  · rintro ⟨y, rfl⟩
    exact IsIntegral.algebraMap ((IsCyclotomicExtension.integral {p ^ k} ℤ _).isIntegral _)

theorem cyclotomicRing_isIntegralClosure_of_prime :
    IsIntegralClosure (CyclotomicRing p ℤ ℚ) ℤ (CyclotomicField p ℚ) := by
  rw [← pow_one p]
  exact cyclotomicRing_isIntegralClosure_of_prime_pow

end IsCyclotomicExtension.Rat

section PowerBasis

open IsCyclotomicExtension.Rat

namespace IsPrimitiveRoot

section CharZero

variable [CharZero K]

/-- The algebra isomorphism `adjoin ℤ {ζ} ≃ₐ[ℤ] (𝓞 K)`, where `ζ` is a primitive `p ^ k`-th root of
unity and `K` is a `p ^ k`-th cyclotomic extension of `ℚ`. -/
@[simps!]
noncomputable def _root_.IsPrimitiveRoot.adjoinEquivRingOfIntegers
    [IsCyclotomicExtension {p ^ k} ℚ K] (hζ : IsPrimitiveRoot ζ (p ^ k)) :
    adjoin ℤ ({ζ} : Set K) ≃ₐ[ℤ] 𝓞 K :=
  let _ := isIntegralClosure_adjoin_singleton_of_prime_pow hζ
  IsIntegralClosure.equiv ℤ (adjoin ℤ ({ζ} : Set K)) K (𝓞 K)

/-- The ring of integers of a `p ^ k`-th cyclotomic extension of `ℚ` is a cyclotomic extension. -/
instance IsCyclotomicExtension.ringOfIntegers [IsCyclotomicExtension {p ^ k} ℚ K] :
    IsCyclotomicExtension {p ^ k} ℤ (𝓞 K) :=
  let _ := (zeta_spec (p ^ k) ℚ K).adjoin_isCyclotomicExtension ℤ
  IsCyclotomicExtension.equiv _ ℤ _ (zeta_spec (p ^ k) ℚ K).adjoinEquivRingOfIntegers

/-- The integral `PowerBasis` of `𝓞 K` given by a primitive root of unity, where `K` is a `p ^ k`
cyclotomic extension of `ℚ`. -/
noncomputable def integralPowerBasis [IsCyclotomicExtension {p ^ k} ℚ K]
    (hζ : IsPrimitiveRoot ζ (p ^ k)) : PowerBasis ℤ (𝓞 K) :=
  (Algebra.adjoin.powerBasis' (hζ.isIntegral (NeZero.pos _))).map hζ.adjoinEquivRingOfIntegers

/-- Abbreviation to see a primitive root of unity as a member of the ring of integers. -/
abbrev toInteger {k : ℕ} [NeZero k] (hζ : IsPrimitiveRoot ζ k) : 𝓞 K :=
  ⟨ζ, hζ.isIntegral (NeZero.pos _)⟩

end CharZero

lemma coe_toInteger {k : ℕ} [NeZero k] (hζ : IsPrimitiveRoot ζ k) : hζ.toInteger.1 = ζ := rfl

/-- `𝓞 K ⧸ Ideal.span {ζ - 1}` is finite. -/
lemma finite_quotient_toInteger_sub_one [NumberField K] {k : ℕ} (hk : 1 < k)
    (hζ : IsPrimitiveRoot ζ k) :
    haveI : NeZero k := NeZero.of_gt hk
    Finite (𝓞 K ⧸ Ideal.span {hζ.toInteger - 1}) := by
  refine Ideal.finiteQuotientOfFreeOfNeBot _ (fun h ↦ ?_)
  simp only [Ideal.span_singleton_eq_bot, sub_eq_zero] at h
  exact hζ.ne_one hk (RingOfIntegers.ext_iff.1 h)

/-- We have that `𝓞 K ⧸ Ideal.span {ζ - 1}` has cardinality equal to the norm of `ζ - 1`.

See the results below to compute this norm in various cases. -/
lemma card_quotient_toInteger_sub_one [NumberField K] {k : ℕ} [NeZero k]
    (hζ : IsPrimitiveRoot ζ k) :
    Nat.card (𝓞 K ⧸ Ideal.span {hζ.toInteger - 1}) =
      (Algebra.norm ℤ (hζ.toInteger - 1)).natAbs := by
  rw [← Submodule.cardQuot_apply, ← Ideal.absNorm_apply, Ideal.absNorm_span_singleton]

lemma toInteger_isPrimitiveRoot {k : ℕ} [NeZero k] (hζ : IsPrimitiveRoot ζ k) :
    IsPrimitiveRoot hζ.toInteger k :=
  IsPrimitiveRoot.of_map_of_injective (by exact hζ) RingOfIntegers.coe_injective

variable [CharZero K]

@[simp]
theorem integralPowerBasis_gen [hcycl : IsCyclotomicExtension {p ^ k} ℚ K]
    (hζ : IsPrimitiveRoot ζ (p ^ k)) :
    hζ.integralPowerBasis.gen = hζ.toInteger :=
  Subtype.ext <| show algebraMap _ K hζ.integralPowerBasis.gen = _ by
    rw [integralPowerBasis, PowerBasis.map_gen, adjoin.powerBasis'_gen]
    simp only [adjoinEquivRingOfIntegers_apply, IsIntegralClosure.algebraMap_lift]
    rfl

/- We name `hcycl` so it can be used as a named argument, but this is unused in the declaration
otherwise, so we need to disable the linter. -/
set_option linter.unusedVariables false in
@[simp]
theorem integralPowerBasis_dim [hcycl : IsCyclotomicExtension {p ^ k} ℚ K]
    (hζ : IsPrimitiveRoot ζ (p ^ k)) : hζ.integralPowerBasis.dim = φ (p ^ k) := by
  simp [integralPowerBasis, ← cyclotomic_eq_minpoly hζ (NeZero.pos _), natDegree_cyclotomic]

/-- The algebra isomorphism `adjoin ℤ {ζ} ≃ₐ[ℤ] (𝓞 K)`, where `ζ` is a primitive `p`-th root of
unity and `K` is a `p`-th cyclotomic extension of `ℚ`. -/
@[simps!]
noncomputable def _root_.IsPrimitiveRoot.adjoinEquivRingOfIntegers'
    [hcycl : IsCyclotomicExtension {p} ℚ K] (hζ : IsPrimitiveRoot ζ p) :
    adjoin ℤ ({ζ} : Set K) ≃ₐ[ℤ] 𝓞 K :=
  have : IsCyclotomicExtension {p ^ 1} ℚ K := by convert hcycl; rw [pow_one]
  adjoinEquivRingOfIntegers (p := p) (k := 1) (ζ := ζ) (by rwa [pow_one])

/-- The ring of integers of a `p`-th cyclotomic extension of `ℚ` is a cyclotomic extension. -/
instance _root_.IsCyclotomicExtension.ring_of_integers' [IsCyclotomicExtension {p} ℚ K] :
    IsCyclotomicExtension {p} ℤ (𝓞 K) :=
  let _ := (zeta_spec p ℚ K).adjoin_isCyclotomicExtension ℤ
  IsCyclotomicExtension.equiv _ ℤ _ (zeta_spec p ℚ K).adjoinEquivRingOfIntegers'

/-- The integral `PowerBasis` of `𝓞 K` given by a primitive root of unity, where `K` is a `p`-th
cyclotomic extension of `ℚ`. -/
noncomputable def integralPowerBasis' [hcycl : IsCyclotomicExtension {p} ℚ K]
    (hζ : IsPrimitiveRoot ζ p) : PowerBasis ℤ (𝓞 K) :=
  have : IsCyclotomicExtension {p ^ 1} ℚ K := by convert hcycl; rw [pow_one]
  integralPowerBasis (p := p) (k := 1) (ζ := ζ) (by rwa [pow_one])

@[simp]
theorem integralPowerBasis'_gen [hcycl : IsCyclotomicExtension {p} ℚ K] (hζ : IsPrimitiveRoot ζ p) :
    hζ.integralPowerBasis'.gen = hζ.toInteger :=
  integralPowerBasis_gen (hcycl := by rwa [pow_one]) (by rwa [pow_one])

@[simp]
theorem power_basis_int'_dim [hcycl : IsCyclotomicExtension {p} ℚ K] (hζ : IsPrimitiveRoot ζ p) :
    hζ.integralPowerBasis'.dim = φ p := by
  rw [integralPowerBasis', integralPowerBasis_dim (hcycl := by rwa [pow_one]) (by rwa [pow_one]),
    pow_one]


/-- The integral `PowerBasis` of `𝓞 K` given by `ζ - 1`, where `K` is a `p ^ k` cyclotomic
extension of `ℚ`. -/
noncomputable def subOneIntegralPowerBasis [IsCyclotomicExtension {p ^ k} ℚ K]
    (hζ : IsPrimitiveRoot ζ (p ^ k)) : PowerBasis ℤ (𝓞 K) :=
  PowerBasis.ofAdjoinEqTop'
    (RingOfIntegers.isIntegral ⟨ζ- 1, (hζ.isIntegral (NeZero.pos _)).sub isIntegral_one⟩) (by
    refine hζ.integralPowerBasis.adjoin_eq_top_of_gen_mem_adjoin ?_
    convert Subalgebra.add_mem _ (self_mem_adjoin_singleton ℤ _) (Subalgebra.one_mem _)
    simp [RingOfIntegers.ext_iff, integralPowerBasis_gen, toInteger])

@[simp]
theorem subOneIntegralPowerBasis_gen [IsCyclotomicExtension {p ^ k} ℚ K]
    (hζ : IsPrimitiveRoot ζ (p ^ k)) :
    hζ.subOneIntegralPowerBasis.gen =
      ⟨ζ - 1, Subalgebra.sub_mem _ (hζ.isIntegral (NeZero.pos _)) (Subalgebra.one_mem _)⟩ := by
  simp [subOneIntegralPowerBasis]

/-- The integral `PowerBasis` of `𝓞 K` given by `ζ - 1`, where `K` is a `p`-th cyclotomic
extension of `ℚ`. -/
noncomputable def subOneIntegralPowerBasis' [IsCyclotomicExtension {p} ℚ K]
    (hζ : IsPrimitiveRoot ζ p) : PowerBasis ℤ (𝓞 K) :=
  have : IsCyclotomicExtension {p ^ 1} ℚ K := by rwa [pow_one]
  subOneIntegralPowerBasis (p := p) (k := 1) (ζ := ζ) (by rwa [pow_one])

@[simp, nolint unusedHavesSuffices]
theorem subOneIntegralPowerBasis'_gen [IsCyclotomicExtension {p} ℚ K]
    (hζ : IsPrimitiveRoot ζ p) :
    hζ.subOneIntegralPowerBasis'.gen = hζ.toInteger - 1 :=
  -- The `unusedHavesSuffices` linter incorrectly thinks this `have` is unnecessary.
  have : IsCyclotomicExtension {p ^ 1} ℚ K := by rwa [pow_one]
  subOneIntegralPowerBasis_gen (by rwa [pow_one])

/-- `ζ - 1` is prime if `p ≠ 2` and `ζ` is a primitive `p ^ (k + 1)`-th root of unity.
  See `zeta_sub_one_prime` for a general statement. -/
theorem zeta_sub_one_prime_of_ne_two [IsCyclotomicExtension {p ^ (k + 1)} ℚ K]
    (hζ : IsPrimitiveRoot ζ (p ^ (k + 1))) (hodd : p ≠ 2) :
    Prime (hζ.toInteger - 1) := by
  letI := IsCyclotomicExtension.numberField {p ^ (k + 1)} ℚ K
  refine Ideal.prime_of_irreducible_absNorm_span (fun h ↦ ?_) ?_
  · apply hζ.pow_ne_one_of_pos_of_lt one_ne_zero (one_lt_pow₀ hp.out.one_lt (by simp))
    rw [sub_eq_zero] at h
    simpa using congrArg (algebraMap _ K) h
  rw [Nat.irreducible_iff_prime, Ideal.absNorm_span_singleton, ← Nat.prime_iff,
    ← Int.prime_iff_natAbs_prime]
  convert Nat.prime_iff_prime_int.1 hp.out
  apply RingHom.injective_int (algebraMap ℤ ℚ)
  rw [← Algebra.norm_localization (Sₘ := K) ℤ (nonZeroDivisors ℤ)]
  simp only [algebraMap_int_eq, map_natCast]
  exact hζ.norm_sub_one_of_prime_ne_two (Polynomial.cyclotomic.irreducible_rat (NeZero.pos _)) hodd

/-- `ζ - 1` is prime if `ζ` is a primitive `2 ^ (k + 1)`-th root of unity.
  See `zeta_sub_one_prime` for a general statement. -/
theorem zeta_sub_one_prime_of_two_pow [IsCyclotomicExtension {2 ^ (k + 1)} ℚ K]
    (hζ : IsPrimitiveRoot ζ (2 ^ (k + 1))) :
    Prime (hζ.toInteger - 1) := by
  have := IsCyclotomicExtension.numberField {2 ^ (k + 1)} ℚ K
  refine Ideal.prime_of_irreducible_absNorm_span (fun h ↦ ?_) ?_
  · apply hζ.pow_ne_one_of_pos_of_lt one_ne_zero (one_lt_pow₀ (by decide) (by simp))
    rw [sub_eq_zero] at h
    simpa using congrArg (algebraMap _ K) h
  rw [Nat.irreducible_iff_prime, Ideal.absNorm_span_singleton, ← Nat.prime_iff,
    ← Int.prime_iff_natAbs_prime]
  cases k
  · convert Prime.neg Int.prime_two
    apply RingHom.injective_int (algebraMap ℤ ℚ)
    rw [← Algebra.norm_localization (Sₘ := K) ℤ (nonZeroDivisors ℤ)]
    simp only [algebraMap_int_eq, map_neg, map_ofNat]
    simpa only [zero_add, pow_one, AddSubgroupClass.coe_sub, OneMemClass.coe_one,
        pow_zero]
      using hζ.norm_pow_sub_one_two (cyclotomic.irreducible_rat
        (by simp only [zero_add, pow_one, Nat.ofNat_pos]))
  convert Int.prime_two
  apply RingHom.injective_int (algebraMap ℤ ℚ)
  rw [← Algebra.norm_localization (Sₘ := K) ℤ (nonZeroDivisors ℤ), algebraMap_int_eq]
  exact hζ.norm_sub_one_two Nat.AtLeastTwo.prop (cyclotomic.irreducible_rat (by simp))

/-- `ζ - 1` is prime if `ζ` is a primitive `p ^ (k + 1)`-th root of unity. -/
theorem zeta_sub_one_prime [IsCyclotomicExtension {p ^ (k + 1)} ℚ K]
    (hζ : IsPrimitiveRoot ζ (p ^ (k + 1))) : Prime (hζ.toInteger - 1) := by
  by_cases htwo : p = 2
  · subst htwo
    apply hζ.zeta_sub_one_prime_of_two_pow
  · apply hζ.zeta_sub_one_prime_of_ne_two htwo

/-- `ζ - 1` is prime if `ζ` is a primitive `p`-th root of unity. -/
theorem zeta_sub_one_prime' [h : IsCyclotomicExtension {p} ℚ K] (hζ : IsPrimitiveRoot ζ p) :
    Prime ((hζ.toInteger - 1)) := by
  convert zeta_sub_one_prime (k := 0) (by simpa only [zero_add, pow_one])
  simpa only [zero_add, pow_one]

theorem subOneIntegralPowerBasis_gen_prime [IsCyclotomicExtension {p ^ (k + 1)} ℚ K]
    (hζ : IsPrimitiveRoot ζ (p ^ (k + 1))) :
    Prime hζ.subOneIntegralPowerBasis.gen := by
  simpa only [subOneIntegralPowerBasis_gen] using hζ.zeta_sub_one_prime

theorem subOneIntegralPowerBasis'_gen_prime [IsCyclotomicExtension {p} ℚ K]
    (hζ : IsPrimitiveRoot ζ p) :
    Prime hζ.subOneIntegralPowerBasis'.gen := by
  simpa only [subOneIntegralPowerBasis'_gen] using hζ.zeta_sub_one_prime'

/--
The norm, relative to `ℤ`, of `ζ - 1` in a `n`-th cyclotomic extension of `ℚ` where `n` is not a
power of a prime number is `1`.
-/
theorem norm_toInteger_sub_one_eq_one {n : ℕ} [IsCyclotomicExtension {n} ℚ K]
    (hζ : IsPrimitiveRoot ζ n) (h₁ : 2 < n) (h₂ : ∀ {p : ℕ}, Nat.Prime p → ∀ (k : ℕ), p ^ k ≠ n) :
    have : NeZero n := NeZero.of_gt h₁
    norm ℤ (hζ.toInteger - 1) = 1 := by
  have : NumberField K := IsCyclotomicExtension.numberField {n} ℚ K
  have : NeZero n := NeZero.of_gt h₁
  dsimp only
  rw [norm_eq_iff ℤ (Sₘ := K) (Rₘ := ℚ) le_rfl, map_sub, map_one, map_one, RingOfIntegers.map_mk,
    sub_one_norm_eq_eval_cyclotomic hζ h₁ (cyclotomic.irreducible_rat (NeZero.pos _)),
    eval_one_cyclotomic_not_prime_pow h₂, Int.cast_one]

/-- The norm, relative to `ℤ`, of `ζ ^ p ^ s - 1` in a `p ^ (k + 1)`-th cyclotomic extension of `ℚ`
is p ^ p ^ s` if `s ≤ k` and `p ^ (k - s + 1) ≠ 2`. -/
lemma norm_toInteger_pow_sub_one_of_prime_pow_ne_two [IsCyclotomicExtension {p ^ (k + 1)} ℚ K]
    (hζ : IsPrimitiveRoot ζ (p ^ (k + 1))) {s : ℕ} (hs : s ≤ k) (htwo : p ^ (k - s + 1) ≠ 2) :
    Algebra.norm ℤ (hζ.toInteger ^ p ^ s - 1) = p ^ p ^ s := by
  have : NumberField K := IsCyclotomicExtension.numberField {p ^ (k + 1)} ℚ K
  rw [Algebra.norm_eq_iff ℤ (Sₘ := K) (Rₘ := ℚ) le_rfl]
  simp [hζ.norm_pow_sub_one_of_prime_pow_ne_two (cyclotomic.irreducible_rat (NeZero.pos _)) hs htwo]

/-- The norm, relative to `ℤ`, of `ζ ^ 2 ^ k - 1` in a `2 ^ (k + 1)`-th cyclotomic extension of `ℚ`
is `(-2) ^ 2 ^ k`. -/
lemma norm_toInteger_pow_sub_one_of_two [IsCyclotomicExtension {2 ^ (k + 1)} ℚ K]
    (hζ : IsPrimitiveRoot ζ (2 ^ (k + 1))) :
    Algebra.norm ℤ (hζ.toInteger ^ 2 ^ k - 1) = (-2) ^ 2 ^ k := by
  have : NumberField K := IsCyclotomicExtension.numberField {2 ^ (k + 1)} ℚ K
  rw [Algebra.norm_eq_iff ℤ (Sₘ := K) (Rₘ := ℚ) le_rfl]
  simp [hζ.norm_pow_sub_one_two (cyclotomic.irreducible_rat (pow_pos (by decide) _))]

/-- The norm, relative to `ℤ`, of `ζ ^ p ^ s - 1` in a `p ^ (k + 1)`-th cyclotomic extension of `ℚ`
is `p ^ p ^ s` if `s ≤ k` and `p ≠ 2`. -/
lemma norm_toInteger_pow_sub_one_of_prime_ne_two [IsCyclotomicExtension {p ^ (k + 1)} ℚ K]
    (hζ : IsPrimitiveRoot ζ (p ^ (k + 1))) {s : ℕ} (hs : s ≤ k) (hodd : p ≠ 2) :
    Algebra.norm ℤ (hζ.toInteger ^ p ^ s - 1) = p ^ p ^ s := by
  refine hζ.norm_toInteger_pow_sub_one_of_prime_pow_ne_two hs (fun h ↦ hodd ?_)
  apply eq_of_prime_pow_eq hp.out.prime Nat.prime_two.prime (k - s).succ_pos
  rwa [pow_one]

/--
The norm, relative to `ℤ`, of `ζ - 1` in a `2 ^ (k + 2)`-th cyclotomic extension of `ℚ` is `2`.
-/
theorem norm_toInteger_sub_one_of_eq_two_pow {k : ℕ} {K : Type*} [Field K]
    {ζ : K} [CharZero K] [IsCyclotomicExtension {2 ^ (k + 2)} ℚ K]
    (hζ : IsPrimitiveRoot ζ (2 ^ (k + 2))) :
    norm ℤ (hζ.toInteger - 1) = 2 := by
  have : NumberField K := IsCyclotomicExtension.numberField {2 ^ (k + 2)} ℚ K
  rw [norm_eq_iff ℤ (Sₘ := K) (Rₘ := ℚ) le_rfl, map_sub, map_one, eq_intCast, Int.cast_ofNat,
    RingOfIntegers.map_mk, hζ.norm_sub_one_two (Nat.le_add_left 2 k)
    (Polynomial.cyclotomic.irreducible_rat (Nat.two_pow_pos _))]

/-- The norm, relative to `ℤ`, of `ζ - 1` in a `p ^ (k + 1)`-th cyclotomic extension of `ℚ` is
`p` if `p ≠ 2`. -/
lemma norm_toInteger_sub_one_of_prime_ne_two [IsCyclotomicExtension {p ^ (k + 1)} ℚ K]
    (hζ : IsPrimitiveRoot ζ (p ^ (k + 1))) (hodd : p ≠ 2) :
    Algebra.norm ℤ (hζ.toInteger - 1) = p := by
  simpa only [pow_zero, pow_one] using
    hζ.norm_toInteger_pow_sub_one_of_prime_ne_two (Nat.zero_le _) hodd

/--
The norm, relative to `ℤ`, of `ζ - 1` in a `2`-th cyclotomic extension of `ℚ` is `-2`.
-/
theorem norm_toInteger_sub_one_of_eq_two [IsCyclotomicExtension {2} ℚ K]
    (hζ : IsPrimitiveRoot ζ 2) :
    norm ℤ (hζ.toInteger - 1) = -2 := by
  rw [show 2 = (2 ^ (0 + 1)) by norm_num] at hζ
  simpa using hζ.norm_toInteger_pow_sub_one_of_two

/-- The norm, relative to `ℤ`, of `ζ - 1` in a `p`-th cyclotomic extension of `ℚ` is `p` if
`p ≠ 2`. -/
lemma norm_toInteger_sub_one_of_prime_ne_two' [hcycl : IsCyclotomicExtension {p} ℚ K]
    (hζ : IsPrimitiveRoot ζ p) (h : p ≠ 2) : Algebra.norm ℤ (hζ.toInteger - 1) = p := by
  have : IsCyclotomicExtension {p ^ (0 + 1)} ℚ K := by simpa using hcycl
  replace hζ : IsPrimitiveRoot ζ (p ^ (0 + 1)) := by simpa using hζ
  exact hζ.norm_toInteger_sub_one_of_prime_ne_two h

/-- The norm, relative to `ℤ`, of `ζ - 1` in a `p ^ (k + 1)`-th cyclotomic extension of `ℚ` is
a prime if `p ^ (k  + 1) ≠ 2`. -/
lemma prime_norm_toInteger_sub_one_of_prime_pow_ne_two [IsCyclotomicExtension {p ^ (k + 1)} ℚ K]
    (hζ : IsPrimitiveRoot ζ (p ^ (k + 1))) (htwo : p ^ (k + 1) ≠ 2) :
    Prime (Algebra.norm ℤ (hζ.toInteger - 1)) := by
  have := hζ.norm_toInteger_pow_sub_one_of_prime_pow_ne_two (zero_le _) htwo
  simp only [pow_zero, pow_one] at this
  rw [this]
  exact Nat.prime_iff_prime_int.1 hp.out

/-- The norm, relative to `ℤ`, of `ζ - 1` in a `p ^ (k + 1)`-th cyclotomic extension of `ℚ` is
a prime if `p ≠ 2`. -/
lemma prime_norm_toInteger_sub_one_of_prime_ne_two [hcycl : IsCyclotomicExtension {p ^ (k + 1)} ℚ K]
    (hζ : IsPrimitiveRoot ζ (p ^ (k + 1))) (hodd : p ≠ 2) :
    Prime (Algebra.norm ℤ (hζ.toInteger - 1)) := by
  have := hζ.norm_toInteger_sub_one_of_prime_ne_two hodd
  simp only at this
  rw [this]
  exact Nat.prime_iff_prime_int.1 hp.out

/-- The norm, relative to `ℤ`, of `ζ - 1` in a `p`-th cyclotomic extension of `ℚ` is a prime if
`p ≠ 2`. -/
lemma prime_norm_toInteger_sub_one_of_prime_ne_two' [hcycl : IsCyclotomicExtension {p} ℚ K]
    (hζ : IsPrimitiveRoot ζ p) (hodd : p ≠ 2) :
    Prime (Algebra.norm ℤ (hζ.toInteger - 1)) := by
  have : IsCyclotomicExtension {p ^ (0 + 1)} ℚ K := by simpa using hcycl
  replace hζ : IsPrimitiveRoot ζ (p ^ (0 + 1)) := by simpa using hζ
  exact hζ.prime_norm_toInteger_sub_one_of_prime_ne_two hodd

/-- In a `p ^ (k + 1)`-th cyclotomic extension of `ℚ `, we have that `ζ` is not congruent to an
  integer modulo `p` if `p ^ (k  + 1) ≠ 2`. -/
theorem not_exists_int_prime_dvd_sub_of_prime_pow_ne_two
    [hcycl : IsCyclotomicExtension {p ^ (k + 1)} ℚ K]
    (hζ : IsPrimitiveRoot ζ (p ^ (k + 1))) (htwo : p ^ (k + 1) ≠ 2) :
    ¬(∃ n : ℤ, (p : 𝓞 K) ∣ (hζ.toInteger - n : 𝓞 K)) := by
  intro ⟨n, x, h⟩
  -- Let `pB` be the power basis of `𝓞 K` given by powers of `ζ`.
  let pB := hζ.integralPowerBasis
  have hdim : pB.dim = p ^ k * (↑p - 1) := by
    simp [integralPowerBasis_dim, pB, Nat.totient_prime_pow hp.1 (Nat.zero_lt_succ k)]
  replace hdim : 1 < pB.dim := by
    rw [Nat.one_lt_iff_ne_zero_and_ne_one, hdim]
    refine ⟨by simp only [ne_eq, mul_eq_zero, NeZero.ne _, Nat.sub_eq_zero_iff_le, false_or,
      not_le, Nat.Prime.one_lt hp.out], ne_of_gt ?_⟩
    by_cases hk : k = 0
    · simp only [hk, zero_add, pow_one, pow_zero, one_mul, Nat.lt_sub_iff_add_lt,
        Nat.reduceAdd] at htwo ⊢
      exact htwo.symm.lt_of_le hp.1.two_le
    · exact one_lt_mul_of_lt_of_le (one_lt_pow₀ hp.1.one_lt hk)
        (have := Nat.Prime.two_le hp.out; by cutsat)
  rw [sub_eq_iff_eq_add] at h
  -- We are assuming that `ζ = n + p * x` for some integer `n` and `x : 𝓞 K`. Looking at the
  -- coordinates in the base `pB`, we obtain that `1` is a multiple of `p`, contradiction.
  replace h := pB.basis.ext_elem_iff.1 h ⟨1, hdim⟩
  have := pB.basis_eq_pow ⟨1, hdim⟩
  rw [hζ.integralPowerBasis_gen] at this
  simp only [PowerBasis.coe_basis, pow_one] at this
  rw [← this, show pB.gen = pB.gen ^ (⟨1, hdim⟩ : Fin pB.dim).1 by simp, ← pB.basis_eq_pow,
    pB.basis.repr_self_apply] at h
  simp only [↓reduceIte, map_add, Finsupp.coe_add, Pi.add_apply] at h
  rw [show (p : 𝓞 K) * x = (p : ℤ) • x by simp, ← pB.basis.coord_apply,
    LinearMap.map_smul, ← zsmul_one, ← pB.basis.coord_apply, LinearMap.map_smul,
    show 1 = pB.gen ^ (⟨0, by cutsat⟩ : Fin pB.dim).1 by simp, ← pB.basis_eq_pow,
    pB.basis.coord_apply, pB.basis.coord_apply, pB.basis.repr_self_apply] at h
  simp only [smul_eq_mul, Fin.mk.injEq, zero_ne_one, ↓reduceIte, mul_zero, add_zero] at h
  exact (Int.prime_iff_natAbs_prime.2 (by simp [hp.1])).not_dvd_one ⟨_, h⟩

/-- In a `p ^ (k + 1)`-th cyclotomic extension of `ℚ `, we have that `ζ` is not congruent to an
  integer modulo `p` if `p ≠ 2`. -/
theorem not_exists_int_prime_dvd_sub_of_prime_ne_two
    [hcycl : IsCyclotomicExtension {p ^ (k + 1)} ℚ K]
    (hζ : IsPrimitiveRoot ζ (p ^ (k + 1))) (hodd : p ≠ 2) :
    ¬(∃ n : ℤ, (p : 𝓞 K) ∣ (hζ.toInteger - n : 𝓞 K)) := by
  refine not_exists_int_prime_dvd_sub_of_prime_pow_ne_two hζ (fun h ↦ ?_)
  simp_all only [(@Nat.Prime.pow_eq_iff 2 p (k + 1) Nat.prime_two).mp (by assumption_mod_cast),
    pow_one, ne_eq]

/-- In a `p`-th cyclotomic extension of `ℚ `, we have that `ζ` is not congruent to an
  integer modulo `p` if `p ≠ 2`. -/
theorem not_exists_int_prime_dvd_sub_of_prime_ne_two'
    [hcycl : IsCyclotomicExtension {p} ℚ K]
    (hζ : IsPrimitiveRoot ζ p) (hodd : p ≠ 2) :
    ¬(∃ n : ℤ, (p : 𝓞 K) ∣ (hζ.toInteger - n : 𝓞 K)) := by
  have : IsCyclotomicExtension {p ^ (0 + 1)} ℚ K := by simpa using hcycl
  replace hζ : IsPrimitiveRoot ζ (p ^ (0 + 1)) := by simpa using hζ
  exact not_exists_int_prime_dvd_sub_of_prime_ne_two hζ hodd

theorem finite_quotient_span_sub_one [hcycl : IsCyclotomicExtension {p ^ (k + 1)} ℚ K]
    (hζ : IsPrimitiveRoot ζ (p ^ (k + 1))) :
    Finite (𝓞 K ⧸ Ideal.span {hζ.toInteger - 1}) := by
  have : NumberField K := IsCyclotomicExtension.numberField {p ^ (k + 1)} ℚ K
  refine Ideal.finiteQuotientOfFreeOfNeBot _ (fun h ↦ ?_)
  simp only [Ideal.span_singleton_eq_bot, sub_eq_zero] at h
  exact hζ.ne_one (one_lt_pow₀ hp.1.one_lt (Nat.zero_ne_add_one k).symm)
    (RingOfIntegers.ext_iff.1 h)

theorem finite_quotient_span_sub_one' [hcycl : IsCyclotomicExtension {p} ℚ K]
    (hζ : IsPrimitiveRoot ζ p) :
    Finite (𝓞 K ⧸ Ideal.span {hζ.toInteger - 1}) := by
  have : IsCyclotomicExtension {p ^ (0 + 1)} ℚ K := by simpa using hcycl
  replace hζ : IsPrimitiveRoot ζ (p ^ (0 + 1)) := by simpa using hζ
  exact hζ.finite_quotient_span_sub_one

/-- In a `p ^ (k + 1)`-th cyclotomic extension of `ℚ`, we have that
  `ζ - 1` divides `p` in `𝓞 K`. -/
lemma toInteger_sub_one_dvd_prime [hcycl : IsCyclotomicExtension {p ^ (k + 1)} ℚ K]
    (hζ : IsPrimitiveRoot ζ (p ^ (k + 1))) : ((hζ.toInteger - 1)) ∣ p := by
  by_cases htwo : p ^ (k + 1) = 2
  · have ⟨hp2, hk⟩ := (Nat.Prime.pow_eq_iff Nat.prime_two).1 htwo
    simp only [add_eq_right] at hk
    have hζ' : ζ = -1 := by
      refine IsPrimitiveRoot.eq_neg_one_of_two_right ?_
      rwa [hk, zero_add, pow_one, hp2] at hζ
    replace hζ' : hζ.toInteger = -1 := by
      ext
      exact hζ'
    rw [hζ', hp2]
    exact ⟨-1, by ring⟩
  suffices (hζ.toInteger - 1) ∣ (p : ℤ) by simpa
  have := IsCyclotomicExtension.numberField {p ^ (k + 1)} ℚ K
  have H := hζ.norm_toInteger_pow_sub_one_of_prime_pow_ne_two (zero_le _) htwo
  rw [pow_zero, pow_one] at H
  rw [← Ideal.norm_dvd_iff, H]
  · simp
  · exact prime_norm_toInteger_sub_one_of_prime_pow_ne_two hζ htwo

/-- In a `p`-th cyclotomic extension of `ℚ`, we have that `ζ - 1` divides `p` in `𝓞 K`. -/
lemma toInteger_sub_one_dvd_prime' [hcycl : IsCyclotomicExtension {p} ℚ K]
    (hζ : IsPrimitiveRoot ζ p) : hζ.toInteger - 1 ∣ p := by
  have : IsCyclotomicExtension {p ^ (0 + 1)} ℚ K := by simpa using hcycl
  replace hζ : IsPrimitiveRoot ζ (p ^ (0 + 1)) := by simpa using hζ
  exact toInteger_sub_one_dvd_prime hζ

/-- We have that `hζ.toInteger - 1` does not divide `2`. -/
lemma toInteger_sub_one_not_dvd_two [IsCyclotomicExtension {p ^ (k + 1)} ℚ K]
    (hζ : IsPrimitiveRoot ζ (p ^ (k + 1))) (hodd : p ≠ 2) : ¬ hζ.toInteger - 1 ∣ 2 := fun h ↦ by
  have : NumberField K := IsCyclotomicExtension.numberField {p ^ (k + 1)} ℚ K
  replace h : hζ.toInteger - 1 ∣ (2 : ℤ) := by simp [h]
  rw [← Ideal.norm_dvd_iff, hζ.norm_toInteger_sub_one_of_prime_ne_two hodd] at h
  · refine hodd <| (prime_dvd_prime_iff_eq ?_ ?_).1 ?_
    · exact Nat.prime_iff.1 hp.1
    · exact Nat.prime_iff.1 Nat.prime_two
    · exact Int.ofNat_dvd.mp h
  · rw [hζ.norm_toInteger_sub_one_of_prime_ne_two hodd]
    exact Nat.prime_iff_prime_int.1 hp.1

open IntermediateField in
/--
Let `ζ` be a primitive root of unity of order `n` with `2 ≤ n`. Any prime number that divides the
norm, relative to `ℤ`, of `ζ - 1` divides also `n`.
-/
theorem prime_dvd_of_dvd_norm_sub_one {n : ℕ} (hn : 2 ≤ n) {K : Type*}
    [Field K] [NumberField K] {ζ : K} {p : ℕ} [hF : Fact (Nat.Prime p)] (hζ : IsPrimitiveRoot ζ n)
    (hp : let _ : NeZero n := NeZero.of_gt hn; (p : ℤ) ∣ norm ℤ (hζ.toInteger - 1)) :
    p ∣ n := by
  have : NeZero n := NeZero.of_gt hn
  obtain ⟨μ, hC, hμ, h⟩ :
      ∃ μ : ℚ⟮ζ⟯, ∃ (_ : IsCyclotomicExtension {n} ℚ ℚ⟮ζ⟯), ∃ (hμ : IsPrimitiveRoot μ n),
      norm ℤ (hζ.toInteger - 1) = norm ℤ (hμ.toInteger - 1) ^ Module.finrank ℚ⟮ζ⟯ K := by
    refine ⟨IntermediateField.AdjoinSimple.gen ℚ ζ,
      intermediateField_adjoin_isCyclotomicExtension ℚ hζ, coe_submonoidClass_iff.mp hζ, ?_⟩
    have : NumberField ℚ⟮ζ⟯ := of_intermediateField _
    rw [norm_eq_iff ℤ (Sₘ := K) (Rₘ := ℚ) le_rfl, map_sub, map_one, RingOfIntegers.map_mk,
      show ζ - 1 = algebraMap ℚ⟮ζ⟯ K (IntermediateField.AdjoinSimple.gen ℚ ζ - 1) by rfl,
      ← norm_norm (S := ℚ⟮ζ⟯), Algebra.norm_algebraMap, map_pow, map_pow, ← norm_localization ℤ
      (nonZeroDivisors ℤ) (Sₘ := ℚ⟮ζ⟯), map_sub (algebraMap _ _), RingOfIntegers.map_mk, map_one]
  dsimp only at hp
  rw [h] at hp
  rsuffices ⟨q, hq, t, s, ht₁, ht₂, hs⟩ :
      ∃ q, q.Prime ∧ ∃ t s, t ≠ 0 ∧ n = q ^ t ∧ (p : ℤ) ∣ (q : ℤ) ^ s := by
    obtain hn | hn := lt_or_eq_of_le hn
    · by_cases! h : ∃ q, q.Prime ∧ ∃ t, q ^ t = n
      · obtain ⟨q, hq, t, hn'⟩ := h
        have : Fact (Nat.Prime q) := ⟨hq⟩
        cases t with
        | zero => simp [← hn'] at hn
        | succ r =>
          rw [← hn'] at hC hμ
          refine ⟨q, hq, r + 1, Module.finrank (ℚ⟮ζ⟯) K, r.add_one_ne_zero, hn'.symm, ?_⟩
          by_cases hq' : q = 2
          · cases r with
            | zero =>
                rw [← hn', hq', zero_add, pow_one] at hn
                exact hn.false.elim
            | succ k =>
                rw [hq'] at hC hμ ⊢
                rwa [hμ.norm_toInteger_sub_one_of_eq_two_pow] at hp
          · rwa [hμ.norm_toInteger_sub_one_of_prime_ne_two hq'] at hp
      · rw [IsPrimitiveRoot.norm_toInteger_sub_one_eq_one hμ hn, one_pow,
          Int.natCast_dvd_ofNat, Nat.dvd_one] at hp
        · exact (Nat.Prime.ne_one hF.out hp).elim
        · exact fun {p} a k ↦ h p a k
    · rw [← hn] at hμ hC ⊢
      refine ⟨2, Nat.prime_two, 1, Module.finrank ℚ⟮ζ⟯ K, one_ne_zero, by rw [pow_one], ?_⟩
      rwa [hμ.norm_toInteger_sub_one_of_eq_two, neg_eq_neg_one_mul, mul_pow, IsUnit.dvd_mul_left
        ((isUnit_pow_iff Module.finrank_pos.ne').mpr isUnit_neg_one)] at hp
  have : p = q := by
    rw [← Int.natCast_pow, Int.natCast_dvd_natCast] at hs
    exact (Nat.prime_dvd_prime_iff_eq hF.out hq).mp (hF.out.dvd_of_dvd_pow hs)
  rw [ht₂, this]
  exact dvd_pow_self _ ht₁

end IsPrimitiveRoot

section absdiscr

namespace IsCyclotomicExtension.Rat

open nonZeroDivisors IsPrimitiveRoot

variable (K p k)
variable [CharZero K]

/-- We compute the absolute discriminant of a `p ^ k`-th cyclotomic field.
  Beware that in the cases `p ^ k = 1` and `p ^ k = 2` the formula uses `1 / 2 = 0` and `0 - 1 = 0`.
  See also the results below. -/
theorem absdiscr_prime_pow [IsCyclotomicExtension {p ^ k} ℚ K] :
    haveI : NumberField K := IsCyclotomicExtension.numberField {p ^ k} ℚ K
    NumberField.discr K =
    (-1) ^ ((p ^ k).totient / 2) * p ^ (p ^ (k - 1) * ((p - 1) * k - 1)) := by
  have hζ := IsCyclotomicExtension.zeta_spec (p ^ k) ℚ K
  have : NumberField K := IsCyclotomicExtension.numberField {p ^ k} ℚ K
  let pB₁ := integralPowerBasis hζ
  apply (algebraMap ℤ ℚ).injective_int
  rw [← NumberField.discr_eq_discr _ pB₁.basis, ← Algebra.discr_localizationLocalization ℤ ℤ⁰ K]
  convert IsCyclotomicExtension.discr_prime_pow hζ
    (cyclotomic.irreducible_rat (NeZero.pos _)) using 1
  · have : pB₁.dim = (IsPrimitiveRoot.powerBasis ℚ hζ).dim := by
      rw [← PowerBasis.finrank, ← PowerBasis.finrank]
      exact RingOfIntegers.rank K
    rw [← Algebra.discr_reindex _ _ (finCongr this)]
    congr 1
    ext i
    simp_rw [Function.comp_apply, Module.Basis.localizationLocalization_apply, powerBasis_dim,
      PowerBasis.coe_basis, pB₁, integralPowerBasis_gen]
    convert ← ((IsPrimitiveRoot.powerBasis ℚ hζ).basis_eq_pow i).symm using 1
  · simp_rw [algebraMap_int_eq, map_mul, map_pow, map_neg, map_one, map_natCast]

open Nat in
/-- We compute the absolute discriminant of a `p ^ (k + 1)`-th cyclotomic field.
  Beware that in the case `p ^ k = 2` the formula uses `1 / 2 = 0`. See also the results below. -/
theorem absdiscr_prime_pow_succ [IsCyclotomicExtension {p ^ (k + 1)} ℚ K] :
    haveI : NumberField K := IsCyclotomicExtension.numberField {p ^ (k + 1)} ℚ K
    NumberField.discr K =
    (-1) ^ (p ^ k * (p - 1) / 2) * p ^ (p ^ k * ((p - 1) * (k + 1) - 1)) := by
  simpa [totient_prime_pow hp.out (succ_pos k)] using absdiscr_prime_pow p (k + 1) K

/-- We compute the absolute discriminant of a `p`-th cyclotomic field where `p` is prime. -/
theorem absdiscr_prime [IsCyclotomicExtension {p} ℚ K] :
    haveI : NumberField K := IsCyclotomicExtension.numberField {p} ℚ K
    NumberField.discr K = (-1) ^ ((p - 1) / 2) * p ^ (p - 2) := by
  have : IsCyclotomicExtension {p ^ (0 + 1)} ℚ K := by
    rw [zero_add, pow_one]
    infer_instance
  rw [absdiscr_prime_pow_succ p 0 K]
  simp [Nat.sub_sub]

end IsCyclotomicExtension.Rat

end absdiscr

end PowerBasis
=======
deprecated_module (since := "2025-10-14")
>>>>>>> dde1cfff
<|MERGE_RESOLUTION|>--- conflicted
+++ resolved
@@ -1,691 +1,3 @@
 import Mathlib.NumberTheory.NumberField.Cyclotomic.Basic
 
-<<<<<<< HEAD
-/-!
-# Ring of integers of `p ^ n`-th cyclotomic fields
-We gather results about cyclotomic extensions of `ℚ`. In particular, we compute the ring of
-integers of a `p ^ n`-th cyclotomic extension of `ℚ`.
-
-## Main results
-* `IsCyclotomicExtension.Rat.isIntegralClosure_adjoin_singleton_of_prime_pow`: if `K` is a
-  `p ^ k`-th cyclotomic extension of `ℚ`, then `(adjoin ℤ {ζ})` is the integral closure of
-  `ℤ` in `K`.
-* `IsCyclotomicExtension.Rat.cyclotomicRing_isIntegralClosure_of_prime_pow`: the integral
-  closure of `ℤ` inside `CyclotomicField (p ^ k) ℚ` is `CyclotomicRing (p ^ k) ℤ ℚ`.
-* `IsCyclotomicExtension.Rat.absdiscr_prime_pow` and related results: the absolute discriminant
-  of cyclotomic fields.
--/
-
-universe u
-
-open Algebra IsCyclotomicExtension Polynomial NumberField
-
-open scoped Cyclotomic Nat
-
-variable {p : ℕ} {k : ℕ} {K : Type u} [Field K] {ζ : K} [hp : Fact p.Prime]
-
-namespace IsCyclotomicExtension.Rat
-
-variable [CharZero K]
-
-/-- The discriminant of the power basis given by `ζ - 1`. -/
-theorem discr_prime_pow_ne_two' [IsCyclotomicExtension {p ^ (k + 1)} ℚ K]
-    (hζ : IsPrimitiveRoot ζ (p ^ (k + 1))) (hk : p ^ (k + 1) ≠ 2) :
-    discr ℚ (hζ.subOnePowerBasis ℚ).basis =
-      (-1) ^ ((p ^ (k + 1)).totient / 2) * p ^ (p ^ k * ((p - 1) * (k + 1) - 1)) := by
-  rw [← discr_prime_pow_ne_two hζ (cyclotomic.irreducible_rat (NeZero.pos _)) hk]
-  exact hζ.discr_zeta_eq_discr_zeta_sub_one.symm
-
-theorem discr_odd_prime' [IsCyclotomicExtension {p} ℚ K] (hζ : IsPrimitiveRoot ζ p) (hodd : p ≠ 2) :
-    discr ℚ (hζ.subOnePowerBasis ℚ).basis = (-1) ^ ((p - 1) / 2) * p ^ (p - 2) := by
-  rw [← discr_odd_prime hζ (cyclotomic.irreducible_rat hp.out.pos) hodd]
-  exact hζ.discr_zeta_eq_discr_zeta_sub_one.symm
-
-/-- The discriminant of the power basis given by `ζ - 1`. Beware that in the cases `p ^ k = 1` and
-`p ^ k = 2` the formula uses `1 / 2 = 0` and `0 - 1 = 0`. It is useful only to have a uniform
-result. See also `IsCyclotomicExtension.Rat.discr_prime_pow_eq_unit_mul_pow'`. -/
-theorem discr_prime_pow' [IsCyclotomicExtension {p ^ k} ℚ K] (hζ : IsPrimitiveRoot ζ (p ^ k)) :
-    discr ℚ (hζ.subOnePowerBasis ℚ).basis =
-      (-1) ^ ((p ^ k).totient / 2) * p ^ (p ^ (k - 1) * ((p - 1) * k - 1)) := by
-  rw [← discr_prime_pow hζ (cyclotomic.irreducible_rat (NeZero.pos _))]
-  exact hζ.discr_zeta_eq_discr_zeta_sub_one.symm
-
-/-- If `p` is a prime and `IsCyclotomicExtension {p ^ k} K L`, then there are `u : ℤˣ` and
-`n : ℕ` such that the discriminant of the power basis given by `ζ - 1` is `u * p ^ n`. Often this is
-enough and less cumbersome to use than `IsCyclotomicExtension.Rat.discr_prime_pow'`. -/
-theorem discr_prime_pow_eq_unit_mul_pow' [IsCyclotomicExtension {p ^ k} ℚ K]
-    (hζ : IsPrimitiveRoot ζ (p ^ k)) :
-    ∃ (u : ℤˣ) (n : ℕ), discr ℚ (hζ.subOnePowerBasis ℚ).basis = u * p ^ n := by
-  rw [hζ.discr_zeta_eq_discr_zeta_sub_one.symm]
-  exact discr_prime_pow_eq_unit_mul_pow hζ (cyclotomic.irreducible_rat (NeZero.pos _))
-
-/-- If `K` is a `p ^ k`-th cyclotomic extension of `ℚ`, then `(adjoin ℤ {ζ})` is the
-integral closure of `ℤ` in `K`. -/
-theorem isIntegralClosure_adjoin_singleton_of_prime_pow [hcycl : IsCyclotomicExtension {p ^ k} ℚ K]
-    (hζ : IsPrimitiveRoot ζ (p ^ k)) : IsIntegralClosure (adjoin ℤ ({ζ} : Set K)) ℤ K := by
-  refine ⟨Subtype.val_injective, @fun x => ⟨fun h => ⟨⟨x, ?_⟩, rfl⟩, ?_⟩⟩
-  swap
-  · rintro ⟨y, rfl⟩
-    exact
-      IsIntegral.algebraMap
-        ((le_integralClosure_iff_isIntegral.1
-          (adjoin_le_integralClosure (hζ.isIntegral (NeZero.pos _)))).isIntegral _)
-  let B := hζ.subOnePowerBasis ℚ
-  have hint : IsIntegral ℤ B.gen := (hζ.isIntegral (NeZero.pos _)).sub isIntegral_one
-  -- This can't be a `local instance` because it has metavariables.
-  letI := IsCyclotomicExtension.finiteDimensional {p ^ k} ℚ K
-  have H := discr_mul_isIntegral_mem_adjoin ℚ hint h
-  obtain ⟨u, n, hun⟩ := discr_prime_pow_eq_unit_mul_pow' hζ
-  rw [hun] at H
-  replace H := Subalgebra.smul_mem _ H u.inv
-  rw [← smul_assoc, ← smul_mul_assoc, Units.inv_eq_val_inv, zsmul_eq_mul, ← Int.cast_mul,
-    Units.inv_mul, Int.cast_one, one_mul, smul_def, map_pow] at H
-  cases k
-  · haveI : IsCyclotomicExtension {1} ℚ K := by simpa using hcycl
-    have : x ∈ (⊥ : Subalgebra ℚ K) := by
-      rw [singleton_one ℚ K]
-      exact mem_top
-    obtain ⟨y, rfl⟩ := mem_bot.1 this
-    replace h := (isIntegral_algebraMap_iff (algebraMap ℚ K).injective).1 h
-    obtain ⟨z, hz⟩ := IsIntegrallyClosed.isIntegral_iff.1 h
-    rw [← hz, ← IsScalarTower.algebraMap_apply]
-    exact Subalgebra.algebraMap_mem _ _
-  · have hmin : (minpoly ℤ B.gen).IsEisensteinAt (Submodule.span ℤ {(p : ℤ)}) := by
-      have h₁ := minpoly.isIntegrallyClosed_eq_field_fractions' ℚ hint
-      have h₂ := hζ.minpoly_sub_one_eq_cyclotomic_comp (cyclotomic.irreducible_rat (NeZero.pos _))
-      rw [IsPrimitiveRoot.subOnePowerBasis_gen] at h₁
-      rw [h₁, ← map_cyclotomic_int, show Int.castRingHom ℚ = algebraMap ℤ ℚ by rfl,
-        show X + 1 = map (algebraMap ℤ ℚ) (X + 1) by simp, ← map_comp] at h₂
-      rw [IsPrimitiveRoot.subOnePowerBasis_gen,
-        map_injective (algebraMap ℤ ℚ) (algebraMap ℤ ℚ).injective_int h₂]
-      exact cyclotomic_prime_pow_comp_X_add_one_isEisensteinAt p _
-    refine
-      adjoin_le ?_
-        (mem_adjoin_of_smul_prime_pow_smul_of_minpoly_isEisensteinAt (n := n)
-          (Nat.prime_iff_prime_int.1 hp.out) hint h (by simpa using H) hmin)
-    simp only [Set.singleton_subset_iff, SetLike.mem_coe]
-    exact Subalgebra.sub_mem _ (self_mem_adjoin_singleton ℤ _) (Subalgebra.one_mem _)
-
-theorem isIntegralClosure_adjoin_singleton_of_prime [hcycl : IsCyclotomicExtension {p} ℚ K]
-    (hζ : IsPrimitiveRoot ζ p) : IsIntegralClosure (adjoin ℤ ({ζ} : Set K)) ℤ K := by
-  rw [← pow_one p] at hζ hcycl
-  exact isIntegralClosure_adjoin_singleton_of_prime_pow hζ
-
-/-- The integral closure of `ℤ` inside `CyclotomicField (p ^ k) ℚ` is
-`CyclotomicRing (p ^ k) ℤ ℚ`. -/
-theorem cyclotomicRing_isIntegralClosure_of_prime_pow :
-    IsIntegralClosure (CyclotomicRing (p ^ k) ℤ ℚ) ℤ (CyclotomicField (p ^ k) ℚ) := by
-  have hζ := zeta_spec (p ^ k) ℚ (CyclotomicField (p ^ k) ℚ)
-  refine ⟨IsFractionRing.injective _ _, @fun x => ⟨fun h => ⟨⟨x, ?_⟩, rfl⟩, ?_⟩⟩
-  · obtain ⟨y, rfl⟩ := (isIntegralClosure_adjoin_singleton_of_prime_pow hζ).isIntegral_iff.1 h
-    refine adjoin_mono ?_ y.2
-    simp only [Set.singleton_subset_iff, Set.mem_setOf_eq]
-    exact hζ.pow_eq_one
-  · rintro ⟨y, rfl⟩
-    exact IsIntegral.algebraMap ((IsCyclotomicExtension.integral {p ^ k} ℤ _).isIntegral _)
-
-theorem cyclotomicRing_isIntegralClosure_of_prime :
-    IsIntegralClosure (CyclotomicRing p ℤ ℚ) ℤ (CyclotomicField p ℚ) := by
-  rw [← pow_one p]
-  exact cyclotomicRing_isIntegralClosure_of_prime_pow
-
-end IsCyclotomicExtension.Rat
-
-section PowerBasis
-
-open IsCyclotomicExtension.Rat
-
-namespace IsPrimitiveRoot
-
-section CharZero
-
-variable [CharZero K]
-
-/-- The algebra isomorphism `adjoin ℤ {ζ} ≃ₐ[ℤ] (𝓞 K)`, where `ζ` is a primitive `p ^ k`-th root of
-unity and `K` is a `p ^ k`-th cyclotomic extension of `ℚ`. -/
-@[simps!]
-noncomputable def _root_.IsPrimitiveRoot.adjoinEquivRingOfIntegers
-    [IsCyclotomicExtension {p ^ k} ℚ K] (hζ : IsPrimitiveRoot ζ (p ^ k)) :
-    adjoin ℤ ({ζ} : Set K) ≃ₐ[ℤ] 𝓞 K :=
-  let _ := isIntegralClosure_adjoin_singleton_of_prime_pow hζ
-  IsIntegralClosure.equiv ℤ (adjoin ℤ ({ζ} : Set K)) K (𝓞 K)
-
-/-- The ring of integers of a `p ^ k`-th cyclotomic extension of `ℚ` is a cyclotomic extension. -/
-instance IsCyclotomicExtension.ringOfIntegers [IsCyclotomicExtension {p ^ k} ℚ K] :
-    IsCyclotomicExtension {p ^ k} ℤ (𝓞 K) :=
-  let _ := (zeta_spec (p ^ k) ℚ K).adjoin_isCyclotomicExtension ℤ
-  IsCyclotomicExtension.equiv _ ℤ _ (zeta_spec (p ^ k) ℚ K).adjoinEquivRingOfIntegers
-
-/-- The integral `PowerBasis` of `𝓞 K` given by a primitive root of unity, where `K` is a `p ^ k`
-cyclotomic extension of `ℚ`. -/
-noncomputable def integralPowerBasis [IsCyclotomicExtension {p ^ k} ℚ K]
-    (hζ : IsPrimitiveRoot ζ (p ^ k)) : PowerBasis ℤ (𝓞 K) :=
-  (Algebra.adjoin.powerBasis' (hζ.isIntegral (NeZero.pos _))).map hζ.adjoinEquivRingOfIntegers
-
-/-- Abbreviation to see a primitive root of unity as a member of the ring of integers. -/
-abbrev toInteger {k : ℕ} [NeZero k] (hζ : IsPrimitiveRoot ζ k) : 𝓞 K :=
-  ⟨ζ, hζ.isIntegral (NeZero.pos _)⟩
-
-end CharZero
-
-lemma coe_toInteger {k : ℕ} [NeZero k] (hζ : IsPrimitiveRoot ζ k) : hζ.toInteger.1 = ζ := rfl
-
-/-- `𝓞 K ⧸ Ideal.span {ζ - 1}` is finite. -/
-lemma finite_quotient_toInteger_sub_one [NumberField K] {k : ℕ} (hk : 1 < k)
-    (hζ : IsPrimitiveRoot ζ k) :
-    haveI : NeZero k := NeZero.of_gt hk
-    Finite (𝓞 K ⧸ Ideal.span {hζ.toInteger - 1}) := by
-  refine Ideal.finiteQuotientOfFreeOfNeBot _ (fun h ↦ ?_)
-  simp only [Ideal.span_singleton_eq_bot, sub_eq_zero] at h
-  exact hζ.ne_one hk (RingOfIntegers.ext_iff.1 h)
-
-/-- We have that `𝓞 K ⧸ Ideal.span {ζ - 1}` has cardinality equal to the norm of `ζ - 1`.
-
-See the results below to compute this norm in various cases. -/
-lemma card_quotient_toInteger_sub_one [NumberField K] {k : ℕ} [NeZero k]
-    (hζ : IsPrimitiveRoot ζ k) :
-    Nat.card (𝓞 K ⧸ Ideal.span {hζ.toInteger - 1}) =
-      (Algebra.norm ℤ (hζ.toInteger - 1)).natAbs := by
-  rw [← Submodule.cardQuot_apply, ← Ideal.absNorm_apply, Ideal.absNorm_span_singleton]
-
-lemma toInteger_isPrimitiveRoot {k : ℕ} [NeZero k] (hζ : IsPrimitiveRoot ζ k) :
-    IsPrimitiveRoot hζ.toInteger k :=
-  IsPrimitiveRoot.of_map_of_injective (by exact hζ) RingOfIntegers.coe_injective
-
-variable [CharZero K]
-
-@[simp]
-theorem integralPowerBasis_gen [hcycl : IsCyclotomicExtension {p ^ k} ℚ K]
-    (hζ : IsPrimitiveRoot ζ (p ^ k)) :
-    hζ.integralPowerBasis.gen = hζ.toInteger :=
-  Subtype.ext <| show algebraMap _ K hζ.integralPowerBasis.gen = _ by
-    rw [integralPowerBasis, PowerBasis.map_gen, adjoin.powerBasis'_gen]
-    simp only [adjoinEquivRingOfIntegers_apply, IsIntegralClosure.algebraMap_lift]
-    rfl
-
-/- We name `hcycl` so it can be used as a named argument, but this is unused in the declaration
-otherwise, so we need to disable the linter. -/
-set_option linter.unusedVariables false in
-@[simp]
-theorem integralPowerBasis_dim [hcycl : IsCyclotomicExtension {p ^ k} ℚ K]
-    (hζ : IsPrimitiveRoot ζ (p ^ k)) : hζ.integralPowerBasis.dim = φ (p ^ k) := by
-  simp [integralPowerBasis, ← cyclotomic_eq_minpoly hζ (NeZero.pos _), natDegree_cyclotomic]
-
-/-- The algebra isomorphism `adjoin ℤ {ζ} ≃ₐ[ℤ] (𝓞 K)`, where `ζ` is a primitive `p`-th root of
-unity and `K` is a `p`-th cyclotomic extension of `ℚ`. -/
-@[simps!]
-noncomputable def _root_.IsPrimitiveRoot.adjoinEquivRingOfIntegers'
-    [hcycl : IsCyclotomicExtension {p} ℚ K] (hζ : IsPrimitiveRoot ζ p) :
-    adjoin ℤ ({ζ} : Set K) ≃ₐ[ℤ] 𝓞 K :=
-  have : IsCyclotomicExtension {p ^ 1} ℚ K := by convert hcycl; rw [pow_one]
-  adjoinEquivRingOfIntegers (p := p) (k := 1) (ζ := ζ) (by rwa [pow_one])
-
-/-- The ring of integers of a `p`-th cyclotomic extension of `ℚ` is a cyclotomic extension. -/
-instance _root_.IsCyclotomicExtension.ring_of_integers' [IsCyclotomicExtension {p} ℚ K] :
-    IsCyclotomicExtension {p} ℤ (𝓞 K) :=
-  let _ := (zeta_spec p ℚ K).adjoin_isCyclotomicExtension ℤ
-  IsCyclotomicExtension.equiv _ ℤ _ (zeta_spec p ℚ K).adjoinEquivRingOfIntegers'
-
-/-- The integral `PowerBasis` of `𝓞 K` given by a primitive root of unity, where `K` is a `p`-th
-cyclotomic extension of `ℚ`. -/
-noncomputable def integralPowerBasis' [hcycl : IsCyclotomicExtension {p} ℚ K]
-    (hζ : IsPrimitiveRoot ζ p) : PowerBasis ℤ (𝓞 K) :=
-  have : IsCyclotomicExtension {p ^ 1} ℚ K := by convert hcycl; rw [pow_one]
-  integralPowerBasis (p := p) (k := 1) (ζ := ζ) (by rwa [pow_one])
-
-@[simp]
-theorem integralPowerBasis'_gen [hcycl : IsCyclotomicExtension {p} ℚ K] (hζ : IsPrimitiveRoot ζ p) :
-    hζ.integralPowerBasis'.gen = hζ.toInteger :=
-  integralPowerBasis_gen (hcycl := by rwa [pow_one]) (by rwa [pow_one])
-
-@[simp]
-theorem power_basis_int'_dim [hcycl : IsCyclotomicExtension {p} ℚ K] (hζ : IsPrimitiveRoot ζ p) :
-    hζ.integralPowerBasis'.dim = φ p := by
-  rw [integralPowerBasis', integralPowerBasis_dim (hcycl := by rwa [pow_one]) (by rwa [pow_one]),
-    pow_one]
-
-
-/-- The integral `PowerBasis` of `𝓞 K` given by `ζ - 1`, where `K` is a `p ^ k` cyclotomic
-extension of `ℚ`. -/
-noncomputable def subOneIntegralPowerBasis [IsCyclotomicExtension {p ^ k} ℚ K]
-    (hζ : IsPrimitiveRoot ζ (p ^ k)) : PowerBasis ℤ (𝓞 K) :=
-  PowerBasis.ofAdjoinEqTop'
-    (RingOfIntegers.isIntegral ⟨ζ- 1, (hζ.isIntegral (NeZero.pos _)).sub isIntegral_one⟩) (by
-    refine hζ.integralPowerBasis.adjoin_eq_top_of_gen_mem_adjoin ?_
-    convert Subalgebra.add_mem _ (self_mem_adjoin_singleton ℤ _) (Subalgebra.one_mem _)
-    simp [RingOfIntegers.ext_iff, integralPowerBasis_gen, toInteger])
-
-@[simp]
-theorem subOneIntegralPowerBasis_gen [IsCyclotomicExtension {p ^ k} ℚ K]
-    (hζ : IsPrimitiveRoot ζ (p ^ k)) :
-    hζ.subOneIntegralPowerBasis.gen =
-      ⟨ζ - 1, Subalgebra.sub_mem _ (hζ.isIntegral (NeZero.pos _)) (Subalgebra.one_mem _)⟩ := by
-  simp [subOneIntegralPowerBasis]
-
-/-- The integral `PowerBasis` of `𝓞 K` given by `ζ - 1`, where `K` is a `p`-th cyclotomic
-extension of `ℚ`. -/
-noncomputable def subOneIntegralPowerBasis' [IsCyclotomicExtension {p} ℚ K]
-    (hζ : IsPrimitiveRoot ζ p) : PowerBasis ℤ (𝓞 K) :=
-  have : IsCyclotomicExtension {p ^ 1} ℚ K := by rwa [pow_one]
-  subOneIntegralPowerBasis (p := p) (k := 1) (ζ := ζ) (by rwa [pow_one])
-
-@[simp, nolint unusedHavesSuffices]
-theorem subOneIntegralPowerBasis'_gen [IsCyclotomicExtension {p} ℚ K]
-    (hζ : IsPrimitiveRoot ζ p) :
-    hζ.subOneIntegralPowerBasis'.gen = hζ.toInteger - 1 :=
-  -- The `unusedHavesSuffices` linter incorrectly thinks this `have` is unnecessary.
-  have : IsCyclotomicExtension {p ^ 1} ℚ K := by rwa [pow_one]
-  subOneIntegralPowerBasis_gen (by rwa [pow_one])
-
-/-- `ζ - 1` is prime if `p ≠ 2` and `ζ` is a primitive `p ^ (k + 1)`-th root of unity.
-  See `zeta_sub_one_prime` for a general statement. -/
-theorem zeta_sub_one_prime_of_ne_two [IsCyclotomicExtension {p ^ (k + 1)} ℚ K]
-    (hζ : IsPrimitiveRoot ζ (p ^ (k + 1))) (hodd : p ≠ 2) :
-    Prime (hζ.toInteger - 1) := by
-  letI := IsCyclotomicExtension.numberField {p ^ (k + 1)} ℚ K
-  refine Ideal.prime_of_irreducible_absNorm_span (fun h ↦ ?_) ?_
-  · apply hζ.pow_ne_one_of_pos_of_lt one_ne_zero (one_lt_pow₀ hp.out.one_lt (by simp))
-    rw [sub_eq_zero] at h
-    simpa using congrArg (algebraMap _ K) h
-  rw [Nat.irreducible_iff_prime, Ideal.absNorm_span_singleton, ← Nat.prime_iff,
-    ← Int.prime_iff_natAbs_prime]
-  convert Nat.prime_iff_prime_int.1 hp.out
-  apply RingHom.injective_int (algebraMap ℤ ℚ)
-  rw [← Algebra.norm_localization (Sₘ := K) ℤ (nonZeroDivisors ℤ)]
-  simp only [algebraMap_int_eq, map_natCast]
-  exact hζ.norm_sub_one_of_prime_ne_two (Polynomial.cyclotomic.irreducible_rat (NeZero.pos _)) hodd
-
-/-- `ζ - 1` is prime if `ζ` is a primitive `2 ^ (k + 1)`-th root of unity.
-  See `zeta_sub_one_prime` for a general statement. -/
-theorem zeta_sub_one_prime_of_two_pow [IsCyclotomicExtension {2 ^ (k + 1)} ℚ K]
-    (hζ : IsPrimitiveRoot ζ (2 ^ (k + 1))) :
-    Prime (hζ.toInteger - 1) := by
-  have := IsCyclotomicExtension.numberField {2 ^ (k + 1)} ℚ K
-  refine Ideal.prime_of_irreducible_absNorm_span (fun h ↦ ?_) ?_
-  · apply hζ.pow_ne_one_of_pos_of_lt one_ne_zero (one_lt_pow₀ (by decide) (by simp))
-    rw [sub_eq_zero] at h
-    simpa using congrArg (algebraMap _ K) h
-  rw [Nat.irreducible_iff_prime, Ideal.absNorm_span_singleton, ← Nat.prime_iff,
-    ← Int.prime_iff_natAbs_prime]
-  cases k
-  · convert Prime.neg Int.prime_two
-    apply RingHom.injective_int (algebraMap ℤ ℚ)
-    rw [← Algebra.norm_localization (Sₘ := K) ℤ (nonZeroDivisors ℤ)]
-    simp only [algebraMap_int_eq, map_neg, map_ofNat]
-    simpa only [zero_add, pow_one, AddSubgroupClass.coe_sub, OneMemClass.coe_one,
-        pow_zero]
-      using hζ.norm_pow_sub_one_two (cyclotomic.irreducible_rat
-        (by simp only [zero_add, pow_one, Nat.ofNat_pos]))
-  convert Int.prime_two
-  apply RingHom.injective_int (algebraMap ℤ ℚ)
-  rw [← Algebra.norm_localization (Sₘ := K) ℤ (nonZeroDivisors ℤ), algebraMap_int_eq]
-  exact hζ.norm_sub_one_two Nat.AtLeastTwo.prop (cyclotomic.irreducible_rat (by simp))
-
-/-- `ζ - 1` is prime if `ζ` is a primitive `p ^ (k + 1)`-th root of unity. -/
-theorem zeta_sub_one_prime [IsCyclotomicExtension {p ^ (k + 1)} ℚ K]
-    (hζ : IsPrimitiveRoot ζ (p ^ (k + 1))) : Prime (hζ.toInteger - 1) := by
-  by_cases htwo : p = 2
-  · subst htwo
-    apply hζ.zeta_sub_one_prime_of_two_pow
-  · apply hζ.zeta_sub_one_prime_of_ne_two htwo
-
-/-- `ζ - 1` is prime if `ζ` is a primitive `p`-th root of unity. -/
-theorem zeta_sub_one_prime' [h : IsCyclotomicExtension {p} ℚ K] (hζ : IsPrimitiveRoot ζ p) :
-    Prime ((hζ.toInteger - 1)) := by
-  convert zeta_sub_one_prime (k := 0) (by simpa only [zero_add, pow_one])
-  simpa only [zero_add, pow_one]
-
-theorem subOneIntegralPowerBasis_gen_prime [IsCyclotomicExtension {p ^ (k + 1)} ℚ K]
-    (hζ : IsPrimitiveRoot ζ (p ^ (k + 1))) :
-    Prime hζ.subOneIntegralPowerBasis.gen := by
-  simpa only [subOneIntegralPowerBasis_gen] using hζ.zeta_sub_one_prime
-
-theorem subOneIntegralPowerBasis'_gen_prime [IsCyclotomicExtension {p} ℚ K]
-    (hζ : IsPrimitiveRoot ζ p) :
-    Prime hζ.subOneIntegralPowerBasis'.gen := by
-  simpa only [subOneIntegralPowerBasis'_gen] using hζ.zeta_sub_one_prime'
-
-/--
-The norm, relative to `ℤ`, of `ζ - 1` in a `n`-th cyclotomic extension of `ℚ` where `n` is not a
-power of a prime number is `1`.
--/
-theorem norm_toInteger_sub_one_eq_one {n : ℕ} [IsCyclotomicExtension {n} ℚ K]
-    (hζ : IsPrimitiveRoot ζ n) (h₁ : 2 < n) (h₂ : ∀ {p : ℕ}, Nat.Prime p → ∀ (k : ℕ), p ^ k ≠ n) :
-    have : NeZero n := NeZero.of_gt h₁
-    norm ℤ (hζ.toInteger - 1) = 1 := by
-  have : NumberField K := IsCyclotomicExtension.numberField {n} ℚ K
-  have : NeZero n := NeZero.of_gt h₁
-  dsimp only
-  rw [norm_eq_iff ℤ (Sₘ := K) (Rₘ := ℚ) le_rfl, map_sub, map_one, map_one, RingOfIntegers.map_mk,
-    sub_one_norm_eq_eval_cyclotomic hζ h₁ (cyclotomic.irreducible_rat (NeZero.pos _)),
-    eval_one_cyclotomic_not_prime_pow h₂, Int.cast_one]
-
-/-- The norm, relative to `ℤ`, of `ζ ^ p ^ s - 1` in a `p ^ (k + 1)`-th cyclotomic extension of `ℚ`
-is p ^ p ^ s` if `s ≤ k` and `p ^ (k - s + 1) ≠ 2`. -/
-lemma norm_toInteger_pow_sub_one_of_prime_pow_ne_two [IsCyclotomicExtension {p ^ (k + 1)} ℚ K]
-    (hζ : IsPrimitiveRoot ζ (p ^ (k + 1))) {s : ℕ} (hs : s ≤ k) (htwo : p ^ (k - s + 1) ≠ 2) :
-    Algebra.norm ℤ (hζ.toInteger ^ p ^ s - 1) = p ^ p ^ s := by
-  have : NumberField K := IsCyclotomicExtension.numberField {p ^ (k + 1)} ℚ K
-  rw [Algebra.norm_eq_iff ℤ (Sₘ := K) (Rₘ := ℚ) le_rfl]
-  simp [hζ.norm_pow_sub_one_of_prime_pow_ne_two (cyclotomic.irreducible_rat (NeZero.pos _)) hs htwo]
-
-/-- The norm, relative to `ℤ`, of `ζ ^ 2 ^ k - 1` in a `2 ^ (k + 1)`-th cyclotomic extension of `ℚ`
-is `(-2) ^ 2 ^ k`. -/
-lemma norm_toInteger_pow_sub_one_of_two [IsCyclotomicExtension {2 ^ (k + 1)} ℚ K]
-    (hζ : IsPrimitiveRoot ζ (2 ^ (k + 1))) :
-    Algebra.norm ℤ (hζ.toInteger ^ 2 ^ k - 1) = (-2) ^ 2 ^ k := by
-  have : NumberField K := IsCyclotomicExtension.numberField {2 ^ (k + 1)} ℚ K
-  rw [Algebra.norm_eq_iff ℤ (Sₘ := K) (Rₘ := ℚ) le_rfl]
-  simp [hζ.norm_pow_sub_one_two (cyclotomic.irreducible_rat (pow_pos (by decide) _))]
-
-/-- The norm, relative to `ℤ`, of `ζ ^ p ^ s - 1` in a `p ^ (k + 1)`-th cyclotomic extension of `ℚ`
-is `p ^ p ^ s` if `s ≤ k` and `p ≠ 2`. -/
-lemma norm_toInteger_pow_sub_one_of_prime_ne_two [IsCyclotomicExtension {p ^ (k + 1)} ℚ K]
-    (hζ : IsPrimitiveRoot ζ (p ^ (k + 1))) {s : ℕ} (hs : s ≤ k) (hodd : p ≠ 2) :
-    Algebra.norm ℤ (hζ.toInteger ^ p ^ s - 1) = p ^ p ^ s := by
-  refine hζ.norm_toInteger_pow_sub_one_of_prime_pow_ne_two hs (fun h ↦ hodd ?_)
-  apply eq_of_prime_pow_eq hp.out.prime Nat.prime_two.prime (k - s).succ_pos
-  rwa [pow_one]
-
-/--
-The norm, relative to `ℤ`, of `ζ - 1` in a `2 ^ (k + 2)`-th cyclotomic extension of `ℚ` is `2`.
--/
-theorem norm_toInteger_sub_one_of_eq_two_pow {k : ℕ} {K : Type*} [Field K]
-    {ζ : K} [CharZero K] [IsCyclotomicExtension {2 ^ (k + 2)} ℚ K]
-    (hζ : IsPrimitiveRoot ζ (2 ^ (k + 2))) :
-    norm ℤ (hζ.toInteger - 1) = 2 := by
-  have : NumberField K := IsCyclotomicExtension.numberField {2 ^ (k + 2)} ℚ K
-  rw [norm_eq_iff ℤ (Sₘ := K) (Rₘ := ℚ) le_rfl, map_sub, map_one, eq_intCast, Int.cast_ofNat,
-    RingOfIntegers.map_mk, hζ.norm_sub_one_two (Nat.le_add_left 2 k)
-    (Polynomial.cyclotomic.irreducible_rat (Nat.two_pow_pos _))]
-
-/-- The norm, relative to `ℤ`, of `ζ - 1` in a `p ^ (k + 1)`-th cyclotomic extension of `ℚ` is
-`p` if `p ≠ 2`. -/
-lemma norm_toInteger_sub_one_of_prime_ne_two [IsCyclotomicExtension {p ^ (k + 1)} ℚ K]
-    (hζ : IsPrimitiveRoot ζ (p ^ (k + 1))) (hodd : p ≠ 2) :
-    Algebra.norm ℤ (hζ.toInteger - 1) = p := by
-  simpa only [pow_zero, pow_one] using
-    hζ.norm_toInteger_pow_sub_one_of_prime_ne_two (Nat.zero_le _) hodd
-
-/--
-The norm, relative to `ℤ`, of `ζ - 1` in a `2`-th cyclotomic extension of `ℚ` is `-2`.
--/
-theorem norm_toInteger_sub_one_of_eq_two [IsCyclotomicExtension {2} ℚ K]
-    (hζ : IsPrimitiveRoot ζ 2) :
-    norm ℤ (hζ.toInteger - 1) = -2 := by
-  rw [show 2 = (2 ^ (0 + 1)) by norm_num] at hζ
-  simpa using hζ.norm_toInteger_pow_sub_one_of_two
-
-/-- The norm, relative to `ℤ`, of `ζ - 1` in a `p`-th cyclotomic extension of `ℚ` is `p` if
-`p ≠ 2`. -/
-lemma norm_toInteger_sub_one_of_prime_ne_two' [hcycl : IsCyclotomicExtension {p} ℚ K]
-    (hζ : IsPrimitiveRoot ζ p) (h : p ≠ 2) : Algebra.norm ℤ (hζ.toInteger - 1) = p := by
-  have : IsCyclotomicExtension {p ^ (0 + 1)} ℚ K := by simpa using hcycl
-  replace hζ : IsPrimitiveRoot ζ (p ^ (0 + 1)) := by simpa using hζ
-  exact hζ.norm_toInteger_sub_one_of_prime_ne_two h
-
-/-- The norm, relative to `ℤ`, of `ζ - 1` in a `p ^ (k + 1)`-th cyclotomic extension of `ℚ` is
-a prime if `p ^ (k  + 1) ≠ 2`. -/
-lemma prime_norm_toInteger_sub_one_of_prime_pow_ne_two [IsCyclotomicExtension {p ^ (k + 1)} ℚ K]
-    (hζ : IsPrimitiveRoot ζ (p ^ (k + 1))) (htwo : p ^ (k + 1) ≠ 2) :
-    Prime (Algebra.norm ℤ (hζ.toInteger - 1)) := by
-  have := hζ.norm_toInteger_pow_sub_one_of_prime_pow_ne_two (zero_le _) htwo
-  simp only [pow_zero, pow_one] at this
-  rw [this]
-  exact Nat.prime_iff_prime_int.1 hp.out
-
-/-- The norm, relative to `ℤ`, of `ζ - 1` in a `p ^ (k + 1)`-th cyclotomic extension of `ℚ` is
-a prime if `p ≠ 2`. -/
-lemma prime_norm_toInteger_sub_one_of_prime_ne_two [hcycl : IsCyclotomicExtension {p ^ (k + 1)} ℚ K]
-    (hζ : IsPrimitiveRoot ζ (p ^ (k + 1))) (hodd : p ≠ 2) :
-    Prime (Algebra.norm ℤ (hζ.toInteger - 1)) := by
-  have := hζ.norm_toInteger_sub_one_of_prime_ne_two hodd
-  simp only at this
-  rw [this]
-  exact Nat.prime_iff_prime_int.1 hp.out
-
-/-- The norm, relative to `ℤ`, of `ζ - 1` in a `p`-th cyclotomic extension of `ℚ` is a prime if
-`p ≠ 2`. -/
-lemma prime_norm_toInteger_sub_one_of_prime_ne_two' [hcycl : IsCyclotomicExtension {p} ℚ K]
-    (hζ : IsPrimitiveRoot ζ p) (hodd : p ≠ 2) :
-    Prime (Algebra.norm ℤ (hζ.toInteger - 1)) := by
-  have : IsCyclotomicExtension {p ^ (0 + 1)} ℚ K := by simpa using hcycl
-  replace hζ : IsPrimitiveRoot ζ (p ^ (0 + 1)) := by simpa using hζ
-  exact hζ.prime_norm_toInteger_sub_one_of_prime_ne_two hodd
-
-/-- In a `p ^ (k + 1)`-th cyclotomic extension of `ℚ `, we have that `ζ` is not congruent to an
-  integer modulo `p` if `p ^ (k  + 1) ≠ 2`. -/
-theorem not_exists_int_prime_dvd_sub_of_prime_pow_ne_two
-    [hcycl : IsCyclotomicExtension {p ^ (k + 1)} ℚ K]
-    (hζ : IsPrimitiveRoot ζ (p ^ (k + 1))) (htwo : p ^ (k + 1) ≠ 2) :
-    ¬(∃ n : ℤ, (p : 𝓞 K) ∣ (hζ.toInteger - n : 𝓞 K)) := by
-  intro ⟨n, x, h⟩
-  -- Let `pB` be the power basis of `𝓞 K` given by powers of `ζ`.
-  let pB := hζ.integralPowerBasis
-  have hdim : pB.dim = p ^ k * (↑p - 1) := by
-    simp [integralPowerBasis_dim, pB, Nat.totient_prime_pow hp.1 (Nat.zero_lt_succ k)]
-  replace hdim : 1 < pB.dim := by
-    rw [Nat.one_lt_iff_ne_zero_and_ne_one, hdim]
-    refine ⟨by simp only [ne_eq, mul_eq_zero, NeZero.ne _, Nat.sub_eq_zero_iff_le, false_or,
-      not_le, Nat.Prime.one_lt hp.out], ne_of_gt ?_⟩
-    by_cases hk : k = 0
-    · simp only [hk, zero_add, pow_one, pow_zero, one_mul, Nat.lt_sub_iff_add_lt,
-        Nat.reduceAdd] at htwo ⊢
-      exact htwo.symm.lt_of_le hp.1.two_le
-    · exact one_lt_mul_of_lt_of_le (one_lt_pow₀ hp.1.one_lt hk)
-        (have := Nat.Prime.two_le hp.out; by cutsat)
-  rw [sub_eq_iff_eq_add] at h
-  -- We are assuming that `ζ = n + p * x` for some integer `n` and `x : 𝓞 K`. Looking at the
-  -- coordinates in the base `pB`, we obtain that `1` is a multiple of `p`, contradiction.
-  replace h := pB.basis.ext_elem_iff.1 h ⟨1, hdim⟩
-  have := pB.basis_eq_pow ⟨1, hdim⟩
-  rw [hζ.integralPowerBasis_gen] at this
-  simp only [PowerBasis.coe_basis, pow_one] at this
-  rw [← this, show pB.gen = pB.gen ^ (⟨1, hdim⟩ : Fin pB.dim).1 by simp, ← pB.basis_eq_pow,
-    pB.basis.repr_self_apply] at h
-  simp only [↓reduceIte, map_add, Finsupp.coe_add, Pi.add_apply] at h
-  rw [show (p : 𝓞 K) * x = (p : ℤ) • x by simp, ← pB.basis.coord_apply,
-    LinearMap.map_smul, ← zsmul_one, ← pB.basis.coord_apply, LinearMap.map_smul,
-    show 1 = pB.gen ^ (⟨0, by cutsat⟩ : Fin pB.dim).1 by simp, ← pB.basis_eq_pow,
-    pB.basis.coord_apply, pB.basis.coord_apply, pB.basis.repr_self_apply] at h
-  simp only [smul_eq_mul, Fin.mk.injEq, zero_ne_one, ↓reduceIte, mul_zero, add_zero] at h
-  exact (Int.prime_iff_natAbs_prime.2 (by simp [hp.1])).not_dvd_one ⟨_, h⟩
-
-/-- In a `p ^ (k + 1)`-th cyclotomic extension of `ℚ `, we have that `ζ` is not congruent to an
-  integer modulo `p` if `p ≠ 2`. -/
-theorem not_exists_int_prime_dvd_sub_of_prime_ne_two
-    [hcycl : IsCyclotomicExtension {p ^ (k + 1)} ℚ K]
-    (hζ : IsPrimitiveRoot ζ (p ^ (k + 1))) (hodd : p ≠ 2) :
-    ¬(∃ n : ℤ, (p : 𝓞 K) ∣ (hζ.toInteger - n : 𝓞 K)) := by
-  refine not_exists_int_prime_dvd_sub_of_prime_pow_ne_two hζ (fun h ↦ ?_)
-  simp_all only [(@Nat.Prime.pow_eq_iff 2 p (k + 1) Nat.prime_two).mp (by assumption_mod_cast),
-    pow_one, ne_eq]
-
-/-- In a `p`-th cyclotomic extension of `ℚ `, we have that `ζ` is not congruent to an
-  integer modulo `p` if `p ≠ 2`. -/
-theorem not_exists_int_prime_dvd_sub_of_prime_ne_two'
-    [hcycl : IsCyclotomicExtension {p} ℚ K]
-    (hζ : IsPrimitiveRoot ζ p) (hodd : p ≠ 2) :
-    ¬(∃ n : ℤ, (p : 𝓞 K) ∣ (hζ.toInteger - n : 𝓞 K)) := by
-  have : IsCyclotomicExtension {p ^ (0 + 1)} ℚ K := by simpa using hcycl
-  replace hζ : IsPrimitiveRoot ζ (p ^ (0 + 1)) := by simpa using hζ
-  exact not_exists_int_prime_dvd_sub_of_prime_ne_two hζ hodd
-
-theorem finite_quotient_span_sub_one [hcycl : IsCyclotomicExtension {p ^ (k + 1)} ℚ K]
-    (hζ : IsPrimitiveRoot ζ (p ^ (k + 1))) :
-    Finite (𝓞 K ⧸ Ideal.span {hζ.toInteger - 1}) := by
-  have : NumberField K := IsCyclotomicExtension.numberField {p ^ (k + 1)} ℚ K
-  refine Ideal.finiteQuotientOfFreeOfNeBot _ (fun h ↦ ?_)
-  simp only [Ideal.span_singleton_eq_bot, sub_eq_zero] at h
-  exact hζ.ne_one (one_lt_pow₀ hp.1.one_lt (Nat.zero_ne_add_one k).symm)
-    (RingOfIntegers.ext_iff.1 h)
-
-theorem finite_quotient_span_sub_one' [hcycl : IsCyclotomicExtension {p} ℚ K]
-    (hζ : IsPrimitiveRoot ζ p) :
-    Finite (𝓞 K ⧸ Ideal.span {hζ.toInteger - 1}) := by
-  have : IsCyclotomicExtension {p ^ (0 + 1)} ℚ K := by simpa using hcycl
-  replace hζ : IsPrimitiveRoot ζ (p ^ (0 + 1)) := by simpa using hζ
-  exact hζ.finite_quotient_span_sub_one
-
-/-- In a `p ^ (k + 1)`-th cyclotomic extension of `ℚ`, we have that
-  `ζ - 1` divides `p` in `𝓞 K`. -/
-lemma toInteger_sub_one_dvd_prime [hcycl : IsCyclotomicExtension {p ^ (k + 1)} ℚ K]
-    (hζ : IsPrimitiveRoot ζ (p ^ (k + 1))) : ((hζ.toInteger - 1)) ∣ p := by
-  by_cases htwo : p ^ (k + 1) = 2
-  · have ⟨hp2, hk⟩ := (Nat.Prime.pow_eq_iff Nat.prime_two).1 htwo
-    simp only [add_eq_right] at hk
-    have hζ' : ζ = -1 := by
-      refine IsPrimitiveRoot.eq_neg_one_of_two_right ?_
-      rwa [hk, zero_add, pow_one, hp2] at hζ
-    replace hζ' : hζ.toInteger = -1 := by
-      ext
-      exact hζ'
-    rw [hζ', hp2]
-    exact ⟨-1, by ring⟩
-  suffices (hζ.toInteger - 1) ∣ (p : ℤ) by simpa
-  have := IsCyclotomicExtension.numberField {p ^ (k + 1)} ℚ K
-  have H := hζ.norm_toInteger_pow_sub_one_of_prime_pow_ne_two (zero_le _) htwo
-  rw [pow_zero, pow_one] at H
-  rw [← Ideal.norm_dvd_iff, H]
-  · simp
-  · exact prime_norm_toInteger_sub_one_of_prime_pow_ne_two hζ htwo
-
-/-- In a `p`-th cyclotomic extension of `ℚ`, we have that `ζ - 1` divides `p` in `𝓞 K`. -/
-lemma toInteger_sub_one_dvd_prime' [hcycl : IsCyclotomicExtension {p} ℚ K]
-    (hζ : IsPrimitiveRoot ζ p) : hζ.toInteger - 1 ∣ p := by
-  have : IsCyclotomicExtension {p ^ (0 + 1)} ℚ K := by simpa using hcycl
-  replace hζ : IsPrimitiveRoot ζ (p ^ (0 + 1)) := by simpa using hζ
-  exact toInteger_sub_one_dvd_prime hζ
-
-/-- We have that `hζ.toInteger - 1` does not divide `2`. -/
-lemma toInteger_sub_one_not_dvd_two [IsCyclotomicExtension {p ^ (k + 1)} ℚ K]
-    (hζ : IsPrimitiveRoot ζ (p ^ (k + 1))) (hodd : p ≠ 2) : ¬ hζ.toInteger - 1 ∣ 2 := fun h ↦ by
-  have : NumberField K := IsCyclotomicExtension.numberField {p ^ (k + 1)} ℚ K
-  replace h : hζ.toInteger - 1 ∣ (2 : ℤ) := by simp [h]
-  rw [← Ideal.norm_dvd_iff, hζ.norm_toInteger_sub_one_of_prime_ne_two hodd] at h
-  · refine hodd <| (prime_dvd_prime_iff_eq ?_ ?_).1 ?_
-    · exact Nat.prime_iff.1 hp.1
-    · exact Nat.prime_iff.1 Nat.prime_two
-    · exact Int.ofNat_dvd.mp h
-  · rw [hζ.norm_toInteger_sub_one_of_prime_ne_two hodd]
-    exact Nat.prime_iff_prime_int.1 hp.1
-
-open IntermediateField in
-/--
-Let `ζ` be a primitive root of unity of order `n` with `2 ≤ n`. Any prime number that divides the
-norm, relative to `ℤ`, of `ζ - 1` divides also `n`.
--/
-theorem prime_dvd_of_dvd_norm_sub_one {n : ℕ} (hn : 2 ≤ n) {K : Type*}
-    [Field K] [NumberField K] {ζ : K} {p : ℕ} [hF : Fact (Nat.Prime p)] (hζ : IsPrimitiveRoot ζ n)
-    (hp : let _ : NeZero n := NeZero.of_gt hn; (p : ℤ) ∣ norm ℤ (hζ.toInteger - 1)) :
-    p ∣ n := by
-  have : NeZero n := NeZero.of_gt hn
-  obtain ⟨μ, hC, hμ, h⟩ :
-      ∃ μ : ℚ⟮ζ⟯, ∃ (_ : IsCyclotomicExtension {n} ℚ ℚ⟮ζ⟯), ∃ (hμ : IsPrimitiveRoot μ n),
-      norm ℤ (hζ.toInteger - 1) = norm ℤ (hμ.toInteger - 1) ^ Module.finrank ℚ⟮ζ⟯ K := by
-    refine ⟨IntermediateField.AdjoinSimple.gen ℚ ζ,
-      intermediateField_adjoin_isCyclotomicExtension ℚ hζ, coe_submonoidClass_iff.mp hζ, ?_⟩
-    have : NumberField ℚ⟮ζ⟯ := of_intermediateField _
-    rw [norm_eq_iff ℤ (Sₘ := K) (Rₘ := ℚ) le_rfl, map_sub, map_one, RingOfIntegers.map_mk,
-      show ζ - 1 = algebraMap ℚ⟮ζ⟯ K (IntermediateField.AdjoinSimple.gen ℚ ζ - 1) by rfl,
-      ← norm_norm (S := ℚ⟮ζ⟯), Algebra.norm_algebraMap, map_pow, map_pow, ← norm_localization ℤ
-      (nonZeroDivisors ℤ) (Sₘ := ℚ⟮ζ⟯), map_sub (algebraMap _ _), RingOfIntegers.map_mk, map_one]
-  dsimp only at hp
-  rw [h] at hp
-  rsuffices ⟨q, hq, t, s, ht₁, ht₂, hs⟩ :
-      ∃ q, q.Prime ∧ ∃ t s, t ≠ 0 ∧ n = q ^ t ∧ (p : ℤ) ∣ (q : ℤ) ^ s := by
-    obtain hn | hn := lt_or_eq_of_le hn
-    · by_cases! h : ∃ q, q.Prime ∧ ∃ t, q ^ t = n
-      · obtain ⟨q, hq, t, hn'⟩ := h
-        have : Fact (Nat.Prime q) := ⟨hq⟩
-        cases t with
-        | zero => simp [← hn'] at hn
-        | succ r =>
-          rw [← hn'] at hC hμ
-          refine ⟨q, hq, r + 1, Module.finrank (ℚ⟮ζ⟯) K, r.add_one_ne_zero, hn'.symm, ?_⟩
-          by_cases hq' : q = 2
-          · cases r with
-            | zero =>
-                rw [← hn', hq', zero_add, pow_one] at hn
-                exact hn.false.elim
-            | succ k =>
-                rw [hq'] at hC hμ ⊢
-                rwa [hμ.norm_toInteger_sub_one_of_eq_two_pow] at hp
-          · rwa [hμ.norm_toInteger_sub_one_of_prime_ne_two hq'] at hp
-      · rw [IsPrimitiveRoot.norm_toInteger_sub_one_eq_one hμ hn, one_pow,
-          Int.natCast_dvd_ofNat, Nat.dvd_one] at hp
-        · exact (Nat.Prime.ne_one hF.out hp).elim
-        · exact fun {p} a k ↦ h p a k
-    · rw [← hn] at hμ hC ⊢
-      refine ⟨2, Nat.prime_two, 1, Module.finrank ℚ⟮ζ⟯ K, one_ne_zero, by rw [pow_one], ?_⟩
-      rwa [hμ.norm_toInteger_sub_one_of_eq_two, neg_eq_neg_one_mul, mul_pow, IsUnit.dvd_mul_left
-        ((isUnit_pow_iff Module.finrank_pos.ne').mpr isUnit_neg_one)] at hp
-  have : p = q := by
-    rw [← Int.natCast_pow, Int.natCast_dvd_natCast] at hs
-    exact (Nat.prime_dvd_prime_iff_eq hF.out hq).mp (hF.out.dvd_of_dvd_pow hs)
-  rw [ht₂, this]
-  exact dvd_pow_self _ ht₁
-
-end IsPrimitiveRoot
-
-section absdiscr
-
-namespace IsCyclotomicExtension.Rat
-
-open nonZeroDivisors IsPrimitiveRoot
-
-variable (K p k)
-variable [CharZero K]
-
-/-- We compute the absolute discriminant of a `p ^ k`-th cyclotomic field.
-  Beware that in the cases `p ^ k = 1` and `p ^ k = 2` the formula uses `1 / 2 = 0` and `0 - 1 = 0`.
-  See also the results below. -/
-theorem absdiscr_prime_pow [IsCyclotomicExtension {p ^ k} ℚ K] :
-    haveI : NumberField K := IsCyclotomicExtension.numberField {p ^ k} ℚ K
-    NumberField.discr K =
-    (-1) ^ ((p ^ k).totient / 2) * p ^ (p ^ (k - 1) * ((p - 1) * k - 1)) := by
-  have hζ := IsCyclotomicExtension.zeta_spec (p ^ k) ℚ K
-  have : NumberField K := IsCyclotomicExtension.numberField {p ^ k} ℚ K
-  let pB₁ := integralPowerBasis hζ
-  apply (algebraMap ℤ ℚ).injective_int
-  rw [← NumberField.discr_eq_discr _ pB₁.basis, ← Algebra.discr_localizationLocalization ℤ ℤ⁰ K]
-  convert IsCyclotomicExtension.discr_prime_pow hζ
-    (cyclotomic.irreducible_rat (NeZero.pos _)) using 1
-  · have : pB₁.dim = (IsPrimitiveRoot.powerBasis ℚ hζ).dim := by
-      rw [← PowerBasis.finrank, ← PowerBasis.finrank]
-      exact RingOfIntegers.rank K
-    rw [← Algebra.discr_reindex _ _ (finCongr this)]
-    congr 1
-    ext i
-    simp_rw [Function.comp_apply, Module.Basis.localizationLocalization_apply, powerBasis_dim,
-      PowerBasis.coe_basis, pB₁, integralPowerBasis_gen]
-    convert ← ((IsPrimitiveRoot.powerBasis ℚ hζ).basis_eq_pow i).symm using 1
-  · simp_rw [algebraMap_int_eq, map_mul, map_pow, map_neg, map_one, map_natCast]
-
-open Nat in
-/-- We compute the absolute discriminant of a `p ^ (k + 1)`-th cyclotomic field.
-  Beware that in the case `p ^ k = 2` the formula uses `1 / 2 = 0`. See also the results below. -/
-theorem absdiscr_prime_pow_succ [IsCyclotomicExtension {p ^ (k + 1)} ℚ K] :
-    haveI : NumberField K := IsCyclotomicExtension.numberField {p ^ (k + 1)} ℚ K
-    NumberField.discr K =
-    (-1) ^ (p ^ k * (p - 1) / 2) * p ^ (p ^ k * ((p - 1) * (k + 1) - 1)) := by
-  simpa [totient_prime_pow hp.out (succ_pos k)] using absdiscr_prime_pow p (k + 1) K
-
-/-- We compute the absolute discriminant of a `p`-th cyclotomic field where `p` is prime. -/
-theorem absdiscr_prime [IsCyclotomicExtension {p} ℚ K] :
-    haveI : NumberField K := IsCyclotomicExtension.numberField {p} ℚ K
-    NumberField.discr K = (-1) ^ ((p - 1) / 2) * p ^ (p - 2) := by
-  have : IsCyclotomicExtension {p ^ (0 + 1)} ℚ K := by
-    rw [zero_add, pow_one]
-    infer_instance
-  rw [absdiscr_prime_pow_succ p 0 K]
-  simp [Nat.sub_sub]
-
-end IsCyclotomicExtension.Rat
-
-end absdiscr
-
-end PowerBasis
-=======
-deprecated_module (since := "2025-10-14")
->>>>>>> dde1cfff
+deprecated_module (since := "2025-10-14")