/-
Copyright (c) 2022 Riccardo Brasca. All rights reserved.
Released under Apache 2.0 license as described in the file LICENSE.
Authors: Riccardo Brasca
-/
import Mathlib.NumberTheory.Cyclotomic.Discriminant
import Mathlib.RingTheory.Ideal.Norm.AbsNorm
import Mathlib.RingTheory.Norm.Transitivity
import Mathlib.RingTheory.Polynomial.Eisenstein.IsIntegral
import Mathlib.RingTheory.Prime

/-!
# Ring of integers of `p ^ n`-th cyclotomic fields
We gather results about cyclotomic extensions of `ℚ`. In particular, we compute the ring of
integers of a `p ^ n`-th cyclotomic extension of `ℚ`.

## Main results
* `IsCyclotomicExtension.Rat.isIntegralClosure_adjoin_singleton_of_prime_pow`: if `K` is a
  `p ^ k`-th cyclotomic extension of `ℚ`, then `(adjoin ℤ {ζ})` is the integral closure of
  `ℤ` in `K`.
* `IsCyclotomicExtension.Rat.cyclotomicRing_isIntegralClosure_of_prime_pow`: the integral
  closure of `ℤ` inside `CyclotomicField (p ^ k) ℚ` is `CyclotomicRing (p ^ k) ℤ ℚ`.
* `IsCyclotomicExtension.Rat.absdiscr_prime_pow` and related results: the absolute discriminant
  of cyclotomic fields.
-/

universe u

open Algebra IsCyclotomicExtension Polynomial NumberField

open scoped Cyclotomic Nat

variable {p : ℕ} {k : ℕ} {K : Type u} [Field K] {ζ : K} [hp : Fact p.Prime]

namespace IsCyclotomicExtension.Rat

variable [CharZero K]

/-- The discriminant of the power basis given by `ζ - 1`. -/
theorem discr_prime_pow_ne_two' [IsCyclotomicExtension {p ^ (k + 1)} ℚ K]
    (hζ : IsPrimitiveRoot ζ (p ^ (k + 1))) (hk : p ^ (k + 1) ≠ 2) :
    discr ℚ (hζ.subOnePowerBasis ℚ).basis =
      (-1) ^ ((p ^ (k + 1)).totient / 2) * p ^ (p ^ k * ((p - 1) * (k + 1) - 1)) := by
  rw [← discr_prime_pow_ne_two hζ (cyclotomic.irreducible_rat (NeZero.pos _)) hk]
  exact hζ.discr_zeta_eq_discr_zeta_sub_one.symm

theorem discr_odd_prime' [IsCyclotomicExtension {p} ℚ K] (hζ : IsPrimitiveRoot ζ p) (hodd : p ≠ 2) :
    discr ℚ (hζ.subOnePowerBasis ℚ).basis = (-1) ^ ((p - 1) / 2) * p ^ (p - 2) := by
  rw [← discr_odd_prime hζ (cyclotomic.irreducible_rat hp.out.pos) hodd]
  exact hζ.discr_zeta_eq_discr_zeta_sub_one.symm

/-- The discriminant of the power basis given by `ζ - 1`. Beware that in the cases `p ^ k = 1` and
`p ^ k = 2` the formula uses `1 / 2 = 0` and `0 - 1 = 0`. It is useful only to have a uniform
result. See also `IsCyclotomicExtension.Rat.discr_prime_pow_eq_unit_mul_pow'`. -/
theorem discr_prime_pow' [IsCyclotomicExtension {p ^ k} ℚ K] (hζ : IsPrimitiveRoot ζ (p ^ k)) :
    discr ℚ (hζ.subOnePowerBasis ℚ).basis =
<<<<<<< HEAD
      (-1) ^ ((p ^ k).totient / 2) * p ^ (p^ (k - 1) * ((p - 1) * k - 1)) := by
=======
      (-1) ^ ((p ^ k).totient / 2) * p ^ (p ^ (k - 1) * ((p - 1) * k - 1)) := by
>>>>>>> d7257f69
  rw [← discr_prime_pow hζ (cyclotomic.irreducible_rat (NeZero.pos _))]
  exact hζ.discr_zeta_eq_discr_zeta_sub_one.symm

/-- If `p` is a prime and `IsCyclotomicExtension {p ^ k} K L`, then there are `u : ℤˣ` and
`n : ℕ` such that the discriminant of the power basis given by `ζ - 1` is `u * p ^ n`. Often this is
enough and less cumbersome to use than `IsCyclotomicExtension.Rat.discr_prime_pow'`. -/
theorem discr_prime_pow_eq_unit_mul_pow' [IsCyclotomicExtension {p ^ k} ℚ K]
    (hζ : IsPrimitiveRoot ζ (p ^ k)) :
    ∃ (u : ℤˣ) (n : ℕ), discr ℚ (hζ.subOnePowerBasis ℚ).basis = u * p ^ n := by
  rw [hζ.discr_zeta_eq_discr_zeta_sub_one.symm]
  exact discr_prime_pow_eq_unit_mul_pow hζ (cyclotomic.irreducible_rat (NeZero.pos _))

/-- If `K` is a `p ^ k`-th cyclotomic extension of `ℚ`, then `(adjoin ℤ {ζ})` is the
integral closure of `ℤ` in `K`. -/
theorem isIntegralClosure_adjoin_singleton_of_prime_pow [hcycl : IsCyclotomicExtension {p ^ k} ℚ K]
    (hζ : IsPrimitiveRoot ζ (p ^ k)) : IsIntegralClosure (adjoin ℤ ({ζ} : Set K)) ℤ K := by
  refine ⟨Subtype.val_injective, @fun x => ⟨fun h => ⟨⟨x, ?_⟩, rfl⟩, ?_⟩⟩
  swap
  · rintro ⟨y, rfl⟩
    exact
      IsIntegral.algebraMap
        ((le_integralClosure_iff_isIntegral.1
          (adjoin_le_integralClosure (hζ.isIntegral (NeZero.pos _)))).isIntegral _)
  let B := hζ.subOnePowerBasis ℚ
  have hint : IsIntegral ℤ B.gen := (hζ.isIntegral (NeZero.pos _)).sub isIntegral_one
  -- Porting note: the following `letI` was not needed because the locale `cyclotomic` set it
  -- as instances.
  letI := IsCyclotomicExtension.finiteDimensional {p ^ k} ℚ K
  have H := discr_mul_isIntegral_mem_adjoin ℚ hint h
  obtain ⟨u, n, hun⟩ := discr_prime_pow_eq_unit_mul_pow' hζ
  rw [hun] at H
  replace H := Subalgebra.smul_mem _ H u.inv
  rw [← smul_assoc, ← smul_mul_assoc, Units.inv_eq_val_inv, zsmul_eq_mul, ← Int.cast_mul,
    Units.inv_mul, Int.cast_one, one_mul, smul_def, map_pow] at H
  cases k
  · haveI : IsCyclotomicExtension {1} ℚ K := by simpa using hcycl
    have : x ∈ (⊥ : Subalgebra ℚ K) := by
      rw [singleton_one ℚ K]
      exact mem_top
    obtain ⟨y, rfl⟩ := mem_bot.1 this
    replace h := (isIntegral_algebraMap_iff (algebraMap ℚ K).injective).1 h
    obtain ⟨z, hz⟩ := IsIntegrallyClosed.isIntegral_iff.1 h
    rw [← hz, ← IsScalarTower.algebraMap_apply]
    exact Subalgebra.algebraMap_mem _ _
  · have hmin : (minpoly ℤ B.gen).IsEisensteinAt (Submodule.span ℤ {(p : ℤ)}) := by
      have h₁ := minpoly.isIntegrallyClosed_eq_field_fractions' ℚ hint
      have h₂ := hζ.minpoly_sub_one_eq_cyclotomic_comp (cyclotomic.irreducible_rat (NeZero.pos _))
      rw [IsPrimitiveRoot.subOnePowerBasis_gen] at h₁
      rw [h₁, ← map_cyclotomic_int, show Int.castRingHom ℚ = algebraMap ℤ ℚ by rfl,
        show X + 1 = map (algebraMap ℤ ℚ) (X + 1) by simp, ← map_comp] at h₂
      rw [IsPrimitiveRoot.subOnePowerBasis_gen,
        map_injective (algebraMap ℤ ℚ) (algebraMap ℤ ℚ).injective_int h₂]
      exact cyclotomic_prime_pow_comp_X_add_one_isEisensteinAt p _
    refine
      adjoin_le ?_
        (mem_adjoin_of_smul_prime_pow_smul_of_minpoly_isEisensteinAt (n := n)
          (Nat.prime_iff_prime_int.1 hp.out) hint h (by simpa using H) hmin)
    simp only [Set.singleton_subset_iff, SetLike.mem_coe]
    exact Subalgebra.sub_mem _ (self_mem_adjoin_singleton ℤ _) (Subalgebra.one_mem _)

theorem isIntegralClosure_adjoin_singleton_of_prime [hcycl : IsCyclotomicExtension {p} ℚ K]
    (hζ : IsPrimitiveRoot ζ p) : IsIntegralClosure (adjoin ℤ ({ζ} : Set K)) ℤ K := by
  rw [← pow_one p] at hζ hcycl
  exact isIntegralClosure_adjoin_singleton_of_prime_pow hζ

/-- The integral closure of `ℤ` inside `CyclotomicField (p ^ k) ℚ` is
`CyclotomicRing (p ^ k) ℤ ℚ`. -/
theorem cyclotomicRing_isIntegralClosure_of_prime_pow :
    IsIntegralClosure (CyclotomicRing (p ^ k) ℤ ℚ) ℤ (CyclotomicField (p ^ k) ℚ) := by
  have hζ := zeta_spec (p ^ k) ℚ (CyclotomicField (p ^ k) ℚ)
  refine ⟨IsFractionRing.injective _ _, @fun x => ⟨fun h => ⟨⟨x, ?_⟩, rfl⟩, ?_⟩⟩
  · obtain ⟨y, rfl⟩ := (isIntegralClosure_adjoin_singleton_of_prime_pow hζ).isIntegral_iff.1 h
    refine adjoin_mono ?_ y.2
    simp only [Set.singleton_subset_iff, Set.mem_setOf_eq]
    exact hζ.pow_eq_one
  · rintro ⟨y, rfl⟩
    exact IsIntegral.algebraMap ((IsCyclotomicExtension.integral {p ^ k} ℤ _).isIntegral _)

theorem cyclotomicRing_isIntegralClosure_of_prime :
    IsIntegralClosure (CyclotomicRing p ℤ ℚ) ℤ (CyclotomicField p ℚ) := by
  rw [← pow_one p]
  exact cyclotomicRing_isIntegralClosure_of_prime_pow

end IsCyclotomicExtension.Rat

section PowerBasis

open IsCyclotomicExtension.Rat

namespace IsPrimitiveRoot

section CharZero

variable [CharZero K]

/-- The algebra isomorphism `adjoin ℤ {ζ} ≃ₐ[ℤ] (𝓞 K)`, where `ζ` is a primitive `p ^ k`-th root of
unity and `K` is a `p ^ k`-th cyclotomic extension of `ℚ`. -/
@[simps!]
noncomputable def _root_.IsPrimitiveRoot.adjoinEquivRingOfIntegers
    [IsCyclotomicExtension {p ^ k} ℚ K] (hζ : IsPrimitiveRoot ζ (p ^ k)) :
    adjoin ℤ ({ζ} : Set K) ≃ₐ[ℤ] 𝓞 K :=
  let _ := isIntegralClosure_adjoin_singleton_of_prime_pow hζ
  IsIntegralClosure.equiv ℤ (adjoin ℤ ({ζ} : Set K)) K (𝓞 K)

/-- The ring of integers of a `p ^ k`-th cyclotomic extension of `ℚ` is a cyclotomic extension. -/
instance IsCyclotomicExtension.ringOfIntegers [IsCyclotomicExtension {p ^ k} ℚ K] :
    IsCyclotomicExtension {p ^ k} ℤ (𝓞 K) :=
  let _ := (zeta_spec (p ^ k) ℚ K).adjoin_isCyclotomicExtension ℤ
  IsCyclotomicExtension.equiv _ ℤ _ (zeta_spec (p ^ k) ℚ K).adjoinEquivRingOfIntegers

/-- The integral `PowerBasis` of `𝓞 K` given by a primitive root of unity, where `K` is a `p ^ k`
cyclotomic extension of `ℚ`. -/
noncomputable def integralPowerBasis [IsCyclotomicExtension {p ^ k} ℚ K]
    (hζ : IsPrimitiveRoot ζ (p ^ k)) : PowerBasis ℤ (𝓞 K) :=
  (Algebra.adjoin.powerBasis' (hζ.isIntegral (NeZero.pos _))).map hζ.adjoinEquivRingOfIntegers

/-- Abbreviation to see a primitive root of unity as a member of the ring of integers. -/
abbrev toInteger {k : ℕ} [NeZero k] (hζ : IsPrimitiveRoot ζ k) : 𝓞 K :=
  ⟨ζ, hζ.isIntegral (NeZero.pos _)⟩

end CharZero

lemma coe_toInteger {k : ℕ} [NeZero k] (hζ : IsPrimitiveRoot ζ k) : hζ.toInteger.1 = ζ := rfl

/-- `𝓞 K ⧸ Ideal.span {ζ - 1}` is finite. -/
lemma finite_quotient_toInteger_sub_one [NumberField K] {k : ℕ} (hk : 1 < k)
    (hζ : IsPrimitiveRoot ζ k) :
<<<<<<< HEAD
    have : NeZero k := NeZero.of_gt hk
=======
    haveI : NeZero k := NeZero.of_gt hk
>>>>>>> d7257f69
    Finite (𝓞 K ⧸ Ideal.span {hζ.toInteger - 1}) := by
  refine Ideal.finiteQuotientOfFreeOfNeBot _ (fun h ↦ ?_)
  simp only [Ideal.span_singleton_eq_bot, sub_eq_zero] at h
  exact hζ.ne_one hk (RingOfIntegers.ext_iff.1 h)

/-- We have that `𝓞 K ⧸ Ideal.span {ζ - 1}` has cardinality equal to the norm of `ζ - 1`.

See the results below to compute this norm in various cases. -/
lemma card_quotient_toInteger_sub_one [NumberField K] {k : ℕ} [NeZero k]
    (hζ : IsPrimitiveRoot ζ k) :
    Nat.card (𝓞 K ⧸ Ideal.span {hζ.toInteger - 1}) =
      (Algebra.norm ℤ (hζ.toInteger - 1)).natAbs := by
  rw [← Submodule.cardQuot_apply, ← Ideal.absNorm_apply, Ideal.absNorm_span_singleton]

lemma toInteger_isPrimitiveRoot {k : ℕ} [NeZero k] (hζ : IsPrimitiveRoot ζ k) :
    IsPrimitiveRoot hζ.toInteger k :=
  IsPrimitiveRoot.of_map_of_injective (by exact hζ) RingOfIntegers.coe_injective

variable [CharZero K]

@[simp]
theorem integralPowerBasis_gen [hcycl : IsCyclotomicExtension {p ^ k} ℚ K]
    (hζ : IsPrimitiveRoot ζ (p ^ k)) :
    hζ.integralPowerBasis.gen = hζ.toInteger :=
  Subtype.ext <| show algebraMap _ K hζ.integralPowerBasis.gen = _ by
    rw [integralPowerBasis, PowerBasis.map_gen, adjoin.powerBasis'_gen]
    simp only [adjoinEquivRingOfIntegers_apply, IsIntegralClosure.algebraMap_lift]
    rfl

/- We name `hcycl` so it can be used as a named argument, but this is unused in the declaration
otherwise, so we need to disable the linter. -/
set_option linter.unusedVariables false in
@[simp]
theorem integralPowerBasis_dim [hcycl : IsCyclotomicExtension {p ^ k} ℚ K]
    (hζ : IsPrimitiveRoot ζ (p ^ k)) : hζ.integralPowerBasis.dim = φ (p ^ k) := by
  simp [integralPowerBasis, ← cyclotomic_eq_minpoly hζ (NeZero.pos _), natDegree_cyclotomic]

/-- The algebra isomorphism `adjoin ℤ {ζ} ≃ₐ[ℤ] (𝓞 K)`, where `ζ` is a primitive `p`-th root of
unity and `K` is a `p`-th cyclotomic extension of `ℚ`. -/
@[simps!]
noncomputable def _root_.IsPrimitiveRoot.adjoinEquivRingOfIntegers'
    [hcycl : IsCyclotomicExtension {p} ℚ K] (hζ : IsPrimitiveRoot ζ p) :
    adjoin ℤ ({ζ} : Set K) ≃ₐ[ℤ] 𝓞 K :=
  have : IsCyclotomicExtension {p ^ 1} ℚ K := by convert hcycl; rw [pow_one]
  adjoinEquivRingOfIntegers (p := p) (k := 1) (ζ := ζ) (by rwa [pow_one])

/-- The ring of integers of a `p`-th cyclotomic extension of `ℚ` is a cyclotomic extension. -/
instance _root_.IsCyclotomicExtension.ring_of_integers' [IsCyclotomicExtension {p} ℚ K] :
    IsCyclotomicExtension {p} ℤ (𝓞 K) :=
  let _ := (zeta_spec p ℚ K).adjoin_isCyclotomicExtension ℤ
  IsCyclotomicExtension.equiv _ ℤ _ (zeta_spec p ℚ K).adjoinEquivRingOfIntegers'

/-- The integral `PowerBasis` of `𝓞 K` given by a primitive root of unity, where `K` is a `p`-th
cyclotomic extension of `ℚ`. -/
noncomputable def integralPowerBasis' [hcycl : IsCyclotomicExtension {p} ℚ K]
    (hζ : IsPrimitiveRoot ζ p) : PowerBasis ℤ (𝓞 K) :=
  have : IsCyclotomicExtension {p ^ 1} ℚ K := by convert hcycl; rw [pow_one]
  integralPowerBasis (p := p) (k := 1) (ζ := ζ) (by rwa [pow_one])

@[simp]
theorem integralPowerBasis'_gen [hcycl : IsCyclotomicExtension {p} ℚ K] (hζ : IsPrimitiveRoot ζ p) :
    hζ.integralPowerBasis'.gen = hζ.toInteger :=
  integralPowerBasis_gen (hcycl := by rwa [pow_one]) (by rwa [pow_one])

@[simp]
theorem power_basis_int'_dim [hcycl : IsCyclotomicExtension {p} ℚ K] (hζ : IsPrimitiveRoot ζ p) :
    hζ.integralPowerBasis'.dim = φ p := by
  rw [integralPowerBasis', integralPowerBasis_dim (hcycl := by rwa [pow_one]) (by rwa [pow_one]),
    pow_one]


/-- The integral `PowerBasis` of `𝓞 K` given by `ζ - 1`, where `K` is a `p ^ k` cyclotomic
extension of `ℚ`. -/
noncomputable def subOneIntegralPowerBasis [IsCyclotomicExtension {p ^ k} ℚ K]
    (hζ : IsPrimitiveRoot ζ (p ^ k)) : PowerBasis ℤ (𝓞 K) :=
  PowerBasis.ofGenMemAdjoin' hζ.integralPowerBasis (RingOfIntegers.isIntegral _)
    (by
      simp only [integralPowerBasis_gen, toInteger]
      convert Subalgebra.add_mem _ (self_mem_adjoin_singleton ℤ (⟨ζ - 1, _⟩ : 𝓞 K))
        (Subalgebra.one_mem _)
      · simp
      · exact Subalgebra.sub_mem _ (hζ.isIntegral (NeZero.pos _)) (Subalgebra.one_mem _))

@[simp]
theorem subOneIntegralPowerBasis_gen [IsCyclotomicExtension {p ^ k} ℚ K]
    (hζ : IsPrimitiveRoot ζ (p ^ k)) :
    hζ.subOneIntegralPowerBasis.gen =
      ⟨ζ - 1, Subalgebra.sub_mem _ (hζ.isIntegral (NeZero.pos _)) (Subalgebra.one_mem _)⟩ := by
  simp [subOneIntegralPowerBasis]

/-- The integral `PowerBasis` of `𝓞 K` given by `ζ - 1`, where `K` is a `p`-th cyclotomic
extension of `ℚ`. -/
noncomputable def subOneIntegralPowerBasis' [IsCyclotomicExtension {p} ℚ K]
    (hζ : IsPrimitiveRoot ζ p) : PowerBasis ℤ (𝓞 K) :=
  have : IsCyclotomicExtension {p ^ 1} ℚ K := by rwa [pow_one]
  subOneIntegralPowerBasis (p := p) (k := 1) (ζ := ζ) (by rwa [pow_one])

@[simp, nolint unusedHavesSuffices]
theorem subOneIntegralPowerBasis'_gen [IsCyclotomicExtension {p} ℚ K]
    (hζ : IsPrimitiveRoot ζ p) :
    hζ.subOneIntegralPowerBasis'.gen = hζ.toInteger - 1 :=
  -- The `unusedHavesSuffices` linter incorrectly thinks this `have` is unnecessary.
  have : IsCyclotomicExtension {p ^ 1} ℚ K := by rwa [pow_one]
  subOneIntegralPowerBasis_gen (by rwa [pow_one])

/-- `ζ - 1` is prime if `p ≠ 2` and `ζ` is a primitive `p ^ (k + 1)`-th root of unity.
  See `zeta_sub_one_prime` for a general statement. -/
theorem zeta_sub_one_prime_of_ne_two [IsCyclotomicExtension {p ^ (k + 1)} ℚ K]
    (hζ : IsPrimitiveRoot ζ (p ^ (k + 1))) (hodd : p ≠ 2) :
    Prime (hζ.toInteger - 1) := by
  letI := IsCyclotomicExtension.numberField {p ^ (k + 1)} ℚ K
  refine Ideal.prime_of_irreducible_absNorm_span (fun h ↦ ?_) ?_
  · apply hζ.pow_ne_one_of_pos_of_lt zero_lt_one (one_lt_pow₀ hp.out.one_lt (by simp))
    rw [sub_eq_zero] at h
    simpa using congrArg (algebraMap _ K) h
  rw [Nat.irreducible_iff_prime, Ideal.absNorm_span_singleton, ← Nat.prime_iff,
    ← Int.prime_iff_natAbs_prime]
  convert Nat.prime_iff_prime_int.1 hp.out
  apply RingHom.injective_int (algebraMap ℤ ℚ)
  rw [← Algebra.norm_localization (Sₘ := K) ℤ (nonZeroDivisors ℤ)]
<<<<<<< HEAD
  simp only [PNat.pow_coe, id.map_eq_id, RingHomCompTriple.comp_eq, RingHom.coe_coe,
    Subalgebra.coe_val, algebraMap_int_eq, map_natCast]
=======
  simp only [algebraMap_int_eq, map_natCast]
>>>>>>> d7257f69
  exact hζ.norm_sub_one_of_prime_ne_two (Polynomial.cyclotomic.irreducible_rat (NeZero.pos _)) hodd

/-- `ζ - 1` is prime if `ζ` is a primitive `2 ^ (k + 1)`-th root of unity.
  See `zeta_sub_one_prime` for a general statement. -/
theorem zeta_sub_one_prime_of_two_pow [IsCyclotomicExtension {2 ^ (k + 1)} ℚ K]
    (hζ : IsPrimitiveRoot ζ (2 ^ (k + 1))) :
    Prime (hζ.toInteger - 1) := by
<<<<<<< HEAD
  letI := IsCyclotomicExtension.numberField {2 ^ (k + 1)} ℚ K
=======
  have := IsCyclotomicExtension.numberField {2 ^ (k + 1)} ℚ K
>>>>>>> d7257f69
  refine Ideal.prime_of_irreducible_absNorm_span (fun h ↦ ?_) ?_
  · apply hζ.pow_ne_one_of_pos_of_lt zero_lt_one (one_lt_pow₀ (by decide) (by simp))
    rw [sub_eq_zero] at h
    simpa using congrArg (algebraMap _ K) h
  rw [Nat.irreducible_iff_prime, Ideal.absNorm_span_singleton, ← Nat.prime_iff,
    ← Int.prime_iff_natAbs_prime]
  cases k
  · convert Prime.neg Int.prime_two
    apply RingHom.injective_int (algebraMap ℤ ℚ)
    rw [← Algebra.norm_localization (Sₘ := K) ℤ (nonZeroDivisors ℤ)]
    simp only [algebraMap_int_eq, map_neg, map_ofNat]
    simpa only [zero_add, pow_one, AddSubgroupClass.coe_sub, OneMemClass.coe_one,
        pow_zero]
      using hζ.norm_pow_sub_one_two (cyclotomic.irreducible_rat
        (by simp only [zero_add, pow_one, Nat.ofNat_pos]))
  convert Int.prime_two
  apply RingHom.injective_int (algebraMap ℤ ℚ)
  rw [← Algebra.norm_localization (Sₘ := K) ℤ (nonZeroDivisors ℤ), algebraMap_int_eq]
  exact hζ.norm_sub_one_two Nat.AtLeastTwo.prop (cyclotomic.irreducible_rat (by simp))

/-- `ζ - 1` is prime if `ζ` is a primitive `p ^ (k + 1)`-th root of unity. -/
theorem zeta_sub_one_prime [IsCyclotomicExtension {p ^ (k + 1)} ℚ K]
    (hζ : IsPrimitiveRoot ζ (p ^ (k + 1))) : Prime (hζ.toInteger - 1) := by
  by_cases htwo : p = 2
  · subst htwo
    apply hζ.zeta_sub_one_prime_of_two_pow
  · apply hζ.zeta_sub_one_prime_of_ne_two htwo

/-- `ζ - 1` is prime if `ζ` is a primitive `p`-th root of unity. -/
theorem zeta_sub_one_prime' [h : IsCyclotomicExtension {p} ℚ K] (hζ : IsPrimitiveRoot ζ p) :
    Prime ((hζ.toInteger - 1)) := by
  convert zeta_sub_one_prime (k := 0) (by simpa only [zero_add, pow_one])
  simpa only [zero_add, pow_one]

theorem subOneIntegralPowerBasis_gen_prime [IsCyclotomicExtension {p ^ (k + 1)} ℚ K]
    (hζ : IsPrimitiveRoot ζ (p ^ (k + 1))) :
    Prime hζ.subOneIntegralPowerBasis.gen := by
  simpa only [subOneIntegralPowerBasis_gen] using hζ.zeta_sub_one_prime

theorem subOneIntegralPowerBasis'_gen_prime [IsCyclotomicExtension {p} ℚ K]
    (hζ : IsPrimitiveRoot ζ p) :
    Prime hζ.subOneIntegralPowerBasis'.gen := by
  simpa only [subOneIntegralPowerBasis'_gen] using hζ.zeta_sub_one_prime'

/--
The norm, relative to `ℤ`, of `ζ - 1` in a `n`-th cyclotomic extension of `ℚ` where `n` is not a
power of a prime number is `1`.
-/
theorem norm_toInteger_sub_one_eq_one {n : ℕ} [IsCyclotomicExtension {n} ℚ K]
    (hζ : IsPrimitiveRoot ζ n) (h₁ : 2 < n) (h₂ : ∀ {p : ℕ}, Nat.Prime p → ∀ (k : ℕ), p ^ k ≠ n) :
    have : NeZero n := NeZero.of_gt h₁
    norm ℤ (hζ.toInteger - 1) = 1 := by
  have : NumberField K := IsCyclotomicExtension.numberField {n} ℚ K
  have : NeZero n := NeZero.of_gt h₁
  dsimp only
  rw [norm_eq_iff ℤ (Sₘ := K) (Rₘ := ℚ) le_rfl, map_sub, map_one, map_one, RingOfIntegers.map_mk,
    sub_one_norm_eq_eval_cyclotomic hζ h₁ (cyclotomic.irreducible_rat (NeZero.pos _)),
    eval_one_cyclotomic_not_prime_pow h₂, Int.cast_one]

/-- The norm, relative to `ℤ`, of `ζ ^ p ^ s - 1` in a `p ^ (k + 1)`-th cyclotomic extension of `ℚ`
is p ^ p ^ s` if `s ≤ k` and `p ^ (k - s + 1) ≠ 2`. -/
lemma norm_toInteger_pow_sub_one_of_prime_pow_ne_two [IsCyclotomicExtension {p ^ (k + 1)} ℚ K]
    (hζ : IsPrimitiveRoot ζ (p ^ (k + 1))) {s : ℕ} (hs : s ≤ k) (htwo : p ^ (k - s + 1) ≠ 2) :
<<<<<<< HEAD
    Algebra.norm ℤ (hζ.toInteger ^ p ^ s - 1) = p ^ (p : ℕ) ^ s := by
  have : NumberField K := IsCyclotomicExtension.numberField {p ^ (k + 1)} ℚ K
  rw [Algebra.norm_eq_iff ℤ (Sₘ := K) (Rₘ := ℚ) rfl.le]
=======
    Algebra.norm ℤ (hζ.toInteger ^ p ^ s - 1) = p ^ p ^ s := by
  have : NumberField K := IsCyclotomicExtension.numberField {p ^ (k + 1)} ℚ K
  rw [Algebra.norm_eq_iff ℤ (Sₘ := K) (Rₘ := ℚ) le_rfl]
>>>>>>> d7257f69
  simp [hζ.norm_pow_sub_one_of_prime_pow_ne_two (cyclotomic.irreducible_rat (NeZero.pos _)) hs htwo]

/-- The norm, relative to `ℤ`, of `ζ ^ 2 ^ k - 1` in a `2 ^ (k + 1)`-th cyclotomic extension of `ℚ`
is `(-2) ^ 2 ^ k`. -/
lemma norm_toInteger_pow_sub_one_of_two [IsCyclotomicExtension {2 ^ (k + 1)} ℚ K]
    (hζ : IsPrimitiveRoot ζ (2 ^ (k + 1))) :
    Algebra.norm ℤ (hζ.toInteger ^ 2 ^ k - 1) = (-2) ^ 2 ^ k := by
  have : NumberField K := IsCyclotomicExtension.numberField {2 ^ (k + 1)} ℚ K
  rw [Algebra.norm_eq_iff ℤ (Sₘ := K) (Rₘ := ℚ) le_rfl]
  simp [hζ.norm_pow_sub_one_two (cyclotomic.irreducible_rat (pow_pos (by decide) _))]

/-- The norm, relative to `ℤ`, of `ζ ^ p ^ s - 1` in a `p ^ (k + 1)`-th cyclotomic extension of `ℚ`
is `p ^ p ^ s` if `s ≤ k` and `p ≠ 2`. -/
lemma norm_toInteger_pow_sub_one_of_prime_ne_two [IsCyclotomicExtension {p ^ (k + 1)} ℚ K]
    (hζ : IsPrimitiveRoot ζ (p ^ (k + 1))) {s : ℕ} (hs : s ≤ k) (hodd : p ≠ 2) :
    Algebra.norm ℤ (hζ.toInteger ^ p ^ s - 1) = p ^ p ^ s := by
  refine hζ.norm_toInteger_pow_sub_one_of_prime_pow_ne_two hs (fun h ↦ hodd ?_)
  apply eq_of_prime_pow_eq hp.out.prime Nat.prime_two.prime (k - s).succ_pos
  rwa [pow_one]
<<<<<<< HEAD
=======

/--
The norm, relative to `ℤ`, of `ζ - 1` in a `2 ^ (k + 2)`-th cyclotomic extension of `ℚ` is `2`.
-/
theorem norm_toInteger_sub_one_of_eq_two_pow {k : ℕ} {K : Type*} [Field K]
    {ζ : K} [CharZero K] [IsCyclotomicExtension {2 ^ (k + 2)} ℚ K]
    (hζ : IsPrimitiveRoot ζ (2 ^ (k + 2))) :
    norm ℤ (hζ.toInteger - 1) = 2 := by
  have : NumberField K := IsCyclotomicExtension.numberField {2 ^ (k + 2)} ℚ K
  rw [norm_eq_iff ℤ (Sₘ := K) (Rₘ := ℚ) le_rfl, map_sub, map_one, eq_intCast, Int.cast_ofNat,
    RingOfIntegers.map_mk, hζ.norm_sub_one_two (Nat.le_add_left 2 k)
    (Polynomial.cyclotomic.irreducible_rat (Nat.two_pow_pos _))]
>>>>>>> d7257f69

/-- The norm, relative to `ℤ`, of `ζ - 1` in a `p ^ (k + 1)`-th cyclotomic extension of `ℚ` is
`p` if `p ≠ 2`. -/
lemma norm_toInteger_sub_one_of_prime_ne_two [IsCyclotomicExtension {p ^ (k + 1)} ℚ K]
    (hζ : IsPrimitiveRoot ζ (p ^ (k + 1))) (hodd : p ≠ 2) :
    Algebra.norm ℤ (hζ.toInteger - 1) = p := by
  simpa only [pow_zero, pow_one] using
    hζ.norm_toInteger_pow_sub_one_of_prime_ne_two (Nat.zero_le _) hodd

/--
The norm, relative to `ℤ`, of `ζ - 1` in a `2`-th cyclotomic extension of `ℚ` is `-2`.
-/
theorem norm_toInteger_sub_one_of_eq_two [IsCyclotomicExtension {2} ℚ K]
    (hζ : IsPrimitiveRoot ζ 2) :
    norm ℤ (hζ.toInteger - 1) = -2 := by
  rw [show 2 = (2 ^ (0 + 1)) by norm_num] at hζ
  simpa using hζ.norm_toInteger_pow_sub_one_of_two

/-- The norm, relative to `ℤ`, of `ζ - 1` in a `p`-th cyclotomic extension of `ℚ` is `p` if
`p ≠ 2`. -/
lemma norm_toInteger_sub_one_of_prime_ne_two' [hcycl : IsCyclotomicExtension {p} ℚ K]
    (hζ : IsPrimitiveRoot ζ p) (h : p ≠ 2) : Algebra.norm ℤ (hζ.toInteger - 1) = p := by
  have : IsCyclotomicExtension {p ^ (0 + 1)} ℚ K := by simpa using hcycl
  replace hζ : IsPrimitiveRoot ζ (p ^ (0 + 1)) := by simpa using hζ
  exact hζ.norm_toInteger_sub_one_of_prime_ne_two h

/-- The norm, relative to `ℤ`, of `ζ - 1` in a `p ^ (k + 1)`-th cyclotomic extension of `ℚ` is
a prime if `p ^ (k  + 1) ≠ 2`. -/
lemma prime_norm_toInteger_sub_one_of_prime_pow_ne_two [IsCyclotomicExtension {p ^ (k + 1)} ℚ K]
    (hζ : IsPrimitiveRoot ζ (p ^ (k + 1))) (htwo : p ^ (k + 1) ≠ 2) :
    Prime (Algebra.norm ℤ (hζ.toInteger - 1)) := by
  have := hζ.norm_toInteger_pow_sub_one_of_prime_pow_ne_two (zero_le _) htwo
  simp only [pow_zero, pow_one] at this
  rw [this]
  exact Nat.prime_iff_prime_int.1 hp.out

/-- The norm, relative to `ℤ`, of `ζ - 1` in a `p ^ (k + 1)`-th cyclotomic extension of `ℚ` is
a prime if `p ≠ 2`. -/
lemma prime_norm_toInteger_sub_one_of_prime_ne_two [hcycl : IsCyclotomicExtension {p ^ (k + 1)} ℚ K]
    (hζ : IsPrimitiveRoot ζ (p ^ (k + 1))) (hodd : p ≠ 2) :
    Prime (Algebra.norm ℤ (hζ.toInteger - 1)) := by
  have := hζ.norm_toInteger_sub_one_of_prime_ne_two hodd
  simp only at this
  rw [this]
  exact Nat.prime_iff_prime_int.1 hp.out

/-- The norm, relative to `ℤ`, of `ζ - 1` in a `p`-th cyclotomic extension of `ℚ` is a prime if
`p ≠ 2`. -/
lemma prime_norm_toInteger_sub_one_of_prime_ne_two' [hcycl : IsCyclotomicExtension {p} ℚ K]
    (hζ : IsPrimitiveRoot ζ p) (hodd : p ≠ 2) :
    Prime (Algebra.norm ℤ (hζ.toInteger - 1)) := by
  have : IsCyclotomicExtension {p ^ (0 + 1)} ℚ K := by simpa using hcycl
  replace hζ : IsPrimitiveRoot ζ (p ^ (0 + 1)) := by simpa using hζ
  exact hζ.prime_norm_toInteger_sub_one_of_prime_ne_two hodd

/-- In a `p ^ (k + 1)`-th cyclotomic extension of `ℚ `, we have that `ζ` is not congruent to an
  integer modulo `p` if `p ^ (k  + 1) ≠ 2`. -/
theorem not_exists_int_prime_dvd_sub_of_prime_pow_ne_two
    [hcycl : IsCyclotomicExtension {p ^ (k + 1)} ℚ K]
    (hζ : IsPrimitiveRoot ζ (p ^ (k + 1))) (htwo : p ^ (k + 1) ≠ 2) :
    ¬(∃ n : ℤ, (p : 𝓞 K) ∣ (hζ.toInteger - n : 𝓞 K)) := by
  intro ⟨n, x, h⟩
  -- Let `pB` be the power basis of `𝓞 K` given by powers of `ζ`.
  let pB := hζ.integralPowerBasis
  have hdim : pB.dim = p ^ k * (↑p - 1) := by
    simp [integralPowerBasis_dim, pB, Nat.totient_prime_pow hp.1 (Nat.zero_lt_succ k)]
  replace hdim : 1 < pB.dim := by
    rw [Nat.one_lt_iff_ne_zero_and_ne_one, hdim]
    refine ⟨by simp only [ne_eq, mul_eq_zero, NeZero.ne _, Nat.sub_eq_zero_iff_le, false_or,
<<<<<<< HEAD
      not_le, Nat.Prime.one_lt hp.out, pB], ne_of_gt ?_⟩
=======
      not_le, Nat.Prime.one_lt hp.out], ne_of_gt ?_⟩
>>>>>>> d7257f69
    by_cases hk : k = 0
    · simp only [hk, zero_add, pow_one, pow_zero, one_mul, Nat.lt_sub_iff_add_lt,
        Nat.reduceAdd] at htwo ⊢
      exact htwo.symm.lt_of_le hp.1.two_le
    · exact one_lt_mul_of_lt_of_le (one_lt_pow₀ hp.1.one_lt hk)
        (have := Nat.Prime.two_le hp.out; by omega)
  rw [sub_eq_iff_eq_add] at h
  -- We are assuming that `ζ = n + p * x` for some integer `n` and `x : 𝓞 K`. Looking at the
  -- coordinates in the base `pB`, we obtain that `1` is a multiple of `p`, contradiction.
  replace h := pB.basis.ext_elem_iff.1 h ⟨1, hdim⟩
  have := pB.basis_eq_pow ⟨1, hdim⟩
  rw [hζ.integralPowerBasis_gen] at this
  simp only [PowerBasis.coe_basis, pow_one] at this
  rw [← this, show pB.gen = pB.gen ^ (⟨1, hdim⟩ : Fin pB.dim).1 by simp, ← pB.basis_eq_pow,
    pB.basis.repr_self_apply] at h
  simp only [↓reduceIte, map_add, Finsupp.coe_add, Pi.add_apply] at h
  rw [show (p : 𝓞 K) * x = (p : ℤ) • x by simp, ← pB.basis.coord_apply,
    LinearMap.map_smul, ← zsmul_one, ← pB.basis.coord_apply, LinearMap.map_smul,
    show 1 = pB.gen ^ (⟨0, by omega⟩ : Fin pB.dim).1 by simp, ← pB.basis_eq_pow,
    pB.basis.coord_apply, pB.basis.coord_apply, pB.basis.repr_self_apply] at h
  simp only [smul_eq_mul, Fin.mk.injEq, zero_ne_one, ↓reduceIte, mul_zero, add_zero] at h
  exact (Int.prime_iff_natAbs_prime.2 (by simp [hp.1])).not_dvd_one ⟨_, h⟩

/-- In a `p ^ (k + 1)`-th cyclotomic extension of `ℚ `, we have that `ζ` is not congruent to an
  integer modulo `p` if `p ≠ 2`. -/
theorem not_exists_int_prime_dvd_sub_of_prime_ne_two
    [hcycl : IsCyclotomicExtension {p ^ (k + 1)} ℚ K]
    (hζ : IsPrimitiveRoot ζ (p ^ (k + 1))) (hodd : p ≠ 2) :
    ¬(∃ n : ℤ, (p : 𝓞 K) ∣ (hζ.toInteger - n : 𝓞 K)) := by
  refine not_exists_int_prime_dvd_sub_of_prime_pow_ne_two hζ (fun h ↦ ?_)
  simp_all only [(@Nat.Prime.pow_eq_iff 2 p (k + 1) Nat.prime_two).mp (by assumption_mod_cast),
    pow_one, ne_eq]

/-- In a `p`-th cyclotomic extension of `ℚ `, we have that `ζ` is not congruent to an
  integer modulo `p` if `p ≠ 2`. -/
theorem not_exists_int_prime_dvd_sub_of_prime_ne_two'
    [hcycl : IsCyclotomicExtension {p} ℚ K]
    (hζ : IsPrimitiveRoot ζ p) (hodd : p ≠ 2) :
    ¬(∃ n : ℤ, (p : 𝓞 K) ∣ (hζ.toInteger - n : 𝓞 K)) := by
  have : IsCyclotomicExtension {p ^ (0 + 1)} ℚ K := by simpa using hcycl
  replace hζ : IsPrimitiveRoot ζ (p ^ (0 + 1)) := by simpa using hζ
  exact not_exists_int_prime_dvd_sub_of_prime_ne_two hζ hodd

theorem finite_quotient_span_sub_one [hcycl : IsCyclotomicExtension {p ^ (k + 1)} ℚ K]
    (hζ : IsPrimitiveRoot ζ (p ^ (k + 1))) :
    Finite (𝓞 K ⧸ Ideal.span {hζ.toInteger - 1}) := by
  have : NumberField K := IsCyclotomicExtension.numberField {p ^ (k + 1)} ℚ K
  refine Ideal.finiteQuotientOfFreeOfNeBot _ (fun h ↦ ?_)
  simp only [Ideal.span_singleton_eq_bot, sub_eq_zero] at h
  exact hζ.ne_one (one_lt_pow₀ hp.1.one_lt (Nat.zero_ne_add_one k).symm)
    (RingOfIntegers.ext_iff.1 h)

theorem finite_quotient_span_sub_one' [hcycl : IsCyclotomicExtension {p} ℚ K]
    (hζ : IsPrimitiveRoot ζ p) :
    Finite (𝓞 K ⧸ Ideal.span {hζ.toInteger - 1}) := by
  have : IsCyclotomicExtension {p ^ (0 + 1)} ℚ K := by simpa using hcycl
  replace hζ : IsPrimitiveRoot ζ (p ^ (0 + 1)) := by simpa using hζ
  exact hζ.finite_quotient_span_sub_one

/-- In a `p ^ (k + 1)`-th cyclotomic extension of `ℚ`, we have that
  `ζ - 1` divides `p` in `𝓞 K`. -/
lemma toInteger_sub_one_dvd_prime [hcycl : IsCyclotomicExtension {p ^ (k + 1)} ℚ K]
    (hζ : IsPrimitiveRoot ζ (p ^ (k + 1))) : ((hζ.toInteger - 1)) ∣ p := by
  by_cases htwo : p ^ (k + 1) = 2
  · have ⟨hp2, hk⟩ := (Nat.Prime.pow_eq_iff Nat.prime_two).1 htwo
    simp only [add_eq_right] at hk
    have hζ' : ζ = -1 := by
      refine IsPrimitiveRoot.eq_neg_one_of_two_right ?_
      rwa [hk, zero_add, pow_one, hp2] at hζ
    replace hζ' : hζ.toInteger = -1 := by
      ext
      exact hζ'
    rw [hζ', hp2]
    exact ⟨-1, by ring⟩
  suffices (hζ.toInteger - 1) ∣ (p : ℤ) by simpa
  have := IsCyclotomicExtension.numberField {p ^ (k + 1)} ℚ K
  have H := hζ.norm_toInteger_pow_sub_one_of_prime_pow_ne_two (zero_le _) htwo
  rw [pow_zero, pow_one] at H
  rw [← Ideal.norm_dvd_iff, H]
  · simp
  · exact prime_norm_toInteger_sub_one_of_prime_pow_ne_two hζ htwo

/-- In a `p`-th cyclotomic extension of `ℚ`, we have that `ζ - 1` divides `p` in `𝓞 K`. -/
lemma toInteger_sub_one_dvd_prime' [hcycl : IsCyclotomicExtension {p} ℚ K]
<<<<<<< HEAD
    (hζ : IsPrimitiveRoot ζ p) : ((hζ.toInteger - 1)) ∣ p := by
=======
    (hζ : IsPrimitiveRoot ζ p) : hζ.toInteger - 1 ∣ p := by
>>>>>>> d7257f69
  have : IsCyclotomicExtension {p ^ (0 + 1)} ℚ K := by simpa using hcycl
  replace hζ : IsPrimitiveRoot ζ (p ^ (0 + 1)) := by simpa using hζ
  exact toInteger_sub_one_dvd_prime hζ

/-- We have that `hζ.toInteger - 1` does not divide `2`. -/
lemma toInteger_sub_one_not_dvd_two [IsCyclotomicExtension {p ^ (k + 1)} ℚ K]
    (hζ : IsPrimitiveRoot ζ (p ^ (k + 1))) (hodd : p ≠ 2) : ¬ hζ.toInteger - 1 ∣ 2 := fun h ↦ by
  have : NumberField K := IsCyclotomicExtension.numberField {p ^ (k + 1)} ℚ K
  replace h : hζ.toInteger - 1 ∣ (2 : ℤ) := by simp [h]
  rw [← Ideal.norm_dvd_iff, hζ.norm_toInteger_sub_one_of_prime_ne_two hodd] at h
  · refine hodd <| (prime_dvd_prime_iff_eq ?_ ?_).1 ?_
    · exact Nat.prime_iff.1 hp.1
    · exact Nat.prime_iff.1 Nat.prime_two
    · exact Int.ofNat_dvd.mp h
  · rw [hζ.norm_toInteger_sub_one_of_prime_ne_two hodd]
    exact Nat.prime_iff_prime_int.1 hp.1

open IntermediateField in
/--
Let `ζ` be a primitive root of unity of order `n` with `2 ≤ n`. Any prime number that divides the
norm, relative to `ℤ`, of `ζ - 1` divides also `n`.
-/
theorem prime_dvd_of_dvd_norm_sub_one {n : ℕ} (hn : 2 ≤ n) {K : Type*}
    [Field K] [NumberField K] {ζ : K} {p : ℕ} [hF : Fact (Nat.Prime p)] (hζ : IsPrimitiveRoot ζ n)
    (hp : let _ : NeZero n := NeZero.of_gt hn; (p : ℤ) ∣ norm ℤ (hζ.toInteger - 1)) :
    p ∣ n := by
  have : NeZero n := NeZero.of_gt hn
  obtain ⟨μ, hC, hμ, h⟩ :
      ∃ μ : ℚ⟮ζ⟯, ∃ (_ : IsCyclotomicExtension {n} ℚ ℚ⟮ζ⟯), ∃ (hμ : IsPrimitiveRoot μ n),
      norm ℤ (hζ.toInteger - 1) = norm ℤ (hμ.toInteger - 1) ^ Module.finrank ℚ⟮ζ⟯ K := by
    refine ⟨IntermediateField.AdjoinSimple.gen ℚ ζ,
      intermediateField_adjoin_isCyclotomicExtension ℚ hζ, coe_submonoidClass_iff.mp hζ, ?_⟩
    have : NumberField ℚ⟮ζ⟯ := of_intermediateField _
    rw [norm_eq_iff ℤ (Sₘ := K) (Rₘ := ℚ) le_rfl, map_sub, map_one, RingOfIntegers.map_mk,
      show ζ - 1 = algebraMap ℚ⟮ζ⟯ K (IntermediateField.AdjoinSimple.gen ℚ ζ - 1) by rfl,
      ← norm_norm (S := ℚ⟮ζ⟯), Algebra.norm_algebraMap, map_pow, map_pow, ← norm_localization ℤ
      (nonZeroDivisors ℤ) (Sₘ := ℚ⟮ζ⟯), map_sub (algebraMap _ _), RingOfIntegers.map_mk, map_one]
  dsimp only at hp
  rw [h] at hp
  rsuffices ⟨q, hq, t, s, ht₁, ht₂, hs⟩ :
      ∃ q, q.Prime ∧ ∃ t s, t ≠ 0 ∧ n = q ^ t ∧ (p : ℤ) ∣ (q : ℤ) ^ s := by
    obtain hn | hn := lt_or_eq_of_le hn
    · by_cases h : ∃ q, q.Prime ∧ ∃ t, q ^ t = n
      · obtain ⟨q, hq, t, hn'⟩ := h
        have : Fact (Nat.Prime q) := ⟨hq⟩
        cases t with
        | zero => simp [← hn'] at hn
        | succ r =>
          rw [← hn'] at hC hμ
          refine ⟨q, hq, r + 1, Module.finrank (ℚ⟮ζ⟯) K, r.add_one_ne_zero, hn'.symm, ?_⟩
          by_cases hq' : q = 2
          · cases r with
            | zero =>
                rw [← hn', hq', zero_add, pow_one] at hn
                exact hn.false.elim
            | succ k =>
                rw [hq'] at hC hμ ⊢
                rwa [hμ.norm_toInteger_sub_one_of_eq_two_pow] at hp
          · rwa [hμ.norm_toInteger_sub_one_of_prime_ne_two hq'] at hp
      · rw [IsPrimitiveRoot.norm_toInteger_sub_one_eq_one hμ hn, one_pow,
          Int.natCast_dvd_ofNat, Nat.dvd_one] at hp
        · exact (Nat.Prime.ne_one hF.out hp).elim
        · simp only [not_exists, not_and] at h
          exact fun {p} a k ↦ h p a k
    · rw [← hn] at hμ hC ⊢
      refine ⟨2, Nat.prime_two, 1, Module.finrank ℚ⟮ζ⟯ K, one_ne_zero, by rw [pow_one], ?_⟩
      rwa [hμ.norm_toInteger_sub_one_of_eq_two, neg_eq_neg_one_mul, mul_pow, IsUnit.dvd_mul_left
        ((isUnit_pow_iff Module.finrank_pos.ne').mpr isUnit_neg_one)] at hp
  have : p = q := by
    rw [← Int.natCast_pow, Int.natCast_dvd_natCast] at hs
    exact (Nat.prime_dvd_prime_iff_eq hF.out hq).mp (hF.out.dvd_of_dvd_pow hs)
  rw [ht₂, this]
  exact dvd_pow_self _ ht₁

end IsPrimitiveRoot

section absdiscr

namespace IsCyclotomicExtension.Rat

open nonZeroDivisors IsPrimitiveRoot

variable (K p k)
variable [CharZero K]

/-- We compute the absolute discriminant of a `p ^ k`-th cyclotomic field.
  Beware that in the cases `p ^ k = 1` and `p ^ k = 2` the formula uses `1 / 2 = 0` and `0 - 1 = 0`.
  See also the results below. -/
theorem absdiscr_prime_pow [IsCyclotomicExtension {p ^ k} ℚ K] :
    haveI : NumberField K := IsCyclotomicExtension.numberField {p ^ k} ℚ K
    NumberField.discr K =
    (-1) ^ ((p ^ k).totient / 2) * p ^ (p ^ (k - 1) * ((p - 1) * k - 1)) := by
  have hζ := IsCyclotomicExtension.zeta_spec (p ^ k) ℚ K
  have : NumberField K := IsCyclotomicExtension.numberField {p ^ k} ℚ K
  let pB₁ := integralPowerBasis hζ
  apply (algebraMap ℤ ℚ).injective_int
  rw [← NumberField.discr_eq_discr _ pB₁.basis, ← Algebra.discr_localizationLocalization ℤ ℤ⁰ K]
  convert IsCyclotomicExtension.discr_prime_pow hζ
    (cyclotomic.irreducible_rat (NeZero.pos _)) using 1
  · have : pB₁.dim = (IsPrimitiveRoot.powerBasis ℚ hζ).dim := by
      rw [← PowerBasis.finrank, ← PowerBasis.finrank]
      exact RingOfIntegers.rank K
    rw [← Algebra.discr_reindex _ _ (finCongr this)]
    congr 1
    ext i
    simp_rw [Function.comp_apply, Module.Basis.localizationLocalization_apply, powerBasis_dim,
      PowerBasis.coe_basis, pB₁, integralPowerBasis_gen]
    convert ← ((IsPrimitiveRoot.powerBasis ℚ hζ).basis_eq_pow i).symm using 1
  · simp_rw [algebraMap_int_eq, map_mul, map_pow, map_neg, map_one, map_natCast]

open Nat in
/-- We compute the absolute discriminant of a `p ^ (k + 1)`-th cyclotomic field.
  Beware that in the case `p ^ k = 2` the formula uses `1 / 2 = 0`. See also the results below. -/
theorem absdiscr_prime_pow_succ [IsCyclotomicExtension {p ^ (k + 1)} ℚ K] :
    haveI : NumberField K := IsCyclotomicExtension.numberField {p ^ (k + 1)} ℚ K
    NumberField.discr K =
    (-1) ^ (p ^ k * (p - 1) / 2) * p ^ (p ^ k * ((p - 1) * (k + 1) - 1)) := by
  simpa [totient_prime_pow hp.out (succ_pos k)] using absdiscr_prime_pow p (k + 1) K

/-- We compute the absolute discriminant of a `p`-th cyclotomic field where `p` is prime. -/
theorem absdiscr_prime [IsCyclotomicExtension {p} ℚ K] :
    haveI : NumberField K := IsCyclotomicExtension.numberField {p} ℚ K
    NumberField.discr K = (-1) ^ ((p - 1) / 2) * p ^ (p - 2) := by
  have : IsCyclotomicExtension {p ^ (0 + 1)} ℚ K := by
    rw [zero_add, pow_one]
    infer_instance
  rw [absdiscr_prime_pow_succ p 0 K]
<<<<<<< HEAD
  simp only [Int.reduceNeg, pow_zero, one_mul, zero_add, mul_one, mul_eq_mul_left_iff,
    pow_eq_zero_iff', neg_eq_zero, one_ne_zero, ne_eq, false_and, or_false]
  rfl
=======
  simp [Nat.sub_sub]
>>>>>>> d7257f69

end IsCyclotomicExtension.Rat

end absdiscr

end PowerBasis<|MERGE_RESOLUTION|>--- conflicted
+++ resolved
@@ -54,11 +54,7 @@
 result. See also `IsCyclotomicExtension.Rat.discr_prime_pow_eq_unit_mul_pow'`. -/
 theorem discr_prime_pow' [IsCyclotomicExtension {p ^ k} ℚ K] (hζ : IsPrimitiveRoot ζ (p ^ k)) :
     discr ℚ (hζ.subOnePowerBasis ℚ).basis =
-<<<<<<< HEAD
-      (-1) ^ ((p ^ k).totient / 2) * p ^ (p^ (k - 1) * ((p - 1) * k - 1)) := by
-=======
       (-1) ^ ((p ^ k).totient / 2) * p ^ (p ^ (k - 1) * ((p - 1) * k - 1)) := by
->>>>>>> d7257f69
   rw [← discr_prime_pow hζ (cyclotomic.irreducible_rat (NeZero.pos _))]
   exact hζ.discr_zeta_eq_discr_zeta_sub_one.symm
 
@@ -186,11 +182,7 @@
 /-- `𝓞 K ⧸ Ideal.span {ζ - 1}` is finite. -/
 lemma finite_quotient_toInteger_sub_one [NumberField K] {k : ℕ} (hk : 1 < k)
     (hζ : IsPrimitiveRoot ζ k) :
-<<<<<<< HEAD
-    have : NeZero k := NeZero.of_gt hk
-=======
     haveI : NeZero k := NeZero.of_gt hk
->>>>>>> d7257f69
     Finite (𝓞 K ⧸ Ideal.span {hζ.toInteger - 1}) := by
   refine Ideal.finiteQuotientOfFreeOfNeBot _ (fun h ↦ ?_)
   simp only [Ideal.span_singleton_eq_bot, sub_eq_zero] at h
@@ -311,12 +303,7 @@
   convert Nat.prime_iff_prime_int.1 hp.out
   apply RingHom.injective_int (algebraMap ℤ ℚ)
   rw [← Algebra.norm_localization (Sₘ := K) ℤ (nonZeroDivisors ℤ)]
-<<<<<<< HEAD
-  simp only [PNat.pow_coe, id.map_eq_id, RingHomCompTriple.comp_eq, RingHom.coe_coe,
-    Subalgebra.coe_val, algebraMap_int_eq, map_natCast]
-=======
   simp only [algebraMap_int_eq, map_natCast]
->>>>>>> d7257f69
   exact hζ.norm_sub_one_of_prime_ne_two (Polynomial.cyclotomic.irreducible_rat (NeZero.pos _)) hodd
 
 /-- `ζ - 1` is prime if `ζ` is a primitive `2 ^ (k + 1)`-th root of unity.
@@ -324,11 +311,7 @@
 theorem zeta_sub_one_prime_of_two_pow [IsCyclotomicExtension {2 ^ (k + 1)} ℚ K]
     (hζ : IsPrimitiveRoot ζ (2 ^ (k + 1))) :
     Prime (hζ.toInteger - 1) := by
-<<<<<<< HEAD
-  letI := IsCyclotomicExtension.numberField {2 ^ (k + 1)} ℚ K
-=======
   have := IsCyclotomicExtension.numberField {2 ^ (k + 1)} ℚ K
->>>>>>> d7257f69
   refine Ideal.prime_of_irreducible_absNorm_span (fun h ↦ ?_) ?_
   · apply hζ.pow_ne_one_of_pos_of_lt zero_lt_one (one_lt_pow₀ (by decide) (by simp))
     rw [sub_eq_zero] at h
@@ -392,15 +375,9 @@
 is p ^ p ^ s` if `s ≤ k` and `p ^ (k - s + 1) ≠ 2`. -/
 lemma norm_toInteger_pow_sub_one_of_prime_pow_ne_two [IsCyclotomicExtension {p ^ (k + 1)} ℚ K]
     (hζ : IsPrimitiveRoot ζ (p ^ (k + 1))) {s : ℕ} (hs : s ≤ k) (htwo : p ^ (k - s + 1) ≠ 2) :
-<<<<<<< HEAD
-    Algebra.norm ℤ (hζ.toInteger ^ p ^ s - 1) = p ^ (p : ℕ) ^ s := by
-  have : NumberField K := IsCyclotomicExtension.numberField {p ^ (k + 1)} ℚ K
-  rw [Algebra.norm_eq_iff ℤ (Sₘ := K) (Rₘ := ℚ) rfl.le]
-=======
     Algebra.norm ℤ (hζ.toInteger ^ p ^ s - 1) = p ^ p ^ s := by
   have : NumberField K := IsCyclotomicExtension.numberField {p ^ (k + 1)} ℚ K
   rw [Algebra.norm_eq_iff ℤ (Sₘ := K) (Rₘ := ℚ) le_rfl]
->>>>>>> d7257f69
   simp [hζ.norm_pow_sub_one_of_prime_pow_ne_two (cyclotomic.irreducible_rat (NeZero.pos _)) hs htwo]
 
 /-- The norm, relative to `ℤ`, of `ζ ^ 2 ^ k - 1` in a `2 ^ (k + 1)`-th cyclotomic extension of `ℚ`
@@ -420,8 +397,6 @@
   refine hζ.norm_toInteger_pow_sub_one_of_prime_pow_ne_two hs (fun h ↦ hodd ?_)
   apply eq_of_prime_pow_eq hp.out.prime Nat.prime_two.prime (k - s).succ_pos
   rwa [pow_one]
-<<<<<<< HEAD
-=======
 
 /--
 The norm, relative to `ℤ`, of `ζ - 1` in a `2 ^ (k + 2)`-th cyclotomic extension of `ℚ` is `2`.
@@ -434,7 +409,6 @@
   rw [norm_eq_iff ℤ (Sₘ := K) (Rₘ := ℚ) le_rfl, map_sub, map_one, eq_intCast, Int.cast_ofNat,
     RingOfIntegers.map_mk, hζ.norm_sub_one_two (Nat.le_add_left 2 k)
     (Polynomial.cyclotomic.irreducible_rat (Nat.two_pow_pos _))]
->>>>>>> d7257f69
 
 /-- The norm, relative to `ℤ`, of `ζ - 1` in a `p ^ (k + 1)`-th cyclotomic extension of `ℚ` is
 `p` if `p ≠ 2`. -/
@@ -504,11 +478,7 @@
   replace hdim : 1 < pB.dim := by
     rw [Nat.one_lt_iff_ne_zero_and_ne_one, hdim]
     refine ⟨by simp only [ne_eq, mul_eq_zero, NeZero.ne _, Nat.sub_eq_zero_iff_le, false_or,
-<<<<<<< HEAD
-      not_le, Nat.Prime.one_lt hp.out, pB], ne_of_gt ?_⟩
-=======
       not_le, Nat.Prime.one_lt hp.out], ne_of_gt ?_⟩
->>>>>>> d7257f69
     by_cases hk : k = 0
     · simp only [hk, zero_add, pow_one, pow_zero, one_mul, Nat.lt_sub_iff_add_lt,
         Nat.reduceAdd] at htwo ⊢
@@ -593,11 +563,7 @@
 
 /-- In a `p`-th cyclotomic extension of `ℚ`, we have that `ζ - 1` divides `p` in `𝓞 K`. -/
 lemma toInteger_sub_one_dvd_prime' [hcycl : IsCyclotomicExtension {p} ℚ K]
-<<<<<<< HEAD
-    (hζ : IsPrimitiveRoot ζ p) : ((hζ.toInteger - 1)) ∣ p := by
-=======
     (hζ : IsPrimitiveRoot ζ p) : hζ.toInteger - 1 ∣ p := by
->>>>>>> d7257f69
   have : IsCyclotomicExtension {p ^ (0 + 1)} ℚ K := by simpa using hcycl
   replace hζ : IsPrimitiveRoot ζ (p ^ (0 + 1)) := by simpa using hζ
   exact toInteger_sub_one_dvd_prime hζ
@@ -725,13 +691,7 @@
     rw [zero_add, pow_one]
     infer_instance
   rw [absdiscr_prime_pow_succ p 0 K]
-<<<<<<< HEAD
-  simp only [Int.reduceNeg, pow_zero, one_mul, zero_add, mul_one, mul_eq_mul_left_iff,
-    pow_eq_zero_iff', neg_eq_zero, one_ne_zero, ne_eq, false_and, or_false]
-  rfl
-=======
   simp [Nat.sub_sub]
->>>>>>> d7257f69
 
 end IsCyclotomicExtension.Rat
 
