/-
Copyright (c) 2022 Riccardo Brasca. All rights reserved.
Released under Apache 2.0 license as described in the file LICENSE.
Authors: Riccardo Brasca
-/
import Mathlib.NumberTheory.Cyclotomic.Discriminant
import Mathlib.RingTheory.Polynomial.Eisenstein.IsIntegral
import Mathlib.RingTheory.Ideal.Norm

#align_import number_theory.cyclotomic.rat from "leanprover-community/mathlib"@"b353176c24d96c23f0ce1cc63efc3f55019702d9"

/-!
# Ring of integers of `p ^ n`-th cyclotomic fields
We gather results about cyclotomic extensions of `ℚ`. In particular, we compute the ring of
integers of a `p ^ n`-th cyclotomic extension of `ℚ`.

## Main results
* `IsCyclotomicExtension.Rat.isIntegralClosure_adjoin_singleton_of_prime_pow`: if `K` is a
  `p ^ k`-th cyclotomic extension of `ℚ`, then `(adjoin ℤ {ζ})` is the integral closure of
  `ℤ` in `K`.
* `IsCyclotomicExtension.Rat.cyclotomicRing_isIntegralClosure_of_prime_pow`: the integral
  closure of `ℤ` inside `CyclotomicField (p ^ k) ℚ` is `CyclotomicRing (p ^ k) ℤ ℚ`.
* `IsCyclotomicExtension.Rat.absdiscr_prime_pow` and related results: the absolute discriminant
  of cyclotomic fields.
-/

universe u

open Algebra IsCyclotomicExtension Polynomial NumberField

open scoped Cyclotomic NumberField Nat

variable {p : ℕ+} {k : ℕ} {K : Type u} [Field K] [CharZero K] {ζ : K} [hp : Fact (p : ℕ).Prime]

namespace IsCyclotomicExtension.Rat

/-- The discriminant of the power basis given by `ζ - 1`. -/
theorem discr_prime_pow_ne_two' [IsCyclotomicExtension {p ^ (k + 1)} ℚ K]
    (hζ : IsPrimitiveRoot ζ ↑(p ^ (k + 1))) (hk : p ^ (k + 1) ≠ 2) :
    discr ℚ (hζ.subOnePowerBasis ℚ).basis =
      (-1) ^ ((p ^ (k + 1) : ℕ).totient / 2) * p ^ ((p : ℕ) ^ k * ((p - 1) * (k + 1) - 1)) := by
  rw [← discr_prime_pow_ne_two hζ (cyclotomic.irreducible_rat (p ^ (k + 1)).pos) hk]
  exact hζ.discr_zeta_eq_discr_zeta_sub_one.symm
#align is_cyclotomic_extension.rat.discr_prime_pow_ne_two' IsCyclotomicExtension.Rat.discr_prime_pow_ne_two'

theorem discr_odd_prime' [IsCyclotomicExtension {p} ℚ K] (hζ : IsPrimitiveRoot ζ p) (hodd : p ≠ 2) :
    discr ℚ (hζ.subOnePowerBasis ℚ).basis = (-1) ^ (((p : ℕ) - 1) / 2) * p ^ ((p : ℕ) - 2) := by
  rw [← discr_odd_prime hζ (cyclotomic.irreducible_rat hp.out.pos) hodd]
  exact hζ.discr_zeta_eq_discr_zeta_sub_one.symm
#align is_cyclotomic_extension.rat.discr_odd_prime' IsCyclotomicExtension.Rat.discr_odd_prime'

/-- The discriminant of the power basis given by `ζ - 1`. Beware that in the cases `p ^ k = 1` and
`p ^ k = 2` the formula uses `1 / 2 = 0` and `0 - 1 = 0`. It is useful only to have a uniform
result. See also `IsCyclotomicExtension.Rat.discr_prime_pow_eq_unit_mul_pow'`. -/
theorem discr_prime_pow' [IsCyclotomicExtension {p ^ k} ℚ K] (hζ : IsPrimitiveRoot ζ ↑(p ^ k)) :
    discr ℚ (hζ.subOnePowerBasis ℚ).basis =
      (-1) ^ ((p ^ k : ℕ).totient / 2) * p ^ ((p : ℕ) ^ (k - 1) * ((p - 1) * k - 1)) := by
  rw [← discr_prime_pow hζ (cyclotomic.irreducible_rat (p ^ k).pos)]
  exact hζ.discr_zeta_eq_discr_zeta_sub_one.symm
#align is_cyclotomic_extension.rat.discr_prime_pow' IsCyclotomicExtension.Rat.discr_prime_pow'

/-- If `p` is a prime and `IsCyclotomicExtension {p ^ k} K L`, then there are `u : ℤˣ` and
`n : ℕ` such that the discriminant of the power basis given by `ζ - 1` is `u * p ^ n`. Often this is
enough and less cumbersome to use than `IsCyclotomicExtension.Rat.discr_prime_pow'`. -/
theorem discr_prime_pow_eq_unit_mul_pow' [IsCyclotomicExtension {p ^ k} ℚ K]
    (hζ : IsPrimitiveRoot ζ ↑(p ^ k)) :
    ∃ (u : ℤˣ) (n : ℕ), discr ℚ (hζ.subOnePowerBasis ℚ).basis = u * p ^ n := by
  rw [hζ.discr_zeta_eq_discr_zeta_sub_one.symm]
  exact discr_prime_pow_eq_unit_mul_pow hζ (cyclotomic.irreducible_rat (p ^ k).pos)
#align is_cyclotomic_extension.rat.discr_prime_pow_eq_unit_mul_pow' IsCyclotomicExtension.Rat.discr_prime_pow_eq_unit_mul_pow'

/-- If `K` is a `p ^ k`-th cyclotomic extension of `ℚ`, then `(adjoin ℤ {ζ})` is the
integral closure of `ℤ` in `K`. -/
theorem isIntegralClosure_adjoin_singleton_of_prime_pow [hcycl : IsCyclotomicExtension {p ^ k} ℚ K]
    (hζ : IsPrimitiveRoot ζ ↑(p ^ k)) : IsIntegralClosure (adjoin ℤ ({ζ} : Set K)) ℤ K := by
  refine' ⟨Subtype.val_injective, @fun x => ⟨fun h => ⟨⟨x, _⟩, rfl⟩, _⟩⟩
  swap
  · rintro ⟨y, rfl⟩
    exact
      IsIntegral.algebraMap
        (le_integralClosure_iff_isIntegral.1
          (adjoin_le_integralClosure (hζ.isIntegral (p ^ k).pos)) _)
  let B := hζ.subOnePowerBasis ℚ
  have hint : IsIntegral ℤ B.gen := (hζ.isIntegral (p ^ k).pos).sub isIntegral_one
-- Porting note: the following `haveI` was not needed because the locale `cyclotomic` set it
-- as instances.
  letI := IsCyclotomicExtension.finiteDimensional {p ^ k} ℚ K
  have H := discr_mul_isIntegral_mem_adjoin ℚ hint h
  obtain ⟨u, n, hun⟩ := discr_prime_pow_eq_unit_mul_pow' hζ
  rw [hun] at H
  replace H := Subalgebra.smul_mem _ H u.inv
-- Porting note: the proof is slightly different because of coercions.
  rw [← smul_assoc, ← smul_mul_assoc, Units.inv_eq_val_inv, zsmul_eq_mul, ← Int.cast_mul,
    Units.inv_mul, Int.cast_one, one_mul, smul_def, map_pow] at H
  cases k
  · haveI : IsCyclotomicExtension {1} ℚ K := by simpa using hcycl
    have : x ∈ (⊥ : Subalgebra ℚ K) := by
      rw [singleton_one ℚ K]
      exact mem_top
    obtain ⟨y, rfl⟩ := mem_bot.1 this
    replace h := (isIntegral_algebraMap_iff (algebraMap ℚ K).injective).1 h
    obtain ⟨z, hz⟩ := IsIntegrallyClosed.isIntegral_iff.1 h
    rw [← hz, ← IsScalarTower.algebraMap_apply]
    exact Subalgebra.algebraMap_mem _ _
  · have hmin : (minpoly ℤ B.gen).IsEisensteinAt (Submodule.span ℤ {((p : ℕ) : ℤ)}) := by
      have h₁ := minpoly.isIntegrallyClosed_eq_field_fractions' ℚ hint
      have h₂ := hζ.minpoly_sub_one_eq_cyclotomic_comp (cyclotomic.irreducible_rat (p ^ _).pos)
      rw [IsPrimitiveRoot.subOnePowerBasis_gen] at h₁
      rw [h₁, ← map_cyclotomic_int, show Int.castRingHom ℚ = algebraMap ℤ ℚ by rfl,
        show X + 1 = map (algebraMap ℤ ℚ) (X + 1) by simp, ← map_comp] at h₂
      haveI : CharZero ℚ := StrictOrderedSemiring.to_charZero
      rw [IsPrimitiveRoot.subOnePowerBasis_gen,
        map_injective (algebraMap ℤ ℚ) (algebraMap ℤ ℚ).injective_int h₂]
      exact cyclotomic_prime_pow_comp_X_add_one_isEisensteinAt p _
    refine'
      adjoin_le _
        (mem_adjoin_of_smul_prime_pow_smul_of_minpoly_isEisensteinAt (n := n)
          (Nat.prime_iff_prime_int.1 hp.out) hint h (by simpa using H) hmin)
    simp only [Set.singleton_subset_iff, SetLike.mem_coe]
    exact Subalgebra.sub_mem _ (self_mem_adjoin_singleton ℤ _) (Subalgebra.one_mem _)
#align is_cyclotomic_extension.rat.is_integral_closure_adjoin_singleton_of_prime_pow IsCyclotomicExtension.Rat.isIntegralClosure_adjoin_singleton_of_prime_pow

theorem isIntegralClosure_adjoin_singleton_of_prime [hcycl : IsCyclotomicExtension {p} ℚ K]
    (hζ : IsPrimitiveRoot ζ ↑p) : IsIntegralClosure (adjoin ℤ ({ζ} : Set K)) ℤ K := by
  rw [← pow_one p] at hζ hcycl
  exact isIntegralClosure_adjoin_singleton_of_prime_pow hζ
#align is_cyclotomic_extension.rat.is_integral_closure_adjoin_singleton_of_prime IsCyclotomicExtension.Rat.isIntegralClosure_adjoin_singleton_of_prime

/-- The integral closure of `ℤ` inside `CyclotomicField (p ^ k) ℚ` is
`CyclotomicRing (p ^ k) ℤ ℚ`. -/
theorem cyclotomicRing_isIntegralClosure_of_prime_pow :
    IsIntegralClosure (CyclotomicRing (p ^ k) ℤ ℚ) ℤ (CyclotomicField (p ^ k) ℚ) := by
  haveI : CharZero ℚ := StrictOrderedSemiring.to_charZero
  have hζ := zeta_spec (p ^ k) ℚ (CyclotomicField (p ^ k) ℚ)
  refine ⟨IsFractionRing.injective _ _, @fun x => ⟨fun h => ⟨⟨x, ?_⟩, rfl⟩, ?_⟩⟩
-- Porting note: having `.isIntegral_iff` inside the definition of `this` causes an error.
  · have := isIntegralClosure_adjoin_singleton_of_prime_pow hζ
    obtain ⟨y, rfl⟩ := this.isIntegral_iff.1 h
    refine' adjoin_mono _ y.2
    simp only [PNat.pow_coe, Set.singleton_subset_iff, Set.mem_setOf_eq]
    exact hζ.pow_eq_one
  · rintro ⟨y, rfl⟩
    exact IsIntegral.algebraMap ((IsCyclotomicExtension.integral {p ^ k} ℤ _) _)
#align is_cyclotomic_extension.rat.cyclotomic_ring_is_integral_closure_of_prime_pow IsCyclotomicExtension.Rat.cyclotomicRing_isIntegralClosure_of_prime_pow

theorem cyclotomicRing_isIntegralClosure_of_prime :
    IsIntegralClosure (CyclotomicRing p ℤ ℚ) ℤ (CyclotomicField p ℚ) := by
  rw [← pow_one p]
  exact cyclotomicRing_isIntegralClosure_of_prime_pow
#align is_cyclotomic_extension.rat.cyclotomic_ring_is_integral_closure_of_prime IsCyclotomicExtension.Rat.cyclotomicRing_isIntegralClosure_of_prime

end IsCyclotomicExtension.Rat

section PowerBasis

open IsCyclotomicExtension.Rat

namespace IsPrimitiveRoot

/-- The algebra isomorphism `adjoin ℤ {ζ} ≃ₐ[ℤ] (𝓞 K)`, where `ζ` is a primitive `p ^ k`-th root of
unity and `K` is a `p ^ k`-th cyclotomic extension of `ℚ`. -/
@[simps!]
noncomputable def _root_.IsPrimitiveRoot.adjoinEquivRingOfIntegers
    [IsCyclotomicExtension {p ^ k} ℚ K] (hζ : IsPrimitiveRoot ζ ↑(p ^ k)) :
    adjoin ℤ ({ζ} : Set K) ≃ₐ[ℤ] 𝓞 K :=
  let _ := isIntegralClosure_adjoin_singleton_of_prime_pow hζ
  IsIntegralClosure.equiv ℤ (adjoin ℤ ({ζ} : Set K)) K (𝓞 K)
#align is_primitive_root.adjoin_equiv_ring_of_integers IsPrimitiveRoot.adjoinEquivRingOfIntegers

/-- The ring of integers of a `p ^ k`-th cyclotomic extension of `ℚ` is a cyclotomic extension. -/
instance IsCyclotomicExtension.ringOfIntegers [IsCyclotomicExtension {p ^ k} ℚ K] :
    IsCyclotomicExtension {p ^ k} ℤ (𝓞 K) :=
  let _ := (zeta_spec (p ^ k) ℚ K).adjoin_isCyclotomicExtension ℤ
  IsCyclotomicExtension.equiv _ ℤ _ (zeta_spec (p ^ k) ℚ K).adjoinEquivRingOfIntegers
#align is_cyclotomic_extension.ring_of_integers IsPrimitiveRoot.IsCyclotomicExtension.ringOfIntegers

/-- The integral `PowerBasis` of `𝓞 K` given by a primitive root of unity, where `K` is a `p ^ k`
cyclotomic extension of `ℚ`. -/
noncomputable def integralPowerBasis [IsCyclotomicExtension {p ^ k} ℚ K]
    (hζ : IsPrimitiveRoot ζ ↑(p ^ k)) : PowerBasis ℤ (𝓞 K) :=
  (Algebra.adjoin.powerBasis' (hζ.isIntegral (p ^ k).pos)).map hζ.adjoinEquivRingOfIntegers
#align is_primitive_root.integral_power_basis IsPrimitiveRoot.integralPowerBasis

/-- Abbreviation to see a primitive root of unity as a member of the ring of integers. -/
abbrev toInteger {k : ℕ+} (hζ : IsPrimitiveRoot ζ k) : 𝓞 K := ⟨ζ, hζ.isIntegral k.pos⟩

-- Porting note: the proof changed because `simp` unfolds too much.
@[simp]
theorem integralPowerBasis_gen [hcycl : IsCyclotomicExtension {p ^ k} ℚ K]
    (hζ : IsPrimitiveRoot ζ ↑(p ^ k)) :
    hζ.integralPowerBasis.gen = hζ.toInteger :=
  Subtype.ext <| show algebraMap _ K hζ.integralPowerBasis.gen = _ by
    rw [integralPowerBasis, PowerBasis.map_gen, adjoin.powerBasis'_gen]
    simp only [adjoinEquivRingOfIntegers_apply, IsIntegralClosure.algebraMap_lift]
    rfl
#align is_primitive_root.integral_power_basis_gen IsPrimitiveRoot.integralPowerBasis_gen

@[simp]
theorem integralPowerBasis_dim [hcycl : IsCyclotomicExtension {p ^ k} ℚ K]
    (hζ : IsPrimitiveRoot ζ ↑(p ^ k)) : hζ.integralPowerBasis.dim = φ (p ^ k) := by
  simp [integralPowerBasis, ← cyclotomic_eq_minpoly hζ, natDegree_cyclotomic]
#align is_primitive_root.integral_power_basis_dim IsPrimitiveRoot.integralPowerBasis_dim

/-- The algebra isomorphism `adjoin ℤ {ζ} ≃ₐ[ℤ] (𝓞 K)`, where `ζ` is a primitive `p`-th root of
unity and `K` is a `p`-th cyclotomic extension of `ℚ`. -/
@[simps!]
noncomputable def _root_.IsPrimitiveRoot.adjoinEquivRingOfIntegers'
    [hcycl : IsCyclotomicExtension {p} ℚ K] (hζ : IsPrimitiveRoot ζ p) :
    adjoin ℤ ({ζ} : Set K) ≃ₐ[ℤ] 𝓞 K :=
  @adjoinEquivRingOfIntegers p 1 K _ _ _ _ (by convert hcycl; rw [pow_one]) (by rwa [pow_one])
#align is_primitive_root.adjoin_equiv_ring_of_integers' IsPrimitiveRoot.adjoinEquivRingOfIntegers'

/-- The ring of integers of a `p`-th cyclotomic extension of `ℚ` is a cyclotomic extension. -/
instance _root_.IsCyclotomicExtension.ring_of_integers' [IsCyclotomicExtension {p} ℚ K] :
    IsCyclotomicExtension {p} ℤ (𝓞 K) :=
  let _ := (zeta_spec p ℚ K).adjoin_isCyclotomicExtension ℤ
  IsCyclotomicExtension.equiv _ ℤ _ (zeta_spec p ℚ K).adjoinEquivRingOfIntegers'
#align is_cyclotomic_extension.ring_of_integers' IsCyclotomicExtension.ring_of_integers'

/-- The integral `PowerBasis` of `𝓞 K` given by a primitive root of unity, where `K` is a `p`-th
cyclotomic extension of `ℚ`. -/
noncomputable def integralPowerBasis' [hcycl : IsCyclotomicExtension {p} ℚ K]
    (hζ : IsPrimitiveRoot ζ p) : PowerBasis ℤ (𝓞 K) :=
  @integralPowerBasis p 1 K _ _ _ _ (by convert hcycl; rw [pow_one]) (by rwa [pow_one])
#align is_primitive_root.integral_power_basis' IsPrimitiveRoot.integralPowerBasis'

@[simp]
theorem integralPowerBasis'_gen [hcycl : IsCyclotomicExtension {p} ℚ K] (hζ : IsPrimitiveRoot ζ p) :
    hζ.integralPowerBasis'.gen = hζ.toInteger :=
  @integralPowerBasis_gen p 1 K _ _ _ _ (by convert hcycl; rw [pow_one]) (by rwa [pow_one])
#align is_primitive_root.integral_power_basis'_gen IsPrimitiveRoot.integralPowerBasis'_gen

@[simp]
theorem power_basis_int'_dim [hcycl : IsCyclotomicExtension {p} ℚ K] (hζ : IsPrimitiveRoot ζ p) :
    hζ.integralPowerBasis'.dim = φ p := by
  erw [@integralPowerBasis_dim p 1 K _ _ _ _ (by convert hcycl; rw [pow_one]) (by rwa [pow_one]),
    pow_one]
#align is_primitive_root.power_basis_int'_dim IsPrimitiveRoot.power_basis_int'_dim

instance : NoZeroSMulDivisors ℤ (𝓞 K) :=
  inferInstanceAs (NoZeroSMulDivisors ℤ (integralClosure _ _))

/-- The integral `PowerBasis` of `𝓞 K` given by `ζ - 1`, where `K` is a `p ^ k` cyclotomic
extension of `ℚ`. -/
noncomputable def subOneIntegralPowerBasis [IsCyclotomicExtension {p ^ k} ℚ K]
    (hζ : IsPrimitiveRoot ζ ↑(p ^ k)) : PowerBasis ℤ (𝓞 K) :=
  PowerBasis.ofGenMemAdjoin' hζ.integralPowerBasis (RingOfIntegers.isIntegral _)
    (by
      simp only [integralPowerBasis_gen, toInteger]
      convert Subalgebra.add_mem _ (self_mem_adjoin_singleton ℤ (⟨ζ - 1, _⟩ : 𝓞 K))
        (Subalgebra.one_mem _)
-- Porting note: `simp` was able to finish the proof.
<<<<<<< HEAD
      simp only [Subsemiring.coe_add, Subalgebra.coe_toSubsemiring,
        OneMemClass.coe_one, sub_add_cancel]
      exact Subalgebra.sub_mem _ (hζ.isIntegral (by simp only [PNat.pow_coe, gt_iff_lt, PNat.pos,
        pow_pos])) (Subalgebra.one_mem _))
=======
      · simp only [Subsemiring.coe_add, Subalgebra.coe_toSubsemiring,
          OneMemClass.coe_one, sub_add_cancel]
      · exact Subalgebra.sub_mem _ (hζ.isIntegral (by simp)) (Subalgebra.one_mem _))
>>>>>>> db651742
#align is_primitive_root.sub_one_integral_power_basis IsPrimitiveRoot.subOneIntegralPowerBasis

@[simp]
theorem subOneIntegralPowerBasis_gen [IsCyclotomicExtension {p ^ k} ℚ K]
    (hζ : IsPrimitiveRoot ζ ↑(p ^ k)) :
    hζ.subOneIntegralPowerBasis.gen =
      ⟨ζ - 1, Subalgebra.sub_mem _ (hζ.isIntegral (p ^ k).pos) (Subalgebra.one_mem _)⟩ :=
  by simp [subOneIntegralPowerBasis]
#align is_primitive_root.sub_one_integral_power_basis_gen IsPrimitiveRoot.subOneIntegralPowerBasis_gen

/-- The integral `PowerBasis` of `𝓞 K` given by `ζ - 1`, where `K` is a `p`-th cyclotomic
extension of `ℚ`. -/
noncomputable def subOneIntegralPowerBasis' [hcycl : IsCyclotomicExtension {p} ℚ K]
    (hζ : IsPrimitiveRoot ζ p) : PowerBasis ℤ (𝓞 K) :=
  @subOneIntegralPowerBasis p 1 K _ _ _ _ (by convert hcycl; rw [pow_one]) (by rwa [pow_one])
#align is_primitive_root.sub_one_integral_power_basis' IsPrimitiveRoot.subOneIntegralPowerBasis'

@[simp]
theorem subOneIntegralPowerBasis'_gen [hcycl : IsCyclotomicExtension {p} ℚ K]
    (hζ : IsPrimitiveRoot ζ p) :
    hζ.subOneIntegralPowerBasis'.gen = hζ.toInteger - 1 :=
  @subOneIntegralPowerBasis_gen p 1 K _ _ _ _ (by convert hcycl; rw [pow_one]) (by rwa [pow_one])
#align is_primitive_root.sub_one_integral_power_basis'_gen IsPrimitiveRoot.subOneIntegralPowerBasis'_gen

/-- `ζ - 1` is prime if `p ≠ 2` and `ζ` is a primitive `p ^ (k + 1)`-th root of unity.
  See `zeta_sub_one_prime` for a general statement. -/
theorem zeta_sub_one_prime_of_ne_two [IsCyclotomicExtension {p ^ (k + 1)} ℚ K]
    (hζ : IsPrimitiveRoot ζ ↑(p ^ (k + 1))) (hodd : p ≠ 2) :
    Prime (hζ.toInteger - 1) := by
  letI := IsCyclotomicExtension.numberField {p ^ (k + 1)} ℚ K
  refine Ideal.prime_of_irreducible_absNorm_span (fun h ↦ ?_) ?_
  · apply hζ.pow_ne_one_of_pos_of_lt zero_lt_one (one_lt_pow hp.out.one_lt (by simp))
    rw [sub_eq_zero] at h
    simpa using (congrArg (fun (x : 𝓞 K) => x.val) h)
  rw [Nat.irreducible_iff_prime, Ideal.absNorm_span_singleton, ← Nat.prime_iff,
    ← Int.prime_iff_natAbs_prime]
  convert Nat.prime_iff_prime_int.1 hp.out
  apply RingHom.injective_int (algebraMap ℤ ℚ)
  rw [← Algebra.norm_localization (Sₘ := K) ℤ (nonZeroDivisors ℤ)]
  simp only [PNat.pow_coe, id.map_eq_id, RingHomCompTriple.comp_eq, RingHom.coe_coe,
    Subalgebra.coe_val, algebraMap_int_eq, map_natCast]
  exact hζ.norm_sub_one_of_prime_ne_two (Polynomial.cyclotomic.irreducible_rat (PNat.pos _)) hodd

/-- `ζ - 1` is prime if `ζ` is a primitive `2 ^ (k + 1)`-th root of unity.
  See `zeta_sub_one_prime` for a general statement. -/
theorem zeta_sub_one_prime_of_two_pow [IsCyclotomicExtension {(2 : ℕ+) ^ (k + 1)} ℚ K]
    (hζ : IsPrimitiveRoot ζ ↑((2 : ℕ+) ^ (k + 1))) :
    Prime (hζ.toInteger - 1) := by
  letI := IsCyclotomicExtension.numberField {(2 : ℕ+) ^ (k + 1)} ℚ K
  refine Ideal.prime_of_irreducible_absNorm_span (fun h ↦ ?_) ?_
  · apply hζ.pow_ne_one_of_pos_of_lt zero_lt_one (one_lt_pow (by decide) (by simp))
    rw [sub_eq_zero] at h
    simpa using (congrArg (fun (x : 𝓞 K) => x.val) h)
  rw [Nat.irreducible_iff_prime, Ideal.absNorm_span_singleton, ← Nat.prime_iff,
    ← Int.prime_iff_natAbs_prime]
  cases k
  · convert Prime.neg Int.prime_two
    apply RingHom.injective_int (algebraMap ℤ ℚ)
    rw [← Algebra.norm_localization (Sₘ := K) ℤ (nonZeroDivisors ℤ)]
    simp only [Nat.zero_eq, PNat.pow_coe, id.map_eq_id, RingHomCompTriple.comp_eq, RingHom.coe_coe,
      Subalgebra.coe_val, algebraMap_int_eq, map_neg, map_ofNat]
    simpa only [zero_add, pow_one, AddSubgroupClass.coe_sub, OneMemClass.coe_one, Nat.zero_eq,
      pow_zero] using hζ.norm_pow_sub_one_of_eq_two (cyclotomic.irreducible_rat
        (by simp only [Nat.zero_eq, zero_add, pow_one, Nat.ofNat_pos]))
  convert Int.prime_two
  apply RingHom.injective_int (algebraMap ℤ ℚ)
  rw [← Algebra.norm_localization (Sₘ := K) ℤ (nonZeroDivisors ℤ)]
  simp only [PNat.pow_coe, id.map_eq_id, RingHomCompTriple.comp_eq, RingHom.coe_coe,
    Subalgebra.coe_val, algebraMap_int_eq, map_natCast]
  exact hζ.norm_sub_one_of_eq_two Nat.AtLeastTwo.prop (cyclotomic.irreducible_rat (by simp))

/-- `ζ - 1` is prime if `ζ` is a primitive `p ^ (k + 1)`-th root of unity. -/
theorem zeta_sub_one_prime [IsCyclotomicExtension {p ^ (k + 1)} ℚ K]
    (hζ : IsPrimitiveRoot ζ ↑(p ^ (k + 1))) : Prime (hζ.toInteger - 1) := by
  by_cases htwo : p = 2
  · subst htwo
    apply hζ.zeta_sub_one_prime_of_two_pow
  · apply hζ.zeta_sub_one_prime_of_ne_two htwo

/-- `ζ - 1` is prime if `ζ` is a primitive `p`-th root of unity. -/
theorem zeta_sub_one_prime' [h : IsCyclotomicExtension {p} ℚ K] (hζ : IsPrimitiveRoot ζ p) :
    Prime ((hζ.toInteger - 1)) := by
  convert zeta_sub_one_prime (k := 0) (by simpa only [zero_add, pow_one])
  simpa only [zero_add, pow_one]

theorem subOneIntegralPowerBasis_gen_prime [IsCyclotomicExtension {p ^ (k + 1)} ℚ K]
    (hζ : IsPrimitiveRoot ζ ↑(p ^ (k + 1))) :
    Prime hζ.subOneIntegralPowerBasis.gen := by simpa only [subOneIntegralPowerBasis_gen] using
      hζ.zeta_sub_one_prime

theorem subOneIntegralPowerBasis'_gen_prime [IsCyclotomicExtension {p} ℚ K]
    (hζ : IsPrimitiveRoot ζ ↑p) :
    Prime hζ.subOneIntegralPowerBasis'.gen := by simpa only [subOneIntegralPowerBasis'_gen] using
      hζ.zeta_sub_one_prime'

open nonZeroDivisors in
/-- The norm, relative to `ℤ`, of `ζ ^ p ^ s - 1` in a `p ^ (k + 1)`-th cyclotomic extension of `ℚ`
is p ^ p ^ s` if `s ≤ k` and `p ^ (k - s + 1) ≠ 2`. -/
lemma norm_toInteger_pow_sub_one_of_prime_pow_ne_two [IsCyclotomicExtension {p ^ (k + 1)} ℚ K]
    (hζ : IsPrimitiveRoot ζ ↑(p ^ (k + 1))) {s : ℕ} (hs : s ≤ k) (htwo : p ^ (k - s + 1) ≠ 2) :
    Algebra.norm ℤ (hζ.toInteger ^ (p : ℕ) ^ s - 1) = p ^ (p : ℕ) ^ s := by
  apply (algebraMap ℤ ℚ).injective_int
  have : NumberField K := IsCyclotomicExtension.numberField {p ^ (k + 1)} ℚ K
  have : algebraMap (𝓞 K) K (hζ.toInteger ^ (p : ℕ) ^ s - 1) = ζ ^ (p : ℕ) ^ s - 1 := by
    simp only [map_sub, map_pow, map_one, sub_left_inj]
    exact rfl
  rw [← Algebra.norm_localization (Sₘ := K) ℤ ℤ⁰, this, hζ.norm_pow_sub_one_of_prime_pow_ne_two
    (cyclotomic.irreducible_rat
    (by simp only [PNat.pow_coe, gt_iff_lt, PNat.pos, pow_pos])) hs htwo]
  simp only [algebraMap_int_eq, map_pow, map_natCast]

open nonZeroDivisors in
/-- The norm, relative to `ℤ`, of `ζ ^ 2 ^ k - 1` in a `2 ^ (k + 1)`-th cyclotomic extension of `ℚ`
is `(-2) ^ 2 ^ k`. -/
lemma norm_toInteger_pow_sub_one_of_two [IsCyclotomicExtension {2 ^ (k + 1)} ℚ K]
    (hζ : IsPrimitiveRoot ζ ↑((2 : ℕ+) ^ (k + 1))) :
    Algebra.norm ℤ (hζ.toInteger ^ 2 ^ k - 1) = (-2) ^ (2 : ℕ) ^ k := by
  apply (algebraMap ℤ ℚ).injective_int
  have : NumberField K := IsCyclotomicExtension.numberField {2 ^ (k + 1)} ℚ K
  have : algebraMap (𝓞 K) K (hζ.toInteger ^ 2 ^ k - 1) = ζ ^ (2 : ℕ) ^ k - 1 := by
    simp only [map_sub, map_pow, map_one, sub_left_inj]
    exact rfl
  rw [← Algebra.norm_localization (Sₘ := K) ℤ ℤ⁰, this, hζ.norm_pow_sub_one_of_eq_two
    (cyclotomic.irreducible_rat (pow_pos (by decide) _))]
  simp only [algebraMap_int_eq, Int.reduceNeg, map_pow, map_neg, map_ofNat]

/-- The norm, relative to `ℤ`, of `ζ ^ p ^ s - 1` in a `p ^ (k + 1)`-th cyclotomic extension of `ℚ`
is `p ^ p ^ s` if `s ≤ k` and `p ≠ 2`. -/
lemma norm_toInteger_pow_sub_one_of_prime_ne_two [IsCyclotomicExtension {p ^ (k + 1)} ℚ K]
    (hζ : IsPrimitiveRoot ζ ↑(p ^ (k + 1))) {s : ℕ} (hs : s ≤ k) (hodd : p ≠ 2) :
    Algebra.norm ℤ (hζ.toInteger ^ (p : ℕ) ^ s - 1) = p ^ (p : ℕ) ^ s := by
  have coe_two : ((2 : ℕ+) : ℕ) = 2 := by norm_cast
  refine hζ.norm_toInteger_pow_sub_one_of_prime_pow_ne_two hs (fun h ↦ ?_)
  rw [← PNat.coe_inj, coe_two, PNat.pow_coe, ← pow_one 2] at h
  exact hodd (PNat.coe_injective (by simp [eq_of_prime_pow_eq
    (Nat.prime_iff.1 hp.out) (Nat.prime_iff.1 Nat.prime_two) (k - s).succ_pos h]))

/-- The norm, relative to `ℤ`, of `ζ - 1` in a `p ^ (k + 1)`-th cyclotomic extension of `ℚ` is
`p` if `p ≠ 2`. -/
lemma norm_toInteger_sub_one_of_prime_ne_two [IsCyclotomicExtension {p ^ (k + 1)} ℚ K]
    (hζ : IsPrimitiveRoot ζ ↑(p ^ (k + 1))) (hodd : p ≠ 2) :
    Algebra.norm ℤ (hζ.toInteger - 1) = p := by
  simpa only [pow_zero, pow_one] using
    hζ.norm_toInteger_pow_sub_one_of_prime_ne_two (Nat.zero_le _) hodd

/-- The norm, relative to `ℤ`, of `ζ - 1` in a `p`-th cyclotomic extension of `ℚ` is `p` if
`p ≠ 2`. -/
lemma norm_toInteger_sub_one_of_prime_ne_two' [hcycl : IsCyclotomicExtension {p} ℚ K]
    (hζ : IsPrimitiveRoot ζ p) (h : p ≠ 2) : Algebra.norm ℤ (hζ.toInteger - 1) = p := by
  have : IsCyclotomicExtension {p ^ (0 + 1)} ℚ K := by simpa using hcycl
  replace hζ : IsPrimitiveRoot ζ (p ^ (0 + 1)) := by simpa using hζ
  exact hζ.norm_toInteger_sub_one_of_prime_ne_two h

/-- The norm, relative to `ℤ`, of `ζ - 1` in a `p ^ (k + 1)`-th cyclotomic extension of `ℚ` is
a prime if `p ^ (k  + 1) ≠ 2`. -/
lemma prime_norm_toInteger_sub_one_of_prime_pow_ne_two [IsCyclotomicExtension {p ^ (k + 1)} ℚ K]
    (hζ : IsPrimitiveRoot ζ ↑(p ^ (k + 1))) (htwo : p ^ (k  + 1) ≠ 2) :
    Prime (Algebra.norm ℤ (hζ.toInteger - 1)) := by
  have := hζ.norm_toInteger_pow_sub_one_of_prime_pow_ne_two (zero_le _) htwo
  simp only [pow_zero, pow_one] at this
  rw [this]
  exact Nat.prime_iff_prime_int.1 hp.out

/-- The norm, relative to `ℤ`, of `ζ - 1` in a `p ^ (k + 1)`-th cyclotomic extension of `ℚ` is
a prime if `p ≠ 2`. -/
lemma prime_norm_toInteger_sub_one_of_prime_ne_two [hcycl : IsCyclotomicExtension {p ^ (k + 1)} ℚ K]
    (hζ : IsPrimitiveRoot ζ ↑(p ^ (k + 1))) (hodd : p ≠ 2) :
    Prime (Algebra.norm ℤ (hζ.toInteger - 1)) := by
  have := hζ.norm_toInteger_sub_one_of_prime_ne_two hodd
  simp only [pow_zero, pow_one] at this
  rw [this]
  exact Nat.prime_iff_prime_int.1 hp.out

/-- The norm, relative to `ℤ`, of `ζ - 1` in a `p`-th cyclotomic extension of `ℚ` is a prime if
`p ≠ 2`. -/
lemma prime_norm_toInteger_sub_one_of_prime_ne_two' [hcycl : IsCyclotomicExtension {p} ℚ K]
    (hζ : IsPrimitiveRoot ζ ↑p) (hodd : p ≠ 2) :
    Prime (Algebra.norm ℤ (hζ.toInteger - 1)) := by
  have : IsCyclotomicExtension {p ^ (0 + 1)} ℚ K := by simpa using hcycl
  replace hζ : IsPrimitiveRoot ζ (p ^ (0 + 1)) := by simpa using hζ
  exact hζ.prime_norm_toInteger_sub_one_of_prime_ne_two hodd

end IsPrimitiveRoot

section absdiscr

namespace IsCyclotomicExtension.Rat

open nonZeroDivisors IsPrimitiveRoot

variable (K p k)

/-- We compute the absolute discriminant of a `p ^ k`-th cyclotomic field.
  Beware that in the cases `p ^ k = 1` and `p ^ k = 2` the formula uses `1 / 2 = 0` and `0 - 1 = 0`.
  See also the results below. -/
theorem absdiscr_prime_pow [NumberField K] [IsCyclotomicExtension {p ^ k} ℚ K] :
    NumberField.discr K =
    (-1) ^ ((p ^ k : ℕ).totient / 2) * p ^ ((p : ℕ) ^ (k - 1) * ((p - 1) * k - 1)) := by
  have hζ := IsCyclotomicExtension.zeta_spec (p ^ k) ℚ K
  let pB₁ := integralPowerBasis hζ
  apply (algebraMap ℤ ℚ).injective_int
  rw [← NumberField.discr_eq_discr _ pB₁.basis, ← Algebra.discr_localizationLocalization ℤ ℤ⁰ K]
  convert IsCyclotomicExtension.discr_prime_pow hζ (cyclotomic.irreducible_rat (p ^ k).2) using 1
  · have : pB₁.dim = (IsPrimitiveRoot.powerBasis ℚ hζ).dim := by
      rw [← PowerBasis.finrank, ← PowerBasis.finrank]
      exact RingOfIntegers.rank K
    rw [← Algebra.discr_reindex _ _ (finCongr this)]
    congr 1
    ext i
    simp_rw [Function.comp_apply, Basis.localizationLocalization_apply, powerBasis_dim,
      PowerBasis.coe_basis, pB₁, integralPowerBasis_gen]
    convert ← ((IsPrimitiveRoot.powerBasis ℚ hζ).basis_eq_pow i).symm using 1
  · simp_rw [algebraMap_int_eq, map_mul, map_pow, map_neg, map_one, map_natCast]

open Nat in
/-- We compute the absolute discriminant of a `p ^ (k + 1)`-th cyclotomic field.
  Beware that in the case `p ^ k = 2` the formula uses `1 / 2 = 0`. See also the results below. -/
theorem absdiscr_prime_pow_succ [NumberField K] [IsCyclotomicExtension {p ^ (k + 1)} ℚ K] :
    NumberField.discr K =
    (-1) ^ ((p : ℕ) ^ k * (p - 1) / 2) * p ^ ((p : ℕ) ^ k * ((p - 1) * (k + 1) - 1)) := by
  simpa [totient_prime_pow hp.out (succ_pos k)] using absdiscr_prime_pow p (k + 1) K

/-- We compute the absolute discriminant of a `p`-th cyclotomic field where `p` is prime. -/
theorem absdiscr_prime [NumberField K] [IsCyclotomicExtension {p} ℚ K] :
    NumberField.discr K = (-1) ^ (((p : ℕ) - 1) / 2) * p ^ ((p : ℕ) - 2) := by
  have : IsCyclotomicExtension {p ^ (0 + 1)} ℚ K := by
    rw [zero_add, pow_one]
    infer_instance
  rw [absdiscr_prime_pow_succ p 0 K]
  simp only [Int.reduceNeg, pow_zero, one_mul, zero_add, mul_one, mul_eq_mul_left_iff, gt_iff_lt,
    Nat.cast_pos, PNat.pos, pow_eq_zero_iff', neg_eq_zero, one_ne_zero, ne_eq, false_and, or_false]
  rfl

end IsCyclotomicExtension.Rat

end absdiscr

end PowerBasis<|MERGE_RESOLUTION|>--- conflicted
+++ resolved
@@ -250,16 +250,9 @@
       convert Subalgebra.add_mem _ (self_mem_adjoin_singleton ℤ (⟨ζ - 1, _⟩ : 𝓞 K))
         (Subalgebra.one_mem _)
 -- Porting note: `simp` was able to finish the proof.
-<<<<<<< HEAD
-      simp only [Subsemiring.coe_add, Subalgebra.coe_toSubsemiring,
-        OneMemClass.coe_one, sub_add_cancel]
-      exact Subalgebra.sub_mem _ (hζ.isIntegral (by simp only [PNat.pow_coe, gt_iff_lt, PNat.pos,
-        pow_pos])) (Subalgebra.one_mem _))
-=======
       · simp only [Subsemiring.coe_add, Subalgebra.coe_toSubsemiring,
           OneMemClass.coe_one, sub_add_cancel]
       · exact Subalgebra.sub_mem _ (hζ.isIntegral (by simp)) (Subalgebra.one_mem _))
->>>>>>> db651742
 #align is_primitive_root.sub_one_integral_power_basis IsPrimitiveRoot.subOneIntegralPowerBasis
 
 @[simp]
