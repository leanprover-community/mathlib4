/-
Copyright (c) 2022 Riccardo Brasca. All rights reserved.
Released under Apache 2.0 license as described in the file LICENSE.
Authors: Riccardo Brasca
-/
import Mathlib.NumberTheory.Cyclotomic.Discriminant
import Mathlib.RingTheory.Polynomial.Eisenstein.IsIntegral
import Mathlib.RingTheory.Ideal.Norm

#align_import number_theory.cyclotomic.rat from "leanprover-community/mathlib"@"b353176c24d96c23f0ce1cc63efc3f55019702d9"

/-!
# Ring of integers of `p ^ n`-th cyclotomic fields
We gather results about cyclotomic extensions of `ℚ`. In particular, we compute the ring of
integers of a `p ^ n`-th cyclotomic extension of `ℚ`.

## Main results
* `IsCyclotomicExtension.Rat.isIntegralClosure_adjoin_singleton_of_prime_pow`: if `K` is a
  `p ^ k`-th cyclotomic extension of `ℚ`, then `(adjoin ℤ {ζ})` is the integral closure of
  `ℤ` in `K`.
* `IsCyclotomicExtension.Rat.cyclotomicRing_isIntegralClosure_of_prime_pow`: the integral
  closure of `ℤ` inside `CyclotomicField (p ^ k) ℚ` is `CyclotomicRing (p ^ k) ℤ ℚ`.
* `IsCyclotomicExtension.Rat.absdiscr_prime_pow` and related results: the absolute discriminant
  of cyclotomic fields.
-/

universe u

open Algebra IsCyclotomicExtension Polynomial NumberField

open scoped Cyclotomic NumberField Nat

variable {p : ℕ+} {k : ℕ} {K : Type u} [Field K] [CharZero K] {ζ : K} [hp : Fact (p : ℕ).Prime]

-- These are to speed up instance searches
@[local instance] private def instAlg : Algebra ℤ (adjoin ℤ ({ζ} : Set K)) :=
  Subalgebra.algebra (adjoin ℤ {ζ})
@[local instance] private def instAlg' : Algebra (adjoin ℤ ({ζ} : Set K)) K :=
  Subalgebra.toAlgebra (adjoin ℤ {ζ})
@[local instance] private def instFinite : Finite ({p ^ k} : Set ℕ+) := Finite.of_fintype _
@[local instance] private def instNontrivial_K : Nontrivial K := ⟨0, 1, zero_ne_one⟩
@[local instance] private noncomputable def instModule_cyc :
    Module (CyclotomicRing (p ^ k) ℤ ℚ) (CyclotomicField (p ^ k) ℚ) := toModule
@[local instance] private def instAlg'' : Algebra ℤ (𝓞 K) := Subalgebra.algebra (𝓞 K)
@[local instance] private def instAlg''' : Algebra (𝓞 K) K := Subalgebra.toAlgebra _
@[local instance] private lemma instPID_Int : IsPrincipalIdealRing ℤ :=
  EuclideanDomain.to_principal_ideal_domain
@[local instance] private lemma instIntegrallyClosed_Int : IsIntegrallyClosed ℤ :=
  UniqueFactorizationMonoid.instIsIntegrallyClosed
@[local instance] private def instAddCommGroup [NumberField K] : AddCommGroup ↥(𝓞 K) :=
  Ring.toAddCommGroup
@[local instance] private def instModFin [NumberField K] : Module.Finite ℤ ↥(𝓞 K) :=
  Module.IsNoetherian.finite ℤ ↥(𝓞 K)
@[local instance] private def instAMHC : AddMonoidHomClass (↥(𝓞 K) →+* K) (↥(𝓞 K)) K :=
  RingHomClass.toAddMonoidHomClass
@[local instance] private def instMHC : MonoidHomClass (↥(𝓞 K) →+* K) (↥(𝓞 K)) K :=
  RingHomClass.toMonoidHomClass

namespace IsCyclotomicExtension.Rat

/-- The discriminant of the power basis given by `ζ - 1`. -/
theorem discr_prime_pow_ne_two' [IsCyclotomicExtension {p ^ (k + 1)} ℚ K]
    (hζ : IsPrimitiveRoot ζ ↑(p ^ (k + 1))) (hk : p ^ (k + 1) ≠ 2) :
    discr ℚ (hζ.subOnePowerBasis ℚ).basis =
      (-1) ^ ((p ^ (k + 1) : ℕ).totient / 2) * p ^ ((p : ℕ) ^ k * ((p - 1) * (k + 1) - 1)) := by
  rw [← discr_prime_pow_ne_two hζ (cyclotomic.irreducible_rat (p ^ (k + 1)).pos) hk]
  exact hζ.discr_zeta_eq_discr_zeta_sub_one.symm
#align is_cyclotomic_extension.rat.discr_prime_pow_ne_two' IsCyclotomicExtension.Rat.discr_prime_pow_ne_two'

theorem discr_odd_prime' [IsCyclotomicExtension {p} ℚ K] (hζ : IsPrimitiveRoot ζ p) (hodd : p ≠ 2) :
    discr ℚ (hζ.subOnePowerBasis ℚ).basis = (-1) ^ (((p : ℕ) - 1) / 2) * p ^ ((p : ℕ) - 2) := by
  rw [← discr_odd_prime hζ (cyclotomic.irreducible_rat hp.out.pos) hodd]
  exact hζ.discr_zeta_eq_discr_zeta_sub_one.symm
#align is_cyclotomic_extension.rat.discr_odd_prime' IsCyclotomicExtension.Rat.discr_odd_prime'

/-- The discriminant of the power basis given by `ζ - 1`. Beware that in the cases `p ^ k = 1` and
`p ^ k = 2` the formula uses `1 / 2 = 0` and `0 - 1 = 0`. It is useful only to have a uniform
result. See also `IsCyclotomicExtension.Rat.discr_prime_pow_eq_unit_mul_pow'`. -/
theorem discr_prime_pow' [IsCyclotomicExtension {p ^ k} ℚ K] (hζ : IsPrimitiveRoot ζ ↑(p ^ k)) :
    discr ℚ (hζ.subOnePowerBasis ℚ).basis =
      (-1) ^ ((p ^ k : ℕ).totient / 2) * p ^ ((p : ℕ) ^ (k - 1) * ((p - 1) * k - 1)) := by
  rw [← discr_prime_pow hζ (cyclotomic.irreducible_rat (p ^ k).pos)]
  exact hζ.discr_zeta_eq_discr_zeta_sub_one.symm
#align is_cyclotomic_extension.rat.discr_prime_pow' IsCyclotomicExtension.Rat.discr_prime_pow'

/-- If `p` is a prime and `IsCyclotomicExtension {p ^ k} K L`, then there are `u : ℤˣ` and
`n : ℕ` such that the discriminant of the power basis given by `ζ - 1` is `u * p ^ n`. Often this is
enough and less cumbersome to use than `IsCyclotomicExtension.Rat.discr_prime_pow'`. -/
theorem discr_prime_pow_eq_unit_mul_pow' [IsCyclotomicExtension {p ^ k} ℚ K]
    (hζ : IsPrimitiveRoot ζ ↑(p ^ k)) :
    ∃ (u : ℤˣ) (n : ℕ), discr ℚ (hζ.subOnePowerBasis ℚ).basis = u * p ^ n := by
  rw [hζ.discr_zeta_eq_discr_zeta_sub_one.symm]
  exact discr_prime_pow_eq_unit_mul_pow hζ (cyclotomic.irreducible_rat (p ^ k).pos)
#align is_cyclotomic_extension.rat.discr_prime_pow_eq_unit_mul_pow' IsCyclotomicExtension.Rat.discr_prime_pow_eq_unit_mul_pow'

/-- If `K` is a `p ^ k`-th cyclotomic extension of `ℚ`, then `(adjoin ℤ {ζ})` is the
integral closure of `ℤ` in `K`. -/
theorem isIntegralClosure_adjoin_singleton_of_prime_pow [hcycl : IsCyclotomicExtension {p ^ k} ℚ K]
    (hζ : IsPrimitiveRoot ζ ↑(p ^ k)) : IsIntegralClosure (adjoin ℤ ({ζ} : Set K)) ℤ K := by
  refine' ⟨Subtype.val_injective, @fun x => ⟨fun h => ⟨⟨x, _⟩, rfl⟩, _⟩⟩
  swap
  · rintro ⟨y, rfl⟩
    exact
      IsIntegral.algebraMap
        (le_integralClosure_iff_isIntegral.1
          (adjoin_le_integralClosure (hζ.isIntegral (p ^ k).pos)) _)
  let B := hζ.subOnePowerBasis ℚ
  have hint : IsIntegral ℤ B.gen := (hζ.isIntegral (p ^ k).pos).sub isIntegral_one
-- Porting note: the following `haveI` was not needed because the locale `cyclotomic` set it
-- as instances.
  letI := IsCyclotomicExtension.finiteDimensional {p ^ k} ℚ K
  have H := discr_mul_isIntegral_mem_adjoin ℚ hint h
  obtain ⟨u, n, hun⟩ := discr_prime_pow_eq_unit_mul_pow' hζ
  rw [hun] at H
  replace H := Subalgebra.smul_mem _ H u.inv
-- Porting note: the proof is slightly different because of coercions.
  rw [← smul_assoc, ← smul_mul_assoc, Units.inv_eq_val_inv, zsmul_eq_mul, ← Int.cast_mul,
    Units.inv_mul, Int.cast_one, one_mul, smul_def, map_pow] at H
  cases k
  · haveI : IsCyclotomicExtension {1} ℚ K := by simpa using hcycl
    have : x ∈ (⊥ : Subalgebra ℚ K) := by
      rw [singleton_one ℚ K]
      exact mem_top
    obtain ⟨y, rfl⟩ := mem_bot.1 this
    replace h := (isIntegral_algebraMap_iff (algebraMap ℚ K).injective).1 h
    obtain ⟨z, hz⟩ := IsIntegrallyClosed.isIntegral_iff.1 h
    rw [← hz, ← IsScalarTower.algebraMap_apply]
    exact Subalgebra.algebraMap_mem _ _
  · have hmin : (minpoly ℤ B.gen).IsEisensteinAt (Submodule.span ℤ {((p : ℕ) : ℤ)}) := by
      have h₁ := minpoly.isIntegrallyClosed_eq_field_fractions' ℚ hint
      have h₂ := hζ.minpoly_sub_one_eq_cyclotomic_comp (cyclotomic.irreducible_rat (p ^ _).pos)
      rw [IsPrimitiveRoot.subOnePowerBasis_gen] at h₁
      rw [h₁, ← map_cyclotomic_int, show Int.castRingHom ℚ = algebraMap ℤ ℚ by rfl,
        show X + 1 = map (algebraMap ℤ ℚ) (X + 1) by simp, ← map_comp] at h₂
      haveI : CharZero ℚ := StrictOrderedSemiring.to_charZero
      rw [IsPrimitiveRoot.subOnePowerBasis_gen,
        map_injective (algebraMap ℤ ℚ) (algebraMap ℤ ℚ).injective_int h₂]
      exact cyclotomic_prime_pow_comp_X_add_one_isEisensteinAt p _
    refine'
      adjoin_le _
        (mem_adjoin_of_smul_prime_pow_smul_of_minpoly_isEisensteinAt (n := n)
          (Nat.prime_iff_prime_int.1 hp.out) hint h (by simpa using H) hmin)
    simp only [Set.singleton_subset_iff, SetLike.mem_coe]
    exact Subalgebra.sub_mem _ (self_mem_adjoin_singleton ℤ _) (Subalgebra.one_mem _)
#align is_cyclotomic_extension.rat.is_integral_closure_adjoin_singleton_of_prime_pow IsCyclotomicExtension.Rat.isIntegralClosure_adjoin_singleton_of_prime_pow

theorem isIntegralClosure_adjoin_singleton_of_prime [hcycl : IsCyclotomicExtension {p} ℚ K]
    (hζ : IsPrimitiveRoot ζ ↑p) : IsIntegralClosure (adjoin ℤ ({ζ} : Set K)) ℤ K := by
  rw [← pow_one p] at hζ hcycl
  exact isIntegralClosure_adjoin_singleton_of_prime_pow hζ
#align is_cyclotomic_extension.rat.is_integral_closure_adjoin_singleton_of_prime IsCyclotomicExtension.Rat.isIntegralClosure_adjoin_singleton_of_prime

/-- The integral closure of `ℤ` inside `CyclotomicField (p ^ k) ℚ` is
`CyclotomicRing (p ^ k) ℤ ℚ`. -/
theorem cyclotomicRing_isIntegralClosure_of_prime_pow :
    IsIntegralClosure (CyclotomicRing (p ^ k) ℤ ℚ) ℤ (CyclotomicField (p ^ k) ℚ) := by
  haveI : CharZero ℚ := StrictOrderedSemiring.to_charZero
  have hζ := zeta_spec (p ^ k) ℚ (CyclotomicField (p ^ k) ℚ)
  refine ⟨IsFractionRing.injective _ _, @fun x => ⟨fun h => ⟨⟨x, ?_⟩, rfl⟩, ?_⟩⟩
-- Porting note: having `.isIntegral_iff` inside the definition of `this` causes an error.
  · have := isIntegralClosure_adjoin_singleton_of_prime_pow hζ
    obtain ⟨y, rfl⟩ := this.isIntegral_iff.1 h
    refine' adjoin_mono _ y.2
    simp only [PNat.pow_coe, Set.singleton_subset_iff, Set.mem_setOf_eq]
    exact hζ.pow_eq_one
  · rintro ⟨y, rfl⟩
    exact IsIntegral.algebraMap ((IsCyclotomicExtension.integral {p ^ k} ℤ _) _)
#align is_cyclotomic_extension.rat.cyclotomic_ring_is_integral_closure_of_prime_pow IsCyclotomicExtension.Rat.cyclotomicRing_isIntegralClosure_of_prime_pow

theorem cyclotomicRing_isIntegralClosure_of_prime :
    IsIntegralClosure (CyclotomicRing p ℤ ℚ) ℤ (CyclotomicField p ℚ) := by
  rw [← pow_one p]
  exact cyclotomicRing_isIntegralClosure_of_prime_pow
#align is_cyclotomic_extension.rat.cyclotomic_ring_is_integral_closure_of_prime IsCyclotomicExtension.Rat.cyclotomicRing_isIntegralClosure_of_prime

end IsCyclotomicExtension.Rat

section PowerBasis

open IsCyclotomicExtension.Rat

namespace IsPrimitiveRoot

instance : Algebra ℤ (𝓞 K) := Subalgebra.algebra (𝓞 K)
instance : Algebra (𝓞 K) K := Subalgebra.toAlgebra _

/-- The algebra isomorphism `adjoin ℤ {ζ} ≃ₐ[ℤ] (𝓞 K)`, where `ζ` is a primitive `p ^ k`-th root of
unity and `K` is a `p ^ k`-th cyclotomic extension of `ℚ`. -/
@[simps!]
noncomputable def _root_.IsPrimitiveRoot.adjoinEquivRingOfIntegers
    [IsCyclotomicExtension {p ^ k} ℚ K] (hζ : IsPrimitiveRoot ζ ↑(p ^ k)) :
    adjoin ℤ ({ζ} : Set K) ≃ₐ[ℤ] 𝓞 K :=
  let _ := isIntegralClosure_adjoin_singleton_of_prime_pow hζ
  IsIntegralClosure.equiv ℤ (adjoin ℤ ({ζ} : Set K)) K (𝓞 K)
#align is_primitive_root.adjoin_equiv_ring_of_integers IsPrimitiveRoot.adjoinEquivRingOfIntegers

/-- The ring of integers of a `p ^ k`-th cyclotomic extension of `ℚ` is a cyclotomic extension. -/
instance IsCyclotomicExtension.ringOfIntegers [IsCyclotomicExtension {p ^ k} ℚ K] :
    IsCyclotomicExtension {p ^ k} ℤ (𝓞 K) :=
  let _ := (zeta_spec (p ^ k) ℚ K).adjoin_isCyclotomicExtension ℤ
  IsCyclotomicExtension.equiv _ ℤ _ (zeta_spec (p ^ k) ℚ K).adjoinEquivRingOfIntegers
#align is_cyclotomic_extension.ring_of_integers IsPrimitiveRoot.IsCyclotomicExtension.ringOfIntegers

/-- The integral `PowerBasis` of `𝓞 K` given by a primitive root of unity, where `K` is a `p ^ k`
cyclotomic extension of `ℚ`. -/
noncomputable def integralPowerBasis [IsCyclotomicExtension {p ^ k} ℚ K]
    (hζ : IsPrimitiveRoot ζ ↑(p ^ k)) : PowerBasis ℤ (𝓞 K) :=
  (Algebra.adjoin.powerBasis' (hζ.isIntegral (p ^ k).pos)).map hζ.adjoinEquivRingOfIntegers
#align is_primitive_root.integral_power_basis IsPrimitiveRoot.integralPowerBasis

/-- Abbreviation to see a primitive root of unity as a member of the ring of integers. -/
abbrev toInteger {k : ℕ+} (hζ : IsPrimitiveRoot ζ k) : 𝓞 K := ⟨ζ, hζ.isIntegral k.pos⟩

-- Porting note: the proof changed because `simp` unfolds too much.
@[simp]
theorem integralPowerBasis_gen [hcycl : IsCyclotomicExtension {p ^ k} ℚ K]
    (hζ : IsPrimitiveRoot ζ ↑(p ^ k)) :
    hζ.integralPowerBasis.gen = hζ.toInteger :=
  Subtype.ext <| show algebraMap _ K hζ.integralPowerBasis.gen = _ by
    rw [integralPowerBasis, PowerBasis.map_gen, adjoin.powerBasis'_gen]
    simp only [adjoinEquivRingOfIntegers_apply, IsIntegralClosure.algebraMap_lift]
    rfl
#align is_primitive_root.integral_power_basis_gen IsPrimitiveRoot.integralPowerBasis_gen

@[simp]
theorem integralPowerBasis_dim [hcycl : IsCyclotomicExtension {p ^ k} ℚ K]
    (hζ : IsPrimitiveRoot ζ ↑(p ^ k)) : hζ.integralPowerBasis.dim = φ (p ^ k) := by
  simp [integralPowerBasis, ← cyclotomic_eq_minpoly hζ, natDegree_cyclotomic]
#align is_primitive_root.integral_power_basis_dim IsPrimitiveRoot.integralPowerBasis_dim

/-- The algebra isomorphism `adjoin ℤ {ζ} ≃ₐ[ℤ] (𝓞 K)`, where `ζ` is a primitive `p`-th root of
unity and `K` is a `p`-th cyclotomic extension of `ℚ`. -/
@[simps!]
noncomputable def _root_.IsPrimitiveRoot.adjoinEquivRingOfIntegers'
    [hcycl : IsCyclotomicExtension {p} ℚ K] (hζ : IsPrimitiveRoot ζ p) :
    adjoin ℤ ({ζ} : Set K) ≃ₐ[ℤ] 𝓞 K :=
  @adjoinEquivRingOfIntegers p 1 K _ _ _ _ (by convert hcycl; rw [pow_one]) (by rwa [pow_one])
#align is_primitive_root.adjoin_equiv_ring_of_integers' IsPrimitiveRoot.adjoinEquivRingOfIntegers'

/-- The ring of integers of a `p`-th cyclotomic extension of `ℚ` is a cyclotomic extension. -/
instance _root_.IsCyclotomicExtension.ring_of_integers' [IsCyclotomicExtension {p} ℚ K] :
    IsCyclotomicExtension {p} ℤ (𝓞 K) :=
  let _ := (zeta_spec p ℚ K).adjoin_isCyclotomicExtension ℤ
  IsCyclotomicExtension.equiv _ ℤ _ (zeta_spec p ℚ K).adjoinEquivRingOfIntegers'
#align is_cyclotomic_extension.ring_of_integers' IsCyclotomicExtension.ring_of_integers'

/-- The integral `PowerBasis` of `𝓞 K` given by a primitive root of unity, where `K` is a `p`-th
cyclotomic extension of `ℚ`. -/
noncomputable def integralPowerBasis' [hcycl : IsCyclotomicExtension {p} ℚ K]
    (hζ : IsPrimitiveRoot ζ p) : PowerBasis ℤ (𝓞 K) :=
  @integralPowerBasis p 1 K _ _ _ _ (by convert hcycl; rw [pow_one]) (by rwa [pow_one])
#align is_primitive_root.integral_power_basis' IsPrimitiveRoot.integralPowerBasis'

@[simp]
theorem integralPowerBasis'_gen [hcycl : IsCyclotomicExtension {p} ℚ K] (hζ : IsPrimitiveRoot ζ p) :
    hζ.integralPowerBasis'.gen = hζ.toInteger :=
  @integralPowerBasis_gen p 1 K _ _ _ _ (by convert hcycl; rw [pow_one]) (by rwa [pow_one])
#align is_primitive_root.integral_power_basis'_gen IsPrimitiveRoot.integralPowerBasis'_gen

@[simp]
theorem power_basis_int'_dim [hcycl : IsCyclotomicExtension {p} ℚ K] (hζ : IsPrimitiveRoot ζ p) :
    hζ.integralPowerBasis'.dim = φ p := by
  erw [@integralPowerBasis_dim p 1 K _ _ _ _ (by convert hcycl; rw [pow_one]) (by rwa [pow_one]),
    pow_one]
#align is_primitive_root.power_basis_int'_dim IsPrimitiveRoot.power_basis_int'_dim

instance : NoZeroSMulDivisors ℤ (𝓞 K) :=
  inferInstanceAs (NoZeroSMulDivisors ℤ (integralClosure _ _))

/-- The integral `PowerBasis` of `𝓞 K` given by `ζ - 1`, where `K` is a `p ^ k` cyclotomic
extension of `ℚ`. -/
noncomputable def subOneIntegralPowerBasis [IsCyclotomicExtension {p ^ k} ℚ K]
    (hζ : IsPrimitiveRoot ζ ↑(p ^ k)) : PowerBasis ℤ (𝓞 K) :=
  PowerBasis.ofGenMemAdjoin' hζ.integralPowerBasis (RingOfIntegers.isIntegral _)
    (by
      simp only [integralPowerBasis_gen, toInteger]
      convert Subalgebra.add_mem _ (self_mem_adjoin_singleton ℤ (⟨ζ - 1, _⟩ : 𝓞 K))
        (Subalgebra.one_mem _)
-- Porting note: `simp` was able to finish the proof.
      simp only [Subsemiring.coe_add, Subalgebra.coe_toSubsemiring,
        OneMemClass.coe_one, sub_add_cancel]
      exact Subalgebra.sub_mem _ (hζ.isIntegral (by simp only [PNat.pow_coe, gt_iff_lt, PNat.pos,
        pow_pos])) (Subalgebra.one_mem _))
#align is_primitive_root.sub_one_integral_power_basis IsPrimitiveRoot.subOneIntegralPowerBasis

@[simp]
theorem subOneIntegralPowerBasis_gen [IsCyclotomicExtension {p ^ k} ℚ K]
    (hζ : IsPrimitiveRoot ζ ↑(p ^ k)) :
    hζ.subOneIntegralPowerBasis.gen =
      ⟨ζ - 1, Subalgebra.sub_mem _ (hζ.isIntegral (p ^ k).pos) (Subalgebra.one_mem _)⟩ :=
  by simp [subOneIntegralPowerBasis]
#align is_primitive_root.sub_one_integral_power_basis_gen IsPrimitiveRoot.subOneIntegralPowerBasis_gen

/-- The integral `PowerBasis` of `𝓞 K` given by `ζ - 1`, where `K` is a `p`-th cyclotomic
extension of `ℚ`. -/
noncomputable def subOneIntegralPowerBasis' [hcycl : IsCyclotomicExtension {p} ℚ K]
    (hζ : IsPrimitiveRoot ζ p) : PowerBasis ℤ (𝓞 K) :=
  @subOneIntegralPowerBasis p 1 K _ _ _ _ (by convert hcycl; rw [pow_one]) (by rwa [pow_one])
#align is_primitive_root.sub_one_integral_power_basis' IsPrimitiveRoot.subOneIntegralPowerBasis'

@[simp]
theorem subOneIntegralPowerBasis'_gen [hcycl : IsCyclotomicExtension {p} ℚ K]
    (hζ : IsPrimitiveRoot ζ p) :
    hζ.subOneIntegralPowerBasis'.gen = hζ.toInteger - 1 :=
  @subOneIntegralPowerBasis_gen p 1 K _ _ _ _ (by convert hcycl; rw [pow_one]) (by rwa [pow_one])
#align is_primitive_root.sub_one_integral_power_basis'_gen IsPrimitiveRoot.subOneIntegralPowerBasis'_gen

/-- `ζ - 1` is prime if `p ≠ 2` and `ζ` is a primitive `p ^ (k + 1)`-th root of unity.
  See `zeta_sub_one_prime` for a general statement. -/
theorem zeta_sub_one_prime_of_ne_two [IsCyclotomicExtension {p ^ (k + 1)} ℚ K]
    (hζ : IsPrimitiveRoot ζ ↑(p ^ (k + 1))) (hodd : p ≠ 2) :
    Prime (hζ.toInteger - 1) := by
  letI := IsCyclotomicExtension.numberField {p ^ (k + 1)} ℚ K
  refine Ideal.prime_of_irreducible_absNorm_span (fun h ↦ ?_) ?_
<<<<<<< HEAD
  · apply hζ.pow_ne_one_of_pos_of_lt zero_lt_one (one_lt_pow hp.out.one_lt (by simp only [ne_eq,
      add_eq_zero, one_ne_zero, and_false, not_false_eq_true]))
    rw [← Subalgebra.coe_eq_zero] at h
    simpa only [pow_one, AddSubgroupClass.coe_sub, OneMemClass.coe_one, sub_eq_zero] using h
=======
  · apply hζ.pow_ne_one_of_pos_of_lt zero_lt_one (one_lt_pow hp.out.one_lt (by simp))
    rw [sub_eq_zero] at h
    simpa using (congrArg (fun (x : 𝓞 K) => x.val) h)
>>>>>>> 42828e06
  rw [Nat.irreducible_iff_prime, Ideal.absNorm_span_singleton, ← Nat.prime_iff,
    ← Int.prime_iff_natAbs_prime]
  convert Nat.prime_iff_prime_int.1 hp.out
  apply RingHom.injective_int (algebraMap ℤ ℚ)
  rw [← Algebra.norm_localization (Sₘ := K) ℤ (nonZeroDivisors ℤ)]
  simp only [PNat.pow_coe, id.map_eq_id, RingHomCompTriple.comp_eq, RingHom.coe_coe,
    Subalgebra.coe_val, algebraMap_int_eq, map_natCast]
  exact hζ.norm_sub_one_of_prime_ne_two (Polynomial.cyclotomic.irreducible_rat (PNat.pos _)) hodd

/-- `ζ - 1` is prime if `ζ` is a primitive `2 ^ (k + 1)`-th root of unity.
  See `zeta_sub_one_prime` for a general statement. -/
theorem zeta_sub_one_prime_of_two_pow [IsCyclotomicExtension {(2 : ℕ+) ^ (k + 1)} ℚ K]
    (hζ : IsPrimitiveRoot ζ ↑((2 : ℕ+) ^ (k + 1))) :
    Prime (hζ.toInteger - 1) := by
  letI := IsCyclotomicExtension.numberField {(2 : ℕ+) ^ (k + 1)} ℚ K
  refine Ideal.prime_of_irreducible_absNorm_span (fun h ↦ ?_) ?_
<<<<<<< HEAD
  · apply hζ.pow_ne_one_of_pos_of_lt zero_lt_one (one_lt_pow (by decide) (by simp only [ne_eq,
      add_eq_zero, one_ne_zero, and_false, not_false_eq_true]))
    rw [← Subalgebra.coe_eq_zero] at h
    simpa only [pow_one, AddSubgroupClass.coe_sub, OneMemClass.coe_one, sub_eq_zero] using h
=======
  · apply hζ.pow_ne_one_of_pos_of_lt zero_lt_one (one_lt_pow (by decide) (by simp))
    rw [sub_eq_zero] at h
    simpa using (congrArg (fun (x : 𝓞 K) => x.val) h)
>>>>>>> 42828e06
  rw [Nat.irreducible_iff_prime, Ideal.absNorm_span_singleton, ← Nat.prime_iff,
    ← Int.prime_iff_natAbs_prime]
  cases k
  · convert Prime.neg Int.prime_two
    apply RingHom.injective_int (algebraMap ℤ ℚ)
    rw [← Algebra.norm_localization (Sₘ := K) ℤ (nonZeroDivisors ℤ)]
    simp only [Nat.zero_eq, PNat.pow_coe, id.map_eq_id, RingHomCompTriple.comp_eq, RingHom.coe_coe,
      Subalgebra.coe_val, algebraMap_int_eq, map_neg, map_ofNat]
    simpa only [zero_add, pow_one, AddSubgroupClass.coe_sub, OneMemClass.coe_one, Nat.zero_eq,
      pow_zero] using hζ.norm_pow_sub_one_of_eq_two (cyclotomic.irreducible_rat
        (by simp only [Nat.zero_eq, zero_add, pow_one, Nat.ofNat_pos]))
  convert Int.prime_two
  apply RingHom.injective_int (algebraMap ℤ ℚ)
  rw [← Algebra.norm_localization (Sₘ := K) ℤ (nonZeroDivisors ℤ)]
  simp only [PNat.pow_coe, id.map_eq_id, RingHomCompTriple.comp_eq, RingHom.coe_coe,
    Subalgebra.coe_val, algebraMap_int_eq, map_natCast]
  exact hζ.norm_sub_one_of_eq_two Nat.AtLeastTwo.prop (cyclotomic.irreducible_rat (by simp))

/-- `ζ - 1` is prime if `ζ` is a primitive `p ^ (k + 1)`-th root of unity. -/
theorem zeta_sub_one_prime [IsCyclotomicExtension {p ^ (k + 1)} ℚ K]
    (hζ : IsPrimitiveRoot ζ ↑(p ^ (k + 1))) : Prime (hζ.toInteger - 1) := by
  by_cases htwo : p = 2
  · subst htwo
    apply hζ.zeta_sub_one_prime_of_two_pow
  · apply hζ.zeta_sub_one_prime_of_ne_two htwo

/-- `ζ - 1` is prime if `ζ` is a primitive `p`-th root of unity. -/
theorem zeta_sub_one_prime' [h : IsCyclotomicExtension {p} ℚ K] (hζ : IsPrimitiveRoot ζ p) :
    Prime ((hζ.toInteger - 1)) := by
  convert zeta_sub_one_prime (k := 0) (by simpa only [zero_add, pow_one])
  simpa only [zero_add, pow_one]

theorem subOneIntegralPowerBasis_gen_prime [IsCyclotomicExtension {p ^ (k + 1)} ℚ K]
    (hζ : IsPrimitiveRoot ζ ↑(p ^ (k + 1))) :
    Prime hζ.subOneIntegralPowerBasis.gen := by simpa only [subOneIntegralPowerBasis_gen] using
      hζ.zeta_sub_one_prime

theorem subOneIntegralPowerBasis'_gen_prime [IsCyclotomicExtension {p} ℚ K]
    (hζ : IsPrimitiveRoot ζ ↑p) :
    Prime hζ.subOneIntegralPowerBasis'.gen := by simpa only [subOneIntegralPowerBasis'_gen] using
      hζ.zeta_sub_one_prime'

open nonZeroDivisors in
/-- The norm, relative to `ℤ`, of `ζ ^ p ^ s - 1` in a `p ^ (k + 1)`-th cyclotomic extension of `ℚ`
is p ^ p ^ s` if `s ≤ k` and `p ^ (k - s + 1) ≠ 2`. -/
lemma norm_toInteger_pow_sub_one_of_prime_pow_ne_two [IsCyclotomicExtension {p ^ (k + 1)} ℚ K]
    (hζ : IsPrimitiveRoot ζ ↑(p ^ (k + 1))) {s : ℕ} (hs : s ≤ k) (htwo : p ^ (k - s + 1) ≠ 2) :
    Algebra.norm ℤ (hζ.toInteger ^ (p : ℕ) ^ s - 1) = p ^ (p : ℕ) ^ s := by
  apply (algebraMap ℤ ℚ).injective_int
  have : NumberField K := IsCyclotomicExtension.numberField {p ^ (k + 1)} ℚ K
  have : algebraMap (𝓞 K) K (hζ.toInteger ^ (p : ℕ) ^ s - 1) = ζ ^ (p : ℕ) ^ s - 1 := by
    simp only [map_sub, map_pow, map_one, sub_left_inj]
    exact rfl
  rw [← Algebra.norm_localization (Sₘ := K) ℤ ℤ⁰, this, hζ.norm_pow_sub_one_of_prime_pow_ne_two
    (cyclotomic.irreducible_rat
    (by simp only [PNat.pow_coe, gt_iff_lt, PNat.pos, pow_pos])) hs htwo]
  simp only [algebraMap_int_eq, map_pow, map_natCast]

open nonZeroDivisors in
/-- The norm, relative to `ℤ`, of `ζ ^ 2 ^ k - 1` in a `2 ^ (k + 1)`-th cyclotomic extension of `ℚ`
is `(-2) ^ 2 ^ k`. -/
lemma norm_toInteger_pow_sub_one_of_two [IsCyclotomicExtension {2 ^ (k + 1)} ℚ K]
    (hζ : IsPrimitiveRoot ζ ↑((2 : ℕ+) ^ (k + 1))) :
    Algebra.norm ℤ (hζ.toInteger ^ 2 ^ k - 1) = (-2) ^ (2 : ℕ) ^ k := by
  apply (algebraMap ℤ ℚ).injective_int
  have : NumberField K := IsCyclotomicExtension.numberField {2 ^ (k + 1)} ℚ K
  have : algebraMap (𝓞 K) K (hζ.toInteger ^ 2 ^ k - 1) = ζ ^ (2 : ℕ) ^ k - 1 := by
    simp only [map_sub, map_pow, map_one, sub_left_inj]
    exact rfl
  rw [← Algebra.norm_localization (Sₘ := K) ℤ ℤ⁰, this, hζ.norm_pow_sub_one_of_eq_two
    (cyclotomic.irreducible_rat (pow_pos (by decide) _))]
  simp only [algebraMap_int_eq, Int.reduceNeg, map_pow, map_neg, map_ofNat]

/-- The norm, relative to `ℤ`, of `ζ ^ p ^ s - 1` in a `p ^ (k + 1)`-th cyclotomic extension of `ℚ`
is `p ^ p ^ s` if `s ≤ k` and `p ≠ 2`. -/
lemma norm_toInteger_pow_sub_one_of_prime_ne_two [IsCyclotomicExtension {p ^ (k + 1)} ℚ K]
    (hζ : IsPrimitiveRoot ζ ↑(p ^ (k + 1))) {s : ℕ} (hs : s ≤ k) (hodd : p ≠ 2) :
    Algebra.norm ℤ (hζ.toInteger ^ (p : ℕ) ^ s - 1) = p ^ (p : ℕ) ^ s := by
  have coe_two : ((2 : ℕ+) : ℕ) = 2 := by norm_cast
  refine hζ.norm_toInteger_pow_sub_one_of_prime_pow_ne_two hs (fun h ↦ ?_)
  rw [← PNat.coe_inj, coe_two, PNat.pow_coe, ← pow_one 2] at h
  exact hodd (PNat.coe_injective (by simp [eq_of_prime_pow_eq
    (Nat.prime_iff.1 hp.out) (Nat.prime_iff.1 Nat.prime_two) (k - s).succ_pos h]))

/-- The norm, relative to `ℤ`, of `ζ - 1` in a `p ^ (k + 1)`-th cyclotomic extension of `ℚ` is
`p` if `p ≠ 2`. -/
lemma norm_toInteger_sub_one_of_prime_ne_two [IsCyclotomicExtension {p ^ (k + 1)} ℚ K]
    (hζ : IsPrimitiveRoot ζ ↑(p ^ (k + 1))) (hodd : p ≠ 2) :
    Algebra.norm ℤ (hζ.toInteger - 1) = p := by
  simpa only [pow_zero, pow_one] using
    hζ.norm_toInteger_pow_sub_one_of_prime_ne_two (Nat.zero_le _) hodd

/-- The norm, relative to `ℤ`, of `ζ - 1` in a `p`-th cyclotomic extension of `ℚ` is `p` if
`p ≠ 2`. -/
lemma norm_toInteger_sub_one_of_prime_ne_two' [hcycl : IsCyclotomicExtension {p} ℚ K]
    (hζ : IsPrimitiveRoot ζ p) (h : p ≠ 2) : Algebra.norm ℤ (hζ.toInteger - 1) = p := by
  have : IsCyclotomicExtension {p ^ (0 + 1)} ℚ K := by simpa using hcycl
  replace hζ : IsPrimitiveRoot ζ (p ^ (0 + 1)) := by simpa using hζ
  exact hζ.norm_toInteger_sub_one_of_prime_ne_two h

/-- The norm, relative to `ℤ`, of `ζ - 1` in a `p ^ (k + 1)`-th cyclotomic extension of `ℚ` is
a prime if `p ^ (k  + 1) ≠ 2`. -/
lemma prime_norm_toInteger_sub_one_of_prime_pow_ne_two [IsCyclotomicExtension {p ^ (k + 1)} ℚ K]
    (hζ : IsPrimitiveRoot ζ ↑(p ^ (k + 1))) (htwo : p ^ (k  + 1) ≠ 2) :
    Prime (Algebra.norm ℤ (hζ.toInteger - 1)) := by
  have := hζ.norm_toInteger_pow_sub_one_of_prime_pow_ne_two (zero_le _) htwo
  simp only [pow_zero, pow_one] at this
  rw [this]
  exact Nat.prime_iff_prime_int.1 hp.out

/-- The norm, relative to `ℤ`, of `ζ - 1` in a `p ^ (k + 1)`-th cyclotomic extension of `ℚ` is
a prime if `p ≠ 2`. -/
lemma prime_norm_toInteger_sub_one_of_prime_ne_two [hcycl : IsCyclotomicExtension {p ^ (k + 1)} ℚ K]
    (hζ : IsPrimitiveRoot ζ ↑(p ^ (k + 1))) (hodd : p ≠ 2) :
    Prime (Algebra.norm ℤ (hζ.toInteger - 1)) := by
  have := hζ.norm_toInteger_sub_one_of_prime_ne_two hodd
  simp only [pow_zero, pow_one] at this
  rw [this]
  exact Nat.prime_iff_prime_int.1 hp.out

/-- The norm, relative to `ℤ`, of `ζ - 1` in a `p`-th cyclotomic extension of `ℚ` is a prime if
`p ≠ 2`. -/
lemma prime_norm_toInteger_sub_one_of_prime_ne_two' [hcycl : IsCyclotomicExtension {p} ℚ K]
    (hζ : IsPrimitiveRoot ζ ↑p) (hodd : p ≠ 2) :
    Prime (Algebra.norm ℤ (hζ.toInteger - 1)) := by
  have : IsCyclotomicExtension {p ^ (0 + 1)} ℚ K := by simpa using hcycl
  replace hζ : IsPrimitiveRoot ζ (p ^ (0 + 1)) := by simpa using hζ
  exact hζ.prime_norm_toInteger_sub_one_of_prime_ne_two hodd

end IsPrimitiveRoot

section absdiscr

namespace IsCyclotomicExtension.Rat

open nonZeroDivisors IsPrimitiveRoot

variable (K p k)

/-- We compute the absolute discriminant of a `p ^ k`-th cyclotomic field.
  Beware that in the cases `p ^ k = 1` and `p ^ k = 2` the formula uses `1 / 2 = 0` and `0 - 1 = 0`.
  See also the results below. -/
theorem absdiscr_prime_pow [NumberField K] [IsCyclotomicExtension {p ^ k} ℚ K] :
    NumberField.discr K =
    (-1) ^ ((p ^ k : ℕ).totient / 2) * p ^ ((p : ℕ) ^ (k - 1) * ((p - 1) * k - 1)) := by
  have hζ := IsCyclotomicExtension.zeta_spec (p ^ k) ℚ K
  let pB₁ := integralPowerBasis hζ
  apply (algebraMap ℤ ℚ).injective_int
  rw [← NumberField.discr_eq_discr _ pB₁.basis, ← Algebra.discr_localizationLocalization ℤ ℤ⁰ K]
  convert IsCyclotomicExtension.discr_prime_pow hζ (cyclotomic.irreducible_rat (p ^ k).2) using 1
  · have : pB₁.dim = (IsPrimitiveRoot.powerBasis ℚ hζ).dim := by
      rw [← PowerBasis.finrank, ← PowerBasis.finrank]
      exact RingOfIntegers.rank K
    rw [← Algebra.discr_reindex _ _ (finCongr this)]
    congr 1
    ext i
    simp_rw [Function.comp_apply, Basis.localizationLocalization_apply, powerBasis_dim,
      PowerBasis.coe_basis, pB₁, integralPowerBasis_gen]
    convert ← ((IsPrimitiveRoot.powerBasis ℚ hζ).basis_eq_pow i).symm using 1
  · simp_rw [algebraMap_int_eq, map_mul, map_pow, map_neg, map_one, map_natCast]

open Nat in
/-- We compute the absolute discriminant of a `p ^ (k + 1)`-th cyclotomic field.
  Beware that in the case `p ^ k = 2` the formula uses `1 / 2 = 0`. See also the results below. -/
theorem absdiscr_prime_pow_succ [NumberField K] [IsCyclotomicExtension {p ^ (k + 1)} ℚ K] :
    NumberField.discr K =
    (-1) ^ ((p : ℕ) ^ k * (p - 1) / 2) * p ^ ((p : ℕ) ^ k * ((p - 1) * (k + 1) - 1)) := by
  simpa [totient_prime_pow hp.out (succ_pos k)] using absdiscr_prime_pow p (k + 1) K

/-- We compute the absolute discriminant of a `p`-th cyclotomic field where `p` is prime. -/
theorem absdiscr_prime [NumberField K] [IsCyclotomicExtension {p} ℚ K] :
    NumberField.discr K = (-1) ^ (((p : ℕ) - 1) / 2) * p ^ ((p : ℕ) - 2) := by
  have : IsCyclotomicExtension {p ^ (0 + 1)} ℚ K := by
    rw [zero_add, pow_one]
    infer_instance
  rw [absdiscr_prime_pow_succ p 0 K]
  simp only [Int.reduceNeg, pow_zero, one_mul, zero_add, mul_one, mul_eq_mul_left_iff, gt_iff_lt,
    Nat.cast_pos, PNat.pos, pow_eq_zero_iff', neg_eq_zero, one_ne_zero, ne_eq, false_and, or_false]
  rfl

end IsCyclotomicExtension.Rat

end absdiscr

end PowerBasis<|MERGE_RESOLUTION|>--- conflicted
+++ resolved
@@ -312,16 +312,9 @@
     Prime (hζ.toInteger - 1) := by
   letI := IsCyclotomicExtension.numberField {p ^ (k + 1)} ℚ K
   refine Ideal.prime_of_irreducible_absNorm_span (fun h ↦ ?_) ?_
-<<<<<<< HEAD
-  · apply hζ.pow_ne_one_of_pos_of_lt zero_lt_one (one_lt_pow hp.out.one_lt (by simp only [ne_eq,
-      add_eq_zero, one_ne_zero, and_false, not_false_eq_true]))
-    rw [← Subalgebra.coe_eq_zero] at h
-    simpa only [pow_one, AddSubgroupClass.coe_sub, OneMemClass.coe_one, sub_eq_zero] using h
-=======
   · apply hζ.pow_ne_one_of_pos_of_lt zero_lt_one (one_lt_pow hp.out.one_lt (by simp))
     rw [sub_eq_zero] at h
     simpa using (congrArg (fun (x : 𝓞 K) => x.val) h)
->>>>>>> 42828e06
   rw [Nat.irreducible_iff_prime, Ideal.absNorm_span_singleton, ← Nat.prime_iff,
     ← Int.prime_iff_natAbs_prime]
   convert Nat.prime_iff_prime_int.1 hp.out
@@ -338,16 +331,9 @@
     Prime (hζ.toInteger - 1) := by
   letI := IsCyclotomicExtension.numberField {(2 : ℕ+) ^ (k + 1)} ℚ K
   refine Ideal.prime_of_irreducible_absNorm_span (fun h ↦ ?_) ?_
-<<<<<<< HEAD
-  · apply hζ.pow_ne_one_of_pos_of_lt zero_lt_one (one_lt_pow (by decide) (by simp only [ne_eq,
-      add_eq_zero, one_ne_zero, and_false, not_false_eq_true]))
-    rw [← Subalgebra.coe_eq_zero] at h
-    simpa only [pow_one, AddSubgroupClass.coe_sub, OneMemClass.coe_one, sub_eq_zero] using h
-=======
   · apply hζ.pow_ne_one_of_pos_of_lt zero_lt_one (one_lt_pow (by decide) (by simp))
     rw [sub_eq_zero] at h
     simpa using (congrArg (fun (x : 𝓞 K) => x.val) h)
->>>>>>> 42828e06
   rw [Nat.irreducible_iff_prime, Ideal.absNorm_span_singleton, ← Nat.prime_iff,
     ← Int.prime_iff_natAbs_prime]
   cases k
