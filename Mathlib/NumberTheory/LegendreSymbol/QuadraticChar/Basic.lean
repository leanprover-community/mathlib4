--- conflicted
+++ resolved
@@ -243,14 +243,8 @@
       rw [h₁, List.toFinset_cons, List.toFinset_cons, List.toFinset_nil]
       exact card_pair (Ne.symm (mt (Ring.eq_self_iff_eq_zero_of_char_ne_two hF).mp h₀))
     · rw [quadraticChar_neg_one_iff_not_isSquare.mpr h]
-<<<<<<< HEAD
-      simp only [Int.natCast_eq_zero, Finset.card_eq_zero, Set.toFinset_card, Fintype.card_ofFinset,
-        Set.mem_setOf_eq, add_left_neg]
-      ext x
-=======
       simp only [add_left_neg, Int.natCast_eq_zero, card_eq_zero]
       ext1
->>>>>>> 59de845a
       -- Porting note(https://github.com/leanprover-community/mathlib4/issues/5026):
       -- added (Set.mem_toFinset), Set.mem_setOf
       simp only [(Set.mem_toFinset), Set.mem_setOf, not_mem_empty, iff_false_iff]
@@ -291,26 +285,14 @@
   classical -- suggested by the linter (instead of `[DecidableEq F]`)
   by_cases hF : ringChar F = 2
   · simp only [FiniteField.isSquare_of_char_two hF, Ne, true_iff_iff]
-<<<<<<< HEAD
-    exact fun hf =>
-=======
     exact fun hf ↦
->>>>>>> 59de845a
       one_ne_zero <|
         (Nat.odd_of_mod_four_eq_three hf).symm.trans <| FiniteField.even_card_of_char_two hF
   · have h₁ := FiniteField.odd_card_of_char_ne_two hF
     rw [← quadraticChar_one_iff_isSquare (neg_ne_zero.mpr (one_ne_zero' F)),
       quadraticChar_neg_one hF, χ₄_nat_eq_if_mod_four, h₁]
-<<<<<<< HEAD
-    simp only [Nat.one_ne_zero, if_false, ite_eq_left_iff, Ne, (by decide : (-1 : ℤ) ≠ 1),
-      imp_false, Classical.not_not]
-    exact
-      ⟨fun h => ne_of_eq_of_ne h (by decide : 1 ≠ 3), Or.resolve_right (Nat.odd_mod_four_iff.mp h₁)⟩
-#align finite_field.is_square_neg_one_iff FiniteField.isSquare_neg_one_iff
-=======
     simp only [Nat.one_ne_zero, if_false, ite_eq_left_iff, (by omega : (-1 : ℤ) ≠ 1), imp_false,
       not_not, Ne]
     exact ⟨fun h ↦ ne_of_eq_of_ne h (by omega), (Nat.odd_mod_four_iff.mp h₁).resolve_right⟩
->>>>>>> 59de845a
 
 end SpecialValues