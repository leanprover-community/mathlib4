/-
Copyright (c) 2022 Michael Stoll. All rights reserved.
Released under Apache 2.0 license as described in the file LICENSE.
Authors: Michael Stoll, Thomas Zhu, Mario Carneiro
-/
import Mathlib.NumberTheory.LegendreSymbol.QuadraticReciprocity

#align_import number_theory.legendre_symbol.jacobi_symbol from "leanprover-community/mathlib"@"74a27133cf29446a0983779e37c8f829a85368f3"

/-!
# The Jacobi Symbol

We define the Jacobi symbol and prove its main properties.

## Main definitions

We define the Jacobi symbol, `jacobiSym a b`, for integers `a` and natural numbers `b`
as the product over the prime factors `p` of `b` of the Legendre symbols `legendreSym p a`.
This agrees with the mathematical definition when `b` is odd.

The prime factors are obtained via `Nat.factors`. Since `Nat.factors 0 = []`,
this implies in particular that `jacobiSym a 0 = 1` for all `a`.

## Main statements

We prove the main properties of the Jacobi symbol, including the following.

* Multiplicativity in both arguments (`jacobiSym.mul_left`, `jacobiSym.mul_right`)

* The value of the symbol is `1` or `-1` when the arguments are coprime
  (`jacobiSym.eq_one_or_neg_one`)

* The symbol vanishes if and only if `b ≠ 0` and the arguments are not coprime
  (`jacobiSym.eq_zero_iff_not_coprime`)

* If the symbol has the value `-1`, then `a : ZMod b` is not a square
  (`ZMod.nonsquare_of_jacobiSym_eq_neg_one`); the converse holds when `b = p` is a prime
  (`ZMod.nonsquare_iff_jacobiSym_eq_neg_one`); in particular, in this case `a` is a
  square mod `p` when the symbol has the value `1` (`ZMod.isSquare_of_jacobiSym_eq_one`).

* Quadratic reciprocity (`jacobiSym.quadratic_reciprocity`,
  `jacobiSym.quadratic_reciprocity_one_mod_four`,
  `jacobiSym.quadratic_reciprocity_three_mod_four`)

* The supplementary laws for `a = -1`, `a = 2`, `a = -2` (`jacobiSym.at_neg_one`,
  `jacobiSym.at_two`, `jacobiSym.at_neg_two`)

* The symbol depends on `a` only via its residue class mod `b` (`jacobiSym.mod_left`)
  and on `b` only via its residue class mod `4*a` (`jacobiSym.mod_right`)

* A `csimp` rule for `jacobiSym` and `legendreSym` that evaluates `J(a | b)` efficiently by
  reducing to the case `0 ≤ a < b` and `a`, `b` odd, and then swaps `a`, `b` and recurses using
  quadratic reciprocity.

## Notations

We define the notation `J(a | b)` for `jacobiSym a b`, localized to `NumberTheorySymbols`.

## Tags
Jacobi symbol, quadratic reciprocity
-/


section Jacobi

/-!
### Definition of the Jacobi symbol

We define the Jacobi symbol $\Bigl(\frac{a}{b}\Bigr)$ for integers `a` and natural numbers `b`
as the product of the Legendre symbols $\Bigl(\frac{a}{p}\Bigr)$, where `p` runs through the
prime divisors (with multiplicity) of `b`, as provided by `b.factors`. This agrees with the
Jacobi symbol when `b` is odd and gives less meaningful values when it is not (e.g., the symbol
is `1` when `b = 0`). This is called `jacobiSym a b`.

We define localized notation (locale `NumberTheorySymbols`) `J(a | b)` for the Jacobi
symbol `jacobiSym a b`.
-/


open Nat ZMod

-- Since we need the fact that the factors are prime, we use `List.pmap`.
/-- The Jacobi symbol of `a` and `b` -/
def jacobiSym (a : ℤ) (b : ℕ) : ℤ :=
  (b.factors.pmap (fun p pp => @legendreSym p ⟨pp⟩ a) fun _ pf => prime_of_mem_factors pf).prod
#align jacobi_sym jacobiSym

-- Notation for the Jacobi symbol.
@[inherit_doc]
scoped[NumberTheorySymbols] notation "J(" a " | " b ")" => jacobiSym a b

-- Porting note: Without the following line, Lean expected `|` on several lines, e.g. line 102.
open NumberTheorySymbols

/-!
### Properties of the Jacobi symbol
-/


namespace jacobiSym

/-- The symbol `J(a | 0)` has the value `1`. -/
@[simp]
theorem zero_right (a : ℤ) : J(a | 0) = 1 := by
  simp only [jacobiSym, factors_zero, List.prod_nil, List.pmap]
#align jacobi_sym.zero_right jacobiSym.zero_right

/-- The symbol `J(a | 1)` has the value `1`. -/
@[simp]
theorem one_right (a : ℤ) : J(a | 1) = 1 := by
  simp only [jacobiSym, factors_one, List.prod_nil, List.pmap]
#align jacobi_sym.one_right jacobiSym.one_right

/-- The Legendre symbol `legendreSym p a` with an integer `a` and a prime number `p`
is the same as the Jacobi symbol `J(a | p)`. -/
theorem legendreSym.to_jacobiSym (p : ℕ) [fp : Fact p.Prime] (a : ℤ) : legendreSym p a = J(a | p) :=
  by simp only [jacobiSym, factors_prime fp.1, List.prod_cons, List.prod_nil, mul_one, List.pmap]
#align legendre_sym.to_jacobi_sym jacobiSym.legendreSym.to_jacobiSym

/-- The Jacobi symbol is multiplicative in its second argument. -/
theorem mul_right' (a : ℤ) {b₁ b₂ : ℕ} (hb₁ : b₁ ≠ 0) (hb₂ : b₂ ≠ 0) :
    J(a | b₁ * b₂) = J(a | b₁) * J(a | b₂) := by
  rw [jacobiSym, ((perm_factors_mul hb₁ hb₂).pmap _).prod_eq, List.pmap_append, List.prod_append]
  case h => exact fun p hp => (List.mem_append.mp hp).elim prime_of_mem_factors prime_of_mem_factors
  case _ => rfl
#align jacobi_sym.mul_right' jacobiSym.mul_right'

/-- The Jacobi symbol is multiplicative in its second argument. -/
theorem mul_right (a : ℤ) (b₁ b₂ : ℕ) [NeZero b₁] [NeZero b₂] :
    J(a | b₁ * b₂) = J(a | b₁) * J(a | b₂) :=
  mul_right' a (NeZero.ne b₁) (NeZero.ne b₂)
#align jacobi_sym.mul_right jacobiSym.mul_right

/-- The Jacobi symbol takes only the values `0`, `1` and `-1`. -/
theorem trichotomy (a : ℤ) (b : ℕ) : J(a | b) = 0 ∨ J(a | b) = 1 ∨ J(a | b) = -1 :=
  ((@SignType.castHom ℤ _ _).toMonoidHom.mrange.copy {0, 1, -1} <| by
    rw [Set.pair_comm];
    exact (SignType.range_eq SignType.castHom).symm).list_prod_mem
      (by
        intro _ ha'
        rcases List.mem_pmap.mp ha' with ⟨p, hp, rfl⟩
        haveI : Fact p.Prime := ⟨prime_of_mem_factors hp⟩
        exact quadraticChar_isQuadratic (ZMod p) a)
#align jacobi_sym.trichotomy jacobiSym.trichotomy

/-- The symbol `J(1 | b)` has the value `1`. -/
@[simp]
theorem one_left (b : ℕ) : J(1 | b) = 1 :=
  List.prod_eq_one fun z hz => by
    let ⟨p, hp, he⟩ := List.mem_pmap.1 hz
    -- Porting note: The line 150 was added because Lean does not synthesize the instance
    -- `[Fact (Nat.Prime p)]` automatically (it is needed for `legendreSym.at_one`)
    letI : Fact p.Prime := ⟨prime_of_mem_factors hp⟩
    rw [← he, legendreSym.at_one]
#align jacobi_sym.one_left jacobiSym.one_left

/-- The Jacobi symbol is multiplicative in its first argument. -/
theorem mul_left (a₁ a₂ : ℤ) (b : ℕ) : J(a₁ * a₂ | b) = J(a₁ | b) * J(a₂ | b) := by
  simp_rw [jacobiSym, List.pmap_eq_map_attach, legendreSym.mul _ _ _];
  exact List.prod_map_mul (α := ℤ) (l := (factors b).attach)
    (f := fun x ↦ @legendreSym x {out := prime_of_mem_factors x.2} a₁)
    (g := fun x ↦ @legendreSym x {out := prime_of_mem_factors x.2} a₂)
#align jacobi_sym.mul_left jacobiSym.mul_left

/-- The symbol `J(a | b)` vanishes iff `a` and `b` are not coprime (assuming `b ≠ 0`). -/
theorem eq_zero_iff_not_coprime {a : ℤ} {b : ℕ} [NeZero b] : J(a | b) = 0 ↔ a.gcd b ≠ 1 :=
  List.prod_eq_zero_iff.trans
    (by
      rw [List.mem_pmap, Int.gcd_eq_natAbs, Ne, Prime.not_coprime_iff_dvd]
      -- Porting note: Initially, `and_assoc'` and `and_comm'` were used on line 164 but they have
      -- been deprecated so we replace them with `and_assoc` and `and_comm`
<<<<<<< HEAD
      simp_rw [legendreSym.eq_zero_iff _ _, intCast_zmod_eq_zero_iff_dvd,
        mem_factors (NeZero.ne b), ← Int.coe_nat_dvd_left, Int.coe_nat_dvd, exists_prop, and_assoc,
        and_comm])
=======
      simp_rw [legendreSym.eq_zero_iff _ _, int_cast_zmod_eq_zero_iff_dvd,
        mem_factors (NeZero.ne b), ← Int.natCast_dvd, Int.natCast_dvd_natCast, exists_prop,
        and_assoc, and_comm])
>>>>>>> 392a24a9
#align jacobi_sym.eq_zero_iff_not_coprime jacobiSym.eq_zero_iff_not_coprime

/-- The symbol `J(a | b)` is nonzero when `a` and `b` are coprime. -/
protected theorem ne_zero {a : ℤ} {b : ℕ} (h : a.gcd b = 1) : J(a | b) ≠ 0 := by
  cases' eq_zero_or_neZero b with hb
  · rw [hb, zero_right]
    exact one_ne_zero
  · contrapose! h; exact eq_zero_iff_not_coprime.1 h
#align jacobi_sym.ne_zero jacobiSym.ne_zero

/-- The symbol `J(a | b)` vanishes if and only if `b ≠ 0` and `a` and `b` are not coprime. -/
theorem eq_zero_iff {a : ℤ} {b : ℕ} : J(a | b) = 0 ↔ b ≠ 0 ∧ a.gcd b ≠ 1 :=
  ⟨fun h => by
    rcases eq_or_ne b 0 with hb | hb
    · rw [hb, zero_right] at h; cases h
    exact ⟨hb, mt jacobiSym.ne_zero <| Classical.not_not.2 h⟩, fun ⟨hb, h⟩ => by
    rw [← neZero_iff] at hb; exact eq_zero_iff_not_coprime.2 h⟩
#align jacobi_sym.eq_zero_iff jacobiSym.eq_zero_iff

/-- The symbol `J(0 | b)` vanishes when `b > 1`. -/
theorem zero_left {b : ℕ} (hb : 1 < b) : J(0 | b) = 0 :=
  (@eq_zero_iff_not_coprime 0 b ⟨ne_zero_of_lt hb⟩).mpr <| by
    rw [Int.gcd_zero_left, Int.natAbs_ofNat]; exact hb.ne'
#align jacobi_sym.zero_left jacobiSym.zero_left

/-- The symbol `J(a | b)` takes the value `1` or `-1` if `a` and `b` are coprime. -/
theorem eq_one_or_neg_one {a : ℤ} {b : ℕ} (h : a.gcd b = 1) : J(a | b) = 1 ∨ J(a | b) = -1 :=
  (trichotomy a b).resolve_left <| jacobiSym.ne_zero h
#align jacobi_sym.eq_one_or_neg_one jacobiSym.eq_one_or_neg_one

/-- We have that `J(a^e | b) = J(a | b)^e`. -/
theorem pow_left (a : ℤ) (e b : ℕ) : J(a ^ e | b) = J(a | b) ^ e :=
  Nat.recOn e (by rw [_root_.pow_zero, _root_.pow_zero, one_left]) fun _ ih => by
    rw [_root_.pow_succ, _root_.pow_succ, mul_left, ih]
#align jacobi_sym.pow_left jacobiSym.pow_left

/-- We have that `J(a | b^e) = J(a | b)^e`. -/
theorem pow_right (a : ℤ) (b e : ℕ) : J(a | b ^ e) = J(a | b) ^ e := by
  induction' e with e ih
  · rw [Nat.pow_zero, _root_.pow_zero, one_right]
  · cases' eq_zero_or_neZero b with hb
    · rw [hb, zero_pow e.succ_ne_zero, zero_right, one_pow]
    · rw [_root_.pow_succ, _root_.pow_succ, mul_right, ih]
#align jacobi_sym.pow_right jacobiSym.pow_right

/-- The square of `J(a | b)` is `1` when `a` and `b` are coprime. -/
theorem sq_one {a : ℤ} {b : ℕ} (h : a.gcd b = 1) : J(a | b) ^ 2 = 1 := by
  cases' eq_one_or_neg_one h with h₁ h₁ <;> rw [h₁] <;> rfl
#align jacobi_sym.sq_one jacobiSym.sq_one

/-- The symbol `J(a^2 | b)` is `1` when `a` and `b` are coprime. -/
theorem sq_one' {a : ℤ} {b : ℕ} (h : a.gcd b = 1) : J(a ^ 2 | b) = 1 := by rw [pow_left, sq_one h]
#align jacobi_sym.sq_one' jacobiSym.sq_one'

/-- The symbol `J(a | b)` depends only on `a` mod `b`. -/
theorem mod_left (a : ℤ) (b : ℕ) : J(a | b) = J(a % b | b) :=
  congr_arg List.prod <|
    List.pmap_congr _
      (by
        -- Porting note: Lean does not synthesize the instance [Fact (Nat.Prime p)] automatically
        -- (it is needed for `legendreSym.mod` on line 227). Thus, we name the hypothesis
        -- `Nat.Prime p` explicitly on line 224 and prove `Fact (Nat.Prime p)` on line 225.
        rintro p hp _ h₂
        letI : Fact p.Prime := ⟨h₂⟩
        conv_rhs =>
          rw [legendreSym.mod, Int.emod_emod_of_dvd _ (Int.natCast_dvd_natCast.2 <|
            dvd_of_mem_factors hp), ← legendreSym.mod])
#align jacobi_sym.mod_left jacobiSym.mod_left

/-- The symbol `J(a | b)` depends only on `a` mod `b`. -/
theorem mod_left' {a₁ a₂ : ℤ} {b : ℕ} (h : a₁ % b = a₂ % b) : J(a₁ | b) = J(a₂ | b) := by
  rw [mod_left, h, ← mod_left]
#align jacobi_sym.mod_left' jacobiSym.mod_left'

/-- If `p` is prime, `J(a | p) = -1` and `p` divides `x^2 - a*y^2`, then `p` must divide
`x` and `y`. -/
theorem prime_dvd_of_eq_neg_one {p : ℕ} [Fact p.Prime] {a : ℤ} (h : J(a | p) = -1) {x y : ℤ}
    (hxy : ↑p ∣ (x ^ 2 - a * y ^ 2 : ℤ)) : ↑p ∣ x ∧ ↑p ∣ y := by
  rw [← legendreSym.to_jacobiSym] at h
  exact legendreSym.prime_dvd_of_eq_neg_one h hxy
#align jacobi_sym.prime_dvd_of_eq_neg_one jacobiSym.prime_dvd_of_eq_neg_one

/-- We can pull out a product over a list in the first argument of the Jacobi symbol. -/
theorem list_prod_left {l : List ℤ} {n : ℕ} : J(l.prod | n) = (l.map fun a => J(a | n)).prod := by
  induction' l with n l' ih
  · simp only [List.prod_nil, List.map_nil, one_left]
  · rw [List.map, List.prod_cons, List.prod_cons, mul_left, ih]
#align jacobi_sym.list_prod_left jacobiSym.list_prod_left

/-- We can pull out a product over a list in the second argument of the Jacobi symbol. -/
theorem list_prod_right {a : ℤ} {l : List ℕ} (hl : ∀ n ∈ l, n ≠ 0) :
    J(a | l.prod) = (l.map fun n => J(a | n)).prod := by
  induction' l with n l' ih
  · simp only [List.prod_nil, one_right, List.map_nil]
  · have hn := hl n (List.mem_cons_self n l')
    -- `n ≠ 0`
    have hl' := List.prod_ne_zero fun hf => hl 0 (List.mem_cons_of_mem _ hf) rfl
    -- `l'.prod ≠ 0`
    have h := fun m hm => hl m (List.mem_cons_of_mem _ hm)
    -- `∀ (m : ℕ), m ∈ l' → m ≠ 0`
    rw [List.map, List.prod_cons, List.prod_cons, mul_right' a hn hl', ih h]
#align jacobi_sym.list_prod_right jacobiSym.list_prod_right

/-- If `J(a | n) = -1`, then `n` has a prime divisor `p` such that `J(a | p) = -1`. -/
theorem eq_neg_one_at_prime_divisor_of_eq_neg_one {a : ℤ} {n : ℕ} (h : J(a | n) = -1) :
    ∃ p : ℕ, p.Prime ∧ p ∣ n ∧ J(a | p) = -1 := by
  have hn₀ : n ≠ 0 := by
    rintro rfl
    rw [zero_right, eq_neg_self_iff] at h
    exact one_ne_zero h
  have hf₀ : ∀ p ∈ n.factors, p ≠ 0 := fun p hp => (Nat.pos_of_mem_factors hp).ne.symm
  rw [← Nat.prod_factors hn₀, list_prod_right hf₀] at h
  obtain ⟨p, hmem, hj⟩ := List.mem_map.mp (List.neg_one_mem_of_prod_eq_neg_one h)
  exact ⟨p, Nat.prime_of_mem_factors hmem, Nat.dvd_of_mem_factors hmem, hj⟩
#align jacobi_sym.eq_neg_one_at_prime_divisor_of_eq_neg_one jacobiSym.eq_neg_one_at_prime_divisor_of_eq_neg_one

end jacobiSym

namespace ZMod

open jacobiSym

/-- If `J(a | b)` is `-1`, then `a` is not a square modulo `b`. -/
theorem nonsquare_of_jacobiSym_eq_neg_one {a : ℤ} {b : ℕ} (h : J(a | b) = -1) :
    ¬IsSquare (a : ZMod b) := fun ⟨r, ha⟩ => by
  rw [← r.coe_valMinAbs, ← Int.cast_mul, intCast_eq_intCast_iff', ← sq] at ha
  apply (by norm_num : ¬(0 : ℤ) ≤ -1)
  rw [← h, mod_left, ha, ← mod_left, pow_left]
  apply sq_nonneg
#align zmod.nonsquare_of_jacobi_sym_eq_neg_one ZMod.nonsquare_of_jacobiSym_eq_neg_one

/-- If `p` is prime, then `J(a | p)` is `-1` iff `a` is not a square modulo `p`. -/
theorem nonsquare_iff_jacobiSym_eq_neg_one {a : ℤ} {p : ℕ} [Fact p.Prime] :
    J(a | p) = -1 ↔ ¬IsSquare (a : ZMod p) := by
  rw [← legendreSym.to_jacobiSym];
  exact legendreSym.eq_neg_one_iff p
#align zmod.nonsquare_iff_jacobi_sym_eq_neg_one ZMod.nonsquare_iff_jacobiSym_eq_neg_one

/-- If `p` is prime and `J(a | p) = 1`, then `a` is a square mod `p`. -/
theorem isSquare_of_jacobiSym_eq_one {a : ℤ} {p : ℕ} [Fact p.Prime] (h : J(a | p) = 1) :
    IsSquare (a : ZMod p) :=
  Classical.not_not.mp <| by rw [← nonsquare_iff_jacobiSym_eq_neg_one, h]; decide
#align zmod.is_square_of_jacobi_sym_eq_one ZMod.isSquare_of_jacobiSym_eq_one

end ZMod

/-!
### Values at `-1`, `2` and `-2`
-/


namespace jacobiSym

/-- If `χ` is a multiplicative function such that `J(a | p) = χ p` for all odd primes `p`,
then `J(a | b)` equals `χ b` for all odd natural numbers `b`. -/
theorem value_at (a : ℤ) {R : Type*} [CommSemiring R] (χ : R →* ℤ)
    (hp : ∀ (p : ℕ) (pp : p.Prime), p ≠ 2 → @legendreSym p ⟨pp⟩ a = χ p) {b : ℕ} (hb : Odd b) :
    J(a | b) = χ b := by
  conv_rhs => rw [← prod_factors hb.pos.ne', cast_list_prod, χ.map_list_prod]
  rw [jacobiSym, List.map_map, ← List.pmap_eq_map Nat.Prime _ _ fun _ => prime_of_mem_factors]
  congr 1; apply List.pmap_congr
  exact fun p h pp _ => hp p pp (hb.ne_two_of_dvd_nat <| dvd_of_mem_factors h)
#align jacobi_sym.value_at jacobiSym.value_at

/-- If `b` is odd, then `J(-1 | b)` is given by `χ₄ b`. -/
theorem at_neg_one {b : ℕ} (hb : Odd b) : J(-1 | b) = χ₄ b :=
  -- Porting note: In mathlib3, it was written `χ₄` and Lean could guess that it had to use
  -- `χ₄.to_monoid_hom`. This is not the case with Lean 4.
  value_at (-1) χ₄.toMonoidHom (fun p pp => @legendreSym.at_neg_one p ⟨pp⟩) hb
#align jacobi_sym.at_neg_one jacobiSym.at_neg_one

/-- If `b` is odd, then `J(-a | b) = χ₄ b * J(a | b)`. -/
protected theorem neg (a : ℤ) {b : ℕ} (hb : Odd b) : J(-a | b) = χ₄ b * J(a | b) := by
  rw [neg_eq_neg_one_mul, mul_left, at_neg_one hb]
#align jacobi_sym.neg jacobiSym.neg

/-- If `b` is odd, then `J(2 | b)` is given by `χ₈ b`. -/
theorem at_two {b : ℕ} (hb : Odd b) : J(2 | b) = χ₈ b :=
  value_at 2 χ₈.toMonoidHom (fun p pp => @legendreSym.at_two p ⟨pp⟩) hb
#align jacobi_sym.at_two jacobiSym.at_two

/-- If `b` is odd, then `J(-2 | b)` is given by `χ₈' b`. -/
theorem at_neg_two {b : ℕ} (hb : Odd b) : J(-2 | b) = χ₈' b :=
  value_at (-2) χ₈'.toMonoidHom (fun p pp => @legendreSym.at_neg_two p ⟨pp⟩) hb
#align jacobi_sym.at_neg_two jacobiSym.at_neg_two

theorem div_four_left {a : ℤ} {b : ℕ} (ha4 : a % 4 = 0) (hb2 : b % 2 = 1) :
    J(a / 4 | b) = J(a | b) := by
  obtain ⟨a, rfl⟩ := Int.dvd_of_emod_eq_zero ha4
  have : Int.gcd (2 : ℕ) b = 1 := by
    rw [Int.coe_nat_gcd, ← b.mod_add_div 2, hb2, Nat.gcd_add_mul_left_right, Nat.gcd_one_right]
  rw [Int.mul_ediv_cancel_left _ (by decide), jacobiSym.mul_left,
    (by decide : (4 : ℤ) = (2 : ℕ) ^ 2), jacobiSym.sq_one' this, one_mul]

theorem even_odd {a : ℤ} {b : ℕ} (ha2 : a % 2 = 0) (hb2 : b % 2 = 1) :
    (if b % 8 = 3 ∨ b % 8 = 5 then -J(a / 2 | b) else J(a / 2 | b)) = J(a | b) := by
  obtain ⟨a, rfl⟩ := Int.dvd_of_emod_eq_zero ha2
  rw [Int.mul_ediv_cancel_left _ (by decide), jacobiSym.mul_left,
    jacobiSym.at_two (Nat.odd_iff.mpr hb2), ZMod.χ₈_nat_eq_if_mod_eight,
    if_neg (Nat.mod_two_ne_zero.mpr hb2)]
  have := Nat.mod_lt b (by decide : 0 < 8)
  interval_cases h : b % 8 <;> simp_all <;>
    exact absurd (hb2 ▸ h ▸ Nat.mod_mod_of_dvd b (by decide : 2 ∣ 8)) zero_ne_one

end jacobiSym

/-!
### Quadratic Reciprocity
-/


/-- The bi-multiplicative map giving the sign in the Law of Quadratic Reciprocity -/
def qrSign (m n : ℕ) : ℤ :=
  J(χ₄ m | n)
#align qr_sign qrSign

namespace qrSign

/-- We can express `qrSign m n` as a power of `-1` when `m` and `n` are odd. -/
theorem neg_one_pow {m n : ℕ} (hm : Odd m) (hn : Odd n) :
    qrSign m n = (-1) ^ (m / 2 * (n / 2)) := by
  rw [qrSign, pow_mul, ← χ₄_eq_neg_one_pow (odd_iff.mp hm)]
  cases' odd_mod_four_iff.mp (odd_iff.mp hm) with h h
  · rw [χ₄_nat_one_mod_four h, jacobiSym.one_left, one_pow]
  · rw [χ₄_nat_three_mod_four h, ← χ₄_eq_neg_one_pow (odd_iff.mp hn), jacobiSym.at_neg_one hn]
#align qr_sign.neg_one_pow qrSign.neg_one_pow

/-- When `m` and `n` are odd, then the square of `qrSign m n` is `1`. -/
theorem sq_eq_one {m n : ℕ} (hm : Odd m) (hn : Odd n) : qrSign m n ^ 2 = 1 := by
  rw [neg_one_pow hm hn, ← pow_mul, mul_comm, pow_mul, neg_one_sq, one_pow]
#align qr_sign.sq_eq_one qrSign.sq_eq_one

/-- `qrSign` is multiplicative in the first argument. -/
theorem mul_left (m₁ m₂ n : ℕ) : qrSign (m₁ * m₂) n = qrSign m₁ n * qrSign m₂ n := by
  simp_rw [qrSign, Nat.cast_mul, map_mul, jacobiSym.mul_left]
#align qr_sign.mul_left qrSign.mul_left

/-- `qrSign` is multiplicative in the second argument. -/
theorem mul_right (m n₁ n₂ : ℕ) [NeZero n₁] [NeZero n₂] :
    qrSign m (n₁ * n₂) = qrSign m n₁ * qrSign m n₂ :=
  jacobiSym.mul_right (χ₄ m) n₁ n₂
#align qr_sign.mul_right qrSign.mul_right

/-- `qrSign` is symmetric when both arguments are odd. -/
protected theorem symm {m n : ℕ} (hm : Odd m) (hn : Odd n) : qrSign m n = qrSign n m := by
  rw [neg_one_pow hm hn, neg_one_pow hn hm, mul_comm (m / 2)]
#align qr_sign.symm qrSign.symm

/-- We can move `qrSign m n` from one side of an equality to the other when `m` and `n` are odd. -/
theorem eq_iff_eq {m n : ℕ} (hm : Odd m) (hn : Odd n) (x y : ℤ) :
    qrSign m n * x = y ↔ x = qrSign m n * y := by
  refine'
      ⟨fun h' =>
        let h := h'.symm
        _,
        fun h => _⟩ <;>
    rw [h, ← mul_assoc, ← pow_two, sq_eq_one hm hn, one_mul]
#align qr_sign.eq_iff_eq qrSign.eq_iff_eq

end qrSign

namespace jacobiSym

/-- The **Law of Quadratic Reciprocity for the Jacobi symbol**, version with `qrSign` -/
theorem quadratic_reciprocity' {a b : ℕ} (ha : Odd a) (hb : Odd b) :
    J(a | b) = qrSign b a * J(b | a) := by
  -- define the right hand side for fixed `a` as a `ℕ →* ℤ`
  let rhs : ℕ → ℕ →* ℤ := fun a =>
    { toFun := fun x => qrSign x a * J(x | a)
      map_one' := by convert ← mul_one (M := ℤ) _; symm; all_goals apply one_left
      map_mul' := fun x y => by
        -- Porting note: `simp_rw` on line 423 replaces `rw` to allow the rewrite rules to be
        -- applied under the binder `fun ↦ ...`
        simp_rw [qrSign.mul_left x y a, Nat.cast_mul, mul_left, mul_mul_mul_comm] }
  have rhs_apply : ∀ a b : ℕ, rhs a b = qrSign b a * J(b | a) := fun a b => rfl
  refine' value_at a (rhs a) (fun p pp hp => Eq.symm _) hb
  have hpo := pp.eq_two_or_odd'.resolve_left hp
  rw [@legendreSym.to_jacobiSym p ⟨pp⟩, rhs_apply, Nat.cast_id, qrSign.eq_iff_eq hpo ha,
    qrSign.symm hpo ha]
  refine' value_at p (rhs p) (fun q pq hq => _) ha
  have hqo := pq.eq_two_or_odd'.resolve_left hq
  rw [rhs_apply, Nat.cast_id, ← @legendreSym.to_jacobiSym p ⟨pp⟩, qrSign.symm hqo hpo,
    qrSign.neg_one_pow hpo hqo, @legendreSym.quadratic_reciprocity' p q ⟨pp⟩ ⟨pq⟩ hp hq]
#align jacobi_sym.quadratic_reciprocity' jacobiSym.quadratic_reciprocity'

/-- The Law of Quadratic Reciprocity for the Jacobi symbol -/
theorem quadratic_reciprocity {a b : ℕ} (ha : Odd a) (hb : Odd b) :
    J(a | b) = (-1) ^ (a / 2 * (b / 2)) * J(b | a) := by
  rw [← qrSign.neg_one_pow ha hb, qrSign.symm ha hb, quadratic_reciprocity' ha hb]
#align jacobi_sym.quadratic_reciprocity jacobiSym.quadratic_reciprocity

/-- The Law of Quadratic Reciprocity for the Jacobi symbol: if `a` and `b` are natural numbers
with `a % 4 = 1` and `b` odd, then `J(a | b) = J(b | a)`. -/
theorem quadratic_reciprocity_one_mod_four {a b : ℕ} (ha : a % 4 = 1) (hb : Odd b) :
    J(a | b) = J(b | a) := by
  rw [quadratic_reciprocity (odd_iff.mpr (odd_of_mod_four_eq_one ha)) hb, pow_mul,
    neg_one_pow_div_two_of_one_mod_four ha, one_pow, one_mul]
#align jacobi_sym.quadratic_reciprocity_one_mod_four jacobiSym.quadratic_reciprocity_one_mod_four

/-- The Law of Quadratic Reciprocity for the Jacobi symbol: if `a` and `b` are natural numbers
with `a` odd and `b % 4 = 1`, then `J(a | b) = J(b | a)`. -/
theorem quadratic_reciprocity_one_mod_four' {a b : ℕ} (ha : Odd a) (hb : b % 4 = 1) :
    J(a | b) = J(b | a) :=
  (quadratic_reciprocity_one_mod_four hb ha).symm
#align jacobi_sym.quadratic_reciprocity_one_mod_four' jacobiSym.quadratic_reciprocity_one_mod_four'

/-- The Law of Quadratic Reciprocity for the Jacobi symbol: if `a` and `b` are natural numbers
both congruent to `3` mod `4`, then `J(a | b) = -J(b | a)`. -/
theorem quadratic_reciprocity_three_mod_four {a b : ℕ} (ha : a % 4 = 3) (hb : b % 4 = 3) :
    J(a | b) = -J(b | a) := by
  let nop := @neg_one_pow_div_two_of_three_mod_four
  rw [quadratic_reciprocity, pow_mul, nop ha, nop hb, neg_one_mul] <;>
    rwa [odd_iff, odd_of_mod_four_eq_three]
#align jacobi_sym.quadratic_reciprocity_three_mod_four jacobiSym.quadratic_reciprocity_three_mod_four

theorem quadratic_reciprocity_if {a b : ℕ} (ha2 : a % 2 = 1) (hb2 : b % 2 = 1) :
    (if a % 4 = 3 ∧ b % 4 = 3 then -J(b | a) else J(b | a)) = J(a | b) := by
  rcases Nat.odd_mod_four_iff.mp ha2 with ha1 | ha3
  · simpa [ha1] using jacobiSym.quadratic_reciprocity_one_mod_four' (Nat.odd_iff.mpr hb2) ha1
  rcases Nat.odd_mod_four_iff.mp hb2 with hb1 | hb3
  · simpa [hb1] using jacobiSym.quadratic_reciprocity_one_mod_four hb1 (Nat.odd_iff.mpr ha2)
  simpa [ha3, hb3] using (jacobiSym.quadratic_reciprocity_three_mod_four ha3 hb3).symm

/-- The Jacobi symbol `J(a | b)` depends only on `b` mod `4*a` (version for `a : ℕ`). -/
theorem mod_right' (a : ℕ) {b : ℕ} (hb : Odd b) : J(a | b) = J(a | b % (4 * a)) := by
  rcases eq_or_ne a 0 with (rfl | ha₀)
  · rw [mul_zero, mod_zero]
  have hb' : Odd (b % (4 * a)) := hb.mod_even (Even.mul_right (by decide) _)
  rcases exists_eq_pow_mul_and_not_dvd ha₀ 2 (by norm_num) with ⟨e, a', ha₁', ha₂⟩
  have ha₁ := odd_iff.mpr (two_dvd_ne_zero.mp ha₁')
  nth_rw 2 [ha₂]; nth_rw 1 [ha₂]
  rw [Nat.cast_mul, mul_left, mul_left, quadratic_reciprocity' ha₁ hb,
    quadratic_reciprocity' ha₁ hb', Nat.cast_pow, pow_left, pow_left, Nat.cast_two, at_two hb,
    at_two hb']
  congr 1; swap; congr 1
  · simp_rw [qrSign]
    rw [χ₄_nat_mod_four, χ₄_nat_mod_four (b % (4 * a)), mod_mod_of_dvd b (dvd_mul_right 4 a)]
  · rw [mod_left ↑(b % _), mod_left b, Int.natCast_mod, Int.emod_emod_of_dvd b]
    simp only [ha₂, Nat.cast_mul, ← mul_assoc]
    apply dvd_mul_left
  -- Porting note: In mathlib3, it was written `cases' e`. In Lean 4, this resulted in the choice
  -- of a name other than e (for the case distinction of line 482) so we indicate the name
  -- to use explicitly.
  cases' e with e; · rfl
  · rw [χ₈_nat_mod_eight, χ₈_nat_mod_eight (b % (4 * a)), mod_mod_of_dvd b]
    use 2 ^ e * a'; rw [ha₂, Nat.pow_succ]; ring
#align jacobi_sym.mod_right' jacobiSym.mod_right'

/-- The Jacobi symbol `J(a | b)` depends only on `b` mod `4*a`. -/
theorem mod_right (a : ℤ) {b : ℕ} (hb : Odd b) : J(a | b) = J(a | b % (4 * a.natAbs)) := by
  cases' Int.natAbs_eq a with ha ha <;> nth_rw 2 [ha] <;> nth_rw 1 [ha]
  · exact mod_right' a.natAbs hb
  · have hb' : Odd (b % (4 * a.natAbs)) := hb.mod_even (Even.mul_right (by decide) _)
    rw [jacobiSym.neg _ hb, jacobiSym.neg _ hb', mod_right' _ hb, χ₄_nat_mod_four,
      χ₄_nat_mod_four (b % (4 * _)), mod_mod_of_dvd b (dvd_mul_right 4 _)]
#align jacobi_sym.mod_right jacobiSym.mod_right

end jacobiSym

end Jacobi


section FastJacobi

/-!
### Fast computation of the Jacobi symbol
We follow the implementation as in `Mathlib.Tactic.NormNum.LegendreSymbol`.
-/


open NumberTheorySymbols jacobiSym

/-- Computes `J(a | b)` (or `-J(a | b)` if `flip` is set to `true`) given assumptions, by reducing
`a` to odd by repeated division and then using quadratic reciprocity to swap `a`, `b`. -/
private def fastJacobiSymAux (a b : ℕ) (flip : Bool) (ha0 : a > 0) : ℤ :=
  if ha4 : a % 4 = 0 then
    fastJacobiSymAux (a / 4) b flip
      (a.div_pos (Nat.le_of_dvd ha0 (Nat.dvd_of_mod_eq_zero ha4)) (by decide))
  else if ha2 : a % 2 = 0 then
    fastJacobiSymAux (a / 2) b (xor (b % 8 = 3 ∨ b % 8 = 5) flip)
      (a.div_pos (Nat.le_of_dvd ha0 (Nat.dvd_of_mod_eq_zero ha2)) (by decide))
  else if ha1 : a = 1 then
    if flip then -1 else 1
  else if hba : b % a = 0 then
    0
  else
    fastJacobiSymAux (b % a) a (xor (a % 4 = 3 ∧ b % 4 = 3) flip) (Nat.pos_of_ne_zero hba)
termination_by a
decreasing_by
  · exact a.div_lt_self ha0 (by decide)
  · exact a.div_lt_self ha0 (by decide)
  · exact b.mod_lt ha0

private theorem fastJacobiSymAux.eq_jacobiSym {a b : ℕ} {flip : Bool} {ha0 : a > 0}
    (hb2 : b % 2 = 1) (hb1 : b > 1) :
    fastJacobiSymAux a b flip ha0 = if flip then -J(a | b) else J(a | b) := by
  induction' a using Nat.strongInductionOn with a IH generalizing b flip
  unfold fastJacobiSymAux
  split <;> rename_i ha4
  · rw [IH (a / 4) (a.div_lt_self ha0 (by decide)) hb2 hb1]
    simp only [Int.ofNat_ediv, Nat.cast_ofNat, div_four_left (a := a) (mod_cast ha4) hb2]
  split <;> rename_i ha2
  · rw [IH (a / 2) (a.div_lt_self ha0 (by decide)) hb2 hb1]
    simp only [Int.ofNat_ediv, Nat.cast_ofNat, ← even_odd (a := a) (mod_cast ha2) hb2]
    by_cases h : b % 8 = 3 ∨ b % 8 = 5 <;> simp [h]; cases flip <;> simp
  split <;> rename_i ha1
  · subst ha1; simp
  split <;> rename_i hba
  · suffices J(a | b) = 0 by simp [this]
    refine eq_zero_iff.mpr ⟨fun h ↦ absurd (h ▸ hb1) (by decide), ?_⟩
    rwa [Int.coe_nat_gcd, Nat.gcd_eq_left (Nat.dvd_of_mod_eq_zero hba)]
  rw [IH (b % a) (b.mod_lt ha0) (Nat.mod_two_ne_zero.mp ha2) (lt_of_le_of_ne ha0 (Ne.symm ha1))]
  simp only [Int.natCast_mod, ← mod_left]
  rw [← quadratic_reciprocity_if (Nat.mod_two_ne_zero.mp ha2) hb2]
  by_cases h : a % 4 = 3 ∧ b % 4 = 3 <;> simp [h]; cases flip <;> simp

/-- Computes `J(a | b)` by reducing `b` to odd by repeated division and then using
`fastJacobiSymAux`. -/
private def fastJacobiSym (a : ℤ) (b : ℕ) : ℤ :=
  if hb0 : b = 0 then
    1
  else if hb2 : b % 2 = 0 then
    if a % 2 = 0 then
      0
    else
      have : b / 2 < b := b.div_lt_self (Nat.pos_of_ne_zero hb0) one_lt_two
      fastJacobiSym a (b / 2)
  else if b = 1 then
    1
  else if hab : a % b = 0 then
    0
  else
    fastJacobiSymAux (a % b).natAbs b false (Int.natAbs_pos.mpr hab)

@[csimp] private theorem fastJacobiSym.eq : jacobiSym = fastJacobiSym := by
  ext a b
  induction' b using Nat.strongInductionOn with b IH
  unfold fastJacobiSym
  split_ifs with hb0 hb2 ha2 hb1 hab
  · rw [hb0, zero_right]
  · refine eq_zero_iff.mpr ⟨hb0, ne_of_gt ?_⟩
    refine Nat.le_of_dvd (Int.gcd_pos_iff.mpr (mod_cast .inr hb0)) ?_
    refine Nat.dvd_gcd (Int.ofNat_dvd_left.mp (Int.dvd_of_emod_eq_zero ha2)) ?_
    exact Int.ofNat_dvd_left.mp (Int.dvd_of_emod_eq_zero (mod_cast hb2))
  · rw [← IH (b / 2) (b.div_lt_self (Nat.pos_of_ne_zero hb0) one_lt_two)]
    obtain ⟨b, rfl⟩ := Nat.dvd_of_mod_eq_zero hb2
    rw [mul_right' a (by decide) fun h ↦ hb0 (mul_eq_zero_of_right 2 h),
      b.mul_div_cancel_left (by decide), mod_left a 2, Nat.cast_ofNat,
      Int.emod_two_ne_zero.mp ha2, one_left, one_mul]
  · rw [hb1, one_right]
  · rw [mod_left, hab, zero_left (lt_of_le_of_ne (Nat.pos_of_ne_zero hb0) (Ne.symm hb1))]
  · rw [fastJacobiSymAux.eq_jacobiSym, if_neg Bool.false_ne_true, mod_left a b,
      Int.natAbs_of_nonneg (a.emod_nonneg (mod_cast hb0))]
    · exact Nat.mod_two_ne_zero.mp hb2
    · exact lt_of_le_of_ne (Nat.one_le_iff_ne_zero.mpr hb0) (Ne.symm hb1)

/-- Computes `legendreSym p a` using `fastJacobiSym`. -/
@[inline, nolint unusedArguments]
private def fastLegendreSym (p : ℕ) [Fact p.Prime] (a : ℤ) : ℤ := J(a | p)

@[csimp] private theorem fastLegendreSym.eq : legendreSym = fastLegendreSym := by
  ext p _ a; rw [legendreSym.to_jacobiSym, fastLegendreSym]

end FastJacobi<|MERGE_RESOLUTION|>--- conflicted
+++ resolved
@@ -169,15 +169,9 @@
       rw [List.mem_pmap, Int.gcd_eq_natAbs, Ne, Prime.not_coprime_iff_dvd]
       -- Porting note: Initially, `and_assoc'` and `and_comm'` were used on line 164 but they have
       -- been deprecated so we replace them with `and_assoc` and `and_comm`
-<<<<<<< HEAD
       simp_rw [legendreSym.eq_zero_iff _ _, intCast_zmod_eq_zero_iff_dvd,
-        mem_factors (NeZero.ne b), ← Int.coe_nat_dvd_left, Int.coe_nat_dvd, exists_prop, and_assoc,
-        and_comm])
-=======
-      simp_rw [legendreSym.eq_zero_iff _ _, int_cast_zmod_eq_zero_iff_dvd,
         mem_factors (NeZero.ne b), ← Int.natCast_dvd, Int.natCast_dvd_natCast, exists_prop,
         and_assoc, and_comm])
->>>>>>> 392a24a9
 #align jacobi_sym.eq_zero_iff_not_coprime jacobiSym.eq_zero_iff_not_coprime
 
 /-- The symbol `J(a | b)` is nonzero when `a` and `b` are coprime. -/
