/-
Copyright (c) 2022 Michael Stoll. All rights reserved.
Released under Apache 2.0 license as described in the file LICENSE.
Authors: Michael Stoll, Thomas Zhu, Mario Carneiro
-/
import Mathlib.NumberTheory.LegendreSymbol.QuadraticReciprocity

/-!
# The Jacobi Symbol

We define the Jacobi symbol and prove its main properties.

## Main definitions

We define the Jacobi symbol, `jacobiSym a b`, for integers `a` and natural numbers `b`
as the product over the prime factors `p` of `b` of the Legendre symbols `legendreSym p a`.
This agrees with the mathematical definition when `b` is odd.

The prime factors are obtained via `Nat.factors`. Since `Nat.factors 0 = []`,
this implies in particular that `jacobiSym a 0 = 1` for all `a`.

## Main statements

We prove the main properties of the Jacobi symbol, including the following.

* Multiplicativity in both arguments (`jacobiSym.mul_left`, `jacobiSym.mul_right`)

* The value of the symbol is `1` or `-1` when the arguments are coprime
  (`jacobiSym.eq_one_or_neg_one`)

* The symbol vanishes if and only if `b ≠ 0` and the arguments are not coprime
  (`jacobiSym.eq_zero_iff_not_coprime`)

* If the symbol has the value `-1`, then `a : ZMod b` is not a square
  (`ZMod.nonsquare_of_jacobiSym_eq_neg_one`); the converse holds when `b = p` is a prime
  (`ZMod.nonsquare_iff_jacobiSym_eq_neg_one`); in particular, in this case `a` is a
  square mod `p` when the symbol has the value `1` (`ZMod.isSquare_of_jacobiSym_eq_one`).

* Quadratic reciprocity (`jacobiSym.quadratic_reciprocity`,
  `jacobiSym.quadratic_reciprocity_one_mod_four`,
  `jacobiSym.quadratic_reciprocity_three_mod_four`)

* The supplementary laws for `a = -1`, `a = 2`, `a = -2` (`jacobiSym.at_neg_one`,
  `jacobiSym.at_two`, `jacobiSym.at_neg_two`)

* The symbol depends on `a` only via its residue class mod `b` (`jacobiSym.mod_left`)
  and on `b` only via its residue class mod `4*a` (`jacobiSym.mod_right`)

* A `csimp` rule for `jacobiSym` and `legendreSym` that evaluates `J(a | b)` efficiently by
  reducing to the case `0 ≤ a < b` and `a`, `b` odd, and then swaps `a`, `b` and recurses using
  quadratic reciprocity.

## Notations

We define the notation `J(a | b)` for `jacobiSym a b`, localized to `NumberTheorySymbols`.

## Tags
Jacobi symbol, quadratic reciprocity
-/


section Jacobi

/-!
### Definition of the Jacobi symbol

We define the Jacobi symbol $\Bigl(\frac{a}{b}\Bigr)$ for integers `a` and natural numbers `b`
as the product of the Legendre symbols $\Bigl(\frac{a}{p}\Bigr)$, where `p` runs through the
prime divisors (with multiplicity) of `b`, as provided by `b.factors`. This agrees with the
Jacobi symbol when `b` is odd and gives less meaningful values when it is not (e.g., the symbol
is `1` when `b = 0`). This is called `jacobiSym a b`.

We define localized notation (locale `NumberTheorySymbols`) `J(a | b)` for the Jacobi
symbol `jacobiSym a b`.
-/


open Nat ZMod

-- Since we need the fact that the factors are prime, we use `List.pmap`.
/-- The Jacobi symbol of `a` and `b` -/
def jacobiSym (a : ℤ) (b : ℕ) : ℤ :=
  (b.primeFactorsList.pmap (fun p pp => @legendreSym p ⟨pp⟩ a) fun _ pf =>
    prime_of_mem_primeFactorsList pf).prod

-- Notation for the Jacobi symbol.
@[inherit_doc]
scoped[NumberTheorySymbols] notation "J(" a " | " b ")" => jacobiSym a b

-- Porting note: Without the following line, Lean expected `|` on several lines, e.g. line 102.
open NumberTheorySymbols

/-!
### Properties of the Jacobi symbol
-/


namespace jacobiSym

/-- The symbol `J(a | 0)` has the value `1`. -/
@[simp]
theorem zero_right (a : ℤ) : J(a | 0) = 1 := by
  simp only [jacobiSym, primeFactorsList_zero, List.prod_nil, List.pmap]

/-- The symbol `J(a | 1)` has the value `1`. -/
@[simp]
theorem one_right (a : ℤ) : J(a | 1) = 1 := by
  simp only [jacobiSym, primeFactorsList_one, List.prod_nil, List.pmap]

/-- The Legendre symbol `legendreSym p a` with an integer `a` and a prime number `p`
is the same as the Jacobi symbol `J(a | p)`. -/
theorem legendreSym.to_jacobiSym (p : ℕ) [fp : Fact p.Prime] (a : ℤ) :
    legendreSym p a = J(a | p) := by
  simp only [jacobiSym, primeFactorsList_prime fp.1, List.prod_cons, List.prod_nil, mul_one,
    List.pmap]

/-- The Jacobi symbol is multiplicative in its second argument. -/
theorem mul_right' (a : ℤ) {b₁ b₂ : ℕ} (hb₁ : b₁ ≠ 0) (hb₂ : b₂ ≠ 0) :
    J(a | b₁ * b₂) = J(a | b₁) * J(a | b₂) := by
  rw [jacobiSym, ((perm_primeFactorsList_mul hb₁ hb₂).pmap _).prod_eq, List.pmap_append,
    List.prod_append]
  case h => exact fun p hp =>
    (List.mem_append.mp hp).elim prime_of_mem_primeFactorsList prime_of_mem_primeFactorsList
  case _ => rfl

/-- The Jacobi symbol is multiplicative in its second argument. -/
theorem mul_right (a : ℤ) (b₁ b₂ : ℕ) [NeZero b₁] [NeZero b₂] :
    J(a | b₁ * b₂) = J(a | b₁) * J(a | b₂) :=
  mul_right' a (NeZero.ne b₁) (NeZero.ne b₂)

/-- The Jacobi symbol takes only the values `0`, `1` and `-1`. -/
theorem trichotomy (a : ℤ) (b : ℕ) : J(a | b) = 0 ∨ J(a | b) = 1 ∨ J(a | b) = -1 :=
  ((@SignType.castHom ℤ _ _).toMonoidHom.mrange.copy {0, 1, -1} <| by
    rw [Set.pair_comm]
    exact (SignType.range_eq SignType.castHom).symm).list_prod_mem
      (by
        intro _ ha'
        rcases List.mem_pmap.mp ha' with ⟨p, hp, rfl⟩
        haveI : Fact p.Prime := ⟨prime_of_mem_primeFactorsList hp⟩
        exact quadraticChar_isQuadratic (ZMod p) a)

/-- The symbol `J(1 | b)` has the value `1`. -/
@[simp]
theorem one_left (b : ℕ) : J(1 | b) = 1 :=
  List.prod_eq_one fun z hz => by
    let ⟨p, hp, he⟩ := List.mem_pmap.1 hz
    -- Porting note: The line 150 was added because Lean does not synthesize the instance
    -- `[Fact (Nat.Prime p)]` automatically (it is needed for `legendreSym.at_one`)
    letI : Fact p.Prime := ⟨prime_of_mem_primeFactorsList hp⟩
    rw [← he, legendreSym.at_one]

/-- The Jacobi symbol is multiplicative in its first argument. -/
theorem mul_left (a₁ a₂ : ℤ) (b : ℕ) : J(a₁ * a₂ | b) = J(a₁ | b) * J(a₂ | b) := by
  simp_rw [jacobiSym, List.pmap_eq_map_attach, legendreSym.mul _ _ _]
  exact List.prod_map_mul (α := ℤ) (l := (primeFactorsList b).attach)
    (f := fun x ↦ @legendreSym x {out := prime_of_mem_primeFactorsList x.2} a₁)
    (g := fun x ↦ @legendreSym x {out := prime_of_mem_primeFactorsList x.2} a₂)

/-- The symbol `J(a | b)` vanishes iff `a` and `b` are not coprime (assuming `b ≠ 0`). -/
theorem eq_zero_iff_not_coprime {a : ℤ} {b : ℕ} [NeZero b] : J(a | b) = 0 ↔ a.gcd b ≠ 1 :=
  List.prod_eq_zero_iff.trans
    (by
      rw [List.mem_pmap, Int.gcd_eq_natAbs, Ne, Prime.not_coprime_iff_dvd]
      -- Porting note: Initially, `and_assoc'` and `and_comm'` were used on line 164 but they have
      -- been deprecated so we replace them with `and_assoc` and `and_comm`
<<<<<<< HEAD
      simp_rw [legendreSym.eq_zero_iff _ _, int_cast_zmod_eq_zero_iff_dvd,
        mem_factors (NeZero.ne b), ← Int.natCast_dvd, Int.natCast_dvd_natCast, exists_prop,
        and_assoc, and_comm])
#align jacobi_sym.eq_zero_iff_not_coprime jacobiSym.eq_zero_iff_not_coprime
=======
      simp_rw [legendreSym.eq_zero_iff _ _, intCast_zmod_eq_zero_iff_dvd,
        mem_primeFactorsList (NeZero.ne b), ← Int.natCast_dvd, Int.natCast_dvd_natCast, exists_prop,
        and_assoc, and_comm])
>>>>>>> 59de845a

/-- The symbol `J(a | b)` is nonzero when `a` and `b` are coprime. -/
protected theorem ne_zero {a : ℤ} {b : ℕ} (h : a.gcd b = 1) : J(a | b) ≠ 0 := by
  cases' eq_zero_or_neZero b with hb
  · rw [hb, zero_right]
    exact one_ne_zero
  · contrapose! h; exact eq_zero_iff_not_coprime.1 h

/-- The symbol `J(a | b)` vanishes if and only if `b ≠ 0` and `a` and `b` are not coprime. -/
theorem eq_zero_iff {a : ℤ} {b : ℕ} : J(a | b) = 0 ↔ b ≠ 0 ∧ a.gcd b ≠ 1 :=
  ⟨fun h => by
    rcases eq_or_ne b 0 with hb | hb
    · rw [hb, zero_right] at h; cases h
    exact ⟨hb, mt jacobiSym.ne_zero <| Classical.not_not.2 h⟩, fun ⟨hb, h⟩ => by
    rw [← neZero_iff] at hb; exact eq_zero_iff_not_coprime.2 h⟩

/-- The symbol `J(0 | b)` vanishes when `b > 1`. -/
theorem zero_left {b : ℕ} (hb : 1 < b) : J(0 | b) = 0 :=
  (@eq_zero_iff_not_coprime 0 b ⟨ne_zero_of_lt hb⟩).mpr <| by
    rw [Int.gcd_zero_left, Int.natAbs_ofNat]; exact hb.ne'

/-- The symbol `J(a | b)` takes the value `1` or `-1` if `a` and `b` are coprime. -/
theorem eq_one_or_neg_one {a : ℤ} {b : ℕ} (h : a.gcd b = 1) : J(a | b) = 1 ∨ J(a | b) = -1 :=
  (trichotomy a b).resolve_left <| jacobiSym.ne_zero h

/-- We have that `J(a^e | b) = J(a | b)^e`. -/
theorem pow_left (a : ℤ) (e b : ℕ) : J(a ^ e | b) = J(a | b) ^ e :=
  Nat.recOn e (by rw [_root_.pow_zero, _root_.pow_zero, one_left]) fun _ ih => by
    rw [_root_.pow_succ, _root_.pow_succ, mul_left, ih]

/-- We have that `J(a | b^e) = J(a | b)^e`. -/
theorem pow_right (a : ℤ) (b e : ℕ) : J(a | b ^ e) = J(a | b) ^ e := by
  induction' e with e ih
  · rw [Nat.pow_zero, _root_.pow_zero, one_right]
  · cases' eq_zero_or_neZero b with hb
    · rw [hb, zero_pow e.succ_ne_zero, zero_right, one_pow]
    · rw [_root_.pow_succ, _root_.pow_succ, mul_right, ih]

/-- The square of `J(a | b)` is `1` when `a` and `b` are coprime. -/
theorem sq_one {a : ℤ} {b : ℕ} (h : a.gcd b = 1) : J(a | b) ^ 2 = 1 := by
  cases' eq_one_or_neg_one h with h₁ h₁ <;> rw [h₁] <;> rfl

/-- The symbol `J(a^2 | b)` is `1` when `a` and `b` are coprime. -/
theorem sq_one' {a : ℤ} {b : ℕ} (h : a.gcd b = 1) : J(a ^ 2 | b) = 1 := by rw [pow_left, sq_one h]

/-- The symbol `J(a | b)` depends only on `a` mod `b`. -/
theorem mod_left (a : ℤ) (b : ℕ) : J(a | b) = J(a % b | b) :=
  congr_arg List.prod <|
    List.pmap_congr _
      (by
        -- Porting note: Lean does not synthesize the instance [Fact (Nat.Prime p)] automatically
        -- (it is needed for `legendreSym.mod` on line 227). Thus, we name the hypothesis
        -- `Nat.Prime p` explicitly on line 224 and prove `Fact (Nat.Prime p)` on line 225.
        rintro p hp _ h₂
        letI : Fact p.Prime := ⟨h₂⟩
        conv_rhs =>
          rw [legendreSym.mod, Int.emod_emod_of_dvd _ (Int.natCast_dvd_natCast.2 <|
<<<<<<< HEAD
            dvd_of_mem_factors hp), ← legendreSym.mod])
#align jacobi_sym.mod_left jacobiSym.mod_left
=======
            dvd_of_mem_primeFactorsList hp), ← legendreSym.mod])
>>>>>>> 59de845a

/-- The symbol `J(a | b)` depends only on `a` mod `b`. -/
theorem mod_left' {a₁ a₂ : ℤ} {b : ℕ} (h : a₁ % b = a₂ % b) : J(a₁ | b) = J(a₂ | b) := by
  rw [mod_left, h, ← mod_left]

/-- If `p` is prime, `J(a | p) = -1` and `p` divides `x^2 - a*y^2`, then `p` must divide
`x` and `y`. -/
theorem prime_dvd_of_eq_neg_one {p : ℕ} [Fact p.Prime] {a : ℤ} (h : J(a | p) = -1) {x y : ℤ}
    (hxy : ↑p ∣ (x ^ 2 - a * y ^ 2 : ℤ)) : ↑p ∣ x ∧ ↑p ∣ y := by
  rw [← legendreSym.to_jacobiSym] at h
  exact legendreSym.prime_dvd_of_eq_neg_one h hxy

/-- We can pull out a product over a list in the first argument of the Jacobi symbol. -/
theorem list_prod_left {l : List ℤ} {n : ℕ} : J(l.prod | n) = (l.map fun a => J(a | n)).prod := by
  induction' l with n l' ih
  · simp only [List.prod_nil, List.map_nil, one_left]
  · rw [List.map, List.prod_cons, List.prod_cons, mul_left, ih]

/-- We can pull out a product over a list in the second argument of the Jacobi symbol. -/
theorem list_prod_right {a : ℤ} {l : List ℕ} (hl : ∀ n ∈ l, n ≠ 0) :
    J(a | l.prod) = (l.map fun n => J(a | n)).prod := by
  induction' l with n l' ih
  · simp only [List.prod_nil, one_right, List.map_nil]
  · have hn := hl n (List.mem_cons_self n l')
    -- `n ≠ 0`
    have hl' := List.prod_ne_zero fun hf => hl 0 (List.mem_cons_of_mem _ hf) rfl
    -- `l'.prod ≠ 0`
    have h := fun m hm => hl m (List.mem_cons_of_mem _ hm)
    -- `∀ (m : ℕ), m ∈ l' → m ≠ 0`
    rw [List.map, List.prod_cons, List.prod_cons, mul_right' a hn hl', ih h]

/-- If `J(a | n) = -1`, then `n` has a prime divisor `p` such that `J(a | p) = -1`. -/
theorem eq_neg_one_at_prime_divisor_of_eq_neg_one {a : ℤ} {n : ℕ} (h : J(a | n) = -1) :
    ∃ p : ℕ, p.Prime ∧ p ∣ n ∧ J(a | p) = -1 := by
  have hn₀ : n ≠ 0 := by
    rintro rfl
    rw [zero_right, eq_neg_self_iff] at h
    exact one_ne_zero h
  have hf₀ (p) (hp : p ∈ n.primeFactorsList) : p ≠ 0 := (Nat.pos_of_mem_primeFactorsList hp).ne.symm
  rw [← Nat.prod_primeFactorsList hn₀, list_prod_right hf₀] at h
  obtain ⟨p, hmem, hj⟩ := List.mem_map.mp (List.neg_one_mem_of_prod_eq_neg_one h)
  exact ⟨p, Nat.prime_of_mem_primeFactorsList hmem, Nat.dvd_of_mem_primeFactorsList hmem, hj⟩

end jacobiSym

namespace ZMod

open jacobiSym

/-- If `J(a | b)` is `-1`, then `a` is not a square modulo `b`. -/
theorem nonsquare_of_jacobiSym_eq_neg_one {a : ℤ} {b : ℕ} (h : J(a | b) = -1) :
    ¬IsSquare (a : ZMod b) := fun ⟨r, ha⟩ => by
  rw [← r.coe_valMinAbs, ← Int.cast_mul, intCast_eq_intCast_iff', ← sq] at ha
  apply (by norm_num : ¬(0 : ℤ) ≤ -1)
  rw [← h, mod_left, ha, ← mod_left, pow_left]
  apply sq_nonneg

/-- If `p` is prime, then `J(a | p)` is `-1` iff `a` is not a square modulo `p`. -/
theorem nonsquare_iff_jacobiSym_eq_neg_one {a : ℤ} {p : ℕ} [Fact p.Prime] :
    J(a | p) = -1 ↔ ¬IsSquare (a : ZMod p) := by
  rw [← legendreSym.to_jacobiSym]
  exact legendreSym.eq_neg_one_iff p

/-- If `p` is prime and `J(a | p) = 1`, then `a` is a square mod `p`. -/
theorem isSquare_of_jacobiSym_eq_one {a : ℤ} {p : ℕ} [Fact p.Prime] (h : J(a | p) = 1) :
    IsSquare (a : ZMod p) :=
  Classical.not_not.mp <| by rw [← nonsquare_iff_jacobiSym_eq_neg_one, h]; decide

end ZMod

/-!
### Values at `-1`, `2` and `-2`
-/


namespace jacobiSym

/-- If `χ` is a multiplicative function such that `J(a | p) = χ p` for all odd primes `p`,
then `J(a | b)` equals `χ b` for all odd natural numbers `b`. -/
theorem value_at (a : ℤ) {R : Type*} [CommSemiring R] (χ : R →* ℤ)
    (hp : ∀ (p : ℕ) (pp : p.Prime), p ≠ 2 → @legendreSym p ⟨pp⟩ a = χ p) {b : ℕ} (hb : Odd b) :
    J(a | b) = χ b := by
  conv_rhs => rw [← prod_primeFactorsList hb.pos.ne', cast_list_prod, map_list_prod χ]
  rw [jacobiSym, List.map_map, ← List.pmap_eq_map Nat.Prime _ _
    fun _ => prime_of_mem_primeFactorsList]
  congr 1; apply List.pmap_congr
  exact fun p h pp _ => hp p pp (hb.ne_two_of_dvd_nat <| dvd_of_mem_primeFactorsList h)

/-- If `b` is odd, then `J(-1 | b)` is given by `χ₄ b`. -/
theorem at_neg_one {b : ℕ} (hb : Odd b) : J(-1 | b) = χ₄ b :=
  -- Porting note: In mathlib3, it was written `χ₄` and Lean could guess that it had to use
  -- `χ₄.to_monoid_hom`. This is not the case with Lean 4.
  value_at (-1) χ₄.toMonoidHom (fun p pp => @legendreSym.at_neg_one p ⟨pp⟩) hb

/-- If `b` is odd, then `J(-a | b) = χ₄ b * J(a | b)`. -/
protected theorem neg (a : ℤ) {b : ℕ} (hb : Odd b) : J(-a | b) = χ₄ b * J(a | b) := by
  rw [neg_eq_neg_one_mul, mul_left, at_neg_one hb]

/-- If `b` is odd, then `J(2 | b)` is given by `χ₈ b`. -/
theorem at_two {b : ℕ} (hb : Odd b) : J(2 | b) = χ₈ b :=
  value_at 2 χ₈.toMonoidHom (fun p pp => @legendreSym.at_two p ⟨pp⟩) hb

/-- If `b` is odd, then `J(-2 | b)` is given by `χ₈' b`. -/
theorem at_neg_two {b : ℕ} (hb : Odd b) : J(-2 | b) = χ₈' b :=
  value_at (-2) χ₈'.toMonoidHom (fun p pp => @legendreSym.at_neg_two p ⟨pp⟩) hb

theorem div_four_left {a : ℤ} {b : ℕ} (ha4 : a % 4 = 0) (hb2 : b % 2 = 1) :
    J(a / 4 | b) = J(a | b) := by
  obtain ⟨a, rfl⟩ := Int.dvd_of_emod_eq_zero ha4
  have : Int.gcd (2 : ℕ) b = 1 := by
    rw [Int.gcd_natCast_natCast, ← b.mod_add_div 2, hb2, Nat.gcd_add_mul_left_right,
      Nat.gcd_one_right]
  rw [Int.mul_ediv_cancel_left _ (by decide), jacobiSym.mul_left,
    (by decide : (4 : ℤ) = (2 : ℕ) ^ 2), jacobiSym.sq_one' this, one_mul]

theorem even_odd {a : ℤ} {b : ℕ} (ha2 : a % 2 = 0) (hb2 : b % 2 = 1) :
    (if b % 8 = 3 ∨ b % 8 = 5 then -J(a / 2 | b) else J(a / 2 | b)) = J(a | b) := by
  obtain ⟨a, rfl⟩ := Int.dvd_of_emod_eq_zero ha2
  rw [Int.mul_ediv_cancel_left _ (by decide), jacobiSym.mul_left,
    jacobiSym.at_two (Nat.odd_iff.mpr hb2), ZMod.χ₈_nat_eq_if_mod_eight,
    if_neg (Nat.mod_two_ne_zero.mpr hb2)]
  have := Nat.mod_lt b (by decide : 0 < 8)
  interval_cases h : b % 8 <;> simp_all <;>
  · have := hb2 ▸ h ▸ Nat.mod_mod_of_dvd b (by decide : 2 ∣ 8)
    simp_all

end jacobiSym

/-!
### Quadratic Reciprocity
-/


/-- The bi-multiplicative map giving the sign in the Law of Quadratic Reciprocity -/
def qrSign (m n : ℕ) : ℤ :=
  J(χ₄ m | n)

namespace qrSign

/-- We can express `qrSign m n` as a power of `-1` when `m` and `n` are odd. -/
theorem neg_one_pow {m n : ℕ} (hm : Odd m) (hn : Odd n) :
    qrSign m n = (-1) ^ (m / 2 * (n / 2)) := by
  rw [qrSign, pow_mul, ← χ₄_eq_neg_one_pow (odd_iff.mp hm)]
  cases' odd_mod_four_iff.mp (odd_iff.mp hm) with h h
  · rw [χ₄_nat_one_mod_four h, jacobiSym.one_left, one_pow]
  · rw [χ₄_nat_three_mod_four h, ← χ₄_eq_neg_one_pow (odd_iff.mp hn), jacobiSym.at_neg_one hn]

/-- When `m` and `n` are odd, then the square of `qrSign m n` is `1`. -/
theorem sq_eq_one {m n : ℕ} (hm : Odd m) (hn : Odd n) : qrSign m n ^ 2 = 1 := by
  rw [neg_one_pow hm hn, ← pow_mul, mul_comm, pow_mul, neg_one_sq, one_pow]

/-- `qrSign` is multiplicative in the first argument. -/
theorem mul_left (m₁ m₂ n : ℕ) : qrSign (m₁ * m₂) n = qrSign m₁ n * qrSign m₂ n := by
  simp_rw [qrSign, Nat.cast_mul, map_mul, jacobiSym.mul_left]

/-- `qrSign` is multiplicative in the second argument. -/
theorem mul_right (m n₁ n₂ : ℕ) [NeZero n₁] [NeZero n₂] :
    qrSign m (n₁ * n₂) = qrSign m n₁ * qrSign m n₂ :=
  jacobiSym.mul_right (χ₄ m) n₁ n₂

/-- `qrSign` is symmetric when both arguments are odd. -/
protected theorem symm {m n : ℕ} (hm : Odd m) (hn : Odd n) : qrSign m n = qrSign n m := by
  rw [neg_one_pow hm hn, neg_one_pow hn hm, mul_comm (m / 2)]

/-- We can move `qrSign m n` from one side of an equality to the other when `m` and `n` are odd. -/
theorem eq_iff_eq {m n : ℕ} (hm : Odd m) (hn : Odd n) (x y : ℤ) :
    qrSign m n * x = y ↔ x = qrSign m n * y := by
  refine
      ⟨fun h' =>
        let h := h'.symm
        ?_,
        fun h => ?_⟩ <;>
    rw [h, ← mul_assoc, ← pow_two, sq_eq_one hm hn, one_mul]

end qrSign

namespace jacobiSym

/-- The **Law of Quadratic Reciprocity for the Jacobi symbol**, version with `qrSign` -/
theorem quadratic_reciprocity' {a b : ℕ} (ha : Odd a) (hb : Odd b) :
    J(a | b) = qrSign b a * J(b | a) := by
  -- define the right hand side for fixed `a` as a `ℕ →* ℤ`
  let rhs : ℕ → ℕ →* ℤ := fun a =>
    { toFun := fun x => qrSign x a * J(x | a)
      map_one' := by convert ← mul_one (M := ℤ) _; (on_goal 1 => symm); all_goals apply one_left
      map_mul' := fun x y => by
        -- Porting note: `simp_rw` on line 423 replaces `rw` to allow the rewrite rules to be
        -- applied under the binder `fun ↦ ...`
        simp_rw [qrSign.mul_left x y a, Nat.cast_mul, mul_left, mul_mul_mul_comm] }
  have rhs_apply : ∀ a b : ℕ, rhs a b = qrSign b a * J(b | a) := fun a b => rfl
  refine value_at a (rhs a) (fun p pp hp => Eq.symm ?_) hb
  have hpo := pp.eq_two_or_odd'.resolve_left hp
  rw [@legendreSym.to_jacobiSym p ⟨pp⟩, rhs_apply, Nat.cast_id, qrSign.eq_iff_eq hpo ha,
    qrSign.symm hpo ha]
  refine value_at p (rhs p) (fun q pq hq => ?_) ha
  have hqo := pq.eq_two_or_odd'.resolve_left hq
  rw [rhs_apply, Nat.cast_id, ← @legendreSym.to_jacobiSym p ⟨pp⟩, qrSign.symm hqo hpo,
    qrSign.neg_one_pow hpo hqo, @legendreSym.quadratic_reciprocity' p q ⟨pp⟩ ⟨pq⟩ hp hq]

/-- The Law of Quadratic Reciprocity for the Jacobi symbol -/
theorem quadratic_reciprocity {a b : ℕ} (ha : Odd a) (hb : Odd b) :
    J(a | b) = (-1) ^ (a / 2 * (b / 2)) * J(b | a) := by
  rw [← qrSign.neg_one_pow ha hb, qrSign.symm ha hb, quadratic_reciprocity' ha hb]

/-- The Law of Quadratic Reciprocity for the Jacobi symbol: if `a` and `b` are natural numbers
with `a % 4 = 1` and `b` odd, then `J(a | b) = J(b | a)`. -/
theorem quadratic_reciprocity_one_mod_four {a b : ℕ} (ha : a % 4 = 1) (hb : Odd b) :
    J(a | b) = J(b | a) := by
  rw [quadratic_reciprocity (odd_iff.mpr (odd_of_mod_four_eq_one ha)) hb, pow_mul,
    neg_one_pow_div_two_of_one_mod_four ha, one_pow, one_mul]

/-- The Law of Quadratic Reciprocity for the Jacobi symbol: if `a` and `b` are natural numbers
with `a` odd and `b % 4 = 1`, then `J(a | b) = J(b | a)`. -/
theorem quadratic_reciprocity_one_mod_four' {a b : ℕ} (ha : Odd a) (hb : b % 4 = 1) :
    J(a | b) = J(b | a) :=
  (quadratic_reciprocity_one_mod_four hb ha).symm

/-- The Law of Quadratic Reciprocity for the Jacobi symbol: if `a` and `b` are natural numbers
both congruent to `3` mod `4`, then `J(a | b) = -J(b | a)`. -/
theorem quadratic_reciprocity_three_mod_four {a b : ℕ} (ha : a % 4 = 3) (hb : b % 4 = 3) :
    J(a | b) = -J(b | a) := by
  let nop := @neg_one_pow_div_two_of_three_mod_four
  rw [quadratic_reciprocity, pow_mul, nop ha, nop hb, neg_one_mul] <;>
    rwa [odd_iff, odd_of_mod_four_eq_three]

theorem quadratic_reciprocity_if {a b : ℕ} (ha2 : a % 2 = 1) (hb2 : b % 2 = 1) :
    (if a % 4 = 3 ∧ b % 4 = 3 then -J(b | a) else J(b | a)) = J(a | b) := by
  rcases Nat.odd_mod_four_iff.mp ha2 with ha1 | ha3
  · simpa [ha1] using jacobiSym.quadratic_reciprocity_one_mod_four' (Nat.odd_iff.mpr hb2) ha1
  rcases Nat.odd_mod_four_iff.mp hb2 with hb1 | hb3
  · simpa [hb1] using jacobiSym.quadratic_reciprocity_one_mod_four hb1 (Nat.odd_iff.mpr ha2)
  simpa [ha3, hb3] using (jacobiSym.quadratic_reciprocity_three_mod_four ha3 hb3).symm

/-- The Jacobi symbol `J(a | b)` depends only on `b` mod `4*a` (version for `a : ℕ`). -/
theorem mod_right' (a : ℕ) {b : ℕ} (hb : Odd b) : J(a | b) = J(a | b % (4 * a)) := by
  rcases eq_or_ne a 0 with (rfl | ha₀)
  · rw [mul_zero, mod_zero]
  have hb' : Odd (b % (4 * a)) := hb.mod_even (Even.mul_right (by decide) _)
  rcases exists_eq_pow_mul_and_not_dvd ha₀ 2 (by norm_num) with ⟨e, a', ha₁', ha₂⟩
  have ha₁ := odd_iff.mpr (two_dvd_ne_zero.mp ha₁')
  nth_rw 2 [ha₂]; nth_rw 1 [ha₂]
  rw [Nat.cast_mul, mul_left, mul_left, quadratic_reciprocity' ha₁ hb,
    quadratic_reciprocity' ha₁ hb', Nat.cast_pow, pow_left, pow_left, Nat.cast_two, at_two hb,
    at_two hb']
<<<<<<< HEAD
  congr 1; swap; congr 1
  · simp_rw [qrSign]
    rw [χ₄_nat_mod_four, χ₄_nat_mod_four (b % (4 * a)), mod_mod_of_dvd b (dvd_mul_right 4 a)]
  · rw [mod_left ↑(b % _), mod_left b, Int.natCast_mod, Int.emod_emod_of_dvd b]
    simp only [ha₂, Nat.cast_mul, ← mul_assoc]
    apply dvd_mul_left
=======
  congr 1; swap
  · congr 1
    · simp_rw [qrSign]
      rw [χ₄_nat_mod_four, χ₄_nat_mod_four (b % (4 * a)), mod_mod_of_dvd b (dvd_mul_right 4 a)]
    · rw [mod_left ↑(b % _), mod_left b, Int.natCast_mod, Int.emod_emod_of_dvd b]
      simp only [ha₂, Nat.cast_mul, ← mul_assoc]
      apply dvd_mul_left
>>>>>>> 59de845a
  -- Porting note: In mathlib3, it was written `cases' e`. In Lean 4, this resulted in the choice
  -- of a name other than e (for the case distinction of line 482) so we indicate the name
  -- to use explicitly.
  cases' e with e; · rfl
  · rw [χ₈_nat_mod_eight, χ₈_nat_mod_eight (b % (4 * a)), mod_mod_of_dvd b]
    use 2 ^ e * a'; rw [ha₂, Nat.pow_succ]; ring

/-- The Jacobi symbol `J(a | b)` depends only on `b` mod `4*a`. -/
theorem mod_right (a : ℤ) {b : ℕ} (hb : Odd b) : J(a | b) = J(a | b % (4 * a.natAbs)) := by
  cases' Int.natAbs_eq a with ha ha <;> nth_rw 2 [ha] <;> nth_rw 1 [ha]
  · exact mod_right' a.natAbs hb
  · have hb' : Odd (b % (4 * a.natAbs)) := hb.mod_even (Even.mul_right (by decide) _)
    rw [jacobiSym.neg _ hb, jacobiSym.neg _ hb', mod_right' _ hb, χ₄_nat_mod_four,
      χ₄_nat_mod_four (b % (4 * _)), mod_mod_of_dvd b (dvd_mul_right 4 _)]

end jacobiSym

end Jacobi


section FastJacobi

/-!
### Fast computation of the Jacobi symbol
We follow the implementation as in `Mathlib.Tactic.NormNum.LegendreSymbol`.
-/


open NumberTheorySymbols jacobiSym

/-- Computes `J(a | b)` (or `-J(a | b)` if `flip` is set to `true`) given assumptions, by reducing
`a` to odd by repeated division and then using quadratic reciprocity to swap `a`, `b`. -/
private def fastJacobiSymAux (a b : ℕ) (flip : Bool) (ha0 : a > 0) : ℤ :=
  if ha4 : a % 4 = 0 then
    fastJacobiSymAux (a / 4) b flip
      (a.div_pos (Nat.le_of_dvd ha0 (Nat.dvd_of_mod_eq_zero ha4)) (by decide))
  else if ha2 : a % 2 = 0 then
    fastJacobiSymAux (a / 2) b (xor (b % 8 = 3 ∨ b % 8 = 5) flip)
      (a.div_pos (Nat.le_of_dvd ha0 (Nat.dvd_of_mod_eq_zero ha2)) (by decide))
  else if ha1 : a = 1 then
    if flip then -1 else 1
  else if hba : b % a = 0 then
    0
  else
    fastJacobiSymAux (b % a) a (xor (a % 4 = 3 ∧ b % 4 = 3) flip) (Nat.pos_of_ne_zero hba)
termination_by a
decreasing_by
  · exact a.div_lt_self ha0 (by decide)
  · exact a.div_lt_self ha0 (by decide)
  · exact b.mod_lt ha0

private theorem fastJacobiSymAux.eq_jacobiSym {a b : ℕ} {flip : Bool} {ha0 : a > 0}
    (hb2 : b % 2 = 1) (hb1 : b > 1) :
    fastJacobiSymAux a b flip ha0 = if flip then -J(a | b) else J(a | b) := by
  induction' a using Nat.strongInductionOn with a IH generalizing b flip
  unfold fastJacobiSymAux
  split <;> rename_i ha4
  · rw [IH (a / 4) (a.div_lt_self ha0 (by decide)) hb2 hb1]
    simp only [Int.ofNat_ediv, Nat.cast_ofNat, div_four_left (a := a) (mod_cast ha4) hb2]
  split <;> rename_i ha2
  · rw [IH (a / 2) (a.div_lt_self ha0 (by decide)) hb2 hb1]
    simp only [Int.ofNat_ediv, Nat.cast_ofNat, ← even_odd (a := a) (mod_cast ha2) hb2]
    by_cases h : b % 8 = 3 ∨ b % 8 = 5 <;> simp [h]; cases flip <;> simp
  split <;> rename_i ha1
  · subst ha1; simp
  split <;> rename_i hba
  · suffices J(a | b) = 0 by simp [this]
    refine eq_zero_iff.mpr ⟨fun h ↦ absurd (h ▸ hb1) (by decide), ?_⟩
    rwa [Int.gcd_natCast_natCast, Nat.gcd_eq_left (Nat.dvd_of_mod_eq_zero hba)]
  rw [IH (b % a) (b.mod_lt ha0) (Nat.mod_two_ne_zero.mp ha2) (lt_of_le_of_ne ha0 (Ne.symm ha1))]
  simp only [Int.natCast_mod, ← mod_left]
  rw [← quadratic_reciprocity_if (Nat.mod_two_ne_zero.mp ha2) hb2]
  by_cases h : a % 4 = 3 ∧ b % 4 = 3 <;> simp [h]; cases flip <;> simp

/-- Computes `J(a | b)` by reducing `b` to odd by repeated division and then using
`fastJacobiSymAux`. -/
private def fastJacobiSym (a : ℤ) (b : ℕ) : ℤ :=
  if hb0 : b = 0 then
    1
  else if hb2 : b % 2 = 0 then
    if a % 2 = 0 then
      0
    else
      have : b / 2 < b := b.div_lt_self (Nat.pos_of_ne_zero hb0) one_lt_two
      fastJacobiSym a (b / 2)
  else if b = 1 then
    1
  else if hab : a % b = 0 then
    0
  else
    fastJacobiSymAux (a % b).natAbs b false (Int.natAbs_pos.mpr hab)

@[csimp] private theorem fastJacobiSym.eq : jacobiSym = fastJacobiSym := by
  ext a b
  induction' b using Nat.strongInductionOn with b IH
  unfold fastJacobiSym
  split_ifs with hb0 hb2 ha2 hb1 hab
  · rw [hb0, zero_right]
  · refine eq_zero_iff.mpr ⟨hb0, ne_of_gt ?_⟩
    refine Nat.le_of_dvd (Int.gcd_pos_iff.mpr (mod_cast .inr hb0)) ?_
    refine Nat.dvd_gcd (Int.ofNat_dvd_left.mp (Int.dvd_of_emod_eq_zero ha2)) ?_
    exact Int.ofNat_dvd_left.mp (Int.dvd_of_emod_eq_zero (mod_cast hb2))
  · rw [← IH (b / 2) (b.div_lt_self (Nat.pos_of_ne_zero hb0) one_lt_two)]
    obtain ⟨b, rfl⟩ := Nat.dvd_of_mod_eq_zero hb2
    rw [mul_right' a (by decide) fun h ↦ hb0 (mul_eq_zero_of_right 2 h),
      b.mul_div_cancel_left (by decide), mod_left a 2, Nat.cast_ofNat,
      Int.emod_two_ne_zero.mp ha2, one_left, one_mul]
  · rw [hb1, one_right]
  · rw [mod_left, hab, zero_left (lt_of_le_of_ne (Nat.pos_of_ne_zero hb0) (Ne.symm hb1))]
  · rw [fastJacobiSymAux.eq_jacobiSym, if_neg Bool.false_ne_true, mod_left a b,
      Int.natAbs_of_nonneg (a.emod_nonneg (mod_cast hb0))]
    · exact Nat.mod_two_ne_zero.mp hb2
    · exact lt_of_le_of_ne (Nat.one_le_iff_ne_zero.mpr hb0) (Ne.symm hb1)

/-- Computes `legendreSym p a` using `fastJacobiSym`. -/
@[inline, nolint unusedArguments]
private def fastLegendreSym (p : ℕ) [Fact p.Prime] (a : ℤ) : ℤ := J(a | p)

@[csimp] private theorem fastLegendreSym.eq : legendreSym = fastLegendreSym := by
  ext p _ a; rw [legendreSym.to_jacobiSym, fastLegendreSym]

end FastJacobi<|MERGE_RESOLUTION|>--- conflicted
+++ resolved
@@ -163,16 +163,9 @@
       rw [List.mem_pmap, Int.gcd_eq_natAbs, Ne, Prime.not_coprime_iff_dvd]
       -- Porting note: Initially, `and_assoc'` and `and_comm'` were used on line 164 but they have
       -- been deprecated so we replace them with `and_assoc` and `and_comm`
-<<<<<<< HEAD
-      simp_rw [legendreSym.eq_zero_iff _ _, int_cast_zmod_eq_zero_iff_dvd,
-        mem_factors (NeZero.ne b), ← Int.natCast_dvd, Int.natCast_dvd_natCast, exists_prop,
-        and_assoc, and_comm])
-#align jacobi_sym.eq_zero_iff_not_coprime jacobiSym.eq_zero_iff_not_coprime
-=======
       simp_rw [legendreSym.eq_zero_iff _ _, intCast_zmod_eq_zero_iff_dvd,
         mem_primeFactorsList (NeZero.ne b), ← Int.natCast_dvd, Int.natCast_dvd_natCast, exists_prop,
         and_assoc, and_comm])
->>>>>>> 59de845a
 
 /-- The symbol `J(a | b)` is nonzero when `a` and `b` are coprime. -/
 protected theorem ne_zero {a : ℤ} {b : ℕ} (h : a.gcd b = 1) : J(a | b) ≠ 0 := by
@@ -230,12 +223,7 @@
         letI : Fact p.Prime := ⟨h₂⟩
         conv_rhs =>
           rw [legendreSym.mod, Int.emod_emod_of_dvd _ (Int.natCast_dvd_natCast.2 <|
-<<<<<<< HEAD
-            dvd_of_mem_factors hp), ← legendreSym.mod])
-#align jacobi_sym.mod_left jacobiSym.mod_left
-=======
             dvd_of_mem_primeFactorsList hp), ← legendreSym.mod])
->>>>>>> 59de845a
 
 /-- The symbol `J(a | b)` depends only on `a` mod `b`. -/
 theorem mod_left' {a₁ a₂ : ℤ} {b : ℕ} (h : a₁ % b = a₂ % b) : J(a₁ | b) = J(a₂ | b) := by
@@ -480,14 +468,6 @@
   rw [Nat.cast_mul, mul_left, mul_left, quadratic_reciprocity' ha₁ hb,
     quadratic_reciprocity' ha₁ hb', Nat.cast_pow, pow_left, pow_left, Nat.cast_two, at_two hb,
     at_two hb']
-<<<<<<< HEAD
-  congr 1; swap; congr 1
-  · simp_rw [qrSign]
-    rw [χ₄_nat_mod_four, χ₄_nat_mod_four (b % (4 * a)), mod_mod_of_dvd b (dvd_mul_right 4 a)]
-  · rw [mod_left ↑(b % _), mod_left b, Int.natCast_mod, Int.emod_emod_of_dvd b]
-    simp only [ha₂, Nat.cast_mul, ← mul_assoc]
-    apply dvd_mul_left
-=======
   congr 1; swap
   · congr 1
     · simp_rw [qrSign]
@@ -495,7 +475,6 @@
     · rw [mod_left ↑(b % _), mod_left b, Int.natCast_mod, Int.emod_emod_of_dvd b]
       simp only [ha₂, Nat.cast_mul, ← mul_assoc]
       apply dvd_mul_left
->>>>>>> 59de845a
   -- Porting note: In mathlib3, it was written `cases' e`. In Lean 4, this resulted in the choice
   -- of a name other than e (for the case distinction of line 482) so we indicate the name
   -- to use explicitly.
