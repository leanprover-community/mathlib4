/-
Copyright (c) 2022 Michael Stoll. All rights reserved.
Released under Apache 2.0 license as described in the file LICENSE.
Authors: Michael Stoll, Thomas Zhu, Mario Carneiro
-/
import Mathlib.NumberTheory.LegendreSymbol.QuadraticReciprocity

#align_import number_theory.legendre_symbol.jacobi_symbol from "leanprover-community/mathlib"@"74a27133cf29446a0983779e37c8f829a85368f3"

/-!
# The Jacobi Symbol

We define the Jacobi symbol and prove its main properties.

## Main definitions

We define the Jacobi symbol, `jacobiSym a b`, for integers `a` and natural numbers `b`
as the product over the prime factors `p` of `b` of the Legendre symbols `legendreSym p a`.
This agrees with the mathematical definition when `b` is odd.

The prime factors are obtained via `Nat.factors`. Since `Nat.factors 0 = []`,
this implies in particular that `jacobiSym a 0 = 1` for all `a`.

## Main statements

We prove the main properties of the Jacobi symbol, including the following.

* Multiplicativity in both arguments (`jacobiSym.mul_left`, `jacobiSym.mul_right`)

* The value of the symbol is `1` or `-1` when the arguments are coprime
  (`jacobiSym.eq_one_or_neg_one`)

* The symbol vanishes if and only if `b ≠ 0` and the arguments are not coprime
  (`jacobiSym.eq_zero_iff_not_coprime`)

* If the symbol has the value `-1`, then `a : ZMod b` is not a square
  (`ZMod.nonsquare_of_jacobiSym_eq_neg_one`); the converse holds when `b = p` is a prime
  (`ZMod.nonsquare_iff_jacobiSym_eq_neg_one`); in particular, in this case `a` is a
  square mod `p` when the symbol has the value `1` (`ZMod.isSquare_of_jacobiSym_eq_one`).

* Quadratic reciprocity (`jacobiSym.quadratic_reciprocity`,
  `jacobiSym.quadratic_reciprocity_one_mod_four`,
  `jacobiSym.quadratic_reciprocity_three_mod_four`)

* The supplementary laws for `a = -1`, `a = 2`, `a = -2` (`jacobiSym.at_neg_one`,
  `jacobiSym.at_two`, `jacobiSym.at_neg_two`)

* The symbol depends on `a` only via its residue class mod `b` (`jacobiSym.mod_left`)
  and on `b` only via its residue class mod `4*a` (`jacobiSym.mod_right`)

* A `csimp` rule for `jacobiSym` and `legendreSym` that evaluates `J(a | b)` efficiently by
  reducing to the case `0 ≤ a < b` and `a`, `b` odd, and then swaps `a`, `b` and recurses using
  quadratic reciprocity.

## Notations

We define the notation `J(a | b)` for `jacobiSym a b`, localized to `NumberTheorySymbols`.

## Tags
Jacobi symbol, quadratic reciprocity
-/


section Jacobi

/-!
### Definition of the Jacobi symbol

We define the Jacobi symbol $\Bigl(\frac{a}{b}\Bigr)$ for integers `a` and natural numbers `b`
as the product of the Legendre symbols $\Bigl(\frac{a}{p}\Bigr)$, where `p` runs through the
prime divisors (with multiplicity) of `b`, as provided by `b.factors`. This agrees with the
Jacobi symbol when `b` is odd and gives less meaningful values when it is not (e.g., the symbol
is `1` when `b = 0`). This is called `jacobiSym a b`.

We define localized notation (locale `NumberTheorySymbols`) `J(a | b)` for the Jacobi
symbol `jacobiSym a b`.
-/


open Nat ZMod

-- Since we need the fact that the factors are prime, we use `List.pmap`.
/-- The Jacobi symbol of `a` and `b` -/
def jacobiSym (a : ℤ) (b : ℕ) : ℤ :=
  (b.factors.pmap (fun p pp => @legendreSym p ⟨pp⟩ a) fun _ pf => prime_of_mem_factors pf).prod
#align jacobi_sym jacobiSym

-- Notation for the Jacobi symbol.
@[inherit_doc]
scoped[NumberTheorySymbols] notation "J(" a " | " b ")" => jacobiSym a b

-- Porting note: Without the following line, Lean expected `|` on several lines, e.g. line 102.
open NumberTheorySymbols

/-!
### Properties of the Jacobi symbol
-/


namespace jacobiSym

/-- The symbol `J(a | 0)` has the value `1`. -/
@[simp]
theorem zero_right (a : ℤ) : J(a | 0) = 1 := by
  simp only [jacobiSym, factors_zero, List.prod_nil, List.pmap]
#align jacobi_sym.zero_right jacobiSym.zero_right

/-- The symbol `J(a | 1)` has the value `1`. -/
@[simp]
theorem one_right (a : ℤ) : J(a | 1) = 1 := by
  simp only [jacobiSym, factors_one, List.prod_nil, List.pmap]
#align jacobi_sym.one_right jacobiSym.one_right

/-- The Legendre symbol `legendreSym p a` with an integer `a` and a prime number `p`
is the same as the Jacobi symbol `J(a | p)`. -/
theorem legendreSym.to_jacobiSym (p : ℕ) [fp : Fact p.Prime] (a : ℤ) : legendreSym p a = J(a | p) :=
  by simp only [jacobiSym, factors_prime fp.1, List.prod_cons, List.prod_nil, mul_one, List.pmap]
#align legendre_sym.to_jacobi_sym jacobiSym.legendreSym.to_jacobiSym

/-- The Jacobi symbol is multiplicative in its second argument. -/
theorem mul_right' (a : ℤ) {b₁ b₂ : ℕ} (hb₁ : b₁ ≠ 0) (hb₂ : b₂ ≠ 0) :
    J(a | b₁ * b₂) = J(a | b₁) * J(a | b₂) := by
  rw [jacobiSym, ((perm_factors_mul hb₁ hb₂).pmap _).prod_eq, List.pmap_append, List.prod_append]
  case h => exact fun p hp => (List.mem_append.mp hp).elim prime_of_mem_factors prime_of_mem_factors
  case _ => rfl
#align jacobi_sym.mul_right' jacobiSym.mul_right'

/-- The Jacobi symbol is multiplicative in its second argument. -/
theorem mul_right (a : ℤ) (b₁ b₂ : ℕ) [NeZero b₁] [NeZero b₂] :
    J(a | b₁ * b₂) = J(a | b₁) * J(a | b₂) :=
  mul_right' a (NeZero.ne b₁) (NeZero.ne b₂)
#align jacobi_sym.mul_right jacobiSym.mul_right

/-- The Jacobi symbol takes only the values `0`, `1` and `-1`. -/
theorem trichotomy (a : ℤ) (b : ℕ) : J(a | b) = 0 ∨ J(a | b) = 1 ∨ J(a | b) = -1 :=
  ((@SignType.castHom ℤ _ _).toMonoidHom.mrange.copy {0, 1, -1} <| by
    rw [Set.pair_comm];
    exact (SignType.range_eq SignType.castHom).symm).list_prod_mem
      (by
        intro _ ha'
        rcases List.mem_pmap.mp ha' with ⟨p, hp, rfl⟩
        haveI : Fact p.Prime := ⟨prime_of_mem_factors hp⟩
        exact quadraticChar_isQuadratic (ZMod p) a)
#align jacobi_sym.trichotomy jacobiSym.trichotomy

/-- The symbol `J(1 | b)` has the value `1`. -/
@[simp]
theorem one_left (b : ℕ) : J(1 | b) = 1 :=
  List.prod_eq_one fun z hz => by
    let ⟨p, hp, he⟩ := List.mem_pmap.1 hz
    -- Porting note: The line 150 was added because Lean does not synthesize the instance
    -- `[Fact (Nat.Prime p)]` automatically (it is needed for `legendreSym.at_one`)
    letI : Fact p.Prime := ⟨prime_of_mem_factors hp⟩
    rw [← he, legendreSym.at_one]
#align jacobi_sym.one_left jacobiSym.one_left

/-- The Jacobi symbol is multiplicative in its first argument. -/
theorem mul_left (a₁ a₂ : ℤ) (b : ℕ) : J(a₁ * a₂ | b) = J(a₁ | b) * J(a₂ | b) := by
  simp_rw [jacobiSym, List.pmap_eq_map_attach, legendreSym.mul _ _ _];
  exact List.prod_map_mul (α := ℤ) (l := (factors b).attach)
    (f := fun x ↦ @legendreSym x {out := prime_of_mem_factors x.2} a₁)
    (g := fun x ↦ @legendreSym x {out := prime_of_mem_factors x.2} a₂)
#align jacobi_sym.mul_left jacobiSym.mul_left

/-- The symbol `J(a | b)` vanishes iff `a` and `b` are not coprime (assuming `b ≠ 0`). -/
theorem eq_zero_iff_not_coprime {a : ℤ} {b : ℕ} [NeZero b] : J(a | b) = 0 ↔ a.gcd b ≠ 1 :=
  List.prod_eq_zero_iff.trans
    (by
      rw [List.mem_pmap, Int.gcd_eq_natAbs, Ne, Prime.not_coprime_iff_dvd]
      -- Porting note: Initially, `and_assoc'` and `and_comm'` were used on line 164 but they have
      -- been deprecated so we replace them with `and_assoc` and `and_comm`
      simp_rw [legendreSym.eq_zero_iff _ _, int_cast_zmod_eq_zero_iff_dvd,
        mem_factors (NeZero.ne b), ← Int.natCast_dvd, Int.natCast_dvd_natCast, exists_prop,
        and_assoc, and_comm])
#align jacobi_sym.eq_zero_iff_not_coprime jacobiSym.eq_zero_iff_not_coprime

/-- The symbol `J(a | b)` is nonzero when `a` and `b` are coprime. -/
protected theorem ne_zero {a : ℤ} {b : ℕ} (h : a.gcd b = 1) : J(a | b) ≠ 0 := by
  cases' eq_zero_or_neZero b with hb
  · rw [hb, zero_right]
    exact one_ne_zero
  · contrapose! h; exact eq_zero_iff_not_coprime.1 h
#align jacobi_sym.ne_zero jacobiSym.ne_zero

/-- The symbol `J(a | b)` vanishes if and only if `b ≠ 0` and `a` and `b` are not coprime. -/
theorem eq_zero_iff {a : ℤ} {b : ℕ} : J(a | b) = 0 ↔ b ≠ 0 ∧ a.gcd b ≠ 1 :=
  ⟨fun h => by
    rcases eq_or_ne b 0 with hb | hb
    · rw [hb, zero_right] at h; cases h
    exact ⟨hb, mt jacobiSym.ne_zero <| Classical.not_not.2 h⟩, fun ⟨hb, h⟩ => by
    rw [← neZero_iff] at hb; exact eq_zero_iff_not_coprime.2 h⟩
#align jacobi_sym.eq_zero_iff jacobiSym.eq_zero_iff

/-- The symbol `J(0 | b)` vanishes when `b > 1`. -/
theorem zero_left {b : ℕ} (hb : 1 < b) : J(0 | b) = 0 :=
  (@eq_zero_iff_not_coprime 0 b ⟨ne_zero_of_lt hb⟩).mpr <| by
    rw [Int.gcd_zero_left, Int.natAbs_ofNat]; exact hb.ne'
#align jacobi_sym.zero_left jacobiSym.zero_left

/-- The symbol `J(a | b)` takes the value `1` or `-1` if `a` and `b` are coprime. -/
theorem eq_one_or_neg_one {a : ℤ} {b : ℕ} (h : a.gcd b = 1) : J(a | b) = 1 ∨ J(a | b) = -1 :=
  (trichotomy a b).resolve_left <| jacobiSym.ne_zero h
#align jacobi_sym.eq_one_or_neg_one jacobiSym.eq_one_or_neg_one

/-- We have that `J(a^e | b) = J(a | b)^e`. -/
theorem pow_left (a : ℤ) (e b : ℕ) : J(a ^ e | b) = J(a | b) ^ e :=
  Nat.recOn e (by rw [_root_.pow_zero, _root_.pow_zero, one_left]) fun _ ih => by
    rw [_root_.pow_succ, _root_.pow_succ, mul_left, ih]
#align jacobi_sym.pow_left jacobiSym.pow_left

/-- We have that `J(a | b^e) = J(a | b)^e`. -/
theorem pow_right (a : ℤ) (b e : ℕ) : J(a | b ^ e) = J(a | b) ^ e := by
  induction' e with e ih
  · rw [Nat.pow_zero, _root_.pow_zero, one_right]
  · cases' eq_zero_or_neZero b with hb
    · rw [hb, zero_pow e.succ_ne_zero, zero_right, one_pow]
    · rw [_root_.pow_succ, _root_.pow_succ, mul_right, ih]
#align jacobi_sym.pow_right jacobiSym.pow_right

/-- The square of `J(a | b)` is `1` when `a` and `b` are coprime. -/
theorem sq_one {a : ℤ} {b : ℕ} (h : a.gcd b = 1) : J(a | b) ^ 2 = 1 := by
  cases' eq_one_or_neg_one h with h₁ h₁ <;> rw [h₁] <;> rfl
#align jacobi_sym.sq_one jacobiSym.sq_one

/-- The symbol `J(a^2 | b)` is `1` when `a` and `b` are coprime. -/
theorem sq_one' {a : ℤ} {b : ℕ} (h : a.gcd b = 1) : J(a ^ 2 | b) = 1 := by rw [pow_left, sq_one h]
#align jacobi_sym.sq_one' jacobiSym.sq_one'

/-- The symbol `J(a | b)` depends only on `a` mod `b`. -/
theorem mod_left (a : ℤ) (b : ℕ) : J(a | b) = J(a % b | b) :=
  congr_arg List.prod <|
    List.pmap_congr _
      (by
        -- Porting note: Lean does not synthesize the instance [Fact (Nat.Prime p)] automatically
        -- (it is needed for `legendreSym.mod` on line 227). Thus, we name the hypothesis
        -- `Nat.Prime p` explicitly on line 224 and prove `Fact (Nat.Prime p)` on line 225.
        rintro p hp _ h₂
        letI : Fact p.Prime := ⟨h₂⟩
        conv_rhs =>
<<<<<<< HEAD
          rw [legendreSym.mod, Int.emod_emod_of_dvd _
            (Int.natCast_dvd_natCast.2 <| dvd_of_mem_factors hp), ← legendreSym.mod])
=======
          rw [legendreSym.mod, Int.emod_emod_of_dvd _ (Int.natCast_dvd_natCast.2 <|
            dvd_of_mem_factors hp), ← legendreSym.mod])
>>>>>>> 392a24a9
#align jacobi_sym.mod_left jacobiSym.mod_left

/-- The symbol `J(a | b)` depends only on `a` mod `b`. -/
theorem mod_left' {a₁ a₂ : ℤ} {b : ℕ} (h : a₁ % b = a₂ % b) : J(a₁ | b) = J(a₂ | b) := by
  rw [mod_left, h, ← mod_left]
#align jacobi_sym.mod_left' jacobiSym.mod_left'

/-- If `p` is prime, `J(a | p) = -1` and `p` divides `x^2 - a*y^2`, then `p` must divide
`x` and `y`. -/
theorem prime_dvd_of_eq_neg_one {p : ℕ} [Fact p.Prime] {a : ℤ} (h : J(a | p) = -1) {x y : ℤ}
    (hxy : ↑p ∣ (x ^ 2 - a * y ^ 2 : ℤ)) : ↑p ∣ x ∧ ↑p ∣ y := by
  rw [← legendreSym.to_jacobiSym] at h
  exact legendreSym.prime_dvd_of_eq_neg_one h hxy
#align jacobi_sym.prime_dvd_of_eq_neg_one jacobiSym.prime_dvd_of_eq_neg_one

/-- We can pull out a product over a list in the first argument of the Jacobi symbol. -/
theorem list_prod_left {l : List ℤ} {n : ℕ} : J(l.prod | n) = (l.map fun a => J(a | n)).prod := by
  induction' l with n l' ih
  · simp only [List.prod_nil, List.map_nil, one_left]
  · rw [List.map, List.prod_cons, List.prod_cons, mul_left, ih]
#align jacobi_sym.list_prod_left jacobiSym.list_prod_left

/-- We can pull out a product over a list in the second argument of the Jacobi symbol. -/
theorem list_prod_right {a : ℤ} {l : List ℕ} (hl : ∀ n ∈ l, n ≠ 0) :
    J(a | l.prod) = (l.map fun n => J(a | n)).prod := by
  induction' l with n l' ih
  · simp only [List.prod_nil, one_right, List.map_nil]
  · have hn := hl n (List.mem_cons_self n l')
    -- `n ≠ 0`
    have hl' := List.prod_ne_zero fun hf => hl 0 (List.mem_cons_of_mem _ hf) rfl
    -- `l'.prod ≠ 0`
    have h := fun m hm => hl m (List.mem_cons_of_mem _ hm)
    -- `∀ (m : ℕ), m ∈ l' → m ≠ 0`
    rw [List.map, List.prod_cons, List.prod_cons, mul_right' a hn hl', ih h]
#align jacobi_sym.list_prod_right jacobiSym.list_prod_right

/-- If `J(a | n) = -1`, then `n` has a prime divisor `p` such that `J(a | p) = -1`. -/
theorem eq_neg_one_at_prime_divisor_of_eq_neg_one {a : ℤ} {n : ℕ} (h : J(a | n) = -1) :
    ∃ p : ℕ, p.Prime ∧ p ∣ n ∧ J(a | p) = -1 := by
  have hn₀ : n ≠ 0 := by
    rintro rfl
    rw [zero_right, eq_neg_self_iff] at h
    exact one_ne_zero h
  have hf₀ : ∀ p ∈ n.factors, p ≠ 0 := fun p hp => (Nat.pos_of_mem_factors hp).ne.symm
  rw [← Nat.prod_factors hn₀, list_prod_right hf₀] at h
  obtain ⟨p, hmem, hj⟩ := List.mem_map.mp (List.neg_one_mem_of_prod_eq_neg_one h)
  exact ⟨p, Nat.prime_of_mem_factors hmem, Nat.dvd_of_mem_factors hmem, hj⟩
#align jacobi_sym.eq_neg_one_at_prime_divisor_of_eq_neg_one jacobiSym.eq_neg_one_at_prime_divisor_of_eq_neg_one

end jacobiSym

namespace ZMod

open jacobiSym

/-- If `J(a | b)` is `-1`, then `a` is not a square modulo `b`. -/
theorem nonsquare_of_jacobiSym_eq_neg_one {a : ℤ} {b : ℕ} (h : J(a | b) = -1) :
    ¬IsSquare (a : ZMod b) := fun ⟨r, ha⟩ => by
  rw [← r.coe_valMinAbs, ← Int.cast_mul, int_cast_eq_int_cast_iff', ← sq] at ha
  apply (by norm_num : ¬(0 : ℤ) ≤ -1)
  rw [← h, mod_left, ha, ← mod_left, pow_left]
  apply sq_nonneg
#align zmod.nonsquare_of_jacobi_sym_eq_neg_one ZMod.nonsquare_of_jacobiSym_eq_neg_one

/-- If `p` is prime, then `J(a | p)` is `-1` iff `a` is not a square modulo `p`. -/
theorem nonsquare_iff_jacobiSym_eq_neg_one {a : ℤ} {p : ℕ} [Fact p.Prime] :
    J(a | p) = -1 ↔ ¬IsSquare (a : ZMod p) := by
  rw [← legendreSym.to_jacobiSym];
  exact legendreSym.eq_neg_one_iff p
#align zmod.nonsquare_iff_jacobi_sym_eq_neg_one ZMod.nonsquare_iff_jacobiSym_eq_neg_one

/-- If `p` is prime and `J(a | p) = 1`, then `a` is a square mod `p`. -/
theorem isSquare_of_jacobiSym_eq_one {a : ℤ} {p : ℕ} [Fact p.Prime] (h : J(a | p) = 1) :
    IsSquare (a : ZMod p) :=
  Classical.not_not.mp <| by rw [← nonsquare_iff_jacobiSym_eq_neg_one, h]; decide
#align zmod.is_square_of_jacobi_sym_eq_one ZMod.isSquare_of_jacobiSym_eq_one

end ZMod

/-!
### Values at `-1`, `2` and `-2`
-/


namespace jacobiSym

/-- If `χ` is a multiplicative function such that `J(a | p) = χ p` for all odd primes `p`,
then `J(a | b)` equals `χ b` for all odd natural numbers `b`. -/
theorem value_at (a : ℤ) {R : Type*} [CommSemiring R] (χ : R →* ℤ)
    (hp : ∀ (p : ℕ) (pp : p.Prime), p ≠ 2 → @legendreSym p ⟨pp⟩ a = χ p) {b : ℕ} (hb : Odd b) :
    J(a | b) = χ b := by
  conv_rhs => rw [← prod_factors hb.pos.ne', cast_list_prod, χ.map_list_prod]
  rw [jacobiSym, List.map_map, ← List.pmap_eq_map Nat.Prime _ _ fun _ => prime_of_mem_factors]
  congr 1; apply List.pmap_congr
  exact fun p h pp _ => hp p pp (hb.ne_two_of_dvd_nat <| dvd_of_mem_factors h)
#align jacobi_sym.value_at jacobiSym.value_at

/-- If `b` is odd, then `J(-1 | b)` is given by `χ₄ b`. -/
theorem at_neg_one {b : ℕ} (hb : Odd b) : J(-1 | b) = χ₄ b :=
  -- Porting note: In mathlib3, it was written `χ₄` and Lean could guess that it had to use
  -- `χ₄.to_monoid_hom`. This is not the case with Lean 4.
  value_at (-1) χ₄.toMonoidHom (fun p pp => @legendreSym.at_neg_one p ⟨pp⟩) hb
#align jacobi_sym.at_neg_one jacobiSym.at_neg_one

/-- If `b` is odd, then `J(-a | b) = χ₄ b * J(a | b)`. -/
protected theorem neg (a : ℤ) {b : ℕ} (hb : Odd b) : J(-a | b) = χ₄ b * J(a | b) := by
  rw [neg_eq_neg_one_mul, mul_left, at_neg_one hb]
#align jacobi_sym.neg jacobiSym.neg

/-- If `b` is odd, then `J(2 | b)` is given by `χ₈ b`. -/
theorem at_two {b : ℕ} (hb : Odd b) : J(2 | b) = χ₈ b :=
  value_at 2 χ₈.toMonoidHom (fun p pp => @legendreSym.at_two p ⟨pp⟩) hb
#align jacobi_sym.at_two jacobiSym.at_two

/-- If `b` is odd, then `J(-2 | b)` is given by `χ₈' b`. -/
theorem at_neg_two {b : ℕ} (hb : Odd b) : J(-2 | b) = χ₈' b :=
  value_at (-2) χ₈'.toMonoidHom (fun p pp => @legendreSym.at_neg_two p ⟨pp⟩) hb
#align jacobi_sym.at_neg_two jacobiSym.at_neg_two

theorem div_four_left {a : ℤ} {b : ℕ} (ha4 : a % 4 = 0) (hb2 : b % 2 = 1) :
    J(a / 4 | b) = J(a | b) := by
  obtain ⟨a, rfl⟩ := Int.dvd_of_emod_eq_zero ha4
  have : Int.gcd (2 : ℕ) b = 1 := by
    rw [Int.coe_nat_gcd, ← b.mod_add_div 2, hb2, Nat.gcd_add_mul_left_right, Nat.gcd_one_right]
  rw [Int.mul_ediv_cancel_left _ (by decide), jacobiSym.mul_left,
    (by decide : (4 : ℤ) = (2 : ℕ) ^ 2), jacobiSym.sq_one' this, one_mul]

theorem even_odd {a : ℤ} {b : ℕ} (ha2 : a % 2 = 0) (hb2 : b % 2 = 1) :
    (if b % 8 = 3 ∨ b % 8 = 5 then -J(a / 2 | b) else J(a / 2 | b)) = J(a | b) := by
  obtain ⟨a, rfl⟩ := Int.dvd_of_emod_eq_zero ha2
  rw [Int.mul_ediv_cancel_left _ (by decide), jacobiSym.mul_left,
    jacobiSym.at_two (Nat.odd_iff.mpr hb2), ZMod.χ₈_nat_eq_if_mod_eight,
    if_neg (Nat.mod_two_ne_zero.mpr hb2)]
  have := Nat.mod_lt b (by decide : 0 < 8)
  interval_cases h : b % 8 <;> simp_all <;>
    exact absurd (hb2 ▸ h ▸ Nat.mod_mod_of_dvd b (by decide : 2 ∣ 8)) zero_ne_one

end jacobiSym

/-!
### Quadratic Reciprocity
-/


/-- The bi-multiplicative map giving the sign in the Law of Quadratic Reciprocity -/
def qrSign (m n : ℕ) : ℤ :=
  J(χ₄ m | n)
#align qr_sign qrSign

namespace qrSign

/-- We can express `qrSign m n` as a power of `-1` when `m` and `n` are odd. -/
theorem neg_one_pow {m n : ℕ} (hm : Odd m) (hn : Odd n) :
    qrSign m n = (-1) ^ (m / 2 * (n / 2)) := by
  rw [qrSign, pow_mul, ← χ₄_eq_neg_one_pow (odd_iff.mp hm)]
  cases' odd_mod_four_iff.mp (odd_iff.mp hm) with h h
  · rw [χ₄_nat_one_mod_four h, jacobiSym.one_left, one_pow]
  · rw [χ₄_nat_three_mod_four h, ← χ₄_eq_neg_one_pow (odd_iff.mp hn), jacobiSym.at_neg_one hn]
#align qr_sign.neg_one_pow qrSign.neg_one_pow

/-- When `m` and `n` are odd, then the square of `qrSign m n` is `1`. -/
theorem sq_eq_one {m n : ℕ} (hm : Odd m) (hn : Odd n) : qrSign m n ^ 2 = 1 := by
  rw [neg_one_pow hm hn, ← pow_mul, mul_comm, pow_mul, neg_one_sq, one_pow]
#align qr_sign.sq_eq_one qrSign.sq_eq_one

/-- `qrSign` is multiplicative in the first argument. -/
theorem mul_left (m₁ m₂ n : ℕ) : qrSign (m₁ * m₂) n = qrSign m₁ n * qrSign m₂ n := by
  simp_rw [qrSign, Nat.cast_mul, map_mul, jacobiSym.mul_left]
#align qr_sign.mul_left qrSign.mul_left

/-- `qrSign` is multiplicative in the second argument. -/
theorem mul_right (m n₁ n₂ : ℕ) [NeZero n₁] [NeZero n₂] :
    qrSign m (n₁ * n₂) = qrSign m n₁ * qrSign m n₂ :=
  jacobiSym.mul_right (χ₄ m) n₁ n₂
#align qr_sign.mul_right qrSign.mul_right

/-- `qrSign` is symmetric when both arguments are odd. -/
protected theorem symm {m n : ℕ} (hm : Odd m) (hn : Odd n) : qrSign m n = qrSign n m := by
  rw [neg_one_pow hm hn, neg_one_pow hn hm, mul_comm (m / 2)]
#align qr_sign.symm qrSign.symm

/-- We can move `qrSign m n` from one side of an equality to the other when `m` and `n` are odd. -/
theorem eq_iff_eq {m n : ℕ} (hm : Odd m) (hn : Odd n) (x y : ℤ) :
    qrSign m n * x = y ↔ x = qrSign m n * y := by
  refine'
      ⟨fun h' =>
        let h := h'.symm
        _,
        fun h => _⟩ <;>
    rw [h, ← mul_assoc, ← pow_two, sq_eq_one hm hn, one_mul]
#align qr_sign.eq_iff_eq qrSign.eq_iff_eq

end qrSign

namespace jacobiSym

/-- The **Law of Quadratic Reciprocity for the Jacobi symbol**, version with `qrSign` -/
theorem quadratic_reciprocity' {a b : ℕ} (ha : Odd a) (hb : Odd b) :
    J(a | b) = qrSign b a * J(b | a) := by
  -- define the right hand side for fixed `a` as a `ℕ →* ℤ`
  let rhs : ℕ → ℕ →* ℤ := fun a =>
    { toFun := fun x => qrSign x a * J(x | a)
      map_one' := by convert ← mul_one (M := ℤ) _; symm; all_goals apply one_left
      map_mul' := fun x y => by
        -- Porting note: `simp_rw` on line 423 replaces `rw` to allow the rewrite rules to be
        -- applied under the binder `fun ↦ ...`
        simp_rw [qrSign.mul_left x y a, Nat.cast_mul, mul_left, mul_mul_mul_comm] }
  have rhs_apply : ∀ a b : ℕ, rhs a b = qrSign b a * J(b | a) := fun a b => rfl
  refine' value_at a (rhs a) (fun p pp hp => Eq.symm _) hb
  have hpo := pp.eq_two_or_odd'.resolve_left hp
  rw [@legendreSym.to_jacobiSym p ⟨pp⟩, rhs_apply, Nat.cast_id, qrSign.eq_iff_eq hpo ha,
    qrSign.symm hpo ha]
  refine' value_at p (rhs p) (fun q pq hq => _) ha
  have hqo := pq.eq_two_or_odd'.resolve_left hq
  rw [rhs_apply, Nat.cast_id, ← @legendreSym.to_jacobiSym p ⟨pp⟩, qrSign.symm hqo hpo,
    qrSign.neg_one_pow hpo hqo, @legendreSym.quadratic_reciprocity' p q ⟨pp⟩ ⟨pq⟩ hp hq]
#align jacobi_sym.quadratic_reciprocity' jacobiSym.quadratic_reciprocity'

/-- The Law of Quadratic Reciprocity for the Jacobi symbol -/
theorem quadratic_reciprocity {a b : ℕ} (ha : Odd a) (hb : Odd b) :
    J(a | b) = (-1) ^ (a / 2 * (b / 2)) * J(b | a) := by
  rw [← qrSign.neg_one_pow ha hb, qrSign.symm ha hb, quadratic_reciprocity' ha hb]
#align jacobi_sym.quadratic_reciprocity jacobiSym.quadratic_reciprocity

/-- The Law of Quadratic Reciprocity for the Jacobi symbol: if `a` and `b` are natural numbers
with `a % 4 = 1` and `b` odd, then `J(a | b) = J(b | a)`. -/
theorem quadratic_reciprocity_one_mod_four {a b : ℕ} (ha : a % 4 = 1) (hb : Odd b) :
    J(a | b) = J(b | a) := by
  rw [quadratic_reciprocity (odd_iff.mpr (odd_of_mod_four_eq_one ha)) hb, pow_mul,
    neg_one_pow_div_two_of_one_mod_four ha, one_pow, one_mul]
#align jacobi_sym.quadratic_reciprocity_one_mod_four jacobiSym.quadratic_reciprocity_one_mod_four

/-- The Law of Quadratic Reciprocity for the Jacobi symbol: if `a` and `b` are natural numbers
with `a` odd and `b % 4 = 1`, then `J(a | b) = J(b | a)`. -/
theorem quadratic_reciprocity_one_mod_four' {a b : ℕ} (ha : Odd a) (hb : b % 4 = 1) :
    J(a | b) = J(b | a) :=
  (quadratic_reciprocity_one_mod_four hb ha).symm
#align jacobi_sym.quadratic_reciprocity_one_mod_four' jacobiSym.quadratic_reciprocity_one_mod_four'

/-- The Law of Quadratic Reciprocity for the Jacobi symbol: if `a` and `b` are natural numbers
both congruent to `3` mod `4`, then `J(a | b) = -J(b | a)`. -/
theorem quadratic_reciprocity_three_mod_four {a b : ℕ} (ha : a % 4 = 3) (hb : b % 4 = 3) :
    J(a | b) = -J(b | a) := by
  let nop := @neg_one_pow_div_two_of_three_mod_four
  rw [quadratic_reciprocity, pow_mul, nop ha, nop hb, neg_one_mul] <;>
    rwa [odd_iff, odd_of_mod_four_eq_three]
#align jacobi_sym.quadratic_reciprocity_three_mod_four jacobiSym.quadratic_reciprocity_three_mod_four

theorem quadratic_reciprocity_if {a b : ℕ} (ha2 : a % 2 = 1) (hb2 : b % 2 = 1) :
    (if a % 4 = 3 ∧ b % 4 = 3 then -J(b | a) else J(b | a)) = J(a | b) := by
  rcases Nat.odd_mod_four_iff.mp ha2 with ha1 | ha3
  · simpa [ha1] using jacobiSym.quadratic_reciprocity_one_mod_four' (Nat.odd_iff.mpr hb2) ha1
  rcases Nat.odd_mod_four_iff.mp hb2 with hb1 | hb3
  · simpa [hb1] using jacobiSym.quadratic_reciprocity_one_mod_four hb1 (Nat.odd_iff.mpr ha2)
  simpa [ha3, hb3] using (jacobiSym.quadratic_reciprocity_three_mod_four ha3 hb3).symm

/-- The Jacobi symbol `J(a | b)` depends only on `b` mod `4*a` (version for `a : ℕ`). -/
theorem mod_right' (a : ℕ) {b : ℕ} (hb : Odd b) : J(a | b) = J(a | b % (4 * a)) := by
  rcases eq_or_ne a 0 with (rfl | ha₀)
  · rw [mul_zero, mod_zero]
  have hb' : Odd (b % (4 * a)) := hb.mod_even (Even.mul_right (by decide) _)
  rcases exists_eq_pow_mul_and_not_dvd ha₀ 2 (by norm_num) with ⟨e, a', ha₁', ha₂⟩
  have ha₁ := odd_iff.mpr (two_dvd_ne_zero.mp ha₁')
  nth_rw 2 [ha₂]; nth_rw 1 [ha₂]
  rw [Nat.cast_mul, mul_left, mul_left, quadratic_reciprocity' ha₁ hb,
    quadratic_reciprocity' ha₁ hb', Nat.cast_pow, pow_left, pow_left, Nat.cast_two, at_two hb,
    at_two hb']
  congr 1; swap; congr 1
  · simp_rw [qrSign]
    rw [χ₄_nat_mod_four, χ₄_nat_mod_four (b % (4 * a)), mod_mod_of_dvd b (dvd_mul_right 4 a)]
  · rw [mod_left ↑(b % _), mod_left b, Int.natCast_mod, Int.emod_emod_of_dvd b]
    simp only [ha₂, Nat.cast_mul, ← mul_assoc]
    apply dvd_mul_left
  -- Porting note: In mathlib3, it was written `cases' e`. In Lean 4, this resulted in the choice
  -- of a name other than e (for the case distinction of line 482) so we indicate the name
  -- to use explicitly.
  cases' e with e; · rfl
  · rw [χ₈_nat_mod_eight, χ₈_nat_mod_eight (b % (4 * a)), mod_mod_of_dvd b]
    use 2 ^ e * a'; rw [ha₂, Nat.pow_succ]; ring
#align jacobi_sym.mod_right' jacobiSym.mod_right'

/-- The Jacobi symbol `J(a | b)` depends only on `b` mod `4*a`. -/
theorem mod_right (a : ℤ) {b : ℕ} (hb : Odd b) : J(a | b) = J(a | b % (4 * a.natAbs)) := by
  cases' Int.natAbs_eq a with ha ha <;> nth_rw 2 [ha] <;> nth_rw 1 [ha]
  · exact mod_right' a.natAbs hb
  · have hb' : Odd (b % (4 * a.natAbs)) := hb.mod_even (Even.mul_right (by decide) _)
    rw [jacobiSym.neg _ hb, jacobiSym.neg _ hb', mod_right' _ hb, χ₄_nat_mod_four,
      χ₄_nat_mod_four (b % (4 * _)), mod_mod_of_dvd b (dvd_mul_right 4 _)]
#align jacobi_sym.mod_right jacobiSym.mod_right

end jacobiSym

end Jacobi


section FastJacobi

/-!
### Fast computation of the Jacobi symbol
We follow the implementation as in `Mathlib.Tactic.NormNum.LegendreSymbol`.
-/


open NumberTheorySymbols jacobiSym

/-- Computes `J(a | b)` (or `-J(a | b)` if `flip` is set to `true`) given assumptions, by reducing
`a` to odd by repeated division and then using quadratic reciprocity to swap `a`, `b`. -/
private def fastJacobiSymAux (a b : ℕ) (flip : Bool) (ha0 : a > 0) : ℤ :=
  if ha4 : a % 4 = 0 then
    fastJacobiSymAux (a / 4) b flip
      (a.div_pos (Nat.le_of_dvd ha0 (Nat.dvd_of_mod_eq_zero ha4)) (by decide))
  else if ha2 : a % 2 = 0 then
    fastJacobiSymAux (a / 2) b (xor (b % 8 = 3 ∨ b % 8 = 5) flip)
      (a.div_pos (Nat.le_of_dvd ha0 (Nat.dvd_of_mod_eq_zero ha2)) (by decide))
  else if ha1 : a = 1 then
    if flip then -1 else 1
  else if hba : b % a = 0 then
    0
  else
    fastJacobiSymAux (b % a) a (xor (a % 4 = 3 ∧ b % 4 = 3) flip) (Nat.pos_of_ne_zero hba)
termination_by a
decreasing_by
  · exact a.div_lt_self ha0 (by decide)
  · exact a.div_lt_self ha0 (by decide)
  · exact b.mod_lt ha0

private theorem fastJacobiSymAux.eq_jacobiSym {a b : ℕ} {flip : Bool} {ha0 : a > 0}
    (hb2 : b % 2 = 1) (hb1 : b > 1) :
    fastJacobiSymAux a b flip ha0 = if flip then -J(a | b) else J(a | b) := by
  induction' a using Nat.strongInductionOn with a IH generalizing b flip
  unfold fastJacobiSymAux
  split <;> rename_i ha4
  · rw [IH (a / 4) (a.div_lt_self ha0 (by decide)) hb2 hb1]
    simp only [Int.ofNat_ediv, Nat.cast_ofNat, div_four_left (a := a) (mod_cast ha4) hb2]
  split <;> rename_i ha2
  · rw [IH (a / 2) (a.div_lt_self ha0 (by decide)) hb2 hb1]
    simp only [Int.ofNat_ediv, Nat.cast_ofNat, ← even_odd (a := a) (mod_cast ha2) hb2]
    by_cases h : b % 8 = 3 ∨ b % 8 = 5 <;> simp [h]; cases flip <;> simp
  split <;> rename_i ha1
  · subst ha1; simp
  split <;> rename_i hba
  · suffices J(a | b) = 0 by simp [this]
    refine eq_zero_iff.mpr ⟨fun h ↦ absurd (h ▸ hb1) (by decide), ?_⟩
    rwa [Int.coe_nat_gcd, Nat.gcd_eq_left (Nat.dvd_of_mod_eq_zero hba)]
  rw [IH (b % a) (b.mod_lt ha0) (Nat.mod_two_ne_zero.mp ha2) (lt_of_le_of_ne ha0 (Ne.symm ha1))]
  simp only [Int.natCast_mod, ← mod_left]
  rw [← quadratic_reciprocity_if (Nat.mod_two_ne_zero.mp ha2) hb2]
  by_cases h : a % 4 = 3 ∧ b % 4 = 3 <;> simp [h]; cases flip <;> simp

/-- Computes `J(a | b)` by reducing `b` to odd by repeated division and then using
`fastJacobiSymAux`. -/
private def fastJacobiSym (a : ℤ) (b : ℕ) : ℤ :=
  if hb0 : b = 0 then
    1
  else if hb2 : b % 2 = 0 then
    if a % 2 = 0 then
      0
    else
      have : b / 2 < b := b.div_lt_self (Nat.pos_of_ne_zero hb0) one_lt_two
      fastJacobiSym a (b / 2)
  else if b = 1 then
    1
  else if hab : a % b = 0 then
    0
  else
    fastJacobiSymAux (a % b).natAbs b false (Int.natAbs_pos.mpr hab)

@[csimp] private theorem fastJacobiSym.eq : jacobiSym = fastJacobiSym := by
  ext a b
  induction' b using Nat.strongInductionOn with b IH
  unfold fastJacobiSym
  split_ifs with hb0 hb2 ha2 hb1 hab
  · rw [hb0, zero_right]
  · refine eq_zero_iff.mpr ⟨hb0, ne_of_gt ?_⟩
    refine Nat.le_of_dvd (Int.gcd_pos_iff.mpr (mod_cast .inr hb0)) ?_
    refine Nat.dvd_gcd (Int.ofNat_dvd_left.mp (Int.dvd_of_emod_eq_zero ha2)) ?_
    exact Int.ofNat_dvd_left.mp (Int.dvd_of_emod_eq_zero (mod_cast hb2))
  · rw [← IH (b / 2) (b.div_lt_self (Nat.pos_of_ne_zero hb0) one_lt_two)]
    obtain ⟨b, rfl⟩ := Nat.dvd_of_mod_eq_zero hb2
    rw [mul_right' a (by decide) fun h ↦ hb0 (mul_eq_zero_of_right 2 h),
      b.mul_div_cancel_left (by decide), mod_left a 2, Nat.cast_ofNat,
      Int.emod_two_ne_zero.mp ha2, one_left, one_mul]
  · rw [hb1, one_right]
  · rw [mod_left, hab, zero_left (lt_of_le_of_ne (Nat.pos_of_ne_zero hb0) (Ne.symm hb1))]
  · rw [fastJacobiSymAux.eq_jacobiSym, if_neg Bool.false_ne_true, mod_left a b,
      Int.natAbs_of_nonneg (a.emod_nonneg (mod_cast hb0))]
    · exact Nat.mod_two_ne_zero.mp hb2
    · exact lt_of_le_of_ne (Nat.one_le_iff_ne_zero.mpr hb0) (Ne.symm hb1)

/-- Computes `legendreSym p a` using `fastJacobiSym`. -/
@[inline, nolint unusedArguments]
private def fastLegendreSym (p : ℕ) [Fact p.Prime] (a : ℤ) : ℤ := J(a | p)

@[csimp] private theorem fastLegendreSym.eq : legendreSym = fastLegendreSym := by
  ext p _ a; rw [legendreSym.to_jacobiSym, fastLegendreSym]

end FastJacobi<|MERGE_RESOLUTION|>--- conflicted
+++ resolved
@@ -237,13 +237,8 @@
         rintro p hp _ h₂
         letI : Fact p.Prime := ⟨h₂⟩
         conv_rhs =>
-<<<<<<< HEAD
-          rw [legendreSym.mod, Int.emod_emod_of_dvd _
-            (Int.natCast_dvd_natCast.2 <| dvd_of_mem_factors hp), ← legendreSym.mod])
-=======
           rw [legendreSym.mod, Int.emod_emod_of_dvd _ (Int.natCast_dvd_natCast.2 <|
             dvd_of_mem_factors hp), ← legendreSym.mod])
->>>>>>> 392a24a9
 #align jacobi_sym.mod_left jacobiSym.mod_left
 
 /-- The symbol `J(a | b)` depends only on `a` mod `b`. -/
