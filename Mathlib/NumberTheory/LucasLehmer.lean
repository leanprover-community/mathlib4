/-
Copyright (c) 2020 Kim Morrison. All rights reserved.
Released under Apache 2.0 license as described in the file LICENSE.
Authors: Mario Carneiro, Alastair Irving, Kim Morrison, Ainsley Pahljina
-/
import Mathlib.NumberTheory.Fermat
import Mathlib.RingTheory.Fintype

/-!
# The Lucas-Lehmer test for Mersenne primes

We define `lucasLehmerResidue : Π p : ℕ, ZMod (2^p - 1)`, and
prove `lucasLehmerResidue p = 0 ↔ Prime (mersenne p)`.

We construct a `norm_num` extension to calculate this residue to certify primality of Mersenne
primes using `lucas_lehmer_sufficiency`.


## TODO

- Speed up the calculations using `n ≡ (n % 2^p) + (n / 2^p) [MOD 2^p - 1]`.
- Find some bigger primes!

## History

This development began as a student project by Ainsley Pahljina,
and was then cleaned up for mathlib by Kim Morrison.
The tactic for certified computation of Lucas-Lehmer residues was provided by Mario Carneiro.
This tactic was ported by Thomas Murrills to Lean 4, and then it was converted to a `norm_num`
extension and made to use kernel reductions by Kyle Miller.
-/

/-- The Mersenne numbers, 2^p - 1. -/
def mersenne (p : ℕ) : ℕ :=
  2 ^ p - 1

theorem strictMono_mersenne : StrictMono mersenne := fun m n h ↦
  (Nat.sub_lt_sub_iff_right <| Nat.one_le_pow _ _ two_pos).2 <| by gcongr; norm_num1

@[simp]
theorem mersenne_lt_mersenne {p q : ℕ} : mersenne p < mersenne q ↔ p < q :=
  strictMono_mersenne.lt_iff_lt

@[gcongr] protected alias ⟨_, GCongr.mersenne_lt_mersenne⟩ := mersenne_lt_mersenne

@[simp]
theorem mersenne_le_mersenne {p q : ℕ} : mersenne p ≤ mersenne q ↔ p ≤ q :=
  strictMono_mersenne.le_iff_le

@[gcongr] protected alias ⟨_, GCongr.mersenne_le_mersenne⟩ := mersenne_le_mersenne

@[simp] theorem mersenne_zero : mersenne 0 = 0 := rfl

@[simp] lemma mersenne_odd : ∀ {p : ℕ}, Odd (mersenne p) ↔ p ≠ 0
  | 0 => by simp
  | p + 1 => by
    simpa using Nat.Even.sub_odd (one_le_pow₀ one_le_two)
      (even_two.pow_of_ne_zero p.succ_ne_zero) odd_one

@[simp] theorem mersenne_pos {p : ℕ} : 0 < mersenne p ↔ 0 < p := mersenne_lt_mersenne (p := 0)

lemma mersenne_succ (n : ℕ) : mersenne (n + 1) = 2 * mersenne n + 1 := by
  dsimp [mersenne]
  have := Nat.one_le_pow n 2 two_pos
  cutsat

/-- If `2 ^ p - 1` is prime, then `p` is prime. -/
lemma Nat.Prime.of_mersenne {p : ℕ} (h : (mersenne p).Prime) : Nat.Prime p := by
  apply Nat.prime_of_pow_sub_one_prime _ h |>.2
  rintro rfl
  apply Nat.not_prime_one h

namespace Mathlib.Meta.Positivity

open Lean Meta Qq Function

alias ⟨_, mersenne_pos_of_pos⟩ := mersenne_pos

/-- Extension for the `positivity` tactic: `mersenne`. -/
@[positivity mersenne _]
def evalMersenne : PositivityExt where eval {u α} _zα _pα e := do
  match u, α, e with
  | 0, ~q(ℕ), ~q(mersenne $a) =>
    let ra ← core q(inferInstance) q(inferInstance) a
    assertInstancesCommute
    match ra with
    | .positive pa => pure (.positive q(mersenne_pos_of_pos $pa))
    | _ => pure (.nonnegative q(Nat.zero_le (mersenne $a)))
  | _, _, _ => throwError "not mersenne"

end Mathlib.Meta.Positivity

@[simp]
theorem one_lt_mersenne {p : ℕ} : 1 < mersenne p ↔ 1 < p :=
  mersenne_lt_mersenne (p := 1)

@[simp]
theorem succ_mersenne (k : ℕ) : mersenne k + 1 = 2 ^ k := by
  rw [mersenne, tsub_add_cancel_of_le]
  exact one_le_pow₀ (by simp)

lemma mersenne_mod_four {n : ℕ} (h : 2 ≤ n) : mersenne n % 4 = 3 := by
  induction n, h using Nat.le_induction with
  | base => rfl
  | succ _ _ _ => rw [mersenne_succ]; cutsat

lemma mersenne_mod_three {n : ℕ} (odd : Odd n) (h : 3 ≤ n) : mersenne n % 3 = 1 := by
  obtain ⟨k, rfl⟩ := odd
  replace h : 1 ≤ k := by omega
  induction k, h using Nat.le_induction with
  | base => rfl
  | succ j _ _ =>
    rw [mersenne_succ, show 2 * (j + 1) = 2 * j + 1 + 1 by cutsat, mersenne_succ]
    cutsat

lemma mersenne_mod_eight {n : ℕ} (h : 3 ≤ n) : mersenne n % 8 = 7 := by
  induction n, h using Nat.le_induction with
  | base => rfl
  | succ _ _ _ => rw [mersenne_succ]; cutsat

/-- If `2^p - 1` is prime then 2 is a square mod `2^p - 1`. -/
lemma legendreSym_mersenne_two {p : ℕ} [Fact (mersenne p).Prime] (hp : 3 ≤ p) :
    legendreSym (mersenne p) 2 = 1 := by
  have := mersenne_mod_eight hp
  rw [legendreSym.at_two (by cutsat), ZMod.χ₈_nat_eq_if_mod_eight]
  cutsat

/-- If `2^p - 1` is prime then 3 is not a square mod `2^p - 1`. -/
lemma legendreSym_mersenne_three {p : ℕ} [Fact (mersenne p).Prime] (hp : 3 ≤ p) (odd : Odd p) :
    legendreSym (mersenne p) 3 = -1 := by
  rw [(by rfl : (3 : ℤ) = (3 : ℕ)), legendreSym.quadratic_reciprocity_three_mod_four (by norm_num)
    (mersenne_mod_four (by cutsat)),
    legendreSym.mod]
  rw_mod_cast [mersenne_mod_three odd hp]
  simp

namespace LucasLehmer

open Nat

/-!
We now define three(!) different versions of the recurrence
`s (i+1) = (s i)^2 - 2`.

These versions take values either in `ℤ`, in `ZMod (2^p - 1)`, or
in `ℤ` but applying `% (2^p - 1)` at each step.

They are each useful at different points in the proof,
so we take a moment setting up the lemmas relating them.
-/

/-- The recurrence `s (i+1) = (s i)^2 - 2` in `ℤ`. -/
def s : ℕ → ℤ
  | 0 => 4
  | i + 1 => s i ^ 2 - 2

/-- The recurrence `s (i+1) = (s i)^2 - 2` in `ZMod (2^p - 1)`. -/
def sZMod (p : ℕ) : ℕ → ZMod (2 ^ p - 1)
  | 0 => 4
  | i + 1 => sZMod p i ^ 2 - 2

/-- The recurrence `s (i+1) = ((s i)^2 - 2) % (2^p - 1)` in `ℤ`. -/
def sMod (p : ℕ) : ℕ → ℤ
  | 0 => 4 % (2 ^ p - 1)
  | i + 1 => (sMod p i ^ 2 - 2) % (2 ^ p - 1)

theorem mersenne_int_pos {p : ℕ} (hp : p ≠ 0) : (0 : ℤ) < 2 ^ p - 1 :=
  sub_pos.2 <| mod_cast Nat.one_lt_two_pow hp

theorem mersenne_int_ne_zero (p : ℕ) (hp : p ≠ 0) : (2 ^ p - 1 : ℤ) ≠ 0 :=
  (mersenne_int_pos hp).ne'

theorem sMod_nonneg (p : ℕ) (hp : p ≠ 0) (i : ℕ) : 0 ≤ sMod p i := by
  cases i <;> dsimp [sMod]
  · exact sup_eq_right.mp rfl
  · apply Int.emod_nonneg
    exact mersenne_int_ne_zero p hp

theorem sMod_mod (p i : ℕ) : sMod p i % (2 ^ p - 1) = sMod p i := by cases i <;> simp [sMod]

theorem sMod_lt (p : ℕ) (hp : p ≠ 0) (i : ℕ) : sMod p i < 2 ^ p - 1 := by
  rw [← sMod_mod]
  refine (Int.emod_lt_abs _ (mersenne_int_ne_zero p hp)).trans_eq ?_
  exact abs_of_nonneg (mersenne_int_pos hp).le

theorem sZMod_eq_s (p' : ℕ) (i : ℕ) : sZMod (p' + 2) i = (s i : ZMod (2 ^ (p' + 2) - 1)) := by
  induction i with
  | zero => dsimp [s, sZMod]; simp
  | succ i ih => push_cast [s, sZMod, ih]; rfl

-- These next two don't make good `norm_cast` lemmas.
theorem Int.natCast_pow_pred (b p : ℕ) (w : 0 < b) : ((b ^ p - 1 : ℕ) : ℤ) = (b : ℤ) ^ p - 1 := by
  have : 1 ≤ b ^ p := Nat.one_le_pow p b w
  norm_cast

theorem Int.coe_nat_two_pow_pred (p : ℕ) : ((2 ^ p - 1 : ℕ) : ℤ) = (2 ^ p - 1 : ℤ) :=
  Int.natCast_pow_pred 2 p (by decide)

theorem sZMod_eq_sMod (p : ℕ) (i : ℕ) : sZMod p i = (sMod p i : ZMod (2 ^ p - 1)) := by
  induction i <;> push_cast [← Int.coe_nat_two_pow_pred p, sMod, sZMod, *] <;> rfl

/-- The Lucas-Lehmer residue is `s p (p-2)` in `ZMod (2^p - 1)`. -/
def lucasLehmerResidue (p : ℕ) : ZMod (2 ^ p - 1) :=
  sZMod p (p - 2)

theorem residue_eq_zero_iff_sMod_eq_zero (p : ℕ) (w : 1 < p) :
    lucasLehmerResidue p = 0 ↔ sMod p (p - 2) = 0 := by
  dsimp [lucasLehmerResidue]
  rw [sZMod_eq_sMod p]
  constructor
  · -- We want to use that fact that `0 ≤ s_mod p (p-2) < 2^p - 1`
    -- and `lucas_lehmer_residue p = 0 → 2^p - 1 ∣ s_mod p (p-2)`.
    intro h
    apply Int.eq_zero_of_dvd_of_nonneg_of_lt _ _
      (by simpa [ZMod.intCast_zmod_eq_zero_iff_dvd] using h) <;> clear h
    · exact sMod_nonneg _ (by positivity) _
    · exact sMod_lt _ (by positivity) _
  · intro h
    rw [h]
    simp

/-- **Lucas-Lehmer Test**: a Mersenne number `2^p-1` is prime if and only if
the Lucas-Lehmer residue `s p (p-2) % (2^p - 1)` is zero.
-/
def LucasLehmerTest (p : ℕ) : Prop :=
  lucasLehmerResidue p = 0

/-- `q` is defined as the minimum factor of `mersenne p`, bundled as an `ℕ+`. -/
def q (p : ℕ) : ℕ+ :=
  ⟨Nat.minFac (mersenne p), Nat.minFac_pos (mersenne p)⟩

-- It would be nice to define this as (ℤ/qℤ)[x] / (x^2 - 3),
-- obtaining the ring structure for free,
-- but that seems to be more trouble than it's worth;
-- if it were easy to make the definition,
-- cardinality calculations would be somewhat more involved, too.
/-- We construct the ring `X q` as ℤ/qℤ + √3 ℤ/qℤ. -/
def X (q : ℕ) : Type :=
  ZMod q × ZMod q

namespace X

variable {q : ℕ}

instance : Inhabited (X q) := inferInstanceAs (Inhabited (ZMod q × ZMod q))
instance : DecidableEq (X q) := inferInstanceAs (DecidableEq (ZMod q × ZMod q))
instance : AddCommGroup (X q) := inferInstanceAs (AddCommGroup (ZMod q × ZMod q))

@[ext]
theorem ext {x y : X q} (h₁ : x.1 = y.1) (h₂ : x.2 = y.2) : x = y := by
  cases x; cases y; congr

@[simp] theorem zero_fst : (0 : X q).1 = 0 := rfl
@[simp] theorem zero_snd : (0 : X q).2 = 0 := rfl

@[simp]
theorem add_fst (x y : X q) : (x + y).1 = x.1 + y.1 :=
  rfl

@[simp]
theorem add_snd (x y : X q) : (x + y).2 = x.2 + y.2 :=
  rfl

@[simp]
theorem neg_fst (x : X q) : (-x).1 = -x.1 :=
  rfl

@[simp]
theorem neg_snd (x : X q) : (-x).2 = -x.2 :=
  rfl

instance : Mul (X q) where mul x y := (x.1 * y.1 + 3 * x.2 * y.2, x.1 * y.2 + x.2 * y.1)

@[simp]
theorem mul_fst (x y : X q) : (x * y).1 = x.1 * y.1 + 3 * x.2 * y.2 :=
  rfl

@[simp]
theorem mul_snd (x y : X q) : (x * y).2 = x.1 * y.2 + x.2 * y.1 :=
  rfl

instance : One (X q) where one := ⟨1, 0⟩

@[simp]
theorem one_fst : (1 : X q).1 = 1 :=
  rfl

@[simp]
theorem one_snd : (1 : X q).2 = 0 :=
  rfl

instance : Monoid (X q) :=
  { inferInstanceAs (Mul (X q)), inferInstanceAs (One (X q)) with
    mul_assoc := fun x y z => by ext <;> dsimp <;> ring
    one_mul := fun x => by ext <;> simp
    mul_one := fun x => by ext <;> simp }

instance : NatCast (X q) where
    natCast := fun n => ⟨n, 0⟩

@[simp] theorem fst_natCast (n : ℕ) : (n : X q).fst = (n : ZMod q) := rfl

@[simp] theorem snd_natCast (n : ℕ) : (n : X q).snd = (0 : ZMod q) := rfl

@[simp] theorem ofNat_fst (n : ℕ) [n.AtLeastTwo] :
    (ofNat(n) : X q).fst = OfNat.ofNat n :=
  rfl

@[simp] theorem ofNat_snd (n : ℕ) [n.AtLeastTwo] :
    (ofNat(n) : X q).snd = 0 :=
  rfl

instance : AddGroupWithOne (X q) :=
  { inferInstanceAs (Monoid (X q)), inferInstanceAs (AddCommGroup (X q)),
      inferInstanceAs (NatCast (X q)) with
    natCast_zero := by ext <;> simp
    natCast_succ := fun _ ↦ by ext <;> simp
    intCast := fun n => ⟨n, 0⟩
    intCast_ofNat := fun n => by ext <;> simp
    intCast_negSucc := fun n => by ext <;> simp }

theorem left_distrib (x y z : X q) : x * (y + z) = x * y + x * z := by
  ext <;> dsimp <;> ring

theorem right_distrib (x y z : X q) : (x + y) * z = x * z + y * z := by
  ext <;> dsimp <;> ring

instance : Ring (X q) :=
  { inferInstanceAs (AddGroupWithOne (X q)), inferInstanceAs (AddCommGroup (X q)),
      inferInstanceAs (Monoid (X q)) with
    left_distrib := left_distrib
    right_distrib := right_distrib
    mul_zero := fun _ ↦ by ext <;> simp
    zero_mul := fun _ ↦ by ext <;> simp }

instance : CommRing (X q) :=
  { inferInstanceAs (Ring (X q)) with
    mul_comm := fun _ _ ↦ by ext <;> dsimp <;> ring }

instance [Fact (1 < (q : ℕ))] : Nontrivial (X q) :=
  ⟨⟨0, 1, ne_of_apply_ne Prod.fst zero_ne_one⟩⟩

@[simp]
theorem fst_intCast (n : ℤ) : (n : X q).fst = (n : ZMod q) :=
  rfl

@[simp]
theorem snd_intCast (n : ℤ) : (n : X q).snd = (0 : ZMod q) :=
  rfl

@[norm_cast]
theorem coe_mul (n m : ℤ) : ((n * m : ℤ) : X q) = (n : X q) * (m : X q) := by ext <;> simp

@[norm_cast]
theorem coe_natCast (n : ℕ) : ((n : ℤ) : X q) = (n : X q) := by ext <;> simp

/-- We define `ω = 2 + √3`. -/
def ω : X q := (2, 1)

/-- We define `ωb = 2 - √3`, which is the inverse of `ω`. -/
def ωb : X q := (2, -1)

theorem ω_mul_ωb : (ω : X q) * ωb = 1 := by
  dsimp [ω, ωb]
  ext <;> simp; ring

theorem ωb_mul_ω : (ωb : X q) * ω = 1 := by
  rw [mul_comm, ω_mul_ωb]

/-- A closed form for the recurrence relation. -/
theorem closed_form (i : ℕ) : (s i : X q) = (ω : X q) ^ 2 ^ i + (ωb : X q) ^ 2 ^ i := by
  induction i with
  | zero =>
    dsimp [s, ω, ωb]
    ext <;> norm_num
  | succ i ih =>
    calc
      (s (i + 1) : X q) = (s i ^ 2 - 2 : ℤ) := rfl
      _ = (s i : X q) ^ 2 - 2 := by push_cast; rfl
      _ = (ω ^ 2 ^ i + ωb ^ 2 ^ i) ^ 2 - 2 := by rw [ih]
      _ = (ω ^ 2 ^ i) ^ 2 + (ωb ^ 2 ^ i) ^ 2 + 2 * (ωb ^ 2 ^ i * ω ^ 2 ^ i) - 2 := by ring
      _ = (ω ^ 2 ^ i) ^ 2 + (ωb ^ 2 ^ i) ^ 2 := by
        rw [← mul_pow ωb ω, ωb_mul_ω, one_pow, mul_one, add_sub_cancel_right]
      _ = ω ^ 2 ^ (i + 1) + ωb ^ 2 ^ (i + 1) := by rw [← pow_mul, ← pow_mul, _root_.pow_succ]

/-- We define `α = √3`. -/
def α : X q := (0, 1)

@[simp] lemma α_sq : (α ^ 2 : X q) = 3 := by
  ext <;> simp [α, sq]

@[simp] lemma one_add_α_sq : ((1 + α) ^ 2 : X q) = 2 * ω := by
  ext <;> simpa [α, ω, sq] using by norm_num

lemma α_pow (i : ℕ) : (α : X q) ^ (2 * i + 1) = 3 ^ i * α := by
  rw [pow_succ, pow_mul, α_sq]

/-! We show that `X q` has characteristic `q`, so that we can apply the binomial theorem. -/

instance : CharP (X q) q where
  cast_eq_zero_iff x := by
    convert ZMod.natCast_eq_zero_iff _ _
    exact ⟨congr_arg Prod.fst, fun hx ↦ ext hx (by simp)⟩

instance : Coe (ZMod ↑q) (X q) where
  coe := ZMod.castHom dvd_rfl (X q)

/-- If `3` is not a square mod `q` then `(1 + α) ^ q = 1 - α` -/
lemma one_add_α_pow_q [Fact q.Prime] (odd : Odd q) (leg3 : legendreSym q 3 = -1) :
    (1 + α : X q) ^ q = 1 - α := by
  obtain ⟨k, rfl⟩ := odd
  let q := 2 * k + 1
  have : (3 ^ k : ZMod q) = -1 := by
    simpa [leg3, mul_add_div, eq_comm] using legendreSym.eq_pow (2 * k + 1) 3
  rw [add_pow_expChar, α_pow, show (3 : X q) = (3 : ZMod q) by rw [map_ofNat], ← map_pow, this,
    map_neg]
  simp [sub_eq_add_neg]

/-- If `3` is not a square then `(1 + α) ^ (q + 1) = -2`. -/
lemma one_add_α_pow_q_succ [Fact q.Prime] (odd : Odd q) (leg3 : legendreSym q 3 = -1) :
    (1 + α : X q) ^ (q + 1) = -2 := by
  rw [pow_succ, one_add_α_pow_q odd leg3, mul_comm, ← _root_.sq_sub_sq, α_sq]
  norm_num

/-- If `3` is not a square then `(2 * ω) ^ ((q + 1) / 2) = -2`. -/
lemma two_mul_ω_pow [Fact q.Prime] (odd : Odd q) (leg3 : legendreSym q 3 = -1) :
    (2 * ω : X q) ^ ((q + 1) / 2) = -2 := by
  rw [← one_add_α_sq, ← pow_mul]
  have : 2 * ((q + 1) / 2) = q + 1 := by
    apply Nat.mul_div_cancel'
    rw [← even_iff_two_dvd]
    exact Odd.add_one odd
  rw [this, one_add_α_pow_q_succ odd leg3]

/-- If 3 is not a square and 2 is square then $\omega^{(q+1)/2}=-1$. -/
lemma pow_ω [Fact q.Prime] (odd : Odd q)
    (leg3 : legendreSym q 3 = -1)
    (leg2 : legendreSym q 2 = 1) :
    (ω : X q) ^ ((q + 1) / 2) = -1 := by
  have pow2 : (2 : ZMod q) ^ ((q + 1) / 2) = 2 := by
    obtain ⟨_, _⟩ := odd
    rw [(by cutsat : (q + 1) / 2 = q / 2 + 1), pow_succ]
    have leg := legendreSym.eq_pow q 2
    have : (2 : ZMod q) = ((2 : ℤ) : ZMod q) := by norm_cast
    rw [this, ← leg, leg2]
    ring
  have := two_mul_ω_pow odd leg3
  rw [mul_pow] at this
  have coe : (2 : X q) = (2 : ZMod q) := by rw [map_ofNat]
  rw [coe, ← RingHom.map_pow, pow2, ← coe,
    (by ring : (-2 : X q) = 2 * -1)] at this
  refine (isUnit_of_mul_eq_one (2 : X q) ((q + 1) / 2 : ℕ) ?_).mul_left_cancel this
  norm_cast
  simp [Nat.mul_div_cancel' odd.add_one.two_dvd]

/-- The final evaluation needed to establish the Lucas-Lehmer necessity. -/
lemma ω_pow_trace [Fact q.Prime] (odd : Odd q)
    (leg3 : legendreSym q 3 = -1)
    (leg2 : legendreSym q 2 = 1)
    (hq4 : 4 ∣ q + 1) :
    (ω : X q) ^ ((q + 1) / 4) + ωb ^ ((q + 1) / 4) = 0 := by
  have : (ω : X q) ^ ((q + 1) / 2) * ωb ^ ((q + 1) / 4) = -ωb ^ ((q + 1) / 4) := by
    rw [pow_ω odd leg3 leg2]
    ring
  have div4 : (q + 1) / 2 = (q + 1) / 4 + (q + 1) / 4 := by rcases hq4 with ⟨k, hk⟩; omega
  rw [div4, pow_add, mul_assoc, ← mul_pow, ω_mul_ωb, one_pow, mul_one] at this
  rw [this]
  ring

variable [NeZero q]

instance : Fintype (X q) := inferInstanceAs (Fintype (ZMod q × ZMod q))

/-- The cardinality of `X` is `q^2`. -/
theorem card_eq : Fintype.card (X q) = q ^ 2 := by
  dsimp [X]
  rw [Fintype.card_prod, ZMod.card q, sq]

/-- There are strictly fewer than `q^2` units, since `0` is not a unit. -/
nonrec theorem card_units_lt (w : 1 < q) : Fintype.card (X q)ˣ < q ^ 2 := by
  have : Fact (1 < (q : ℕ)) := ⟨w⟩
  convert card_units_lt (X q)
  rw [card_eq]

end X

open X

/-!
Here and below, we introduce `p' = p - 2`, in order to avoid using subtraction in `ℕ`.
-/

/-- If `1 < p`, then `q p`, the smallest prime factor of `mersenne p`, is more than 2. -/
theorem two_lt_q (p' : ℕ) : 2 < q (p' + 2) := by
  refine (minFac_prime (one_lt_mersenne.2 ?_).ne').two_le.lt_of_ne' ?_
  · exact le_add_left _ _
  · rw [Ne, minFac_eq_two_iff, mersenne, Nat.pow_succ']
    exact Nat.two_not_dvd_two_mul_sub_one Nat.one_le_two_pow

theorem ω_pow_formula (p' : ℕ) (h : lucasLehmerResidue (p' + 2) = 0) :
    ∃ k : ℤ,
      (ω : X (q (p' + 2))) ^ 2 ^ (p' + 1) =
        k * mersenne (p' + 2) * (ω : X (q (p' + 2))) ^ 2 ^ p' - 1 := by
  dsimp [lucasLehmerResidue] at h
  rw [sZMod_eq_s p'] at h
  replace h : 2 ^ (p' + 2) - 1 ∣ s p' := by simpa [ZMod.intCast_zmod_eq_zero_iff_dvd] using h
  obtain ⟨k, h⟩ := h
  use k
  replace h := congr_arg (fun n : ℤ => (n : X (q (p' + 2)))) h
  -- coercion from ℤ to X q
  dsimp at h
  rw [closed_form] at h
  replace h := congr_arg (fun x => ω ^ 2 ^ p' * x) h
  dsimp at h
  have t : 2 ^ p' + 2 ^ p' = 2 ^ (p' + 1) := by ring
  rw [mul_add, ← pow_add ω, t, ← mul_pow ω ωb (2 ^ p'), ω_mul_ωb, one_pow] at h
  rw [mul_comm, coe_mul] at h
  rw [mul_comm _ (k : X (q (p' + 2)))] at h
  replace h := eq_sub_of_add_eq h
  have : 1 ≤ 2 ^ (p' + 2) := Nat.one_le_pow _ _ (by decide)
  exact mod_cast h

/-- `q` is the minimum factor of `mersenne p`, so `M p = 0` in `X q`. -/
theorem mersenne_coe_X (p : ℕ) : (mersenne p : X (q p)) = 0 := by
  ext <;> simp [mersenne, q, ZMod.natCast_eq_zero_iff, -pow_pos]
  apply Nat.minFac_dvd

theorem ω_pow_eq_neg_one (p' : ℕ) (h : lucasLehmerResidue (p' + 2) = 0) :
    (ω : X (q (p' + 2))) ^ 2 ^ (p' + 1) = -1 := by
  obtain ⟨k, w⟩ := ω_pow_formula p' h
  rw [mersenne_coe_X] at w
  simpa using w

theorem ω_pow_eq_one (p' : ℕ) (h : lucasLehmerResidue (p' + 2) = 0) :
    (ω : X (q (p' + 2))) ^ 2 ^ (p' + 2) = 1 :=
  calc
    (ω : X (q (p' + 2))) ^ 2 ^ (p' + 2) = (ω ^ 2 ^ (p' + 1)) ^ 2 := by
      rw [← pow_mul, ← Nat.pow_succ]
    _ = (-1) ^ 2 := by rw [ω_pow_eq_neg_one p' h]
    _ = 1 := by simp

/-- `ω` as an element of the group of units. -/
def ωUnit (p : ℕ) : Units (X (q p)) where
  val := ω
  inv := ωb
  val_inv := ω_mul_ωb
  inv_val := ωb_mul_ω

@[simp]
theorem ωUnit_coe (p : ℕ) : (ωUnit p : X (q p)) = ω :=
  rfl

/-- The order of `ω` in the unit group is exactly `2^p`. -/
theorem order_ω (p' : ℕ) (h : lucasLehmerResidue (p' + 2) = 0) :
    orderOf (ωUnit (p' + 2)) = 2 ^ (p' + 2) := by
  apply Nat.eq_prime_pow_of_dvd_least_prime_pow
  -- the order of ω divides 2^p
  · exact Nat.prime_two
  · intro o
    have ω_pow :=
      congr_arg (Units.coeHom (X (q (p' + 2))) : Units (X (q (p' + 2))) → X (q (p' + 2))) <|
        orderOf_dvd_iff_pow_eq_one.1 o
    have h : (1 : ZMod (q (p' + 2))) = -1 :=
      congr_arg Prod.fst (ω_pow.symm.trans (ω_pow_eq_neg_one p' h))
    haveI : Fact (2 < (q (p' + 2) : ℕ)) := ⟨two_lt_q _⟩
    apply ZMod.neg_one_ne_one h.symm
  · apply orderOf_dvd_iff_pow_eq_one.2
    apply Units.ext
    push_cast
    exact ω_pow_eq_one p' h

theorem order_ineq (p' : ℕ) (h : lucasLehmerResidue (p' + 2) = 0) :
    2 ^ (p' + 2) < (q (p' + 2) : ℕ) ^ 2 :=
  calc
    2 ^ (p' + 2) = orderOf (ωUnit (p' + 2)) := (order_ω p' h).symm
    _ ≤ Fintype.card (X (q (p' + 2)))ˣ := orderOf_le_card_univ
    _ < q (p' + 2) ^ 2 := card_units_lt (Nat.lt_of_succ_lt (two_lt_q _))

end LucasLehmer

export LucasLehmer (LucasLehmerTest lucasLehmerResidue)

open LucasLehmer

theorem lucas_lehmer_sufficiency (p : ℕ) (w : 1 < p) : LucasLehmerTest p → (mersenne p).Prime := by
  set p' := p - 2 with hp'
  clear_value p'
  obtain rfl : p = p' + 2 := by cutsat
  have w : 1 < p' + 2 := Nat.lt_of_sub_eq_succ rfl
  contrapose
  intro a t
  have h₁ := order_ineq p' t
  have h₂ := Nat.minFac_sq_le_self (mersenne_pos.2 (Nat.lt_of_succ_lt w)) a
  have h := lt_of_lt_of_le h₁ h₂
  exact not_lt_of_ge (Nat.sub_le _ _) h

/-- If `2^p-1` is prime then the Lucas-Lehmer test holds, `s(p-2) % (2^p-1) = 0. -/
theorem lucas_lehmer_necessity (p : ℕ) (w : 3 ≤ p) (hp : (mersenne p).Prime) :
    LucasLehmerTest p := by
  have : Fact (mersenne p).Prime := ⟨‹_›⟩
  set p' := p - 2 with hp'
  clear_value p'
  obtain rfl : p = p' + 2 := by cutsat
  dsimp [LucasLehmerTest, lucasLehmerResidue]
  rw [sZMod_eq_s p', ← X.fst_intCast, X.closed_form, add_tsub_cancel_right]
  have := X.ω_pow_trace (q := mersenne (p' + 2)) (by simp)
    (legendreSym_mersenne_three w <| hp.of_mersenne.odd_of_ne_two (by cutsat))
    (legendreSym_mersenne_two w) (by simp [pow_add])
  rw [succ_mersenne, pow_add, show 2 ^ 2 = 4 by norm_num, mul_div_cancel_right₀ _ (by norm_num)]
    at this
  simp [this]

namespace LucasLehmer

/-!
### `norm_num` extension

Next we define a `norm_num` extension that calculates `LucasLehmerTest p` for `1 < p`.
It makes use of a version of `sMod` that is specifically written to be reducible by the
Lean 4 kernel, which has the capability of efficiently reducing natural number expressions.
With this reduction in hand, it's a simple matter of applying the lemma
`LucasLehmer.residue_eq_zero_iff_sMod_eq_zero`.

See [Archive/Examples/MersennePrimes.lean] for certifications of all Mersenne primes
up through `mersenne 4423`.
-/

namespace norm_num_ext
open Qq Lean Elab.Tactic Mathlib.Meta.NormNum

/-- Version of `sMod` that is `ℕ`-valued. One should have `q = 2 ^ p - 1`.
This can be reduced by the kernel. -/
def sModNat (q : ℕ) : ℕ → ℕ
  | 0 => 4 % q
  | i + 1 => (sModNat q i ^ 2 + (q - 2)) % q

theorem sModNat_eq_sMod (p k : ℕ) (hp : 2 ≤ p) : (sModNat (2 ^ p - 1) k : ℤ) = sMod p k := by
  have h1 := calc
    4 = 2 ^ 2 := by simp
    _ ≤ 2 ^ p := Nat.pow_le_pow_right (by simp) hp
  have h2 : 1 ≤ 2 ^ p := by omega
  induction k with
  | zero =>
    rw [sModNat, sMod, Int.natCast_emod]
    simp [h2]
  | succ k ih =>
    rw [sModNat, sMod, ← ih]
    have h3 : 2 ≤ 2 ^ p - 1 := by
      zify [h2]
      calc
<<<<<<< HEAD
        (2 : Int) ≤ 4 - 1 := by norm_num
                _ ≤ 2 ^ p - 1 := by zify at h1; exact Int.sub_le_sub_right h1 _
=======
        (2 : Int) ≤ 4 - 1 := by simp
        _         ≤ 2 ^ p - 1 := by zify at h1; exact Int.sub_le_sub_right h1 _
>>>>>>> 60413e18
    zify [h2, h3]
    rw [← add_sub_assoc, sub_eq_add_neg, add_assoc, add_comm _ (-2), ← add_assoc,
      Int.add_emod_right, ← sub_eq_add_neg]

/-- Tail-recursive version of `sModNat`. -/
def sModNatTR (q k : ℕ) : ℕ :=
  go k (4 % q)
where
  /-- Helper function for `sMod''`. -/
  go : ℕ → ℕ → ℕ
  | 0, acc => acc
  | n + 1, acc => go n ((acc ^ 2 + (q - 2)) % q)

/--
Generalization of `sModNat` with arbitrary base case,
useful for proving `sModNatTR` and `sModNat` agree.
-/
def sModNat_aux (b q : ℕ) : ℕ → ℕ
  | 0 => b
  | i + 1 => (sModNat_aux b q i ^ 2 + (q - 2)) % q

theorem sModNat_aux_eq (q k : ℕ) : sModNat_aux (4 % q) q k = sModNat q k := by
  induction k with
  | zero => rfl
  | succ k ih => rw [sModNat_aux, ih, sModNat, ← ih]

theorem sModNatTR_eq_sModNat (q i : ℕ) : sModNatTR q i = sModNat q i := by
  rw [sModNatTR, helper, sModNat_aux_eq]
where
  helper b q k : sModNatTR.go q k b = sModNat_aux b q k := by
    induction k generalizing b with
    | zero => rfl
    | succ k ih =>
      rw [sModNatTR.go, ih, sModNat_aux]
      clear ih
      induction k with
      | zero => rfl
      | succ k ih =>
        rw [sModNat_aux, ih, sModNat_aux]

lemma testTrueHelper (p : ℕ) (hp : Nat.blt 1 p = true) (h : sModNatTR (2 ^ p - 1) (p - 2) = 0) :
    LucasLehmerTest p := by
  rw [Nat.blt_eq] at hp
  rw [LucasLehmerTest, LucasLehmer.residue_eq_zero_iff_sMod_eq_zero p hp, ← sModNat_eq_sMod p _ hp,
    ← sModNatTR_eq_sModNat, h]
  rfl

lemma testFalseHelper (p : ℕ) (hp : Nat.blt 1 p = true)
    (h : Nat.ble 1 (sModNatTR (2 ^ p - 1) (p - 2))) : ¬ LucasLehmerTest p := by
  rw [Nat.blt_eq] at hp
  rw [Nat.ble_eq, Nat.succ_le, Nat.pos_iff_ne_zero] at h
  rw [LucasLehmerTest, LucasLehmer.residue_eq_zero_iff_sMod_eq_zero p hp, ← sModNat_eq_sMod p _ hp,
    ← sModNatTR_eq_sModNat]
  simpa using h

theorem isNat_lucasLehmerTest : {p np : ℕ} →
    IsNat p np → LucasLehmerTest np → LucasLehmerTest p
  | _, _, ⟨rfl⟩, h => h

theorem isNat_not_lucasLehmerTest : {p np : ℕ} →
    IsNat p np → ¬ LucasLehmerTest np → ¬ LucasLehmerTest p
  | _, _, ⟨rfl⟩, h => h

/-- Calculate `LucasLehmer.LucasLehmerTest p` for `2 ≤ p` by using kernel reduction for the
`sMod'` function. -/
@[norm_num LucasLehmer.LucasLehmerTest (_ : ℕ)]
def evalLucasLehmerTest : NormNumExt where eval {_ _} e := do
  let .app _ (p : Q(ℕ)) ← Meta.whnfR e | failure
  let ⟨ep, hp⟩ ← deriveNat p _
  let np := ep.natLit!
  unless 1 < np do
    failure
  haveI' h1ltp : Nat.blt 1 $ep =Q true := ⟨⟩
  if sModNatTR (2 ^ np - 1) (np - 2) = 0 then
    haveI' hs : sModNatTR (2 ^ $ep - 1) ($ep - 2) =Q 0 := ⟨⟩
    have pf : Q(LucasLehmerTest $ep) := q(testTrueHelper $ep $h1ltp $hs)
    have pf' : Q(LucasLehmerTest $p) := q(isNat_lucasLehmerTest $hp $pf)
    return .isTrue pf'
  else
    haveI' hs : Nat.ble 1 (sModNatTR (2 ^ $ep - 1) ($ep - 2)) =Q true := ⟨⟩
    have pf : Q(¬ LucasLehmerTest $ep) := q(testFalseHelper $ep $h1ltp $hs)
    have pf' : Q(¬ LucasLehmerTest $p) := q(isNat_not_lucasLehmerTest $hp $pf)
    return .isFalse pf'

end norm_num_ext

end LucasLehmer

/-!
This implementation works successfully to prove `(2^4423 - 1).Prime`,
and all the Mersenne primes up to this point appear in [Archive/Examples/MersennePrimes.lean].
These can be calculated nearly instantly, and `(2^9689 - 1).Prime` only fails due to deep
recursion.

(Note by kmill: the following notes were for the Lean 3 version. They seem like they could still
be useful, so I'm leaving them here.)

There's still low hanging fruit available to do faster computations
based on the formula
```
n ≡ (n % 2^p) + (n / 2^p) [MOD 2^p - 1]
```
and the fact that `% 2^p` and `/ 2^p` can be very efficient on the binary representation.
Someone should do this, too!
-/

theorem modEq_mersenne (n k : ℕ) : k ≡ k / 2 ^ n + k % 2 ^ n [MOD 2 ^ n - 1] :=
  -- See https://leanprover.zulipchat.com/#narrow/stream/113489-new-members/topic/help.20finding.20a.20lemma/near/177698446
  calc
    k = 2 ^ n * (k / 2 ^ n) + k % 2 ^ n := (Nat.div_add_mod k (2 ^ n)).symm
    _ ≡ 1 * (k / 2 ^ n) + k % 2 ^ n [MOD 2 ^ n - 1] :=
      ((Nat.modEq_sub <| Nat.succ_le_of_lt <| pow_pos zero_lt_two _).mul_right _).add_right _
    _ = k / 2 ^ n + k % 2 ^ n := by rw [one_mul]

-- It's hard to know what the limiting factor for large Mersenne primes would be.
-- In the purely computational world, I think it's the squaring operation in `s`.<|MERGE_RESOLUTION|>--- conflicted
+++ resolved
@@ -648,13 +648,8 @@
     have h3 : 2 ≤ 2 ^ p - 1 := by
       zify [h2]
       calc
-<<<<<<< HEAD
-        (2 : Int) ≤ 4 - 1 := by norm_num
+        (2 : Int) ≤ 4 - 1 := by simp
                 _ ≤ 2 ^ p - 1 := by zify at h1; exact Int.sub_le_sub_right h1 _
-=======
-        (2 : Int) ≤ 4 - 1 := by simp
-        _         ≤ 2 ^ p - 1 := by zify at h1; exact Int.sub_le_sub_right h1 _
->>>>>>> 60413e18
     zify [h2, h3]
     rw [← add_sub_assoc, sub_eq_add_neg, add_assoc, add_comm _ (-2), ← add_assoc,
       Int.add_emod_right, ← sub_eq_add_neg]
