--- conflicted
+++ resolved
@@ -397,13 +397,8 @@
       _ = (ω ^ 2 ^ i + ωb ^ 2 ^ i) ^ 2 - 2 := by rw [ih]
       _ = (ω ^ 2 ^ i) ^ 2 + (ωb ^ 2 ^ i) ^ 2 + 2 * (ωb ^ 2 ^ i * ω ^ 2 ^ i) - 2 := by ring
       _ = (ω ^ 2 ^ i) ^ 2 + (ωb ^ 2 ^ i) ^ 2 := by
-<<<<<<< HEAD
-        rw [← mul_pow ωb ω, ωb_mul_ω, one_pow, mul_one, add_sub_cancel]
+        rw [← mul_pow ωb ω, ωb_mul_ω, one_pow, mul_one, add_sub_cancel_right]
       _ = ω ^ 2 ^ (i + 1) + ωb ^ 2 ^ (i + 1) := by rw [← pow_mul, ← pow_mul, _root_.pow_succ]
-=======
-        rw [← mul_pow ωb ω, ωb_mul_ω, one_pow, mul_one, add_sub_cancel_right]
-      _ = ω ^ 2 ^ (i + 1) + ωb ^ 2 ^ (i + 1) := by rw [← pow_mul, ← pow_mul, _root_.pow_succ']
->>>>>>> f2373e03
 set_option linter.uppercaseLean3 false in
 #align lucas_lehmer.X.closed_form LucasLehmer.X.closed_form
 
