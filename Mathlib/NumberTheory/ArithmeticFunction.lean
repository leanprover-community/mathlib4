/-
Copyright (c) 2020 Aaron Anderson. All rights reserved.
Released under Apache 2.0 license as described in the file LICENSE.
Authors: Aaron Anderson
-/
import Mathlib.Algebra.BigOperators.Ring
import Mathlib.Algebra.Module.BigOperators
import Mathlib.NumberTheory.Divisors
import Mathlib.Data.Nat.Squarefree
import Mathlib.Data.Nat.GCD.BigOperators
import Mathlib.Data.Nat.Factorization.Basic
import Mathlib.Tactic.ArithMult

#align_import number_theory.arithmetic_function from "leanprover-community/mathlib"@"e8638a0fcaf73e4500469f368ef9494e495099b3"

/-!
# Arithmetic Functions and Dirichlet Convolution

This file defines arithmetic functions, which are functions from `ℕ` to a specified type that map 0
to 0. In the literature, they are often instead defined as functions from `ℕ+`. These arithmetic
functions are endowed with a multiplication, given by Dirichlet convolution, and pointwise addition,
to form the Dirichlet ring.

## Main Definitions

 * `ArithmeticFunction R` consists of functions `f : ℕ → R` such that `f 0 = 0`.
 * An arithmetic function `f` `IsMultiplicative` when `x.coprime y → f (x * y) = f x * f y`.
 * The pointwise operations `pmul` and `ppow` differ from the multiplication
  and power instances on `ArithmeticFunction R`, which use Dirichlet multiplication.
 * `ζ` is the arithmetic function such that `ζ x = 1` for `0 < x`.
 * `σ k` is the arithmetic function such that `σ k x = ∑ y in divisors x, y ^ k` for `0 < x`.
 * `pow k` is the arithmetic function such that `pow k x = x ^ k` for `0 < x`.
 * `id` is the identity arithmetic function on `ℕ`.
 * `ω n` is the number of distinct prime factors of `n`.
 * `Ω n` is the number of prime factors of `n` counted with multiplicity.
 * `μ` is the Möbius function (spelled `moebius` in code).

## Main Results

 * Several forms of Möbius inversion:
 * `sum_eq_iff_sum_mul_moebius_eq` for functions to a `CommRing`
 * `sum_eq_iff_sum_smul_moebius_eq` for functions to an `AddCommGroup`
 * `prod_eq_iff_prod_pow_moebius_eq` for functions to a `CommGroup`
 * `prod_eq_iff_prod_pow_moebius_eq_of_nonzero` for functions to a `CommGroupWithZero`
 * And variants that apply when the equalities only hold on a set `S : Set ℕ` such that
  `m ∣ n → n ∈ S → m ∈ S`:
 * `sum_eq_iff_sum_mul_moebius_eq_on` for functions to a `CommRing`
 * `sum_eq_iff_sum_smul_moebius_eq_on` for functions to an `AddCommGroup`
 * `prod_eq_iff_prod_pow_moebius_eq_on` for functions to a `CommGroup`
 * `prod_eq_iff_prod_pow_moebius_eq_on_of_nonzero` for functions to a `CommGroupWithZero`

## Notation

All notation is localized in the namespace `ArithmeticFunction`.

The arithmetic functions `ζ`, `σ`, `ω`, `Ω` and `μ` have Greek letter names.

In addition, there are separate locales `ArithmeticFunction.zeta` for `ζ`,
`ArithmeticFunction.sigma` for `σ`, `ArithmeticFunction.omega` for `ω`,
`ArithmeticFunction.Omega` for `Ω`, and `ArithmeticFunction.Moebius` for `μ`,
to allow for selective access to these notations.

The arithmetic function $$n \mapsto \prod_{p \mid n} f(p)$$ is given custom notation
`∏ᵖ p ∣ n, f p` when applied to `n`.

## Tags

arithmetic functions, dirichlet convolution, divisors

-/

open Finset

open BigOperators

open Nat

variable (R : Type*)

/-- An arithmetic function is a function from `ℕ` that maps 0 to 0. In the literature, they are
  often instead defined as functions from `ℕ+`. Multiplication on `ArithmeticFunctions` is by
  Dirichlet convolution. -/
def ArithmeticFunction [Zero R] :=
  ZeroHom ℕ R
#align nat.arithmetic_function ArithmeticFunction

instance ArithmeticFunction.zero [Zero R] : Zero (ArithmeticFunction R) :=
  inferInstanceAs (Zero (ZeroHom ℕ R))

instance [Zero R] : Inhabited (ArithmeticFunction R) := inferInstanceAs (Inhabited (ZeroHom ℕ R))

variable {R}

namespace ArithmeticFunction

section Zero

variable [Zero R]

--  porting note: used to be `CoeFun`
instance : FunLike (ArithmeticFunction R) ℕ R :=
  inferInstanceAs (FunLike (ZeroHom ℕ R) ℕ R)

@[simp]
theorem toFun_eq (f : ArithmeticFunction R) : f.toFun = f := rfl
#align nat.arithmetic_function.to_fun_eq ArithmeticFunction.toFun_eq

@[simp]
theorem coe_mk (f : ℕ → R) (hf) : @DFunLike.coe (ArithmeticFunction R) _ _ _
    (ZeroHom.mk f hf) = f := rfl

@[simp]
theorem map_zero {f : ArithmeticFunction R} : f 0 = 0 :=
  ZeroHom.map_zero' f
#align nat.arithmetic_function.map_zero ArithmeticFunction.map_zero

theorem coe_inj {f g : ArithmeticFunction R} : (f : ℕ → R) = g ↔ f = g :=
  DFunLike.coe_fn_eq
#align nat.arithmetic_function.coe_inj ArithmeticFunction.coe_inj

@[simp]
theorem zero_apply {x : ℕ} : (0 : ArithmeticFunction R) x = 0 :=
  ZeroHom.zero_apply x
#align nat.arithmetic_function.zero_apply ArithmeticFunction.zero_apply

@[ext]
theorem ext ⦃f g : ArithmeticFunction R⦄ (h : ∀ x, f x = g x) : f = g :=
  ZeroHom.ext h
#align nat.arithmetic_function.ext ArithmeticFunction.ext

theorem ext_iff {f g : ArithmeticFunction R} : f = g ↔ ∀ x, f x = g x :=
  DFunLike.ext_iff
#align nat.arithmetic_function.ext_iff ArithmeticFunction.ext_iff

section One

variable [One R]

instance one : One (ArithmeticFunction R) :=
  ⟨⟨fun x => ite (x = 1) 1 0, rfl⟩⟩

theorem one_apply {x : ℕ} : (1 : ArithmeticFunction R) x = ite (x = 1) 1 0 :=
  rfl
#align nat.arithmetic_function.one_apply ArithmeticFunction.one_apply

@[simp]
theorem one_one : (1 : ArithmeticFunction R) 1 = 1 :=
  rfl
#align nat.arithmetic_function.one_one ArithmeticFunction.one_one

@[simp]
theorem one_apply_ne {x : ℕ} (h : x ≠ 1) : (1 : ArithmeticFunction R) x = 0 :=
  if_neg h
#align nat.arithmetic_function.one_apply_ne ArithmeticFunction.one_apply_ne

end One

end Zero

/-- Coerce an arithmetic function with values in `ℕ` to one with values in `R`. We cannot inline
this in `natCoe` because it gets unfolded too much. -/
@[coe]  -- Porting note: added `coe` tag.
def natToArithmeticFunction [AddMonoidWithOne R] :
    (ArithmeticFunction ℕ) → (ArithmeticFunction R) :=
  fun f => ⟨fun n => ↑(f n), by simp⟩

instance natCoe [AddMonoidWithOne R] : Coe (ArithmeticFunction ℕ) (ArithmeticFunction R) :=
  ⟨natToArithmeticFunction⟩
#align nat.arithmetic_function.nat_coe ArithmeticFunction.natCoe

@[simp]
theorem natCoe_nat (f : ArithmeticFunction ℕ) : natToArithmeticFunction f = f :=
  ext fun _ => cast_id _
#align nat.arithmetic_function.nat_coe_nat ArithmeticFunction.natCoe_nat

@[simp]
theorem natCoe_apply [AddMonoidWithOne R] {f : ArithmeticFunction ℕ} {x : ℕ} :
    (f : ArithmeticFunction R) x = f x :=
  rfl
#align nat.arithmetic_function.nat_coe_apply ArithmeticFunction.natCoe_apply

/-- Coerce an arithmetic function with values in `ℤ` to one with values in `R`. We cannot inline
this in `intCoe` because it gets unfolded too much. -/
@[coe]
def ofInt [AddGroupWithOne R] :
    (ArithmeticFunction ℤ) → (ArithmeticFunction R) :=
  fun f => ⟨fun n => ↑(f n), by simp⟩

instance intCoe [AddGroupWithOne R] : Coe (ArithmeticFunction ℤ) (ArithmeticFunction R) :=
  ⟨ofInt⟩
#align nat.arithmetic_function.int_coe ArithmeticFunction.intCoe

@[simp]
theorem intCoe_int (f : ArithmeticFunction ℤ) : ofInt f = f :=
  ext fun _ => Int.cast_id
#align nat.arithmetic_function.int_coe_int ArithmeticFunction.intCoe_int

@[simp]
theorem intCoe_apply [AddGroupWithOne R] {f : ArithmeticFunction ℤ} {x : ℕ} :
    (f : ArithmeticFunction R) x = f x := rfl
#align nat.arithmetic_function.int_coe_apply ArithmeticFunction.intCoe_apply

@[simp]
theorem coe_coe [AddGroupWithOne R] {f : ArithmeticFunction ℕ} :
    ((f : ArithmeticFunction ℤ) : ArithmeticFunction R) = (f : ArithmeticFunction R) := by
  ext
  simp
#align nat.arithmetic_function.coe_coe ArithmeticFunction.coe_coe

@[simp]
theorem natCoe_one [AddMonoidWithOne R] :
    ((1 : ArithmeticFunction ℕ) : ArithmeticFunction R) = 1 := by
  ext n
  simp [one_apply]
#align nat.arithmetic_function.nat_coe_one ArithmeticFunction.natCoe_one

@[simp]
theorem intCoe_one [AddGroupWithOne R] : ((1 : ArithmeticFunction ℤ) :
    ArithmeticFunction R) = 1 := by
  ext n
  simp [one_apply]
#align nat.arithmetic_function.int_coe_one ArithmeticFunction.intCoe_one

section AddMonoid

variable [AddMonoid R]

instance add : Add (ArithmeticFunction R) :=
  ⟨fun f g => ⟨fun n => f n + g n, by simp⟩⟩

@[simp]
theorem add_apply {f g : ArithmeticFunction R} {n : ℕ} : (f + g) n = f n + g n :=
  rfl
#align nat.arithmetic_function.add_apply ArithmeticFunction.add_apply

instance instAddMonoid : AddMonoid (ArithmeticFunction R) :=
  { ArithmeticFunction.zero R,
    ArithmeticFunction.add with
    add_assoc := fun _ _ _ => ext fun _ => add_assoc _ _ _
    zero_add := fun _ => ext fun _ => zero_add _
<<<<<<< HEAD
    add_zero := fun _ => ext fun _ => add_zero _
    nsmul := nsmulRec }
#align nat.arithmetic_function.add_monoid Nat.ArithmeticFunction.instAddMonoid
=======
    add_zero := fun _ => ext fun _ => add_zero _ }
#align nat.arithmetic_function.add_monoid ArithmeticFunction.instAddMonoid
>>>>>>> cb921c1c

end AddMonoid

instance instAddMonoidWithOne [AddMonoidWithOne R] : AddMonoidWithOne (ArithmeticFunction R) :=
  { ArithmeticFunction.instAddMonoid,
    ArithmeticFunction.one with
    natCast := fun n => ⟨fun x => if x = 1 then (n : R) else 0, by simp⟩
    natCast_zero := by ext; simp
    natCast_succ := fun n => by ext x; by_cases h : x = 1 <;> simp [h] }
#align nat.arithmetic_function.add_monoid_with_one ArithmeticFunction.instAddMonoidWithOne

instance instAddCommMonoid [AddCommMonoid R] : AddCommMonoid (ArithmeticFunction R) :=
  { ArithmeticFunction.instAddMonoid with add_comm := fun _ _ => ext fun _ => add_comm _ _ }

instance [NegZeroClass R] : Neg (ArithmeticFunction R) where
  neg f := ⟨fun n => -f n, by simp⟩

instance [AddGroup R] : AddGroup (ArithmeticFunction R) :=
  { ArithmeticFunction.instAddMonoid with
    add_left_neg := fun _ => ext fun _ => add_left_neg _
    zsmul := zsmulRec }

instance [AddCommGroup R] : AddCommGroup (ArithmeticFunction R) :=
  { show AddGroup (ArithmeticFunction R) by infer_instance with
    add_comm := fun _ _ ↦ add_comm _ _ }

section SMul

variable {M : Type*} [Zero R] [AddCommMonoid M] [SMul R M]

/-- The Dirichlet convolution of two arithmetic functions `f` and `g` is another arithmetic function
  such that `(f * g) n` is the sum of `f x * g y` over all `(x,y)` such that `x * y = n`. -/
instance : SMul (ArithmeticFunction R) (ArithmeticFunction M) :=
  ⟨fun f g => ⟨fun n => ∑ x in divisorsAntidiagonal n, f x.fst • g x.snd, by simp⟩⟩

@[simp]
theorem smul_apply {f : ArithmeticFunction R} {g : ArithmeticFunction M} {n : ℕ} :
    (f • g) n = ∑ x in divisorsAntidiagonal n, f x.fst • g x.snd :=
  rfl
#align nat.arithmetic_function.smul_apply ArithmeticFunction.smul_apply

end SMul

/-- The Dirichlet convolution of two arithmetic functions `f` and `g` is another arithmetic function
  such that `(f * g) n` is the sum of `f x * g y` over all `(x,y)` such that `x * y = n`. -/
instance [Semiring R] : Mul (ArithmeticFunction R) :=
  ⟨(· • ·)⟩

@[simp]
theorem mul_apply [Semiring R] {f g : ArithmeticFunction R} {n : ℕ} :
    (f * g) n = ∑ x in divisorsAntidiagonal n, f x.fst * g x.snd :=
  rfl
#align nat.arithmetic_function.mul_apply ArithmeticFunction.mul_apply

theorem mul_apply_one [Semiring R] {f g : ArithmeticFunction R} : (f * g) 1 = f 1 * g 1 := by simp
#align nat.arithmetic_function.mul_apply_one ArithmeticFunction.mul_apply_one

@[simp, norm_cast]
theorem natCoe_mul [Semiring R] {f g : ArithmeticFunction ℕ} :
    (↑(f * g) : ArithmeticFunction R) = f * g := by
  ext n
  simp
#align nat.arithmetic_function.nat_coe_mul ArithmeticFunction.natCoe_mul

@[simp, norm_cast]
theorem intCoe_mul [Ring R] {f g : ArithmeticFunction ℤ} :
    (↑(f * g) : ArithmeticFunction R) = ↑f * g := by
  ext n
  simp
#align nat.arithmetic_function.int_coe_mul ArithmeticFunction.intCoe_mul

section Module

variable {M : Type*} [Semiring R] [AddCommMonoid M] [Module R M]

theorem mul_smul' (f g : ArithmeticFunction R) (h : ArithmeticFunction M) :
    (f * g) • h = f • g • h := by
  ext n
  simp only [mul_apply, smul_apply, sum_smul, mul_smul, smul_sum, Finset.sum_sigma']
  apply Finset.sum_nbij' (fun ⟨⟨_i, j⟩, ⟨k, l⟩⟩ ↦ ⟨(k, l * j), (l, j)⟩)
    (fun ⟨⟨i, _j⟩, ⟨k, l⟩⟩ ↦ ⟨(i * k, l), (i, k)⟩) <;> aesop (add simp mul_assoc)
#align nat.arithmetic_function.mul_smul' ArithmeticFunction.mul_smul'

theorem one_smul' (b : ArithmeticFunction M) : (1 : ArithmeticFunction R) • b = b := by
  ext x
  rw [smul_apply]
  by_cases x0 : x = 0
  · simp [x0]
  have h : {(1, x)} ⊆ divisorsAntidiagonal x := by simp [x0]
  rw [← sum_subset h]
  · simp
  intro y ymem ynmem
  have y1ne : y.fst ≠ 1 := by
    intro con
    simp only [Con, mem_divisorsAntidiagonal, one_mul, Ne.def] at ymem
    simp only [mem_singleton, Prod.ext_iff] at ynmem
    -- Porting note: `tauto` worked from here.
    cases y
    subst con
    simp only [true_and, one_mul, x0, not_false_eq_true, and_true] at ynmem ymem
    tauto

  simp [y1ne]
#align nat.arithmetic_function.one_smul' ArithmeticFunction.one_smul'

end Module

section Semiring

variable [Semiring R]

instance instMonoid : Monoid (ArithmeticFunction R) :=
  { one := One.one
    mul := Mul.mul
    one_mul := one_smul'
    mul_one := fun f => by
      ext x
      rw [mul_apply]
      by_cases x0 : x = 0
      · simp [x0]
      have h : {(x, 1)} ⊆ divisorsAntidiagonal x := by simp [x0]
      rw [← sum_subset h]
      · simp
      intro y ymem ynmem
      have y2ne : y.snd ≠ 1 := by
        intro con
        cases y; subst con -- Porting note: added
        simp only [Con, mem_divisorsAntidiagonal, mul_one, Ne.def] at ymem
        simp only [mem_singleton, Prod.ext_iff] at ynmem
        tauto
      simp [y2ne]
    mul_assoc := mul_smul' }
#align nat.arithmetic_function.monoid ArithmeticFunction.instMonoid

instance instSemiring : Semiring (ArithmeticFunction R) :=
  -- Porting note: I reorganized this instance
  { ArithmeticFunction.instAddMonoidWithOne,
    ArithmeticFunction.instMonoid,
    ArithmeticFunction.instAddCommMonoid with
    zero_mul := fun f => by
      ext
      simp only [mul_apply, zero_mul, sum_const_zero, zero_apply]
    mul_zero := fun f => by
      ext
      simp only [mul_apply, sum_const_zero, mul_zero, zero_apply]
    left_distrib := fun a b c => by
      ext
      simp only [← sum_add_distrib, mul_add, mul_apply, add_apply]
    right_distrib := fun a b c => by
      ext
      simp only [← sum_add_distrib, add_mul, mul_apply, add_apply] }
#align nat.arithmetic_function.semiring ArithmeticFunction.instSemiring

end Semiring

instance [CommSemiring R] : CommSemiring (ArithmeticFunction R) :=
  { ArithmeticFunction.instSemiring with
    mul_comm := fun f g => by
      ext
      rw [mul_apply, ← map_swap_divisorsAntidiagonal, sum_map]
      simp [mul_comm] }

instance [CommRing R] : CommRing (ArithmeticFunction R) :=
  { ArithmeticFunction.instSemiring with
    add_left_neg := add_left_neg
    mul_comm := mul_comm
    zsmul := (· • ·) }

instance {M : Type*} [Semiring R] [AddCommMonoid M] [Module R M] :
    Module (ArithmeticFunction R) (ArithmeticFunction M) where
  one_smul := one_smul'
  mul_smul := mul_smul'
  smul_add r x y := by
    ext
    simp only [sum_add_distrib, smul_add, smul_apply, add_apply]
  smul_zero r := by
    ext
    simp only [smul_apply, sum_const_zero, smul_zero, zero_apply]
  add_smul r s x := by
    ext
    simp only [add_smul, sum_add_distrib, smul_apply, add_apply]
  zero_smul r := by
    ext
    simp only [smul_apply, sum_const_zero, zero_smul, zero_apply]

section Zeta

/-- `ζ 0 = 0`, otherwise `ζ x = 1`. The Dirichlet Series is the Riemann `ζ`.  -/
def zeta : ArithmeticFunction ℕ :=
  ⟨fun x => ite (x = 0) 0 1, rfl⟩
#align nat.arithmetic_function.zeta ArithmeticFunction.zeta

@[inherit_doc]
scoped[ArithmeticFunction] notation "ζ" => ArithmeticFunction.zeta

@[inherit_doc]
scoped[ArithmeticFunction.zeta] notation "ζ" => ArithmeticFunction.zeta

@[simp]
theorem zeta_apply {x : ℕ} : ζ x = if x = 0 then 0 else 1 :=
  rfl
#align nat.arithmetic_function.zeta_apply ArithmeticFunction.zeta_apply

theorem zeta_apply_ne {x : ℕ} (h : x ≠ 0) : ζ x = 1 :=
  if_neg h
#align nat.arithmetic_function.zeta_apply_ne ArithmeticFunction.zeta_apply_ne

-- Porting note: removed `@[simp]`, LHS not in normal form
theorem coe_zeta_smul_apply {M} [Semiring R] [AddCommMonoid M] [Module R M]
    {f : ArithmeticFunction M} {x : ℕ} :
    ((↑ζ : ArithmeticFunction R) • f) x = ∑ i in divisors x, f i := by
  rw [smul_apply]
  trans ∑ i in divisorsAntidiagonal x, f i.snd
  · refine' sum_congr rfl fun i hi => _
    rcases mem_divisorsAntidiagonal.1 hi with ⟨rfl, h⟩
    rw [natCoe_apply, zeta_apply_ne (left_ne_zero_of_mul h), cast_one, one_smul]
  · rw [← map_div_left_divisors, sum_map, Function.Embedding.coeFn_mk]
#align nat.arithmetic_function.coe_zeta_smul_apply ArithmeticFunction.coe_zeta_smul_apply

-- Porting note: removed `@[simp]` to make the linter happy.
theorem coe_zeta_mul_apply [Semiring R] {f : ArithmeticFunction R} {x : ℕ} :
    (↑ζ * f) x = ∑ i in divisors x, f i :=
  coe_zeta_smul_apply
#align nat.arithmetic_function.coe_zeta_mul_apply ArithmeticFunction.coe_zeta_mul_apply

-- Porting note: removed `@[simp]` to make the linter happy.
theorem coe_mul_zeta_apply [Semiring R] {f : ArithmeticFunction R} {x : ℕ} :
    (f * ζ) x = ∑ i in divisors x, f i := by
  rw [mul_apply]
  trans ∑ i in divisorsAntidiagonal x, f i.1
  · refine' sum_congr rfl fun i hi => _
    rcases mem_divisorsAntidiagonal.1 hi with ⟨rfl, h⟩
    rw [natCoe_apply, zeta_apply_ne (right_ne_zero_of_mul h), cast_one, mul_one]
  · rw [← map_div_right_divisors, sum_map, Function.Embedding.coeFn_mk]
#align nat.arithmetic_function.coe_mul_zeta_apply ArithmeticFunction.coe_mul_zeta_apply

theorem zeta_mul_apply {f : ArithmeticFunction ℕ} {x : ℕ} : (ζ * f) x = ∑ i in divisors x, f i :=
  coe_zeta_mul_apply
  -- Porting note: was `by rw [← nat_coe_nat ζ, coe_zeta_mul_apply]`.  Is this `theorem` obsolete?
#align nat.arithmetic_function.zeta_mul_apply ArithmeticFunction.zeta_mul_apply

theorem mul_zeta_apply {f : ArithmeticFunction ℕ} {x : ℕ} : (f * ζ) x = ∑ i in divisors x, f i :=
  coe_mul_zeta_apply
  -- Porting note: was `by rw [← natCoe_nat ζ, coe_mul_zeta_apply]`.  Is this `theorem` obsolete=
#align nat.arithmetic_function.mul_zeta_apply ArithmeticFunction.mul_zeta_apply

end Zeta

open ArithmeticFunction

section Pmul

/-- This is the pointwise product of `ArithmeticFunction`s. -/
def pmul [MulZeroClass R] (f g : ArithmeticFunction R) : ArithmeticFunction R :=
  ⟨fun x => f x * g x, by simp⟩
#align nat.arithmetic_function.pmul ArithmeticFunction.pmul

@[simp]
theorem pmul_apply [MulZeroClass R] {f g : ArithmeticFunction R} {x : ℕ} : f.pmul g x = f x * g x :=
  rfl
#align nat.arithmetic_function.pmul_apply ArithmeticFunction.pmul_apply

theorem pmul_comm [CommMonoidWithZero R] (f g : ArithmeticFunction R) : f.pmul g = g.pmul f := by
  ext
  simp [mul_comm]
#align nat.arithmetic_function.pmul_comm ArithmeticFunction.pmul_comm

lemma pmul_assoc [CommMonoidWithZero R] (f₁ f₂ f₃ : ArithmeticFunction R) :
    pmul (pmul f₁ f₂) f₃ = pmul f₁ (pmul f₂ f₃) := by
  ext
  simp only [pmul_apply, mul_assoc]

section NonAssocSemiring

variable [NonAssocSemiring R]

@[simp]
theorem pmul_zeta (f : ArithmeticFunction R) : f.pmul ↑ζ = f := by
  ext x
  cases x <;> simp [Nat.succ_ne_zero]
#align nat.arithmetic_function.pmul_zeta ArithmeticFunction.pmul_zeta

@[simp]
theorem zeta_pmul (f : ArithmeticFunction R) : (ζ : ArithmeticFunction R).pmul f = f := by
  ext x
  cases x <;> simp [Nat.succ_ne_zero]
#align nat.arithmetic_function.zeta_pmul ArithmeticFunction.zeta_pmul

end NonAssocSemiring

variable [Semiring R]

/-- This is the pointwise power of `ArithmeticFunction`s. -/
def ppow (f : ArithmeticFunction R) (k : ℕ) : ArithmeticFunction R :=
  if h0 : k = 0 then ζ else ⟨fun x ↦ f x ^ k, by simp_rw [map_zero, zero_pow h0]⟩
#align nat.arithmetic_function.ppow ArithmeticFunction.ppow

@[simp]
theorem ppow_zero {f : ArithmeticFunction R} : f.ppow 0 = ζ := by rw [ppow, dif_pos rfl]
#align nat.arithmetic_function.ppow_zero ArithmeticFunction.ppow_zero

@[simp]
theorem ppow_apply {f : ArithmeticFunction R} {k x : ℕ} (kpos : 0 < k) : f.ppow k x = f x ^ k := by
  rw [ppow, dif_neg (Nat.ne_of_gt kpos)]
  rfl
#align nat.arithmetic_function.ppow_apply ArithmeticFunction.ppow_apply

theorem ppow_succ {f : ArithmeticFunction R} {k : ℕ} : f.ppow (k + 1) = f.pmul (f.ppow k) := by
  ext x
  rw [ppow_apply (Nat.succ_pos k), _root_.pow_succ]
  induction k <;> simp
#align nat.arithmetic_function.ppow_succ ArithmeticFunction.ppow_succ

theorem ppow_succ' {f : ArithmeticFunction R} {k : ℕ} {kpos : 0 < k} :
    f.ppow (k + 1) = (f.ppow k).pmul f := by
  ext x
  rw [ppow_apply (Nat.succ_pos k), _root_.pow_succ']
  induction k <;> simp
#align nat.arithmetic_function.ppow_succ' ArithmeticFunction.ppow_succ'

end Pmul

section Pdiv

/-- This is the pointwise division of `ArithmeticFunction`s. -/
def pdiv [GroupWithZero R] (f g : ArithmeticFunction R) : ArithmeticFunction R :=
  ⟨fun n => f n / g n, by simp only [map_zero, ne_eq, not_true, div_zero]⟩

@[simp]
theorem pdiv_apply [GroupWithZero R] (f g : ArithmeticFunction R) (n : ℕ) :
    pdiv f g n = f n / g n := rfl

/-- This result only holds for `DivisionSemiring`s instead of `GroupWithZero`s because zeta takes
values in ℕ, and hence the coercion requires an `AddMonoidWithOne`. TODO: Generalise zeta -/
@[simp]
theorem pdiv_zeta [DivisionSemiring R] (f : ArithmeticFunction R) :
    pdiv f zeta = f := by
  ext n
  cases n <;> simp [succ_ne_zero]

end Pdiv

section ProdPrimeFactors

/-- The map $n \mapsto \prod_{p \mid n} f(p)$ as an arithmetic function -/
def prodPrimeFactors [CommMonoidWithZero R] (f : ℕ → R) : ArithmeticFunction R where
  toFun d := if d = 0 then 0 else ∏ p in d.primeFactors, f p
  map_zero' := if_pos rfl

open Std.ExtendedBinder

/-- `∏ᵖ p ∣ n, f p` is custom notation for `prodPrimeFactors f n` -/
scoped syntax (name := bigproddvd) "∏ᵖ " extBinder " ∣ " term ", " term:67 : term
scoped macro_rules (kind := bigproddvd)
  | `(∏ᵖ $x:ident ∣ $n, $r) => `(prodPrimeFactors (fun $x ↦ $r) $n)

@[simp]
theorem prodPrimeFactors_apply [CommMonoidWithZero R] {f: ℕ → R} {n : ℕ} (hn : n ≠ 0) :
    ∏ᵖ p ∣ n, f p = ∏ p in n.primeFactors, f p :=
  if_neg hn

end ProdPrimeFactors

/-- Multiplicative functions -/
def IsMultiplicative [MonoidWithZero R] (f : ArithmeticFunction R) : Prop :=
  f 1 = 1 ∧ ∀ {m n : ℕ}, m.Coprime n → f (m * n) = f m * f n
#align nat.arithmetic_function.is_multiplicative ArithmeticFunction.IsMultiplicative

namespace IsMultiplicative

section MonoidWithZero

variable [MonoidWithZero R]

@[simp, arith_mult]
theorem map_one {f : ArithmeticFunction R} (h : f.IsMultiplicative) : f 1 = 1 :=
  h.1
#align nat.arithmetic_function.is_multiplicative.map_one ArithmeticFunction.IsMultiplicative.map_one

@[simp]
theorem map_mul_of_coprime {f : ArithmeticFunction R} (hf : f.IsMultiplicative) {m n : ℕ}
    (h : m.Coprime n) : f (m * n) = f m * f n :=
  hf.2 h
#align nat.arithmetic_function.is_multiplicative.map_mul_of_coprime ArithmeticFunction.IsMultiplicative.map_mul_of_coprime

end MonoidWithZero

theorem map_prod {ι : Type*} [CommMonoidWithZero R] (g : ι → ℕ) {f : ArithmeticFunction R}
    (hf : f.IsMultiplicative) (s : Finset ι) (hs : (s : Set ι).Pairwise (Coprime on g)) :
    f (∏ i in s, g i) = ∏ i in s, f (g i) := by
  classical
    induction' s using Finset.induction_on with a s has ih hs
    · simp [hf]
    rw [coe_insert, Set.pairwise_insert_of_symmetric (Coprime.symmetric.comap g)] at hs
    rw [prod_insert has, prod_insert has, hf.map_mul_of_coprime, ih hs.1]
    exact .prod_right fun i hi => hs.2 _ hi (hi.ne_of_not_mem has).symm
#align nat.arithmetic_function.is_multiplicative.map_prod ArithmeticFunction.IsMultiplicative.map_prod

theorem map_prod_of_prime [CommSemiring R] {f : ArithmeticFunction R}
    (h_mult : ArithmeticFunction.IsMultiplicative f)
    (t : Finset ℕ) (ht : ∀ p ∈ t, p.Prime) :
    f (∏ a in t, a) = ∏ a : ℕ in t, f a :=
  map_prod _ h_mult t fun x hx y hy hxy => (coprime_primes (ht x hx) (ht y hy)).mpr hxy

theorem map_prod_of_subset_primeFactors [CommSemiring R] {f : ArithmeticFunction R}
    (h_mult : ArithmeticFunction.IsMultiplicative f) (l : ℕ)
    (t : Finset ℕ) (ht : t ⊆ l.primeFactors) :
    f (∏ a in t, a) = ∏ a : ℕ in t, f a :=
  map_prod_of_prime h_mult t fun _ a => prime_of_mem_primeFactors (ht a)

@[arith_mult]
theorem nat_cast {f : ArithmeticFunction ℕ} [Semiring R] (h : f.IsMultiplicative) :
    IsMultiplicative (f : ArithmeticFunction R) :=
                                 -- Porting note: was `by simp [cop, h]`
  ⟨by simp [h], fun {m n} cop => by simp [h.2 cop]⟩
#align nat.arithmetic_function.is_multiplicative.nat_cast ArithmeticFunction.IsMultiplicative.nat_cast

@[arith_mult]
theorem int_cast {f : ArithmeticFunction ℤ} [Ring R] (h : f.IsMultiplicative) :
    IsMultiplicative (f : ArithmeticFunction R) :=
                                 -- Porting note: was `by simp [cop, h]`
  ⟨by simp [h], fun {m n} cop => by simp [h.2 cop]⟩
#align nat.arithmetic_function.is_multiplicative.int_cast ArithmeticFunction.IsMultiplicative.int_cast

@[arith_mult]
theorem mul [CommSemiring R] {f g : ArithmeticFunction R} (hf : f.IsMultiplicative)
    (hg : g.IsMultiplicative) : IsMultiplicative (f * g) := by
  refine ⟨by simp [hf.1, hg.1], ?_⟩
  simp only [mul_apply]
  intro m n cop
  rw [sum_mul_sum, ← sum_product']
  symm
  apply sum_nbij fun ((i, j), k, l) ↦ (i * k, j * l)
  · rintro ⟨⟨a1, a2⟩, ⟨b1, b2⟩⟩ h
    simp only [mem_divisorsAntidiagonal, Ne.def, mem_product] at h
    rcases h with ⟨⟨rfl, ha⟩, ⟨rfl, hb⟩⟩
    simp only [mem_divisorsAntidiagonal, Nat.mul_eq_zero, Ne.def]
    constructor
    · ring
    rw [Nat.mul_eq_zero] at *
    apply not_or_of_not ha hb
  · simp only [Set.InjOn, mem_coe, mem_divisorsAntidiagonal, Ne.def, mem_product, Prod.mk.inj_iff]
    rintro ⟨⟨a1, a2⟩, ⟨b1, b2⟩⟩ ⟨⟨rfl, ha⟩, ⟨rfl, hb⟩⟩ ⟨⟨c1, c2⟩, ⟨d1, d2⟩⟩ hcd h
    simp only [Prod.mk.inj_iff] at h
    ext <;> dsimp only
    · trans Nat.gcd (a1 * a2) (a1 * b1)
      · rw [Nat.gcd_mul_left, cop.coprime_mul_left.coprime_mul_right_right.gcd_eq_one, mul_one]
      · rw [← hcd.1.1, ← hcd.2.1] at cop
        rw [← hcd.1.1, h.1, Nat.gcd_mul_left,
          cop.coprime_mul_left.coprime_mul_right_right.gcd_eq_one, mul_one]
    · trans Nat.gcd (a1 * a2) (a2 * b2)
      · rw [mul_comm, Nat.gcd_mul_left, cop.coprime_mul_right.coprime_mul_left_right.gcd_eq_one,
          mul_one]
      · rw [← hcd.1.1, ← hcd.2.1] at cop
        rw [← hcd.1.1, h.2, mul_comm, Nat.gcd_mul_left,
          cop.coprime_mul_right.coprime_mul_left_right.gcd_eq_one, mul_one]
    · trans Nat.gcd (b1 * b2) (a1 * b1)
      · rw [mul_comm, Nat.gcd_mul_right,
          cop.coprime_mul_right.coprime_mul_left_right.symm.gcd_eq_one, one_mul]
      · rw [← hcd.1.1, ← hcd.2.1] at cop
        rw [← hcd.2.1, h.1, mul_comm c1 d1, Nat.gcd_mul_left,
          cop.coprime_mul_right.coprime_mul_left_right.symm.gcd_eq_one, mul_one]
    · trans Nat.gcd (b1 * b2) (a2 * b2)
      · rw [Nat.gcd_mul_right, cop.coprime_mul_left.coprime_mul_right_right.symm.gcd_eq_one,
          one_mul]
      · rw [← hcd.1.1, ← hcd.2.1] at cop
        rw [← hcd.2.1, h.2, Nat.gcd_mul_right,
          cop.coprime_mul_left.coprime_mul_right_right.symm.gcd_eq_one, one_mul]
  · simp only [Set.SurjOn, Set.subset_def, mem_coe, mem_divisorsAntidiagonal, Ne.def, mem_product,
      Set.mem_image, exists_prop, Prod.mk.inj_iff]
    rintro ⟨b1, b2⟩ h
    dsimp at h
    use ((b1.gcd m, b2.gcd m), (b1.gcd n, b2.gcd n))
    rw [← cop.gcd_mul _, ← cop.gcd_mul _, ← h.1, Nat.gcd_mul_gcd_of_coprime_of_mul_eq_mul cop h.1,
      Nat.gcd_mul_gcd_of_coprime_of_mul_eq_mul cop.symm _]
    · rw [Nat.mul_eq_zero, not_or] at h
      simp [h.2.1, h.2.2]
    rw [mul_comm n m, h.1]
  · simp only [mem_divisorsAntidiagonal, Ne.def, mem_product]
    rintro ⟨⟨a1, a2⟩, ⟨b1, b2⟩⟩ ⟨⟨rfl, ha⟩, ⟨rfl, hb⟩⟩
    dsimp only
    rw [hf.map_mul_of_coprime cop.coprime_mul_right.coprime_mul_right_right,
      hg.map_mul_of_coprime cop.coprime_mul_left.coprime_mul_left_right]
    ring
#align nat.arithmetic_function.is_multiplicative.mul ArithmeticFunction.IsMultiplicative.mul

@[arith_mult]
theorem pmul [CommSemiring R] {f g : ArithmeticFunction R} (hf : f.IsMultiplicative)
    (hg : g.IsMultiplicative) : IsMultiplicative (f.pmul g) :=
  ⟨by simp [hf, hg], fun {m n} cop => by
    simp only [pmul_apply, hf.map_mul_of_coprime cop, hg.map_mul_of_coprime cop]
    ring⟩
#align nat.arithmetic_function.is_multiplicative.pmul ArithmeticFunction.IsMultiplicative.pmul

@[arith_mult]
theorem pdiv [CommGroupWithZero R] {f g : ArithmeticFunction R} (hf : IsMultiplicative f)
    (hg : IsMultiplicative g) : IsMultiplicative (pdiv f g) :=
  ⟨ by simp [hf, hg], fun {m n} cop => by
    simp only [pdiv_apply, map_mul_of_coprime hf cop, map_mul_of_coprime hg cop,
      div_eq_mul_inv, mul_inv]
    apply mul_mul_mul_comm ⟩

/-- For any multiplicative function `f` and any `n > 0`,
we can evaluate `f n` by evaluating `f` at `p ^ k` over the factorization of `n` -/
nonrec  -- Porting note: added
theorem multiplicative_factorization [CommMonoidWithZero R] (f : ArithmeticFunction R)
    (hf : f.IsMultiplicative) {n : ℕ} (hn : n ≠ 0) :
    f n = n.factorization.prod fun p k => f (p ^ k) :=
  multiplicative_factorization f (fun _ _ => hf.2) hf.1 hn
#align nat.arithmetic_function.is_multiplicative.multiplicative_factorization ArithmeticFunction.IsMultiplicative.multiplicative_factorization

/-- A recapitulation of the definition of multiplicative that is simpler for proofs -/
theorem iff_ne_zero [MonoidWithZero R] {f : ArithmeticFunction R} :
    IsMultiplicative f ↔
      f 1 = 1 ∧ ∀ {m n : ℕ}, m ≠ 0 → n ≠ 0 → m.Coprime n → f (m * n) = f m * f n := by
  refine' and_congr_right' (forall₂_congr fun m n => ⟨fun h _ _ => h, fun h hmn => _⟩)
  rcases eq_or_ne m 0 with (rfl | hm)
  · simp
  rcases eq_or_ne n 0 with (rfl | hn)
  · simp
  exact h hm hn hmn
#align nat.arithmetic_function.is_multiplicative.iff_ne_zero ArithmeticFunction.IsMultiplicative.iff_ne_zero

/-- Two multiplicative functions `f` and `g` are equal if and only if
they agree on prime powers -/
theorem eq_iff_eq_on_prime_powers [CommMonoidWithZero R] (f : ArithmeticFunction R)
    (hf : f.IsMultiplicative) (g : ArithmeticFunction R) (hg : g.IsMultiplicative) :
    f = g ↔ ∀ p i : ℕ, Nat.Prime p → f (p ^ i) = g (p ^ i) := by
  constructor
  · intro h p i _
    rw [h]
  intro h
  ext n
  by_cases hn : n = 0
  · rw [hn, ArithmeticFunction.map_zero, ArithmeticFunction.map_zero]
  rw [multiplicative_factorization f hf hn, multiplicative_factorization g hg hn]
  exact Finset.prod_congr rfl fun p hp ↦ h p _ (Nat.prime_of_mem_primeFactors hp)
#align nat.arithmetic_function.is_multiplicative.eq_iff_eq_on_prime_powers ArithmeticFunction.IsMultiplicative.eq_iff_eq_on_prime_powers

@[arith_mult]
theorem prodPrimeFactors [CommMonoidWithZero R] (f : ℕ → R) :
    IsMultiplicative (prodPrimeFactors f) := by
  rw [iff_ne_zero]
  refine ⟨prodPrimeFactors_apply one_ne_zero, ?_⟩
  intro x y hx hy hxy
  have hxy₀ : x * y ≠ 0 := mul_ne_zero hx hy
  rw [prodPrimeFactors_apply hxy₀, prodPrimeFactors_apply hx, prodPrimeFactors_apply hy,
    Nat.primeFactors_mul hx hy, ← Finset.prod_union hxy.disjoint_primeFactors]

theorem prodPrimeFactors_add_of_squarefree [CommSemiring R] {f g : ArithmeticFunction R}
    (hf : IsMultiplicative f) (hg : IsMultiplicative g) {n : ℕ} (hn : Squarefree n) :
    ∏ᵖ p ∣ n, (f + g) p = (f * g) n := by
  rw [prodPrimeFactors_apply hn.ne_zero]
  simp_rw [add_apply (f:=f) (g:=g)]
  rw [Finset.prod_add, mul_apply, sum_divisorsAntidiagonal (f · * g ·),
    ← divisors_filter_squarefree_of_squarefree hn, sum_divisors_filter_squarefree hn.ne_zero,
    factors_eq]
  apply Finset.sum_congr rfl
  intro t ht
  rw [t.prod_val, Function.id_def,
    ← prod_primeFactors_sdiff_of_squarefree hn (Finset.mem_powerset.mp ht),
    hf.map_prod_of_subset_primeFactors n t (Finset.mem_powerset.mp ht),
    ← hg.map_prod_of_subset_primeFactors n (_ \ t) (Finset.sdiff_subset _ t)]

theorem lcm_apply_mul_gcd_apply [CommMonoidWithZero R] {f : ArithmeticFunction R}
    (hf : f.IsMultiplicative) {x y : ℕ} :
    f (x.lcm y) * f (x.gcd y) = f x * f y := by
  by_cases hx : x = 0
  · simp only [hx, f.map_zero, zero_mul, Nat.lcm_zero_left, Nat.gcd_zero_left]
  by_cases hy : y = 0
  · simp only [hy, f.map_zero, mul_zero, Nat.lcm_zero_right, Nat.gcd_zero_right, zero_mul]
  have hgcd_ne_zero : x.gcd y ≠ 0 := gcd_ne_zero_left hx
  have hlcm_ne_zero : x.lcm y ≠ 0 := lcm_ne_zero hx hy
  have hfi_zero : ∀ {i}, f (i ^ 0) = 1 := by
    intro i; rw [Nat.pow_zero, hf.1]
  iterate 4 rw [hf.multiplicative_factorization f (by assumption),
    Finsupp.prod_of_support_subset _ _ _ (fun _ _ => hfi_zero)
      (s := (x.primeFactors ⊔ y.primeFactors))]
  · rw [← Finset.prod_mul_distrib, ← Finset.prod_mul_distrib]
    apply Finset.prod_congr rfl
    intro p _
    rcases Nat.le_or_le (x.factorization p) (y.factorization p) with h | h <;>
      simp only [factorization_lcm hx hy, ge_iff_le, Finsupp.sup_apply, h, sup_of_le_right,
        sup_of_le_left, inf_of_le_right, Nat.factorization_gcd hx hy, Finsupp.inf_apply,
        inf_of_le_left, mul_comm]
  · apply Finset.subset_union_right
  · apply Finset.subset_union_left
  · rw [factorization_gcd hx hy, Finsupp.support_inf, Finset.sup_eq_union]
    apply Finset.inter_subset_union
  · simp [factorization_lcm hx hy]

end IsMultiplicative

section SpecialFunctions

/-- The identity on `ℕ` as an `ArithmeticFunction`.  -/
nonrec  -- Porting note: added
def id : ArithmeticFunction ℕ :=
  ⟨id, rfl⟩
#align nat.arithmetic_function.id ArithmeticFunction.id

@[simp]
theorem id_apply {x : ℕ} : id x = x :=
  rfl
#align nat.arithmetic_function.id_apply ArithmeticFunction.id_apply

/-- `pow k n = n ^ k`, except `pow 0 0 = 0`. -/
def pow (k : ℕ) : ArithmeticFunction ℕ :=
  id.ppow k
#align nat.arithmetic_function.pow ArithmeticFunction.pow

@[simp]
theorem pow_apply {k n : ℕ} : pow k n = if k = 0 ∧ n = 0 then 0 else n ^ k := by
  cases k
  · simp [pow]
  rename_i k  -- Porting note: added
  simp [pow, k.succ_pos.ne']
#align nat.arithmetic_function.pow_apply ArithmeticFunction.pow_apply

theorem pow_zero_eq_zeta : pow 0 = ζ := by
  ext n
  simp
#align nat.arithmetic_function.pow_zero_eq_zeta ArithmeticFunction.pow_zero_eq_zeta

/-- `σ k n` is the sum of the `k`th powers of the divisors of `n` -/
def sigma (k : ℕ) : ArithmeticFunction ℕ :=
  ⟨fun n => ∑ d in divisors n, d ^ k, by simp⟩
#align nat.arithmetic_function.sigma ArithmeticFunction.sigma

@[inherit_doc]
scoped[ArithmeticFunction] notation "σ" => ArithmeticFunction.sigma

@[inherit_doc]
scoped[ArithmeticFunction.sigma] notation "σ" => ArithmeticFunction.sigma

theorem sigma_apply {k n : ℕ} : σ k n = ∑ d in divisors n, d ^ k :=
  rfl
#align nat.arithmetic_function.sigma_apply ArithmeticFunction.sigma_apply

theorem sigma_one_apply (n : ℕ) : σ 1 n = ∑ d in divisors n, d := by simp [sigma_apply]
#align nat.arithmetic_function.sigma_one_apply ArithmeticFunction.sigma_one_apply

theorem sigma_zero_apply (n : ℕ) : σ 0 n = (divisors n).card := by simp [sigma_apply]
#align nat.arithmetic_function.sigma_zero_apply ArithmeticFunction.sigma_zero_apply

theorem sigma_zero_apply_prime_pow {p i : ℕ} (hp : p.Prime) : σ 0 (p ^ i) = i + 1 := by
  rw [sigma_zero_apply, divisors_prime_pow hp, card_map, card_range]
#align nat.arithmetic_function.sigma_zero_apply_prime_pow ArithmeticFunction.sigma_zero_apply_prime_pow

theorem zeta_mul_pow_eq_sigma {k : ℕ} : ζ * pow k = σ k := by
  ext
  rw [sigma, zeta_mul_apply]
  apply sum_congr rfl
  intro x hx
  rw [pow_apply, if_neg (not_and_of_not_right _ _)]
  contrapose! hx
  simp [hx]
#align nat.arithmetic_function.zeta_mul_pow_eq_sigma ArithmeticFunction.zeta_mul_pow_eq_sigma

@[arith_mult]
theorem isMultiplicative_one [MonoidWithZero R] : IsMultiplicative (1 : ArithmeticFunction R) :=
  IsMultiplicative.iff_ne_zero.2
    ⟨by simp, by
      intro m n hm _hn hmn
      rcases eq_or_ne m 1 with (rfl | hm')
      · simp
      rw [one_apply_ne, one_apply_ne hm', zero_mul]
      rw [Ne.def, mul_eq_one, not_and_or]
      exact Or.inl hm'⟩
#align nat.arithmetic_function.is_multiplicative_one ArithmeticFunction.isMultiplicative_one

@[arith_mult]
theorem isMultiplicative_zeta : IsMultiplicative ζ :=
  IsMultiplicative.iff_ne_zero.2 ⟨by simp, by simp (config := { contextual := true })⟩
#align nat.arithmetic_function.is_multiplicative_zeta ArithmeticFunction.isMultiplicative_zeta

@[arith_mult]
theorem isMultiplicative_id : IsMultiplicative ArithmeticFunction.id :=
  ⟨rfl, fun {_ _} _ => rfl⟩
#align nat.arithmetic_function.is_multiplicative_id ArithmeticFunction.isMultiplicative_id

@[arith_mult]
theorem IsMultiplicative.ppow [CommSemiring R] {f : ArithmeticFunction R} (hf : f.IsMultiplicative)
    {k : ℕ} : IsMultiplicative (f.ppow k) := by
  induction' k with k hi
  · exact isMultiplicative_zeta.nat_cast
  · rw [ppow_succ]
    apply hf.pmul hi
#align nat.arithmetic_function.is_multiplicative.ppow ArithmeticFunction.IsMultiplicative.ppow

@[arith_mult]
theorem isMultiplicative_pow {k : ℕ} : IsMultiplicative (pow k) :=
  isMultiplicative_id.ppow
#align nat.arithmetic_function.is_multiplicative_pow ArithmeticFunction.isMultiplicative_pow

@[arith_mult]
theorem isMultiplicative_sigma {k : ℕ} : IsMultiplicative (σ k) := by
  rw [← zeta_mul_pow_eq_sigma]
  apply isMultiplicative_zeta.mul isMultiplicative_pow
#align nat.arithmetic_function.is_multiplicative_sigma ArithmeticFunction.isMultiplicative_sigma

/-- `Ω n` is the number of prime factors of `n`. -/
def cardFactors : ArithmeticFunction ℕ :=
  ⟨fun n => n.factors.length, by simp⟩
#align nat.arithmetic_function.card_factors ArithmeticFunction.cardFactors

@[inherit_doc]
scoped[ArithmeticFunction] notation "Ω" => ArithmeticFunction.cardFactors

@[inherit_doc]
scoped[ArithmeticFunction.Omega] notation "Ω" => ArithmeticFunction.cardFactors

theorem cardFactors_apply {n : ℕ} : Ω n = n.factors.length :=
  rfl
#align nat.arithmetic_function.card_factors_apply ArithmeticFunction.cardFactors_apply

@[simp, nolint simpNF] -- this is a `dsimp` lemma
lemma cardFactors_zero : Ω 0 = 0 := rfl

@[simp] theorem cardFactors_one : Ω 1 = 0 := rfl
#align nat.arithmetic_function.card_factors_one ArithmeticFunction.cardFactors_one

@[simp]
theorem cardFactors_eq_one_iff_prime {n : ℕ} : Ω n = 1 ↔ n.Prime := by
  refine' ⟨fun h => _, fun h => List.length_eq_one.2 ⟨n, factors_prime h⟩⟩
  cases' n with n
  · contrapose! h
    simp
  rcases List.length_eq_one.1 h with ⟨x, hx⟩
  rw [← prod_factors n.succ_ne_zero, hx, List.prod_singleton]
  apply prime_of_mem_factors
  rw [hx, List.mem_singleton]
#align nat.arithmetic_function.card_factors_eq_one_iff_prime ArithmeticFunction.cardFactors_eq_one_iff_prime

theorem cardFactors_mul {m n : ℕ} (m0 : m ≠ 0) (n0 : n ≠ 0) : Ω (m * n) = Ω m + Ω n := by
  rw [cardFactors_apply, cardFactors_apply, cardFactors_apply, ← Multiset.coe_card, ← factors_eq,
    UniqueFactorizationMonoid.normalizedFactors_mul m0 n0, factors_eq, factors_eq,
    Multiset.card_add, Multiset.coe_card, Multiset.coe_card]
#align nat.arithmetic_function.card_factors_mul ArithmeticFunction.cardFactors_mul

theorem cardFactors_multiset_prod {s : Multiset ℕ} (h0 : s.prod ≠ 0) :
    Ω s.prod = (Multiset.map Ω s).sum := by
  induction s using Multiset.induction_on with
  | empty => simp
  | cons ih => simp_all [cardFactors_mul, not_or]
#align nat.arithmetic_function.card_factors_multiset_prod ArithmeticFunction.cardFactors_multiset_prod

@[simp]
theorem cardFactors_apply_prime {p : ℕ} (hp : p.Prime) : Ω p = 1 :=
  cardFactors_eq_one_iff_prime.2 hp
#align nat.arithmetic_function.card_factors_apply_prime ArithmeticFunction.cardFactors_apply_prime

@[simp]
theorem cardFactors_apply_prime_pow {p k : ℕ} (hp : p.Prime) : Ω (p ^ k) = k := by
  rw [cardFactors_apply, hp.factors_pow, List.length_replicate]
#align nat.arithmetic_function.card_factors_apply_prime_pow ArithmeticFunction.cardFactors_apply_prime_pow

/-- `ω n` is the number of distinct prime factors of `n`. -/
def cardDistinctFactors : ArithmeticFunction ℕ :=
  ⟨fun n => n.factors.dedup.length, by simp⟩
#align nat.arithmetic_function.card_distinct_factors ArithmeticFunction.cardDistinctFactors

@[inherit_doc]
scoped[ArithmeticFunction] notation "ω" => ArithmeticFunction.cardDistinctFactors

@[inherit_doc]
scoped[ArithmeticFunction.omega] notation "ω" => ArithmeticFunction.cardDistinctFactors

theorem cardDistinctFactors_zero : ω 0 = 0 := by simp
#align nat.arithmetic_function.card_distinct_factors_zero ArithmeticFunction.cardDistinctFactors_zero

@[simp]
theorem cardDistinctFactors_one : ω 1 = 0 := by simp [cardDistinctFactors]
#align nat.arithmetic_function.card_distinct_factors_one ArithmeticFunction.cardDistinctFactors_one

theorem cardDistinctFactors_apply {n : ℕ} : ω n = n.factors.dedup.length :=
  rfl
#align nat.arithmetic_function.card_distinct_factors_apply ArithmeticFunction.cardDistinctFactors_apply

theorem cardDistinctFactors_eq_cardFactors_iff_squarefree {n : ℕ} (h0 : n ≠ 0) :
    ω n = Ω n ↔ Squarefree n := by
  rw [squarefree_iff_nodup_factors h0, cardDistinctFactors_apply]
  constructor <;> intro h
  · rw [← n.factors.dedup_sublist.eq_of_length h]
    apply List.nodup_dedup
  · rw [h.dedup]
    rfl
#align nat.arithmetic_function.card_distinct_factors_eq_card_factors_iff_squarefree ArithmeticFunction.cardDistinctFactors_eq_cardFactors_iff_squarefree

@[simp]
theorem cardDistinctFactors_apply_prime_pow {p k : ℕ} (hp : p.Prime) (hk : k ≠ 0) :
    ω (p ^ k) = 1 := by
  rw [cardDistinctFactors_apply, hp.factors_pow, List.replicate_dedup hk, List.length_singleton]
#align nat.arithmetic_function.card_distinct_factors_apply_prime_pow ArithmeticFunction.cardDistinctFactors_apply_prime_pow

@[simp]
theorem cardDistinctFactors_apply_prime {p : ℕ} (hp : p.Prime) : ω p = 1 := by
  rw [← pow_one p, cardDistinctFactors_apply_prime_pow hp one_ne_zero]
#align nat.arithmetic_function.card_distinct_factors_apply_prime ArithmeticFunction.cardDistinctFactors_apply_prime

/-- `μ` is the Möbius function. If `n` is squarefree with an even number of distinct prime factors,
  `μ n = 1`. If `n` is squarefree with an odd number of distinct prime factors, `μ n = -1`.
  If `n` is not squarefree, `μ n = 0`. -/
def moebius : ArithmeticFunction ℤ :=
  ⟨fun n => if Squarefree n then (-1) ^ cardFactors n else 0, by simp⟩
#align nat.arithmetic_function.moebius ArithmeticFunction.moebius

@[inherit_doc]
scoped[ArithmeticFunction] notation "μ" => ArithmeticFunction.moebius

@[inherit_doc]
scoped[ArithmeticFunction.Moebius] notation "μ" => ArithmeticFunction.moebius

@[simp]
theorem moebius_apply_of_squarefree {n : ℕ} (h : Squarefree n) : μ n = (-1) ^ cardFactors n :=
  if_pos h
#align nat.arithmetic_function.moebius_apply_of_squarefree ArithmeticFunction.moebius_apply_of_squarefree

@[simp]
theorem moebius_eq_zero_of_not_squarefree {n : ℕ} (h : ¬Squarefree n) : μ n = 0 :=
  if_neg h
#align nat.arithmetic_function.moebius_eq_zero_of_not_squarefree ArithmeticFunction.moebius_eq_zero_of_not_squarefree

theorem moebius_apply_one : μ 1 = 1 := by simp
#align nat.arithmetic_function.moebius_apply_one ArithmeticFunction.moebius_apply_one

theorem moebius_ne_zero_iff_squarefree {n : ℕ} : μ n ≠ 0 ↔ Squarefree n := by
  constructor <;> intro h
  · contrapose! h
    simp [h]
  · simp [h, pow_ne_zero]
#align nat.arithmetic_function.moebius_ne_zero_iff_squarefree ArithmeticFunction.moebius_ne_zero_iff_squarefree

theorem moebius_ne_zero_iff_eq_or {n : ℕ} : μ n ≠ 0 ↔ μ n = 1 ∨ μ n = -1 := by
  constructor <;> intro h
  · rw [moebius_ne_zero_iff_squarefree] at h
    rw [moebius_apply_of_squarefree h]
    apply neg_one_pow_eq_or
  · rcases h with (h | h) <;> simp [h]
#align nat.arithmetic_function.moebius_ne_zero_iff_eq_or ArithmeticFunction.moebius_ne_zero_iff_eq_or

theorem moebius_apply_prime {p : ℕ} (hp : p.Prime) : μ p = -1 := by
  rw [moebius_apply_of_squarefree hp.squarefree, cardFactors_apply_prime hp, pow_one]
#align nat.arithmetic_function.moebius_apply_prime ArithmeticFunction.moebius_apply_prime

theorem moebius_apply_prime_pow {p k : ℕ} (hp : p.Prime) (hk : k ≠ 0) :
    μ (p ^ k) = if k = 1 then -1 else 0 := by
  split_ifs with h
  · rw [h, pow_one, moebius_apply_prime hp]
  rw [moebius_eq_zero_of_not_squarefree]
  rw [squarefree_pow_iff hp.ne_one hk, not_and_or]
  exact Or.inr h
#align nat.arithmetic_function.moebius_apply_prime_pow ArithmeticFunction.moebius_apply_prime_pow

theorem moebius_apply_isPrimePow_not_prime {n : ℕ} (hn : IsPrimePow n) (hn' : ¬n.Prime) :
    μ n = 0 := by
  obtain ⟨p, k, hp, hk, rfl⟩ := (isPrimePow_nat_iff _).1 hn
  rw [moebius_apply_prime_pow hp hk.ne', if_neg]
  rintro rfl
  exact hn' (by simpa)
#align nat.arithmetic_function.moebius_apply_is_prime_pow_not_prime ArithmeticFunction.moebius_apply_isPrimePow_not_prime

@[arith_mult]
theorem isMultiplicative_moebius : IsMultiplicative μ := by
  rw [IsMultiplicative.iff_ne_zero]
  refine' ⟨by simp, fun {n m} hn hm hnm => _⟩
  simp only [moebius, ZeroHom.coe_mk, coe_mk, ZeroHom.toFun_eq_coe, Eq.ndrec, ZeroHom.coe_mk,
    IsUnit.mul_iff, Nat.isUnit_iff, squarefree_mul hnm, ite_zero_mul_ite_zero,
    cardFactors_mul hn hm, pow_add]
#align nat.arithmetic_function.is_multiplicative_moebius ArithmeticFunction.isMultiplicative_moebius

theorem IsMultiplicative.prodPrimeFactors_one_add_of_squarefree [CommSemiring R]
    {f : ArithmeticFunction R} (h_mult : f.IsMultiplicative) {n : ℕ} (hn : Squarefree n) :
    ∏ p in n.primeFactors, (1 + f p) = ∑ d in n.divisors, f d := by
  trans (∏ᵖ p ∣ n, ((ζ:ArithmeticFunction R) + f) p)
  · simp_rw [prodPrimeFactors_apply hn.ne_zero, add_apply, natCoe_apply]
    apply Finset.prod_congr rfl; intro p hp;
    rw [zeta_apply_ne (prime_of_mem_factors <| List.mem_toFinset.mp hp).ne_zero, cast_one]
  rw [isMultiplicative_zeta.nat_cast.prodPrimeFactors_add_of_squarefree h_mult hn,
    coe_zeta_mul_apply]

theorem IsMultiplicative.prodPrimeFactors_one_sub_of_squarefree [CommRing R]
    (f : ArithmeticFunction R) (hf : f.IsMultiplicative) {n : ℕ} (hn : Squarefree n) :
    ∏ p in n.primeFactors, (1 - f p) = ∑ d in n.divisors, μ d * f d := by
  trans (∏ p in n.primeFactors, (1 + (ArithmeticFunction.pmul (μ:ArithmeticFunction R) f) p))
  · apply Finset.prod_congr rfl; intro p hp
    rw [pmul_apply, intCoe_apply, ArithmeticFunction.moebius_apply_prime
        (prime_of_mem_factors (List.mem_toFinset.mp hp))]
    ring
  · rw [(isMultiplicative_moebius.int_cast.pmul hf).prodPrimeFactors_one_add_of_squarefree hn]
    simp_rw [pmul_apply, intCoe_apply]

open UniqueFactorizationMonoid

@[simp]
theorem moebius_mul_coe_zeta : (μ * ζ : ArithmeticFunction ℤ) = 1 := by
  ext n
  refine' recOnPosPrimePosCoprime _ _ _ _ n
  · intro p n hp hn
    rw [coe_mul_zeta_apply, sum_divisors_prime_pow hp, sum_range_succ']
    simp_rw [Nat.pow_zero, moebius_apply_one,
      moebius_apply_prime_pow hp (Nat.succ_ne_zero _), Nat.succ_inj', sum_ite_eq', mem_range,
      if_pos hn, add_left_neg]
    rw [one_apply_ne]
    rw [Ne.def, pow_eq_one_iff]
    · exact hp.ne_one
    · exact hn.ne'
  · rw [ZeroHom.map_zero, ZeroHom.map_zero]
  · simp
  · intro a b _ha _hb hab ha' hb'
    rw [IsMultiplicative.map_mul_of_coprime _ hab, ha', hb',
      IsMultiplicative.map_mul_of_coprime isMultiplicative_one hab]
    exact isMultiplicative_moebius.mul isMultiplicative_zeta.nat_cast
#align nat.arithmetic_function.moebius_mul_coe_zeta ArithmeticFunction.moebius_mul_coe_zeta

@[simp]
theorem coe_zeta_mul_moebius : (ζ * μ : ArithmeticFunction ℤ) = 1 := by
  rw [mul_comm, moebius_mul_coe_zeta]
#align nat.arithmetic_function.coe_zeta_mul_moebius ArithmeticFunction.coe_zeta_mul_moebius

@[simp]
theorem coe_moebius_mul_coe_zeta [Ring R] : (μ * ζ : ArithmeticFunction R) = 1 := by
  rw [← coe_coe, ← intCoe_mul, moebius_mul_coe_zeta, intCoe_one]
#align nat.arithmetic_function.coe_moebius_mul_coe_zeta ArithmeticFunction.coe_moebius_mul_coe_zeta

@[simp]
theorem coe_zeta_mul_coe_moebius [Ring R] : (ζ * μ : ArithmeticFunction R) = 1 := by
  rw [← coe_coe, ← intCoe_mul, coe_zeta_mul_moebius, intCoe_one]
#align nat.arithmetic_function.coe_zeta_mul_coe_moebius ArithmeticFunction.coe_zeta_mul_coe_moebius

section CommRing

variable [CommRing R]

instance : Invertible (ζ : ArithmeticFunction R) where
  invOf := μ
  invOf_mul_self := coe_moebius_mul_coe_zeta
  mul_invOf_self := coe_zeta_mul_coe_moebius

/-- A unit in `ArithmeticFunction R` that evaluates to `ζ`, with inverse `μ`. -/
def zetaUnit : (ArithmeticFunction R)ˣ :=
  ⟨ζ, μ, coe_zeta_mul_coe_moebius, coe_moebius_mul_coe_zeta⟩
#align nat.arithmetic_function.zeta_unit ArithmeticFunction.zetaUnit

@[simp]
theorem coe_zetaUnit : ((zetaUnit : (ArithmeticFunction R)ˣ) : ArithmeticFunction R) = ζ :=
  rfl
#align nat.arithmetic_function.coe_zeta_unit ArithmeticFunction.coe_zetaUnit

@[simp]
theorem inv_zetaUnit : ((zetaUnit⁻¹ : (ArithmeticFunction R)ˣ) : ArithmeticFunction R) = μ :=
  rfl
#align nat.arithmetic_function.inv_zeta_unit ArithmeticFunction.inv_zetaUnit

end CommRing

/-- Möbius inversion for functions to an `AddCommGroup`. -/
theorem sum_eq_iff_sum_smul_moebius_eq [AddCommGroup R] {f g : ℕ → R} :
    (∀ n > 0, ∑ i in n.divisors, f i = g n) ↔
      ∀ n > 0, ∑ x : ℕ × ℕ in n.divisorsAntidiagonal, μ x.fst • g x.snd = f n := by
  let f' : ArithmeticFunction R := ⟨fun x => if x = 0 then 0 else f x, if_pos rfl⟩
  let g' : ArithmeticFunction R := ⟨fun x => if x = 0 then 0 else g x, if_pos rfl⟩
  trans (ζ : ArithmeticFunction ℤ) • f' = g'
  · rw [ext_iff]
    apply forall_congr'
    intro n
    cases n with
    | zero => simp
    | succ n =>
      rw [coe_zeta_smul_apply]
      simp only [n.succ_ne_zero, forall_prop_of_true, succ_pos', if_false, ZeroHom.coe_mk]
      simp only [f', g', coe_mk, succ_ne_zero, ite_false]
      rw [sum_congr rfl fun x hx => ?_]
      rw [if_neg (Nat.pos_of_mem_divisors hx).ne']
  trans μ • g' = f'
  · constructor <;> intro h
    · rw [← h, ← mul_smul, moebius_mul_coe_zeta, one_smul]
    · rw [← h, ← mul_smul, coe_zeta_mul_moebius, one_smul]
  · rw [ext_iff]
    apply forall_congr'
    intro n
    cases n with
    | zero => simp
    | succ n =>
      simp only [n.succ_ne_zero, forall_prop_of_true, succ_pos', smul_apply, if_false,
        ZeroHom.coe_mk]
      -- Porting note: added following `simp only`
      simp only [f', g', Nat.isUnit_iff, coe_mk, ZeroHom.toFun_eq_coe, succ_ne_zero, ite_false]
      rw [sum_congr rfl fun x hx => ?_]
      rw [if_neg (Nat.pos_of_mem_divisors (snd_mem_divisors_of_mem_antidiagonal hx)).ne']
#align nat.arithmetic_function.sum_eq_iff_sum_smul_moebius_eq ArithmeticFunction.sum_eq_iff_sum_smul_moebius_eq

/-- Möbius inversion for functions to a `Ring`. -/
theorem sum_eq_iff_sum_mul_moebius_eq [Ring R] {f g : ℕ → R} :
    (∀ n > 0, ∑ i in n.divisors, f i = g n) ↔
      ∀ n > 0, ∑ x : ℕ × ℕ in n.divisorsAntidiagonal, (μ x.fst : R) * g x.snd = f n := by
  rw [sum_eq_iff_sum_smul_moebius_eq]
  apply forall_congr'
  refine' fun a => imp_congr_right fun _ => (sum_congr rfl fun x _hx => _).congr_left
  rw [zsmul_eq_mul]
#align nat.arithmetic_function.sum_eq_iff_sum_mul_moebius_eq ArithmeticFunction.sum_eq_iff_sum_mul_moebius_eq

/-- Möbius inversion for functions to a `CommGroup`. -/
theorem prod_eq_iff_prod_pow_moebius_eq [CommGroup R] {f g : ℕ → R} :
    (∀ n > 0, ∏ i in n.divisors, f i = g n) ↔
      ∀ n > 0, ∏ x : ℕ × ℕ in n.divisorsAntidiagonal, g x.snd ^ μ x.fst = f n :=
  @sum_eq_iff_sum_smul_moebius_eq (Additive R) _ _ _
#align nat.arithmetic_function.prod_eq_iff_prod_pow_moebius_eq ArithmeticFunction.prod_eq_iff_prod_pow_moebius_eq

/-- Möbius inversion for functions to a `CommGroupWithZero`. -/
theorem prod_eq_iff_prod_pow_moebius_eq_of_nonzero [CommGroupWithZero R] {f g : ℕ → R}
    (hf : ∀ n : ℕ, 0 < n → f n ≠ 0) (hg : ∀ n : ℕ, 0 < n → g n ≠ 0) :
    (∀ n > 0, ∏ i in n.divisors, f i = g n) ↔
      ∀ n > 0, ∏ x : ℕ × ℕ in n.divisorsAntidiagonal, g x.snd ^ μ x.fst = f n := by
  refine'
      Iff.trans
        (Iff.trans (forall_congr' fun n => _)
          (@prod_eq_iff_prod_pow_moebius_eq Rˣ _
            (fun n => if h : 0 < n then Units.mk0 (f n) (hf n h) else 1) fun n =>
            if h : 0 < n then Units.mk0 (g n) (hg n h) else 1))
        (forall_congr' fun n => _) <;>
    refine' imp_congr_right fun hn => _
  · dsimp
    rw [dif_pos hn, ← Units.eq_iff, ← Units.coeHom_apply, map_prod, Units.val_mk0,
      prod_congr rfl _]
    intro x hx
    rw [dif_pos (Nat.pos_of_mem_divisors hx), Units.coeHom_apply, Units.val_mk0]
  · dsimp
    rw [dif_pos hn, ← Units.eq_iff, ← Units.coeHom_apply, map_prod, Units.val_mk0,
      prod_congr rfl _]
    intro x hx
    rw [dif_pos (Nat.pos_of_mem_divisors (Nat.snd_mem_divisors_of_mem_antidiagonal hx)),
      Units.coeHom_apply, Units.val_zpow_eq_zpow_val, Units.val_mk0]
#align nat.arithmetic_function.prod_eq_iff_prod_pow_moebius_eq_of_nonzero ArithmeticFunction.prod_eq_iff_prod_pow_moebius_eq_of_nonzero

/-- Möbius inversion for functions to an `AddCommGroup`, where the equalities only hold on a
well-behaved set. -/
theorem sum_eq_iff_sum_smul_moebius_eq_on [AddCommGroup R] {f g : ℕ → R}
    (s : Set ℕ) (hs : ∀ m n, m ∣ n → n ∈ s → m ∈ s) :
    (∀ n > 0, n ∈ s → (∑ i in n.divisors, f i) = g n) ↔
      ∀ n > 0, n ∈ s → (∑ x : ℕ × ℕ in n.divisorsAntidiagonal, μ x.fst • g x.snd) = f n := by
  constructor
  · intro h
    let G := fun (n:ℕ) => (∑ i in n.divisors, f i)
    intro n hn hnP
    suffices ∑ d in n.divisors, μ (n/d) • G d = f n from by
      rw [Nat.sum_divisorsAntidiagonal' (f := fun x y => μ x • g y), ← this, sum_congr rfl]
      intro d hd
      rw [← h d (Nat.pos_of_mem_divisors hd) <| hs d n (Nat.dvd_of_mem_divisors hd) hnP]
    rw [← Nat.sum_divisorsAntidiagonal' (f := fun x y => μ x • G y)]
    apply sum_eq_iff_sum_smul_moebius_eq.mp _ n hn
    intro _ _; rfl
  · intro h
    let F := fun (n:ℕ) => ∑ x : ℕ × ℕ in n.divisorsAntidiagonal, μ x.fst • g x.snd
    intro n hn hnP
    suffices ∑ d in n.divisors, F d = g n from by
      rw [← this, sum_congr rfl]
      intro d hd
      rw [← h d (Nat.pos_of_mem_divisors hd) <| hs d n (Nat.dvd_of_mem_divisors hd) hnP]
    apply sum_eq_iff_sum_smul_moebius_eq.mpr _ n hn
    intro _ _; rfl

theorem sum_eq_iff_sum_smul_moebius_eq_on' [AddCommGroup R] {f g : ℕ → R}
    (s : Set ℕ) (hs : ∀ m n, m ∣ n → n ∈ s → m ∈ s) (hs₀ : 0 ∉ s) :
    (∀ n ∈ s, (∑ i in n.divisors, f i) = g n) ↔
     ∀ n ∈ s, (∑ x in n.divisorsAntidiagonal, μ x.fst • g x.snd) = f n := by
  have : ∀ P : ℕ → Prop, ((∀ n ∈ s, P n) ↔ (∀ n > 0, n ∈ s → P n)) := fun P ↦ by
    refine' forall_congr' (fun n ↦ ⟨fun h _ ↦ h, fun h hn ↦ h _ hn⟩)
    contrapose! hs₀
    simpa [nonpos_iff_eq_zero.mp hs₀] using hn
  simpa only [this] using sum_eq_iff_sum_smul_moebius_eq_on s hs

/-- Möbius inversion for functions to a `Ring`, where the equalities only hold on a well-behaved
set. -/
theorem sum_eq_iff_sum_mul_moebius_eq_on [Ring R] {f g : ℕ → R}
    (s : Set ℕ) (hs : ∀ m n, m ∣ n → n ∈ s → m ∈ s) :
    (∀ n > 0, n ∈ s → (∑ i in n.divisors, f i) = g n) ↔
      ∀ n > 0, n ∈ s →
        (∑ x : ℕ × ℕ in n.divisorsAntidiagonal, (μ x.fst : R) * g x.snd) = f n := by
  rw [sum_eq_iff_sum_smul_moebius_eq_on s hs]
  apply forall_congr'
  intro a; refine' imp_congr_right _
  refine' fun _ => imp_congr_right fun _ => (sum_congr rfl fun x _hx => _).congr_left
  rw [zsmul_eq_mul]

/-- Möbius inversion for functions to a `CommGroup`, where the equalities only hold on a
well-behaved set. -/
theorem prod_eq_iff_prod_pow_moebius_eq_on [CommGroup R] {f g : ℕ → R}
    (s : Set ℕ) (hs : ∀ m n, m ∣ n → n ∈ s → m ∈ s) :
    (∀ n > 0, n ∈ s → (∏ i in n.divisors, f i) = g n) ↔
      ∀ n > 0, n ∈ s → (∏ x : ℕ × ℕ in n.divisorsAntidiagonal, g x.snd ^ μ x.fst) = f n :=
  @sum_eq_iff_sum_smul_moebius_eq_on (Additive R) _ _ _ s hs

/-- Möbius inversion for functions to a `CommGroupWithZero`, where the equalities only hold on
a well-behaved set. -/
theorem prod_eq_iff_prod_pow_moebius_eq_on_of_nonzero [CommGroupWithZero R]
    (s : Set ℕ) (hs : ∀ m n, m ∣ n → n ∈ s → m ∈ s) {f g : ℕ → R}
    (hf : ∀ n > 0, f n ≠ 0) (hg : ∀ n > 0, g n ≠ 0):
    (∀ n > 0, n ∈ s → (∏ i in n.divisors, f i) = g n) ↔
      ∀ n > 0, n ∈ s → (∏ x : ℕ × ℕ in n.divisorsAntidiagonal, g x.snd ^ μ x.fst) = f n := by
  refine'
      Iff.trans
        (Iff.trans (forall_congr' fun n => _)
          (@prod_eq_iff_prod_pow_moebius_eq_on Rˣ _
            (fun n => if h : 0 < n then Units.mk0 (f n) (hf n h) else 1)
            (fun n => if h : 0 < n then Units.mk0 (g n) (hg n h) else 1)
            s hs) )
        (forall_congr' fun n => _) <;>
    refine' imp_congr_right fun hn => _
  · dsimp
    rw [dif_pos hn, ← Units.eq_iff, ← Units.coeHom_apply, map_prod, Units.val_mk0,
      prod_congr rfl _]
    intro x hx
    rw [dif_pos (Nat.pos_of_mem_divisors hx), Units.coeHom_apply, Units.val_mk0]
  · dsimp
    rw [dif_pos hn, ← Units.eq_iff, ← Units.coeHom_apply, map_prod, Units.val_mk0,
      prod_congr rfl _]
    intro x hx
    rw [dif_pos (Nat.pos_of_mem_divisors (Nat.snd_mem_divisors_of_mem_antidiagonal hx)),
      Units.coeHom_apply, Units.val_zpow_eq_zpow_val, Units.val_mk0]

end SpecialFunctions

end ArithmeticFunction<|MERGE_RESOLUTION|>--- conflicted
+++ resolved
@@ -238,14 +238,9 @@
     ArithmeticFunction.add with
     add_assoc := fun _ _ _ => ext fun _ => add_assoc _ _ _
     zero_add := fun _ => ext fun _ => zero_add _
-<<<<<<< HEAD
     add_zero := fun _ => ext fun _ => add_zero _
     nsmul := nsmulRec }
 #align nat.arithmetic_function.add_monoid Nat.ArithmeticFunction.instAddMonoid
-=======
-    add_zero := fun _ => ext fun _ => add_zero _ }
-#align nat.arithmetic_function.add_monoid ArithmeticFunction.instAddMonoid
->>>>>>> cb921c1c
 
 end AddMonoid
 
