/-
Copyright (c) 2020 Aaron Anderson. All rights reserved.
Released under Apache 2.0 license as described in the file LICENSE.
Authors: Aaron Anderson
-/
import Mathlib.Algebra.BigOperators.Ring
import Mathlib.Algebra.Module.BigOperators
import Mathlib.NumberTheory.Divisors
import Mathlib.Data.Nat.Squarefree
import Mathlib.Data.Nat.GCD.BigOperators
import Mathlib.Data.Nat.Factorization.Basic
import Mathlib.Tactic.ArithMult

/-!
# Arithmetic Functions and Dirichlet Convolution

This file defines arithmetic functions, which are functions from `ℕ` to a specified type that map 0
to 0. In the literature, they are often instead defined as functions from `ℕ+`. These arithmetic
functions are endowed with a multiplication, given by Dirichlet convolution, and pointwise addition,
to form the Dirichlet ring.

## Main Definitions

 * `ArithmeticFunction R` consists of functions `f : ℕ → R` such that `f 0 = 0`.
 * An arithmetic function `f` `IsMultiplicative` when `x.coprime y → f (x * y) = f x * f y`.
 * The pointwise operations `pmul` and `ppow` differ from the multiplication
  and power instances on `ArithmeticFunction R`, which use Dirichlet multiplication.
 * `ζ` is the arithmetic function such that `ζ x = 1` for `0 < x`.
 * `σ k` is the arithmetic function such that `σ k x = ∑ y ∈ divisors x, y ^ k` for `0 < x`.
 * `pow k` is the arithmetic function such that `pow k x = x ^ k` for `0 < x`.
 * `id` is the identity arithmetic function on `ℕ`.
 * `ω n` is the number of distinct prime factors of `n`.
 * `Ω n` is the number of prime factors of `n` counted with multiplicity.
 * `μ` is the Möbius function (spelled `moebius` in code).

## Main Results

 * Several forms of Möbius inversion:
 * `sum_eq_iff_sum_mul_moebius_eq` for functions to a `CommRing`
 * `sum_eq_iff_sum_smul_moebius_eq` for functions to an `AddCommGroup`
 * `prod_eq_iff_prod_pow_moebius_eq` for functions to a `CommGroup`
 * `prod_eq_iff_prod_pow_moebius_eq_of_nonzero` for functions to a `CommGroupWithZero`
 * And variants that apply when the equalities only hold on a set `S : Set ℕ` such that
  `m ∣ n → n ∈ S → m ∈ S`:
 * `sum_eq_iff_sum_mul_moebius_eq_on` for functions to a `CommRing`
 * `sum_eq_iff_sum_smul_moebius_eq_on` for functions to an `AddCommGroup`
 * `prod_eq_iff_prod_pow_moebius_eq_on` for functions to a `CommGroup`
 * `prod_eq_iff_prod_pow_moebius_eq_on_of_nonzero` for functions to a `CommGroupWithZero`

## Notation

All notation is localized in the namespace `ArithmeticFunction`.

The arithmetic functions `ζ`, `σ`, `ω`, `Ω` and `μ` have Greek letter names.

In addition, there are separate locales `ArithmeticFunction.zeta` for `ζ`,
`ArithmeticFunction.sigma` for `σ`, `ArithmeticFunction.omega` for `ω`,
`ArithmeticFunction.Omega` for `Ω`, and `ArithmeticFunction.Moebius` for `μ`,
to allow for selective access to these notations.

The arithmetic function $$n \mapsto \prod_{p \mid n} f(p)$$ is given custom notation
`∏ᵖ p ∣ n, f p` when applied to `n`.

## Tags

arithmetic functions, dirichlet convolution, divisors

-/

open Finset

open Nat

variable (R : Type*)

/-- An arithmetic function is a function from `ℕ` that maps 0 to 0. In the literature, they are
  often instead defined as functions from `ℕ+`. Multiplication on `ArithmeticFunctions` is by
  Dirichlet convolution. -/
def ArithmeticFunction [Zero R] :=
  ZeroHom ℕ R

instance ArithmeticFunction.zero [Zero R] : Zero (ArithmeticFunction R) :=
  inferInstanceAs (Zero (ZeroHom ℕ R))

instance [Zero R] : Inhabited (ArithmeticFunction R) := inferInstanceAs (Inhabited (ZeroHom ℕ R))

variable {R}

namespace ArithmeticFunction

section Zero

variable [Zero R]

--  porting note: used to be `CoeFun`
instance : FunLike (ArithmeticFunction R) ℕ R :=
  inferInstanceAs (FunLike (ZeroHom ℕ R) ℕ R)

@[simp]
theorem toFun_eq (f : ArithmeticFunction R) : f.toFun = f := rfl

@[simp]
theorem coe_mk (f : ℕ → R) (hf) : @DFunLike.coe (ArithmeticFunction R) _ _ _
    (ZeroHom.mk f hf) = f := rfl

@[simp]
theorem map_zero {f : ArithmeticFunction R} : f 0 = 0 :=
  ZeroHom.map_zero' f

theorem coe_inj {f g : ArithmeticFunction R} : (f : ℕ → R) = g ↔ f = g :=
  DFunLike.coe_fn_eq

@[simp]
theorem zero_apply {x : ℕ} : (0 : ArithmeticFunction R) x = 0 :=
  ZeroHom.zero_apply x

@[ext]
theorem ext ⦃f g : ArithmeticFunction R⦄ (h : ∀ x, f x = g x) : f = g :=
  ZeroHom.ext h
<<<<<<< HEAD
#align nat.arithmetic_function.ext ArithmeticFunction.ext
#align nat.arithmetic_function.ext_iff ArithmeticFunction.ext_iff
=======

theorem ext_iff {f g : ArithmeticFunction R} : f = g ↔ ∀ x, f x = g x :=
  DFunLike.ext_iff
>>>>>>> 2fc87a94

section One

variable [One R]

instance one : One (ArithmeticFunction R) :=
  ⟨⟨fun x => ite (x = 1) 1 0, rfl⟩⟩

theorem one_apply {x : ℕ} : (1 : ArithmeticFunction R) x = ite (x = 1) 1 0 :=
  rfl

@[simp]
theorem one_one : (1 : ArithmeticFunction R) 1 = 1 :=
  rfl

@[simp]
theorem one_apply_ne {x : ℕ} (h : x ≠ 1) : (1 : ArithmeticFunction R) x = 0 :=
  if_neg h

end One

end Zero

/-- Coerce an arithmetic function with values in `ℕ` to one with values in `R`. We cannot inline
this in `natCoe` because it gets unfolded too much. -/
@[coe]  -- Porting note: added `coe` tag.
def natToArithmeticFunction [AddMonoidWithOne R] :
    (ArithmeticFunction ℕ) → (ArithmeticFunction R) :=
  fun f => ⟨fun n => ↑(f n), by simp⟩

instance natCoe [AddMonoidWithOne R] : Coe (ArithmeticFunction ℕ) (ArithmeticFunction R) :=
  ⟨natToArithmeticFunction⟩

@[simp]
theorem natCoe_nat (f : ArithmeticFunction ℕ) : natToArithmeticFunction f = f :=
  ext fun _ => cast_id _

@[simp]
theorem natCoe_apply [AddMonoidWithOne R] {f : ArithmeticFunction ℕ} {x : ℕ} :
    (f : ArithmeticFunction R) x = f x :=
  rfl

/-- Coerce an arithmetic function with values in `ℤ` to one with values in `R`. We cannot inline
this in `intCoe` because it gets unfolded too much. -/
@[coe]
def ofInt [AddGroupWithOne R] :
    (ArithmeticFunction ℤ) → (ArithmeticFunction R) :=
  fun f => ⟨fun n => ↑(f n), by simp⟩

instance intCoe [AddGroupWithOne R] : Coe (ArithmeticFunction ℤ) (ArithmeticFunction R) :=
  ⟨ofInt⟩

@[simp]
theorem intCoe_int (f : ArithmeticFunction ℤ) : ofInt f = f :=
  ext fun _ => Int.cast_id

@[simp]
theorem intCoe_apply [AddGroupWithOne R] {f : ArithmeticFunction ℤ} {x : ℕ} :
    (f : ArithmeticFunction R) x = f x := rfl

@[simp]
theorem coe_coe [AddGroupWithOne R] {f : ArithmeticFunction ℕ} :
    ((f : ArithmeticFunction ℤ) : ArithmeticFunction R) = (f : ArithmeticFunction R) := by
  ext
  simp

@[simp]
theorem natCoe_one [AddMonoidWithOne R] :
    ((1 : ArithmeticFunction ℕ) : ArithmeticFunction R) = 1 := by
  ext n
  simp [one_apply]

@[simp]
theorem intCoe_one [AddGroupWithOne R] : ((1 : ArithmeticFunction ℤ) :
    ArithmeticFunction R) = 1 := by
  ext n
  simp [one_apply]

section AddMonoid

variable [AddMonoid R]

instance add : Add (ArithmeticFunction R) :=
  ⟨fun f g => ⟨fun n => f n + g n, by simp⟩⟩

@[simp]
theorem add_apply {f g : ArithmeticFunction R} {n : ℕ} : (f + g) n = f n + g n :=
  rfl

instance instAddMonoid : AddMonoid (ArithmeticFunction R) :=
  { ArithmeticFunction.zero R,
    ArithmeticFunction.add with
    add_assoc := fun _ _ _ => ext fun _ => add_assoc _ _ _
    zero_add := fun _ => ext fun _ => zero_add _
    add_zero := fun _ => ext fun _ => add_zero _
    nsmul := nsmulRec }

end AddMonoid

instance instAddMonoidWithOne [AddMonoidWithOne R] : AddMonoidWithOne (ArithmeticFunction R) :=
  { ArithmeticFunction.instAddMonoid,
    ArithmeticFunction.one with
    natCast := fun n => ⟨fun x => if x = 1 then (n : R) else 0, by simp⟩
    natCast_zero := by ext; simp
    natCast_succ := fun n => by ext x; by_cases h : x = 1 <;> simp [h] }

instance instAddCommMonoid [AddCommMonoid R] : AddCommMonoid (ArithmeticFunction R) :=
  { ArithmeticFunction.instAddMonoid with add_comm := fun _ _ => ext fun _ => add_comm _ _ }

instance [NegZeroClass R] : Neg (ArithmeticFunction R) where
  neg f := ⟨fun n => -f n, by simp⟩

instance [AddGroup R] : AddGroup (ArithmeticFunction R) :=
  { ArithmeticFunction.instAddMonoid with
    add_left_neg := fun _ => ext fun _ => add_left_neg _
    zsmul := zsmulRec }

instance [AddCommGroup R] : AddCommGroup (ArithmeticFunction R) :=
  { show AddGroup (ArithmeticFunction R) by infer_instance with
    add_comm := fun _ _ ↦ add_comm _ _ }

section SMul

variable {M : Type*} [Zero R] [AddCommMonoid M] [SMul R M]

/-- The Dirichlet convolution of two arithmetic functions `f` and `g` is another arithmetic function
  such that `(f * g) n` is the sum of `f x * g y` over all `(x,y)` such that `x * y = n`. -/
instance : SMul (ArithmeticFunction R) (ArithmeticFunction M) :=
  ⟨fun f g => ⟨fun n => ∑ x ∈ divisorsAntidiagonal n, f x.fst • g x.snd, by simp⟩⟩

@[simp]
theorem smul_apply {f : ArithmeticFunction R} {g : ArithmeticFunction M} {n : ℕ} :
    (f • g) n = ∑ x ∈ divisorsAntidiagonal n, f x.fst • g x.snd :=
  rfl

end SMul

/-- The Dirichlet convolution of two arithmetic functions `f` and `g` is another arithmetic function
  such that `(f * g) n` is the sum of `f x * g y` over all `(x,y)` such that `x * y = n`. -/
instance [Semiring R] : Mul (ArithmeticFunction R) :=
  ⟨(· • ·)⟩

@[simp]
theorem mul_apply [Semiring R] {f g : ArithmeticFunction R} {n : ℕ} :
    (f * g) n = ∑ x ∈ divisorsAntidiagonal n, f x.fst * g x.snd :=
  rfl

theorem mul_apply_one [Semiring R] {f g : ArithmeticFunction R} : (f * g) 1 = f 1 * g 1 := by simp

@[simp, norm_cast]
theorem natCoe_mul [Semiring R] {f g : ArithmeticFunction ℕ} :
    (↑(f * g) : ArithmeticFunction R) = f * g := by
  ext n
  simp

@[simp, norm_cast]
theorem intCoe_mul [Ring R] {f g : ArithmeticFunction ℤ} :
    (↑(f * g) : ArithmeticFunction R) = ↑f * g := by
  ext n
  simp

section Module

variable {M : Type*} [Semiring R] [AddCommMonoid M] [Module R M]

theorem mul_smul' (f g : ArithmeticFunction R) (h : ArithmeticFunction M) :
    (f * g) • h = f • g • h := by
  ext n
  simp only [mul_apply, smul_apply, sum_smul, mul_smul, smul_sum, Finset.sum_sigma']
  apply Finset.sum_nbij' (fun ⟨⟨_i, j⟩, ⟨k, l⟩⟩ ↦ ⟨(k, l * j), (l, j)⟩)
    (fun ⟨⟨i, _j⟩, ⟨k, l⟩⟩ ↦ ⟨(i * k, l), (i, k)⟩) <;> aesop (add simp mul_assoc)

theorem one_smul' (b : ArithmeticFunction M) : (1 : ArithmeticFunction R) • b = b := by
  ext x
  rw [smul_apply]
  by_cases x0 : x = 0
  · simp [x0]
  have h : {(1, x)} ⊆ divisorsAntidiagonal x := by simp [x0]
  rw [← sum_subset h]
  · simp
  intro y ymem ynmem
  have y1ne : y.fst ≠ 1 := by
    intro con
    simp only [Con, mem_divisorsAntidiagonal, one_mul, Ne] at ymem
    simp only [mem_singleton, Prod.ext_iff] at ynmem
    -- Porting note: `tauto` worked from here.
    cases y
    subst con
    simp only [true_and, one_mul, x0, not_false_eq_true, and_true] at ynmem ymem
    tauto

  simp [y1ne]

end Module

section Semiring

variable [Semiring R]

instance instMonoid : Monoid (ArithmeticFunction R) :=
  { one := One.one
    mul := Mul.mul
    one_mul := one_smul'
    mul_one := fun f => by
      ext x
      rw [mul_apply]
      by_cases x0 : x = 0
      · simp [x0]
      have h : {(x, 1)} ⊆ divisorsAntidiagonal x := by simp [x0]
      rw [← sum_subset h]
      · simp
      intro y ymem ynmem
      have y2ne : y.snd ≠ 1 := by
        intro con
        cases y; subst con -- Porting note: added
        simp only [Con, mem_divisorsAntidiagonal, mul_one, Ne] at ymem
        simp only [mem_singleton, Prod.ext_iff] at ynmem
        tauto
      simp [y2ne]
    mul_assoc := mul_smul' }

instance instSemiring : Semiring (ArithmeticFunction R) :=
  -- Porting note: I reorganized this instance
  { ArithmeticFunction.instAddMonoidWithOne,
    ArithmeticFunction.instMonoid,
    ArithmeticFunction.instAddCommMonoid with
    zero_mul := fun f => by
      ext
      simp only [mul_apply, zero_mul, sum_const_zero, zero_apply]
    mul_zero := fun f => by
      ext
      simp only [mul_apply, sum_const_zero, mul_zero, zero_apply]
    left_distrib := fun a b c => by
      ext
      simp only [← sum_add_distrib, mul_add, mul_apply, add_apply]
    right_distrib := fun a b c => by
      ext
      simp only [← sum_add_distrib, add_mul, mul_apply, add_apply] }

end Semiring

instance [CommSemiring R] : CommSemiring (ArithmeticFunction R) :=
  { ArithmeticFunction.instSemiring with
    mul_comm := fun f g => by
      ext
      rw [mul_apply, ← map_swap_divisorsAntidiagonal, sum_map]
      simp [mul_comm] }

instance [CommRing R] : CommRing (ArithmeticFunction R) :=
  { ArithmeticFunction.instSemiring with
    add_left_neg := add_left_neg
    mul_comm := mul_comm
    zsmul := (· • ·) }

instance {M : Type*} [Semiring R] [AddCommMonoid M] [Module R M] :
    Module (ArithmeticFunction R) (ArithmeticFunction M) where
  one_smul := one_smul'
  mul_smul := mul_smul'
  smul_add r x y := by
    ext
    simp only [sum_add_distrib, smul_add, smul_apply, add_apply]
  smul_zero r := by
    ext
    simp only [smul_apply, sum_const_zero, smul_zero, zero_apply]
  add_smul r s x := by
    ext
    simp only [add_smul, sum_add_distrib, smul_apply, add_apply]
  zero_smul r := by
    ext
    simp only [smul_apply, sum_const_zero, zero_smul, zero_apply]

section Zeta

/-- `ζ 0 = 0`, otherwise `ζ x = 1`. The Dirichlet Series is the Riemann `ζ`.  -/
def zeta : ArithmeticFunction ℕ :=
  ⟨fun x => ite (x = 0) 0 1, rfl⟩

@[inherit_doc]
scoped[ArithmeticFunction] notation "ζ" => ArithmeticFunction.zeta

@[inherit_doc]
scoped[ArithmeticFunction.zeta] notation "ζ" => ArithmeticFunction.zeta

@[simp]
theorem zeta_apply {x : ℕ} : ζ x = if x = 0 then 0 else 1 :=
  rfl

theorem zeta_apply_ne {x : ℕ} (h : x ≠ 0) : ζ x = 1 :=
  if_neg h

-- Porting note: removed `@[simp]`, LHS not in normal form
theorem coe_zeta_smul_apply {M} [Semiring R] [AddCommMonoid M] [Module R M]
    {f : ArithmeticFunction M} {x : ℕ} :
    ((↑ζ : ArithmeticFunction R) • f) x = ∑ i ∈ divisors x, f i := by
  rw [smul_apply]
  trans ∑ i ∈ divisorsAntidiagonal x, f i.snd
  · refine sum_congr rfl fun i hi => ?_
    rcases mem_divisorsAntidiagonal.1 hi with ⟨rfl, h⟩
    rw [natCoe_apply, zeta_apply_ne (left_ne_zero_of_mul h), cast_one, one_smul]
  · rw [← map_div_left_divisors, sum_map, Function.Embedding.coeFn_mk]

-- Porting note: removed `@[simp]` to make the linter happy.
theorem coe_zeta_mul_apply [Semiring R] {f : ArithmeticFunction R} {x : ℕ} :
    (↑ζ * f) x = ∑ i ∈ divisors x, f i :=
  coe_zeta_smul_apply

-- Porting note: removed `@[simp]` to make the linter happy.
theorem coe_mul_zeta_apply [Semiring R] {f : ArithmeticFunction R} {x : ℕ} :
    (f * ζ) x = ∑ i ∈ divisors x, f i := by
  rw [mul_apply]
  trans ∑ i ∈ divisorsAntidiagonal x, f i.1
  · refine sum_congr rfl fun i hi => ?_
    rcases mem_divisorsAntidiagonal.1 hi with ⟨rfl, h⟩
    rw [natCoe_apply, zeta_apply_ne (right_ne_zero_of_mul h), cast_one, mul_one]
  · rw [← map_div_right_divisors, sum_map, Function.Embedding.coeFn_mk]

theorem zeta_mul_apply {f : ArithmeticFunction ℕ} {x : ℕ} : (ζ * f) x = ∑ i ∈ divisors x, f i :=
  coe_zeta_mul_apply
  -- Porting note: was `by rw [← nat_coe_nat ζ, coe_zeta_mul_apply]`.  Is this `theorem` obsolete?

theorem mul_zeta_apply {f : ArithmeticFunction ℕ} {x : ℕ} : (f * ζ) x = ∑ i ∈ divisors x, f i :=
  coe_mul_zeta_apply
  -- Porting note: was `by rw [← natCoe_nat ζ, coe_mul_zeta_apply]`.  Is this `theorem` obsolete=

end Zeta

open ArithmeticFunction

section Pmul

/-- This is the pointwise product of `ArithmeticFunction`s. -/
def pmul [MulZeroClass R] (f g : ArithmeticFunction R) : ArithmeticFunction R :=
  ⟨fun x => f x * g x, by simp⟩

@[simp]
theorem pmul_apply [MulZeroClass R] {f g : ArithmeticFunction R} {x : ℕ} : f.pmul g x = f x * g x :=
  rfl

theorem pmul_comm [CommMonoidWithZero R] (f g : ArithmeticFunction R) : f.pmul g = g.pmul f := by
  ext
  simp [mul_comm]

lemma pmul_assoc [CommMonoidWithZero R] (f₁ f₂ f₃ : ArithmeticFunction R) :
    pmul (pmul f₁ f₂) f₃ = pmul f₁ (pmul f₂ f₃) := by
  ext
  simp only [pmul_apply, mul_assoc]

section NonAssocSemiring

variable [NonAssocSemiring R]

@[simp]
theorem pmul_zeta (f : ArithmeticFunction R) : f.pmul ↑ζ = f := by
  ext x
  cases x <;> simp [Nat.succ_ne_zero]

@[simp]
theorem zeta_pmul (f : ArithmeticFunction R) : (ζ : ArithmeticFunction R).pmul f = f := by
  ext x
  cases x <;> simp [Nat.succ_ne_zero]

end NonAssocSemiring

variable [Semiring R]

/-- This is the pointwise power of `ArithmeticFunction`s. -/
def ppow (f : ArithmeticFunction R) (k : ℕ) : ArithmeticFunction R :=
  if h0 : k = 0 then ζ else ⟨fun x ↦ f x ^ k, by simp_rw [map_zero, zero_pow h0]⟩

@[simp]
theorem ppow_zero {f : ArithmeticFunction R} : f.ppow 0 = ζ := by rw [ppow, dif_pos rfl]

@[simp]
theorem ppow_apply {f : ArithmeticFunction R} {k x : ℕ} (kpos : 0 < k) : f.ppow k x = f x ^ k := by
  rw [ppow, dif_neg (Nat.ne_of_gt kpos)]
  rfl

theorem ppow_succ' {f : ArithmeticFunction R} {k : ℕ} : f.ppow (k + 1) = f.pmul (f.ppow k) := by
  ext x
  rw [ppow_apply (Nat.succ_pos k), _root_.pow_succ']
  induction k <;> simp

theorem ppow_succ {f : ArithmeticFunction R} {k : ℕ} {kpos : 0 < k} :
    f.ppow (k + 1) = (f.ppow k).pmul f := by
  ext x
  rw [ppow_apply (Nat.succ_pos k), _root_.pow_succ]
  induction k <;> simp

end Pmul

section Pdiv

/-- This is the pointwise division of `ArithmeticFunction`s. -/
def pdiv [GroupWithZero R] (f g : ArithmeticFunction R) : ArithmeticFunction R :=
  ⟨fun n => f n / g n, by simp only [map_zero, ne_eq, not_true, div_zero]⟩

@[simp]
theorem pdiv_apply [GroupWithZero R] (f g : ArithmeticFunction R) (n : ℕ) :
    pdiv f g n = f n / g n := rfl

/-- This result only holds for `DivisionSemiring`s instead of `GroupWithZero`s because zeta takes
values in ℕ, and hence the coercion requires an `AddMonoidWithOne`. TODO: Generalise zeta -/
@[simp]
theorem pdiv_zeta [DivisionSemiring R] (f : ArithmeticFunction R) :
    pdiv f zeta = f := by
  ext n
  cases n <;> simp [succ_ne_zero]

end Pdiv

section ProdPrimeFactors

/-- The map $n \mapsto \prod_{p \mid n} f(p)$ as an arithmetic function -/
def prodPrimeFactors [CommMonoidWithZero R] (f : ℕ → R) : ArithmeticFunction R where
  toFun d := if d = 0 then 0 else ∏ p ∈ d.primeFactors, f p
  map_zero' := if_pos rfl

open Batteries.ExtendedBinder

/-- `∏ᵖ p ∣ n, f p` is custom notation for `prodPrimeFactors f n` -/
scoped syntax (name := bigproddvd) "∏ᵖ " extBinder " ∣ " term ", " term:67 : term
scoped macro_rules (kind := bigproddvd)
  | `(∏ᵖ $x:ident ∣ $n, $r) => `(prodPrimeFactors (fun $x ↦ $r) $n)

@[simp]
theorem prodPrimeFactors_apply [CommMonoidWithZero R] {f : ℕ → R} {n : ℕ} (hn : n ≠ 0) :
    ∏ᵖ p ∣ n, f p = ∏ p ∈ n.primeFactors, f p :=
  if_neg hn

end ProdPrimeFactors

/-- Multiplicative functions -/
def IsMultiplicative [MonoidWithZero R] (f : ArithmeticFunction R) : Prop :=
  f 1 = 1 ∧ ∀ {m n : ℕ}, m.Coprime n → f (m * n) = f m * f n

namespace IsMultiplicative

section MonoidWithZero

variable [MonoidWithZero R]

@[simp, arith_mult]
theorem map_one {f : ArithmeticFunction R} (h : f.IsMultiplicative) : f 1 = 1 :=
  h.1

@[simp]
theorem map_mul_of_coprime {f : ArithmeticFunction R} (hf : f.IsMultiplicative) {m n : ℕ}
    (h : m.Coprime n) : f (m * n) = f m * f n :=
  hf.2 h

end MonoidWithZero

theorem map_prod {ι : Type*} [CommMonoidWithZero R] (g : ι → ℕ) {f : ArithmeticFunction R}
    (hf : f.IsMultiplicative) (s : Finset ι) (hs : (s : Set ι).Pairwise (Coprime on g)) :
    f (∏ i ∈ s, g i) = ∏ i ∈ s, f (g i) := by
  classical
    induction' s using Finset.induction_on with a s has ih hs
    · simp [hf]
    rw [coe_insert, Set.pairwise_insert_of_symmetric (Coprime.symmetric.comap g)] at hs
    rw [prod_insert has, prod_insert has, hf.map_mul_of_coprime, ih hs.1]
    exact .prod_right fun i hi => hs.2 _ hi (hi.ne_of_not_mem has).symm

theorem map_prod_of_prime [CommSemiring R] {f : ArithmeticFunction R}
    (h_mult : ArithmeticFunction.IsMultiplicative f)
    (t : Finset ℕ) (ht : ∀ p ∈ t, p.Prime) :
    f (∏ a ∈ t, a) = ∏ a ∈ t, f a :=
  map_prod _ h_mult t fun x hx y hy hxy => (coprime_primes (ht x hx) (ht y hy)).mpr hxy

theorem map_prod_of_subset_primeFactors [CommSemiring R] {f : ArithmeticFunction R}
    (h_mult : ArithmeticFunction.IsMultiplicative f) (l : ℕ)
    (t : Finset ℕ) (ht : t ⊆ l.primeFactors) :
    f (∏ a ∈ t, a) = ∏ a ∈ t, f a :=
  map_prod_of_prime h_mult t fun _ a => prime_of_mem_primeFactors (ht a)

@[arith_mult]
theorem natCast {f : ArithmeticFunction ℕ} [Semiring R] (h : f.IsMultiplicative) :
    IsMultiplicative (f : ArithmeticFunction R) :=
                                 -- Porting note: was `by simp [cop, h]`
  ⟨by simp [h], fun {m n} cop => by simp [h.2 cop]⟩

@[deprecated (since := "2024-04-17")]
alias nat_cast := natCast

@[arith_mult]
theorem intCast {f : ArithmeticFunction ℤ} [Ring R] (h : f.IsMultiplicative) :
    IsMultiplicative (f : ArithmeticFunction R) :=
                                 -- Porting note: was `by simp [cop, h]`
  ⟨by simp [h], fun {m n} cop => by simp [h.2 cop]⟩

@[deprecated (since := "2024-04-17")]
alias int_cast := intCast

@[arith_mult]
theorem mul [CommSemiring R] {f g : ArithmeticFunction R} (hf : f.IsMultiplicative)
    (hg : g.IsMultiplicative) : IsMultiplicative (f * g) := by
  refine ⟨by simp [hf.1, hg.1], ?_⟩
  simp only [mul_apply]
  intro m n cop
  rw [sum_mul_sum, ← sum_product']
  symm
  apply sum_nbij fun ((i, j), k, l) ↦ (i * k, j * l)
  · rintro ⟨⟨a1, a2⟩, ⟨b1, b2⟩⟩ h
    simp only [mem_divisorsAntidiagonal, Ne, mem_product] at h
    rcases h with ⟨⟨rfl, ha⟩, ⟨rfl, hb⟩⟩
    simp only [mem_divisorsAntidiagonal, Nat.mul_eq_zero, Ne]
    constructor
    · ring
    rw [Nat.mul_eq_zero] at *
    apply not_or_of_not ha hb
  · simp only [Set.InjOn, mem_coe, mem_divisorsAntidiagonal, Ne, mem_product, Prod.mk.inj_iff]
    rintro ⟨⟨a1, a2⟩, ⟨b1, b2⟩⟩ ⟨⟨rfl, ha⟩, ⟨rfl, hb⟩⟩ ⟨⟨c1, c2⟩, ⟨d1, d2⟩⟩ hcd h
    simp only [Prod.mk.inj_iff] at h
    ext <;> dsimp only
    · trans Nat.gcd (a1 * a2) (a1 * b1)
      · rw [Nat.gcd_mul_left, cop.coprime_mul_left.coprime_mul_right_right.gcd_eq_one, mul_one]
      · rw [← hcd.1.1, ← hcd.2.1] at cop
        rw [← hcd.1.1, h.1, Nat.gcd_mul_left,
          cop.coprime_mul_left.coprime_mul_right_right.gcd_eq_one, mul_one]
    · trans Nat.gcd (a1 * a2) (a2 * b2)
      · rw [mul_comm, Nat.gcd_mul_left, cop.coprime_mul_right.coprime_mul_left_right.gcd_eq_one,
          mul_one]
      · rw [← hcd.1.1, ← hcd.2.1] at cop
        rw [← hcd.1.1, h.2, mul_comm, Nat.gcd_mul_left,
          cop.coprime_mul_right.coprime_mul_left_right.gcd_eq_one, mul_one]
    · trans Nat.gcd (b1 * b2) (a1 * b1)
      · rw [mul_comm, Nat.gcd_mul_right,
          cop.coprime_mul_right.coprime_mul_left_right.symm.gcd_eq_one, one_mul]
      · rw [← hcd.1.1, ← hcd.2.1] at cop
        rw [← hcd.2.1, h.1, mul_comm c1 d1, Nat.gcd_mul_left,
          cop.coprime_mul_right.coprime_mul_left_right.symm.gcd_eq_one, mul_one]
    · trans Nat.gcd (b1 * b2) (a2 * b2)
      · rw [Nat.gcd_mul_right, cop.coprime_mul_left.coprime_mul_right_right.symm.gcd_eq_one,
          one_mul]
      · rw [← hcd.1.1, ← hcd.2.1] at cop
        rw [← hcd.2.1, h.2, Nat.gcd_mul_right,
          cop.coprime_mul_left.coprime_mul_right_right.symm.gcd_eq_one, one_mul]
  · simp only [Set.SurjOn, Set.subset_def, mem_coe, mem_divisorsAntidiagonal, Ne, mem_product,
      Set.mem_image, exists_prop, Prod.mk.inj_iff]
    rintro ⟨b1, b2⟩ h
    dsimp at h
    use ((b1.gcd m, b2.gcd m), (b1.gcd n, b2.gcd n))
    rw [← cop.gcd_mul _, ← cop.gcd_mul _, ← h.1, Nat.gcd_mul_gcd_of_coprime_of_mul_eq_mul cop h.1,
      Nat.gcd_mul_gcd_of_coprime_of_mul_eq_mul cop.symm _]
    · rw [Nat.mul_eq_zero, not_or] at h
      simp [h.2.1, h.2.2]
    rw [mul_comm n m, h.1]
  · simp only [mem_divisorsAntidiagonal, Ne, mem_product]
    rintro ⟨⟨a1, a2⟩, ⟨b1, b2⟩⟩ ⟨⟨rfl, ha⟩, ⟨rfl, hb⟩⟩
    dsimp only
    rw [hf.map_mul_of_coprime cop.coprime_mul_right.coprime_mul_right_right,
      hg.map_mul_of_coprime cop.coprime_mul_left.coprime_mul_left_right]
    ring

@[arith_mult]
theorem pmul [CommSemiring R] {f g : ArithmeticFunction R} (hf : f.IsMultiplicative)
    (hg : g.IsMultiplicative) : IsMultiplicative (f.pmul g) :=
  ⟨by simp [hf, hg], fun {m n} cop => by
    simp only [pmul_apply, hf.map_mul_of_coprime cop, hg.map_mul_of_coprime cop]
    ring⟩

@[arith_mult]
theorem pdiv [CommGroupWithZero R] {f g : ArithmeticFunction R} (hf : IsMultiplicative f)
    (hg : IsMultiplicative g) : IsMultiplicative (pdiv f g) :=
  ⟨ by simp [hf, hg], fun {m n} cop => by
    simp only [pdiv_apply, map_mul_of_coprime hf cop, map_mul_of_coprime hg cop,
      div_eq_mul_inv, mul_inv]
    apply mul_mul_mul_comm ⟩

/-- For any multiplicative function `f` and any `n > 0`,
we can evaluate `f n` by evaluating `f` at `p ^ k` over the factorization of `n` -/
nonrec  -- Porting note: added
theorem multiplicative_factorization [CommMonoidWithZero R] (f : ArithmeticFunction R)
    (hf : f.IsMultiplicative) {n : ℕ} (hn : n ≠ 0) :
    f n = n.factorization.prod fun p k => f (p ^ k) :=
  multiplicative_factorization f (fun _ _ => hf.2) hf.1 hn

/-- A recapitulation of the definition of multiplicative that is simpler for proofs -/
theorem iff_ne_zero [MonoidWithZero R] {f : ArithmeticFunction R} :
    IsMultiplicative f ↔
      f 1 = 1 ∧ ∀ {m n : ℕ}, m ≠ 0 → n ≠ 0 → m.Coprime n → f (m * n) = f m * f n := by
  refine and_congr_right' (forall₂_congr fun m n => ⟨fun h _ _ => h, fun h hmn => ?_⟩)
  rcases eq_or_ne m 0 with (rfl | hm)
  · simp
  rcases eq_or_ne n 0 with (rfl | hn)
  · simp
  exact h hm hn hmn

/-- Two multiplicative functions `f` and `g` are equal if and only if
they agree on prime powers -/
theorem eq_iff_eq_on_prime_powers [CommMonoidWithZero R] (f : ArithmeticFunction R)
    (hf : f.IsMultiplicative) (g : ArithmeticFunction R) (hg : g.IsMultiplicative) :
    f = g ↔ ∀ p i : ℕ, Nat.Prime p → f (p ^ i) = g (p ^ i) := by
  constructor
  · intro h p i _
    rw [h]
  intro h
  ext n
  by_cases hn : n = 0
  · rw [hn, ArithmeticFunction.map_zero, ArithmeticFunction.map_zero]
  rw [multiplicative_factorization f hf hn, multiplicative_factorization g hg hn]
  exact Finset.prod_congr rfl fun p hp ↦ h p _ (Nat.prime_of_mem_primeFactors hp)

@[arith_mult]
theorem prodPrimeFactors [CommMonoidWithZero R] (f : ℕ → R) :
    IsMultiplicative (prodPrimeFactors f) := by
  rw [iff_ne_zero]
  simp only [ne_eq, one_ne_zero, not_false_eq_true, prodPrimeFactors_apply, primeFactors_one,
    prod_empty, true_and]
  intro x y hx hy hxy
  have hxy₀ : x * y ≠ 0 := mul_ne_zero hx hy
  rw [prodPrimeFactors_apply hxy₀, prodPrimeFactors_apply hx, prodPrimeFactors_apply hy,
    Nat.primeFactors_mul hx hy, ← Finset.prod_union hxy.disjoint_primeFactors]

theorem prodPrimeFactors_add_of_squarefree [CommSemiring R] {f g : ArithmeticFunction R}
    (hf : IsMultiplicative f) (hg : IsMultiplicative g) {n : ℕ} (hn : Squarefree n) :
    ∏ᵖ p ∣ n, (f + g) p = (f * g) n := by
  rw [prodPrimeFactors_apply hn.ne_zero]
  simp_rw [add_apply (f := f) (g := g)]
  rw [Finset.prod_add, mul_apply, sum_divisorsAntidiagonal (f · * g ·),
    ← divisors_filter_squarefree_of_squarefree hn, sum_divisors_filter_squarefree hn.ne_zero,
    factors_eq]
  apply Finset.sum_congr rfl
  intro t ht
  rw [t.prod_val, Function.id_def,
    ← prod_primeFactors_sdiff_of_squarefree hn (Finset.mem_powerset.mp ht),
    hf.map_prod_of_subset_primeFactors n t (Finset.mem_powerset.mp ht),
    ← hg.map_prod_of_subset_primeFactors n (_ \ t) Finset.sdiff_subset]

theorem lcm_apply_mul_gcd_apply [CommMonoidWithZero R] {f : ArithmeticFunction R}
    (hf : f.IsMultiplicative) {x y : ℕ} :
    f (x.lcm y) * f (x.gcd y) = f x * f y := by
  by_cases hx : x = 0
  · simp only [hx, f.map_zero, zero_mul, Nat.lcm_zero_left, Nat.gcd_zero_left]
  by_cases hy : y = 0
  · simp only [hy, f.map_zero, mul_zero, Nat.lcm_zero_right, Nat.gcd_zero_right, zero_mul]
  have hgcd_ne_zero : x.gcd y ≠ 0 := gcd_ne_zero_left hx
  have hlcm_ne_zero : x.lcm y ≠ 0 := lcm_ne_zero hx hy
  have hfi_zero : ∀ {i}, f (i ^ 0) = 1 := by
    intro i; rw [Nat.pow_zero, hf.1]
  iterate 4 rw [hf.multiplicative_factorization f (by assumption),
    Finsupp.prod_of_support_subset _ _ _ (fun _ _ => hfi_zero)
      (s := (x.primeFactors ⊔ y.primeFactors))]
  · rw [← Finset.prod_mul_distrib, ← Finset.prod_mul_distrib]
    apply Finset.prod_congr rfl
    intro p _
    rcases Nat.le_or_le (x.factorization p) (y.factorization p) with h | h <;>
      simp only [factorization_lcm hx hy, Finsupp.sup_apply, h, sup_of_le_right,
        sup_of_le_left, inf_of_le_right, Nat.factorization_gcd hx hy, Finsupp.inf_apply,
        inf_of_le_left, mul_comm]
  · apply Finset.subset_union_right
  · apply Finset.subset_union_left
  · rw [factorization_gcd hx hy, Finsupp.support_inf, Finset.sup_eq_union]
    apply Finset.inter_subset_union
  · simp [factorization_lcm hx hy]

end IsMultiplicative

section SpecialFunctions

/-- The identity on `ℕ` as an `ArithmeticFunction`.  -/
nonrec  -- Porting note (#11445): added
def id : ArithmeticFunction ℕ :=
  ⟨id, rfl⟩

@[simp]
theorem id_apply {x : ℕ} : id x = x :=
  rfl

/-- `pow k n = n ^ k`, except `pow 0 0 = 0`. -/
def pow (k : ℕ) : ArithmeticFunction ℕ :=
  id.ppow k

@[simp]
theorem pow_apply {k n : ℕ} : pow k n = if k = 0 ∧ n = 0 then 0 else n ^ k := by
  cases k
  · simp [pow]
  rename_i k  -- Porting note: added
  simp [pow, k.succ_pos.ne']

theorem pow_zero_eq_zeta : pow 0 = ζ := by
  ext n
  simp

/-- `σ k n` is the sum of the `k`th powers of the divisors of `n` -/
def sigma (k : ℕ) : ArithmeticFunction ℕ :=
  ⟨fun n => ∑ d ∈ divisors n, d ^ k, by simp⟩

@[inherit_doc]
scoped[ArithmeticFunction] notation "σ" => ArithmeticFunction.sigma

@[inherit_doc]
scoped[ArithmeticFunction.sigma] notation "σ" => ArithmeticFunction.sigma

theorem sigma_apply {k n : ℕ} : σ k n = ∑ d ∈ divisors n, d ^ k :=
  rfl

theorem sigma_one_apply (n : ℕ) : σ 1 n = ∑ d ∈ divisors n, d := by simp [sigma_apply]

theorem sigma_zero_apply (n : ℕ) : σ 0 n = (divisors n).card := by simp [sigma_apply]

theorem sigma_zero_apply_prime_pow {p i : ℕ} (hp : p.Prime) : σ 0 (p ^ i) = i + 1 := by
  rw [sigma_zero_apply, divisors_prime_pow hp, card_map, card_range]

theorem zeta_mul_pow_eq_sigma {k : ℕ} : ζ * pow k = σ k := by
  ext
  rw [sigma, zeta_mul_apply]
  apply sum_congr rfl
  intro x hx
  rw [pow_apply, if_neg (not_and_of_not_right _ _)]
  contrapose! hx
  simp [hx]

@[arith_mult]
theorem isMultiplicative_one [MonoidWithZero R] : IsMultiplicative (1 : ArithmeticFunction R) :=
  IsMultiplicative.iff_ne_zero.2
    ⟨by simp, by
      intro m n hm _hn hmn
      rcases eq_or_ne m 1 with (rfl | hm')
      · simp
      rw [one_apply_ne, one_apply_ne hm', zero_mul]
      rw [Ne, mul_eq_one, not_and_or]
      exact Or.inl hm'⟩

@[arith_mult]
theorem isMultiplicative_zeta : IsMultiplicative ζ :=
  IsMultiplicative.iff_ne_zero.2 ⟨by simp, by simp (config := { contextual := true })⟩

@[arith_mult]
theorem isMultiplicative_id : IsMultiplicative ArithmeticFunction.id :=
  ⟨rfl, fun {_ _} _ => rfl⟩

@[arith_mult]
theorem IsMultiplicative.ppow [CommSemiring R] {f : ArithmeticFunction R} (hf : f.IsMultiplicative)
    {k : ℕ} : IsMultiplicative (f.ppow k) := by
  induction' k with k hi
  · exact isMultiplicative_zeta.natCast
  · rw [ppow_succ']
    apply hf.pmul hi

@[arith_mult]
theorem isMultiplicative_pow {k : ℕ} : IsMultiplicative (pow k) :=
  isMultiplicative_id.ppow

@[arith_mult]
theorem isMultiplicative_sigma {k : ℕ} : IsMultiplicative (σ k) := by
  rw [← zeta_mul_pow_eq_sigma]
  apply isMultiplicative_zeta.mul isMultiplicative_pow

/-- `Ω n` is the number of prime factors of `n`. -/
def cardFactors : ArithmeticFunction ℕ :=
  ⟨fun n => n.primeFactorsList.length, by simp⟩

@[inherit_doc]
scoped[ArithmeticFunction] notation "Ω" => ArithmeticFunction.cardFactors

@[inherit_doc]
scoped[ArithmeticFunction.Omega] notation "Ω" => ArithmeticFunction.cardFactors

theorem cardFactors_apply {n : ℕ} : Ω n = n.primeFactorsList.length :=
  rfl

lemma cardFactors_zero : Ω 0 = 0 := by simp

@[simp] theorem cardFactors_one : Ω 1 = 0 := by simp [cardFactors_apply]

@[simp]
theorem cardFactors_eq_one_iff_prime {n : ℕ} : Ω n = 1 ↔ n.Prime := by
  refine ⟨fun h => ?_, fun h => List.length_eq_one.2 ⟨n, primeFactorsList_prime h⟩⟩
  cases' n with n
  · simp at h
  rcases List.length_eq_one.1 h with ⟨x, hx⟩
  rw [← prod_primeFactorsList n.add_one_ne_zero, hx, List.prod_singleton]
  apply prime_of_mem_primeFactorsList
  rw [hx, List.mem_singleton]

theorem cardFactors_mul {m n : ℕ} (m0 : m ≠ 0) (n0 : n ≠ 0) : Ω (m * n) = Ω m + Ω n := by
  rw [cardFactors_apply, cardFactors_apply, cardFactors_apply, ← Multiset.coe_card, ← factors_eq,
    UniqueFactorizationMonoid.normalizedFactors_mul m0 n0, factors_eq, factors_eq,
    Multiset.card_add, Multiset.coe_card, Multiset.coe_card]

theorem cardFactors_multiset_prod {s : Multiset ℕ} (h0 : s.prod ≠ 0) :
    Ω s.prod = (Multiset.map Ω s).sum := by
  induction s using Multiset.induction_on with
  | empty => simp
  | cons ih => simp_all [cardFactors_mul, not_or]

@[simp]
theorem cardFactors_apply_prime {p : ℕ} (hp : p.Prime) : Ω p = 1 :=
  cardFactors_eq_one_iff_prime.2 hp

@[simp]
theorem cardFactors_apply_prime_pow {p k : ℕ} (hp : p.Prime) : Ω (p ^ k) = k := by
  rw [cardFactors_apply, hp.primeFactorsList_pow, List.length_replicate]

/-- `ω n` is the number of distinct prime factors of `n`. -/
def cardDistinctFactors : ArithmeticFunction ℕ :=
  ⟨fun n => n.primeFactorsList.dedup.length, by simp⟩

@[inherit_doc]
scoped[ArithmeticFunction] notation "ω" => ArithmeticFunction.cardDistinctFactors

@[inherit_doc]
scoped[ArithmeticFunction.omega] notation "ω" => ArithmeticFunction.cardDistinctFactors

theorem cardDistinctFactors_zero : ω 0 = 0 := by simp

@[simp]
theorem cardDistinctFactors_one : ω 1 = 0 := by simp [cardDistinctFactors]

theorem cardDistinctFactors_apply {n : ℕ} : ω n = n.primeFactorsList.dedup.length :=
  rfl

theorem cardDistinctFactors_eq_cardFactors_iff_squarefree {n : ℕ} (h0 : n ≠ 0) :
    ω n = Ω n ↔ Squarefree n := by
  rw [squarefree_iff_nodup_primeFactorsList h0, cardDistinctFactors_apply]
  constructor <;> intro h
  · rw [← n.primeFactorsList.dedup_sublist.eq_of_length h]
    apply List.nodup_dedup
  · rw [h.dedup]
    rfl

@[simp]
theorem cardDistinctFactors_apply_prime_pow {p k : ℕ} (hp : p.Prime) (hk : k ≠ 0) :
    ω (p ^ k) = 1 := by
  rw [cardDistinctFactors_apply, hp.primeFactorsList_pow, List.replicate_dedup hk,
    List.length_singleton]

@[simp]
theorem cardDistinctFactors_apply_prime {p : ℕ} (hp : p.Prime) : ω p = 1 := by
  rw [← pow_one p, cardDistinctFactors_apply_prime_pow hp one_ne_zero]

/-- `μ` is the Möbius function. If `n` is squarefree with an even number of distinct prime factors,
  `μ n = 1`. If `n` is squarefree with an odd number of distinct prime factors, `μ n = -1`.
  If `n` is not squarefree, `μ n = 0`. -/
def moebius : ArithmeticFunction ℤ :=
  ⟨fun n => if Squarefree n then (-1) ^ cardFactors n else 0, by simp⟩

@[inherit_doc]
scoped[ArithmeticFunction] notation "μ" => ArithmeticFunction.moebius

@[inherit_doc]
scoped[ArithmeticFunction.Moebius] notation "μ" => ArithmeticFunction.moebius

@[simp]
theorem moebius_apply_of_squarefree {n : ℕ} (h : Squarefree n) : μ n = (-1) ^ cardFactors n :=
  if_pos h

@[simp]
theorem moebius_eq_zero_of_not_squarefree {n : ℕ} (h : ¬Squarefree n) : μ n = 0 :=
  if_neg h

theorem moebius_apply_one : μ 1 = 1 := by simp

theorem moebius_ne_zero_iff_squarefree {n : ℕ} : μ n ≠ 0 ↔ Squarefree n := by
  constructor <;> intro h
  · contrapose! h
    simp [h]
  · simp [h, pow_ne_zero]

theorem moebius_eq_or (n : ℕ) : μ n = 0 ∨ μ n = 1 ∨ μ n = -1 := by
  simp only [moebius, coe_mk]
  split_ifs
  · right
    exact neg_one_pow_eq_or ..
  · left
    rfl

theorem moebius_ne_zero_iff_eq_or {n : ℕ} : μ n ≠ 0 ↔ μ n = 1 ∨ μ n = -1 := by
  have := moebius_eq_or n
  aesop

theorem moebius_sq_eq_one_of_squarefree {l : ℕ} (hl : Squarefree l) : μ l ^ 2 = 1 := by
  rw [moebius_apply_of_squarefree hl, ← pow_mul, mul_comm, pow_mul, neg_one_sq, one_pow]

theorem abs_moebius_eq_one_of_squarefree {l : ℕ} (hl : Squarefree l) : |μ l| = 1 := by
  simp only [moebius_apply_of_squarefree hl, abs_pow, abs_neg, abs_one, one_pow]

theorem moebius_sq {n : ℕ} :
    μ n ^ 2 = if Squarefree n then 1 else 0 := by
  split_ifs with h
  · exact moebius_sq_eq_one_of_squarefree h
  · simp only [pow_eq_zero_iff, moebius_eq_zero_of_not_squarefree h,
    zero_pow (show 2 ≠ 0 by norm_num)]

theorem abs_moebius {n : ℕ} :
    |μ n| = if Squarefree n then 1 else 0 := by
  split_ifs with h
  · exact abs_moebius_eq_one_of_squarefree h
  · simp only [moebius_eq_zero_of_not_squarefree h, abs_zero]

theorem abs_moebius_le_one {n : ℕ} : |μ n| ≤ 1 := by
  rw [abs_moebius, apply_ite (· ≤ 1)]
  simp

theorem moebius_apply_prime {p : ℕ} (hp : p.Prime) : μ p = -1 := by
  rw [moebius_apply_of_squarefree hp.squarefree, cardFactors_apply_prime hp, pow_one]

theorem moebius_apply_prime_pow {p k : ℕ} (hp : p.Prime) (hk : k ≠ 0) :
    μ (p ^ k) = if k = 1 then -1 else 0 := by
  split_ifs with h
  · rw [h, pow_one, moebius_apply_prime hp]
  rw [moebius_eq_zero_of_not_squarefree]
  rw [squarefree_pow_iff hp.ne_one hk, not_and_or]
  exact Or.inr h

theorem moebius_apply_isPrimePow_not_prime {n : ℕ} (hn : IsPrimePow n) (hn' : ¬n.Prime) :
    μ n = 0 := by
  obtain ⟨p, k, hp, hk, rfl⟩ := (isPrimePow_nat_iff _).1 hn
  rw [moebius_apply_prime_pow hp hk.ne', if_neg]
  rintro rfl
  exact hn' (by simpa)

@[arith_mult]
theorem isMultiplicative_moebius : IsMultiplicative μ := by
  rw [IsMultiplicative.iff_ne_zero]
  refine ⟨by simp, fun {n m} hn hm hnm => ?_⟩
  simp only [moebius, ZeroHom.coe_mk, coe_mk, ZeroHom.toFun_eq_coe, Eq.ndrec, ZeroHom.coe_mk,
    IsUnit.mul_iff, Nat.isUnit_iff, squarefree_mul hnm, ite_zero_mul_ite_zero,
    cardFactors_mul hn hm, pow_add]

theorem IsMultiplicative.prodPrimeFactors_one_add_of_squarefree [CommSemiring R]
    {f : ArithmeticFunction R} (h_mult : f.IsMultiplicative) {n : ℕ} (hn : Squarefree n) :
    ∏ p ∈ n.primeFactors, (1 + f p) = ∑ d ∈ n.divisors, f d := by
  trans (∏ᵖ p ∣ n, ((ζ : ArithmeticFunction R) + f) p)
  · simp_rw [prodPrimeFactors_apply hn.ne_zero, add_apply, natCoe_apply]
    apply Finset.prod_congr rfl; intro p hp
    rw [zeta_apply_ne (prime_of_mem_primeFactorsList <| List.mem_toFinset.mp hp).ne_zero, cast_one]
  rw [isMultiplicative_zeta.natCast.prodPrimeFactors_add_of_squarefree h_mult hn,
    coe_zeta_mul_apply]

theorem IsMultiplicative.prodPrimeFactors_one_sub_of_squarefree [CommRing R]
    (f : ArithmeticFunction R) (hf : f.IsMultiplicative) {n : ℕ} (hn : Squarefree n) :
    ∏ p ∈ n.primeFactors, (1 - f p) = ∑ d ∈ n.divisors, μ d * f d := by
  trans (∏ p ∈ n.primeFactors, (1 + (ArithmeticFunction.pmul (μ : ArithmeticFunction R) f) p))
  · apply Finset.prod_congr rfl; intro p hp
    rw [pmul_apply, intCoe_apply, ArithmeticFunction.moebius_apply_prime
        (prime_of_mem_primeFactorsList (List.mem_toFinset.mp hp))]
    ring
  · rw [(isMultiplicative_moebius.intCast.pmul hf).prodPrimeFactors_one_add_of_squarefree hn]
    simp_rw [pmul_apply, intCoe_apply]

open UniqueFactorizationMonoid

@[simp]
theorem moebius_mul_coe_zeta : (μ * ζ : ArithmeticFunction ℤ) = 1 := by
  ext n
  refine recOnPosPrimePosCoprime ?_ ?_ ?_ ?_ n
  · intro p n hp hn
    rw [coe_mul_zeta_apply, sum_divisors_prime_pow hp, sum_range_succ']
    simp_rw [Nat.pow_zero, moebius_apply_one,
      moebius_apply_prime_pow hp (Nat.succ_ne_zero _), Nat.succ_inj', sum_ite_eq', mem_range,
      if_pos hn, add_left_neg]
    rw [one_apply_ne]
    rw [Ne, pow_eq_one_iff]
    · exact hp.ne_one
    · exact hn.ne'
  · rw [ZeroHom.map_zero, ZeroHom.map_zero]
  · simp
  · intro a b _ha _hb hab ha' hb'
    rw [IsMultiplicative.map_mul_of_coprime _ hab, ha', hb',
      IsMultiplicative.map_mul_of_coprime isMultiplicative_one hab]
    exact isMultiplicative_moebius.mul isMultiplicative_zeta.natCast

@[simp]
theorem coe_zeta_mul_moebius : (ζ * μ : ArithmeticFunction ℤ) = 1 := by
  rw [mul_comm, moebius_mul_coe_zeta]

@[simp]
theorem coe_moebius_mul_coe_zeta [Ring R] : (μ * ζ : ArithmeticFunction R) = 1 := by
  rw [← coe_coe, ← intCoe_mul, moebius_mul_coe_zeta, intCoe_one]

@[simp]
theorem coe_zeta_mul_coe_moebius [Ring R] : (ζ * μ : ArithmeticFunction R) = 1 := by
  rw [← coe_coe, ← intCoe_mul, coe_zeta_mul_moebius, intCoe_one]

section CommRing

variable [CommRing R]

instance : Invertible (ζ : ArithmeticFunction R) where
  invOf := μ
  invOf_mul_self := coe_moebius_mul_coe_zeta
  mul_invOf_self := coe_zeta_mul_coe_moebius

/-- A unit in `ArithmeticFunction R` that evaluates to `ζ`, with inverse `μ`. -/
def zetaUnit : (ArithmeticFunction R)ˣ :=
  ⟨ζ, μ, coe_zeta_mul_coe_moebius, coe_moebius_mul_coe_zeta⟩

@[simp]
theorem coe_zetaUnit : ((zetaUnit : (ArithmeticFunction R)ˣ) : ArithmeticFunction R) = ζ :=
  rfl

@[simp]
theorem inv_zetaUnit : ((zetaUnit⁻¹ : (ArithmeticFunction R)ˣ) : ArithmeticFunction R) = μ :=
  rfl

end CommRing

/-- Möbius inversion for functions to an `AddCommGroup`. -/
theorem sum_eq_iff_sum_smul_moebius_eq [AddCommGroup R] {f g : ℕ → R} :
    (∀ n > 0, ∑ i ∈ n.divisors, f i = g n) ↔
      ∀ n > 0, ∑ x ∈ n.divisorsAntidiagonal, μ x.fst • g x.snd = f n := by
  let f' : ArithmeticFunction R := ⟨fun x => if x = 0 then 0 else f x, if_pos rfl⟩
  let g' : ArithmeticFunction R := ⟨fun x => if x = 0 then 0 else g x, if_pos rfl⟩
  trans (ζ : ArithmeticFunction ℤ) • f' = g'
  · rw [ArithmeticFunction.ext_iff]
    apply forall_congr'
    intro n
    cases n with
    | zero => simp
    | succ n =>
      rw [coe_zeta_smul_apply]
      simp only [n.succ_ne_zero, forall_prop_of_true, succ_pos', if_false, ZeroHom.coe_mk]
      simp only [f', g', coe_mk, succ_ne_zero, ite_false]
      rw [sum_congr rfl fun x hx => ?_]
      rw [if_neg (Nat.pos_of_mem_divisors hx).ne']
  trans μ • g' = f'
  · constructor <;> intro h
    · rw [← h, ← mul_smul, moebius_mul_coe_zeta, one_smul]
    · rw [← h, ← mul_smul, coe_zeta_mul_moebius, one_smul]
  · rw [ArithmeticFunction.ext_iff]
    apply forall_congr'
    intro n
    cases n with
    | zero => simp
    | succ n =>
      simp only [n.succ_ne_zero, forall_prop_of_true, succ_pos', smul_apply, if_false,
        ZeroHom.coe_mk]
      -- Porting note: added following `simp only`
      simp only [f', g', Nat.isUnit_iff, coe_mk, ZeroHom.toFun_eq_coe, succ_ne_zero, ite_false]
      rw [sum_congr rfl fun x hx => ?_]
      rw [if_neg (Nat.pos_of_mem_divisors (snd_mem_divisors_of_mem_antidiagonal hx)).ne']

/-- Möbius inversion for functions to a `Ring`. -/
theorem sum_eq_iff_sum_mul_moebius_eq [Ring R] {f g : ℕ → R} :
    (∀ n > 0, ∑ i ∈ n.divisors, f i = g n) ↔
      ∀ n > 0, ∑ x ∈ n.divisorsAntidiagonal, (μ x.fst : R) * g x.snd = f n := by
  rw [sum_eq_iff_sum_smul_moebius_eq]
  apply forall_congr'
  refine fun a => imp_congr_right fun _ => (sum_congr rfl fun x _hx => ?_).congr_left
  rw [zsmul_eq_mul]

/-- Möbius inversion for functions to a `CommGroup`. -/
theorem prod_eq_iff_prod_pow_moebius_eq [CommGroup R] {f g : ℕ → R} :
    (∀ n > 0, ∏ i ∈ n.divisors, f i = g n) ↔
      ∀ n > 0, ∏ x ∈ n.divisorsAntidiagonal, g x.snd ^ μ x.fst = f n :=
  @sum_eq_iff_sum_smul_moebius_eq (Additive R) _ _ _

/-- Möbius inversion for functions to a `CommGroupWithZero`. -/
theorem prod_eq_iff_prod_pow_moebius_eq_of_nonzero [CommGroupWithZero R] {f g : ℕ → R}
    (hf : ∀ n : ℕ, 0 < n → f n ≠ 0) (hg : ∀ n : ℕ, 0 < n → g n ≠ 0) :
    (∀ n > 0, ∏ i ∈ n.divisors, f i = g n) ↔
      ∀ n > 0, ∏ x ∈ n.divisorsAntidiagonal, g x.snd ^ μ x.fst = f n := by
  refine
      Iff.trans
        (Iff.trans (forall_congr' fun n => ?_)
          (@prod_eq_iff_prod_pow_moebius_eq Rˣ _
            (fun n => if h : 0 < n then Units.mk0 (f n) (hf n h) else 1) fun n =>
            if h : 0 < n then Units.mk0 (g n) (hg n h) else 1))
        (forall_congr' fun n => ?_) <;>
    refine imp_congr_right fun hn => ?_
  · dsimp
    rw [dif_pos hn, ← Units.eq_iff, ← Units.coeHom_apply, map_prod, Units.val_mk0,
      prod_congr rfl _]
    intro x hx
    rw [dif_pos (Nat.pos_of_mem_divisors hx), Units.coeHom_apply, Units.val_mk0]
  · dsimp
    rw [dif_pos hn, ← Units.eq_iff, ← Units.coeHom_apply, map_prod, Units.val_mk0,
      prod_congr rfl _]
    intro x hx
    rw [dif_pos (Nat.pos_of_mem_divisors (Nat.snd_mem_divisors_of_mem_antidiagonal hx)),
      Units.coeHom_apply, Units.val_zpow_eq_zpow_val, Units.val_mk0]

/-- Möbius inversion for functions to an `AddCommGroup`, where the equalities only hold on a
well-behaved set. -/
theorem sum_eq_iff_sum_smul_moebius_eq_on [AddCommGroup R] {f g : ℕ → R}
    (s : Set ℕ) (hs : ∀ m n, m ∣ n → n ∈ s → m ∈ s) :
    (∀ n > 0, n ∈ s → (∑ i ∈ n.divisors, f i) = g n) ↔
      ∀ n > 0, n ∈ s → (∑ x ∈ n.divisorsAntidiagonal, μ x.fst • g x.snd) = f n := by
  constructor
  · intro h
    let G := fun (n : ℕ) => (∑ i ∈ n.divisors, f i)
    intro n hn hnP
    suffices ∑ d ∈ n.divisors, μ (n/d) • G d = f n from by
      rw [Nat.sum_divisorsAntidiagonal' (f := fun x y => μ x • g y), ← this, sum_congr rfl]
      intro d hd
      rw [← h d (Nat.pos_of_mem_divisors hd) <| hs d n (Nat.dvd_of_mem_divisors hd) hnP]
    rw [← Nat.sum_divisorsAntidiagonal' (f := fun x y => μ x • G y)]
    apply sum_eq_iff_sum_smul_moebius_eq.mp _ n hn
    intro _ _; rfl
  · intro h
    let F := fun (n : ℕ) => ∑ x ∈ n.divisorsAntidiagonal, μ x.fst • g x.snd
    intro n hn hnP
    suffices ∑ d ∈ n.divisors, F d = g n from by
      rw [← this, sum_congr rfl]
      intro d hd
      rw [← h d (Nat.pos_of_mem_divisors hd) <| hs d n (Nat.dvd_of_mem_divisors hd) hnP]
    apply sum_eq_iff_sum_smul_moebius_eq.mpr _ n hn
    intro _ _; rfl

theorem sum_eq_iff_sum_smul_moebius_eq_on' [AddCommGroup R] {f g : ℕ → R}
    (s : Set ℕ) (hs : ∀ m n, m ∣ n → n ∈ s → m ∈ s) (hs₀ : 0 ∉ s) :
    (∀ n ∈ s, (∑ i ∈ n.divisors, f i) = g n) ↔
     ∀ n ∈ s, (∑ x ∈ n.divisorsAntidiagonal, μ x.fst • g x.snd) = f n := by
  have : ∀ P : ℕ → Prop, ((∀ n ∈ s, P n) ↔ (∀ n > 0, n ∈ s → P n)) := fun P ↦ by
    refine forall_congr' (fun n ↦ ⟨fun h _ ↦ h, fun h hn ↦ h ?_ hn⟩)
    contrapose! hs₀
    simpa [nonpos_iff_eq_zero.mp hs₀] using hn
  simpa only [this] using sum_eq_iff_sum_smul_moebius_eq_on s hs

/-- Möbius inversion for functions to a `Ring`, where the equalities only hold on a well-behaved
set. -/
theorem sum_eq_iff_sum_mul_moebius_eq_on [Ring R] {f g : ℕ → R}
    (s : Set ℕ) (hs : ∀ m n, m ∣ n → n ∈ s → m ∈ s) :
    (∀ n > 0, n ∈ s → (∑ i ∈ n.divisors, f i) = g n) ↔
      ∀ n > 0, n ∈ s →
        (∑ x ∈ n.divisorsAntidiagonal, (μ x.fst : R) * g x.snd) = f n := by
  rw [sum_eq_iff_sum_smul_moebius_eq_on s hs]
  apply forall_congr'
  intro a; refine imp_congr_right ?_
  refine fun _ => imp_congr_right fun _ => (sum_congr rfl fun x _hx => ?_).congr_left
  rw [zsmul_eq_mul]

/-- Möbius inversion for functions to a `CommGroup`, where the equalities only hold on a
well-behaved set. -/
theorem prod_eq_iff_prod_pow_moebius_eq_on [CommGroup R] {f g : ℕ → R}
    (s : Set ℕ) (hs : ∀ m n, m ∣ n → n ∈ s → m ∈ s) :
    (∀ n > 0, n ∈ s → (∏ i ∈ n.divisors, f i) = g n) ↔
      ∀ n > 0, n ∈ s → (∏ x ∈ n.divisorsAntidiagonal, g x.snd ^ μ x.fst) = f n :=
  @sum_eq_iff_sum_smul_moebius_eq_on (Additive R) _ _ _ s hs

/-- Möbius inversion for functions to a `CommGroupWithZero`, where the equalities only hold on
a well-behaved set. -/
theorem prod_eq_iff_prod_pow_moebius_eq_on_of_nonzero [CommGroupWithZero R]
    (s : Set ℕ) (hs : ∀ m n, m ∣ n → n ∈ s → m ∈ s) {f g : ℕ → R}
    (hf : ∀ n > 0, f n ≠ 0) (hg : ∀ n > 0, g n ≠ 0) :
    (∀ n > 0, n ∈ s → (∏ i ∈ n.divisors, f i) = g n) ↔
      ∀ n > 0, n ∈ s → (∏ x ∈ n.divisorsAntidiagonal, g x.snd ^ μ x.fst) = f n := by
  refine
      Iff.trans
        (Iff.trans (forall_congr' fun n => ?_)
          (@prod_eq_iff_prod_pow_moebius_eq_on Rˣ _
            (fun n => if h : 0 < n then Units.mk0 (f n) (hf n h) else 1)
            (fun n => if h : 0 < n then Units.mk0 (g n) (hg n h) else 1)
            s hs) )
        (forall_congr' fun n => ?_) <;>
    refine imp_congr_right fun hn => ?_
  · dsimp
    rw [dif_pos hn, ← Units.eq_iff, ← Units.coeHom_apply, map_prod, Units.val_mk0,
      prod_congr rfl _]
    intro x hx
    rw [dif_pos (Nat.pos_of_mem_divisors hx), Units.coeHom_apply, Units.val_mk0]
  · dsimp
    rw [dif_pos hn, ← Units.eq_iff, ← Units.coeHom_apply, map_prod, Units.val_mk0,
      prod_congr rfl _]
    intro x hx
    rw [dif_pos (Nat.pos_of_mem_divisors (Nat.snd_mem_divisors_of_mem_antidiagonal hx)),
      Units.coeHom_apply, Units.val_zpow_eq_zpow_val, Units.val_mk0]

end SpecialFunctions

theorem _root_.Nat.card_divisors {n : ℕ} (hn : n ≠ 0) :
    n.divisors.card = n.primeFactors.prod (n.factorization · + 1) := by
  rw [← sigma_zero_apply, isMultiplicative_sigma.multiplicative_factorization _ hn]
  exact Finset.prod_congr n.support_factorization fun _ h =>
    sigma_zero_apply_prime_pow <| Nat.prime_of_mem_primeFactors h

@[deprecated (since := "2024-06-09")] theorem card_divisors (n : ℕ) (hn : n ≠ 0) :
    n.divisors.card = n.primeFactors.prod (n.factorization · + 1) := Nat.card_divisors hn

end ArithmeticFunction<|MERGE_RESOLUTION|>--- conflicted
+++ resolved
@@ -117,14 +117,9 @@
 @[ext]
 theorem ext ⦃f g : ArithmeticFunction R⦄ (h : ∀ x, f x = g x) : f = g :=
   ZeroHom.ext h
-<<<<<<< HEAD
-#align nat.arithmetic_function.ext ArithmeticFunction.ext
-#align nat.arithmetic_function.ext_iff ArithmeticFunction.ext_iff
-=======
 
 theorem ext_iff {f g : ArithmeticFunction R} : f = g ↔ ∀ x, f x = g x :=
   DFunLike.ext_iff
->>>>>>> 2fc87a94
 
 section One
 
