/-
Copyright (c) 2020 Aaron Anderson. All rights reserved.
Released under Apache 2.0 license as described in the file LICENSE.
Authors: Aaron Anderson
-/
import Mathlib.Algebra.BigOperators.Ring
import Mathlib.Algebra.Module.BigOperators
import Mathlib.NumberTheory.Divisors
import Mathlib.Data.Nat.Squarefree
import Mathlib.Data.Nat.GCD.BigOperators
import Mathlib.Data.Nat.Factorization.Basic
import Mathlib.Tactic.ArithMult

/-!
# Arithmetic Functions and Dirichlet Convolution

This file defines arithmetic functions, which are functions from `ℕ` to a specified type that map 0
to 0. In the literature, they are often instead defined as functions from `ℕ+`. These arithmetic
functions are endowed with a multiplication, given by Dirichlet convolution, and pointwise addition,
to form the Dirichlet ring.

## Main Definitions

 * `ArithmeticFunction R` consists of functions `f : ℕ → R` such that `f 0 = 0`.
 * An arithmetic function `f` `IsMultiplicative` when `x.coprime y → f (x * y) = f x * f y`.
 * The pointwise operations `pmul` and `ppow` differ from the multiplication
  and power instances on `ArithmeticFunction R`, which use Dirichlet multiplication.
 * `ζ` is the arithmetic function such that `ζ x = 1` for `0 < x`.
 * `σ k` is the arithmetic function such that `σ k x = ∑ y ∈ divisors x, y ^ k` for `0 < x`.
 * `pow k` is the arithmetic function such that `pow k x = x ^ k` for `0 < x`.
 * `id` is the identity arithmetic function on `ℕ`.
 * `ω n` is the number of distinct prime factors of `n`.
 * `Ω n` is the number of prime factors of `n` counted with multiplicity.
 * `μ` is the Möbius function (spelled `moebius` in code).

## Main Results

 * Several forms of Möbius inversion:
 * `sum_eq_iff_sum_mul_moebius_eq` for functions to a `CommRing`
 * `sum_eq_iff_sum_smul_moebius_eq` for functions to an `AddCommGroup`
 * `prod_eq_iff_prod_pow_moebius_eq` for functions to a `CommGroup`
 * `prod_eq_iff_prod_pow_moebius_eq_of_nonzero` for functions to a `CommGroupWithZero`
 * And variants that apply when the equalities only hold on a set `S : Set ℕ` such that
  `m ∣ n → n ∈ S → m ∈ S`:
 * `sum_eq_iff_sum_mul_moebius_eq_on` for functions to a `CommRing`
 * `sum_eq_iff_sum_smul_moebius_eq_on` for functions to an `AddCommGroup`
 * `prod_eq_iff_prod_pow_moebius_eq_on` for functions to a `CommGroup`
 * `prod_eq_iff_prod_pow_moebius_eq_on_of_nonzero` for functions to a `CommGroupWithZero`

## Notation

All notation is localized in the namespace `ArithmeticFunction`.

The arithmetic functions `ζ`, `σ`, `ω`, `Ω` and `μ` have Greek letter names.

In addition, there are separate locales `ArithmeticFunction.zeta` for `ζ`,
`ArithmeticFunction.sigma` for `σ`, `ArithmeticFunction.omega` for `ω`,
`ArithmeticFunction.Omega` for `Ω`, and `ArithmeticFunction.Moebius` for `μ`,
to allow for selective access to these notations.

The arithmetic function $$n \mapsto \prod_{p \mid n} f(p)$$ is given custom notation
`∏ᵖ p ∣ n, f p` when applied to `n`.

## Tags

arithmetic functions, dirichlet convolution, divisors

-/

open Finset

open Nat

variable (R : Type*)

/-- An arithmetic function is a function from `ℕ` that maps 0 to 0. In the literature, they are
  often instead defined as functions from `ℕ+`. Multiplication on `ArithmeticFunctions` is by
  Dirichlet convolution. -/
def ArithmeticFunction [Zero R] :=
  ZeroHom ℕ R

instance ArithmeticFunction.zero [Zero R] : Zero (ArithmeticFunction R) :=
  inferInstanceAs (Zero (ZeroHom ℕ R))

instance [Zero R] : Inhabited (ArithmeticFunction R) := inferInstanceAs (Inhabited (ZeroHom ℕ R))

variable {R}

namespace ArithmeticFunction

section Zero

variable [Zero R]

--  porting note: used to be `CoeFun`
instance : FunLike (ArithmeticFunction R) ℕ R :=
  inferInstanceAs (FunLike (ZeroHom ℕ R) ℕ R)

@[simp]
theorem toFun_eq (f : ArithmeticFunction R) : f.toFun = f := rfl

@[simp]
theorem coe_mk (f : ℕ → R) (hf) : @DFunLike.coe (ArithmeticFunction R) _ _ _
    (ZeroHom.mk f hf) = f := rfl

@[simp]
theorem map_zero {f : ArithmeticFunction R} : f 0 = 0 :=
  ZeroHom.map_zero' f

theorem coe_inj {f g : ArithmeticFunction R} : (f : ℕ → R) = g ↔ f = g :=
  DFunLike.coe_fn_eq

@[simp]
theorem zero_apply {x : ℕ} : (0 : ArithmeticFunction R) x = 0 :=
  ZeroHom.zero_apply x

@[ext]
theorem ext ⦃f g : ArithmeticFunction R⦄ (h : ∀ x, f x = g x) : f = g :=
  ZeroHom.ext h

theorem ext_iff {f g : ArithmeticFunction R} : f = g ↔ ∀ x, f x = g x :=
  DFunLike.ext_iff

section One

variable [One R]

instance one : One (ArithmeticFunction R) :=
  ⟨⟨fun x => ite (x = 1) 1 0, rfl⟩⟩

theorem one_apply {x : ℕ} : (1 : ArithmeticFunction R) x = ite (x = 1) 1 0 :=
  rfl

@[simp]
theorem one_one : (1 : ArithmeticFunction R) 1 = 1 :=
  rfl

@[simp]
theorem one_apply_ne {x : ℕ} (h : x ≠ 1) : (1 : ArithmeticFunction R) x = 0 :=
  if_neg h

end One

end Zero

/-- Coerce an arithmetic function with values in `ℕ` to one with values in `R`. We cannot inline
this in `natCoe` because it gets unfolded too much. -/
@[coe]  -- Porting note: added `coe` tag.
def natToArithmeticFunction [AddMonoidWithOne R] :
    (ArithmeticFunction ℕ) → (ArithmeticFunction R) :=
  fun f => ⟨fun n => ↑(f n), by simp⟩

instance natCoe [AddMonoidWithOne R] : Coe (ArithmeticFunction ℕ) (ArithmeticFunction R) :=
  ⟨natToArithmeticFunction⟩

@[simp]
theorem natCoe_nat (f : ArithmeticFunction ℕ) : natToArithmeticFunction f = f :=
  ext fun _ => cast_id _

@[simp]
theorem natCoe_apply [AddMonoidWithOne R] {f : ArithmeticFunction ℕ} {x : ℕ} :
    (f : ArithmeticFunction R) x = f x :=
  rfl

/-- Coerce an arithmetic function with values in `ℤ` to one with values in `R`. We cannot inline
this in `intCoe` because it gets unfolded too much. -/
@[coe]
def ofInt [AddGroupWithOne R] :
    (ArithmeticFunction ℤ) → (ArithmeticFunction R) :=
  fun f => ⟨fun n => ↑(f n), by simp⟩

instance intCoe [AddGroupWithOne R] : Coe (ArithmeticFunction ℤ) (ArithmeticFunction R) :=
  ⟨ofInt⟩

@[simp]
theorem intCoe_int (f : ArithmeticFunction ℤ) : ofInt f = f :=
  ext fun _ => Int.cast_id

@[simp]
theorem intCoe_apply [AddGroupWithOne R] {f : ArithmeticFunction ℤ} {x : ℕ} :
    (f : ArithmeticFunction R) x = f x := rfl

@[simp]
theorem coe_coe [AddGroupWithOne R] {f : ArithmeticFunction ℕ} :
    ((f : ArithmeticFunction ℤ) : ArithmeticFunction R) = (f : ArithmeticFunction R) := by
  ext
  simp

@[simp]
theorem natCoe_one [AddMonoidWithOne R] :
    ((1 : ArithmeticFunction ℕ) : ArithmeticFunction R) = 1 := by
  ext n
  simp [one_apply]

@[simp]
theorem intCoe_one [AddGroupWithOne R] : ((1 : ArithmeticFunction ℤ) :
    ArithmeticFunction R) = 1 := by
  ext n
  simp [one_apply]

section AddMonoid

variable [AddMonoid R]

instance add : Add (ArithmeticFunction R) :=
  ⟨fun f g => ⟨fun n => f n + g n, by simp⟩⟩

@[simp]
theorem add_apply {f g : ArithmeticFunction R} {n : ℕ} : (f + g) n = f n + g n :=
  rfl

instance instAddMonoid : AddMonoid (ArithmeticFunction R) :=
  { ArithmeticFunction.zero R,
    ArithmeticFunction.add with
    add_assoc := fun _ _ _ => ext fun _ => add_assoc _ _ _
    zero_add := fun _ => ext fun _ => zero_add _
    add_zero := fun _ => ext fun _ => add_zero _
    nsmul := nsmulRec }

end AddMonoid

instance instAddMonoidWithOne [AddMonoidWithOne R] : AddMonoidWithOne (ArithmeticFunction R) :=
  { ArithmeticFunction.instAddMonoid,
    ArithmeticFunction.one with
    natCast := fun n => ⟨fun x => if x = 1 then (n : R) else 0, by simp⟩
    natCast_zero := by ext; simp
    natCast_succ := fun n => by ext x; by_cases h : x = 1 <;> simp [h] }

instance instAddCommMonoid [AddCommMonoid R] : AddCommMonoid (ArithmeticFunction R) :=
  { ArithmeticFunction.instAddMonoid with add_comm := fun _ _ => ext fun _ => add_comm _ _ }

instance [NegZeroClass R] : Neg (ArithmeticFunction R) where
  neg f := ⟨fun n => -f n, by simp⟩

instance [AddGroup R] : AddGroup (ArithmeticFunction R) :=
  { ArithmeticFunction.instAddMonoid with
    add_left_neg := fun _ => ext fun _ => add_left_neg _
    zsmul := zsmulRec }

instance [AddCommGroup R] : AddCommGroup (ArithmeticFunction R) :=
  { show AddGroup (ArithmeticFunction R) by infer_instance with
    add_comm := fun _ _ ↦ add_comm _ _ }

section SMul

variable {M : Type*} [Zero R] [AddCommMonoid M] [SMul R M]

/-- The Dirichlet convolution of two arithmetic functions `f` and `g` is another arithmetic function
  such that `(f * g) n` is the sum of `f x * g y` over all `(x,y)` such that `x * y = n`. -/
instance : SMul (ArithmeticFunction R) (ArithmeticFunction M) :=
  ⟨fun f g => ⟨fun n => ∑ x ∈ divisorsAntidiagonal n, f x.fst • g x.snd, by simp⟩⟩

@[simp]
theorem smul_apply {f : ArithmeticFunction R} {g : ArithmeticFunction M} {n : ℕ} :
    (f • g) n = ∑ x ∈ divisorsAntidiagonal n, f x.fst • g x.snd :=
  rfl

end SMul

/-- The Dirichlet convolution of two arithmetic functions `f` and `g` is another arithmetic function
  such that `(f * g) n` is the sum of `f x * g y` over all `(x,y)` such that `x * y = n`. -/
instance [Semiring R] : Mul (ArithmeticFunction R) :=
  ⟨(· • ·)⟩

@[simp]
theorem mul_apply [Semiring R] {f g : ArithmeticFunction R} {n : ℕ} :
    (f * g) n = ∑ x ∈ divisorsAntidiagonal n, f x.fst * g x.snd :=
  rfl

theorem mul_apply_one [Semiring R] {f g : ArithmeticFunction R} : (f * g) 1 = f 1 * g 1 := by simp

@[simp, norm_cast]
theorem natCoe_mul [Semiring R] {f g : ArithmeticFunction ℕ} :
    (↑(f * g) : ArithmeticFunction R) = f * g := by
  ext n
  simp

@[simp, norm_cast]
theorem intCoe_mul [Ring R] {f g : ArithmeticFunction ℤ} :
    (↑(f * g) : ArithmeticFunction R) = ↑f * g := by
  ext n
  simp

section Module

variable {M : Type*} [Semiring R] [AddCommMonoid M] [Module R M]

theorem mul_smul' (f g : ArithmeticFunction R) (h : ArithmeticFunction M) :
    (f * g) • h = f • g • h := by
  ext n
  simp only [mul_apply, smul_apply, sum_smul, mul_smul, smul_sum, Finset.sum_sigma']
  apply Finset.sum_nbij' (fun ⟨⟨_i, j⟩, ⟨k, l⟩⟩ ↦ ⟨(k, l * j), (l, j)⟩)
    (fun ⟨⟨i, _j⟩, ⟨k, l⟩⟩ ↦ ⟨(i * k, l), (i, k)⟩) <;> aesop (add simp mul_assoc)

theorem one_smul' (b : ArithmeticFunction M) : (1 : ArithmeticFunction R) • b = b := by
  ext x
  rw [smul_apply]
  by_cases x0 : x = 0
  · simp [x0]
  have h : {(1, x)} ⊆ divisorsAntidiagonal x := by simp [x0]
  rw [← sum_subset h]
  · simp
  intro y ymem ynmem
  have y1ne : y.fst ≠ 1 := by
    intro con
    simp only [Con, mem_divisorsAntidiagonal, one_mul, Ne] at ymem
    simp only [mem_singleton, Prod.ext_iff] at ynmem
    -- Porting note: `tauto` worked from here.
    cases y
    subst con
    simp only [true_and, one_mul, x0, not_false_eq_true, and_true] at ynmem ymem
    tauto

  simp [y1ne]

end Module

section Semiring

variable [Semiring R]

instance instMonoid : Monoid (ArithmeticFunction R) :=
  { one := One.one
    mul := Mul.mul
    one_mul := one_smul'
    mul_one := fun f => by
      ext x
      rw [mul_apply]
      by_cases x0 : x = 0
      · simp [x0]
      have h : {(x, 1)} ⊆ divisorsAntidiagonal x := by simp [x0]
      rw [← sum_subset h]
      · simp
      intro y ymem ynmem
      have y2ne : y.snd ≠ 1 := by
        intro con
        cases y; subst con -- Porting note: added
        simp only [Con, mem_divisorsAntidiagonal, mul_one, Ne] at ymem
        simp only [mem_singleton, Prod.ext_iff] at ynmem
        tauto
      simp [y2ne]
    mul_assoc := mul_smul' }

instance instSemiring : Semiring (ArithmeticFunction R) :=
  -- Porting note: I reorganized this instance
  { ArithmeticFunction.instAddMonoidWithOne,
    ArithmeticFunction.instMonoid,
    ArithmeticFunction.instAddCommMonoid with
    zero_mul := fun f => by
      ext
      simp only [mul_apply, zero_mul, sum_const_zero, zero_apply]
    mul_zero := fun f => by
      ext
      simp only [mul_apply, sum_const_zero, mul_zero, zero_apply]
    left_distrib := fun a b c => by
      ext
      simp only [← sum_add_distrib, mul_add, mul_apply, add_apply]
    right_distrib := fun a b c => by
      ext
      simp only [← sum_add_distrib, add_mul, mul_apply, add_apply] }

end Semiring

instance [CommSemiring R] : CommSemiring (ArithmeticFunction R) :=
  { ArithmeticFunction.instSemiring with
    mul_comm := fun f g => by
      ext
      rw [mul_apply, ← map_swap_divisorsAntidiagonal, sum_map]
      simp [mul_comm] }

instance [CommRing R] : CommRing (ArithmeticFunction R) :=
  { ArithmeticFunction.instSemiring with
    add_left_neg := add_left_neg
    mul_comm := mul_comm
    zsmul := (· • ·) }

instance {M : Type*} [Semiring R] [AddCommMonoid M] [Module R M] :
    Module (ArithmeticFunction R) (ArithmeticFunction M) where
  one_smul := one_smul'
  mul_smul := mul_smul'
  smul_add r x y := by
    ext
    simp only [sum_add_distrib, smul_add, smul_apply, add_apply]
  smul_zero r := by
    ext
    simp only [smul_apply, sum_const_zero, smul_zero, zero_apply]
  add_smul r s x := by
    ext
    simp only [add_smul, sum_add_distrib, smul_apply, add_apply]
  zero_smul r := by
    ext
    simp only [smul_apply, sum_const_zero, zero_smul, zero_apply]

section Zeta

/-- `ζ 0 = 0`, otherwise `ζ x = 1`. The Dirichlet Series is the Riemann `ζ`.  -/
def zeta : ArithmeticFunction ℕ :=
  ⟨fun x => ite (x = 0) 0 1, rfl⟩

@[inherit_doc]
scoped[ArithmeticFunction] notation "ζ" => ArithmeticFunction.zeta

@[inherit_doc]
scoped[ArithmeticFunction.zeta] notation "ζ" => ArithmeticFunction.zeta

@[simp]
theorem zeta_apply {x : ℕ} : ζ x = if x = 0 then 0 else 1 :=
  rfl

theorem zeta_apply_ne {x : ℕ} (h : x ≠ 0) : ζ x = 1 :=
  if_neg h

-- Porting note: removed `@[simp]`, LHS not in normal form
theorem coe_zeta_smul_apply {M} [Semiring R] [AddCommMonoid M] [Module R M]
    {f : ArithmeticFunction M} {x : ℕ} :
    ((↑ζ : ArithmeticFunction R) • f) x = ∑ i ∈ divisors x, f i := by
  rw [smul_apply]
  trans ∑ i ∈ divisorsAntidiagonal x, f i.snd
  · refine sum_congr rfl fun i hi => ?_
    rcases mem_divisorsAntidiagonal.1 hi with ⟨rfl, h⟩
    rw [natCoe_apply, zeta_apply_ne (left_ne_zero_of_mul h), cast_one, one_smul]
  · rw [← map_div_left_divisors, sum_map, Function.Embedding.coeFn_mk]

-- Porting note: removed `@[simp]` to make the linter happy.
theorem coe_zeta_mul_apply [Semiring R] {f : ArithmeticFunction R} {x : ℕ} :
    (↑ζ * f) x = ∑ i ∈ divisors x, f i :=
  coe_zeta_smul_apply

-- Porting note: removed `@[simp]` to make the linter happy.
theorem coe_mul_zeta_apply [Semiring R] {f : ArithmeticFunction R} {x : ℕ} :
    (f * ζ) x = ∑ i ∈ divisors x, f i := by
  rw [mul_apply]
  trans ∑ i ∈ divisorsAntidiagonal x, f i.1
  · refine sum_congr rfl fun i hi => ?_
    rcases mem_divisorsAntidiagonal.1 hi with ⟨rfl, h⟩
    rw [natCoe_apply, zeta_apply_ne (right_ne_zero_of_mul h), cast_one, mul_one]
  · rw [← map_div_right_divisors, sum_map, Function.Embedding.coeFn_mk]

theorem zeta_mul_apply {f : ArithmeticFunction ℕ} {x : ℕ} : (ζ * f) x = ∑ i ∈ divisors x, f i :=
  coe_zeta_mul_apply
  -- Porting note: was `by rw [← nat_coe_nat ζ, coe_zeta_mul_apply]`.  Is this `theorem` obsolete?

theorem mul_zeta_apply {f : ArithmeticFunction ℕ} {x : ℕ} : (f * ζ) x = ∑ i ∈ divisors x, f i :=
  coe_mul_zeta_apply
  -- Porting note: was `by rw [← natCoe_nat ζ, coe_mul_zeta_apply]`.  Is this `theorem` obsolete=

end Zeta

open ArithmeticFunction

section Pmul

/-- This is the pointwise product of `ArithmeticFunction`s. -/
def pmul [MulZeroClass R] (f g : ArithmeticFunction R) : ArithmeticFunction R :=
  ⟨fun x => f x * g x, by simp⟩

@[simp]
theorem pmul_apply [MulZeroClass R] {f g : ArithmeticFunction R} {x : ℕ} : f.pmul g x = f x * g x :=
  rfl

theorem pmul_comm [CommMonoidWithZero R] (f g : ArithmeticFunction R) : f.pmul g = g.pmul f := by
  ext
  simp [mul_comm]

lemma pmul_assoc [CommMonoidWithZero R] (f₁ f₂ f₃ : ArithmeticFunction R) :
    pmul (pmul f₁ f₂) f₃ = pmul f₁ (pmul f₂ f₃) := by
  ext
  simp only [pmul_apply, mul_assoc]

section NonAssocSemiring

variable [NonAssocSemiring R]

@[simp]
theorem pmul_zeta (f : ArithmeticFunction R) : f.pmul ↑ζ = f := by
  ext x
  cases x <;> simp [Nat.succ_ne_zero]

@[simp]
theorem zeta_pmul (f : ArithmeticFunction R) : (ζ : ArithmeticFunction R).pmul f = f := by
  ext x
  cases x <;> simp [Nat.succ_ne_zero]

end NonAssocSemiring

variable [Semiring R]

/-- This is the pointwise power of `ArithmeticFunction`s. -/
def ppow (f : ArithmeticFunction R) (k : ℕ) : ArithmeticFunction R :=
  if h0 : k = 0 then ζ else ⟨fun x ↦ f x ^ k, by simp_rw [map_zero, zero_pow h0]⟩

@[simp]
theorem ppow_zero {f : ArithmeticFunction R} : f.ppow 0 = ζ := by rw [ppow, dif_pos rfl]

@[simp]
theorem ppow_apply {f : ArithmeticFunction R} {k x : ℕ} (kpos : 0 < k) : f.ppow k x = f x ^ k := by
  rw [ppow, dif_neg (Nat.ne_of_gt kpos)]
  rfl

theorem ppow_succ' {f : ArithmeticFunction R} {k : ℕ} : f.ppow (k + 1) = f.pmul (f.ppow k) := by
  ext x
  rw [ppow_apply (Nat.succ_pos k), _root_.pow_succ']
  induction k <;> simp

theorem ppow_succ {f : ArithmeticFunction R} {k : ℕ} {kpos : 0 < k} :
    f.ppow (k + 1) = (f.ppow k).pmul f := by
  ext x
  rw [ppow_apply (Nat.succ_pos k), _root_.pow_succ]
  induction k <;> simp

end Pmul

section Pdiv

/-- This is the pointwise division of `ArithmeticFunction`s. -/
def pdiv [GroupWithZero R] (f g : ArithmeticFunction R) : ArithmeticFunction R :=
  ⟨fun n => f n / g n, by simp only [map_zero, ne_eq, not_true, div_zero]⟩

@[simp]
theorem pdiv_apply [GroupWithZero R] (f g : ArithmeticFunction R) (n : ℕ) :
    pdiv f g n = f n / g n := rfl

/-- This result only holds for `DivisionSemiring`s instead of `GroupWithZero`s because zeta takes
values in ℕ, and hence the coercion requires an `AddMonoidWithOne`. TODO: Generalise zeta -/
@[simp]
theorem pdiv_zeta [DivisionSemiring R] (f : ArithmeticFunction R) :
    pdiv f zeta = f := by
  ext n
  cases n <;> simp [succ_ne_zero]

end Pdiv

section ProdPrimeFactors

/-- The map $n \mapsto \prod_{p \mid n} f(p)$ as an arithmetic function -/
def prodPrimeFactors [CommMonoidWithZero R] (f : ℕ → R) : ArithmeticFunction R where
  toFun d := if d = 0 then 0 else ∏ p ∈ d.primeFactors, f p
  map_zero' := if_pos rfl

open Batteries.ExtendedBinder

/-- `∏ᵖ p ∣ n, f p` is custom notation for `prodPrimeFactors f n` -/
scoped syntax (name := bigproddvd) "∏ᵖ " extBinder " ∣ " term ", " term:67 : term
scoped macro_rules (kind := bigproddvd)
  | `(∏ᵖ $x:ident ∣ $n, $r) => `(prodPrimeFactors (fun $x ↦ $r) $n)

@[simp]
theorem prodPrimeFactors_apply [CommMonoidWithZero R] {f : ℕ → R} {n : ℕ} (hn : n ≠ 0) :
    ∏ᵖ p ∣ n, f p = ∏ p ∈ n.primeFactors, f p :=
  if_neg hn

end ProdPrimeFactors

/-- Multiplicative functions -/
def IsMultiplicative [MonoidWithZero R] (f : ArithmeticFunction R) : Prop :=
  f 1 = 1 ∧ ∀ {m n : ℕ}, m.Coprime n → f (m * n) = f m * f n

namespace IsMultiplicative

section MonoidWithZero

variable [MonoidWithZero R]

@[simp, arith_mult]
theorem map_one {f : ArithmeticFunction R} (h : f.IsMultiplicative) : f 1 = 1 :=
  h.1

@[simp]
theorem map_mul_of_coprime {f : ArithmeticFunction R} (hf : f.IsMultiplicative) {m n : ℕ}
    (h : m.Coprime n) : f (m * n) = f m * f n :=
  hf.2 h

end MonoidWithZero

theorem map_prod {ι : Type*} [CommMonoidWithZero R] (g : ι → ℕ) {f : ArithmeticFunction R}
    (hf : f.IsMultiplicative) (s : Finset ι) (hs : (s : Set ι).Pairwise (Coprime on g)) :
    f (∏ i ∈ s, g i) = ∏ i ∈ s, f (g i) := by
  classical
    induction' s using Finset.induction_on with a s has ih hs
    · simp [hf]
    rw [coe_insert, Set.pairwise_insert_of_symmetric (Coprime.symmetric.comap g)] at hs
    rw [prod_insert has, prod_insert has, hf.map_mul_of_coprime, ih hs.1]
    exact .prod_right fun i hi => hs.2 _ hi (hi.ne_of_not_mem has).symm

theorem map_prod_of_prime [CommSemiring R] {f : ArithmeticFunction R}
    (h_mult : ArithmeticFunction.IsMultiplicative f)
    (t : Finset ℕ) (ht : ∀ p ∈ t, p.Prime) :
    f (∏ a ∈ t, a) = ∏ a ∈ t, f a :=
  map_prod _ h_mult t fun x hx y hy hxy => (coprime_primes (ht x hx) (ht y hy)).mpr hxy

theorem map_prod_of_subset_primeFactors [CommSemiring R] {f : ArithmeticFunction R}
    (h_mult : ArithmeticFunction.IsMultiplicative f) (l : ℕ)
    (t : Finset ℕ) (ht : t ⊆ l.primeFactors) :
    f (∏ a ∈ t, a) = ∏ a ∈ t, f a :=
  map_prod_of_prime h_mult t fun _ a => prime_of_mem_primeFactors (ht a)

@[arith_mult]
theorem natCast {f : ArithmeticFunction ℕ} [Semiring R] (h : f.IsMultiplicative) :
    IsMultiplicative (f : ArithmeticFunction R) :=
                                 -- Porting note: was `by simp [cop, h]`
  ⟨by simp [h], fun {m n} cop => by simp [h.2 cop]⟩

@[deprecated (since := "2024-04-17")]
alias nat_cast := natCast

@[arith_mult]
theorem intCast {f : ArithmeticFunction ℤ} [Ring R] (h : f.IsMultiplicative) :
    IsMultiplicative (f : ArithmeticFunction R) :=
                                 -- Porting note: was `by simp [cop, h]`
  ⟨by simp [h], fun {m n} cop => by simp [h.2 cop]⟩

@[deprecated (since := "2024-04-17")]
alias int_cast := intCast

@[arith_mult]
theorem mul [CommSemiring R] {f g : ArithmeticFunction R} (hf : f.IsMultiplicative)
    (hg : g.IsMultiplicative) : IsMultiplicative (f * g) := by
  refine ⟨by simp [hf.1, hg.1], ?_⟩
  simp only [mul_apply]
  intro m n cop
  rw [sum_mul_sum, ← sum_product']
  symm
  apply sum_nbij fun ((i, j), k, l) ↦ (i * k, j * l)
  · rintro ⟨⟨a1, a2⟩, ⟨b1, b2⟩⟩ h
    simp only [mem_divisorsAntidiagonal, Ne, mem_product] at h
    rcases h with ⟨⟨rfl, ha⟩, ⟨rfl, hb⟩⟩
    simp only [mem_divisorsAntidiagonal, Nat.mul_eq_zero, Ne]
    constructor
    · ring
    rw [Nat.mul_eq_zero] at *
    apply not_or_of_not ha hb
  · simp only [Set.InjOn, mem_coe, mem_divisorsAntidiagonal, Ne, mem_product, Prod.mk.inj_iff]
    rintro ⟨⟨a1, a2⟩, ⟨b1, b2⟩⟩ ⟨⟨rfl, ha⟩, ⟨rfl, hb⟩⟩ ⟨⟨c1, c2⟩, ⟨d1, d2⟩⟩ hcd h
    simp only [Prod.mk.inj_iff] at h
    ext <;> dsimp only
    · trans Nat.gcd (a1 * a2) (a1 * b1)
      · rw [Nat.gcd_mul_left, cop.coprime_mul_left.coprime_mul_right_right.gcd_eq_one, mul_one]
      · rw [← hcd.1.1, ← hcd.2.1] at cop
        rw [← hcd.1.1, h.1, Nat.gcd_mul_left,
          cop.coprime_mul_left.coprime_mul_right_right.gcd_eq_one, mul_one]
    · trans Nat.gcd (a1 * a2) (a2 * b2)
      · rw [mul_comm, Nat.gcd_mul_left, cop.coprime_mul_right.coprime_mul_left_right.gcd_eq_one,
          mul_one]
      · rw [← hcd.1.1, ← hcd.2.1] at cop
        rw [← hcd.1.1, h.2, mul_comm, Nat.gcd_mul_left,
          cop.coprime_mul_right.coprime_mul_left_right.gcd_eq_one, mul_one]
    · trans Nat.gcd (b1 * b2) (a1 * b1)
      · rw [mul_comm, Nat.gcd_mul_right,
          cop.coprime_mul_right.coprime_mul_left_right.symm.gcd_eq_one, one_mul]
      · rw [← hcd.1.1, ← hcd.2.1] at cop
        rw [← hcd.2.1, h.1, mul_comm c1 d1, Nat.gcd_mul_left,
          cop.coprime_mul_right.coprime_mul_left_right.symm.gcd_eq_one, mul_one]
    · trans Nat.gcd (b1 * b2) (a2 * b2)
      · rw [Nat.gcd_mul_right, cop.coprime_mul_left.coprime_mul_right_right.symm.gcd_eq_one,
          one_mul]
      · rw [← hcd.1.1, ← hcd.2.1] at cop
        rw [← hcd.2.1, h.2, Nat.gcd_mul_right,
          cop.coprime_mul_left.coprime_mul_right_right.symm.gcd_eq_one, one_mul]
  · simp only [Set.SurjOn, Set.subset_def, mem_coe, mem_divisorsAntidiagonal, Ne, mem_product,
      Set.mem_image, exists_prop, Prod.mk.inj_iff]
    rintro ⟨b1, b2⟩ h
    dsimp at h
    use ((b1.gcd m, b2.gcd m), (b1.gcd n, b2.gcd n))
    rw [← cop.gcd_mul _, ← cop.gcd_mul _, ← h.1, Nat.gcd_mul_gcd_of_coprime_of_mul_eq_mul cop h.1,
      Nat.gcd_mul_gcd_of_coprime_of_mul_eq_mul cop.symm _]
    · rw [Nat.mul_eq_zero, not_or] at h
      simp [h.2.1, h.2.2]
    rw [mul_comm n m, h.1]
  · simp only [mem_divisorsAntidiagonal, Ne, mem_product]
    rintro ⟨⟨a1, a2⟩, ⟨b1, b2⟩⟩ ⟨⟨rfl, ha⟩, ⟨rfl, hb⟩⟩
    dsimp only
    rw [hf.map_mul_of_coprime cop.coprime_mul_right.coprime_mul_right_right,
      hg.map_mul_of_coprime cop.coprime_mul_left.coprime_mul_left_right]
    ring

@[arith_mult]
theorem pmul [CommSemiring R] {f g : ArithmeticFunction R} (hf : f.IsMultiplicative)
    (hg : g.IsMultiplicative) : IsMultiplicative (f.pmul g) :=
  ⟨by simp [hf, hg], fun {m n} cop => by
    simp only [pmul_apply, hf.map_mul_of_coprime cop, hg.map_mul_of_coprime cop]
    ring⟩

@[arith_mult]
theorem pdiv [CommGroupWithZero R] {f g : ArithmeticFunction R} (hf : IsMultiplicative f)
    (hg : IsMultiplicative g) : IsMultiplicative (pdiv f g) :=
  ⟨ by simp [hf, hg], fun {m n} cop => by
    simp only [pdiv_apply, map_mul_of_coprime hf cop, map_mul_of_coprime hg cop,
      div_eq_mul_inv, mul_inv]
    apply mul_mul_mul_comm ⟩

/-- For any multiplicative function `f` and any `n > 0`,
we can evaluate `f n` by evaluating `f` at `p ^ k` over the factorization of `n` -/
nonrec  -- Porting note: added
theorem multiplicative_factorization [CommMonoidWithZero R] (f : ArithmeticFunction R)
    (hf : f.IsMultiplicative) {n : ℕ} (hn : n ≠ 0) :
    f n = n.factorization.prod fun p k => f (p ^ k) :=
  multiplicative_factorization f (fun _ _ => hf.2) hf.1 hn

/-- A recapitulation of the definition of multiplicative that is simpler for proofs -/
theorem iff_ne_zero [MonoidWithZero R] {f : ArithmeticFunction R} :
    IsMultiplicative f ↔
      f 1 = 1 ∧ ∀ {m n : ℕ}, m ≠ 0 → n ≠ 0 → m.Coprime n → f (m * n) = f m * f n := by
  refine and_congr_right' (forall₂_congr fun m n => ⟨fun h _ _ => h, fun h hmn => ?_⟩)
  rcases eq_or_ne m 0 with (rfl | hm)
  · simp
  rcases eq_or_ne n 0 with (rfl | hn)
  · simp
  exact h hm hn hmn

/-- Two multiplicative functions `f` and `g` are equal if and only if
they agree on prime powers -/
theorem eq_iff_eq_on_prime_powers [CommMonoidWithZero R] (f : ArithmeticFunction R)
    (hf : f.IsMultiplicative) (g : ArithmeticFunction R) (hg : g.IsMultiplicative) :
    f = g ↔ ∀ p i : ℕ, Nat.Prime p → f (p ^ i) = g (p ^ i) := by
  constructor
  · intro h p i _
    rw [h]
  intro h
  ext n
  by_cases hn : n = 0
  · rw [hn, ArithmeticFunction.map_zero, ArithmeticFunction.map_zero]
  rw [multiplicative_factorization f hf hn, multiplicative_factorization g hg hn]
  exact Finset.prod_congr rfl fun p hp ↦ h p _ (Nat.prime_of_mem_primeFactors hp)

@[arith_mult]
theorem prodPrimeFactors [CommMonoidWithZero R] (f : ℕ → R) :
    IsMultiplicative (prodPrimeFactors f) := by
  rw [iff_ne_zero]
  simp only [ne_eq, one_ne_zero, not_false_eq_true, prodPrimeFactors_apply, primeFactors_one,
    prod_empty, true_and]
  intro x y hx hy hxy
  have hxy₀ : x * y ≠ 0 := mul_ne_zero hx hy
  rw [prodPrimeFactors_apply hxy₀, prodPrimeFactors_apply hx, prodPrimeFactors_apply hy,
    Nat.primeFactors_mul hx hy, ← Finset.prod_union hxy.disjoint_primeFactors]

theorem prodPrimeFactors_add_of_squarefree [CommSemiring R] {f g : ArithmeticFunction R}
    (hf : IsMultiplicative f) (hg : IsMultiplicative g) {n : ℕ} (hn : Squarefree n) :
    ∏ᵖ p ∣ n, (f + g) p = (f * g) n := by
  rw [prodPrimeFactors_apply hn.ne_zero]
  simp_rw [add_apply (f := f) (g := g)]
  rw [Finset.prod_add, mul_apply, sum_divisorsAntidiagonal (f · * g ·),
    ← divisors_filter_squarefree_of_squarefree hn, sum_divisors_filter_squarefree hn.ne_zero,
    factors_eq]
  apply Finset.sum_congr rfl
  intro t ht
  rw [t.prod_val, Function.id_def,
    ← prod_primeFactors_sdiff_of_squarefree hn (Finset.mem_powerset.mp ht),
    hf.map_prod_of_subset_primeFactors n t (Finset.mem_powerset.mp ht),
    ← hg.map_prod_of_subset_primeFactors n (_ \ t) Finset.sdiff_subset]

theorem lcm_apply_mul_gcd_apply [CommMonoidWithZero R] {f : ArithmeticFunction R}
    (hf : f.IsMultiplicative) {x y : ℕ} :
    f (x.lcm y) * f (x.gcd y) = f x * f y := by
  by_cases hx : x = 0
  · simp only [hx, f.map_zero, zero_mul, Nat.lcm_zero_left, Nat.gcd_zero_left]
  by_cases hy : y = 0
  · simp only [hy, f.map_zero, mul_zero, Nat.lcm_zero_right, Nat.gcd_zero_right, zero_mul]
  have hgcd_ne_zero : x.gcd y ≠ 0 := gcd_ne_zero_left hx
  have hlcm_ne_zero : x.lcm y ≠ 0 := lcm_ne_zero hx hy
  have hfi_zero : ∀ {i}, f (i ^ 0) = 1 := by
    intro i; rw [Nat.pow_zero, hf.1]
  iterate 4 rw [hf.multiplicative_factorization f (by assumption),
    Finsupp.prod_of_support_subset _ _ _ (fun _ _ => hfi_zero)
      (s := (x.primeFactors ⊔ y.primeFactors))]
  · rw [← Finset.prod_mul_distrib, ← Finset.prod_mul_distrib]
    apply Finset.prod_congr rfl
    intro p _
    rcases Nat.le_or_le (x.factorization p) (y.factorization p) with h | h <;>
      simp only [factorization_lcm hx hy, Finsupp.sup_apply, h, sup_of_le_right,
        sup_of_le_left, inf_of_le_right, Nat.factorization_gcd hx hy, Finsupp.inf_apply,
        inf_of_le_left, mul_comm]
  · apply Finset.subset_union_right
  · apply Finset.subset_union_left
  · rw [factorization_gcd hx hy, Finsupp.support_inf, Finset.sup_eq_union]
    apply Finset.inter_subset_union
  · simp [factorization_lcm hx hy]

end IsMultiplicative

section SpecialFunctions

/-- The identity on `ℕ` as an `ArithmeticFunction`.  -/
nonrec  -- Porting note (#11445): added
def id : ArithmeticFunction ℕ :=
  ⟨id, rfl⟩

@[simp]
theorem id_apply {x : ℕ} : id x = x :=
  rfl

/-- `pow k n = n ^ k`, except `pow 0 0 = 0`. -/
def pow (k : ℕ) : ArithmeticFunction ℕ :=
  id.ppow k

@[simp]
theorem pow_apply {k n : ℕ} : pow k n = if k = 0 ∧ n = 0 then 0 else n ^ k := by
  cases k
  · simp [pow]
  rename_i k  -- Porting note: added
  simp [pow, k.succ_pos.ne']

theorem pow_zero_eq_zeta : pow 0 = ζ := by
  ext n
  simp

/-- `σ k n` is the sum of the `k`th powers of the divisors of `n` -/
def sigma (k : ℕ) : ArithmeticFunction ℕ :=
  ⟨fun n => ∑ d ∈ divisors n, d ^ k, by simp⟩

@[inherit_doc]
scoped[ArithmeticFunction] notation "σ" => ArithmeticFunction.sigma

@[inherit_doc]
scoped[ArithmeticFunction.sigma] notation "σ" => ArithmeticFunction.sigma

theorem sigma_apply {k n : ℕ} : σ k n = ∑ d ∈ divisors n, d ^ k :=
  rfl

theorem sigma_apply_prime_pow {k p i : ℕ} (hp : p.Prime) :
    σ k (p ^ i) = ∑ j in .range (i + 1), p ^ (j * k) := by
  simp [sigma_apply, divisors_prime_pow hp, Nat.pow_mul]

theorem sigma_one_apply (n : ℕ) : σ 1 n = ∑ d ∈ divisors n, d := by simp [sigma_apply]

theorem sigma_one_apply_prime_pow {p i : ℕ} (hp : p.Prime) :
    σ 1 (p ^ i) = ∑ k in .range (i + 1), p ^ k := by
  simp [sigma_apply_prime_pow hp]

theorem sigma_zero_apply (n : ℕ) : σ 0 n = (divisors n).card := by simp [sigma_apply]

theorem sigma_zero_apply_prime_pow {p i : ℕ} (hp : p.Prime) : σ 0 (p ^ i) = i + 1 := by
<<<<<<< HEAD
  simp [sigma_apply_prime_pow hp]
#align nat.arithmetic_function.sigma_zero_apply_prime_pow ArithmeticFunction.sigma_zero_apply_prime_pow
=======
  rw [sigma_zero_apply, divisors_prime_pow hp, card_map, card_range]
>>>>>>> a5fb11c5

theorem zeta_mul_pow_eq_sigma {k : ℕ} : ζ * pow k = σ k := by
  ext
  rw [sigma, zeta_mul_apply]
  apply sum_congr rfl
  intro x hx
  rw [pow_apply, if_neg (not_and_of_not_right _ _)]
  contrapose! hx
  simp [hx]

@[arith_mult]
theorem isMultiplicative_one [MonoidWithZero R] : IsMultiplicative (1 : ArithmeticFunction R) :=
  IsMultiplicative.iff_ne_zero.2
    ⟨by simp, by
      intro m n hm _hn hmn
      rcases eq_or_ne m 1 with (rfl | hm')
      · simp
      rw [one_apply_ne, one_apply_ne hm', zero_mul]
      rw [Ne, mul_eq_one, not_and_or]
      exact Or.inl hm'⟩

@[arith_mult]
theorem isMultiplicative_zeta : IsMultiplicative ζ :=
  IsMultiplicative.iff_ne_zero.2 ⟨by simp, by simp (config := { contextual := true })⟩

@[arith_mult]
theorem isMultiplicative_id : IsMultiplicative ArithmeticFunction.id :=
  ⟨rfl, fun {_ _} _ => rfl⟩

@[arith_mult]
theorem IsMultiplicative.ppow [CommSemiring R] {f : ArithmeticFunction R} (hf : f.IsMultiplicative)
    {k : ℕ} : IsMultiplicative (f.ppow k) := by
  induction' k with k hi
  · exact isMultiplicative_zeta.natCast
  · rw [ppow_succ']
    apply hf.pmul hi

@[arith_mult]
theorem isMultiplicative_pow {k : ℕ} : IsMultiplicative (pow k) :=
  isMultiplicative_id.ppow

@[arith_mult]
theorem isMultiplicative_sigma {k : ℕ} : IsMultiplicative (σ k) := by
  rw [← zeta_mul_pow_eq_sigma]
  apply isMultiplicative_zeta.mul isMultiplicative_pow

/-- `Ω n` is the number of prime factors of `n`. -/
def cardFactors : ArithmeticFunction ℕ :=
  ⟨fun n => n.primeFactorsList.length, by simp⟩

@[inherit_doc]
scoped[ArithmeticFunction] notation "Ω" => ArithmeticFunction.cardFactors

@[inherit_doc]
scoped[ArithmeticFunction.Omega] notation "Ω" => ArithmeticFunction.cardFactors

theorem cardFactors_apply {n : ℕ} : Ω n = n.primeFactorsList.length :=
  rfl

lemma cardFactors_zero : Ω 0 = 0 := by simp

@[simp] theorem cardFactors_one : Ω 1 = 0 := by simp [cardFactors_apply]

@[simp]
theorem cardFactors_eq_one_iff_prime {n : ℕ} : Ω n = 1 ↔ n.Prime := by
  refine ⟨fun h => ?_, fun h => List.length_eq_one.2 ⟨n, primeFactorsList_prime h⟩⟩
  cases' n with n
  · simp at h
  rcases List.length_eq_one.1 h with ⟨x, hx⟩
  rw [← prod_primeFactorsList n.add_one_ne_zero, hx, List.prod_singleton]
  apply prime_of_mem_primeFactorsList
  rw [hx, List.mem_singleton]

theorem cardFactors_mul {m n : ℕ} (m0 : m ≠ 0) (n0 : n ≠ 0) : Ω (m * n) = Ω m + Ω n := by
  rw [cardFactors_apply, cardFactors_apply, cardFactors_apply, ← Multiset.coe_card, ← factors_eq,
    UniqueFactorizationMonoid.normalizedFactors_mul m0 n0, factors_eq, factors_eq,
    Multiset.card_add, Multiset.coe_card, Multiset.coe_card]

theorem cardFactors_multiset_prod {s : Multiset ℕ} (h0 : s.prod ≠ 0) :
    Ω s.prod = (Multiset.map Ω s).sum := by
  induction s using Multiset.induction_on with
  | empty => simp
  | cons ih => simp_all [cardFactors_mul, not_or]

@[simp]
theorem cardFactors_apply_prime {p : ℕ} (hp : p.Prime) : Ω p = 1 :=
  cardFactors_eq_one_iff_prime.2 hp

@[simp]
theorem cardFactors_apply_prime_pow {p k : ℕ} (hp : p.Prime) : Ω (p ^ k) = k := by
  rw [cardFactors_apply, hp.primeFactorsList_pow, List.length_replicate]

/-- `ω n` is the number of distinct prime factors of `n`. -/
def cardDistinctFactors : ArithmeticFunction ℕ :=
  ⟨fun n => n.primeFactorsList.dedup.length, by simp⟩

@[inherit_doc]
scoped[ArithmeticFunction] notation "ω" => ArithmeticFunction.cardDistinctFactors

@[inherit_doc]
scoped[ArithmeticFunction.omega] notation "ω" => ArithmeticFunction.cardDistinctFactors

theorem cardDistinctFactors_zero : ω 0 = 0 := by simp

@[simp]
theorem cardDistinctFactors_one : ω 1 = 0 := by simp [cardDistinctFactors]

theorem cardDistinctFactors_apply {n : ℕ} : ω n = n.primeFactorsList.dedup.length :=
  rfl

theorem cardDistinctFactors_eq_cardFactors_iff_squarefree {n : ℕ} (h0 : n ≠ 0) :
    ω n = Ω n ↔ Squarefree n := by
  rw [squarefree_iff_nodup_primeFactorsList h0, cardDistinctFactors_apply]
  constructor <;> intro h
  · rw [← n.primeFactorsList.dedup_sublist.eq_of_length h]
    apply List.nodup_dedup
  · rw [h.dedup]
    rfl

@[simp]
theorem cardDistinctFactors_apply_prime_pow {p k : ℕ} (hp : p.Prime) (hk : k ≠ 0) :
    ω (p ^ k) = 1 := by
  rw [cardDistinctFactors_apply, hp.primeFactorsList_pow, List.replicate_dedup hk,
    List.length_singleton]

@[simp]
theorem cardDistinctFactors_apply_prime {p : ℕ} (hp : p.Prime) : ω p = 1 := by
  rw [← pow_one p, cardDistinctFactors_apply_prime_pow hp one_ne_zero]

/-- `μ` is the Möbius function. If `n` is squarefree with an even number of distinct prime factors,
  `μ n = 1`. If `n` is squarefree with an odd number of distinct prime factors, `μ n = -1`.
  If `n` is not squarefree, `μ n = 0`. -/
def moebius : ArithmeticFunction ℤ :=
  ⟨fun n => if Squarefree n then (-1) ^ cardFactors n else 0, by simp⟩

@[inherit_doc]
scoped[ArithmeticFunction] notation "μ" => ArithmeticFunction.moebius

@[inherit_doc]
scoped[ArithmeticFunction.Moebius] notation "μ" => ArithmeticFunction.moebius

@[simp]
theorem moebius_apply_of_squarefree {n : ℕ} (h : Squarefree n) : μ n = (-1) ^ cardFactors n :=
  if_pos h

@[simp]
theorem moebius_eq_zero_of_not_squarefree {n : ℕ} (h : ¬Squarefree n) : μ n = 0 :=
  if_neg h

theorem moebius_apply_one : μ 1 = 1 := by simp

theorem moebius_ne_zero_iff_squarefree {n : ℕ} : μ n ≠ 0 ↔ Squarefree n := by
  constructor <;> intro h
  · contrapose! h
    simp [h]
  · simp [h, pow_ne_zero]

theorem moebius_eq_or (n : ℕ) : μ n = 0 ∨ μ n = 1 ∨ μ n = -1 := by
  simp only [moebius, coe_mk]
  split_ifs
  · right
    exact neg_one_pow_eq_or ..
  · left
    rfl

theorem moebius_ne_zero_iff_eq_or {n : ℕ} : μ n ≠ 0 ↔ μ n = 1 ∨ μ n = -1 := by
  have := moebius_eq_or n
  aesop

theorem moebius_sq_eq_one_of_squarefree {l : ℕ} (hl : Squarefree l) : μ l ^ 2 = 1 := by
  rw [moebius_apply_of_squarefree hl, ← pow_mul, mul_comm, pow_mul, neg_one_sq, one_pow]

theorem abs_moebius_eq_one_of_squarefree {l : ℕ} (hl : Squarefree l) : |μ l| = 1 := by
  simp only [moebius_apply_of_squarefree hl, abs_pow, abs_neg, abs_one, one_pow]

theorem moebius_sq {n : ℕ} :
    μ n ^ 2 = if Squarefree n then 1 else 0 := by
  split_ifs with h
  · exact moebius_sq_eq_one_of_squarefree h
  · simp only [pow_eq_zero_iff, moebius_eq_zero_of_not_squarefree h,
    zero_pow (show 2 ≠ 0 by norm_num)]

theorem abs_moebius {n : ℕ} :
    |μ n| = if Squarefree n then 1 else 0 := by
  split_ifs with h
  · exact abs_moebius_eq_one_of_squarefree h
  · simp only [moebius_eq_zero_of_not_squarefree h, abs_zero]

theorem abs_moebius_le_one {n : ℕ} : |μ n| ≤ 1 := by
  rw [abs_moebius, apply_ite (· ≤ 1)]
  simp

theorem moebius_apply_prime {p : ℕ} (hp : p.Prime) : μ p = -1 := by
  rw [moebius_apply_of_squarefree hp.squarefree, cardFactors_apply_prime hp, pow_one]

theorem moebius_apply_prime_pow {p k : ℕ} (hp : p.Prime) (hk : k ≠ 0) :
    μ (p ^ k) = if k = 1 then -1 else 0 := by
  split_ifs with h
  · rw [h, pow_one, moebius_apply_prime hp]
  rw [moebius_eq_zero_of_not_squarefree]
  rw [squarefree_pow_iff hp.ne_one hk, not_and_or]
  exact Or.inr h

theorem moebius_apply_isPrimePow_not_prime {n : ℕ} (hn : IsPrimePow n) (hn' : ¬n.Prime) :
    μ n = 0 := by
  obtain ⟨p, k, hp, hk, rfl⟩ := (isPrimePow_nat_iff _).1 hn
  rw [moebius_apply_prime_pow hp hk.ne', if_neg]
  rintro rfl
  exact hn' (by simpa)

@[arith_mult]
theorem isMultiplicative_moebius : IsMultiplicative μ := by
  rw [IsMultiplicative.iff_ne_zero]
  refine ⟨by simp, fun {n m} hn hm hnm => ?_⟩
  simp only [moebius, ZeroHom.coe_mk, coe_mk, ZeroHom.toFun_eq_coe, Eq.ndrec, ZeroHom.coe_mk,
    IsUnit.mul_iff, Nat.isUnit_iff, squarefree_mul hnm, ite_zero_mul_ite_zero,
    cardFactors_mul hn hm, pow_add]

theorem IsMultiplicative.prodPrimeFactors_one_add_of_squarefree [CommSemiring R]
    {f : ArithmeticFunction R} (h_mult : f.IsMultiplicative) {n : ℕ} (hn : Squarefree n) :
    ∏ p ∈ n.primeFactors, (1 + f p) = ∑ d ∈ n.divisors, f d := by
  trans (∏ᵖ p ∣ n, ((ζ : ArithmeticFunction R) + f) p)
  · simp_rw [prodPrimeFactors_apply hn.ne_zero, add_apply, natCoe_apply]
    apply Finset.prod_congr rfl; intro p hp
    rw [zeta_apply_ne (prime_of_mem_primeFactorsList <| List.mem_toFinset.mp hp).ne_zero, cast_one]
  rw [isMultiplicative_zeta.natCast.prodPrimeFactors_add_of_squarefree h_mult hn,
    coe_zeta_mul_apply]

theorem IsMultiplicative.prodPrimeFactors_one_sub_of_squarefree [CommRing R]
    (f : ArithmeticFunction R) (hf : f.IsMultiplicative) {n : ℕ} (hn : Squarefree n) :
    ∏ p ∈ n.primeFactors, (1 - f p) = ∑ d ∈ n.divisors, μ d * f d := by
  trans (∏ p ∈ n.primeFactors, (1 + (ArithmeticFunction.pmul (μ : ArithmeticFunction R) f) p))
  · apply Finset.prod_congr rfl; intro p hp
    rw [pmul_apply, intCoe_apply, ArithmeticFunction.moebius_apply_prime
        (prime_of_mem_primeFactorsList (List.mem_toFinset.mp hp))]
    ring
  · rw [(isMultiplicative_moebius.intCast.pmul hf).prodPrimeFactors_one_add_of_squarefree hn]
    simp_rw [pmul_apply, intCoe_apply]

open UniqueFactorizationMonoid

@[simp]
theorem moebius_mul_coe_zeta : (μ * ζ : ArithmeticFunction ℤ) = 1 := by
  ext n
  refine recOnPosPrimePosCoprime ?_ ?_ ?_ ?_ n
  · intro p n hp hn
    rw [coe_mul_zeta_apply, sum_divisors_prime_pow hp, sum_range_succ']
    simp_rw [Nat.pow_zero, moebius_apply_one,
      moebius_apply_prime_pow hp (Nat.succ_ne_zero _), Nat.succ_inj', sum_ite_eq', mem_range,
      if_pos hn, add_left_neg]
    rw [one_apply_ne]
    rw [Ne, pow_eq_one_iff]
    · exact hp.ne_one
    · exact hn.ne'
  · rw [ZeroHom.map_zero, ZeroHom.map_zero]
  · simp
  · intro a b _ha _hb hab ha' hb'
    rw [IsMultiplicative.map_mul_of_coprime _ hab, ha', hb',
      IsMultiplicative.map_mul_of_coprime isMultiplicative_one hab]
    exact isMultiplicative_moebius.mul isMultiplicative_zeta.natCast

@[simp]
theorem coe_zeta_mul_moebius : (ζ * μ : ArithmeticFunction ℤ) = 1 := by
  rw [mul_comm, moebius_mul_coe_zeta]

@[simp]
theorem coe_moebius_mul_coe_zeta [Ring R] : (μ * ζ : ArithmeticFunction R) = 1 := by
  rw [← coe_coe, ← intCoe_mul, moebius_mul_coe_zeta, intCoe_one]

@[simp]
theorem coe_zeta_mul_coe_moebius [Ring R] : (ζ * μ : ArithmeticFunction R) = 1 := by
  rw [← coe_coe, ← intCoe_mul, coe_zeta_mul_moebius, intCoe_one]

section CommRing

variable [CommRing R]

instance : Invertible (ζ : ArithmeticFunction R) where
  invOf := μ
  invOf_mul_self := coe_moebius_mul_coe_zeta
  mul_invOf_self := coe_zeta_mul_coe_moebius

/-- A unit in `ArithmeticFunction R` that evaluates to `ζ`, with inverse `μ`. -/
def zetaUnit : (ArithmeticFunction R)ˣ :=
  ⟨ζ, μ, coe_zeta_mul_coe_moebius, coe_moebius_mul_coe_zeta⟩

@[simp]
theorem coe_zetaUnit : ((zetaUnit : (ArithmeticFunction R)ˣ) : ArithmeticFunction R) = ζ :=
  rfl

@[simp]
theorem inv_zetaUnit : ((zetaUnit⁻¹ : (ArithmeticFunction R)ˣ) : ArithmeticFunction R) = μ :=
  rfl

end CommRing

/-- Möbius inversion for functions to an `AddCommGroup`. -/
theorem sum_eq_iff_sum_smul_moebius_eq [AddCommGroup R] {f g : ℕ → R} :
    (∀ n > 0, ∑ i ∈ n.divisors, f i = g n) ↔
      ∀ n > 0, ∑ x ∈ n.divisorsAntidiagonal, μ x.fst • g x.snd = f n := by
  let f' : ArithmeticFunction R := ⟨fun x => if x = 0 then 0 else f x, if_pos rfl⟩
  let g' : ArithmeticFunction R := ⟨fun x => if x = 0 then 0 else g x, if_pos rfl⟩
  trans (ζ : ArithmeticFunction ℤ) • f' = g'
  · rw [ext_iff]
    apply forall_congr'
    intro n
    cases n with
    | zero => simp
    | succ n =>
      rw [coe_zeta_smul_apply]
      simp only [n.succ_ne_zero, forall_prop_of_true, succ_pos', if_false, ZeroHom.coe_mk]
      simp only [f', g', coe_mk, succ_ne_zero, ite_false]
      rw [sum_congr rfl fun x hx => ?_]
      rw [if_neg (Nat.pos_of_mem_divisors hx).ne']
  trans μ • g' = f'
  · constructor <;> intro h
    · rw [← h, ← mul_smul, moebius_mul_coe_zeta, one_smul]
    · rw [← h, ← mul_smul, coe_zeta_mul_moebius, one_smul]
  · rw [ext_iff]
    apply forall_congr'
    intro n
    cases n with
    | zero => simp
    | succ n =>
      simp only [n.succ_ne_zero, forall_prop_of_true, succ_pos', smul_apply, if_false,
        ZeroHom.coe_mk]
      -- Porting note: added following `simp only`
      simp only [f', g', Nat.isUnit_iff, coe_mk, ZeroHom.toFun_eq_coe, succ_ne_zero, ite_false]
      rw [sum_congr rfl fun x hx => ?_]
      rw [if_neg (Nat.pos_of_mem_divisors (snd_mem_divisors_of_mem_antidiagonal hx)).ne']

/-- Möbius inversion for functions to a `Ring`. -/
theorem sum_eq_iff_sum_mul_moebius_eq [Ring R] {f g : ℕ → R} :
    (∀ n > 0, ∑ i ∈ n.divisors, f i = g n) ↔
      ∀ n > 0, ∑ x ∈ n.divisorsAntidiagonal, (μ x.fst : R) * g x.snd = f n := by
  rw [sum_eq_iff_sum_smul_moebius_eq]
  apply forall_congr'
  refine fun a => imp_congr_right fun _ => (sum_congr rfl fun x _hx => ?_).congr_left
  rw [zsmul_eq_mul]

/-- Möbius inversion for functions to a `CommGroup`. -/
theorem prod_eq_iff_prod_pow_moebius_eq [CommGroup R] {f g : ℕ → R} :
    (∀ n > 0, ∏ i ∈ n.divisors, f i = g n) ↔
      ∀ n > 0, ∏ x ∈ n.divisorsAntidiagonal, g x.snd ^ μ x.fst = f n :=
  @sum_eq_iff_sum_smul_moebius_eq (Additive R) _ _ _

/-- Möbius inversion for functions to a `CommGroupWithZero`. -/
theorem prod_eq_iff_prod_pow_moebius_eq_of_nonzero [CommGroupWithZero R] {f g : ℕ → R}
    (hf : ∀ n : ℕ, 0 < n → f n ≠ 0) (hg : ∀ n : ℕ, 0 < n → g n ≠ 0) :
    (∀ n > 0, ∏ i ∈ n.divisors, f i = g n) ↔
      ∀ n > 0, ∏ x ∈ n.divisorsAntidiagonal, g x.snd ^ μ x.fst = f n := by
  refine
      Iff.trans
        (Iff.trans (forall_congr' fun n => ?_)
          (@prod_eq_iff_prod_pow_moebius_eq Rˣ _
            (fun n => if h : 0 < n then Units.mk0 (f n) (hf n h) else 1) fun n =>
            if h : 0 < n then Units.mk0 (g n) (hg n h) else 1))
        (forall_congr' fun n => ?_) <;>
    refine imp_congr_right fun hn => ?_
  · dsimp
    rw [dif_pos hn, ← Units.eq_iff, ← Units.coeHom_apply, map_prod, Units.val_mk0,
      prod_congr rfl _]
    intro x hx
    rw [dif_pos (Nat.pos_of_mem_divisors hx), Units.coeHom_apply, Units.val_mk0]
  · dsimp
    rw [dif_pos hn, ← Units.eq_iff, ← Units.coeHom_apply, map_prod, Units.val_mk0,
      prod_congr rfl _]
    intro x hx
    rw [dif_pos (Nat.pos_of_mem_divisors (Nat.snd_mem_divisors_of_mem_antidiagonal hx)),
      Units.coeHom_apply, Units.val_zpow_eq_zpow_val, Units.val_mk0]

/-- Möbius inversion for functions to an `AddCommGroup`, where the equalities only hold on a
well-behaved set. -/
theorem sum_eq_iff_sum_smul_moebius_eq_on [AddCommGroup R] {f g : ℕ → R}
    (s : Set ℕ) (hs : ∀ m n, m ∣ n → n ∈ s → m ∈ s) :
    (∀ n > 0, n ∈ s → (∑ i ∈ n.divisors, f i) = g n) ↔
      ∀ n > 0, n ∈ s → (∑ x ∈ n.divisorsAntidiagonal, μ x.fst • g x.snd) = f n := by
  constructor
  · intro h
    let G := fun (n : ℕ) => (∑ i ∈ n.divisors, f i)
    intro n hn hnP
    suffices ∑ d ∈ n.divisors, μ (n/d) • G d = f n from by
      rw [Nat.sum_divisorsAntidiagonal' (f := fun x y => μ x • g y), ← this, sum_congr rfl]
      intro d hd
      rw [← h d (Nat.pos_of_mem_divisors hd) <| hs d n (Nat.dvd_of_mem_divisors hd) hnP]
    rw [← Nat.sum_divisorsAntidiagonal' (f := fun x y => μ x • G y)]
    apply sum_eq_iff_sum_smul_moebius_eq.mp _ n hn
    intro _ _; rfl
  · intro h
    let F := fun (n : ℕ) => ∑ x ∈ n.divisorsAntidiagonal, μ x.fst • g x.snd
    intro n hn hnP
    suffices ∑ d ∈ n.divisors, F d = g n from by
      rw [← this, sum_congr rfl]
      intro d hd
      rw [← h d (Nat.pos_of_mem_divisors hd) <| hs d n (Nat.dvd_of_mem_divisors hd) hnP]
    apply sum_eq_iff_sum_smul_moebius_eq.mpr _ n hn
    intro _ _; rfl

theorem sum_eq_iff_sum_smul_moebius_eq_on' [AddCommGroup R] {f g : ℕ → R}
    (s : Set ℕ) (hs : ∀ m n, m ∣ n → n ∈ s → m ∈ s) (hs₀ : 0 ∉ s) :
    (∀ n ∈ s, (∑ i ∈ n.divisors, f i) = g n) ↔
     ∀ n ∈ s, (∑ x ∈ n.divisorsAntidiagonal, μ x.fst • g x.snd) = f n := by
  have : ∀ P : ℕ → Prop, ((∀ n ∈ s, P n) ↔ (∀ n > 0, n ∈ s → P n)) := fun P ↦ by
    refine forall_congr' (fun n ↦ ⟨fun h _ ↦ h, fun h hn ↦ h ?_ hn⟩)
    contrapose! hs₀
    simpa [nonpos_iff_eq_zero.mp hs₀] using hn
  simpa only [this] using sum_eq_iff_sum_smul_moebius_eq_on s hs

/-- Möbius inversion for functions to a `Ring`, where the equalities only hold on a well-behaved
set. -/
theorem sum_eq_iff_sum_mul_moebius_eq_on [Ring R] {f g : ℕ → R}
    (s : Set ℕ) (hs : ∀ m n, m ∣ n → n ∈ s → m ∈ s) :
    (∀ n > 0, n ∈ s → (∑ i ∈ n.divisors, f i) = g n) ↔
      ∀ n > 0, n ∈ s →
        (∑ x ∈ n.divisorsAntidiagonal, (μ x.fst : R) * g x.snd) = f n := by
  rw [sum_eq_iff_sum_smul_moebius_eq_on s hs]
  apply forall_congr'
  intro a; refine imp_congr_right ?_
  refine fun _ => imp_congr_right fun _ => (sum_congr rfl fun x _hx => ?_).congr_left
  rw [zsmul_eq_mul]

/-- Möbius inversion for functions to a `CommGroup`, where the equalities only hold on a
well-behaved set. -/
theorem prod_eq_iff_prod_pow_moebius_eq_on [CommGroup R] {f g : ℕ → R}
    (s : Set ℕ) (hs : ∀ m n, m ∣ n → n ∈ s → m ∈ s) :
    (∀ n > 0, n ∈ s → (∏ i ∈ n.divisors, f i) = g n) ↔
      ∀ n > 0, n ∈ s → (∏ x ∈ n.divisorsAntidiagonal, g x.snd ^ μ x.fst) = f n :=
  @sum_eq_iff_sum_smul_moebius_eq_on (Additive R) _ _ _ s hs

/-- Möbius inversion for functions to a `CommGroupWithZero`, where the equalities only hold on
a well-behaved set. -/
theorem prod_eq_iff_prod_pow_moebius_eq_on_of_nonzero [CommGroupWithZero R]
    (s : Set ℕ) (hs : ∀ m n, m ∣ n → n ∈ s → m ∈ s) {f g : ℕ → R}
    (hf : ∀ n > 0, f n ≠ 0) (hg : ∀ n > 0, g n ≠ 0) :
    (∀ n > 0, n ∈ s → (∏ i ∈ n.divisors, f i) = g n) ↔
      ∀ n > 0, n ∈ s → (∏ x ∈ n.divisorsAntidiagonal, g x.snd ^ μ x.fst) = f n := by
  refine
      Iff.trans
        (Iff.trans (forall_congr' fun n => ?_)
          (@prod_eq_iff_prod_pow_moebius_eq_on Rˣ _
            (fun n => if h : 0 < n then Units.mk0 (f n) (hf n h) else 1)
            (fun n => if h : 0 < n then Units.mk0 (g n) (hg n h) else 1)
            s hs) )
        (forall_congr' fun n => ?_) <;>
    refine imp_congr_right fun hn => ?_
  · dsimp
    rw [dif_pos hn, ← Units.eq_iff, ← Units.coeHom_apply, map_prod, Units.val_mk0,
      prod_congr rfl _]
    intro x hx
    rw [dif_pos (Nat.pos_of_mem_divisors hx), Units.coeHom_apply, Units.val_mk0]
  · dsimp
    rw [dif_pos hn, ← Units.eq_iff, ← Units.coeHom_apply, map_prod, Units.val_mk0,
      prod_congr rfl _]
    intro x hx
    rw [dif_pos (Nat.pos_of_mem_divisors (Nat.snd_mem_divisors_of_mem_antidiagonal hx)),
      Units.coeHom_apply, Units.val_zpow_eq_zpow_val, Units.val_mk0]

end SpecialFunctions

theorem _root_.Nat.card_divisors {n : ℕ} (hn : n ≠ 0) :
    n.divisors.card = n.primeFactors.prod (n.factorization · + 1) := by
  rw [← sigma_zero_apply, isMultiplicative_sigma.multiplicative_factorization _ hn]
  exact Finset.prod_congr n.support_factorization fun _ h =>
    sigma_zero_apply_prime_pow <| Nat.prime_of_mem_primeFactors h

@[deprecated (since := "2024-06-09")] theorem card_divisors (n : ℕ) (hn : n ≠ 0) :
    n.divisors.card = n.primeFactors.prod (n.factorization · + 1) := Nat.card_divisors hn

theorem _root_.Nat.Coprime.card_divisors_mul {m n : ℕ} (hmn : m.Coprime n) :
    (m * n).divisors.card = m.divisors.card * n.divisors.card := by
  simp only [← sigma_zero_apply, isMultiplicative_sigma.map_mul_of_coprime hmn]

theorem _root_.Nat.sum_divisors {n : ℕ} (hn : n ≠ 0) :
    ∑ d ∈ n.divisors, d = ∏ p ∈ n.primeFactors, ∑ k ∈ .range (n.factorization p + 1), p ^ k := by
  rw [← sigma_one_apply, isMultiplicative_sigma.multiplicative_factorization _ hn]
  exact Finset.prod_congr n.support_factorization fun _ h =>
    sigma_one_apply_prime_pow <| Nat.prime_of_mem_primeFactors h

theorem _root_.Nat.Coprime.sum_divisors_mul {m n : ℕ} (hmn : m.Coprime n) :
    ∑ d ∈ (m * n).divisors, d = (∑ d ∈ m.divisors, d) * ∑ d ∈ n.divisors, d := by
  simp only [← sigma_one_apply, isMultiplicative_sigma.map_mul_of_coprime hmn]

end ArithmeticFunction<|MERGE_RESOLUTION|>--- conflicted
+++ resolved
@@ -829,12 +829,7 @@
 theorem sigma_zero_apply (n : ℕ) : σ 0 n = (divisors n).card := by simp [sigma_apply]
 
 theorem sigma_zero_apply_prime_pow {p i : ℕ} (hp : p.Prime) : σ 0 (p ^ i) = i + 1 := by
-<<<<<<< HEAD
   simp [sigma_apply_prime_pow hp]
-#align nat.arithmetic_function.sigma_zero_apply_prime_pow ArithmeticFunction.sigma_zero_apply_prime_pow
-=======
-  rw [sigma_zero_apply, divisors_prime_pow hp, card_map, card_range]
->>>>>>> a5fb11c5
 
 theorem zeta_mul_pow_eq_sigma {k : ℕ} : ζ * pow k = σ k := by
   ext
