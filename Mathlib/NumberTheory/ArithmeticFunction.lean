--- conflicted
+++ resolved
@@ -393,10 +393,6 @@
 
 theorem zeta_pos {x : ℕ} : 0 < ζ x ↔ 0 < x := by simp [Nat.pos_iff_ne_zero]
 
-<<<<<<< HEAD
--- Porting note: removed `@[simp]`, LHS not in normal form
-=======
->>>>>>> ff726a00
 theorem coe_zeta_smul_apply {M} [Semiring R] [AddCommMonoid M] [MulAction R M]
     {f : ArithmeticFunction M} {x : ℕ} :
     ((↑ζ : ArithmeticFunction R) • f) x = ∑ i ∈ divisors x, f i := by
@@ -855,11 +851,7 @@
     simp [hn]
 
 @[simp]
-<<<<<<< HEAD
-theorem sigma_pos {k n} : 0 < σ k n ↔ 0 < n := by
-=======
 theorem sigma_pos_iff {k n} : 0 < σ k n ↔ 0 < n := by
->>>>>>> ff726a00
   simp [pos_iff_ne_zero]
 
 theorem sigma_apply_prime_pow {k p i : ℕ} (hp : p.Prime) :
@@ -996,20 +988,12 @@
 @[simp] theorem cardFactors_one : Ω 1 = 0 := by simp [cardFactors_apply]
 
 @[simp]
-<<<<<<< HEAD
-theorem cardFactors_eq_zero {n : ℕ} : Ω n = 0 ↔ n ≤ 1 := by
-  simp [cardFactors_apply, Nat.le_one_iff_eq_zero_or_eq_one]
-
-@[simp]
-theorem cardFactors_pos {n : ℕ} : 0 < Ω n ↔ 1 < n := by simp [pos_iff_ne_zero]
-=======
 theorem cardFactors_eq_zero_iff_eq_zero_or_one {n : ℕ} : Ω n = 0 ↔ n = 0 ∨ n = 1 := by
   rw [cardFactors_apply, List.length_eq_zero_iff, primeFactorsList_eq_nil]
 
 @[simp]
 theorem cardFactors_pos_iff_one_lt {n : ℕ} : 0 < Ω n ↔ 1 < n := by
   rw [cardFactors_apply, List.length_pos_iff, primeFactorsList_ne_nil]
->>>>>>> ff726a00
 
 @[simp]
 theorem cardFactors_eq_one_iff_prime {n : ℕ} : Ω n = 1 ↔ n.Prime := by
@@ -1449,11 +1433,7 @@
     let rn ← core z p n
     assumeInstancesCommute
     match rn with
-<<<<<<< HEAD
-    | .positive pn => return .positive q(Iff.mpr ArithmeticFunction.sigma_pos $pn)
-=======
     | .positive pn => return .positive q(Iff.mpr ArithmeticFunction.sigma_pos_iff $pn)
->>>>>>> ff726a00
     | _ => return .nonnegative q(Nat.zero_le _)
   | _, _, _ => throwError "not ArithmeticFunction.sigma"
 
