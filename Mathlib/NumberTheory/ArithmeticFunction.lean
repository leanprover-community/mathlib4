--- conflicted
+++ resolved
@@ -848,11 +848,7 @@
   simp [sigma_apply_prime_pow hp]
 
 theorem sigma_eq_sum_div (k n : ℕ) : sigma k n = ∑ d ∈ Nat.divisors n, (n / d) ^ k := by
-<<<<<<< HEAD
-  rw [sigma, ArithmeticFunction.coe_mk, ← Nat.sum_div_divisors]
-=======
   rw [sigma_apply, ← Nat.sum_div_divisors]
->>>>>>> 4b5fe0e0
 
 theorem sigma_zero_apply (n : ℕ) : σ 0 n = #n.divisors := by simp [sigma_apply]
 
