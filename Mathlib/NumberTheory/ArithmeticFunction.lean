--- conflicted
+++ resolved
@@ -67,11 +67,8 @@
 
 -/
 
-<<<<<<< HEAD
 set_option linter.style.longFile 1700
-=======
 @[expose] public section
->>>>>>> 4c34f6c6
 
 open Finset
 
@@ -1558,4 +1555,5 @@
     | _ => return .nonnegative q(Nat.zero_le _)
   | _, _, _ => throwError "not ArithmeticFunction.zeta"
 
-end Mathlib.Meta.Positivity+end Mathlib.Meta.Positivity
+T