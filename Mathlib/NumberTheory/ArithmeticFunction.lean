/-
Copyright (c) 2020 Aaron Anderson. All rights reserved.
Released under Apache 2.0 license as described in the file LICENSE.
Authors: Aaron Anderson
-/
import Mathlib.Algebra.BigOperators.Ring
import Mathlib.Algebra.Module.BigOperators
import Mathlib.NumberTheory.Divisors
import Mathlib.Data.Nat.Squarefree
import Mathlib.Data.Nat.GCD.BigOperators
import Mathlib.Data.Nat.Factorization.Basic

#align_import number_theory.arithmetic_function from "leanprover-community/mathlib"@"e8638a0fcaf73e4500469f368ef9494e495099b3"

/-!
# Arithmetic Functions and Dirichlet Convolution

This file defines arithmetic functions, which are functions from `ℕ` to a specified type that map 0
to 0. In the literature, they are often instead defined as functions from `ℕ+`. These arithmetic
functions are endowed with a multiplication, given by Dirichlet convolution, and pointwise addition,
to form the Dirichlet ring.

## Main Definitions
 * `ArithmeticFunction R` consists of functions `f : ℕ → R` such that `f 0 = 0`.
 * An arithmetic function `f` `IsMultiplicative` when `x.coprime y → f (x * y) = f x * f y`.
 * The pointwise operations `pmul` and `ppow` differ from the multiplication
  and power instances on `ArithmeticFunction R`, which use Dirichlet multiplication.
 * `ζ` is the arithmetic function such that `ζ x = 1` for `0 < x`.
 * `σ k` is the arithmetic function such that `σ k x = ∑ y in divisors x, y ^ k` for `0 < x`.
 * `pow k` is the arithmetic function such that `pow k x = x ^ k` for `0 < x`.
 * `id` is the identity arithmetic function on `ℕ`.
 * `ω n` is the number of distinct prime factors of `n`.
 * `Ω n` is the number of prime factors of `n` counted with multiplicity.
 * `μ` is the Möbius function (spelled `moebius` in code).

## Main Results
 * Several forms of Möbius inversion:
 * `sum_eq_iff_sum_mul_moebius_eq` for functions to a `CommRing`
 * `sum_eq_iff_sum_smul_moebius_eq` for functions to an `AddCommGroup`
 * `prod_eq_iff_prod_pow_moebius_eq` for functions to a `CommGroup`
 * `prod_eq_iff_prod_pow_moebius_eq_of_nonzero` for functions to a `CommGroupWithZero`
 * And variants that apply when the equalities only hold on a set `S : Set ℕ` such that
  `m ∣ n → n ∈ S → m ∈ S`:
 * `sum_eq_iff_sum_mul_moebius_eq_on` for functions to a `CommRing`
 * `sum_eq_iff_sum_smul_moebius_eq_on` for functions to an `AddCommGroup`
 * `prod_eq_iff_prod_pow_moebius_eq_on` for functions to a `CommGroup`
 * `prod_eq_iff_prod_pow_moebius_eq_on_of_nonzero` for functions to a `CommGroupWithZero`

## Notation
All notation is localized in the namespace `ArithmeticFunction`.

The arithmetic functions `ζ`, `σ`, `ω`, `Ω` and `μ` have Greek letter names.

The arithmetic function $$n \mapsto \prod_{p \mid n} f(p)$$ is given custom notation
`∏ᵖ p ∣ n, f p` when applied to `n`.

## Tags
arithmetic functions, dirichlet convolution, divisors

-/

open Finset

open BigOperators

namespace Nat

variable (R : Type*)

/-- An arithmetic function is a function from `ℕ` that maps 0 to 0. In the literature, they are
  often instead defined as functions from `ℕ+`. Multiplication on `ArithmeticFunctions` is by
  Dirichlet convolution. -/
def ArithmeticFunction [Zero R] :=
  ZeroHom ℕ R
#align nat.arithmetic_function Nat.ArithmeticFunction

instance ArithmeticFunction.zero [Zero R] : Zero (ArithmeticFunction R) :=
  inferInstanceAs (Zero (ZeroHom ℕ R))

instance [Zero R] : Inhabited (ArithmeticFunction R) := inferInstanceAs (Inhabited (ZeroHom ℕ R))

variable {R}

namespace ArithmeticFunction

section Zero

variable [Zero R]

--  porting note: used to be `CoeFun`
instance : FunLike (ArithmeticFunction R) ℕ fun _ ↦ R :=
  inferInstanceAs (FunLike (ZeroHom ℕ R) ℕ fun _ ↦ R)

@[simp]
theorem toFun_eq (f : ArithmeticFunction R) : f.toFun = f := rfl
#align nat.arithmetic_function.to_fun_eq Nat.ArithmeticFunction.toFun_eq

@[simp]
theorem coe_mk (f : ℕ → R) (hf) : @FunLike.coe (ArithmeticFunction R) _ _ _
    (ZeroHom.mk f hf) = f := rfl

@[simp]
theorem map_zero {f : ArithmeticFunction R} : f 0 = 0 :=
  ZeroHom.map_zero' f
#align nat.arithmetic_function.map_zero Nat.ArithmeticFunction.map_zero

theorem coe_inj {f g : ArithmeticFunction R} : (f : ℕ → R) = g ↔ f = g :=
  FunLike.coe_fn_eq
#align nat.arithmetic_function.coe_inj Nat.ArithmeticFunction.coe_inj

@[simp]
theorem zero_apply {x : ℕ} : (0 : ArithmeticFunction R) x = 0 :=
  ZeroHom.zero_apply x
#align nat.arithmetic_function.zero_apply Nat.ArithmeticFunction.zero_apply

@[ext]
theorem ext ⦃f g : ArithmeticFunction R⦄ (h : ∀ x, f x = g x) : f = g :=
  ZeroHom.ext h
#align nat.arithmetic_function.ext Nat.ArithmeticFunction.ext

theorem ext_iff {f g : ArithmeticFunction R} : f = g ↔ ∀ x, f x = g x :=
  FunLike.ext_iff
#align nat.arithmetic_function.ext_iff Nat.ArithmeticFunction.ext_iff

section One

variable [One R]

instance one : One (ArithmeticFunction R) :=
  ⟨⟨fun x => ite (x = 1) 1 0, rfl⟩⟩

theorem one_apply {x : ℕ} : (1 : ArithmeticFunction R) x = ite (x = 1) 1 0 :=
  rfl
#align nat.arithmetic_function.one_apply Nat.ArithmeticFunction.one_apply

@[simp]
theorem one_one : (1 : ArithmeticFunction R) 1 = 1 :=
  rfl
#align nat.arithmetic_function.one_one Nat.ArithmeticFunction.one_one

@[simp]
theorem one_apply_ne {x : ℕ} (h : x ≠ 1) : (1 : ArithmeticFunction R) x = 0 :=
  if_neg h
#align nat.arithmetic_function.one_apply_ne Nat.ArithmeticFunction.one_apply_ne

end One

end Zero

/-- Coerce an arithmetic function with values in `ℕ` to one with values in `R`. We cannot inline
this in `natCoe` because it gets unfolded too much. -/
@[coe]  -- porting note: added `coe` tag.
def natToArithmeticFunction [AddMonoidWithOne R] :
    (ArithmeticFunction ℕ) → (ArithmeticFunction R) :=
  fun f => ⟨fun n => ↑(f n), by simp⟩

instance natCoe [AddMonoidWithOne R] : Coe (ArithmeticFunction ℕ) (ArithmeticFunction R) :=
  ⟨natToArithmeticFunction⟩
#align nat.arithmetic_function.nat_coe Nat.ArithmeticFunction.natCoe

@[simp]
theorem natCoe_nat (f : ArithmeticFunction ℕ) : natToArithmeticFunction f = f :=
  ext fun _ => cast_id _
#align nat.arithmetic_function.nat_coe_nat Nat.ArithmeticFunction.natCoe_nat

@[simp]
theorem natCoe_apply [AddMonoidWithOne R] {f : ArithmeticFunction ℕ} {x : ℕ} :
    (f : ArithmeticFunction R) x = f x :=
  rfl
#align nat.arithmetic_function.nat_coe_apply Nat.ArithmeticFunction.natCoe_apply

/-- Coerce an arithmetic function with values in `ℤ` to one with values in `R`. We cannot inline
this in `intCoe` because it gets unfolded too much. -/
@[coe]
def ofInt [AddGroupWithOne R] :
    (ArithmeticFunction ℤ) → (ArithmeticFunction R) :=
  fun f => ⟨fun n => ↑(f n), by simp⟩

instance intCoe [AddGroupWithOne R] : Coe (ArithmeticFunction ℤ) (ArithmeticFunction R) :=
  ⟨ofInt⟩
#align nat.arithmetic_function.int_coe Nat.ArithmeticFunction.intCoe

@[simp]
theorem intCoe_int (f : ArithmeticFunction ℤ) : ofInt f = f :=
  ext fun _ => Int.cast_id
#align nat.arithmetic_function.int_coe_int Nat.ArithmeticFunction.intCoe_int

@[simp]
theorem intCoe_apply [AddGroupWithOne R] {f : ArithmeticFunction ℤ} {x : ℕ} :
    (f : ArithmeticFunction R) x = f x := rfl
#align nat.arithmetic_function.int_coe_apply Nat.ArithmeticFunction.intCoe_apply

@[simp]
theorem coe_coe [AddGroupWithOne R] {f : ArithmeticFunction ℕ} :
    ((f : ArithmeticFunction ℤ) : ArithmeticFunction R) = (f : ArithmeticFunction R) := by
  ext
  simp
#align nat.arithmetic_function.coe_coe Nat.ArithmeticFunction.coe_coe

@[simp]
theorem natCoe_one [AddMonoidWithOne R] :
    ((1 : ArithmeticFunction ℕ) : ArithmeticFunction R) = 1 := by
  ext n
  simp [one_apply]
#align nat.arithmetic_function.nat_coe_one Nat.ArithmeticFunction.natCoe_one

@[simp]
theorem intCoe_one [AddGroupWithOne R] : ((1 : ArithmeticFunction ℤ) :
    ArithmeticFunction R) = 1 := by
  ext n
  simp [one_apply]
#align nat.arithmetic_function.int_coe_one Nat.ArithmeticFunction.intCoe_one

section AddMonoid

variable [AddMonoid R]

instance add : Add (ArithmeticFunction R) :=
  ⟨fun f g => ⟨fun n => f n + g n, by simp⟩⟩

@[simp]
theorem add_apply {f g : ArithmeticFunction R} {n : ℕ} : (f + g) n = f n + g n :=
  rfl
#align nat.arithmetic_function.add_apply Nat.ArithmeticFunction.add_apply

instance instAddMonoid : AddMonoid (ArithmeticFunction R) :=
  { ArithmeticFunction.zero R,
    ArithmeticFunction.add with
    add_assoc := fun _ _ _ => ext fun _ => add_assoc _ _ _
    zero_add := fun _ => ext fun _ => zero_add _
    add_zero := fun _ => ext fun _ => add_zero _ }
#align nat.arithmetic_function.add_monoid Nat.ArithmeticFunction.instAddMonoid

end AddMonoid

instance instAddMonoidWithOne [AddMonoidWithOne R] : AddMonoidWithOne (ArithmeticFunction R) :=
  { ArithmeticFunction.instAddMonoid,
    ArithmeticFunction.one with
    natCast := fun n => ⟨fun x => if x = 1 then (n : R) else 0, by simp⟩
    natCast_zero := by ext; simp
    natCast_succ := fun n => by ext x; by_cases h : x = 1 <;> simp [h] }
#align nat.arithmetic_function.add_monoid_with_one Nat.ArithmeticFunction.instAddMonoidWithOne

instance instAddCommMonoid [AddCommMonoid R] : AddCommMonoid (ArithmeticFunction R) :=
  { ArithmeticFunction.instAddMonoid with add_comm := fun _ _ => ext fun _ => add_comm _ _ }

instance [AddGroup R] : AddGroup (ArithmeticFunction R) :=
  { ArithmeticFunction.instAddMonoid with
    neg := fun f => ⟨fun n => -f n, by simp⟩
    add_left_neg := fun _ => ext fun _ => add_left_neg _ }

instance [AddCommGroup R] : AddCommGroup (ArithmeticFunction R) :=
  { show AddGroup (ArithmeticFunction R) by infer_instance with
    add_comm := fun _ _ ↦ add_comm _ _ }

section SMul

variable {M : Type*} [Zero R] [AddCommMonoid M] [SMul R M]

/-- The Dirichlet convolution of two arithmetic functions `f` and `g` is another arithmetic function
  such that `(f * g) n` is the sum of `f x * g y` over all `(x,y)` such that `x * y = n`. -/
instance : SMul (ArithmeticFunction R) (ArithmeticFunction M) :=
  ⟨fun f g => ⟨fun n => ∑ x in divisorsAntidiagonal n, f x.fst • g x.snd, by simp⟩⟩

@[simp]
theorem smul_apply {f : ArithmeticFunction R} {g : ArithmeticFunction M} {n : ℕ} :
    (f • g) n = ∑ x in divisorsAntidiagonal n, f x.fst • g x.snd :=
  rfl
#align nat.arithmetic_function.smul_apply Nat.ArithmeticFunction.smul_apply

end SMul

/-- The Dirichlet convolution of two arithmetic functions `f` and `g` is another arithmetic function
  such that `(f * g) n` is the sum of `f x * g y` over all `(x,y)` such that `x * y = n`. -/
instance [Semiring R] : Mul (ArithmeticFunction R) :=
  ⟨(· • ·)⟩

@[simp]
theorem mul_apply [Semiring R] {f g : ArithmeticFunction R} {n : ℕ} :
    (f * g) n = ∑ x in divisorsAntidiagonal n, f x.fst * g x.snd :=
  rfl
#align nat.arithmetic_function.mul_apply Nat.ArithmeticFunction.mul_apply

theorem mul_apply_one [Semiring R] {f g : ArithmeticFunction R} : (f * g) 1 = f 1 * g 1 := by simp
#align nat.arithmetic_function.mul_apply_one Nat.ArithmeticFunction.mul_apply_one

@[simp, norm_cast]
theorem natCoe_mul [Semiring R] {f g : ArithmeticFunction ℕ} :
    (↑(f * g) : ArithmeticFunction R) = f * g := by
  ext n
  simp
#align nat.arithmetic_function.nat_coe_mul Nat.ArithmeticFunction.natCoe_mul

@[simp, norm_cast]
theorem intCoe_mul [Ring R] {f g : ArithmeticFunction ℤ} :
    (↑(f * g) : ArithmeticFunction R) = ↑f * g := by
  ext n
  simp
#align nat.arithmetic_function.int_coe_mul Nat.ArithmeticFunction.intCoe_mul

section Module

variable {M : Type*} [Semiring R] [AddCommMonoid M] [Module R M]

theorem mul_smul' (f g : ArithmeticFunction R) (h : ArithmeticFunction M) :
    (f * g) • h = f • g • h := by
  ext n
  simp only [mul_apply, smul_apply, sum_smul, mul_smul, smul_sum, Finset.sum_sigma']
  apply Finset.sum_bij
  pick_goal 5
  · rintro ⟨⟨i, j⟩, ⟨k, l⟩⟩ _H
    exact ⟨(k, l * j), (l, j)⟩
  · rintro ⟨⟨i, j⟩, ⟨k, l⟩⟩ H
    simp only [Finset.mem_sigma, mem_divisorsAntidiagonal] at H ⊢
    rcases H with ⟨⟨rfl, n0⟩, rfl, i0⟩
    refine' ⟨⟨(mul_assoc _ _ _).symm, n0⟩, trivial, _⟩
    rw [mul_ne_zero_iff] at *
    exact ⟨i0.2, n0.2⟩
  · rintro ⟨⟨i, j⟩, ⟨k, l⟩⟩ _H
    simp only [mul_assoc]
  · rintro ⟨⟨a, b⟩, ⟨c, d⟩⟩ ⟨⟨i, j⟩, ⟨k, l⟩⟩ H₁ H₂
    simp only [Finset.mem_sigma, mem_divisorsAntidiagonal, and_imp, Prod.mk.inj_iff, add_comm,
      heq_iff_eq] at H₁ H₂ ⊢
    simp only [Sigma.mk.inj_iff, Prod.mk.injEq, heq_eq_eq, and_imp] -- porting note: added
    rintro h h2 rfl rfl
    subst h -- porting note: added.  The `rintro h ...` above was `rintro rfl ...`
    exact ⟨⟨Eq.trans H₁.2.1.symm H₂.2.1, rfl⟩, rfl, rfl⟩
  · rintro ⟨⟨i, j⟩, ⟨k, l⟩⟩ H
    refine' ⟨⟨(i * k, l), (i, k)⟩, _, _⟩
    · simp only [Finset.mem_sigma, mem_divisorsAntidiagonal] at H ⊢
      rcases H with ⟨⟨rfl, n0⟩, rfl, j0⟩
      refine' ⟨⟨mul_assoc _ _ _, n0⟩, trivial, _⟩
      rw [mul_ne_zero_iff] at *
      exact ⟨n0.1, j0.1⟩
    · simp only [true_and_iff, mem_divisorsAntidiagonal, and_true_iff, Prod.mk.inj_iff,
        eq_self_iff_true, Ne.def, mem_sigma, heq_iff_eq] at H ⊢
      rw [H.2.1]
#align nat.arithmetic_function.mul_smul' Nat.ArithmeticFunction.mul_smul'

theorem one_smul' (b : ArithmeticFunction M) : (1 : ArithmeticFunction R) • b = b := by
  ext x
  rw [smul_apply]
  by_cases x0 : x = 0
  · simp [x0]
  have h : {(1, x)} ⊆ divisorsAntidiagonal x := by simp [x0]
  rw [← sum_subset h]
  · simp
  intro y ymem ynmem
  have y1ne : y.fst ≠ 1 := by
    intro con
    simp only [Con, mem_divisorsAntidiagonal, one_mul, Ne.def] at ymem
    simp only [mem_singleton, Prod.ext_iff] at ynmem
    -- porting note: `tauto` worked from here.
    cases y
    subst con
    simp only [true_and, one_mul, x0, not_false_eq_true, and_true] at ynmem ymem
    tauto

  simp [y1ne]
#align nat.arithmetic_function.one_smul' Nat.ArithmeticFunction.one_smul'

end Module

section Semiring

variable [Semiring R]

instance instMonoid : Monoid (ArithmeticFunction R) :=
  { one := One.one
    mul := Mul.mul
    one_mul := one_smul'
    mul_one := fun f => by
      ext x
      rw [mul_apply]
      by_cases x0 : x = 0
      · simp [x0]
      have h : {(x, 1)} ⊆ divisorsAntidiagonal x := by simp [x0]
      rw [← sum_subset h]
      · simp
      intro y ymem ynmem
      have y2ne : y.snd ≠ 1 := by
        intro con
        cases y; subst con -- porting note: added
        simp only [Con, mem_divisorsAntidiagonal, mul_one, Ne.def] at ymem
        simp only [mem_singleton, Prod.ext_iff] at ynmem
        tauto
      simp [y2ne]
    mul_assoc := mul_smul' }
#align nat.arithmetic_function.monoid Nat.ArithmeticFunction.instMonoid

instance instSemiring : Semiring (ArithmeticFunction R) :=
  -- porting note: I reorganized this instance
  { ArithmeticFunction.instAddMonoidWithOne,
    ArithmeticFunction.instMonoid,
    ArithmeticFunction.instAddCommMonoid with
    zero_mul := fun f => by
      ext
      simp only [mul_apply, zero_mul, sum_const_zero, zero_apply]
    mul_zero := fun f => by
      ext
      simp only [mul_apply, sum_const_zero, mul_zero, zero_apply]
    left_distrib := fun a b c => by
      ext
      simp only [← sum_add_distrib, mul_add, mul_apply, add_apply]
    right_distrib := fun a b c => by
      ext
      simp only [← sum_add_distrib, add_mul, mul_apply, add_apply] }
#align nat.arithmetic_function.semiring Nat.ArithmeticFunction.instSemiring

end Semiring

instance [CommSemiring R] : CommSemiring (ArithmeticFunction R) :=
  { ArithmeticFunction.instSemiring with
    mul_comm := fun f g => by
      ext
      rw [mul_apply, ← map_swap_divisorsAntidiagonal, sum_map]
      simp [mul_comm] }

instance [CommRing R] : CommRing (ArithmeticFunction R) :=
  { ArithmeticFunction.instSemiring with
    add_left_neg := add_left_neg
    mul_comm := mul_comm }

instance {M : Type*} [Semiring R] [AddCommMonoid M] [Module R M] :
    Module (ArithmeticFunction R) (ArithmeticFunction M) where
  one_smul := one_smul'
  mul_smul := mul_smul'
  smul_add r x y := by
    ext
    simp only [sum_add_distrib, smul_add, smul_apply, add_apply]
  smul_zero r := by
    ext
    simp only [smul_apply, sum_const_zero, smul_zero, zero_apply]
  add_smul r s x := by
    ext
    simp only [add_smul, sum_add_distrib, smul_apply, add_apply]
  zero_smul r := by
    ext
    simp only [smul_apply, sum_const_zero, zero_smul, zero_apply]

section Zeta

/-- `ζ 0 = 0`, otherwise `ζ x = 1`. The Dirichlet Series is the Riemann `ζ`.  -/
def zeta : ArithmeticFunction ℕ :=
  ⟨fun x => ite (x = 0) 0 1, rfl⟩
#align nat.arithmetic_function.zeta Nat.ArithmeticFunction.zeta

-- porting note: added `Nat.` to the scoped namespace
@[inherit_doc]
scoped[Nat.ArithmeticFunction] notation "ζ" => Nat.ArithmeticFunction.zeta

@[simp]
theorem zeta_apply {x : ℕ} : ζ x = if x = 0 then 0 else 1 :=
  rfl
#align nat.arithmetic_function.zeta_apply Nat.ArithmeticFunction.zeta_apply

theorem zeta_apply_ne {x : ℕ} (h : x ≠ 0) : ζ x = 1 :=
  if_neg h
#align nat.arithmetic_function.zeta_apply_ne Nat.ArithmeticFunction.zeta_apply_ne

-- Porting note: removed `@[simp]`, LHS not in normal form
theorem coe_zeta_smul_apply {M} [Semiring R] [AddCommMonoid M] [Module R M]
    {f : ArithmeticFunction M} {x : ℕ} :
    ((↑ζ : ArithmeticFunction R) • f) x = ∑ i in divisors x, f i := by
  rw [smul_apply]
  trans ∑ i in divisorsAntidiagonal x, f i.snd
  · refine' sum_congr rfl fun i hi => _
    rcases mem_divisorsAntidiagonal.1 hi with ⟨rfl, h⟩
    rw [natCoe_apply, zeta_apply_ne (left_ne_zero_of_mul h), cast_one, one_smul]
  · rw [← map_div_left_divisors, sum_map, Function.Embedding.coeFn_mk]
#align nat.arithmetic_function.coe_zeta_smul_apply Nat.ArithmeticFunction.coe_zeta_smul_apply

-- Porting note: removed `@[simp]` to make the linter happy.
theorem coe_zeta_mul_apply [Semiring R] {f : ArithmeticFunction R} {x : ℕ} :
    (↑ζ * f) x = ∑ i in divisors x, f i :=
  coe_zeta_smul_apply
#align nat.arithmetic_function.coe_zeta_mul_apply Nat.ArithmeticFunction.coe_zeta_mul_apply

-- Porting note: removed `@[simp]` to make the linter happy.
theorem coe_mul_zeta_apply [Semiring R] {f : ArithmeticFunction R} {x : ℕ} :
    (f * ζ) x = ∑ i in divisors x, f i := by
  rw [mul_apply]
  trans ∑ i in divisorsAntidiagonal x, f i.1
  · refine' sum_congr rfl fun i hi => _
    rcases mem_divisorsAntidiagonal.1 hi with ⟨rfl, h⟩
    rw [natCoe_apply, zeta_apply_ne (right_ne_zero_of_mul h), cast_one, mul_one]
  · rw [← map_div_right_divisors, sum_map, Function.Embedding.coeFn_mk]
#align nat.arithmetic_function.coe_mul_zeta_apply Nat.ArithmeticFunction.coe_mul_zeta_apply

theorem zeta_mul_apply {f : ArithmeticFunction ℕ} {x : ℕ} : (ζ * f) x = ∑ i in divisors x, f i :=
  coe_zeta_mul_apply
  --porting note: was `by rw [← nat_coe_nat ζ, coe_zeta_mul_apply]`.  Is this `theorem` obsolete?
#align nat.arithmetic_function.zeta_mul_apply Nat.ArithmeticFunction.zeta_mul_apply

theorem mul_zeta_apply {f : ArithmeticFunction ℕ} {x : ℕ} : (f * ζ) x = ∑ i in divisors x, f i :=
  coe_mul_zeta_apply
  --porting note: was `by rw [← natCoe_nat ζ, coe_mul_zeta_apply]`.  Is this `theorem` obsolete=
#align nat.arithmetic_function.mul_zeta_apply Nat.ArithmeticFunction.mul_zeta_apply

end Zeta

open ArithmeticFunction

section Pmul

/-- This is the pointwise product of `ArithmeticFunction`s. -/
def pmul [MulZeroClass R] (f g : ArithmeticFunction R) : ArithmeticFunction R :=
  ⟨fun x => f x * g x, by simp⟩
#align nat.arithmetic_function.pmul Nat.ArithmeticFunction.pmul

@[simp]
theorem pmul_apply [MulZeroClass R] {f g : ArithmeticFunction R} {x : ℕ} : f.pmul g x = f x * g x :=
  rfl
#align nat.arithmetic_function.pmul_apply Nat.ArithmeticFunction.pmul_apply

theorem pmul_comm [CommMonoidWithZero R] (f g : ArithmeticFunction R) : f.pmul g = g.pmul f := by
  ext
  simp [mul_comm]
#align nat.arithmetic_function.pmul_comm Nat.ArithmeticFunction.pmul_comm

section NonAssocSemiring

variable [NonAssocSemiring R]

@[simp]
theorem pmul_zeta (f : ArithmeticFunction R) : f.pmul ↑ζ = f := by
  ext x
  cases x <;> simp [Nat.succ_ne_zero]
#align nat.arithmetic_function.pmul_zeta Nat.ArithmeticFunction.pmul_zeta

@[simp]
theorem zeta_pmul (f : ArithmeticFunction R) : (ζ : ArithmeticFunction R).pmul f = f := by
  ext x
  cases x <;> simp [Nat.succ_ne_zero]
#align nat.arithmetic_function.zeta_pmul Nat.ArithmeticFunction.zeta_pmul

end NonAssocSemiring

variable [Semiring R]

/-- This is the pointwise power of `ArithmeticFunction`s. -/
def ppow (f : ArithmeticFunction R) (k : ℕ) : ArithmeticFunction R :=
  if h0 : k = 0 then ζ
  else
    ⟨fun x => f x ^ k, by
      -- porting note: added next line
      dsimp only
      rw [map_zero]
      exact zero_pow (Nat.pos_of_ne_zero h0)⟩
#align nat.arithmetic_function.ppow Nat.ArithmeticFunction.ppow

@[simp]
theorem ppow_zero {f : ArithmeticFunction R} : f.ppow 0 = ζ := by rw [ppow, dif_pos rfl]
#align nat.arithmetic_function.ppow_zero Nat.ArithmeticFunction.ppow_zero

@[simp]
theorem ppow_apply {f : ArithmeticFunction R} {k x : ℕ} (kpos : 0 < k) : f.ppow k x = f x ^ k := by
  rw [ppow, dif_neg (ne_of_gt kpos)]
  rfl
#align nat.arithmetic_function.ppow_apply Nat.ArithmeticFunction.ppow_apply

theorem ppow_succ {f : ArithmeticFunction R} {k : ℕ} : f.ppow (k + 1) = f.pmul (f.ppow k) := by
  ext x
  rw [ppow_apply (Nat.succ_pos k), _root_.pow_succ]
  induction k <;> simp
#align nat.arithmetic_function.ppow_succ Nat.ArithmeticFunction.ppow_succ

theorem ppow_succ' {f : ArithmeticFunction R} {k : ℕ} {kpos : 0 < k} :
    f.ppow (k + 1) = (f.ppow k).pmul f := by
  ext x
  rw [ppow_apply (Nat.succ_pos k), _root_.pow_succ']
  induction k <;> simp
#align nat.arithmetic_function.ppow_succ' Nat.ArithmeticFunction.ppow_succ'

end Pmul

section Pdiv

/-- This is the pointwise division of `ArithmeticFunction`s. -/
def pdiv [GroupWithZero R] (f g : ArithmeticFunction R) : ArithmeticFunction R :=
  ⟨fun n => f n / g n, by simp only [map_zero, ne_eq, not_true, div_zero]⟩

@[simp]
theorem pdiv_apply [GroupWithZero R] (f g : ArithmeticFunction R) (n : ℕ) :
    pdiv f g n = f n / g n := rfl

/-- This result only holds for `DivisionSemiring`s instead of `GroupWithZero`s because zeta takes
values in ℕ, and hence the coersion requires an `AddMonoidWithOne`. TODO: Generalise zeta -/
@[simp]
theorem pdiv_zeta [DivisionSemiring R] (f : ArithmeticFunction R) :
    pdiv f zeta = f := by
  ext n
  cases n <;> simp [succ_ne_zero]

end Pdiv

section ProdToFinsetFactors

/-- The map $n \mapsto \prod_{p \mid n} f(p)$ as an arithmetic function -/
def prodToFinsetFactors [CommMonoidWithZero R] (f : ℕ → R) : ArithmeticFunction R where
  toFun d := if d = 0 then 0 else ∏ p in d.factors.toFinset, f p
  map_zero' := if_pos rfl

open Std.ExtendedBinder

/-- `∏ᵖ p ∣ n, f p` is custom notation for `prodToFinsetFactors f n` -/
scoped syntax (name := bigproddvd) "∏ᵖ " extBinder " ∣ " term ", " term:67 : term
scoped macro_rules (kind := bigproddvd)
  | `(∏ᵖ $x:ident ∣ $n, $r) => `(prodToFinsetFactors (fun $x ↦ $r) $n)

@[simp]
theorem prodToFinsetFactors_apply [CommMonoidWithZero R] {f: ℕ → R} {n : ℕ} [hn : NeZero n] :
    ∏ᵖ p ∣ n, f p = ∏ p in n.factors.toFinset, f p :=
  if_neg (hn.ne)

theorem prodToFinsetFactors_apply_of_ne_zero [CommMonoidWithZero R] {f: ℕ → R} {n : ℕ}
    (hn : n ≠ 0) : ∏ᵖ p ∣ n, f p = ∏ p in n.factors.toFinset, f p :=
  haveI : NeZero n := ⟨hn⟩
  prodToFinsetFactors_apply

end ProdToFinsetFactors

/-- Multiplicative functions -/
def IsMultiplicative [MonoidWithZero R] (f : ArithmeticFunction R) : Prop :=
  f 1 = 1 ∧ ∀ {m n : ℕ}, m.Coprime n → f (m * n) = f m * f n
#align nat.arithmetic_function.is_multiplicative Nat.ArithmeticFunction.IsMultiplicative

namespace IsMultiplicative

section MonoidWithZero

variable [MonoidWithZero R]

@[simp]
theorem map_one {f : ArithmeticFunction R} (h : f.IsMultiplicative) : f 1 = 1 :=
  h.1
#align nat.arithmetic_function.is_multiplicative.map_one Nat.ArithmeticFunction.IsMultiplicative.map_one

@[simp]
theorem map_mul_of_coprime {f : ArithmeticFunction R} (hf : f.IsMultiplicative) {m n : ℕ}
    (h : m.Coprime n) : f (m * n) = f m * f n :=
  hf.2 h
#align nat.arithmetic_function.is_multiplicative.map_mul_of_coprime Nat.ArithmeticFunction.IsMultiplicative.map_mul_of_coprime

end MonoidWithZero

theorem map_prod {ι : Type*} [CommMonoidWithZero R] (g : ι → ℕ) {f : Nat.ArithmeticFunction R}
    (hf : f.IsMultiplicative) (s : Finset ι) (hs : (s : Set ι).Pairwise (Coprime on g)) :
    f (∏ i in s, g i) = ∏ i in s, f (g i) := by
  classical
    induction' s using Finset.induction_on with a s has ih hs
    · simp [hf]
    rw [coe_insert, Set.pairwise_insert_of_symmetric (Coprime.symmetric.comap g)] at hs
    rw [prod_insert has, prod_insert has, hf.map_mul_of_coprime, ih hs.1]
    exact .prod_right fun i hi => hs.2 _ hi (hi.ne_of_not_mem has).symm
#align nat.arithmetic_function.is_multiplicative.map_prod Nat.ArithmeticFunction.IsMultiplicative.map_prod

theorem map_prod_of_prime [CommSemiring R] {f : ArithmeticFunction R}
    (h_mult : ArithmeticFunction.IsMultiplicative f)
    (t : Finset ℕ) (ht : ∀ p ∈ t, p.Prime) :
    f (∏ a in t, a) = ∏ a : ℕ in t, f a :=
  map_prod _ h_mult t fun x hx y hy hxy => (coprime_primes (ht x hx) (ht y hy)).mpr hxy

theorem map_prod_of_subset_factors [CommSemiring R] {f : ArithmeticFunction R}
    (h_mult : ArithmeticFunction.IsMultiplicative f) (l : ℕ)
    (t : Finset ℕ) (ht : t ⊆ l.factors.toFinset) :
     f (∏ a in t, a) = ∏ a : ℕ in t, f a :=
  map_prod_of_prime h_mult t fun _ a => prime_of_mem_factorization (ht a)

theorem nat_cast {f : ArithmeticFunction ℕ} [Semiring R] (h : f.IsMultiplicative) :
    IsMultiplicative (f : ArithmeticFunction R) :=
                                 -- porting note: was `by simp [cop, h]`
  ⟨by simp [h], fun {m n} cop => by simp [h.2 cop]⟩
#align nat.arithmetic_function.is_multiplicative.nat_cast Nat.ArithmeticFunction.IsMultiplicative.nat_cast

theorem int_cast {f : ArithmeticFunction ℤ} [Ring R] (h : f.IsMultiplicative) :
    IsMultiplicative (f : ArithmeticFunction R) :=
                                 -- porting note: was `by simp [cop, h]`
  ⟨by simp [h], fun {m n} cop => by simp [h.2 cop]⟩
#align nat.arithmetic_function.is_multiplicative.int_cast Nat.ArithmeticFunction.IsMultiplicative.int_cast

theorem mul [CommSemiring R] {f g : ArithmeticFunction R} (hf : f.IsMultiplicative)
    (hg : g.IsMultiplicative) : IsMultiplicative (f * g) :=
  ⟨by
    -- porting note was `simp [hf, hg]`.
    simp [hf.1, hg.1],
  by
    simp only [mul_apply]
    intro m n cop
    rw [sum_mul_sum]
    symm
    apply sum_bij fun (x : (ℕ × ℕ) × ℕ × ℕ) _h => (x.1.1 * x.2.1, x.1.2 * x.2.2)
    · rintro ⟨⟨a1, a2⟩, ⟨b1, b2⟩⟩ h
      simp only [mem_divisorsAntidiagonal, Ne.def, mem_product] at h
      rcases h with ⟨⟨rfl, ha⟩, ⟨rfl, hb⟩⟩
      simp only [mem_divisorsAntidiagonal, Nat.mul_eq_zero, Ne.def]
      constructor
      · ring
      rw [Nat.mul_eq_zero] at *
      apply not_or_of_not ha hb
    · rintro ⟨⟨a1, a2⟩, ⟨b1, b2⟩⟩ h
      simp only [mem_divisorsAntidiagonal, Ne.def, mem_product] at h
      rcases h with ⟨⟨rfl, ha⟩, ⟨rfl, hb⟩⟩
      dsimp only
      rw [hf.map_mul_of_coprime cop.coprime_mul_right.coprime_mul_right_right,
        hg.map_mul_of_coprime cop.coprime_mul_left.coprime_mul_left_right]
      ring
    · rintro ⟨⟨a1, a2⟩, ⟨b1, b2⟩⟩ ⟨⟨c1, c2⟩, ⟨d1, d2⟩⟩ hab hcd h
      simp only [mem_divisorsAntidiagonal, Ne.def, mem_product] at hab
      rcases hab with ⟨⟨rfl, ha⟩, ⟨rfl, hb⟩⟩
      simp only [mem_divisorsAntidiagonal, Ne.def, mem_product] at hcd
      simp only [Prod.mk.inj_iff] at h
      ext <;> dsimp only
      · trans Nat.gcd (a1 * a2) (a1 * b1)
        · rw [Nat.gcd_mul_left, cop.coprime_mul_left.coprime_mul_right_right.gcd_eq_one, mul_one]
        · rw [← hcd.1.1, ← hcd.2.1] at cop
          rw [← hcd.1.1, h.1, Nat.gcd_mul_left,
            cop.coprime_mul_left.coprime_mul_right_right.gcd_eq_one, mul_one]
      · trans Nat.gcd (a1 * a2) (a2 * b2)
        · rw [mul_comm, Nat.gcd_mul_left, cop.coprime_mul_right.coprime_mul_left_right.gcd_eq_one,
            mul_one]
        · rw [← hcd.1.1, ← hcd.2.1] at cop
          rw [← hcd.1.1, h.2, mul_comm, Nat.gcd_mul_left,
            cop.coprime_mul_right.coprime_mul_left_right.gcd_eq_one, mul_one]
      · trans Nat.gcd (b1 * b2) (a1 * b1)
        · rw [mul_comm, Nat.gcd_mul_right,
            cop.coprime_mul_right.coprime_mul_left_right.symm.gcd_eq_one, one_mul]
        · rw [← hcd.1.1, ← hcd.2.1] at cop
          rw [← hcd.2.1, h.1, mul_comm c1 d1, Nat.gcd_mul_left,
            cop.coprime_mul_right.coprime_mul_left_right.symm.gcd_eq_one, mul_one]
      · trans Nat.gcd (b1 * b2) (a2 * b2)
        · rw [Nat.gcd_mul_right, cop.coprime_mul_left.coprime_mul_right_right.symm.gcd_eq_one,
            one_mul]
        · rw [← hcd.1.1, ← hcd.2.1] at cop
          rw [← hcd.2.1, h.2, Nat.gcd_mul_right,
            cop.coprime_mul_left.coprime_mul_right_right.symm.gcd_eq_one, one_mul]
    · rintro ⟨b1, b2⟩ h
      simp only [mem_divisorsAntidiagonal, Ne.def, mem_product] at h
      use ((b1.gcd m, b2.gcd m), (b1.gcd n, b2.gcd n))
      simp only [exists_prop, Prod.mk.inj_iff, Ne.def, mem_product, mem_divisorsAntidiagonal]
      rw [← cop.gcd_mul _, ← cop.gcd_mul _, ← h.1, Nat.gcd_mul_gcd_of_coprime_of_mul_eq_mul cop h.1,
        Nat.gcd_mul_gcd_of_coprime_of_mul_eq_mul cop.symm _]
      · rw [Nat.mul_eq_zero, not_or] at h
        simp [h.2.1, h.2.2]
      rw [mul_comm n m, h.1]⟩
#align nat.arithmetic_function.is_multiplicative.mul Nat.ArithmeticFunction.IsMultiplicative.mul

theorem pmul [CommSemiring R] {f g : ArithmeticFunction R} (hf : f.IsMultiplicative)
    (hg : g.IsMultiplicative) : IsMultiplicative (f.pmul g) :=
  ⟨by simp [hf, hg], fun {m n} cop => by
    simp only [pmul_apply, hf.map_mul_of_coprime cop, hg.map_mul_of_coprime cop]
    ring⟩
#align nat.arithmetic_function.is_multiplicative.pmul Nat.ArithmeticFunction.IsMultiplicative.pmul

theorem pdiv [CommGroupWithZero R] {f g : ArithmeticFunction R} (hf : IsMultiplicative f)
    (hg : IsMultiplicative g) : IsMultiplicative (pdiv f g) :=
  ⟨ by simp [hf, hg], fun {m n} cop => by
    simp only [pdiv_apply, map_mul_of_coprime hf cop, map_mul_of_coprime hg cop,
      div_eq_mul_inv, mul_inv]
    apply mul_mul_mul_comm ⟩

/-- For any multiplicative function `f` and any `n > 0`,
we can evaluate `f n` by evaluating `f` at `p ^ k` over the factorization of `n` -/
nonrec  -- porting note: added
theorem multiplicative_factorization [CommMonoidWithZero R] (f : ArithmeticFunction R)
    (hf : f.IsMultiplicative) {n : ℕ} (hn : n ≠ 0) :
    f n = n.factorization.prod fun p k => f (p ^ k) :=
  multiplicative_factorization f (fun _ _ => hf.2) hf.1 hn
#align nat.arithmetic_function.is_multiplicative.multiplicative_factorization Nat.ArithmeticFunction.IsMultiplicative.multiplicative_factorization

/-- A recapitulation of the definition of multiplicative that is simpler for proofs -/
theorem iff_ne_zero [MonoidWithZero R] {f : ArithmeticFunction R} :
    IsMultiplicative f ↔
      f 1 = 1 ∧ ∀ {m n : ℕ}, m ≠ 0 → n ≠ 0 → m.Coprime n → f (m * n) = f m * f n := by
  refine' and_congr_right' (forall₂_congr fun m n => ⟨fun h _ _ => h, fun h hmn => _⟩)
  rcases eq_or_ne m 0 with (rfl | hm)
  · simp
  rcases eq_or_ne n 0 with (rfl | hn)
  · simp
  exact h hm hn hmn
#align nat.arithmetic_function.is_multiplicative.iff_ne_zero Nat.ArithmeticFunction.IsMultiplicative.iff_ne_zero

/-- Two multiplicative functions `f` and `g` are equal if and only if
they agree on prime powers -/
theorem eq_iff_eq_on_prime_powers [CommMonoidWithZero R] (f : ArithmeticFunction R)
    (hf : f.IsMultiplicative) (g : ArithmeticFunction R) (hg : g.IsMultiplicative) :
    f = g ↔ ∀ p i : ℕ, Nat.Prime p → f (p ^ i) = g (p ^ i) := by
  constructor
  · intro h p i _
    rw [h]
  intro h
  ext n
  by_cases hn : n = 0
  · rw [hn, ArithmeticFunction.map_zero, ArithmeticFunction.map_zero]
  rw [multiplicative_factorization f hf hn, multiplicative_factorization g hg hn]
  exact Finset.prod_congr rfl fun p hp ↦ h p _ (Nat.prime_of_mem_primeFactors hp)
#align nat.arithmetic_function.is_multiplicative.eq_iff_eq_on_prime_powers Nat.ArithmeticFunction.IsMultiplicative.eq_iff_eq_on_prime_powers

<<<<<<< HEAD
theorem prodToFinsetFactors [CommMonoidWithZero R] (f : ℕ → R) :
    IsMultiplicative (prodToFinsetFactors f) := by
  rw [iff_ne_zero]
  constructor
  · apply prodToFinsetFactors_apply
  intro x y hx hy hxy
  haveI : NeZero x := ⟨hx⟩
  haveI : NeZero y := ⟨hy⟩
  simp_rw [prodToFinsetFactors_apply]
  have h_disj := List.disjoint_toFinset_iff_disjoint.mpr (coprime_factors_disjoint hxy)
  rw[factors_mul_toFinset hx hy, ←Finset.prod_disjUnion h_disj, Finset.disjUnion_eq_union]

theorem prodToFinsetFactors_add_of_squarefree [CommSemiring R]
  {f g : ArithmeticFunction R} (hf : IsMultiplicative f) (hg : IsMultiplicative g) {n : ℕ}
  (hn : Squarefree n) :
    ∏ᵖ p ∣ n, (f + g) p = (f * g) n := by
  rw [prodToFinsetFactors_apply_of_ne_zero hn.ne_zero]; simp_rw [add_apply (f:=f) (g:=g)]
  rw [Finset.prod_add, mul_apply, sum_divisorsAntidiagonal (f:= λ x y => f x * g y),
    ←divisors_filter_squarefree_of_squarefree hn, sum_divisors_filter_squarefree hn.ne_zero,
    factors_eq]
  apply Finset.sum_congr rfl
  intro t ht
  erw [t.prod_val, ←prod_factors_sdiff_of_squarefree hn (Finset.mem_powerset.mp ht),
    hf.map_prod_of_subset_factors n t (Finset.mem_powerset.mp ht),
    ←hg.map_prod_of_subset_factors n (_ \ t) (Finset.sdiff_subset _ t) ]
=======
theorem lcm_apply_mul_gcd_apply [CommMonoidWithZero R] {f : ArithmeticFunction R}
    (hf : f.IsMultiplicative) {x y : ℕ} :
    f (x.lcm y) * f (x.gcd y) = f x * f y := by
  by_cases hx : x = 0
  · simp only [hx, f.map_zero, zero_mul, lcm_zero_left, gcd_zero_left]
  by_cases hy : y = 0
  · simp only [hy, f.map_zero, mul_zero, lcm_zero_right, gcd_zero_right, zero_mul]
  have hgcd_ne_zero : x.gcd y ≠ 0 := gcd_ne_zero_left hx
  have hlcm_ne_zero : x.lcm y ≠ 0 := lcm_ne_zero hx hy
  have hfi_zero : ∀ {i}, f (i ^ 0) = 1
  · intro i; rw [pow_zero, hf.1]
  iterate 4 rw [hf.multiplicative_factorization f (by assumption),
    Finsupp.prod_of_support_subset _ _ _ (fun _ _ => hfi_zero)
      (s := (x.primeFactors ⊔ y.primeFactors))]
  · rw [← Finset.prod_mul_distrib, ← Finset.prod_mul_distrib]
    apply Finset.prod_congr rfl
    intro p _
    rcases Nat.le_or_le (x.factorization p) (y.factorization p) with h | h <;>
      simp only [factorization_lcm hx hy, ge_iff_le, Finsupp.sup_apply, h, sup_of_le_right,
        sup_of_le_left, inf_of_le_right, Nat.factorization_gcd hx hy, Finsupp.inf_apply,
        inf_of_le_left, mul_comm]
  · apply Finset.subset_union_right
  · apply Finset.subset_union_left
  · rw [factorization_gcd hx hy, Finsupp.support_inf, Finset.sup_eq_union]
    apply Finset.inter_subset_union
  · simp [factorization_lcm hx hy]
>>>>>>> 503aade4

end IsMultiplicative

section SpecialFunctions

/-- The identity on `ℕ` as an `ArithmeticFunction`.  -/
nonrec  -- porting note: added
def id : ArithmeticFunction ℕ :=
  ⟨id, rfl⟩
#align nat.arithmetic_function.id Nat.ArithmeticFunction.id

@[simp]
theorem id_apply {x : ℕ} : id x = x :=
  rfl
#align nat.arithmetic_function.id_apply Nat.ArithmeticFunction.id_apply

/-- `pow k n = n ^ k`, except `pow 0 0 = 0`. -/
def pow (k : ℕ) : ArithmeticFunction ℕ :=
  id.ppow k
#align nat.arithmetic_function.pow Nat.ArithmeticFunction.pow

@[simp]
theorem pow_apply {k n : ℕ} : pow k n = if k = 0 ∧ n = 0 then 0 else n ^ k := by
  cases k
  · simp [pow]
  rename_i k  -- porting note: added
  simp [pow, (ne_of_lt (Nat.succ_pos k)).symm]
#align nat.arithmetic_function.pow_apply Nat.ArithmeticFunction.pow_apply

theorem pow_zero_eq_zeta : pow 0 = ζ := by
  ext n
  simp
#align nat.arithmetic_function.pow_zero_eq_zeta Nat.ArithmeticFunction.pow_zero_eq_zeta

/-- `σ k n` is the sum of the `k`th powers of the divisors of `n` -/
def sigma (k : ℕ) : ArithmeticFunction ℕ :=
  ⟨fun n => ∑ d in divisors n, d ^ k, by simp⟩
#align nat.arithmetic_function.sigma Nat.ArithmeticFunction.sigma

-- porting note: added `Nat.` to the scoped namespace
@[inherit_doc]
scoped[Nat.ArithmeticFunction] notation "σ" => Nat.ArithmeticFunction.sigma

theorem sigma_apply {k n : ℕ} : σ k n = ∑ d in divisors n, d ^ k :=
  rfl
#align nat.arithmetic_function.sigma_apply Nat.ArithmeticFunction.sigma_apply

theorem sigma_one_apply (n : ℕ) : σ 1 n = ∑ d in divisors n, d := by simp [sigma_apply]
#align nat.arithmetic_function.sigma_one_apply Nat.ArithmeticFunction.sigma_one_apply

theorem sigma_zero_apply (n : ℕ) : σ 0 n = (divisors n).card := by simp [sigma_apply]
#align nat.arithmetic_function.sigma_zero_apply Nat.ArithmeticFunction.sigma_zero_apply

theorem sigma_zero_apply_prime_pow {p i : ℕ} (hp : p.Prime) : σ 0 (p ^ i) = i + 1 := by
  rw [sigma_zero_apply, divisors_prime_pow hp, card_map, card_range]
#align nat.arithmetic_function.sigma_zero_apply_prime_pow Nat.ArithmeticFunction.sigma_zero_apply_prime_pow

theorem zeta_mul_pow_eq_sigma {k : ℕ} : ζ * pow k = σ k := by
  ext
  rw [sigma, zeta_mul_apply]
  apply sum_congr rfl
  intro x hx
  rw [pow_apply, if_neg (not_and_of_not_right _ _)]
  contrapose! hx
  simp [hx]
#align nat.arithmetic_function.zeta_mul_pow_eq_sigma Nat.ArithmeticFunction.zeta_mul_pow_eq_sigma

theorem isMultiplicative_one [MonoidWithZero R] : IsMultiplicative (1 : ArithmeticFunction R) :=
  IsMultiplicative.iff_ne_zero.2
    ⟨by simp, by
      intro m n hm _hn hmn
      rcases eq_or_ne m 1 with (rfl | hm')
      · simp
      rw [one_apply_ne, one_apply_ne hm', zero_mul]
      rw [Ne.def, mul_eq_one, not_and_or]
      exact Or.inl hm'⟩
#align nat.arithmetic_function.is_multiplicative_one Nat.ArithmeticFunction.isMultiplicative_one

theorem isMultiplicative_zeta : IsMultiplicative ζ :=
  IsMultiplicative.iff_ne_zero.2 ⟨by simp, by simp (config := { contextual := true })⟩
#align nat.arithmetic_function.is_multiplicative_zeta Nat.ArithmeticFunction.isMultiplicative_zeta

theorem isMultiplicative_id : IsMultiplicative ArithmeticFunction.id :=
  ⟨rfl, fun {_ _} _ => rfl⟩
#align nat.arithmetic_function.is_multiplicative_id Nat.ArithmeticFunction.isMultiplicative_id

theorem IsMultiplicative.ppow [CommSemiring R] {f : ArithmeticFunction R} (hf : f.IsMultiplicative)
    {k : ℕ} : IsMultiplicative (f.ppow k) := by
  induction' k with k hi
  · exact isMultiplicative_zeta.nat_cast
  · rw [ppow_succ]
    apply hf.pmul hi
#align nat.arithmetic_function.is_multiplicative.ppow Nat.ArithmeticFunction.IsMultiplicative.ppow

theorem isMultiplicative_pow {k : ℕ} : IsMultiplicative (pow k) :=
  isMultiplicative_id.ppow
#align nat.arithmetic_function.is_multiplicative_pow Nat.ArithmeticFunction.isMultiplicative_pow

theorem isMultiplicative_sigma {k : ℕ} : IsMultiplicative (σ k) := by
  rw [← zeta_mul_pow_eq_sigma]
  apply isMultiplicative_zeta.mul isMultiplicative_pow
#align nat.arithmetic_function.is_multiplicative_sigma Nat.ArithmeticFunction.isMultiplicative_sigma

/-- `Ω n` is the number of prime factors of `n`. -/
def cardFactors : ArithmeticFunction ℕ :=
  ⟨fun n => n.factors.length, by simp⟩
#align nat.arithmetic_function.card_factors Nat.ArithmeticFunction.cardFactors

-- porting note: added `Nat.` to the scoped namespace
@[inherit_doc]
scoped[Nat.ArithmeticFunction] notation "Ω" => Nat.ArithmeticFunction.cardFactors

theorem cardFactors_apply {n : ℕ} : Ω n = n.factors.length :=
  rfl
#align nat.arithmetic_function.card_factors_apply Nat.ArithmeticFunction.cardFactors_apply

@[simp]
theorem cardFactors_one : Ω 1 = 0 := by simp [cardFactors]
#align nat.arithmetic_function.card_factors_one Nat.ArithmeticFunction.cardFactors_one

theorem cardFactors_eq_one_iff_prime {n : ℕ} : Ω n = 1 ↔ n.Prime := by
  refine' ⟨fun h => _, fun h => List.length_eq_one.2 ⟨n, factors_prime h⟩⟩
  cases' n with n
  · contrapose! h
    simp
  rcases List.length_eq_one.1 h with ⟨x, hx⟩
  rw [← prod_factors n.succ_ne_zero, hx, List.prod_singleton]
  apply prime_of_mem_factors
  rw [hx, List.mem_singleton]
#align nat.arithmetic_function.card_factors_eq_one_iff_prime Nat.ArithmeticFunction.cardFactors_eq_one_iff_prime

theorem cardFactors_mul {m n : ℕ} (m0 : m ≠ 0) (n0 : n ≠ 0) : Ω (m * n) = Ω m + Ω n := by
  rw [cardFactors_apply, cardFactors_apply, cardFactors_apply, ← Multiset.coe_card, ← factors_eq,
    UniqueFactorizationMonoid.normalizedFactors_mul m0 n0, factors_eq, factors_eq,
    Multiset.card_add, Multiset.coe_card, Multiset.coe_card]
#align nat.arithmetic_function.card_factors_mul Nat.ArithmeticFunction.cardFactors_mul

theorem cardFactors_multiset_prod {s : Multiset ℕ} (h0 : s.prod ≠ 0) :
    Ω s.prod = (Multiset.map Ω s).sum := by
  revert h0
  -- porting note: was `apply s.induction_on`
  refine s.induction_on ?_ ?_
  · simp
  intro a t h h0
  rw [Multiset.prod_cons, mul_ne_zero_iff] at h0
  simp [h0, cardFactors_mul, h]
#align nat.arithmetic_function.card_factors_multiset_prod Nat.ArithmeticFunction.cardFactors_multiset_prod

@[simp]
theorem cardFactors_apply_prime {p : ℕ} (hp : p.Prime) : Ω p = 1 :=
  cardFactors_eq_one_iff_prime.2 hp
#align nat.arithmetic_function.card_factors_apply_prime Nat.ArithmeticFunction.cardFactors_apply_prime

@[simp]
theorem cardFactors_apply_prime_pow {p k : ℕ} (hp : p.Prime) : Ω (p ^ k) = k := by
  rw [cardFactors_apply, hp.factors_pow, List.length_replicate]
#align nat.arithmetic_function.card_factors_apply_prime_pow Nat.ArithmeticFunction.cardFactors_apply_prime_pow

/-- `ω n` is the number of distinct prime factors of `n`. -/
def cardDistinctFactors : ArithmeticFunction ℕ :=
  ⟨fun n => n.factors.dedup.length, by simp⟩
#align nat.arithmetic_function.card_distinct_factors Nat.ArithmeticFunction.cardDistinctFactors

-- porting note: added `Nat.` to the scoped namespace
@[inherit_doc]
scoped[Nat.ArithmeticFunction] notation "ω" => Nat.ArithmeticFunction.cardDistinctFactors

theorem cardDistinctFactors_zero : ω 0 = 0 := by simp
#align nat.arithmetic_function.card_distinct_factors_zero Nat.ArithmeticFunction.cardDistinctFactors_zero

@[simp]
theorem cardDistinctFactors_one : ω 1 = 0 := by simp [cardDistinctFactors]
#align nat.arithmetic_function.card_distinct_factors_one Nat.ArithmeticFunction.cardDistinctFactors_one

theorem cardDistinctFactors_apply {n : ℕ} : ω n = n.factors.dedup.length :=
  rfl
#align nat.arithmetic_function.card_distinct_factors_apply Nat.ArithmeticFunction.cardDistinctFactors_apply

theorem cardDistinctFactors_eq_cardFactors_iff_squarefree {n : ℕ} (h0 : n ≠ 0) :
    ω n = Ω n ↔ Squarefree n := by
  rw [squarefree_iff_nodup_factors h0, cardDistinctFactors_apply]
  constructor <;> intro h
  · rw [← n.factors.dedup_sublist.eq_of_length h]
    apply List.nodup_dedup
  · rw [h.dedup]
    rfl
#align nat.arithmetic_function.card_distinct_factors_eq_card_factors_iff_squarefree Nat.ArithmeticFunction.cardDistinctFactors_eq_cardFactors_iff_squarefree

@[simp]
theorem cardDistinctFactors_apply_prime_pow {p k : ℕ} (hp : p.Prime) (hk : k ≠ 0) :
    ω (p ^ k) = 1 := by
  rw [cardDistinctFactors_apply, hp.factors_pow, List.replicate_dedup hk, List.length_singleton]
#align nat.arithmetic_function.card_distinct_factors_apply_prime_pow Nat.ArithmeticFunction.cardDistinctFactors_apply_prime_pow

@[simp]
theorem cardDistinctFactors_apply_prime {p : ℕ} (hp : p.Prime) : ω p = 1 := by
  rw [← pow_one p, cardDistinctFactors_apply_prime_pow hp one_ne_zero]
#align nat.arithmetic_function.card_distinct_factors_apply_prime Nat.ArithmeticFunction.cardDistinctFactors_apply_prime

/-- `μ` is the Möbius function. If `n` is squarefree with an even number of distinct prime factors,
  `μ n = 1`. If `n` is squarefree with an odd number of distinct prime factors, `μ n = -1`.
  If `n` is not squarefree, `μ n = 0`. -/
def moebius : ArithmeticFunction ℤ :=
  ⟨fun n => if Squarefree n then (-1) ^ cardFactors n else 0, by simp⟩
#align nat.arithmetic_function.moebius Nat.ArithmeticFunction.moebius

-- porting note: added `Nat.` to the scoped namespace
@[inherit_doc]
scoped[Nat.ArithmeticFunction] notation "μ" => Nat.ArithmeticFunction.moebius

@[simp]
theorem moebius_apply_of_squarefree {n : ℕ} (h : Squarefree n) : μ n = (-1) ^ cardFactors n :=
  if_pos h
#align nat.arithmetic_function.moebius_apply_of_squarefree Nat.ArithmeticFunction.moebius_apply_of_squarefree

@[simp]
theorem moebius_eq_zero_of_not_squarefree {n : ℕ} (h : ¬Squarefree n) : μ n = 0 :=
  if_neg h
#align nat.arithmetic_function.moebius_eq_zero_of_not_squarefree Nat.ArithmeticFunction.moebius_eq_zero_of_not_squarefree

theorem moebius_apply_one : μ 1 = 1 := by simp
#align nat.arithmetic_function.moebius_apply_one Nat.ArithmeticFunction.moebius_apply_one

theorem moebius_ne_zero_iff_squarefree {n : ℕ} : μ n ≠ 0 ↔ Squarefree n := by
  constructor <;> intro h
  · contrapose! h
    simp [h]
  · simp [h, pow_ne_zero]
#align nat.arithmetic_function.moebius_ne_zero_iff_squarefree Nat.ArithmeticFunction.moebius_ne_zero_iff_squarefree

theorem moebius_ne_zero_iff_eq_or {n : ℕ} : μ n ≠ 0 ↔ μ n = 1 ∨ μ n = -1 := by
  constructor <;> intro h
  · rw [moebius_ne_zero_iff_squarefree] at h
    rw [moebius_apply_of_squarefree h]
    apply neg_one_pow_eq_or
  · rcases h with (h | h) <;> simp [h]
#align nat.arithmetic_function.moebius_ne_zero_iff_eq_or Nat.ArithmeticFunction.moebius_ne_zero_iff_eq_or

theorem moebius_apply_prime {p : ℕ} (hp : p.Prime) : μ p = -1 := by
  rw [moebius_apply_of_squarefree hp.squarefree, cardFactors_apply_prime hp, pow_one]
#align nat.arithmetic_function.moebius_apply_prime Nat.ArithmeticFunction.moebius_apply_prime

theorem moebius_apply_prime_pow {p k : ℕ} (hp : p.Prime) (hk : k ≠ 0) :
    μ (p ^ k) = if k = 1 then -1 else 0 := by
  split_ifs with h
  · rw [h, pow_one, moebius_apply_prime hp]
  rw [moebius_eq_zero_of_not_squarefree]
  rw [squarefree_pow_iff hp.ne_one hk, not_and_or]
  exact Or.inr h
#align nat.arithmetic_function.moebius_apply_prime_pow Nat.ArithmeticFunction.moebius_apply_prime_pow

theorem moebius_apply_isPrimePow_not_prime {n : ℕ} (hn : IsPrimePow n) (hn' : ¬n.Prime) :
    μ n = 0 := by
  obtain ⟨p, k, hp, hk, rfl⟩ := (isPrimePow_nat_iff _).1 hn
  rw [moebius_apply_prime_pow hp hk.ne', if_neg]
  rintro rfl
  exact hn' (by simpa)
#align nat.arithmetic_function.moebius_apply_is_prime_pow_not_prime Nat.ArithmeticFunction.moebius_apply_isPrimePow_not_prime

theorem isMultiplicative_moebius : IsMultiplicative μ := by
  rw [IsMultiplicative.iff_ne_zero]
  refine' ⟨by simp, fun {n m} hn hm hnm => _⟩
  simp only [moebius, ZeroHom.coe_mk, coe_mk, ZeroHom.toFun_eq_coe, Eq.ndrec, ZeroHom.coe_mk,
    IsUnit.mul_iff, Nat.isUnit_iff, squarefree_mul hnm, ite_zero_mul_ite_zero,
    cardFactors_mul hn hm, pow_add]
#align nat.arithmetic_function.is_multiplicative_moebius Nat.ArithmeticFunction.isMultiplicative_moebius

theorem IsMultiplicative.prodToFinsetFactors_one_add_of_squarefree [CommSemiring R]
  {f : ArithmeticFunction R} (h_mult : f.IsMultiplicative) {n : ℕ} (hn : Squarefree n) :
    ∏ p in n.factors.toFinset, (1 + f p) = ∑ d in n.divisors, f d := by
  haveI : NeZero n := ⟨hn.ne_zero⟩
  trans (∏ᵖ p ∣ n, ((ζ:ArithmeticFunction R) + f) p)
  · simp_rw [prodToFinsetFactors_apply, add_apply, natCoe_apply]
    apply Finset.prod_congr rfl; intro p hp;
    rw [zeta_apply_ne (prime_of_mem_factors $ List.mem_toFinset.mp hp).ne_zero, cast_one]
  rw [isMultiplicative_zeta.nat_cast.prodToFinsetFactors_add_of_squarefree h_mult hn,
    coe_zeta_mul_apply]

theorem IsMultiplicative.prodToFinsetFactors_one_sub_of_squarefree [CommRing R]
    (f : ArithmeticFunction R) (hf : f.IsMultiplicative) {n : ℕ} (hn : Squarefree n) :
    ∏ p in n.factors.toFinset, (1 - f p) = ∑ d in n.divisors, μ d * f d := by
  trans (∏ p in n.factors.toFinset, (1 + (ArithmeticFunction.pmul (μ:ArithmeticFunction R) f) p))
  · apply Finset.prod_congr rfl; intro p hp
    rw [pmul_apply, intCoe_apply, ArithmeticFunction.moebius_apply_prime
        (prime_of_mem_factors (List.mem_toFinset.mp hp))]
    ring
  · rw [(isMultiplicative_moebius.int_cast.pmul hf).prodToFinsetFactors_one_add_of_squarefree hn]
    simp_rw [pmul_apply, intCoe_apply]

open UniqueFactorizationMonoid

@[simp]
theorem moebius_mul_coe_zeta : (μ * ζ : ArithmeticFunction ℤ) = 1 := by
  ext n
  refine' recOnPosPrimePosCoprime _ _ _ _ n
  · intro p n hp hn
    rw [coe_mul_zeta_apply, sum_divisors_prime_pow hp, sum_range_succ']
    simp_rw [pow_zero, moebius_apply_one,
      moebius_apply_prime_pow hp (Nat.succ_ne_zero _), Nat.succ_inj', sum_ite_eq', mem_range,
      if_pos hn, add_left_neg]
    rw [one_apply_ne]
    rw [Ne.def, pow_eq_one_iff]
    · exact hp.ne_one
    · exact hn.ne'
  · rw [ZeroHom.map_zero, ZeroHom.map_zero]
  · simp
  · intro a b _ha _hb hab ha' hb'
    rw [IsMultiplicative.map_mul_of_coprime _ hab, ha', hb',
      IsMultiplicative.map_mul_of_coprime isMultiplicative_one hab]
    exact isMultiplicative_moebius.mul isMultiplicative_zeta.nat_cast
#align nat.arithmetic_function.moebius_mul_coe_zeta Nat.ArithmeticFunction.moebius_mul_coe_zeta

@[simp]
theorem coe_zeta_mul_moebius : (ζ * μ : ArithmeticFunction ℤ) = 1 := by
  rw [mul_comm, moebius_mul_coe_zeta]
#align nat.arithmetic_function.coe_zeta_mul_moebius Nat.ArithmeticFunction.coe_zeta_mul_moebius

@[simp]
theorem coe_moebius_mul_coe_zeta [Ring R] : (μ * ζ : ArithmeticFunction R) = 1 := by
  rw [← coe_coe, ← intCoe_mul, moebius_mul_coe_zeta, intCoe_one]
#align nat.arithmetic_function.coe_moebius_mul_coe_zeta Nat.ArithmeticFunction.coe_moebius_mul_coe_zeta

@[simp]
theorem coe_zeta_mul_coe_moebius [Ring R] : (ζ * μ : ArithmeticFunction R) = 1 := by
  rw [← coe_coe, ← intCoe_mul, coe_zeta_mul_moebius, intCoe_one]
#align nat.arithmetic_function.coe_zeta_mul_coe_moebius Nat.ArithmeticFunction.coe_zeta_mul_coe_moebius

section CommRing

variable [CommRing R]

instance : Invertible (ζ : ArithmeticFunction R) where
  invOf := μ
  invOf_mul_self := coe_moebius_mul_coe_zeta
  mul_invOf_self := coe_zeta_mul_coe_moebius

/-- A unit in `ArithmeticFunction R` that evaluates to `ζ`, with inverse `μ`. -/
def zetaUnit : (ArithmeticFunction R)ˣ :=
  ⟨ζ, μ, coe_zeta_mul_coe_moebius, coe_moebius_mul_coe_zeta⟩
#align nat.arithmetic_function.zeta_unit Nat.ArithmeticFunction.zetaUnit

@[simp]
theorem coe_zetaUnit : ((zetaUnit : (ArithmeticFunction R)ˣ) : ArithmeticFunction R) = ζ :=
  rfl
#align nat.arithmetic_function.coe_zeta_unit Nat.ArithmeticFunction.coe_zetaUnit

@[simp]
theorem inv_zetaUnit : ((zetaUnit⁻¹ : (ArithmeticFunction R)ˣ) : ArithmeticFunction R) = μ :=
  rfl
#align nat.arithmetic_function.inv_zeta_unit Nat.ArithmeticFunction.inv_zetaUnit

end CommRing

/-- Möbius inversion for functions to an `AddCommGroup`. -/
theorem sum_eq_iff_sum_smul_moebius_eq [AddCommGroup R] {f g : ℕ → R} :
    (∀ n > 0, ∑ i in n.divisors, f i = g n) ↔
      ∀ n > 0, ∑ x : ℕ × ℕ in n.divisorsAntidiagonal, μ x.fst • g x.snd = f n := by
  let f' : ArithmeticFunction R := ⟨fun x => if x = 0 then 0 else f x, if_pos rfl⟩
  let g' : ArithmeticFunction R := ⟨fun x => if x = 0 then 0 else g x, if_pos rfl⟩
  trans (ζ : ArithmeticFunction ℤ) • f' = g'
  · rw [ext_iff]
    apply forall_congr'
    intro n
    cases n with
    | zero => simp
    | succ n =>
      rw [coe_zeta_smul_apply]
      simp only [n.succ_ne_zero, forall_prop_of_true, succ_pos', if_false, ZeroHom.coe_mk]
      simp only [coe_mk, succ_ne_zero, ite_false]
      rw [sum_congr rfl fun x hx => ?_]
      rw [if_neg (ne_of_gt (Nat.pos_of_mem_divisors hx))]
  trans μ • g' = f'
  · constructor <;> intro h
    · rw [← h, ← mul_smul, moebius_mul_coe_zeta, one_smul]
    · rw [← h, ← mul_smul, coe_zeta_mul_moebius, one_smul]
  · rw [ext_iff]
    apply forall_congr'
    intro n
    cases n with
    | zero => simp
    | succ n =>
      simp only [n.succ_ne_zero, forall_prop_of_true, succ_pos', smul_apply, if_false,
        ZeroHom.coe_mk]
      -- porting note: added following `simp only`
      simp only [Nat.isUnit_iff, coe_mk, ZeroHom.toFun_eq_coe, succ_ne_zero, ite_false]
      rw [sum_congr rfl fun x hx => ?_]
      rw [if_neg (ne_of_gt (Nat.pos_of_mem_divisors (snd_mem_divisors_of_mem_antidiagonal hx)))]
#align nat.arithmetic_function.sum_eq_iff_sum_smul_moebius_eq Nat.ArithmeticFunction.sum_eq_iff_sum_smul_moebius_eq

/-- Möbius inversion for functions to a `Ring`. -/
theorem sum_eq_iff_sum_mul_moebius_eq [Ring R] {f g : ℕ → R} :
    (∀ n > 0, ∑ i in n.divisors, f i = g n) ↔
      ∀ n > 0, ∑ x : ℕ × ℕ in n.divisorsAntidiagonal, (μ x.fst : R) * g x.snd = f n := by
  rw [sum_eq_iff_sum_smul_moebius_eq]
  apply forall_congr'
  refine' fun a => imp_congr_right fun _ => (sum_congr rfl fun x _hx => _).congr_left
  rw [zsmul_eq_mul]
#align nat.arithmetic_function.sum_eq_iff_sum_mul_moebius_eq Nat.ArithmeticFunction.sum_eq_iff_sum_mul_moebius_eq

/-- Möbius inversion for functions to a `CommGroup`. -/
theorem prod_eq_iff_prod_pow_moebius_eq [CommGroup R] {f g : ℕ → R} :
    (∀ n > 0, ∏ i in n.divisors, f i = g n) ↔
      ∀ n > 0, ∏ x : ℕ × ℕ in n.divisorsAntidiagonal, g x.snd ^ μ x.fst = f n :=
  @sum_eq_iff_sum_smul_moebius_eq (Additive R) _ _ _
#align nat.arithmetic_function.prod_eq_iff_prod_pow_moebius_eq Nat.ArithmeticFunction.prod_eq_iff_prod_pow_moebius_eq

/-- Möbius inversion for functions to a `CommGroupWithZero`. -/
theorem prod_eq_iff_prod_pow_moebius_eq_of_nonzero [CommGroupWithZero R] {f g : ℕ → R}
    (hf : ∀ n : ℕ, 0 < n → f n ≠ 0) (hg : ∀ n : ℕ, 0 < n → g n ≠ 0) :
    (∀ n > 0, ∏ i in n.divisors, f i = g n) ↔
      ∀ n > 0, ∏ x : ℕ × ℕ in n.divisorsAntidiagonal, g x.snd ^ μ x.fst = f n := by
  refine'
      Iff.trans
        (Iff.trans (forall_congr' fun n => _)
          (@prod_eq_iff_prod_pow_moebius_eq Rˣ _
            (fun n => if h : 0 < n then Units.mk0 (f n) (hf n h) else 1) fun n =>
            if h : 0 < n then Units.mk0 (g n) (hg n h) else 1))
        (forall_congr' fun n => _) <;>
    refine' imp_congr_right fun hn => _
  · dsimp
    rw [dif_pos hn, ← Units.eq_iff, ← Units.coeHom_apply, map_prod, Units.val_mk0,
      prod_congr rfl _]
    intro x hx
    rw [dif_pos (Nat.pos_of_mem_divisors hx), Units.coeHom_apply, Units.val_mk0]
  · dsimp
    rw [dif_pos hn, ← Units.eq_iff, ← Units.coeHom_apply, map_prod, Units.val_mk0,
      prod_congr rfl _]
    intro x hx
    rw [dif_pos (Nat.pos_of_mem_divisors (Nat.snd_mem_divisors_of_mem_antidiagonal hx)),
      Units.coeHom_apply, Units.val_zpow_eq_zpow_val, Units.val_mk0]
#align nat.arithmetic_function.prod_eq_iff_prod_pow_moebius_eq_of_nonzero Nat.ArithmeticFunction.prod_eq_iff_prod_pow_moebius_eq_of_nonzero

/-- Möbius inversion for functions to an `AddCommGroup`, where the equalities only hold on a
well-behaved set. -/
theorem sum_eq_iff_sum_smul_moebius_eq_on [AddCommGroup R] {f g : ℕ → R}
    (s : Set ℕ) (hs : ∀ m n, m ∣ n → n ∈ s → m ∈ s) :
    (∀ n > 0, n ∈ s → (∑ i in n.divisors, f i) = g n) ↔
      ∀ n > 0, n ∈ s → (∑ x : ℕ × ℕ in n.divisorsAntidiagonal, μ x.fst • g x.snd) = f n := by
  constructor
  · intro h
    let G := fun (n:ℕ) => (∑ i in n.divisors, f i)
    intro n hn hnP
    suffices ∑ d in n.divisors, μ (n/d) • G d = f n from by
      rw [Nat.sum_divisorsAntidiagonal' (f := fun x y => μ x • g y), ← this, sum_congr rfl]
      intro d hd
      rw [← h d (Nat.pos_of_mem_divisors hd) $ hs d n (Nat.dvd_of_mem_divisors hd) hnP]
    rw [← Nat.sum_divisorsAntidiagonal' (f := fun x y => μ x • G y)]
    apply sum_eq_iff_sum_smul_moebius_eq.mp _ n hn
    intro _ _; rfl
  · intro h
    let F := fun (n:ℕ) => ∑ x : ℕ × ℕ in n.divisorsAntidiagonal, μ x.fst • g x.snd
    intro n hn hnP
    suffices ∑ d in n.divisors, F d = g n from by
      rw [← this, sum_congr rfl]
      intro d hd
      rw [← h d (Nat.pos_of_mem_divisors hd) $ hs d n (Nat.dvd_of_mem_divisors hd) hnP]
    apply sum_eq_iff_sum_smul_moebius_eq.mpr _ n hn
    intro _ _; rfl

theorem sum_eq_iff_sum_smul_moebius_eq_on' [AddCommGroup R] {f g : ℕ → R}
    (s : Set ℕ) (hs : ∀ m n, m ∣ n → n ∈ s → m ∈ s) (hs₀ : 0 ∉ s) :
    (∀ n ∈ s, (∑ i in n.divisors, f i) = g n) ↔
     ∀ n ∈ s, (∑ x in n.divisorsAntidiagonal, μ x.fst • g x.snd) = f n := by
  have : ∀ P : ℕ → Prop, ((∀ n ∈ s, P n) ↔ (∀ n > 0, n ∈ s → P n)) := fun P ↦ by
    refine' forall_congr' (fun n ↦ ⟨fun h _ ↦ h, fun h hn ↦ h _ hn⟩)
    contrapose! hs₀
    simpa [nonpos_iff_eq_zero.mp hs₀] using hn
  simpa only [this] using sum_eq_iff_sum_smul_moebius_eq_on s hs

/-- Möbius inversion for functions to a `Ring`, where the equalities only hold on a well-behaved
set. -/
theorem sum_eq_iff_sum_mul_moebius_eq_on [Ring R] {f g : ℕ → R}
    (s : Set ℕ) (hs : ∀ m n, m ∣ n → n ∈ s → m ∈ s) :
    (∀ n > 0, n ∈ s → (∑ i in n.divisors, f i) = g n) ↔
      ∀ n > 0, n ∈ s →
        (∑ x : ℕ × ℕ in n.divisorsAntidiagonal, (μ x.fst : R) * g x.snd) = f n := by
  rw [sum_eq_iff_sum_smul_moebius_eq_on s hs]
  apply forall_congr'
  intro a; refine' imp_congr_right _
  refine' fun _ => imp_congr_right fun _ => (sum_congr rfl fun x _hx => _).congr_left
  rw [zsmul_eq_mul]

/-- Möbius inversion for functions to a `CommGroup`, where the equalities only hold on a
well-behaved set. -/
theorem prod_eq_iff_prod_pow_moebius_eq_on [CommGroup R] {f g : ℕ → R}
    (s : Set ℕ) (hs : ∀ m n, m ∣ n → n ∈ s → m ∈ s) :
    (∀ n > 0, n ∈ s → (∏ i in n.divisors, f i) = g n) ↔
      ∀ n > 0, n ∈ s → (∏ x : ℕ × ℕ in n.divisorsAntidiagonal, g x.snd ^ μ x.fst) = f n :=
  @sum_eq_iff_sum_smul_moebius_eq_on (Additive R) _ _ _ s hs

/-- Möbius inversion for functions to a `CommGroupWithZero`, where the equalities only hold on
a well-behaved set. -/
theorem prod_eq_iff_prod_pow_moebius_eq_on_of_nonzero [CommGroupWithZero R]
    (s : Set ℕ) (hs : ∀ m n, m ∣ n → n ∈ s → m ∈ s) {f g : ℕ → R}
    (hf : ∀ n > 0, f n ≠ 0) (hg : ∀ n > 0, g n ≠ 0):
    (∀ n > 0, n ∈ s → (∏ i in n.divisors, f i) = g n) ↔
      ∀ n > 0, n ∈ s → (∏ x : ℕ × ℕ in n.divisorsAntidiagonal, g x.snd ^ μ x.fst) = f n := by
  refine'
      Iff.trans
        (Iff.trans (forall_congr' fun n => _)
          (@prod_eq_iff_prod_pow_moebius_eq_on Rˣ _
            (fun n => if h : 0 < n then Units.mk0 (f n) (hf n h) else 1)
            (fun n => if h : 0 < n then Units.mk0 (g n) (hg n h) else 1)
            s hs) )
        (forall_congr' fun n => _) <;>
    refine' imp_congr_right fun hn => _
  · dsimp
    rw [dif_pos hn, ← Units.eq_iff, ← Units.coeHom_apply, map_prod, Units.val_mk0,
      prod_congr rfl _]
    intro x hx
    rw [dif_pos (Nat.pos_of_mem_divisors hx), Units.coeHom_apply, Units.val_mk0]
  · dsimp
    rw [dif_pos hn, ← Units.eq_iff, ← Units.coeHom_apply, map_prod, Units.val_mk0,
      prod_congr rfl _]
    intro x hx
    rw [dif_pos (Nat.pos_of_mem_divisors (Nat.snd_mem_divisors_of_mem_antidiagonal hx)),
      Units.coeHom_apply, Units.val_zpow_eq_zpow_val, Units.val_mk0]

end SpecialFunctions

end ArithmeticFunction

end Nat<|MERGE_RESOLUTION|>--- conflicted
+++ resolved
@@ -594,31 +594,31 @@
 
 end Pdiv
 
-section ProdToFinsetFactors
+section ProdPrimeFactors
 
 /-- The map $n \mapsto \prod_{p \mid n} f(p)$ as an arithmetic function -/
-def prodToFinsetFactors [CommMonoidWithZero R] (f : ℕ → R) : ArithmeticFunction R where
-  toFun d := if d = 0 then 0 else ∏ p in d.factors.toFinset, f p
+def prodPrimeFactors [CommMonoidWithZero R] (f : ℕ → R) : ArithmeticFunction R where
+  toFun d := if d = 0 then 0 else ∏ p in d.primeFactors, f p
   map_zero' := if_pos rfl
 
 open Std.ExtendedBinder
 
-/-- `∏ᵖ p ∣ n, f p` is custom notation for `prodToFinsetFactors f n` -/
+/-- `∏ᵖ p ∣ n, f p` is custom notation for `prodPrimeFactors f n` -/
 scoped syntax (name := bigproddvd) "∏ᵖ " extBinder " ∣ " term ", " term:67 : term
 scoped macro_rules (kind := bigproddvd)
-  | `(∏ᵖ $x:ident ∣ $n, $r) => `(prodToFinsetFactors (fun $x ↦ $r) $n)
-
-@[simp]
-theorem prodToFinsetFactors_apply [CommMonoidWithZero R] {f: ℕ → R} {n : ℕ} [hn : NeZero n] :
-    ∏ᵖ p ∣ n, f p = ∏ p in n.factors.toFinset, f p :=
+  | `(∏ᵖ $x:ident ∣ $n, $r) => `(prodPrimeFactors (fun $x ↦ $r) $n)
+
+@[simp]
+theorem prodPrimeFactors_apply [CommMonoidWithZero R] {f: ℕ → R} {n : ℕ} [hn : NeZero n] :
+    ∏ᵖ p ∣ n, f p = ∏ p in n.primeFactors, f p :=
   if_neg (hn.ne)
 
-theorem prodToFinsetFactors_apply_of_ne_zero [CommMonoidWithZero R] {f: ℕ → R} {n : ℕ}
-    (hn : n ≠ 0) : ∏ᵖ p ∣ n, f p = ∏ p in n.factors.toFinset, f p :=
+theorem prodPrimeFactors_apply_of_ne_zero [CommMonoidWithZero R] {f: ℕ → R} {n : ℕ}
+    (hn : n ≠ 0) : ∏ᵖ p ∣ n, f p = ∏ p in n.primeFactors, f p :=
   haveI : NeZero n := ⟨hn⟩
-  prodToFinsetFactors_apply
-
-end ProdToFinsetFactors
+  prodPrimeFactors_apply
+
+end ProdPrimeFactors
 
 /-- Multiplicative functions -/
 def IsMultiplicative [MonoidWithZero R] (f : ArithmeticFunction R) : Prop :=
@@ -661,11 +661,11 @@
     f (∏ a in t, a) = ∏ a : ℕ in t, f a :=
   map_prod _ h_mult t fun x hx y hy hxy => (coprime_primes (ht x hx) (ht y hy)).mpr hxy
 
-theorem map_prod_of_subset_factors [CommSemiring R] {f : ArithmeticFunction R}
+theorem map_prod_of_subset_primeFactors [CommSemiring R] {f : ArithmeticFunction R}
     (h_mult : ArithmeticFunction.IsMultiplicative f) (l : ℕ)
-    (t : Finset ℕ) (ht : t ⊆ l.factors.toFinset) :
+    (t : Finset ℕ) (ht : t ⊆ l.primeFactors) :
      f (∏ a in t, a) = ∏ a : ℕ in t, f a :=
-  map_prod_of_prime h_mult t fun _ a => prime_of_mem_factorization (ht a)
+  map_prod_of_prime h_mult t fun _ a => prime_of_mem_primeFactors (ht a)
 
 theorem nat_cast {f : ArithmeticFunction ℕ} [Semiring R] (h : f.IsMultiplicative) :
     IsMultiplicative (f : ArithmeticFunction R) :=
@@ -796,33 +796,32 @@
   exact Finset.prod_congr rfl fun p hp ↦ h p _ (Nat.prime_of_mem_primeFactors hp)
 #align nat.arithmetic_function.is_multiplicative.eq_iff_eq_on_prime_powers Nat.ArithmeticFunction.IsMultiplicative.eq_iff_eq_on_prime_powers
 
-<<<<<<< HEAD
-theorem prodToFinsetFactors [CommMonoidWithZero R] (f : ℕ → R) :
-    IsMultiplicative (prodToFinsetFactors f) := by
+theorem prodPrimeFactors [CommMonoidWithZero R] (f : ℕ → R) :
+    IsMultiplicative (prodPrimeFactors f) := by
   rw [iff_ne_zero]
   constructor
-  · apply prodToFinsetFactors_apply
+  · apply prodPrimeFactors_apply
   intro x y hx hy hxy
   haveI : NeZero x := ⟨hx⟩
   haveI : NeZero y := ⟨hy⟩
-  simp_rw [prodToFinsetFactors_apply]
-  have h_disj := List.disjoint_toFinset_iff_disjoint.mpr (coprime_factors_disjoint hxy)
-  rw[factors_mul_toFinset hx hy, ←Finset.prod_disjUnion h_disj, Finset.disjUnion_eq_union]
-
-theorem prodToFinsetFactors_add_of_squarefree [CommSemiring R]
+  simp_rw [prodPrimeFactors_apply]
+  rw[Nat.primeFactors_mul hx hy, ←Finset.prod_union hxy.disjoint_primeFactors]
+
+theorem prodPrimeFactors_add_of_squarefree [CommSemiring R]
   {f g : ArithmeticFunction R} (hf : IsMultiplicative f) (hg : IsMultiplicative g) {n : ℕ}
   (hn : Squarefree n) :
     ∏ᵖ p ∣ n, (f + g) p = (f * g) n := by
-  rw [prodToFinsetFactors_apply_of_ne_zero hn.ne_zero]; simp_rw [add_apply (f:=f) (g:=g)]
+  rw [prodPrimeFactors_apply_of_ne_zero hn.ne_zero]
+  simp_rw [add_apply (f:=f) (g:=g)]
   rw [Finset.prod_add, mul_apply, sum_divisorsAntidiagonal (f:= λ x y => f x * g y),
     ←divisors_filter_squarefree_of_squarefree hn, sum_divisors_filter_squarefree hn.ne_zero,
     factors_eq]
   apply Finset.sum_congr rfl
   intro t ht
   erw [t.prod_val, ←prod_factors_sdiff_of_squarefree hn (Finset.mem_powerset.mp ht),
-    hf.map_prod_of_subset_factors n t (Finset.mem_powerset.mp ht),
-    ←hg.map_prod_of_subset_factors n (_ \ t) (Finset.sdiff_subset _ t) ]
-=======
+    hf.map_prod_of_subset_primeFactors n t (Finset.mem_powerset.mp ht),
+    ←hg.map_prod_of_subset_primeFactors n (_ \ t) (Finset.sdiff_subset _ t), toFinset_factors]
+
 theorem lcm_apply_mul_gcd_apply [CommMonoidWithZero R] {f : ArithmeticFunction R}
     (hf : f.IsMultiplicative) {x y : ℕ} :
     f (x.lcm y) * f (x.gcd y) = f x * f y := by
@@ -849,7 +848,6 @@
   · rw [factorization_gcd hx hy, Finsupp.support_inf, Finset.sup_eq_union]
     apply Finset.inter_subset_union
   · simp [factorization_lcm hx hy]
->>>>>>> 503aade4
 
 end IsMultiplicative
 
@@ -1117,26 +1115,26 @@
     cardFactors_mul hn hm, pow_add]
 #align nat.arithmetic_function.is_multiplicative_moebius Nat.ArithmeticFunction.isMultiplicative_moebius
 
-theorem IsMultiplicative.prodToFinsetFactors_one_add_of_squarefree [CommSemiring R]
+theorem IsMultiplicative.prodPrimeFactors_one_add_of_squarefree [CommSemiring R]
   {f : ArithmeticFunction R} (h_mult : f.IsMultiplicative) {n : ℕ} (hn : Squarefree n) :
-    ∏ p in n.factors.toFinset, (1 + f p) = ∑ d in n.divisors, f d := by
+    ∏ p in n.primeFactors, (1 + f p) = ∑ d in n.divisors, f d := by
   haveI : NeZero n := ⟨hn.ne_zero⟩
   trans (∏ᵖ p ∣ n, ((ζ:ArithmeticFunction R) + f) p)
-  · simp_rw [prodToFinsetFactors_apply, add_apply, natCoe_apply]
+  · simp_rw [prodPrimeFactors_apply, add_apply, natCoe_apply]
     apply Finset.prod_congr rfl; intro p hp;
     rw [zeta_apply_ne (prime_of_mem_factors $ List.mem_toFinset.mp hp).ne_zero, cast_one]
-  rw [isMultiplicative_zeta.nat_cast.prodToFinsetFactors_add_of_squarefree h_mult hn,
+  rw [isMultiplicative_zeta.nat_cast.prodPrimeFactors_add_of_squarefree h_mult hn,
     coe_zeta_mul_apply]
 
-theorem IsMultiplicative.prodToFinsetFactors_one_sub_of_squarefree [CommRing R]
+theorem IsMultiplicative.prodPrimeFactors_one_sub_of_squarefree [CommRing R]
     (f : ArithmeticFunction R) (hf : f.IsMultiplicative) {n : ℕ} (hn : Squarefree n) :
-    ∏ p in n.factors.toFinset, (1 - f p) = ∑ d in n.divisors, μ d * f d := by
-  trans (∏ p in n.factors.toFinset, (1 + (ArithmeticFunction.pmul (μ:ArithmeticFunction R) f) p))
+    ∏ p in n.primeFactors, (1 - f p) = ∑ d in n.divisors, μ d * f d := by
+  trans (∏ p in n.primeFactors, (1 + (ArithmeticFunction.pmul (μ:ArithmeticFunction R) f) p))
   · apply Finset.prod_congr rfl; intro p hp
     rw [pmul_apply, intCoe_apply, ArithmeticFunction.moebius_apply_prime
         (prime_of_mem_factors (List.mem_toFinset.mp hp))]
     ring
-  · rw [(isMultiplicative_moebius.int_cast.pmul hf).prodToFinsetFactors_one_add_of_squarefree hn]
+  · rw [(isMultiplicative_moebius.int_cast.pmul hf).prodPrimeFactors_one_add_of_squarefree hn]
     simp_rw [pmul_apply, intCoe_apply]
 
 open UniqueFactorizationMonoid
