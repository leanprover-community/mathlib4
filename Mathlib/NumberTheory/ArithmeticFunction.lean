/-
Copyright (c) 2020 Aaron Anderson. All rights reserved.
Released under Apache 2.0 license as described in the file LICENSE.
Authors: Aaron Anderson
-/
module

public import Mathlib.Algebra.Module.BigOperators
public import Mathlib.Data.Nat.Factorization.Induction
public import Mathlib.Data.Nat.Factorization.PrimePow
public import Mathlib.Data.Nat.GCD.BigOperators
public import Mathlib.Data.Nat.Squarefree
public import Mathlib.Tactic.ArithMult

/-!
# Arithmetic Functions and Dirichlet Convolution

This file defines arithmetic functions, which are functions from `ℕ` to a specified type that map 0
to 0. In the literature, they are often instead defined as functions from `ℕ+`. These arithmetic
functions are endowed with a multiplication, given by Dirichlet convolution, and pointwise addition,
to form the Dirichlet ring.

## Main Definitions

* `ArithmeticFunction R` consists of functions `f : ℕ → R` such that `f 0 = 0`.
* An arithmetic function `f` `IsMultiplicative` when `x.Coprime y → f (x * y) = f x * f y`.
* The pointwise operations `pmul` and `ppow` differ from the multiplication
  and power instances on `ArithmeticFunction R`, which use Dirichlet multiplication.
* `ζ` is the arithmetic function such that `ζ x = 1` for `0 < x`.
* `σ k` is the arithmetic function such that `σ k x = ∑ y ∈ divisors x, y ^ k` for `0 < x`.
* `pow k` is the arithmetic function such that `pow k x = x ^ k` for `0 < x`.
* `id` is the identity arithmetic function on `ℕ`.
* `ω n` is the number of distinct prime factors of `n`.
* `Ω n` is the number of prime factors of `n` counted with multiplicity.
* `μ` is the Möbius function (spelled `moebius` in code).

## Main Results

* Several forms of Möbius inversion:
* `sum_eq_iff_sum_mul_moebius_eq` for functions to a `CommRing`
* `sum_eq_iff_sum_smul_moebius_eq` for functions to an `AddCommGroup`
* `prod_eq_iff_prod_pow_moebius_eq` for functions to a `CommGroup`
* `prod_eq_iff_prod_pow_moebius_eq_of_nonzero` for functions to a `CommGroupWithZero`
* And variants that apply when the equalities only hold on a set `S : Set ℕ` such that
  `m ∣ n → n ∈ S → m ∈ S`:
* `sum_eq_iff_sum_mul_moebius_eq_on` for functions to a `CommRing`
* `sum_eq_iff_sum_smul_moebius_eq_on` for functions to an `AddCommGroup`
* `prod_eq_iff_prod_pow_moebius_eq_on` for functions to a `CommGroup`
* `prod_eq_iff_prod_pow_moebius_eq_on_of_nonzero` for functions to a `CommGroupWithZero`

## Notation

The arithmetic functions `ζ`, `σ`, `ω`, `Ω` and `μ` have Greek letter names.
This notation is scpoed to the separate locales `ArithmeticFunction.zeta` for `ζ`,
`ArithmeticFunction.sigma` for `σ`, `ArithmeticFunction.omega` for `ω`,
`ArithmeticFunction.Omega` for `Ω`, and `ArithmeticFunction.Moebius` for `μ`,
to allow for selective access.

The arithmetic function $$n \mapsto \prod_{p \mid n} f(p)$$ is given custom notation
`∏ᵖ p ∣ n, f p` when applied to `n`.

## Tags

arithmetic functions, dirichlet convolution, divisors

-/

@[expose] public section

open Finset

open Nat

variable (R : Type*)

/-- An arithmetic function is a function from `ℕ` that maps 0 to 0. In the literature, they are
  often instead defined as functions from `ℕ+`. Multiplication on `ArithmeticFunctions` is by
  Dirichlet convolution. -/
def ArithmeticFunction [Zero R] :=
  ZeroHom ℕ R

instance ArithmeticFunction.zero [Zero R] : Zero (ArithmeticFunction R) :=
  inferInstanceAs (Zero (ZeroHom ℕ R))

instance [Zero R] : Inhabited (ArithmeticFunction R) := inferInstanceAs (Inhabited (ZeroHom ℕ R))

variable {R}

namespace ArithmeticFunction

section Zero

variable [Zero R]

instance : FunLike (ArithmeticFunction R) ℕ R :=
  inferInstanceAs (FunLike (ZeroHom ℕ R) ℕ R)

@[simp]
theorem toFun_eq (f : ArithmeticFunction R) : f.toFun = f := rfl

@[simp]
theorem coe_mk (f : ℕ → R) (hf) : @DFunLike.coe (ArithmeticFunction R) _ _ _
    (ZeroHom.mk f hf) = f := rfl

@[simp]
theorem map_zero {f : ArithmeticFunction R} : f 0 = 0 :=
  ZeroHom.map_zero' f

theorem coe_inj {f g : ArithmeticFunction R} : (f : ℕ → R) = g ↔ f = g :=
  DFunLike.coe_fn_eq

@[simp]
theorem zero_apply {x : ℕ} : (0 : ArithmeticFunction R) x = 0 :=
  rfl

@[ext]
theorem ext ⦃f g : ArithmeticFunction R⦄ (h : ∀ x, f x = g x) : f = g :=
  ZeroHom.ext h

section One

variable [One R]

instance one : One (ArithmeticFunction R) :=
  ⟨⟨fun x => ite (x = 1) 1 0, rfl⟩⟩

theorem one_apply {x : ℕ} : (1 : ArithmeticFunction R) x = ite (x = 1) 1 0 :=
  rfl

@[simp]
theorem one_one : (1 : ArithmeticFunction R) 1 = 1 :=
  rfl

@[simp]
theorem one_apply_ne {x : ℕ} (h : x ≠ 1) : (1 : ArithmeticFunction R) x = 0 :=
  if_neg h

end One

end Zero

/-- Coerce an arithmetic function with values in `ℕ` to one with values in `R`. We cannot inline
this in `natCoe` because it gets unfolded too much. -/
@[coe]
def natToArithmeticFunction [AddMonoidWithOne R] :
    (ArithmeticFunction ℕ) → (ArithmeticFunction R) :=
  fun f => ⟨fun n => ↑(f n), by simp⟩

instance natCoe [AddMonoidWithOne R] : Coe (ArithmeticFunction ℕ) (ArithmeticFunction R) :=
  ⟨natToArithmeticFunction⟩

@[simp]
theorem natCoe_nat (f : ArithmeticFunction ℕ) : natToArithmeticFunction f = f :=
  ext fun _ => cast_id _

@[simp]
theorem natCoe_apply [AddMonoidWithOne R] {f : ArithmeticFunction ℕ} {x : ℕ} :
    (f : ArithmeticFunction R) x = f x :=
  rfl

/-- Coerce an arithmetic function with values in `ℤ` to one with values in `R`. We cannot inline
this in `intCoe` because it gets unfolded too much. -/
@[coe]
def ofInt [AddGroupWithOne R] :
    (ArithmeticFunction ℤ) → (ArithmeticFunction R) :=
  fun f => ⟨fun n => ↑(f n), by simp⟩

instance intCoe [AddGroupWithOne R] : Coe (ArithmeticFunction ℤ) (ArithmeticFunction R) :=
  ⟨ofInt⟩

@[simp]
theorem intCoe_int (f : ArithmeticFunction ℤ) : ofInt f = f :=
  ext fun _ => Int.cast_id

@[simp]
theorem intCoe_apply [AddGroupWithOne R] {f : ArithmeticFunction ℤ} {x : ℕ} :
    (f : ArithmeticFunction R) x = f x := rfl

@[simp]
theorem coe_coe [AddGroupWithOne R] {f : ArithmeticFunction ℕ} :
    ((f : ArithmeticFunction ℤ) : ArithmeticFunction R) = (f : ArithmeticFunction R) := by
  ext
  simp

@[simp]
theorem natCoe_one [AddMonoidWithOne R] :
    ((1 : ArithmeticFunction ℕ) : ArithmeticFunction R) = 1 := by
  ext n
  simp [one_apply]

@[simp]
theorem intCoe_one [AddGroupWithOne R] : ((1 : ArithmeticFunction ℤ) :
    ArithmeticFunction R) = 1 := by
  ext n
  simp [one_apply]

section AddMonoid

variable [AddMonoid R]

instance add : Add (ArithmeticFunction R) :=
  ⟨fun f g => ⟨fun n => f n + g n, by simp⟩⟩

@[simp]
theorem add_apply {f g : ArithmeticFunction R} {n : ℕ} : (f + g) n = f n + g n :=
  rfl

instance instAddMonoid : AddMonoid (ArithmeticFunction R) :=
  { ArithmeticFunction.zero R,
    ArithmeticFunction.add with
    add_assoc := fun _ _ _ => ext fun _ => add_assoc _ _ _
    zero_add := fun _ => ext fun _ => zero_add _
    add_zero := fun _ => ext fun _ => add_zero _
    nsmul := nsmulRec }

end AddMonoid

instance instAddMonoidWithOne [AddMonoidWithOne R] : AddMonoidWithOne (ArithmeticFunction R) :=
  { ArithmeticFunction.instAddMonoid,
    ArithmeticFunction.one with
    natCast := fun n => ⟨fun x => if x = 1 then (n : R) else 0, by simp⟩
    natCast_zero := by ext; simp
    natCast_succ := fun n => by ext x; by_cases h : x = 1 <;> simp [h] }

instance instAddCommMonoid [AddCommMonoid R] : AddCommMonoid (ArithmeticFunction R) :=
  { ArithmeticFunction.instAddMonoid with add_comm := fun _ _ => ext fun _ => add_comm _ _ }

instance [NegZeroClass R] : Neg (ArithmeticFunction R) where
  neg f := ⟨fun n => -f n, by simp⟩

instance [AddGroup R] : AddGroup (ArithmeticFunction R) :=
  { ArithmeticFunction.instAddMonoid with
    neg_add_cancel := fun _ => ext fun _ => neg_add_cancel _
    zsmul := zsmulRec }

instance [AddCommGroup R] : AddCommGroup (ArithmeticFunction R) :=
  { show AddGroup (ArithmeticFunction R) by infer_instance with
    add_comm := fun _ _ ↦ add_comm _ _ }

section SMul

variable {M : Type*} [Zero R] [AddCommMonoid M] [SMul R M]

/-- The Dirichlet convolution of two arithmetic functions `f` and `g` is another arithmetic function
  such that `(f * g) n` is the sum of `f x * g y` over all `(x,y)` such that `x * y = n`. -/
instance : SMul (ArithmeticFunction R) (ArithmeticFunction M) :=
  ⟨fun f g => ⟨fun n => ∑ x ∈ divisorsAntidiagonal n, f x.fst • g x.snd, by simp⟩⟩

@[simp]
theorem smul_apply {f : ArithmeticFunction R} {g : ArithmeticFunction M} {n : ℕ} :
    (f • g) n = ∑ x ∈ divisorsAntidiagonal n, f x.fst • g x.snd :=
  rfl

end SMul

/-- The Dirichlet convolution of two arithmetic functions `f` and `g` is another arithmetic function
  such that `(f * g) n` is the sum of `f x * g y` over all `(x,y)` such that `x * y = n`. -/
instance [Semiring R] : Mul (ArithmeticFunction R) :=
  ⟨(· • ·)⟩

@[simp]
theorem mul_apply [Semiring R] {f g : ArithmeticFunction R} {n : ℕ} :
    (f * g) n = ∑ x ∈ divisorsAntidiagonal n, f x.fst * g x.snd :=
  rfl

theorem mul_apply_one [Semiring R] {f g : ArithmeticFunction R} : (f * g) 1 = f 1 * g 1 := by simp

@[simp, norm_cast]
theorem natCoe_mul [Semiring R] {f g : ArithmeticFunction ℕ} :
    (↑(f * g) : ArithmeticFunction R) = f * g := by
  ext n
  simp

@[simp, norm_cast]
theorem intCoe_mul [Ring R] {f g : ArithmeticFunction ℤ} :
    (↑(f * g) : ArithmeticFunction R) = ↑f * g := by
  ext n
  simp

section Module

variable {M : Type*} [Semiring R] [AddCommMonoid M] [Module R M]

theorem mul_smul' (f g : ArithmeticFunction R) (h : ArithmeticFunction M) :
    (f * g) • h = f • g • h := by
  ext n
  simp only [mul_apply, smul_apply, sum_smul, mul_smul, smul_sum, sum_sigma']
  apply sum_nbij' (fun ⟨⟨_i, j⟩, ⟨k, l⟩⟩ ↦ ⟨(k, l * j), (l, j)⟩)
    (fun ⟨⟨i, _j⟩, ⟨k, l⟩⟩ ↦ ⟨(i * k, l), (i, k)⟩) <;> aesop (add simp mul_assoc)

theorem one_smul' (b : ArithmeticFunction M) : (1 : ArithmeticFunction R) • b = b := by
  ext x
  rw [smul_apply]
  by_cases x0 : x = 0
  · simp [x0]
  have h : {(1, x)} ⊆ divisorsAntidiagonal x := by simp [x0]
  rw [← sum_subset h]
  · simp
  intro y ymem ynotMem
  have y1ne : y.fst ≠ 1 := fun con => by simp_all [Prod.ext_iff]
  simp [y1ne]

end Module

section Semiring

variable [Semiring R]

instance instMonoid : Monoid (ArithmeticFunction R) where
  one_mul := one_smul'
  mul_one := fun f => by
    ext x
    rw [mul_apply]
    by_cases x0 : x = 0
    · simp [x0]
    have h : {(x, 1)} ⊆ divisorsAntidiagonal x := by simp [x0]
    rw [← sum_subset h]
    · simp
    intro ⟨y₁, y₂⟩ ymem ynotMem
    have y2ne : y₂ ≠ 1 := by
      intro con
      simp_all
    simp [y2ne]
  mul_assoc := mul_smul'

instance instSemiring : Semiring (ArithmeticFunction R) :=
  { ArithmeticFunction.instAddMonoidWithOne,
    ArithmeticFunction.instMonoid,
    ArithmeticFunction.instAddCommMonoid with
    zero_mul := fun f => by
      ext
      simp
    mul_zero := fun f => by
      ext
      simp
    left_distrib := fun a b c => by
      ext
      simp [← sum_add_distrib, mul_add]
    right_distrib := fun a b c => by
      ext
      simp [← sum_add_distrib, add_mul] }

end Semiring

instance [CommSemiring R] : CommSemiring (ArithmeticFunction R) :=
  { ArithmeticFunction.instSemiring with
    mul_comm := fun f g => by
      ext
      rw [mul_apply, ← map_swap_divisorsAntidiagonal, sum_map]
      simp [mul_comm] }

instance [CommRing R] : CommRing (ArithmeticFunction R) :=
  { ArithmeticFunction.instSemiring with
    neg_add_cancel := neg_add_cancel
    mul_comm := mul_comm
    zsmul := (· • ·) }

instance {M : Type*} [Semiring R] [AddCommMonoid M] [Module R M] :
    Module (ArithmeticFunction R) (ArithmeticFunction M) where
  one_smul := one_smul'
  mul_smul := mul_smul'
  smul_add r x y := by
    ext
    simp only [sum_add_distrib, smul_add, smul_apply, add_apply]
  smul_zero r := by
    ext
    simp only [smul_apply, sum_const_zero, smul_zero, zero_apply]
  add_smul r s x := by
    ext
    simp only [add_smul, sum_add_distrib, smul_apply, add_apply]
  zero_smul r := by
    ext
    simp only [smul_apply, sum_const_zero, zero_smul, zero_apply]

section Zeta

/-- `ζ 0 = 0`, otherwise `ζ x = 1`. The Dirichlet Series is the Riemann `ζ`. -/
def zeta : ArithmeticFunction ℕ :=
  ⟨fun x => ite (x = 0) 0 1, rfl⟩

@[inherit_doc]
scoped[ArithmeticFunction.zeta] notation "ζ" => ArithmeticFunction.zeta

open scoped zeta

@[simp]
theorem zeta_apply {x : ℕ} : ζ x = if x = 0 then 0 else 1 :=
  rfl

theorem zeta_apply_ne {x : ℕ} (h : x ≠ 0) : ζ x = 1 :=
  if_neg h

theorem zeta_eq_zero {x : ℕ} : ζ x = 0 ↔ x = 0 := by simp [zeta]

theorem zeta_pos {x : ℕ} : 0 < ζ x ↔ 0 < x := by simp [pos_iff_ne_zero]

theorem coe_zeta_smul_apply {M} [Semiring R] [AddCommMonoid M] [MulAction R M]
    {f : ArithmeticFunction M} {x : ℕ} :
    ((↑ζ : ArithmeticFunction R) • f) x = ∑ i ∈ divisors x, f i := by
  rw [smul_apply]
  trans ∑ i ∈ divisorsAntidiagonal x, f i.snd
  · refine sum_congr rfl fun i hi => ?_
    rcases mem_divisorsAntidiagonal.1 hi with ⟨rfl, h⟩
    rw [natCoe_apply, zeta_apply_ne (left_ne_zero_of_mul h), cast_one, one_smul]
  · rw [← map_div_left_divisors, sum_map, Function.Embedding.coeFn_mk]

/-- `@[simp]`-normal form of `coe_zeta_smul_apply`. -/
@[simp]
theorem sum_divisorsAntidiagonal_eq_sum_divisors {M} [Semiring R] [AddCommMonoid M] [MulAction R M]
    {f : ArithmeticFunction M} {x : ℕ} :
    (∑ x ∈ x.divisorsAntidiagonal, if x.1 = 0 then (0 : R) • f x.2 else f x.2) =
      ∑ i ∈ divisors x, f i := by
  simp [← coe_zeta_smul_apply (R := R)]

theorem coe_zeta_mul_apply [Semiring R] {f : ArithmeticFunction R} {x : ℕ} :
    (ζ * f) x = ∑ i ∈ divisors x, f i :=
  coe_zeta_smul_apply

theorem coe_mul_zeta_apply [Semiring R] {f : ArithmeticFunction R} {x : ℕ} :
    (f * ζ) x = ∑ i ∈ divisors x, f i := by
  rw [mul_apply]
  trans ∑ i ∈ divisorsAntidiagonal x, f i.1
  · refine sum_congr rfl fun i hi => ?_
    rcases mem_divisorsAntidiagonal.1 hi with ⟨rfl, h⟩
    rw [natCoe_apply, zeta_apply_ne (right_ne_zero_of_mul h), cast_one, mul_one]
  · rw [← map_div_right_divisors, sum_map, Function.Embedding.coeFn_mk]

theorem coe_zeta_mul_comm [Semiring R] {f : ArithmeticFunction R} : ζ * f = f * ζ := by
  ext x
  rw [coe_zeta_mul_apply, coe_mul_zeta_apply]

theorem zeta_mul_apply {f : ArithmeticFunction ℕ} {x : ℕ} : (ζ * f) x = ∑ i ∈ divisors x, f i := by
  rw [← natCoe_nat ζ, coe_zeta_mul_apply]

theorem mul_zeta_apply {f : ArithmeticFunction ℕ} {x : ℕ} : (f * ζ) x = ∑ i ∈ divisors x, f i := by
  rw [← natCoe_nat ζ, coe_mul_zeta_apply]

theorem zeta_mul_comm {f : ArithmeticFunction ℕ} : ζ * f = f * ζ := by
  rw [← natCoe_nat ζ, coe_zeta_mul_comm]

end Zeta

open ArithmeticFunction

section Pmul

/-- This is the pointwise product of `ArithmeticFunction`s. -/
def pmul [MulZeroClass R] (f g : ArithmeticFunction R) : ArithmeticFunction R :=
  ⟨fun x => f x * g x, by simp⟩

@[simp]
theorem pmul_apply [MulZeroClass R] {f g : ArithmeticFunction R} {x : ℕ} : f.pmul g x = f x * g x :=
  rfl

theorem pmul_comm [CommMonoidWithZero R] (f g : ArithmeticFunction R) : f.pmul g = g.pmul f := by
  ext
  simp [mul_comm]

lemma pmul_assoc [SemigroupWithZero R] (f₁ f₂ f₃ : ArithmeticFunction R) :
    pmul (pmul f₁ f₂) f₃ = pmul f₁ (pmul f₂ f₃) := by
  ext
  simp only [pmul_apply, mul_assoc]

section NonAssocSemiring

variable [NonAssocSemiring R]

open scoped zeta

@[simp]
theorem pmul_zeta (f : ArithmeticFunction R) : f.pmul ↑ζ = f := by
  ext x
  cases x <;> simp

@[simp]
theorem zeta_pmul (f : ArithmeticFunction R) : (ζ : ArithmeticFunction R).pmul f = f := by
  ext x
  cases x <;> simp

end NonAssocSemiring

variable [Semiring R]

open scoped zeta

/-- This is the pointwise power of `ArithmeticFunction`s. -/
def ppow (f : ArithmeticFunction R) (k : ℕ) : ArithmeticFunction R :=
  if h0 : k = 0 then ζ else ⟨fun x ↦ f x ^ k, by simp_rw [map_zero, zero_pow h0]⟩

@[simp]
theorem ppow_zero {f : ArithmeticFunction R} : f.ppow 0 = ζ := by rw [ppow, dif_pos rfl]

@[simp]
theorem ppow_one {f : ArithmeticFunction R} : f.ppow 1 = f := by
  ext; simp [ppow]

@[simp]
theorem ppow_apply {f : ArithmeticFunction R} {k x : ℕ} (kpos : 0 < k) : f.ppow k x = f x ^ k := by
  rw [ppow, dif_neg (Nat.ne_of_gt kpos), coe_mk]

theorem ppow_succ' {f : ArithmeticFunction R} {k : ℕ} : f.ppow (k + 1) = f.pmul (f.ppow k) := by
  ext x
  rw [ppow_apply (succ_pos k), _root_.pow_succ']
  induction k <;> simp

theorem ppow_succ {f : ArithmeticFunction R} {k : ℕ} {kpos : 0 < k} :
    f.ppow (k + 1) = (f.ppow k).pmul f := by
  ext x
  rw [ppow_apply (succ_pos k), _root_.pow_succ]
  induction k <;> simp

end Pmul

section Pdiv

/-- This is the pointwise division of `ArithmeticFunction`s. -/
def pdiv [GroupWithZero R] (f g : ArithmeticFunction R) : ArithmeticFunction R :=
  ⟨fun n => f n / g n, by simp only [map_zero, div_zero]⟩

@[simp]
theorem pdiv_apply [GroupWithZero R] (f g : ArithmeticFunction R) (n : ℕ) :
    pdiv f g n = f n / g n := rfl

/-- This result only holds for `DivisionSemiring`s instead of `GroupWithZero`s because zeta takes
values in ℕ, and hence the coercion requires an `AddMonoidWithOne`. TODO: Generalise zeta -/
@[simp]
theorem pdiv_zeta [DivisionSemiring R] (f : ArithmeticFunction R) :
    pdiv f zeta = f := by
  ext n
  cases n <;> simp

end Pdiv

section ProdPrimeFactors

/-- The map $n \mapsto \prod_{p \mid n} f(p)$ as an arithmetic function -/
def prodPrimeFactors [CommMonoidWithZero R] (f : ℕ → R) : ArithmeticFunction R where
  toFun d := if d = 0 then 0 else ∏ p ∈ d.primeFactors, f p
  map_zero' := if_pos rfl

open Batteries.ExtendedBinder

/-- `∏ᵖ p ∣ n, f p` is custom notation for `prodPrimeFactors f n` -/
scoped syntax (name := bigproddvd) "∏ᵖ " extBinder " ∣ " term ", " term:67 : term
scoped macro_rules (kind := bigproddvd)
  | `(∏ᵖ $x:ident ∣ $n, $r) => `(prodPrimeFactors (fun $x ↦ $r) $n)

@[simp]
theorem prodPrimeFactors_apply [CommMonoidWithZero R] {f : ℕ → R} {n : ℕ} (hn : n ≠ 0) :
    ∏ᵖ p ∣ n, f p = ∏ p ∈ n.primeFactors, f p :=
  if_neg hn

end ProdPrimeFactors

/-- Multiplicative functions -/
def IsMultiplicative [MonoidWithZero R] (f : ArithmeticFunction R) : Prop :=
  f 1 = 1 ∧ ∀ {m n : ℕ}, m.Coprime n → f (m * n) = f m * f n

namespace IsMultiplicative

section MonoidWithZero

variable [MonoidWithZero R]

@[simp, arith_mult]
theorem map_one {f : ArithmeticFunction R} (h : f.IsMultiplicative) : f 1 = 1 :=
  h.1

@[simp]
theorem map_mul_of_coprime {f : ArithmeticFunction R} (hf : f.IsMultiplicative) {m n : ℕ}
    (h : m.gcd n = 1) : f (m * n) = f m * f n :=
  hf.2 h

end MonoidWithZero

open scoped Function in -- required for scoped `on` notation
theorem map_prod {ι : Type*} [CommMonoidWithZero R] (g : ι → ℕ) {f : ArithmeticFunction R}
    (hf : f.IsMultiplicative) (s : Finset ι) (hs : (s : Set ι).Pairwise (Coprime on g)) :
    f (∏ i ∈ s, g i) = ∏ i ∈ s, f (g i) := by
  classical
    induction s using Finset.induction_on with
    | empty => simp [hf]
    | insert _ _ has ih =>
      rw [coe_insert, Set.pairwise_insert_of_symmetric (Coprime.symmetric.comap g)] at hs
      rw [prod_insert has, prod_insert has, hf.map_mul_of_coprime, ih hs.1]
      exact Coprime.prod_right fun i hi => hs.2 _ hi (hi.ne_of_notMem has).symm

theorem map_prod_of_prime [CommMonoidWithZero R] {f : ArithmeticFunction R}
    (h_mult : ArithmeticFunction.IsMultiplicative f)
    (t : Finset ℕ) (ht : ∀ p ∈ t, p.Prime) :
    f (∏ a ∈ t, a) = ∏ a ∈ t, f a :=
  map_prod _ h_mult t fun x hx y hy hxy => (coprime_primes (ht x hx) (ht y hy)).mpr hxy

theorem map_prod_of_subset_primeFactors [CommMonoidWithZero R] {f : ArithmeticFunction R}
    (h_mult : ArithmeticFunction.IsMultiplicative f) (l : ℕ)
    (t : Finset ℕ) (ht : t ⊆ l.primeFactors) :
    f (∏ a ∈ t, a) = ∏ a ∈ t, f a :=
  map_prod_of_prime h_mult t fun _ a => prime_of_mem_primeFactors (ht a)

theorem prod_primeFactors [CommMonoidWithZero R] {f : ArithmeticFunction R}
    (h_mult : f.IsMultiplicative) {l : ℕ} (hl : Squarefree l) :
    ∏ a ∈ l.primeFactors, f a = f l := by
  rw [← h_mult.map_prod_of_subset_primeFactors l _ Subset.rfl,
    prod_primeFactors_of_squarefree hl]

theorem map_div_of_coprime [GroupWithZero R] {f : ArithmeticFunction R}
    (hf : IsMultiplicative f) {l d : ℕ} (hdl : d ∣ l) (hl : (l / d).Coprime d) (hd : f d ≠ 0) :
    f (l / d) = f l / f d := by
  apply (div_eq_of_eq_mul hd ..).symm
  rw [← hf.right hl, Nat.div_mul_cancel hdl]

@[arith_mult]
theorem natCast {f : ArithmeticFunction ℕ} [Semiring R] (h : f.IsMultiplicative) :
    IsMultiplicative (f : ArithmeticFunction R) :=
  ⟨by simp [h], fun {m n} cop => by simp [h.2 cop]⟩

@[arith_mult]
theorem intCast {f : ArithmeticFunction ℤ} [Ring R] (h : f.IsMultiplicative) :
    IsMultiplicative (f : ArithmeticFunction R) :=
  ⟨by simp [h], fun {m n} cop => by simp [h.2 cop]⟩

@[arith_mult]
theorem mul [CommSemiring R] {f g : ArithmeticFunction R} (hf : f.IsMultiplicative)
    (hg : g.IsMultiplicative) : IsMultiplicative (f * g) := by
  refine ⟨by simp [hf.1, hg.1], ?_⟩
  simp only [mul_apply]
  intro m n cop
  rw [sum_mul_sum, ← sum_product']
  symm
  apply sum_nbij fun ((i, j), k, l) ↦ (i * k, j * l)
  · rintro ⟨⟨a1, a2⟩, ⟨b1, b2⟩⟩ h
    simp only [mem_divisorsAntidiagonal, Ne, mem_product] at h
    rcases h with ⟨⟨rfl, ha⟩, ⟨rfl, hb⟩⟩
    simp only [mem_divisorsAntidiagonal, mul_eq_zero, Ne]
    constructor
    · ring
    rw [mul_eq_zero] at *
    exact not_or_intro ha hb
  · simp only [Set.InjOn, mem_coe, mem_divisorsAntidiagonal, Ne, mem_product, Prod.mk_inj]
    rintro ⟨⟨a1, a2⟩, ⟨b1, b2⟩⟩ ⟨⟨rfl, ha⟩, ⟨rfl, hb⟩⟩ ⟨⟨c1, c2⟩, ⟨d1, d2⟩⟩ hcd h
    ext
    · trans gcd (a1 * a2) (a1 * b1)
      · rw [gcd_mul_left, cop.coprime_mul_left.coprime_mul_right_right.gcd_eq_one, mul_one]
      · rw [← hcd.1.1, ← hcd.2.1] at cop
        rw [← hcd.1.1, h.1, gcd_mul_left, cop.coprime_mul_left.coprime_mul_right_right.gcd_eq_one,
          mul_one]
    · trans gcd (a1 * a2) (a2 * b2)
      · rw [mul_comm, gcd_mul_left, cop.coprime_mul_right.coprime_mul_left_right.gcd_eq_one,
          mul_one]
      · rw [← hcd.1.1, ← hcd.2.1] at cop
        rw [← hcd.1.1, h.2, mul_comm, gcd_mul_left,
          cop.coprime_mul_right.coprime_mul_left_right.gcd_eq_one, mul_one]
    · trans gcd (b1 * b2) (a1 * b1)
      · rw [mul_comm, gcd_mul_right, cop.coprime_mul_right.coprime_mul_left_right.symm.gcd_eq_one,
          one_mul]
      · rw [← hcd.1.1, ← hcd.2.1] at cop
        rw [← hcd.2.1, h.1, mul_comm c1 d1, gcd_mul_left,
          cop.coprime_mul_right.coprime_mul_left_right.symm.gcd_eq_one, mul_one]
    · trans gcd (b1 * b2) (a2 * b2)
      · rw [gcd_mul_right, cop.coprime_mul_left.coprime_mul_right_right.symm.gcd_eq_one, one_mul]
      · rw [← hcd.1.1, ← hcd.2.1] at cop
        rw [← hcd.2.1, h.2, gcd_mul_right,
          cop.coprime_mul_left.coprime_mul_right_right.symm.gcd_eq_one, one_mul]
  · simp only [Set.SurjOn, Set.subset_def, mem_coe, mem_divisorsAntidiagonal, mem_product,
      Set.mem_image]
    rintro ⟨b1, b2⟩ h
    use ((b1.gcd m, b2.gcd m), (b1.gcd n, b2.gcd n))
    rw [← cop.gcd_mul _, ← cop.gcd_mul _, ← h.1, gcd_mul_gcd_of_coprime_of_mul_eq_mul cop h.1,
      gcd_mul_gcd_of_coprime_of_mul_eq_mul cop.symm _]
    · rw [Ne, mul_eq_zero, not_or] at h
      simp [h.2.1, h.2.2]
    rw [mul_comm n m, h.1]
  · simp only [mem_divisorsAntidiagonal, mem_product]
    rintro ⟨⟨a1, a2⟩, ⟨b1, b2⟩⟩ ⟨⟨rfl, ha⟩, ⟨rfl, hb⟩⟩
    rw [hf.map_mul_of_coprime cop.coprime_mul_right.coprime_mul_right_right,
      hg.map_mul_of_coprime cop.coprime_mul_left.coprime_mul_left_right]
    ring

@[arith_mult]
theorem pmul [CommSemiring R] {f g : ArithmeticFunction R} (hf : f.IsMultiplicative)
    (hg : g.IsMultiplicative) : IsMultiplicative (f.pmul g) :=
  ⟨by simp [hf, hg], fun cop => by
    simp only [pmul_apply, hf.map_mul_of_coprime cop, hg.map_mul_of_coprime cop]
    ring⟩

@[arith_mult]
theorem pdiv [CommGroupWithZero R] {f g : ArithmeticFunction R} (hf : IsMultiplicative f)
    (hg : IsMultiplicative g) : IsMultiplicative (pdiv f g) :=
  ⟨by simp [hf, hg], fun cop => by
    simp only [pdiv_apply, map_mul_of_coprime hf cop, map_mul_of_coprime hg cop, div_eq_mul_inv,
      mul_inv]
    apply mul_mul_mul_comm ⟩

/-- For any multiplicative function `f` and any `n > 0`,
we can evaluate `f n` by evaluating `f` at `p ^ k` over the factorization of `n` -/
theorem multiplicative_factorization [CommMonoidWithZero R] (f : ArithmeticFunction R)
    (hf : f.IsMultiplicative) {n : ℕ} (hn : n ≠ 0) :
    f n = n.factorization.prod fun p k => f (p ^ k) :=
  Nat.multiplicative_factorization f (fun _ _ => hf.2) hf.1 hn

/-- A recapitulation of the definition of multiplicative that is simpler for proofs -/
theorem iff_ne_zero [MonoidWithZero R] {f : ArithmeticFunction R} :
    IsMultiplicative f ↔
      f 1 = 1 ∧ ∀ {m n : ℕ}, m ≠ 0 → n ≠ 0 → m.Coprime n → f (m * n) = f m * f n := by
  refine and_congr_right' (forall₂_congr fun m n => ⟨fun h _ _ => h, fun h hmn => ?_⟩)
  rcases eq_or_ne m 0 with (rfl | hm)
  · simp
  rcases eq_or_ne n 0 with (rfl | hn)
  · simp
  exact h hm hn hmn

/-- Two multiplicative functions `f` and `g` are equal if and only if
they agree on prime powers -/
theorem eq_iff_eq_on_prime_powers [CommMonoidWithZero R] (f : ArithmeticFunction R)
    (hf : f.IsMultiplicative) (g : ArithmeticFunction R) (hg : g.IsMultiplicative) :
    f = g ↔ ∀ p i : ℕ, Nat.Prime p → f (p ^ i) = g (p ^ i) := by
  constructor <;> intro h
  · simp [h]
  ext n
  by_cases hn : n = 0
  · rw [hn, ArithmeticFunction.map_zero, ArithmeticFunction.map_zero]
  rw [multiplicative_factorization f hf hn, multiplicative_factorization g hg hn]
  exact prod_congr rfl fun p hp ↦ h p _ (prime_of_mem_primeFactors hp)

@[arith_mult]
theorem prodPrimeFactors [CommMonoidWithZero R] (f : ℕ → R) :
    IsMultiplicative (prodPrimeFactors f) := by
  rw [iff_ne_zero]
  simp only [ne_eq, one_ne_zero, not_false_eq_true, prodPrimeFactors_apply, primeFactors_one,
    prod_empty, true_and]
  intro x y hx hy hxy
  have hxy₀ : x * y ≠ 0 := mul_ne_zero hx hy
  rw [prodPrimeFactors_apply hxy₀, prodPrimeFactors_apply hx, prodPrimeFactors_apply hy,
    primeFactors_mul hx hy, ← prod_union hxy.disjoint_primeFactors]

theorem prodPrimeFactors_add_of_squarefree [CommSemiring R] {f g : ArithmeticFunction R}
    (hf : IsMultiplicative f) (hg : IsMultiplicative g) {n : ℕ} (hn : Squarefree n) :
    ∏ᵖ p ∣ n, (f + g) p = (f * g) n := by
  rw [prodPrimeFactors_apply hn.ne_zero]
  simp_rw [add_apply (f := f) (g := g)]
  rw [prod_add, mul_apply, sum_divisorsAntidiagonal (f · * g ·),
    ← divisors_filter_squarefree_of_squarefree hn, sum_divisors_filter_squarefree hn.ne_zero,
    factors_eq]
  apply sum_congr rfl
  intro t ht
  rw [t.prod_val, Function.id_def,
    ← prod_primeFactors_sdiff_of_squarefree hn (mem_powerset.mp ht),
    hf.map_prod_of_subset_primeFactors n t (mem_powerset.mp ht),
    ← hg.map_prod_of_subset_primeFactors n (_ \ t) sdiff_subset]

theorem lcm_apply_mul_gcd_apply [CommMonoidWithZero R] {f : ArithmeticFunction R}
    (hf : f.IsMultiplicative) {x y : ℕ} :
    f (x.lcm y) * f (x.gcd y) = f x * f y := by
  by_cases hx : x = 0
  · simp only [hx, f.map_zero, zero_mul, lcm_zero_left, gcd_zero_left]
  by_cases hy : y = 0
  · simp only [hy, f.map_zero, mul_zero, lcm_zero_right, gcd_zero_right, zero_mul]
  have hgcd_ne_zero : x.gcd y ≠ 0 := gcd_ne_zero_left hx
  have hlcm_ne_zero : x.lcm y ≠ 0 := lcm_ne_zero hx hy
  have hfi_zero : ∀ {i}, f (i ^ 0) = 1 := by
    intro i; rw [pow_zero, hf.1]
  iterate 4 rw [hf.multiplicative_factorization f (by assumption),
    Finsupp.prod_of_support_subset _ _ _ (fun _ _ => hfi_zero)
      (s := (x.primeFactors ∪ y.primeFactors))]
  · rw [← prod_mul_distrib, ← prod_mul_distrib]
    apply prod_congr rfl
    intro p _
    rcases Nat.le_or_le (x.factorization p) (y.factorization p) with h | h <;>
      simp only [factorization_lcm hx hy, Finsupp.sup_apply, h, sup_of_le_right,
        sup_of_le_left, inf_of_le_right, factorization_gcd hx hy, Finsupp.inf_apply,
        inf_of_le_left, mul_comm]
  · apply subset_union_right
  · apply subset_union_left
  · rw [factorization_gcd hx hy, Finsupp.support_inf]
    apply inter_subset_union
  · simp [factorization_lcm hx hy]

theorem map_gcd [CommGroupWithZero R] {f : ArithmeticFunction R}
    (hf : f.IsMultiplicative) {x y : ℕ} (hf_lcm : f (x.lcm y) ≠ 0) :
    f (x.gcd y) = f x * f y / f (x.lcm y) := by
  rw [← hf.lcm_apply_mul_gcd_apply, mul_div_cancel_left₀ _ hf_lcm]

theorem map_lcm [CommGroupWithZero R] {f : ArithmeticFunction R}
    (hf : f.IsMultiplicative) {x y : ℕ} (hf_gcd : f (x.gcd y) ≠ 0) :
    f (x.lcm y) = f x * f y / f (x.gcd y) := by
  rw [← hf.lcm_apply_mul_gcd_apply, mul_div_cancel_right₀ _ hf_gcd]

theorem eq_zero_of_squarefree_of_dvd_eq_zero [MonoidWithZero R] {f : ArithmeticFunction R}
    (hf : IsMultiplicative f) {m n : ℕ} (hn : Squarefree n) (hmn : m ∣ n)
    (h_zero : f m = 0) :
    f n = 0 := by
  rcases hmn with ⟨k, rfl⟩
  simp only [zero_mul, hf.map_mul_of_coprime (coprime_of_squarefree_mul hn), h_zero]

end IsMultiplicative

section SpecialFunctions

open scoped zeta

/-- The identity on `ℕ` as an `ArithmeticFunction`. -/
def id : ArithmeticFunction ℕ :=
  ⟨_root_.id, rfl⟩

@[simp]
theorem id_apply {x : ℕ} : id x = x :=
  rfl

/-- `pow k n = n ^ k`, except `pow 0 0 = 0`. -/
def pow (k : ℕ) : ArithmeticFunction ℕ :=
  id.ppow k

@[simp]
theorem pow_apply {k n : ℕ} : pow k n = if k = 0 ∧ n = 0 then 0 else n ^ k := by
  cases k <;> simp [pow]

theorem pow_zero_eq_zeta : pow 0 = ζ := by
  ext n
  simp

theorem pow_one_eq_id : pow 1 = id := by
  ext n
  simp

/-- `σ k n` is the sum of the `k`th powers of the divisors of `n` -/
def sigma (k : ℕ) : ArithmeticFunction ℕ :=
  ⟨fun n => ∑ d ∈ divisors n, d ^ k, by simp⟩

@[inherit_doc]
scoped[ArithmeticFunction.sigma] notation "σ" => ArithmeticFunction.sigma

open scoped sigma

theorem sigma_apply {k n : ℕ} : σ k n = ∑ d ∈ divisors n, d ^ k :=
  rfl

@[simp]
theorem sigma_eq_zero {k n : ℕ} : σ k n = 0 ↔ n = 0 := by
  rcases eq_or_ne n 0 with rfl | hn
  · simp
  · refine iff_of_false ?_ hn
    simp_rw [ArithmeticFunction.sigma_apply, sum_eq_zero_iff, not_forall]
    use 1
    simp [hn]

@[simp]
theorem sigma_pos_iff {k n} : 0 < σ k n ↔ 0 < n := by
  simp [pos_iff_ne_zero]

theorem sigma_apply_prime_pow {k p i : ℕ} (hp : p.Prime) :
    σ k (p ^ i) = ∑ j ∈ .range (i + 1), p ^ (j * k) := by
  simp [sigma_apply, divisors_prime_pow hp, pow_mul]

theorem sigma_one_apply (n : ℕ) : σ 1 n = ∑ d ∈ divisors n, d := by simp [sigma_apply]

theorem sigma_one_apply_prime_pow {p i : ℕ} (hp : p.Prime) :
    σ 1 (p ^ i) = ∑ k ∈ .range (i + 1), p ^ k := by
  simp [sigma_apply_prime_pow hp]

theorem sigma_eq_sum_div (k n : ℕ) : sigma k n = ∑ d ∈ divisors n, (n / d) ^ k := by
  rw [sigma_apply, ← sum_div_divisors]

theorem sigma_zero_apply (n : ℕ) : σ 0 n = #n.divisors := by simp [sigma_apply]

theorem sigma_zero_apply_prime_pow {p i : ℕ} (hp : p.Prime) : σ 0 (p ^ i) = i + 1 := by
  simp [sigma_apply_prime_pow hp]

@[simp]
theorem sigma_one (k : ℕ) : σ k 1 = 1 := by
  simp only [sigma_apply, divisors_one, sum_singleton, one_pow]

theorem sigma_pos (k n : ℕ) (hn0 : n ≠ 0) : 0 < σ k n := by
  rwa [sigma_pos_iff, pos_iff_ne_zero]

theorem sigma_mono (k k' n : ℕ) (hk : k ≤ k') : σ k n ≤ σ k' n := by
  simp_rw [sigma_apply]
  gcongr with d hd
  exact pos_of_mem_divisors hd

theorem zeta_mul_pow_eq_sigma {k : ℕ} : ζ * pow k = σ k := by
  ext
  rw [sigma, zeta_mul_apply]
  apply sum_congr rfl
  intro x hx
  rw [pow_apply, if_neg (not_and_of_not_right _ _)]
  contrapose! hx
  simp [hx]

@[arith_mult]
theorem isMultiplicative_one [MonoidWithZero R] : IsMultiplicative (1 : ArithmeticFunction R) :=
  IsMultiplicative.iff_ne_zero.2
    ⟨by simp, by
      intro m n hm _hn hmn
      rcases eq_or_ne m 1 with (rfl | hm')
      · simp
      rw [one_apply_ne, one_apply_ne hm', zero_mul]
      rw [Ne, mul_eq_one, not_and_or]
      exact Or.inl hm'⟩

@[arith_mult]
theorem isMultiplicative_zeta : IsMultiplicative ζ :=
  IsMultiplicative.iff_ne_zero.2 ⟨by simp, by simp +contextual⟩

@[arith_mult]
theorem isMultiplicative_id : IsMultiplicative ArithmeticFunction.id :=
  ⟨rfl, fun {_ _} _ => rfl⟩

@[arith_mult]
theorem IsMultiplicative.ppow [CommSemiring R] {f : ArithmeticFunction R} (hf : f.IsMultiplicative)
    {k : ℕ} : IsMultiplicative (f.ppow k) := by
  induction k with
  | zero => exact isMultiplicative_zeta.natCast
  | succ k hi => rw [ppow_succ']; apply hf.pmul hi

@[arith_mult]
theorem isMultiplicative_pow {k : ℕ} : IsMultiplicative (pow k) :=
  isMultiplicative_id.ppow

@[arith_mult]
theorem isMultiplicative_sigma {k : ℕ} : IsMultiplicative (σ k) := by
  rw [← zeta_mul_pow_eq_sigma]
  apply isMultiplicative_zeta.mul isMultiplicative_pow

theorem _root_.Nat.card_divisors {n : ℕ} (hn : n ≠ 0) :
    #n.divisors = n.primeFactors.prod (n.factorization · + 1) := by
  rw [← sigma_zero_apply, isMultiplicative_sigma.multiplicative_factorization _ hn]
  exact prod_congr n.support_factorization fun _ h =>
    sigma_zero_apply_prime_pow <| prime_of_mem_primeFactors h

@[simp]
theorem _root_.Nat.divisors_card_eq_one_iff (n : ℕ) : #n.divisors = 1 ↔ n = 1 := by
  rcases eq_or_ne n 0 with rfl | hn
  · simp
  · refine ⟨fun h ↦ ?_, fun h ↦ by simp [h]⟩
    exact (card_le_one.mp h.le 1 (one_mem_divisors.mpr hn) n (n.mem_divisors_self hn)).symm

/-- `sigma_eq_one_iff` is to be preferred. -/
private theorem sigma_zero_eq_one_iff (n : ℕ) : σ 0 n = 1 ↔ n = 1 := by
  simp [sigma_zero_apply]

@[simp]
theorem sigma_eq_one_iff (k n : ℕ) : σ k n = 1 ↔ n = 1 := by
  by_cases hn0 : n = 0
  · subst hn0
    simp
  constructor
  · intro h
    rw [← sigma_zero_eq_one_iff]
    have zero_lt_sigma := sigma_pos 0 n hn0
<<<<<<< HEAD
    have sigma_zero_le_sigma := sigma_mono 0 k n (Nat.zero_le k)
    lia
=======
    have sigma_zero_le_sigma := sigma_mono 0 k n k.zero_le
    cutsat
>>>>>>> 2ddd611e
  · rintro rfl
    simp

theorem sigma_eq_prod_primeFactors_sum_range_factorization_pow_mul {k n : ℕ} (hn : n ≠ 0) :
    σ k n = ∏ p ∈ n.primeFactors, ∑ i ∈ .range (n.factorization p + 1), p ^ (i * k) := by
  rw [isMultiplicative_sigma.multiplicative_factorization _ hn]
  exact prod_congr n.support_factorization fun _ h ↦
    sigma_apply_prime_pow <| prime_of_mem_primeFactors h

theorem _root_.Nat.sum_divisors {n : ℕ} (hn : n ≠ 0) :
    ∑ d ∈ n.divisors, d = ∏ p ∈ n.primeFactors, ∑ k ∈ .range (n.factorization p + 1), p ^ k := by
  rw [← sigma_one_apply, isMultiplicative_sigma.multiplicative_factorization _ hn]
  exact prod_congr n.support_factorization fun _ h =>
    sigma_one_apply_prime_pow <| prime_of_mem_primeFactors h

/-- `Ω n` is the number of prime factors of `n`. -/
def cardFactors : ArithmeticFunction ℕ :=
  ⟨fun n => n.primeFactorsList.length, by simp⟩

@[inherit_doc]
scoped[ArithmeticFunction.Omega] notation "Ω" => ArithmeticFunction.cardFactors

open scoped Omega

theorem cardFactors_apply {n : ℕ} : Ω n = n.primeFactorsList.length :=
  rfl

lemma cardFactors_zero : Ω 0 = 0 := by simp

@[simp] theorem cardFactors_one : Ω 1 = 0 := by simp [cardFactors_apply]

@[simp]
theorem cardFactors_eq_zero_iff_eq_zero_or_one {n : ℕ} : Ω n = 0 ↔ n = 0 ∨ n = 1 := by
  rw [cardFactors_apply, List.length_eq_zero_iff, primeFactorsList_eq_nil]

@[simp]
theorem cardFactors_pos_iff_one_lt {n : ℕ} : 0 < Ω n ↔ 1 < n := by
  rw [cardFactors_apply, List.length_pos_iff, primeFactorsList_ne_nil]

@[simp]
theorem cardFactors_eq_one_iff_prime {n : ℕ} : Ω n = 1 ↔ n.Prime := by
  refine ⟨fun h => ?_, fun h => List.length_eq_one_iff.2 ⟨n, primeFactorsList_prime h⟩⟩
  cases n with | zero => simp at h | succ n =>
  rcases List.length_eq_one_iff.1 h with ⟨x, hx⟩
  rw [← prod_primeFactorsList n.add_one_ne_zero, hx, List.prod_singleton]
  apply prime_of_mem_primeFactorsList
  rw [hx, List.mem_singleton]

theorem cardFactors_mul {m n : ℕ} (m0 : m ≠ 0) (n0 : n ≠ 0) : Ω (m * n) = Ω m + Ω n := by
  rw [cardFactors_apply, cardFactors_apply, cardFactors_apply, ← Multiset.coe_card, ← factors_eq,
    UniqueFactorizationMonoid.normalizedFactors_mul m0 n0, factors_eq, factors_eq,
    Multiset.card_add, Multiset.coe_card, Multiset.coe_card]

theorem cardFactors_multiset_prod {s : Multiset ℕ} (h0 : s.prod ≠ 0) :
    Ω s.prod = (Multiset.map Ω s).sum := by
  induction s using Multiset.induction_on with
  | empty => simp
  | cons ih => simp_all [cardFactors_mul, not_or]

@[simp]
theorem cardFactors_apply_prime {p : ℕ} (hp : p.Prime) : Ω p = 1 :=
  cardFactors_eq_one_iff_prime.2 hp

lemma cardFactors_pow {m k : ℕ} : Ω (m ^ k) = k * Ω m := by
  by_cases hm : m = 0
  · subst hm
    cases k <;> simp
  induction k with
  | zero => simp
  | succ n ih =>
    rw [pow_succ, cardFactors_mul (pow_ne_zero n hm) hm, ih]
    ring

@[simp]
theorem cardFactors_apply_prime_pow {p k : ℕ} (hp : p.Prime) : Ω (p ^ k) = k := by
  simp [cardFactors_pow, hp]

theorem cardFactors_eq_sum_factorization {n : ℕ} :
    Ω n = n.factorization.sum fun _ k => k := by
  simp [cardFactors_apply, ← List.sum_toFinset_count_eq_length, Finsupp.sum]

/-- `ω n` is the number of distinct prime factors of `n`. -/
def cardDistinctFactors : ArithmeticFunction ℕ :=
  ⟨fun n => n.primeFactorsList.dedup.length, by simp⟩

@[inherit_doc]
scoped[ArithmeticFunction.omega] notation "ω" => ArithmeticFunction.cardDistinctFactors

open scoped omega

theorem cardDistinctFactors_zero : ω 0 = 0 := by simp

@[simp]
theorem cardDistinctFactors_one : ω 1 = 0 := by simp [cardDistinctFactors]

theorem cardDistinctFactors_apply {n : ℕ} : ω n = n.primeFactorsList.dedup.length :=
  rfl

@[simp]
theorem cardDistinctFactors_eq_zero {n : ℕ} : ω n = 0 ↔ n ≤ 1 := by
  simp [cardDistinctFactors_apply, le_one_iff_eq_zero_or_eq_one]

@[simp]
theorem cardDistinctFactors_pos {n : ℕ} : 0 < ω n ↔ 1 < n := by simp [pos_iff_ne_zero]

theorem cardDistinctFactors_eq_cardFactors_iff_squarefree {n : ℕ} (h0 : n ≠ 0) :
    ω n = Ω n ↔ Squarefree n := by
  rw [squarefree_iff_nodup_primeFactorsList h0, cardDistinctFactors_apply]
  constructor <;> intro h
  · rw [← n.primeFactorsList.dedup_sublist.eq_of_length h]
    apply List.nodup_dedup
  · simp [h.dedup, cardFactors]

theorem cardDistinctFactors_eq_one_iff {n : ℕ} : ω n = 1 ↔ IsPrimePow n := by
  rw [ArithmeticFunction.cardDistinctFactors_apply, isPrimePow_iff_card_primeFactors_eq_one,
    ← toFinset_factors, List.card_toFinset]

@[simp]
theorem cardDistinctFactors_apply_prime_pow {p k : ℕ} (hp : p.Prime) (hk : k ≠ 0) :
    ω (p ^ k) = 1 :=
  cardDistinctFactors_eq_one_iff.mpr <| hp.isPrimePow.pow hk

@[simp]
theorem cardDistinctFactors_apply_prime {p : ℕ} (hp : p.Prime) : ω p = 1 := by
  rw [← pow_one p, cardDistinctFactors_apply_prime_pow hp one_ne_zero]

theorem cardDistinctFactors_mul {m n : ℕ} (h : m.Coprime n) : ω (m * n) = ω m + ω n := by
  simp [cardDistinctFactors_apply, perm_primeFactorsList_mul_of_coprime h |>.dedup |>.length_eq,
    coprime_primeFactorsList_disjoint h |>.dedup_append]

open scoped Function in
theorem cardDistinctFactors_prod {ι : Type*} {s : Finset ι} {f : ι → ℕ}
    (h : (s : Set ι).Pairwise (Coprime on f)) : ω (∏ i ∈ s, f i) = ∑ i ∈ s, ω (f i) := by
  induction s using cons_induction_on with
  | empty => simp
  | cons a s ha ih =>
    rw [prod_cons, sum_cons, cardDistinctFactors_mul, ih]
    · exact fun {x} hx {y} hy hxy => h (by simp [hx]) (by simp [hy]) hxy
    · exact Coprime.prod_right fun i hi =>
        h (by simp) (by simp [hi]) (ne_of_mem_of_not_mem hi ha).symm

/-- `μ` is the Möbius function. If `n` is squarefree with an even number of distinct prime factors,
  `μ n = 1`. If `n` is squarefree with an odd number of distinct prime factors, `μ n = -1`.
  If `n` is not squarefree, `μ n = 0`. -/
def moebius : ArithmeticFunction ℤ :=
  ⟨fun n => if Squarefree n then (-1) ^ cardFactors n else 0, by simp⟩

@[inherit_doc]
scoped[ArithmeticFunction.Moebius] notation "μ" => ArithmeticFunction.moebius

open scoped Moebius

@[simp]
theorem moebius_apply_of_squarefree {n : ℕ} (h : Squarefree n) : μ n = (-1) ^ cardFactors n :=
  if_pos h

@[simp]
theorem moebius_eq_zero_of_not_squarefree {n : ℕ} (h : ¬Squarefree n) : μ n = 0 :=
  if_neg h

theorem moebius_apply_one : μ 1 = 1 := by simp

theorem moebius_ne_zero_iff_squarefree {n : ℕ} : μ n ≠ 0 ↔ Squarefree n := by
  constructor <;> intro h
  · contrapose! h
    simp [h]
  · simp [h]

theorem moebius_eq_or (n : ℕ) : μ n = 0 ∨ μ n = 1 ∨ μ n = -1 := by
  simp only [moebius, coe_mk]
  split_ifs
  · right
    exact neg_one_pow_eq_or ..
  · left
    rfl

theorem moebius_ne_zero_iff_eq_or {n : ℕ} : μ n ≠ 0 ↔ μ n = 1 ∨ μ n = -1 := by
  have := moebius_eq_or n
  lia

theorem moebius_sq_eq_one_of_squarefree {l : ℕ} (hl : Squarefree l) : μ l ^ 2 = 1 := by
  rw [moebius_apply_of_squarefree hl, ← pow_mul, mul_comm, pow_mul, neg_one_sq, one_pow]

theorem abs_moebius_eq_one_of_squarefree {l : ℕ} (hl : Squarefree l) : |μ l| = 1 := by
  simp only [moebius_apply_of_squarefree hl, abs_pow, abs_neg, abs_one, one_pow]

theorem moebius_sq {n : ℕ} :
    μ n ^ 2 = if Squarefree n then 1 else 0 := by
  split_ifs with h
  · exact moebius_sq_eq_one_of_squarefree h
  · simp only [moebius_eq_zero_of_not_squarefree h, zero_pow (show 2 ≠ 0 by simp)]

theorem abs_moebius {n : ℕ} :
    |μ n| = if Squarefree n then 1 else 0 := by
  split_ifs with h
  · exact abs_moebius_eq_one_of_squarefree h
  · simp only [moebius_eq_zero_of_not_squarefree h, abs_zero]

theorem abs_moebius_le_one {n : ℕ} : |μ n| ≤ 1 := by
  rw [abs_moebius, apply_ite (· ≤ 1)]
  simp

theorem moebius_apply_prime {p : ℕ} (hp : p.Prime) : μ p = -1 := by
  rw [moebius_apply_of_squarefree hp.squarefree, cardFactors_apply_prime hp, pow_one]

theorem moebius_apply_prime_pow {p k : ℕ} (hp : p.Prime) (hk : k ≠ 0) :
    μ (p ^ k) = if k = 1 then -1 else 0 := by
  split_ifs with h
  · rw [h, pow_one, moebius_apply_prime hp]
  rw [moebius_eq_zero_of_not_squarefree]
  rw [squarefree_pow_iff hp.ne_one hk, not_and_or]
  exact Or.inr h

theorem moebius_apply_isPrimePow_not_prime {n : ℕ} (hn : IsPrimePow n) (hn' : ¬n.Prime) :
    μ n = 0 := by
  obtain ⟨p, k, hp, hk, rfl⟩ := (isPrimePow_nat_iff _).1 hn
  rw [moebius_apply_prime_pow hp hk.ne', if_neg]
  rintro rfl
  exact hn' (by simpa)

@[arith_mult]
theorem isMultiplicative_moebius : IsMultiplicative μ := by
  rw [IsMultiplicative.iff_ne_zero]
  refine ⟨by simp, fun {n m} hn hm hnm => ?_⟩
  simp only [moebius, coe_mk, squarefree_mul hnm, ite_zero_mul_ite_zero, cardFactors_mul hn hm,
    pow_add]

theorem IsMultiplicative.prodPrimeFactors_one_add_of_squarefree [CommSemiring R]
    {f : ArithmeticFunction R} (h_mult : f.IsMultiplicative) {n : ℕ} (hn : Squarefree n) :
    ∏ p ∈ n.primeFactors, (1 + f p) = ∑ d ∈ n.divisors, f d := by
  trans (∏ᵖ p ∣ n, ((ζ : ArithmeticFunction R) + f) p)
  · simp_rw [prodPrimeFactors_apply hn.ne_zero, add_apply, natCoe_apply]
    apply prod_congr rfl; intro p hp
    rw [zeta_apply_ne (prime_of_mem_primeFactorsList <| List.mem_toFinset.mp hp).ne_zero, cast_one]
  rw [isMultiplicative_zeta.natCast.prodPrimeFactors_add_of_squarefree h_mult hn,
    coe_zeta_mul_apply]

theorem IsMultiplicative.prodPrimeFactors_one_sub_of_squarefree [CommRing R]
    (f : ArithmeticFunction R) (hf : f.IsMultiplicative) {n : ℕ} (hn : Squarefree n) :
    ∏ p ∈ n.primeFactors, (1 - f p) = ∑ d ∈ n.divisors, μ d * f d := by
  trans (∏ p ∈ n.primeFactors, (1 + (ArithmeticFunction.pmul (μ : ArithmeticFunction R) f) p))
  · apply prod_congr rfl; intro p hp
    rw [pmul_apply, intCoe_apply, ArithmeticFunction.moebius_apply_prime
        (prime_of_mem_primeFactorsList (List.mem_toFinset.mp hp))]
    ring
  · rw [(isMultiplicative_moebius.intCast.pmul hf).prodPrimeFactors_one_add_of_squarefree hn]
    simp_rw [pmul_apply, intCoe_apply]

open UniqueFactorizationMonoid

@[simp]
theorem moebius_mul_coe_zeta : (μ * ζ : ArithmeticFunction ℤ) = 1 := by
  ext n
  induction n using recOnPosPrimePosCoprime with
  | zero => rw [map_zero, map_zero]
  | one => simp
  | prime_pow p n hp hn =>
    rw [coe_mul_zeta_apply, sum_divisors_prime_pow hp, sum_range_succ']
    simp_rw [pow_zero, moebius_apply_one, moebius_apply_prime_pow hp (succ_ne_zero _), succ_inj,
      sum_ite_eq', mem_range, if_pos hn, neg_add_cancel]
    rw [one_apply_ne]
    rw [Ne, pow_eq_one_iff hn.ne']
    exact hp.ne_one
  | coprime a b _ha _hb hab ha' hb' =>
    rw [IsMultiplicative.map_mul_of_coprime _ hab, ha', hb',
      IsMultiplicative.map_mul_of_coprime isMultiplicative_one hab]
    exact isMultiplicative_moebius.mul isMultiplicative_zeta.natCast

@[simp]
theorem coe_zeta_mul_moebius : (ζ * μ : ArithmeticFunction ℤ) = 1 := by
  rw [mul_comm, moebius_mul_coe_zeta]

@[simp]
theorem coe_moebius_mul_coe_zeta [Ring R] : (μ * ζ : ArithmeticFunction R) = 1 := by
  rw [← coe_coe, ← intCoe_mul, moebius_mul_coe_zeta, intCoe_one]

@[simp]
theorem coe_zeta_mul_coe_moebius [Ring R] : (ζ * μ : ArithmeticFunction R) = 1 := by
  rw [← coe_coe, ← intCoe_mul, coe_zeta_mul_moebius, intCoe_one]

section CommRing

variable [CommRing R]

instance : Invertible (ζ : ArithmeticFunction R) where
  invOf := μ
  invOf_mul_self := coe_moebius_mul_coe_zeta
  mul_invOf_self := coe_zeta_mul_coe_moebius

/-- A unit in `ArithmeticFunction R` that evaluates to `ζ`, with inverse `μ`. -/
def zetaUnit : (ArithmeticFunction R)ˣ :=
  ⟨ζ, μ, coe_zeta_mul_coe_moebius, coe_moebius_mul_coe_zeta⟩

@[simp]
theorem coe_zetaUnit : ((zetaUnit : (ArithmeticFunction R)ˣ) : ArithmeticFunction R) = ζ :=
  rfl

@[simp]
theorem inv_zetaUnit : ((zetaUnit⁻¹ : (ArithmeticFunction R)ˣ) : ArithmeticFunction R) = μ :=
  rfl

end CommRing

/-- Möbius inversion for functions to an `AddCommGroup`. -/
theorem sum_eq_iff_sum_smul_moebius_eq [AddCommGroup R] {f g : ℕ → R} :
    (∀ n > 0, ∑ i ∈ n.divisors, f i = g n) ↔
      ∀ n > 0, ∑ x ∈ n.divisorsAntidiagonal, μ x.fst • g x.snd = f n := by
  let f' : ArithmeticFunction R := ⟨fun x => if x = 0 then 0 else f x, if_pos rfl⟩
  let g' : ArithmeticFunction R := ⟨fun x => if x = 0 then 0 else g x, if_pos rfl⟩
  trans (ζ : ArithmeticFunction ℤ) • f' = g'
  · rw [ArithmeticFunction.ext_iff]
    apply forall_congr'
    intro n
    cases n with
    | zero => simp
    | succ n =>
      rw [coe_zeta_smul_apply]
      simp only [forall_prop_of_true, succ_pos', f', g', coe_mk, succ_ne_zero, ite_false]
      rw [sum_congr rfl fun x hx => if_neg (pos_of_mem_divisors hx).ne']
  trans μ • g' = f'
  · constructor <;> intro h <;>
      simp only [← h, ← mul_smul, moebius_mul_coe_zeta, coe_zeta_mul_moebius, one_smul]
  · rw [ArithmeticFunction.ext_iff]
    apply forall_congr'
    intro n
    cases n with
    | zero => simp
    | succ n =>
      simp only [forall_prop_of_true, succ_pos', smul_apply, f', g', coe_mk, succ_ne_zero,
        ite_false]
      rw [sum_congr rfl fun x hx => ?_]
      rw [if_neg (pos_of_mem_divisors (snd_mem_divisors_of_mem_antidiagonal hx)).ne']

/-- Möbius inversion for functions to a `Ring`. -/
theorem sum_eq_iff_sum_mul_moebius_eq [NonAssocRing R] {f g : ℕ → R} :
    (∀ n > 0, ∑ i ∈ n.divisors, f i = g n) ↔
      ∀ n > 0, ∑ x ∈ n.divisorsAntidiagonal, (μ x.fst : R) * g x.snd = f n := by
  rw [sum_eq_iff_sum_smul_moebius_eq]
  apply forall_congr'
  refine fun a => imp_congr_right fun _ => (sum_congr rfl fun x _hx => ?_).congr_left
  rw [zsmul_eq_mul]

/-- Möbius inversion for functions to a `CommGroup`. -/
theorem prod_eq_iff_prod_pow_moebius_eq [CommGroup R] {f g : ℕ → R} :
    (∀ n > 0, ∏ i ∈ n.divisors, f i = g n) ↔
      ∀ n > 0, ∏ x ∈ n.divisorsAntidiagonal, g x.snd ^ μ x.fst = f n :=
  @sum_eq_iff_sum_smul_moebius_eq (Additive R) _ _ _

/-- Möbius inversion for functions to a `CommGroupWithZero`. -/
theorem prod_eq_iff_prod_pow_moebius_eq_of_nonzero [CommGroupWithZero R] {f g : ℕ → R}
    (hf : ∀ n : ℕ, 0 < n → f n ≠ 0) (hg : ∀ n : ℕ, 0 < n → g n ≠ 0) :
    (∀ n > 0, ∏ i ∈ n.divisors, f i = g n) ↔
      ∀ n > 0, ∏ x ∈ n.divisorsAntidiagonal, g x.snd ^ μ x.fst = f n := by
  refine
      Iff.trans
        (Iff.trans (forall_congr' fun n => ?_)
          (@prod_eq_iff_prod_pow_moebius_eq Rˣ _
            (fun n => if h : 0 < n then Units.mk0 (f n) (hf n h) else 1) fun n =>
            if h : 0 < n then Units.mk0 (g n) (hg n h) else 1))
        (forall_congr' fun n => ?_) <;>
    refine imp_congr_right fun hn => ?_
  · dsimp
    rw [dif_pos hn, ← Units.val_inj, ← Units.coeHom_apply, map_prod, Units.val_mk0,
      prod_congr rfl _]
    intro x hx
    rw [dif_pos (pos_of_mem_divisors hx), Units.coeHom_apply, Units.val_mk0]
  · dsimp
    rw [dif_pos hn, ← Units.val_inj, ← Units.coeHom_apply, map_prod, Units.val_mk0,
      prod_congr rfl _]
    intro x hx
    rw [dif_pos (pos_of_mem_divisors (snd_mem_divisors_of_mem_antidiagonal hx)), Units.coeHom_apply,
      Units.val_zpow_eq_zpow_val, Units.val_mk0]

/-- Möbius inversion for functions to an `AddCommGroup`, where the equalities only hold on a
well-behaved set. -/
theorem sum_eq_iff_sum_smul_moebius_eq_on [AddCommGroup R] {f g : ℕ → R}
    (s : Set ℕ) (hs : ∀ m n, m ∣ n → n ∈ s → m ∈ s) :
    (∀ n > 0, n ∈ s → (∑ i ∈ n.divisors, f i) = g n) ↔
      ∀ n > 0, n ∈ s → (∑ x ∈ n.divisorsAntidiagonal, μ x.fst • g x.snd) = f n := by
  constructor
  · intro h
    let G := fun (n : ℕ) => (∑ i ∈ n.divisors, f i)
    intro n hn hnP
    suffices ∑ d ∈ n.divisors, μ (n/d) • G d = f n by
      rw [sum_divisorsAntidiagonal' (f := fun x y => μ x • g y), ← this, sum_congr rfl]
      intro d hd
      rw [← h d (pos_of_mem_divisors hd) <| hs d n (dvd_of_mem_divisors hd) hnP]
    rw [← sum_divisorsAntidiagonal' (f := fun x y => μ x • G y)]
    apply sum_eq_iff_sum_smul_moebius_eq.mp _ n hn
    intro _ _; rfl
  · intro h
    let F := fun (n : ℕ) => ∑ x ∈ n.divisorsAntidiagonal, μ x.fst • g x.snd
    intro n hn hnP
    suffices ∑ d ∈ n.divisors, F d = g n by
      rw [← this, sum_congr rfl]
      intro d hd
      rw [← h d (pos_of_mem_divisors hd) <| hs d n (dvd_of_mem_divisors hd) hnP]
    apply sum_eq_iff_sum_smul_moebius_eq.mpr _ n hn
    intro _ _; rfl

theorem sum_eq_iff_sum_smul_moebius_eq_on' [AddCommGroup R] {f g : ℕ → R}
    (s : Set ℕ) (hs : ∀ m n, m ∣ n → n ∈ s → m ∈ s) (hs₀ : 0 ∉ s) :
    (∀ n ∈ s, (∑ i ∈ n.divisors, f i) = g n) ↔
     ∀ n ∈ s, (∑ x ∈ n.divisorsAntidiagonal, μ x.fst • g x.snd) = f n := by
  have : ∀ P : ℕ → Prop, ((∀ n ∈ s, P n) ↔ (∀ n > 0, n ∈ s → P n)) := fun P ↦ by
    refine forall_congr' (fun n ↦ ⟨fun h _ ↦ h, fun h hn ↦ h ?_ hn⟩)
    contrapose! hs₀
    simpa [nonpos_iff_eq_zero.mp hs₀] using hn
  simpa only [this] using sum_eq_iff_sum_smul_moebius_eq_on s hs

/-- Möbius inversion for functions to a `Ring`, where the equalities only hold on a well-behaved
set. -/
theorem sum_eq_iff_sum_mul_moebius_eq_on [NonAssocRing R] {f g : ℕ → R}
    (s : Set ℕ) (hs : ∀ m n, m ∣ n → n ∈ s → m ∈ s) :
    (∀ n > 0, n ∈ s → (∑ i ∈ n.divisors, f i) = g n) ↔
      ∀ n > 0, n ∈ s →
        (∑ x ∈ n.divisorsAntidiagonal, (μ x.fst : R) * g x.snd) = f n := by
  rw [sum_eq_iff_sum_smul_moebius_eq_on s hs]
  apply forall_congr'
  intro a; refine imp_congr_right ?_
  refine fun _ => imp_congr_right fun _ => (sum_congr rfl fun x _hx => ?_).congr_left
  rw [zsmul_eq_mul]

/-- Möbius inversion for functions to a `CommGroup`, where the equalities only hold on a
well-behaved set. -/
theorem prod_eq_iff_prod_pow_moebius_eq_on [CommGroup R] {f g : ℕ → R}
    (s : Set ℕ) (hs : ∀ m n, m ∣ n → n ∈ s → m ∈ s) :
    (∀ n > 0, n ∈ s → (∏ i ∈ n.divisors, f i) = g n) ↔
      ∀ n > 0, n ∈ s → (∏ x ∈ n.divisorsAntidiagonal, g x.snd ^ μ x.fst) = f n :=
  @sum_eq_iff_sum_smul_moebius_eq_on (Additive R) _ _ _ s hs

/-- Möbius inversion for functions to a `CommGroupWithZero`, where the equalities only hold on
a well-behaved set. -/
theorem prod_eq_iff_prod_pow_moebius_eq_on_of_nonzero [CommGroupWithZero R]
    (s : Set ℕ) (hs : ∀ m n, m ∣ n → n ∈ s → m ∈ s) {f g : ℕ → R}
    (hf : ∀ n > 0, f n ≠ 0) (hg : ∀ n > 0, g n ≠ 0) :
    (∀ n > 0, n ∈ s → (∏ i ∈ n.divisors, f i) = g n) ↔
      ∀ n > 0, n ∈ s → (∏ x ∈ n.divisorsAntidiagonal, g x.snd ^ μ x.fst) = f n := by
  refine
      Iff.trans
        (Iff.trans (forall_congr' fun n => ?_)
          (@prod_eq_iff_prod_pow_moebius_eq_on Rˣ _
            (fun n => if h : 0 < n then Units.mk0 (f n) (hf n h) else 1)
            (fun n => if h : 0 < n then Units.mk0 (g n) (hg n h) else 1)
            s hs) )
        (forall_congr' fun n => ?_) <;>
    refine imp_congr_right fun hn => ?_
  · dsimp
    rw [dif_pos hn, ← Units.val_inj, ← Units.coeHom_apply, map_prod, Units.val_mk0,
      prod_congr rfl _]
    intro x hx
    rw [dif_pos (pos_of_mem_divisors hx), Units.coeHom_apply, Units.val_mk0]
  · dsimp
    rw [dif_pos hn, ← Units.val_inj, ← Units.coeHom_apply, map_prod, Units.val_mk0,
      prod_congr rfl _]
    intro x hx
    rw [dif_pos (pos_of_mem_divisors (snd_mem_divisors_of_mem_antidiagonal hx)),
      Units.coeHom_apply, Units.val_zpow_eq_zpow_val, Units.val_mk0]

end SpecialFunctions

section Sum

theorem sum_Ioc_zeta (N : ℕ) : ∑ n ∈ Ioc 0 N, zeta n = N := by
  simp only [zeta_apply, sum_ite, sum_const_zero, sum_const, smul_eq_mul, mul_one, zero_add]
  rw [show {x ∈ Ioc 0 N | ¬x = 0} = Ioc 0 N by ext; simp; lia]
  simp

variable {R : Type*} [Semiring R]

theorem sum_Ioc_mul_eq_sum_prod_filter (f g : ArithmeticFunction R) (N : ℕ) :
    ∑ n ∈ Ioc 0 N, (f * g) n = ∑ x ∈ Ioc 0 N ×ˢ Ioc 0 N with x.1 * x.2 ≤ N, f x.1 * g x.2 := by
  simp only [mul_apply]
  trans ∑ n ∈ Ioc 0 N, ∑ x ∈ Ioc 0 N ×ˢ Ioc 0 N with x.1 * x.2 = n, f x.1 * g x.2
  · refine sum_congr rfl fun n hn ↦ ?_
    simp only [mem_Ioc] at hn
    have hn0 : n ≠ 0 := by exact ne_zero_of_lt hn.1
    rw [divisorsAntidiagonal_eq_prod_filter_of_le hn0 hn.2]
  · simp_rw [sum_filter]
    rw [sum_comm]
    exact sum_congr rfl fun _ _ ↦ (by simp_all)

-- TODO: fix two non-terminal simp
set_option linter.flexible false in
theorem sum_Ioc_mul_eq_sum_sum (f g : ArithmeticFunction R) (N : ℕ) :
    ∑ n ∈ Ioc 0 N, (f * g) n = ∑ n ∈ Ioc 0 N, f n * ∑ m ∈ Ioc 0 (N / n), g m := by
  rw [sum_Ioc_mul_eq_sum_prod_filter, sum_filter, sum_product]
  refine sum_congr rfl fun n hn ↦ ?_
  simp only [sum_ite, not_le, sum_const_zero, add_zero, mul_sum]
  congr
  ext
  simp only [mem_filter, mem_Ioc, and_assoc, and_congr_right_iff]
  intro _
  have hn0 : n ≠ 0 := by
    simp [mem_Ioc] at hn
    exact ne_zero_of_lt hn.1
  constructor
  · intro ⟨_, h⟩
    grw [← h, Nat.mul_div_cancel_left _ (by omega)]
  · intro hm
    grw [hm]
    simp [mul_div_le, div_le_self]

theorem sum_Ioc_mul_zeta_eq_sum (f : ArithmeticFunction R) (N : ℕ) :
    ∑ n ∈ Ioc 0 N, (f * zeta) n = ∑ n ∈ Ioc 0 N, f n * ↑(N / n) := by
  rw [sum_Ioc_mul_eq_sum_sum]
  refine sum_congr rfl fun n hn ↦ ?_
  simp_rw [natCoe_apply]
  rw_mod_cast [sum_Ioc_zeta]

--TODO: Dirichlet hyperbola method to get sums of length `sqrt N`
/-- An `O(N)` formula for the sum of the number of divisors function. -/
theorem sum_Ioc_sigma0_eq_sum_div (N : ℕ) :
    ∑ n ∈ Ioc 0 N, sigma 0 n = ∑ n ∈ Ioc 0 N, (N / n) := by
  rw [← zeta_mul_pow_eq_sigma, pow_zero_eq_zeta]
  convert sum_Ioc_mul_zeta_eq_sum zeta N using 1
  simp only [zeta_apply, cast_id, ite_mul, zero_mul, one_mul]
  refine sum_congr rfl fun n hn ↦ ?_
  simp
  tauto

end Sum
end ArithmeticFunction

namespace Nat.Coprime

open ArithmeticFunction

theorem card_divisors_mul {m n : ℕ} (hmn : m.Coprime n) :
    #(m * n).divisors = #m.divisors * #n.divisors := by
  simp only [← sigma_zero_apply, isMultiplicative_sigma.map_mul_of_coprime hmn]

theorem sum_divisors_mul {m n : ℕ} (hmn : m.Coprime n) :
    ∑ d ∈ (m * n).divisors, d = (∑ d ∈ m.divisors, d) * ∑ d ∈ n.divisors, d := by
  simp only [← sigma_one_apply, isMultiplicative_sigma.map_mul_of_coprime hmn]

end Nat.Coprime

namespace Mathlib.Meta.Positivity
open Lean Meta Qq

/-- Extension for `ArithmeticFunction.sigma`. -/
@[positivity ArithmeticFunction.sigma _ _]
meta def evalArithmeticFunctionSigma : PositivityExt where eval {u α} z p e := do
  match u, α, e with
  | 0, ~q(ℕ), ~q(ArithmeticFunction.sigma $k $n) =>
    let rn ← core z p n
    assumeInstancesCommute
    match rn with
    | .positive pn => return .positive q(Iff.mpr ArithmeticFunction.sigma_pos_iff $pn)
    | _ => return .nonnegative q(Nat.zero_le _)
  | _, _, _ => throwError "not ArithmeticFunction.sigma"

/-- Extension for `ArithmeticFunction.zeta`. -/
@[positivity ArithmeticFunction.zeta _]
meta def evalArithmeticFunctionZeta : PositivityExt where eval {u α} z p e := do
  match u, α, e with
  | 0, ~q(ℕ), ~q(ArithmeticFunction.zeta $n) =>
    let rn ← core z p n
    assumeInstancesCommute
    match rn with
    | .positive pn => return .positive q(Iff.mpr ArithmeticFunction.zeta_pos $pn)
    | _ => return .nonnegative q(Nat.zero_le _)
  | _, _, _ => throwError "not ArithmeticFunction.zeta"

end Mathlib.Meta.Positivity
set_option linter.style.longFile 1700<|MERGE_RESOLUTION|>--- conflicted
+++ resolved
@@ -947,13 +947,8 @@
   · intro h
     rw [← sigma_zero_eq_one_iff]
     have zero_lt_sigma := sigma_pos 0 n hn0
-<<<<<<< HEAD
-    have sigma_zero_le_sigma := sigma_mono 0 k n (Nat.zero_le k)
+    have sigma_zero_le_sigma := sigma_mono 0 k n k.zero_le
     lia
-=======
-    have sigma_zero_le_sigma := sigma_mono 0 k n k.zero_le
-    cutsat
->>>>>>> 2ddd611e
   · rintro rfl
     simp
 
