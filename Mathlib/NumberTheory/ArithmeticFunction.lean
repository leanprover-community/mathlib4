--- conflicted
+++ resolved
@@ -926,13 +926,8 @@
 theorem IsMultiplicative.ppow [CommSemiring R] {f : ArithmeticFunction R} (hf : f.IsMultiplicative)
     {k : ℕ} : IsMultiplicative (f.ppow k) := by
   induction' k with k hi
-<<<<<<< HEAD
   · exact isMultiplicative_zeta.natCast
-  · rw [ppow_succ]
-=======
-  · exact isMultiplicative_zeta.nat_cast
   · rw [ppow_succ']
->>>>>>> 47a76467
     apply hf.pmul hi
 #align nat.arithmetic_function.is_multiplicative.ppow ArithmeticFunction.IsMultiplicative.ppow
 
