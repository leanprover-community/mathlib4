/-
Copyright (c) 2020 Aaron Anderson. All rights reserved.
Released under Apache 2.0 license as described in the file LICENSE.
Authors: Aaron Anderson
-/
module

public import Mathlib.Algebra.Module.BigOperators
public import Mathlib.Data.Nat.Factorization.Induction
public import Mathlib.Data.Nat.Factorization.PrimePow
public import Mathlib.Data.Nat.GCD.BigOperators
public import Mathlib.Data.Nat.Squarefree
public import Mathlib.Tactic.ArithMult

/-!
# Arithmetic Functions and Dirichlet Convolution

This file defines arithmetic functions, which are functions from `ℕ` to a specified type that map 0
to 0. In the literature, they are often instead defined as functions from `ℕ+`. These arithmetic
functions are endowed with a multiplication, given by Dirichlet convolution, and pointwise addition,
to form the Dirichlet ring.

## Main Definitions

* `ArithmeticFunction R` consists of functions `f : ℕ → R` such that `f 0 = 0`.
* An arithmetic function `f` `IsMultiplicative` when `x.Coprime y → f (x * y) = f x * f y`.
* The pointwise operations `pmul` and `ppow` differ from the multiplication
  and power instances on `ArithmeticFunction R`, which use Dirichlet multiplication.
* `ζ` is the arithmetic function such that `ζ x = 1` for `0 < x`.
* `σ k` is the arithmetic function such that `σ k x = ∑ y ∈ divisors x, y ^ k` for `0 < x`.
* `pow k` is the arithmetic function such that `pow k x = x ^ k` for `0 < x`.
* `id` is the identity arithmetic function on `ℕ`.
* `ω n` is the number of distinct prime factors of `n`.
* `Ω n` is the number of prime factors of `n` counted with multiplicity.
* `μ` is the Möbius function (spelled `moebius` in code).

## Main Results

* Several forms of Möbius inversion:
* `sum_eq_iff_sum_mul_moebius_eq` for functions to a `CommRing`
* `sum_eq_iff_sum_smul_moebius_eq` for functions to an `AddCommGroup`
* `prod_eq_iff_prod_pow_moebius_eq` for functions to a `CommGroup`
* `prod_eq_iff_prod_pow_moebius_eq_of_nonzero` for functions to a `CommGroupWithZero`
* And variants that apply when the equalities only hold on a set `S : Set ℕ` such that
  `m ∣ n → n ∈ S → m ∈ S`:
* `sum_eq_iff_sum_mul_moebius_eq_on` for functions to a `CommRing`
* `sum_eq_iff_sum_smul_moebius_eq_on` for functions to an `AddCommGroup`
* `prod_eq_iff_prod_pow_moebius_eq_on` for functions to a `CommGroup`
* `prod_eq_iff_prod_pow_moebius_eq_on_of_nonzero` for functions to a `CommGroupWithZero`

## Notation

The arithmetic functions `ζ`, `σ`, `ω`, `Ω` and `μ` have Greek letter names.
This notation is scpoed to the separate locales `ArithmeticFunction.zeta` for `ζ`,
`ArithmeticFunction.sigma` for `σ`, `ArithmeticFunction.omega` for `ω`,
`ArithmeticFunction.Omega` for `Ω`, and `ArithmeticFunction.Moebius` for `μ`,
to allow for selective access.

The arithmetic function $$n \mapsto \prod_{p \mid n} f(p)$$ is given custom notation
`∏ᵖ p ∣ n, f p` when applied to `n`.

## Tags

arithmetic functions, dirichlet convolution, divisors

-/

@[expose] public section

open Finset

open Nat

variable (R : Type*)

/-- An arithmetic function is a function from `ℕ` that maps 0 to 0. In the literature, they are
  often instead defined as functions from `ℕ+`. Multiplication on `ArithmeticFunctions` is by
  Dirichlet convolution. -/
def ArithmeticFunction [Zero R] :=
  ZeroHom ℕ R

instance ArithmeticFunction.zero [Zero R] : Zero (ArithmeticFunction R) :=
  inferInstanceAs (Zero (ZeroHom ℕ R))

instance [Zero R] : Inhabited (ArithmeticFunction R) := inferInstanceAs (Inhabited (ZeroHom ℕ R))

variable {R}

namespace ArithmeticFunction

section Zero

variable [Zero R]

instance : FunLike (ArithmeticFunction R) ℕ R :=
  inferInstanceAs (FunLike (ZeroHom ℕ R) ℕ R)

@[simp]
theorem toFun_eq (f : ArithmeticFunction R) : f.toFun = f := rfl

@[simp]
theorem coe_mk (f : ℕ → R) (hf) : @DFunLike.coe (ArithmeticFunction R) _ _ _
    (ZeroHom.mk f hf) = f := rfl

@[simp]
theorem map_zero {f : ArithmeticFunction R} : f 0 = 0 :=
  ZeroHom.map_zero' f

theorem coe_inj {f g : ArithmeticFunction R} : (f : ℕ → R) = g ↔ f = g :=
  DFunLike.coe_fn_eq

@[simp]
theorem zero_apply {x : ℕ} : (0 : ArithmeticFunction R) x = 0 :=
  rfl

@[ext]
theorem ext ⦃f g : ArithmeticFunction R⦄ (h : ∀ x, f x = g x) : f = g :=
  ZeroHom.ext h

section One

variable [One R]

instance one : One (ArithmeticFunction R) :=
  ⟨⟨fun x => ite (x = 1) 1 0, rfl⟩⟩

theorem one_apply {x : ℕ} : (1 : ArithmeticFunction R) x = ite (x = 1) 1 0 :=
  rfl

@[simp]
theorem one_one : (1 : ArithmeticFunction R) 1 = 1 :=
  rfl

@[simp]
theorem one_apply_ne {x : ℕ} (h : x ≠ 1) : (1 : ArithmeticFunction R) x = 0 :=
  if_neg h

end One

end Zero

/-- Coerce an arithmetic function with values in `ℕ` to one with values in `R`. We cannot inline
this in `natCoe` because it gets unfolded too much. -/
@[coe]
def natToArithmeticFunction [AddMonoidWithOne R] :
    (ArithmeticFunction ℕ) → (ArithmeticFunction R) :=
  fun f => ⟨fun n => ↑(f n), by simp⟩

instance natCoe [AddMonoidWithOne R] : Coe (ArithmeticFunction ℕ) (ArithmeticFunction R) :=
  ⟨natToArithmeticFunction⟩

@[simp]
theorem natCoe_nat (f : ArithmeticFunction ℕ) : natToArithmeticFunction f = f :=
  ext fun _ => cast_id _

@[simp]
theorem natCoe_apply [AddMonoidWithOne R] {f : ArithmeticFunction ℕ} {x : ℕ} :
    (f : ArithmeticFunction R) x = f x :=
  rfl

/-- Coerce an arithmetic function with values in `ℤ` to one with values in `R`. We cannot inline
this in `intCoe` because it gets unfolded too much. -/
@[coe]
def ofInt [AddGroupWithOne R] :
    (ArithmeticFunction ℤ) → (ArithmeticFunction R) :=
  fun f => ⟨fun n => ↑(f n), by simp⟩

instance intCoe [AddGroupWithOne R] : Coe (ArithmeticFunction ℤ) (ArithmeticFunction R) :=
  ⟨ofInt⟩

@[simp]
theorem intCoe_int (f : ArithmeticFunction ℤ) : ofInt f = f :=
  ext fun _ => Int.cast_id

@[simp]
theorem intCoe_apply [AddGroupWithOne R] {f : ArithmeticFunction ℤ} {x : ℕ} :
    (f : ArithmeticFunction R) x = f x := rfl

@[simp]
theorem coe_coe [AddGroupWithOne R] {f : ArithmeticFunction ℕ} :
    ((f : ArithmeticFunction ℤ) : ArithmeticFunction R) = (f : ArithmeticFunction R) := by
  ext
  simp

@[simp]
theorem natCoe_one [AddMonoidWithOne R] :
    ((1 : ArithmeticFunction ℕ) : ArithmeticFunction R) = 1 := by
  ext n
  simp [one_apply]

@[simp]
theorem intCoe_one [AddGroupWithOne R] : ((1 : ArithmeticFunction ℤ) :
    ArithmeticFunction R) = 1 := by
  ext n
  simp [one_apply]

section AddMonoid

variable [AddMonoid R]

instance add : Add (ArithmeticFunction R) :=
  ⟨fun f g => ⟨fun n => f n + g n, by simp⟩⟩

@[simp]
theorem add_apply {f g : ArithmeticFunction R} {n : ℕ} : (f + g) n = f n + g n :=
  rfl

instance instAddMonoid : AddMonoid (ArithmeticFunction R) :=
  { ArithmeticFunction.zero R,
    ArithmeticFunction.add with
    add_assoc := fun _ _ _ => ext fun _ => add_assoc _ _ _
    zero_add := fun _ => ext fun _ => zero_add _
    add_zero := fun _ => ext fun _ => add_zero _
    nsmul := nsmulRec }

end AddMonoid

instance instAddMonoidWithOne [AddMonoidWithOne R] : AddMonoidWithOne (ArithmeticFunction R) :=
  { ArithmeticFunction.instAddMonoid,
    ArithmeticFunction.one with
    natCast := fun n => ⟨fun x => if x = 1 then (n : R) else 0, by simp⟩
    natCast_zero := by ext; simp
    natCast_succ := fun n => by ext x; by_cases h : x = 1 <;> simp [h] }

instance instAddCommMonoid [AddCommMonoid R] : AddCommMonoid (ArithmeticFunction R) :=
  { ArithmeticFunction.instAddMonoid with add_comm := fun _ _ => ext fun _ => add_comm _ _ }

instance [NegZeroClass R] : Neg (ArithmeticFunction R) where
  neg f := ⟨fun n => -f n, by simp⟩

instance [AddGroup R] : AddGroup (ArithmeticFunction R) :=
  { ArithmeticFunction.instAddMonoid with
    neg_add_cancel := fun _ => ext fun _ => neg_add_cancel _
    zsmul := zsmulRec }

instance [AddCommGroup R] : AddCommGroup (ArithmeticFunction R) :=
  { show AddGroup (ArithmeticFunction R) by infer_instance with
    add_comm := fun _ _ ↦ add_comm _ _ }

section SMul

variable {M : Type*} [Zero R] [AddCommMonoid M] [SMul R M]

/-- The Dirichlet convolution of two arithmetic functions `f` and `g` is another arithmetic function
  such that `(f * g) n` is the sum of `f x * g y` over all `(x,y)` such that `x * y = n`. -/
instance : SMul (ArithmeticFunction R) (ArithmeticFunction M) :=
  ⟨fun f g => ⟨fun n => ∑ x ∈ divisorsAntidiagonal n, f x.fst • g x.snd, by simp⟩⟩

@[simp]
theorem smul_apply {f : ArithmeticFunction R} {g : ArithmeticFunction M} {n : ℕ} :
    (f • g) n = ∑ x ∈ divisorsAntidiagonal n, f x.fst • g x.snd :=
  rfl

end SMul

/-- The Dirichlet convolution of two arithmetic functions `f` and `g` is another arithmetic function
  such that `(f * g) n` is the sum of `f x * g y` over all `(x,y)` such that `x * y = n`. -/
instance [Semiring R] : Mul (ArithmeticFunction R) :=
  ⟨(· • ·)⟩

@[simp]
theorem mul_apply [Semiring R] {f g : ArithmeticFunction R} {n : ℕ} :
    (f * g) n = ∑ x ∈ divisorsAntidiagonal n, f x.fst * g x.snd :=
  rfl

theorem mul_apply_one [Semiring R] {f g : ArithmeticFunction R} : (f * g) 1 = f 1 * g 1 := by simp

@[simp, norm_cast]
theorem natCoe_mul [Semiring R] {f g : ArithmeticFunction ℕ} :
    (↑(f * g) : ArithmeticFunction R) = f * g := by
  ext n
  simp

@[simp, norm_cast]
theorem intCoe_mul [Ring R] {f g : ArithmeticFunction ℤ} :
    (↑(f * g) : ArithmeticFunction R) = ↑f * g := by
  ext n
  simp

section Module

variable {M : Type*} [Semiring R] [AddCommMonoid M] [Module R M]

theorem mul_smul' (f g : ArithmeticFunction R) (h : ArithmeticFunction M) :
    (f * g) • h = f • g • h := by
  ext n
  simp only [mul_apply, smul_apply, sum_smul, mul_smul, smul_sum, sum_sigma']
  apply sum_nbij' (fun ⟨⟨_i, j⟩, ⟨k, l⟩⟩ ↦ ⟨(k, l * j), (l, j)⟩)
    (fun ⟨⟨i, _j⟩, ⟨k, l⟩⟩ ↦ ⟨(i * k, l), (i, k)⟩) <;> aesop (add simp mul_assoc)

theorem one_smul' (b : ArithmeticFunction M) : (1 : ArithmeticFunction R) • b = b := by
  ext x
  rw [smul_apply]
  by_cases x0 : x = 0
  · simp [x0]
  have h : {(1, x)} ⊆ divisorsAntidiagonal x := by simp [x0]
  rw [← sum_subset h]
  · simp
  intro y ymem ynotMem
  have y1ne : y.fst ≠ 1 := fun con => by simp_all [Prod.ext_iff]
  simp [y1ne]

end Module

section Semiring

variable [Semiring R]

instance instMonoid : Monoid (ArithmeticFunction R) where
  one_mul := one_smul'
  mul_one := fun f => by
    ext x
    rw [mul_apply]
    by_cases x0 : x = 0
    · simp [x0]
    have h : {(x, 1)} ⊆ divisorsAntidiagonal x := by simp [x0]
    rw [← sum_subset h]
    · simp
    intro ⟨y₁, y₂⟩ ymem ynotMem
    have y2ne : y₂ ≠ 1 := by
      intro con
      simp_all
    simp [y2ne]
  mul_assoc := mul_smul'

instance instSemiring : Semiring (ArithmeticFunction R) :=
  { ArithmeticFunction.instAddMonoidWithOne,
    ArithmeticFunction.instMonoid,
    ArithmeticFunction.instAddCommMonoid with
    zero_mul := fun f => by
      ext
      simp
    mul_zero := fun f => by
      ext
      simp
    left_distrib := fun a b c => by
      ext
      simp [← sum_add_distrib, mul_add]
    right_distrib := fun a b c => by
      ext
      simp [← sum_add_distrib, add_mul] }

end Semiring

instance [CommSemiring R] : CommSemiring (ArithmeticFunction R) :=
  { ArithmeticFunction.instSemiring with
    mul_comm := fun f g => by
      ext
      rw [mul_apply, ← map_swap_divisorsAntidiagonal, sum_map]
      simp [mul_comm] }

instance [CommRing R] : CommRing (ArithmeticFunction R) :=
  { ArithmeticFunction.instSemiring with
    neg_add_cancel := neg_add_cancel
    mul_comm := mul_comm
    zsmul := (· • ·) }

instance {M : Type*} [Semiring R] [AddCommMonoid M] [Module R M] :
    Module (ArithmeticFunction R) (ArithmeticFunction M) where
  one_smul := one_smul'
  mul_smul := mul_smul'
  smul_add r x y := by
    ext
    simp only [sum_add_distrib, smul_add, smul_apply, add_apply]
  smul_zero r := by
    ext
    simp only [smul_apply, sum_const_zero, smul_zero, zero_apply]
  add_smul r s x := by
    ext
    simp only [add_smul, sum_add_distrib, smul_apply, add_apply]
  zero_smul r := by
    ext
    simp only [smul_apply, sum_const_zero, zero_smul, zero_apply]

section Zeta

/-- `ζ 0 = 0`, otherwise `ζ x = 1`. The Dirichlet Series is the Riemann `ζ`. -/
def zeta : ArithmeticFunction ℕ :=
  ⟨fun x => ite (x = 0) 0 1, rfl⟩

@[inherit_doc]
scoped[ArithmeticFunction.zeta] notation "ζ" => ArithmeticFunction.zeta

open scoped zeta

@[simp]
theorem zeta_apply {x : ℕ} : ζ x = if x = 0 then 0 else 1 :=
  rfl

theorem zeta_apply_ne {x : ℕ} (h : x ≠ 0) : ζ x = 1 :=
  if_neg h

theorem zeta_eq_zero {x : ℕ} : ζ x = 0 ↔ x = 0 := by simp [zeta]

theorem zeta_pos {x : ℕ} : 0 < ζ x ↔ 0 < x := by simp [pos_iff_ne_zero]

theorem coe_zeta_smul_apply {M} [Semiring R] [AddCommMonoid M] [MulAction R M]
    {f : ArithmeticFunction M} {x : ℕ} :
    ((↑ζ : ArithmeticFunction R) • f) x = ∑ i ∈ divisors x, f i := by
  rw [smul_apply]
  trans ∑ i ∈ divisorsAntidiagonal x, f i.snd
  · refine sum_congr rfl fun i hi => ?_
    rcases mem_divisorsAntidiagonal.1 hi with ⟨rfl, h⟩
    rw [natCoe_apply, zeta_apply_ne (left_ne_zero_of_mul h), cast_one, one_smul]
  · rw [← map_div_left_divisors, sum_map, Function.Embedding.coeFn_mk]

/-- `@[simp]`-normal form of `coe_zeta_smul_apply`. -/
@[simp]
theorem sum_divisorsAntidiagonal_eq_sum_divisors {M} [Semiring R] [AddCommMonoid M] [MulAction R M]
    {f : ArithmeticFunction M} {x : ℕ} :
    (∑ x ∈ x.divisorsAntidiagonal, if x.1 = 0 then (0 : R) • f x.2 else f x.2) =
      ∑ i ∈ divisors x, f i := by
  simp [← coe_zeta_smul_apply (R := R)]

theorem coe_zeta_mul_apply [Semiring R] {f : ArithmeticFunction R} {x : ℕ} :
    (ζ * f) x = ∑ i ∈ divisors x, f i :=
  coe_zeta_smul_apply

theorem coe_mul_zeta_apply [Semiring R] {f : ArithmeticFunction R} {x : ℕ} :
    (f * ζ) x = ∑ i ∈ divisors x, f i := by
  rw [mul_apply]
  trans ∑ i ∈ divisorsAntidiagonal x, f i.1
  · refine sum_congr rfl fun i hi => ?_
    rcases mem_divisorsAntidiagonal.1 hi with ⟨rfl, h⟩
    rw [natCoe_apply, zeta_apply_ne (right_ne_zero_of_mul h), cast_one, mul_one]
  · rw [← map_div_right_divisors, sum_map, Function.Embedding.coeFn_mk]

theorem coe_zeta_mul_comm [Semiring R] {f : ArithmeticFunction R} : ζ * f = f * ζ := by
  ext x
  rw [coe_zeta_mul_apply, coe_mul_zeta_apply]

theorem zeta_mul_apply {f : ArithmeticFunction ℕ} {x : ℕ} : (ζ * f) x = ∑ i ∈ divisors x, f i := by
  rw [← natCoe_nat ζ, coe_zeta_mul_apply]

theorem mul_zeta_apply {f : ArithmeticFunction ℕ} {x : ℕ} : (f * ζ) x = ∑ i ∈ divisors x, f i := by
  rw [← natCoe_nat ζ, coe_mul_zeta_apply]

theorem zeta_mul_comm {f : ArithmeticFunction ℕ} : ζ * f = f * ζ := by
  rw [← natCoe_nat ζ, coe_zeta_mul_comm]

end Zeta

open ArithmeticFunction

section Pmul

/-- This is the pointwise product of `ArithmeticFunction`s. -/
def pmul [MulZeroClass R] (f g : ArithmeticFunction R) : ArithmeticFunction R :=
  ⟨fun x => f x * g x, by simp⟩

@[simp]
theorem pmul_apply [MulZeroClass R] {f g : ArithmeticFunction R} {x : ℕ} : f.pmul g x = f x * g x :=
  rfl

theorem pmul_comm [CommMonoidWithZero R] (f g : ArithmeticFunction R) : f.pmul g = g.pmul f := by
  ext
  simp [mul_comm]

lemma pmul_assoc [SemigroupWithZero R] (f₁ f₂ f₃ : ArithmeticFunction R) :
    pmul (pmul f₁ f₂) f₃ = pmul f₁ (pmul f₂ f₃) := by
  ext
  simp only [pmul_apply, mul_assoc]

section NonAssocSemiring

variable [NonAssocSemiring R]

open scoped zeta

@[simp]
theorem pmul_zeta (f : ArithmeticFunction R) : f.pmul ↑ζ = f := by
  ext x
  cases x <;> simp

@[simp]
theorem zeta_pmul (f : ArithmeticFunction R) : (ζ : ArithmeticFunction R).pmul f = f := by
  ext x
  cases x <;> simp

end NonAssocSemiring

variable [Semiring R]

open scoped zeta

/-- This is the pointwise power of `ArithmeticFunction`s. -/
def ppow (f : ArithmeticFunction R) (k : ℕ) : ArithmeticFunction R :=
  if h0 : k = 0 then ζ else ⟨fun x ↦ f x ^ k, by simp_rw [map_zero, zero_pow h0]⟩

@[simp]
theorem ppow_zero {f : ArithmeticFunction R} : f.ppow 0 = ζ := by rw [ppow, dif_pos rfl]

@[simp]
theorem ppow_one {f : ArithmeticFunction R} : f.ppow 1 = f := by
  ext; simp [ppow]

@[simp]
theorem ppow_apply {f : ArithmeticFunction R} {k x : ℕ} (kpos : 0 < k) : f.ppow k x = f x ^ k := by
  rw [ppow, dif_neg (Nat.ne_of_gt kpos), coe_mk]

theorem ppow_succ' {f : ArithmeticFunction R} {k : ℕ} : f.ppow (k + 1) = f.pmul (f.ppow k) := by
  ext x
  rw [ppow_apply (succ_pos k), _root_.pow_succ']
  induction k <;> simp

theorem ppow_succ {f : ArithmeticFunction R} {k : ℕ} {kpos : 0 < k} :
    f.ppow (k + 1) = (f.ppow k).pmul f := by
  ext x
  rw [ppow_apply (succ_pos k), _root_.pow_succ]
  induction k <;> simp

end Pmul

section Pdiv

/-- This is the pointwise division of `ArithmeticFunction`s. -/
def pdiv [GroupWithZero R] (f g : ArithmeticFunction R) : ArithmeticFunction R :=
  ⟨fun n => f n / g n, by simp only [map_zero, div_zero]⟩

@[simp]
theorem pdiv_apply [GroupWithZero R] (f g : ArithmeticFunction R) (n : ℕ) :
    pdiv f g n = f n / g n := rfl

/-- This result only holds for `DivisionSemiring`s instead of `GroupWithZero`s because zeta takes
values in ℕ, and hence the coercion requires an `AddMonoidWithOne`. TODO: Generalise zeta -/
@[simp]
theorem pdiv_zeta [DivisionSemiring R] (f : ArithmeticFunction R) :
    pdiv f zeta = f := by
  ext n
  cases n <;> simp

end Pdiv

section ProdPrimeFactors

/-- The map $n \mapsto \prod_{p \mid n} f(p)$ as an arithmetic function -/
def prodPrimeFactors [CommMonoidWithZero R] (f : ℕ → R) : ArithmeticFunction R where
  toFun d := if d = 0 then 0 else ∏ p ∈ d.primeFactors, f p
  map_zero' := if_pos rfl

open Batteries.ExtendedBinder

/-- `∏ᵖ p ∣ n, f p` is custom notation for `prodPrimeFactors f n` -/
scoped syntax (name := bigproddvd) "∏ᵖ " extBinder " ∣ " term ", " term:67 : term
scoped macro_rules (kind := bigproddvd)
  | `(∏ᵖ $x:ident ∣ $n, $r) => `(prodPrimeFactors (fun $x ↦ $r) $n)

@[simp]
theorem prodPrimeFactors_apply [CommMonoidWithZero R] {f : ℕ → R} {n : ℕ} (hn : n ≠ 0) :
    ∏ᵖ p ∣ n, f p = ∏ p ∈ n.primeFactors, f p :=
  if_neg hn

end ProdPrimeFactors

/-- Multiplicative functions -/
def IsMultiplicative [MonoidWithZero R] (f : ArithmeticFunction R) : Prop :=
  f 1 = 1 ∧ ∀ {m n : ℕ}, m.Coprime n → f (m * n) = f m * f n

namespace IsMultiplicative

section MonoidWithZero

variable [MonoidWithZero R]

@[simp, arith_mult]
theorem map_one {f : ArithmeticFunction R} (h : f.IsMultiplicative) : f 1 = 1 :=
  h.1

@[simp]
theorem map_mul_of_coprime {f : ArithmeticFunction R} (hf : f.IsMultiplicative) {m n : ℕ}
    (h : m.gcd n = 1) : f (m * n) = f m * f n :=
  hf.2 h

end MonoidWithZero

open scoped Function in -- required for scoped `on` notation
theorem map_prod {ι : Type*} [CommMonoidWithZero R] (g : ι → ℕ) {f : ArithmeticFunction R}
    (hf : f.IsMultiplicative) (s : Finset ι) (hs : (s : Set ι).Pairwise (Coprime on g)) :
    f (∏ i ∈ s, g i) = ∏ i ∈ s, f (g i) := by
  classical
    induction s using Finset.induction_on with
    | empty => simp [hf]
    | insert _ _ has ih =>
      rw [coe_insert, Set.pairwise_insert_of_symmetric (Coprime.symmetric.comap g)] at hs
      rw [prod_insert has, prod_insert has, hf.map_mul_of_coprime, ih hs.1]
      exact Coprime.prod_right fun i hi => hs.2 _ hi (hi.ne_of_notMem has).symm

theorem map_prod_of_prime [CommMonoidWithZero R] {f : ArithmeticFunction R}
    (h_mult : ArithmeticFunction.IsMultiplicative f)
    (t : Finset ℕ) (ht : ∀ p ∈ t, p.Prime) :
    f (∏ a ∈ t, a) = ∏ a ∈ t, f a :=
  map_prod _ h_mult t fun x hx y hy hxy => (coprime_primes (ht x hx) (ht y hy)).mpr hxy

theorem map_prod_of_subset_primeFactors [CommMonoidWithZero R] {f : ArithmeticFunction R}
    (h_mult : ArithmeticFunction.IsMultiplicative f) (l : ℕ)
    (t : Finset ℕ) (ht : t ⊆ l.primeFactors) :
    f (∏ a ∈ t, a) = ∏ a ∈ t, f a :=
  map_prod_of_prime h_mult t fun _ a => prime_of_mem_primeFactors (ht a)

theorem prod_primeFactors [CommMonoidWithZero R] {f : ArithmeticFunction R}
    (h_mult : f.IsMultiplicative) {l : ℕ} (hl : Squarefree l) :
    ∏ a ∈ l.primeFactors, f a = f l := by
  rw [← h_mult.map_prod_of_subset_primeFactors l _ Subset.rfl,
    prod_primeFactors_of_squarefree hl]

theorem map_div_of_coprime [GroupWithZero R] {f : ArithmeticFunction R}
    (hf : IsMultiplicative f) {l d : ℕ} (hdl : d ∣ l) (hl : (l / d).Coprime d) (hd : f d ≠ 0) :
    f (l / d) = f l / f d := by
  apply (div_eq_of_eq_mul hd ..).symm
  rw [← hf.right hl, Nat.div_mul_cancel hdl]

@[arith_mult]
theorem natCast {f : ArithmeticFunction ℕ} [Semiring R] (h : f.IsMultiplicative) :
    IsMultiplicative (f : ArithmeticFunction R) :=
  ⟨by simp [h], fun {m n} cop => by simp [h.2 cop]⟩

@[arith_mult]
theorem intCast {f : ArithmeticFunction ℤ} [Ring R] (h : f.IsMultiplicative) :
    IsMultiplicative (f : ArithmeticFunction R) :=
  ⟨by simp [h], fun {m n} cop => by simp [h.2 cop]⟩

@[arith_mult]
theorem mul [CommSemiring R] {f g : ArithmeticFunction R} (hf : f.IsMultiplicative)
    (hg : g.IsMultiplicative) : IsMultiplicative (f * g) := by
  refine ⟨by simp [hf.1, hg.1], ?_⟩
  simp only [mul_apply]
  intro m n cop
  rw [sum_mul_sum, ← sum_product']
  symm
  apply sum_nbij fun ((i, j), k, l) ↦ (i * k, j * l)
  · rintro ⟨⟨a1, a2⟩, ⟨b1, b2⟩⟩ h
    simp only [mem_divisorsAntidiagonal, Ne, mem_product] at h
    rcases h with ⟨⟨rfl, ha⟩, ⟨rfl, hb⟩⟩
    simp only [mem_divisorsAntidiagonal, mul_eq_zero, Ne]
    constructor
    · ring
    rw [mul_eq_zero] at *
    exact not_or_intro ha hb
  · simp only [Set.InjOn, mem_coe, mem_divisorsAntidiagonal, Ne, mem_product, Prod.mk_inj]
    rintro ⟨⟨a1, a2⟩, ⟨b1, b2⟩⟩ ⟨⟨rfl, ha⟩, ⟨rfl, hb⟩⟩ ⟨⟨c1, c2⟩, ⟨d1, d2⟩⟩ hcd h
    ext
    · trans gcd (a1 * a2) (a1 * b1)
      · rw [gcd_mul_left, cop.coprime_mul_left.coprime_mul_right_right.gcd_eq_one, mul_one]
      · rw [← hcd.1.1, ← hcd.2.1] at cop
        rw [← hcd.1.1, h.1, gcd_mul_left, cop.coprime_mul_left.coprime_mul_right_right.gcd_eq_one,
          mul_one]
    · trans gcd (a1 * a2) (a2 * b2)
      · rw [mul_comm, gcd_mul_left, cop.coprime_mul_right.coprime_mul_left_right.gcd_eq_one,
          mul_one]
      · rw [← hcd.1.1, ← hcd.2.1] at cop
        rw [← hcd.1.1, h.2, mul_comm, gcd_mul_left,
          cop.coprime_mul_right.coprime_mul_left_right.gcd_eq_one, mul_one]
    · trans gcd (b1 * b2) (a1 * b1)
      · rw [mul_comm, gcd_mul_right, cop.coprime_mul_right.coprime_mul_left_right.symm.gcd_eq_one,
          one_mul]
      · rw [← hcd.1.1, ← hcd.2.1] at cop
        rw [← hcd.2.1, h.1, mul_comm c1 d1, gcd_mul_left,
          cop.coprime_mul_right.coprime_mul_left_right.symm.gcd_eq_one, mul_one]
    · trans gcd (b1 * b2) (a2 * b2)
      · rw [gcd_mul_right, cop.coprime_mul_left.coprime_mul_right_right.symm.gcd_eq_one, one_mul]
      · rw [← hcd.1.1, ← hcd.2.1] at cop
        rw [← hcd.2.1, h.2, gcd_mul_right,
          cop.coprime_mul_left.coprime_mul_right_right.symm.gcd_eq_one, one_mul]
  · simp only [Set.SurjOn, Set.subset_def, mem_coe, mem_divisorsAntidiagonal, mem_product,
      Set.mem_image]
    rintro ⟨b1, b2⟩ h
    use ((b1.gcd m, b2.gcd m), (b1.gcd n, b2.gcd n))
    rw [← cop.gcd_mul _, ← cop.gcd_mul _, ← h.1, gcd_mul_gcd_of_coprime_of_mul_eq_mul cop h.1,
      gcd_mul_gcd_of_coprime_of_mul_eq_mul cop.symm _]
    · rw [Ne, mul_eq_zero, not_or] at h
      simp [h.2.1, h.2.2]
    rw [mul_comm n m, h.1]
  · simp only [mem_divisorsAntidiagonal, mem_product]
    rintro ⟨⟨a1, a2⟩, ⟨b1, b2⟩⟩ ⟨⟨rfl, ha⟩, ⟨rfl, hb⟩⟩
    rw [hf.map_mul_of_coprime cop.coprime_mul_right.coprime_mul_right_right,
      hg.map_mul_of_coprime cop.coprime_mul_left.coprime_mul_left_right]
    ring

@[arith_mult]
theorem pmul [CommSemiring R] {f g : ArithmeticFunction R} (hf : f.IsMultiplicative)
    (hg : g.IsMultiplicative) : IsMultiplicative (f.pmul g) :=
  ⟨by simp [hf, hg], fun cop => by
    simp only [pmul_apply, hf.map_mul_of_coprime cop, hg.map_mul_of_coprime cop]
    ring⟩

@[arith_mult]
theorem pdiv [CommGroupWithZero R] {f g : ArithmeticFunction R} (hf : IsMultiplicative f)
    (hg : IsMultiplicative g) : IsMultiplicative (pdiv f g) :=
  ⟨by simp [hf, hg], fun cop => by
    simp only [pdiv_apply, map_mul_of_coprime hf cop, map_mul_of_coprime hg cop, div_eq_mul_inv,
      mul_inv]
    apply mul_mul_mul_comm ⟩

/-- For any multiplicative function `f` and any `n > 0`,
we can evaluate `f n` by evaluating `f` at `p ^ k` over the factorization of `n` -/
theorem multiplicative_factorization [CommMonoidWithZero R] (f : ArithmeticFunction R)
    (hf : f.IsMultiplicative) {n : ℕ} (hn : n ≠ 0) :
    f n = n.factorization.prod fun p k => f (p ^ k) :=
  Nat.multiplicative_factorization f (fun _ _ => hf.2) hf.1 hn

/-- A recapitulation of the definition of multiplicative that is simpler for proofs -/
theorem iff_ne_zero [MonoidWithZero R] {f : ArithmeticFunction R} :
    IsMultiplicative f ↔
      f 1 = 1 ∧ ∀ {m n : ℕ}, m ≠ 0 → n ≠ 0 → m.Coprime n → f (m * n) = f m * f n := by
  refine and_congr_right' (forall₂_congr fun m n => ⟨fun h _ _ => h, fun h hmn => ?_⟩)
  rcases eq_or_ne m 0 with (rfl | hm)
  · simp
  rcases eq_or_ne n 0 with (rfl | hn)
  · simp
  exact h hm hn hmn

/-- Two multiplicative functions `f` and `g` are equal if and only if
they agree on prime powers -/
theorem eq_iff_eq_on_prime_powers [CommMonoidWithZero R] (f : ArithmeticFunction R)
    (hf : f.IsMultiplicative) (g : ArithmeticFunction R) (hg : g.IsMultiplicative) :
    f = g ↔ ∀ p i : ℕ, Nat.Prime p → f (p ^ i) = g (p ^ i) := by
  constructor <;> intro h
  · simp [h]
  ext n
  by_cases hn : n = 0
  · rw [hn, ArithmeticFunction.map_zero, ArithmeticFunction.map_zero]
  rw [multiplicative_factorization f hf hn, multiplicative_factorization g hg hn]
  exact prod_congr rfl fun p hp ↦ h p _ (prime_of_mem_primeFactors hp)

@[arith_mult]
theorem prodPrimeFactors [CommMonoidWithZero R] (f : ℕ → R) :
    IsMultiplicative (prodPrimeFactors f) := by
  rw [iff_ne_zero]
  simp only [ne_eq, one_ne_zero, not_false_eq_true, prodPrimeFactors_apply, primeFactors_one,
    prod_empty, true_and]
  intro x y hx hy hxy
  have hxy₀ : x * y ≠ 0 := mul_ne_zero hx hy
  rw [prodPrimeFactors_apply hxy₀, prodPrimeFactors_apply hx, prodPrimeFactors_apply hy,
    primeFactors_mul hx hy, ← prod_union hxy.disjoint_primeFactors]

theorem prodPrimeFactors_add_of_squarefree [CommSemiring R] {f g : ArithmeticFunction R}
    (hf : IsMultiplicative f) (hg : IsMultiplicative g) {n : ℕ} (hn : Squarefree n) :
    ∏ᵖ p ∣ n, (f + g) p = (f * g) n := by
  rw [prodPrimeFactors_apply hn.ne_zero]
  simp_rw [add_apply (f := f) (g := g)]
  rw [prod_add, mul_apply, sum_divisorsAntidiagonal (f · * g ·),
    ← divisors_filter_squarefree_of_squarefree hn, sum_divisors_filter_squarefree hn.ne_zero,
    factors_eq]
  apply sum_congr rfl
  intro t ht
  rw [t.prod_val, Function.id_def,
    ← prod_primeFactors_sdiff_of_squarefree hn (mem_powerset.mp ht),
    hf.map_prod_of_subset_primeFactors n t (mem_powerset.mp ht),
    ← hg.map_prod_of_subset_primeFactors n (_ \ t) sdiff_subset]

theorem lcm_apply_mul_gcd_apply [CommMonoidWithZero R] {f : ArithmeticFunction R}
    (hf : f.IsMultiplicative) {x y : ℕ} :
    f (x.lcm y) * f (x.gcd y) = f x * f y := by
  by_cases hx : x = 0
  · simp only [hx, f.map_zero, zero_mul, lcm_zero_left, gcd_zero_left]
  by_cases hy : y = 0
  · simp only [hy, f.map_zero, mul_zero, lcm_zero_right, gcd_zero_right, zero_mul]
  have hgcd_ne_zero : x.gcd y ≠ 0 := gcd_ne_zero_left hx
  have hlcm_ne_zero : x.lcm y ≠ 0 := lcm_ne_zero hx hy
  have hfi_zero : ∀ {i}, f (i ^ 0) = 1 := by
    intro i; rw [pow_zero, hf.1]
  iterate 4 rw [hf.multiplicative_factorization f (by assumption),
    Finsupp.prod_of_support_subset _ _ _ (fun _ _ => hfi_zero)
      (s := (x.primeFactors ∪ y.primeFactors))]
  · rw [← prod_mul_distrib, ← prod_mul_distrib]
    apply prod_congr rfl
    intro p _
    rcases Nat.le_or_le (x.factorization p) (y.factorization p) with h | h <;>
      simp only [factorization_lcm hx hy, Finsupp.sup_apply, h, sup_of_le_right,
        sup_of_le_left, inf_of_le_right, factorization_gcd hx hy, Finsupp.inf_apply,
        inf_of_le_left, mul_comm]
  · apply subset_union_right
  · apply subset_union_left
  · rw [factorization_gcd hx hy, Finsupp.support_inf]
    apply inter_subset_union
  · simp [factorization_lcm hx hy]

theorem map_gcd [CommGroupWithZero R] {f : ArithmeticFunction R}
    (hf : f.IsMultiplicative) {x y : ℕ} (hf_lcm : f (x.lcm y) ≠ 0) :
    f (x.gcd y) = f x * f y / f (x.lcm y) := by
  rw [← hf.lcm_apply_mul_gcd_apply, mul_div_cancel_left₀ _ hf_lcm]

theorem map_lcm [CommGroupWithZero R] {f : ArithmeticFunction R}
    (hf : f.IsMultiplicative) {x y : ℕ} (hf_gcd : f (x.gcd y) ≠ 0) :
    f (x.lcm y) = f x * f y / f (x.gcd y) := by
  rw [← hf.lcm_apply_mul_gcd_apply, mul_div_cancel_right₀ _ hf_gcd]

theorem eq_zero_of_squarefree_of_dvd_eq_zero [MonoidWithZero R] {f : ArithmeticFunction R}
    (hf : IsMultiplicative f) {m n : ℕ} (hn : Squarefree n) (hmn : m ∣ n)
    (h_zero : f m = 0) :
    f n = 0 := by
  rcases hmn with ⟨k, rfl⟩
  simp only [zero_mul, hf.map_mul_of_coprime (coprime_of_squarefree_mul hn), h_zero]

end IsMultiplicative

section SpecialFunctions

open scoped zeta

/-- The identity on `ℕ` as an `ArithmeticFunction`. -/
def id : ArithmeticFunction ℕ :=
  ⟨_root_.id, rfl⟩

@[simp]
theorem id_apply {x : ℕ} : id x = x :=
  rfl

/-- `pow k n = n ^ k`, except `pow 0 0 = 0`. -/
def pow (k : ℕ) : ArithmeticFunction ℕ :=
  id.ppow k

@[simp]
theorem pow_apply {k n : ℕ} : pow k n = if k = 0 ∧ n = 0 then 0 else n ^ k := by
  cases k <;> simp [pow]

theorem pow_zero_eq_zeta : pow 0 = ζ := by
  ext n
  simp

theorem pow_one_eq_id : pow 1 = id := by
  ext n
  simp

/-- `σ k n` is the sum of the `k`th powers of the divisors of `n` -/
def sigma (k : ℕ) : ArithmeticFunction ℕ :=
  ⟨fun n => ∑ d ∈ divisors n, d ^ k, by simp⟩

@[inherit_doc]
scoped[ArithmeticFunction.sigma] notation "σ" => ArithmeticFunction.sigma

open scoped sigma

theorem sigma_apply {k n : ℕ} : σ k n = ∑ d ∈ divisors n, d ^ k :=
  rfl

@[simp]
theorem sigma_eq_zero {k n : ℕ} : σ k n = 0 ↔ n = 0 := by
  rcases eq_or_ne n 0 with rfl | hn
  · simp
  · refine iff_of_false ?_ hn
    simp_rw [ArithmeticFunction.sigma_apply, sum_eq_zero_iff, not_forall]
    use 1
    simp [hn]

@[simp]
theorem sigma_pos_iff {k n} : 0 < σ k n ↔ 0 < n := by
  simp [pos_iff_ne_zero]

theorem sigma_apply_prime_pow {k p i : ℕ} (hp : p.Prime) :
    σ k (p ^ i) = ∑ j ∈ .range (i + 1), p ^ (j * k) := by
  simp [sigma_apply, divisors_prime_pow hp, pow_mul]

theorem sigma_one_apply (n : ℕ) : σ 1 n = ∑ d ∈ divisors n, d := by simp [sigma_apply]

theorem sigma_one_apply_prime_pow {p i : ℕ} (hp : p.Prime) :
    σ 1 (p ^ i) = ∑ k ∈ .range (i + 1), p ^ k := by
  simp [sigma_apply_prime_pow hp]

theorem sigma_eq_sum_div (k n : ℕ) : sigma k n = ∑ d ∈ divisors n, (n / d) ^ k := by
  rw [sigma_apply, ← sum_div_divisors]

theorem sigma_zero_apply (n : ℕ) : σ 0 n = #n.divisors := by simp [sigma_apply]

theorem sigma_zero_apply_prime_pow {p i : ℕ} (hp : p.Prime) : σ 0 (p ^ i) = i + 1 := by
  simp [sigma_apply_prime_pow hp]

@[simp]
theorem sigma_one (k : ℕ) : σ k 1 = 1 := by
  simp only [sigma_apply, divisors_one, sum_singleton, one_pow]

theorem sigma_pos (k n : ℕ) (hn0 : n ≠ 0) : 0 < σ k n := by
  rwa [sigma_pos_iff, pos_iff_ne_zero]

theorem sigma_mono (k k' n : ℕ) (hk : k ≤ k') : σ k n ≤ σ k' n := by
  simp_rw [sigma_apply]
  gcongr with d hd
  exact pos_of_mem_divisors hd

theorem zeta_mul_pow_eq_sigma {k : ℕ} : ζ * pow k = σ k := by
  ext
  rw [sigma, zeta_mul_apply]
  apply sum_congr rfl
  intro x hx
  rw [pow_apply, if_neg (not_and_of_not_right _ _)]
  contrapose! hx
  simp [hx]

@[arith_mult]
theorem isMultiplicative_one [MonoidWithZero R] : IsMultiplicative (1 : ArithmeticFunction R) :=
  IsMultiplicative.iff_ne_zero.2
    ⟨by simp, by
      intro m n hm _hn hmn
      rcases eq_or_ne m 1 with (rfl | hm')
      · simp
      rw [one_apply_ne, one_apply_ne hm', zero_mul]
      rw [Ne, mul_eq_one, not_and_or]
      exact Or.inl hm'⟩

@[arith_mult]
theorem isMultiplicative_zeta : IsMultiplicative ζ :=
  IsMultiplicative.iff_ne_zero.2 ⟨by simp, by simp +contextual⟩

@[arith_mult]
theorem isMultiplicative_id : IsMultiplicative ArithmeticFunction.id :=
  ⟨rfl, fun {_ _} _ => rfl⟩

@[arith_mult]
theorem IsMultiplicative.ppow [CommSemiring R] {f : ArithmeticFunction R} (hf : f.IsMultiplicative)
    {k : ℕ} : IsMultiplicative (f.ppow k) := by
  induction k with
  | zero => exact isMultiplicative_zeta.natCast
  | succ k hi => rw [ppow_succ']; apply hf.pmul hi

@[arith_mult]
theorem isMultiplicative_pow {k : ℕ} : IsMultiplicative (pow k) :=
  isMultiplicative_id.ppow

@[arith_mult]
theorem isMultiplicative_sigma {k : ℕ} : IsMultiplicative (σ k) := by
  rw [← zeta_mul_pow_eq_sigma]
  apply isMultiplicative_zeta.mul isMultiplicative_pow

theorem _root_.Nat.card_divisors {n : ℕ} (hn : n ≠ 0) :
    #n.divisors = n.primeFactors.prod (n.factorization · + 1) := by
  rw [← sigma_zero_apply, isMultiplicative_sigma.multiplicative_factorization _ hn]
  exact prod_congr n.support_factorization fun _ h =>
    sigma_zero_apply_prime_pow <| prime_of_mem_primeFactors h

@[simp]
theorem _root_.Nat.divisors_card_eq_one_iff (n : ℕ) : #n.divisors = 1 ↔ n = 1 := by
  rcases eq_or_ne n 0 with rfl | hn
  · simp
  · refine ⟨fun h ↦ ?_, fun h ↦ by simp [h]⟩
    exact (card_le_one.mp h.le 1 (one_mem_divisors.mpr hn) n (n.mem_divisors_self hn)).symm

/-- `sigma_eq_one_iff` is to be preferred. -/
private theorem sigma_zero_eq_one_iff (n : ℕ) : σ 0 n = 1 ↔ n = 1 := by
  simp [sigma_zero_apply]

@[simp]
theorem sigma_eq_one_iff (k n : ℕ) : σ k n = 1 ↔ n = 1 := by
  by_cases hn0 : n = 0
  · subst hn0
    simp
  constructor
  · intro h
    rw [← sigma_zero_eq_one_iff]
    have zero_lt_sigma := sigma_pos 0 n hn0
<<<<<<< HEAD
    have sigma_zero_le_sigma := sigma_mono 0 k n (Nat.zero_le k)
=======
    have sigma_zero_le_sigma := sigma_mono 0 k n k.zero_le
>>>>>>> 1f0482d9
    lia
  · rintro rfl
    simp

theorem sigma_eq_prod_primeFactors_sum_range_factorization_pow_mul {k n : ℕ} (hn : n ≠ 0) :
    σ k n = ∏ p ∈ n.primeFactors, ∑ i ∈ .range (n.factorization p + 1), p ^ (i * k) := by
  rw [isMultiplicative_sigma.multiplicative_factorization _ hn]
  exact prod_congr n.support_factorization fun _ h ↦
    sigma_apply_prime_pow <| prime_of_mem_primeFactors h

theorem _root_.Nat.sum_divisors {n : ℕ} (hn : n ≠ 0) :
    ∑ d ∈ n.divisors, d = ∏ p ∈ n.primeFactors, ∑ k ∈ .range (n.factorization p + 1), p ^ k := by
  rw [← sigma_one_apply, isMultiplicative_sigma.multiplicative_factorization _ hn]
  exact prod_congr n.support_factorization fun _ h =>
    sigma_one_apply_prime_pow <| prime_of_mem_primeFactors h

/-- `Ω n` is the number of prime factors of `n`. -/
def cardFactors : ArithmeticFunction ℕ :=
  ⟨fun n => n.primeFactorsList.length, by simp⟩

@[inherit_doc]
scoped[ArithmeticFunction.Omega] notation "Ω" => ArithmeticFunction.cardFactors

open scoped Omega

theorem cardFactors_apply {n : ℕ} : Ω n = n.primeFactorsList.length :=
  rfl

lemma cardFactors_zero : Ω 0 = 0 := by simp

@[simp] theorem cardFactors_one : Ω 1 = 0 := by simp [cardFactors_apply]

@[simp]
theorem cardFactors_eq_zero_iff_eq_zero_or_one {n : ℕ} : Ω n = 0 ↔ n = 0 ∨ n = 1 := by
  rw [cardFactors_apply, List.length_eq_zero_iff, primeFactorsList_eq_nil]

@[simp]
theorem cardFactors_pos_iff_one_lt {n : ℕ} : 0 < Ω n ↔ 1 < n := by
  rw [cardFactors_apply, List.length_pos_iff, primeFactorsList_ne_nil]

@[simp]
theorem cardFactors_eq_one_iff_prime {n : ℕ} : Ω n = 1 ↔ n.Prime := by
  refine ⟨fun h => ?_, fun h => List.length_eq_one_iff.2 ⟨n, primeFactorsList_prime h⟩⟩
  cases n with | zero => simp at h | succ n =>
  rcases List.length_eq_one_iff.1 h with ⟨x, hx⟩
  rw [← prod_primeFactorsList n.add_one_ne_zero, hx, List.prod_singleton]
  apply prime_of_mem_primeFactorsList
  rw [hx, List.mem_singleton]

theorem cardFactors_mul {m n : ℕ} (m0 : m ≠ 0) (n0 : n ≠ 0) : Ω (m * n) = Ω m + Ω n := by
  rw [cardFactors_apply, cardFactors_apply, cardFactors_apply, ← Multiset.coe_card, ← factors_eq,
    UniqueFactorizationMonoid.normalizedFactors_mul m0 n0, factors_eq, factors_eq,
    Multiset.card_add, Multiset.coe_card, Multiset.coe_card]

theorem cardFactors_multiset_prod {s : Multiset ℕ} (h0 : s.prod ≠ 0) :
    Ω s.prod = (Multiset.map Ω s).sum := by
  induction s using Multiset.induction_on with
  | empty => simp
  | cons ih => simp_all [cardFactors_mul, not_or]

@[simp]
theorem cardFactors_apply_prime {p : ℕ} (hp : p.Prime) : Ω p = 1 :=
  cardFactors_eq_one_iff_prime.2 hp

lemma cardFactors_pow {m k : ℕ} : Ω (m ^ k) = k * Ω m := by
  by_cases hm : m = 0
  · subst hm
    cases k <;> simp
  induction k with
  | zero => simp
  | succ n ih =>
    rw [pow_succ, cardFactors_mul (pow_ne_zero n hm) hm, ih]
    ring

@[simp]
theorem cardFactors_apply_prime_pow {p k : ℕ} (hp : p.Prime) : Ω (p ^ k) = k := by
  simp [cardFactors_pow, hp]

theorem cardFactors_eq_sum_factorization {n : ℕ} :
    Ω n = n.factorization.sum fun _ k => k := by
  simp [cardFactors_apply, ← List.sum_toFinset_count_eq_length, Finsupp.sum]

/-- `ω n` is the number of distinct prime factors of `n`. -/
def cardDistinctFactors : ArithmeticFunction ℕ :=
  ⟨fun n => n.primeFactorsList.dedup.length, by simp⟩

@[inherit_doc]
scoped[ArithmeticFunction.omega] notation "ω" => ArithmeticFunction.cardDistinctFactors

open scoped omega

theorem cardDistinctFactors_zero : ω 0 = 0 := by simp

@[simp]
theorem cardDistinctFactors_one : ω 1 = 0 := by simp [cardDistinctFactors]

theorem cardDistinctFactors_apply {n : ℕ} : ω n = n.primeFactorsList.dedup.length :=
  rfl

@[simp]
theorem cardDistinctFactors_eq_zero {n : ℕ} : ω n = 0 ↔ n ≤ 1 := by
  simp [cardDistinctFactors_apply, le_one_iff_eq_zero_or_eq_one]

@[simp]
theorem cardDistinctFactors_pos {n : ℕ} : 0 < ω n ↔ 1 < n := by simp [pos_iff_ne_zero]

theorem cardDistinctFactors_eq_cardFactors_iff_squarefree {n : ℕ} (h0 : n ≠ 0) :
    ω n = Ω n ↔ Squarefree n := by
  rw [squarefree_iff_nodup_primeFactorsList h0, cardDistinctFactors_apply]
  constructor <;> intro h
  · rw [← n.primeFactorsList.dedup_sublist.eq_of_length h]
    apply List.nodup_dedup
  · simp [h.dedup, cardFactors]

theorem cardDistinctFactors_eq_one_iff {n : ℕ} : ω n = 1 ↔ IsPrimePow n := by
  rw [ArithmeticFunction.cardDistinctFactors_apply, isPrimePow_iff_card_primeFactors_eq_one,
    ← toFinset_factors, List.card_toFinset]

@[simp]
theorem cardDistinctFactors_apply_prime_pow {p k : ℕ} (hp : p.Prime) (hk : k ≠ 0) :
    ω (p ^ k) = 1 :=
  cardDistinctFactors_eq_one_iff.mpr <| hp.isPrimePow.pow hk

@[simp]
theorem cardDistinctFactors_apply_prime {p : ℕ} (hp : p.Prime) : ω p = 1 := by
  rw [← pow_one p, cardDistinctFactors_apply_prime_pow hp one_ne_zero]

theorem cardDistinctFactors_mul {m n : ℕ} (h : m.Coprime n) : ω (m * n) = ω m + ω n := by
  simp [cardDistinctFactors_apply, perm_primeFactorsList_mul_of_coprime h |>.dedup |>.length_eq,
    coprime_primeFactorsList_disjoint h |>.dedup_append]

open scoped Function in
theorem cardDistinctFactors_prod {ι : Type*} {s : Finset ι} {f : ι → ℕ}
    (h : (s : Set ι).Pairwise (Coprime on f)) : ω (∏ i ∈ s, f i) = ∑ i ∈ s, ω (f i) := by
  induction s using cons_induction_on with
  | empty => simp
  | cons a s ha ih =>
    rw [prod_cons, sum_cons, cardDistinctFactors_mul, ih]
    · exact fun {x} hx {y} hy hxy => h (by simp [hx]) (by simp [hy]) hxy
    · exact Coprime.prod_right fun i hi =>
        h (by simp) (by simp [hi]) (ne_of_mem_of_not_mem hi ha).symm

/-- `μ` is the Möbius function. If `n` is squarefree with an even number of distinct prime factors,
  `μ n = 1`. If `n` is squarefree with an odd number of distinct prime factors, `μ n = -1`.
  If `n` is not squarefree, `μ n = 0`. -/
def moebius : ArithmeticFunction ℤ :=
  ⟨fun n => if Squarefree n then (-1) ^ cardFactors n else 0, by simp⟩

@[inherit_doc]
scoped[ArithmeticFunction.Moebius] notation "μ" => ArithmeticFunction.moebius

open scoped Moebius

@[simp]
theorem moebius_apply_of_squarefree {n : ℕ} (h : Squarefree n) : μ n = (-1) ^ cardFactors n :=
  if_pos h

@[simp]
theorem moebius_eq_zero_of_not_squarefree {n : ℕ} (h : ¬Squarefree n) : μ n = 0 :=
  if_neg h

theorem moebius_apply_one : μ 1 = 1 := by simp

theorem moebius_ne_zero_iff_squarefree {n : ℕ} : μ n ≠ 0 ↔ Squarefree n := by
  constructor <;> intro h
  · contrapose! h
    simp [h]
  · simp [h]

theorem moebius_eq_or (n : ℕ) : μ n = 0 ∨ μ n = 1 ∨ μ n = -1 := by
  simp only [moebius, coe_mk]
  split_ifs
  · right
    exact neg_one_pow_eq_or ..
  · left
    rfl

theorem moebius_ne_zero_iff_eq_or {n : ℕ} : μ n ≠ 0 ↔ μ n = 1 ∨ μ n = -1 := by
  have := moebius_eq_or n
  lia

theorem moebius_sq_eq_one_of_squarefree {l : ℕ} (hl : Squarefree l) : μ l ^ 2 = 1 := by
  rw [moebius_apply_of_squarefree hl, ← pow_mul, mul_comm, pow_mul, neg_one_sq, one_pow]

theorem abs_moebius_eq_one_of_squarefree {l : ℕ} (hl : Squarefree l) : |μ l| = 1 := by
  simp only [moebius_apply_of_squarefree hl, abs_pow, abs_neg, abs_one, one_pow]

theorem moebius_sq {n : ℕ} :
    μ n ^ 2 = if Squarefree n then 1 else 0 := by
  split_ifs with h
  · exact moebius_sq_eq_one_of_squarefree h
  · simp only [moebius_eq_zero_of_not_squarefree h, zero_pow (show 2 ≠ 0 by simp)]

theorem abs_moebius {n : ℕ} :
    |μ n| = if Squarefree n then 1 else 0 := by
  split_ifs with h
  · exact abs_moebius_eq_one_of_squarefree h
  · simp only [moebius_eq_zero_of_not_squarefree h, abs_zero]

theorem abs_moebius_le_one {n : ℕ} : |μ n| ≤ 1 := by
  rw [abs_moebius, apply_ite (· ≤ 1)]
  simp

theorem moebius_apply_prime {p : ℕ} (hp : p.Prime) : μ p = -1 := by
  rw [moebius_apply_of_squarefree hp.squarefree, cardFactors_apply_prime hp, pow_one]

theorem moebius_apply_prime_pow {p k : ℕ} (hp : p.Prime) (hk : k ≠ 0) :
    μ (p ^ k) = if k = 1 then -1 else 0 := by
  split_ifs with h
  · rw [h, pow_one, moebius_apply_prime hp]
  rw [moebius_eq_zero_of_not_squarefree]
  rw [squarefree_pow_iff hp.ne_one hk, not_and_or]
  exact Or.inr h

theorem moebius_apply_isPrimePow_not_prime {n : ℕ} (hn : IsPrimePow n) (hn' : ¬n.Prime) :
    μ n = 0 := by
  obtain ⟨p, k, hp, hk, rfl⟩ := (isPrimePow_nat_iff _).1 hn
  rw [moebius_apply_prime_pow hp hk.ne', if_neg]
  rintro rfl
  exact hn' (by simpa)

@[arith_mult]
theorem isMultiplicative_moebius : IsMultiplicative μ := by
  rw [IsMultiplicative.iff_ne_zero]
  refine ⟨by simp, fun {n m} hn hm hnm => ?_⟩
  simp only [moebius, coe_mk, squarefree_mul hnm, ite_zero_mul_ite_zero, cardFactors_mul hn hm,
    pow_add]

theorem IsMultiplicative.prodPrimeFactors_one_add_of_squarefree [CommSemiring R]
    {f : ArithmeticFunction R} (h_mult : f.IsMultiplicative) {n : ℕ} (hn : Squarefree n) :
    ∏ p ∈ n.primeFactors, (1 + f p) = ∑ d ∈ n.divisors, f d := by
  trans (∏ᵖ p ∣ n, ((ζ : ArithmeticFunction R) + f) p)
  · simp_rw [prodPrimeFactors_apply hn.ne_zero, add_apply, natCoe_apply]
    apply prod_congr rfl; intro p hp
    rw [zeta_apply_ne (prime_of_mem_primeFactorsList <| List.mem_toFinset.mp hp).ne_zero, cast_one]
  rw [isMultiplicative_zeta.natCast.prodPrimeFactors_add_of_squarefree h_mult hn,
    coe_zeta_mul_apply]

theorem IsMultiplicative.prodPrimeFactors_one_sub_of_squarefree [CommRing R]
    (f : ArithmeticFunction R) (hf : f.IsMultiplicative) {n : ℕ} (hn : Squarefree n) :
    ∏ p ∈ n.primeFactors, (1 - f p) = ∑ d ∈ n.divisors, μ d * f d := by
  trans (∏ p ∈ n.primeFactors, (1 + (ArithmeticFunction.pmul (μ : ArithmeticFunction R) f) p))
  · apply prod_congr rfl; intro p hp
    rw [pmul_apply, intCoe_apply, ArithmeticFunction.moebius_apply_prime
        (prime_of_mem_primeFactorsList (List.mem_toFinset.mp hp))]
    ring
  · rw [(isMultiplicative_moebius.intCast.pmul hf).prodPrimeFactors_one_add_of_squarefree hn]
    simp_rw [pmul_apply, intCoe_apply]

open UniqueFactorizationMonoid

@[simp]
theorem moebius_mul_coe_zeta : (μ * ζ : ArithmeticFunction ℤ) = 1 := by
  ext n
  induction n using recOnPosPrimePosCoprime with
  | zero => rw [map_zero, map_zero]
  | one => simp
  | prime_pow p n hp hn =>
    rw [coe_mul_zeta_apply, sum_divisors_prime_pow hp, sum_range_succ']
    simp_rw [pow_zero, moebius_apply_one, moebius_apply_prime_pow hp (succ_ne_zero _), succ_inj,
      sum_ite_eq', mem_range, if_pos hn, neg_add_cancel]
    rw [one_apply_ne]
    rw [Ne, pow_eq_one_iff hn.ne']
    exact hp.ne_one
  | coprime a b _ha _hb hab ha' hb' =>
    rw [IsMultiplicative.map_mul_of_coprime _ hab, ha', hb',
      IsMultiplicative.map_mul_of_coprime isMultiplicative_one hab]
    exact isMultiplicative_moebius.mul isMultiplicative_zeta.natCast

@[simp]
theorem coe_zeta_mul_moebius : (ζ * μ : ArithmeticFunction ℤ) = 1 := by
  rw [mul_comm, moebius_mul_coe_zeta]

@[simp]
theorem coe_moebius_mul_coe_zeta [Ring R] : (μ * ζ : ArithmeticFunction R) = 1 := by
  rw [← coe_coe, ← intCoe_mul, moebius_mul_coe_zeta, intCoe_one]

@[simp]
theorem coe_zeta_mul_coe_moebius [Ring R] : (ζ * μ : ArithmeticFunction R) = 1 := by
  rw [← coe_coe, ← intCoe_mul, coe_zeta_mul_moebius, intCoe_one]

section CommRing

variable [CommRing R]

instance : Invertible (ζ : ArithmeticFunction R) where
  invOf := μ
  invOf_mul_self := coe_moebius_mul_coe_zeta
  mul_invOf_self := coe_zeta_mul_coe_moebius

/-- A unit in `ArithmeticFunction R` that evaluates to `ζ`, with inverse `μ`. -/
def zetaUnit : (ArithmeticFunction R)ˣ :=
  ⟨ζ, μ, coe_zeta_mul_coe_moebius, coe_moebius_mul_coe_zeta⟩

@[simp]
theorem coe_zetaUnit : ((zetaUnit : (ArithmeticFunction R)ˣ) : ArithmeticFunction R) = ζ :=
  rfl

@[simp]
theorem inv_zetaUnit : ((zetaUnit⁻¹ : (ArithmeticFunction R)ˣ) : ArithmeticFunction R) = μ :=
  rfl

end CommRing

/-- Möbius inversion for functions to an `AddCommGroup`. -/
theorem sum_eq_iff_sum_smul_moebius_eq [AddCommGroup R] {f g : ℕ → R} :
    (∀ n > 0, ∑ i ∈ n.divisors, f i = g n) ↔
      ∀ n > 0, ∑ x ∈ n.divisorsAntidiagonal, μ x.fst • g x.snd = f n := by
  let f' : ArithmeticFunction R := ⟨fun x => if x = 0 then 0 else f x, if_pos rfl⟩
  let g' : ArithmeticFunction R := ⟨fun x => if x = 0 then 0 else g x, if_pos rfl⟩
  trans (ζ : ArithmeticFunction ℤ) • f' = g'
  · rw [ArithmeticFunction.ext_iff]
    apply forall_congr'
    intro n
    cases n with
    | zero => simp
    | succ n =>
      rw [coe_zeta_smul_apply]
      simp only [forall_prop_of_true, succ_pos', f', g', coe_mk, succ_ne_zero, ite_false]
      rw [sum_congr rfl fun x hx => if_neg (pos_of_mem_divisors hx).ne']
  trans μ • g' = f'
  · constructor <;> intro h <;>
      simp only [← h, ← mul_smul, moebius_mul_coe_zeta, coe_zeta_mul_moebius, one_smul]
  · rw [ArithmeticFunction.ext_iff]
    apply forall_congr'
    intro n
    cases n with
    | zero => simp
    | succ n =>
      simp only [forall_prop_of_true, succ_pos', smul_apply, f', g', coe_mk, succ_ne_zero,
        ite_false]
      rw [sum_congr rfl fun x hx => ?_]
      rw [if_neg (pos_of_mem_divisors (snd_mem_divisors_of_mem_antidiagonal hx)).ne']

/-- Möbius inversion for functions to a `Ring`. -/
theorem sum_eq_iff_sum_mul_moebius_eq [NonAssocRing R] {f g : ℕ → R} :
    (∀ n > 0, ∑ i ∈ n.divisors, f i = g n) ↔
      ∀ n > 0, ∑ x ∈ n.divisorsAntidiagonal, (μ x.fst : R) * g x.snd = f n := by
  rw [sum_eq_iff_sum_smul_moebius_eq]
  apply forall_congr'
  refine fun a => imp_congr_right fun _ => (sum_congr rfl fun x _hx => ?_).congr_left
  rw [zsmul_eq_mul]

/-- Möbius inversion for functions to a `CommGroup`. -/
theorem prod_eq_iff_prod_pow_moebius_eq [CommGroup R] {f g : ℕ → R} :
    (∀ n > 0, ∏ i ∈ n.divisors, f i = g n) ↔
      ∀ n > 0, ∏ x ∈ n.divisorsAntidiagonal, g x.snd ^ μ x.fst = f n :=
  @sum_eq_iff_sum_smul_moebius_eq (Additive R) _ _ _

/-- Möbius inversion for functions to a `CommGroupWithZero`. -/
theorem prod_eq_iff_prod_pow_moebius_eq_of_nonzero [CommGroupWithZero R] {f g : ℕ → R}
    (hf : ∀ n : ℕ, 0 < n → f n ≠ 0) (hg : ∀ n : ℕ, 0 < n → g n ≠ 0) :
    (∀ n > 0, ∏ i ∈ n.divisors, f i = g n) ↔
      ∀ n > 0, ∏ x ∈ n.divisorsAntidiagonal, g x.snd ^ μ x.fst = f n := by
  refine
      Iff.trans
        (Iff.trans (forall_congr' fun n => ?_)
          (@prod_eq_iff_prod_pow_moebius_eq Rˣ _
            (fun n => if h : 0 < n then Units.mk0 (f n) (hf n h) else 1) fun n =>
            if h : 0 < n then Units.mk0 (g n) (hg n h) else 1))
        (forall_congr' fun n => ?_) <;>
    refine imp_congr_right fun hn => ?_
  · dsimp
    rw [dif_pos hn, ← Units.val_inj, ← Units.coeHom_apply, map_prod, Units.val_mk0,
      prod_congr rfl _]
    intro x hx
    rw [dif_pos (pos_of_mem_divisors hx), Units.coeHom_apply, Units.val_mk0]
  · dsimp
    rw [dif_pos hn, ← Units.val_inj, ← Units.coeHom_apply, map_prod, Units.val_mk0,
      prod_congr rfl _]
    intro x hx
    rw [dif_pos (pos_of_mem_divisors (snd_mem_divisors_of_mem_antidiagonal hx)), Units.coeHom_apply,
      Units.val_zpow_eq_zpow_val, Units.val_mk0]

/-- Möbius inversion for functions to an `AddCommGroup`, where the equalities only hold on a
well-behaved set. -/
theorem sum_eq_iff_sum_smul_moebius_eq_on [AddCommGroup R] {f g : ℕ → R}
    (s : Set ℕ) (hs : ∀ m n, m ∣ n → n ∈ s → m ∈ s) :
    (∀ n > 0, n ∈ s → (∑ i ∈ n.divisors, f i) = g n) ↔
      ∀ n > 0, n ∈ s → (∑ x ∈ n.divisorsAntidiagonal, μ x.fst • g x.snd) = f n := by
  constructor
  · intro h
    let G := fun (n : ℕ) => (∑ i ∈ n.divisors, f i)
    intro n hn hnP
    suffices ∑ d ∈ n.divisors, μ (n/d) • G d = f n by
      rw [sum_divisorsAntidiagonal' (f := fun x y => μ x • g y), ← this, sum_congr rfl]
      intro d hd
      rw [← h d (pos_of_mem_divisors hd) <| hs d n (dvd_of_mem_divisors hd) hnP]
    rw [← sum_divisorsAntidiagonal' (f := fun x y => μ x • G y)]
    apply sum_eq_iff_sum_smul_moebius_eq.mp _ n hn
    intro _ _; rfl
  · intro h
    let F := fun (n : ℕ) => ∑ x ∈ n.divisorsAntidiagonal, μ x.fst • g x.snd
    intro n hn hnP
    suffices ∑ d ∈ n.divisors, F d = g n by
      rw [← this, sum_congr rfl]
      intro d hd
      rw [← h d (pos_of_mem_divisors hd) <| hs d n (dvd_of_mem_divisors hd) hnP]
    apply sum_eq_iff_sum_smul_moebius_eq.mpr _ n hn
    intro _ _; rfl

theorem sum_eq_iff_sum_smul_moebius_eq_on' [AddCommGroup R] {f g : ℕ → R}
    (s : Set ℕ) (hs : ∀ m n, m ∣ n → n ∈ s → m ∈ s) (hs₀ : 0 ∉ s) :
    (∀ n ∈ s, (∑ i ∈ n.divisors, f i) = g n) ↔
     ∀ n ∈ s, (∑ x ∈ n.divisorsAntidiagonal, μ x.fst • g x.snd) = f n := by
  have : ∀ P : ℕ → Prop, ((∀ n ∈ s, P n) ↔ (∀ n > 0, n ∈ s → P n)) := fun P ↦ by
    refine forall_congr' (fun n ↦ ⟨fun h _ ↦ h, fun h hn ↦ h ?_ hn⟩)
    contrapose! hs₀
    simpa [nonpos_iff_eq_zero.mp hs₀] using hn
  simpa only [this] using sum_eq_iff_sum_smul_moebius_eq_on s hs

/-- Möbius inversion for functions to a `Ring`, where the equalities only hold on a well-behaved
set. -/
theorem sum_eq_iff_sum_mul_moebius_eq_on [NonAssocRing R] {f g : ℕ → R}
    (s : Set ℕ) (hs : ∀ m n, m ∣ n → n ∈ s → m ∈ s) :
    (∀ n > 0, n ∈ s → (∑ i ∈ n.divisors, f i) = g n) ↔
      ∀ n > 0, n ∈ s →
        (∑ x ∈ n.divisorsAntidiagonal, (μ x.fst : R) * g x.snd) = f n := by
  rw [sum_eq_iff_sum_smul_moebius_eq_on s hs]
  apply forall_congr'
  intro a; refine imp_congr_right ?_
  refine fun _ => imp_congr_right fun _ => (sum_congr rfl fun x _hx => ?_).congr_left
  rw [zsmul_eq_mul]

/-- Möbius inversion for functions to a `CommGroup`, where the equalities only hold on a
well-behaved set. -/
theorem prod_eq_iff_prod_pow_moebius_eq_on [CommGroup R] {f g : ℕ → R}
    (s : Set ℕ) (hs : ∀ m n, m ∣ n → n ∈ s → m ∈ s) :
    (∀ n > 0, n ∈ s → (∏ i ∈ n.divisors, f i) = g n) ↔
      ∀ n > 0, n ∈ s → (∏ x ∈ n.divisorsAntidiagonal, g x.snd ^ μ x.fst) = f n :=
  @sum_eq_iff_sum_smul_moebius_eq_on (Additive R) _ _ _ s hs

/-- Möbius inversion for functions to a `CommGroupWithZero`, where the equalities only hold on
a well-behaved set. -/
theorem prod_eq_iff_prod_pow_moebius_eq_on_of_nonzero [CommGroupWithZero R]
    (s : Set ℕ) (hs : ∀ m n, m ∣ n → n ∈ s → m ∈ s) {f g : ℕ → R}
    (hf : ∀ n > 0, f n ≠ 0) (hg : ∀ n > 0, g n ≠ 0) :
    (∀ n > 0, n ∈ s → (∏ i ∈ n.divisors, f i) = g n) ↔
      ∀ n > 0, n ∈ s → (∏ x ∈ n.divisorsAntidiagonal, g x.snd ^ μ x.fst) = f n := by
  refine
      Iff.trans
        (Iff.trans (forall_congr' fun n => ?_)
          (@prod_eq_iff_prod_pow_moebius_eq_on Rˣ _
            (fun n => if h : 0 < n then Units.mk0 (f n) (hf n h) else 1)
            (fun n => if h : 0 < n then Units.mk0 (g n) (hg n h) else 1)
            s hs) )
        (forall_congr' fun n => ?_) <;>
    refine imp_congr_right fun hn => ?_
  · dsimp
    rw [dif_pos hn, ← Units.val_inj, ← Units.coeHom_apply, map_prod, Units.val_mk0,
      prod_congr rfl _]
    intro x hx
    rw [dif_pos (pos_of_mem_divisors hx), Units.coeHom_apply, Units.val_mk0]
  · dsimp
    rw [dif_pos hn, ← Units.val_inj, ← Units.coeHom_apply, map_prod, Units.val_mk0,
      prod_congr rfl _]
    intro x hx
    rw [dif_pos (pos_of_mem_divisors (snd_mem_divisors_of_mem_antidiagonal hx)),
      Units.coeHom_apply, Units.val_zpow_eq_zpow_val, Units.val_mk0]

end SpecialFunctions

section Sum

theorem sum_Ioc_zeta (N : ℕ) : ∑ n ∈ Ioc 0 N, zeta n = N := by
  simp only [zeta_apply, sum_ite, sum_const_zero, sum_const, smul_eq_mul, mul_one, zero_add]
  rw [show {x ∈ Ioc 0 N | ¬x = 0} = Ioc 0 N by ext; simp; lia]
  simp

variable {R : Type*} [Semiring R]

theorem sum_Ioc_mul_eq_sum_prod_filter (f g : ArithmeticFunction R) (N : ℕ) :
    ∑ n ∈ Ioc 0 N, (f * g) n = ∑ x ∈ Ioc 0 N ×ˢ Ioc 0 N with x.1 * x.2 ≤ N, f x.1 * g x.2 := by
  simp only [mul_apply]
  trans ∑ n ∈ Ioc 0 N, ∑ x ∈ Ioc 0 N ×ˢ Ioc 0 N with x.1 * x.2 = n, f x.1 * g x.2
  · refine sum_congr rfl fun n hn ↦ ?_
    simp only [mem_Ioc] at hn
    have hn0 : n ≠ 0 := by exact ne_zero_of_lt hn.1
    rw [divisorsAntidiagonal_eq_prod_filter_of_le hn0 hn.2]
  · simp_rw [sum_filter]
    rw [sum_comm]
    exact sum_congr rfl fun _ _ ↦ (by simp_all)

-- TODO: fix two non-terminal simp
set_option linter.flexible false in
theorem sum_Ioc_mul_eq_sum_sum (f g : ArithmeticFunction R) (N : ℕ) :
    ∑ n ∈ Ioc 0 N, (f * g) n = ∑ n ∈ Ioc 0 N, f n * ∑ m ∈ Ioc 0 (N / n), g m := by
  rw [sum_Ioc_mul_eq_sum_prod_filter, sum_filter, sum_product]
  refine sum_congr rfl fun n hn ↦ ?_
  simp only [sum_ite, not_le, sum_const_zero, add_zero, mul_sum]
  congr
  ext
  simp only [mem_filter, mem_Ioc, and_assoc, and_congr_right_iff]
  intro _
  have hn0 : n ≠ 0 := by
    simp [mem_Ioc] at hn
    exact ne_zero_of_lt hn.1
  constructor
  · intro ⟨_, h⟩
    grw [← h, Nat.mul_div_cancel_left _ (by omega)]
  · intro hm
    grw [hm]
    simp [mul_div_le, div_le_self]

theorem sum_Ioc_mul_zeta_eq_sum (f : ArithmeticFunction R) (N : ℕ) :
    ∑ n ∈ Ioc 0 N, (f * zeta) n = ∑ n ∈ Ioc 0 N, f n * ↑(N / n) := by
  rw [sum_Ioc_mul_eq_sum_sum]
  refine sum_congr rfl fun n hn ↦ ?_
  simp_rw [natCoe_apply]
  rw_mod_cast [sum_Ioc_zeta]

--TODO: Dirichlet hyperbola method to get sums of length `sqrt N`
/-- An `O(N)` formula for the sum of the number of divisors function. -/
theorem sum_Ioc_sigma0_eq_sum_div (N : ℕ) :
    ∑ n ∈ Ioc 0 N, sigma 0 n = ∑ n ∈ Ioc 0 N, (N / n) := by
  rw [← zeta_mul_pow_eq_sigma, pow_zero_eq_zeta]
  convert sum_Ioc_mul_zeta_eq_sum zeta N using 1
  simp only [zeta_apply, cast_id, ite_mul, zero_mul, one_mul]
  refine sum_congr rfl fun n hn ↦ ?_
  simp
  tauto

end Sum
end ArithmeticFunction

namespace Nat.Coprime

open ArithmeticFunction

theorem card_divisors_mul {m n : ℕ} (hmn : m.Coprime n) :
    #(m * n).divisors = #m.divisors * #n.divisors := by
  simp only [← sigma_zero_apply, isMultiplicative_sigma.map_mul_of_coprime hmn]

theorem sum_divisors_mul {m n : ℕ} (hmn : m.Coprime n) :
    ∑ d ∈ (m * n).divisors, d = (∑ d ∈ m.divisors, d) * ∑ d ∈ n.divisors, d := by
  simp only [← sigma_one_apply, isMultiplicative_sigma.map_mul_of_coprime hmn]

end Nat.Coprime

namespace Mathlib.Meta.Positivity
open Lean Meta Qq

/-- Extension for `ArithmeticFunction.sigma`. -/
@[positivity ArithmeticFunction.sigma _ _]
meta def evalArithmeticFunctionSigma : PositivityExt where eval {u α} z p e := do
  match u, α, e with
  | 0, ~q(ℕ), ~q(ArithmeticFunction.sigma $k $n) =>
    let rn ← core z p n
    assumeInstancesCommute
    match rn with
    | .positive pn => return .positive q(Iff.mpr ArithmeticFunction.sigma_pos_iff $pn)
    | _ => return .nonnegative q(Nat.zero_le _)
  | _, _, _ => throwError "not ArithmeticFunction.sigma"

/-- Extension for `ArithmeticFunction.zeta`. -/
@[positivity ArithmeticFunction.zeta _]
meta def evalArithmeticFunctionZeta : PositivityExt where eval {u α} z p e := do
  match u, α, e with
  | 0, ~q(ℕ), ~q(ArithmeticFunction.zeta $n) =>
    let rn ← core z p n
    assumeInstancesCommute
    match rn with
    | .positive pn => return .positive q(Iff.mpr ArithmeticFunction.zeta_pos $pn)
    | _ => return .nonnegative q(Nat.zero_le _)
  | _, _, _ => throwError "not ArithmeticFunction.zeta"

end Mathlib.Meta.Positivity
set_option linter.style.longFile 1700<|MERGE_RESOLUTION|>--- conflicted
+++ resolved
@@ -947,11 +947,7 @@
   · intro h
     rw [← sigma_zero_eq_one_iff]
     have zero_lt_sigma := sigma_pos 0 n hn0
-<<<<<<< HEAD
-    have sigma_zero_le_sigma := sigma_mono 0 k n (Nat.zero_le k)
-=======
     have sigma_zero_le_sigma := sigma_mono 0 k n k.zero_le
->>>>>>> 1f0482d9
     lia
   · rintro rfl
     simp
