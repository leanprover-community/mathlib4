--- conflicted
+++ resolved
@@ -393,14 +393,10 @@
 theorem zeta_apply_ne {x : ℕ} (h : x ≠ 0) : ζ x = 1 :=
   if_neg h
 
-<<<<<<< HEAD
 theorem zeta_eq_zero {x : ℕ} : ζ x = 0 ↔ x = 0 := by simp [zeta]
 
 theorem zeta_pos {x : ℕ} : 0 < ζ x ↔ 0 < x := by simp [Nat.pos_iff_ne_zero]
 
--- Porting note: removed `@[simp]`, LHS not in normal form
-=======
->>>>>>> 3a941a8f
 theorem coe_zeta_smul_apply {M} [Semiring R] [AddCommMonoid M] [MulAction R M]
     {f : ArithmeticFunction M} {x : ℕ} :
     ((↑ζ : ArithmeticFunction R) • f) x = ∑ i ∈ divisors x, f i := by
