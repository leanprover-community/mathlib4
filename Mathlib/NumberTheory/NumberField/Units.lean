/-
Copyright (c) 2023 Xavier Roblot. All rights reserved.
Released under Apache 2.0 license as described in the file LICENSE.
Authors: Xavier Roblot
-/
import Mathlib.LinearAlgebra.Matrix.Gershgorin
import Mathlib.NumberTheory.NumberField.CanonicalEmbedding
import Mathlib.NumberTheory.NumberField.Norm
import Mathlib.RingTheory.Ideal.Norm
import Mathlib.RingTheory.RootsOfUnity.Basic

#align_import number_theory.number_field.units from "leanprover-community/mathlib"@"00f91228655eecdcd3ac97a7fd8dbcb139fe990a"

/-!
# Units of a number field
We prove results about the group `(𝓞 K)ˣ` of units of the ring of integers `𝓞 K` of a number
field `K`.

## Main definitions

* `NumberField.Units.rank`: the unit rank of the number field `K`.

* `NumberField.Units.fundSystem`: a fundamental system of units of `K`.

* `NumberField.Units.basisModTorsion`: a `ℤ`-basis of `(𝓞 K)ˣ ⧸ (torsion K)`
as an additive `ℤ`-module.

## Main results

* `NumberField.isUnit_iff_norm`: an algebraic integer `x : 𝓞 K` is a unit if and only if
`|norm ℚ x| = 1`.

* `NumberField.Units.mem_torsion`: a unit `x : (𝓞 K)ˣ` is torsion iff `w x = 1` for all infinite
places `w` of `K`.

* `NumberField.Units.exist_unique_eq_mul_prod`: **Dirichlet Unit Theorem**. Any unit `x` of `𝓞 K`
can be written uniquely as the product of a root of unity and powers of the units of of the
fundamental system `fundSystem`.

## Tags
number field, units
 -/

open scoped NumberField

noncomputable section

open NumberField Units BigOperators

section Rat

theorem Rat.RingOfIntegers.isUnit_iff {x : 𝓞 ℚ} : IsUnit x ↔ (x : ℚ) = 1 ∨ (x : ℚ) = -1 := by
  simp_rw [(isUnit_map_iff (Rat.ringOfIntegersEquiv : 𝓞 ℚ →+* ℤ) x).symm, Int.isUnit_iff,
    RingEquiv.coe_toRingHom, RingEquiv.map_eq_one_iff, RingEquiv.map_eq_neg_one_iff, ←
    Subtype.coe_injective.eq_iff]; rfl
#align rat.ring_of_integers.is_unit_iff Rat.RingOfIntegers.isUnit_iff

end Rat

variable (K : Type*) [Field K]

section IsUnit

variable {K}

theorem NumberField.isUnit_iff_norm [NumberField K] {x : 𝓞 K} :
    IsUnit x ↔ |(RingOfIntegers.norm ℚ x : ℚ)| = 1 := by
  convert (RingOfIntegers.isUnit_norm ℚ (F := K)).symm
  rw [← abs_one, abs_eq_abs, ← Rat.RingOfIntegers.isUnit_iff]
#align is_unit_iff_norm NumberField.isUnit_iff_norm

end IsUnit

namespace NumberField.Units

section coe

theorem coe_injective : Function.Injective ((↑) : (𝓞 K)ˣ → K) :=
  fun _ _ h => by rwa [SetLike.coe_eq_coe, Units.eq_iff] at h

variable {K}

theorem coe_mul (x y : (𝓞 K)ˣ) : ((x * y : (𝓞 K)ˣ) : K) = (x : K) * (y : K) := rfl

<<<<<<< HEAD
theorem coe_pow (x : (𝓞 K)ˣ) (n : ℕ) : ↑(x ^ n) = (x : K) ^ n := by
  rw [← SubmonoidClass.coe_pow, ← val_pow_eq_pow_val]

theorem coe_zpow (x : (𝓞 K)ˣ) (n : ℤ) : ↑(x ^ n) = (x : K) ^ n := by
=======
theorem coe_pow (x : (𝓞 K)ˣ) (n : ℕ) : (↑(x ^ n) : K) = (x : K) ^ n := by
  rw [← SubmonoidClass.coe_pow, ← val_pow_eq_pow_val]

theorem coe_zpow (x : (𝓞 K)ˣ) (n : ℤ) : (↑(x ^ n) : K) = (x : K) ^ n := by
>>>>>>> e9bcfc6e
  change ((Units.coeHom K).comp (map (algebraMap (𝓞 K) K))) (x ^ n) = _
  exact map_zpow _ x n

theorem coe_one : ((1 : (𝓞 K)ˣ) : K) = (1 : K) := rfl

theorem coe_neg_one : ((-1 : (𝓞 K)ˣ) : K) = (-1 : K) := rfl

theorem coe_ne_zero (x : (𝓞 K)ˣ) : (x : K) ≠ 0 :=
  Subtype.coe_injective.ne_iff.mpr (_root_.Units.ne_zero x)

end coe

open NumberField.InfinitePlace

section torsion

/-- The torsion subgroup of the group of units. -/
def torsion : Subgroup (𝓞 K)ˣ := CommGroup.torsion (𝓞 K)ˣ

theorem mem_torsion {x : (𝓞 K)ˣ} [NumberField K] :
    x ∈ torsion K ↔ ∀ w : InfinitePlace K, w x = 1 := by
  rw [eq_iff_eq (x : K) 1, torsion, CommGroup.mem_torsion, isOfFinOrder_iff_pow_eq_one]
  refine ⟨fun ⟨n, h_pos, h_eq⟩ φ => ?_, fun h => ?_⟩
  · refine norm_map_one_of_pow_eq_one φ.toMonoidHom (k := ⟨n, h_pos⟩) ?_
    rw [PNat.mk_coe, ← coe_pow, h_eq, coe_one]
  · obtain ⟨n, hn, hx⟩ := Embeddings.pow_eq_one_of_norm_eq_one K ℂ x.val.prop h
    exact ⟨n, hn, by ext; rw [coe_pow, hx, coe_one]⟩

/-- Shortcut instance because Lean tends to time out before finding the general instance. -/
instance : Nonempty (torsion K) := One.nonempty

/-- The torsion subgroup is finite. -/
instance [NumberField K] : Fintype (torsion K) := by
  refine @Fintype.ofFinite _ (Set.finite_coe_iff.mpr ?_)
  refine Set.Finite.of_finite_image ?_ ((coe_injective K).injOn _)
  refine (Embeddings.finite_of_norm_le K ℂ 1).subset
    (fun a ⟨u, ⟨h_tors, h_ua⟩⟩ => ⟨?_, fun φ => ?_⟩)
  · rw [← h_ua]
    exact u.val.prop
  · rw [← h_ua]
    exact le_of_eq ((eq_iff_eq _ 1).mp ((mem_torsion K).mp h_tors) φ)

-- a shortcut instance to stop the next instance from timing out
instance [NumberField K] : Finite (torsion K) := inferInstance

/-- The torsion subgroup is cylic. -/
instance [NumberField K] : IsCyclic (torsion K) := subgroup_units_cyclic _

/-- The order of the torsion subgroup as a positive integer. -/
def torsionOrder [NumberField K] : ℕ+ := ⟨Fintype.card (torsion K), Fintype.card_pos⟩

/-- If `k` does not divide `torsionOrder` then there are no nontrivial roots of unity of
  order dividing `k`. -/
theorem rootsOfUnity_eq_one [NumberField K] {k : ℕ+} (hc : Nat.Coprime k (torsionOrder K))
    {ζ : (𝓞 K)ˣ} : ζ ∈ rootsOfUnity k (𝓞 K) ↔ ζ = 1 := by
  rw [mem_rootsOfUnity]
  refine ⟨fun h => ?_, fun h => by rw [h, one_pow]⟩
  refine orderOf_eq_one_iff.mp (Nat.eq_one_of_dvd_coprimes hc ?_ ?_)
  · exact orderOf_dvd_of_pow_eq_one h
  · have hζ : ζ ∈ torsion K := by
      rw [torsion, CommGroup.mem_torsion, isOfFinOrder_iff_pow_eq_one]
      exact ⟨k, k.prop, h⟩
    rw [orderOf_submonoid (⟨ζ, hζ⟩ : torsion K)]
    exact orderOf_dvd_card

/-- The group of roots of unity of order dividing `torsionOrder` is equal to the torsion
group. -/
theorem rootsOfUnity_eq_torsion [NumberField K] :
    rootsOfUnity (torsionOrder K) (𝓞 K) = torsion K := by
  ext ζ
  rw [torsion, mem_rootsOfUnity]
  refine ⟨fun h => ?_, fun h => ?_⟩
  · rw [CommGroup.mem_torsion, isOfFinOrder_iff_pow_eq_one]
    exact ⟨↑(torsionOrder K), (torsionOrder K).prop, h⟩
  · exact Subtype.ext_iff.mp (@pow_card_eq_one (torsion K) _ _ ⟨ζ, h⟩)

end torsion

namespace dirichletUnitTheorem

/-!
### Dirichlet Unit Theorem
This section is devoted to the proof of Dirichlet's unit theorem.

We define a group morphism from `(𝓞 K)ˣ` to `{w : InfinitePlace K // w ≠ w₀} → ℝ` where `w₀` is a
distinguished (arbitrary) infinite place, prove that its kernel is the torsion subgroup (see
`logEmbedding_eq_zero_iff`) and that its image, called `unitLattice`, is a full `ℤ`-lattice. It
follows that `unitLattice` is a free `ℤ`-module (see `instModuleFree_unitLattice`) of rank
`card (InfinitePlaces K) - 1` (see `unitLattice_rank`). To prove that the `unitLattice` is a full
`ℤ`-lattice, we need to prove that it is discrete (see `unitLattice_inter_ball_finite`) and that it
spans the full space over `ℝ` (see `unitLattice_span_eq_top`); this is the main part of the proof,
see the section `span_top` below for more details.
-/

open Classical Finset

variable [NumberField K]

variable {K}

/-- The distinguished infinite place. -/
def w₀ : InfinitePlace K := (inferInstance : Nonempty (InfinitePlace K)).some

variable (K)

/-- The logarithmic embedding of the units (seen as an `Additive` group). -/
def logEmbedding : Additive ((𝓞 K)ˣ) →+ ({w : InfinitePlace K // w ≠ w₀} → ℝ) :=
{ toFun := fun x w => mult w.val * Real.log (w.val ↑(Additive.toMul x))
  map_zero' := by simp; rfl
  map_add' := fun _ _ => by simp [Real.log_mul, mul_add]; rfl }

variable {K}

@[simp]
theorem logEmbedding_component (x : (𝓞 K)ˣ) (w : {w : InfinitePlace K // w ≠ w₀}) :
    (logEmbedding K x) w = mult w.val * Real.log (w.val x) := rfl

theorem sum_logEmbedding_component (x : (𝓞 K)ˣ) :
    ∑ w, logEmbedding K x w = - mult (w₀ : InfinitePlace K) * Real.log (w₀ (x : K)) := by
  have h := congr_arg Real.log (prod_eq_abs_norm (x : K))
  rw [show |(Algebra.norm ℚ) (x : K)| = 1 from isUnit_iff_norm.mp x.isUnit, Rat.cast_one,
    Real.log_one, Real.log_prod] at h
  · simp_rw [Real.log_pow] at h
    rw [← insert_erase (mem_univ w₀), sum_insert (not_mem_erase w₀ univ), add_comm,
      add_eq_zero_iff_eq_neg] at h
    convert h using 1
    · refine (sum_subtype _ (fun w => ?_) (fun w => (mult w) * (Real.log (w (x : K))))).symm
      exact ⟨ne_of_mem_erase, fun h => mem_erase_of_ne_of_mem h (mem_univ w)⟩
    · norm_num
  · exact fun w _ => pow_ne_zero _ (AbsoluteValue.ne_zero _ (coe_ne_zero x))

theorem mult_log_place_eq_zero {x : (𝓞 K)ˣ} {w : InfinitePlace K} :
    mult w * Real.log (w x) = 0 ↔ w x = 1 := by
  rw [mul_eq_zero, or_iff_right, Real.log_eq_zero, or_iff_right, or_iff_left]
  · linarith [(map_nonneg _ _ : 0 ≤ w x)]
  · simp only [ne_eq, map_eq_zero, coe_ne_zero x, not_false_eq_true]
  · refine (ne_of_gt ?_)
    rw [mult]; split_ifs <;> norm_num

theorem logEmbedding_eq_zero_iff {x : (𝓞 K)ˣ} :
    logEmbedding K x = 0 ↔ x ∈ torsion K := by
  rw [mem_torsion]
  refine ⟨fun h w => ?_, fun h => ?_⟩
  · by_cases hw : w = w₀
    · suffices -mult w₀ * Real.log (w₀ (x : K)) = 0 by
        rw [neg_mul, neg_eq_zero, ← hw] at this
        exact mult_log_place_eq_zero.mp this
      rw [← sum_logEmbedding_component, sum_eq_zero]
      exact fun w _ => congrFun h w
    · exact mult_log_place_eq_zero.mp (congrFun h ⟨w, hw⟩)
  · ext w
    rw [logEmbedding_component, h w.val, Real.log_one, mul_zero, Pi.zero_apply]

theorem logEmbedding_component_le {r : ℝ} {x : (𝓞 K)ˣ} (hr : 0 ≤ r) (h : ‖logEmbedding K x‖ ≤ r)
    (w : {w : InfinitePlace K // w ≠ w₀}) : |logEmbedding K x w| ≤ r := by
  lift r to NNReal using hr
  simp_rw [Pi.norm_def, NNReal.coe_le_coe, Finset.sup_le_iff, ← NNReal.coe_le_coe] at h
  exact h w (mem_univ _)

theorem log_le_of_logEmbedding_le {r : ℝ} {x : (𝓞 K)ˣ} (hr : 0 ≤ r) (h : ‖logEmbedding K x‖ ≤ r)
    (w : InfinitePlace K) : |Real.log (w x)| ≤ (Fintype.card (InfinitePlace K)) * r := by
  have tool : ∀ x : ℝ, 0 ≤ x → x ≤ mult w * x := fun x hx => by
      nth_rw 1 [← one_mul x]
      refine mul_le_mul ?_ le_rfl hx ?_
      all_goals { rw [mult]; split_ifs <;> norm_num }
  by_cases hw : w = w₀
  · have hyp := congr_arg (‖·‖) (sum_logEmbedding_component x).symm
    replace hyp := (le_of_eq hyp).trans (norm_sum_le _ _)
    simp_rw [norm_mul, norm_neg, Real.norm_eq_abs, Nat.abs_cast] at hyp
    refine (le_trans ?_ hyp).trans ?_
    · rw [← hw]
      exact tool _ (abs_nonneg _)
    · refine (sum_le_card_nsmul univ _ _
        (fun w _ => logEmbedding_component_le hr h w)).trans ?_
      rw [nsmul_eq_mul]
      refine mul_le_mul ?_ le_rfl hr (Fintype.card (InfinitePlace K)).cast_nonneg
      simp [card_univ]
  · have hyp := logEmbedding_component_le hr h ⟨w, hw⟩
    rw [logEmbedding_component, abs_mul, Nat.abs_cast] at hyp
    refine (le_trans ?_ hyp).trans ?_
    · exact tool _ (abs_nonneg _)
    · nth_rw 1 [← one_mul r]
      exact mul_le_mul (Nat.one_le_cast.mpr Fintype.card_pos) (le_of_eq rfl) hr (Nat.cast_nonneg _)

variable (K)

/-- The lattice formed by the image of the logarithmic embedding. -/
noncomputable def _root_.NumberField.Units.unitLattice :
    AddSubgroup ({w : InfinitePlace K // w ≠ w₀} → ℝ) :=
  AddSubgroup.map (logEmbedding K) ⊤

theorem unitLattice_inter_ball_finite (r : ℝ) :
    ((unitLattice K : Set ({ w : InfinitePlace K // w ≠ w₀} → ℝ)) ∩
      Metric.closedBall 0 r).Finite := by
  obtain hr | hr := lt_or_le r 0
  · convert Set.finite_empty
    rw [Metric.closedBall_eq_empty.mpr hr]
    exact Set.inter_empty _
  · suffices {x : (𝓞 K)ˣ | IsIntegral ℤ (x : K) ∧
        ∀ (φ : K →+* ℂ), ‖φ x‖ ≤ Real.exp ((Fintype.card (InfinitePlace K)) * r)}.Finite by
      refine (Set.Finite.image (logEmbedding K) this).subset ?_
      rintro _ ⟨⟨x, ⟨_, rfl⟩⟩, hx⟩
      refine ⟨x, ⟨x.val.prop, (le_iff_le _ _).mp (fun w => (Real.log_le_iff_le_exp ?_).mp ?_)⟩, rfl⟩
      · exact pos_iff.mpr (coe_ne_zero x)
      · rw [mem_closedBall_zero_iff] at hx
        exact (le_abs_self _).trans (log_le_of_logEmbedding_le hr hx w)
    refine Set.Finite.of_finite_image ?_ ((coe_injective K).injOn _)
    refine (Embeddings.finite_of_norm_le K ℂ
        (Real.exp ((Fintype.card (InfinitePlace K)) * r))).subset ?_
    rintro _ ⟨x, ⟨⟨h_int, h_le⟩, rfl⟩⟩
    exact ⟨h_int, h_le⟩

section span_top

/-!
#### Section `span_top`

In this section, we prove that the span over `ℝ` of the `unitLattice` is equal to the full space.
For this, we construct for each infinite place `w₁ ≠ w₀` a unit `u_w₁` of `K` such that, for all
infinite places `w` such that `w ≠ w₁`, we have `Real.log w (u_w₁) < 0`
(and thus `Real.log w₁ (u_w₁) > 0`). It follows then from a determinant computation
(using `Matrix.det_ne_zero_of_sum_col_lt_diag`) that the image by `logEmbedding` of these units is
a `ℝ`-linearly independent family. The unit `u_w₁` is obtained by constructing a sequence `seq n`
of nonzero algebraic integers that is strictly decreasing at infinite places distinct from `w₁` and
of norm `≤ B`. Since there are finitely many ideals of norm `≤ B`, there exists two term in the
sequence defining the same ideal and their quotient is the desired unit `u_w₁` (see `exists_unit`).
-/

open NumberField.mixedEmbedding NNReal

variable (w₁ : InfinitePlace K) {B : ℕ} (hB : minkowskiBound K < (convexBodyLtFactor K) * B)

/-- This result shows that there always exists a next term in the sequence. -/
theorem seq_next {x : 𝓞 K} (hx : x ≠ 0) :
    ∃ y : 𝓞 K, y ≠ 0 ∧ (∀ w, w ≠ w₁ → w y < w x) ∧ |Algebra.norm ℚ (y : K)| ≤ B := by
  let f : InfinitePlace K → ℝ≥0 :=
    fun w => ⟨(w x) / 2, div_nonneg (AbsoluteValue.nonneg _ _) (by norm_num)⟩
  suffices ∀ w, w ≠ w₁ → f w ≠ 0 by
    obtain ⟨g, h_geqf, h_gprod⟩ := adjust_f K B this
    obtain ⟨y, h_ynz, h_yle⟩ := exists_ne_zero_mem_ringOfIntegers_lt (f := g)
      (by rw [convexBodyLt_volume]; convert hB; exact congr_arg ((↑): NNReal → ENNReal) h_gprod)
    refine ⟨y, h_ynz, fun w hw => (h_geqf w hw ▸ h_yle w).trans ?_, ?_⟩
    · rw [← Rat.cast_le (K := ℝ), Rat.cast_coe_nat]
      calc
        _ = ∏ w : InfinitePlace K, w y ^ mult w := (prod_eq_abs_norm (y : K)).symm
        _ ≤ ∏ w : InfinitePlace K, (g w : ℝ) ^ mult w := by
          refine prod_le_prod ?_ ?_
          · exact fun _ _ => pow_nonneg (by positivity) _
          · exact fun w _ => pow_le_pow_of_le_left (by positivity) (le_of_lt (h_yle w)) (mult w)
        _ ≤ (B : ℝ) := by
          simp_rw [← NNReal.coe_pow, ← NNReal.coe_prod]
          exact le_of_eq (congr_arg toReal h_gprod)
    · refine div_lt_self ?_ (by norm_num)
      simp only [pos_iff, ne_eq, ZeroMemClass.coe_eq_zero, hx, not_false_eq_true]
  intro _ _
  rw [ne_eq, Nonneg.mk_eq_zero, div_eq_zero_iff, map_eq_zero, not_or, ZeroMemClass.coe_eq_zero]
  exact ⟨hx, by norm_num⟩

/-- An infinite sequence of nonzero algebraic integers of `K` satisfying the following properties:
• `seq n` is nonzero;
• for `w : InfinitePlace K`, `w ≠ w₁ → w (seq n+1) < w (seq n)`;
• `∣norm (seq n)∣ ≤ B`. -/
def seq : ℕ → { x : 𝓞 K // x ≠ 0 }
  | 0 => ⟨1, by norm_num⟩
  | n + 1 =>
    ⟨(seq_next K w₁ hB (seq n).prop).choose, (seq_next K w₁ hB (seq n).prop).choose_spec.1⟩

/-- The terms of the sequence are nonzero. -/
theorem seq_ne_zero (n : ℕ) : (seq K w₁ hB n : K) ≠ 0 := by
  refine (map_ne_zero_iff (algebraMap (𝓞 K) K) ?_).mpr (seq K w₁ hB n).prop
  exact IsFractionRing.injective { x // x ∈ 𝓞 K } K

/-- The terms of the sequence have nonzero norm. -/
theorem seq_norm_ne_zero (n : ℕ) : Algebra.norm ℤ (seq K w₁ hB n : 𝓞 K) ≠ 0 :=
  Algebra.norm_ne_zero_iff.mpr (Subtype.ne_of_val_ne (seq_ne_zero K w₁ hB n))

/-- The sequence is strictly decreasing at infinite places distinct from `w₁`. -/
theorem seq_decreasing {n m : ℕ} (h : n < m) (w : InfinitePlace K) (hw : w ≠ w₁) :
    w (seq K w₁ hB m) < w (seq K w₁ hB n) := by
  induction m with
  | zero =>
      exfalso
      exact Nat.not_succ_le_zero n h
  | succ m m_ih =>
      cases eq_or_lt_of_le (Nat.le_of_lt_succ h) with
      | inl hr =>
          rw [hr]
          exact (seq_next K w₁ hB (seq K w₁ hB m).prop).choose_spec.2.1 w hw
      | inr hr =>
          refine lt_trans ?_ (m_ih hr)
          exact (seq_next K w₁ hB (seq K w₁ hB m).prop).choose_spec.2.1 w hw

/-- The terms of the sequence have norm bounded by `B`. -/
theorem seq_norm_le (n : ℕ) :
    Int.natAbs (Algebra.norm ℤ (seq K w₁ hB n : 𝓞 K)) ≤ B := by
  cases n with
  | zero =>
      have : 1 ≤ B := by
        contrapose! hB
        simp only [Nat.lt_one_iff.mp hB, CharP.cast_eq_zero, mul_zero, zero_le]
      simp only [ne_eq, seq, map_one, Int.natAbs_one, this]
  | succ n =>
      rw [← Nat.cast_le (α := ℚ), Int.cast_natAbs, Int.cast_abs, Algebra.coe_norm_int]
      exact (seq_next K w₁ hB (seq K w₁ hB n).prop).choose_spec.2.2

/-- Construct a unit associated to the place `w₁`. The family, for `w₁ ≠ w₀`, formed by the
image by the `logEmbedding` of these units is `ℝ`-linearly independent, see
`unitLattice_span_eq_top`. -/
theorem exists_unit (w₁ : InfinitePlace K) :
    ∃ u : (𝓞 K)ˣ, ∀ w : InfinitePlace K, w ≠ w₁ → Real.log (w u) < 0 := by
  obtain ⟨B, hB⟩ : ∃ B : ℕ, minkowskiBound K < (convexBodyLtFactor K) * B := by
    conv => congr; ext; rw [mul_comm]
    exact ENNReal.exists_nat_mul_gt (ne_of_gt (convexBodyLtFactor_pos K))
      (ne_of_lt (minkowskiBound_lt_top K))
  rsuffices ⟨n, m, hnm, h⟩ : ∃ n m, n < m ∧
      (Ideal.span ({ (seq K w₁ hB n : 𝓞 K) }) = Ideal.span ({ (seq K w₁ hB m : 𝓞 K) }))
  · have hu := Ideal.span_singleton_eq_span_singleton.mp h
    refine ⟨hu.choose, fun w hw => Real.log_neg ?_ ?_⟩
    · simp only [pos_iff, ne_eq, ZeroMemClass.coe_eq_zero, ne_zero, not_false_eq_true]
    · calc
        _ = w ((seq K w₁ hB m : K) * (seq K w₁ hB n : K)⁻¹) := by
          rw [← congr_arg ((↑) : (𝓞 K) → K) hu.choose_spec, mul_comm, Submonoid.coe_mul,
            ← mul_assoc, inv_mul_cancel (seq_ne_zero K w₁ hB n), one_mul]
        _ = w (seq K w₁ hB m) * w (seq K w₁ hB n)⁻¹ := _root_.map_mul _ _ _
        _ < 1 := by
          rw [map_inv₀, mul_inv_lt_iff (pos_iff.mpr (seq_ne_zero K w₁ hB n)), mul_one]
          exact seq_decreasing K w₁ hB hnm w hw
  refine Set.Finite.exists_lt_map_eq_of_forall_mem
    (t := { I : Ideal (𝓞 K) | 1 ≤ Ideal.absNorm I ∧ Ideal.absNorm I ≤ B })
    (fun n => ?_) ?_
  · rw [Set.mem_setOf_eq, Ideal.absNorm_span_singleton]
    refine ⟨?_, seq_norm_le K w₁ hB n⟩
    exact Nat.one_le_iff_ne_zero.mpr (Int.natAbs_ne_zero.mpr (seq_norm_ne_zero K w₁ hB n))
  · rw [show { I : Ideal (𝓞 K) | 1 ≤ Ideal.absNorm I ∧ Ideal.absNorm I ≤ B } =
          (⋃ n ∈ Set.Icc 1 B, { I : Ideal (𝓞 K) | Ideal.absNorm I = n }) by ext; simp]
    exact Set.Finite.biUnion (Set.finite_Icc _ _) (fun n hn => Ideal.finite_setOf_absNorm_eq hn.1)

theorem unitLattice_span_eq_top :
    Submodule.span ℝ (unitLattice K : Set ({w : InfinitePlace K // w ≠ w₀} → ℝ)) = ⊤ := by
  refine le_antisymm (le_top) ?_
  -- The standard basis
  let B := Pi.basisFun ℝ {w : InfinitePlace K // w ≠ w₀}
  -- The image by log_embedding of the family of units constructed above
  let v := fun w : { w : InfinitePlace K // w ≠ w₀ } => logEmbedding K (exists_unit K w).choose
  -- To prove the result, it is enough to prove that the family `v` is linearly independent
  suffices B.det v ≠ 0 by
    rw [← isUnit_iff_ne_zero, ← is_basis_iff_det] at this
    rw [← this.2]
    exact Submodule.span_monotone (fun _ ⟨w, hw⟩ =>
      ⟨(exists_unit K w).choose, trivial, by rw [← hw]⟩)
  rw [Basis.det_apply]
  -- We use a specific lemma to prove that this determinant is nonzero
  refine det_ne_zero_of_sum_col_lt_diag (fun w => ?_)
  simp_rw [Real.norm_eq_abs, Basis.coePiBasisFun.toMatrix_eq_transpose, Matrix.transpose_apply]
  rw [← sub_pos, sum_congr rfl (fun x hx => abs_of_neg ?_), sum_neg_distrib, sub_neg_eq_add,
    sum_erase_eq_sub (mem_univ _), ← add_comm_sub]
  refine add_pos_of_nonneg_of_pos ?_ ?_
  · rw [sub_nonneg]
    exact le_abs_self _
  · rw [sum_logEmbedding_component (exists_unit K w).choose]
    refine mul_pos_of_neg_of_neg ?_ ((exists_unit K w).choose_spec _ w.prop.symm)
    rw [mult]; split_ifs <;> norm_num
  · refine mul_neg_of_pos_of_neg ?_ ((exists_unit K w).choose_spec x ?_)
    · rw [mult]; split_ifs <;> norm_num
    · exact Subtype.ext_iff_val.not.mp (ne_of_mem_erase hx)

end span_top

end dirichletUnitTheorem

section statements

variable [NumberField K]

open dirichletUnitTheorem FiniteDimensional Classical

/-- The unit rank of the number field `K`, it is equal to `card (InfinitePlace K) - 1`. -/
def rank : ℕ := Fintype.card (InfinitePlace K) - 1

instance instDiscrete_unitLattice : DiscreteTopology (unitLattice K) := by
  refine discreteTopology_of_open_singleton_zero ?_
  refine isOpen_singleton_of_finite_mem_nhds 0 (s := Metric.closedBall 0 1) ?_ ?_
  · exact Metric.closedBall_mem_nhds _ (by norm_num)
  · refine Set.Finite.of_finite_image ?_ (Set.injOn_of_injective Subtype.val_injective _)
    convert unitLattice_inter_ball_finite K 1
    ext x
    refine ⟨?_, fun ⟨hx1, hx2⟩ => ⟨⟨x, hx1⟩, hx2, rfl⟩⟩
    rintro ⟨x, hx, rfl⟩
    exact ⟨Subtype.mem x, hx⟩

protected theorem finrank_eq_rank :
    finrank ℝ ({w : InfinitePlace K // w ≠ w₀} → ℝ) = Units.rank K := by
  simp only [finrank_fintype_fun_eq_card, Fintype.card_subtype_compl,
    Fintype.card_ofSubsingleton, rank]

instance instModuleFree_unitLattice : Module.Free ℤ (unitLattice K) :=
  Zlattice.module_free ℝ (unitLattice_span_eq_top K)

instance instModuleFinite_unitLattice : Module.Finite ℤ (unitLattice K) :=
  Zlattice.module_finite ℝ (unitLattice_span_eq_top K)

@[simp]
theorem unitLattice_rank :
    finrank ℤ (unitLattice K) = Units.rank K := by
  rw [← Units.finrank_eq_rank]
  exact Zlattice.rank ℝ (unitLattice_span_eq_top K)

/-- The linear equivalence between `unitLattice` and `(𝓞 K)ˣ ⧸ (torsion K)` as an additive
`ℤ`-module. -/
def unitLatticeEquiv : (unitLattice K) ≃ₗ[ℤ] Additive ((𝓞 K)ˣ ⧸ (torsion K)) := by
  refine AddEquiv.toIntLinearEquiv ?_
  rw [unitLattice, ← AddMonoidHom.range_eq_map (logEmbedding K)]
  refine (QuotientAddGroup.quotientKerEquivRange (logEmbedding K)).symm.trans ?_
  refine (QuotientAddGroup.quotientAddEquivOfEq ?_).trans
    (QuotientAddGroup.quotientKerEquivOfSurjective
      (MonoidHom.toAdditive (QuotientGroup.mk' (torsion K))) (fun x => ?_))
  · ext
    rw [MonoidHom.coe_toAdditive_ker, QuotientGroup.ker_mk', AddMonoidHom.mem_ker,
      logEmbedding_eq_zero_iff]
    rfl
  · refine ⟨Additive.ofMul x.out', ?_⟩
    simp only [MonoidHom.toAdditive_apply_apply, toMul_ofMul, QuotientGroup.mk'_apply,
      QuotientGroup.out_eq']
    rfl

instance : Module.Free ℤ (Additive ((𝓞 K)ˣ ⧸ (torsion K))) :=
  (instModuleFree_unitLattice K).of_equiv' (unitLatticeEquiv K)

instance : Module.Finite ℤ (Additive ((𝓞 K)ˣ ⧸ (torsion K))) :=
  Module.Finite.equiv (unitLatticeEquiv K)

-- Note that we prove this instance first and then deduce from it the instance
-- `Monoid.FG (𝓞 K)ˣ`, and not the other way around, due to no `Subgroup` version
-- of `Submodule.fg_of_fg_map_of_fg_inf_ker` existing.
instance : Module.Finite ℤ (Additive (𝓞 K)ˣ) := by
  rw [Module.finite_def]
  refine Submodule.fg_of_fg_map_of_fg_inf_ker
    (MonoidHom.toAdditive (QuotientGroup.mk' (torsion K))).toIntLinearMap ?_ ?_
  · rw [Submodule.map_top, LinearMap.range_eq_top.mpr
      (by exact QuotientGroup.mk'_surjective (torsion K)), ← Module.finite_def]
    infer_instance
  · rw [inf_of_le_right le_top, AddMonoidHom.coe_toIntLinearMap_ker, MonoidHom.coe_toAdditive_ker,
      QuotientGroup.ker_mk', Submodule.fg_iff_add_subgroup_fg,
      AddSubgroup.toIntSubmodule_toAddSubgroup, ← AddGroup.fg_iff_addSubgroup_fg]
    have : Finite (Subgroup.toAddSubgroup (torsion K)) := (inferInstance : Finite (torsion K))
    exact AddGroup.fg_of_finite

instance : Monoid.FG (𝓞 K)ˣ := by
  rw [Monoid.fg_iff_add_fg, ← AddGroup.fg_iff_addMonoid_fg, ← Module.Finite.iff_addGroup_fg]
  infer_instance

theorem rank_modTorsion :
    FiniteDimensional.finrank ℤ (Additive ((𝓞 K)ˣ ⧸ (torsion K))) = rank K := by
  rw [← LinearEquiv.finrank_eq (unitLatticeEquiv K), unitLattice_rank]

/-- A basis of the quotient `(𝓞 K)ˣ ⧸ (torsion K)` seen as an additive ℤ-module. -/
def basisModTorsion : Basis (Fin (rank K)) ℤ (Additive ((𝓞 K)ˣ ⧸ (torsion K))) :=
  Basis.reindex (Module.Free.chooseBasis ℤ _) (Fintype.equivOfCardEq <| by
    rw [← FiniteDimensional.finrank_eq_card_chooseBasisIndex, rank_modTorsion, Fintype.card_fin])

/-- A fundamental system of units of `K`. The units of `fundSystem` are arbitrary lifts of the
units in `basisModTorsion`. -/
def fundSystem : Fin (rank K) → (𝓞 K)ˣ :=
  -- `:)` prevents the `⧸` decaying to a quotient by `leftRel` when we unfold this later
  fun i => Quotient.out' (Additive.toMul (basisModTorsion K i) :)

/-- The exponents that appear in the unique decomposition of a unit as the product of
a root of unity and powers of the units of the fundamental system `fundSystem` (see
`exist_unique_eq_mul_prod`) are given by the representation of the unit on `basisModTorsion`. -/
theorem fun_eq_repr {x ζ : (𝓞 K)ˣ} {f : Fin (rank K) → ℤ} (hζ : ζ ∈ torsion K)
    (h : x = ζ * ∏ i, (fundSystem K i) ^ (f i)) :
    f = (basisModTorsion K).repr (Additive.ofMul ↑x) := by
  suffices Additive.ofMul ↑x = ∑ i, (f i) • (basisModTorsion K i) by
    rw [← (basisModTorsion K).repr_sum_self f, ← this]
  calc
    Additive.ofMul ↑x = ∑ i, (f i) • Additive.ofMul ↑(fundSystem K i) := by
                      rw [h, QuotientGroup.mk_mul, (QuotientGroup.eq_one_iff _).mpr hζ, one_mul,
                        QuotientGroup.mk_prod, ofMul_prod]; rfl
                    _ = ∑ i, (f i) • (basisModTorsion K i) := by
                      simp_rw [fundSystem, QuotientGroup.out_eq', ofMul_toMul]

/-- **Dirichlet Unit Theorem**. Any unit `x` of `𝓞 K` can be written uniquely as the product of
a root of unity and powers of the units of the fundamental system `fundSystem`. -/
theorem exist_unique_eq_mul_prod (x : (𝓞 K)ˣ) : ∃! (ζ : torsion K) (e : Fin (rank K) → ℤ),
    x = ζ * ∏ i, (fundSystem K i) ^ (e i) := by
  let ζ := x * (∏ i, (fundSystem K i) ^ ((basisModTorsion K).repr (Additive.ofMul ↑x) i))⁻¹
  have h_tors : ζ ∈ torsion K := by
    rw [← QuotientGroup.eq_one_iff, QuotientGroup.mk_mul, QuotientGroup.mk_inv, ← ofMul_eq_zero,
      ofMul_mul, ofMul_inv, QuotientGroup.mk_prod, ofMul_prod]
    simp_rw [QuotientGroup.mk_zpow, ofMul_zpow, fundSystem, QuotientGroup.out_eq']
    rw [add_eq_zero_iff_eq_neg, neg_neg]
    exact ((basisModTorsion K).sum_repr (Additive.ofMul ↑x)).symm
  refine ⟨⟨ζ, h_tors⟩, ?_, ?_⟩
  · refine ⟨((basisModTorsion K).repr (Additive.ofMul ↑x) : Fin (rank K) → ℤ), ?_, ?_⟩
    · simp only [_root_.inv_mul_cancel_right]
    · exact fun _ hf => fun_eq_repr K h_tors hf
  · rintro η ⟨_, hf, _⟩
    simp_rw [fun_eq_repr K η.prop hf] at hf
    ext1; dsimp only
    nth_rewrite 1 [hf]
    rw [_root_.mul_inv_cancel_right]

end statements

end NumberField.Units<|MERGE_RESOLUTION|>--- conflicted
+++ resolved
@@ -82,17 +82,10 @@
 
 theorem coe_mul (x y : (𝓞 K)ˣ) : ((x * y : (𝓞 K)ˣ) : K) = (x : K) * (y : K) := rfl
 
-<<<<<<< HEAD
-theorem coe_pow (x : (𝓞 K)ˣ) (n : ℕ) : ↑(x ^ n) = (x : K) ^ n := by
-  rw [← SubmonoidClass.coe_pow, ← val_pow_eq_pow_val]
-
-theorem coe_zpow (x : (𝓞 K)ˣ) (n : ℤ) : ↑(x ^ n) = (x : K) ^ n := by
-=======
 theorem coe_pow (x : (𝓞 K)ˣ) (n : ℕ) : (↑(x ^ n) : K) = (x : K) ^ n := by
   rw [← SubmonoidClass.coe_pow, ← val_pow_eq_pow_val]
 
 theorem coe_zpow (x : (𝓞 K)ˣ) (n : ℤ) : (↑(x ^ n) : K) = (x : K) ^ n := by
->>>>>>> e9bcfc6e
   change ((Units.coeHom K).comp (map (algebraMap (𝓞 K) K))) (x ^ n) = _
   exact map_zpow _ x n
 
