/-
Copyright (c) 2024 Fabrizio Barroero. All rights reserved.
Released under Apache 2.0 license as described in the file LICENSE.
Authors: Fabrizio Barroero
-/
import Mathlib.Data.Int.WithZero
import Mathlib.NumberTheory.NumberField.InfinitePlace.Embeddings
import Mathlib.RingTheory.DedekindDomain.AdicValuation
import Mathlib.RingTheory.DedekindDomain.Factorization
import Mathlib.RingTheory.Ideal.Norm.AbsNorm
import Mathlib.Topology.Algebra.Valued.NormedValued

/-!
# Finite places of number fields
This file defines finite places of a number field `K` as absolute values coming from an embedding
into a completion of `K` associated to a non-zero prime ideal of `𝓞 K`.

## Main Definitions and Results
* `NumberField.adicAbv`: a `v`-adic absolute value on `K`.
* `NumberField.FinitePlace`: the type of finite places of a number field `K`.
* `NumberField.FinitePlace.embedding`: the canonical embedding of a number field `K` to the
  `v`-adic completion `v.adicCompletion K` of `K`, where `v` is a non-zero prime ideal of `𝓞 K`
* `NumberField.FinitePlace.norm_def`: the norm of `embedding v x` is the same as the `v`-adic
  absolute value of `x`. See also `NumberField.FinitePlace.norm_def'` and
  `NumberField.FinitePlace.norm_def_int` for versions where the `v`-adic absolute value is
  unfolded.
* `NumberField.FinitePlace.mulSupport_finite`: the `v`-adic absolute value of a non-zero element of
  `K` is different from 1 for at most finitely many `v`.

## Tags
number field, places, finite places
-/

open Ideal IsDedekindDomain HeightOneSpectrum WithZeroMulInt

open scoped WithZero NNReal

namespace NumberField.RingOfIntegers.HeightOneSpectrum

section AbsoluteValue

variable {K : Type*} [Field K] [NumberField K] (v : HeightOneSpectrum (𝓞 K))

/-- The norm of a maximal ideal is `> 1` -/
lemma one_lt_absNorm : 1 < absNorm v.asIdeal := by
  by_contra! h
  apply IsPrime.ne_top v.isPrime
  rw [← absNorm_eq_one_iff]
  have : 0 < absNorm v.asIdeal := by
    rw [Nat.pos_iff_ne_zero, absNorm_ne_zero_iff]
    exact v.asIdeal.finiteQuotientOfFreeOfNeBot v.ne_bot
  omega

@[deprecated (since := "2025-02-28")] alias one_lt_norm := one_lt_absNorm

/-- The norm of a maximal ideal as an element of `ℝ≥0` is `> 1` -/
lemma one_lt_absNorm_nnreal : 1 < (absNorm v.asIdeal : ℝ≥0) := mod_cast one_lt_absNorm v

@[deprecated (since := "2025-02-28")] alias one_lt_norm_nnreal := one_lt_absNorm_nnreal

/-- The norm of a maximal ideal as an element of `ℝ≥0` is `≠ 0` -/
lemma absNorm_ne_zero : (absNorm v.asIdeal : ℝ≥0) ≠ 0 :=
  ne_zero_of_lt (one_lt_absNorm_nnreal v)

@[deprecated (since := "2025-02-28")] alias norm_ne_zero := absNorm_ne_zero

/-- The `v`-adic absolute value on `K` defined as the norm of `v` raised to negative `v`-adic
valuation -/
noncomputable def adicAbv : AbsoluteValue K ℝ := v.adicAbv <| one_lt_absNorm_nnreal v

@[deprecated (since := "2025-02-28")] alias vadicAbv := adicAbv

theorem adicAbv_def {x : K} : adicAbv v x = toNNReal (absNorm_ne_zero v) (v.valuation K x) := rfl

@[deprecated (since := "2025-02-28")] alias vadicAbv_def := adicAbv_def

/-- The `v`-adic absolute value is nonarchimedean -/
theorem isNonarchimedean_adicAbv : IsNonarchimedean (adicAbv v) :=
  v.isNonarchimedean_adicAbv <| one_lt_absNorm_nnreal v

end AbsoluteValue

end RingOfIntegers.HeightOneSpectrum

section FinitePlace
variable {K : Type*} [Field K] [NumberField K] (v : HeightOneSpectrum (𝓞 K))

open RingOfIntegers.HeightOneSpectrum Valuation.Completion

/-- The embedding of a number field inside its completion with respect to `v`. -/
noncomputable def FinitePlace.embedding : K →+* adicCompletion K v :=
  UniformSpace.Completion.coeRingHom.comp (WithVal.equiv (v.valuation K)).symm

@[deprecated (since := "2025-02-28")] alias embedding := FinitePlace.embedding

theorem FinitePlace.embedding_apply (x : K) :
    embedding v x = ↑((WithVal.equiv (v.valuation K)).symm x) := rfl

noncomputable instance instRankOneValuedAdicCompletion :
    Valuation.RankOne (Valued.v : Valuation (v.adicCompletion K) ℤᵐ⁰) where
  hom := {
    toFun := toNNReal (absNorm_ne_zero v)
    map_zero' := rfl
    map_one' := rfl
    map_mul' := MonoidWithZeroHom.map_mul (toNNReal (absNorm_ne_zero v))
  }
  strictMono' := toNNReal_strictMono (one_lt_absNorm_nnreal v)
  exists_val_nontrivial := by
    rcases Submodule.exists_mem_ne_zero_of_ne_bot v.ne_bot with ⟨x, hx1, hx2⟩
    use ((RingOfIntegers.withValEquiv (v.valuation K) (𝓞 K)).symm x).1
    rw [valued_apply]
    constructor
    · simpa only [ne_eq, map_eq_zero, FaithfulSMul.algebraMap_eq_zero_iff,
        RingOfIntegers.withValEquiv_symm_apply_coe]
    · apply ne_of_lt
<<<<<<< HEAD
      rw [RingOfIntegers.withValEquiv_symm_apply_coe, RingOfIntegers.withVal_coe_eq_algebraMap,
        adicValued_apply', valuation_eq_intValuationDef, intValuation_lt_one_iff_dvd]
      exact dvd_span_singleton.mpr hx1
=======
      rwa [valuation_of_algebraMap, intValuation_lt_one_iff_mem]
>>>>>>> 25b3be17

/-- The `v`-adic completion of `K` is a normed field. -/
noncomputable instance instNormedFieldValuedAdicCompletion : NormedField (adicCompletion K v) :=
  Valued.toNormedField (adicCompletion K v) ℤᵐ⁰

/-- A finite place of a number field `K` is a place associated to an embedding into a completion
with respect to a maximal ideal. -/
def FinitePlace (K : Type*) [Field K] [NumberField K] :=
  {w : AbsoluteValue K ℝ // ∃ v : HeightOneSpectrum (𝓞 K), place (FinitePlace.embedding v) = w}

/-- Return the finite place defined by a maximal ideal `v`. -/
noncomputable def FinitePlace.mk (v : HeightOneSpectrum (𝓞 K)) : FinitePlace K :=
  ⟨place (embedding v), ⟨v, rfl⟩⟩

lemma toNNReal_valued_eq_adicAbv (x : K) :
    toNNReal (absNorm_ne_zero v) (Valued.v ((WithVal.equiv (v.valuation K)).symm x)) =
      adicAbv v x := rfl

@[deprecated (since := "2025-03-01")]
  alias toNNReal_Valued_eq_vadicAbv := toNNReal_valued_eq_adicAbv

/-- The norm of the image after the embedding associated to `v` is equal to the `v`-adic absolute
value. -/
theorem FinitePlace.norm_def (x : K) : ‖embedding v x‖ = adicAbv v x := by
  simp_rw [embedding_apply, NormedField.toNorm, instNormedFieldValuedAdicCompletion,
    Valued.toNormedField, Valued.norm, Valuation.RankOne.hom, ← toNNReal_valued_eq_adicAbv]
  simp [WithVal.equiv_symm_apply, valued_apply]


/-- The norm of the image after the embedding associated to `v` is equal to the norm of `v` raised
to the power of the `v`-adic valuation. -/
theorem FinitePlace.norm_def' (x : K) :
    ‖embedding v x‖ = toNNReal (absNorm_ne_zero v) (v.valuation K x) := by
  rw [norm_def, adicAbv_def]

/-- The norm of the image after the embedding associated to `v` is equal to the norm of `v` raised
to the power of the `v`-adic valuation for integers. -/
<<<<<<< HEAD
theorem FinitePlace.norm_def_int (x : 𝓞 K) :
    ‖embedding v x‖ = toNNReal (absNorm_ne_zero v) (v.intValuationDef x) := by
  rw [norm_def, adicAbv_def, valuation_eq_intValuationDef]
=======
theorem FinitePlace.norm_def_int (x : 𝓞 (WithVal (v.valuation K))) :
    ‖embedding v x‖ = toNNReal (absNorm_ne_zero v) (v.intValuation x) := by
  rw [norm_def, adicAbv_def, valuation_of_algebraMap]
>>>>>>> 25b3be17

/-- The `v`-adic absolute value satisfies the ultrametric inequality. -/
theorem RingOfIntegers.HeightOneSpectrum.adicAbv_add_le_max (x y : K) :
    adicAbv v (x + y) ≤ (adicAbv v x) ⊔ (adicAbv v y) := isNonarchimedean_adicAbv v x y

@[deprecated (since := "2025-02-28")] alias vadicAbv_add_le_max :=
  RingOfIntegers.HeightOneSpectrum.adicAbv_add_le_max

/-- The `v`-adic absolute value of a natural number is `≤ 1`. -/
theorem RingOfIntegers.HeightOneSpectrum.adicAbv_natCast_le_one (n : ℕ) : adicAbv v n ≤ 1 :=
  (isNonarchimedean_adicAbv v).apply_natCast_le_one_of_isNonarchimedean

@[deprecated (since := "2025-02-28")]
  alias vadicAbv_natCast_le_one := RingOfIntegers.HeightOneSpectrum.adicAbv_natCast_le_one

/-- The `v`-adic absolute value of an integer is `≤ 1`. -/
theorem RingOfIntegers.HeightOneSpectrum.adicAbv_intCast_le_one (n : ℤ) : adicAbv v n ≤ 1 :=
  (isNonarchimedean_adicAbv v).apply_intCast_le_one_of_isNonarchimedean

@[deprecated (since := "2025-02-28")]
  alias vadicAbv_intCast_le_one := RingOfIntegers.HeightOneSpectrum.adicAbv_intCast_le_one

open FinitePlace

/-- The `v`-adic norm of an integer is at most 1. -/
<<<<<<< HEAD
theorem FinitePlace.norm_le_one (x : 𝓞 K) : ‖embedding v x‖ ≤ 1 := by
  rw [norm_def', NNReal.coe_le_one, toNNReal_le_one_iff (one_lt_absNorm_nnreal v)]
  exact valuation_le_one v x
=======
theorem FinitePlace.norm_le_one (x : 𝓞 (WithVal (v.valuation K))) : ‖embedding v x‖ ≤ 1 := by
  rw [norm_def]
  exact v.adicAbv_coe_le_one (one_lt_absNorm_nnreal v) x
>>>>>>> 25b3be17

@[deprecated (since := "2025-02-28")] alias norm_le_one := FinitePlace.norm_le_one

/-- The `v`-adic norm of an integer is 1 if and only if it is not in the ideal. -/
<<<<<<< HEAD
theorem FinitePlace.norm_eq_one_iff_not_mem (x : 𝓞 K) :
=======
theorem FinitePlace.norm_eq_one_iff_notMem (x : 𝓞 (WithVal (v.valuation K))) :
>>>>>>> 25b3be17
    ‖embedding v x‖ = 1 ↔ x ∉ v.asIdeal := by
  rw [norm_def]
  exact v.adicAbv_coe_eq_one_iff (one_lt_absNorm_nnreal v) x

@[deprecated (since := "2025-05-23")]
alias FinitePlace.norm_eq_one_iff_not_mem := FinitePlace.norm_eq_one_iff_notMem

@[deprecated (since := "2025-02-28")]
  alias norm_eq_one_iff_not_mem := FinitePlace.norm_eq_one_iff_not_mem

/-- The `v`-adic norm of an integer is less than 1 if and only if it is in the ideal. -/
theorem FinitePlace.norm_lt_one_iff_mem (x : 𝓞 K) :
    ‖embedding v x‖ < 1 ↔ x ∈ v.asIdeal := by
  rw [norm_def]
  exact v.adicAbv_coe_lt_one_iff (one_lt_absNorm_nnreal v) x

@[deprecated (since := "2025-02-28")] alias norm_lt_one_iff_mem := FinitePlace.norm_lt_one_iff_mem

end FinitePlace

namespace FinitePlace
variable {K : Type*} [Field K] [NumberField K]

instance : FunLike (FinitePlace K) K ℝ where
  coe w x := w.1 x
  coe_injective' _ _ h := Subtype.eq (AbsoluteValue.ext <| congr_fun h)

instance : MonoidWithZeroHomClass (FinitePlace K) K ℝ where
  map_mul w := w.1.map_mul
  map_one w := w.1.map_one
  map_zero w := w.1.map_zero

instance : NonnegHomClass (FinitePlace K) K ℝ where
  apply_nonneg w := w.1.nonneg

@[simp]
theorem mk_apply (v : HeightOneSpectrum (𝓞 K)) (x : K) : mk v x = ‖embedding v x‖ := rfl

@[deprecated (since := "2025-02-28")] alias apply := mk_apply

/-- For a finite place `w`, return a maximal ideal `v` such that `w = finite_place v` . -/
noncomputable def maximalIdeal (w : FinitePlace K) : HeightOneSpectrum (𝓞 K) := w.2.choose

@[simp]
theorem mk_maximalIdeal (w : FinitePlace K) : mk (maximalIdeal w) = w := Subtype.ext w.2.choose_spec

@[simp]
theorem norm_embedding_eq (w : FinitePlace K) (x : K) :
    ‖embedding (maximalIdeal w) x‖ = w x := by
  conv_rhs => rw [← mk_maximalIdeal w, mk_apply]

theorem pos_iff {w : FinitePlace K} {x : K} : 0 < w x ↔ x ≠ 0 := w.1.pos_iff

@[simp]
theorem mk_eq_iff {v₁ v₂ : HeightOneSpectrum (𝓞 K)} : mk v₁ = mk v₂ ↔ v₁ = v₂ := by
  refine ⟨?_, fun a ↦ by rw [a]⟩
  contrapose!
  intro h
  rw [DFunLike.ne_iff]
  have ⟨x, hx1, hx2⟩ : ∃ x : 𝓞 K, x ∈ v₁.asIdeal ∧ x ∉ v₂.asIdeal := by
    by_contra! H
    exact h <| HeightOneSpectrum.ext_iff.mpr <| IsMaximal.eq_of_le (isMaximal v₁) IsPrime.ne_top' H
  use x
  simp only [mk_apply]
  rw [← norm_lt_one_iff_mem] at hx1
  rw [← norm_eq_one_iff_notMem] at hx2
  linarith

theorem maximalIdeal_mk (v : HeightOneSpectrum (𝓞 K)) : maximalIdeal (mk v) = v := by
  rw [← mk_eq_iff, mk_maximalIdeal]

/-- The equivalence between finite places and maximal ideals. -/
noncomputable def equivHeightOneSpectrum :
    FinitePlace K ≃ HeightOneSpectrum (𝓞 K) where
  toFun := maximalIdeal
  invFun := mk
  left_inv := mk_maximalIdeal
  right_inv := maximalIdeal_mk

lemma maximalIdeal_injective : (fun w : FinitePlace K ↦ maximalIdeal w).Injective :=
  equivHeightOneSpectrum.injective

lemma maximalIdeal_inj (w₁ w₂ : FinitePlace K) : maximalIdeal w₁ = maximalIdeal w₂ ↔ w₁ = w₂ :=
  equivHeightOneSpectrum.injective.eq_iff

theorem mulSupport_finite_int {x : 𝓞 K} (h_x_nezero : x ≠ 0) :
    (Function.mulSupport fun w : FinitePlace K ↦ w x).Finite := by
  have (w : FinitePlace K) : w x ≠ 1 ↔ w x < 1 :=
    ne_iff_lt_iff_le.mpr <| norm_embedding_eq w x ▸ norm_le_one w.maximalIdeal x
  simp_rw [Function.mulSupport, this, ← norm_embedding_eq, norm_lt_one_iff_mem,
    ← Ideal.dvd_span_singleton]
  have h : {v : HeightOneSpectrum (𝓞 K) | v.asIdeal ∣ span {x}}.Finite := by
    apply Ideal.finite_factors
    simp only [Submodule.zero_eq_bot, ne_eq, span_singleton_eq_bot, h_x_nezero, not_false_eq_true]
  have h_inj : Set.InjOn FinitePlace.maximalIdeal {w | w.maximalIdeal.asIdeal ∣ span {x}} :=
    Function.Injective.injOn maximalIdeal_injective
  refine (h.subset ?_).of_finite_image h_inj
  simp only [dvd_span_singleton, Set.image_subset_iff, Set.preimage_setOf_eq, subset_refl]

theorem mulSupport_finite {x : K} (h_x_nezero : x ≠ 0) :
    (Function.mulSupport fun w : FinitePlace K ↦ w x).Finite := by
  rcases IsFractionRing.div_surjective (A := 𝓞 K) x with ⟨a, b, hb, rfl⟩
  simp_all only [ne_eq, div_eq_zero_iff, FaithfulSMul.algebraMap_eq_zero_iff, not_or, map_div₀]
  obtain ⟨ha, hb⟩ := h_x_nezero
  simp_rw [← RingOfIntegers.coe_eq_algebraMap]
  apply ((mulSupport_finite_int ha).union (mulSupport_finite_int hb)).subset
  intro w
  simp only [Function.mem_mulSupport, ne_eq, Set.mem_union]
  contrapose!
  simp +contextual only [ne_eq, one_ne_zero, not_false_eq_true, div_self, implies_true]

end FinitePlace

end NumberField

namespace IsDedekindDomain.HeightOneSpectrum

variable {K : Type*} [Field K] [NumberField K]

open NumberField.FinitePlace NumberField.RingOfIntegers
  NumberField.RingOfIntegers.HeightOneSpectrum
open scoped NumberField

lemma equivHeightOneSpectrum_symm_apply (v : HeightOneSpectrum (𝓞 K)) (x : K) :
    (equivHeightOneSpectrum.symm v) x = ‖embedding v x‖ := by
  have : v = (equivHeightOneSpectrum.symm v).maximalIdeal := by
    change v = equivHeightOneSpectrum (equivHeightOneSpectrum.symm v)
    exact (Equiv.apply_symm_apply _ v).symm
  convert (norm_embedding_eq (equivHeightOneSpectrum.symm v) x).symm

open Ideal in
lemma embedding_mul_absNorm (v : HeightOneSpectrum (𝓞 K)) {x : 𝓞 K}
    (h_x_nezero : x ≠ 0) : ‖embedding v x‖ * absNorm (v.maxPowDividing (span {x})) = 1 := by
  rw [maxPowDividing, map_pow, Nat.cast_pow, norm_def, adicAbv_def,
    WithZeroMulInt.toNNReal_neg_apply _
      ((v.valuation K).ne_zero_iff.mpr (coe_ne_zero_iff.mpr h_x_nezero))]
  push_cast
  rw [← zpow_natCast, ← zpow_add₀ <| mod_cast (zero_lt_one.trans (one_lt_absNorm_nnreal v)).ne']
  norm_cast
  rw [zpow_eq_one_iff_right₀ (Nat.cast_nonneg' _) (mod_cast (one_lt_absNorm_nnreal v).ne')]
  simp [valuation_of_algebraMap, intValuation_if_neg, h_x_nezero]

end IsDedekindDomain.HeightOneSpectrum<|MERGE_RESOLUTION|>--- conflicted
+++ resolved
@@ -113,13 +113,9 @@
     · simpa only [ne_eq, map_eq_zero, FaithfulSMul.algebraMap_eq_zero_iff,
         RingOfIntegers.withValEquiv_symm_apply_coe]
     · apply ne_of_lt
-<<<<<<< HEAD
       rw [RingOfIntegers.withValEquiv_symm_apply_coe, RingOfIntegers.withVal_coe_eq_algebraMap,
         adicValued_apply', valuation_eq_intValuationDef, intValuation_lt_one_iff_dvd]
       exact dvd_span_singleton.mpr hx1
-=======
-      rwa [valuation_of_algebraMap, intValuation_lt_one_iff_mem]
->>>>>>> 25b3be17
 
 /-- The `v`-adic completion of `K` is a normed field. -/
 noncomputable instance instNormedFieldValuedAdicCompletion : NormedField (adicCompletion K v) :=
@@ -157,15 +153,9 @@
 
 /-- The norm of the image after the embedding associated to `v` is equal to the norm of `v` raised
 to the power of the `v`-adic valuation for integers. -/
-<<<<<<< HEAD
 theorem FinitePlace.norm_def_int (x : 𝓞 K) :
     ‖embedding v x‖ = toNNReal (absNorm_ne_zero v) (v.intValuationDef x) := by
   rw [norm_def, adicAbv_def, valuation_eq_intValuationDef]
-=======
-theorem FinitePlace.norm_def_int (x : 𝓞 (WithVal (v.valuation K))) :
-    ‖embedding v x‖ = toNNReal (absNorm_ne_zero v) (v.intValuation x) := by
-  rw [norm_def, adicAbv_def, valuation_of_algebraMap]
->>>>>>> 25b3be17
 
 /-- The `v`-adic absolute value satisfies the ultrametric inequality. -/
 theorem RingOfIntegers.HeightOneSpectrum.adicAbv_add_le_max (x y : K) :
@@ -191,24 +181,14 @@
 open FinitePlace
 
 /-- The `v`-adic norm of an integer is at most 1. -/
-<<<<<<< HEAD
 theorem FinitePlace.norm_le_one (x : 𝓞 K) : ‖embedding v x‖ ≤ 1 := by
   rw [norm_def', NNReal.coe_le_one, toNNReal_le_one_iff (one_lt_absNorm_nnreal v)]
   exact valuation_le_one v x
-=======
-theorem FinitePlace.norm_le_one (x : 𝓞 (WithVal (v.valuation K))) : ‖embedding v x‖ ≤ 1 := by
-  rw [norm_def]
-  exact v.adicAbv_coe_le_one (one_lt_absNorm_nnreal v) x
->>>>>>> 25b3be17
 
 @[deprecated (since := "2025-02-28")] alias norm_le_one := FinitePlace.norm_le_one
 
 /-- The `v`-adic norm of an integer is 1 if and only if it is not in the ideal. -/
-<<<<<<< HEAD
-theorem FinitePlace.norm_eq_one_iff_not_mem (x : 𝓞 K) :
-=======
 theorem FinitePlace.norm_eq_one_iff_notMem (x : 𝓞 (WithVal (v.valuation K))) :
->>>>>>> 25b3be17
     ‖embedding v x‖ = 1 ↔ x ∉ v.asIdeal := by
   rw [norm_def]
   exact v.adicAbv_coe_eq_one_iff (one_lt_absNorm_nnreal v) x
