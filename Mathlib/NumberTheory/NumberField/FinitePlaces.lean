/-
Copyright (c) 2024 Fabrizio Barroero. All rights reserved.
Released under Apache 2.0 license as described in the file LICENSE.
Authors: Fabrizio Barroero
-/
import Mathlib.Algebra.Order.Archimedean.Submonoid
import Mathlib.Algebra.GroupWithZero.Range
import Mathlib.Data.Int.WithZero
import Mathlib.NumberTheory.NumberField.InfinitePlace.Embeddings
import Mathlib.RingTheory.DedekindDomain.AdicValuation
import Mathlib.RingTheory.DedekindDomain.Factorization
import Mathlib.RingTheory.Ideal.Norm.AbsNorm
import Mathlib.RingTheory.Valuation.Archimedean
import Mathlib.Topology.Algebra.Valued.NormedValued

/-!
# Finite places of number fields
This file defines finite places of a number field `K` as absolute values coming from an embedding
into a completion of `K` associated to a non-zero prime ideal of `𝓞 K`.

## Main Definitions and Results
* `NumberField.adicAbv`: a `v`-adic absolute value on `K`.
* `NumberField.FinitePlace`: the type of finite places of a number field `K`.
* `NumberField.FinitePlace.embedding`: the canonical embedding of a number field `K` to the
  `v`-adic completion `v.adicCompletion K` of `K`, where `v` is a non-zero prime ideal of `𝓞 K`
* `NumberField.FinitePlace.norm_def`: the norm of `embedding v x` is the same as the `v`-adic
  absolute value of `x`. See also `NumberField.FinitePlace.norm_def'` and
  `NumberField.FinitePlace.norm_def_int` for versions where the `v`-adic absolute value is
  unfolded.
* `NumberField.FinitePlace.mulSupport_finite`: the `v`-adic absolute value of a non-zero element of
  `K` is different from 1 for at most finitely many `v`.
*  The valuation subrings of the field at the `v`-valuation and it's adic completion are
   discrete valuation rings.

## Tags
number field, places, finite places
-/

open Ideal IsDedekindDomain HeightOneSpectrum WithZeroMulInt

open scoped WithZero NNReal

section DVR

variable (A : Type*) [CommRing A] [IsDedekindDomain A]
    (K : Type*) [Field K] [Algebra A K] [IsFractionRing A K]
    (v : HeightOneSpectrum A) (hv : Finite (A ⧸ v.asIdeal))

instance : IsPrincipalIdealRing (v.valuation K).integer := by
  rw [(Valuation.integer.integers (v.valuation K)).isPrincipalIdealRing_iff_not_denselyOrdered,
    WithZero.denselyOrdered_set_iff_subsingleton]
  simpa using (v.valuation K).toMonoidWithZeroHom.range_nontrivial

-- TODO: make this inferred from `IsRankOneDiscrete`
instance : IsDiscreteValuationRing (v.valuation K).integer where
  not_a_field' := by
    simp only [ne_eq, Ideal.ext_iff, IsLocalRing.mem_maximalIdeal, mem_nonunits_iff,
      Valuation.Integer.not_isUnit_iff_valuation_lt_one, Ideal.mem_bot, Subtype.forall, not_forall]
    obtain ⟨π, hπ⟩ := v.valuation_exists_uniformizer K
    use π
    simp [Valuation.mem_integer_iff, ← WithZero.coe_one, ← ofAdd_zero, - ofAdd_neg,
          Subtype.ext_iff, ← (v.valuation K).map_eq_zero_iff, hπ, ← WithZero.coe_one,
          ← ofAdd_zero]

instance : IsPrincipalIdealRing (v.adicCompletionIntegers K) := by
  unfold HeightOneSpectrum.adicCompletionIntegers
  rw [(Valuation.valuationSubring.integers (Valued.v)).isPrincipalIdealRing_iff_not_denselyOrdered,
    WithZero.denselyOrdered_set_iff_subsingleton]
  simpa using Valued.v.range_nontrivial

-- TODO: make this inferred from `IsRankOneDiscrete`, or
-- develop the API for a  completion of a base `IsDVR` ring
instance : IsDiscreteValuationRing (v.adicCompletionIntegers K) where
  not_a_field' := by
    unfold HeightOneSpectrum.adicCompletionIntegers
    simp only [ne_eq, Ideal.ext_iff, Valuation.mem_maximalIdeal_iff, Ideal.mem_bot, Subtype.ext_iff,
      ZeroMemClass.coe_zero, Subtype.forall, Valuation.mem_valuationSubring_iff, not_forall,
      exists_prop]
    obtain ⟨π, hπ⟩ := v.valuation_exists_uniformizer K
    use π
    simp [hπ, - ofAdd_neg, ← WithZero.coe_one, ← ofAdd_zero,
          ← (Valued.v : Valuation (v.adicCompletion K) ℤᵐ⁰).map_eq_zero_iff]

end DVR

namespace NumberField.RingOfIntegers.HeightOneSpectrum

section AbsoluteValue

variable {K : Type*} [Field K] [NumberField K] (v : HeightOneSpectrum (𝓞 K))

/-- The norm of a maximal ideal is `> 1` -/
lemma one_lt_absNorm : 1 < absNorm v.asIdeal := by
  by_contra! h
  apply IsPrime.ne_top v.isPrime
  rw [← absNorm_eq_one_iff]
  have : 0 < absNorm v.asIdeal := by
    rw [Nat.pos_iff_ne_zero, absNorm_ne_zero_iff]
    exact v.asIdeal.finiteQuotientOfFreeOfNeBot v.ne_bot
  omega

/-- The norm of a maximal ideal as an element of `ℝ≥0` is `> 1` -/
lemma one_lt_absNorm_nnreal : 1 < (absNorm v.asIdeal : ℝ≥0) := mod_cast one_lt_absNorm v

/-- The norm of a maximal ideal as an element of `ℝ≥0` is `≠ 0` -/
lemma absNorm_ne_zero : (absNorm v.asIdeal : ℝ≥0) ≠ 0 :=
  ne_zero_of_lt (one_lt_absNorm_nnreal v)

/-- The `v`-adic absolute value on `K` defined as the norm of `v` raised to negative `v`-adic
valuation -/
noncomputable def adicAbv : AbsoluteValue K ℝ := v.adicAbv <| one_lt_absNorm_nnreal v

theorem adicAbv_def {x : K} : adicAbv v x = toNNReal (absNorm_ne_zero v) (v.valuation K x) := rfl

<<<<<<< HEAD
@[deprecated (since := "2025-02-28")] alias vadicAbv_def := adicAbv_def

/-- The `v`-adic absolute value is non-Archimedean -/
=======
/-- The `v`-adic absolute value is nonarchimedean -/
>>>>>>> 51b5bba0
theorem isNonarchimedean_adicAbv : IsNonarchimedean (adicAbv v) :=
  v.isNonarchimedean_adicAbv <| one_lt_absNorm_nnreal v

end AbsoluteValue

end RingOfIntegers.HeightOneSpectrum

section FinitePlace
variable {K : Type*} [Field K] [NumberField K] (v : HeightOneSpectrum (𝓞 K))

open RingOfIntegers.HeightOneSpectrum

/-- The embedding of a number field inside its completion with respect to `v`. -/
noncomputable def FinitePlace.embedding : WithVal (v.valuation K) →+* adicCompletion K v :=
  UniformSpace.Completion.coeRingHom

theorem FinitePlace.embedding_apply (x : K) : embedding v x = ↑x := rfl

noncomputable instance instRankOneValuedAdicCompletion :
    Valuation.RankOne (Valued.v : Valuation (v.adicCompletion K) ℤᵐ⁰) where
  hom := {
    toFun := toNNReal (absNorm_ne_zero v)
    map_zero' := rfl
    map_one' := rfl
    map_mul' := MonoidWithZeroHom.map_mul (toNNReal (absNorm_ne_zero v))
  }
  strictMono' := toNNReal_strictMono (one_lt_absNorm_nnreal v)
  exists_val_nontrivial := by
    rcases Submodule.exists_mem_ne_zero_of_ne_bot v.ne_bot with ⟨x, hx1, hx2⟩
    use x
    dsimp [adicCompletion]
    rw [valuedAdicCompletion_eq_valuation' v (x : K)]
    constructor
    · simpa only [ne_eq, map_eq_zero, FaithfulSMul.algebraMap_eq_zero_iff]
    · apply ne_of_lt
      rwa [valuation_of_algebraMap, intValuation_lt_one_iff_mem]

/-- The `v`-adic completion of `K` is a normed field. -/
noncomputable instance instNormedFieldValuedAdicCompletion : NormedField (adicCompletion K v) :=
  Valued.toNormedField (adicCompletion K v) ℤᵐ⁰

/-- A finite place of a number field `K` is a place associated to an embedding into a completion
with respect to a maximal ideal. -/
def FinitePlace (K : Type*) [Field K] [NumberField K] :=
  {w : AbsoluteValue K ℝ // ∃ v : HeightOneSpectrum (𝓞 K), place (FinitePlace.embedding v) = w}

/-- Return the finite place defined by a maximal ideal `v`. -/
noncomputable def FinitePlace.mk (v : HeightOneSpectrum (𝓞 K)) : FinitePlace K :=
  ⟨place (embedding v), ⟨v, rfl⟩⟩

lemma toNNReal_valued_eq_adicAbv (x : WithVal (v.valuation K)) :
    toNNReal (absNorm_ne_zero v) (Valued.v x) = adicAbv v x := rfl

@[deprecated (since := "2025-03-01")]
  alias toNNReal_Valued_eq_vadicAbv := toNNReal_valued_eq_adicAbv

/-- The norm of the image after the embedding associated to `v` is equal to the `v`-adic absolute
value. -/
theorem FinitePlace.norm_def (x : WithVal (v.valuation K)) : ‖embedding v x‖ = adicAbv v x := by
  simp [NormedField.toNorm, instNormedFieldValuedAdicCompletion, Valued.toNormedField, Valued.norm,
    Valuation.RankOne.hom, embedding_apply, ← toNNReal_valued_eq_adicAbv]

/-- The norm of the image after the embedding associated to `v` is equal to the norm of `v` raised
to the power of the `v`-adic valuation. -/
theorem FinitePlace.norm_def' (x : WithVal (v.valuation K)) :
    ‖embedding v x‖ = toNNReal (absNorm_ne_zero v) (v.valuation K x) := by
  rw [norm_def, adicAbv_def]

/-- The norm of the image after the embedding associated to `v` is equal to the norm of `v` raised
to the power of the `v`-adic valuation for integers. -/
theorem FinitePlace.norm_def_int (x : 𝓞 (WithVal (v.valuation K))) :
    ‖embedding v x‖ = toNNReal (absNorm_ne_zero v) (v.intValuation x) := by
  rw [norm_def, adicAbv_def, valuation_of_algebraMap]

/-- The `v`-adic absolute value satisfies the ultrametric inequality. -/
theorem RingOfIntegers.HeightOneSpectrum.adicAbv_add_le_max (x y : K) :
    adicAbv v (x + y) ≤ (adicAbv v x) ⊔ (adicAbv v y) := isNonarchimedean_adicAbv v x y

/-- The `v`-adic absolute value of a natural number is `≤ 1`. -/
theorem RingOfIntegers.HeightOneSpectrum.adicAbv_natCast_le_one (n : ℕ) : adicAbv v n ≤ 1 :=
  (isNonarchimedean_adicAbv v).apply_natCast_le_one_of_isNonarchimedean

/-- The `v`-adic absolute value of an integer is `≤ 1`. -/
theorem RingOfIntegers.HeightOneSpectrum.adicAbv_intCast_le_one (n : ℤ) : adicAbv v n ≤ 1 :=
  (isNonarchimedean_adicAbv v).apply_intCast_le_one_of_isNonarchimedean

open FinitePlace

/-- The `v`-adic norm of an integer is at most 1. -/
theorem FinitePlace.norm_le_one (x : 𝓞 (WithVal (v.valuation K))) : ‖embedding v x‖ ≤ 1 := by
  rw [norm_def]
  exact v.adicAbv_coe_le_one (one_lt_absNorm_nnreal v) x

/-- The `v`-adic norm of an integer is 1 if and only if it is not in the ideal. -/
theorem FinitePlace.norm_eq_one_iff_notMem (x : 𝓞 (WithVal (v.valuation K))) :
    ‖embedding v x‖ = 1 ↔ x ∉ v.asIdeal := by
  rw [norm_def]
  exact v.adicAbv_coe_eq_one_iff (one_lt_absNorm_nnreal v) x

@[deprecated (since := "2025-05-23")]
alias FinitePlace.norm_eq_one_iff_not_mem := FinitePlace.norm_eq_one_iff_notMem

/-- The `v`-adic norm of an integer is less than 1 if and only if it is in the ideal. -/
theorem FinitePlace.norm_lt_one_iff_mem (x : 𝓞 (WithVal (v.valuation K))) :
    ‖embedding v x‖ < 1 ↔ x ∈ v.asIdeal := by
  rw [norm_def]
  exact v.adicAbv_coe_lt_one_iff (one_lt_absNorm_nnreal v) x

end FinitePlace

namespace FinitePlace
variable {K : Type*} [Field K] [NumberField K]

instance : FunLike (FinitePlace K) K ℝ where
  coe w x := w.1 x
  coe_injective' _ _ h := Subtype.eq (AbsoluteValue.ext <| congr_fun h)

instance : MonoidWithZeroHomClass (FinitePlace K) K ℝ where
  map_mul w := w.1.map_mul
  map_one w := w.1.map_one
  map_zero w := w.1.map_zero

instance : NonnegHomClass (FinitePlace K) K ℝ where
  apply_nonneg w := w.1.nonneg

@[simp]
theorem mk_apply (v : HeightOneSpectrum (𝓞 K)) (x : K) : mk v x = ‖embedding v x‖ := rfl

/-- For a finite place `w`, return a maximal ideal `v` such that `w = finite_place v` . -/
noncomputable def maximalIdeal (w : FinitePlace K) : HeightOneSpectrum (𝓞 K) := w.2.choose

@[simp]
theorem mk_maximalIdeal (w : FinitePlace K) : mk (maximalIdeal w) = w := Subtype.ext w.2.choose_spec

@[simp]
theorem norm_embedding_eq (w : FinitePlace K) (x : K) :
    ‖embedding (maximalIdeal w) x‖ = w x := by
  conv_rhs => rw [← mk_maximalIdeal w, mk_apply]

theorem pos_iff {w : FinitePlace K} {x : K} : 0 < w x ↔ x ≠ 0 := w.1.pos_iff

@[simp]
theorem mk_eq_iff {v₁ v₂ : HeightOneSpectrum (𝓞 K)} : mk v₁ = mk v₂ ↔ v₁ = v₂ := by
  refine ⟨?_, fun a ↦ by rw [a]⟩
  contrapose!
  intro h
  rw [DFunLike.ne_iff]
  have ⟨x, hx1, hx2⟩ : ∃ x : 𝓞 K, x ∈ v₁.asIdeal ∧ x ∉ v₂.asIdeal := by
    by_contra! H
    exact h <| HeightOneSpectrum.ext_iff.mpr <| IsMaximal.eq_of_le (isMaximal v₁) IsPrime.ne_top' H
  use x
  simp only [mk_apply]
  rw [← norm_lt_one_iff_mem] at hx1
  rw [← norm_eq_one_iff_notMem] at hx2
  linarith

theorem maximalIdeal_mk (v : HeightOneSpectrum (𝓞 K)) : maximalIdeal (mk v) = v := by
  rw [← mk_eq_iff, mk_maximalIdeal]

/-- The equivalence between finite places and maximal ideals. -/
noncomputable def equivHeightOneSpectrum :
    FinitePlace K ≃ HeightOneSpectrum (𝓞 K) where
  toFun := maximalIdeal
  invFun := mk
  left_inv := mk_maximalIdeal
  right_inv := maximalIdeal_mk

lemma maximalIdeal_injective : (fun w : FinitePlace K ↦ maximalIdeal w).Injective :=
  equivHeightOneSpectrum.injective

lemma maximalIdeal_inj (w₁ w₂ : FinitePlace K) : maximalIdeal w₁ = maximalIdeal w₂ ↔ w₁ = w₂ :=
  equivHeightOneSpectrum.injective.eq_iff

theorem mulSupport_finite_int {x : 𝓞 K} (h_x_nezero : x ≠ 0) :
    (Function.mulSupport fun w : FinitePlace K ↦ w x).Finite := by
  have (w : FinitePlace K) : w x ≠ 1 ↔ w x < 1 :=
    ne_iff_lt_iff_le.mpr <| norm_embedding_eq w x ▸ norm_le_one w.maximalIdeal x
  simp_rw [Function.mulSupport, this, ← norm_embedding_eq, norm_lt_one_iff_mem,
    ← Ideal.dvd_span_singleton]
  have h : {v : HeightOneSpectrum (𝓞 K) | v.asIdeal ∣ span {x}}.Finite := by
    apply Ideal.finite_factors
    simp only [Submodule.zero_eq_bot, ne_eq, span_singleton_eq_bot, h_x_nezero, not_false_eq_true]
  have h_inj : Set.InjOn FinitePlace.maximalIdeal {w | w.maximalIdeal.asIdeal ∣ span {x}} :=
    Function.Injective.injOn maximalIdeal_injective
  refine (h.subset ?_).of_finite_image h_inj
  simp only [dvd_span_singleton, Set.image_subset_iff, Set.preimage_setOf_eq, subset_refl]

theorem mulSupport_finite {x : K} (h_x_nezero : x ≠ 0) :
    (Function.mulSupport fun w : FinitePlace K ↦ w x).Finite := by
  rcases IsFractionRing.div_surjective (A := 𝓞 K) x with ⟨a, b, hb, rfl⟩
  simp_all only [ne_eq, div_eq_zero_iff, FaithfulSMul.algebraMap_eq_zero_iff, not_or, map_div₀]
  obtain ⟨ha, hb⟩ := h_x_nezero
  simp_rw [← RingOfIntegers.coe_eq_algebraMap]
  apply ((mulSupport_finite_int ha).union (mulSupport_finite_int hb)).subset
  intro w
  simp only [Function.mem_mulSupport, ne_eq, Set.mem_union]
  contrapose!
  simp +contextual only [ne_eq, one_ne_zero, not_false_eq_true, div_self, implies_true]

end FinitePlace

end NumberField

namespace IsDedekindDomain.HeightOneSpectrum

variable {K : Type*} [Field K] [NumberField K]

open NumberField.FinitePlace NumberField.RingOfIntegers
  NumberField.RingOfIntegers.HeightOneSpectrum
open scoped NumberField

lemma equivHeightOneSpectrum_symm_apply (v : HeightOneSpectrum (𝓞 K)) (x : K) :
    (equivHeightOneSpectrum.symm v) x = ‖embedding v x‖ := rfl

open Ideal in
lemma embedding_mul_absNorm (v : HeightOneSpectrum (𝓞 K)) {x : 𝓞 (WithVal (v.valuation K))}
    (h_x_nezero : x ≠ 0) : ‖embedding v x‖ * absNorm (v.maxPowDividing (span {x})) = 1 := by
  rw [maxPowDividing, map_pow, Nat.cast_pow, norm_def, adicAbv_def,
    WithZeroMulInt.toNNReal_neg_apply _
      ((v.valuation K).ne_zero_iff.mpr (coe_ne_zero_iff.mpr h_x_nezero))]
  push_cast
  rw [← zpow_natCast, ← zpow_add₀ <| mod_cast (zero_lt_one.trans (one_lt_absNorm_nnreal v)).ne']
  norm_cast
  rw [zpow_eq_one_iff_right₀ (Nat.cast_nonneg' _) (mod_cast (one_lt_absNorm_nnreal v).ne')]
  simp [valuation_of_algebraMap, intValuation_if_neg, h_x_nezero]

end IsDedekindDomain.HeightOneSpectrum<|MERGE_RESOLUTION|>--- conflicted
+++ resolved
@@ -112,13 +112,7 @@
 
 theorem adicAbv_def {x : K} : adicAbv v x = toNNReal (absNorm_ne_zero v) (v.valuation K x) := rfl
 
-<<<<<<< HEAD
-@[deprecated (since := "2025-02-28")] alias vadicAbv_def := adicAbv_def
-
 /-- The `v`-adic absolute value is non-Archimedean -/
-=======
-/-- The `v`-adic absolute value is nonarchimedean -/
->>>>>>> 51b5bba0
 theorem isNonarchimedean_adicAbv : IsNonarchimedean (adicAbv v) :=
   v.isNonarchimedean_adicAbv <| one_lt_absNorm_nnreal v
 
