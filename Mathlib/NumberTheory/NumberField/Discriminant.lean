--- conflicted
+++ resolved
@@ -104,17 +104,10 @@
     ∃ a : (I : Ideal (𝓞 K)), a ≠ 0 ∧
       |Algebra.norm ℚ (a:K)| ≤ Ideal.absNorm (I : Ideal (𝓞 K)) * (4 / π) ^ NrComplexPlaces K *
         (finrank ℚ K).factorial / (finrank ℚ K) ^ (finrank ℚ K) * Real.sqrt |discr K| := by
-<<<<<<< HEAD
   -- The smallest possible value for `exists_ne_zero_mem_ideal_of_norm_le`
   let B := (minkowskiBound K I * (convexBodySumFactor K)⁻¹).toReal ^ (1 / (finrank ℚ K : ℝ))
   have hB : 0 ≤ B := Real.rpow_nonneg_of_nonneg toReal_nonneg _
   have h_le : (minkowskiBound K I) ≤ volume (convexBodySum K B) := by
-=======
-  -- The smallest possible value for `exists_ne_zero_mem_ringOfIntegers_of_norm_le`
-  let B := (minkowskiBound K * (convexBodySumFactor K)⁻¹).toReal ^ (1 / (finrank ℚ K : ℝ))
-  have hB : 0 ≤ B := Real.rpow_nonneg toReal_nonneg _
-  have h_le : (minkowskiBound K) ≤ volume (convexBodySum K B) := by
->>>>>>> 1fb4b03b
     refine le_of_eq ?_
     rw [convexBodySum_volume, ← ENNReal.ofReal_pow hB, ← Real.rpow_nat_cast, ← Real.rpow_mul
       toReal_nonneg, div_mul_cancel _ (Nat.cast_ne_zero.mpr (ne_of_gt finrank_pos)), Real.rpow_one,
