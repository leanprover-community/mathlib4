/-
Copyright (c) 2023 Xavier Roblot. All rights reserved.
Released under Apache 2.0 license as described in the file LICENSE.
Authors: Xavier Roblot
-/
import Mathlib.Data.Real.Pi.Bounds
import Mathlib.NumberTheory.NumberField.CanonicalEmbedding.ConvexBody

/-!
# Number field discriminant
This file defines the discriminant of a number field.

## Main definitions

* `NumberField.discr`: the absolute discriminant of a number field.

## Main result

* `NumberField.abs_discr_gt_two`: **Hermite-Minkowski Theorem**. A nontrivial number field has
discriminant greater than `2`.

* `NumberField.finite_of_discr_bdd`: **Hermite Theorem**. Let `N` be an integer. There are only
finitely many number fields (in some fixed extension of `ℚ`) of discriminant bounded by `N`.

## Tags
number field, discriminant
-/

-- TODO. Rewrite some of the FLT results on the disciminant using the definitions and results of
-- this file

namespace NumberField

open FiniteDimensional NumberField NumberField.InfinitePlace Matrix

open scoped Classical Real nonZeroDivisors

variable (K : Type*) [Field K] [NumberField K]

/-- The absolute discriminant of a number field. -/
noncomputable abbrev discr : ℤ := Algebra.discr ℤ (RingOfIntegers.basis K)

theorem coe_discr : (discr K : ℚ) = Algebra.discr ℚ (integralBasis K) :=
  (Algebra.discr_localizationLocalization ℤ _ K (RingOfIntegers.basis K)).symm

theorem discr_ne_zero : discr K ≠ 0 := by
  rw [← (Int.cast_injective (α := ℚ)).ne_iff, coe_discr]
  exact Algebra.discr_not_zero_of_basis ℚ (integralBasis K)

theorem discr_eq_discr {ι : Type*} [Fintype ι] [DecidableEq ι] (b : Basis ι ℤ (𝓞 K)) :
    Algebra.discr ℤ b = discr K := by
  let b₀ := Basis.reindex (RingOfIntegers.basis K) (Basis.indexEquiv (RingOfIntegers.basis K) b)
  rw [Algebra.discr_eq_discr (𝓞 K) b b₀, Basis.coe_reindex, Algebra.discr_reindex]

theorem discr_eq_discr_of_algEquiv {L : Type*} [Field L] [NumberField L] (f : K ≃ₐ[ℚ] L) :
    discr K = discr L := by
  let f₀ : 𝓞 K ≃ₗ[ℤ] 𝓞 L := (f.restrictScalars ℤ).mapIntegralClosure.toLinearEquiv
  rw [← Rat.intCast_inj, coe_discr, Algebra.discr_eq_discr_of_algEquiv (integralBasis K) f,
    ← discr_eq_discr L ((RingOfIntegers.basis K).map f₀)]
  change _ = algebraMap ℤ ℚ _
  rw [← Algebra.discr_localizationLocalization ℤ (nonZeroDivisors ℤ) L]
  congr
  ext
  simp only [Function.comp_apply, integralBasis_apply, Basis.localizationLocalization_apply,
    Basis.map_apply]
  rfl

open MeasureTheory MeasureTheory.Measure Zspan NumberField.mixedEmbedding
  NumberField.InfinitePlace ENNReal NNReal Complex

theorem _root_.NumberField.mixedEmbedding.volume_fundamentalDomain_latticeBasis :
    volume (fundamentalDomain (latticeBasis K)) =
      (2 : ℝ≥0∞)⁻¹ ^ NrComplexPlaces K * sqrt ‖discr K‖₊ := by
  let f : Module.Free.ChooseBasisIndex ℤ (𝓞 K) ≃ (K →+* ℂ) :=
    (canonicalEmbedding.latticeBasis K).indexEquiv (Pi.basisFun ℂ _)
  let e : (index K) ≃ Module.Free.ChooseBasisIndex ℤ (𝓞 K) := (indexEquiv K).trans f.symm
  let M := (mixedEmbedding.stdBasis K).toMatrix ((latticeBasis K).reindex e.symm)
  let N := Algebra.embeddingsMatrixReindex ℚ ℂ (integralBasis K ∘ f.symm)
    RingHom.equivRatAlgHom
  suffices M.map Complex.ofReal = (matrixToStdBasis K) *
      (Matrix.reindex (indexEquiv K).symm (indexEquiv K).symm N).transpose by
    calc volume (fundamentalDomain (latticeBasis K))
      _ = ‖((mixedEmbedding.stdBasis K).toMatrix ((latticeBasis K).reindex e.symm)).det‖₊ := by
        rw [← fundamentalDomain_reindex _ e.symm, ← norm_toNNReal, measure_fundamentalDomain
          ((latticeBasis K).reindex e.symm), volume_fundamentalDomain_stdBasis, mul_one]
        rfl
      _ = ‖(matrixToStdBasis K).det * N.det‖₊ := by
        rw [← nnnorm_real, ← ofReal_eq_coe, RingHom.map_det, RingHom.mapMatrix_apply, this,
          det_mul, det_transpose, det_reindex_self]
      _ = (2 : ℝ≥0∞)⁻¹ ^ Fintype.card {w : InfinitePlace K // IsComplex w} * sqrt ‖N.det ^ 2‖₊ := by
        have : ‖Complex.I‖₊ = 1 := by rw [← norm_toNNReal, norm_eq_abs, abs_I, Real.toNNReal_one]
        rw [det_matrixToStdBasis, nnnorm_mul, nnnorm_pow, nnnorm_mul, this, mul_one, nnnorm_inv,
          coe_mul, ENNReal.coe_pow, ← norm_toNNReal, RCLike.norm_two, Real.toNNReal_ofNat,
          coe_inv two_ne_zero, coe_ofNat, nnnorm_pow, NNReal.sqrt_sq]
      _ = (2 : ℝ≥0∞)⁻¹ ^ Fintype.card { w // IsComplex w } * NNReal.sqrt ‖discr K‖₊ := by
        rw [← Algebra.discr_eq_det_embeddingsMatrixReindex_pow_two, Algebra.discr_reindex,
          ← coe_discr, map_intCast, ← Complex.nnnorm_int]
  ext : 2
  dsimp only [M]
  rw [Matrix.map_apply, Basis.toMatrix_apply, Basis.coe_reindex, Function.comp_apply,
    Equiv.symm_symm, latticeBasis_apply, ← commMap_canonical_eq_mixed, Complex.ofReal_eq_coe,
    stdBasis_repr_eq_matrixToStdBasis_mul K _ (fun _ => rfl)]
  rfl

theorem exists_ne_zero_mem_ideal_of_norm_le_mul_sqrt_discr (I : (FractionalIdeal (𝓞 K)⁰ K)ˣ) :
    ∃ a ∈ (I : FractionalIdeal (𝓞 K)⁰ K), a ≠ 0 ∧
      |Algebra.norm ℚ (a:K)| ≤ FractionalIdeal.absNorm I.1 * (4 / π) ^ NrComplexPlaces K *
        (finrank ℚ K).factorial / (finrank ℚ K) ^ (finrank ℚ K) * Real.sqrt |discr K| := by
  -- The smallest possible value for `exists_ne_zero_mem_ideal_of_norm_le`
  let B := (minkowskiBound K I * (convexBodySumFactor K)⁻¹).toReal ^ (1 / (finrank ℚ K : ℝ))
  have h_le : (minkowskiBound K I) ≤ volume (convexBodySum K B) := by
    refine le_of_eq ?_
    rw [convexBodySum_volume, ← ENNReal.ofReal_pow (by positivity), ← Real.rpow_natCast,
      ← Real.rpow_mul toReal_nonneg, div_mul_cancel₀, Real.rpow_one, ofReal_toReal, mul_comm,
      mul_assoc, ← coe_mul, inv_mul_cancel (convexBodySumFactor_ne_zero K), ENNReal.coe_one,
      mul_one]
    · exact mul_ne_top (ne_of_lt (minkowskiBound_lt_top K I)) coe_ne_top
    · exact (Nat.cast_ne_zero.mpr (ne_of_gt finrank_pos))
  convert exists_ne_zero_mem_ideal_of_norm_le K I h_le
  rw [div_pow B, ← Real.rpow_natCast B, ← Real.rpow_mul (by positivity), div_mul_cancel₀ _
    (Nat.cast_ne_zero.mpr <| ne_of_gt finrank_pos), Real.rpow_one, mul_comm_div, mul_div_assoc']
  congr 1
  rw [eq_comm]
  calc
    _ = FractionalIdeal.absNorm I.1 * (2:ℝ)⁻¹ ^ NrComplexPlaces K * sqrt ‖discr K‖₊ *
          (2:ℝ) ^ finrank ℚ K * ((2:ℝ) ^ NrRealPlaces K * (π / 2) ^ NrComplexPlaces K /
            (Nat.factorial (finrank ℚ K)))⁻¹ := by
      simp_rw [minkowskiBound, convexBodySumFactor,
        volume_fundamentalDomain_fractionalIdealLatticeBasis,
        volume_fundamentalDomain_latticeBasis, toReal_mul, toReal_pow, toReal_inv, coe_toReal,
        toReal_ofNat, mixedEmbedding.finrank, mul_assoc]
      rw [ENNReal.toReal_ofReal (Rat.cast_nonneg.mpr (FractionalIdeal.absNorm_nonneg I.1))]
      rfl
    _ = FractionalIdeal.absNorm I.1 * (2:ℝ) ^ (finrank ℚ K - NrComplexPlaces K - NrRealPlaces K +
          NrComplexPlaces K : ℤ) * Real.sqrt ‖discr K‖ * Nat.factorial (finrank ℚ K) *
            π⁻¹ ^ (NrComplexPlaces K) := by
      simp_rw [inv_div, div_eq_mul_inv, mul_inv, ← zpow_neg_one, ← zpow_natCast, mul_zpow,
        ← zpow_mul, neg_one_mul, mul_neg_one, neg_neg, Real.coe_sqrt, coe_nnnorm, sub_eq_add_neg,
        zpow_add₀ (two_ne_zero : (2:ℝ) ≠ 0)]
      ring
    _ = FractionalIdeal.absNorm I.1 * (2:ℝ) ^ (2 * NrComplexPlaces K : ℤ) * Real.sqrt ‖discr K‖ *
          Nat.factorial (finrank ℚ K) * π⁻¹ ^ (NrComplexPlaces K) := by
      congr
      rw [← card_add_two_mul_card_eq_rank, Nat.cast_add, Nat.cast_mul, Nat.cast_ofNat]
      ring
    _ = FractionalIdeal.absNorm I.1 * (4 / π) ^ NrComplexPlaces K * (finrank ℚ K).factorial *
          Real.sqrt |discr K| := by
      rw [show ‖discr K‖ = |(discr K : ℝ)| by rfl, zpow_mul, show (2:ℝ) ^ (2:ℤ) = 4 by norm_cast,
        div_pow, inv_eq_one_div, div_pow, one_pow, zpow_natCast]
      ring

theorem exists_ne_zero_mem_ringOfIntegers_of_norm_le_mul_sqrt_discr :
    ∃ (a : 𝓞 K), a ≠ 0 ∧
      |Algebra.norm ℚ (a:K)| ≤ (4 / π) ^ NrComplexPlaces K *
        (finrank ℚ K).factorial / (finrank ℚ K) ^ (finrank ℚ K) * Real.sqrt |discr K| := by
  obtain ⟨_, h_mem, h_nz, h_nm⟩ := exists_ne_zero_mem_ideal_of_norm_le_mul_sqrt_discr K ↑1
  obtain ⟨a, rfl⟩ := (FractionalIdeal.mem_one_iff _).mp h_mem
  refine ⟨a, ne_zero_of_map h_nz, ?_⟩
  simp_rw [Units.val_one, FractionalIdeal.absNorm_one, Rat.cast_one, one_mul] at h_nm
  exact h_nm

variable {K}

theorem abs_discr_ge (h : 1 < finrank ℚ K) :
    (4 / 9 : ℝ) * (3 * π / 4) ^ finrank ℚ K ≤ |discr K| := by
  -- We use `exists_ne_zero_mem_ringOfIntegers_of_norm_le_mul_sqrt_discr` to get a nonzero
  -- algebraic integer `x` of small norm and the fact that `1 ≤ |Norm x|` to get a lower bound
  -- on `sqrt |discr K|`.
  obtain ⟨x, h_nz, h_bd⟩ := exists_ne_zero_mem_ringOfIntegers_of_norm_le_mul_sqrt_discr K
  have h_nm : (1:ℝ) ≤ |(Algebra.norm ℚ) (x:K)| := by
    rw [← Algebra.coe_norm_int, ← Int.cast_one, ← Int.cast_abs, Rat.cast_intCast, Int.cast_le]
    exact Int.one_le_abs (Algebra.norm_ne_zero_iff.mpr h_nz)
  replace h_bd := le_trans h_nm h_bd
  rw [← inv_mul_le_iff (by positivity), inv_div, mul_one, Real.le_sqrt (by positivity)
    (by positivity), ← Int.cast_abs, div_pow, mul_pow, ← pow_mul, ← pow_mul] at h_bd
  refine le_trans ?_ h_bd
  -- The sequence `a n` is a lower bound for `|discr K|`. We prove below by induction an uniform
  -- lower bound for this sequence from which we deduce the result.
  let a : ℕ → ℝ := fun n => (n:ℝ) ^ (n * 2) / ((4 / π) ^ n * (n.factorial:ℝ) ^ 2)
  suffices ∀ n, 2 ≤ n → (4 / 9 : ℝ) * (3 * π / 4) ^ n ≤ a n by
    refine le_trans (this (finrank ℚ K) h) ?_
    simp only [a]
    gcongr
    · exact (one_le_div Real.pi_pos).2 Real.pi_le_four
    · rw [← card_add_two_mul_card_eq_rank, mul_comm]
      exact Nat.le_add_left _ _
  intro n hn
  induction n, hn using Nat.le_induction with
  | base => exact le_of_eq <| by norm_num [a, Nat.factorial_two]; field_simp; ring
  | succ m _ h_m =>
      suffices (3:ℝ) ≤ (1 + 1 / m : ℝ) ^ (2 * m) by
        convert_to _ ≤ (a m) * (1 + 1 / m : ℝ) ^ (2 * m) / (4 / π)
        · simp_rw [a, add_mul, one_mul, pow_succ, Nat.factorial_succ]
          field_simp; ring
        · rw [_root_.le_div_iff (by positivity), pow_succ]
          convert (mul_le_mul h_m this (by positivity) (by positivity)) using 1
          field_simp; ring
      refine le_trans (le_of_eq (by field_simp; norm_num)) (one_add_mul_le_pow ?_ (2 * m))
      exact le_trans (by norm_num : (-2:ℝ) ≤ 0) (by positivity)

/-- **Hermite-Minkowski Theorem**. A nontrivial number field has discriminant greater than `2`. -/
theorem abs_discr_gt_two (h : 1 < finrank ℚ K) : 2 < |discr K| := by
  have h₁ : 1 ≤ 3 * π / 4 := by
    rw [_root_.le_div_iff (by positivity), ← _root_.div_le_iff' (by positivity), one_mul]
    linarith [Real.pi_gt_three]
  have h₂ : (9:ℝ) < π ^ 2 := by
    rw [ ← Real.sqrt_lt (by positivity) (by positivity), show Real.sqrt (9:ℝ) = 3 from
    (Real.sqrt_eq_iff_sq_eq (by positivity) (by positivity)).mpr (by norm_num)]
    exact Real.pi_gt_three
  refine Int.cast_lt.mp <| lt_of_lt_of_le ?_ (abs_discr_ge h)
<<<<<<< HEAD
  rw [← _root_.div_lt_iff' (by positivity), Int.intCast_ofNat]
=======
  rw [← _root_.div_lt_iff' (by positivity), Int.cast_ofNat]
>>>>>>> 141a2461
  refine lt_of_lt_of_le ?_ (pow_le_pow_right (n := 2) h₁ h)
  rw [div_pow, _root_.lt_div_iff (by norm_num), mul_pow, show (2:ℝ) / (4 / 9) * 4 ^ 2 = 72 by
    norm_num, show (3:ℝ) ^ 2 = 9 by norm_num, ← _root_.div_lt_iff' (by positivity),
    show (72:ℝ) / 9 = 8 by norm_num]
  linarith [h₂]

/-!
### Hermite Theorem
This section is devoted to the proof of Hermite theorem.

Let `N` be an integer . We prove that the set `S` of finite extensions `K` of `ℚ`
(in some fixed extension `A` of `ℚ`) such that `|discr K| ≤ N` is finite by proving, using
`finite_of_finite_generating_set`, that there exists a finite set `T ⊆ A` such that
`∀ K ∈ S, ∃ x ∈ T, K = ℚ⟮x⟯` .

To find the set `T`, we construct a finite set `T₀` of polynomials in `ℤ[X]` containing, for each
`K ∈ S`, the minimal polynomial of a primitive element of `K`. The set `T` is then the union of
roots in `A` of the polynomials in `T₀`. More precisely, the set `T₀` is the set of all polynomials
in `ℤ[X]` of degrees and coefficients bounded by some explicit constants depending only on `N`.

Indeed, we prove that, for any field `K` in `S`, its degree is bounded, see
`rank_le_rankOfDiscrBdd`, and also its Minkowski bound, see `minkowskiBound_lt_boundOfDiscBdd`.
Thus it follows from `mixedEmbedding.exists_primitive_element_lt_of_isComplex` and
`mixedEmbedding.exists_primitive_element_lt_of_isReal` that there exists an algebraic integer
`x` of `K` such that `K = ℚ(x)` and the conjugates of `x` are all bounded by some quantity
depending only on `N`.

Since the primitive element `x` is constructed differently depending on wether `K` has a infinite
real place or not, the theorem is proved in two parts.
-/

namespace hermiteTheorem

open Polynomial

open scoped IntermediateField BigOperators

variable (A : Type*) [Field A] [CharZero A]

theorem finite_of_finite_generating_set {p : IntermediateField ℚ A → Prop}
    (S : Set {F : IntermediateField ℚ A // p F}) {T : Set A}
    (hT : T.Finite) (h : ∀ F ∈ S, ∃ x ∈ T, F = ℚ⟮x⟯) :
    S.Finite := by
  rw [← Set.finite_coe_iff] at hT
  refine Set.finite_coe_iff.mp <| Finite.of_injective
    (fun ⟨F, hF⟩ ↦ (⟨(h F hF).choose, (h F hF).choose_spec.1⟩ : T)) (fun _ _ h_eq ↦ ?_)
  rw [Subtype.ext_iff_val, Subtype.ext_iff_val]
  convert congr_arg (ℚ⟮·⟯) (Subtype.mk_eq_mk.mp h_eq)
  all_goals exact (h _ (Subtype.mem _)).choose_spec.2

variable (N : ℕ)

/-- An upper bound on the degree of a number field `K` with `|discr K| ≤ N`,
see `rank_le_rankOfDiscrBdd`. -/
noncomputable abbrev rankOfDiscrBdd : ℕ :=
  max 1 (Nat.floor ((Real.log ((9 / 4 : ℝ) * N) / Real.log (3 * π / 4))))

/-- An upper bound on the Minkowski bound of a number field `K` with `|discr K| ≤ N`;
see `minkowskiBound_lt_boundOfDiscBdd`. -/
noncomputable abbrev boundOfDiscBdd : ℝ≥0 := sqrt N * (2:ℝ≥0) ^ rankOfDiscrBdd N + 1

variable {N} (hK : |discr K| ≤ N)

/-- If `|discr K| ≤ N` then the degree of `K` is at most `rankOfDiscrBdd`. -/
theorem rank_le_rankOfDiscrBdd :
    finrank ℚ K ≤ rankOfDiscrBdd N := by
  have h_nz : N ≠ 0 := by
    refine fun h ↦ discr_ne_zero K ?_
    rwa [h, Nat.cast_zero, abs_nonpos_iff] at hK
  have h₂ : 1 < 3 * π / 4 := by
    rw [_root_.lt_div_iff (by positivity), ← _root_.div_lt_iff' (by positivity), one_mul]
    linarith [Real.pi_gt_three]
  obtain h | h := lt_or_le 1 (finrank ℚ K)
  · apply le_max_of_le_right
    rw [Nat.le_floor_iff]
    · have h := le_trans (abs_discr_ge h) (Int.cast_le.mpr hK)
      contrapose! h
      rw [← Real.rpow_natCast]
      rw [Real.log_div_log] at h
      refine lt_of_le_of_lt ?_ (mul_lt_mul_of_pos_left
        (Real.rpow_lt_rpow_of_exponent_lt h₂ h) (by positivity : (0:ℝ) < 4 / 9))
      rw [Real.rpow_logb (lt_trans zero_lt_one h₂) (ne_of_gt h₂) (by positivity), ← mul_assoc,
            ← inv_div, inv_mul_cancel (by norm_num), one_mul, Int.cast_natCast]
    · refine div_nonneg (Real.log_nonneg ?_) (Real.log_nonneg (le_of_lt h₂))
      rw [mul_comm, ← mul_div_assoc, _root_.le_div_iff (by positivity), one_mul,
        ← _root_.div_le_iff (by positivity)]
      exact le_trans (by norm_num) (Nat.one_le_cast.mpr (Nat.one_le_iff_ne_zero.mpr h_nz))
  · exact le_max_of_le_left h

/-- If `|discr K| ≤ N` then the Minkowski bound of `K` is less than `boundOfDiscrBdd`. -/
theorem minkowskiBound_lt_boundOfDiscBdd : minkowskiBound K ↑1 < boundOfDiscBdd N := by
  have : boundOfDiscBdd N - 1 < boundOfDiscBdd N := by
    simp_rw [boundOfDiscBdd, add_tsub_cancel_right, lt_add_iff_pos_right, zero_lt_one]
  refine lt_of_le_of_lt ?_ (coe_lt_coe.mpr this)
  rw [minkowskiBound, volume_fundamentalDomain_fractionalIdealLatticeBasis, boundOfDiscBdd,
    add_tsub_cancel_right, Units.val_one, FractionalIdeal.absNorm_one, Rat.cast_one,
    ENNReal.ofReal_one, one_mul, mixedEmbedding.finrank, volume_fundamentalDomain_latticeBasis,
    coe_mul, ENNReal.coe_pow, coe_ofNat, show sqrt N = (1:ℝ≥0∞) * sqrt N by rw [one_mul]]
  gcongr
  · exact pow_le_one _ (by positivity) (by norm_num)
  · rwa [sqrt_le_sqrt, ← NNReal.coe_le_coe, coe_nnnorm, Int.norm_eq_abs, ← Int.cast_abs,
<<<<<<< HEAD
      NNReal.coe_natCast, ← Int.cast_ofNat, Int.cast_le]
=======
      NNReal.coe_nat_cast, ← Int.cast_natCast, Int.cast_le]
>>>>>>> 141a2461
  · exact one_le_two
  · exact rank_le_rankOfDiscrBdd hK

theorem natDegree_le_rankOfDiscrBdd {a : K} (ha : a ∈ 𝓞 K) (h : ℚ⟮a⟯ = ⊤) :
    natDegree (minpoly ℤ (a:K)) ≤ rankOfDiscrBdd N := by
  rw [Field.primitive_element_iff_minpoly_natDegree_eq,
    minpoly.isIntegrallyClosed_eq_field_fractions' ℚ ha, (minpoly.monic ha).natDegree_map] at h
  exact h.symm ▸ rank_le_rankOfDiscrBdd hK

variable (N)

theorem finite_of_discr_bdd_of_isReal :
    {K : { F : IntermediateField ℚ A // FiniteDimensional ℚ F} |
      haveI :  NumberField K := @NumberField.mk _ _ inferInstance K.prop
      {w : InfinitePlace K | IsReal w}.Nonempty ∧ |discr K| ≤ N }.Finite := by
  -- The bound on the degree of the generating polynomials
  let D := rankOfDiscrBdd N
  -- The bound on the Minkowski bound
  let B := boundOfDiscBdd N
  -- The bound on the coefficients of the generating polynomials
  let C := Nat.ceil ((max B 1) ^ D *  Nat.choose D (D / 2))
  refine finite_of_finite_generating_set A _ (bUnion_roots_finite (algebraMap ℤ A) D
      (Set.finite_Icc (-C : ℤ) C)) (fun ⟨K, hK₀⟩ ⟨hK₁, hK₂⟩ ↦ ?_)
  -- We now need to prove that each field is generated by an element of the union of the rootset
  simp_rw [Set.mem_iUnion]
  haveI : NumberField K := @NumberField.mk _ _ inferInstance hK₀
  obtain ⟨w₀, hw₀⟩ := hK₁
  suffices minkowskiBound K ↑1 < (convexBodyLTFactor K) * B by
    obtain ⟨x, hx, hx₁, hx₂⟩ := exists_primitive_element_lt_of_isReal K hw₀ this
    refine ⟨x, ⟨⟨minpoly ℤ x, ⟨?_, fun i ↦ ?_⟩, ?_⟩, ?_⟩⟩
    · exact natDegree_le_rankOfDiscrBdd hK₂ hx hx₁
    · rw [Set.mem_Icc, ← abs_le, ← @Int.cast_le ℝ]
      refine (Eq.trans_le ?_ <| Embeddings.coeff_bdd_of_norm_le
          ((le_iff_le x _).mp (fun w ↦ le_of_lt (hx₂ w))) i).trans ?_
      · rw [minpoly.isIntegrallyClosed_eq_field_fractions' ℚ hx, coeff_map, eq_intCast,
          Int.norm_cast_rat, Int.norm_eq_abs, Int.cast_abs]
      · refine le_trans ?_ (Nat.le_ceil _)
        rw [show max ↑(max (B:ℝ≥0) 1) (1:ℝ) = max (B:ℝ) 1 by simp, val_eq_coe, NNReal.coe_mul,
          NNReal.coe_pow, NNReal.coe_max, NNReal.coe_one, NNReal.coe_natCast]
        gcongr
        · exact le_max_right _ 1
        · exact rank_le_rankOfDiscrBdd hK₂
        · exact (Nat.choose_le_choose _ (rank_le_rankOfDiscrBdd hK₂)).trans
            (Nat.choose_le_middle _ _)
    · refine mem_rootSet.mpr ⟨minpoly.ne_zero hx, ?_⟩
      exact (aeval_algebraMap_eq_zero_iff _ _ _).mpr (minpoly.aeval ℤ x)
    · rw [← (IntermediateField.lift_injective _).eq_iff, eq_comm] at hx₁
      convert hx₁ <;> simp
  have := one_le_convexBodyLTFactor K
  convert lt_of_le_of_lt (mul_right_mono (coe_le_coe.mpr this))
    (ENNReal.mul_lt_mul_left' (by positivity) coe_ne_top (minkowskiBound_lt_boundOfDiscBdd hK₂))
  simp_rw [ENNReal.coe_one, one_mul]

theorem finite_of_discr_bdd_of_isComplex :
    {K : { F : IntermediateField ℚ A // FiniteDimensional ℚ F} |
      haveI :  NumberField K := @NumberField.mk _ _ inferInstance K.prop
      {w : InfinitePlace K | IsComplex w}.Nonempty ∧ |discr K| ≤ N }.Finite := by
  -- The bound on the degree of the generating polynomials
  let D := rankOfDiscrBdd N
  -- The bound on the Minkowski bound
  let B := boundOfDiscBdd N
  -- The bound on the coefficients of the generating polynomials
  let C := Nat.ceil ((max (sqrt (1 + B ^ 2)) 1) ^ D * Nat.choose D (D / 2))
  refine finite_of_finite_generating_set A _ (bUnion_roots_finite (algebraMap ℤ A) D
      (Set.finite_Icc (-C : ℤ) C)) (fun ⟨K, hK₀⟩ ⟨hK₁, hK₂⟩ ↦ ?_)
  -- We now need to prove that each field is generated by an element of the union of the rootset
  simp_rw [Set.mem_iUnion]
  haveI : NumberField K := @NumberField.mk _ _ inferInstance hK₀
  obtain ⟨w₀, hw₀⟩ := hK₁
  suffices minkowskiBound K ↑1 < (convexBodyLT'Factor K) * boundOfDiscBdd N by
    obtain ⟨x, hx, hx₁, hx₂⟩ := exists_primitive_element_lt_of_isComplex K hw₀ this
    refine ⟨x, ⟨⟨minpoly ℤ x, ⟨?_, fun i ↦ ?_⟩, ?_⟩, ?_⟩⟩
    · exact natDegree_le_rankOfDiscrBdd hK₂ hx hx₁
    · rw [Set.mem_Icc, ← abs_le, ← @Int.cast_le ℝ]
      refine (Eq.trans_le ?_ <| Embeddings.coeff_bdd_of_norm_le
          ((le_iff_le x _).mp (fun w ↦ le_of_lt (hx₂ w))) i).trans ?_
      · rw [minpoly.isIntegrallyClosed_eq_field_fractions' ℚ hx, coeff_map, eq_intCast,
          Int.norm_cast_rat, Int.norm_eq_abs, Int.cast_abs]
      · refine le_trans ?_ (Nat.le_ceil _)
        rw [val_eq_coe, NNReal.coe_mul, NNReal.coe_pow, NNReal.coe_max, NNReal.coe_one,
          Real.coe_sqrt, NNReal.coe_add 1, NNReal.coe_one, NNReal.coe_pow]
        gcongr
        · exact le_max_right _ 1
        · exact rank_le_rankOfDiscrBdd hK₂
        · rw [NNReal.coe_natCast, Nat.cast_le]
          exact (Nat.choose_le_choose _ (rank_le_rankOfDiscrBdd hK₂)).trans
            (Nat.choose_le_middle _ _)
    · refine mem_rootSet.mpr ⟨minpoly.ne_zero hx, ?_⟩
      exact (aeval_algebraMap_eq_zero_iff _ _ _).mpr (minpoly.aeval ℤ x)
    · rw [← (IntermediateField.lift_injective _).eq_iff, eq_comm] at hx₁
      convert hx₁ <;> simp
  have := one_le_convexBodyLT'Factor K
  convert lt_of_le_of_lt (mul_right_mono (coe_le_coe.mpr this))
    (ENNReal.mul_lt_mul_left' (by positivity) coe_ne_top (minkowskiBound_lt_boundOfDiscBdd hK₂))
  simp_rw [ENNReal.coe_one, one_mul]

/-- **Hermite Theorem**. Let `N` be an integer. There are only finitely many number fields
(in some fixed extension of `ℚ`) of discriminant bounded by `N`. -/
theorem _root_.NumberField.finite_of_discr_bdd :
    {K : { F : IntermediateField ℚ A // FiniteDimensional ℚ F} |
      haveI :  NumberField K := @NumberField.mk _ _ inferInstance K.prop
      |discr K| ≤ N }.Finite := by
  refine Set.Finite.subset (Set.Finite.union (finite_of_discr_bdd_of_isReal A N)
    (finite_of_discr_bdd_of_isComplex A N)) ?_
  rintro ⟨K, hK₀⟩ hK₁
  haveI : NumberField K := @NumberField.mk _ _ inferInstance hK₀
  obtain ⟨w₀⟩ := (inferInstance : Nonempty (InfinitePlace K))
  by_cases hw₀ : IsReal w₀
  · apply Set.mem_union_left
    exact ⟨⟨w₀, hw₀⟩, hK₁⟩
  · apply Set.mem_union_right
    exact ⟨⟨w₀, not_isReal_iff_isComplex.mp hw₀⟩, hK₁⟩

end hermiteTheorem

end NumberField

namespace Rat

open NumberField

/-- The absolute discriminant of the number field `ℚ` is 1. -/
@[simp]
theorem numberField_discr : discr ℚ = 1 := by
  let b : Basis (Fin 1) ℤ (𝓞 ℚ) :=
    Basis.map (Basis.singleton (Fin 1) ℤ) ringOfIntegersEquiv.toAddEquiv.toIntLinearEquiv.symm
  calc NumberField.discr ℚ
    _ = Algebra.discr ℤ b := by convert (discr_eq_discr ℚ b).symm
    _ = Algebra.trace ℤ (𝓞 ℚ) (b default * b default) := by
      rw [Algebra.discr_def, Matrix.det_unique, Algebra.traceMatrix_apply, Algebra.traceForm_apply]
    _ = Algebra.trace ℤ (𝓞 ℚ) 1 := by
      rw [Basis.map_apply, RingEquiv.toAddEquiv_eq_coe, AddEquiv.toIntLinearEquiv_symm,
        AddEquiv.coe_toIntLinearEquiv, Basis.singleton_apply,
        show (AddEquiv.symm ↑ringOfIntegersEquiv) (1 : ℤ) = ringOfIntegersEquiv.symm 1 by rfl,
        map_one, mul_one]
    _ = 1 := by rw [Algebra.trace_eq_matrix_trace b]; norm_num

alias _root_.NumberField.discr_rat := numberField_discr

end Rat

variable {ι ι'} (K) [Field K] [DecidableEq ι] [DecidableEq ι'] [Fintype ι] [Fintype ι']

/-- If `b` and `b'` are `ℚ`-bases of a number field `K` such that
`∀ i j, IsIntegral ℤ (b.toMatrix b' i j)` and `∀ i j, IsIntegral ℤ (b'.toMatrix b i j)` then
`discr ℚ b = discr ℚ b'`. -/
theorem Algebra.discr_eq_discr_of_toMatrix_coeff_isIntegral [NumberField K]
    {b : Basis ι ℚ K} {b' : Basis ι' ℚ K} (h : ∀ i j, IsIntegral ℤ (b.toMatrix b' i j))
    (h' : ∀ i j, IsIntegral ℤ (b'.toMatrix b i j)) : discr ℚ b = discr ℚ b' := by
  replace h' : ∀ i j, IsIntegral ℤ (b'.toMatrix (b.reindex (b.indexEquiv b')) i j) := by
    intro i j
    convert h' i ((b.indexEquiv b').symm j)
  -- Porting note: `simp; rfl` was `simpa`.
    simp; rfl
  classical
  rw [← (b.reindex (b.indexEquiv b')).toMatrix_map_vecMul b', discr_of_matrix_vecMul,
    ← one_mul (discr ℚ b), Basis.coe_reindex, discr_reindex]
  congr
  have hint : IsIntegral ℤ ((b.reindex (b.indexEquiv b')).toMatrix b').det :=
    IsIntegral.det fun i j => h _ _
  obtain ⟨r, hr⟩ := IsIntegrallyClosed.isIntegral_iff.1 hint
  have hunit : IsUnit r := by
    have : IsIntegral ℤ (b'.toMatrix (b.reindex (b.indexEquiv b'))).det :=
      IsIntegral.det fun i j => h' _ _
    obtain ⟨r', hr'⟩ := IsIntegrallyClosed.isIntegral_iff.1 this
    refine' isUnit_iff_exists_inv.2 ⟨r', _⟩
    suffices algebraMap ℤ ℚ (r * r') = 1 by
      rw [← RingHom.map_one (algebraMap ℤ ℚ)] at this
      exact (IsFractionRing.injective ℤ ℚ) this
    rw [RingHom.map_mul, hr, hr', ← Matrix.det_mul,
      Basis.toMatrix_mul_toMatrix_flip, Matrix.det_one]
  rw [← RingHom.map_one (algebraMap ℤ ℚ), ← hr]
  cases' Int.isUnit_iff.1 hunit with hp hm
  · simp [hp]
  · simp [hm]
#align algebra.discr_eq_discr_of_to_matrix_coeff_is_integral Algebra.discr_eq_discr_of_toMatrix_coeff_isIntegral<|MERGE_RESOLUTION|>--- conflicted
+++ resolved
@@ -208,11 +208,7 @@
     (Real.sqrt_eq_iff_sq_eq (by positivity) (by positivity)).mpr (by norm_num)]
     exact Real.pi_gt_three
   refine Int.cast_lt.mp <| lt_of_lt_of_le ?_ (abs_discr_ge h)
-<<<<<<< HEAD
-  rw [← _root_.div_lt_iff' (by positivity), Int.intCast_ofNat]
-=======
   rw [← _root_.div_lt_iff' (by positivity), Int.cast_ofNat]
->>>>>>> 141a2461
   refine lt_of_lt_of_le ?_ (pow_le_pow_right (n := 2) h₁ h)
   rw [div_pow, _root_.lt_div_iff (by norm_num), mul_pow, show (2:ℝ) / (4 / 9) * 4 ^ 2 = 72 by
     norm_num, show (3:ℝ) ^ 2 = 9 by norm_num, ← _root_.div_lt_iff' (by positivity),
@@ -314,11 +310,7 @@
   gcongr
   · exact pow_le_one _ (by positivity) (by norm_num)
   · rwa [sqrt_le_sqrt, ← NNReal.coe_le_coe, coe_nnnorm, Int.norm_eq_abs, ← Int.cast_abs,
-<<<<<<< HEAD
-      NNReal.coe_natCast, ← Int.cast_ofNat, Int.cast_le]
-=======
-      NNReal.coe_nat_cast, ← Int.cast_natCast, Int.cast_le]
->>>>>>> 141a2461
+      NNReal.coe_natCast, ← Int.cast_natCast, Int.cast_le]
   · exact one_le_two
   · exact rank_le_rankOfDiscrBdd hK
 
