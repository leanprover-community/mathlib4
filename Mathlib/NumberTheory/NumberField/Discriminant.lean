/-
Copyright (c) 2023 Xavier Roblot. All rights reserved.
Released under Apache 2.0 license as described in the file LICENSE.
Authors: Xavier Roblot
-/
import Mathlib.Data.Real.Pi.Bounds
import Mathlib.NumberTheory.NumberField.CanonicalEmbedding
import Mathlib.NumberTheory.NumberField.Norm

/-!
# Number field discriminant
This file defines the discriminant of a number field.

## Main definitions

* `NumberField.discr`: the absolute discriminant of a number field.

## Main result

* `NumberField.abs_discr_gt_two`: **Hermite-Minkowski Theorem**. A nontrivial number field has
<<<<<<< HEAD
nontrivial discriminant.
=======
discriminant greater than `2`.
>>>>>>> 62126e3c

## Tags
number field, discriminant
-/

-- TODO. Rewrite some of the FLT results on the disciminant using the definitions and results of
-- this file

namespace NumberField

open Classical NumberField Matrix NumberField.InfinitePlace FiniteDimensional

open scoped Real nonZeroDivisors

variable (K : Type*) [Field K] [NumberField K]

/-- The absolute discriminant of a number field. -/
noncomputable abbrev discr : ℤ := Algebra.discr ℤ (RingOfIntegers.basis K)

theorem coe_discr : (discr K : ℚ) = Algebra.discr ℚ (integralBasis K) :=
  (Algebra.discr_localizationLocalization ℤ _ K (RingOfIntegers.basis K)).symm

theorem discr_ne_zero : discr K ≠ 0 := by
  rw [← (Int.cast_injective (α := ℚ)).ne_iff, coe_discr]
  exact Algebra.discr_not_zero_of_basis ℚ (integralBasis K)

theorem discr_eq_discr {ι : Type*} [Fintype ι] [DecidableEq ι] (b : Basis ι ℤ (𝓞 K)) :
    Algebra.discr ℤ b = discr K := by
  let b₀ := Basis.reindex (RingOfIntegers.basis K) (Basis.indexEquiv (RingOfIntegers.basis K) b)
  rw [Algebra.discr_eq_discr (𝓞 K) b b₀, Basis.coe_reindex, Algebra.discr_reindex]

theorem discr_eq_discr_of_algEquiv {L : Type*} [Field L] [NumberField L] (f : K ≃ₐ[ℚ] L) :
    discr K = discr L := by
  let f₀ : 𝓞 K ≃ₗ[ℤ] 𝓞 L := (f.restrictScalars ℤ).mapIntegralClosure.toLinearEquiv
  rw [← Rat.intCast_inj, coe_discr, Algebra.discr_eq_discr_of_algEquiv (integralBasis K) f,
    ← discr_eq_discr L ((RingOfIntegers.basis K).map f₀)]
  change _ = algebraMap ℤ ℚ _
  rw [← Algebra.discr_localizationLocalization ℤ (nonZeroDivisors ℤ) L]
  congr
  ext
  simp only [Function.comp_apply, integralBasis_apply, Basis.localizationLocalization_apply,
    Basis.map_apply]
  rfl

open MeasureTheory MeasureTheory.Measure Zspan NumberField.mixedEmbedding
  NumberField.InfinitePlace ENNReal NNReal Complex

theorem _root_.NumberField.mixedEmbedding.volume_fundamentalDomain_latticeBasis :
    volume (fundamentalDomain (latticeBasis K)) =
      (2 : ℝ≥0∞)⁻¹ ^ NrComplexPlaces K * sqrt ‖discr K‖₊ := by
  let f : Module.Free.ChooseBasisIndex ℤ (𝓞 K) ≃ (K →+* ℂ) :=
    (canonicalEmbedding.latticeBasis K).indexEquiv (Pi.basisFun ℂ _)
  let e : (index K) ≃ Module.Free.ChooseBasisIndex ℤ (𝓞 K) := (indexEquiv K).trans f.symm
  let M := (mixedEmbedding.stdBasis K).toMatrix ((latticeBasis K).reindex e.symm)
  let N := Algebra.embeddingsMatrixReindex ℚ ℂ (integralBasis K ∘ f.symm)
    RingHom.equivRatAlgHom
  suffices M.map Complex.ofReal = (matrixToStdBasis K) *
      (Matrix.reindex (indexEquiv K).symm (indexEquiv K).symm N).transpose by
    calc volume (fundamentalDomain (latticeBasis K))
      _ = ‖((mixedEmbedding.stdBasis K).toMatrix ((latticeBasis K).reindex e.symm)).det‖₊ := by
        rw [← fundamentalDomain_reindex _ e.symm, ← norm_toNNReal, measure_fundamentalDomain
          ((latticeBasis K).reindex e.symm), volume_fundamentalDomain_stdBasis, mul_one]
        rfl
      _ = ‖(matrixToStdBasis K).det * N.det‖₊ := by
        rw [← nnnorm_real, ← ofReal_eq_coe, RingHom.map_det, RingHom.mapMatrix_apply, this,
          det_mul, det_transpose, det_reindex_self]
      _ = (2 : ℝ≥0∞)⁻¹ ^ Fintype.card {w : InfinitePlace K // IsComplex w} * sqrt ‖N.det ^ 2‖₊ := by
        have : ‖Complex.I‖₊ = 1 := by rw [← norm_toNNReal, norm_eq_abs, abs_I, Real.toNNReal_one]
        rw [det_matrixToStdBasis, nnnorm_mul, nnnorm_pow, nnnorm_mul, this, mul_one, nnnorm_inv,
          coe_mul, ENNReal.coe_pow, ← norm_toNNReal, IsROrC.norm_two, Real.toNNReal_ofNat,
          coe_inv two_ne_zero, coe_ofNat, nnnorm_pow, NNReal.sqrt_sq]
      _ = (2 : ℝ≥0∞)⁻¹ ^ Fintype.card { w // IsComplex w } * NNReal.sqrt ‖discr K‖₊ := by
        rw [← Algebra.discr_eq_det_embeddingsMatrixReindex_pow_two, Algebra.discr_reindex,
          ← coe_discr, map_intCast, ← Complex.nnnorm_int]
  ext : 2
  dsimp only
  rw [Matrix.map_apply, Basis.toMatrix_apply, Basis.coe_reindex, Function.comp_apply,
    Equiv.symm_symm, latticeBasis_apply, ← commMap_canonical_eq_mixed, Complex.ofReal_eq_coe,
    stdBasis_repr_eq_matrixToStdBasis_mul K _ (fun _ => rfl)]
  rfl

theorem exists_ne_zero_mem_ideal_of_norm_le_mul_sqrt_discr (I : (FractionalIdeal (𝓞 K)⁰ K)ˣ) :
    ∃ a ∈ (I : FractionalIdeal (𝓞 K)⁰ K), a ≠ 0 ∧
      |Algebra.norm ℚ (a:K)| ≤ FractionalIdeal.absNorm I.1 * (4 / π) ^ NrComplexPlaces K *
        (finrank ℚ K).factorial / (finrank ℚ K) ^ (finrank ℚ K) * Real.sqrt |discr K| := by
  -- The smallest possible value for `exists_ne_zero_mem_ideal_of_norm_le`
  let B := (minkowskiBound K I * (convexBodySumFactor K)⁻¹).toReal ^ (1 / (finrank ℚ K : ℝ))
  have h_le : (minkowskiBound K I) ≤ volume (convexBodySum K B) := by
    refine le_of_eq ?_
    rw [convexBodySum_volume, ← ENNReal.ofReal_pow (by positivity), ← Real.rpow_nat_cast,
      ← Real.rpow_mul toReal_nonneg, div_mul_cancel, Real.rpow_one, ofReal_toReal, mul_comm,
      mul_assoc, ENNReal.inv_mul_cancel (convexBodySumFactor_ne_zero K)
      (convexBodySumFactor_ne_top K), mul_one]
    · exact mul_ne_top (ne_of_lt (minkowskiBound_lt_top K I))
        (ENNReal.inv_ne_top.mpr (convexBodySumFactor_ne_zero K))
    · exact (Nat.cast_ne_zero.mpr (ne_of_gt finrank_pos))
  convert exists_ne_zero_mem_ideal_of_norm_le K I h_le
  rw [div_pow B, ← Real.rpow_nat_cast B, ← Real.rpow_mul (by positivity), div_mul_cancel _
    (Nat.cast_ne_zero.mpr <| ne_of_gt finrank_pos), Real.rpow_one, mul_comm_div, mul_div_assoc']
  congr 1
  rw [eq_comm]
  calc
    _ = FractionalIdeal.absNorm I.1 * (2:ℝ)⁻¹ ^ NrComplexPlaces K * sqrt ‖discr K‖₊ *
          (2:ℝ) ^ finrank ℚ K * ((2:ℝ) ^ NrRealPlaces K * (π / 2) ^ NrComplexPlaces K /
            (Nat.factorial (finrank ℚ K)))⁻¹ := by
      simp_rw [minkowskiBound, convexBodySumFactor,
        volume_fundamentalDomain_fractionalIdealLatticeBasis,
        volume_fundamentalDomain_latticeBasis, toReal_mul, toReal_inv, toReal_div, toReal_mul,
        coe_toReal, toReal_pow, toReal_inv, toReal_ofNat, mixedEmbedding.finrank, toReal_div,
        toReal_ofNat, coe_toReal, coe_real_pi, toReal_nat, mul_assoc]
      rw [ENNReal.toReal_ofReal (Rat.cast_nonneg.mpr (FractionalIdeal.absNorm_nonneg I.1))]
    _ = FractionalIdeal.absNorm I.1 * (2:ℝ) ^ (finrank ℚ K - NrComplexPlaces K - NrRealPlaces K +
          NrComplexPlaces K : ℤ) * Real.sqrt ‖discr K‖ * Nat.factorial (finrank ℚ K) *
            π⁻¹ ^ (NrComplexPlaces K) := by
      simp_rw [inv_div, div_eq_mul_inv, mul_inv, ← zpow_neg_one, ← zpow_coe_nat, mul_zpow,
        ← zpow_mul, neg_one_mul, mul_neg_one, neg_neg, Real.coe_sqrt, coe_nnnorm, sub_eq_add_neg,
        zpow_add₀ (two_ne_zero : (2:ℝ) ≠ 0)]
      ring
    _ = FractionalIdeal.absNorm I.1 * (2:ℝ) ^ (2 * NrComplexPlaces K : ℤ) * Real.sqrt ‖discr K‖ *
          Nat.factorial (finrank ℚ K) * π⁻¹ ^ (NrComplexPlaces K) := by
      congr
      rw [← card_add_two_mul_card_eq_rank, Nat.cast_add, Nat.cast_mul, Nat.cast_ofNat]
      ring
    _ = FractionalIdeal.absNorm I.1 * (4 / π) ^ NrComplexPlaces K * (finrank ℚ K).factorial *
          Real.sqrt |discr K| := by
      rw [show ‖discr K‖ = |(discr K : ℝ)| by rfl, zpow_mul, show (2:ℝ) ^ (2:ℤ) = 4 by norm_cast,
        div_pow, inv_eq_one_div, div_pow, one_pow, zpow_coe_nat]
      ring

theorem exists_ne_zero_mem_ringOfIntegers_of_norm_le_mul_sqrt_discr :
    ∃ (a : 𝓞 K), a ≠ 0 ∧
      |Algebra.norm ℚ (a:K)| ≤ (4 / π) ^ NrComplexPlaces K *
        (finrank ℚ K).factorial / (finrank ℚ K) ^ (finrank ℚ K) * Real.sqrt |discr K| := by
  obtain ⟨_, h_mem, h_nz, h_nm⟩ := exists_ne_zero_mem_ideal_of_norm_le_mul_sqrt_discr K 1
  obtain ⟨a, rfl⟩ := (FractionalIdeal.mem_one_iff _).mp h_mem
  refine ⟨a, ne_zero_of_map h_nz, ?_⟩
  simp_rw [Units.val_one, FractionalIdeal.absNorm_one, Rat.cast_one, one_mul] at h_nm
  exact h_nm

variable {K}

theorem abs_discr_ge (h : 1 < finrank ℚ K) :
    (4 / 9 : ℝ) * (3 * π / 4) ^ finrank ℚ K ≤ |discr K| := by
  -- We use `exists_ne_zero_mem_ringOfIntegers_of_norm_le_mul_sqrt_discr` to get a nonzero
  -- algebraic integer `x` of small norm and the fact that `1 ≤ |Norm x|` to get a lower bound
  -- on `sqrt |discr K|`.
  obtain ⟨x, h_nz, h_bd⟩ := exists_ne_zero_mem_ringOfIntegers_of_norm_le_mul_sqrt_discr K
  have h_nm : (1:ℝ) ≤ |(Algebra.norm ℚ) (x:K)| := by
    rw [← Algebra.coe_norm_int, ← Int.cast_one, ← Int.cast_abs, Rat.cast_coe_int, Int.cast_le]
    exact Int.one_le_abs (Algebra.norm_ne_zero_iff.mpr h_nz)
  replace h_bd := le_trans h_nm h_bd
  rw [← inv_mul_le_iff (by positivity), inv_div, mul_one, Real.le_sqrt (by positivity)
    (by positivity), ← Int.cast_abs, div_pow, mul_pow, ← pow_mul, ← pow_mul] at h_bd
  refine le_trans ?_ h_bd
  -- The sequence `a n` is a lower bound for `|discr K|`. We prove below by induction an uniform
  -- lower bound for this sequence from which we deduce the result.
  let a : ℕ → ℝ := fun n => (n:ℝ) ^ (n * 2) / ((4 / π) ^ n * (n.factorial:ℝ) ^ 2)
  suffices ∀ n, 2 ≤ n → (4 / 9 : ℝ) * (3 * π / 4) ^ n ≤ a n by
    refine le_trans (this (finrank ℚ K) h) ?_
    simp only -- unfold `a` and beta-reduce
    gcongr
    · exact (one_le_div Real.pi_pos).2 Real.pi_le_four
    · rw [← card_add_two_mul_card_eq_rank, mul_comm]
      exact Nat.le_add_left _ _
  intro n hn
  induction n, hn using Nat.le_induction with
  | base => exact le_of_eq <| by norm_num [Nat.factorial_two]; field_simp; ring
  | succ m _ h_m =>
      suffices (3:ℝ) ≤ (1 + 1 / m : ℝ) ^ (2 * m) by
        convert_to _ ≤ (a m) * (1 + 1 / m : ℝ) ^ (2 * m) / (4 / π)
        · simp_rw [add_mul, one_mul, pow_succ, Nat.factorial_succ]
          field_simp; ring
        · rw [_root_.le_div_iff (by positivity), pow_succ]
          convert (mul_le_mul h_m this (by positivity) (by positivity)) using 1
          field_simp; ring
      refine le_trans (le_of_eq (by field_simp; norm_num)) (one_add_mul_le_pow ?_ (2 * m))
      exact le_trans (by norm_num : (-2:ℝ) ≤ 0) (by positivity)

<<<<<<< HEAD
/-- **Hermite-Minkowski Theorem**. A nontrivial number field has nontrivial discriminant. -/
=======
/-- **Hermite-Minkowski Theorem**. A nontrivial number field has discriminant greater than `2`. -/
>>>>>>> 62126e3c
theorem abs_discr_gt_two (h : 1 < finrank ℚ K) : 2 < |discr K| := by
  have h₁ : 1 ≤ 3 * π / 4 := by
    rw [_root_.le_div_iff (by positivity), ← _root_.div_le_iff' (by positivity), one_mul]
    linarith [Real.pi_gt_three]
  have h₂ : (9:ℝ) < π ^ 2 := by
    rw [ ← Real.sqrt_lt (by positivity) (by positivity), show Real.sqrt (9:ℝ) = 3 from
    (Real.sqrt_eq_iff_sq_eq (by positivity) (by positivity)).mpr (by norm_num)]
    exact Real.pi_gt_three
  refine Int.cast_lt.mp <| lt_of_lt_of_le ?_ (abs_discr_ge h)
  rw [← _root_.div_lt_iff' (by positivity), Int.int_cast_ofNat]
  refine lt_of_lt_of_le ?_ (pow_le_pow_right (n := 2) h₁ h)
  rw [div_pow, _root_.lt_div_iff (by norm_num), mul_pow, show (2:ℝ) / (4 / 9) * 4 ^ 2 = 72 by
    norm_num, show (3:ℝ) ^ 2 = 9 by norm_num, ← _root_.div_lt_iff' (by positivity),
    show (72:ℝ) / 9 = 8 by norm_num]
  linarith [h₂]

end NumberField

namespace Rat

open NumberField

/-- The absolute discriminant of the number field `ℚ` is 1. -/
@[simp]
theorem numberField_discr : discr ℚ = 1 := by
  let b : Basis (Fin 1) ℤ (𝓞 ℚ) :=
    Basis.map (Basis.singleton (Fin 1) ℤ) ringOfIntegersEquiv.toAddEquiv.toIntLinearEquiv.symm
  calc NumberField.discr ℚ
    _ = Algebra.discr ℤ b := by convert (discr_eq_discr ℚ b).symm
    _ = Algebra.trace ℤ (𝓞 ℚ) (b default * b default) := by
      rw [Algebra.discr_def, Matrix.det_unique, Algebra.traceMatrix_apply, Algebra.traceForm_apply]
    _ = Algebra.trace ℤ (𝓞 ℚ) 1 := by
      rw [Basis.map_apply, RingEquiv.toAddEquiv_eq_coe, AddEquiv.toIntLinearEquiv_symm,
        AddEquiv.coe_toIntLinearEquiv, Basis.singleton_apply,
        show (AddEquiv.symm ↑ringOfIntegersEquiv) (1 : ℤ) = ringOfIntegersEquiv.symm 1 by rfl,
        map_one, mul_one]
    _ = 1 := by rw [Algebra.trace_eq_matrix_trace b]; norm_num

alias _root_.NumberField.discr_rat := numberField_discr

end Rat

variable {ι ι'} (K) [Field K] [DecidableEq ι] [DecidableEq ι'] [Fintype ι] [Fintype ι']

/-- If `b` and `b'` are `ℚ`-bases of a number field `K` such that
`∀ i j, IsIntegral ℤ (b.toMatrix b' i j)` and `∀ i j, IsIntegral ℤ (b'.toMatrix b i j)` then
`discr ℚ b = discr ℚ b'`. -/
theorem Algebra.discr_eq_discr_of_toMatrix_coeff_isIntegral [NumberField K]
    {b : Basis ι ℚ K} {b' : Basis ι' ℚ K} (h : ∀ i j, IsIntegral ℤ (b.toMatrix b' i j))
    (h' : ∀ i j, IsIntegral ℤ (b'.toMatrix b i j)) : discr ℚ b = discr ℚ b' := by
  replace h' : ∀ i j, IsIntegral ℤ (b'.toMatrix (b.reindex (b.indexEquiv b')) i j)
  · intro i j
    convert h' i ((b.indexEquiv b').symm j)
-- Porting note: `simp; rfl` was `simpa`.
    simp; rfl
  classical
  rw [← (b.reindex (b.indexEquiv b')).toMatrix_map_vecMul b', discr_of_matrix_vecMul,
    ← one_mul (discr ℚ b), Basis.coe_reindex, discr_reindex]
  congr
  have hint : IsIntegral ℤ ((b.reindex (b.indexEquiv b')).toMatrix b').det :=
    IsIntegral.det fun i j => h _ _
  obtain ⟨r, hr⟩ := IsIntegrallyClosed.isIntegral_iff.1 hint
  have hunit : IsUnit r := by
    have : IsIntegral ℤ (b'.toMatrix (b.reindex (b.indexEquiv b'))).det :=
      IsIntegral.det fun i j => h' _ _
    obtain ⟨r', hr'⟩ := IsIntegrallyClosed.isIntegral_iff.1 this
    refine' isUnit_iff_exists_inv.2 ⟨r', _⟩
    suffices algebraMap ℤ ℚ (r * r') = 1 by
      rw [← RingHom.map_one (algebraMap ℤ ℚ)] at this
      exact (IsFractionRing.injective ℤ ℚ) this
    rw [RingHom.map_mul, hr, hr', ← Matrix.det_mul,
      Basis.toMatrix_mul_toMatrix_flip, Matrix.det_one]
  rw [← RingHom.map_one (algebraMap ℤ ℚ), ← hr]
  cases' Int.isUnit_iff.1 hunit with hp hm
  · simp [hp]
  · simp [hm]
#align algebra.discr_eq_discr_of_to_matrix_coeff_is_integral Algebra.discr_eq_discr_of_toMatrix_coeff_isIntegral<|MERGE_RESOLUTION|>--- conflicted
+++ resolved
@@ -18,11 +18,7 @@
 ## Main result
 
 * `NumberField.abs_discr_gt_two`: **Hermite-Minkowski Theorem**. A nontrivial number field has
-<<<<<<< HEAD
-nontrivial discriminant.
-=======
 discriminant greater than `2`.
->>>>>>> 62126e3c
 
 ## Tags
 number field, discriminant
@@ -201,11 +197,7 @@
       refine le_trans (le_of_eq (by field_simp; norm_num)) (one_add_mul_le_pow ?_ (2 * m))
       exact le_trans (by norm_num : (-2:ℝ) ≤ 0) (by positivity)
 
-<<<<<<< HEAD
-/-- **Hermite-Minkowski Theorem**. A nontrivial number field has nontrivial discriminant. -/
-=======
 /-- **Hermite-Minkowski Theorem**. A nontrivial number field has discriminant greater than `2`. -/
->>>>>>> 62126e3c
 theorem abs_discr_gt_two (h : 1 < finrank ℚ K) : 2 < |discr K| := by
   have h₁ : 1 ≤ 3 * π / 4 := by
     rw [_root_.le_div_iff (by positivity), ← _root_.div_le_iff' (by positivity), one_mul]
