--- conflicted
+++ resolved
@@ -29,11 +29,7 @@
 * `NumberField.IsCM.ofIsCMExtension`: Assume that there exists `F` such that `K/F` is a
   CM-extension. Then `K` is CM.
 
-<<<<<<< HEAD
 * `NumberField.IsCMField.of_isMulCommutative`: A totally complex abelian extension of `ℚ` is CM.
-=======
-* `NumberField.IsCMField.of_abelian`: A totally complex abelian extension of `ℚ` is CM.
->>>>>>> 98aeec0c
 
 ## Implementation note
 
@@ -197,11 +193,7 @@
 
 variable (F K : Type*) [Field K] [NumberField K] [IsTotallyComplex K]
 
-<<<<<<< HEAD
 theorem ofCMExtension [Field F] [NumberField F] [IsTotallyReal F] [Algebra F K]
-=======
-theorem of_CMExtension [Field F] [NumberField F] [IsTotallyReal F] [Algebra F K]
->>>>>>> 98aeec0c
     [IsQuadraticExtension F K] :
     IsCMField K where
   is_quadratic := ⟨(IsQuadraticExtension.finrank_eq_two F K) ▸ finrank_eq_of_equiv_equiv
@@ -211,11 +203,7 @@
 /--
 A totally complex field that has a unique complex conjugation is CM.
 -/
-<<<<<<< HEAD
 theorem of_forall_isConj {σ : K ≃ₐ[ℚ] K} (hσ : ∀ φ : K →+* ℂ, IsConj φ σ) :
-=======
-theorem of_for_all_isConj {σ : K ≃ₐ[ℚ] K} (hσ : ∀ φ : K →+* ℂ, IsConj φ σ) :
->>>>>>> 98aeec0c
     IsCMField K := by
   have : IsTotallyReal (fixedField (Subgroup.zpowers σ)) := ⟨fun w ↦ by
     obtain ⟨W, rfl⟩ := w.comap_surjective (K := K)
@@ -227,11 +215,7 @@
     have hσ' : σ ≠ 1 :=
       (isConj_ne_one_iff (hσ φ)).mpr <| IsTotallyComplex.complexEmbedding_not_isReal φ
     rw [finrank_fixedField_eq_card, Fintype.card_zpowers, orderOf_isConj_two_of_ne_one (hσ φ) hσ']⟩
-<<<<<<< HEAD
   exact ofCMExtension (fixedField (Subgroup.zpowers σ)) K
-=======
-  exact of_CMExtension (fixedField (Subgroup.zpowers σ)) K
->>>>>>> 98aeec0c
 
 /--
 A totally complex abelian extension of `ℚ` is CM.
@@ -246,13 +230,8 @@
     intro ψ
     obtain ⟨ν, rfl⟩ := ComplexEmbedding.exists_comp_symm_eq_of_comp_eq (k := ℚ) φ ψ (by ext; simp)
     rw [show σ = ν.symm⁻¹ * σ * ν.symm by simp]
-<<<<<<< HEAD
-    exact hσ₁.comp
+    exact hσ₁.comp _
   exact of_forall_isConj K hσ₂
-=======
-    exact hσ₁.comp _
-  exact of_for_all_isConj K hσ₂
->>>>>>> 98aeec0c
 
 variable [IsCMField K]
 
