/-
Copyright (c) 2025 Andrew Yang. All rights reserved.
Released under Apache 2.0 license as described in the file LICENSE.
Authors: Andrew Yang
-/
module

public import Mathlib.NumberTheory.NumberField.Discriminant.Basic
public import Mathlib.RingTheory.DedekindDomain.LinearDisjoint
public import Mathlib.RingTheory.Ideal.Norm.RelNorm

/-!

# (Absolute) Discriminant and Different Ideal

## Main results
- `NumberField.absNorm_differentIdeal`:
  The norm of `differentIdeal ℤ 𝒪` is the absolute discriminant.
- `NumberField.natAbs_discr_eq_absNorm_differentIdeal_mul_natAbs_discr_pow`:
  Formula for the absolute discriminant of `L` in terms of that of `K` in an extension `L/K`.
- `NumberField.natAbs_discr_eq_natAbs_discr_pow_mul_natAbs_discr_pow`:
  Assume that `K₁` and `K₂` are two linear disjoint number fields with coprime different ideals.
  Then, the absolute value of the discriminant of their compositum is equal to
  `|discr K₁| ^ [K₂ : ℚ] * |discr K₂| ^ [K₁ : ℚ]`.

-/

@[expose] public section

namespace NumberField

variable (K 𝒪 : Type*) [Field K] [NumberField K] [CommRing 𝒪] [Algebra 𝒪 K]
variable [IsFractionRing 𝒪 K] [IsIntegralClosure 𝒪 ℤ K] [IsDedekindDomain 𝒪] [CharZero 𝒪]
variable [Module.Finite ℤ 𝒪]

open nonZeroDivisors IntermediateField

lemma absNorm_differentIdeal : (differentIdeal ℤ 𝒪).absNorm = (discr K).natAbs := by
  refine (differentIdeal ℤ 𝒪).toAddSubgroup.relIndex_top_right.symm.trans ?_
  rw [← Submodule.comap_map_eq_of_injective (f := Algebra.linearMap 𝒪 K)
    (FaithfulSMul.algebraMap_injective 𝒪 K) (differentIdeal ℤ 𝒪)]
  refine (AddSubgroup.relIndex_comap (IsLocalization.coeSubmodule K
    (differentIdeal ℤ 𝒪)).toAddSubgroup (algebraMap 𝒪 K).toAddMonoidHom ⊤).trans ?_
  have := FractionalIdeal.quotientEquiv (R := 𝒪) (K := K) 1 (differentIdeal ℤ 𝒪)
    (differentIdeal ℤ 𝒪)⁻¹ 1 (by simp [differentIdeal_ne_bot]) FractionalIdeal.coeIdeal_le_one
    (le_inv_of_le_inv₀ (by simp [pos_iff_ne_zero, differentIdeal_ne_bot])
      (by simpa using FractionalIdeal.coeIdeal_le_one)) one_ne_zero one_ne_zero
  have := Nat.card_congr this.toEquiv
  refine this.trans ?_
  rw [FractionalIdeal.coe_one, coeIdeal_differentIdeal (K := ℚ), inv_inv]
  let b := integralBasis K
  let b' := (Algebra.traceForm ℚ K).dualBasis (traceForm_nondegenerate ℚ K) b
  have hb : Submodule.span ℤ (Set.range b) = (1 : Submodule 𝒪 K).restrictScalars ℤ := by
    ext
    let e := IsIntegralClosure.equiv ℤ (RingOfIntegers K) K 𝒪
    simpa [e.symm.exists_congr_left, e] using mem_span_integralBasis K
  qify
  refine (AddSubgroup.relIndex_eq_abs_det (1 : Submodule 𝒪 K).toAddSubgroup (FractionalIdeal.dual
    ℤ ℚ 1 : FractionalIdeal 𝒪⁰ K).coeToSubmodule.toAddSubgroup ?_ b b' ?_ ?_).trans ?_
  · rw [Submodule.toAddSubgroup_le, ← FractionalIdeal.coe_one]
    exact FractionalIdeal.one_le_dual_one ℤ ℚ (L := K) (B := 𝒪)
  · apply AddSubgroup.toIntSubmodule.injective
    rw [AddSubgroup.toIntSubmodule_closure, hb, Submodule.toIntSubmodule_toAddSubgroup]
  · apply AddSubgroup.toIntSubmodule.injective
    rw [AddSubgroup.toIntSubmodule_closure, ← LinearMap.BilinForm.dualSubmodule_span_of_basis, hb]
    simp
  · simp only [Module.Basis.det_apply, discr, Algebra.discr]
    rw [← eq_intCast (algebraMap ℤ ℚ), RingHom.map_det]
    congr! 2
    ext i j
    simp [b', Module.Basis.toMatrix_apply, mul_comm (RingOfIntegers.basis K i),
      b, integralBasis_apply, ← map_mul, Algebra.trace_localization ℤ ℤ⁰]

lemma discr_mem_differentIdeal : ↑(discr K) ∈ differentIdeal ℤ 𝒪 := by
  have := (differentIdeal ℤ 𝒪).absNorm_mem
  cases (discr K).natAbs_eq with
  | inl h =>
    rwa [absNorm_differentIdeal K, ← Int.cast_natCast, ← h] at this
  | inr h =>
    rwa [absNorm_differentIdeal K, ← Int.cast_natCast, Int.eq_neg_comm.mp h,
      Int.cast_neg, neg_mem_iff] at this

attribute [local instance] FractionRing.liftAlgebra in
theorem natAbs_discr_eq_absNorm_differentIdeal_mul_natAbs_discr_pow (L 𝒪' : Type*) [Field L]
    [NumberField L] [CommRing 𝒪'] [Algebra 𝒪' L] [IsFractionRing 𝒪' L] [IsIntegralClosure 𝒪' ℤ L]
    [IsDedekindDomain 𝒪'] [CharZero 𝒪'] [Algebra K L] [Algebra 𝒪 𝒪'] [Algebra 𝒪 L]
    [IsScalarTower 𝒪 K L] [IsScalarTower 𝒪 𝒪' L] [NoZeroSMulDivisors 𝒪 𝒪'] [Module.Free ℤ 𝒪']
    [Module.Finite ℤ 𝒪'] [Module.Finite 𝒪 𝒪'] :
    (discr L).natAbs = Ideal.absNorm (differentIdeal 𝒪 𝒪') *
      (discr K).natAbs ^ Module.finrank K L := by
  have := congr_arg Ideal.absNorm
    (differentIdeal_eq_differentIdeal_mul_differentIdeal ℤ 𝒪 𝒪')
  rwa [absNorm_differentIdeal L, map_mul, Ideal.absNorm_algebraMap,
    absNorm_differentIdeal K, Algebra.finrank_eq_of_equiv_equiv
      (FractionRing.algEquiv 𝒪 K).toRingEquiv (FractionRing.algEquiv 𝒪' L).toRingEquiv] at this
  ext
  exact IsFractionRing.algEquiv_commutes (FractionRing.algEquiv 𝒪 K)
    (FractionRing.algEquiv 𝒪' L) _

variable (L : Type*) [Field L]

theorem isCoprime_differentIdeal_of_isCoprime_discr {K₁ K₂ : Type*} [Field K₁]
    [NumberField K₁] [Field K₂] [NumberField K₂] [Algebra K₁ L] [Algebra K₂ L]
    (h : IsCoprime (discr K₁) (discr K₂)) :
    IsCoprime ((differentIdeal ℤ (𝓞 K₁)).map (algebraMap (𝓞 K₁) (𝓞 L)))
      ((differentIdeal ℤ (𝓞 K₂)).map (algebraMap (𝓞 K₂) (𝓞 L))) := by
  obtain ⟨u, v, h⟩ := h
  refine Ideal.isCoprime_iff_exists.mpr ⟨u * discr K₁, ?_, v * discr K₂, ?_, ?_⟩
  · apply Ideal.mul_mem_left
    rw [← map_intCast (algebraMap (𝓞 K₁) (𝓞 L))]
    exact Ideal.mem_map_of_mem (algebraMap (𝓞 K₁) (𝓞 L)) <| discr_mem_differentIdeal _ _
  · apply Ideal.mul_mem_left
    rw [← map_intCast (algebraMap (𝓞 K₂) (𝓞 L))]
    exact Ideal.mem_map_of_mem (algebraMap (𝓞 K₂) (𝓞 L)) <| discr_mem_differentIdeal _ _
  rw [← Int.cast_mul, ← Int.cast_mul, ← Int.cast_add, h, Int.cast_one]

variable [NumberField L]

theorem discr_dvd_discr [Algebra K L] :
    discr K ∣ discr L := by
  suffices discr K ^ Module.finrank K L ∣ discr L from
    dvd_trans (dvd_pow_self _ (Nat.ne_zero_of_lt Module.finrank_pos)) this
  rw [← Int.dvd_natAbs, natAbs_discr_eq_absNorm_differentIdeal_mul_natAbs_discr_pow K (𝓞 K) L (𝓞 L),
    Nat.cast_mul, Nat.cast_pow, ← Int.mul_sign_self, mul_pow, ← mul_assoc,
    mul_comm _ (discr K ^ _), mul_assoc]
  exact Int.dvd_mul_right _ _

<<<<<<< HEAD
lemma NumberField.not_dvd_discr_iff_forall_liesOver {p : ℤ} (hp : Prime p) :
    ¬ p ∣ discr K ↔ ∀ (P : Ideal 𝒪) (_ : P.IsMaximal), P.LiesOver (.span {p}) →
      Algebra.IsUnramifiedAt ℤ P := by
  have := (IsIntegralClosure.algebraMap_injective 𝒪 ℤ K).isDomain
  have := IsIntegralClosure.isDedekindDomain ℤ ℚ K 𝒪
  have := IsIntegralClosure.isFractionRing_of_finite_extension ℤ ℚ K 𝒪
  have := IsIntegralClosure.finite ℤ ℚ K 𝒪
  have := CharZero.of_module 𝒪 K
  simp_rw [← not_dvd_differentIdeal_iff]
  constructor
  · intro H P hP hP' hP''
    have := Ideal.absNorm_dvd_absNorm_of_le (Ideal.dvd_iff_le.mp hP'')
    rw [absNorm_differentIdeal K, ← Ideal.pow_inertiaDeg_eq_absNorm P hp,
      ← Int.natAbs_pow, Int.natAbs_dvd_natAbs] at this
    exact H (.trans (dvd_pow_self _ (Ideal.inertiaDeg_pos' ..).ne') this)
  · intro H h
    rw [← Int.dvd_natAbs, ← absNorm_differentIdeal K 𝒪] at h
    obtain ⟨P, hP, h₁, h₂⟩ := Ideal.exists_isMaximal_dvd_of_dvd_absNorm hp _ h
    exact H P hP ⟨h₁.symm⟩ h₂

attribute [local simp] Ideal.span_le in
lemma NumberField.not_dvd_discr_iff_forall_mem {p : ℤ} (hp : Prime p) :
    ¬ p ∣ discr K ↔ ∀ (P : Ideal 𝒪) (_ : P.IsPrime), ↑p ∈ P →
      Algebra.IsUnramifiedAt ℤ P := by
  have := (IsIntegralClosure.algebraMap_injective 𝒪 ℤ K).isDomain
  have := IsIntegralClosure.isDedekindDomain ℤ ℚ K 𝒪
  have := CharZero.of_module 𝒪 K
  have h := (Ideal.isPrime_of_prime
    (Ideal.prime_span_singleton_iff.mpr hp)).isMaximal (by simp [hp.ne_zero])
  rw [NumberField.not_dvd_discr_iff_forall_liesOver (𝒪 := 𝒪) hp]
  exact ⟨fun H P hP _ ↦ H P (hP.isMaximal (by aesop)) ⟨h.eq_of_le Ideal.IsPrime.ne_top' (by simpa)⟩,
    fun H P _ h ↦ H P _ (h.1.le (Ideal.mem_span_singleton_self _))⟩
=======
/--
Let `K₁` and `K₂` be two number fields and assume that `K₁/ℚ` is Galois. If `discr K₁` and
`discr K₂` are coprime, then they are linear disjoint over `ℚ`.
-/
theorem linearDisjoint_of_isGalois_isCoprime_discr (K₁ K₂ : IntermediateField ℚ L) [IsGalois ℚ K₁]
    (h : IsCoprime (discr K₁) (discr K₂)) :
    K₁.LinearDisjoint K₂ := by
  apply IntermediateField.LinearDisjoint.of_inf_eq_bot
  suffices IsUnit (discr ↥(K₁ ⊓ K₂)) by
    contrapose! this
    have : 1 < Module.finrank ℚ ↥(K₁ ⊓ K₂) := by
      refine Nat.one_lt_iff_ne_zero_and_ne_one.mpr ⟨Module.finrank_pos.ne', ?_⟩
      rwa [ne_eq, ← IntermediateField.finrank_eq_one_iff] at this
    exact Int.isUnit_iff_abs_eq.not.mpr <| by linarith [abs_discr_gt_two this]
  exact h.isUnit_of_dvd' (NumberField.discr_dvd_discr _ _) (NumberField.discr_dvd_discr _ _)

open IntermediateField IsDedekindDomain

/--
Let `K₁` and `K₂` be two number fields and assume that their different ideals (over ℤ) are coprime.
Then, the absolute value of the discriminant of their compositum is equal to
`|discr K₁| ^ [K₂ : ℚ] * |discr K₂| ^ [K₁ : ℚ]`.
-/
theorem natAbs_discr_eq_natAbs_discr_pow_mul_natAbs_discr_pow (K₁ K₂ : IntermediateField ℚ L)
    (h₁ : K₁.LinearDisjoint K₂) (h₂ : K₁ ⊔ K₂ = ⊤)
    (h₃ : IsCoprime ((differentIdeal ℤ (𝓞 K₁)).map (algebraMap (𝓞 K₁) (𝓞 L)))
      ((differentIdeal ℤ (𝓞 K₂)).map (algebraMap (𝓞 K₂) (𝓞 L)))) :
    (discr L).natAbs =
      (discr K₁).natAbs ^ Module.finrank ℚ K₂ * (discr K₂).natAbs ^ Module.finrank ℚ K₁ := by
  let _ : Algebra (FractionRing (𝓞 K₁)) (FractionRing (𝓞 L)) := FractionRing.liftAlgebra _ _
  have h_main := natAbs_discr_eq_absNorm_differentIdeal_mul_natAbs_discr_pow K₂ (𝓞 K₂) L (𝓞 L)
  rwa [differentIdeal_eq_map_differentIdeal ℤ (𝓞 L) (𝓞 K₂) (𝓞 K₁) (F₁ := K₂) (F₂ := K₁)
    (by rwa [linearDisjoint_comm]) (by rwa [sup_comm]) (by rwa [isCoprime_comm]),
    Ideal.absNorm_algebraMap, absNorm_differentIdeal K₁, h₁.finrank_right_eq_finrank h₂,
    Algebra.finrank_eq_of_equiv_equiv (FractionRing.algEquiv _ K₁).toRingEquiv
    (FractionRing.algEquiv _ L).toRingEquiv, h₁.finrank_left_eq_finrank h₂] at h_main
  ext
  exact IsFractionRing.algEquiv_commutes (FractionRing.algEquiv (𝓞 K₁) K₁)
    (FractionRing.algEquiv (𝓞 L) L) _

>>>>>>> 7ce54af0
end NumberField<|MERGE_RESOLUTION|>--- conflicted
+++ resolved
@@ -125,7 +125,46 @@
     mul_comm _ (discr K ^ _), mul_assoc]
   exact Int.dvd_mul_right _ _
 
-<<<<<<< HEAD
+/--
+Let `K₁` and `K₂` be two number fields and assume that `K₁/ℚ` is Galois. If `discr K₁` and
+`discr K₂` are coprime, then they are linear disjoint over `ℚ`.
+-/
+theorem linearDisjoint_of_isGalois_isCoprime_discr (K₁ K₂ : IntermediateField ℚ L) [IsGalois ℚ K₁]
+    (h : IsCoprime (discr K₁) (discr K₂)) :
+    K₁.LinearDisjoint K₂ := by
+  apply IntermediateField.LinearDisjoint.of_inf_eq_bot
+  suffices IsUnit (discr ↥(K₁ ⊓ K₂)) by
+    contrapose! this
+    have : 1 < Module.finrank ℚ ↥(K₁ ⊓ K₂) := by
+      refine Nat.one_lt_iff_ne_zero_and_ne_one.mpr ⟨Module.finrank_pos.ne', ?_⟩
+      rwa [ne_eq, ← IntermediateField.finrank_eq_one_iff] at this
+    exact Int.isUnit_iff_abs_eq.not.mpr <| by linarith [abs_discr_gt_two this]
+  exact h.isUnit_of_dvd' (NumberField.discr_dvd_discr _ _) (NumberField.discr_dvd_discr _ _)
+
+open IntermediateField IsDedekindDomain
+
+/--
+Let `K₁` and `K₂` be two number fields and assume that their different ideals (over ℤ) are coprime.
+Then, the absolute value of the discriminant of their compositum is equal to
+`|discr K₁| ^ [K₂ : ℚ] * |discr K₂| ^ [K₁ : ℚ]`.
+-/
+theorem natAbs_discr_eq_natAbs_discr_pow_mul_natAbs_discr_pow (K₁ K₂ : IntermediateField ℚ L)
+    (h₁ : K₁.LinearDisjoint K₂) (h₂ : K₁ ⊔ K₂ = ⊤)
+    (h₃ : IsCoprime ((differentIdeal ℤ (𝓞 K₁)).map (algebraMap (𝓞 K₁) (𝓞 L)))
+      ((differentIdeal ℤ (𝓞 K₂)).map (algebraMap (𝓞 K₂) (𝓞 L)))) :
+    (discr L).natAbs =
+      (discr K₁).natAbs ^ Module.finrank ℚ K₂ * (discr K₂).natAbs ^ Module.finrank ℚ K₁ := by
+  let _ : Algebra (FractionRing (𝓞 K₁)) (FractionRing (𝓞 L)) := FractionRing.liftAlgebra _ _
+  have h_main := natAbs_discr_eq_absNorm_differentIdeal_mul_natAbs_discr_pow K₂ (𝓞 K₂) L (𝓞 L)
+  rwa [differentIdeal_eq_map_differentIdeal ℤ (𝓞 L) (𝓞 K₂) (𝓞 K₁) (F₁ := K₂) (F₂ := K₁)
+    (by rwa [linearDisjoint_comm]) (by rwa [sup_comm]) (by rwa [isCoprime_comm]),
+    Ideal.absNorm_algebraMap, absNorm_differentIdeal K₁, h₁.finrank_right_eq_finrank h₂,
+    Algebra.finrank_eq_of_equiv_equiv (FractionRing.algEquiv _ K₁).toRingEquiv
+    (FractionRing.algEquiv _ L).toRingEquiv, h₁.finrank_left_eq_finrank h₂] at h_main
+  ext
+  exact IsFractionRing.algEquiv_commutes (FractionRing.algEquiv (𝓞 K₁) K₁)
+    (FractionRing.algEquiv (𝓞 L) L) _
+
 lemma NumberField.not_dvd_discr_iff_forall_liesOver {p : ℤ} (hp : Prime p) :
     ¬ p ∣ discr K ↔ ∀ (P : Ideal 𝒪) (_ : P.IsMaximal), P.LiesOver (.span {p}) →
       Algebra.IsUnramifiedAt ℤ P := by
@@ -158,46 +197,4 @@
   rw [NumberField.not_dvd_discr_iff_forall_liesOver (𝒪 := 𝒪) hp]
   exact ⟨fun H P hP _ ↦ H P (hP.isMaximal (by aesop)) ⟨h.eq_of_le Ideal.IsPrime.ne_top' (by simpa)⟩,
     fun H P _ h ↦ H P _ (h.1.le (Ideal.mem_span_singleton_self _))⟩
-=======
-/--
-Let `K₁` and `K₂` be two number fields and assume that `K₁/ℚ` is Galois. If `discr K₁` and
-`discr K₂` are coprime, then they are linear disjoint over `ℚ`.
--/
-theorem linearDisjoint_of_isGalois_isCoprime_discr (K₁ K₂ : IntermediateField ℚ L) [IsGalois ℚ K₁]
-    (h : IsCoprime (discr K₁) (discr K₂)) :
-    K₁.LinearDisjoint K₂ := by
-  apply IntermediateField.LinearDisjoint.of_inf_eq_bot
-  suffices IsUnit (discr ↥(K₁ ⊓ K₂)) by
-    contrapose! this
-    have : 1 < Module.finrank ℚ ↥(K₁ ⊓ K₂) := by
-      refine Nat.one_lt_iff_ne_zero_and_ne_one.mpr ⟨Module.finrank_pos.ne', ?_⟩
-      rwa [ne_eq, ← IntermediateField.finrank_eq_one_iff] at this
-    exact Int.isUnit_iff_abs_eq.not.mpr <| by linarith [abs_discr_gt_two this]
-  exact h.isUnit_of_dvd' (NumberField.discr_dvd_discr _ _) (NumberField.discr_dvd_discr _ _)
-
-open IntermediateField IsDedekindDomain
-
-/--
-Let `K₁` and `K₂` be two number fields and assume that their different ideals (over ℤ) are coprime.
-Then, the absolute value of the discriminant of their compositum is equal to
-`|discr K₁| ^ [K₂ : ℚ] * |discr K₂| ^ [K₁ : ℚ]`.
--/
-theorem natAbs_discr_eq_natAbs_discr_pow_mul_natAbs_discr_pow (K₁ K₂ : IntermediateField ℚ L)
-    (h₁ : K₁.LinearDisjoint K₂) (h₂ : K₁ ⊔ K₂ = ⊤)
-    (h₃ : IsCoprime ((differentIdeal ℤ (𝓞 K₁)).map (algebraMap (𝓞 K₁) (𝓞 L)))
-      ((differentIdeal ℤ (𝓞 K₂)).map (algebraMap (𝓞 K₂) (𝓞 L)))) :
-    (discr L).natAbs =
-      (discr K₁).natAbs ^ Module.finrank ℚ K₂ * (discr K₂).natAbs ^ Module.finrank ℚ K₁ := by
-  let _ : Algebra (FractionRing (𝓞 K₁)) (FractionRing (𝓞 L)) := FractionRing.liftAlgebra _ _
-  have h_main := natAbs_discr_eq_absNorm_differentIdeal_mul_natAbs_discr_pow K₂ (𝓞 K₂) L (𝓞 L)
-  rwa [differentIdeal_eq_map_differentIdeal ℤ (𝓞 L) (𝓞 K₂) (𝓞 K₁) (F₁ := K₂) (F₂ := K₁)
-    (by rwa [linearDisjoint_comm]) (by rwa [sup_comm]) (by rwa [isCoprime_comm]),
-    Ideal.absNorm_algebraMap, absNorm_differentIdeal K₁, h₁.finrank_right_eq_finrank h₂,
-    Algebra.finrank_eq_of_equiv_equiv (FractionRing.algEquiv _ K₁).toRingEquiv
-    (FractionRing.algEquiv _ L).toRingEquiv, h₁.finrank_left_eq_finrank h₂] at h_main
-  ext
-  exact IsFractionRing.algEquiv_commutes (FractionRing.algEquiv (𝓞 K₁) K₁)
-    (FractionRing.algEquiv (𝓞 L) L) _
-
->>>>>>> 7ce54af0
 end NumberField