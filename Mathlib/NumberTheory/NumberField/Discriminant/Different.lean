/-
Copyright (c) 2025 Andrew Yang. All rights reserved.
Released under Apache 2.0 license as described in the file LICENSE.
Authors: Andrew Yang
-/
<<<<<<< HEAD
import Mathlib.NumberTheory.NumberField.Discriminant.Basic
import Mathlib.RingTheory.DedekindDomain.LinearDisjoint
import Mathlib.RingTheory.Ideal.Norm.RelNorm
=======
module

public import Mathlib.NumberTheory.NumberField.Discriminant.Basic
public import Mathlib.RingTheory.DedekindDomain.LinearDisjoint
public import Mathlib.RingTheory.Ideal.Norm.RelNorm
>>>>>>> d05defbd

/-!

# (Absolute) Discriminant and Different Ideal

## Main results
- `NumberField.absNorm_differentIdeal`:
  The norm of `differentIdeal ℤ 𝒪` is the absolute discriminant.
- `NumberField.natAbs_discr_eq_absNorm_differentIdeal_mul_natAbs_discr_pow`:
  Formula for the absolute discriminant of `L` in terms of that of `K` in an extension `L/K`.
- `NumberField.natAbs_discr_eq_natAbs_discr_pow_mul_natAbs_discr_pow`:
  Assume that `K₁` and `K₂` are two linear disjoint number fields with coprime different ideals.
  Then, the absolute value of the discriminant of their compositum is equal to
  `|discr K₁| ^ [K₂ : ℚ] * |discr K₂| ^ [K₁ : ℚ]`.

-/

@[expose] public section

namespace NumberField

variable (K 𝒪 : Type*) [Field K] [NumberField K] [CommRing 𝒪] [Algebra 𝒪 K]
variable [IsFractionRing 𝒪 K] [IsIntegralClosure 𝒪 ℤ K] [IsDedekindDomain 𝒪] [CharZero 𝒪]
variable [Module.Finite ℤ 𝒪]

open nonZeroDivisors IntermediateField

lemma absNorm_differentIdeal : (differentIdeal ℤ 𝒪).absNorm = (discr K).natAbs := by
  refine (differentIdeal ℤ 𝒪).toAddSubgroup.relIndex_top_right.symm.trans ?_
  rw [← Submodule.comap_map_eq_of_injective (f := Algebra.linearMap 𝒪 K)
    (FaithfulSMul.algebraMap_injective 𝒪 K) (differentIdeal ℤ 𝒪)]
  refine (AddSubgroup.relIndex_comap (IsLocalization.coeSubmodule K
    (differentIdeal ℤ 𝒪)).toAddSubgroup (algebraMap 𝒪 K).toAddMonoidHom ⊤).trans ?_
  have := FractionalIdeal.quotientEquiv (R := 𝒪) (K := K) 1 (differentIdeal ℤ 𝒪)
    (differentIdeal ℤ 𝒪)⁻¹ 1 (by simp [differentIdeal_ne_bot]) FractionalIdeal.coeIdeal_le_one
    (le_inv_of_le_inv₀ (by simp [pos_iff_ne_zero, differentIdeal_ne_bot])
      (by simpa using FractionalIdeal.coeIdeal_le_one)) one_ne_zero one_ne_zero
  have := Nat.card_congr this.toEquiv
  refine this.trans ?_
  rw [FractionalIdeal.coe_one, coeIdeal_differentIdeal (K := ℚ), inv_inv]
  let b := integralBasis K
  let b' := (Algebra.traceForm ℚ K).dualBasis (traceForm_nondegenerate ℚ K) b
  have hb : Submodule.span ℤ (Set.range b) = (1 : Submodule 𝒪 K).restrictScalars ℤ := by
    ext
    let e := IsIntegralClosure.equiv ℤ (RingOfIntegers K) K 𝒪
    simpa [e.symm.exists_congr_left, e] using mem_span_integralBasis K
  qify
  refine (AddSubgroup.relIndex_eq_abs_det (1 : Submodule 𝒪 K).toAddSubgroup (FractionalIdeal.dual
    ℤ ℚ 1 : FractionalIdeal 𝒪⁰ K).coeToSubmodule.toAddSubgroup ?_ b b' ?_ ?_).trans ?_
  · rw [Submodule.toAddSubgroup_le, ← FractionalIdeal.coe_one]
    exact FractionalIdeal.one_le_dual_one ℤ ℚ (L := K) (B := 𝒪)
  · apply AddSubgroup.toIntSubmodule.injective
    rw [AddSubgroup.toIntSubmodule_closure, hb, Submodule.toIntSubmodule_toAddSubgroup]
  · apply AddSubgroup.toIntSubmodule.injective
    rw [AddSubgroup.toIntSubmodule_closure, ← LinearMap.BilinForm.dualSubmodule_span_of_basis, hb]
    simp
  · simp only [Module.Basis.det_apply, discr, Algebra.discr]
    rw [← eq_intCast (algebraMap ℤ ℚ), RingHom.map_det]
    congr! 2
    ext i j
    simp [b', Module.Basis.toMatrix_apply, mul_comm (RingOfIntegers.basis K i),
      b, integralBasis_apply, ← map_mul, Algebra.trace_localization ℤ ℤ⁰]

lemma discr_mem_differentIdeal : ↑(discr K) ∈ differentIdeal ℤ 𝒪 := by
  have := (differentIdeal ℤ 𝒪).absNorm_mem
  cases (discr K).natAbs_eq with
  | inl h =>
    rwa [absNorm_differentIdeal (K := K), ← Int.cast_natCast, ← h] at this
  | inr h =>
    rwa [absNorm_differentIdeal (K := K), ← Int.cast_natCast, Int.eq_neg_comm.mp h,
      Int.cast_neg, neg_mem_iff] at this

attribute [local instance] FractionRing.liftAlgebra in
theorem natAbs_discr_eq_absNorm_differentIdeal_mul_natAbs_discr_pow (L 𝒪' : Type*) [Field L]
    [NumberField L] [CommRing 𝒪'] [Algebra 𝒪' L] [IsFractionRing 𝒪' L] [IsIntegralClosure 𝒪' ℤ L]
    [IsDedekindDomain 𝒪'] [CharZero 𝒪'] [Algebra K L] [Algebra 𝒪 𝒪'] [Algebra 𝒪 L]
    [IsScalarTower 𝒪 K L] [IsScalarTower 𝒪 𝒪' L] [NoZeroSMulDivisors 𝒪 𝒪'] [Module.Free ℤ 𝒪']
    [Module.Finite ℤ 𝒪'] [Module.Finite 𝒪 𝒪'] :
    (discr L).natAbs = Ideal.absNorm (differentIdeal 𝒪 𝒪') *
      (discr K).natAbs ^ Module.finrank K L := by
  have := congr_arg Ideal.absNorm
    (differentIdeal_eq_differentIdeal_mul_differentIdeal ℤ 𝒪 𝒪')
  rwa [absNorm_differentIdeal L, map_mul, Ideal.absNorm_algebraMap,
    absNorm_differentIdeal K, Algebra.finrank_eq_of_equiv_equiv
      (FractionRing.algEquiv 𝒪 K).toRingEquiv (FractionRing.algEquiv 𝒪' L).toRingEquiv] at this
  ext
  exact IsFractionRing.algEquiv_commutes (FractionRing.algEquiv 𝒪 K)
    (FractionRing.algEquiv 𝒪' L) _

variable (L : Type*) [Field L]

theorem isCoprime_differentIdeal_of_isCoprime_discr {K₁ K₂ : Type*} [Field K₁]
    [NumberField K₁] [Field K₂] [NumberField K₂] [Algebra K₁ L] [Algebra K₂ L]
    (h : IsCoprime (discr K₁) (discr K₂)) :
    IsCoprime ((differentIdeal ℤ (𝓞 K₁)).map (algebraMap (𝓞 K₁) (𝓞 L)))
      ((differentIdeal ℤ (𝓞 K₂)).map (algebraMap (𝓞 K₂) (𝓞 L))) := by
  obtain ⟨u, v, h⟩ := h
  refine Ideal.isCoprime_iff_exists.mpr ⟨u * discr K₁, ?_, v * discr K₂, ?_, ?_⟩
  · apply Ideal.mul_mem_left
    rw [← map_intCast (algebraMap (𝓞 K₁) (𝓞 L))]
    exact Ideal.mem_map_of_mem (algebraMap (𝓞 K₁) (𝓞 L)) <| discr_mem_differentIdeal _ _
  · apply Ideal.mul_mem_left
    rw [← map_intCast (algebraMap (𝓞 K₂) (𝓞 L))]
    exact Ideal.mem_map_of_mem (algebraMap (𝓞 K₂) (𝓞 L)) <| discr_mem_differentIdeal _ _
  rw [← Int.cast_mul, ← Int.cast_mul, ← Int.cast_add, h, Int.cast_one]

variable [NumberField L]

theorem discr_dvd_discr [Algebra K L] :
    discr K ∣ discr L := by
  suffices discr K ^ Module.finrank K L ∣ discr L from
    dvd_trans (dvd_pow_self _ (Nat.ne_zero_of_lt Module.finrank_pos)) this
  rw [← Int.dvd_natAbs, natAbs_discr_eq_absNorm_differentIdeal_mul_natAbs_discr_pow K (𝓞 K) L (𝓞 L),
    Nat.cast_mul, Nat.cast_pow, ← Int.mul_sign_self, mul_pow, ← mul_assoc,
    mul_comm _ (discr K ^ _), mul_assoc]
  exact Int.dvd_mul_right _ _

/--
Let `K₁` and `K₂` be two number fields and assume that `K₁/ℚ` is Galois. If `discr K₁` and
`discr K₂` are coprime, then they are linear disjoint over `ℚ`.
-/
theorem linearDisjoint_of_isGalois_isCoprime_discr (K₁ K₂ : IntermediateField ℚ L) [IsGalois ℚ K₁]
    (h : IsCoprime (discr K₁) (discr K₂)) :
    K₁.LinearDisjoint K₂ := by
  apply IntermediateField.LinearDisjoint.of_inf_eq_bot
  suffices IsUnit (discr ↥(K₁ ⊓ K₂)) by
    contrapose! this
    have : 1 < Module.finrank ℚ ↥(K₁ ⊓ K₂) := by
      refine Nat.one_lt_iff_ne_zero_and_ne_one.mpr ⟨Module.finrank_pos.ne', ?_⟩
      rwa [ne_eq, ← IntermediateField.finrank_eq_one_iff] at this
    exact Int.isUnit_iff_abs_eq.not.mpr <| by linarith [abs_discr_gt_two this]
<<<<<<< HEAD
  let _ : Algebra ↥(K₁ ⊓ K₂) K₁ := RingHom.toAlgebra (inclusion inf_le_left).toRingHom
  let _ : Algebra ↥(K₁ ⊓ K₂) K₂ := RingHom.toAlgebra (inclusion inf_le_right).toRingHom
=======
>>>>>>> d05defbd
  exact h.isUnit_of_dvd' (NumberField.discr_dvd_discr _ _) (NumberField.discr_dvd_discr _ _)

open IntermediateField IsDedekindDomain

/--
Let `K₁` and `K₂` be two number fields and assume that their different ideals (over ℤ) are coprime.
Then, the absolute value of the discriminant of their compositum is equal to
`|discr K₁| ^ [K₂ : ℚ] * |discr K₂| ^ [K₁ : ℚ]`.
-/
theorem natAbs_discr_eq_natAbs_discr_pow_mul_natAbs_discr_pow (K₁ K₂ : IntermediateField ℚ L)
    (h₁ : K₁.LinearDisjoint K₂) (h₂ : K₁ ⊔ K₂ = ⊤)
    (h₃ : IsCoprime ((differentIdeal ℤ (𝓞 K₁)).map (algebraMap (𝓞 K₁) (𝓞 L)))
      ((differentIdeal ℤ (𝓞 K₂)).map (algebraMap (𝓞 K₂) (𝓞 L)))) :
    (discr L).natAbs =
      (discr K₁).natAbs ^ Module.finrank ℚ K₂ * (discr K₂).natAbs ^ Module.finrank ℚ K₁ := by
  let _ : Algebra (FractionRing (𝓞 K₁)) (FractionRing (𝓞 L)) := FractionRing.liftAlgebra _ _
  have h_main := natAbs_discr_eq_absNorm_differentIdeal_mul_natAbs_discr_pow K₂ (𝓞 K₂) L (𝓞 L)
  rwa [differentIdeal_eq_map_differentIdeal ℤ (𝓞 L) (𝓞 K₂) (𝓞 K₁) (F₁ := K₂) (F₂ := K₁)
    (by rwa [linearDisjoint_comm]) (by rwa [sup_comm]) (by rwa [isCoprime_comm]),
    Ideal.absNorm_algebraMap, absNorm_differentIdeal K₁, h₁.finrank_right_eq_finrank h₂,
    Algebra.finrank_eq_of_equiv_equiv (FractionRing.algEquiv _ K₁).toRingEquiv
    (FractionRing.algEquiv _ L).toRingEquiv, h₁.finrank_left_eq_finrank h₂] at h_main
  ext
  exact IsFractionRing.algEquiv_commutes (FractionRing.algEquiv (𝓞 K₁) K₁)
    (FractionRing.algEquiv (𝓞 L) L) _

end NumberField<|MERGE_RESOLUTION|>--- conflicted
+++ resolved
@@ -3,17 +3,11 @@
 Released under Apache 2.0 license as described in the file LICENSE.
 Authors: Andrew Yang
 -/
-<<<<<<< HEAD
-import Mathlib.NumberTheory.NumberField.Discriminant.Basic
-import Mathlib.RingTheory.DedekindDomain.LinearDisjoint
-import Mathlib.RingTheory.Ideal.Norm.RelNorm
-=======
 module
 
 public import Mathlib.NumberTheory.NumberField.Discriminant.Basic
 public import Mathlib.RingTheory.DedekindDomain.LinearDisjoint
 public import Mathlib.RingTheory.Ideal.Norm.RelNorm
->>>>>>> d05defbd
 
 /-!
 
@@ -145,11 +139,6 @@
       refine Nat.one_lt_iff_ne_zero_and_ne_one.mpr ⟨Module.finrank_pos.ne', ?_⟩
       rwa [ne_eq, ← IntermediateField.finrank_eq_one_iff] at this
     exact Int.isUnit_iff_abs_eq.not.mpr <| by linarith [abs_discr_gt_two this]
-<<<<<<< HEAD
-  let _ : Algebra ↥(K₁ ⊓ K₂) K₁ := RingHom.toAlgebra (inclusion inf_le_left).toRingHom
-  let _ : Algebra ↥(K₁ ⊓ K₂) K₂ := RingHom.toAlgebra (inclusion inf_le_right).toRingHom
-=======
->>>>>>> d05defbd
   exact h.isUnit_of_dvd' (NumberField.discr_dvd_discr _ _) (NumberField.discr_dvd_discr _ _)
 
 open IntermediateField IsDedekindDomain
