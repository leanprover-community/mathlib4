/-
Copyright (c) 2023 Xavier Roblot. All rights reserved.
Released under Apache 2.0 license as described in the file LICENSE.
Authors: Xavier Roblot
-/
module

public import Mathlib.Algebra.Module.ZLattice.Covolume
public import Mathlib.Analysis.Real.Pi.Bounds
public import Mathlib.NumberTheory.NumberField.CanonicalEmbedding.ConvexBody
public import Mathlib.NumberTheory.NumberField.Discriminant.Defs
public import Mathlib.NumberTheory.NumberField.EquivReindex
public import Mathlib.NumberTheory.NumberField.InfinitePlace.TotallyRealComplex

/-!
# Number field discriminant
This file defines the discriminant of a number field.

## Main result

* `NumberField.abs_discr_gt_two`: **Hermite-Minkowski Theorem**. A nontrivial number field has
  discriminant greater than `2`.

* `NumberField.finite_of_discr_bdd`: **Hermite Theorem**. Let `N` be an integer. There are only
  finitely many number fields (in some fixed extension of `ℚ`) of discriminant bounded by `N`.

## Tags
number field, discriminant
-/

@[expose] public section

-- TODO. Rewrite some of the FLT results on the discriminant using the definitions and results of
-- this file

namespace NumberField

open Module NumberField NumberField.InfinitePlace Matrix

open scoped Real nonZeroDivisors

variable (K : Type*) [Field K] [NumberField K]

open MeasureTheory MeasureTheory.Measure ZSpan NumberField.mixedEmbedding
  NumberField.InfinitePlace ENNReal NNReal Complex

theorem discr_eq_basisMatrix_det_sq [DecidableEq (K →+* ℂ)] :
    discr K = (basisMatrix K).det ^ 2 := by
  rw [show (discr K : ℂ) = (discr K : ℚ) by rfl, coe_discr, basisMatrix_eq_embeddingsMatrixReindex,
    ← Algebra.discr_eq_det_embeddingsMatrixReindex_pow_two, ← (equivReindex K).symm_symm,
    Algebra.discr_reindex, eq_ratCast]

open scoped ComplexConjugate ComplexOrder in
theorem sign_discr :
    (discr K).sign = (-1) ^ nrComplexPlaces K := by
  classical
  have : 0 ≤ (discr K : ℂ) ↔ Even (nrComplexPlaces K) := by
    rw [discr_eq_basisMatrix_det_sq, Complex.sq_nonneg_iff, ← conj_eq_iff_im, RingHom.map_det,
      RingHom.mapMatrix_apply, conj_basisMatrix, reindex_apply, Equiv.refl_symm, Equiv.coe_refl,
      Function.Involutive.toPerm_symm, det_permute', mul_eq_right₀,
      ComplexEmbedding.conjugate_sign]
    · simp only [Units.val_pow_eq_pow_val, Units.val_neg, Units.val_one, Int.reduceNeg,
<<<<<<< HEAD
      Int.cast_pow, Int.cast_neg, Int.cast_one]
=======
        Int.cast_pow, Int.cast_neg, Int.cast_one]
>>>>>>> 697c2c87
      rw [neg_one_pow_eq_one_iff_even (by norm_num)]
    · exact det_of_basisMatrix_non_zero K
  obtain h | h | h := Int.lt_trichotomy 0 (discr K)
  · rw [Int.sign_eq_one_of_pos h, Even.neg_one_pow (this.mp <| Int.cast_nonneg h.le)]
  · grind [discr_ne_zero]
  · rw [Int.sign_eq_neg_one_of_neg h, Odd.neg_one_pow]
    rwa [← Nat.not_even_iff_odd, ← this, Int.cast_nonneg_iff, not_le]

open scoped Classical in
theorem _root_.NumberField.mixedEmbedding.volume_fundamentalDomain_latticeBasis :
    volume (fundamentalDomain (latticeBasis K)) =
      (2 : ℝ≥0∞)⁻¹ ^ nrComplexPlaces K * sqrt ‖discr K‖₊ := by
  let f : Module.Free.ChooseBasisIndex ℤ (𝓞 K) ≃ (K →+* ℂ) :=
    (canonicalEmbedding.latticeBasis K).indexEquiv (Pi.basisFun ℂ _)
  let e : (index K) ≃ Module.Free.ChooseBasisIndex ℤ (𝓞 K) := (indexEquiv K).trans f.symm
  let M := (mixedEmbedding.stdBasis K).toMatrix ((latticeBasis K).reindex e.symm)
  let N := Algebra.embeddingsMatrixReindex ℚ ℂ (integralBasis K ∘ f.symm)
    RingHom.equivRatAlgHom
  suffices M.map ofRealHom = matrixToStdBasis K *
      (Matrix.reindex (indexEquiv K).symm (indexEquiv K).symm N).transpose by
    calc volume (fundamentalDomain (latticeBasis K))
      _ = ‖((mixedEmbedding.stdBasis K).toMatrix ((latticeBasis K).reindex e.symm)).det‖₊ := by
        rw [← fundamentalDomain_reindex _ e.symm, ← norm_toNNReal, measure_fundamentalDomain
          ((latticeBasis K).reindex e.symm), volume_fundamentalDomain_stdBasis, mul_one]
        rfl
      _ = ‖(matrixToStdBasis K).det * N.det‖₊ := by
        rw [← nnnorm_real, ← ofRealHom_eq_coe, RingHom.map_det, RingHom.mapMatrix_apply, this,
          det_mul, det_transpose, det_reindex_self]
      _ = (2 : ℝ≥0∞)⁻¹ ^ Fintype.card {w : InfinitePlace K // IsComplex w} * sqrt ‖N.det ^ 2‖₊ := by
        have : ‖Complex.I‖₊ = 1 := by rw [← norm_toNNReal, norm_I, Real.toNNReal_one]
        rw [det_matrixToStdBasis, nnnorm_mul, nnnorm_pow, nnnorm_mul, this, mul_one, nnnorm_inv,
          coe_mul, ENNReal.coe_pow, ← norm_toNNReal, RCLike.norm_two, Real.toNNReal_ofNat,
          coe_inv two_ne_zero, coe_ofNat, nnnorm_pow, NNReal.sqrt_sq]
      _ = (2 : ℝ≥0∞)⁻¹ ^ Fintype.card { w // IsComplex w } * NNReal.sqrt ‖discr K‖₊ := by
        rw [← Algebra.discr_eq_det_embeddingsMatrixReindex_pow_two, Algebra.discr_reindex,
          ← coe_discr, map_intCast, ← Complex.nnnorm_intCast]
  ext : 2
  dsimp only [M]
  rw [Matrix.map_apply, Basis.toMatrix_apply, Basis.coe_reindex, Function.comp_apply,
    Equiv.symm_symm, latticeBasis_apply, ← commMap_canonical_eq_mixed, Complex.ofRealHom_eq_coe,
    stdBasis_repr_eq_matrixToStdBasis_mul K _ (fun _ => rfl)]
  rfl

open scoped Classical in
theorem _root_.NumberField.mixedEmbedding.covolume_integerLattice :
    ZLattice.covolume (mixedEmbedding.integerLattice K) =
      (2⁻¹) ^ nrComplexPlaces K * √|discr K| := by
  rw [ZLattice.covolume_eq_measure_fundamentalDomain _ _ (fundamentalDomain_integerLattice K),
    measureReal_def,
    volume_fundamentalDomain_latticeBasis, ENNReal.toReal_mul, ENNReal.toReal_pow,
    ENNReal.toReal_inv, toReal_ofNat, ENNReal.coe_toReal, Real.coe_sqrt, coe_nnnorm,
    Int.norm_eq_abs]

open scoped Classical in
theorem _root_.NumberField.mixedEmbedding.covolume_idealLattice (I : (FractionalIdeal (𝓞 K)⁰ K)ˣ) :
    ZLattice.covolume (mixedEmbedding.idealLattice K I) =
      (FractionalIdeal.absNorm (I : FractionalIdeal (𝓞 K)⁰ K)) *
        (2⁻¹) ^ nrComplexPlaces K * √|discr K| := by
  rw [ZLattice.covolume_eq_measure_fundamentalDomain _ _ (fundamentalDomain_idealLattice K I),
    measureReal_def,
    volume_fundamentalDomain_fractionalIdealLatticeBasis, volume_fundamentalDomain_latticeBasis,
    ENNReal.toReal_mul, ENNReal.toReal_mul, ENNReal.toReal_pow, ENNReal.toReal_inv, toReal_ofNat,
    ENNReal.coe_toReal, Real.coe_sqrt, coe_nnnorm, Int.norm_eq_abs,
    ENNReal.toReal_ofReal (Rat.cast_nonneg.mpr (FractionalIdeal.absNorm_nonneg I.val)), mul_assoc]

theorem exists_ne_zero_mem_ideal_of_norm_le_mul_sqrt_discr (I : (FractionalIdeal (𝓞 K)⁰ K)ˣ) :
    ∃ a ∈ (I : FractionalIdeal (𝓞 K)⁰ K), a ≠ 0 ∧
      |Algebra.norm ℚ (a : K)| ≤ FractionalIdeal.absNorm I.1 * (4 / π) ^ nrComplexPlaces K *
        (finrank ℚ K).factorial / (finrank ℚ K) ^ (finrank ℚ K) * Real.sqrt |discr K| := by
  classical
  -- The smallest possible value for `exists_ne_zero_mem_ideal_of_norm_le`
  let B := (minkowskiBound K I * (convexBodySumFactor K)⁻¹).toReal ^ (1 / (finrank ℚ K : ℝ))
  have h_le : (minkowskiBound K I) ≤ volume (convexBodySum K B) := by
    refine le_of_eq ?_
    rw [convexBodySum_volume, ← ENNReal.ofReal_pow (by positivity), ← Real.rpow_natCast,
      ← Real.rpow_mul toReal_nonneg, div_mul_cancel₀, Real.rpow_one, ofReal_toReal, mul_comm,
      mul_assoc, ← coe_mul, inv_mul_cancel₀ (convexBodySumFactor_ne_zero K), ENNReal.coe_one,
      mul_one]
    · exact mul_ne_top (ne_of_lt (minkowskiBound_lt_top K I)) coe_ne_top
    · exact (Nat.cast_ne_zero.mpr (ne_of_gt finrank_pos))
  convert exists_ne_zero_mem_ideal_of_norm_le K I h_le
  rw [div_pow B, ← Real.rpow_natCast B, ← Real.rpow_mul (by positivity), div_mul_cancel₀ _
    (Nat.cast_ne_zero.mpr <| ne_of_gt finrank_pos), Real.rpow_one, mul_comm_div, mul_div_assoc']
  congr 1
  rw [eq_comm]
  calc
    _ = FractionalIdeal.absNorm I.1 * (2 : ℝ)⁻¹ ^ nrComplexPlaces K * sqrt ‖discr K‖₊ *
          (2 : ℝ) ^ finrank ℚ K * ((2 : ℝ) ^ nrRealPlaces K * (π / 2) ^ nrComplexPlaces K /
            (Nat.factorial (finrank ℚ K)))⁻¹ := by
      simp_rw [minkowskiBound, convexBodySumFactor,
        volume_fundamentalDomain_fractionalIdealLatticeBasis,
        volume_fundamentalDomain_latticeBasis, toReal_mul, toReal_pow, toReal_inv, coe_toReal,
        toReal_ofNat, mixedEmbedding.finrank, mul_assoc]
      rw [ENNReal.toReal_ofReal (Rat.cast_nonneg.mpr (FractionalIdeal.absNorm_nonneg I.1))]
      simp_rw [NNReal.coe_inv, NNReal.coe_div, NNReal.coe_mul, NNReal.coe_pow, NNReal.coe_div,
        coe_real_pi, NNReal.coe_ofNat, NNReal.coe_natCast]
    _ = FractionalIdeal.absNorm I.1 * (2 : ℝ) ^ (finrank ℚ K - nrComplexPlaces K - nrRealPlaces K +
          nrComplexPlaces K : ℤ) * Real.sqrt ‖discr K‖ * Nat.factorial (finrank ℚ K) *
            π⁻¹ ^ (nrComplexPlaces K) := by
      simp_rw [inv_div, div_eq_mul_inv, mul_inv, ← zpow_neg_one, ← zpow_natCast, mul_zpow,
        ← zpow_mul, neg_one_mul, mul_neg_one, neg_neg, Real.coe_sqrt, coe_nnnorm, sub_eq_add_neg,
        zpow_add₀ (two_ne_zero : (2 : ℝ) ≠ 0)]
      ring
    _ = FractionalIdeal.absNorm I.1 * (2 : ℝ) ^ (2 * nrComplexPlaces K : ℤ) * Real.sqrt ‖discr K‖ *
          Nat.factorial (finrank ℚ K) * π⁻¹ ^ (nrComplexPlaces K) := by
      congr
      rw [← card_add_two_mul_card_eq_rank, Nat.cast_add, Nat.cast_mul, Nat.cast_ofNat]
      ring
    _ = FractionalIdeal.absNorm I.1 * (4 / π) ^ nrComplexPlaces K * (finrank ℚ K).factorial *
          Real.sqrt |discr K| := by
      rw [Int.norm_eq_abs, zpow_mul, show (2 : ℝ) ^ (2 : ℤ) = 4 by norm_cast, div_pow,
        inv_eq_one_div, div_pow, one_pow, zpow_natCast]
      ring

theorem exists_ne_zero_mem_ringOfIntegers_of_norm_le_mul_sqrt_discr :
    ∃ (a : 𝓞 K), a ≠ 0 ∧
      |Algebra.norm ℚ (a : K)| ≤ (4 / π) ^ nrComplexPlaces K *
        (finrank ℚ K).factorial / (finrank ℚ K) ^ (finrank ℚ K) * Real.sqrt |discr K| := by
  obtain ⟨_, h_mem, h_nz, h_nm⟩ := exists_ne_zero_mem_ideal_of_norm_le_mul_sqrt_discr K ↑1
  obtain ⟨a, rfl⟩ := (FractionalIdeal.mem_one_iff _).mp h_mem
  refine ⟨a, ne_zero_of_map h_nz, ?_⟩
  simp_rw [Units.val_one, FractionalIdeal.absNorm_one, Rat.cast_one, one_mul] at h_nm
  exact h_nm

/--
The Minkowski lower bound `n^{2n}/((4/pi)^{2r_2}*n!^2)` for the absolute value of the discriminant
of a number field of degree n.
-/
theorem abs_discr_ge' :
    (finrank ℚ K) ^ (2 * finrank ℚ K) / ((4 / π) ^ (2 * nrComplexPlaces K) *
      (finrank ℚ K).factorial ^ 2) ≤ |discr K| := by
  -- We use `exists_ne_zero_mem_ringOfIntegers_of_norm_le_mul_sqrt_discr` to get a nonzero
  -- algebraic integer `x` of small norm and the fact that `1 ≤ |Norm x|` to get a lower bound
  -- on `sqrt |discr K|`.
  obtain ⟨x, h_nz, h_bd⟩ := exists_ne_zero_mem_ringOfIntegers_of_norm_le_mul_sqrt_discr K
  have h_nm : (1 : ℝ) ≤ |Algebra.norm ℚ (x : K)| := by
    rw [← Algebra.coe_norm_int, ← Int.cast_one, ← Int.cast_abs, Rat.cast_intCast, Int.cast_le]
    exact Int.one_le_abs (Algebra.norm_ne_zero_iff.mpr h_nz)
  replace h_bd := le_trans h_nm h_bd
  rwa [← inv_mul_le_iff₀, inv_div, mul_one, Real.le_sqrt (by positivity) (by positivity),
    ← Int.cast_abs, div_pow, mul_pow, ← pow_mul, mul_comm _ 2, ← pow_mul, mul_comm _ 2] at h_bd
  exact div_pos (by positivity) <| pow_pos (Nat.cast_pos.mpr finrank_pos) (finrank ℚ K)

theorem abs_discr_ge_of_isTotallyComplex [IsTotallyComplex K] :
    (finrank ℚ K) ^ (2 * finrank ℚ K) / ((4 / π) ^ (finrank ℚ K) *
      (finrank ℚ K).factorial ^ 2) ≤ |discr K| := by
  have := abs_discr_ge' K
  rwa [← IsTotallyComplex.finrank] at this

theorem abs_discr_rpow_ge_of_isTotallyComplex [IsTotallyComplex K] :
    (finrank ℚ K) ^ 2 / ((4 / π) * (finrank ℚ K).factorial ^ (2 * (finrank ℚ K : ℝ)⁻¹)) ≤
        |discr K| ^ (finrank ℚ K : ℝ)⁻¹ := by
  have h : 0 < (finrank ℚ K : ℝ) := Nat.cast_pos.mpr finrank_pos
  rw [← Real.rpow_le_rpow_iff (z := finrank ℚ K) (by positivity) (by positivity) h, Real.div_rpow
    (by positivity) (by positivity), ← Real.rpow_mul (by positivity), inv_mul_cancel₀ h.ne',
    Real.rpow_one, Real.mul_rpow (by positivity) (by positivity), Real.rpow_natCast,
    Real.rpow_natCast, ← pow_mul, ← Real.rpow_mul (by positivity),
    inv_mul_cancel_right₀ h.ne', Real.rpow_two]
  exact abs_discr_ge_of_isTotallyComplex K

variable {K}

theorem abs_discr_ge (h : 1 < finrank ℚ K) :
    (4 / 9 : ℝ) * (3 * π / 4) ^ finrank ℚ K ≤ |discr K| := by
  refine le_trans ?_ (abs_discr_ge' K)
  -- The sequence `a n` is a lower bound for `|discr K|`. We prove below by induction an uniform
  -- lower bound for this sequence from which we deduce the result.
  rw [mul_comm 2 _]
  let a : ℕ → ℝ := fun n => (n : ℝ) ^ (n * 2) / ((4 / π) ^ n * (n.factorial : ℝ) ^ 2)
  suffices ∀ n, 2 ≤ n → (4 / 9 : ℝ) * (3 * π / 4) ^ n ≤ a n by
    refine le_trans (this (finrank ℚ K) h) ?_
    simp only [a]
    gcongr
    · exact (one_le_div Real.pi_pos).2 Real.pi_le_four
    · rw [← card_add_two_mul_card_eq_rank, mul_comm]
      exact Nat.le_add_left _ _
  intro n hn
  induction n, hn using Nat.le_induction with
  | base => exact le_of_eq <| by simp [a, Nat.factorial_two]; field
  | succ m _ h_m =>
      suffices (3 : ℝ) ≤ (1 + 1 / m : ℝ) ^ (2 * m) by
        convert_to _ ≤ (a m) * (1 + 1 / m : ℝ) ^ (2 * m) / (4 / π)
        · simp_rw [a, add_mul, one_mul, pow_succ, Nat.factorial_succ]
          field_simp
          simp [field, div_pow]
          ring
        · rw [_root_.le_div_iff₀ (by positivity), pow_succ]
          convert (mul_le_mul h_m this (by positivity) (by positivity)) using 1
          field
      refine le_trans (le_of_eq (by simp [field]; norm_num)) (one_add_mul_le_pow ?_ (2 * m))
      exact le_trans (by norm_num : (-2 : ℝ) ≤ 0) (by positivity)

/-- **Hermite-Minkowski Theorem**. A nontrivial number field has discriminant greater than `2`. -/
theorem abs_discr_gt_two (h : 1 < finrank ℚ K) : 2 < |discr K| := by
  rw [← Nat.succ_le_iff] at h
  rify
  calc
    (2 : ℝ) < (4 / 9) * (3 * π / 4) ^ 2 := by
      nlinarith [Real.pi_gt_three]
    _ ≤ (4 / 9 : ℝ) * (3 * π / 4) ^ finrank ℚ K := by
      gcongr
      linarith [Real.pi_gt_three]
    _ ≤ |(discr K : ℝ)| := mod_cast abs_discr_ge h

/-!
### Hermite Theorem
This section is devoted to the proof of Hermite theorem.

Let `N` be an integer . We prove that the set `S` of finite extensions `K` of `ℚ`
(in some fixed extension `A` of `ℚ`) such that `|discr K| ≤ N` is finite by proving, using
`finite_of_finite_generating_set`, that there exists a finite set `T ⊆ A` such that
`∀ K ∈ S, ∃ x ∈ T, K = ℚ⟮x⟯` .

To find the set `T`, we construct a finite set `T₀` of polynomials in `ℤ[X]` containing, for each
`K ∈ S`, the minimal polynomial of a primitive element of `K`. The set `T` is then the union of
roots in `A` of the polynomials in `T₀`. More precisely, the set `T₀` is the set of all polynomials
in `ℤ[X]` of degrees and coefficients bounded by some explicit constants depending only on `N`.

Indeed, we prove that, for any field `K` in `S`, its degree is bounded, see
`rank_le_rankOfDiscrBdd`, and also its Minkowski bound, see `minkowskiBound_lt_boundOfDiscBdd`.
Thus it follows from `mixedEmbedding.exists_primitive_element_lt_of_isComplex` and
`mixedEmbedding.exists_primitive_element_lt_of_isReal` that there exists an algebraic integer
`x` of `K` such that `K = ℚ(x)` and the conjugates of `x` are all bounded by some quantity
depending only on `N`.

Since the primitive element `x` is constructed differently depending on whether `K` has a infinite
real place or not, the theorem is proved in two parts.
-/

namespace hermiteTheorem

open Polynomial

open scoped IntermediateField

variable (A : Type*) [Field A] [CharZero A]

theorem finite_of_finite_generating_set {p : IntermediateField ℚ A → Prop}
    (S : Set {F : IntermediateField ℚ A // p F}) {T : Set A}
    (hT : T.Finite) (h : ∀ F ∈ S, ∃ x ∈ T, F = ℚ⟮x⟯) :
    S.Finite := by
  rw [← Set.finite_coe_iff] at hT
  refine Set.finite_coe_iff.mp <| Finite.of_injective
    (fun ⟨F, hF⟩ ↦ (⟨(h F hF).choose, (h F hF).choose_spec.1⟩ : T)) (fun _ _ h_eq ↦ ?_)
  rw [Subtype.ext_iff, Subtype.ext_iff]
  convert congr_arg (ℚ⟮·⟯) (Subtype.mk_eq_mk.mp h_eq)
  all_goals exact (h _ (Subtype.mem _)).choose_spec.2

variable (N : ℕ)

/-- An upper bound on the degree of a number field `K` with `|discr K| ≤ N`,
see `rank_le_rankOfDiscrBdd`. -/
noncomputable abbrev rankOfDiscrBdd : ℕ :=
  max 1 (Nat.floor ((Real.log ((9 / 4 : ℝ) * N) / Real.log (3 * π / 4))))

/-- An upper bound on the Minkowski bound of a number field `K` with `|discr K| ≤ N`;
see `minkowskiBound_lt_boundOfDiscBdd`. -/
noncomputable abbrev boundOfDiscBdd : ℝ≥0 := sqrt N * (2 : ℝ≥0) ^ rankOfDiscrBdd N + 1

variable {N} (hK : |discr K| ≤ N)

include hK in
/-- If `|discr K| ≤ N` then the degree of `K` is at most `rankOfDiscrBdd`. -/
theorem rank_le_rankOfDiscrBdd :
    finrank ℚ K ≤ rankOfDiscrBdd N := by
  have h_nz : N ≠ 0 := by
    refine fun h ↦ discr_ne_zero K ?_
    rwa [h, Nat.cast_zero, abs_nonpos_iff] at hK
  have h₂ : 1 < 3 * π / 4 := by
    rw [_root_.lt_div_iff₀ (by positivity), ← _root_.div_lt_iff₀' (by positivity), one_mul]
    linarith [Real.pi_gt_three]
  obtain h | h := lt_or_ge 1 (finrank ℚ K)
  · apply le_max_of_le_right
    rw [Nat.le_floor_iff]
    · have h := le_trans (abs_discr_ge h) (Int.cast_le.mpr hK)
      contrapose! h
      rw [← Real.rpow_natCast]
      rw [Real.log_div_log] at h
      refine lt_of_le_of_lt ?_ (mul_lt_mul_of_pos_left
        (Real.rpow_lt_rpow_of_exponent_lt h₂ h) (by positivity : (0 : ℝ) < 4 / 9))
      rw [Real.rpow_logb (lt_trans zero_lt_one h₂) (ne_of_gt h₂) (by positivity), ← mul_assoc,
            ← inv_div, inv_mul_cancel₀ (by simp), one_mul, Int.cast_natCast]
    · refine div_nonneg (Real.log_nonneg ?_) (Real.log_nonneg (le_of_lt h₂))
      rw [mul_comm, ← mul_div_assoc, _root_.le_div_iff₀ (by positivity), one_mul,
        ← _root_.div_le_iff₀ (by positivity)]
      exact le_trans (by norm_num) (Nat.one_le_cast.mpr (Nat.one_le_iff_ne_zero.mpr h_nz))
  · exact le_max_of_le_left h

include hK in
/-- If `|discr K| ≤ N` then the Minkowski bound of `K` is less than `boundOfDiscrBdd`. -/
theorem minkowskiBound_lt_boundOfDiscBdd : minkowskiBound K ↑1 < boundOfDiscBdd N := by
  have : boundOfDiscBdd N - 1 < boundOfDiscBdd N := by
    simp_rw [boundOfDiscBdd, add_tsub_cancel_right, lt_add_iff_pos_right, zero_lt_one]
  refine lt_of_le_of_lt ?_ (coe_lt_coe.mpr this)
  rw [minkowskiBound, volume_fundamentalDomain_fractionalIdealLatticeBasis, boundOfDiscBdd,
    add_tsub_cancel_right, Units.val_one, FractionalIdeal.absNorm_one, Rat.cast_one,
    ENNReal.ofReal_one, one_mul, mixedEmbedding.finrank, volume_fundamentalDomain_latticeBasis,
    coe_mul, ENNReal.coe_pow, coe_ofNat, show sqrt N = (1 : ℝ≥0∞) * sqrt N by rw [one_mul]]
  gcongr
  · exact pow_le_one₀ (by positivity) (by simp)
  · rwa [← NNReal.coe_le_coe, coe_nnnorm, Int.norm_eq_abs, ← Int.cast_abs,
      NNReal.coe_natCast, ← Int.cast_natCast, Int.cast_le]
  · exact one_le_two
  · exact rank_le_rankOfDiscrBdd hK

include hK in
theorem natDegree_le_rankOfDiscrBdd (a : 𝓞 K) (h : ℚ⟮(a : K)⟯ = ⊤) :
    natDegree (minpoly ℤ (a : K)) ≤ rankOfDiscrBdd N := by
  rw [Field.primitive_element_iff_minpoly_natDegree_eq,
    minpoly.isIntegrallyClosed_eq_field_fractions' ℚ a.isIntegral_coe,
    (minpoly.monic a.isIntegral_coe).natDegree_map] at h
  exact h.symm ▸ rank_le_rankOfDiscrBdd hK

variable (N)

theorem finite_of_discr_bdd_of_isReal :
    {K : { F : IntermediateField ℚ A // FiniteDimensional ℚ F} |
      haveI :  NumberField K := @NumberField.mk _ _ inferInstance K.prop
      {w : InfinitePlace K | IsReal w}.Nonempty ∧ |discr K| ≤ N }.Finite := by
  classical
  -- The bound on the degree of the generating polynomials
  let D := rankOfDiscrBdd N
  -- The bound on the Minkowski bound
  let B := boundOfDiscBdd N
  -- The bound on the coefficients of the generating polynomials
  let C := Nat.ceil ((max B 1) ^ D *  Nat.choose D (D / 2))
  refine finite_of_finite_generating_set A _ (bUnion_roots_finite (algebraMap ℤ A) D
      (Set.finite_Icc (-C : ℤ) C)) (fun ⟨K, hK₀⟩ ⟨hK₁, hK₂⟩ ↦ ?_)
  -- We now need to prove that each field is generated by an element of the union of the root set
  simp_rw [Set.mem_iUnion]
  -- this is purely an optimization
  have : CharZero K := SubsemiringClass.instCharZero K
  haveI : NumberField K := @NumberField.mk _ _ inferInstance hK₀
  obtain ⟨w₀, hw₀⟩ := hK₁
  suffices minkowskiBound K ↑1 < (convexBodyLTFactor K) * B by
    obtain ⟨x, hx₁, hx₂⟩ := exists_primitive_element_lt_of_isReal K hw₀ this
    have hx := x.isIntegral_coe
    refine ⟨x, ⟨⟨minpoly ℤ (x : K), ⟨?_, fun i ↦ ?_⟩, ?_⟩, ?_⟩⟩
    · exact natDegree_le_rankOfDiscrBdd hK₂ x hx₁
    · rw [Set.mem_Icc, ← abs_le, ← @Int.cast_le ℝ]
      refine (Eq.trans_le ?_ <| Embeddings.coeff_bdd_of_norm_le
          ((le_iff_le (x : K) _).mp (fun w ↦ le_of_lt (hx₂ w))) i).trans ?_
      · rw [minpoly.isIntegrallyClosed_eq_field_fractions' ℚ hx, coeff_map, eq_intCast,
          Int.norm_cast_rat, Int.norm_eq_abs, Int.cast_abs]
      · refine le_trans ?_ (Nat.le_ceil _)
        rw [show max ↑(max (B : ℝ≥0) 1) (1 : ℝ) = max (B : ℝ) 1 by simp, val_eq_coe, NNReal.coe_mul,
          NNReal.coe_pow, NNReal.coe_max, NNReal.coe_one, NNReal.coe_natCast]
        gcongr
        · exact le_max_right _ 1
        · exact rank_le_rankOfDiscrBdd hK₂
        · exact (Nat.choose_le_choose _ (rank_le_rankOfDiscrBdd hK₂)).trans
            (Nat.choose_le_middle _ _)
    · refine mem_rootSet.mpr ⟨minpoly.ne_zero hx, ?_⟩
      exact (aeval_algebraMap_eq_zero_iff A (x : K) _).mpr (minpoly.aeval ℤ (x : K))
    · rw [← (IntermediateField.lift_injective _).eq_iff, eq_comm] at hx₁
      convert hx₁
      · simp only [IntermediateField.lift_top]
      · simp only [IntermediateField.lift_adjoin, Set.image_singleton]
  calc
    minkowskiBound K 1 < B := minkowskiBound_lt_boundOfDiscBdd hK₂
    _ = 1 * B := by rw [one_mul]
    _ ≤ convexBodyLTFactor K * B := by gcongr; exact mod_cast one_le_convexBodyLTFactor K

theorem finite_of_discr_bdd_of_isComplex :
    {K : { F : IntermediateField ℚ A // FiniteDimensional ℚ F} |
      haveI :  NumberField K := @NumberField.mk _ _ inferInstance K.prop
      {w : InfinitePlace K | IsComplex w}.Nonempty ∧ |discr K| ≤ N }.Finite := by
  classical
  -- The bound on the degree of the generating polynomials
  let D := rankOfDiscrBdd N
  -- The bound on the Minkowski bound
  let B := boundOfDiscBdd N
  -- The bound on the coefficients of the generating polynomials
  let C := Nat.ceil ((max (sqrt (1 + B ^ 2)) 1) ^ D * Nat.choose D (D / 2))
  refine finite_of_finite_generating_set A _ (bUnion_roots_finite (algebraMap ℤ A) D
      (Set.finite_Icc (-C : ℤ) C)) (fun ⟨K, hK₀⟩ ⟨hK₁, hK₂⟩ ↦ ?_)
  -- We now need to prove that each field is generated by an element of the union of the root set
  simp_rw [Set.mem_iUnion]
  -- this is purely an optimization
  have : CharZero K := SubsemiringClass.instCharZero K
  haveI : NumberField K := @NumberField.mk _ _ inferInstance hK₀
  obtain ⟨w₀, hw₀⟩ := hK₁
  suffices minkowskiBound K ↑1 < (convexBodyLT'Factor K) * boundOfDiscBdd N by
    obtain ⟨x, hx₁, hx₂⟩ := exists_primitive_element_lt_of_isComplex K hw₀ this
    have hx := x.isIntegral_coe
    refine ⟨x, ⟨⟨minpoly ℤ (x : K), ⟨?_, fun i ↦ ?_⟩, ?_⟩, ?_⟩⟩
    · exact natDegree_le_rankOfDiscrBdd hK₂ x hx₁
    · rw [Set.mem_Icc, ← abs_le, ← @Int.cast_le ℝ]
      refine (Eq.trans_le ?_ <| Embeddings.coeff_bdd_of_norm_le
          ((le_iff_le (x : K) _).mp (fun w ↦ le_of_lt (hx₂ w))) i).trans ?_
      · rw [minpoly.isIntegrallyClosed_eq_field_fractions' ℚ hx, coeff_map, eq_intCast,
          Int.norm_cast_rat, Int.norm_eq_abs, Int.cast_abs]
      · refine le_trans ?_ (Nat.le_ceil _)
        rw [val_eq_coe, NNReal.coe_mul, NNReal.coe_pow, NNReal.coe_max, NNReal.coe_one,
          Real.coe_sqrt, NNReal.coe_add 1, NNReal.coe_one, NNReal.coe_pow]
        gcongr
        · exact le_max_right _ 1
        · exact rank_le_rankOfDiscrBdd hK₂
        · rw [NNReal.coe_natCast, Nat.cast_le]
          exact (Nat.choose_le_choose _ (rank_le_rankOfDiscrBdd hK₂)).trans
            (Nat.choose_le_middle _ _)
    · refine mem_rootSet.mpr ⟨minpoly.ne_zero hx, ?_⟩
      exact (aeval_algebraMap_eq_zero_iff A (x : K) _).mpr (minpoly.aeval ℤ (x : K))
    · rw [← (IntermediateField.lift_injective _).eq_iff, eq_comm] at hx₁
      convert hx₁
      · simp only [IntermediateField.lift_top]
      · simp only [IntermediateField.lift_adjoin, Set.image_singleton]
  calc
    minkowskiBound K 1 < B := minkowskiBound_lt_boundOfDiscBdd hK₂
    _ = 1 * B := by rw [one_mul]
    _ ≤ convexBodyLT'Factor K * B := by gcongr; exact mod_cast one_le_convexBodyLT'Factor K

/-- **Hermite Theorem**. Let `N` be an integer. There are only finitely many number fields
(in some fixed extension of `ℚ`) of discriminant bounded by `N`. -/
theorem _root_.NumberField.finite_of_discr_bdd :
    {K : { F : IntermediateField ℚ A // FiniteDimensional ℚ F} |
      haveI :  NumberField K := @NumberField.mk _ _ inferInstance K.prop
      |discr K| ≤ N }.Finite := by
  refine Set.Finite.subset (Set.Finite.union (finite_of_discr_bdd_of_isReal A N)
    (finite_of_discr_bdd_of_isComplex A N)) ?_
  rintro ⟨K, hK₀⟩ hK₁
  -- this is purely an optimization
  have : CharZero K := SubsemiringClass.instCharZero K
  haveI : NumberField K := @NumberField.mk _ _ inferInstance hK₀
  obtain ⟨w₀⟩ := (inferInstance : Nonempty (InfinitePlace K))
  by_cases hw₀ : IsReal w₀
  · apply Set.mem_union_left
    exact ⟨⟨w₀, hw₀⟩, hK₁⟩
  · apply Set.mem_union_right
    exact ⟨⟨w₀, not_isReal_iff_isComplex.mp hw₀⟩, hK₁⟩

end hermiteTheorem

end NumberField<|MERGE_RESOLUTION|>--- conflicted
+++ resolved
@@ -60,11 +60,7 @@
       Function.Involutive.toPerm_symm, det_permute', mul_eq_right₀,
       ComplexEmbedding.conjugate_sign]
     · simp only [Units.val_pow_eq_pow_val, Units.val_neg, Units.val_one, Int.reduceNeg,
-<<<<<<< HEAD
-      Int.cast_pow, Int.cast_neg, Int.cast_one]
-=======
         Int.cast_pow, Int.cast_neg, Int.cast_one]
->>>>>>> 697c2c87
       rw [neg_one_pow_eq_one_iff_even (by norm_num)]
     · exact det_of_basisMatrix_non_zero K
   obtain h | h | h := Int.lt_trichotomy 0 (discr K)
