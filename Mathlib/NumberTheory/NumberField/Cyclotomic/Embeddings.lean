--- conflicted
+++ resolved
@@ -5,13 +5,8 @@
 -/
 module
 
-<<<<<<< HEAD
-import Mathlib.NumberTheory.Cyclotomic.PrimitiveRoots
-import Mathlib.NumberTheory.NumberField.InfinitePlace.TotallyRealComplex
-=======
 public import Mathlib.NumberTheory.Cyclotomic.PrimitiveRoots
-public import Mathlib.NumberTheory.NumberField.InfinitePlace.Basic
->>>>>>> d05defbd
+public import Mathlib.NumberTheory.NumberField.InfinitePlace.TotallyRealComplex
 
 /-!
 # Cyclotomic extensions of `ℚ` are totally complex number fields.
@@ -35,8 +30,7 @@
 
 /-- If `K` is a `n`-th cyclotomic extension of `ℚ`, where `2 < n`, then there are no real places
 of `K`. -/
-theorem nrRealPlaces_eq_zero [IsCyclotomicExtension {n} ℚ K]
-    (hn : 2 < n) :
+theorem nrRealPlaces_eq_zero [IsCyclotomicExtension {n} ℚ K] (hn : 2 < n) :
     haveI := IsCyclotomicExtension.numberField {n} ℚ K
     nrRealPlaces K = 0 := by
   have := IsCyclotomicExtension.numberField {n} ℚ K
