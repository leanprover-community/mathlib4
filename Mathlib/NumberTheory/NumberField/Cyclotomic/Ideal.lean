/-
Copyright (c) 2025 Xavier Roblot. All rights reserved.
Released under Apache 2.0 license as described in the file LICENSE.
Authors: Xavier Roblot
-/
module

public import Mathlib.NumberTheory.NumberField.Cyclotomic.Basic
public import Mathlib.NumberTheory.NumberField.Ideal.KummerDedekind
public import Mathlib.RingTheory.Polynomial.Cyclotomic.Factorization
public import Mathlib.RingTheory.RootsOfUnity.CyclotomicUnits

/-!
# Ideals in cyclotomic fields

In this file, we prove results about ideals in cyclotomic extensions of `ℚ`.

## Main results

* `IsCyclotomicExtension.Rat.ncard_primesOver_of_prime_pow`: there is only one prime ideal above
  the prime `p` in `ℚ(ζ_pᵏ)`

* `IsCyclotomicExtension.Rat.inertiaDeg_eq_of_prime_pow`: the inertia degree of the prime ideal
  above `p` in `ℚ(ζ_pᵏ)` is `1`.

* `IsCyclotomicExtension.Rat.ramificationIdx_eq_of_prime_pow`: the ramification index of the prime
  ideal above `p` in `ℚ(ζ_pᵏ)` is `p ^ (k - 1) * (p - 1)`.

* `IsCyclotomicExtension.Rat.inertiaDeg_of_not_dvd`: if the prime `p` does not divide `m`, then
<<<<<<< HEAD
  the inertia degree of `p` in `ℚ(ζₘ)` if the order of `p` modulo `m`.
=======
  the inertia degree of `p` in `ℚ(ζₘ)` is the order of `p` modulo `m`.
>>>>>>> eeda3205

* `IsCyclotomicExtension.Rat.ramificationIdx_of_not_dvd`: if the prime `p` does not divide `m`,
  then the ramification index of `p` in `ℚ(ζₘ)` is `1`.

<<<<<<< HEAD
* `IsCyclotomicExtension.Rat.inertiaDeg_eq`: write `n = p ^ (k + 1) * m` where the prime `p` does
  not divide `m`, then the inertia degree of `p` in `ℚ(ζₙ)` if the order of `p` modulo `m`.

* `IsCyclotomicExtension.Rat.ramificationIdx_eq`: write `n = p ^ (k + 1) * m` where the prime
  `p` does not divide `m`, then the ramification index of `p` in `ℚ(ζₙ)` is `p ^ (k - 1) * (p - 1)`.

=======
>>>>>>> eeda3205
-/

@[expose] public section

namespace IsCyclotomicExtension.Rat

open Ideal NumberField RingOfIntegers

<<<<<<< HEAD
variable (n m p k : ℕ) [hp : Fact (Nat.Prime p)] (K : Type*) [Field K] [NumberField K]
=======
variable (m p k : ℕ) [hp : Fact (Nat.Prime p)] (K : Type*) [Field K] [NumberField K]
>>>>>>> eeda3205
  (P : Ideal (𝓞 K)) [hP₁ : P.IsPrime] [hP₂ : P.LiesOver (Ideal.span {(p : ℤ)})]

local notation3 "𝒑" => (Ideal.span {(p : ℤ)})

section PrimePow

variable {K} [hK : IsCyclotomicExtension {p ^ (k + 1)} ℚ K] {ζ : K}
  (hζ : IsPrimitiveRoot ζ (p ^ (k + 1)))

instance isPrime_span_zeta_sub_one : IsPrime (span {hζ.toInteger - 1}) := by
  rw [Ideal.span_singleton_prime]
  · exact hζ.zeta_sub_one_prime
  · exact Prime.ne_zero hζ.zeta_sub_one_prime

theorem associated_norm_zeta_sub_one : Associated (Algebra.norm ℤ (hζ.toInteger - 1)) (p : ℤ) := by
  by_cases h : p = 2
  · cases k with
    | zero =>
      rw [h, zero_add, pow_one] at hK hζ
      rw [hζ.norm_toInteger_sub_one_of_eq_two, h, Int.ofNat_two, Associated.neg_left_iff]
    | succ n =>
      rw [h, add_assoc, one_add_one_eq_two] at hK hζ
      rw [hζ.norm_toInteger_sub_one_of_eq_two_pow, h, Int.ofNat_two]
  · rw [hζ.norm_toInteger_sub_one_of_prime_ne_two h]

theorem absNorm_span_zeta_sub_one : absNorm (span {hζ.toInteger - 1}) = p := by
  simpa using congr_arg absNorm <|
    span_singleton_eq_span_singleton.mpr <| associated_norm_zeta_sub_one p k hζ

theorem p_mem_span_zeta_sub_one : (p : 𝓞 K) ∈ span {hζ.toInteger - 1} := by
  convert Ideal.absNorm_mem _
  exact (absNorm_span_zeta_sub_one ..).symm

theorem span_zeta_sub_one_ne_bot : span {hζ.toInteger - 1} ≠ ⊥ :=
  (Submodule.ne_bot_iff _).mpr ⟨p, p_mem_span_zeta_sub_one p k hζ, NeZero.natCast_ne p (𝓞 K)⟩

instance liesOver_span_zeta_sub_one : (span {hζ.toInteger - 1}).LiesOver 𝒑 := by
  rw [liesOver_iff]
  refine Ideal.IsMaximal.eq_of_le (Int.ideal_span_isMaximal_of_prime p) IsPrime.ne_top' ?_
  rw [span_singleton_le_iff_mem, mem_comap, algebraMap_int_eq, map_natCast]
  exact p_mem_span_zeta_sub_one p k hζ

theorem inertiaDeg_span_zeta_sub_one : inertiaDeg 𝒑 (span {hζ.toInteger - 1}) = 1 := by
  rw [← Nat.pow_right_inj hp.out.one_lt, pow_one, ← absNorm_eq_pow_inertiaDeg' _ hp.out,
    absNorm_span_zeta_sub_one]

attribute [local instance] FractionRing.liftAlgebra in
theorem map_eq_span_zeta_sub_one_pow :
    (map (algebraMap ℤ (𝓞 K)) 𝒑) = span {hζ.toInteger - 1} ^ Module.finrank ℚ K := by
  have : IsGalois ℚ K := isGalois {p ^ (k + 1)} ℚ K
  have : IsGalois (FractionRing ℤ) (FractionRing (𝓞 K)) := by
    refine IsGalois.of_equiv_equiv (f := (FractionRing.algEquiv ℤ ℚ).toRingEquiv.symm)
      (g := (FractionRing.algEquiv (𝓞 K) K).toRingEquiv.symm) <|
        RingHom.ext fun x ↦ IsFractionRing.algEquiv_commutes (FractionRing.algEquiv ℤ ℚ).symm
          (FractionRing.algEquiv (𝓞 K) K).symm _
  rw [map_span, Set.image_singleton, span_singleton_eq_span_singleton.mpr
    ((associated_norm_zeta_sub_one p k hζ).symm.map (algebraMap ℤ (𝓞 K))),
    ← Algebra.intNorm_eq_norm, Algebra.algebraMap_intNorm_of_isGalois, ← prod_span_singleton]
  conv_lhs =>
    enter [2, σ]
    rw [span_singleton_eq_span_singleton.mpr
      (hζ.toInteger_isPrimitiveRoot.associated_sub_one_map_sub_one σ).symm]
  rw [Finset.prod_const, Finset.card_univ, ← Fintype.card_congr (galRestrict ℤ ℚ K (𝓞 K)).toEquiv,
    ← Nat.card_eq_fintype_card, IsGalois.card_aut_eq_finrank]

theorem ramificationIdx_span_zeta_sub_one :
    ramificationIdx (algebraMap ℤ (𝓞 K)) 𝒑 (span {hζ.toInteger - 1}) = p ^ k * (p - 1) := by
  have h := isPrime_span_zeta_sub_one p k hζ
  rw [← Nat.totient_prime_pow_succ hp.out, ← finrank _ K,
    IsDedekindDomain.ramificationIdx_eq_multiplicity _ h, map_eq_span_zeta_sub_one_pow p k hζ,
    multiplicity_pow_self (span_zeta_sub_one_ne_bot p k hζ) (isUnit_iff.not.mpr h.ne_top)]
  exact map_ne_bot_of_ne_bot <| by simpa using hp.out.ne_zero

variable (K)

include hK in
theorem ncard_primesOver_of_prime_pow :
    (primesOver 𝒑 (𝓞 K)).ncard = 1 := by
  have : IsGalois ℚ K := isGalois {p ^ (k + 1)} ℚ K
  have : 𝒑 ≠ ⊥ := by simpa using hp.out.ne_zero
  have h_main := ncard_primesOver_mul_ramificationIdxIn_mul_inertiaDegIn this (𝓞 K) (K ≃ₐ[ℚ] K)
  have hζ := hK.zeta_spec
  have := liesOver_span_zeta_sub_one p k hζ
  rwa [ramificationIdxIn_eq_ramificationIdx 𝒑 (span {hζ.toInteger - 1}) (K ≃ₐ[ℚ] K),
    inertiaDegIn_eq_inertiaDeg 𝒑 (span {hζ.toInteger - 1}) (K ≃ₐ[ℚ] K),
    inertiaDeg_span_zeta_sub_one,
    ramificationIdx_span_zeta_sub_one, mul_one, ← Nat.totient_prime_pow_succ hp.out,
    ← finrank _ K, IsGaloisGroup.card_eq_finrank (K ≃ₐ[ℚ] K) ℚ K, Nat.mul_eq_right] at h_main
  exact Module.finrank_pos.ne'

theorem eq_span_zeta_sub_one_of_liesOver :
    P = span {hζ.toInteger - 1} := by
  have : P ∈ primesOver 𝒑 (𝓞 K) := ⟨hP₁, hP₂⟩
  have : span {hζ.toInteger - 1} ∈ primesOver 𝒑 (𝓞 K) :=
    ⟨isPrime_span_zeta_sub_one p k hζ, liesOver_span_zeta_sub_one p k hζ⟩
  have := ncard_primesOver_of_prime_pow p k K
  aesop

include hK in
theorem inertiaDeg_eq_of_prime_pow :
    inertiaDeg 𝒑 P = 1 := by
  rw [eq_span_zeta_sub_one_of_liesOver p k K P hK.zeta_spec, inertiaDeg_span_zeta_sub_one]

include hK in
theorem ramificationIdx_eq_of_prime_pow :
    ramificationIdx (algebraMap ℤ (𝓞 K)) 𝒑 P = p ^ k * (p - 1) := by
  rw [eq_span_zeta_sub_one_of_liesOver p k K P hK.zeta_spec, ramificationIdx_span_zeta_sub_one]

include hK in
theorem inertiaDegIn_of_prime_pow :
    𝒑.inertiaDegIn (𝓞 K) = 1 := by
  have : IsGalois ℚ K := isGalois {p ^ (k + 1)} ℚ K
  rw [inertiaDegIn_eq_inertiaDeg 𝒑 (span {hK.zeta_spec.toInteger - 1}) (K ≃ₐ[ℚ] K),
    inertiaDeg_span_zeta_sub_one]

include hK in
theorem ramificationIdxIn_of_prime_pow :
    𝒑.ramificationIdxIn (𝓞 K) = p ^ k * (p - 1) := by
  have : IsGalois ℚ K := isGalois {p ^ (k + 1)} ℚ K
  rw [ramificationIdxIn_eq_ramificationIdx 𝒑 (span {hK.zeta_spec.toInteger - 1}) (K ≃ₐ[ℚ] K),
    ramificationIdx_span_zeta_sub_one]

end PrimePow

section Prime

<<<<<<< HEAD
variable [hK : IsCyclotomicExtension {p} ℚ K] {ζ : K} (hζ : IsPrimitiveRoot ζ p)
=======
variable {K} [hK : IsCyclotomicExtension {p} ℚ K] {ζ : K} (hζ : IsPrimitiveRoot ζ p)
>>>>>>> eeda3205

instance isPrime_span_zeta_sub_one' : IsPrime (span {hζ.toInteger - 1}) := by
  rw [← pow_one p] at hK hζ
  exact isPrime_span_zeta_sub_one p 0 hζ

theorem inertiaDeg_span_zeta_sub_one' : inertiaDeg 𝒑 (span {hζ.toInteger - 1}) = 1 := by
  rw [← pow_one p] at hK hζ
  exact inertiaDeg_span_zeta_sub_one p 0 hζ

theorem ramificationIdx_span_zeta_sub_one' :
    ramificationIdx (algebraMap ℤ (𝓞 K)) 𝒑 (span {hζ.toInteger - 1}) = p - 1 := by
  rw [← pow_one p] at hK hζ
  rw [ramificationIdx_span_zeta_sub_one p 0 hζ, pow_zero, one_mul]

include hK in
theorem ncard_primesOver_of_prime :
    (primesOver 𝒑 (𝓞 K)).ncard = 1 := by
  rw [← pow_one p] at hK
  exact ncard_primesOver_of_prime_pow p 0 K

theorem eq_span_zeta_sub_one_of_liesOver' (P : Ideal (𝓞 K)) [hP₁ : P.IsPrime] [hP₂ : P.LiesOver 𝒑] :
    P = span {hζ.toInteger - 1} := by
  rw [← pow_one p] at hK hζ
  exact eq_span_zeta_sub_one_of_liesOver p 0 K P hζ

include hK in
theorem inertiaDeg_eq_of_prime (P : Ideal (𝓞 K)) [hP₁ : P.IsPrime] [hP₂ : P.LiesOver 𝒑] :
    inertiaDeg 𝒑 P = 1 := by
  rw [eq_span_zeta_sub_one_of_liesOver' p K hK.zeta_spec P, inertiaDeg_span_zeta_sub_one']

include hK in
theorem ramificationIdx_eq_of_prime (P : Ideal (𝓞 K)) [hP₁ : P.IsPrime] [hP₂ : P.LiesOver 𝒑] :
    ramificationIdx (algebraMap ℤ (𝓞 K)) 𝒑 P = p - 1 := by
  rw [eq_span_zeta_sub_one_of_liesOver' p K hK.zeta_spec P, ramificationIdx_span_zeta_sub_one']

end Prime

<<<<<<< HEAD
section notDVD
=======
section notDvd
>>>>>>> eeda3205

open NumberField.Ideal Polynomial

variable {m} [NeZero m] [hK : IsCyclotomicExtension {m} ℚ K]

theorem inertiaDeg_of_not_dvd (hm : ¬ p ∣ m) :
    inertiaDeg 𝒑 P = orderOf (p : ZMod m) := by
  replace hm : p.Coprime m := not_not.mp <| (Nat.Prime.dvd_iff_not_coprime hp.out).not.mp hm
  let ζ := (zeta_spec m ℚ K).toInteger
  have h₁ : ¬ p ∣ exponent ζ := by
<<<<<<< HEAD
    rw [exponent_eq_one_iff.mpr <| adjoin_singleton_eq_top m K (zeta_spec m ℚ K)]
=======
    rw [exponent_eq_one_iff.mpr <| adjoin_singleton_eq_top (zeta_spec m ℚ K)]
>>>>>>> eeda3205
    exact hp.out.not_dvd_one
  have h₂ := (primesOverSpanEquivMonicFactorsMod h₁ ⟨P, ⟨inferInstance, inferInstance⟩⟩).2
  have h₃ := inertiaDeg_primesOverSpanEquivMonicFactorsMod_symm_apply' h₁ h₂
  simp only [Subtype.coe_eta, Equiv.symm_apply_apply] at h₃
  rw [Multiset.mem_toFinset, Polynomial.mem_normalizedFactors_iff
    (map_monic_ne_zero (minpoly.monic ζ.isIntegral))] at h₂
  rw [h₃, natDegree_of_dvd_cyclotomic_of_irreducible (by simp) hm (f := 1) _ h₂.1]
  · simpa using (orderOf_injective _ Units.coeHom_injective (ZMod.unitOfCoprime p hm)).symm
  · refine dvd_trans h₂.2.2 ?_
    rw [← map_cyclotomic_int, cyclotomic_eq_minpoly (zeta_spec m ℚ K) (NeZero.pos _),
      ← (zeta_spec m ℚ K).coe_toInteger, ← RingOfIntegers.minpoly_coe ζ]
    rfl

theorem ramificationIdx_of_not_dvd (hm : ¬ p ∣ m) :
    ramificationIdx (algebraMap ℤ (𝓞 K)) 𝒑 P = 1 := by
  let ζ := (zeta_spec m ℚ K).toInteger
  have h₁ : ¬ p ∣ exponent ζ := by
<<<<<<< HEAD
    rw [exponent_eq_one_iff.mpr <| adjoin_singleton_eq_top m K (zeta_spec m ℚ K)]
=======
    rw [exponent_eq_one_iff.mpr <| adjoin_singleton_eq_top (zeta_spec m ℚ K)]
>>>>>>> eeda3205
    exact hp.out.not_dvd_one
  have h₂ := (primesOverSpanEquivMonicFactorsMod h₁ ⟨P, ⟨inferInstance, inferInstance⟩⟩).2
  have h₃ := ramificationIdx_primesOverSpanEquivMonicFactorsMod_symm_apply' h₁ h₂
  simp only [Subtype.coe_eta, Equiv.symm_apply_apply] at h₃
  rw [Multiset.mem_toFinset, Polynomial.mem_normalizedFactors_iff
    (map_monic_ne_zero (minpoly.monic ζ.isIntegral))] at h₂
  rw [h₃]
  refine multiplicity_eq_of_emultiplicity_eq_some (le_antisymm ?_ ?_)
  · apply emultiplicity_le_one_of_separable
    · exact isUnit_iff_degree_eq_zero.not.mpr (Irreducible.degree_pos h₂.1).ne'
    · exact (zeta_spec m ℚ K).toInteger_isPrimitiveRoot.separable_minpoly_mod hm
  · rw [ENat.coe_one]
    exact Order.one_le_iff_pos.mpr <| emultiplicity_pos_of_dvd h₂.2.2

theorem inertiaDegIn_of_not_dvd (hm : ¬ p ∣ m) :
    𝒑.inertiaDegIn (𝓞 K) = orderOf (p : ZMod m) := by
  have : IsGalois ℚ K := isGalois {m} ℚ K
  obtain ⟨⟨P, _, _⟩⟩ := 𝒑.nonempty_primesOver (S := 𝓞 K)
  rw [inertiaDegIn_eq_inertiaDeg 𝒑 P (K ≃ₐ[ℚ] K), inertiaDeg_of_not_dvd p K P hm]

theorem ramificationIdxIn_of_not_dvd (hm : ¬ p ∣ m) :
    𝒑.ramificationIdxIn (𝓞 K) = 1 := by
  have : IsGalois ℚ K := isGalois {m} ℚ K
  obtain ⟨⟨P, _, _⟩⟩ := 𝒑.nonempty_primesOver (S := 𝓞 K)
  rw [ramificationIdxIn_eq_ramificationIdx 𝒑 P (K ≃ₐ[ℚ] K), ramificationIdx_of_not_dvd p K P hm]

<<<<<<< HEAD
end notDVD

section generalCase

variable {m p k} [IsCyclotomicExtension {n} ℚ K]

open IntermediateField

set_option maxHeartbeats 300000 in
-- Too slow
theorem inertiaDegIn_ramificationIdxIn (hn : n = p ^ (k + 1) * m) (hm : ¬ p ∣ m) :
    𝒑.inertiaDegIn (𝓞 K) = orderOf (p : ZMod m) ∧
      𝒑.ramificationIdxIn (𝓞 K) = p ^ k * (p - 1) := by
  have : IsAbelianGalois ℚ K := IsCyclotomicExtension.isAbelianGalois {n} ℚ K
  have : NeZero m := ⟨fun h ↦ by simp [h] at hm⟩
  have : NeZero n := by exact ⟨hn ▸ NeZero.ne (p ^ (k + 1) * m)⟩
  have hp' : 𝒑 ≠ ⊥ := by simpa using hp.out.ne_zero
  let ζ := zeta n ℚ K
  have hζ := zeta_spec n ℚ K
  -- Root of unity of order `m`
  let ζₘ := ζ ^ (p ^ (k + 1))
  have hζₘ := hζ.pow (NeZero.pos _) hn
  let Fₘ := ℚ⟮ζₘ⟯
  have : IsCyclotomicExtension {m} ℚ Fₘ :=
    (isCyclotomicExtension_singleton_iff_eq_adjoin _ _ _ _ hζₘ).mpr rfl
  -- A prime ideal of `ℚ⟮ζₘ⟯` above `𝒑`
  obtain ⟨Pₘ, _, _⟩ := exists_maximal_ideal_liesOver_of_isIntegral 𝒑 (S := 𝓞 Fₘ)
  -- Root of unity of order `p ^ (k + 1)`
  let ζₚ := ζ ^ m
  have hζₚ := hζ.pow (NeZero.pos _) (mul_comm _ m ▸ hn)
  let Fₚ := ℚ⟮ζₚ⟯
  have : IsCyclotomicExtension {p ^ (k + 1)} ℚ Fₚ :=
    (isCyclotomicExtension_singleton_iff_eq_adjoin _ _ _ _ hζₚ).mpr rfl
  -- A prime ideal of `ℚ⟮ζₚ⟯` above `𝒑`
  obtain ⟨Pₚ, _, _⟩ := exists_maximal_ideal_liesOver_of_isIntegral 𝒑 (S := 𝓞 Fₚ)
  have hPp : Ideal.map (algebraMap (𝓞 Fₚ) (𝓞 K)) Pₚ ≠ ⊥ :=
    map_ne_bot_of_ne_bot <| IsMaximal.ne_bot_of_isIntegral_int Pₚ
  suffices (Pₘ.primesOver (𝓞 K)).ncard *
      (Pₘ.inertiaDegIn (𝓞 K) * Pₚ.ramificationIdxIn (𝓞 K)) = 1 by
    replace this := Nat.eq_one_of_mul_eq_one_left this
    rw [← inertiaDegIn_mul_inertiaDegIn 𝒑 Pₘ Gal(Fₘ/ℚ) Gal(K/ℚ) Gal(K/Fₘ),
      ← ramificationIdxIn_mul_ramificationIdxInIn Pₚ Gal(Fₚ/ℚ) Gal(K/ℚ) Gal(K/Fₚ)
      (map_ne_bot_of_ne_bot hp') hPp, Nat.eq_one_of_mul_eq_one_left this,
      Nat.eq_one_of_mul_eq_one_right this, mul_one, mul_one,
      inertiaDegIn_of_not_dvd p _ hm, ramificationIdxIn_of_prime_pow p k Fₚ]
    exact Nat.pair_eq_pair.mp rfl
  rw [← Nat.mul_eq_right (Module.finrank_pos (R := ℚ) (M := K)).ne']
  calc
    _ = (Pₘ.primesOver (𝓞 K)).ncard *
          (Pₘ.inertiaDegIn (𝓞 K) * Pₚ.ramificationIdxIn (𝓞 K)) *
          (Module.finrank ℚ Fₚ * ((𝒑.primesOver (𝓞 Fₘ)).ncard * 𝒑.inertiaDegIn (𝓞 Fₘ))) := ?_
    _ = ((𝒑.primesOver (𝓞 Fₘ)).ncard * (Pₘ.primesOver (𝓞 K)).ncard) *
          (𝒑.ramificationIdxIn (𝓞 Fₚ) * Pₚ.ramificationIdxIn (𝓞 K)) *
          (𝒑.inertiaDegIn (𝓞 Fₘ) * Pₘ.inertiaDegIn (𝓞 K)) := ?_
    _ = Module.finrank ℚ K := ?_
  · rw [finrank n K, hn, Nat.totient_mul, ← finrank _ Fₚ, ← finrank _ Fₘ,
      ← IsGalois.card_aut_eq_finrank ℚ Fₘ,
      ← ncard_primesOver_mul_ramificationIdxIn_mul_inertiaDegIn (p := 𝒑)
      (by simpa using hp.out.ne_zero) (𝓞 Fₘ) Gal(Fₘ/ℚ), ramificationIdxIn_of_not_dvd p Fₘ hm,
      one_mul]
    refine Nat.Coprime.pow_left (k + 1) ?_
    exact not_not.mp <| (Nat.Prime.dvd_iff_not_coprime hp.out).not.mp hm
  · rw [← IsGalois.card_aut_eq_finrank,
      ← ncard_primesOver_mul_ramificationIdxIn_mul_inertiaDegIn (p := 𝒑)
      (by simpa using hp.out.ne_zero) (𝓞 Fₚ) Gal(Fₚ/ℚ), inertiaDegIn_of_prime_pow p k Fₚ,
      ncard_primesOver_of_prime_pow p k Fₚ, mul_one, one_mul]
    ring
  · rw [← IsGalois.card_aut_eq_finrank,
      ncard_primesOver_mul_ncard_primesOver Gal(Fₘ/ℚ) Pₘ Gal(K/ℚ) Gal(K/Fₘ) hp',
      ramificationIdxIn_mul_ramificationIdxInIn Pₚ Gal(Fₚ/ℚ) Gal(K/ℚ) Gal(K/Fₚ)
      (map_ne_bot_of_ne_bot hp') hPp,
      inertiaDegIn_mul_inertiaDegIn 𝒑 Pₘ Gal(Fₘ/ℚ) Gal(K/ℚ) Gal(K/Fₘ), mul_assoc,
      ncard_primesOver_mul_ramificationIdxIn_mul_inertiaDegIn hp' _ Gal(K/ℚ)]

/--
Write `n = p ^ (k + 1) * m` where the prime `p` does not divide `m`, then the inertia degree of
`p` in `ℚ(ζₙ)` if the order of `p` modulo `m`.
-/
theorem inertiaDeg_eq (hn : n = p ^ (k + 1) * m) (hm : ¬ p ∣ m) :
    inertiaDeg 𝒑 P = orderOf (p : ZMod m) := by
  have : IsGalois ℚ K := isGalois {n} ℚ K
  rw [← inertiaDegIn_eq_inertiaDeg 𝒑 P Gal(K/ℚ), (inertiaDegIn_ramificationIdxIn n K hn hm).1]

/--
Write `n = p ^ (k + 1) * m` where the prime `p` does not divide `m`, then the ramification index
of `p` in `ℚ(ζₙ)` is `p ^ (k - 1) * (p - 1)`.
-/
theorem ramificationIdx_eq (hn : n = p ^ (k + 1) * m) (hm : ¬ p ∣ m) :
    ramificationIdx (algebraMap ℤ (𝓞 K)) 𝒑 P = p ^ k * (p - 1) := by
  have : IsGalois ℚ K := isGalois {n} ℚ K
  rw [← ramificationIdxIn_eq_ramificationIdx 𝒑 P Gal(K/ℚ),
    (inertiaDegIn_ramificationIdxIn n K hn hm).2]

end generalCase
=======
end notDvd
>>>>>>> eeda3205

end IsCyclotomicExtension.Rat<|MERGE_RESOLUTION|>--- conflicted
+++ resolved
@@ -27,24 +27,17 @@
   ideal above `p` in `ℚ(ζ_pᵏ)` is `p ^ (k - 1) * (p - 1)`.
 
 * `IsCyclotomicExtension.Rat.inertiaDeg_of_not_dvd`: if the prime `p` does not divide `m`, then
-<<<<<<< HEAD
-  the inertia degree of `p` in `ℚ(ζₘ)` if the order of `p` modulo `m`.
-=======
   the inertia degree of `p` in `ℚ(ζₘ)` is the order of `p` modulo `m`.
->>>>>>> eeda3205
 
 * `IsCyclotomicExtension.Rat.ramificationIdx_of_not_dvd`: if the prime `p` does not divide `m`,
   then the ramification index of `p` in `ℚ(ζₘ)` is `1`.
 
-<<<<<<< HEAD
 * `IsCyclotomicExtension.Rat.inertiaDeg_eq`: write `n = p ^ (k + 1) * m` where the prime `p` does
   not divide `m`, then the inertia degree of `p` in `ℚ(ζₙ)` if the order of `p` modulo `m`.
 
 * `IsCyclotomicExtension.Rat.ramificationIdx_eq`: write `n = p ^ (k + 1) * m` where the prime
   `p` does not divide `m`, then the ramification index of `p` in `ℚ(ζₙ)` is `p ^ (k - 1) * (p - 1)`.
 
-=======
->>>>>>> eeda3205
 -/
 
 @[expose] public section
@@ -53,11 +46,7 @@
 
 open Ideal NumberField RingOfIntegers
 
-<<<<<<< HEAD
 variable (n m p k : ℕ) [hp : Fact (Nat.Prime p)] (K : Type*) [Field K] [NumberField K]
-=======
-variable (m p k : ℕ) [hp : Fact (Nat.Prime p)] (K : Type*) [Field K] [NumberField K]
->>>>>>> eeda3205
   (P : Ideal (𝓞 K)) [hP₁ : P.IsPrime] [hP₂ : P.LiesOver (Ideal.span {(p : ℤ)})]
 
 local notation3 "𝒑" => (Ideal.span {(p : ℤ)})
@@ -184,11 +173,7 @@
 
 section Prime
 
-<<<<<<< HEAD
-variable [hK : IsCyclotomicExtension {p} ℚ K] {ζ : K} (hζ : IsPrimitiveRoot ζ p)
-=======
 variable {K} [hK : IsCyclotomicExtension {p} ℚ K] {ζ : K} (hζ : IsPrimitiveRoot ζ p)
->>>>>>> eeda3205
 
 instance isPrime_span_zeta_sub_one' : IsPrime (span {hζ.toInteger - 1}) := by
   rw [← pow_one p] at hK hζ
@@ -203,6 +188,8 @@
   rw [← pow_one p] at hK hζ
   rw [ramificationIdx_span_zeta_sub_one p 0 hζ, pow_zero, one_mul]
 
+variable (K)
+
 include hK in
 theorem ncard_primesOver_of_prime :
     (primesOver 𝒑 (𝓞 K)).ncard = 1 := by
@@ -226,11 +213,7 @@
 
 end Prime
 
-<<<<<<< HEAD
-section notDVD
-=======
 section notDvd
->>>>>>> eeda3205
 
 open NumberField.Ideal Polynomial
 
@@ -241,11 +224,7 @@
   replace hm : p.Coprime m := not_not.mp <| (Nat.Prime.dvd_iff_not_coprime hp.out).not.mp hm
   let ζ := (zeta_spec m ℚ K).toInteger
   have h₁ : ¬ p ∣ exponent ζ := by
-<<<<<<< HEAD
-    rw [exponent_eq_one_iff.mpr <| adjoin_singleton_eq_top m K (zeta_spec m ℚ K)]
-=======
     rw [exponent_eq_one_iff.mpr <| adjoin_singleton_eq_top (zeta_spec m ℚ K)]
->>>>>>> eeda3205
     exact hp.out.not_dvd_one
   have h₂ := (primesOverSpanEquivMonicFactorsMod h₁ ⟨P, ⟨inferInstance, inferInstance⟩⟩).2
   have h₃ := inertiaDeg_primesOverSpanEquivMonicFactorsMod_symm_apply' h₁ h₂
@@ -263,11 +242,7 @@
     ramificationIdx (algebraMap ℤ (𝓞 K)) 𝒑 P = 1 := by
   let ζ := (zeta_spec m ℚ K).toInteger
   have h₁ : ¬ p ∣ exponent ζ := by
-<<<<<<< HEAD
-    rw [exponent_eq_one_iff.mpr <| adjoin_singleton_eq_top m K (zeta_spec m ℚ K)]
-=======
     rw [exponent_eq_one_iff.mpr <| adjoin_singleton_eq_top (zeta_spec m ℚ K)]
->>>>>>> eeda3205
     exact hp.out.not_dvd_one
   have h₂ := (primesOverSpanEquivMonicFactorsMod h₁ ⟨P, ⟨inferInstance, inferInstance⟩⟩).2
   have h₃ := ramificationIdx_primesOverSpanEquivMonicFactorsMod_symm_apply' h₁ h₂
@@ -294,12 +269,11 @@
   obtain ⟨⟨P, _, _⟩⟩ := 𝒑.nonempty_primesOver (S := 𝓞 K)
   rw [ramificationIdxIn_eq_ramificationIdx 𝒑 P (K ≃ₐ[ℚ] K), ramificationIdx_of_not_dvd p K P hm]
 
-<<<<<<< HEAD
-end notDVD
+end notDvd
 
 section generalCase
 
-variable {m p k} [IsCyclotomicExtension {n} ℚ K]
+variable {p k} [IsCyclotomicExtension {n} ℚ K]
 
 open IntermediateField
 
@@ -331,7 +305,7 @@
   -- A prime ideal of `ℚ⟮ζₚ⟯` above `𝒑`
   obtain ⟨Pₚ, _, _⟩ := exists_maximal_ideal_liesOver_of_isIntegral 𝒑 (S := 𝓞 Fₚ)
   have hPp : Ideal.map (algebraMap (𝓞 Fₚ) (𝓞 K)) Pₚ ≠ ⊥ :=
-    map_ne_bot_of_ne_bot <| IsMaximal.ne_bot_of_isIntegral_int Pₚ
+    map_ne_bot_of_ne_bot <| sorry -- IsMaximal.ne_bot_of_isIntegral_int Pₚ
   suffices (Pₘ.primesOver (𝓞 K)).ncard *
       (Pₘ.inertiaDegIn (𝓞 K) * Pₚ.ramificationIdxIn (𝓞 K)) = 1 by
     replace this := Nat.eq_one_of_mul_eq_one_left this
@@ -389,8 +363,5 @@
     (inertiaDegIn_ramificationIdxIn n K hn hm).2]
 
 end generalCase
-=======
-end notDvd
->>>>>>> eeda3205
 
 end IsCyclotomicExtension.Rat