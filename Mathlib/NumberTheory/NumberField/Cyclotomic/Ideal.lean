--- conflicted
+++ resolved
@@ -26,18 +26,6 @@
 * `IsCyclotomicExtension.Rat.ramificationIdxIn_eq_of_prime_pow`: the ramification index of the prime
   ideal above `p` in `ℚ(ζ_pᵏ)` is `p ^ (k - 1) * (p - 1)`.
 
-<<<<<<< HEAD
-* `IsCyclotomicExtension.Rat.inertiaDeg_eq_of_not_dvd`: if the prime `p` does not divide `m`, then
-  the inertia degree of `p` in `ℚ(ζₘ)` is the order of `p` modulo `m`.
-
-* `IsCyclotomicExtension.Rat.ramificationIdx_eq_of_not_dvd`: if the prime `p` does not divide `m`,
-  then the ramification index of `p` in `ℚ(ζₘ)` is `1`.
-
-* `IsCyclotomicExtension.Rat.inertiaDeg_eq`: write `n = p ^ (k + 1) * m` where the prime `p` does
-  not divide `m`, then the inertia degree of `p` in `ℚ(ζₙ)` is the order of `p` modulo `m`.
-
-* `IsCyclotomicExtension.Rat.ramificationIdx_eq`: write `n = p ^ (k + 1) * m` where the prime `p`
-=======
 * `IsCyclotomicExtension.Rat.inertiaDegIn_eq_of_not_dvd`: if the prime `p` does not divide `m`, then
   the inertia degree of `p` in `ℚ(ζₘ)` is the order of `p` modulo `m`.
 
@@ -48,7 +36,6 @@
   not divide `m`, then the inertia degree of `p` in `ℚ(ζₙ)` is the order of `p` modulo `m`.
 
 * `IsCyclotomicExtension.Rat.ramificationIdxIn_eq`: write `n = p ^ (k + 1) * m` where the prime `p`
->>>>>>> 022cc92e
   does not divide `m`, then the ramification index of `p` in `ℚ(ζₙ)` is `p ^ k * (p - 1)`.
 
 -/
@@ -174,22 +161,14 @@
 theorem inertiaDegIn_eq_of_prime_pow :
     𝒑.inertiaDegIn (𝓞 K) = 1 := by
   have : IsGalois ℚ K := isGalois {p ^ (k + 1)} ℚ K
-<<<<<<< HEAD
-  rw [inertiaDegIn_eq_inertiaDeg 𝒑 (span {hK.zeta_spec.toInteger - 1}) (K ≃ₐ[ℚ] K),
-=======
   rw [inertiaDegIn_eq_inertiaDeg 𝒑 (span {hK.zeta_spec.toInteger - 1}) Gal(K/ℚ),
->>>>>>> 022cc92e
     inertiaDeg_span_zeta_sub_one]
 
 include hK in
 theorem ramificationIdxIn_eq_of_prime_pow :
     𝒑.ramificationIdxIn (𝓞 K) = p ^ k * (p - 1) := by
   have : IsGalois ℚ K := isGalois {p ^ (k + 1)} ℚ K
-<<<<<<< HEAD
-  rw [ramificationIdxIn_eq_ramificationIdx 𝒑 (span {hK.zeta_spec.toInteger - 1}) (K ≃ₐ[ℚ] K),
-=======
   rw [ramificationIdxIn_eq_ramificationIdx 𝒑 (span {hK.zeta_spec.toInteger - 1}) Gal(K/ℚ),
->>>>>>> 022cc92e
     ramificationIdx_span_zeta_sub_one]
 
 end PrimePow
@@ -241,21 +220,14 @@
   exact inertiaDegIn_eq_of_prime_pow p 0 K
 
 include hK in
-<<<<<<< HEAD
-theorem ramificationIdxIn_of_prime :
-=======
 theorem ramificationIdxIn_eq_of_prime :
->>>>>>> 022cc92e
     𝒑.ramificationIdxIn (𝓞 K) = p - 1 := by
   rw [← pow_one p] at hK
   rw [ramificationIdxIn_eq_of_prime_pow p 0, pow_zero, one_mul]
 
-<<<<<<< HEAD
-=======
 @[deprecated (since := "2025-12-03")] alias ramificationIdxIn_of_prime :=
   ramificationIdxIn_eq_of_prime
 
->>>>>>> 022cc92e
 end Prime
 
 section notDvd
@@ -305,12 +277,9 @@
   · rw [ENat.coe_one]
     exact Order.one_le_iff_pos.mpr <| emultiplicity_pos_of_dvd h₂.2.2
 
-<<<<<<< HEAD
-=======
 @[deprecated (since := "2025-12-10")]
 alias ramificationIdx_of_not_dvd := ramificationIdx_eq_of_not_dvd
 
->>>>>>> 022cc92e
 theorem inertiaDegIn_eq_of_not_dvd (hm : ¬ p ∣ m) :
     𝒑.inertiaDegIn (𝓞 K) = orderOf (p : ZMod m) := by
   have : IsGalois ℚ K := isGalois {m} ℚ K
@@ -334,11 +303,7 @@
 variable {m p k} [IsCyclotomicExtension {n} ℚ K]
 
 open IntermediateField in
-<<<<<<< HEAD
-theorem inertiaDegIn_ramificationIdxIn (hn : n = p ^ (k + 1) * m) (hm : ¬ p ∣ m) :
-=======
 private theorem inertiaDegIn_ramificationIdxIn_aux (hn : n = p ^ (k + 1) * m) (hm : ¬ p ∣ m) :
->>>>>>> 022cc92e
     𝒑.inertiaDegIn (𝓞 K) = orderOf (p : ZMod m) ∧
       𝒑.ramificationIdxIn (𝓞 K) = p ^ k * (p - 1) := by
   have : IsAbelianGalois ℚ K := IsCyclotomicExtension.isAbelianGalois {n} ℚ K
@@ -396,28 +361,14 @@
 Write `n = p ^ (k + 1) * m` where the prime `p` does not divide `m`, then the inertia degree of
 `p` in `ℚ(ζₙ)` is the order of `p` modulo `m`.
 -/
-<<<<<<< HEAD
-theorem inertiaDeg_eq (hn : n = p ^ (k + 1) * m) (hm : ¬ p ∣ m) :
-    inertiaDeg 𝒑 P = orderOf (p : ZMod m) := by
-  have : IsGalois ℚ K := isGalois {n} ℚ K
-  rw [← inertiaDegIn_eq_inertiaDeg 𝒑 P Gal(K/ℚ), (inertiaDegIn_ramificationIdxIn n K hn hm).1]
-=======
 theorem inertiaDegIn_eq (hn : n = p ^ (k + 1) * m) (hm : ¬ p ∣ m) :
     𝒑.inertiaDegIn (𝓞 K) = orderOf (p : ZMod m) :=
   (inertiaDegIn_ramificationIdxIn_aux n K hn hm).1
->>>>>>> 022cc92e
 
 /--
 Write `n = p ^ (k + 1) * m` where the prime `p` does not divide `m`, then the ramification index
 of `p` in `ℚ(ζₙ)` is `p ^ k * (p - 1)`.
 -/
-<<<<<<< HEAD
-theorem ramificationIdx_eq (hn : n = p ^ (k + 1) * m) (hm : ¬ p ∣ m) :
-    ramificationIdx (algebraMap ℤ (𝓞 K)) 𝒑 P = p ^ k * (p - 1) := by
-  have : IsGalois ℚ K := isGalois {n} ℚ K
-  rw [← ramificationIdxIn_eq_ramificationIdx 𝒑 P Gal(K/ℚ),
-    (inertiaDegIn_ramificationIdxIn n K hn hm).2]
-=======
 theorem ramificationIdxIn_eq (hn : n = p ^ (k + 1) * m) (hm : ¬ p ∣ m) :
     𝒑.ramificationIdxIn (𝓞 K) = p ^ k * (p - 1) :=
   (inertiaDegIn_ramificationIdxIn_aux n K hn hm).2
@@ -431,7 +382,6 @@
     ramificationIdx (algebraMap ℤ (𝓞 K)) 𝒑 P = p ^ k * (p - 1) := by
   have : IsGalois ℚ K := isGalois {n} ℚ K
   rw [← ramificationIdxIn_eq_ramificationIdx 𝒑 P Gal(K/ℚ), ramificationIdxIn_eq n K hn hm]
->>>>>>> 022cc92e
 
 end general
 
