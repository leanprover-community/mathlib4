--- conflicted
+++ resolved
@@ -165,7 +165,46 @@
 
 end PrimePow
 
-<<<<<<< HEAD
+section Prime
+
+variable [hK : IsCyclotomicExtension {p} ℚ K] {ζ : K} (hζ : IsPrimitiveRoot ζ p)
+
+instance isPrime_span_zeta_sub_one' : IsPrime (span {hζ.toInteger - 1}) := by
+  rw [← pow_one p] at hK hζ
+  exact isPrime_span_zeta_sub_one p 0 hζ
+
+theorem inertiaDeg_span_zeta_sub_one' : inertiaDeg 𝒑 (span {hζ.toInteger - 1}) = 1 := by
+  rw [← pow_one p] at hK hζ
+  exact inertiaDeg_span_zeta_sub_one p 0 hζ
+
+theorem ramificationIdx_span_zeta_sub_one' :
+    ramificationIdx (algebraMap ℤ (𝓞 K)) 𝒑 (span {hζ.toInteger - 1}) = p - 1 := by
+  rw [← pow_one p] at hK hζ
+  rw [ramificationIdx_span_zeta_sub_one p 0 hζ, pow_zero, one_mul]
+
+include hK in
+theorem ncard_primesOver_of_prime :
+    (primesOver 𝒑 (𝓞 K)).ncard = 1 := by
+  rw [← pow_one p] at hK
+  exact ncard_primesOver_of_prime_pow p 0 K
+
+theorem eq_span_zeta_sub_one_of_liesOver' (P : Ideal (𝓞 K)) [hP₁ : P.IsPrime] [hP₂ : P.LiesOver 𝒑] :
+    P = span {hζ.toInteger - 1} := by
+  rw [← pow_one p] at hK hζ
+  exact eq_span_zeta_sub_one_of_liesOver p 0 K P hζ
+
+include hK in
+theorem inertiaDeg_eq_of_prime (P : Ideal (𝓞 K)) [hP₁ : P.IsPrime] [hP₂ : P.LiesOver 𝒑] :
+    inertiaDeg 𝒑 P = 1 := by
+  rw [eq_span_zeta_sub_one_of_liesOver' p K hK.zeta_spec P, inertiaDeg_span_zeta_sub_one']
+
+include hK in
+theorem ramificationIdx_eq_of_prime (P : Ideal (𝓞 K)) [hP₁ : P.IsPrime] [hP₂ : P.LiesOver 𝒑] :
+    ramificationIdx (algebraMap ℤ (𝓞 K)) 𝒑 P = p - 1 := by
+  rw [eq_span_zeta_sub_one_of_liesOver' p K hK.zeta_spec P, ramificationIdx_span_zeta_sub_one']
+
+end Prime
+
 section notDVD
 
 open NumberField.Ideal Polynomial
@@ -307,51 +346,5 @@
   rw [← ramificationIdxIn_eq_ramificationIdx 𝒑 P ℚ K, (inertiaDegIn_ramificationIdxIn n K hn hm).2]
 
 end generalCase
-=======
-section Prime
-
-variable (p : ℕ) [hp : Fact (Nat.Prime p)] {K : Type*} [Field K] [NumberField K]
-  [hK : IsCyclotomicExtension {p} ℚ K] {ζ : K} (hζ : IsPrimitiveRoot ζ p)
-
-local notation3 "𝒑" => (Ideal.span {(p : ℤ)})
-
-instance isPrime_span_zeta_sub_one' : IsPrime (span {hζ.toInteger - 1}) := by
-  rw [← pow_one p] at hK hζ
-  exact isPrime_span_zeta_sub_one p 0 hζ
-
-theorem inertiaDeg_span_zeta_sub_one' : inertiaDeg 𝒑 (span {hζ.toInteger - 1}) = 1 := by
-  rw [← pow_one p] at hK hζ
-  exact inertiaDeg_span_zeta_sub_one p 0 hζ
-
-theorem ramificationIdx_span_zeta_sub_one' :
-    ramificationIdx (algebraMap ℤ (𝓞 K)) 𝒑 (span {hζ.toInteger - 1}) = p - 1 := by
-  rw [← pow_one p] at hK hζ
-  rw [ramificationIdx_span_zeta_sub_one p 0 hζ, pow_zero, one_mul]
-
-variable (K)
-
-include hK in
-theorem ncard_primesOver_of_prime :
-    (primesOver 𝒑 (𝓞 K)).ncard = 1 := by
-  rw [← pow_one p] at hK
-  exact ncard_primesOver_of_prime_pow p 0 K
-
-theorem eq_span_zeta_sub_one_of_liesOver' (P : Ideal (𝓞 K)) [hP₁ : P.IsPrime] [hP₂ : P.LiesOver 𝒑] :
-    P = span {hζ.toInteger - 1} := by
-  rw [← pow_one p] at hK hζ
-  exact eq_span_zeta_sub_one_of_liesOver p 0 K hζ P
-
-include hK in
-theorem inertiaDeg_eq_of_prime (P : Ideal (𝓞 K)) [hP₁ : P.IsPrime] [hP₂ : P.LiesOver 𝒑] :
-    inertiaDeg 𝒑 P = 1 := by
-  rw [eq_span_zeta_sub_one_of_liesOver' p K hK.zeta_spec P, inertiaDeg_span_zeta_sub_one']
-
-include hK in
-theorem ramificationIdx_eq_of_prime (P : Ideal (𝓞 K)) [hP₁ : P.IsPrime] [hP₂ : P.LiesOver 𝒑] :
-    ramificationIdx (algebraMap ℤ (𝓞 K)) 𝒑 P = p - 1 := by
-  rw [eq_span_zeta_sub_one_of_liesOver' p K hK.zeta_spec P, ramificationIdx_span_zeta_sub_one']
-
-end Prime
->>>>>>> c6541c05
 
 end IsCyclotomicExtension.Rat