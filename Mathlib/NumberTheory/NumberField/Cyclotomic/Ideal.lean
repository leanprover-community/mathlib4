--- conflicted
+++ resolved
@@ -125,15 +125,10 @@
   have : 𝒑 ≠ ⊥ := by simpa using hp.out.ne_zero
   have h_main := ncard_primesOver_mul_ramificationIdxIn_mul_inertiaDegIn this (𝓞 K) (K ≃ₐ[ℚ] K)
   have hζ := hK.zeta_spec
-<<<<<<< HEAD
-  rwa [ramificationIdxIn_eq_ramificationIdx 𝒑 (span {hζ.toInteger - 1}) ℚ K,
-    inertiaDegIn_eq_inertiaDeg 𝒑 (span {hζ.toInteger - 1}) ℚ K, inertiaDeg_span_zeta_sub_one,
-=======
   have := liesOver_span_zeta_sub_one p k hζ
   rwa [ramificationIdxIn_eq_ramificationIdx 𝒑 (span {hζ.toInteger - 1}) (K ≃ₐ[ℚ] K),
     inertiaDegIn_eq_inertiaDeg 𝒑 (span {hζ.toInteger - 1}) (K ≃ₐ[ℚ] K),
     inertiaDeg_span_zeta_sub_one,
->>>>>>> e9c62760
     ramificationIdx_span_zeta_sub_one, mul_one, ← Nat.totient_prime_pow_succ hp.out,
     ← finrank _ K, IsGaloisGroup.card_eq_finrank (K ≃ₐ[ℚ] K) ℚ K, Nat.mul_eq_right] at h_main
   exact Module.finrank_pos.ne'
@@ -160,14 +155,14 @@
 theorem inertiaDegIn_of_prime_pow :
     𝒑.inertiaDegIn (𝓞 K) = 1 := by
   have : IsGalois ℚ K := isGalois {p ^ (k + 1)} ℚ K
-  rw [inertiaDegIn_eq_inertiaDeg 𝒑 (span {hK.zeta_spec.toInteger - 1}) ℚ K,
+  rw [inertiaDegIn_eq_inertiaDeg 𝒑 (span {hK.zeta_spec.toInteger - 1}) (K ≃ₐ[ℚ] K),
     inertiaDeg_span_zeta_sub_one]
 
 include hK in
 theorem ramificationIdxIn_of_prime_pow :
     𝒑.ramificationIdxIn (𝓞 K) = p ^ k * (p - 1) := by
   have : IsGalois ℚ K := isGalois {p ^ (k + 1)} ℚ K
-  rw [ramificationIdxIn_eq_ramificationIdx 𝒑 (span {hK.zeta_spec.toInteger - 1}) ℚ K,
+  rw [ramificationIdxIn_eq_ramificationIdx 𝒑 (span {hK.zeta_spec.toInteger - 1}) (K ≃ₐ[ℚ] K),
     ramificationIdx_span_zeta_sub_one]
 
 end PrimePow
@@ -260,13 +255,13 @@
     𝒑.inertiaDegIn (𝓞 K) = orderOf (p : ZMod m) := by
   have : IsGalois ℚ K := isGalois {m} ℚ K
   obtain ⟨⟨P, _, _⟩⟩ := 𝒑.nonempty_primesOver (S := 𝓞 K)
-  rw [inertiaDegIn_eq_inertiaDeg 𝒑 P ℚ K, inertiaDeg_of_not_dvd p K P hm]
+  rw [inertiaDegIn_eq_inertiaDeg 𝒑 P (K ≃ₐ[ℚ] K), inertiaDeg_of_not_dvd p K P hm]
 
 theorem ramificationIdxIn_of_not_dvd (hm : ¬ p ∣ m) :
     𝒑.ramificationIdxIn (𝓞 K) = 1 := by
   have : IsGalois ℚ K := isGalois {m} ℚ K
   obtain ⟨⟨P, _, _⟩⟩ := 𝒑.nonempty_primesOver (S := 𝓞 K)
-  rw [ramificationIdxIn_eq_ramificationIdx 𝒑 P ℚ K, ramificationIdx_of_not_dvd p K P hm]
+  rw [ramificationIdxIn_eq_ramificationIdx 𝒑 P (K ≃ₐ[ℚ] K), ramificationIdx_of_not_dvd p K P hm]
 
 end notDVD
 
@@ -276,6 +271,8 @@
 
 open IntermediateField
 
+set_option maxHeartbeats 300000 in
+-- Too slow
 theorem inertiaDegIn_ramificationIdxIn (hn : n = p ^ (k + 1) * m) (hm : ¬ p ∣ m) :
     𝒑.inertiaDegIn (𝓞 K) = orderOf (p : ZMod m) ∧
       𝒑.ramificationIdxIn (𝓞 K) = p ^ k * (p - 1) := by
@@ -292,7 +289,7 @@
   have : IsCyclotomicExtension {m} ℚ Fₘ :=
     (isCyclotomicExtension_singleton_iff_eq_adjoin _ _ _ _ hζₘ).mpr rfl
   -- A prime ideal of `ℚ⟮ζₘ⟯` above `𝒑`
-  obtain ⟨Pₘ, _, _⟩ := exists_ideal_liesOver_maximal_of_isIntegral 𝒑 (𝓞 Fₘ)
+  obtain ⟨Pₘ, _, _⟩ := exists_maximal_ideal_liesOver_of_isIntegral 𝒑 (S := 𝓞 Fₘ)
   -- Root of unity of order `p ^ (k + 1)`
   let ζₚ := ζ ^ m
   have hζₚ := hζ.pow (NeZero.pos _) (mul_comm _ m ▸ hn)
@@ -300,15 +297,16 @@
   have : IsCyclotomicExtension {p ^ (k + 1)} ℚ Fₚ :=
     (isCyclotomicExtension_singleton_iff_eq_adjoin _ _ _ _ hζₚ).mpr rfl
   -- A prime ideal of `ℚ⟮ζₚ⟯` above `𝒑`
-  obtain ⟨Pₚ, _, _⟩ := exists_ideal_liesOver_maximal_of_isIntegral 𝒑 (𝓞 Fₚ)
+  obtain ⟨Pₚ, _, _⟩ := exists_maximal_ideal_liesOver_of_isIntegral 𝒑 (S := 𝓞 Fₚ)
   have hPp : Ideal.map (algebraMap (𝓞 Fₚ) (𝓞 K)) Pₚ ≠ ⊥ :=
     map_ne_bot_of_ne_bot <| IsMaximal.ne_bot_of_isIntegral_int Pₚ
   suffices (Pₘ.primesOver (𝓞 K)).ncard *
       (Pₘ.inertiaDegIn (𝓞 K) * Pₚ.ramificationIdxIn (𝓞 K)) = 1 by
     replace this := Nat.eq_one_of_mul_eq_one_left this
-    rw [← inertiaDegIn_mul_inertiaDegIn 𝒑 Pₘ ℚ Fₘ K (𝓞 K),
-      ← ramificationIdxIn_mul_ramificationIdxInIn Pₚ ℚ Fₚ K (𝓞 K) (map_ne_bot_of_ne_bot hp') hPp,
-      Nat.eq_one_of_mul_eq_one_left this, Nat.eq_one_of_mul_eq_one_right this, mul_one, mul_one,
+    rw [← inertiaDegIn_mul_inertiaDegIn 𝒑 Pₘ Gal(Fₘ/ℚ) Gal(K/ℚ) Gal(K/Fₘ),
+      ← ramificationIdxIn_mul_ramificationIdxInIn Pₚ Gal(Fₚ/ℚ) Gal(K/ℚ) Gal(K/Fₚ)
+      (map_ne_bot_of_ne_bot hp') hPp, Nat.eq_one_of_mul_eq_one_left this,
+      Nat.eq_one_of_mul_eq_one_right this, mul_one, mul_one,
       inertiaDegIn_of_not_dvd p _ hm, ramificationIdxIn_of_prime_pow p k Fₚ]
     exact Nat.pair_eq_pair.mp rfl
   rw [← Nat.mul_eq_right (Module.finrank_pos (R := ℚ) (M := K)).ne']
@@ -321,18 +319,23 @@
           (𝒑.inertiaDegIn (𝓞 Fₘ) * Pₘ.inertiaDegIn (𝓞 K)) := ?_
     _ = Module.finrank ℚ K := ?_
   · rw [finrank n K, hn, Nat.totient_mul, ← finrank _ Fₚ, ← finrank _ Fₘ,
+      ← IsGalois.card_aut_eq_finrank ℚ Fₘ,
       ← ncard_primesOver_mul_ramificationIdxIn_mul_inertiaDegIn (p := 𝒑)
-      (by simpa using hp.out.ne_zero) (𝓞 Fₘ) ℚ Fₘ, ramificationIdxIn_of_not_dvd p Fₘ hm, one_mul]
+      (by simpa using hp.out.ne_zero) (𝓞 Fₘ) Gal(Fₘ/ℚ), ramificationIdxIn_of_not_dvd p Fₘ hm,
+      one_mul]
     refine Nat.Coprime.pow_left (k + 1) ?_
     exact not_not.mp <| (Nat.Prime.dvd_iff_not_coprime hp.out).not.mp hm
-  · rw [← ncard_primesOver_mul_ramificationIdxIn_mul_inertiaDegIn (p := 𝒑)
-      (by simpa using hp.out.ne_zero) (𝓞 Fₚ) ℚ Fₚ, inertiaDegIn_of_prime_pow p k Fₚ,
+  · rw [← IsGalois.card_aut_eq_finrank,
+      ← ncard_primesOver_mul_ramificationIdxIn_mul_inertiaDegIn (p := 𝒑)
+      (by simpa using hp.out.ne_zero) (𝓞 Fₚ) Gal(Fₚ/ℚ), inertiaDegIn_of_prime_pow p k Fₚ,
       ncard_primesOver_of_prime_pow p k Fₚ, mul_one, one_mul]
     ring
-  · rw [ncard_primesOver_mul_ncard_primesOver ℚ Fₘ Pₘ K (𝓞 K) hp',
-      ramificationIdxIn_mul_ramificationIdxInIn Pₚ ℚ Fₚ K (𝓞 K) (map_ne_bot_of_ne_bot hp') hPp,
-      inertiaDegIn_mul_inertiaDegIn 𝒑 Pₘ ℚ Fₘ K (𝓞 K), mul_assoc,
-      ncard_primesOver_mul_ramificationIdxIn_mul_inertiaDegIn hp' (𝓞 K) ℚ K]
+  · rw [← IsGalois.card_aut_eq_finrank,
+      ncard_primesOver_mul_ncard_primesOver Gal(Fₘ/ℚ) Pₘ Gal(K/ℚ) Gal(K/Fₘ) hp',
+      ramificationIdxIn_mul_ramificationIdxInIn Pₚ Gal(Fₚ/ℚ) Gal(K/ℚ) Gal(K/Fₚ)
+      (map_ne_bot_of_ne_bot hp') hPp,
+      inertiaDegIn_mul_inertiaDegIn 𝒑 Pₘ Gal(Fₘ/ℚ) Gal(K/ℚ) Gal(K/Fₘ), mul_assoc,
+      ncard_primesOver_mul_ramificationIdxIn_mul_inertiaDegIn hp' _ Gal(K/ℚ)]
 
 /--
 Write `n = p ^ (k + 1) * m` where the prime `p` does not divide `m`, then the inertia degree of
@@ -341,7 +344,7 @@
 theorem inertiaDeg_eq (hn : n = p ^ (k + 1) * m) (hm : ¬ p ∣ m) :
     inertiaDeg 𝒑 P = orderOf (p : ZMod m) := by
   have : IsGalois ℚ K := isGalois {n} ℚ K
-  rw [← inertiaDegIn_eq_inertiaDeg 𝒑 P ℚ K, (inertiaDegIn_ramificationIdxIn n K hn hm).1]
+  rw [← inertiaDegIn_eq_inertiaDeg 𝒑 P Gal(K/ℚ), (inertiaDegIn_ramificationIdxIn n K hn hm).1]
 
 /--
 Write `n = p ^ (k + 1) * m` where the prime `p` does not divide `m`, then the ramification index
@@ -350,7 +353,8 @@
 theorem ramificationIdx_eq (hn : n = p ^ (k + 1) * m) (hm : ¬ p ∣ m) :
     ramificationIdx (algebraMap ℤ (𝓞 K)) 𝒑 P = p ^ k * (p - 1) := by
   have : IsGalois ℚ K := isGalois {n} ℚ K
-  rw [← ramificationIdxIn_eq_ramificationIdx 𝒑 P ℚ K, (inertiaDegIn_ramificationIdxIn n K hn hm).2]
+  rw [← ramificationIdxIn_eq_ramificationIdx 𝒑 P Gal(K/ℚ),
+    (inertiaDegIn_ramificationIdxIn n K hn hm).2]
 
 end generalCase
 
