--- conflicted
+++ resolved
@@ -6,10 +6,7 @@
 module
 
 public import Mathlib.NumberTheory.Cyclotomic.Discriminant
-<<<<<<< HEAD
-=======
 public import Mathlib.NumberTheory.NumberField.Cyclotomic.Embeddings
->>>>>>> eeda3205
 public import Mathlib.NumberTheory.NumberField.Discriminant.Different
 public import Mathlib.RingTheory.Polynomial.Eisenstein.IsIntegral
 public import Mathlib.RingTheory.Prime
@@ -36,11 +33,7 @@
 
 open scoped Cyclotomic Nat
 
-<<<<<<< HEAD
-variable {n : ℕ} {p : ℕ} {k : ℕ} {K : Type u} [Field K] {ζ : K} [hp : Fact p.Prime]
-=======
 variable {p k n : ℕ} {K : Type u} [Field K] {ζ : K} [hp : Fact p.Prime]
->>>>>>> eeda3205
 
 namespace IsCyclotomicExtension.Rat
 
@@ -172,15 +165,12 @@
   let _ := isIntegralClosure_adjoin_singleton_of_prime_pow hζ
   IsIntegralClosure.equiv ℤ (adjoin ℤ ({ζ} : Set K)) K (𝓞 K)
 
-<<<<<<< HEAD
-=======
 /-- The ring of integers of a `p ^ k`-th cyclotomic extension of `ℚ` is a cyclotomic extension. -/
 instance IsCyclotomicExtension.ringOfIntegersOfPrimePow [IsCyclotomicExtension {p ^ k} ℚ K] :
     IsCyclotomicExtension {p ^ k} ℤ (𝓞 K) :=
   let _ := (zeta_spec (p ^ k) ℚ K).adjoin_isCyclotomicExtension ℤ
   IsCyclotomicExtension.equiv _ ℤ _ (zeta_spec (p ^ k) ℚ K).adjoinEquivRingOfIntegersOfPrimePow
 
->>>>>>> eeda3205
 /-- The integral `PowerBasis` of `𝓞 K` given by a primitive root of unity, where `K` is a `p ^ k`
 cyclotomic extension of `ℚ`. -/
 noncomputable def integralPowerBasisOfPrimePow [IsCyclotomicExtension {p ^ k} ℚ K]
@@ -223,15 +213,9 @@
 @[simp]
 theorem integralPowerBasisOfPrimePow_gen [hcycl : IsCyclotomicExtension {p ^ k} ℚ K]
     (hζ : IsPrimitiveRoot ζ (p ^ k)) :
-<<<<<<< HEAD
-    hζ.integralPowerBasis.gen = hζ.toInteger :=
-  Subtype.ext <| show algebraMap _ K hζ.integralPowerBasis.gen = _ by
-    rw [integralPowerBasis, PowerBasis.map_gen, adjoin.powerBasis'_gen]
-=======
     hζ.integralPowerBasisOfPrimePow.gen = hζ.toInteger :=
   Subtype.ext <| show algebraMap _ K hζ.integralPowerBasisOfPrimePow.gen = _ by
     rw [integralPowerBasisOfPrimePow, PowerBasis.map_gen, adjoin.powerBasis'_gen]
->>>>>>> eeda3205
     simp only [adjoinEquivRingOfIntegersOfPrimePow_apply, IsIntegralClosure.algebraMap_lift]
     rfl
 
@@ -239,44 +223,10 @@
 otherwise, so we need to disable the linter. -/
 set_option linter.unusedVariables false in
 @[simp]
-<<<<<<< HEAD
-theorem integralPowerBasis_dim [hcycl : IsCyclotomicExtension {p ^ k} ℚ K]
-    (hζ : IsPrimitiveRoot ζ (p ^ k)) : hζ.integralPowerBasis.dim = φ (p ^ k) := by
-  simp [integralPowerBasis, ← cyclotomic_eq_minpoly hζ (NeZero.pos _), natDegree_cyclotomic]
-
-/-- The algebra isomorphism `adjoin ℤ {ζ} ≃ₐ[ℤ] (𝓞 K)`, where `ζ` is a primitive `p`-th root of
-unity and `K` is a `p`-th cyclotomic extension of `ℚ`. -/
-@[simps!]
-noncomputable def _root_.IsPrimitiveRoot.adjoinEquivRingOfIntegers'
-    [hcycl : IsCyclotomicExtension {p} ℚ K] (hζ : IsPrimitiveRoot ζ p) :
-    adjoin ℤ ({ζ} : Set K) ≃ₐ[ℤ] 𝓞 K :=
-  have : IsCyclotomicExtension {p ^ 1} ℚ K := by convert hcycl; rw [pow_one]
-  adjoinEquivRingOfIntegersOfPrimePow (p := p) (k := 1) (ζ := ζ) (by rwa [pow_one])
-
-/-- The integral `PowerBasis` of `𝓞 K` given by a primitive root of unity, where `K` is a `p`-th
-cyclotomic extension of `ℚ`. -/
-noncomputable def integralPowerBasis' [hcycl : IsCyclotomicExtension {p} ℚ K]
-    (hζ : IsPrimitiveRoot ζ p) : PowerBasis ℤ (𝓞 K) :=
-  have : IsCyclotomicExtension {p ^ 1} ℚ K := by convert hcycl; rw [pow_one]
-  integralPowerBasis (p := p) (k := 1) (ζ := ζ) (by rwa [pow_one])
-
-@[simp]
-theorem integralPowerBasis'_gen [hcycl : IsCyclotomicExtension {p} ℚ K] (hζ : IsPrimitiveRoot ζ p) :
-    hζ.integralPowerBasis'.gen = hζ.toInteger :=
-  integralPowerBasis_gen (hcycl := by rwa [pow_one]) (by rwa [pow_one])
-
-@[simp]
-theorem power_basis_int'_dim [hcycl : IsCyclotomicExtension {p} ℚ K] (hζ : IsPrimitiveRoot ζ p) :
-    hζ.integralPowerBasis'.dim = φ p := by
-  rw [integralPowerBasis', integralPowerBasis_dim (hcycl := by rwa [pow_one]) (by rwa [pow_one]),
-    pow_one]
-
-=======
 theorem integralPowerBasisOfPrimePow_dim [hcycl : IsCyclotomicExtension {p ^ k} ℚ K]
     (hζ : IsPrimitiveRoot ζ (p ^ k)) : hζ.integralPowerBasisOfPrimePow.dim = φ (p ^ k) := by
   simp [integralPowerBasisOfPrimePow, ← cyclotomic_eq_minpoly hζ (NeZero.pos _),
     natDegree_cyclotomic]
->>>>>>> eeda3205
 
 /-- The integral `PowerBasis` of `𝓞 K` given by `ζ - 1`, where `K` is a `p ^ k` cyclotomic
 extension of `ℚ`. -/
@@ -646,7 +596,7 @@
 
 open nonZeroDivisors IsPrimitiveRoot
 
-variable (K n p k)
+variable (K p k)
 variable [CharZero K]
 
 /-- We compute the absolute discriminant of a `p ^ k`-th cyclotomic field.
@@ -697,42 +647,6 @@
   rw [discr_prime_pow_succ p 0 K]
   simp [Nat.sub_sub]
 
-<<<<<<< HEAD
-private theorem natAbs_absdiscr_aux₁ (hk : 0 < k) :
-    p ^ (p ^ (k - 1) * ((p - 1) * k - 1)) =
-      (p ^ k : ℕ) ^ (p ^ k).totient /
-        ∏ q ∈ (p ^ k).primeFactors, q ^ ((p ^ k).totient / (q - 1)) := by
-  replace hp : p.Prime := hp.out
-  have h :  p ^ (k - 1) ≤ k * (p ^ (k - 1) * (p - 1)) := by
-    rw [mul_left_comm]
-    refine le_mul_of_one_le_right (Nat.zero_le _) ?_
-    exact Right.one_le_mul hk <| Nat.le_sub_one_of_lt <| hp.one_lt
-  simp_rw [Nat.totient_prime_pow hp hk, Nat.primeFactors_prime_pow hk.ne' hp, Finset.prod_singleton,
-    Nat.mul_div_left _ (Nat.sub_pos_of_lt hp.one_lt), ← pow_mul]
-  rw [Nat.pow_div h hp.pos]
-  simp_rw [Nat.sub_mul, one_mul, Nat.mul_sub, mul_one]
-  ring_nf
-
-private theorem natAbs_absdiscr_aux₂ [NeZero n] :
-    ∏ p ∈ n.primeFactors, p ^ (n.totient / (p - 1)) ∣ n ^ n.totient := by
-  have := Nat.prod_primeFactors_dvd n
-  rw [← Nat.pow_dvd_pow_iff (Nat.totient_pos.mpr (NeZero.pos n)).ne', ← Finset.prod_pow] at this
-  refine dvd_trans (Finset.prod_dvd_prod_of_dvd _ _ fun p hp ↦ ?_) this
-  exact Nat.pow_dvd_pow p <| Nat.div_le_self _ _
-
-private theorem natAbs_absdiscr_aux₃ {n₁ n₂ : ℕ} [NeZero n₁] [NeZero n₂] (h : n₁.Coprime n₂) :
-    (n₁ ^ n₁.totient / ∏ p ∈ n₁.primeFactors, p ^ (n₁.totient / (p - 1))).Coprime
-      (n₂ ^ n₂.totient / ∏ p ∈ n₂.primeFactors, p ^ (n₂.totient / (p - 1))) := by
-  refine Nat.Coprime.coprime_div_left ?_ (natAbs_absdiscr_aux₂ n₁)
-  refine Nat.Coprime.coprime_div_right ?_ (natAbs_absdiscr_aux₂ n₂)
-  exact Nat.Coprime.pow_left _ (Nat.Coprime.pow_right _ h)
-
-open IntermediateField in
-theorem natAbs_absdiscr [hn : NeZero n] [hK : IsCyclotomicExtension {n} ℚ K] :
-    haveI : NumberField K := IsCyclotomicExtension.numberField {n} ℚ K
-    (discr K).natAbs = (n ^ n.totient / ∏ p ∈ n.primeFactors, p ^ (n.totient / (p - 1))) := by
-  haveI : NumberField K := IsCyclotomicExtension.numberField {n} ℚ K
-=======
 @[deprecated (since := "2025-11-19")] alias absdiscr_prime := discr_prime
 
 variable (n) [hn : NeZero n]
@@ -747,26 +661,17 @@
   haveI : NumberField K := IsCyclotomicExtension.numberField {n} ℚ K
   rw [← Int.sign_mul_natAbs (NumberField.discr K), sign_discr, nrComplexPlaces_eq_totient_div_two n]
   congr
->>>>>>> eeda3205
   induction n using Nat.recOnPrimeCoprime generalizing K hn with
   | zero => exact (neZero_zero_iff_false.mp hn).elim
   | prime_pow p k hp =>
     have : Fact (Nat.Prime p) := ⟨hp⟩
-<<<<<<< HEAD
-    rw [absdiscr_prime_pow p k K]
-=======
     rw [discr_prime_pow p k K]
->>>>>>> eeda3205
     cases k with
     | zero => simp
     | succ k =>
       simpa only [Int.reduceNeg, add_tsub_cancel_right, Int.natAbs_mul, Int.natAbs_pow,
         IsUnit.neg_iff, isUnit_one, Int.natAbs_of_isUnit, one_pow, Int.natAbs_natCast, one_mul]
-<<<<<<< HEAD
-        using natAbs_absdiscr_aux₁ p (k + 1) k.zero_lt_succ
-=======
         using (Nat.prime_pow_pow_totient_ediv_prod hp k.zero_lt_succ).symm
->>>>>>> eeda3205
   | coprime n₁ n₂ hn₁ hn₂ h hK₁ hK₂ =>
     have : NeZero n₁ := NeZero.of_gt hn₁
     have : NeZero n₂ := NeZero.of_gt hn₂
@@ -792,13 +697,6 @@
       exact isCyclotomicExtension_eq {n₁ * n₂} ℚ K _ _
     have h_cpr : IsCoprime (discr ℚ⟮ζ ^ n₂⟯) (discr ℚ⟮ζ ^ n₁⟯) := by
       rw [Int.isCoprime_iff_nat_coprime, hK₁, hK₂]
-<<<<<<< HEAD
-      exact natAbs_absdiscr_aux₃ h
-    have h_dsj : ℚ⟮ζ ^ n₂⟯.LinearDisjoint ℚ⟮ζ ^ n₁⟯ :=
-      linearDisjoint_of_isGalois_isCoprime_discr _ _ _ h_cpr
-    have h_div₁ := natAbs_absdiscr_aux₂ n₁
-    have h_div₂ := natAbs_absdiscr_aux₂ n₂
-=======
       refine Coprime.coprime_div_left ?_ (prod_primeFactors_pow_totient_ediv_dvd (NeZero.pos _))
       refine Coprime.coprime_div_right ?_ (prod_primeFactors_pow_totient_ediv_dvd (NeZero.pos _))
       exact Coprime.pow_left _ (Coprime.pow_right _ h)
@@ -806,22 +704,10 @@
       linearDisjoint_of_isGalois_isCoprime_discr _ _ _ h_cpr
     have h_div₁ := prod_primeFactors_pow_totient_ediv_dvd n₁.pos_of_neZero
     have h_div₂ := prod_primeFactors_pow_totient_ediv_dvd n₂.pos_of_neZero
->>>>>>> eeda3205
     rw [natAbs_discr_eq_natAbs_discr_pow_mul_natAbs_discr_pow K ℚ⟮ζ ^ n₂⟯ ℚ⟮ζ ^ n₁⟯ h_dsj h_top
       (isCoprime_differentIdeal_of_isCoprime_discr _ h_cpr), hK₁, hK₂,
       finrank n₁ ℚ⟮ζ ^ n₂⟯, finrank n₂ ℚ⟮ζ ^ n₁⟯, Nat.div_pow h_div₁, Nat.div_pow h_div₂,
       ← Nat.mul_div_mul_comm (pow_dvd_pow_of_dvd h_div₁ n₂.totient)
-<<<<<<< HEAD
-      (pow_dvd_pow_of_dvd h_div₂ n₁.totient), Nat.primeFactors_mul (NeZero.ne _) (NeZero.ne _),
-      Finset.prod_union h.disjoint_primeFactors, ← Finset.prod_pow, ← Finset.prod_pow]
-    have {n p : ℕ} (hp : p ∈ n.primeFactors) : p - 1 ∣ n.totient :=
-      p.totient_prime (Nat.prime_of_mem_primeFactors hp) ▸ Nat.totient_dvd_of_dvd (b := n)
-        <| Nat.dvd_of_mem_primeFactors hp
-    simp_rw +contextual [← pow_mul, Nat.div_mul_right_comm (this _), Nat.totient_mul h]
-    rw [mul_pow, mul_comm n₂.totient]
-
-open IntermediateField in
-=======
       (pow_dvd_pow_of_dvd h_div₂ n₁.totient), primeFactors_mul (NeZero.ne _) (NeZero.ne _),
       Finset.prod_union h.disjoint_primeFactors, ← Finset.prod_pow, ← Finset.prod_pow]
     have {n p : ℕ} (hp : p ∈ n.primeFactors) : p - 1 ∣ n.totient :=
@@ -840,7 +726,6 @@
   exact Nat.prod_primeFactors_pow_totient_ediv_dvd (NeZero.pos _)
 
 open IntermediateField Nat in
->>>>>>> eeda3205
 private theorem adjoin_singleton_eq_top_aux [NumberField K] (F₁ F₂ : IntermediateField ℚ K)
     {n₁ n₂ : ℕ} [NeZero n₁] [NeZero n₂] [IsCyclotomicExtension {n₁} ℚ F₁]
     [IsCyclotomicExtension {n₂} ℚ F₂] {ζ₁ : F₁} (hζ₁ : IsPrimitiveRoot ζ₁ n₁)
@@ -849,15 +734,10 @@
     {ζ : K} (hζ : IsPrimitiveRoot ζ (n₁ * n₂)) :
     Algebra.adjoin ℤ {hζ.toInteger} = ⊤ := by
   have h_cpr : IsCoprime (NumberField.discr F₁) (NumberField.discr F₂) := by
-<<<<<<< HEAD
-    rw [Int.isCoprime_iff_nat_coprime, natAbs_absdiscr n₁, natAbs_absdiscr n₂]
-    exact natAbs_absdiscr_aux₃ h
-=======
     rw [Int.isCoprime_iff_nat_coprime, natAbs_discr n₁ F₁, natAbs_discr n₂ F₂]
     refine Coprime.coprime_div_left ?_ (prod_primeFactors_pow_totient_ediv_dvd (NeZero.pos _))
     refine Coprime.coprime_div_right ?_ (prod_primeFactors_pow_totient_ediv_dvd (NeZero.pos _))
     exact Coprime.pow_left _ (Coprime.pow_right _ h)
->>>>>>> eeda3205
   have h_disj : F₁.LinearDisjoint F₂ := by
     have : IsGalois ℚ F₁ := IsCyclotomicExtension.isGalois {n₁} ℚ F₁
     apply linearDisjoint_of_isGalois_isCoprime_discr
@@ -874,15 +754,10 @@
   · simp [← sup_toSubalgebra_of_left, htop]
   · exact isCoprime_differentIdeal_of_isCoprime_discr _ h_cpr
 
-<<<<<<< HEAD
-open IntermediateField in
-theorem adjoin_singleton_eq_top [hn : NeZero n] [hK : IsCyclotomicExtension {n} ℚ K]
-=======
 variable {n K}
 
 open IntermediateField in
 theorem adjoin_singleton_eq_top [hK : IsCyclotomicExtension {n} ℚ K]
->>>>>>> eeda3205
     {ζ : K} (hζ : IsPrimitiveRoot ζ n) :
     Algebra.adjoin ℤ {hζ.toInteger} = ⊤ := by
   haveI : NumberField K := IsCyclotomicExtension.numberField {n} ℚ K
@@ -890,11 +765,7 @@
   | zero => exact (neZero_zero_iff_false.mp hn).elim
   | prime_pow p k hp =>
     have : Fact (p.Prime) := ⟨hp⟩
-<<<<<<< HEAD
-    rw [← hζ.integralPowerBasis.adjoin_gen_eq_top, hζ.integralPowerBasis_gen]
-=======
     rw [← hζ.integralPowerBasisOfPrimePow.adjoin_gen_eq_top, hζ.integralPowerBasisOfPrimePow_gen]
->>>>>>> eeda3205
   | coprime n₁ n₂ hn₁ hn₂ h hK₁ hK₂ =>
     have : NeZero n₁ := NeZero.of_gt hn₁
     have : NeZero n₂ := NeZero.of_gt hn₂
@@ -917,11 +788,6 @@
       exact isCyclotomicExtension_eq {n₁ * n₂} ℚ K _ _
     exact adjoin_singleton_eq_top_aux K ℚ⟮ζ ^ n₂⟯ ℚ⟮ζ ^ n₁⟯ hζ₁ hK₁ hζ₂ hK₂ h h_top hζ
 
-<<<<<<< HEAD
-variable {K n} [NeZero n]
-
-=======
->>>>>>> eeda3205
 theorem isIntegralClosure_adjoin_singleton {ζ : K} [hcycl : IsCyclotomicExtension {n} ℚ K]
     (hζ : IsPrimitiveRoot ζ n) :
     IsIntegralClosure (Algebra.adjoin ℤ {ζ}) ℤ K := by
@@ -929,20 +795,13 @@
   · exact FaithfulSMul.algebraMap_injective _ K
   · intro _
     have := congr_arg (Subalgebra.map (IsScalarTower.toAlgHom ℤ (𝓞 K) K))
-<<<<<<< HEAD
-      (adjoin_singleton_eq_top n K hζ)
-=======
       (adjoin_singleton_eq_top hζ)
->>>>>>> eeda3205
     simp only [AlgHom.map_adjoin_singleton, IsScalarTower.coe_toAlgHom', RingOfIntegers.map_mk,
       Algebra.map_top] at this
     simp [IsIntegralClosure.isIntegral_iff (A := 𝓞 K), this, ← SetLike.mem_coe]
 
-<<<<<<< HEAD
-=======
 variable (n)
 
->>>>>>> eeda3205
 /-- The integral closure of `ℤ` inside `CyclotomicField n ℚ` is `CyclotomicRing n ℤ ℚ`. -/
 theorem cyclotomicRing_isIntegralClosure :
     IsIntegralClosure (CyclotomicRing n ℤ ℚ) ℤ (CyclotomicField n ℚ) := by
@@ -955,30 +814,6 @@
   · rintro ⟨y, rfl⟩
     exact IsIntegral.algebraMap ((IsCyclotomicExtension.integral {n} ℤ _).isIntegral _)
 
-<<<<<<< HEAD
-/-- The algebra isomorphism `adjoin ℤ {ζ} ≃ₐ[ℤ] (𝓞 K)`, where `ζ` is a primitive `n`-th root of
-unity and `K` is a `n`-th cyclotomic extension of `ℚ`. -/
-@[simps!]
-noncomputable def _root_.IsPrimitiveRoot.adjoinEquivRingOfIntegers [IsCyclotomicExtension {n} ℚ K]
-    (hζ : IsPrimitiveRoot ζ n) :
-    adjoin ℤ ({ζ} : Set K) ≃ₐ[ℤ] 𝓞 K :=
-  let _ := isIntegralClosure_adjoin_singleton hζ
-  IsIntegralClosure.equiv ℤ (adjoin ℤ ({ζ} : Set K)) K (𝓞 K)
-
-/-- The ring of integers of a `n`-th cyclotomic extension of `ℚ` is a cyclotomic extension. -/
-instance _root_.IsCyclotomicExtension.ringOfIntegers [IsCyclotomicExtension {n} ℚ K] :
-    IsCyclotomicExtension {n} ℤ (𝓞 K) :=
-  let _ := (zeta_spec (n) ℚ K).adjoin_isCyclotomicExtension ℤ
-  IsCyclotomicExtension.equiv _ ℤ _ (zeta_spec n ℚ K).adjoinEquivRingOfIntegers
-
-/-- The integral `PowerBasis` of `𝓞 K` given by a primitive root of unity, where `K` is a `n`-th
-cyclotomic extension of `ℚ`. -/
-noncomputable def integralPowerBasis [IsCyclotomicExtension {n} ℚ K]
-    (hζ : IsPrimitiveRoot ζ n) : PowerBasis ℤ (𝓞 K) :=
-  (Algebra.adjoin.powerBasis' (hζ.isIntegral (NeZero.pos _))).map hζ.adjoinEquivRingOfIntegers
-
-=======
->>>>>>> eeda3205
 end IsCyclotomicExtension.Rat
 
 namespace IsPrimitiveRoot
