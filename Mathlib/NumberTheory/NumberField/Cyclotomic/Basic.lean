--- conflicted
+++ resolved
@@ -17,18 +17,10 @@
 integers of a cyclotomic extension of `ℚ`.
 
 ## Main results
-<<<<<<< HEAD
 * `IsCyclotomicExtension.Rat.isIntegralClosure_adjoin_singleton`: if `K` is a cyclotomic
-  extension of `ℚ`, then `(adjoin ℤ {ζ})` is the integral closure of `ℤ` in `K`.
+  extension of `ℚ`, then `adjoin ℤ {ζ}` is the integral closure of `ℤ` in `K`.
 * `IsCyclotomicExtension.Rat.cyclotomicRing_isIntegralClosure`: the integral
   closure of `ℤ` inside `CyclotomicField n ℚ` is `CyclotomicRing n ℤ ℚ`.
-=======
-* `IsCyclotomicExtension.Rat.isIntegralClosure_adjoin_singleton_of_prime_pow`: if `K` is a
-  `p ^ k`-th cyclotomic extension of `ℚ`, then `(adjoin ℤ {ζ})` is the integral closure of
-  `ℤ` in `K`.
-* `IsCyclotomicExtension.Rat.cyclotomicRing_isIntegralClosure_of_prime_pow`: the integral
-  closure of `ℤ` inside `CyclotomicField (p ^ k) ℚ` is `CyclotomicRing (p ^ k) ℤ ℚ`.
->>>>>>> 26d3df12
 * `IsCyclotomicExtension.Rat.discr` and related results: the absolute discriminant
   of cyclotomic fields.
 -/
@@ -657,18 +649,13 @@
 
 @[deprecated (since := "2025-11-19")] alias absdiscr_prime := discr_prime
 
-<<<<<<< HEAD
 variable (n) [hn : NeZero n]
 
-open Algebra IntermediateField Nat in
-theorem discr [hK : IsCyclotomicExtension {n} ℚ K] :
-=======
 open Algebra IntermediateField Nat in
 /--
 Computes the absolute discriminant of the `n`-th cyclotomic field.
 -/
-theorem discr (n : ℕ) [hn : NeZero n] [hK : IsCyclotomicExtension {n} ℚ K] :
->>>>>>> 26d3df12
+theorem discr [hK : IsCyclotomicExtension {n} ℚ K] :
     haveI : NumberField K := IsCyclotomicExtension.numberField {n} ℚ K
     discr K = (-1) ^ (φ n / 2) * (n ^ φ n / ∏ p ∈ n.primeFactors, p ^ (φ n / (p - 1))) := by
   haveI : NumberField K := IsCyclotomicExtension.numberField {n} ℚ K
@@ -729,7 +716,6 @@
     simp_rw +contextual [← pow_mul, Nat.div_mul_right_comm (this _), Nat.totient_mul h]
     rw [mul_pow, mul_comm n₂.totient]
 
-<<<<<<< HEAD
 theorem natAbs_discr [hK : IsCyclotomicExtension {n} ℚ K] :
     haveI : NumberField K := IsCyclotomicExtension.numberField {n} ℚ K
     (NumberField.discr K).natAbs = n ^ φ n / ∏ p ∈ n.primeFactors, p ^ (φ n / (p - 1)) := by
@@ -887,10 +873,6 @@
 
 end IsPrimitiveRoot
 
-=======
-end IsCyclotomicExtension.Rat
-
->>>>>>> 26d3df12
 end discr
 
 end PowerBasis