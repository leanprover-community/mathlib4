--- conflicted
+++ resolved
@@ -36,12 +36,7 @@
 variable [CharZero K]
 
 variable (k K) in
-<<<<<<< HEAD
-theorem finrank [NeZero k] [IsCyclotomicExtension {k} ℚ K] :
-    Module.finrank ℚ K = k.totient :=
-=======
 theorem finrank [NeZero k] [IsCyclotomicExtension {k} ℚ K] : Module.finrank ℚ K = k.totient :=
->>>>>>> ee35ed81
   IsCyclotomicExtension.finrank K <| Polynomial.cyclotomic.irreducible_rat (NeZero.pos _)
 
 /-- The discriminant of the power basis given by `ζ - 1`. -/
