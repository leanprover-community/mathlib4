--- conflicted
+++ resolved
@@ -18,11 +18,7 @@
 
 ## Main results
 * `IsCyclotomicExtension.Rat.isIntegralClosure_adjoin_singleton`: if `K` is a cyclotomic
-<<<<<<< HEAD
-  extension of `ℚ`, then `(adjoin ℤ {ζ})` is the integral closure of `ℤ` in `K`.
-=======
   extension of `ℚ`, then `adjoin ℤ {ζ}` is the integral closure of `ℤ` in `K`.
->>>>>>> 697c2c87
 * `IsCyclotomicExtension.Rat.cyclotomicRing_isIntegralClosure`: the integral
   closure of `ℤ` inside `CyclotomicField n ℚ` is `CyclotomicRing n ℤ ℚ`.
 * `IsCyclotomicExtension.Rat.discr` and related results: the absolute discriminant
@@ -656,12 +652,9 @@
 variable (n) [hn : NeZero n]
 
 open Algebra IntermediateField Nat in
-<<<<<<< HEAD
-=======
 /--
 Computes the absolute discriminant of the `n`-th cyclotomic field.
 -/
->>>>>>> 697c2c87
 theorem discr [hK : IsCyclotomicExtension {n} ℚ K] :
     haveI : NumberField K := IsCyclotomicExtension.numberField {n} ℚ K
     discr K = (-1) ^ (φ n / 2) * (n ^ φ n / ∏ p ∈ n.primeFactors, p ^ (φ n / (p - 1))) := by
@@ -842,12 +835,9 @@
   let _ := (zeta_spec (n) ℚ K).adjoin_isCyclotomicExtension ℤ
   IsCyclotomicExtension.equiv _ ℤ _ (zeta_spec n ℚ K).adjoinEquivRingOfIntegers
 
-<<<<<<< HEAD
-=======
 @[deprecated (since := "2025-11-26")] alias _root_.IsCyclotomicExtension.ring_of_integers' :=
   _root_.IsCyclotomicExtension.ringOfIntegers
 
->>>>>>> 697c2c87
 /-- The integral `PowerBasis` of `𝓞 K` given by a primitive root of unity, where `K` is a `n`-th
 cyclotomic extension of `ℚ`. -/
 noncomputable def integralPowerBasis [IsCyclotomicExtension {n} ℚ K]
@@ -884,8 +874,6 @@
       ⟨ζ - 1, Subalgebra.sub_mem _ (hζ.isIntegral (NeZero.pos _)) (Subalgebra.one_mem _)⟩ := by
   simp [subOneIntegralPowerBasis]
 
-<<<<<<< HEAD
-=======
 @[deprecated (since := "2025-11-26")] alias integralPowerBasis' := integralPowerBasis
 @[deprecated (since := "2025-11-26")] alias integralPowerBasis'_gen := integralPowerBasis_gen
 @[deprecated (since := "2025-11-26")] alias power_basis_int'_dim := integralPowerBasis_dim
@@ -897,7 +885,6 @@
 @[deprecated (since := "2025-11-26")] alias subOneIntegralPowerBasis_gen_prime :=
   subOneIntegralPowerBasis_gen
 
->>>>>>> 697c2c87
 end IsPrimitiveRoot
 
 end discr
