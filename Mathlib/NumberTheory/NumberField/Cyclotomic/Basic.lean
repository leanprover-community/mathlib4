--- conflicted
+++ resolved
@@ -3,21 +3,13 @@
 Released under Apache 2.0 license as described in the file LICENSE.
 Authors: Riccardo Brasca
 -/
-<<<<<<< HEAD
-import Mathlib.NumberTheory.Cyclotomic.Discriminant
-import Mathlib.NumberTheory.NumberField.Cyclotomic.Embeddings
-import Mathlib.NumberTheory.NumberField.Discriminant.Different
-import Mathlib.RingTheory.Polynomial.Eisenstein.IsIntegral
-import Mathlib.RingTheory.Prime
-=======
 module
 
 public import Mathlib.NumberTheory.Cyclotomic.Discriminant
-public import Mathlib.RingTheory.Ideal.Norm.AbsNorm
-public import Mathlib.RingTheory.Norm.Transitivity
+public import Mathlib.NumberTheory.NumberField.Cyclotomic.Embeddings
+public import Mathlib.NumberTheory.NumberField.Discriminant.Different
 public import Mathlib.RingTheory.Polynomial.Eisenstein.IsIntegral
 public import Mathlib.RingTheory.Prime
->>>>>>> 6a54a808
 
 /-!
 # Ring of integers of `p ^ n`-th cyclotomic fields
@@ -685,7 +677,6 @@
     convert ← ((IsPrimitiveRoot.powerBasis ℚ hζ).basis_eq_pow i).symm using 1
   · simp_rw [algebraMap_int_eq, map_mul, map_pow, map_neg, map_one, map_natCast]
 
-
 open Nat in
 /-- We compute the absolute discriminant of a `p ^ (k + 1)`-th cyclotomic field.
   Beware that in the case `p ^ k = 2` the formula uses `1 / 2 = 0`. See also the results below. -/
@@ -709,36 +700,7 @@
 
 @[deprecated (since := "2025-11-19")] alias absdiscr_prime := discr_prime
 
-theorem natAbs_discr_aux₁ (hk : 0 < k) :
-    p ^ (p ^ (k - 1) * ((p - 1) * k - 1)) =
-      (p ^ k : ℕ) ^ φ (p ^ k) /
-        ∏ q ∈ (p ^ k).primeFactors, q ^ (φ (p ^ k) / (q - 1)) := by
-  replace hp : p.Prime := hp.out
-  have h :  p ^ (k - 1) ≤ k * (p ^ (k - 1) * (p - 1)) := by
-    rw [mul_left_comm]
-    refine le_mul_of_one_le_right (Nat.zero_le _) ?_
-    exact Right.one_le_mul hk <| Nat.le_sub_one_of_lt <| hp.one_lt
-  simp_rw [Nat.totient_prime_pow hp hk, Nat.primeFactors_prime_pow hk.ne' hp, Finset.prod_singleton,
-    Nat.mul_div_left _ (Nat.sub_pos_of_lt hp.one_lt), ← pow_mul]
-  rw [Nat.pow_div h hp.pos]
-  simp_rw [Nat.sub_mul, one_mul, Nat.mul_sub, mul_one]
-  ring_nf
-
-theorem natAbs_discr_aux₂ {n : ℕ} (hn : 0 < n) :
-    ∏ p ∈ n.primeFactors, p ^ (φ n / (p - 1)) ∣ n ^ φ n := by
-  have := Nat.prod_primeFactors_dvd n
-  rw [← Nat.pow_dvd_pow_iff (Nat.totient_pos.mpr hn).ne', ← Finset.prod_pow] at this
-  refine dvd_trans (Finset.prod_dvd_prod_of_dvd _ _ fun p hp ↦ ?_) this
-  exact Nat.pow_dvd_pow p <| Nat.div_le_self _ _
-
-theorem natAbs_discr_aux₃ {n₁ n₂ : ℕ} (hn₁ : 0 < n₁) (hn₂ : 0 < n₂) (h : n₁.Coprime n₂) :
-    (n₁ ^ φ n₁ / ∏ p ∈ n₁.primeFactors, p ^ (φ n₁ / (p - 1))).Coprime
-      (n₂ ^ φ n₂ / ∏ p ∈ n₂.primeFactors, p ^ (φ n₂ / (p - 1))) := by
-  refine Nat.Coprime.coprime_div_left ?_ (natAbs_discr_aux₂ hn₁)
-  refine Nat.Coprime.coprime_div_right ?_ (natAbs_discr_aux₂ hn₂)
-  exact Nat.Coprime.pow_left _ (Nat.Coprime.pow_right _ h)
-
-open Algebra IntermediateField in
+open Algebra IntermediateField Nat in
 theorem discr (n : ℕ) [hn : NeZero n] [hK : IsCyclotomicExtension {n} ℚ K] :
     haveI : NumberField K := IsCyclotomicExtension.numberField {n} ℚ K
     discr K = (-1) ^ (φ n / 2) * (n ^ φ n / ∏ p ∈ n.primeFactors, p ^ (φ n / (p - 1))) := by
@@ -755,7 +717,7 @@
     | succ k =>
       simpa only [Int.reduceNeg, add_tsub_cancel_right, Int.natAbs_mul, Int.natAbs_pow,
         IsUnit.neg_iff, isUnit_one, Int.natAbs_of_isUnit, one_pow, Int.natAbs_natCast, one_mul]
-        using natAbs_discr_aux₁ p (k + 1) k.zero_lt_succ
+        using (Nat.prime_pow_pow_totient_ediv_prod hp k.zero_lt_succ).symm
   | coprime n₁ n₂ hn₁ hn₂ h hK₁ hK₂ =>
     have : NeZero n₁ := NeZero.of_gt hn₁
     have : NeZero n₂ := NeZero.of_gt hn₂
@@ -781,20 +743,22 @@
       exact isCyclotomicExtension_eq {n₁ * n₂} ℚ K _ _
     have h_cpr : IsCoprime (discr ℚ⟮ζ ^ n₂⟯) (discr ℚ⟮ζ ^ n₁⟯) := by
       rw [Int.isCoprime_iff_nat_coprime, hK₁, hK₂]
-      exact natAbs_discr_aux₃ n₁.pos_of_neZero n₂.pos_of_neZero h
+      refine Coprime.coprime_div_left ?_ (prod_primeFactors_pow_totient_ediv_dvd (NeZero.pos _))
+      refine Coprime.coprime_div_right ?_ (prod_primeFactors_pow_totient_ediv_dvd (NeZero.pos _))
+      exact Coprime.pow_left _ (Coprime.pow_right _ h)
     have h_dsj : ℚ⟮ζ ^ n₂⟯.LinearDisjoint ℚ⟮ζ ^ n₁⟯ :=
       linearDisjoint_of_isGalois_isCoprime_discr _ _ _ h_cpr
-    have h_div₁ := natAbs_discr_aux₂ n₁.pos_of_neZero
-    have h_div₂ := natAbs_discr_aux₂ n₂.pos_of_neZero
+    have h_div₁ := prod_primeFactors_pow_totient_ediv_dvd n₁.pos_of_neZero
+    have h_div₂ := prod_primeFactors_pow_totient_ediv_dvd n₂.pos_of_neZero
     rw [natAbs_discr_eq_natAbs_discr_pow_mul_natAbs_discr_pow K ℚ⟮ζ ^ n₂⟯ ℚ⟮ζ ^ n₁⟯ h_dsj h_top
       (isCoprime_differentIdeal_of_isCoprime_discr _ h_cpr), hK₁, hK₂,
       finrank n₁ ℚ⟮ζ ^ n₂⟯, finrank n₂ ℚ⟮ζ ^ n₁⟯, Nat.div_pow h_div₁, Nat.div_pow h_div₂,
       ← Nat.mul_div_mul_comm (pow_dvd_pow_of_dvd h_div₁ n₂.totient)
-      (pow_dvd_pow_of_dvd h_div₂ n₁.totient), Nat.primeFactors_mul (NeZero.ne _) (NeZero.ne _),
+      (pow_dvd_pow_of_dvd h_div₂ n₁.totient), primeFactors_mul (NeZero.ne _) (NeZero.ne _),
       Finset.prod_union h.disjoint_primeFactors, ← Finset.prod_pow, ← Finset.prod_pow]
     have {n p : ℕ} (hp : p ∈ n.primeFactors) : p - 1 ∣ n.totient :=
-      p.totient_prime (Nat.prime_of_mem_primeFactors hp) ▸ Nat.totient_dvd_of_dvd (b := n)
-        <| Nat.dvd_of_mem_primeFactors hp
+      p.totient_prime (prime_of_mem_primeFactors hp) ▸ totient_dvd_of_dvd (b := n)
+        <| dvd_of_mem_primeFactors hp
     simp_rw +contextual [← pow_mul, Nat.div_mul_right_comm (this _), Nat.totient_mul h]
     rw [mul_pow, mul_comm n₂.totient]
 
