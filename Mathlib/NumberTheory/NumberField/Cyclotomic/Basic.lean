--- conflicted
+++ resolved
@@ -3,20 +3,12 @@
 Released under Apache 2.0 license as described in the file LICENSE.
 Authors: Riccardo Brasca
 -/
-<<<<<<< HEAD
-import Mathlib.NumberTheory.Cyclotomic.Discriminant
-import Mathlib.NumberTheory.NumberField.Discriminant.Different
-import Mathlib.RingTheory.Polynomial.Eisenstein.IsIntegral
-import Mathlib.RingTheory.Prime
-=======
 module
 
 public import Mathlib.NumberTheory.Cyclotomic.Discriminant
-public import Mathlib.RingTheory.Ideal.Norm.AbsNorm
-public import Mathlib.RingTheory.Norm.Transitivity
+public import Mathlib.NumberTheory.NumberField.Discriminant.Different
 public import Mathlib.RingTheory.Polynomial.Eisenstein.IsIntegral
 public import Mathlib.RingTheory.Prime
->>>>>>> d05defbd
 
 /-!
 # Ring of integers of `p ^ n`-th cyclotomic fields
@@ -735,7 +727,7 @@
     | zero => simp
     | succ k =>
       simpa only [Int.reduceNeg, add_tsub_cancel_right, Int.natAbs_mul, Int.natAbs_pow,
-        IsUnit.neg_iff, isUnit_one, Int.natAbs_of_isUnit, one_pow, Int.natAbs_cast, one_mul]
+        IsUnit.neg_iff, isUnit_one, Int.natAbs_of_isUnit, one_pow, Int.natAbs_natCast, one_mul]
         using natAbs_absdiscr_aux₁ p (k + 1) k.zero_lt_succ
   | coprime n₁ n₂ hn₁ hn₂ h hK₁ hK₂ =>
     have : NeZero n₁ := NeZero.of_gt hn₁
