--- conflicted
+++ resolved
@@ -448,13 +448,8 @@
     pB.basis.repr_self_apply] at h
   simp only [↓reduceIte, map_add, Finsupp.coe_add, Pi.add_apply] at h
   rw [show (p : 𝓞 K) * x = (p : ℤ) • x by simp, ← pB.basis.coord_apply,
-<<<<<<< HEAD
     LinearMap.map_smul, ← zsmul_one, ← pB.basis.coord_apply, LinearMap.map_smul,
     show 1 = pB.gen ^ (⟨0, by lia⟩ : Fin pB.dim).1 by simp, ← pB.basis_eq_pow,
-=======
-    map_smul, ← zsmul_one, ← pB.basis.coord_apply, map_smul,
-    show 1 = pB.gen ^ (⟨0, by cutsat⟩ : Fin pB.dim).1 by simp, ← pB.basis_eq_pow,
->>>>>>> 6a9728ec
     pB.basis.coord_apply, pB.basis.coord_apply, pB.basis.repr_self_apply] at h
   simp only [smul_eq_mul, Fin.mk.injEq, zero_ne_one, ↓reduceIte, mul_zero, add_zero] at h
   exact (Int.prime_iff_natAbs_prime.2 (by simp [hp.1])).not_dvd_one ⟨_, h⟩
