/-
Copyright (c) 2022 Xavier Roblot. All rights reserved.
Released under Apache 2.0 license as described in the file LICENSE.
Authors: Xavier Roblot

! This file was ported from Lean 3 source module number_theory.number_field.canonical_embedding
! leanprover-community/mathlib commit 60da01b41bbe4206f05d34fd70c8dd7498717a30
! Please do not edit these lines, except to modify the commit id
! if you have ported upstream changes.
-/
import Mathlib.Algebra.Module.Zlattice
import Mathlib.MeasureTheory.Group.GeometryOfNumbers
import Mathlib.MeasureTheory.Measure.Haar.NormedSpace
import Mathlib.NumberTheory.NumberField.Embeddings
import Mathlib.RingTheory.Discriminant
<<<<<<< HEAD

=======
>>>>>>> bc272206

/-!
# Canonical embedding of a number field

The canonical embedding of a number field `K` of degree `n` is the ring homomorphism
`K →+* ℂ^n` that sends `x ∈ K` to `(φ_₁(x),...,φ_n(x))` where the `φ_i`'s are the complex
embeddings of `K`.

## Main definitions and results

* `NumberField.canonicalEmbedding.integerLattice.inter_ball_finite`: the intersection of the
image of the ring of integers by the canonical embedding and any ball centered at `0` of finite
radius is finite.

* `NumberField.mixedEmbedding`: the ring homomorphism `K →+* ℝ^r₁ × ℂ^r₂` that sends `x ∈ K` to
`(φ_₁(x),...,φ_r₁(x)) × (ψ_₁(x),..., ψ_r₂(x)) ` where `(r₁, r₂)` is the signature of `K`,
`φ_₁,...,φ_r₁` are its real embeddings and `ψ_₁,..., ψ_r₂` are its complex embeddings (up to
complex conjugation).

<<<<<<< HEAD
=======
* `exists_ne_zero_mem_ringOfIntegers_lt`: let `f : InfinitePlace K → ℝ≥0`, if the product
`∏_w f w` is large enough, proves that there exists a nonzero algebraic integer `a` such
that `w a < f w` for all infinite places `w`.
>>>>>>> bc272206

## Tags

number field, infinite places
-/

variable (K : Type _) [Field K]

namespace NumberField.canonicalEmbedding

open NumberField

/-- The canonical embedding of a number field `K` of degree `n` into `ℂ^n`. -/
def _root_.NumberField.canonicalEmbedding : K →+* ((K →+* ℂ) → ℂ) := Pi.ringHom fun φ => φ

theorem _root_.NumberField.canonicalEmbedding_injective [NumberField K] :
    Function.Injective (NumberField.canonicalEmbedding K) := RingHom.injective _

variable {K}

@[simp]
theorem apply_at (φ : K →+* ℂ) (x : K) :
    (NumberField.canonicalEmbedding K x) φ = φ x := rfl

open scoped ComplexConjugate

/-- The image of `canonicalEmbedding` lives in the `ℝ`-submodule of the `x ∈ ((K →+* ℂ) → ℂ)` such
<<<<<<< HEAD
that `conj x_φ = x_(conj φ)` for all `∀ φ : K →+* ℂ`. -/
=======
that `conj x_φ = x_(conj φ)` for all `φ : K →+* ℂ`. -/
>>>>>>> bc272206
theorem conj_apply {x : ((K →+* ℂ) → ℂ)} (φ : K →+* ℂ)
    (hx : x ∈ Submodule.span ℝ (Set.range (canonicalEmbedding K))) :
    conj (x φ) = x (ComplexEmbedding.conjugate φ) := by
  refine Submodule.span_induction hx ?_ ?_ (fun _ _ hx hy => ?_) (fun a _ hx => ?_)
  · rintro _ ⟨x, rfl⟩
    rw [apply_at, apply_at, ComplexEmbedding.conjugate_coe_eq]
  · rw [Pi.zero_apply, Pi.zero_apply, map_zero]
  · rw [Pi.add_apply, Pi.add_apply, map_add, hx, hy]
  · rw [Pi.smul_apply, Complex.real_smul, map_mul, Complex.conj_ofReal]
    exact congrArg ((a : ℂ) * ·) hx

theorem nnnorm_eq [NumberField K] (x : K) :
<<<<<<< HEAD
    ‖canonicalEmbedding K x‖₊ =
      Finset.univ.sup (fun φ : K →+* ℂ => ‖φ x‖₊) := by
=======
    ‖canonicalEmbedding K x‖₊ = Finset.univ.sup (fun φ : K →+* ℂ => ‖φ x‖₊) := by
>>>>>>> bc272206
  simp_rw [Pi.nnnorm_def, apply_at]

theorem norm_le_iff [NumberField K] (x : K) (r : ℝ) :
    ‖canonicalEmbedding K x‖ ≤ r ↔ ∀ φ : K →+* ℂ, ‖φ x‖ ≤ r := by
  obtain hr | hr := lt_or_le r 0
<<<<<<< HEAD
  · obtain ⟨φ : K →+* ℂ⟩ := (inferInstance : Nonempty (K →+* ℂ))
=======
  · obtain ⟨φ⟩ := (inferInstance : Nonempty (K →+* ℂ))
>>>>>>> bc272206
    refine iff_of_false ?_ ?_
    exact (hr.trans_le (norm_nonneg _)).not_le
    exact fun h => hr.not_le (le_trans (norm_nonneg _) (h φ))
  · lift r to NNReal using hr
    simp_rw [← coe_nnnorm, nnnorm_eq, NNReal.coe_le_coe, Finset.sup_le_iff, Finset.mem_univ,
      forall_true_left]

variable (K)

/-- The image of `𝓞 K` as a subring of `ℂ^n`. -/
def integerLattice : Subring ((K →+* ℂ) → ℂ) :=
  (RingHom.range (algebraMap (𝓞 K) K)).map (canonicalEmbedding K)

theorem integerLattice.inter_ball_finite [NumberField K] (r : ℝ) :
    ((integerLattice K : Set ((K →+* ℂ) → ℂ)) ∩ Metric.closedBall 0 r).Finite := by
  obtain hr | _ := lt_or_le r 0
  · simp [Metric.closedBall_eq_empty.2 hr]
  · have heq : ∀ x, canonicalEmbedding K x ∈ Metric.closedBall 0 r ↔
        ∀ φ : K →+* ℂ, ‖φ x‖ ≤ r := by
<<<<<<< HEAD
      intro x ; rw [← norm_le_iff, mem_closedBall_zero_iff]
    convert (Embeddings.finite_of_norm_le K ℂ r).image (canonicalEmbedding K)
    ext ; constructor
=======
      intro x; rw [← norm_le_iff, mem_closedBall_zero_iff]
    convert (Embeddings.finite_of_norm_le K ℂ r).image (canonicalEmbedding K)
    ext; constructor
>>>>>>> bc272206
    · rintro ⟨⟨_, ⟨x, rfl⟩, rfl⟩, hx⟩
      exact ⟨↑x, ⟨SetLike.coe_mem x, fun φ => (heq x).mp hx φ⟩, rfl⟩
    · rintro ⟨x, ⟨hx1, hx2⟩, rfl⟩
      exact ⟨⟨x, ⟨⟨x, hx1⟩, rfl⟩, rfl⟩, (heq x).mpr hx2⟩

open Module Fintype FiniteDimensional

/-- A `ℂ`-basis of `ℂ^n` that is also a `ℤ`-basis of the `integerLattice`. -/
noncomputable def latticeBasis [NumberField K] :
    Basis (Free.ChooseBasisIndex ℤ (𝓞 K)) ℂ ((K →+* ℂ) → ℂ) := by
  classical
  -- Let `B` be the canonical basis of `(K →+* ℂ) → ℂ`. We prove that the determinant of
<<<<<<< HEAD
  -- the image by `canonicalEmbedding` of the integral basis of `K` is non-zero. This
=======
  -- the image by `canonicalEmbedding` of the integral basis of `K` is nonzero. This
>>>>>>> bc272206
  -- will imply the result.
    let B := Pi.basisFun ℂ (K →+* ℂ)
    let e : (K →+* ℂ) ≃ Free.ChooseBasisIndex ℤ (𝓞 K) :=
      equivOfCardEq ((Embeddings.card K ℂ).trans (finrank_eq_card_basis (integralBasis K)))
    let M := B.toMatrix (fun i => canonicalEmbedding K (integralBasis K (e i)))
    suffices M.det ≠ 0 by
      rw [← isUnit_iff_ne_zero, ← Basis.det_apply, ← is_basis_iff_det] at this
      refine basisOfLinearIndependentOfCardEqFinrank
        ((linearIndependent_equiv e.symm).mpr this.1) ?_
      rw [← finrank_eq_card_chooseBasisIndex, RingOfIntegers.rank, finrank_fintype_fun_eq_card,
        Embeddings.card]
<<<<<<< HEAD
  -- In order to prove that the determinant is non-zero, we show that it is equal to the
  -- square of the discriminant of the integral basis and thus it is not zero
    let N := Algebra.embeddingsMatrixReindex ℚ ℂ (fun i => integralBasis K (e i))
      RingHom.equivRatAlgHom
    rw [show M = N.transpose by { ext : 2 ; rfl }]
=======
  -- In order to prove that the determinant is nonzero, we show that it is equal to the
  -- square of the discriminant of the integral basis and thus it is not zero
    let N := Algebra.embeddingsMatrixReindex ℚ ℂ (fun i => integralBasis K (e i))
      RingHom.equivRatAlgHom
    rw [show M = N.transpose by { ext:2; rfl }]
>>>>>>> bc272206
    rw [Matrix.det_transpose, ← @pow_ne_zero_iff ℂ _ _ _ 2 (by norm_num)]
    convert (map_ne_zero_iff _ (algebraMap ℚ ℂ).injective).mpr
      (Algebra.discr_not_zero_of_basis ℚ (integralBasis K))
    rw [← Algebra.discr_reindex ℚ (integralBasis K) e.symm]
    exact (Algebra.discr_eq_det_embeddingsMatrixReindex_pow_two ℚ ℂ
      (fun i => integralBasis K (e i)) RingHom.equivRatAlgHom).symm

@[simp]
theorem latticeBasis_apply [NumberField K] (i : Free.ChooseBasisIndex ℤ (𝓞 K)) :
    latticeBasis K i = (canonicalEmbedding K) (integralBasis K i) := by
  simp only [latticeBasis, integralBasis_apply, coe_basisOfLinearIndependentOfCardEqFinrank,
    Function.comp_apply, Equiv.apply_symm_apply]

theorem mem_span_latticeBasis [NumberField K] (x : (K →+* ℂ) → ℂ) :
    x ∈ Submodule.span ℤ (Set.range (latticeBasis K)) ↔ x ∈ canonicalEmbedding K '' (𝓞 K) := by
  rw [show Set.range (latticeBasis K) =
      (canonicalEmbedding K).toIntAlgHom.toLinearMap '' (Set.range (integralBasis K)) by
<<<<<<< HEAD
    rw [← Set.range_comp] ; exact congrArg Set.range (funext (fun i => latticeBasis_apply K i))]
  rw [← Submodule.map_span, ← SetLike.mem_coe, Submodule.map_coe]
  rw [show (Submodule.span ℤ (Set.range (integralBasis K)) : Set K) = 𝓞 K by
    ext ; exact mem_span_integralBasis K]
=======
    rw [← Set.range_comp]; exact congrArg Set.range (funext (fun i => latticeBasis_apply K i))]
  rw [← Submodule.map_span, ← SetLike.mem_coe, Submodule.map_coe]
  rw [show (Submodule.span ℤ (Set.range (integralBasis K)) : Set K) = 𝓞 K by
    ext; exact mem_span_integralBasis K]
>>>>>>> bc272206
  rfl

end NumberField.canonicalEmbedding

namespace NumberField.mixedEmbedding

open NumberField NumberField.InfinitePlace NumberField.ComplexEmbedding

/-- The ambient space `ℝ^r₁ × ℂ^r₂` with `(r₁, r₂)` the signature of `K`. -/
local notation "E" K =>
  ({ w : InfinitePlace K // IsReal w } → ℝ) × ({ w : InfinitePlace K // IsComplex w } → ℂ)

/-- The canonical embedding of a number field `K` of signature `(r₁, r₂)` into `ℝ^r₁ × ℂ^r₂`. -/
noncomputable def _root_.NumberField.mixedEmbedding : K →+* (E K) :=
  RingHom.prod (Pi.ringHom fun w => w.prop.embedding) (Pi.ringHom fun w => w.val.embedding)

instance [NumberField K] :  Nontrivial (E K) := by
  obtain ⟨w⟩ := (inferInstance : Nonempty (InfinitePlace K))
  obtain hw | hw := w.isReal_or_isComplex
  · have : Nonempty {w : InfinitePlace K // IsReal w} := ⟨⟨w, hw⟩⟩
    exact nontrivial_prod_left
  · have : Nonempty {w : InfinitePlace K // IsComplex w} := ⟨⟨w, hw⟩⟩
    exact nontrivial_prod_right

theorem _root_.NumberField.mixedEmbedding_injective [NumberField K] :
    Function.Injective (NumberField.mixedEmbedding K) := by
  exact RingHom.injective _

section comm_map

/-- The linear map that makes `canonicalEmbedding` and `mixedEmbedding` commute, see
`comm_map_canonical_eq_mixed`. -/
noncomputable def comm_map : ((K →+* ℂ) → ℂ) →ₗ[ℝ] (E K) :=
{ toFun := fun x => ⟨fun w => (x w.val.embedding).re, fun w => x w.val.embedding⟩
  map_add' := by
    simp only [Pi.add_apply, Complex.add_re, Prod.mk_add_mk, Prod.mk.injEq]
    exact fun _ _ => ⟨rfl, rfl⟩
  map_smul' := by
    simp only [Pi.smul_apply, Complex.real_smul, Complex.mul_re, Complex.ofReal_re,
      Complex.ofReal_im, zero_mul, sub_zero, RingHom.id_apply, Prod.smul_mk, Prod.mk.injEq]
    exact fun _ _ => ⟨rfl, rfl⟩ }

theorem comm_map_apply_of_isReal (x : (K →+* ℂ) → ℂ) {w : InfinitePlace K} (hw : IsReal w) :
  (comm_map K x).1 ⟨w, hw⟩ = (x w.embedding).re := rfl

theorem comm_map_apply_of_isComplex (x : (K →+* ℂ) → ℂ) {w : InfinitePlace K} (hw : IsComplex w) :
  (comm_map K x).2 ⟨w, hw⟩ = x w.embedding := rfl

@[simp]
theorem comm_map_canonical_eq_mixed (x : K) :
    comm_map K (canonicalEmbedding K x) = mixedEmbedding K x := by
  simp only [canonicalEmbedding, comm_map, LinearMap.coe_mk, AddHom.coe_mk, Pi.ringHom_apply,
    mixedEmbedding, RingHom.prod_apply, Prod.mk.injEq]
  exact ⟨rfl, rfl⟩

<<<<<<< HEAD
/-- This is technical result to ensure that the image of the `ℂ`-basis of `ℂ^n`, defined in
=======
/-- This is a technical result to ensure that the image of the `ℂ`-basis of `ℂ^n` defined in
>>>>>>> bc272206
`canonicalEmbedding.latticeBasis` is a `ℝ`-basis of `ℝ^r₁ × ℂ^r₂`,
see `mixedEmbedding.latticeBasis`. -/
theorem disjoint_span_comm_map_ker [NumberField K]:
    Disjoint (Submodule.span ℝ (Set.range (canonicalEmbedding.latticeBasis K)))
      (LinearMap.ker (comm_map K)) := by
  refine LinearMap.disjoint_ker.mpr (fun x h_mem h_zero => ?_)
  replace h_mem : x ∈ Submodule.span ℝ (Set.range (canonicalEmbedding K)) := by
    refine (Submodule.span_mono ?_) h_mem
    rintro _ ⟨i, rfl⟩
    exact ⟨integralBasis K i, (canonicalEmbedding.latticeBasis_apply K i).symm⟩
  ext1 φ
  rw [Pi.zero_apply]
  by_cases hφ : IsReal φ
  · rw [show x φ = (x φ).re by
      rw [eq_comm, ← Complex.conj_eq_iff_re, canonicalEmbedding.conj_apply _ h_mem,
        ComplexEmbedding.isReal_iff.mp hφ], ← Complex.ofReal_zero]
    congr
<<<<<<< HEAD
    rw [← ComplexEmbedding.IsReal.embedding_mk hφ, ← comm_map_apply_of_isReal K x ⟨φ, hφ, rfl⟩]
    exact congrFun (congrArg (fun x => x.1) h_zero) ⟨InfinitePlace.mk φ, _⟩
  · have := congrFun (congrArg (fun x => x.2) h_zero) ⟨InfinitePlace.mk φ, ⟨φ, hφ, rfl⟩⟩
    cases ComplexEmbedding.embedding_mk φ with
=======
    rw [← ComplexEmbeddings.IsReal.embedding_mk hφ, ← comm_map_apply_of_isReal K x ⟨φ, hφ, rfl⟩]
    exact congrFun (congrArg (fun x => x.1) h_zero) ⟨InfinitePlace.mk φ, _⟩
  · have := congrFun (congrArg (fun x => x.2) h_zero) ⟨InfinitePlace.mk φ, ⟨φ, hφ, rfl⟩⟩
    cases ComplexEmbeddings.embedding_mk φ with
>>>>>>> bc272206
    | inl h => rwa [← h, ← comm_map_apply_of_isComplex K x ⟨φ, hφ, rfl⟩]
    | inr h =>
        apply RingHom.injective (starRingEnd ℂ)
        rwa [canonicalEmbedding.conj_apply _ h_mem, ← h, map_zero,
          ← comm_map_apply_of_isComplex K x ⟨φ, hφ, rfl⟩]

end comm_map

section integerLattice

open Module FiniteDimensional

/-- A `ℝ`-basis of `ℝ^r₁ × ℂ^r₂` that is also a `ℤ`-basis of the image of `𝓞 K`. -/
noncomputable def latticeBasis [NumberField K] :
    Basis (Free.ChooseBasisIndex ℤ (𝓞 K)) ℝ (E K) := by
  classical
    -- We construct an `ℝ`-linear independent family from the image of
    -- `canonicalEmbedding.lattice_basis` by `comm_map`
    have := LinearIndependent.map (LinearIndependent.restrict_scalars
      (by { simpa only [Complex.real_smul, mul_one] using Complex.ofReal_injective })
      (canonicalEmbedding.latticeBasis K).linearIndependent)
      (disjoint_span_comm_map_ker K)
    -- and it's a basis since it has the right cardinality
    refine basisOfLinearIndependentOfCardEqFinrank this ?_
    rw [← finrank_eq_card_chooseBasisIndex, RingOfIntegers.rank, finrank_prod, finrank_pi,
      finrank_pi_fintype, Complex.finrank_real_complex, Finset.sum_const, Finset.card_univ,
      ← card_real_embeddings, Algebra.id.smul_eq_mul, mul_comm, ← card_complex_embeddings,
      ← NumberField.Embeddings.card K ℂ, Fintype.card_subtype_compl,
      Nat.add_sub_of_le (Fintype.card_subtype_le _)]

@[simp]
theorem latticeBasis_apply [NumberField K] (i : Free.ChooseBasisIndex ℤ (𝓞 K)) :
    latticeBasis K i = (mixedEmbedding K) (integralBasis K i) := by
  simp only [latticeBasis, coe_basisOfLinearIndependentOfCardEqFinrank, Function.comp_apply,
    canonicalEmbedding.latticeBasis_apply, integralBasis_apply, comm_map_canonical_eq_mixed]

theorem mem_span_latticeBasis [NumberField K] (x : (E K)) :
    x ∈ Submodule.span ℤ (Set.range (latticeBasis K)) ↔ x ∈ mixedEmbedding K '' (𝓞 K) := by
  rw [show Set.range (latticeBasis K) =
      (mixedEmbedding K).toIntAlgHom.toLinearMap '' (Set.range (integralBasis K)) by
<<<<<<< HEAD
    rw [← Set.range_comp] ; exact congrArg Set.range (funext (fun i => latticeBasis_apply K i))]
  rw [← Submodule.map_span, ← SetLike.mem_coe, Submodule.map_coe]
  rw [show (Submodule.span ℤ (Set.range (integralBasis K)) : Set K) = 𝓞 K by
    ext ; exact mem_span_integralBasis K]
=======
    rw [← Set.range_comp]; exact congrArg Set.range (funext (fun i => latticeBasis_apply K i))]
  rw [← Submodule.map_span, ← SetLike.mem_coe, Submodule.map_coe]
  rw [show (Submodule.span ℤ (Set.range (integralBasis K)) : Set K) = 𝓞 K by
    ext; exact mem_span_integralBasis K]
>>>>>>> bc272206
  rfl

end integerLattice

section convex_body

open Metric ENNReal NNReal

variable (f : InfinitePlace K → ℝ≥0)

/-- The convex body defined by `f`: the set of points `x : E` such that `‖x w‖ < f w` for all
<<<<<<< HEAD
infinite place `w`. -/
=======
infinite places `w`. -/
>>>>>>> bc272206
def convex_body : Set (E K) :=
  (Set.pi Set.univ (fun w : { w : InfinitePlace K // IsReal w } => ball 0 (f w))) ×ˢ
  (Set.pi Set.univ (fun w : { w : InfinitePlace K // IsComplex w } => ball 0 (f w)))

theorem convex_body_mem {x : K} :
    mixedEmbedding K x ∈ (convex_body K f) ↔ ∀ w : InfinitePlace K, w x < f w := by
  simp only [mixedEmbedding, RingHom.prod_apply, convex_body, Set.mem_prod, Set.mem_pi,
    Set.mem_univ, Pi.ringHom_apply, mem_ball, dist_zero_right, Real.norm_eq_abs,
    IsReal.abs_embedding_apply, forall_true_left, Subtype.forall, Complex.norm_eq_abs,
    abs_embedding, ← ball_or_left, ← not_isReal_iff_isComplex, em, forall_true_left]

theorem convex_body_symmetric (x : E K) (hx : x ∈ (convex_body K f)) :
    -x ∈ (convex_body K f) := by
  simp only [convex_body, Set.mem_prod, Prod.fst_neg, Set.mem_pi, Set.mem_univ, Pi.neg_apply,
    mem_ball, dist_zero_right, norm_neg, Real.norm_eq_abs, forall_true_left, Subtype.forall,
    Prod.snd_neg, Complex.norm_eq_abs, hx] at hx ⊢
  exact hx

theorem convex_body_convex :
    Convex ℝ (convex_body K f) :=
  Convex.prod (convex_pi (fun _ _ => convex_ball _ _)) (convex_pi (fun _ _ => convex_ball _ _))

open Classical Fintype MeasureTheory MeasureTheory.Measure BigOperators

-- See: https://github.com/leanprover/lean4/issues/2220
local macro_rules | `($x ^ $y)   => `(HPow.hPow $x $y)

variable [NumberField K]

/-- The fudge factor that appears in the formula for the volume of `convex_body`. -/
noncomputable def constant_factor : ℝ≥0∞ :=
  (2 : ℝ≥0∞) ^ card {w : InfinitePlace K // IsReal w} *
    volume (ball (0 : ℂ) 1) ^ card {w : InfinitePlace K // IsComplex w}

instance : IsAddHaarMeasure (@volume ℂ Complex.measureSpace) := MapLinearEquiv.isAddHaarMeasure _ _

theorem constant_factor_pos : 0 < (constant_factor K) := by
  refine mul_pos (NeZero.ne _) ?_
  exact ENNReal.pow_ne_zero (ne_of_gt (measure_ball_pos _ _ (by norm_num))) _

theorem constant_factor_lt_top : (constant_factor K) < ⊤ := by
  refine mul_lt_top ?_ ?_
  · exact ne_of_lt (pow_lt_top (lt_top_iff_ne_top.mpr two_ne_top) _)
  · exact ne_of_lt (pow_lt_top measure_ball_lt_top _)

set_option maxHeartbeats 400000 in
theorem convex_body_volume :
<<<<<<< HEAD
    volume (convex_body K f) = (constant_factor K) * ∏ w, (f w) ^ (mult K w) := by
  rw [volume_eq_prod, convex_body, prod_prod, volume_pi, volume_pi, pi_pi, pi_pi]
  conv_lhs =>
    congr ; congr ; next => skip
    ext
    rw [Real.volume_ball, ofReal_mul (by norm_num), ofReal_coe_nnreal, mul_comm]
  conv_lhs =>
    congr ; next => skip
    congr ; next => skip
=======
    volume (convex_body K f) = (constant_factor K) *
      ∏ w : InfinitePlace K, ite (IsReal w) ↑(f w) ↑(f w ^ 2) := by
  rw [volume_eq_prod, convex_body, prod_prod, volume_pi, volume_pi, pi_pi, pi_pi]
  conv_lhs =>
    congr; congr; next => skip
    ext
    rw [Real.volume_ball, ofReal_mul (by norm_num), ofReal_coe_nnreal, mul_comm]
  conv_lhs =>
    congr; next => skip
    congr; next => skip
>>>>>>> bc272206
    ext i
    rw [addHaar_ball _ _ (by exact (f i).prop), Complex.finrank_real_complex, ← NNReal.coe_pow,
      ofReal_coe_nnreal, mul_comm]
  rw [Finset.prod_mul_distrib, Finset.prod_mul_distrib, Finset.prod_const, Finset.prod_const,
    Finset.card_univ, Finset.card_univ, mul_assoc, mul_comm, ← mul_assoc, mul_assoc, ofReal_ofNat,
<<<<<<< HEAD
    ← constant_factor]
  simp_rw [mult, pow_ite, pow_one]
  rw [Finset.prod_ite]
  simp_rw [coe_mul, coe_finset_prod]
  simp_rw [show (fun w : InfinitePlace K ↦ ¬IsReal w) = (fun w ↦ IsComplex w)
    by funext ; rw [not_isReal_iff_isComplex]]
  congr 1 ; rw [mul_comm] ; congr 1
  all_goals
  · rw [← Finset.prod_subtype_eq_prod_filter]
    congr ; ext
    exact ⟨fun _ =>  Finset.mem_subtype.mpr (Finset.mem_univ _), fun _ => Finset.mem_univ _⟩

variable {f}

/-- This is a technical result: quite often, we want to impose conditions at all infinite places
but one and choose the value at the remaining place so that we can apply
`exists_ne_zero_mem_ring_of_integers_lt`. -/
theorem adjust_f {w₁ : InfinitePlace K} (B : ℝ≥0) (hf : ∀ w, w ≠ w₁→ f w ≠ 0) :
    ∃ g : InfinitePlace K → ℝ≥0, (∀ w, w ≠ w₁ → g w = f w) ∧ ∏ w, (g w) ^ mult K w = B := by
  let S := ∏ w in Finset.univ.erase w₁, (f w) ^ mult K w
  refine ⟨Function.update f w₁ ((B * S⁻¹) ^ (mult K w₁ : ℝ)⁻¹), ?_, ?_⟩
  · exact fun w hw => Function.update_noteq hw _ f
  · rw [← Finset.mul_prod_erase Finset.univ _ (Finset.mem_univ w₁), Function.update_same,
      Finset.prod_congr rfl fun w hw => by rw [Function.update_noteq (Finset.ne_of_mem_erase hw)],
      ← NNReal.rpow_nat_cast, ← NNReal.rpow_mul, inv_mul_cancel, NNReal.rpow_one, mul_assoc,
      inv_mul_cancel, mul_one]
    · rw [Finset.prod_ne_zero_iff]
      exact fun w hw => pow_ne_zero _ (hf w (Finset.ne_of_mem_erase hw))
    · rw [mult]; split_ifs <;> norm_num

=======
    ← constant_factor, Finset.prod_ite]
  simp_rw [show (fun w : InfinitePlace K ↦ ¬IsReal w) = (fun w ↦ IsComplex w)
    by funext; rw [not_isReal_iff_isComplex]]
  congr 1; rw [mul_comm]; congr 1
  all_goals
  · rw [← Finset.prod_subtype_eq_prod_filter]
    congr; ext
    exact ⟨fun _ =>  Finset.mem_subtype.mpr (Finset.mem_univ _), fun _ => Finset.mem_univ _⟩

>>>>>>> bc272206
end convex_body

section minkowski

open MeasureTheory MeasureTheory.Measure Classical ENNReal FiniteDimensional

variable [NumberField K]

/-- The bound that appears in Minkowski theorem, see
`MeasureTheory.exists_ne_zero_mem_lattice_of_measure_mul_two_pow_lt_measure`. -/
noncomputable def minkowski_bound : ℝ≥0∞ :=
  volume (Zspan.fundamentalDomain (latticeBasis K)) * 2 ^ (finrank ℝ (E K))

theorem minkowski_bound_lt_top : minkowski_bound K < ⊤ := by
  refine mul_lt_top ?_ ?_
  · exact ne_of_lt (Zspan.fundamentalDomain_bounded (latticeBasis K)).measure_lt_top
  · exact ne_of_lt (pow_lt_top (lt_top_iff_ne_top.mpr two_ne_top) _)

<<<<<<< HEAD
theorem exists_ne_zero_mem_ring_of_integers_lt (h : minkowski_bound K < volume (convex_body K f)) :
=======
theorem exists_ne_zero_mem_ringOfIntegers_lt (h : minkowski_bound K < volume (convex_body K f)) :
>>>>>>> bc272206
    ∃ (a : 𝓞 K), a ≠ 0 ∧ ∀ w : InfinitePlace K, w a < f w := by
  have : @IsAddHaarMeasure (E K) _ _ _ volume := prod.instIsAddHaarMeasure volume volume
  have h_fund := Zspan.isAddFundamentalDomain (latticeBasis K) volume
  have : Countable (Submodule.span ℤ (Set.range (latticeBasis K))).toAddSubgroup := by
    change Countable (Submodule.span ℤ (Set.range (latticeBasis K)): Set (E K))
    infer_instance
  obtain ⟨⟨x, hx⟩, h_nzr, h_mem⟩ := exists_ne_zero_mem_lattice_of_measure_mul_two_pow_lt_measure
    h_fund h (convex_body_symmetric K f) (convex_body_convex K f)
  rw [Submodule.mem_toAddSubgroup, mem_span_latticeBasis] at hx
  obtain ⟨a, ha, rfl⟩ := hx
  refine ⟨⟨a, ha⟩, ?_, (convex_body_mem K f).mp h_mem⟩
  rw [ne_eq, AddSubgroup.mk_eq_zero_iff, map_eq_zero, ← ne_eq] at h_nzr
  exact Subtype.ne_of_val_ne h_nzr

end minkowski

end NumberField.mixedEmbedding<|MERGE_RESOLUTION|>--- conflicted
+++ resolved
@@ -13,10 +13,6 @@
 import Mathlib.MeasureTheory.Measure.Haar.NormedSpace
 import Mathlib.NumberTheory.NumberField.Embeddings
 import Mathlib.RingTheory.Discriminant
-<<<<<<< HEAD
-
-=======
->>>>>>> bc272206
 
 /-!
 # Canonical embedding of a number field
@@ -36,12 +32,9 @@
 `φ_₁,...,φ_r₁` are its real embeddings and `ψ_₁,..., ψ_r₂` are its complex embeddings (up to
 complex conjugation).
 
-<<<<<<< HEAD
-=======
 * `exists_ne_zero_mem_ringOfIntegers_lt`: let `f : InfinitePlace K → ℝ≥0`, if the product
 `∏_w f w` is large enough, proves that there exists a nonzero algebraic integer `a` such
 that `w a < f w` for all infinite places `w`.
->>>>>>> bc272206
 
 ## Tags
 
@@ -69,11 +62,7 @@
 open scoped ComplexConjugate
 
 /-- The image of `canonicalEmbedding` lives in the `ℝ`-submodule of the `x ∈ ((K →+* ℂ) → ℂ)` such
-<<<<<<< HEAD
-that `conj x_φ = x_(conj φ)` for all `∀ φ : K →+* ℂ`. -/
-=======
 that `conj x_φ = x_(conj φ)` for all `φ : K →+* ℂ`. -/
->>>>>>> bc272206
 theorem conj_apply {x : ((K →+* ℂ) → ℂ)} (φ : K →+* ℂ)
     (hx : x ∈ Submodule.span ℝ (Set.range (canonicalEmbedding K))) :
     conj (x φ) = x (ComplexEmbedding.conjugate φ) := by
@@ -86,22 +75,13 @@
     exact congrArg ((a : ℂ) * ·) hx
 
 theorem nnnorm_eq [NumberField K] (x : K) :
-<<<<<<< HEAD
-    ‖canonicalEmbedding K x‖₊ =
-      Finset.univ.sup (fun φ : K →+* ℂ => ‖φ x‖₊) := by
-=======
     ‖canonicalEmbedding K x‖₊ = Finset.univ.sup (fun φ : K →+* ℂ => ‖φ x‖₊) := by
->>>>>>> bc272206
   simp_rw [Pi.nnnorm_def, apply_at]
 
 theorem norm_le_iff [NumberField K] (x : K) (r : ℝ) :
     ‖canonicalEmbedding K x‖ ≤ r ↔ ∀ φ : K →+* ℂ, ‖φ x‖ ≤ r := by
   obtain hr | hr := lt_or_le r 0
-<<<<<<< HEAD
-  · obtain ⟨φ : K →+* ℂ⟩ := (inferInstance : Nonempty (K →+* ℂ))
-=======
   · obtain ⟨φ⟩ := (inferInstance : Nonempty (K →+* ℂ))
->>>>>>> bc272206
     refine iff_of_false ?_ ?_
     exact (hr.trans_le (norm_nonneg _)).not_le
     exact fun h => hr.not_le (le_trans (norm_nonneg _) (h φ))
@@ -121,15 +101,9 @@
   · simp [Metric.closedBall_eq_empty.2 hr]
   · have heq : ∀ x, canonicalEmbedding K x ∈ Metric.closedBall 0 r ↔
         ∀ φ : K →+* ℂ, ‖φ x‖ ≤ r := by
-<<<<<<< HEAD
-      intro x ; rw [← norm_le_iff, mem_closedBall_zero_iff]
-    convert (Embeddings.finite_of_norm_le K ℂ r).image (canonicalEmbedding K)
-    ext ; constructor
-=======
       intro x; rw [← norm_le_iff, mem_closedBall_zero_iff]
     convert (Embeddings.finite_of_norm_le K ℂ r).image (canonicalEmbedding K)
     ext; constructor
->>>>>>> bc272206
     · rintro ⟨⟨_, ⟨x, rfl⟩, rfl⟩, hx⟩
       exact ⟨↑x, ⟨SetLike.coe_mem x, fun φ => (heq x).mp hx φ⟩, rfl⟩
     · rintro ⟨x, ⟨hx1, hx2⟩, rfl⟩
@@ -142,11 +116,7 @@
     Basis (Free.ChooseBasisIndex ℤ (𝓞 K)) ℂ ((K →+* ℂ) → ℂ) := by
   classical
   -- Let `B` be the canonical basis of `(K →+* ℂ) → ℂ`. We prove that the determinant of
-<<<<<<< HEAD
-  -- the image by `canonicalEmbedding` of the integral basis of `K` is non-zero. This
-=======
   -- the image by `canonicalEmbedding` of the integral basis of `K` is nonzero. This
->>>>>>> bc272206
   -- will imply the result.
     let B := Pi.basisFun ℂ (K →+* ℂ)
     let e : (K →+* ℂ) ≃ Free.ChooseBasisIndex ℤ (𝓞 K) :=
@@ -158,19 +128,11 @@
         ((linearIndependent_equiv e.symm).mpr this.1) ?_
       rw [← finrank_eq_card_chooseBasisIndex, RingOfIntegers.rank, finrank_fintype_fun_eq_card,
         Embeddings.card]
-<<<<<<< HEAD
-  -- In order to prove that the determinant is non-zero, we show that it is equal to the
-  -- square of the discriminant of the integral basis and thus it is not zero
-    let N := Algebra.embeddingsMatrixReindex ℚ ℂ (fun i => integralBasis K (e i))
-      RingHom.equivRatAlgHom
-    rw [show M = N.transpose by { ext : 2 ; rfl }]
-=======
   -- In order to prove that the determinant is nonzero, we show that it is equal to the
   -- square of the discriminant of the integral basis and thus it is not zero
     let N := Algebra.embeddingsMatrixReindex ℚ ℂ (fun i => integralBasis K (e i))
       RingHom.equivRatAlgHom
     rw [show M = N.transpose by { ext:2; rfl }]
->>>>>>> bc272206
     rw [Matrix.det_transpose, ← @pow_ne_zero_iff ℂ _ _ _ 2 (by norm_num)]
     convert (map_ne_zero_iff _ (algebraMap ℚ ℂ).injective).mpr
       (Algebra.discr_not_zero_of_basis ℚ (integralBasis K))
@@ -188,17 +150,10 @@
     x ∈ Submodule.span ℤ (Set.range (latticeBasis K)) ↔ x ∈ canonicalEmbedding K '' (𝓞 K) := by
   rw [show Set.range (latticeBasis K) =
       (canonicalEmbedding K).toIntAlgHom.toLinearMap '' (Set.range (integralBasis K)) by
-<<<<<<< HEAD
-    rw [← Set.range_comp] ; exact congrArg Set.range (funext (fun i => latticeBasis_apply K i))]
-  rw [← Submodule.map_span, ← SetLike.mem_coe, Submodule.map_coe]
-  rw [show (Submodule.span ℤ (Set.range (integralBasis K)) : Set K) = 𝓞 K by
-    ext ; exact mem_span_integralBasis K]
-=======
     rw [← Set.range_comp]; exact congrArg Set.range (funext (fun i => latticeBasis_apply K i))]
   rw [← Submodule.map_span, ← SetLike.mem_coe, Submodule.map_coe]
   rw [show (Submodule.span ℤ (Set.range (integralBasis K)) : Set K) = 𝓞 K by
     ext; exact mem_span_integralBasis K]
->>>>>>> bc272206
   rfl
 
 end NumberField.canonicalEmbedding
@@ -254,11 +209,7 @@
     mixedEmbedding, RingHom.prod_apply, Prod.mk.injEq]
   exact ⟨rfl, rfl⟩
 
-<<<<<<< HEAD
-/-- This is technical result to ensure that the image of the `ℂ`-basis of `ℂ^n`, defined in
-=======
 /-- This is a technical result to ensure that the image of the `ℂ`-basis of `ℂ^n` defined in
->>>>>>> bc272206
 `canonicalEmbedding.latticeBasis` is a `ℝ`-basis of `ℝ^r₁ × ℂ^r₂`,
 see `mixedEmbedding.latticeBasis`. -/
 theorem disjoint_span_comm_map_ker [NumberField K]:
@@ -276,17 +227,10 @@
       rw [eq_comm, ← Complex.conj_eq_iff_re, canonicalEmbedding.conj_apply _ h_mem,
         ComplexEmbedding.isReal_iff.mp hφ], ← Complex.ofReal_zero]
     congr
-<<<<<<< HEAD
     rw [← ComplexEmbedding.IsReal.embedding_mk hφ, ← comm_map_apply_of_isReal K x ⟨φ, hφ, rfl⟩]
     exact congrFun (congrArg (fun x => x.1) h_zero) ⟨InfinitePlace.mk φ, _⟩
   · have := congrFun (congrArg (fun x => x.2) h_zero) ⟨InfinitePlace.mk φ, ⟨φ, hφ, rfl⟩⟩
     cases ComplexEmbedding.embedding_mk φ with
-=======
-    rw [← ComplexEmbeddings.IsReal.embedding_mk hφ, ← comm_map_apply_of_isReal K x ⟨φ, hφ, rfl⟩]
-    exact congrFun (congrArg (fun x => x.1) h_zero) ⟨InfinitePlace.mk φ, _⟩
-  · have := congrFun (congrArg (fun x => x.2) h_zero) ⟨InfinitePlace.mk φ, ⟨φ, hφ, rfl⟩⟩
-    cases ComplexEmbeddings.embedding_mk φ with
->>>>>>> bc272206
     | inl h => rwa [← h, ← comm_map_apply_of_isComplex K x ⟨φ, hφ, rfl⟩]
     | inr h =>
         apply RingHom.injective (starRingEnd ℂ)
@@ -327,17 +271,10 @@
     x ∈ Submodule.span ℤ (Set.range (latticeBasis K)) ↔ x ∈ mixedEmbedding K '' (𝓞 K) := by
   rw [show Set.range (latticeBasis K) =
       (mixedEmbedding K).toIntAlgHom.toLinearMap '' (Set.range (integralBasis K)) by
-<<<<<<< HEAD
-    rw [← Set.range_comp] ; exact congrArg Set.range (funext (fun i => latticeBasis_apply K i))]
-  rw [← Submodule.map_span, ← SetLike.mem_coe, Submodule.map_coe]
-  rw [show (Submodule.span ℤ (Set.range (integralBasis K)) : Set K) = 𝓞 K by
-    ext ; exact mem_span_integralBasis K]
-=======
     rw [← Set.range_comp]; exact congrArg Set.range (funext (fun i => latticeBasis_apply K i))]
   rw [← Submodule.map_span, ← SetLike.mem_coe, Submodule.map_coe]
   rw [show (Submodule.span ℤ (Set.range (integralBasis K)) : Set K) = 𝓞 K by
     ext; exact mem_span_integralBasis K]
->>>>>>> bc272206
   rfl
 
 end integerLattice
@@ -349,11 +286,7 @@
 variable (f : InfinitePlace K → ℝ≥0)
 
 /-- The convex body defined by `f`: the set of points `x : E` such that `‖x w‖ < f w` for all
-<<<<<<< HEAD
-infinite place `w`. -/
-=======
 infinite places `w`. -/
->>>>>>> bc272206
 def convex_body : Set (E K) :=
   (Set.pi Set.univ (fun w : { w : InfinitePlace K // IsReal w } => ball 0 (f w))) ×ˢ
   (Set.pi Set.univ (fun w : { w : InfinitePlace K // IsComplex w } => ball 0 (f w)))
@@ -401,19 +334,7 @@
 
 set_option maxHeartbeats 400000 in
 theorem convex_body_volume :
-<<<<<<< HEAD
     volume (convex_body K f) = (constant_factor K) * ∏ w, (f w) ^ (mult K w) := by
-  rw [volume_eq_prod, convex_body, prod_prod, volume_pi, volume_pi, pi_pi, pi_pi]
-  conv_lhs =>
-    congr ; congr ; next => skip
-    ext
-    rw [Real.volume_ball, ofReal_mul (by norm_num), ofReal_coe_nnreal, mul_comm]
-  conv_lhs =>
-    congr ; next => skip
-    congr ; next => skip
-=======
-    volume (convex_body K f) = (constant_factor K) *
-      ∏ w : InfinitePlace K, ite (IsReal w) ↑(f w) ↑(f w ^ 2) := by
   rw [volume_eq_prod, convex_body, prod_prod, volume_pi, volume_pi, pi_pi, pi_pi]
   conv_lhs =>
     congr; congr; next => skip
@@ -422,24 +343,23 @@
   conv_lhs =>
     congr; next => skip
     congr; next => skip
->>>>>>> bc272206
     ext i
     rw [addHaar_ball _ _ (by exact (f i).prop), Complex.finrank_real_complex, ← NNReal.coe_pow,
       ofReal_coe_nnreal, mul_comm]
   rw [Finset.prod_mul_distrib, Finset.prod_mul_distrib, Finset.prod_const, Finset.prod_const,
     Finset.card_univ, Finset.card_univ, mul_assoc, mul_comm, ← mul_assoc, mul_assoc, ofReal_ofNat,
-<<<<<<< HEAD
     ← constant_factor]
   simp_rw [mult, pow_ite, pow_one]
   rw [Finset.prod_ite]
   simp_rw [coe_mul, coe_finset_prod]
   simp_rw [show (fun w : InfinitePlace K ↦ ¬IsReal w) = (fun w ↦ IsComplex w)
-    by funext ; rw [not_isReal_iff_isComplex]]
-  congr 1 ; rw [mul_comm] ; congr 1
+    by funext; rw [not_isReal_iff_isComplex]]
+  congr 1; rw [mul_comm]; congr 1
   all_goals
   · rw [← Finset.prod_subtype_eq_prod_filter]
-    congr ; ext
+    congr; ext
     exact ⟨fun _ =>  Finset.mem_subtype.mpr (Finset.mem_univ _), fun _ => Finset.mem_univ _⟩
+
 
 variable {f}
 
@@ -459,17 +379,6 @@
       exact fun w hw => pow_ne_zero _ (hf w (Finset.ne_of_mem_erase hw))
     · rw [mult]; split_ifs <;> norm_num
 
-=======
-    ← constant_factor, Finset.prod_ite]
-  simp_rw [show (fun w : InfinitePlace K ↦ ¬IsReal w) = (fun w ↦ IsComplex w)
-    by funext; rw [not_isReal_iff_isComplex]]
-  congr 1; rw [mul_comm]; congr 1
-  all_goals
-  · rw [← Finset.prod_subtype_eq_prod_filter]
-    congr; ext
-    exact ⟨fun _ =>  Finset.mem_subtype.mpr (Finset.mem_univ _), fun _ => Finset.mem_univ _⟩
-
->>>>>>> bc272206
 end convex_body
 
 section minkowski
@@ -488,11 +397,7 @@
   · exact ne_of_lt (Zspan.fundamentalDomain_bounded (latticeBasis K)).measure_lt_top
   · exact ne_of_lt (pow_lt_top (lt_top_iff_ne_top.mpr two_ne_top) _)
 
-<<<<<<< HEAD
-theorem exists_ne_zero_mem_ring_of_integers_lt (h : minkowski_bound K < volume (convex_body K f)) :
-=======
 theorem exists_ne_zero_mem_ringOfIntegers_lt (h : minkowski_bound K < volume (convex_body K f)) :
->>>>>>> bc272206
     ∃ (a : 𝓞 K), a ≠ 0 ∧ ∀ w : InfinitePlace K, w a < f w := by
   have : @IsAddHaarMeasure (E K) _ _ _ volume := prod.instIsAddHaarMeasure volume volume
   have h_fund := Zspan.isAddFundamentalDomain (latticeBasis K) volume
