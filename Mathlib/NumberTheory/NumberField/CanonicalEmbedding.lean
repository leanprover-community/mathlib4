/-
Copyright (c) 2022 Xavier Roblot. All rights reserved.
Released under Apache 2.0 license as described in the file LICENSE.
Authors: Xavier Roblot
-/
import Mathlib.RingTheory.Discriminant
import Mathlib.Algebra.Module.Zlattice
import Mathlib.MeasureTheory.Group.GeometryOfNumbers
import Mathlib.NumberTheory.NumberField.Embeddings

#align_import number_theory.number_field.canonical_embedding from "leanprover-community/mathlib"@"60da01b41bbe4206f05d34fd70c8dd7498717a30"

/-!
# Canonical embedding of a number field

The canonical embedding of a number field `K` of degree `n` is the ring homomorphism
`K →+* ℂ^n` that sends `x ∈ K` to `(φ_₁(x),...,φ_n(x))` where the `φ_i`'s are the complex
embeddings of `K`. Note that we do not choose an ordering of the embeddings, but instead map `K`
into the type `(K →+* ℂ) → ℂ` of `ℂ`-vectors indexed by the complex embeddings.

## Main definitions and results

* `NumberField.canonicalEmbedding`: the ring homorphism `K →+* ((K →+* ℂ) → ℂ)` defined by
sending `x : K` to the vector `(φ x)` indexed by `φ : K →+* ℂ`.

* `NumberField.canonicalEmbedding.integerLattice.inter_ball_finite`: the intersection of the
image of the ring of integers by the canonical embedding and any ball centered at `0` of finite
radius is finite.

* `NumberField.mixedEmbedding`: the ring homomorphism from `K →+* ({ w // IsReal w } → ℝ) ×
({ w // IsComplex w } → ℂ)` that sends `x ∈ K` to `(φ_w x)_w` where `φ_w` is the embedding
associated to the infinite place `w`. In particular, if `w` is real then `φ_w : K →+* ℝ` and, if
`w` is complex, `φ_w` is an arbitrary choice between the two complex embeddings defining the place
`w`.

* `NumberField.mixedEmbedding.exists_ne_zero_mem_ringOfIntegers_lt`: let
`f : InfinitePlace K → ℝ≥0`, if the product `∏ w, f w` is large enough, then there exists a
nonzero algebraic integer `a` in `K` such that `w a < f w` for all infinite places `w`.

## Tags

number field, infinite places
-/

local macro_rules | `($x ^ $y) => `(HPow.hPow $x $y) -- Porting note: See issue lean4#2220

variable (K : Type*) [Field K]

namespace NumberField.canonicalEmbedding

open NumberField

/-- The canonical embedding of a number field `K` of degree `n` into `ℂ^n`. -/
def _root_.NumberField.canonicalEmbedding : K →+* ((K →+* ℂ) → ℂ) := Pi.ringHom fun φ => φ

theorem _root_.NumberField.canonicalEmbedding_injective [NumberField K] :
    Function.Injective (NumberField.canonicalEmbedding K) := RingHom.injective _

variable {K}

@[simp]
theorem apply_at (φ : K →+* ℂ) (x : K) : (NumberField.canonicalEmbedding K x) φ = φ x := rfl

open scoped ComplexConjugate

/-- The image of `canonicalEmbedding` lives in the `ℝ`-submodule of the `x ∈ ((K →+* ℂ) → ℂ)` such
that `conj x_φ = x_(conj φ)` for all `∀ φ : K →+* ℂ`. -/
theorem conj_apply {x : ((K →+* ℂ) → ℂ)} (φ : K →+* ℂ)
    (hx : x ∈ Submodule.span ℝ (Set.range (canonicalEmbedding K))) :
    conj (x φ) = x (ComplexEmbedding.conjugate φ) := by
  refine Submodule.span_induction hx ?_ ?_ (fun _ _ hx hy => ?_) (fun a _ hx => ?_)
  · rintro _ ⟨x, rfl⟩
    rw [apply_at, apply_at, ComplexEmbedding.conjugate_coe_eq]
  · rw [Pi.zero_apply, Pi.zero_apply, map_zero]
  · rw [Pi.add_apply, Pi.add_apply, map_add, hx, hy]
  · rw [Pi.smul_apply, Complex.real_smul, map_mul, Complex.conj_ofReal]
    exact congrArg ((a : ℂ) * ·) hx

theorem nnnorm_eq [NumberField K] (x : K) :
    ‖canonicalEmbedding K x‖₊ = Finset.univ.sup (fun φ : K →+* ℂ => ‖φ x‖₊) := by
  simp_rw [Pi.nnnorm_def, apply_at]

theorem norm_le_iff [NumberField K] (x : K) (r : ℝ) :
    ‖canonicalEmbedding K x‖ ≤ r ↔ ∀ φ : K →+* ℂ, ‖φ x‖ ≤ r := by
  obtain hr | hr := lt_or_le r 0
  · obtain ⟨φ⟩ := (inferInstance : Nonempty (K →+* ℂ))
    refine iff_of_false ?_ ?_
    exact (hr.trans_le (norm_nonneg _)).not_le
    exact fun h => hr.not_le (le_trans (norm_nonneg _) (h φ))
  · lift r to NNReal using hr
    simp_rw [← coe_nnnorm, nnnorm_eq, NNReal.coe_le_coe, Finset.sup_le_iff, Finset.mem_univ,
      forall_true_left]

variable (K)

/-- The image of `𝓞 K` as a subring of `ℂ^n`. -/
def integerLattice : Subring ((K →+* ℂ) → ℂ) :=
  (RingHom.range (algebraMap (𝓞 K) K)).map (canonicalEmbedding K)

theorem integerLattice.inter_ball_finite [NumberField K] (r : ℝ) :
    ((integerLattice K : Set ((K →+* ℂ) → ℂ)) ∩ Metric.closedBall 0 r).Finite := by
  obtain hr | _ := lt_or_le r 0
  · simp [Metric.closedBall_eq_empty.2 hr]
  · have heq : ∀ x, canonicalEmbedding K x ∈ Metric.closedBall 0 r ↔
        ∀ φ : K →+* ℂ, ‖φ x‖ ≤ r := by
      intro x; rw [← norm_le_iff, mem_closedBall_zero_iff]
    convert (Embeddings.finite_of_norm_le K ℂ r).image (canonicalEmbedding K)
    ext; constructor
    · rintro ⟨⟨_, ⟨x, rfl⟩, rfl⟩, hx⟩
      exact ⟨↑x, ⟨SetLike.coe_mem x, fun φ => (heq x).mp hx φ⟩, rfl⟩
    · rintro ⟨x, ⟨hx1, hx2⟩, rfl⟩
      exact ⟨⟨x, ⟨⟨x, hx1⟩, rfl⟩, rfl⟩, (heq x).mpr hx2⟩

open Module Fintype FiniteDimensional

/-- A `ℂ`-basis of `ℂ^n` that is also a `ℤ`-basis of the `integerLattice`. -/
noncomputable def latticeBasis [NumberField K] :
    Basis (Free.ChooseBasisIndex ℤ (𝓞 K)) ℂ ((K →+* ℂ) → ℂ) := by
  classical
  -- Let `B` be the canonical basis of `(K →+* ℂ) → ℂ`. We prove that the determinant of
  -- the image by `canonicalEmbedding` of the integral basis of `K` is nonzero. This
  -- will imply the result.
    let B := Pi.basisFun ℂ (K →+* ℂ)
    let e : (K →+* ℂ) ≃ Free.ChooseBasisIndex ℤ (𝓞 K) :=
      equivOfCardEq ((Embeddings.card K ℂ).trans (finrank_eq_card_basis (integralBasis K)))
    let M := B.toMatrix (fun i => canonicalEmbedding K (integralBasis K (e i)))
    suffices M.det ≠ 0 by
      rw [← isUnit_iff_ne_zero, ← Basis.det_apply, ← is_basis_iff_det] at this
      refine basisOfLinearIndependentOfCardEqFinrank
        ((linearIndependent_equiv e.symm).mpr this.1) ?_
      rw [← finrank_eq_card_chooseBasisIndex, RingOfIntegers.rank, finrank_fintype_fun_eq_card,
        Embeddings.card]
  -- In order to prove that the determinant is nonzero, we show that it is equal to the
  -- square of the discriminant of the integral basis and thus it is not zero
    let N := Algebra.embeddingsMatrixReindex ℚ ℂ (fun i => integralBasis K (e i))
      RingHom.equivRatAlgHom
    rw [show M = N.transpose by { ext:2; rfl }]
    rw [Matrix.det_transpose, ← @pow_ne_zero_iff ℂ _ _ _ 2 (by norm_num)]
    convert (map_ne_zero_iff _ (algebraMap ℚ ℂ).injective).mpr
      (Algebra.discr_not_zero_of_basis ℚ (integralBasis K))
    rw [← Algebra.discr_reindex ℚ (integralBasis K) e.symm]
    exact (Algebra.discr_eq_det_embeddingsMatrixReindex_pow_two ℚ ℂ
      (fun i => integralBasis K (e i)) RingHom.equivRatAlgHom).symm

@[simp]
theorem latticeBasis_apply [NumberField K] (i : Free.ChooseBasisIndex ℤ (𝓞 K)) :
    latticeBasis K i = (canonicalEmbedding K) (integralBasis K i) := by
  simp only [latticeBasis, integralBasis_apply, coe_basisOfLinearIndependentOfCardEqFinrank,
    Function.comp_apply, Equiv.apply_symm_apply]

theorem mem_span_latticeBasis [NumberField K] (x : (K →+* ℂ) → ℂ) :
    x ∈ Submodule.span ℤ (Set.range (latticeBasis K)) ↔ x ∈ canonicalEmbedding K '' (𝓞 K) := by
  rw [show Set.range (latticeBasis K) =
      (canonicalEmbedding K).toIntAlgHom.toLinearMap '' (Set.range (integralBasis K)) by
    rw [← Set.range_comp]; exact congrArg Set.range (funext (fun i => latticeBasis_apply K i))]
  rw [← Submodule.map_span, ← SetLike.mem_coe, Submodule.map_coe]
  rw [show (Submodule.span ℤ (Set.range (integralBasis K)) : Set K) = 𝓞 K by
    ext; exact mem_span_integralBasis K]
  rfl

end NumberField.canonicalEmbedding

namespace NumberField.mixedEmbedding

open NumberField NumberField.InfinitePlace FiniteDimensional

/-- The space `ℝ^r₁ × ℂ^r₂` with `(r₁, r₂)` the signature of `K`. -/
local notation "E" K =>
  ({w : InfinitePlace K // IsReal w} → ℝ) × ({w : InfinitePlace K // IsComplex w} → ℂ)

/-- The mixed embedding of a number field `K` of signature `(r₁, r₂)` into `ℝ^r₁ × ℂ^r₂`. -/
noncomputable def _root_.NumberField.mixedEmbedding : K →+* (E K) :=
  RingHom.prod (Pi.ringHom fun w => embedding_of_isReal w.prop)
    (Pi.ringHom fun w => w.val.embedding)

instance [NumberField K] :  Nontrivial (E K) := by
  obtain ⟨w⟩ := (inferInstance : Nonempty (InfinitePlace K))
  obtain hw | hw := w.isReal_or_isComplex
  · have : Nonempty {w : InfinitePlace K // IsReal w} := ⟨⟨w, hw⟩⟩
    exact nontrivial_prod_left
  · have : Nonempty {w : InfinitePlace K // IsComplex w} := ⟨⟨w, hw⟩⟩
    exact nontrivial_prod_right

protected theorem finrank [NumberField K] : finrank ℝ (E K) = finrank ℚ K := by
  classical
  rw [finrank_prod, finrank_pi, finrank_pi_fintype, Complex.finrank_real_complex, Finset.sum_const,
    Finset.card_univ, ← NrRealPlaces, ← NrComplexPlaces, ← card_real_embeddings,
    Algebra.id.smul_eq_mul, mul_comm, ← card_complex_embeddings, ← NumberField.Embeddings.card K ℂ,
    Fintype.card_subtype_compl, Nat.add_sub_of_le (Fintype.card_subtype_le _)]

theorem _root_.NumberField.mixedEmbedding_injective [NumberField K] :
    Function.Injective (NumberField.mixedEmbedding K) := by
  exact RingHom.injective _

section commMap

/-- The linear map that makes `canonicalEmbedding` and `mixedEmbedding` commute, see
`commMap_canonical_eq_mixed`. -/
noncomputable def commMap : ((K →+* ℂ) → ℂ) →ₗ[ℝ] (E K) :=
{ toFun := fun x => ⟨fun w => (x w.val.embedding).re, fun w => x w.val.embedding⟩
  map_add' := by
    simp only [Pi.add_apply, Complex.add_re, Prod.mk_add_mk, Prod.mk.injEq]
    exact fun _ _ => ⟨rfl, rfl⟩
  map_smul' := by
    simp only [Pi.smul_apply, Complex.real_smul, Complex.mul_re, Complex.ofReal_re,
      Complex.ofReal_im, zero_mul, sub_zero, RingHom.id_apply, Prod.smul_mk, Prod.mk.injEq]
    exact fun _ _ => ⟨rfl, rfl⟩ }

theorem commMap_apply_of_isReal (x : (K →+* ℂ) → ℂ) {w : InfinitePlace K} (hw : IsReal w) :
    (commMap K x).1 ⟨w, hw⟩ = (x w.embedding).re := rfl

theorem commMap_apply_of_isComplex (x : (K →+* ℂ) → ℂ) {w : InfinitePlace K} (hw : IsComplex w) :
    (commMap K x).2 ⟨w, hw⟩ = x w.embedding := rfl

@[simp]
theorem commMap_canonical_eq_mixed (x : K) :
    commMap K (canonicalEmbedding K x) = mixedEmbedding K x := by
  simp only [canonicalEmbedding, commMap, LinearMap.coe_mk, AddHom.coe_mk, Pi.ringHom_apply,
    mixedEmbedding, RingHom.prod_apply, Prod.mk.injEq]
  exact ⟨rfl, rfl⟩

/-- This is a technical result to ensure that the image of the `ℂ`-basis of `ℂ^n` defined in
`canonicalEmbedding.latticeBasis` is a `ℝ`-basis of `ℝ^r₁ × ℂ^r₂`,
see `mixedEmbedding.latticeBasis`. -/
theorem disjoint_span_commMap_ker [NumberField K] :
    Disjoint (Submodule.span ℝ (Set.range (canonicalEmbedding.latticeBasis K)))
      (LinearMap.ker (commMap K)) := by
  refine LinearMap.disjoint_ker.mpr (fun x h_mem h_zero => ?_)
  replace h_mem : x ∈ Submodule.span ℝ (Set.range (canonicalEmbedding K)) := by
    refine (Submodule.span_mono ?_) h_mem
    rintro _ ⟨i, rfl⟩
    exact ⟨integralBasis K i, (canonicalEmbedding.latticeBasis_apply K i).symm⟩
  ext1 φ
  rw [Pi.zero_apply]
  by_cases hφ : ComplexEmbedding.IsReal φ
  · rw [show x φ = (x φ).re by
      rw [eq_comm, ← Complex.conj_eq_iff_re, canonicalEmbedding.conj_apply _ h_mem,
        ComplexEmbedding.isReal_iff.mp hφ], ← Complex.ofReal_zero]
    congr
    rw [← embedding_mk_eq_of_isReal hφ, ← commMap_apply_of_isReal K x ⟨φ, hφ, rfl⟩]
    exact congrFun (congrArg (fun x => x.1) h_zero) ⟨InfinitePlace.mk φ, _⟩
  · have := congrFun (congrArg (fun x => x.2) h_zero) ⟨InfinitePlace.mk φ, ⟨φ, hφ, rfl⟩⟩
    cases embedding_mk_eq φ with
    | inl h => rwa [← h, ← commMap_apply_of_isComplex K x ⟨φ, hφ, rfl⟩]
    | inr h =>
        apply RingHom.injective (starRingEnd ℂ)
        rwa [canonicalEmbedding.conj_apply _ h_mem, ← h, map_zero,
          ← commMap_apply_of_isComplex K x ⟨φ, hφ, rfl⟩]

end commMap

noncomputable section stdBasis

open Classical Complex MeasureTheory MeasureTheory.Measure Zspan Matrix BigOperators
  ComplexConjugate

variable [NumberField K]

/-- The type indexing the basis `stdBasis`. -/
abbrev index := {w : InfinitePlace K // IsReal w} ⊕ ({w : InfinitePlace K // IsComplex w}) × (Fin 2)

/-- The `ℝ`-basis of `({w // IsReal w} → ℝ) × ({ w // IsComplex w } → ℂ)` formed by the vector
equal to `1` at `w` and `0` elsewhere for `IsReal w` and by the couple of vectors equal to `1`
(resp. `I`) at `w` and `0` elsewhere for `IsComplex w`. -/
def stdBasis : Basis (index K) ℝ (E K) :=
  Basis.prod (Pi.basisFun ℝ _)
    (Basis.reindex (Pi.basis fun _ => basisOneI) (Equiv.sigmaEquivProd _ _))

variable {K}

@[simp]
theorem stdBasis_apply_ofIsReal (x : E K) (w : {w : InfinitePlace K // IsReal w}) :
    (stdBasis K).repr x (Sum.inl w) = x.1 w := rfl

@[simp]
theorem stdBasis_apply_ofIsComplex_fst (x : E K) (w : {w : InfinitePlace K // IsComplex w}) :
    (stdBasis K).repr x (Sum.inr ⟨w, 0⟩) = (x.2 w).re := rfl

@[simp]
theorem stdBasis_apply_ofIsComplex_snd (x : E K) (w : {w : InfinitePlace K // IsComplex w}) :
    (stdBasis K).repr x (Sum.inr ⟨w, 1⟩) = (x.2 w).im := rfl

variable (K)

theorem fundamentalDomain_stdBasis :
    fundamentalDomain (stdBasis K) =
        (Set.univ.pi fun _ => Set.Ico 0 1) ×ˢ
        (Set.univ.pi fun _ => Complex.measurableEquivPi⁻¹' (Set.univ.pi fun _ => Set.Ico 0 1)) := by
  ext
  simp [stdBasis, mem_fundamentalDomain, Complex.measurableEquivPi]

theorem volume_fundamentalDomain_stdBasis :
    volume (fundamentalDomain (stdBasis K)) = 1 := by
  rw [fundamentalDomain_stdBasis, volume_eq_prod, prod_prod, volume_pi, volume_pi, pi_pi, pi_pi,
    Complex.volume_preserving_equiv_pi.measure_preimage ?_, volume_pi, pi_pi, Real.volume_Ico,
    sub_zero, ENNReal.ofReal_one, Finset.prod_const_one, Finset.prod_const_one,
    Finset.prod_const_one, one_mul]
  exact MeasurableSet.pi Set.countable_univ (fun _ _ => measurableSet_Ico)

/-- The `Equiv` between `index K` and `K →+* ℂ` defined by sending a real infinite place `w` to
the unique corresponding embedding `w.embedding`, and the pair `⟨w, 0⟩` (resp. `⟨w, 1⟩`) for a
complex infinite place `w` to `w.embedding` (resp. `conjugate w.embedding`). -/
def indexEquiv : (index K) ≃ (K →+* ℂ) := by
  refine Equiv.ofBijective (fun c => ?_)
    ((Fintype.bijective_iff_surjective_and_card _).mpr ⟨?_, ?_⟩)
  · cases c with
    | inl w => exact w.val.embedding
    | inr wj => rcases wj with ⟨w, j⟩
                exact if j = 0 then w.val.embedding else ComplexEmbedding.conjugate w.val.embedding
  · intro φ
    by_cases hφ : ComplexEmbedding.IsReal φ
    · exact ⟨Sum.inl (InfinitePlace.mkReal ⟨φ, hφ⟩), by simp [embedding_mk_eq_of_isReal hφ]⟩
    · by_cases hw : (InfinitePlace.mk φ).embedding = φ
      · exact ⟨Sum.inr ⟨InfinitePlace.mkComplex ⟨φ, hφ⟩, 0⟩, by simp [hw]⟩
      · exact ⟨Sum.inr ⟨InfinitePlace.mkComplex ⟨φ, hφ⟩, 1⟩,
          by simp [(embedding_mk_eq φ).resolve_left hw]⟩
  · rw [Embeddings.card, ← mixedEmbedding.finrank K,
      ← FiniteDimensional.finrank_eq_card_basis (stdBasis K)]

variable {K}

@[simp]
theorem indexEquiv_apply_ofIsReal (w : {w : InfinitePlace K // IsReal w}) :
    (indexEquiv K) (Sum.inl w) = w.val.embedding := rfl

@[simp]
theorem indexEquiv_apply_ofIsComplex_fst (w : {w : InfinitePlace K // IsComplex w}) :
    (indexEquiv K) (Sum.inr ⟨w, 0⟩) = w.val.embedding := rfl

@[simp]
theorem indexEquiv_apply_ofIsComplex_snd (w : {w : InfinitePlace K // IsComplex w}) :
    (indexEquiv K) (Sum.inr ⟨w, 1⟩) = ComplexEmbedding.conjugate w.val.embedding := rfl

variable (K)

/-- The matrix that gives the representation on `stdBasis` of the image by `commMap` of an
element `x` of `(K →+* ℂ) → ℂ` fixed by the map `x_φ ↦ conj x_(conjugate φ)`,
see `stdBasis_repr_eq_matrixToStdBasis_mul`. -/
def matrixToStdBasis : Matrix (index K) (index K) ℂ :=
  fromBlocks (diagonal fun _ => 1) 0 0 <| reindex (Equiv.prodComm _ _) (Equiv.prodComm _ _)
    (blockDiagonal (fun _ => (2 : ℂ)⁻¹ • !![1, 1; - I, I]))

theorem det_matrixToStdBasis :
    (matrixToStdBasis K).det = (2⁻¹ * I) ^ NrComplexPlaces K :=
  calc
  _ = ∏ k : { w : InfinitePlace K // IsComplex w }, det ((2 : ℂ)⁻¹ • !![1, 1; -I, I]) := by
      rw [matrixToStdBasis, det_fromBlocks_zero₂₁, det_diagonal, Finset.prod_const_one, one_mul,
          det_reindex_self, det_blockDiagonal]
  _ = ∏ k : { w : InfinitePlace K // IsComplex w }, (2⁻¹ * Complex.I) := by
      refine Finset.prod_congr (Eq.refl _) (fun _ _ => ?_)
      field_simp; ring
  _ = (2⁻¹ * Complex.I) ^ Fintype.card {w : InfinitePlace K // IsComplex w} := by
      rw [Finset.prod_const, Fintype.card]

/-- Let `x : (K →+* ℂ) → ℂ` such that `x_φ = conj x_(conj φ)` for all `φ : K →+* ℂ`, then the
representation of `commMap K x` on `stdBasis` is given (up to reindexing) by the product of
`matrixToStdBasis` by `x`. -/
theorem stdBasis_repr_eq_matrixToStdBasis_mul (x : (K →+* ℂ) → ℂ)
    (hx : ∀ φ, conj (x φ) = x (ComplexEmbedding.conjugate φ)) (c : index K) :
    ((stdBasis K).repr (commMap K x) c : ℂ) =
      (mulVec (matrixToStdBasis K) (x ∘ (indexEquiv K))) c := by
  simp_rw [commMap, matrixToStdBasis, LinearMap.coe_mk, AddHom.coe_mk,
    mulVec, dotProduct, Function.comp_apply, index, Fintype.sum_sum_type,
    diagonal_one, reindex_apply, ← Finset.univ_product_univ, Finset.sum_product,
    indexEquiv_apply_ofIsReal, Fin.sum_univ_two, indexEquiv_apply_ofIsComplex_fst,
    indexEquiv_apply_ofIsComplex_snd, smul_of, smul_cons, smul_eq_mul,
    mul_one, smul_empty, Equiv.prodComm_symm, Equiv.coe_prodComm]
  cases c with
  | inl w =>
      simp_rw [stdBasis_apply_ofIsReal, fromBlocks_apply₁₁, fromBlocks_apply₁₂,
        one_apply, Matrix.zero_apply, ite_mul, one_mul, zero_mul, Finset.sum_ite_eq,
        Finset.mem_univ, ite_true, add_zero, Finset.sum_const_zero, add_zero,
        ← conj_eq_iff_re, hx (embedding w.val), conjugate_embedding_eq_of_isReal w.prop]
  | inr c =>
    rcases c with ⟨w, j⟩
    fin_cases j
    · simp_rw [Fin.mk_zero, stdBasis_apply_ofIsComplex_fst, fromBlocks_apply₂₁,
        fromBlocks_apply₂₂, Matrix.zero_apply, submatrix_apply,
        blockDiagonal_apply, Prod.swap_prod_mk, ite_mul, zero_mul, Finset.sum_const_zero,
        zero_add, Finset.sum_add_distrib, Finset.sum_ite_eq, Finset.mem_univ, ite_true,
        of_apply, cons_val', cons_val_zero, cons_val_one,
        head_cons, ← hx (embedding w), re_eq_add_conj]
      field_simp
    · simp_rw [Fin.mk_one, stdBasis_apply_ofIsComplex_snd, fromBlocks_apply₂₁,
        fromBlocks_apply₂₂, Matrix.zero_apply, submatrix_apply,
        blockDiagonal_apply, Prod.swap_prod_mk, ite_mul, zero_mul, Finset.sum_const_zero,
        zero_add, Finset.sum_add_distrib, Finset.sum_ite_eq, Finset.mem_univ, ite_true,
        of_apply, cons_val', cons_val_zero, cons_val_one,
        head_cons, ← hx (embedding w), im_eq_sub_conj]
      ring_nf; field_simp

end stdBasis

section integerLattice

open Module FiniteDimensional

/-- A `ℝ`-basis of `ℝ^r₁ × ℂ^r₂` that is also a `ℤ`-basis of the image of `𝓞 K`. -/
noncomputable def latticeBasis [NumberField K] :
    Basis (Free.ChooseBasisIndex ℤ (𝓞 K)) ℝ (E K) := by
  classical
    -- We construct an `ℝ`-linear independent family from the image of
    -- `canonicalEmbedding.lattice_basis` by `comm_map`
    have := LinearIndependent.map (LinearIndependent.restrict_scalars
      (by { simpa only [Complex.real_smul, mul_one] using Complex.ofReal_injective })
      (canonicalEmbedding.latticeBasis K).linearIndependent)
      (disjoint_span_commMap_ker K)
    -- and it's a basis since it has the right cardinality
    refine basisOfLinearIndependentOfCardEqFinrank this ?_
    rw [← finrank_eq_card_chooseBasisIndex, RingOfIntegers.rank, finrank_prod, finrank_pi,
      finrank_pi_fintype, Complex.finrank_real_complex, Finset.sum_const, Finset.card_univ,
      ← NrRealPlaces, ← NrComplexPlaces, ← card_real_embeddings, Algebra.id.smul_eq_mul, mul_comm,
      ← card_complex_embeddings, ← NumberField.Embeddings.card K ℂ, Fintype.card_subtype_compl,
      Nat.add_sub_of_le (Fintype.card_subtype_le _)]

@[simp]
theorem latticeBasis_apply [NumberField K] (i : Free.ChooseBasisIndex ℤ (𝓞 K)) :
    latticeBasis K i = (mixedEmbedding K) (integralBasis K i) := by
  simp only [latticeBasis, coe_basisOfLinearIndependentOfCardEqFinrank, Function.comp_apply,
    canonicalEmbedding.latticeBasis_apply, integralBasis_apply, commMap_canonical_eq_mixed]

theorem mem_span_latticeBasis [NumberField K] (x : (E K)) :
    x ∈ Submodule.span ℤ (Set.range (latticeBasis K)) ↔ x ∈ mixedEmbedding K '' (𝓞 K) := by
  rw [show Set.range (latticeBasis K) =
      (mixedEmbedding K).toIntAlgHom.toLinearMap '' (Set.range (integralBasis K)) by
    rw [← Set.range_comp]; exact congrArg Set.range (funext (fun i => latticeBasis_apply K i))]
  rw [← Submodule.map_span, ← SetLike.mem_coe, Submodule.map_coe]
  rw [show (Submodule.span ℤ (Set.range (integralBasis K)) : Set K) = 𝓞 K by
    ext; exact mem_span_integralBasis K]
  rfl

end integerLattice

section convexBodyLt

open Metric ENNReal NNReal

variable (f : InfinitePlace K → ℝ≥0)

/-- The convex body defined by `f`: the set of points `x : E` such that `‖x w‖ < f w` for all
infinite places `w`. -/
abbrev convexBodyLt : Set (E K) :=
  (Set.univ.pi (fun w : { w : InfinitePlace K // IsReal w } => ball 0 (f w))) ×ˢ
  (Set.univ.pi (fun w : { w : InfinitePlace K // IsComplex w } => ball 0 (f w)))

theorem convexBodyLt_mem {x : K} :
    mixedEmbedding K x ∈ (convexBodyLt K f) ↔ ∀ w : InfinitePlace K, w x < f w := by
  simp_rw [mixedEmbedding, RingHom.prod_apply, Set.mem_prod, Set.mem_pi, Set.mem_univ,
    forall_true_left, mem_ball_zero_iff, Pi.ringHom_apply, ← Complex.norm_real,
    embedding_of_isReal_apply, Subtype.forall, ← ball_or_left, ← not_isReal_iff_isComplex, em,
    forall_true_left, norm_embedding_eq]

theorem convexBodyLt_symmetric (x : E K) (hx : x ∈ (convexBodyLt K f)) :
    -x ∈ (convexBodyLt K f) := by
  simp only [Set.mem_prod, Prod.fst_neg, Set.mem_pi, Set.mem_univ, Pi.neg_apply,
    mem_ball_zero_iff, norm_neg, Real.norm_eq_abs, forall_true_left, Subtype.forall,
    Prod.snd_neg, Complex.norm_eq_abs, hx] at hx ⊢
  exact hx

theorem convexBodyLt_convex : Convex ℝ (convexBodyLt K f) :=
  Convex.prod (convex_pi (fun _ _ => convex_ball _ _)) (convex_pi (fun _ _ => convex_ball _ _))

open Classical Fintype MeasureTheory MeasureTheory.Measure BigOperators

variable [NumberField K]

instance : IsAddHaarMeasure (volume : Measure (E K)) := prod.instIsAddHaarMeasure volume volume

/-- The fudge factor that appears in the formula for the volume of `convexBodyLt`. -/
noncomputable abbrev convexBodyLtFactor : ℝ≥0∞ :=
  (2 : ℝ≥0∞) ^ NrRealPlaces K * (NNReal.pi : ℝ≥0∞) ^ NrComplexPlaces K

theorem convexBodyLtFactor_pos : 0 < (convexBodyLtFactor K) := by
  refine mul_pos (NeZero.ne _) (ENNReal.pow_ne_zero ?_ _)
  exact ne_of_gt (coe_pos.mpr Real.pi_pos)

theorem convexBodyLtFactor_lt_top : (convexBodyLtFactor K) < ⊤ := by
  refine mul_lt_top ?_ ?_
  · exact ne_of_lt (pow_lt_top (lt_top_iff_ne_top.mpr two_ne_top) _)
  · exact ne_of_lt (pow_lt_top coe_lt_top _)

/-- The volume of `(ConvexBodyLt K f)` where `convexBodyLt K f` is the set of points `x`
such that `‖x w‖ < f w` for all infinite places `w`. -/
theorem convexBodyLt_volume :
    volume (convexBodyLt K f) = (convexBodyLtFactor K) * ∏ w, (f w) ^ (mult w) := by
  calc
    _ = (∏ x : {w // InfinitePlace.IsReal w}, ENNReal.ofReal (2 * (f x.val))) *
          ∏ x : {w // InfinitePlace.IsComplex w}, pi * ENNReal.ofReal (f x.val) ^ 2 := by
      simp_rw [volume_eq_prod, prod_prod, volume_pi, pi_pi, Real.volume_ball, Complex.volume_ball]
    _ = (↑2 ^ NrRealPlaces K * (∏ x : {w // InfinitePlace.IsReal w}, ENNReal.ofReal (f x.val))) *
          (↑pi ^ NrComplexPlaces K * (∏ x : {w // IsComplex w}, ENNReal.ofReal (f x.val) ^ 2)) := by
      simp_rw [ofReal_mul (by norm_num : 0 ≤ (2 : ℝ)), Finset.prod_mul_distrib, Finset.prod_const,
        Finset.card_univ, ofReal_ofNat]
    _ = (convexBodyLtFactor K) * ((∏ x : {w // InfinitePlace.IsReal w}, ENNReal.ofReal (f x.val)) *
        (∏ x : {w // IsComplex w}, ENNReal.ofReal (f x.val) ^ 2)) := by ring
    _ = (convexBodyLtFactor K) * ∏ w, (f w) ^ (mult w) := by
      simp_rw [mult, pow_ite, pow_one, Finset.prod_ite, ofReal_coe_nnreal, not_isReal_iff_isComplex,
        coe_mul, coe_finset_prod, ENNReal.coe_pow]
      congr 2
      · refine (Finset.prod_subtype (Finset.univ.filter _) ?_ (fun w => (f w : ℝ≥0∞))).symm
        exact fun _ => by simp only [Finset.mem_univ, forall_true_left, Finset.mem_filter, true_and]
      · refine (Finset.prod_subtype (Finset.univ.filter _) ?_ (fun w => (f w : ℝ≥0∞) ^ 2)).symm
        exact fun _ => by simp only [Finset.mem_univ, forall_true_left, Finset.mem_filter, true_and]

variable {f}

/-- This is a technical result: quite often, we want to impose conditions at all infinite places
but one and choose the value at the remaining place so that we can apply
`exists_ne_zero_mem_ringOfIntegers_lt`. -/
theorem adjust_f {w₁ : InfinitePlace K} (B : ℝ≥0) (hf : ∀ w, w ≠ w₁→ f w ≠ 0) :
    ∃ g : InfinitePlace K → ℝ≥0, (∀ w, w ≠ w₁ → g w = f w) ∧ ∏ w, (g w) ^ mult w = B := by
  let S := ∏ w in Finset.univ.erase w₁, (f w) ^ mult w
  refine ⟨Function.update f w₁ ((B * S⁻¹) ^ (mult w₁ : ℝ)⁻¹), ?_, ?_⟩
  · exact fun w hw => Function.update_noteq hw _ f
  · rw [← Finset.mul_prod_erase Finset.univ _ (Finset.mem_univ w₁), Function.update_same,
      Finset.prod_congr rfl fun w hw => by rw [Function.update_noteq (Finset.ne_of_mem_erase hw)],
      ← NNReal.rpow_nat_cast, ← NNReal.rpow_mul, inv_mul_cancel, NNReal.rpow_one, mul_assoc,
      inv_mul_cancel, mul_one]
    · rw [Finset.prod_ne_zero_iff]
      exact fun w hw => pow_ne_zero _ (hf w (Finset.ne_of_mem_erase hw))
    · rw [mult]; split_ifs <;> norm_num

end convexBodyLt

section convexBodySum

open ENNReal BigOperators Classical MeasureTheory Fintype

variable [NumberField K] (B : ℝ)

/-- The convex body equal to the set of points `x : E` such that
  `∑ w real, ‖x w‖ + 2 * ∑ w complex, ‖x w‖ ≤ B`. -/
abbrev convexBodySum : Set (E K)  := { x | ∑ w, ‖x.1 w‖ + 2 * ∑ w, ‖x.2 w‖ ≤ B }

theorem convexBodySum_empty {B} (h : B < 0) : convexBodySum K B = ∅ := by
  ext x
  refine ⟨fun hx => ?_, fun h => h.elim⟩
  · rw [Set.mem_setOf] at hx
    have : 0 ≤ ∑ w, ‖x.1 w‖ + 2 * ∑ w, ‖x.2 w‖ := by
      refine add_nonneg ?_ ?_
      · exact Finset.sum_nonneg (fun _ _ => norm_nonneg _)
      · exact mul_nonneg zero_le_two (Finset.sum_nonneg (fun _ _ => norm_nonneg _))
    linarith

theorem convexBodySum_mem {x : K} :
    mixedEmbedding K x ∈ (convexBodySum K B) ↔
      ∑ w : InfinitePlace K, (mult w) * w.val x ≤ B := by
  simp_rw [Set.mem_setOf_eq, mixedEmbedding, RingHom.prod_apply, Pi.ringHom_apply,
    ← Complex.norm_real, embedding_of_isReal_apply, norm_embedding_eq, mult, Nat.cast_ite, ite_mul,
    Finset.sum_ite, Finset.filter_congr (fun _ _ => not_isReal_iff_isComplex), Finset.mul_sum,
    ← Finset.sum_subtype_eq_sum_filter, Finset.subtype_univ, Nat.cast_one, one_mul, Nat.cast_ofNat]
  rfl

theorem convexBodySum_symmetric (x : E K) (hx : x ∈ (convexBodySum K B)) :
    -x ∈ (convexBodySum K B) := by
  simp_rw [Set.mem_setOf_eq, Prod.fst_neg, Prod.snd_neg, Pi.neg_apply, norm_neg]
  exact hx

theorem convexBodySum_convex : Convex ℝ (convexBodySum K B) := by
  refine Convex_subadditive_le ?_ ?_ B
  · intro x y
    simp_rw [Prod.fst_add, Pi.add_apply, Prod.snd_add]
    refine le_trans (add_le_add
      (Finset.sum_le_sum (fun w _ => norm_add_le (x.1 w) (y.1 w)))
      (mul_le_mul_of_nonneg_left
        (Finset.sum_le_sum (fun w _ => norm_add_le (x.2 w) (y.2 w))) (by norm_num))) ?_
    simp_rw [Finset.sum_add_distrib, mul_add]
    exact le_of_eq (by ring)
  · intro _ _ h
    simp_rw [Prod.smul_fst, Prod.smul_snd, Pi.smul_apply, smul_eq_mul, Complex.real_smul, norm_mul,
      Complex.norm_real, Real.norm_of_nonneg h, ← Finset.mul_sum]
    exact le_of_eq (by ring)

end convexBodySum

section minkowski

open MeasureTheory MeasureTheory.Measure Classical FiniteDimensional Zspan Real

open scoped ENNReal NNReal

variable [NumberField K]

/-- The bound that appears in Minkowski Convex Body theorem, see
`MeasureTheory.exists_ne_zero_mem_lattice_of_measure_mul_two_pow_lt_measure`. See
`NumberField.mixedEmbedding.volume_fundamentalDomain_latticeBasis` for the computation of
`volume (fundamentalDomain (latticeBasis K))`. -/
noncomputable def minkowskiBound : ℝ≥0∞ :=
  volume (fundamentalDomain (latticeBasis K)) * (2:ℝ≥0∞) ^ (finrank ℝ (E K))

theorem minkowskiBound_lt_top : minkowskiBound K < ⊤ := by
<<<<<<< HEAD
--  have : IsFiniteMeasureOnCompacts (volume : Measure K)
  refine mul_lt_top ?_ ?_
=======
  refine ENNReal.mul_lt_top ?_ ?_
>>>>>>> cf8bb091
  · exact ne_of_lt (fundamentalDomain_isBounded (latticeBasis K)).measure_lt_top
  · exact ne_of_lt (ENNReal.pow_lt_top (lt_top_iff_ne_top.mpr ENNReal.two_ne_top) _)

variable {f : InfinitePlace K → ℝ≥0}

instance : IsAddHaarMeasure (volume : Measure (E K)) := prod.instIsAddHaarMeasure volume volume

/-- Assume that `f : InfinitePlace K → ℝ≥0` is such that
`minkowskiBound K < volume (convexBodyLt K f)` where `convexBodyLt K f` is the set of
points `x` such that `‖x w‖ < f w` for all infinite places `w` (see `convexBodyLt_volume` for
the computation of this volume), then there exists a nonzero algebraic integer `a` in `𝓞 K` such
that `w a < f w` for all infinite places `w`. -/
theorem exists_ne_zero_mem_ringOfIntegers_lt (h : minkowskiBound K < volume (convexBodyLt K f)) :
    ∃ (a : 𝓞 K), a ≠ 0 ∧ ∀ w : InfinitePlace K, w a < f w := by
  have h_fund := Zspan.isAddFundamentalDomain (latticeBasis K) volume
  have : Countable (Submodule.span ℤ (Set.range (latticeBasis K))).toAddSubgroup := by
    change Countable (Submodule.span ℤ (Set.range (latticeBasis K)): Set (E K))
    infer_instance
  obtain ⟨⟨x, hx⟩, h_nzr, h_mem⟩ := exists_ne_zero_mem_lattice_of_measure_mul_two_pow_lt_measure
    h_fund h (convexBodyLt_symmetric K f) (convexBodyLt_convex K f)
  rw [Submodule.mem_toAddSubgroup, mem_span_latticeBasis] at hx
  obtain ⟨a, ha, rfl⟩ := hx
  refine ⟨⟨a, ha⟩, ?_, (convexBodyLt_mem K f).mp h_mem⟩
  rw [ne_eq, AddSubgroup.mk_eq_zero_iff, map_eq_zero, ← ne_eq] at h_nzr
  exact Subtype.ne_of_val_ne h_nzr

theorem exists_ne_zero_mem_ringOfIntegers_of_norm_le {B : ℝ}
    (h : (minkowskiBound K) < volume (convexBodySum K B)) :
    ∃ (a : 𝓞 K), a ≠ 0 ∧ |Algebra.norm ℚ (a:K)| ≤ (B / (finrank ℚ K)) ^ (finrank ℚ K) := by
  have hB : 0 ≤ B := by
    contrapose! h
    rw [convexBodySum_empty K h, measure_empty]
    exact zero_le (minkowskiBound K)
  -- Some inequalities that will be useful later on
  have h1 : 0 < (finrank ℚ K : ℝ)⁻¹ := inv_pos.mpr (Nat.cast_pos.mpr finrank_pos)
  have h2 : 0 ≤ B / (finrank ℚ K) := div_nonneg hB (Nat.cast_nonneg _)
  have h_fund := Zspan.isAddFundamentalDomain (latticeBasis K) volume
  have : Countable (Submodule.span ℤ (Set.range (latticeBasis K))).toAddSubgroup := by
    change Countable (Submodule.span ℤ (Set.range (latticeBasis K)): Set (E K))
    infer_instance
  obtain ⟨⟨x, hx⟩, h_nzr, h_mem⟩ := exists_ne_zero_mem_lattice_of_measure_mul_two_pow_lt_measure
    h_fund h (convexBodySum_symmetric K B) (convexBodySum_convex K B)
  rw [Submodule.mem_toAddSubgroup, mem_span_latticeBasis] at hx
  obtain ⟨a, ha, rfl⟩ := hx
  refine ⟨⟨a, ha⟩, ?_, ?_⟩
  · rw [ne_eq, AddSubgroup.mk_eq_zero_iff, map_eq_zero, ← ne_eq] at h_nzr
    exact Subtype.ne_of_val_ne h_nzr
  · rw [← rpow_nat_cast, ← rpow_le_rpow_iff (by simp only [Rat.cast_abs, abs_nonneg])
      (rpow_nonneg_of_nonneg h2 _) h1, ← rpow_mul h2,  mul_inv_cancel (Nat.cast_ne_zero.mpr
      (ne_of_gt finrank_pos)), rpow_one, le_div_iff' (Nat.cast_pos.mpr finrank_pos)]
    refine le_trans ?_ ((convexBodySum_mem K B).mp h_mem)
    rw [← le_div_iff' (Nat.cast_pos.mpr finrank_pos), ← sum_mult_eq, Nat.cast_sum]
    refine le_trans ?_ (geom_mean_le_arith_mean Finset.univ _ _ (fun _ _ => Nat.cast_nonneg _)
      ?_ (fun _ _ => AbsoluteValue.nonneg _ _))
    · simp_rw [← prod_eq_abs_norm, rpow_nat_cast]
      exact le_of_eq rfl
    · rw [← Nat.cast_sum, sum_mult_eq, Nat.cast_pos]
      exact finrank_pos

end minkowski

end NumberField.mixedEmbedding<|MERGE_RESOLUTION|>--- conflicted
+++ resolved
@@ -589,12 +589,7 @@
   volume (fundamentalDomain (latticeBasis K)) * (2:ℝ≥0∞) ^ (finrank ℝ (E K))
 
 theorem minkowskiBound_lt_top : minkowskiBound K < ⊤ := by
-<<<<<<< HEAD
---  have : IsFiniteMeasureOnCompacts (volume : Measure K)
-  refine mul_lt_top ?_ ?_
-=======
   refine ENNReal.mul_lt_top ?_ ?_
->>>>>>> cf8bb091
   · exact ne_of_lt (fundamentalDomain_isBounded (latticeBasis K)).measure_lt_top
   · exact ne_of_lt (ENNReal.pow_lt_top (lt_top_iff_ne_top.mpr ENNReal.two_ne_top) _)
 
