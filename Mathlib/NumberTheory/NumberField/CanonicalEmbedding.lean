/-
Copyright (c) 2022 Xavier Roblot. All rights reserved.
Released under Apache 2.0 license as described in the file LICENSE.
Authors: Xavier Roblot
-/
import Mathlib.Algebra.Module.Zlattice
import Mathlib.MeasureTheory.Group.GeometryOfNumbers
import Mathlib.MeasureTheory.Measure.Lebesgue.VolumeOfBalls
import Mathlib.NumberTheory.NumberField.Embeddings
import Mathlib.RingTheory.Discriminant

#align_import number_theory.number_field.canonical_embedding from "leanprover-community/mathlib"@"60da01b41bbe4206f05d34fd70c8dd7498717a30"

/-!
# Canonical embedding of a number field

The canonical embedding of a number field `K` of degree `n` is the ring homomorphism
`K →+* ℂ^n` that sends `x ∈ K` to `(φ_₁(x),...,φ_n(x))` where the `φ_i`'s are the complex
embeddings of `K`. Note that we do not choose an ordering of the embeddings, but instead map `K`
into the type `(K →+* ℂ) → ℂ` of `ℂ`-vectors indexed by the complex embeddings.

## Main definitions and results

* `NumberField.canonicalEmbedding`: the ring homorphism `K →+* ((K →+* ℂ) → ℂ)` defined by
sending `x : K` to the vector `(φ x)` indexed by `φ : K →+* ℂ`.

* `NumberField.canonicalEmbedding.integerLattice.inter_ball_finite`: the intersection of the
image of the ring of integers by the canonical embedding and any ball centered at `0` of finite
radius is finite.

* `NumberField.mixedEmbedding`: the ring homomorphism from `K →+* ({ w // IsReal w } → ℝ) ×
({ w // IsComplex w } → ℂ)` that sends `x ∈ K` to `(φ_w x)_w` where `φ_w` is the embedding
associated to the infinite place `w`. In particular, if `w` is real then `φ_w : K →+* ℝ` and, if
`w` is complex, `φ_w` is an arbitrary choice between the two complex embeddings defining the place
`w`.

* `NumberField.mixedEmbedding.exists_ne_zero_mem_ringOfIntegers_lt`: let
`f : InfinitePlace K → ℝ≥0`, if the product `∏ w, f w` is large enough, then there exists a
nonzero algebraic integer `a` in `K` such that `w a < f w` for all infinite places `w`.

## Tags

number field, infinite places
-/

variable (K : Type*) [Field K]

namespace NumberField.canonicalEmbedding

open NumberField

/-- The canonical embedding of a number field `K` of degree `n` into `ℂ^n`. -/
def _root_.NumberField.canonicalEmbedding : K →+* ((K →+* ℂ) → ℂ) := Pi.ringHom fun φ => φ

theorem _root_.NumberField.canonicalEmbedding_injective [NumberField K] :
    Function.Injective (NumberField.canonicalEmbedding K) := RingHom.injective _

variable {K}

@[simp]
theorem apply_at (φ : K →+* ℂ) (x : K) : (NumberField.canonicalEmbedding K x) φ = φ x := rfl

open scoped ComplexConjugate

/-- The image of `canonicalEmbedding` lives in the `ℝ`-submodule of the `x ∈ ((K →+* ℂ) → ℂ)` such
that `conj x_φ = x_(conj φ)` for all `∀ φ : K →+* ℂ`. -/
theorem conj_apply {x : ((K →+* ℂ) → ℂ)} (φ : K →+* ℂ)
    (hx : x ∈ Submodule.span ℝ (Set.range (canonicalEmbedding K))) :
    conj (x φ) = x (ComplexEmbedding.conjugate φ) := by
  refine Submodule.span_induction hx ?_ ?_ (fun _ _ hx hy => ?_) (fun a _ hx => ?_)
  · rintro _ ⟨x, rfl⟩
    rw [apply_at, apply_at, ComplexEmbedding.conjugate_coe_eq]
  · rw [Pi.zero_apply, Pi.zero_apply, map_zero]
  · rw [Pi.add_apply, Pi.add_apply, map_add, hx, hy]
  · rw [Pi.smul_apply, Complex.real_smul, map_mul, Complex.conj_ofReal]
    exact congrArg ((a : ℂ) * ·) hx

theorem nnnorm_eq [NumberField K] (x : K) :
    ‖canonicalEmbedding K x‖₊ = Finset.univ.sup (fun φ : K →+* ℂ => ‖φ x‖₊) := by
  simp_rw [Pi.nnnorm_def, apply_at]

theorem norm_le_iff [NumberField K] (x : K) (r : ℝ) :
    ‖canonicalEmbedding K x‖ ≤ r ↔ ∀ φ : K →+* ℂ, ‖φ x‖ ≤ r := by
  obtain hr | hr := lt_or_le r 0
  · obtain ⟨φ⟩ := (inferInstance : Nonempty (K →+* ℂ))
    refine iff_of_false ?_ ?_
    exact (hr.trans_le (norm_nonneg _)).not_le
    exact fun h => hr.not_le (le_trans (norm_nonneg _) (h φ))
  · lift r to NNReal using hr
    simp_rw [← coe_nnnorm, nnnorm_eq, NNReal.coe_le_coe, Finset.sup_le_iff, Finset.mem_univ,
      forall_true_left]

variable (K)

/-- The image of `𝓞 K` as a subring of `ℂ^n`. -/
def integerLattice : Subring ((K →+* ℂ) → ℂ) :=
  (RingHom.range (algebraMap (𝓞 K) K)).map (canonicalEmbedding K)

theorem integerLattice.inter_ball_finite [NumberField K] (r : ℝ) :
    ((integerLattice K : Set ((K →+* ℂ) → ℂ)) ∩ Metric.closedBall 0 r).Finite := by
  obtain hr | _ := lt_or_le r 0
  · simp [Metric.closedBall_eq_empty.2 hr]
  · have heq : ∀ x, canonicalEmbedding K x ∈ Metric.closedBall 0 r ↔
        ∀ φ : K →+* ℂ, ‖φ x‖ ≤ r := by
      intro x; rw [← norm_le_iff, mem_closedBall_zero_iff]
    convert (Embeddings.finite_of_norm_le K ℂ r).image (canonicalEmbedding K)
    ext; constructor
    · rintro ⟨⟨_, ⟨x, rfl⟩, rfl⟩, hx⟩
      exact ⟨↑x, ⟨SetLike.coe_mem x, fun φ => (heq x).mp hx φ⟩, rfl⟩
    · rintro ⟨x, ⟨hx1, hx2⟩, rfl⟩
      exact ⟨⟨x, ⟨⟨x, hx1⟩, rfl⟩, rfl⟩, (heq x).mpr hx2⟩

open Module Fintype FiniteDimensional

/-- A `ℂ`-basis of `ℂ^n` that is also a `ℤ`-basis of the `integerLattice`. -/
noncomputable def latticeBasis [NumberField K] :
    Basis (Free.ChooseBasisIndex ℤ (𝓞 K)) ℂ ((K →+* ℂ) → ℂ) := by
  classical
  -- Let `B` be the canonical basis of `(K →+* ℂ) → ℂ`. We prove that the determinant of
  -- the image by `canonicalEmbedding` of the integral basis of `K` is nonzero. This
  -- will imply the result.
    let B := Pi.basisFun ℂ (K →+* ℂ)
    let e : (K →+* ℂ) ≃ Free.ChooseBasisIndex ℤ (𝓞 K) :=
      equivOfCardEq ((Embeddings.card K ℂ).trans (finrank_eq_card_basis (integralBasis K)))
    let M := B.toMatrix (fun i => canonicalEmbedding K (integralBasis K (e i)))
    suffices M.det ≠ 0 by
      rw [← isUnit_iff_ne_zero, ← Basis.det_apply, ← is_basis_iff_det] at this
      refine basisOfLinearIndependentOfCardEqFinrank
        ((linearIndependent_equiv e.symm).mpr this.1) ?_
      rw [← finrank_eq_card_chooseBasisIndex, RingOfIntegers.rank, finrank_fintype_fun_eq_card,
        Embeddings.card]
  -- In order to prove that the determinant is nonzero, we show that it is equal to the
  -- square of the discriminant of the integral basis and thus it is not zero
    let N := Algebra.embeddingsMatrixReindex ℚ ℂ (fun i => integralBasis K (e i))
      RingHom.equivRatAlgHom
    rw [show M = N.transpose by { ext:2; rfl }]
    rw [Matrix.det_transpose, ← @pow_ne_zero_iff ℂ _ _ _ 2 (by norm_num)]
    convert (map_ne_zero_iff _ (algebraMap ℚ ℂ).injective).mpr
      (Algebra.discr_not_zero_of_basis ℚ (integralBasis K))
    rw [← Algebra.discr_reindex ℚ (integralBasis K) e.symm]
    exact (Algebra.discr_eq_det_embeddingsMatrixReindex_pow_two ℚ ℂ
      (fun i => integralBasis K (e i)) RingHom.equivRatAlgHom).symm

@[simp]
theorem latticeBasis_apply [NumberField K] (i : Free.ChooseBasisIndex ℤ (𝓞 K)) :
    latticeBasis K i = (canonicalEmbedding K) (integralBasis K i) := by
  simp only [latticeBasis, integralBasis_apply, coe_basisOfLinearIndependentOfCardEqFinrank,
    Function.comp_apply, Equiv.apply_symm_apply]

theorem mem_span_latticeBasis [NumberField K] (x : (K →+* ℂ) → ℂ) :
    x ∈ Submodule.span ℤ (Set.range (latticeBasis K)) ↔ x ∈ canonicalEmbedding K '' (𝓞 K) := by
  rw [show Set.range (latticeBasis K) =
      (canonicalEmbedding K).toIntAlgHom.toLinearMap '' (Set.range (integralBasis K)) by
    rw [← Set.range_comp]; exact congrArg Set.range (funext (fun i => latticeBasis_apply K i))]
  rw [← Submodule.map_span, ← SetLike.mem_coe, Submodule.map_coe]
  rw [show (Submodule.span ℤ (Set.range (integralBasis K)) : Set K) = 𝓞 K by
    ext; exact mem_span_integralBasis K]
  rfl

end NumberField.canonicalEmbedding

namespace NumberField.mixedEmbedding

open NumberField NumberField.InfinitePlace FiniteDimensional

/-- The space `ℝ^r₁ × ℂ^r₂` with `(r₁, r₂)` the signature of `K`. -/
local notation "E" K =>
  ({w : InfinitePlace K // IsReal w} → ℝ) × ({w : InfinitePlace K // IsComplex w} → ℂ)

/-- The mixed embedding of a number field `K` of signature `(r₁, r₂)` into `ℝ^r₁ × ℂ^r₂`. -/
noncomputable def _root_.NumberField.mixedEmbedding : K →+* (E K) :=
  RingHom.prod (Pi.ringHom fun w => embedding_of_isReal w.prop)
    (Pi.ringHom fun w => w.val.embedding)

instance [NumberField K] : Nontrivial (E K) := by
  obtain ⟨w⟩ := (inferInstance : Nonempty (InfinitePlace K))
  obtain hw | hw := w.isReal_or_isComplex
  · have : Nonempty {w : InfinitePlace K // IsReal w} := ⟨⟨w, hw⟩⟩
    exact nontrivial_prod_left
  · have : Nonempty {w : InfinitePlace K // IsComplex w} := ⟨⟨w, hw⟩⟩
    exact nontrivial_prod_right

protected theorem finrank [NumberField K] : finrank ℝ (E K) = finrank ℚ K := by
  classical
  rw [finrank_prod, finrank_pi, finrank_pi_fintype, Complex.finrank_real_complex, Finset.sum_const,
    Finset.card_univ, ← NrRealPlaces, ← NrComplexPlaces, ← card_real_embeddings,
    Algebra.id.smul_eq_mul, mul_comm, ← card_complex_embeddings, ← NumberField.Embeddings.card K ℂ,
    Fintype.card_subtype_compl, Nat.add_sub_of_le (Fintype.card_subtype_le _)]

theorem _root_.NumberField.mixedEmbedding_injective [NumberField K] :
    Function.Injective (NumberField.mixedEmbedding K) := by
  exact RingHom.injective _

section commMap

/-- The linear map that makes `canonicalEmbedding` and `mixedEmbedding` commute, see
`commMap_canonical_eq_mixed`. -/
noncomputable def commMap : ((K →+* ℂ) → ℂ) →ₗ[ℝ] (E K) where
  toFun := fun x => ⟨fun w => (x w.val.embedding).re, fun w => x w.val.embedding⟩
  map_add' := by
    simp only [Pi.add_apply, Complex.add_re, Prod.mk_add_mk, Prod.mk.injEq]
    exact fun _ _ => ⟨rfl, rfl⟩
  map_smul' := by
    simp only [Pi.smul_apply, Complex.real_smul, Complex.mul_re, Complex.ofReal_re,
      Complex.ofReal_im, zero_mul, sub_zero, RingHom.id_apply, Prod.smul_mk, Prod.mk.injEq]
    exact fun _ _ => ⟨rfl, rfl⟩

theorem commMap_apply_of_isReal (x : (K →+* ℂ) → ℂ) {w : InfinitePlace K} (hw : IsReal w) :
    (commMap K x).1 ⟨w, hw⟩ = (x w.embedding).re := rfl

theorem commMap_apply_of_isComplex (x : (K →+* ℂ) → ℂ) {w : InfinitePlace K} (hw : IsComplex w) :
    (commMap K x).2 ⟨w, hw⟩ = x w.embedding := rfl

@[simp]
theorem commMap_canonical_eq_mixed (x : K) :
    commMap K (canonicalEmbedding K x) = mixedEmbedding K x := by
  simp only [canonicalEmbedding, commMap, LinearMap.coe_mk, AddHom.coe_mk, Pi.ringHom_apply,
    mixedEmbedding, RingHom.prod_apply, Prod.mk.injEq]
  exact ⟨rfl, rfl⟩

/-- This is a technical result to ensure that the image of the `ℂ`-basis of `ℂ^n` defined in
`canonicalEmbedding.latticeBasis` is a `ℝ`-basis of `ℝ^r₁ × ℂ^r₂`,
see `mixedEmbedding.latticeBasis`. -/
theorem disjoint_span_commMap_ker [NumberField K] :
    Disjoint (Submodule.span ℝ (Set.range (canonicalEmbedding.latticeBasis K)))
      (LinearMap.ker (commMap K)) := by
  refine LinearMap.disjoint_ker.mpr (fun x h_mem h_zero => ?_)
  replace h_mem : x ∈ Submodule.span ℝ (Set.range (canonicalEmbedding K)) := by
    refine (Submodule.span_mono ?_) h_mem
    rintro _ ⟨i, rfl⟩
    exact ⟨integralBasis K i, (canonicalEmbedding.latticeBasis_apply K i).symm⟩
  ext1 φ
  rw [Pi.zero_apply]
  by_cases hφ : ComplexEmbedding.IsReal φ
  · apply Complex.ext
    · rw [← embedding_mk_eq_of_isReal hφ, ← commMap_apply_of_isReal K x ⟨φ, hφ, rfl⟩]
      exact congrFun (congrArg (fun x => x.1) h_zero) ⟨InfinitePlace.mk φ, _⟩
    · rw [Complex.zero_im, ← Complex.conj_eq_iff_im, canonicalEmbedding.conj_apply _ h_mem,
        ComplexEmbedding.isReal_iff.mp hφ]
  · have := congrFun (congrArg (fun x => x.2) h_zero) ⟨InfinitePlace.mk φ, ⟨φ, hφ, rfl⟩⟩
    cases embedding_mk_eq φ with
    | inl h => rwa [← h, ← commMap_apply_of_isComplex K x ⟨φ, hφ, rfl⟩]
    | inr h =>
        apply RingHom.injective (starRingEnd ℂ)
        rwa [canonicalEmbedding.conj_apply _ h_mem, ← h, map_zero,
          ← commMap_apply_of_isComplex K x ⟨φ, hφ, rfl⟩]

end commMap

noncomputable section stdBasis

open Classical Complex MeasureTheory MeasureTheory.Measure Zspan Matrix BigOperators
  ComplexConjugate

variable [NumberField K]

/-- The type indexing the basis `stdBasis`. -/
abbrev index := {w : InfinitePlace K // IsReal w} ⊕ ({w : InfinitePlace K // IsComplex w}) × (Fin 2)

/-- The `ℝ`-basis of `({w // IsReal w} → ℝ) × ({ w // IsComplex w } → ℂ)` formed by the vector
equal to `1` at `w` and `0` elsewhere for `IsReal w` and by the couple of vectors equal to `1`
(resp. `I`) at `w` and `0` elsewhere for `IsComplex w`. -/
def stdBasis : Basis (index K) ℝ (E K) :=
  Basis.prod (Pi.basisFun ℝ _)
    (Basis.reindex (Pi.basis fun _ => basisOneI) (Equiv.sigmaEquivProd _ _))

variable {K}

@[simp]
theorem stdBasis_apply_ofIsReal (x : E K) (w : {w : InfinitePlace K // IsReal w}) :
    (stdBasis K).repr x (Sum.inl w) = x.1 w := rfl

@[simp]
theorem stdBasis_apply_ofIsComplex_fst (x : E K) (w : {w : InfinitePlace K // IsComplex w}) :
    (stdBasis K).repr x (Sum.inr ⟨w, 0⟩) = (x.2 w).re := rfl

@[simp]
theorem stdBasis_apply_ofIsComplex_snd (x : E K) (w : {w : InfinitePlace K // IsComplex w}) :
    (stdBasis K).repr x (Sum.inr ⟨w, 1⟩) = (x.2 w).im := rfl

variable (K)

theorem fundamentalDomain_stdBasis :
    fundamentalDomain (stdBasis K) =
        (Set.univ.pi fun _ => Set.Ico 0 1) ×ˢ
        (Set.univ.pi fun _ => Complex.measurableEquivPi⁻¹' (Set.univ.pi fun _ => Set.Ico 0 1)) := by
  ext
  simp [stdBasis, mem_fundamentalDomain, Complex.measurableEquivPi]

theorem volume_fundamentalDomain_stdBasis :
    volume (fundamentalDomain (stdBasis K)) = 1 := by
  rw [fundamentalDomain_stdBasis, volume_eq_prod, prod_prod, volume_pi, volume_pi, pi_pi, pi_pi,
    Complex.volume_preserving_equiv_pi.measure_preimage ?_, volume_pi, pi_pi, Real.volume_Ico,
    sub_zero, ENNReal.ofReal_one, Finset.prod_const_one, Finset.prod_const_one,
    Finset.prod_const_one, one_mul]
  exact MeasurableSet.pi Set.countable_univ (fun _ _ => measurableSet_Ico)

/-- The `Equiv` between `index K` and `K →+* ℂ` defined by sending a real infinite place `w` to
the unique corresponding embedding `w.embedding`, and the pair `⟨w, 0⟩` (resp. `⟨w, 1⟩`) for a
complex infinite place `w` to `w.embedding` (resp. `conjugate w.embedding`). -/
def indexEquiv : (index K) ≃ (K →+* ℂ) := by
  refine Equiv.ofBijective (fun c => ?_)
    ((Fintype.bijective_iff_surjective_and_card _).mpr ⟨?_, ?_⟩)
  · cases c with
    | inl w => exact w.val.embedding
    | inr wj => rcases wj with ⟨w, j⟩
                exact if j = 0 then w.val.embedding else ComplexEmbedding.conjugate w.val.embedding
  · intro φ
    by_cases hφ : ComplexEmbedding.IsReal φ
    · exact ⟨Sum.inl (InfinitePlace.mkReal ⟨φ, hφ⟩), by simp [embedding_mk_eq_of_isReal hφ]⟩
    · by_cases hw : (InfinitePlace.mk φ).embedding = φ
      · exact ⟨Sum.inr ⟨InfinitePlace.mkComplex ⟨φ, hφ⟩, 0⟩, by simp [hw]⟩
      · exact ⟨Sum.inr ⟨InfinitePlace.mkComplex ⟨φ, hφ⟩, 1⟩,
          by simp [(embedding_mk_eq φ).resolve_left hw]⟩
  · rw [Embeddings.card, ← mixedEmbedding.finrank K,
      ← FiniteDimensional.finrank_eq_card_basis (stdBasis K)]

variable {K}

@[simp]
theorem indexEquiv_apply_ofIsReal (w : {w : InfinitePlace K // IsReal w}) :
    (indexEquiv K) (Sum.inl w) = w.val.embedding := rfl

@[simp]
theorem indexEquiv_apply_ofIsComplex_fst (w : {w : InfinitePlace K // IsComplex w}) :
    (indexEquiv K) (Sum.inr ⟨w, 0⟩) = w.val.embedding := rfl

@[simp]
theorem indexEquiv_apply_ofIsComplex_snd (w : {w : InfinitePlace K // IsComplex w}) :
    (indexEquiv K) (Sum.inr ⟨w, 1⟩) = ComplexEmbedding.conjugate w.val.embedding := rfl

variable (K)

/-- The matrix that gives the representation on `stdBasis` of the image by `commMap` of an
element `x` of `(K →+* ℂ) → ℂ` fixed by the map `x_φ ↦ conj x_(conjugate φ)`,
see `stdBasis_repr_eq_matrixToStdBasis_mul`. -/
def matrixToStdBasis : Matrix (index K) (index K) ℂ :=
  fromBlocks (diagonal fun _ => 1) 0 0 <| reindex (Equiv.prodComm _ _) (Equiv.prodComm _ _)
    (blockDiagonal (fun _ => (2 : ℂ)⁻¹ • !![1, 1; - I, I]))

theorem det_matrixToStdBasis :
    (matrixToStdBasis K).det = (2⁻¹ * I) ^ NrComplexPlaces K :=
  calc
  _ = ∏ _k : { w : InfinitePlace K // IsComplex w }, det ((2 : ℂ)⁻¹ • !![1, 1; -I, I]) := by
      rw [matrixToStdBasis, det_fromBlocks_zero₂₁, det_diagonal, Finset.prod_const_one, one_mul,
          det_reindex_self, det_blockDiagonal]
  _ = ∏ _k : { w : InfinitePlace K // IsComplex w }, (2⁻¹ * Complex.I) := by
      refine Finset.prod_congr (Eq.refl _) (fun _ _ => ?_)
      field_simp; ring
  _ = (2⁻¹ * Complex.I) ^ Fintype.card {w : InfinitePlace K // IsComplex w} := by
      rw [Finset.prod_const, Fintype.card]

/-- Let `x : (K →+* ℂ) → ℂ` such that `x_φ = conj x_(conj φ)` for all `φ : K →+* ℂ`, then the
representation of `commMap K x` on `stdBasis` is given (up to reindexing) by the product of
`matrixToStdBasis` by `x`. -/
theorem stdBasis_repr_eq_matrixToStdBasis_mul (x : (K →+* ℂ) → ℂ)
    (hx : ∀ φ, conj (x φ) = x (ComplexEmbedding.conjugate φ)) (c : index K) :
    ((stdBasis K).repr (commMap K x) c : ℂ) =
      (mulVec (matrixToStdBasis K) (x ∘ (indexEquiv K))) c := by
  simp_rw [commMap, matrixToStdBasis, LinearMap.coe_mk, AddHom.coe_mk,
    mulVec, dotProduct, Function.comp_apply, index, Fintype.sum_sum_type,
    diagonal_one, reindex_apply, ← Finset.univ_product_univ, Finset.sum_product,
    indexEquiv_apply_ofIsReal, Fin.sum_univ_two, indexEquiv_apply_ofIsComplex_fst,
    indexEquiv_apply_ofIsComplex_snd, smul_of, smul_cons, smul_eq_mul,
    mul_one, smul_empty, Equiv.prodComm_symm, Equiv.coe_prodComm]
  cases c with
  | inl w =>
      simp_rw [stdBasis_apply_ofIsReal, fromBlocks_apply₁₁, fromBlocks_apply₁₂,
        one_apply, Matrix.zero_apply, ite_mul, one_mul, zero_mul, Finset.sum_ite_eq,
        Finset.mem_univ, ite_true, add_zero, Finset.sum_const_zero, add_zero,
        ← conj_eq_iff_re, hx (embedding w.val), conjugate_embedding_eq_of_isReal w.prop]
  | inr c =>
    rcases c with ⟨w, j⟩
    fin_cases j
    · simp_rw [Fin.mk_zero, stdBasis_apply_ofIsComplex_fst, fromBlocks_apply₂₁,
        fromBlocks_apply₂₂, Matrix.zero_apply, submatrix_apply,
        blockDiagonal_apply, Prod.swap_prod_mk, ite_mul, zero_mul, Finset.sum_const_zero,
        zero_add, Finset.sum_add_distrib, Finset.sum_ite_eq, Finset.mem_univ, ite_true,
        of_apply, cons_val', cons_val_zero, cons_val_one,
        head_cons, ← hx (embedding w), re_eq_add_conj]
      field_simp
    · simp_rw [Fin.mk_one, stdBasis_apply_ofIsComplex_snd, fromBlocks_apply₂₁,
        fromBlocks_apply₂₂, Matrix.zero_apply, submatrix_apply,
        blockDiagonal_apply, Prod.swap_prod_mk, ite_mul, zero_mul, Finset.sum_const_zero,
        zero_add, Finset.sum_add_distrib, Finset.sum_ite_eq, Finset.mem_univ, ite_true,
        of_apply, cons_val', cons_val_zero, cons_val_one,
        head_cons, ← hx (embedding w), im_eq_sub_conj]
      ring_nf; field_simp

end stdBasis

section integerLattice

open Module FiniteDimensional

/-- A `ℝ`-basis of `ℝ^r₁ × ℂ^r₂` that is also a `ℤ`-basis of the image of `𝓞 K`. -/
noncomputable def latticeBasis [NumberField K] :
    Basis (Free.ChooseBasisIndex ℤ (𝓞 K)) ℝ (E K) := by
  classical
    -- We construct an `ℝ`-linear independent family from the image of
    -- `canonicalEmbedding.lattice_basis` by `commMap`
    have := LinearIndependent.map (LinearIndependent.restrict_scalars
      (by { simpa only [Complex.real_smul, mul_one] using Complex.ofReal_injective })
      (canonicalEmbedding.latticeBasis K).linearIndependent)
      (disjoint_span_commMap_ker K)
    -- and it's a basis since it has the right cardinality
    refine basisOfLinearIndependentOfCardEqFinrank this ?_
    rw [← finrank_eq_card_chooseBasisIndex, RingOfIntegers.rank, finrank_prod, finrank_pi,
      finrank_pi_fintype, Complex.finrank_real_complex, Finset.sum_const, Finset.card_univ,
      ← NrRealPlaces, ← NrComplexPlaces, ← card_real_embeddings, Algebra.id.smul_eq_mul, mul_comm,
      ← card_complex_embeddings, ← NumberField.Embeddings.card K ℂ, Fintype.card_subtype_compl,
      Nat.add_sub_of_le (Fintype.card_subtype_le _)]

@[simp]
theorem latticeBasis_apply [NumberField K] (i : Free.ChooseBasisIndex ℤ (𝓞 K)) :
    latticeBasis K i = (mixedEmbedding K) (integralBasis K i) := by
  simp only [latticeBasis, coe_basisOfLinearIndependentOfCardEqFinrank, Function.comp_apply,
    canonicalEmbedding.latticeBasis_apply, integralBasis_apply, commMap_canonical_eq_mixed]

theorem mem_span_latticeBasis [NumberField K] (x : (E K)) :
    x ∈ Submodule.span ℤ (Set.range (latticeBasis K)) ↔ x ∈ mixedEmbedding K '' (𝓞 K) := by
  rw [show Set.range (latticeBasis K) =
      (mixedEmbedding K).toIntAlgHom.toLinearMap '' (Set.range (integralBasis K)) by
    rw [← Set.range_comp]; exact congrArg Set.range (funext (fun i => latticeBasis_apply K i))]
  rw [← Submodule.map_span, ← SetLike.mem_coe, Submodule.map_coe]
  rw [show (Submodule.span ℤ (Set.range (integralBasis K)) : Set K) = 𝓞 K by
    ext; exact mem_span_integralBasis K]
  rfl

end integerLattice

section convexBodyLT

open Metric ENNReal NNReal

variable (f : InfinitePlace K → ℝ≥0)

/-- The convex body defined by `f`: the set of points `x : E` such that `‖x w‖ < f w` for all
infinite places `w`. -/
abbrev convexBodyLT : Set (E K) :=
  (Set.univ.pi (fun w : { w : InfinitePlace K // IsReal w } => ball 0 (f w))) ×ˢ
  (Set.univ.pi (fun w : { w : InfinitePlace K // IsComplex w } => ball 0 (f w)))

theorem convexBodyLT_mem {x : K} :
    mixedEmbedding K x ∈ (convexBodyLT K f) ↔ ∀ w : InfinitePlace K, w x < f w := by
  simp_rw [mixedEmbedding, RingHom.prod_apply, Set.mem_prod, Set.mem_pi, Set.mem_univ,
    forall_true_left, mem_ball_zero_iff, Pi.ringHom_apply, ← Complex.norm_real,
    embedding_of_isReal_apply, Subtype.forall, ← ball_or_left, ← not_isReal_iff_isComplex, em,
    forall_true_left, norm_embedding_eq]

theorem convexBodyLT_symmetric (x : E K) (hx : x ∈ (convexBodyLT K f)) :
    -x ∈ (convexBodyLT K f) := by
  simp only [Set.mem_prod, Prod.fst_neg, Set.mem_pi, Set.mem_univ, Pi.neg_apply,
    mem_ball_zero_iff, norm_neg, Real.norm_eq_abs, forall_true_left, Subtype.forall,
    Prod.snd_neg, Complex.norm_eq_abs, hx] at hx ⊢
  exact hx

theorem convexBodyLT_convex : Convex ℝ (convexBodyLT K f) :=
  Convex.prod (convex_pi (fun _ _ => convex_ball _ _)) (convex_pi (fun _ _ => convex_ball _ _))

open Classical Fintype MeasureTheory MeasureTheory.Measure BigOperators

variable [NumberField K]

instance : IsAddHaarMeasure (volume : Measure (E K)) := prod.instIsAddHaarMeasure volume volume

<<<<<<< HEAD
instance : NoAtoms (volume : Measure (E K)) := by
  obtain ⟨w⟩ := (inferInstance : Nonempty (InfinitePlace K))
  by_cases hw : IsReal w
  exact @prod.instNoAtoms_fst _ _ _ _ volume volume _ (pi_noAtoms ⟨w, hw⟩)
  · exact @prod.instNoAtoms_snd _ _ _ _ volume volume _
      (pi_noAtoms ⟨w, not_isReal_iff_isComplex.mp hw⟩)

/-- The fudge factor that appears in the formula for the volume of `convexBodyLt`. -/
noncomputable abbrev convexBodyLtFactor : ℝ≥0∞ :=
=======
/-- The fudge factor that appears in the formula for the volume of `convexBodyLT`. -/
noncomputable abbrev convexBodyLTFactor : ℝ≥0∞ :=
>>>>>>> f13f1972
  (2 : ℝ≥0∞) ^ NrRealPlaces K * (NNReal.pi : ℝ≥0∞) ^ NrComplexPlaces K

theorem convexBodyLTFactor_pos : 0 < (convexBodyLTFactor K) := by
  refine mul_pos (NeZero.ne _) (ENNReal.pow_ne_zero ?_ _)
  exact ne_of_gt (coe_pos.mpr Real.pi_pos)

theorem convexBodyLTFactor_lt_top : (convexBodyLTFactor K) < ⊤ := by
  refine mul_lt_top ?_ ?_
  · exact ne_of_lt (pow_lt_top (lt_top_iff_ne_top.mpr two_ne_top) _)
  · exact ne_of_lt (pow_lt_top coe_lt_top _)

/-- The volume of `(ConvexBodyLt K f)` where `convexBodyLT K f` is the set of points `x`
such that `‖x w‖ < f w` for all infinite places `w`. -/
theorem convexBodyLT_volume :
    volume (convexBodyLT K f) = (convexBodyLTFactor K) * ∏ w, (f w) ^ (mult w) := by
  calc
    _ = (∏ x : {w // InfinitePlace.IsReal w}, ENNReal.ofReal (2 * (f x.val))) *
          ∏ x : {w // InfinitePlace.IsComplex w}, ENNReal.ofReal (f x.val) ^ 2 * pi := by
      simp_rw [volume_eq_prod, prod_prod, volume_pi, pi_pi, Real.volume_ball, Complex.volume_ball]
    _ = (↑2 ^ NrRealPlaces K * (∏ x : {w // InfinitePlace.IsReal w}, ENNReal.ofReal (f x.val))) *
          ((∏ x : {w // IsComplex w}, ENNReal.ofReal (f x.val) ^ 2) * ↑pi ^ NrComplexPlaces K) := by
      simp_rw [ofReal_mul (by norm_num : 0 ≤ (2 : ℝ)), Finset.prod_mul_distrib, Finset.prod_const,
        Finset.card_univ, ofReal_ofNat]
    _ = (convexBodyLTFactor K) * ((∏ x : {w // InfinitePlace.IsReal w}, ENNReal.ofReal (f x.val)) *
        (∏ x : {w // IsComplex w}, ENNReal.ofReal (f x.val) ^ 2)) := by ring
    _ = (convexBodyLTFactor K) * ∏ w, (f w) ^ (mult w) := by
      simp_rw [mult, pow_ite, pow_one, Finset.prod_ite, ofReal_coe_nnreal, not_isReal_iff_isComplex,
        coe_mul, coe_finset_prod, ENNReal.coe_pow]
      congr 2
      · refine (Finset.prod_subtype (Finset.univ.filter _) ?_ (fun w => (f w : ℝ≥0∞))).symm
        exact fun _ => by simp only [Finset.mem_univ, forall_true_left, Finset.mem_filter, true_and]
      · refine (Finset.prod_subtype (Finset.univ.filter _) ?_ (fun w => (f w : ℝ≥0∞) ^ 2)).symm
        exact fun _ => by simp only [Finset.mem_univ, forall_true_left, Finset.mem_filter, true_and]

variable {f}

/-- This is a technical result: quite often, we want to impose conditions at all infinite places
but one and choose the value at the remaining place so that we can apply
`exists_ne_zero_mem_ringOfIntegers_lt`. -/
theorem adjust_f {w₁ : InfinitePlace K} (B : ℝ≥0) (hf : ∀ w, w ≠ w₁ → f w ≠ 0) :
    ∃ g : InfinitePlace K → ℝ≥0, (∀ w, w ≠ w₁ → g w = f w) ∧ ∏ w, (g w) ^ mult w = B := by
  let S := ∏ w in Finset.univ.erase w₁, (f w) ^ mult w
  refine ⟨Function.update f w₁ ((B * S⁻¹) ^ (mult w₁ : ℝ)⁻¹), ?_, ?_⟩
  · exact fun w hw => Function.update_noteq hw _ f
  · rw [← Finset.mul_prod_erase Finset.univ _ (Finset.mem_univ w₁), Function.update_same,
      Finset.prod_congr rfl fun w hw => by rw [Function.update_noteq (Finset.ne_of_mem_erase hw)],
      ← NNReal.rpow_nat_cast, ← NNReal.rpow_mul, inv_mul_cancel, NNReal.rpow_one, mul_assoc,
      inv_mul_cancel, mul_one]
    · rw [Finset.prod_ne_zero_iff]
      exact fun w hw => pow_ne_zero _ (hf w (Finset.ne_of_mem_erase hw))
    · rw [mult]; split_ifs <;> norm_num

end convexBodyLT

section convexBodySum

open ENNReal BigOperators Classical MeasureTheory Fintype

open scoped Real

variable [NumberField K] (B : ℝ)

variable {K}

/-- The function that sends `x : ({w // IsReal w} → ℝ) × ({w // IsComplex w} → ℂ)` to
  `∑ w, ‖x.1 w‖ + 2 * ∑ w, ‖x.2 w‖`. It defines a norm and it used to define `convexBodySum`. -/
noncomputable abbrev convexBodySumFun (x : E K) : ℝ := ∑ w, ‖x.1 w‖ + 2 * ∑ w, ‖x.2 w‖

theorem convexBodySumFun_nonneg (x : E K) :
    0 ≤ convexBodySumFun x := by
  refine add_nonneg ?_ ?_
  · exact Finset.sum_nonneg (fun _ _ => norm_nonneg _)
  · exact mul_nonneg zero_le_two (Finset.sum_nonneg (fun _ _ => norm_nonneg _))

theorem convexBodySumFun_neg (x : E K) :
    convexBodySumFun (- x) = convexBodySumFun x := by
  simp_rw [convexBodySumFun, Prod.fst_neg, Prod.snd_neg, Pi.neg_apply, norm_neg]

theorem convexBodySumFun_add_le (x y : E K) :
    convexBodySumFun (x + y) ≤ convexBodySumFun x + convexBodySumFun y := by
  simp_rw [convexBodySumFun, Prod.fst_add, Pi.add_apply, Prod.snd_add]
  refine le_trans (add_le_add
    (Finset.sum_le_sum (fun w _ => norm_add_le (x.1 w) (y.1 w)))
    (mul_le_mul_of_nonneg_left
      (Finset.sum_le_sum (fun w _ => norm_add_le (x.2 w) (y.2 w))) (by norm_num))) ?_
  simp_rw [Finset.sum_add_distrib, mul_add]
  exact le_of_eq (by ring)

theorem convexBodySumFun_smul (c : ℝ) (x : E K) :
    convexBodySumFun (c • x) = |c| * convexBodySumFun x := by
  simp_rw [convexBodySumFun, Prod.smul_fst, Prod.smul_snd, Pi.smul_apply, smul_eq_mul,
    Complex.real_smul, norm_mul, Complex.norm_real, ← Finset.mul_sum, Real.norm_eq_abs]
  ring

theorem convexBodySumFun_eq_zero_iff (x : E K) :
    convexBodySumFun x = 0 ↔ x = 0 := by
  refine ⟨fun h => ?_, fun h => ?_⟩
  · rw [add_eq_zero_iff' (Finset.sum_nonneg fun _ _ => norm_nonneg _) (mul_nonneg zero_le_two
      (Finset.sum_nonneg fun _ _ => norm_nonneg _)), Finset.mul_sum,
      Finset.sum_eq_zero_iff_of_nonneg (fun _ _ => mul_nonneg zero_le_two (norm_nonneg _)),
      Finset.sum_eq_zero_iff_of_nonneg (fun _ _ => norm_nonneg _)] at h
    ext : 2
    · exact norm_eq_zero.mp (h.1 _ (Finset.mem_univ _))
    · exact norm_eq_zero.mp ((smul_eq_zero_iff_eq' two_ne_zero (α := ℝ)).mp
        (h.2 _ (Finset.mem_univ _)))
  · simp only [convexBodySumFun, h, Prod.fst_zero, Pi.zero_apply, norm_zero, Finset.sum_const_zero,
      Prod.snd_zero, mul_zero, add_zero]

theorem norm_le_convexBodySumFun (x : E K) : ‖x‖ ≤ convexBodySumFun x := by
  refine max_le ?_ ?_
  · refine (pi_norm_le_iff_of_nonneg (convexBodySumFun_nonneg x)).mpr (fun w => ?_)
    refine le_add_of_le_of_nonneg ?_ ?_
    · exact Finset.single_le_sum (fun z _ => norm_nonneg (x.1 z)) (Finset.mem_univ w)
    · exact mul_nonneg zero_le_two <| Finset.sum_nonneg (fun w _ => norm_nonneg (x.2 w))
  · refine (pi_norm_le_iff_of_nonneg (convexBodySumFun_nonneg x)).mpr (fun w => ?_)
    refine le_add_of_nonneg_of_le ?_ ?_
    · exact Finset.sum_nonneg (fun w _ => norm_nonneg (x.1 w))
    · rw [Finset.mul_sum]
      refine le_trans (by linarith [norm_nonneg (x.2 w)] : ‖x.2 w‖ ≤ 2 * ‖x.2 w‖) ?_
      exact Finset.single_le_sum (fun z _ => mul_nonneg zero_le_two (norm_nonneg (x.2 z)))
        (Finset.mem_univ w)

variable (K)

theorem convexBodySumFun_continuous :
    Continuous (convexBodySumFun : (E K) → ℝ) := by
  refine Continuous.add ?_ ?_
  · exact continuous_finset_sum Finset.univ
      (fun i _ => continuous_norm.comp' (continuous_apply i).fst')
  · refine Continuous.const_smul ?_ (2:ℝ)
    exact continuous_finset_sum Finset.univ
      (fun i _ => continuous_norm.comp' (continuous_apply i).snd')

/-- The convex body equal to the set of points `x : E` such that
  `∑ w real, ‖x w‖ + 2 * ∑ w complex, ‖x w‖ ≤ B`. -/
abbrev convexBodySum : Set (E K)  := { x | convexBodySumFun x ≤ B }

theorem convexBodySum_volume_eq_zero {B} (hB : B ≤ 0) : volume (convexBodySum K B) = 0 := by
  obtain hB | hB := lt_or_eq_of_le hB
  · suffices convexBodySum K B = ∅ by rw [this, measure_empty]
    ext x
    refine ⟨fun hx => ?_, fun h => h.elim⟩
    rw [Set.mem_setOf] at hx
    linarith [convexBodySumFun_nonneg x]
  · suffices convexBodySum K B = { 0 } by rw [this, measure_singleton]
    ext
    rw [convexBodySum, Set.mem_setOf_eq, Set.mem_singleton_iff, hB, ← convexBodySumFun_eq_zero_iff]
    exact (convexBodySumFun_nonneg _).le_iff_eq

theorem convexBodySum_mem {x : K} :
    mixedEmbedding K x ∈ (convexBodySum K B) ↔
      ∑ w : InfinitePlace K, (mult w) * w.val x ≤ B := by
  simp_rw [Set.mem_setOf_eq, mixedEmbedding, RingHom.prod_apply, convexBodySumFun, Pi.ringHom_apply,
    ← Complex.norm_real, embedding_of_isReal_apply, norm_embedding_eq, mult, Nat.cast_ite, ite_mul,
    Finset.sum_ite, Finset.filter_congr (fun _ _ => not_isReal_iff_isComplex), Finset.mul_sum,
    ← Finset.sum_subtype_eq_sum_filter, Finset.subtype_univ, Nat.cast_one, one_mul, Nat.cast_ofNat]
  rfl

theorem convexBodySum_symmetric (x : E K) (hx : x ∈ (convexBodySum K B)) :
    -x ∈ (convexBodySum K B) := by
  rw [Set.mem_setOf, convexBodySumFun_neg]
  exact hx

theorem convexBodySum_convex : Convex ℝ (convexBodySum K B) := by
  refine Convex_subadditive_le (fun _ _ => convexBodySumFun_add_le _ _) (fun c x h => ?_) B
  convert le_of_eq (convexBodySumFun_smul c x)
  exact (abs_eq_self.mpr h).symm

theorem convexBodySum_isBounded : Bornology.IsBounded (convexBodySum K B) := by
  refine Metric.isBounded_iff.mpr ⟨B + B, fun x hx y hy => ?_⟩
  refine le_trans (norm_sub_le x y) (add_le_add ?_ ?_)
  exact le_trans (norm_le_convexBodySumFun x) hx
  exact le_trans (norm_le_convexBodySumFun y) hy

theorem convexBodySum_compact : IsCompact (convexBodySum K B) := by
  rw [Metric.isCompact_iff_isClosed_bounded]
  refine ⟨?_, convexBodySum_isBounded K B⟩
  convert IsClosed.preimage (convexBodySumFun_continuous K) (isClosed_Icc : IsClosed (Set.Icc 0 B))
  ext
  simp [convexBodySumFun_nonneg]

/-- The fudge factor that appears in the formula for the volume of `convexBodyLt`. -/
noncomputable abbrev convexBodySumFactor : ℝ≥0∞ :=
  (2:ℝ≥0∞) ^ NrRealPlaces K * (NNReal.pi / 2) ^ NrComplexPlaces K / (finrank ℚ K).factorial

theorem convexBodySumFactor_ne_zero : convexBodySumFactor K ≠ 0 := by
  dsimp [convexBodySumFactor]
  refine mul_ne_zero (mul_ne_zero (pow_ne_zero _ two_ne_zero) ?_) ?_
  · refine ENNReal.pow_ne_zero ?_ _
    exact ne_of_gt <| div_pos_iff.mpr ⟨coe_ne_zero.mpr NNReal.pi_ne_zero, two_ne_top⟩
  · exact ENNReal.inv_ne_zero.mpr (nat_ne_top _)

theorem convexBodySumFactor_ne_top : convexBodySumFactor K ≠ ⊤ := by
  refine mul_ne_top (mul_ne_top (pow_ne_top two_ne_top) ?_) ?_
  · rw [show (2:ℝ≥0∞) = (2:NNReal) by rfl, ← ENNReal.coe_div two_ne_zero]
    exact pow_ne_top coe_ne_top
  · exact inv_ne_top.mpr <| Nat.cast_ne_zero.mpr (Nat.factorial_ne_zero _)

open MeasureTheory MeasureTheory.Measure Real

theorem convexBodySum_volume :
    volume (convexBodySum K B) = (convexBodySumFactor K) * (.ofReal B) ^ (finrank ℚ K) := by
  obtain hB | hB := le_or_lt B 0
  · rw [convexBodySum_volume_eq_zero K hB, ofReal_eq_zero.mpr hB, zero_pow, mul_zero]
    exact finrank_pos
  · suffices volume (convexBodySum K 1) = (convexBodySumFactor K) by
      rw [mul_comm]
      convert addHaar_smul volume B (convexBodySum K 1)
      · simp_rw [← Set.preimage_smul_inv₀ (ne_of_gt hB), Set.preimage_setOf_eq, convexBodySumFun,
          Prod.smul_fst, Prod.smul_snd, Pi.smul_apply, Complex.real_smul, smul_eq_mul, norm_mul,
          Complex.ofReal_inv, norm_inv, norm_eq_abs B, Complex.norm_eq_abs B, Complex.abs_ofReal,
          abs_eq_self.mpr (le_of_lt hB), ← Finset.mul_sum, ← mul_assoc, mul_comm (2:ℝ), mul_assoc,
          ← mul_add, inv_mul_le_iff hB, mul_one]
      · rw [abs_pow, ofReal_pow (abs_nonneg _), abs_eq_self.mpr (le_of_lt hB),
          mixedEmbedding.finrank]
      · exact this.symm
    rw [MeasureTheory.measure_le_eq_lt _ ((convexBodySumFun_eq_zero_iff 0).mpr rfl)
      convexBodySumFun_neg convexBodySumFun_add_le
      (fun hx => (convexBodySumFun_eq_zero_iff _).mp hx)
      (fun r x => le_of_eq (convexBodySumFun_smul r x))]
    rw [measure_lt_one_eq_integral_div_gamma (g := fun x : (E K) => convexBodySumFun x)
      volume ((convexBodySumFun_eq_zero_iff 0).mpr rfl) convexBodySumFun_neg convexBodySumFun_add_le
      (fun hx => (convexBodySumFun_eq_zero_iff _).mp hx)
      (fun r x => le_of_eq (convexBodySumFun_smul r x)) zero_lt_one]
    simp_rw [mixedEmbedding.finrank, div_one, Gamma_nat_eq_factorial, ofReal_div_of_pos
      (Nat.cast_pos.mpr (Nat.factorial_pos _)), Real.rpow_one, ofReal_coe_nat]
    suffices ∫ x : E K, exp (-convexBodySumFun x) =
        (2:ℝ) ^ NrRealPlaces K * (π / 2) ^ NrComplexPlaces K by
      rw [this, convexBodySumFactor, ofReal_mul (by positivity), ofReal_pow zero_le_two,
        ofReal_pow (by positivity), ofReal_div_of_pos zero_lt_two, ofReal_ofNat,
        ← NNReal.coe_real_pi, ofReal_coe_nnreal]
    calc
      _ = (∫ x : {w : InfinitePlace K // IsReal w} → ℝ, ∏ w, exp (- ‖x w‖)) *
              (∫ x : {w : InfinitePlace K // IsComplex w} → ℂ, ∏ w, exp (- 2 * ‖x w‖)) := by
        simp_rw [convexBodySumFun, neg_add, ← neg_mul, Finset.mul_sum, ← Finset.sum_neg_distrib,
          exp_add, exp_sum, ← integral_prod_mul, volume_eq_prod]
      _ = (∫ x : ℝ, exp (-|x|)) ^ NrRealPlaces K *
              (∫ x : ℂ, Real.exp (-2 * ‖x‖)) ^ NrComplexPlaces K := by
        rw [integral_finset_prod_eq_pow _ (fun x => exp (- ‖x‖)), integral_finset_prod_eq_pow _
          (fun x => exp (- 2 * ‖x‖))]
        simp_rw [norm_eq_abs]
      _ =  (2 * Gamma (1 / 1 + 1)) ^ NrRealPlaces K *
              (π * (2:ℝ) ^ (-(2:ℝ) / 1) * Gamma (2 / 1 + 1)) ^ NrComplexPlaces K := by
        rw [integral_comp_abs (f := fun x => exp (- x)), ← integral_exp_neg_rpow zero_lt_one,
          ← Complex.integral_exp_neg_mul_rpow le_rfl zero_lt_two]
        simp_rw [Real.rpow_one]
      _ = (2:ℝ) ^ NrRealPlaces K * (π / 2) ^ NrComplexPlaces K := by
        simp_rw [div_one, one_add_one_eq_two, Gamma_add_one two_ne_zero, Gamma_two, mul_one,
          mul_assoc, ← Real.rpow_add_one two_ne_zero, show (-2:ℝ) + 1 = -1 by norm_num,
          Real.rpow_neg_one]
        rfl

end convexBodySum

section minkowski

open MeasureTheory MeasureTheory.Measure Classical FiniteDimensional Zspan Real

open scoped ENNReal NNReal

variable [NumberField K]

/-- The bound that appears in **Minkowski Convex Body theorem**, see
`MeasureTheory.exists_ne_zero_mem_lattice_of_measure_mul_two_pow_lt_measure`. See
`NumberField.mixedEmbedding.volume_fundamentalDomain_latticeBasis` for the computation of
`volume (fundamentalDomain (latticeBasis K))`. -/
noncomputable def minkowskiBound : ℝ≥0∞ :=
  volume (fundamentalDomain (latticeBasis K)) * (2 : ℝ≥0∞) ^ (finrank ℝ (E K))

theorem minkowskiBound_lt_top : minkowskiBound K < ⊤ := by
  refine ENNReal.mul_lt_top ?_ ?_
  · exact ne_of_lt (fundamentalDomain_isBounded (latticeBasis K)).measure_lt_top
  · exact ne_of_lt (ENNReal.pow_lt_top (lt_top_iff_ne_top.mpr ENNReal.two_ne_top) _)

theorem minkowskiBound_pos : 0 < minkowskiBound K := by
  refine zero_lt_iff.mpr (mul_ne_zero ?_ ?_)
  · exact Zspan.measure_fundamentalDomain_ne_zero (latticeBasis K)
  · exact ENNReal.pow_ne_zero two_ne_zero _

variable {f : InfinitePlace K → ℝ≥0}

/-- Assume that `f : InfinitePlace K → ℝ≥0` is such that
`minkowskiBound K < volume (convexBodyLT K f)` where `convexBodyLT K f` is the set of
points `x` such that `‖x w‖ < f w` for all infinite places `w` (see `convexBodyLT_volume` for
the computation of this volume), then there exists a nonzero algebraic integer `a` in `𝓞 K` such
that `w a < f w` for all infinite places `w`. -/
theorem exists_ne_zero_mem_ringOfIntegers_lt (h : minkowskiBound K < volume (convexBodyLT K f)) :
    ∃ (a : 𝓞 K), a ≠ 0 ∧ ∀ w : InfinitePlace K, w a < f w := by
  have h_fund := Zspan.isAddFundamentalDomain (latticeBasis K) volume
  have : Countable (Submodule.span ℤ (Set.range (latticeBasis K))).toAddSubgroup := by
    change Countable (Submodule.span ℤ (Set.range (latticeBasis K)) : Set (E K))
    infer_instance
  obtain ⟨⟨x, hx⟩, h_nzr, h_mem⟩ := exists_ne_zero_mem_lattice_of_measure_mul_two_pow_lt_measure
    h_fund (convexBodyLT_symmetric K f) (convexBodyLT_convex K f) h
  rw [Submodule.mem_toAddSubgroup, mem_span_latticeBasis] at hx
  obtain ⟨a, ha, rfl⟩ := hx
  refine ⟨⟨a, ha⟩, ?_, (convexBodyLT_mem K f).mp h_mem⟩
  rw [ne_eq, AddSubgroup.mk_eq_zero_iff, map_eq_zero, ← ne_eq] at h_nzr
  exact Subtype.ne_of_val_ne h_nzr

theorem exists_ne_zero_mem_ringOfIntegers_of_norm_le {B : ℝ}
    (h : (minkowskiBound K) ≤ volume (convexBodySum K B)) :
    ∃ (a : 𝓞 K), a ≠ 0 ∧ |Algebra.norm ℚ (a:K)| ≤ (B / (finrank ℚ K)) ^ (finrank ℚ K) := by
  have hB : 0 ≤ B := by
    contrapose! h
    rw [convexBodySum_volume_eq_zero K (le_of_lt h)]
    exact minkowskiBound_pos K
  -- Some inequalities that will be useful later on
  have h1 : 0 < (finrank ℚ K : ℝ)⁻¹ := inv_pos.mpr (Nat.cast_pos.mpr finrank_pos)
  have h2 : 0 ≤ B / (finrank ℚ K) := div_nonneg hB (Nat.cast_nonneg _)
  have h_fund := Zspan.isAddFundamentalDomain (latticeBasis K) volume
  have : Countable (Submodule.span ℤ (Set.range (latticeBasis K))).toAddSubgroup := by
    change Countable (Submodule.span ℤ (Set.range (latticeBasis K)): Set (E K))
    infer_instance
  have : DiscreteTopology (Submodule.span ℤ (Set.range (latticeBasis K))).toAddSubgroup := by
    change DiscreteTopology  (Submodule.span ℤ (Set.range (latticeBasis K)): Set (E K))
    infer_instance
  obtain ⟨⟨x, hx⟩, h_nzr, h_mem⟩ := exists_ne_zero_mem_lattice_of_measure_mul_two_pow_le_measure
      h_fund (convexBodySum_symmetric K B) (convexBodySum_convex K B) (convexBodySum_compact K B) h
  rw [Submodule.mem_toAddSubgroup, mem_span_latticeBasis] at hx
  obtain ⟨a, ha, rfl⟩ := hx
  refine ⟨⟨a, ha⟩, ?_, ?_⟩
  · rw [ne_eq, AddSubgroup.mk_eq_zero_iff, map_eq_zero, ← ne_eq] at h_nzr
    exact Subtype.ne_of_val_ne h_nzr
  · rw [← rpow_nat_cast, ← rpow_le_rpow_iff (by simp only [Rat.cast_abs, abs_nonneg])
      (rpow_nonneg_of_nonneg h2 _) h1, ← rpow_mul h2,  mul_inv_cancel (Nat.cast_ne_zero.mpr
      (ne_of_gt finrank_pos)), rpow_one, le_div_iff' (Nat.cast_pos.mpr finrank_pos)]
    refine le_trans ?_ ((convexBodySum_mem K B).mp h_mem)
    rw [← le_div_iff' (Nat.cast_pos.mpr finrank_pos), ← sum_mult_eq, Nat.cast_sum]
    refine le_trans ?_ (geom_mean_le_arith_mean Finset.univ _ _ (fun _ _ => Nat.cast_nonneg _)
      ?_ (fun _ _ => AbsoluteValue.nonneg _ _))
    · simp_rw [← prod_eq_abs_norm, rpow_nat_cast]
      exact le_of_eq rfl
    · rw [← Nat.cast_sum, sum_mult_eq, Nat.cast_pos]
      exact finrank_pos

end minkowski

end NumberField.mixedEmbedding<|MERGE_RESOLUTION|>--- conflicted
+++ resolved
@@ -464,7 +464,6 @@
 
 instance : IsAddHaarMeasure (volume : Measure (E K)) := prod.instIsAddHaarMeasure volume volume
 
-<<<<<<< HEAD
 instance : NoAtoms (volume : Measure (E K)) := by
   obtain ⟨w⟩ := (inferInstance : Nonempty (InfinitePlace K))
   by_cases hw : IsReal w
@@ -473,11 +472,7 @@
       (pi_noAtoms ⟨w, not_isReal_iff_isComplex.mp hw⟩)
 
 /-- The fudge factor that appears in the formula for the volume of `convexBodyLt`. -/
-noncomputable abbrev convexBodyLtFactor : ℝ≥0∞ :=
-=======
-/-- The fudge factor that appears in the formula for the volume of `convexBodyLT`. -/
 noncomputable abbrev convexBodyLTFactor : ℝ≥0∞ :=
->>>>>>> f13f1972
   (2 : ℝ≥0∞) ^ NrRealPlaces K * (NNReal.pi : ℝ≥0∞) ^ NrComplexPlaces K
 
 theorem convexBodyLTFactor_pos : 0 < (convexBodyLTFactor K) := by
