--- conflicted
+++ resolved
@@ -474,15 +474,9 @@
   (2 : ℝ≥0∞) ^ card {w : InfinitePlace K // IsReal w} *
     (NNReal.pi : ℝ≥0∞) ^ card {w : InfinitePlace K // IsComplex w}
 
-<<<<<<< HEAD
-theorem convexBodyLtFactor_lt_pos : 0 < (convexBodyLtFactor K) := by
-  refine mul_pos (NeZero.ne _) (ENNReal.pow_ne_zero ?_ _)
-  exact ne_of_gt (coe_pos.mpr Real.pi_pos)
-=======
 theorem convexBodyLtFactor_pos : 0 < (convexBodyLtFactor K) := by
   refine mul_pos (NeZero.ne _) ?_
   exact ENNReal.pow_ne_zero (ne_of_gt (measure_ball_pos _ _ (by norm_num))) _
->>>>>>> b86770a3
 
 theorem convexBodyLtFactor_lt_top : (convexBodyLtFactor K) < ⊤ := by
   refine mul_lt_top ?_ ?_
