--- conflicted
+++ resolved
@@ -40,19 +40,6 @@
 
 variable {L : Type*} (K : Type*) [Field K] [Field L] [Algebra K L] [FiniteDimensional K L]
 
-<<<<<<< HEAD
-/-- `Algebra.norm` as a morphism betwen the rings of integers. -/
-noncomputable def norm [IsSeparable K L] : 𝓞 L →* 𝓞 K :=
-  RingOfIntegers.restrict_monoidHom
-    ((Algebra.norm K).comp (algebraMap (𝓞 L) L : (𝓞 L) →* L))
-    fun x => isIntegral_norm K x.2
-#align ring_of_integers.norm RingOfIntegers.norm
-
-@[simp] lemma coe_norm [IsSeparable K L] (x : 𝓞 L) :
-  norm K x = Algebra.norm K (x : L) := rfl
-
-theorem coe_algebraMap_norm [IsSeparable K L] (x : 𝓞 L) :
-=======
 /-- `Algebra.norm` as a morphism between the rings of integers. -/
 noncomputable def norm [Algebra.IsSeparable K L] : 𝓞 L →* 𝓞 K :=
   RingOfIntegers.restrict_monoidHom
@@ -63,30 +50,18 @@
   norm K x = Algebra.norm K (x : L) := rfl
 
 theorem coe_algebraMap_norm [Algebra.IsSeparable K L] (x : 𝓞 L) :
->>>>>>> 99508fb5
     (algebraMap (𝓞 K) (𝓞 L) (norm K x) : L) = algebraMap K L (Algebra.norm K (x : L)) :=
   rfl
 
-<<<<<<< HEAD
-theorem algebraMap_norm_algebraMap [IsSeparable K L] (x : 𝓞 K) :
-    algebraMap _ K (norm K (algebraMap (𝓞 K) (𝓞 L) x)) =
-      Algebra.norm K (algebraMap K L (algebraMap _ _ x)) := rfl
-#align ring_of_integers.coe_norm_algebra_map RingOfIntegers.algebraMap_norm_algebraMap
-=======
 theorem algebraMap_norm_algebraMap [Algebra.IsSeparable K L] (x : 𝓞 K) :
     algebraMap _ K (norm K (algebraMap (𝓞 K) (𝓞 L) x)) =
       Algebra.norm K (algebraMap K L (algebraMap _ _ x)) := rfl
->>>>>>> 99508fb5
 
 theorem norm_algebraMap [Algebra.IsSeparable K L] (x : 𝓞 K) :
     norm K (algebraMap (𝓞 K) (𝓞 L) x) = x ^ finrank K L := by
   rw [RingOfIntegers.ext_iff, RingOfIntegers.coe_eq_algebraMap,
     RingOfIntegers.algebraMap_norm_algebraMap, Algebra.norm_algebraMap,
     RingOfIntegers.coe_eq_algebraMap, map_pow]
-<<<<<<< HEAD
-#align ring_of_integers.norm_algebra_map RingOfIntegers.norm_algebraMap
-=======
->>>>>>> 99508fb5
 
 theorem isUnit_norm_of_isGalois [IsGalois K L] {x : 𝓞 L} : IsUnit (norm K x) ↔ IsUnit x := by
   classical
@@ -98,11 +73,7 @@
   convert hx using 1
   ext
   convert_to ((univ \ {AlgEquiv.refl}).prod fun σ : L ≃ₐ[K] L => σ x) *
-<<<<<<< HEAD
-    ∏ σ : L ≃ₐ[K] L in {AlgEquiv.refl}, σ x = _
-=======
     ∏ σ ∈ {(AlgEquiv.refl : L ≃ₐ[K] L)}, σ x = _
->>>>>>> 99508fb5
   · rw [prod_singleton, AlgEquiv.coe_refl, _root_.id, RingOfIntegers.coe_eq_algebraMap, map_mul,
       RingOfIntegers.map_mk]
   · rw [prod_sdiff <| subset_univ _, ← norm_eq_prod_automorphisms, coe_algebraMap_norm]
@@ -112,33 +83,19 @@
 theorem dvd_norm [IsGalois K L] (x : 𝓞 L) : x ∣ algebraMap (𝓞 K) (𝓞 L) (norm K x) := by
   classical
   have hint :
-<<<<<<< HEAD
-    IsIntegral ℤ (∏ σ : L ≃ₐ[K] L in univ.erase AlgEquiv.refl, σ x) :=
-    IsIntegral.prod _ (fun σ _ =>
-      ((RingOfIntegers.isIntegral_coe x).map σ))
-  refine' ⟨⟨_, hint⟩, _⟩
-=======
     IsIntegral ℤ (∏ σ ∈ univ.erase (AlgEquiv.refl : L ≃ₐ[K] L), σ x) :=
     IsIntegral.prod _ (fun σ _ =>
       ((RingOfIntegers.isIntegral_coe x).map σ))
   refine ⟨⟨_, hint⟩, ?_⟩
->>>>>>> 99508fb5
   ext
   rw [coe_algebraMap_norm K x, norm_eq_prod_automorphisms]
   simp [← Finset.mul_prod_erase _ _ (mem_univ AlgEquiv.refl)]
 
 variable (F : Type*) [Field F] [Algebra K F] [Algebra.IsSeparable K F] [FiniteDimensional K F]
 
-<<<<<<< HEAD
-theorem norm_norm [IsSeparable K L] [Algebra F L] [IsSeparable F L] [FiniteDimensional F L]
-    [IsScalarTower K F L] (x : 𝓞 L) : norm K (norm F x) = norm K x := by
-  rw [RingOfIntegers.ext_iff, coe_norm, coe_norm, coe_norm, Algebra.norm_norm]
-#align ring_of_integers.norm_norm RingOfIntegers.norm_norm
-=======
 theorem norm_norm [Algebra.IsSeparable K L] [Algebra F L] [Algebra.IsSeparable F L]
     [FiniteDimensional F L] [IsScalarTower K F L] (x : 𝓞 L) : norm K (norm F x) = norm K x := by
   rw [RingOfIntegers.ext_iff, coe_norm, coe_norm, coe_norm, Algebra.norm_norm]
->>>>>>> 99508fb5
 
 variable {F}
 
