--- conflicted
+++ resolved
@@ -30,14 +30,10 @@
 
 variable {K : Type*} [Field K] [NumberField K] (x : 𝓞 K)
 
-theorem Algebra.coe_norm_int : (Algebra.norm ℤ x : ℚ) = Algebra.norm ℚ (algebraMap _ K x) :=
+theorem Algebra.coe_norm_int : (Algebra.norm ℤ x : ℚ) = Algebra.norm ℚ (x : K) :=
   (Algebra.norm_localization (R := ℤ) (Rₘ := ℚ) (S := 𝓞 K) (Sₘ := K) (nonZeroDivisors ℤ) x).symm
 
-<<<<<<< HEAD
-theorem Algebra.coe_trace_int : (Algebra.trace ℤ _ x : ℚ) = Algebra.trace ℚ K (algebraMap _ K x) :=
-=======
 theorem Algebra.coe_trace_int : (Algebra.trace ℤ _ x : ℚ) = Algebra.trace ℚ K (x : K) :=
->>>>>>> a9076533
   (Algebra.trace_localization (R := ℤ) (Rₘ := ℚ) (S := 𝓞 K) (Sₘ := K) (nonZeroDivisors ℤ) x).symm
 
 end Rat
@@ -53,17 +49,6 @@
     fun x => isIntegral_norm K x.2
 #align ring_of_integers.norm RingOfIntegers.norm
 
-<<<<<<< HEAD
-@[simp] lemma algebraMap_norm [IsSeparable K L] (x : 𝓞 L) :
-  algebraMap _ K (norm K x) = Algebra.norm K (algebraMap _ L x) := rfl
-
-theorem algebraMap_algebraMap_norm [IsSeparable K L] (x : 𝓞 L) :
-    algebraMap _ L (algebraMap (𝓞 K) (𝓞 L) (norm K x)) =
-      algebraMap K L (Algebra.norm K (algebraMap _ L x)) :=
-  rfl
-#align ring_of_integers.coe_algebra_map_norm RingOfIntegers.algebraMap_algebraMap_norm
-
-=======
 @[simp] lemma coe_norm [IsSeparable K L] (x : 𝓞 L) :
   norm K x = Algebra.norm K (x : L) := rfl
 
@@ -72,7 +57,6 @@
   rfl
 #align ring_of_integers.coe_algebra_map_norm RingOfIntegers.coe_algebraMap_norm
 
->>>>>>> a9076533
 theorem algebraMap_norm_algebraMap [IsSeparable K L] (x : 𝓞 K) :
     algebraMap _ K (norm K (algebraMap (𝓞 K) (𝓞 L) x)) =
       Algebra.norm K (algebraMap K L (algebraMap _ _ x)) := rfl
@@ -80,14 +64,9 @@
 
 theorem norm_algebraMap [IsSeparable K L] (x : 𝓞 K) :
     norm K (algebraMap (𝓞 K) (𝓞 L) x) = x ^ finrank K L := by
-<<<<<<< HEAD
-  rw [RingOfIntegers.ext_iff, RingOfIntegers.algebraMap_norm_algebraMap, Algebra.norm_algebraMap,
-    map_pow]
-=======
   rw [RingOfIntegers.ext_iff, RingOfIntegers.coe_eq_algebraMap,
     RingOfIntegers.algebraMap_norm_algebraMap, Algebra.norm_algebraMap,
     RingOfIntegers.coe_eq_algebraMap, map_pow]
->>>>>>> a9076533
 #align ring_of_integers.norm_algebra_map RingOfIntegers.norm_algebraMap
 
 theorem isUnit_norm_of_isGalois [IsGalois K L] {x : 𝓞 L} : IsUnit (norm K x) ↔ IsUnit x := by
@@ -95,23 +74,16 @@
   refine' ⟨fun hx => _, IsUnit.map _⟩
   replace hx : IsUnit (algebraMap (𝓞 K) (𝓞 L) <| norm K x) := hx.map (algebraMap (𝓞 K) <| 𝓞 L)
   refine' @isUnit_of_mul_isUnit_right (𝓞 L) _
-    ⟨(univ \ {AlgEquiv.refl}).prod fun σ : L ≃ₐ[K] L => σ (algebraMap (𝓞 L) L x),
+    ⟨(univ \ {AlgEquiv.refl}).prod fun σ : L ≃ₐ[K] L => σ x,
       prod_mem fun σ _ => x.2.map (σ : L →+* L).toIntAlgHom⟩ _ _
   convert hx using 1
   ext
   push_cast
-<<<<<<< HEAD
-  convert_to ((univ \ {AlgEquiv.refl}).prod fun σ : L ≃ₐ[K] L => σ (algebraMap (𝓞 L) L x)) *
-    ∏ σ : L ≃ₐ[K] L in {AlgEquiv.refl}, σ (algebraMap (𝓞 L) L x) = _
-  · rw [prod_singleton, AlgEquiv.coe_refl, _root_.id, map_mul, RingOfIntegers.map_mk]
-  · rw [prod_sdiff <| subset_univ _, ← norm_eq_prod_automorphisms, algebraMap_algebraMap_norm]
-=======
   convert_to ((univ \ {AlgEquiv.refl}).prod fun σ : L ≃ₐ[K] L => σ x) *
     ∏ σ : L ≃ₐ[K] L in {AlgEquiv.refl}, σ x = _
   · rw [prod_singleton, AlgEquiv.coe_refl, _root_.id, RingOfIntegers.coe_eq_algebraMap, map_mul,
       RingOfIntegers.map_mk]
   · rw [prod_sdiff <| subset_univ _, ← norm_eq_prod_automorphisms, coe_algebraMap_norm]
->>>>>>> a9076533
 #align ring_of_integers.is_unit_norm_of_is_galois RingOfIntegers.isUnit_norm_of_isGalois
 
 /-- If `L/K` is a finite Galois extension of fields, then, for all `(x : 𝓞 L)` we have that
@@ -119,20 +91,12 @@
 theorem dvd_norm [IsGalois K L] (x : 𝓞 L) : x ∣ algebraMap (𝓞 K) (𝓞 L) (norm K x) := by
   classical
   have hint :
-<<<<<<< HEAD
-    IsIntegral ℤ (∏ σ : L ≃ₐ[K] L in univ.erase AlgEquiv.refl, σ (algebraMap (𝓞 L) L x)) :=
-=======
     IsIntegral ℤ (∏ σ : L ≃ₐ[K] L in univ.erase AlgEquiv.refl, σ x) :=
->>>>>>> a9076533
     IsIntegral.prod _ (fun σ _ =>
       ((RingOfIntegers.isIntegral_coe x).map σ))
   refine' ⟨⟨_, hint⟩, _⟩
   ext
-<<<<<<< HEAD
-  rw [algebraMap_algebraMap_norm K x, norm_eq_prod_automorphisms]
-=======
   rw [coe_algebraMap_norm K x, norm_eq_prod_automorphisms]
->>>>>>> a9076533
   simp [← Finset.mul_prod_erase _ _ (mem_univ AlgEquiv.refl)]
 #align ring_of_integers.dvd_norm RingOfIntegers.dvd_norm
 
@@ -140,11 +104,7 @@
 
 theorem norm_norm [IsSeparable K L] [Algebra F L] [IsSeparable F L] [FiniteDimensional F L]
     [IsScalarTower K F L] (x : 𝓞 L) : norm K (norm F x) = norm K x := by
-<<<<<<< HEAD
-  rw [RingOfIntegers.ext_iff, algebraMap_norm, algebraMap_norm, algebraMap_norm, Algebra.norm_norm]
-=======
   rw [RingOfIntegers.ext_iff, coe_norm, coe_norm, coe_norm, Algebra.norm_norm]
->>>>>>> a9076533
 #align ring_of_integers.norm_norm RingOfIntegers.norm_norm
 
 variable {F}
