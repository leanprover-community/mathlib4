/-
Copyright (c) 2022 Xavier Roblot. All rights reserved.
Released under Apache 2.0 license as described in the file LICENSE.
Authors: Kevin Buzzard, Xavier Roblot
-/
module

public import Mathlib.FieldTheory.PrimeField
public import Mathlib.NumberTheory.NumberField.InfinitePlace.Ramification

/-!
# Totally real and totally complex number fields

This file defines the type of totally real and totally complex number fields.

## Main Definitions and Results

* `NumberField.IsTotallyReal`: a field `K` is totally real if all of its infinite places
  are real. In other words, the image of every ring homomorphism `K → ℂ` is a subset of `ℝ`.
* `NumberField.IsTotallyComplex`: a field `K` is totally complex if all of its infinite
  places are complex.
* `NumberField.maximalRealSubfield`: the maximal real subfield of `K`. It is totally real,
  see `NumberField.isTotallyReal_maximalRealSubfield`, and contains all the other totally real
  subfields of `K`, see `NumberField.IsTotallyReal.le_maximalRealSubfield`

## Tags

number field, infinite places, totally real, totally complex
-/

@[expose] public section

namespace NumberField

open InfinitePlace Module

section TotallyRealField

/-

## Totally real number fields

-/

/-- A field `K` is totally real if all of its infinite places are real. In other words,
the image of every ring homomorphism `K → ℂ` is a subset of `ℝ`. -/
@[mk_iff] class IsTotallyReal (K : Type*) [Field K] where
  isReal : ∀ v : InfinitePlace K, v.IsReal

variable {F : Type*} [Field F] {K : Type*} [Field K]

theorem nrComplexPlaces_eq_zero_iff [NumberField K] :
    nrComplexPlaces K = 0 ↔ IsTotallyReal K := by
  simp [Fintype.card_eq_zero_iff, isEmpty_subtype, isTotallyReal_iff]

theorem IsTotallyReal.complexEmbedding_isReal [IsTotallyReal K] (φ : K →+* ℂ) :
    ComplexEmbedding.IsReal φ :=
  isReal_mk_iff.mp <| isReal (InfinitePlace.mk φ)

@[simp]
theorem IsTotallyReal.mult_eq [IsTotallyReal K] (w : InfinitePlace K) : mult w = 1 :=
  mult_isReal ⟨w, isReal w⟩

theorem IsTotallyReal.ofRingEquiv [IsTotallyReal F] (f : F ≃+* K) : IsTotallyReal K where
  isReal _ := (isReal_comap_iff f).mp <| IsTotallyReal.isReal _

variable (F K) in
theorem IsTotallyReal.of_algebra [IsTotallyReal K] [Algebra F K] [Algebra.IsAlgebraic F K] :
    IsTotallyReal F where
  isReal w := by
    obtain ⟨W, rfl⟩ : ∃ W : InfinitePlace K, W.comap (algebraMap F K) = w := comap_surjective w
    exact IsReal.comap _ (IsTotallyReal.isReal W)

theorem isTotallyReal_iff_ofRingEquiv (f : F ≃+* K) : IsTotallyReal F ↔ IsTotallyReal K :=
  ⟨fun _ ↦ .ofRingEquiv f, fun _ ↦ .ofRingEquiv f.symm⟩

@[simp]
theorem isTotallyReal_top_iff : IsTotallyReal (⊤ : Subfield K) ↔ IsTotallyReal K :=
  isTotallyReal_iff_ofRingEquiv Subfield.topEquiv

@[deprecated (since := "2025-05-19")] alias IsTotally.of_algebra := IsTotallyReal.of_algebra

instance [IsTotallyReal K] [CharZero K] (F : IntermediateField ℚ K) [Algebra.IsAlgebraic F K] :
    IsTotallyReal F :=
  IsTotallyReal.of_algebra F K

<<<<<<< HEAD
instance [IsTotallyReal K] (F : Subfield K) [Algebra.IsIntegral F K] : IsTotallyReal F :=
=======
instance [IsTotallyReal K] (F : Subfield K) [Algebra.IsAlgebraic F K] : IsTotallyReal F :=
>>>>>>> f157c2cd
  IsTotallyReal.of_algebra F K

variable (K)

@[simp]
theorem IsTotallyReal.nrComplexPlaces_eq_zero [NumberField K] [h : IsTotallyReal K] :
    nrComplexPlaces K = 0 :=
  nrComplexPlaces_eq_zero_iff.mpr h

protected theorem IsTotallyReal.finrank [NumberField K] [h : IsTotallyReal K] :
    finrank ℚ K = nrRealPlaces K := by
  rw [← card_add_two_mul_card_eq_rank, nrComplexPlaces_eq_zero_iff.mpr h, mul_zero, add_zero]

instance : IsTotallyReal ℚ where
  isReal v := by
    rw [Subsingleton.elim v Rat.infinitePlace]
    exact Rat.isReal_infinitePlace

<<<<<<< HEAD
instance _root_.IntermediateField.isTotallyReal_bot [CharZero K] :
      IsTotallyReal (⊥ : IntermediateField ℚ K) :=
  IsTotallyReal.ofRingEquiv (IntermediateField.botEquiv ℚ K).symm.toRingEquiv

instance _root_.Subfield.isTotallyReal_bot [CharZero K] :
      IsTotallyReal (⊥ : Subfield K) := by
=======
instance [IsTotallyReal K] :
    IsTotallyReal (⊤ : Subfield K) := isTotallyReal_top_iff.mpr ‹_›

instance _root_.IntermediateField.isTotallyReal_bot [CharZero K] :
    IsTotallyReal (⊥ : IntermediateField ℚ K) :=
  IsTotallyReal.ofRingEquiv (IntermediateField.botEquiv ℚ K).symm.toRingEquiv

instance _root_.Subfield.isTotallyReal_bot [CharZero K] :
    IsTotallyReal (⊥ : Subfield K) := by
>>>>>>> f157c2cd
  rw [Subfield.bot_eq_of_charZero]
  exact IsTotallyReal.ofRingEquiv (algebraMap ℚ K).rangeRestrictFieldEquiv

section maximalRealSubfield

open ComplexEmbedding

/--
The maximal real subfield of `K`. It is totally real,
see `NumberField.isTotallyReal_maximalRealSubfield`, and contains all the other totally real
subfields of `K`, see `NumberField.IsTotallyReal.le_maximalRealSubfield`.
-/
def maximalRealSubfield : Subfield K where
  carrier := {x | ∀ φ : K →+* ℂ, star (φ x) = φ x}
  mul_mem' hx hy _ := by rw [map_mul, star_mul, hx, hy, mul_comm]
  one_mem' := by simp
  add_mem' hx hy _ := by rw [map_add, star_add, hx, hy]
  zero_mem' := by simp
  neg_mem' := by simp
  inv_mem' := by simp

variable {K}

theorem mem_maximalRealSubfield_iff (x : K) :
    x ∈ maximalRealSubfield K ↔ ∀ φ : K →+* ℂ, star (φ x) = φ x := .rfl

<<<<<<< HEAD
instance isTotallyReal_maximalRealSubfield [Algebra.IsIntegral (maximalRealSubfield K) K] :
=======
theorem IsTotallyReal.le_maximalRealSubfield (E : Subfield K) [IsTotallyReal E] :
    E ≤ maximalRealSubfield K := by
  intro x hx φ
  rw [show φ x = (φ.comp E.subtype) ⟨x, hx⟩ by simp, RCLike.star_def, ← conjugate_coe_eq]
  refine RingHom.congr_fun ?_ _
  exact ComplexEmbedding.isReal_iff.mp <| isReal_mk_iff.mp <| isReal _

@[simp]
theorem IsTotallyReal.maximalRealSubfield_eq_top [IsTotallyReal K] :
    maximalRealSubfield K = ⊤ :=
  top_unique <| NumberField.IsTotallyReal.le_maximalRealSubfield _

variable [CharZero K] [Algebra.IsAlgebraic ℚ K]

local instance (k : Subfield K) : Algebra.IsAlgebraic k K :=
  Algebra.IsAlgebraic.tower_top k (K := ℚ) (A := K)

instance isTotallyReal_maximalRealSubfield :
>>>>>>> f157c2cd
    IsTotallyReal (maximalRealSubfield K) where
  isReal w := by
    rw [InfinitePlace.isReal_iff, ComplexEmbedding.isReal_iff]
    ext x
    rw [RingHom.star_apply, ← lift_algebraMap_apply K w.embedding]
    exact x.prop _

<<<<<<< HEAD
variable {K}

theorem IsTotallyReal.le_maximalRealSubfield (E : Subfield K) [IsTotallyReal E] :
    E ≤ maximalRealSubfield K := by
  intro x hx φ
  rw [show φ x = (φ.comp E.subtype) ⟨x, hx⟩ by simp, RCLike.star_def, ← conjugate_coe_eq]
  refine RingHom.congr_fun ?_ _
  exact ComplexEmbedding.isReal_iff.mp <| isReal_mk_iff.mp <| isReal _

theorem isTotallyReal_iff_le_maximalRealSubfield {E : Subfield K} [Algebra.IsIntegral E K] :
=======
theorem isTotallyReal_iff_le_maximalRealSubfield {E : Subfield K} :
>>>>>>> f157c2cd
    IsTotallyReal E ↔ E ≤ maximalRealSubfield K := by
  refine ⟨fun h ↦ h.le_maximalRealSubfield, fun h ↦ ?_⟩
  let _ : Algebra E (maximalRealSubfield K) := RingHom.toAlgebra <| Subfield.inclusion h
  have : IsScalarTower E (maximalRealSubfield K) K := IsScalarTower.of_algebraMap_eq' rfl
<<<<<<< HEAD
  have : Algebra.IsAlgebraic (maximalRealSubfield K) K :=
      Algebra.IsAlgebraic.tower_top (K := E) (maximalRealSubfield K)
  have : Algebra.IsAlgebraic E (maximalRealSubfield K) :=
      Algebra.IsAlgebraic.tower_bot E _ K
  exact IsTotallyReal.of_algebra _ (maximalRealSubfield K)

instance isTotallyReal_sup {E F : Subfield K} [IsTotallyReal E] [IsTotallyReal F]
    [Algebra.IsIntegral E K] [Algebra.IsIntegral F K] :
    IsTotallyReal (E ⊔ F : Subfield K) := by
  let _ : Algebra E ↑(E ⊔ F) := RingHom.toAlgebra <| Subfield.inclusion le_sup_left
  have : IsScalarTower E ↑(E ⊔ F) K := IsScalarTower.of_algebraMap_eq' rfl
  have : Algebra.IsAlgebraic ↑(E ⊔ F) K := Algebra.IsAlgebraic.tower_top (K := E) _
  simp_all [isTotallyReal_iff_le_maximalRealSubfield]
=======
  have : Algebra.IsAlgebraic E (maximalRealSubfield K) :=
      Algebra.IsAlgebraic.tower_bot E (maximalRealSubfield K) K
  exact IsTotallyReal.of_algebra _ (maximalRealSubfield K)

instance isTotallyReal_sup {E F : Subfield K} [hE : IsTotallyReal E] [hF : IsTotallyReal F] :
    IsTotallyReal (E ⊔ F : Subfield K) := by
  rw [isTotallyReal_iff_le_maximalRealSubfield, sup_le_iff,
    ← isTotallyReal_iff_le_maximalRealSubfield, ← isTotallyReal_iff_le_maximalRealSubfield]
  exact ⟨hE, hF⟩
>>>>>>> f157c2cd

instance isTotallyReal_iSup [CharZero K] {ι : Type*} {k : ι → Subfield K}
    [∀ i, IsTotallyReal (k i)] [∀ i, Algebra.IsIntegral (k i) K] :
    IsTotallyReal (⨆ i, k i : Subfield K) := by
  obtain hι | ⟨⟨i⟩⟩ := isEmpty_or_nonempty ι
  · rw [iSup_of_empty]
    infer_instance
<<<<<<< HEAD
  · let _ :  Algebra (k i) ↥(⨆ i, k i) := RingHom.toAlgebra <| Subfield.inclusion (le_iSup _ i)
    have : IsScalarTower (k i) ↥(⨆ i, k i) K := IsScalarTower.of_algebraMap_eq' rfl
    have : Algebra.IsAlgebraic  ↑(⨆ i, k i) K := Algebra.IsAlgebraic.tower_top (K := k i) _
    simp_all [isTotallyReal_iff_le_maximalRealSubfield]

@[simp]
theorem IsTotallyReal.maximalRealSubfield_eq_top [CharZero K] [Algebra.IsIntegral ℚ K]
    [IsTotallyReal K] :
    maximalRealSubfield K = ⊤ :=
  have : Algebra.IsIntegral (⊤ : Subfield K) K := Algebra.IsIntegral.tower_top ℚ
  top_unique <| NumberField.IsTotallyReal.le_maximalRealSubfield _
=======
  · rw [isTotallyReal_iff_le_maximalRealSubfield, iSup_le_iff]
    exact fun i ↦ IsTotallyReal.le_maximalRealSubfield (k i)
>>>>>>> f157c2cd

theorem maximalRealSubfield_eq_top_iff_isTotallyReal [CharZero K] [Algebra.IsIntegral ℚ K] :
    maximalRealSubfield K = ⊤ ↔ IsTotallyReal K where
  mp h := by
    have : Algebra.IsIntegral (⊤ : Subfield K) K := Algebra.IsIntegral.tower_top ℚ
    rw [← isTotallyReal_top_iff, isTotallyReal_iff_le_maximalRealSubfield, h]
  mpr _ := IsTotallyReal.maximalRealSubfield_eq_top

end maximalRealSubfield

end TotallyRealField

section TotallyComplexField

/-
## Totally complex number fields
-/

open InfinitePlace

/--
A field `K` is totally complex if all of its infinite places are complex.
-/
@[mk_iff] class IsTotallyComplex (K : Type*) [Field K] where
  isComplex : ∀ v : InfinitePlace K, v.IsComplex

variable {F : Type*} [Field F] {K : Type*} [Field K] [Algebra F K]

theorem nrRealPlaces_eq_zero_iff [NumberField K] :
    nrRealPlaces K = 0 ↔ IsTotallyComplex K := by
  simp [Fintype.card_eq_zero_iff, isEmpty_subtype, isTotallyComplex_iff]

theorem IsTotallyComplex.complexEmbedding_not_isReal [IsTotallyComplex K] (φ : K →+* ℂ) :
    ¬ ComplexEmbedding.IsReal φ :=
  isReal_mk_iff.not.mp <| not_isReal_iff_isComplex.mpr <| isComplex (InfinitePlace.mk φ)

@[simp]
theorem IsTotallyComplex.mult_eq [IsTotallyComplex K] (w : InfinitePlace K) : mult w = 2 :=
  mult_isComplex ⟨w, isComplex w⟩

variable (K)

@[simp]
theorem IsTotallyComplex.nrRealPlaces_eq_zero [NumberField K] [h : IsTotallyComplex K] :
    nrRealPlaces K = 0 :=
  nrRealPlaces_eq_zero_iff.mpr h

protected theorem IsTotallyComplex.finrank [NumberField K] [h : IsTotallyComplex K] :
    finrank ℚ K = 2 * nrComplexPlaces K := by
  rw [← card_add_two_mul_card_eq_rank, nrRealPlaces_eq_zero_iff.mpr h, zero_add]

end TotallyComplexField

end NumberField<|MERGE_RESOLUTION|>--- conflicted
+++ resolved
@@ -84,11 +84,7 @@
     IsTotallyReal F :=
   IsTotallyReal.of_algebra F K
 
-<<<<<<< HEAD
-instance [IsTotallyReal K] (F : Subfield K) [Algebra.IsIntegral F K] : IsTotallyReal F :=
-=======
 instance [IsTotallyReal K] (F : Subfield K) [Algebra.IsAlgebraic F K] : IsTotallyReal F :=
->>>>>>> f157c2cd
   IsTotallyReal.of_algebra F K
 
 variable (K)
@@ -107,14 +103,6 @@
     rw [Subsingleton.elim v Rat.infinitePlace]
     exact Rat.isReal_infinitePlace
 
-<<<<<<< HEAD
-instance _root_.IntermediateField.isTotallyReal_bot [CharZero K] :
-      IsTotallyReal (⊥ : IntermediateField ℚ K) :=
-  IsTotallyReal.ofRingEquiv (IntermediateField.botEquiv ℚ K).symm.toRingEquiv
-
-instance _root_.Subfield.isTotallyReal_bot [CharZero K] :
-      IsTotallyReal (⊥ : Subfield K) := by
-=======
 instance [IsTotallyReal K] :
     IsTotallyReal (⊤ : Subfield K) := isTotallyReal_top_iff.mpr ‹_›
 
@@ -124,7 +112,6 @@
 
 instance _root_.Subfield.isTotallyReal_bot [CharZero K] :
     IsTotallyReal (⊥ : Subfield K) := by
->>>>>>> f157c2cd
   rw [Subfield.bot_eq_of_charZero]
   exact IsTotallyReal.ofRingEquiv (algebraMap ℚ K).rangeRestrictFieldEquiv
 
@@ -151,9 +138,6 @@
 theorem mem_maximalRealSubfield_iff (x : K) :
     x ∈ maximalRealSubfield K ↔ ∀ φ : K →+* ℂ, star (φ x) = φ x := .rfl
 
-<<<<<<< HEAD
-instance isTotallyReal_maximalRealSubfield [Algebra.IsIntegral (maximalRealSubfield K) K] :
-=======
 theorem IsTotallyReal.le_maximalRealSubfield (E : Subfield K) [IsTotallyReal E] :
     E ≤ maximalRealSubfield K := by
   intro x hx φ
@@ -172,7 +156,6 @@
   Algebra.IsAlgebraic.tower_top k (K := ℚ) (A := K)
 
 instance isTotallyReal_maximalRealSubfield :
->>>>>>> f157c2cd
     IsTotallyReal (maximalRealSubfield K) where
   isReal w := by
     rw [InfinitePlace.isReal_iff, ComplexEmbedding.isReal_iff]
@@ -180,39 +163,11 @@
     rw [RingHom.star_apply, ← lift_algebraMap_apply K w.embedding]
     exact x.prop _
 
-<<<<<<< HEAD
-variable {K}
-
-theorem IsTotallyReal.le_maximalRealSubfield (E : Subfield K) [IsTotallyReal E] :
-    E ≤ maximalRealSubfield K := by
-  intro x hx φ
-  rw [show φ x = (φ.comp E.subtype) ⟨x, hx⟩ by simp, RCLike.star_def, ← conjugate_coe_eq]
-  refine RingHom.congr_fun ?_ _
-  exact ComplexEmbedding.isReal_iff.mp <| isReal_mk_iff.mp <| isReal _
-
-theorem isTotallyReal_iff_le_maximalRealSubfield {E : Subfield K} [Algebra.IsIntegral E K] :
-=======
 theorem isTotallyReal_iff_le_maximalRealSubfield {E : Subfield K} :
->>>>>>> f157c2cd
     IsTotallyReal E ↔ E ≤ maximalRealSubfield K := by
   refine ⟨fun h ↦ h.le_maximalRealSubfield, fun h ↦ ?_⟩
   let _ : Algebra E (maximalRealSubfield K) := RingHom.toAlgebra <| Subfield.inclusion h
   have : IsScalarTower E (maximalRealSubfield K) K := IsScalarTower.of_algebraMap_eq' rfl
-<<<<<<< HEAD
-  have : Algebra.IsAlgebraic (maximalRealSubfield K) K :=
-      Algebra.IsAlgebraic.tower_top (K := E) (maximalRealSubfield K)
-  have : Algebra.IsAlgebraic E (maximalRealSubfield K) :=
-      Algebra.IsAlgebraic.tower_bot E _ K
-  exact IsTotallyReal.of_algebra _ (maximalRealSubfield K)
-
-instance isTotallyReal_sup {E F : Subfield K} [IsTotallyReal E] [IsTotallyReal F]
-    [Algebra.IsIntegral E K] [Algebra.IsIntegral F K] :
-    IsTotallyReal (E ⊔ F : Subfield K) := by
-  let _ : Algebra E ↑(E ⊔ F) := RingHom.toAlgebra <| Subfield.inclusion le_sup_left
-  have : IsScalarTower E ↑(E ⊔ F) K := IsScalarTower.of_algebraMap_eq' rfl
-  have : Algebra.IsAlgebraic ↑(E ⊔ F) K := Algebra.IsAlgebraic.tower_top (K := E) _
-  simp_all [isTotallyReal_iff_le_maximalRealSubfield]
-=======
   have : Algebra.IsAlgebraic E (maximalRealSubfield K) :=
       Algebra.IsAlgebraic.tower_bot E (maximalRealSubfield K) K
   exact IsTotallyReal.of_algebra _ (maximalRealSubfield K)
@@ -222,7 +177,6 @@
   rw [isTotallyReal_iff_le_maximalRealSubfield, sup_le_iff,
     ← isTotallyReal_iff_le_maximalRealSubfield, ← isTotallyReal_iff_le_maximalRealSubfield]
   exact ⟨hE, hF⟩
->>>>>>> f157c2cd
 
 instance isTotallyReal_iSup [CharZero K] {ι : Type*} {k : ι → Subfield K}
     [∀ i, IsTotallyReal (k i)] [∀ i, Algebra.IsIntegral (k i) K] :
@@ -230,24 +184,10 @@
   obtain hι | ⟨⟨i⟩⟩ := isEmpty_or_nonempty ι
   · rw [iSup_of_empty]
     infer_instance
-<<<<<<< HEAD
-  · let _ :  Algebra (k i) ↥(⨆ i, k i) := RingHom.toAlgebra <| Subfield.inclusion (le_iSup _ i)
-    have : IsScalarTower (k i) ↥(⨆ i, k i) K := IsScalarTower.of_algebraMap_eq' rfl
-    have : Algebra.IsAlgebraic  ↑(⨆ i, k i) K := Algebra.IsAlgebraic.tower_top (K := k i) _
-    simp_all [isTotallyReal_iff_le_maximalRealSubfield]
-
-@[simp]
-theorem IsTotallyReal.maximalRealSubfield_eq_top [CharZero K] [Algebra.IsIntegral ℚ K]
-    [IsTotallyReal K] :
-    maximalRealSubfield K = ⊤ :=
-  have : Algebra.IsIntegral (⊤ : Subfield K) K := Algebra.IsIntegral.tower_top ℚ
-  top_unique <| NumberField.IsTotallyReal.le_maximalRealSubfield _
-=======
   · rw [isTotallyReal_iff_le_maximalRealSubfield, iSup_le_iff]
     exact fun i ↦ IsTotallyReal.le_maximalRealSubfield (k i)
->>>>>>> f157c2cd
-
-theorem maximalRealSubfield_eq_top_iff_isTotallyReal [CharZero K] [Algebra.IsIntegral ℚ K] :
+
+theorem maximalRealSubfield_eq_top_iff_isTotallyReal [Algebra.IsIntegral ℚ K] :
     maximalRealSubfield K = ⊤ ↔ IsTotallyReal K where
   mp h := by
     have : Algebra.IsIntegral (⊤ : Subfield K) K := Algebra.IsIntegral.tower_top ℚ
