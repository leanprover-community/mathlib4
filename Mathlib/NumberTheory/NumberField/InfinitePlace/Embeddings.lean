--- conflicted
+++ resolved
@@ -275,7 +275,54 @@
 
 section Extension
 
-<<<<<<< HEAD
+variable {K : Type*} (L : Type*) [Field K] [Field L] (ψ : K →+* ℂ) [Algebra K L]
+
+/-- If `L/K` and `ψ : K →+* ℂ`, then the type of `ComplexEmbedding.Extension L ψ` consists of all
+`φ : L →+* ℂ` such that `φ.comp (algebraMap K L) = ψ`. -/
+protected abbrev Extension := { φ : L →+* ℂ // φ.comp (algebraMap K L) = ψ }
+
+namespace Extension
+
+variable (φ : ComplexEmbedding.Extension L ψ) {L ψ}
+
+theorem comp_eq : φ.1.comp (algebraMap K L) = ψ := φ.2
+
+theorem conjugate_comp_ne (h : ¬IsReal ψ) : (conjugate φ).comp (algebraMap K L) ≠ ψ := by
+  simp_all [ComplexEmbedding.isReal_iff, comp_eq]
+
+theorem not_isReal_of_not_isReal (h : ¬IsReal ψ) : ¬IsReal φ.1 :=
+  mt (IsReal.comp _) (comp_eq φ ▸ h)
+
+end Extension
+
+variable (K) {L ψ}
+
+/-- If `L/K` and `φ : L →+* ℂ`, then `IsMixed K φ` if the image of `φ` is complex while the image
+of `φ` restricted to `K` is real.
+
+This is the complex embedding analogue of `InfinitePlace.IsRamified K w`, where
+`w : InfinitePlace L`. It is not the same concept because conjugation of `φ` in this case
+leads to two distinct mixed embeddings but only a single ramified place `w`, leading to a
+two-to-one isomorphism between them. -/
+abbrev IsMixed (φ : L →+* ℂ) :=
+  ComplexEmbedding.IsReal (φ.comp (algebraMap K L)) ∧ ¬ComplexEmbedding.IsReal φ
+
+/-- If `L/K` and `φ : L →+* ℂ`, then `IsMixed K φ` if `φ` is not mixed in `K`, i.e., `φ` is real
+if and only if it's restriction to `K` is.
+
+This is the complex embedding analogue of `InfinitePlace.IsUnramified K w`, where
+`w : InfinitePlace L`. In this case there is an isomorphism between unmixed embeddings and
+unramified infinite places. -/
+abbrev IsUnmixed (φ : L →+* ℂ) := IsReal (φ.comp (algebraMap K L)) → IsReal φ
+
+theorem IsUnmixed.isReal_iff_isReal {φ : L →+* ℂ} (h : IsUnmixed K φ) :
+    IsReal (φ.comp (algebraMap K L)) ↔ IsReal φ := by
+  aesop (add simp [IsReal.comp])
+
+end Extension
+
+section Extension
+
 variable {K : Type*} {L : Type*} [Field K] [Field L]
    (ψ : K →+* ℂ) (φ : L →+* ℂ)
 
@@ -374,52 +421,7 @@
       ({ ψ | IsExtension φ ψ} : Finset _) := by
   rw [unmixedEmbeddingsOver, mixedEmbeddingsOver, ← Finset.filter_or]
   exact Finset.filter_congr fun ψ _ ↦ by simp [IsUnmixed, and_or_left.symm, em']
-=======
-variable {K : Type*} (L : Type*) [Field K] [Field L] (ψ : K →+* ℂ) [Algebra K L]
-
-/-- If `L/K` and `ψ : K →+* ℂ`, then the type of `ComplexEmbedding.Extension L ψ` consists of all
-`φ : L →+* ℂ` such that `φ.comp (algebraMap K L) = ψ`. -/
-protected abbrev Extension := { φ : L →+* ℂ // φ.comp (algebraMap K L) = ψ }
-
-namespace Extension
-
-variable (φ : ComplexEmbedding.Extension L ψ) {L ψ}
-
-theorem comp_eq : φ.1.comp (algebraMap K L) = ψ := φ.2
-
-theorem conjugate_comp_ne (h : ¬IsReal ψ) : (conjugate φ).comp (algebraMap K L) ≠ ψ := by
-  simp_all [ComplexEmbedding.isReal_iff, comp_eq]
-
-theorem not_isReal_of_not_isReal (h : ¬IsReal ψ) : ¬IsReal φ.1 :=
-  mt (IsReal.comp _) (comp_eq φ ▸ h)
 
 end Extension
 
-variable (K) {L ψ}
-
-/-- If `L/K` and `φ : L →+* ℂ`, then `IsMixed K φ` if the image of `φ` is complex while the image
-of `φ` restricted to `K` is real.
-
-This is the complex embedding analogue of `InfinitePlace.IsRamified K w`, where
-`w : InfinitePlace L`. It is not the same concept because conjugation of `φ` in this case
-leads to two distinct mixed embeddings but only a single ramified place `w`, leading to a
-two-to-one isomorphism between them. -/
-abbrev IsMixed (φ : L →+* ℂ) :=
-  ComplexEmbedding.IsReal (φ.comp (algebraMap K L)) ∧ ¬ComplexEmbedding.IsReal φ
-
-/-- If `L/K` and `φ : L →+* ℂ`, then `IsMixed K φ` if `φ` is not mixed in `K`, i.e., `φ` is real
-if and only if it's restriction to `K` is.
-
-This is the complex embedding analogue of `InfinitePlace.IsUnramified K w`, where
-`w : InfinitePlace L`. In this case there is an isomorphism between unmixed embeddings and
-unramified infinite places. -/
-abbrev IsUnmixed (φ : L →+* ℂ) := IsReal (φ.comp (algebraMap K L)) → IsReal φ
-
-theorem IsUnmixed.isReal_iff_isReal {φ : L →+* ℂ} (h : IsUnmixed K φ) :
-    IsReal (φ.comp (algebraMap K L)) ↔ IsReal φ := by
-  aesop (add simp [IsReal.comp])
->>>>>>> 724a6cb9
-
-end Extension
-
 end NumberField.ComplexEmbedding