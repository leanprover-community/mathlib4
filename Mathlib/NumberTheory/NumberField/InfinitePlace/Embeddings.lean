--- conflicted
+++ resolved
@@ -41,11 +41,7 @@
 variable (K : Type*) [Field K]
 variable (A : Type*) [Field A] [CharZero A]
 
-<<<<<<< HEAD
-instance [CharZero K] [Algebra.IsIntegral ℚ K] [IsAlgClosed A] : Nonempty (K →+* A) := by
-=======
 instance [CharZero K] [Algebra.IsAlgebraic ℚ K] [IsAlgClosed A] : Nonempty (K →+* A) := by
->>>>>>> b5631451
   obtain ⟨f⟩ : Nonempty (K →ₐ[ℚ] A) := by
       apply IntermediateField.nonempty_algHom_of_splits
       exact fun x ↦ ⟨Algebra.IsIntegral.isIntegral x, IsAlgClosed.splits_codomain _⟩
