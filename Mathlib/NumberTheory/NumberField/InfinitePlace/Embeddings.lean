--- conflicted
+++ resolved
@@ -277,17 +277,9 @@
 
 variable {K : Type*} (L : Type*) [Field K] [Field L] (ψ : K →+* ℂ) [Algebra K L]
 
-<<<<<<< HEAD
-/--
-If `L/K` and `ψ : K →+* ℂ`, `φ : L →+* ℂ`, then we say `φ` is an extension of `ψ` if
-`φ` restricted to `K` is `ψ`.
--/
-abbrev Extension := { φ : L →+* ℂ // φ.comp (algebraMap K L) = ψ }
-=======
 /-- If `L/K` and `ψ : K →+* ℂ`, then the type of `ComplexEmbedding.Extension L ψ` consists of all
 `φ : L →+* ℂ` such that `φ.comp (algebraMap K L) = ψ`. -/
 protected abbrev Extension := { φ : L →+* ℂ // φ.comp (algebraMap K L) = ψ }
->>>>>>> 524bdd00
 
 namespace Extension
 
@@ -302,7 +294,6 @@
   mt (IsReal.comp _) (comp_eq φ ▸ h)
 
 end Extension
-<<<<<<< HEAD
 
 variable (K) {L ψ}
 
@@ -324,29 +315,6 @@
 unramified infinite places. -/
 abbrev IsUnmixed (φ : L →+* ℂ) := IsReal (φ.comp (algebraMap K L)) → IsReal φ
 
-=======
-
-variable (K) {L ψ}
-
-/-- If `L/K` and `φ : L →+* ℂ`, then `IsMixed K φ` if the image of `φ` is complex while the image
-of `φ` restricted to `K` is real.
-
-This is the complex embedding analogue of `InfinitePlace.IsRamified K w`, where
-`w : InfinitePlace L`. It is not the same concept because conjugation of `φ` in this case
-leads to two distinct mixed embeddings but only a single ramified place `w`, leading to a
-two-to-one isomorphism between them. -/
-abbrev IsMixed (φ : L →+* ℂ) :=
-  ComplexEmbedding.IsReal (φ.comp (algebraMap K L)) ∧ ¬ComplexEmbedding.IsReal φ
-
-/-- If `L/K` and `φ : L →+* ℂ`, then `IsMixed K φ` if `φ` is not mixed in `K`, i.e., `φ` is real
-if and only if it's restriction to `K` is.
-
-This is the complex embedding analogue of `InfinitePlace.IsUnramified K w`, where
-`w : InfinitePlace L`. In this case there is an isomorphism between unmixed embeddings and
-unramified infinite places. -/
-abbrev IsUnmixed (φ : L →+* ℂ) := IsReal (φ.comp (algebraMap K L)) → IsReal φ
-
->>>>>>> 524bdd00
 theorem IsUnmixed.isReal_iff_isReal {φ : L →+* ℂ} (h : IsUnmixed K φ) :
     IsReal (φ.comp (algebraMap K L)) ↔ IsReal φ := by
   aesop (add simp [IsReal.comp])
