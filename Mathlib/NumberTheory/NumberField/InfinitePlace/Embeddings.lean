/-
Copyright (c) 2022 Xavier Roblot. All rights reserved.
Released under Apache 2.0 license as described in the file LICENSE.
Authors: Alex J. Best, Xavier Roblot
-/
import Mathlib.Algebra.Algebra.Hom.Rat
import Mathlib.Analysis.Complex.Polynomial.Basic
import Mathlib.NumberTheory.NumberField.Basic

/-!
# Embeddings of number fields

This file defines the embeddings of a number field and, in particular, the embeddings into
the field of complex numbers.

## Main Definitions and Results

* `NumberField.Embeddings.range_eval_eq_rootSet_minpoly`: let `x ∈ K` with `K` a number field and
  let `A` be an algebraically closed field of char. 0. Then the images of `x` under the
  embeddings of `K` in `A` are exactly the roots in `A` of the minimal polynomial of `x` over `ℚ`.
* `NumberField.Embeddings.pow_eq_one_of_norm_eq_one`: an algebraic integer whose conjugates are
  all of norm one is a root of unity.

## Tags

number field, embeddings
-/

open scoped Finset

namespace NumberField.Embeddings

section Fintype

open Module

variable (K : Type*) [Field K] [NumberField K]
variable (A : Type*) [Field A] [CharZero A]

/-- There are finitely many embeddings of a number field. -/
noncomputable instance : Fintype (K →+* A) :=
  Fintype.ofEquiv (K →ₐ[ℚ] A) RingHom.equivRatAlgHom.symm

variable [IsAlgClosed A]

/-- The number of embeddings of a number field is equal to its finrank. -/
theorem card : Fintype.card (K →+* A) = finrank ℚ K := by
  rw [Fintype.ofEquiv_card RingHom.equivRatAlgHom.symm, AlgHom.card]

instance : Nonempty (K →+* A) := by
  rw [← Fintype.card_pos_iff, NumberField.Embeddings.card K A]
  exact Module.finrank_pos

end Fintype

section Roots

open Set Polynomial

variable (K A : Type*) [Field K] [NumberField K] [Field A] [Algebra ℚ A] [IsAlgClosed A] (x : K)

/-- Let `A` be an algebraically closed field and let `x ∈ K`, with `K` a number field.
The images of `x` by the embeddings of `K` in `A` are exactly the roots in `A` of
the minimal polynomial of `x` over `ℚ`. -/
theorem range_eval_eq_rootSet_minpoly :
    (range fun φ : K →+* A => φ x) = (minpoly ℚ x).rootSet A := by
  convert (NumberField.isAlgebraic K).range_eval_eq_rootSet_minpoly A x using 1
  ext a
  exact ⟨fun ⟨φ, hφ⟩ => ⟨φ.toRatAlgHom, hφ⟩, fun ⟨φ, hφ⟩ => ⟨φ.toRingHom, hφ⟩⟩

end Roots

section Bounded

open Module Polynomial Set

variable {K : Type*} [Field K] [NumberField K]
variable {A : Type*} [NormedField A] [IsAlgClosed A] [NormedAlgebra ℚ A]

theorem coeff_bdd_of_norm_le {B : ℝ} {x : K} (h : ∀ φ : K →+* A, ‖φ x‖ ≤ B) (i : ℕ) :
    ‖(minpoly ℚ x).coeff i‖ ≤ max B 1 ^ finrank ℚ K * (finrank ℚ K).choose (finrank ℚ K / 2) := by
  have hx := Algebra.IsSeparable.isIntegral ℚ x
  rw [← norm_algebraMap' A, ← coeff_map (algebraMap ℚ A)]
  refine coeff_bdd_of_roots_le _ (minpoly.monic hx)
      (IsAlgClosed.splits_codomain _) (minpoly.natDegree_le x) (fun z hz => ?_) i
  classical
  rw [← Multiset.mem_toFinset] at hz
  obtain ⟨φ, rfl⟩ := (range_eval_eq_rootSet_minpoly K A x).symm.subset hz
  exact h φ

variable (K A)

/-- Let `B` be a real number. The set of algebraic integers in `K` whose conjugates are all
smaller in norm than `B` is finite. -/
theorem finite_of_norm_le (B : ℝ) : {x : K | IsIntegral ℤ x ∧ ∀ φ : K →+* A, ‖φ x‖ ≤ B}.Finite := by
  classical
  let C := Nat.ceil (max B 1 ^ finrank ℚ K * (finrank ℚ K).choose (finrank ℚ K / 2))
  have := bUnion_roots_finite (algebraMap ℤ K) (finrank ℚ K) (finite_Icc (-C : ℤ) C)
  refine this.subset fun x hx => ?_; simp_rw [mem_iUnion]
  have h_map_ℚ_minpoly := minpoly.isIntegrallyClosed_eq_field_fractions' ℚ hx.1
  refine ⟨_, ⟨?_, fun i => ?_⟩, mem_rootSet.2 ⟨minpoly.ne_zero hx.1, minpoly.aeval ℤ x⟩⟩
  · rw [← (minpoly.monic hx.1).natDegree_map (algebraMap ℤ ℚ), ← h_map_ℚ_minpoly]
    exact minpoly.natDegree_le x
  rw [mem_Icc, ← abs_le, ← @Int.cast_le ℝ]
  refine (Eq.trans_le ?_ <| coeff_bdd_of_norm_le hx.2 i).trans (Nat.le_ceil _)
  rw [h_map_ℚ_minpoly, coeff_map, eq_intCast, Int.norm_cast_rat, Int.norm_eq_abs, Int.cast_abs]

/-- An algebraic integer whose conjugates are all of norm one is a root of unity. -/
theorem pow_eq_one_of_norm_eq_one {x : K} (hxi : IsIntegral ℤ x) (hx : ∀ φ : K →+* A, ‖φ x‖ = 1) :
    ∃ (n : ℕ) (_ : 0 < n), x ^ n = 1 := by
  obtain ⟨a, -, b, -, habne, h⟩ :=
    @Set.Infinite.exists_ne_map_eq_of_mapsTo _ _ _ _ (x ^ · : ℕ → K) Set.infinite_univ
      (by exact fun a _ => ⟨hxi.pow a, fun φ => by simp [hx φ]⟩) (finite_of_norm_le K A (1 : ℝ))
  wlog hlt : b < a
  · exact this K A hxi hx b a habne.symm h.symm (habne.lt_or_gt.resolve_right hlt)
  refine ⟨a - b, tsub_pos_of_lt hlt, ?_⟩
  rw [← Nat.sub_add_cancel hlt.le, pow_add, mul_left_eq_self₀] at h
  refine h.resolve_right fun hp => ?_
  specialize hx (IsAlgClosed.lift (R := ℚ)).toRingHom
  rw [pow_eq_zero hp, map_zero, norm_zero] at hx; norm_num at hx

end Bounded

end NumberField.Embeddings

section Place

variable {K : Type*} [Field K] {A : Type*} [NormedDivisionRing A] [Nontrivial A] (φ : K →+* A)

/-- An embedding into a normed division ring defines a place of `K` -/
def NumberField.place : AbsoluteValue K ℝ :=
  (IsAbsoluteValue.toAbsoluteValue (norm : A → ℝ)).comp φ.injective

@[simp]
theorem NumberField.place_apply (x : K) : (NumberField.place φ) x = norm (φ x) := rfl

end Place

namespace NumberField.ComplexEmbedding

open Complex NumberField

open scoped ComplexConjugate

variable (K : Type*) [Field K] {k : Type*} [Field k]

/--
A (random) lift of the complex embedding `φ : k →+* ℂ` to an extension `K` of `k`.
-/
noncomputable def lift [Algebra k K] [Algebra.IsAlgebraic k K] (φ : k →+* ℂ) : K →+* ℂ := by
  letI := φ.toAlgebra
  exact (IsAlgClosed.lift (R := k)).toRingHom

@[simp]
theorem lift_comp_algebraMap [Algebra k K] [Algebra.IsAlgebraic k K] (φ : k →+* ℂ) :
    (lift K φ).comp (algebraMap k K) = φ := by
  unfold lift
  letI := φ.toAlgebra
  rw [AlgHom.toRingHom_eq_coe, AlgHom.comp_algebraMap_of_tower, RingHom.algebraMap_toAlgebra']

@[simp]
theorem lift_algebraMap_apply [Algebra k K] [Algebra.IsAlgebraic k K] (φ : k →+* ℂ) (x : k) :
    lift K φ (algebraMap k K x) = φ x :=
  RingHom.congr_fun (lift_comp_algebraMap K φ) x

variable {K}

/-- The conjugate of a complex embedding as a complex embedding. -/
abbrev conjugate (φ : K →+* ℂ) : K →+* ℂ := star φ

@[simp]
theorem conjugate_coe_eq (φ : K →+* ℂ) (x : K) : (conjugate φ) x = conj (φ x) := rfl

theorem place_conjugate (φ : K →+* ℂ) : place (conjugate φ) = place φ := by
  ext; simp only [place_apply, norm_conj, conjugate_coe_eq]

/-- An embedding into `ℂ` is real if it is fixed by complex conjugation. -/
abbrev IsReal (φ : K →+* ℂ) : Prop := IsSelfAdjoint φ

theorem isReal_iff {φ : K →+* ℂ} : IsReal φ ↔ conjugate φ = φ := isSelfAdjoint_iff

theorem isReal_conjugate_iff {φ : K →+* ℂ} : IsReal (conjugate φ) ↔ IsReal φ :=
  IsSelfAdjoint.star_iff

/-- A real embedding as a ring homomorphism from `K` to `ℝ` . -/
def IsReal.embedding {φ : K →+* ℂ} (hφ : IsReal φ) : K →+* ℝ where
  toFun x := (φ x).re
  map_one' := by simp only [map_one, one_re]
  map_mul' := by
    simp only [Complex.conj_eq_iff_im.mp (RingHom.congr_fun hφ _), map_mul, mul_re,
      mul_zero, tsub_zero, forall_const]
  map_zero' := by simp only [map_zero, zero_re]
  map_add' := by simp only [map_add, add_re, forall_const]

@[simp]
theorem IsReal.coe_embedding_apply {φ : K →+* ℂ} (hφ : IsReal φ) (x : K) :
    (hφ.embedding x : ℂ) = φ x := by
  apply Complex.ext
  · rfl
  · rw [ofReal_im, eq_comm, ← Complex.conj_eq_iff_im]
    exact RingHom.congr_fun hφ x

lemma IsReal.comp (f : k →+* K) {φ : K →+* ℂ} (hφ : IsReal φ) :
    IsReal (φ.comp f) := by ext1 x; simpa using RingHom.congr_fun hφ (f x)

lemma isReal_comp_iff {f : k ≃+* K} {φ : K →+* ℂ} :
    IsReal (φ.comp (f : k →+* K)) ↔ IsReal φ :=
  ⟨fun H ↦ by convert H.comp f.symm.toRingHom; ext1; simp, IsReal.comp _⟩

lemma exists_comp_symm_eq_of_comp_eq [Algebra k K] [IsGalois k K] (φ ψ : K →+* ℂ)
    (h : φ.comp (algebraMap k K) = ψ.comp (algebraMap k K)) :
    ∃ σ : K ≃ₐ[k] K, φ.comp σ.symm = ψ := by
  letI := (φ.comp (algebraMap k K)).toAlgebra
  letI := φ.toAlgebra
  have : IsScalarTower k K ℂ := IsScalarTower.of_algebraMap_eq' rfl
  let ψ' : K →ₐ[k] ℂ := { ψ with commutes' := fun r ↦ (RingHom.congr_fun h r).symm }
  use (AlgHom.restrictNormal' ψ' K).symm
  ext1 x
  exact AlgHom.restrictNormal_commutes ψ' K x

variable [Algebra k K] (φ : K →+* ℂ) (σ : K ≃ₐ[k] K)

/--
`IsConj φ σ` states that `σ : K ≃ₐ[k] K` is the conjugation under the embedding `φ : K →+* ℂ`.
-/
def IsConj : Prop := conjugate φ = φ.comp σ

variable {φ σ}

lemma IsConj.eq (h : IsConj φ σ) (x) : φ (σ x) = star (φ x) := RingHom.congr_fun h.symm x

lemma IsConj.ext {σ₁ σ₂ : K ≃ₐ[k] K} (h₁ : IsConj φ σ₁) (h₂ : IsConj φ σ₂) : σ₁ = σ₂ :=
  AlgEquiv.ext fun x ↦ φ.injective ((h₁.eq x).trans (h₂.eq x).symm)

lemma IsConj.ext_iff {σ₁ σ₂ : K ≃ₐ[k] K} (h₁ : IsConj φ σ₁) : σ₁ = σ₂ ↔ IsConj φ σ₂ :=
  ⟨fun e ↦ e ▸ h₁, h₁.ext⟩

lemma IsConj.isReal_comp (h : IsConj φ σ) : IsReal (φ.comp (algebraMap k K)) := by
  ext1 x
  simp only [conjugate_coe_eq, RingHom.coe_comp, Function.comp_apply, ← h.eq,
    starRingEnd_apply, AlgEquiv.commutes]

lemma isConj_one_iff : IsConj φ (1 : K ≃ₐ[k] K) ↔ IsReal φ := Iff.rfl

alias ⟨_, IsReal.isConjGal_one⟩ := ComplexEmbedding.isConj_one_iff

lemma isConj_ne_one_iff (hσ : IsConj φ σ) :
    σ ≠ 1 ↔ ¬ IsReal φ :=
  not_iff_not.mpr ⟨fun h ↦ isConj_one_iff.mp (h ▸ hσ),
    fun h ↦ (IsConj.ext_iff hσ).mpr h.isConjGal_one⟩

lemma IsConj.symm (hσ : IsConj φ σ) :
    IsConj φ σ.symm := RingHom.ext fun x ↦ by simpa using congr_arg star (hσ.eq (σ.symm x))

lemma isConj_symm : IsConj φ σ.symm ↔ IsConj φ σ :=
  ⟨IsConj.symm, IsConj.symm⟩

<<<<<<< HEAD
section Extension

variable {K : Type*} {L : Type*} [Field K] [Field L]
   (ψ : K →+* ℂ) (φ : L →+* ℂ)

@[simp]
theorem conjugate_comp (σ : K →+* L) :
    (conjugate φ).comp σ = conjugate (φ.comp σ) := rfl

variable [Algebra K L]

/--
If `L/K` and `ψ : K →+* ℂ`, `φ : L →+* ℂ`, then we say `φ` is an extension of `ψ` if
`φ` restricted to `K` is `ψ`.
-/
abbrev IsExtension := φ.comp (algebraMap K L) = ψ

variable {φ ψ}

theorem IsExtension.not_isExtension_conjugate (h : IsExtension ψ φ)
    (hf : ¬ComplexEmbedding.IsReal ψ) :
    ¬IsExtension ψ (conjugate φ) := by
  simp_all [ComplexEmbedding.isReal_iff]

theorem IsExtension.ne {ρ : L →+* ℂ} (hg : IsExtension ψ φ) (hr : ¬IsExtension ψ ρ) :
    φ ≠ ρ := by
  simp_all [← hg, RingHom.ext_iff]
  let ⟨x, hx⟩ := hr
  exact ⟨algebraMap K L x, by aesop⟩

theorem IsExtension.not_isReal_of_not_isReal (h : IsExtension ψ φ)
    (hf : ¬ComplexEmbedding.IsReal ψ) : ¬ComplexEmbedding.IsReal φ :=
  mt (IsReal.comp _) (h ▸ hf)

variable (φ ψ)

/--
If `L/K` and `ψ : K →+* ℂ`, `φ : L →+* ℂ`, then `φ` is a _mixed extension_ of `ψ` if the
image of `ψ` is real while the image of `φ` is complex.

This is the complex embedding analogue of `InfinitePlace.RamifiedExtension`.
-/
abbrev IsMixedExtension :=
  IsExtension ψ φ ∧ ComplexEmbedding.IsReal ψ ∧ ¬ComplexEmbedding.IsReal φ

namespace IsMixedExtension

variable {ψ φ}

theorem isExtension (h : IsMixedExtension ψ φ) :
    IsExtension ψ φ := h.1

theorem isReal (h : IsMixedExtension ψ φ) :
    ComplexEmbedding.IsReal ψ := h.2.1

theorem not_isReal (h : IsMixedExtension ψ φ) :
    ¬ComplexEmbedding.IsReal φ := h.2.2

end IsMixedExtension

/--
If `L/K` and `ψ : K →+* ℂ`, `φ : L →+* ℂ`, then `φ` is an _unmixed extension_ of `ψ` if `φ` is an
extension of `ψ` but is not a mixed extension. In other words, the image of `ψ` is real
if and only if the image of `φ` is real.

This is the complex embedding analogue of `InfinitePlace.UnramifiedExtension`.
-/
abbrev IsUnmixedExtension := IsExtension ψ φ ∧ ¬IsMixedExtension ψ φ

variable {ψ φ} in
theorem IsUnmixedExtension.isReal_of_isReal (h : IsUnmixedExtension ψ φ)
    (hf : ComplexEmbedding.IsReal ψ) :
    ComplexEmbedding.IsReal φ := by
  simp only [IsUnmixedExtension, not_and, not_not] at h
  exact h.2 h.1 hf

open scoped Classical in
/--
Let `ψ : K →+* ℂ` be a fixed complex embedding. The extensions `φ : L →+* ℂ` of `ψ` are the
direct sum of the mixed and the unmixed extensions.
-/
noncomputable def isExtensionEquivSum (ψ : K →+* ℂ) :
    { φ : L →+* ℂ // IsExtension ψ φ } ≃
      { φ : L →+* ℂ // IsMixedExtension ψ φ } ⊕ { φ : L →+* ℂ // IsUnmixedExtension ψ φ } :=
  (Equiv.sumCompl _).symm.trans <| Equiv.sumCongr
    (Equiv.subtypeSubtypeEquivSubtypeInter _ fun φ => _ ∧ ¬IsReal φ)
    ((Equiv.subtypeSubtypeEquivSubtypeInter _ fun φ => ¬(_ ∧ ¬IsReal φ)).trans <|
      Equiv.subtypeEquiv (Equiv.refl _) fun _ => by aesop)

end Extension
=======
lemma isConj_apply_apply (hσ : IsConj φ σ) (x : K) :
    σ (σ x) = x := by
  simp [← φ.injective.eq_iff, hσ.eq]

theorem IsConj.comp (hσ : IsConj φ σ) (ν : K ≃ₐ[k] K) :
    IsConj (φ.comp ν) (ν⁻¹ * σ * ν) := by
  ext
  simpa [← AlgEquiv.mul_apply, ← mul_assoc] using RingHom.congr_fun hσ _

lemma orderOf_isConj_two_of_ne_one (hσ : IsConj φ σ) (hσ' : σ ≠ 1) :
    orderOf σ = 2 :=
  orderOf_eq_prime_iff.mpr ⟨by ext; simpa using isConj_apply_apply hσ _, hσ'⟩
>>>>>>> 8a90bb86

end NumberField.ComplexEmbedding<|MERGE_RESOLUTION|>--- conflicted
+++ resolved
@@ -255,7 +255,19 @@
 lemma isConj_symm : IsConj φ σ.symm ↔ IsConj φ σ :=
   ⟨IsConj.symm, IsConj.symm⟩
 
-<<<<<<< HEAD
+lemma isConj_apply_apply (hσ : IsConj φ σ) (x : K) :
+    σ (σ x) = x := by
+  simp [← φ.injective.eq_iff, hσ.eq]
+
+theorem IsConj.comp (hσ : IsConj φ σ) (ν : K ≃ₐ[k] K) :
+    IsConj (φ.comp ν) (ν⁻¹ * σ * ν) := by
+  ext
+  simpa [← AlgEquiv.mul_apply, ← mul_assoc] using RingHom.congr_fun hσ _
+
+lemma orderOf_isConj_two_of_ne_one (hσ : IsConj φ σ) (hσ' : σ ≠ 1) :
+    orderOf σ = 2 :=
+  orderOf_eq_prime_iff.mpr ⟨by ext; simpa using isConj_apply_apply hσ _, hσ'⟩
+
 section Extension
 
 variable {K : Type*} {L : Type*} [Field K] [Field L]
@@ -346,19 +358,5 @@
       Equiv.subtypeEquiv (Equiv.refl _) fun _ => by aesop)
 
 end Extension
-=======
-lemma isConj_apply_apply (hσ : IsConj φ σ) (x : K) :
-    σ (σ x) = x := by
-  simp [← φ.injective.eq_iff, hσ.eq]
-
-theorem IsConj.comp (hσ : IsConj φ σ) (ν : K ≃ₐ[k] K) :
-    IsConj (φ.comp ν) (ν⁻¹ * σ * ν) := by
-  ext
-  simpa [← AlgEquiv.mul_apply, ← mul_assoc] using RingHom.congr_fun hσ _
-
-lemma orderOf_isConj_two_of_ne_one (hσ : IsConj φ σ) (hσ' : σ ≠ 1) :
-    orderOf σ = 2 :=
-  orderOf_eq_prime_iff.mpr ⟨by ext; simpa using isConj_apply_apply hσ _, hσ'⟩
->>>>>>> 8a90bb86
 
 end NumberField.ComplexEmbedding