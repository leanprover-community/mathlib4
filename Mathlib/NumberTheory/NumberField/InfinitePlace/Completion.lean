/-
Copyright (c) 2024 Salvatore Mercuri. All rights reserved.
Released under Apache 2.0 license as described in the file LICENSE.
Authors: Salvatore Mercuri
-/
import Mathlib.Analysis.Normed.Field.WithAbs
import Mathlib.NumberTheory.NumberField.InfinitePlace.Basic
import Mathlib.NumberTheory.NumberField.InfinitePlace.Ramification

/-!
# The completion of a number field at an infinite place

This file contains the completion of a number field at an infinite place. This is ultimately
achieved by applying the `UniformSpace.Completion` functor, however each infinite place induces
its own `UniformSpace` instance on the number field, so the inference system cannot automatically
infer these. A common approach to handle the ambiguity that arises from having multiple sources
of instances is through the use of type synonyms. In this case, we use the type synonym `WithAbs`
of a semiring. In particular this type synonym depends on an absolute value, which provides a
systematic way of assigning and inferring instances of the semiring that also depend on an absolute
value. The completion of a field at multiple absolute values is defined in
`Mathlib/Algebra/Ring/WithAbs.lean` as `AbsoluteValue.Completion`. The completion of a number
field at an infinite place is then derived in this file, as `InfinitePlace` is a subtype of
`AbsoluteValue`.

## Main definitions
- `NumberField.InfinitePlace.Completion` : the completion of a number field `K` at an infinite
  place, obtained by completing `K` with respect to the absolute value associated to the infinite
  place.
- `NumberField.InfinitePlace.Completion.extensionEmbedding` : the embedding `v.embedding : K →+* ℂ`
  extended to `v.Completion →+* ℂ`.
- `NumberField.InfinitePlace.Completion.extensionEmbeddingOfIsReal` : if the infinite place `v`
  is real, then this extends the embedding `v.embedding_of_isReal : K →+* ℝ` to
  `v.Completion →+* ℝ`.
- `NumberField.InfinitePlace.Completion.ringEquivRealOfIsReal` : the ring isomorphism
  `v.Completion ≃+* ℝ` when `v` is a real infinite place; the forward direction of this is
  `extensionEmbeddingOfIsReal`.
- `NumberField.InfinitePlace.Completion.ringEquivComplexOfIsComplex` : the ring isomorphism
  `v.Completion ≃+* ℂ` when `v` is a complex infinite place; the forward direction of this is
  `extensionEmbedding`.

## Main results
- `NumberField.Completion.locallyCompactSpace` : the completion of a number field at
  an infinite place is locally compact.
- `NumberField.Completion.isometry_extensionEmbedding` : the embedding `v.Completion →+* ℂ` is
  an isometry. See also `isometry_extensionEmbeddingOfIsReal` for the corresponding result on
  `v.Completion →+* ℝ` when `v` is real.
- `NumberField.Completion.bijective_extensionEmbedding_of_isComplex` : the embedding
  `v.Completion →+* ℂ` is bijective when `v` is complex. See also
  `bijective_extensionEmbeddingOfIsReal` for the corresponding result for `v.Completion →+* ℝ`
  when `v` is real.

## Tags
number field, embeddings, infinite places, completion, absolute value
-/
noncomputable section

namespace NumberField.InfinitePlace

open AbsoluteValue.Completion

variable {K : Type*} [Field K] (v : InfinitePlace K)

theorem isometry_embedding : Isometry (v.embedding.comp (WithAbs.equiv v.1).toRingHom) :=
  AddMonoidHomClass.isometry_of_norm _ fun x ↦ by
    simpa using v.norm_embedding_eq (WithAbs.equiv v.1 x)

theorem isometry_embedding_of_isReal (hv : v.IsReal) :
    Isometry ((v.embedding_of_isReal hv).comp (WithAbs.equiv v.1).toRingHom) :=
  AddMonoidHomClass.isometry_of_norm _ fun x ↦ by
    simpa using v.norm_embedding_of_isReal hv (WithAbs.equiv v.1 x)

/-- The completion of a number field at an infinite place. -/
abbrev Completion := v.1.Completion

namespace Completion

instance : NormedField v.Completion :=
  letI := v.isometry_embedding.isUniformInducing.completableTopField
  UniformSpace.Completion.instNormedFieldOfCompletableTopField (WithAbs v.1)

lemma norm_coe (x : WithAbs v.1) :
    ‖(x : v.Completion)‖ = v (WithAbs.equiv v.1 x) :=
  UniformSpace.Completion.norm_coe x

instance : Algebra K v.Completion :=
  inferInstanceAs <| Algebra (WithAbs v.1) v.1.Completion

/-- The coercion from the rationals to its completion along an infinite place is `Rat.cast`. -/
lemma WithAbs.ratCast_equiv (v : InfinitePlace ℚ) (x : WithAbs v.1) :
    Rat.cast (WithAbs.equiv _ x) = (x : v.Completion) :=
  (eq_ratCast (UniformSpace.Completion.coeRingHom.comp
    (WithAbs.equiv v.1).symm.toRingHom) x).symm

lemma Rat.norm_infinitePlace_completion (v : InfinitePlace ℚ) (x : ℚ) :
    ‖(x : v.Completion)‖ = |x| := by
  rw [← (WithAbs.equiv v.1).apply_symm_apply x, WithAbs.ratCast_equiv,
    norm_coe, (WithAbs.equiv v.1).apply_symm_apply,
    Rat.infinitePlace_apply]

/-- The completion of a number field at an infinite place is locally compact. -/
instance locallyCompactSpace : LocallyCompactSpace (v.Completion) :=
  AbsoluteValue.Completion.locallyCompactSpace v.isometry_embedding

/-- The embedding associated to an infinite place extended to an embedding `v.Completion →+* ℂ`. -/
<<<<<<< HEAD
def extensionEmbedding : v.Completion →+* ℂ := extensionEmbeddingOfComp v.norm_embedding_eq

/-- The embedding `K →+* ℝ` associated to a real infinite place extended to `v.Completion →+* ℝ`. -/
def extensionEmbeddingOfIsReal {v : InfinitePlace K} (hv : IsReal v) : v.Completion →+* ℝ :=
  extensionEmbeddingOfComp <| v.norm_embedding_of_isReal hv

@[simp]
theorem extensionEmbedding_coe (x : WithAbs v.1) :
    extensionEmbedding v x = v.embedding (WithAbs.equiv v.1 x) :=
  extensionEmbeddingOfComp_coe v.norm_embedding_eq x

@[simp]
theorem extensionEmbeddingOfIsReal_coe {v : InfinitePlace K} (hv : IsReal v) (x : WithAbs v.1) :
    extensionEmbeddingOfIsReal hv x = embedding_of_isReal hv (WithAbs.equiv v.1 x) :=
  extensionEmbeddingOfComp_coe (v.norm_embedding_of_isReal hv) x
=======
def extensionEmbedding : v.Completion →+* ℂ := v.isometry_embedding.extensionHom

/-- The embedding `K →+* ℝ` associated to a real infinite place extended to `v.Completion →+* ℝ`. -/
def extensionEmbeddingOfIsReal {v : InfinitePlace K} (hv : IsReal v) : v.Completion →+* ℝ :=
  (v.isometry_embedding_of_isReal hv).extensionHom

@[simp]
theorem extensionEmbedding_coe (x : K) : extensionEmbedding v x = v.embedding x :=
  v.isometry_embedding.extensionHom_coe _

@[simp]
theorem extensionEmbeddingOfIsReal_coe {v : InfinitePlace K} (hv : IsReal v) (x : K) :
    extensionEmbeddingOfIsReal hv x = embedding_of_isReal hv x :=
  (v.isometry_embedding_of_isReal hv).extensionHom_coe _
>>>>>>> 1acf6480

@[deprecated (since := "2025-09-24")]
alias extensionEmbedding_of_isReal_coe := extensionEmbeddingOfIsReal_coe

open UniformSpace.Completion in
@[simp]
theorem extensionEmbeddingOfIsReal_apply {v : InfinitePlace K} (hv : IsReal v) (x : v.Completion) :
    (extensionEmbeddingOfIsReal hv x : ℂ) = extensionEmbedding v x := by
  refine UniformSpace.Completion.induction_on x ?_ (fun x => by simp)
  exact isClosed_eq (Continuous.comp' (by fun_prop) continuous_extension) continuous_extension

/-- The embedding `v.Completion →+* ℂ` is an isometry. -/
theorem isometry_extensionEmbedding : Isometry (extensionEmbedding v) :=
<<<<<<< HEAD
  Isometry.of_dist_eq (extensionEmbeddingOfComp_dist_eq v.norm_embedding_eq)
=======
  v.isometry_embedding.completion_extension
>>>>>>> 1acf6480

/-- The embedding `v.Completion →+* ℝ` at a real infinite place is an isometry. -/
theorem isometry_extensionEmbeddingOfIsReal {v : InfinitePlace K} (hv : IsReal v) :
    Isometry (extensionEmbeddingOfIsReal hv) :=
<<<<<<< HEAD
  Isometry.of_dist_eq (extensionEmbeddingOfComp_dist_eq <| v.norm_embedding_of_isReal hv)
=======
  (v.isometry_embedding_of_isReal hv).completion_extension
>>>>>>> 1acf6480

@[deprecated (since := "2025-09-24")]
alias isometry_extensionEmbedding_of_isReal := isometry_extensionEmbeddingOfIsReal

/-- The embedding `v.Completion →+* ℂ` has closed image inside `ℂ`. -/
theorem isClosed_image_extensionEmbedding : IsClosed (Set.range (extensionEmbedding v)) :=
<<<<<<< HEAD
  (isClosedEmbedding_extensionEmbeddingOfComp v.norm_embedding_eq).isClosed_range
=======
  v.isometry_embedding.completion_extension.isClosedEmbedding.isClosed_range
>>>>>>> 1acf6480

/-- The embedding `v.Completion →+* ℝ` associated to a real infinite place has closed image
inside `ℝ`. -/
theorem isClosed_image_extensionEmbeddingOfIsReal {v : InfinitePlace K} (hv : IsReal v) :
    IsClosed (Set.range (extensionEmbeddingOfIsReal hv)) :=
<<<<<<< HEAD
  (isClosedEmbedding_extensionEmbeddingOfComp <| v.norm_embedding_of_isReal hv).isClosed_range
=======
  (v.isometry_embedding_of_isReal hv).completion_extension.isClosedEmbedding.isClosed_range
>>>>>>> 1acf6480

@[deprecated (since := "2025-09-24")]
alias isClosed_image_extensionEmbedding_of_isReal := isClosed_image_extensionEmbeddingOfIsReal

theorem subfield_ne_real_of_isComplex {v : InfinitePlace K} (hv : IsComplex v) :
    (extensionEmbedding v).fieldRange ≠ Complex.ofRealHom.fieldRange := by
  contrapose! hv
  refine not_isComplex_iff_isReal.2 <| isReal_iff.2 <| RingHom.ext fun x ↦ ?_
  obtain ⟨r, hr⟩ := hv ▸ RingHom.mem_fieldRange_self (extensionEmbedding v) (x : v.Completion)
  rw [extensionEmbedding_coe, RingEquiv.apply_symm_apply] at hr
  simp [← hr]

/-- If `v` is a complex infinite place, then the embedding `v.Completion →+* ℂ` is surjective. -/
theorem surjective_extensionEmbedding_of_isComplex {v : InfinitePlace K} (hv : IsComplex v) :
    Function.Surjective (extensionEmbedding v) := by
  rw [← RingHom.fieldRange_eq_top_iff]
  exact (Complex.subfield_eq_of_closed <| isClosed_image_extensionEmbedding v).resolve_left <|
    subfield_ne_real_of_isComplex hv

/-- If `v` is a complex infinite place, then the embedding `v.Completion →+* ℂ` is bijective. -/
theorem bijective_extensionEmbedding_of_isComplex {v : InfinitePlace K} (hv : IsComplex v) :
    Function.Bijective (extensionEmbedding v) :=
  ⟨(extensionEmbedding v).injective, surjective_extensionEmbedding_of_isComplex hv⟩

/-- The ring isomorphism `v.Completion ≃+* ℂ`, when `v` is complex, given by the bijection
`v.Completion →+* ℂ`. -/
def ringEquivComplexOfIsComplex {v : InfinitePlace K} (hv : IsComplex v) :
    v.Completion ≃+* ℂ :=
  RingEquiv.ofBijective _ (bijective_extensionEmbedding_of_isComplex hv)

/-- If the infinite place `v` is complex, then `v.Completion` is isometric to `ℂ`. -/
def isometryEquivComplexOfIsComplex {v : InfinitePlace K} (hv : IsComplex v) :
    v.Completion ≃ᵢ ℂ where
  toEquiv := ringEquivComplexOfIsComplex hv
  isometry_toFun := isometry_extensionEmbedding v

/-- If `v` is a real infinite place, then the embedding `v.Completion →+* ℝ` is surjective. -/
theorem surjective_extensionEmbeddingOfIsReal {v : InfinitePlace K} (hv : IsReal v) :
    Function.Surjective (extensionEmbeddingOfIsReal hv) := by
  rw [← RingHom.fieldRange_eq_top_iff, ← Real.subfield_eq_of_closed]
  exact isClosed_image_extensionEmbeddingOfIsReal hv

@[deprecated (since := "2025-09-24")]
alias surjective_extensionEmbedding_of_isReal := surjective_extensionEmbeddingOfIsReal

/-- If `v` is a real infinite place, then the embedding `v.Completion →+* ℝ` is bijective. -/
theorem bijective_extensionEmbeddingOfIsReal {v : InfinitePlace K} (hv : IsReal v) :
    Function.Bijective (extensionEmbeddingOfIsReal hv) :=
  ⟨(extensionEmbeddingOfIsReal hv).injective, surjective_extensionEmbeddingOfIsReal hv⟩

@[deprecated (since := "2025-09-24")]
alias bijective_extensionEmbedding_of_isReal := bijective_extensionEmbeddingOfIsReal

/-- The ring isomorphism `v.Completion ≃+* ℝ`, when `v` is real, given by the bijection
`v.Completion →+* ℝ`. -/
def ringEquivRealOfIsReal {v : InfinitePlace K} (hv : IsReal v) : v.Completion ≃+* ℝ :=
  RingEquiv.ofBijective _ (bijective_extensionEmbeddingOfIsReal hv)

/-- If the infinite place `v` is real, then `v.Completion` is isometric to `ℝ`. -/
def isometryEquivRealOfIsReal {v : InfinitePlace K} (hv : IsReal v) : v.Completion ≃ᵢ ℝ where
  toEquiv := ringEquivRealOfIsReal hv
  isometry_toFun := isometry_extensionEmbeddingOfIsReal hv

end Completion

namespace Extension

open Completion

variable {L : Type*} [Field L] [Algebra K L] (w : v.Extension L) {v}

open WithAbs in
theorem apply_algebraMap_apply (x : WithAbs v.1) :
    w.1 (equiv w.abs (algebraMap (WithAbs v.1) (WithAbs w.abs) x)) = v (equiv v.1 x) := by
  exact WithAbs.equiv_algebraMap_apply v.1 w.abs _ ▸ comp_of_comap_eq w.comap_eq _

instance : Algebra v.Completion w.1.Completion := mapOfComp (apply_algebraMap_apply w) |>.toAlgebra

@[simp]
theorem algebraMap_coe (x : WithAbs v.1) :
    algebraMap v.Completion w.1.Completion x = algebraMap (WithAbs v.1) (WithAbs w.abs) x := by
  rw [RingHom.algebraMap_toAlgebra, mapOfComp_coe]

open UniformSpace.Completion NumberField.ComplexEmbedding in
theorem extensionEmbedding_algebraMap
    (h : w.1.embedding.comp (algebraMap K L) = v.embedding) (x : v.Completion) :
    extensionEmbedding w.1 (algebraMap v.Completion w.1.Completion x) =
      extensionEmbedding v x := by
  induction x using induction_on
  · exact isClosed_eq (Continuous.comp continuous_extension continuous_map) continuous_extension
  · simp [WithAbs.equiv_algebraMap_apply, ← h]

open UniformSpace.Completion NumberField.ComplexEmbedding in
theorem conjugate_extensionEmbedding_algebraMap
    (h : (conjugate w.1.embedding).comp (algebraMap K L) = v.embedding) (x : v.Completion) :
    conjugate (extensionEmbedding w.1) (algebraMap _ _ x) = extensionEmbedding v x := by
  induction x using induction_on
  · exact isClosed_eq (Continuous.comp
      (by simpa using Continuous.comp Complex.continuous_conj continuous_extension) continuous_map)
      continuous_extension
  · simp [WithAbs.equiv_algebraMap_apply, ← h]

open UniformSpace.Completion in
theorem extensionEmbedding_algebraMap_of_isReal (h : v.IsReal) (x : v.Completion) :
    extensionEmbedding w.1 (algebraMap _ _ x) = extensionEmbedding v x :=
  extensionEmbedding_algebraMap w
    ((w.comap_eq ▸ comap_embedding_of_isReal _ (w.comap_eq ▸ h)).symm) _

end NumberField.InfinitePlace.Extension<|MERGE_RESOLUTION|>--- conflicted
+++ resolved
@@ -102,23 +102,6 @@
   AbsoluteValue.Completion.locallyCompactSpace v.isometry_embedding
 
 /-- The embedding associated to an infinite place extended to an embedding `v.Completion →+* ℂ`. -/
-<<<<<<< HEAD
-def extensionEmbedding : v.Completion →+* ℂ := extensionEmbeddingOfComp v.norm_embedding_eq
-
-/-- The embedding `K →+* ℝ` associated to a real infinite place extended to `v.Completion →+* ℝ`. -/
-def extensionEmbeddingOfIsReal {v : InfinitePlace K} (hv : IsReal v) : v.Completion →+* ℝ :=
-  extensionEmbeddingOfComp <| v.norm_embedding_of_isReal hv
-
-@[simp]
-theorem extensionEmbedding_coe (x : WithAbs v.1) :
-    extensionEmbedding v x = v.embedding (WithAbs.equiv v.1 x) :=
-  extensionEmbeddingOfComp_coe v.norm_embedding_eq x
-
-@[simp]
-theorem extensionEmbeddingOfIsReal_coe {v : InfinitePlace K} (hv : IsReal v) (x : WithAbs v.1) :
-    extensionEmbeddingOfIsReal hv x = embedding_of_isReal hv (WithAbs.equiv v.1 x) :=
-  extensionEmbeddingOfComp_coe (v.norm_embedding_of_isReal hv) x
-=======
 def extensionEmbedding : v.Completion →+* ℂ := v.isometry_embedding.extensionHom
 
 /-- The embedding `K →+* ℝ` associated to a real infinite place extended to `v.Completion →+* ℝ`. -/
@@ -133,7 +116,6 @@
 theorem extensionEmbeddingOfIsReal_coe {v : InfinitePlace K} (hv : IsReal v) (x : K) :
     extensionEmbeddingOfIsReal hv x = embedding_of_isReal hv x :=
   (v.isometry_embedding_of_isReal hv).extensionHom_coe _
->>>>>>> 1acf6480
 
 @[deprecated (since := "2025-09-24")]
 alias extensionEmbedding_of_isReal_coe := extensionEmbeddingOfIsReal_coe
@@ -147,41 +129,25 @@
 
 /-- The embedding `v.Completion →+* ℂ` is an isometry. -/
 theorem isometry_extensionEmbedding : Isometry (extensionEmbedding v) :=
-<<<<<<< HEAD
-  Isometry.of_dist_eq (extensionEmbeddingOfComp_dist_eq v.norm_embedding_eq)
-=======
   v.isometry_embedding.completion_extension
->>>>>>> 1acf6480
 
 /-- The embedding `v.Completion →+* ℝ` at a real infinite place is an isometry. -/
 theorem isometry_extensionEmbeddingOfIsReal {v : InfinitePlace K} (hv : IsReal v) :
     Isometry (extensionEmbeddingOfIsReal hv) :=
-<<<<<<< HEAD
-  Isometry.of_dist_eq (extensionEmbeddingOfComp_dist_eq <| v.norm_embedding_of_isReal hv)
-=======
   (v.isometry_embedding_of_isReal hv).completion_extension
->>>>>>> 1acf6480
 
 @[deprecated (since := "2025-09-24")]
 alias isometry_extensionEmbedding_of_isReal := isometry_extensionEmbeddingOfIsReal
 
 /-- The embedding `v.Completion →+* ℂ` has closed image inside `ℂ`. -/
 theorem isClosed_image_extensionEmbedding : IsClosed (Set.range (extensionEmbedding v)) :=
-<<<<<<< HEAD
-  (isClosedEmbedding_extensionEmbeddingOfComp v.norm_embedding_eq).isClosed_range
-=======
   v.isometry_embedding.completion_extension.isClosedEmbedding.isClosed_range
->>>>>>> 1acf6480
 
 /-- The embedding `v.Completion →+* ℝ` associated to a real infinite place has closed image
 inside `ℝ`. -/
 theorem isClosed_image_extensionEmbeddingOfIsReal {v : InfinitePlace K} (hv : IsReal v) :
     IsClosed (Set.range (extensionEmbeddingOfIsReal hv)) :=
-<<<<<<< HEAD
-  (isClosedEmbedding_extensionEmbeddingOfComp <| v.norm_embedding_of_isReal hv).isClosed_range
-=======
   (v.isometry_embedding_of_isReal hv).completion_extension.isClosedEmbedding.isClosed_range
->>>>>>> 1acf6480
 
 @[deprecated (since := "2025-09-24")]
 alias isClosed_image_extensionEmbedding_of_isReal := isClosed_image_extensionEmbeddingOfIsReal
