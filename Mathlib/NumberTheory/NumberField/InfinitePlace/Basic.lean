--- conflicted
+++ resolved
@@ -93,21 +93,6 @@
   rfl
 
 variable (K) in
-<<<<<<< HEAD
-theorem embedding_injective : (embedding (K := K)).Injective := by
-   intro v₁ v₂ h
-   rw [← mk_embedding v₁, h, mk_embedding]
-
-variable (K) in
-theorem conjugate_embedding_injective :
-     (fun (v : InfinitePlace K) => ComplexEmbedding.conjugate v.embedding).Injective :=
-   star_injective.comp <| embedding_injective K
-
-variable (K) in
-theorem eq_of_embedding_eq_conjugate {v₁ v₂ : InfinitePlace K}
-     (h : v₁.embedding = ComplexEmbedding.conjugate v₂.embedding) : v₁ = v₂ := by
-   rw [← mk_embedding v₁, h, mk_conjugate_eq, mk_embedding]
-=======
 theorem embedding_injective : (embedding (K := K)).Injective :=
   fun _ _ h ↦ by simpa using congr_arg mk h
 
@@ -124,7 +109,6 @@
 theorem eq_of_embedding_eq_conjugate {v₁ v₂ : InfinitePlace K}
     (h : v₁.embedding = ComplexEmbedding.conjugate v₂.embedding) : v₁ = v₂ := by
   rw [← mk_embedding v₁, h, mk_conjugate_eq, mk_embedding]
->>>>>>> 7fe07462
 
 theorem eq_iff_eq (x : K) (r : ℝ) : (∀ w : InfinitePlace K, w x = r) ↔ ∀ φ : K →+* ℂ, ‖φ x‖ = r :=
   ⟨fun hw φ => hw (mk φ), by rintro hφ ⟨w, ⟨φ, rfl⟩⟩; exact hφ φ⟩
