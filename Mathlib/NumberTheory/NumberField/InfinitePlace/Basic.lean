/-
Copyright (c) 2022 Xavier Roblot. All rights reserved.
Released under Apache 2.0 license as described in the file LICENSE.
Authors: Xavier Roblot
-/
import Mathlib.Analysis.AbsoluteValue.Equivalence
import Mathlib.Analysis.Normed.Field.WithAbs
import Mathlib.NumberTheory.NumberField.InfinitePlace.Embeddings
import Mathlib.NumberTheory.NumberField.Norm
import Mathlib.RingTheory.RootsOfUnity.PrimitiveRoots
import Mathlib.Topology.Instances.Complex
import Mathlib.Analysis.AbsoluteValue.Equivalence
import Mathlib.Analysis.Normed.Field.WithAbs

/-!
# Infinite places of a number field

This file defines the infinite places of a number field.

## Main Definitions and Results

* `NumberField.InfinitePlace`: the type of infinite places of a number field `K`.
* `NumberField.InfinitePlace.mk_eq_iff`: two complex embeddings define the same infinite place iff
  they are equal or complex conjugates.
* `NumberField.InfinitePlace.IsReal`: The predicate on infinite places saying
  that a place is real, i.e., defined by a real embedding.
* `NumberField.InfinitePlace.IsComplex`: The predicate on infinite places saying
  that a place is complex, i.e., defined by a complex embedding that is not real.
* `NumberField.InfinitePlace.mult`: the multiplicity of an infinite place, that is the number of
  distinct complex embeddings that define it. So it is equal to `1` if the place is real and `2`
  if the place is complex.
* `NumberField.InfinitePlace.prod_eq_abs_norm`: the infinite part of the product formula, that is
  for `x ∈ K`, we have `Π_w ‖x‖_w = |norm(x)|` where the product is over the infinite place `w` and
  `‖·‖_w` is the normalized absolute value for `w`.
* `NumberField.InfinitePlace.card_add_two_mul_card_eq_rank`: the degree of `K` is equal to the
  number of real places plus twice the number of complex places.

## Tags

number field, infinite places
-/

open scoped Finset Topology

open NumberField Fintype Module

variable {k : Type*} [Field k] (K : Type*) [Field K] {F : Type*} [Field F]

/-- An infinite place of a number field `K` is a place associated to a complex embedding. -/
def NumberField.InfinitePlace := { w : AbsoluteValue K ℝ // ∃ φ : K →+* ℂ, place φ = w }

instance [NumberField K] : Nonempty (NumberField.InfinitePlace K) := Set.instNonemptyRange _

variable {K}

/-- Return the infinite place defined by a complex embedding `φ`. -/
noncomputable def NumberField.InfinitePlace.mk (φ : K →+* ℂ) : NumberField.InfinitePlace K :=
  ⟨place φ, ⟨φ, rfl⟩⟩

namespace NumberField.InfinitePlace

instance {K : Type*} [Field K] : FunLike (InfinitePlace K) K ℝ where
  coe w x := w.1 x
  coe_injective' _ _ h := Subtype.eq (AbsoluteValue.ext fun x => congr_fun h x)

lemma coe_apply {K : Type*} [Field K] (v : InfinitePlace K) (x : K) : v x = v.1 x := rfl

@[ext]
lemma ext {K : Type*} [Field K] (v₁ v₂ : InfinitePlace K) (h : ∀ k, v₁ k = v₂ k) : v₁ = v₂ :=
  Subtype.ext <| AbsoluteValue.ext h

instance : MonoidWithZeroHomClass (InfinitePlace K) K ℝ where
  map_mul w _ _ := w.1.map_mul _ _
  map_one w := w.1.map_one
  map_zero w := w.1.map_zero

instance : NonnegHomClass (InfinitePlace K) K ℝ where
  apply_nonneg w _ := w.1.nonneg _

@[simp]
theorem apply (φ : K →+* ℂ) (x : K) : (mk φ) x = ‖φ x‖ := rfl

/-- For an infinite place `w`, return an embedding `φ` such that `w = infinite_place φ` . -/
noncomputable def embedding (w : InfinitePlace K) : K →+* ℂ := w.2.choose

@[simp]
theorem mk_embedding (w : InfinitePlace K) : mk (embedding w) = w := Subtype.ext w.2.choose_spec

@[simp]
theorem mk_conjugate_eq (φ : K →+* ℂ) : mk (ComplexEmbedding.conjugate φ) = mk φ := by
  refine DFunLike.ext _ _ (fun x => ?_)
  rw [apply, apply, ComplexEmbedding.conjugate_coe_eq, Complex.norm_conj]

theorem norm_embedding_eq (w : InfinitePlace K) (x : K) :
    ‖(embedding w) x‖ = w x := by
  nth_rewrite 2 [← mk_embedding w]
  rfl

variable (K) in
theorem embedding_injective : (embedding (K := K)).Injective :=
  fun _ _ h ↦ by simpa using congr_arg mk h

@[simp]
theorem embedding_inj {v₁ v₂ : InfinitePlace K} : v₁.embedding = v₂.embedding ↔ v₁ = v₂ :=
  (embedding_injective _).eq_iff

variable (K) in
theorem conjugate_embedding_injective :
    (fun (v : InfinitePlace K) ↦ ComplexEmbedding.conjugate v.embedding).Injective :=
  star_injective.comp <| embedding_injective K

variable (K) in
theorem eq_of_embedding_eq_conjugate {v₁ v₂ : InfinitePlace K}
    (h : v₁.embedding = ComplexEmbedding.conjugate v₂.embedding) : v₁ = v₂ := by
  rw [← mk_embedding v₁, h, mk_conjugate_eq, mk_embedding]

theorem eq_iff_eq (x : K) (r : ℝ) : (∀ w : InfinitePlace K, w x = r) ↔ ∀ φ : K →+* ℂ, ‖φ x‖ = r :=
  ⟨fun hw φ => hw (mk φ), by rintro hφ ⟨w, ⟨φ, rfl⟩⟩; exact hφ φ⟩

theorem le_iff_le (x : K) (r : ℝ) : (∀ w : InfinitePlace K, w x ≤ r) ↔ ∀ φ : K →+* ℂ, ‖φ x‖ ≤ r :=
  ⟨fun hw φ => hw (mk φ), by rintro hφ ⟨w, ⟨φ, rfl⟩⟩; exact hφ φ⟩

theorem pos_iff {w : InfinitePlace K} {x : K} : 0 < w x ↔ x ≠ 0 := AbsoluteValue.pos_iff w.1

@[simp]
theorem mk_eq_iff {φ ψ : K →+* ℂ} : mk φ = mk ψ ↔ φ = ψ ∨ ComplexEmbedding.conjugate φ = ψ := by
  constructor
  · -- We prove that the map ψ ∘ φ⁻¹ between φ(K) and ℂ is uniform continuous, thus it is either the
    -- inclusion or the complex conjugation using `Complex.uniformContinuous_ringHom_eq_id_or_conj`
    intro h₀
    obtain ⟨j, hiφ⟩ := (φ.injective).hasLeftInverse
    let ι := RingEquiv.ofLeftInverse hiφ
    have hlip : LipschitzWith 1 (RingHom.comp ψ ι.symm.toRingHom) := by
      change LipschitzWith 1 (ψ ∘ ι.symm)
      apply LipschitzWith.of_dist_le_mul
      intro x y
      rw [NNReal.coe_one, one_mul, NormedField.dist_eq, Function.comp_apply, Function.comp_apply,
        ← map_sub, ← map_sub]
      apply le_of_eq
      suffices ‖φ (ι.symm (x - y))‖ = ‖ψ (ι.symm (x - y))‖ by
        rw [← this, ← RingEquiv.ofLeftInverse_apply hiφ _, RingEquiv.apply_symm_apply ι _]
        rfl
      exact congrFun (congrArg (↑) h₀) _
    cases
      Complex.uniformContinuous_ringHom_eq_id_or_conj φ.fieldRange hlip.uniformContinuous with
    | inl h =>
        left; ext1 x
        conv_rhs => rw [← hiφ x]
        exact (congrFun h (ι x)).symm
    | inr h =>
        right; ext1 x
        conv_rhs => rw [← hiφ x]
        exact (congrFun h (ι x)).symm
  · rintro (⟨h⟩ | ⟨h⟩)
    · exact congr_arg mk h
    · rw [← mk_conjugate_eq]
      exact congr_arg mk h

/-- An infinite place is real if it is defined by a real embedding. -/
def IsReal (w : InfinitePlace K) : Prop := ∃ φ : K →+* ℂ, ComplexEmbedding.IsReal φ ∧ mk φ = w

/-- An infinite place is complex if it is defined by a complex (i.e. not real) embedding. -/
def IsComplex (w : InfinitePlace K) : Prop := ∃ φ : K →+* ℂ, ¬ComplexEmbedding.IsReal φ ∧ mk φ = w

theorem embedding_mk_eq (φ : K →+* ℂ) :
    embedding (mk φ) = φ ∨ embedding (mk φ) = ComplexEmbedding.conjugate φ := by
  rw [@eq_comm _ _ φ, @eq_comm _ _ (ComplexEmbedding.conjugate φ), ← mk_eq_iff, mk_embedding]

@[simp]
theorem embedding_mk_eq_of_isReal {φ : K →+* ℂ} (h : ComplexEmbedding.IsReal φ) :
    embedding (mk φ) = φ := by
  have := embedding_mk_eq φ
  rwa [ComplexEmbedding.isReal_iff.mp h, or_self] at this

theorem isReal_iff {w : InfinitePlace K} :
    IsReal w ↔ ComplexEmbedding.IsReal (embedding w) := by
  refine ⟨?_, fun h => ⟨embedding w, h, mk_embedding w⟩⟩
  rintro ⟨φ, ⟨hφ, rfl⟩⟩
  rwa [embedding_mk_eq_of_isReal hφ]

theorem isComplex_iff {w : InfinitePlace K} :
    IsComplex w ↔ ¬ComplexEmbedding.IsReal (embedding w) := by
  refine ⟨?_, fun h => ⟨embedding w, h, mk_embedding w⟩⟩
  rintro ⟨φ, ⟨hφ, rfl⟩⟩
  contrapose! hφ
  cases mk_eq_iff.mp (mk_embedding (mk φ)) with
  | inl h => rwa [h] at hφ
  | inr h => rwa [← ComplexEmbedding.isReal_conjugate_iff, h] at hφ

@[simp]
theorem conjugate_embedding_eq_of_isReal {w : InfinitePlace K} (h : IsReal w) :
    ComplexEmbedding.conjugate (embedding w) = embedding w :=
  ComplexEmbedding.isReal_iff.mpr (isReal_iff.mp h)

@[simp]
theorem not_isReal_iff_isComplex {w : InfinitePlace K} : ¬IsReal w ↔ IsComplex w := by
  rw [isComplex_iff, isReal_iff]

@[simp]
theorem not_isComplex_iff_isReal {w : InfinitePlace K} : ¬IsComplex w ↔ IsReal w := by
  rw [isComplex_iff, isReal_iff, not_not]

theorem isReal_or_isComplex (w : InfinitePlace K) : IsReal w ∨ IsComplex w := by
  rw [← not_isReal_iff_isComplex]; exact em _

theorem ne_of_isReal_isComplex {w w' : InfinitePlace K} (h : IsReal w) (h' : IsComplex w') :
    w ≠ w' := fun h_eq ↦ not_isReal_iff_isComplex.mpr h' (h_eq ▸ h)

variable (K) in
theorem disjoint_isReal_isComplex :
    Disjoint {(w : InfinitePlace K) | IsReal w} {(w : InfinitePlace K) | IsComplex w} :=
  Set.disjoint_iff.2 <| fun _ hw ↦ not_isReal_iff_isComplex.2 hw.2 hw.1

/-- The real embedding associated to a real infinite place. -/
noncomputable def embedding_of_isReal {w : InfinitePlace K} (hw : IsReal w) : K →+* ℝ :=
  ComplexEmbedding.IsReal.embedding (isReal_iff.mp hw)

@[simp]
theorem embedding_of_isReal_apply {w : InfinitePlace K} (hw : IsReal w) (x : K) :
    ((embedding_of_isReal hw) x : ℂ) = (embedding w) x :=
  ComplexEmbedding.IsReal.coe_embedding_apply (isReal_iff.mp hw) x

theorem norm_embedding_of_isReal {w : InfinitePlace K} (hw : IsReal w) (x : K) :
    ‖embedding_of_isReal hw x‖ = w x := by
  rw [← norm_embedding_eq, ← embedding_of_isReal_apply hw, Complex.norm_real]

@[simp]
theorem isReal_of_mk_isReal {φ : K →+* ℂ} (h : IsReal (mk φ)) :
    ComplexEmbedding.IsReal φ := by
  contrapose! h
  rw [not_isReal_iff_isComplex]
  exact ⟨φ, h, rfl⟩

lemma isReal_mk_iff {φ : K →+* ℂ} :
    IsReal (mk φ) ↔ ComplexEmbedding.IsReal φ :=
  ⟨isReal_of_mk_isReal, fun H ↦ ⟨_, H, rfl⟩⟩

lemma isComplex_mk_iff {φ : K →+* ℂ} :
    IsComplex (mk φ) ↔ ¬ ComplexEmbedding.IsReal φ :=
  not_isReal_iff_isComplex.symm.trans isReal_mk_iff.not

@[simp]
theorem not_isReal_of_mk_isComplex {φ : K →+* ℂ} (h : IsComplex (mk φ)) :
    ¬ ComplexEmbedding.IsReal φ := by rwa [← isComplex_mk_iff]

open scoped Classical in
/-- The multiplicity of an infinite place, that is the number of distinct complex embeddings that
define it, see `card_filter_mk_eq`. -/
noncomputable def mult (w : InfinitePlace K) : ℕ := if (IsReal w) then 1 else 2

@[simp]
theorem mult_isReal (w : {w : InfinitePlace K // IsReal w}) :
    mult w.1 = 1 := by
  rw [mult, if_pos w.prop]

@[simp]
theorem mult_isComplex (w : {w : InfinitePlace K // IsComplex w}) :
    mult w.1 = 2 := by
  rw [mult, if_neg (not_isReal_iff_isComplex.mpr w.prop)]

theorem mult_pos {w : InfinitePlace K} : 0 < mult w := by
  rw [mult]
  split_ifs <;> norm_num

@[simp]
theorem mult_ne_zero {w : InfinitePlace K} : mult w ≠ 0 := ne_of_gt mult_pos

theorem mult_coe_ne_zero {w : InfinitePlace K} : (mult w : ℝ) ≠ 0 :=
  Nat.cast_ne_zero.mpr mult_ne_zero

theorem one_le_mult {w : InfinitePlace K} : (1 : ℝ) ≤ mult w := by
  rw [← Nat.cast_one, Nat.cast_le]
  exact mult_pos

open scoped Classical in
theorem card_filter_mk_eq [NumberField K] (w : InfinitePlace K) : #{φ | mk φ = w} = mult w := by
  conv_lhs =>
    congr; congr; ext
    rw [← mk_embedding w, mk_eq_iff, ComplexEmbedding.conjugate, star_involutive.eq_iff]
  simp_rw [Finset.filter_or, Finset.filter_eq' _ (embedding w),
    Finset.filter_eq' _ (ComplexEmbedding.conjugate (embedding w)),
    Finset.mem_univ, ite_true, mult]
  split_ifs with hw
  · rw [ComplexEmbedding.isReal_iff.mp (isReal_iff.mp hw), Finset.union_idempotent,
      Finset.card_singleton]
  · refine Finset.card_pair ?_
    rwa [Ne, eq_comm, ← ComplexEmbedding.isReal_iff, ← isReal_iff]

open scoped Classical in
noncomputable instance NumberField.InfinitePlace.fintype [NumberField K] :
    Fintype (InfinitePlace K) := Set.fintypeRange _

open scoped Classical in
@[to_additive]
theorem prod_eq_prod_mul_prod {α : Type*} [CommMonoid α] [NumberField K] (f : InfinitePlace K → α) :
    ∏ w, f w = (∏ w : {w // IsReal w}, f w.1) * (∏ w : {w // IsComplex w}, f w.1) := by
  rw [← Equiv.prod_comp (Equiv.subtypeEquivRight (fun _ ↦ not_isReal_iff_isComplex))]
  simp [Fintype.prod_subtype_mul_prod_subtype]

theorem sum_mult_eq [NumberField K] :
    ∑ w : InfinitePlace K, mult w = Module.finrank ℚ K := by
  classical
  rw [← Embeddings.card K ℂ, Fintype.card, Finset.card_eq_sum_ones, ← Finset.univ.sum_fiberwise
    (fun φ => InfinitePlace.mk φ)]
  exact Finset.sum_congr rfl
    (fun _ _ => by rw [Finset.sum_const, smul_eq_mul, mul_one, card_filter_mk_eq])

/-- The map from real embeddings to real infinite places as an equiv -/
noncomputable def mkReal :
    { φ : K →+* ℂ // ComplexEmbedding.IsReal φ } ≃ { w : InfinitePlace K // IsReal w } := by
  refine (Equiv.ofBijective (fun φ => ⟨mk φ, ?_⟩) ⟨fun φ ψ h => ?_, fun w => ?_⟩)
  · exact ⟨φ, φ.prop, rfl⟩
  · rwa [Subtype.mk.injEq, mk_eq_iff, ComplexEmbedding.isReal_iff.mp φ.prop, or_self,
      ← Subtype.ext_iff] at h
  · exact ⟨⟨embedding w, isReal_iff.mp w.prop⟩, by simp⟩

/-- The map from nonreal embeddings to complex infinite places -/
noncomputable def mkComplex :
    { φ : K →+* ℂ // ¬ComplexEmbedding.IsReal φ } → { w : InfinitePlace K // IsComplex w } :=
  Subtype.map mk fun φ hφ => ⟨φ, hφ, rfl⟩

@[simp]
theorem mkReal_coe (φ : { φ : K →+* ℂ // ComplexEmbedding.IsReal φ }) :
    (mkReal φ : InfinitePlace K) = mk (φ : K →+* ℂ) := rfl

@[simp]
theorem mkComplex_coe (φ : { φ : K →+* ℂ // ¬ComplexEmbedding.IsReal φ }) :
    (mkComplex φ : InfinitePlace K) = mk (φ : K →+* ℂ) := rfl

variable [NumberField K]

/-- The infinite part of the product formula : for `x ∈ K`, we have `Π_w ‖x‖_w = |norm(x)|` where
`‖·‖_w` is the normalized absolute value for `w`. -/
theorem prod_eq_abs_norm (x : K) :
    ∏ w : InfinitePlace K, w x ^ mult w = abs (Algebra.norm ℚ x) := by
  classical
  convert (congr_arg (‖·‖) (@Algebra.norm_eq_prod_embeddings ℚ _ _ _ _ ℂ _ _ _ _ _ x)).symm
  · rw [norm_prod, ← Fintype.prod_equiv RingHom.equivRatAlgHom (fun f => ‖f x‖)
      (fun φ => ‖φ x‖) fun _ => by simp [RingHom.equivRatAlgHom_apply]]
    rw [← Finset.prod_fiberwise Finset.univ mk (fun φ => ‖φ x‖)]
    have (w : InfinitePlace K) (φ) (hφ : φ ∈ ({φ | mk φ = w} : Finset _)) :
        ‖φ x‖ = w x := by rw [← (Finset.mem_filter.mp hφ).2, apply]
    simp_rw [Finset.prod_congr rfl (this _), Finset.prod_const, card_filter_mk_eq]
  · rw [eq_ratCast, Rat.cast_abs, ← Real.norm_eq_abs, ← Complex.norm_real, Complex.ofReal_ratCast]

theorem one_le_of_lt_one {w : InfinitePlace K} {a : (𝓞 K)} (ha : a ≠ 0)
    (h : ∀ ⦃z⦄, z ≠ w → z a < 1) : 1 ≤ w a := by
  suffices (1 : ℝ) ≤ |Algebra.norm ℚ (a : K)| by
    contrapose! this
    rw [← InfinitePlace.prod_eq_abs_norm, ← Finset.prod_const_one]
    refine Finset.prod_lt_prod_of_nonempty (fun _ _ ↦ ?_) (fun z _ ↦ ?_) Finset.univ_nonempty
    · exact pow_pos (pos_iff.mpr ((Subalgebra.coe_eq_zero _).not.mpr ha)) _
    · refine pow_lt_one₀ (apply_nonneg _ _) ?_ (by rw [mult]; split_ifs <;> norm_num)
      by_cases hz : z = w
      · rwa [hz]
      · exact h hz
  rw [← Algebra.coe_norm_int, ← Int.cast_one, ← Int.cast_abs, Rat.cast_intCast, Int.cast_le]
  exact Int.one_le_abs (Algebra.norm_ne_zero_iff.mpr ha)

open scoped IntermediateField in
theorem _root_.NumberField.is_primitive_element_of_infinitePlace_lt {x : 𝓞 K}
    {w : InfinitePlace K} (h₁ : x ≠ 0) (h₂ : ∀ ⦃w'⦄, w' ≠ w → w' x < 1)
    (h₃ : IsReal w ∨ |(w.embedding x).re| < 1) : ℚ⟮(x : K)⟯ = ⊤ := by
  rw [Field.primitive_element_iff_algHom_eq_of_eval ℚ ℂ ?_ _ w.embedding.toRatAlgHom]
  · intro ψ hψ
    have h : 1 ≤ w x := one_le_of_lt_one h₁ h₂
    have main : w = InfinitePlace.mk ψ.toRingHom := by
      simp at hψ
      rw [← norm_embedding_eq, hψ] at h
      contrapose! h
      exact h₂ h.symm
    rw [(mk_embedding w).symm, mk_eq_iff] at main
    cases h₃ with
    | inl hw =>
      rw [conjugate_embedding_eq_of_isReal hw, or_self] at main
      exact congr_arg RingHom.toRatAlgHom main
    | inr hw =>
      refine congr_arg RingHom.toRatAlgHom (main.resolve_right fun h' ↦ hw.not_ge ?_)
      have : (embedding w x).im = 0 := by
        rw [← Complex.conj_eq_iff_im]
        have := RingHom.congr_fun h' x
        simp at this
        rw [this]
        exact hψ.symm
      rwa [← norm_embedding_eq, ← Complex.re_add_im (embedding w x), this, Complex.ofReal_zero,
        zero_mul, add_zero, Complex.norm_real] at h
  · exact fun x ↦ IsAlgClosed.splits_codomain (minpoly ℚ x)

theorem _root_.NumberField.adjoin_eq_top_of_infinitePlace_lt {x : 𝓞 K} {w : InfinitePlace K}
    (h₁ : x ≠ 0) (h₂ : ∀ ⦃w'⦄, w' ≠ w → w' x < 1) (h₃ : IsReal w ∨ |(w.embedding x).re| < 1) :
    Algebra.adjoin ℚ {(x : K)} = ⊤ := by
  rw [← IntermediateField.adjoin_simple_toSubalgebra_of_integral (IsIntegral.of_finite ℚ _)]
  exact congr_arg IntermediateField.toSubalgebra <|
    NumberField.is_primitive_element_of_infinitePlace_lt h₁ h₂ h₃

variable (K)

open scoped Classical in
/-- The number of infinite real places of the number field `K`. -/
noncomputable abbrev nrRealPlaces := card { w : InfinitePlace K // IsReal w }

open scoped Classical in
/-- The number of infinite complex places of the number field `K`. -/
noncomputable abbrev nrComplexPlaces := card { w : InfinitePlace K // IsComplex w }

open scoped Classical in
theorem card_real_embeddings :
    card { φ : K →+* ℂ // ComplexEmbedding.IsReal φ } = nrRealPlaces K := Fintype.card_congr mkReal

theorem card_eq_nrRealPlaces_add_nrComplexPlaces :
    Fintype.card (InfinitePlace K) = nrRealPlaces K + nrComplexPlaces K := by
  classical
  convert Fintype.card_subtype_or_disjoint (IsReal (K := K)) (IsComplex (K := K))
    (disjoint_isReal_isComplex K) using 1
  exact (Fintype.card_of_subtype _ (fun w ↦ ⟨fun _ ↦ isReal_or_isComplex w, fun _ ↦ by simp⟩)).symm

open scoped Classical in
theorem card_complex_embeddings :
    card { φ : K →+* ℂ // ¬ComplexEmbedding.IsReal φ } = 2 * nrComplexPlaces K := by
  suffices ∀ w : { w : InfinitePlace K // IsComplex w },
     #{φ : {φ //¬ ComplexEmbedding.IsReal φ} | mkComplex φ = w} = 2 by
    rw [Fintype.card, Finset.card_eq_sum_ones, ← Finset.sum_fiberwise _ (fun φ => mkComplex φ)]
    simp_rw [Finset.sum_const, this, smul_eq_mul, mul_one, Fintype.card, Finset.card_eq_sum_ones,
      Finset.mul_sum, Finset.sum_const, smul_eq_mul, mul_one]
  rintro ⟨w, hw⟩
  convert card_filter_mk_eq w
  · rw [← Fintype.card_subtype, ← Fintype.card_subtype]
    refine Fintype.card_congr (Equiv.ofBijective ?_ ⟨fun _ _ h => ?_, fun ⟨φ, hφ⟩ => ?_⟩)
    · exact fun ⟨φ, hφ⟩ => ⟨φ.val, by rwa [Subtype.ext_iff] at hφ⟩
    · rwa [Subtype.mk_eq_mk, ← Subtype.ext_iff, ← Subtype.ext_iff] at h
    · refine ⟨⟨⟨φ, not_isReal_of_mk_isComplex (hφ.symm ▸ hw)⟩, ?_⟩, rfl⟩
      rwa [Subtype.ext_iff, mkComplex_coe]
  · simp_rw [mult, not_isReal_iff_isComplex.mpr hw, ite_false]

theorem card_add_two_mul_card_eq_rank :
    nrRealPlaces K + 2 * nrComplexPlaces K = finrank ℚ K := by
  classical
  rw [← card_real_embeddings, ← card_complex_embeddings, Fintype.card_subtype_compl,
    ← Embeddings.card K ℂ, Nat.add_sub_of_le]
  exact Fintype.card_subtype_le _

variable {K}

theorem nrComplexPlaces_eq_zero_of_finrank_eq_one (h : finrank ℚ K = 1) :
    nrComplexPlaces K = 0 := by linarith [card_add_two_mul_card_eq_rank K]

theorem nrRealPlaces_eq_one_of_finrank_eq_one (h : finrank ℚ K = 1) :
    nrRealPlaces K = 1 := by
  have := card_add_two_mul_card_eq_rank K
  rwa [nrComplexPlaces_eq_zero_of_finrank_eq_one h, h, mul_zero, add_zero] at this

theorem nrRealPlaces_pos_of_odd_finrank (h : Odd (finrank ℚ K)) :
    0 < nrRealPlaces K := by
  refine Nat.pos_of_ne_zero ?_
  by_contra hc
  refine (Nat.not_odd_iff_even.mpr ?_) h
  rw [← card_add_two_mul_card_eq_rank, hc, zero_add]
  exact even_two_mul (nrComplexPlaces K)

namespace IsPrimitiveRoot

variable {ζ : K} {k : ℕ}

theorem nrRealPlaces_eq_zero_of_two_lt (hk : 2 < k) (hζ : IsPrimitiveRoot ζ k) :
    NumberField.InfinitePlace.nrRealPlaces K = 0 := by
  refine (@Fintype.card_eq_zero_iff _ (_)).2 ⟨fun ⟨w, hwreal⟩ ↦ ?_⟩
  rw [NumberField.InfinitePlace.isReal_iff] at hwreal
  let f := w.embedding
  have hζ' : IsPrimitiveRoot (f ζ) k := hζ.map_of_injective f.injective
  have him : (f ζ).im = 0 := by
    rw [← Complex.conj_eq_iff_im, ← NumberField.ComplexEmbedding.conjugate_coe_eq]
    congr
  have hre : (f ζ).re = 1 ∨ (f ζ).re = -1 := by
    rw [← Complex.abs_re_eq_norm] at him
    have := Complex.norm_eq_one_of_pow_eq_one hζ'.pow_eq_one (by omega)
    rwa [← him, ← abs_one, abs_eq_abs] at this
  cases hre with
  | inl hone =>
    exact hζ'.ne_one (by omega) <| Complex.ext (by simp [hone]) (by simp [him])
  | inr hnegone =>
    replace hζ' := hζ'.eq_orderOf
    simp only [show f ζ = -1 from Complex.ext (by simp [hnegone]) (by simp [him]),
      orderOf_neg_one, ringChar.eq_zero, OfNat.zero_ne_ofNat, ↓reduceIte] at hζ'
    omega

end IsPrimitiveRoot

end NumberField.InfinitePlace

/-!

## The infinite place of the rationals.

-/

namespace Rat

open NumberField

/-- The infinite place of `ℚ`, coming from the canonical map `ℚ → ℂ`. -/
noncomputable def infinitePlace : InfinitePlace ℚ := .mk (Rat.castHom _)

@[simp]
lemma infinitePlace_apply (v : InfinitePlace ℚ) (x : ℚ) : v x = |x| := by
  rw [NumberField.InfinitePlace.coe_apply]
  obtain ⟨_, _, rfl⟩ := v
  simp

instance : Subsingleton (InfinitePlace ℚ) where
  allEq a b := by ext; simp

lemma isReal_infinitePlace : InfinitePlace.IsReal (infinitePlace) :=
  ⟨Rat.castHom ℂ, by ext; simp, rfl⟩

end Rat

<<<<<<< HEAD
/-!

## Weak approximation for infinite places

-/

namespace NumberField.InfinitePlace

variable {K : Type*} [Field K] {v : InfinitePlace K} (w : InfinitePlace K)

theorem pos_of_pos {x : K} (hv : 0 < v x) : 0 < w x := by
  rw [coe_apply] at hv ⊢
  exact v.1.pos_of_pos _ hv

variable {w}
=======
namespace NumberField.InfinitePlace

variable {K : Type*} [Field K] {v w : InfinitePlace K}
>>>>>>> 14d632f5

/--
If $v$ and `w` are infinite places of `K` and `v = w ^ t` for some `t` then `t = 1`.
-/
theorem rpow_one_of_rpow_eq {t : ℝ} (h : (fun x => w x ^ t) = v) : t = 1 := by
<<<<<<< HEAD
  let ⟨ψv, hψv⟩ := v.2
  let ⟨ψw, hψw⟩ := w.2
  simp only [coe_apply, ← hψv, ← hψw, funext_iff] at h
  simpa [place_apply, map_ofNat] using congrArg (Real.logb 2) (h 2)

/--
If `v` and `w` are infinite places of `K` with equivalent underlying absolute values, then `v = w`.
-/
theorem eq_of_isEquiv (h : w.1.IsEquiv v.1) : w = v := by
  let ⟨t, _, h⟩ := h
  simp [funext_iff, rpow_one_of_rpow_eq h] at h
  exact Subtype.ext <| AbsoluteValue.ext h

variable (v)

/--
Infinite places are represented by non-trivial absolute values.
-/
theorem isNontrivial : v.1.IsNontrivial := by
  refine AbsoluteValue.isNontrivial_iff_exists_abv_one_lt.2 ⟨2, let ⟨φ, hφ⟩ := v.2; ?_⟩
  simp [← hφ, place_apply, map_ofNat]

variable {v}

=======
  let ⟨ψ, hψ⟩ := v.2
  let ⟨φ, hφ⟩ := w.2
  simp only [coe_apply, ← hψ, ← hφ, funext_iff] at h
  simpa [place_apply, map_ofNat] using congrArg (Real.logb 2) (h 2)

/-- Two infinite places `v` and `w` are equal if and only if their underlying absolute values
are equivalent. -/
theorem eq_iff_isEquiv : w = v ↔ w.1.IsEquiv v.1 := by
  refine ⟨fun h ↦ h ▸ .rfl, fun h ↦ ?_⟩
  let ⟨t, _, h⟩ := w.1.isEquiv_iff_exists_rpow_eq.1 h
  exact ext _ _ fun k ↦ by simpa [rpow_one_of_rpow_eq h, ext, coe_apply] using funext_iff.1 h k

variable (v)

theorem exists_apply_one_lt : ∃ x, 1 < v x :=
  ⟨2, let ⟨ψ, hψ⟩ := v.2; by simp [coe_apply, ← hψ, map_ofNat]⟩

/--
Infinite places are represented by non-trivial absolute values.
-/
theorem isNontrivial : v.1.IsNontrivial :=
  let ⟨x, hx⟩ := v.exists_apply_one_lt
  ⟨x, v.pos_iff.1 <| by linarith, by linarith [v.coe_apply _ ▸ hx]⟩

variable {v}

open scoped Topology

>>>>>>> 14d632f5
open Filter in
/--
- $K$: field;
- $v$: infinite place of $K$;
- $c \in K$;
- $1 < v(c)$;
- $w(c) > 1$ for any infinite place $w\neq v$.
<<<<<<< HEAD
There is a sequence in $K$ that tends to $1$ with respect
to $v$ and tends to $0$ with respect to all other $w\neq v$.
=======

There is a sequence in $K$ that tends to $1$ with respect
to $v$ and tends to $0$ with respect to all other $w\neq v$.

>>>>>>> 14d632f5
Such a sequence is given by $\frac{1}{1 + c ^ {-n}}$.
-/
theorem exists_tendsto_one_tendsto_zero {v : InfinitePlace K} {c : K} (hv : 1 < v c)
    (h : ∀ w : InfinitePlace K, w ≠ v → w c < 1) :
    ∃ a : ℕ → K, atTop.Tendsto (β := WithAbs v.1) a (𝓝 1) ∧
      (∀ w ≠ v, atTop.Tendsto (β := WithAbs w.1) a (𝓝 0)) := by
  refine ⟨fun n => 1 / (1 + c⁻¹ ^ n), ?_, fun w hwv => ?_⟩
  · nth_rw 3 [show (1 : WithAbs v.1) = 1 / 1 by norm_num]
    apply Tendsto.div tendsto_const_nhds _ one_ne_zero
    nth_rw 2 [← add_zero (1 : WithAbs v.1)]
    apply Tendsto.const_add
    rw [tendsto_zero_iff_norm_tendsto_zero]
    have hx₁ := map_inv₀ v _ ▸ inv_lt_one_of_one_lt₀ hv
    simpa using tendsto_pow_atTop_nhds_zero_of_lt_one (AbsoluteValue.nonneg _ _) hx₁
  · simp_rw [div_eq_mul_inv, one_mul]
    rw [tendsto_zero_iff_norm_tendsto_zero]
    simp_rw [norm_inv]
    apply Tendsto.inv_tendsto_atTop
    have (a : WithAbs w.1) (n : ℕ) : ‖a ^ n‖ - 1 ≤  ‖1 + a ^ n‖  := by
      simp_rw [add_comm, ← norm_one (α := WithAbs w.1), tsub_le_iff_right]
      exact norm_le_add_norm_add _ _
    apply tendsto_atTop_mono (this _) (tendsto_atTop_add_right_of_le _ (-1) _ (fun _ => le_rfl))
    refine tendsto_atTop_of_geom_le (c := w c⁻¹) (by simp) ?_ (fun n => ?_)
<<<<<<< HEAD
    · exact map_inv₀ w _ ▸ (one_lt_inv₀ (pos_of_pos w (by linarith))).2 (h w hwv)
=======
    · exact map_inv₀ w _ ▸ (one_lt_inv₀ (w.1.pos fun h ↦ by simp_all; linarith)).2 (h w hwv)
>>>>>>> 14d632f5
    · simp only [map_inv₀, norm_inv, norm_pow]
      rw [pow_add, pow_one, mul_comm]
      exact le_rfl

<<<<<<< HEAD
/--
- $K$: field;
- $v$: infinite place of $K$;
- $\exists w \neq v$;
There is an $x\in K$ such that $v(x) > 1$ and $w(x) < 1$ for all $w\neq v$.
-/
theorem exists_one_lt_lt_one [NumberField K] (h : 1 < Fintype.card (InfinitePlace K)) :
    ∃ (x : K), 1 < v x ∧ ∀ w ≠ v, w x < 1 := by
  let ⟨n, ⟨e⟩⟩ := Finite.exists_equiv_fin (InfinitePlace K)
  have : 1 < n := by linarith [Fintype.card_fin n ▸ Fintype.card_eq.2 ⟨e⟩]
  obtain ⟨k, rfl⟩ := Nat.exists_eq_add_of_le' this
  let ⟨m, hm⟩ := e.symm.surjective v
  let e₀ := e.trans (Equiv.swap 0 m)
  let ⟨x, hx⟩ := AbsoluteValue.exists_one_lt_lt_one (fun i => (e₀.symm i).isNontrivial)
      (fun i j hj => mt eq_of_isEquiv <| e₀.symm.injective.ne hj)
  refine ⟨x, hm ▸ hx.1, fun w hw => ?_⟩
  have he₀ : e₀ v = 0 := by simp [e₀, e.symm_apply_eq.1 hm]
  exact e₀.symm_apply_apply _ ▸ hx.2 (e₀ w) <| he₀ ▸ e₀.injective.ne hw

open scoped Classical in
open Filter in
variable (K) in
/--
*Weak approximation for infinite places*
The number field $K$ is dense in $\prod_v (K, v)$, where $v$ ranges over the infinite places
of $K$ and $(K, v)$ denotes $K$ equipped with the topology induced by $v$. In other words,
for any $(x_v)_v$, with $x_v\in K$, there exists a $y\in K$ such that each $|y - x_v|_v$ is
arbitrarily small.
-/
theorem denseRange_algebraMap_pi [NumberField K] :
    DenseRange <| algebraMap K ((v : InfinitePlace K) → WithAbs v.1) := by
  by_cases hcard : Fintype.card (InfinitePlace K) = 1
  · -- If there is only one infinite place this is the identity map
    letI := Fintype.equivFinOfCardEq hcard |>.unique
    let f := Homeomorph.funUnique (InfinitePlace K) (WithAbs this.default.1)
    convert DenseRange.comp f.symm.surjective.denseRange denseRange_id f.continuous_invFun <;>
    exact this.uniq _
  -- We have to show that for some `(zᵥ)ᵥ` there is a `y` in `K` that is arbitrarily close to `z`
  -- under the embedding `y ↦ (y)ᵥ`
  refine Metric.denseRange_iff.2 fun z r hr => ?_
  -- For some `v`, by previous results we can select a sequence `xᵥₙ → 1` in `v`'s topology
  -- and `→ 0` in any other infinite place topology
  have (v : InfinitePlace K) : ∃ (x : ℕ → WithAbs v.1),
    atTop.Tendsto (fun n => x n) (𝓝 1) ∧ ∀ w ≠ v,
        atTop.Tendsto (β := WithAbs w.1) (fun n => x n) (𝓝 0) := by
    haveI : 0 < Fintype.card (InfinitePlace K) := Fintype.card_pos
    let ⟨_, hx⟩ := v.exists_one_lt_lt_one (by omega)
    exact exists_tendsto_one_tendsto_zero hx.1 hx.2
  choose x h using this
  -- Define the sequence `yₙ = ∑ v, xᵥₙ * zᵥ` in `K`
  let y := fun n => ∑ v, x v n * z v
  -- At each place `w` the limit of `y` with respect to `w`'s topology is `z w`.
  have : atTop.Tendsto (fun n w => (∑ v, x v n * z v : WithAbs w.1)) (𝓝 z) := by
    refine tendsto_pi_nhds.2 fun w => ?_
    simp_rw [← Finset.sum_ite_eq_of_mem _ _ _ (Finset.mem_univ w)]
    -- In `w`'s topology we have that `x v n * z v → z v`  if `v = w` else `→ 0`
    refine tendsto_finset_sum _ fun v _ => ?_
    by_cases hw : w = v
    · -- because `x w → 1` in `w`'s topology
      simp only [hw, if_true, ← congrArg (β := ℕ → K) x hw, ← congrArg z hw]
      nth_rw 2 [← one_mul (z w)]
      exact Tendsto.mul_const _ (h w).1
    · -- while `x v → 0` in `w`'s topology (v ≠ w)
      simp only [hw, if_false]
      rw [← zero_mul (z v)]
      exact Tendsto.mul_const _ <| (h v).2 w hw
  let ⟨N, h⟩ := Metric.tendsto_atTop.1 this r hr
  exact ⟨y N, dist_comm z (algebraMap K _ (y N)) ▸ h N le_rfl⟩
=======
noncomputable instance [NumberField K] : DecidableEq (InfinitePlace K) :=
  (Fintype.equivFin _).decidableEq

/--
- $K$: field;
- $v$: infinite place of $K$;
- $\exists w \neq v$.

There is an $x\in K$ such that $v(x) > 1$ and $w(x) < 1$ for all $w\neq v$.
-/
theorem exists_one_lt_lt_one [NumberField K] :
    ∃ (x : K), 1 < v x ∧ ∀ w ≠ v, w x < 1 :=
  AbsoluteValue.exists_one_lt_lt_one_pi_of_not_isEquiv isNontrivial
    (fun _ _ hwv ↦ eq_iff_isEquiv.not.1 hwv) v
>>>>>>> 14d632f5

end NumberField.InfinitePlace<|MERGE_RESOLUTION|>--- conflicted
+++ resolved
@@ -514,58 +514,14 @@
 
 end Rat
 
-<<<<<<< HEAD
-/-!
-
-## Weak approximation for infinite places
-
--/
-
 namespace NumberField.InfinitePlace
 
-variable {K : Type*} [Field K] {v : InfinitePlace K} (w : InfinitePlace K)
-
-theorem pos_of_pos {x : K} (hv : 0 < v x) : 0 < w x := by
-  rw [coe_apply] at hv ⊢
-  exact v.1.pos_of_pos _ hv
-
-variable {w}
-=======
-namespace NumberField.InfinitePlace
-
 variable {K : Type*} [Field K] {v w : InfinitePlace K}
->>>>>>> 14d632f5
 
 /--
 If $v$ and `w` are infinite places of `K` and `v = w ^ t` for some `t` then `t = 1`.
 -/
 theorem rpow_one_of_rpow_eq {t : ℝ} (h : (fun x => w x ^ t) = v) : t = 1 := by
-<<<<<<< HEAD
-  let ⟨ψv, hψv⟩ := v.2
-  let ⟨ψw, hψw⟩ := w.2
-  simp only [coe_apply, ← hψv, ← hψw, funext_iff] at h
-  simpa [place_apply, map_ofNat] using congrArg (Real.logb 2) (h 2)
-
-/--
-If `v` and `w` are infinite places of `K` with equivalent underlying absolute values, then `v = w`.
--/
-theorem eq_of_isEquiv (h : w.1.IsEquiv v.1) : w = v := by
-  let ⟨t, _, h⟩ := h
-  simp [funext_iff, rpow_one_of_rpow_eq h] at h
-  exact Subtype.ext <| AbsoluteValue.ext h
-
-variable (v)
-
-/--
-Infinite places are represented by non-trivial absolute values.
--/
-theorem isNontrivial : v.1.IsNontrivial := by
-  refine AbsoluteValue.isNontrivial_iff_exists_abv_one_lt.2 ⟨2, let ⟨φ, hφ⟩ := v.2; ?_⟩
-  simp [← hφ, place_apply, map_ofNat]
-
-variable {v}
-
-=======
   let ⟨ψ, hψ⟩ := v.2
   let ⟨φ, hφ⟩ := w.2
   simp only [coe_apply, ← hψ, ← hφ, funext_iff] at h
@@ -594,7 +550,6 @@
 
 open scoped Topology
 
->>>>>>> 14d632f5
 open Filter in
 /--
 - $K$: field;
@@ -602,15 +557,10 @@
 - $c \in K$;
 - $1 < v(c)$;
 - $w(c) > 1$ for any infinite place $w\neq v$.
-<<<<<<< HEAD
+
 There is a sequence in $K$ that tends to $1$ with respect
 to $v$ and tends to $0$ with respect to all other $w\neq v$.
-=======
-
-There is a sequence in $K$ that tends to $1$ with respect
-to $v$ and tends to $0$ with respect to all other $w\neq v$.
-
->>>>>>> 14d632f5
+
 Such a sequence is given by $\frac{1}{1 + c ^ {-n}}$.
 -/
 theorem exists_tendsto_one_tendsto_zero {v : InfinitePlace K} {c : K} (hv : 1 < v c)
@@ -634,16 +584,109 @@
       exact norm_le_add_norm_add _ _
     apply tendsto_atTop_mono (this _) (tendsto_atTop_add_right_of_le _ (-1) _ (fun _ => le_rfl))
     refine tendsto_atTop_of_geom_le (c := w c⁻¹) (by simp) ?_ (fun n => ?_)
-<<<<<<< HEAD
-    · exact map_inv₀ w _ ▸ (one_lt_inv₀ (pos_of_pos w (by linarith))).2 (h w hwv)
-=======
     · exact map_inv₀ w _ ▸ (one_lt_inv₀ (w.1.pos fun h ↦ by simp_all; linarith)).2 (h w hwv)
->>>>>>> 14d632f5
     · simp only [map_inv₀, norm_inv, norm_pow]
       rw [pow_add, pow_one, mul_comm]
       exact le_rfl
 
-<<<<<<< HEAD
+noncomputable instance [NumberField K] : DecidableEq (InfinitePlace K) :=
+  (Fintype.equivFin _).decidableEq
+
+/--
+- $K$: field;
+- $v$: infinite place of $K$;
+- $\exists w \neq v$.
+
+There is an $x\in K$ such that $v(x) > 1$ and $w(x) < 1$ for all $w\neq v$.
+-/
+theorem exists_one_lt_lt_one [NumberField K] :
+    ∃ (x : K), 1 < v x ∧ ∀ w ≠ v, w x < 1 :=
+  AbsoluteValue.exists_one_lt_lt_one_pi_of_not_isEquiv isNontrivial
+    (fun _ _ hwv ↦ eq_iff_isEquiv.not.1 hwv) v
+
+end NumberField.InfinitePlace
+
+/-!
+
+## Weak approximation for infinite places
+
+-/
+
+namespace NumberField.InfinitePlace
+
+variable {K : Type*} [Field K] {v : InfinitePlace K} (w : InfinitePlace K)
+
+theorem pos_of_pos {x : K} (hv : 0 < v x) : 0 < w x := by
+  rw [coe_apply] at hv ⊢
+  exact v.1.pos_of_pos _ hv
+
+variable {w}
+
+/--
+If $v$ and `w` are infinite places of `K` and `v = w ^ t` for some `t` then `t = 1`.
+-/
+theorem rpow_one_of_rpow_eq {t : ℝ} (h : (fun x => w x ^ t) = v) : t = 1 := by
+  let ⟨ψv, hψv⟩ := v.2
+  let ⟨ψw, hψw⟩ := w.2
+  simp only [coe_apply, ← hψv, ← hψw, funext_iff] at h
+  simpa [place_apply, map_ofNat] using congrArg (Real.logb 2) (h 2)
+
+/--
+If `v` and `w` are infinite places of `K` with equivalent underlying absolute values, then `v = w`.
+-/
+theorem eq_of_isEquiv (h : w.1.IsEquiv v.1) : w = v := by
+  let ⟨t, _, h⟩ := h
+  simp [funext_iff, rpow_one_of_rpow_eq h] at h
+  exact Subtype.ext <| AbsoluteValue.ext h
+
+variable (v)
+
+/--
+Infinite places are represented by non-trivial absolute values.
+-/
+theorem isNontrivial : v.1.IsNontrivial := by
+  refine AbsoluteValue.isNontrivial_iff_exists_abv_one_lt.2 ⟨2, let ⟨φ, hφ⟩ := v.2; ?_⟩
+  simp [← hφ, place_apply, map_ofNat]
+
+variable {v}
+
+open Filter in
+/--
+- $K$: field;
+- $v$: infinite place of $K$;
+- $c \in K$;
+- $1 < v(c)$;
+- $w(c) > 1$ for any infinite place $w\neq v$.
+There is a sequence in $K$ that tends to $1$ with respect
+to $v$ and tends to $0$ with respect to all other $w\neq v$.
+Such a sequence is given by $\frac{1}{1 + c ^ {-n}}$.
+-/
+theorem exists_tendsto_one_tendsto_zero {v : InfinitePlace K} {c : K} (hv : 1 < v c)
+    (h : ∀ w : InfinitePlace K, w ≠ v → w c < 1) :
+    ∃ a : ℕ → K, atTop.Tendsto (β := WithAbs v.1) a (𝓝 1) ∧
+      (∀ w ≠ v, atTop.Tendsto (β := WithAbs w.1) a (𝓝 0)) := by
+  refine ⟨fun n => 1 / (1 + c⁻¹ ^ n), ?_, fun w hwv => ?_⟩
+  · nth_rw 3 [show (1 : WithAbs v.1) = 1 / 1 by norm_num]
+    apply Tendsto.div tendsto_const_nhds _ one_ne_zero
+    nth_rw 2 [← add_zero (1 : WithAbs v.1)]
+    apply Tendsto.const_add
+    rw [tendsto_zero_iff_norm_tendsto_zero]
+    have hx₁ := map_inv₀ v _ ▸ inv_lt_one_of_one_lt₀ hv
+    simpa using tendsto_pow_atTop_nhds_zero_of_lt_one (AbsoluteValue.nonneg _ _) hx₁
+  · simp_rw [div_eq_mul_inv, one_mul]
+    rw [tendsto_zero_iff_norm_tendsto_zero]
+    simp_rw [norm_inv]
+    apply Tendsto.inv_tendsto_atTop
+    have (a : WithAbs w.1) (n : ℕ) : ‖a ^ n‖ - 1 ≤  ‖1 + a ^ n‖  := by
+      simp_rw [add_comm, ← norm_one (α := WithAbs w.1), tsub_le_iff_right]
+      exact norm_le_add_norm_add _ _
+    apply tendsto_atTop_mono (this _) (tendsto_atTop_add_right_of_le _ (-1) _ (fun _ => le_rfl))
+    refine tendsto_atTop_of_geom_le (c := w c⁻¹) (by simp) ?_ (fun n => ?_)
+    · exact map_inv₀ w _ ▸ (one_lt_inv₀ (pos_of_pos w (by linarith))).2 (h w hwv)
+    · simp only [map_inv₀, norm_inv, norm_pow]
+      rw [pow_add, pow_one, mul_comm]
+      exact le_rfl
+
 /--
 - $K$: field;
 - $v$: infinite place of $K$;
@@ -712,21 +755,5 @@
       exact Tendsto.mul_const _ <| (h v).2 w hw
   let ⟨N, h⟩ := Metric.tendsto_atTop.1 this r hr
   exact ⟨y N, dist_comm z (algebraMap K _ (y N)) ▸ h N le_rfl⟩
-=======
-noncomputable instance [NumberField K] : DecidableEq (InfinitePlace K) :=
-  (Fintype.equivFin _).decidableEq
-
-/--
-- $K$: field;
-- $v$: infinite place of $K$;
-- $\exists w \neq v$.
-
-There is an $x\in K$ such that $v(x) > 1$ and $w(x) < 1$ for all $w\neq v$.
--/
-theorem exists_one_lt_lt_one [NumberField K] :
-    ∃ (x : K), 1 < v x ∧ ∀ w ≠ v, w x < 1 :=
-  AbsoluteValue.exists_one_lt_lt_one_pi_of_not_isEquiv isNontrivial
-    (fun _ _ hwv ↦ eq_iff_isEquiv.not.1 hwv) v
->>>>>>> 14d632f5
 
 end NumberField.InfinitePlace