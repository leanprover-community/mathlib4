--- conflicted
+++ resolved
@@ -3,15 +3,10 @@
 Released under Apache 2.0 license as described in the file LICENSE.
 Authors: Andrew Yang
 -/
-<<<<<<< HEAD
-import Mathlib.Analysis.Normed.Ring.WithAbs
-import Mathlib.NumberTheory.NumberField.InfinitePlace.Basic
-=======
 module
 
+public import Mathlib.Analysis.Normed.Ring.WithAbs
 public import Mathlib.NumberTheory.NumberField.InfinitePlace.Basic
-public import Mathlib.Analysis.Normed.Ring.WithAbs
->>>>>>> 66b2a657
 
 /-!
 # Ramification of infinite places of a number field
@@ -37,13 +32,11 @@
 number field, infinite places, ramification
 -/
 
-<<<<<<< HEAD
+@[expose] public section
+
+@[expose] public section
+
 open NumberField Fintype Module ComplexEmbedding
-=======
-@[expose] public section
-
-open NumberField Fintype Module
->>>>>>> 66b2a657
 
 namespace NumberField.InfinitePlace
 
