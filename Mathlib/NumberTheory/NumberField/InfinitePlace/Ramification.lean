--- conflicted
+++ resolved
@@ -299,14 +299,8 @@
     by_cases 1 = σ
     · left; simp [*]
     · right; simp [*]
-<<<<<<< HEAD
   · left
-    trans Nat.card ({1} : Set (K ≃ₐ[k] K))
-=======
-  · push_neg at h
-    left
     trans Nat.card ({1} : Set Gal(K/k))
->>>>>>> dde1cfff
     · congr with x
       simp only [SetLike.mem_coe, mem_stabilizer_mk_iff, Set.mem_singleton_iff, or_iff_left_iff_imp,
         h x, IsEmpty.forall_iff]
