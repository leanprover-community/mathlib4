/-
Copyright (c) 2022 Andrew Yang. All rights reserved.
Released under Apache 2.0 license as described in the file LICENSE.
Authors: Andrew Yang
-/
import Mathlib.NumberTheory.NumberField.InfinitePlace.Basic

/-!
# Ramification of infinite places of a number field

This file studies the ramification of infinite places of a number field.

## Main Definitions and Results

* `NumberField.InfinitePlace.comap`: the restriction of an infinite place along an embedding.
* `NumberField.InfinitePlace.orbitRelEquiv`: the equiv between the orbits of infinite places under
  the action of the galois group and the infinite places of the base field.
* `NumberField.InfinitePlace.IsUnramified`: an infinite place is unramified in a field extension
  if the restriction has the same multiplicity.
* `NumberField.InfinitePlace.not_isUnramified_iff`: an infinite place is not unramified
  (i.e., is ramified) iff it is a complex place above a real place.
* `NumberField.InfinitePlace.IsUnramifiedIn`: an infinite place of the base field is unramified
  in a field extension if every infinite place over it is unramified.
* `IsUnramifiedAtInfinitePlaces`: a field extension is unramified at infinite places if every
  infinite place is unramified.

## Tags

number field, infinite places, ramification
-/

open NumberField Fintype Module

namespace NumberField.InfinitePlace

open scoped Finset

variable {k : Type*} [Field k] {K : Type*} [Field K] {F : Type*} [Field F]

/-- The restriction of an infinite place along an embedding. -/
def comap (w : InfinitePlace K) (f : k →+* K) : InfinitePlace k :=
  ⟨w.1.comp f.injective, w.embedding.comp f,
    by { ext x; change _ = w.1 (f x); rw [← w.2.choose_spec]; rfl }⟩

@[simp]
lemma comap_mk (φ : K →+* ℂ) (f : k →+* K) : (mk φ).comap f = mk (φ.comp f) := rfl

lemma comap_id (w : InfinitePlace K) : w.comap (RingHom.id K) = w := rfl

lemma comap_comp (w : InfinitePlace K) (f : F →+* K) (g : k →+* F) :
    w.comap (f.comp g) = (w.comap f).comap g := rfl

@[simp]
lemma comap_apply (w : InfinitePlace K) (f : k →+* K) (x : k) :
    w.comap f x = w (f x) := rfl

<<<<<<< HEAD
theorem comp_of_comap_eq {v : InfinitePlace k} {w : InfinitePlace K} {f : k →+* K}
=======
lemma comp_of_comap_eq {v : InfinitePlace k} {w : InfinitePlace K} {f : k →+* K}
>>>>>>> 8a90bb86
    (h : w.comap f = v) (x : k) : w (f x) = v x := by
  simp [← h]

lemma comap_mk_lift [Algebra k K] [Algebra.IsAlgebraic k K] (φ : k →+* ℂ) :
    (mk (ComplexEmbedding.lift K φ)).comap (algebraMap k K) = mk φ := by simp

lemma IsReal.comap (f : k →+* K) {w : InfinitePlace K} (hφ : IsReal w) :
    IsReal (w.comap f) := by
  rw [← mk_embedding w, comap_mk, isReal_mk_iff]
  rw [← mk_embedding w, isReal_mk_iff] at hφ
  exact hφ.comp f

lemma isReal_comap_iff (f : k ≃+* K) {w : InfinitePlace K} :
    IsReal (w.comap (f : k →+* K)) ↔ IsReal w := by
  rw [← mk_embedding w, comap_mk, isReal_mk_iff, isReal_mk_iff, ComplexEmbedding.isReal_comp_iff]

lemma comap_surjective [Algebra k K] [Algebra.IsAlgebraic k K] :
    Function.Surjective (comap · (algebraMap k K)) := fun w ↦
  ⟨(mk (ComplexEmbedding.lift K  w.embedding)), by simp⟩

lemma mult_comap_le (f : k →+* K) (w : InfinitePlace K) : mult (w.comap f) ≤ mult w := by
  rw [mult, mult]
  split_ifs with h₁ h₂ h₂
  pick_goal 3
  · exact (h₁ (h₂.comap _)).elim
  all_goals decide

variable [Algebra k K] (σ : K ≃ₐ[k] K) (w : InfinitePlace K)
variable (k K)

lemma card_mono [NumberField k] [NumberField K] :
    card (InfinitePlace k) ≤ card (InfinitePlace K) :=
  have := Module.Finite.of_restrictScalars_finite ℚ k K
  Fintype.card_le_of_surjective _ comap_surjective

variable {k K}

/-- The action of the galois group on infinite places. -/
@[simps! smul_coe_apply]
instance : MulAction (K ≃ₐ[k] K) (InfinitePlace K) where
  smul := fun σ w ↦ w.comap σ.symm
  one_smul := fun _ ↦ rfl
  mul_smul := fun _ _ _ ↦ rfl

lemma smul_eq_comap : σ • w = w.comap σ.symm := rfl

@[simp] lemma smul_apply (x) : (σ • w) x = w (σ.symm x) := rfl

@[simp] lemma smul_mk (φ : K →+* ℂ) : σ • mk φ = mk (φ.comp σ.symm) := rfl

lemma comap_smul {f : F →+* K} : (σ • w).comap f = w.comap (RingHom.comp σ.symm f) := rfl

variable {σ w}

lemma isReal_smul_iff : IsReal (σ • w) ↔ IsReal w := isReal_comap_iff (f := σ.symm.toRingEquiv)

lemma isComplex_smul_iff : IsComplex (σ • w) ↔ IsComplex w := by
  rw [← not_isReal_iff_isComplex, ← not_isReal_iff_isComplex, isReal_smul_iff]

lemma ComplexEmbedding.exists_comp_symm_eq_of_comp_eq [IsGalois k K] (φ ψ : K →+* ℂ)
    (h : φ.comp (algebraMap k K) = ψ.comp (algebraMap k K)) :
    ∃ σ : K ≃ₐ[k] K, φ.comp σ.symm = ψ :=
  NumberField.ComplexEmbedding.exists_comp_symm_eq_of_comp_eq φ ψ h

lemma exists_smul_eq_of_comap_eq [IsGalois k K] {w w' : InfinitePlace K}
    (h : w.comap (algebraMap k K) = w'.comap (algebraMap k K)) : ∃ σ : K ≃ₐ[k] K, σ • w = w' := by
  rw [← mk_embedding w, ← mk_embedding w', comap_mk, comap_mk, mk_eq_iff] at h
  cases h with
  | inl h =>
    obtain ⟨σ, hσ⟩ := ComplexEmbedding.exists_comp_symm_eq_of_comp_eq w.embedding w'.embedding h
    use σ
    rw [← mk_embedding w, ← mk_embedding w', smul_mk, hσ]
  | inr h =>
    obtain ⟨σ, hσ⟩ := ComplexEmbedding.exists_comp_symm_eq_of_comp_eq
      ((starRingEnd ℂ).comp (embedding w)) w'.embedding h
    use σ
    rw [← mk_embedding w, ← mk_embedding w', smul_mk, mk_eq_iff]
    exact Or.inr hσ

lemma mem_orbit_iff [IsGalois k K] {w w' : InfinitePlace K} :
    w' ∈ MulAction.orbit (K ≃ₐ[k] K) w ↔ w.comap (algebraMap k K) = w'.comap (algebraMap k K) := by
  refine ⟨?_, exists_smul_eq_of_comap_eq⟩
  rintro ⟨σ, rfl : σ • w = w'⟩
  rw [← mk_embedding w, comap_mk, smul_mk, comap_mk]
  congr 1; ext1; simp

/-- The orbits of infinite places under the action of the galois group are indexed by
the infinite places of the base field. -/
noncomputable
def orbitRelEquiv [IsGalois k K] :
    Quotient (MulAction.orbitRel (K ≃ₐ[k] K) (InfinitePlace K)) ≃ InfinitePlace k := by
  refine Equiv.ofBijective (Quotient.lift (comap · (algebraMap k K))
    fun _ _ e ↦ (mem_orbit_iff.mp e).symm) ⟨?_, ?_⟩
  · rintro ⟨w⟩ ⟨w'⟩ e
    exact Quotient.sound (mem_orbit_iff.mpr e.symm)
  · intro w
    obtain ⟨w', hw⟩ := comap_surjective (K := K) w
    exact ⟨⟦w'⟧, hw⟩

lemma orbitRelEquiv_apply_mk'' [IsGalois k K] (w : InfinitePlace K) :
    orbitRelEquiv (Quotient.mk'' w) = comap w (algebraMap k K) := rfl

variable (k w)

/--
An infinite place is unramified in a field extension if the restriction has the same multiplicity.
-/
def IsUnramified : Prop := mult (w.comap (algebraMap k K)) = mult w

/--
An infinite place is ramified in a field extension if it is not unramified.
-/
abbrev IsRamified : Prop := ¬w.IsUnramified k

variable {k}

lemma isUnramified_self : IsUnramified K w := rfl

variable {w}

lemma IsUnramified.eq (h : IsUnramified k w) : mult (w.comap (algebraMap k K)) = mult w := h

lemma isUnramified_iff_mult_le :
    IsUnramified k w ↔ mult w ≤ mult (w.comap (algebraMap k K)) := by
  rw [IsUnramified, le_antisymm_iff, and_iff_right]
  exact mult_comap_le _ _

variable [Algebra k F]

lemma IsUnramified.comap_algHom {w : InfinitePlace F} (h : IsUnramified k w) (f : K →ₐ[k] F) :
    IsUnramified k (w.comap (f : K →+* F)) := by
  rw [InfinitePlace.isUnramified_iff_mult_le, ← InfinitePlace.comap_comp, f.comp_algebraMap, h.eq]
  exact InfinitePlace.mult_comap_le _ _

variable (K)
variable [Algebra K F] [IsScalarTower k K F]

lemma IsUnramified.of_restrictScalars {w : InfinitePlace F} (h : IsUnramified k w) :
    IsUnramified K w := by
  rw [InfinitePlace.isUnramified_iff_mult_le, ← h.eq, IsScalarTower.algebraMap_eq k K F,
    InfinitePlace.comap_comp]
  exact InfinitePlace.mult_comap_le _ _

lemma IsUnramified.comap {w : InfinitePlace F} (h : IsUnramified k w) :
    IsUnramified k (w.comap (algebraMap K F)) :=
  h.comap_algHom (IsScalarTower.toAlgHom k K F)

variable {K}

/--
An infinite place is not unramified (ie. ramified) iff it is a complex place above a real place.
-/
lemma not_isUnramified_iff :
    ¬ IsUnramified k w ↔ IsComplex w ∧ IsReal (w.comap (algebraMap k K)) := by
  rw [IsUnramified, mult, mult, ← not_isReal_iff_isComplex]
  split_ifs with h₁ h₂ h₂ <;>
    simp only [not_true_eq_false, false_iff, and_self, forall_true_left, IsEmpty.forall_iff,
      not_and, OfNat.one_ne_ofNat, not_false_eq_true, true_iff, OfNat.ofNat_ne_one, h₁, h₂]
  exact h₁ (h₂.comap _)

lemma isUnramified_iff :
    IsUnramified k w ↔ IsReal w ∨ IsComplex (w.comap (algebraMap k K)) := by
  rw [← not_iff_not, not_isUnramified_iff, not_or,
    not_isReal_iff_isComplex, not_isComplex_iff_isReal]

theorem isRamified_iff : w.IsRamified k ↔ w.IsComplex ∧ (w.comap (algebraMap k K)).IsReal :=
  not_isUnramified_iff

theorem IsRamified.ne_conjugate {w₁ w₂ : InfinitePlace K} (h : w₂.IsRamified k) :
    w₁.embedding ≠ ComplexEmbedding.conjugate w₂.embedding := by
  by_cases h_eq : w₁ = w₂
  · rw [isRamified_iff, isComplex_iff] at h
    exact Ne.symm (h_eq ▸ h.1)
  · contrapose! h_eq
    rw [← mk_embedding w₁, h_eq, mk_conjugate_eq, mk_embedding]

variable (k)

lemma IsReal.isUnramified (h : IsReal w) : IsUnramified k w := isUnramified_iff.mpr (Or.inl h)

variable {k}

lemma _root_.NumberField.ComplexEmbedding.IsConj.isUnramified_mk_iff
    {φ : K →+* ℂ} (h : ComplexEmbedding.IsConj φ σ) :
    IsUnramified k (mk φ) ↔ σ = 1 := by
  rw [h.ext_iff, ComplexEmbedding.isConj_one_iff, ← not_iff_not, not_isUnramified_iff,
    ← not_isReal_iff_isComplex, comap_mk, isReal_mk_iff, isReal_mk_iff, eq_true h.isReal_comp,
    and_true]

lemma isUnramified_mk_iff_forall_isConj [IsGalois k K] {φ : K →+* ℂ} :
    IsUnramified k (mk φ) ↔ ∀ σ : K ≃ₐ[k] K, ComplexEmbedding.IsConj φ σ → σ = 1 := by
  refine ⟨fun H σ hσ ↦ hσ.isUnramified_mk_iff.mp H,
    fun H ↦ ?_⟩
  by_contra hφ
  rw [not_isUnramified_iff] at hφ
  rw [comap_mk, isReal_mk_iff, ← not_isReal_iff_isComplex, isReal_mk_iff,
    ← ComplexEmbedding.isConj_one_iff (k := k)] at hφ
  letI := (φ.comp (algebraMap k K)).toAlgebra
  letI := φ.toAlgebra
  have : IsScalarTower k K ℂ := IsScalarTower.of_algebraMap_eq' rfl
  let φ' : K →ₐ[k] ℂ := { star φ with commutes' := fun r ↦ by simpa using RingHom.congr_fun hφ.2 r }
  have : ComplexEmbedding.IsConj φ (AlgHom.restrictNormal' φ' K) :=
    (RingHom.ext <| AlgHom.restrictNormal_commutes φ' K).symm
  exact hφ.1 (H _ this ▸ this)

local notation "Stab" => MulAction.stabilizer (K ≃ₐ[k] K)

lemma mem_stabilizer_mk_iff (φ : K →+* ℂ) (σ : K ≃ₐ[k] K) :
    σ ∈ Stab (mk φ) ↔ σ = 1 ∨ ComplexEmbedding.IsConj φ σ := by
  simp only [MulAction.mem_stabilizer_iff, smul_mk, mk_eq_iff]
  rw [← ComplexEmbedding.isConj_symm, ComplexEmbedding.conjugate, star_eq_iff_star_eq]
  refine or_congr ⟨fun H ↦ ?_, fun H ↦ H ▸ rfl⟩ Iff.rfl
  exact congr_arg AlgEquiv.symm
    (AlgEquiv.ext (g := AlgEquiv.refl) fun x ↦ φ.injective (RingHom.congr_fun H x))

lemma IsUnramified.stabilizer_eq_bot (h : IsUnramified k w) : Stab w = ⊥ := by
  rw [eq_bot_iff, ← mk_embedding w, SetLike.le_def]
  simp only [mem_stabilizer_mk_iff, Subgroup.mem_bot, forall_eq_or_imp, true_and]
  exact fun σ hσ ↦ hσ.isUnramified_mk_iff.mp ((mk_embedding w).symm ▸ h)

lemma _root_.NumberField.ComplexEmbedding.IsConj.coe_stabilizer_mk
    {φ : K →+* ℂ} (h : ComplexEmbedding.IsConj φ σ) :
    (Stab (mk φ) : Set (K ≃ₐ[k] K)) = {1, σ} := by
  ext
  rw [SetLike.mem_coe, mem_stabilizer_mk_iff, Set.mem_insert_iff, Set.mem_singleton_iff,
    ← h.ext_iff, eq_comm (a := σ)]

@[deprecated (since := "2025-07-08")]
alias _root_.NumberField.ComplexEmbedding.IsConj.coe_stabilzer_mk :=
NumberField.ComplexEmbedding.IsConj.coe_stabilizer_mk

variable (k w)

lemma nat_card_stabilizer_eq_one_or_two :
    Nat.card (Stab w) = 1 ∨ Nat.card (Stab w) = 2 := by
  classical
  rw [← SetLike.coe_sort_coe, ← mk_embedding w]
  by_cases h : ∃ σ, ComplexEmbedding.IsConj (k := k) (embedding w) σ
  · obtain ⟨σ, hσ⟩ := h
    simp only [hσ.coe_stabilizer_mk, Nat.card_eq_fintype_card, card_ofFinset,
      Set.toFinset_singleton]
    by_cases 1 = σ
    · left; simp [*]
    · right; simp [*]
  · push_neg at h
    left
    trans Nat.card ({1} : Set (K ≃ₐ[k] K))
    · congr with x
      simp only [SetLike.mem_coe, mem_stabilizer_mk_iff, Set.mem_singleton_iff, or_iff_left_iff_imp,
        h x, IsEmpty.forall_iff]
    · simp

variable {k w}

lemma isUnramified_iff_stabilizer_eq_bot [IsGalois k K] : IsUnramified k w ↔ Stab w = ⊥ := by
  rw [← mk_embedding w, isUnramified_mk_iff_forall_isConj]
  simp only [eq_bot_iff, SetLike.le_def, mem_stabilizer_mk_iff,
    Subgroup.mem_bot, forall_eq_or_imp, true_and]

lemma isUnramified_iff_card_stabilizer_eq_one [IsGalois k K] :
    IsUnramified k w ↔ Nat.card (Stab w) = 1 := by
  rw [isUnramified_iff_stabilizer_eq_bot, Subgroup.card_eq_one]

lemma not_isUnramified_iff_card_stabilizer_eq_two [IsGalois k K] :
    ¬ IsUnramified k w ↔ Nat.card (Stab w) = 2 := by
  rw [isUnramified_iff_card_stabilizer_eq_one]
  obtain (e | e) := nat_card_stabilizer_eq_one_or_two k w <;> rw [e] <;> decide

lemma isRamified_iff_card_stabilizer_eq_two [IsGalois k K] :
    IsRamified k w ↔ Nat.card (Stab w) = 2 :=
  not_isUnramified_iff_card_stabilizer_eq_two

lemma exists_isConj_of_isRamified [IsGalois k K] {φ : K →+* ℂ} (h : IsRamified k (mk φ)) :
    ∃ σ : K ≃ₐ[k] K, ComplexEmbedding.IsConj φ σ := by
  rw [isRamified_iff_card_stabilizer_eq_two, Nat.card_eq_two_iff] at h
  obtain ⟨⟨x, hx⟩, ⟨y, hy⟩, h₁, -⟩ := h
  rw [mem_stabilizer_mk_iff] at hx hy
  grind

open scoped Classical in
lemma card_stabilizer [IsGalois k K] :
    Nat.card (Stab w) = if IsUnramified k w then 1 else 2 := by
  split
  · rwa [← isUnramified_iff_card_stabilizer_eq_one]
  · rwa [← not_isUnramified_iff_card_stabilizer_eq_two]

lemma even_nat_card_aut_of_not_isUnramified [IsGalois k K] (hw : ¬ IsUnramified k w) :
    Even (Nat.card <| K ≃ₐ[k] K) := by
  by_cases H : Finite (K ≃ₐ[k] K)
  · cases nonempty_fintype (K ≃ₐ[k] K)
    rw [even_iff_two_dvd, ← not_isUnramified_iff_card_stabilizer_eq_two.mp hw]
    exact Subgroup.card_subgroup_dvd_card (Stab w)
  · convert Even.zero
    by_contra e
    exact H (Nat.finite_of_card_ne_zero e)

lemma even_card_aut_of_not_isUnramified [IsGalois k K] (hw : ¬ IsUnramified k w) :
    Even (Nat.card <| K ≃ₐ[k] K) :=
  even_nat_card_aut_of_not_isUnramified hw

lemma even_finrank_of_not_isUnramified [IsGalois k K]
    (hw : ¬ IsUnramified k w) : Even (finrank k K) := by
  by_cases FiniteDimensional k K
  · exact IsGalois.card_aut_eq_finrank k K ▸ even_card_aut_of_not_isUnramified hw
  · exact finrank_of_not_finite ‹_› ▸ Even.zero

lemma isUnramified_smul_iff :
    IsUnramified k (σ • w) ↔ IsUnramified k w := by
  rw [isUnramified_iff, isUnramified_iff, isReal_smul_iff, comap_smul,
    ← AlgEquiv.toAlgHom_toRingHom, AlgHom.comp_algebraMap]

variable (K) in
/-- A infinite place of the base field is unramified in a field extension if every
infinite place over it is unramified. -/
def IsUnramifiedIn (w : InfinitePlace k) : Prop :=
  ∀ v, comap v (algebraMap k K) = w → IsUnramified k v

lemma isUnramifiedIn_comap [IsGalois k K] {w : InfinitePlace K} :
    (w.comap (algebraMap k K)).IsUnramifiedIn K ↔ w.IsUnramified k := by
  refine ⟨fun H ↦ H _ rfl, fun H v hv ↦ ?_⟩
  obtain ⟨σ, rfl⟩ := exists_smul_eq_of_comap_eq hv
  rwa [isUnramified_smul_iff] at H

lemma even_card_aut_of_not_isUnramifiedIn [IsGalois k K]
    {w : InfinitePlace k} (hw : ¬ w.IsUnramifiedIn K) :
    Even (Nat.card <| K ≃ₐ[k] K) := by
  obtain ⟨v, rfl⟩ := comap_surjective (K := K) w
  rw [isUnramifiedIn_comap] at hw
  exact even_card_aut_of_not_isUnramified hw

lemma even_finrank_of_not_isUnramifiedIn
    [IsGalois k K] {w : InfinitePlace k} (hw : ¬ w.IsUnramifiedIn K) :
    Even (finrank k K) := by
  obtain ⟨v, rfl⟩ := comap_surjective (K := K) w
  rw [isUnramifiedIn_comap] at hw
  exact even_finrank_of_not_isUnramified hw

variable (k K)
variable [NumberField K]

open Finset in
open scoped Classical in
lemma card_isUnramified [NumberField k] [IsGalois k K] :
    #{w : InfinitePlace K | w.IsUnramified k} =
      #{w : InfinitePlace k | w.IsUnramifiedIn K} * finrank k K := by
  letI := Module.Finite.of_restrictScalars_finite ℚ k K
  rw [← IsGalois.card_aut_eq_finrank,
    Finset.card_eq_sum_card_fiberwise (f := (comap · (algebraMap k K)))
    (t := {w : InfinitePlace k | w.IsUnramifiedIn K}), ← smul_eq_mul, ← sum_const]
  · refine sum_congr rfl (fun w hw ↦ ?_)
    obtain ⟨w, rfl⟩ := comap_surjective (K := K) w
    rw [mem_filter_univ] at hw
    trans #(MulAction.orbit (K ≃ₐ[k] K) w).toFinset
    · congr; ext w'
      rw [mem_filter, mem_filter_univ, Set.mem_toFinset, mem_orbit_iff, @eq_comm _ (comap w' _),
        and_iff_right_iff_imp]
      intro e; rwa [← isUnramifiedIn_comap, ← e]
    · rw [Nat.card_eq_fintype_card,
        ← MulAction.card_orbit_mul_card_stabilizer_eq_card_group _ w,
        ← Nat.card_eq_fintype_card (α := Stab w), card_stabilizer, if_pos,
        mul_one, Set.toFinset_card]
      rwa [← isUnramifiedIn_comap]
  · simp [Set.MapsTo, isUnramifiedIn_comap]

open Finset in
open scoped Classical in
lemma card_isUnramified_compl [NumberField k] [IsGalois k K] :
    #({w : InfinitePlace K | w.IsUnramified k} : Finset _)ᶜ =
      #({w : InfinitePlace k | w.IsUnramifiedIn K} : Finset _)ᶜ * (finrank k K / 2) := by
  letI := Module.Finite.of_restrictScalars_finite ℚ k K
  rw [← IsGalois.card_aut_eq_finrank,
    Finset.card_eq_sum_card_fiberwise (f := (comap · (algebraMap k K)))
    (t := ({w : InfinitePlace k | w.IsUnramifiedIn K} : Finset _)ᶜ), ← smul_eq_mul, ← sum_const]
  · refine sum_congr rfl (fun w hw ↦ ?_)
    obtain ⟨w, rfl⟩ := comap_surjective (K := K) w
    rw [compl_filter, mem_filter_univ] at hw
    trans Finset.card (MulAction.orbit (K ≃ₐ[k] K) w).toFinset
    · congr; ext w'
      rw [mem_filter, compl_filter, mem_filter_univ, @eq_comm _ (comap w' _), Set.mem_toFinset,
        mem_orbit_iff, and_iff_right_iff_imp]
      intro e; rwa [← isUnramifiedIn_comap, ← e]
    · rw [Nat.card_eq_fintype_card,
        ← MulAction.card_orbit_mul_card_stabilizer_eq_card_group _ w,
        ← Nat.card_eq_fintype_card (α := Stab w), InfinitePlace.card_stabilizer, if_neg,
        Nat.mul_div_cancel _ zero_lt_two, Set.toFinset_card]
      rwa [← isUnramifiedIn_comap]
  · simp [Set.MapsTo, isUnramifiedIn_comap]

open scoped Classical in
lemma card_eq_card_isUnramifiedIn [NumberField k] [IsGalois k K] :
    Fintype.card (InfinitePlace K) =
      #{w : InfinitePlace k | w.IsUnramifiedIn K} * finrank k K +
      #({w : InfinitePlace k | w.IsUnramifiedIn K} : Finset _)ᶜ * (finrank k K / 2) := by
  rw [← card_isUnramified, ← card_isUnramified_compl, Finset.card_add_card_compl]

end NumberField.InfinitePlace

open NumberField

variable (k : Type*) [Field k] (K : Type*) [Field K] (F : Type*) [Field F]

variable [Algebra k K] [Algebra k F] [Algebra K F] [IsScalarTower k K F]

/-- A field extension is unramified at infinite places if every infinite place is unramified. -/
class IsUnramifiedAtInfinitePlaces : Prop where
  isUnramified : ∀ w : InfinitePlace K, w.IsUnramified k

instance IsUnramifiedAtInfinitePlaces.id : IsUnramifiedAtInfinitePlaces K K where
  isUnramified w := w.isUnramified_self

lemma IsUnramifiedAtInfinitePlaces.trans
    [h₁ : IsUnramifiedAtInfinitePlaces k K] [h₂ : IsUnramifiedAtInfinitePlaces K F] :
    IsUnramifiedAtInfinitePlaces k F where
  isUnramified w :=
    Eq.trans (IsScalarTower.algebraMap_eq k K F ▸ h₁.1 (w.comap (algebraMap _ _))) (h₂.1 w)

lemma IsUnramifiedAtInfinitePlaces.top [h : IsUnramifiedAtInfinitePlaces k F] :
    IsUnramifiedAtInfinitePlaces K F where
  isUnramified w := (h.1 w).of_restrictScalars K

lemma IsUnramifiedAtInfinitePlaces.bot [h₁ : IsUnramifiedAtInfinitePlaces k F]
    [Algebra.IsAlgebraic K F] :
    IsUnramifiedAtInfinitePlaces k K where
  isUnramified w := by
    obtain ⟨w, rfl⟩ := InfinitePlace.comap_surjective (K := F) w
    exact (h₁.1 w).comap K

variable {K}

lemma NumberField.InfinitePlace.isUnramified [IsUnramifiedAtInfinitePlaces k K]
    (w : InfinitePlace K) : IsUnramified k w := IsUnramifiedAtInfinitePlaces.isUnramified w

variable {k} (K)

lemma NumberField.InfinitePlace.isUnramifiedIn [IsUnramifiedAtInfinitePlaces k K]
    (w : InfinitePlace k) : IsUnramifiedIn K w := fun v _ ↦ v.isUnramified k

variable {K}

lemma IsUnramifiedAtInfinitePlaces_of_odd_card_aut [IsGalois k K]
    (h : Odd (Nat.card <| K ≃ₐ[k] K)) : IsUnramifiedAtInfinitePlaces k K :=
  ⟨fun _ ↦ not_not.mp (Nat.not_even_iff_odd.2 h ∘ InfinitePlace.even_card_aut_of_not_isUnramified)⟩

lemma IsUnramifiedAtInfinitePlaces_of_odd_finrank [IsGalois k K]
    (h : Odd (Module.finrank k K)) : IsUnramifiedAtInfinitePlaces k K :=
  ⟨fun _ ↦ not_not.mp (Nat.not_even_iff_odd.2 h ∘ InfinitePlace.even_finrank_of_not_isUnramified)⟩

variable (k K)

open Module in
lemma IsUnramifiedAtInfinitePlaces.card_infinitePlace [NumberField k] [NumberField K]
    [IsGalois k K] [IsUnramifiedAtInfinitePlaces k K] :
    Fintype.card (InfinitePlace K) = Fintype.card (InfinitePlace k) * finrank k K := by
  classical
  rw [InfinitePlace.card_eq_card_isUnramifiedIn (k := k) (K := K), Finset.filter_true_of_mem,
    Finset.card_univ, Finset.card_eq_zero.mpr, zero_mul, add_zero]
  · exact Finset.compl_univ
<<<<<<< HEAD
  simp only [Finset.mem_univ, forall_true_left, Finset.filter_eq_empty_iff]
  exact InfinitePlace.isUnramifiedIn K

section Extension

namespace NumberField.InfinitePlace

open ComplexEmbedding

variable {K : Type*} (L : Type*) [Field K] [Field L] [Algebra K L]

/--
If `L / K` are fields and `v` is an infinite place of `K`, then we say an infinite place `w`
of `L` _extends_ `v` if `v` is the restriction of `w` to `K`.
-/
abbrev Extension (v : InfinitePlace K) :=
  { w : InfinitePlace L // w.comap (algebraMap K L) = v }

namespace Extension

variable {L} {v : InfinitePlace K} (w : v.Extension L)

theorem isComplex_of_isComplex (hv : v.IsComplex) :
     w.1.IsComplex := by
   rw [isComplex_iff, ComplexEmbedding.isReal_iff, RingHom.ext_iff, not_forall] at hv ⊢
   let ⟨x, hx⟩ := hv
   use algebraMap K L x
   rw [← w.2, ← mk_embedding w.1, comap_mk] at hx
   cases embedding_mk_eq (w.1.embedding.comp (algebraMap K L)) with
   | inl hl => simp_all
   | inr hr => aesop

theorem isReal (hw : w.1.IsReal) : v.IsReal := by
  simp_all only [← not_isComplex_iff_isReal]
  exact mt w.isComplex_of_isComplex hw

theorem mk_embedding_comp : mk (w.1.embedding.comp (algebraMap K L)) = v := by
  rw [← comap_mk, w.1.mk_embedding, w.2]

/-- If `w : InfinitePlace L` extends `v : InfinitePlace K`, then either `w.embedding`
extends `v.embedding` as complex embeddings, or `conjugate w.embedding` extends `v.embedding`. -/
theorem isExtension_or_isExtension_conjugate :
    IsExtension v.embedding w.1.embedding ∨ IsExtension v.embedding (conjugate w.1.embedding) := by
  cases embedding_mk_eq (w.1.embedding.comp (algebraMap K L)) with
  | inl hl =>
    convert Or.inl <| hl ▸ congrArg InfinitePlace.embedding w.mk_embedding_comp
  | inr hr =>
    convert Or.inr <| hr ▸ congrArg InfinitePlace.embedding w.mk_embedding_comp

theorem isExtension_conjugate_of_not_isExtension (h : ¬IsExtension v.embedding w.1.embedding) :
     IsExtension v.embedding (conjugate w.1.embedding) :=
   w.isExtension_or_isExtension_conjugate.resolve_left h

variable (L v)

/--
If `w` is an infinite place of `L` lying above the infinite place `v` of
`K`, then there are two possibilities:
- `w.embedding` extends `v.embedding`.
- `conjugate w.embedding` extends `v.embedding`.
`IsLift` is a class encoding the first case.
-/
class IsLift where
  isExtension' : IsExtension v.embedding w.1.embedding

theorem IsLift.isExtension [w.IsLift L v] : IsExtension v.embedding w.1.embedding :=
  IsLift.isExtension'

/--
If `w` is an infinite place of `L` lying above the infinite place `v` of
`K`, then there are two possibilities:
- `w.embedding` extends `v.embedding`.
- `conjugate w.embedding` extends `v.embedding`.
`IsConjugateLift` is a class encoding the second case.
-/
class IsConjugateLift where
  isExtension' : IsExtension v.embedding (conjugate w.1.embedding)

theorem IsConjugateLift.isExtension [w.IsConjugateLift L v] :
    IsExtension v.embedding (conjugate w.1.embedding) := IsConjugateLift.isExtension'

theorem isLift_or_isConjugateLift (v : InfinitePlace K) (w : v.Extension L) :
    w.IsLift L v ∨ w.IsConjugateLift L v := by
  cases isExtension_or_isExtension_conjugate w with
  | inl hl => exact Or.inl ⟨hl⟩
  | inr hr => exact Or.inr ⟨hr⟩

end Extension

/--
Let `v : InfinitePlace K` be a fixed infinite place. `RamifiedExtension L v` is the subtype of
all the infinite places of `L / K` that extend `v` and are ramified over `K`.
-/
abbrev RamifiedExtension (v : InfinitePlace K) :=
  { w : InfinitePlace L // w.comap (algebraMap K L) = v ∧ w.IsRamified K }

/--
Let `v : InfinitePlace K` be a fixed infinite place. `UnramifiedExtension L v` is the subtype of
all the infinite places of `L / K` that extend `v` and are unramified over `K`.
-/
abbrev UnramifiedExtension (v : InfinitePlace K) :=
  { w : InfinitePlace L // w.comap (algebraMap K L) = v ∧ w.IsUnramified K }

variable {L} {v : InfinitePlace K}

/--
Construct a `v.RamifiedExtension L` term from a `w : v.Extension L` such that
`w.1.IsRamified K`.
-/
def Extension.toRamifiedExtension {w : v.Extension L} (h : w.1.IsRamified K) :
    v.RamifiedExtension L := ⟨w.1, ⟨w.2, h⟩⟩

/--
Construct a `v.UnramifiedExtension L` term from a `w : v.Extension L` such that
`w.1.IsUnramified K`.
-/
def Extension.toUnramifiedExtension {w : v.Extension L} (h : w.1.IsUnramified K) :
    v.UnramifiedExtension L := ⟨w.1, ⟨w.2, h⟩⟩

namespace RamifiedExtension

theorem comap_eq (w : v.RamifiedExtension L) : w.1.comap (algebraMap K L) = v := w.2.1

theorem isRamified (w : v.RamifiedExtension L) : w.1.IsRamified K := w.2.2

theorem isReal_comap (w : v.RamifiedExtension L) : (w.1.comap (algebraMap K L)).IsReal :=
  (isRamified_iff.1 w.isRamified).2

instance : Coe (v.RamifiedExtension L) (v.Extension L) where
  coe w := ⟨w.1, w.2.1⟩

theorem isReal (w : v.RamifiedExtension L) : v.IsReal :=
  w.comap_eq ▸ w.isReal_comap

theorem isComplex (w : v.RamifiedExtension L) : (w.1 : InfinitePlace L).IsComplex :=
  (isRamified_iff.1 w.isRamified).1

end RamifiedExtension

namespace UnramifiedExtension

theorem comap_eq (w : UnramifiedExtension L v) : w.1.comap (algebraMap K L) = v := w.2.1

theorem isUnramified (w : UnramifiedExtension L v) : w.1.IsUnramified K := w.2.2

instance : Coe (v.UnramifiedExtension L) (v.Extension L) where
  coe w := ⟨w.1, w.comap_eq⟩

end UnramifiedExtension

variable (K) (w : InfinitePlace L)

open scoped Classical in
/-- If `w` is unramified over `K` then the ramification index is `1`, else `2`. -/
noncomputable abbrev ramificationIdx := if w.IsUnramified K then 1 else 2

variable {w}

theorem ramificationIdx_eq_one (h : w.IsUnramified K) : ramificationIdx K w = 1 := by
  rw [ramificationIdx, if_pos h]

theorem ramificationIdx_eq_two (h : w.IsRamified K) : ramificationIdx K w = 2 := by
  rw [ramificationIdx, if_neg h]

end NumberField.InfinitePlace

end Extension
=======
  simp only [Finset.mem_univ, forall_true_left]
  exact InfinitePlace.isUnramifiedIn K
>>>>>>> 8a90bb86
<|MERGE_RESOLUTION|>--- conflicted
+++ resolved
@@ -54,11 +54,7 @@
 lemma comap_apply (w : InfinitePlace K) (f : k →+* K) (x : k) :
     w.comap f x = w (f x) := rfl
 
-<<<<<<< HEAD
-theorem comp_of_comap_eq {v : InfinitePlace k} {w : InfinitePlace K} {f : k →+* K}
-=======
 lemma comp_of_comap_eq {v : InfinitePlace k} {w : InfinitePlace K} {f : k →+* K}
->>>>>>> 8a90bb86
     (h : w.comap f = v) (x : k) : w (f x) = v x := by
   simp [← h]
 
@@ -516,8 +512,7 @@
   rw [InfinitePlace.card_eq_card_isUnramifiedIn (k := k) (K := K), Finset.filter_true_of_mem,
     Finset.card_univ, Finset.card_eq_zero.mpr, zero_mul, add_zero]
   · exact Finset.compl_univ
-<<<<<<< HEAD
-  simp only [Finset.mem_univ, forall_true_left, Finset.filter_eq_empty_iff]
+  simp only [Finset.mem_univ, forall_true_left]
   exact InfinitePlace.isUnramifiedIn K
 
 section Extension
@@ -683,8 +678,4 @@
 
 end NumberField.InfinitePlace
 
-end Extension
-=======
-  simp only [Finset.mem_univ, forall_true_left]
-  exact InfinitePlace.isUnramifiedIn K
->>>>>>> 8a90bb86
+end Extension