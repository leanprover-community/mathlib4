--- conflicted
+++ resolved
@@ -512,8 +512,7 @@
   rw [InfinitePlace.card_eq_card_isUnramifiedIn (k := k) (K := K), Finset.filter_true_of_mem,
     Finset.card_univ, Finset.card_eq_zero.mpr, zero_mul, add_zero]
   · exact Finset.compl_univ
-<<<<<<< HEAD
-  simp only [Finset.mem_univ, forall_true_left, Finset.filter_eq_empty_iff]
+  simp only [Finset.mem_univ, forall_true_left]
   exact InfinitePlace.isUnramifiedIn K
 
 section Extension
@@ -604,8 +603,4 @@
 
 end NumberField.InfinitePlace
 
-end Extension
-=======
-  simp only [Finset.mem_univ, forall_true_left]
-  exact InfinitePlace.isUnramifiedIn K
->>>>>>> 25b3be17
+end Extension