--- conflicted
+++ resolved
@@ -4,6 +4,7 @@
 Authors: Andrew Yang
 -/
 import Mathlib.NumberTheory.NumberField.InfinitePlace.Basic
+import Mathlib.NumberTheory.NumberField.InfinitePlace.Embeddings
 import Mathlib.NumberTheory.NumberField.InfinitePlace.Embeddings
 
 /-!
@@ -76,16 +77,9 @@
     Function.Surjective (comap · (algebraMap k K)) := fun w ↦
   ⟨(mk (ComplexEmbedding.lift K  w.embedding)), by simp⟩
 
-<<<<<<< HEAD
-theorem comap_embedding_of_isReal (f : k →+* K) {w : InfinitePlace K}
-    (h : (w.comap f).IsReal) :
-    (w.comap f).embedding = w.embedding.comp f := by
-  rw [← mk_embedding w, comap_mk, mk_embedding, embedding_mk_eq_of_isReal
-=======
 theorem comap_embedding_of_isReal (f : k →+* K) {w : InfinitePlace K} (h : (w.comap f).IsReal) :
     (w.comap f).embedding = w.embedding.comp f := by
    rw [← mk_embedding w, comap_mk, mk_embedding, embedding_mk_eq_of_isReal
->>>>>>> c4de9116
     (by rwa [← isReal_mk_iff, ← comap_mk, mk_embedding])]
 
 lemma mult_comap_le (f : k →+* K) (w : InfinitePlace K) : mult (w.comap f) ≤ mult w := by
@@ -238,12 +232,9 @@
 
 theorem IsRamified.isComplex (h : w.IsRamified k) : w.IsComplex := (isRamified_iff.1 h).1
 
-<<<<<<< HEAD
-=======
 theorem IsRamified.isReal (h : w.IsRamified k) : (w.comap (algebraMap k K)).IsReal :=
   (isRamified_iff.1 h).2
 
->>>>>>> c4de9116
 theorem IsRamified.ne_conjugate {w₁ w₂ : InfinitePlace K} (h : w₂.IsRamified k) :
     w₁.embedding ≠ ComplexEmbedding.conjugate w₂.embedding := by
   by_cases h_eq : w₁ = w₂
@@ -252,40 +243,6 @@
   · contrapose! h_eq
     rw [← mk_embedding w₁, h_eq, mk_conjugate_eq, mk_embedding]
 
-<<<<<<< HEAD
-lemma IsRamified.comap_embedding {w : InfinitePlace K} (h : w.IsRamified k) :
-    (w.comap (algebraMap k K)).embedding = w.embedding.comp (algebraMap k K) := by
-  rw [← comap_embedding_of_isReal _ (isRamified_iff.1 h).2]
-
-open NumberField.ComplexEmbedding
-
-lemma IsRamified.comap_embedding_conjugate {w : InfinitePlace K} (h : w.IsRamified k) :
-    (w.comap (algebraMap k K)).embedding = (conjugate w.embedding).comp (algebraMap k K) := by
-  rw [← ComplexEmbedding.isReal_iff.1 <| isReal_iff.1 ((isRamified_iff.1 h).2)]
-  simp [conjugate_comp, comap_embedding_of_isReal _ ((isRamified_iff.1 h).2)]
-
-lemma IsRamified.isMixed_embedding {w : InfinitePlace K} (h : w.IsRamified k) :
-    IsMixed k w.embedding :=
-  ⟨h.comap_embedding ▸ isReal_iff.1 ((isRamified_iff.1 h).2),
-    isComplex_iff.1 <| (isRamified_iff.1 h).1⟩
-
-lemma IsRamified.isMixed_conjugate_embedding {w : InfinitePlace K} (h : w.IsRamified k) :
-    IsMixed k (conjugate w.embedding) :=
-  ⟨h.comap_embedding_conjugate ▸ isReal_iff.1 ((isRamified_iff.1 h).2),
-    by simpa using isComplex_iff.1 <| (isRamified_iff.1 h).1⟩
-
-lemma _root_.NumberField.ComplexEmbedding.IsMixed.mk_isRamified {φ : K →+* ℂ} (h : IsMixed k φ) :
-    (mk φ).IsRamified k := by
-  rw [isRamified_iff, isComplex_iff, comap_mk, isReal_iff, embedding_mk_eq_of_isReal h.1]
-  rw [IsMixed] at h
-  exact ⟨by rcases embedding_mk_eq φ with (_ | _) <;> aesop, h.1⟩
-
-lemma IsUnramified.isUnmixed {w : InfinitePlace K} (h : w.IsUnramified k) :
-    IsUnmixed k w.embedding := by
-  simp only [IsUnmixed]
-  intro hw
-  rw [← isReal_mk_iff, ← NumberField.InfinitePlace.comap_mk, mk_embedding] at hw
-=======
 lemma IsRamified.conjugate_embedding_comp {w : InfinitePlace K} (h : w.IsRamified k) :
     (conjugate w.embedding).comp (algebraMap k K) = (w.comap (algebraMap k K)).embedding := by
   rw [conjugate_comp, ← comap_embedding_of_isReal _ h.isReal,  ← ComplexEmbedding.isReal_iff,
@@ -316,27 +273,11 @@
     IsUnmixed k w.embedding := by
   intro hw
   rw [← isReal_mk_iff, ← comap_mk, mk_embedding] at hw
->>>>>>> c4de9116
   exact isReal_iff.1 <| (isUnramified_iff.1 h).resolve_right (not_isComplex_iff_isReal.2 hw)
 
 lemma IsUnramified.isUnmixed_conjugate {w : InfinitePlace K} (h : w.IsUnramified k) :
     IsUnmixed k (conjugate w.embedding) := by
   intro hw
-<<<<<<< HEAD
-  rw [← isReal_mk_iff, ← NumberField.InfinitePlace.comap_mk, mk_conjugate_eq,
-    mk_embedding] at hw
-  rw [ComplexEmbedding.isReal_conjugate_iff]
-  exact isReal_iff.1 <| (isUnramified_iff.1 h).resolve_right (not_isComplex_iff_isReal.2 hw)
-
-lemma _root_.NumberField.ComplexEmbedding.IsUnmixed.mk_isUnramified {φ : K →+* ℂ}
-    (h : IsUnmixed k φ) :
-    (mk φ).IsUnramified k := by
-  rw [isUnramified_iff, isReal_iff]
-  simp [IsUnmixed] at h
-  by_cases hv : ComplexEmbedding.IsReal (φ.comp (algebraMap k K))
-  · simp_all [embedding_mk_eq_of_isReal, comap_mk, true_or]
-  · exact .inr <| by simpa using (isReal_mk_iff.not.2 hv)
-=======
   simp_rw [conjugate_comp, IsSelfAdjoint.star_iff, ← isReal_mk_iff, ← comap_mk, mk_embedding] at hw
   simpa using isReal_iff.1 <| (isUnramified_iff.1 h).resolve_right (not_isComplex_iff_isReal.2 hw)
 
@@ -353,7 +294,6 @@
 
 alias ⟨_, _root_.NumberField.ComplexEmbedding.IsUnmixed.mk_isUnramified⟩ :=
   isUnramified_mk_iff_isUnramified
->>>>>>> c4de9116
 
 variable (k)
 
