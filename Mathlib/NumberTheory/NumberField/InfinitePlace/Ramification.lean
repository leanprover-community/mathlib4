--- conflicted
+++ resolved
@@ -4,11 +4,8 @@
 Authors: Andrew Yang
 -/
 import Mathlib.NumberTheory.NumberField.InfinitePlace.Basic
-<<<<<<< HEAD
 import Mathlib.NumberTheory.NumberField.InfinitePlace.Embeddings
-=======
 import Mathlib.Analysis.Normed.Ring.WithAbs
->>>>>>> b8aaf14a
 
 /-!
 # Ramification of infinite places of a number field
@@ -587,7 +584,49 @@
 
 namespace NumberField.InfinitePlace
 
-<<<<<<< HEAD
+open ComplexEmbedding AbsoluteValue
+
+variable {K L : Type*} [Field K] [Field L] [Algebra K L] (w : InfinitePlace L) (v : InfinitePlace K)
+
+namespace LiesOver
+
+variable [w.1.LiesOver v.1]
+
+theorem comap_eq : w.comap (algebraMap K L) = v := by
+  ext
+  simpa only [coe_apply] using AbsoluteValue.ext_iff.1 (LiesOver.comp_eq w.1 v.1) _
+
+theorem mk_embedding_comp : InfinitePlace.mk (w.embedding.comp (algebraMap K L)) = v := by
+  rw [← comap_mk, w.mk_embedding, comap_eq w v]
+
+/-- If `w : InfinitePlace L` lies above `v : InfinitePlace K`, then either `w.embedding`
+extends `v.embedding` as complex embeddings, or `conjugate w.embedding` extends `v.embedding`. -/
+theorem embedding_comp_eq_or_conjugate_embedding_comp_eq :
+    w.embedding.comp (algebraMap K L) = v.embedding ∨
+      (conjugate w.embedding).comp (algebraMap K L) = v.embedding := by
+  cases embedding_mk_eq (w.embedding.comp (algebraMap K L)) with
+  | inl hl => exact .inl (hl ▸ congrArg embedding (mk_embedding_comp w v))
+  | inr hr => simpa using .inr (hr ▸ congrArg embedding (mk_embedding_comp w v))
+
+variable {v}
+
+/-- If `w : InfinitePlace L` lies above `v : InfinitePlace K` and `v` is complex, then so is `w`. -/
+theorem isComplex_of_isComplex_under (hv : v.IsComplex) : w.IsComplex := by
+  rw [isComplex_iff, ComplexEmbedding.isReal_iff, RingHom.ext_iff, not_forall] at hv ⊢
+  obtain ⟨x, hx⟩ := hv
+  use algebraMap K L x
+  rw [← comap_eq w v, ← mk_embedding w, comap_mk] at hx
+  rcases embedding_mk_eq (w.embedding.comp (algebraMap K L)) with (_ | _) <;> aesop
+
+/-- If `w : InfinitePlace L` lies above `v : InfinitePlace K` and `w` is real, then so is `v`. -/
+theorem isReal_of_isReal_over (hw : w.IsReal) : v.IsReal := by
+  rw [← not_isComplex_iff_isReal] at hw ⊢
+  exact mt (isComplex_of_isComplex_under w) hw
+
+end NumberField.InfinitePlace.LiesOver
+
+namespace NumberField.InfinitePlace
+
 open ComplexEmbedding
 
 variable {K : Type*} (L : Type*) [Field K] [Field L] [Algebra K L]
@@ -772,46 +811,4 @@
   simp [placesOver, ramifiedPlacesOver, unramifiedPlacesOver, ← Set.setOf_or]
   apply Set.setOf_inj.2 <| funext_iff.2 fun _ => by aesop (add simp [or_not.symm])
 
-end NumberField.InfinitePlace
-=======
-open ComplexEmbedding AbsoluteValue
-
-variable {K L : Type*} [Field K] [Field L] [Algebra K L] (w : InfinitePlace L) (v : InfinitePlace K)
-
-namespace LiesOver
-
-variable [w.1.LiesOver v.1]
-
-theorem comap_eq : w.comap (algebraMap K L) = v := by
-  ext
-  simpa only [coe_apply] using AbsoluteValue.ext_iff.1 (LiesOver.comp_eq w.1 v.1) _
-
-theorem mk_embedding_comp : InfinitePlace.mk (w.embedding.comp (algebraMap K L)) = v := by
-  rw [← comap_mk, w.mk_embedding, comap_eq w v]
-
-/-- If `w : InfinitePlace L` lies above `v : InfinitePlace K`, then either `w.embedding`
-extends `v.embedding` as complex embeddings, or `conjugate w.embedding` extends `v.embedding`. -/
-theorem embedding_comp_eq_or_conjugate_embedding_comp_eq :
-    w.embedding.comp (algebraMap K L) = v.embedding ∨
-      (conjugate w.embedding).comp (algebraMap K L) = v.embedding := by
-  cases embedding_mk_eq (w.embedding.comp (algebraMap K L)) with
-  | inl hl => exact .inl (hl ▸ congrArg embedding (mk_embedding_comp w v))
-  | inr hr => simpa using .inr (hr ▸ congrArg embedding (mk_embedding_comp w v))
-
-variable {v}
-
-/-- If `w : InfinitePlace L` lies above `v : InfinitePlace K` and `v` is complex, then so is `w`. -/
-theorem isComplex_of_isComplex_under (hv : v.IsComplex) : w.IsComplex := by
-  rw [isComplex_iff, ComplexEmbedding.isReal_iff, RingHom.ext_iff, not_forall] at hv ⊢
-  obtain ⟨x, hx⟩ := hv
-  use algebraMap K L x
-  rw [← comap_eq w v, ← mk_embedding w, comap_mk] at hx
-  rcases embedding_mk_eq (w.embedding.comp (algebraMap K L)) with (_ | _) <;> aesop
-
-/-- If `w : InfinitePlace L` lies above `v : InfinitePlace K` and `w` is real, then so is `v`. -/
-theorem isReal_of_isReal_over (hw : w.IsReal) : v.IsReal := by
-  rw [← not_isComplex_iff_isReal] at hw ⊢
-  exact mt (isComplex_of_isComplex_under w) hw
-
-end NumberField.InfinitePlace.LiesOver
->>>>>>> b8aaf14a
+end NumberField.InfinitePlace