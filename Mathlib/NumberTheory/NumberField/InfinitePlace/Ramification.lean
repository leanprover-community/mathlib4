--- conflicted
+++ resolved
@@ -82,16 +82,12 @@
   · exact (h₁ (h₂.comap _)).elim
   all_goals decide
 
-<<<<<<< HEAD
 lemma comap_embedding_of_isReal (f : k →+* K) {w : InfinitePlace K} (h : (w.comap f).IsReal) :
     (w.comap f).embedding = w.embedding.comp f := by
   rw [← mk_embedding w, comap_mk, mk_embedding, embedding_mk_eq_of_isReal
     (by rwa [← isReal_mk_iff, ← comap_mk, mk_embedding])]
 
-variable [Algebra k K] (σ : K ≃ₐ[k] K) (w : InfinitePlace K)
-=======
 variable [Algebra k K] (σ : Gal(K/k)) (w : InfinitePlace K)
->>>>>>> c092d56c
 variable (k K)
 
 lemma card_mono [NumberField k] [NumberField K] :
