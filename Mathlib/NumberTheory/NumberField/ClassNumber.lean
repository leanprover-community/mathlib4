/-
Copyright (c) 2021 Anne Baanen. All rights reserved.
Released under Apache 2.0 license as described in the file LICENSE.
Authors: Anne Baanen
-/
import Mathlib.NumberTheory.ClassNumber.AdmissibleAbs
import Mathlib.NumberTheory.ClassNumber.Finite
import Mathlib.NumberTheory.NumberField.Discriminant.Basic
import Mathlib.RingTheory.Ideal.IsPrincipal
import Mathlib.NumberTheory.RamificationInertia.Galois

/-!
# Class numbers of number fields

This file defines the class number of a number field as the (finite) cardinality of
the class group of its ring of integers. It also proves some elementary results
on the class number.

## Main definitions
We denote by `M K` the Minkowski bound of a number field `K`, defined as
`(4 / π) ^ nrComplexPlaces K * ((finrank ℚ K)! / (finrank ℚ K) ^ (finrank ℚ K) * √|discr K|)`.
- `NumberField.classNumber`: the class number of a number field is the (finite)
<<<<<<< HEAD
cardinality of the class group of its ring of integers
- `isPrincipalIdealRing_of_isPrincipal_of_pow_le_of_mem_primesOver_of_mem_Icc`: let `K`
be a number field. To show that `𝓞 K` is a PID it is enough to show that, for all (natural) primes
`p ∈ Finset.Icc 1 ⌊(M K)⌋₊`, all ideals `P` above `p` such that
`p ^ (span ({p}).inertiaDeg P) ≤ ⌊(M K)⌋₊` are principal. This is the standard technique to prove
that `𝓞 K` is principal, see [marcus1977number], discussion after Theorem 37.
The way this theorem should be used is to first compute `⌊(M K)⌋₊` and then to use `fin_cases`
to deal with the finite number of primes `p` in the interval.
- `isPrincipalIdealRing_of_isPrincipal_of_lt_or_isPrincipal_of_mem_primesOver_of_mem_Icc`: let `K`
be a number field such that `K/ℚ` is Galois. To show that `𝓞 K` is a PID it is enough to show that,
for all (natural) primes `p ∈ Finset.Icc 1 ⌊(M K)⌋₊`, there is an ideal `P` above `p` such that
either `⌊(M K)⌋₊ < p ^ (span ({p}).inertiaDeg P)` or `P` is principal. This is the standard
technique to prove that `𝓞 K` is principal in the Galois case, see [marcus1977number], discussion
after Theorem 37.
=======
  cardinality of the class group of its ring of integers
- `isPrincipalIdealRing_of_isPrincipal_of_pow_inertiaDeg_le_of_mem_primesOver_of_mem_Icc`: let `K`
  be a number field and let `M K` be the Minkowski bound of `K` (by definition it is
  `(4 / π) ^ nrComplexPlaces K * ((finrank ℚ K)! / (finrank ℚ K) ^ (finrank ℚ K) * √|discr K|)`).
  To show that `𝓞 K` is a PID it is enough to show that, for all (natural) primes
  `p ∈ Finset.Icc 1 ⌊(M K)⌋₊`, all ideals `P` above `p` such that
  `p ^ (span ({p}).inertiaDeg P) ≤ ⌊(M K)⌋₊` are principal. This is the standard technique to prove
  that `𝓞 K` is principal, see [marcus1977number], discussion after Theorem 37.

>>>>>>> 870d7cd3
The way this theorem should be used is to first compute `⌊(M K)⌋₊` and then to use `fin_cases`
to deal with the finite number of primes `p` in the interval.
-/

open scoped nonZeroDivisors Real

open Module NumberField InfinitePlace Ideal Nat

variable (K : Type*) [Field K] [NumberField K]

local notation "M " K:70 => (4 / π) ^ nrComplexPlaces K *
  ((finrank ℚ K)! / (finrank ℚ K) ^ (finrank ℚ K) * √|discr K|)

namespace NumberField

namespace RingOfIntegers

noncomputable instance instFintypeClassGroup : Fintype (ClassGroup (𝓞 K)) :=
  ClassGroup.fintypeOfAdmissibleOfFinite ℚ K AbsoluteValue.absIsAdmissible

end RingOfIntegers

/-- The class number of a number field is the (finite) cardinality of the class group. -/
noncomputable def classNumber : ℕ :=
  Fintype.card (ClassGroup (𝓞 K))

theorem classNumber_ne_zero : classNumber K ≠ 0 := Fintype.card_ne_zero

theorem classNumber_pos : 0 < classNumber K := Fintype.card_pos

variable {K}

/-- The class number of a number field is `1` iff the ring of integers is a PID. -/
theorem classNumber_eq_one_iff : classNumber K = 1 ↔ IsPrincipalIdealRing (𝓞 K) :=
  card_classGroup_eq_one_iff

theorem exists_ideal_in_class_of_norm_le (C : ClassGroup (𝓞 K)) :
    ∃ I : (Ideal (𝓞 K))⁰, ClassGroup.mk0 I = C ∧
      absNorm (I : Ideal (𝓞 K)) ≤ M K := by
  obtain ⟨J, hJ⟩ := ClassGroup.mk0_surjective C⁻¹
  obtain ⟨_, ⟨a, ha, rfl⟩, h_nz, h_nm⟩ :=
    exists_ne_zero_mem_ideal_of_norm_le_mul_sqrt_discr K (FractionalIdeal.mk0 K J)
  obtain ⟨I₀, hI⟩ := dvd_iff_le.mpr ((span_singleton_le_iff_mem J).mpr (by exact ha))
  have : I₀ ≠ 0 := by
    contrapose! h_nz
    rw [h_nz, mul_zero, zero_eq_bot, span_singleton_eq_bot] at hI
    rw [Algebra.linearMap_apply, hI, map_zero]
  let I := (⟨I₀, mem_nonZeroDivisors_iff_ne_zero.mpr this⟩ : (Ideal (𝓞 K))⁰)
  refine ⟨I, ?_, ?_⟩
  · suffices ClassGroup.mk0 I = (ClassGroup.mk0 J)⁻¹ by rw [this, hJ, inv_inv]
    exact ClassGroup.mk0_eq_mk0_inv_iff.mpr ⟨a, Subtype.coe_ne_coe.1 h_nz, by rw [mul_comm, hI]⟩
  · rw [← FractionalIdeal.absNorm_span_singleton (𝓞 K), Algebra.linearMap_apply,
      ← FractionalIdeal.coeIdeal_span_singleton, FractionalIdeal.coeIdeal_absNorm, hI, map_mul,
      cast_mul, Rat.cast_mul, absNorm_apply, Rat.cast_natCast, Rat.cast_natCast,
      FractionalIdeal.coe_mk0, FractionalIdeal.coeIdeal_absNorm, Rat.cast_natCast, mul_div_assoc,
      mul_assoc, mul_assoc] at h_nm
    refine le_of_mul_le_mul_of_pos_left h_nm ?_
    exact cast_pos.mpr <| pos_of_ne_zero <| absNorm_ne_zero_of_nonZeroDivisors J

end NumberField

namespace RingOfIntegers

variable {K}

open scoped NumberField

theorem isPrincipalIdealRing_of_isPrincipal_of_norm_le
    (h : ∀ ⦃I : (Ideal (𝓞 K))⁰⦄, absNorm (I : Ideal (𝓞 K)) ≤ M K →
      Submodule.IsPrincipal (I : Ideal (𝓞 K))) : IsPrincipalIdealRing (𝓞 K) := by
  rw [← classNumber_eq_one_iff, classNumber, Fintype.card_eq_one_iff]
  refine ⟨1, fun C ↦ ?_⟩
  obtain ⟨I, rfl, hI⟩ := exists_ideal_in_class_of_norm_le C
  simpa [← ClassGroup.mk0_eq_one_iff] using h hI

theorem isPrincipalIdealRing_of_isPrincipal_of_norm_le_of_isPrime
    (h : ∀ ⦃I : (Ideal (𝓞 K))⁰⦄, (I : Ideal (𝓞 K)).IsPrime →
      absNorm (I : Ideal (𝓞 K)) ≤ M K → Submodule.IsPrincipal (I : Ideal (𝓞 K))) :
    IsPrincipalIdealRing (𝓞 K) := by
  refine isPrincipalIdealRing_of_isPrincipal_of_norm_le (fun I hI ↦ ?_)
  rw [← mem_isPrincipalSubmonoid_iff,
    ← prod_normalizedFactors_eq_self (nonZeroDivisors.coe_ne_zero I)]
  refine Submonoid.multiset_prod_mem _ _ (fun J hJ ↦ mem_isPrincipalSubmonoid_iff.mp ?_)
  by_cases hJ0 : J = 0
  · simpa [hJ0] using bot_isPrincipal
  rw [← Subtype.coe_mk J (mem_nonZeroDivisors_of_ne_zero hJ0)]
  refine h (((mem_normalizedFactors_iff (nonZeroDivisors.coe_ne_zero I)).mp hJ).1) ?_
  exact (cast_le.mpr <| le_of_dvd (absNorm_pos_of_nonZeroDivisors I) <|
    absNorm_dvd_absNorm_of_le <| le_of_dvd <|
      UniqueFactorizationMonoid.dvd_of_mem_normalizedFactors hJ).trans hI

set_option linter.style.longLine false in
/-- Let `K` be a number field and let `M K` be the Minkowski bound of `K`.
To show that `𝓞 K` is a PID it is enough to show that, for all (natural) primes
`p ∈ Finset.Icc 1 ⌊(M K)⌋₊`, all ideals `P` above `p` such that
`p ^ (span ({p}).inertiaDeg P) ≤ ⌊(M K)⌋₊` are principal. This is the standard technique to prove
that `𝓞 K` is principal, see [marcus1977number], discussion after Theorem 37.
If `K/ℚ` is Galois, one can use the more convenient
`RingOfIntegers.isPrincipalIdealRing_of_isPrincipal_of_lt_or_isPrincipal_of_mem_primesOver_of_mem_Icc`
below.

The way this theorem should be used is to first compute `⌊(M K)⌋₊` and then to use `fin_cases`
to deal with the finite number of primes `p` in the interval. -/
theorem isPrincipalIdealRing_of_isPrincipal_of_pow_le_of_mem_primesOver_of_mem_Icc
    (h : ∀ p ∈ Finset.Icc 1 ⌊(M K)⌋₊, p.Prime → ∀ (P : Ideal (𝓞 K)),
      P ∈ primesOver (span {(p : ℤ)}) (𝓞 K) → p ^ ((span ({↑p} : Set ℤ)).inertiaDeg P) ≤ ⌊(M K)⌋₊ →
      Submodule.IsPrincipal P) : IsPrincipalIdealRing (𝓞 K) := by
  refine isPrincipalIdealRing_of_isPrincipal_of_norm_le_of_isPrime <|
    fun ⟨P, HP⟩ hP hPN ↦ ?_
  obtain ⟨p, hp⟩ := IsPrincipalIdealRing.principal <| under ℤ P
  have hp0 : p ≠ 0 := fun h ↦ nonZeroDivisors.coe_ne_zero ⟨P, HP⟩ <|
    eq_bot_of_comap_eq_bot (R := ℤ) <| by simpa only [hp, submodule_span_eq, span_singleton_eq_bot]
  have hpprime := (span_singleton_prime hp0).mp
  simp only [← submodule_span_eq, ← hp] at hpprime
  have hlies : P.LiesOver (span {p}) := by
    rcases abs_choice p with h | h <;>
    simpa [h, span_singleton_neg p, ← submodule_span_eq, ← hp] using over_under P
  have hspan : span {↑p.natAbs} = span {p} := by
    rcases abs_choice p with h | h <;> simp [h]
  have hple : p.natAbs ^ (span {(p.natAbs : ℤ)}).inertiaDeg P ≤ ⌊(M K)⌋₊ := by
    refine le_floor ?_
    simpa only [hspan, ← cast_pow, ← absNorm_eq_pow_inertiaDeg P (hpprime (hP.under _))] using hPN
  have hpabsprime := Int.prime_iff_natAbs_prime.mp (hpprime (hP.under _))
  refine h _ ?_ hpabsprime _ ⟨hP, ?_⟩ hple
  · suffices 0 < (span {(p.natAbs : ℤ)}).inertiaDeg P by
      exact Finset.mem_Icc.mpr ⟨hpabsprime.one_le, le_trans (le_pow this) hple⟩
    have := (isPrime_of_prime (prime_span_singleton_iff.mpr <|
      hpprime (hP.under _))).isMaximal <| by simp [((hpprime (hP.under _))).ne_zero]
    exact hspan ▸ inertiaDeg_pos ..
  · exact hspan ▸ hlies

/-- Let `K` be a number field such that `K/ℚ` is Galois and let `M K` be the Minkowski bound of `K`.
To show that `𝓞 K` is a PID it is enough to show that, for all (natural) primes
`p ∈ Finset.Icc 1 ⌊(M K)⌋₊`, there is an ideal `P` above `p` such that
either `⌊(M K)⌋₊ < p ^ (span ({p}).inertiaDeg P)` or `P` is principal. This is the standard
technique to prove that `𝓞 K` is principal in the Galois case, see [marcus1977number], discussion
after Theorem 37.

The way this theorem should be used is to first compute `⌊(M K)⌋₊` and then to use `fin_cases`
to deal with the finite number of primes `p` in the interval. -/
theorem isPrincipalIdealRing_of_isPrincipal_of_lt_or_isPrincipal_of_mem_primesOver_of_mem_Icc
    [IsGalois ℚ K] (h : ∀ p ∈ Finset.Icc 1 ⌊(M K)⌋₊, p.Prime →
      ∃ P ∈ primesOver (span {(p : ℤ)}) (𝓞 K),
        ⌊(M K)⌋₊ < p ^ ((span ({↑p} : Set ℤ)).inertiaDeg P) ∨
          Submodule.IsPrincipal P) :
      IsPrincipalIdealRing (𝓞 K) := by
  refine isPrincipalIdealRing_of_isPrincipal_of_pow_le_of_mem_primesOver_of_mem_Icc
    (fun p hpmem hp P ⟨hP1, hP2⟩ hple ↦ ?_)
  obtain ⟨Q, ⟨hQ1, hQ2⟩, H⟩ := h p hpmem hp
  have := (isPrime_of_prime (prime_span_singleton_iff.mpr (prime_iff_prime_int.mp hp))).isMaximal
    (by simp [hp.ne_zero])
  by_cases h : ⌊(M K)⌋₊ < p ^ ((span ({↑p} : Set ℤ)).inertiaDeg P)
  · linarith
  rw [inertiaDeg_eq_of_isGalois _ Q P ℚ K] at H
  obtain ⟨σ, rfl⟩ := exists_map_eq_of_isGalois (span ({↑p} : Set ℤ)) Q P ℚ K
  exact (H.resolve_left h).map_ringHom σ

theorem isPrincipalIdealRing_of_abs_discr_lt
    (h : |discr K| < (2 * (π / 4) ^ nrComplexPlaces K *
      ((finrank ℚ K) ^ (finrank ℚ K) / (finrank ℚ K)!)) ^ 2) :
    IsPrincipalIdealRing (𝓞 K) := by
  have : 0 < finrank ℚ K := finrank_pos -- Lean needs to know this for `positivity` to succeed
  rw [← Real.sqrt_lt (by positivity) (by positivity), mul_assoc, ← inv_mul_lt_iff₀' (by positivity),
    mul_inv, ← inv_pow, inv_div, inv_div, mul_assoc, Int.cast_abs] at h
  refine isPrincipalIdealRing_of_isPrincipal_of_norm_le (fun I hI ↦ ?_)
  rw [absNorm_eq_one_iff.mp <| le_antisymm (lt_succ.mp (cast_lt.mp
    (lt_of_le_of_lt hI h))) <| one_le_iff_ne_zero.mpr (absNorm_ne_zero_of_nonZeroDivisors I)]
  exact top_isPrincipal

end RingOfIntegers

namespace Rat

open NumberField

theorem classNumber_eq : NumberField.classNumber ℚ = 1 :=
  classNumber_eq_one_iff.mpr <| IsPrincipalIdealRing.of_surjective
    Rat.ringOfIntegersEquiv.symm Rat.ringOfIntegersEquiv.symm.surjective

end Rat<|MERGE_RESOLUTION|>--- conflicted
+++ resolved
@@ -20,34 +20,22 @@
 We denote by `M K` the Minkowski bound of a number field `K`, defined as
 `(4 / π) ^ nrComplexPlaces K * ((finrank ℚ K)! / (finrank ℚ K) ^ (finrank ℚ K) * √|discr K|)`.
 - `NumberField.classNumber`: the class number of a number field is the (finite)
-<<<<<<< HEAD
 cardinality of the class group of its ring of integers
 - `isPrincipalIdealRing_of_isPrincipal_of_pow_le_of_mem_primesOver_of_mem_Icc`: let `K`
-be a number field. To show that `𝓞 K` is a PID it is enough to show that, for all (natural) primes
-`p ∈ Finset.Icc 1 ⌊(M K)⌋₊`, all ideals `P` above `p` such that
-`p ^ (span ({p}).inertiaDeg P) ≤ ⌊(M K)⌋₊` are principal. This is the standard technique to prove
-that `𝓞 K` is principal, see [marcus1977number], discussion after Theorem 37.
-The way this theorem should be used is to first compute `⌊(M K)⌋₊` and then to use `fin_cases`
-to deal with the finite number of primes `p` in the interval.
-- `isPrincipalIdealRing_of_isPrincipal_of_lt_or_isPrincipal_of_mem_primesOver_of_mem_Icc`: let `K`
-be a number field such that `K/ℚ` is Galois. To show that `𝓞 K` is a PID it is enough to show that,
-for all (natural) primes `p ∈ Finset.Icc 1 ⌊(M K)⌋₊`, there is an ideal `P` above `p` such that
-either `⌊(M K)⌋₊ < p ^ (span ({p}).inertiaDeg P)` or `P` is principal. This is the standard
-technique to prove that `𝓞 K` is principal in the Galois case, see [marcus1977number], discussion
-after Theorem 37.
-=======
-  cardinality of the class group of its ring of integers
-- `isPrincipalIdealRing_of_isPrincipal_of_pow_inertiaDeg_le_of_mem_primesOver_of_mem_Icc`: let `K`
-  be a number field and let `M K` be the Minkowski bound of `K` (by definition it is
-  `(4 / π) ^ nrComplexPlaces K * ((finrank ℚ K)! / (finrank ℚ K) ^ (finrank ℚ K) * √|discr K|)`).
-  To show that `𝓞 K` is a PID it is enough to show that, for all (natural) primes
+  be a number field. To show that `𝓞 K` is a PID it is enough to show that, for all (natural) primes
   `p ∈ Finset.Icc 1 ⌊(M K)⌋₊`, all ideals `P` above `p` such that
   `p ^ (span ({p}).inertiaDeg P) ≤ ⌊(M K)⌋₊` are principal. This is the standard technique to prove
   that `𝓞 K` is principal, see [marcus1977number], discussion after Theorem 37.
-
->>>>>>> 870d7cd3
-The way this theorem should be used is to first compute `⌊(M K)⌋₊` and then to use `fin_cases`
-to deal with the finite number of primes `p` in the interval.
+  The way this theorem should be used is to first compute `⌊(M K)⌋₊` and then to use `fin_cases`
+  to deal with the finite number of primes `p` in the interval.
+- `isPrincipalIdealRing_of_isPrincipal_of_lt_or_isPrincipal_of_mem_primesOver_of_mem_Icc`: let `K`
+  be a number field such that `K/ℚ` is Galois. To show that `𝓞 K` is a PID it is enough to show that,
+  for all (natural) primes `p ∈ Finset.Icc 1 ⌊(M K)⌋₊`, there is an ideal `P` above `p` such that
+  either `⌊(M K)⌋₊ < p ^ (span ({p}).inertiaDeg P)` or `P` is principal. This is the standard
+  technique to prove that `𝓞 K` is principal in the Galois case, see [marcus1977number], discussion
+  after Theorem 37.
+  The way this theorem should be used is to first compute `⌊(M K)⌋₊` and then to use `fin_cases`
+  to deal with the finite number of primes `p` in the interval.
 -/
 
 open scoped nonZeroDivisors Real
