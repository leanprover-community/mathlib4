--- conflicted
+++ resolved
@@ -3,10 +3,7 @@
 Released under Apache 2.0 license as described in the file LICENSE.
 Authors: Xavier Roblot
 -/
-<<<<<<< HEAD
 import Mathlib.RingTheory.Ideal.IsPrincipal
-=======
->>>>>>> 74768784
 import Mathlib.NumberTheory.NumberField.Units.DirichletTheorem
 
 /-!
@@ -22,9 +19,8 @@
 `u : (𝓞 K)ˣ`, by multiplication component by component with `mixedEmbedding K u`.
 
 * `NumberField.mixedEmbedding.fundamentalCone`: a cone in the mixed space, ie. a subset stable
-<<<<<<< HEAD
-by multiplication by a real number, see `smul_mem_of_mem`, that is also a fundamental domain
-for the action of `(𝓞 K)ˣ` modulo torsion, see `exists_unit_smul_me` and
+by multiplication by a nonzero real number, see `smul_mem_of_mem`, that is also a fundamental
+domain for the action of `(𝓞 K)ˣ` modulo torsion, see `exists_unit_smul_mem` and
 `torsion_unit_smul_mem_of_mem`.
 
 * `NumberField.mixedEmbedding.fundamentalCone.integralPoint`: the subset of elements of the
@@ -38,12 +34,6 @@
 non-zero ideals in `𝓞 K` of norm `n` multiplied by the order of the torsion of `K` is
 equal to the number of `fundamentalCone.integralPoint K` of norm `n`.
 
-=======
-by multiplication by a nonzero real number, see `smul_mem_of_mem`, that is also a fundamental
-domain for the action of `(𝓞 K)ˣ` modulo torsion, see `exists_unit_smul_mem` and
-`torsion_unit_smul_mem_of_mem`.
-
->>>>>>> 74768784
 ## Tags
 
 number field, canonical embedding, units, principal ideals
@@ -123,14 +113,9 @@
 theorem logMap_one : logMap (1 : mixedSpace K) = 0 := by
   ext; simp
 
-<<<<<<< HEAD
-theorem logMap_mul {x y : mixedSpace K} (hx : mixedEmbedding.norm x ≠ 0)
-    (hy : mixedEmbedding.norm y ≠ 0) :
-=======
 variable {x y : mixedSpace K}
 
 theorem logMap_mul (hx : mixedEmbedding.norm x ≠ 0) (hy : mixedEmbedding.norm y ≠ 0) :
->>>>>>> 74768784
     logMap (x * y) = logMap x + logMap y := by
   ext w
   simp_rw [Pi.add_apply, logMap_apply]
@@ -139,27 +124,13 @@
   · exact mixedEmbedding.norm_ne_zero_iff.mp hx w
   · exact mixedEmbedding.norm_ne_zero_iff.mp hy w
 
-<<<<<<< HEAD
-theorem logMap_apply_of_norm_one {x : mixedSpace K} (hx : mixedEmbedding.norm x = 1)
-=======
 theorem logMap_apply_of_norm_one (hx : mixedEmbedding.norm x = 1)
->>>>>>> 74768784
     (w : {w : InfinitePlace K // w ≠ w₀}) :
     logMap x w = mult w.val * Real.log (normAtPlace w x) := by
   rw [logMap_apply, hx, Real.log_one, zero_mul, sub_zero]
 
 @[simp]
 theorem logMap_eq_logEmbedding (u : (𝓞 K)ˣ) :
-<<<<<<< HEAD
-    logMap (mixedEmbedding K u) = logEmbedding K u := by
-  ext; simp
-
-theorem logMap_unit_smul (u : (𝓞 K)ˣ) {x : mixedSpace K} (hx : mixedEmbedding.norm x ≠ 0) :
-    logMap (u • x) = logEmbedding K u + logMap x := by
-  rw [unitSMul_smul, logMap_mul (by rw [norm_unit]; norm_num) hx, logMap_eq_logEmbedding]
-
-theorem logMap_torsion_smul (x : mixedSpace K) {ζ : (𝓞 K)ˣ} (hζ : ζ ∈ torsion K) :
-=======
     logMap (mixedEmbedding K u) = logEmbedding K (Additive.ofMul u) := by
   ext; simp
 
@@ -169,7 +140,6 @@
 
 variable (x) in
 theorem logMap_torsion_smul {ζ : (𝓞 K)ˣ} (hζ : ζ ∈ torsion K) :
->>>>>>> 74768784
     logMap (ζ • x) = logMap x := by
   ext
   simp_rw [logMap_apply, unitSMul_smul, map_mul, norm_eq_norm, Units.norm, Rat.cast_one, one_mul,
@@ -182,23 +152,14 @@
     mul_comm (finrank ℚ K : ℝ) _, mul_assoc, mul_inv_cancel₀ (Nat.cast_ne_zero.mpr finrank_pos.ne'),
     mul_one, sub_self, mul_zero, Pi.zero_apply]
 
-<<<<<<< HEAD
-theorem logMap_real_smul {x : mixedSpace K} (hx : mixedEmbedding.norm x ≠ 0) {c : ℝ} (hc : c ≠ 0) :
-=======
 theorem logMap_real_smul (hx : mixedEmbedding.norm x ≠ 0) {c : ℝ} (hc : c ≠ 0) :
->>>>>>> 74768784
     logMap (c • x) = logMap x := by
   have : mixedEmbedding.norm (c • (1 : mixedSpace K)) ≠ 0 := by
     rw [norm_smul, map_one, mul_one]
     exact pow_ne_zero _ (abs_ne_zero.mpr hc)
   rw [← smul_one_mul, logMap_mul this hx, logMap_real, zero_add]
 
-<<<<<<< HEAD
-theorem logMap_eq_of_normAtPlace_eq {x y : mixedSpace K}
-    (h : ∀ w, normAtPlace w x = normAtPlace w y) :
-=======
 theorem logMap_eq_of_normAtPlace_eq (h : ∀ w, normAtPlace w x = normAtPlace w y) :
->>>>>>> 74768784
     logMap x = logMap y := by
   ext
   simp_rw [logMap_apply, h, norm_eq_of_normAtPlace_eq h]
@@ -207,39 +168,20 @@
 
 noncomputable section
 
-<<<<<<< HEAD
-open NumberField.Units NumberField.Units.dirichletUnitTheorem nonZeroDivisors
-=======
 open NumberField.Units NumberField.Units.dirichletUnitTheorem
->>>>>>> 74768784
 
 variable [NumberField K]
 
 open Classical in
 /-- The fundamental cone is a cone in the mixed space, ie. a subset fixed by multiplication by
-<<<<<<< HEAD
-a scalar, see `smul_mem_of_mem`, that is also a fundamental domain for the action of `(𝓞 K)ˣ` up
-to torsion, see `exists_unit_smul_mem` and `torsion_smul_mem_of_mem`. -/
-=======
 a nonzero real number, see `smul_mem_of_mem`, that is also a fundamental domain for the action
 of `(𝓞 K)ˣ` modulo torsion, see `exists_unit_smul_mem` and `torsion_smul_mem_of_mem`. -/
->>>>>>> 74768784
 def fundamentalCone : Set (mixedSpace K) :=
   logMap⁻¹' (ZSpan.fundamentalDomain ((basisUnitLattice K).ofZLatticeBasis ℝ _)) \
       {x | mixedEmbedding.norm x = 0}
 
 namespace fundamentalCone
 
-<<<<<<< HEAD
-variable {K}
-
-theorem norm_pos_of_mem {x : mixedSpace K} (hx : x ∈ fundamentalCone K) :
-    0 < mixedEmbedding.norm x :=
-  lt_of_le_of_ne (mixedEmbedding.norm_nonneg _) (Ne.symm hx.2)
-
-theorem normAtPlace_pos_of_mem {x : mixedSpace K} (hx : x ∈ fundamentalCone K)
-    (w : InfinitePlace K) :
-=======
 variable {K} {x y : mixedSpace K} {c : ℝ}
 
 theorem norm_pos_of_mem (hx : x ∈ fundamentalCone K) :
@@ -247,27 +189,18 @@
   lt_of_le_of_ne (mixedEmbedding.norm_nonneg _) (Ne.symm hx.2)
 
 theorem normAtPlace_pos_of_mem (hx : x ∈ fundamentalCone K) (w : InfinitePlace K) :
->>>>>>> 74768784
     0 < normAtPlace w x :=
   lt_of_le_of_ne (normAtPlace_nonneg _ _)
     (mixedEmbedding.norm_ne_zero_iff.mp (norm_pos_of_mem hx).ne' w).symm
 
-<<<<<<< HEAD
-theorem mem_of_normAtPlace_eq {x y : mixedSpace K} (hx : x ∈ fundamentalCone K)
-=======
 theorem mem_of_normAtPlace_eq (hx : x ∈ fundamentalCone K)
->>>>>>> 74768784
     (hy : ∀ w, normAtPlace w y = normAtPlace w x) :
     y ∈ fundamentalCone K := by
   refine ⟨?_, by simpa [norm_eq_of_normAtPlace_eq hy] using hx.2⟩
   rw [Set.mem_preimage, logMap_eq_of_normAtPlace_eq hy]
   exact hx.1
 
-<<<<<<< HEAD
-theorem smul_mem_of_mem {x : mixedSpace K} (hx : x ∈ fundamentalCone K) {c : ℝ} (hc : c ≠ 0) :
-=======
 theorem smul_mem_of_mem (hx : x ∈ fundamentalCone K) (hc : c ≠ 0) :
->>>>>>> 74768784
     c • x ∈ fundamentalCone K := by
   refine ⟨?_, ?_⟩
   · rw [Set.mem_preimage, logMap_real_smul hx.2 hc]
@@ -275,21 +208,13 @@
   · rw [Set.mem_setOf_eq, mixedEmbedding.norm_smul, mul_eq_zero, not_or]
     exact ⟨pow_ne_zero _ (abs_ne_zero.mpr hc), hx.2⟩
 
-<<<<<<< HEAD
-theorem smul_mem_iff_mem {x : mixedSpace K} {c : ℝ} (hc : c ≠ 0) :
-=======
 theorem smul_mem_iff_mem (hc : c ≠ 0) :
->>>>>>> 74768784
     c • x ∈ fundamentalCone K ↔ x ∈ fundamentalCone K := by
   refine ⟨fun h ↦ ?_, fun h ↦ smul_mem_of_mem h hc⟩
   convert smul_mem_of_mem h (inv_ne_zero hc)
   rw [eq_inv_smul_iff₀ hc]
 
-<<<<<<< HEAD
-theorem exists_unit_smul_mem {x : mixedSpace K} (hx : mixedEmbedding.norm x ≠ 0) :
-=======
 theorem exists_unit_smul_mem (hx : mixedEmbedding.norm x ≠ 0) :
->>>>>>> 74768784
     ∃ u : (𝓞 K)ˣ, u • x ∈ fundamentalCone K := by
   classical
   let B := (basisUnitLattice K).ofZLatticeBasis ℝ
@@ -298,37 +223,28 @@
   · obtain ⟨⟨e, h₁⟩, h₂, -⟩ := ZSpan.exist_unique_vadd_mem_fundamentalDomain B (logMap x)
     exact ⟨⟨e, by rwa [← Basis.ofZLatticeBasis_span ℝ (unitLattice K)]⟩, h₂⟩
 
-<<<<<<< HEAD
-theorem torsion_smul_mem_of_mem {x : mixedSpace K} (hx : x ∈ fundamentalCone K) {ζ : (𝓞 K)ˣ}
-    (hζ : ζ ∈ torsion K) :
-    ζ • x ∈ fundamentalCone K := by
-  refine ⟨?_, ?_⟩
-=======
 theorem torsion_smul_mem_of_mem (hx : x ∈ fundamentalCone K) {ζ : (𝓞 K)ˣ} (hζ : ζ ∈ torsion K) :
     ζ • x ∈ fundamentalCone K := by
   constructor
->>>>>>> 74768784
   · rw [Set.mem_preimage, logMap_torsion_smul _ hζ]
     exact hx.1
   · rw [Set.mem_setOf_eq, unitSMul_smul, map_mul, norm_unit, one_mul]
     exact hx.2
 
-<<<<<<< HEAD
-theorem unit_smul_mem_iff_mem_torsion {x : mixedSpace K} (hx : x ∈ fundamentalCone K) (u : (𝓞 K)ˣ) :
+theorem unit_smul_mem_iff_mem_torsion (hx : x ∈ fundamentalCone K) (u : (𝓞 K)ˣ) :
     u • x ∈ fundamentalCone K ↔ u ∈ torsion K := by
   classical
-  refine ⟨fun h ↦ ?_, fun h ↦ ?_⟩
-  · rw [← logEmbedding_eq_zero_iff]
-    let B := (basisUnitLattice K).ofZLatticeBasis ℝ
-    refine (Subtype.mk_eq_mk (h := ?_) (h' := Submodule.zero_mem _)).mp <|
-      (ZSpan.exist_unique_vadd_mem_fundamentalDomain B (logMap x)).unique ?_ ?_
-    · rw [Basis.ofZLatticeBasis_span ℝ (unitLattice K)]
-      exact ⟨u, trivial, rfl⟩
-    · rw [AddSubmonoid.mk_vadd, vadd_eq_add, ← logMap_unit_smul _ hx.2]
-      exact h.1
-    · rw [AddSubmonoid.mk_vadd, vadd_eq_add, zero_add]
-      exact hx.1
-  · exact torsion_smul_mem_of_mem hx h
+  refine ⟨fun h ↦ ?_, fun h ↦ torsion_smul_mem_of_mem hx h⟩
+  rw [← logEmbedding_eq_zero_iff]
+  let B := (basisUnitLattice K).ofZLatticeBasis ℝ
+  refine (Subtype.mk_eq_mk (h := ?_) (h' := Submodule.zero_mem _)).mp <|
+    (ZSpan.exist_unique_vadd_mem_fundamentalDomain B (logMap x)).unique ?_ ?_
+  · rw [Basis.ofZLatticeBasis_span ℝ (unitLattice K)]
+    exact ⟨u, trivial, rfl⟩
+  · rw [AddSubmonoid.mk_vadd, vadd_eq_add, ← logMap_unit_smul _ hx.2]
+    exact h.1
+  · rw [AddSubmonoid.mk_vadd, vadd_eq_add, zero_add]
+    exact hx.1
 
 variable (K) in
 /-- The set of images by `mixedEmbedding` of algebraic integers of `K` contained in the
@@ -353,6 +269,8 @@
     (a : mixedSpace K) ≠ 0 := by
   by_contra!
   exact a.prop.1.2 (this.symm ▸ mixedEmbedding.norm.map_zero')
+
+open scoped nonZeroDivisors
 
 /-- For `a : fundamentalCone K`, the unique non-zero algebraic integer which image by
 `mixedEmbedding` is equal to `a`. -/
@@ -576,22 +494,6 @@
       (Equiv.subtypeSubtypeEquivSubtype fun h ↦ Finset.mem_Iic.mp (h ▸ hi)).symm
   · simp_rw [lt_iff_not_le.mp (lt_of_lt_of_le hs (Nat.cast_nonneg _)), and_false, Set.setOf_false,
       Nat.card_eq_fintype_card, Fintype.card_ofIsEmpty, zero_mul]
-=======
-theorem unit_smul_mem_iff_mem_torsion (hx : x ∈ fundamentalCone K) (u : (𝓞 K)ˣ) :
-    u • x ∈ fundamentalCone K ↔ u ∈ torsion K := by
-  classical
-  refine ⟨fun h ↦ ?_, fun h ↦ torsion_smul_mem_of_mem hx h⟩
-  rw [← logEmbedding_eq_zero_iff]
-  let B := (basisUnitLattice K).ofZLatticeBasis ℝ
-  refine (Subtype.mk_eq_mk (h := ?_) (h' := Submodule.zero_mem _)).mp <|
-    (ZSpan.exist_unique_vadd_mem_fundamentalDomain B (logMap x)).unique ?_ ?_
-  · rw [Basis.ofZLatticeBasis_span ℝ (unitLattice K)]
-    exact ⟨u, trivial, rfl⟩
-  · rw [AddSubmonoid.mk_vadd, vadd_eq_add, ← logMap_unit_smul _ hx.2]
-    exact h.1
-  · rw [AddSubmonoid.mk_vadd, vadd_eq_add, zero_add]
-    exact hx.1
->>>>>>> 74768784
 
 end fundamentalCone
 
