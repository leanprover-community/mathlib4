/-
Copyright (c) 2022 Xavier Roblot. All rights reserved.
Released under Apache 2.0 license as described in the file LICENSE.
Authors: Xavier Roblot
-/
import Mathlib.MeasureTheory.Group.GeometryOfNumbers
import Mathlib.MeasureTheory.Measure.Lebesgue.VolumeOfBalls
import Mathlib.NumberTheory.NumberField.CanonicalEmbedding.Basic

#align_import number_theory.number_field.canonical_embedding from "leanprover-community/mathlib"@"60da01b41bbe4206f05d34fd70c8dd7498717a30"

/-!
# Convex Bodies

The file contains the definitions of several convex bodies lying in the space `ℝ^r₁ × ℂ^r₂`
associated to a number field of signature `K` and proves several existence theorems by applying
*Minkowski Convex Body Theorem* to those.

## Main definitions and results

* `NumberField.mixedEmbedding.convexBodyLT`: The set of points `x` such that `‖x w‖ < f w` for all
infinite places `w` with `f : InfinitePlace K → ℝ≥0`.

* `NumberField.mixedEmbedding.convexBodySum`: The set of points `x` such that
`∑ w real, ‖x w‖ + 2 * ∑ w complex, ‖x w‖ ≤ B`

* `NumberField.mixedEmbedding.exists_ne_zero_mem_ideal_lt`: Let `I` be a fractional ideal of `K`.
Assume that `f` is such that `minkowskiBound K I < volume (convexBodyLT K f)`, then there exists a
nonzero algebraic number `a` in `I` such that `w a < f w` for all infinite places `w`.

* `NumberField.mixedEmbedding.exists_ne_zero_mem_ideal_of_norm_le`: Let `I` be a fractional ideal
of `K`. Assume that `B` is such that `minkowskiBound K I < volume (convexBodySum K B)` (see
`convexBodySum_volume` for the computation of this volume), then there exists a nonzero algebraic
number `a` in `I` such that `|Norm a| < (B / d) ^ d` where `d` is the degree of `K`.

## Tags

number field, infinite places
-/

variable (K : Type*) [Field K]

namespace NumberField.mixedEmbedding

open NumberField NumberField.InfinitePlace FiniteDimensional

/-- The space `ℝ^r₁ × ℂ^r₂` with `(r₁, r₂)` the signature of `K`. -/
local notation "E" K =>
  ({w : InfinitePlace K // IsReal w} → ℝ) × ({w : InfinitePlace K // IsComplex w} → ℂ)

section convexBodyLT

open Metric NNReal

variable (f : InfinitePlace K → ℝ≥0)

/-- The convex body defined by `f`: the set of points `x : E` such that `‖x w‖ < f w` for all
infinite places `w`. -/
abbrev convexBodyLT : Set (E K) :=
  (Set.univ.pi (fun w : { w : InfinitePlace K // IsReal w } => ball 0 (f w))) ×ˢ
  (Set.univ.pi (fun w : { w : InfinitePlace K // IsComplex w } => ball 0 (f w)))

theorem convexBodyLT_mem {x : K} :
    mixedEmbedding K x ∈ (convexBodyLT K f) ↔ ∀ w : InfinitePlace K, w x < f w := by
  simp_rw [mixedEmbedding, RingHom.prod_apply, Set.mem_prod, Set.mem_pi, Set.mem_univ,
    forall_true_left, mem_ball_zero_iff, Pi.ringHom_apply, ← Complex.norm_real,
    embedding_of_isReal_apply, Subtype.forall, ← forall₂_or_left, ← not_isReal_iff_isComplex, em,
    forall_true_left, norm_embedding_eq]

theorem convexBodyLT_neg_mem (x : E K) (hx : x ∈ (convexBodyLT K f)) :
    -x ∈ (convexBodyLT K f) := by
  simp only [Set.mem_prod, Prod.fst_neg, Set.mem_pi, Set.mem_univ, Pi.neg_apply,
    mem_ball_zero_iff, norm_neg, Real.norm_eq_abs, forall_true_left, Subtype.forall,
    Prod.snd_neg, Complex.norm_eq_abs] at hx ⊢
  exact hx

theorem convexBodyLT_convex : Convex ℝ (convexBodyLT K f) :=
  Convex.prod (convex_pi (fun _ _ => convex_ball _ _)) (convex_pi (fun _ _ => convex_ball _ _))

open Fintype MeasureTheory MeasureTheory.Measure ENNReal

open scoped Classical BigOperators

variable [NumberField K]

instance : IsAddHaarMeasure (volume : Measure (E K)) := prod.instIsAddHaarMeasure volume volume

instance : NoAtoms (volume : Measure (E K)) := by
  obtain ⟨w⟩ := (inferInstance : Nonempty (InfinitePlace K))
  by_cases hw : IsReal w
  · exact @prod.instNoAtoms_fst _ _ _ _ volume volume _ (pi_noAtoms ⟨w, hw⟩)
  · exact @prod.instNoAtoms_snd _ _ _ _ volume volume _
      (pi_noAtoms ⟨w, not_isReal_iff_isComplex.mp hw⟩)

/-- The fudge factor that appears in the formula for the volume of `convexBodyLT`. -/
noncomputable abbrev convexBodyLTFactor : ℝ≥0 :=
  (2 : ℝ≥0) ^ NrRealPlaces K * NNReal.pi ^ NrComplexPlaces K

theorem convexBodyLTFactor_ne_zero : convexBodyLTFactor K ≠ 0 :=
  mul_ne_zero (pow_ne_zero _ two_ne_zero) (pow_ne_zero _ pi_ne_zero)

theorem one_le_convexBodyLTFactor : 1 ≤ convexBodyLTFactor K :=
  one_le_mul₀ (one_le_pow_of_one_le one_le_two _)
    (one_le_pow_of_one_le (le_trans one_le_two Real.two_le_pi) _)

/-- The volume of `(ConvexBodyLt K f)` where `convexBodyLT K f` is the set of points `x`
such that `‖x w‖ < f w` for all infinite places `w`. -/
theorem convexBodyLT_volume :
    volume (convexBodyLT K f) = (convexBodyLTFactor K) * ∏ w, (f w) ^ (mult w) := by
  calc
    _ = (∏ x : {w // InfinitePlace.IsReal w}, ENNReal.ofReal (2 * (f x.val))) *
          ∏ x : {w // InfinitePlace.IsComplex w}, ENNReal.ofReal (f x.val) ^ 2 * pi := by
      simp_rw [volume_eq_prod, prod_prod, volume_pi, pi_pi, Real.volume_ball, Complex.volume_ball]
    _ = ((2:ℝ≥0) ^ NrRealPlaces K * (∏ x : {w // InfinitePlace.IsReal w}, ENNReal.ofReal (f x.val)))
          * ((∏ x : {w // IsComplex w}, ENNReal.ofReal (f x.val) ^ 2) *
            NNReal.pi ^ NrComplexPlaces K) := by
      simp_rw [ofReal_mul (by norm_num : 0 ≤ (2 : ℝ)), Finset.prod_mul_distrib, Finset.prod_const,
        Finset.card_univ, ofReal_ofNat, ofReal_coe_nnreal, coe_ofNat]
    _ = (convexBodyLTFactor K) * ((∏ x : {w // InfinitePlace.IsReal w}, .ofReal (f x.val)) *
        (∏ x : {w // IsComplex w}, ENNReal.ofReal (f x.val) ^ 2)) := by
      simp_rw [convexBodyLTFactor, coe_mul, ENNReal.coe_pow]
      ring
    _ = (convexBodyLTFactor K) * ∏ w, (f w) ^ (mult w) := by
      simp_rw [mult, pow_ite, pow_one, Finset.prod_ite, ofReal_coe_nnreal, not_isReal_iff_isComplex,
        coe_mul, coe_finset_prod, ENNReal.coe_pow]
      congr 2
      · refine (Finset.prod_subtype (Finset.univ.filter _) ?_ (fun w => (f w : ℝ≥0∞))).symm
        exact fun _ => by simp only [Finset.mem_univ, forall_true_left, Finset.mem_filter, true_and]
      · refine (Finset.prod_subtype (Finset.univ.filter _) ?_ (fun w => (f w : ℝ≥0∞) ^ 2)).symm
        exact fun _ => by simp only [Finset.mem_univ, forall_true_left, Finset.mem_filter, true_and]

variable {f}

/-- This is a technical result: quite often, we want to impose conditions at all infinite places
but one and choose the value at the remaining place so that we can apply
`exists_ne_zero_mem_ringOfIntegers_lt`. -/
theorem adjust_f {w₁ : InfinitePlace K} (B : ℝ≥0) (hf : ∀ w, w ≠ w₁ → f w ≠ 0) :
    ∃ g : InfinitePlace K → ℝ≥0, (∀ w, w ≠ w₁ → g w = f w) ∧ ∏ w, (g w) ^ mult w = B := by
  let S := ∏ w in Finset.univ.erase w₁, (f w) ^ mult w
  refine ⟨Function.update f w₁ ((B * S⁻¹) ^ (mult w₁ : ℝ)⁻¹), ?_, ?_⟩
  · exact fun w hw => Function.update_noteq hw _ f
  · rw [← Finset.mul_prod_erase Finset.univ _ (Finset.mem_univ w₁), Function.update_same,
      Finset.prod_congr rfl fun w hw => by rw [Function.update_noteq (Finset.ne_of_mem_erase hw)],
      ← NNReal.rpow_natCast, ← NNReal.rpow_mul, inv_mul_cancel, NNReal.rpow_one, mul_assoc,
      inv_mul_cancel, mul_one]
    · rw [Finset.prod_ne_zero_iff]
      exact fun w hw => pow_ne_zero _ (hf w (Finset.ne_of_mem_erase hw))
    · rw [mult]; split_ifs <;> norm_num

end convexBodyLT

section convexBodyLT'

open  Metric ENNReal NNReal

open scoped Classical

variable (f : InfinitePlace K → ℝ≥0) (w₀ : {w : InfinitePlace K // IsComplex w})

/-- A version of `convexBodyLT` with an additional condition at a fixed complex place. This is
needed to ensure the element constructed is not real, see for example
`exists_primitive_element_lt_of_isComplex`.
-/
abbrev convexBodyLT' : Set (E K) :=
  (Set.univ.pi (fun w : { w : InfinitePlace K // IsReal w } ↦ ball 0 (f w))) ×ˢ
  (Set.univ.pi (fun w : { w : InfinitePlace K // IsComplex w } ↦
    if w = w₀ then {x | |x.re| < 1 ∧ |x.im| < (f w : ℝ) ^ 2} else ball 0 (f w)))

theorem convexBodyLT'_mem {x : K} :
    mixedEmbedding K x ∈ convexBodyLT' K f w₀ ↔
      (∀ w : InfinitePlace K, w ≠ w₀ → w x < f w) ∧
      |(w₀.val.embedding x).re| < 1 ∧ |(w₀.val.embedding x).im| < (f w₀: ℝ) ^ 2 := by
  simp_rw [mixedEmbedding, RingHom.prod_apply, Set.mem_prod, Set.mem_pi, Set.mem_univ,
    forall_true_left, Pi.ringHom_apply, apply_ite, mem_ball_zero_iff, ← Complex.norm_real,
    embedding_of_isReal_apply, norm_embedding_eq, Subtype.forall, Set.mem_setOf_eq]
  refine ⟨fun ⟨h₁, h₂⟩ ↦ ⟨fun w h_ne ↦ ?_, ?_⟩, fun ⟨h₁, h₂⟩ ↦ ⟨fun w hw ↦ ?_, fun w hw ↦ ?_⟩⟩
  · by_cases hw : IsReal w
    · exact norm_embedding_eq w _ ▸ h₁ w hw
    · specialize h₂ w (not_isReal_iff_isComplex.mp hw)
      rwa [if_neg (by exact Subtype.coe_ne_coe.1 h_ne)] at h₂
  · simpa [if_true] using h₂ w₀.val w₀.prop
  · exact h₁ w (ne_of_isReal_isComplex hw w₀.prop)
  · by_cases h_ne : w = w₀
    · simpa [h_ne]
    · rw [if_neg (by exact Subtype.coe_ne_coe.1 h_ne)]
      exact h₁ w h_ne

theorem convexBodyLT'_neg_mem (x : E K) (hx : x ∈ convexBodyLT' K f w₀) :
    -x ∈ convexBodyLT' K f w₀ := by
  simp [Set.mem_prod, Prod.fst_neg, Set.mem_pi, Set.mem_univ, Pi.neg_apply,
    mem_ball_zero_iff, norm_neg, Real.norm_eq_abs, forall_true_left, Subtype.forall,
    Prod.snd_neg, Complex.norm_eq_abs] at hx ⊢
  convert hx using 3
  split_ifs <;> simp

theorem convexBodyLT'_convex : Convex ℝ (convexBodyLT' K f w₀) := by
  refine Convex.prod (convex_pi (fun _ _ => convex_ball _ _)) (convex_pi (fun _ _ => ?_))
  split_ifs
  · simp_rw [abs_lt]
    refine Convex.inter ((convex_halfspace_re_gt _).inter  (convex_halfspace_re_lt _))
      ((convex_halfspace_im_gt _).inter  (convex_halfspace_im_lt _))
  · exact convex_ball _ _

open MeasureTheory MeasureTheory.Measure

open scoped Classical BigOperators

variable [NumberField K]

/-- The fudge factor that appears in the formula for the volume of `convexBodyLT'`. -/
noncomputable abbrev convexBodyLT'Factor : ℝ≥0 :=
  (2 : ℝ≥0) ^ (NrRealPlaces K + 2) * NNReal.pi ^ (NrComplexPlaces K - 1)

theorem convexBodyLT'Factor_ne_zero : convexBodyLT'Factor K ≠ 0 :=
  mul_ne_zero (pow_ne_zero _ two_ne_zero) (pow_ne_zero _ pi_ne_zero)

theorem one_le_convexBodyLT'Factor : 1 ≤ convexBodyLT'Factor K :=
  one_le_mul₀ (one_le_pow_of_one_le one_le_two _)
    (one_le_pow_of_one_le (le_trans one_le_two Real.two_le_pi) _)

theorem convexBodyLT'_volume :
    volume (convexBodyLT' K f w₀) = convexBodyLT'Factor K * ∏ w, (f w) ^ (mult w) := by
  have vol_box : ∀ B : ℝ≥0, volume {x : ℂ | |x.re| < 1 ∧ |x.im| < B^2} = 4*B^2 := by
    intro B
    rw [← (Complex.volume_preserving_equiv_real_prod.symm).measure_preimage]
    · simp_rw [Set.preimage_setOf_eq, Complex.measurableEquivRealProd_symm_apply]
      rw [show {a : ℝ × ℝ | |a.1| < 1 ∧ |a.2| < B ^ 2} =
        Set.Ioo (-1:ℝ) (1:ℝ) ×ˢ Set.Ioo (- (B:ℝ) ^ 2) ((B:ℝ) ^ 2) by
          ext; simp_rw [Set.mem_setOf_eq, Set.mem_prod, Set.mem_Ioo, abs_lt]]
      simp_rw [volume_eq_prod, prod_prod, Real.volume_Ioo, sub_neg_eq_add, one_add_one_eq_two,
        ← two_mul, ofReal_mul zero_le_two, ofReal_pow (coe_nonneg B), ofReal_ofNat,
        ofReal_coe_nnreal, ← mul_assoc, show (2:ℝ≥0∞) * 2 = 4 by norm_num]
    · refine MeasurableSet.inter ?_ ?_
      · exact measurableSet_lt (measurable_norm.comp Complex.measurable_re) measurable_const
      · exact measurableSet_lt (measurable_norm.comp Complex.measurable_im) measurable_const
  calc
    _ = (∏ x : {w // InfinitePlace.IsReal w}, ENNReal.ofReal (2 * (f x.val))) *
          ((∏ x in Finset.univ.erase  w₀, ENNReal.ofReal (f x.val) ^ 2 * pi) *
          (4 * (f w₀) ^ 2)) := by
      simp_rw [volume_eq_prod, prod_prod, volume_pi, pi_pi, Real.volume_ball]
      rw [← Finset.prod_erase_mul _ _ (Finset.mem_univ w₀)]
      congr 2
      · refine Finset.prod_congr rfl (fun w' hw' ↦ ?_)
        rw [if_neg (Finset.ne_of_mem_erase hw'), Complex.volume_ball]
      · simpa only [ite_true] using vol_box (f w₀)
    _ = ((2 : ℝ≥0) ^ NrRealPlaces K *
          (∏ x : {w // InfinitePlace.IsReal w}, ENNReal.ofReal (f x.val))) *
            ((∏ x in Finset.univ.erase  w₀, ENNReal.ofReal (f x.val) ^ 2) *
              ↑pi ^ (NrComplexPlaces K - 1) * (4 * (f w₀) ^ 2)) := by
      simp_rw [ofReal_mul (by norm_num : 0 ≤ (2 : ℝ)), Finset.prod_mul_distrib, Finset.prod_const,
        Finset.card_erase_of_mem (Finset.mem_univ _), Finset.card_univ, ofReal_ofNat,
        ofReal_coe_nnreal, coe_ofNat]
    _ = convexBodyLT'Factor K * (∏ x : {w // InfinitePlace.IsReal w}, ENNReal.ofReal (f x.val))
        * (∏ x : {w // IsComplex w}, ENNReal.ofReal (f x.val) ^ 2) := by
      rw [show (4 : ℝ≥0∞) = (2 : ℝ≥0) ^ 2 by norm_num, convexBodyLT'Factor, pow_add,
        ← Finset.prod_erase_mul _ _ (Finset.mem_univ w₀), ofReal_coe_nnreal]
      simp_rw [coe_mul, ENNReal.coe_pow]
      ring
    _ = convexBodyLT'Factor K * ∏ w, (f w) ^ (mult w) := by
      simp_rw [mult, pow_ite, pow_one, Finset.prod_ite, ofReal_coe_nnreal, not_isReal_iff_isComplex,
        coe_mul, coe_finset_prod, ENNReal.coe_pow, mul_assoc]
      congr 3
      · refine (Finset.prod_subtype (Finset.univ.filter _) ?_ (fun w => (f w : ℝ≥0∞))).symm
        exact fun _ => by simp only [Finset.mem_univ, forall_true_left, Finset.mem_filter, true_and]
      · refine (Finset.prod_subtype (Finset.univ.filter _) ?_ (fun w => (f w : ℝ≥0∞) ^ 2)).symm
        exact fun _ => by simp only [Finset.mem_univ, forall_true_left, Finset.mem_filter, true_and]

end convexBodyLT'

section convexBodySum

open ENNReal MeasureTheory Fintype

open scoped Real Classical BigOperators NNReal

variable [NumberField K] (B : ℝ)
variable {K}

/-- The function that sends `x : ({w // IsReal w} → ℝ) × ({w // IsComplex w} → ℂ)` to
  `∑ w, ‖x.1 w‖ + 2 * ∑ w, ‖x.2 w‖`. It defines a norm and it used to define `convexBodySum`. -/
noncomputable abbrev convexBodySumFun (x : E K) : ℝ := ∑ w, ‖x.1 w‖ + 2 * ∑ w, ‖x.2 w‖

theorem convexBodySumFun_nonneg (x : E K) :
    0 ≤ convexBodySumFun x := by
  refine add_nonneg ?_ ?_
  · exact Finset.sum_nonneg (fun _ _ => norm_nonneg _)
  · exact mul_nonneg zero_le_two (Finset.sum_nonneg (fun _ _ => norm_nonneg _))

theorem convexBodySumFun_neg (x : E K) :
    convexBodySumFun (- x) = convexBodySumFun x := by
  simp_rw [convexBodySumFun, Prod.fst_neg, Prod.snd_neg, Pi.neg_apply, norm_neg]

theorem convexBodySumFun_add_le (x y : E K) :
    convexBodySumFun (x + y) ≤ convexBodySumFun x + convexBodySumFun y := by
  simp_rw [convexBodySumFun, Prod.fst_add, Pi.add_apply, Prod.snd_add]
  refine (add_le_add
    (Finset.sum_le_sum (fun w _ => norm_add_le (x.1 w) (y.1 w)))
    (mul_le_mul_of_nonneg_left
      (Finset.sum_le_sum (fun w _ => norm_add_le (x.2 w) (y.2 w))) (by norm_num))).trans_eq ?_
  simp_rw [Finset.sum_add_distrib, mul_add]
  ring

theorem convexBodySumFun_smul (c : ℝ) (x : E K) :
    convexBodySumFun (c • x) = |c| * convexBodySumFun x := by
  simp_rw [convexBodySumFun, Prod.smul_fst, Prod.smul_snd, Pi.smul_apply, smul_eq_mul,
    Complex.real_smul, norm_mul, Complex.norm_real, ← Finset.mul_sum, Real.norm_eq_abs]
  ring

theorem convexBodySumFun_eq_zero_iff (x : E K) :
    convexBodySumFun x = 0 ↔ x = 0 := by
  refine ⟨fun h => ?_, fun h => ?_⟩
  · rw [add_eq_zero_iff' (Finset.sum_nonneg fun _ _ => norm_nonneg _) (mul_nonneg zero_le_two
      (Finset.sum_nonneg fun _ _ => norm_nonneg _)), Finset.mul_sum,
      Finset.sum_eq_zero_iff_of_nonneg (fun _ _ => mul_nonneg zero_le_two (norm_nonneg _)),
      Finset.sum_eq_zero_iff_of_nonneg (fun _ _ => norm_nonneg _)] at h
    ext : 2
    · exact norm_eq_zero.mp (h.1 _ (Finset.mem_univ _))
    · exact norm_eq_zero.1 <| eq_zero_of_ne_zero_of_mul_left_eq_zero two_ne_zero <| h.2 _ <|
        Finset.mem_univ _
  · simp only [convexBodySumFun, h, Prod.fst_zero, Pi.zero_apply, norm_zero, Finset.sum_const_zero,
      Prod.snd_zero, mul_zero, add_zero]

theorem norm_le_convexBodySumFun (x : E K) : ‖x‖ ≤ convexBodySumFun x := by
  refine max_le ?_ ?_
  · refine (pi_norm_le_iff_of_nonneg (convexBodySumFun_nonneg x)).mpr (fun w => ?_)
    refine le_add_of_le_of_nonneg ?_ ?_
    · exact Finset.single_le_sum (fun z _ => norm_nonneg (x.1 z)) (Finset.mem_univ w)
    · exact mul_nonneg zero_le_two <| Finset.sum_nonneg (fun w _ => norm_nonneg (x.2 w))
  · refine (pi_norm_le_iff_of_nonneg (convexBodySumFun_nonneg x)).mpr (fun w => ?_)
    refine le_add_of_nonneg_of_le ?_ ?_
    · exact Finset.sum_nonneg (fun w _ => norm_nonneg (x.1 w))
    · rw [Finset.mul_sum]
      refine le_trans (by linarith [norm_nonneg (x.2 w)] : ‖x.2 w‖ ≤ 2 * ‖x.2 w‖) ?_
      exact Finset.single_le_sum (fun z _ => mul_nonneg zero_le_two (norm_nonneg (x.2 z)))
        (Finset.mem_univ w)

variable (K)

theorem convexBodySumFun_continuous :
    Continuous (convexBodySumFun : (E K) → ℝ) := by
  refine Continuous.add ?_ ?_
  · exact continuous_finset_sum Finset.univ
      (fun i _ => continuous_norm.comp' (continuous_apply i).fst')
  · refine Continuous.const_smul ?_ (2:ℝ)
    exact continuous_finset_sum Finset.univ
      (fun i _ => continuous_norm.comp' (continuous_apply i).snd')

/-- The convex body equal to the set of points `x : E` such that
  `∑ w real, ‖x w‖ + 2 * ∑ w complex, ‖x w‖ ≤ B`. -/
abbrev convexBodySum : Set (E K)  := { x | convexBodySumFun x ≤ B }

theorem convexBodySum_volume_eq_zero_of_le_zero {B} (hB : B ≤ 0) :
    volume (convexBodySum K B) = 0 := by
  obtain hB | hB := lt_or_eq_of_le hB
  · suffices convexBodySum K B = ∅ by rw [this, measure_empty]
    ext x
    refine ⟨fun hx => ?_, fun h => h.elim⟩
    rw [Set.mem_setOf] at hx
    linarith [convexBodySumFun_nonneg x]
  · suffices convexBodySum K B = { 0 } by rw [this, measure_singleton]
    ext
    rw [convexBodySum, Set.mem_setOf_eq, Set.mem_singleton_iff, hB, ← convexBodySumFun_eq_zero_iff]
    exact (convexBodySumFun_nonneg _).le_iff_eq

theorem convexBodySum_mem {x : K} :
    mixedEmbedding K x ∈ (convexBodySum K B) ↔
      ∑ w : InfinitePlace K, (mult w) * w.val x ≤ B := by
  simp_rw [Set.mem_setOf_eq, mixedEmbedding, RingHom.prod_apply, convexBodySumFun, Pi.ringHom_apply,
    ← Complex.norm_real, embedding_of_isReal_apply, norm_embedding_eq, mult, Nat.cast_ite, ite_mul,
    Finset.sum_ite, Finset.filter_congr (fun _ _ => not_isReal_iff_isComplex), Finset.mul_sum,
    ← Finset.sum_subtype_eq_sum_filter, Finset.subtype_univ, Nat.cast_one, one_mul, Nat.cast_ofNat]
  rfl

theorem convexBodySum_neg_mem {x : E K} (hx : x ∈ (convexBodySum K B)) :
    -x ∈ (convexBodySum K B) := by
  rw [Set.mem_setOf, convexBodySumFun_neg]
  exact hx

theorem convexBodySum_convex : Convex ℝ (convexBodySum K B) := by
  refine Convex_subadditive_le (fun _ _ => convexBodySumFun_add_le _ _) (fun c x h => ?_) B
  convert le_of_eq (convexBodySumFun_smul c x)
  exact (abs_eq_self.mpr h).symm

theorem convexBodySum_isBounded : Bornology.IsBounded (convexBodySum K B) := by
  refine Metric.isBounded_iff.mpr ⟨B + B, fun x hx y hy => ?_⟩
  refine le_trans (norm_sub_le x y) (add_le_add ?_ ?_)
  · exact le_trans (norm_le_convexBodySumFun x) hx
  · exact le_trans (norm_le_convexBodySumFun y) hy

theorem convexBodySum_compact : IsCompact (convexBodySum K B) := by
  rw [Metric.isCompact_iff_isClosed_bounded]
  refine ⟨?_, convexBodySum_isBounded K B⟩
  convert IsClosed.preimage (convexBodySumFun_continuous K) (isClosed_Icc : IsClosed (Set.Icc 0 B))
  ext
  simp [convexBodySumFun_nonneg]

/-- The fudge factor that appears in the formula for the volume of `convexBodyLt`. -/
noncomputable abbrev convexBodySumFactor : ℝ≥0 :=
  (2 : ℝ≥0) ^ NrRealPlaces K * (NNReal.pi / 2) ^ NrComplexPlaces K / (finrank ℚ K).factorial

theorem convexBodySumFactor_ne_zero : convexBodySumFactor K ≠ 0 := by
  refine div_ne_zero ?_ <| Nat.cast_ne_zero.mpr (Nat.factorial_ne_zero _)
  exact mul_ne_zero (pow_ne_zero _ two_ne_zero)
    (pow_ne_zero _ (div_ne_zero NNReal.pi_ne_zero two_ne_zero))

open MeasureTheory MeasureTheory.Measure Real in
theorem convexBodySum_volume :
    volume (convexBodySum K B) = (convexBodySumFactor K) * (.ofReal B) ^ (finrank ℚ K) := by
  obtain hB | hB := le_or_lt B 0
  · rw [convexBodySum_volume_eq_zero_of_le_zero K hB, ofReal_eq_zero.mpr hB, zero_pow, mul_zero]
    exact finrank_pos.ne'
  · suffices volume (convexBodySum K 1) = (convexBodySumFactor K) by
      rw [mul_comm]
      convert addHaar_smul volume B (convexBodySum K 1)
      · simp_rw [← Set.preimage_smul_inv₀ (ne_of_gt hB), Set.preimage_setOf_eq, convexBodySumFun,
          Prod.smul_fst, Prod.smul_snd, Pi.smul_apply, Complex.real_smul, smul_eq_mul, norm_mul,
          Complex.ofReal_inv, norm_inv, norm_eq_abs B, Complex.norm_eq_abs B, Complex.abs_ofReal,
          abs_eq_self.mpr (le_of_lt hB), ← Finset.mul_sum, ← mul_assoc, mul_comm (2:ℝ), mul_assoc,
          ← mul_add, inv_mul_le_iff hB, mul_one]
      · rw [abs_pow, ofReal_pow (abs_nonneg _), abs_eq_self.mpr (le_of_lt hB),
          mixedEmbedding.finrank]
      · exact this.symm
    rw [MeasureTheory.measure_le_eq_lt _ ((convexBodySumFun_eq_zero_iff 0).mpr rfl)
      convexBodySumFun_neg convexBodySumFun_add_le
      (fun hx => (convexBodySumFun_eq_zero_iff _).mp hx)
      (fun r x => le_of_eq (convexBodySumFun_smul r x))]
    rw [measure_lt_one_eq_integral_div_gamma (g := fun x : (E K) => convexBodySumFun x)
      volume ((convexBodySumFun_eq_zero_iff 0).mpr rfl) convexBodySumFun_neg convexBodySumFun_add_le
      (fun hx => (convexBodySumFun_eq_zero_iff _).mp hx)
      (fun r x => le_of_eq (convexBodySumFun_smul r x)) zero_lt_one]
    simp_rw [mixedEmbedding.finrank, div_one, Gamma_nat_eq_factorial, ofReal_div_of_pos
      (Nat.cast_pos.mpr (Nat.factorial_pos _)), Real.rpow_one, ofReal_natCast]
    suffices ∫ x : E K, exp (-convexBodySumFun x) =
        (2:ℝ) ^ NrRealPlaces K * (π / 2) ^ NrComplexPlaces K by
      rw [this, convexBodySumFactor, ofReal_mul (by positivity), ofReal_pow zero_le_two,
        ofReal_pow (by positivity), ofReal_div_of_pos zero_lt_two, ofReal_ofNat,
        ← NNReal.coe_real_pi, ofReal_coe_nnreal, coe_div (Nat.cast_ne_zero.mpr
        (Nat.factorial_ne_zero _)), coe_mul, coe_pow, coe_pow, coe_ofNat, coe_div two_ne_zero,
        coe_ofNat, coe_natCast]
    calc
      _ = (∫ x : {w : InfinitePlace K // IsReal w} → ℝ, ∏ w, exp (- ‖x w‖)) *
              (∫ x : {w : InfinitePlace K // IsComplex w} → ℂ, ∏ w, exp (- 2 * ‖x w‖)) := by
        simp_rw [convexBodySumFun, neg_add, ← neg_mul, Finset.mul_sum, ← Finset.sum_neg_distrib,
          exp_add, exp_sum, ← integral_prod_mul, volume_eq_prod]
      _ = (∫ x : ℝ, exp (-|x|)) ^ NrRealPlaces K *
              (∫ x : ℂ, Real.exp (-2 * ‖x‖)) ^ NrComplexPlaces K := by
        rw [integral_fintype_prod_eq_pow _ (fun x => exp (- ‖x‖)), integral_fintype_prod_eq_pow _
          (fun x => exp (- 2 * ‖x‖))]
        simp_rw [norm_eq_abs]
      _ =  (2 * Gamma (1 / 1 + 1)) ^ NrRealPlaces K *
              (π * (2:ℝ) ^ (-(2:ℝ) / 1) * Gamma (2 / 1 + 1)) ^ NrComplexPlaces K := by
        rw [integral_comp_abs (f := fun x => exp (- x)), ← integral_exp_neg_rpow zero_lt_one,
          ← Complex.integral_exp_neg_mul_rpow le_rfl zero_lt_two]
        simp_rw [Real.rpow_one]
      _ = (2:ℝ) ^ NrRealPlaces K * (π / 2) ^ NrComplexPlaces K := by
        simp_rw [div_one, one_add_one_eq_two, Gamma_add_one two_ne_zero, Gamma_two, mul_one,
          mul_assoc, ← Real.rpow_add_one two_ne_zero, show (-2:ℝ) + 1 = -1 by norm_num,
          Real.rpow_neg_one]
        rfl

end convexBodySum

section minkowski

open scoped Classical
open MeasureTheory MeasureTheory.Measure FiniteDimensional Zspan Real Submodule

open scoped ENNReal NNReal nonZeroDivisors IntermediateField

variable [NumberField K] (I : (FractionalIdeal (𝓞 K)⁰ K)ˣ)

/-- The bound that appears in **Minkowski Convex Body theorem**, see
`MeasureTheory.exists_ne_zero_mem_lattice_of_measure_mul_two_pow_lt_measure`. See
`NumberField.mixedEmbedding.volume_fundamentalDomain_idealLatticeBasis_eq` and
`NumberField.mixedEmbedding.volume_fundamentalDomain_latticeBasis` for the computation of
`volume (fundamentalDomain (idealLatticeBasis K))`. -/
noncomputable def minkowskiBound : ℝ≥0∞ :=
  volume (fundamentalDomain (fractionalIdealLatticeBasis K I)) * (2 : ℝ≥0∞) ^ (finrank ℝ (E K))

theorem volume_fundamentalDomain_fractionalIdealLatticeBasis :
    volume (fundamentalDomain (fractionalIdealLatticeBasis K I)) =
      .ofReal (FractionalIdeal.absNorm I.1) *  volume (fundamentalDomain (latticeBasis K)) := by
  let e : (Module.Free.ChooseBasisIndex ℤ I) ≃ (Module.Free.ChooseBasisIndex ℤ (𝓞 K)) := by
    refine Fintype.equivOfCardEq ?_
    rw [← finrank_eq_card_chooseBasisIndex, ← finrank_eq_card_chooseBasisIndex,
      fractionalIdeal_rank]
  rw [← fundamentalDomain_reindex (fractionalIdealLatticeBasis K I) e,
    measure_fundamentalDomain ((fractionalIdealLatticeBasis K I).reindex e)]
  · rw [show (fractionalIdealLatticeBasis K I).reindex e = (mixedEmbedding K) ∘
        (basisOfFractionalIdeal K I) ∘ e.symm by
      ext1; simp only [Basis.coe_reindex, Function.comp_apply, fractionalIdealLatticeBasis_apply]]
    rw [mixedEmbedding.det_basisOfFractionalIdeal_eq_norm]

theorem minkowskiBound_lt_top : minkowskiBound K I < ⊤ := by
  refine ENNReal.mul_lt_top ?_ ?_
  · exact ne_of_lt (fundamentalDomain_isBounded _).measure_lt_top
  · exact ne_of_lt (ENNReal.pow_lt_top (lt_top_iff_ne_top.mpr ENNReal.two_ne_top) _)

theorem minkowskiBound_pos : 0 < minkowskiBound K I := by
  refine zero_lt_iff.mpr (mul_ne_zero ?_ ?_)
  · exact Zspan.measure_fundamentalDomain_ne_zero _
  · exact ENNReal.pow_ne_zero two_ne_zero _

variable {f : InfinitePlace K → ℝ≥0} (I : (FractionalIdeal (𝓞 K)⁰ K)ˣ)

/-- Let `I` be a fractional ideal of `K`. Assume that `f : InfinitePlace K → ℝ≥0` is such that
`minkowskiBound K I < volume (convexBodyLT K f)` where `convexBodyLT K f` is the set of
points `x` such that `‖x w‖ < f w` for all infinite places `w` (see `convexBodyLT_volume` for
the computation of this volume), then there exists a nonzero algebraic number `a` in `I` such
that `w a < f w` for all infinite places `w`. -/
theorem exists_ne_zero_mem_ideal_lt (h : minkowskiBound K I < volume (convexBodyLT K f)) :
    ∃ a ∈ (I : FractionalIdeal (𝓞 K)⁰ K), a ≠ 0 ∧ ∀ w : InfinitePlace K, w a < f w := by
  have h_fund := Zspan.isAddFundamentalDomain (fractionalIdealLatticeBasis K I) volume
  have : Countable (span ℤ (Set.range (fractionalIdealLatticeBasis K I))).toAddSubgroup := by
    change Countable (span ℤ (Set.range (fractionalIdealLatticeBasis K I)) : Set (E K))
    infer_instance
  obtain ⟨⟨x, hx⟩, h_nz, h_mem⟩ := exists_ne_zero_mem_lattice_of_measure_mul_two_pow_lt_measure
    h_fund (convexBodyLT_neg_mem K f) (convexBodyLT_convex K f) h
  rw [mem_toAddSubgroup, mem_span_fractionalIdealLatticeBasis] at hx
  obtain ⟨a, ha, rfl⟩ := hx
  exact ⟨a, ha, by simpa using h_nz, (convexBodyLT_mem K f).mp h_mem⟩

/-- A version of `exists_ne_zero_mem_ideal_lt` where the absolute value of the real part of `a` is
smaller than `1` at some fixed complex place. This is useful to ensure that `a` is not real. -/
theorem exists_ne_zero_mem_ideal_lt' (w₀ : {w : InfinitePlace K // IsComplex w})
    (h : minkowskiBound K I < volume (convexBodyLT' K f w₀)) :
    ∃ a ∈ (I : FractionalIdeal (𝓞 K)⁰ K), a ≠ 0 ∧ (∀ w : InfinitePlace K, w ≠ w₀ → w a < f w) ∧
      |(w₀.val.embedding a).re| < 1 ∧ |(w₀.val.embedding a).im| < (f w₀ : ℝ) ^ 2:= by
  have h_fund := Zspan.isAddFundamentalDomain (fractionalIdealLatticeBasis K I) volume
  have : Countable (span ℤ (Set.range (fractionalIdealLatticeBasis K I))).toAddSubgroup := by
    change Countable (span ℤ (Set.range (fractionalIdealLatticeBasis K I)) : Set (E K))
    infer_instance
  obtain ⟨⟨x, hx⟩, h_nz, h_mem⟩ := exists_ne_zero_mem_lattice_of_measure_mul_two_pow_lt_measure
    h_fund (convexBodyLT'_neg_mem K f w₀) (convexBodyLT'_convex K f w₀) h
  rw [mem_toAddSubgroup, mem_span_fractionalIdealLatticeBasis] at hx
  obtain ⟨a, ha, rfl⟩ := hx
  exact ⟨a, ha, by simpa using h_nz, (convexBodyLT'_mem K f w₀).mp h_mem⟩

/-- A version of `exists_ne_zero_mem_ideal_lt` for the ring of integers of `K`. -/
theorem exists_ne_zero_mem_ringOfIntegers_lt (h : minkowskiBound K ↑1 < volume (convexBodyLT K f)) :
<<<<<<< HEAD
    ∃ a : 𝓞 K, a ≠ 0 ∧ ∀ w : InfinitePlace K, w (algebraMap _ _ a) < f w := by
  obtain ⟨_, h_mem, h_nz, h_bd⟩ := exists_ne_zero_mem_ideal_lt K ↑1 h
  obtain ⟨a, rfl⟩ := (FractionalIdeal.mem_one_iff _).mp h_mem
  exact ⟨a, (_root_.map_ne_zero_iff _ (NoZeroSMulDivisors.algebraMap_injective _ _)).mp h_nz, h_bd⟩
=======
    ∃ a : 𝓞 K, a ≠ 0 ∧ ∀ w : InfinitePlace K, w a < f w := by
  obtain ⟨_, h_mem, h_nz, h_bd⟩ := exists_ne_zero_mem_ideal_lt K ↑1 h
  obtain ⟨a, rfl⟩ := (FractionalIdeal.mem_one_iff _).mp h_mem
  exact ⟨a, RingOfIntegers.coe_ne_zero_iff.mp h_nz, h_bd⟩
>>>>>>> a9076533

/-- A version of `exists_ne_zero_mem_ideal_lt'` for the ring of integers of `K`. -/
theorem exists_ne_zero_mem_ringOfIntegers_lt' (w₀ : {w : InfinitePlace K // IsComplex w})
    (h : minkowskiBound K ↑1 < volume (convexBodyLT' K f w₀)) :
<<<<<<< HEAD
    ∃ a : 𝓞 K, a ≠ 0 ∧ (∀ w : InfinitePlace K, w ≠ w₀ → w (algebraMap _ _ a) < f w) ∧
      |(w₀.val.embedding (algebraMap _ _ a)).re| < 1 ∧
      |(w₀.val.embedding (algebraMap _ _ a)).im| < (f w₀ : ℝ) ^ 2 := by
  obtain ⟨_, h_mem, h_nz, h_bd⟩ := exists_ne_zero_mem_ideal_lt' K ↑1 w₀ h
  obtain ⟨a, rfl⟩ := (FractionalIdeal.mem_one_iff _).mp h_mem
  exact ⟨a, (_root_.map_ne_zero_iff _ (NoZeroSMulDivisors.algebraMap_injective _ _)).mp h_nz, h_bd⟩

theorem exists_primitive_element_lt_of_isReal {w₀ : InfinitePlace K} (hw₀ : IsReal w₀) {B : ℝ≥0}
    (hB : minkowskiBound K ↑1 < convexBodyLTFactor K * B) :
    ∃ a : 𝓞 K, ℚ⟮algebraMap _ K a⟯ = ⊤ ∧
      ∀ w : InfinitePlace K, w (algebraMap _ K a) < max B 1 := by
=======
    ∃ a : 𝓞 K, a ≠ 0 ∧ (∀ w : InfinitePlace K, w ≠ w₀ → w a < f w) ∧
      |(w₀.val.embedding a).re| < 1 ∧ |(w₀.val.embedding a).im| < (f w₀ : ℝ) ^ 2 := by
  obtain ⟨_, h_mem, h_nz, h_bd⟩ := exists_ne_zero_mem_ideal_lt' K ↑1 w₀ h
  obtain ⟨a, rfl⟩ := (FractionalIdeal.mem_one_iff _).mp h_mem
  exact ⟨a, RingOfIntegers.coe_ne_zero_iff.mp h_nz, h_bd⟩

theorem exists_primitive_element_lt_of_isReal {w₀ : InfinitePlace K} (hw₀ : IsReal w₀) {B : ℝ≥0}
    (hB : minkowskiBound K ↑1 < convexBodyLTFactor K * B) :
    ∃ a : 𝓞 K, ℚ⟮(a : K)⟯ = ⊤ ∧
      ∀ w : InfinitePlace K, w a < max B 1 := by
>>>>>>> a9076533
  have : minkowskiBound K ↑1 < volume (convexBodyLT K (fun w ↦ if w = w₀ then B else 1)) := by
    rw [convexBodyLT_volume, ← Finset.prod_erase_mul _ _ (Finset.mem_univ w₀)]
    simp_rw [ite_pow, one_pow]
    rw [Finset.prod_ite_eq']
    simp_rw [Finset.not_mem_erase, ite_false, mult, hw₀, ite_true, one_mul, pow_one]
    exact hB
  obtain ⟨a, h_nz, h_le⟩ := exists_ne_zero_mem_ringOfIntegers_lt K this
  refine ⟨a, ?_, fun w ↦ lt_of_lt_of_le (h_le w) ?_⟩
<<<<<<< HEAD
  · exact is_primitive_element_of_infinitePlace_lt (x := a) h_nz
=======
  · exact is_primitive_element_of_infinitePlace_lt h_nz
>>>>>>> a9076533
      (fun w h_ne ↦ by convert (if_neg h_ne) ▸ h_le w) (Or.inl hw₀)
  · split_ifs <;> simp

theorem exists_primitive_element_lt_of_isComplex {w₀ : InfinitePlace K} (hw₀ : IsComplex w₀)
    {B : ℝ≥0} (hB : minkowskiBound K ↑1 < convexBodyLT'Factor K * B) :
<<<<<<< HEAD
    ∃ a : 𝓞 K, ℚ⟮algebraMap _ K a⟯ = ⊤ ∧
      ∀ w : InfinitePlace K, w (algebraMap _ K a) < Real.sqrt (1 + B ^ 2) := by
=======
    ∃ a : 𝓞 K, ℚ⟮(a : K)⟯ = ⊤ ∧
      ∀ w : InfinitePlace K, w a < Real.sqrt (1 + B ^ 2) := by
>>>>>>> a9076533
  have : minkowskiBound K ↑1 <
      volume (convexBodyLT' K (fun w ↦ if w = w₀ then NNReal.sqrt B else 1) ⟨w₀, hw₀⟩) := by
    rw [convexBodyLT'_volume, ← Finset.prod_erase_mul _ _ (Finset.mem_univ w₀)]
    simp_rw [ite_pow, one_pow]
    rw [Finset.prod_ite_eq']
    simp_rw [Finset.not_mem_erase, ite_false, mult, not_isReal_iff_isComplex.mpr hw₀,
      ite_true, ite_false, one_mul, NNReal.sq_sqrt]
    exact hB
  obtain ⟨a, h_nz, h_le, h_le₀⟩ := exists_ne_zero_mem_ringOfIntegers_lt' K ⟨w₀, hw₀⟩ this
  refine ⟨a, ?_, fun w ↦ ?_⟩
<<<<<<< HEAD
  · exact is_primitive_element_of_infinitePlace_lt (x := a) h_nz
=======
  · exact is_primitive_element_of_infinitePlace_lt h_nz
>>>>>>> a9076533
      (fun w h_ne ↦ by convert if_neg h_ne ▸ h_le w h_ne) (Or.inr h_le₀.1)
  · by_cases h_eq : w = w₀
    · rw [if_pos rfl] at h_le₀
      dsimp only at h_le₀
      rw [h_eq, ← norm_embedding_eq, Real.lt_sqrt (norm_nonneg _), ← Complex.re_add_im
        (embedding w₀ _), Complex.norm_eq_abs, Complex.abs_add_mul_I, Real.sq_sqrt (by positivity)]
      refine add_lt_add ?_ ?_
      · rw [← sq_abs, sq_lt_one_iff (abs_nonneg _)]
        exact h_le₀.1
      · rw [sq_lt_sq, NNReal.abs_eq, ← NNReal.sq_sqrt B]
        exact h_le₀.2
    · refine lt_of_lt_of_le (if_neg h_eq ▸ h_le w h_eq) ?_
      rw [NNReal.coe_one, Real.le_sqrt' zero_lt_one, one_pow]
      set_option tactic.skipAssignedInstances false in norm_num

/-- Let `I` be a fractional ideal of `K`. Assume that `B : ℝ` is such that
`minkowskiBound K I < volume (convexBodySum K B)` where `convexBodySum K B` is the set of points
`x` such that `∑ w real, ‖x w‖ + 2 * ∑ w complex, ‖x w‖ ≤ B` (see `convexBodySum_volume` for
the computation of this volume), then there exists a nonzero algebraic number `a` in `I` such
that `|Norm a| < (B / d) ^ d` where `d` is the degree of `K`. -/
theorem exists_ne_zero_mem_ideal_of_norm_le {B : ℝ}
    (h : (minkowskiBound K I) ≤ volume (convexBodySum K B)) :
    ∃ a ∈ (I : FractionalIdeal (𝓞 K)⁰ K), a ≠ 0 ∧
      |Algebra.norm ℚ (a:K)| ≤ (B / finrank ℚ K) ^ finrank ℚ K := by
  have hB : 0 ≤ B := by
    contrapose! h
    rw [convexBodySum_volume_eq_zero_of_le_zero K (le_of_lt h)]
    exact minkowskiBound_pos K I
  -- Some inequalities that will be useful later on
  have h1 : 0 < (finrank ℚ K : ℝ)⁻¹ := inv_pos.mpr (Nat.cast_pos.mpr finrank_pos)
  have h2 : 0 ≤ B / (finrank ℚ K) := div_nonneg hB (Nat.cast_nonneg _)
  have h_fund := Zspan.isAddFundamentalDomain (fractionalIdealLatticeBasis K I) volume
  have : Countable (span ℤ (Set.range (fractionalIdealLatticeBasis K I))).toAddSubgroup := by
    change Countable (span ℤ (Set.range (fractionalIdealLatticeBasis K I)): Set (E K))
    infer_instance
  obtain ⟨⟨x, hx⟩, h_nz, h_mem⟩ := exists_ne_zero_mem_lattice_of_measure_mul_two_pow_le_measure
      h_fund (fun _ ↦ convexBodySum_neg_mem K B) (convexBodySum_convex K B)
      (convexBodySum_compact K B) h
  rw [mem_toAddSubgroup, mem_span_fractionalIdealLatticeBasis] at hx
  obtain ⟨a, ha, rfl⟩ := hx
  refine ⟨a, ha, by simpa using h_nz, ?_⟩
  rw [← rpow_natCast, ← rpow_le_rpow_iff (by simp only [Rat.cast_abs, abs_nonneg])
      (rpow_nonneg h2 _) h1, ← rpow_mul h2,  mul_inv_cancel (Nat.cast_ne_zero.mpr
      (ne_of_gt finrank_pos)), rpow_one, le_div_iff' (Nat.cast_pos.mpr finrank_pos)]
  refine le_trans ?_ ((convexBodySum_mem K B).mp h_mem)
  rw [← le_div_iff' (Nat.cast_pos.mpr finrank_pos), ← sum_mult_eq, Nat.cast_sum]
  refine le_trans ?_ (geom_mean_le_arith_mean Finset.univ _ _ (fun _ _ => Nat.cast_nonneg _)
    ?_ (fun _ _ => AbsoluteValue.nonneg _ _))
  · simp_rw [← prod_eq_abs_norm, rpow_natCast]
    exact le_of_eq rfl
  · rw [← Nat.cast_sum, sum_mult_eq, Nat.cast_pos]
    exact finrank_pos

theorem exists_ne_zero_mem_ringOfIntegers_of_norm_le {B : ℝ}
    (h : (minkowskiBound K ↑1) ≤ volume (convexBodySum K B)) :
<<<<<<< HEAD
    ∃ a : 𝓞 K, a ≠ 0 ∧ |Algebra.norm ℚ (algebraMap _ K a)| ≤ (B / finrank ℚ K) ^ finrank ℚ K := by
  obtain ⟨_, h_mem, h_nz, h_bd⟩ := exists_ne_zero_mem_ideal_of_norm_le K ↑1 h
  obtain ⟨a, rfl⟩ := (FractionalIdeal.mem_one_iff _).mp h_mem
  exact ⟨a, (_root_.map_ne_zero_iff _ (NoZeroSMulDivisors.algebraMap_injective _ _)).mp h_nz, h_bd⟩
=======
    ∃ a : 𝓞 K, a ≠ 0 ∧ |Algebra.norm ℚ (a : K)| ≤ (B / finrank ℚ K) ^ finrank ℚ K := by
  obtain ⟨_, h_mem, h_nz, h_bd⟩ := exists_ne_zero_mem_ideal_of_norm_le K ↑1 h
  obtain ⟨a, rfl⟩ := (FractionalIdeal.mem_one_iff _).mp h_mem
  exact ⟨a, RingOfIntegers.coe_ne_zero_iff.mp h_nz, h_bd⟩
>>>>>>> a9076533

end minkowski

end NumberField.mixedEmbedding<|MERGE_RESOLUTION|>--- conflicted
+++ resolved
@@ -538,34 +538,14 @@
 
 /-- A version of `exists_ne_zero_mem_ideal_lt` for the ring of integers of `K`. -/
 theorem exists_ne_zero_mem_ringOfIntegers_lt (h : minkowskiBound K ↑1 < volume (convexBodyLT K f)) :
-<<<<<<< HEAD
-    ∃ a : 𝓞 K, a ≠ 0 ∧ ∀ w : InfinitePlace K, w (algebraMap _ _ a) < f w := by
-  obtain ⟨_, h_mem, h_nz, h_bd⟩ := exists_ne_zero_mem_ideal_lt K ↑1 h
-  obtain ⟨a, rfl⟩ := (FractionalIdeal.mem_one_iff _).mp h_mem
-  exact ⟨a, (_root_.map_ne_zero_iff _ (NoZeroSMulDivisors.algebraMap_injective _ _)).mp h_nz, h_bd⟩
-=======
     ∃ a : 𝓞 K, a ≠ 0 ∧ ∀ w : InfinitePlace K, w a < f w := by
   obtain ⟨_, h_mem, h_nz, h_bd⟩ := exists_ne_zero_mem_ideal_lt K ↑1 h
   obtain ⟨a, rfl⟩ := (FractionalIdeal.mem_one_iff _).mp h_mem
   exact ⟨a, RingOfIntegers.coe_ne_zero_iff.mp h_nz, h_bd⟩
->>>>>>> a9076533
 
 /-- A version of `exists_ne_zero_mem_ideal_lt'` for the ring of integers of `K`. -/
 theorem exists_ne_zero_mem_ringOfIntegers_lt' (w₀ : {w : InfinitePlace K // IsComplex w})
     (h : minkowskiBound K ↑1 < volume (convexBodyLT' K f w₀)) :
-<<<<<<< HEAD
-    ∃ a : 𝓞 K, a ≠ 0 ∧ (∀ w : InfinitePlace K, w ≠ w₀ → w (algebraMap _ _ a) < f w) ∧
-      |(w₀.val.embedding (algebraMap _ _ a)).re| < 1 ∧
-      |(w₀.val.embedding (algebraMap _ _ a)).im| < (f w₀ : ℝ) ^ 2 := by
-  obtain ⟨_, h_mem, h_nz, h_bd⟩ := exists_ne_zero_mem_ideal_lt' K ↑1 w₀ h
-  obtain ⟨a, rfl⟩ := (FractionalIdeal.mem_one_iff _).mp h_mem
-  exact ⟨a, (_root_.map_ne_zero_iff _ (NoZeroSMulDivisors.algebraMap_injective _ _)).mp h_nz, h_bd⟩
-
-theorem exists_primitive_element_lt_of_isReal {w₀ : InfinitePlace K} (hw₀ : IsReal w₀) {B : ℝ≥0}
-    (hB : minkowskiBound K ↑1 < convexBodyLTFactor K * B) :
-    ∃ a : 𝓞 K, ℚ⟮algebraMap _ K a⟯ = ⊤ ∧
-      ∀ w : InfinitePlace K, w (algebraMap _ K a) < max B 1 := by
-=======
     ∃ a : 𝓞 K, a ≠ 0 ∧ (∀ w : InfinitePlace K, w ≠ w₀ → w a < f w) ∧
       |(w₀.val.embedding a).re| < 1 ∧ |(w₀.val.embedding a).im| < (f w₀ : ℝ) ^ 2 := by
   obtain ⟨_, h_mem, h_nz, h_bd⟩ := exists_ne_zero_mem_ideal_lt' K ↑1 w₀ h
@@ -576,7 +556,6 @@
     (hB : minkowskiBound K ↑1 < convexBodyLTFactor K * B) :
     ∃ a : 𝓞 K, ℚ⟮(a : K)⟯ = ⊤ ∧
       ∀ w : InfinitePlace K, w a < max B 1 := by
->>>>>>> a9076533
   have : minkowskiBound K ↑1 < volume (convexBodyLT K (fun w ↦ if w = w₀ then B else 1)) := by
     rw [convexBodyLT_volume, ← Finset.prod_erase_mul _ _ (Finset.mem_univ w₀)]
     simp_rw [ite_pow, one_pow]
@@ -585,23 +564,14 @@
     exact hB
   obtain ⟨a, h_nz, h_le⟩ := exists_ne_zero_mem_ringOfIntegers_lt K this
   refine ⟨a, ?_, fun w ↦ lt_of_lt_of_le (h_le w) ?_⟩
-<<<<<<< HEAD
-  · exact is_primitive_element_of_infinitePlace_lt (x := a) h_nz
-=======
   · exact is_primitive_element_of_infinitePlace_lt h_nz
->>>>>>> a9076533
       (fun w h_ne ↦ by convert (if_neg h_ne) ▸ h_le w) (Or.inl hw₀)
   · split_ifs <;> simp
 
 theorem exists_primitive_element_lt_of_isComplex {w₀ : InfinitePlace K} (hw₀ : IsComplex w₀)
     {B : ℝ≥0} (hB : minkowskiBound K ↑1 < convexBodyLT'Factor K * B) :
-<<<<<<< HEAD
-    ∃ a : 𝓞 K, ℚ⟮algebraMap _ K a⟯ = ⊤ ∧
-      ∀ w : InfinitePlace K, w (algebraMap _ K a) < Real.sqrt (1 + B ^ 2) := by
-=======
     ∃ a : 𝓞 K, ℚ⟮(a : K)⟯ = ⊤ ∧
       ∀ w : InfinitePlace K, w a < Real.sqrt (1 + B ^ 2) := by
->>>>>>> a9076533
   have : minkowskiBound K ↑1 <
       volume (convexBodyLT' K (fun w ↦ if w = w₀ then NNReal.sqrt B else 1) ⟨w₀, hw₀⟩) := by
     rw [convexBodyLT'_volume, ← Finset.prod_erase_mul _ _ (Finset.mem_univ w₀)]
@@ -612,11 +582,7 @@
     exact hB
   obtain ⟨a, h_nz, h_le, h_le₀⟩ := exists_ne_zero_mem_ringOfIntegers_lt' K ⟨w₀, hw₀⟩ this
   refine ⟨a, ?_, fun w ↦ ?_⟩
-<<<<<<< HEAD
-  · exact is_primitive_element_of_infinitePlace_lt (x := a) h_nz
-=======
   · exact is_primitive_element_of_infinitePlace_lt h_nz
->>>>>>> a9076533
       (fun w h_ne ↦ by convert if_neg h_ne ▸ h_le w h_ne) (Or.inr h_le₀.1)
   · by_cases h_eq : w = w₀
     · rw [if_pos rfl] at h_le₀
@@ -672,17 +638,10 @@
 
 theorem exists_ne_zero_mem_ringOfIntegers_of_norm_le {B : ℝ}
     (h : (minkowskiBound K ↑1) ≤ volume (convexBodySum K B)) :
-<<<<<<< HEAD
-    ∃ a : 𝓞 K, a ≠ 0 ∧ |Algebra.norm ℚ (algebraMap _ K a)| ≤ (B / finrank ℚ K) ^ finrank ℚ K := by
-  obtain ⟨_, h_mem, h_nz, h_bd⟩ := exists_ne_zero_mem_ideal_of_norm_le K ↑1 h
-  obtain ⟨a, rfl⟩ := (FractionalIdeal.mem_one_iff _).mp h_mem
-  exact ⟨a, (_root_.map_ne_zero_iff _ (NoZeroSMulDivisors.algebraMap_injective _ _)).mp h_nz, h_bd⟩
-=======
     ∃ a : 𝓞 K, a ≠ 0 ∧ |Algebra.norm ℚ (a : K)| ≤ (B / finrank ℚ K) ^ finrank ℚ K := by
   obtain ⟨_, h_mem, h_nz, h_bd⟩ := exists_ne_zero_mem_ideal_of_norm_le K ↑1 h
   obtain ⟨a, rfl⟩ := (FractionalIdeal.mem_one_iff _).mp h_mem
   exact ⟨a, RingOfIntegers.coe_ne_zero_iff.mp h_nz, h_bd⟩
->>>>>>> a9076533
 
 end minkowski
 
