/-
Copyright (c) 2022 Xavier Roblot. All rights reserved.
Released under Apache 2.0 license as described in the file LICENSE.
Authors: Xavier Roblot
-/
import Mathlib.MeasureTheory.Group.GeometryOfNumbers
import Mathlib.MeasureTheory.Measure.Lebesgue.VolumeOfBalls
import Mathlib.NumberTheory.NumberField.CanonicalEmbedding.Basic
import Mathlib.Analysis.SpecialFunctions.Gamma.BohrMollerup

/-!
# Convex Bodies

The file contains the definitions of several convex bodies lying in the mixed space `ℝ^r₁ × ℂ^r₂`
associated to a number field of signature `K` and proves several existence theorems by applying
*Minkowski Convex Body Theorem* to those.

## Main definitions and results

* `NumberField.mixedEmbedding.convexBodyLT`: The set of points `x` such that `‖x w‖ < f w` for all
infinite places `w` with `f : InfinitePlace K → ℝ≥0`.

* `NumberField.mixedEmbedding.convexBodySum`: The set of points `x` such that
`∑ w real, ‖x w‖ + 2 * ∑ w complex, ‖x w‖ ≤ B`

* `NumberField.mixedEmbedding.exists_ne_zero_mem_ideal_lt`: Let `I` be a fractional ideal of `K`.
Assume that `f` is such that `minkowskiBound K I < volume (convexBodyLT K f)`, then there exists a
nonzero algebraic number `a` in `I` such that `w a < f w` for all infinite places `w`.

* `NumberField.mixedEmbedding.exists_ne_zero_mem_ideal_of_norm_le`: Let `I` be a fractional ideal
of `K`. Assume that `B` is such that `minkowskiBound K I < volume (convexBodySum K B)` (see
`convexBodySum_volume` for the computation of this volume), then there exists a nonzero algebraic
number `a` in `I` such that `|Norm a| < (B / d) ^ d` where `d` is the degree of `K`.

## Tags

number field, infinite places
-/

variable (K : Type*) [Field K]

namespace NumberField.mixedEmbedding

open NumberField NumberField.InfinitePlace Module

section convexBodyLT

open Metric NNReal

variable (f : InfinitePlace K → ℝ≥0)

/-- The convex body defined by `f`: the set of points `x : E` such that `‖x w‖ < f w` for all
infinite places `w`. -/
abbrev convexBodyLT : Set (mixedSpace K) :=
  (Set.univ.pi (fun w : { w : InfinitePlace K // IsReal w } => ball 0 (f w))) ×ˢ
  (Set.univ.pi (fun w : { w : InfinitePlace K // IsComplex w } => ball 0 (f w)))

theorem convexBodyLT_mem {x : K} :
    mixedEmbedding K x ∈ (convexBodyLT K f) ↔ ∀ w : InfinitePlace K, w x < f w := by
  simp_rw [mixedEmbedding, RingHom.prod_apply, Set.mem_prod, Set.mem_pi, Set.mem_univ,
    forall_true_left, mem_ball_zero_iff, Pi.ringHom_apply, ← Complex.norm_real,
    embedding_of_isReal_apply, Subtype.forall, ← forall₂_or_left, ← not_isReal_iff_isComplex, em,
    forall_true_left, norm_embedding_eq]

theorem convexBodyLT_neg_mem (x : mixedSpace K) (hx : x ∈ (convexBodyLT K f)) :
    -x ∈ (convexBodyLT K f) := by
  simp only [Set.mem_prod, Prod.fst_neg, Set.mem_pi, Set.mem_univ, Pi.neg_apply,
    mem_ball_zero_iff, norm_neg, Real.norm_eq_abs, forall_true_left, Subtype.forall,
    Prod.snd_neg] at hx ⊢
  exact hx

theorem convexBodyLT_convex : Convex ℝ (convexBodyLT K f) :=
  Convex.prod (convex_pi (fun _ _ => convex_ball _ _)) (convex_pi (fun _ _ => convex_ball _ _))

open Fintype MeasureTheory MeasureTheory.Measure ENNReal

variable [NumberField K]

/-- The fudge factor that appears in the formula for the volume of `convexBodyLT`. -/
noncomputable abbrev convexBodyLTFactor : ℝ≥0 :=
  (2 : ℝ≥0) ^ nrRealPlaces K * NNReal.pi ^ nrComplexPlaces K

theorem convexBodyLTFactor_ne_zero : convexBodyLTFactor K ≠ 0 :=
  mul_ne_zero (pow_ne_zero _ two_ne_zero) (pow_ne_zero _ pi_ne_zero)

theorem one_le_convexBodyLTFactor : 1 ≤ convexBodyLTFactor K :=
  one_le_mul (one_le_pow₀ one_le_two) (one_le_pow₀ (one_le_two.trans Real.two_le_pi))

open scoped Classical in
/-- The volume of `(ConvexBodyLt K f)` where `convexBodyLT K f` is the set of points `x`
such that `‖x w‖ < f w` for all infinite places `w`. -/
theorem convexBodyLT_volume :
    volume (convexBodyLT K f) = (convexBodyLTFactor K) * ∏ w, (f w) ^ (mult w) := by
  calc
    _ = (∏ x : {w // InfinitePlace.IsReal w}, ENNReal.ofReal (2 * (f x.val))) *
          ∏ x : {w // InfinitePlace.IsComplex w}, ENNReal.ofReal (f x.val) ^ 2 * NNReal.pi := by
      simp_rw [volume_eq_prod, prod_prod, volume_pi, pi_pi, Real.volume_ball, Complex.volume_ball]
    _ = ((2 : ℝ≥0) ^ nrRealPlaces K
          * (∏ x : {w // InfinitePlace.IsReal w}, ENNReal.ofReal (f x.val)))
          * ((∏ x : {w // IsComplex w}, ENNReal.ofReal (f x.val) ^ 2) *
            NNReal.pi ^ nrComplexPlaces K) := by
      simp_rw [ofReal_mul (by norm_num : 0 ≤ (2 : ℝ)), Finset.prod_mul_distrib, Finset.prod_const,
        Finset.card_univ, ofReal_ofNat, ofReal_coe_nnreal, coe_ofNat]
    _ = (convexBodyLTFactor K) * ((∏ x : {w // InfinitePlace.IsReal w}, .ofReal (f x.val)) *
        (∏ x : {w // IsComplex w}, ENNReal.ofReal (f x.val) ^ 2)) := by
      simp_rw [convexBodyLTFactor, coe_mul, ENNReal.coe_pow]
      ring
    _ = (convexBodyLTFactor K) * ∏ w, (f w) ^ (mult w) := by
      simp_rw [prod_eq_prod_mul_prod, coe_mul, coe_finset_prod, mult_isReal, mult_isComplex,
        pow_one, ENNReal.coe_pow, ofReal_coe_nnreal]

variable {f}

/-- This is a technical result: quite often, we want to impose conditions at all infinite places
but one and choose the value at the remaining place so that we can apply
`exists_ne_zero_mem_ringOfIntegers_lt`. -/
theorem adjust_f {w₁ : InfinitePlace K} (B : ℝ≥0) (hf : ∀ w, w ≠ w₁ → f w ≠ 0) :
    ∃ g : InfinitePlace K → ℝ≥0, (∀ w, w ≠ w₁ → g w = f w) ∧ ∏ w, (g w) ^ mult w = B := by
  classical
  let S := ∏ w ∈ Finset.univ.erase w₁, (f w) ^ mult w
  refine ⟨Function.update f w₁ ((B * S⁻¹) ^ (mult w₁ : ℝ)⁻¹), ?_, ?_⟩
  · exact fun w hw => Function.update_of_ne hw _ f
  · rw [← Finset.mul_prod_erase Finset.univ _ (Finset.mem_univ w₁), Function.update_self,
      Finset.prod_congr rfl fun w hw => by rw [Function.update_of_ne (Finset.ne_of_mem_erase hw)],
      ← NNReal.rpow_natCast, ← NNReal.rpow_mul, inv_mul_cancel₀, NNReal.rpow_one, mul_assoc,
      inv_mul_cancel₀, mul_one]
    · rw [Finset.prod_ne_zero_iff]
      exact fun w hw => pow_ne_zero _ (hf w (Finset.ne_of_mem_erase hw))
    · rw [mult]; split_ifs <;> norm_num

end convexBodyLT

section convexBodyLT'

open  Metric ENNReal NNReal

variable (f : InfinitePlace K → ℝ≥0) (w₀ : {w : InfinitePlace K // IsComplex w})

open scoped Classical in
/-- A version of `convexBodyLT` with an additional condition at a fixed complex place. This is
needed to ensure the element constructed is not real, see for example
`exists_primitive_element_lt_of_isComplex`.
-/
abbrev convexBodyLT' : Set (mixedSpace K) :=
  (Set.univ.pi (fun w : { w : InfinitePlace K // IsReal w } ↦ ball 0 (f w))) ×ˢ
  (Set.univ.pi (fun w : { w : InfinitePlace K // IsComplex w } ↦
    if w = w₀ then {x | |x.re| < 1 ∧ |x.im| < (f w : ℝ) ^ 2} else ball 0 (f w)))

theorem convexBodyLT'_mem {x : K} :
    mixedEmbedding K x ∈ convexBodyLT' K f w₀ ↔
      (∀ w : InfinitePlace K, w ≠ w₀ → w x < f w) ∧
      |(w₀.val.embedding x).re| < 1 ∧ |(w₀.val.embedding x).im| < (f w₀ : ℝ) ^ 2 := by
  simp_rw [mixedEmbedding, RingHom.prod_apply, Set.mem_prod, Set.mem_pi, Set.mem_univ,
    forall_true_left, Pi.ringHom_apply, mem_ball_zero_iff, ← Complex.norm_real,
    embedding_of_isReal_apply, norm_embedding_eq, Subtype.forall]
  refine ⟨fun ⟨h₁, h₂⟩ ↦ ⟨fun w h_ne ↦ ?_, ?_⟩, fun ⟨h₁, h₂⟩ ↦ ⟨fun w hw ↦ ?_, fun w hw ↦ ?_⟩⟩
  · by_cases hw : IsReal w
    · exact norm_embedding_eq w _ ▸ h₁ w hw
    · specialize h₂ w (not_isReal_iff_isComplex.mp hw)
      rw [apply_ite (w.embedding x ∈ ·), Set.mem_setOf_eq,
        mem_ball_zero_iff, norm_embedding_eq] at h₂
      rwa [if_neg (by exact Subtype.coe_ne_coe.1 h_ne)] at h₂
  · simpa [if_true] using h₂ w₀.val w₀.prop
  · exact h₁ w (ne_of_isReal_isComplex hw w₀.prop)
  · by_cases h_ne : w = w₀
    · simpa [h_ne]
    · rw [if_neg (by exact Subtype.coe_ne_coe.1 h_ne)]
      rw [mem_ball_zero_iff, norm_embedding_eq]
      exact h₁ w h_ne

theorem convexBodyLT'_neg_mem (x : mixedSpace K) (hx : x ∈ convexBodyLT' K f w₀) :
    -x ∈ convexBodyLT' K f w₀ := by
  simp only [Set.mem_prod, Set.mem_pi, Set.mem_univ, mem_ball, dist_zero_right, Real.norm_eq_abs,
    true_implies, Subtype.forall, Prod.fst_neg, Pi.neg_apply, norm_neg, Prod.snd_neg] at hx ⊢
  convert hx using 3
  split_ifs <;> simp

theorem convexBodyLT'_convex : Convex ℝ (convexBodyLT' K f w₀) := by
  refine Convex.prod (convex_pi (fun _ _ => convex_ball _ _)) (convex_pi (fun _ _ => ?_))
  split_ifs
  · simp_rw [abs_lt]
    refine Convex.inter ((convex_halfSpace_re_gt _).inter (convex_halfSpace_re_lt _))
      ((convex_halfSpace_im_gt _).inter (convex_halfSpace_im_lt _))
  · exact convex_ball _ _

open MeasureTheory MeasureTheory.Measure

variable [NumberField K]

/-- The fudge factor that appears in the formula for the volume of `convexBodyLT'`. -/
noncomputable abbrev convexBodyLT'Factor : ℝ≥0 :=
  (2 : ℝ≥0) ^ (nrRealPlaces K + 2) * NNReal.pi ^ (nrComplexPlaces K - 1)

theorem convexBodyLT'Factor_ne_zero : convexBodyLT'Factor K ≠ 0 :=
  mul_ne_zero (pow_ne_zero _ two_ne_zero) (pow_ne_zero _ pi_ne_zero)

theorem one_le_convexBodyLT'Factor : 1 ≤ convexBodyLT'Factor K :=
  one_le_mul (one_le_pow₀ one_le_two) (one_le_pow₀ (one_le_two.trans Real.two_le_pi))

open scoped Classical in
theorem convexBodyLT'_volume :
    volume (convexBodyLT' K f w₀) = convexBodyLT'Factor K * ∏ w, (f w) ^ (mult w) := by
  have vol_box : ∀ B : ℝ≥0, volume {x : ℂ | |x.re| < 1 ∧ |x.im| < B^2} = 4*B^2 := by
    intro B
    rw [← (Complex.volume_preserving_equiv_real_prod.symm).measure_preimage]
    · simp_rw [Set.preimage_setOf_eq, Complex.measurableEquivRealProd_symm_apply]
      rw [show {a : ℝ × ℝ | |a.1| < 1 ∧ |a.2| < B ^ 2} =
        Set.Ioo (-1 : ℝ) (1 : ℝ) ×ˢ Set.Ioo (- (B : ℝ) ^ 2) ((B : ℝ) ^ 2) by
          ext; simp_rw [Set.mem_setOf_eq, Set.mem_prod, Set.mem_Ioo, abs_lt]]
      simp_rw [volume_eq_prod, prod_prod, Real.volume_Ioo, sub_neg_eq_add, one_add_one_eq_two,
        ← two_mul, ofReal_mul zero_le_two, ofReal_pow (coe_nonneg B), ofReal_ofNat,
        ofReal_coe_nnreal, ← mul_assoc, show (2 : ℝ≥0∞) * 2 = 4 by norm_num]
    · refine (MeasurableSet.inter ?_ ?_).nullMeasurableSet
      · exact measurableSet_lt (measurable_norm.comp Complex.measurable_re) measurable_const
      · exact measurableSet_lt (measurable_norm.comp Complex.measurable_im) measurable_const
  calc
    _ = (∏ x : {w // InfinitePlace.IsReal w}, ENNReal.ofReal (2 * (f x.val))) *
          ((∏ x ∈ Finset.univ.erase  w₀, ENNReal.ofReal (f x.val) ^ 2 * pi) *
          (4 * (f w₀) ^ 2)) := by
      simp_rw [volume_eq_prod, prod_prod, volume_pi, pi_pi, Real.volume_ball]
      rw [← Finset.prod_erase_mul _ _ (Finset.mem_univ w₀)]
      congr 2
      · refine Finset.prod_congr rfl (fun w' hw' ↦ ?_)
        rw [if_neg (Finset.ne_of_mem_erase hw'), Complex.volume_ball]
      · simpa only [ite_true] using vol_box (f w₀)
    _ = ((2 : ℝ≥0) ^ nrRealPlaces K *
          (∏ x : {w // InfinitePlace.IsReal w}, ENNReal.ofReal (f x.val))) *
            ((∏ x ∈ Finset.univ.erase  w₀, ENNReal.ofReal (f x.val) ^ 2) *
              ↑pi ^ (nrComplexPlaces K - 1) * (4 * (f w₀) ^ 2)) := by
      simp_rw [ofReal_mul (by norm_num : 0 ≤ (2 : ℝ)), Finset.prod_mul_distrib, Finset.prod_const,
        Finset.card_erase_of_mem (Finset.mem_univ _), Finset.card_univ, ofReal_ofNat,
        ofReal_coe_nnreal, coe_ofNat]
    _ = convexBodyLT'Factor K * (∏ x : {w // InfinitePlace.IsReal w}, ENNReal.ofReal (f x.val))
        * (∏ x : {w // IsComplex w}, ENNReal.ofReal (f x.val) ^ 2) := by
      rw [show (4 : ℝ≥0∞) = (2 : ℝ≥0) ^ 2 by norm_num, convexBodyLT'Factor, pow_add,
        ← Finset.prod_erase_mul _ _ (Finset.mem_univ w₀), ofReal_coe_nnreal]
      simp_rw [coe_mul, ENNReal.coe_pow]
      ring
    _ = convexBodyLT'Factor K * ∏ w, (f w) ^ (mult w) := by
      simp_rw [prod_eq_prod_mul_prod, coe_mul, coe_finset_prod, mult_isReal, mult_isComplex,
        pow_one, ENNReal.coe_pow, ofReal_coe_nnreal, mul_assoc]

end convexBodyLT'

section convexBodySum

open ENNReal MeasureTheory Fintype

open scoped Real NNReal

variable [NumberField K] (B : ℝ)
variable {K}

/-- The function that sends `x : mixedSpace K` to `∑ w, ‖x.1 w‖ + 2 * ∑ w, ‖x.2 w‖`. It defines a
norm and it used to define `convexBodySum`. -/
noncomputable abbrev convexBodySumFun (x : mixedSpace K) : ℝ := ∑ w, mult w * normAtPlace w x

theorem convexBodySumFun_apply (x : mixedSpace K) :
    convexBodySumFun x = ∑ w,  mult w * normAtPlace w x := rfl

open scoped Classical in
theorem convexBodySumFun_apply' (x : mixedSpace K) :
    convexBodySumFun x = ∑ w, ‖x.1 w‖ + 2 * ∑ w, ‖x.2 w‖ := by
<<<<<<< HEAD
  simp_rw [convexBodySumFun_apply, sum_eq_sum_add_sum, mult_isReal, mult_isComplex,
    Nat.cast_one, one_mul, Nat.cast_ofNat, normAtPlace_apply_isReal (Subtype.prop _),
    normAtPlace_apply_isComplex (Subtype.prop _), Finset.mul_sum]
=======
  simp_rw [convexBodySumFun_apply, ← Finset.sum_add_sum_compl {w | IsReal w}.toFinset,
    Set.toFinset_setOf, Finset.compl_filter, not_isReal_iff_isComplex, ← Finset.subtype_univ,
    ← Finset.univ.sum_subtype_eq_sum_filter, Finset.mul_sum]
  congr
  · ext w
    rw [mult, if_pos w.prop, normAtPlace_apply_of_isReal, Nat.cast_one, one_mul]
  · ext w
    rw [mult, if_neg (not_isReal_iff_isComplex.mpr w.prop), normAtPlace_apply_of_isComplex,
      Nat.cast_ofNat]
>>>>>>> fb85dc4d

theorem convexBodySumFun_nonneg (x : mixedSpace K) :
    0 ≤ convexBodySumFun x :=
  Finset.sum_nonneg (fun _ _ => mul_nonneg (Nat.cast_pos.mpr mult_pos).le (normAtPlace_nonneg _ _))

theorem convexBodySumFun_neg (x : mixedSpace K) :
    convexBodySumFun (- x) = convexBodySumFun x := by
  simp_rw [convexBodySumFun, normAtPlace_neg]

theorem convexBodySumFun_add_le (x y : mixedSpace K) :
    convexBodySumFun (x + y) ≤ convexBodySumFun x + convexBodySumFun y := by
  simp_rw [convexBodySumFun, ← Finset.sum_add_distrib, ← mul_add]
  exact Finset.sum_le_sum
    fun _ _ ↦ mul_le_mul_of_nonneg_left (normAtPlace_add_le _ x y) (Nat.cast_pos.mpr mult_pos).le

theorem convexBodySumFun_smul (c : ℝ) (x : mixedSpace K) :
    convexBodySumFun (c • x) = |c| * convexBodySumFun x := by
  simp_rw [convexBodySumFun, normAtPlace_smul, ← mul_assoc, mul_comm, Finset.mul_sum, mul_assoc]

theorem convexBodySumFun_eq_zero_iff (x : mixedSpace K) :
    convexBodySumFun x = 0 ↔ x = 0 := by
  rw [← forall_normAtPlace_eq_zero_iff, convexBodySumFun, Finset.sum_eq_zero_iff_of_nonneg
    fun _ _ ↦ mul_nonneg (Nat.cast_pos.mpr mult_pos).le (normAtPlace_nonneg _ _)]
  conv =>
    enter [1, w, hw]
    rw [mul_left_mem_nonZeroDivisors_eq_zero_iff
      (mem_nonZeroDivisors_iff_ne_zero.mpr <| Nat.cast_ne_zero.mpr mult_ne_zero)]
  simp_rw [Finset.mem_univ, true_implies]

open scoped Classical in
theorem norm_le_convexBodySumFun (x : mixedSpace K) : ‖x‖ ≤ convexBodySumFun x := by
  rw [norm_eq_sup'_normAtPlace]
  refine (Finset.sup'_le_iff _ _).mpr fun w _ ↦ ?_
  rw [convexBodySumFun_apply, ← Finset.univ.add_sum_erase _ (Finset.mem_univ w)]
  refine le_add_of_le_of_nonneg  ?_ ?_
  · exact le_mul_of_one_le_left (normAtPlace_nonneg w x) one_le_mult
  · exact Finset.sum_nonneg (fun _ _ => mul_nonneg (Nat.cast_pos.mpr mult_pos).le
      (normAtPlace_nonneg _ _))

variable (K)

theorem convexBodySumFun_continuous :
    Continuous (convexBodySumFun : mixedSpace K → ℝ) := by
  refine continuous_finset_sum Finset.univ fun w ↦ ?_
  obtain hw | hw := isReal_or_isComplex w
  all_goals
  · simp only [normAtPlace_apply_of_isReal, normAtPlace_apply_of_isComplex, hw]
    fun_prop

/-- The convex body equal to the set of points `x : mixedSpace K` such that
  `∑ w real, ‖x w‖ + 2 * ∑ w complex, ‖x w‖ ≤ B`. -/
abbrev convexBodySum : Set (mixedSpace K)  := { x | convexBodySumFun x ≤ B }

open scoped Classical in
theorem convexBodySum_volume_eq_zero_of_le_zero {B} (hB : B ≤ 0) :
    volume (convexBodySum K B) = 0 := by
  obtain hB | hB := lt_or_eq_of_le hB
  · suffices convexBodySum K B = ∅ by rw [this, measure_empty]
    ext x
    refine ⟨fun hx => ?_, fun h => h.elim⟩
    rw [Set.mem_setOf] at hx
    linarith [convexBodySumFun_nonneg x]
  · suffices convexBodySum K B = { 0 } by rw [this, measure_singleton]
    ext
    rw [convexBodySum, Set.mem_setOf_eq, Set.mem_singleton_iff, hB, ← convexBodySumFun_eq_zero_iff]
    exact (convexBodySumFun_nonneg _).le_iff_eq

theorem convexBodySum_mem {x : K} :
    mixedEmbedding K x ∈ (convexBodySum K B) ↔
      ∑ w : InfinitePlace K, (mult w) * w.val x ≤ B := by
  simp_rw [Set.mem_setOf_eq, convexBodySumFun, normAtPlace_apply]
  rfl

theorem convexBodySum_neg_mem {x : mixedSpace K} (hx : x ∈ (convexBodySum K B)) :
    -x ∈ (convexBodySum K B) := by
  rw [Set.mem_setOf, convexBodySumFun_neg]
  exact hx

theorem convexBodySum_convex : Convex ℝ (convexBodySum K B) := by
  refine Convex_subadditive_le (fun _ _ => convexBodySumFun_add_le _ _) (fun c x h => ?_) B
  convert le_of_eq (convexBodySumFun_smul c x)
  exact (abs_eq_self.mpr h).symm

theorem convexBodySum_isBounded : Bornology.IsBounded (convexBodySum K B) := by
  classical
  refine Metric.isBounded_iff.mpr ⟨B + B, fun x hx y hy => ?_⟩
  refine le_trans (norm_sub_le x y) (add_le_add ?_ ?_)
  · exact le_trans (norm_le_convexBodySumFun x) hx
  · exact le_trans (norm_le_convexBodySumFun y) hy

theorem convexBodySum_compact : IsCompact (convexBodySum K B) := by
  classical
  rw [Metric.isCompact_iff_isClosed_bounded]
  refine ⟨?_, convexBodySum_isBounded K B⟩
  convert IsClosed.preimage (convexBodySumFun_continuous K) (isClosed_Icc : IsClosed (Set.Icc 0 B))
  ext
  simp [convexBodySumFun_nonneg]

/-- The fudge factor that appears in the formula for the volume of `convexBodyLt`. -/
noncomputable abbrev convexBodySumFactor : ℝ≥0 :=
  (2 : ℝ≥0) ^ nrRealPlaces K * (NNReal.pi / 2) ^ nrComplexPlaces K / (finrank ℚ K).factorial

theorem convexBodySumFactor_ne_zero : convexBodySumFactor K ≠ 0 := by
  refine div_ne_zero ?_ <| Nat.cast_ne_zero.mpr (Nat.factorial_ne_zero _)
  exact mul_ne_zero (pow_ne_zero _ two_ne_zero)
    (pow_ne_zero _ (div_ne_zero NNReal.pi_ne_zero two_ne_zero))

open MeasureTheory MeasureTheory.Measure Real in
open scoped Classical in
theorem convexBodySum_volume :
    volume (convexBodySum K B) = (convexBodySumFactor K) * (.ofReal B) ^ (finrank ℚ K) := by
  obtain hB | hB := le_or_lt B 0
  · rw [convexBodySum_volume_eq_zero_of_le_zero K hB, ofReal_eq_zero.mpr hB, zero_pow, mul_zero]
    exact finrank_pos.ne'
  · suffices volume (convexBodySum K 1) = (convexBodySumFactor K) by
      rw [mul_comm]
      convert addHaar_smul volume B (convexBodySum K 1)
      · simp_rw [← Set.preimage_smul_inv₀ (ne_of_gt hB), Set.preimage_setOf_eq, convexBodySumFun,
        normAtPlace_smul, abs_inv, abs_eq_self.mpr (le_of_lt hB), ← mul_assoc, mul_comm, mul_assoc,
        ← Finset.mul_sum, inv_mul_le_iff₀ hB, mul_one]
      · rw [abs_pow, ofReal_pow (abs_nonneg _), abs_eq_self.mpr (le_of_lt hB),
          mixedEmbedding.finrank]
      · exact this.symm
    rw [MeasureTheory.measure_le_eq_lt _ ((convexBodySumFun_eq_zero_iff 0).mpr rfl)
      convexBodySumFun_neg convexBodySumFun_add_le
      (fun hx => (convexBodySumFun_eq_zero_iff _).mp hx)
      (fun r x => le_of_eq (convexBodySumFun_smul r x))]
    rw [measure_lt_one_eq_integral_div_gamma (g := fun x : (mixedSpace K) => convexBodySumFun x)
      volume ((convexBodySumFun_eq_zero_iff 0).mpr rfl) convexBodySumFun_neg convexBodySumFun_add_le
      (fun hx => (convexBodySumFun_eq_zero_iff _).mp hx)
      (fun r x => le_of_eq (convexBodySumFun_smul r x)) zero_lt_one]
    simp_rw [mixedEmbedding.finrank, div_one, Gamma_nat_eq_factorial, ofReal_div_of_pos
      (Nat.cast_pos.mpr (Nat.factorial_pos _)), Real.rpow_one, ofReal_natCast]
    suffices ∫ x : mixedSpace K, exp (-convexBodySumFun x) =
        (2 : ℝ) ^ nrRealPlaces K * (π / 2) ^ nrComplexPlaces K by
      rw [this, convexBodySumFactor, ofReal_mul (by positivity), ofReal_pow zero_le_two,
        ofReal_pow (by positivity), ofReal_div_of_pos zero_lt_two, ofReal_ofNat,
        ← NNReal.coe_real_pi, ofReal_coe_nnreal, coe_div (Nat.cast_ne_zero.mpr
        (Nat.factorial_ne_zero _)), coe_mul, coe_pow, coe_pow, coe_ofNat, coe_div two_ne_zero,
        coe_ofNat, coe_natCast]
    calc
      _ = (∫ x : {w : InfinitePlace K // IsReal w} → ℝ, ∏ w, exp (- ‖x w‖)) *
              (∫ x : {w : InfinitePlace K // IsComplex w} → ℂ, ∏ w, exp (- 2 * ‖x w‖)) := by
        simp_rw [convexBodySumFun_apply', neg_add, ← neg_mul, Finset.mul_sum,
          ← Finset.sum_neg_distrib, exp_add, exp_sum, ← integral_prod_mul, volume_eq_prod]
      _ = (∫ x : ℝ, exp (-|x|)) ^ nrRealPlaces K *
              (∫ x : ℂ, Real.exp (-2 * ‖x‖)) ^ nrComplexPlaces K := by
        rw [integral_fintype_prod_eq_pow _ (fun x => exp (- ‖x‖)), integral_fintype_prod_eq_pow _
          (fun x => exp (- 2 * ‖x‖))]
        simp_rw [norm_eq_abs]
      _ =  (2 * Gamma (1 / 1 + 1)) ^ nrRealPlaces K *
              (π * (2 : ℝ) ^ (-(2 : ℝ) / 1) * Gamma (2 / 1 + 1)) ^ nrComplexPlaces K := by
        rw [integral_comp_abs (f := fun x => exp (- x)), ← integral_exp_neg_rpow zero_lt_one,
          ← Complex.integral_exp_neg_mul_rpow le_rfl zero_lt_two]
        simp_rw [Real.rpow_one]
      _ = (2 : ℝ) ^ nrRealPlaces K * (π / 2) ^ nrComplexPlaces K := by
        simp_rw [div_one, one_add_one_eq_two, Gamma_add_one two_ne_zero, Gamma_two, mul_one,
          mul_assoc, ← Real.rpow_add_one two_ne_zero, show (-2 : ℝ) + 1 = -1 by norm_num,
          Real.rpow_neg_one, div_eq_mul_inv]

end convexBodySum

section minkowski

open MeasureTheory MeasureTheory.Measure Module ZSpan Real Submodule

open scoped ENNReal NNReal nonZeroDivisors IntermediateField

variable [NumberField K] (I : (FractionalIdeal (𝓞 K)⁰ K)ˣ)

open scoped Classical in
/-- The bound that appears in **Minkowski Convex Body theorem**, see
`MeasureTheory.exists_ne_zero_mem_lattice_of_measure_mul_two_pow_lt_measure`. See
`NumberField.mixedEmbedding.volume_fundamentalDomain_idealLatticeBasis_eq` and
`NumberField.mixedEmbedding.volume_fundamentalDomain_latticeBasis` for the computation of
`volume (fundamentalDomain (idealLatticeBasis K))`. -/
noncomputable def minkowskiBound : ℝ≥0∞ :=
  volume (fundamentalDomain (fractionalIdealLatticeBasis K I)) *
    (2 : ℝ≥0∞) ^ (finrank ℝ (mixedSpace K))

open scoped Classical in
theorem volume_fundamentalDomain_fractionalIdealLatticeBasis :
    volume (fundamentalDomain (fractionalIdealLatticeBasis K I)) =
      .ofReal (FractionalIdeal.absNorm I.1) *  volume (fundamentalDomain (latticeBasis K)) := by
  let e : (Module.Free.ChooseBasisIndex ℤ I) ≃ (Module.Free.ChooseBasisIndex ℤ (𝓞 K)) := by
    refine Fintype.equivOfCardEq ?_
    rw [← finrank_eq_card_chooseBasisIndex, ← finrank_eq_card_chooseBasisIndex,
      fractionalIdeal_rank]
  rw [← fundamentalDomain_reindex (fractionalIdealLatticeBasis K I) e,
    measure_fundamentalDomain ((fractionalIdealLatticeBasis K I).reindex e)]
  · rw [show (fractionalIdealLatticeBasis K I).reindex e = (mixedEmbedding K) ∘
        (basisOfFractionalIdeal K I) ∘ e.symm by
      ext1; simp only [Basis.coe_reindex, Function.comp_apply, fractionalIdealLatticeBasis_apply]]
    rw [mixedEmbedding.det_basisOfFractionalIdeal_eq_norm]

theorem minkowskiBound_lt_top : minkowskiBound K I < ⊤ := by
  classical
  refine ENNReal.mul_lt_top ?_ ?_
  · exact (fundamentalDomain_isBounded _).measure_lt_top
  · exact ENNReal.pow_lt_top (lt_top_iff_ne_top.mpr ENNReal.ofNat_ne_top) _

theorem minkowskiBound_pos : 0 < minkowskiBound K I := by
  classical
  refine zero_lt_iff.mpr (mul_ne_zero ?_ ?_)
  · exact ZSpan.measure_fundamentalDomain_ne_zero _
  · exact ENNReal.pow_ne_zero two_ne_zero _

variable {f : InfinitePlace K → ℝ≥0} (I : (FractionalIdeal (𝓞 K)⁰ K)ˣ)

open scoped Classical in
/-- Let `I` be a fractional ideal of `K`. Assume that `f : InfinitePlace K → ℝ≥0` is such that
`minkowskiBound K I < volume (convexBodyLT K f)` where `convexBodyLT K f` is the set of
points `x` such that `‖x w‖ < f w` for all infinite places `w` (see `convexBodyLT_volume` for
the computation of this volume), then there exists a nonzero algebraic number `a` in `I` such
that `w a < f w` for all infinite places `w`. -/
theorem exists_ne_zero_mem_ideal_lt (h : minkowskiBound K I < volume (convexBodyLT K f)) :
    ∃ a ∈ (I : FractionalIdeal (𝓞 K)⁰ K), a ≠ 0 ∧ ∀ w : InfinitePlace K, w a < f w := by
  have h_fund := ZSpan.isAddFundamentalDomain' (fractionalIdealLatticeBasis K I) volume
  have : Countable (span ℤ (Set.range (fractionalIdealLatticeBasis K I))).toAddSubgroup := by
    change Countable (span ℤ (Set.range (fractionalIdealLatticeBasis K I)))
    infer_instance
  obtain ⟨⟨x, hx⟩, h_nz, h_mem⟩ := exists_ne_zero_mem_lattice_of_measure_mul_two_pow_lt_measure
    h_fund (convexBodyLT_neg_mem K f) (convexBodyLT_convex K f) h
  rw [mem_toAddSubgroup, mem_span_fractionalIdealLatticeBasis] at hx
  obtain ⟨a, ha, rfl⟩ := hx
  exact ⟨a, ha, by simpa using h_nz, (convexBodyLT_mem K f).mp h_mem⟩

open scoped Classical in
/-- A version of `exists_ne_zero_mem_ideal_lt` where the absolute value of the real part of `a` is
smaller than `1` at some fixed complex place. This is useful to ensure that `a` is not real. -/
theorem exists_ne_zero_mem_ideal_lt' (w₀ : {w : InfinitePlace K // IsComplex w})
    (h : minkowskiBound K I < volume (convexBodyLT' K f w₀)) :
    ∃ a ∈ (I : FractionalIdeal (𝓞 K)⁰ K), a ≠ 0 ∧ (∀ w : InfinitePlace K, w ≠ w₀ → w a < f w) ∧
      |(w₀.val.embedding a).re| < 1 ∧ |(w₀.val.embedding a).im| < (f w₀ : ℝ) ^ 2 := by
  have h_fund := ZSpan.isAddFundamentalDomain' (fractionalIdealLatticeBasis K I) volume
  have : Countable (span ℤ (Set.range (fractionalIdealLatticeBasis K I))).toAddSubgroup := by
    change Countable (span ℤ (Set.range (fractionalIdealLatticeBasis K I)))
    infer_instance
  obtain ⟨⟨x, hx⟩, h_nz, h_mem⟩ := exists_ne_zero_mem_lattice_of_measure_mul_two_pow_lt_measure
    h_fund (convexBodyLT'_neg_mem K f w₀) (convexBodyLT'_convex K f w₀) h
  rw [mem_toAddSubgroup, mem_span_fractionalIdealLatticeBasis] at hx
  obtain ⟨a, ha, rfl⟩ := hx
  exact ⟨a, ha, by simpa using h_nz, (convexBodyLT'_mem K f w₀).mp h_mem⟩

open scoped Classical in
/-- A version of `exists_ne_zero_mem_ideal_lt` for the ring of integers of `K`. -/
theorem exists_ne_zero_mem_ringOfIntegers_lt (h : minkowskiBound K ↑1 < volume (convexBodyLT K f)) :
    ∃ a : 𝓞 K, a ≠ 0 ∧ ∀ w : InfinitePlace K, w a < f w := by
  obtain ⟨_, h_mem, h_nz, h_bd⟩ := exists_ne_zero_mem_ideal_lt K ↑1 h
  obtain ⟨a, rfl⟩ := (FractionalIdeal.mem_one_iff _).mp h_mem
  exact ⟨a, RingOfIntegers.coe_ne_zero_iff.mp h_nz, h_bd⟩

open scoped Classical in
/-- A version of `exists_ne_zero_mem_ideal_lt'` for the ring of integers of `K`. -/
theorem exists_ne_zero_mem_ringOfIntegers_lt' (w₀ : {w : InfinitePlace K // IsComplex w})
    (h : minkowskiBound K ↑1 < volume (convexBodyLT' K f w₀)) :
    ∃ a : 𝓞 K, a ≠ 0 ∧ (∀ w : InfinitePlace K, w ≠ w₀ → w a < f w) ∧
      |(w₀.val.embedding a).re| < 1 ∧ |(w₀.val.embedding a).im| < (f w₀ : ℝ) ^ 2 := by
  obtain ⟨_, h_mem, h_nz, h_bd⟩ := exists_ne_zero_mem_ideal_lt' K ↑1 w₀ h
  obtain ⟨a, rfl⟩ := (FractionalIdeal.mem_one_iff _).mp h_mem
  exact ⟨a, RingOfIntegers.coe_ne_zero_iff.mp h_nz, h_bd⟩

theorem exists_primitive_element_lt_of_isReal {w₀ : InfinitePlace K} (hw₀ : IsReal w₀) {B : ℝ≥0}
    (hB : minkowskiBound K ↑1 < convexBodyLTFactor K * B) :
    ∃ a : 𝓞 K, ℚ⟮(a : K)⟯ = ⊤ ∧
      ∀ w : InfinitePlace K, w a < max B 1 := by
  classical
  have : minkowskiBound K ↑1 < volume (convexBodyLT K (fun w ↦ if w = w₀ then B else 1)) := by
    rw [convexBodyLT_volume, ← Finset.prod_erase_mul _ _ (Finset.mem_univ w₀)]
    simp_rw [ite_pow, one_pow]
    rw [Finset.prod_ite_eq']
    simp_rw [Finset.not_mem_erase, ite_false, mult, hw₀, ite_true, one_mul, pow_one]
    exact hB
  obtain ⟨a, h_nz, h_le⟩ := exists_ne_zero_mem_ringOfIntegers_lt K this
  refine ⟨a, ?_, fun w ↦ lt_of_lt_of_le (h_le w) ?_⟩
  · exact is_primitive_element_of_infinitePlace_lt h_nz
      (fun w h_ne ↦ by convert (if_neg h_ne) ▸ h_le w) (Or.inl hw₀)
  · split_ifs <;> simp

theorem exists_primitive_element_lt_of_isComplex {w₀ : InfinitePlace K} (hw₀ : IsComplex w₀)
    {B : ℝ≥0} (hB : minkowskiBound K ↑1 < convexBodyLT'Factor K * B) :
    ∃ a : 𝓞 K, ℚ⟮(a : K)⟯ = ⊤ ∧
      ∀ w : InfinitePlace K, w a < Real.sqrt (1 + B ^ 2) := by
  classical
  have : minkowskiBound K ↑1 <
      volume (convexBodyLT' K (fun w ↦ if w = w₀ then NNReal.sqrt B else 1) ⟨w₀, hw₀⟩) := by
    rw [convexBodyLT'_volume, ← Finset.prod_erase_mul _ _ (Finset.mem_univ w₀)]
    simp_rw [ite_pow, one_pow]
    rw [Finset.prod_ite_eq']
    simp_rw [Finset.not_mem_erase, ite_false, mult, not_isReal_iff_isComplex.mpr hw₀,
      ite_true, ite_false, one_mul, NNReal.sq_sqrt]
    exact hB
  obtain ⟨a, h_nz, h_le, h_le₀⟩ := exists_ne_zero_mem_ringOfIntegers_lt' K ⟨w₀, hw₀⟩ this
  refine ⟨a, ?_, fun w ↦ ?_⟩
  · exact is_primitive_element_of_infinitePlace_lt h_nz
      (fun w h_ne ↦ by convert if_neg h_ne ▸ h_le w h_ne) (Or.inr h_le₀.1)
  · by_cases h_eq : w = w₀
    · rw [if_pos rfl] at h_le₀
      dsimp only at h_le₀
      rw [h_eq, ← norm_embedding_eq, Real.lt_sqrt (norm_nonneg _), ← Complex.re_add_im
        (embedding w₀ _), Complex.norm_add_mul_I, Real.sq_sqrt (by positivity)]
      refine add_lt_add ?_ ?_
      · rw [← sq_abs, sq_lt_one_iff₀ (abs_nonneg _)]
        exact h_le₀.1
      · rw [sq_lt_sq, NNReal.abs_eq, ← NNReal.sq_sqrt B]
        exact h_le₀.2
    · refine lt_of_lt_of_le (if_neg h_eq ▸ h_le w h_eq) ?_
      rw [NNReal.coe_one, Real.le_sqrt' zero_lt_one, one_pow]
      norm_num

open scoped Classical in
/-- Let `I` be a fractional ideal of `K`. Assume that `B : ℝ` is such that
`minkowskiBound K I < volume (convexBodySum K B)` where `convexBodySum K B` is the set of points
`x` such that `∑ w real, ‖x w‖ + 2 * ∑ w complex, ‖x w‖ ≤ B` (see `convexBodySum_volume` for
the computation of this volume), then there exists a nonzero algebraic number `a` in `I` such
that `|Norm a| < (B / d) ^ d` where `d` is the degree of `K`. -/
theorem exists_ne_zero_mem_ideal_of_norm_le {B : ℝ}
    (h : (minkowskiBound K I) ≤ volume (convexBodySum K B)) :
    ∃ a ∈ (I : FractionalIdeal (𝓞 K)⁰ K), a ≠ 0 ∧
      |Algebra.norm ℚ (a : K)| ≤ (B / finrank ℚ K) ^ finrank ℚ K := by
  have hB : 0 ≤ B := by
    contrapose! h
    rw [convexBodySum_volume_eq_zero_of_le_zero K (le_of_lt h)]
    exact minkowskiBound_pos K I
  -- Some inequalities that will be useful later on
  have h1 : 0 < (finrank ℚ K : ℝ)⁻¹ := inv_pos.mpr (Nat.cast_pos.mpr finrank_pos)
  have h2 : 0 ≤ B / (finrank ℚ K) := div_nonneg hB (Nat.cast_nonneg _)
  have h_fund := ZSpan.isAddFundamentalDomain' (fractionalIdealLatticeBasis K I) volume
  have : Countable (span ℤ (Set.range (fractionalIdealLatticeBasis K I))).toAddSubgroup := by
    change Countable (span ℤ (Set.range (fractionalIdealLatticeBasis K I)))
    infer_instance
  obtain ⟨⟨x, hx⟩, h_nz, h_mem⟩ := exists_ne_zero_mem_lattice_of_measure_mul_two_pow_le_measure
      h_fund (fun _ ↦ convexBodySum_neg_mem K B) (convexBodySum_convex K B)
      (convexBodySum_compact K B) h
  rw [mem_toAddSubgroup, mem_span_fractionalIdealLatticeBasis] at hx
  obtain ⟨a, ha, rfl⟩ := hx
  refine ⟨a, ha, by simpa using h_nz, ?_⟩
  rw [← rpow_natCast, ← rpow_le_rpow_iff (by simp only [Rat.cast_abs, abs_nonneg])
      (rpow_nonneg h2 _) h1, ← rpow_mul h2,  mul_inv_cancel₀ (Nat.cast_ne_zero.mpr
      (ne_of_gt finrank_pos)), rpow_one, le_div_iff₀' (Nat.cast_pos.mpr finrank_pos)]
  refine le_trans ?_ ((convexBodySum_mem K B).mp h_mem)
  rw [← le_div_iff₀' (Nat.cast_pos.mpr finrank_pos), ← sum_mult_eq, Nat.cast_sum]
  refine le_trans ?_ (geom_mean_le_arith_mean Finset.univ _ _ (fun _ _ => Nat.cast_nonneg _)
    ?_ (fun _ _ => AbsoluteValue.nonneg _ _))
  · simp_rw [← prod_eq_abs_norm, rpow_natCast]
    exact le_of_eq rfl
  · rw [← Nat.cast_sum, sum_mult_eq, Nat.cast_pos]
    exact finrank_pos

open scoped Classical in
theorem exists_ne_zero_mem_ringOfIntegers_of_norm_le {B : ℝ}
    (h : (minkowskiBound K ↑1) ≤ volume (convexBodySum K B)) :
    ∃ a : 𝓞 K, a ≠ 0 ∧ |Algebra.norm ℚ (a : K)| ≤ (B / finrank ℚ K) ^ finrank ℚ K := by
  obtain ⟨_, h_mem, h_nz, h_bd⟩ := exists_ne_zero_mem_ideal_of_norm_le K ↑1 h
  obtain ⟨a, rfl⟩ := (FractionalIdeal.mem_one_iff _).mp h_mem
  exact ⟨a, RingOfIntegers.coe_ne_zero_iff.mp h_nz, h_bd⟩

end minkowski

end NumberField.mixedEmbedding<|MERGE_RESOLUTION|>--- conflicted
+++ resolved
@@ -261,21 +261,9 @@
 open scoped Classical in
 theorem convexBodySumFun_apply' (x : mixedSpace K) :
     convexBodySumFun x = ∑ w, ‖x.1 w‖ + 2 * ∑ w, ‖x.2 w‖ := by
-<<<<<<< HEAD
   simp_rw [convexBodySumFun_apply, sum_eq_sum_add_sum, mult_isReal, mult_isComplex,
     Nat.cast_one, one_mul, Nat.cast_ofNat, normAtPlace_apply_isReal (Subtype.prop _),
     normAtPlace_apply_isComplex (Subtype.prop _), Finset.mul_sum]
-=======
-  simp_rw [convexBodySumFun_apply, ← Finset.sum_add_sum_compl {w | IsReal w}.toFinset,
-    Set.toFinset_setOf, Finset.compl_filter, not_isReal_iff_isComplex, ← Finset.subtype_univ,
-    ← Finset.univ.sum_subtype_eq_sum_filter, Finset.mul_sum]
-  congr
-  · ext w
-    rw [mult, if_pos w.prop, normAtPlace_apply_of_isReal, Nat.cast_one, one_mul]
-  · ext w
-    rw [mult, if_neg (not_isReal_iff_isComplex.mpr w.prop), normAtPlace_apply_of_isComplex,
-      Nat.cast_ofNat]
->>>>>>> fb85dc4d
 
 theorem convexBodySumFun_nonneg (x : mixedSpace K) :
     0 ≤ convexBodySumFun x :=
