--- conflicted
+++ resolved
@@ -36,11 +36,7 @@
 4. Denote by `ηᵢ` (with `i ≠ w₀` where `w₀` is the distinguished infinite place,
   see the description of `logSpace` below) the fundamental system of units given by
   `fundSystem` and let `|ηᵢ|` denote `normAtAllPlaces (mixedEmbedding ηᵢ))`, that is the vector
-<<<<<<< HEAD
-  `(w (ηᵢ)_w` in `realSpace K`. Then, the image of `|ηᵢ|` by `expMap.symm` form a basis of the
-=======
   `(w (ηᵢ))_w` in `realSpace K`. Then, the image of `|ηᵢ|` by `expMap.symm` form a basis of the
->>>>>>> eb9b7072
   subspace `{x : realSpace K | ∑ w, x w = 0}`. We complete by adding the vector `(mult w)_w` to
   get a basis, called `completeBasis`, of `realSpace K`. The basis `completeBasis K` has
   the property that, for `i ≠ w₀`, the image of `completeBasis K i` by the
@@ -48,12 +44,8 @@
 
 5. At this point, we can construct the map `expMapBasis` that plays a crucial part in the proof.
   It is the map that sends `x : realSpace K` to `Real.exp (x w₀) * ∏_{i ≠ w₀} |ηᵢ| ^ x i`, see
-<<<<<<< HEAD
   `expMapBasis_apply'`. Then, we prove a change a variable formula for `expMapBasis`, see
   `setLIntegral_expMapBasis_image`.
-=======
-  `expMapBasis_apply'`.
->>>>>>> eb9b7072
 
 ## Spaces and maps
 
@@ -268,7 +260,6 @@
   simp_rw [← prod_eq_abs_norm, Real.log_prod _ _ (fun _ _ ↦ pow_ne_zero _ ((map_ne_zero _).mpr hx)),
     Real.log_pow, expMap_symm_apply, normAtAllPlaces_mixedEmbedding]
 
-<<<<<<< HEAD
 /--
 The derivative of `expMap`, see `hasFDerivAt_expMap`.
 -/
@@ -281,8 +272,6 @@
     ContinuousLinearMap.proj_pi] using
     fun w ↦ (hasDerivAt_expMap_single w _).hasFDerivAt.comp x (hasFDerivAt_apply w x)
 
-=======
->>>>>>> eb9b7072
 end expMap
 
 noncomputable section completeBasis
@@ -299,20 +288,6 @@
   Fintype.equivOfCardEq <| by
     rw [Fintype.card_subtype_compl, Fintype.card_ofSubsingleton, Fintype.card_fin, rank]
 
-<<<<<<< HEAD
-variable (K) in
-/--
-A family of elements in the `realSpace K` formed by the pullback of `basisUnitLattice`, see
-`realSpaceToLogSpace_completeFamily_of_ne`, and the vector `(mult w)_w`. This family is
-in fact a basis of `realSpace K`, see `completeBasis`.
--/
-def completeFamily : InfinitePlace K → realSpace K := by
-  intro i
-  by_cases hi : i = w₀
-  · exact fun w ↦ mult w
-  · exact expMap.symm
-      (normAtAllPlaces (mixedEmbedding K (fundSystem K (equivFinRank.symm ⟨i, hi⟩))))
-=======
 open scoped Classical in
 variable (K) in
 /--
@@ -322,7 +297,6 @@
 def completeFamily : InfinitePlace K → realSpace K :=
   fun i ↦ if hi : i = w₀ then fun w ↦ mult w else
     expMap.symm <| normAtAllPlaces <| mixedEmbedding K <| fundSystem K <| equivFinRank.symm ⟨i, hi⟩
->>>>>>> eb9b7072
 
 /--
 An auxiliary map from `realSpace K` to `logSpace K` used to prove that `completeFamily` is
@@ -388,11 +362,7 @@
   exact ⟨h₁, h₂⟩
 
 /--
-<<<<<<< HEAD
-The basis formed by the pullback in `realSpace K` of the vectors of `basisUnitLattice`
-=======
 A basis of `realSpace K` formed by the image of the fundamental units
->>>>>>> eb9b7072
 (which form a basis of a subspace `{x : realSpace K | ∑ w, x w = 0}`) and the vector `(mult w)_w`.
 For `i ≠ w₀`, the image of `completeBasis K i` by the natural restriction map
 `realSpace K → logSpace K` is `basisUnitLattice K`
@@ -418,8 +388,7 @@
 theorem expMap_basis_of_ne (i : {w : InfinitePlace K // w ≠ w₀}) :
     expMap (completeBasis K i) =
       normAtAllPlaces (mixedEmbedding K (fundSystem K (equivFinRank.symm i))) := by
-<<<<<<< HEAD
-  rw [completeBasis_apply_of_ne, PartialHomeomorph.right_inv _ (by simp [expMap_target])]
+  rw [completeBasis_apply_of_ne, expMap.right_inv (by simp [expMap_target, pos_at_place])]
 
 theorem abs_det_completeBasis_equivFunL_symm :
     |((completeBasis K).equivFunL.symm : realSpace K →L[ℝ] realSpace K).det| =
@@ -434,20 +403,13 @@
   split_ifs with hw
   · rw [hw, completeBasis_apply_of_eq]
   · simp_rw [completeBasis_apply_of_ne K ⟨w, hw⟩, expMap_symm_apply, normAtAllPlaces_mixedEmbedding]
-=======
-  rw [completeBasis_apply_of_ne, PartialHomeomorph.right_inv _
-    (by simp [expMap_target, pos_at_place])]
->>>>>>> eb9b7072
 
 end completeBasis
 
 noncomputable section expMapBasis
 
-<<<<<<< HEAD
 open ENNReal MeasureTheory
 
-=======
->>>>>>> eb9b7072
 variable [NumberField K]
 
 variable {K}
@@ -466,7 +428,6 @@
     expMapBasis.source = (Set.univ : Set (realSpace K)) := by
   simp [expMapBasis, expMap_source]
 
-<<<<<<< HEAD
 theorem injective_expMapBasis :
     Function.Injective (expMapBasis : realSpace K → realSpace K) :=
   (injective_expMap K).comp (completeBasis K).equivFun.symm.injective
@@ -475,8 +436,6 @@
     Continuous (expMapBasis : realSpace K → realSpace K) :=
   (continuous_expMap K).comp (ContinuousLinearEquiv.continuous _)
 
-=======
->>>>>>> eb9b7072
 variable {K}
 
 theorem expMapBasis_pos (x : realSpace K) (w : InfinitePlace K) :
@@ -498,7 +457,6 @@
     expMap_sum, expMap_smul, expMap_basis_of_ne, Pi.smul_def, smul_eq_mul, prod_apply, Pi.pow_apply,
     normAtAllPlaces_mixedEmbedding]
 
-<<<<<<< HEAD
 theorem prod_expMapBasis_pow (x : realSpace K) :
     ∏ w, (expMapBasis x w) ^ w.mult = Real.exp (x w₀) ^ Module.finrank ℚ K := by
   simp_rw [expMapBasis_apply', Pi.smul_def, smul_eq_mul, mul_pow, prod_mul_distrib,
@@ -573,9 +531,4 @@
 
 end expMapBasis
 
-end NumberField.mixedEmbedding
-=======
-end expMapBasis
-
-end NumberField.mixedEmbedding.fundamentalCone
->>>>>>> eb9b7072
+end NumberField.mixedEmbedding.fundamentalCone