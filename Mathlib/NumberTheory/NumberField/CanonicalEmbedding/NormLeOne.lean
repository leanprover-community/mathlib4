--- conflicted
+++ resolved
@@ -500,13 +500,8 @@
     expMapBasis x = Real.exp (x w₀) • expMapBasis (fun i ↦ if i = w₀ then 0 else x i) := by
   rw [expMapBasis_apply', expMapBasis_apply', if_pos rfl, smul_smul, ← Real.exp_add, add_zero]
   conv_rhs =>
-<<<<<<< HEAD
-   enter [2, w, 2, i]
-   rw [if_neg i.prop]
-=======
     enter [2, w, 2, i]
     rw [if_neg i.prop]
->>>>>>> 73a7031f
 
 theorem prod_expMapBasis_pow (x : realSpace K) :
     ∏ w, (expMapBasis x w) ^ w.mult = Real.exp (x w₀) ^ Module.finrank ℚ K := by
