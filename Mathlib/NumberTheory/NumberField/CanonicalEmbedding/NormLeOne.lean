/-
Copyright (c) 2025 Xavier Roblot. All rights reserved.
Released under Apache 2.0 license as described in the file LICENSE.
Authors: Xavier Roblot
-/
import Mathlib.NumberTheory.NumberField.CanonicalEmbedding.FundamentalCone
import Mathlib.NumberTheory.NumberField.CanonicalEmbedding.PolarCoord
import Mathlib.NumberTheory.NumberField.Units.Regulator

/-!
# Fundamental Cone: set of elements of norm ≤ 1

In this file, we study the subset `NormLeOne` of the `fundamentalCone` of elements `x` with
`mixedEmbedding.norm x ≤ 1`.

Mainly, we prove that it is bounded, its frontier has volume zero and compute its volume.

## Strategy of proof

The proof is loosely based on the strategy given in [D. Marcus, *Number Fields*][marcus1977number].

1. since `NormLeOne K` is norm-stable, in the sense that
  `normLeOne K = normAtAllPlaces⁻¹' (normAtAllPlaces '' (normLeOne K))`,
  see `normLeOne_eq_primeage_image`, it's enough to study the subset
  `normAtAllPlaces '' (normLeOne K)` of `realSpace K`.

2. A description of `normAtAllPlaces '' (normLeOne K)` is given by `normAtAllPlaces_normLeOne`, it
  is the set of `x : realSpace K`, nonnegative at all places, whose norm is nonzero and `≤ 1` and
  such that `logMap x` is in the `fundamentalDomain` of `basisUnitLattice K`.
  Note that, here and elsewhere, we identify `x` with its image in `mixedSpace K` given
  by `mixedSpaceOfRealSpace x`.

3. In order to describe the inverse image in `realSpace K` of the `fundamentalDomain` of
  `basisUnitLattice K`, we define the map `expMap : realSpace K → realSpace K` that is, in
  some way, the right inverse of `logMap`, see `logMap_expMap`.

4. Denote by `ηᵢ` (with `i ≠ w₀` where `w₀` is the distinguished infinite place,
  see the description of `logSpace` below) the fundamental system of units given by
  `fundSystem` and let `|ηᵢ|` denote `normAtAllPlaces (mixedEmbedding ηᵢ))`, that is the vector
<<<<<<< HEAD
  `(w (ηᵢ)_w` in `realSpace K`. Then, the image of `|ηᵢ|` by `expMap.symm` form a basis of the
=======
  `(w (ηᵢ))_w` in `realSpace K`. Then, the image of `|ηᵢ|` by `expMap.symm` form a basis of the
>>>>>>> 50ab41a8
  subspace `{x : realSpace K | ∑ w, x w = 0}`. We complete by adding the vector `(mult w)_w` to
  get a basis, called `completeBasis`, of `realSpace K`. The basis `completeBasis K` has
  the property that, for `i ≠ w₀`, the image of `completeBasis K i` by the
  natural restriction map `realSpace K → logSpace K` is `basisUnitLattice K`.

5. At this point, we can construct the map `expMapBasis` that plays a crucial part in the proof.
  It is the map that sends `x : realSpace K` to `Real.exp (x w₀) * ∏_{i ≠ w₀} |ηᵢ| ^ x i`, see
<<<<<<< HEAD
  `expMapBasis_apply'`. Then, we prove a change a variable formula for `expMapBasis`, see
=======
  `expMapBasis_apply'`. Then, we prove a change of variable formula for `expMapBasis`, see
>>>>>>> 50ab41a8
  `setLIntegral_expMapBasis_image`.

6. We define a set `paramSet` in `realSpace K` and prove that
  `normAtAllPlaces '' (normLeOne K) = expMapBasis (paramSet K)`, see
  `normAtAllPlaces_normLeOne_eq_image`. Using this, `setLIntegral_expMapBasis_image` and the results
  from `mixedEmbedding.polarCoord`, we can then compute the volume of `normLeOne K`, see
  `volume_normLeOne`.

7. Finally, we need to prove that the frontier of `normLeOne K` has zero-volume (we will prove
  in passing that `normLeOne K` is bounded.) For that we prove that
  `volume (interior (normLeOne K)) = volume (closure (normLeOne K))`, see
  `volume_interior_eq_volume_closure`. Since we now that the volume of `interior (normLeOne K)` is
<<<<<<< HEAD
  finite since it is bounded by the volumeo of `normLeOne K`, the result follows, see
=======
  finite since it is bounded by the volume of `normLeOne K`, the result follows, see
>>>>>>> 50ab41a8
  `volume_frontier_normLeOne`. We proceed in several steps.

  7.1. We prove first that
    `normAtAllPlaces⁻¹' (expMapBasis '' interior (paramSet K)) ⊆ interior (normLeOne K)`, see
    `subset_interior_normLeOne` (Note that here again we identify `realSpace K` with its image
<<<<<<< HEAD
    in `mixedSpace K`). The main argument is that `expMapBasis` is partial homeomorphism
=======
    in `mixedSpace K`). The main argument is that `expMapBasis` is a partial homeomorphism
>>>>>>> 50ab41a8
    and that `interior (paramSet K)` is a subset of its source, so its image by `expMapBasis`
    is still open.

  7.2. The same kind of argument does not work with `closure (paramSet)` since it is not contained
    in the source of `expMapBasis`. So we define a compact set, called `compactSet K`, such that
    `closure (normLeOne K) ⊆ normAtAllPlaces⁻¹' (compactSet K)`, see `closure_normLeOne_subset`,
    and it is almost equal to `expMapBasis '' closure (paramSet K)`, see `compactSet_ae`.

  7.3. We get from the above that `normLeOne K ⊆ normAtAllPlaces⁻¹' (compactSet K)`, from which
    it follows easily that `normLeOne K` is bounded, see `isBounded_normLeOne`.

  7.4. Finally, we prove that `volume (normAtAllPlaces ⁻¹' compactSet K) =
    volume (normAtAllPlaces ⁻¹' (expMapBasis '' interior (paramSet K)))`, which implies that
    `volume (interior (normLeOne K)) = volume (closure (normLeOne K))` by the above and the fact
    that `volume (interior (normLeOne K)) ≤ volume (closure (normLeOne K))`, which boils down to
    the fact that the interior and closure of `paramSet K` are almost equal, see
    `closure_paramSet_ae_interior`.

## Spaces and maps

To help understand the proof, we make a list of (almost) all the spaces and maps used and
<<<<<<< HEAD
their connections (as remarked above, we do not mention the map `mixedSpaceOfRealSpace` since we
=======
their connections (as hinted above, we do not mention the map `mixedSpaceOfRealSpace` since we
>>>>>>> 50ab41a8
identify `realSpace K` with its image in `mixedSpace K`).

* `mixedSpace`: the set `({w // IsReal w} → ℝ) × (w // IsComplex w → ℂ)` where `w` denote the
  infinite places of `K`.

* `realSpace`: the set `w → ℝ` where `w` denote the infinite places of `K`

* `logSpace`: the set `{w // w ≠ w₀} → ℝ` where `w₀` is a distinguished place of `K`. It is the set
  used in the proof of Dirichlet Unit Theorem.

* `mixedEmbedding : K → mixedSpace K`: the map that sends `x : K` to `φ_w(x)` where, for all
  infinite place `w`, `φ_w : K → ℝ` or `ℂ`, resp. if `w` is real or if `w` is complex, denote a
  complex embedding associated to `w`.

* `logEmbedding : (𝓞 K)ˣ → logSpace K`: the map that sends the unit `u : (𝓞 K)ˣ` to
  `(mult w * log (w u))_w` for `w ≠ w₀`. Its image is `unitLattice K`, a `ℤ`-lattice of
  `logSpace K`, that admits `basisUnitLattice K` as a basis.

* `logMap : mixedSpace K → logSpace K`: this map is defined such that it factors `logEmbedding`,
  that is, for `u : (𝓞 K)ˣ`, `logMap (mixedEmbedding x) = logEmbedding x`, and that
  `logMap (c • x) = logMap x` for `c ≠ 0` and `norm x ≠ 0`. The inverse image of the fundamental
  domain of `basisUnitLattice K` by `logMap` (minus the elements of norm zero) is
  `fundamentalCone K`.

* `expMap : realSpace K → realSpace K`: the right inverse of `logMap` in the sense that
  `logMap (expMap x) = (x_w)_{w ≠ w₀}`.

* `expMapBasis : realSpace K → realSpace K`: the map that sends `x : realSpace K` to
  `Real.exp (x w₀) * ∏_{i ≠ w₀} |ηᵢ| ^ x i` where `|ηᵢ|` denote the vector of `realSpace K` given
  by `w (ηᵢ)` and `ηᵢ` denote the units in `fundSystem K`.

-/

variable (K : Type*) [Field K]

open Finset NumberField NumberField.InfinitePlace NumberField.mixedEmbedding NumberField.Units
  NumberField.Units.dirichletUnitTheorem

namespace NumberField.mixedEmbedding.fundamentalCone

section normAtAllPlaces

variable [NumberField K]

variable {K}

theorem logMap_normAtAllPlaces (x : mixedSpace K) :
    logMap (mixedSpaceOfRealSpace (normAtAllPlaces x)) = logMap x :=
  logMap_eq_of_normAtPlace_eq
    fun w ↦ by rw [normAtPlace_mixedSpaceOfRealSpace (normAtPlace_nonneg w x)]

theorem norm_normAtAllPlaces (x : mixedSpace K) :
    mixedEmbedding.norm (mixedSpaceOfRealSpace (normAtAllPlaces x)) = mixedEmbedding.norm x := by
  simp_rw [mixedEmbedding.norm_apply,
    normAtPlace_mixedSpaceOfRealSpace (normAtAllPlaces_nonneg _ _)]

theorem normAtAllPlaces_mem_fundamentalCone_iff {x : mixedSpace K} :
    mixedSpaceOfRealSpace (normAtAllPlaces x) ∈ fundamentalCone K ↔ x ∈ fundamentalCone K := by
  simp_rw [fundamentalCone, Set.mem_diff, Set.mem_preimage, logMap_normAtAllPlaces,
    Set.mem_setOf_eq, norm_normAtAllPlaces]

end normAtAllPlaces

section normLeOne_def

variable [NumberField K]

/--
The set of elements of the `fundamentalCone` of `norm ≤ 1`.
-/
abbrev normLeOne : Set (mixedSpace K) := fundamentalCone K ∩ {x | mixedEmbedding.norm x ≤ 1}

variable {K} in
theorem mem_normLeOne {x : mixedSpace K} :
    x ∈ normLeOne K ↔ x ∈ fundamentalCone K ∧ mixedEmbedding.norm x ≤ 1 := Set.mem_sep_iff

theorem measurableSet_normLeOne :
    MeasurableSet (normLeOne K) :=
  (measurableSet_fundamentalCone K).inter <|
    measurableSet_le (mixedEmbedding.continuous_norm K).measurable measurable_const

theorem normLeOne_eq_primeage_image :
    normLeOne K = normAtAllPlaces⁻¹' (normAtAllPlaces '' (normLeOne K)) := by
  refine subset_antisymm (Set.subset_preimage_image _ _) ?_
  rintro x ⟨y, hy₁, hy₂⟩
  rw [mem_normLeOne, ← normAtAllPlaces_mem_fundamentalCone_iff, ← norm_normAtAllPlaces,
    ← mem_normLeOne] at hy₁ ⊢
  rwa [← hy₂]

open scoped Classical in
theorem normAtAllPlaces_normLeOne :
    normAtAllPlaces '' (normLeOne K) =
    mixedSpaceOfRealSpace⁻¹'
      (logMap⁻¹'
          ZSpan.fundamentalDomain ((basisUnitLattice K).ofZLatticeBasis ℝ (unitLattice K))) ∩
      {x | (∀ w, 0 ≤ x w)} ∩
      {x | mixedEmbedding.norm (mixedSpaceOfRealSpace x) ≠ 0} ∩
      {x | mixedEmbedding.norm (mixedSpaceOfRealSpace x) ≤ 1} := by
  ext x
  refine ⟨?_, fun ⟨⟨⟨h₁, h₂⟩, h₃⟩, h₄⟩ ↦ ?_⟩
  · rintro ⟨y, ⟨⟨h₁, h₂⟩, h₃⟩, rfl⟩
    refine ⟨⟨⟨?_, ?_⟩, ?_⟩, ?_⟩
    · rwa [Set.mem_preimage, ← logMap_normAtAllPlaces] at h₁
    · exact fun w ↦ normAtPlace_nonneg w y
    · rwa [Set.mem_setOf_eq, ← norm_normAtAllPlaces] at h₂
    · rwa [Set.mem_setOf_eq, ← norm_normAtAllPlaces] at h₃
  · exact ⟨mixedSpaceOfRealSpace x, ⟨⟨h₁, h₃⟩, h₄⟩, normAtAllPlaces_mixedSpaceOfRealSpace h₂⟩

end normLeOne_def

noncomputable section expMap

variable {K}

/--
The component of `expMap` at the place `w`.
-/
@[simps]
def expMap_single (w : InfinitePlace K) : PartialHomeomorph ℝ ℝ where
  toFun := fun x ↦ Real.exp ((w.mult : ℝ)⁻¹ * x)
  invFun := fun x ↦ w.mult * Real.log x
  source := Set.univ
  target := Set.Ioi 0
  open_source := isOpen_univ
  open_target := isOpen_Ioi
  map_source' _ _ := Real.exp_pos _
  map_target' _ _ := trivial
  left_inv' _ _ := by simp only [Real.log_exp, mul_inv_cancel_left₀ mult_coe_ne_zero]
  right_inv' _ h := by simp only [inv_mul_cancel_left₀ mult_coe_ne_zero, Real.exp_log h]
  continuousOn_toFun := (continuousOn_const.mul continuousOn_id).rexp
  continuousOn_invFun := continuousOn_const.mul (Real.continuousOn_log.mono (by aesop))

/--
The derivative of `expMap_single`, see `hasDerivAt_expMap_single`.
-/
abbrev deriv_expMap_single (w : InfinitePlace K) (x : ℝ) : ℝ :=
  (expMap_single w x) * (w.mult : ℝ)⁻¹

theorem hasDerivAt_expMap_single (w : InfinitePlace K) (x : ℝ) :
    HasDerivAt (expMap_single w) (deriv_expMap_single w x) x := by
  simpa [expMap_single, mul_comm] using
    (HasDerivAt.comp x (Real.hasDerivAt_exp _) (hasDerivAt_mul_const (w.mult : ℝ)⁻¹))


variable [NumberField K]

/--
The map from `realSpace K → realSpace K` whose components is given by `expMap_single`. It is, in
some respect, a right inverse of `logMap`, see `logMap_expMap`.
-/
def expMap : PartialHomeomorph (realSpace K) (realSpace K) :=
  PartialHomeomorph.pi fun w ↦ expMap_single w

variable (K)

theorem expMap_source :
    expMap.source = (Set.univ : Set (realSpace K)) := by
  simp_rw [expMap, PartialHomeomorph.pi_toPartialEquiv, PartialEquiv.pi_source, expMap_single,
    Set.pi_univ Set.univ]

theorem expMap_target :
    expMap.target = Set.univ.pi fun (_ : InfinitePlace K) ↦ Set.Ioi 0 := by
  simp_rw [expMap, PartialHomeomorph.pi_toPartialEquiv, PartialEquiv.pi_target, expMap_single]

theorem injective_expMap :
    Function.Injective (expMap : realSpace K → realSpace K) :=
  Set.injective_iff_injOn_univ.mpr ((expMap_source K) ▸ expMap.injOn)

<<<<<<< HEAD

=======
>>>>>>> 50ab41a8
theorem continuous_expMap :
    Continuous (expMap : realSpace K → realSpace K) :=
  continuous_iff_continuousOn_univ.mpr <| (expMap_source K) ▸ expMap.continuousOn

variable {K}

@[simp]
theorem expMap_apply (x : realSpace K) (w : InfinitePlace K) :
    expMap x w = Real.exp ((↑w.mult)⁻¹ * x w) := rfl

theorem expMap_pos (x : realSpace K) (w : InfinitePlace K) :
    0 < expMap x w := Real.exp_pos _

theorem expMap_smul (c : ℝ) (x : realSpace K) :
    expMap (c • x) = (expMap x) ^ c := by
  ext
  simp [mul_comm c _, ← mul_assoc, Real.exp_mul]

theorem expMap_add (x y : realSpace K) :
    expMap (x + y) = expMap x * expMap y := by
  ext
  simp [mul_add, Real.exp_add]

theorem expMap_sum {ι : Type*} (s : Finset ι) (f : ι → realSpace K) :
    expMap (∑ i ∈ s, f i) = ∏ i ∈ s, expMap (f i) := by
  ext
  simp [← Real.exp_sum, ← mul_sum]

@[simp]
theorem expMap_symm_apply (x : realSpace K) (w : InfinitePlace K) :
    expMap.symm x w = ↑w.mult * Real.log (x w) := rfl

theorem logMap_expMap {x : realSpace K}
    (hx : mixedEmbedding.norm (mixedSpaceOfRealSpace (expMap x)) = 1) :
    logMap (mixedSpaceOfRealSpace (expMap x)) = fun w ↦ x w.1 := by
  ext
  rw [logMap, normAtPlace_mixedSpaceOfRealSpace (Real.exp_nonneg _), expMap_apply, Real.log_exp,
    mul_sub, mul_inv_cancel_left₀ mult_coe_ne_zero, hx, Real.log_one, zero_mul, mul_zero, sub_zero]

theorem sum_expMap_symm_apply {x : K} (hx : x ≠ 0) :
    ∑ w : InfinitePlace K, expMap.symm ((normAtAllPlaces (mixedEmbedding K x))) w =
      Real.log (|Algebra.norm ℚ x| : ℚ) := by
  simp_rw [← prod_eq_abs_norm, Real.log_prod _ _ (fun _ _ ↦ pow_ne_zero _ ((map_ne_zero _).mpr hx)),
    Real.log_pow, expMap_symm_apply, normAtAllPlaces_mixedEmbedding]

/--
The derivative of `expMap`, see `hasFDerivAt_expMap`.
-/
abbrev fderiv_expMap (x : realSpace K) : realSpace K →L[ℝ] realSpace K :=
  .pi fun w ↦ (ContinuousLinearMap.smulRight (1 : ℝ →L[ℝ] ℝ) (deriv_expMap_single w (x w))).comp
    (.proj w)

theorem hasFDerivAt_expMap (x : realSpace K): HasFDerivAt expMap (fderiv_expMap x) x := by
  simpa [expMap, fderiv_expMap, hasFDerivAt_pi', PartialHomeomorph.pi_apply,
    ContinuousLinearMap.proj_pi] using
    fun w ↦ (hasDerivAt_expMap_single w _).hasFDerivAt.comp x (hasFDerivAt_apply w x)

end expMap

noncomputable section completeBasis

variable [NumberField K]

variable {K}

open scoped Classical in
/--
A fixed equiv between `Fin (rank K)` and `{w : InfinitePlace K // w ≠ w₀}`.
-/
def equivFinRank : Fin (rank K) ≃ {w : InfinitePlace K // w ≠ w₀} :=
  Fintype.equivOfCardEq <| by
    rw [Fintype.card_subtype_compl, Fintype.card_ofSubsingleton, Fintype.card_fin, rank]

<<<<<<< HEAD
variable (K) in
/--
A family of elements in the `realSpace K` formed by the pullback of `basisUnitLattice`, see
`realSpaceToLogSpace_completeFamily_of_ne`, and the vector `(mult w)_w`. This family is
in fact a basis of `realSpace K`, see `completeBasis`.
-/
def completeFamily : InfinitePlace K → realSpace K := by
  intro i
  by_cases hi : i = w₀
  · exact fun w ↦ mult w
  · exact expMap.symm
      (normAtAllPlaces (mixedEmbedding K (fundSystem K (equivFinRank.symm ⟨i, hi⟩))))
=======
open scoped Classical in
variable (K) in
/--
A family of elements in the `realSpace K` formed of the image of the fundamental units
and the vector `(mult w)_w`. This family is in fact a basis of `realSpace K`, see `completeBasis`.
-/
def completeFamily : InfinitePlace K → realSpace K :=
  fun i ↦ if hi : i = w₀ then fun w ↦ mult w else
    expMap.symm <| normAtAllPlaces <| mixedEmbedding K <| fundSystem K <| equivFinRank.symm ⟨i, hi⟩
>>>>>>> 50ab41a8

/--
An auxiliary map from `realSpace K` to `logSpace K` used to prove that `completeFamily` is
linearly independent, see `linearIndependent_completeFamily`.
-/
def realSpaceToLogSpace : realSpace K →ₗ[ℝ] {w : InfinitePlace K // w ≠ w₀} → ℝ where
  toFun := fun x w ↦ x w.1 - w.1.mult * (∑ w', x w') * (Module.finrank ℚ K : ℝ)⁻¹
  map_add' := fun _ _ ↦ funext fun _ ↦ by simpa [sum_add_distrib] using by ring
  map_smul' := fun _ _ ↦ funext fun _ ↦ by simpa [← mul_sum] using by ring

theorem realSpaceToLogSpace_apply (x :realSpace K) (w : {w : InfinitePlace K // w ≠ w₀}) :
    realSpaceToLogSpace x w = x w - w.1.mult * (∑ w', x w') * (Module.finrank ℚ K : ℝ)⁻¹ := rfl

theorem realSpaceToLogSpace_expMap_symm {x : K} (hx : x ≠ 0) :
    realSpaceToLogSpace (expMap.symm (normAtAllPlaces (mixedEmbedding K x))) =
      logMap (mixedEmbedding K x) := by
  ext w
  simp_rw [realSpaceToLogSpace_apply, sum_expMap_symm_apply hx, expMap_symm_apply,
    logMap, normAtPlace_apply, mul_sub, mul_assoc, norm_eq_norm]

theorem realSpaceToLogSpace_completeFamily_of_eq :
    realSpaceToLogSpace (completeFamily K w₀) = 0 := by
  ext
  rw [realSpaceToLogSpace_apply, completeFamily, dif_pos rfl, ← Nat.cast_sum, sum_mult_eq,
    mul_inv_cancel_right₀ (Nat.cast_ne_zero.mpr Module.finrank_pos.ne'), sub_self, Pi.zero_apply]

theorem realSpaceToLogSpace_completeFamily_of_ne (i : {w : InfinitePlace K // w ≠ w₀}) :
    realSpaceToLogSpace (completeFamily K i) = basisUnitLattice K (equivFinRank.symm i) := by
  ext
  rw [← logEmbedding_fundSystem, ← logMap_eq_logEmbedding, completeFamily, dif_neg,
    realSpaceToLogSpace_expMap_symm]
  exact coe_ne_zero _

theorem sum_eq_zero_of_mem_span_completeFamily {x : realSpace K}
    (hx : x ∈ Submodule.span ℝ (Set.range fun w : {w // w ≠ w₀} ↦ completeFamily K w.1)) :
    ∑ w, x w = 0 := by
  induction hx using Submodule.span_induction with
  | mem _ h =>
      obtain ⟨w, rfl⟩ := h
      simp_rw [completeFamily,  dif_neg w.prop, sum_expMap_symm_apply (coe_ne_zero _),
        Units.norm, Rat.cast_one, Real.log_one]
  | zero => simp
  | add _ _ _ _ hx hy => simp [sum_add_distrib, hx, hy]
  | smul _ _ _ hx => simp [← mul_sum, hx]

variable (K)

theorem linearIndependent_completeFamily :
    LinearIndependent ℝ (completeFamily K) := by
  classical
  have h₁ : LinearIndependent ℝ (fun w : {w // w ≠ w₀} ↦ completeFamily K w.1) := by
    refine LinearIndependent.of_comp realSpaceToLogSpace ?_
    simp_rw [Function.comp_def, realSpaceToLogSpace_completeFamily_of_ne]
    convert (((basisUnitLattice K).ofZLatticeBasis ℝ _).reindex equivFinRank).linearIndependent
    simp
  have h₂ : completeFamily K w₀ ∉ Submodule.span ℝ
      (Set.range (fun w : {w // w ≠ w₀} ↦ completeFamily K w.1)) := by
    intro h
    have := sum_eq_zero_of_mem_span_completeFamily h
    rw [completeFamily, dif_pos rfl, ← Nat.cast_sum, sum_mult_eq, Nat.cast_eq_zero] at this
    exact Module.finrank_pos.ne' this
  rw [← linearIndependent_equiv (Equiv.optionSubtypeNe w₀), linearIndependent_option]
  exact ⟨h₁, h₂⟩

/--
<<<<<<< HEAD
The basis formed by the pullback in `realSpace K` of the vectors of `basisUnitLattice`
=======
A basis of `realSpace K` formed by the image of the fundamental units
>>>>>>> 50ab41a8
(which form a basis of a subspace `{x : realSpace K | ∑ w, x w = 0}`) and the vector `(mult w)_w`.
For `i ≠ w₀`, the image of `completeBasis K i` by the natural restriction map
`realSpace K → logSpace K` is `basisUnitLattice K`
-/
def completeBasis : Basis (InfinitePlace K) ℝ (realSpace K) :=
  basisOfLinearIndependentOfCardEqFinrank (linearIndependent_completeFamily K)
    (Module.finrank_fintype_fun_eq_card _).symm

theorem completeBasis_apply_of_eq :
    completeBasis K w₀ = fun w ↦ (mult w : ℝ) := by
  rw [completeBasis, coe_basisOfLinearIndependentOfCardEqFinrank, completeFamily, dif_pos rfl]

theorem completeBasis_apply_of_ne (i : {w : InfinitePlace K // w ≠ w₀}) :
    completeBasis K i =
      expMap.symm (normAtAllPlaces (mixedEmbedding K (fundSystem K (equivFinRank.symm i)))) := by
  rw [completeBasis, coe_basisOfLinearIndependentOfCardEqFinrank, completeFamily, dif_neg]

theorem expMap_basis_of_eq :
    expMap (completeBasis K w₀) = fun _ ↦ Real.exp 1 := by
  ext
  simp_rw [expMap_apply, completeBasis_apply_of_eq, inv_mul_cancel₀ mult_coe_ne_zero]

theorem expMap_basis_of_ne (i : {w : InfinitePlace K // w ≠ w₀}) :
    expMap (completeBasis K i) =
      normAtAllPlaces (mixedEmbedding K (fundSystem K (equivFinRank.symm i))) := by
<<<<<<< HEAD
  rw [completeBasis_apply_of_ne, PartialHomeomorph.right_inv _ (by simp [expMap_target])]
=======
  rw [completeBasis_apply_of_ne, expMap.right_inv (by simp [expMap_target, pos_at_place])]
>>>>>>> 50ab41a8

theorem abs_det_completeBasis_equivFunL_symm :
    |((completeBasis K).equivFunL.symm : realSpace K →L[ℝ] realSpace K).det| =
      Module.finrank ℚ K * regulator K := by
  classical
  rw [ContinuousLinearMap.det, ← LinearMap.det_toMatrix (completeBasis K), ← Matrix.det_transpose,
    finrank_mul_regulator_eq_det K w₀ equivFinRank.symm]
  congr 2 with w i
  rw [Matrix.transpose_apply, LinearMap.toMatrix_apply, Matrix.of_apply, ← Basis.equivFunL_apply,
    ContinuousLinearMap.coe_coe, ContinuousLinearEquiv.coe_apply,
    (completeBasis K).equivFunL.apply_symm_apply]
  split_ifs with hw
  · rw [hw, completeBasis_apply_of_eq]
  · simp_rw [completeBasis_apply_of_ne K ⟨w, hw⟩, expMap_symm_apply, normAtAllPlaces_mixedEmbedding]

end completeBasis

noncomputable section expMapBasis

variable [NumberField K]

variable {K}

/--
The map that sends `x : realSpace K` to
`Real.exp (x w₀) * ∏_{i ≠ w₀} |ηᵢ| ^ x i` where `|ηᵢ|` denote the vector of `realSpace K` given
by `w (ηᵢ)` and `ηᵢ` denote the units in `fundSystem K`, see `expMapBasis_apply'`.
-/
def expMapBasis : PartialHomeomorph (realSpace K) (realSpace K) :=
  (completeBasis K).equivFunL.symm.toHomeomorph.transPartialHomeomorph expMap

variable (K)

theorem expMapBasis_source :
    expMapBasis.source = (Set.univ : Set (realSpace K)) := by
  simp [expMapBasis, expMap_source]

theorem injective_expMapBasis :
    Function.Injective (expMapBasis : realSpace K → realSpace K) :=
  (injective_expMap K).comp (completeBasis K).equivFun.symm.injective

theorem continuous_expMapBasis :
    Continuous (expMapBasis : realSpace K → realSpace K) :=
  (continuous_expMap K).comp (ContinuousLinearEquiv.continuous _)

variable {K}

theorem expMapBasis_pos (x : realSpace K) (w : InfinitePlace K) :
    0 < expMapBasis x w := expMap_pos _ _

theorem expMapBasis_nonneg (x : realSpace K) (w : InfinitePlace K) :
    0 ≤ expMapBasis x w := (expMapBasis_pos _ _).le

theorem expMapBasis_apply (x : realSpace K) :
    expMapBasis x = expMap ((completeBasis K).equivFun.symm x) := rfl

open scoped Classical in
theorem expMapBasis_apply' (x : realSpace K) :
    expMapBasis x = Real.exp (x w₀) •
      fun w : InfinitePlace K ↦
         ∏ i : {w // w ≠ w₀}, w (fundSystem K (equivFinRank.symm i)) ^ x i := by
  simp_rw [expMapBasis_apply, Basis.equivFun_symm_apply, Fintype.sum_eq_add_sum_subtype_ne _ w₀,
    expMap_add, expMap_smul, expMap_basis_of_eq, Pi.pow_def, Real.exp_one_rpow, Pi.mul_def,
    expMap_sum, expMap_smul, expMap_basis_of_ne, Pi.smul_def, smul_eq_mul, prod_apply, Pi.pow_apply,
    normAtAllPlaces_mixedEmbedding]

open scoped Classical in
theorem expMapBasis_apply'' (x : realSpace K) :
    expMapBasis x = Real.exp (x w₀) • expMapBasis (fun i ↦ if i = w₀ then 0 else x i) := by
 rw [expMapBasis_apply', expMapBasis_apply', if_pos rfl, smul_smul, ← Real.exp_add, add_zero]
 conv_rhs =>
   enter [2, w, 2, i]
   rw [if_neg i.prop]

theorem prod_expMapBasis_pow (x : realSpace K) :
    ∏ w, (expMapBasis x w) ^ w.mult = Real.exp (x w₀) ^ Module.finrank ℚ K := by
  simp_rw [expMapBasis_apply', Pi.smul_def, smul_eq_mul, mul_pow, prod_mul_distrib,
    prod_pow_eq_pow_sum, sum_mult_eq, ← prod_pow]
  rw [prod_comm]
  simp_rw [Real.rpow_pow_comm (apply_nonneg _ _), Real.finset_prod_rpow _ _
    fun _ _ ↦ pow_nonneg (apply_nonneg _ _) _, prod_eq_abs_norm, Units.norm, Rat.cast_one,
    Real.one_rpow, prod_const_one, mul_one]

theorem norm_expMapBasis (x : realSpace K) :
    mixedEmbedding.norm (mixedSpaceOfRealSpace (expMapBasis x)) =
      Real.exp (x w₀) ^ Module.finrank ℚ K := by
  simpa only [mixedEmbedding.norm_apply,
    normAtPlace_mixedSpaceOfRealSpace (expMapBasis_pos _ _).le] using prod_expMapBasis_pow x

theorem norm_expMapBasis_ne_zero (x : realSpace K) :
    mixedEmbedding.norm (mixedSpaceOfRealSpace (expMapBasis x)) ≠ 0 :=
  norm_expMapBasis x ▸ pow_ne_zero _ (Real.exp_ne_zero _)

open scoped Classical in
theorem logMap_expMapBasis (x : realSpace K) :
    logMap (mixedSpaceOfRealSpace (expMapBasis x)) ∈
        ZSpan.fundamentalDomain ((basisUnitLattice K).ofZLatticeBasis ℝ (unitLattice K))
      ↔ ∀ w, w ≠ w₀ → x w ∈ Set.Ico 0 1 := by
  classical
  simp_rw [ZSpan.mem_fundamentalDomain, equivFinRank.forall_congr_left, Subtype.forall]
  refine forall₂_congr fun w hw ↦ ?_
  rw [expMapBasis_apply'', map_smul, logMap_real_smul (norm_expMapBasis_ne_zero _)
    (Real.exp_ne_zero _), expMapBasis_apply, logMap_expMap (by rw [← expMapBasis_apply,
    norm_expMapBasis, if_pos rfl, Real.exp_zero, one_pow]), Basis.equivFun_symm_apply,
    Fintype.sum_eq_add_sum_subtype_ne _ w₀, if_pos rfl, zero_smul, zero_add]
  conv_lhs =>
    enter [2, 1, 2, w, 2, i]
    rw [if_neg i.prop]
  simp_rw [sum_apply, ← sum_fn, map_sum, Pi.smul_apply, ← Pi.smul_def, map_smul,
    completeBasis_apply_of_ne, expMap_symm_apply, normAtAllPlaces_mixedEmbedding,
    ← logEmbedding_component, logEmbedding_fundSystem, Finsupp.coe_finset_sum, Finsupp.coe_smul,
    sum_apply, Pi.smul_apply, Basis.ofZLatticeBasis_repr_apply, Basis.repr_self,
    Finsupp.single_apply, EmbeddingLike.apply_eq_iff_eq, Int.cast_ite, Int.cast_one, Int.cast_zero,
    smul_ite, smul_eq_mul, mul_one, mul_zero, Fintype.sum_ite_eq']

theorem normAtAllPlaces_image_preimage_expMapBasis (s : Set (realSpace K)) :
    normAtAllPlaces '' (normAtAllPlaces ⁻¹' (expMapBasis '' s)) = expMapBasis '' s := by
  apply normAtAllPlaces_image_preimage_of_nonneg
  rintro _ ⟨x, _, rfl⟩ w
  exact (expMapBasis_pos _ _).le

open scoped Classical in
theorem prod_deriv_expMap_single (x : realSpace K) :
    ∏ w, deriv_expMap_single w ((completeBasis K).equivFun.symm x w) =
      Real.exp (x w₀) ^ Module.finrank ℚ K * (∏ w : {w // IsComplex w}, expMapBasis x w.1)⁻¹ *
        (2⁻¹) ^ nrComplexPlaces K := by
  simp only [deriv_expMap_single, expMap_single_apply]
  rw [Finset.prod_mul_distrib]
  congr 1
  · simp_rw [← prod_expMapBasis_pow, prod_eq_prod_mul_prod, expMapBasis_apply, expMap_apply,
      mult_isReal, mult_isComplex, pow_one, Finset.prod_pow, pow_two, mul_assoc, mul_inv_cancel₀
      (Finset.prod_ne_zero_iff.mpr <| fun _ _ ↦ Real.exp_ne_zero _), mul_one]
  · simp [prod_eq_prod_mul_prod, mult_isReal, mult_isComplex]

<<<<<<< HEAD
variable (K) in
=======
variable (K)

>>>>>>> 50ab41a8
/--
The derivative of `expMapBasis`, see `hasFDerivAt_expMapBasis`.
-/
abbrev fderiv_expMapBasis (x : realSpace K) : realSpace K →L[ℝ] realSpace K :=
  (fderiv_expMap ((completeBasis K).equivFun.symm x)).comp
    (completeBasis K).equivFunL.symm.toContinuousLinearMap

<<<<<<< HEAD
variable (K) in
=======
>>>>>>> 50ab41a8
theorem hasFDerivAt_expMapBasis (x : realSpace K) :
    HasFDerivAt expMapBasis (fderiv_expMapBasis K x) x := by
  change HasFDerivAt (expMap ∘ (completeBasis K).equivFunL.symm) (fderiv_expMapBasis K x) x
  exact (hasFDerivAt_expMap _).comp x (completeBasis K).equivFunL.symm.hasFDerivAt

<<<<<<< HEAD
variable (K) in
=======
>>>>>>> 50ab41a8
open Classical ContinuousLinearMap in
theorem abs_det_fderiv_expMapBasis (x : realSpace K) :
    |(fderiv_expMapBasis K x).det| =
      Real.exp (x w₀ * Module.finrank ℚ K) *
      (∏ w : {w // IsComplex w}, expMapBasis x w.1)⁻¹ * 2⁻¹ ^ nrComplexPlaces K *
        (Module.finrank ℚ K) * regulator K := by
  simp_rw [fderiv_expMapBasis, det, coe_comp, LinearMap.det_comp, fderiv_expMap, coe_pi, coe_comp,
    coe_proj, LinearMap.det_pi, LinearMap.det_ring, ContinuousLinearMap.coe_coe, smulRight_apply,
    one_apply, one_smul, abs_mul, abs_det_completeBasis_equivFunL_symm, prod_deriv_expMap_single]
  simp_rw [abs_mul, Real.exp_mul, abs_pow, Real.rpow_natCast, abs_of_nonneg (Real.exp_nonneg _),
    abs_inv, abs_prod, abs_of_nonneg (expMapBasis_nonneg _ _), Nat.abs_ofNat]
  ring

<<<<<<< HEAD
=======
variable {K}

>>>>>>> 50ab41a8
open ENNReal MeasureTheory

open scoped Classical in
theorem setLIntegral_expMapBasis_image {s : Set (realSpace K)} (hs : MeasurableSet s)
    {f : (InfinitePlace K → ℝ) → ℝ≥0∞} (hf : Measurable f) :
    ∫⁻ x in expMapBasis '' s, f x =
      (2 : ℝ≥0∞)⁻¹ ^ nrComplexPlaces K * ENNReal.ofReal (regulator K) * (Module.finrank ℚ K) *
        ∫⁻ x in s, ENNReal.ofReal (Real.exp (x w₀ * Module.finrank ℚ K)) *
          (∏ i : {w : InfinitePlace K // IsComplex w},
            .ofReal (expMapBasis (fun w ↦ x w) i))⁻¹ * f (expMapBasis x) := by
  rw [lintegral_image_eq_lintegral_abs_det_fderiv_mul volume hs
    (fun x _ ↦ (hasFDerivAt_expMapBasis K x).hasFDerivWithinAt) (injective_expMapBasis K).injOn]
  simp_rw [abs_det_fderiv_expMapBasis]
  have : Measurable expMapBasis := (continuous_expMapBasis K).measurable
  rw [← lintegral_const_mul _ (by fun_prop)]
  congr with x
  have : 0 ≤ (∏ w : {w // IsComplex w}, expMapBasis x w.1)⁻¹ :=
    inv_nonneg.mpr <| Finset.prod_nonneg fun _ _ ↦ (expMapBasis_pos _ _).le
  rw [ofReal_mul (by positivity), ofReal_mul (by positivity), ofReal_mul (by positivity),
    ofReal_mul (by positivity), ofReal_pow (by positivity), ofReal_inv_of_pos (Finset.prod_pos
    fun _ _ ↦ expMapBasis_pos _ _), ofReal_inv_of_pos zero_lt_two, ofReal_ofNat, ofReal_natCast,
    ofReal_prod_of_nonneg (fun _ _ ↦ (expMapBasis_pos _ _).le)]
  ring

end expMapBasis

section paramSet

variable [NumberField K]

open scoped Classical in
/--
The set that parametrizes `normAtAllPlaces '' (normLeOne K)`, see
`normAtAllPlaces_normLeOne_eq_image`.
-/
abbrev paramSet : Set (realSpace K) :=
  Set.univ.pi fun w ↦ if w = w₀ then Set.Iic 0 else Set.Ico 0 1

theorem measurableSet_paramSet :
    MeasurableSet (paramSet K) := by
  refine MeasurableSet.univ_pi fun _ ↦ ?_
  split_ifs
  · exact measurableSet_Iic
  · exact measurableSet_Ico

open scoped Classical in
theorem interior_paramSet :
    interior (paramSet K) = Set.univ.pi fun w ↦ if w = w₀ then Set.Iio 0 else Set.Ioo 0 1 := by
  simp [interior_pi_set Set.finite_univ, apply_ite]

theorem measurableSet_interior_paramSet :
    MeasurableSet (interior (paramSet K)) := by
  rw [interior_paramSet]
  refine MeasurableSet.univ_pi fun _ ↦ ?_
  split_ifs
  · exact measurableSet_Iio
  · exact measurableSet_Ioo

open scoped Classical in
theorem closure_paramSet :
    closure (paramSet K) = Set.univ.pi fun w ↦ if w = w₀ then Set.Iic 0 else Set.Icc 0 1 := by
  simp [closure_pi_set, apply_ite]

theorem normAtAllPlaces_normLeOne_eq_image :
    normAtAllPlaces '' (normLeOne K) = expMapBasis '' (paramSet K) := by
  ext x
  by_cases hx : ∀ w, 0 < x w
  · rw [← expMapBasis.right_inv (Set.mem_univ_pi.mpr hx), (injective_expMapBasis K).mem_set_image]
    simp only [normAtAllPlaces_normLeOne, Set.mem_inter_iff, Set.mem_setOf_eq, expMapBasis_nonneg,
      Set.mem_preimage, logMap_expMapBasis, implies_true, and_true, norm_expMapBasis,
      pow_le_one_iff_of_nonneg (Real.exp_nonneg _) Module.finrank_pos.ne', Real.exp_le_one_iff,
      ne_eq, pow_eq_zero_iff', Real.exp_ne_zero, false_and, not_false_eq_true,  Set.mem_univ_pi]
    refine ⟨fun ⟨h₁, h₂⟩ w ↦ ?_, fun h ↦ ⟨fun w hw ↦ by simpa [hw] using h w, by simpa using h w₀⟩⟩
    · split_ifs with hw
      · exact hw ▸ h₂
      · exact h₁ w hw
  · refine ⟨?_, ?_⟩
    · rintro ⟨a, ⟨ha, _⟩, rfl⟩
      exact (hx fun w ↦ fundamentalCone.normAtPlace_pos_of_mem ha w).elim
    · rintro ⟨a, _, rfl⟩
      exact (hx fun w ↦ expMapBasis_pos a w).elim

theorem normLeOne_eq_preimage :
    normLeOne K = normAtAllPlaces⁻¹' (expMapBasis '' (paramSet K)) := by
  rw [normLeOne_eq_primeage_image, normAtAllPlaces_normLeOne_eq_image]

theorem subset_interior_normLeOne :
    normAtAllPlaces⁻¹' (expMapBasis '' interior (paramSet K)) ⊆ interior (normLeOne K) := by
  rw [normLeOne_eq_preimage]
  refine subset_trans (Set.preimage_mono ?_) <|
    preimage_interior_subset_interior_preimage (continuous_normAtAllPlaces K)
  have : IsOpen (expMapBasis '' (interior (paramSet K))) :=
    expMapBasis.isOpen_image_of_subset_source isOpen_interior (by simp [expMapBasis_source])
  exact interior_maximal (Set.image_mono interior_subset) this

open ENNReal MeasureTheory

theorem closure_paramSet_ae_interior :
  closure (paramSet K) =ᵐ[volume] interior (paramSet K) := by
  rw [closure_paramSet, interior_paramSet, volume_pi]
  refine Measure.ae_eq_set_pi fun w _ ↦ ?_
  split_ifs
  · exact Iio_ae_eq_Iic.symm
  · exact Ioo_ae_eq_Icc.symm

theorem setLIntegral_paramSet_exp {n : ℕ} (hn : 0 < n) :
    ∫⁻ (x : realSpace K) in paramSet K, .ofReal (Real.exp (x w₀ * n)) = (n : ℝ≥0∞)⁻¹ := by
  classical
<<<<<<< HEAD
=======
  have hn : 0 < (n : ℝ) := Nat.cast_pos.mpr hn
>>>>>>> 50ab41a8
  rw [volume_pi, paramSet, Measure.restrict_pi_pi, lintegral_eq_lmarginal_univ 0,
    lmarginal_erase' _ (by fun_prop) (Finset.mem_univ w₀), if_pos rfl]
  simp_rw [Function.update_self, lmarginal, lintegral_const, Measure.pi_univ, if_neg
    (Finset.ne_of_mem_erase (Subtype.prop _)), Measure.restrict_apply_univ, Real.volume_Ico,
<<<<<<< HEAD
    sub_zero, ofReal_one, prod_const_one, mul_one]
  rw [← ofReal_integral_eq_lintegral_ofReal]
  · rw [← setIntegral_congr_set Iio_ae_eq_Iic, integral_comp_mul_right_Iio _ _
      (Nat.cast_pos.mpr hn), zero_mul, setIntegral_congr_set Iio_ae_eq_Iic, integral_exp_Iic,
      Real.exp_zero, smul_eq_mul, mul_one, ofReal_inv_of_pos (Nat.cast_pos.mpr hn), ofReal_natCast]
  · rw [← IntegrableOn, integrableOn_Iic_iff_integrableOn_Iio, integrableOn_Iio_comp_mul_right_iff _
      _ (Nat.cast_pos.mpr hn), zero_mul, ← integrableOn_Iic_iff_integrableOn_Iio]
    exact integrableOn_exp_Iic 0
  · filter_upwards with _ using Real.exp_nonneg _
=======
    sub_zero, ofReal_one, prod_const_one, mul_one, mul_comm _ (n : ℝ)]
  rw [← ofReal_integral_eq_lintegral_ofReal (integrableOn_exp_mul_Iic hn _), integral_exp_mul_Iic
    hn, mul_zero, Real.exp_zero, ofReal_div_of_pos hn, ofReal_one, ofReal_natCast, one_div]
  filter_upwards with _ using Real.exp_nonneg _
>>>>>>> 50ab41a8

end paramSet

section compactSet

variable [NumberField K]

open Pointwise

open scoped Classical in
/--
A compact set that contains `expMapBasis '' closure (paramSet K)` and furthermore is almost
<<<<<<< HEAD
equal to it.
=======
equal to it, see `compactSet_ae`.
>>>>>>> 50ab41a8
-/
abbrev compactSet : Set (realSpace K) :=
  (Set.Icc (0 : ℝ) 1) • (expMapBasis '' Set.univ.pi fun w ↦ if w = w₀ then {0} else Set.Icc 0 1)

theorem isCompact_compactSet :
    IsCompact (compactSet K) := by
  refine isCompact_Icc.smul_set <| (isCompact_univ_pi fun w ↦ ?_).image_of_continuousOn
    (continuous_expMapBasis K).continuousOn
  split_ifs
  · exact isCompact_singleton
  · exact isCompact_Icc

theorem zero_mem_compactSet :
    0 ∈ compactSet K := by
  refine Set.zero_mem_smul_iff.mpr (Or.inl ⟨Set.left_mem_Icc.mpr zero_le_one, ?_⟩)
  exact Set.image_nonempty.mpr (Set.univ_pi_nonempty_iff.mpr (by aesop))

theorem nonneg_of_mem_compactSet {x : realSpace K} (hx : x ∈ compactSet K) (w : InfinitePlace K) :
    0 ≤ x w := by
  obtain ⟨c, hc, ⟨_, ⟨⟨a, ha, rfl⟩, _, rfl⟩⟩⟩ := hx
  exact mul_nonneg hc.1 (expMapBasis_pos _ _).le

variable {K} in
theorem compactSet_eq_union_aux₁ {x : realSpace K} (hx₀ : x ≠ 0)
    (hx₁ : x ∈ compactSet K) :
    x ∈ expMapBasis '' closure (paramSet K) := by
  classical
  obtain ⟨c, hc, ⟨_, ⟨y, hy, rfl⟩, rfl⟩⟩ := hx₁
  refine ⟨fun w ↦ if w = w₀ then Real.log c else y w, ?_, ?_⟩
  · rw [closure_paramSet, Set.mem_univ_pi]
    intro w
    split_ifs with h
    · refine Real.log_nonpos hc.1 hc.2
    · simpa [h] using hy w (Set.mem_univ _)
  · have hc' : 0 < c := by
      contrapose! hx₀
      rw [le_antisymm hx₀ hc.1, zero_smul]
    rw [expMapBasis_apply'', if_pos rfl, Real.exp_log hc']
    congr with w
    split_ifs with h
    · simpa [h, eq_comm] using hy w₀
    · rfl

variable {K} in
theorem compactSet_eq_union_aux₂ {x : realSpace K} (hx₀ : x ≠ 0)
    (hx₁ : x ∈ expMapBasis '' closure (paramSet K)) :
    x ∈ compactSet K := by
  classical
  simp only [closure_paramSet, Set.mem_image, Set.mem_smul, exists_exists_and_eq_and] at hx₁ ⊢
  obtain ⟨y, hy, rfl⟩ := hx₁
  refine ⟨Real.exp (y w₀), ⟨Real.exp_nonneg _, ?_⟩,
        fun i ↦ if i = w₀ then 0 else y i, Set.mem_univ_pi.mpr fun w ↦ ?_,
        by rw [expMapBasis_apply'' y]⟩
  · exact Real.exp_le_one_iff.mpr (by simpa using hy w₀ (Set.mem_univ _))
  · split_ifs with h
    · rfl
    · simpa [h] using hy w (Set.mem_univ _)

theorem compactSet_eq_union :
    compactSet K = expMapBasis '' closure (paramSet K) ∪ {0} := by
  classical
  ext x
  by_cases hx₀ : x = 0
  · simpa [hx₀] using zero_mem_compactSet K
  · refine ⟨fun hx ↦ Set.mem_union_left _ (compactSet_eq_union_aux₁ hx₀ hx), fun hx ↦ ?_⟩
    simp only [Set.union_singleton, Set.mem_insert_iff, hx₀, false_or] at hx
    exact compactSet_eq_union_aux₂ hx₀ hx

theorem expMapBasis_closure_subset_compactSet :
    expMapBasis '' closure (paramSet K) ⊆ compactSet K := by
  rw [compactSet_eq_union]
  exact Set.subset_union_left

theorem closure_normLeOne_subset :
    closure (normLeOne K) ⊆ normAtAllPlaces⁻¹' (compactSet K) := by
  rw [normLeOne_eq_preimage]
  refine ((continuous_normAtAllPlaces K).closure_preimage_subset _).trans (Set.preimage_mono ?_)
  refine (isCompact_compactSet K).isClosed.closure_subset_iff.mpr ?_
  exact (Set.image_mono subset_closure).trans (expMapBasis_closure_subset_compactSet _)

open MeasureTheory

theorem compactSet_ae :
    compactSet K =ᵐ[volume] expMapBasis '' closure (paramSet K) := by
  rw [compactSet_eq_union]
  exact union_ae_eq_left_of_ae_eq_empty (by simp)

end compactSet

section main_results

variable [NumberField K]

open Bornology ENNReal MeasureTheory

theorem isBounded_normLeOne :
    IsBounded (normLeOne K) := by
  classical
  rw [normLeOne_eq_preimage]
  suffices IsBounded (expMapBasis '' paramSet K) by
    obtain ⟨C, hC⟩ := isBounded_iff_forall_norm_le.mp this
    refine isBounded_iff_forall_norm_le.mpr ⟨C, fun x hx ↦ ?_⟩
    rw [norm_eq_sup'_normAtPlace]
    refine sup'_le _ _ fun w _ ↦ ?_
    simpa [normAtAllPlaces_apply, Real.norm_of_nonneg (normAtPlace_nonneg w x)]
      using (pi_norm_le_iff_of_nonempty _).mp (hC _ hx) w
  refine IsBounded.subset ?_ (Set.image_mono subset_closure)
  exact (isCompact_compactSet K).isBounded.subset (expMapBasis_closure_subset_compactSet K)

open scoped Classical in
theorem volume_normLeOne : volume (normLeOne K) =
    2 ^ nrRealPlaces K * NNReal.pi ^ nrComplexPlaces K * .ofReal (regulator K) := by
  rw [volume_eq_two_pow_mul_two_pi_pow_mul_integral (normLeOne_eq_primeage_image K).symm
    (measurableSet_normLeOne K), normLeOne_eq_preimage,
    normAtAllPlaces_image_preimage_expMapBasis,
    setLIntegral_expMapBasis_image (measurableSet_paramSet K) (by fun_prop)]
  simp_rw [ENNReal.inv_mul_cancel_right
    (Finset.prod_ne_zero_iff.mpr fun _ _ ↦ ofReal_ne_zero_iff.mpr (expMapBasis_pos _ _))
    (prod_ne_top fun _ _ ↦ ofReal_ne_top)]
  rw [setLIntegral_paramSet_exp K Module.finrank_pos, ofReal_mul zero_le_two, mul_pow,
    ofReal_ofNat, ENNReal.mul_inv_cancel_right (Nat.cast_ne_zero.mpr Module.finrank_pos.ne')
    (natCast_ne_top _), coe_nnreal_eq, NNReal.coe_real_pi, mul_mul_mul_comm, ← ENNReal.inv_pow,
    ← mul_assoc, ← mul_assoc, ENNReal.inv_mul_cancel_right (pow_ne_zero _ two_ne_zero)
    (pow_ne_top ENNReal.ofNat_ne_top)]

open scoped Classical in
theorem volume_interior_eq_volume_closure :
    volume (interior (normLeOne K)) = volume (closure (normLeOne K)) := by
  have h₁ : MeasurableSet (normAtAllPlaces ⁻¹' compactSet K) :=
    (isCompact_compactSet K).measurableSet.preimage (continuous_normAtAllPlaces K).measurable
  have h₂ :  MeasurableSet (normAtAllPlaces ⁻¹' (expMapBasis '' interior (paramSet K))) := by
    refine MeasurableSet.preimage ?_ (continuous_normAtAllPlaces K).measurable
    refine MeasurableSet.image_of_continuousOn_injOn ?_ (continuous_expMapBasis K).continuousOn
      (injective_expMapBasis K).injOn
    exact measurableSet_interior_paramSet K
  refine le_antisymm (measure_mono interior_subset_closure) ?_
  refine (measure_mono (closure_normLeOne_subset K)).trans ?_
  refine le_of_eq_of_le ?_ (measure_mono (subset_interior_normLeOne K))
  rw [volume_eq_two_pow_mul_two_pi_pow_mul_integral Set.preimage_image_preimage h₁,
    normAtAllPlaces_image_preimage_of_nonneg (fun x a w ↦ nonneg_of_mem_compactSet K a w),
    volume_eq_two_pow_mul_two_pi_pow_mul_integral Set.preimage_image_preimage h₂,
    normAtAllPlaces_image_preimage_expMapBasis, setLIntegral_congr (compactSet_ae K),
    setLIntegral_expMapBasis_image measurableSet_closure (by fun_prop),
    setLIntegral_expMapBasis_image measurableSet_interior (by fun_prop),
    setLIntegral_congr (closure_paramSet_ae_interior K)]

open scoped Classical in
theorem volume_frontier_normLeOne :
     volume (frontier (normLeOne K)) = 0 := by
  rw [frontier, measure_diff, volume_interior_eq_volume_closure, tsub_self]
  · exact interior_subset_closure
  · exact measurableSet_interior.nullMeasurableSet
  · refine lt_top_iff_ne_top.mp <| lt_of_le_of_lt (measure_mono interior_subset) ?_
    rw [volume_normLeOne]
    exact Batteries.compareOfLessAndEq_eq_lt.mp rfl

end main_results

<<<<<<< HEAD

end NumberField.mixedEmbedding
=======
end NumberField.mixedEmbedding.fundamentalCone
>>>>>>> 50ab41a8
<|MERGE_RESOLUTION|>--- conflicted
+++ resolved
@@ -37,11 +37,7 @@
 4. Denote by `ηᵢ` (with `i ≠ w₀` where `w₀` is the distinguished infinite place,
   see the description of `logSpace` below) the fundamental system of units given by
   `fundSystem` and let `|ηᵢ|` denote `normAtAllPlaces (mixedEmbedding ηᵢ))`, that is the vector
-<<<<<<< HEAD
-  `(w (ηᵢ)_w` in `realSpace K`. Then, the image of `|ηᵢ|` by `expMap.symm` form a basis of the
-=======
   `(w (ηᵢ))_w` in `realSpace K`. Then, the image of `|ηᵢ|` by `expMap.symm` form a basis of the
->>>>>>> 50ab41a8
   subspace `{x : realSpace K | ∑ w, x w = 0}`. We complete by adding the vector `(mult w)_w` to
   get a basis, called `completeBasis`, of `realSpace K`. The basis `completeBasis K` has
   the property that, for `i ≠ w₀`, the image of `completeBasis K i` by the
@@ -49,11 +45,7 @@
 
 5. At this point, we can construct the map `expMapBasis` that plays a crucial part in the proof.
   It is the map that sends `x : realSpace K` to `Real.exp (x w₀) * ∏_{i ≠ w₀} |ηᵢ| ^ x i`, see
-<<<<<<< HEAD
-  `expMapBasis_apply'`. Then, we prove a change a variable formula for `expMapBasis`, see
-=======
   `expMapBasis_apply'`. Then, we prove a change of variable formula for `expMapBasis`, see
->>>>>>> 50ab41a8
   `setLIntegral_expMapBasis_image`.
 
 6. We define a set `paramSet` in `realSpace K` and prove that
@@ -66,21 +58,13 @@
   in passing that `normLeOne K` is bounded.) For that we prove that
   `volume (interior (normLeOne K)) = volume (closure (normLeOne K))`, see
   `volume_interior_eq_volume_closure`. Since we now that the volume of `interior (normLeOne K)` is
-<<<<<<< HEAD
-  finite since it is bounded by the volumeo of `normLeOne K`, the result follows, see
-=======
   finite since it is bounded by the volume of `normLeOne K`, the result follows, see
->>>>>>> 50ab41a8
   `volume_frontier_normLeOne`. We proceed in several steps.
 
   7.1. We prove first that
     `normAtAllPlaces⁻¹' (expMapBasis '' interior (paramSet K)) ⊆ interior (normLeOne K)`, see
     `subset_interior_normLeOne` (Note that here again we identify `realSpace K` with its image
-<<<<<<< HEAD
-    in `mixedSpace K`). The main argument is that `expMapBasis` is partial homeomorphism
-=======
     in `mixedSpace K`). The main argument is that `expMapBasis` is a partial homeomorphism
->>>>>>> 50ab41a8
     and that `interior (paramSet K)` is a subset of its source, so its image by `expMapBasis`
     is still open.
 
@@ -102,11 +86,7 @@
 ## Spaces and maps
 
 To help understand the proof, we make a list of (almost) all the spaces and maps used and
-<<<<<<< HEAD
-their connections (as remarked above, we do not mention the map `mixedSpaceOfRealSpace` since we
-=======
 their connections (as hinted above, we do not mention the map `mixedSpaceOfRealSpace` since we
->>>>>>> 50ab41a8
 identify `realSpace K` with its image in `mixedSpace K`).
 
 * `mixedSpace`: the set `({w // IsReal w} → ℝ) × (w // IsComplex w → ℂ)` where `w` denote the
@@ -275,10 +255,6 @@
     Function.Injective (expMap : realSpace K → realSpace K) :=
   Set.injective_iff_injOn_univ.mpr ((expMap_source K) ▸ expMap.injOn)
 
-<<<<<<< HEAD
-
-=======
->>>>>>> 50ab41a8
 theorem continuous_expMap :
     Continuous (expMap : realSpace K → realSpace K) :=
   continuous_iff_continuousOn_univ.mpr <| (expMap_source K) ▸ expMap.continuousOn
@@ -352,20 +328,6 @@
   Fintype.equivOfCardEq <| by
     rw [Fintype.card_subtype_compl, Fintype.card_ofSubsingleton, Fintype.card_fin, rank]
 
-<<<<<<< HEAD
-variable (K) in
-/--
-A family of elements in the `realSpace K` formed by the pullback of `basisUnitLattice`, see
-`realSpaceToLogSpace_completeFamily_of_ne`, and the vector `(mult w)_w`. This family is
-in fact a basis of `realSpace K`, see `completeBasis`.
--/
-def completeFamily : InfinitePlace K → realSpace K := by
-  intro i
-  by_cases hi : i = w₀
-  · exact fun w ↦ mult w
-  · exact expMap.symm
-      (normAtAllPlaces (mixedEmbedding K (fundSystem K (equivFinRank.symm ⟨i, hi⟩))))
-=======
 open scoped Classical in
 variable (K) in
 /--
@@ -375,7 +337,6 @@
 def completeFamily : InfinitePlace K → realSpace K :=
   fun i ↦ if hi : i = w₀ then fun w ↦ mult w else
     expMap.symm <| normAtAllPlaces <| mixedEmbedding K <| fundSystem K <| equivFinRank.symm ⟨i, hi⟩
->>>>>>> 50ab41a8
 
 /--
 An auxiliary map from `realSpace K` to `logSpace K` used to prove that `completeFamily` is
@@ -441,11 +402,7 @@
   exact ⟨h₁, h₂⟩
 
 /--
-<<<<<<< HEAD
-The basis formed by the pullback in `realSpace K` of the vectors of `basisUnitLattice`
-=======
 A basis of `realSpace K` formed by the image of the fundamental units
->>>>>>> 50ab41a8
 (which form a basis of a subspace `{x : realSpace K | ∑ w, x w = 0}`) and the vector `(mult w)_w`.
 For `i ≠ w₀`, the image of `completeBasis K i` by the natural restriction map
 `realSpace K → logSpace K` is `basisUnitLattice K`
@@ -471,11 +428,7 @@
 theorem expMap_basis_of_ne (i : {w : InfinitePlace K // w ≠ w₀}) :
     expMap (completeBasis K i) =
       normAtAllPlaces (mixedEmbedding K (fundSystem K (equivFinRank.symm i))) := by
-<<<<<<< HEAD
-  rw [completeBasis_apply_of_ne, PartialHomeomorph.right_inv _ (by simp [expMap_target])]
-=======
   rw [completeBasis_apply_of_ne, expMap.right_inv (by simp [expMap_target, pos_at_place])]
->>>>>>> 50ab41a8
 
 theorem abs_det_completeBasis_equivFunL_symm :
     |((completeBasis K).equivFunL.symm : realSpace K →L[ℝ] realSpace K).det| =
@@ -610,12 +563,8 @@
       (Finset.prod_ne_zero_iff.mpr <| fun _ _ ↦ Real.exp_ne_zero _), mul_one]
   · simp [prod_eq_prod_mul_prod, mult_isReal, mult_isComplex]
 
-<<<<<<< HEAD
-variable (K) in
-=======
 variable (K)
 
->>>>>>> 50ab41a8
 /--
 The derivative of `expMapBasis`, see `hasFDerivAt_expMapBasis`.
 -/
@@ -623,19 +572,11 @@
   (fderiv_expMap ((completeBasis K).equivFun.symm x)).comp
     (completeBasis K).equivFunL.symm.toContinuousLinearMap
 
-<<<<<<< HEAD
-variable (K) in
-=======
->>>>>>> 50ab41a8
 theorem hasFDerivAt_expMapBasis (x : realSpace K) :
     HasFDerivAt expMapBasis (fderiv_expMapBasis K x) x := by
   change HasFDerivAt (expMap ∘ (completeBasis K).equivFunL.symm) (fderiv_expMapBasis K x) x
   exact (hasFDerivAt_expMap _).comp x (completeBasis K).equivFunL.symm.hasFDerivAt
 
-<<<<<<< HEAD
-variable (K) in
-=======
->>>>>>> 50ab41a8
 open Classical ContinuousLinearMap in
 theorem abs_det_fderiv_expMapBasis (x : realSpace K) :
     |(fderiv_expMapBasis K x).det| =
@@ -649,11 +590,8 @@
     abs_inv, abs_prod, abs_of_nonneg (expMapBasis_nonneg _ _), Nat.abs_ofNat]
   ring
 
-<<<<<<< HEAD
-=======
 variable {K}
 
->>>>>>> 50ab41a8
 open ENNReal MeasureTheory
 
 open scoped Classical in
@@ -762,30 +700,15 @@
 theorem setLIntegral_paramSet_exp {n : ℕ} (hn : 0 < n) :
     ∫⁻ (x : realSpace K) in paramSet K, .ofReal (Real.exp (x w₀ * n)) = (n : ℝ≥0∞)⁻¹ := by
   classical
-<<<<<<< HEAD
-=======
   have hn : 0 < (n : ℝ) := Nat.cast_pos.mpr hn
->>>>>>> 50ab41a8
   rw [volume_pi, paramSet, Measure.restrict_pi_pi, lintegral_eq_lmarginal_univ 0,
     lmarginal_erase' _ (by fun_prop) (Finset.mem_univ w₀), if_pos rfl]
   simp_rw [Function.update_self, lmarginal, lintegral_const, Measure.pi_univ, if_neg
     (Finset.ne_of_mem_erase (Subtype.prop _)), Measure.restrict_apply_univ, Real.volume_Ico,
-<<<<<<< HEAD
-    sub_zero, ofReal_one, prod_const_one, mul_one]
-  rw [← ofReal_integral_eq_lintegral_ofReal]
-  · rw [← setIntegral_congr_set Iio_ae_eq_Iic, integral_comp_mul_right_Iio _ _
-      (Nat.cast_pos.mpr hn), zero_mul, setIntegral_congr_set Iio_ae_eq_Iic, integral_exp_Iic,
-      Real.exp_zero, smul_eq_mul, mul_one, ofReal_inv_of_pos (Nat.cast_pos.mpr hn), ofReal_natCast]
-  · rw [← IntegrableOn, integrableOn_Iic_iff_integrableOn_Iio, integrableOn_Iio_comp_mul_right_iff _
-      _ (Nat.cast_pos.mpr hn), zero_mul, ← integrableOn_Iic_iff_integrableOn_Iio]
-    exact integrableOn_exp_Iic 0
-  · filter_upwards with _ using Real.exp_nonneg _
-=======
     sub_zero, ofReal_one, prod_const_one, mul_one, mul_comm _ (n : ℝ)]
   rw [← ofReal_integral_eq_lintegral_ofReal (integrableOn_exp_mul_Iic hn _), integral_exp_mul_Iic
     hn, mul_zero, Real.exp_zero, ofReal_div_of_pos hn, ofReal_one, ofReal_natCast, one_div]
   filter_upwards with _ using Real.exp_nonneg _
->>>>>>> 50ab41a8
 
 end paramSet
 
@@ -798,11 +721,7 @@
 open scoped Classical in
 /--
 A compact set that contains `expMapBasis '' closure (paramSet K)` and furthermore is almost
-<<<<<<< HEAD
-equal to it.
-=======
 equal to it, see `compactSet_ae`.
->>>>>>> 50ab41a8
 -/
 abbrev compactSet : Set (realSpace K) :=
   (Set.Icc (0 : ℝ) 1) • (expMapBasis '' Set.univ.pi fun w ↦ if w = w₀ then {0} else Set.Icc 0 1)
@@ -961,9 +880,4 @@
 
 end main_results
 
-<<<<<<< HEAD
-
-end NumberField.mixedEmbedding
-=======
-end NumberField.mixedEmbedding.fundamentalCone
->>>>>>> 50ab41a8
+end NumberField.mixedEmbedding.fundamentalCone