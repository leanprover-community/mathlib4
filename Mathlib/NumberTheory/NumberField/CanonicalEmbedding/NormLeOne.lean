--- conflicted
+++ resolved
@@ -4,10 +4,7 @@
 Authors: Xavier Roblot
 -/
 import Mathlib.NumberTheory.NumberField.CanonicalEmbedding.FundamentalCone
-<<<<<<< HEAD
 import Mathlib.NumberTheory.NumberField.CanonicalEmbedding.PolarCoord
-=======
->>>>>>> 689ff663
 import Mathlib.NumberTheory.NumberField.Units.Regulator
 
 /-!
@@ -40,11 +37,7 @@
 4. Denote by `ηᵢ` (with `i ≠ w₀` where `w₀` is the distinguished infinite place,
   see the description of `logSpace` below) the fundamental system of units given by
   `fundSystem` and let `|ηᵢ|` denote `normAtAllPlaces (mixedEmbedding ηᵢ))`, that is the vector
-<<<<<<< HEAD
-  `(w (ηᵢ)_w` in `realSpace K`. Then, the image of `|ηᵢ|` by `expMap.symm` form a basis of the
-=======
   `(w (ηᵢ))_w` in `realSpace K`. Then, the image of `|ηᵢ|` by `expMap.symm` form a basis of the
->>>>>>> 689ff663
   subspace `{x : realSpace K | ∑ w, x w = 0}`. We complete by adding the vector `(mult w)_w` to
   get a basis, called `completeBasis`, of `realSpace K`. The basis `completeBasis K` has
   the property that, for `i ≠ w₀`, the image of `completeBasis K i` by the
@@ -52,7 +45,6 @@
 
 5. At this point, we can construct the map `expMapBasis` that plays a crucial part in the proof.
   It is the map that sends `x : realSpace K` to `Real.exp (x w₀) * ∏_{i ≠ w₀} |ηᵢ| ^ x i`, see
-<<<<<<< HEAD
   `expMapBasis_apply'`. Then, we prove a change a variable formula for `expMapBasis`, see
   `setLIntegral_expMapBasis_image`.
 
@@ -62,11 +54,6 @@
   from `mixedEmbedding.polarCoord`, we can then compute the volume of `normLeOne K`, see
   `volume_normLeOne`.
 
-=======
-  `expMapBasis_apply'`. Then, we prove a change of variable formula for `expMapBasis`, see
-  `setLIntegral_expMapBasis_image`.
-
->>>>>>> 689ff663
 ## Spaces and maps
 
 To help understand the proof, we make a list of (almost) all the spaces and maps used and
@@ -239,10 +226,6 @@
     Function.Injective (expMap : realSpace K → realSpace K) :=
   Set.injective_iff_injOn_univ.mpr ((expMap_source K) ▸ expMap.injOn)
 
-<<<<<<< HEAD
-
-=======
->>>>>>> 689ff663
 theorem continuous_expMap :
     Continuous (expMap : realSpace K → realSpace K) :=
   continuous_iff_continuousOn_univ.mpr <| (expMap_source K) ▸ expMap.continuousOn
@@ -316,20 +299,6 @@
   Fintype.equivOfCardEq <| by
     rw [Fintype.card_subtype_compl, Fintype.card_ofSubsingleton, Fintype.card_fin, rank]
 
-<<<<<<< HEAD
-variable (K) in
-/--
-A family of elements in the `realSpace K` formed by the pullback of `basisUnitLattice`, see
-`realSpaceToLogSpace_completeFamily_of_ne`, and the vector `(mult w)_w`. This family is
-in fact a basis of `realSpace K`, see `completeBasis`.
--/
-def completeFamily : InfinitePlace K → realSpace K := by
-  intro i
-  by_cases hi : i = w₀
-  · exact fun w ↦ mult w
-  · exact expMap.symm
-      (normAtAllPlaces (mixedEmbedding K (fundSystem K (equivFinRank.symm ⟨i, hi⟩))))
-=======
 open scoped Classical in
 variable (K) in
 /--
@@ -339,7 +308,6 @@
 def completeFamily : InfinitePlace K → realSpace K :=
   fun i ↦ if hi : i = w₀ then fun w ↦ mult w else
     expMap.symm <| normAtAllPlaces <| mixedEmbedding K <| fundSystem K <| equivFinRank.symm ⟨i, hi⟩
->>>>>>> 689ff663
 
 /--
 An auxiliary map from `realSpace K` to `logSpace K` used to prove that `completeFamily` is
@@ -405,11 +373,7 @@
   exact ⟨h₁, h₂⟩
 
 /--
-<<<<<<< HEAD
-The basis formed by the pullback in `realSpace K` of the vectors of `basisUnitLattice`
-=======
 A basis of `realSpace K` formed by the image of the fundamental units
->>>>>>> 689ff663
 (which form a basis of a subspace `{x : realSpace K | ∑ w, x w = 0}`) and the vector `(mult w)_w`.
 For `i ≠ w₀`, the image of `completeBasis K i` by the natural restriction map
 `realSpace K → logSpace K` is `basisUnitLattice K`
@@ -435,11 +399,7 @@
 theorem expMap_basis_of_ne (i : {w : InfinitePlace K // w ≠ w₀}) :
     expMap (completeBasis K i) =
       normAtAllPlaces (mixedEmbedding K (fundSystem K (equivFinRank.symm i))) := by
-<<<<<<< HEAD
-  rw [completeBasis_apply_of_ne, PartialHomeomorph.right_inv _ (by simp [expMap_target])]
-=======
   rw [completeBasis_apply_of_ne, expMap.right_inv (by simp [expMap_target, pos_at_place])]
->>>>>>> 689ff663
 
 theorem abs_det_completeBasis_equivFunL_symm :
     |((completeBasis K).equivFunL.symm : realSpace K →L[ℝ] realSpace K).det| =
@@ -459,11 +419,6 @@
 
 noncomputable section expMapBasis
 
-<<<<<<< HEAD
-=======
-open ENNReal MeasureTheory
-
->>>>>>> 689ff663
 variable [NumberField K]
 
 variable {K}
@@ -511,7 +466,6 @@
     expMap_sum, expMap_smul, expMap_basis_of_ne, Pi.smul_def, smul_eq_mul, prod_apply, Pi.pow_apply,
     normAtAllPlaces_mixedEmbedding]
 
-<<<<<<< HEAD
 open scoped Classical in
 theorem expMapBasis_apply'' (x : realSpace K) :
     expMapBasis x = Real.exp (x w₀) • expMapBasis (fun i ↦ if i = w₀ then 0 else x i) := by
@@ -520,8 +474,6 @@
    enter [2, w, 2, i]
    rw [if_neg i.prop]
 
-=======
->>>>>>> 689ff663
 theorem prod_expMapBasis_pow (x : realSpace K) :
     ∏ w, (expMapBasis x w) ^ w.mult = Real.exp (x w₀) ^ Module.finrank ℚ K := by
   simp_rw [expMapBasis_apply', Pi.smul_def, smul_eq_mul, mul_pow, prod_mul_distrib,
@@ -531,7 +483,6 @@
     fun _ _ ↦ pow_nonneg (apply_nonneg _ _) _, prod_eq_abs_norm, Units.norm, Rat.cast_one,
     Real.one_rpow, prod_const_one, mul_one]
 
-<<<<<<< HEAD
 theorem norm_expMapBasis (x : realSpace K) :
     mixedEmbedding.norm (mixedSpaceOfRealSpace (expMapBasis x)) =
       Real.exp (x w₀) ^ Module.finrank ℚ K := by
@@ -570,8 +521,6 @@
   rintro _ ⟨x, _, rfl⟩ w
   exact (expMapBasis_pos _ _).le
 
-=======
->>>>>>> 689ff663
 open scoped Classical in
 theorem prod_deriv_expMap_single (x : realSpace K) :
     ∏ w, deriv_expMap_single w ((completeBasis K).equivFun.symm x w) =
@@ -585,12 +534,8 @@
       (Finset.prod_ne_zero_iff.mpr <| fun _ _ ↦ Real.exp_ne_zero _), mul_one]
   · simp [prod_eq_prod_mul_prod, mult_isReal, mult_isComplex]
 
-<<<<<<< HEAD
-variable (K) in
-=======
 variable (K)
 
->>>>>>> 689ff663
 /--
 The derivative of `expMapBasis`, see `hasFDerivAt_expMapBasis`.
 -/
@@ -598,19 +543,11 @@
   (fderiv_expMap ((completeBasis K).equivFun.symm x)).comp
     (completeBasis K).equivFunL.symm.toContinuousLinearMap
 
-<<<<<<< HEAD
-variable (K) in
-=======
->>>>>>> 689ff663
 theorem hasFDerivAt_expMapBasis (x : realSpace K) :
     HasFDerivAt expMapBasis (fderiv_expMapBasis K x) x := by
   change HasFDerivAt (expMap ∘ (completeBasis K).equivFunL.symm) (fderiv_expMapBasis K x) x
   exact (hasFDerivAt_expMap _).comp x (completeBasis K).equivFunL.symm.hasFDerivAt
 
-<<<<<<< HEAD
-variable (K) in
-=======
->>>>>>> 689ff663
 open Classical ContinuousLinearMap in
 theorem abs_det_fderiv_expMapBasis (x : realSpace K) :
     |(fderiv_expMapBasis K x).det| =
@@ -624,11 +561,9 @@
     abs_inv, abs_prod, abs_of_nonneg (expMapBasis_nonneg _ _), Nat.abs_ofNat]
   ring
 
-<<<<<<< HEAD
+variable {K}
+
 open ENNReal MeasureTheory
-=======
-variable {S}
->>>>>>> 689ff663
 
 open scoped Classical in
 theorem setLIntegral_expMapBasis_image {s : Set (realSpace K)} (hs : MeasurableSet s)
@@ -654,7 +589,6 @@
 
 end expMapBasis
 
-<<<<<<< HEAD
 section paramSet
 
 variable [NumberField K]
@@ -742,8 +676,4 @@
 
 end main_results
 
-
-end NumberField.mixedEmbedding
-=======
-end NumberField.mixedEmbedding.fundamentalCone
->>>>>>> 689ff663
+end NumberField.mixedEmbedding.fundamentalCone