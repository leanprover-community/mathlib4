/-
Copyright (c) 2022 Xavier Roblot. All rights reserved.
Released under Apache 2.0 license as described in the file LICENSE.
Authors: Xavier Roblot
-/
import Mathlib.Algebra.Module.ZLattice.Basic
import Mathlib.Analysis.InnerProductSpace.ProdL2
import Mathlib.MeasureTheory.Measure.Haar.Unique
import Mathlib.NumberTheory.NumberField.FractionalIdeal
import Mathlib.NumberTheory.NumberField.Units.Basic

/-!
# Canonical embedding of a number field

The canonical embedding of a number field `K` of degree `n` is the ring homomorphism
`K →+* ℂ^n` that sends `x ∈ K` to `(φ_₁(x),...,φ_n(x))` where the `φ_i`'s are the complex
embeddings of `K`. Note that we do not choose an ordering of the embeddings, but instead map `K`
into the type `(K →+* ℂ) → ℂ` of `ℂ`-vectors indexed by the complex embeddings.

## Main definitions and results

* `NumberField.canonicalEmbedding`: the ring homomorphism `K →+* ((K →+* ℂ) → ℂ)` defined by
sending `x : K` to the vector `(φ x)` indexed by `φ : K →+* ℂ`.

* `NumberField.canonicalEmbedding.integerLattice.inter_ball_finite`: the intersection of the
image of the ring of integers by the canonical embedding and any ball centered at `0` of finite
radius is finite.

* `NumberField.mixedEmbedding`: the ring homomorphism from `K` to the mixed space
`K →+* ({ w // IsReal w } → ℝ) × ({ w // IsComplex w } → ℂ)` that sends `x ∈ K` to `(φ_w x)_w`
where `φ_w` is the embedding associated to the infinite place `w`. In particular, if `w` is real
then `φ_w : K →+* ℝ` and, if `w` is complex, `φ_w` is an arbitrary choice between the two complex
embeddings defining the place `w`.

## Tags

number field, infinite places
-/

variable (K : Type*) [Field K]

namespace NumberField.canonicalEmbedding

/-- The canonical embedding of a number field `K` of degree `n` into `ℂ^n`. -/
def _root_.NumberField.canonicalEmbedding : K →+* ((K →+* ℂ) → ℂ) := Pi.ringHom fun φ => φ

theorem _root_.NumberField.canonicalEmbedding_injective [NumberField K] :
    Function.Injective (NumberField.canonicalEmbedding K) := RingHom.injective _

variable {K}

@[simp]
theorem apply_at (φ : K →+* ℂ) (x : K) : (NumberField.canonicalEmbedding K x) φ = φ x := rfl

open scoped ComplexConjugate

/-- The image of `canonicalEmbedding` lives in the `ℝ`-submodule of the `x ∈ ((K →+* ℂ) → ℂ)` such
that `conj x_φ = x_(conj φ)` for all `∀ φ : K →+* ℂ`. -/
theorem conj_apply {x : ((K →+* ℂ) → ℂ)} (φ : K →+* ℂ)
    (hx : x ∈ Submodule.span ℝ (Set.range (canonicalEmbedding K))) :
    conj (x φ) = x (ComplexEmbedding.conjugate φ) := by
  refine Submodule.span_induction ?_ ?_ (fun _ _ _ _ hx hy => ?_) (fun a _ _ hx => ?_) hx
  · rintro _ ⟨x, rfl⟩
    rw [apply_at, apply_at, ComplexEmbedding.conjugate_coe_eq]
  · rw [Pi.zero_apply, Pi.zero_apply, map_zero]
  · rw [Pi.add_apply, Pi.add_apply, map_add, hx, hy]
  · rw [Pi.smul_apply, Complex.real_smul, map_mul, Complex.conj_ofReal]
    exact congrArg ((a : ℂ) * ·) hx

theorem nnnorm_eq [NumberField K] (x : K) :
    ‖canonicalEmbedding K x‖₊ = Finset.univ.sup (fun φ : K →+* ℂ => ‖φ x‖₊) := by
  simp_rw [Pi.nnnorm_def, apply_at]

theorem norm_le_iff [NumberField K] (x : K) (r : ℝ) :
    ‖canonicalEmbedding K x‖ ≤ r ↔ ∀ φ : K →+* ℂ, ‖φ x‖ ≤ r := by
  obtain hr | hr := lt_or_le r 0
  · obtain ⟨φ⟩ := (inferInstance : Nonempty (K →+* ℂ))
    refine iff_of_false ?_ ?_
    · exact (hr.trans_le (norm_nonneg _)).not_le
    · exact fun h => hr.not_le (le_trans (norm_nonneg _) (h φ))
  · lift r to NNReal using hr
    simp_rw [← coe_nnnorm, nnnorm_eq, NNReal.coe_le_coe, Finset.sup_le_iff, Finset.mem_univ,
      forall_true_left]

variable (K)

/-- The image of `𝓞 K` as a subring of `ℂ^n`. -/
def integerLattice : Subring ((K →+* ℂ) → ℂ) :=
  (RingHom.range (algebraMap (𝓞 K) K)).map (canonicalEmbedding K)

theorem integerLattice.inter_ball_finite [NumberField K] (r : ℝ) :
    ((integerLattice K : Set ((K →+* ℂ) → ℂ)) ∩ Metric.closedBall 0 r).Finite := by
  obtain hr | _ := lt_or_le r 0
  · simp [Metric.closedBall_eq_empty.2 hr]
  · have heq : ∀ x, canonicalEmbedding K x ∈ Metric.closedBall 0 r ↔
        ∀ φ : K →+* ℂ, ‖φ x‖ ≤ r := by
      intro x; rw [← norm_le_iff, mem_closedBall_zero_iff]
    convert (Embeddings.finite_of_norm_le K ℂ r).image (canonicalEmbedding K)
    ext; constructor
    · rintro ⟨⟨_, ⟨x, rfl⟩, rfl⟩, hx⟩
      exact ⟨x, ⟨SetLike.coe_mem x, fun φ => (heq _).mp hx φ⟩, rfl⟩
    · rintro ⟨x, ⟨hx1, hx2⟩, rfl⟩
      exact ⟨⟨x, ⟨⟨x, hx1⟩, rfl⟩, rfl⟩, (heq x).mpr hx2⟩

open Module Fintype Module

/-- A `ℂ`-basis of `ℂ^n` that is also a `ℤ`-basis of the `integerLattice`. -/
noncomputable def latticeBasis [NumberField K] :
    Basis (Free.ChooseBasisIndex ℤ (𝓞 K)) ℂ ((K →+* ℂ) → ℂ) := by
  classical
  -- Let `B` be the canonical basis of `(K →+* ℂ) → ℂ`. We prove that the determinant of
  -- the image by `canonicalEmbedding` of the integral basis of `K` is nonzero. This
  -- will imply the result.
    let B := Pi.basisFun ℂ (K →+* ℂ)
    let e : (K →+* ℂ) ≃ Free.ChooseBasisIndex ℤ (𝓞 K) :=
      equivOfCardEq ((Embeddings.card K ℂ).trans (finrank_eq_card_basis (integralBasis K)))
    let M := B.toMatrix (fun i => canonicalEmbedding K (integralBasis K (e i)))
    suffices M.det ≠ 0 by
      rw [← isUnit_iff_ne_zero, ← Basis.det_apply, ← is_basis_iff_det] at this
      exact (basisOfPiSpaceOfLinearIndependent this.1).reindex e
  -- In order to prove that the determinant is nonzero, we show that it is equal to the
  -- square of the discriminant of the integral basis and thus it is not zero
    let N := Algebra.embeddingsMatrixReindex ℚ ℂ (fun i => integralBasis K (e i))
      RingHom.equivRatAlgHom
    rw [show M = N.transpose by { ext : 2; rfl }]
    rw [Matrix.det_transpose, ← pow_ne_zero_iff two_ne_zero]
    convert (map_ne_zero_iff _ (algebraMap ℚ ℂ).injective).mpr
      (Algebra.discr_not_zero_of_basis ℚ (integralBasis K))
    rw [← Algebra.discr_reindex ℚ (integralBasis K) e.symm]
    exact (Algebra.discr_eq_det_embeddingsMatrixReindex_pow_two ℚ ℂ
      (fun i => integralBasis K (e i)) RingHom.equivRatAlgHom).symm

@[simp]
theorem latticeBasis_apply [NumberField K] (i : Free.ChooseBasisIndex ℤ (𝓞 K)) :
    latticeBasis K i = (canonicalEmbedding K) (integralBasis K i) := by
  simp [latticeBasis, integralBasis_apply, coe_basisOfPiSpaceOfLinearIndependent,
    Function.comp_apply, Equiv.apply_symm_apply]

theorem mem_span_latticeBasis [NumberField K] {x : (K →+* ℂ) → ℂ} :
    x ∈ Submodule.span ℤ (Set.range (latticeBasis K)) ↔
      x ∈ ((canonicalEmbedding K).comp (algebraMap (𝓞 K) K)).range := by
  rw [show Set.range (latticeBasis K) =
      (canonicalEmbedding K).toIntAlgHom.toLinearMap '' (Set.range (integralBasis K)) by
    rw [← Set.range_comp]; exact congrArg Set.range (funext (fun i => latticeBasis_apply K i))]
  rw [← Submodule.map_span, ← SetLike.mem_coe, Submodule.map_coe]
  rw [← RingHom.map_range, Subring.mem_map, Set.mem_image]
  simp only [SetLike.mem_coe, mem_span_integralBasis K]
  rfl

theorem mem_rat_span_latticeBasis [NumberField K] (x : K) :
    canonicalEmbedding K x ∈ Submodule.span ℚ (Set.range (latticeBasis K)) := by
  rw [← Basis.sum_repr (integralBasis K) x, map_sum]
  simp_rw [map_rat_smul]
  refine Submodule.sum_smul_mem _ _ (fun i _ ↦ Submodule.subset_span ?_)
  rw [← latticeBasis_apply]
  exact Set.mem_range_self i

theorem integralBasis_repr_apply [NumberField K] (x : K) (i : Free.ChooseBasisIndex ℤ (𝓞 K)) :
    (latticeBasis K).repr (canonicalEmbedding K x) i = (integralBasis K).repr x i := by
  rw [← Basis.restrictScalars_repr_apply ℚ _ ⟨_, mem_rat_span_latticeBasis K x⟩, eq_ratCast,
    Rat.cast_inj]
  let f := (canonicalEmbedding K).toRatAlgHom.toLinearMap.codRestrict _
    (fun x ↦ mem_rat_span_latticeBasis K x)
  suffices ((latticeBasis K).restrictScalars ℚ).repr.toLinearMap ∘ₗ f =
    (integralBasis K).repr.toLinearMap from DFunLike.congr_fun (LinearMap.congr_fun this x) i
  refine Basis.ext (integralBasis K) (fun i ↦ ?_)
  have : f (integralBasis K i) = ((latticeBasis K).restrictScalars ℚ) i := by
    apply Subtype.val_injective
    rw [LinearMap.codRestrict_apply, AlgHom.toLinearMap_apply, Basis.restrictScalars_apply,
      latticeBasis_apply]
    rfl
  simp_rw [LinearMap.coe_comp, LinearEquiv.coe_coe, Function.comp_apply, this, Basis.repr_self]

end NumberField.canonicalEmbedding

namespace NumberField.mixedEmbedding

open NumberField.InfinitePlace Module Finset

/-- The mixed space `ℝ^r₁ × ℂ^r₂` with `(r₁, r₂)` the signature of `K`. -/
abbrev mixedSpace :=
  ({w : InfinitePlace K // IsReal w} → ℝ) × ({w : InfinitePlace K // IsComplex w} → ℂ)

/-- The mixed embedding of a number field `K` into the mixed space of `K`. -/
noncomputable def _root_.NumberField.mixedEmbedding : K →+* (mixedSpace K) :=
  RingHom.prod (Pi.ringHom fun w => embedding_of_isReal w.prop)
    (Pi.ringHom fun w => w.val.embedding)

@[simp]
theorem mixedEmbedding_apply_isReal (x : K) (w : {w // IsReal w}) :
    (mixedEmbedding K x).1 w = embedding_of_isReal w.prop x := by
  simp_rw [mixedEmbedding, RingHom.prod_apply, Pi.ringHom_apply]

@[simp]
theorem mixedEmbedding_apply_isComplex (x : K) (w : {w // IsComplex w}) :
    (mixedEmbedding K x).2 w = w.val.embedding x := by
  simp_rw [mixedEmbedding, RingHom.prod_apply, Pi.ringHom_apply]

@[deprecated (since := "2025-02-28")] alias mixedEmbedding_apply_ofIsReal :=
  mixedEmbedding_apply_isReal
@[deprecated (since := "2025-02-28")] alias mixedEmbedding_apply_ofIsComplex :=
  mixedEmbedding_apply_isComplex

instance [NumberField K] : Nontrivial (mixedSpace K) := by
  obtain ⟨w⟩ := (inferInstance : Nonempty (InfinitePlace K))
  obtain hw | hw := w.isReal_or_isComplex
  · have : Nonempty {w : InfinitePlace K // IsReal w} := ⟨⟨w, hw⟩⟩
    exact nontrivial_prod_left
  · have : Nonempty {w : InfinitePlace K // IsComplex w} := ⟨⟨w, hw⟩⟩
    exact nontrivial_prod_right

protected theorem finrank [NumberField K] : finrank ℝ (mixedSpace K) = finrank ℚ K := by
  classical
  rw [finrank_prod, finrank_pi, finrank_pi_fintype, Complex.finrank_real_complex, sum_const,
    card_univ, ← nrRealPlaces, ← nrComplexPlaces, ← card_real_embeddings, Algebra.id.smul_eq_mul,
    mul_comm, ← card_complex_embeddings, ← NumberField.Embeddings.card K ℂ,
    Fintype.card_subtype_compl, Nat.add_sub_of_le (Fintype.card_subtype_le _)]

theorem _root_.NumberField.mixedEmbedding_injective [NumberField K] :
    Function.Injective (NumberField.mixedEmbedding K) := by
  exact RingHom.injective _

section Measure

open MeasureTheory.Measure MeasureTheory

variable [NumberField K]

open Classical in
instance : IsAddHaarMeasure (volume : Measure (mixedSpace K)) :=
  prod.instIsAddHaarMeasure volume volume

open Classical in
instance : NoAtoms (volume : Measure (mixedSpace K)) := by
  obtain ⟨w⟩ := (inferInstance : Nonempty (InfinitePlace K))
  by_cases hw : IsReal w
  · have : NoAtoms (volume : Measure ({w : InfinitePlace K // IsReal w} → ℝ)) := pi_noAtoms ⟨w, hw⟩
    exact prod.instNoAtoms_fst
  · have : NoAtoms (volume : Measure ({w : InfinitePlace K // IsComplex w} → ℂ)) :=
      pi_noAtoms ⟨w, not_isReal_iff_isComplex.mp hw⟩
    exact prod.instNoAtoms_snd

variable {K} in
open Classical in
/-- The set of points in the mixedSpace that are equal to `0` at a fixed (real) place has
volume zero. -/
theorem volume_eq_zero (w : {w // IsReal w}) :
    volume ({x : mixedSpace K | x.1 w = 0}) = 0 := by
  let A : AffineSubspace ℝ (mixedSpace K) :=
    Submodule.toAffineSubspace (Submodule.mk ⟨⟨{x | x.1 w = 0}, by aesop⟩, rfl⟩ (by aesop))
  convert Measure.addHaar_affineSubspace volume A fun h ↦ ?_
  simpa [A] using (h ▸ Set.mem_univ _ : 1 ∈ A)

end Measure

section commMap

/-- The linear map that makes `canonicalEmbedding` and `mixedEmbedding` commute, see
`commMap_canonical_eq_mixed`. -/
noncomputable def commMap : ((K →+* ℂ) → ℂ) →ₗ[ℝ] (mixedSpace K) where
  toFun := fun x => ⟨fun w => (x w.val.embedding).re, fun w => x w.val.embedding⟩
  map_add' := by
    simp only [Pi.add_apply, Complex.add_re, Prod.mk_add_mk, Prod.mk.injEq]
    exact fun _ _ => ⟨rfl, rfl⟩
  map_smul' := by
    simp only [Pi.smul_apply, Complex.real_smul, Complex.mul_re, Complex.ofReal_re,
      Complex.ofReal_im, zero_mul, sub_zero, RingHom.id_apply, Prod.smul_mk, Prod.mk.injEq]
    exact fun _ _ => ⟨rfl, rfl⟩

theorem commMap_apply_of_isReal (x : (K →+* ℂ) → ℂ) {w : InfinitePlace K} (hw : IsReal w) :
    (commMap K x).1 ⟨w, hw⟩ = (x w.embedding).re := rfl

theorem commMap_apply_of_isComplex (x : (K →+* ℂ) → ℂ) {w : InfinitePlace K} (hw : IsComplex w) :
    (commMap K x).2 ⟨w, hw⟩ = x w.embedding := rfl

@[simp]
theorem commMap_canonical_eq_mixed (x : K) :
    commMap K (canonicalEmbedding K x) = mixedEmbedding K x := by
  simp only [canonicalEmbedding, commMap, LinearMap.coe_mk, AddHom.coe_mk, Pi.ringHom_apply,
    mixedEmbedding, RingHom.prod_apply, Prod.mk.injEq]
  exact ⟨rfl, rfl⟩

/-- This is a technical result to ensure that the image of the `ℂ`-basis of `ℂ^n` defined in
`canonicalEmbedding.latticeBasis` is a `ℝ`-basis of the mixed space `ℝ^r₁ × ℂ^r₂`,
see `mixedEmbedding.latticeBasis`. -/
theorem disjoint_span_commMap_ker [NumberField K] :
    Disjoint (Submodule.span ℝ (Set.range (canonicalEmbedding.latticeBasis K)))
      (LinearMap.ker (commMap K)) := by
  refine LinearMap.disjoint_ker.mpr (fun x h_mem h_zero => ?_)
  replace h_mem : x ∈ Submodule.span ℝ (Set.range (canonicalEmbedding K)) := by
    refine (Submodule.span_mono ?_) h_mem
    rintro _ ⟨i, rfl⟩
    exact ⟨integralBasis K i, (canonicalEmbedding.latticeBasis_apply K i).symm⟩
  ext1 φ
  rw [Pi.zero_apply]
  by_cases hφ : ComplexEmbedding.IsReal φ
  · apply Complex.ext
    · rw [← embedding_mk_eq_of_isReal hφ, ← commMap_apply_of_isReal K x ⟨φ, hφ, rfl⟩]
      exact congrFun (congrArg (fun x => x.1) h_zero) ⟨InfinitePlace.mk φ, _⟩
    · rw [Complex.zero_im, ← Complex.conj_eq_iff_im, canonicalEmbedding.conj_apply _ h_mem,
        ComplexEmbedding.isReal_iff.mp hφ]
  · have := congrFun (congrArg (fun x => x.2) h_zero) ⟨InfinitePlace.mk φ, ⟨φ, hφ, rfl⟩⟩
    cases embedding_mk_eq φ with
    | inl h => rwa [← h, ← commMap_apply_of_isComplex K x ⟨φ, hφ, rfl⟩]
    | inr h =>
        apply RingHom.injective (starRingEnd ℂ)
        rwa [canonicalEmbedding.conj_apply _ h_mem, ← h, map_zero,
          ← commMap_apply_of_isComplex K x ⟨φ, hφ, rfl⟩]

end commMap

noncomputable section norm

variable {K}

open scoped Classical in
/-- The norm at the infinite place `w` of an element of the mixed space -/
def normAtPlace (w : InfinitePlace K) : (mixedSpace K) →*₀ ℝ where
  toFun x := if hw : IsReal w then ‖x.1 ⟨w, hw⟩‖ else ‖x.2 ⟨w, not_isReal_iff_isComplex.mp hw⟩‖
  map_zero' := by simp
  map_one' := by simp
  map_mul' x y := by split_ifs <;> simp

theorem normAtPlace_nonneg (w : InfinitePlace K) (x : mixedSpace K) :
    0 ≤ normAtPlace w x := by
  rw [normAtPlace, MonoidWithZeroHom.coe_mk, ZeroHom.coe_mk]
  split_ifs <;> exact norm_nonneg _

theorem normAtPlace_neg (w : InfinitePlace K) (x : mixedSpace K) :
    normAtPlace w (- x) = normAtPlace w x := by
  rw [normAtPlace, MonoidWithZeroHom.coe_mk, ZeroHom.coe_mk]
  split_ifs <;> simp

theorem normAtPlace_add_le (w : InfinitePlace K) (x y : mixedSpace K) :
    normAtPlace w (x + y) ≤ normAtPlace w x + normAtPlace w y := by
  rw [normAtPlace, MonoidWithZeroHom.coe_mk, ZeroHom.coe_mk]
  split_ifs <;> exact norm_add_le _ _

theorem normAtPlace_smul (w : InfinitePlace K) (x : mixedSpace K) (c : ℝ) :
    normAtPlace w (c • x) = |c| * normAtPlace w x := by
  rw [normAtPlace, MonoidWithZeroHom.coe_mk, ZeroHom.coe_mk]
  split_ifs <;> simp

theorem normAtPlace_real (w : InfinitePlace K) (c : ℝ) :
    normAtPlace w ((fun _ ↦ c, fun _ ↦ c) : (mixedSpace K)) = |c| := by
  rw [show ((fun _ ↦ c, fun _ ↦ c) : (mixedSpace K)) = c • 1 by ext <;> simp, normAtPlace_smul,
    map_one, mul_one]

theorem normAtPlace_apply_of_isReal {w : InfinitePlace K} (hw : IsReal w) (x : mixedSpace K) :
    normAtPlace w x = ‖x.1 ⟨w, hw⟩‖ := by
  rw [normAtPlace, MonoidWithZeroHom.coe_mk, ZeroHom.coe_mk, dif_pos]

theorem normAtPlace_apply_of_isComplex {w : InfinitePlace K} (hw : IsComplex w) (x : mixedSpace K) :
    normAtPlace w x = ‖x.2 ⟨w, hw⟩‖ := by
  rw [normAtPlace, MonoidWithZeroHom.coe_mk, ZeroHom.coe_mk,
    dif_neg (not_isReal_iff_isComplex.mpr hw)]

@[deprecated (since := "2025-02-28")] alias normAtPlace_apply_isReal := normAtPlace_apply_of_isReal
@[deprecated (since := "2025-02-28")] alias normAtPlace_apply_isComplex :=
  normAtPlace_apply_of_isComplex

@[simp]
theorem normAtPlace_apply (w : InfinitePlace K) (x : K) :
    normAtPlace w (mixedEmbedding K x) = w x := by
  simp_rw [normAtPlace, MonoidWithZeroHom.coe_mk, ZeroHom.coe_mk, mixedEmbedding,
    RingHom.prod_apply, Pi.ringHom_apply, norm_embedding_of_isReal, norm_embedding_eq, dite_eq_ite,
    ite_id]

theorem forall_normAtPlace_eq_zero_iff {x : mixedSpace K} :
    (∀ w, normAtPlace w x = 0) ↔ x = 0 := by
  refine ⟨fun h ↦ ?_, fun h ↦ ?_⟩
  · ext w
    · exact norm_eq_zero.mp (normAtPlace_apply_of_isReal w.prop _ ▸ h w.1)
    · exact norm_eq_zero.mp (normAtPlace_apply_of_isComplex w.prop _ ▸ h w.1)
  · simp_rw [h, map_zero, implies_true]

@[simp]
theorem exists_normAtPlace_ne_zero_iff {x : mixedSpace K} :
    (∃ w, normAtPlace w x ≠ 0) ↔ x ≠ 0 := by
  rw [ne_eq, ← forall_normAtPlace_eq_zero_iff, not_forall]

theorem continuous_normAtPlace (w : InfinitePlace K) :
    Continuous (normAtPlace w) := by
  simp_rw [normAtPlace, MonoidWithZeroHom.coe_mk, ZeroHom.coe_mk]
  split_ifs <;> fun_prop

variable [NumberField K]

open scoped Classical in
theorem nnnorm_eq_sup_normAtPlace (x : mixedSpace K) :
    ‖x‖₊ = univ.sup fun w ↦ ⟨normAtPlace w x, normAtPlace_nonneg w x⟩ := by
  have :
      (univ : Finset (InfinitePlace K)) =
      (univ.image (fun w : {w : InfinitePlace K // IsReal w} ↦ w.1)) ∪
      (univ.image (fun w : {w : InfinitePlace K // IsComplex w} ↦ w.1)) := by
    ext; simp [isReal_or_isComplex]
  rw [this, sup_union, univ.sup_image, univ.sup_image,
    Prod.nnnorm_def, Pi.nnnorm_def, Pi.nnnorm_def]
  congr
  · ext w
    simp [normAtPlace_apply_of_isReal w.prop]
  · ext w
    simp [normAtPlace_apply_of_isComplex w.prop]

open scoped Classical in
theorem norm_eq_sup'_normAtPlace (x : mixedSpace K) :
    ‖x‖ = univ.sup' univ_nonempty fun w ↦ normAtPlace w x := by
  rw [← coe_nnnorm, nnnorm_eq_sup_normAtPlace, ← sup'_eq_sup univ_nonempty, ← NNReal.val_eq_coe,
    ← OrderHom.Subtype.val_coe, map_finset_sup', OrderHom.Subtype.val_coe]
  simp only [Function.comp_apply]

/-- The norm of `x` is `∏ w, (normAtPlace x) ^ mult w`. It is defined such that the norm of
`mixedEmbedding K a` for `a : K` is equal to the absolute value of the norm of `a` over `ℚ`,
see `norm_eq_norm`. -/
protected def norm : (mixedSpace K) →*₀ ℝ where
  toFun x := ∏ w, (normAtPlace w x) ^ (mult w)
  map_one' := by simp only [map_one, one_pow, prod_const_one]
  map_zero' := by simp [mult]
  map_mul' _ _ := by simp only [map_mul, mul_pow, prod_mul_distrib]

protected theorem norm_apply (x : mixedSpace K) :
    mixedEmbedding.norm x = ∏ w, (normAtPlace w x) ^ (mult w) := rfl

protected theorem norm_nonneg (x : mixedSpace K) :
    0 ≤ mixedEmbedding.norm x := univ.prod_nonneg fun _ _ ↦ pow_nonneg (normAtPlace_nonneg _ _) _

protected theorem norm_eq_zero_iff {x : mixedSpace K} :
    mixedEmbedding.norm x = 0 ↔ ∃ w, normAtPlace w x = 0 := by
  simp_rw [mixedEmbedding.norm, MonoidWithZeroHom.coe_mk, ZeroHom.coe_mk, prod_eq_zero_iff,
    mem_univ, true_and, pow_eq_zero_iff mult_ne_zero]

protected theorem norm_ne_zero_iff {x : mixedSpace K} :
    mixedEmbedding.norm x ≠ 0 ↔ ∀ w, normAtPlace w x ≠ 0 := by
  rw [← not_iff_not]
  simp_rw [ne_eq, mixedEmbedding.norm_eq_zero_iff, not_not, not_forall, not_not]

theorem norm_eq_of_normAtPlace_eq {x y : mixedSpace K}
    (h : ∀ w, normAtPlace w x = normAtPlace w y) :
    mixedEmbedding.norm x = mixedEmbedding.norm y := by
  simp_rw [mixedEmbedding.norm_apply, h]

theorem norm_smul (c : ℝ) (x : mixedSpace K) :
    mixedEmbedding.norm (c • x) = |c| ^ finrank ℚ K * (mixedEmbedding.norm x) := by
  simp_rw [mixedEmbedding.norm_apply, normAtPlace_smul, mul_pow, prod_mul_distrib,
    prod_pow_eq_pow_sum, sum_mult_eq]

theorem norm_real (c : ℝ) :
    mixedEmbedding.norm ((fun _ ↦ c, fun _ ↦ c) : (mixedSpace K)) = |c| ^ finrank ℚ K := by
  rw [show ((fun _ ↦ c, fun _ ↦ c) : (mixedSpace K)) = c • 1 by ext <;> simp, norm_smul, map_one,
    mul_one]

@[simp]
theorem norm_eq_norm (x : K) :
    mixedEmbedding.norm (mixedEmbedding K x) = |Algebra.norm ℚ x| := by
  simp_rw [mixedEmbedding.norm_apply, normAtPlace_apply, prod_eq_abs_norm]

theorem norm_unit (u : (𝓞 K)ˣ) :
    mixedEmbedding.norm (mixedEmbedding K u) = 1 := by
  rw [norm_eq_norm, Units.norm, Rat.cast_one]

theorem norm_eq_zero_iff' {x : mixedSpace K} (hx : x ∈ Set.range (mixedEmbedding K)) :
    mixedEmbedding.norm x = 0 ↔ x = 0 := by
  obtain ⟨a, rfl⟩ := hx
  rw [norm_eq_norm, Rat.cast_abs, abs_eq_zero, Rat.cast_eq_zero, Algebra.norm_eq_zero_iff,
    map_eq_zero]

variable (K) in
protected theorem continuous_norm : Continuous (mixedEmbedding.norm : (mixedSpace K) → ℝ) := by
  refine continuous_finset_prod Finset.univ fun _ _ ↦ ?_
  simp_rw [normAtPlace, MonoidWithZeroHom.coe_mk, ZeroHom.coe_mk, dite_pow]
  split_ifs <;> fun_prop

end norm

noncomputable section stdBasis

open Complex MeasureTheory MeasureTheory.Measure ZSpan Matrix ComplexConjugate

variable [NumberField K]

/-- The type indexing the basis `stdBasis`. -/
abbrev index := {w : InfinitePlace K // IsReal w} ⊕ ({w : InfinitePlace K // IsComplex w}) × (Fin 2)

open scoped Classical in
/-- The `ℝ`-basis of the mixed space of `K` formed by the vector equal to `1` at `w` and `0`
elsewhere for `IsReal w` and by the couple of vectors equal to `1` (resp. `I`) at `w` and `0`
elsewhere for `IsComplex w`. -/
def stdBasis : Basis (index K) ℝ (mixedSpace K) :=
  Basis.prod (Pi.basisFun ℝ _)
    (Basis.reindex (Pi.basis fun _ => basisOneI) (Equiv.sigmaEquivProd _ _))

variable {K}

@[simp]
theorem stdBasis_apply_isReal (x : mixedSpace K) (w : {w : InfinitePlace K // IsReal w}) :
    (stdBasis K).repr x (Sum.inl w) = x.1 w := rfl

@[simp]
theorem stdBasis_apply_isComplex_fst (x : mixedSpace K)
    (w : {w : InfinitePlace K // IsComplex w}) :
    (stdBasis K).repr x (Sum.inr ⟨w, 0⟩) = (x.2 w).re := rfl

@[simp]
theorem stdBasis_apply_isComplex_snd (x : mixedSpace K)
    (w : {w : InfinitePlace K // IsComplex w}) :
    (stdBasis K).repr x (Sum.inr ⟨w, 1⟩) = (x.2 w).im := rfl

@[deprecated (since := "2025-02-28")] alias stdBasis_apply_ofIsReal := stdBasis_apply_isReal
@[deprecated (since := "2025-02-28")] alias stdBasis_apply_ofIsComplex_fst :=
  stdBasis_apply_isComplex_fst
@[deprecated (since := "2025-02-28")] alias stdBasis_apply_ofIsComplex_snd :=
  stdBasis_apply_isComplex_snd

variable (K)

open scoped Classical in
theorem fundamentalDomain_stdBasis :
    fundamentalDomain (stdBasis K) =
        (Set.univ.pi fun _ => Set.Ico 0 1) ×ˢ
        (Set.univ.pi fun _ => Complex.measurableEquivPi⁻¹' (Set.univ.pi fun _ => Set.Ico 0 1)) := by
  ext
  simp [stdBasis, mem_fundamentalDomain, Complex.measurableEquivPi]

open scoped Classical in
theorem volume_fundamentalDomain_stdBasis :
    volume (fundamentalDomain (stdBasis K)) = 1 := by
  rw [fundamentalDomain_stdBasis, volume_eq_prod, prod_prod, volume_pi, volume_pi, pi_pi, pi_pi,
    Complex.volume_preserving_equiv_pi.measure_preimage ?_, volume_pi, pi_pi, Real.volume_Ico,
    sub_zero, ENNReal.ofReal_one, prod_const_one, prod_const_one, prod_const_one, one_mul]
  exact (MeasurableSet.pi Set.countable_univ (fun _ _ => measurableSet_Ico)).nullMeasurableSet

open scoped Classical in
/-- The `Equiv` between `index K` and `K →+* ℂ` defined by sending a real infinite place `w` to
the unique corresponding embedding `w.embedding`, and the pair `⟨w, 0⟩` (resp. `⟨w, 1⟩`) for a
complex infinite place `w` to `w.embedding` (resp. `conjugate w.embedding`). -/
def indexEquiv : (index K) ≃ (K →+* ℂ) := by
  refine Equiv.ofBijective (fun c => ?_)
    ((Fintype.bijective_iff_surjective_and_card _).mpr ⟨?_, ?_⟩)
  · cases c with
    | inl w => exact w.val.embedding
    | inr wj => rcases wj with ⟨w, j⟩
                exact if j = 0 then w.val.embedding else ComplexEmbedding.conjugate w.val.embedding
  · intro φ
    by_cases hφ : ComplexEmbedding.IsReal φ
    · exact ⟨Sum.inl (InfinitePlace.mkReal ⟨φ, hφ⟩), by simp [embedding_mk_eq_of_isReal hφ]⟩
    · by_cases hw : (InfinitePlace.mk φ).embedding = φ
      · exact ⟨Sum.inr ⟨InfinitePlace.mkComplex ⟨φ, hφ⟩, 0⟩, by simp [hw]⟩
      · exact ⟨Sum.inr ⟨InfinitePlace.mkComplex ⟨φ, hφ⟩, 1⟩,
          by simp [(embedding_mk_eq φ).resolve_left hw]⟩
  · rw [Embeddings.card, ← mixedEmbedding.finrank K,
      ← Module.finrank_eq_card_basis (stdBasis K)]

variable {K}

@[simp]
theorem indexEquiv_apply_isReal (w : {w : InfinitePlace K // IsReal w}) :
    (indexEquiv K) (Sum.inl w) = w.val.embedding := rfl

@[simp]
theorem indexEquiv_apply_isComplex_fst (w : {w : InfinitePlace K // IsComplex w}) :
    (indexEquiv K) (Sum.inr ⟨w, 0⟩) = w.val.embedding := rfl

@[simp]
theorem indexEquiv_apply_isComplex_snd (w : {w : InfinitePlace K // IsComplex w}) :
    (indexEquiv K) (Sum.inr ⟨w, 1⟩) = ComplexEmbedding.conjugate w.val.embedding := rfl

@[deprecated (since := "2025-02-28")] alias indexEquiv_apply_ofIsReal := indexEquiv_apply_isReal
@[deprecated (since := "2025-02-28")] alias indexEquiv_apply_ofIsComplex_fst :=
  indexEquiv_apply_isComplex_fst
@[deprecated (since := "2025-02-28")] alias indexEquiv_apply_ofIsComplex_snd :=
  indexEquiv_apply_isComplex_snd

variable (K)

open scoped Classical in
/-- The matrix that gives the representation on `stdBasis` of the image by `commMap` of an
element `x` of `(K →+* ℂ) → ℂ` fixed by the map `x_φ ↦ conj x_(conjugate φ)`,
see `stdBasis_repr_eq_matrixToStdBasis_mul`. -/
def matrixToStdBasis : Matrix (index K) (index K) ℂ :=
  fromBlocks (diagonal fun _ => 1) 0 0 <| reindex (Equiv.prodComm _ _) (Equiv.prodComm _ _)
    (blockDiagonal (fun _ => (2 : ℂ)⁻¹ • !![1, 1; - I, I]))

open scoped Classical in
theorem det_matrixToStdBasis :
    (matrixToStdBasis K).det = (2⁻¹ * I) ^ nrComplexPlaces K :=
  calc
  _ = ∏ _k : { w : InfinitePlace K // IsComplex w }, det ((2 : ℂ)⁻¹ • !![1, 1; -I, I]) := by
      rw [matrixToStdBasis, det_fromBlocks_zero₂₁, det_diagonal, prod_const_one, one_mul,
          det_reindex_self, det_blockDiagonal]
  _ = ∏ _k : { w : InfinitePlace K // IsComplex w }, (2⁻¹ * Complex.I) := by
      refine prod_congr (Eq.refl _) (fun _ _ => ?_)
      field_simp; ring
  _ = (2⁻¹ * Complex.I) ^ Fintype.card {w : InfinitePlace K // IsComplex w} := by
      rw [prod_const, Fintype.card]

open scoped Classical in
/-- Let `x : (K →+* ℂ) → ℂ` such that `x_φ = conj x_(conj φ)` for all `φ : K →+* ℂ`, then the
representation of `commMap K x` on `stdBasis` is given (up to reindexing) by the product of
`matrixToStdBasis` by `x`. -/
theorem stdBasis_repr_eq_matrixToStdBasis_mul (x : (K →+* ℂ) → ℂ)
    (hx : ∀ φ, conj (x φ) = x (ComplexEmbedding.conjugate φ)) (c : index K) :
    ((stdBasis K).repr (commMap K x) c : ℂ) =
      (matrixToStdBasis K *ᵥ (x ∘ (indexEquiv K))) c := by
  simp_rw [commMap, matrixToStdBasis, LinearMap.coe_mk, AddHom.coe_mk,
    mulVec, dotProduct, Function.comp_apply, index, Fintype.sum_sum_type,
    diagonal_one, reindex_apply, ← univ_product_univ, sum_product,
    indexEquiv_apply_isReal, Fin.sum_univ_two, indexEquiv_apply_isComplex_fst,
    indexEquiv_apply_isComplex_snd, smul_of, smul_cons, smul_eq_mul,
    mul_one, Matrix.smul_empty, Equiv.prodComm_symm, Equiv.coe_prodComm]
  cases c with
  | inl w =>
      simp_rw [stdBasis_apply_isReal, fromBlocks_apply₁₁, fromBlocks_apply₁₂,
        one_apply, Matrix.zero_apply, ite_mul, one_mul, zero_mul, sum_ite_eq, mem_univ, ite_true,
        add_zero, sum_const_zero, add_zero, ← conj_eq_iff_re, hx (embedding w.val),
        conjugate_embedding_eq_of_isReal w.prop]
  | inr c =>
    rcases c with ⟨w, j⟩
    fin_cases j
    · simp only [Fin.zero_eta, Fin.isValue, id_eq, stdBasis_apply_isComplex_fst, re_eq_add_conj,
        mul_neg, fromBlocks_apply₂₁, zero_apply, zero_mul, sum_const_zero, fromBlocks_apply₂₂,
        submatrix_apply, Prod.swap_prod_mk, blockDiagonal_apply, of_apply, cons_val', cons_val_zero,
        empty_val', cons_val_fin_one, ite_mul, cons_val_one, head_cons, sum_add_distrib, sum_ite_eq,
        mem_univ, ↓reduceIte, ← hx (embedding w), zero_add]
      field_simp
    · simp only [Fin.mk_one, Fin.isValue, id_eq, stdBasis_apply_isComplex_snd, im_eq_sub_conj,
        mul_neg, fromBlocks_apply₂₁, zero_apply, zero_mul, sum_const_zero, fromBlocks_apply₂₂,
        submatrix_apply, Prod.swap_prod_mk, blockDiagonal_apply, of_apply, cons_val', cons_val_zero,
        empty_val', cons_val_fin_one, cons_val_one, head_fin_const, ite_mul, neg_mul, head_cons,
        sum_add_distrib, sum_ite_eq, mem_univ, ↓reduceIte, ← hx (embedding w), zero_add]
      ring_nf; field_simp

end stdBasis

noncomputable section integerLattice

variable [NumberField K]

open Module.Free

open scoped nonZeroDivisors

/-- The image of the ring of integers of `K` in the mixed space. -/
protected abbrev integerLattice : Submodule ℤ (mixedSpace K) :=
  LinearMap.range ((mixedEmbedding K).comp (algebraMap (𝓞 K) K)).toIntAlgHom.toLinearMap

/-- A `ℝ`-basis of the mixed space that is also a `ℤ`-basis of the image of `𝓞 K`. -/
def latticeBasis :
    Basis (ChooseBasisIndex ℤ (𝓞 K)) ℝ (mixedSpace K) := by
  classical
    -- We construct an `ℝ`-linear independent family from the image of
    -- `canonicalEmbedding.lattice_basis` by `commMap`
    have := LinearIndependent.map (LinearIndependent.restrict_scalars
      (by { simpa only [Complex.real_smul, mul_one] using Complex.ofReal_injective })
      (canonicalEmbedding.latticeBasis K).linearIndependent)
      (disjoint_span_commMap_ker K)
    -- and it's a basis since it has the right cardinality
    refine basisOfLinearIndependentOfCardEqFinrank this ?_
    rw [← finrank_eq_card_chooseBasisIndex, RingOfIntegers.rank, finrank_prod, finrank_pi,
      finrank_pi_fintype, Complex.finrank_real_complex, sum_const, card_univ, ← nrRealPlaces,
      ← nrComplexPlaces, ← card_real_embeddings, Algebra.id.smul_eq_mul, mul_comm,
      ← card_complex_embeddings, ← NumberField.Embeddings.card K ℂ, Fintype.card_subtype_compl,
      Nat.add_sub_of_le (Fintype.card_subtype_le _)]

@[simp]
theorem latticeBasis_apply (i : ChooseBasisIndex ℤ (𝓞 K)) :
    latticeBasis K i = (mixedEmbedding K) (integralBasis K i) := by
  simp only [latticeBasis, coe_basisOfLinearIndependentOfCardEqFinrank, Function.comp_apply,
    canonicalEmbedding.latticeBasis_apply, integralBasis_apply, commMap_canonical_eq_mixed]

theorem mem_span_latticeBasis {x : (mixedSpace K)} :
    x ∈ Submodule.span ℤ (Set.range (latticeBasis K)) ↔
      x ∈ mixedEmbedding.integerLattice K := by
  rw [show Set.range (latticeBasis K) =
      (mixedEmbedding K).toIntAlgHom.toLinearMap '' (Set.range (integralBasis K)) by
    rw [← Set.range_comp]; exact congrArg Set.range (funext (fun i => latticeBasis_apply K i))]
  rw [← Submodule.map_span, ← SetLike.mem_coe, Submodule.map_coe]
  simp only [Set.mem_image, SetLike.mem_coe, mem_span_integralBasis K,
    RingHom.mem_range, exists_exists_eq_and]
  rfl

theorem span_latticeBasis :
    Submodule.span ℤ (Set.range (latticeBasis K)) = mixedEmbedding.integerLattice K :=
  Submodule.ext_iff.mpr fun _ ↦ mem_span_latticeBasis K

instance : DiscreteTopology (mixedEmbedding.integerLattice K) := by
  classical
  rw [← span_latticeBasis]
  infer_instance

open Classical in
instance : IsZLattice ℝ (mixedEmbedding.integerLattice K) := by
  simp_rw [← span_latticeBasis]
  infer_instance

open Classical in
theorem fundamentalDomain_integerLattice :
    MeasureTheory.IsAddFundamentalDomain (mixedEmbedding.integerLattice K)
      (ZSpan.fundamentalDomain (latticeBasis K)) := by
  rw [← span_latticeBasis]
  exact ZSpan.isAddFundamentalDomain (latticeBasis K) _

theorem mem_rat_span_latticeBasis (x : K) :
    mixedEmbedding K x ∈ Submodule.span ℚ (Set.range (latticeBasis K)) := by
  rw [← Basis.sum_repr (integralBasis K) x, map_sum]
  simp_rw [map_rat_smul]
  refine Submodule.sum_smul_mem _ _ (fun i _ ↦ Submodule.subset_span ?_)
  rw [← latticeBasis_apply]
  exact Set.mem_range_self i

theorem latticeBasis_repr_apply (x : K) (i : ChooseBasisIndex ℤ (𝓞 K)) :
    (latticeBasis K).repr (mixedEmbedding K x) i = (integralBasis K).repr x i := by
  rw [← Basis.restrictScalars_repr_apply ℚ _ ⟨_, mem_rat_span_latticeBasis K x⟩, eq_ratCast,
    Rat.cast_inj]
  let f := (mixedEmbedding K).toRatAlgHom.toLinearMap.codRestrict _
    (fun x ↦ mem_rat_span_latticeBasis K x)
  suffices ((latticeBasis K).restrictScalars ℚ).repr.toLinearMap ∘ₗ f =
    (integralBasis K).repr.toLinearMap from DFunLike.congr_fun (LinearMap.congr_fun this x) i
  refine Basis.ext (integralBasis K) (fun i ↦ ?_)
  have : f (integralBasis K i) = ((latticeBasis K).restrictScalars ℚ) i := by
    apply Subtype.val_injective
    rw [LinearMap.codRestrict_apply, AlgHom.toLinearMap_apply, Basis.restrictScalars_apply,
      latticeBasis_apply]
    rfl
  simp_rw [LinearMap.coe_comp, LinearEquiv.coe_coe, Function.comp_apply, this, Basis.repr_self]

variable (I : (FractionalIdeal (𝓞 K)⁰ K)ˣ)

/-- The image of the fractional ideal `I` in the mixed space. -/
abbrev idealLattice : Submodule ℤ (mixedSpace K) := LinearMap.range <|
  (mixedEmbedding K).toIntAlgHom.toLinearMap ∘ₗ ((I : Submodule (𝓞 K) K).subtype.restrictScalars ℤ)

theorem mem_idealLattice {x : mixedSpace K} :
    x ∈ idealLattice K I ↔ ∃ y, y ∈ (I : Set K) ∧ mixedEmbedding K y = x := by
  simp [idealLattice]

/-- The generalized index of the lattice generated by `I` in the lattice generated by
`𝓞 K` is equal to the norm of the ideal `I`. The result is stated in terms of base change
determinant and is the translation of `NumberField.det_basisOfFractionalIdeal_eq_absNorm` in
the mixed space. This is useful, in particular, to prove that the family obtained from
the `ℤ`-basis of `I` is actually an `ℝ`-basis of the mixed space, see
`fractionalIdealLatticeBasis`. -/
theorem det_basisOfFractionalIdeal_eq_norm
    (e : (ChooseBasisIndex ℤ (𝓞 K)) ≃ (ChooseBasisIndex ℤ I)) :
    |Basis.det (latticeBasis K) ((mixedEmbedding K ∘ (basisOfFractionalIdeal K I) ∘ e))| =
      FractionalIdeal.absNorm I.1 := by
  suffices Basis.det (latticeBasis K) ((mixedEmbedding K ∘ (basisOfFractionalIdeal K I) ∘ e)) =
      (algebraMap ℚ ℝ) ((Basis.det (integralBasis K)) ((basisOfFractionalIdeal K I) ∘ e)) by
    rw [this, eq_ratCast, ← Rat.cast_abs, ← Equiv.symm_symm e, ← Basis.coe_reindex,
      det_basisOfFractionalIdeal_eq_absNorm K I e]
  rw [Basis.det_apply, Basis.det_apply, RingHom.map_det]
  congr
  ext i j
  simp_rw [RingHom.mapMatrix_apply, Matrix.map_apply, Basis.toMatrix_apply, Function.comp_apply]
  exact latticeBasis_repr_apply K _ i

/-- A `ℝ`-basis of the mixed space of `K` that is also a `ℤ`-basis of the image of the fractional
ideal `I`. -/
def fractionalIdealLatticeBasis :
    Basis (ChooseBasisIndex ℤ I) ℝ (mixedSpace K) := by
  let e : (ChooseBasisIndex ℤ (𝓞 K)) ≃ (ChooseBasisIndex ℤ I) := by
    refine Fintype.equivOfCardEq ?_
    rw [← finrank_eq_card_chooseBasisIndex, ← finrank_eq_card_chooseBasisIndex,
      fractionalIdeal_rank]
  refine Basis.reindex ?_ e
  suffices IsUnit ((latticeBasis K).det ((mixedEmbedding K) ∘ (basisOfFractionalIdeal K I) ∘ e)) by
    rw [← is_basis_iff_det] at this
    exact Basis.mk this.1 (by rw [this.2])
  rw [isUnit_iff_ne_zero, ne_eq, ← abs_eq_zero.not, det_basisOfFractionalIdeal_eq_norm,
    Rat.cast_eq_zero, FractionalIdeal.absNorm_eq_zero_iff]
  exact Units.ne_zero I

@[simp]
theorem fractionalIdealLatticeBasis_apply (i : ChooseBasisIndex ℤ I) :
    fractionalIdealLatticeBasis K I i = (mixedEmbedding K) (basisOfFractionalIdeal K I i) := by
  simp only [fractionalIdealLatticeBasis, Basis.coe_reindex, Basis.coe_mk, Function.comp_apply,
    Equiv.apply_symm_apply]

theorem mem_span_fractionalIdealLatticeBasis {x : (mixedSpace K)} :
    x ∈ Submodule.span ℤ (Set.range (fractionalIdealLatticeBasis K I)) ↔
      x ∈ mixedEmbedding K '' I := by
  rw [show Set.range (fractionalIdealLatticeBasis K I) =
        (mixedEmbedding K).toIntAlgHom.toLinearMap '' (Set.range (basisOfFractionalIdeal K I)) by
      rw [← Set.range_comp]
      exact congr_arg Set.range (funext (fun i ↦ fractionalIdealLatticeBasis_apply K I i))]
  rw [← Submodule.map_span, ← SetLike.mem_coe, Submodule.map_coe]
  rw [show Submodule.span ℤ (Set.range (basisOfFractionalIdeal K I)) = (I : Set K) by
        ext; simp [mem_span_basisOfFractionalIdeal]]
  rfl

theorem span_idealLatticeBasis :
    (Submodule.span ℤ (Set.range (fractionalIdealLatticeBasis K I))) =
      (mixedEmbedding.idealLattice K I) := by
  ext x
  simp [mem_span_fractionalIdealLatticeBasis]

instance : DiscreteTopology (mixedEmbedding.idealLattice K I) := by
  classical
  rw [← span_idealLatticeBasis]
  infer_instance

open Classical in
instance : IsZLattice ℝ (mixedEmbedding.idealLattice K I) := by
  simp_rw [← span_idealLatticeBasis]
  infer_instance

open Classical in
theorem fundamentalDomain_idealLattice :
    MeasureTheory.IsAddFundamentalDomain (mixedEmbedding.idealLattice K I)
      (ZSpan.fundamentalDomain (fractionalIdealLatticeBasis K I)) := by
  rw [← span_idealLatticeBasis]
  exact ZSpan.isAddFundamentalDomain (fractionalIdealLatticeBasis K I) _

end integerLattice

noncomputable section

namespace euclidean

open MeasureTheory NumberField Submodule

/-- The mixed space `ℝ^r₁ × ℂ^r₂`, with `(r₁, r₂)` the signature of `K`, as an Euclidean space. -/
protected abbrev mixedSpace :=
    (WithLp 2 ((EuclideanSpace ℝ {w : InfinitePlace K // IsReal w}) ×
      (EuclideanSpace ℂ {w : InfinitePlace K // IsComplex w})))

instance : Ring (euclidean.mixedSpace K) :=
  have : Ring (EuclideanSpace ℝ {w : InfinitePlace K // IsReal w}) := Pi.ring
  have : Ring (EuclideanSpace ℂ {w : InfinitePlace K // IsComplex w}) := Pi.ring
  inferInstanceAs (Ring (_ × _))

instance : MeasurableSpace (euclidean.mixedSpace K) := borel _

instance : BorelSpace (euclidean.mixedSpace K) := ⟨rfl⟩

variable [NumberField K]

open Classical in
/-- The continuous linear equivalence between the euclidean mixed space and the mixed space. -/
def toMixed : (euclidean.mixedSpace K) ≃L[ℝ] (mixedSpace K) :=
  (WithLp.linearEquiv _ _ _).toContinuousLinearEquiv

instance : Nontrivial (euclidean.mixedSpace K) := (toMixed K).toEquiv.nontrivial

protected theorem finrank :
    finrank ℝ (euclidean.mixedSpace K) = finrank ℚ K := by
  rw [LinearEquiv.finrank_eq (toMixed K).toLinearEquiv, mixedEmbedding.finrank]

open Classical in
/-- An orthonormal basis of the euclidean mixed space. -/
def stdOrthonormalBasis : OrthonormalBasis (index K) ℝ (euclidean.mixedSpace K) :=
  OrthonormalBasis.prod (EuclideanSpace.basisFun _ ℝ)
    ((Pi.orthonormalBasis fun _ ↦ Complex.orthonormalBasisOneI).reindex (Equiv.sigmaEquivProd _ _))

open Classical in
theorem stdOrthonormalBasis_map_eq :
    (euclidean.stdOrthonormalBasis K).toBasis.map (toMixed K).toLinearEquiv =
      mixedEmbedding.stdBasis K := by
  ext <;> rfl

open Classical in
theorem volumePreserving_toMixed :
    MeasurePreserving (toMixed K) where
  measurable := (toMixed K).continuous.measurable
  map_eq := by
    rw [← (OrthonormalBasis.addHaar_eq_volume (euclidean.stdOrthonormalBasis K)), Basis.map_addHaar,
      stdOrthonormalBasis_map_eq, Basis.addHaar_eq_iff, Basis.coe_parallelepiped,
      ← measure_congr (ZSpan.fundamentalDomain_ae_parallelepiped (stdBasis K) volume),
      volume_fundamentalDomain_stdBasis K]

open Classical in
theorem volumePreserving_toMixed_symm :
    MeasurePreserving (toMixed K).symm := by
  have : MeasurePreserving (toMixed K).toHomeomorph.toMeasurableEquiv := volumePreserving_toMixed K
  exact this.symm

open Classical in
/-- The image of ring of integers `𝓞 K` in the euclidean mixed space. -/
protected def integerLattice : Submodule ℤ (euclidean.mixedSpace K) :=
  ZLattice.comap ℝ (mixedEmbedding.integerLattice K) (toMixed K).toLinearMap

instance : DiscreteTopology (euclidean.integerLattice K) := by
  classical
  rw [euclidean.integerLattice]
  infer_instance

open Classical in
instance : IsZLattice ℝ (euclidean.integerLattice K) := by
  simp_rw [euclidean.integerLattice]
  infer_instance

end euclidean

end

noncomputable section plusPart

open ContinuousLinearEquiv

variable {K} (s : Set {w : InfinitePlace K // IsReal w})

open Classical in
/-- Let `s` be a set of real places, define the continuous linear equiv of the mixed space that
swaps sign at places in `s` and leaves the rest unchanged. -/
def negAt :
    mixedSpace K ≃L[ℝ] mixedSpace K :=
  (piCongrRight fun w ↦ if w ∈ s then neg ℝ else ContinuousLinearEquiv.refl ℝ ℝ).prod
    (ContinuousLinearEquiv.refl ℝ _)

variable {s}

@[simp]
theorem negAt_apply_isReal_and_mem (x : mixedSpace K) {w : {w // IsReal w}} (hw : w ∈ s) :
    (negAt s x).1 w = - x.1 w := by
  simp_rw [negAt, ContinuousLinearEquiv.prod_apply, piCongrRight_apply, if_pos hw,
    ContinuousLinearEquiv.neg_apply]

@[simp]
theorem negAt_apply_isReal_and_not_mem (x : mixedSpace K) {w : {w // IsReal w}} (hw : w ∉ s) :
    (negAt s x).1 w = x.1 w := by
  simp_rw [negAt, ContinuousLinearEquiv.prod_apply, piCongrRight_apply, if_neg hw,
    ContinuousLinearEquiv.refl_apply]

@[simp]
theorem negAt_apply_isComplex (x : mixedSpace K) (w : {w // IsComplex w}) :
    (negAt s x).2 w = x.2 w := rfl

@[deprecated (since := "2025-02-28")] alias negAt_apply_of_isReal_and_mem :=
  negAt_apply_isReal_and_mem
@[deprecated (since := "2025-02-28")] alias negAt_apply_of_isReal_and_not_mem :=
  negAt_apply_isReal_and_not_mem
@[deprecated (since := "2025-02-28")] alias negAt_apply_of_isComplex := negAt_apply_isComplex

@[simp]
theorem negAt_apply_snd (x : mixedSpace K) :
    (negAt s x).2 = x.2 := rfl

theorem negAt_apply_norm_isReal (x : mixedSpace K) (w : {w // IsReal w}) :
    ‖(negAt s x).1 w‖ = ‖x.1 w‖ := by
  by_cases hw : w ∈ s <;> simp [hw]

@[deprecated (since := "2025-02-28")] alias negAt_apply_abs_of_isReal := negAt_apply_norm_isReal
@[deprecated (since := "2025-03-01")] alias negAt_apply_abs_isReal := negAt_apply_norm_isReal

open MeasureTheory Classical in
/-- `negAt` preserves the volume . -/
theorem volume_preserving_negAt [NumberField K] :
    MeasurePreserving (negAt s) := by
  refine MeasurePreserving.prod (volume_preserving_pi fun w ↦ ?_) (MeasurePreserving.id _)
  by_cases hw : w ∈ s
  · simp_rw [if_pos hw]
    exact Measure.measurePreserving_neg _
  · simp_rw [if_neg hw]
    exact MeasurePreserving.id _

variable (s) in
/-- `negAt` preserves `normAtPlace`. -/
@[simp]
theorem normAtPlace_negAt (x : mixedSpace K) (w : InfinitePlace K) :
    normAtPlace w (negAt s x) = normAtPlace w x := by
  obtain hw | hw := isReal_or_isComplex w
  · simp_rw [normAtPlace_apply_of_isReal hw, negAt_apply_norm_isReal]
  · simp_rw [normAtPlace_apply_of_isComplex hw, negAt_apply_isComplex]

/-- `negAt` preserves the `norm`. -/
@[simp]
theorem norm_negAt [NumberField K] (x : mixedSpace K) :
    mixedEmbedding.norm (negAt s x) = mixedEmbedding.norm x :=
  norm_eq_of_normAtPlace_eq (fun w ↦ normAtPlace_negAt _ _ w)

/-- `negAt` is its own inverse. -/
@[simp]
theorem negAt_symm :
    (negAt s).symm = negAt s := by
  ext x w
  · by_cases hw : w ∈ s
    · simp_rw [negAt_apply_isReal_and_mem _ hw, negAt, prod_symm,
        ContinuousLinearEquiv.prod_apply, piCongrRight_symm_apply, if_pos hw, symm_neg, neg_apply]
    · simp_rw [negAt_apply_isReal_and_not_mem _ hw, negAt, prod_symm,
        ContinuousLinearEquiv.prod_apply, piCongrRight_symm_apply, if_neg hw, refl_symm, refl_apply]
  · rfl

/-- For `x : mixedSpace K`, the set `signSet x` is the set of real places `w` s.t. `x w ≤ 0`. -/
def signSet (x : mixedSpace K) : Set {w : InfinitePlace K // IsReal w} := {w | x.1 w ≤ 0}

@[simp]
theorem negAt_signSet_apply_isReal (x : mixedSpace K) (w : {w // IsReal w}) :
    (negAt (signSet x) x).1 w = ‖x.1 w‖ := by
  by_cases hw : x.1 w ≤ 0
  · rw [negAt_apply_isReal_and_mem _ hw, Real.norm_of_nonpos hw]
  · rw [negAt_apply_isReal_and_not_mem _ hw, Real.norm_of_nonneg (lt_of_not_ge hw).le]

@[simp]
theorem negAt_signSet_apply_isComplex (x : mixedSpace K) (w : {w // IsComplex w}) :
    (negAt (signSet x) x).2 w = x.2 w := rfl

@[deprecated (since := "2025-02-28")] alias negAt_signSet_apply_of_isReal :=
  negAt_signSet_apply_isReal
@[deprecated (since := "2025-02-28")] alias negAt_signSet_apply_of_isComplex :=
  negAt_signSet_apply_isComplex

variable (A : Set (mixedSpace K)) {x : mixedSpace K}

variable (s) in
/-- `negAt s A` is also equal to the preimage of `A` by `negAt s`. This fact is used to simplify
some proofs. -/
theorem negAt_preimage : negAt s ⁻¹' A = negAt s '' A := by
  rw [ContinuousLinearEquiv.image_eq_preimage, negAt_symm]

/-- The `plusPart` of a subset `A` of the `mixedSpace` is the set of points in `A` that are
positive at all real places. -/
abbrev plusPart : Set (mixedSpace K) := A ∩ {x | ∀ w, 0 < x.1 w}

theorem neg_of_mem_negA_plusPart (hx : x ∈ negAt s '' (plusPart A)) {w : {w // IsReal w}}
    (hw : w ∈ s) : x.1 w < 0 := by
  obtain ⟨y, hy, rfl⟩ := hx
  rw [negAt_apply_isReal_and_mem _ hw, neg_lt_zero]
  exact hy.2 w

theorem pos_of_not_mem_negAt_plusPart (hx : x ∈ negAt s '' (plusPart A)) {w : {w // IsReal w}}
    (hw : w ∉ s) : 0 < x.1 w := by
  obtain ⟨y, hy, rfl⟩ := hx
  rw [negAt_apply_isReal_and_not_mem _ hw]
  exact hy.2 w

open scoped Function in -- required for scoped `on` notation
/-- The images of `plusPart` by `negAt` are pairwise disjoint. -/
theorem disjoint_negAt_plusPart : Pairwise (Disjoint on (fun s ↦ negAt s '' (plusPart A))) := by
  intro s t hst
  refine Set.disjoint_left.mpr fun _ hx hx' ↦ ?_
  obtain ⟨w, hw | hw⟩ : ∃ w, (w ∈ s ∧ w ∉ t) ∨ (w ∈ t ∧ w ∉ s) := Set.symmDiff_nonempty.mpr hst
  · exact lt_irrefl _ <|
      (neg_of_mem_negA_plusPart A hx hw.1).trans (pos_of_not_mem_negAt_plusPart A hx' hw.2)
  · exact lt_irrefl _ <|
      (neg_of_mem_negA_plusPart A hx' hw.1).trans (pos_of_not_mem_negAt_plusPart A hx hw.2)

-- We will assume from now that `A` is symmetric at real places
<<<<<<< HEAD
variable  (hA : ∀ x, x ∈ A ↔ (fun w ↦ ‖x.1 w‖, x.2) ∈ A)
=======
variable (hA : ∀ x, x ∈ A ↔ (fun w ↦ ‖x.1 w‖, x.2) ∈ A)
>>>>>>> da9d909e

include hA in
theorem mem_negAt_plusPart_of_mem (hx₁ : x ∈ A) (hx₂ : ∀ w, x.1 w ≠ 0) :
    x ∈ negAt s '' (plusPart A) ↔ (∀ w, w ∈ s → x.1 w < 0) ∧ (∀ w, w ∉ s → x.1 w > 0) := by
  refine ⟨fun hx ↦ ⟨fun _ hw ↦ neg_of_mem_negA_plusPart A hx hw,
      fun _ hw ↦ pos_of_not_mem_negAt_plusPart A hx hw⟩,
      fun ⟨h₁, h₂⟩ ↦
        ⟨(fun w ↦ ‖x.1 w‖, x.2), ⟨(hA x).mp hx₁, fun w ↦ norm_pos_iff.mpr (hx₂ w)⟩, ?_⟩⟩
  ext w
  · by_cases hw : w ∈ s
    · simp [negAt_apply_isReal_and_mem _ hw, abs_of_neg (h₁ w hw)]
    · simp [negAt_apply_isReal_and_not_mem _ hw, abs_of_pos (h₂ w hw)]
  · rfl

include hA in
/-- Assume that `A`  is symmetric at real places then, the union of the images of `plusPart`
by `negAt` and of the set of elements of `A` that are zero at at least one real place
is equal to `A`. -/
theorem iUnion_negAt_plusPart_union :
    (⋃ s, negAt s '' (plusPart A)) ∪ (A ∩ (⋃ w, {x | x.1 w = 0})) = A := by
  ext x
  rw [Set.mem_union, Set.mem_inter_iff, Set.mem_iUnion, Set.mem_iUnion]
  refine ⟨?_, fun h ↦ ?_⟩
  · rintro (⟨s, ⟨x, ⟨hx, _⟩, rfl⟩⟩ | h)
    · simp_rw (config := {singlePass := true}) [hA, negAt_apply_norm_isReal, negAt_apply_snd]
      rwa [← hA]
    · exact h.left
  · obtain hx | hx := exists_or_forall_not (fun w ↦ x.1 w = 0)
    · exact Or.inr ⟨h, hx⟩
    · refine Or.inl ⟨signSet x,
        (mem_negAt_plusPart_of_mem A hA h hx).mpr ⟨fun w hw ↦ ?_, fun w hw ↦ ?_⟩⟩
      · exact lt_of_le_of_ne hw (hx w)
      · exact lt_of_le_of_ne (lt_of_not_ge hw).le (Ne.symm (hx w))

open MeasureTheory

variable [NumberField K]

include hA in
open Classical in
theorem iUnion_negAt_plusPart_ae :
    ⋃ s, negAt s '' (plusPart A) =ᵐ[volume] A := by
  nth_rewrite 2 [← iUnion_negAt_plusPart_union A hA]
  refine (MeasureTheory.union_ae_eq_left_of_ae_eq_empty (ae_eq_empty.mpr ?_)).symm
  exact measure_mono_null Set.inter_subset_right
    (measure_iUnion_null_iff.mpr fun _ ↦ volume_eq_zero _)

variable {A} in
theorem measurableSet_plusPart (hm : MeasurableSet A) :
    MeasurableSet (plusPart A) := by
  convert_to MeasurableSet (A ∩ (⋂ w, {x | 0 < x.1 w}))
  · ext; simp
  · refine hm.inter (MeasurableSet.iInter fun _ ↦ ?_)
    exact measurableSet_lt measurable_const ((measurable_pi_apply _).comp' measurable_fst)

variable (s) in
theorem measurableSet_negAt_plusPart (hm : MeasurableSet A) :
    MeasurableSet (negAt s '' (plusPart A)) :=
  negAt_preimage s _ ▸ (measurableSet_plusPart hm).preimage (negAt s).continuous.measurable

variable {A}

open Classical in
/-- The image of the `plusPart` of `A` by `negAt` have all the same volume as `plusPart A`. -/
theorem volume_negAt_plusPart (hm : MeasurableSet A) :
    volume (negAt s '' (plusPart A)) = volume (plusPart A) := by
  rw [← negAt_symm, ContinuousLinearEquiv.image_symm_eq_preimage,
    volume_preserving_negAt.measure_preimage (measurableSet_plusPart hm).nullMeasurableSet]

include hA in
open Classical in
/-- If a subset `A` of the `mixedSpace` is symmetric at real places, then its volume is
`2^ nrRealPlaces K` times the volume of its `plusPart`. -/
theorem volume_eq_two_pow_mul_volume_plusPart (hm : MeasurableSet A) :
    volume A = 2 ^ nrRealPlaces K * volume (plusPart A) := by
  simp only [← measure_congr (iUnion_negAt_plusPart_ae A hA),
    measure_iUnion (disjoint_negAt_plusPart A) (fun _ ↦ measurableSet_negAt_plusPart _ A hm),
    volume_negAt_plusPart hm, tsum_fintype, sum_const, card_univ, Fintype.card_set, nsmul_eq_mul,
    Nat.cast_pow, Nat.cast_ofNat, nrRealPlaces]

end plusPart

noncomputable section realSpace

open MeasureTheory

/--
The `realSpace` associated to a number field `K` is the real vector space indexed by the
infinite places of `K`.
-/
abbrev realSpace := InfinitePlace K → ℝ

variable {K}

/-- The set of points in the `realSpace` that are equal to `0` at a fixed place has volume zero. -/
theorem realSpace.volume_eq_zero [NumberField K] (w : InfinitePlace K) :
    volume ({x : realSpace K | x w = 0}) = 0 := by
  let A : AffineSubspace ℝ (realSpace K) :=
    Submodule.toAffineSubspace (Submodule.mk ⟨⟨{x | x w = 0}, by aesop⟩, rfl⟩ (by aesop))
  convert Measure.addHaar_affineSubspace volume A fun h ↦ ?_
  simpa [A] using (h ▸ Set.mem_univ _ : 1 ∈ A)

/--
The continuous linear map from `realSpace K` to `mixedSpace K` which is the identity at real
places and the natural map `ℝ → ℂ` at complex places.
-/
def mixedSpaceOfRealSpace : realSpace K →L[ℝ] mixedSpace K :=
  .prod (.pi fun w ↦ .proj w.1) (.pi fun w ↦ Complex.ofRealCLM.comp (.proj w.1))

theorem mixedSpaceOfRealSpace_apply (x : realSpace K) :
    mixedSpaceOfRealSpace x = ⟨fun w ↦ x w.1, fun w ↦ x w.1⟩ := rfl

variable (K) in
theorem injective_mixedSpaceOfRealSpace :
    Function.Injective (mixedSpaceOfRealSpace : realSpace K → mixedSpace K) := by
  refine (injective_iff_map_eq_zero mixedSpaceOfRealSpace).mpr fun _ h ↦ ?_
  rw [mixedSpaceOfRealSpace_apply, Prod.mk_eq_zero, funext_iff, funext_iff] at h
  ext w
  obtain hw | hw := isReal_or_isComplex w
  · exact h.1 ⟨w, hw⟩
  · exact Complex.ofReal_inj.mp <| h.2 ⟨w, hw⟩

theorem normAtPlace_mixedSpaceOfRealSpace {x : realSpace K} {w : InfinitePlace K} (hx : 0 ≤ x w) :
    normAtPlace w (mixedSpaceOfRealSpace x) = x w := by
  simp only [mixedSpaceOfRealSpace_apply]
  obtain hw | hw := isReal_or_isComplex w
  · rw [normAtPlace_apply_of_isReal hw, Real.norm_of_nonneg hx]
  · rw [normAtPlace_apply_of_isComplex hw, Complex.norm_of_nonneg hx]

open scoped Classical in
/--
The map from the `mixedSpace K` to `realSpace K` that sends the values at complex places
to their norm.
-/
abbrev normAtComplexPlaces (x : mixedSpace K) : realSpace K :=
    fun w ↦ if hw : w.IsReal then x.1 ⟨w, hw⟩ else normAtPlace w x

@[simp]
theorem normAtComplexPlaces_apply_isReal {x : mixedSpace K} (w : {w // IsReal w}) :
    normAtComplexPlaces x w = x.1 w := by
  rw [normAtComplexPlaces, dif_pos]

@[simp]
theorem normAtComplexPlaces_apply_isComplex {x : mixedSpace K} (w : {w // IsComplex w}) :
    normAtComplexPlaces x w = ‖x.2 w‖ := by
  rw [normAtComplexPlaces, dif_neg (not_isReal_iff_isComplex.mpr w.prop),
    normAtPlace_apply_of_isComplex]

theorem normAtComplexPlaces_mixedSpaceOfRealSpace {x : realSpace K}
    (hx : ∀ w, IsComplex w → 0 ≤ x w) :
    normAtComplexPlaces (mixedSpaceOfRealSpace x) = x := by
  ext w
  obtain hw | hw := isReal_or_isComplex w
  · rw [normAtComplexPlaces_apply_isReal ⟨w, hw⟩, mixedSpaceOfRealSpace_apply]
  · rw [normAtComplexPlaces_apply_isComplex ⟨w, hw⟩, mixedSpaceOfRealSpace_apply,
      Complex.norm_of_nonneg (hx w hw)]

/--
The map from the `mixedSpace K` to `realSpace K` that sends each component to its norm.
-/
abbrev normAtAllPlaces (x : mixedSpace K) : realSpace K :=
    fun w ↦ normAtPlace w x

@[simp]
theorem normAtAllPlaces_apply (x : mixedSpace K) (w : InfinitePlace K) :
    normAtAllPlaces x w = normAtPlace w x := rfl

variable (K) in
theorem continuous_normAtAllPlaces :
    Continuous (normAtAllPlaces : mixedSpace K → realSpace K) :=
  continuous_pi fun _ ↦ continuous_normAtPlace _

theorem normAtAllPlaces_nonneg (x : mixedSpace K) (w : InfinitePlace K) :
    0 ≤ normAtAllPlaces x w := normAtPlace_nonneg _ _

theorem normAtAllPlaces_mixedSpaceOfRealSpace {x : realSpace K} (hx : ∀ w, 0 ≤ x w) :
    normAtAllPlaces (mixedSpaceOfRealSpace x) = x := by
  ext
  rw [normAtAllPlaces_apply, normAtPlace_mixedSpaceOfRealSpace (hx _)]

theorem normAtAllPlaces_mixedEmbedding (x : K) (w : InfinitePlace K) :
    normAtAllPlaces (mixedEmbedding K x) w = w x := by
  rw [normAtAllPlaces_apply, normAtPlace_apply]

theorem normAtAllPlaces_normAtAllPlaces (x : mixedSpace K) :
    normAtAllPlaces (mixedSpaceOfRealSpace (normAtAllPlaces x)) = normAtAllPlaces x :=
  normAtAllPlaces_mixedSpaceOfRealSpace fun _ ↦ (normAtAllPlaces_nonneg _ _)

theorem normAtAllPlaces_norm_at_real_places (x : mixedSpace K) :
    normAtAllPlaces (fun w ↦ ‖x.1 w‖, x.2) = normAtAllPlaces x := by
  ext w
  obtain hw | hw := isReal_or_isComplex w
  · simp_rw [normAtAllPlaces, normAtPlace_apply_of_isReal hw, norm_norm]
  · simp_rw [normAtAllPlaces, normAtPlace_apply_of_isComplex hw]

theorem normAtComplexPlaces_normAtAllPlaces (x : mixedSpace K) :
    normAtComplexPlaces (mixedSpaceOfRealSpace (normAtAllPlaces x)) = normAtAllPlaces x :=
<<<<<<< HEAD
   normAtComplexPlaces_mixedSpaceOfRealSpace fun _ _ ↦ (normAtAllPlaces_nonneg _ _)

theorem normAtAllPlaces_eq_of_normAtComplexPlaces_eq {x y : mixedSpace K}
    (h: normAtComplexPlaces x = normAtComplexPlaces y) :
=======
  normAtComplexPlaces_mixedSpaceOfRealSpace fun _ _ ↦ (normAtAllPlaces_nonneg _ _)

theorem normAtAllPlaces_eq_of_normAtComplexPlaces_eq {x y : mixedSpace K}
    (h : normAtComplexPlaces x = normAtComplexPlaces y) :
>>>>>>> da9d909e
    normAtAllPlaces x = normAtAllPlaces y := by
  ext w
  obtain hw | hw := isReal_or_isComplex w
  · simpa [normAtAllPlaces_apply, normAtPlace_apply_of_isReal hw,
      normAtComplexPlaces_apply_isReal ⟨w, hw⟩] using congr_arg (|·|) (congr_fun h w)
  · simpa [normAtAllPlaces_apply, normAtPlace_apply_of_isComplex hw,
      normAtComplexPlaces_apply_isComplex ⟨w, hw⟩] using congr_fun h w

theorem normAtAllPlaces_image_preimage_of_nonneg {s : Set (realSpace K)}
    (hs : ∀ x ∈ s, ∀ w, 0 ≤ x w) :
    normAtAllPlaces '' (normAtAllPlaces ⁻¹' s) = s := by
  rw [Set.image_preimage_eq_iff]
  rintro x hx
  refine ⟨mixedSpaceOfRealSpace x, funext fun w ↦ ?_⟩
  rw [normAtAllPlaces_apply, normAtPlace_mixedSpaceOfRealSpace (hs x hx w)]

end realSpace

end NumberField.mixedEmbedding<|MERGE_RESOLUTION|>--- conflicted
+++ resolved
@@ -1034,11 +1034,7 @@
       (neg_of_mem_negA_plusPart A hx' hw.1).trans (pos_of_not_mem_negAt_plusPart A hx hw.2)
 
 -- We will assume from now that `A` is symmetric at real places
-<<<<<<< HEAD
-variable  (hA : ∀ x, x ∈ A ↔ (fun w ↦ ‖x.1 w‖, x.2) ∈ A)
-=======
 variable (hA : ∀ x, x ∈ A ↔ (fun w ↦ ‖x.1 w‖, x.2) ∈ A)
->>>>>>> da9d909e
 
 include hA in
 theorem mem_negAt_plusPart_of_mem (hx₁ : x ∈ A) (hx₂ : ∀ w, x.1 w ≠ 0) :
@@ -1236,17 +1232,10 @@
 
 theorem normAtComplexPlaces_normAtAllPlaces (x : mixedSpace K) :
     normAtComplexPlaces (mixedSpaceOfRealSpace (normAtAllPlaces x)) = normAtAllPlaces x :=
-<<<<<<< HEAD
-   normAtComplexPlaces_mixedSpaceOfRealSpace fun _ _ ↦ (normAtAllPlaces_nonneg _ _)
-
-theorem normAtAllPlaces_eq_of_normAtComplexPlaces_eq {x y : mixedSpace K}
-    (h: normAtComplexPlaces x = normAtComplexPlaces y) :
-=======
   normAtComplexPlaces_mixedSpaceOfRealSpace fun _ _ ↦ (normAtAllPlaces_nonneg _ _)
 
 theorem normAtAllPlaces_eq_of_normAtComplexPlaces_eq {x y : mixedSpace K}
     (h : normAtComplexPlaces x = normAtComplexPlaces y) :
->>>>>>> da9d909e
     normAtAllPlaces x = normAtAllPlaces y := by
   ext w
   obtain hw | hw := isReal_or_isComplex w
