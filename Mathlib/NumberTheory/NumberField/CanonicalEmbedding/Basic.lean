--- conflicted
+++ resolved
@@ -952,13 +952,8 @@
 theorem normAtPlace_negAt (x : mixedSpace K) (w : InfinitePlace K) :
     normAtPlace w (negAt s x) = normAtPlace w x := by
   obtain hw | hw := isReal_or_isComplex w
-<<<<<<< HEAD
-  · simp_rw [normAtPlace_apply_of_isReal hw, Real.norm_eq_abs, negAt_apply_abs_of_isReal]
-  · simp_rw [normAtPlace_apply_of_isComplex hw, negAt_apply_of_isComplex]
-=======
   · simp_rw [normAtPlace_apply_of_isReal hw, Real.norm_eq_abs, negAt_apply_abs_isReal]
   · simp_rw [normAtPlace_apply_of_isComplex hw, negAt_apply_isComplex]
->>>>>>> f4011100
 
 /-- `negAt` preserves the `norm`. -/
 @[simp]
