--- conflicted
+++ resolved
@@ -1036,11 +1036,7 @@
       (neg_of_mem_negA_plusPart A hx' hw.1).trans (pos_of_not_mem_negAt_plusPart A hx hw.2)
 
 -- We will assume from now that `A` is symmetric at real places
-<<<<<<< HEAD
-variable  (hA : ∀ x, x ∈ A ↔ (fun w ↦ ‖x.1 w‖, x.2) ∈ A)
-=======
 variable (hA : ∀ x, x ∈ A ↔ (fun w ↦ ‖x.1 w‖, x.2) ∈ A)
->>>>>>> 689ff663
 
 include hA in
 theorem mem_negAt_plusPart_of_mem (hx₁ : x ∈ A) (hx₂ : ∀ w, x.1 w ≠ 0) :
@@ -1233,11 +1229,7 @@
 
 theorem normAtComplexPlaces_normAtAllPlaces (x : mixedSpace K) :
     normAtComplexPlaces (mixedSpaceOfRealSpace (normAtAllPlaces x)) = normAtAllPlaces x :=
-<<<<<<< HEAD
-   normAtComplexPlaces_mixedSpaceOfRealSpace fun _ _ ↦ (normAtAllPlaces_nonneg _ _)
-=======
   normAtComplexPlaces_mixedSpaceOfRealSpace fun _ _ ↦ (normAtAllPlaces_nonneg _ _)
->>>>>>> 689ff663
 
 theorem normAtAllPlaces_eq_of_normAtComplexPlaces_eq {x y : mixedSpace K}
     (h: normAtComplexPlaces x = normAtComplexPlaces y) :
@@ -1249,7 +1241,6 @@
   · simpa [normAtAllPlaces_apply, normAtPlace_apply_of_isComplex hw,
       normAtComplexPlaces_apply_isComplex ⟨w, hw⟩] using congr_fun h w
 
-<<<<<<< HEAD
 theorem normAtAllPlaces_image_preimage_of_nonneg {s : Set (realSpace K)}
     (hs : ∀ x ∈ s, ∀ w, 0 ≤ x w) :
     normAtAllPlaces '' (normAtAllPlaces ⁻¹' s) = s := by
@@ -1258,8 +1249,6 @@
   refine ⟨mixedSpaceOfRealSpace x, funext fun w ↦ ?_⟩
   rw [normAtAllPlaces_apply, normAtPlace_mixedSpaceOfRealSpace (hs x hx w)]
 
-=======
->>>>>>> 689ff663
 end realSpace
 
 end NumberField.mixedEmbedding