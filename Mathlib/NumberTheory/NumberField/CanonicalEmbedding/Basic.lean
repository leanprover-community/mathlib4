/-
Copyright (c) 2022 Xavier Roblot. All rights reserved.
Released under Apache 2.0 license as described in the file LICENSE.
Authors: Xavier Roblot
-/
import Mathlib.Algebra.Module.ZLattice.Basic
import Mathlib.Analysis.InnerProductSpace.ProdL2
import Mathlib.MeasureTheory.Measure.Haar.Unique
import Mathlib.NumberTheory.NumberField.FractionalIdeal
import Mathlib.NumberTheory.NumberField.Units.Basic

/-!
# Canonical embedding of a number field

The canonical embedding of a number field `K` of degree `n` is the ring homomorphism
`K →+* ℂ^n` that sends `x ∈ K` to `(φ_₁(x),...,φ_n(x))` where the `φ_i`'s are the complex
embeddings of `K`. Note that we do not choose an ordering of the embeddings, but instead map `K`
into the type `(K →+* ℂ) → ℂ` of `ℂ`-vectors indexed by the complex embeddings.

## Main definitions and results

* `NumberField.canonicalEmbedding`: the ring homomorphism `K →+* ((K →+* ℂ) → ℂ)` defined by
sending `x : K` to the vector `(φ x)` indexed by `φ : K →+* ℂ`.

* `NumberField.canonicalEmbedding.integerLattice.inter_ball_finite`: the intersection of the
image of the ring of integers by the canonical embedding and any ball centered at `0` of finite
radius is finite.

* `NumberField.mixedEmbedding`: the ring homomorphism from `K` to the mixed space
`K →+* ({ w // IsReal w } → ℝ) × ({ w // IsComplex w } → ℂ)` that sends `x ∈ K` to `(φ_w x)_w`
where `φ_w` is the embedding associated to the infinite place `w`. In particular, if `w` is real
then `φ_w : K →+* ℝ` and, if `w` is complex, `φ_w` is an arbitrary choice between the two complex
embeddings defining the place `w`.

## Tags

number field, infinite places
-/

variable (K : Type*) [Field K]

namespace NumberField.canonicalEmbedding

/-- The canonical embedding of a number field `K` of degree `n` into `ℂ^n`. -/
def _root_.NumberField.canonicalEmbedding : K →+* ((K →+* ℂ) → ℂ) := Pi.ringHom fun φ => φ

theorem _root_.NumberField.canonicalEmbedding_injective [NumberField K] :
    Function.Injective (NumberField.canonicalEmbedding K) := RingHom.injective _

variable {K}

@[simp]
theorem apply_at (φ : K →+* ℂ) (x : K) : (NumberField.canonicalEmbedding K x) φ = φ x := rfl

open scoped ComplexConjugate

/-- The image of `canonicalEmbedding` lives in the `ℝ`-submodule of the `x ∈ ((K →+* ℂ) → ℂ)` such
that `conj x_φ = x_(conj φ)` for all `∀ φ : K →+* ℂ`. -/
theorem conj_apply {x : ((K →+* ℂ) → ℂ)} (φ : K →+* ℂ)
    (hx : x ∈ Submodule.span ℝ (Set.range (canonicalEmbedding K))) :
    conj (x φ) = x (ComplexEmbedding.conjugate φ) := by
  refine Submodule.span_induction ?_ ?_ (fun _ _ _ _ hx hy => ?_) (fun a _ _ hx => ?_) hx
  · rintro _ ⟨x, rfl⟩
    rw [apply_at, apply_at, ComplexEmbedding.conjugate_coe_eq]
  · rw [Pi.zero_apply, Pi.zero_apply, map_zero]
  · rw [Pi.add_apply, Pi.add_apply, map_add, hx, hy]
  · rw [Pi.smul_apply, Complex.real_smul, map_mul, Complex.conj_ofReal]
    exact congrArg ((a : ℂ) * ·) hx

theorem nnnorm_eq [NumberField K] (x : K) :
    ‖canonicalEmbedding K x‖₊ = Finset.univ.sup (fun φ : K →+* ℂ => ‖φ x‖₊) := by
  simp_rw [Pi.nnnorm_def, apply_at]

theorem norm_le_iff [NumberField K] (x : K) (r : ℝ) :
    ‖canonicalEmbedding K x‖ ≤ r ↔ ∀ φ : K →+* ℂ, ‖φ x‖ ≤ r := by
  obtain hr | hr := lt_or_le r 0
  · obtain ⟨φ⟩ := (inferInstance : Nonempty (K →+* ℂ))
    refine iff_of_false ?_ ?_
    · exact (hr.trans_le (norm_nonneg _)).not_le
    · exact fun h => hr.not_le (le_trans (norm_nonneg _) (h φ))
  · lift r to NNReal using hr
    simp_rw [← coe_nnnorm, nnnorm_eq, NNReal.coe_le_coe, Finset.sup_le_iff, Finset.mem_univ,
      forall_true_left]

variable (K)

/-- The image of `𝓞 K` as a subring of `ℂ^n`. -/
def integerLattice : Subring ((K →+* ℂ) → ℂ) :=
  (RingHom.range (algebraMap (𝓞 K) K)).map (canonicalEmbedding K)

theorem integerLattice.inter_ball_finite [NumberField K] (r : ℝ) :
    ((integerLattice K : Set ((K →+* ℂ) → ℂ)) ∩ Metric.closedBall 0 r).Finite := by
  obtain hr | _ := lt_or_le r 0
  · simp [Metric.closedBall_eq_empty.2 hr]
  · have heq : ∀ x, canonicalEmbedding K x ∈ Metric.closedBall 0 r ↔
        ∀ φ : K →+* ℂ, ‖φ x‖ ≤ r := by
      intro x; rw [← norm_le_iff, mem_closedBall_zero_iff]
    convert (Embeddings.finite_of_norm_le K ℂ r).image (canonicalEmbedding K)
    ext; constructor
    · rintro ⟨⟨_, ⟨x, rfl⟩, rfl⟩, hx⟩
      exact ⟨x, ⟨SetLike.coe_mem x, fun φ => (heq _).mp hx φ⟩, rfl⟩
    · rintro ⟨x, ⟨hx1, hx2⟩, rfl⟩
      exact ⟨⟨x, ⟨⟨x, hx1⟩, rfl⟩, rfl⟩, (heq x).mpr hx2⟩

open Module Fintype Module

/-- A `ℂ`-basis of `ℂ^n` that is also a `ℤ`-basis of the `integerLattice`. -/
noncomputable def latticeBasis [NumberField K] :
    Basis (Free.ChooseBasisIndex ℤ (𝓞 K)) ℂ ((K →+* ℂ) → ℂ) := by
  classical
  -- Let `B` be the canonical basis of `(K →+* ℂ) → ℂ`. We prove that the determinant of
  -- the image by `canonicalEmbedding` of the integral basis of `K` is nonzero. This
  -- will imply the result.
    let B := Pi.basisFun ℂ (K →+* ℂ)
    let e : (K →+* ℂ) ≃ Free.ChooseBasisIndex ℤ (𝓞 K) :=
      equivOfCardEq ((Embeddings.card K ℂ).trans (finrank_eq_card_basis (integralBasis K)))
    let M := B.toMatrix (fun i => canonicalEmbedding K (integralBasis K (e i)))
    suffices M.det ≠ 0 by
      rw [← isUnit_iff_ne_zero, ← Basis.det_apply, ← is_basis_iff_det] at this
      refine basisOfLinearIndependentOfCardEqFinrank
        ((linearIndependent_equiv e.symm).mpr this.1) ?_
      rw [← finrank_eq_card_chooseBasisIndex, RingOfIntegers.rank, finrank_fintype_fun_eq_card,
        Embeddings.card]
  -- In order to prove that the determinant is nonzero, we show that it is equal to the
  -- square of the discriminant of the integral basis and thus it is not zero
    let N := Algebra.embeddingsMatrixReindex ℚ ℂ (fun i => integralBasis K (e i))
      RingHom.equivRatAlgHom
    rw [show M = N.transpose by { ext : 2; rfl }]
    rw [Matrix.det_transpose, ← pow_ne_zero_iff two_ne_zero]
    convert (map_ne_zero_iff _ (algebraMap ℚ ℂ).injective).mpr
      (Algebra.discr_not_zero_of_basis ℚ (integralBasis K))
    rw [← Algebra.discr_reindex ℚ (integralBasis K) e.symm]
    exact (Algebra.discr_eq_det_embeddingsMatrixReindex_pow_two ℚ ℂ
      (fun i => integralBasis K (e i)) RingHom.equivRatAlgHom).symm

@[simp]
theorem latticeBasis_apply [NumberField K] (i : Free.ChooseBasisIndex ℤ (𝓞 K)) :
    latticeBasis K i = (canonicalEmbedding K) (integralBasis K i) := by
  simp only [latticeBasis, integralBasis_apply, coe_basisOfLinearIndependentOfCardEqFinrank,
    Function.comp_apply, Equiv.apply_symm_apply]

theorem mem_span_latticeBasis [NumberField K] {x : (K →+* ℂ) → ℂ} :
    x ∈ Submodule.span ℤ (Set.range (latticeBasis K)) ↔
      x ∈ ((canonicalEmbedding K).comp (algebraMap (𝓞 K) K)).range := by
  rw [show Set.range (latticeBasis K) =
      (canonicalEmbedding K).toIntAlgHom.toLinearMap '' (Set.range (integralBasis K)) by
    rw [← Set.range_comp]; exact congrArg Set.range (funext (fun i => latticeBasis_apply K i))]
  rw [← Submodule.map_span, ← SetLike.mem_coe, Submodule.map_coe]
  rw [← RingHom.map_range, Subring.mem_map, Set.mem_image]
  simp only [SetLike.mem_coe, mem_span_integralBasis K]
  rfl

theorem mem_rat_span_latticeBasis [NumberField K] (x : K) :
    canonicalEmbedding K x ∈ Submodule.span ℚ (Set.range (latticeBasis K)) := by
  rw [← Basis.sum_repr (integralBasis K) x, map_sum]
  simp_rw [map_rat_smul]
  refine Submodule.sum_smul_mem _ _ (fun i _ ↦ Submodule.subset_span ?_)
  rw [← latticeBasis_apply]
  exact Set.mem_range_self i

theorem integralBasis_repr_apply [NumberField K] (x : K) (i : Free.ChooseBasisIndex ℤ (𝓞 K)) :
    (latticeBasis K).repr (canonicalEmbedding K x) i = (integralBasis K).repr x i := by
  rw [← Basis.restrictScalars_repr_apply ℚ _ ⟨_, mem_rat_span_latticeBasis K x⟩, eq_ratCast,
    Rat.cast_inj]
  let f := (canonicalEmbedding K).toRatAlgHom.toLinearMap.codRestrict _
    (fun x ↦ mem_rat_span_latticeBasis K x)
  suffices ((latticeBasis K).restrictScalars ℚ).repr.toLinearMap ∘ₗ f =
    (integralBasis K).repr.toLinearMap from DFunLike.congr_fun (LinearMap.congr_fun this x) i
  refine Basis.ext (integralBasis K) (fun i ↦ ?_)
  have : f (integralBasis K i) = ((latticeBasis K).restrictScalars ℚ) i := by
    apply Subtype.val_injective
    rw [LinearMap.codRestrict_apply, AlgHom.toLinearMap_apply, Basis.restrictScalars_apply,
      latticeBasis_apply]
    rfl
  simp_rw [LinearMap.coe_comp, LinearEquiv.coe_coe, Function.comp_apply, this, Basis.repr_self]

end NumberField.canonicalEmbedding

namespace NumberField.mixedEmbedding

open NumberField.InfinitePlace Module Finset

/-- The mixed space `ℝ^r₁ × ℂ^r₂` with `(r₁, r₂)` the signature of `K`. -/
abbrev mixedSpace :=
  ({w : InfinitePlace K // IsReal w} → ℝ) × ({w : InfinitePlace K // IsComplex w} → ℂ)

section Measure

open MeasureTheory.Measure MeasureTheory

variable [NumberField K]

open Classical in
instance : IsAddHaarMeasure (volume : Measure (mixedSpace K)) :=
  prod.instIsAddHaarMeasure volume volume

open Classical in
instance : NoAtoms (volume : Measure (mixedSpace K)) := by
  obtain ⟨w⟩ := (inferInstance : Nonempty (InfinitePlace K))
  by_cases hw : IsReal w
  · exact @prod.instNoAtoms_fst _ _ _ _ volume volume _ (pi_noAtoms ⟨w, hw⟩)
  · exact @prod.instNoAtoms_snd _ _ _ _ volume volume _
      (pi_noAtoms ⟨w, not_isReal_iff_isComplex.mp hw⟩)

end Measure

/-- The mixed embedding of a number field `K` into the mixed space of `K`. -/
noncomputable def _root_.NumberField.mixedEmbedding : K →+* (mixedSpace K) :=
  RingHom.prod (Pi.ringHom fun w => embedding_of_isReal w.prop)
    (Pi.ringHom fun w => w.val.embedding)

@[simp]
theorem mixedEmbedding_apply_ofIsReal (x : K) (w : {w // IsReal w}) :
    (mixedEmbedding K x).1 w = embedding_of_isReal w.prop x := by
  simp_rw [mixedEmbedding, RingHom.prod_apply, Pi.ringHom_apply]

@[simp]
theorem mixedEmbedding_apply_ofIsComplex (x : K) (w : {w // IsComplex w}) :
    (mixedEmbedding K x).2 w = w.val.embedding x := by
  simp_rw [mixedEmbedding, RingHom.prod_apply, Pi.ringHom_apply]

instance [NumberField K] : Nontrivial (mixedSpace K) := by
  obtain ⟨w⟩ := (inferInstance : Nonempty (InfinitePlace K))
  obtain hw | hw := w.isReal_or_isComplex
  · have : Nonempty {w : InfinitePlace K // IsReal w} := ⟨⟨w, hw⟩⟩
    exact nontrivial_prod_left
  · have : Nonempty {w : InfinitePlace K // IsComplex w} := ⟨⟨w, hw⟩⟩
    exact nontrivial_prod_right

protected theorem finrank [NumberField K] : finrank ℝ (mixedSpace K) = finrank ℚ K := by
  classical
  rw [finrank_prod, finrank_pi, finrank_pi_fintype, Complex.finrank_real_complex, sum_const,
    card_univ, ← nrRealPlaces, ← nrComplexPlaces, ← card_real_embeddings, Algebra.id.smul_eq_mul,
    mul_comm, ← card_complex_embeddings, ← NumberField.Embeddings.card K ℂ,
    Fintype.card_subtype_compl, Nat.add_sub_of_le (Fintype.card_subtype_le _)]

theorem _root_.NumberField.mixedEmbedding_injective [NumberField K] :
    Function.Injective (NumberField.mixedEmbedding K) := by
  exact RingHom.injective _

section Measure

open MeasureTheory.Measure MeasureTheory

variable [NumberField K]

open Classical in
instance : IsAddHaarMeasure (volume : Measure (mixedSpace K)) :=
  prod.instIsAddHaarMeasure volume volume

open Classical in
instance : NoAtoms (volume : Measure (mixedSpace K)) := by
  obtain ⟨w⟩ := (inferInstance : Nonempty (InfinitePlace K))
  by_cases hw : IsReal w
  · have : NoAtoms (volume : Measure ({w : InfinitePlace K // IsReal w} → ℝ)) := pi_noAtoms ⟨w, hw⟩
    exact prod.instNoAtoms_fst
  · have : NoAtoms (volume : Measure ({w : InfinitePlace K // IsComplex w} → ℂ)) :=
      pi_noAtoms ⟨w, not_isReal_iff_isComplex.mp hw⟩
    exact prod.instNoAtoms_snd

variable {K} in
open Classical in
/-- The set of points in the mixedSpace that are equal to `0` at a fixed (real) place has
volume zero. -/
theorem volume_eq_zero (w : {w // IsReal w}) :
    volume ({x : mixedSpace K | x.1 w = 0}) = 0 := by
  let A : AffineSubspace ℝ (mixedSpace K) :=
    Submodule.toAffineSubspace (Submodule.mk ⟨⟨{x | x.1 w = 0}, by aesop⟩, rfl⟩ (by aesop))
  convert Measure.addHaar_affineSubspace volume A fun h ↦ ?_
  simpa [A] using (h ▸ Set.mem_univ _ : 1 ∈ A)

end Measure

section commMap

/-- The linear map that makes `canonicalEmbedding` and `mixedEmbedding` commute, see
`commMap_canonical_eq_mixed`. -/
noncomputable def commMap : ((K →+* ℂ) → ℂ) →ₗ[ℝ] (mixedSpace K) where
  toFun := fun x => ⟨fun w => (x w.val.embedding).re, fun w => x w.val.embedding⟩
  map_add' := by
    simp only [Pi.add_apply, Complex.add_re, Prod.mk_add_mk, Prod.mk.injEq]
    exact fun _ _ => ⟨rfl, rfl⟩
  map_smul' := by
    simp only [Pi.smul_apply, Complex.real_smul, Complex.mul_re, Complex.ofReal_re,
      Complex.ofReal_im, zero_mul, sub_zero, RingHom.id_apply, Prod.smul_mk, Prod.mk.injEq]
    exact fun _ _ => ⟨rfl, rfl⟩

theorem commMap_apply_of_isReal (x : (K →+* ℂ) → ℂ) {w : InfinitePlace K} (hw : IsReal w) :
    (commMap K x).1 ⟨w, hw⟩ = (x w.embedding).re := rfl

theorem commMap_apply_of_isComplex (x : (K →+* ℂ) → ℂ) {w : InfinitePlace K} (hw : IsComplex w) :
    (commMap K x).2 ⟨w, hw⟩ = x w.embedding := rfl

@[simp]
theorem commMap_canonical_eq_mixed (x : K) :
    commMap K (canonicalEmbedding K x) = mixedEmbedding K x := by
  simp only [canonicalEmbedding, commMap, LinearMap.coe_mk, AddHom.coe_mk, Pi.ringHom_apply,
    mixedEmbedding, RingHom.prod_apply, Prod.mk.injEq]
  exact ⟨rfl, rfl⟩

/-- This is a technical result to ensure that the image of the `ℂ`-basis of `ℂ^n` defined in
`canonicalEmbedding.latticeBasis` is a `ℝ`-basis of the mixed space `ℝ^r₁ × ℂ^r₂`,
see `mixedEmbedding.latticeBasis`. -/
theorem disjoint_span_commMap_ker [NumberField K] :
    Disjoint (Submodule.span ℝ (Set.range (canonicalEmbedding.latticeBasis K)))
      (LinearMap.ker (commMap K)) := by
  refine LinearMap.disjoint_ker.mpr (fun x h_mem h_zero => ?_)
  replace h_mem : x ∈ Submodule.span ℝ (Set.range (canonicalEmbedding K)) := by
    refine (Submodule.span_mono ?_) h_mem
    rintro _ ⟨i, rfl⟩
    exact ⟨integralBasis K i, (canonicalEmbedding.latticeBasis_apply K i).symm⟩
  ext1 φ
  rw [Pi.zero_apply]
  by_cases hφ : ComplexEmbedding.IsReal φ
  · apply Complex.ext
    · rw [← embedding_mk_eq_of_isReal hφ, ← commMap_apply_of_isReal K x ⟨φ, hφ, rfl⟩]
      exact congrFun (congrArg (fun x => x.1) h_zero) ⟨InfinitePlace.mk φ, _⟩
    · rw [Complex.zero_im, ← Complex.conj_eq_iff_im, canonicalEmbedding.conj_apply _ h_mem,
        ComplexEmbedding.isReal_iff.mp hφ]
  · have := congrFun (congrArg (fun x => x.2) h_zero) ⟨InfinitePlace.mk φ, ⟨φ, hφ, rfl⟩⟩
    cases embedding_mk_eq φ with
    | inl h => rwa [← h, ← commMap_apply_of_isComplex K x ⟨φ, hφ, rfl⟩]
    | inr h =>
        apply RingHom.injective (starRingEnd ℂ)
        rwa [canonicalEmbedding.conj_apply _ h_mem, ← h, map_zero,
          ← commMap_apply_of_isComplex K x ⟨φ, hφ, rfl⟩]

end commMap

noncomputable section norm

open scoped Classical

variable {K}

/-- The norm at the infinite place `w` of an element of the mixed space. --/
def normAtPlace (w : InfinitePlace K) : (mixedSpace K) →*₀ ℝ where
  toFun x := if hw : IsReal w then ‖x.1 ⟨w, hw⟩‖ else ‖x.2 ⟨w, not_isReal_iff_isComplex.mp hw⟩‖
  map_zero' := by simp
  map_one' := by simp
  map_mul' x y := by split_ifs <;> simp

theorem normAtPlace_nonneg (w : InfinitePlace K) (x : mixedSpace K) :
    0 ≤ normAtPlace w x := by
  rw [normAtPlace, MonoidWithZeroHom.coe_mk, ZeroHom.coe_mk]
  split_ifs <;> exact norm_nonneg _

theorem normAtPlace_neg (w : InfinitePlace K) (x : mixedSpace K)  :
    normAtPlace w (- x) = normAtPlace w x := by
  rw [normAtPlace, MonoidWithZeroHom.coe_mk, ZeroHom.coe_mk]
  split_ifs <;> simp

theorem normAtPlace_add_le (w : InfinitePlace K) (x y : mixedSpace K) :
    normAtPlace w (x + y) ≤ normAtPlace w x + normAtPlace w y := by
  rw [normAtPlace, MonoidWithZeroHom.coe_mk, ZeroHom.coe_mk]
  split_ifs <;> exact norm_add_le _ _

theorem normAtPlace_smul (w : InfinitePlace K) (x : mixedSpace K) (c : ℝ) :
    normAtPlace w (c • x) = |c| * normAtPlace w x := by
  rw [normAtPlace, MonoidWithZeroHom.coe_mk, ZeroHom.coe_mk]
  split_ifs
  · rw [Prod.smul_fst, Pi.smul_apply, norm_smul, Real.norm_eq_abs]
  · rw [Prod.smul_snd, Pi.smul_apply, norm_smul, Real.norm_eq_abs, Complex.norm_eq_abs]

theorem normAtPlace_real (w : InfinitePlace K) (c : ℝ) :
    normAtPlace w ((fun _ ↦ c, fun _ ↦ c) : (mixedSpace K)) = |c| := by
  rw [show ((fun _ ↦ c, fun _ ↦ c) : (mixedSpace K)) = c • 1 by ext <;> simp, normAtPlace_smul,
    map_one, mul_one]

theorem normAtPlace_apply_isReal {w : InfinitePlace K} (hw : IsReal w) (x : mixedSpace K) :
    normAtPlace w x = ‖x.1 ⟨w, hw⟩‖ := by
  rw [normAtPlace, MonoidWithZeroHom.coe_mk, ZeroHom.coe_mk, dif_pos]

theorem normAtPlace_apply_isComplex {w : InfinitePlace K} (hw : IsComplex w) (x : mixedSpace K) :
    normAtPlace w x = ‖x.2 ⟨w, hw⟩‖ := by
  rw [normAtPlace, MonoidWithZeroHom.coe_mk, ZeroHom.coe_mk,
    dif_neg (not_isReal_iff_isComplex.mpr hw)]

@[simp]
theorem normAtPlace_apply (w : InfinitePlace K) (x : K) :
    normAtPlace w (mixedEmbedding K x) = w x := by
  simp_rw [normAtPlace, MonoidWithZeroHom.coe_mk, ZeroHom.coe_mk, mixedEmbedding,
    RingHom.prod_apply, Pi.ringHom_apply, norm_embedding_of_isReal, norm_embedding_eq, dite_eq_ite,
    ite_id]

theorem forall_normAtPlace_eq_zero_iff {x : mixedSpace K} :
    (∀ w, normAtPlace w x = 0) ↔ x = 0 := by
  refine ⟨fun h ↦ ?_, fun h ↦ ?_⟩
  · ext w
    · exact norm_eq_zero'.mp (normAtPlace_apply_isReal w.prop _ ▸ h w.1)
    · exact norm_eq_zero'.mp (normAtPlace_apply_isComplex w.prop _ ▸ h w.1)
  · simp_rw [h, map_zero, implies_true]

@[deprecated (since := "2024-09-13")] alias normAtPlace_eq_zero := forall_normAtPlace_eq_zero_iff

@[simp]
theorem exists_normAtPlace_ne_zero_iff {x : mixedSpace K} :
    (∃ w, normAtPlace w x ≠ 0) ↔ x ≠ 0 := by
  rw [ne_eq, ← forall_normAtPlace_eq_zero_iff, not_forall]

theorem continuous_normAtPlace (w : InfinitePlace K) :
    Continuous (normAtPlace w) := by
  simp_rw [normAtPlace, MonoidWithZeroHom.coe_mk, ZeroHom.coe_mk]
  split_ifs <;> fun_prop

variable [NumberField K]

theorem nnnorm_eq_sup_normAtPlace (x : mixedSpace K) :
    ‖x‖₊ = univ.sup fun w ↦ ⟨normAtPlace w x, normAtPlace_nonneg w x⟩ := by
  have :
      (univ : Finset (InfinitePlace K)) =
      (univ.image (fun w : {w : InfinitePlace K // IsReal w} ↦ w.1)) ∪
      (univ.image (fun w : {w : InfinitePlace K // IsComplex w} ↦ w.1)) := by
    ext; simp [isReal_or_isComplex]
  rw [this, sup_union, univ.sup_image, univ.sup_image, sup_eq_max,
    Prod.nnnorm_def', Pi.nnnorm_def, Pi.nnnorm_def]
  congr
  · ext w
    simp [normAtPlace_apply_isReal w.prop]
  · ext w
    simp [normAtPlace_apply_isComplex w.prop]

theorem norm_eq_sup'_normAtPlace (x : mixedSpace K) :
    ‖x‖ = univ.sup' univ_nonempty fun w ↦ normAtPlace w x := by
  rw [← coe_nnnorm, nnnorm_eq_sup_normAtPlace, ← sup'_eq_sup univ_nonempty, ← NNReal.val_eq_coe,
    ← OrderHom.Subtype.val_coe, map_finset_sup', OrderHom.Subtype.val_coe]
  simp only [Function.comp_apply]

/-- The norm of `x` is `∏ w, (normAtPlace x) ^ mult w`. It is defined such that the norm of
`mixedEmbedding K a` for `a : K` is equal to the absolute value of the norm of `a` over `ℚ`,
see `norm_eq_norm`. -/
protected def norm : (mixedSpace K) →*₀ ℝ where
  toFun x := ∏ w, (normAtPlace w x) ^ (mult w)
  map_one' := by simp only [map_one, one_pow, prod_const_one]
  map_zero' := by simp [mult]
  map_mul' _ _ := by simp only [map_mul, mul_pow, prod_mul_distrib]

protected theorem norm_apply (x : mixedSpace K) :
    mixedEmbedding.norm x = ∏ w, (normAtPlace w x) ^ (mult w) := rfl

protected theorem norm_nonneg (x : mixedSpace K) :
    0 ≤ mixedEmbedding.norm x := univ.prod_nonneg fun _ _ ↦ pow_nonneg (normAtPlace_nonneg _ _) _

protected theorem norm_eq_zero_iff {x : mixedSpace K} :
    mixedEmbedding.norm x = 0 ↔ ∃ w, normAtPlace w x = 0 := by
  simp_rw [mixedEmbedding.norm, MonoidWithZeroHom.coe_mk, ZeroHom.coe_mk, prod_eq_zero_iff,
    mem_univ, true_and, pow_eq_zero_iff mult_ne_zero]

protected theorem norm_ne_zero_iff {x : mixedSpace K} :
    mixedEmbedding.norm x ≠ 0 ↔ ∀ w, normAtPlace w x ≠ 0 := by
  rw [← not_iff_not]
  simp_rw [ne_eq, mixedEmbedding.norm_eq_zero_iff, not_not, not_forall, not_not]

theorem norm_eq_of_normAtPlace_eq {x y : mixedSpace K}
    (h : ∀ w, normAtPlace w x = normAtPlace w y) :
    mixedEmbedding.norm x = mixedEmbedding.norm y := by
  simp_rw [mixedEmbedding.norm_apply, h]

theorem norm_smul (c : ℝ) (x : mixedSpace K) :
    mixedEmbedding.norm (c • x) = |c| ^ finrank ℚ K * (mixedEmbedding.norm x) := by
  simp_rw [mixedEmbedding.norm_apply, normAtPlace_smul, mul_pow, prod_mul_distrib,
    prod_pow_eq_pow_sum, sum_mult_eq]

theorem norm_real (c : ℝ) :
    mixedEmbedding.norm ((fun _ ↦ c, fun _ ↦ c) : (mixedSpace K)) = |c| ^ finrank ℚ K := by
  rw [show ((fun _ ↦ c, fun _ ↦ c) : (mixedSpace K)) = c • 1 by ext <;> simp, norm_smul, map_one,
    mul_one]

@[simp]
theorem norm_eq_norm (x : K) :
    mixedEmbedding.norm (mixedEmbedding K x) = |Algebra.norm ℚ x| := by
  simp_rw [mixedEmbedding.norm_apply, normAtPlace_apply, prod_eq_abs_norm]

theorem norm_unit (u : (𝓞 K)ˣ) :
    mixedEmbedding.norm (mixedEmbedding K u) = 1 := by
  rw [norm_eq_norm, Units.norm, Rat.cast_one]

theorem norm_eq_zero_iff' {x : mixedSpace K} (hx : x ∈ Set.range (mixedEmbedding K)) :
    mixedEmbedding.norm x = 0 ↔ x = 0 := by
  obtain ⟨a, rfl⟩ := hx
  rw [norm_eq_norm, Rat.cast_abs, abs_eq_zero, Rat.cast_eq_zero, Algebra.norm_eq_zero_iff,
    map_eq_zero]

variable (K) in
protected theorem continuous_norm : Continuous (mixedEmbedding.norm : (mixedSpace K) → ℝ) := by
  refine continuous_finset_prod Finset.univ fun _ _ ↦ ?_
  simp_rw [normAtPlace, MonoidWithZeroHom.coe_mk, ZeroHom.coe_mk, dite_pow]
  split_ifs <;> fun_prop

end norm

noncomputable section stdBasis

open scoped Classical

open Complex MeasureTheory MeasureTheory.Measure ZSpan Matrix ComplexConjugate

variable [NumberField K]

/-- The type indexing the basis `stdBasis`. -/
abbrev index := {w : InfinitePlace K // IsReal w} ⊕ ({w : InfinitePlace K // IsComplex w}) × (Fin 2)

/-- The `ℝ`-basis of the mixed space of `K` formed by the vector equal to `1` at `w` and `0`
elsewhere for `IsReal w` and by the couple of vectors equal to `1` (resp. `I`) at `w` and `0`
elsewhere for `IsComplex w`. -/
def stdBasis : Basis (index K) ℝ (mixedSpace K) :=
  Basis.prod (Pi.basisFun ℝ _)
    (Basis.reindex (Pi.basis fun _ => basisOneI) (Equiv.sigmaEquivProd _ _))

variable {K}

@[simp]
theorem stdBasis_apply_ofIsReal (x : mixedSpace K) (w : {w : InfinitePlace K // IsReal w}) :
    (stdBasis K).repr x (Sum.inl w) = x.1 w := rfl

@[simp]
theorem stdBasis_apply_ofIsComplex_fst (x : mixedSpace K)
    (w : {w : InfinitePlace K // IsComplex w}) :
    (stdBasis K).repr x (Sum.inr ⟨w, 0⟩) = (x.2 w).re := rfl

@[simp]
theorem stdBasis_apply_ofIsComplex_snd (x : mixedSpace K)
    (w : {w : InfinitePlace K // IsComplex w}) :
    (stdBasis K).repr x (Sum.inr ⟨w, 1⟩) = (x.2 w).im := rfl

variable (K)

theorem fundamentalDomain_stdBasis :
    fundamentalDomain (stdBasis K) =
        (Set.univ.pi fun _ => Set.Ico 0 1) ×ˢ
        (Set.univ.pi fun _ => Complex.measurableEquivPi⁻¹' (Set.univ.pi fun _ => Set.Ico 0 1)) := by
  ext
  simp [stdBasis, mem_fundamentalDomain, Complex.measurableEquivPi]

theorem volume_fundamentalDomain_stdBasis :
    volume (fundamentalDomain (stdBasis K)) = 1 := by
  rw [fundamentalDomain_stdBasis, volume_eq_prod, prod_prod, volume_pi, volume_pi, pi_pi, pi_pi,
    Complex.volume_preserving_equiv_pi.measure_preimage ?_, volume_pi, pi_pi, Real.volume_Ico,
    sub_zero, ENNReal.ofReal_one, prod_const_one, prod_const_one, prod_const_one, one_mul]
  exact (MeasurableSet.pi Set.countable_univ (fun _ _ => measurableSet_Ico)).nullMeasurableSet

/-- The `Equiv` between `index K` and `K →+* ℂ` defined by sending a real infinite place `w` to
the unique corresponding embedding `w.embedding`, and the pair `⟨w, 0⟩` (resp. `⟨w, 1⟩`) for a
complex infinite place `w` to `w.embedding` (resp. `conjugate w.embedding`). -/
def indexEquiv : (index K) ≃ (K →+* ℂ) := by
  refine Equiv.ofBijective (fun c => ?_)
    ((Fintype.bijective_iff_surjective_and_card _).mpr ⟨?_, ?_⟩)
  · cases c with
    | inl w => exact w.val.embedding
    | inr wj => rcases wj with ⟨w, j⟩
                exact if j = 0 then w.val.embedding else ComplexEmbedding.conjugate w.val.embedding
  · intro φ
    by_cases hφ : ComplexEmbedding.IsReal φ
    · exact ⟨Sum.inl (InfinitePlace.mkReal ⟨φ, hφ⟩), by simp [embedding_mk_eq_of_isReal hφ]⟩
    · by_cases hw : (InfinitePlace.mk φ).embedding = φ
      · exact ⟨Sum.inr ⟨InfinitePlace.mkComplex ⟨φ, hφ⟩, 0⟩, by simp [hw]⟩
      · exact ⟨Sum.inr ⟨InfinitePlace.mkComplex ⟨φ, hφ⟩, 1⟩,
          by simp [(embedding_mk_eq φ).resolve_left hw]⟩
  · rw [Embeddings.card, ← mixedEmbedding.finrank K,
      ← Module.finrank_eq_card_basis (stdBasis K)]

variable {K}

@[simp]
theorem indexEquiv_apply_ofIsReal (w : {w : InfinitePlace K // IsReal w}) :
    (indexEquiv K) (Sum.inl w) = w.val.embedding := rfl

@[simp]
theorem indexEquiv_apply_ofIsComplex_fst (w : {w : InfinitePlace K // IsComplex w}) :
    (indexEquiv K) (Sum.inr ⟨w, 0⟩) = w.val.embedding := rfl

@[simp]
theorem indexEquiv_apply_ofIsComplex_snd (w : {w : InfinitePlace K // IsComplex w}) :
    (indexEquiv K) (Sum.inr ⟨w, 1⟩) = ComplexEmbedding.conjugate w.val.embedding := rfl

variable (K)

/-- The matrix that gives the representation on `stdBasis` of the image by `commMap` of an
element `x` of `(K →+* ℂ) → ℂ` fixed by the map `x_φ ↦ conj x_(conjugate φ)`,
see `stdBasis_repr_eq_matrixToStdBasis_mul`. -/
def matrixToStdBasis : Matrix (index K) (index K) ℂ :=
  fromBlocks (diagonal fun _ => 1) 0 0 <| reindex (Equiv.prodComm _ _) (Equiv.prodComm _ _)
    (blockDiagonal (fun _ => (2 : ℂ)⁻¹ • !![1, 1; - I, I]))

theorem det_matrixToStdBasis :
    (matrixToStdBasis K).det = (2⁻¹ * I) ^ nrComplexPlaces K :=
  calc
  _ = ∏ _k : { w : InfinitePlace K // IsComplex w }, det ((2 : ℂ)⁻¹ • !![1, 1; -I, I]) := by
      rw [matrixToStdBasis, det_fromBlocks_zero₂₁, det_diagonal, prod_const_one, one_mul,
          det_reindex_self, det_blockDiagonal]
  _ = ∏ _k : { w : InfinitePlace K // IsComplex w }, (2⁻¹ * Complex.I) := by
      refine prod_congr (Eq.refl _) (fun _ _ => ?_)
      field_simp; ring
  _ = (2⁻¹ * Complex.I) ^ Fintype.card {w : InfinitePlace K // IsComplex w} := by
      rw [prod_const, Fintype.card]

/-- Let `x : (K →+* ℂ) → ℂ` such that `x_φ = conj x_(conj φ)` for all `φ : K →+* ℂ`, then the
representation of `commMap K x` on `stdBasis` is given (up to reindexing) by the product of
`matrixToStdBasis` by `x`. -/
theorem stdBasis_repr_eq_matrixToStdBasis_mul (x : (K →+* ℂ) → ℂ)
    (hx : ∀ φ, conj (x φ) = x (ComplexEmbedding.conjugate φ)) (c : index K) :
    ((stdBasis K).repr (commMap K x) c : ℂ) =
      (matrixToStdBasis K *ᵥ (x ∘ (indexEquiv K))) c := by
  simp_rw [commMap, matrixToStdBasis, LinearMap.coe_mk, AddHom.coe_mk,
    mulVec, dotProduct, Function.comp_apply, index, Fintype.sum_sum_type,
    diagonal_one, reindex_apply, ← univ_product_univ, sum_product,
    indexEquiv_apply_ofIsReal, Fin.sum_univ_two, indexEquiv_apply_ofIsComplex_fst,
    indexEquiv_apply_ofIsComplex_snd, smul_of, smul_cons, smul_eq_mul,
    mul_one, Matrix.smul_empty, Equiv.prodComm_symm, Equiv.coe_prodComm]
  cases c with
  | inl w =>
      simp_rw [stdBasis_apply_ofIsReal, fromBlocks_apply₁₁, fromBlocks_apply₁₂,
        one_apply, Matrix.zero_apply, ite_mul, one_mul, zero_mul, sum_ite_eq, mem_univ, ite_true,
        add_zero, sum_const_zero, add_zero, ← conj_eq_iff_re, hx (embedding w.val),
        conjugate_embedding_eq_of_isReal w.prop]
  | inr c =>
    rcases c with ⟨w, j⟩
    fin_cases j
    · simp_rw [Fin.mk_zero, stdBasis_apply_ofIsComplex_fst, fromBlocks_apply₂₁,
        fromBlocks_apply₂₂, Matrix.zero_apply, submatrix_apply,
        blockDiagonal_apply, Prod.swap_prod_mk, ite_mul, zero_mul, sum_const_zero, zero_add,
        sum_add_distrib, sum_ite_eq, mem_univ, ite_true, of_apply, cons_val', cons_val_zero,
        cons_val_one, head_cons, ← hx (embedding w), re_eq_add_conj]
      field_simp
    · simp_rw [Fin.mk_one, stdBasis_apply_ofIsComplex_snd, fromBlocks_apply₂₁,
        fromBlocks_apply₂₂, Matrix.zero_apply, submatrix_apply, blockDiagonal_apply,
        Prod.swap_prod_mk, ite_mul, zero_mul, sum_const_zero, zero_add, sum_add_distrib, sum_ite_eq,
        mem_univ, ite_true, of_apply, cons_val', cons_val_zero, cons_val_one, head_cons,
        ← hx (embedding w), im_eq_sub_conj]
      ring_nf; field_simp

end stdBasis

noncomputable section integerLattice

variable [NumberField K]

open Module.Free

open scoped nonZeroDivisors

/-- The image of the ring of integers of `K` in the mixed space. -/
protected abbrev integerLattice : Submodule ℤ (mixedSpace K) :=
  LinearMap.range ((mixedEmbedding K).comp (algebraMap (𝓞 K) K)).toIntAlgHom.toLinearMap

/-- A `ℝ`-basis of the mixed space that is also a `ℤ`-basis of the image of `𝓞 K`. -/
def latticeBasis :
    Basis (ChooseBasisIndex ℤ (𝓞 K)) ℝ (mixedSpace K) := by
  classical
    -- We construct an `ℝ`-linear independent family from the image of
    -- `canonicalEmbedding.lattice_basis` by `commMap`
    have := LinearIndependent.map (LinearIndependent.restrict_scalars
      (by { simpa only [Complex.real_smul, mul_one] using Complex.ofReal_injective })
      (canonicalEmbedding.latticeBasis K).linearIndependent)
      (disjoint_span_commMap_ker K)
    -- and it's a basis since it has the right cardinality
    refine basisOfLinearIndependentOfCardEqFinrank this ?_
    rw [← finrank_eq_card_chooseBasisIndex, RingOfIntegers.rank, finrank_prod, finrank_pi,
      finrank_pi_fintype, Complex.finrank_real_complex, sum_const, card_univ, ← nrRealPlaces,
      ← nrComplexPlaces, ← card_real_embeddings, Algebra.id.smul_eq_mul, mul_comm,
      ← card_complex_embeddings, ← NumberField.Embeddings.card K ℂ, Fintype.card_subtype_compl,
      Nat.add_sub_of_le (Fintype.card_subtype_le _)]

@[simp]
theorem latticeBasis_apply (i : ChooseBasisIndex ℤ (𝓞 K)) :
    latticeBasis K i = (mixedEmbedding K) (integralBasis K i) := by
  simp only [latticeBasis, coe_basisOfLinearIndependentOfCardEqFinrank, Function.comp_apply,
    canonicalEmbedding.latticeBasis_apply, integralBasis_apply, commMap_canonical_eq_mixed]

theorem mem_span_latticeBasis {x : (mixedSpace K)} :
    x ∈ Submodule.span ℤ (Set.range (latticeBasis K)) ↔
      x ∈ mixedEmbedding.integerLattice K := by
  rw [show Set.range (latticeBasis K) =
      (mixedEmbedding K).toIntAlgHom.toLinearMap '' (Set.range (integralBasis K)) by
    rw [← Set.range_comp]; exact congrArg Set.range (funext (fun i => latticeBasis_apply K i))]
  rw [← Submodule.map_span, ← SetLike.mem_coe, Submodule.map_coe]
  simp only [Set.mem_image, SetLike.mem_coe, mem_span_integralBasis K,
    RingHom.mem_range, exists_exists_eq_and]
  rfl

theorem span_latticeBasis :
    Submodule.span ℤ (Set.range (latticeBasis K)) = mixedEmbedding.integerLattice K :=
  Submodule.ext_iff.mpr fun _ ↦ mem_span_latticeBasis K

instance : DiscreteTopology (mixedEmbedding.integerLattice K) := by
  classical
  rw [← span_latticeBasis]
  infer_instance

open Classical in
instance : IsZLattice ℝ (mixedEmbedding.integerLattice K) := by
  simp_rw [← span_latticeBasis]
  exact ZSpan.isZLattice (latticeBasis K)

open Classical in
theorem fundamentalDomain_integerLattice :
    MeasureTheory.IsAddFundamentalDomain (mixedEmbedding.integerLattice K)
      (ZSpan.fundamentalDomain (latticeBasis K)) := by
  rw [← span_latticeBasis]
  exact ZSpan.isAddFundamentalDomain (latticeBasis K) _

theorem mem_rat_span_latticeBasis (x : K) :
    mixedEmbedding K x ∈ Submodule.span ℚ (Set.range (latticeBasis K)) := by
  rw [← Basis.sum_repr (integralBasis K) x, map_sum]
  simp_rw [map_rat_smul]
  refine Submodule.sum_smul_mem _ _ (fun i _ ↦ Submodule.subset_span ?_)
  rw [← latticeBasis_apply]
  exact Set.mem_range_self i

theorem latticeBasis_repr_apply (x : K) (i : ChooseBasisIndex ℤ (𝓞 K)) :
    (latticeBasis K).repr (mixedEmbedding K x) i = (integralBasis K).repr x i := by
  rw [← Basis.restrictScalars_repr_apply ℚ _ ⟨_, mem_rat_span_latticeBasis K x⟩, eq_ratCast,
    Rat.cast_inj]
  let f := (mixedEmbedding K).toRatAlgHom.toLinearMap.codRestrict _
    (fun x ↦ mem_rat_span_latticeBasis K x)
  suffices ((latticeBasis K).restrictScalars ℚ).repr.toLinearMap ∘ₗ f =
    (integralBasis K).repr.toLinearMap from DFunLike.congr_fun (LinearMap.congr_fun this x) i
  refine Basis.ext (integralBasis K) (fun i ↦ ?_)
  have : f (integralBasis K i) = ((latticeBasis K).restrictScalars ℚ) i := by
    apply Subtype.val_injective
    rw [LinearMap.codRestrict_apply, AlgHom.toLinearMap_apply, Basis.restrictScalars_apply,
      latticeBasis_apply]
    rfl
  simp_rw [LinearMap.coe_comp, LinearEquiv.coe_coe, Function.comp_apply, this, Basis.repr_self]

variable (I : (FractionalIdeal (𝓞 K)⁰ K)ˣ)

/-- The image of the fractional ideal `I` in the mixed space. -/
abbrev idealLattice : Submodule ℤ (mixedSpace K) := LinearMap.range <|
  (mixedEmbedding K).toIntAlgHom.toLinearMap ∘ₗ ((I : Submodule (𝓞 K) K).subtype.restrictScalars ℤ)

theorem mem_idealLattice {x : mixedSpace K} :
    x ∈ idealLattice K I ↔ ∃ y, y ∈ (I : Set K) ∧ mixedEmbedding K y = x := by
  simp [idealLattice]

/-- The generalized index of the lattice generated by `I` in the lattice generated by
`𝓞 K` is equal to the norm of the ideal `I`. The result is stated in terms of base change
determinant and is the translation of `NumberField.det_basisOfFractionalIdeal_eq_absNorm` in
the mixed space. This is useful, in particular, to prove that the family obtained from
the `ℤ`-basis of `I` is actually an `ℝ`-basis of the mixed space, see
`fractionalIdealLatticeBasis`. -/
theorem det_basisOfFractionalIdeal_eq_norm
    (e : (ChooseBasisIndex ℤ (𝓞 K)) ≃ (ChooseBasisIndex ℤ I)) :
    |Basis.det (latticeBasis K) ((mixedEmbedding K ∘ (basisOfFractionalIdeal K I) ∘ e))| =
      FractionalIdeal.absNorm I.1 := by
  suffices Basis.det (latticeBasis K) ((mixedEmbedding K ∘ (basisOfFractionalIdeal K I) ∘ e)) =
      (algebraMap ℚ ℝ) ((Basis.det (integralBasis K)) ((basisOfFractionalIdeal K I) ∘ e)) by
    rw [this, eq_ratCast, ← Rat.cast_abs, ← Equiv.symm_symm e, ← Basis.coe_reindex,
      det_basisOfFractionalIdeal_eq_absNorm K I e]
  rw [Basis.det_apply, Basis.det_apply, RingHom.map_det]
  congr
  ext i j
  simp_rw [RingHom.mapMatrix_apply, Matrix.map_apply, Basis.toMatrix_apply, Function.comp_apply]
  exact latticeBasis_repr_apply K _ i

/-- A `ℝ`-basis of the mixed space of `K` that is also a `ℤ`-basis of the image of the fractional
ideal `I`. -/
def fractionalIdealLatticeBasis :
    Basis (ChooseBasisIndex ℤ I) ℝ (mixedSpace K) := by
  let e : (ChooseBasisIndex ℤ (𝓞 K)) ≃ (ChooseBasisIndex ℤ I) := by
    refine Fintype.equivOfCardEq ?_
    rw [← finrank_eq_card_chooseBasisIndex, ← finrank_eq_card_chooseBasisIndex,
      fractionalIdeal_rank]
  refine Basis.reindex ?_ e
  suffices IsUnit ((latticeBasis K).det ((mixedEmbedding K) ∘ (basisOfFractionalIdeal K I) ∘ e)) by
    rw [← is_basis_iff_det] at this
    exact Basis.mk this.1 (by rw [this.2])
  rw [isUnit_iff_ne_zero, ne_eq, ← abs_eq_zero.not, det_basisOfFractionalIdeal_eq_norm,
    Rat.cast_eq_zero, FractionalIdeal.absNorm_eq_zero_iff]
  exact Units.ne_zero I

@[simp]
theorem fractionalIdealLatticeBasis_apply (i : ChooseBasisIndex ℤ I) :
    fractionalIdealLatticeBasis K I i = (mixedEmbedding K) (basisOfFractionalIdeal K I i) := by
  simp only [fractionalIdealLatticeBasis, Basis.coe_reindex, Basis.coe_mk, Function.comp_apply,
    Equiv.apply_symm_apply]

theorem mem_span_fractionalIdealLatticeBasis {x : (mixedSpace K)} :
    x ∈ Submodule.span ℤ (Set.range (fractionalIdealLatticeBasis K I)) ↔
      x ∈ mixedEmbedding K '' I := by
  rw [show Set.range (fractionalIdealLatticeBasis K I) =
        (mixedEmbedding K).toIntAlgHom.toLinearMap '' (Set.range (basisOfFractionalIdeal K I)) by
      rw [← Set.range_comp]
      exact congr_arg Set.range (funext (fun i ↦ fractionalIdealLatticeBasis_apply K I i))]
  rw [← Submodule.map_span, ← SetLike.mem_coe, Submodule.map_coe]
  rw [show Submodule.span ℤ (Set.range (basisOfFractionalIdeal K I)) = (I : Set K) by
        ext; erw [mem_span_basisOfFractionalIdeal]]
  rfl

theorem span_idealLatticeBasis :
    (Submodule.span ℤ (Set.range (fractionalIdealLatticeBasis K I))) =
      (mixedEmbedding.idealLattice K I) := by
  ext x
  simp [mem_span_fractionalIdealLatticeBasis]

instance : DiscreteTopology (mixedEmbedding.idealLattice K I) := by
  classical
  rw [← span_idealLatticeBasis]
  infer_instance

open Classical in
instance : IsZLattice ℝ (mixedEmbedding.idealLattice K I) := by
  simp_rw [← span_idealLatticeBasis]
  exact ZSpan.isZLattice (fractionalIdealLatticeBasis K I)

open Classical in
theorem fundamentalDomain_idealLattice :
    MeasureTheory.IsAddFundamentalDomain (mixedEmbedding.idealLattice K I)
      (ZSpan.fundamentalDomain (fractionalIdealLatticeBasis K I)) := by
  rw [← span_idealLatticeBasis]
  exact ZSpan.isAddFundamentalDomain (fractionalIdealLatticeBasis K I) _

end integerLattice

noncomputable section plusPart

open ContinuousLinearEquiv

variable {K} (s : Set {w : InfinitePlace K // IsReal w})

open Classical in
/-- Let `s` be a set of real places, define the continuous linear equiv of the mixed space that
swaps sign at places in `s` and leaves the rest unchanged. -/
def negAt :
    (mixedSpace K) ≃L[ℝ] (mixedSpace K) :=
  (piCongrRight fun w ↦ if w ∈ s then neg ℝ else ContinuousLinearEquiv.refl ℝ ℝ).prod
    (ContinuousLinearEquiv.refl ℝ _)

variable {s}

@[simp]
theorem negAt_apply_of_isReal_and_mem (x : mixedSpace K) {w : {w // IsReal w}} (hw : w ∈ s) :
    (negAt s x).1 w = - x.1 w := by
  simp_rw [negAt, ContinuousLinearEquiv.prod_apply, piCongrRight_apply, if_pos hw,
    ContinuousLinearEquiv.neg_apply]

@[simp]
theorem negAt_apply_of_isReal_and_not_mem (x : mixedSpace K) {w : {w // IsReal w}} (hw : w ∉ s) :
    (negAt s x).1 w = x.1 w := by
  simp_rw [negAt, ContinuousLinearEquiv.prod_apply, piCongrRight_apply, if_neg hw,
    ContinuousLinearEquiv.refl_apply]

@[simp]
theorem negAt_apply_of_isComplex (x : mixedSpace K) (w : {w // IsComplex w}) :
    (negAt s x).2 w = x.2 w := rfl

@[simp]
theorem negAt_apply_snd (x : mixedSpace K) :
    (negAt s x).2 = x.2 := rfl

@[simp]
theorem negAt_apply_abs_of_isReal (x : mixedSpace K) (w : {w // IsReal w}) :
    |(negAt s x).1 w| = |x.1 w| := by
  by_cases hw : w ∈ s <;> simp [hw]

open MeasureTheory Classical in
/-- `negAt` preserves the volume . -/
theorem volume_preserving_negAt [NumberField K] :
    MeasurePreserving (negAt s) := by
  refine MeasurePreserving.prod (volume_preserving_pi fun w ↦ ?_) (MeasurePreserving.id _)
  by_cases hw : w ∈ s
  · simp_rw [if_pos hw]
    exact Measure.measurePreserving_neg _
  · simp_rw [if_neg hw]
    exact MeasurePreserving.id _

variable (s) in
/-- `negAt` preserves `normAtPlace`. -/
@[simp]
theorem normAtPlace_negAt (x : mixedSpace K) (w : InfinitePlace K) :
    normAtPlace w (negAt s x) = normAtPlace w x := by
  obtain hw | hw := isReal_or_isComplex w
  · simp_rw [normAtPlace_apply_isReal hw, Real.norm_eq_abs, negAt_apply_abs_of_isReal]
  · simp_rw [normAtPlace_apply_isComplex hw, negAt_apply_of_isComplex]

/-- `negAt` preserves the `norm`. -/
@[simp]
theorem norm_negAt [NumberField K] (x : mixedSpace K) :
    mixedEmbedding.norm (negAt s x) = mixedEmbedding.norm x :=
  norm_eq_of_normAtPlace_eq (fun w ↦ normAtPlace_negAt _ _ w)

/-- `negAt` is its own inverse. -/
@[simp]
theorem negAt_symm :
    (negAt s).symm = negAt s := by
  ext x w
  · by_cases hw : w ∈ s
    · simp_rw [negAt_apply_of_isReal_and_mem _ hw, negAt, prod_symm,
        ContinuousLinearEquiv.prod_apply, piCongrRight_symm_apply, if_pos hw, symm_neg, neg_apply]
    · simp_rw [negAt_apply_of_isReal_and_not_mem _ hw, negAt, prod_symm,
        ContinuousLinearEquiv.prod_apply, piCongrRight_symm_apply, if_neg hw, refl_symm, refl_apply]
  · rfl

/-- For `x : mixedSpace K`, the set `signSet x` is the set of real places `w` s.t. `x w ≤ 0`. -/
def signSet (x : mixedSpace K) : Set {w : InfinitePlace K // IsReal w} := {w | x.1 w ≤ 0}

@[simp]
theorem negAt_signSet_apply_of_isReal (x : mixedSpace K) (w : {w // IsReal w}) :
    (negAt (signSet x) x).1 w = |x.1 w| := by
  by_cases hw : x.1 w ≤ 0
  · rw [negAt_apply_of_isReal_and_mem _ hw, abs_of_nonpos hw]
  · rw [negAt_apply_of_isReal_and_not_mem _ hw, abs_of_pos (lt_of_not_ge hw)]

@[simp]
theorem negAt_signSet_apply_of_isComplex (x : mixedSpace K) (w : {w // IsComplex w}) :
    (negAt (signSet x) x).2 w = x.2 w := rfl

<<<<<<< HEAD
variable (A : Set (mixedSpace K))

/-- `negAt s A` is also equal to the preimage of `A` by `negAt s`. This fact can be useful to
simplify some proofs. -/
theorem negAt_preimage (s : Set {w // IsReal w} ) :
    negAt s ⁻¹' A = negAt s '' A := by
  rw [ContinuousLinearEquiv.image_eq_preimage, negAt_symm]

/-- The `Plus` part of a subset `A` of the `mixedSpace` is the set of points in `A` that are
positive at all real places. -/
abbrev plusPart : Set (mixedSpace K) := A ∩ {x | ∀ w, 0 < x.1 w}

/-- Let `s` be a set of real places. `negAtPlusPart A s` is the image of `plusPart A` by `negAt s`,
thus it is equal to the set of elements of `A` that are negative at real places in `s` and
positive at real places not in `s`. -/
abbrev negAtPlusPart (s : Set {w : InfinitePlace K // IsReal w}) : Set (mixedSpace K) :=
    negAt s '' (plusPart A)

theorem negAtPlusPart_neg_of_mem {s : Set {w // IsReal w}} {x : mixedSpace K}
    (hx : x ∈ negAtPlusPart A s) {w : {w // IsReal w}} (hw : w ∈ s) :
    x.1 w < 0 := by
=======
variable (A : Set (mixedSpace K)) {x : mixedSpace K}

variable (s) in
 /-- `negAt s A` is also equal to the preimage of `A` by `negAt s`. This fact is used to simplify
 some proofs. -/
 theorem negAt_preimage :
    negAt s ⁻¹' A = negAt s '' A := by
  rw [ContinuousLinearEquiv.image_eq_preimage, negAt_symm]

/-- The `plusPart` of a subset `A` of the `mixedSpace` is the set of points in `A` that are
positive at all real places. -/
abbrev plusPart : Set (mixedSpace K) := A ∩ {x | ∀ w, 0 < x.1 w}

theorem neg_of_mem_negA_plusPart (hx : x ∈ negAt s '' (plusPart A)) {w : {w // IsReal w}}
    (hw : w ∈ s) : x.1 w < 0 := by
>>>>>>> dfbe4365
  obtain ⟨y, hy, rfl⟩ := hx
  rw [negAt_apply_of_isReal_and_mem _ hw, neg_lt_zero]
  exact hy.2 w

<<<<<<< HEAD
theorem negAtPlusPart_pos_of_not_mem {s : Set {w // IsReal w}} {x : mixedSpace K}
    (hx : x ∈ negAtPlusPart A s) {w : {w // IsReal w}} (hw : w ∉ s) :
    0 < x.1 w := by
=======
 theorem pos_of_not_mem_negAt_plusPart (hx : x ∈ negAt s '' (plusPart A)) {w : {w // IsReal w}}
    (hw : w ∉ s) : 0 < x.1 w := by
>>>>>>> dfbe4365
  obtain ⟨y, hy, rfl⟩ := hx
  rw [negAt_apply_of_isReal_and_not_mem _ hw]
  exact hy.2 w

<<<<<<< HEAD
open Classical in
theorem mem_negAtPlusPart_of_mem (hA : ∀ x, x ∈ A ↔ (fun w ↦ |x.1 w|, x.2) ∈ A)
    (s : Set {w // IsReal w}) {x : mixedSpace K} (hx₁ : x ∈ A) (hx₂ : ∀ w, x.1 w ≠ 0) :
    x ∈ negAtPlusPart A s ↔ (∀ w, w ∈ s → x.1 w < 0) ∧ (∀ w, w ∉ s → x.1 w > 0) := by
  refine ⟨fun hx ↦ ⟨fun _ hw ↦ negAtPlusPart_neg_of_mem A hx hw,
      fun _ hw ↦ negAtPlusPart_pos_of_not_mem A hx hw⟩,
      fun ⟨h₁, h₂⟩ ↦ ⟨(fun w ↦ |x.1 w|, x.2), ⟨(hA x).mp hx₁, fun w ↦ abs_pos.mpr (hx₂ w)⟩, ?_⟩⟩
  ext w
  · by_cases hw : w ∈ s
    · simp_rw [negAt_apply_of_isReal_and_mem _ hw, abs_of_neg (h₁ w hw), neg_neg]
    · simp_rw [negAt_apply_of_isReal_and_not_mem _ hw, abs_of_pos (h₂ w hw)]
  · rfl

/-- The sets `negAtPlusPart` are pairwise disjoint. -/
theorem disjoint_negAtPlusPart : Pairwise (Disjoint on (negAtPlusPart A)) := by
  classical
=======
 /-- The images of `plusPart` by `negAt` are pairwise disjoint. -/
 theorem disjoint_negAt_plusPart : Pairwise (Disjoint on (fun s ↦ negAt s '' (plusPart A))) := by
>>>>>>> dfbe4365
  intro s t hst
  refine Set.disjoint_left.mpr fun _ hx hx' ↦ ?_
  obtain ⟨w, hw | hw⟩ : ∃ w, (w ∈ s ∧ w ∉ t) ∨ (w ∈ t ∧ w ∉ s) := by
    exact Set.symmDiff_nonempty.mpr hst
  · exact lt_irrefl _ <|
<<<<<<< HEAD
      (negAtPlusPart_neg_of_mem A hx hw.1).trans (negAtPlusPart_pos_of_not_mem A hx' hw.2)
  · exact lt_irrefl _ <|
      (negAtPlusPart_neg_of_mem A hx' hw.1).trans (negAtPlusPart_pos_of_not_mem A hx hw.2)

/-- Assume that the images of `plusPart A` under `negAt` are all subset of `A`. Then, the union of
all the `negPlusPart` and the set of elements of `A` that are zero at at least one real place is
equal to `A`. -/
theorem iUnion_negAtPlusPart_union (hA : ∀ x, x ∈ A ↔ (fun w ↦ |x.1 w|, x.2) ∈ A) :
    (⋃ s, negAtPlusPart A s) ∪ (A ∩ (⋃ w, {x | x.1 w = 0})) = A := by
=======
      (neg_of_mem_negA_plusPart A hx hw.1).trans (pos_of_not_mem_negAt_plusPart A hx' hw.2)
  · exact lt_irrefl _ <|
      (neg_of_mem_negA_plusPart A hx' hw.1).trans (pos_of_not_mem_negAt_plusPart A hx hw.2)

-- We will assume from now that `A` is symmetric at real places
variable  (hA : ∀ x, x ∈ A ↔ (fun w ↦ |x.1 w|, x.2) ∈ A)

include hA in
theorem mem_negAt_plusPart_of_mem (hx₁ : x ∈ A) (hx₂ : ∀ w, x.1 w ≠ 0) :
    x ∈ negAt s '' (plusPart A) ↔ (∀ w, w ∈ s → x.1 w < 0) ∧ (∀ w, w ∉ s → x.1 w > 0) := by
  refine ⟨fun hx ↦ ⟨fun _ hw ↦ neg_of_mem_negA_plusPart A hx hw,
      fun _ hw ↦ pos_of_not_mem_negAt_plusPart A hx hw⟩,
      fun ⟨h₁, h₂⟩ ↦ ⟨(fun w ↦ |x.1 w|, x.2), ⟨(hA x).mp hx₁, fun w ↦ abs_pos.mpr (hx₂ w)⟩, ?_⟩⟩
  ext w
  · by_cases hw : w ∈ s
    · simp only [negAt_apply_of_isReal_and_mem _ hw, abs_of_neg (h₁ w hw), neg_neg]
    · simp only [negAt_apply_of_isReal_and_not_mem _ hw, abs_of_pos (h₂ w hw)]
  · rfl

include hA in
/-- Assume that `A`  is symmetric at real places then, the union of the images of `plusPart`
by `negAt` and of the set of elements of `A` that are zero at at least one real place
is equal to `A`. -/
theorem iUnion_negAt_plusPart_union :
    (⋃ s, negAt s '' (plusPart A)) ∪ (A ∩ (⋃ w, {x | x.1 w = 0})) = A := by
>>>>>>> dfbe4365
  ext x
  rw [Set.mem_union, Set.mem_inter_iff, Set.mem_iUnion, Set.mem_iUnion]
  refine ⟨?_, fun h ↦ ?_⟩
  · rintro (⟨s, ⟨x, ⟨hx, _⟩, rfl⟩⟩ | h)
    · simp_rw (config := {singlePass := true}) [hA, negAt_apply_abs_of_isReal, negAt_apply_snd]
      rwa [← hA]
    · exact h.left
  · obtain hx | hx := exists_or_forall_not (fun w ↦ x.1 w = 0)
    · exact Or.inr ⟨h, hx⟩
    · refine Or.inl ⟨signSet x,
<<<<<<< HEAD
        (mem_negAtPlusPart_of_mem A hA _ h hx).mpr ⟨fun w hw ↦ ?_, fun w hw ↦ ?_⟩⟩
=======
        (mem_negAt_plusPart_of_mem A hA h hx).mpr ⟨fun w hw ↦ ?_, fun w hw ↦ ?_⟩⟩
>>>>>>> dfbe4365
      · exact lt_of_le_of_ne hw (hx w)
      · exact lt_of_le_of_ne (lt_of_not_ge hw).le (Ne.symm (hx w))

open MeasureTheory

variable [NumberField K]

<<<<<<< HEAD
open Classical in
/-- The set of points in the mixedSpace that are equal to `0` at a fixed (real) place has
volume zero. -/
theorem volume_eq_zero (w : {w // IsReal w}) :
    volume ({x : mixedSpace K | x.1 w = 0}) = 0 := by
  let A : AffineSubspace ℝ (mixedSpace K) :=
    Submodule.toAffineSubspace (Submodule.mk ⟨⟨{x | x.1 w = 0}, by aesop⟩, rfl⟩ (by aesop))
  convert Measure.addHaar_affineSubspace volume A fun h ↦ ?_
  have : 1 ∈ A := h ▸ Set.mem_univ _
  simp [A] at this

open Classical in
theorem iUnion_negAtPart_ae (hA : ∀ x, x ∈ A ↔ (fun w ↦ |x.1 w|, x.2) ∈ A) :
    ⋃ s, negAtPlusPart A s =ᵐ[volume] A := by
  nth_rewrite 2 [← iUnion_negAtPlusPart_union A hA]
=======
include hA in
open Classical in
theorem iUnion_negAt_plusPart_ae :
    ⋃ s, negAt s '' (plusPart A) =ᵐ[volume] A := by
  nth_rewrite 2 [← iUnion_negAt_plusPart_union A hA]
>>>>>>> dfbe4365
  refine (MeasureTheory.union_ae_eq_left_of_ae_eq_empty (ae_eq_empty.mpr ?_)).symm
  exact measure_mono_null Set.inter_subset_right
    (measure_iUnion_null_iff.mpr fun _ ↦ volume_eq_zero _)

variable {A} in
theorem measurableSet_plusPart (hm : MeasurableSet A) :
    MeasurableSet (plusPart A) := by
  convert_to MeasurableSet (A ∩ (⋂ w, {x | 0 < x.1 w}))
  · ext; simp
  · refine hm.inter (MeasurableSet.iInter fun _ ↦ ?_)
    exact measurableSet_lt measurable_const ((measurable_pi_apply _).comp' measurable_fst)

<<<<<<< HEAD
theorem measurableSet_negAtPlusPart (s : Set {w : InfinitePlace K // IsReal w})
    (hm : MeasurableSet A) :
    MeasurableSet (negAtPlusPart A s) := by
  rw [negAtPlusPart, ← negAt_preimage]
  exact (measurableSet_plusPart hm).preimage (negAt s).continuous.measurable

open Classical in
theorem volume_negAtPlusPart (hm : MeasurableSet A) (s : Set {w // IsReal w}) :
    volume (negAtPlusPart A s) = volume (plusPart A) := by
  rw [negAtPlusPart, ← negAt_symm, ContinuousLinearEquiv.image_symm_eq_preimage,
    (volume_preserving_negAt s).measure_preimage (measurableSet_plusPart hm).nullMeasurableSet]

open Classical in
/-- If a subset `A` of the `mixedSpace` is symmetric at real places, then its volume is
`2^r₁` times the volume of its `plusPart` where `r₁` is the number of real places. -/
theorem volume_eq_two_pow_mul_volume_plusPart (hA : ∀ x, x ∈ A ↔ (fun w ↦ |x.1 w|, x.2) ∈ A)
    (hm : MeasurableSet A) :
    volume A = 2 ^ nrRealPlaces K * volume (plusPart A) := by
  simp_rw [← measure_congr (iUnion_negAtPart_ae A hA), measure_iUnion (disjoint_negAtPlusPart A)
    (fun _ ↦ measurableSet_negAtPlusPart A _ hm), volume_negAtPlusPart _ hm, tsum_fintype,
    Finset.sum_const, Finset.card_univ, nrRealPlaces, nsmul_eq_mul, Fintype.card_set, Nat.cast_pow,
    Nat.cast_ofNat]
=======
variable (s) in
theorem measurableSet_negAt_plusPart (hm : MeasurableSet A) :
    MeasurableSet (negAt s '' (plusPart A)) :=
  negAt_preimage s _ ▸ (measurableSet_plusPart hm).preimage (negAt s).continuous.measurable

open Classical in
/-- The image of the `plusPart` of `A` by `negAt` have all the same volume as `plusPart A`. -/
theorem volume_negAt_plusPart (hm : MeasurableSet A) :
    volume (negAt s '' (plusPart A)) = volume (plusPart A) := by
  rw [← negAt_symm, ContinuousLinearEquiv.image_symm_eq_preimage,
    volume_preserving_negAt.measure_preimage (measurableSet_plusPart hm).nullMeasurableSet]

include hA in
open Classical in
/-- If a subset `A` of the `mixedSpace` is symmetric at real places, then its volume is
`2^ nrRealPlaces K` times the volume of its `plusPart`. -/
theorem volume_eq_two_pow_mul_volume_plusPart (hm : MeasurableSet A) :
    volume A = 2 ^ nrRealPlaces K * volume (plusPart A) := by
  simp only [← measure_congr (iUnion_negAt_plusPart_ae A hA),
    measure_iUnion (disjoint_negAt_plusPart A) (fun _ ↦ measurableSet_negAt_plusPart _ A hm),
    volume_negAt_plusPart _ hm, tsum_fintype, sum_const, card_univ, Fintype.card_set, nsmul_eq_mul,
    Nat.cast_pow, Nat.cast_ofNat, nrRealPlaces]
>>>>>>> dfbe4365

end plusPart

noncomputable section

namespace euclidean

open MeasureTheory NumberField Submodule

/-- The mixed space `ℝ^r₁ × ℂ^r₂`, with `(r₁, r₂)` the signature of `K`, as an Euclidean space. -/
protected abbrev mixedSpace :=
    (WithLp 2 ((EuclideanSpace ℝ {w : InfinitePlace K // IsReal w}) ×
      (EuclideanSpace ℂ {w : InfinitePlace K // IsComplex w})))

instance : Ring (euclidean.mixedSpace K) := by
  have : Ring (EuclideanSpace ℝ {w : InfinitePlace K // IsReal w}) := Pi.ring
  have : Ring (EuclideanSpace ℂ {w : InfinitePlace K // IsComplex w}) := Pi.ring
  exact Prod.instRing

instance : MeasurableSpace (euclidean.mixedSpace K) := borel _

instance : BorelSpace (euclidean.mixedSpace K)  :=  ⟨rfl⟩

variable [NumberField K]

open Classical in
instance : T2Space (euclidean.mixedSpace K) := Prod.t2Space

open Classical in
/-- The continuous linear equivalence between the euclidean mixed space and the mixed space. -/
def toMixed : (euclidean.mixedSpace K) ≃L[ℝ] (mixedSpace K) :=
  (WithLp.linearEquiv _ _ _).toContinuousLinearEquiv

instance : Nontrivial (euclidean.mixedSpace K) := (toMixed K).toEquiv.nontrivial

protected theorem finrank :
    finrank ℝ (euclidean.mixedSpace K) = finrank ℚ K := by
  rw [LinearEquiv.finrank_eq (toMixed K).toLinearEquiv, mixedEmbedding.finrank]

open Classical in
/-- An orthonormal basis of the euclidean mixed space. -/
def stdOrthonormalBasis : OrthonormalBasis (index K) ℝ (euclidean.mixedSpace K) :=
  OrthonormalBasis.prod (EuclideanSpace.basisFun _ ℝ)
    ((Pi.orthonormalBasis fun _ ↦ Complex.orthonormalBasisOneI).reindex (Equiv.sigmaEquivProd _ _))

open Classical in
theorem stdOrthonormalBasis_map_eq :
    (euclidean.stdOrthonormalBasis K).toBasis.map (toMixed K).toLinearEquiv =
      mixedEmbedding.stdBasis K := by
  ext _ _ <;> rfl

open Classical in
theorem volumePreserving_toMixed :
    MeasurePreserving (toMixed K) where
  measurable := (toMixed K).continuous.measurable
  map_eq := by
    rw [← (OrthonormalBasis.addHaar_eq_volume (euclidean.stdOrthonormalBasis K)), Basis.map_addHaar,
      stdOrthonormalBasis_map_eq, Basis.addHaar_eq_iff, Basis.coe_parallelepiped,
      ← measure_congr (ZSpan.fundamentalDomain_ae_parallelepiped (stdBasis K) volume),
      volume_fundamentalDomain_stdBasis K]

open Classical in
theorem volumePreserving_toMixed_symm :
    MeasurePreserving (toMixed K).symm := by
  have : MeasurePreserving (toMixed K).toHomeomorph.toMeasurableEquiv := volumePreserving_toMixed K
  exact this.symm

open Classical in
/-- The image of ring of integers `𝓞 K` in the euclidean mixed space. -/
protected def integerLattice : Submodule ℤ (euclidean.mixedSpace K) :=
  ZLattice.comap ℝ (mixedEmbedding.integerLattice K) (toMixed K).toLinearMap

instance : DiscreteTopology (euclidean.integerLattice K) := by
  classical
  rw [euclidean.integerLattice]
  infer_instance

open Classical in
instance : IsZLattice ℝ (euclidean.integerLattice K) := by
  simp_rw [euclidean.integerLattice]
  infer_instance

end euclidean

end

end NumberField.mixedEmbedding<|MERGE_RESOLUTION|>--- conflicted
+++ resolved
@@ -905,29 +905,6 @@
 theorem negAt_signSet_apply_of_isComplex (x : mixedSpace K) (w : {w // IsComplex w}) :
     (negAt (signSet x) x).2 w = x.2 w := rfl
 
-<<<<<<< HEAD
-variable (A : Set (mixedSpace K))
-
-/-- `negAt s A` is also equal to the preimage of `A` by `negAt s`. This fact can be useful to
-simplify some proofs. -/
-theorem negAt_preimage (s : Set {w // IsReal w} ) :
-    negAt s ⁻¹' A = negAt s '' A := by
-  rw [ContinuousLinearEquiv.image_eq_preimage, negAt_symm]
-
-/-- The `Plus` part of a subset `A` of the `mixedSpace` is the set of points in `A` that are
-positive at all real places. -/
-abbrev plusPart : Set (mixedSpace K) := A ∩ {x | ∀ w, 0 < x.1 w}
-
-/-- Let `s` be a set of real places. `negAtPlusPart A s` is the image of `plusPart A` by `negAt s`,
-thus it is equal to the set of elements of `A` that are negative at real places in `s` and
-positive at real places not in `s`. -/
-abbrev negAtPlusPart (s : Set {w : InfinitePlace K // IsReal w}) : Set (mixedSpace K) :=
-    negAt s '' (plusPart A)
-
-theorem negAtPlusPart_neg_of_mem {s : Set {w // IsReal w}} {x : mixedSpace K}
-    (hx : x ∈ negAtPlusPart A s) {w : {w // IsReal w}} (hw : w ∈ s) :
-    x.1 w < 0 := by
-=======
 variable (A : Set (mixedSpace K)) {x : mixedSpace K}
 
 variable (s) in
@@ -943,60 +920,23 @@
 
 theorem neg_of_mem_negA_plusPart (hx : x ∈ negAt s '' (plusPart A)) {w : {w // IsReal w}}
     (hw : w ∈ s) : x.1 w < 0 := by
->>>>>>> dfbe4365
   obtain ⟨y, hy, rfl⟩ := hx
   rw [negAt_apply_of_isReal_and_mem _ hw, neg_lt_zero]
   exact hy.2 w
 
-<<<<<<< HEAD
-theorem negAtPlusPart_pos_of_not_mem {s : Set {w // IsReal w}} {x : mixedSpace K}
-    (hx : x ∈ negAtPlusPart A s) {w : {w // IsReal w}} (hw : w ∉ s) :
-    0 < x.1 w := by
-=======
  theorem pos_of_not_mem_negAt_plusPart (hx : x ∈ negAt s '' (plusPart A)) {w : {w // IsReal w}}
     (hw : w ∉ s) : 0 < x.1 w := by
->>>>>>> dfbe4365
   obtain ⟨y, hy, rfl⟩ := hx
   rw [negAt_apply_of_isReal_and_not_mem _ hw]
   exact hy.2 w
 
-<<<<<<< HEAD
-open Classical in
-theorem mem_negAtPlusPart_of_mem (hA : ∀ x, x ∈ A ↔ (fun w ↦ |x.1 w|, x.2) ∈ A)
-    (s : Set {w // IsReal w}) {x : mixedSpace K} (hx₁ : x ∈ A) (hx₂ : ∀ w, x.1 w ≠ 0) :
-    x ∈ negAtPlusPart A s ↔ (∀ w, w ∈ s → x.1 w < 0) ∧ (∀ w, w ∉ s → x.1 w > 0) := by
-  refine ⟨fun hx ↦ ⟨fun _ hw ↦ negAtPlusPart_neg_of_mem A hx hw,
-      fun _ hw ↦ negAtPlusPart_pos_of_not_mem A hx hw⟩,
-      fun ⟨h₁, h₂⟩ ↦ ⟨(fun w ↦ |x.1 w|, x.2), ⟨(hA x).mp hx₁, fun w ↦ abs_pos.mpr (hx₂ w)⟩, ?_⟩⟩
-  ext w
-  · by_cases hw : w ∈ s
-    · simp_rw [negAt_apply_of_isReal_and_mem _ hw, abs_of_neg (h₁ w hw), neg_neg]
-    · simp_rw [negAt_apply_of_isReal_and_not_mem _ hw, abs_of_pos (h₂ w hw)]
-  · rfl
-
-/-- The sets `negAtPlusPart` are pairwise disjoint. -/
-theorem disjoint_negAtPlusPart : Pairwise (Disjoint on (negAtPlusPart A)) := by
-  classical
-=======
  /-- The images of `plusPart` by `negAt` are pairwise disjoint. -/
  theorem disjoint_negAt_plusPart : Pairwise (Disjoint on (fun s ↦ negAt s '' (plusPart A))) := by
->>>>>>> dfbe4365
   intro s t hst
   refine Set.disjoint_left.mpr fun _ hx hx' ↦ ?_
   obtain ⟨w, hw | hw⟩ : ∃ w, (w ∈ s ∧ w ∉ t) ∨ (w ∈ t ∧ w ∉ s) := by
     exact Set.symmDiff_nonempty.mpr hst
   · exact lt_irrefl _ <|
-<<<<<<< HEAD
-      (negAtPlusPart_neg_of_mem A hx hw.1).trans (negAtPlusPart_pos_of_not_mem A hx' hw.2)
-  · exact lt_irrefl _ <|
-      (negAtPlusPart_neg_of_mem A hx' hw.1).trans (negAtPlusPart_pos_of_not_mem A hx hw.2)
-
-/-- Assume that the images of `plusPart A` under `negAt` are all subset of `A`. Then, the union of
-all the `negPlusPart` and the set of elements of `A` that are zero at at least one real place is
-equal to `A`. -/
-theorem iUnion_negAtPlusPart_union (hA : ∀ x, x ∈ A ↔ (fun w ↦ |x.1 w|, x.2) ∈ A) :
-    (⋃ s, negAtPlusPart A s) ∪ (A ∩ (⋃ w, {x | x.1 w = 0})) = A := by
-=======
       (neg_of_mem_negA_plusPart A hx hw.1).trans (pos_of_not_mem_negAt_plusPart A hx' hw.2)
   · exact lt_irrefl _ <|
       (neg_of_mem_negA_plusPart A hx' hw.1).trans (pos_of_not_mem_negAt_plusPart A hx hw.2)
@@ -1022,7 +962,6 @@
 is equal to `A`. -/
 theorem iUnion_negAt_plusPart_union :
     (⋃ s, negAt s '' (plusPart A)) ∪ (A ∩ (⋃ w, {x | x.1 w = 0})) = A := by
->>>>>>> dfbe4365
   ext x
   rw [Set.mem_union, Set.mem_inter_iff, Set.mem_iUnion, Set.mem_iUnion]
   refine ⟨?_, fun h ↦ ?_⟩
@@ -1033,11 +972,7 @@
   · obtain hx | hx := exists_or_forall_not (fun w ↦ x.1 w = 0)
     · exact Or.inr ⟨h, hx⟩
     · refine Or.inl ⟨signSet x,
-<<<<<<< HEAD
-        (mem_negAtPlusPart_of_mem A hA _ h hx).mpr ⟨fun w hw ↦ ?_, fun w hw ↦ ?_⟩⟩
-=======
         (mem_negAt_plusPart_of_mem A hA h hx).mpr ⟨fun w hw ↦ ?_, fun w hw ↦ ?_⟩⟩
->>>>>>> dfbe4365
       · exact lt_of_le_of_ne hw (hx w)
       · exact lt_of_le_of_ne (lt_of_not_ge hw).le (Ne.symm (hx w))
 
@@ -1045,29 +980,11 @@
 
 variable [NumberField K]
 
-<<<<<<< HEAD
-open Classical in
-/-- The set of points in the mixedSpace that are equal to `0` at a fixed (real) place has
-volume zero. -/
-theorem volume_eq_zero (w : {w // IsReal w}) :
-    volume ({x : mixedSpace K | x.1 w = 0}) = 0 := by
-  let A : AffineSubspace ℝ (mixedSpace K) :=
-    Submodule.toAffineSubspace (Submodule.mk ⟨⟨{x | x.1 w = 0}, by aesop⟩, rfl⟩ (by aesop))
-  convert Measure.addHaar_affineSubspace volume A fun h ↦ ?_
-  have : 1 ∈ A := h ▸ Set.mem_univ _
-  simp [A] at this
-
-open Classical in
-theorem iUnion_negAtPart_ae (hA : ∀ x, x ∈ A ↔ (fun w ↦ |x.1 w|, x.2) ∈ A) :
-    ⋃ s, negAtPlusPart A s =ᵐ[volume] A := by
-  nth_rewrite 2 [← iUnion_negAtPlusPart_union A hA]
-=======
 include hA in
 open Classical in
 theorem iUnion_negAt_plusPart_ae :
     ⋃ s, negAt s '' (plusPart A) =ᵐ[volume] A := by
   nth_rewrite 2 [← iUnion_negAt_plusPart_union A hA]
->>>>>>> dfbe4365
   refine (MeasureTheory.union_ae_eq_left_of_ae_eq_empty (ae_eq_empty.mpr ?_)).symm
   exact measure_mono_null Set.inter_subset_right
     (measure_iUnion_null_iff.mpr fun _ ↦ volume_eq_zero _)
@@ -1080,30 +997,6 @@
   · refine hm.inter (MeasurableSet.iInter fun _ ↦ ?_)
     exact measurableSet_lt measurable_const ((measurable_pi_apply _).comp' measurable_fst)
 
-<<<<<<< HEAD
-theorem measurableSet_negAtPlusPart (s : Set {w : InfinitePlace K // IsReal w})
-    (hm : MeasurableSet A) :
-    MeasurableSet (negAtPlusPart A s) := by
-  rw [negAtPlusPart, ← negAt_preimage]
-  exact (measurableSet_plusPart hm).preimage (negAt s).continuous.measurable
-
-open Classical in
-theorem volume_negAtPlusPart (hm : MeasurableSet A) (s : Set {w // IsReal w}) :
-    volume (negAtPlusPart A s) = volume (plusPart A) := by
-  rw [negAtPlusPart, ← negAt_symm, ContinuousLinearEquiv.image_symm_eq_preimage,
-    (volume_preserving_negAt s).measure_preimage (measurableSet_plusPart hm).nullMeasurableSet]
-
-open Classical in
-/-- If a subset `A` of the `mixedSpace` is symmetric at real places, then its volume is
-`2^r₁` times the volume of its `plusPart` where `r₁` is the number of real places. -/
-theorem volume_eq_two_pow_mul_volume_plusPart (hA : ∀ x, x ∈ A ↔ (fun w ↦ |x.1 w|, x.2) ∈ A)
-    (hm : MeasurableSet A) :
-    volume A = 2 ^ nrRealPlaces K * volume (plusPart A) := by
-  simp_rw [← measure_congr (iUnion_negAtPart_ae A hA), measure_iUnion (disjoint_negAtPlusPart A)
-    (fun _ ↦ measurableSet_negAtPlusPart A _ hm), volume_negAtPlusPart _ hm, tsum_fintype,
-    Finset.sum_const, Finset.card_univ, nrRealPlaces, nsmul_eq_mul, Fintype.card_set, Nat.cast_pow,
-    Nat.cast_ofNat]
-=======
 variable (s) in
 theorem measurableSet_negAt_plusPart (hm : MeasurableSet A) :
     MeasurableSet (negAt s '' (plusPart A)) :=
@@ -1126,7 +1019,6 @@
     measure_iUnion (disjoint_negAt_plusPart A) (fun _ ↦ measurableSet_negAt_plusPart _ A hm),
     volume_negAt_plusPart _ hm, tsum_fintype, sum_const, card_univ, Fintype.card_set, nsmul_eq_mul,
     Nat.cast_pow, Nat.cast_ofNat, nrRealPlaces]
->>>>>>> dfbe4365
 
 end plusPart
 
