/-
Copyright (c) 2022 Xavier Roblot. All rights reserved.
Released under Apache 2.0 license as described in the file LICENSE.
Authors: Xavier Roblot
-/
import Mathlib.Algebra.Module.ZLattice.Basic
import Mathlib.MeasureTheory.Measure.Haar.Unique
import Mathlib.NumberTheory.NumberField.FractionalIdeal
import Mathlib.NumberTheory.NumberField.Units.Basic

/-!
# Canonical embedding of a number field

The canonical embedding of a number field `K` of degree `n` is the ring homomorphism
`K →+* ℂ^n` that sends `x ∈ K` to `(φ_₁(x),...,φ_n(x))` where the `φ_i`'s are the complex
embeddings of `K`. Note that we do not choose an ordering of the embeddings, but instead map `K`
into the type `(K →+* ℂ) → ℂ` of `ℂ`-vectors indexed by the complex embeddings.

## Main definitions and results

* `NumberField.canonicalEmbedding`: the ring homomorphism `K →+* ((K →+* ℂ) → ℂ)` defined by
sending `x : K` to the vector `(φ x)` indexed by `φ : K →+* ℂ`.

* `NumberField.canonicalEmbedding.integerLattice.inter_ball_finite`: the intersection of the
image of the ring of integers by the canonical embedding and any ball centered at `0` of finite
radius is finite.

* `NumberField.mixedEmbedding`: the ring homomorphism from `K` to the mixed space
`K →+* ({ w // IsReal w } → ℝ) × ({ w // IsComplex w } → ℂ)` that sends `x ∈ K` to `(φ_w x)_w`
where `φ_w` is the embedding associated to the infinite place `w`. In particular, if `w` is real
then `φ_w : K →+* ℝ` and, if `w` is complex, `φ_w` is an arbitrary choice between the two complex
embeddings defining the place `w`.

## Tags

number field, infinite places
-/

variable (K : Type*) [Field K]

namespace NumberField.canonicalEmbedding

/-- The canonical embedding of a number field `K` of degree `n` into `ℂ^n`. -/
def _root_.NumberField.canonicalEmbedding : K →+* ((K →+* ℂ) → ℂ) := Pi.ringHom fun φ => φ

theorem _root_.NumberField.canonicalEmbedding_injective [NumberField K] :
    Function.Injective (NumberField.canonicalEmbedding K) := RingHom.injective _

variable {K}

@[simp]
theorem apply_at (φ : K →+* ℂ) (x : K) : (NumberField.canonicalEmbedding K x) φ = φ x := rfl

open scoped ComplexConjugate

/-- The image of `canonicalEmbedding` lives in the `ℝ`-submodule of the `x ∈ ((K →+* ℂ) → ℂ)` such
that `conj x_φ = x_(conj φ)` for all `∀ φ : K →+* ℂ`. -/
theorem conj_apply {x : ((K →+* ℂ) → ℂ)} (φ : K →+* ℂ)
    (hx : x ∈ Submodule.span ℝ (Set.range (canonicalEmbedding K))) :
    conj (x φ) = x (ComplexEmbedding.conjugate φ) := by
  refine Submodule.span_induction ?_ ?_ (fun _ _ _ _ hx hy => ?_) (fun a _ _ hx => ?_) hx
  · rintro _ ⟨x, rfl⟩
    rw [apply_at, apply_at, ComplexEmbedding.conjugate_coe_eq]
  · rw [Pi.zero_apply, Pi.zero_apply, map_zero]
  · rw [Pi.add_apply, Pi.add_apply, map_add, hx, hy]
  · rw [Pi.smul_apply, Complex.real_smul, map_mul, Complex.conj_ofReal]
    exact congrArg ((a : ℂ) * ·) hx

theorem nnnorm_eq [NumberField K] (x : K) :
    ‖canonicalEmbedding K x‖₊ = Finset.univ.sup (fun φ : K →+* ℂ => ‖φ x‖₊) := by
  simp_rw [Pi.nnnorm_def, apply_at]

theorem norm_le_iff [NumberField K] (x : K) (r : ℝ) :
    ‖canonicalEmbedding K x‖ ≤ r ↔ ∀ φ : K →+* ℂ, ‖φ x‖ ≤ r := by
  obtain hr | hr := lt_or_le r 0
  · obtain ⟨φ⟩ := (inferInstance : Nonempty (K →+* ℂ))
    refine iff_of_false ?_ ?_
    · exact (hr.trans_le (norm_nonneg _)).not_le
    · exact fun h => hr.not_le (le_trans (norm_nonneg _) (h φ))
  · lift r to NNReal using hr
    simp_rw [← coe_nnnorm, nnnorm_eq, NNReal.coe_le_coe, Finset.sup_le_iff, Finset.mem_univ,
      forall_true_left]

variable (K)

/-- The image of `𝓞 K` as a subring of `ℂ^n`. -/
def integerLattice : Subring ((K →+* ℂ) → ℂ) :=
  (RingHom.range (algebraMap (𝓞 K) K)).map (canonicalEmbedding K)

theorem integerLattice.inter_ball_finite [NumberField K] (r : ℝ) :
    ((integerLattice K : Set ((K →+* ℂ) → ℂ)) ∩ Metric.closedBall 0 r).Finite := by
  obtain hr | _ := lt_or_le r 0
  · simp [Metric.closedBall_eq_empty.2 hr]
  · have heq : ∀ x, canonicalEmbedding K x ∈ Metric.closedBall 0 r ↔
        ∀ φ : K →+* ℂ, ‖φ x‖ ≤ r := by
      intro x; rw [← norm_le_iff, mem_closedBall_zero_iff]
    convert (Embeddings.finite_of_norm_le K ℂ r).image (canonicalEmbedding K)
    ext; constructor
    · rintro ⟨⟨_, ⟨x, rfl⟩, rfl⟩, hx⟩
      exact ⟨x, ⟨SetLike.coe_mem x, fun φ => (heq _).mp hx φ⟩, rfl⟩
    · rintro ⟨x, ⟨hx1, hx2⟩, rfl⟩
      exact ⟨⟨x, ⟨⟨x, hx1⟩, rfl⟩, rfl⟩, (heq x).mpr hx2⟩

open Module Fintype Module

/-- A `ℂ`-basis of `ℂ^n` that is also a `ℤ`-basis of the `integerLattice`. -/
noncomputable def latticeBasis [NumberField K] :
    Basis (Free.ChooseBasisIndex ℤ (𝓞 K)) ℂ ((K →+* ℂ) → ℂ) := by
  classical
  -- Let `B` be the canonical basis of `(K →+* ℂ) → ℂ`. We prove that the determinant of
  -- the image by `canonicalEmbedding` of the integral basis of `K` is nonzero. This
  -- will imply the result.
    let B := Pi.basisFun ℂ (K →+* ℂ)
    let e : (K →+* ℂ) ≃ Free.ChooseBasisIndex ℤ (𝓞 K) :=
      equivOfCardEq ((Embeddings.card K ℂ).trans (finrank_eq_card_basis (integralBasis K)))
    let M := B.toMatrix (fun i => canonicalEmbedding K (integralBasis K (e i)))
    suffices M.det ≠ 0 by
      rw [← isUnit_iff_ne_zero, ← Basis.det_apply, ← is_basis_iff_det] at this
      refine basisOfLinearIndependentOfCardEqFinrank
        ((linearIndependent_equiv e.symm).mpr this.1) ?_
      rw [← finrank_eq_card_chooseBasisIndex, RingOfIntegers.rank, finrank_fintype_fun_eq_card,
        Embeddings.card]
  -- In order to prove that the determinant is nonzero, we show that it is equal to the
  -- square of the discriminant of the integral basis and thus it is not zero
    let N := Algebra.embeddingsMatrixReindex ℚ ℂ (fun i => integralBasis K (e i))
      RingHom.equivRatAlgHom
    rw [show M = N.transpose by { ext : 2; rfl }]
    rw [Matrix.det_transpose, ← pow_ne_zero_iff two_ne_zero]
    convert (map_ne_zero_iff _ (algebraMap ℚ ℂ).injective).mpr
      (Algebra.discr_not_zero_of_basis ℚ (integralBasis K))
    rw [← Algebra.discr_reindex ℚ (integralBasis K) e.symm]
    exact (Algebra.discr_eq_det_embeddingsMatrixReindex_pow_two ℚ ℂ
      (fun i => integralBasis K (e i)) RingHom.equivRatAlgHom).symm

@[simp]
theorem latticeBasis_apply [NumberField K] (i : Free.ChooseBasisIndex ℤ (𝓞 K)) :
    latticeBasis K i = (canonicalEmbedding K) (integralBasis K i) := by
  simp only [latticeBasis, integralBasis_apply, coe_basisOfLinearIndependentOfCardEqFinrank,
    Function.comp_apply, Equiv.apply_symm_apply]

theorem mem_span_latticeBasis [NumberField K] {x : (K →+* ℂ) → ℂ} :
    x ∈ Submodule.span ℤ (Set.range (latticeBasis K)) ↔
      x ∈ ((canonicalEmbedding K).comp (algebraMap (𝓞 K) K)).range := by
  rw [show Set.range (latticeBasis K) =
      (canonicalEmbedding K).toIntAlgHom.toLinearMap '' (Set.range (integralBasis K)) by
    rw [← Set.range_comp]; exact congrArg Set.range (funext (fun i => latticeBasis_apply K i))]
  rw [← Submodule.map_span, ← SetLike.mem_coe, Submodule.map_coe]
  rw [← RingHom.map_range, Subring.mem_map, Set.mem_image]
  simp only [SetLike.mem_coe, mem_span_integralBasis K]
  rfl

theorem mem_rat_span_latticeBasis [NumberField K] (x : K) :
    canonicalEmbedding K x ∈ Submodule.span ℚ (Set.range (latticeBasis K)) := by
  rw [← Basis.sum_repr (integralBasis K) x, map_sum]
  simp_rw [map_rat_smul]
  refine Submodule.sum_smul_mem _ _ (fun i _ ↦ Submodule.subset_span ?_)
  rw [← latticeBasis_apply]
  exact Set.mem_range_self i

theorem integralBasis_repr_apply [NumberField K] (x : K) (i : Free.ChooseBasisIndex ℤ (𝓞 K)) :
    (latticeBasis K).repr (canonicalEmbedding K x) i = (integralBasis K).repr x i := by
  rw [← Basis.restrictScalars_repr_apply ℚ _ ⟨_, mem_rat_span_latticeBasis K x⟩, eq_ratCast,
    Rat.cast_inj]
  let f := (canonicalEmbedding K).toRatAlgHom.toLinearMap.codRestrict _
    (fun x ↦ mem_rat_span_latticeBasis K x)
  suffices ((latticeBasis K).restrictScalars ℚ).repr.toLinearMap ∘ₗ f =
    (integralBasis K).repr.toLinearMap from DFunLike.congr_fun (LinearMap.congr_fun this x) i
  refine Basis.ext (integralBasis K) (fun i ↦ ?_)
  have : f (integralBasis K i) = ((latticeBasis K).restrictScalars ℚ) i := by
    apply Subtype.val_injective
    rw [LinearMap.codRestrict_apply, AlgHom.toLinearMap_apply, Basis.restrictScalars_apply,
      latticeBasis_apply]
    rfl
  simp_rw [LinearMap.coe_comp, LinearEquiv.coe_coe, Function.comp_apply, this, Basis.repr_self]

end NumberField.canonicalEmbedding

namespace NumberField.mixedEmbedding

open NumberField.InfinitePlace Module Finset

/-- The mixed space `ℝ^r₁ × ℂ^r₂` with `(r₁, r₂)` the signature of `K`. -/
abbrev mixedSpace :=
  ({w : InfinitePlace K // IsReal w} → ℝ) × ({w : InfinitePlace K // IsComplex w} → ℂ)

section Measure

open MeasureTheory.Measure MeasureTheory

variable [NumberField K]

open Classical in
instance : IsAddHaarMeasure (volume : Measure (mixedSpace K)) :=
  prod.instIsAddHaarMeasure volume volume

open Classical in
instance : NoAtoms (volume : Measure (mixedSpace K)) := by
  obtain ⟨w⟩ := (inferInstance : Nonempty (InfinitePlace K))
  by_cases hw : IsReal w
  · have : NoAtoms (volume : Measure ({w : InfinitePlace K // IsReal w} → ℝ)) := pi_noAtoms ⟨w, hw⟩
    exact prod.instNoAtoms_fst
  · have : NoAtoms (volume : Measure ({w : InfinitePlace K // IsComplex w} → ℂ)) :=
      pi_noAtoms ⟨w, not_isReal_iff_isComplex.mp hw⟩
    exact prod.instNoAtoms_snd

end Measure

/-- The mixed embedding of a number field `K` into the mixed space of `K`. -/
noncomputable def _root_.NumberField.mixedEmbedding : K →+* (mixedSpace K) :=
  RingHom.prod (Pi.ringHom fun w => embedding_of_isReal w.prop)
    (Pi.ringHom fun w => w.val.embedding)

@[simp]
theorem mixedEmbedding_apply_ofIsReal (x : K) (w : {w // IsReal w}) :
    (mixedEmbedding K x).1 w = embedding_of_isReal w.prop x := by
  simp_rw [mixedEmbedding, RingHom.prod_apply, Pi.ringHom_apply]

@[simp]
theorem mixedEmbedding_apply_ofIsComplex (x : K) (w : {w // IsComplex w}) :
    (mixedEmbedding K x).2 w = w.val.embedding x := by
  simp_rw [mixedEmbedding, RingHom.prod_apply, Pi.ringHom_apply]

instance [NumberField K] : Nontrivial (mixedSpace K) := by
  obtain ⟨w⟩ := (inferInstance : Nonempty (InfinitePlace K))
  obtain hw | hw := w.isReal_or_isComplex
  · have : Nonempty {w : InfinitePlace K // IsReal w} := ⟨⟨w, hw⟩⟩
    exact nontrivial_prod_left
  · have : Nonempty {w : InfinitePlace K // IsComplex w} := ⟨⟨w, hw⟩⟩
    exact nontrivial_prod_right

protected theorem finrank [NumberField K] : finrank ℝ (mixedSpace K) = finrank ℚ K := by
  classical
  rw [finrank_prod, finrank_pi, finrank_pi_fintype, Complex.finrank_real_complex, sum_const,
    card_univ, ← nrRealPlaces, ← nrComplexPlaces, ← card_real_embeddings, Algebra.id.smul_eq_mul,
    mul_comm, ← card_complex_embeddings, ← NumberField.Embeddings.card K ℂ,
    Fintype.card_subtype_compl, Nat.add_sub_of_le (Fintype.card_subtype_le _)]

theorem _root_.NumberField.mixedEmbedding_injective [NumberField K] :
    Function.Injective (NumberField.mixedEmbedding K) := by
  exact RingHom.injective _

section Measure

open MeasureTheory.Measure MeasureTheory

variable [NumberField K]

open Classical in
instance : IsAddHaarMeasure (volume : Measure (mixedSpace K)) :=
  prod.instIsAddHaarMeasure volume volume

open Classical in
instance : NoAtoms (volume : Measure (mixedSpace K)) := by
  obtain ⟨w⟩ := (inferInstance : Nonempty (InfinitePlace K))
  by_cases hw : IsReal w
  · have : NoAtoms (volume : Measure ({w : InfinitePlace K // IsReal w} → ℝ)) := pi_noAtoms ⟨w, hw⟩
    exact prod.instNoAtoms_fst
  · have : NoAtoms (volume : Measure ({w : InfinitePlace K // IsComplex w} → ℂ)) :=
      pi_noAtoms ⟨w, not_isReal_iff_isComplex.mp hw⟩
    exact prod.instNoAtoms_snd

end Measure

section commMap

/-- The linear map that makes `canonicalEmbedding` and `mixedEmbedding` commute, see
`commMap_canonical_eq_mixed`. -/
noncomputable def commMap : ((K →+* ℂ) → ℂ) →ₗ[ℝ] (mixedSpace K) where
  toFun := fun x => ⟨fun w => (x w.val.embedding).re, fun w => x w.val.embedding⟩
  map_add' := by
    simp only [Pi.add_apply, Complex.add_re, Prod.mk_add_mk, Prod.mk.injEq]
    exact fun _ _ => ⟨rfl, rfl⟩
  map_smul' := by
    simp only [Pi.smul_apply, Complex.real_smul, Complex.mul_re, Complex.ofReal_re,
      Complex.ofReal_im, zero_mul, sub_zero, RingHom.id_apply, Prod.smul_mk, Prod.mk.injEq]
    exact fun _ _ => ⟨rfl, rfl⟩

theorem commMap_apply_of_isReal (x : (K →+* ℂ) → ℂ) {w : InfinitePlace K} (hw : IsReal w) :
    (commMap K x).1 ⟨w, hw⟩ = (x w.embedding).re := rfl

theorem commMap_apply_of_isComplex (x : (K →+* ℂ) → ℂ) {w : InfinitePlace K} (hw : IsComplex w) :
    (commMap K x).2 ⟨w, hw⟩ = x w.embedding := rfl

@[simp]
theorem commMap_canonical_eq_mixed (x : K) :
    commMap K (canonicalEmbedding K x) = mixedEmbedding K x := by
  simp only [canonicalEmbedding, commMap, LinearMap.coe_mk, AddHom.coe_mk, Pi.ringHom_apply,
    mixedEmbedding, RingHom.prod_apply, Prod.mk.injEq]
  exact ⟨rfl, rfl⟩

/-- This is a technical result to ensure that the image of the `ℂ`-basis of `ℂ^n` defined in
`canonicalEmbedding.latticeBasis` is a `ℝ`-basis of the mixed space `ℝ^r₁ × ℂ^r₂`,
see `mixedEmbedding.latticeBasis`. -/
theorem disjoint_span_commMap_ker [NumberField K] :
    Disjoint (Submodule.span ℝ (Set.range (canonicalEmbedding.latticeBasis K)))
      (LinearMap.ker (commMap K)) := by
  refine LinearMap.disjoint_ker.mpr (fun x h_mem h_zero => ?_)
  replace h_mem : x ∈ Submodule.span ℝ (Set.range (canonicalEmbedding K)) := by
    refine (Submodule.span_mono ?_) h_mem
    rintro _ ⟨i, rfl⟩
    exact ⟨integralBasis K i, (canonicalEmbedding.latticeBasis_apply K i).symm⟩
  ext1 φ
  rw [Pi.zero_apply]
  by_cases hφ : ComplexEmbedding.IsReal φ
  · apply Complex.ext
    · rw [← embedding_mk_eq_of_isReal hφ, ← commMap_apply_of_isReal K x ⟨φ, hφ, rfl⟩]
      exact congrFun (congrArg (fun x => x.1) h_zero) ⟨InfinitePlace.mk φ, _⟩
    · rw [Complex.zero_im, ← Complex.conj_eq_iff_im, canonicalEmbedding.conj_apply _ h_mem,
        ComplexEmbedding.isReal_iff.mp hφ]
  · have := congrFun (congrArg (fun x => x.2) h_zero) ⟨InfinitePlace.mk φ, ⟨φ, hφ, rfl⟩⟩
    cases embedding_mk_eq φ with
    | inl h => rwa [← h, ← commMap_apply_of_isComplex K x ⟨φ, hφ, rfl⟩]
    | inr h =>
        apply RingHom.injective (starRingEnd ℂ)
        rwa [canonicalEmbedding.conj_apply _ h_mem, ← h, map_zero,
          ← commMap_apply_of_isComplex K x ⟨φ, hφ, rfl⟩]

end commMap

noncomputable section norm

open scoped Classical

variable {K}

/-- The norm at the infinite place `w` of an element of the mixed space. --/
def normAtPlace (w : InfinitePlace K) : (mixedSpace K) →*₀ ℝ where
  toFun x := if hw : IsReal w then ‖x.1 ⟨w, hw⟩‖ else ‖x.2 ⟨w, not_isReal_iff_isComplex.mp hw⟩‖
  map_zero' := by simp
  map_one' := by simp
  map_mul' x y := by split_ifs <;> simp

theorem normAtPlace_nonneg (w : InfinitePlace K) (x : mixedSpace K) :
    0 ≤ normAtPlace w x := by
  rw [normAtPlace, MonoidWithZeroHom.coe_mk, ZeroHom.coe_mk]
  split_ifs <;> exact norm_nonneg _

theorem normAtPlace_neg (w : InfinitePlace K) (x : mixedSpace K)  :
    normAtPlace w (- x) = normAtPlace w x := by
  rw [normAtPlace, MonoidWithZeroHom.coe_mk, ZeroHom.coe_mk]
  split_ifs <;> simp

theorem normAtPlace_add_le (w : InfinitePlace K) (x y : mixedSpace K) :
    normAtPlace w (x + y) ≤ normAtPlace w x + normAtPlace w y := by
  rw [normAtPlace, MonoidWithZeroHom.coe_mk, ZeroHom.coe_mk]
  split_ifs <;> exact norm_add_le _ _

theorem normAtPlace_smul (w : InfinitePlace K) (x : mixedSpace K) (c : ℝ) :
    normAtPlace w (c • x) = |c| * normAtPlace w x := by
  rw [normAtPlace, MonoidWithZeroHom.coe_mk, ZeroHom.coe_mk]
  split_ifs
  · rw [Prod.smul_fst, Pi.smul_apply, norm_smul, Real.norm_eq_abs]
  · rw [Prod.smul_snd, Pi.smul_apply, norm_smul, Real.norm_eq_abs, Complex.norm_eq_abs]

theorem normAtPlace_real (w : InfinitePlace K) (c : ℝ) :
    normAtPlace w ((fun _ ↦ c, fun _ ↦ c) : (mixedSpace K)) = |c| := by
  rw [show ((fun _ ↦ c, fun _ ↦ c) : (mixedSpace K)) = c • 1 by ext <;> simp, normAtPlace_smul,
    map_one, mul_one]

theorem normAtPlace_apply_isReal {w : InfinitePlace K} (hw : IsReal w) (x : mixedSpace K) :
    normAtPlace w x = ‖x.1 ⟨w, hw⟩‖ := by
  rw [normAtPlace, MonoidWithZeroHom.coe_mk, ZeroHom.coe_mk, dif_pos]

theorem normAtPlace_apply_isComplex {w : InfinitePlace K} (hw : IsComplex w) (x : mixedSpace K) :
    normAtPlace w x = ‖x.2 ⟨w, hw⟩‖ := by
  rw [normAtPlace, MonoidWithZeroHom.coe_mk, ZeroHom.coe_mk,
    dif_neg (not_isReal_iff_isComplex.mpr hw)]

@[simp]
theorem normAtPlace_apply (w : InfinitePlace K) (x : K) :
    normAtPlace w (mixedEmbedding K x) = w x := by
  simp_rw [normAtPlace, MonoidWithZeroHom.coe_mk, ZeroHom.coe_mk, mixedEmbedding,
    RingHom.prod_apply, Pi.ringHom_apply, norm_embedding_of_isReal, norm_embedding_eq, dite_eq_ite,
    ite_id]

theorem forall_normAtPlace_eq_zero_iff {x : mixedSpace K} :
    (∀ w, normAtPlace w x = 0) ↔ x = 0 := by
  refine ⟨fun h ↦ ?_, fun h ↦ ?_⟩
  · ext w
    · exact norm_eq_zero'.mp (normAtPlace_apply_isReal w.prop _ ▸ h w.1)
    · exact norm_eq_zero'.mp (normAtPlace_apply_isComplex w.prop _ ▸ h w.1)
  · simp_rw [h, map_zero, implies_true]

@[deprecated (since := "2024-09-13")] alias normAtPlace_eq_zero := forall_normAtPlace_eq_zero_iff

@[simp]
theorem exists_normAtPlace_ne_zero_iff {x : mixedSpace K} :
    (∃ w, normAtPlace w x ≠ 0) ↔ x ≠ 0 := by
  rw [ne_eq, ← forall_normAtPlace_eq_zero_iff, not_forall]

variable [NumberField K]

theorem nnnorm_eq_sup_normAtPlace (x : mixedSpace K) :
    ‖x‖₊ = univ.sup fun w ↦ ⟨normAtPlace w x, normAtPlace_nonneg w x⟩ := by
  have :
      (univ : Finset (InfinitePlace K)) =
      (univ.image (fun w : {w : InfinitePlace K // IsReal w} ↦ w.1)) ∪
      (univ.image (fun w : {w : InfinitePlace K // IsComplex w} ↦ w.1)) := by
    ext; simp [isReal_or_isComplex]
  rw [this, sup_union, univ.sup_image, univ.sup_image, sup_eq_max,
    Prod.nnnorm_def', Pi.nnnorm_def, Pi.nnnorm_def]
  congr
  · ext w
    simp [normAtPlace_apply_isReal w.prop]
  · ext w
    simp [normAtPlace_apply_isComplex w.prop]

theorem norm_eq_sup'_normAtPlace (x : mixedSpace K) :
    ‖x‖ = univ.sup' univ_nonempty fun w ↦ normAtPlace w x := by
  rw [← coe_nnnorm, nnnorm_eq_sup_normAtPlace, ← sup'_eq_sup univ_nonempty, ← NNReal.val_eq_coe,
    ← OrderHom.Subtype.val_coe, map_finset_sup', OrderHom.Subtype.val_coe]
  simp only [Function.comp_apply]

/-- The norm of `x` is `∏ w, (normAtPlace x) ^ mult w`. It is defined such that the norm of
`mixedEmbedding K a` for `a : K` is equal to the absolute value of the norm of `a` over `ℚ`,
see `norm_eq_norm`. -/
protected def norm : (mixedSpace K) →*₀ ℝ where
  toFun x := ∏ w, (normAtPlace w x) ^ (mult w)
  map_one' := by simp only [map_one, one_pow, prod_const_one]
  map_zero' := by simp [mult]
  map_mul' _ _ := by simp only [map_mul, mul_pow, prod_mul_distrib]

protected theorem norm_apply (x : mixedSpace K) :
    mixedEmbedding.norm x = ∏ w, (normAtPlace w x) ^ (mult w) := rfl

protected theorem norm_nonneg (x : mixedSpace K) :
    0 ≤ mixedEmbedding.norm x := univ.prod_nonneg fun _ _ ↦ pow_nonneg (normAtPlace_nonneg _ _) _

protected theorem norm_eq_zero_iff {x : mixedSpace K} :
    mixedEmbedding.norm x = 0 ↔ ∃ w, normAtPlace w x = 0 := by
  simp_rw [mixedEmbedding.norm, MonoidWithZeroHom.coe_mk, ZeroHom.coe_mk, prod_eq_zero_iff,
    mem_univ, true_and, pow_eq_zero_iff mult_ne_zero]

protected theorem norm_ne_zero_iff {x : mixedSpace K} :
    mixedEmbedding.norm x ≠ 0 ↔ ∀ w, normAtPlace w x ≠ 0 := by
  rw [← not_iff_not]
  simp_rw [ne_eq, mixedEmbedding.norm_eq_zero_iff, not_not, not_forall, not_not]

theorem norm_eq_of_normAtPlace_eq {x y : mixedSpace K}
    (h : ∀ w, normAtPlace w x = normAtPlace w y) :
    mixedEmbedding.norm x = mixedEmbedding.norm y := by
  simp_rw [mixedEmbedding.norm_apply, h]

theorem norm_smul (c : ℝ) (x : mixedSpace K) :
    mixedEmbedding.norm (c • x) = |c| ^ finrank ℚ K * (mixedEmbedding.norm x) := by
  simp_rw [mixedEmbedding.norm_apply, normAtPlace_smul, mul_pow, prod_mul_distrib,
    prod_pow_eq_pow_sum, sum_mult_eq]

theorem norm_real (c : ℝ) :
    mixedEmbedding.norm ((fun _ ↦ c, fun _ ↦ c) : (mixedSpace K)) = |c| ^ finrank ℚ K := by
  rw [show ((fun _ ↦ c, fun _ ↦ c) : (mixedSpace K)) = c • 1 by ext <;> simp, norm_smul, map_one,
    mul_one]

@[simp]
theorem norm_eq_norm (x : K) :
    mixedEmbedding.norm (mixedEmbedding K x) = |Algebra.norm ℚ x| := by
  simp_rw [mixedEmbedding.norm_apply, normAtPlace_apply, prod_eq_abs_norm]

theorem norm_unit (u : (𝓞 K)ˣ) :
    mixedEmbedding.norm (mixedEmbedding K u) = 1 := by
  rw [norm_eq_norm, Units.norm, Rat.cast_one]

theorem norm_eq_zero_iff' {x : mixedSpace K} (hx : x ∈ Set.range (mixedEmbedding K)) :
    mixedEmbedding.norm x = 0 ↔ x = 0 := by
  obtain ⟨a, rfl⟩ := hx
  rw [norm_eq_norm, Rat.cast_abs, abs_eq_zero, Rat.cast_eq_zero, Algebra.norm_eq_zero_iff,
    map_eq_zero]

end norm

noncomputable section stdBasis

open scoped Classical

open Complex MeasureTheory MeasureTheory.Measure ZSpan Matrix ComplexConjugate

variable [NumberField K]

/-- The type indexing the basis `stdBasis`. -/
abbrev index := {w : InfinitePlace K // IsReal w} ⊕ ({w : InfinitePlace K // IsComplex w}) × (Fin 2)

/-- The `ℝ`-basis of the mixed space of `K` formed by the vector equal to `1` at `w` and `0`
elsewhere for `IsReal w` and by the couple of vectors equal to `1` (resp. `I`) at `w` and `0`
elsewhere for `IsComplex w`. -/
def stdBasis : Basis (index K) ℝ (mixedSpace K) :=
  Basis.prod (Pi.basisFun ℝ _)
    (Basis.reindex (Pi.basis fun _ => basisOneI) (Equiv.sigmaEquivProd _ _))

variable {K}

@[simp]
theorem stdBasis_apply_ofIsReal (x : mixedSpace K) (w : {w : InfinitePlace K // IsReal w}) :
    (stdBasis K).repr x (Sum.inl w) = x.1 w := rfl

@[simp]
theorem stdBasis_apply_ofIsComplex_fst (x : mixedSpace K)
    (w : {w : InfinitePlace K // IsComplex w}) :
    (stdBasis K).repr x (Sum.inr ⟨w, 0⟩) = (x.2 w).re := rfl

@[simp]
theorem stdBasis_apply_ofIsComplex_snd (x : mixedSpace K)
    (w : {w : InfinitePlace K // IsComplex w}) :
    (stdBasis K).repr x (Sum.inr ⟨w, 1⟩) = (x.2 w).im := rfl

variable (K)

theorem fundamentalDomain_stdBasis :
    fundamentalDomain (stdBasis K) =
        (Set.univ.pi fun _ => Set.Ico 0 1) ×ˢ
        (Set.univ.pi fun _ => Complex.measurableEquivPi⁻¹' (Set.univ.pi fun _ => Set.Ico 0 1)) := by
  ext
  simp [stdBasis, mem_fundamentalDomain, Complex.measurableEquivPi]

theorem volume_fundamentalDomain_stdBasis :
    volume (fundamentalDomain (stdBasis K)) = 1 := by
  rw [fundamentalDomain_stdBasis, volume_eq_prod, prod_prod, volume_pi, volume_pi, pi_pi, pi_pi,
    Complex.volume_preserving_equiv_pi.measure_preimage ?_, volume_pi, pi_pi, Real.volume_Ico,
    sub_zero, ENNReal.ofReal_one, prod_const_one, prod_const_one, prod_const_one, one_mul]
  exact (MeasurableSet.pi Set.countable_univ (fun _ _ => measurableSet_Ico)).nullMeasurableSet

/-- The `Equiv` between `index K` and `K →+* ℂ` defined by sending a real infinite place `w` to
the unique corresponding embedding `w.embedding`, and the pair `⟨w, 0⟩` (resp. `⟨w, 1⟩`) for a
complex infinite place `w` to `w.embedding` (resp. `conjugate w.embedding`). -/
def indexEquiv : (index K) ≃ (K →+* ℂ) := by
  refine Equiv.ofBijective (fun c => ?_)
    ((Fintype.bijective_iff_surjective_and_card _).mpr ⟨?_, ?_⟩)
  · cases c with
    | inl w => exact w.val.embedding
    | inr wj => rcases wj with ⟨w, j⟩
                exact if j = 0 then w.val.embedding else ComplexEmbedding.conjugate w.val.embedding
  · intro φ
    by_cases hφ : ComplexEmbedding.IsReal φ
    · exact ⟨Sum.inl (InfinitePlace.mkReal ⟨φ, hφ⟩), by simp [embedding_mk_eq_of_isReal hφ]⟩
    · by_cases hw : (InfinitePlace.mk φ).embedding = φ
      · exact ⟨Sum.inr ⟨InfinitePlace.mkComplex ⟨φ, hφ⟩, 0⟩, by simp [hw]⟩
      · exact ⟨Sum.inr ⟨InfinitePlace.mkComplex ⟨φ, hφ⟩, 1⟩,
          by simp [(embedding_mk_eq φ).resolve_left hw]⟩
  · rw [Embeddings.card, ← mixedEmbedding.finrank K,
      ← Module.finrank_eq_card_basis (stdBasis K)]

variable {K}

@[simp]
theorem indexEquiv_apply_ofIsReal (w : {w : InfinitePlace K // IsReal w}) :
    (indexEquiv K) (Sum.inl w) = w.val.embedding := rfl

@[simp]
theorem indexEquiv_apply_ofIsComplex_fst (w : {w : InfinitePlace K // IsComplex w}) :
    (indexEquiv K) (Sum.inr ⟨w, 0⟩) = w.val.embedding := rfl

@[simp]
theorem indexEquiv_apply_ofIsComplex_snd (w : {w : InfinitePlace K // IsComplex w}) :
    (indexEquiv K) (Sum.inr ⟨w, 1⟩) = ComplexEmbedding.conjugate w.val.embedding := rfl

variable (K)

/-- The matrix that gives the representation on `stdBasis` of the image by `commMap` of an
element `x` of `(K →+* ℂ) → ℂ` fixed by the map `x_φ ↦ conj x_(conjugate φ)`,
see `stdBasis_repr_eq_matrixToStdBasis_mul`. -/
def matrixToStdBasis : Matrix (index K) (index K) ℂ :=
  fromBlocks (diagonal fun _ => 1) 0 0 <| reindex (Equiv.prodComm _ _) (Equiv.prodComm _ _)
    (blockDiagonal (fun _ => (2 : ℂ)⁻¹ • !![1, 1; - I, I]))

theorem det_matrixToStdBasis :
    (matrixToStdBasis K).det = (2⁻¹ * I) ^ nrComplexPlaces K :=
  calc
  _ = ∏ _k : { w : InfinitePlace K // IsComplex w }, det ((2 : ℂ)⁻¹ • !![1, 1; -I, I]) := by
      rw [matrixToStdBasis, det_fromBlocks_zero₂₁, det_diagonal, prod_const_one, one_mul,
          det_reindex_self, det_blockDiagonal]
  _ = ∏ _k : { w : InfinitePlace K // IsComplex w }, (2⁻¹ * Complex.I) := by
      refine prod_congr (Eq.refl _) (fun _ _ => ?_)
      field_simp; ring
  _ = (2⁻¹ * Complex.I) ^ Fintype.card {w : InfinitePlace K // IsComplex w} := by
      rw [prod_const, Fintype.card]

/-- Let `x : (K →+* ℂ) → ℂ` such that `x_φ = conj x_(conj φ)` for all `φ : K →+* ℂ`, then the
representation of `commMap K x` on `stdBasis` is given (up to reindexing) by the product of
`matrixToStdBasis` by `x`. -/
theorem stdBasis_repr_eq_matrixToStdBasis_mul (x : (K →+* ℂ) → ℂ)
    (hx : ∀ φ, conj (x φ) = x (ComplexEmbedding.conjugate φ)) (c : index K) :
    ((stdBasis K).repr (commMap K x) c : ℂ) =
      (matrixToStdBasis K *ᵥ (x ∘ (indexEquiv K))) c := by
  simp_rw [commMap, matrixToStdBasis, LinearMap.coe_mk, AddHom.coe_mk,
    mulVec, dotProduct, Function.comp_apply, index, Fintype.sum_sum_type,
    diagonal_one, reindex_apply, ← univ_product_univ, sum_product,
    indexEquiv_apply_ofIsReal, Fin.sum_univ_two, indexEquiv_apply_ofIsComplex_fst,
    indexEquiv_apply_ofIsComplex_snd, smul_of, smul_cons, smul_eq_mul,
    mul_one, Matrix.smul_empty, Equiv.prodComm_symm, Equiv.coe_prodComm]
  cases c with
  | inl w =>
      simp_rw [stdBasis_apply_ofIsReal, fromBlocks_apply₁₁, fromBlocks_apply₁₂,
        one_apply, Matrix.zero_apply, ite_mul, one_mul, zero_mul, sum_ite_eq, mem_univ, ite_true,
        add_zero, sum_const_zero, add_zero, ← conj_eq_iff_re, hx (embedding w.val),
        conjugate_embedding_eq_of_isReal w.prop]
  | inr c =>
    rcases c with ⟨w, j⟩
    fin_cases j
    · simp_rw [Fin.mk_zero, stdBasis_apply_ofIsComplex_fst, fromBlocks_apply₂₁,
        fromBlocks_apply₂₂, Matrix.zero_apply, submatrix_apply,
        blockDiagonal_apply, Prod.swap_prod_mk, ite_mul, zero_mul, sum_const_zero, zero_add,
        sum_add_distrib, sum_ite_eq, mem_univ, ite_true, of_apply, cons_val', cons_val_zero,
        cons_val_one, head_cons, ← hx (embedding w), re_eq_add_conj]
      field_simp
    · simp_rw [Fin.mk_one, stdBasis_apply_ofIsComplex_snd, fromBlocks_apply₂₁,
        fromBlocks_apply₂₂, Matrix.zero_apply, submatrix_apply, blockDiagonal_apply,
        Prod.swap_prod_mk, ite_mul, zero_mul, sum_const_zero, zero_add, sum_add_distrib, sum_ite_eq,
        mem_univ, ite_true, of_apply, cons_val', cons_val_zero, cons_val_one, head_cons,
        ← hx (embedding w), im_eq_sub_conj]
      ring_nf; field_simp

end stdBasis

noncomputable section integerLattice

variable [NumberField K]

open Module.Free

open scoped nonZeroDivisors

/-- The image of the ring of integers of `K` in the mixed space. -/
protected abbrev integerLattice : Submodule ℤ (mixedSpace K) :=
  LinearMap.range ((mixedEmbedding K).comp (algebraMap (𝓞 K) K)).toIntAlgHom.toLinearMap

/-- A `ℝ`-basis of the mixed space that is also a `ℤ`-basis of the image of `𝓞 K`. -/
def latticeBasis :
    Basis (ChooseBasisIndex ℤ (𝓞 K)) ℝ (mixedSpace K) := by
  classical
    -- We construct an `ℝ`-linear independent family from the image of
    -- `canonicalEmbedding.lattice_basis` by `commMap`
    have := LinearIndependent.map (LinearIndependent.restrict_scalars
      (by { simpa only [Complex.real_smul, mul_one] using Complex.ofReal_injective })
      (canonicalEmbedding.latticeBasis K).linearIndependent)
      (disjoint_span_commMap_ker K)
    -- and it's a basis since it has the right cardinality
    refine basisOfLinearIndependentOfCardEqFinrank this ?_
    rw [← finrank_eq_card_chooseBasisIndex, RingOfIntegers.rank, finrank_prod, finrank_pi,
      finrank_pi_fintype, Complex.finrank_real_complex, sum_const, card_univ, ← nrRealPlaces,
      ← nrComplexPlaces, ← card_real_embeddings, Algebra.id.smul_eq_mul, mul_comm,
      ← card_complex_embeddings, ← NumberField.Embeddings.card K ℂ, Fintype.card_subtype_compl,
      Nat.add_sub_of_le (Fintype.card_subtype_le _)]

@[simp]
theorem latticeBasis_apply (i : ChooseBasisIndex ℤ (𝓞 K)) :
    latticeBasis K i = (mixedEmbedding K) (integralBasis K i) := by
  simp only [latticeBasis, coe_basisOfLinearIndependentOfCardEqFinrank, Function.comp_apply,
    canonicalEmbedding.latticeBasis_apply, integralBasis_apply, commMap_canonical_eq_mixed]

theorem mem_span_latticeBasis {x : (mixedSpace K)} :
    x ∈ Submodule.span ℤ (Set.range (latticeBasis K)) ↔
      x ∈ mixedEmbedding.integerLattice K := by
  rw [show Set.range (latticeBasis K) =
      (mixedEmbedding K).toIntAlgHom.toLinearMap '' (Set.range (integralBasis K)) by
    rw [← Set.range_comp]; exact congrArg Set.range (funext (fun i => latticeBasis_apply K i))]
  rw [← Submodule.map_span, ← SetLike.mem_coe, Submodule.map_coe]
  simp only [Set.mem_image, SetLike.mem_coe, mem_span_integralBasis K,
    RingHom.mem_range, exists_exists_eq_and]
  rfl

theorem span_latticeBasis :
    Submodule.span ℤ (Set.range (latticeBasis K)) = mixedEmbedding.integerLattice K :=
  Submodule.ext_iff.mpr fun _ ↦ mem_span_latticeBasis K

instance : DiscreteTopology (mixedEmbedding.integerLattice K) := by
  classical
  rw [← span_latticeBasis]
  infer_instance

open Classical in
instance : IsZLattice ℝ (mixedEmbedding.integerLattice K) := by
  simp_rw [← span_latticeBasis]
  exact ZSpan.isZLattice (latticeBasis K)

open Classical in
theorem fundamentalDomain_integerLattice :
    MeasureTheory.IsAddFundamentalDomain (mixedEmbedding.integerLattice K)
      (ZSpan.fundamentalDomain (latticeBasis K)) := by
  rw [← span_latticeBasis]
  exact ZSpan.isAddFundamentalDomain (latticeBasis K) _

theorem mem_rat_span_latticeBasis (x : K) :
    mixedEmbedding K x ∈ Submodule.span ℚ (Set.range (latticeBasis K)) := by
  rw [← Basis.sum_repr (integralBasis K) x, map_sum]
  simp_rw [map_rat_smul]
  refine Submodule.sum_smul_mem _ _ (fun i _ ↦ Submodule.subset_span ?_)
  rw [← latticeBasis_apply]
  exact Set.mem_range_self i

theorem latticeBasis_repr_apply (x : K) (i : ChooseBasisIndex ℤ (𝓞 K)) :
    (latticeBasis K).repr (mixedEmbedding K x) i = (integralBasis K).repr x i := by
  rw [← Basis.restrictScalars_repr_apply ℚ _ ⟨_, mem_rat_span_latticeBasis K x⟩, eq_ratCast,
    Rat.cast_inj]
  let f := (mixedEmbedding K).toRatAlgHom.toLinearMap.codRestrict _
    (fun x ↦ mem_rat_span_latticeBasis K x)
  suffices ((latticeBasis K).restrictScalars ℚ).repr.toLinearMap ∘ₗ f =
    (integralBasis K).repr.toLinearMap from DFunLike.congr_fun (LinearMap.congr_fun this x) i
  refine Basis.ext (integralBasis K) (fun i ↦ ?_)
  have : f (integralBasis K i) = ((latticeBasis K).restrictScalars ℚ) i := by
    apply Subtype.val_injective
    rw [LinearMap.codRestrict_apply, AlgHom.toLinearMap_apply, Basis.restrictScalars_apply,
      latticeBasis_apply]
    rfl
  simp_rw [LinearMap.coe_comp, LinearEquiv.coe_coe, Function.comp_apply, this, Basis.repr_self]

variable (I : (FractionalIdeal (𝓞 K)⁰ K)ˣ)

/-- The image of the fractional ideal `I` in the mixed space. -/
abbrev idealLattice : Submodule ℤ (mixedSpace K) := LinearMap.range <|
  (mixedEmbedding K).toIntAlgHom.toLinearMap ∘ₗ ((I : Submodule (𝓞 K) K).subtype.restrictScalars ℤ)

theorem mem_idealLattice {x : mixedSpace K} :
    x ∈ idealLattice K I ↔ ∃ y, y ∈ (I : Set K) ∧ mixedEmbedding K y = x := by
  simp [idealLattice]

/-- The generalized index of the lattice generated by `I` in the lattice generated by
`𝓞 K` is equal to the norm of the ideal `I`. The result is stated in terms of base change
determinant and is the translation of `NumberField.det_basisOfFractionalIdeal_eq_absNorm` in
the mixed space. This is useful, in particular, to prove that the family obtained from
the `ℤ`-basis of `I` is actually an `ℝ`-basis of the mixed space, see
`fractionalIdealLatticeBasis`. -/
theorem det_basisOfFractionalIdeal_eq_norm
    (e : (ChooseBasisIndex ℤ (𝓞 K)) ≃ (ChooseBasisIndex ℤ I)) :
    |Basis.det (latticeBasis K) ((mixedEmbedding K ∘ (basisOfFractionalIdeal K I) ∘ e))| =
      FractionalIdeal.absNorm I.1 := by
  suffices Basis.det (latticeBasis K) ((mixedEmbedding K ∘ (basisOfFractionalIdeal K I) ∘ e)) =
      (algebraMap ℚ ℝ) ((Basis.det (integralBasis K)) ((basisOfFractionalIdeal K I) ∘ e)) by
    rw [this, eq_ratCast, ← Rat.cast_abs, ← Equiv.symm_symm e, ← Basis.coe_reindex,
      det_basisOfFractionalIdeal_eq_absNorm K I e]
  rw [Basis.det_apply, Basis.det_apply, RingHom.map_det]
  congr
  ext i j
  simp_rw [RingHom.mapMatrix_apply, Matrix.map_apply, Basis.toMatrix_apply, Function.comp_apply]
  exact latticeBasis_repr_apply K _ i

/-- A `ℝ`-basis of the mixed space of `K` that is also a `ℤ`-basis of the image of the fractional
ideal `I`. -/
def fractionalIdealLatticeBasis :
    Basis (ChooseBasisIndex ℤ I) ℝ (mixedSpace K) := by
  let e : (ChooseBasisIndex ℤ (𝓞 K)) ≃ (ChooseBasisIndex ℤ I) := by
    refine Fintype.equivOfCardEq ?_
    rw [← finrank_eq_card_chooseBasisIndex, ← finrank_eq_card_chooseBasisIndex,
      fractionalIdeal_rank]
  refine Basis.reindex ?_ e
  suffices IsUnit ((latticeBasis K).det ((mixedEmbedding K) ∘ (basisOfFractionalIdeal K I) ∘ e)) by
    rw [← is_basis_iff_det] at this
    exact Basis.mk this.1 (by rw [this.2])
  rw [isUnit_iff_ne_zero, ne_eq, ← abs_eq_zero.not, det_basisOfFractionalIdeal_eq_norm,
    Rat.cast_eq_zero, FractionalIdeal.absNorm_eq_zero_iff]
  exact Units.ne_zero I

@[simp]
theorem fractionalIdealLatticeBasis_apply (i : ChooseBasisIndex ℤ I) :
    fractionalIdealLatticeBasis K I i = (mixedEmbedding K) (basisOfFractionalIdeal K I i) := by
  simp only [fractionalIdealLatticeBasis, Basis.coe_reindex, Basis.coe_mk, Function.comp_apply,
    Equiv.apply_symm_apply]

theorem mem_span_fractionalIdealLatticeBasis {x : (mixedSpace K)} :
    x ∈ Submodule.span ℤ (Set.range (fractionalIdealLatticeBasis K I)) ↔
      x ∈ mixedEmbedding K '' I := by
  rw [show Set.range (fractionalIdealLatticeBasis K I) =
        (mixedEmbedding K).toIntAlgHom.toLinearMap '' (Set.range (basisOfFractionalIdeal K I)) by
      rw [← Set.range_comp]
      exact congr_arg Set.range (funext (fun i ↦ fractionalIdealLatticeBasis_apply K I i))]
  rw [← Submodule.map_span, ← SetLike.mem_coe, Submodule.map_coe]
  rw [show Submodule.span ℤ (Set.range (basisOfFractionalIdeal K I)) = (I : Set K) by
        ext; erw [mem_span_basisOfFractionalIdeal]]
  rfl

theorem span_idealLatticeBasis :
    (Submodule.span ℤ (Set.range (fractionalIdealLatticeBasis K I))) =
      (mixedEmbedding.idealLattice K I) := by
  ext x
  simp [mem_span_fractionalIdealLatticeBasis]

instance : DiscreteTopology (mixedEmbedding.idealLattice K I) := by
  classical
  rw [← span_idealLatticeBasis]
  infer_instance

open Classical in
instance : IsZLattice ℝ (mixedEmbedding.idealLattice K I) := by
  simp_rw [← span_idealLatticeBasis]
  exact ZSpan.isZLattice (fractionalIdealLatticeBasis K I)

open Classical in
theorem fundamentalDomain_idealLattice :
    MeasureTheory.IsAddFundamentalDomain (mixedEmbedding.idealLattice K I)
      (ZSpan.fundamentalDomain (fractionalIdealLatticeBasis K I)) := by
  rw [← span_idealLatticeBasis]
  exact ZSpan.isAddFundamentalDomain (fractionalIdealLatticeBasis K I) _

end integerLattice

noncomputable section plusPart

<<<<<<< HEAD
open ContinuousLinearEquiv

=======
>>>>>>> 97a2bd10
variable {K} (s : Set {w : InfinitePlace K // IsReal w})

open Classical in
/-- Let `s` be a set of real places, define the continuous linear equiv of the mixed space that
<<<<<<< HEAD
changes sign at places in `s` and leaves the rest unchanged. -/
def negAt :
    (mixedSpace K) ≃L[ℝ] (mixedSpace K) :=
  (piCongrRight
    fun w ↦ if w ∈ s then neg ℝ else ContinuousLinearEquiv.refl ℝ ℝ).prod
=======
swaps sign at places in `s` and leaves the rest unchanged. -/
def negAt :
    (mixedSpace K) ≃L[ℝ] (mixedSpace K) :=
  (ContinuousLinearEquiv.piCongrRight
    fun w ↦ if w ∈ s then ContinuousLinearEquiv.neg ℝ else ContinuousLinearEquiv.refl ℝ ℝ).prod
>>>>>>> 97a2bd10
      (ContinuousLinearEquiv.refl ℝ _)

variable {s}

@[simp]
theorem negAt_apply_of_isReal_and_mem (x : mixedSpace K) {w : {w // IsReal w}} (hw : w ∈ s) :
    (negAt s x).1 w = - x.1 w := by
<<<<<<< HEAD
  simp only [negAt, ContinuousLinearEquiv.prod_apply, refl_apply, piCongrRight_apply, if_pos hw,
    neg_apply]
=======
  simp_rw [negAt, ContinuousLinearEquiv.prod_apply, ContinuousLinearEquiv.piCongrRight_apply,
    if_pos hw, ContinuousLinearEquiv.neg_apply]
>>>>>>> 97a2bd10

@[simp]
theorem negAt_apply_of_isReal_and_not_mem (x : mixedSpace K) {w : {w // IsReal w}} (hw : w ∉ s) :
    (negAt s x).1 w = x.1 w := by
<<<<<<< HEAD
  simp only [negAt, ContinuousLinearEquiv.prod_apply, refl_apply, piCongrRight_apply, if_neg hw]
=======
  simp_rw [negAt, ContinuousLinearEquiv.prod_apply, ContinuousLinearEquiv.piCongrRight_apply,
    if_neg hw, ContinuousLinearEquiv.refl_apply]
>>>>>>> 97a2bd10

@[simp]
theorem negAt_apply_of_isComplex (x : mixedSpace K) (w : {w // IsComplex w}) :
    (negAt s x).2 w = x.2 w := rfl

@[simp]
theorem negAt_apply_snd (x : mixedSpace K) :
    (negAt s x).2 = x.2 := rfl

@[simp]
theorem negAt_apply_abs_of_isReal (x : mixedSpace K) (w : {w // IsReal w}) :
    |(negAt s x).1 w| = |x.1 w| := by
  by_cases hw : w ∈ s <;> simp [hw]

open MeasureTheory Classical in
/-- `negAt` preserves the volume . -/
<<<<<<< HEAD
theorem volume_preserving_negAt [NumberField K] (s : Set {w : InfinitePlace K // IsReal w}) :
    MeasurePreserving (negAt s) := by
  refine MeasurePreserving.prod (volume_preserving_pi fun w ↦ ?_) (MeasurePreserving.id _)
  by_cases hw : w ∈ s
  · simp only [if_pos hw]
    exact Measure.measurePreserving_neg _
  · simp only [if_neg hw]
    exact MeasurePreserving.id _

/-- `negAt` preserves `normAtPlace`. -/
@[simp]
theorem normAtPlace_negAt (s : Set {w // IsReal w}) (x : mixedSpace K) (w : InfinitePlace K) :
    normAtPlace w (negAt s x) = normAtPlace w x := by
  obtain hw | hw := isReal_or_isComplex w
  · simp only [normAtPlace_apply_isReal hw, Real.norm_eq_abs, negAt_apply_abs_of_isReal]
  · simp only [normAtPlace_apply_isComplex hw, negAt_apply_of_isComplex, Complex.norm_eq_abs]

/-- `negAt` preserves the `norm`. -/
@[simp]
theorem norm_negAt [NumberField K] (s : Set {w // IsReal w}) (x : mixedSpace K) :
    mixedEmbedding.norm (negAt s x) = mixedEmbedding.norm x :=
  norm_eq_of_normAtPlace_eq (fun w ↦ normAtPlace_negAt _ _ w)


open ContinuousLinearEquiv in
/-- `negAt` is equal to its inverse. -/
@[simp]
theorem negAt_symm (s : Set {w : InfinitePlace K // IsReal w}) :
    (negAt s).symm = negAt s := by
  ext x w
  · by_cases hw : w ∈ s
    · simp only [negAt, prod_symm, refl_symm, ContinuousLinearEquiv.prod_apply, refl_apply,
        piCongrRight_symm_apply, if_pos hw, symm_neg, neg_apply, piCongrRight_apply]
    · simp only [negAt, prod_symm, refl_symm, ContinuousLinearEquiv.prod_apply, refl_apply,
        piCongrRight_symm_apply, if_neg hw, piCongrRight_apply]
  · rfl

variable (A : Set (mixedSpace K))

variable (s) in
/-- `negAt s A` is also equal to the preimage of `A` by `negAt s`. This fact is used to simplify
some proofs. -/
theorem negAt_preimage :
    negAt s ⁻¹' A = negAt s '' A := by
  rw [ContinuousLinearEquiv.image_eq_preimage, negAt_symm]

/-- The `plusPart` of a subset `A` of the `mixedSpace` is the set of points in `A` that are
positive at all real places. -/
abbrev plusPart : Set (mixedSpace K) := A ∩ {x | ∀ w, 0 < x.1 w}

theorem neg_of_mem_negA_plusPart {x : mixedSpace K} (hx : x ∈ negAt s '' (plusPart A))
    {w : {w // IsReal w}} (hw : w ∈ s) :
    x.1 w < 0 := by
  obtain ⟨y, hy, rfl⟩ := hx
  rw [negAt_apply_of_isReal_and_mem _ hw, neg_lt_zero]
  exact hy.2 w

theorem pos_of_not_mem_negAt_plusPart {x : mixedSpace K} (hx : x ∈ negAt s '' (plusPart A))
    {w : {w // IsReal w}} (hw : w ∉ s) :
    0 < x.1 w := by
  obtain ⟨y, hy, rfl⟩ := hx
  rw [negAt_apply_of_isReal_and_not_mem _ hw]
  exact hy.2 w

/-- The images of `plusPart` by `negAt` are pairwise disjoint. -/
theorem disjoint_negAt_plusPart : Pairwise (Disjoint on (fun s ↦ negAt s '' (plusPart A))) := by
  classical
  intro s t hst
  refine Set.disjoint_left.mpr fun _ hx hx' ↦ ?_
  obtain ⟨w, hw | hw⟩ : ∃ w, (w ∈ s ∧ w ∉ t) ∨ (w ∈ t ∧ w ∉ s) := by
    exact Set.symmDiff_nonempty.mpr hst
  · exact lt_irrefl _ <|
      (neg_of_mem_negA_plusPart A hx hw.1).trans (pos_of_not_mem_negAt_plusPart A hx' hw.2)
  · exact lt_irrefl _ <|
      (neg_of_mem_negA_plusPart A hx' hw.1).trans (pos_of_not_mem_negAt_plusPart A hx hw.2)

=======
theorem volume_preserving_negAt [NumberField K] :
    MeasurePreserving (negAt s) := by
  refine MeasurePreserving.prod (volume_preserving_pi fun w ↦ ?_) (MeasurePreserving.id _)
  by_cases hw : w ∈ s
  · simp_rw [if_pos hw]
    exact Measure.measurePreserving_neg _
  · simp_rw [if_neg hw]
    exact MeasurePreserving.id _

variable (s) in
/-- `negAt` preserves `normAtPlace`. -/
@[simp]
theorem normAtPlace_negAt (x : mixedSpace K) (w : InfinitePlace K) :
    normAtPlace w (negAt s x) = normAtPlace w x := by
  obtain hw | hw := isReal_or_isComplex w
  · simp_rw [normAtPlace_apply_isReal hw, Real.norm_eq_abs, negAt_apply_abs_of_isReal]
  · simp_rw [normAtPlace_apply_isComplex hw, negAt_apply_of_isComplex]

/-- `negAt` preserves the `norm`. -/
@[simp]
theorem norm_negAt [NumberField K] (x : mixedSpace K) :
    mixedEmbedding.norm (negAt s x) = mixedEmbedding.norm x :=
  norm_eq_of_normAtPlace_eq (fun w ↦ normAtPlace_negAt _ _ w)

open ContinuousLinearEquiv in
/-- `negAt` is its own inverse. -/
@[simp]
theorem negAt_symm :
    (negAt s).symm = negAt s := by
  ext x w
  · by_cases hw : w ∈ s
    · simp_rw [negAt_apply_of_isReal_and_mem _ hw, negAt, prod_symm,
        ContinuousLinearEquiv.prod_apply, piCongrRight_symm_apply, if_pos hw, symm_neg, neg_apply]
    · simp_rw [negAt_apply_of_isReal_and_not_mem _ hw, negAt, prod_symm,
        ContinuousLinearEquiv.prod_apply, piCongrRight_symm_apply, if_neg hw, refl_symm, refl_apply]
  · rfl

>>>>>>> 97a2bd10
/-- For `x : mixedSpace K`, the set `signSet x` is the set of real places `w` s.t. `x w ≤ 0`. -/
def signSet (x : mixedSpace K) : Set {w : InfinitePlace K // IsReal w} := {w | x.1 w ≤ 0}

@[simp]
theorem negAt_signSet_apply_of_isReal (x : mixedSpace K) (w : {w // IsReal w}) :
    (negAt (signSet x) x).1 w = |x.1 w| := by
  by_cases hw : x.1 w ≤ 0
  · rw [negAt_apply_of_isReal_and_mem _ hw, abs_of_nonpos hw]
  · rw [negAt_apply_of_isReal_and_not_mem _ hw, abs_of_pos (lt_of_not_ge hw)]

@[simp]
theorem negAt_signSet_apply_of_isComplex (x : mixedSpace K) (w : {w // IsComplex w}) :
    (negAt (signSet x) x).2 w = x.2 w := rfl

<<<<<<< HEAD
-- We will assume from now that `A` is symmetric at real places
variable (hA : ∀ x, x ∈ A ↔ (fun w ↦ |x.1 w|, x.2) ∈ A)

open Classical in
include hA in
theorem mem_negAt_plusPart_of_mem {x : mixedSpace K} (hx₁ : x ∈ A) (hx₂ : ∀ w, x.1 w ≠ 0) :
    x ∈ negAt s '' (plusPart A) ↔ (∀ w, w ∈ s → x.1 w < 0) ∧ (∀ w, w ∉ s → x.1 w > 0) := by
  refine ⟨fun hx ↦ ⟨fun _ hw ↦ neg_of_mem_negA_plusPart A hx hw,
      fun _ hw ↦ pos_of_not_mem_negAt_plusPart A hx hw⟩,
      fun ⟨h₁, h₂⟩ ↦ ⟨(fun w ↦ |x.1 w|, x.2), ⟨(hA x).mp hx₁, fun w ↦ abs_pos.mpr (hx₂ w)⟩, ?_⟩⟩
  ext w
  · by_cases hw : w ∈ s
    · simp only [negAt_apply_of_isReal_and_mem _ hw, abs_of_neg (h₁ w hw), neg_neg]
    · simp only [negAt_apply_of_isReal_and_not_mem _ hw, abs_of_pos (h₂ w hw)]
  · rfl

include hA in
/-- Assume that `A`  is symmetric at real places then, the union of the images of `plusPart`
by `negAt` and of the set of elements of `A` that are zero at at least one real place
is equal to `A`. -/
theorem iUnion_negAt_plusPart_union :
    (⋃ s, negAt s '' (plusPart A)) ∪ (A ∩ (⋃ w, {x | x.1 w = 0})) = A := by
  ext x
  rw [Set.mem_union, Set.mem_inter_iff, Set.mem_iUnion, Set.mem_iUnion]
  refine ⟨?_, fun h ↦ ?_⟩
  · rintro (⟨s, ⟨x, ⟨hx, _⟩, rfl⟩⟩ | h)
    · simp_rw (config := {singlePass := true}) [hA, negAt_apply_abs_of_isReal, negAt_apply_snd]
      rwa [← hA]
    · exact h.left
  · obtain hx | hx := exists_or_forall_not (fun w ↦ x.1 w = 0)
    · exact Or.inr ⟨h, hx⟩
    · refine Or.inl ⟨signSet x,
        (mem_negAt_plusPart_of_mem A hA h hx).mpr ⟨fun w hw ↦ ?_, fun w hw ↦ ?_⟩⟩
      · exact lt_of_le_of_ne hw (hx w)
      · exact lt_of_le_of_ne (lt_of_not_ge hw).le (Ne.symm (hx w))

open MeasureTheory

variable [NumberField K]

open Classical in
/-- The set of points in the mixedSpace that are equal to `0` at a fixed (real) place has
volume zero. -/
theorem volume_eq_zero (w : {w // IsReal w}) :
    volume ({x : mixedSpace K | x.1 w = 0}) = 0 := by
  let A : AffineSubspace ℝ (mixedSpace K) :=
    Submodule.toAffineSubspace (Submodule.mk ⟨⟨{x | x.1 w = 0}, by aesop⟩, rfl⟩ (by aesop))
  convert Measure.addHaar_affineSubspace volume A fun h ↦ ?_
  have : 1 ∈ A := h ▸ Set.mem_univ _
  simp [A] at this

include hA in
open Classical in
theorem iUnion_negAt_plusPart_ae :
    ⋃ s, negAt s '' (plusPart A) =ᵐ[volume] A := by
  nth_rewrite 2 [← iUnion_negAt_plusPart_union A hA]
  refine (MeasureTheory.union_ae_eq_left_of_ae_eq_empty (ae_eq_empty.mpr ?_)).symm
  exact measure_mono_null Set.inter_subset_right
    (measure_iUnion_null_iff.mpr fun _ ↦ volume_eq_zero _)

variable {A} in
theorem measurableSet_plusPart (hm : MeasurableSet A) :
    MeasurableSet (plusPart A) := by
  convert_to MeasurableSet (A ∩ (⋂ w, {x | 0 < x.1 w}))
  · ext; simp
  · refine hm.inter (MeasurableSet.iInter fun _ ↦ ?_)
    exact measurableSet_lt measurable_const ((measurable_pi_apply _).comp' measurable_fst)

variable (s) in
theorem measurableSet_negAt_plusPart (hm : MeasurableSet A) :
    MeasurableSet (negAt s '' (plusPart A)) := by
  rw [← negAt_preimage]
  exact (measurableSet_plusPart hm).preimage (negAt s).continuous.measurable

open Classical in
/-- The image of the `plusPart` of `A` by `negAt` have all the same volume as `plusPart A`. -/
theorem volume_negAt_plusPart (hm : MeasurableSet A) :
    volume (negAt s '' (plusPart A)) = volume (plusPart A) := by
  rw [← negAt_symm, ContinuousLinearEquiv.image_symm_eq_preimage,
    (volume_preserving_negAt s).measure_preimage (measurableSet_plusPart hm).nullMeasurableSet]

include hA in
open Classical in
/-- If a subset `A` of the `mixedSpace` is symmetric at real places, then its volume is
`2^ nrRealPlaces K` times the volume of its `plusPart`. -/
theorem volume_eq_two_pow_mul_volume_plusPart (hm : MeasurableSet A) :
    volume A = 2 ^ nrRealPlaces K * volume (plusPart A) := by
  simp only [← measure_congr (iUnion_negAt_plusPart_ae A hA),
    measure_iUnion (disjoint_negAt_plusPart A) (fun _ ↦ measurableSet_negAt_plusPart _ A hm),
    volume_negAt_plusPart _ hm, tsum_fintype, sum_const, card_univ, Fintype.card_set, nsmul_eq_mul,
    Nat.cast_pow, Nat.cast_ofNat, nrRealPlaces]

=======
>>>>>>> 97a2bd10
end plusPart

end NumberField.mixedEmbedding<|MERGE_RESOLUTION|>--- conflicted
+++ resolved
@@ -202,6 +202,18 @@
   · have : NoAtoms (volume : Measure ({w : InfinitePlace K // IsComplex w} → ℂ)) :=
       pi_noAtoms ⟨w, not_isReal_iff_isComplex.mp hw⟩
     exact prod.instNoAtoms_snd
+
+variable {K} in
+open Classical in
+/-- The set of points in the mixedSpace that are equal to `0` at a fixed (real) place has
+volume zero. -/
+theorem volume_eq_zero (w : {w // IsReal w}) :
+    volume ({x : mixedSpace K | x.1 w = 0}) = 0 := by
+  let A : AffineSubspace ℝ (mixedSpace K) :=
+    Submodule.toAffineSubspace (Submodule.mk ⟨⟨{x | x.1 w = 0}, by aesop⟩, rfl⟩ (by aesop))
+  convert Measure.addHaar_affineSubspace volume A fun h ↦ ?_
+  have : 1 ∈ A := h ▸ Set.mem_univ _
+  simp [A] at this
 
 end Measure
 
@@ -793,52 +805,31 @@
 
 noncomputable section plusPart
 
-<<<<<<< HEAD
 open ContinuousLinearEquiv
 
-=======
->>>>>>> 97a2bd10
 variable {K} (s : Set {w : InfinitePlace K // IsReal w})
 
 open Classical in
 /-- Let `s` be a set of real places, define the continuous linear equiv of the mixed space that
-<<<<<<< HEAD
 changes sign at places in `s` and leaves the rest unchanged. -/
 def negAt :
     (mixedSpace K) ≃L[ℝ] (mixedSpace K) :=
-  (piCongrRight
-    fun w ↦ if w ∈ s then neg ℝ else ContinuousLinearEquiv.refl ℝ ℝ).prod
-=======
-swaps sign at places in `s` and leaves the rest unchanged. -/
-def negAt :
-    (mixedSpace K) ≃L[ℝ] (mixedSpace K) :=
-  (ContinuousLinearEquiv.piCongrRight
-    fun w ↦ if w ∈ s then ContinuousLinearEquiv.neg ℝ else ContinuousLinearEquiv.refl ℝ ℝ).prod
->>>>>>> 97a2bd10
-      (ContinuousLinearEquiv.refl ℝ _)
+  (piCongrRight fun w ↦ if w ∈ s then neg ℝ else ContinuousLinearEquiv.refl ℝ ℝ).prod
+    (ContinuousLinearEquiv.refl ℝ _)
 
 variable {s}
 
 @[simp]
 theorem negAt_apply_of_isReal_and_mem (x : mixedSpace K) {w : {w // IsReal w}} (hw : w ∈ s) :
     (negAt s x).1 w = - x.1 w := by
-<<<<<<< HEAD
-  simp only [negAt, ContinuousLinearEquiv.prod_apply, refl_apply, piCongrRight_apply, if_pos hw,
-    neg_apply]
-=======
-  simp_rw [negAt, ContinuousLinearEquiv.prod_apply, ContinuousLinearEquiv.piCongrRight_apply,
-    if_pos hw, ContinuousLinearEquiv.neg_apply]
->>>>>>> 97a2bd10
+  simp_rw [negAt, ContinuousLinearEquiv.prod_apply, piCongrRight_apply, if_pos hw,
+    ContinuousLinearEquiv.neg_apply]
 
 @[simp]
 theorem negAt_apply_of_isReal_and_not_mem (x : mixedSpace K) {w : {w // IsReal w}} (hw : w ∉ s) :
     (negAt s x).1 w = x.1 w := by
-<<<<<<< HEAD
-  simp only [negAt, ContinuousLinearEquiv.prod_apply, refl_apply, piCongrRight_apply, if_neg hw]
-=======
-  simp_rw [negAt, ContinuousLinearEquiv.prod_apply, ContinuousLinearEquiv.piCongrRight_apply,
-    if_neg hw, ContinuousLinearEquiv.refl_apply]
->>>>>>> 97a2bd10
+  simp_rw [negAt, ContinuousLinearEquiv.prod_apply, piCongrRight_apply, if_neg hw,
+    ContinuousLinearEquiv.refl_apply]
 
 @[simp]
 theorem negAt_apply_of_isComplex (x : mixedSpace K) (w : {w // IsComplex w}) :
@@ -855,50 +846,62 @@
 
 open MeasureTheory Classical in
 /-- `negAt` preserves the volume . -/
-<<<<<<< HEAD
-theorem volume_preserving_negAt [NumberField K] (s : Set {w : InfinitePlace K // IsReal w}) :
+theorem volume_preserving_negAt [NumberField K] :
     MeasurePreserving (negAt s) := by
   refine MeasurePreserving.prod (volume_preserving_pi fun w ↦ ?_) (MeasurePreserving.id _)
   by_cases hw : w ∈ s
-  · simp only [if_pos hw]
+  · simp_rw [if_pos hw]
     exact Measure.measurePreserving_neg _
-  · simp only [if_neg hw]
+  · simp_rw [if_neg hw]
     exact MeasurePreserving.id _
 
+variable (s) in
 /-- `negAt` preserves `normAtPlace`. -/
 @[simp]
-theorem normAtPlace_negAt (s : Set {w // IsReal w}) (x : mixedSpace K) (w : InfinitePlace K) :
+theorem normAtPlace_negAt (x : mixedSpace K) (w : InfinitePlace K) :
     normAtPlace w (negAt s x) = normAtPlace w x := by
   obtain hw | hw := isReal_or_isComplex w
-  · simp only [normAtPlace_apply_isReal hw, Real.norm_eq_abs, negAt_apply_abs_of_isReal]
-  · simp only [normAtPlace_apply_isComplex hw, negAt_apply_of_isComplex, Complex.norm_eq_abs]
+  · simp_rw [normAtPlace_apply_isReal hw, Real.norm_eq_abs, negAt_apply_abs_of_isReal]
+  · simp_rw [normAtPlace_apply_isComplex hw, negAt_apply_of_isComplex]
 
 /-- `negAt` preserves the `norm`. -/
 @[simp]
-theorem norm_negAt [NumberField K] (s : Set {w // IsReal w}) (x : mixedSpace K) :
+theorem norm_negAt [NumberField K] (x : mixedSpace K) :
     mixedEmbedding.norm (negAt s x) = mixedEmbedding.norm x :=
   norm_eq_of_normAtPlace_eq (fun w ↦ normAtPlace_negAt _ _ w)
 
-
-open ContinuousLinearEquiv in
-/-- `negAt` is equal to its inverse. -/
-@[simp]
-theorem negAt_symm (s : Set {w : InfinitePlace K // IsReal w}) :
+/-- `negAt` is its own inverse. -/
+@[simp]
+theorem negAt_symm :
     (negAt s).symm = negAt s := by
   ext x w
   · by_cases hw : w ∈ s
-    · simp only [negAt, prod_symm, refl_symm, ContinuousLinearEquiv.prod_apply, refl_apply,
-        piCongrRight_symm_apply, if_pos hw, symm_neg, neg_apply, piCongrRight_apply]
-    · simp only [negAt, prod_symm, refl_symm, ContinuousLinearEquiv.prod_apply, refl_apply,
-        piCongrRight_symm_apply, if_neg hw, piCongrRight_apply]
+    · simp_rw [negAt_apply_of_isReal_and_mem _ hw, negAt, prod_symm,
+        ContinuousLinearEquiv.prod_apply, piCongrRight_symm_apply, if_pos hw, symm_neg, neg_apply]
+    · simp_rw [negAt_apply_of_isReal_and_not_mem _ hw, negAt, prod_symm,
+        ContinuousLinearEquiv.prod_apply, piCongrRight_symm_apply, if_neg hw, refl_symm, refl_apply]
   · rfl
 
+/-- For `x : mixedSpace K`, the set `signSet x` is the set of real places `w` s.t. `x w ≤ 0`. -/
+def signSet (x : mixedSpace K) : Set {w : InfinitePlace K // IsReal w} := {w | x.1 w ≤ 0}
+
+@[simp]
+theorem negAt_signSet_apply_of_isReal (x : mixedSpace K) (w : {w // IsReal w}) :
+    (negAt (signSet x) x).1 w = |x.1 w| := by
+  by_cases hw : x.1 w ≤ 0
+  · rw [negAt_apply_of_isReal_and_mem _ hw, abs_of_nonpos hw]
+  · rw [negAt_apply_of_isReal_and_not_mem _ hw, abs_of_pos (lt_of_not_ge hw)]
+
+@[simp]
+theorem negAt_signSet_apply_of_isComplex (x : mixedSpace K) (w : {w // IsComplex w}) :
+    (negAt (signSet x) x).2 w = x.2 w := rfl
+
 variable (A : Set (mixedSpace K))
 
 variable (s) in
-/-- `negAt s A` is also equal to the preimage of `A` by `negAt s`. This fact is used to simplify
-some proofs. -/
-theorem negAt_preimage :
+ /-- `negAt s A` is also equal to the preimage of `A` by `negAt s`. This fact is used to simplify
+ some proofs. -/
+ theorem negAt_preimage :
     negAt s ⁻¹' A = negAt s '' A := by
   rw [ContinuousLinearEquiv.image_eq_preimage, negAt_symm]
 
@@ -913,15 +916,15 @@
   rw [negAt_apply_of_isReal_and_mem _ hw, neg_lt_zero]
   exact hy.2 w
 
-theorem pos_of_not_mem_negAt_plusPart {x : mixedSpace K} (hx : x ∈ negAt s '' (plusPart A))
+ theorem pos_of_not_mem_negAt_plusPart {x : mixedSpace K} (hx : x ∈ negAt s '' (plusPart A))
     {w : {w // IsReal w}} (hw : w ∉ s) :
     0 < x.1 w := by
   obtain ⟨y, hy, rfl⟩ := hx
   rw [negAt_apply_of_isReal_and_not_mem _ hw]
   exact hy.2 w
 
-/-- The images of `plusPart` by `negAt` are pairwise disjoint. -/
-theorem disjoint_negAt_plusPart : Pairwise (Disjoint on (fun s ↦ negAt s '' (plusPart A))) := by
+ /-- The images of `plusPart` by `negAt` are pairwise disjoint. -/
+ theorem disjoint_negAt_plusPart : Pairwise (Disjoint on (fun s ↦ negAt s '' (plusPart A))) := by
   classical
   intro s t hst
   refine Set.disjoint_left.mpr fun _ hx hx' ↦ ?_
@@ -932,62 +935,8 @@
   · exact lt_irrefl _ <|
       (neg_of_mem_negA_plusPart A hx' hw.1).trans (pos_of_not_mem_negAt_plusPart A hx hw.2)
 
-=======
-theorem volume_preserving_negAt [NumberField K] :
-    MeasurePreserving (negAt s) := by
-  refine MeasurePreserving.prod (volume_preserving_pi fun w ↦ ?_) (MeasurePreserving.id _)
-  by_cases hw : w ∈ s
-  · simp_rw [if_pos hw]
-    exact Measure.measurePreserving_neg _
-  · simp_rw [if_neg hw]
-    exact MeasurePreserving.id _
-
-variable (s) in
-/-- `negAt` preserves `normAtPlace`. -/
-@[simp]
-theorem normAtPlace_negAt (x : mixedSpace K) (w : InfinitePlace K) :
-    normAtPlace w (negAt s x) = normAtPlace w x := by
-  obtain hw | hw := isReal_or_isComplex w
-  · simp_rw [normAtPlace_apply_isReal hw, Real.norm_eq_abs, negAt_apply_abs_of_isReal]
-  · simp_rw [normAtPlace_apply_isComplex hw, negAt_apply_of_isComplex]
-
-/-- `negAt` preserves the `norm`. -/
-@[simp]
-theorem norm_negAt [NumberField K] (x : mixedSpace K) :
-    mixedEmbedding.norm (negAt s x) = mixedEmbedding.norm x :=
-  norm_eq_of_normAtPlace_eq (fun w ↦ normAtPlace_negAt _ _ w)
-
-open ContinuousLinearEquiv in
-/-- `negAt` is its own inverse. -/
-@[simp]
-theorem negAt_symm :
-    (negAt s).symm = negAt s := by
-  ext x w
-  · by_cases hw : w ∈ s
-    · simp_rw [negAt_apply_of_isReal_and_mem _ hw, negAt, prod_symm,
-        ContinuousLinearEquiv.prod_apply, piCongrRight_symm_apply, if_pos hw, symm_neg, neg_apply]
-    · simp_rw [negAt_apply_of_isReal_and_not_mem _ hw, negAt, prod_symm,
-        ContinuousLinearEquiv.prod_apply, piCongrRight_symm_apply, if_neg hw, refl_symm, refl_apply]
-  · rfl
-
->>>>>>> 97a2bd10
-/-- For `x : mixedSpace K`, the set `signSet x` is the set of real places `w` s.t. `x w ≤ 0`. -/
-def signSet (x : mixedSpace K) : Set {w : InfinitePlace K // IsReal w} := {w | x.1 w ≤ 0}
-
-@[simp]
-theorem negAt_signSet_apply_of_isReal (x : mixedSpace K) (w : {w // IsReal w}) :
-    (negAt (signSet x) x).1 w = |x.1 w| := by
-  by_cases hw : x.1 w ≤ 0
-  · rw [negAt_apply_of_isReal_and_mem _ hw, abs_of_nonpos hw]
-  · rw [negAt_apply_of_isReal_and_not_mem _ hw, abs_of_pos (lt_of_not_ge hw)]
-
-@[simp]
-theorem negAt_signSet_apply_of_isComplex (x : mixedSpace K) (w : {w // IsComplex w}) :
-    (negAt (signSet x) x).2 w = x.2 w := rfl
-
-<<<<<<< HEAD
 -- We will assume from now that `A` is symmetric at real places
-variable (hA : ∀ x, x ∈ A ↔ (fun w ↦ |x.1 w|, x.2) ∈ A)
+variable  (hA : ∀ x, x ∈ A ↔ (fun w ↦ |x.1 w|, x.2) ∈ A)
 
 open Classical in
 include hA in
@@ -1026,17 +975,6 @@
 
 variable [NumberField K]
 
-open Classical in
-/-- The set of points in the mixedSpace that are equal to `0` at a fixed (real) place has
-volume zero. -/
-theorem volume_eq_zero (w : {w // IsReal w}) :
-    volume ({x : mixedSpace K | x.1 w = 0}) = 0 := by
-  let A : AffineSubspace ℝ (mixedSpace K) :=
-    Submodule.toAffineSubspace (Submodule.mk ⟨⟨{x | x.1 w = 0}, by aesop⟩, rfl⟩ (by aesop))
-  convert Measure.addHaar_affineSubspace volume A fun h ↦ ?_
-  have : 1 ∈ A := h ▸ Set.mem_univ _
-  simp [A] at this
-
 include hA in
 open Classical in
 theorem iUnion_negAt_plusPart_ae :
@@ -1065,7 +1003,7 @@
 theorem volume_negAt_plusPart (hm : MeasurableSet A) :
     volume (negAt s '' (plusPart A)) = volume (plusPart A) := by
   rw [← negAt_symm, ContinuousLinearEquiv.image_symm_eq_preimage,
-    (volume_preserving_negAt s).measure_preimage (measurableSet_plusPart hm).nullMeasurableSet]
+    volume_preserving_negAt.measure_preimage (measurableSet_plusPart hm).nullMeasurableSet]
 
 include hA in
 open Classical in
@@ -1078,8 +1016,6 @@
     volume_negAt_plusPart _ hm, tsum_fintype, sum_const, card_univ, Fintype.card_set, nsmul_eq_mul,
     Nat.cast_pow, Nat.cast_ofNat, nrRealPlaces]
 
-=======
->>>>>>> 97a2bd10
 end plusPart
 
 end NumberField.mixedEmbedding