/-
Copyright (c) 2025 Xavier Roblot. All rights reserved.
Released under Apache 2.0 license as described in the file LICENSE.
Authors: Xavier Roblot
-/
import Mathlib.Analysis.SpecialFunctions.PolarCoord
import Mathlib.NumberTheory.NumberField.CanonicalEmbedding.Basic

/-!
# Polar coordinate change of variables for the mixed space of a number field

We define two polar coordinate changes of variables for the mixed space `ℝ^r₁ × ℂ^r₂` associated
to a number field `K` of signature `(r₁, r₂)`. The first one is `mixedEmbedding.polarCoord` and has
value in `realMixedSpace K` defined as `ℝ^r₁ × (ℝ ⨯ ℝ)^r₂`, the second is
`mixedEmbedding.polarSpaceCoord` and has value in `polarSpace K` defined as `ℝ^(r₁+r₂) × ℝ^r₂`.

The change of variables with the `polarSpace` is useful to compute the volume of subsets of the
mixed space with enough symmetries, see `volume_eq_two_pi_pow_mul_integral` and
`volume_eq_two_pow_mul_two_pi_pow_mul_integral`

## Main definitions and results

* `mixedEmbedding.polarCoord`: the polar coordinate change of variables between the mixed
  space `ℝ^r₁ × ℂ^r₂` and `ℝ^r₁ × (ℝ × ℝ)^r₂` defined as the identity on the first component and
  mapping `(zᵢ)ᵢ` to `(‖zᵢ‖, Arg zᵢ)ᵢ` on the second component.

* `mixedEmbedding.integral_comp_polarCoord_symm`: the change of variables formula for
  `mixedEmbedding.polarCoord`

* `mixedEmbedding.polarSpaceCoord`: the polar coordinate change of variables between the mixed
  space `ℝ^r₁ × ℂ^r₂` and the polar space `ℝ^(r₁ + r₂) × ℝ^r₂` defined by sending `x` to
  `x w` or `‖x w‖` depending on whether `w` is real or complex for the first component, and
  to `Arg (x w)`, `w` complex, for the second component.

* `mixedEmbedding.integral_comp_polarSpaceCoord_symm`: the change of variables formula for
  `mixedEmbedding.polarSpaceCoord`

* `mixedEmbedding.volume_eq_two_pi_pow_mul_integral`: if the measurable set `A` of the mixed space
  is norm-stable at complex places in the sense that
  `normAtComplexPlaces⁻¹ (normAtComplexPlaces '' A) = A`, then its volume can be computed via an
  integral over `normAtComplexPlaces '' A`.

* `mixedEmbedding.volume_eq_two_pow_mul_two_pi_pow_mul_integral`: if the measurable set `A` of the
  mixed space is norm-stable in the sense that `normAtAllPlaces⁻¹ (normAtAllPlaces '' A) = A`,
  then its volume can be computed via an integral over `normAtAllPlaces '' A`.

-/

variable (K : Type*) [Field K]

namespace NumberField.mixedEmbedding

open NumberField NumberField.InfinitePlace NumberField.mixedEmbedding ENNReal MeasureTheory
  MeasureTheory.Measure Real

noncomputable section realMixedSpace

/--
The real mixed space `ℝ^r₁ × (ℝ × ℝ)^r₂` with `(r₁, r₂)` the signature of `K`.
-/
abbrev realMixedSpace :=
  ({w : InfinitePlace K // IsReal w} → ℝ) × ({w : InfinitePlace K // IsComplex w} → ℝ × ℝ)

/--
The natural homeomorphism between the mixed space `ℝ^r₁ × ℂ^r₂` and the real mixed space
`ℝ^r₁ × (ℝ × ℝ)^r₂`.
-/
noncomputable def mixedSpaceToRealMixedSpace : mixedSpace K ≃ₜ realMixedSpace K :=
  (Homeomorph.refl _).prodCongr <| .piCongrRight fun _ ↦ Complex.equivRealProdCLM.toHomeomorph

@[simp]
theorem mixedSpaceToRealMixedSpace_apply (x : mixedSpace K) :
    mixedSpaceToRealMixedSpace K x = (x.1, fun w ↦ Complex.equivRealProd (x.2 w)) := rfl

variable [NumberField K]

open scoped Classical in
theorem volume_preserving_mixedSpaceToRealMixedSpace_symm :
    MeasurePreserving (mixedSpaceToRealMixedSpace K).symm :=
  (MeasurePreserving.id _).prod <|
    volume_preserving_pi fun _ ↦  Complex.volume_preserving_equiv_real_prod.symm

open scoped Classical in
instance : IsAddHaarMeasure (volume : Measure (realMixedSpace K)) := prod.instIsAddHaarMeasure _ _

/--
The polar coordinate partial homeomorphism of `ℝ^r₁ × (ℝ × ℝ)^r₂` defined as the identity on
the first component and mapping `(rᵢ cos θᵢ, rᵢ sin θᵢ)ᵢ` to `(rᵢ, θᵢ)ᵢ` on the second component.
-/
@[simps! apply target]
def polarCoordReal : PartialHomeomorph (realMixedSpace K) (realMixedSpace K) :=
  (PartialHomeomorph.refl _).prod (PartialHomeomorph.pi fun _ ↦ polarCoord)

theorem measurable_polarCoordReal_symm :
    Measurable (polarCoordReal K).symm := by
  refine measurable_fst.prodMk <| Measurable.comp ?_ measurable_snd
  exact measurable_pi_lambda _
    fun _ ↦ continuous_polarCoord_symm.measurable.comp (measurable_pi_apply _)

theorem polarCoordReal_source :
    (polarCoordReal K).source = Set.univ ×ˢ (Set.univ.pi fun _ ↦ polarCoord.source) := rfl

private theorem abs_of_mem_polarCoordReal_target {x : realMixedSpace K}
    (hx : x ∈ (polarCoordReal K).target) (w : {w // IsComplex w}) :
    |(x.2 w).1| = (x.2 w).1 :=
  abs_of_pos (hx.2 w (Set.mem_univ _)).1

open ContinuousLinearMap in
/--
The derivative of `polarCoordReal.symm`, see `hasFDerivAt_polarCoordReal_symm`.
-/
def FDerivPolarCoordRealSymm : realMixedSpace K → realMixedSpace K →L[ℝ] realMixedSpace K :=
  fun x ↦ (fst ℝ _ _).prod <| (fderivPiPolarCoordSymm x.2).comp (snd ℝ _ _)

theorem hasFDerivAt_polarCoordReal_symm (x : realMixedSpace K) :
    HasFDerivAt (polarCoordReal K).symm (FDerivPolarCoordRealSymm K x) x := by
  classical
  exact (hasFDerivAt_id x.1).prodMap x (hasFDerivAt_pi_polarCoord_symm x.2)

open scoped Classical in
theorem det_fderivPolarCoordRealSymm (x : realMixedSpace K) :
    (FDerivPolarCoordRealSymm K x).det = ∏ w : {w // IsComplex w}, (x.2 w).1 := by
  have : (FDerivPolarCoordRealSymm K x).toLinearMap =
      LinearMap.prodMap (LinearMap.id) (fderivPiPolarCoordSymm x.2).toLinearMap := rfl
  rw [ContinuousLinearMap.det, this, LinearMap.det_prodMap, LinearMap.det_id, one_mul,
    ← ContinuousLinearMap.det, det_fderivPiPolarCoordSymm]

open scoped Classical in
theorem polarCoordReal_symm_target_ae_eq_univ :
    (polarCoordReal K).symm '' (polarCoordReal K).target =ᵐ[volume] Set.univ := by
  rw [← Set.univ_prod_univ, volume_eq_prod, (polarCoordReal K).symm_image_target_eq_source,
    polarCoordReal_source, ← polarCoord.symm_image_target_eq_source, ← Set.piMap_image_univ_pi]
  exact set_prod_ae_eq .rfl pi_polarCoord_symm_target_ae_eq_univ

open scoped Classical in
theorem integral_comp_polarCoordReal_symm {E : Type*} [NormedAddCommGroup E] [NormedSpace ℝ E]
    (f : realMixedSpace K → E) :
    ∫ x in (polarCoordReal K).target, (∏ w : {w // IsComplex w}, (x.2 w).1) •
      f ((polarCoordReal K).symm x) = ∫ x, f x := by
  rw [← setIntegral_univ (f := f),
    ← setIntegral_congr_set (polarCoordReal_symm_target_ae_eq_univ K),
    integral_image_eq_integral_abs_det_fderiv_smul volume
      (polarCoordReal K).open_target.measurableSet
      (fun x _ ↦ (hasFDerivAt_polarCoordReal_symm K x).hasFDerivWithinAt)
      (polarCoordReal K).symm.injOn f]
  refine setIntegral_congr_fun (polarCoordReal K).open_target.measurableSet fun x hx ↦ ?_
  simp_rw [det_fderivPolarCoordRealSymm, Finset.abs_prod, abs_of_mem_polarCoordReal_target K hx]

open scoped Classical in
theorem lintegral_comp_polarCoordReal_symm (f : realMixedSpace K → ℝ≥0∞) :
    ∫⁻ x in (polarCoordReal K).target, (∏ w : {w // IsComplex w}, .ofReal (x.2 w).1) *
      f ((polarCoordReal K).symm x) = ∫⁻ x, f x := by
  rw [← setLIntegral_univ f, ← setLIntegral_congr (polarCoordReal_symm_target_ae_eq_univ K),
    lintegral_image_eq_lintegral_abs_det_fderiv_mul volume
      (polarCoordReal K).open_target.measurableSet
      (fun x _ ↦ (hasFDerivAt_polarCoordReal_symm K x).hasFDerivWithinAt)
      (polarCoordReal K).symm.injOn f]
  refine setLIntegral_congr_fun (polarCoordReal K).open_target.measurableSet ?_
  filter_upwards with x hx
  simp_rw [det_fderivPolarCoordRealSymm, Finset.abs_prod,
    ENNReal.ofReal_prod_of_nonneg (fun _ _ ↦ abs_nonneg _), abs_of_mem_polarCoordReal_target K hx]

end realMixedSpace

section mixedSpace

variable [NumberField K]

/--
The polar coordinate partial homeomorphism between the mixed space `ℝ^r₁ × ℂ^r₂` and
`ℝ^r₁ × (ℝ × ℝ)^r₂` defined as the identity on the first component and mapping `(zᵢ)ᵢ` to
`(‖zᵢ‖, Arg zᵢ)ᵢ` on the second component.
-/
@[simps!]
protected noncomputable def polarCoord : PartialHomeomorph (mixedSpace K) (realMixedSpace K) :=
  (PartialHomeomorph.refl _).prod (PartialHomeomorph.pi fun _ ↦ Complex.polarCoord)

theorem polarCoord_target_eq_polarCoordReal_target :
    (mixedEmbedding.polarCoord K).target = (polarCoordReal K).target := rfl

theorem polarCoord_symm_eq :
    (mixedEmbedding.polarCoord K).symm =
      (mixedSpaceToRealMixedSpace K).symm ∘ (polarCoordReal K).symm := rfl

theorem measurable_polarCoord_symm :
    Measurable (mixedEmbedding.polarCoord K).symm := by
  rw [polarCoord_symm_eq]
  exact (Homeomorph.measurable _).comp (measurable_polarCoordReal_symm K)

theorem normAtPlace_polarCoord_symm_of_isReal (x : realMixedSpace K) {w : InfinitePlace K}
    (hw : IsReal w) :
    normAtPlace w ((mixedEmbedding.polarCoord K).symm x) = ‖x.1 ⟨w, hw⟩‖ := by
  simp [normAtPlace_apply_of_isReal hw]

theorem normAtPlace_polarCoord_symm_of_isComplex (x : realMixedSpace K)
    {w : InfinitePlace K} (hw : IsComplex w) :
    normAtPlace w ((mixedEmbedding.polarCoord K).symm x) = ‖(x.2 ⟨w, hw⟩).1‖ := by
  simp [normAtPlace_apply_of_isComplex hw]

open scoped Classical in
protected theorem integral_comp_polarCoord_symm {E : Type*} [NormedAddCommGroup E] [NormedSpace ℝ E]
    (f : mixedSpace K → E) :
    ∫ x in (mixedEmbedding.polarCoord K).target,
      (∏ w : {w // IsComplex w}, (x.2 w).1) • f ((mixedEmbedding.polarCoord K).symm x) =
        ∫ x, f x := by
  rw [← (volume_preserving_mixedSpaceToRealMixedSpace_symm K).integral_comp
    (mixedSpaceToRealMixedSpace K).symm.measurableEmbedding, ← integral_comp_polarCoordReal_symm,
    polarCoord_target_eq_polarCoordReal_target, polarCoord_symm_eq, Function.comp_def]

open scoped Classical in
protected theorem lintegral_comp_polarCoord_symm (f : mixedSpace K → ℝ≥0∞) :
    ∫⁻ x in (mixedEmbedding.polarCoord K).target, (∏ w : {w // IsComplex w}, .ofReal (x.2 w).1) *
      f ((mixedEmbedding.polarCoord K).symm x) = ∫⁻ x, f x := by
  rw [← ( volume_preserving_mixedSpaceToRealMixedSpace_symm K).lintegral_comp_emb
    (mixedSpaceToRealMixedSpace K).symm.measurableEmbedding, ← lintegral_comp_polarCoordReal_symm,
    polarCoord_target_eq_polarCoordReal_target, polarCoord_symm_eq, Function.comp_def]

end mixedSpace

noncomputable section polarSpace

open MeasurableEquiv

/--
The space `ℝ^(r₁+r₂) × ℝ^r₂`, it is homeomorph to the `realMixedSpace`, see
`homeoRealMixedSpacePolarSpace`.
-/
abbrev polarSpace := ((InfinitePlace K) → ℝ) × ({w : InfinitePlace K // w.IsComplex} → ℝ)

open scoped Classical in
/--
The measurable equivalence between the `realMixedSpace` and the `polarSpace`. It is actually an
homeomorphism, see `homeoRealMixedSpacePolarSpace`, but defining it in this way makes it easier
to prove that it is volume preserving, see `volume_preserving_homeoRealMixedSpacePolarSpace`.
-/
def measurableEquivRealMixedSpacePolarSpace : realMixedSpace K ≃ᵐ polarSpace K :=
  MeasurableEquiv.trans (prodCongr (refl _)
    (arrowProdEquivProdArrow ℝ ℝ _)) <|
    MeasurableEquiv.trans prodAssoc.symm <|
      MeasurableEquiv.trans
        (prodCongr (prodCongr (refl _)
          (arrowCongr' (Equiv.subtypeEquivRight (fun _ ↦ not_isReal_iff_isComplex.symm)) (refl _)))
            (refl _))
          (prodCongr (piEquivPiSubtypeProd (fun _ ↦ ℝ) _).symm (refl _))

open scoped Classical in
/--
The homeomorphism between the `realMixedSpace` and the `polarSpace`.
-/
def homeoRealMixedSpacePolarSpace : realMixedSpace K ≃ₜ polarSpace K :=
{ measurableEquivRealMixedSpacePolarSpace K with
  continuous_toFun := by
    change Continuous fun x : realMixedSpace K ↦  (fun w ↦ if hw : w.IsReal then x.1 ⟨w, hw⟩ else
      (x.2 ⟨w, not_isReal_iff_isComplex.mp hw⟩).1, fun w ↦ (x.2 w).2)
    refine .prodMk (continuous_pi fun w ↦ ?_) (by fun_prop)
    split_ifs <;> fun_prop
  continuous_invFun := by
    change Continuous fun x : polarSpace K ↦
      (⟨fun w ↦ x.1 w.val, fun w ↦ ⟨x.1 w.val, x.2 w⟩⟩ : realMixedSpace K)
    fun_prop }

open scoped Classical in
theorem homeoRealMixedSpacePolarSpace_apply (x : realMixedSpace K) :
    homeoRealMixedSpacePolarSpace K x =
      ⟨fun w ↦ if hw : w.IsReal then x.1 ⟨w, hw⟩ else
        (x.2 ⟨w, not_isReal_iff_isComplex.mp hw⟩).1, fun w ↦ (x.2 w).2⟩ := rfl

theorem homeoRealMixedSpacePolarSpace_apply_fst_ofIsReal (x : realMixedSpace K)
    (w : {w // IsReal w}) :
    (homeoRealMixedSpacePolarSpace K x).1 w.1 = x.1 w := by
  simp_rw [homeoRealMixedSpacePolarSpace_apply, dif_pos w.prop]

theorem homeoRealMixedSpacePolarSpace_apply_fst_ofIsComplex (x : realMixedSpace K)
    (w : {w // IsComplex w}) :
    (homeoRealMixedSpacePolarSpace K x).1 w.1 = (x.2 w).1 := by
  simp_rw [homeoRealMixedSpacePolarSpace_apply, dif_neg (not_isReal_iff_isComplex.mpr w.prop)]

theorem homeoRealMixedSpacePolarSpace_apply_snd (x : realMixedSpace K) (w : {w // IsComplex w}) :
    (homeoRealMixedSpacePolarSpace K x).2 w = (x.2 w).2 := rfl

@[simp]
theorem homeoRealMixedSpacePolarSpace_symm_apply (x : polarSpace K) :
    (homeoRealMixedSpacePolarSpace K).symm x = ⟨fun w ↦ x.1 w, fun w ↦ (x.1 w, x.2 w)⟩ := rfl

open scoped Classical in
theorem volume_preserving_homeoRealMixedSpacePolarSpace [NumberField K] :
    MeasurePreserving (homeoRealMixedSpacePolarSpace K) :=
  ((MeasurePreserving.id volume).prod
    (volume_measurePreserving_arrowProdEquivProdArrow ℝ ℝ _)).trans <|
      (volume_preserving_prodAssoc.symm).trans <|
        (((MeasurePreserving.id volume).prod (volume_preserving_arrowCongr' _
          (MeasurableEquiv.refl ℝ) (.id volume))).prod (.id volume)).trans <|
            ((volume_preserving_piEquivPiSubtypeProd
              (fun _ : InfinitePlace K ↦ ℝ) (fun w ↦ IsReal w)).symm).prod (.id volume)

/--
The polar coordinate partial homeomorphism between the mixed space `ℝ^r₁ × ℂ^r₂` and the polar
space `ℝ^(r₁ + r₂) × ℝ^r₂` defined by sending `x` to `x w` or `‖x w‖` depending on whether `w` is
real or complex for the first component, and to `Arg (x w)`, `w` complex, for the second component.
-/
@[simps!]
def polarSpaceCoord [NumberField K] : PartialHomeomorph (mixedSpace K) (polarSpace K) :=
    (mixedEmbedding.polarCoord K).transHomeomorph (homeoRealMixedSpacePolarSpace K)

theorem measurable_polarSpaceCoord_symm [NumberField K] :
    Measurable (polarSpaceCoord K).symm := by
  rw [polarSpaceCoord, PartialHomeomorph.transHomeomorph_symm_apply]
  exact ( measurable_polarCoord_symm K).comp (Homeomorph.measurable _)

open scoped Classical in
theorem polarSpaceCoord_target' [NumberField K] :
    (polarSpaceCoord K).target =
      (Set.univ.pi fun w ↦ if w.IsReal then Set.univ else Set.Ioi 0) ×ˢ
        (Set.univ.pi fun _ ↦ Set.Ioo (-π) π) := by
  ext
  simp_rw [polarSpaceCoord_target, Set.mem_preimage, homeoRealMixedSpacePolarSpace_symm_apply,
    Set.mem_prod, Set.mem_univ, true_and, Set.mem_univ_pi, Set.mem_ite_univ_left,
    not_isReal_iff_isComplex, Subtype.forall, Complex.polarCoord_target, Set.mem_prod, forall_and]

open scoped Classical in
theorem integral_comp_polarSpaceCoord_symm [NumberField K] {E : Type*} [NormedAddCommGroup E]
    [NormedSpace ℝ E] (f : mixedSpace K → E) :
    ∫ x in (polarSpaceCoord K).target,
      (∏ w : {w // IsComplex w}, x.1 w.1) • f ((polarSpaceCoord K).symm x) = ∫ x, f x := by
  rw [← (volume_preserving_homeoRealMixedSpacePolarSpace K).setIntegral_preimage_emb
    (homeoRealMixedSpacePolarSpace K).measurableEmbedding,
    ← mixedEmbedding.integral_comp_polarCoord_symm, polarSpaceCoord_target,
    ← Homeomorph.image_eq_preimage, Homeomorph.preimage_image, mixedEmbedding.polarCoord_target]
  simp_rw [polarSpaceCoord_symm_apply, mixedEmbedding.polarCoord_symm_apply,
    homeoRealMixedSpacePolarSpace_apply_fst_ofIsReal,
    homeoRealMixedSpacePolarSpace_apply_fst_ofIsComplex, homeoRealMixedSpacePolarSpace_apply_snd]

open scoped Classical in
theorem lintegral_comp_polarSpaceCoord_symm [NumberField K] (f : mixedSpace K → ℝ≥0∞) :
    ∫⁻ x in (polarSpaceCoord K).target,
      (∏ w : {w // IsComplex w}, .ofReal (x.1 w.1)) * f ((polarSpaceCoord K).symm x) =
        ∫⁻ x, f x := by
  rw [← (volume_preserving_homeoRealMixedSpacePolarSpace K).setLIntegral_comp_preimage_emb
    (homeoRealMixedSpacePolarSpace K).measurableEmbedding,
    ← mixedEmbedding.lintegral_comp_polarCoord_symm, polarSpaceCoord_target,
    ← Homeomorph.image_eq_preimage, Homeomorph.preimage_image, mixedEmbedding.polarCoord_target]
  simp_rw [polarSpaceCoord_symm_apply, mixedEmbedding.polarCoord_symm_apply,
    homeoRealMixedSpacePolarSpace_apply_fst_ofIsReal,
    homeoRealMixedSpacePolarSpace_apply_fst_ofIsComplex, homeoRealMixedSpacePolarSpace_apply_snd]

variable {K}

variable {A : Set (mixedSpace K)}

<<<<<<< HEAD
theorem normAtComplexPlaces_polarSpaceCoord_symm  [NumberField K] (x : polarSpace K) :
=======
theorem normAtComplexPlaces_polarSpaceCoord_symm [NumberField K] (x : polarSpace K) :
>>>>>>> da9d909e
    normAtComplexPlaces ((polarSpaceCoord K).symm x) =
      normAtComplexPlaces (mixedSpaceOfRealSpace x.1) := by
  ext w
  obtain hw | hw := isReal_or_isComplex w
  · simp [normAtComplexPlaces_apply_isReal ⟨w, hw⟩, mixedSpaceOfRealSpace_apply]
  · simp [normAtComplexPlaces_apply_isComplex ⟨w, hw⟩, mixedSpaceOfRealSpace_apply]

open scoped ComplexOrder Classical in
private theorem volume_eq_two_pi_pow_mul_integral_aux
    (hA : normAtComplexPlaces ⁻¹' (normAtComplexPlaces '' A) = A) :
    normAtComplexPlaces '' A =
      (mixedSpaceOfRealSpace⁻¹' A) ∩
        Set.univ.pi fun w ↦ if w.IsReal then Set.univ else Set.Ici 0 := by
  have h : ∀ (x : mixedSpace K), ∀ w, IsComplex w → 0 ≤ normAtComplexPlaces x w := by
    intro x w hw
    rw [normAtComplexPlaces_apply_isComplex ⟨w, hw⟩]
    exact norm_nonneg _
  ext x
  refine ⟨?_, fun ⟨hx₁, hx₂⟩ ↦ ?_⟩
  · rintro ⟨a, ha, rfl⟩
    refine ⟨?_, by simpa using h a⟩
    rw [Set.mem_preimage, ← hA, Set.mem_preimage, normAtComplexPlaces_mixedSpaceOfRealSpace (h a)]
    exact Set.mem_image_of_mem _ ha
  · rwa [Set.mem_preimage, ← hA, Set.mem_preimage, normAtComplexPlaces_mixedSpaceOfRealSpace] at hx₁
    intro w hw
    simpa [if_neg (not_isReal_iff_isComplex.mpr hw)] using hx₂ w (Set.mem_univ w)

open scoped Classical in
/--
If the measurable set `A` is norm-stable at complex places in the sense that
`normAtComplexPlaces⁻¹ (normAtComplexPlaces '' A) = A`, then its volume can be computed via an
integral over `normAtComplexPlaces '' A`.
-/
theorem volume_eq_two_pi_pow_mul_integral [NumberField K]
    (hA : normAtComplexPlaces ⁻¹' (normAtComplexPlaces '' A) = A) (hm : MeasurableSet A) :
    volume A = .ofReal (2 * π) ^ nrComplexPlaces K *
      ∫⁻ x in normAtComplexPlaces '' A, ∏ w : {w // IsComplex w}, ENNReal.ofReal (x w.1) := by
  have hA' {x} : (A.indicator 1 x : ℝ≥0∞) =
      (normAtComplexPlaces '' A).indicator 1 (normAtComplexPlaces x) := by
    simp_rw [← Set.indicator_comp_right, Function.comp_def, Pi.one_def, hA]
  rw [← lintegral_indicator_one hm, ← lintegral_comp_polarSpaceCoord_symm, polarSpaceCoord_target',
    Measure.volume_eq_prod, setLIntegral_prod]
  · simp_rw [hA', normAtComplexPlaces_polarSpaceCoord_symm, lintegral_const, restrict_apply
      MeasurableSet.univ, Set.univ_inter, volume_pi, Measure.pi_pi, volume_Ioo, sub_neg_eq_add,
      ← two_mul, Finset.prod_const, Finset.card_univ, ← Set.indicator_const_mul,
      ← Set.indicator_comp_right, Function.comp_def, Pi.one_apply, mul_one]
    rw [lintegral_mul_const' _ _ (ne_of_beq_false rfl).symm, mul_comm]
    erw [setLIntegral_indicator (by convert hm.preimage mixedSpaceOfRealSpace.measurable)]
    rw [hA, volume_eq_two_pi_pow_mul_integral_aux hA]
    congr 1
    refine setLIntegral_congr (ae_eq_set_inter (by rfl) (Measure.ae_eq_set_pi fun w _ ↦ ?_))
    split_ifs
    exacts [ae_eq_rfl, Ioi_ae_eq_Ici]
  · exact (Measurable.mul (by fun_prop)
      <| measurable_const.indicator <| hm.preimage (measurable_polarSpaceCoord_symm K)).aemeasurable

private theorem volume_eq_two_pow_mul_two_pi_pow_mul_integral_aux
    (hA : normAtAllPlaces ⁻¹' (normAtAllPlaces '' A) = A) :
    normAtAllPlaces '' A ∩ (⋂ w : {w // IsReal w}, {x | x w.1 ≠ 0}) =
      normAtComplexPlaces '' plusPart A := by
  ext x
  refine ⟨?_, ?_⟩
  · rintro ⟨⟨a, ha, rfl⟩, ha₂⟩
    refine ⟨mixedSpaceOfRealSpace (normAtAllPlaces a), ⟨?_, ?_⟩, ?_⟩
    · rw [← hA, Set.mem_preimage, normAtAllPlaces_normAtAllPlaces]
      exact Set.mem_image_of_mem normAtAllPlaces ha
    · intro w
      refine lt_of_le_of_ne' (normAtPlace_nonneg _ _) (Set.mem_iInter.mp ha₂ w)
    · rw [normAtComplexPlaces_normAtAllPlaces]
  · rintro ⟨a, ⟨ha₁, ha₂⟩, rfl⟩
    refine ⟨⟨a, ha₁, funext fun w ↦ ?_⟩, Set.mem_iInter.mpr fun w ↦ ?_⟩
    · obtain hw | hw := isReal_or_isComplex w
      · simpa [normAtComplexPlaces_apply_isReal ⟨w, hw⟩, normAtPlace_apply_of_isReal hw]
          using (ha₂ ⟨w, hw⟩).le
      · rw [normAtAllPlaces_apply, normAtPlace_apply_of_isComplex hw,
          normAtComplexPlaces_apply_isComplex ⟨w, hw⟩]
    · simpa [Set.mem_setOf_eq, normAtComplexPlaces_apply_isReal] using (ha₂ w).ne'

open scoped Classical in
/--
If the measurable set `A` is norm-stable in the sense that
`normAtAllPlaces⁻¹ (normAtAllPlaces '' A) = A`, then its volume can be computed via an integral
over `normAtAllPlaces '' A`.
-/
theorem volume_eq_two_pow_mul_two_pi_pow_mul_integral [NumberField K]
    (hA : normAtAllPlaces ⁻¹' (normAtAllPlaces '' A) = A) (hm : MeasurableSet A) :
    volume A = 2 ^ nrRealPlaces K * .ofReal (2 * π) ^ nrComplexPlaces K *
      ∫⁻ x in normAtAllPlaces '' A, ∏ w : {w // IsComplex w}, ENNReal.ofReal (x w.1) := by
  have hA₁ (x : mixedSpace K) : x ∈ A ↔ (fun w ↦ ‖x.1 w‖, x.2) ∈ A := by
    rw [← hA]
    simp_rw [Set.mem_preimage, Set.mem_image, normAtAllPlaces_norm_at_real_places]
  have hA₃ : normAtComplexPlaces ⁻¹' (normAtComplexPlaces '' (plusPart A)) = plusPart A := by
    refine subset_antisymm (fun x ⟨a, ha₁, ha₂⟩ ↦ ⟨?_, fun w ↦ ?_⟩) (Set.subset_preimage_image _ _)
    · rw [← hA, Set.mem_preimage, ← normAtAllPlaces_eq_of_normAtComplexPlaces_eq ha₂]
      exact Set.mem_image_of_mem normAtAllPlaces (Set.inter_subset_left ha₁)
    · have := funext_iff.mp ha₂ w
      rw [normAtComplexPlaces_apply_isReal, normAtComplexPlaces_apply_isReal] at this
      rw [← this]
      exact ha₁.2 w
  rw [volume_eq_two_pow_mul_volume_plusPart hA₁ hm, volume_eq_two_pi_pow_mul_integral hA₃
    (measurableSet_plusPart hm), ← mul_assoc]
  refine congr_arg (_ * _ * ·) <| setLIntegral_congr ?_
  rw [← volume_eq_two_pow_mul_two_pi_pow_mul_integral_aux hA]
  refine inter_ae_eq_left_of_ae_eq_univ <| ae_eq_univ.mpr
    <| Set.compl_iInter _ ▸ measure_iUnion_null_iff.mpr fun w ↦ ?_
  rw [show {x : realSpace K | x w.1 ≠ 0}ᶜ = {x | x w.1 = 0} by ext; simp]
  exact realSpace.volume_eq_zero w.1

end polarSpace

end NumberField.mixedEmbedding<|MERGE_RESOLUTION|>--- conflicted
+++ resolved
@@ -347,11 +347,7 @@
 
 variable {A : Set (mixedSpace K)}
 
-<<<<<<< HEAD
-theorem normAtComplexPlaces_polarSpaceCoord_symm  [NumberField K] (x : polarSpace K) :
-=======
 theorem normAtComplexPlaces_polarSpaceCoord_symm [NumberField K] (x : polarSpace K) :
->>>>>>> da9d909e
     normAtComplexPlaces ((polarSpaceCoord K).symm x) =
       normAtComplexPlaces (mixedSpaceOfRealSpace x.1) := by
   ext w
