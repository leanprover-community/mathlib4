/-
Copyright (c) 2024 Salvatore Mercuri. All rights reserved.
Released under Apache 2.0 license as described in the file LICENSE.
Authors: Salvatore Mercuri
-/
import Mathlib.Algebra.Field.Subfield.Basic
import Mathlib.Analysis.Normed.Module.Completion
import Mathlib.Analysis.Normed.Ring.WithAbs
import Mathlib.NumberTheory.NumberField.Embeddings

/-!
# The completion of a number field at an infinite place

This file contains the completion of a number field at an infinite place. This is ultimately
achieved by applying the `UniformSpace.Completion` functor, however each infinite place induces
its own `UniformSpace` instance on the number field, so the inference system cannot automatically
infer these. A common approach to handle the ambiguity that arises from having multiple sources
of instances is through the use of type synonyms. In this case, we use the type synonym `WithAbs`
of a semiring. In particular this type synonym depends on an absolute value, which provides a
systematic way of assigning and inferring instances of the semiring that also depend on an absolute
value. The completion of a field at multiple absolute values is defined in
`Mathlib.Algebra.Ring.WithAbs` as `AbsoluteValue.Completion`. The completion of a number
field at an infinite place is then derived in this file, as `InfinitePlace` is a subtype of
`AbsoluteValue`.

## Main definitions
 - `NumberField.InfinitePlace.Completion` : the completion of a number field `K` at an infinite
  place, obtained by completing `K` with respect to the absolute value associated to the infinite
  place.
 - `NumberField.InfinitePlace.Completion.extensionEmbedding` : the embedding `v.embedding : K →+* ℂ`
<<<<<<< HEAD
  extended to `v.completion →+* ℂ`.
 - `NumberField.InfinitePlace.Completion.extensionEmbeddingOfIsReal` : if the infinite place `v`
=======
  extended to `v.Completion →+* ℂ`.
 - `NumberField.InfinitePlace.Completion.extensionEmbedding_of_isReal` : if the infinite place `v`
>>>>>>> fda98ef1
  is real, then this extends the embedding `v.embedding_of_isReal : K →+* ℝ` to
  `v.Completion →+* ℝ`.
 - `NumberField.InfinitePlace.Completion.equiv_real_of_isReal` : the ring isomorphism
<<<<<<< HEAD
  `v.completion ≃+* ℝ` when `v` is a real infinite place; the forward direction of this is
  `extensionEmbeddingOfIsReal`.
=======
  `v.Completion ≃+* ℝ` when `v` is a real infinite place; the forward direction of this is
  `extensionEmbedding_of_isReal`.
>>>>>>> fda98ef1
 - `NumberField.InfinitePlace.Completion.equiv_complex_of_isComplex` : the ring isomorphism
  `v.Completion ≃+* ℂ` when `v` is a complex infinite place; the forward direction of this is
  `extensionEmbedding`.

## Main results
 - `NumberField.Completion.locallyCompactSpace` : the completion of a number field at
  an infinite place is locally compact.
 - `NumberField.Completion.isometry_extensionEmbedding` : the embedding `v.Completion →+* ℂ` is
  an isometry. See also `isometry_extensionEmbedding_of_isReal` for the corresponding result on
  `v.Completion →+* ℝ` when `v` is real.
 - `NumberField.Completion.bijective_extensionEmbedding_of_isComplex` : the embedding
  `v.Completion →+* ℂ` is bijective when `v` is complex. See also
  `bijective_extensionEmebdding_of_isReal` for the corresponding result for `v.Completion →+* ℝ`
  when `v` is real.

## Tags
number field, embeddings, infinite places, completion, absolute value
-/
noncomputable section

namespace NumberField.InfinitePlace

open AbsoluteValue.Completion

variable {K : Type*} [Field K] (v : InfinitePlace K)

/-- The completion of a number field at an infinite place. -/
abbrev Completion := v.1.Completion

@[deprecated (since := "2024-12-01")] alias completion := Completion

namespace Completion

instance : NormedField v.Completion :=
  letI := (WithAbs.isUniformInducing_of_comp v.norm_embedding_eq).completableTopField
  UniformSpace.Completion.instNormedFieldOfCompletableTopField (WithAbs v.1)

lemma norm_coe (x : WithAbs v.1) :
    ‖(x : v.Completion)‖ = v (WithAbs.equiv v.1 x) :=
  UniformSpace.Completion.norm_coe x

instance : Algebra K v.Completion :=
  inferInstanceAs <| Algebra (WithAbs v.1) v.1.Completion

/-- The coercion from the rationals to its completion along an infinite place is `Rat.cast`. -/
lemma WithAbs.ratCast_equiv (v : InfinitePlace ℚ) (x : WithAbs v.1) :
    Rat.cast (WithAbs.equiv _ x) = (x : v.Completion) :=
  (eq_ratCast (UniformSpace.Completion.coeRingHom.comp
    (WithAbs.ringEquiv v.1).symm.toRingHom) x).symm

lemma Rat.norm_infinitePlace_completion (v : InfinitePlace ℚ) (x : ℚ) :
    ‖(x : v.Completion)‖ = |x| := by
  rw [← (WithAbs.equiv v.1).apply_symm_apply x, WithAbs.ratCast_equiv,
    norm_coe, (WithAbs.equiv v.1).apply_symm_apply,
    Rat.infinitePlace_apply]

/-- The completion of a number field at an infinite place is locally compact. -/
instance locallyCompactSpace : LocallyCompactSpace (v.Completion) :=
  AbsoluteValue.Completion.locallyCompactSpace v.norm_embedding_eq

/-- The embedding associated to an infinite place extended to an embedding `v.Completion →+* ℂ`. -/
def extensionEmbedding : v.Completion →+* ℂ := extensionEmbedding_of_comp v.norm_embedding_eq

<<<<<<< HEAD
/-- The embedding `K →+* ℝ` associated to a real infinite place extended to `v.completion →+* ℝ`. -/
def extensionEmbeddingOfIsReal {v : InfinitePlace K} (hv : IsReal v) : v.completion →+* ℝ :=
=======
/-- The embedding `K →+* ℝ` associated to a real infinite place extended to `v.Completion →+* ℝ`. -/
def extensionEmbedding_of_isReal {v : InfinitePlace K} (hv : IsReal v) : v.Completion →+* ℝ :=
>>>>>>> fda98ef1
  extensionEmbedding_of_comp <| v.norm_embedding_of_isReal hv

@[deprecated (since := "2024-12-07")]
noncomputable alias extensionEmbedding_of_isReal := extensionEmbeddingOfIsReal

@[simp]
theorem extensionEmbedding_coe (x : K) : extensionEmbedding v x = v.embedding x :=
  extensionEmbedding_of_comp_coe v.norm_embedding_eq x

@[simp]
theorem extensionEmbedding_of_isReal_coe {v : InfinitePlace K} (hv : IsReal v) (x : K) :
    extensionEmbeddingOfIsReal hv x = embedding_of_isReal hv x :=
  extensionEmbedding_of_comp_coe (v.norm_embedding_of_isReal hv) x

/-- The embedding `v.Completion →+* ℂ` is an isometry. -/
theorem isometry_extensionEmbedding : Isometry (extensionEmbedding v) :=
  Isometry.of_dist_eq (extensionEmbedding_dist_eq_of_comp v.norm_embedding_eq)

/-- The embedding `v.Completion →+* ℝ` at a real infinite palce is an isometry. -/
theorem isometry_extensionEmbedding_of_isReal {v : InfinitePlace K} (hv : IsReal v) :
    Isometry (extensionEmbeddingOfIsReal hv) :=
  Isometry.of_dist_eq (extensionEmbedding_dist_eq_of_comp <| v.norm_embedding_of_isReal hv)

/-- The embedding `v.Completion →+* ℂ` has closed image inside `ℂ`. -/
theorem isClosed_image_extensionEmbedding : IsClosed (Set.range (extensionEmbedding v)) :=
  (isClosedEmbedding_extensionEmbedding_of_comp v.norm_embedding_eq).isClosed_range

/-- The embedding `v.Completion →+* ℝ` associated to a real infinite place has closed image
inside `ℝ`. -/
theorem isClosed_image_extensionEmbedding_of_isReal {v : InfinitePlace K} (hv : IsReal v) :
    IsClosed (Set.range (extensionEmbeddingOfIsReal hv)) :=
  (isClosedEmbedding_extensionEmbedding_of_comp <| v.norm_embedding_of_isReal hv).isClosed_range

theorem subfield_ne_real_of_isComplex {v : InfinitePlace K} (hv : IsComplex v) :
    (extensionEmbedding v).fieldRange ≠ Complex.ofRealHom.fieldRange := by
  contrapose! hv
  simp only [not_isComplex_iff_isReal, isReal_iff]
  ext x
  obtain ⟨r, hr⟩ := hv ▸ extensionEmbedding_coe v x ▸ RingHom.mem_fieldRange_self _ _
  simp only [ComplexEmbedding.conjugate_coe_eq, ← hr, Complex.ofRealHom_eq_coe, Complex.conj_ofReal]

/-- If `v` is a complex infinite place, then the embedding `v.Completion →+* ℂ` is surjective. -/
theorem surjective_extensionEmbedding_of_isComplex {v : InfinitePlace K} (hv : IsComplex v) :
    Function.Surjective (extensionEmbedding v) := by
  rw [← RingHom.fieldRange_eq_top_iff]
  exact (Complex.subfield_eq_of_closed <| isClosed_image_extensionEmbedding v).resolve_left <|
    subfield_ne_real_of_isComplex hv

/-- If `v` is a complex infinite place, then the embedding `v.Completion →+* ℂ` is bijective. -/
theorem bijective_extensionEmbedding_of_isComplex {v : InfinitePlace K} (hv : IsComplex v) :
    Function.Bijective (extensionEmbedding v) :=
  ⟨(extensionEmbedding v).injective, surjective_extensionEmbedding_of_isComplex hv⟩

<<<<<<< HEAD
/-- The ring isomorphism `v.completion ≃+* ℂ`, when `v` is complex, given by the bijection
`v.completion →+* ℂ`. -/
def ringEquivComplexOfIsComplex {v : InfinitePlace K} (hv : IsComplex v) :
    v.completion ≃+* ℂ :=
  RingEquiv.ofBijective _ (bijective_extensionEmbedding_of_isComplex hv)

@[deprecated (since := "2024-12-07")]
noncomputable alias ringEquiv_complex_of_isComplex := ringEquivComplexOfIsComplex

/-- If the infinite place `v` is complex, then `v.completion` is isometric to `ℂ`. -/
def isometryEquivComplexOfIsComplex {v : InfinitePlace K} (hv : IsComplex v) :
    v.completion ≃ᵢ ℂ where
  toEquiv := ringEquivComplexOfIsComplex hv
  isometry_toFun := isometry_extensionEmbedding v

@[deprecated (since := "2024-12-07")]
noncomputable alias isometryEquiv_complex_of_isComplex := isometryEquivComplexOfIsComplex

/-- If `v` is a real infinite place, then the embedding `v.completion →+* ℝ` is surjective. -/
=======
/-- The ring isomorphism `v.Completion ≃+* ℂ`, when `v` is complex, given by the bijection
`v.Completion →+* ℂ`. -/
def ringEquiv_complex_of_isComplex {v : InfinitePlace K} (hv : IsComplex v) :
    v.Completion ≃+* ℂ :=
  RingEquiv.ofBijective _ (bijective_extensionEmbedding_of_isComplex hv)

/-- If the infinite place `v` is complex, then `v.Completion` is isometric to `ℂ`. -/
def isometryEquiv_complex_of_isComplex {v : InfinitePlace K} (hv : IsComplex v) :
    v.Completion ≃ᵢ ℂ where
  toEquiv := ringEquiv_complex_of_isComplex hv
  isometry_toFun := isometry_extensionEmbedding v

/-- If `v` is a real infinite place, then the embedding `v.Completion →+* ℝ` is surjective. -/
>>>>>>> fda98ef1
theorem surjective_extensionEmbedding_of_isReal {v : InfinitePlace K} (hv : IsReal v) :
    Function.Surjective (extensionEmbeddingOfIsReal hv) := by
  rw [← RingHom.fieldRange_eq_top_iff, ← Real.subfield_eq_of_closed]
  exact isClosed_image_extensionEmbedding_of_isReal hv

/-- If `v` is a real infinite place, then the embedding `v.Completion →+* ℝ` is bijective. -/
theorem bijective_extensionEmbedding_of_isReal {v : InfinitePlace K} (hv : IsReal v) :
    Function.Bijective (extensionEmbeddingOfIsReal hv) :=
  ⟨(extensionEmbeddingOfIsReal hv).injective, surjective_extensionEmbedding_of_isReal hv⟩

<<<<<<< HEAD
/-- The ring isomorphism `v.completion ≃+* ℝ`, when `v` is real, given by the bijection
`v.completion →+* ℝ`. -/
def ringEquivRealOfIsReal {v : InfinitePlace K} (hv : IsReal v) : v.completion ≃+* ℝ :=
  RingEquiv.ofBijective _ (bijective_extensionEmbedding_of_isReal hv)

@[deprecated (since := "2024-12-07")]
noncomputable alias ringEquiv_real_of_isReal := ringEquivRealOfIsReal

/-- If the infinite place `v` is real, then `v.completion` is isometric to `ℝ`. -/
def isometryEquivRealOfIsReal {v : InfinitePlace K} (hv : IsReal v) : v.completion ≃ᵢ ℝ where
  toEquiv := ringEquivRealOfIsReal hv
=======
/-- The ring isomorphism `v.Completion ≃+* ℝ`, when `v` is real, given by the bijection
`v.Completion →+* ℝ`. -/
def ringEquiv_real_of_isReal {v : InfinitePlace K} (hv : IsReal v) : v.Completion ≃+* ℝ :=
  RingEquiv.ofBijective _ (bijective_extensionEmbedding_of_isReal hv)

/-- If the infinite place `v` is real, then `v.Completion` is isometric to `ℝ`. -/
def isometryEquiv_real_of_isReal {v : InfinitePlace K} (hv : IsReal v) : v.Completion ≃ᵢ ℝ where
  toEquiv := ringEquiv_real_of_isReal hv
>>>>>>> fda98ef1
  isometry_toFun := isometry_extensionEmbedding_of_isReal hv

@[deprecated (since := "2024-12-07")]
noncomputable alias isometryEquiv_real_of_isReal := isometryEquivRealOfIsReal

end NumberField.InfinitePlace.Completion<|MERGE_RESOLUTION|>--- conflicted
+++ resolved
@@ -28,23 +28,13 @@
   place, obtained by completing `K` with respect to the absolute value associated to the infinite
   place.
  - `NumberField.InfinitePlace.Completion.extensionEmbedding` : the embedding `v.embedding : K →+* ℂ`
-<<<<<<< HEAD
-  extended to `v.completion →+* ℂ`.
+  extended to `v.Completion →+* ℂ`.
  - `NumberField.InfinitePlace.Completion.extensionEmbeddingOfIsReal` : if the infinite place `v`
-=======
-  extended to `v.Completion →+* ℂ`.
- - `NumberField.InfinitePlace.Completion.extensionEmbedding_of_isReal` : if the infinite place `v`
->>>>>>> fda98ef1
   is real, then this extends the embedding `v.embedding_of_isReal : K →+* ℝ` to
   `v.Completion →+* ℝ`.
  - `NumberField.InfinitePlace.Completion.equiv_real_of_isReal` : the ring isomorphism
-<<<<<<< HEAD
-  `v.completion ≃+* ℝ` when `v` is a real infinite place; the forward direction of this is
+  `v.Completion ≃+* ℝ` when `v` is a real infinite place; the forward direction of this is
   `extensionEmbeddingOfIsReal`.
-=======
-  `v.Completion ≃+* ℝ` when `v` is a real infinite place; the forward direction of this is
-  `extensionEmbedding_of_isReal`.
->>>>>>> fda98ef1
  - `NumberField.InfinitePlace.Completion.equiv_complex_of_isComplex` : the ring isomorphism
   `v.Completion ≃+* ℂ` when `v` is a complex infinite place; the forward direction of this is
   `extensionEmbedding`.
@@ -108,13 +98,8 @@
 /-- The embedding associated to an infinite place extended to an embedding `v.Completion →+* ℂ`. -/
 def extensionEmbedding : v.Completion →+* ℂ := extensionEmbedding_of_comp v.norm_embedding_eq
 
-<<<<<<< HEAD
-/-- The embedding `K →+* ℝ` associated to a real infinite place extended to `v.completion →+* ℝ`. -/
-def extensionEmbeddingOfIsReal {v : InfinitePlace K} (hv : IsReal v) : v.completion →+* ℝ :=
-=======
 /-- The embedding `K →+* ℝ` associated to a real infinite place extended to `v.Completion →+* ℝ`. -/
-def extensionEmbedding_of_isReal {v : InfinitePlace K} (hv : IsReal v) : v.Completion →+* ℝ :=
->>>>>>> fda98ef1
+def extensionEmbeddingOfIsReal {v : InfinitePlace K} (hv : IsReal v) : v.Completion →+* ℝ :=
   extensionEmbedding_of_comp <| v.norm_embedding_of_isReal hv
 
 @[deprecated (since := "2024-12-07")]
@@ -168,19 +153,18 @@
     Function.Bijective (extensionEmbedding v) :=
   ⟨(extensionEmbedding v).injective, surjective_extensionEmbedding_of_isComplex hv⟩
 
-<<<<<<< HEAD
-/-- The ring isomorphism `v.completion ≃+* ℂ`, when `v` is complex, given by the bijection
-`v.completion →+* ℂ`. -/
+/-- The ring isomorphism `v.Completion ≃+* ℂ`, when `v` is complex, given by the bijection
+`v.Completion →+* ℂ`. -/
 def ringEquivComplexOfIsComplex {v : InfinitePlace K} (hv : IsComplex v) :
-    v.completion ≃+* ℂ :=
+    v.Completion ≃+* ℂ :=
   RingEquiv.ofBijective _ (bijective_extensionEmbedding_of_isComplex hv)
 
 @[deprecated (since := "2024-12-07")]
 noncomputable alias ringEquiv_complex_of_isComplex := ringEquivComplexOfIsComplex
 
-/-- If the infinite place `v` is complex, then `v.completion` is isometric to `ℂ`. -/
+/-- If the infinite place `v` is complex, then `v.Completion` is isometric to `ℂ`. -/
 def isometryEquivComplexOfIsComplex {v : InfinitePlace K} (hv : IsComplex v) :
-    v.completion ≃ᵢ ℂ where
+    v.Completion ≃ᵢ ℂ where
   toEquiv := ringEquivComplexOfIsComplex hv
   isometry_toFun := isometry_extensionEmbedding v
 
@@ -188,21 +172,6 @@
 noncomputable alias isometryEquiv_complex_of_isComplex := isometryEquivComplexOfIsComplex
 
 /-- If `v` is a real infinite place, then the embedding `v.completion →+* ℝ` is surjective. -/
-=======
-/-- The ring isomorphism `v.Completion ≃+* ℂ`, when `v` is complex, given by the bijection
-`v.Completion →+* ℂ`. -/
-def ringEquiv_complex_of_isComplex {v : InfinitePlace K} (hv : IsComplex v) :
-    v.Completion ≃+* ℂ :=
-  RingEquiv.ofBijective _ (bijective_extensionEmbedding_of_isComplex hv)
-
-/-- If the infinite place `v` is complex, then `v.Completion` is isometric to `ℂ`. -/
-def isometryEquiv_complex_of_isComplex {v : InfinitePlace K} (hv : IsComplex v) :
-    v.Completion ≃ᵢ ℂ where
-  toEquiv := ringEquiv_complex_of_isComplex hv
-  isometry_toFun := isometry_extensionEmbedding v
-
-/-- If `v` is a real infinite place, then the embedding `v.Completion →+* ℝ` is surjective. -/
->>>>>>> fda98ef1
 theorem surjective_extensionEmbedding_of_isReal {v : InfinitePlace K} (hv : IsReal v) :
     Function.Surjective (extensionEmbeddingOfIsReal hv) := by
   rw [← RingHom.fieldRange_eq_top_iff, ← Real.subfield_eq_of_closed]
@@ -213,28 +182,17 @@
     Function.Bijective (extensionEmbeddingOfIsReal hv) :=
   ⟨(extensionEmbeddingOfIsReal hv).injective, surjective_extensionEmbedding_of_isReal hv⟩
 
-<<<<<<< HEAD
-/-- The ring isomorphism `v.completion ≃+* ℝ`, when `v` is real, given by the bijection
-`v.completion →+* ℝ`. -/
-def ringEquivRealOfIsReal {v : InfinitePlace K} (hv : IsReal v) : v.completion ≃+* ℝ :=
-  RingEquiv.ofBijective _ (bijective_extensionEmbedding_of_isReal hv)
-
-@[deprecated (since := "2024-12-07")]
-noncomputable alias ringEquiv_real_of_isReal := ringEquivRealOfIsReal
-
-/-- If the infinite place `v` is real, then `v.completion` is isometric to `ℝ`. -/
-def isometryEquivRealOfIsReal {v : InfinitePlace K} (hv : IsReal v) : v.completion ≃ᵢ ℝ where
-  toEquiv := ringEquivRealOfIsReal hv
-=======
 /-- The ring isomorphism `v.Completion ≃+* ℝ`, when `v` is real, given by the bijection
 `v.Completion →+* ℝ`. -/
-def ringEquiv_real_of_isReal {v : InfinitePlace K} (hv : IsReal v) : v.Completion ≃+* ℝ :=
+def ringEquivRealOfIsReal {v : InfinitePlace K} (hv : IsReal v) : v.Completion ≃+* ℝ :=
   RingEquiv.ofBijective _ (bijective_extensionEmbedding_of_isReal hv)
 
-/-- If the infinite place `v` is real, then `v.Completion` is isometric to `ℝ`. -/
-def isometryEquiv_real_of_isReal {v : InfinitePlace K} (hv : IsReal v) : v.Completion ≃ᵢ ℝ where
-  toEquiv := ringEquiv_real_of_isReal hv
->>>>>>> fda98ef1
+@[deprecated (since := "2024-12-07")]
+noncomputable alias ringEquiv_real_of_isReal := ringEquivRealOfIsReal
+
+/-- If the infinite place `v` is real, then `v.completion` is isometric to `ℝ`. -/
+def isometryEquivRealOfIsReal {v : InfinitePlace K} (hv : IsReal v) : v.Completion ≃ᵢ ℝ where
+  toEquiv := ringEquivRealOfIsReal hv
   isometry_toFun := isometry_extensionEmbedding_of_isReal hv
 
 @[deprecated (since := "2024-12-07")]
