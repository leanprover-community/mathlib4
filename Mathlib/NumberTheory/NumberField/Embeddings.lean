/-
Copyright (c) 2022 Xavier Roblot. All rights reserved.
Released under Apache 2.0 license as described in the file LICENSE.
Authors: Alex J. Best, Xavier Roblot
-/
import Mathlib.Analysis.Complex.Polynomial
import Mathlib.NumberTheory.NumberField.Norm
import Mathlib.NumberTheory.NumberField.Basic
import Mathlib.RingTheory.Norm
import Mathlib.Topology.Instances.Complex
import Mathlib.RingTheory.RootsOfUnity.Basic

#align_import number_theory.number_field.embeddings from "leanprover-community/mathlib"@"caa58cbf5bfb7f81ccbaca4e8b8ac4bc2b39cc1c"

/-!
# Embeddings of number fields
This file defines the embeddings of a number field into an algebraic closed field.

## Main Definitions and Results
* `NumberField.Embeddings.range_eval_eq_rootSet_minpoly`: let `x ∈ K` with `K` number field and
  let `A` be an algebraic closed field of char. 0, then the images of `x` by the embeddings of `K`
   in `A` are exactly the roots in `A` of the minimal polynomial of `x` over `ℚ`.
* `NumberField.Embeddings.pow_eq_one_of_norm_eq_one`: an algebraic integer whose conjugates are
  all of norm one is a root of unity.
* `NumberField.InfinitePlace`: the type of infinite places of a number field `K`.
* `NumberField.InfinitePlace.mk_eq_iff`: two complex embeddings define the same infinite place iff
they are equal or complex conjugates.
* `NumberField.InfinitePlace.prod_eq_abs_norm`: the infinite part of the product formula, that is
for `x ∈ K`, we have `Π_w ‖x‖_w = |norm(x)|` where the product is over the infinite place `w` and
`‖·‖_w` is the normalized absolute value for `w`.

## Tags
number field, embeddings, places, infinite places
-/

open scoped Classical

namespace NumberField.Embeddings

section Fintype

open FiniteDimensional

variable (K : Type*) [Field K] [NumberField K]
variable (A : Type*) [Field A] [CharZero A]

/-- There are finitely many embeddings of a number field. -/
noncomputable instance : Fintype (K →+* A) :=
  Fintype.ofEquiv (K →ₐ[ℚ] A) RingHom.equivRatAlgHom.symm

variable [IsAlgClosed A]

/-- The number of embeddings of a number field is equal to its finrank. -/
theorem card : Fintype.card (K →+* A) = finrank ℚ K := by
  rw [Fintype.ofEquiv_card RingHom.equivRatAlgHom.symm, AlgHom.card]
#align number_field.embeddings.card NumberField.Embeddings.card

instance : Nonempty (K →+* A) := by
  rw [← Fintype.card_pos_iff, NumberField.Embeddings.card K A]
  exact FiniteDimensional.finrank_pos

end Fintype

section Roots

open Set Polynomial

variable (K A : Type*) [Field K] [NumberField K] [Field A] [Algebra ℚ A] [IsAlgClosed A] (x : K)

/-- Let `A` be an algebraically closed field and let `x ∈ K`, with `K` a number field.
The images of `x` by the embeddings of `K` in `A` are exactly the roots in `A` of
the minimal polynomial of `x` over `ℚ`. -/
theorem range_eval_eq_rootSet_minpoly :
    (range fun φ : K →+* A => φ x) = (minpoly ℚ x).rootSet A := by
  convert (NumberField.isAlgebraic K).range_eval_eq_rootSet_minpoly A x using 1
  ext a
  exact ⟨fun ⟨φ, hφ⟩ => ⟨φ.toRatAlgHom, hφ⟩, fun ⟨φ, hφ⟩ => ⟨φ.toRingHom, hφ⟩⟩
#align number_field.embeddings.range_eval_eq_root_set_minpoly NumberField.Embeddings.range_eval_eq_rootSet_minpoly

end Roots

section Bounded

open FiniteDimensional Polynomial Set

variable {K : Type*} [Field K] [NumberField K]
variable {A : Type*} [NormedField A] [IsAlgClosed A] [NormedAlgebra ℚ A]

theorem coeff_bdd_of_norm_le {B : ℝ} {x : K} (h : ∀ φ : K →+* A, ‖φ x‖ ≤ B) (i : ℕ) :
    ‖(minpoly ℚ x).coeff i‖ ≤ max B 1 ^ finrank ℚ K * (finrank ℚ K).choose (finrank ℚ K / 2) := by
  have hx := IsSeparable.isIntegral ℚ x
  rw [← norm_algebraMap' A, ← coeff_map (algebraMap ℚ A)]
  refine coeff_bdd_of_roots_le _ (minpoly.monic hx)
      (IsAlgClosed.splits_codomain _) (minpoly.natDegree_le x) (fun z hz => ?_) i
  classical
  rw [← Multiset.mem_toFinset] at hz
  obtain ⟨φ, rfl⟩ := (range_eval_eq_rootSet_minpoly K A x).symm.subset hz
  exact h φ
#align number_field.embeddings.coeff_bdd_of_norm_le NumberField.Embeddings.coeff_bdd_of_norm_le

variable (K A)

/-- Let `B` be a real number. The set of algebraic integers in `K` whose conjugates are all
smaller in norm than `B` is finite. -/
theorem finite_of_norm_le (B : ℝ) : {x : K | IsIntegral ℤ x ∧ ∀ φ : K →+* A, ‖φ x‖ ≤ B}.Finite := by
  let C := Nat.ceil (max B 1 ^ finrank ℚ K * (finrank ℚ K).choose (finrank ℚ K / 2))
  have := bUnion_roots_finite (algebraMap ℤ K) (finrank ℚ K) (finite_Icc (-C : ℤ) C)
  refine this.subset fun x hx => ?_; simp_rw [mem_iUnion]
  have h_map_ℚ_minpoly := minpoly.isIntegrallyClosed_eq_field_fractions' ℚ hx.1
  refine ⟨_, ⟨?_, fun i => ?_⟩, mem_rootSet.2 ⟨minpoly.ne_zero hx.1, minpoly.aeval ℤ x⟩⟩
  · rw [← (minpoly.monic hx.1).natDegree_map (algebraMap ℤ ℚ), ← h_map_ℚ_minpoly]
    exact minpoly.natDegree_le x
  rw [mem_Icc, ← abs_le, ← @Int.cast_le ℝ]
  refine (Eq.trans_le ?_ <| coeff_bdd_of_norm_le hx.2 i).trans (Nat.le_ceil _)
  rw [h_map_ℚ_minpoly, coeff_map, eq_intCast, Int.norm_cast_rat, Int.norm_eq_abs, Int.cast_abs]
#align number_field.embeddings.finite_of_norm_le NumberField.Embeddings.finite_of_norm_le

/-- An algebraic integer whose conjugates are all of norm one is a root of unity. -/
theorem pow_eq_one_of_norm_eq_one {x : K} (hxi : IsIntegral ℤ x) (hx : ∀ φ : K →+* A, ‖φ x‖ = 1) :
    ∃ (n : ℕ) (_ : 0 < n), x ^ n = 1 := by
  obtain ⟨a, -, b, -, habne, h⟩ :=
    @Set.Infinite.exists_ne_map_eq_of_mapsTo _ _ _ _ (x ^ · : ℕ → K) Set.infinite_univ
      (by exact fun a _ => ⟨hxi.pow a, fun φ => by simp [hx φ]⟩) (finite_of_norm_le K A (1 : ℝ))
<<<<<<< HEAD
  · wlog hlt : b < a
    · exact this K A hxi hx b a habne.symm h.symm (habne.lt_or_lt.resolve_right hlt)
    refine ⟨a - b, tsub_pos_of_lt hlt, ?_⟩
    rw [← Nat.sub_add_cancel hlt.le, pow_add, mul_left_eq_self₀] at h
    refine h.resolve_right fun hp => ?_
    specialize hx (IsAlgClosed.lift (R := ℚ)).toRingHom
    rw [pow_eq_zero hp, map_zero, norm_zero] at hx; norm_num at hx
=======
  wlog hlt : b < a
  · exact this K A hxi hx b a habne.symm h.symm (habne.lt_or_lt.resolve_right hlt)
  refine ⟨a - b, tsub_pos_of_lt hlt, ?_⟩
  rw [← Nat.sub_add_cancel hlt.le, pow_add, mul_left_eq_self₀] at h
  refine h.resolve_right fun hp => ?_
  specialize hx (IsAlgClosed.lift (NumberField.isAlgebraic K)).toRingHom
  rw [pow_eq_zero hp, map_zero, norm_zero] at hx; norm_num at hx
>>>>>>> a5eb48ce
#align number_field.embeddings.pow_eq_one_of_norm_eq_one NumberField.Embeddings.pow_eq_one_of_norm_eq_one

end Bounded

end NumberField.Embeddings

section Place

variable {K : Type*} [Field K] {A : Type*} [NormedDivisionRing A] [Nontrivial A] (φ : K →+* A)

/-- An embedding into a normed division ring defines a place of `K` -/
def NumberField.place : AbsoluteValue K ℝ :=
  (IsAbsoluteValue.toAbsoluteValue (norm : A → ℝ)).comp φ.injective
#align number_field.place NumberField.place

@[simp]
theorem NumberField.place_apply (x : K) : (NumberField.place φ) x = norm (φ x) := rfl
#align number_field.place_apply NumberField.place_apply

end Place

namespace NumberField.ComplexEmbedding

open Complex NumberField

open scoped ComplexConjugate

variable {K : Type*} [Field K] {k : Type*} [Field k]

/-- The conjugate of a complex embedding as a complex embedding. -/
abbrev conjugate (φ : K →+* ℂ) : K →+* ℂ := star φ
#align number_field.complex_embedding.conjugate NumberField.ComplexEmbedding.conjugate

@[simp]
theorem conjugate_coe_eq (φ : K →+* ℂ) (x : K) : (conjugate φ) x = conj (φ x) := rfl
#align number_field.complex_embedding.conjugate_coe_eq NumberField.ComplexEmbedding.conjugate_coe_eq

theorem place_conjugate (φ : K →+* ℂ) : place (conjugate φ) = place φ := by
  ext; simp only [place_apply, norm_eq_abs, abs_conj, conjugate_coe_eq]
#align number_field.complex_embedding.place_conjugate NumberField.ComplexEmbedding.place_conjugate

/-- An embedding into `ℂ` is real if it is fixed by complex conjugation. -/
abbrev IsReal (φ : K →+* ℂ) : Prop := IsSelfAdjoint φ
#align number_field.complex_embedding.is_real NumberField.ComplexEmbedding.IsReal

theorem isReal_iff {φ : K →+* ℂ} : IsReal φ ↔ conjugate φ = φ := isSelfAdjoint_iff
#align number_field.complex_embedding.is_real_iff NumberField.ComplexEmbedding.isReal_iff

theorem isReal_conjugate_iff {φ : K →+* ℂ} : IsReal (conjugate φ) ↔ IsReal φ :=
  IsSelfAdjoint.star_iff
#align number_field.complex_embedding.is_real_conjugate_iff NumberField.ComplexEmbedding.isReal_conjugate_iff

/-- A real embedding as a ring homomorphism from `K` to `ℝ` . -/
def IsReal.embedding {φ : K →+* ℂ} (hφ : IsReal φ) : K →+* ℝ where
  toFun x := (φ x).re
  map_one' := by simp only [map_one, one_re]
  map_mul' := by
    simp only [Complex.conj_eq_iff_im.mp (RingHom.congr_fun hφ _), map_mul, mul_re,
      mul_zero, tsub_zero, eq_self_iff_true, forall_const]
  map_zero' := by simp only [map_zero, zero_re]
  map_add' := by simp only [map_add, add_re, eq_self_iff_true, forall_const]
#align number_field.complex_embedding.is_real.embedding NumberField.ComplexEmbedding.IsReal.embedding

@[simp]
theorem IsReal.coe_embedding_apply {φ : K →+* ℂ} (hφ : IsReal φ) (x : K) :
    (hφ.embedding x : ℂ) = φ x := by
  apply Complex.ext
  · rfl
  · rw [ofReal_im, eq_comm, ← Complex.conj_eq_iff_im]
    exact RingHom.congr_fun hφ x
#align number_field.complex_embedding.is_real.coe_embedding_apply NumberField.ComplexEmbedding.IsReal.coe_embedding_apply

lemma IsReal.comp (f : k →+* K) {φ : K →+* ℂ} (hφ : IsReal φ) :
    IsReal (φ.comp f) := by ext1 x; simpa using RingHom.congr_fun hφ (f x)

lemma isReal_comp_iff {f : k ≃+* K} {φ : K →+* ℂ} :
    IsReal (φ.comp (f : k →+* K)) ↔ IsReal φ :=
  ⟨fun H ↦ by convert H.comp f.symm.toRingHom; ext1; simp, IsReal.comp _⟩

lemma exists_comp_symm_eq_of_comp_eq [Algebra k K] [IsGalois k K] (φ ψ : K →+* ℂ)
    (h : φ.comp (algebraMap k K) = ψ.comp (algebraMap k K)) :
    ∃ σ : K ≃ₐ[k] K, φ.comp σ.symm = ψ := by
  letI := (φ.comp (algebraMap k K)).toAlgebra
  letI := φ.toAlgebra
  have : IsScalarTower k K ℂ := IsScalarTower.of_algebraMap_eq' rfl
  let ψ' : K →ₐ[k] ℂ := { ψ with commutes' := fun r ↦ (RingHom.congr_fun h r).symm }
  use (AlgHom.restrictNormal' ψ' K).symm
  ext1 x
  exact AlgHom.restrictNormal_commutes ψ' K x

variable [Algebra k K] (φ : K →+* ℂ) (σ : K ≃ₐ[k] K)

/--
`IsConj φ σ` states that `σ : K ≃ₐ[k] K` is the conjugation under the embedding `φ : K →+* ℂ`.
-/
def IsConj : Prop := conjugate φ = φ.comp σ

variable {φ σ}

lemma IsConj.eq (h : IsConj φ σ) (x) : φ (σ x) = star (φ x) := RingHom.congr_fun h.symm x

lemma IsConj.ext {σ₁ σ₂ : K ≃ₐ[k] K} (h₁ : IsConj φ σ₁) (h₂ : IsConj φ σ₂) : σ₁ = σ₂ :=
  AlgEquiv.ext fun x ↦ φ.injective ((h₁.eq x).trans (h₂.eq x).symm)

lemma IsConj.ext_iff {σ₁ σ₂ : K ≃ₐ[k] K} (h₁ : IsConj φ σ₁) : σ₁ = σ₂ ↔ IsConj φ σ₂ :=
  ⟨fun e ↦ e ▸ h₁, h₁.ext⟩

lemma IsConj.isReal_comp (h : IsConj φ σ) : IsReal (φ.comp (algebraMap k K)) := by
  ext1 x
  simp only [conjugate_coe_eq, RingHom.coe_comp, Function.comp_apply, ← h.eq,
    starRingEnd_apply, AlgEquiv.commutes]

lemma isConj_one_iff : IsConj φ (1 : K ≃ₐ[k] K) ↔ IsReal φ := Iff.rfl

alias ⟨_, IsReal.isConjGal_one⟩ := ComplexEmbedding.isConj_one_iff

lemma IsConj.symm (hσ : IsConj φ σ) :
    IsConj φ σ.symm := RingHom.ext fun x ↦ by simpa using congr_arg star (hσ.eq (σ.symm x))

lemma isConj_symm : IsConj φ σ.symm ↔ IsConj φ σ :=
  ⟨IsConj.symm, IsConj.symm⟩

end NumberField.ComplexEmbedding

section InfinitePlace

open NumberField

variable {k : Type*} [Field k] (K : Type*) [Field K] {F : Type*} [Field F]

/-- An infinite place of a number field `K` is a place associated to a complex embedding. -/
def NumberField.InfinitePlace := { w : AbsoluteValue K ℝ // ∃ φ : K →+* ℂ, place φ = w }
#align number_field.infinite_place NumberField.InfinitePlace

instance [NumberField K] : Nonempty (NumberField.InfinitePlace K) := Set.instNonemptyRange _

variable {K}

/-- Return the infinite place defined by a complex embedding `φ`. -/
noncomputable def NumberField.InfinitePlace.mk (φ : K →+* ℂ) : NumberField.InfinitePlace K :=
  ⟨place φ, ⟨φ, rfl⟩⟩
#align number_field.infinite_place.mk NumberField.InfinitePlace.mk

namespace NumberField.InfinitePlace

open NumberField

instance {K : Type*} [Field K] : FunLike (InfinitePlace K) K ℝ where
  coe w x := w.1 x
  coe_injective' := fun _ _ h => Subtype.eq (AbsoluteValue.ext fun x => congr_fun h x)

instance : MonoidWithZeroHomClass (InfinitePlace K) K ℝ where
  map_mul w _ _ := w.1.map_mul _ _
  map_one w := w.1.map_one
  map_zero w := w.1.map_zero

instance : NonnegHomClass (InfinitePlace K) K ℝ where
  apply_nonneg w _ := w.1.nonneg _

@[simp]
theorem apply (φ : K →+* ℂ) (x : K) : (mk φ) x = Complex.abs (φ x) := rfl
#align number_field.infinite_place.apply NumberField.InfinitePlace.apply

/-- For an infinite place `w`, return an embedding `φ` such that `w = infinite_place φ` . -/
noncomputable def embedding (w : InfinitePlace K) : K →+* ℂ := w.2.choose
#align number_field.infinite_place.embedding NumberField.InfinitePlace.embedding

@[simp]
theorem mk_embedding (w : InfinitePlace K) : mk (embedding w) = w := Subtype.ext w.2.choose_spec
#align number_field.infinite_place.mk_embedding NumberField.InfinitePlace.mk_embedding

@[simp]
theorem mk_conjugate_eq (φ : K →+* ℂ) : mk (ComplexEmbedding.conjugate φ) = mk φ := by
  refine DFunLike.ext _ _ (fun x => ?_)
  rw [apply, apply, ComplexEmbedding.conjugate_coe_eq, Complex.abs_conj]
#align number_field.infinite_place.mk_conjugate_eq NumberField.InfinitePlace.mk_conjugate_eq

theorem norm_embedding_eq (w : InfinitePlace K) (x : K) :
    ‖(embedding w) x‖ = w x := by
  nth_rewrite 2 [← mk_embedding w]
  rfl

theorem eq_iff_eq (x : K) (r : ℝ) : (∀ w : InfinitePlace K, w x = r) ↔ ∀ φ : K →+* ℂ, ‖φ x‖ = r :=
  ⟨fun hw φ => hw (mk φ), by rintro hφ ⟨w, ⟨φ, rfl⟩⟩; exact hφ φ⟩
#align number_field.infinite_place.eq_iff_eq NumberField.InfinitePlace.eq_iff_eq

theorem le_iff_le (x : K) (r : ℝ) : (∀ w : InfinitePlace K, w x ≤ r) ↔ ∀ φ : K →+* ℂ, ‖φ x‖ ≤ r :=
  ⟨fun hw φ => hw (mk φ), by rintro hφ ⟨w, ⟨φ, rfl⟩⟩; exact hφ φ⟩
#align number_field.infinite_place.le_iff_le NumberField.InfinitePlace.le_iff_le

theorem pos_iff {w : InfinitePlace K} {x : K} : 0 < w x ↔ x ≠ 0 := AbsoluteValue.pos_iff w.1
#align number_field.infinite_place.pos_iff NumberField.InfinitePlace.pos_iff

@[simp]
theorem mk_eq_iff {φ ψ : K →+* ℂ} : mk φ = mk ψ ↔ φ = ψ ∨ ComplexEmbedding.conjugate φ = ψ := by
  constructor
  · -- We prove that the map ψ ∘ φ⁻¹ between φ(K) and ℂ is uniform continuous, thus it is either the
    -- inclusion or the complex conjugation using `Complex.uniformContinuous_ringHom_eq_id_or_conj`
    intro h₀
    obtain ⟨j, hiφ⟩ := (φ.injective).hasLeftInverse
    let ι := RingEquiv.ofLeftInverse hiφ
    have hlip : LipschitzWith 1 (RingHom.comp ψ ι.symm.toRingHom) := by
      change LipschitzWith 1 (ψ ∘ ι.symm)
      apply LipschitzWith.of_dist_le_mul
      intro x y
      rw [NNReal.coe_one, one_mul, NormedField.dist_eq, Function.comp_apply, Function.comp_apply,
        ← map_sub, ← map_sub]
      apply le_of_eq
      suffices ‖φ (ι.symm (x - y))‖ = ‖ψ (ι.symm (x - y))‖ by
        rw [← this, ← RingEquiv.ofLeftInverse_apply hiφ _, RingEquiv.apply_symm_apply ι _]
        rfl
      exact congrFun (congrArg (↑) h₀) _
    cases
      Complex.uniformContinuous_ringHom_eq_id_or_conj φ.fieldRange hlip.uniformContinuous with
    | inl h =>
        left; ext1 x
        conv_rhs => rw [← hiφ x]
        exact (congrFun h (ι x)).symm
    | inr h =>
        right; ext1 x
        conv_rhs => rw [← hiφ x]
        exact (congrFun h (ι x)).symm
  · rintro (⟨h⟩ | ⟨h⟩)
    · exact congr_arg mk h
    · rw [← mk_conjugate_eq]
      exact congr_arg mk h
#align number_field.infinite_place.mk_eq_iff NumberField.InfinitePlace.mk_eq_iff

/-- An infinite place is real if it is defined by a real embedding. -/
def IsReal (w : InfinitePlace K) : Prop := ∃ φ : K →+* ℂ, ComplexEmbedding.IsReal φ ∧ mk φ = w
#align number_field.infinite_place.is_real NumberField.InfinitePlace.IsReal

/-- An infinite place is complex if it is defined by a complex (ie. not real) embedding. -/
def IsComplex (w : InfinitePlace K) : Prop := ∃ φ : K →+* ℂ, ¬ComplexEmbedding.IsReal φ ∧ mk φ = w
#align number_field.infinite_place.is_complex NumberField.InfinitePlace.IsComplex

theorem embedding_mk_eq (φ : K →+* ℂ) :
    embedding (mk φ) = φ ∨ embedding (mk φ) = ComplexEmbedding.conjugate φ := by
  rw [@eq_comm _ _ φ, @eq_comm _ _ (ComplexEmbedding.conjugate φ), ← mk_eq_iff, mk_embedding]

@[simp]
theorem embedding_mk_eq_of_isReal {φ : K →+* ℂ} (h : ComplexEmbedding.IsReal φ) :
    embedding (mk φ) = φ := by
  have := embedding_mk_eq φ
  rwa [ComplexEmbedding.isReal_iff.mp h, or_self] at this
#align number_field.complex_embeddings.is_real.embedding_mk NumberField.InfinitePlace.embedding_mk_eq_of_isReal

theorem isReal_iff {w : InfinitePlace K} :
    IsReal w ↔ ComplexEmbedding.IsReal (embedding w) := by
  refine ⟨?_, fun h => ⟨embedding w, h, mk_embedding w⟩⟩
  rintro ⟨φ, ⟨hφ, rfl⟩⟩
  rwa [embedding_mk_eq_of_isReal hφ]
#align number_field.infinite_place.is_real_iff NumberField.InfinitePlace.isReal_iff

theorem isComplex_iff {w : InfinitePlace K} :
    IsComplex w ↔ ¬ComplexEmbedding.IsReal (embedding w) := by
  refine ⟨?_, fun h => ⟨embedding w, h, mk_embedding w⟩⟩
  rintro ⟨φ, ⟨hφ, rfl⟩⟩
  contrapose! hφ
  cases mk_eq_iff.mp (mk_embedding (mk φ)) with
  | inl h => rwa [h] at hφ
  | inr h => rwa [← ComplexEmbedding.isReal_conjugate_iff, h] at hφ
#align number_field.infinite_place.is_complex_iff NumberField.InfinitePlace.isComplex_iff

@[simp]
theorem conjugate_embedding_eq_of_isReal {w : InfinitePlace K} (h : IsReal w) :
    ComplexEmbedding.conjugate (embedding w) = embedding w :=
  ComplexEmbedding.isReal_iff.mpr (isReal_iff.mp h)

@[simp]
theorem not_isReal_iff_isComplex {w : InfinitePlace K} : ¬IsReal w ↔ IsComplex w := by
  rw [isComplex_iff, isReal_iff]
#align number_field.infinite_place.not_is_real_iff_is_complex NumberField.InfinitePlace.not_isReal_iff_isComplex

@[simp]
theorem not_isComplex_iff_isReal {w : InfinitePlace K} : ¬IsComplex w ↔ IsReal w := by
  rw [isComplex_iff, isReal_iff, not_not]

theorem isReal_or_isComplex (w : InfinitePlace K) : IsReal w ∨ IsComplex w := by
  rw [← not_isReal_iff_isComplex]; exact em _
#align number_field.infinite_place.is_real_or_is_complex NumberField.InfinitePlace.isReal_or_isComplex

theorem ne_of_isReal_isComplex {w w' : InfinitePlace K} (h : IsReal w) (h' : IsComplex w') :
    w ≠ w' := fun h_eq ↦ not_isReal_iff_isComplex.mpr h' (h_eq ▸ h)

variable (K) in
theorem disjoint_isReal_isComplex :
    Disjoint {(w : InfinitePlace K) | IsReal w} {(w : InfinitePlace K) | IsComplex w} :=
  Set.disjoint_iff.2 <| fun _ hw ↦ not_isReal_iff_isComplex.2 hw.2 hw.1

/-- The real embedding associated to a real infinite place. -/
noncomputable def embedding_of_isReal {w : InfinitePlace K} (hw : IsReal w) : K →+* ℝ :=
  ComplexEmbedding.IsReal.embedding (isReal_iff.mp hw)
#align number_field.infinite_place.is_real.embedding NumberField.InfinitePlace.embedding_of_isReal

@[simp]
theorem embedding_of_isReal_apply {w : InfinitePlace K} (hw : IsReal w) (x : K) :
    ((embedding_of_isReal hw) x : ℂ) = (embedding w) x :=
  ComplexEmbedding.IsReal.coe_embedding_apply (isReal_iff.mp hw) x

theorem norm_embedding_of_isReal {w : InfinitePlace K} (hw : IsReal w) (x : K) :
    ‖embedding_of_isReal hw x‖ = w x := by
  rw [← norm_embedding_eq, ← embedding_of_isReal_apply hw, Complex.norm_real]

@[simp]
theorem isReal_of_mk_isReal {φ : K →+* ℂ} (h : IsReal (mk φ)) :
    ComplexEmbedding.IsReal φ := by
  contrapose! h
  rw [not_isReal_iff_isComplex]
  exact ⟨φ, h, rfl⟩

lemma isReal_mk_iff {φ : K →+* ℂ} :
    IsReal (mk φ) ↔ ComplexEmbedding.IsReal φ :=
  ⟨isReal_of_mk_isReal, fun H ↦ ⟨_, H, rfl⟩⟩

lemma isComplex_mk_iff {φ : K →+* ℂ} :
    IsComplex (mk φ) ↔ ¬ ComplexEmbedding.IsReal φ :=
  not_isReal_iff_isComplex.symm.trans isReal_mk_iff.not

@[simp]
theorem not_isReal_of_mk_isComplex {φ : K →+* ℂ} (h : IsComplex (mk φ)) :
    ¬ ComplexEmbedding.IsReal φ := by rwa [← isComplex_mk_iff]

/-- The multiplicity of an infinite place, that is the number of distinct complex embeddings that
define it, see `card_filter_mk_eq`. -/
noncomputable def mult (w : InfinitePlace K) : ℕ := if (IsReal w) then 1 else 2

theorem card_filter_mk_eq [NumberField K] (w : InfinitePlace K) :
    (Finset.univ.filter fun φ => mk φ = w).card = mult w := by
  conv_lhs =>
    congr; congr; ext
    rw [← mk_embedding w, mk_eq_iff, ComplexEmbedding.conjugate, star_involutive.eq_iff]
  simp_rw [Finset.filter_or, Finset.filter_eq' _ (embedding w),
    Finset.filter_eq' _ (ComplexEmbedding.conjugate (embedding w)),
    Finset.mem_univ, ite_true, mult]
  split_ifs with hw
  · rw [ComplexEmbedding.isReal_iff.mp (isReal_iff.mp hw), Finset.union_idempotent,
      Finset.card_singleton]
  · refine Finset.card_pair ?_
    rwa [Ne, eq_comm, ← ComplexEmbedding.isReal_iff, ← isReal_iff]

open scoped BigOperators

noncomputable instance NumberField.InfinitePlace.fintype [NumberField K] :
    Fintype (InfinitePlace K) := Set.fintypeRange _
#align number_field.infinite_place.number_field.infinite_place.fintype NumberField.InfinitePlace.NumberField.InfinitePlace.fintype

theorem sum_mult_eq [NumberField K] :
    ∑ w : InfinitePlace K, mult w = FiniteDimensional.finrank ℚ K := by
  rw [← Embeddings.card K ℂ, Fintype.card, Finset.card_eq_sum_ones, ← Finset.univ.sum_fiberwise
    (fun φ => InfinitePlace.mk φ)]
  exact Finset.sum_congr rfl
    (fun _ _ => by rw [Finset.sum_const, smul_eq_mul, mul_one, card_filter_mk_eq])

/-- The map from real embeddings to real infinite places as an equiv -/
noncomputable def mkReal :
    { φ : K →+* ℂ // ComplexEmbedding.IsReal φ } ≃ { w : InfinitePlace K // IsReal w } := by
  refine (Equiv.ofBijective (fun φ => ⟨mk φ, ?_⟩) ⟨fun φ ψ h => ?_, fun w => ?_⟩)
  · exact ⟨φ, φ.prop, rfl⟩
  · rwa [Subtype.mk.injEq, mk_eq_iff, ComplexEmbedding.isReal_iff.mp φ.prop, or_self,
      ← Subtype.ext_iff] at h
  · exact ⟨⟨embedding w, isReal_iff.mp w.prop⟩, by simp⟩

/-- The map from nonreal embeddings to complex infinite places -/
noncomputable def mkComplex :
    { φ : K →+* ℂ // ¬ComplexEmbedding.IsReal φ } → { w : InfinitePlace K // IsComplex w } :=
  Subtype.map mk fun φ hφ => ⟨φ, hφ, rfl⟩
#align number_field.infinite_place.mk_complex NumberField.InfinitePlace.mkComplex

@[simp]
theorem mkReal_coe (φ : { φ : K →+* ℂ // ComplexEmbedding.IsReal φ }) :
    (mkReal φ : InfinitePlace K) = mk (φ : K →+* ℂ) := rfl
#align number_field.infinite_place.mk_real_coe NumberField.InfinitePlace.mkReal_coe

@[simp]
theorem mkComplex_coe (φ : { φ : K →+* ℂ // ¬ComplexEmbedding.IsReal φ }) :
    (mkComplex φ : InfinitePlace K) = mk (φ : K →+* ℂ) := rfl
#align number_field.infinite_place.mk_complex_coe NumberField.InfinitePlace.mkComplex_coe

variable [NumberField K]

open scoped BigOperators

/-- The infinite part of the product formula : for `x ∈ K`, we have `Π_w ‖x‖_w = |norm(x)|` where
`‖·‖_w` is the normalized absolute value for `w`.  -/
theorem prod_eq_abs_norm (x : K) :
    ∏ w : InfinitePlace K, w x ^ mult w = abs (Algebra.norm ℚ x) := by
  convert (congr_arg Complex.abs (@Algebra.norm_eq_prod_embeddings ℚ _ _ _ _ ℂ _ _ _ _ _ x)).symm
  · rw [map_prod, ← Fintype.prod_equiv RingHom.equivRatAlgHom (fun f => Complex.abs (f x))
      (fun φ => Complex.abs (φ x)) fun _ => by simp [RingHom.equivRatAlgHom_apply]; rfl]
    rw [← Finset.prod_fiberwise Finset.univ (fun φ => mk φ) (fun φ => Complex.abs (φ x))]
    have : ∀ w : InfinitePlace K, ∀ φ ∈ Finset.filter (fun a ↦ mk a = w) Finset.univ,
        Complex.abs (φ x) = w x := by
      intro _ _ hφ
      rw [← (Finset.mem_filter.mp hφ).2]
      rfl
    simp_rw [Finset.prod_congr rfl (this _), Finset.prod_const, card_filter_mk_eq]
  · rw [eq_ratCast, Rat.cast_abs, ← Complex.abs_ofReal, Complex.ofReal_ratCast]
#align number_field.infinite_place.prod_eq_abs_norm NumberField.InfinitePlace.prod_eq_abs_norm

theorem one_le_of_lt_one {w : InfinitePlace K} {a : (𝓞 K)} (ha : a ≠ 0)
    (h : ∀ ⦃z⦄, z ≠ w → z a < 1) : 1 ≤ w a := by
  suffices (1:ℝ) ≤ |Algebra.norm ℚ (a : K)| by
    contrapose! this
    rw [← InfinitePlace.prod_eq_abs_norm, ← Finset.prod_const_one]
    refine Finset.prod_lt_prod_of_nonempty (fun _ _ ↦ ?_) (fun z _ ↦ ?_) Finset.univ_nonempty
    · exact pow_pos (pos_iff.mpr ((Subalgebra.coe_eq_zero _).not.mpr ha)) _
    · refine pow_lt_one (apply_nonneg _ _) ?_ (by rw [mult]; split_ifs <;> norm_num)
      by_cases hz : z = w
      · rwa [hz]
      · exact h hz
  rw [← Algebra.coe_norm_int, ← Int.cast_one, ← Int.cast_abs, Rat.cast_intCast, Int.cast_le]
  exact Int.one_le_abs (Algebra.norm_ne_zero_iff.mpr ha)

open scoped IntermediateField in
theorem _root_.NumberField.is_primitive_element_of_infinitePlace_lt {x : 𝓞 K}
    {w : InfinitePlace K} (h₁ : x ≠ 0) (h₂ : ∀ ⦃w'⦄, w' ≠ w → w' x < 1)
    (h₃ : IsReal w ∨ |(w.embedding x).re| < 1) : ℚ⟮(x : K)⟯ = ⊤ := by
  rw [Field.primitive_element_iff_algHom_eq_of_eval ℚ ℂ ?_ _ w.embedding.toRatAlgHom]
  · intro ψ hψ
    have h : 1 ≤ w x := one_le_of_lt_one h₁ h₂
    have main : w = InfinitePlace.mk ψ.toRingHom := by
      erw [← norm_embedding_eq, hψ] at h
      contrapose! h
      exact h₂ h.symm
    rw [(mk_embedding w).symm, mk_eq_iff] at main
    cases h₃ with
    | inl hw =>
      rw [conjugate_embedding_eq_of_isReal hw, or_self] at main
      exact congr_arg RingHom.toRatAlgHom main
    | inr hw =>
      refine congr_arg RingHom.toRatAlgHom (main.resolve_right fun h' ↦ hw.not_le ?_)
      have : (embedding w x).im = 0 := by
        erw [← Complex.conj_eq_iff_im, RingHom.congr_fun h' x]
        exact hψ.symm
      rwa [← norm_embedding_eq, ← Complex.re_add_im (embedding w x), this, Complex.ofReal_zero,
        zero_mul, add_zero, Complex.norm_eq_abs, Complex.abs_ofReal] at h
  · exact fun x ↦ IsAlgClosed.splits_codomain (minpoly ℚ x)

theorem _root_.NumberField.adjoin_eq_top_of_infinitePlace_lt {x : 𝓞 K} {w : InfinitePlace K}
    (h₁ : x ≠ 0) (h₂ : ∀ ⦃w'⦄, w' ≠ w → w' x < 1) (h₃ : IsReal w ∨ |(w.embedding x).re| < 1) :
    Algebra.adjoin ℚ {(x : K)} = ⊤ := by
  rw [← IntermediateField.adjoin_simple_toSubalgebra_of_integral (IsIntegral.of_finite ℚ _)]
  exact congr_arg IntermediateField.toSubalgebra <|
    NumberField.is_primitive_element_of_infinitePlace_lt h₁ h₂ h₃

open Fintype FiniteDimensional

variable (K)

/-- The number of infinite real places of the number field `K`. -/
noncomputable abbrev NrRealPlaces := card { w : InfinitePlace K // IsReal w }

/-- The number of infinite complex places of the number field `K`. -/
noncomputable abbrev NrComplexPlaces := card { w : InfinitePlace K // IsComplex w }

theorem card_real_embeddings :
    card { φ : K →+* ℂ // ComplexEmbedding.IsReal φ } = NrRealPlaces K := Fintype.card_congr mkReal
#align number_field.infinite_place.card_real_embeddings NumberField.InfinitePlace.card_real_embeddings

theorem card_eq_nrRealPlaces_add_nrComplexPlaces :
    Fintype.card (InfinitePlace K) = NrRealPlaces K + NrComplexPlaces K := by
  convert Fintype.card_subtype_or_disjoint (IsReal (K := K)) (IsComplex (K := K))
    (disjoint_isReal_isComplex K) using 1
  exact (Fintype.card_of_subtype _ (fun w ↦ ⟨fun _ ↦ isReal_or_isComplex w, fun _ ↦ by simp⟩)).symm

theorem card_complex_embeddings :
    card { φ : K →+* ℂ // ¬ComplexEmbedding.IsReal φ } = 2 * NrComplexPlaces K := by
  suffices ∀ w : { w : InfinitePlace K // IsComplex w }, (Finset.univ.filter
      fun φ : { φ // ¬ ComplexEmbedding.IsReal φ } => mkComplex φ = w).card = 2 by
    rw [Fintype.card, Finset.card_eq_sum_ones, ← Finset.sum_fiberwise _ (fun φ => mkComplex φ)]
    simp_rw [Finset.sum_const, this, smul_eq_mul, mul_one, Fintype.card, Finset.card_eq_sum_ones,
      Finset.mul_sum, Finset.sum_const, smul_eq_mul, mul_one]
  rintro ⟨w, hw⟩
  convert card_filter_mk_eq w
  · rw [← Fintype.card_subtype, ← Fintype.card_subtype]
    refine Fintype.card_congr (Equiv.ofBijective ?_ ⟨fun _ _ h => ?_, fun ⟨φ, hφ⟩ => ?_⟩)
    · exact fun ⟨φ, hφ⟩ => ⟨φ.val, by rwa [Subtype.ext_iff] at hφ⟩
    · rwa [Subtype.mk_eq_mk, ← Subtype.ext_iff, ← Subtype.ext_iff] at h
    · refine ⟨⟨⟨φ, not_isReal_of_mk_isComplex (hφ.symm ▸ hw)⟩, ?_⟩, rfl⟩
      rwa [Subtype.ext_iff, mkComplex_coe]
  · simp_rw [mult, not_isReal_iff_isComplex.mpr hw, ite_false]
#align number_field.infinite_place.card_complex_embeddings NumberField.InfinitePlace.card_complex_embeddings

theorem card_add_two_mul_card_eq_rank :
    NrRealPlaces K + 2 * NrComplexPlaces K = finrank ℚ K := by
  rw [← card_real_embeddings, ← card_complex_embeddings, Fintype.card_subtype_compl,
    ← Embeddings.card K ℂ, Nat.add_sub_of_le]
  exact Fintype.card_subtype_le _

variable {K}

theorem nrComplexPlaces_eq_zero_of_finrank_eq_one (h : finrank ℚ K = 1) :
    NrComplexPlaces K = 0 := by linarith [card_add_two_mul_card_eq_rank K]

theorem nrRealPlaces_eq_one_of_finrank_eq_one (h : finrank ℚ K = 1) :
    NrRealPlaces K = 1 := by
  have := card_add_two_mul_card_eq_rank K
  rwa [nrComplexPlaces_eq_zero_of_finrank_eq_one h, h, mul_zero, add_zero] at this

/-- The restriction of an infinite place along an embedding. -/
def comap (w : InfinitePlace K) (f : k →+* K) : InfinitePlace k :=
  ⟨w.1.comp f.injective, w.embedding.comp f,
    by { ext x; show _ = w.1 (f x); rw [← w.2.choose_spec]; rfl }⟩

@[simp]
lemma comap_mk (φ : K →+* ℂ) (f : k →+* K) : (mk φ).comap f = mk (φ.comp f) := rfl

lemma comap_id (w : InfinitePlace K) : w.comap (RingHom.id K) = w := rfl

lemma comap_comp (w : InfinitePlace K) (f : F →+* K) (g : k →+* F) :
    w.comap (f.comp g) = (w.comap f).comap g := rfl

lemma IsReal.comap (f : k →+* K) {w : InfinitePlace K} (hφ : IsReal w) :
    IsReal (w.comap f) := by
  rw [← mk_embedding w, comap_mk, isReal_mk_iff]
  rw [← mk_embedding w, isReal_mk_iff] at hφ
  exact hφ.comp f

lemma isReal_comap_iff (f : k ≃+* K) {w : InfinitePlace K} :
    IsReal (w.comap (f : k →+* K)) ↔ IsReal w := by
  rw [← mk_embedding w, comap_mk, isReal_mk_iff, isReal_mk_iff, ComplexEmbedding.isReal_comp_iff]

lemma comap_surjective [Algebra k K] [Algebra.IsAlgebraic k K] :
    Function.Surjective (comap · (algebraMap k K)) := fun w ↦
  letI := w.embedding.toAlgebra
  ⟨mk (IsAlgClosed.lift (M := ℂ) (R := k)).toRingHom,
    by simp [comap_mk, RingHom.algebraMap_toAlgebra]⟩

lemma mult_comap_le (f : k →+* K) (w : InfinitePlace K) : mult (w.comap f) ≤ mult w := by
  rw [mult, mult]
  split_ifs with h₁ h₂ h₂
  pick_goal 3
  · exact (h₁ (h₂.comap _)).elim
  all_goals decide

variable [Algebra k K] [Algebra k F] [Algebra K F] [IsScalarTower k K F]
variable (σ : K ≃ₐ[k] K) (w : InfinitePlace K)
variable (k K)

lemma card_mono [NumberField k] [NumberField K] :
    card (InfinitePlace k) ≤ card (InfinitePlace K) :=
  have := Module.Finite.of_restrictScalars_finite ℚ k K
  Fintype.card_le_of_surjective _ comap_surjective

variable {k K}

/-- The action of the galois group on infinite places. -/
@[simps! smul_coe_apply]
instance : MulAction (K ≃ₐ[k] K) (InfinitePlace K) where
  smul := fun σ w ↦ w.comap σ.symm
  one_smul := fun _ ↦ rfl
  mul_smul := fun _ _ _ ↦ rfl

lemma smul_eq_comap : σ • w = w.comap σ.symm := rfl

@[simp] lemma smul_apply (x) : (σ • w) x = w (σ.symm x) := rfl

@[simp] lemma smul_mk (φ : K →+* ℂ) : σ • mk φ = mk (φ.comp σ.symm) := rfl

lemma comap_smul {f : F →+* K} : (σ • w).comap f = w.comap (RingHom.comp σ.symm f) := rfl

variable {σ w}

lemma isReal_smul_iff : IsReal (σ • w) ↔ IsReal w := isReal_comap_iff (f := σ.symm.toRingEquiv)

lemma isComplex_smul_iff : IsComplex (σ • w) ↔ IsComplex w := by
  rw [← not_isReal_iff_isComplex, ← not_isReal_iff_isComplex, isReal_smul_iff]

lemma ComplexEmbedding.exists_comp_symm_eq_of_comp_eq [Algebra k K] [IsGalois k K] (φ ψ : K →+* ℂ)
    (h : φ.comp (algebraMap k K) = ψ.comp (algebraMap k K)) :
    ∃ σ : K ≃ₐ[k] K, φ.comp σ.symm = ψ := by
  letI := (φ.comp (algebraMap k K)).toAlgebra
  letI := φ.toAlgebra
  have : IsScalarTower k K ℂ := IsScalarTower.of_algebraMap_eq' rfl
  let ψ' : K →ₐ[k] ℂ := { ψ with commutes' := fun r ↦ (RingHom.congr_fun h r).symm }
  use (AlgHom.restrictNormal' ψ' K).symm
  ext1 x
  exact AlgHom.restrictNormal_commutes ψ' K x

lemma exists_smul_eq_of_comap_eq [Algebra k K] [IsGalois k K] {w w' : InfinitePlace K}
    (h : w.comap (algebraMap k K) = w'.comap (algebraMap k K)) : ∃ σ : K ≃ₐ[k] K, σ • w = w' := by
  rw [← mk_embedding w, ← mk_embedding w', comap_mk, comap_mk, mk_eq_iff] at h
  cases h with
  | inl h =>
    obtain ⟨σ, hσ⟩ := ComplexEmbedding.exists_comp_symm_eq_of_comp_eq w.embedding w'.embedding h
    use σ
    rw [← mk_embedding w, ← mk_embedding w', smul_mk, hσ]
  | inr h =>
    obtain ⟨σ, hσ⟩ := ComplexEmbedding.exists_comp_symm_eq_of_comp_eq
      ((starRingEnd ℂ).comp (embedding w)) w'.embedding h
    use σ
    rw [← mk_embedding w, ← mk_embedding w', smul_mk, mk_eq_iff]
    exact Or.inr hσ

lemma mem_orbit_iff [IsGalois k K] {w w' : InfinitePlace K} :
    w' ∈ MulAction.orbit (K ≃ₐ[k] K) w ↔ w.comap (algebraMap k K) = w'.comap (algebraMap k K) := by
  refine ⟨?_, exists_smul_eq_of_comap_eq⟩
  rintro ⟨σ, rfl : σ • w = w'⟩
  rw [← mk_embedding w, comap_mk, smul_mk, comap_mk]
  congr 1; ext1; simp

/-- The orbits of infinite places under the action of the galois group are indexed by
the infinite places of the base field. -/
noncomputable
def orbitRelEquiv [IsGalois k K] :
    Quotient (MulAction.orbitRel (K ≃ₐ[k] K) (InfinitePlace K)) ≃ InfinitePlace k := by
  refine Equiv.ofBijective (Quotient.lift (comap · (algebraMap k K))
    fun _ _ e ↦ (mem_orbit_iff.mp e).symm) ⟨?_, ?_⟩
  · rintro ⟨w⟩ ⟨w'⟩ e
    exact Quotient.sound (mem_orbit_iff.mpr e.symm)
  · intro w
    obtain ⟨w', hw⟩ := comap_surjective (K := K) w
    exact ⟨⟦w'⟧, hw⟩

lemma orbitRelEquiv_apply_mk'' [IsGalois k K] (w : InfinitePlace K) :
    orbitRelEquiv (Quotient.mk'' w) = comap w (algebraMap k K) := rfl

variable (k w)

/--
An infinite place is unramified in a field extension if the restriction has the same multiplicity.
-/
def IsUnramified : Prop := mult (w.comap (algebraMap k K)) = mult w

variable {k}

lemma isUnramified_self : IsUnramified K w := rfl

variable {w}

lemma IsUnramified.eq (h : IsUnramified k w) : mult (w.comap (algebraMap k K)) = mult w := h

lemma isUnramified_iff_mult_le :
    IsUnramified k w ↔ mult w ≤ mult (w.comap (algebraMap k K)) := by
  rw [IsUnramified, le_antisymm_iff, and_iff_right]
  exact mult_comap_le _ _

lemma IsUnramified.comap_algHom {w : InfinitePlace F} (h : IsUnramified k w) (f : K →ₐ[k] F) :
    IsUnramified k (w.comap (f : K →+* F)) := by
  rw [InfinitePlace.isUnramified_iff_mult_le, ← InfinitePlace.comap_comp, f.comp_algebraMap, h.eq]
  exact InfinitePlace.mult_comap_le _ _

variable (K)

lemma IsUnramified.of_restrictScalars {w : InfinitePlace F} (h : IsUnramified k w) :
    IsUnramified K w := by
  rw [InfinitePlace.isUnramified_iff_mult_le, ← h.eq, IsScalarTower.algebraMap_eq k K F,
    InfinitePlace.comap_comp]
  exact InfinitePlace.mult_comap_le _ _

lemma IsUnramified.comap {w : InfinitePlace F} (h : IsUnramified k w) :
    IsUnramified k (w.comap (algebraMap K F)) :=
  h.comap_algHom (IsScalarTower.toAlgHom k K F)

variable {K}

lemma not_isUnramified_iff :
    ¬ IsUnramified k w ↔ IsComplex w ∧ IsReal (w.comap (algebraMap k K)) := by
  rw [IsUnramified, mult, mult, ← not_isReal_iff_isComplex]
  split_ifs with h₁ h₂ h₂ <;>
    simp only [not_true_eq_false, false_iff, and_self, forall_true_left, IsEmpty.forall_iff,
      not_and, OfNat.one_ne_ofNat, not_false_eq_true, true_iff, OfNat.ofNat_ne_one, h₁, h₂]
  exact h₁ (h₂.comap _)

lemma isUnramified_iff :
    IsUnramified k w ↔ IsReal w ∨ IsComplex (w.comap (algebraMap k K)) := by
  rw [← not_iff_not, not_isUnramified_iff, not_or,
    not_isReal_iff_isComplex, not_isComplex_iff_isReal]

variable (k)

lemma IsReal.isUnramified (h : IsReal w) : IsUnramified k w := isUnramified_iff.mpr (Or.inl h)

variable {k}

lemma _root_.NumberField.ComplexEmbedding.IsConj.isUnramified_mk_iff
    {φ : K →+* ℂ} (h : ComplexEmbedding.IsConj φ σ) :
    IsUnramified k (mk φ) ↔ σ = 1 := by
  rw [h.ext_iff, ComplexEmbedding.isConj_one_iff, ← not_iff_not, not_isUnramified_iff,
    ← not_isReal_iff_isComplex, comap_mk, isReal_mk_iff, isReal_mk_iff, eq_true h.isReal_comp,
    and_true]

lemma isUnramified_mk_iff_forall_isConj [IsGalois k K] {φ : K →+* ℂ} :
    IsUnramified k (mk φ) ↔ ∀ σ : K ≃ₐ[k] K, ComplexEmbedding.IsConj φ σ → σ = 1 := by
  refine ⟨fun H σ hσ ↦ hσ.isUnramified_mk_iff.mp H,
    fun H ↦ ?_⟩
  by_contra hφ
  rw [not_isUnramified_iff] at hφ
  rw [comap_mk, isReal_mk_iff, ← not_isReal_iff_isComplex, isReal_mk_iff,
    ← ComplexEmbedding.isConj_one_iff (k := k)] at hφ
  letI := (φ.comp (algebraMap k K)).toAlgebra
  letI := φ.toAlgebra
  have : IsScalarTower k K ℂ := IsScalarTower.of_algebraMap_eq' rfl
  let φ' : K →ₐ[k] ℂ := { star φ with commutes' := fun r ↦ by simpa using RingHom.congr_fun hφ.2 r }
  have : ComplexEmbedding.IsConj φ (AlgHom.restrictNormal' φ' K) :=
    (RingHom.ext <| AlgHom.restrictNormal_commutes φ' K).symm
  exact hφ.1 (H _ this ▸ this)

local notation "Stab" => MulAction.stabilizer (K ≃ₐ[k] K)

lemma mem_stabilizer_mk_iff (φ : K →+* ℂ) (σ : K ≃ₐ[k] K) :
    σ ∈ Stab (mk φ) ↔ σ = 1 ∨ ComplexEmbedding.IsConj φ σ := by
  simp only [MulAction.mem_stabilizer_iff, smul_mk, mk_eq_iff]
  rw [← ComplexEmbedding.isConj_symm, ComplexEmbedding.conjugate, star_eq_iff_star_eq]
  refine or_congr ⟨fun H ↦ ?_, fun H ↦ H ▸ rfl⟩ Iff.rfl
  exact congr_arg AlgEquiv.symm
    (AlgEquiv.ext (g := AlgEquiv.refl) fun x ↦ φ.injective (RingHom.congr_fun H x))

lemma IsUnramified.stabilizer_eq_bot (h : IsUnramified k w) : Stab w = ⊥ := by
  rw [eq_bot_iff, ← mk_embedding w, SetLike.le_def]
  simp only [mem_stabilizer_mk_iff, Subgroup.mem_bot, forall_eq_or_imp, true_and]
  exact fun σ hσ ↦ hσ.isUnramified_mk_iff.mp ((mk_embedding w).symm ▸ h)

lemma _root_.NumberField.ComplexEmbedding.IsConj.coe_stabilzer_mk
    {φ : K →+* ℂ} (h : ComplexEmbedding.IsConj φ σ) :
    (Stab (mk φ) : Set (K ≃ₐ[k] K)) = {1, σ} := by
  ext
  rw [SetLike.mem_coe, mem_stabilizer_mk_iff, Set.mem_insert_iff, Set.mem_singleton_iff,
    ← h.ext_iff, eq_comm (a := σ)]

variable (k w)

lemma nat_card_stabilizer_eq_one_or_two :
    Nat.card (Stab w) = 1 ∨ Nat.card (Stab w) = 2 := by
  rw [← SetLike.coe_sort_coe, ← mk_embedding w]
  by_cases h : ∃ σ, ComplexEmbedding.IsConj (k := k) (embedding w) σ
  · obtain ⟨σ, hσ⟩ := h
    simp only [hσ.coe_stabilzer_mk, Nat.card_eq_fintype_card, card_ofFinset, Set.toFinset_singleton]
    by_cases 1 = σ
    · left; simp [*]
    · right; simp [*]
  · push_neg at h
    left
    trans Nat.card ({1} : Set (K ≃ₐ[k] K))
    · congr with x
      simp only [SetLike.mem_coe, mem_stabilizer_mk_iff, Set.mem_singleton_iff, or_iff_left_iff_imp,
        h x, IsEmpty.forall_iff]
    · simp

variable {k w}

lemma isUnramified_iff_stabilizer_eq_bot [IsGalois k K] : IsUnramified k w ↔ Stab w = ⊥ := by
  rw [← mk_embedding w, isUnramified_mk_iff_forall_isConj]
  simp only [eq_bot_iff, SetLike.le_def, mem_stabilizer_mk_iff,
    Subgroup.mem_bot, forall_eq_or_imp, true_and]

lemma isUnramified_iff_card_stabilizer_eq_one [IsGalois k K] :
    IsUnramified k w ↔ Nat.card (Stab w) = 1 := by
  rw [isUnramified_iff_stabilizer_eq_bot, Subgroup.card_eq_one]

lemma not_isUnramified_iff_card_stabilizer_eq_two [IsGalois k K] :
    ¬ IsUnramified k w ↔ Nat.card (Stab w) = 2 := by
  rw [isUnramified_iff_card_stabilizer_eq_one]
  obtain (e|e) := nat_card_stabilizer_eq_one_or_two k w <;> rw [e] <;> decide

lemma card_stabilizer [IsGalois k K] :
    Nat.card (Stab w) = if IsUnramified k w then 1 else 2 := by
  split
  · rwa [← isUnramified_iff_card_stabilizer_eq_one]
  · rwa [← not_isUnramified_iff_card_stabilizer_eq_two]

lemma even_nat_card_aut_of_not_isUnramified [IsGalois k K] (hw : ¬ IsUnramified k w) :
    Even (Nat.card <| K ≃ₐ[k] K) := by
  by_cases H : Finite (K ≃ₐ[k] K)
  · cases nonempty_fintype (K ≃ₐ[k] K)
    rw [even_iff_two_dvd, Nat.card_eq_fintype_card,
      ← not_isUnramified_iff_card_stabilizer_eq_two.mp hw, Nat.card_eq_fintype_card]
    exact Subgroup.card_subgroup_dvd_card (Stab w)
  · convert even_zero
    by_contra e
    exact H (Nat.finite_of_card_ne_zero e)

lemma even_card_aut_of_not_isUnramified [IsGalois k K] [FiniteDimensional k K]
    (hw : ¬ IsUnramified k w) :
    Even (Fintype.card <| K ≃ₐ[k] K) :=
  Nat.card_eq_fintype_card (α := K ≃ₐ[k] K) ▸ even_nat_card_aut_of_not_isUnramified hw

lemma even_finrank_of_not_isUnramified [IsGalois k K]
    (hw : ¬ IsUnramified k w) : Even (finrank k K) := by
  by_cases FiniteDimensional k K
  · exact IsGalois.card_aut_eq_finrank k K ▸ even_card_aut_of_not_isUnramified hw
  · exact finrank_of_not_finite ‹_› ▸ even_zero

lemma isUnramified_smul_iff :
    IsUnramified k (σ • w) ↔ IsUnramified k w := by
  rw [isUnramified_iff, isUnramified_iff, isReal_smul_iff, comap_smul,
    ← AlgEquiv.toAlgHom_toRingHom, AlgHom.comp_algebraMap]

variable (K)

/-- A infinite place of the base field is unramified in a field extension if every
infinite place over it is unramified. -/
def IsUnramifiedIn (w : InfinitePlace k) : Prop :=
  ∀ v, comap v (algebraMap k K) = w → IsUnramified k v

variable {K}

lemma isUnramifiedIn_comap [IsGalois k K] {w : InfinitePlace K} :
    (w.comap (algebraMap k K)).IsUnramifiedIn K ↔ w.IsUnramified k := by
  refine ⟨fun H ↦ H _ rfl, fun H v hv ↦ ?_⟩
  obtain ⟨σ, rfl⟩ := exists_smul_eq_of_comap_eq hv
  rwa [isUnramified_smul_iff] at H

lemma even_card_aut_of_not_isUnramifiedIn [IsGalois k K] [FiniteDimensional k K]
    {w : InfinitePlace k} (hw : ¬ w.IsUnramifiedIn K) :
    Even (Fintype.card <| K ≃ₐ[k] K) := by
  obtain ⟨v, rfl⟩ := comap_surjective (K := K) w
  rw [isUnramifiedIn_comap] at hw
  exact even_card_aut_of_not_isUnramified hw

lemma even_finrank_of_not_isUnramifiedIn
    [IsGalois k K] {w : InfinitePlace k} (hw : ¬ w.IsUnramifiedIn K) :
    Even (finrank k K) := by
  obtain ⟨v, rfl⟩ := comap_surjective (K := K) w
  rw [isUnramifiedIn_comap] at hw
  exact even_finrank_of_not_isUnramified hw

variable (k K)

open Finset BigOperators in
lemma card_isUnramified [NumberField k] [IsGalois k K] :
    Finset.card (univ.filter <| IsUnramified k (K := K)) =
      Finset.card (univ.filter <| IsUnramifiedIn K (k := k)) * (finrank k K) := by
  letI := Module.Finite.of_restrictScalars_finite ℚ k K
  rw [← IsGalois.card_aut_eq_finrank,
    Finset.card_eq_sum_card_fiberwise (f := (comap · (algebraMap k K)))
    (t := (univ.filter <| IsUnramifiedIn K (k := k))), ← smul_eq_mul, ← sum_const]
  · refine sum_congr rfl (fun w hw ↦ ?_)
    obtain ⟨w, rfl⟩ := comap_surjective (K := K) w
    simp only [mem_univ, forall_true_left, mem_filter, true_and] at hw
    trans Finset.card (MulAction.orbit (K ≃ₐ[k] K) w).toFinset
    · congr; ext w'
      simp only [mem_univ, forall_true_left, filter_congr_decidable, mem_filter, true_and,
        Set.mem_toFinset, mem_orbit_iff, @eq_comm _ (comap w' _), and_iff_right_iff_imp]
      intro e; rwa [← isUnramifiedIn_comap, ← e]
    · rw [← MulAction.card_orbit_mul_card_stabilizer_eq_card_group _ w,
        ← Nat.card_eq_fintype_card (α := Stab w), card_stabilizer, if_pos,
        mul_one, Set.toFinset_card]
      rwa [← isUnramifiedIn_comap]
  · simp [isUnramifiedIn_comap]

open Finset BigOperators in
lemma card_isUnramified_compl [NumberField k] [IsGalois k K] :
    Finset.card (univ.filter <| IsUnramified k (K := K))ᶜ =
      Finset.card (univ.filter <| IsUnramifiedIn K (k := k))ᶜ * (finrank k K / 2) := by
  letI := Module.Finite.of_restrictScalars_finite ℚ k K
  rw [← IsGalois.card_aut_eq_finrank,
    Finset.card_eq_sum_card_fiberwise (f := (comap · (algebraMap k K)))
    (t := (univ.filter <| IsUnramifiedIn K (k := k))ᶜ), ← smul_eq_mul, ← sum_const]
  · refine sum_congr rfl (fun w hw ↦ ?_)
    obtain ⟨w, rfl⟩ := comap_surjective (K := K) w
    simp only [mem_univ, forall_true_left, compl_filter, not_not, mem_filter, true_and] at hw
    trans Finset.card (MulAction.orbit (K ≃ₐ[k] K) w).toFinset
    · congr; ext w'
      simp only [compl_filter, filter_congr_decidable, mem_filter, mem_univ, true_and,
        @eq_comm _ (comap w' _), Set.mem_toFinset, mem_orbit_iff, and_iff_right_iff_imp]
      intro e; rwa [← isUnramifiedIn_comap, ← e]
    · rw [← MulAction.card_orbit_mul_card_stabilizer_eq_card_group _ w,
        ← Nat.card_eq_fintype_card (α := Stab w), InfinitePlace.card_stabilizer, if_neg,
        Nat.mul_div_cancel _ zero_lt_two, Set.toFinset_card]
      rwa [← isUnramifiedIn_comap]
  · simp [isUnramifiedIn_comap]

lemma card_eq_card_isUnramifiedIn [NumberField k] [IsGalois k K] :
    Fintype.card (InfinitePlace K) =
      Finset.card (Finset.univ.filter <| IsUnramifiedIn K (k := k)) * finrank k K +
      Finset.card (Finset.univ.filter <| IsUnramifiedIn K (k := k))ᶜ * (finrank k K / 2) := by
  rw [← card_isUnramified, ← card_isUnramified_compl, Finset.card_add_card_compl]

end NumberField.InfinitePlace

variable (k K F)
variable [Algebra k K] [Algebra k F] [Algebra K F] [IsScalarTower k K F]

/-- A field extension is unramified at infinite places if every infinite place is unramified. -/
class IsUnramifiedAtInfinitePlaces : Prop where
  isUnramified : ∀ w : InfinitePlace K, w.IsUnramified k

instance IsUnramifiedAtInfinitePlaces.id : IsUnramifiedAtInfinitePlaces K K where
  isUnramified w := w.isUnramified_self

lemma IsUnramifiedAtInfinitePlaces.trans
    [h₁ : IsUnramifiedAtInfinitePlaces k K] [h₂ : IsUnramifiedAtInfinitePlaces K F] :
    IsUnramifiedAtInfinitePlaces k F where
  isUnramified w :=
    Eq.trans (IsScalarTower.algebraMap_eq k K F ▸ h₁.1 (w.comap (algebraMap _ _))) (h₂.1 w)

lemma IsUnramifiedAtInfinitePlaces.top [h : IsUnramifiedAtInfinitePlaces k F] :
    IsUnramifiedAtInfinitePlaces K F where
  isUnramified w := (h.1 w).of_restrictScalars K

lemma IsUnramifiedAtInfinitePlaces.bot [h₁ : IsUnramifiedAtInfinitePlaces k F]
    [Algebra.IsAlgebraic K F] :
    IsUnramifiedAtInfinitePlaces k K where
  isUnramified w := by
    obtain ⟨w, rfl⟩ := InfinitePlace.comap_surjective (K := F) w
    exact (h₁.1 w).comap K

variable {K}

lemma NumberField.InfinitePlace.isUnramified [IsUnramifiedAtInfinitePlaces k K]
    (w : InfinitePlace K) : IsUnramified k w := IsUnramifiedAtInfinitePlaces.isUnramified w

variable {k} (K)

lemma NumberField.InfinitePlace.isUnramifiedIn [IsUnramifiedAtInfinitePlaces k K]
    (w : InfinitePlace k) : IsUnramifiedIn K w := fun v _ ↦ v.isUnramified k

variable {K}

lemma IsUnramifiedAtInfinitePlaces_of_odd_card_aut [IsGalois k K] [FiniteDimensional k K]
    (h : Odd (Fintype.card <| K ≃ₐ[k] K)) : IsUnramifiedAtInfinitePlaces k K :=
  ⟨fun _ ↦ not_not.mp (Nat.odd_iff_not_even.mp h ∘ InfinitePlace.even_card_aut_of_not_isUnramified)⟩

lemma IsUnramifiedAtInfinitePlaces_of_odd_finrank [IsGalois k K]
    (h : Odd (FiniteDimensional.finrank k K)) : IsUnramifiedAtInfinitePlaces k K :=
  ⟨fun _ ↦ not_not.mp (Nat.odd_iff_not_even.mp h ∘ InfinitePlace.even_finrank_of_not_isUnramified)⟩

variable (k K)

open FiniteDimensional in
lemma IsUnramifiedAtInfinitePlaces.card_infinitePlace [NumberField k] [NumberField K]
    [IsGalois k K] [IsUnramifiedAtInfinitePlaces k K] :
    Fintype.card (InfinitePlace K) = Fintype.card (InfinitePlace k) * finrank k K := by
  rw [InfinitePlace.card_eq_card_isUnramifiedIn (k := k) (K := K), Finset.filter_true_of_mem,
    Finset.card_univ, Finset.card_eq_zero.mpr, zero_mul, add_zero]
  · exact Finset.compl_univ
  simp only [Finset.mem_univ, forall_true_left, Finset.filter_eq_empty_iff]
  exact InfinitePlace.isUnramifiedIn K

end InfinitePlace

namespace IsPrimitiveRoot

variable {K : Type*} [Field K] [NumberField K] {ζ : K} {k : ℕ}

theorem nrRealPlaces_eq_zero_of_two_lt (hk : 2 < k) (hζ : IsPrimitiveRoot ζ k) :
    NumberField.InfinitePlace.NrRealPlaces K = 0 := by
  refine (@Fintype.card_eq_zero_iff _ (_)).2 ⟨fun ⟨w, hwreal⟩ ↦ ?_⟩
  rw [NumberField.InfinitePlace.isReal_iff] at hwreal
  let f := w.embedding
  have hζ' : IsPrimitiveRoot (f ζ) k := hζ.map_of_injective f.injective
  have him : (f ζ).im = 0 := by
    rw [← Complex.conj_eq_iff_im, ← NumberField.ComplexEmbedding.conjugate_coe_eq]
    congr
  have hre : (f ζ).re = 1 ∨ (f ζ).re = -1 := by
    rw [← Complex.abs_re_eq_abs] at him
    have := Complex.norm_eq_one_of_pow_eq_one hζ'.pow_eq_one (by linarith)
    rwa [Complex.norm_eq_abs, ← him, ← abs_one, abs_eq_abs] at this
  cases hre with
  | inl hone =>
    exact hζ'.ne_one (by linarith) <| Complex.ext (by simp [hone]) (by simp [him])
  | inr hnegone =>
    replace hζ' := hζ'.eq_orderOf
    simp only [show f ζ = -1 from Complex.ext (by simp [hnegone]) (by simp [him]),
      orderOf_neg_one, ringChar.eq_zero, OfNat.zero_ne_ofNat, ↓reduceIte] at hζ'
    linarith

end IsPrimitiveRoot<|MERGE_RESOLUTION|>--- conflicted
+++ resolved
@@ -121,23 +121,13 @@
   obtain ⟨a, -, b, -, habne, h⟩ :=
     @Set.Infinite.exists_ne_map_eq_of_mapsTo _ _ _ _ (x ^ · : ℕ → K) Set.infinite_univ
       (by exact fun a _ => ⟨hxi.pow a, fun φ => by simp [hx φ]⟩) (finite_of_norm_le K A (1 : ℝ))
-<<<<<<< HEAD
-  · wlog hlt : b < a
-    · exact this K A hxi hx b a habne.symm h.symm (habne.lt_or_lt.resolve_right hlt)
-    refine ⟨a - b, tsub_pos_of_lt hlt, ?_⟩
-    rw [← Nat.sub_add_cancel hlt.le, pow_add, mul_left_eq_self₀] at h
-    refine h.resolve_right fun hp => ?_
-    specialize hx (IsAlgClosed.lift (R := ℚ)).toRingHom
-    rw [pow_eq_zero hp, map_zero, norm_zero] at hx; norm_num at hx
-=======
   wlog hlt : b < a
   · exact this K A hxi hx b a habne.symm h.symm (habne.lt_or_lt.resolve_right hlt)
   refine ⟨a - b, tsub_pos_of_lt hlt, ?_⟩
   rw [← Nat.sub_add_cancel hlt.le, pow_add, mul_left_eq_self₀] at h
   refine h.resolve_right fun hp => ?_
-  specialize hx (IsAlgClosed.lift (NumberField.isAlgebraic K)).toRingHom
+  specialize hx (IsAlgClosed.lift (R := ℚ)).toRingHom
   rw [pow_eq_zero hp, map_zero, norm_zero] at hx; norm_num at hx
->>>>>>> a5eb48ce
 #align number_field.embeddings.pow_eq_one_of_norm_eq_one NumberField.Embeddings.pow_eq_one_of_norm_eq_one
 
 end Bounded
