--- conflicted
+++ resolved
@@ -218,10 +218,6 @@
 lemma IsConj.ext_iff {σ₁ σ₂ : K ≃ₐ[k] K} (h₁ : IsConj φ σ₁) : σ₁ = σ₂ ↔ IsConj φ σ₂ :=
   ⟨fun e ↦ e ▸ h₁, h₁.ext⟩
 
-lemma IsConj_iff {φ : K →+* ℂ} {σ : K ≃ₐ[k] K} :
-    IsConj φ σ ↔ ∀ x, φ (σ x) = star (φ x) := by
-  simp [ComplexEmbedding.IsConj, conjugate, eq_comm, RingHom.ext_iff]
-
 lemma IsConj.isReal_comp (h : IsConj φ σ) : IsReal (φ.comp (algebraMap k K)) := by
   ext1 x
   simp only [conjugate_coe_eq, RingHom.coe_comp, Function.comp_apply, ← h.eq,
@@ -236,14 +232,6 @@
 
 lemma isConj_symm : IsConj φ σ.symm ↔ IsConj φ σ :=
   ⟨IsConj.symm, IsConj.symm⟩
-
-theorem isReal_embedding_comp_algebraMap_iff_isConj_mem {σ : K ≃ₐ[k] K} {φ : K →+* ℂ}
-    (hσ : IsConj φ σ) (E : IntermediateField k K) :
-    IsReal (φ.comp (algebraMap E K)) ↔ σ ∈ IntermediateField.fixingSubgroup E := by
-  rw [isReal_iff, IntermediateField.mem_fixingSubgroup_iff, RingHom.ext_iff]
-  simp_rw [conjugate_coe_eq, RingHom.coe_comp, Function.comp_apply,
-    IntermediateField.algebraMap_apply, Subtype.forall, starRingEnd_apply, ← IsConj_iff.mp hσ,
-    φ.injective.eq_iff]
 
 end NumberField.ComplexEmbedding
 
@@ -926,15 +914,6 @@
   rw [isUnramified_iff_card_stabilizer_eq_one]
   obtain (e|e) := nat_card_stabilizer_eq_one_or_two k w <;> rw [e] <;> decide
 
-lemma exists_isConj_of_not_isUnramified [IsGalois k K] {φ : K →+* ℂ} (h : ¬IsUnramified k (mk φ)) :
-    ∃ σ : K ≃ₐ[k] K, ComplexEmbedding.IsConj φ σ := by
-  rw [not_isUnramified_iff_card_stabilizer_eq_two, Nat.card_eq_two_iff] at h
-  obtain ⟨⟨x, hx⟩, ⟨y, hy⟩, h₁, -⟩ := h
-  rw [mem_stabilizer_mk_iff ] at hx hy
-  by_cases h : x = 1
-  · exact ⟨y, hy.resolve_left (by rwa [ne_eq, Subtype.mk_eq_mk.not, h, eq_comm] at h₁)⟩
-  · exact ⟨x, hx.resolve_left h⟩
-
 open scoped Classical in
 lemma card_stabilizer [IsGalois k K] :
     Nat.card (Stab w) = if IsUnramified k w then 1 else 2 := by
@@ -1187,35 +1166,12 @@
 @[mk_iff] class IsTotallyReal (K : Type*) [Field K] [NumberField K] where
   isReal : ∀ v : InfinitePlace K, v.IsReal
 
-<<<<<<< HEAD
-variable (F : Type*) {K : Type*} [Field K] [NumberField K]
-
-theorem nrComplexPlaces_eq_zero_iff :
-    nrComplexPlaces K = 0 ↔ IsTotallyReal K := by
-  classical
-  simp [Fintype.card_eq_zero_iff, isEmpty_subtype, isTotallyReal_iff]
-
-variable (K) in
-theorem IsTotally.of_algebra [IsTotallyReal K] [Field F] [NumberField F] [Algebra F K]  :
-    IsTotallyReal F where
-  isReal w := by
-    obtain ⟨W, rfl⟩ : ∃ W : InfinitePlace K, W.comap (algebraMap F K) = w := comap_surjective w
-    exact IsReal.comap _ (IsTotallyReal.isReal W)
-
-instance [IsTotallyReal K] (F : IntermediateField ℚ K)  :
-    IsTotallyReal F := IsTotally.of_algebra F K
-
-instance [IsTotallyReal K] (F : Subfield K) :
-    IsTotallyReal F := IsTotally.of_algebra F K
-
-=======
 variable {K : Type*} [Field K] [NumberField K]
 
 theorem nrComplexPlaces_eq_zero_iff :
     nrComplexPlaces K = 0 ↔ IsTotallyReal K := by
   simp [Fintype.card_eq_zero_iff, isEmpty_subtype, isTotallyReal_iff]
 
->>>>>>> da9d909e
 variable (K)
 
 @[simp]
@@ -1237,13 +1193,7 @@
 section TotallyComplexField
 
 /-
-<<<<<<< HEAD
-
 ## Totally complex number fields
-
-=======
-## Totally complex number fields
->>>>>>> da9d909e
 -/
 
 open InfinitePlace
@@ -1258,10 +1208,6 @@
 
 theorem nrRealPlaces_eq_zero_iff :
     nrRealPlaces K = 0 ↔ IsTotallyComplex K := by
-<<<<<<< HEAD
-  classical
-=======
->>>>>>> da9d909e
   simp [Fintype.card_eq_zero_iff, isEmpty_subtype, isTotallyComplex_iff]
 
 variable (K)
