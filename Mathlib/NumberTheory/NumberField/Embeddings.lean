/-
Copyright (c) 2022 Xavier Roblot. All rights reserved.
Released under Apache 2.0 license as described in the file LICENSE.
Authors: Alex J. Best, Xavier Roblot
-/
import Mathlib.Analysis.Complex.Polynomial
import Mathlib.NumberTheory.NumberField.Norm
import Mathlib.NumberTheory.NumberField.Basic
import Mathlib.RingTheory.Norm
import Mathlib.Topology.Instances.Complex
import Mathlib.RingTheory.RootsOfUnity.Basic

#align_import number_theory.number_field.embeddings from "leanprover-community/mathlib"@"caa58cbf5bfb7f81ccbaca4e8b8ac4bc2b39cc1c"

/-!
# Embeddings of number fields
This file defines the embeddings of a number field into an algebraic closed field.

## Main Definitions and Results
* `NumberField.Embeddings.range_eval_eq_rootSet_minpoly`: let `x ∈ K` with `K` number field and
  let `A` be an algebraic closed field of char. 0, then the images of `x` by the embeddings of `K`
   in `A` are exactly the roots in `A` of the minimal polynomial of `x` over `ℚ`.
* `NumberField.Embeddings.pow_eq_one_of_norm_eq_one`: an algebraic integer whose conjugates are
  all of norm one is a root of unity.
* `NumberField.InfinitePlace`: the type of infinite places of a number field `K`.
* `NumberField.InfinitePlace.mk_eq_iff`: two complex embeddings define the same infinite place iff
they are equal or complex conjugates.
* `NumberField.InfinitePlace.prod_eq_abs_norm`: the infinite part of the product formula, that is
for `x ∈ K`, we have `Π_w ‖x‖_w = |norm(x)|` where the product is over the infinite place `w` and
`‖·‖_w` is the normalized absolute value for `w`.

## Tags
number field, embeddings, places, infinite places
-/

open scoped Classical

namespace NumberField.Embeddings

section Fintype

open FiniteDimensional

variable (K : Type*) [Field K] [NumberField K]
variable (A : Type*) [Field A] [CharZero A]

/-- There are finitely many embeddings of a number field. -/
noncomputable instance : Fintype (K →+* A) :=
  Fintype.ofEquiv (K →ₐ[ℚ] A) RingHom.equivRatAlgHom.symm

variable [IsAlgClosed A]

/-- The number of embeddings of a number field is equal to its finrank. -/
theorem card : Fintype.card (K →+* A) = finrank ℚ K := by
  rw [Fintype.ofEquiv_card RingHom.equivRatAlgHom.symm, AlgHom.card]
#align number_field.embeddings.card NumberField.Embeddings.card

instance : Nonempty (K →+* A) := by
  rw [← Fintype.card_pos_iff, NumberField.Embeddings.card K A]
  exact FiniteDimensional.finrank_pos

end Fintype

section Roots

open Set Polynomial

variable (K A : Type*) [Field K] [NumberField K] [Field A] [Algebra ℚ A] [IsAlgClosed A] (x : K)

/-- Let `A` be an algebraically closed field and let `x ∈ K`, with `K` a number field.
The images of `x` by the embeddings of `K` in `A` are exactly the roots in `A` of
the minimal polynomial of `x` over `ℚ`. -/
theorem range_eval_eq_rootSet_minpoly :
    (range fun φ : K →+* A => φ x) = (minpoly ℚ x).rootSet A := by
  convert (NumberField.isAlgebraic K).range_eval_eq_rootSet_minpoly A x using 1
  ext a
  exact ⟨fun ⟨φ, hφ⟩ => ⟨φ.toRatAlgHom, hφ⟩, fun ⟨φ, hφ⟩ => ⟨φ.toRingHom, hφ⟩⟩
#align number_field.embeddings.range_eval_eq_root_set_minpoly NumberField.Embeddings.range_eval_eq_rootSet_minpoly

end Roots

section Bounded

open FiniteDimensional Polynomial Set

variable {K : Type*} [Field K] [NumberField K]
variable {A : Type*} [NormedField A] [IsAlgClosed A] [NormedAlgebra ℚ A]

theorem coeff_bdd_of_norm_le {B : ℝ} {x : K} (h : ∀ φ : K →+* A, ‖φ x‖ ≤ B) (i : ℕ) :
    ‖(minpoly ℚ x).coeff i‖ ≤ max B 1 ^ finrank ℚ K * (finrank ℚ K).choose (finrank ℚ K / 2) := by
  have hx := IsSeparable.isIntegral ℚ x
  rw [← norm_algebraMap' A, ← coeff_map (algebraMap ℚ A)]
  refine coeff_bdd_of_roots_le _ (minpoly.monic hx)
      (IsAlgClosed.splits_codomain _) (minpoly.natDegree_le x) (fun z hz => ?_) i
  classical
  rw [← Multiset.mem_toFinset] at hz
  obtain ⟨φ, rfl⟩ := (range_eval_eq_rootSet_minpoly K A x).symm.subset hz
  exact h φ
#align number_field.embeddings.coeff_bdd_of_norm_le NumberField.Embeddings.coeff_bdd_of_norm_le

variable (K A)

/-- Let `B` be a real number. The set of algebraic integers in `K` whose conjugates are all
smaller in norm than `B` is finite. -/
theorem finite_of_norm_le (B : ℝ) : {x : K | IsIntegral ℤ x ∧ ∀ φ : K →+* A, ‖φ x‖ ≤ B}.Finite := by
  let C := Nat.ceil (max B 1 ^ finrank ℚ K * (finrank ℚ K).choose (finrank ℚ K / 2))
  have := bUnion_roots_finite (algebraMap ℤ K) (finrank ℚ K) (finite_Icc (-C : ℤ) C)
  refine this.subset fun x hx => ?_; simp_rw [mem_iUnion]
  have h_map_ℚ_minpoly := minpoly.isIntegrallyClosed_eq_field_fractions' ℚ hx.1
  refine ⟨_, ⟨?_, fun i => ?_⟩, mem_rootSet.2 ⟨minpoly.ne_zero hx.1, minpoly.aeval ℤ x⟩⟩
  · rw [← (minpoly.monic hx.1).natDegree_map (algebraMap ℤ ℚ), ← h_map_ℚ_minpoly]
    exact minpoly.natDegree_le x
  rw [mem_Icc, ← abs_le, ← @Int.cast_le ℝ]
  refine (Eq.trans_le ?_ <| coeff_bdd_of_norm_le hx.2 i).trans (Nat.le_ceil _)
  rw [h_map_ℚ_minpoly, coeff_map, eq_intCast, Int.norm_cast_rat, Int.norm_eq_abs, Int.cast_abs]
#align number_field.embeddings.finite_of_norm_le NumberField.Embeddings.finite_of_norm_le

/-- An algebraic integer whose conjugates are all of norm one is a root of unity. -/
theorem pow_eq_one_of_norm_eq_one {x : K} (hxi : IsIntegral ℤ x) (hx : ∀ φ : K →+* A, ‖φ x‖ = 1) :
    ∃ (n : ℕ) (_ : 0 < n), x ^ n = 1 := by
  obtain ⟨a, -, b, -, habne, h⟩ :=
    @Set.Infinite.exists_ne_map_eq_of_mapsTo _ _ _ _ (x ^ · : ℕ → K) Set.infinite_univ
      (by exact fun a _ => ⟨hxi.pow a, fun φ => by simp [hx φ]⟩) (finite_of_norm_le K A (1 : ℝ))
  · wlog hlt : b < a
    · exact this K A hxi hx b a habne.symm h.symm (habne.lt_or_lt.resolve_right hlt)
    refine ⟨a - b, tsub_pos_of_lt hlt, ?_⟩
    rw [← Nat.sub_add_cancel hlt.le, pow_add, mul_left_eq_self₀] at h
    refine h.resolve_right fun hp => ?_
    specialize hx (IsAlgClosed.lift (NumberField.isAlgebraic K)).toRingHom
    rw [pow_eq_zero hp, map_zero, norm_zero] at hx; norm_num at hx
#align number_field.embeddings.pow_eq_one_of_norm_eq_one NumberField.Embeddings.pow_eq_one_of_norm_eq_one

end Bounded

end NumberField.Embeddings

section Place

variable {K : Type*} [Field K] {A : Type*} [NormedDivisionRing A] [Nontrivial A] (φ : K →+* A)

/-- An embedding into a normed division ring defines a place of `K` -/
def NumberField.place : AbsoluteValue K ℝ :=
  (IsAbsoluteValue.toAbsoluteValue (norm : A → ℝ)).comp φ.injective
#align number_field.place NumberField.place

@[simp]
theorem NumberField.place_apply (x : K) : (NumberField.place φ) x = norm (φ x) := rfl
#align number_field.place_apply NumberField.place_apply

end Place

namespace NumberField.ComplexEmbedding

open Complex NumberField

open scoped ComplexConjugate

variable {K : Type*} [Field K] {k : Type*} [Field k]

/-- The conjugate of a complex embedding as a complex embedding. -/
@[reducible]
def conjugate (φ : K →+* ℂ) : K →+* ℂ := star φ
#align number_field.complex_embedding.conjugate NumberField.ComplexEmbedding.conjugate

@[simp]
theorem conjugate_coe_eq (φ : K →+* ℂ) (x : K) : (conjugate φ) x = conj (φ x) := rfl
#align number_field.complex_embedding.conjugate_coe_eq NumberField.ComplexEmbedding.conjugate_coe_eq

theorem place_conjugate (φ : K →+* ℂ) : place (conjugate φ) = place φ := by
  ext; simp only [place_apply, norm_eq_abs, abs_conj, conjugate_coe_eq]
#align number_field.complex_embedding.place_conjugate NumberField.ComplexEmbedding.place_conjugate

/-- An embedding into `ℂ` is real if it is fixed by complex conjugation. -/
@[reducible]
def IsReal (φ : K →+* ℂ) : Prop := IsSelfAdjoint φ
#align number_field.complex_embedding.is_real NumberField.ComplexEmbedding.IsReal

theorem isReal_iff {φ : K →+* ℂ} : IsReal φ ↔ conjugate φ = φ := isSelfAdjoint_iff
#align number_field.complex_embedding.is_real_iff NumberField.ComplexEmbedding.isReal_iff

theorem isReal_conjugate_iff {φ : K →+* ℂ} : IsReal (conjugate φ) ↔ IsReal φ :=
  IsSelfAdjoint.star_iff
#align number_field.complex_embedding.is_real_conjugate_iff NumberField.ComplexEmbedding.isReal_conjugate_iff

/-- A real embedding as a ring homomorphism from `K` to `ℝ` . -/
def IsReal.embedding {φ : K →+* ℂ} (hφ : IsReal φ) : K →+* ℝ where
  toFun x := (φ x).re
  map_one' := by simp only [map_one, one_re]
  map_mul' := by
    simp only [Complex.conj_eq_iff_im.mp (RingHom.congr_fun hφ _), map_mul, mul_re,
      mul_zero, tsub_zero, eq_self_iff_true, forall_const]
  map_zero' := by simp only [map_zero, zero_re]
  map_add' := by simp only [map_add, add_re, eq_self_iff_true, forall_const]
#align number_field.complex_embedding.is_real.embedding NumberField.ComplexEmbedding.IsReal.embedding

@[simp]
theorem IsReal.coe_embedding_apply {φ : K →+* ℂ} (hφ : IsReal φ) (x : K) :
    (hφ.embedding x : ℂ) = φ x := by
  apply Complex.ext
  · rfl
  · rw [ofReal_im, eq_comm, ← Complex.conj_eq_iff_im]
    exact RingHom.congr_fun hφ x
#align number_field.complex_embedding.is_real.coe_embedding_apply NumberField.ComplexEmbedding.IsReal.coe_embedding_apply

lemma IsReal.comp (f : k →+* K) {φ : K →+* ℂ} (hφ : IsReal φ) :
    IsReal (φ.comp f) := by ext1 x; simpa using RingHom.congr_fun hφ (f x)

lemma isReal_comp_iff {f : k ≃+* K} {φ : K →+* ℂ} :
    IsReal (φ.comp (f : k →+* K)) ↔ IsReal φ :=
  ⟨fun H ↦ by convert H.comp f.symm.toRingHom; ext1; simp, IsReal.comp _⟩

lemma exists_comp_symm_eq_of_comp_eq [Algebra k K] [IsGalois k K] (φ ψ : K →+* ℂ)
    (h : φ.comp (algebraMap k K) = ψ.comp (algebraMap k K)) :
    ∃ σ : K ≃ₐ[k] K, φ.comp σ.symm = ψ := by
  letI := (φ.comp (algebraMap k K)).toAlgebra
  letI := φ.toAlgebra
  have : IsScalarTower k K ℂ := IsScalarTower.of_algebraMap_eq' rfl
  let ψ' : K →ₐ[k] ℂ := { ψ with commutes' := fun r ↦ (RingHom.congr_fun h r).symm }
  use (AlgHom.restrictNormal' ψ' K).symm
  ext1 x
  exact AlgHom.restrictNormal_commutes ψ' K x

variable [Algebra k K] (φ : K →+* ℂ) (σ : K ≃ₐ[k] K)

/--
`IsConj φ σ` states that `σ : K ≃ₐ[k] K` is the conjugation under the embedding `φ : K →+* ℂ`.
-/
def IsConj : Prop := conjugate φ = φ.comp σ

variable {φ σ}

lemma IsConj.eq (h : IsConj φ σ) (x) : φ (σ x) = star (φ x) := RingHom.congr_fun h.symm x

lemma IsConj.ext {σ₁ σ₂ : K ≃ₐ[k] K} (h₁ : IsConj φ σ₁) (h₂ : IsConj φ σ₂) : σ₁ = σ₂ :=
  AlgEquiv.ext fun x ↦ φ.injective ((h₁.eq x).trans (h₂.eq x).symm)

lemma IsConj.ext_iff {σ₁ σ₂ : K ≃ₐ[k] K} (h₁ : IsConj φ σ₁) : σ₁ = σ₂ ↔ IsConj φ σ₂ :=
  ⟨fun e ↦ e ▸ h₁, h₁.ext⟩

lemma IsConj.isReal_comp (h : IsConj φ σ) : IsReal (φ.comp (algebraMap k K)) := by
  ext1 x
  simp only [conjugate_coe_eq, RingHom.coe_comp, Function.comp_apply, ← h.eq,
    starRingEnd_apply, AlgEquiv.commutes]

lemma isConj_one_iff : IsConj φ (1 : K ≃ₐ[k] K) ↔ IsReal φ := Iff.rfl

alias ⟨_, IsReal.isConjGal_one⟩ := ComplexEmbedding.isConj_one_iff

lemma IsConj.symm (hσ : IsConj φ σ) :
    IsConj φ σ.symm := RingHom.ext fun x ↦ by simpa using congr_arg star (hσ.eq (σ.symm x))

lemma isConj_symm : IsConj φ σ.symm ↔ IsConj φ σ :=
  ⟨IsConj.symm, IsConj.symm⟩

end NumberField.ComplexEmbedding

section InfinitePlace

open NumberField

variable {k : Type*} [Field k] (K : Type*) [Field K] {F : Type*} [Field F]

/-- An infinite place of a number field `K` is a place associated to a complex embedding. -/
def NumberField.InfinitePlace := { w : AbsoluteValue K ℝ // ∃ φ : K →+* ℂ, place φ = w }
#align number_field.infinite_place NumberField.InfinitePlace

instance [NumberField K] : Nonempty (NumberField.InfinitePlace K) := Set.instNonemptyRange _

variable {K}

/-- Return the infinite place defined by a complex embedding `φ`. -/
noncomputable def NumberField.InfinitePlace.mk (φ : K →+* ℂ) : NumberField.InfinitePlace K :=
  ⟨place φ, ⟨φ, rfl⟩⟩
#align number_field.infinite_place.mk NumberField.InfinitePlace.mk

namespace NumberField.InfinitePlace

open NumberField

instance {K : Type*} [Field K] : FunLike (InfinitePlace K) K ℝ where
  coe w x := w.1 x
  coe_injective' := fun _ _ h => Subtype.eq (AbsoluteValue.ext fun x => congr_fun h x)

instance : MonoidWithZeroHomClass (InfinitePlace K) K ℝ where
  map_mul w _ _ := w.1.map_mul _ _
  map_one w := w.1.map_one
  map_zero w := w.1.map_zero

instance : NonnegHomClass (InfinitePlace K) K ℝ where
  apply_nonneg w _ := w.1.nonneg _

@[simp]
theorem apply (φ : K →+* ℂ) (x : K) : (mk φ) x = Complex.abs (φ x) := rfl
#align number_field.infinite_place.apply NumberField.InfinitePlace.apply

/-- For an infinite place `w`, return an embedding `φ` such that `w = infinite_place φ` . -/
noncomputable def embedding (w : InfinitePlace K) : K →+* ℂ := w.2.choose
#align number_field.infinite_place.embedding NumberField.InfinitePlace.embedding

@[simp]
theorem mk_embedding (w : InfinitePlace K) : mk (embedding w) = w := Subtype.ext w.2.choose_spec
#align number_field.infinite_place.mk_embedding NumberField.InfinitePlace.mk_embedding

@[simp]
theorem mk_conjugate_eq (φ : K →+* ℂ) : mk (ComplexEmbedding.conjugate φ) = mk φ := by
  refine DFunLike.ext _ _ (fun x => ?_)
  rw [apply, apply, ComplexEmbedding.conjugate_coe_eq, Complex.abs_conj]
#align number_field.infinite_place.mk_conjugate_eq NumberField.InfinitePlace.mk_conjugate_eq

theorem norm_embedding_eq (w : InfinitePlace K) (x : K) :
    ‖(embedding w) x‖ = w x := by
  nth_rewrite 2 [← mk_embedding w]
  rfl

theorem eq_iff_eq (x : K) (r : ℝ) : (∀ w : InfinitePlace K, w x = r) ↔ ∀ φ : K →+* ℂ, ‖φ x‖ = r :=
  ⟨fun hw φ => hw (mk φ), by rintro hφ ⟨w, ⟨φ, rfl⟩⟩; exact hφ φ⟩
#align number_field.infinite_place.eq_iff_eq NumberField.InfinitePlace.eq_iff_eq

theorem le_iff_le (x : K) (r : ℝ) : (∀ w : InfinitePlace K, w x ≤ r) ↔ ∀ φ : K →+* ℂ, ‖φ x‖ ≤ r :=
  ⟨fun hw φ => hw (mk φ), by rintro hφ ⟨w, ⟨φ, rfl⟩⟩; exact hφ φ⟩
#align number_field.infinite_place.le_iff_le NumberField.InfinitePlace.le_iff_le

theorem pos_iff {w : InfinitePlace K} {x : K} : 0 < w x ↔ x ≠ 0 := AbsoluteValue.pos_iff w.1
#align number_field.infinite_place.pos_iff NumberField.InfinitePlace.pos_iff

@[simp]
theorem mk_eq_iff {φ ψ : K →+* ℂ} : mk φ = mk ψ ↔ φ = ψ ∨ ComplexEmbedding.conjugate φ = ψ := by
  constructor
  · -- We prove that the map ψ ∘ φ⁻¹ between φ(K) and ℂ is uniform continuous, thus it is either the
    -- inclusion or the complex conjugation using `Complex.uniformContinuous_ringHom_eq_id_or_conj`
    intro h₀
    obtain ⟨j, hiφ⟩ := (φ.injective).hasLeftInverse
    let ι := RingEquiv.ofLeftInverse hiφ
    have hlip : LipschitzWith 1 (RingHom.comp ψ ι.symm.toRingHom) := by
      change LipschitzWith 1 (ψ ∘ ι.symm)
      apply LipschitzWith.of_dist_le_mul
      intro x y
      rw [NNReal.coe_one, one_mul, NormedField.dist_eq, Function.comp_apply, Function.comp_apply,
        ← map_sub, ← map_sub]
      apply le_of_eq
      suffices ‖φ (ι.symm (x - y))‖ = ‖ψ (ι.symm (x - y))‖ by
        rw [← this, ← RingEquiv.ofLeftInverse_apply hiφ _, RingEquiv.apply_symm_apply ι _]
        rfl
      exact congrFun (congrArg (↑) h₀) _
    cases
      Complex.uniformContinuous_ringHom_eq_id_or_conj φ.fieldRange hlip.uniformContinuous with
    | inl h =>
        left; ext1 x
        conv_rhs => rw [← hiφ x]
        exact (congrFun h (ι x)).symm
    | inr h =>
        right; ext1 x
        conv_rhs => rw [← hiφ x]
        exact (congrFun h (ι x)).symm
  · rintro (⟨h⟩ | ⟨h⟩)
    · exact congr_arg mk h
    · rw [← mk_conjugate_eq]
      exact congr_arg mk h
#align number_field.infinite_place.mk_eq_iff NumberField.InfinitePlace.mk_eq_iff

/-- An infinite place is real if it is defined by a real embedding. -/
def IsReal (w : InfinitePlace K) : Prop := ∃ φ : K →+* ℂ, ComplexEmbedding.IsReal φ ∧ mk φ = w
#align number_field.infinite_place.is_real NumberField.InfinitePlace.IsReal

/-- An infinite place is complex if it is defined by a complex (ie. not real) embedding. -/
def IsComplex (w : InfinitePlace K) : Prop := ∃ φ : K →+* ℂ, ¬ComplexEmbedding.IsReal φ ∧ mk φ = w
#align number_field.infinite_place.is_complex NumberField.InfinitePlace.IsComplex

theorem embedding_mk_eq (φ : K →+* ℂ) :
    embedding (mk φ) = φ ∨ embedding (mk φ) = ComplexEmbedding.conjugate φ := by
  rw [@eq_comm _ _ φ, @eq_comm _ _ (ComplexEmbedding.conjugate φ), ← mk_eq_iff, mk_embedding]

@[simp]
theorem embedding_mk_eq_of_isReal {φ : K →+* ℂ} (h : ComplexEmbedding.IsReal φ) :
    embedding (mk φ) = φ := by
  have := embedding_mk_eq φ
  rwa [ComplexEmbedding.isReal_iff.mp h, or_self] at this
#align number_field.complex_embeddings.is_real.embedding_mk NumberField.InfinitePlace.embedding_mk_eq_of_isReal

theorem isReal_iff {w : InfinitePlace K} :
    IsReal w ↔ ComplexEmbedding.IsReal (embedding w) := by
  refine ⟨?_, fun h => ⟨embedding w, h, mk_embedding w⟩⟩
  rintro ⟨φ, ⟨hφ, rfl⟩⟩
  rwa [embedding_mk_eq_of_isReal hφ]
#align number_field.infinite_place.is_real_iff NumberField.InfinitePlace.isReal_iff

theorem isComplex_iff {w : InfinitePlace K} :
    IsComplex w ↔ ¬ComplexEmbedding.IsReal (embedding w) := by
  refine ⟨?_, fun h => ⟨embedding w, h, mk_embedding w⟩⟩
  rintro ⟨φ, ⟨hφ, rfl⟩⟩
  contrapose! hφ
  cases mk_eq_iff.mp (mk_embedding (mk φ)) with
  | inl h => rwa [h] at hφ
  | inr h => rwa [← ComplexEmbedding.isReal_conjugate_iff, h] at hφ
#align number_field.infinite_place.is_complex_iff NumberField.InfinitePlace.isComplex_iff

@[simp]
theorem conjugate_embedding_eq_of_isReal {w : InfinitePlace K} (h : IsReal w) :
    ComplexEmbedding.conjugate (embedding w) = embedding w :=
  ComplexEmbedding.isReal_iff.mpr (isReal_iff.mp h)

@[simp]
theorem not_isReal_iff_isComplex {w : InfinitePlace K} : ¬IsReal w ↔ IsComplex w := by
  rw [isComplex_iff, isReal_iff]
#align number_field.infinite_place.not_is_real_iff_is_complex NumberField.InfinitePlace.not_isReal_iff_isComplex

@[simp]
theorem not_isComplex_iff_isReal {w : InfinitePlace K} : ¬IsComplex w ↔ IsReal w := by
  rw [isComplex_iff, isReal_iff, not_not]

theorem isReal_or_isComplex (w : InfinitePlace K) : IsReal w ∨ IsComplex w := by
  rw [← not_isReal_iff_isComplex]; exact em _
#align number_field.infinite_place.is_real_or_is_complex NumberField.InfinitePlace.isReal_or_isComplex

theorem ne_of_isReal_isComplex {w w' : InfinitePlace K} (h : IsReal w) (h' : IsComplex w') :
    w ≠ w' := fun h_eq ↦ not_isReal_iff_isComplex.mpr h' (h_eq ▸ h)

variable (K) in
theorem disjoint_isReal_isComplex :
    Disjoint {(w : InfinitePlace K) | IsReal w} {(w : InfinitePlace K) | IsComplex w} :=
  Set.disjoint_iff.2 <| fun _ hw ↦ not_isReal_iff_isComplex.2 hw.2 hw.1

/-- The real embedding associated to a real infinite place. -/
noncomputable def embedding_of_isReal {w : InfinitePlace K} (hw : IsReal w) : K →+* ℝ :=
  ComplexEmbedding.IsReal.embedding (isReal_iff.mp hw)
#align number_field.infinite_place.is_real.embedding NumberField.InfinitePlace.embedding_of_isReal

@[simp]
theorem embedding_of_isReal_apply {w : InfinitePlace K} (hw : IsReal w) (x : K) :
    ((embedding_of_isReal hw) x : ℂ) = (embedding w) x :=
  ComplexEmbedding.IsReal.coe_embedding_apply (isReal_iff.mp hw) x

theorem norm_embedding_of_isReal {w : InfinitePlace K} (hw : IsReal w) (x : K) :
    ‖embedding_of_isReal hw x‖ = w x := by
  rw [← norm_embedding_eq, ← embedding_of_isReal_apply hw, Complex.norm_real]

@[simp]
theorem isReal_of_mk_isReal {φ : K →+* ℂ} (h : IsReal (mk φ)) :
    ComplexEmbedding.IsReal φ := by
  contrapose! h
  rw [not_isReal_iff_isComplex]
  exact ⟨φ, h, rfl⟩

lemma isReal_mk_iff {φ : K →+* ℂ} :
    IsReal (mk φ) ↔ ComplexEmbedding.IsReal φ :=
  ⟨isReal_of_mk_isReal, fun H ↦ ⟨_, H, rfl⟩⟩

lemma isComplex_mk_iff {φ : K →+* ℂ} :
    IsComplex (mk φ) ↔ ¬ ComplexEmbedding.IsReal φ :=
  not_isReal_iff_isComplex.symm.trans isReal_mk_iff.not

@[simp]
theorem not_isReal_of_mk_isComplex {φ : K →+* ℂ} (h : IsComplex (mk φ)) :
    ¬ ComplexEmbedding.IsReal φ := by rwa [← isComplex_mk_iff]

/-- The multiplicity of an infinite place, that is the number of distinct complex embeddings that
define it, see `card_filter_mk_eq`. -/
noncomputable def mult (w : InfinitePlace K) : ℕ := if (IsReal w) then 1 else 2

theorem card_filter_mk_eq [NumberField K] (w : InfinitePlace K) :
    (Finset.univ.filter fun φ => mk φ = w).card = mult w := by
  conv_lhs =>
    congr; congr; ext
    rw [← mk_embedding w, mk_eq_iff, ComplexEmbedding.conjugate, star_involutive.eq_iff]
  simp_rw [Finset.filter_or, Finset.filter_eq' _ (embedding w),
    Finset.filter_eq' _ (ComplexEmbedding.conjugate (embedding w)),
    Finset.mem_univ, ite_true, mult]
  split_ifs with hw
  · rw [ComplexEmbedding.isReal_iff.mp (isReal_iff.mp hw), Finset.union_idempotent,
      Finset.card_singleton]
  · refine Finset.card_pair ?_
    rwa [Ne, eq_comm, ← ComplexEmbedding.isReal_iff, ← isReal_iff]

open scoped BigOperators

noncomputable instance NumberField.InfinitePlace.fintype [NumberField K] :
    Fintype (InfinitePlace K) := Set.fintypeRange _
#align number_field.infinite_place.number_field.infinite_place.fintype NumberField.InfinitePlace.NumberField.InfinitePlace.fintype

theorem sum_mult_eq [NumberField K] :
    ∑ w : InfinitePlace K, mult w = FiniteDimensional.finrank ℚ K := by
  rw [← Embeddings.card K ℂ, Fintype.card, Finset.card_eq_sum_ones, ← Finset.univ.sum_fiberwise
    (fun φ => InfinitePlace.mk φ)]
  exact Finset.sum_congr rfl
    (fun _ _ => by rw [Finset.sum_const, smul_eq_mul, mul_one, card_filter_mk_eq])

/-- The map from real embeddings to real infinite places as an equiv -/
noncomputable def mkReal :
    { φ : K →+* ℂ // ComplexEmbedding.IsReal φ } ≃ { w : InfinitePlace K // IsReal w } := by
  refine (Equiv.ofBijective (fun φ => ⟨mk φ, ?_⟩) ⟨fun φ ψ h => ?_, fun w => ?_⟩)
  · exact ⟨φ, φ.prop, rfl⟩
  · rwa [Subtype.mk.injEq, mk_eq_iff, ComplexEmbedding.isReal_iff.mp φ.prop, or_self,
      ← Subtype.ext_iff] at h
  · exact ⟨⟨embedding w, isReal_iff.mp w.prop⟩, by simp⟩

/-- The map from nonreal embeddings to complex infinite places -/
noncomputable def mkComplex :
    { φ : K →+* ℂ // ¬ComplexEmbedding.IsReal φ } → { w : InfinitePlace K // IsComplex w } :=
  Subtype.map mk fun φ hφ => ⟨φ, hφ, rfl⟩
#align number_field.infinite_place.mk_complex NumberField.InfinitePlace.mkComplex

@[simp]
theorem mkReal_coe (φ : { φ : K →+* ℂ // ComplexEmbedding.IsReal φ }) :
    (mkReal φ : InfinitePlace K) = mk (φ : K →+* ℂ) := rfl
#align number_field.infinite_place.mk_real_coe NumberField.InfinitePlace.mkReal_coe

@[simp]
theorem mkComplex_coe (φ : { φ : K →+* ℂ // ¬ComplexEmbedding.IsReal φ }) :
    (mkComplex φ : InfinitePlace K) = mk (φ : K →+* ℂ) := rfl
#align number_field.infinite_place.mk_complex_coe NumberField.InfinitePlace.mkComplex_coe

variable [NumberField K]

open scoped BigOperators

/-- The infinite part of the product formula : for `x ∈ K`, we have `Π_w ‖x‖_w = |norm(x)|` where
`‖·‖_w` is the normalized absolute value for `w`.  -/
theorem prod_eq_abs_norm (x : K) :
    ∏ w : InfinitePlace K, w x ^ mult w = abs (Algebra.norm ℚ x) := by
  convert (congr_arg Complex.abs (@Algebra.norm_eq_prod_embeddings ℚ _ _ _ _ ℂ _ _ _ _ _ x)).symm
  · rw [map_prod, ← Fintype.prod_equiv RingHom.equivRatAlgHom (fun f => Complex.abs (f x))
      (fun φ => Complex.abs (φ x)) fun _ => by simp [RingHom.equivRatAlgHom_apply]; rfl]
    rw [← Finset.prod_fiberwise Finset.univ (fun φ => mk φ) (fun φ => Complex.abs (φ x))]
    have : ∀ w : InfinitePlace K, ∀ φ ∈ Finset.filter (fun a ↦ mk a = w) Finset.univ,
        Complex.abs (φ x) = w x := by
      intro _ _ hφ
      rw [← (Finset.mem_filter.mp hφ).2]
      rfl
    simp_rw [Finset.prod_congr rfl (this _), Finset.prod_const, card_filter_mk_eq]
  · rw [eq_ratCast, Rat.cast_abs, ← Complex.abs_ofReal, Complex.ofReal_ratCast]
#align number_field.infinite_place.prod_eq_abs_norm NumberField.InfinitePlace.prod_eq_abs_norm

theorem one_le_of_lt_one {w : InfinitePlace K} {a : (𝓞 K)} (ha : a ≠ 0)
<<<<<<< HEAD
    (h : ∀ ⦃z⦄, z ≠ w → z (algebraMap _ K a) < 1) : 1 ≤ w (algebraMap _ K a) := by
  suffices (1:ℝ) ≤ |Algebra.norm ℚ (algebraMap _ K a)| by
=======
    (h : ∀ ⦃z⦄, z ≠ w → z a < 1) : 1 ≤ w a := by
  suffices (1:ℝ) ≤ |Algebra.norm ℚ (a : K)| by
>>>>>>> a9076533
    contrapose! this
    rw [← InfinitePlace.prod_eq_abs_norm, ← Finset.prod_const_one]
    refine Finset.prod_lt_prod_of_nonempty (fun _ _ ↦ ?_) (fun z _ ↦ ?_) Finset.univ_nonempty
    · exact pow_pos (pos_iff.mpr ((Subalgebra.coe_eq_zero _).not.mpr ha)) _
    · refine pow_lt_one (apply_nonneg _ _) ?_ (by rw [mult]; split_ifs <;> norm_num)
      by_cases hz : z = w
      · rwa [hz]
      · exact h hz
  rw [← Algebra.coe_norm_int, ← Int.cast_one, ← Int.cast_abs, Rat.cast_intCast, Int.cast_le]
  exact Int.one_le_abs (Algebra.norm_ne_zero_iff.mpr ha)

open scoped IntermediateField in
theorem _root_.NumberField.is_primitive_element_of_infinitePlace_lt {x : 𝓞 K}
<<<<<<< HEAD
    {w : InfinitePlace K} (h₁ : x ≠ 0) (h₂ : ∀ ⦃w'⦄, w' ≠ w → w' (algebraMap _ K x) < 1)
    (h₃ : IsReal w ∨ |(w.embedding (algebraMap _ K x)).re| < 1) : ℚ⟮(algebraMap _ K x)⟯ = ⊤ := by
=======
    {w : InfinitePlace K} (h₁ : x ≠ 0) (h₂ : ∀ ⦃w'⦄, w' ≠ w → w' x < 1)
    (h₃ : IsReal w ∨ |(w.embedding x).re| < 1) : ℚ⟮(x : K)⟯ = ⊤ := by
>>>>>>> a9076533
  rw [Field.primitive_element_iff_algHom_eq_of_eval ℚ ℂ ?_ _ w.embedding.toRatAlgHom]
  · intro ψ hψ
    have h : 1 ≤ w (algebraMap _ K x) := one_le_of_lt_one h₁ h₂
    have main : w = InfinitePlace.mk ψ.toRingHom := by
      erw [← norm_embedding_eq, hψ] at h
      contrapose! h
      exact h₂ h.symm
    rw [(mk_embedding w).symm, mk_eq_iff] at main
    cases h₃ with
    | inl hw =>
      rw [conjugate_embedding_eq_of_isReal hw, or_self] at main
      exact congr_arg RingHom.toRatAlgHom main
    | inr hw =>
      refine congr_arg RingHom.toRatAlgHom (main.resolve_right fun h' ↦ hw.not_le ?_)
      have : (embedding w (algebraMap _ K x)).im = 0 := by
        erw [← Complex.conj_eq_iff_im, RingHom.congr_fun h' (algebraMap _ K x)]
        exact hψ.symm
      rwa [← norm_embedding_eq, ← Complex.re_add_im (embedding w (algebraMap _ K x)), this,
        Complex.ofReal_zero, zero_mul, add_zero, Complex.norm_eq_abs, Complex.abs_ofReal] at h
  · exact fun x ↦ IsAlgClosed.splits_codomain (minpoly ℚ x)

theorem _root_.NumberField.adjoin_eq_top_of_infinitePlace_lt {x : 𝓞 K} {w : InfinitePlace K}
<<<<<<< HEAD
    (h₁ : x ≠ 0) (h₂ : ∀ ⦃w'⦄, w' ≠ w → w' (algebraMap _ K x) < 1)
    (h₃ : IsReal w ∨ |(w.embedding (algebraMap _ K x)).re| < 1) :
    Algebra.adjoin ℚ {(algebraMap _ K x)} = ⊤ := by
=======
    (h₁ : x ≠ 0) (h₂ : ∀ ⦃w'⦄, w' ≠ w → w' x < 1) (h₃ : IsReal w ∨ |(w.embedding x).re| < 1) :
    Algebra.adjoin ℚ {(x : K)} = ⊤ := by
>>>>>>> a9076533
  rw [← IntermediateField.adjoin_simple_toSubalgebra_of_integral (IsIntegral.of_finite ℚ _)]
  exact congr_arg IntermediateField.toSubalgebra <|
    NumberField.is_primitive_element_of_infinitePlace_lt h₁ h₂ h₃

open Fintype FiniteDimensional

variable (K)

/-- The number of infinite real places of the number field `K`. -/
noncomputable abbrev NrRealPlaces := card { w : InfinitePlace K // IsReal w }

/-- The number of infinite complex places of the number field `K`. -/
noncomputable abbrev NrComplexPlaces := card { w : InfinitePlace K // IsComplex w }

theorem card_real_embeddings :
    card { φ : K →+* ℂ // ComplexEmbedding.IsReal φ } = NrRealPlaces K := Fintype.card_congr mkReal
#align number_field.infinite_place.card_real_embeddings NumberField.InfinitePlace.card_real_embeddings

theorem card_eq_nrRealPlaces_add_nrComplexPlaces :
    Fintype.card (InfinitePlace K) = NrRealPlaces K + NrComplexPlaces K := by
  convert Fintype.card_subtype_or_disjoint (IsReal (K := K)) (IsComplex (K := K))
    (disjoint_isReal_isComplex K) using 1
  exact (Fintype.card_of_subtype _ (fun w ↦ ⟨fun _ ↦ isReal_or_isComplex w, fun _ ↦ by simp⟩)).symm

theorem card_complex_embeddings :
    card { φ : K →+* ℂ // ¬ComplexEmbedding.IsReal φ } = 2 * NrComplexPlaces K := by
  suffices ∀ w : { w : InfinitePlace K // IsComplex w }, (Finset.univ.filter
      fun φ : { φ // ¬ ComplexEmbedding.IsReal φ } => mkComplex φ = w).card = 2 by
    rw [Fintype.card, Finset.card_eq_sum_ones, ← Finset.sum_fiberwise _ (fun φ => mkComplex φ)]
    simp_rw [Finset.sum_const, this, smul_eq_mul, mul_one, Fintype.card, Finset.card_eq_sum_ones,
      Finset.mul_sum, Finset.sum_const, smul_eq_mul, mul_one]
  rintro ⟨w, hw⟩
  convert card_filter_mk_eq w
  · rw [← Fintype.card_subtype, ← Fintype.card_subtype]
    refine Fintype.card_congr (Equiv.ofBijective ?_ ⟨fun _ _ h => ?_, fun ⟨φ, hφ⟩ => ?_⟩)
    · exact fun ⟨φ, hφ⟩ => ⟨φ.val, by rwa [Subtype.ext_iff] at hφ⟩
    · rwa [Subtype.mk_eq_mk, ← Subtype.ext_iff, ← Subtype.ext_iff] at h
    · refine ⟨⟨⟨φ, not_isReal_of_mk_isComplex (hφ.symm ▸ hw)⟩, ?_⟩, rfl⟩
      rwa [Subtype.ext_iff, mkComplex_coe]
  · simp_rw [mult, not_isReal_iff_isComplex.mpr hw, ite_false]
#align number_field.infinite_place.card_complex_embeddings NumberField.InfinitePlace.card_complex_embeddings

theorem card_add_two_mul_card_eq_rank :
    NrRealPlaces K + 2 * NrComplexPlaces K = finrank ℚ K := by
  rw [← card_real_embeddings, ← card_complex_embeddings, Fintype.card_subtype_compl,
    ← Embeddings.card K ℂ, Nat.add_sub_of_le]
  exact Fintype.card_subtype_le _

variable {K}

theorem nrComplexPlaces_eq_zero_of_finrank_eq_one (h : finrank ℚ K = 1) :
    NrComplexPlaces K = 0 := by linarith [card_add_two_mul_card_eq_rank K]

theorem nrRealPlaces_eq_one_of_finrank_eq_one (h : finrank ℚ K = 1) :
    NrRealPlaces K = 1 := by
  have := card_add_two_mul_card_eq_rank K
  rwa [nrComplexPlaces_eq_zero_of_finrank_eq_one h, h, mul_zero, add_zero] at this

/-- The restriction of an infinite place along an embedding. -/
def comap (w : InfinitePlace K) (f : k →+* K) : InfinitePlace k :=
  ⟨w.1.comp f.injective, w.embedding.comp f,
    by { ext x; show _ = w.1 (f x); rw [← w.2.choose_spec]; rfl }⟩

@[simp]
lemma comap_mk (φ : K →+* ℂ) (f : k →+* K) : (mk φ).comap f = mk (φ.comp f) := rfl

lemma comap_id (w : InfinitePlace K) : w.comap (RingHom.id K) = w := rfl

lemma comap_comp (w : InfinitePlace K) (f : F →+* K) (g : k →+* F) :
    w.comap (f.comp g) = (w.comap f).comap g := rfl

lemma IsReal.comap (f : k →+* K) {w : InfinitePlace K} (hφ : IsReal w) :
    IsReal (w.comap f) := by
  rw [← mk_embedding w, comap_mk, isReal_mk_iff]
  rw [← mk_embedding w, isReal_mk_iff] at hφ
  exact hφ.comp f

lemma isReal_comap_iff (f : k ≃+* K) {w : InfinitePlace K} :
    IsReal (w.comap (f : k →+* K)) ↔ IsReal w := by
  rw [← mk_embedding w, comap_mk, isReal_mk_iff, isReal_mk_iff, ComplexEmbedding.isReal_comp_iff]

lemma comap_surjective [Algebra k K] (h : Algebra.IsAlgebraic k K) :
    Function.Surjective (comap · (algebraMap k K)) := fun w ↦
  letI := w.embedding.toAlgebra
  ⟨mk (IsAlgClosed.lift (M := ℂ) h), by simp [comap_mk, RingHom.algebraMap_toAlgebra]⟩

lemma mult_comap_le (f : k →+* K) (w : InfinitePlace K) : mult (w.comap f) ≤ mult w := by
  rw [mult, mult]
  split_ifs with h₁ h₂ h₂
  pick_goal 3
  · exact (h₁ (h₂.comap _)).elim
  all_goals decide

variable [Algebra k K] [Algebra k F] [Algebra K F] [IsScalarTower k K F]
variable (σ : K ≃ₐ[k] K) (w : InfinitePlace K)
variable (k K)

lemma card_mono [NumberField k] [NumberField K] :
    card (InfinitePlace k) ≤ card (InfinitePlace K) :=
  have := Module.Finite.of_restrictScalars_finite ℚ k K
  Fintype.card_le_of_surjective _ (comap_surjective (Algebra.IsAlgebraic.of_finite k K))

variable {k K}

/-- The action of the galois group on infinite places. -/
@[simps! smul_coe_apply]
instance : MulAction (K ≃ₐ[k] K) (InfinitePlace K) where
  smul := fun σ w ↦ w.comap σ.symm
  one_smul := fun _ ↦ rfl
  mul_smul := fun _ _ _ ↦ rfl

lemma smul_eq_comap : σ • w = w.comap σ.symm := rfl

@[simp] lemma smul_apply (x) : (σ • w) x = w (σ.symm x) := rfl

@[simp] lemma smul_mk (φ : K →+* ℂ) : σ • mk φ = mk (φ.comp σ.symm) := rfl

lemma comap_smul {f : F →+* K} : (σ • w).comap f = w.comap (RingHom.comp σ.symm f) := rfl

variable {σ w}

lemma isReal_smul_iff : IsReal (σ • w) ↔ IsReal w := isReal_comap_iff (f := σ.symm.toRingEquiv)

lemma isComplex_smul_iff : IsComplex (σ • w) ↔ IsComplex w := by
  rw [← not_isReal_iff_isComplex, ← not_isReal_iff_isComplex, isReal_smul_iff]

lemma ComplexEmbedding.exists_comp_symm_eq_of_comp_eq [Algebra k K] [IsGalois k K] (φ ψ : K →+* ℂ)
    (h : φ.comp (algebraMap k K) = ψ.comp (algebraMap k K)) :
    ∃ σ : K ≃ₐ[k] K, φ.comp σ.symm = ψ := by
  letI := (φ.comp (algebraMap k K)).toAlgebra
  letI := φ.toAlgebra
  have : IsScalarTower k K ℂ := IsScalarTower.of_algebraMap_eq' rfl
  let ψ' : K →ₐ[k] ℂ := { ψ with commutes' := fun r ↦ (RingHom.congr_fun h r).symm }
  use (AlgHom.restrictNormal' ψ' K).symm
  ext1 x
  exact AlgHom.restrictNormal_commutes ψ' K x

lemma exists_smul_eq_of_comap_eq [Algebra k K] [IsGalois k K] {w w' : InfinitePlace K}
    (h : w.comap (algebraMap k K) = w'.comap (algebraMap k K)) : ∃ σ : K ≃ₐ[k] K, σ • w = w' := by
  rw [← mk_embedding w, ← mk_embedding w', comap_mk, comap_mk, mk_eq_iff] at h
  cases h with
  | inl h =>
    obtain ⟨σ, hσ⟩ := ComplexEmbedding.exists_comp_symm_eq_of_comp_eq w.embedding w'.embedding h
    use σ
    rw [← mk_embedding w, ← mk_embedding w', smul_mk, hσ]
  | inr h =>
    obtain ⟨σ, hσ⟩ := ComplexEmbedding.exists_comp_symm_eq_of_comp_eq
      ((starRingEnd ℂ).comp (embedding w)) w'.embedding h
    use σ
    rw [← mk_embedding w, ← mk_embedding w', smul_mk, mk_eq_iff]
    exact Or.inr hσ

lemma mem_orbit_iff [IsGalois k K] {w w' : InfinitePlace K} :
    w' ∈ MulAction.orbit (K ≃ₐ[k] K) w ↔ w.comap (algebraMap k K) = w'.comap (algebraMap k K) := by
  refine ⟨?_, exists_smul_eq_of_comap_eq⟩
  rintro ⟨σ, rfl : σ • w = w'⟩
  rw [← mk_embedding w, comap_mk, smul_mk, comap_mk]
  congr 1; ext1; simp

/-- The orbits of infinite places under the action of the galois group are indexed by
the infinite places of the base field. -/
noncomputable
def orbitRelEquiv [IsGalois k K] :
    Quotient (MulAction.orbitRel (K ≃ₐ[k] K) (InfinitePlace K)) ≃ InfinitePlace k := by
  refine Equiv.ofBijective (Quotient.lift (comap · (algebraMap k K))
    fun _ _ e ↦ (mem_orbit_iff.mp e).symm) ⟨?_, ?_⟩
  · rintro ⟨w⟩ ⟨w'⟩ e
    exact Quotient.sound (mem_orbit_iff.mpr e.symm)
  · intro w
    obtain ⟨w', hw⟩ := comap_surjective (Normal.isAlgebraic' (K := K)) w
    exact ⟨⟦w'⟧, hw⟩

lemma orbitRelEquiv_apply_mk'' [IsGalois k K] (w : InfinitePlace K) :
    orbitRelEquiv (Quotient.mk'' w) = comap w (algebraMap k K) := rfl

variable (k w)

/--
An infinite place is unramified in a field extension if the restriction has the same multiplicity.
-/
def IsUnramified : Prop := mult (w.comap (algebraMap k K)) = mult w

variable {k}

lemma isUnramified_self : IsUnramified K w := rfl

variable {w}

lemma IsUnramified.eq (h : IsUnramified k w) : mult (w.comap (algebraMap k K)) = mult w := h

lemma isUnramified_iff_mult_le :
    IsUnramified k w ↔ mult w ≤ mult (w.comap (algebraMap k K)) := by
  rw [IsUnramified, le_antisymm_iff, and_iff_right]
  exact mult_comap_le _ _

lemma IsUnramified.comap_algHom {w : InfinitePlace F} (h : IsUnramified k w) (f : K →ₐ[k] F) :
    IsUnramified k (w.comap (f : K →+* F)) := by
  rw [InfinitePlace.isUnramified_iff_mult_le, ← InfinitePlace.comap_comp, f.comp_algebraMap, h.eq]
  exact InfinitePlace.mult_comap_le _ _

variable (K)

lemma IsUnramified.of_restrictScalars {w : InfinitePlace F} (h : IsUnramified k w) :
    IsUnramified K w := by
  rw [InfinitePlace.isUnramified_iff_mult_le, ← h.eq, IsScalarTower.algebraMap_eq k K F,
    InfinitePlace.comap_comp]
  exact InfinitePlace.mult_comap_le _ _

lemma IsUnramified.comap {w : InfinitePlace F} (h : IsUnramified k w) :
    IsUnramified k (w.comap (algebraMap K F)) :=
  h.comap_algHom (IsScalarTower.toAlgHom k K F)

variable {K}

lemma not_isUnramified_iff :
    ¬ IsUnramified k w ↔ IsComplex w ∧ IsReal (w.comap (algebraMap k K)) := by
  rw [IsUnramified, mult, mult, ← not_isReal_iff_isComplex]
  split_ifs with h₁ h₂ h₂ <;>
    simp only [not_true_eq_false, false_iff, and_self, forall_true_left, IsEmpty.forall_iff,
      not_and, OfNat.one_ne_ofNat, not_false_eq_true, true_iff, OfNat.ofNat_ne_one, h₁, h₂]
  exact h₁ (h₂.comap _)

lemma isUnramified_iff :
    IsUnramified k w ↔ IsReal w ∨ IsComplex (w.comap (algebraMap k K)) := by
  rw [← not_iff_not, not_isUnramified_iff, not_or,
    not_isReal_iff_isComplex, not_isComplex_iff_isReal]

variable (k)

lemma IsReal.isUnramified (h : IsReal w) : IsUnramified k w := isUnramified_iff.mpr (Or.inl h)

variable {k}

lemma _root_.NumberField.ComplexEmbedding.IsConj.isUnramified_mk_iff
    {φ : K →+* ℂ} (h : ComplexEmbedding.IsConj φ σ) :
    IsUnramified k (mk φ) ↔ σ = 1 := by
  rw [h.ext_iff, ComplexEmbedding.isConj_one_iff, ← not_iff_not, not_isUnramified_iff,
    ← not_isReal_iff_isComplex, comap_mk, isReal_mk_iff, isReal_mk_iff, eq_true h.isReal_comp,
    and_true]

lemma isUnramified_mk_iff_forall_isConj [IsGalois k K] {φ : K →+* ℂ} :
    IsUnramified k (mk φ) ↔ ∀ σ : K ≃ₐ[k] K, ComplexEmbedding.IsConj φ σ → σ = 1 := by
  refine ⟨fun H σ hσ ↦ hσ.isUnramified_mk_iff.mp H,
    fun H ↦ ?_⟩
  by_contra hφ
  rw [not_isUnramified_iff] at hφ
  rw [comap_mk, isReal_mk_iff, ← not_isReal_iff_isComplex, isReal_mk_iff,
    ← ComplexEmbedding.isConj_one_iff (k := k)] at hφ
  letI := (φ.comp (algebraMap k K)).toAlgebra
  letI := φ.toAlgebra
  have : IsScalarTower k K ℂ := IsScalarTower.of_algebraMap_eq' rfl
  let φ' : K →ₐ[k] ℂ := { star φ with commutes' := fun r ↦ by simpa using RingHom.congr_fun hφ.2 r }
  have : ComplexEmbedding.IsConj φ (AlgHom.restrictNormal' φ' K) :=
    (RingHom.ext <| AlgHom.restrictNormal_commutes φ' K).symm
  exact hφ.1 (H _ this ▸ this)

local notation "Stab" => MulAction.stabilizer (K ≃ₐ[k] K)

lemma mem_stabilizer_mk_iff (φ : K →+* ℂ) (σ : K ≃ₐ[k] K) :
    σ ∈ Stab (mk φ) ↔ σ = 1 ∨ ComplexEmbedding.IsConj φ σ := by
  simp only [MulAction.mem_stabilizer_iff, smul_mk, mk_eq_iff]
  rw [← ComplexEmbedding.isConj_symm, ComplexEmbedding.conjugate, star_eq_iff_star_eq]
  refine or_congr ⟨fun H ↦ ?_, fun H ↦ H ▸ rfl⟩ Iff.rfl
  exact congr_arg AlgEquiv.symm
    (AlgEquiv.ext (g := AlgEquiv.refl) fun x ↦ φ.injective (RingHom.congr_fun H x))

lemma IsUnramified.stabilizer_eq_bot (h : IsUnramified k w) : Stab w = ⊥ := by
  rw [eq_bot_iff, ← mk_embedding w, SetLike.le_def]
  simp only [mem_stabilizer_mk_iff, Subgroup.mem_bot, forall_eq_or_imp, true_and]
  exact fun σ hσ ↦ hσ.isUnramified_mk_iff.mp ((mk_embedding w).symm ▸ h)

lemma _root_.NumberField.ComplexEmbedding.IsConj.coe_stabilzer_mk
    {φ : K →+* ℂ} (h : ComplexEmbedding.IsConj φ σ) :
    (Stab (mk φ) : Set (K ≃ₐ[k] K)) = {1, σ} := by
  ext
  rw [SetLike.mem_coe, mem_stabilizer_mk_iff, Set.mem_insert_iff, Set.mem_singleton_iff,
    ← h.ext_iff, eq_comm (a := σ)]

variable (k w)

lemma nat_card_stabilizer_eq_one_or_two :
    Nat.card (Stab w) = 1 ∨ Nat.card (Stab w) = 2 := by
  rw [← SetLike.coe_sort_coe, ← mk_embedding w]
  by_cases h : ∃ σ, ComplexEmbedding.IsConj (k := k) (embedding w) σ
  · obtain ⟨σ, hσ⟩ := h
    simp only [hσ.coe_stabilzer_mk, Nat.card_eq_fintype_card, card_ofFinset, Set.toFinset_singleton]
    by_cases 1 = σ
    · left; simp [*]
    · right; simp [*]
  · push_neg at h
    left
    trans Nat.card ({1} : Set (K ≃ₐ[k] K))
    · congr with x
      simp only [SetLike.mem_coe, mem_stabilizer_mk_iff, Set.mem_singleton_iff, or_iff_left_iff_imp,
        h x, IsEmpty.forall_iff]
    · simp

variable {k w}

lemma isUnramified_iff_stabilizer_eq_bot [IsGalois k K] : IsUnramified k w ↔ Stab w = ⊥ := by
  rw [← mk_embedding w, isUnramified_mk_iff_forall_isConj]
  simp only [eq_bot_iff, SetLike.le_def, mem_stabilizer_mk_iff,
    Subgroup.mem_bot, forall_eq_or_imp, true_and]

lemma isUnramified_iff_card_stabilizer_eq_one [IsGalois k K] :
    IsUnramified k w ↔ Nat.card (Stab w) = 1 := by
  rw [isUnramified_iff_stabilizer_eq_bot, Subgroup.card_eq_one]

lemma not_isUnramified_iff_card_stabilizer_eq_two [IsGalois k K] :
    ¬ IsUnramified k w ↔ Nat.card (Stab w) = 2 := by
  rw [isUnramified_iff_card_stabilizer_eq_one]
  obtain (e|e) := nat_card_stabilizer_eq_one_or_two k w <;> rw [e] <;> decide

lemma card_stabilizer [IsGalois k K] :
    Nat.card (Stab w) = if IsUnramified k w then 1 else 2 := by
  split
  · rwa [← isUnramified_iff_card_stabilizer_eq_one]
  · rwa [← not_isUnramified_iff_card_stabilizer_eq_two]

lemma even_nat_card_aut_of_not_isUnramified [IsGalois k K] (hw : ¬ IsUnramified k w) :
    Even (Nat.card <| K ≃ₐ[k] K) := by
  by_cases H : Finite (K ≃ₐ[k] K)
  · cases nonempty_fintype (K ≃ₐ[k] K)
    rw [even_iff_two_dvd, Nat.card_eq_fintype_card,
      ← not_isUnramified_iff_card_stabilizer_eq_two.mp hw, Nat.card_eq_fintype_card]
    exact Subgroup.card_subgroup_dvd_card (Stab w)
  · convert even_zero
    by_contra e
    exact H (Nat.finite_of_card_ne_zero e)

lemma even_card_aut_of_not_isUnramified [IsGalois k K] [FiniteDimensional k K]
    (hw : ¬ IsUnramified k w) :
    Even (Fintype.card <| K ≃ₐ[k] K) :=
  Nat.card_eq_fintype_card (α := K ≃ₐ[k] K) ▸ even_nat_card_aut_of_not_isUnramified hw

lemma even_finrank_of_not_isUnramified [IsGalois k K]
    (hw : ¬ IsUnramified k w) : Even (finrank k K) := by
  by_cases FiniteDimensional k K
  · exact IsGalois.card_aut_eq_finrank k K ▸ even_card_aut_of_not_isUnramified hw
  · exact finrank_of_not_finite ‹_› ▸ even_zero

lemma isUnramified_smul_iff :
    IsUnramified k (σ • w) ↔ IsUnramified k w := by
  rw [isUnramified_iff, isUnramified_iff, isReal_smul_iff, comap_smul,
    ← AlgEquiv.toAlgHom_toRingHom, AlgHom.comp_algebraMap]

variable (K)

/-- A infinite place of the base field is unramified in a field extension if every
infinite place over it is unramified. -/
def IsUnramifiedIn (w : InfinitePlace k) : Prop :=
  ∀ v, comap v (algebraMap k K) = w → IsUnramified k v

variable {K}

lemma isUnramifiedIn_comap [IsGalois k K] {w : InfinitePlace K} :
    (w.comap (algebraMap k K)).IsUnramifiedIn K ↔ w.IsUnramified k := by
  refine ⟨fun H ↦ H _ rfl, fun H v hv ↦ ?_⟩
  obtain ⟨σ, rfl⟩ := exists_smul_eq_of_comap_eq hv
  rwa [isUnramified_smul_iff] at H

lemma even_card_aut_of_not_isUnramifiedIn [IsGalois k K] [FiniteDimensional k K]
    {w : InfinitePlace k} (hw : ¬ w.IsUnramifiedIn K) :
    Even (Fintype.card <| K ≃ₐ[k] K) := by
  obtain ⟨v, rfl⟩ := comap_surjective (Normal.isAlgebraic' (K := K)) w
  rw [isUnramifiedIn_comap] at hw
  exact even_card_aut_of_not_isUnramified hw

lemma even_finrank_of_not_isUnramifiedIn
    [IsGalois k K] {w : InfinitePlace k} (hw : ¬ w.IsUnramifiedIn K) :
    Even (finrank k K) := by
  obtain ⟨v, rfl⟩ := comap_surjective (Normal.isAlgebraic' (K := K)) w
  rw [isUnramifiedIn_comap] at hw
  exact even_finrank_of_not_isUnramified hw

variable (k K)

open Finset BigOperators in
lemma card_isUnramified [NumberField k] [IsGalois k K] :
    Finset.card (univ.filter <| IsUnramified k (K := K)) =
      Finset.card (univ.filter <| IsUnramifiedIn K (k := k)) * (finrank k K) := by
  letI := Module.Finite.of_restrictScalars_finite ℚ k K
  rw [← IsGalois.card_aut_eq_finrank,
    Finset.card_eq_sum_card_fiberwise (f := (comap · (algebraMap k K)))
    (t := (univ.filter <| IsUnramifiedIn K (k := k))), ← smul_eq_mul, ← sum_const]
  · refine sum_congr rfl (fun w hw ↦ ?_)
    obtain ⟨w, rfl⟩ := comap_surjective (Normal.isAlgebraic' (K := K)) w
    simp only [mem_univ, forall_true_left, mem_filter, true_and] at hw
    trans Finset.card (MulAction.orbit (K ≃ₐ[k] K) w).toFinset
    · congr; ext w'
      simp only [mem_univ, forall_true_left, filter_congr_decidable, mem_filter, true_and,
        Set.mem_toFinset, mem_orbit_iff, @eq_comm _ (comap w' _), and_iff_right_iff_imp]
      intro e; rwa [← isUnramifiedIn_comap, ← e]
    · rw [← MulAction.card_orbit_mul_card_stabilizer_eq_card_group _ w,
        ← Nat.card_eq_fintype_card (α := Stab w), card_stabilizer, if_pos,
        mul_one, Set.toFinset_card]
      rwa [← isUnramifiedIn_comap]
  · simp [isUnramifiedIn_comap]

open Finset BigOperators in
lemma card_isUnramified_compl [NumberField k] [IsGalois k K] :
    Finset.card (univ.filter <| IsUnramified k (K := K))ᶜ =
      Finset.card (univ.filter <| IsUnramifiedIn K (k := k))ᶜ * (finrank k K / 2) := by
  letI := Module.Finite.of_restrictScalars_finite ℚ k K
  rw [← IsGalois.card_aut_eq_finrank,
    Finset.card_eq_sum_card_fiberwise (f := (comap · (algebraMap k K)))
    (t := (univ.filter <| IsUnramifiedIn K (k := k))ᶜ), ← smul_eq_mul, ← sum_const]
  · refine sum_congr rfl (fun w hw ↦ ?_)
    obtain ⟨w, rfl⟩ := comap_surjective (Normal.isAlgebraic' (K := K)) w
    simp only [mem_univ, forall_true_left, compl_filter, not_not, mem_filter, true_and] at hw
    trans Finset.card (MulAction.orbit (K ≃ₐ[k] K) w).toFinset
    · congr; ext w'
      simp only [compl_filter, filter_congr_decidable, mem_filter, mem_univ, true_and,
        @eq_comm _ (comap w' _), Set.mem_toFinset, mem_orbit_iff, and_iff_right_iff_imp]
      intro e; rwa [← isUnramifiedIn_comap, ← e]
    · rw [← MulAction.card_orbit_mul_card_stabilizer_eq_card_group _ w,
        ← Nat.card_eq_fintype_card (α := Stab w), InfinitePlace.card_stabilizer, if_neg,
        Nat.mul_div_cancel _ zero_lt_two, Set.toFinset_card]
      rwa [← isUnramifiedIn_comap]
  · simp [isUnramifiedIn_comap]

lemma card_eq_card_isUnramifiedIn [NumberField k] [IsGalois k K] :
    Fintype.card (InfinitePlace K) =
      Finset.card (Finset.univ.filter <| IsUnramifiedIn K (k := k)) * finrank k K +
      Finset.card (Finset.univ.filter <| IsUnramifiedIn K (k := k))ᶜ * (finrank k K / 2) := by
  rw [← card_isUnramified, ← card_isUnramified_compl, Finset.card_add_card_compl]

end NumberField.InfinitePlace

variable (k K F)
variable [Algebra k K] [Algebra k F] [Algebra K F] [IsScalarTower k K F]

/-- A field extension is unramified at infinite places if every infinite place is unramified. -/
class IsUnramifiedAtInfinitePlaces : Prop where
  isUnramified : ∀ w : InfinitePlace K, w.IsUnramified k

instance IsUnramifiedAtInfinitePlaces.id : IsUnramifiedAtInfinitePlaces K K where
  isUnramified w := w.isUnramified_self

lemma IsUnramifiedAtInfinitePlaces.trans
    [h₁ : IsUnramifiedAtInfinitePlaces k K] [h₂ : IsUnramifiedAtInfinitePlaces K F] :
    IsUnramifiedAtInfinitePlaces k F where
  isUnramified w :=
    Eq.trans (IsScalarTower.algebraMap_eq k K F ▸ h₁.1 (w.comap (algebraMap _ _))) (h₂.1 w)

lemma IsUnramifiedAtInfinitePlaces.top [h : IsUnramifiedAtInfinitePlaces k F] :
    IsUnramifiedAtInfinitePlaces K F where
  isUnramified w := (h.1 w).of_restrictScalars K

lemma IsUnramifiedAtInfinitePlaces.bot [h₁ : IsUnramifiedAtInfinitePlaces k F]
    (h : Algebra.IsAlgebraic K F) :
    IsUnramifiedAtInfinitePlaces k K where
  isUnramified w := by
    obtain ⟨w, rfl⟩ := InfinitePlace.comap_surjective h w
    exact (h₁.1 w).comap K

variable {K}

lemma NumberField.InfinitePlace.isUnramified [IsUnramifiedAtInfinitePlaces k K]
    (w : InfinitePlace K) : IsUnramified k w := IsUnramifiedAtInfinitePlaces.isUnramified w

variable {k} (K)

lemma NumberField.InfinitePlace.isUnramifiedIn [IsUnramifiedAtInfinitePlaces k K]
    (w : InfinitePlace k) : IsUnramifiedIn K w := fun v _ ↦ v.isUnramified k

variable {K}

lemma IsUnramifiedAtInfinitePlaces_of_odd_card_aut [IsGalois k K] [FiniteDimensional k K]
    (h : Odd (Fintype.card <| K ≃ₐ[k] K)) : IsUnramifiedAtInfinitePlaces k K :=
  ⟨fun _ ↦ not_not.mp (Nat.odd_iff_not_even.mp h ∘ InfinitePlace.even_card_aut_of_not_isUnramified)⟩

lemma IsUnramifiedAtInfinitePlaces_of_odd_finrank [IsGalois k K]
    (h : Odd (FiniteDimensional.finrank k K)) : IsUnramifiedAtInfinitePlaces k K :=
  ⟨fun _ ↦ not_not.mp (Nat.odd_iff_not_even.mp h ∘ InfinitePlace.even_finrank_of_not_isUnramified)⟩

variable (k K)

open FiniteDimensional in
lemma IsUnramifiedAtInfinitePlaces.card_infinitePlace [NumberField k] [NumberField K]
    [IsGalois k K] [IsUnramifiedAtInfinitePlaces k K] :
    Fintype.card (InfinitePlace K) = Fintype.card (InfinitePlace k) * finrank k K := by
  rw [InfinitePlace.card_eq_card_isUnramifiedIn (k := k) (K := K), Finset.filter_true_of_mem,
    Finset.card_univ, Finset.card_eq_zero.mpr, zero_mul, add_zero]
  · exact Finset.compl_univ
  simp only [Finset.mem_univ, forall_true_left, Finset.filter_eq_empty_iff]
  exact InfinitePlace.isUnramifiedIn K

end InfinitePlace

namespace IsPrimitiveRoot

variable {K : Type*} [Field K] [NumberField K] {ζ : K} {k : ℕ}

theorem nrRealPlaces_eq_zero_of_two_lt (hk : 2 < k) (hζ : IsPrimitiveRoot ζ k) :
    NumberField.InfinitePlace.NrRealPlaces K = 0 := by
  refine (@Fintype.card_eq_zero_iff _ (_)).2 ⟨fun ⟨w, hwreal⟩ ↦ ?_⟩
  rw [NumberField.InfinitePlace.isReal_iff] at hwreal
  let f := w.embedding
  have hζ' : IsPrimitiveRoot (f ζ) k := hζ.map_of_injective f.injective
  have him : (f ζ).im = 0 := by
    rw [← Complex.conj_eq_iff_im, ← NumberField.ComplexEmbedding.conjugate_coe_eq]
    congr
  have hre : (f ζ).re = 1 ∨ (f ζ).re = -1 := by
    rw [← Complex.abs_re_eq_abs] at him
    have := Complex.norm_eq_one_of_pow_eq_one hζ'.pow_eq_one (by linarith)
    rwa [Complex.norm_eq_abs, ← him, ← abs_one, abs_eq_abs] at this
  cases hre with
  | inl hone =>
    exact hζ'.ne_one (by linarith) <| Complex.ext (by simp [hone]) (by simp [him])
  | inr hnegone =>
    replace hζ' := hζ'.eq_orderOf
    simp only [show f ζ = -1 from Complex.ext (by simp [hnegone]) (by simp [him]),
      orderOf_neg_one, ringChar.eq_zero, OfNat.zero_ne_ofNat, ↓reduceIte] at hζ'
    linarith

end IsPrimitiveRoot<|MERGE_RESOLUTION|>--- conflicted
+++ resolved
@@ -531,13 +531,8 @@
 #align number_field.infinite_place.prod_eq_abs_norm NumberField.InfinitePlace.prod_eq_abs_norm
 
 theorem one_le_of_lt_one {w : InfinitePlace K} {a : (𝓞 K)} (ha : a ≠ 0)
-<<<<<<< HEAD
-    (h : ∀ ⦃z⦄, z ≠ w → z (algebraMap _ K a) < 1) : 1 ≤ w (algebraMap _ K a) := by
-  suffices (1:ℝ) ≤ |Algebra.norm ℚ (algebraMap _ K a)| by
-=======
     (h : ∀ ⦃z⦄, z ≠ w → z a < 1) : 1 ≤ w a := by
   suffices (1:ℝ) ≤ |Algebra.norm ℚ (a : K)| by
->>>>>>> a9076533
     contrapose! this
     rw [← InfinitePlace.prod_eq_abs_norm, ← Finset.prod_const_one]
     refine Finset.prod_lt_prod_of_nonempty (fun _ _ ↦ ?_) (fun z _ ↦ ?_) Finset.univ_nonempty
@@ -551,16 +546,11 @@
 
 open scoped IntermediateField in
 theorem _root_.NumberField.is_primitive_element_of_infinitePlace_lt {x : 𝓞 K}
-<<<<<<< HEAD
-    {w : InfinitePlace K} (h₁ : x ≠ 0) (h₂ : ∀ ⦃w'⦄, w' ≠ w → w' (algebraMap _ K x) < 1)
-    (h₃ : IsReal w ∨ |(w.embedding (algebraMap _ K x)).re| < 1) : ℚ⟮(algebraMap _ K x)⟯ = ⊤ := by
-=======
     {w : InfinitePlace K} (h₁ : x ≠ 0) (h₂ : ∀ ⦃w'⦄, w' ≠ w → w' x < 1)
     (h₃ : IsReal w ∨ |(w.embedding x).re| < 1) : ℚ⟮(x : K)⟯ = ⊤ := by
->>>>>>> a9076533
   rw [Field.primitive_element_iff_algHom_eq_of_eval ℚ ℂ ?_ _ w.embedding.toRatAlgHom]
   · intro ψ hψ
-    have h : 1 ≤ w (algebraMap _ K x) := one_le_of_lt_one h₁ h₂
+    have h : 1 ≤ w x := one_le_of_lt_one h₁ h₂
     have main : w = InfinitePlace.mk ψ.toRingHom := by
       erw [← norm_embedding_eq, hψ] at h
       contrapose! h
@@ -572,22 +562,16 @@
       exact congr_arg RingHom.toRatAlgHom main
     | inr hw =>
       refine congr_arg RingHom.toRatAlgHom (main.resolve_right fun h' ↦ hw.not_le ?_)
-      have : (embedding w (algebraMap _ K x)).im = 0 := by
-        erw [← Complex.conj_eq_iff_im, RingHom.congr_fun h' (algebraMap _ K x)]
+      have : (embedding w x).im = 0 := by
+        erw [← Complex.conj_eq_iff_im, RingHom.congr_fun h' x]
         exact hψ.symm
-      rwa [← norm_embedding_eq, ← Complex.re_add_im (embedding w (algebraMap _ K x)), this,
-        Complex.ofReal_zero, zero_mul, add_zero, Complex.norm_eq_abs, Complex.abs_ofReal] at h
+      rwa [← norm_embedding_eq, ← Complex.re_add_im (embedding w x), this, Complex.ofReal_zero,
+        zero_mul, add_zero, Complex.norm_eq_abs, Complex.abs_ofReal] at h
   · exact fun x ↦ IsAlgClosed.splits_codomain (minpoly ℚ x)
 
 theorem _root_.NumberField.adjoin_eq_top_of_infinitePlace_lt {x : 𝓞 K} {w : InfinitePlace K}
-<<<<<<< HEAD
-    (h₁ : x ≠ 0) (h₂ : ∀ ⦃w'⦄, w' ≠ w → w' (algebraMap _ K x) < 1)
-    (h₃ : IsReal w ∨ |(w.embedding (algebraMap _ K x)).re| < 1) :
-    Algebra.adjoin ℚ {(algebraMap _ K x)} = ⊤ := by
-=======
     (h₁ : x ≠ 0) (h₂ : ∀ ⦃w'⦄, w' ≠ w → w' x < 1) (h₃ : IsReal w ∨ |(w.embedding x).re| < 1) :
     Algebra.adjoin ℚ {(x : K)} = ⊤ := by
->>>>>>> a9076533
   rw [← IntermediateField.adjoin_simple_toSubalgebra_of_integral (IsIntegral.of_finite ℚ _)]
   exact congr_arg IntermediateField.toSubalgebra <|
     NumberField.is_primitive_element_of_infinitePlace_lt h₁ h₂ h₃
