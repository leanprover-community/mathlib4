--- conflicted
+++ resolved
@@ -610,18 +610,7 @@
 variable {K}
 
 theorem nrComplexPlaces_eq_zero_of_finrank_eq_one (h : finrank ℚ K = 1) :
-<<<<<<< HEAD
-    NrComplexPlaces K = 0 := by
-  have := card_add_two_mul_card_eq_rank K
-  rw [h, Nat.add_eq_one_iff] at this
-  rcases this with (⟨-, H⟩ | ⟨-, H⟩)
-  · exfalso
-    exact (Nat.even_iff_not_odd.1 <| (even_iff_exists_two_mul 1).2 ⟨NrComplexPlaces K, H.symm⟩)
-      ⟨0, rfl⟩
-  · simpa using H
-=======
     NrComplexPlaces K = 0 := by linarith [card_add_two_mul_card_eq_rank K]
->>>>>>> 86b7828a
 
 theorem nrRealPlaces_eq_one_of_finrank_eq_one (h : finrank ℚ K = 1) :
     NrRealPlaces K = 1 := by
