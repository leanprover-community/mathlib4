/-
Copyright (c) 2023 Xavier Roblot. All rights reserved.
Released under Apache 2.0 license as described in the file LICENSE.
Authors: Xavier Roblot
-/
import Mathlib.NumberTheory.NumberField.Embeddings
import Mathlib.RingTheory.LocalRing.RingHom.Basic
import Mathlib.GroupTheory.Torsion

/-!
# Units of a number field

We prove some basic results on the group `(𝓞 K)ˣ` of units of the ring of integers `𝓞 K` of a number
field `K` and its torsion subgroup.

## Main definition

* `NumberField.Units.torsion`: the torsion subgroup of a number field.

## Main results

* `NumberField.isUnit_iff_norm`: an algebraic integer `x : 𝓞 K` is a unit if and only if
`|norm ℚ x| = 1`.

* `NumberField.Units.mem_torsion`: a unit `x : (𝓞 K)ˣ` is torsion iff `w x = 1` for all infinite
places `w` of `K`.

## Tags
number field, units
-/

open scoped NumberField

noncomputable section

open NumberField Units

section Rat

theorem Rat.RingOfIntegers.isUnit_iff {x : 𝓞 ℚ} : IsUnit x ↔ (x : ℚ) = 1 ∨ (x : ℚ) = -1 := by
  simp_rw [(isUnit_map_iff (Rat.ringOfIntegersEquiv : 𝓞 ℚ →+* ℤ) x).symm, Int.isUnit_iff,
    RingEquiv.coe_toRingHom, RingEquiv.map_eq_one_iff, RingEquiv.map_eq_neg_one_iff, ←
    Subtype.coe_injective.eq_iff]; rfl

end Rat

variable (K : Type*) [Field K]

section IsUnit

variable {K}

theorem NumberField.isUnit_iff_norm [NumberField K] {x : 𝓞 K} :
    IsUnit x ↔ |(RingOfIntegers.norm ℚ x : ℚ)| = 1 := by
  convert (RingOfIntegers.isUnit_norm ℚ (F := K)).symm
  rw [← abs_one, abs_eq_abs, ← Rat.RingOfIntegers.isUnit_iff]

end IsUnit

namespace NumberField.Units

section coe

instance : CoeHTC (𝓞 K)ˣ K :=
  ⟨fun x => algebraMap _ K (Units.val x)⟩

theorem coe_injective : Function.Injective ((↑) : (𝓞 K)ˣ → K) :=
  RingOfIntegers.coe_injective.comp Units.ext

variable {K}

theorem coe_coe (u : (𝓞 K)ˣ) : ((u : 𝓞 K) : K) = (u : K) := rfl

theorem coe_mul (x y : (𝓞 K)ˣ) : ((x * y : (𝓞 K)ˣ) : K) = (x : K) * (y : K) := rfl

theorem coe_pow (x : (𝓞 K)ˣ) (n : ℕ) : ((x ^ n : (𝓞 K)ˣ) : K) = (x : K) ^ n := by
  rw [← map_pow, ← val_pow_eq_pow_val]

theorem coe_zpow (x : (𝓞 K)ˣ) (n : ℤ) : (↑(x ^ n) : K) = (x : K) ^ n := by
  change ((Units.coeHom K).comp (map (algebraMap (𝓞 K) K))) (x ^ n) = _
  exact map_zpow _ x n

theorem coe_one : ((1 : (𝓞 K)ˣ) : K) = (1 : K) := rfl

theorem coe_neg_one : ((-1 : (𝓞 K)ˣ) : K) = (-1 : K) := rfl

theorem coe_ne_zero (x : (𝓞 K)ˣ) : (x : K) ≠ 0 :=
  Subtype.coe_injective.ne_iff.mpr (_root_.Units.ne_zero x)

end coe

open NumberField.InfinitePlace

@[simp]
protected theorem norm [NumberField K] (x : (𝓞 K)ˣ) :
    |Algebra.norm ℚ (x : K)| = 1 := by
  rw [← RingOfIntegers.coe_norm, isUnit_iff_norm.mp x.isUnit]

<<<<<<< HEAD
@[simp]
=======
>>>>>>> eb9b7072
theorem pos_at_place (x : (𝓞 K)ˣ) (w : InfinitePlace K) :
    0 < w x := pos_iff.mpr (coe_ne_zero x)

variable {K} in
theorem sum_mult_mul_log [NumberField K] (x : (𝓞 K)ˣ) :
    ∑ w : InfinitePlace K, w.mult * Real.log (w x) = 0 := by
  simpa [Units.norm, Real.log_prod, Real.log_pow] using
    congr_arg Real.log (prod_eq_abs_norm (x : K))

section torsion

/-- The torsion subgroup of the group of units. -/
def torsion : Subgroup (𝓞 K)ˣ := CommGroup.torsion (𝓞 K)ˣ

theorem mem_torsion {x : (𝓞 K)ˣ} [NumberField K] :
    x ∈ torsion K ↔ ∀ w : InfinitePlace K, w x = 1 := by
  rw [eq_iff_eq (x : K) 1, torsion, CommGroup.mem_torsion]
  refine ⟨fun hx φ ↦ (((φ.comp <| algebraMap (𝓞 K) K).toMonoidHom.comp <|
    Units.coeHom _).isOfFinOrder hx).norm_eq_one, fun h ↦ isOfFinOrder_iff_pow_eq_one.2 ?_⟩
  obtain ⟨n, hn, hx⟩ := Embeddings.pow_eq_one_of_norm_eq_one K ℂ x.val.isIntegral_coe h
  exact ⟨n, hn, by ext; rw [NumberField.RingOfIntegers.coe_eq_algebraMap, coe_pow, hx,
    NumberField.RingOfIntegers.coe_eq_algebraMap, coe_one]⟩

/-- The torsion subgroup is finite. -/
instance [NumberField K] : Fintype (torsion K) := by
  refine @Fintype.ofFinite _ (Set.finite_coe_iff.mpr ?_)
  refine Set.Finite.of_finite_image ?_ (coe_injective K).injOn
  refine (Embeddings.finite_of_norm_le K ℂ 1).subset
    (fun a ⟨u, ⟨h_tors, h_ua⟩⟩ => ⟨?_, fun φ => ?_⟩)
  · rw [← h_ua]
    exact u.val.prop
  · rw [← h_ua]
    exact le_of_eq ((eq_iff_eq _ 1).mp ((mem_torsion K).mp h_tors) φ)

instance : Nonempty (torsion K) := One.instNonempty

/-- The torsion subgroup is cyclic. -/
instance [NumberField K] : IsCyclic (torsion K) := subgroup_units_cyclic _

/-- The order of the torsion subgroup as a positive integer. -/
def torsionOrder [NumberField K] : ℕ+ := ⟨Fintype.card (torsion K), Fintype.card_pos⟩

/-- If `k` does not divide `torsionOrder` then there are no nontrivial roots of unity of
  order dividing `k`. -/
theorem rootsOfUnity_eq_one [NumberField K] {k : ℕ+} (hc : Nat.Coprime k (torsionOrder K))
    {ζ : (𝓞 K)ˣ} : ζ ∈ rootsOfUnity k (𝓞 K) ↔ ζ = 1 := by
  rw [mem_rootsOfUnity]
  refine ⟨fun h => ?_, fun h => by rw [h, one_pow]⟩
  refine orderOf_eq_one_iff.mp (Nat.eq_one_of_dvd_coprimes hc ?_ ?_)
  · exact orderOf_dvd_of_pow_eq_one h
  · have hζ : ζ ∈ torsion K := by
      rw [torsion, CommGroup.mem_torsion, isOfFinOrder_iff_pow_eq_one]
      exact ⟨k, k.prop, h⟩
    rw [orderOf_submonoid (⟨ζ, hζ⟩ : torsion K)]
    exact orderOf_dvd_card

/-- The group of roots of unity of order dividing `torsionOrder` is equal to the torsion
group. -/
theorem rootsOfUnity_eq_torsion [NumberField K] :
    rootsOfUnity (torsionOrder K) (𝓞 K) = torsion K := by
  ext ζ
  rw [torsion, mem_rootsOfUnity]
  refine ⟨fun h => ?_, fun h => ?_⟩
  · rw [CommGroup.mem_torsion, isOfFinOrder_iff_pow_eq_one]
    exact ⟨↑(torsionOrder K), (torsionOrder K).prop, h⟩
  · exact Subtype.ext_iff.mp (@pow_card_eq_one (torsion K) _ _ ⟨ζ, h⟩)

section odd

variable {K}

theorem torsion_eq_one_or_neg_one_of_odd_finrank [NumberField K]
    (h : Odd (Module.finrank ℚ K)) (x : torsion K) : (x : (𝓞 K)ˣ) = 1 ∨ (x : (𝓞 K)ˣ) = -1 := by
  by_cases hc : 2 < orderOf (x : (𝓞 K)ˣ)
  · rw [← orderOf_units, ← orderOf_submonoid] at hc
    linarith [IsPrimitiveRoot.nrRealPlaces_eq_zero_of_two_lt hc (IsPrimitiveRoot.orderOf (x.1 : K)),
        NumberField.InfinitePlace.nrRealPlaces_pos_of_odd_finrank h]
  · push_neg at hc
    interval_cases hi : orderOf (x : (𝓞 K)ˣ)
    · linarith [orderOf_pos_iff.2 ((CommGroup.mem_torsion _ x.1).1 x.2)]
    · exact Or.intro_left _ (orderOf_eq_one_iff.1 hi)
    · rw [← orderOf_units, CharP.orderOf_eq_two_iff 0 (by decide)] at hi
      simp [← Units.eq_iff, ← Units.eq_iff, Units.val_neg, Units.val_one, hi]

theorem torsionOrder_eq_two_of_odd_finrank [NumberField K]
    (h : Odd (Module.finrank ℚ K)) : torsionOrder K = 2 := by
  classical
  refine PNat.eq (Finset.card_eq_two.2 ⟨1, ⟨-1, neg_one_mem_torsion⟩,
    by simp [← Subtype.coe_ne_coe], Finset.ext fun x ↦ ⟨fun _ ↦ ?_, fun _ ↦ Finset.mem_univ _⟩⟩)
  rw [Finset.mem_insert, Finset.mem_singleton, ← Subtype.val_inj, ← Subtype.val_inj]
  exact torsion_eq_one_or_neg_one_of_odd_finrank h x

end odd

end torsion

end Units

end NumberField<|MERGE_RESOLUTION|>--- conflicted
+++ resolved
@@ -96,10 +96,6 @@
     |Algebra.norm ℚ (x : K)| = 1 := by
   rw [← RingOfIntegers.coe_norm, isUnit_iff_norm.mp x.isUnit]
 
-<<<<<<< HEAD
-@[simp]
-=======
->>>>>>> eb9b7072
 theorem pos_at_place (x : (𝓞 K)ˣ) (w : InfinitePlace K) :
     0 < w x := pos_iff.mpr (coe_ne_zero x)
 
