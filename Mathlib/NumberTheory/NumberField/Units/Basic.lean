/-
Copyright (c) 2023 Xavier Roblot. All rights reserved.
Released under Apache 2.0 license as described in the file LICENSE.
Authors: Xavier Roblot
-/
import Mathlib.GroupTheory.Torsion
import Mathlib.NumberTheory.NumberField.InfinitePlace.Basic
import Mathlib.RingTheory.LocalRing.RingHom.Basic
import Mathlib.RingTheory.RootsOfUnity.Complex

/-!
# Units of a number field

We prove some basic results on the group `(𝓞 K)ˣ` of units of the ring of integers `𝓞 K` of a number
field `K` and its torsion subgroup.

## Main definition

* `NumberField.Units.torsion`: the torsion subgroup of a number field.

## Main results

* `NumberField.isUnit_iff_norm`: an algebraic integer `x : 𝓞 K` is a unit if and only if
  `|norm ℚ x| = 1`.

* `NumberField.Units.mem_torsion`: a unit `x : (𝓞 K)ˣ` is torsion iff `w x = 1` for all infinite
  places `w` of `K`.

## Tags
number field, units
-/

open scoped NumberField

noncomputable section

open NumberField Units

section Rat

theorem Rat.RingOfIntegers.isUnit_iff {x : 𝓞 ℚ} : IsUnit x ↔ (x : ℚ) = 1 ∨ (x : ℚ) = -1 := by
  simp_rw [(isUnit_map_iff (Rat.ringOfIntegersEquiv : 𝓞 ℚ →+* ℤ) x).symm, Int.isUnit_iff,
    RingEquiv.coe_toRingHom, RingEquiv.map_eq_one_iff, RingEquiv.map_eq_neg_one_iff, ←
    Subtype.coe_injective.eq_iff]; rfl

end Rat

variable (K : Type*) [Field K]

section IsUnit

variable {K}

theorem NumberField.isUnit_iff_norm [NumberField K] {x : 𝓞 K} :
    IsUnit x ↔ |(RingOfIntegers.norm ℚ x : ℚ)| = 1 := by
  convert (RingOfIntegers.isUnit_norm ℚ (F := K)).symm
  rw [← abs_one, abs_eq_abs, ← Rat.RingOfIntegers.isUnit_iff]

end IsUnit

namespace NumberField.Units

section coe

instance : CoeHTC (𝓞 K)ˣ K :=
  ⟨fun x => algebraMap _ K (Units.val x)⟩

theorem coe_injective : Function.Injective ((↑) : (𝓞 K)ˣ → K) :=
  RingOfIntegers.coe_injective.comp Units.val_injective

variable {K}

theorem coe_coe (u : (𝓞 K)ˣ) : ((u : 𝓞 K) : K) = (u : K) := rfl

theorem coe_mul (x y : (𝓞 K)ˣ) : ((x * y : (𝓞 K)ˣ) : K) = (x : K) * (y : K) := rfl

theorem coe_pow (x : (𝓞 K)ˣ) (n : ℕ) : ((x ^ n : (𝓞 K)ˣ) : K) = (x : K) ^ n := by
  rw [← map_pow, ← val_pow_eq_pow_val]

theorem coe_zpow (x : (𝓞 K)ˣ) (n : ℤ) : (↑(x ^ n) : K) = (x : K) ^ n := by
  change ((Units.coeHom K).comp (map (algebraMap (𝓞 K) K))) (x ^ n) = _
  exact map_zpow _ x n

theorem coe_one : ((1 : (𝓞 K)ˣ) : K) = (1 : K) := rfl

theorem coe_neg_one : ((-1 : (𝓞 K)ˣ) : K) = (-1 : K) := rfl

theorem coe_ne_zero (x : (𝓞 K)ˣ) : (x : K) ≠ 0 :=
  Subtype.coe_injective.ne_iff.mpr (_root_.Units.ne_zero x)

end coe

variable {K}

/--
The group homomorphism `(𝓞 K)ˣ →* ℂˣ` induced by a complex embedding of `K`.
-/
protected def complexEmbedding (φ : K →+* ℂ) : (𝓞 K)ˣ →* ℂˣ :=
  (map φ).comp (map (algebraMap (𝓞 K) K).toMonoidHom)

@[simp]
protected theorem complexEmbedding_apply (φ : K →+* ℂ) (u : (𝓞 K)ˣ) :
    Units.complexEmbedding φ u = φ u := rfl

protected theorem complexEmbedding_injective (φ : K →+* ℂ) :
    Function.Injective (Units.complexEmbedding φ) :=
  (map_injective φ.injective).comp (map_injective RingOfIntegers.coe_injective)

<<<<<<< HEAD
=======
@[simp]
protected theorem complexEmbedding_inj (φ : K →+* ℂ) (u v : (𝓞 K)ˣ) :
    Units.complexEmbedding φ u = Units.complexEmbedding φ v ↔ u = v :=
  (Units.complexEmbedding_injective φ).eq_iff

>>>>>>> 10d128b5
open NumberField.InfinitePlace

variable (K)

@[simp]
protected theorem norm [NumberField K] (x : (𝓞 K)ˣ) :
    |Algebra.norm ℚ (x : K)| = 1 := by
  rw [← RingOfIntegers.coe_norm, isUnit_iff_norm.mp x.isUnit]

variable {K} in
theorem pos_at_place (x : (𝓞 K)ˣ) (w : InfinitePlace K) :
    0 < w x := pos_iff.mpr (coe_ne_zero x)

variable {K} in
theorem sum_mult_mul_log [NumberField K] (x : (𝓞 K)ˣ) :
    ∑ w : InfinitePlace K, w.mult * Real.log (w x) = 0 := by
  simpa [Units.norm, Real.log_prod, Real.log_pow] using
    congr_arg Real.log (prod_eq_abs_norm (x : K))

section torsion

/-- The torsion subgroup of the group of units. -/
def torsion : Subgroup (𝓞 K)ˣ := CommGroup.torsion (𝓞 K)ˣ

instance : Nonempty (torsion K) := One.instNonempty

variable [NumberField K]

theorem mem_torsion {x : (𝓞 K)ˣ} :
    x ∈ torsion K ↔ ∀ w : InfinitePlace K, w x = 1 := by
  rw [eq_iff_eq (x : K) 1, torsion, CommGroup.mem_torsion]
  refine ⟨fun hx φ ↦ (((φ.comp <| algebraMap (𝓞 K) K).toMonoidHom.comp <|
    Units.coeHom _).isOfFinOrder hx).norm_eq_one, fun h ↦ isOfFinOrder_iff_pow_eq_one.2 ?_⟩
  obtain ⟨n, hn, hx⟩ := Embeddings.pow_eq_one_of_norm_eq_one K ℂ x.val.isIntegral_coe h
  exact ⟨n, hn, by ext; rw [NumberField.RingOfIntegers.coe_eq_algebraMap, coe_pow, hx,
    NumberField.RingOfIntegers.coe_eq_algebraMap, coe_one]⟩

/-- The torsion subgroup is finite. -/
instance : Fintype (torsion K) := by
  refine @Fintype.ofFinite _ (Set.finite_coe_iff.mpr ?_)
  refine Set.Finite.of_finite_image ?_ (coe_injective K).injOn
  refine (Embeddings.finite_of_norm_le K ℂ 1).subset
    (fun a ⟨u, ⟨h_tors, h_ua⟩⟩ => ⟨?_, fun φ => ?_⟩)
  · rw [← h_ua]
    exact u.val.prop
  · rw [← h_ua]
    exact le_of_eq ((eq_iff_eq _ 1).mp ((mem_torsion K).mp h_tors) φ)

/-- The torsion subgroup is cyclic. -/
instance : IsCyclic (torsion K) := subgroup_units_cyclic _

/-- The order of the torsion subgroup. -/
def torsionOrder [NumberField K] : ℕ := Fintype.card (torsion K)

instance [NumberField K] : NeZero (torsionOrder K) :=
  inferInstanceAs (NeZero (Fintype.card (torsion K)))

theorem torsionOrder_ne_zero :
    torsionOrder K ≠ 0 := NeZero.ne (torsionOrder K)

theorem torsionOrder_pos :
    0 < torsionOrder K := Nat.pos_of_neZero (torsionOrder K)

/-- If `k` does not divide `torsionOrder` then there are no nontrivial roots of unity of
  order dividing `k`. -/
theorem rootsOfUnity_eq_one {k : ℕ+} (hc : Nat.Coprime k (torsionOrder K))
    {ζ : (𝓞 K)ˣ} : ζ ∈ rootsOfUnity k (𝓞 K) ↔ ζ = 1 := by
  rw [mem_rootsOfUnity]
  refine ⟨fun h => ?_, fun h => by rw [h, one_pow]⟩
  refine orderOf_eq_one_iff.mp (Nat.eq_one_of_dvd_coprimes hc ?_ ?_)
  · exact orderOf_dvd_of_pow_eq_one h
  · have hζ : ζ ∈ torsion K := by
      rw [torsion, CommGroup.mem_torsion, isOfFinOrder_iff_pow_eq_one]
      exact ⟨k, k.prop, h⟩
    rw [orderOf_submonoid (⟨ζ, hζ⟩ : torsion K)]
    exact orderOf_dvd_card

/-- The group of roots of unity of order dividing `torsionOrder` is equal to the torsion
group. -/
theorem rootsOfUnity_eq_torsion :
    rootsOfUnity (torsionOrder K) (𝓞 K) = torsion K := by
  ext ζ
  rw [torsion, mem_rootsOfUnity]
  refine ⟨fun h => ?_, fun h => ?_⟩
  · rw [CommGroup.mem_torsion, isOfFinOrder_iff_pow_eq_one]
    exact ⟨torsionOrder K, torsionOrder_pos K, h⟩
  · exact Subtype.ext_iff.mp (@pow_card_eq_one (torsion K) _ _ ⟨ζ, h⟩)

/--
The image of `torsion K` by a complex embedding is the group of complex roots of unity of
order `torsionOrder K`.
-/
theorem map_complexEmbedding_torsion (φ : K →+* ℂ) :
<<<<<<< HEAD
    (torsion K).map (Units.complexEmbedding φ) = rootsOfUnity (torsionOrder K : ℕ) ℂ := by
=======
    (torsion K).map (Units.complexEmbedding φ) = rootsOfUnity (torsionOrder K) ℂ := by
>>>>>>> 10d128b5
  apply Subgroup.eq_of_le_of_card_ge
  · rw [← rootsOfUnity_eq_torsion]
    exact map_rootsOfUnity _ (torsionOrder K)
  · let e := ((torsion K).equivMapOfInjective (Units.complexEmbedding φ)
      (Units.complexEmbedding_injective φ)).symm.toEquiv
    rw [Nat.card_eq_fintype_card, Complex.card_rootsOfUnity, Nat.card_congr e, torsionOrder,
      Nat.card_eq_fintype_card]

theorem even_torsionOrder :
<<<<<<< HEAD
     Even (torsionOrder K) := by
   suffices orderOf (⟨-1, neg_one_mem_torsion⟩ : torsion K) = 2 by
     rw [even_iff_two_dvd, ← this]
     exact orderOf_dvd_card
   rw [← Subgroup.orderOf_coe, ← orderOf_units, Units.val_neg, val_one, orderOf_neg_one,
     ringChar.eq_zero, if_neg (by decide)]
=======
    Even (torsionOrder K) := by
  suffices orderOf (⟨-1, neg_one_mem_torsion⟩ : torsion K) = 2 by
    rw [even_iff_two_dvd, ← this]
    exact orderOf_dvd_card
  rw [← Subgroup.orderOf_coe, ← orderOf_units, Units.val_neg, val_one, orderOf_neg_one,
    ringChar.eq_zero, if_neg (by decide)]
>>>>>>> 10d128b5

section odd

variable {K}

theorem torsion_eq_one_or_neg_one_of_odd_finrank
    (h : Odd (Module.finrank ℚ K)) (x : torsion K) : (x : (𝓞 K)ˣ) = 1 ∨ (x : (𝓞 K)ˣ) = -1 := by
  by_cases hc : 2 < orderOf (x : (𝓞 K)ˣ)
  · rw [← orderOf_units, ← orderOf_submonoid] at hc
    linarith [IsPrimitiveRoot.nrRealPlaces_eq_zero_of_two_lt hc (IsPrimitiveRoot.orderOf (x.1 : K)),
        NumberField.InfinitePlace.nrRealPlaces_pos_of_odd_finrank h]
  · push_neg at hc
    interval_cases hi : orderOf (x : (𝓞 K)ˣ)
    · linarith [orderOf_pos_iff.2 ((CommGroup.mem_torsion _ x.1).1 x.2)]
    · exact Or.intro_left _ (orderOf_eq_one_iff.1 hi)
    · rw [← orderOf_units, CharP.orderOf_eq_two_iff 0 (by decide)] at hi
      simp [← Units.val_inj, ← Units.val_inj, Units.val_neg, Units.val_one, hi]

theorem torsionOrder_eq_two_of_odd_finrank (h : Odd (Module.finrank ℚ K)) :
    torsionOrder K = 2 := by
  classical
  refine (Finset.card_eq_two.2 ⟨1, ⟨-1, neg_one_mem_torsion⟩,
    by simp [← Subtype.coe_ne_coe], Finset.ext fun x ↦ ⟨fun _ ↦ ?_, fun _ ↦ Finset.mem_univ _⟩⟩)
  rw [Finset.mem_insert, Finset.mem_singleton, ← Subtype.val_inj, ← Subtype.val_inj]
  exact torsion_eq_one_or_neg_one_of_odd_finrank h x

end odd

end torsion

end Units

end NumberField<|MERGE_RESOLUTION|>--- conflicted
+++ resolved
@@ -106,14 +106,11 @@
     Function.Injective (Units.complexEmbedding φ) :=
   (map_injective φ.injective).comp (map_injective RingOfIntegers.coe_injective)
 
-<<<<<<< HEAD
-=======
 @[simp]
 protected theorem complexEmbedding_inj (φ : K →+* ℂ) (u v : (𝓞 K)ˣ) :
     Units.complexEmbedding φ u = Units.complexEmbedding φ v ↔ u = v :=
   (Units.complexEmbedding_injective φ).eq_iff
 
->>>>>>> 10d128b5
 open NumberField.InfinitePlace
 
 variable (K)
@@ -207,11 +204,7 @@
 order `torsionOrder K`.
 -/
 theorem map_complexEmbedding_torsion (φ : K →+* ℂ) :
-<<<<<<< HEAD
-    (torsion K).map (Units.complexEmbedding φ) = rootsOfUnity (torsionOrder K : ℕ) ℂ := by
-=======
     (torsion K).map (Units.complexEmbedding φ) = rootsOfUnity (torsionOrder K) ℂ := by
->>>>>>> 10d128b5
   apply Subgroup.eq_of_le_of_card_ge
   · rw [← rootsOfUnity_eq_torsion]
     exact map_rootsOfUnity _ (torsionOrder K)
@@ -221,21 +214,12 @@
       Nat.card_eq_fintype_card]
 
 theorem even_torsionOrder :
-<<<<<<< HEAD
-     Even (torsionOrder K) := by
-   suffices orderOf (⟨-1, neg_one_mem_torsion⟩ : torsion K) = 2 by
-     rw [even_iff_two_dvd, ← this]
-     exact orderOf_dvd_card
-   rw [← Subgroup.orderOf_coe, ← orderOf_units, Units.val_neg, val_one, orderOf_neg_one,
-     ringChar.eq_zero, if_neg (by decide)]
-=======
     Even (torsionOrder K) := by
   suffices orderOf (⟨-1, neg_one_mem_torsion⟩ : torsion K) = 2 by
     rw [even_iff_two_dvd, ← this]
     exact orderOf_dvd_card
   rw [← Subgroup.orderOf_coe, ← orderOf_units, Units.val_neg, val_one, orderOf_neg_one,
     ringChar.eq_zero, if_neg (by decide)]
->>>>>>> 10d128b5
 
 section odd
 
