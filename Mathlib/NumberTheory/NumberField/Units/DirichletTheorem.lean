--- conflicted
+++ resolved
@@ -216,11 +216,7 @@
   suffices ∀ w, w ≠ w₁ → f w ≠ 0 by
     obtain ⟨g, h_geqf, h_gprod⟩ := adjust_f K B this
     obtain ⟨y, h_ynz, h_yle⟩ := exists_ne_zero_mem_ringOfIntegers_lt (f := g)
-<<<<<<< HEAD
-      (by rw [convexBodyLT_volume]; convert hB; exact congr_arg ((↑): NNReal → ENNReal) h_gprod)
-=======
       (by rw [convexBodyLT_volume]; convert hB; exact congr_arg ((↑) : NNReal → ENNReal) h_gprod)
->>>>>>> 99508fb5
     refine ⟨y, h_ynz, fun w hw => (h_geqf w hw ▸ h_yle w).trans ?_, ?_⟩
     · rw [← Rat.cast_le (K := ℝ), Rat.cast_natCast]
       calc
@@ -302,11 +298,7 @@
     · calc
         _ = w (algebraMap (𝓞 K) K (seq K w₁ hB m) * (algebraMap (𝓞 K) K (seq K w₁ hB n))⁻¹) := by
           rw [← congr_arg (algebraMap (𝓞 K) K) hu.choose_spec, mul_comm, map_mul (algebraMap _ _),
-<<<<<<< HEAD
-          ← mul_assoc, inv_mul_cancel (seq_ne_zero K w₁ hB n), one_mul]
-=======
           ← mul_assoc, inv_mul_cancel₀ (seq_ne_zero K w₁ hB n), one_mul]
->>>>>>> 99508fb5
         _ = w (algebraMap (𝓞 K) K (seq K w₁ hB m)) * w (algebraMap (𝓞 K) K (seq K w₁ hB n))⁻¹ :=
           _root_.map_mul _ _ _
         _ < 1 := by
@@ -387,34 +379,6 @@
 @[simp]
 theorem unitLattice_rank :
     finrank ℤ (unitLattice K) = Units.rank K := by
-<<<<<<< HEAD
-  rw [← Units.finrank_eq_rank, Zlattice.rank ℝ]
-
-private theorem unitLatticeEquiv_aux1 :
-    (logEmbedding K).ker = (MonoidHom.toAdditive (QuotientGroup.mk' (torsion K))).ker := by
-  ext
-  rw [MonoidHom.coe_toAdditive_ker, QuotientGroup.ker_mk', AddMonoidHom.mem_ker,
-    logEmbedding_eq_zero_iff]
-  rfl
-
-private theorem unitLatticeEquiv_aux2 :
-    Function.Surjective (MonoidHom.toAdditive (QuotientGroup.mk' (torsion K))) := by
-  intro x
-  refine ⟨Additive.ofMul x.out', ?_⟩
-  simp only [MonoidHom.toAdditive_apply_apply, toMul_ofMul, QuotientGroup.mk'_apply,
-      QuotientGroup.out_eq']
-  rfl
-
-/-- The linear equivalence between `unitLattice` and `(𝓞 K)ˣ ⧸ (torsion K)` as an additive
-`ℤ`-module. -/
-def unitLatticeEquiv : (unitLattice K) ≃ₗ[ℤ] Additive ((𝓞 K)ˣ ⧸ (torsion K)) :=
-  AddEquiv.toIntLinearEquiv <|
-    (AddEquiv.addSubgroupCongr (AddMonoidHom.range_eq_map (logEmbedding K)).symm).trans <|
-      (QuotientAddGroup.quotientKerEquivRange (logEmbedding K)).symm.trans <|
-          (QuotientAddGroup.quotientAddEquivOfEq (unitLatticeEquiv_aux1  K)).trans <|
-            QuotientAddGroup.quotientKerEquivOfSurjective
-              (MonoidHom.toAdditive (QuotientGroup.mk' (torsion K))) (unitLatticeEquiv_aux2 K)
-=======
   rw [← Units.finrank_eq_rank, ZLattice.rank ℝ]
 
 /-- The map obtained by quotienting by the kernel of `logEmbedding`. -/
@@ -465,7 +429,6 @@
 @[simp]
 theorem logEmbeddingEquiv_apply (x : (𝓞 K)ˣ) :
     logEmbeddingEquiv K ⟦x⟧ = logEmbedding K x := rfl
->>>>>>> 99508fb5
 
 instance : Module.Free ℤ (Additive ((𝓞 K)ˣ ⧸ (torsion K))) :=
   Module.Free.of_equiv (logEmbeddingEquiv K).symm
