/-
Copyright (c) 2023 Xavier Roblot. All rights reserved.
Released under Apache 2.0 license as described in the file LICENSE.
Authors: Xavier Roblot
-/
import Mathlib.LinearAlgebra.Matrix.Gershgorin
import Mathlib.NumberTheory.NumberField.CanonicalEmbedding.ConvexBody
import Mathlib.NumberTheory.NumberField.Units.Basic
import Mathlib.RingTheory.RootsOfUnity.Basic

/-!
# Dirichlet theorem on the group of units of a number field
This file is devoted to the proof of Dirichlet unit theorem that states that the group of
units `(𝓞 K)ˣ` of units of the ring of integers `𝓞 K` of a number field `K` modulo its torsion
subgroup is a free `ℤ`-module of rank `card (InfinitePlace K) - 1`.

## Main definitions

* `NumberField.Units.rank`: the unit rank of the number field `K`.

* `NumberField.Units.fundSystem`: a fundamental system of units of `K`.

* `NumberField.Units.basisModTorsion`: a `ℤ`-basis of `(𝓞 K)ˣ ⧸ (torsion K)`
as an additive `ℤ`-module.

## Main results

* `NumberField.Units.rank_modTorsion`: the `ℤ`-rank of `(𝓞 K)ˣ ⧸ (torsion K)` is equal to
`card (InfinitePlace K) - 1`.

* `NumberField.Units.exist_unique_eq_mul_prod`: **Dirichlet Unit Theorem**. Any unit of `𝓞 K`
can be written uniquely as the product of a root of unity and powers of the units of the
fundamental system `fundSystem`.

## Tags
number field, units, Dirichlet unit theorem
 -/

open scoped NumberField

noncomputable section

open NumberField NumberField.InfinitePlace NumberField.Units BigOperators

variable (K : Type*) [Field K]

namespace NumberField.Units.dirichletUnitTheorem

/-!
### Dirichlet Unit Theorem

We define a group morphism from `(𝓞 K)ˣ` to `{w : InfinitePlace K // w ≠ w₀} → ℝ` where `w₀` is a
distinguished (arbitrary) infinite place, prove that its kernel is the torsion subgroup (see
`logEmbedding_eq_zero_iff`) and that its image, called `unitLattice`, is a full `ℤ`-lattice. It
follows that `unitLattice` is a free `ℤ`-module (see `instModuleFree_unitLattice`) of rank
`card (InfinitePlaces K) - 1` (see `unitLattice_rank`). To prove that the `unitLattice` is a full
`ℤ`-lattice, we need to prove that it is discrete (see `unitLattice_inter_ball_finite`) and that it
spans the full space over `ℝ` (see `unitLattice_span_eq_top`); this is the main part of the proof,
see the section `span_top` below for more details.
-/

open scoped Classical
open Finset

variable {K}

section NumberField

variable [NumberField K]

/-- The distinguished infinite place. -/
def w₀ : InfinitePlace K := (inferInstance : Nonempty (InfinitePlace K)).some

variable (K)

/-- The logarithmic embedding of the units (seen as an `Additive` group). -/
def _root_.NumberField.Units.logEmbedding :
    Additive ((𝓞 K)ˣ) →+ ({w : InfinitePlace K // w ≠ w₀} → ℝ) :=
{ toFun := fun x w => mult w.val * Real.log (w.val ↑(Additive.toMul x))
  map_zero' := by simp; rfl
  map_add' := fun _ _ => by simp [Real.log_mul, mul_add]; rfl }

variable {K}

@[simp]
theorem logEmbedding_component (x : (𝓞 K)ˣ) (w : {w : InfinitePlace K // w ≠ w₀}) :
    (logEmbedding K (Additive.ofMul x)) w = mult w.val * Real.log (w.val x) := rfl

theorem sum_logEmbedding_component (x : (𝓞 K)ˣ) :
    ∑ w, logEmbedding K (Additive.ofMul x) w =
      - mult (w₀ : InfinitePlace K) * Real.log (w₀ (x : K)) := by
  have h := congr_arg Real.log (prod_eq_abs_norm (x : K))
  rw [Units.norm, Rat.cast_one, Real.log_one, Real.log_prod] at h
  · simp_rw [Real.log_pow] at h
    rw [← insert_erase (mem_univ w₀), sum_insert (not_mem_erase w₀ univ), add_comm,
      add_eq_zero_iff_eq_neg] at h
    convert h using 1
    · refine (sum_subtype _ (fun w => ?_) (fun w => (mult w) * (Real.log (w (x : K))))).symm
      exact ⟨ne_of_mem_erase, fun h => mem_erase_of_ne_of_mem h (mem_univ w)⟩
    · norm_num
  · exact fun w _ => pow_ne_zero _ (AbsoluteValue.ne_zero _ (coe_ne_zero x))

end NumberField

theorem mult_log_place_eq_zero {x : (𝓞 K)ˣ} {w : InfinitePlace K} :
    mult w * Real.log (w x) = 0 ↔ w x = 1 := by
  rw [mul_eq_zero, or_iff_right, Real.log_eq_zero, or_iff_right, or_iff_left]
  · linarith [(apply_nonneg _ _ : 0 ≤ w x)]
  · simp only [ne_eq, map_eq_zero, coe_ne_zero x, not_false_eq_true]
  · refine (ne_of_gt ?_)
    rw [mult]; split_ifs <;> norm_num

variable [NumberField K]

theorem logEmbedding_eq_zero_iff {x : (𝓞 K)ˣ} :
    logEmbedding K (Additive.ofMul x) = 0 ↔ x ∈ torsion K := by
  rw [mem_torsion]
  refine ⟨fun h w => ?_, fun h => ?_⟩
  · by_cases hw : w = w₀
    · suffices -mult w₀ * Real.log (w₀ (x : K)) = 0 by
        rw [neg_mul, neg_eq_zero, ← hw] at this
        exact mult_log_place_eq_zero.mp this
      rw [← sum_logEmbedding_component, sum_eq_zero]
      exact fun w _ => congrFun h w
    · exact mult_log_place_eq_zero.mp (congrFun h ⟨w, hw⟩)
  · ext w
    rw [logEmbedding_component, h w.val, Real.log_one, mul_zero, Pi.zero_apply]

theorem logEmbedding_component_le {r : ℝ} {x : (𝓞 K)ˣ} (hr : 0 ≤ r) (h : ‖logEmbedding K x‖ ≤ r)
    (w : {w : InfinitePlace K // w ≠ w₀}) : |logEmbedding K (Additive.ofMul x) w| ≤ r := by
  lift r to NNReal using hr
  simp_rw [Pi.norm_def, NNReal.coe_le_coe, Finset.sup_le_iff, ← NNReal.coe_le_coe] at h
  exact h w (mem_univ _)

theorem log_le_of_logEmbedding_le {r : ℝ} {x : (𝓞 K)ˣ} (hr : 0 ≤ r)
    (h : ‖logEmbedding K (Additive.ofMul x)‖ ≤ r) (w : InfinitePlace K) :
    |Real.log (w x)| ≤ (Fintype.card (InfinitePlace K)) * r := by
  have tool : ∀ x : ℝ, 0 ≤ x → x ≤ mult w * x := fun x hx => by
    nth_rw 1 [← one_mul x]
    refine mul_le_mul ?_ le_rfl hx ?_
    all_goals { rw [mult]; split_ifs <;> norm_num }
  by_cases hw : w = w₀
  · have hyp := congr_arg (‖·‖) (sum_logEmbedding_component x).symm
    replace hyp := (le_of_eq hyp).trans (norm_sum_le _ _)
    simp_rw [norm_mul, norm_neg, Real.norm_eq_abs, Nat.abs_cast] at hyp
    refine (le_trans ?_ hyp).trans ?_
    · rw [← hw]
      exact tool _ (abs_nonneg _)
    · refine (sum_le_card_nsmul univ _ _
        (fun w _ => logEmbedding_component_le hr h w)).trans ?_
      rw [nsmul_eq_mul]
      refine mul_le_mul ?_ le_rfl hr (Fintype.card (InfinitePlace K)).cast_nonneg
      simp [card_univ]
  · have hyp := logEmbedding_component_le hr h ⟨w, hw⟩
    rw [logEmbedding_component, abs_mul, Nat.abs_cast] at hyp
    refine (le_trans ?_ hyp).trans ?_
    · exact tool _ (abs_nonneg _)
    · nth_rw 1 [← one_mul r]
      exact mul_le_mul (Nat.one_le_cast.mpr Fintype.card_pos) (le_of_eq rfl) hr (Nat.cast_nonneg _)

variable (K)

/-- The lattice formed by the image of the logarithmic embedding. -/
noncomputable def _root_.NumberField.Units.unitLattice :
    Submodule ℤ ({w : InfinitePlace K // w ≠ w₀} → ℝ) :=
  Submodule.map (logEmbedding K).toIntLinearMap ⊤

theorem unitLattice_inter_ball_finite (r : ℝ) :
    ((unitLattice K : Set ({ w : InfinitePlace K // w ≠ w₀} → ℝ)) ∩
      Metric.closedBall 0 r).Finite := by
  obtain hr | hr := lt_or_le r 0
  · convert Set.finite_empty
    rw [Metric.closedBall_eq_empty.mpr hr]
    exact Set.inter_empty _
  · suffices {x : (𝓞 K)ˣ | IsIntegral ℤ (x : K) ∧
        ∀ (φ : K →+* ℂ), ‖φ x‖ ≤ Real.exp ((Fintype.card (InfinitePlace K)) * r)}.Finite by
      refine (Set.Finite.image (logEmbedding K) this).subset ?_
      rintro _ ⟨⟨x, ⟨_, rfl⟩⟩, hx⟩
      refine ⟨x, ⟨x.val.prop, (le_iff_le _ _).mp (fun w => (Real.log_le_iff_le_exp ?_).mp ?_)⟩, rfl⟩
      · exact pos_iff.mpr (coe_ne_zero x)
      · rw [mem_closedBall_zero_iff] at hx
        exact (le_abs_self _).trans (log_le_of_logEmbedding_le hr hx w)
    refine Set.Finite.of_finite_image ?_ (coe_injective K).injOn
    refine (Embeddings.finite_of_norm_le K ℂ
        (Real.exp ((Fintype.card (InfinitePlace K)) * r))).subset ?_
    rintro _ ⟨x, ⟨⟨h_int, h_le⟩, rfl⟩⟩
    exact ⟨h_int, h_le⟩

section span_top

/-!
#### Section `span_top`

In this section, we prove that the span over `ℝ` of the `unitLattice` is equal to the full space.
For this, we construct for each infinite place `w₁ ≠ w₀` a unit `u_w₁` of `K` such that, for all
infinite places `w` such that `w ≠ w₁`, we have `Real.log w (u_w₁) < 0`
(and thus `Real.log w₁ (u_w₁) > 0`). It follows then from a determinant computation
(using `Matrix.det_ne_zero_of_sum_col_lt_diag`) that the image by `logEmbedding` of these units is
a `ℝ`-linearly independent family. The unit `u_w₁` is obtained by constructing a sequence `seq n`
of nonzero algebraic integers that is strictly decreasing at infinite places distinct from `w₁` and
of norm `≤ B`. Since there are finitely many ideals of norm `≤ B`, there exists two term in the
sequence defining the same ideal and their quotient is the desired unit `u_w₁` (see `exists_unit`).
-/

open NumberField.mixedEmbedding NNReal

variable (w₁ : InfinitePlace K) {B : ℕ} (hB : minkowskiBound K 1 < (convexBodyLTFactor K) * B)

include hB in
/-- This result shows that there always exists a next term in the sequence. -/
theorem seq_next {x : 𝓞 K} (hx : x ≠ 0) :
    ∃ y : 𝓞 K, y ≠ 0 ∧
      (∀ w, w ≠ w₁ → w y < w x) ∧
      |Algebra.norm ℚ (y : K)| ≤ B := by
  have hx' := RingOfIntegers.coe_ne_zero_iff.mpr hx
  let f : InfinitePlace K → ℝ≥0 :=
    fun w => ⟨(w x) / 2, div_nonneg (AbsoluteValue.nonneg _ _) (by norm_num)⟩
  suffices ∀ w, w ≠ w₁ → f w ≠ 0 by
    obtain ⟨g, h_geqf, h_gprod⟩ := adjust_f K B this
    obtain ⟨y, h_ynz, h_yle⟩ := exists_ne_zero_mem_ringOfIntegers_lt (f := g)
      (by rw [convexBodyLT_volume]; convert hB; exact congr_arg ((↑) : NNReal → ENNReal) h_gprod)
    refine ⟨y, h_ynz, fun w hw => (h_geqf w hw ▸ h_yle w).trans ?_, ?_⟩
    · rw [← Rat.cast_le (K := ℝ), Rat.cast_natCast]
      calc
        _ = ∏ w : InfinitePlace K, w (algebraMap _ K y) ^ mult w :=
          (prod_eq_abs_norm (algebraMap _ K y)).symm
        _ ≤ ∏ w : InfinitePlace K, (g w : ℝ) ^ mult w := by
          refine prod_le_prod ?_ ?_
          · exact fun _ _ => pow_nonneg (by positivity) _
          · exact fun w _ => pow_le_pow_left (by positivity) (le_of_lt (h_yle w)) (mult w)
        _ ≤ (B : ℝ) := by
          simp_rw [← NNReal.coe_pow, ← NNReal.coe_prod]
          exact le_of_eq (congr_arg toReal h_gprod)
    · refine div_lt_self ?_ (by norm_num)
      exact pos_iff.mpr hx'
  intro _ _
  rw [ne_eq, Nonneg.mk_eq_zero, div_eq_zero_iff, map_eq_zero, not_or]
  exact ⟨hx', by norm_num⟩

/-- An infinite sequence of nonzero algebraic integers of `K` satisfying the following properties:
• `seq n` is nonzero;
• for `w : InfinitePlace K`, `w ≠ w₁ → w (seq n+1) < w (seq n)`;
• `∣norm (seq n)∣ ≤ B`. -/
def seq : ℕ → { x : 𝓞 K // x ≠ 0 }
  | 0 => ⟨1, by norm_num⟩
  | n + 1 =>
    ⟨(seq_next K w₁ hB (seq n).prop).choose, (seq_next K w₁ hB (seq n).prop).choose_spec.1⟩

/-- The terms of the sequence are nonzero. -/
theorem seq_ne_zero (n : ℕ) : algebraMap (𝓞 K) K (seq K w₁ hB n) ≠ 0 :=
  RingOfIntegers.coe_ne_zero_iff.mpr (seq K w₁ hB n).prop

/-- The terms of the sequence have nonzero norm. -/
theorem seq_norm_ne_zero (n : ℕ) : Algebra.norm ℤ (seq K w₁ hB n : 𝓞 K) ≠ 0 :=
  Algebra.norm_ne_zero_iff.mpr (Subtype.coe_ne_coe.1 (seq_ne_zero K w₁ hB n))

/-- The sequence is strictly decreasing at infinite places distinct from `w₁`. -/
theorem seq_decreasing {n m : ℕ} (h : n < m) (w : InfinitePlace K) (hw : w ≠ w₁) :
    w (algebraMap (𝓞 K) K (seq K w₁ hB m)) < w (algebraMap (𝓞 K) K (seq K w₁ hB n)) := by
  induction m with
  | zero =>
      exfalso
      exact Nat.not_succ_le_zero n h
  | succ m m_ih =>
      cases eq_or_lt_of_le (Nat.le_of_lt_succ h) with
      | inl hr =>
          rw [hr]
          exact (seq_next K w₁ hB (seq K w₁ hB m).prop).choose_spec.2.1 w hw
      | inr hr =>
          refine lt_trans ?_ (m_ih hr)
          exact (seq_next K w₁ hB (seq K w₁ hB m).prop).choose_spec.2.1 w hw

/-- The terms of the sequence have norm bounded by `B`. -/
theorem seq_norm_le (n : ℕ) :
    Int.natAbs (Algebra.norm ℤ (seq K w₁ hB n : 𝓞 K)) ≤ B := by
  cases n with
  | zero =>
      have : 1 ≤ B := by
        contrapose! hB
        simp only [Nat.lt_one_iff.mp hB, CharP.cast_eq_zero, mul_zero, zero_le]
      simp only [ne_eq, seq, map_one, Int.natAbs_one, this]
  | succ n =>
      rw [← Nat.cast_le (α := ℚ), Int.cast_natAbs, Int.cast_abs, Algebra.coe_norm_int]
      exact (seq_next K w₁ hB (seq K w₁ hB n).prop).choose_spec.2.2

/-- Construct a unit associated to the place `w₁`. The family, for `w₁ ≠ w₀`, formed by the
image by the `logEmbedding` of these units is `ℝ`-linearly independent, see
`unitLattice_span_eq_top`. -/
theorem exists_unit (w₁ : InfinitePlace K) :
    ∃ u : (𝓞 K)ˣ, ∀ w : InfinitePlace K, w ≠ w₁ → Real.log (w u) < 0 := by
  obtain ⟨B, hB⟩ : ∃ B : ℕ, minkowskiBound K 1 < (convexBodyLTFactor K) * B := by
    conv => congr; ext; rw [mul_comm]
    exact ENNReal.exists_nat_mul_gt (ENNReal.coe_ne_zero.mpr (convexBodyLTFactor_ne_zero K))
      (ne_of_lt (minkowskiBound_lt_top K 1))
  rsuffices ⟨n, m, hnm, h⟩ : ∃ n m, n < m ∧
      (Ideal.span ({ (seq K w₁ hB n : 𝓞 K) }) = Ideal.span ({ (seq K w₁ hB m : 𝓞 K) }))
  · have hu := Ideal.span_singleton_eq_span_singleton.mp h
    refine ⟨hu.choose, fun w hw => Real.log_neg ?_ ?_⟩
    · exact pos_iff.mpr (coe_ne_zero _)
    · calc
        _ = w (algebraMap (𝓞 K) K (seq K w₁ hB m) * (algebraMap (𝓞 K) K (seq K w₁ hB n))⁻¹) := by
          rw [← congr_arg (algebraMap (𝓞 K) K) hu.choose_spec, mul_comm, map_mul (algebraMap _ _),
          ← mul_assoc, inv_mul_cancel₀ (seq_ne_zero K w₁ hB n), one_mul]
        _ = w (algebraMap (𝓞 K) K (seq K w₁ hB m)) * w (algebraMap (𝓞 K) K (seq K w₁ hB n))⁻¹ :=
          _root_.map_mul _ _ _
        _ < 1 := by
          rw [map_inv₀, mul_inv_lt_iff (pos_iff.mpr (seq_ne_zero K w₁ hB n)), mul_one]
          exact seq_decreasing K w₁ hB hnm w hw
  refine Set.Finite.exists_lt_map_eq_of_forall_mem
    (t := { I : Ideal (𝓞 K) | 1 ≤ Ideal.absNorm I ∧ Ideal.absNorm I ≤ B })
    (fun n => ?_) ?_
  · rw [Set.mem_setOf_eq, Ideal.absNorm_span_singleton]
    refine ⟨?_, seq_norm_le K w₁ hB n⟩
    exact Nat.one_le_iff_ne_zero.mpr (Int.natAbs_ne_zero.mpr (seq_norm_ne_zero K w₁ hB n))
  · rw [show { I : Ideal (𝓞 K) | 1 ≤ Ideal.absNorm I ∧ Ideal.absNorm I ≤ B } =
          (⋃ n ∈ Set.Icc 1 B, { I : Ideal (𝓞 K) | Ideal.absNorm I = n }) by ext; simp]
    exact Set.Finite.biUnion (Set.finite_Icc _ _) (fun n hn => Ideal.finite_setOf_absNorm_eq hn.1)

theorem unitLattice_span_eq_top :
    Submodule.span ℝ (unitLattice K : Set ({w : InfinitePlace K // w ≠ w₀} → ℝ)) = ⊤ := by
  refine le_antisymm le_top ?_
  -- The standard basis
  let B := Pi.basisFun ℝ {w : InfinitePlace K // w ≠ w₀}
  -- The image by log_embedding of the family of units constructed above
  let v := fun w : { w : InfinitePlace K // w ≠ w₀ } =>
    logEmbedding K (Additive.ofMul (exists_unit K w).choose)
  -- To prove the result, it is enough to prove that the family `v` is linearly independent
  suffices B.det v ≠ 0 by
    rw [← isUnit_iff_ne_zero, ← is_basis_iff_det] at this
    rw [← this.2]
    refine  Submodule.span_monotone fun _ ⟨w, hw⟩ ↦ ⟨(exists_unit K w).choose, trivial, hw⟩
  rw [Basis.det_apply]
  -- We use a specific lemma to prove that this determinant is nonzero
  refine det_ne_zero_of_sum_col_lt_diag (fun w => ?_)
  simp_rw [Real.norm_eq_abs, B, Basis.coePiBasisFun.toMatrix_eq_transpose, Matrix.transpose_apply]
  rw [← sub_pos, sum_congr rfl (fun x hx => abs_of_neg ?_), sum_neg_distrib, sub_neg_eq_add,
    sum_erase_eq_sub (mem_univ _), ← add_comm_sub]
  · refine add_pos_of_nonneg_of_pos ?_ ?_
    · rw [sub_nonneg]
      exact le_abs_self _
    · rw [sum_logEmbedding_component (exists_unit K w).choose]
      refine mul_pos_of_neg_of_neg ?_ ((exists_unit K w).choose_spec _ w.prop.symm)
      rw [mult]; split_ifs <;> norm_num
  · refine mul_neg_of_pos_of_neg ?_ ((exists_unit K w).choose_spec x ?_)
    · rw [mult]; split_ifs <;> norm_num
    · exact Subtype.ext_iff_val.not.mp (ne_of_mem_erase hx)

end span_top

end dirichletUnitTheorem

section statements

variable [NumberField K]

open scoped Classical
open dirichletUnitTheorem FiniteDimensional

/-- The unit rank of the number field `K`, it is equal to `card (InfinitePlace K) - 1`. -/
def rank : ℕ := Fintype.card (InfinitePlace K) - 1

instance instDiscrete_unitLattice : DiscreteTopology (unitLattice K) := by
  refine discreteTopology_of_isOpen_singleton_zero ?_
  refine isOpen_singleton_of_finite_mem_nhds 0 (s := Metric.closedBall 0 1) ?_ ?_
  · exact Metric.closedBall_mem_nhds _ (by norm_num)
  · refine Set.Finite.of_finite_image ?_ (Set.injOn_of_injective Subtype.val_injective)
    convert unitLattice_inter_ball_finite K 1
    ext x
    refine ⟨?_, fun ⟨hx1, hx2⟩ => ⟨⟨x, hx1⟩, hx2, rfl⟩⟩
    rintro ⟨x, hx, rfl⟩
    exact ⟨Subtype.mem x, hx⟩

instance instZLattice_unitLattice : IsZLattice ℝ (unitLattice K) where
  span_top := unitLattice_span_eq_top K

protected theorem finrank_eq_rank :
    finrank ℝ ({w : InfinitePlace K // w ≠ w₀} → ℝ) = Units.rank K := by
  simp only [finrank_fintype_fun_eq_card, Fintype.card_subtype_compl,
    Fintype.card_ofSubsingleton, rank]

@[simp]
theorem unitLattice_rank :
    finrank ℤ (unitLattice K) = Units.rank K := by
  rw [← Units.finrank_eq_rank, ZLattice.rank ℝ]

/-- The map obtained by quotienting by the kernel of `logEmbedding`. -/
def logEmbeddingQuot :
    Additive ((𝓞 K)ˣ ⧸ (torsion K)) →+ ({w : InfinitePlace K // w ≠ w₀} → ℝ) :=
  MonoidHom.toAdditive' <|
    (QuotientGroup.kerLift (AddMonoidHom.toMultiplicative' (logEmbedding K))).comp
      (QuotientGroup.quotientMulEquivOfEq (by
        ext
        rw [MonoidHom.mem_ker, AddMonoidHom.toMultiplicative'_apply_apply, ofAdd_eq_one,
          ← logEmbedding_eq_zero_iff])).toMonoidHom

@[simp]
theorem logEmbeddingQuot_apply (x : (𝓞 K)ˣ) :
    logEmbeddingQuot K (Additive.ofMul (QuotientGroup.mk x)) =
      logEmbedding K (Additive.ofMul x) := rfl

theorem logEmbeddingQuot_injective :
    Function.Injective (logEmbeddingQuot K) := by
  unfold logEmbeddingQuot
  intro _ _ h
  simp_rw [MonoidHom.toAdditive'_apply_apply, MonoidHom.coe_comp, MulEquiv.coe_toMonoidHom,
    Function.comp_apply, EmbeddingLike.apply_eq_iff_eq] at h
  exact (EmbeddingLike.apply_eq_iff_eq _).mp <| (QuotientGroup.kerLift_injective _).eq_iff.mp h

#adaptation_note
/--
After https://github.com/leanprover/lean4/pull/4119
the `Module ℤ (Additive ((𝓞 K)ˣ ⧸ NumberField.Units.torsion K))` instance required below isn't found
unless we use `set_option maxSynthPendingDepth 2`, or add
explicit instances:
```
local instance : CommGroup (𝓞 K)ˣ := inferInstance
```
-/
set_option maxSynthPendingDepth 2 -- Note this is active for the remainder of the file.

/-- The linear equivalence between `(𝓞 K)ˣ ⧸ (torsion K)` as an additive `ℤ`-module and
`unitLattice` . -/
def logEmbeddingEquiv :
    Additive ((𝓞 K)ˣ ⧸ (torsion K)) ≃ₗ[ℤ] (unitLattice K) :=
  LinearEquiv.ofBijective ((logEmbeddingQuot K).codRestrict (unitLattice K)
    (Quotient.ind fun x ↦ logEmbeddingQuot_apply K _ ▸
      Submodule.mem_map_of_mem trivial)).toIntLinearMap
    ⟨fun _ _ ↦ by
      rw [AddMonoidHom.coe_toIntLinearMap, AddMonoidHom.codRestrict_apply,
        AddMonoidHom.codRestrict_apply, Subtype.mk.injEq]
      apply logEmbeddingQuot_injective K, fun ⟨a, ⟨b, _, ha⟩⟩ ↦ ⟨⟦b⟧, by simpa using ha⟩⟩

@[simp]
theorem logEmbeddingEquiv_apply (x : (𝓞 K)ˣ) :
    logEmbeddingEquiv K (Additive.ofMul (QuotientGroup.mk x)) =
      logEmbedding K (Additive.ofMul x) := rfl

instance : Module.Free ℤ (Additive ((𝓞 K)ˣ ⧸ (torsion K))) :=
  Module.Free.of_equiv (logEmbeddingEquiv K).symm

instance : Module.Finite ℤ (Additive ((𝓞 K)ˣ ⧸ (torsion K))) :=
  Module.Finite.equiv (logEmbeddingEquiv K).symm

-- Note that we prove this instance first and then deduce from it the instance
-- `Monoid.FG (𝓞 K)ˣ`, and not the other way around, due to no `Subgroup` version
-- of `Submodule.fg_of_fg_map_of_fg_inf_ker` existing.
instance : Module.Finite ℤ (Additive (𝓞 K)ˣ) := by
  rw [Module.finite_def]
  refine Submodule.fg_of_fg_map_of_fg_inf_ker
    (MonoidHom.toAdditive (QuotientGroup.mk' (torsion K))).toIntLinearMap ?_ ?_
  · rw [Submodule.map_top, LinearMap.range_eq_top.mpr
      (by exact QuotientGroup.mk'_surjective (torsion K)), ← Module.finite_def]
    infer_instance
  · rw [inf_of_le_right le_top, AddMonoidHom.coe_toIntLinearMap_ker, MonoidHom.coe_toAdditive_ker,
      QuotientGroup.ker_mk', Submodule.fg_iff_add_subgroup_fg,
      AddSubgroup.toIntSubmodule_toAddSubgroup, ← AddGroup.fg_iff_addSubgroup_fg]
    have : Finite (Subgroup.toAddSubgroup (torsion K)) := (inferInstance : Finite (torsion K))
    exact AddGroup.fg_of_finite

instance : Monoid.FG (𝓞 K)ˣ := by
  rw [Monoid.fg_iff_add_fg, ← AddGroup.fg_iff_addMonoid_fg, ← Module.Finite.iff_addGroup_fg]
  infer_instance

theorem rank_modTorsion :
    FiniteDimensional.finrank ℤ (Additive ((𝓞 K)ˣ ⧸ (torsion K))) = rank K := by
  rw [← LinearEquiv.finrank_eq (logEmbeddingEquiv K).symm, unitLattice_rank]

/-- A basis of the quotient `(𝓞 K)ˣ ⧸ (torsion K)` seen as an additive ℤ-module. -/
def basisModTorsion : Basis (Fin (rank K)) ℤ (Additive ((𝓞 K)ˣ ⧸ (torsion K))) :=
  Basis.reindex (Module.Free.chooseBasis ℤ _) (Fintype.equivOfCardEq <| by
    rw [← FiniteDimensional.finrank_eq_card_chooseBasisIndex, rank_modTorsion, Fintype.card_fin])

/-- The basis of the `unitLattice` obtained by mapping `basisModTorsion` via `logEmbedding`. -/
def basisUnitLattice : Basis (Fin (rank K)) ℤ (unitLattice K) :=
<<<<<<< HEAD
  Basis.map (basisModTorsion K) (logEmbeddingEquiv K)
=======
  (basisModTorsion K).map (logEmbeddingEquiv K)
>>>>>>> 74768784

/-- A fundamental system of units of `K`. The units of `fundSystem` are arbitrary lifts of the
units in `basisModTorsion`. -/
def fundSystem : Fin (rank K) → (𝓞 K)ˣ :=
  -- `:)` prevents the `⧸` decaying to a quotient by `leftRel` when we unfold this later
  fun i => Quotient.out' (Additive.toMul (basisModTorsion K i):)

theorem fundSystem_mk (i : Fin (rank K)) :
    Additive.ofMul (QuotientGroup.mk (fundSystem K i)) = (basisModTorsion K i) := by
  simp_rw [fundSystem, Equiv.apply_eq_iff_eq_symm_apply, Additive.ofMul_symm_eq, Quotient.out_eq']

theorem logEmbedding_fundSystem (i : Fin (rank K)) :
    logEmbedding K (Additive.ofMul (fundSystem K i)) = basisUnitLattice K i := by
  rw [basisUnitLattice, Basis.map_apply, ← fundSystem_mk, logEmbeddingEquiv_apply]

theorem logEmbedding_fundSystem (i : Fin (rank K)) :
    logEmbedding K (fundSystem K i) = basisUnitLattice K i := by
   rw [basisUnitLattice, Basis.map_apply, ← fundSystem_mk, ← logEmbeddingEquiv_apply]
   rfl

/-- The exponents that appear in the unique decomposition of a unit as the product of
a root of unity and powers of the units of the fundamental system `fundSystem` (see
`exist_unique_eq_mul_prod`) are given by the representation of the unit on `basisModTorsion`. -/
theorem fun_eq_repr {x ζ : (𝓞 K)ˣ} {f : Fin (rank K) → ℤ} (hζ : ζ ∈ torsion K)
    (h : x = ζ * ∏ i, (fundSystem K i) ^ (f i)) :
    f = (basisModTorsion K).repr (Additive.ofMul ↑x) := by
  suffices Additive.ofMul ↑x = ∑ i, (f i) • (basisModTorsion K i) by
    rw [← (basisModTorsion K).repr_sum_self f, ← this]
  calc
    Additive.ofMul ↑x
    _ = ∑ i, (f i) • Additive.ofMul ↑(fundSystem K i) := by
          rw [h, QuotientGroup.mk_mul, (QuotientGroup.eq_one_iff _).mpr hζ, one_mul,
            QuotientGroup.mk_prod, ofMul_prod]; rfl
    _ = ∑ i, (f i) • (basisModTorsion K i) := by
          simp_rw [fundSystem, QuotientGroup.out_eq', ofMul_toMul]

/-- **Dirichlet Unit Theorem**. Any unit `x` of `𝓞 K` can be written uniquely as the product of
a root of unity and powers of the units of the fundamental system `fundSystem`. -/
theorem exist_unique_eq_mul_prod (x : (𝓞 K)ˣ) : ∃! ζe : torsion K × (Fin (rank K) → ℤ),
    x = ζe.1 * ∏ i, (fundSystem K i) ^ (ζe.2 i) := by
  let ζ := x * (∏ i, (fundSystem K i) ^ ((basisModTorsion K).repr (Additive.ofMul ↑x) i))⁻¹
  have h_tors : ζ ∈ torsion K := by
    rw [← QuotientGroup.eq_one_iff, QuotientGroup.mk_mul, QuotientGroup.mk_inv, ← ofMul_eq_zero,
      ofMul_mul, ofMul_inv, QuotientGroup.mk_prod, ofMul_prod]
    simp_rw [QuotientGroup.mk_zpow, ofMul_zpow, fundSystem, QuotientGroup.out_eq']
    rw [add_eq_zero_iff_eq_neg, neg_neg]
    exact ((basisModTorsion K).sum_repr (Additive.ofMul ↑x)).symm
  refine ⟨⟨⟨ζ, h_tors⟩, ((basisModTorsion K).repr (Additive.ofMul ↑x) : Fin (rank K) → ℤ)⟩, ?_, ?_⟩
  · simp only [ζ, _root_.inv_mul_cancel_right]
  · rintro ⟨⟨ζ', h_tors'⟩, η⟩ hf
    simp only [ζ, ← fun_eq_repr K h_tors' hf, Prod.mk.injEq, Subtype.mk.injEq, and_true]
    nth_rewrite 1 [hf]
    rw [_root_.mul_inv_cancel_right]

end statements

end NumberField.Units<|MERGE_RESOLUTION|>--- conflicted
+++ resolved
@@ -472,11 +472,7 @@
 
 /-- The basis of the `unitLattice` obtained by mapping `basisModTorsion` via `logEmbedding`. -/
 def basisUnitLattice : Basis (Fin (rank K)) ℤ (unitLattice K) :=
-<<<<<<< HEAD
-  Basis.map (basisModTorsion K) (logEmbeddingEquiv K)
-=======
   (basisModTorsion K).map (logEmbeddingEquiv K)
->>>>>>> 74768784
 
 /-- A fundamental system of units of `K`. The units of `fundSystem` are arbitrary lifts of the
 units in `basisModTorsion`. -/
@@ -491,11 +487,6 @@
 theorem logEmbedding_fundSystem (i : Fin (rank K)) :
     logEmbedding K (Additive.ofMul (fundSystem K i)) = basisUnitLattice K i := by
   rw [basisUnitLattice, Basis.map_apply, ← fundSystem_mk, logEmbeddingEquiv_apply]
-
-theorem logEmbedding_fundSystem (i : Fin (rank K)) :
-    logEmbedding K (fundSystem K i) = basisUnitLattice K i := by
-   rw [basisUnitLattice, Basis.map_apply, ← fundSystem_mk, ← logEmbeddingEquiv_apply]
-   rfl
 
 /-- The exponents that appear in the unique decomposition of a unit as the product of
 a root of unity and powers of the units of the fundamental system `fundSystem` (see
