/-
Copyright (c) 2023 Xavier Roblot. All rights reserved.
Released under Apache 2.0 license as described in the file LICENSE.
Authors: Xavier Roblot
-/
import Mathlib.LinearAlgebra.Matrix.Gershgorin
import Mathlib.NumberTheory.NumberField.CanonicalEmbedding.ConvexBody
import Mathlib.NumberTheory.NumberField.Units.Basic
import Mathlib.RingTheory.RootsOfUnity.Basic

#align_import number_theory.number_field.units from "leanprover-community/mathlib"@"00f91228655eecdcd3ac97a7fd8dbcb139fe990a"

/-!
# Dirichlet theorem on the group of units of a number field
This file is devoted to the proof of Dirichlet unit theorem that states that the group of
units `(𝓞 K)ˣ` of units of the ring of integers `𝓞 K` of a number field `K` modulo its torsion
subgroup is a free `ℤ`-module of rank `card (InfinitePlace K) - 1`.

## Main definitions

* `NumberField.Units.rank`: the unit rank of the number field `K`.

* `NumberField.Units.fundSystem`: a fundamental system of units of `K`.

* `NumberField.Units.basisModTorsion`: a `ℤ`-basis of `(𝓞 K)ˣ ⧸ (torsion K)`
as an additive `ℤ`-module.

## Main results

* `NumberField.Units.rank_modTorsion`: the `ℤ`-rank of `(𝓞 K)ˣ ⧸ (torsion K)` is equal to
`card (InfinitePlace K) - 1`.

* `NumberField.Units.exist_unique_eq_mul_prod`: **Dirichlet Unit Theorem**. Any unit of `𝓞 K`
can be written uniquely as the product of a root of unity and powers of the units of the
fundamental system `fundSystem`.

## Tags
number field, units, Dirichlet unit theorem
 -/

open scoped NumberField

noncomputable section

open NumberField NumberField.InfinitePlace NumberField.Units BigOperators

variable (K : Type*) [Field K] [NumberField K]

namespace NumberField.Units.dirichletUnitTheorem

/-!
### Dirichlet Unit Theorem

We define a group morphism from `(𝓞 K)ˣ` to `{w : InfinitePlace K // w ≠ w₀} → ℝ` where `w₀` is a
distinguished (arbitrary) infinite place, prove that its kernel is the torsion subgroup (see
`logEmbedding_eq_zero_iff`) and that its image, called `unitLattice`, is a full `ℤ`-lattice. It
follows that `unitLattice` is a free `ℤ`-module (see `instModuleFree_unitLattice`) of rank
`card (InfinitePlaces K) - 1` (see `unitLattice_rank`). To prove that the `unitLattice` is a full
`ℤ`-lattice, we need to prove that it is discrete (see `unitLattice_inter_ball_finite`) and that it
spans the full space over `ℝ` (see `unitLattice_span_eq_top`); this is the main part of the proof,
see the section `span_top` below for more details.
-/

open scoped Classical
open Finset

variable {K}

/-- The distinguished infinite place. -/
def w₀ : InfinitePlace K := (inferInstance : Nonempty (InfinitePlace K)).some

variable (K)

/-- The logarithmic embedding of the units (seen as an `Additive` group). -/
def logEmbedding : Additive ((𝓞 K)ˣ) →+ ({w : InfinitePlace K // w ≠ w₀} → ℝ) where
  toFun := fun x w => mult w.val * Real.log (w.val ↑(Additive.toMul x))
  map_zero' := by simp; rfl
  map_add' _ _ := by
    ext x
    simp only [toMul_add, val_mul, map_mul, Pi.add_apply]
    rw [Real.log_mul, mul_add] <;> simp [coe_ne_zero]

variable {K}

@[simp]
theorem logEmbedding_component (x : (𝓞 K)ˣ) (w : {w : InfinitePlace K // w ≠ w₀}) :
    (logEmbedding K x) w = mult w.val * Real.log (w.val x) := rfl

theorem sum_logEmbedding_component (x : (𝓞 K)ˣ) :
    ∑ w, logEmbedding K x w = - mult (w₀ : InfinitePlace K) * Real.log (w₀ (x : K)) := by
  have h := congr_arg Real.log (prod_eq_abs_norm (x : K))
  rw [show |(Algebra.norm ℚ) (x : K)| = 1 from isUnit_iff_norm.mp x.isUnit, Rat.cast_one,
    Real.log_one, Real.log_prod] at h
  · simp_rw [Real.log_pow] at h
    rw [← insert_erase (mem_univ w₀), sum_insert (not_mem_erase w₀ univ), add_comm,
      add_eq_zero_iff_eq_neg] at h
    convert h using 1
    · refine (sum_subtype _ (fun w => ?_) (fun w => (mult w) * (Real.log (w (x : K))))).symm
      exact ⟨ne_of_mem_erase, fun h => mem_erase_of_ne_of_mem h (mem_univ w)⟩
    · norm_num
  · exact fun w _ => pow_ne_zero _ (AbsoluteValue.ne_zero _ (coe_ne_zero x))

theorem mult_log_place_eq_zero {x : (𝓞 K)ˣ} {w : InfinitePlace K} :
    mult w * Real.log (w x) = 0 ↔ w x = 1 := by
  rw [mul_eq_zero, or_iff_right, Real.log_eq_zero, or_iff_right, or_iff_left]
  · linarith [(apply_nonneg _ _ : 0 ≤ w x)]
  · simp only [ne_eq, map_eq_zero, coe_ne_zero x, not_false_eq_true]
  · refine (ne_of_gt ?_)
    rw [mult]; split_ifs <;> norm_num

theorem logEmbedding_eq_zero_iff {x : (𝓞 K)ˣ} :
    logEmbedding K x = 0 ↔ x ∈ torsion K := by
  rw [mem_torsion]
  refine ⟨fun h w => ?_, fun h => ?_⟩
  · by_cases hw : w = w₀
    · suffices -mult w₀ * Real.log (w₀ (x : K)) = 0 by
        rw [neg_mul, neg_eq_zero, ← hw] at this
        exact mult_log_place_eq_zero.mp this
      rw [← sum_logEmbedding_component, sum_eq_zero]
      exact fun w _ => congrFun h w
    · exact mult_log_place_eq_zero.mp (congrFun h ⟨w, hw⟩)
  · ext w
    rw [logEmbedding_component, h w.val, Real.log_one, mul_zero, Pi.zero_apply]

theorem logEmbedding_component_le {r : ℝ} {x : (𝓞 K)ˣ} (hr : 0 ≤ r) (h : ‖logEmbedding K x‖ ≤ r)
    (w : {w : InfinitePlace K // w ≠ w₀}) : |logEmbedding K x w| ≤ r := by
  lift r to NNReal using hr
  simp_rw [Pi.norm_def, NNReal.coe_le_coe, Finset.sup_le_iff, ← NNReal.coe_le_coe] at h
  exact h w (mem_univ _)

theorem log_le_of_logEmbedding_le {r : ℝ} {x : (𝓞 K)ˣ} (hr : 0 ≤ r) (h : ‖logEmbedding K x‖ ≤ r)
    (w : InfinitePlace K) : |Real.log (w x)| ≤ (Fintype.card (InfinitePlace K)) * r := by
  have tool : ∀ x : ℝ, 0 ≤ x → x ≤ mult w * x := fun x hx => by
    nth_rw 1 [← one_mul x]
    refine mul_le_mul ?_ le_rfl hx ?_
    all_goals { rw [mult]; split_ifs <;> norm_num }
  by_cases hw : w = w₀
  · have hyp := congr_arg (‖·‖) (sum_logEmbedding_component x).symm
    replace hyp := (le_of_eq hyp).trans (norm_sum_le _ _)
    simp_rw [norm_mul, norm_neg, Real.norm_eq_abs, Nat.abs_cast] at hyp
    refine (le_trans ?_ hyp).trans ?_
    · rw [← hw]
      exact tool _ (abs_nonneg _)
    · refine (sum_le_card_nsmul univ _ _
        (fun w _ => logEmbedding_component_le hr h w)).trans ?_
      rw [nsmul_eq_mul]
      refine mul_le_mul ?_ le_rfl hr (Fintype.card (InfinitePlace K)).cast_nonneg
      simp [card_univ]
  · have hyp := logEmbedding_component_le hr h ⟨w, hw⟩
    rw [logEmbedding_component, abs_mul, Nat.abs_cast] at hyp
    refine (le_trans ?_ hyp).trans ?_
    · exact tool _ (abs_nonneg _)
    · nth_rw 1 [← one_mul r]
      exact mul_le_mul (Nat.one_le_cast.mpr Fintype.card_pos) (le_of_eq rfl) hr (Nat.cast_nonneg _)

variable (K)

/-- The lattice formed by the image of the logarithmic embedding. -/
noncomputable def _root_.NumberField.Units.unitLattice :
    AddSubgroup ({w : InfinitePlace K // w ≠ w₀} → ℝ) :=
  AddSubgroup.map (logEmbedding K) ⊤

theorem unitLattice_inter_ball_finite (r : ℝ) :
    ((unitLattice K : Set ({ w : InfinitePlace K // w ≠ w₀} → ℝ)) ∩
      Metric.closedBall 0 r).Finite := by
  obtain hr | hr := lt_or_le r 0
  · convert Set.finite_empty
    rw [Metric.closedBall_eq_empty.mpr hr]
    exact Set.inter_empty _
  · suffices {x : (𝓞 K)ˣ | IsIntegral ℤ (x : K) ∧
        ∀ (φ : K →+* ℂ), ‖φ x‖ ≤ Real.exp ((Fintype.card (InfinitePlace K)) * r)}.Finite by
      refine (Set.Finite.image (logEmbedding K) this).subset ?_
      rintro _ ⟨⟨x, ⟨_, rfl⟩⟩, hx⟩
      refine ⟨x, ⟨x.val.prop, (le_iff_le _ _).mp (fun w => (Real.log_le_iff_le_exp ?_).mp ?_)⟩, rfl⟩
      · exact pos_iff.mpr (coe_ne_zero x)
      · rw [mem_closedBall_zero_iff] at hx
        exact (le_abs_self _).trans (log_le_of_logEmbedding_le hr hx w)
    refine Set.Finite.of_finite_image ?_ ((coe_injective K).injOn _)
    refine (Embeddings.finite_of_norm_le K ℂ
        (Real.exp ((Fintype.card (InfinitePlace K)) * r))).subset ?_
    rintro _ ⟨x, ⟨⟨h_int, h_le⟩, rfl⟩⟩
    exact ⟨h_int, h_le⟩

section span_top

/-!
#### Section `span_top`

In this section, we prove that the span over `ℝ` of the `unitLattice` is equal to the full space.
For this, we construct for each infinite place `w₁ ≠ w₀` a unit `u_w₁` of `K` such that, for all
infinite places `w` such that `w ≠ w₁`, we have `Real.log w (u_w₁) < 0`
(and thus `Real.log w₁ (u_w₁) > 0`). It follows then from a determinant computation
(using `Matrix.det_ne_zero_of_sum_col_lt_diag`) that the image by `logEmbedding` of these units is
a `ℝ`-linearly independent family. The unit `u_w₁` is obtained by constructing a sequence `seq n`
of nonzero algebraic integers that is strictly decreasing at infinite places distinct from `w₁` and
of norm `≤ B`. Since there are finitely many ideals of norm `≤ B`, there exists two term in the
sequence defining the same ideal and their quotient is the desired unit `u_w₁` (see `exists_unit`).
-/

open NumberField.mixedEmbedding NNReal

variable (w₁ : InfinitePlace K) {B : ℕ} (hB : minkowskiBound K 1 < (convexBodyLTFactor K) * B)

/-- This result shows that there always exists a next term in the sequence. -/
theorem seq_next {x : 𝓞 K} (hx : x ≠ 0) :
    ∃ y : 𝓞 K, y ≠ 0 ∧
<<<<<<< HEAD
      (∀ w, w ≠ w₁ → w (algebraMap _ _ y) < w (algebraMap _ _ x)) ∧
      |Algebra.norm ℚ (algebraMap _ K y)| ≤ B := by
  have hx' := ((map_ne_zero_iff _ (NoZeroSMulDivisors.algebraMap_injective _ K)).mpr hx)
=======
      (∀ w, w ≠ w₁ → w y < w x) ∧
      |Algebra.norm ℚ (y : K)| ≤ B := by
  have hx' := RingOfIntegers.coe_ne_zero_iff.mpr hx
>>>>>>> a9076533
  let f : InfinitePlace K → ℝ≥0 :=
    fun w => ⟨(w (algebraMap _ _ x)) / 2, div_nonneg (AbsoluteValue.nonneg _ _) (by norm_num)⟩
  suffices ∀ w, w ≠ w₁ → f w ≠ 0 by
    obtain ⟨g, h_geqf, h_gprod⟩ := adjust_f K B this
    obtain ⟨y, h_ynz, h_yle⟩ := exists_ne_zero_mem_ringOfIntegers_lt (f := g)
      (by rw [convexBodyLT_volume]; convert hB; exact congr_arg ((↑): NNReal → ENNReal) h_gprod)
    refine ⟨y, h_ynz, fun w hw => (h_geqf w hw ▸ h_yle w).trans ?_, ?_⟩
    · rw [← Rat.cast_le (K := ℝ), Rat.cast_natCast]
      calc
        _ = ∏ w : InfinitePlace K, w (algebraMap _ K y) ^ mult w :=
          (prod_eq_abs_norm (algebraMap _ K y)).symm
        _ ≤ ∏ w : InfinitePlace K, (g w : ℝ) ^ mult w := by
          refine prod_le_prod ?_ ?_
          · exact fun _ _ => pow_nonneg (by positivity) _
          · exact fun w _ => pow_le_pow_left (by positivity) (le_of_lt (h_yle w)) (mult w)
        _ ≤ (B : ℝ) := by
          simp_rw [← NNReal.coe_pow, ← NNReal.coe_prod]
          exact le_of_eq (congr_arg toReal h_gprod)
    · refine div_lt_self ?_ (by norm_num)
      exact pos_iff.mpr hx'
  intro _ _
  rw [ne_eq, Nonneg.mk_eq_zero, div_eq_zero_iff, map_eq_zero, not_or]
  exact ⟨hx', by norm_num⟩

/-- An infinite sequence of nonzero algebraic integers of `K` satisfying the following properties:
• `seq n` is nonzero;
• for `w : InfinitePlace K`, `w ≠ w₁ → w (seq n+1) < w (seq n)`;
• `∣norm (seq n)∣ ≤ B`. -/
def seq : ℕ → { x : 𝓞 K // x ≠ 0 }
  | 0 => ⟨1, by norm_num⟩
  | n + 1 =>
    ⟨(seq_next K w₁ hB (seq n).prop).choose, (seq_next K w₁ hB (seq n).prop).choose_spec.1⟩

/-- The terms of the sequence are nonzero. -/
<<<<<<< HEAD
theorem seq_ne_zero (n : ℕ) : algebraMap (𝓞 K) K (seq K w₁ hB n) ≠ 0 := by
  refine (map_ne_zero_iff (algebraMap (𝓞 K) K) ?_).mpr (seq K w₁ hB n).prop
  exact IsFractionRing.injective _ K
=======
theorem seq_ne_zero (n : ℕ) : algebraMap (𝓞 K) K (seq K w₁ hB n) ≠ 0 :=
  RingOfIntegers.coe_ne_zero_iff.mpr (seq K w₁ hB n).prop
>>>>>>> a9076533

/-- The terms of the sequence have nonzero norm. -/
theorem seq_norm_ne_zero (n : ℕ) : Algebra.norm ℤ (seq K w₁ hB n : 𝓞 K) ≠ 0 :=
  Algebra.norm_ne_zero_iff.mpr (Subtype.coe_ne_coe.1 (seq_ne_zero K w₁ hB n))

/-- The sequence is strictly decreasing at infinite places distinct from `w₁`. -/
theorem seq_decreasing {n m : ℕ} (h : n < m) (w : InfinitePlace K) (hw : w ≠ w₁) :
    w (algebraMap (𝓞 K) K (seq K w₁ hB m)) < w (algebraMap (𝓞 K) K (seq K w₁ hB n)) := by
  induction m with
  | zero =>
      exfalso
      exact Nat.not_succ_le_zero n h
  | succ m m_ih =>
      cases eq_or_lt_of_le (Nat.le_of_lt_succ h) with
      | inl hr =>
          rw [hr]
          exact (seq_next K w₁ hB (seq K w₁ hB m).prop).choose_spec.2.1 w hw
      | inr hr =>
          refine lt_trans ?_ (m_ih hr)
          exact (seq_next K w₁ hB (seq K w₁ hB m).prop).choose_spec.2.1 w hw

/-- The terms of the sequence have norm bounded by `B`. -/
theorem seq_norm_le (n : ℕ) :
    Int.natAbs (Algebra.norm ℤ (seq K w₁ hB n : 𝓞 K)) ≤ B := by
  cases n with
  | zero =>
      have : 1 ≤ B := by
        contrapose! hB
        simp only [Nat.lt_one_iff.mp hB, CharP.cast_eq_zero, mul_zero, zero_le]
      simp only [ne_eq, seq, map_one, Int.natAbs_one, this]
  | succ n =>
      rw [← Nat.cast_le (α := ℚ), Int.cast_natAbs, Int.cast_abs, Algebra.coe_norm_int]
      exact (seq_next K w₁ hB (seq K w₁ hB n).prop).choose_spec.2.2

/-- Construct a unit associated to the place `w₁`. The family, for `w₁ ≠ w₀`, formed by the
image by the `logEmbedding` of these units is `ℝ`-linearly independent, see
`unitLattice_span_eq_top`. -/
theorem exists_unit (w₁ : InfinitePlace K) :
    ∃ u : (𝓞 K)ˣ, ∀ w : InfinitePlace K, w ≠ w₁ → Real.log (w u) < 0 := by
  obtain ⟨B, hB⟩ : ∃ B : ℕ, minkowskiBound K 1 < (convexBodyLTFactor K) * B := by
    conv => congr; ext; rw [mul_comm]
    exact ENNReal.exists_nat_mul_gt (ENNReal.coe_ne_zero.mpr (convexBodyLTFactor_ne_zero K))
      (ne_of_lt (minkowskiBound_lt_top K 1))
  rsuffices ⟨n, m, hnm, h⟩ : ∃ n m, n < m ∧
      (Ideal.span ({ (seq K w₁ hB n : 𝓞 K) }) = Ideal.span ({ (seq K w₁ hB m : 𝓞 K) }))
  · have hu := Ideal.span_singleton_eq_span_singleton.mp h
    refine ⟨hu.choose, fun w hw => Real.log_neg ?_ ?_⟩
    · exact pos_iff.mpr (coe_ne_zero _)
    · calc
        _ = w (algebraMap (𝓞 K) K (seq K w₁ hB m) * (algebraMap (𝓞 K) K (seq K w₁ hB n))⁻¹) := by
          rw [← congr_arg (algebraMap (𝓞 K) K) hu.choose_spec, mul_comm, map_mul (algebraMap _ _),
          ← mul_assoc, inv_mul_cancel (seq_ne_zero K w₁ hB n), one_mul]
        _ = w (algebraMap (𝓞 K) K (seq K w₁ hB m)) * w (algebraMap (𝓞 K) K (seq K w₁ hB n))⁻¹ :=
          _root_.map_mul _ _ _
        _ < 1 := by
          rw [map_inv₀, mul_inv_lt_iff (pos_iff.mpr (seq_ne_zero K w₁ hB n)), mul_one]
          exact seq_decreasing K w₁ hB hnm w hw
  refine Set.Finite.exists_lt_map_eq_of_forall_mem
    (t := { I : Ideal (𝓞 K) | 1 ≤ Ideal.absNorm I ∧ Ideal.absNorm I ≤ B })
    (fun n => ?_) ?_
  · rw [Set.mem_setOf_eq, Ideal.absNorm_span_singleton]
    refine ⟨?_, seq_norm_le K w₁ hB n⟩
    exact Nat.one_le_iff_ne_zero.mpr (Int.natAbs_ne_zero.mpr (seq_norm_ne_zero K w₁ hB n))
  · rw [show { I : Ideal (𝓞 K) | 1 ≤ Ideal.absNorm I ∧ Ideal.absNorm I ≤ B } =
          (⋃ n ∈ Set.Icc 1 B, { I : Ideal (𝓞 K) | Ideal.absNorm I = n }) by ext; simp]
    exact Set.Finite.biUnion (Set.finite_Icc _ _) (fun n hn => Ideal.finite_setOf_absNorm_eq hn.1)

theorem unitLattice_span_eq_top :
    Submodule.span ℝ (unitLattice K : Set ({w : InfinitePlace K // w ≠ w₀} → ℝ)) = ⊤ := by
  refine le_antisymm le_top ?_
  -- The standard basis
  let B := Pi.basisFun ℝ {w : InfinitePlace K // w ≠ w₀}
  -- The image by log_embedding of the family of units constructed above
  let v := fun w : { w : InfinitePlace K // w ≠ w₀ } => logEmbedding K (exists_unit K w).choose
  -- To prove the result, it is enough to prove that the family `v` is linearly independent
  suffices B.det v ≠ 0 by
    rw [← isUnit_iff_ne_zero, ← is_basis_iff_det] at this
    rw [← this.2]
    exact Submodule.span_monotone (fun _ ⟨w, hw⟩ =>
      ⟨(exists_unit K w).choose, trivial, by rw [← hw]⟩)
  rw [Basis.det_apply]
  -- We use a specific lemma to prove that this determinant is nonzero
  refine det_ne_zero_of_sum_col_lt_diag (fun w => ?_)
  simp_rw [Real.norm_eq_abs, B, Basis.coePiBasisFun.toMatrix_eq_transpose, Matrix.transpose_apply]
  rw [← sub_pos, sum_congr rfl (fun x hx => abs_of_neg ?_), sum_neg_distrib, sub_neg_eq_add,
    sum_erase_eq_sub (mem_univ _), ← add_comm_sub]
  · refine add_pos_of_nonneg_of_pos ?_ ?_
    · rw [sub_nonneg]
      exact le_abs_self _
    · rw [sum_logEmbedding_component (exists_unit K w).choose]
      refine mul_pos_of_neg_of_neg ?_ ((exists_unit K w).choose_spec _ w.prop.symm)
      rw [mult]; split_ifs <;> norm_num
  · refine mul_neg_of_pos_of_neg ?_ ((exists_unit K w).choose_spec x ?_)
    · rw [mult]; split_ifs <;> norm_num
    · exact Subtype.ext_iff_val.not.mp (ne_of_mem_erase hx)

end span_top

end dirichletUnitTheorem

section statements

variable [NumberField K]

open scoped Classical
open dirichletUnitTheorem FiniteDimensional

/-- The unit rank of the number field `K`, it is equal to `card (InfinitePlace K) - 1`. -/
def rank : ℕ := Fintype.card (InfinitePlace K) - 1

instance instDiscrete_unitLattice : DiscreteTopology (unitLattice K) := by
  refine discreteTopology_of_isOpen_singleton_zero ?_
  refine isOpen_singleton_of_finite_mem_nhds 0 (s := Metric.closedBall 0 1) ?_ ?_
  · exact Metric.closedBall_mem_nhds _ (by norm_num)
  · refine Set.Finite.of_finite_image ?_ (Set.injOn_of_injective Subtype.val_injective _)
    convert unitLattice_inter_ball_finite K 1
    ext x
    refine ⟨?_, fun ⟨hx1, hx2⟩ => ⟨⟨x, hx1⟩, hx2, rfl⟩⟩
    rintro ⟨x, hx, rfl⟩
    exact ⟨Subtype.mem x, hx⟩

instance instZlattice_unitLattice : IsZlattice ℝ (unitLattice K) where
  span_top := unitLattice_span_eq_top K

protected theorem finrank_eq_rank :
    finrank ℝ ({w : InfinitePlace K // w ≠ w₀} → ℝ) = Units.rank K := by
  simp only [finrank_fintype_fun_eq_card, Fintype.card_subtype_compl,
    Fintype.card_ofSubsingleton, rank]

@[simp]
theorem unitLattice_rank :
    finrank ℤ (unitLattice K) = Units.rank K := by
  rw [← Units.finrank_eq_rank, Zlattice.rank ℝ]

/-- The linear equivalence between `unitLattice` and `(𝓞 K)ˣ ⧸ (torsion K)` as an additive
`ℤ`-module. -/
def unitLatticeEquiv : (unitLattice K) ≃ₗ[ℤ] Additive ((𝓞 K)ˣ ⧸ (torsion K)) := by
  refine AddEquiv.toIntLinearEquiv ?_
  rw [unitLattice, ← AddMonoidHom.range_eq_map (logEmbedding K)]
  refine (QuotientAddGroup.quotientKerEquivRange (logEmbedding K)).symm.trans ?_
  refine (QuotientAddGroup.quotientAddEquivOfEq ?_).trans
    (QuotientAddGroup.quotientKerEquivOfSurjective
      (MonoidHom.toAdditive (QuotientGroup.mk' (torsion K))) (fun x => ?_))
  · ext
    rw [MonoidHom.coe_toAdditive_ker, QuotientGroup.ker_mk', AddMonoidHom.mem_ker,
      logEmbedding_eq_zero_iff]
    rfl
  · refine ⟨Additive.ofMul x.out', ?_⟩
    simp only [MonoidHom.toAdditive_apply_apply, toMul_ofMul, QuotientGroup.mk'_apply,
      QuotientGroup.out_eq']
    rfl

instance : Module.Free ℤ (Additive ((𝓞 K)ˣ ⧸ (torsion K))) :=
  Module.Free.of_equiv (unitLatticeEquiv K)

instance : Module.Finite ℤ (Additive ((𝓞 K)ˣ ⧸ (torsion K))) :=
  Module.Finite.equiv (unitLatticeEquiv K)

-- Note that we prove this instance first and then deduce from it the instance
-- `Monoid.FG (𝓞 K)ˣ`, and not the other way around, due to no `Subgroup` version
-- of `Submodule.fg_of_fg_map_of_fg_inf_ker` existing.
instance : Module.Finite ℤ (Additive (𝓞 K)ˣ) := by
  rw [Module.finite_def]
  refine Submodule.fg_of_fg_map_of_fg_inf_ker
    (MonoidHom.toAdditive (QuotientGroup.mk' (torsion K))).toIntLinearMap ?_ ?_
  · rw [Submodule.map_top, LinearMap.range_eq_top.mpr
      (by exact QuotientGroup.mk'_surjective (torsion K)), ← Module.finite_def]
    infer_instance
  · rw [inf_of_le_right le_top, AddMonoidHom.coe_toIntLinearMap_ker, MonoidHom.coe_toAdditive_ker,
      QuotientGroup.ker_mk', Submodule.fg_iff_add_subgroup_fg,
      AddSubgroup.toIntSubmodule_toAddSubgroup, ← AddGroup.fg_iff_addSubgroup_fg]
    have : Finite (Subgroup.toAddSubgroup (torsion K)) := (inferInstance : Finite (torsion K))
    exact AddGroup.fg_of_finite

instance : Monoid.FG (𝓞 K)ˣ := by
  rw [Monoid.fg_iff_add_fg, ← AddGroup.fg_iff_addMonoid_fg, ← Module.Finite.iff_addGroup_fg]
  infer_instance

theorem rank_modTorsion :
    FiniteDimensional.finrank ℤ (Additive ((𝓞 K)ˣ ⧸ (torsion K))) = rank K := by
  rw [← LinearEquiv.finrank_eq (unitLatticeEquiv K), unitLattice_rank]

/-- A basis of the quotient `(𝓞 K)ˣ ⧸ (torsion K)` seen as an additive ℤ-module. -/
def basisModTorsion : Basis (Fin (rank K)) ℤ (Additive ((𝓞 K)ˣ ⧸ (torsion K))) :=
  Basis.reindex (Module.Free.chooseBasis ℤ _) (Fintype.equivOfCardEq <| by
    rw [← FiniteDimensional.finrank_eq_card_chooseBasisIndex, rank_modTorsion, Fintype.card_fin])

/-- A fundamental system of units of `K`. The units of `fundSystem` are arbitrary lifts of the
units in `basisModTorsion`. -/
def fundSystem : Fin (rank K) → (𝓞 K)ˣ :=
  -- `:)` prevents the `⧸` decaying to a quotient by `leftRel` when we unfold this later
  fun i => Quotient.out' (Additive.toMul (basisModTorsion K i) :)

/-- The exponents that appear in the unique decomposition of a unit as the product of
a root of unity and powers of the units of the fundamental system `fundSystem` (see
`exist_unique_eq_mul_prod`) are given by the representation of the unit on `basisModTorsion`. -/
theorem fun_eq_repr {x ζ : (𝓞 K)ˣ} {f : Fin (rank K) → ℤ} (hζ : ζ ∈ torsion K)
    (h : x = ζ * ∏ i, (fundSystem K i) ^ (f i)) :
    f = (basisModTorsion K).repr (Additive.ofMul ↑x) := by
  suffices Additive.ofMul ↑x = ∑ i, (f i) • (basisModTorsion K i) by
    rw [← (basisModTorsion K).repr_sum_self f, ← this]
  calc
    Additive.ofMul ↑x
    _ = ∑ i, (f i) • Additive.ofMul ↑(fundSystem K i) := by
          rw [h, QuotientGroup.mk_mul, (QuotientGroup.eq_one_iff _).mpr hζ, one_mul,
            QuotientGroup.mk_prod, ofMul_prod]; rfl
    _ = ∑ i, (f i) • (basisModTorsion K i) := by
          simp_rw [fundSystem, QuotientGroup.out_eq', ofMul_toMul]

/-- **Dirichlet Unit Theorem**. Any unit `x` of `𝓞 K` can be written uniquely as the product of
a root of unity and powers of the units of the fundamental system `fundSystem`. -/
theorem exist_unique_eq_mul_prod (x : (𝓞 K)ˣ) : ∃! ζe : torsion K × (Fin (rank K) → ℤ),
    x = ζe.1 * ∏ i, (fundSystem K i) ^ (ζe.2 i) := by
  let ζ := x * (∏ i, (fundSystem K i) ^ ((basisModTorsion K).repr (Additive.ofMul ↑x) i))⁻¹
  have h_tors : ζ ∈ torsion K := by
    rw [← QuotientGroup.eq_one_iff, QuotientGroup.mk_mul, QuotientGroup.mk_inv, ← ofMul_eq_zero,
      ofMul_mul, ofMul_inv, QuotientGroup.mk_prod, ofMul_prod]
    simp_rw [QuotientGroup.mk_zpow, ofMul_zpow, fundSystem, QuotientGroup.out_eq']
    rw [add_eq_zero_iff_eq_neg, neg_neg]
    exact ((basisModTorsion K).sum_repr (Additive.ofMul ↑x)).symm
  refine ⟨⟨⟨ζ, h_tors⟩, ((basisModTorsion K).repr (Additive.ofMul ↑x) : Fin (rank K) → ℤ)⟩, ?_, ?_⟩
  · simp only [ζ, _root_.inv_mul_cancel_right]
  · rintro ⟨⟨ζ', h_tors'⟩, η⟩ hf
    simp only [ζ, ← fun_eq_repr K h_tors' hf, Prod.mk.injEq, Subtype.mk.injEq, and_true]
    nth_rewrite 1 [hf]
    rw [_root_.mul_inv_cancel_right]

end statements

end NumberField.Units<|MERGE_RESOLUTION|>--- conflicted
+++ resolved
@@ -72,13 +72,10 @@
 variable (K)
 
 /-- The logarithmic embedding of the units (seen as an `Additive` group). -/
-def logEmbedding : Additive ((𝓞 K)ˣ) →+ ({w : InfinitePlace K // w ≠ w₀} → ℝ) where
-  toFun := fun x w => mult w.val * Real.log (w.val ↑(Additive.toMul x))
+def logEmbedding : Additive ((𝓞 K)ˣ) →+ ({w : InfinitePlace K // w ≠ w₀} → ℝ) :=
+{ toFun := fun x w => mult w.val * Real.log (w.val ↑(Additive.toMul x))
   map_zero' := by simp; rfl
-  map_add' _ _ := by
-    ext x
-    simp only [toMul_add, val_mul, map_mul, Pi.add_apply]
-    rw [Real.log_mul, mul_add] <;> simp [coe_ne_zero]
+  map_add' := fun _ _ => by simp [Real.log_mul, mul_add]; rfl }
 
 variable {K}
 
@@ -204,17 +201,11 @@
 /-- This result shows that there always exists a next term in the sequence. -/
 theorem seq_next {x : 𝓞 K} (hx : x ≠ 0) :
     ∃ y : 𝓞 K, y ≠ 0 ∧
-<<<<<<< HEAD
-      (∀ w, w ≠ w₁ → w (algebraMap _ _ y) < w (algebraMap _ _ x)) ∧
-      |Algebra.norm ℚ (algebraMap _ K y)| ≤ B := by
-  have hx' := ((map_ne_zero_iff _ (NoZeroSMulDivisors.algebraMap_injective _ K)).mpr hx)
-=======
       (∀ w, w ≠ w₁ → w y < w x) ∧
       |Algebra.norm ℚ (y : K)| ≤ B := by
   have hx' := RingOfIntegers.coe_ne_zero_iff.mpr hx
->>>>>>> a9076533
   let f : InfinitePlace K → ℝ≥0 :=
-    fun w => ⟨(w (algebraMap _ _ x)) / 2, div_nonneg (AbsoluteValue.nonneg _ _) (by norm_num)⟩
+    fun w => ⟨(w x) / 2, div_nonneg (AbsoluteValue.nonneg _ _) (by norm_num)⟩
   suffices ∀ w, w ≠ w₁ → f w ≠ 0 by
     obtain ⟨g, h_geqf, h_gprod⟩ := adjust_f K B this
     obtain ⟨y, h_ynz, h_yle⟩ := exists_ne_zero_mem_ringOfIntegers_lt (f := g)
@@ -247,14 +238,8 @@
     ⟨(seq_next K w₁ hB (seq n).prop).choose, (seq_next K w₁ hB (seq n).prop).choose_spec.1⟩
 
 /-- The terms of the sequence are nonzero. -/
-<<<<<<< HEAD
-theorem seq_ne_zero (n : ℕ) : algebraMap (𝓞 K) K (seq K w₁ hB n) ≠ 0 := by
-  refine (map_ne_zero_iff (algebraMap (𝓞 K) K) ?_).mpr (seq K w₁ hB n).prop
-  exact IsFractionRing.injective _ K
-=======
 theorem seq_ne_zero (n : ℕ) : algebraMap (𝓞 K) K (seq K w₁ hB n) ≠ 0 :=
   RingOfIntegers.coe_ne_zero_iff.mpr (seq K w₁ hB n).prop
->>>>>>> a9076533
 
 /-- The terms of the sequence have nonzero norm. -/
 theorem seq_norm_ne_zero (n : ℕ) : Algebra.norm ℤ (seq K w₁ hB n : 𝓞 K) ≠ 0 :=
