--- conflicted
+++ resolved
@@ -209,13 +209,8 @@
                 ≤ abv b ^ (Fintype.card ι : ℝ) := by
     have := normBound_pos abv bS
     have := abv.nonneg b
-<<<<<<< HEAD
-    rw [ε_eq, Algebra.smul_def, eq_intCast, mul_rpow, ← rpow_mul, div_mul_cancel, rpow_neg_one,
+    rw [ε_eq, Algebra.smul_def, eq_intCast, mul_rpow, ← rpow_mul, div_mul_cancel₀, rpow_neg_one,
       mul_left_comm, mul_inv_cancel, mul_one, rpow_natCast] <;>
-=======
-    rw [ε_eq, Algebra.smul_def, eq_intCast, mul_rpow, ← rpow_mul, div_mul_cancel₀, rpow_neg_one,
-      mul_left_comm, mul_inv_cancel, mul_one, rpow_nat_cast] <;>
->>>>>>> 8c5b9da8
       try norm_cast; omega
     · exact Iff.mpr Int.cast_nonneg this
     · linarith
