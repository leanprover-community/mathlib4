--- conflicted
+++ resolved
@@ -133,13 +133,8 @@
   suffices (natDegree (A i₁ % b - A i₀ % b) : ℝ) < b.natDegree + log ε / log (Fintype.card Fq) by
     rwa [← Real.log_lt_log_iff (Int.cast_pos.mpr (cardPowDegree.pos h')) hbε,
       cardPowDegree_nonzero _ h', cardPowDegree_nonzero _ hb, Algebra.smul_def, eq_intCast,
-<<<<<<< HEAD
-      Int.cast_pow, Int.cast_ofNat, Int.cast_pow, Int.cast_ofNat,
+      Int.cast_pow, Int.cast_natCast, Int.cast_pow, Int.cast_natCast,
       log_mul (pow_ne_zero _ q_pos'.ne') hε.ne', ← rpow_natCast, ← rpow_natCast, log_rpow q_pos',
-=======
-      Int.cast_pow, Int.cast_natCast, Int.cast_pow, Int.cast_natCast,
-      log_mul (pow_ne_zero _ q_pos'.ne') hε.ne', ← rpow_nat_cast, ← rpow_nat_cast, log_rpow q_pos',
->>>>>>> 141a2461
       log_rpow q_pos', ← lt_div_iff (log_pos one_lt_q'), add_div,
       mul_div_cancel_right₀ _ (log_pos one_lt_q').ne']
   -- And that result follows from manipulating the result from `exists_approx_polynomial_aux`
