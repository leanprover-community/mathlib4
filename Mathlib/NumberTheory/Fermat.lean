/-
Copyright (c) 2024 Moritz Firsching. All rights reserved.
Released under Apache 2.0 license as described in the file LICENSE.
Authors: Moritz Firsching
-/
<<<<<<< HEAD
import Mathlib.NumberTheory.LegendreSymbol.QuadraticReciprocity
import Mathlib.NumberTheory.LucasPrimality
=======
import Mathlib.Algebra.BigOperators.Group.Finset
import Mathlib.Algebra.Order.Ring.Basic
import Mathlib.Algebra.Order.Ring.Nat
import Mathlib.Algebra.Order.Star.Basic
import Mathlib.Data.Nat.Prime.Defs
import Mathlib.Tactic.Ring.RingNF
import Mathlib.Tactic.Linarith

>>>>>>> 62c60f4c

/-!
# Fermat numbers

The Fermat numbers are a sequence of natural numbers defined as `Nat.fermatNumber n = 2^(2^n) + 1`,
for all natural numbers `n`.

## Main theorems

- `Nat.coprime_fermatNumber_fermatNumber`: two distinct Fermat numbers are coprime.
- `Nat.pepin_primality`: For 0 < n, Fermat number Fₙ is prime if `3 ^ (2 ^ (2 ^ n - 1)) = -1 mod Fₙ`
- `fermat_primeFactors_one_lt`: For 1 < n, Prime factors the Fermat number Fₙ are of
  form `k * 2 ^ (n + 2) + 1`.
-/

namespace Nat

<<<<<<< HEAD
open Finset Nat ZMod
open scoped BigOperators
=======
open Finset
>>>>>>> 62c60f4c

/-- Fermat numbers: the `n`-th Fermat number is defined as `2^(2^n) + 1`. -/
def fermatNumber (n : ℕ) : ℕ := 2 ^ (2 ^ n) + 1

@[simp] theorem fermatNumber_zero : fermatNumber 0 = 3 := rfl
@[simp] theorem fermatNumber_one : fermatNumber 1 = 5 := rfl
@[simp] theorem fermatNumber_two : fermatNumber 2 = 17 := rfl

theorem strictMono_fermatNumber : StrictMono fermatNumber := by
  intro m n
  simp only [fermatNumber, add_lt_add_iff_right, pow_lt_pow_iff_right (one_lt_two : 1 < 2),
    imp_self]

theorem two_lt_fermatNumber (n : ℕ) : 2 < fermatNumber n := by
  cases n
  · simp
  · exact lt_of_succ_lt <| strictMono_fermatNumber <| zero_lt_succ _

theorem odd_fermatNumber (n : ℕ) : Odd (fermatNumber n) :=
  (even_pow.mpr ⟨even_two, (pow_pos two_pos n).ne'⟩).add_one

theorem fermatNumber_product (n : ℕ) : ∏ k in range n, fermatNumber k = fermatNumber n - 2 := by
  induction' n with n hn
  · rfl
  rw [prod_range_succ, hn, fermatNumber, fermatNumber, mul_comm,
    (show 2 ^ 2 ^ n + 1 - 2 = 2 ^ 2 ^ n - 1 by omega), ← sq_sub_sq]
  ring_nf
  omega

theorem fermatNumber_eq_prod_add_two (n : ℕ) :
    fermatNumber n = (∏ k in range n, fermatNumber k) + 2 := by
  rw [fermatNumber_product, Nat.sub_add_cancel]
  exact le_of_lt <| two_lt_fermatNumber _

theorem fermatNumber_succ (n : ℕ) : fermatNumber (n + 1) = (fermatNumber n - 1) ^ 2 + 1 := by
  rw [fermatNumber, pow_succ, mul_comm, pow_mul']
  rfl

theorem two_mul_fermatNumber_sub_one_sq_le_fermatNumber_sq (n : ℕ) :
    2 * (fermatNumber n - 1) ^ 2 ≤ (fermatNumber (n + 1)) ^ 2 := by
  simp only [fermatNumber, add_tsub_cancel_right]
  have : 0 ≤ 1 + 2 ^ (2 ^ n * 4) := le_add_left 0 (Nat.add 1 _)
  ring_nf
  linarith

theorem fermatNumber_eq_fermatNumber_sq_sub_two_mul_fermatNumber_sub_one_sq (n : ℕ) :
    fermatNumber (n + 2) = (fermatNumber (n + 1)) ^ 2 - 2 * (fermatNumber n - 1) ^ 2 := by
  simp only [fermatNumber, add_sub_self_right]
  rw [← add_sub_self_right (2 ^ 2 ^ (n + 2) + 1) <| 2 * 2 ^ 2 ^ (n + 1)]
  ring_nf

end Nat

open Nat

theorem Int.fermatNumber_eq_fermatNumber_sq_sub_two_mul_fermatNumber_sub_one_sq (n : ℕ) :
    (fermatNumber (n + 2) : ℤ)  = (fermatNumber (n + 1)) ^ 2 - 2 * (fermatNumber n - 1) ^ 2 := by
  rw [Nat.fermatNumber_eq_fermatNumber_sq_sub_two_mul_fermatNumber_sub_one_sq,
    Nat.cast_sub <| two_mul_fermatNumber_sub_one_sq_le_fermatNumber_sq n]
  simp only [fermatNumber, push_cast, add_tsub_cancel_right]

namespace Nat

open Finset
/--
**Goldbach's theorem** : no two distinct Fermat numbers share a common factor greater than one.

From a letter to Euler, see page 37 in [juskevic2022].
-/
theorem coprime_fermatNumber_fermatNumber {k n : ℕ} (h : k ≠ n) :
    Coprime (fermatNumber n) (fermatNumber k) := by
  wlog hkn : k < n
  · simpa only [coprime_comm] using this h.symm (by omega)
  let m := (fermatNumber n).gcd (fermatNumber k)
  have h_n : m ∣ fermatNumber n := (fermatNumber n).gcd_dvd_left (fermatNumber k)
  have h_m : m ∣ 2 := (Nat.dvd_add_right <| (gcd_dvd_right _ _).trans <| dvd_prod_of_mem _
    <| mem_range.mpr hkn).mp <| fermatNumber_eq_prod_add_two _ ▸ h_n
  refine ((dvd_prime prime_two).mp h_m).elim id (fun h_two ↦ ?_)
  exact ((odd_fermatNumber _).not_two_dvd_nat (h_two ▸ h_n)).elim

<<<<<<< HEAD
/-- Prime `a ^ n + 1` implies `n` is a power of two (**Fermat primes**). -/
theorem pow_of_pow_add_prime {a n : ℕ} (ha : 1 < a) (hn : n ≠ 0) (hP : (a ^ n + 1).Prime) :
    ∃ m : ℕ, n = 2 ^ m := by
  obtain ⟨k, m, hm, rfl⟩ := exists_eq_two_pow_mul_odd hn
  rw [pow_mul] at hP
  use k
  replace ha : 1 < a ^ 2 ^ k := one_lt_pow (pow_ne_zero k two_ne_zero) ha
  let h := hm.nat_add_dvd_pow_add_pow (a ^ 2 ^ k) 1
  rw [one_pow, hP.dvd_iff_eq (Nat.lt_add_right 1 ha).ne', add_left_inj, pow_eq_self_iff ha] at h
  rw [h, mul_one]

/-- `Fₙ = 2^(2^n)+1` is prime if `3^(2^(2^n-1)) = -1 mod Fₙ` (**Pépin's test**). -/
lemma pepin_primality (n : ℕ) (h : 3 ^ (2 ^ (2 ^ n - 1)) = (-1 : ZMod (fermatNumber n))) :
    (fermatNumber n).Prime := by
  have := Fact.mk (two_lt_fermatNumber n)
  have key : 2 ^ n = 2 ^ n - 1 + 1 := (Nat.sub_add_cancel Nat.one_le_two_pow).symm
  apply lucas_primality (p := 2 ^ (2 ^ n) + 1) (a := 3)
  · rw [Nat.add_sub_cancel, key, pow_succ, pow_mul, ← pow_succ, ← key, h, neg_one_sq]
  · intro p hp1 hp2
    rw [Nat.add_sub_cancel, (Nat.prime_dvd_prime_iff_eq hp1 prime_two).mp (hp1.dvd_of_dvd_pow hp2),
        key, pow_succ, Nat.mul_div_cancel _ two_pos, ← pow_succ, ← key, h]
    exact neg_one_ne_one

/-- `Fₙ = 2^(2^n)+1` is prime if `3^((Fₙ - 1)/2) = -1 mod Fₙ` (**Pépin's test**). -/
lemma pepin_primality' (n : ℕ) (h : 3 ^ ((fermatNumber n - 1) / 2) = (-1 : ZMod (fermatNumber n))) :
    (fermatNumber n).Prime := by
  apply pepin_primality
  rw [← h]
  congr
  rw [fermatNumber, add_tsub_cancel_right, Nat.pow_div Nat.one_le_two_pow Nat.zero_lt_two]


/-- Prime factors of `a ^ (2 ^ n) + 1` are of form `k * 2 ^ (n + 1) + 1`. -/
lemma pow_pow_add_primeFactors_one_lt {a n p : ℕ} (hp : p.Prime) (hp2 : p ≠ 2)
    (hpdvd : p ∣ a ^ (2 ^ n) + 1) :
    ∃ k, p = k * 2 ^ (n + 1) + 1 := by
  have : Fact (2 < p) := Fact.mk (lt_of_le_of_ne hp.two_le hp2.symm)
  have : Fact p.Prime := Fact.mk hp
  have ha1 : (a : ZMod p) ^ (2 ^ n) = -1 := by
    rw [eq_neg_iff_add_eq_zero]
    exact_mod_cast (natCast_zmod_eq_zero_iff_dvd (a ^ (2 ^ n) + 1) p).mpr hpdvd
  have ha0 : (a : ZMod p) ≠ 0 := by
    intro h
    rw [h, zero_pow (pow_ne_zero n two_ne_zero), zero_eq_neg] at ha1
    exact one_ne_zero ha1
  have ha : orderOf (a : ZMod p) = 2 ^ (n + 1) := by
    apply orderOf_eq_prime_pow
    · rw [ha1]
      exact neg_one_ne_one
    · rw [pow_succ, pow_mul, ha1, neg_one_sq]
  simpa [ha, dvd_def, Nat.sub_eq_iff_eq_add hp.one_le, mul_comm] using orderOf_dvd_card_sub_one ha0

-- Prime factors of `Fₙ = 2 ^ (2 ^ n) + 1`, `1 < n`, are of form `k * 2 ^ (n + 2) + 1`. -/
lemma fermat_primeFactors_one_lt (n p : ℕ) (hn : 1 < n) (hp : p.Prime)
    (hpdvd : p ∣ fermatNumber n) :
    ∃ k, p = k * 2 ^ (n + 2) + 1 := by
  have : Fact p.Prime := Fact.mk hp
  have hp2 : p ≠ 2 := by
    exact ((even_pow.mpr ⟨even_two, pow_ne_zero n two_ne_zero⟩).add_one).ne_two_of_dvd_nat hpdvd
  have hp8 : p % 8 = 1 := by
    obtain ⟨k, rfl⟩ := pow_pow_add_primeFactors_one_lt hp hp2 hpdvd
    obtain ⟨n, rfl⟩ := Nat.exists_eq_add_of_le' hn
    rw [add_assoc, pow_add, ← mul_assoc, ← mod_add_mod, mul_mod]
    norm_num
  obtain ⟨a, ha⟩ := (exists_sq_eq_two_iff hp2).mpr (Or.inl hp8)
  suffices h : p ∣ a.val ^ (2 ^ (n + 1)) + 1 by
    exact pow_pow_add_primeFactors_one_lt hp hp2 h
  rw [fermatNumber] at hpdvd
  rw [← natCast_zmod_eq_zero_iff_dvd, Nat.cast_add _ 1, Nat.cast_one, Nat.cast_pow] at hpdvd ⊢
  rwa [natCast_val, ZMod.cast_id, pow_succ', pow_mul, sq, ← ha]


-- TODO: move to NumberTheory.Mersenne, once we have that.
/-!
# Primality of Mersenne numbers `Mₙ = a ^ n - 1`
-/

/-- Prime `a ^ n - 1` implies `a = 2` and prime `n`. -/
theorem prime_of_pow_sub_one_prime {a n : ℕ} (hn1 : n ≠ 1) (hP : (a ^ n - 1).Prime) :
    a = 2 ∧ n.Prime := by
  have han1 : 1 < a ^ n := tsub_pos_iff_lt.mp hP.pos
  have hn0 : n ≠ 0 := fun h ↦ (h ▸ han1).ne' rfl
  have ha1 : 1 < a := (Nat.one_lt_pow_iff hn0).mp han1
  have ha0 : 0 < a := one_pos.trans ha1
  have ha2 : a = 2 := by
    contrapose! hn1
    let h := nat_sub_dvd_pow_sub_pow a 1 n
    rw [one_pow, hP.dvd_iff_eq (mt (Nat.sub_eq_iff_eq_add ha1.le).mp hn1), eq_comm] at h
    exact (pow_eq_self_iff ha1).mp (Nat.sub_one_cancel ha0 (pow_pos ha0 n) h).symm
  subst ha2
  refine ⟨rfl, Nat.prime_def_lt''.mpr ⟨(two_le_iff n).mpr ⟨hn0, hn1⟩, fun d hdn ↦ ?_⟩⟩
  have hinj : ∀ x y, 2 ^ x - 1 = 2 ^ y - 1 → x = y :=
    fun x y h ↦ Nat.pow_right_injective le_rfl (sub_one_cancel (pow_pos ha0 x) (pow_pos ha0 y) h)
  let h := nat_sub_dvd_pow_sub_pow (2 ^ d) 1 (n / d)
  rw [one_pow, ← pow_mul, Nat.mul_div_cancel' hdn] at h
  exact (hP.eq_one_or_self_of_dvd (2 ^ d - 1) h).imp (hinj d 1) (hinj d n)

=======
>>>>>>> 62c60f4c
end Nat<|MERGE_RESOLUTION|>--- conflicted
+++ resolved
@@ -3,10 +3,8 @@
 Released under Apache 2.0 license as described in the file LICENSE.
 Authors: Moritz Firsching
 -/
-<<<<<<< HEAD
 import Mathlib.NumberTheory.LegendreSymbol.QuadraticReciprocity
 import Mathlib.NumberTheory.LucasPrimality
-=======
 import Mathlib.Algebra.BigOperators.Group.Finset
 import Mathlib.Algebra.Order.Ring.Basic
 import Mathlib.Algebra.Order.Ring.Nat
@@ -15,8 +13,6 @@
 import Mathlib.Tactic.Ring.RingNF
 import Mathlib.Tactic.Linarith
 
->>>>>>> 62c60f4c
-
 /-!
 # Fermat numbers
 
@@ -33,12 +29,8 @@
 
 namespace Nat
 
-<<<<<<< HEAD
 open Finset Nat ZMod
 open scoped BigOperators
-=======
-open Finset
->>>>>>> 62c60f4c
 
 /-- Fermat numbers: the `n`-th Fermat number is defined as `2^(2^n) + 1`. -/
 def fermatNumber (n : ℕ) : ℕ := 2 ^ (2 ^ n) + 1
@@ -119,7 +111,6 @@
   refine ((dvd_prime prime_two).mp h_m).elim id (fun h_two ↦ ?_)
   exact ((odd_fermatNumber _).not_two_dvd_nat (h_two ▸ h_n)).elim
 
-<<<<<<< HEAD
 /-- Prime `a ^ n + 1` implies `n` is a power of two (**Fermat primes**). -/
 theorem pow_of_pow_add_prime {a n : ℕ} (ha : 1 < a) (hn : n ≠ 0) (hP : (a ^ n + 1).Prime) :
     ∃ m : ℕ, n = 2 ^ m := by
@@ -217,6 +208,4 @@
   rw [one_pow, ← pow_mul, Nat.mul_div_cancel' hdn] at h
   exact (hP.eq_one_or_self_of_dvd (2 ^ d - 1) h).imp (hinj d 1) (hinj d n)
 
-=======
->>>>>>> 62c60f4c
 end Nat