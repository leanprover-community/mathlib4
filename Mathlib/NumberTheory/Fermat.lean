/-
Copyright (c) 2024 Moritz Firsching. All rights reserved.
Released under Apache 2.0 license as described in the file LICENSE.
Authors: Moritz Firsching
-/
import Mathlib.Algebra.BigOperators.Group.Finset
import Mathlib.Algebra.Order.Ring.Basic
import Mathlib.Algebra.Order.Star.Basic
import Mathlib.Data.Nat.Prime.Defs
import Mathlib.Tactic.Ring.RingNF

/-!
# Fermat numbers

The Fermat numbers are a sequence of natural numbers defined as `Nat.fermatNumber n = 2^(2^n) + 1`,
for all natural numbers `n`.

## Main theorems

- `Nat.coprime_fermatNumber_fermatNumber`: two distinct Fermat numbers are coprime.
-/

namespace Nat

open Finset
open scoped BigOperators

/-- Fermat numbers: the `n`-th Fermat number is defined as `2^(2^n) + 1`. -/
def fermatNumber (n : ℕ) : ℕ := 2 ^ (2 ^ n) + 1

@[simp] theorem fermatNumber_zero : fermatNumber 0 = 3 := rfl
@[simp] theorem fermatNumber_one : fermatNumber 1 = 5 := rfl
@[simp] theorem fermatNumber_two : fermatNumber 2 = 17 := rfl

theorem strictMono_fermatNumber : StrictMono fermatNumber := by
  intro m n
  simp only [fermatNumber, add_lt_add_iff_right, pow_lt_pow_iff_right (one_lt_two : 1 < 2),
    imp_self]

theorem two_lt_fermatNumber (n : ℕ) : 2 < fermatNumber n := by
  cases n
  · simp
  · exact lt_of_succ_lt <| strictMono_fermatNumber <| zero_lt_succ _

theorem odd_fermatNumber (n : ℕ) : Odd (fermatNumber n) :=
  (even_pow.mpr ⟨even_two, (pow_pos two_pos n).ne'⟩).add_one

theorem fermatNumber_product (n : ℕ) : ∏ k in range n, fermatNumber k = fermatNumber n - 2 := by
  induction' n with n hn
  · rfl
  rw [prod_range_succ, hn, fermatNumber, fermatNumber, mul_comm,
    (show 2 ^ 2 ^ n + 1 - 2 = 2 ^ 2 ^ n - 1 by omega), ← sq_sub_sq]
  ring_nf
  omega

theorem fermatNumber_eq_prod_add_two (n : ℕ) :
    fermatNumber n = (∏ k in range n, fermatNumber k) + 2 := by
  rw [fermatNumber_product, Nat.sub_add_cancel]
  exact le_of_lt <| two_lt_fermatNumber _

<<<<<<< HEAD
theorem fermat_succ_succ (n : ℕ) :
    fermatNumber (n + 2) = (fermatNumber (n + 1)) ^ 2 - 2 * (fermatNumber n - 1) ^ 2 := by
  simp only [fermatNumber, add_sub_self_right]
  rw [← add_sub_self_right (2 ^ 2 ^ (n + 2) + 1) <| 2 * 2 ^ 2 ^ (n + 1)]
  ring_nf
=======
theorem fermatNumber_succ (n : ℕ) : fermatNumber (n + 1) = (fermatNumber n - 1) ^ 2 + 1 := by
  rw [fermatNumber, pow_succ, mul_comm, Nat.pow_mul']
  rfl
>>>>>>> 91529560

/--
**Goldbach's theorem** : no two distinct Fermat numbers share a common factor greater than one.

From a letter to Euler, see page 37 in [juskevic2022].
-/
theorem coprime_fermatNumber_fermatNumber {k n : ℕ} (h : k ≠ n) :
    Coprime (fermatNumber n) (fermatNumber k) := by
  wlog hkn : k < n
  · simpa only [coprime_comm] using this h.symm (by omega)
  let m := (fermatNumber n).gcd (fermatNumber k)
  have h_n : m ∣ fermatNumber n := (fermatNumber n).gcd_dvd_left (fermatNumber k)
  have h_m : m ∣ 2 := (Nat.dvd_add_right <| (gcd_dvd_right _ _).trans <| dvd_prod_of_mem _
    <| mem_range.mpr hkn).mp <| fermatNumber_eq_prod_add_two _ ▸ h_n
  refine ((dvd_prime prime_two).mp h_m).elim id (fun h_two ↦ ?_)
  exact ((odd_fermatNumber _).not_two_dvd_nat (h_two ▸ h_n)).elim

  end Nat<|MERGE_RESOLUTION|>--- conflicted
+++ resolved
@@ -58,17 +58,15 @@
   rw [fermatNumber_product, Nat.sub_add_cancel]
   exact le_of_lt <| two_lt_fermatNumber _
 
-<<<<<<< HEAD
+theorem fermatNumber_succ (n : ℕ) : fermatNumber (n + 1) = (fermatNumber n - 1) ^ 2 + 1 := by
+  rw [fermatNumber, pow_succ, mul_comm, Nat.pow_mul']
+  rfl
+  
 theorem fermat_succ_succ (n : ℕ) :
     fermatNumber (n + 2) = (fermatNumber (n + 1)) ^ 2 - 2 * (fermatNumber n - 1) ^ 2 := by
   simp only [fermatNumber, add_sub_self_right]
   rw [← add_sub_self_right (2 ^ 2 ^ (n + 2) + 1) <| 2 * 2 ^ 2 ^ (n + 1)]
   ring_nf
-=======
-theorem fermatNumber_succ (n : ℕ) : fermatNumber (n + 1) = (fermatNumber n - 1) ^ 2 + 1 := by
-  rw [fermatNumber, pow_succ, mul_comm, Nat.pow_mul']
-  rfl
->>>>>>> 91529560
 
 /--
 **Goldbach's theorem** : no two distinct Fermat numbers share a common factor greater than one.
