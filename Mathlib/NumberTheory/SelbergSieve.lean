--- conflicted
+++ resolved
@@ -18,31 +18,11 @@
 minor notational difference is that we write $\nu(n)$ in place of $\frac{\omega(n)}{n}$.
 
 ## Results
-<<<<<<< HEAD
- * `siftedSum_le_mainSum_errSum_of_UpperBoundSieve` - Every upper bound sieve gives an upper bound
- on the size of the sifted set in terms of `mainSum` and `errSum`
- * `upperMoebius_of_lambda_sq` - Lambda squared weights produce upper bound sieves
- * `lambdaSquared_mainSum_eq_diag_quad_form` - The main sum of a Λ² sieve has a nice diagonalisation
-
-## Notation
-The `SelbergSieve.Notation` namespace includes common shorthand for the variables included in the
-`SelbergSieve` structure.
- * `A` for `support`
- * `𝒜 d` for `multSum d` - the combined weight of the elements of `A` that are divisible by `d`
- * `P` for `prodPrimes`
- * `a` for `weights`
- * `X` for `totalMass`
- * `ν` for `nu`
- * `y` for `level`
- * `R d` for `rem d`
- * `g d` for `selbergTerms d`
- * `γ d` for `selbergWeights d` - the weights associated with Selberg's lambda squared sieve.
-=======
+
 * `siftedSum_le_mainSum_errSum_of_UpperBoundSieve` - Every upper bound sieve gives an upper bound
   on the size of the sifted set in terms of `mainSum` and `errSum`
  * `upperMoebius_of_lambda_sq` - Lambda squared weights produce upper bound sieves
  * `lambdaSquared_mainSum_eq_diag_quad_form` - The main sum of a Λ² sieve has a nice diagonalisation
->>>>>>> 470af56f
 
 ## References
 
@@ -117,18 +97,9 @@
 namespace BoundingSieve
 open SelbergSieve
 
-<<<<<<< HEAD
-end Notation
-open Notation
-
-section Lemmas
-
-variable [s : BoundingSieve]
-=======
 theorem one_le_y {s : SelbergSieve} : 1 ≤ s.level := s.one_le_level
 
 variable {s : BoundingSieve}
->>>>>>> 470af56f
 
 /-! Lemmas about $P$. -/
 
@@ -450,293 +421,51 @@
 
 end QuadForm
 
-<<<<<<< HEAD
-
-end Lemmas
-
-section LambdaSquared
-/-- We consider a special class of upper bound sieves called the Λ² sieve. This class is
-  parameterised by a sequence of real numbers. We will later choose a set of weights that minimises
-  the main term, under a constraint that lets us control the error term. -/
-def lambdaSquared (weights : ℕ → ℝ) : ℕ → ℝ := fun d =>
-  ∑ d1 ∈ d.divisors, ∑ d2 ∈ d.divisors, if d = Nat.lcm d1 d2 then weights d1 * weights d2 else 0
-
-private theorem lambdaSquared_eq_zero_of_not_le_height_aux {w : ℕ → ℝ} {height : ℝ}
-    (hw : ∀ (d : ℕ), ¬d ^ 2 ≤ height → w d = 0) {d : ℕ} (hd : ¬↑d ≤ height) (d1 : ℕ) (d2 : ℕ)
-    (h : d = Nat.lcm d1 d2) (hle : d1 ≤ d2) :
-    w d1 * w d2 = 0 := by
-  rw [hw d2]
-  · ring
-  by_contra hyp; apply hd
-  apply le_trans _ hyp
-  norm_cast
-  calc _ ≤ d1.lcm d2 := by rw [h]
-      _ ≤ d1 * d2 := Nat.lcm_le_mul _ _
-      _ ≤ _       := ?_
-  · rw [sq]; gcongr
-
-theorem lambdaSquared_eq_zero_of_not_le_height (w : ℕ → ℝ) (height : ℝ)
-    (hw : ∀ d : ℕ, ¬d ^ 2 ≤ height → w d = 0) (d : ℕ) (hd : ¬d ≤ height) :
-    lambdaSquared w d = 0 := by
-  dsimp only [lambdaSquared]
-  by_cases hheight : 0 ≤ height
-  swap
-  · push_neg at hd hheight
-    have : ∀ d' : ℕ, w d' = 0 := by
-      intro d'; apply hw
-      have : (0:ℝ) ≤ (d') ^ 2 := by norm_num
-      linarith
-    apply sum_eq_zero; intro d1 _
-    apply sum_eq_zero; intro d2 _
-    rw [this d1, this d2]
-    simp only [ite_self, eq_self_iff_true, MulZeroClass.mul_zero]
-  apply sum_eq_zero; intro d1 _; apply sum_eq_zero; intro d2 _
-  split_ifs with h
-  swap
-  · rfl
-  rcases Nat.le_or_le d1 d2 with hle | hle
-  · apply lambdaSquared_eq_zero_of_not_le_height_aux hw hd d1 d2 h hle
-  · rw [mul_comm]
-    apply lambdaSquared_eq_zero_of_not_le_height_aux hw hd d2 d1 (Nat.lcm_comm d1 d2 ▸ h) hle
-
-private theorem conv_lambda_sq_larger_sum (f : ℕ → ℕ → ℕ → ℝ) (n : ℕ) :
-    (∑ d ∈ n.divisors,
-        ∑ d1 ∈ d.divisors,
-          ∑ d2 ∈ d.divisors, if d = Nat.lcm d1 d2 then f d1 d2 d else 0) =
-      ∑ d ∈ n.divisors,
-        ∑ d1 ∈ n.divisors,
-          ∑ d2 ∈ n.divisors, if d = Nat.lcm d1 d2 then f d1 d2 d else 0 := by
-  apply sum_congr rfl; intro d hd
-  rw [mem_divisors] at hd
-  simp_rw [←Nat.divisors_filter_dvd_of_dvd hd.2 hd.1, sum_filter, ite_sum_zero, ← ite_and]
-  congr with d1
-  congr with d2
-  congr
-  simp +contextual [← and_assoc, eq_iff_iff, and_iff_right_iff_imp,
-    Nat.dvd_lcm_left, Nat.dvd_lcm_right]
-
-theorem upperMoebius_lambdaSquared (weights : ℕ → ℝ) (hw : weights 1 = 1) :
-    IsUpperMoebius <| lambdaSquared weights := by
-  dsimp [IsUpperMoebius, lambdaSquared]
-  intro n
-  have h_sq :
-    (∑ d ∈ n.divisors, ∑ d1 ∈ d.divisors, ∑ d2 ∈ d.divisors,
-      if d = Nat.lcm d1 d2 then weights d1 * weights d2 else 0) =
-      (∑ d ∈ n.divisors, weights d) ^ 2 := by
-    rw [sq, mul_sum, conv_lambda_sq_larger_sum _ n, sum_comm]
-    apply sum_congr rfl; intro d1 hd1
-    rw [sum_mul, sum_comm]
-    apply sum_congr rfl; intro d2 hd2
-    rw [sum_ite_eq_of_mem']
-    ring
-    rw [mem_divisors, Nat.lcm_dvd_iff]
-    exact ⟨⟨dvd_of_mem_divisors hd1, dvd_of_mem_divisors hd2⟩, (mem_divisors.mp hd1).2⟩
-  rw [h_sq]
-  split_ifs with hn
-  · rw [hn]; simp [hw]
-  · apply sq_nonneg
-
-end LambdaSquared
-
-section SelbergTerms
-
-variable [s : BoundingSieve]
-
-/-- These are the terms that appear in the sum `S` in the main term of the fundamental theorem.
-
-$S = ∑_{l|P, l≤\sqrt{y}} g(l)$ -/
-def selbergTerms : ArithmeticFunction ℝ :=
-  nu.pmul (.prodPrimeFactors fun p =>  1 / (1 - ν p))
-
-@[inherit_doc selbergTerms]
-scoped [SelbergSieve.Notation] notation3 "g" => selbergTerms
-
-theorem selbergTerms_apply (d : ℕ) :
-    g d = ν d * ∏ p ∈ d.primeFactors, 1 / (1 - ν p) := by
-  unfold selbergTerms
-  by_cases h : d=0
-  · rw [h]; simp
-  rw [ArithmeticFunction.pmul_apply, ArithmeticFunction.prodPrimeFactors_apply h]
-
-/-! Now follow some important identities involving `g` -/
-
-theorem selbergTerms_pos (l : ℕ) (hl : l ∣ P) : 0 < g l := by
-  rw [selbergTerms_apply]
-  apply mul_pos <| nu_pos_of_dvd_prodPrimes hl
-  apply prod_pos
-  intro p hp
-  rw [one_div_pos]
-  have hp_prime : p.Prime := prime_of_mem_primeFactors hp
-  have hp_dvd : p ∣ P := (Nat.dvd_of_mem_primeFactors hp).trans hl
-  linarith only [nu_lt_one_of_prime p hp_prime hp_dvd]
-
-theorem selbergTerms_isMultiplicative : ArithmeticFunction.IsMultiplicative g := by
-  unfold selbergTerms
-  arith_mult
-
-theorem one_div_selbergTerms_eq_conv_moebius_nu (l : ℕ) (hl : Squarefree l)
-    (hnu_nonzero : ν l ≠ 0) :
-    1 / g l = ∑ ⟨d, e⟩ ∈ l.divisorsAntidiagonal, (μ d) * (ν e)⁻¹ :=
-  by
-  simp only [selbergTerms_apply, one_div, mul_inv, inv_div, inv_inv, Finset.prod_congr,
-    Finset.prod_inv_distrib, (nu_mult).prodPrimeFactors_one_sub_of_squarefree _ hl, mul_sum]
-  apply symm
-  rw [← Nat.sum_divisorsAntidiagonal fun i _ : ℕ => (ν l)⁻¹ * (↑(μ i) * ν i)]
-  apply sum_congr rfl; intro ⟨d, e⟩ hd
-  simp only [mem_divisorsAntidiagonal, ne_eq] at hd
-  obtain ⟨rfl, _⟩ := hd
-  have : ν e ≠ 0 := by
-    revert hnu_nonzero; contrapose!
-    exact nu_mult.eq_zero_of_squarefree_of_dvd_eq_zero hl (Nat.dvd_mul_left e d)
-  simp only [squarefree_mul_iff] at hl ⊢
-  field_simp
-  rw [nu_mult.map_mul_of_coprime hl.1, mul_comm (ν d)]
-  ring
-
-theorem nu_eq_conv_one_div_selbergTerms (d : ℕ) (hdP : d ∣ P) :
-    (ν d)⁻¹ = ∑ l ∈ divisors P, if l ∣ d then 1 / g l else 0 := by
-  apply symm
-  rw [←sum_filter, Nat.divisors_filter_dvd_of_dvd prodPrimes_ne_zero hdP]
-  have hd_pos : 0 < d := Nat.pos_of_ne_zero <| ne_zero_of_dvd_ne_zero prodPrimes_ne_zero hdP
-  revert hdP; revert d
-  apply (ArithmeticFunction.sum_eq_iff_sum_mul_moebius_eq_on _ (fun _ _ => Nat.dvd_trans)).mpr
-  intro l _ hlP
-  apply symm
-  exact one_div_selbergTerms_eq_conv_moebius_nu l
-    (Squarefree.squarefree_of_dvd hlP prodPrimes_squarefree)
-    (ne_of_gt <| nu_pos_of_dvd_prodPrimes hlP)
-
-theorem conv_selbergTerms_eq_selbergTerms_mul_nu_inv {d : ℕ} (hd : d ∣ P) :
-    (∑ l ∈ divisors P, if l ∣ d then g l else 0) = g d * (ν d)⁻¹ := by
-  calc
-    (∑ l ∈ divisors P, if l ∣ d then g l else 0) =
-        ∑ l ∈ divisors P, if l ∣ d then g (d / l) else 0 := by
-      simp_rw [← sum_filter, Nat.divisors_filter_dvd_of_dvd prodPrimes_ne_zero hd,
-        sum_div_divisors d g]
-    _ = g d * ∑ l ∈ divisors P, if l ∣ d then 1 / g l else 0 := by
-      simp_rw [← sum_filter, mul_sum]; apply sum_congr rfl; intro l hl
-      simp only [mem_filter, mem_divisors, ne_eq] at hl
-      rw [selbergTerms_isMultiplicative.map_div_of_coprime hl.2]
-      · ring
-      · apply coprime_of_squarefree_mul <|
-          (Nat.div_mul_cancel hl.2).symm ▸ (squarefree_of_dvd_prodPrimes hd)
-      · exact (selbergTerms_pos _ hl.1.1).ne.symm
-    _ = g d * (ν d)⁻¹ := by rw [← nu_eq_conv_one_div_selbergTerms d hd]
-
-end SelbergTerms
-
-section QuadForm
-
-variable [s : BoundingSieve]
-
-/-! The main sum we get from Λ² coefficients is a quadratic form. We will later choose weights that
-  minimise this form. -/
-theorem lambdaSquared_mainSum_eq_quad_form (w : ℕ → ℝ) :
-    mainSum (lambdaSquared w) =
-      ∑ d1 ∈ divisors P, ∑ d2 ∈ divisors P,
-        ν d1 * w d1 * ν d2 * w d2 * (ν (d1.gcd d2))⁻¹ := by
-  calc mainSum (lambdaSquared w)
-      = ∑ d ∈ divisors P, ∑ d1 ∈ divisors d, ∑ d2 ∈ divisors d,
-          if d = d1.lcm d2 then w d1 * w d2 * ν d else 0 := ?caseA
-    _ = ∑ d ∈ divisors P, ∑ d1 ∈ divisors P, ∑ d2 ∈ divisors P,
-          if d = d1.lcm d2 then w d1 * w d2 * ν d else 0 := by apply conv_lambda_sq_larger_sum
-    _ = ∑ d1 ∈ divisors P, ∑ d2 ∈ divisors P,
-          ν d1 * w d1 * ν d2 * w d2 * (ν (d1.gcd d2))⁻¹ := ?caseB
-  case caseA =>
-    dsimp only [mainSum, lambdaSquared]
-    rw [sum_congr rfl]; intro d _
-    rw [sum_mul, sum_congr rfl]; intro d1 _
-    rw [sum_mul, sum_congr rfl]; intro d2 _
-    rw [ite_zero_mul]
-  case caseB =>
-    rw [sum_comm, sum_congr rfl]; intro d1 hd1
-    rw [sum_comm, sum_congr rfl]; intro d2 hd2
-    have h : d1.lcm d2 ∣ P := Nat.lcm_dvd_iff.mpr ⟨dvd_of_mem_divisors hd1, dvd_of_mem_divisors hd2⟩
-    rw [sum_ite_eq_of_mem' (divisors P) (d1.lcm d2) _ (mem_divisors.mpr ⟨h, prodPrimes_ne_zero⟩ ),
-      nu_mult.map_lcm]
-    · ring
-    refine _root_.ne_of_gt (nu_pos_of_dvd_prodPrimes ?_)
-    trans d1
-    · exact Nat.gcd_dvd_left d1 d2
-    · exact dvd_of_mem_divisors hd1
-
-/-! The previous quadratic form can be diagonalised with eigenvalues given by `1/g` -/
-theorem lambdaSquared_mainSum_eq_diag_quad_form  (w : ℕ → ℝ) :
-    mainSum (lambdaSquared w) =
-      ∑ l ∈ divisors P,
-        1 / g l * (∑ d ∈ divisors P, if l ∣ d then ν d * w d else 0) ^ 2 := by
-  calc mainSum (lambdaSquared w) =
-    ∑ d1 ∈ divisors P, ∑ d2 ∈ divisors P, (∑ l ∈ divisors P,
-          if l ∣ d1.gcd d2 then 1 / g l * (ν d1 * w d1) * (ν d2 * w d2) else 0) := ?caseA
-    _ = ∑ l ∈ divisors P, ∑ d1 ∈ divisors P, ∑ d2 ∈ divisors P,
-        if l ∣ Nat.gcd d1 d2 then 1 / g l * (ν d1 * w d1) * (ν d2 * w d2) else 0 := ?caseB
-    _ = ∑ l ∈ divisors P,
-        1 / g l * (∑ d ∈ divisors P, if l ∣ d then ν d * w d else 0) ^ 2 := ?caseC
-  case caseA =>
-    rw [lambdaSquared_mainSum_eq_quad_form w]
-    apply sum_congr rfl; intro d1 hd1; apply sum_congr rfl; intro d2 _
-    have hgcd_dvd: d1.gcd d2 ∣ P := (Nat.gcd_dvd_left d1 d2).trans (dvd_of_mem_divisors hd1)
-    simp_rw [nu_eq_conv_one_div_selbergTerms _ hgcd_dvd, ← sum_filter, mul_sum]
-    congr with l
-    ring
-  case caseB =>
-    apply symm; rw [sum_comm, sum_congr rfl]; intro d1 _; rw [sum_comm];
-  case caseC =>
-    congr with l
-    simp_rw [← sum_filter, sq, sum_mul, mul_sum, sum_filter, ite_sum_zero, ← ite_and, dvd_gcd_iff]
-    congr with d1
-    congr with d2
-    congr 1
-    ring
-
-end QuadForm
+end BoundingSieve
+
+namespace SelbergSieve
 
 section Selberg
 
-variable [s : SelbergSieve]
+variable {s : SelbergSieve}
 
 /-- The sum that appears in the main term of the fundamental theorem -/
 @[simp]
 def selbergBoundingSum : ℝ :=
-  ∑ l ∈ divisors P, if l ^ 2 ≤ y then g l else 0
-
-scoped [SelbergSieve.Notation] notation3 "S" => selbergBoundingSum
+  ∑ l ∈ divisors s.prodPrimes, if l ^ 2 ≤ s.level then s.selbergTerms l else 0
 
 lemma selbergBoundingSum_def :
-  S = ∑ l ∈ divisors P, if l ^ 2 ≤ y then g l else 0 := rfl
+  s.selbergBoundingSum =
+    ∑ l ∈ divisors s.prodPrimes, if l ^ 2 ≤ s.level then s.selbergTerms l else 0 := rfl
 
 theorem selbergBoundingSum_pos :
-    0 < S := by
+    0 < s.selbergBoundingSum := by
   dsimp only [selbergBoundingSum]
   rw [← sum_filter]
   apply sum_pos;
   · intro l hl
     rw [mem_filter, mem_divisors] at hl
-    · apply selbergTerms_pos _ (hl.1.1)
+    · apply s.selbergTerms_pos _ (hl.1.1)
   · simp_rw [Finset.Nonempty, mem_filter]; use 1
     constructor
-    · apply one_mem_divisors.mpr prodPrimes_ne_zero
+    · apply one_mem_divisors.mpr s.prodPrimes_ne_zero
     rw [cast_one, one_pow]
     exact s.one_le_level
 
 /-- The weights associated with Selberg's Lambda squared sieve. These weights are optimal amoung
-  all sets of weights supported on `d ≤ √y`. -/
+  all sets of weights supported on `d ≤ √level`. -/
 def selbergWeights : ℕ → ℝ := fun d =>
-  if d ∣ P then
-    (ν d)⁻¹ * g d * μ d * S⁻¹ *
-      ∑ m ∈ divisors P, if (d * m) ^ 2 ≤ y ∧ m.Coprime d then g m else 0
+  if d ∣ s.prodPrimes then
+    (s.nu d)⁻¹ * s.selbergTerms d * μ d * s.selbergBoundingSum⁻¹ * ∑ m ∈ divisors s.prodPrimes,
+      if (d * m) ^ 2 ≤ s.level ∧ m.Coprime d then s.selbergTerms m else 0
   else 0
 
--- This notation traditionally uses λ, which is unavailable in lean
-@[inherit_doc SelbergSieve.selbergWeights]
-scoped [SelbergSieve.Notation] notation3 "γ" => SelbergSieve.selbergWeights
-
-theorem selbergWeights_eq_zero_of_not_dvd {d : ℕ} (hd : ¬ d ∣ P) :
-    γ d = 0 := by
+theorem selbergWeights_eq_zero_of_not_dvd {d : ℕ} (hd : ¬ d ∣ s.prodPrimes) :
+    s.selbergWeights d = 0 := by
   rw [selbergWeights, if_neg hd]
 
-theorem selbergWeights_eq_zero (d : ℕ) (hd : ¬d ^ 2 ≤ y) :
-    γ d = 0 := by
+theorem selbergWeights_eq_zero (d : ℕ) (hd : ¬d ^ 2 ≤ s.level) :
+    s.selbergWeights d = 0 := by
   dsimp only [selbergWeights]
   split_ifs with h
   · rw [mul_eq_zero_of_right _]
@@ -750,26 +479,27 @@
     linarith [hyp.1]
   · rfl
 
-theorem selbergWeights_mul_mu_nonneg (d : ℕ) (hdP : d ∣ P) :
-    0 ≤ γ d * μ d := by
+theorem selbergWeights_mul_mu_nonneg (d : ℕ) (hdP : d ∣ s.prodPrimes) :
+    0 ≤ s.selbergWeights d * μ d := by
   dsimp only [selbergWeights]
   rw [if_pos hdP, mul_assoc]
-  trans ((μ d :ℝ)^2 * (ν d)⁻¹ * g d * S⁻¹ * ∑ m ∈ divisors P,
-          if (d * m) ^ 2 ≤ y ∧ Coprime m d then g m else 0)
+  trans ((μ d :ℝ)^2 * (s.nu d)⁻¹ * s.selbergTerms d * s.selbergBoundingSum⁻¹ *
+    ∑ m ∈ divisors s.prodPrimes,
+          if (d * m) ^ 2 ≤ s.level ∧ Coprime m d then s.selbergTerms m else 0)
   · apply mul_nonneg;
-    · have := selbergBoundingSum_pos.le
-      have := nu_pos_of_dvd_prodPrimes hdP
-      have := selbergTerms_pos d hdP
+    · have := s.selbergBoundingSum_pos.le
+      have := s.nu_pos_of_dvd_prodPrimes hdP
+      have := s.selbergTerms_pos d hdP
       positivity
     apply sum_nonneg;
     intro m hm
     split_ifs with h
-    · exact le_of_lt <| selbergTerms_pos m (dvd_of_mem_divisors hm)
+    · exact le_of_lt <| s.selbergTerms_pos m (dvd_of_mem_divisors hm)
     · rfl
   · apply le_of_eq; ring
 
 omit s in
-private lemma sum_mul_subst (k n: ℕ) {f : ℕ → ℝ} (h : ∀ l, l ∣ n → ¬ k ∣ l → f l = 0) :
+private lemma sum_mul_subst (k n : ℕ) {f : ℕ → ℝ} (h : ∀ l, l ∣ n → ¬ k ∣ l → f l = 0) :
       ∑ l ∈ n.divisors, f l
     = ∑ m ∈ n.divisors, if k*m ∣ n then f (k*m) else 0 := by
   by_cases hn : n = 0
@@ -777,7 +507,7 @@
   by_cases hk : k = 0
   · simp [hk, hn] at h ⊢
     apply sum_eq_zero
-    simp +contextual [mem_divisors, ne_eq, and_imp, ne_zero_of_dvd_ne_zero hn, h]
+    simp +contextual [mem_divisors, ne_eq, ne_zero_of_dvd_ne_zero hn, h]
   trans ∑ l ∈ image (fun x ↦ k * x) n.divisors, if l ∣ n then f l else 0
   · rw [divisors_image_mul _ hk, ← sum_filter, filter_comm, divisors_filter_dvd_of_dvd, eq_comm]
     · apply sum_subset
@@ -791,16 +521,17 @@
     intro _ _ _ _ h;
     exact (Nat.mul_right_inj hk).mp h
 
-theorem sum_selbergTerms_dvd_eq_mul_sum_coprime (d : ℕ) (hd : d ∣ P) :
-    ∑ l ∈ divisors P, (if d ∣ l ∧ ↑l ^ 2 ≤ y then g l else 0)
-    = g d * ∑ m ∈ divisors P, if (↑d * ↑m) ^ 2 ≤ y ∧ m.Coprime d then g m else 0 := by
-  rw [sum_mul_subst d P (by simp +contextual)]
+theorem sum_selbergTerms_dvd_eq_mul_sum_coprime (d : ℕ) (hd : d ∣ s.prodPrimes) :
+    ∑ l ∈ divisors s.prodPrimes, (if d ∣ l ∧ ↑l ^ 2 ≤ s.level then s.selbergTerms l else 0)
+    = s.selbergTerms d * ∑ m ∈ divisors s.prodPrimes,
+      if (↑d * ↑m) ^ 2 ≤ s.level ∧ m.Coprime d then s.selbergTerms m else 0 := by
+  rw [sum_mul_subst d s.prodPrimes (by simp +contextual)]
   simp_rw [← sum_filter, mul_sum]
   apply sum_congr _
   · intro m
     simp only [mem_filter, mem_divisors, ne_eq, and_imp]
     intro x _ _ h
-    refine selbergTerms_isMultiplicative.map_mul_of_coprime h.symm
+    refine s.selbergTerms_isMultiplicative.map_mul_of_coprime h.symm
   · ext m
     simp only [dvd_mul_right, cast_mul, true_and, mem_filter, mem_divisors, ne_eq, and_assoc,
       and_congr_right_iff]
@@ -809,15 +540,16 @@
     constructor
     · intro h
       apply Coprime.symm <| coprime_of_squarefree_mul _
-      apply prodPrimes_squarefree.squarefree_of_dvd h
+      apply s.prodPrimes_squarefree.squarefree_of_dvd h
     · intro h
       refine Coprime.mul_dvd_of_dvd_of_dvd h.symm hd hmP
 
-/-- Important facts about the selberg weights. Note the `ν d * w d` in the diagonalisation of the
+/-- Important facts about the selberg weights. Note the `s.nu d * w d` in the diagonalisation of the
   main sum. -/
 theorem selbergWeights_eq_dvds_sum (d : ℕ) :
-    ν d * γ d = S⁻¹ * μ d * ∑ l ∈ divisors P, if d ∣ l ∧ l ^ 2 ≤ y then g l else 0 := by
-  by_cases h_dvd : d ∣ P
+    s.nu d * s.selbergWeights d = s.selbergBoundingSum⁻¹ * μ d *
+      ∑ l ∈ divisors s.prodPrimes, if d ∣ l ∧ l ^ 2 ≤ s.level then s.selbergTerms l else 0 := by
+  by_cases h_dvd : d ∣ s.prodPrimes
   swap
   · dsimp only [selbergWeights]; rw [if_neg h_dvd]
     rw [sum_eq_zero]
@@ -830,13 +562,10 @@
   repeat rw [mul_sum]
   apply symm
   simp_rw [← mul_sum, sum_selbergTerms_dvd_eq_mul_sum_coprime _ h_dvd, ← mul_assoc, ]
-  rw [mul_inv_cancel₀ (nu_ne_zero h_dvd)]
+  rw [mul_inv_cancel₀ (s.nu_ne_zero h_dvd)]
   ring
 
 end Selberg
 
 
-end SelbergSieve
-=======
-end BoundingSieve
->>>>>>> 470af56f
+end SelbergSieve