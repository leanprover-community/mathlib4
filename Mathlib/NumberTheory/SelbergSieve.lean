/-
Copyright (c) 2024 Arend Mellendijk. All rights reserved.
Released under Apache 2.0 license as described in the file LICENSE.
Authors: Arend Mellendijk
-/
import Mathlib.Analysis.Normed.Ring.Basic
import Mathlib.NumberTheory.ArithmeticFunction

/-!
# The Selberg Sieve

We set up the working assumptions of the Selberg sieve, define the notion of an upper bound sieve
and show that every upper bound sieve yields an upper bound on the size of the sifted set. We also
define the Λ² sieve and prove that Λ² sieves are upper bound sieves. We then diagonalise the main
term of the Λ² sieve.

We mostly follow the treatment outlined by Heath-Brown in the notes to an old graduate course. One
minor notational difference is that we write $\nu(n)$ in place of $\frac{\omega(n)}{n}$.

## Results
 * `siftedSum_le_mainSum_errSum_of_UpperBoundSieve` - Every upper bound sieve gives an upper bound
 on the size of the sifted set in terms of `mainSum` and `errSum`
 * `upperMoebius_of_lambda_sq` - Lambda squared weights produce upper bound sieves
 * `lambdaSquared_mainSum_eq_diag_quad_form` - The main sum of a Λ² sieve has a nice diagonalisation

## References

* [Heath-Brown, *Lectures on sieves*][heathbrown2002lecturessieves]
* [Koukoulopoulos, *The Distribution of Prime Numbers*][MR3971232]

-/

noncomputable section

open scoped BigOperators ArithmeticFunction

open Finset Real Nat

/-- We set up a sieve problem as follows. Take a finite set of natural numbers `A`, whose elements
are weighted by a sequence `a n`. Also take a finite set of primes `P`, represented by a squarefree
natural number. These are the primes that we will sift from our set `A`. Suppose we can approximate
`∑ n ∈ {k ∈ A | d ∣ k}, a n = ν d * X + R d`, where `X` is an approximation to the total size of `A`
and `ν` is a multiplicative arithmetic function such that `0 < ν p < 1` for all primes `p ∣ P`.

Then a sieve-type theorem will give us an upper (or lower) bound on the size of the sifted sum
`∑ n ∈ {k ∈ support | k.Coprime P}, a n`, obtained by removing any elements of `A` that are a
multiple of a prime in `P`. -/
structure BoundingSieve where
  /-- The set of natural numbers that is to be sifted. The fundamental lemma yields an upper bound
    on the size of this set after the multiples of small primes have been removed. -/
  support : Finset ℕ
  /-- The finite set of prime numbers whose multiples are to be sifted from `support`. We work with
    their product because it lets us treat `nu` as a multiplicative arithmetic function. It also
    plays well with Moebius inversion. -/
  prodPrimes : ℕ
  prodPrimes_squarefree : Squarefree prodPrimes
  /-- A sequence representing how much each element of `support` should be weighted. -/
  weights : ℕ → ℝ
  weights_nonneg : ∀ n : ℕ, 0 ≤ weights n
  /-- An approximation to `∑ i in support, weights i`, i.e. the size of the unsifted set. A bad
    approximation will yield a weak statement in the final theorem. -/
  totalMass : ℝ
  /-- `nu d` is an approximation to the proportion of elements of `support` that are a multiple of
    `d` -/
  nu : ArithmeticFunction ℝ
  nu_mult : nu.IsMultiplicative
  nu_pos_of_prime : ∀ p : ℕ, p.Prime → p ∣ prodPrimes → 0 < nu p
  nu_lt_one_of_prime : ∀ p : ℕ, p.Prime → p ∣ prodPrimes → nu p < 1

/-- The Selberg upper bound sieve in particular introduces a parameter called the `level` which
  gives the user control over the size of the error term. -/
structure SelbergSieve extends BoundingSieve where
  /-- The `level` of the sieve controls how many terms we include in the inclusion-exclusion type
    sum. A higher level will yield a tighter bound for the main term, but will also increase the
    size of the error term. -/
  level : ℝ
  one_le_level : 1 ≤ level

attribute [arith_mult] BoundingSieve.nu_mult

namespace Mathlib.Meta.Positivity

open Lean Meta Qq

/-- Extension for the `positivity` tactic: `BoundingSieve.weights`. -/
@[positivity BoundingSieve.weights _ _]
def evalBoundingSieveWeights : PositivityExt where eval {u α} _zα _pα e := do
  match u, α, e with
  | 0, ~q(ℝ), ~q(@BoundingSieve.weights $s $n) =>
    assertInstancesCommute
    pure (.nonnegative q(BoundingSieve.weights_nonneg $s $n))
  | _, _, _ => throwError "not BoundingSieve.weights"

end Mathlib.Meta.Positivity

<<<<<<< HEAD
end Notation
open Notation

section Lemmas

variable [s : BoundingSieve]
=======
namespace BoundingSieve
open SelbergSieve

theorem one_le_y {s : SelbergSieve} : 1 ≤ s.level := s.one_le_level

variable {s : BoundingSieve}
>>>>>>> 8f1b0652

/-! Lemmas about $P$. -/

theorem prodPrimes_ne_zero : s.prodPrimes ≠ 0 :=
  Squarefree.ne_zero s.prodPrimes_squarefree

theorem squarefree_of_dvd_prodPrimes {d : ℕ} (hd : d ∣ s.prodPrimes) : Squarefree d :=
  Squarefree.squarefree_of_dvd hd s.prodPrimes_squarefree

theorem squarefree_of_mem_divisors_prodPrimes {d : ℕ} (hd : d ∈ divisors s.prodPrimes) :
    Squarefree d := by
  simp only [Nat.mem_divisors] at hd
  exact Squarefree.squarefree_of_dvd hd.left s.prodPrimes_squarefree

/-! Lemmas about $\nu$. -/

theorem prod_primeFactors_nu {d : ℕ} (hd : d ∣ s.prodPrimes) :
    ∏ p ∈ d.primeFactors, s.nu p = s.nu d := by
  rw [← s.nu_mult.map_prod_of_subset_primeFactors _ _ subset_rfl,
    Nat.prod_primeFactors_of_squarefree <| Squarefree.squarefree_of_dvd hd s.prodPrimes_squarefree]

theorem nu_pos_of_dvd_prodPrimes {d : ℕ} (hd : d ∣ s.prodPrimes) : 0 < s.nu d := by
  calc
    0 < ∏ p ∈ d.primeFactors, s.nu p := by
      apply prod_pos
      intro p hpd
      have hp_prime : p.Prime := prime_of_mem_primeFactors hpd
      have hp_dvd : p ∣ s.prodPrimes := (dvd_of_mem_primeFactors hpd).trans hd
      exact s.nu_pos_of_prime p hp_prime hp_dvd
    _ = s.nu d := prod_primeFactors_nu hd

theorem nu_ne_zero {d : ℕ} (hd : d ∣ s.prodPrimes) : s.nu d ≠ 0 := by
  apply _root_.ne_of_gt
  exact nu_pos_of_dvd_prodPrimes hd

theorem nu_lt_one_of_dvd_prodPrimes {d : ℕ} (hdP : d ∣ s.prodPrimes) (hd_ne_one : d ≠ 1) :
    s.nu d < 1 := by
  have hd_sq : Squarefree d := Squarefree.squarefree_of_dvd hdP s.prodPrimes_squarefree
  have := hd_sq.ne_zero
  calc
    s.nu d = ∏ p ∈ d.primeFactors, s.nu p := (prod_primeFactors_nu hdP).symm
    _ < ∏ p ∈ d.primeFactors, 1 := by
      apply prod_lt_prod_of_nonempty
      · intro p hp
        simp only [mem_primeFactors] at hp
        apply s.nu_pos_of_prime p hp.1 (hp.2.1.trans hdP)
      · intro p hpd; rw [mem_primeFactors_of_ne_zero hd_sq.ne_zero] at hpd
        apply s.nu_lt_one_of_prime p hpd.left (hpd.2.trans hdP)
      · simp only [nonempty_primeFactors, show 1 < d by omega]
    _ = 1 := by
      simp

/-- The weight of all the elements that are a multiple of `d`. -/
@[simp]
def multSum (d : ℕ) : ℝ := ∑ n ∈ s.support, if d ∣ n then s.weights n else 0


/-- The remainder term in the approximation A_d = ν (d) X + R_d. This is the degree to which `nu`
  fails to approximate the proportion of the weight that is a multiple of `d`. -/
@[simp]
def rem (d : ℕ) : ℝ := s.multSum d - s.nu d * s.totalMass

/-- The weight of all the elements that are not a multiple of any of our finite set of primes. -/
def siftedSum : ℝ := ∑ d ∈ s.support, if Coprime s.prodPrimes d then s.weights d else 0

/-- `X * mainSum μ⁺` is the main term in the upper bound on `sifted_sum`. -/
def mainSum (muPlus : ℕ → ℝ) : ℝ := ∑ d ∈ divisors s.prodPrimes, muPlus d * s.nu d

/-- `errSum μ⁺` is the error term in the upper bound on `sifted_sum`. -/
def errSum (muPlus : ℕ → ℝ) : ℝ := ∑ d ∈ divisors s.prodPrimes, |muPlus d| * |s.rem d|

theorem multSum_eq_main_err (d : ℕ) : s.multSum d = s.nu d * s.totalMass + s.rem d := by
  dsimp [rem]
  ring

theorem siftedSum_eq_sum_support_mul_ite :
    s.siftedSum = ∑ d ∈ s.support, s.weights d * if Nat.gcd s.prodPrimes d = 1 then 1 else 0 := by
  dsimp only [siftedSum]
  simp_rw [mul_ite, mul_one, mul_zero]

@[deprecated (since := "2025-07-27")]
alias siftedsum_eq_sum_support_mul_ite := siftedSum_eq_sum_support_mul_ite

omit s in
/-- A sequence of coefficients $\mu^{+}$ is upper Moebius if $\mu * \zeta ≤ \mu^{+} * \zeta$. These
  coefficients then yield an upper bound on the sifted sum. -/
def IsUpperMoebius (muPlus : ℕ → ℝ) : Prop :=
  ∀ n : ℕ, (if n = 1 then 1 else 0) ≤ ∑ d ∈ n.divisors, muPlus d

theorem siftedSum_le_sum_of_upperMoebius (muPlus : ℕ → ℝ) (h : IsUpperMoebius muPlus) :
    s.siftedSum ≤ ∑ d ∈ divisors s.prodPrimes, muPlus d * s.multSum d := by
  have hμ : ∀ n, (if n = 1 then 1 else 0) ≤ ∑ d ∈ n.divisors, muPlus d := h
  calc siftedSum ≤
    ∑ n ∈ s.support, s.weights n * ∑ d ∈ (Nat.gcd s.prodPrimes n).divisors, muPlus d := ?caseA
    _ = ∑ n ∈ s.support, ∑ d ∈ divisors s.prodPrimes,
        if d ∣ n then s.weights n * muPlus d else 0 := ?caseB
    _ = ∑ d ∈ divisors s.prodPrimes, muPlus d * multSum d := ?caseC
  case caseA =>
    rw [siftedSum_eq_sum_support_mul_ite]
    gcongr with n
    exact hμ (Nat.gcd s.prodPrimes n)
  case caseB =>
    simp_rw [mul_sum, ← sum_filter]
    congr with n
    congr
    · rw [← divisors_filter_dvd_of_dvd prodPrimes_ne_zero (Nat.gcd_dvd_left _ _)]
      ext x; simp +contextual [dvd_gcd_iff]
  case caseC =>
    rw [sum_comm]
    simp_rw [multSum, ← sum_filter, mul_sum, mul_comm]

theorem siftedSum_le_mainSum_errSum_of_upperMoebius (muPlus : ℕ → ℝ) (h : IsUpperMoebius muPlus) :
    s.siftedSum ≤ s.totalMass * s.mainSum muPlus + s.errSum muPlus := calc
  s.siftedSum ≤ ∑ d ∈ divisors s.prodPrimes, muPlus d * multSum d :=
    siftedSum_le_sum_of_upperMoebius _ h
  _ = s.totalMass * mainSum muPlus + ∑ d ∈ divisors s.prodPrimes, muPlus d * s.rem d := by
    rw [mainSum, mul_sum, ← sum_add_distrib]
    congr with d
    dsimp only [rem]; ring
  _ ≤ s.totalMass * mainSum muPlus + errSum muPlus := by
    rw [errSum]
    gcongr _ + ∑ d ∈ _, ?_ with d
    rw [← abs_mul]
    exact le_abs_self (muPlus d * s.rem d)

<<<<<<< HEAD

end Lemmas

section LambdaSquared
/-- We consider a special class of upper bound sieves called the Λ² sieve. This class is
  parameterised by a sequence of real numbers. We will later choose a set of weights that minimises
  the main term, under a constraint that lets us control the error term. -/
def lambdaSquared (weights : ℕ → ℝ) : ℕ → ℝ := fun d =>
  ∑ d1 ∈ d.divisors, ∑ d2 ∈ d.divisors, if d = Nat.lcm d1 d2 then weights d1 * weights d2 else 0

private theorem lambdaSquared_eq_zero_of_not_le_height_aux {w : ℕ → ℝ} {height : ℝ}
    (hw : ∀ (d : ℕ), ¬d ^ 2 ≤ height → w d = 0) {d : ℕ} (hd : ¬↑d ≤ height) (d1 : ℕ) (d2 : ℕ)
    (h : d = Nat.lcm d1 d2) (hle : d1 ≤ d2) :
    w d1 * w d2 = 0 := by
  by_cases hd1 : d1 = 0
  · simp_all
  by_cases hd2 : d2 = 0
  · simp_all
  rw [hw d2]
  · ring
  by_contra hyp; apply hd
  apply le_trans _ hyp
  norm_cast
  calc _ ≤ d1.lcm d2 := by rw [h]
      _ ≤ d1 * d2 := Nat.lcm_le_mul (by omega) (by omega)
      _ ≤ _       := ?_
  · rw [sq]; gcongr

theorem lambdaSquared_eq_zero_of_not_le_height (w : ℕ → ℝ) (height : ℝ)
    (hw : ∀ d : ℕ, ¬d ^ 2 ≤ height → w d = 0) (d : ℕ) (hd : ¬d ≤ height) :
    lambdaSquared w d = 0 := by
  dsimp only [lambdaSquared]
  by_cases hheight : 0 ≤ height
  swap
  · push_neg at hd hheight
    have : ∀ d' : ℕ, w d' = 0 := by
      intro d'; apply hw
      have : (0:ℝ) ≤ (d') ^ 2 := by norm_num
      linarith
    apply sum_eq_zero; intro d1 _
    apply sum_eq_zero; intro d2 _
    rw [this d1, this d2]
    simp only [ite_self, eq_self_iff_true, MulZeroClass.mul_zero]
  apply sum_eq_zero; intro d1 _; apply sum_eq_zero; intro d2 _
  split_ifs with h
  swap
  · rfl
  rcases Nat.le_or_le d1 d2 with hle | hle
  · apply lambdaSquared_eq_zero_of_not_le_height_aux hw hd d1 d2 h hle
  · rw [mul_comm]
    apply lambdaSquared_eq_zero_of_not_le_height_aux hw hd d2 d1 (Nat.lcm_comm d1 d2 ▸ h) hle

private theorem conv_lambda_sq_larger_sum (f : ℕ → ℕ → ℕ → ℝ) (n : ℕ) :
    (∑ d ∈ n.divisors,
        ∑ d1 ∈ d.divisors,
          ∑ d2 ∈ d.divisors, if d = Nat.lcm d1 d2 then f d1 d2 d else 0) =
      ∑ d ∈ n.divisors,
        ∑ d1 ∈ n.divisors,
          ∑ d2 ∈ n.divisors, if d = Nat.lcm d1 d2 then f d1 d2 d else 0 := by
  apply sum_congr rfl; intro d hd
  rw [mem_divisors] at hd
  simp_rw [←Nat.divisors_filter_dvd_of_dvd hd.2 hd.1, sum_filter, ite_sum_zero, ← ite_and]
  congr with d1
  congr with d2
  congr
  simp +contextual [← and_assoc, eq_iff_iff, and_iff_right_iff_imp,
    Nat.dvd_lcm_left, Nat.dvd_lcm_right]

theorem upperMoebius_lambdaSquared (weights : ℕ → ℝ) (hw : weights 1 = 1) :
    IsUpperMoebius <| lambdaSquared weights := by
  dsimp [IsUpperMoebius, lambdaSquared]
  intro n
  have h_sq :
    (∑ d ∈ n.divisors, ∑ d1 ∈ d.divisors, ∑ d2 ∈ d.divisors,
      if d = Nat.lcm d1 d2 then weights d1 * weights d2 else 0) =
      (∑ d ∈ n.divisors, weights d) ^ 2 := by
    rw [sq, mul_sum, conv_lambda_sq_larger_sum _ n, sum_comm]
    apply sum_congr rfl; intro d1 hd1
    rw [sum_mul, sum_comm]
    apply sum_congr rfl; intro d2 hd2
    rw [sum_ite_eq_of_mem']
    ring
    rw [mem_divisors, Nat.lcm_dvd_iff]
    exact ⟨⟨dvd_of_mem_divisors hd1, dvd_of_mem_divisors hd2⟩, (mem_divisors.mp hd1).2⟩
  rw [h_sq]
  split_ifs with hn
  · rw [hn]; simp [hw]
  · apply sq_nonneg

end LambdaSquared

section SelbergTerms

variable [s : BoundingSieve]

/-- These are the terms that appear in the sum `S` in the main term of the fundamental theorem.

$S = ∑_{l|P, l≤\sqrt{y}} g(l)$ -/
def selbergTerms : ArithmeticFunction ℝ :=
  nu.pmul (.prodPrimeFactors fun p =>  1 / (1 - ν p))

@[inherit_doc selbergTerms]
scoped [SelbergSieve.Notation] notation3 "g" => selbergTerms

theorem selbergTerms_apply (d : ℕ) :
    g d = ν d * ∏ p ∈ d.primeFactors, 1 / (1 - ν p) := by
  unfold selbergTerms
  by_cases h : d=0
  · rw [h]; simp
  rw [ArithmeticFunction.pmul_apply, ArithmeticFunction.prodPrimeFactors_apply h]

/-! Now follow some important identities involving `g` -/

theorem selbergTerms_pos (l : ℕ) (hl : l ∣ P) : 0 < g l := by
  rw [selbergTerms_apply]
  apply mul_pos <| nu_pos_of_dvd_prodPrimes hl
  apply prod_pos
  intro p hp
  rw [one_div_pos]
  have hp_prime : p.Prime := prime_of_mem_primeFactors hp
  have hp_dvd : p ∣ P := (Nat.dvd_of_mem_primeFactors hp).trans hl
  linarith only [nu_lt_one_of_prime p hp_prime hp_dvd]

theorem selbergTerms_isMultiplicative : ArithmeticFunction.IsMultiplicative g := by
  unfold selbergTerms
  arith_mult

theorem one_div_selbergTerms_eq_conv_moebius_nu (l : ℕ) (hl : Squarefree l)
    (hnu_nonzero : ν l ≠ 0) :
    1 / g l = ∑ ⟨d, e⟩ ∈ l.divisorsAntidiagonal, (μ d) * (ν e)⁻¹ :=
  by
  simp only [selbergTerms_apply, one_div, mul_inv, inv_div, inv_inv, Finset.prod_congr,
    Finset.prod_inv_distrib, (nu_mult).prodPrimeFactors_one_sub_of_squarefree _ hl, mul_sum]
  apply symm
  rw [← Nat.sum_divisorsAntidiagonal fun i _ : ℕ => (ν l)⁻¹ * (↑(μ i) * ν i)]
  apply sum_congr rfl; intro ⟨d, e⟩ hd
  simp only [mem_divisorsAntidiagonal, ne_eq] at hd
  obtain ⟨rfl, _⟩ := hd
  have : ν e ≠ 0 := by
    revert hnu_nonzero; contrapose!
    exact nu_mult.eq_zero_of_squarefree_of_dvd_eq_zero hl (Nat.dvd_mul_left e d)
  simp only [squarefree_mul_iff] at hl ⊢
  field_simp
  rw [nu_mult.map_mul_of_coprime hl.1, mul_comm (ν d)]
  ring

theorem nu_eq_conv_one_div_selbergTerms (d : ℕ) (hdP : d ∣ P) :
    (ν d)⁻¹ = ∑ l ∈ divisors P, if l ∣ d then 1 / g l else 0 := by
  apply symm
  rw [←sum_filter, Nat.divisors_filter_dvd_of_dvd prodPrimes_ne_zero hdP]
  have hd_pos : 0 < d := Nat.pos_of_ne_zero <| ne_zero_of_dvd_ne_zero prodPrimes_ne_zero hdP
  revert hdP; revert d
  apply (ArithmeticFunction.sum_eq_iff_sum_mul_moebius_eq_on _ (fun _ _ => Nat.dvd_trans)).mpr
  intro l _ hlP
  apply symm
  exact one_div_selbergTerms_eq_conv_moebius_nu l
    (Squarefree.squarefree_of_dvd hlP prodPrimes_squarefree)
    (ne_of_gt <| nu_pos_of_dvd_prodPrimes hlP)

theorem conv_selbergTerms_eq_selbergTerms_mul_nu_inv {d : ℕ} (hd : d ∣ P) :
    (∑ l ∈ divisors P, if l ∣ d then g l else 0) = g d * (ν d)⁻¹ := by
  calc
    (∑ l ∈ divisors P, if l ∣ d then g l else 0) =
        ∑ l ∈ divisors P, if l ∣ d then g (d / l) else 0 := by
      simp_rw [← sum_filter, Nat.divisors_filter_dvd_of_dvd prodPrimes_ne_zero hd,
        sum_div_divisors d g]
    _ = g d * ∑ l ∈ divisors P, if l ∣ d then 1 / g l else 0 := by
      simp_rw [← sum_filter, mul_sum]; apply sum_congr rfl; intro l hl
      simp only [mem_filter, mem_divisors, ne_eq] at hl
      rw [selbergTerms_isMultiplicative.map_div_of_coprime hl.2]
      · ring
      · apply coprime_of_squarefree_mul <|
          (Nat.div_mul_cancel hl.2).symm ▸ (squarefree_of_dvd_prodPrimes hd)
      · exact (selbergTerms_pos _ hl.1.1).ne.symm
    _ = g d * (ν d)⁻¹ := by rw [← nu_eq_conv_one_div_selbergTerms d hd]

end SelbergTerms

section QuadForm

variable [s : BoundingSieve]

/-! The main sum we get from Λ² coefficients is a quadratic form. We will later choose weights that
  minimise this form. -/
theorem lambdaSquared_mainSum_eq_quad_form (w : ℕ → ℝ) :
    mainSum (lambdaSquared w) =
      ∑ d1 ∈ divisors P, ∑ d2 ∈ divisors P,
        ν d1 * w d1 * ν d2 * w d2 * (ν (d1.gcd d2))⁻¹ := by
  calc mainSum (lambdaSquared w)
      = ∑ d ∈ divisors P, ∑ d1 ∈ divisors d, ∑ d2 ∈ divisors d,
          if d = d1.lcm d2 then w d1 * w d2 * ν d else 0 := ?caseA
    _ = ∑ d ∈ divisors P, ∑ d1 ∈ divisors P, ∑ d2 ∈ divisors P,
          if d = d1.lcm d2 then w d1 * w d2 * ν d else 0 := by apply conv_lambda_sq_larger_sum
    _ = ∑ d1 ∈ divisors P, ∑ d2 ∈ divisors P,
          ν d1 * w d1 * ν d2 * w d2 * (ν (d1.gcd d2))⁻¹ := ?caseB
  case caseA =>
    dsimp only [mainSum, lambdaSquared]
    rw [sum_congr rfl]; intro d _
    rw [sum_mul, sum_congr rfl]; intro d1 _
    rw [sum_mul, sum_congr rfl]; intro d2 _
    rw [ite_zero_mul]
  case caseB =>
    rw [sum_comm, sum_congr rfl]; intro d1 hd1
    rw [sum_comm, sum_congr rfl]; intro d2 hd2
    have h : d1.lcm d2 ∣ P := Nat.lcm_dvd_iff.mpr ⟨dvd_of_mem_divisors hd1, dvd_of_mem_divisors hd2⟩
    rw [sum_ite_eq_of_mem' (divisors P) (d1.lcm d2) _ (mem_divisors.mpr ⟨h, prodPrimes_ne_zero⟩ ),
      nu_mult.map_lcm]
    · ring
    refine _root_.ne_of_gt (nu_pos_of_dvd_prodPrimes ?_)
    trans d1
    · exact Nat.gcd_dvd_left d1 d2
    · exact dvd_of_mem_divisors hd1

/-! The previous quadratic form can be diagonalised with eigenvalues given by `1/g` -/
theorem lambdaSquared_mainSum_eq_diag_quad_form  (w : ℕ → ℝ) :
    mainSum (lambdaSquared w) =
      ∑ l ∈ divisors P,
        1 / g l * (∑ d ∈ divisors P, if l ∣ d then ν d * w d else 0) ^ 2 := by
  calc mainSum (lambdaSquared w) =
    ∑ d1 ∈ divisors P, ∑ d2 ∈ divisors P, (∑ l ∈ divisors P,
          if l ∣ d1.gcd d2 then 1 / g l * (ν d1 * w d1) * (ν d2 * w d2) else 0) := ?caseA
    _ = ∑ l ∈ divisors P, ∑ d1 ∈ divisors P, ∑ d2 ∈ divisors P,
        if l ∣ Nat.gcd d1 d2 then 1 / g l * (ν d1 * w d1) * (ν d2 * w d2) else 0 := ?caseB
    _ = ∑ l ∈ divisors P,
        1 / g l * (∑ d ∈ divisors P, if l ∣ d then ν d * w d else 0) ^ 2 := ?caseC
  case caseA =>
    rw [lambdaSquared_mainSum_eq_quad_form w]
    apply sum_congr rfl; intro d1 hd1; apply sum_congr rfl; intro d2 _
    have hgcd_dvd: d1.gcd d2 ∣ P := (Nat.gcd_dvd_left d1 d2).trans (dvd_of_mem_divisors hd1)
    simp_rw [nu_eq_conv_one_div_selbergTerms _ hgcd_dvd, ← sum_filter, mul_sum]
    congr with l
    ring
  case caseB =>
    apply symm; rw [sum_comm, sum_congr rfl]; intro d1 _; rw [sum_comm];
  case caseC =>
    congr with l
    simp_rw [← sum_filter, sq, sum_mul, mul_sum, sum_filter, ite_sum_zero, ← ite_and, dvd_gcd_iff]
    congr with d1
    congr with d2
    congr 1
    ring

end QuadForm

end SelbergSieve
=======
end BoundingSieve
>>>>>>> 8f1b0652
<|MERGE_RESOLUTION|>--- conflicted
+++ resolved
@@ -18,8 +18,8 @@
 minor notational difference is that we write $\nu(n)$ in place of $\frac{\omega(n)}{n}$.
 
 ## Results
- * `siftedSum_le_mainSum_errSum_of_UpperBoundSieve` - Every upper bound sieve gives an upper bound
- on the size of the sifted set in terms of `mainSum` and `errSum`
+* `siftedSum_le_mainSum_errSum_of_UpperBoundSieve` - Every upper bound sieve gives an upper bound
+  on the size of the sifted set in terms of `mainSum` and `errSum`
  * `upperMoebius_of_lambda_sq` - Lambda squared weights produce upper bound sieves
  * `lambdaSquared_mainSum_eq_diag_quad_form` - The main sum of a Λ² sieve has a nice diagonalisation
 
@@ -93,21 +93,12 @@
 
 end Mathlib.Meta.Positivity
 
-<<<<<<< HEAD
-end Notation
-open Notation
-
-section Lemmas
-
-variable [s : BoundingSieve]
-=======
 namespace BoundingSieve
 open SelbergSieve
 
 theorem one_le_y {s : SelbergSieve} : 1 ≤ s.level := s.one_le_level
 
 variable {s : BoundingSieve}
->>>>>>> 8f1b0652
 
 /-! Lemmas about $P$. -/
 
@@ -233,7 +224,6 @@
     rw [← abs_mul]
     exact le_abs_self (muPlus d * s.rem d)
 
-<<<<<<< HEAD
 
 end Lemmas
 
@@ -478,7 +468,4 @@
 
 end QuadForm
 
-end SelbergSieve
-=======
-end BoundingSieve
->>>>>>> 8f1b0652
+end SelbergSieve