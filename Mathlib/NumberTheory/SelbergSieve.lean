--- conflicted
+++ resolved
@@ -20,11 +20,8 @@
 ## Results
 * `siftedSum_le_mainSum_errSum_of_UpperBoundSieve` - Every upper bound sieve gives an upper bound
   on the size of the sifted set in terms of `mainSum` and `errSum`
-<<<<<<< HEAD
  * `upperMoebius_of_lambda_sq` - Lambda squared weights produce upper bound sieves
  * `lambdaSquared_mainSum_eq_diag_quad_form` - The main sum of a Λ² sieve has a nice diagonalisation
-=======
->>>>>>> 9ec894fd
 
 ## References
 
@@ -98,15 +95,9 @@
 
 namespace BoundingSieve
 open SelbergSieve
-<<<<<<< HEAD
 
 theorem one_le_y {s : SelbergSieve} : 1 ≤ s.level := s.one_le_level
 
-=======
-
-theorem one_le_y {s : SelbergSieve} : 1 ≤ s.level := s.one_le_level
-
->>>>>>> 9ec894fd
 variable {s : BoundingSieve}
 
 /-! Lemmas about $P$. -/
@@ -232,7 +223,6 @@
     gcongr _ + ∑ d ∈ _, ?_ with d
     rw [← abs_mul]
     exact le_abs_self (muPlus d * s.rem d)
-<<<<<<< HEAD
 
 
 
@@ -429,7 +419,5 @@
       ← ite_and, dvd_gcd_iff, mul_assoc]
 
 end QuadForm
-=======
->>>>>>> 9ec894fd
 
 end BoundingSieve