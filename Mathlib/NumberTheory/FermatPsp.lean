/-
Copyright (c) 2022 Niels Voss. All rights reserved.
Released under Apache 2.0 license as described in the file LICENSE.
Authors: Niels Voss
-/
import Mathlib.Algebra.Order.Archimedean.Basic
import Mathlib.FieldTheory.Finite.Basic
import Mathlib.Order.Filter.Cofinite
import Mathlib.Tactic.GCongr

/-!
# Fermat Pseudoprimes

In this file we define Fermat pseudoprimes: composite numbers that pass the Fermat primality test.
A natural number `n` passes the Fermat primality test to base `b` (and is therefore deemed a
"probable prime") if `n` divides `b ^ (n - 1) - 1`. `n` is a Fermat pseudoprime to base `b` if `n`
is a composite number that passes the Fermat primality test to base `b` and is coprime with `b`.

Fermat pseudoprimes can also be seen as composite numbers for which Fermat's little theorem holds
true.

Numbers which are Fermat pseudoprimes to all bases are known as Carmichael numbers (not yet defined
in this file).

## Main Results

The main definitions for this file are

- `Nat.ProbablePrime`: A number `n` is a probable prime to base `b` if it passes the Fermat
  primality test; that is, if `n` divides `b ^ (n - 1) - 1`
- `Nat.FermatPsp`: A number `n` is a pseudoprime to base `b` if it is a probable prime to base `b`,
  is composite, and is coprime with `b` (this last condition is automatically true if `n` divides
  `b ^ (n - 1) - 1`, but some sources include it in the definition).

Note that all composite numbers are pseudoprimes to base 0 and 1, and that the definition of
`Nat.ProbablePrime` in this file implies that all numbers are probable primes to bases 0 and 1, and
that 0 and 1 are probable primes to any base.

The main theorems are
- `Nat.exists_infinite_pseudoprimes`: there are infinite pseudoprimes to any base `b ≥ 1`
-/

namespace Nat

/--
`n` is a probable prime to base `b` if `n` passes the Fermat primality test; that is, `n` divides
`b ^ (n - 1) - 1`.
This definition implies that all numbers are probable primes to base 0 or 1, and that 0 and 1 are
probable primes to any base.
-/
def ProbablePrime (n b : ℕ) : Prop :=
  n ∣ b ^ (n - 1) - 1

/--
`n` is a Fermat pseudoprime to base `b` if `n` is a probable prime to base `b` and is composite. By
this definition, all composite natural numbers are pseudoprimes to base 0 and 1. This definition
also permits `n` to be less than `b`, so that 4 is a pseudoprime to base 5, for example.
-/
def FermatPsp (n b : ℕ) : Prop :=
  ProbablePrime n b ∧ ¬n.Prime ∧ 1 < n

instance decidableProbablePrime (n b : ℕ) : Decidable (ProbablePrime n b) :=
  Nat.decidable_dvd _ _

instance decidablePsp (n b : ℕ) : Decidable (FermatPsp n b) :=
  inferInstanceAs (Decidable (_ ∧ _))

/-- If `n` passes the Fermat primality test to base `b`, then `n` is coprime with `b`, assuming that
`n` and `b` are both positive.
-/
theorem coprime_of_probablePrime {n b : ℕ} (h : ProbablePrime n b) (h₁ : 1 ≤ n) (h₂ : 1 ≤ b) :
    Nat.Coprime n b := by
  by_cases h₃ : 2 ≤ n
  · -- To prove that `n` is coprime with `b`, we need to show that for all prime factors of `n`,
    -- we can derive a contradiction if `n` divides `b`.
    apply Nat.coprime_of_dvd
    -- If `k` is a prime number that divides both `n` and `b`, then we know that `n = m * k` and
    -- `b = j * k` for some natural numbers `m` and `j`. We substitute these into the hypothesis.
    rintro k hk ⟨m, rfl⟩ ⟨j, rfl⟩
    -- Because prime numbers do not divide 1, it suffices to show that `k ∣ 1` to prove a
    -- contradiction
    apply Nat.Prime.not_dvd_one hk
    -- Since `n` divides `b ^ (n - 1) - 1`, `k` also divides `b ^ (n - 1) - 1`
    replace h := dvd_of_mul_right_dvd h
    -- Because `k` divides `b ^ (n - 1) - 1`, if we can show that `k` also divides `b ^ (n - 1)`,
    -- then we know `k` divides 1.
    rw [Nat.dvd_add_iff_right h, Nat.sub_add_cancel (Nat.one_le_pow _ _ h₂)]
    -- Since `k` divides `b`, `k` also divides any power of `b` except `b ^ 0`. Therefore, it
    -- suffices to show that `n - 1` isn't zero. However, we know that `n - 1` isn't zero because we
    -- assumed `2 ≤ n` when doing `by_cases`.
    refine dvd_of_mul_right_dvd (dvd_pow_self (k * j) ?_)
    cutsat
  -- If `n = 1`, then it follows trivially that `n` is coprime with `b`.
<<<<<<< HEAD
  · rw [show n = 1 by cutsat]
    norm_num
=======
  · rw [show n = 1 by omega]
    simp
>>>>>>> 432a037a

theorem probablePrime_iff_modEq (n : ℕ) {b : ℕ} (h : 1 ≤ b) :
    ProbablePrime n b ↔ b ^ (n - 1) ≡ 1 [MOD n] := by
  have : 1 ≤ b ^ (n - 1) := one_le_pow₀ h
  -- For exact mod_cast
  rw [Nat.ModEq.comm]
  constructor
  · intro h₁
    apply Nat.modEq_of_dvd
    exact mod_cast h₁
  · intro h₁
    exact mod_cast Nat.ModEq.dvd h₁

/-- If `n` is a Fermat pseudoprime to base `b`, then `n` is coprime with `b`, assuming that `b` is
positive.

This lemma is a small wrapper based on `coprime_of_probablePrime`
-/
theorem coprime_of_fermatPsp {n b : ℕ} (h : FermatPsp n b) (h₁ : 1 ≤ b) : Nat.Coprime n b := by
  rcases h with ⟨hp, _, hn₂⟩
  exact coprime_of_probablePrime hp (by cutsat) h₁

/-- All composite numbers are Fermat pseudoprimes to base 1.
-/
theorem fermatPsp_base_one {n : ℕ} (h₁ : 1 < n) (h₂ : ¬n.Prime) : FermatPsp n 1 := by
  refine ⟨show n ∣ 1 ^ (n - 1) - 1 from ?_, h₂, h₁⟩
  exact show 0 = 1 ^ (n - 1) - 1 by simp ▸ dvd_zero n

-- Lemmas that are needed to prove statements in this file, but aren't directly related to Fermat
-- pseudoprimes
section HelperLemmas

private theorem a_id_helper {a b : ℕ} (ha : 2 ≤ a) (hb : 2 ≤ b) : 2 ≤ (a ^ b - 1) / (a - 1) := by
  change 1 < _
  have h₁ : a - 1 ∣ a ^ b - 1 := by simpa only [one_pow] using Nat.sub_dvd_pow_sub_pow a 1 b
  rw [Nat.lt_div_iff_mul_lt' h₁, mul_one, tsub_lt_tsub_iff_right (Nat.le_of_succ_le ha)]
  exact lt_self_pow₀ (Nat.lt_of_succ_le ha) hb

private theorem b_id_helper {a b : ℕ} (ha : 2 ≤ a) (hb : 2 < b) : 2 ≤ (a ^ b + 1) / (a + 1) := by
  rw [Nat.le_div_iff_mul_le (Nat.zero_lt_succ _)]
  apply Nat.succ_le_succ
  calc
    2 * a + 1 ≤ a ^ 2 * a := by nlinarith
    _ = a ^ 3 := by rw [Nat.pow_succ a 2]
    _ ≤ a ^ b := pow_right_mono₀ (Nat.le_of_succ_le ha) hb

private theorem AB_id_helper (b p : ℕ) (_ : 2 ≤ b) (hp : Odd p) :
    (b ^ p - 1) / (b - 1) * ((b ^ p + 1) / (b + 1)) = (b ^ (2 * p) - 1) / (b ^ 2 - 1) := by
  have q₁ : b - 1 ∣ b ^ p - 1 := by simpa only [one_pow] using Nat.sub_dvd_pow_sub_pow b 1 p
  have q₂ : b + 1 ∣ b ^ p + 1 := by simpa only [one_pow] using hp.nat_add_dvd_pow_add_pow b 1
  convert Nat.div_mul_div_comm q₁ q₂ using 2 <;> rw [mul_comm (_ - 1), ← Nat.sq_sub_sq]
  ring_nf

/-- Used in the proof of `psp_from_prime_psp`
-/
private theorem bp_helper {b p : ℕ} (hb : 0 < b) (hp : 1 ≤ p) :
    b ^ (2 * p) - 1 - (b ^ 2 - 1) = b * (b ^ (p - 1) - 1) * (b ^ p + b) :=
  have hi_bsquared : 1 ≤ b ^ 2 := Nat.one_le_pow _ _ hb
  calc
    b ^ (2 * p) - 1 - (b ^ 2 - 1) = b ^ (2 * p) - (1 + (b ^ 2 - 1)) := by rw [Nat.sub_sub]
    _ = b ^ (2 * p) - (1 + b ^ 2 - 1) := by rw [Nat.add_sub_assoc hi_bsquared]
    _ = b ^ (2 * p) - b ^ 2 := by rw [Nat.add_sub_cancel_left]
    _ = b ^ (p * 2) - b ^ 2 := by rw [mul_comm]
    _ = (b ^ p) ^ 2 - b ^ 2 := by rw [pow_mul]
    _ = (b ^ p + b) * (b ^ p - b) := by rw [Nat.sq_sub_sq]
    _ = (b ^ p - b) * (b ^ p + b) := by rw [mul_comm]
    _ = (b ^ (p - 1 + 1) - b) * (b ^ p + b) := by rw [Nat.sub_add_cancel hp]
    _ = (b * b ^ (p - 1) - b) * (b ^ p + b) := by rw [pow_succ']
    _ = (b * b ^ (p - 1) - b * 1) * (b ^ p + b) := by rw [mul_one]
    _ = b * (b ^ (p - 1) - 1) * (b ^ p + b) := by rw [Nat.mul_sub_left_distrib]

end HelperLemmas

/-- Given a prime `p` which does not divide `b * (b ^ 2 - 1)`, we can produce a number `n` which is
larger than `p` and pseudoprime to base `b`. We do this by defining
`n = ((b ^ p - 1) / (b - 1)) * ((b ^ p + 1) / (b + 1))`

The primary purpose of this definition is to help prove `exists_infinite_pseudoprimes`. For a proof
that `n` is actually pseudoprime to base `b`, see `psp_from_prime_psp`, and for a proof that `n` is
greater than `p`, see `psp_from_prime_gt_p`.

This lemma is intended to be used when `2 ≤ b`, `2 < p`, `p` is prime, and `¬p ∣ b * (b ^ 2 - 1)`,
because those are the hypotheses for `psp_from_prime_psp`.
-/
private def psp_from_prime (b : ℕ) (p : ℕ) : ℕ :=
  (b ^ p - 1) / (b - 1) * ((b ^ p + 1) / (b + 1))

/--
This is a proof that the number produced using `psp_from_prime` is actually pseudoprime to base `b`.
The primary purpose of this lemma is to help prove `exists_infinite_pseudoprimes`.

We use <https://primes.utm.edu/notes/proofs/a_pseudoprimes.html> as a rough outline of the proof.
-/
private theorem psp_from_prime_psp {b : ℕ} (b_ge_two : 2 ≤ b) {p : ℕ} (p_prime : p.Prime)
    (p_gt_two : 2 < p) (not_dvd : ¬p ∣ b * (b ^ 2 - 1)) : FermatPsp (psp_from_prime b p) b := by
  unfold psp_from_prime
  set A := (b ^ p - 1) / (b - 1)
  set B := (b ^ p + 1) / (b + 1)
  -- Inequalities
  have hi_A : 1 < A := a_id_helper (Nat.succ_le_iff.mp b_ge_two) (Nat.Prime.one_lt p_prime)
  have hi_B : 1 < B := b_id_helper (Nat.succ_le_iff.mp b_ge_two) p_gt_two
  have hi_AB : 1 < A * B := one_lt_mul'' hi_A hi_B
  have hi_b : 0 < b := by omega
  have hi_p : 1 ≤ p := Nat.one_le_of_lt p_gt_two
  have hi_bsquared : 0 < b ^ 2 - 1 := by
    have := Nat.pow_le_pow_left b_ge_two 2
    omega
  have hi_bpowtwop : 1 ≤ b ^ (2 * p) := Nat.one_le_pow (2 * p) b hi_b
  have hi_bpowpsubone : 1 ≤ b ^ (p - 1) := Nat.one_le_pow (p - 1) b hi_b
  -- Other useful facts
  have p_odd : Odd p := p_prime.odd_of_ne_two p_gt_two.ne.symm
  have AB_not_prime : ¬Nat.Prime (A * B) := Nat.not_prime_mul hi_A.ne' hi_B.ne'
  have AB_id : A * B = (b ^ (2 * p) - 1) / (b ^ 2 - 1) := AB_id_helper _ _ b_ge_two p_odd
  have hd : b ^ 2 - 1 ∣ b ^ (2 * p) - 1 := by
    simpa only [one_pow, pow_mul] using Nat.sub_dvd_pow_sub_pow _ 1 p
  -- We know that `A * B` is not prime, and that `1 < A * B`. Since two conditions of being
  -- pseudoprime are satisfied, we only need to show that `A * B` is probable prime to base `b`
  refine ⟨?_, AB_not_prime, hi_AB⟩
  -- Used to prove that `2 * p * (b ^ 2 - 1) ∣ (b ^ 2 - 1) * (A * B - 1)`.
  have ha₁ : (b ^ 2 - 1) * (A * B - 1) = b * (b ^ (p - 1) - 1) * (b ^ p + b) := by
    apply_fun fun x => x * (b ^ 2 - 1) at AB_id
    rw [Nat.div_mul_cancel hd] at AB_id
    apply_fun fun x => x - (b ^ 2 - 1) at AB_id
    nth_rw 2 [← one_mul (b ^ 2 - 1)] at AB_id
    rw [← Nat.mul_sub_right_distrib, mul_comm] at AB_id
    rw [AB_id]
    exact bp_helper hi_b hi_p
  -- If `b` is even, then `b^p` is also even, so `2 ∣ b^p + b`
  -- If `b` is odd, then `b^p` is also odd, so `2 ∣ b^p + b`
  have ha₂ : 2 ∣ b ^ p + b := by
    rw [← even_iff_two_dvd, Nat.even_add, Nat.even_pow' p_prime.ne_zero]
  -- Since `b` isn't divisible by `p`, `b` is coprime with `p`. we can use Fermat's Little Theorem
  -- to prove this.
  have ha₃ : p ∣ b ^ (p - 1) - 1 := by
    have : ¬p ∣ b := mt (fun h : p ∣ b => dvd_mul_of_dvd_left h _) not_dvd
    have : p.Coprime b := Or.resolve_right (Nat.coprime_or_dvd_of_prime p_prime b) this
    have : IsCoprime (b : ℤ) ↑p := this.symm.isCoprime
    have : ↑b ^ (p - 1) ≡ 1 [ZMOD ↑p] := Int.ModEq.pow_card_sub_one_eq_one p_prime this
    have : ↑p ∣ ↑b ^ (p - 1) - ↑1 := mod_cast Int.ModEq.dvd (Int.ModEq.symm this)
    exact mod_cast this
  -- Because `p - 1` is even, there is a `c` such that `2 * c = p - 1`. `Nat.sub_dvd_pow_sub_pow`
  -- implies that `b ^ c - 1 ∣ (b ^ c) ^ 2 - 1`, and `(b ^ c) ^ 2 = b ^ (p - 1)`.
  have ha₄ : b ^ 2 - 1 ∣ b ^ (p - 1) - 1 := by
    obtain ⟨k, hk⟩ := p_odd
    have : 2 ∣ p - 1 := ⟨k, by simp [hk]⟩
    obtain ⟨c, hc⟩ := this
    have : b ^ 2 - 1 ∣ (b ^ 2) ^ c - 1 := by
      simpa only [one_pow] using Nat.sub_dvd_pow_sub_pow _ 1 c
    have : b ^ 2 - 1 ∣ b ^ (2 * c) - 1 := by rwa [← pow_mul] at this
    rwa [← hc] at this
  -- Used to prove that `2 * p` divides `A * B - 1`
  have ha₅ : 2 * p * (b ^ 2 - 1) ∣ (b ^ 2 - 1) * (A * B - 1) := by
    suffices q : 2 * p * (b ^ 2 - 1) ∣ b * (b ^ (p - 1) - 1) * (b ^ p + b) by rwa [ha₁]
    -- We already proved that `b ^ 2 - 1 ∣ b ^ (p - 1) - 1`.
    -- Since `2 ∣ b ^ p + b` and `p ∣ b ^ p + b`, if we show that 2 and p are coprime, then we
    -- know that `2 * p ∣ b ^ p + b`
    have q₁ : Nat.Coprime p (b ^ 2 - 1) :=
      haveI q₂ : ¬p ∣ b ^ 2 - 1 := by
        rw [mul_comm] at not_dvd
        exact mt (fun h : p ∣ b ^ 2 - 1 => dvd_mul_of_dvd_left h _) not_dvd
      (Nat.Prime.coprime_iff_not_dvd p_prime).mpr q₂
    have q₂ : p * (b ^ 2 - 1) ∣ b ^ (p - 1) - 1 := Nat.Coprime.mul_dvd_of_dvd_of_dvd q₁ ha₃ ha₄
    have q₃ : p * (b ^ 2 - 1) * 2 ∣ (b ^ (p - 1) - 1) * (b ^ p + b) := mul_dvd_mul q₂ ha₂
    have q₄ : p * (b ^ 2 - 1) * 2 ∣ b * ((b ^ (p - 1) - 1) * (b ^ p + b)) :=
      dvd_mul_of_dvd_right q₃ _
    rwa [mul_assoc, mul_comm, mul_assoc b]
  have ha₆ : 2 * p ∣ A * B - 1 := by
    rw [mul_comm] at ha₅
    exact Nat.dvd_of_mul_dvd_mul_left hi_bsquared ha₅
  -- `A * B` divides `b ^ (2 * p) - 1` because `A * B * (b ^ 2 - 1) = b ^ (2 * p) - 1`.
  -- This can be proven by multiplying both sides of `AB_id` by `b ^ 2 - 1`.
  have ha₇ : A * B ∣ b ^ (2 * p) - 1 := by
    use b ^ 2 - 1
    have : A * B * (b ^ 2 - 1) = (b ^ (2 * p) - 1) / (b ^ 2 - 1) * (b ^ 2 - 1) :=
      congr_arg (fun x : ℕ => x * (b ^ 2 - 1)) AB_id
    simpa only [add_comm, Nat.div_mul_cancel hd, Nat.sub_add_cancel hi_bpowtwop] using this.symm
  -- Since `2 * p ∣ A * B - 1`, there is a number `q` such that `2 * p * q = A * B - 1`.
  -- By `Nat.sub_dvd_pow_sub_pow`, we know that `b ^ (2 * p) - 1 ∣ b ^ (2 * p * q) - 1`.
  -- This means that `b ^ (2 * p) - 1 ∣ b ^ (A * B - 1) - 1`.
  obtain ⟨q, hq⟩ := ha₆
  have ha₈ : b ^ (2 * p) - 1 ∣ b ^ (A * B - 1) - 1 := by
    simpa only [one_pow, pow_mul, hq] using Nat.sub_dvd_pow_sub_pow _ 1 q
  -- We have proved that `A * B ∣ b ^ (2 * p) - 1` and `b ^ (2 * p) - 1 ∣ b ^ (A * B - 1) - 1`.
  -- Therefore, `A * B ∣ b ^ (A * B - 1) - 1`.
  exact dvd_trans ha₇ ha₈

/--
This is a proof that the number produced using `psp_from_prime` is greater than the prime `p` used
to create it. The primary purpose of this lemma is to help prove `exists_infinite_pseudoprimes`.
-/
private theorem psp_from_prime_gt_p {b : ℕ} (b_ge_two : 2 ≤ b) {p : ℕ} (p_prime : p.Prime)
    (p_gt_two : 2 < p) : p < psp_from_prime b p := by
  unfold psp_from_prime
  set A := (b ^ p - 1) / (b - 1)
  set B := (b ^ p + 1) / (b + 1)
  rw [show A * B = (b ^ (2 * p) - 1) / (b ^ 2 - 1) from
      AB_id_helper _ _ b_ge_two (p_prime.odd_of_ne_two p_gt_two.ne.symm)]
  have AB_dvd : b ^ 2 - 1 ∣ b ^ (2 * p) - 1 := by
    simpa only [one_pow, pow_mul] using Nat.sub_dvd_pow_sub_pow _ 1 p
  suffices h : p * (b ^ 2 - 1) < b ^ (2 * p) - 1 by
    have h₁ : p * (b ^ 2 - 1) / (b ^ 2 - 1) < (b ^ (2 * p) - 1) / (b ^ 2 - 1) :=
      Nat.div_lt_div_of_lt_of_dvd AB_dvd h
    have h₂ : 0 < b ^ 2 - 1 := by
      linarith [show 3 ≤ b ^ 2 - 1 from le_tsub_of_add_le_left (show 4 ≤ b ^ 2 by nlinarith)]
    rwa [Nat.mul_div_cancel _ h₂] at h₁
  rw [Nat.mul_sub_left_distrib, mul_one, pow_mul]
  conv_rhs => rw [← Nat.sub_add_cancel (show 1 ≤ p by cutsat)]
  rw [Nat.pow_succ (b ^ 2)]
  suffices h : p * b ^ 2 < (b ^ 2) ^ (p - 1) * b ^ 2 by
    apply lt_of_le_of_lt'
    · exact tsub_le_tsub_left (one_le_of_lt p_gt_two) ((b ^ 2) ^ (p - 1) * b ^ 2)
    · have : p ≤ p * b ^ 2 := Nat.le_mul_of_pos_right _ (show 0 < b ^ 2 by positivity)
      exact tsub_lt_tsub_right_of_le this h
  suffices h : p < (b ^ 2) ^ (p - 1) by gcongr
  rw [← pow_mul, Nat.mul_sub_left_distrib, mul_one]
  have : 2 ≤ 2 * p - 2 := le_tsub_of_add_le_left (show 4 ≤ 2 * p by cutsat)
  have : 2 + p ≤ 2 * p := by omega
  have : p ≤ 2 * p - 2 := le_tsub_of_add_le_left this
  exact this.trans_lt (Nat.lt_pow_self b_ge_two)

/-- For all positive bases, there exist infinite **Fermat pseudoprimes** to that base.
Given in this form: for all numbers `b ≥ 1` and `m`, there exists a pseudoprime `n` to base `b` such
that `m ≤ n`. This form is similar to `Nat.exists_infinite_primes`.
-/
theorem exists_infinite_pseudoprimes {b : ℕ} (h : 1 ≤ b) (m : ℕ) :
    ∃ n : ℕ, FermatPsp n b ∧ m ≤ n := by
  by_cases b_ge_two : 2 ≤ b
  -- If `2 ≤ b`, then because there exist infinite prime numbers, there is a prime number p with
  -- `m ≤ p` and `¬p ∣ b*(b^2 - 1)`. We pick a prime number `b*(b^2 - 1) + 1 + m ≤ p` because we
  -- automatically know that `p` is greater than m and that it does not divide `b*(b^2 - 1)`
  -- (because `p` can't divide a number less than `p`).
  -- From `p`, we can use the lemmas we proved earlier to show that
  -- `((b^p - 1)/(b - 1)) * ((b^p + 1)/(b + 1))` is a pseudoprime to base `b`.
  · have h := Nat.exists_infinite_primes (b * (b ^ 2 - 1) + 1 + m)
    obtain ⟨p, ⟨hp₁, hp₂⟩⟩ := h
    have h₁ : 0 < b := pos_of_gt (Nat.succ_le_iff.mp b_ge_two)
    have h₂ : 4 ≤ b ^ 2 := pow_le_pow_left' b_ge_two 2
    have h₃ : 0 < b ^ 2 - 1 := tsub_pos_of_lt (lt_of_lt_of_le (by simp) h₂)
    have h₄ : 0 < b * (b ^ 2 - 1) := mul_pos h₁ h₃
    have h₅ : b * (b ^ 2 - 1) < p := by omega
    have h₆ : ¬p ∣ b * (b ^ 2 - 1) := Nat.not_dvd_of_pos_of_lt h₄ h₅
    have h₇ : b ≤ b * (b ^ 2 - 1) := Nat.le_mul_of_pos_right _ h₃
    have h₈ : 2 ≤ b * (b ^ 2 - 1) := le_trans b_ge_two h₇
    have h₉ : 2 < p := lt_of_le_of_lt h₈ h₅
    have h₁₀ := psp_from_prime_gt_p b_ge_two hp₂ h₉
    use psp_from_prime b p
    constructor
    · exact psp_from_prime_psp b_ge_two hp₂ h₉ h₆
    · exact le_trans (show m ≤ p by cutsat) (le_of_lt h₁₀)
  -- If `¬2 ≤ b`, then `b = 1`. Since all composite numbers are pseudoprimes to base 1, we can pick
  -- any composite number greater than m. We choose `2 * (m + 2)` because it is greater than `m` and
  -- is composite for all natural numbers `m`.
  · have h₁ : b = 1 := by omega
    rw [h₁]
    use 2 * (m + 2)
    have : ¬Nat.Prime (2 * (m + 2)) := Nat.not_prime_mul (by cutsat) (by cutsat)
    exact ⟨fermatPsp_base_one (by cutsat) this, by cutsat⟩

theorem frequently_atTop_fermatPsp {b : ℕ} (h : 1 ≤ b) : ∃ᶠ n in Filter.atTop, FermatPsp n b := by
  -- Based on the proof of `Nat.frequently_atTop_modEq_one`
  refine Filter.frequently_atTop.2 fun n => ?_
  obtain ⟨p, hp⟩ := exists_infinite_pseudoprimes h n
  exact ⟨p, hp.2, hp.1⟩

/-- Infinite set variant of `Nat.exists_infinite_pseudoprimes`
-/
theorem infinite_setOf_pseudoprimes {b : ℕ} (h : 1 ≤ b) :
    Set.Infinite { n : ℕ | FermatPsp n b } :=
  Nat.frequently_atTop_iff_infinite.mp (frequently_atTop_fermatPsp h)

end Nat<|MERGE_RESOLUTION|>--- conflicted
+++ resolved
@@ -91,13 +91,8 @@
     refine dvd_of_mul_right_dvd (dvd_pow_self (k * j) ?_)
     cutsat
   -- If `n = 1`, then it follows trivially that `n` is coprime with `b`.
-<<<<<<< HEAD
   · rw [show n = 1 by cutsat]
-    norm_num
-=======
-  · rw [show n = 1 by omega]
     simp
->>>>>>> 432a037a
 
 theorem probablePrime_iff_modEq (n : ℕ) {b : ℕ} (h : 1 ≤ b) :
     ProbablePrime n b ↔ b ^ (n - 1) ≡ 1 [MOD n] := by
