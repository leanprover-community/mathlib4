--- conflicted
+++ resolved
@@ -91,11 +91,7 @@
     refine dvd_of_mul_right_dvd (dvd_pow_self (k * j) ?_)
     cutsat
   -- If `n = 1`, then it follows trivially that `n` is coprime with `b`.
-<<<<<<< HEAD
-  · rw [show n = 1 by omega]
-=======
   · rw [show n = 1 by cutsat]
->>>>>>> 92b3585f
     simp
 
 theorem probablePrime_iff_modEq (n : ℕ) {b : ℕ} (h : 1 ≤ b) :
