/-
Copyright (c) 2020 Jujian Zhang. All rights reserved.
Released under Apache 2.0 license as described in the file LICENSE.
Authors: Damiano Testa, Jujian Zhang
-/
import Mathlib.NumberTheory.Liouville.Basic

#align_import number_theory.liouville.liouville_number from "leanprover-community/mathlib"@"04e80bb7e8510958cd9aacd32fe2dc147af0b9f1"

/-!

# Liouville constants

This file contains a construction of a family of Liouville numbers, indexed by a natural number $m$.
The most important property is that they are examples of transcendental real numbers.
This fact is recorded in `transcendental_liouvilleNumber`.

More precisely, for a real number $m$, Liouville's constant is
$$
\sum_{i=0}^\infty\frac{1}{m^{i!}}.
$$
The series converges only for $1 < m$. However, there is no restriction on $m$, since,
if the series does not converge, then the sum of the series is defined to be zero.

We prove that, for $m \in \mathbb{N}$ satisfying $2 \le m$, Liouville's constant associated to $m$
is a transcendental number. Classically, the Liouville number for $m = 2$ is the one called
``Liouville's constant''.

## Implementation notes

The indexing $m$ is eventually a natural number satisfying $2 ≤ m$. However, we prove the first few
lemmas for $m \in \mathbb{R}$.
-/


noncomputable section

open scoped Nat

open Real Finset

/-- For a real number `m`, Liouville's constant is
$$
\sum_{i=0}^\infty\frac{1}{m^{i!}}.
$$
The series converges only for `1 < m`. However, there is no restriction on `m`, since,
if the series does not converge, then the sum of the series is defined to be zero.
-/
def liouvilleNumber (m : ℝ) : ℝ :=
  ∑' i : ℕ, 1 / m ^ i !
#align liouville_number liouvilleNumber

namespace LiouvilleNumber

/-- `LiouvilleNumber.partialSum` is the sum of the first `k + 1` terms of Liouville's constant,
i.e.
$$
\sum_{i=0}^k\frac{1}{m^{i!}}.
$$
-/
def partialSum (m : ℝ) (k : ℕ) : ℝ :=
  ∑ i ∈ range (k + 1), 1 / m ^ i !
#align liouville_number.partial_sum LiouvilleNumber.partialSum

/-- `LiouvilleNumber.remainder` is the sum of the series of the terms in `liouvilleNumber m`
starting from `k+1`, i.e
$$
\sum_{i=k+1}^\infty\frac{1}{m^{i!}}.
$$
-/
def remainder (m : ℝ) (k : ℕ) : ℝ :=
  ∑' i, 1 / m ^ (i + (k + 1))!
#align liouville_number.remainder LiouvilleNumber.remainder

/-!
We start with simple observations.
-/


protected theorem summable {m : ℝ} (hm : 1 < m) : Summable fun i : ℕ => 1 / m ^ i ! :=
  summable_one_div_pow_of_le hm Nat.self_le_factorial
#align liouville_number.summable LiouvilleNumber.summable

theorem remainder_summable {m : ℝ} (hm : 1 < m) (k : ℕ) :
    Summable fun i : ℕ => 1 / m ^ (i + (k + 1))! := by
  convert (summable_nat_add_iff (k + 1)).2 (LiouvilleNumber.summable hm)
#align liouville_number.remainder_summable LiouvilleNumber.remainder_summable

theorem remainder_pos {m : ℝ} (hm : 1 < m) (k : ℕ) : 0 < remainder m k :=
  tsum_pos (remainder_summable hm k) (fun _ => by positivity) 0 (by positivity)
#align liouville_number.remainder_pos LiouvilleNumber.remainder_pos

theorem partialSum_succ (m : ℝ) (n : ℕ) :
    partialSum m (n + 1) = partialSum m n + 1 / m ^ (n + 1)! :=
  sum_range_succ _ _
#align liouville_number.partial_sum_succ LiouvilleNumber.partialSum_succ

/-- Split the sum defining a Liouville number into the first `k` terms and the rest. -/
theorem partialSum_add_remainder {m : ℝ} (hm : 1 < m) (k : ℕ) :
    partialSum m k + remainder m k = liouvilleNumber m :=
  sum_add_tsum_nat_add _ (LiouvilleNumber.summable hm)
#align liouville_number.partial_sum_add_remainder LiouvilleNumber.partialSum_add_remainder

/-! We now prove two useful inequalities, before collecting everything together. -/


/-- An upper estimate on the remainder. This estimate works with `m ∈ ℝ` satisfying `1 < m` and is
stronger than the estimate `LiouvilleNumber.remainder_lt` below. However, the latter estimate is
more useful for the proof. -/
theorem remainder_lt' (n : ℕ) {m : ℝ} (m1 : 1 < m) :
    remainder m n < (1 - 1 / m)⁻¹ * (1 / m ^ (n + 1)!) :=
  -- two useful inequalities
  have m0 : 0 < m := zero_lt_one.trans m1
  have mi : 1 / m < 1 := (div_lt_one m0).mpr m1
  -- to show the strict inequality between these series, we prove that:
  calc
    (∑' i, 1 / m ^ (i + (n + 1))!) < ∑' i, 1 / m ^ (i + (n + 1)!) :=
        -- 1. the second series dominates the first
        tsum_lt_tsum (fun b => one_div_pow_le_one_div_pow_of_le m1.le
          (b.add_factorial_succ_le_factorial_add_succ n))
        -- 2. the term with index `i = 2` of the first series is strictly smaller than
        -- the corresponding term of the second series
        (one_div_pow_strictAnti m1 (n.add_factorial_succ_lt_factorial_add_succ (i := 2) le_rfl))
        -- 3. the first series is summable
        (remainder_summable m1 n)
        -- 4. the second series is summable, since its terms grow quickly
        (summable_one_div_pow_of_le m1 fun j => le_self_add)
    -- split the sum in the exponent and massage
    _ = ∑' i : ℕ, (1 / m) ^ i * (1 / m ^ (n + 1)!) := by
<<<<<<< HEAD
    simp only [pow_add, one_div, mul_inv, inv_pow]
=======
      simp only [pow_add, one_div, mul_inv, inv_pow]
>>>>>>> 330b3f80
    -- factor the constant `(1 / m ^ (n + 1)!)` out of the series
    _ = (∑' i, (1 / m) ^ i) * (1 / m ^ (n + 1)!) := tsum_mul_right
    -- the series is the geometric series
    _ = (1 - 1 / m)⁻¹ * (1 / m ^ (n + 1)!) := by rw [tsum_geometric_of_lt_one (by positivity) mi]
#align liouville_number.remainder_lt' LiouvilleNumber.remainder_lt'

theorem aux_calc (n : ℕ) {m : ℝ} (hm : 2 ≤ m) :
    (1 - 1 / m)⁻¹ * (1 / m ^ (n + 1)!) ≤ 1 / (m ^ n !) ^ n :=
  calc
    (1 - 1 / m)⁻¹ * (1 / m ^ (n + 1)!) ≤ 2 * (1 / m ^ (n + 1)!) :=
      -- the second factors coincide (and are non-negative),
      -- the first factors satisfy the inequality `sub_one_div_inv_le_two`
      mul_le_mul_of_nonneg_right (sub_one_div_inv_le_two hm) (by positivity)
    _ = 2 / m ^ (n + 1)! := mul_one_div 2 _
    _ = 2 / m ^ (n ! * (n + 1)) := (congr_arg (2 / ·) (congr_arg (Pow.pow m) (mul_comm _ _)))
    _ ≤ 1 / m ^ (n ! * n) := by
      -- [NB: in this block, I do not follow the brace convention for subgoals -- I wait until
      -- I solve all extraneous goals at once with `exact pow_pos (zero_lt_two.trans_le hm) _`.]
      -- Clear denominators and massage*
      apply (div_le_div_iff _ _).mpr
      focus
        conv_rhs => rw [one_mul, mul_add, pow_add, mul_one, pow_mul, mul_comm, ← pow_mul]
        -- the second factors coincide, so we prove the inequality of the first factors*
        refine (mul_le_mul_right ?_).mpr ?_
      -- solve all the inequalities `0 < m ^ ??`
      any_goals exact pow_pos (zero_lt_two.trans_le hm) _
      -- `2 ≤ m ^ n!` is a consequence of monotonicity of exponentiation at `2 ≤ m`.
      exact _root_.trans (_root_.trans hm (pow_one _).symm.le)
        (pow_right_mono (one_le_two.trans hm) n.factorial_pos)
    _ = 1 / (m ^ n !) ^ n := congr_arg (1 / ·) (pow_mul m n ! n)
#align liouville_number.aux_calc LiouvilleNumber.aux_calc

/-- An upper estimate on the remainder. This estimate works with `m ∈ ℝ` satisfying `2 ≤ m` and is
weaker than the estimate `LiouvilleNumber.remainder_lt'` above. However, this estimate is
more useful for the proof. -/
theorem remainder_lt (n : ℕ) {m : ℝ} (m2 : 2 ≤ m) : remainder m n < 1 / (m ^ n !) ^ n :=
  (remainder_lt' n <| one_lt_two.trans_le m2).trans_le (aux_calc _ m2)
#align liouville_number.remainder_lt LiouvilleNumber.remainder_lt

/-! Starting from here, we specialize to the case in which `m` is a natural number. -/


/-- The sum of the `k` initial terms of the Liouville number to base `m` is a ratio of natural
numbers where the denominator is `m ^ k!`. -/
theorem partialSum_eq_rat {m : ℕ} (hm : 0 < m) (k : ℕ) :
    ∃ p : ℕ, partialSum m k = p / ((m ^ k ! :) : ℝ) := by
  induction' k with k h
  · exact ⟨1, by rw [partialSum, range_one, sum_singleton, Nat.cast_one, Nat.factorial,
      pow_one, pow_one]⟩
  · rcases h with ⟨p_k, h_k⟩
    use p_k * m ^ ((k + 1)! - k !) + 1
    rw [partialSum_succ, h_k, div_add_div, div_eq_div_iff, add_mul]
    · norm_cast
      rw [add_mul, one_mul, Nat.factorial_succ, add_mul, one_mul, add_tsub_cancel_right, pow_add]
      simp [mul_assoc]
    all_goals positivity
#align liouville_number.partial_sum_eq_rat LiouvilleNumber.partialSum_eq_rat

end LiouvilleNumber

open LiouvilleNumber

theorem liouville_liouvilleNumber {m : ℕ} (hm : 2 ≤ m) : Liouville (liouvilleNumber m) := by
  -- two useful inequalities
  have mZ1 : 1 < (m : ℤ) := by norm_cast
  have m1 : 1 < (m : ℝ) := by norm_cast
  intro n
  -- the first `n` terms sum to `p / m ^ k!`
  rcases partialSum_eq_rat (zero_lt_two.trans_le hm) n with ⟨p, hp⟩
  refine ⟨p, m ^ n !, one_lt_pow mZ1 n.factorial_ne_zero, ?_⟩
  push_cast
  rw [Nat.cast_pow] at hp
  -- separate out the sum of the first `n` terms and the rest
  rw [← partialSum_add_remainder m1 n, ← hp]
  have hpos := remainder_pos m1 n
  simpa [abs_of_pos hpos, hpos.ne'] using @remainder_lt n m (by assumption_mod_cast)
#align liouville_liouville_number liouville_liouvilleNumber

theorem transcendental_liouvilleNumber {m : ℕ} (hm : 2 ≤ m) :
    Transcendental ℤ (liouvilleNumber m) :=
  (liouville_liouvilleNumber hm).transcendental
#align transcendental_liouville_number transcendental_liouvilleNumber<|MERGE_RESOLUTION|>--- conflicted
+++ resolved
@@ -127,11 +127,7 @@
         (summable_one_div_pow_of_le m1 fun j => le_self_add)
     -- split the sum in the exponent and massage
     _ = ∑' i : ℕ, (1 / m) ^ i * (1 / m ^ (n + 1)!) := by
-<<<<<<< HEAD
-    simp only [pow_add, one_div, mul_inv, inv_pow]
-=======
       simp only [pow_add, one_div, mul_inv, inv_pow]
->>>>>>> 330b3f80
     -- factor the constant `(1 / m ^ (n + 1)!)` out of the series
     _ = (∑' i, (1 / m) ^ i) * (1 / m ^ (n + 1)!) := tsum_mul_right
     -- the series is the geometric series
