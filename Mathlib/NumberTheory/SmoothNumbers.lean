/-
Copyright (c) 2023 Michael Stoll. All rights reserved.
Released under Apache 2.0 license as described in the file LICENSE.
Authors: Michael Stoll, Ralf Stephan
-/
import Mathlib.Data.Nat.Factorization.Defs
import Mathlib.Data.Nat.Squarefree

/-!
# Smooth numbers

For `s : Finset ℕ` we define the set `Nat.factoredNumbers s` of "`s`-factored numbers"
consisting of the positive natural numbers all of whose prime factors are in `s`, and
we provide some API for this.

We then define the set `Nat.smoothNumbers n` consisting of the positive natural numbers all of
whose prime factors are strictly less than `n`. This is the special case `s = Finset.range n`
of the set of `s`-factored numbers.

We also define the finite set `Nat.primesBelow n` to be the set of prime numbers less than `n`.

The main definition `Nat.equivProdNatSmoothNumbers` establishes the bijection between
`ℕ × (smoothNumbers p)` and `smoothNumbers (p+1)` given by sending `(e, n)` to `p^e * n`.
Here `p` is a prime number. It is obtained from the more general bijection between
`ℕ × (factoredNumbers s)` and `factoredNumbers (s ∪ {p})`; see `Nat.equivProdNatFactoredNumbers`.

Additionally, we define `Nat.smoothNumbersUpTo N n` as the `Finset` of `n`-smooth numbers
up to and including `N`, and similarly `Nat.roughNumbersUpTo` for its complement in `{1, ..., N}`,
and we provide some API, in particular bounds for their cardinalities; see
`Nat.smoothNumbersUpTo_card_le` and `Nat.roughNumbersUpTo_card_le`.
-/

open scoped Finset
namespace Nat

/-- `primesBelow n` is the set of primes less than `n` as a `Finset`. -/
def primesBelow (n : ℕ) : Finset ℕ := {p ∈ Finset.range n | p.Prime}

@[simp]
lemma primesBelow_zero : primesBelow 0 = ∅ := by
  rw [primesBelow, Finset.range_zero, Finset.filter_empty]

lemma mem_primesBelow {k n : ℕ} :
    n ∈ primesBelow k ↔ n < k ∧ n.Prime := by simp [primesBelow]

lemma prime_of_mem_primesBelow {p n : ℕ} (h : p ∈ n.primesBelow) : p.Prime :=
  (Finset.mem_filter.mp h).2

lemma lt_of_mem_primesBelow {p n : ℕ} (h : p ∈ n.primesBelow) : p < n :=
  Finset.mem_range.mp <| Finset.mem_of_mem_filter p h

lemma primesBelow_succ (n : ℕ) :
    primesBelow (n + 1) = if n.Prime then insert n (primesBelow n) else primesBelow n := by
  rw [primesBelow, primesBelow, Finset.range_add_one, Finset.filter_insert]

lemma notMem_primesBelow (n : ℕ) : n ∉ primesBelow n :=
  fun hn ↦ (lt_of_mem_primesBelow hn).false

@[deprecated (since := "2025-05-23")] alias not_mem_primesBelow := notMem_primesBelow


/-!
### `s`-factored numbers
-/

/-- `factoredNumbers s`, for a finite set `s` of natural numbers, is the set of positive natural
numbers all of whose prime factors are in `s`. -/
def factoredNumbers (s : Finset ℕ) : Set ℕ := {m | m ≠ 0 ∧ ∀ p ∈ primeFactorsList m, p ∈ s}

lemma mem_factoredNumbers {s : Finset ℕ} {m : ℕ} :
    m ∈ factoredNumbers s ↔ m ≠ 0 ∧ ∀ p ∈ primeFactorsList m, p ∈ s :=
  Iff.rfl

/-- Membership in `Nat.factoredNumbers n` is decidable. -/
instance (s : Finset ℕ) : DecidablePred (· ∈ factoredNumbers s) :=
  inferInstanceAs <| DecidablePred fun x ↦ x ∈ {m | m ≠ 0 ∧ ∀ p ∈ primeFactorsList m, p ∈ s}

/-- A number that divides an `s`-factored number is itself `s`-factored. -/
lemma mem_factoredNumbers_of_dvd {s : Finset ℕ} {m k : ℕ} (h : m ∈ factoredNumbers s)
    (h' : k ∣ m) :
    k ∈ factoredNumbers s := by
  obtain ⟨h₁, h₂⟩ := h
  have hk := ne_zero_of_dvd_ne_zero h₁ h'
  refine ⟨hk, fun p hp ↦ h₂ p ?_⟩
  rw [mem_primeFactorsList <| by assumption] at hp ⊢
  exact ⟨hp.1, hp.2.trans h'⟩

/-- `m` is `s`-factored if and only if `m` is nonzero and all prime divisors `≤ m` of `m`
are in `s`. -/
lemma mem_factoredNumbers_iff_forall_le {s : Finset ℕ} {m : ℕ} :
    m ∈ factoredNumbers s ↔ m ≠ 0 ∧ ∀ p ≤ m, p.Prime → p ∣ m → p ∈ s := by
  simp_rw [mem_factoredNumbers, mem_primeFactorsList']
  exact ⟨fun ⟨H₀, H₁⟩ ↦ ⟨H₀, fun p _ hp₂ hp₃ ↦ H₁ p ⟨hp₂, hp₃, H₀⟩⟩,
    fun ⟨H₀, H₁⟩ ↦
      ⟨H₀, fun p ⟨hp₁, hp₂, hp₃⟩ ↦ H₁ p (le_of_dvd (Nat.pos_of_ne_zero hp₃) hp₂) hp₁ hp₂⟩⟩

/-- `m` is `s`-factored if and only if all prime divisors of `m` are in `s`. -/
lemma mem_factoredNumbers' {s : Finset ℕ} {m : ℕ} :
    m ∈ factoredNumbers s ↔ ∀ p, p.Prime → p ∣ m → p ∈ s := by
  obtain ⟨p, hp₁, hp₂⟩ := exists_infinite_primes (1 + Finset.sup s id)
  rw [mem_factoredNumbers_iff_forall_le]
  refine ⟨fun ⟨H₀, H₁⟩ ↦ fun p hp₁ hp₂ ↦ H₁ p (le_of_dvd (Nat.pos_of_ne_zero H₀) hp₂) hp₁ hp₂,
         fun H ↦ ⟨fun h ↦ lt_irrefl p ?_, fun p _ ↦ H p⟩⟩
  calc
    p ≤ s.sup id := Finset.le_sup (f := @id ℕ) <| H p hp₂ <| h.symm ▸ dvd_zero p
    _ < 1 + s.sup id := lt_one_add _
    _ ≤ p := hp₁

lemma ne_zero_of_mem_factoredNumbers {s : Finset ℕ} {m : ℕ} (h : m ∈ factoredNumbers s) : m ≠ 0 :=
  h.1

/-- The `Finset` of prime factors of an `s`-factored number is contained in `s`. -/
lemma primeFactors_subset_of_mem_factoredNumbers {s : Finset ℕ} {m : ℕ}
    (hm : m ∈ factoredNumbers s) :
    m.primeFactors ⊆ s := by
  rw [mem_factoredNumbers] at hm
  exact fun n hn ↦ hm.2 n (mem_primeFactors_iff_mem_primeFactorsList.mp hn)

/-- If `m ≠ 0` and the `Finset` of prime factors of `m` is contained in `s`, then `m`
is `s`-factored. -/
lemma mem_factoredNumbers_of_primeFactors_subset {s : Finset ℕ} {m : ℕ} (hm : m ≠ 0)
    (hp : m.primeFactors ⊆ s) :
    m ∈ factoredNumbers s := by
  rw [mem_factoredNumbers]
  exact ⟨hm, fun p hp' ↦ hp <| mem_primeFactors_iff_mem_primeFactorsList.mpr hp'⟩

/-- `m` is `s`-factored if and only if `m ≠ 0` and its `Finset` of prime factors
is contained in `s`. -/
lemma mem_factoredNumbers_iff_primeFactors_subset {s : Finset ℕ} {m : ℕ} :
    m ∈ factoredNumbers s ↔ m ≠ 0 ∧ m.primeFactors ⊆ s :=
  ⟨fun h ↦ ⟨ne_zero_of_mem_factoredNumbers h, primeFactors_subset_of_mem_factoredNumbers h⟩,
   fun ⟨h₁, h₂⟩ ↦ mem_factoredNumbers_of_primeFactors_subset h₁ h₂⟩

@[simp]
lemma factoredNumbers_empty : factoredNumbers ∅ = {1} := by
  ext m
  simp only [mem_factoredNumbers, Finset.notMem_empty, ← List.eq_nil_iff_forall_not_mem,
    primeFactorsList_eq_nil, and_or_left, not_and_self_iff, ne_and_eq_iff_right zero_ne_one,
    false_or, Set.mem_singleton_iff]

/-- The product of two `s`-factored numbers is again `s`-factored. -/
lemma mul_mem_factoredNumbers {s : Finset ℕ} {m n : ℕ} (hm : m ∈ factoredNumbers s)
    (hn : n ∈ factoredNumbers s) :
    m * n ∈ factoredNumbers s := by
  have hm' := primeFactors_subset_of_mem_factoredNumbers hm
  have hn' := primeFactors_subset_of_mem_factoredNumbers hn
  exact mem_factoredNumbers_of_primeFactors_subset (mul_ne_zero hm.1 hn.1)
    <| primeFactors_mul hm.1 hn.1 ▸ Finset.union_subset hm' hn'

/-- The product of the prime factors of `n` that are in `s` is an `s`-factored number. -/
lemma prod_mem_factoredNumbers (s : Finset ℕ) (n : ℕ) :
    (n.primeFactorsList.filter (· ∈ s)).prod ∈ factoredNumbers s := by
  have h₀ : (n.primeFactorsList.filter (· ∈ s)).prod ≠ 0 :=
    List.prod_ne_zero fun h ↦ (pos_of_mem_primeFactorsList (List.mem_of_mem_filter h)).false
  refine ⟨h₀, fun p hp ↦ ?_⟩
  obtain ⟨H₁, H₂⟩ := (mem_primeFactorsList h₀).mp hp
  simpa only [decide_eq_true_eq] using List.of_mem_filter <| mem_list_primes_of_dvd_prod H₁.prime
    (fun _ hq ↦ (prime_of_mem_primeFactorsList (List.mem_of_mem_filter hq)).prime) H₂

/-- The sets of `s`-factored and of `s ∪ {N}`-factored numbers are the same when `N` is not prime.
See `Nat.equivProdNatFactoredNumbers` for when `N` is prime. -/
lemma factoredNumbers_insert (s : Finset ℕ) {N : ℕ} (hN : ¬ N.Prime) :
    factoredNumbers (insert N s) = factoredNumbers s := by
  ext m
  refine ⟨fun hm ↦ ⟨hm.1, fun p hp ↦ ?_⟩,
          fun hm ↦ ⟨hm.1, fun p hp ↦ Finset.mem_insert_of_mem <| hm.2 p hp⟩⟩
  exact Finset.mem_of_mem_insert_of_ne (hm.2 p hp)
    fun h ↦ hN <| h ▸ prime_of_mem_primeFactorsList hp

@[gcongr] lemma factoredNumbers_mono {s t : Finset ℕ} (hst : s ≤ t) :
    factoredNumbers s ⊆ factoredNumbers t :=
  fun _ hx ↦ ⟨hx.1, fun p hp ↦ hst <| hx.2 p hp⟩

/-- The non-zero non-`s`-factored numbers are `≥ N` when `s` contains all primes less than `N`. -/
lemma factoredNumbers_compl {N : ℕ} {s : Finset ℕ} (h : primesBelow N ≤ s) :
    (factoredNumbers s)ᶜ \ {0} ⊆ {n | N ≤ n} := by
  intro n hn
  simp only [Set.mem_compl_iff, mem_factoredNumbers, Set.mem_diff, ne_eq, not_and, not_forall,
    exists_prop, Set.mem_singleton_iff] at hn
  simp only [Set.mem_setOf_eq]
  obtain ⟨p, hp₁, hp₂⟩ := hn.1 hn.2
  have : N ≤ p := by
    contrapose! hp₂
    exact h <| mem_primesBelow.mpr ⟨hp₂, prime_of_mem_primeFactorsList hp₁⟩
  exact this.trans <| le_of_mem_primeFactorsList hp₁

/-- If `p` is a prime and `n` is `s`-factored, then every product `p^e * n`
is `s ∪ {p}`-factored. -/
lemma pow_mul_mem_factoredNumbers {s : Finset ℕ} {p n : ℕ} (hp : p.Prime) (e : ℕ)
    (hn : n ∈ factoredNumbers s) :
    p ^ e * n ∈ factoredNumbers (insert p s) := by
  have hp' := pow_ne_zero e hp.ne_zero
  refine ⟨mul_ne_zero hp' hn.1, fun q hq ↦ ?_⟩
  rcases (mem_primeFactorsList_mul hp' hn.1).mp hq with H | H
  · rw [mem_primeFactorsList hp'] at H
    rw [(prime_dvd_prime_iff_eq H.1 hp).mp <| H.1.dvd_of_dvd_pow H.2]
    exact Finset.mem_insert_self p s
  · exact Finset.mem_insert_of_mem <| hn.2 _ H

/-- If `p ∉ s` is a prime and `n` is `s`-factored, then `p` and `n` are coprime. -/
lemma Prime.factoredNumbers_coprime {s : Finset ℕ} {p n : ℕ} (hp : p.Prime) (hs : p ∉ s)
    (hn : n ∈ factoredNumbers s) :
    Nat.Coprime p n := by
  rw [hp.coprime_iff_not_dvd, ← mem_primeFactorsList_iff_dvd hn.1 hp]
  exact fun H ↦ hs <| hn.2 p H

/-- If `f : ℕ → F` is multiplicative on coprime arguments, `p ∉ s` is a prime and `m`
is `s`-factored, then `f (p^e * m) = f (p^e) * f m`. -/
lemma factoredNumbers.map_prime_pow_mul {F : Type*} [Mul F] {f : ℕ → F}
    (hmul : ∀ {m n}, Coprime m n → f (m * n) = f m * f n) {s : Finset ℕ} {p : ℕ}
    (hp : p.Prime) (hs : p ∉ s) (e : ℕ) {m : factoredNumbers s} :
    f (p ^ e * m) = f (p ^ e) * f m :=
  hmul <| Coprime.pow_left _ <| hp.factoredNumbers_coprime hs <| Subtype.mem m

open List Perm in
/-- We establish the bijection from `ℕ × factoredNumbers s` to `factoredNumbers (s ∪ {p})`
given by `(e, n) ↦ p^e * n` when `p ∉ s` is a prime. See `Nat.factoredNumbers_insert` for
when `p` is not prime. -/
def equivProdNatFactoredNumbers {s : Finset ℕ} {p : ℕ} (hp : p.Prime) (hs : p ∉ s) :
    ℕ × factoredNumbers s ≃ factoredNumbers (insert p s) where
  toFun := fun ⟨e, n⟩ ↦ ⟨p ^ e * n, pow_mul_mem_factoredNumbers hp e n.2⟩
  invFun := fun ⟨m, _⟩  ↦ (m.factorization p,
                            ⟨(m.primeFactorsList.filter (· ∈ s)).prod, prod_mem_factoredNumbers ..⟩)
  left_inv := by
    rintro ⟨e, m, hm₀, hm⟩
    simp (etaStruct := .all) only [Prod.mk.injEq, Subtype.mk.injEq]
    constructor
    · rw [factorization_mul (pos_iff_ne_zero.mp <| Nat.pow_pos hp.pos) hm₀]
      simp only [factorization_pow, Finsupp.coe_add, Finsupp.coe_smul, nsmul_eq_mul,
        Pi.natCast_def, cast_id, Pi.add_apply, Pi.mul_apply, hp.factorization_self,
        mul_one, add_eq_left]
      rw [← primeFactorsList_count_eq, count_eq_zero]
      exact fun H ↦ hs (hm p H)
    · nth_rewrite 2 [← prod_primeFactorsList hm₀]
      refine prod_eq <|
        (filter _ <| perm_primeFactorsList_mul (pow_ne_zero e hp.ne_zero) hm₀).trans ?_
      rw [filter_append, hp.primeFactorsList_pow,
          filter_eq_nil_iff.mpr fun q hq ↦ by rw [mem_replicate] at hq; simp [hq.2, hs],
          nil_append, filter_eq_self.mpr fun q hq ↦ by simp only [hm q hq, decide_true]]
  right_inv := by
    rintro ⟨m, hm₀, hm⟩
    simp only [Subtype.mk.injEq]
    rw [← primeFactorsList_count_eq, ← prod_replicate, ← prod_append]
    nth_rewrite 3 [← prod_primeFactorsList hm₀]
    have : m.primeFactorsList.filter (· = p) = m.primeFactorsList.filter (· ∉ s) := by
      refine (filter_congr fun q hq ↦ ?_).symm
      simp only [decide_not]
      rcases Finset.mem_insert.mp <| hm _ hq with h | h
      · simp only [h, hs, decide_false, Bool.not_false, decide_true]
      · simp only [h, decide_true, Bool.not_true, false_eq_decide_iff]
        exact fun H ↦ hs <| H ▸ h
    refine prod_eq <| (filter_eq p).symm ▸ this ▸ perm_append_comm.trans ?_
    simp only [decide_not]
    exact filter_append_perm (· ∈ s) (primeFactorsList m)

@[simp]
lemma equivProdNatFactoredNumbers_apply {s : Finset ℕ} {p e m : ℕ} (hp : p.Prime) (hs : p ∉ s)
    (hm : m ∈ factoredNumbers s) :
    equivProdNatFactoredNumbers hp hs (e, ⟨m, hm⟩) = p ^ e * m := rfl

@[simp]
lemma equivProdNatFactoredNumbers_apply' {s : Finset ℕ} {p : ℕ} (hp : p.Prime) (hs : p ∉ s)
    (x : ℕ × factoredNumbers s) :
    equivProdNatFactoredNumbers hp hs x = p ^ x.1 * x.2 := rfl


/-!
### `n`-smooth numbers
-/

/-- `smoothNumbers n` is the set of *`n`-smooth positive natural numbers*, i.e., the
positive natural numbers all of whose prime factors are less than `n`. -/
def smoothNumbers (n : ℕ) : Set ℕ := {m | m ≠ 0 ∧ ∀ p ∈ primeFactorsList m, p < n}

lemma mem_smoothNumbers {n m : ℕ} : m ∈ smoothNumbers n ↔ m ≠ 0 ∧ ∀ p ∈ primeFactorsList m, p < n :=
  Iff.rfl

/-- The `n`-smooth numbers agree with the `Finset.range n`-factored numbers. -/
lemma smoothNumbers_eq_factoredNumbers (n : ℕ) :
    smoothNumbers n = factoredNumbers (Finset.range n) := by
  simp only [smoothNumbers, ne_eq, mem_primeFactorsList', and_imp, factoredNumbers,
    Finset.mem_range]

/-- The `n`-smooth numbers agree with the `primesBelow n`-factored numbers. -/
lemma smoothNumbers_eq_factoredNumbers_primesBelow (n : ℕ) :
    smoothNumbers n = factoredNumbers n.primesBelow := by
  rw [smoothNumbers_eq_factoredNumbers]
  refine Set.Subset.antisymm (fun m hm ↦ ?_) <| factoredNumbers_mono Finset.mem_of_mem_filter
  simp_rw [mem_factoredNumbers'] at hm ⊢
  exact fun p hp hp' ↦ mem_primesBelow.mpr ⟨Finset.mem_range.mp <| hm p hp hp', hp⟩

@[deprecated (since := "2025-07-08")]
alias smmoothNumbers_eq_factoredNumbers_primesBelow := smoothNumbers_eq_factoredNumbers_primesBelow

/-- Membership in `Nat.smoothNumbers n` is decidable. -/
instance (n : ℕ) : DecidablePred (· ∈ smoothNumbers n) :=
  inferInstanceAs <| DecidablePred fun x ↦ x ∈ {m | m ≠ 0 ∧ ∀ p ∈ primeFactorsList m, p < n}

/-- A number that divides an `n`-smooth number is itself `n`-smooth. -/
lemma mem_smoothNumbers_of_dvd {n m k : ℕ} (h : m ∈ smoothNumbers n) (h' : k ∣ m) :
    k ∈ smoothNumbers n := by
  simp only [smoothNumbers_eq_factoredNumbers] at h ⊢
  exact mem_factoredNumbers_of_dvd h h'

/-- `m` is `n`-smooth if and only if `m` is nonzero and all prime divisors `≤ m` of `m`
are less than `n`. -/
lemma mem_smoothNumbers_iff_forall_le {n m : ℕ} :
    m ∈ smoothNumbers n ↔ m ≠ 0 ∧ ∀ p ≤ m, p.Prime → p ∣ m → p < n := by
  simp only [smoothNumbers_eq_factoredNumbers, mem_factoredNumbers_iff_forall_le, Finset.mem_range]

/-- `m` is `n`-smooth if and only if all prime divisors of `m` are less than `n`. -/
lemma mem_smoothNumbers' {n m : ℕ} : m ∈ smoothNumbers n ↔ ∀ p, p.Prime → p ∣ m → p < n := by
  simp only [smoothNumbers_eq_factoredNumbers, mem_factoredNumbers', Finset.mem_range]

/-- The `Finset` of prime factors of an `n`-smooth number is contained in the `Finset`
of primes below `n`. -/
lemma primeFactors_subset_of_mem_smoothNumbers {m n : ℕ} (hms : m ∈ n.smoothNumbers) :
    m.primeFactors ⊆ n.primesBelow :=
  primeFactors_subset_of_mem_factoredNumbers <|
    smoothNumbers_eq_factoredNumbers_primesBelow n ▸ hms

/-- `m` is an `n`-smooth number if the `Finset` of its prime factors consists of numbers `< n`. -/
lemma mem_smoothNumbers_of_primeFactors_subset {m n : ℕ} (hm : m ≠ 0)
    (hp : m.primeFactors ⊆ Finset.range n) : m ∈ n.smoothNumbers :=
  smoothNumbers_eq_factoredNumbers n ▸ mem_factoredNumbers_of_primeFactors_subset hm hp

/-- `m` is an `n`-smooth number if and only if `m ≠ 0` and the `Finset` of its prime factors
is contained in the `Finset` of primes below `n` -/
lemma mem_smoothNumbers_iff_primeFactors_subset {m n : ℕ} :
    m ∈ n.smoothNumbers ↔ m ≠ 0 ∧ m.primeFactors ⊆ n.primesBelow :=
  ⟨fun h ↦ ⟨h.1, primeFactors_subset_of_mem_smoothNumbers h⟩,
   fun h ↦ mem_smoothNumbers_of_primeFactors_subset h.1 <| h.2.trans <| Finset.filter_subset ..⟩

/-- Zero is never a smooth number -/
lemma ne_zero_of_mem_smoothNumbers {n m : ℕ} (h : m ∈ smoothNumbers n) : m ≠ 0 := h.1

@[simp]
lemma smoothNumbers_zero : smoothNumbers 0 = {1} := by
  simp only [smoothNumbers_eq_factoredNumbers, Finset.range_zero, factoredNumbers_empty]

/-- The product of two `n`-smooth numbers is an `n`-smooth number. -/
theorem mul_mem_smoothNumbers {m₁ m₂ n : ℕ}
    (hm1 : m₁ ∈ n.smoothNumbers) (hm2 : m₂ ∈ n.smoothNumbers) : m₁ * m₂ ∈ n.smoothNumbers := by
  rw [smoothNumbers_eq_factoredNumbers] at hm1 hm2 ⊢
  exact mul_mem_factoredNumbers hm1 hm2

/-- The product of the prime factors of `n` that are less than `N` is an `N`-smooth number. -/
lemma prod_mem_smoothNumbers (n N : ℕ) :
    (n.primeFactorsList.filter (· < N)).prod ∈ smoothNumbers N := by
  simp only [smoothNumbers_eq_factoredNumbers, ← Finset.mem_range, prod_mem_factoredNumbers]

/-- The sets of `N`-smooth and of `(N+1)`-smooth numbers are the same when `N` is not prime.
See `Nat.equivProdNatSmoothNumbers` for when `N` is prime. -/
lemma smoothNumbers_succ {N : ℕ} (hN : ¬ N.Prime) : (N + 1).smoothNumbers = N.smoothNumbers := by
  simp only [smoothNumbers_eq_factoredNumbers, Finset.range_add_one, factoredNumbers_insert _ hN]

@[simp] lemma smoothNumbers_one : smoothNumbers 1 = {1} := by
  simp +decide only [not_false_eq_true, smoothNumbers_succ, smoothNumbers_zero]

@[gcongr] lemma smoothNumbers_mono {N M : ℕ} (hNM : N ≤ M) : N.smoothNumbers ⊆ M.smoothNumbers :=
  fun _ hx ↦ ⟨hx.1, fun p hp => (hx.2 p hp).trans_le hNM⟩

/-- All `m`, `0 < m < n` are `n`-smooth numbers -/
lemma mem_smoothNumbers_of_lt {m n : ℕ} (hm : 0 < m) (hmn : m < n) : m ∈ n.smoothNumbers :=
  smoothNumbers_eq_factoredNumbers _ ▸ ⟨ne_zero_of_lt hm,
  fun _ h => Finset.mem_range.mpr <| lt_of_le_of_lt (le_of_mem_primeFactorsList h) hmn⟩

/-- The non-zero non-`N`-smooth numbers are `≥ N`. -/
lemma smoothNumbers_compl (N : ℕ) : (N.smoothNumbers)ᶜ \ {0} ⊆ {n | N ≤ n} := by
  simpa only [smoothNumbers_eq_factoredNumbers]
    using factoredNumbers_compl <| Finset.filter_subset _ (Finset.range N)

/-- If `p` is positive and `n` is `p`-smooth, then every product `p^e * n` is `(p+1)`-smooth. -/
lemma pow_mul_mem_smoothNumbers {p n : ℕ} (hp : p ≠ 0) (e : ℕ) (hn : n ∈ smoothNumbers p) :
    p ^ e * n ∈ smoothNumbers (succ p) := by
  -- This cannot be easily reduced to `pow_mul_mem_factoredNumbers`, as there `p.Prime` is needed.
  have : NoZeroDivisors ℕ := inferInstance -- this is needed twice --> speed-up
  have hp' := pow_ne_zero e hp
  refine ⟨mul_ne_zero hp' hn.1, fun q hq ↦ ?_⟩
  rcases (mem_primeFactorsList_mul hp' hn.1).mp hq with H | H
  · rw [mem_primeFactorsList hp'] at H
<<<<<<< HEAD
    exact Nat.lt_succ_iff.mpr <| le_of_dvd hp.bot_lt <| H.1.dvd_of_dvd_pow H.2
=======
    exact Nat.lt_succ_of_le <| le_of_dvd hp.bot_lt <| H.1.dvd_of_dvd_pow H.2
>>>>>>> 9e3df7a9
  · exact (hn.2 q H).trans <| lt_succ_self p

/-- If `p` is a prime and `n` is `p`-smooth, then `p` and `n` are coprime. -/
lemma Prime.smoothNumbers_coprime {p n : ℕ} (hp : p.Prime) (hn : n ∈ smoothNumbers p) :
    Nat.Coprime p n := by
  simp only [smoothNumbers_eq_factoredNumbers] at hn
  exact hp.factoredNumbers_coprime Finset.notMem_range_self hn

/-- If `f : ℕ → F` is multiplicative on coprime arguments, `p` is a prime and `m` is `p`-smooth,
then `f (p^e * m) = f (p^e) * f m`. -/
lemma map_prime_pow_mul {F : Type*} [Mul F] {f : ℕ → F}
    (hmul : ∀ {m n}, Nat.Coprime m n → f (m * n) = f m * f n) {p : ℕ} (hp : p.Prime) (e : ℕ)
    {m : p.smoothNumbers} :
    f (p ^ e * m) = f (p ^ e) * f m :=
  hmul <| Coprime.pow_left _ <| hp.smoothNumbers_coprime <| Subtype.mem m

open List Perm Equiv in
/-- We establish the bijection from `ℕ × smoothNumbers p` to `smoothNumbers (p+1)`
given by `(e, n) ↦ p^e * n` when `p` is a prime. See `Nat.smoothNumbers_succ` for
when `p` is not prime. -/
def equivProdNatSmoothNumbers {p : ℕ} (hp : p.Prime) :
    ℕ × smoothNumbers p ≃ smoothNumbers (p + 1) :=
  ((prodCongrRight fun _ ↦ setCongr <| smoothNumbers_eq_factoredNumbers p).trans <|
    equivProdNatFactoredNumbers hp Finset.notMem_range_self).trans <|
    setCongr <| (smoothNumbers_eq_factoredNumbers (p + 1)) ▸ Finset.range_add_one ▸ rfl

@[simp]
lemma equivProdNatSmoothNumbers_apply {p e m : ℕ} (hp : p.Prime) (hm : m ∈ p.smoothNumbers) :
    equivProdNatSmoothNumbers hp (e, ⟨m, hm⟩) = p ^ e * m := rfl

@[simp]
lemma equivProdNatSmoothNumbers_apply' {p : ℕ} (hp : p.Prime) (x : ℕ × p.smoothNumbers) :
    equivProdNatSmoothNumbers hp x = p ^ x.1 * x.2 := rfl


/-!
### Smooth and rough numbers up to a bound

We consider the sets of smooth and non-smooth ("rough") positive natural numbers `≤ N`
and prove bounds for their sizes.
-/

/-- The `k`-smooth numbers up to and including `N` as a `Finset` -/
def smoothNumbersUpTo (N k : ℕ) : Finset ℕ :=
  {n ∈ Finset.range (N + 1) | n ∈ smoothNumbers k}

lemma mem_smoothNumbersUpTo {N k n : ℕ} :
    n ∈ smoothNumbersUpTo N k ↔ n ≤ N ∧ n ∈ smoothNumbers k := by
  simp [smoothNumbersUpTo, Nat.lt_succ_iff]

/-- The positive non-`k`-smooth (so "`k`-rough") numbers up to and including `N` as a `Finset` -/
def roughNumbersUpTo (N k : ℕ) : Finset ℕ :=
  {n ∈ Finset.range (N + 1) | n ≠ 0 ∧ n ∉ smoothNumbers k}

lemma smoothNumbersUpTo_card_add_roughNumbersUpTo_card (N k : ℕ) :
    #(smoothNumbersUpTo N k) + #(roughNumbersUpTo N k) = N := by
  rw [smoothNumbersUpTo, roughNumbersUpTo,
    ← Finset.card_union_of_disjoint <| Finset.disjoint_filter.mpr fun n _ hn₂ h ↦ h.2 hn₂,
    Finset.filter_union_right]
  suffices #{x ∈ Finset.range (N + 1) | x ≠ 0} = N by
    have hn' (n) : n ∈ smoothNumbers k ∨ n ≠ 0 ∧ n ∉ smoothNumbers k ↔ n ≠ 0 := by
      have : n ∈ smoothNumbers k → n ≠ 0 := ne_zero_of_mem_smoothNumbers
      refine ⟨fun H ↦ Or.elim H this fun H ↦ H.1, fun H ↦ ?_⟩
      simp only [ne_eq, H, not_false_eq_true, true_and, or_not]
    rwa [Finset.filter_congr (s := Finset.range (succ N)) fun n _ ↦ hn' n]
  rw [Finset.filter_ne', Finset.card_erase_of_mem <| Finset.mem_range_succ_iff.mpr <| zero_le N]
  simp only [Finset.card_range, succ_sub_succ_eq_sub, tsub_zero]

/-- A `k`-smooth number can be written as a square times a product of distinct primes `< k`. -/
lemma eq_prod_primes_mul_sq_of_mem_smoothNumbers {n k : ℕ} (h : n ∈ smoothNumbers k) :
    ∃ s ∈ k.primesBelow.powerset, ∃ m, n = m ^ 2 * (s.prod id) := by
  obtain ⟨l, m, H₁, H₂⟩ := sq_mul_squarefree n
  have hl : l ∈ smoothNumbers k := mem_smoothNumbers_of_dvd h (Dvd.intro_left (m ^ 2) H₁)
  refine ⟨l.primeFactorsList.toFinset, ?_, m, ?_⟩
  · simp only [toFinset_factors, Finset.mem_powerset]
    refine fun p hp ↦ mem_primesBelow.mpr ⟨?_, (mem_primeFactors.mp hp).1⟩
    rw [mem_primeFactors] at hp
    exact mem_smoothNumbers'.mp hl p hp.1 hp.2.1
  rw [← H₁]
  congr
  simp only [toFinset_factors]
  exact (prod_primeFactors_of_squarefree H₂).symm

/-- The set of `k`-smooth numbers `≤ N` is contained in the set of numbers of the form `m^2 * P`,
where `m ≤ √N` and `P` is a product of distinct primes `< k`. -/
lemma smoothNumbersUpTo_subset_image (N k : ℕ) :
    smoothNumbersUpTo N k ⊆ Finset.image (fun (s, m) ↦ m ^ 2 * (s.prod id))
      (k.primesBelow.powerset ×ˢ (Finset.range (N.sqrt + 1)).erase 0) := by
  intro n hn
  obtain ⟨hn₁, hn₂⟩ := mem_smoothNumbersUpTo.mp hn
  obtain ⟨s, hs, m, hm⟩ := eq_prod_primes_mul_sq_of_mem_smoothNumbers hn₂
  simp only [id_eq, Finset.mem_range, Finset.mem_image,
    Finset.mem_product, Finset.mem_powerset, Finset.mem_erase, Prod.exists]
  refine ⟨s, m, ⟨Finset.mem_powerset.mp hs, ?_, ?_⟩, hm.symm⟩
  · have := hm ▸ ne_zero_of_mem_smoothNumbers hn₂
    simp only [ne_eq, _root_.mul_eq_zero, sq_eq_zero_iff, not_or] at this
    exact this.1
  · rw [Nat.lt_succ_iff, le_sqrt']
    refine LE.le.trans ?_ (hm ▸ hn₁)
    nth_rw 1 [← mul_one (m ^ 2)]
    gcongr
    exact Finset.one_le_prod' fun p hp ↦
      (prime_of_mem_primesBelow <| Finset.mem_powerset.mp hs hp).one_le

/-- The cardinality of the set of `k`-smooth numbers `≤ N` is bounded by `2^π(k-1) * √N`. -/
lemma smoothNumbersUpTo_card_le (N k : ℕ) :
    #(smoothNumbersUpTo N k) ≤ 2 ^ #k.primesBelow * N.sqrt := by
  convert (Finset.card_le_card <| smoothNumbersUpTo_subset_image N k).trans <|
    Finset.card_image_le
  simp only [Finset.card_product, Finset.card_powerset, Finset.mem_range, zero_lt_succ,
    Finset.card_erase_of_mem, Finset.card_range, succ_sub_succ_eq_sub, tsub_zero]

/-- The set of `k`-rough numbers `≤ N` can be written as the union of the sets of multiples `≤ N`
of primes `k ≤ p ≤ N`. -/
lemma roughNumbersUpTo_eq_biUnion (N k) :
    roughNumbersUpTo N k =
      ((N + 1).primesBelow \ k.primesBelow).biUnion
        fun p ↦ {m ∈ Finset.range (N + 1) | m ≠ 0 ∧ p ∣ m} := by
  ext m
  simp only [roughNumbersUpTo, mem_smoothNumbers_iff_forall_le, not_and, not_forall,
    not_lt, exists_prop, Finset.mem_range, Finset.mem_filter,
    Finset.mem_biUnion, Finset.mem_sdiff, mem_primesBelow,
    show ∀ P Q : Prop, P ∧ (P → Q) ↔ P ∧ Q by tauto]
  simp_rw [← exists_and_left, ← not_lt]
  refine exists_congr fun p ↦ ?_
  have H₁ : m ≠ 0 → p ∣ m → m < N + 1 → p < N + 1 :=
    fun h₁ h₂ h₃ ↦ (le_of_dvd (Nat.pos_of_ne_zero h₁) h₂).trans_lt h₃
  have H₂ : m ≠ 0 → p ∣ m → ¬ m < p :=
    fun h₁ h₂ ↦ not_lt.mpr <| le_of_dvd (Nat.pos_of_ne_zero h₁) h₂
  grind

/-- The cardinality of the set of `k`-rough numbers `≤ N` is bounded by the sum of `⌊N/p⌋`
over the primes `k ≤ p ≤ N`. -/
lemma roughNumbersUpTo_card_le (N k : ℕ) :
    #(roughNumbersUpTo N k) ≤ ((N + 1).primesBelow \ k.primesBelow).sum (fun p ↦ N / p) := by
  rw [roughNumbersUpTo_eq_biUnion]
  exact Finset.card_biUnion_le.trans <| Finset.sum_le_sum fun p _ ↦ (card_multiples' N p).le

end Nat<|MERGE_RESOLUTION|>--- conflicted
+++ resolved
@@ -379,11 +379,7 @@
   refine ⟨mul_ne_zero hp' hn.1, fun q hq ↦ ?_⟩
   rcases (mem_primeFactorsList_mul hp' hn.1).mp hq with H | H
   · rw [mem_primeFactorsList hp'] at H
-<<<<<<< HEAD
-    exact Nat.lt_succ_iff.mpr <| le_of_dvd hp.bot_lt <| H.1.dvd_of_dvd_pow H.2
-=======
     exact Nat.lt_succ_of_le <| le_of_dvd hp.bot_lt <| H.1.dvd_of_dvd_pow H.2
->>>>>>> 9e3df7a9
   · exact (hn.2 q H).trans <| lt_succ_self p
 
 /-- If `p` is a prime and `n` is `p`-smooth, then `p` and `n` are coprime. -/
