/-
Copyright (c) 2018 Robert Y. Lewis. All rights reserved.
Released under Apache 2.0 license as described in the file LICENSE.
Authors: Robert Y. Lewis
-/
import Mathlib.RingTheory.Valuation.Basic
import Mathlib.NumberTheory.Padics.PadicNorm
import Mathlib.Analysis.Normed.Field.Lemmas
import Mathlib.Tactic.Peel
import Mathlib.Topology.MetricSpace.Ultra.Basic

/-!
# p-adic numbers

This file defines the `p`-adic numbers (rationals) `ℚ_[p]` as
the completion of `ℚ` with respect to the `p`-adic norm.
We show that the `p`-adic norm on `ℚ` extends to `ℚ_[p]`, that `ℚ` is embedded in `ℚ_[p]`,
and that `ℚ_[p]` is Cauchy complete.

## Important definitions

* `Padic` : the type of `p`-adic numbers
* `padicNormE` : the rational-valued `p`-adic norm on `ℚ_[p]`
* `Padic.addValuation` : the additive `p`-adic valuation on `ℚ_[p]`, with values in `WithTop ℤ`

## Notation

We introduce the notation `ℚ_[p]` for the `p`-adic numbers.

## Implementation notes

Much, but not all, of this file assumes that `p` is prime. This assumption is inferred automatically
by taking `[Fact p.Prime]` as a type class argument.

We use the same concrete Cauchy sequence construction that is used to construct `ℝ`.
`ℚ_[p]` inherits a field structure from this construction.
The extension of the norm on `ℚ` to `ℚ_[p]` is *not* analogous to extending the absolute value to
`ℝ` and hence the proof that `ℚ_[p]` is complete is different from the proof that ℝ is complete.

`padicNormE` is the rational-valued `p`-adic norm on `ℚ_[p]`.
To instantiate `ℚ_[p]` as a normed field, we must cast this into an `ℝ`-valued norm.
The `ℝ`-valued norm, using notation `‖ ‖` from normed spaces,
is the canonical representation of this norm.

`simp` prefers `padicNorm` to `padicNormE` when possible.
Since `padicNormE` and `‖ ‖` have different types, `simp` does not rewrite one to the other.

Coercions from `ℚ` to `ℚ_[p]` are set up to work with the `norm_cast` tactic.

## References

* [F. Q. Gouvêa, *p-adic numbers*][gouvea1997]
* [R. Y. Lewis, *A formal proof of Hensel's lemma over the p-adic integers*][lewis2019]
* <https://en.wikipedia.org/wiki/P-adic_number>

## Tags

p-adic, p adic, padic, norm, valuation, cauchy, completion, p-adic completion
-/

open WithZero

/-- The p-adic valuation on rationals, sending `p` to `(exp (-1) : ℤᵐ⁰)` -/
def Rat.padicValuation (p : ℕ) [Fact p.Prime] : Valuation ℚ ℤᵐ⁰ where
  toFun x := if x = 0 then 0 else exp (-padicValRat p x)
  map_zero' := by simp
  map_one' := by simp
  map_mul' := by
    intros
    split_ifs <;>
    simp_all [padicValRat.mul, exp_add, mul_comm]
  map_add_le_max' := by
    intros
    split_ifs
    any_goals simp_all [- exp_neg]
    rw [← min_le_iff]
    exact padicValRat.min_le_padicValRat_add ‹_›

/-- The p-adic valuation on integers, sending `p` to `(exp (-1) : ℤᵐ⁰)` -/
def Int.padicValuation (p : ℕ) [Fact p.Prime] : Valuation ℤ ℤᵐ⁰ :=
  (Rat.padicValuation p).comap (Int.castRingHom ℚ)

lemma Rat.padicValuation_cast (p : ℕ) [Fact p.Prime] (x : ℤ) :
    Rat.padicValuation p (Int.cast x) = Int.padicValuation p x :=
  rfl

lemma Rat.padicValuation_eq_zero_iff {p : ℕ} [Fact p.Prime] {x : ℚ} :
    Rat.padicValuation p x = 0 ↔ x = 0 := by
  simp

@[simp]
lemma Int.padicValuation_eq_zero_iff {p : ℕ} [Fact p.Prime] {x : ℤ} :
    Int.padicValuation p x = 0 ↔ x = 0 := by
  simp [← Rat.padicValuation_cast]

@[simp]
lemma Rat.padicValuation_self (p : ℕ) [Fact p.Prime] :
    Rat.padicValuation p p = exp (-1) := by
  simp [Rat.padicValuation, Nat.Prime.ne_zero Fact.out]

@[simp]
lemma Int.padicValuation_self (p : ℕ) [Fact p.Prime] :
    Int.padicValuation p p = exp (-1) := by
  simp [← Rat.padicValuation_cast]

lemma Int.padicValuation_le_one (p : ℕ) [Fact p.Prime] (x : ℤ) :
    Int.padicValuation p x ≤ 1 := by
  simp only [← Rat.padicValuation_cast, Rat.padicValuation, Valuation.coe_mk,
    MonoidWithZeroHom.coe_mk, ZeroHom.coe_mk, Rat.intCast_eq_zero, padicValRat.of_int]
  split_ifs
  · simp
  · rw [← le_log_iff_exp_le] <;>
    simp_all

lemma Int.padicValuation_eq_one_iff {p : ℕ} [Fact p.Prime] {x : ℤ} :
    Int.padicValuation p x = 1 ↔ ¬ (p : ℤ) ∣ x := by
  simp only [← Rat.padicValuation_cast, Rat.padicValuation, Valuation.coe_mk,
    MonoidWithZeroHom.coe_mk, ZeroHom.coe_mk, Rat.intCast_eq_zero, padicValRat.of_int]
  split_ifs
  · simp_all
  · rw [← exp_zero, exp_injective.eq_iff]
    simp_all [Nat.Prime.ne_one Fact.out]

lemma Int.padicValuation_lt_one_iff {p : ℕ} [Fact p.Prime] {x : ℤ} :
    Int.padicValuation p x < 1 ↔ (p : ℤ) ∣ x := by
  simp [lt_iff_le_and_ne, padicValuation_eq_one_iff, Int.padicValuation_le_one]

lemma Rat.padicValuation_le_one_iff {p : ℕ} [Fact p.Prime] {x : ℚ} :
    Rat.padicValuation p x ≤ 1 ↔ ¬ p ∣ x.den := by
  nth_rw 1 [← x.num_div_den, map_div₀, ← Int.natCast_dvd_natCast, ← Int.padicValuation_eq_one_iff,
    Rat.padicValuation_cast, ← Int.cast_natCast, Rat.padicValuation_cast, div_le_one₀]
  · rcases (Int.padicValuation_le_one p x.den).eq_or_lt with h | h
    · simp [h, Int.padicValuation_le_one]
    · simp only [h.ne, iff_false, not_le]
      rcases (Int.padicValuation_le_one p x.num).eq_or_lt with h' | h'
      · simp [h, h']
      · rw [Int.padicValuation_lt_one_iff] at h h'
        exfalso
        rw [Int.natCast_dvd_natCast] at h
        rw [Int.natCast_dvd] at h'
        exact Nat.not_coprime_of_dvd_of_dvd (Nat.Prime.one_lt Fact.out) h h' x.reduced.symm
  · simp [zero_lt_iff]

noncomputable section

open Nat padicNorm CauSeq CauSeq.Completion Metric

/-- The type of Cauchy sequences of rationals with respect to the `p`-adic norm. -/
abbrev PadicSeq (p : ℕ) :=
  CauSeq _ (padicNorm p)

namespace PadicSeq

section

variable {p : ℕ} [Fact p.Prime]

/-- The `p`-adic norm of the entries of a nonzero Cauchy sequence of rationals is eventually
constant. -/
theorem stationary {f : CauSeq ℚ (padicNorm p)} (hf : ¬f ≈ 0) :
    ∃ N, ∀ m n, N ≤ m → N ≤ n → padicNorm p (f n) = padicNorm p (f m) :=
  have : ∃ ε > 0, ∃ N1, ∀ j ≥ N1, ε ≤ padicNorm p (f j) :=
    CauSeq.abv_pos_of_not_limZero <| not_limZero_of_not_congr_zero hf
  let ⟨ε, hε, N1, hN1⟩ := this
  let ⟨N2, hN2⟩ := CauSeq.cauchy₂ f hε
  ⟨max N1 N2, fun n m hn hm ↦ by
    have : padicNorm p (f n - f m) < ε := hN2 _ (max_le_iff.1 hn).2 _ (max_le_iff.1 hm).2
    have : padicNorm p (f n - f m) < padicNorm p (f n) :=
      lt_of_lt_of_le this <| hN1 _ (max_le_iff.1 hn).1
    have : padicNorm p (f n - f m) < max (padicNorm p (f n)) (padicNorm p (f m)) :=
      lt_max_iff.2 (Or.inl this)
    by_contra hne
    rw [← padicNorm.neg (f m)] at hne
    have hnam := add_eq_max_of_ne hne
    rw [padicNorm.neg, max_comm] at hnam
    rw [← hnam, sub_eq_add_neg, add_comm] at this
    apply _root_.lt_irrefl _ this⟩

/-- For all `n ≥ stationaryPoint f hf`, the `p`-adic norm of `f n` is the same. -/
def stationaryPoint {f : PadicSeq p} (hf : ¬f ≈ 0) : ℕ :=
  Classical.choose <| stationary hf

theorem stationaryPoint_spec {f : PadicSeq p} (hf : ¬f ≈ 0) :
    ∀ {m n},
      stationaryPoint hf ≤ m → stationaryPoint hf ≤ n → padicNorm p (f n) = padicNorm p (f m) :=
  @(Classical.choose_spec <| stationary hf)

open Classical in
/-- Since the norm of the entries of a Cauchy sequence is eventually stationary,
we can lift the norm to sequences. -/
def norm (f : PadicSeq p) : ℚ :=
  if hf : f ≈ 0 then 0 else padicNorm p (f (stationaryPoint hf))

theorem norm_zero_iff (f : PadicSeq p) : f.norm = 0 ↔ f ≈ 0 := by
  constructor
  · intro h
    by_contra hf
    unfold norm at h
    split_ifs at h
    apply hf
    intro ε hε
    exists stationaryPoint hf
    intro j hj
    have heq := stationaryPoint_spec hf le_rfl hj
    simpa [h, heq]
  · intro h
    simp [norm, h]

end

section Embedding

open CauSeq

variable {p : ℕ} [Fact p.Prime]

theorem equiv_zero_of_val_eq_of_equiv_zero {f g : PadicSeq p}
    (h : ∀ k, padicNorm p (f k) = padicNorm p (g k)) (hf : f ≈ 0) : g ≈ 0 := fun ε hε ↦
  let ⟨i, hi⟩ := hf _ hε
  ⟨i, fun j hj ↦ by simpa [h] using hi _ hj⟩

theorem norm_nonzero_of_not_equiv_zero {f : PadicSeq p} (hf : ¬f ≈ 0) : f.norm ≠ 0 :=
  hf ∘ f.norm_zero_iff.1

theorem norm_eq_norm_app_of_nonzero {f : PadicSeq p} (hf : ¬f ≈ 0) :
    ∃ k, f.norm = padicNorm p k ∧ k ≠ 0 :=
  have heq : f.norm = padicNorm p (f <| stationaryPoint hf) := by simp [norm, hf]
  ⟨f <| stationaryPoint hf, heq, fun h ↦
    norm_nonzero_of_not_equiv_zero hf (by simpa [h] using heq)⟩

theorem not_limZero_const_of_nonzero {q : ℚ} (hq : q ≠ 0) : ¬LimZero (const (padicNorm p) q) :=
  fun h' ↦ hq <| const_limZero.1 h'

theorem not_equiv_zero_const_of_nonzero {q : ℚ} (hq : q ≠ 0) : ¬const (padicNorm p) q ≈ 0 :=
  fun h : LimZero (const (padicNorm p) q - 0) ↦
    not_limZero_const_of_nonzero (p := p) hq <| by simpa using h

theorem norm_nonneg (f : PadicSeq p) : 0 ≤ f.norm := by
  classical exact if hf : f ≈ 0 then by simp [hf, norm] else by simp [norm, hf, padicNorm.nonneg]

/-- An auxiliary lemma for manipulating sequence indices. -/
theorem lift_index_left_left {f : PadicSeq p} (hf : ¬f ≈ 0) (v2 v3 : ℕ) :
    padicNorm p (f (stationaryPoint hf)) =
    padicNorm p (f (max (stationaryPoint hf) (max v2 v3))) := by
  apply stationaryPoint_spec hf
  · apply le_max_left
  · exact le_rfl

/-- An auxiliary lemma for manipulating sequence indices. -/
theorem lift_index_left {f : PadicSeq p} (hf : ¬f ≈ 0) (v1 v3 : ℕ) :
    padicNorm p (f (stationaryPoint hf)) =
    padicNorm p (f (max v1 (max (stationaryPoint hf) v3))) := by
  apply stationaryPoint_spec hf
  · apply le_trans
    · apply le_max_left _ v3
    · apply le_max_right
  · exact le_rfl

/-- An auxiliary lemma for manipulating sequence indices. -/
theorem lift_index_right {f : PadicSeq p} (hf : ¬f ≈ 0) (v1 v2 : ℕ) :
    padicNorm p (f (stationaryPoint hf)) =
    padicNorm p (f (max v1 (max v2 (stationaryPoint hf)))) := by
  apply stationaryPoint_spec hf
  · apply le_trans
    · apply le_max_right v2
    · apply le_max_right
  · exact le_rfl

end Embedding

section Valuation

open CauSeq

variable {p : ℕ} [Fact p.Prime]

/-! ### Valuation on `PadicSeq` -/

open Classical in
/-- The `p`-adic valuation on `ℚ` lifts to `PadicSeq p`.
`Valuation f` is defined to be the valuation of the (`ℚ`-valued) stationary point of `f`. -/
def valuation (f : PadicSeq p) : ℤ :=
  if hf : f ≈ 0 then 0 else padicValRat p (f (stationaryPoint hf))

theorem norm_eq_zpow_neg_valuation {f : PadicSeq p} (hf : ¬f ≈ 0) :
    f.norm = (p : ℚ) ^ (-f.valuation : ℤ) := by
  rw [norm, valuation, dif_neg hf, dif_neg hf, padicNorm, if_neg]
  intro H
  apply CauSeq.not_limZero_of_not_congr_zero hf
  intro ε hε
  use stationaryPoint hf
  intro n hn
  rw [stationaryPoint_spec hf le_rfl hn]
  simpa [H] using hε

theorem val_eq_iff_norm_eq {f g : PadicSeq p} (hf : ¬f ≈ 0) (hg : ¬g ≈ 0) :
    f.valuation = g.valuation ↔ f.norm = g.norm := by
  rw [norm_eq_zpow_neg_valuation hf, norm_eq_zpow_neg_valuation hg, ← neg_inj, zpow_right_inj₀]
  · exact mod_cast (Fact.out : p.Prime).pos
  · exact mod_cast (Fact.out : p.Prime).ne_one

end Valuation

end PadicSeq

section

open PadicSeq

-- Porting note: Commented out `padic_index_simp` tactic
/-
private unsafe def index_simp_core (hh hf hg : expr)
    (at_ : Interactive.Loc := Interactive.Loc.ns [none]) : tactic Unit := do
  let [v1, v2, v3] ← [hh, hf, hg].mapM fun n => tactic.mk_app `` stationary_point [n] <|> return n
  let e1 ← tactic.mk_app `` lift_index_left_left [hh, v2, v3] <|> return q(True)
  let e2 ← tactic.mk_app `` lift_index_left [hf, v1, v3] <|> return q(True)
  let e3 ← tactic.mk_app `` lift_index_right [hg, v1, v2] <|> return q(True)
  let sl ← [e1, e2, e3].foldlM (fun s e => simp_lemmas.add s e) simp_lemmas.mk
  when at_ (tactic.simp_target sl >> tactic.skip)
  let hs ← at_.get_locals
  hs (tactic.simp_hyp sl [])

/-- This is a special-purpose tactic that lifts `padicNorm (f (stationary_point f))` to
`padicNorm (f (max _ _ _))`. -/
unsafe def tactic.interactive.padic_index_simp (l : interactive.parse interactive.types.pexpr_list)
    (at_ : interactive.parse interactive.types.location) : tactic Unit := do
  let [h, f, g] ← l.mapM tactic.i_to_expr
  index_simp_core h f g at_
-/

end

namespace PadicSeq

section Embedding

open CauSeq

variable {p : ℕ} [hp : Fact p.Prime]

theorem norm_mul (f g : PadicSeq p) : (f * g).norm = f.norm * g.norm := by
  classical
  exact if hf : f ≈ 0 then by
    have hg : f * g ≈ 0 := mul_equiv_zero' _ hf
    simp only [hf, hg, norm, dif_pos, zero_mul]
  else
    if hg : g ≈ 0 then by
      have hf : f * g ≈ 0 := mul_equiv_zero _ hg
      simp only [hf, hg, norm, dif_pos, mul_zero]
    else by
      unfold norm
      have hfg := mul_not_equiv_zero hf hg
      simp only [hfg, hf, hg, dite_false]
      -- Porting note: originally `padic_index_simp [hfg, hf, hg]`
      rw [lift_index_left_left hfg, lift_index_left hf, lift_index_right hg]
      apply padicNorm.mul

theorem eq_zero_iff_equiv_zero (f : PadicSeq p) : mk f = 0 ↔ f ≈ 0 :=
  mk_eq

theorem ne_zero_iff_nequiv_zero (f : PadicSeq p) : mk f ≠ 0 ↔ ¬f ≈ 0 :=
  eq_zero_iff_equiv_zero _ |>.not

theorem norm_const (q : ℚ) : norm (const (padicNorm p) q) = padicNorm p q := by
  obtain rfl | hq := eq_or_ne q 0
  · simp [norm]
  · simp [norm, not_equiv_zero_const_of_nonzero hq]

theorem norm_values_discrete (a : PadicSeq p) (ha : ¬a ≈ 0) : ∃ z : ℤ, a.norm = (p : ℚ) ^ (-z) := by
  let ⟨k, hk, hk'⟩ := norm_eq_norm_app_of_nonzero ha
  simpa [hk] using padicNorm.values_discrete hk'

theorem norm_one : norm (1 : PadicSeq p) = 1 := by
  have h1 : ¬(1 : PadicSeq p) ≈ 0 := one_not_equiv_zero _
  simp [h1, norm]

private theorem norm_eq_of_equiv_aux {f g : PadicSeq p} (hf : ¬f ≈ 0) (hg : ¬g ≈ 0) (hfg : f ≈ g)
    (h : padicNorm p (f (stationaryPoint hf)) ≠ padicNorm p (g (stationaryPoint hg)))
    (hlt : padicNorm p (g (stationaryPoint hg)) < padicNorm p (f (stationaryPoint hf))) :
    False := by
  have hpn : 0 < padicNorm p (f (stationaryPoint hf)) - padicNorm p (g (stationaryPoint hg)) :=
    sub_pos_of_lt hlt
  obtain ⟨N, hN⟩ := hfg _ hpn
  let i := max N (max (stationaryPoint hf) (stationaryPoint hg))
  have hi : N ≤ i := le_max_left _ _
  have hN' := hN _ hi
  -- Porting note: originally `padic_index_simp [N, hf, hg] at hN' h hlt`
  rw [lift_index_left hf N (stationaryPoint hg), lift_index_right hg N (stationaryPoint hf)]
    at hN' h hlt
  have hpne : padicNorm p (f i) ≠ padicNorm p (-g i) := by rwa [← padicNorm.neg (g i)] at h
  rw [CauSeq.sub_apply, sub_eq_add_neg, add_eq_max_of_ne hpne, padicNorm.neg, max_eq_left_of_lt hlt]
    at hN'
  have : padicNorm p (f i) < padicNorm p (f i) := by
    apply lt_of_lt_of_le hN'
    apply sub_le_self
    apply padicNorm.nonneg
  exact lt_irrefl _ this

private theorem norm_eq_of_equiv {f g : PadicSeq p} (hf : ¬f ≈ 0) (hg : ¬g ≈ 0) (hfg : f ≈ g) :
    padicNorm p (f (stationaryPoint hf)) = padicNorm p (g (stationaryPoint hg)) := by
  by_contra h
  cases lt_or_ge (padicNorm p (g (stationaryPoint hg))) (padicNorm p (f (stationaryPoint hf))) with
  | inl hlt =>
    exact norm_eq_of_equiv_aux hf hg hfg h hlt
  | inr hle =>
    apply norm_eq_of_equiv_aux hg hf (Setoid.symm hfg) (Ne.symm h)
    exact lt_of_le_of_ne hle h

theorem norm_equiv {f g : PadicSeq p} (hfg : f ≈ g) : f.norm = g.norm := by
  classical
  exact if hf : f ≈ 0 then by
    have hg : g ≈ 0 := Setoid.trans (Setoid.symm hfg) hf
    simp [norm, hf, hg]
  else by
    have hg : ¬g ≈ 0 := hf ∘ Setoid.trans hfg
    unfold norm; split_ifs; exact norm_eq_of_equiv hf hg hfg

private theorem norm_nonarchimedean_aux {f g : PadicSeq p} (hfg : ¬f + g ≈ 0) (hf : ¬f ≈ 0)
    (hg : ¬g ≈ 0) : (f + g).norm ≤ max f.norm g.norm := by
  unfold norm; split_ifs
  -- Porting note: originally `padic_index_simp [hfg, hf, hg]`
  rw [lift_index_left_left hfg, lift_index_left hf, lift_index_right hg]
  apply padicNorm.nonarchimedean

theorem norm_nonarchimedean (f g : PadicSeq p) : (f + g).norm ≤ max f.norm g.norm := by
  classical
  exact if hfg : f + g ≈ 0 then by
    have : 0 ≤ max f.norm g.norm := le_max_of_le_left (norm_nonneg _)
    simpa only [hfg, norm]
  else
    if hf : f ≈ 0 then by
      have hfg' : f + g ≈ g := by
        change LimZero (f - 0) at hf
        change LimZero (f + g - g); · simpa only [sub_zero, add_sub_cancel_right] using hf
      have hcfg : (f + g).norm = g.norm := norm_equiv hfg'
      have hcl : f.norm = 0 := (norm_zero_iff f).2 hf
      have : max f.norm g.norm = g.norm := by rw [hcl]; exact max_eq_right (norm_nonneg _)
      rw [this, hcfg]
    else
      if hg : g ≈ 0 then by
        have hfg' : f + g ≈ f := by
          change LimZero (g - 0) at hg
          change LimZero (f + g - f); · simpa only [add_sub_cancel_left, sub_zero] using hg
        have hcfg : (f + g).norm = f.norm := norm_equiv hfg'
        have hcl : g.norm = 0 := (norm_zero_iff g).2 hg
        have : max f.norm g.norm = f.norm := by rw [hcl]; exact max_eq_left (norm_nonneg _)
        rw [this, hcfg]
      else norm_nonarchimedean_aux hfg hf hg

theorem norm_eq {f g : PadicSeq p} (h : ∀ k, padicNorm p (f k) = padicNorm p (g k)) :
    f.norm = g.norm := by
  classical
  exact if hf : f ≈ 0 then by
    have hg : g ≈ 0 := equiv_zero_of_val_eq_of_equiv_zero h hf
    simp only [hf, hg, norm, dif_pos]
  else by
    have hg : ¬g ≈ 0 := fun hg ↦
      hf <| equiv_zero_of_val_eq_of_equiv_zero (by simp only [h, forall_const]) hg
    simp only [hg, hf, norm, dif_neg, not_false_iff]
    let i := max (stationaryPoint hf) (stationaryPoint hg)
    have hpf : padicNorm p (f (stationaryPoint hf)) = padicNorm p (f i) := by
      apply stationaryPoint_spec
      · apply le_max_left
      · exact le_rfl
    have hpg : padicNorm p (g (stationaryPoint hg)) = padicNorm p (g i) := by
      apply stationaryPoint_spec
      · apply le_max_right
      · exact le_rfl
    rw [hpf, hpg, h]

theorem norm_neg (a : PadicSeq p) : (-a).norm = a.norm :=
  norm_eq <| by simp

theorem norm_eq_of_add_equiv_zero {f g : PadicSeq p} (h : f + g ≈ 0) : f.norm = g.norm := by
  have : LimZero (f + g - 0) := h
  have : f ≈ -g := show LimZero (f - -g) by simpa only [sub_zero, sub_neg_eq_add]
  have : f.norm = (-g).norm := norm_equiv this
  simpa only [norm_neg] using this

theorem add_eq_max_of_ne {f g : PadicSeq p} (hfgne : f.norm ≠ g.norm) :
    (f + g).norm = max f.norm g.norm := by
  classical
  have hfg : ¬f + g ≈ 0 := mt norm_eq_of_add_equiv_zero hfgne
  exact if hf : f ≈ 0 then by
    have : LimZero (f - 0) := hf
    have : f + g ≈ g := show LimZero (f + g - g) by simpa only [sub_zero, add_sub_cancel_right]
    have h1 : (f + g).norm = g.norm := norm_equiv this
    have h2 : f.norm = 0 := (norm_zero_iff _).2 hf
    rw [h1, h2, max_eq_right (norm_nonneg _)]
  else
    if hg : g ≈ 0 then by
      have : LimZero (g - 0) := hg
      have : f + g ≈ f := show LimZero (f + g - f) by simpa only [add_sub_cancel_left, sub_zero]
      have h1 : (f + g).norm = f.norm := norm_equiv this
      have h2 : g.norm = 0 := (norm_zero_iff _).2 hg
      rw [h1, h2, max_eq_left (norm_nonneg _)]
    else by
      unfold norm at hfgne ⊢; split_ifs at hfgne ⊢
      -- Porting note: originally `padic_index_simp [hfg, hf, hg] at hfgne ⊢`
      rw [lift_index_left hf, lift_index_right hg] at hfgne
      · rw [lift_index_left_left hfg, lift_index_left hf, lift_index_right hg]
        exact padicNorm.add_eq_max_of_ne hfgne

end Embedding

end PadicSeq

/-- The `p`-adic numbers `ℚ_[p]` are the Cauchy completion of `ℚ` with respect to the `p`-adic norm.
-/
def Padic (p : ℕ) [Fact p.Prime] :=
  CauSeq.Completion.Cauchy (padicNorm p)

/-- notation for p-padic rationals -/
notation "ℚ_[" p "]" => Padic p

namespace Padic

section Completion

variable {p : ℕ} [Fact p.Prime]

instance field : Field ℚ_[p] :=
  Cauchy.field

instance : Inhabited ℚ_[p] :=
  ⟨0⟩

-- short circuits
instance : CommRing ℚ_[p] :=
  Cauchy.commRing

instance : Ring ℚ_[p] :=
  Cauchy.ring

instance : Zero ℚ_[p] := by infer_instance

instance : One ℚ_[p] := by infer_instance

instance : Add ℚ_[p] := by infer_instance

instance : Mul ℚ_[p] := by infer_instance

instance : Sub ℚ_[p] := by infer_instance

instance : Neg ℚ_[p] := by infer_instance

instance : Div ℚ_[p] := by infer_instance

instance : AddCommGroup ℚ_[p] := by infer_instance

/-- Builds the equivalence class of a Cauchy sequence of rationals. -/
def mk : PadicSeq p → ℚ_[p] :=
  Quotient.mk'

variable (p)

theorem zero_def : (0 : ℚ_[p]) = ⟦0⟧ := rfl

theorem mk_eq {f g : PadicSeq p} : mk f = mk g ↔ f ≈ g :=
  Quotient.eq'

theorem const_equiv {q r : ℚ} : const (padicNorm p) q ≈ const (padicNorm p) r ↔ q = r :=
  ⟨fun heq ↦ eq_of_sub_eq_zero <| const_limZero.1 heq, fun heq ↦ by
    rw [heq]⟩

@[norm_cast]
theorem coe_inj {q r : ℚ} : (↑q : ℚ_[p]) = ↑r ↔ q = r :=
  ⟨(const_equiv p).1 ∘ Quotient.eq'.1, fun h ↦ by rw [h]⟩

instance : CharZero ℚ_[p] :=
  ⟨fun m n ↦ by
    rw [← Rat.cast_natCast]
    norm_cast
    exact id⟩

@[norm_cast]
theorem coe_add : ∀ {x y : ℚ}, (↑(x + y) : ℚ_[p]) = ↑x + ↑y :=
  Rat.cast_add _ _

@[norm_cast]
theorem coe_neg : ∀ {x : ℚ}, (↑(-x) : ℚ_[p]) = -↑x :=
  Rat.cast_neg _

@[norm_cast]
theorem coe_mul : ∀ {x y : ℚ}, (↑(x * y) : ℚ_[p]) = ↑x * ↑y :=
  Rat.cast_mul _ _

@[norm_cast]
theorem coe_sub : ∀ {x y : ℚ}, (↑(x - y) : ℚ_[p]) = ↑x - ↑y :=
  Rat.cast_sub _ _

@[norm_cast]
theorem coe_div : ∀ {x y : ℚ}, (↑(x / y) : ℚ_[p]) = ↑x / ↑y :=
  Rat.cast_div _ _

@[norm_cast]
theorem coe_one : (↑(1 : ℚ) : ℚ_[p]) = 1 := rfl

@[norm_cast]
theorem coe_zero : (↑(0 : ℚ) : ℚ_[p]) = 0 := rfl

end Completion

end Padic

/-- The rational-valued `p`-adic norm on `ℚ_[p]` is lifted from the norm on Cauchy sequences. The
canonical form of this function is the normed space instance, with notation `‖ ‖`. -/
def padicNormE {p : ℕ} [hp : Fact p.Prime] : AbsoluteValue ℚ_[p] ℚ where
  toFun := Quotient.lift PadicSeq.norm <| @PadicSeq.norm_equiv _ _
  map_mul' q r := Quotient.inductionOn₂ q r <| PadicSeq.norm_mul
  nonneg' q := Quotient.inductionOn q <| PadicSeq.norm_nonneg
  eq_zero' q := Quotient.inductionOn q fun r ↦ by
    rw [Padic.zero_def, Quotient.eq]
    exact PadicSeq.norm_zero_iff r
  add_le' q r := by
    trans
      max ((Quotient.lift PadicSeq.norm <| @PadicSeq.norm_equiv _ _) q)
        ((Quotient.lift PadicSeq.norm <| @PadicSeq.norm_equiv _ _) r)
    · exact Quotient.inductionOn₂ q r <| PadicSeq.norm_nonarchimedean
    refine max_le_add_of_nonneg (Quotient.inductionOn q <| PadicSeq.norm_nonneg) ?_
    exact Quotient.inductionOn r <| PadicSeq.norm_nonneg

namespace padicNormE

section Embedding

open PadicSeq

variable {p : ℕ} [Fact p.Prime]

theorem defn (f : PadicSeq p) {ε : ℚ} (hε : 0 < ε) :
    ∃ N, ∀ i ≥ N, padicNormE (Padic.mk f - f i : ℚ_[p]) < ε := by
  dsimp [padicNormE]
  -- `change ∃ N, ∀ i ≥ N, (f - const _ (f i)).norm < ε` also works, but is very slow
  suffices hyp : ∃ N, ∀ i ≥ N, (f - const _ (f i)).norm < ε by peel hyp with N; use N
  by_contra! h
  obtain ⟨N, hN⟩ := cauchy₂ f hε
  rcases h N with ⟨i, hi, hge⟩
  have hne : ¬f - const (padicNorm p) (f i) ≈ 0 := fun h ↦ by
    rw [PadicSeq.norm, dif_pos h] at hge
    exact not_lt_of_ge hge hε
  unfold PadicSeq.norm at hge; split_ifs at hge
  apply not_le_of_gt _ hge
  cases _root_.le_total N (stationaryPoint hne) with
  | inl hgen =>
    exact hN _ hgen _ hi
  | inr hngen =>
    have := stationaryPoint_spec hne le_rfl hngen
    rw [← this]
    exact hN _ le_rfl _ hi

/-- Theorems about `padicNormE` are named with a `'` so the names do not conflict with the
equivalent theorems about `norm` (`‖ ‖`). -/
theorem nonarchimedean' (q r : ℚ_[p]) :
    padicNormE (q + r : ℚ_[p]) ≤ max (padicNormE q) (padicNormE r) :=
  Quotient.inductionOn₂ q r <| norm_nonarchimedean

/-- Theorems about `padicNormE` are named with a `'` so the names do not conflict with the
equivalent theorems about `norm` (`‖ ‖`). -/
theorem add_eq_max_of_ne' {q r : ℚ_[p]} :
    padicNormE q ≠ padicNormE r → padicNormE (q + r : ℚ_[p]) = max (padicNormE q) (padicNormE r) :=
  Quotient.inductionOn₂ q r fun _ _ ↦ PadicSeq.add_eq_max_of_ne

@[simp]
theorem eq_padic_norm' (q : ℚ) : padicNormE (q : ℚ_[p]) = padicNorm p q :=
  norm_const _

protected theorem image' {q : ℚ_[p]} : q ≠ 0 → ∃ n : ℤ, padicNormE q = (p : ℚ) ^ (-n) :=
  Quotient.inductionOn q fun f hf ↦
    have : ¬f ≈ 0 := (ne_zero_iff_nequiv_zero f).1 hf
    norm_values_discrete f this

end Embedding

end padicNormE

namespace Padic

section Complete

open PadicSeq Padic

variable {p : ℕ} [Fact p.Prime] (f : CauSeq _ (@padicNormE p _))

theorem rat_dense' (q : ℚ_[p]) {ε : ℚ} (hε : 0 < ε) : ∃ r : ℚ, padicNormE (q - r : ℚ_[p]) < ε :=
  Quotient.inductionOn q fun q' ↦
    have : ∃ N, ∀ m ≥ N, ∀ n ≥ N, padicNorm p (q' m - q' n) < ε := cauchy₂ _ hε
    let ⟨N, hN⟩ := this
    ⟨q' N, by
      classical
      dsimp [padicNormE]
      convert_to PadicSeq.norm (q' - const _ (q' N)) < ε -- `change` times out here.
      rcases Decidable.em (q' - const (padicNorm p) (q' N) ≈ 0) with heq | hne'
      · simpa only [heq, PadicSeq.norm, dif_pos]
      · simp only [PadicSeq.norm, dif_neg hne']
        change padicNorm p (q' _ - q' _) < ε
        rcases Decidable.em (stationaryPoint hne' ≤ N) with hle | hle
        · have := (stationaryPoint_spec hne' le_rfl hle).symm
          simp only [const_apply, sub_apply, padicNorm.zero, sub_self] at this
          simpa only [this]
        · exact hN _ (lt_of_not_ge hle).le _ le_rfl⟩

private theorem div_nat_pos (n : ℕ) : 0 < 1 / (n + 1 : ℚ) :=
  div_pos zero_lt_one (mod_cast succ_pos _)

/-- `limSeq f`, for `f` a Cauchy sequence of `p`-adic numbers, is a sequence of rationals with the
same limit point as `f`. -/
def limSeq : ℕ → ℚ :=
  fun n ↦ Classical.choose (rat_dense' (f n) (div_nat_pos n))

theorem exi_rat_seq_conv {ε : ℚ} (hε : 0 < ε) :
    ∃ N, ∀ i ≥ N, padicNormE (f i - (limSeq f i : ℚ_[p]) : ℚ_[p]) < ε := by
  refine (exists_nat_gt (1 / ε)).imp fun N hN i hi ↦ ?_
  have h := Classical.choose_spec (rat_dense' (f i) (div_nat_pos i))
  refine lt_of_lt_of_le h ((div_le_iff₀' <| mod_cast succ_pos _).mpr ?_)
  rw [right_distrib]
  apply le_add_of_le_of_nonneg
  · exact (div_le_iff₀ hε).mp (le_trans (le_of_lt hN) (mod_cast hi))
  · apply le_of_lt
    simpa

theorem exi_rat_seq_conv_cauchy : IsCauSeq (padicNorm p) (limSeq f) := fun ε hε ↦ by
  have hε3 : 0 < ε / 3 := div_pos hε (by simp)
  let ⟨N, hN⟩ := exi_rat_seq_conv f hε3
  let ⟨N2, hN2⟩ := f.cauchy₂ hε3
  exists max N N2
  intro j hj
  suffices
    padicNormE (limSeq f j - f (max N N2) + (f (max N N2) - limSeq f (max N N2)) : ℚ_[p]) < ε by
    ring_nf at this
    rw [← padicNormE.eq_padic_norm']
    exact mod_cast this
  apply lt_of_le_of_lt
  · apply padicNormE.add_le
  · rw [← add_thirds ε]
    apply _root_.add_lt_add
    · suffices padicNormE (limSeq f j - f j + (f j - f (max N N2)) : ℚ_[p]) < ε / 3 + ε / 3 by
        simpa only [sub_add_sub_cancel]
      apply lt_of_le_of_lt
      · apply padicNormE.add_le
      · apply _root_.add_lt_add
        · rw [padicNormE.map_sub]
          apply mod_cast hN j
          exact le_of_max_le_left hj
        · exact hN2 _ (le_of_max_le_right hj) _ (le_max_right _ _)
    · apply mod_cast hN (max N N2)
      apply le_max_left

private def lim' : PadicSeq p :=
  ⟨_, exi_rat_seq_conv_cauchy f⟩

private def lim : ℚ_[p] :=
  ⟦lim' f⟧

theorem complete' : ∃ q : ℚ_[p], ∀ ε > 0, ∃ N, ∀ i ≥ N, padicNormE (q - f i : ℚ_[p]) < ε :=
  ⟨lim f, fun ε hε ↦ by
    obtain ⟨N, hN⟩ := exi_rat_seq_conv f (half_pos hε)
    obtain ⟨N2, hN2⟩ := padicNormE.defn (lim' f) (half_pos hε)
    refine ⟨max N N2, fun i hi ↦ ?_⟩
    rw [← sub_add_sub_cancel _ (lim' f i : ℚ_[p]) _]
    refine (padicNormE.add_le _ _).trans_lt ?_
    rw [← add_halves ε]
    apply _root_.add_lt_add
    · apply hN2 _ (le_of_max_le_right hi)
    · rw [padicNormE.map_sub]
      exact hN _ (le_of_max_le_left hi)⟩

theorem complete'' : ∃ q : ℚ_[p], ∀ ε > 0, ∃ N, ∀ i ≥ N, padicNormE (f i - q : ℚ_[p]) < ε := by
  obtain ⟨x, hx⟩ := complete' f
  refine ⟨x, fun ε hε => ?_⟩
  obtain ⟨N, hN⟩ := hx ε hε
  refine ⟨N, fun i hi => ?_⟩
  rw [padicNormE.map_sub]
  exact hN i hi
end Complete

section NormedSpace

variable (p : ℕ) [Fact p.Prime]

instance : Dist ℚ_[p] :=
  ⟨fun x y ↦ padicNormE (x - y : ℚ_[p])⟩

instance : IsUltrametricDist ℚ_[p] :=
  ⟨fun x y z ↦ by simpa [dist] using padicNormE.nonarchimedean' (x - y) (y - z)⟩

instance metricSpace : MetricSpace ℚ_[p] where
  dist_self := by simp [dist]
  dist := dist
  dist_comm x y := by simp [dist, ← padicNormE.map_neg (x - y : ℚ_[p])]
  dist_triangle x y z := by
    dsimp [dist]
    exact mod_cast padicNormE.sub_le x y z
  eq_of_dist_eq_zero := by
    dsimp [dist]; intro _ _ h
    apply eq_of_sub_eq_zero
    apply padicNormE.eq_zero.1
    exact mod_cast h

instance : Norm ℚ_[p] :=
  ⟨fun x ↦ padicNormE x⟩

instance normedField : NormedField ℚ_[p] :=
  { Padic.field,
    Padic.metricSpace p with
    dist_eq := fun _ _ ↦ rfl
    norm_mul := by simp [Norm.norm, map_mul]
    norm := norm }

instance isAbsoluteValue : IsAbsoluteValue fun a : ℚ_[p] ↦ ‖a‖ where
  abv_nonneg' := norm_nonneg
  abv_eq_zero' := norm_eq_zero
  abv_add' := norm_add_le
  abv_mul' := by simp [Norm.norm, map_mul]

theorem rat_dense (q : ℚ_[p]) {ε : ℝ} (hε : 0 < ε) : ∃ r : ℚ, ‖q - r‖ < ε :=
  let ⟨ε', hε'l, hε'r⟩ := exists_rat_btwn hε
  let ⟨r, hr⟩ := rat_dense' q (ε := ε') (by simpa using hε'l)
  ⟨r, lt_trans (by simpa [Norm.norm] using hr) hε'r⟩

lemma denseRange_ratCast : DenseRange ((↑) : ℚ → ℚ_[p]) := by
  intro x
  rw [Metric.mem_closure_range_iff]
  exact fun _ ↦ Padic.rat_dense _ x

end NormedSpace

end Padic

namespace Padic

variable {p : ℕ} [hp : Fact p.Prime]

section NormedSpace

protected theorem padicNormE.mul (q r : ℚ_[p]) : ‖q * r‖ = ‖q‖ * ‖r‖ := by simp [Norm.norm, map_mul]

protected theorem padicNormE.is_norm (q : ℚ_[p]) : ↑(padicNormE q) = ‖q‖ := rfl

theorem nonarchimedean (q r : ℚ_[p]) : ‖q + r‖ ≤ max ‖q‖ ‖r‖ := by
  dsimp [norm]
  exact mod_cast padicNormE.nonarchimedean' _ _

theorem add_eq_max_of_ne {q r : ℚ_[p]} (h : ‖q‖ ≠ ‖r‖) : ‖q + r‖ = max ‖q‖ ‖r‖ := by
  dsimp [norm] at h ⊢
  have : padicNormE q ≠ padicNormE r := mod_cast h
  exact mod_cast padicNormE.add_eq_max_of_ne' this

@[simp]
theorem eq_padicNorm (q : ℚ) : ‖(q : ℚ_[p])‖ = padicNorm p q := by
  dsimp [norm]
  rw [← padicNormE.eq_padic_norm']

@[simp]
theorem norm_p : ‖(p : ℚ_[p])‖ = (p : ℝ)⁻¹ := by
  rw [← @Rat.cast_natCast ℝ _ p]
  rw [← @Rat.cast_natCast ℚ_[p] _ p]
  simp [hp.1.ne_zero, norm, padicNorm, padicValRat, padicValInt, zpow_neg,
    -Rat.cast_natCast]

theorem norm_p_lt_one : ‖(p : ℚ_[p])‖ < 1 := by
  rw [norm_p]
  exact inv_lt_one_of_one_lt₀ <| mod_cast hp.1.one_lt

@[simp high] -- Shortcut lemma with higher priority.
theorem norm_p_zpow (n : ℤ) : ‖(p : ℚ_[p]) ^ n‖ = (p : ℝ) ^ (-n) := by
  rw [norm_zpow, norm_p, zpow_neg, inv_zpow]

@[simp high] -- Shortcut lemma with higher priority.
theorem norm_p_pow (n : ℕ) : ‖(p : ℚ_[p]) ^ n‖ = (p : ℝ) ^ (-n : ℤ) := by
  rw [← norm_p_zpow, zpow_natCast]

instance : NontriviallyNormedField ℚ_[p] :=
  { Padic.normedField p with
    non_trivial :=
      ⟨p⁻¹, by
        rw [norm_inv, norm_p, inv_inv]
        exact mod_cast hp.1.one_lt⟩ }

protected theorem padicNormE.image {q : ℚ_[p]} : q ≠ 0 → ∃ n : ℤ, ‖q‖ = ↑((p : ℚ) ^ (-n)) :=
  Quotient.inductionOn q fun f hf ↦
    have : ¬f ≈ 0 := (PadicSeq.ne_zero_iff_nequiv_zero f).1 hf
    let ⟨n, hn⟩ := PadicSeq.norm_values_discrete f this
    ⟨n, by rw [← hn]; rfl⟩

protected theorem padicNormE.is_rat (q : ℚ_[p]) : ∃ q' : ℚ, ‖q‖ = q' := by
  classical
  exact if h : q = 0 then ⟨0, by simp [h]⟩
  else
    let ⟨n, hn⟩ := padicNormE.image h
    ⟨_, hn⟩

/-- `ratNorm q`, for a `p`-adic number `q` is the `p`-adic norm of `q`, as rational number.

The lemma `padicNormE.eq_ratNorm` asserts `‖q‖ = ratNorm q`. -/
def ratNorm (q : ℚ_[p]) : ℚ :=
  Classical.choose (padicNormE.is_rat q)

theorem eq_ratNorm (q : ℚ_[p]) : ‖q‖ = ratNorm q :=
  Classical.choose_spec (padicNormE.is_rat q)

theorem norm_rat_le_one : ∀ {q : ℚ} (_ : ¬p ∣ q.den), ‖(q : ℚ_[p])‖ ≤ 1
  | ⟨n, d, hn, hd⟩ => fun hq : ¬p ∣ d ↦
    if hnz : n = 0 then by
      have : (⟨n, d, hn, hd⟩ : ℚ) = 0 := Rat.zero_iff_num_zero.mpr hnz
      norm_num [this]
    else by
      have hnz' : (⟨n, d, hn, hd⟩ : ℚ) ≠ 0 := mt Rat.zero_iff_num_zero.1 hnz
      rw [eq_padicNorm]
      norm_cast
      -- Porting note: `Nat.cast_zero` instead of another `norm_cast` call
      rw [padicNorm.eq_zpow_of_nonzero hnz', padicValRat, neg_sub,
        padicValNat.eq_zero_of_not_dvd hq, Nat.cast_zero, zero_sub, zpow_neg, zpow_natCast]
      apply inv_le_one_of_one_le₀
      norm_cast
      apply one_le_pow
      exact hp.1.pos

theorem norm_int_le_one (z : ℤ) : ‖(z : ℚ_[p])‖ ≤ 1 :=
  suffices ‖((z : ℚ) : ℚ_[p])‖ ≤ 1 by simpa
  norm_rat_le_one <| by simp [hp.1.ne_one]

@[simp]
theorem norm_intCast_lt_one_iff {k : ℤ} : ‖(k : ℚ_[p])‖ < 1 ↔ ↑p ∣ k := by
  constructor
  · intro h
    contrapose! h
    apply le_of_eq
    rw [eq_comm]
    calc
      ‖(k : ℚ_[p])‖ = ‖((k : ℚ) : ℚ_[p])‖ := by norm_cast
      _ = padicNorm p k := eq_padicNorm _
      _ = 1 := mod_cast (int_eq_one_iff k).mpr h
  · rintro ⟨x, rfl⟩
    push_cast
    rw [padicNormE.mul]
    calc
      _ ≤ ‖(p : ℚ_[p])‖ * 1 :=
        mul_le_mul le_rfl (by simpa using norm_int_le_one _) (norm_nonneg _) (norm_nonneg _)
      _ < 1 := by
        rw [mul_one, norm_p]
        exact inv_lt_one_of_one_lt₀ <| mod_cast hp.1.one_lt

@[deprecated (since := "2025-08-15")] alias norm_int_lt_one_iff_dvd := norm_intCast_lt_one_iff

@[simp]
lemma norm_natCast_lt_one_iff {n : ℕ} :
    ‖(n : ℚ_[p])‖ < 1 ↔ p ∣ n := by
  simpa [Int.natCast_dvd_natCast] using norm_intCast_lt_one_iff (p := p) (k := n)

@[simp]
lemma norm_intCast_eq_one_iff {z : ℤ} :
    ‖(z : ℚ_[p])‖ = 1 ↔ IsCoprime z p := by
  rw [← not_iff_not]
  simp [Nat.coprime_comm, ← norm_natCast_lt_one_iff, - norm_intCast_lt_one_iff,
    Int.isCoprime_iff_gcd_eq_one, Nat.coprime_iff_gcd_eq_one, Int.gcd,
    ← hp.out.dvd_iff_not_coprime, norm_natAbs, - cast_natAbs, norm_int_le_one]

@[simp]
lemma norm_natCast_eq_one_iff {n : ℕ} :
    ‖(n : ℚ_[p])‖ = 1 ↔ p.Coprime n := by
  simpa [p.coprime_comm] using norm_intCast_eq_one_iff (p := p) (z := n)

theorem norm_int_le_pow_iff_dvd (k : ℤ) (n : ℕ) :
    ‖(k : ℚ_[p])‖ ≤ (p : ℝ) ^ (-n : ℤ) ↔ (p ^ n : ℤ) ∣ k := by
  have : (p : ℝ) ^ (-n : ℤ) = (p : ℚ) ^ (-n : ℤ) := by simp
  rw [show (k : ℚ_[p]) = ((k : ℚ) : ℚ_[p]) by norm_cast, eq_padicNorm, this]
  norm_cast
  rw [← padicNorm.dvd_iff_norm_le]

theorem norm_eq_of_norm_add_lt_right {z1 z2 : ℚ_[p]} (h : ‖z1 + z2‖ < ‖z2‖) : ‖z1‖ = ‖z2‖ :=
  _root_.by_contradiction fun hne ↦
    not_lt_of_ge (by rw [add_eq_max_of_ne hne]; apply le_max_right) h

@[deprecated (since := "2025-09-17")] alias eq_of_norm_add_lt_right := norm_eq_of_norm_add_lt_right

theorem norm_eq_of_norm_add_lt_left {z1 z2 : ℚ_[p]} (h : ‖z1 + z2‖ < ‖z1‖) : ‖z1‖ = ‖z2‖ :=
  _root_.by_contradiction fun hne ↦
    not_lt_of_ge (by rw [add_eq_max_of_ne hne]; apply le_max_left) h

<<<<<<< HEAD
@[simp]
lemma norm_natCast_p_sub_one :
    ‖((p - 1 : ℕ) : ℚ_[p])‖ = 1 := by
  rw [← norm_one (α := ℚ_[p]), Nat.cast_sub (Nat.Prime.one_le Fact.out)]
  apply eq_of_norm_add_lt_right
  simp only [cast_one, sub_add_cancel, norm_one, norm_natCast_lt_one_iff, dvd_rfl]
=======
@[deprecated (since := "2025-09-17")] alias eq_of_norm_add_lt_left := norm_eq_of_norm_add_lt_left

theorem norm_eq_of_norm_sub_lt_right {z1 z2 : ℚ_[p]} (h : ‖z1 - z2‖ < ‖z2‖) : ‖z1‖ = ‖z2‖ := by
  rw [← norm_neg z2]
  apply norm_eq_of_norm_add_lt_right
  simp [← sub_eq_add_neg, h]

theorem norm_eq_of_norm_sub_lt_left {z1 z2 : ℚ_[p]} (h : ‖z1 - z2‖ < ‖z1‖) : ‖z1‖ = ‖z2‖ := by
  rw [eq_comm]
  apply norm_eq_of_norm_sub_lt_right
  simpa [← norm_neg (z1 - _)] using h

@[simp]
lemma norm_natCast_p_sub_one :
    ‖((p - 1 : ℕ) : ℚ_[p])‖ = 1 := by
  rw [norm_natCast_eq_one_iff]
  exact (coprime_self_sub_right hp.out.one_le).mpr p.coprime_one_right
>>>>>>> d18e96b4

end NormedSpace

instance complete : CauSeq.IsComplete ℚ_[p] norm where
  isComplete f := by
    have cau_seq_norm_e : IsCauSeq padicNormE f := fun ε hε => by
      have h := isCauSeq f ε (mod_cast hε)
      dsimp [norm] at h
      exact mod_cast h
    -- Porting note: Padic.complete' works with `f i - q`, but the goal needs `q - f i`,
    -- using `rewrite [padicNormE.map_sub]` causes time out, so a separate lemma is created
    obtain ⟨q, hq⟩ := Padic.complete'' ⟨f, cau_seq_norm_e⟩
    exists q
    intro ε hε
    obtain ⟨ε', hε'⟩ := exists_rat_btwn hε
    norm_cast at hε'
    obtain ⟨N, hN⟩ := hq ε' hε'.1
    exists N
    intro i hi
    have h := hN i hi
    change norm (f i - q) < ε
    refine lt_trans ?_ hε'.2
    dsimp [norm]
    exact mod_cast h

theorem padicNormE_lim_le {f : CauSeq ℚ_[p] norm} {a : ℝ} (ha : 0 < a) (hf : ∀ i, ‖f i‖ ≤ a) :
    ‖f.lim‖ ≤ a := by
  obtain ⟨N, hN⟩ := Setoid.symm (CauSeq.equiv_lim f) _ ha
  calc
    ‖f.lim‖ = ‖f.lim - f N + f N‖ := by simp
    _ ≤ max ‖f.lim - f N‖ ‖f N‖ := nonarchimedean _ _
    _ ≤ a := max_le (le_of_lt (hN _ le_rfl)) (hf _)

open Filter Set

instance : CompleteSpace ℚ_[p] := by
  apply complete_of_cauchySeq_tendsto
  intro u hu
  let c : CauSeq ℚ_[p] norm := ⟨u, Metric.cauchySeq_iff'.mp hu⟩
  refine ⟨c.lim, fun s h ↦ ?_⟩
  rcases Metric.mem_nhds_iff.1 h with ⟨ε, ε0, hε⟩
  have := c.equiv_lim ε ε0
  simp only [mem_map, mem_atTop_sets]
  exact this.imp fun N hN n hn ↦ hε (hN n hn)

/-! ### Valuation on `ℚ_[p]` -/


/-- `Padic.valuation` lifts the `p`-adic valuation on rationals to `ℚ_[p]`. -/
def valuation : ℚ_[p] → ℤ :=
  Quotient.lift (@PadicSeq.valuation p _) fun f g h ↦ by
    by_cases hf : f ≈ 0
    · have hg : g ≈ 0 := Setoid.trans (Setoid.symm h) hf
      simp [hf, hg, PadicSeq.valuation]
    · have hg : ¬g ≈ 0 := fun hg ↦ hf (Setoid.trans h hg)
      rw [PadicSeq.val_eq_iff_norm_eq hf hg]
      exact PadicSeq.norm_equiv h

@[simp]
theorem valuation_zero : valuation (0 : ℚ_[p]) = 0 :=
  dif_pos ((const_equiv p).2 rfl)

theorem norm_eq_zpow_neg_valuation {x : ℚ_[p]} : x ≠ 0 → ‖x‖ = (p : ℝ) ^ (-x.valuation) := by
  refine Quotient.inductionOn' x fun f hf => ?_
  change (PadicSeq.norm _ : ℝ) = (p : ℝ) ^ (-PadicSeq.valuation _)
  rw [PadicSeq.norm_eq_zpow_neg_valuation]
  · rw [Rat.cast_zpow, Rat.cast_natCast]
  · apply CauSeq.not_limZero_of_not_congr_zero
    contrapose! hf
    apply Quotient.sound
    simpa using hf

@[simp]
lemma valuation_ratCast (q : ℚ) : valuation (q : ℚ_[p]) = padicValRat p q := by
  rcases eq_or_ne q 0 with rfl | hq
  · simp only [Rat.cast_zero, valuation_zero, padicValRat.zero]
  refine neg_injective ((zpow_right_strictMono₀ (mod_cast hp.out.one_lt)).injective
    <| (norm_eq_zpow_neg_valuation (mod_cast hq)).symm.trans ?_)
  rw [eq_padicNorm, ← Rat.cast_natCast, ← Rat.cast_zpow, Rat.cast_inj]
  exact padicNorm.eq_zpow_of_nonzero hq

@[simp]
lemma valuation_intCast (n : ℤ) : valuation (n : ℚ_[p]) = padicValInt p n := by
  rw [← Rat.cast_intCast, valuation_ratCast, padicValRat.of_int]

@[simp]
lemma valuation_natCast (n : ℕ) : valuation (n : ℚ_[p]) = padicValNat p n := by
  rw [← Rat.cast_natCast, valuation_ratCast, padicValRat.of_nat]

@[simp]
lemma valuation_ofNat (n : ℕ) [n.AtLeastTwo] :
    valuation (ofNat(n) : ℚ_[p]) = padicValNat p n :=
  valuation_natCast n

@[simp]
lemma valuation_one : valuation (1 : ℚ_[p]) = 0 := by
  rw [← Nat.cast_one, valuation_natCast, padicValNat.one, cast_zero]

-- not @[simp], since simp can prove it
lemma valuation_p : valuation (p : ℚ_[p]) = 1 := by
  rw [valuation_natCast, padicValNat_self, cast_one]

theorem le_valuation_add {x y : ℚ_[p]} (hxy : x + y ≠ 0) :
    min x.valuation y.valuation ≤ (x + y).valuation := by
  by_cases hx : x = 0
  · simpa only [hx, zero_add] using min_le_right _ _
  by_cases hy : y = 0
  · simpa only [hy, add_zero] using min_le_left _ _
  have : ‖x + y‖ ≤ max ‖x‖ ‖y‖ := nonarchimedean x y
  simpa only [norm_eq_zpow_neg_valuation hxy, norm_eq_zpow_neg_valuation hx,
    norm_eq_zpow_neg_valuation hy, le_max_iff,
    zpow_le_zpow_iff_right₀ (mod_cast hp.out.one_lt : 1 < (p : ℝ)), neg_le_neg_iff, ← min_le_iff]

@[simp]
lemma valuation_mul {x y : ℚ_[p]} (hx : x ≠ 0) (hy : y ≠ 0) :
    (x * y).valuation = x.valuation + y.valuation := by
  have h_norm : ‖x * y‖ = ‖x‖ * ‖y‖ := norm_mul x y
  have hp_ne_one : (p : ℝ) ≠ 1 := mod_cast (Fact.out : p.Prime).ne_one
  have hp_pos : (0 : ℝ) < p := mod_cast NeZero.pos _
  rwa [norm_eq_zpow_neg_valuation hx, norm_eq_zpow_neg_valuation hy,
    norm_eq_zpow_neg_valuation (mul_ne_zero hx hy), ← zpow_add₀ hp_pos.ne',
    zpow_right_inj₀ hp_pos hp_ne_one, ← neg_add, neg_inj] at h_norm

@[simp]
lemma valuation_inv (x : ℚ_[p]) : x⁻¹.valuation = -x.valuation := by
  obtain rfl | hx := eq_or_ne x 0
  · simp
  have h_norm : ‖x⁻¹‖ = ‖x‖⁻¹ := norm_inv x
  have hp_ne_one : (p : ℝ) ≠ 1 := mod_cast (Fact.out : p.Prime).ne_one
  have hp_pos : (0 : ℝ) < p := mod_cast NeZero.pos _
  rwa [norm_eq_zpow_neg_valuation hx, norm_eq_zpow_neg_valuation <| inv_ne_zero hx,
    ← zpow_neg, zpow_right_inj₀ hp_pos hp_ne_one, neg_inj] at h_norm

@[simp]
lemma valuation_pow (x : ℚ_[p]) : ∀ n : ℕ, (x ^ n).valuation = n * x.valuation
  | 0 => by simp
  | n + 1 => by
    obtain rfl | hx := eq_or_ne x 0
    · simp
    · simp [pow_succ, hx, valuation_mul, valuation_pow, _root_.add_one_mul]

@[simp]
lemma valuation_zpow (x : ℚ_[p]) : ∀ n : ℤ, (x ^ n).valuation = n * x.valuation
  | (n : ℕ) => by simp
  | .negSucc n => by simp [← neg_mul]; simp [Int.negSucc_eq]

open Classical in
/-- The additive `p`-adic valuation on `ℚ_[p]`, with values in `WithTop ℤ`. -/
def addValuationDef : ℚ_[p] → WithTop ℤ :=
  fun x ↦ if x = 0 then ⊤ else x.valuation

@[simp]
theorem AddValuation.map_zero : addValuationDef (0 : ℚ_[p]) = ⊤ := by
  rw [addValuationDef, if_pos rfl]

@[simp]
theorem AddValuation.map_one : addValuationDef (1 : ℚ_[p]) = 0 := by
  rw [addValuationDef, if_neg one_ne_zero, valuation_one, WithTop.coe_zero]

theorem AddValuation.map_mul (x y : ℚ_[p]) :
    addValuationDef (x * y : ℚ_[p]) = addValuationDef x + addValuationDef y := by
  simp only [addValuationDef]
  by_cases hx : x = 0
  · rw [hx, if_pos rfl, zero_mul, if_pos rfl, WithTop.top_add]
  · by_cases hy : y = 0
    · rw [hy, if_pos rfl, mul_zero, if_pos rfl, WithTop.add_top]
    · rw [if_neg hx, if_neg hy, if_neg (mul_ne_zero hx hy), ← WithTop.coe_add, WithTop.coe_eq_coe,
        valuation_mul hx hy]

theorem AddValuation.map_add (x y : ℚ_[p]) :
    min (addValuationDef x) (addValuationDef y) ≤ addValuationDef (x + y : ℚ_[p]) := by
  simp only [addValuationDef]
  by_cases hxy : x + y = 0
  · rw [hxy, if_pos rfl]
    exact le_top
  · by_cases hx : x = 0
    · rw [hx, if_pos rfl, min_eq_right, zero_add]
      exact le_top
    · by_cases hy : y = 0
      · rw [hy, if_pos rfl, min_eq_left, add_zero]
        exact le_top
      · rw [if_neg hx, if_neg hy, if_neg hxy, ← WithTop.coe_min, WithTop.coe_le_coe]
        exact le_valuation_add hxy

open WithZero

open Classical in
/-- The `p`-adic valuation on `ℚ_[p]`, as a `Valuation`, bundled `Padic.valuation`. -/
@[simps]
noncomputable def mulValuation : Valuation ℚ_[p] ℤᵐ⁰ where
  toFun x := if x = 0 then 0 else exp (-x.valuation)
  map_zero' := by simp
  map_one' := by simp
  map_mul' _ _ := by split_ifs <;> simp_all [add_comm]
  map_add_le_max' _ _ := by
    split_ifs
    any_goals simp_all [inv_le_inv₀]
    simpa using le_valuation_add ‹_›

lemma comap_mulValuation_eq_padicValuation :
    (mulValuation (p := p)).comap (Rat.castHom _) = Rat.padicValuation p := by
  ext
  simp [Rat.padicValuation]

lemma comap_mulValuation_eq_int_padicValuation :
    (mulValuation (p := p)).comap (Int.castRingHom _) = Int.padicValuation p := by
  ext
  simp [← Rat.padicValuation_cast, ← comap_mulValuation_eq_padicValuation]

lemma norm_eq_zpow_log_mulValuation {x : ℚ_[p]} (hx : x ≠ 0) :
    ‖x‖ = (p : ℝ) ^ (log (mulValuation x)) := by
  simp [norm_eq_zpow_neg_valuation, hx]

/-- The additive `p`-adic valuation on `ℚ_[p]`, as an `addValuation`. -/
def addValuation : AddValuation ℚ_[p] (WithTop ℤ) :=
  AddValuation.of addValuationDef AddValuation.map_zero AddValuation.map_one AddValuation.map_add
    AddValuation.map_mul

@[simp]
theorem addValuation.apply {x : ℚ_[p]} (hx : x ≠ 0) :
    Padic.addValuation x = (x.valuation : WithTop ℤ) := by
  simp only [Padic.addValuation, AddValuation.of_apply, addValuationDef, if_neg hx]

section NormLEIff

/-! ### Various characterizations of open unit balls -/


theorem norm_le_pow_iff_norm_lt_pow_add_one (x : ℚ_[p]) (n : ℤ) :
    ‖x‖ ≤ (p : ℝ) ^ n ↔ ‖x‖ < (p : ℝ) ^ (n + 1) := by
  have aux (n : ℤ) : 0 < ((p : ℝ) ^ n) := zpow_pos (mod_cast hp.1.pos) _
  by_cases hx0 : x = 0
  · simp [hx0, norm_zero, aux, le_of_lt (aux _)]
  rw [norm_eq_zpow_neg_valuation hx0]
  have h1p : 1 < (p : ℝ) := mod_cast hp.1.one_lt
  have H := zpow_right_strictMono₀ h1p
  rw [H.le_iff_le, H.lt_iff_lt, Int.lt_add_one_iff]

theorem norm_lt_pow_iff_norm_le_pow_sub_one (x : ℚ_[p]) (n : ℤ) :
    ‖x‖ < (p : ℝ) ^ n ↔ ‖x‖ ≤ (p : ℝ) ^ (n - 1) := by
  rw [norm_le_pow_iff_norm_lt_pow_add_one, sub_add_cancel]

theorem norm_le_one_iff_val_nonneg (x : ℚ_[p]) : ‖x‖ ≤ 1 ↔ 0 ≤ x.valuation := by
  by_cases hx : x = 0
  · simp only [hx, norm_zero, valuation_zero, zero_le_one, le_refl]
  · rw [norm_eq_zpow_neg_valuation hx, ← zpow_zero (p : ℝ), zpow_le_zpow_iff_right₀, neg_nonpos]
    exact Nat.one_lt_cast.2 (Nat.Prime.one_lt' p).1

end NormLEIff

end Padic<|MERGE_RESOLUTION|>--- conflicted
+++ resolved
@@ -978,14 +978,6 @@
   _root_.by_contradiction fun hne ↦
     not_lt_of_ge (by rw [add_eq_max_of_ne hne]; apply le_max_left) h
 
-<<<<<<< HEAD
-@[simp]
-lemma norm_natCast_p_sub_one :
-    ‖((p - 1 : ℕ) : ℚ_[p])‖ = 1 := by
-  rw [← norm_one (α := ℚ_[p]), Nat.cast_sub (Nat.Prime.one_le Fact.out)]
-  apply eq_of_norm_add_lt_right
-  simp only [cast_one, sub_add_cancel, norm_one, norm_natCast_lt_one_iff, dvd_rfl]
-=======
 @[deprecated (since := "2025-09-17")] alias eq_of_norm_add_lt_left := norm_eq_of_norm_add_lt_left
 
 theorem norm_eq_of_norm_sub_lt_right {z1 z2 : ℚ_[p]} (h : ‖z1 - z2‖ < ‖z2‖) : ‖z1‖ = ‖z2‖ := by
@@ -1003,7 +995,6 @@
     ‖((p - 1 : ℕ) : ℚ_[p])‖ = 1 := by
   rw [norm_natCast_eq_one_iff]
   exact (coprime_self_sub_right hp.out.one_le).mpr p.coprime_one_right
->>>>>>> d18e96b4
 
 end NormedSpace
 
