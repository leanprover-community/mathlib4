--- conflicted
+++ resolved
@@ -959,11 +959,10 @@
     simpa using hf'
 
 @[simp]
-<<<<<<< HEAD
 lemma valuation_ratCast (q : ℚ) : valuation (q : ℚ_[p]) = padicValRat p q := by
   rcases eq_or_ne q 0 with rfl | hq
   · simp only [Rat.cast_zero, valuation_zero, padicValRat.zero]
-  refine neg_injective ((zpow_strictMono (mod_cast hp.out.one_lt)).injective
+  refine neg_injective ((zpow_right_strictMono₀ (mod_cast hp.out.one_lt)).injective
     <| (norm_eq_pow_val (mod_cast hq)).symm.trans ?_)
   rw [padicNormE.eq_padicNorm, ← Rat.cast_natCast, ← Rat.cast_zpow, Rat.cast_inj]
   exact padicNorm.eq_zpow_of_nonzero hq
@@ -983,38 +982,16 @@
 -- not @[simp], since simp can prove it
 lemma valuation_p : valuation (p : ℚ_[p]) = 1 := by
   rw [valuation_natCast, padicValNat_self, cast_one]
-=======
-theorem valuation_p : valuation (p : ℚ_[p]) = 1 := by
-  have h : (1 : ℝ) < p := mod_cast (Fact.out : p.Prime).one_lt
-  refine neg_injective ((zpow_right_strictMono₀ h).injective <| (norm_eq_pow_val ?_).symm.trans ?_)
-  · exact mod_cast (Fact.out : p.Prime).ne_zero
-  · simp
->>>>>>> 90cf978d
 
 theorem valuation_map_add {x y : ℚ_[p]} (hxy : x + y ≠ 0) :
     min (valuation x) (valuation y) ≤ valuation (x + y : ℚ_[p]) := by
   by_cases hx : x = 0
-<<<<<<< HEAD
   · simpa only [hx, zero_add] using min_le_right _ _
   by_cases hy : y = 0
   · simpa only [hy, add_zero] using min_le_left _ _
   have : ‖x + y‖ ≤ max ‖x‖ ‖y‖ := padicNormE.nonarchimedean x y
-  rwa [norm_eq_pow_val hx, norm_eq_pow_val hy, norm_eq_pow_val hxy,
-      zpow_le_max_iff_min_le (mod_cast hp.out.one_lt)] at this
-=======
-  · rw [hx, zero_add]
-    exact min_le_right _ _
-  · by_cases hy : y = 0
-    · rw [hy, add_zero]
-      exact min_le_left _ _
-    · have h_norm : ‖x + y‖ ≤ max ‖x‖ ‖y‖ := padicNormE.nonarchimedean x y
-      have hp_one : (1 : ℝ) < p := by
-        rw [← Nat.cast_one, Nat.cast_lt]
-        exact Nat.Prime.one_lt hp.elim
-      rwa [norm_eq_pow_val hx, norm_eq_pow_val hy, norm_eq_pow_val hxy, le_max_iff,
-        zpow_le_zpow_iff_right₀ hp_one, zpow_le_zpow_iff_right₀ hp_one, neg_le_neg_iff,
-        neg_le_neg_iff, ← min_le_iff] at h_norm
->>>>>>> 90cf978d
+  simpa only [norm_eq_pow_val hxy, norm_eq_pow_val hx, norm_eq_pow_val hy, le_max_iff,
+    zpow_le_zpow_iff_right₀ (mod_cast hp.out.one_lt : 1 < (p : ℝ)), neg_le_neg_iff, ← min_le_iff]
 
 @[simp]
 theorem valuation_map_mul {x y : ℚ_[p]} (hx : x ≠ 0) (hy : y ≠ 0) :
