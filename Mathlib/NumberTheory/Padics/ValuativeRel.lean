/-
Copyright (c) 2025 Yakov Pechersky. All rights reserved.
Released under Apache 2.0 license as described in the file LICENSE.
Authors: Yakov Pechersky
-/
import Mathlib.NumberTheory.Padics.PadicNumbers
import Mathlib.RingTheory.Valuation.RankOne

/-!
# p-adic numbers with a valuative relation

## Tags

p-adic, p adic, padic, norm, valuation, cauchy, completion, p-adic completion
-/

variable {p : ℕ} [hp : Fact p.Prime] {Γ₀ : Type*} [LinearOrderedCommMonoidWithZero Γ₀]
    (v : Valuation ℚ_[p] Γ₀)

open ValuativeRel WithZero

namespace Padic

-- TODO: should this be automatic from a nonarchimedean nontrivially normed field?
instance : ValuativeRel ℚ_[p] := .ofValuation mulValuation

instance : Valuation.Compatible (mulValuation (p := p)) := .ofValuation _

variable [v.Compatible]

lemma valuation_p_ne_zero : v p ≠ 0 := by
  simp [(isEquiv v (Padic.mulValuation)).ne_zero, hp.out.ne_zero]

@[simp]
lemma valuation_p_lt_one : v p < 1 := by
  simp [(isEquiv v (Padic.mulValuation)).lt_one_iff_lt_one, hp.out.ne_zero, ← lt_log_iff_exp_lt]

instance : IsNontrivial ℚ_[p] where
  condition := ⟨ValuativeRel.valuation _ p, valuation_p_ne_zero _, (valuation_p_lt_one _).ne⟩

<<<<<<< HEAD
instance : IsRankLeOne ℚ_[p] := .of_compatible_withZeroMulInt mulValuation
=======
instance : IsRankLeOne ℚ_[p] := .of_compatible_mulArchimedean mulValuation
>>>>>>> fcf77037

end Padic<|MERGE_RESOLUTION|>--- conflicted
+++ resolved
@@ -38,10 +38,6 @@
 instance : IsNontrivial ℚ_[p] where
   condition := ⟨ValuativeRel.valuation _ p, valuation_p_ne_zero _, (valuation_p_lt_one _).ne⟩
 
-<<<<<<< HEAD
-instance : IsRankLeOne ℚ_[p] := .of_compatible_withZeroMulInt mulValuation
-=======
 instance : IsRankLeOne ℚ_[p] := .of_compatible_mulArchimedean mulValuation
->>>>>>> fcf77037
 
 end Padic