--- conflicted
+++ resolved
@@ -189,20 +189,10 @@
     { q : ℤ_[p] // F.aeval z' = q * z1 ^ 2 } := by
   have hdzne : F.derivative.aeval z ≠ 0 :=
     mt norm_eq_zero.2 (by rw [hz.1]; apply deriv_norm_ne_zero; assumption)
-<<<<<<< HEAD
   have hdzne' : (↑(F.derivative.aeval z) : ℚ_[p]) ≠ 0 := fun h => hdzne (Subtype.ext_iff_val.2 h)
   obtain ⟨q, hq⟩ := (F.map (algebraMap R ℤ_[p])).binomExpansion z (-z1)
-  simp only [Polynomial.eval_map_algebraMap, Polynomial.derivative_map, mul_neg, even_two,
-    Even.neg_pow] at hq
   have : ‖(↑(F.derivative.aeval z) * (↑(F.aeval z) / ↑(F.derivative.aeval z)) : ℚ_[p])‖ ≤ 1 := by
-    rw [padicNormE.mul]
-=======
-  have hdzne' : (↑(F.derivative.eval z) : ℚ_[p]) ≠ 0 := fun h => hdzne (Subtype.ext_iff_val.2 h)
-  obtain ⟨q, hq⟩ := F.binomExpansion z (-z1)
-  have : ‖(↑(F.derivative.eval z) * (↑(F.eval z) / ↑(F.derivative.eval z)) : ℚ_[p])‖ ≤ 1 := by
-    rw [norm_mul]
->>>>>>> 94264b3b
-    exact mul_le_one₀ (PadicInt.norm_le_one _) (norm_nonneg _) h1
+    simpa using mul_le_one₀ (PadicInt.norm_le_one _) (norm_nonneg _) h1
   have : F.derivative.aeval z * -z1 = -F.aeval z := by
     calc
       F.derivative.aeval z * -z1 =
@@ -462,15 +452,9 @@
   have : (F.derivative.aeval a + q * h) * h = 0 :=
     Eq.symm
       (calc
-<<<<<<< HEAD
-        0 = F.aeval (a + h) := show 0 = F.aeval (a + (z' - a)) by rw [add_comm]; simp [hz']
+        0 = F.aeval (a + h) := show 0 = F.aeval (a + (z' - a)) by simp [hz']
         _ = F.derivative.aeval a * h + q * h ^ 2 := by rw [hq, ha, zero_add]
         _ = (F.derivative.aeval a + q * h) * h := by rw [sq, right_distrib, mul_assoc]
-=======
-        0 = F.eval (a + h) := show 0 = F.eval (a + (z' - a)) by simp [hz']
-        _ = F.derivative.eval a * h + q * h ^ 2 := by rw [hq, ha, zero_add]
-        _ = (F.derivative.eval a + q * h) * h := by rw [sq, right_distrib, mul_assoc]
->>>>>>> 94264b3b
         )
   have : h = 0 :=
     by_contra fun hne =>
