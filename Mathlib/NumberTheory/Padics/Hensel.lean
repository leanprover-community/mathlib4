--- conflicted
+++ resolved
@@ -371,13 +371,8 @@
         (le_of_lt (T_lt_one hnorm)) this) (norm_nonneg _))
     _ < ‖F.derivative.aeval a‖ * T ^ 1 :=
       (mul_lt_mul_of_pos_left (pow_lt_pow_right_of_lt_one₀ (T_pos hnorm hnsol)
-<<<<<<< HEAD
         (T_lt_one hnorm) (by norm_num)) (deriv_norm_pos hnorm))
     _ = ‖F.aeval a‖ / ‖F.derivative.aeval a‖ := by
-=======
-        (T_lt_one hnorm) (by simp)) (deriv_norm_pos hnorm))
-    _ = ‖F.eval a‖ / ‖F.derivative.eval a‖ := by
->>>>>>> 5341ca32
       rw [T_gen, sq, pow_one, norm_div, ← mul_div_assoc, PadicInt.padic_norm_e_of_padicInt,
         PadicInt.coe_mul, padicNormE.mul]
       apply mul_div_mul_left
