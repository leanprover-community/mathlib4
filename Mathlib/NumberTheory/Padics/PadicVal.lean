/-
Copyright (c) 2018 Robert Y. Lewis. All rights reserved.
Released under Apache 2.0 license as described in the file LICENSE.
Authors: Robert Y. Lewis, Matthew Robert Ballard
-/
import Mathlib.NumberTheory.Divisors
import Mathlib.RingTheory.Int.Basic
import Mathlib.Data.Nat.Digits
import Mathlib.Data.Nat.MaxPowDiv
import Mathlib.Data.Nat.Multiplicity
import Mathlib.Tactic.IntervalCases

#align_import number_theory.padics.padic_val from "leanprover-community/mathlib"@"60fa54e778c9e85d930efae172435f42fb0d71f7"

/-!
# `p`-adic Valuation

This file defines the `p`-adic valuation on `ℕ`, `ℤ`, and `ℚ`.

The `p`-adic valuation on `ℚ` is the difference of the multiplicities of `p` in the numerator and
denominator of `q`. This function obeys the standard properties of a valuation, with the appropriate
assumptions on `p`. The `p`-adic valuations on `ℕ` and `ℤ` agree with that on `ℚ`.

The valuation induces a norm on `ℚ`. This norm is defined in padicNorm.lean.

## Notations

This file uses the local notation `/.` for `Rat.mk`.

## Implementation notes

Much, but not all, of this file assumes that `p` is prime. This assumption is inferred automatically
by taking `[Fact p.Prime]` as a type class argument.

## Calculations with `p`-adic valuations

* `padicValNat_factorial`: Legendre's Theorem. The `p`-adic valuation of `n!` is the sum of the
quotients `n / p ^ i`. This sum is expressed over the finset `Ico 1 b` where `b` is any bound
<<<<<<< HEAD
greater than `log p n`. See `Nat.Prime.multiplicity_factorial` for the corresponding theorem on
multiplcity.

* padicValNat_factorial'`: Legendre's Theorem.  Taking (`p - 1`) times the `p`-adic valuation
of `n!` equals `n` minus the sum of base `p` digits of `n`.
=======
greater than `log p n`. See `Nat.Prime.multiplicity_factorial` for the same result but stated in the
language of prime multiplicity.

* `padicValNat_choose`: Kummer's Theorem. The `p`-adic valuation of `n.choose k` is the number
of carries when `k` and `n - k` are added in base `p`. This sum is expressed over the finset
`Ico 1 b` where `b` is any bound greater than `log p n`. See `Nat.Prime.multiplicity_choose` for the
same result but stated in the language of prime multiplicity.
>>>>>>> 995893e5

## References

* [F. Q. Gouvêa, *p-adic numbers*][gouvea1997]
* [R. Y. Lewis, *A formal proof of Hensel's lemma over the p-adic integers*][lewis2019]
* <https://en.wikipedia.org/wiki/P-adic_number>

## Tags

p-adic, p adic, padic, norm, valuation
-/


universe u

open Nat

open Rat

open multiplicity

/-- For `p ≠ 1`, the `p`-adic valuation of a natural `n ≠ 0` is the largest natural number `k` such
that `p^k` divides `z`. If `n = 0` or `p = 1`, then `padicValNat p q` defaults to `0`. -/
def padicValNat (p : ℕ) (n : ℕ) : ℕ :=
  if h : p ≠ 1 ∧ 0 < n then (multiplicity p n).get (multiplicity.finite_nat_iff.2 h) else 0
#align padic_val_nat padicValNat

namespace padicValNat

open multiplicity

variable {p : ℕ}

/-- `padicValNat p 0` is `0` for any `p`. -/
@[simp]
protected theorem zero : padicValNat p 0 = 0 := by simp [padicValNat]
#align padic_val_nat.zero padicValNat.zero

/-- `padicValNat p 1` is `0` for any `p`. -/
@[simp]
protected theorem one : padicValNat p 1 = 0 := by
  unfold padicValNat
  split_ifs
  · simp
  · rfl
#align padic_val_nat.one padicValNat.one

/-- If `p ≠ 0` and `p ≠ 1`, then `padicValNat p p` is `1`. -/
@[simp]
theorem self (hp : 1 < p) : padicValNat p p = 1 := by
  have neq_one : ¬p = 1 ↔ True := iff_of_true hp.ne' trivial
  have eq_zero_false : p = 0 ↔ False := iff_false_intro (zero_lt_one.trans hp).ne'
  simp [padicValNat, neq_one, eq_zero_false]
#align padic_val_nat.self padicValNat.self

@[simp]
theorem eq_zero_iff {n : ℕ} : padicValNat p n = 0 ↔ p = 1 ∨ n = 0 ∨ ¬p ∣ n := by
  simp only [padicValNat, dite_eq_right_iff, PartENat.get_eq_iff_eq_coe, Nat.cast_zero,
    multiplicity_eq_zero, and_imp, pos_iff_ne_zero, Ne.def, ← or_iff_not_imp_left]
#align padic_val_nat.eq_zero_iff padicValNat.eq_zero_iff

theorem eq_zero_of_not_dvd {n : ℕ} (h : ¬p ∣ n) : padicValNat p n = 0 :=
  eq_zero_iff.2 <| Or.inr <| Or.inr h
#align padic_val_nat.eq_zero_of_not_dvd padicValNat.eq_zero_of_not_dvd

open Nat.maxPowDiv

theorem maxPowDiv_eq_multiplicity {p n : ℕ} (hp : 1 < p) (hn : 0 < n) :
    p.maxPowDiv n = multiplicity p n := by
  apply multiplicity.unique <| pow_dvd p n
  intro h
  apply Nat.not_lt.mpr <| le_of_dvd hp hn h
  simp

theorem maxPowDiv_eq_multiplicity_get {p n : ℕ} (hp : 1 < p) (hn : 0 < n) (h : Finite p n) :
    p.maxPowDiv n = (multiplicity p n).get h := by
  rw [PartENat.get_eq_iff_eq_coe.mpr]
  apply maxPowDiv_eq_multiplicity hp hn|>.symm

/-- Allows for more efficient code for `padicValNat` -/
@[csimp]
theorem padicValNat_eq_maxPowDiv : @padicValNat = @maxPowDiv := by
  ext p n
  by_cases (1 < p ∧ 0 < n)
  · dsimp [padicValNat]
    rw [dif_pos ⟨Nat.ne_of_gt h.1,h.2⟩, maxPowDiv_eq_multiplicity_get h.1 h.2]
  · simp only [not_and_or,not_gt_eq,le_zero_iff] at h
    apply h.elim
    · intro h
      interval_cases p
      · simp [Classical.em]
      · dsimp [padicValNat, maxPowDiv]
        rw [go_eq, if_neg, dif_neg] <;> simp
    · intro h
      simp [h]

end padicValNat

/-- For `p ≠ 1`, the `p`-adic valuation of an integer `z ≠ 0` is the largest natural number `k` such
that `p^k` divides `z`. If `x = 0` or `p = 1`, then `padicValInt p q` defaults to `0`. -/
def padicValInt (p : ℕ) (z : ℤ) : ℕ :=
  padicValNat p z.natAbs
#align padic_val_int padicValInt

namespace padicValInt

open multiplicity

variable {p : ℕ}

theorem of_ne_one_ne_zero {z : ℤ} (hp : p ≠ 1) (hz : z ≠ 0) :
    padicValInt p z =
      (multiplicity (p : ℤ) z).get
        (by
          apply multiplicity.finite_int_iff.2
          simp [hp, hz]) := by
  rw [padicValInt, padicValNat, dif_pos (And.intro hp (Int.natAbs_pos.mpr hz))]
  simp only [multiplicity.Int.natAbs p z]
#align padic_val_int.of_ne_one_ne_zero padicValInt.of_ne_one_ne_zero

/-- `padicValInt p 0` is `0` for any `p`. -/
@[simp]
protected theorem zero : padicValInt p 0 = 0 := by simp [padicValInt]
#align padic_val_int.zero padicValInt.zero

/-- `padicValInt p 1` is `0` for any `p`. -/
@[simp]
protected theorem one : padicValInt p 1 = 0 := by simp [padicValInt]
#align padic_val_int.one padicValInt.one

/-- The `p`-adic value of a natural is its `p`-adic value as an integer. -/
@[simp]
theorem of_nat {n : ℕ} : padicValInt p n = padicValNat p n := by simp [padicValInt]
#align padic_val_int.of_nat padicValInt.of_nat

/-- If `p ≠ 0` and `p ≠ 1`, then `padicValInt p p` is `1`. -/
theorem self (hp : 1 < p) : padicValInt p p = 1 := by simp [padicValNat.self hp]
#align padic_val_int.self padicValInt.self

theorem eq_zero_of_not_dvd {z : ℤ} (h : ¬(p : ℤ) ∣ z) : padicValInt p z = 0 := by
  rw [padicValInt, padicValNat]
  split_ifs <;> simp [multiplicity.Int.natAbs, multiplicity_eq_zero.2 h]
#align padic_val_int.eq_zero_of_not_dvd padicValInt.eq_zero_of_not_dvd

end padicValInt

/-- `padicValRat` defines the valuation of a rational `q` to be the valuation of `q.num` minus the
valuation of `q.den`. If `q = 0` or `p = 1`, then `padicValRat p q` defaults to `0`. -/
def padicValRat (p : ℕ) (q : ℚ) : ℤ :=
  padicValInt p q.num - padicValNat p q.den
#align padic_val_rat padicValRat

namespace padicValRat

open multiplicity

variable {p : ℕ}

/-- `padicValRat p q` is symmetric in `q`. -/
@[simp]
protected theorem neg (q : ℚ) : padicValRat p (-q) = padicValRat p q := by
  simp [padicValRat, padicValInt]
#align padic_val_rat.neg padicValRat.neg

/-- `padicValRat p 0` is `0` for any `p`. -/
@[simp]
protected theorem zero : padicValRat p 0 = 0 := by simp [padicValRat]
#align padic_val_rat.zero padicValRat.zero

/-- `padicValRat p 1` is `0` for any `p`. -/
@[simp]
protected theorem one : padicValRat p 1 = 0 := by simp [padicValRat]
#align padic_val_rat.one padicValRat.one

/-- The `p`-adic value of an integer `z ≠ 0` is its `p`-adic_value as a rational. -/
@[simp]
theorem of_int {z : ℤ} : padicValRat p z = padicValInt p z := by simp [padicValRat]
#align padic_val_rat.of_int padicValRat.of_int

/-- The `p`-adic value of an integer `z ≠ 0` is the multiplicity of `p` in `z`. -/
theorem of_int_multiplicity {z : ℤ} (hp : p ≠ 1) (hz : z ≠ 0) :
    padicValRat p (z : ℚ) = (multiplicity (p : ℤ) z).get (finite_int_iff.2 ⟨hp, hz⟩) := by
  rw [of_int, padicValInt.of_ne_one_ne_zero hp hz]
#align padic_val_rat.of_int_multiplicity padicValRat.of_int_multiplicity

theorem multiplicity_sub_multiplicity {q : ℚ} (hp : p ≠ 1) (hq : q ≠ 0) :
    padicValRat p q =
      (multiplicity (p : ℤ) q.num).get (finite_int_iff.2 ⟨hp, Rat.num_ne_zero_of_ne_zero hq⟩) -
        (multiplicity p q.den).get
          (by
            rw [← finite_iff_dom, finite_nat_iff]
            exact ⟨hp, q.pos⟩) := by
  rw [padicValRat, padicValInt.of_ne_one_ne_zero hp, padicValNat, dif_pos]
  · exact ⟨hp, q.pos⟩
  · exact Rat.num_ne_zero_of_ne_zero hq
#align padic_val_rat.multiplicity_sub_multiplicity padicValRat.multiplicity_sub_multiplicity

/-- The `p`-adic value of an integer `z ≠ 0` is its `p`-adic value as a rational. -/
@[simp]
theorem of_nat {n : ℕ} : padicValRat p n = padicValNat p n := by simp [padicValRat]
#align padic_val_rat.of_nat padicValRat.of_nat

/-- If `p ≠ 0` and `p ≠ 1`, then `padicValRat p p` is `1`. -/
theorem self (hp : 1 < p) : padicValRat p p = 1 := by simp [hp]
#align padic_val_rat.self padicValRat.self

end padicValRat

section padicValNat

variable {p : ℕ}

theorem zero_le_padicValRat_of_nat (n : ℕ) : 0 ≤ padicValRat p n := by simp
#align zero_le_padic_val_rat_of_nat zero_le_padicValRat_of_nat

/-- `padicValRat` coincides with `padicValNat`. -/
@[norm_cast]
theorem padicValRat_of_nat (n : ℕ) : ↑(padicValNat p n) = padicValRat p n := by simp
#align padic_val_rat_of_nat padicValRat_of_nat

/-- A simplification of `padicValNat` when one input is prime, by analogy with
`padicValRat_def`. -/
theorem padicValNat_def [hp : Fact p.Prime] {n : ℕ} (hn : 0 < n) :
    padicValNat p n = (multiplicity p n).get (multiplicity.finite_nat_iff.2 ⟨hp.out.ne_one, hn⟩) :=
  dif_pos ⟨hp.out.ne_one, hn⟩
#align padic_val_nat_def padicValNat_def

theorem padicValNat_def' {n : ℕ} (hp : p ≠ 1) (hn : 0 < n) :
    ↑(padicValNat p n) = multiplicity p n := by simp [padicValNat, hp, hn]
#align padic_val_nat_def' padicValNat_def'

@[simp]
theorem padicValNat_self [Fact p.Prime] : padicValNat p p = 1 := by
  rw [padicValNat_def (@Fact.out p.Prime).pos]
  simp
#align padic_val_nat_self padicValNat_self

theorem one_le_padicValNat_of_dvd {n : ℕ} [hp : Fact p.Prime] (hn : 0 < n) (div : p ∣ n) :
    1 ≤ padicValNat p n := by
  rwa [← PartENat.coe_le_coe, padicValNat_def' hp.out.ne_one hn, ← pow_dvd_iff_le_multiplicity,
    pow_one]
#align one_le_padic_val_nat_of_dvd one_le_padicValNat_of_dvd

theorem dvd_iff_padicValNat_ne_zero {p n : ℕ} [Fact p.Prime] (hn0 : n ≠ 0) :
    p ∣ n ↔ padicValNat p n ≠ 0 :=
  ⟨fun h => one_le_iff_ne_zero.mp (one_le_padicValNat_of_dvd hn0.bot_lt h), fun h =>
    Classical.not_not.1 (mt padicValNat.eq_zero_of_not_dvd h)⟩
#align dvd_iff_padic_val_nat_ne_zero dvd_iff_padicValNat_ne_zero

end padicValNat

namespace padicValRat

open multiplicity

variable {p : ℕ} [hp : Fact p.Prime]

/-- The multiplicity of `p : ℕ` in `a : ℤ` is finite exactly when `a ≠ 0`. -/
theorem finite_int_prime_iff {a : ℤ} : Finite (p : ℤ) a ↔ a ≠ 0 := by
  simp [finite_int_iff, hp.1.ne_one]
#align padic_val_rat.finite_int_prime_iff padicValRat.finite_int_prime_iff

/-- A rewrite lemma for `padicValRat p q` when `q` is expressed in terms of `Rat.mk`. -/
protected theorem defn (p : ℕ) [hp : Fact p.Prime] {q : ℚ} {n d : ℤ} (hqz : q ≠ 0)
    (qdf : q = n /. d) :
    padicValRat p q =
      (multiplicity (p : ℤ) n).get
          (finite_int_iff.2 ⟨hp.1.ne_one, fun hn => by simp_all⟩) -
        (multiplicity (p : ℤ) d).get
          (finite_int_iff.2 ⟨hp.1.ne_one, fun hd => by simp_all⟩) := by
  have hd : d ≠ 0 := Rat.mk_denom_ne_zero_of_ne_zero hqz qdf
  let ⟨c, hc1, hc2⟩ := Rat.num_den_mk hd qdf
  rw [padicValRat.multiplicity_sub_multiplicity hp.1.ne_one hqz]
  simp only [Nat.isUnit_iff, hc1, hc2]
  rw [multiplicity.mul' (Nat.prime_iff_prime_int.1 hp.1),
    multiplicity.mul' (Nat.prime_iff_prime_int.1 hp.1)]
  rw [Nat.cast_add, Nat.cast_add]
  simp_rw [Int.coe_nat_multiplicity p q.den]
  ring
  -- Porting note: was
  -- simp only [hc1, hc2, multiplicity.mul' (Nat.prime_iff_prime_int.1 hp.1),
  --   hp.1.ne_one, hqz, pos_iff_ne_zero, Int.coe_nat_multiplicity p q.den
#align padic_val_rat.defn padicValRat.defn

/-- A rewrite lemma for `padicValRat p (q * r)` with conditions `q ≠ 0`, `r ≠ 0`. -/
protected theorem mul {q r : ℚ} (hq : q ≠ 0) (hr : r ≠ 0) :
    padicValRat p (q * r) = padicValRat p q + padicValRat p r := by
  have : q * r = q.num * r.num /. (q.den * r.den) := by rw_mod_cast [Rat.mul_num_den]
  have hq' : q.num /. q.den ≠ 0 := by rwa [Rat.num_den]
  have hr' : r.num /. r.den ≠ 0 := by rwa [Rat.num_den]
  have hp' : Prime (p : ℤ) := Nat.prime_iff_prime_int.1 hp.1
  rw [padicValRat.defn p (mul_ne_zero hq hr) this]
  conv_rhs =>
    rw [← @Rat.num_den q, padicValRat.defn p hq', ← @Rat.num_den r, padicValRat.defn p hr']
  rw [multiplicity.mul' hp', multiplicity.mul' hp', Nat.cast_add, Nat.cast_add]
  ring
  -- Porting note: was
  -- simp [add_comm, add_left_comm, sub_eq_add_neg]
#align padic_val_rat.mul padicValRat.mul

/-- A rewrite lemma for `padicValRat p (q^k)` with condition `q ≠ 0`. -/
protected theorem pow {q : ℚ} (hq : q ≠ 0) {k : ℕ} : padicValRat p (q ^ k) = k * padicValRat p q :=
  by induction k <;>
    simp [*, padicValRat.mul hq (pow_ne_zero _ hq), _root_.pow_succ, add_mul, add_comm]
#align padic_val_rat.pow padicValRat.pow

/-- A rewrite lemma for `padicValRat p (q⁻¹)` with condition `q ≠ 0`. -/
protected theorem inv (q : ℚ) : padicValRat p q⁻¹ = -padicValRat p q := by
  by_cases hq : q = 0
  · simp [hq]
  · rw [eq_neg_iff_add_eq_zero, ← padicValRat.mul (inv_ne_zero hq) hq, inv_mul_cancel hq,
      padicValRat.one]
#align padic_val_rat.inv padicValRat.inv

/-- A rewrite lemma for `padicValRat p (q / r)` with conditions `q ≠ 0`, `r ≠ 0`. -/
protected theorem div {q r : ℚ} (hq : q ≠ 0) (hr : r ≠ 0) :
    padicValRat p (q / r) = padicValRat p q - padicValRat p r := by
  rw [div_eq_mul_inv, padicValRat.mul hq (inv_ne_zero hr), padicValRat.inv r, sub_eq_add_neg]
#align padic_val_rat.div padicValRat.div

/-- A condition for `padicValRat p (n₁ / d₁) ≤ padicValRat p (n₂ / d₂)`, in terms of
divisibility by `p^n`. -/
theorem padicValRat_le_padicValRat_iff {n₁ n₂ d₁ d₂ : ℤ} (hn₁ : n₁ ≠ 0) (hn₂ : n₂ ≠ 0)
    (hd₁ : d₁ ≠ 0) (hd₂ : d₂ ≠ 0) :
    padicValRat p (n₁ /. d₁) ≤ padicValRat p (n₂ /. d₂) ↔
      ∀ n : ℕ, (p : ℤ) ^ n ∣ n₁ * d₂ → (p : ℤ) ^ n ∣ n₂ * d₁ := by
  have hf1 : Finite (p : ℤ) (n₁ * d₂) := finite_int_prime_iff.2 (mul_ne_zero hn₁ hd₂)
  have hf2 : Finite (p : ℤ) (n₂ * d₁) := finite_int_prime_iff.2 (mul_ne_zero hn₂ hd₁)
  conv =>
    lhs
    rw [padicValRat.defn p (Rat.divInt_ne_zero_of_ne_zero hn₁ hd₁) rfl,
      padicValRat.defn p (Rat.divInt_ne_zero_of_ne_zero hn₂ hd₂) rfl, sub_le_iff_le_add', ←
      add_sub_assoc, _root_.le_sub_iff_add_le]
    norm_cast
    rw [← multiplicity.mul' (Nat.prime_iff_prime_int.1 hp.1) hf1, add_comm, ←
      multiplicity.mul' (Nat.prime_iff_prime_int.1 hp.1) hf2, PartENat.get_le_get,
      multiplicity_le_multiplicity_iff]
#align padic_val_rat.padic_val_rat_le_padic_val_rat_iff padicValRat.padicValRat_le_padicValRat_iff

/-- Sufficient conditions to show that the `p`-adic valuation of `q` is less than or equal to the
`p`-adic valuation of `q + r`. -/
theorem le_padicValRat_add_of_le {q r : ℚ} (hqr : q + r ≠ 0)
    (h : padicValRat p q ≤ padicValRat p r) : padicValRat p q ≤ padicValRat p (q + r) :=
  if hq : q = 0 then by simpa [hq] using h
  else
    if hr : r = 0 then by simp [hr]
    else by
      have hqn : q.num ≠ 0 := Rat.num_ne_zero_of_ne_zero hq
      have hqd : (q.den : ℤ) ≠ 0 := by exact_mod_cast Rat.den_nz _
      have hrn : r.num ≠ 0 := Rat.num_ne_zero_of_ne_zero hr
      have hrd : (r.den : ℤ) ≠ 0 := by exact_mod_cast Rat.den_nz _
      have hqreq : q + r = (q.num * r.den + q.den * r.num) /. (q.den * r.den) := Rat.add_num_den _ _
      have hqrd : q.num * r.den + q.den * r.num ≠ 0 := Rat.mk_num_ne_zero_of_ne_zero hqr hqreq
      conv_lhs => rw [← @Rat.num_den q]
      rw [hqreq, padicValRat_le_padicValRat_iff hqn hqrd hqd (mul_ne_zero hqd hrd), ←
        multiplicity_le_multiplicity_iff, mul_left_comm,
        multiplicity.mul (Nat.prime_iff_prime_int.1 hp.1), add_mul]
      rw [← @Rat.num_den q, ← @Rat.num_den r, padicValRat_le_padicValRat_iff hqn hrn hqd hrd, ←
        multiplicity_le_multiplicity_iff] at h
      calc
        _ ≤
            min (multiplicity (↑p) (q.num * r.den * q.den))
              (multiplicity (↑p) (↑q.den * r.num * ↑q.den)) :=
          le_min
            (by rw [@multiplicity.mul _ _ _ _ (_ * _) _ (Nat.prime_iff_prime_int.1 hp.1), add_comm])
            (by
              rw [mul_assoc,
                  @multiplicity.mul _ _ _ _ (q.den : ℤ) (_ * _)
                    (Nat.prime_iff_prime_int.1 hp.1)]
              exact add_le_add_left h _)
        _ ≤ _ := min_le_multiplicity_add
#align padic_val_rat.le_padic_val_rat_add_of_le padicValRat.le_padicValRat_add_of_le

/-- The minimum of the valuations of `q` and `r` is at most the valuation of `q + r`. -/
theorem min_le_padicValRat_add {q r : ℚ} (hqr : q + r ≠ 0) :
    min (padicValRat p q) (padicValRat p r) ≤ padicValRat p (q + r) :=
  (le_total (padicValRat p q) (padicValRat p r)).elim
  (fun h => by rw [min_eq_left h]; exact le_padicValRat_add_of_le hqr h)
  (fun h => by rw [min_eq_right h, add_comm]; exact le_padicValRat_add_of_le (by rwa [add_comm]) h)
#align padic_val_rat.min_le_padic_val_rat_add padicValRat.min_le_padicValRat_add

open BigOperators

/-- A finite sum of rationals with positive `p`-adic valuation has positive `p`-adic valuation
(if the sum is non-zero). -/
theorem sum_pos_of_pos {n : ℕ} {F : ℕ → ℚ} (hF : ∀ i, i < n → 0 < padicValRat p (F i))
    (hn0 : ∑ i in Finset.range n, F i ≠ 0) : 0 < padicValRat p (∑ i in Finset.range n, F i) := by
  induction' n with d hd
  · exact False.elim (hn0 rfl)
  · rw [Finset.sum_range_succ] at hn0 ⊢
    by_cases h : ∑ x : ℕ in Finset.range d, F x = 0
    · rw [h, zero_add]
      exact hF d (lt_add_one _)
    · refine' lt_of_lt_of_le _ (min_le_padicValRat_add hn0)
      · refine' lt_min (hd (fun i hi => _) h) (hF d (lt_add_one _))
        exact hF _ (lt_trans hi (lt_add_one _))
#align padic_val_rat.sum_pos_of_pos padicValRat.sum_pos_of_pos

end padicValRat

namespace padicValNat

variable {p a b : ℕ} [hp : Fact p.Prime]

/-- A rewrite lemma for `padicValNat p (a * b)` with conditions `a ≠ 0`, `b ≠ 0`. -/
protected theorem mul : a ≠ 0 → b ≠ 0 → padicValNat p (a * b) = padicValNat p a + padicValNat p b :=
  by exact_mod_cast @padicValRat.mul p _ a b
#align padic_val_nat.mul padicValNat.mul

protected theorem div_of_dvd (h : b ∣ a) :
    padicValNat p (a / b) = padicValNat p a - padicValNat p b := by
  rcases eq_or_ne a 0 with (rfl | ha)
  · simp
  obtain ⟨k, rfl⟩ := h
  obtain ⟨hb, hk⟩ := mul_ne_zero_iff.mp ha
  rw [mul_comm, k.mul_div_cancel hb.bot_lt, padicValNat.mul hk hb, Nat.add_sub_cancel]
#align padic_val_nat.div_of_dvd padicValNat.div_of_dvd

/-- Dividing out by a prime factor reduces the `padicValNat` by `1`. -/
protected theorem div (dvd : p ∣ b) : padicValNat p (b / p) = padicValNat p b - 1 := by
  rw [padicValNat.div_of_dvd dvd, padicValNat_self]
#align padic_val_nat.div padicValNat.div

/-- A version of `padicValRat.pow` for `padicValNat`. -/
protected theorem pow (n : ℕ) (ha : a ≠ 0) : padicValNat p (a ^ n) = n * padicValNat p a := by
  simpa only [← @Nat.cast_inj ℤ, push_cast] using padicValRat.pow (Nat.cast_ne_zero.mpr ha)
#align padic_val_nat.pow padicValNat.pow

@[simp]
protected theorem prime_pow (n : ℕ) : padicValNat p (p ^ n) = n := by
  rw [padicValNat.pow _ (@Fact.out p.Prime).ne_zero, padicValNat_self, mul_one]
#align padic_val_nat.prime_pow padicValNat.prime_pow

protected theorem div_pow (dvd : p ^ a ∣ b) : padicValNat p (b / p ^ a) = padicValNat p b - a := by
  rw [padicValNat.div_of_dvd dvd, padicValNat.prime_pow]
#align padic_val_nat.div_pow padicValNat.div_pow

protected theorem div' {m : ℕ} (cpm : coprime p m) {b : ℕ} (dvd : m ∣ b) :
    padicValNat p (b / m) = padicValNat p b := by
  rw [padicValNat.div_of_dvd dvd, eq_zero_of_not_dvd (hp.out.coprime_iff_not_dvd.mp cpm),
    Nat.sub_zero]
#align padic_val_nat.div' padicValNat.div'

end padicValNat

section padicValNat

variable {p : ℕ}

theorem dvd_of_one_le_padicValNat {n : ℕ} (hp : 1 ≤ padicValNat p n) : p ∣ n := by
  by_contra h
  rw [padicValNat.eq_zero_of_not_dvd h] at hp
  exact lt_irrefl 0 (lt_of_lt_of_le zero_lt_one hp)
#align dvd_of_one_le_padic_val_nat dvd_of_one_le_padicValNat

theorem pow_padicValNat_dvd {n : ℕ} : p ^ padicValNat p n ∣ n := by
  rcases n.eq_zero_or_pos with (rfl | hn); · simp
  rcases eq_or_ne p 1 with (rfl | hp); · simp
  rw [multiplicity.pow_dvd_iff_le_multiplicity, padicValNat_def'] <;> assumption
#align pow_padic_val_nat_dvd pow_padicValNat_dvd

theorem padicValNat_dvd_iff_le [hp : Fact p.Prime] {a n : ℕ} (ha : a ≠ 0) :
    p ^ n ∣ a ↔ n ≤ padicValNat p a := by
  rw [pow_dvd_iff_le_multiplicity, ← padicValNat_def' hp.out.ne_one ha.bot_lt, PartENat.coe_le_coe]
#align padic_val_nat_dvd_iff_le padicValNat_dvd_iff_le

theorem padicValNat_dvd_iff (n : ℕ) [hp : Fact p.Prime] (a : ℕ) :
    p ^ n ∣ a ↔ a = 0 ∨ n ≤ padicValNat p a := by
  rcases eq_or_ne a 0 with (rfl | ha)
  · exact iff_of_true (dvd_zero _) (Or.inl rfl)
  · rw [padicValNat_dvd_iff_le ha, or_iff_right ha]
#align padic_val_nat_dvd_iff padicValNat_dvd_iff

theorem pow_succ_padicValNat_not_dvd {n : ℕ} [hp : Fact p.Prime] (hn : n ≠ 0) :
    ¬p ^ (padicValNat p n + 1) ∣ n := by
  rw [padicValNat_dvd_iff_le hn, not_le]
  exact Nat.lt_succ_self _
#align pow_succ_padic_val_nat_not_dvd pow_succ_padicValNat_not_dvd

theorem padicValNat_primes {q : ℕ} [hp : Fact p.Prime] [hq : Fact q.Prime] (neq : p ≠ q) :
    padicValNat p q = 0 :=
  @padicValNat.eq_zero_of_not_dvd p q <|
    (not_congr (Iff.symm (prime_dvd_prime_iff_eq hp.1 hq.1))).mp neq
#align padic_val_nat_primes padicValNat_primes

open BigOperators

theorem range_pow_padicValNat_subset_divisors {n : ℕ} (hn : n ≠ 0) :
    (Finset.range (padicValNat p n + 1)).image (p ^ ·) ⊆ n.divisors := by
  intro t ht
  simp only [exists_prop, Finset.mem_image, Finset.mem_range] at ht
  obtain ⟨k, hk, rfl⟩ := ht
  rw [Nat.mem_divisors]
  exact ⟨(pow_dvd_pow p <| by linarith).trans pow_padicValNat_dvd, hn⟩
#align range_pow_padic_val_nat_subset_divisors range_pow_padicValNat_subset_divisors

theorem range_pow_padicValNat_subset_divisors' {n : ℕ} [hp : Fact p.Prime] :
    ((Finset.range (padicValNat p n)).image fun t => p ^ (t + 1)) ⊆ n.divisors.erase 1 := by
  rcases eq_or_ne n 0 with (rfl | hn)
  · simp
  intro t ht
  simp only [exists_prop, Finset.mem_image, Finset.mem_range] at ht
  obtain ⟨k, hk, rfl⟩ := ht
  rw [Finset.mem_erase, Nat.mem_divisors]
  refine' ⟨_, (pow_dvd_pow p <| succ_le_iff.2 hk).trans pow_padicValNat_dvd, hn⟩
  exact (Nat.one_lt_pow _ _ k.succ_pos hp.out.one_lt).ne'
#align range_pow_padic_val_nat_subset_divisors' range_pow_padicValNat_subset_divisors'

/-- The `p`-adic valuation of `(p * n)!` is `n` more than that of `n!`. -/
theorem padicValNat_factorial_mul {p : ℕ} (n : ℕ) [hp : Fact p.Prime]:
<<<<<<< HEAD
    padicValNat p (p * n) ! = padicValNat p n ! + n :=  by
=======
    padicValNat p (p * n) ! = padicValNat p n ! + n := by
>>>>>>> 995893e5
  refine' PartENat.natCast_inj.mp _
  rw [padicValNat_def' (Nat.Prime.ne_one hp.out) <| factorial_pos (p * n), Nat.cast_add,
      padicValNat_def' (Nat.Prime.ne_one hp.out) <| factorial_pos n]
  exact Prime.multiplicity_factorial_mul hp.out

<<<<<<< HEAD
/-- The `p`-adic valuation of `m` equals zero if it is between `n * k` and `n * (k + 1)` for
some `k`. -/
theorem padicValNat_eq_zero_between_consec_multiples {m p k : ℕ}
    (h1 : p * k < m) (h2 : m < p * (k + 1)) : padicValNat p m = 0 :=
  padicValNat.eq_zero_of_not_dvd <| not_dvd_of_between_consec_multiples h1 h2

theorem padicValNat_factorial_add {p n : ℕ} (m : ℕ) [hp : Fact p.Prime] (h : n < p):
=======
/-- The `p`-adic valuation of `m` equals zero if it is between `p * k` and `p * (k + 1)` for
some `k`. -/
theorem padicValNat_eq_zero_of_mem_Ioo {m p k : ℕ}
    (hm : m ∈ Set.Ioo (p * k) (p * (k + 1))) : padicValNat p m = 0 :=
  padicValNat.eq_zero_of_not_dvd <| not_dvd_of_between_consec_multiples hm.1 hm.2

theorem padicValNat_factorial_mul_add {p n : ℕ} (m : ℕ) [hp : Fact p.Prime] (h : n < p) :
>>>>>>> 995893e5
    padicValNat p (p * m + n) ! = padicValNat p (p * m) ! := by
  induction' n with n hn
  · rw [zero_eq, add_zero]
  · rw [add_succ, factorial_succ, padicValNat.mul (succ_ne_zero (p * m + n))
        <| factorial_ne_zero (p * m + _), hn <| lt_of_succ_lt h, ← add_succ,
<<<<<<< HEAD
        padicValNat_eq_zero_between_consec_multiples (Nat.lt_add_of_pos_right <| succ_pos n)
        (Nat.mul_add _ _ _▸ Nat.mul_one _ ▸ ((add_lt_add_iff_left (p * m)).mpr h)), zero_add]

/-- The `p`-adic valuation of `n!` is equal to the `p`-adic valuation of the factorial of the
the largest multiple of `p` below `n`, i.e. `(p * ⌊n / p⌋)!`. -/
theorem padicValNat_factorial_div {p : ℕ} (n : ℕ)  [hp : Fact p.Prime]:
   padicValNat p n ! = padicValNat p (p * (n / p))! := by
  nth_rw 1 [← div_add_mod n p]
  refine' padicValNat_factorial_add (n / p) <| mod_lt n <|Prime.pos hp.out
=======
        padicValNat_eq_zero_of_mem_Ioo ⟨(Nat.lt_add_of_pos_right <| succ_pos n),
        (Nat.mul_add _ _ _▸ Nat.mul_one _ ▸ ((add_lt_add_iff_left (p * m)).mpr h))⟩ , zero_add]

/-- The `p`-adic valuation of `n!` is equal to the `p`-adic valuation of the factorial of the
the largest multiple of `p` below `n`, i.e. `(p * ⌊n / p⌋)!`. -/
@[simp] theorem padicValNat_mul_div_factorial {p : ℕ} (n : ℕ) [hp : Fact p.Prime] :
    padicValNat p (p * (n / p))! = padicValNat p n ! := by
  nth_rw 2 [← div_add_mod n p]
  exact (padicValNat_factorial_mul_add (n / p) <| mod_lt n <|Prime.pos hp.out).symm
>>>>>>> 995893e5

/-- **Legendre's Theorem**

The `p`-adic valuation of `n!` is the sum of the quotients `n / p ^ i`. This sum is expressed
over the finset `Ico 1 b` where `b` is any bound greater than `log p n`. -/
<<<<<<< HEAD
theorem multiplicity_factorial {p : ℕ} [hp : Fact p.Prime] :
    ∀ {n b : ℕ}, log p n < b → (padicValNat p (n !)) = (∑ i in Finset.Ico 1 b, n / p ^ i : ℕ) :=
  fun hb => PartENat.natCast_inj.mp
      ((padicValNat_def' (Nat.Prime.ne_one hp.out) <| factorial_pos _) ▸
      Prime.multiplicity_factorial hp.out hb)


/-- **Legendre's Theorem**

Taking (`p - 1`) times the `p`-adic valuation of `n!` equals `n` minus the sum of base `p` digits
of `n`. -/
theorem padicValNat_factorial' {p : ℕ} [hp : Fact p.Prime] (n : ℕ):
    (p - 1) * ((padicValNat p (n !)) : ℕ ) = (n - (p.digits n).sum) := by
  apply Nat.strongInductionOn n
  intro n hn
  by_cases n = 0
  · simp only [h, ge_iff_le, factorial, padicValNat.one, mul_zero, ne_eq, digits_zero, List.sum_nil,
        le_refl, tsub_eq_zero_of_le]
  · suffices padicValNat p (n !) = n / p + padicValNat p ((n/p)!) by
      rw [this, mul_add, hn (n / p) (Nat.div_lt_self (Nat.pos_of_ne_zero h) (Prime.one_lt hp.out))]
      suffices (p.digits n).sum = n % p + (digits p (n / p)).sum by
        nth_rw 4 [← div_add_mod' n p]
        rw [this, sub_add_eq, Nat.add_sub_cancel, Nat.mul_sub_right_distrib p 1 _, one_mul,
          ← Nat.add_sub_assoc (digit_sum_le p (n / p)) _,
          Nat.sub_add_cancel <| le_mul_of_pos_left (Prime.pos hp.out), mul_comm]
      rw [digits_def' (Nat.Prime.one_lt hp.out) (Nat.pos_of_ne_zero h)]
      exact List.foldl_assoc_comm_cons
    rw [add_comm, ← padicValNat_factorial_mul (n / p)]
    exact padicValNat_factorial_div n
=======
theorem padicValNat_factorial {p n b : ℕ} [hp : Fact p.Prime] (hnb : log p n < b) :
    padicValNat p (n !) = ∑ i in Finset.Ico 1 b, n / p ^ i :=
  PartENat.natCast_inj.mp ((padicValNat_def' (Nat.Prime.ne_one hp.out) <| factorial_pos _) ▸
      Prime.multiplicity_factorial hp.out hnb)

/-- **Kummer's Theorem**

The `p`-adic valuation of `n.choose k` is the number of carries when `k` and `n - k` are added
in base `p`. This sum is expressed over the finset `Ico 1 b` where `b` is any bound greater than
`log p n`. -/
theorem padicValNat_choose {p n k b : ℕ} [hp : Fact p.Prime] (hkn : k ≤ n) (hnb : log p n < b) :
    padicValNat p (choose n k) =
    ((Finset.Ico 1 b).filter fun i => p ^ i ≤ k % p ^ i + (n - k) % p ^ i).card :=
  PartENat.natCast_inj.mp <| (padicValNat_def' (Nat.Prime.ne_one hp.out) <| choose_pos hkn) ▸
  Prime.multiplicity_choose hp.out hkn hnb
>>>>>>> 995893e5

end padicValNat

section padicValInt

variable {p : ℕ} [hp : Fact p.Prime]

theorem padicValInt_dvd_iff (n : ℕ) (a : ℤ) : (p : ℤ) ^ n ∣ a ↔ a = 0 ∨ n ≤ padicValInt p a := by
  rw [padicValInt, ← Int.natAbs_eq_zero, ← padicValNat_dvd_iff, ← Int.coe_nat_dvd_left,
    Int.coe_nat_pow]
#align padic_val_int_dvd_iff padicValInt_dvd_iff

theorem padicValInt_dvd (a : ℤ) : (p : ℤ) ^ padicValInt p a ∣ a := by
  rw [padicValInt_dvd_iff]
  exact Or.inr le_rfl
#align padic_val_int_dvd padicValInt_dvd

theorem padicValInt_self : padicValInt p p = 1 :=
  padicValInt.self hp.out.one_lt
#align padic_val_int_self padicValInt_self

theorem padicValInt.mul {a b : ℤ} (ha : a ≠ 0) (hb : b ≠ 0) :
    padicValInt p (a * b) = padicValInt p a + padicValInt p b := by
  simp_rw [padicValInt]
  rw [Int.natAbs_mul, padicValNat.mul] <;> rwa [Int.natAbs_ne_zero]
#align padic_val_int.mul padicValInt.mul

theorem padicValInt_mul_eq_succ (a : ℤ) (ha : a ≠ 0) :
    padicValInt p (a * p) = padicValInt p a + 1 := by
  rw [padicValInt.mul ha (Int.coe_nat_ne_zero.mpr hp.out.ne_zero)]
  simp only [eq_self_iff_true, padicValInt.of_nat, padicValNat_self]
#align padic_val_int_mul_eq_succ padicValInt_mul_eq_succ

end padicValInt<|MERGE_RESOLUTION|>--- conflicted
+++ resolved
@@ -36,21 +36,16 @@
 
 * `padicValNat_factorial`: Legendre's Theorem. The `p`-adic valuation of `n!` is the sum of the
 quotients `n / p ^ i`. This sum is expressed over the finset `Ico 1 b` where `b` is any bound
-<<<<<<< HEAD
-greater than `log p n`. See `Nat.Prime.multiplicity_factorial` for the corresponding theorem on
-multiplcity.
+greater than `log p n`. See `Nat.Prime.multiplicity_factorial` for the same result but stated in the
+language of prime multiplicity.
 
 * padicValNat_factorial'`: Legendre's Theorem.  Taking (`p - 1`) times the `p`-adic valuation
 of `n!` equals `n` minus the sum of base `p` digits of `n`.
-=======
-greater than `log p n`. See `Nat.Prime.multiplicity_factorial` for the same result but stated in the
-language of prime multiplicity.
 
 * `padicValNat_choose`: Kummer's Theorem. The `p`-adic valuation of `n.choose k` is the number
 of carries when `k` and `n - k` are added in base `p`. This sum is expressed over the finset
 `Ico 1 b` where `b` is any bound greater than `log p n`. See `Nat.Prime.multiplicity_choose` for the
 same result but stated in the language of prime multiplicity.
->>>>>>> 995893e5
 
 ## References
 
@@ -561,25 +556,12 @@
 
 /-- The `p`-adic valuation of `(p * n)!` is `n` more than that of `n!`. -/
 theorem padicValNat_factorial_mul {p : ℕ} (n : ℕ) [hp : Fact p.Prime]:
-<<<<<<< HEAD
-    padicValNat p (p * n) ! = padicValNat p n ! + n :=  by
-=======
     padicValNat p (p * n) ! = padicValNat p n ! + n := by
->>>>>>> 995893e5
   refine' PartENat.natCast_inj.mp _
   rw [padicValNat_def' (Nat.Prime.ne_one hp.out) <| factorial_pos (p * n), Nat.cast_add,
       padicValNat_def' (Nat.Prime.ne_one hp.out) <| factorial_pos n]
   exact Prime.multiplicity_factorial_mul hp.out
 
-<<<<<<< HEAD
-/-- The `p`-adic valuation of `m` equals zero if it is between `n * k` and `n * (k + 1)` for
-some `k`. -/
-theorem padicValNat_eq_zero_between_consec_multiples {m p k : ℕ}
-    (h1 : p * k < m) (h2 : m < p * (k + 1)) : padicValNat p m = 0 :=
-  padicValNat.eq_zero_of_not_dvd <| not_dvd_of_between_consec_multiples h1 h2
-
-theorem padicValNat_factorial_add {p n : ℕ} (m : ℕ) [hp : Fact p.Prime] (h : n < p):
-=======
 /-- The `p`-adic valuation of `m` equals zero if it is between `p * k` and `p * (k + 1)` for
 some `k`. -/
 theorem padicValNat_eq_zero_of_mem_Ioo {m p k : ℕ}
@@ -587,23 +569,11 @@
   padicValNat.eq_zero_of_not_dvd <| not_dvd_of_between_consec_multiples hm.1 hm.2
 
 theorem padicValNat_factorial_mul_add {p n : ℕ} (m : ℕ) [hp : Fact p.Prime] (h : n < p) :
->>>>>>> 995893e5
     padicValNat p (p * m + n) ! = padicValNat p (p * m) ! := by
   induction' n with n hn
   · rw [zero_eq, add_zero]
   · rw [add_succ, factorial_succ, padicValNat.mul (succ_ne_zero (p * m + n))
         <| factorial_ne_zero (p * m + _), hn <| lt_of_succ_lt h, ← add_succ,
-<<<<<<< HEAD
-        padicValNat_eq_zero_between_consec_multiples (Nat.lt_add_of_pos_right <| succ_pos n)
-        (Nat.mul_add _ _ _▸ Nat.mul_one _ ▸ ((add_lt_add_iff_left (p * m)).mpr h)), zero_add]
-
-/-- The `p`-adic valuation of `n!` is equal to the `p`-adic valuation of the factorial of the
-the largest multiple of `p` below `n`, i.e. `(p * ⌊n / p⌋)!`. -/
-theorem padicValNat_factorial_div {p : ℕ} (n : ℕ)  [hp : Fact p.Prime]:
-   padicValNat p n ! = padicValNat p (p * (n / p))! := by
-  nth_rw 1 [← div_add_mod n p]
-  refine' padicValNat_factorial_add (n / p) <| mod_lt n <|Prime.pos hp.out
-=======
         padicValNat_eq_zero_of_mem_Ioo ⟨(Nat.lt_add_of_pos_right <| succ_pos n),
         (Nat.mul_add _ _ _▸ Nat.mul_one _ ▸ ((add_lt_add_iff_left (p * m)).mpr h))⟩ , zero_add]
 
@@ -613,19 +583,15 @@
     padicValNat p (p * (n / p))! = padicValNat p n ! := by
   nth_rw 2 [← div_add_mod n p]
   exact (padicValNat_factorial_mul_add (n / p) <| mod_lt n <|Prime.pos hp.out).symm
->>>>>>> 995893e5
 
 /-- **Legendre's Theorem**
 
 The `p`-adic valuation of `n!` is the sum of the quotients `n / p ^ i`. This sum is expressed
 over the finset `Ico 1 b` where `b` is any bound greater than `log p n`. -/
-<<<<<<< HEAD
-theorem multiplicity_factorial {p : ℕ} [hp : Fact p.Prime] :
-    ∀ {n b : ℕ}, log p n < b → (padicValNat p (n !)) = (∑ i in Finset.Ico 1 b, n / p ^ i : ℕ) :=
-  fun hb => PartENat.natCast_inj.mp
-      ((padicValNat_def' (Nat.Prime.ne_one hp.out) <| factorial_pos _) ▸
-      Prime.multiplicity_factorial hp.out hb)
-
+theorem padicValNat_factorial {p n b : ℕ} [hp : Fact p.Prime] (hnb : log p n < b) :
+    padicValNat p (n !) = ∑ i in Finset.Ico 1 b, n / p ^ i :=
+  PartENat.natCast_inj.mp ((padicValNat_def' (Nat.Prime.ne_one hp.out) <| factorial_pos _) ▸
+      Prime.multiplicity_factorial hp.out hnb)
 
 /-- **Legendre's Theorem**
 
@@ -649,11 +615,6 @@
       exact List.foldl_assoc_comm_cons
     rw [add_comm, ← padicValNat_factorial_mul (n / p)]
     exact padicValNat_factorial_div n
-=======
-theorem padicValNat_factorial {p n b : ℕ} [hp : Fact p.Prime] (hnb : log p n < b) :
-    padicValNat p (n !) = ∑ i in Finset.Ico 1 b, n / p ^ i :=
-  PartENat.natCast_inj.mp ((padicValNat_def' (Nat.Prime.ne_one hp.out) <| factorial_pos _) ▸
-      Prime.multiplicity_factorial hp.out hnb)
 
 /-- **Kummer's Theorem**
 
@@ -665,7 +626,6 @@
     ((Finset.Ico 1 b).filter fun i => p ^ i ≤ k % p ^ i + (n - k) % p ^ i).card :=
   PartENat.natCast_inj.mp <| (padicValNat_def' (Nat.Prime.ne_one hp.out) <| choose_pos hkn) ▸
   Prime.multiplicity_choose hp.out hkn hnb
->>>>>>> 995893e5
 
 end padicValNat
 
