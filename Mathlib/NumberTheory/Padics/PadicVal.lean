--- conflicted
+++ resolved
@@ -31,22 +31,17 @@
 Much, but not all, of this file assumes that `p` is prime. This assumption is inferred automatically
 by taking `[Fact p.Prime]` as a type class argument.
 
-<<<<<<< HEAD
-## Multiplicity calculations
+## Calculations with `p`-adic valuations
 
 * `padicValNat_factorial`: Legendre's Theorem. The `p`-adic valuation of `n!` is the sum of the
 quotients `n / p ^ i`. This sum is expressed over the finset `Ico 1 b` where `b` is any bound
 greater than `log p n`. See `Nat.Prime.multiplicity_factorial` for the same result but stated in the
 language of prime multiplicity.
-=======
-## Calculations with `p`-adic valuations
 
 * `padicValNat_choose`: Kummer's Theorem. The `p`-adic valuation of `n.choose k` is the number
 of carries when `k` and `n - k` are added in base `p`. This sum is expressed over the finset
 `Ico 1 b` where `b` is any bound greater than `log p n`. See `Nat.Prime.multiplicity_choose` for the
 same result but stated in the language of prime multiplicity.
-
->>>>>>> 91db558a
 
 ## References
 
@@ -563,7 +558,6 @@
       padicValNat_def' (Nat.Prime.ne_one hp) <| factorial_pos n]
   exact Prime.multiplicity_factorial_mul hp
 
-<<<<<<< HEAD
 /-- **Legendre's Theorem**
 
 The `p`-adic valuation of `n!` is the sum of the quotients `n / p ^ i`. This sum is expressed
@@ -572,13 +566,18 @@
     padicValNat p (n !) = ∑ i in Finset.Ico 1 b, n / p ^ i :=
   PartENat.natCast_inj.mp ((padicValNat_def' (Nat.Prime.ne_one hp.out) <| factorial_pos _) ▸
       Prime.multiplicity_factorial hp.out hnb)
-=======
+
+/-- **Kummer's Theorem**
+
+The `p`-adic valuation of `n.choose k` is the number of carries when `k` and `n - k` are added
+in base `p`. This sum is expressed over the finset `Ico 1 b` where `b` is any bound greater than
+`log p n`
+-/
 theorem padicValNat_choose {p n k b : ℕ} [hp : Fact p.Prime] (hkn : k ≤ n) (hnb : log p n < b) :
     padicValNat p (choose n k) =
     ((Finset.Ico 1 b).filter fun i => p ^ i ≤ k % p ^ i + (n - k) % p ^ i).card :=
   PartENat.natCast_inj.mp <| (padicValNat_def' (Nat.Prime.ne_one hp.out) <| choose_pos hkn) ▸
   Prime.multiplicity_choose hp.out hkn hnb
->>>>>>> 91db558a
 
 end padicValNat
 
