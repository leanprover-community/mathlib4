/-
Copyright (c) 2025 David Loeffler. All rights reserved.
Released under Apache 2.0 license as described in the file LICENSE.
Authors: David Loeffler
-/
module

public import Mathlib.Analysis.Complex.UpperHalfPlane.Topology
public import Mathlib.NumberTheory.ModularForms.QExpansion

/-!
# The Petersson scalar product

For `f, f'` functions `ℍ → ℂ`, we define `petersson k f f'` to be the function
`τ ↦ conj (f τ) * f' τ * τ.im ^ k`.

We show this function is (weight 0) invariant under `Γ` if `f, f'` are (weight `k`) invariant under
`Γ`.
-/

@[expose] public section


open UpperHalfPlane Asymptotics Filter

open scoped MatrixGroups ComplexConjugate ModularForm

namespace UpperHalfPlane

/-- The integrand in the Petersson scalar product of two modular forms. -/
noncomputable def petersson (k : ℤ) (f f' : ℍ → ℂ) (τ : ℍ) :=
  conj (f τ) * f' τ * τ.im ^ k

@[fun_prop]
lemma petersson_continuous (k : ℤ) {f f' : ℍ → ℂ} (hf : Continuous f) (hf' : Continuous f') :
    Continuous (petersson k f f') := by
  unfold petersson
  fun_prop (disch := simp [im_ne_zero _])

lemma petersson_slash (k : ℤ) (f f' : ℍ → ℂ) (g : GL (Fin 2) ℝ) (τ : ℍ) :
    petersson k (f ∣[k] g) (f' ∣[k] g) τ =
      |g.det.val| ^ (k - 2) * σ g (petersson k f f' (g • τ)) := by
  set D := |g.det.val|
  have hD : (D : ℂ) ≠ 0 := mod_cast abs_ne_zero.mpr g.det_ne_zero
  set j := denom g τ
  calc petersson k (f ∣[k] g) (f' ∣[k] g) τ
  _ = D ^ (k - 2 + k) * conj (σ g (f (g • τ))) * σ g (f' (g • τ))
      * (τ.im ^ k * j.normSq ^ (-k)) := by
    simp [Complex.normSq_eq_conj_mul_self, (by abel : k - 2 + k = (k - 1) + (k - 1)), petersson,
      zpow_add₀ hD, mul_zpow, ModularForm.slash_def, -Matrix.GeneralLinearGroup.val_det_apply]
    ring
  _ = D ^ (k - 2) * (conj (σ g (f (g • τ))) * σ g (f' (g • τ)) * (D * τ.im / j.normSq) ^ k) := by
    rw [div_zpow, mul_zpow, zpow_neg, div_eq_mul_inv, zpow_add₀ hD]
    ring
  _ = D ^ (k - 2) * (conj (σ g (f (g • τ))) * σ g (f' (g • τ)) * (im (g • τ)) ^ k) := by
    rw [im_smul_eq_div_normSq, Complex.ofReal_div, Complex.ofReal_mul]
  _ = D ^ (k - 2) * σ g (petersson k f f' (g • τ)) := by simp [petersson, σ_conj]

lemma petersson_slash_SL (k : ℤ) (f f' : ℍ → ℂ) (g : SL(2, ℤ)) (τ : ℍ) :
    petersson k (f ∣[k] g) (f' ∣[k] g) τ = petersson k f f' (g • τ) := by
  -- need to disable two simp lemmas as they work against `Matrix.SpecialLinearGroup.det_coe`
  simp [σ, ModularForm.SL_slash, petersson_slash,
    -Matrix.SpecialLinearGroup.map_apply_coe, -Matrix.SpecialLinearGroup.coe_matrix_coe]

lemma petersson_symm (k : ℤ) (f f' : ℍ → ℂ) (τ : ℍ) :
    petersson k f' f τ = conj (petersson k f f' τ) := by
  simp [petersson, mul_comm]

lemma petersson_norm_symm (k : ℤ) (f f' : ℍ → ℂ) (τ : ℍ) :
    ‖petersson k f' f τ‖ = ‖petersson k f f' τ‖ := by
  simp [petersson_symm k f]

end UpperHalfPlane

section

variable {F F' : Type*} [FunLike F ℍ ℂ] [FunLike F' ℍ ℂ]

lemma SlashInvariantFormClass.norm_petersson_smul {k g τ} {Γ : Subgroup (GL (Fin 2) ℝ)}
    [Γ.HasDetPlusMinusOne] [SlashInvariantFormClass F Γ k] {f : F}
    [SlashInvariantFormClass F' Γ k] {f' : F'} (hg : g ∈ Γ) :
    ‖petersson k f f' (g • τ)‖ = ‖petersson k f f' τ‖ := by
  conv_rhs => rw [← slash_action_eq f _ hg, ← slash_action_eq f' _ hg, petersson_slash,
    Subgroup.HasDetPlusMinusOne.abs_det hg, Complex.ofReal_one, one_zpow, one_mul, norm_σ]

lemma SlashInvariantFormClass.petersson_smul {k g τ} {Γ : Subgroup (GL (Fin 2) ℝ)} [Γ.HasDetOne]
    [SlashInvariantFormClass F Γ k] {f : F} [SlashInvariantFormClass F' Γ k] {f' : F'}
    (hg : g ∈ Γ) : petersson k f f' (g • τ) = petersson k f f' τ := by
  simpa [SlashInvariantFormClass.slash_action_eq _ _ hg, Subgroup.HasDetOne.det_eq hg, σ]
    using (petersson_slash k f f' g τ).symm

namespace UpperHalfPlane.IsZeroAtImInfty

variable (k : ℤ) (Γ : Subgroup (GL (Fin 2) ℝ))
    [Fact (IsCusp OnePoint.infty Γ)] [Γ.HasDetPlusMinusOne] [DiscreteTopology Γ]
    [ModularFormClass F Γ k] [ModularFormClass F' Γ k]

include Γ -- can't be inferred from statements

/-- If `f, f'` are modular forms and `f` is zero at infinity, then `petersson k f f'` has
exponentially rapid decay at infinity. -/
lemma petersson_exp_decay_left {f : F} (h_bd : IsZeroAtImInfty f) (f' : F') :
    ∃ a > 0, petersson k f f' =O[atImInfty] fun τ ↦ Real.exp (-a * im τ) := by
  obtain ⟨b, hb, hbf⟩ := h_bd.exp_decay_atImInfty'
  obtain ⟨a, ha, ha'⟩ := exists_between hb
  use a, ha
  apply IsBigO.of_norm_left
  simp_rw [petersson, norm_mul, Complex.norm_conj, mul_comm ‖f _‖ ‖f' _‖, norm_zpow, mul_assoc,
      Complex.norm_real, Real.norm_of_nonneg (fun {τ : ℍ} ↦ τ.im_pos).le]
  conv_rhs => enter [τ]; rw [← one_mul (Real.exp _)]
  have hf' : IsBoundedAtImInfty f' := ModularFormClass.bdd_at_infty f'
  refine hf'.norm_left.mul ((hbf.norm_left.mul <| isBigO_refl _ _).trans ?_)
  refine IsBigO.comp_tendsto (f := fun t : ℝ ↦ Real.exp (-b * t) * t ^ k)
     (g := fun t : ℝ ↦ Real.exp (-a * t)) ?_ tendsto_comap
<<<<<<< HEAD
  refine (isLittleO_of_tendsto (fun _ h ↦ (Real.exp_ne_zero _ h).elim) ?_).isBigO
  simp_rw [← div_mul_eq_mul_div₀, ← Real.exp_sub, ← sub_mul, neg_sub_neg, ← neg_sub b a,
    mul_comm _ (_ ^ k), ← Real.rpow_intCast]
  exact tendsto_rpow_mul_exp_neg_mul_atTop_nhds_zero _ _ (sub_pos.mpr ha')
=======
  simpa using (isLittleO_exp_mul_rpow_of_lt k (neg_lt_neg ha')).isBigO
>>>>>>> d257f215

/-- If `f, f'` are modular forms and `f'` is zero at infinity, then `petersson k f f'` has
exponentially rapid decay at infinity. -/
lemma petersson_exp_decay_right (f : F) {f' : F'} (h_bd : IsZeroAtImInfty f') :
    ∃ a > 0, petersson k f f' =O[atImInfty] fun τ ↦ Real.exp (-a * im τ) := by
  obtain ⟨a, ha, ha'⟩ := h_bd.petersson_exp_decay_left k Γ f
<<<<<<< HEAD
  use a, ha
  rw [← isBigO_norm_left] at ha' ⊢
  refine ha'.congr_left fun τ ↦ ?_
  simp only [petersson, norm_mul, Complex.norm_conj, mul_comm]

lemma petersson_isZeroAtImInfty_left {f : F} (h_bd : IsZeroAtImInfty f) (f' : F') :
    IsZeroAtImInfty (petersson k f f') := by
  obtain ⟨a, ha, ha'⟩ := h_bd.petersson_exp_decay_left k Γ f'
  refine ha'.trans_tendsto <| (Real.tendsto_exp_atBot.comp ?_).comp tendsto_comap
  exact tendsto_id.const_mul_atTop_of_neg (neg_lt_zero.mpr ha)

lemma petersson_isZeroAtImInfty_right (f : F) {f' : F'} (h_bd : IsZeroAtImInfty f') :
    IsZeroAtImInfty (petersson k f f') := by
  obtain ⟨a, ha, ha'⟩ := h_bd.petersson_exp_decay_right k Γ f
  refine ha'.trans_tendsto <| (Real.tendsto_exp_atBot.comp ?_).comp tendsto_comap
  exact tendsto_id.const_mul_atTop_of_neg (neg_lt_zero.mpr ha)
=======
  exact ⟨a, ha, .of_norm_left <| ha'.norm_left.congr_left <| petersson_norm_symm k f f'⟩

omit Γ in
-- this lemma can't go in `UpperHalfPlane.FunctionsBoundedAtInfty` because it needs `Real.exp`
lemma of_exp_decay {E : Type*} [NormedAddCommGroup E] {f : ℍ → E}
    (hf : ∃ c > 0, f =O[atImInfty] fun τ ↦ Real.exp (-c * τ.im)) :
    IsZeroAtImInfty f := by
  obtain ⟨a, ha, ha'⟩ := hf
  refine ha'.trans_tendsto <| (Real.tendsto_exp_atBot.comp ?_).comp tendsto_comap
  exact tendsto_id.const_mul_atTop_of_neg (neg_lt_zero.mpr ha)

lemma petersson_isZeroAtImInfty_left {f : F} (h_bd : IsZeroAtImInfty f) (f' : F') :
    IsZeroAtImInfty (petersson k f f') :=
  of_exp_decay (h_bd.petersson_exp_decay_left k Γ f')

lemma petersson_isZeroAtImInfty_right (f : F) {f' : F'} (h_bd : IsZeroAtImInfty f') :
    IsZeroAtImInfty (petersson k f f') :=
  of_exp_decay (h_bd.petersson_exp_decay_right k Γ f)
>>>>>>> d257f215

end UpperHalfPlane.IsZeroAtImInfty

end<|MERGE_RESOLUTION|>--- conflicted
+++ resolved
@@ -112,38 +112,13 @@
   refine hf'.norm_left.mul ((hbf.norm_left.mul <| isBigO_refl _ _).trans ?_)
   refine IsBigO.comp_tendsto (f := fun t : ℝ ↦ Real.exp (-b * t) * t ^ k)
      (g := fun t : ℝ ↦ Real.exp (-a * t)) ?_ tendsto_comap
-<<<<<<< HEAD
-  refine (isLittleO_of_tendsto (fun _ h ↦ (Real.exp_ne_zero _ h).elim) ?_).isBigO
-  simp_rw [← div_mul_eq_mul_div₀, ← Real.exp_sub, ← sub_mul, neg_sub_neg, ← neg_sub b a,
-    mul_comm _ (_ ^ k), ← Real.rpow_intCast]
-  exact tendsto_rpow_mul_exp_neg_mul_atTop_nhds_zero _ _ (sub_pos.mpr ha')
-=======
   simpa using (isLittleO_exp_mul_rpow_of_lt k (neg_lt_neg ha')).isBigO
->>>>>>> d257f215
 
 /-- If `f, f'` are modular forms and `f'` is zero at infinity, then `petersson k f f'` has
 exponentially rapid decay at infinity. -/
 lemma petersson_exp_decay_right (f : F) {f' : F'} (h_bd : IsZeroAtImInfty f') :
     ∃ a > 0, petersson k f f' =O[atImInfty] fun τ ↦ Real.exp (-a * im τ) := by
   obtain ⟨a, ha, ha'⟩ := h_bd.petersson_exp_decay_left k Γ f
-<<<<<<< HEAD
-  use a, ha
-  rw [← isBigO_norm_left] at ha' ⊢
-  refine ha'.congr_left fun τ ↦ ?_
-  simp only [petersson, norm_mul, Complex.norm_conj, mul_comm]
-
-lemma petersson_isZeroAtImInfty_left {f : F} (h_bd : IsZeroAtImInfty f) (f' : F') :
-    IsZeroAtImInfty (petersson k f f') := by
-  obtain ⟨a, ha, ha'⟩ := h_bd.petersson_exp_decay_left k Γ f'
-  refine ha'.trans_tendsto <| (Real.tendsto_exp_atBot.comp ?_).comp tendsto_comap
-  exact tendsto_id.const_mul_atTop_of_neg (neg_lt_zero.mpr ha)
-
-lemma petersson_isZeroAtImInfty_right (f : F) {f' : F'} (h_bd : IsZeroAtImInfty f') :
-    IsZeroAtImInfty (petersson k f f') := by
-  obtain ⟨a, ha, ha'⟩ := h_bd.petersson_exp_decay_right k Γ f
-  refine ha'.trans_tendsto <| (Real.tendsto_exp_atBot.comp ?_).comp tendsto_comap
-  exact tendsto_id.const_mul_atTop_of_neg (neg_lt_zero.mpr ha)
-=======
   exact ⟨a, ha, .of_norm_left <| ha'.norm_left.congr_left <| petersson_norm_symm k f f'⟩
 
 omit Γ in
@@ -162,7 +137,6 @@
 lemma petersson_isZeroAtImInfty_right (f : F) {f' : F'} (h_bd : IsZeroAtImInfty f') :
     IsZeroAtImInfty (petersson k f f') :=
   of_exp_decay (h_bd.petersson_exp_decay_right k Γ f)
->>>>>>> d257f215
 
 end UpperHalfPlane.IsZeroAtImInfty
 
