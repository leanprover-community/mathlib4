/-
Copyright (c) 2024 Chris Birkbeck. All rights reserved.
Released under Apache 2.0 license as described in the file LICENSE.
Authors: Chris Birkbeck
-/

import Mathlib.Analysis.Complex.UpperHalfPlane.FunctionsBoundedAtInfty
import Mathlib.NumberTheory.ModularForms.EisensteinSeries.Defs
import Mathlib.NumberTheory.ModularForms.EisensteinSeries.Summable
import Mathlib.NumberTheory.ModularForms.Identities

/-!
# Boundedness of Eisenstein series

We show that Eisenstein series of weight `k` and level `Γ(N)` with congruence condition
`a : Fin 2 → ZMod N` are bounded at infinity.

## Outline of argument

We need to bound the value of the Eisenstein series (acted on by `A : SL(2,ℤ)`)
at a given point `z` in the upper half plane. Since these are modular forms of level `Γ(N)`,
it suffices to prove this for `z ∈ verticalStrip N z.im`.

We can then, first observe that the slash action just changes our `a` to `(a ᵥ* A)` and
we then use our bounds for Eisenstein series in these vertical strips to get the result.
-/

noncomputable section

<<<<<<< HEAD
open ModularForm UpperHalfPlane Matrix SlashInvariantFormClass CongruenceSubgroup
=======
open ModularForm UpperHalfPlane Matrix SlashInvariantForm CongruenceSubgroup
>>>>>>> 5338f341

open scoped MatrixGroups

namespace EisensteinSeries

lemma summable_norm_eisSummand {k : ℤ} (hk : 3 ≤ k) (z : ℍ) :
    Summable fun (x : Fin 2 → ℤ) ↦ ‖(eisSummand k x z)‖ := by
  have hk' : (2 : ℝ) < k := by norm_cast
  apply ((summable_one_div_norm_rpow hk').mul_left <| r z ^ (-k : ℝ)).of_nonneg_of_le
    (fun _ ↦ norm_nonneg _)
  intro b
  simp only [eisSummand, norm_zpow]
  exact_mod_cast summand_bound z (show 0 ≤ (k : ℝ) by positivity) b

/-- The norm of the restricted sum is less than the full sum of the norms. -/
lemma norm_le_tsum_norm (N : ℕ) (a : Fin 2 → ZMod N) (k : ℤ) (hk : 3 ≤ k) (z : ℍ) :
    ‖eisensteinSeries a k z‖ ≤ ∑' (x : Fin 2 → ℤ), ‖eisSummand k x z‖ := by
  simp_rw [eisensteinSeries]
  apply le_trans (norm_tsum_le_tsum_norm ((summable_norm_eisSummand hk z).subtype _))
    (Summable.tsum_subtype_le (fun (x : Fin 2 → ℤ) ↦ ‖(eisSummand k x z)‖) _ (fun _ ↦ norm_nonneg _)
      (summable_norm_eisSummand hk z))

@[deprecated (since := "2025-02-17")] alias abs_le_tsum_abs := norm_le_tsum_norm

/-- Eisenstein series are bounded at infinity. -/
theorem isBoundedAtImInfty_eisensteinSeries_SIF {N : ℕ+} (a : Fin 2 → ZMod N) {k : ℤ} (hk : 3 ≤ k)
    (A : SL(2, ℤ)) : IsBoundedAtImInfty ((eisensteinSeries_SIF a k).toFun ∣[k] A) := by
  simp_rw [UpperHalfPlane.isBoundedAtImInfty_iff, eisensteinSeries_SIF] at *
  refine ⟨∑'(x : Fin 2 → ℤ), r ⟨⟨N, 2⟩, Nat.ofNat_pos⟩ ^ (-k) * ‖x‖ ^ (-k), 2, ?_⟩
  intro z hz
  obtain ⟨n, hn⟩ := (ModularGroup_T_zpow_mem_verticalStrip z N.2)
  have : ↑Γ(N).width ∣ N * n := by simp
  rw [eisensteinSeries_slash_apply, ← eisensteinSeries_SIF_apply,
    ← T_zpow_width_invariant (eisensteinSeries_SIF (a ᵥ* A) k) k this z]
  apply le_trans (norm_le_tsum_norm N (a ᵥ* A) k hk _)
  have hk' : (2 : ℝ) < k := by norm_cast
  apply (summable_norm_eisSummand hk _).tsum_le_tsum _
  · exact_mod_cast (summable_one_div_norm_rpow hk').mul_left <| r ⟨⟨N, 2⟩, Nat.ofNat_pos⟩ ^ (-k)
  · intro x
    simp_rw [eisSummand, norm_zpow]
    exact_mod_cast
      summand_bound_of_mem_verticalStrip (lt_trans two_pos hk').le x two_pos
      (verticalStrip_anti_right N hz hn)

end EisensteinSeries<|MERGE_RESOLUTION|>--- conflicted
+++ resolved
@@ -27,11 +27,7 @@
 
 noncomputable section
 
-<<<<<<< HEAD
 open ModularForm UpperHalfPlane Matrix SlashInvariantFormClass CongruenceSubgroup
-=======
-open ModularForm UpperHalfPlane Matrix SlashInvariantForm CongruenceSubgroup
->>>>>>> 5338f341
 
 open scoped MatrixGroups
 
