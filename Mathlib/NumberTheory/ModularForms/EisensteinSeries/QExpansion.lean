/-
Copyright (c) 2025 Chris Birkbeck. All rights reserved.
Released under Apache 2.0 license as described in the file LICENSE.
Authors: Chris Birkbeck
-/
import Mathlib.Algebra.Order.Ring.Star
import Mathlib.Analysis.Complex.SummableUniformlyOn
import Mathlib.Analysis.SpecialFunctions.Trigonometric.Cotangent
import Mathlib.NumberTheory.LSeries.Dirichlet
import Mathlib.NumberTheory.LSeries.HurwitzZetaValues
import Mathlib.NumberTheory.ModularForms.EisensteinSeries.Basic
import Mathlib.NumberTheory.TsumDivsorsAntidiagonal
<<<<<<< HEAD
import Mathlib.Topology.EMetricSpace.Paracompact
import Mathlib.Topology.Separation.CompletelyRegular
=======
>>>>>>> b0a3a60f

/-!
# Eisenstein series q-expansions

<<<<<<< HEAD
We give the q-expansion of Eisenstein series of weight `k` and level 1. In particular we show that
for even `k` with `3 ≤ k` Eisenstein series can we written as
`1 - (2k / bernoulli k) ∑' n, σ_{k-1}(n) q^n` where `q = exp(2πiz)` and `σ_{k-1}(n)` is the sum of
the `(k-1)`-th powers of the divisors of `n`. We need `k` to be even so that the Eisenstein series
are non-zero and we require `k ≥ 3` so that the series converges absolutely.
=======
We give the q-expansion of Eisenstein series of weight `k` and level 1. In particular, we prove
`EisensteinSeries.q_expansion_bernoulli` which says that for even `k` with `3 ≤ k`
Eisenstein series can we written as `1 - (2k / bernoulli k) ∑' n, σ_{k-1}(n) q^n` where
`q = exp(2πiz)` and `σ_{k-1}(n)` is the sum of the `(k-1)`-th powers of the divisors of `n`.
We need `k` to be even so that the Eisenstein series are non-zero and we require `k ≥ 3` so that
the series converges absolutely.

The proof relies on the identity
`∑' n : ℤ, 1 / (z + n) ^ (k + 1) = ((-2πi)^(k+1) / k!) ∑' n : ℕ, n^k q^n` which comes from
differentiating the expansion of `π cot(πz)` in terms of exponentials. Since our Eisenstein series
are defined as sums over coprime integer pairs, we also need to relate these to sums over all pairs
of integers, which is done in `tsum_eisSummand_eq_riemannZeta_mul_eisensteinSeries`. This then
gives the q-expansion with a Riemann zeta factor, which we simplify using the formula for
`ζ(k)` in terms of Bernoulli numbers to get the final result.
>>>>>>> b0a3a60f

The proof relies of the identity
`∑' n : ℤ, 1 / (z + n) ^ (k + 1) = ((-2πi)^(k+1) / k!) ∑' n : ℕ, n^k q^n` which comes from
differentiating the expansion of `π cot(πz)` in terms of exponentials. Since our Eisenstein series
are defined as sums over coprime integer pairs, we also need to relate these to sums over all pairs
of integers, which is done in `tsum_eisSummand_eq_riemannZeta_mul_eisensteinSeries`. This then
gives the q-expansion with a Riemann zeta factor, which we simplify using the formula for
`ζ(k)` in terms of Bernoulli numbers to get the final result.

<<<<<<< HEAD
-/

open Set Metric TopologicalSpace Function Filter Complex ArithmeticFunction
  ModularForm EisensteinSeries
=======
open Set Metric TopologicalSpace Function Filter Complex ArithmeticFunction
  ModularForm EisensteinSeries

open scoped Topology Real Nat Complex Pointwise ArithmeticFunction.sigma
>>>>>>> b0a3a60f

open _root_.UpperHalfPlane hiding I

open _root_.UpperHalfPlane hiding I

local notation "ℍₒ" => upperHalfPlaneSet

private lemma iteratedDerivWithin_cexp_aux (k m : ℕ) (p : ℝ) {S : Set ℂ} (hs : IsOpen S) :
    EqOn (iteratedDerivWithin k (fun s : ℂ ↦ cexp (2 * π * I * m * s / p)) S)
    (fun s ↦ (2 * π * I * m / p) ^ k * cexp (2 * π * I * m * s / p)) S := by
  apply EqOn.trans (iteratedDerivWithin_of_isOpen hs)
  intro x hx
  have : (fun s ↦ cexp (2 * π * I * m * s / p)) = fun s ↦ cexp (((2 * π * I * m) / p) * s) := by
    ext z
    ring_nf
  simp only [this, iteratedDeriv_cexp_const_mul]
  ring_nf

private lemma aux_IsBigO_mul (k l : ℕ) (p : ℝ) {f : ℕ → ℂ}
    (hf : f =O[atTop] fun n ↦ ((n ^ l) : ℝ)) :
    (fun n ↦ f n * (2 * π * I * n / p) ^ k) =O[atTop] fun n ↦ (↑(n ^ (l + k)) : ℝ) := by
  have h0 : (fun n : ℕ ↦ (2 * π * I * n / p) ^ k) =O[atTop] fun n ↦ ((n ^ k) : ℝ) := by
    have h1 : (fun n : ℕ ↦ (2 * π * I * n / p) ^ k) =
        fun n : ℕ ↦ ((2 * π * I / p) ^ k) * n ^ k := by
      ext z
      ring
    simpa [h1] using isBigO_ofReal_right.mp (Asymptotics.isBigO_const_mul_self
      ((2 * π * I / p) ^ k) (fun (n : ℕ) ↦ (↑(n ^ k) : ℝ)) atTop)
  simp only [Nat.cast_pow]
  convert hf.mul h0
  ring

open BoundedContinuousFunction in
/-- The infinte sum of `k`-th iterated derivative of the complex exponential multiplied by a
function that grows polynomially is absolutely and uniformly convergent. -/
theorem summableLocallyUniformlyOn_iteratedDerivWithin_smul_cexp (k l : ℕ) {f : ℕ → ℂ} {p : ℝ}
    (hp : 0 < p) (hf : f =O[atTop] (fun n ↦ ((n ^ l) : ℝ))) :
    SummableLocallyUniformlyOn (fun n ↦ (f n) •
      iteratedDerivWithin k (fun z ↦ cexp (2 * π * I * z / p) ^ n) ℍₒ) ℍₒ := by
  apply SummableLocallyUniformlyOn_of_locally_bounded isOpen_upperHalfPlaneSet
  intro K hK hKc
  have : CompactSpace K := isCompact_univ_iff.mp (isCompact_iff_isCompact_univ.mp hKc)
  let c : ContinuousMap K ℂ := ⟨fun r : K ↦ Complex.exp (2 * π * I * r / p), by fun_prop⟩
  let r : ℝ := ‖mkOfCompact c‖
  have hr : ‖r‖ < 1 := by
    simp only [norm_norm, r, norm_lt_iff_of_compact Real.zero_lt_one, mkOfCompact_apply,
      ContinuousMap.coe_mk, c]
    intro x
    have h1 : cexp (2 * π * I * (x / p)) = cexp (2 * π * I * x / p) := by
      ring_nf
    simpa using h1 ▸ norm_exp_two_pi_I_lt_one ⟨((x : ℂ) / p), by aesop⟩
  refine ⟨_, by simpa using (summable_norm_mul_geometric_of_norm_lt_one' hr
    (Asymptotics.isBigO_norm_left.mpr (aux_IsBigO_mul k l p hf))), fun n z hz ↦ ?_⟩
  have h0 := pow_le_pow_left₀ (norm_nonneg _) (norm_coe_le_norm (mkOfCompact c) ⟨z, hz⟩) n
  simp only [norm_mkOfCompact, mkOfCompact_apply, ContinuousMap.coe_mk, ← exp_nsmul', Pi.smul_apply,
    iteratedDerivWithin_cexp_aux k n p isOpen_upperHalfPlaneSet (hK hz), smul_eq_mul,
    norm_mul, norm_pow, Complex.norm_div, norm_ofNat, norm_real, Real.norm_eq_abs, norm_I, mul_one,
    norm_natCast, abs_norm, ge_iff_le, r, c] at *
  rw [← mul_assoc]
  gcongr
  convert h0
  rw [← norm_pow, ← exp_nsmul']

/-- This is a version of `summableLocallyUniformlyOn_iteratedDerivWithin_smul_cexp` for level one
and q-expansion coefficients all `1`. -/
theorem summableLocallyUniformlyOn_iteratedDerivWithin_cexp (k : ℕ) :
    SummableLocallyUniformlyOn
      (fun n ↦ iteratedDerivWithin k (fun z ↦ cexp (2 * π * I * z) ^ n) ℍₒ) ℍₒ := by
  have h0 : (fun n : ℕ ↦ (1 : ℂ)) =O[atTop] fun n ↦ ((n ^ 1) : ℝ) := by
    simp only [Asymptotics.isBigO_iff, norm_one, norm_pow, Real.norm_natCast,
      eventually_atTop, ge_iff_le]
    exact ⟨1, 1, fun b hb ↦ by norm_cast; simp [hb]⟩
  simpa using summableLocallyUniformlyOn_iteratedDerivWithin_smul_cexp k 1 (p := 1)
    (by norm_num) h0

lemma differentiableAt_iteratedDerivWithin_cexp (n a : ℕ) {s : Set ℂ} (hs : IsOpen s)
    {r : ℂ} (hr : r ∈ s) : DifferentiableAt ℂ
      (iteratedDerivWithin a (fun z ↦ cexp (2 * π * I * z) ^ n) s) r := by
  apply DifferentiableOn.differentiableAt _ (hs.mem_nhds hr)
  suffices DifferentiableOn ℂ (iteratedDeriv a (fun z ↦ cexp (2 * π * I * z) ^ n)) s by
    apply this.congr (iteratedDerivWithin_of_isOpen hs)
  fun_prop

lemma iteratedDerivWithin_tsum_cexp_eq (k : ℕ) (z : ℍ) :
    iteratedDerivWithin k (fun z ↦ ∑' n : ℕ, cexp (2 * π * I * z) ^ n) ℍₒ z =
    ∑' n : ℕ, iteratedDerivWithin k (fun s : ℂ ↦ cexp (2 * π * I * s) ^ n) ℍₒ z := by
  rw [iteratedDerivWithin_tsum k isOpen_upperHalfPlaneSet (by simpa using z.2)]
  · exact fun x hx ↦ summable_geometric_iff_norm_lt_one.mpr
      (UpperHalfPlane.norm_exp_two_pi_I_lt_one ⟨x, hx⟩)
  · exact fun n _ _ ↦ summableLocallyUniformlyOn_iteratedDerivWithin_cexp n
  · exact fun n l z hl hz ↦ differentiableAt_iteratedDerivWithin_cexp n l
      isOpen_upperHalfPlaneSet hz

lemma contDiffOn_tsum_cexp (k : ℕ∞) :
    ContDiffOn ℂ k (fun z : ℂ ↦ ∑' n : ℕ, cexp (2 * π * I * z) ^ n) ℍₒ :=
  contDiffOn_of_differentiableOn_deriv fun m _ z hz ↦
  (((summableLocallyUniformlyOn_iteratedDerivWithin_cexp m).differentiableOn
  isOpen_upperHalfPlaneSet (fun n _ hz ↦ differentiableAt_iteratedDerivWithin_cexp n m
  isOpen_upperHalfPlaneSet hz)) z hz).congr (fun z hz ↦ iteratedDerivWithin_tsum_cexp_eq m ⟨z, hz⟩)
  (iteratedDerivWithin_tsum_cexp_eq m ⟨z, hz⟩)

private lemma iteratedDerivWithin_tsum_exp_aux_eq {k : ℕ} (hk : 1 ≤ k) (z : ℍ) :
    iteratedDerivWithin k (fun z ↦ ((π * I) -
    (2 * π * I) * ∑' n : ℕ, cexp (2 * π * I * z) ^ n)) ℍₒ z =
    -(2 * π * I) ^ (k + 1) * ∑' n : ℕ, n ^ k * cexp (2 * π * I * z) ^ n := by
  have : iteratedDerivWithin k (fun z ↦ ((π * I) -
    (2 * π * I) * ∑' n : ℕ, cexp (2 * π * I * z) ^ n)) ℍₒ z =
    -(2 * π * I) * ∑' n : ℕ, iteratedDerivWithin k (fun s : ℂ ↦ cexp (2 * π * I * s) ^ n) ℍₒ z := by
    rw [iteratedDerivWithin_const_sub hk, iteratedDerivWithin_fun_neg,
      iteratedDerivWithin_const_mul (by simpa using z.2) (isOpen_upperHalfPlaneSet.uniqueDiffOn)]
    · simp only [iteratedDerivWithin_tsum_cexp_eq, neg_mul]
    · exact (contDiffOn_tsum_cexp k).contDiffWithinAt (by simpa using z.2)
  have h : -(2 * π * I * (2 * π * I) ^ k) * ∑' (n : ℕ), n ^ k * cexp (2 * π * I * z) ^ n =
        -(2 * π * I) * ∑' n : ℕ, (2 * π * I * n) ^ k * cexp (2 * π * I * z) ^ n := by
    simp_rw [← tsum_mul_left]
    congr
    ext y
    ring
  simp only [this, neg_mul, pow_succ', h, neg_inj, mul_eq_mul_left_iff, mul_eq_zero,
    OfNat.ofNat_ne_zero, ofReal_eq_zero, Real.pi_ne_zero, or_self, I_ne_zero, or_false]
  congr
  ext n
  have := exp_nsmul' (p := 1) (a := 2 * π * I) (n := n)
  simp_rw [div_one] at this
  simpa [this, UpperHalfPlane.coe] using
    iteratedDerivWithin_cexp_aux k n 1 isOpen_upperHalfPlaneSet z.2

/-- This is one key identity relating infinite series to q-expansions which shows that
`∑' n, 1 / (z + n) ^ (k + 1) = ((-2 π I) ^ (k + 1) / k !) * ∑' n, n ^ k q ^n` where
`q = cexp (2 π I z)`. -/
theorem EisensteinSeries.qExpansion_identity {k : ℕ} (hk : 1 ≤ k) (z : ℍ) :
    ∑' n : ℤ, 1 / ((z : ℂ) + n) ^ (k + 1) = ((-2 * π * I) ^ (k + 1) / k !) *
    ∑' n : ℕ, n ^ k * cexp (2 * π * I * z) ^ n := by
  have : (-1) ^ k * k ! * ∑' n : ℤ, 1 / ((z : ℂ) + n) ^ (k + 1) =
    -(2 * π * I) ^ (k + 1) * ∑' n : ℕ, n ^ k * cexp (2 * π * I * z) ^ n := by
    rw [← iteratedDerivWithin_tsum_exp_aux_eq hk z,
      ← iteratedDerivWithin_cot_pi_mul_eq_mul_tsum_div_pow hk (by simpa using z.2)]
    exact iteratedDerivWithin_congr (fun x hx ↦ by (simpa using pi_mul_cot_pi_q_exp ⟨x, hx⟩))
      (by simpa using z.2)
  simp_rw [(eq_inv_mul_iff_mul_eq₀ (by simp [Nat.factorial_ne_zero])).mpr this, ← tsum_mul_left]
  congr
  ext n
  rw [show (-2 * π * I) ^ (k + 1) = (-1) ^ (k + 1) * (2 * π * I) ^ (k + 1) by rw [← neg_pow]; ring]
  field_simp
  ring_nf
  simp [Nat.mul_two]

lemma summable_pow_mul_cexp (k : ℕ) (e : ℕ+) (z : ℍ) :
    Summable fun c : ℕ ↦ (c : ℂ) ^ k * cexp (2 * π * I * e * z) ^ c := by
  have he : 0 < (e * (z : ℂ)).im := by
    simpa using z.2
  apply ((summableLocallyUniformlyOn_iteratedDerivWithin_smul_cexp 0 k (p := 1)
    (f := fun n ↦ (n ^ k : ℂ)) (by norm_num)
    (by simp [← Complex.isBigO_ofReal_right, Asymptotics.isBigO_refl])).summable he).congr
  grind [ofReal_one, iteratedDerivWithin_zero, Pi.smul_apply, smul_eq_mul]

/-- This is a version of `EisensteinSeries.qExpansion_identity` for positive naturals,
which shows that  `∑' n, 1 / (z + n) ^ (k + 1) = ((-2 π I) ^ (k + 1) / k !) * ∑' n : ℕ+, n ^ k q ^n`
where `q = cexp (2 π I z)`. -/
theorem EisensteinSeries.qExpansion_identity_pnat {k : ℕ} (hk : 1 ≤ k) (z : ℍ) :
    ∑' n : ℤ, 1 / ((z : ℂ) + n) ^ (k + 1) = ((-2 * π * I) ^ (k + 1) / k !) *
    ∑' n : ℕ+, n ^ k * cexp (2 * π * I * z) ^ (n : ℕ) := by
  rw [EisensteinSeries.qExpansion_identity hk z, ← tsum_zero_pnat_eq_tsum_nat]
  · simp [show k ≠ 0 by grind]
  · apply (summable_pow_mul_cexp k 1 z).congr
    simp

lemma summable_eisSummand {k : ℕ} (hk : 3 ≤ k) (z : ℍ) :
    Summable (eisSummand k · z) :=
  summable_norm_iff.mp <| summable_norm_eisSummand (Int.toNat_le.mp hk) z

lemma summable_prod_eisSummand {k : ℕ} (hk : 3 ≤ k) (z : ℍ) :
    Summable fun x : ℤ × ℤ ↦ eisSummand k ![x.1, x.2] z := by
  refine (finTwoArrowEquiv ℤ).summable_iff.mp <| (summable_eisSummand hk z).congr (fun v ↦ ?_)
  simp [show ![v 0, v 1] = v from List.ofFn_inj.mp rfl]

lemma tsum_eisSummand_eq_tsum_sigma_mul_cexp_pow {k : ℕ} (hk : 3 ≤ k) (hk2 : Even k) (z : ℍ) :
    ∑' v, eisSummand k v z = 2 * riemannZeta k + 2 * ((-2 * π * I) ^ k / (k - 1)!) *
<<<<<<< HEAD
    ∑' (n : ℕ+), sigma (k - 1) n * cexp (2 * π * I * z) ^ (n : ℕ) := by
=======
    ∑' (n : ℕ+), σ (k - 1) n * cexp (2 * π * I * z) ^ (n : ℕ) := by
>>>>>>> b0a3a60f
  rw [← (finTwoArrowEquiv ℤ).symm.tsum_eq, finTwoArrowEquiv_symm_apply,
    Summable.tsum_prod (summable_prod_eisSummand hk z),
    tsum_int_eq_zero_add_two_mul_tsum_pnat (fun n ↦ ?h₁)
      (by simpa using (summable_prod_eisSummand hk z).prod)]
  case h₁ =>
    nth_rewrite 1 [← tsum_comp_neg]
    exact tsum_congr fun y ↦ by simp [eisSummand, ← neg_add _ (y : ℂ), -neg_add_rev, hk2.neg_pow]
  have H (b : ℕ+) := qExpansion_identity_pnat (k := k - 1) (by grind) ⟨b * z, by simpa using z.2⟩
  simp_rw [show k - 1 + 1 = k by grind, one_div] at H
  simp only [coe_mk_subtype, neg_mul] at H
  rw [nsmul_eq_mul, mul_assoc]
  congr
  · simp [eisSummand, two_mul_riemannZeta_eq_tsum_int_inv_pow_of_even (by grind) hk2]
  · suffices ∑' (m : ℕ+) (n : ℕ+), (n : ℕ) ^ (k - 1) * cexp (2 * π * I * (m * z)) ^ (n : ℕ) =
        ∑' (m : ℕ+) (n : ℕ+), (n : ℕ) ^ (k - 1) * cexp (2 * π * I * z) ^ (m * n : ℕ) by
      simp [eisSummand, H, tsum_mul_left,
        ← tsum_prod_pow_eq_tsum_sigma (k - 1) (norm_exp_two_pi_I_lt_one z), this]
    simp_rw [← Complex.exp_nat_mul]
    exact tsum_congr₂ (fun m n ↦ by push_cast; ring_nf)

lemma eisSummand_of_gammaSet_eq_divIntMap (k : ℤ) (z : ℍ) {n : ℕ} (v : gammaSet 1 n 0) :
    eisSummand k v z = ((n : ℂ) ^ k)⁻¹ * eisSummand k (divIntMap n v) z := by
  simp_rw [eisSummand]
  nth_rw 1 2 [gammaSet_eq_gcd_mul_divIntMap v.2]
  simp [← mul_inv, ← mul_zpow, mul_add, mul_assoc]

lemma tsum_eisSummand_eq_riemannZeta_mul_eisensteinSeries {k : ℕ} (hk : 3 ≤ k) (z : ℍ) :
    ∑' v : Fin 2 → ℤ, eisSummand k v z = riemannZeta k * eisensteinSeries (N := 1) 0 k z := by
  have hk1 : 1 < k := by grind
  have hk2 : 3 ≤ (k : ℤ) := mod_cast hk
  simp_rw [← gammaSetDivGcdSigmaEquiv.symm.tsum_eq, gammaSetDivGcdSigmaEquiv_symm_eq]
  rw [eisensteinSeries, Summable.tsum_sigma ?hsumm, zeta_nat_eq_tsum_of_gt_one hk1,
    tsum_mul_tsum_of_summable_norm (by simp [hk1]) ((summable_norm_eisSummand hk2 z).subtype _)]
  case hsumm =>
    exact gammaSetDivGcdSigmaEquiv.symm.summable_iff.mpr (summable_norm_eisSummand hk2 z).of_norm
      |>.congr <| by simp
  simp_rw [one_div]
  rw [Summable.tsum_prod' ?h₁ fun b ↦ ?h₂]
  case h₁ =>
    exact summable_mul_of_summable_norm (f := fun (n : ℕ) ↦ ((n : ℂ) ^ k)⁻¹)
      (g := fun (v : gammaSet 1 1 0) ↦ eisSummand k v z) (by simp [hk1])
      ((summable_norm_eisSummand hk2 z).subtype _)
  case h₂ =>
    simpa using ((summable_norm_eisSummand hk2 z).subtype _).of_norm.mul_left (a := ((b : ℂ) ^ k)⁻¹)
  refine tsum_congr fun b ↦ ?_
  rcases eq_or_ne b 0 with rfl | hb
  · simp [show ((0 : ℂ) ^ k)⁻¹ = 0 by aesop, eisSummand_of_gammaSet_eq_divIntMap]
  · have : NeZero b := ⟨hb⟩
    simpa [eisSummand_of_gammaSet_eq_divIntMap k z, tsum_mul_left, hb]
      using (gammaSetDivGcdEquiv b).tsum_eq (eisSummand k · z)

/-- The q-Expansion of normalised Eisenstein series of level one with `riemannZeta` term. -/
lemma EisensteinSeries.q_expansion_riemannZeta {k : ℕ} (hk : 3 ≤ k) (hk2 : Even k) (z : ℍ) :
    E hk z = 1 + (riemannZeta k)⁻¹ * (-2 * π * I) ^ k / (k - 1)! *
<<<<<<< HEAD
    ∑' n : ℕ+, sigma (k - 1) n * cexp (2 * π * I * z) ^ (n : ℤ) := by
=======
    ∑' n : ℕ+, σ (k - 1) n * cexp (2 * π * I * z) ^ (n : ℤ) := by
>>>>>>> b0a3a60f
  have : eisensteinSeries_MF (Int.toNat_le.mp hk) 0 z = eisensteinSeries_SIF (N := 1) 0 k z := rfl
  rw [E, ModularForm.IsGLPos.smul_apply, this, eisensteinSeries_SIF_apply 0 k z, eisensteinSeries]
  have HE1 := tsum_eisSummand_eq_tsum_sigma_mul_cexp_pow hk hk2 z
  have HE2 := tsum_eisSummand_eq_riemannZeta_mul_eisensteinSeries hk z
  have z2 : riemannZeta k ≠ 0 := riemannZeta_ne_zero_of_one_lt_re <| by norm_cast; grind
  simp [eisSummand, eisensteinSeries, ← inv_mul_eq_iff_eq_mul₀ z2] at HE1 HE2 ⊢
  grind

private lemma eisensteinSeries_coeff_identity {k : ℕ} (hk2 : Even k) (hkn0 : k ≠ 0) :
    (riemannZeta k)⁻¹ * (-2 * π * I) ^ k / (k - 1)! = -(2 * k / bernoulli k) := by
  have h2 : k = 2 * (k / 2 - 1 + 1) := by grind
  set m := k / 2 - 1
  rw [h2, Nat.cast_mul 2 (m + 1), Nat.cast_two, riemannZeta_two_mul_nat (show m + 1 ≠ 0 by grind),
    show (2 * (m + 1))! = 2 * (m + 1) * (2 * m + 1)! by grind [Nat.factorial_succ],
    show 2 * (m + 1) - 1 = 2 * m + 1 by grind, mul_pow, mul_pow, pow_mul I, I_sq]
  norm_cast
  simp [field]
  grind

/-- The q-Expansion of normalised Eisenstein series of level one with `bernoulli` term. -/
lemma EisensteinSeries.q_expansion_bernoulli {k : ℕ} (hk : 3 ≤ k) (hk2 : Even k) (z : ℍ) :
    E hk z = 1 - (2 * k / bernoulli k) *
<<<<<<< HEAD
    ∑' n : ℕ+, sigma (k - 1) n * cexp (2 * π * I * z) ^ (n : ℤ) := by
=======
    ∑' n : ℕ+, σ (k - 1) n * cexp (2 * π * I * z) ^ (n : ℤ) := by
>>>>>>> b0a3a60f
  convert q_expansion_riemannZeta hk hk2 z using 1
  rw [eisensteinSeries_coeff_identity hk2 (by grind), neg_mul, ← sub_eq_add_neg]<|MERGE_RESOLUTION|>--- conflicted
+++ resolved
@@ -10,22 +10,10 @@
 import Mathlib.NumberTheory.LSeries.HurwitzZetaValues
 import Mathlib.NumberTheory.ModularForms.EisensteinSeries.Basic
 import Mathlib.NumberTheory.TsumDivsorsAntidiagonal
-<<<<<<< HEAD
-import Mathlib.Topology.EMetricSpace.Paracompact
-import Mathlib.Topology.Separation.CompletelyRegular
-=======
->>>>>>> b0a3a60f
 
 /-!
 # Eisenstein series q-expansions
 
-<<<<<<< HEAD
-We give the q-expansion of Eisenstein series of weight `k` and level 1. In particular we show that
-for even `k` with `3 ≤ k` Eisenstein series can we written as
-`1 - (2k / bernoulli k) ∑' n, σ_{k-1}(n) q^n` where `q = exp(2πiz)` and `σ_{k-1}(n)` is the sum of
-the `(k-1)`-th powers of the divisors of `n`. We need `k` to be even so that the Eisenstein series
-are non-zero and we require `k ≥ 3` so that the series converges absolutely.
-=======
 We give the q-expansion of Eisenstein series of weight `k` and level 1. In particular, we prove
 `EisensteinSeries.q_expansion_bernoulli` which says that for even `k` with `3 ≤ k`
 Eisenstein series can we written as `1 - (2k / bernoulli k) ∑' n, σ_{k-1}(n) q^n` where
@@ -40,29 +28,13 @@
 of integers, which is done in `tsum_eisSummand_eq_riemannZeta_mul_eisensteinSeries`. This then
 gives the q-expansion with a Riemann zeta factor, which we simplify using the formula for
 `ζ(k)` in terms of Bernoulli numbers to get the final result.
->>>>>>> b0a3a60f
-
-The proof relies of the identity
-`∑' n : ℤ, 1 / (z + n) ^ (k + 1) = ((-2πi)^(k+1) / k!) ∑' n : ℕ, n^k q^n` which comes from
-differentiating the expansion of `π cot(πz)` in terms of exponentials. Since our Eisenstein series
-are defined as sums over coprime integer pairs, we also need to relate these to sums over all pairs
-of integers, which is done in `tsum_eisSummand_eq_riemannZeta_mul_eisensteinSeries`. This then
-gives the q-expansion with a Riemann zeta factor, which we simplify using the formula for
-`ζ(k)` in terms of Bernoulli numbers to get the final result.
-
-<<<<<<< HEAD
+
 -/
 
 open Set Metric TopologicalSpace Function Filter Complex ArithmeticFunction
   ModularForm EisensteinSeries
-=======
-open Set Metric TopologicalSpace Function Filter Complex ArithmeticFunction
-  ModularForm EisensteinSeries
 
 open scoped Topology Real Nat Complex Pointwise ArithmeticFunction.sigma
->>>>>>> b0a3a60f
-
-open _root_.UpperHalfPlane hiding I
 
 open _root_.UpperHalfPlane hiding I
 
@@ -239,11 +211,7 @@
 
 lemma tsum_eisSummand_eq_tsum_sigma_mul_cexp_pow {k : ℕ} (hk : 3 ≤ k) (hk2 : Even k) (z : ℍ) :
     ∑' v, eisSummand k v z = 2 * riemannZeta k + 2 * ((-2 * π * I) ^ k / (k - 1)!) *
-<<<<<<< HEAD
-    ∑' (n : ℕ+), sigma (k - 1) n * cexp (2 * π * I * z) ^ (n : ℕ) := by
-=======
     ∑' (n : ℕ+), σ (k - 1) n * cexp (2 * π * I * z) ^ (n : ℕ) := by
->>>>>>> b0a3a60f
   rw [← (finTwoArrowEquiv ℤ).symm.tsum_eq, finTwoArrowEquiv_symm_apply,
     Summable.tsum_prod (summable_prod_eisSummand hk z),
     tsum_int_eq_zero_add_two_mul_tsum_pnat (fun n ↦ ?h₁)
@@ -298,11 +266,7 @@
 /-- The q-Expansion of normalised Eisenstein series of level one with `riemannZeta` term. -/
 lemma EisensteinSeries.q_expansion_riemannZeta {k : ℕ} (hk : 3 ≤ k) (hk2 : Even k) (z : ℍ) :
     E hk z = 1 + (riemannZeta k)⁻¹ * (-2 * π * I) ^ k / (k - 1)! *
-<<<<<<< HEAD
-    ∑' n : ℕ+, sigma (k - 1) n * cexp (2 * π * I * z) ^ (n : ℤ) := by
-=======
     ∑' n : ℕ+, σ (k - 1) n * cexp (2 * π * I * z) ^ (n : ℤ) := by
->>>>>>> b0a3a60f
   have : eisensteinSeries_MF (Int.toNat_le.mp hk) 0 z = eisensteinSeries_SIF (N := 1) 0 k z := rfl
   rw [E, ModularForm.IsGLPos.smul_apply, this, eisensteinSeries_SIF_apply 0 k z, eisensteinSeries]
   have HE1 := tsum_eisSummand_eq_tsum_sigma_mul_cexp_pow hk hk2 z
@@ -325,10 +289,6 @@
 /-- The q-Expansion of normalised Eisenstein series of level one with `bernoulli` term. -/
 lemma EisensteinSeries.q_expansion_bernoulli {k : ℕ} (hk : 3 ≤ k) (hk2 : Even k) (z : ℍ) :
     E hk z = 1 - (2 * k / bernoulli k) *
-<<<<<<< HEAD
-    ∑' n : ℕ+, sigma (k - 1) n * cexp (2 * π * I * z) ^ (n : ℤ) := by
-=======
     ∑' n : ℕ+, σ (k - 1) n * cexp (2 * π * I * z) ^ (n : ℤ) := by
->>>>>>> b0a3a60f
   convert q_expansion_riemannZeta hk hk2 z using 1
   rw [eisensteinSeries_coeff_identity hk2 (by grind), neg_mul, ← sub_eq_add_neg]