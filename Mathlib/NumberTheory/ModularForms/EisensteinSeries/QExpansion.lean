--- conflicted
+++ resolved
@@ -10,24 +10,10 @@
 import Mathlib.NumberTheory.LSeries.Dirichlet
 import Mathlib.NumberTheory.LSeries.HurwitzZetaValues
 import Mathlib.NumberTheory.ModularForms.EisensteinSeries.Basic
-<<<<<<< HEAD
+import Mathlib.NumberTheory.TsumDivsorsAntidiagonal
 import Mathlib.Topology.EMetricSpace.Paracompact
 import Mathlib.Topology.Separation.CompletelyRegular
 import Mathlib.NumberTheory.TsumDivsorsAntidiagonal
-
-/-!
-# Einstein series Q-expansions
-
-We give some identities for q-expansions of Eisenstein series that will be used in describing their
-Q-expansions.
-
--/
-
-open Set Metric TopologicalSpace Function Filter Complex UpperHalfPlane ArithmeticFunction
-=======
-import Mathlib.NumberTheory.TsumDivsorsAntidiagonal
-import Mathlib.Topology.EMetricSpace.Paracompact
-import Mathlib.Topology.Separation.CompletelyRegular
 
 /-!
 # Eisenstein series q-expansions
@@ -40,7 +26,6 @@
 -/
 
 open Set Metric TopologicalSpace Function Filter Complex ArithmeticFunction
->>>>>>> 62c41ad4
   ModularForm EisensteinSeries
 
 open scoped Topology Real Nat Complex Pointwise
@@ -49,57 +34,55 @@
 
 local notation "ℍₒ" => upperHalfPlaneSet
 
-lemma iteratedDerivWithin_cexp_mul_const (k m : ℕ) (p : ℝ) {S : Set ℂ} (hs : IsOpen S) :
-    EqOn (iteratedDerivWithin k (fun s : ℂ ↦ cexp (2 * ↑π * Complex.I * m * s / p)) S)
-    (fun s ↦ (2 * ↑π * Complex.I * m / p) ^ k * cexp (2 * ↑π * Complex.I * m * s / p)) S := by
+private lemma iteratedDerivWithin_cexp_aux (k m : ℕ) (p : ℝ) {S : Set ℂ} (hs : IsOpen S) :
+    EqOn (iteratedDerivWithin k (fun s : ℂ ↦ cexp (2 * π * I * m * s / p)) S)
+    (fun s ↦ (2 * π * I * m / p) ^ k * cexp (2 * π * I * m * s / p)) S := by
   apply EqOn.trans (iteratedDerivWithin_of_isOpen hs)
   intro x hx
-  have : (fun s ↦ cexp (2 * ↑π * Complex.I * ↑m * s / ↑p)) =
-    (fun s ↦ cexp (((2 * ↑π * Complex.I * ↑m) / p) * s)) := by
+  have : (fun s ↦ cexp (2 * π * I * m * s / p)) = fun s ↦ cexp (((2 * π * I * m) / p) * s) := by
     ext z
     ring_nf
   simp only [this, iteratedDeriv_cexp_const_mul]
   ring_nf
 
 private lemma aux_IsBigO_mul (k l : ℕ) (p : ℝ) {f : ℕ → ℂ}
-    (hf : f =O[atTop] (fun n ↦ ((n ^ l) : ℝ))) :
-    (fun n ↦ f n * (2 * ↑π * Complex.I * ↑n / p) ^ k) =O[atTop] (fun n ↦ (↑(n ^ (l + k)) : ℝ)) := by
-  have h0 : (fun n : ℕ ↦ (2 * ↑π * Complex.I * ↑n / p) ^ k) =O[atTop] (fun n ↦ (↑(n ^ k) : ℝ)) := by
-    have h1 : (fun n : ℕ ↦ (2 * ↑π * Complex.I * ↑n / p) ^ k) =
-      (fun n : ℕ ↦ ((2 * ↑π * Complex.I / p) ^ k) * ↑n ^ k) := by
+    (hf : f =O[atTop] fun n ↦ ((n ^ l) : ℝ)) :
+    (fun n ↦ f n * (2 * π * I * n / p) ^ k) =O[atTop] fun n ↦ (↑(n ^ (l + k)) : ℝ) := by
+  have h0 : (fun n : ℕ ↦ (2 * π * I * n / p) ^ k) =O[atTop] fun n ↦ ((n ^ k) : ℝ) := by
+    have h1 : (fun n : ℕ ↦ (2 * π * I * n / p) ^ k) =
+        fun n : ℕ ↦ ((2 * π * I / p) ^ k) * n ^ k := by
       ext z
       ring
-    simpa [h1] using (Complex.isBigO_ofReal_right.mp (Asymptotics.isBigO_const_mul_self
-      ((2 * ↑π * Complex.I / p) ^ k) (fun (n : ℕ) ↦ (↑(n ^ k) : ℝ)) atTop))
-  simp only [Nat.cast_pow] at *
+    simpa [h1] using isBigO_ofReal_right.mp (Asymptotics.isBigO_const_mul_self
+      ((2 * π * I / p) ^ k) (fun (n : ℕ) ↦ (↑(n ^ k) : ℝ)) atTop)
+  simp only [Nat.cast_pow]
   convert hf.mul h0
   ring
 
 open BoundedContinuousFunction in
-theorem summableLocallyUniformlyOn_iteratedDerivWithin_qExpansion (k l : ℕ) {f : ℕ → ℂ} {p : ℝ}
+/-- The infinte sum of `k`-th iterated derivative of the complex exponential multiplied by a
+function that grows polynomially is absolutely and uniformly convergent. -/
+theorem summableLocallyUniformlyOn_iteratedDerivWithin_smul_cexp (k l : ℕ) {f : ℕ → ℂ} {p : ℝ}
     (hp : 0 < p) (hf : f =O[atTop] (fun n ↦ ((n ^ l) : ℝ))) :
     SummableLocallyUniformlyOn (fun n ↦ (f n) •
-    iteratedDerivWithin k (fun z ↦ cexp (2 * ↑π * Complex.I * z / p) ^ n) ℍₒ) ℍₒ := by
+      iteratedDerivWithin k (fun z ↦ cexp (2 * π * I * z / p) ^ n) ℍₒ) ℍₒ := by
   apply SummableLocallyUniformlyOn_of_locally_bounded isOpen_upperHalfPlaneSet
   intro K hK hKc
-  haveI : CompactSpace K := isCompact_univ_iff.mp (isCompact_iff_isCompact_univ.mp hKc)
-  let c : ContinuousMap K ℂ := ⟨fun r : K ↦ Complex.exp (2 * ↑π * Complex.I * r / p), by fun_prop⟩
+  have : CompactSpace K := isCompact_univ_iff.mp (isCompact_iff_isCompact_univ.mp hKc)
+  let c : ContinuousMap K ℂ := ⟨fun r : K ↦ Complex.exp (2 * π * I * r / p), by fun_prop⟩
   let r : ℝ := ‖mkOfCompact c‖
   have hr : ‖r‖ < 1 := by
     simp only [norm_norm, r, norm_lt_iff_of_compact Real.zero_lt_one, mkOfCompact_apply,
       ContinuousMap.coe_mk, c]
     intro x
-    have h1 : cexp (2 * ↑π * Complex.I * (↑x / ↑p)) = cexp (2 * ↑π * Complex.I * ↑x / ↑p) := by
-      congr 1
-      ring
-    simpa using h1 ▸ UpperHalfPlane.norm_exp_two_pi_I_lt_one ⟨((x : ℂ) / p) , by aesop⟩
+    have h1 : cexp (2 * π * I * (x / p)) = cexp (2 * π * I * x / p) := by
+      ring_nf
+    simpa using h1 ▸ norm_exp_two_pi_I_lt_one ⟨((x : ℂ) / p), by aesop⟩
   refine ⟨_, by simpa using (summable_norm_mul_geometric_of_norm_lt_one' hr
-    (Asymptotics.isBigO_norm_left.mpr (aux_IsBigO_mul k l p hf))), ?_⟩
-  intro n z hz
-  have h0 := pow_le_pow_left₀ (by apply norm_nonneg _) (norm_coe_le_norm (mkOfCompact c) ⟨z, hz⟩) n
-  simp only [norm_mkOfCompact, mkOfCompact_apply, ContinuousMap.coe_mk, ←
-    exp_nsmul', Pi.smul_apply,
-    iteratedDerivWithin_cexp_mul_const k n p isOpen_upperHalfPlaneSet (hK hz), smul_eq_mul,
+    (Asymptotics.isBigO_norm_left.mpr (aux_IsBigO_mul k l p hf))), fun n z hz ↦ ?_⟩
+  have h0 := pow_le_pow_left₀ (norm_nonneg _) (norm_coe_le_norm (mkOfCompact c) ⟨z, hz⟩) n
+  simp only [norm_mkOfCompact, mkOfCompact_apply, ContinuousMap.coe_mk, ← exp_nsmul', Pi.smul_apply,
+    iteratedDerivWithin_cexp_aux k n p isOpen_upperHalfPlaneSet (hK hz), smul_eq_mul,
     norm_mul, norm_pow, Complex.norm_div, norm_ofNat, norm_real, Real.norm_eq_abs, norm_I, mul_one,
     norm_natCast, abs_norm, ge_iff_le, r, c] at *
   rw [← mul_assoc]
@@ -107,160 +90,110 @@
   convert h0
   rw [← norm_pow, ← exp_nsmul']
 
-/-- This is a version of `summableLocallyUniformlyOn_iteratedDerivWithin_qExpansion` for level one
+/-- This is a version of `summableLocallyUniformlyOn_iteratedDerivWithin_smul_cexp` for level one
 and q-expansion coefficients all `1`. -/
-theorem summableLocallyUniformlyOn_iteratedDerivWithin_qExpansion' (k : ℕ) :
-    SummableLocallyUniformlyOn (fun n ↦ iteratedDerivWithin k
-    (fun z ↦ cexp (2 * ↑π * Complex.I * z) ^ n) ℍₒ) ℍₒ := by
-  have h0 : (fun n : ℕ ↦ (1 : ℂ)) =O[atTop] (fun n ↦ ((n ^ 1) : ℝ)) := by
+theorem summableLocallyUniformlyOn_iteratedDerivWithin_cexp (k : ℕ) :
+    SummableLocallyUniformlyOn
+      (fun n ↦ iteratedDerivWithin k (fun z ↦ cexp (2 * π * I * z) ^ n) ℍₒ) ℍₒ := by
+  have h0 : (fun n : ℕ ↦ (1 : ℂ)) =O[atTop] fun n ↦ ((n ^ 1) : ℝ) := by
     simp only [Asymptotics.isBigO_iff, norm_one, norm_pow, Real.norm_natCast,
       eventually_atTop, ge_iff_le]
-    refine ⟨1, 1, fun b hb => by norm_cast; simp [hb]⟩
-  simpa using summableLocallyUniformlyOn_iteratedDerivWithin_qExpansion k 1 (p := 1)
+    exact ⟨1, 1, fun b hb ↦ by norm_cast; simp [hb]⟩
+  simpa using summableLocallyUniformlyOn_iteratedDerivWithin_smul_cexp k 1 (p := 1)
     (by norm_num) h0
 
-theorem differnetiableAt_iteratedDerivWithin_cexp (n a : ℕ) {s : Set ℂ} (hs : IsOpen s) {r : ℂ}
-    (hr : r ∈ s) :
-    DifferentiableAt ℂ (iteratedDerivWithin a (fun z ↦ cexp (2 * ↑π * Complex.I * z) ^ n) s) r := by
+lemma differentiableAt_iteratedDerivWithin_cexp (n a : ℕ) {s : Set ℂ} (hs : IsOpen s)
+    {r : ℂ} (hr : r ∈ s) : DifferentiableAt ℂ
+      (iteratedDerivWithin a (fun z ↦ cexp (2 * π * I * z) ^ n) s) r := by
   apply DifferentiableOn.differentiableAt _ (hs.mem_nhds hr)
-  suffices DifferentiableOn ℂ (iteratedDeriv a (fun z ↦ cexp (2 * ↑π * Complex.I * z) ^ n)) s by
+  suffices DifferentiableOn ℂ (iteratedDeriv a (fun z ↦ cexp (2 * π * I * z) ^ n)) s by
     apply this.congr (iteratedDerivWithin_of_isOpen hs)
   fun_prop
 
-lemma iteratedDerivWithin_tsum_exp_eq (k : ℕ) (z : ℍ) : iteratedDerivWithin k (fun z ↦
-    ∑' n : ℕ, cexp (2 * π * Complex.I * z) ^ n) ℍₒ z =
-    ∑' n : ℕ, iteratedDerivWithin k (fun s : ℂ ↦ cexp (2 * ↑π * Complex.I * s) ^ n) ℍₒ z := by
+lemma iteratedDerivWithin_tsum_cexp_eq (k : ℕ) (z : ℍ) :
+    iteratedDerivWithin k (fun z ↦ ∑' n : ℕ, cexp (2 * π * I * z) ^ n) ℍₒ z =
+    ∑' n : ℕ, iteratedDerivWithin k (fun s : ℂ ↦ cexp (2 * π * I * s) ^ n) ℍₒ z := by
   rw [iteratedDerivWithin_tsum k isOpen_upperHalfPlaneSet (by simpa using z.2)]
-  · exact fun x hx => summable_geometric_iff_norm_lt_one.mpr
+  · exact fun x hx ↦ summable_geometric_iff_norm_lt_one.mpr
       (UpperHalfPlane.norm_exp_two_pi_I_lt_one ⟨x, hx⟩)
-  · exact fun n _ _ => summableLocallyUniformlyOn_iteratedDerivWithin_qExpansion' n
-  · exact fun n l z hl hz => differnetiableAt_iteratedDerivWithin_cexp n l
+  · exact fun n _ _ ↦ summableLocallyUniformlyOn_iteratedDerivWithin_cexp n
+  · exact fun n l z hl hz ↦ differentiableAt_iteratedDerivWithin_cexp n l
       isOpen_upperHalfPlaneSet hz
 
-theorem contDiffOn_tsum_cexp (k : ℕ∞) :
-    ContDiffOn ℂ k (fun z : ℂ ↦ ∑' n : ℕ, cexp (2 * ↑π * Complex.I * z) ^ n) ℍₒ :=
+lemma contDiffOn_tsum_cexp (k : ℕ∞) :
+    ContDiffOn ℂ k (fun z : ℂ ↦ ∑' n : ℕ, cexp (2 * π * I * z) ^ n) ℍₒ :=
   contDiffOn_of_differentiableOn_deriv fun m _ z hz ↦
-  ((SummableLocallyUniformlyOn.differentiableOn isOpen_upperHalfPlaneSet
-  (summableLocallyUniformlyOn_iteratedDerivWithin_qExpansion' m)
-  (fun n _ hz => differnetiableAt_iteratedDerivWithin_cexp n m
-    isOpen_upperHalfPlaneSet hz)) z hz).congr (fun z hz ↦
-    iteratedDerivWithin_tsum_exp_eq m ⟨z, hz⟩) (iteratedDerivWithin_tsum_exp_eq m ⟨z, hz⟩)
-
-private lemma iteratedDerivWithin_tsum_exp_eq' {k : ℕ} (hk : 1 ≤ k) (z : ℍ) :
-    iteratedDerivWithin k (fun z ↦ (((π : ℂ) * Complex.I) -
-    (2 * π * Complex.I) * ∑' n : ℕ, cexp (2 * π * Complex.I * z) ^ n)) ℍₒ z =
-    -(2 * π * Complex.I) ^ (k + 1) * ∑' n : ℕ, n ^ k * cexp (2 * ↑π * Complex.I * z) ^ n := by
-  suffices
-    iteratedDerivWithin k (fun z ↦ ((↑π * Complex.I) -
-    (2 * π * Complex.I) * ∑' n : ℕ, cexp (2 * π * Complex.I * z) ^ n)) ℍₒ z =
-    -(2 * π * Complex.I) * ∑' n : ℕ, iteratedDerivWithin k
-    (fun s : ℂ ↦ cexp (2 * ↑π * Complex.I * s) ^ n) ℍₒ z by
-    have h : -(2 * ↑π * Complex.I * (2 * ↑π * Complex.I) ^ k) *
-      ∑' (n : ℕ), ↑n ^ k * cexp (2 * ↑π * Complex.I * ↑z) ^ n = -(2 * π * Complex.I) *
-      ∑' n : ℕ, (2 * ↑π * Complex.I * n) ^ k * cexp (2 * ↑π * Complex.I * z) ^ n := by
-      simp_rw [← tsum_mul_left]
-      congr
-      ext y
-      ring
-    simp only [h, neg_mul, show k + 1 = 1 + k by ring, pow_add, pow_one, this, neg_inj,
-      mul_eq_mul_left_iff, mul_eq_zero, OfNat.ofNat_ne_zero, ofReal_eq_zero, I_ne_zero,
-      or_false, Real.pi_ne_zero]
+  (((summableLocallyUniformlyOn_iteratedDerivWithin_cexp m).differentiableOn
+  isOpen_upperHalfPlaneSet (fun n _ hz ↦ differentiableAt_iteratedDerivWithin_cexp n m
+  isOpen_upperHalfPlaneSet hz)) z hz).congr (fun z hz ↦ iteratedDerivWithin_tsum_cexp_eq m ⟨z, hz⟩)
+  (iteratedDerivWithin_tsum_cexp_eq m ⟨z, hz⟩)
+
+private lemma iteratedDerivWithin_tsum_exp_aux_eq {k : ℕ} (hk : 1 ≤ k) (z : ℍ) :
+    iteratedDerivWithin k (fun z ↦ ((π * I) -
+    (2 * π * I) * ∑' n : ℕ, cexp (2 * π * I * z) ^ n)) ℍₒ z =
+    -(2 * π * I) ^ (k + 1) * ∑' n : ℕ, n ^ k * cexp (2 * π * I * z) ^ n := by
+  have : iteratedDerivWithin k (fun z ↦ ((π * I) -
+    (2 * π * I) * ∑' n : ℕ, cexp (2 * π * I * z) ^ n)) ℍₒ z =
+    -(2 * π * I) * ∑' n : ℕ, iteratedDerivWithin k (fun s : ℂ ↦ cexp (2 * π * I * s) ^ n) ℍₒ z := by
+    rw [iteratedDerivWithin_const_sub hk, iteratedDerivWithin_fun_neg,
+      iteratedDerivWithin_const_mul (by simpa using z.2) (isOpen_upperHalfPlaneSet.uniqueDiffOn)]
+    · simp only [iteratedDerivWithin_tsum_cexp_eq, neg_mul]
+    · exact (contDiffOn_tsum_cexp k).contDiffWithinAt (by simpa using z.2)
+  have h : -(2 * π * I * (2 * π * I) ^ k) * ∑' (n : ℕ), n ^ k * cexp (2 * π * I * z) ^ n =
+        -(2 * π * I) * ∑' n : ℕ, (2 * π * I * n) ^ k * cexp (2 * π * I * z) ^ n := by
+    simp_rw [← tsum_mul_left]
     congr
-    ext n
-    have := exp_nsmul' (p := 1) (a := 2 * π * Complex.I) (n := n)
-    simp only [div_one] at this
-    simpa [this, ofReal_one, div_one, one_mul, UpperHalfPlane.coe] using
-      iteratedDerivWithin_cexp_mul_const k n 1 isOpen_upperHalfPlaneSet z.2
-  rw [iteratedDerivWithin_const_sub hk, iteratedDerivWithin_fun_neg, iteratedDerivWithin_const_mul]
-  · simp only [iteratedDerivWithin_tsum_exp_eq, neg_mul]
-  · simpa using z.2
-  · exact isOpen_upperHalfPlaneSet.uniqueDiffOn
-  · exact (contDiffOn_tsum_cexp k).contDiffWithinAt (by simpa using z.2)
-
+    ext y
+    ring
+  simp only [this, neg_mul, pow_succ', h, neg_inj, mul_eq_mul_left_iff, mul_eq_zero,
+    OfNat.ofNat_ne_zero, ofReal_eq_zero, Real.pi_ne_zero, or_self, I_ne_zero, or_false]
+  congr
+  ext n
+  have := exp_nsmul' (p := 1) (a := 2 * π * I) (n := n)
+  simp_rw [div_one] at this
+  simpa [this, UpperHalfPlane.coe] using
+    iteratedDerivWithin_cexp_aux k n 1 isOpen_upperHalfPlaneSet z.2
+
+/-- This is one key identity relating infinite series to q-expansions which shows that
+`∑' n, 1 / (z + n) ^ (k + 1) = ((-2 π I) ^ (k + 1) / k !) * ∑' n, n ^ k q ^n` where
+`q = cexp (2 π I z)`. -/
 theorem EisensteinSeries.qExpansion_identity {k : ℕ} (hk : 1 ≤ k) (z : ℍ) :
-    ∑' n : ℤ, 1 / ((z : ℂ) + n) ^ (k + 1) = ((-2 * π * Complex.I) ^ (k + 1) / (k !)) *
-    ∑' n : ℕ, n ^ k * cexp (2 * ↑π * Complex.I * z) ^ n := by
-  suffices (-1) ^ k * (k : ℕ)! * ∑' n : ℤ, 1 / ((z : ℂ) + n) ^ (k + 1) =
-    -(2 * π * Complex.I) ^ (k + 1) * ∑' n : ℕ, n ^ k * cexp (2 * ↑π * Complex.I * z) ^ n by
-    simp_rw [(eq_inv_mul_iff_mul_eq₀ (by simp [Nat.factorial_ne_zero])).mpr this, ← tsum_mul_left]
-    congr
-    ext n
-    have h3 : (k ! : ℂ) ≠ 0 := by
-        norm_cast
-        apply Nat.factorial_ne_zero
-    rw [show (-2 * ↑π * Complex.I) ^ (k + 1) = (-1)^ (k + 1) * (2 * π * Complex.I) ^ (k + 1) by
-        rw [← neg_pow]; ring]
-    field_simp [h3]
-    ring_nf
-    simp [Nat.mul_two]
-  rw [← iteratedDerivWithin_tsum_exp_eq' hk z,
-    ← iteratedDerivWithin_cot_pi_mul_eq_mul_tsum_div_pow hk (by simpa using z.2) ]
-  apply iteratedDerivWithin_congr
-  · intro x hx
-    simpa using pi_mul_cot_pi_q_exp ⟨x, hx⟩
-  · simpa using z.2
-
-theorem summable_pow_mul_cexp (k : ℕ) (e : ℕ+) (z : ℍ) :
-    Summable fun c : ℕ ↦ (c : ℂ) ^ k * cexp (2 * ↑π * Complex.I * e * ↑z) ^ c := by
+    ∑' n : ℤ, 1 / ((z : ℂ) + n) ^ (k + 1) = ((-2 * π * I) ^ (k + 1) / k !) *
+    ∑' n : ℕ, n ^ k * cexp (2 * π * I * z) ^ n := by
+  have : (-1) ^ k * k ! * ∑' n : ℤ, 1 / ((z : ℂ) + n) ^ (k + 1) =
+    -(2 * π * I) ^ (k + 1) * ∑' n : ℕ, n ^ k * cexp (2 * π * I * z) ^ n := by
+    rw [← iteratedDerivWithin_tsum_exp_aux_eq hk z,
+      ← iteratedDerivWithin_cot_pi_mul_eq_mul_tsum_div_pow hk (by simpa using z.2)]
+    exact iteratedDerivWithin_congr (fun x hx ↦ by (simpa using pi_mul_cot_pi_q_exp ⟨x, hx⟩))
+      (by simpa using z.2)
+  simp_rw [(eq_inv_mul_iff_mul_eq₀ (by simp [Nat.factorial_ne_zero])).mpr this, ← tsum_mul_left]
+  congr
+  ext n
+  rw [show (-2 * π * I) ^ (k + 1) = (-1) ^ (k + 1) * (2 * π * I) ^ (k + 1) by rw [← neg_pow]; ring]
+  field_simp
+  ring_nf
+  simp [Nat.mul_two]
+
+lemma summable_pow_mul_cexp (k : ℕ) (e : ℕ+) (z : ℍ) :
+    Summable fun c : ℕ ↦ (c : ℂ) ^ k * cexp (2 * π * I * e * z) ^ c := by
   have he : 0 < (e * (z : ℂ)).im := by
     simpa using z.2
-  apply ((summableLocallyUniformlyOn_iteratedDerivWithin_qExpansion 0 k (p := 1)
+  apply ((summableLocallyUniformlyOn_iteratedDerivWithin_smul_cexp 0 k (p := 1)
     (f := fun n ↦ (n ^ k : ℂ)) (by norm_num)
     (by simp [← Complex.isBigO_ofReal_right, Asymptotics.isBigO_refl])).summable he).congr
-  intro b
-  simp only [ofReal_one, div_one, ← Complex.exp_nsmul, nsmul_eq_mul, iteratedDerivWithin_zero,
-    Pi.smul_apply, smul_eq_mul, mul_eq_mul_left_iff, pow_eq_zero_iff', Nat.cast_eq_zero, ne_eq]
-  left
-  ring_nf
-
+  grind [ofReal_one, iteratedDerivWithin_zero, Pi.smul_apply, smul_eq_mul]
+
+/-- This is a version of `EisensteinSeries.qExpansion_identity` for positive naturals,
+which shows that  `∑' n, 1 / (z + n) ^ (k + 1) = ((-2 π I) ^ (k + 1) / k !) * ∑' n : ℕ+, n ^ k q ^n`
+where `q = cexp (2 π I z)`. -/
 theorem EisensteinSeries.qExpansion_identity_pnat {k : ℕ} (hk : 1 ≤ k) (z : ℍ) :
-    ∑' n : ℤ, 1 / ((z : ℂ) + n) ^ (k + 1) = ((-2 * π * Complex.I) ^ (k + 1) / (k !)) *
-    ∑' n : ℕ+, n ^ k * cexp (2 * ↑π * Complex.I * z) ^ (n : ℕ) := by
-  have hk0 : k ≠ 0 := by omega
+    ∑' n : ℤ, 1 / ((z : ℂ) + n) ^ (k + 1) = ((-2 * π * I) ^ (k + 1) / k !) *
+    ∑' n : ℕ+, n ^ k * cexp (2 * π * I * z) ^ (n : ℕ) := by
   rw [EisensteinSeries.qExpansion_identity hk z, ← tsum_zero_pnat_eq_tsum_nat]
-  · simp only [neg_mul, CharP.cast_eq_zero, ne_eq, hk0, not_false_eq_true, zero_pow, pow_zero,
-    mul_one, zero_add]
+  · simp [show k ≠ 0 by grind]
   · apply (summable_pow_mul_cexp k 1 z).congr
     simp
 
-<<<<<<< HEAD
-@[simp]
-lemma cexp_pow_aux (a b : ℕ) (z : ℍ) :
-    cexp (2 * ↑π * Complex.I * a * z) ^ b = Complex.exp (2 * ↑π * Complex.I * z) ^ (a * b) := by
-  simp [← Complex.exp_nsmul]
-  ring_nf
-
-theorem tsum_prod_pow_cexp_eq_tsum_sigma (k : ℕ) (z : ℍ) :
-    ∑' d : ℕ+, ∑' (c : ℕ+), (c ^ k : ℂ) * cexp (2 * ↑π * Complex.I * d * z) ^ (c : ℕ) =
-    ∑' e : ℕ+, sigma k e * cexp (2 * ↑π * Complex.I * z) ^ (e : ℕ) := by
-  simpa using tsum_prod_pow_eq_tsum_sigma k (by apply UpperHalfPlane.norm_exp_two_pi_I_lt_one z)
-
-theorem summable_prod_eisSummand {k : ℕ} (hk : 3 ≤ k) (z : ℍ) :
-    Summable fun x : ℤ × ℤ ↦ eisSummand k ![x.1, x.2] z := by
-  simp only [← (piFinTwoEquiv fun _ ↦ ℤ).summable_iff, piFinTwoEquiv_apply, Fin.isValue, ←
-    summable_norm_iff, comp_apply, norm_norm]
-  apply (EisensteinSeries.summable_norm_eisSummand (by linarith) z).congr
-  simp [EisensteinSeries.eisSummand]
-
-lemma tsum_eisSummand_eq_sigma_cexp {k : ℕ} (hk : 3 ≤ k) (hk2 : Even k) (z : ℍ) :
-    ∑' x, eisSummand k x z = 2 * riemannZeta k + 2 * ((-2 * π * Complex.I) ^ k / (k - 1)!) *
-    ∑' (n : ℕ+), (σ (k - 1) n) * cexp (2 * π * Complex.I * z) ^ (n : ℕ) := by
-  rw [← (piFinTwoEquiv fun _ ↦ ℤ).symm.tsum_eq, Summable.tsum_prod
-    (by apply summable_prod_eisSummand hk), tsum_int_eq_zero_add_two_mul_tsum_pnat]
-  · have (b : ℕ+) := EisensteinSeries.qExpansion_identity_pnat (k := k - 1) (by omega)
-      ⟨b * z , by simpa using z.2⟩
-    simp [coe_mk_subtype, show k - 1 + 1 = k by omega, one_div, neg_mul, mul_assoc, eisSummand,
-      Fin.isValue, piFinTwoEquiv_symm_apply, Fin.cons_zero, Int.cast_zero, zero_mul, Fin.cons_one,
-      zero_add, zpow_neg, zpow_natCast, Int.cast_natCast,
-      two_mul_riemannZeta_eq_tsum_int_inv_pow_of_even (by omega) hk2, add_right_inj,
-      mul_eq_mul_left_iff, OfNat.ofNat_ne_zero, or_false] at *
-    conv =>
-      rw [← tsum_mul_left]
-      enter [1,1]
-      ext c
-      rw [this c]
-    simp_rw [tsum_mul_left, ← mul_assoc, tsum_prod_pow_cexp_eq_tsum_sigma (k - 1) z]
-=======
 lemma summable_prod_eisSummand {k : ℕ} (hk : 3 ≤ k) (z : ℍ) :
     Summable fun x : ℤ × ℤ ↦ eisSummand k ![x.1, x.2] z := by
   rw [← summable_norm_iff, ← (piFinTwoEquiv fun _ ↦ ℤ).summable_iff, piFinTwoEquiv_apply]
@@ -285,42 +218,10 @@
     simp_rw [tsum_mul_left, ← mul_assoc, ← tsum_prod_pow_eq_tsum_sigma (k - 1)
       (norm_exp_two_pi_I_lt_one z), ← tsum_mul_left, ← exp_nsmul]
     exact tsum_congr₂ (fun c d ↦ by ring_nf)
->>>>>>> 62c41ad4
   · intro n
     nth_rw 1 [(tsum_comp_neg _).symm]
     congr
     ext y
-<<<<<<< HEAD
-    simp [eisSummand, Fin.isValue, piFinTwoEquiv_symm_apply, Fin.cons_zero, Fin.cons_one,
-      zpow_neg, zpow_natCast, ← Even.neg_pow hk2 (n * (z : ℂ) + y), neg_add_rev, Int.cast_neg,
-      neg_mul, inv_inj]
-    ring
-  · simpa using Summable.prod (f := fun x : ℤ × ℤ ↦ eisSummand k ![x.1, x.2] z)
-      (by apply summable_prod_eisSummand hk)
-
-lemma gammaSetN_eisSummand (k : ℤ) (z : ℍ) {n : ℕ} (v : gammaSet 1 n 0) : eisSummand k v z =
-  ((n : ℂ) ^ k)⁻¹ * eisSummand k (divIntMap n v) z := by
-  have := gammaSet_eq_gcd_mul_divIntMap v.2
-  simp_rw [eisSummand]
-  nth_rw 1 2 [this]
-  simp only [Fin.isValue, Pi.smul_apply, nsmul_eq_mul, Int.cast_mul, Int.cast_natCast, zpow_neg, ←
-    mul_inv, ← mul_zpow, inv_inj]
-  ring_nf
-
-lemma tsum_prod_eisSummand_eq_riemannZeta_eisensteinSeries {k : ℕ} (hk : 3 ≤ k) (z : ℍ) :
-    ∑' (x : Fin 2 → ℤ), eisSummand k x z =
-    (riemannZeta (k)) * (eisensteinSeries (N := 1) 0 k z) := by
-  rw [← gammaSetDivGcdSigmaEquiv.symm.tsum_eq]
-  have hk1 : 1 < k := by omega
-  conv =>
-    enter [1,1]
-    ext c
-    rw [gammaSetDivGcdSigmaEquiv_symm_eq]
-  rw [eisensteinSeries, Summable.tsum_sigma, zeta_nat_eq_tsum_of_gt_one hk1,
-    tsum_mul_tsum_of_summable_norm (by simp [hk1])
-    (by apply (summable_norm_eisSummand (by omega) z).subtype)]
-  · simp only [one_div]
-=======
     simp only [eisSummand, Fin.isValue, piFinTwoEquiv_symm_apply, Fin.cons_zero, Int.cast_neg,
       neg_mul, Fin.cons_one, zpow_neg, zpow_natCast, ← Even.neg_pow hk2 (n * (z : ℂ) + y),
       neg_add_rev, inv_inj]
@@ -347,24 +248,10 @@
     tsum_mul_tsum_of_summable_norm (by simp [hk1])
     (by apply (summable_norm_eisSummand hk2 z).subtype)]
   · simp_rw [one_div]
->>>>>>> 62c41ad4
     rw [Summable.tsum_prod']
     · apply tsum_congr
       intro b
       by_cases hb : b = 0
-<<<<<<< HEAD
-      · simp [hb, CharP.cast_eq_zero, gammaSetN_eisSummand k z, show ((0 : ℂ) ^ k)⁻¹ = 0 by aesop]
-      · haveI : NeZero b := ⟨by simp [hb]⟩
-        simpa [gammaSetN_eisSummand k z, zpow_natCast, tsum_mul_left, hb]
-         using (gammaSetDivGcdEquiv b).tsum_eq (fun v ↦ eisSummand k v z)
-    · apply summable_mul_of_summable_norm (f:= fun (n : ℕ) ↦ ((n : ℂ) ^ k)⁻¹)
-        (g := fun (v : gammaSet 1 1 0) ↦ eisSummand k v z) (by simp [hk1])
-      apply (EisensteinSeries.summable_norm_eisSummand (by omega) z).subtype
-    · exact fun b => by simpa using (Summable.of_norm (by apply
-      (summable_norm_eisSummand (by omega) z).subtype)).mul_left (a := ((b : ℂ) ^ k)⁻¹)
-  · apply ((gammaSetDivGcdSigmaEquiv.symm.summable_iff (f := fun v ↦ eisSummand k v z)).mpr
-      (EisensteinSeries.summable_norm_eisSummand (by omega) z).of_norm).congr
-=======
       · simp [hb, CharP.cast_eq_zero, eisSummand_of_gammaSet_eq_divIntMap k z,
           show ((0 : ℂ) ^ k)⁻¹ = 0 by aesop]
       · have : NeZero b := ⟨by simp [hb]⟩
@@ -377,49 +264,10 @@
         hk2 z).subtype)).mul_left (a := ((b : ℂ) ^ k)⁻¹)
   · apply ((gammaSetDivGcdSigmaEquiv.symm.summable_iff (f := fun v ↦ eisSummand k v z)).mpr
       (summable_norm_eisSummand hk2 z).of_norm).congr
->>>>>>> 62c41ad4
     simp
 
 /-- The q-Expansion of normalised Eisenstein series of level one with `riemannZeta` term. -/
 lemma EisensteinSeries.q_expansion_riemannZeta {k : ℕ} (hk : 3 ≤ k) (hk2 : Even k) (z : ℍ) :
-<<<<<<< HEAD
-    (E hk) z = 1 + (1 / (riemannZeta (k))) * ((-2 * π * Complex.I) ^ k / (k - 1)!) *
-    ∑' n : ℕ+, sigma (k - 1) n * cexp (2 * π * Complex.I * z) ^ (n : ℤ) := by
-  have : (eisensteinSeries_MF (k := k) (by omega) 0) z =
-    (eisensteinSeries_SIF (N := 1) 0 k) z := rfl
-  rw [E, ModularForm.IsGLPos.smul_apply, this, eisensteinSeries_SIF_apply 0 k z,
-    eisensteinSeries]
-  have HE1 := tsum_eisSummand_eq_sigma_cexp (by omega) hk2 z
-  have HE2 := tsum_prod_eisSummand_eq_riemannZeta_eisensteinSeries (by omega) z
-  have z2 : (riemannZeta (k)) ≠ 0 := by
-    refine riemannZeta_ne_zero_of_one_lt_re ?_
-    simp only [natCast_re, Nat.one_lt_cast]
-    omega
-  simp only [eisSummand, Fin.isValue,
-    UpperHalfPlane.coe, zpow_neg, zpow_natCast, neg_mul, eisensteinSeries, ←
-    inv_mul_eq_iff_eq_mul₀ z2, ne_eq, one_div, smul_eq_mul] at *
-  simp_rw [← HE2, HE1, mul_add]
-  field_simp
-
---move this
-theorem even_div_two_ne_zero {k : ℕ} (hk2 : Even k) (hkn0 : k ≠ 0) : k / 2 ≠ 0 := by
-  simp only [ne_eq, Nat.div_eq_zero_iff, OfNat.ofNat_ne_zero, false_or, not_lt]
-  suffices (2 : ℤ) ≤ k by
-    norm_cast at *
-  refine (Int.two_le_iff_pos_of_even (m := k) (by simpa using hk2 )).mpr (by omega)
-
-lemma eisensteinSeries_coeff_identity {k : ℕ} (hk2 : Even k) (hkn0 : k ≠ 0) :
-  (1 / (riemannZeta (k))) * ((-2 * π * Complex.I) ^ k / (k - 1)!) = -((2 * k) / bernoulli k) := by
-  have hk0 := even_div_two_ne_zero hk2 hkn0
-  have hk1 : 2 * (k / 2) = k := Nat.two_mul_div_two_of_even hk2
-  have hk11 : 2 * (((k / 2) : ℕ) : ℂ) = k := by norm_cast
-  have hpi : (π : ℂ) ≠ 0 := by
-    simp [Real.pi_ne_zero]
-  have hkf : ((k - 1)! : ℂ) ≠ 0 := by
-    norm_cast
-    apply Nat.factorial_ne_zero
-  have h3 : (-2 * ↑π * Complex.I) ^ k = (-1) ^ k * 2 ^ k * π ^ k * (-1) ^ (k / 2) := by
-=======
     E hk z = 1 + (1 / riemannZeta k) * ((-2 * π * I) ^ k / (k - 1)!) *
     ∑' n : ℕ+, σ (k - 1) n * cexp (2 * π * I * z) ^ (n : ℤ) := by
   have : eisensteinSeries_MF (k := k) (by omega) 0 z = eisensteinSeries_SIF (N := 1) 0 k z := rfl
@@ -443,7 +291,6 @@
     norm_cast
     apply Nat.factorial_ne_zero
   have h3 : (-2 * π * I) ^ k = (-1) ^ k * 2 ^ k * π ^ k * (-1) ^ (k / 2) := by
->>>>>>> 62c41ad4
     simp_rw [mul_pow]
     nth_rw 3 [← hk1]
     rw [neg_pow, pow_mul, I_sq]
@@ -451,23 +298,6 @@
   rw [hk1, hk11] at this
   rw [h3, this, (Nat.mul_factorial_pred hkn0).symm]
   field_simp
-<<<<<<< HEAD
-  have : (((k * (k - 1)!) : ℕ) : ℂ) * 1 * 2 ^ k * (-1) ^ (k / 2) / ↑(bernoulli k) =
-    ((k * (k - 1)!) : ℂ) * 2 ^ k * (-1) ^ (k / 2) * (1 / ↑(bernoulli k)) := by
-    norm_cast
-    ring_nf
-  rw [Even.neg_one_pow hk2, this, show k = 1 + (k - 1) by omega]
-  simp_rw  [pow_add, pow_one, add_tsub_cancel_left]
-  field_simp
-
-/-- The q-Expansion of normalised Eisenstein series of level one with `bernoulli` term. -/
-lemma EisensteinSeries.q_expansion_bernoulli {k : ℕ} (hk : 3 ≤ k) (hk2 : Even k) (z : ℍ) :
-    (E hk) z = 1 + -((2 * k) / bernoulli k) *
-    ∑' n : ℕ+, σ (k - 1) n * cexp (2 * ↑π * Complex.I * z) ^ (n : ℤ) := by
-  have h2 := EisensteinSeries.q_expansion_riemannZeta hk hk2 z
-  rw [eisensteinSeries_coeff_identity hk2 (by omega)] at h2
-  apply h2
-=======
   have : ((k * (k - 1)! : ℕ) : ℂ) * 1 * 2 ^ k * (-1) ^ (k / 2) / (bernoulli k) =
     (k * (k - 1)! : ℂ) * 2 ^ k * (-1) ^ (k / 2) * (1 / bernoulli k) := by
     grind
@@ -480,5 +310,4 @@
     ∑' n : ℕ+, σ (k - 1) n * cexp (2 * π * I * z) ^ (n : ℤ) := by
   have h := q_expansion_riemannZeta hk hk2 z
   rw [eisensteinSeries_coeff_identity hk2 (by omega)] at h
-  exact h
->>>>>>> 62c41ad4
+  exact h