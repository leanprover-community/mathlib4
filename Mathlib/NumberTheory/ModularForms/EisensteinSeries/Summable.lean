--- conflicted
+++ resolved
@@ -39,22 +39,14 @@
     Matrix.cons_val_one, Matrix.cons_val_fin_one, Nat.cast_max, le_sup_iff]
   left
   rw [Int.abs_eq_natAbs]
-<<<<<<< HEAD
-  rfl
-=======
   exact Preorder.le_refl _
->>>>>>> 07cd79f9
 
 theorem abs_le_right_of_norm (m n : ℤ) : |m| ≤ ‖![n, m]‖ := by
   simp only [EisensteinSeries.norm_eq_max_natAbs, Fin.isValue, Matrix.cons_val_zero,
     Matrix.cons_val_one, Matrix.cons_val_fin_one, Nat.cast_max, le_sup_iff]
   right
   rw [Int.abs_eq_natAbs]
-<<<<<<< HEAD
-  rfl
-=======
   exact Preorder.le_refl _
->>>>>>> 07cd79f9
 
 section bounding_functions
 
@@ -155,22 +147,14 @@
     (neg_nonpos.mpr hk)
 
 lemma linear_isTheta_right (c : ℤ) (z : ℂ) :
-<<<<<<< HEAD
-    (fun (d : ℤ) => ((c : ℂ) * z + d)) =Θ[cofinite] fun n => (n : ℝ) := by
-=======
     (fun (d : ℤ) ↦ (c * z + d)) =Θ[cofinite] fun n ↦ (n : ℝ) := by
->>>>>>> 07cd79f9
   refine Asymptotics.IsLittleO.add_isTheta ?_ (Int.cast_complex_isTheta_cast_real )
   rw [isLittleO_const_left]
   exact Or.inr
     (tendsto_norm_comp_cofinite_atTop_of_isClosedEmbedding Int.isClosedEmbedding_coe_real)
 
 lemma linear_isTheta_left (d : ℤ) {z : ℂ} (hz : z ≠ 0) :
-<<<<<<< HEAD
-    (fun (c : ℤ) => ((c : ℂ) * z + d)) =Θ[cofinite] fun n => (n : ℝ) := by
-=======
     (fun (c : ℤ) ↦ (c * z + d)) =Θ[cofinite] fun n ↦ (n : ℝ) := by
->>>>>>> 07cd79f9
   apply IsTheta.add_isLittleO
   · simp_rw [mul_comm]
     apply Asymptotics.IsTheta.const_mul_left hz Int.cast_complex_isTheta_cast_real
@@ -178,19 +162,11 @@
       tendsto_norm_comp_cofinite_atTop_of_isClosedEmbedding Int.isClosedEmbedding_coe_real, or_true]
 
 lemma linear_inv_isBigO_right (c : ℤ) (z : ℂ) :
-<<<<<<< HEAD
-    (fun (d : ℤ) => ((c : ℂ) * z + d)⁻¹) =O[cofinite] fun n => (n : ℝ)⁻¹ :=
-  (linear_isTheta_right c z).inv.isBigO
-
-lemma linear_inv_isBigO_left (d : ℤ) {z : ℂ} (hz : z ≠ 0) :
-    (fun (c : ℤ) => ((c : ℂ) * z + d)⁻¹) =O[cofinite] fun n => (n : ℝ)⁻¹ :=
-=======
     (fun (d : ℤ) ↦ (c * z + d)⁻¹) =O[cofinite] fun n ↦ (n : ℝ)⁻¹ :=
   (linear_isTheta_right c z).inv.isBigO
 
 lemma linear_inv_isBigO_left (d : ℤ) {z : ℂ} (hz : z ≠ 0) :
     (fun (c : ℤ) ↦ (c * z + d)⁻¹) =O[cofinite] fun n ↦ (n : ℝ)⁻¹ :=
->>>>>>> 07cd79f9
   (linear_isTheta_left d hz).inv.isBigO
 
 end bounding_functions
@@ -214,37 +190,6 @@
       Real.rpow_add (Nat.cast_pos.mpr hn), Real.rpow_one, Nat.cast_mul, Nat.cast_ofNat, mul_assoc]
   · exact fun n ↦ Real.rpow_nonneg (norm_nonneg _) _
 
-<<<<<<< HEAD
-lemma summable_inv_of_isBigO_rpow_inv {α : Type*} [NormedField α] [CompleteSpace α]
-    {f  : ℤ → α} {a : ℝ} (hab : 1 < a)
-    (hf : (fun n => (f n)⁻¹) =O[cofinite] fun n => (|(n : ℝ)| ^ a)⁻¹) :
-    Summable fun n => (f n)⁻¹ :=
-    summable_of_isBigO
-      (Summable.congr (Real.summable_abs_int_rpow hab) fun b ↦ Real.rpow_neg (abs_nonneg ↑b) a) hf
-
-/-- For `z : ℂ` the function `d : ℤ ↦ ((c z + d) ^ k)⁻¹` is Summable for `2 ≤ k`. -/
-lemma linear_right_summable (z : ℂ) (c k : ℤ) (hk : 2 ≤ k) :
-    Summable fun d : ℤ ↦ (((c : ℂ) * z + d) ^ k)⁻¹ := by
-  apply summable_inv_of_isBigO_rpow_inv (a := k) (by norm_cast)
-  lift k to ℕ using (by linarith)
-  simp only [zpow_natCast, Int.cast_natCast, Real.rpow_natCast, ← inv_pow, ← abs_inv]
-  apply Asymptotics.IsBigO.pow (Asymptotics.IsBigO.abs_right (linear_inv_isBigO_right c z))
-
-/-- For `z : ℂ` the function `c : ℤ ↦ ((c z + d) ^ k)⁻¹` is Summable for `2 ≤ k`. -/
-lemma linear_left_summable (z : ℂ) (hz : z ≠ 0) (d k : ℤ) (hk : 2 ≤ k) :
-  Summable fun c : ℤ ↦ (((c : ℂ) * z + d) ^ k)⁻¹ := by
-  apply summable_inv_of_isBigO_rpow_inv (a := k) (by norm_cast)
-  lift k to ℕ using (by omega)
-  simp only [zpow_natCast, Int.cast_natCast, Real.rpow_natCast, ← inv_pow, ← abs_inv]
-  apply Asymptotics.IsBigO.pow (Asymptotics.IsBigO.abs_right (linear_inv_isBigO_left d hz))
-
-lemma summable_linear_sub_mul_linear_add (z : ℂ) (c₁ c₂ : ℤ) :
-    Summable fun n : ℤ ↦ ((c₁ * (z : ℂ) - n) * (c₂ * z + n))⁻¹  := by
-  apply summable_inv_of_isBigO_rpow_inv (a := 2) (by norm_cast)
-  simp only [Real.rpow_two, sq_abs, abs_mul_abs_self, ← mul_inv, pow_two]
-  simpa [sub_eq_add_neg] using Asymptotics.IsBigO.mul (linear_inv_isBigO_right c₂ z)
-    (linear_inv_isBigO_right c₁ z).of_neg_int
-=======
 /-- If the inverse of a function `isBigO` to `(|(n : ℝ)| ^ a)⁻¹` for `1 < a`, then the function is
 Summable. -/
 lemma summable_inv_of_isBigO_rpow_inv {α : Type*} [NormedField α] [CompleteSpace α]
@@ -276,6 +221,5 @@
   simp only [Real.rpow_two, sq_abs, abs_mul_abs_self, ← mul_inv, pow_two]
   simpa [sub_eq_add_neg] using (linear_inv_isBigO_right c₂ z).mul
     (linear_inv_isBigO_right c₁ z).comp_neg_int
->>>>>>> 07cd79f9
 
 end EisensteinSeries