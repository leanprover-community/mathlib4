--- conflicted
+++ resolved
@@ -48,21 +48,6 @@
   rw [Int.abs_eq_natAbs]
   exact Preorder.le_refl _
 
-<<<<<<< HEAD
-lemma abs_norm_eq_max_natAbs (n : ℕ) :
-    ‖![1, (n + 1 : ℤ)]‖ = n + 1 := by
-  simp only [Nat.succ_eq_add_one, Nat.reduceAdd, EisensteinSeries.norm_eq_max_natAbs, Fin.isValue,
-    Matrix.cons_val_zero, isUnit_one, Int.natAbs_of_isUnit, Matrix.cons_val_one,
-    Matrix.cons_val_fin_one, Nat.cast_max, Nat.cast_one]
-  norm_cast
-  simp
-
-lemma abs_norm_eq_max_natAbs_neg (n : ℕ) :
-    ‖![1, -(n + 1 : ℤ)]‖ = n + 1 := by
-  simp only [EisensteinSeries.norm_eq_max_natAbs, Fin.isValue, Matrix.cons_val_zero, isUnit_one,
-    Int.natAbs_of_isUnit, Matrix.cons_val_one, Matrix.cons_val_fin_one, Nat.cast_max,
-    Int.natAbs_neg]
-=======
 lemma abs_norm_eq_max_natAbs (n : ℕ) : ‖![1, (n + 1 : ℤ)]‖ = n + 1 := by
   simp only [EisensteinSeries.norm_eq_max_natAbs, Matrix.cons_val_zero, Matrix.cons_val_one,
     Matrix.cons_val_fin_one]
@@ -72,7 +57,6 @@
 lemma abs_norm_eq_max_natAbs_neg (n : ℕ) : ‖![1, -(n + 1 : ℤ)]‖ = n + 1 := by
   simp only [EisensteinSeries.norm_eq_max_natAbs, Matrix.cons_val_zero, Matrix.cons_val_one,
     Matrix.cons_val_fin_one]
->>>>>>> 724a6cb9
   norm_cast
   simp
 
