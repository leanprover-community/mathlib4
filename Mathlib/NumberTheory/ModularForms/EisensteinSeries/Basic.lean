--- conflicted
+++ resolved
@@ -26,15 +26,9 @@
 open EisensteinSeries CongruenceSubgroup Matrix.SpecialLinearGroup
 
 /-- This defines Eisenstein series as modular forms of weight `k`, level `Γ(N)` and congruence
-<<<<<<< HEAD
 condition given by `a: Fin 2 → ZMod N`. -/
-def eisensteinSeries_MF {k : ℤ} {N : ℕ+} (hk : 3 ≤ k) (a : Fin 2 → ZMod N) :
+def eisensteinSeries_MF {k : ℤ} {N : ℕ} [NeZero N] (hk : 3 ≤ k) (a : Fin 2 → ZMod N) :
     ModularForm ((Gamma N).map <| mapGL ℝ) k where
-=======
-condition given by `a : Fin 2 → ZMod N`. -/
-def eisensteinSeries_MF {k : ℤ} {N : ℕ} [NeZero N] (hk : 3 ≤ k) (a : Fin 2 → ZMod N) :
-    ModularForm (Gamma N) k where
->>>>>>> 165834c6
   toFun := eisensteinSeries_SIF a k
   slash_action_eq' := (eisensteinSeries_SIF a k).slash_action_eq'
   holo' := eisensteinSeries_SIF_MDifferentiable hk a
