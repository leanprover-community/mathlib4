--- conflicted
+++ resolved
@@ -7,11 +7,6 @@
 import Mathlib.LinearAlgebra.Matrix.GeneralLinearGroup.Defs
 import Mathlib.LinearAlgebra.Matrix.SpecialLinearGroup
 import Mathlib.Tactic.AdaptationNote
-<<<<<<< HEAD
-
-#align_import number_theory.modular_forms.slash_actions from "leanprover-community/mathlib"@"738054fa93d43512da144ec45ce799d18fd44248"
-=======
->>>>>>> 99508fb5
 
 /-!
 # Slash actions
@@ -98,13 +93,6 @@
 -- temporary notation until the instance is built
 local notation:100 f " ∣[" k "]" γ:100 => ModularForm.slash k γ f
 
-<<<<<<< HEAD
-#adaptation_note /-- after v4.7.0-rc1, there is a performance problem in `field_simp`.
-(Part of the code was ignoring the `maxDischargeDepth` setting:
- now that we have to increase it, other paths become slow.) -/
-set_option maxHeartbeats 400000 in
-=======
->>>>>>> 99508fb5
 private theorem slash_mul (k : ℤ) (A B : GL(2, ℝ)⁺) (f : ℍ → ℂ) :
     f ∣[k](A * B) = (f ∣[k]A) ∣[k]B := by
   ext1 x
