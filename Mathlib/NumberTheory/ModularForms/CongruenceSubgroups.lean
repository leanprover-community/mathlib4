--- conflicted
+++ resolved
@@ -39,15 +39,9 @@
 def Gamma : Subgroup SL(2, ℤ) :=
   SLMOD(N).ker
 
-<<<<<<< HEAD
-@[inherit_doc] scoped notation  "Γ(" n ")"  => CongruenceSubgroup.Gamma n
-
-theorem Gamma_mem' (N : ℕ) (γ : SL(2, ℤ)) : γ ∈ Gamma N ↔ SLMOD(N) γ = 1 :=
-=======
 @[inherit_doc] scoped notation  "Γ(" n ")"  => Gamma n
 
 theorem Gamma_mem' {N} {γ : SL(2, ℤ)} : γ ∈ Gamma N ↔ SLMOD(N) γ = 1 :=
->>>>>>> dcd0c540
   Iff.rfl
 
 @[simp]
