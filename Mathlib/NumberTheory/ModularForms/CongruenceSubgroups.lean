/-
Copyright (c) 2022 Chris Birkbeck. All rights reserved.
Released under Apache 2.0 license as described in the file LICENSE.
Authors: Chris Birkbeck
-/
import Mathlib.LinearAlgebra.Matrix.Integer
import Mathlib.NumberTheory.ModularForms.ArithmeticSubgroups

/-!
# Congruence subgroups

This defines congruence subgroups of `SL(2, ℤ)` such as `Γ(N)`, `Γ₀(N)` and `Γ₁(N)` for `N` a
natural number.

It also contains basic results about congruence subgroups.

-/

open Matrix.SpecialLinearGroup Matrix

open scoped MatrixGroups ModularGroup Real

variable (N : ℕ)

local notation "SLMOD(" N ")" =>
  @Matrix.SpecialLinearGroup.map (Fin 2) _ _ _ _ _ _ (Int.castRingHom (ZMod N))

@[simp]
theorem SL_reduction_mod_hom_val (γ : SL(2, ℤ)) (i j : Fin 2) :
    SLMOD(N) γ i j = (γ i j : ZMod N) :=
  rfl

namespace CongruenceSubgroup

/-- The full level `N` congruence subgroup of `SL(2, ℤ)` of matrices that reduce to the identity
modulo `N`. -/
def Gamma : Subgroup SL(2, ℤ) :=
  SLMOD(N).ker

@[inherit_doc] scoped notation "Γ(" n ")" => Gamma n

theorem Gamma_mem' {N} {γ : SL(2, ℤ)} : γ ∈ Gamma N ↔ SLMOD(N) γ = 1 :=
  Iff.rfl

@[simp]
theorem Gamma_mem {N} {γ : SL(2, ℤ)} : γ ∈ Gamma N ↔ (γ 0 0 : ZMod N) = 1 ∧
    (γ 0 1 : ZMod N) = 0 ∧ (γ 1 0 : ZMod N) = 0 ∧ (γ 1 1 : ZMod N) = 1 := by
  rw [Gamma_mem']
  constructor
  · intro h
    simp [← SL_reduction_mod_hom_val N γ, h]
  · intro h
    ext i j
    rw [SL_reduction_mod_hom_val N γ]
    fin_cases i <;> fin_cases j <;> simp only
    exacts [h.1, h.2.1, h.2.2.1, h.2.2.2]

theorem Gamma_normal : Subgroup.Normal (Gamma N) :=
  SLMOD(N).normal_ker

theorem Gamma_one_top : Gamma 1 = ⊤ := by
  ext
  simp [eq_iff_true_of_subsingleton]

lemma mem_Gamma_one (γ : SL(2, ℤ)) : γ ∈ Γ(1) := by
  simp only [Gamma_one_top, Subgroup.mem_top]

theorem Gamma_zero_bot : Gamma 0 = ⊥ := rfl

lemma ModularGroup_T_pow_mem_Gamma (N M : ℤ) (hNM : N ∣ M) :
    (ModularGroup.T ^ M) ∈ Gamma (Int.natAbs N) := by
  simp only [Gamma_mem, Fin.isValue, ModularGroup.coe_T_zpow, of_apply, cons_val', cons_val_zero,
    empty_val', cons_val_fin_one, Int.cast_one, cons_val_one,
    Int.cast_zero, and_self, and_true, true_and]
  refine Iff.mpr (ZMod.intCast_zmod_eq_zero_iff_dvd M (Int.natAbs N)) ?_
  simp only [Int.natCast_natAbs, abs_dvd, hNM]

instance instFiniteIndexGamma [NeZero N] : (Gamma N).FiniteIndex := Subgroup.finiteIndex_ker _

/-- The congruence subgroup of `SL(2, ℤ)` of matrices whose lower left-hand entry reduces to zero
modulo `N`. -/
def Gamma0 : Subgroup SL(2, ℤ) where
  carrier := { g | (g 1 0 : ZMod N) = 0 }
  one_mem' := by simp
  mul_mem' := by
    intro a b ha hb
    simp only [Set.mem_setOf_eq]
    have h := (Matrix.two_mul_expl a.1 b.1).2.2.1
    simp only [coe_mul, Set.mem_setOf_eq] at *
    rw [h]
    simp [ha, hb]
  inv_mem' := by
    intro a ha
    simp only [Set.mem_setOf_eq]
    rw [SL2_inv_expl a]
    simp only [cons_val_zero, cons_val_one,
      Int.cast_neg, neg_eq_zero, Set.mem_setOf_eq] at *
    exact ha

@[simp]
theorem Gamma0_mem {N} {A : SL(2, ℤ)} : A ∈ Gamma0 N ↔ (A 1 0 : ZMod N) = 0 :=
  Iff.rfl

/-- The group homomorphism from `CongruenceSubgroup.Gamma0` to `ZMod N` given by
mapping a matrix to its lower right-hand entry. -/
def Gamma0Map (N : ℕ) : Gamma0 N →* ZMod N where
  toFun g := g.1 1 1
  map_one' := by simp
  map_mul' := by
    rintro ⟨A, hA⟩ ⟨B, _⟩
    simp only [MulMemClass.mk_mul_mk, Fin.isValue, coe_mul, (two_mul_expl A.1 B).2.2.2,
      Int.cast_add, Int.cast_mul, Gamma0_mem.mp hA, zero_mul, zero_add]

/-- The congruence subgroup `Gamma1` (as a subgroup of `Gamma0`) of matrices whose bottom
row is congruent to `(0, 1)` modulo `N`. -/
def Gamma1' (N : ℕ) : Subgroup (Gamma0 N) :=
  (Gamma0Map N).ker

@[simp]
theorem Gamma1_mem' {N} {γ : Gamma0 N} : γ ∈ Gamma1' N ↔ Gamma0Map N γ = 1 :=
  Iff.rfl

theorem Gamma1_to_Gamma0_mem {N} (A : Gamma0 N) :
    A ∈ Gamma1' N ↔
    ((A.1 0 0 : ℤ) : ZMod N) = 1 ∧ ((A.1 1 1 : ℤ) : ZMod N) = 1
      ∧ ((A.1 1 0 : ℤ) : ZMod N) = 0 := by
  constructor
  · intro ha
    have adet : (A.1.1.det : ZMod N) = 1 := by simp only [A.1.property, Int.cast_one]
    rw [Matrix.det_fin_two] at adet
    simp only [Gamma1_mem', Gamma0Map, MonoidHom.coe_mk, OneHom.coe_mk, Int.cast_sub,
      Int.cast_mul] at *
    simpa only [Gamma1_mem', Gamma0Map, MonoidHom.coe_mk, OneHom.coe_mk, Int.cast_sub,
      Int.cast_mul, ha, Gamma0_mem.mp A.property, and_self_iff, and_true, mul_one, mul_zero,
      sub_zero] using adet
  · intro ha
    simp only [Gamma1_mem', Gamma0Map, MonoidHom.coe_mk]
    exact ha.2.1

/-- The congruence subgroup `Gamma1` of `SL(2, ℤ)` consisting of matrices
whose bottom row is congruent to `(0,1)` modulo `N`. -/
def Gamma1 (N : ℕ) : Subgroup SL(2, ℤ) :=
  Subgroup.map ((Gamma0 N).subtype.comp (Gamma1' N).subtype) ⊤

@[simp]
theorem Gamma1_mem (N : ℕ) (A : SL(2, ℤ)) : A ∈ Gamma1 N ↔
    (A 0 0 : ZMod N) = 1 ∧ (A 1 1 : ZMod N) = 1 ∧ (A 1 0 : ZMod N) = 0 := by
  constructor
  · intro ha
    simp_rw [Gamma1, Subgroup.mem_map] at ha
    obtain ⟨⟨x, hx⟩, hxx⟩ := ha
    rw [Gamma1_to_Gamma0_mem] at hx
    simp only [Subgroup.mem_top, true_and] at hxx
    rw [← hxx]
    convert hx
  · intro ha
    simp_rw [Gamma1, Subgroup.mem_map]
    have hA : A ∈ Gamma0 N := by simp [ha.right.right, Gamma0_mem]
    have HA : (⟨A, hA⟩ : Gamma0 N) ∈ Gamma1' N := by
      simp only [Gamma1_to_Gamma0_mem]
      exact ha
    refine ⟨(⟨(⟨A, hA⟩ : Gamma0 N), HA⟩ : (Gamma1' N : Subgroup (Gamma0 N))), ?_⟩
    simp

theorem Gamma1_in_Gamma0 (N : ℕ) : Gamma1 N ≤ Gamma0 N := by
  intro x HA
  simp only [Gamma0_mem, Gamma1_mem] at *
  exact HA.2.2

section CongruenceSubgroups

/-- A congruence subgroup is a subgroup of `SL(2, ℤ)` which contains some `Gamma N` for some
`N ≠ 0`. -/
def IsCongruenceSubgroup (Γ : Subgroup SL(2, ℤ)) : Prop :=
  ∃ N ≠ 0, Gamma N ≤ Γ

theorem isCongruenceSubgroup_trans (H K : Subgroup SL(2, ℤ)) (h : H ≤ K)
    (h2 : IsCongruenceSubgroup H) : IsCongruenceSubgroup K := by
  obtain ⟨N, hN⟩ := h2
  exact ⟨N, hN.1, hN.2.trans h⟩

theorem Gamma_is_cong_sub (N : ℕ) [NeZero N] : IsCongruenceSubgroup (Gamma N) :=
  ⟨N, NeZero.ne _, le_rfl⟩

theorem Gamma1_is_congruence (N : ℕ) [NeZero N] : IsCongruenceSubgroup (Gamma1 N) := by
  refine ⟨N, NeZero.ne _, fun A hA ↦ ?_⟩
  simp_all [Gamma1_mem, Gamma_mem]

theorem Gamma0_is_congruence (N : ℕ) [NeZero N] : IsCongruenceSubgroup (Gamma0 N) :=
  isCongruenceSubgroup_trans _ _ (Gamma1_in_Gamma0 N) (Gamma1_is_congruence N)

lemma IsCongruenceSubgroup.finiteIndex {Γ : Subgroup SL(2, ℤ)}
    (h : IsCongruenceSubgroup Γ) : Γ.FiniteIndex := by
  obtain ⟨N, hN⟩ := h
  have : NeZero N := ⟨hN.1⟩
  exact Subgroup.finiteIndex_of_le hN.2

instance instFiniteIndexGamma0 [NeZero N] : (Gamma0 N).FiniteIndex :=
  (Gamma0_is_congruence N).finiteIndex

instance instFiniteIndexGamma1 [NeZero N] : (Gamma1 N).FiniteIndex :=
  (Gamma1_is_congruence N).finiteIndex

end CongruenceSubgroups

section Conjugation

open Pointwise ConjAct

/-- The subgroup `SL(2, ℤ) ∩ g⁻¹ Γ g`, for `Γ` a subgroup of `SL(2, ℤ)` and `g ∈ GL(2, ℝ)`. -/
def conjGL (Γ : Subgroup SL(2, ℤ)) (g : GL (Fin 2) ℝ) : Subgroup SL(2, ℤ) :=
  ((toConjAct g⁻¹) • (Γ.map <| mapGL ℝ)).comap (mapGL ℝ)

@[simp] lemma mem_conjGL {Γ : Subgroup SL(2, ℤ)} {g : GL (Fin 2) ℝ} {x : SL(2, ℤ)} :
    x ∈ conjGL Γ g ↔ ∃ y ∈ Γ, y = g * x * g⁻¹ := by
  simp [conjGL, mapGL, Subgroup.mem_inv_pointwise_smul_iff, toConjAct_smul]

@[deprecated "use mem_conjGL" (since := "2025-08-16")]
lemma mem_conjGL' {Γ : Subgroup SL(2, ℤ)} {g : GL (Fin 2) ℝ} {x : SL(2, ℤ)} :
    x ∈ conjGL Γ g ↔ ∃ y ∈ Γ, g⁻¹ * y * g = x := by
  rw [mem_conjGL]
  refine exists_congr fun y ↦ and_congr_right fun hy ↦ ?_
  rw [eq_mul_inv_iff_mul_eq, mul_assoc, inv_mul_eq_iff_eq_mul]

@[simp]
lemma conjGL_coe (Γ : Subgroup SL(2, ℤ)) (g : SL(2, ℤ)) :
    conjGL Γ g = (toConjAct g⁻¹) • Γ := by
  ext x
  simp_rw [mem_conjGL, ← map_inv, ← map_mul, toGL_injective.eq_iff, map_intCast_injective.eq_iff,
    exists_eq_right, toConjAct_inv, Subgroup.mem_inv_pointwise_smul_iff, toConjAct_smul]

@[deprecated (since := "2025-05-15")] alias conjGLPos := conjGL
@[deprecated (since := "2025-05-15")] alias conjGLPos_coe := conjGL_coe
@[deprecated (since := "2025-05-15")] alias mem_conjGLPos := mem_conjGL
@[deprecated (since := "2025-05-15")] alias mem_conjGLPos' := mem_conjGL'

theorem Gamma_cong_eq_self (N : ℕ) (g : ConjAct SL(2, ℤ)) : g • Gamma N = Gamma N := by
  apply Subgroup.Normal.conjAct (Gamma_normal N)

theorem conj_cong_is_cong (g : ConjAct SL(2, ℤ)) (Γ : Subgroup SL(2, ℤ))
    (h : IsCongruenceSubgroup Γ) : IsCongruenceSubgroup (g • Γ) := by
  obtain ⟨N, HN⟩ := h
  refine ⟨N, ?_⟩
  rw [← Gamma_cong_eq_self N g, Subgroup.pointwise_smul_le_pointwise_smul_iff]
  exact HN

/-- For any `g ∈ GL(2, ℚ)` and `M ≠ 0`, there exists `N` such that `g x g⁻¹ ∈ Γ(M)` for all
`x ∈ Γ(N)`. -/
theorem exists_Gamma_le_conj (g : GL (Fin 2) ℚ) (M : ℕ) [NeZero M] :
    ∃ N ≠ 0, ∀ x ∈ Gamma N, g * (mapGL ℚ x) * g⁻¹ ∈ (Gamma M).map (mapGL ℚ) := by
  -- Give names to the numerators and denominators of `g` and `g⁻¹`
  let A₁ := g.1
  let A₂ := (g⁻¹).1
  have hA₁₂ : A₁ * A₂ = 1 := by simp only [← Matrix.GeneralLinearGroup.coe_mul,
    mul_inv_cancel, Matrix.GeneralLinearGroup.coe_one, A₁, A₂]
  let a₁ := A₁.den
  let a₂ := A₂.den
  -- we take `N = a₁ * a₂`
  refine ⟨a₁ * a₂ * M, mul_ne_zero (mul_ne_zero A₁.den_ne_zero A₂.den_ne_zero) (NeZero.ne _),
    fun ⟨y, hy⟩ hy' ↦ ?_⟩
  -- Show that `y` is of the form `1 + (a₁ * a₂) • k` for some integer matrix `k`.
  obtain ⟨k, hk⟩ : ∃ k, y = 1 + (a₁ * a₂ * M) • k := by
    replace hy' : y.map (Int.cast : ℤ → ZMod (a₁ * a₂ * M)) = 1 := by
      rw [CongruenceSubgroup.Gamma_mem', Subtype.ext_iff] at hy'
      simpa using hy'
    use Matrix.of fun i j ↦ (y - 1) i j / (a₁ * a₂ * M)
    rw [← sub_eq_iff_eq_add']
    ext i j
    simp_rw [Matrix.smul_apply, Matrix.of_apply, nsmul_eq_mul, Nat.cast_mul]
    refine (Int.mul_ediv_cancel_of_dvd ?_).symm
    rw [← Matrix.map_one Int.cast (by simp) (by simp), ← sub_eq_zero,
      ← Matrix.map_sub _ (by simp)] at hy'
    simpa only [Matrix.zero_apply, Matrix.map_apply, ZMod.intCast_zmod_eq_zero_iff_dvd,
      Nat.cast_mul] using congr_fun₂ hy' i j
  -- use this `k` to cook up a new integer matrix, which we will show comes from `SL(2, ℤ)`
  let z := 1 + M • (A₁.num * k * A₂.num)
  have hz_coe : z.map Int.cast = A₁ * (y.map Int.cast) * A₂ := by
    simp only [Matrix.map_add _ Int.cast_add, Matrix.map_one _ Int.cast_zero Int.cast_one, hk,
      mul_add, mul_one, add_mul, hA₁₂, add_right_inj, z]
    conv_rhs => rw [← A₁.inv_denom_smul_num, ← A₂.inv_denom_smul_num, Matrix.map_smul _ _ (by simp)]
    simp only [Matrix.smul_mul, Matrix.mul_smul, Matrix.map_smul (Int.cast : ℤ → ℚ) M (by simp),
      Matrix.map_mul_intCast]
    rw [← Nat.cast_smul_eq_nsmul ℚ (_ * M), ← MulAction.mul_smul, ← MulAction.mul_smul,
      mul_comm a₁ a₂, Nat.cast_mul, Nat.cast_mul, mul_assoc _ _ (M : ℚ), mul_comm _ (M : ℚ),
      inv_mul_cancel_left₀ (mod_cast A₂.den_ne_zero),
      mul_inv_cancel_right₀ (mod_cast A₁.den_ne_zero), Nat.cast_smul_eq_nsmul]
  have hz_det : z.det = 1 := by
    have := congr_arg Matrix.det hz_coe
    simp_rw [Matrix.det_mul, ← Int.cast_det] at this
    rwa [mul_right_comm, ← Matrix.det_mul, hA₁₂, Matrix.det_one, one_mul, hy, Int.cast_inj] at this
  refine ⟨⟨z, hz_det⟩, ?_, by simpa only [Subtype.ext_iff, Subgroup.coe_mul, Units.ext_iff,
    Units.val_mul] using hz_coe⟩
  rw [SetLike.mem_coe, CongruenceSubgroup.Gamma_mem', Subtype.ext_iff]
  ext i j
  simp_rw [map_apply_coe, z, map_add, map_one, RingHom.mapMatrix_apply, Int.coe_castRingHom,
    add_apply, map_apply, coe_one, add_eq_left, Matrix.smul_apply, nsmul_eq_mul, Int.cast_mul,
    Int.cast_natCast, ZMod.natCast_self M, zero_mul]

/-- For any `g ∈ GL(2, ℚ)` and `M ≠ 0`, there exists `N` such that `g Γ(N) g⁻¹ ≤ Γ(M)`. -/
theorem exists_Gamma_le_conj' (g : GL (Fin 2) ℚ) (M : ℕ) [NeZero M] :
    ∃ N ≠ 0, (toConjAct <| g.map (Rat.castHom ℝ)) • (Gamma N).map (mapGL ℝ)
      ≤ (Gamma M).map (mapGL ℝ) := by
  obtain ⟨N, hN, h⟩ := exists_Gamma_le_conj g M
  refine ⟨N, hN, fun y hy ↦ ?_⟩
  simp_rw [Subgroup.mem_pointwise_smul_iff_inv_smul_mem, Subgroup.mem_map,
    eq_inv_smul_iff] at hy
  obtain ⟨x, hx, rfl⟩ := hy
  obtain ⟨z, hz, hz'⟩ := h x hx
  use z, hz
  simpa only [Subtype.ext_iff, Units.ext_iff, map_mul] using
    congr_arg (GeneralLinearGroup.map (Rat.castHom ℝ)) hz'

open Subgroup in
/-- If `Γ` has finite index in `SL(2, ℤ)`, then so does `g⁻¹ Γ g ∩ SL(2, ℤ)` for any
`g ∈ GL(2, ℚ)`. -/
lemma finiteIndex_conjGL (g : GL (Fin 2) ℚ) : (conjGL ⊤ (g.map <| Rat.castHom ℝ)).FiniteIndex := by
  constructor
  let t := (toConjAct <| g.map <| Rat.castHom ℝ)⁻¹
  suffices (t • 𝒮ℒ ⊓ 𝒮ℒ).relindex 𝒮ℒ ≠ 0 by
    rwa [conjGL, index_comap, ← inf_relindex_right, ← MonoidHom.range_eq_map]
  obtain ⟨N, hN, hN'⟩ := exists_Gamma_le_conj' g 1
  rw [Gamma_one_top, ← MonoidHom.range_eq_map] at hN'
  suffices Γ(N) ≤ (t • 𝒮ℒ ⊓ 𝒮ℒ).comap (mapGL ℝ) by
    haveI _ : NeZero N := ⟨hN⟩
    simpa only [index_comap] using (finiteIndex_of_le this).index_ne_zero
  intro k hk
  simpa [mem_pointwise_smul_iff_inv_smul_mem] using
    hN' <| smul_mem_pointwise_smul _ _ _ ⟨k, hk, rfl⟩

/-- Conjugates of `SL(2, ℤ)` by `GL(2, ℚ)` are arithmetic subgroups. -/
lemma isArithmetic_conj_SL2Z (g : GL (Fin 2) ℚ) :
<<<<<<< HEAD
    IsArithmetic ((toConjAct (g.map (Rat.castHom ℝ))) • 𝒮ℒ) := by
=======
    (toConjAct (g.map (Rat.castHom ℝ)) • 𝒮ℒ).IsArithmetic := by
>>>>>>> a840318b
  constructor
  rw [MonoidHom.range_eq_map]
  constructor
  · rw [← Subgroup.relindex_comap, Subgroup.relindex_top_right]
    exact (finiteIndex_conjGL g⁻¹).index_ne_zero
  · rw [← Subgroup.relindex_pointwise_smul (toConjAct (g.map (Rat.castHom ℝ)))⁻¹,
      inv_smul_smul, ← Subgroup.relindex_comap, Subgroup.relindex_top_right]
    exact (finiteIndex_conjGL g).index_ne_zero

/-- Conjugation by `GL(2, ℚ)` preserves arithmetic subgroups. -/
<<<<<<< HEAD
lemma IsArithmetic.conj (𝒢 : Subgroup (GL (Fin 2) ℝ)) [IsArithmetic 𝒢] (g : GL (Fin 2) ℚ) :
    IsArithmetic ((toConjAct (g.map (Rat.castHom ℝ))) • 𝒢) :=
  ⟨((Commensurable.commensurable_conj _).mp IsArithmetic.is_commensurable).trans
=======
lemma IsArithmetic.conj (𝒢 : Subgroup (GL (Fin 2) ℝ)) [𝒢.IsArithmetic] (g : GL (Fin 2) ℚ) :
    (toConjAct (g.map (Rat.castHom ℝ)) • 𝒢).IsArithmetic :=
  ⟨((Commensurable.commensurable_conj _).mp Subgroup.IsArithmetic.is_commensurable).trans
>>>>>>> a840318b
    (isArithmetic_conj_SL2Z g).is_commensurable⟩

/-- If `Γ` is a congruence subgroup, then so is `g⁻¹ Γ g ∩ SL(2, ℤ)` for any `g ∈ GL(2, ℚ)`. -/
lemma IsCongruenceSubgroup.conjGL {Γ : Subgroup SL(2, ℤ)} (hΓ : IsCongruenceSubgroup Γ)
    (g : GL (Fin 2) ℚ) :
    IsCongruenceSubgroup (conjGL Γ (g.map <| Rat.castHom ℝ)) := by
  obtain ⟨M, hN, hΓM⟩ := hΓ
  haveI _ : NeZero M := ⟨hN⟩
  obtain ⟨N, hN, hN'⟩ := exists_Gamma_le_conj' g M
  rw [Subgroup.pointwise_smul_subset_iff] at hN'
  refine ⟨N, ‹_›, fun x hx ↦ ?_⟩
  obtain ⟨y, hy, hy'⟩ := Subgroup.mem_inv_pointwise_smul_iff.mp <| hN' ⟨x, hx, rfl⟩
  exact mem_conjGL.mpr ⟨y, hΓM hy, hy'⟩

end Conjugation

end CongruenceSubgroup<|MERGE_RESOLUTION|>--- conflicted
+++ resolved
@@ -329,11 +329,7 @@
 
 /-- Conjugates of `SL(2, ℤ)` by `GL(2, ℚ)` are arithmetic subgroups. -/
 lemma isArithmetic_conj_SL2Z (g : GL (Fin 2) ℚ) :
-<<<<<<< HEAD
-    IsArithmetic ((toConjAct (g.map (Rat.castHom ℝ))) • 𝒮ℒ) := by
-=======
     (toConjAct (g.map (Rat.castHom ℝ)) • 𝒮ℒ).IsArithmetic := by
->>>>>>> a840318b
   constructor
   rw [MonoidHom.range_eq_map]
   constructor
@@ -344,15 +340,9 @@
     exact (finiteIndex_conjGL g).index_ne_zero
 
 /-- Conjugation by `GL(2, ℚ)` preserves arithmetic subgroups. -/
-<<<<<<< HEAD
-lemma IsArithmetic.conj (𝒢 : Subgroup (GL (Fin 2) ℝ)) [IsArithmetic 𝒢] (g : GL (Fin 2) ℚ) :
-    IsArithmetic ((toConjAct (g.map (Rat.castHom ℝ))) • 𝒢) :=
-  ⟨((Commensurable.commensurable_conj _).mp IsArithmetic.is_commensurable).trans
-=======
 lemma IsArithmetic.conj (𝒢 : Subgroup (GL (Fin 2) ℝ)) [𝒢.IsArithmetic] (g : GL (Fin 2) ℚ) :
     (toConjAct (g.map (Rat.castHom ℝ)) • 𝒢).IsArithmetic :=
   ⟨((Commensurable.commensurable_conj _).mp Subgroup.IsArithmetic.is_commensurable).trans
->>>>>>> a840318b
     (isArithmetic_conj_SL2Z g).is_commensurable⟩
 
 /-- If `Γ` is a congruence subgroup, then so is `g⁻¹ Γ g ∩ SL(2, ℤ)` for any `g ∈ GL(2, ℚ)`. -/
