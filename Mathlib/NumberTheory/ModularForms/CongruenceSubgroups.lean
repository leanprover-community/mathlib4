--- conflicted
+++ resolved
@@ -105,22 +105,12 @@
 
 theorem Gamma_zero_bot : Gamma 0 = ⊥ := rfl
 
-<<<<<<< HEAD
 @[simp] lemma Gamma_width : Γ(N).width = N := by
   simp [← Nat.dvd_right_iff_eq, ← Subgroup.T_pow_mem_iff, ← zpow_natCast,
-    ModularGroup.coe_T_zpow, ZMod.natCast_zmod_eq_zero_iff_dvd]
+    ModularGroup.coe_T_zpow, ZMod.natCast_eq_zero_iff]
 
 lemma ModularGroup_T_pow_mem_Gamma (N M : ℤ) (hNM : N ∣ M) : T ^ M ∈ Gamma N.natAbs := by
   rwa [Subgroup.T_zpow_mem_iff, Gamma_width, Int.natAbs_dvd]
-=======
-lemma ModularGroup_T_pow_mem_Gamma (N M : ℤ) (hNM : N ∣ M) :
-    (ModularGroup.T ^ M) ∈ Gamma (Int.natAbs N) := by
-  simp only [Gamma_mem, Fin.isValue, ModularGroup.coe_T_zpow, of_apply, cons_val', cons_val_zero,
-    empty_val', cons_val_fin_one, Int.cast_one, cons_val_one,
-    Int.cast_zero, and_self, and_true, true_and]
-  refine Iff.mpr (ZMod.intCast_zmod_eq_zero_iff_dvd M (Int.natAbs N)) ?_
-  simp only [Int.natCast_natAbs, abs_dvd, hNM]
->>>>>>> 5338f341
 
 instance instFiniteIndexGamma [NeZero N] : (Gamma N).FiniteIndex := Subgroup.finiteIndex_ker _
 
