/-
Copyright (c) 2022 Chris Birkbeck. All rights reserved.
Released under Apache 2.0 license as described in the file LICENSE.
Authors: Chris Birkbeck
-/
import Mathlib.LinearAlgebra.Matrix.Integer
import Mathlib.NumberTheory.ModularForms.ArithmeticSubgroups

/-!
# Congruence subgroups

This defines congruence subgroups of `SL(2, ℤ)` such as `Γ(N)`, `Γ₀(N)` and `Γ₁(N)` for `N` a
natural number.

It also contains basic results about congruence subgroups.

-/

open Matrix.SpecialLinearGroup Matrix

open scoped MatrixGroups ModularGroup Real

variable (N : ℕ)

local notation "SLMOD(" N ")" =>
  @Matrix.SpecialLinearGroup.map (Fin 2) _ _ _ _ _ _ (Int.castRingHom (ZMod N))

@[simp]
theorem SL_reduction_mod_hom_val (γ : SL(2, ℤ)) (i j : Fin 2) :
    SLMOD(N) γ i j = (γ i j : ZMod N) :=
  rfl

namespace CongruenceSubgroup

/-- The full level `N` congruence subgroup of `SL(2, ℤ)` of matrices that reduce to the identity
modulo `N`. -/
def Gamma : Subgroup SL(2, ℤ) :=
  SLMOD(N).ker

@[inherit_doc] scoped notation "Γ(" n ")" => Gamma n

theorem Gamma_mem' {N} {γ : SL(2, ℤ)} : γ ∈ Gamma N ↔ SLMOD(N) γ = 1 :=
  Iff.rfl

@[simp]
theorem Gamma_mem {N} {γ : SL(2, ℤ)} : γ ∈ Gamma N ↔ (γ 0 0 : ZMod N) = 1 ∧
    (γ 0 1 : ZMod N) = 0 ∧ (γ 1 0 : ZMod N) = 0 ∧ (γ 1 1 : ZMod N) = 1 := by
  rw [Gamma_mem']
  constructor
  · intro h
    simp [← SL_reduction_mod_hom_val N γ, h]
  · intro h
    ext i j
    rw [SL_reduction_mod_hom_val N γ]
    fin_cases i <;> fin_cases j <;> simp only
    exacts [h.1, h.2.1, h.2.2.1, h.2.2.2]

theorem Gamma_normal : Subgroup.Normal (Gamma N) :=
  SLMOD(N).normal_ker

theorem Gamma_one_top : Gamma 1 = ⊤ := by
  ext
  simp [eq_iff_true_of_subsingleton]

lemma mem_Gamma_one (γ : SL(2, ℤ)) : γ ∈ Γ(1) := by
  simp only [Gamma_one_top, Subgroup.mem_top]

theorem Gamma_zero_bot : Gamma 0 = ⊥ := rfl

lemma ModularGroup_T_pow_mem_Gamma (N M : ℤ) (hNM : N ∣ M) :
    (ModularGroup.T ^ M) ∈ Gamma (Int.natAbs N) := by
  simp only [Gamma_mem, Fin.isValue, ModularGroup.coe_T_zpow, of_apply, cons_val', cons_val_zero,
    empty_val', cons_val_fin_one, Int.cast_one, cons_val_one,
    Int.cast_zero, and_self, and_true, true_and]
  refine Iff.mpr (ZMod.intCast_zmod_eq_zero_iff_dvd M (Int.natAbs N)) ?_
  simp only [Int.natCast_natAbs, abs_dvd, hNM]

instance instFiniteIndexGamma [NeZero N] : (Gamma N).FiniteIndex := Subgroup.finiteIndex_ker _

/-- The congruence subgroup of `SL(2, ℤ)` of matrices whose lower left-hand entry reduces to zero
modulo `N`. -/
def Gamma0 : Subgroup SL(2, ℤ) where
  carrier := { g | (g 1 0 : ZMod N) = 0 }
  one_mem' := by simp
  mul_mem' := by
    intro a b ha hb
    simp only [Set.mem_setOf_eq]
    have h := (Matrix.two_mul_expl a.1 b.1).2.2.1
    simp only [coe_mul, Set.mem_setOf_eq] at *
    rw [h]
    simp [ha, hb]
  inv_mem' := by
    intro a ha
    simp only [Set.mem_setOf_eq]
    rw [SL2_inv_expl a]
    simp only [cons_val_zero, cons_val_one,
      Int.cast_neg, neg_eq_zero, Set.mem_setOf_eq] at *
    exact ha

@[simp]
theorem Gamma0_mem {N} {A : SL(2, ℤ)} : A ∈ Gamma0 N ↔ (A 1 0 : ZMod N) = 0 :=
  Iff.rfl

/-- The group homomorphism from `CongruenceSubgroup.Gamma0` to `ZMod N` given by
mapping a matrix to its lower right-hand entry. -/
def Gamma0Map (N : ℕ) : Gamma0 N →* ZMod N where
  toFun g := g.1 1 1
  map_one' := by simp
  map_mul' := by
    rintro ⟨A, hA⟩ ⟨B, _⟩
    simp only [MulMemClass.mk_mul_mk, Fin.isValue, coe_mul, (two_mul_expl A.1 B).2.2.2,
      Int.cast_add, Int.cast_mul, Gamma0_mem.mp hA, zero_mul, zero_add]

/-- The congruence subgroup `Gamma1` (as a subgroup of `Gamma0`) of matrices whose bottom
row is congruent to `(0, 1)` modulo `N`. -/
def Gamma1' (N : ℕ) : Subgroup (Gamma0 N) :=
  (Gamma0Map N).ker

@[simp]
theorem Gamma1_mem' {N} {γ : Gamma0 N} : γ ∈ Gamma1' N ↔ Gamma0Map N γ = 1 :=
  Iff.rfl

theorem Gamma1_to_Gamma0_mem {N} (A : Gamma0 N) :
    A ∈ Gamma1' N ↔
    ((A.1 0 0 : ℤ) : ZMod N) = 1 ∧ ((A.1 1 1 : ℤ) : ZMod N) = 1
      ∧ ((A.1 1 0 : ℤ) : ZMod N) = 0 := by
  constructor
  · intro ha
    have adet : (A.1.1.det : ZMod N) = 1 := by simp only [A.1.property, Int.cast_one]
    rw [Matrix.det_fin_two] at adet
    simp only [Gamma1_mem', Gamma0Map, MonoidHom.coe_mk, OneHom.coe_mk, Int.cast_sub,
      Int.cast_mul] at *
    simpa only [Gamma1_mem', Gamma0Map, MonoidHom.coe_mk, OneHom.coe_mk, Int.cast_sub,
      Int.cast_mul, ha, Gamma0_mem.mp A.property, and_self_iff, and_true, mul_one, mul_zero,
      sub_zero] using adet
  · intro ha
    simp only [Gamma1_mem', Gamma0Map, MonoidHom.coe_mk]
    exact ha.2.1

/-- The congruence subgroup `Gamma1` of `SL(2, ℤ)` consisting of matrices
whose bottom row is congruent to `(0,1)` modulo `N`. -/
def Gamma1 (N : ℕ) : Subgroup SL(2, ℤ) :=
  Subgroup.map ((Gamma0 N).subtype.comp (Gamma1' N).subtype) ⊤

@[simp]
theorem Gamma1_mem (N : ℕ) (A : SL(2, ℤ)) : A ∈ Gamma1 N ↔
    (A 0 0 : ZMod N) = 1 ∧ (A 1 1 : ZMod N) = 1 ∧ (A 1 0 : ZMod N) = 0 := by
  constructor
  · intro ha
    simp_rw [Gamma1, Subgroup.mem_map] at ha
    obtain ⟨⟨x, hx⟩, hxx⟩ := ha
    rw [Gamma1_to_Gamma0_mem] at hx
    simp only [Subgroup.mem_top, true_and] at hxx
    rw [← hxx]
    convert hx
  · intro ha
    simp_rw [Gamma1, Subgroup.mem_map]
    have hA : A ∈ Gamma0 N := by simp [ha.right.right, Gamma0_mem]
    have HA : (⟨A, hA⟩ : Gamma0 N) ∈ Gamma1' N := by
      simp only [Gamma1_to_Gamma0_mem]
      exact ha
    refine ⟨(⟨(⟨A, hA⟩ : Gamma0 N), HA⟩ : (Gamma1' N : Subgroup (Gamma0 N))), ?_⟩
    simp

theorem Gamma1_in_Gamma0 (N : ℕ) : Gamma1 N ≤ Gamma0 N := by
  intro x HA
  simp only [Gamma0_mem, Gamma1_mem] at *
  exact HA.2.2

section CongruenceSubgroups

/-- A congruence subgroup is a subgroup of `SL(2, ℤ)` which contains some `Gamma N` for some
`N ≠ 0`. -/
def IsCongruenceSubgroup (Γ : Subgroup SL(2, ℤ)) : Prop :=
  ∃ N ≠ 0, Gamma N ≤ Γ

theorem isCongruenceSubgroup_trans (H K : Subgroup SL(2, ℤ)) (h : H ≤ K)
    (h2 : IsCongruenceSubgroup H) : IsCongruenceSubgroup K := by
  obtain ⟨N, hN⟩ := h2
  exact ⟨N, hN.1, hN.2.trans h⟩

theorem Gamma_is_cong_sub (N : ℕ) [NeZero N] : IsCongruenceSubgroup (Gamma N) :=
  ⟨N, NeZero.ne _, le_rfl⟩

theorem Gamma1_is_congruence (N : ℕ) [NeZero N] : IsCongruenceSubgroup (Gamma1 N) := by
  refine ⟨N, NeZero.ne _, fun A hA ↦ ?_⟩
  simp_all [Gamma1_mem, Gamma_mem]

theorem Gamma0_is_congruence (N : ℕ) [NeZero N] : IsCongruenceSubgroup (Gamma0 N) :=
  isCongruenceSubgroup_trans _ _ (Gamma1_in_Gamma0 N) (Gamma1_is_congruence N)

lemma IsCongruenceSubgroup.finiteIndex {Γ : Subgroup SL(2, ℤ)}
    (h : IsCongruenceSubgroup Γ) : Γ.FiniteIndex := by
  obtain ⟨N, hN⟩ := h
  have : NeZero N := ⟨hN.1⟩
  exact Subgroup.finiteIndex_of_le hN.2

instance instFiniteIndexGamma0 [NeZero N] : (Gamma0 N).FiniteIndex :=
  (Gamma0_is_congruence N).finiteIndex

instance instFiniteIndexGamma1 [NeZero N] : (Gamma1 N).FiniteIndex :=
  (Gamma1_is_congruence N).finiteIndex

end CongruenceSubgroups

section Conjugation

open Pointwise ConjAct

/-- The subgroup `SL(2, ℤ) ∩ g⁻¹ Γ g`, for `Γ` a subgroup of `SL(2, ℤ)` and `g ∈ GL(2, ℝ)`. -/
def conjGL (Γ : Subgroup SL(2, ℤ)) (g : GL (Fin 2) ℝ) : Subgroup SL(2, ℤ) :=
  ((toConjAct g⁻¹) • (Γ.map <| mapGL ℝ)).comap (mapGL ℝ)

@[simp] lemma mem_conjGL {Γ : Subgroup SL(2, ℤ)} {g : GL (Fin 2) ℝ} {x : SL(2, ℤ)} :
    x ∈ conjGL Γ g ↔ ∃ y ∈ Γ, y = g * x * g⁻¹ := by
  simp [conjGL, mapGL, Subgroup.mem_inv_pointwise_smul_iff, toConjAct_smul]

@[deprecated "use mem_conjGL" (since := "2025-08-16")]
lemma mem_conjGL' {Γ : Subgroup SL(2, ℤ)} {g : GL (Fin 2) ℝ} {x : SL(2, ℤ)} :
    x ∈ conjGL Γ g ↔ ∃ y ∈ Γ, g⁻¹ * y * g = x := by
  rw [mem_conjGL]
  refine exists_congr fun y ↦ and_congr_right fun hy ↦ ?_
  rw [eq_mul_inv_iff_mul_eq, mul_assoc, inv_mul_eq_iff_eq_mul]

@[simp]
lemma conjGL_coe (Γ : Subgroup SL(2, ℤ)) (g : SL(2, ℤ)) :
    conjGL Γ g = (toConjAct g⁻¹) • Γ := by
  ext x
  simp_rw [mem_conjGL, ← map_inv, ← map_mul, toGL_injective.eq_iff, map_intCast_injective.eq_iff,
    exists_eq_right, toConjAct_inv, Subgroup.mem_inv_pointwise_smul_iff, toConjAct_smul]

@[deprecated (since := "2025-05-15")] alias conjGLPos := conjGL
@[deprecated (since := "2025-05-15")] alias conjGLPos_coe := conjGL_coe
@[deprecated (since := "2025-05-15")] alias mem_conjGLPos := mem_conjGL
@[deprecated (since := "2025-05-15")] alias mem_conjGLPos' := mem_conjGL'

theorem Gamma_cong_eq_self (N : ℕ) (g : ConjAct SL(2, ℤ)) : g • Gamma N = Gamma N := by
  apply Subgroup.Normal.conjAct (Gamma_normal N)

theorem conj_cong_is_cong (g : ConjAct SL(2, ℤ)) (Γ : Subgroup SL(2, ℤ))
    (h : IsCongruenceSubgroup Γ) : IsCongruenceSubgroup (g • Γ) := by
  obtain ⟨N, HN⟩ := h
  refine ⟨N, ?_⟩
  rw [← Gamma_cong_eq_self N g, Subgroup.pointwise_smul_le_pointwise_smul_iff]
  exact HN

/-- For any `g ∈ GL(2, ℚ)` and `M ≠ 0`, there exists `N` such that `g x g⁻¹ ∈ Γ(M)` for all
`x ∈ Γ(N)`. -/
theorem exists_Gamma_le_conj (g : GL (Fin 2) ℚ) (M : ℕ) [NeZero M] :
    ∃ N ≠ 0, ∀ x ∈ Gamma N, g * (mapGL ℚ x) * g⁻¹ ∈ (Gamma M).map (mapGL ℚ) := by
  -- Give names to the numerators and denominators of `g` and `g⁻¹`
  let A₁ := g.1
  let A₂ := (g⁻¹).1
  have hA₁₂ : A₁ * A₂ = 1 := by simp only [← Matrix.GeneralLinearGroup.coe_mul,
    mul_inv_cancel, Matrix.GeneralLinearGroup.coe_one, A₁, A₂]
  let a₁ := A₁.den
  let a₂ := A₂.den
  -- we take `N = a₁ * a₂`
  refine ⟨a₁ * a₂ * M, mul_ne_zero (mul_ne_zero A₁.den_ne_zero A₂.den_ne_zero) (NeZero.ne _),
    fun ⟨y, hy⟩ hy' ↦ ?_⟩
  -- Show that `y` is of the form `1 + (a₁ * a₂) • k` for some integer matrix `k`.
  obtain ⟨k, hk⟩ : ∃ k, y = 1 + (a₁ * a₂ * M) • k := by
    replace hy' : y.map (Int.cast : ℤ → ZMod (a₁ * a₂ * M)) = 1 := by
      rw [CongruenceSubgroup.Gamma_mem', Subtype.ext_iff] at hy'
      simpa using hy'
    use Matrix.of fun i j ↦ (y - 1) i j / (a₁ * a₂ * M)
    rw [← sub_eq_iff_eq_add']
    ext i j
    simp_rw [Matrix.smul_apply, Matrix.of_apply, nsmul_eq_mul, Nat.cast_mul]
    refine (Int.mul_ediv_cancel_of_dvd ?_).symm
    rw [← Matrix.map_one Int.cast (by simp) (by simp), ← sub_eq_zero,
      ← Matrix.map_sub _ (by simp)] at hy'
    simpa only [Matrix.zero_apply, Matrix.map_apply, ZMod.intCast_zmod_eq_zero_iff_dvd,
      Nat.cast_mul] using congr_fun₂ hy' i j
  -- use this `k` to cook up a new integer matrix, which we will show comes from `SL(2, ℤ)`
  let z := 1 + M • (A₁.num * k * A₂.num)
  have hz_coe : z.map Int.cast = A₁ * (y.map Int.cast) * A₂ := by
    simp only [Matrix.map_add _ Int.cast_add, Matrix.map_one _ Int.cast_zero Int.cast_one, hk,
      mul_add, mul_one, add_mul, hA₁₂, add_right_inj, z]
    conv_rhs => rw [← A₁.inv_denom_smul_num, ← A₂.inv_denom_smul_num, Matrix.map_smul _ _ (by simp)]
    simp only [Matrix.smul_mul, Matrix.mul_smul, Matrix.map_smul (Int.cast : ℤ → ℚ) M (by simp),
      Matrix.map_mul_intCast]
    rw [← Nat.cast_smul_eq_nsmul ℚ (_ * M), ← MulAction.mul_smul, ← MulAction.mul_smul,
      mul_comm a₁ a₂, Nat.cast_mul, Nat.cast_mul, mul_assoc _ _ (M : ℚ), mul_comm _ (M : ℚ),
      inv_mul_cancel_left₀ (mod_cast A₂.den_ne_zero),
      mul_inv_cancel_right₀ (mod_cast A₁.den_ne_zero), Nat.cast_smul_eq_nsmul]
  have hz_det : z.det = 1 := by
    have := congr_arg Matrix.det hz_coe
    simp_rw [Matrix.det_mul, ← Int.cast_det] at this
    rwa [mul_right_comm, ← Matrix.det_mul, hA₁₂, Matrix.det_one, one_mul, hy, Int.cast_inj] at this
  refine ⟨⟨z, hz_det⟩, ?_, by simpa only [Subtype.ext_iff, Subgroup.coe_mul, Units.ext_iff,
    Units.val_mul] using hz_coe⟩
  rw [SetLike.mem_coe, CongruenceSubgroup.Gamma_mem', Subtype.ext_iff]
  ext i j
  simp_rw [map_apply_coe, z, map_add, map_one, RingHom.mapMatrix_apply, Int.coe_castRingHom,
    add_apply, map_apply, coe_one, add_eq_left, Matrix.smul_apply, nsmul_eq_mul, Int.cast_mul,
    Int.cast_natCast, ZMod.natCast_self M, zero_mul]

/-- For any `g ∈ GL(2, ℚ)` and `M ≠ 0`, there exists `N` such that `g Γ(N) g⁻¹ ≤ Γ(M)`. -/
theorem exists_Gamma_le_conj' (g : GL (Fin 2) ℚ) (M : ℕ) [NeZero M] :
    ∃ N ≠ 0, (toConjAct <| g.map (Rat.castHom ℝ)) • (Gamma N).map (mapGL ℝ)
      ≤ (Gamma M).map (mapGL ℝ) := by
  obtain ⟨N, hN, h⟩ := exists_Gamma_le_conj g M
  refine ⟨N, hN, fun y hy ↦ ?_⟩
  simp_rw [Subgroup.mem_pointwise_smul_iff_inv_smul_mem, Subgroup.mem_map,
    eq_inv_smul_iff] at hy
  obtain ⟨x, hx, rfl⟩ := hy
  obtain ⟨z, hz, hz'⟩ := h x hx
  use z, hz
  simpa only [Subtype.ext_iff, Units.ext_iff, map_mul] using
    congr_arg (GeneralLinearGroup.map (Rat.castHom ℝ)) hz'

open Subgroup in
/-- If `Γ` has finite index in `SL(2, ℤ)`, then so does `g⁻¹ Γ g ∩ SL(2, ℤ)` for any
`g ∈ GL(2, ℚ)`. -/
lemma finiteIndex_conjGL (g : GL (Fin 2) ℚ) : (conjGL ⊤ (g.map <| Rat.castHom ℝ)).FiniteIndex := by
  constructor
  let t := (toConjAct <| g.map <| Rat.castHom ℝ)⁻¹
<<<<<<< HEAD
  let G := MonoidHom.range (mapGL ℝ : SL(2, ℤ) →* _)
  suffices (t • G ⊓ G).relindex G ≠ 0 by
    rwa [conjGL, index_comap, ← inf_relindex_right, ← MonoidHom.range_eq_map]
  obtain ⟨N, hN, hN'⟩ := exists_Gamma_le_conj' g 1
  rw [Gamma_one_top, ← MonoidHom.range_eq_map] at hN'
  suffices Γ(N) ≤ (t • G ⊓ G).comap (mapGL ℝ) by
    haveI _ : NeZero N := ⟨hN⟩
    simpa only [index_comap] using (finiteIndex_of_le this).index_ne_zero
  intro k hk
  simpa [mem_pointwise_smul_iff_inv_smul_mem, G] using
    hN' <| smul_mem_pointwise_smul _ _ _ ⟨k, hk, rfl⟩

/-- Conjugates of `SL(2, ℤ)` by `GL(2, ℚ)` are arithmetic subgroups. -/
lemma isArith_conj_SL2Z (g : GL (Fin 2) ℚ) :
    IsArith ((toConjAct (g.map (Rat.castHom ℝ))) • (mapGL (R := ℤ) ℝ).range) := by
=======
  suffices (t • 𝒮ℒ ⊓ 𝒮ℒ).relindex 𝒮ℒ ≠ 0 by
    rwa [conjGL, index_comap, ← inf_relindex_right, ← MonoidHom.range_eq_map]
  obtain ⟨N, hN, hN'⟩ := exists_Gamma_le_conj' g 1
  rw [Gamma_one_top, ← MonoidHom.range_eq_map] at hN'
  suffices Γ(N) ≤ (t • 𝒮ℒ ⊓ 𝒮ℒ).comap (mapGL ℝ) by
    haveI _ : NeZero N := ⟨hN⟩
    simpa only [index_comap] using (finiteIndex_of_le this).index_ne_zero
  intro k hk
  simpa [mem_pointwise_smul_iff_inv_smul_mem] using
    hN' <| smul_mem_pointwise_smul _ _ _ ⟨k, hk, rfl⟩

/-- Conjugates of `SL(2, ℤ)` by `GL(2, ℚ)` are arithmetic subgroups. -/
lemma isArithmetic_conj_SL2Z (g : GL (Fin 2) ℚ) :
    IsArithmetic ((toConjAct (g.map (Rat.castHom ℝ))) • 𝒮ℒ) := by
>>>>>>> ca92b260
  constructor
  rw [MonoidHom.range_eq_map]
  constructor
  · rw [← Subgroup.relindex_comap, Subgroup.relindex_top_right]
    exact (finiteIndex_conjGL g⁻¹).index_ne_zero
  · rw [← Subgroup.relindex_pointwise_smul (toConjAct (g.map (Rat.castHom ℝ)))⁻¹,
      inv_smul_smul, ← Subgroup.relindex_comap, Subgroup.relindex_top_right]
    exact (finiteIndex_conjGL g).index_ne_zero

/-- Conjugation by `GL(2, ℚ)` preserves arithmetic subgroups. -/
<<<<<<< HEAD
lemma IsArith.conj (Γ : Subgroup (GL (Fin 2) ℝ)) [IsArith Γ] (g : GL (Fin 2) ℚ) :
    IsArith ((toConjAct (g.map (Rat.castHom ℝ))) • Γ) :=
  ⟨((Commensurable.commensurable_conj _).mp IsArith.is_comm).trans (isArith_conj_SL2Z g).is_comm⟩
=======
lemma IsArithmetic.conj (𝒢 : Subgroup (GL (Fin 2) ℝ)) [IsArithmetic 𝒢] (g : GL (Fin 2) ℚ) :
    IsArithmetic ((toConjAct (g.map (Rat.castHom ℝ))) • 𝒢) :=
  ⟨((Commensurable.commensurable_conj _).mp IsArithmetic.is_commensurable).trans
    (isArithmetic_conj_SL2Z g).is_commensurable⟩
>>>>>>> ca92b260

/-- If `Γ` is a congruence subgroup, then so is `g⁻¹ Γ g ∩ SL(2, ℤ)` for any `g ∈ GL(2, ℚ)`. -/
lemma IsCongruenceSubgroup.conjGL {Γ : Subgroup SL(2, ℤ)} (hΓ : IsCongruenceSubgroup Γ)
    (g : GL (Fin 2) ℚ) :
    IsCongruenceSubgroup (conjGL Γ (g.map <| Rat.castHom ℝ)) := by
  obtain ⟨M, hN, hΓM⟩ := hΓ
  haveI _ : NeZero M := ⟨hN⟩
  obtain ⟨N, hN, hN'⟩ := exists_Gamma_le_conj' g M
  rw [Subgroup.pointwise_smul_subset_iff] at hN'
  refine ⟨N, ‹_›, fun x hx ↦ ?_⟩
  obtain ⟨y, hy, hy'⟩ := Subgroup.mem_inv_pointwise_smul_iff.mp <| hN' ⟨x, hx, rfl⟩
  exact mem_conjGL.mpr ⟨y, hΓM hy, hy'⟩

end Conjugation

end CongruenceSubgroup<|MERGE_RESOLUTION|>--- conflicted
+++ resolved
@@ -316,23 +316,6 @@
 lemma finiteIndex_conjGL (g : GL (Fin 2) ℚ) : (conjGL ⊤ (g.map <| Rat.castHom ℝ)).FiniteIndex := by
   constructor
   let t := (toConjAct <| g.map <| Rat.castHom ℝ)⁻¹
-<<<<<<< HEAD
-  let G := MonoidHom.range (mapGL ℝ : SL(2, ℤ) →* _)
-  suffices (t • G ⊓ G).relindex G ≠ 0 by
-    rwa [conjGL, index_comap, ← inf_relindex_right, ← MonoidHom.range_eq_map]
-  obtain ⟨N, hN, hN'⟩ := exists_Gamma_le_conj' g 1
-  rw [Gamma_one_top, ← MonoidHom.range_eq_map] at hN'
-  suffices Γ(N) ≤ (t • G ⊓ G).comap (mapGL ℝ) by
-    haveI _ : NeZero N := ⟨hN⟩
-    simpa only [index_comap] using (finiteIndex_of_le this).index_ne_zero
-  intro k hk
-  simpa [mem_pointwise_smul_iff_inv_smul_mem, G] using
-    hN' <| smul_mem_pointwise_smul _ _ _ ⟨k, hk, rfl⟩
-
-/-- Conjugates of `SL(2, ℤ)` by `GL(2, ℚ)` are arithmetic subgroups. -/
-lemma isArith_conj_SL2Z (g : GL (Fin 2) ℚ) :
-    IsArith ((toConjAct (g.map (Rat.castHom ℝ))) • (mapGL (R := ℤ) ℝ).range) := by
-=======
   suffices (t • 𝒮ℒ ⊓ 𝒮ℒ).relindex 𝒮ℒ ≠ 0 by
     rwa [conjGL, index_comap, ← inf_relindex_right, ← MonoidHom.range_eq_map]
   obtain ⟨N, hN, hN'⟩ := exists_Gamma_le_conj' g 1
@@ -347,7 +330,6 @@
 /-- Conjugates of `SL(2, ℤ)` by `GL(2, ℚ)` are arithmetic subgroups. -/
 lemma isArithmetic_conj_SL2Z (g : GL (Fin 2) ℚ) :
     IsArithmetic ((toConjAct (g.map (Rat.castHom ℝ))) • 𝒮ℒ) := by
->>>>>>> ca92b260
   constructor
   rw [MonoidHom.range_eq_map]
   constructor
@@ -358,16 +340,10 @@
     exact (finiteIndex_conjGL g).index_ne_zero
 
 /-- Conjugation by `GL(2, ℚ)` preserves arithmetic subgroups. -/
-<<<<<<< HEAD
-lemma IsArith.conj (Γ : Subgroup (GL (Fin 2) ℝ)) [IsArith Γ] (g : GL (Fin 2) ℚ) :
-    IsArith ((toConjAct (g.map (Rat.castHom ℝ))) • Γ) :=
-  ⟨((Commensurable.commensurable_conj _).mp IsArith.is_comm).trans (isArith_conj_SL2Z g).is_comm⟩
-=======
 lemma IsArithmetic.conj (𝒢 : Subgroup (GL (Fin 2) ℝ)) [IsArithmetic 𝒢] (g : GL (Fin 2) ℚ) :
     IsArithmetic ((toConjAct (g.map (Rat.castHom ℝ))) • 𝒢) :=
   ⟨((Commensurable.commensurable_conj _).mp IsArithmetic.is_commensurable).trans
     (isArithmetic_conj_SL2Z g).is_commensurable⟩
->>>>>>> ca92b260
 
 /-- If `Γ` is a congruence subgroup, then so is `g⁻¹ Γ g ∩ SL(2, ℤ)` for any `g ∈ GL(2, ℚ)`. -/
 lemma IsCongruenceSubgroup.conjGL {Γ : Subgroup SL(2, ℤ)} (hΓ : IsCongruenceSubgroup Γ)
