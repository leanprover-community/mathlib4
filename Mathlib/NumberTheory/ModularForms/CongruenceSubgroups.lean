--- conflicted
+++ resolved
@@ -88,11 +88,7 @@
     simp [h]
 #align Gamma_zero_bot Gamma_zero_bot
 
-<<<<<<< HEAD
-lemma ModularGroup_T_pow_mem_Gamma (N M: ℤ) (hNM : N ∣ M) :
-=======
 lemma ModularGroup_T_pow_mem_Gamma (N M : ℤ) (hNM : N ∣ M) :
->>>>>>> 0c2b2d1c
     (ModularGroup.T ^ M) ∈ _root_.Gamma (Int.natAbs N) := by
   simp only [Gamma_mem, Fin.isValue, ModularGroup.coe_T_zpow, of_apply, cons_val', cons_val_zero,
     empty_val', cons_val_fin_one, Int.cast_one, cons_val_one, head_cons, head_fin_const,
