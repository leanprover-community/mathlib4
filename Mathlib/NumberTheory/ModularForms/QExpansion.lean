--- conflicted
+++ resolved
@@ -62,13 +62,8 @@
 theorem periodic_comp_ofComplex [SlashInvariantFormClass F Γ k] (hΓ : h ∈ Γ.strictPeriods) :
     Periodic (f ∘ ofComplex) h := by
   intro w
-<<<<<<< HEAD
-  by_cases hw : 0 < im w
+  by_cases! hw : 0 < im w
   · have : 0 < im (w + h) := by simp [hw]
-=======
-  by_cases! hw : 0 < im w
-  · have : 0 < im (w + n) := by simp only [add_im, natCast_im, add_zero, hw]
->>>>>>> bc86957f
     simp only [comp_apply, ofComplex_apply_of_im_pos this, ofComplex_apply_of_im_pos hw]
     convert SlashInvariantForm.vAdd_apply_of_mem_strictPeriods f ⟨w, hw⟩ hΓ using 2
     ext
