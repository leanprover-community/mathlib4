/-
Copyright (c) 2024 David Loeffler. All rights reserved.
Released under Apache 2.0 license as described in the file LICENSE.
Authors: David Loeffler
-/
import Mathlib.Analysis.Complex.TaylorSeries
import Mathlib.Analysis.Complex.UpperHalfPlane.Exp
import Mathlib.NumberTheory.ModularForms.Basic
import Mathlib.NumberTheory.ModularForms.Identities
import Mathlib.RingTheory.PowerSeries.Basic

/-!
# q-expansions of modular forms

We show that a modular form of level `Γ(n)` can be written as `τ ↦ F (𝕢 n τ)` where `F` is
analytic on the open unit disc, and `𝕢 n` is the parameter `τ ↦ exp (2 * I * π * τ / n)`. As an
application, we show that cusp forms decay exponentially to 0 as `im τ → ∞`.

We also define the `q`-expansion of a modular form, either as a power series or as a
`FormalMultilinearSeries`, and show that it converges to `f` on the upper half plane.

## Main definitions and results

* `SlashInvariantFormClass.cuspFunction`: for a level `n` slash-invariant form, this is the function
  `F` such that `f τ = F (exp (2 * π * I * τ / n))`, extended by a choice of limit at `0`.
* `ModularFormClass.differentiableAt_cuspFunction`: when `f` is a modular form, its `cuspFunction`
  is differentiable on the open unit disc (including at `0`).
* `ModularFormClass.qExpansion`: the `q`-expansion of a modular form (defined as the Taylor series
  of its `cuspFunction`), bundled as a `PowerSeries`.
* `ModularFormClass.hasSum_qExpansion`: the `q`-expansion evaluated at `𝕢 n τ` sums to `f τ`, for
  `τ` in the upper half plane.

## TO DO:

* generalise to handle arbitrary finite-index subgroups (not just `Γ(n)` for some `n`)
* define the `q`-expansion map on modular form spaces as a linear map (or even a ring hom from
  the graded ring of all modular forms?)
-/

open ModularForm Complex Filter UpperHalfPlane Function Matrix.SpecialLinearGroup

open scoped Real MatrixGroups CongruenceSubgroup

noncomputable section

variable {k : ℤ} {F : Type*} [FunLike F ℍ ℂ] {Γ : Subgroup SL(2, ℤ)} (n : ℕ) (f : F)

local notation "I∞" => comap Complex.im atTop
local notation "𝕢" => Periodic.qParam

namespace SlashInvariantFormClass

theorem periodic_comp_ofComplex [SlashInvariantFormClass F (Γ(n).map <| mapGL ℝ) k] :
    Periodic (f ∘ ofComplex) n := by
  intro w
  by_cases hw : 0 < im w
  · have : 0 < im (w + n) := by simp only [add_im, natCast_im, add_zero, hw]
    simp only [comp_apply, ofComplex_apply_of_im_pos this, ofComplex_apply_of_im_pos hw]
    convert SlashInvariantForm.vAdd_width_periodic n k 1 f ⟨w, hw⟩ using 2
    simp only [Int.cast_one, mul_one, UpperHalfPlane.ext_iff, coe_mk_subtype, coe_vadd,
      ofReal_natCast, add_comm]
  · have : im (w + n) ≤ 0 := by simpa only [add_im, natCast_im, add_zero, not_lt] using hw
    simp only [comp_apply, ofComplex_apply_of_im_nonpos this,
      ofComplex_apply_of_im_nonpos (not_lt.mp hw)]

/--
The analytic function `F` such that `f τ = F (exp (2 * π * I * τ / n))`, extended by a choice of
limit at `0`.
-/
def cuspFunction : ℂ → ℂ := Function.Periodic.cuspFunction n (f ∘ ofComplex)

theorem eq_cuspFunction [NeZero n] [SlashInvariantFormClass F (Γ(n).map <| mapGL ℝ) k] (τ : ℍ) :
    cuspFunction n f (𝕢 n τ) = f τ := by
  simpa only [comp_apply, ofComplex_apply]
    using (periodic_comp_ofComplex n f).eq_cuspFunction (NeZero.ne _) τ

end SlashInvariantFormClass

open SlashInvariantFormClass

namespace ModularFormClass

theorem differentiableAt_comp_ofComplex [ModularFormClass F (Γ.map (mapGL ℝ)) k]
      {z : ℂ} (hz : 0 < im z) :
    DifferentiableAt ℂ (f ∘ ofComplex) z :=
  mdifferentiableAt_iff_differentiableAt.mp ((holo f _).comp z (mdifferentiableAt_ofComplex hz))

theorem bounded_at_infty_comp_ofComplex [ModularFormClass F (Γ.map (mapGL ℝ)) k] [Γ.FiniteIndex] :
    BoundedAtFilter I∞ (f ∘ ofComplex) :=
  (ModularFormClass.bdd_at_infty f).comp_tendsto tendsto_comap_im_ofComplex

theorem differentiableAt_cuspFunction [NeZero n] [ModularFormClass F (Γ(n).map (mapGL ℝ)) k]
    {q : ℂ} (hq : ‖q‖ < 1) :
    DifferentiableAt ℂ (cuspFunction n f) q := by
  have npos : 0 < (n : ℝ) := mod_cast (Nat.pos_iff_ne_zero.mpr (NeZero.ne _))
  rcases eq_or_ne q 0 with rfl | hq'
  · exact (periodic_comp_ofComplex n f).differentiableAt_cuspFunction_zero npos
      (eventually_of_mem (preimage_mem_comap (Ioi_mem_atTop 0))
        (fun _ ↦ differentiableAt_comp_ofComplex f))
      (bounded_at_infty_comp_ofComplex f)
  · exact Periodic.qParam_right_inv npos.ne' hq' ▸
      (periodic_comp_ofComplex n f).differentiableAt_cuspFunction npos.ne'
        <| differentiableAt_comp_ofComplex _ <| Periodic.im_invQParam_pos_of_norm_lt_one npos hq hq'

lemma analyticAt_cuspFunction_zero [NeZero n] [ModularFormClass F (Γ(n).map (mapGL ℝ)) k] :
    AnalyticAt ℂ (cuspFunction n f) 0 :=
  DifferentiableOn.analyticAt
    (fun q hq ↦ (differentiableAt_cuspFunction _ _ hq).differentiableWithinAt)
    (by simpa only [ball_zero_eq] using Metric.ball_mem_nhds (0 : ℂ) zero_lt_one)

/-- The `q`-expansion of a level `n` modular form, bundled as a `PowerSeries`. -/
def qExpansion : PowerSeries ℂ :=
  .mk fun m ↦ (↑m.factorial)⁻¹ * iteratedDeriv m (cuspFunction n f) 0

lemma qExpansion_coeff (m : ℕ) :
    (qExpansion n f).coeff m = (↑m.factorial)⁻¹ * iteratedDeriv m (cuspFunction n f) 0 := by
  simp [qExpansion]

lemma hasSum_qExpansion_of_abs_lt [NeZero n] [ModularFormClass F (Γ(n).map (mapGL ℝ)) k]
    {q : ℂ} (hq : ‖q‖ < 1) :
    HasSum (fun m : ℕ ↦ (qExpansion n f).coeff m • q ^ m) (cuspFunction n f q) := by
  simp only [qExpansion_coeff]
  have hdiff : DifferentiableOn ℂ (cuspFunction n f) (Metric.ball 0 1) := by
    refine fun z hz ↦ (differentiableAt_cuspFunction n f ?_).differentiableWithinAt
    simpa using hz
  have qmem : q ∈ Metric.ball 0 1 := by simpa using hq
  convert hasSum_taylorSeries_on_ball hdiff qmem using 2 with m
  rw [sub_zero, smul_eq_mul, smul_eq_mul, mul_right_comm, smul_eq_mul, mul_assoc]

<<<<<<< HEAD
lemma hasSum_qExpansion [NeZero n] [ModularFormClass F (Γ(n).map (mapGL ℝ)) k] (τ : ℍ) :
    HasSum (fun m : ℕ ↦ (qExpansion n f).coeff ℂ m • 𝕢 n τ ^ m) (f τ) := by
=======
lemma hasSum_qExpansion [NeZero n] [ModularFormClass F Γ(n) k] (τ : ℍ) :
    HasSum (fun m : ℕ ↦ (qExpansion n f).coeff m • 𝕢 n τ ^ m) (f τ) := by
>>>>>>> b91ea725
  simpa only [eq_cuspFunction n f] using
    hasSum_qExpansion_of_abs_lt n f (τ.norm_qParam_lt_one n)

/--
The `q`-expansion of a level `n` modular form, bundled as a `FormalMultilinearSeries`.

TODO: Maybe get rid of this and instead define a general API for converting `PowerSeries` to
`FormalMultilinearSeries`.
-/
def qExpansionFormalMultilinearSeries : FormalMultilinearSeries ℂ ℂ ℂ :=
  fun m ↦ (qExpansion n f).coeff m • ContinuousMultilinearMap.mkPiAlgebraFin ℂ m _

lemma qExpansionFormalMultilinearSeries_apply_norm (m : ℕ) :
    ‖qExpansionFormalMultilinearSeries n f m‖ = ‖(qExpansion n f).coeff m‖ := by
  rw [qExpansionFormalMultilinearSeries,
    ← (ContinuousMultilinearMap.piFieldEquiv ℂ (Fin m) ℂ).symm.norm_map]
  simp

lemma qExpansionFormalMultilinearSeries_radius [NeZero n]
    [ModularFormClass F (Γ(n).map (mapGL ℝ)) k] :
    1 ≤ (qExpansionFormalMultilinearSeries n f).radius := by
  refine le_of_forall_lt_imp_le_of_dense fun r hr ↦ ?_
  lift r to NNReal using hr.ne_top
  apply FormalMultilinearSeries.le_radius_of_summable
  simp only [qExpansionFormalMultilinearSeries_apply_norm]
  rw [← r.abs_eq]
  simp_rw [← Real.norm_eq_abs, ← Complex.norm_real, ← norm_pow, ← norm_mul]
  exact (hasSum_qExpansion_of_abs_lt n f (q := r) (by simpa using hr)).summable.norm

/-- The `q`-expansion of `f` is an `FPowerSeries` representing `cuspFunction n f`. -/
lemma hasFPowerSeries_cuspFunction [NeZero n] [ModularFormClass F (Γ(n).map (mapGL ℝ)) k] :
    HasFPowerSeriesOnBall (cuspFunction n f) (qExpansionFormalMultilinearSeries n f) 0 1 := by
  refine ⟨qExpansionFormalMultilinearSeries_radius n f, zero_lt_one, fun hy ↦ ?_⟩
  rw [EMetric.mem_ball, edist_zero_right, enorm_eq_nnnorm, ENNReal.coe_lt_one_iff,
    ← NNReal.coe_lt_one, coe_nnnorm] at hy
  simpa [qExpansionFormalMultilinearSeries] using hasSum_qExpansion_of_abs_lt n f hy

end ModularFormClass

open ModularFormClass

namespace CuspFormClass

theorem zero_at_infty_comp_ofComplex [CuspFormClass F (Γ.map (mapGL ℝ)) k] [Γ.FiniteIndex] :
    ZeroAtFilter I∞ (f ∘ ofComplex) :=
  (zero_at_infty f).comp tendsto_comap_im_ofComplex

theorem cuspFunction_apply_zero [NeZero n] [CuspFormClass F (Γ(n).map (mapGL ℝ)) k] :
    cuspFunction n f 0 = 0 :=
  Periodic.cuspFunction_zero_of_zero_at_inf (mod_cast (Nat.pos_iff_ne_zero.mpr (NeZero.ne _)))
    (zero_at_infty_comp_ofComplex f)

theorem exp_decay_atImInfty [NeZero n] [CuspFormClass F (Γ(n).map (mapGL ℝ)) k] :
    f =O[atImInfty] fun τ ↦ Real.exp (-2 * π * τ.im / n) := by
  simpa only [neg_mul, comp_def, ofComplex_apply, coe_im] using
    ((periodic_comp_ofComplex n f).exp_decay_of_zero_at_inf
      (mod_cast (Nat.pos_iff_ne_zero.mpr (NeZero.ne _)))
      (eventually_of_mem (preimage_mem_comap (Ioi_mem_atTop 0))
        fun _ ↦ differentiableAt_comp_ofComplex f)
      (zero_at_infty_comp_ofComplex f)).comp_tendsto tendsto_coe_atImInfty

end CuspFormClass<|MERGE_RESOLUTION|>--- conflicted
+++ resolved
@@ -127,13 +127,8 @@
   convert hasSum_taylorSeries_on_ball hdiff qmem using 2 with m
   rw [sub_zero, smul_eq_mul, smul_eq_mul, mul_right_comm, smul_eq_mul, mul_assoc]
 
-<<<<<<< HEAD
 lemma hasSum_qExpansion [NeZero n] [ModularFormClass F (Γ(n).map (mapGL ℝ)) k] (τ : ℍ) :
-    HasSum (fun m : ℕ ↦ (qExpansion n f).coeff ℂ m • 𝕢 n τ ^ m) (f τ) := by
-=======
-lemma hasSum_qExpansion [NeZero n] [ModularFormClass F Γ(n) k] (τ : ℍ) :
     HasSum (fun m : ℕ ↦ (qExpansion n f).coeff m • 𝕢 n τ ^ m) (f τ) := by
->>>>>>> b91ea725
   simpa only [eq_cuspFunction n f] using
     hasSum_qExpansion_of_abs_lt n f (τ.norm_qParam_lt_one n)
 
