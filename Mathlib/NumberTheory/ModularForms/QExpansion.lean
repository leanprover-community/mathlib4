/-
Copyright (c) 2024 David Loeffler. All rights reserved.
Released under Apache 2.0 license as described in the file LICENSE.
Authors: David Loeffler
-/
module

public import Mathlib.Analysis.Complex.TaylorSeries
public import Mathlib.Analysis.Complex.UpperHalfPlane.Exp
public import Mathlib.NumberTheory.ModularForms.Basic
public import Mathlib.NumberTheory.ModularForms.Identities
public import Mathlib.RingTheory.PowerSeries.Basic

/-!
# q-expansions of modular forms

We show that a modular form of level `Γ(n)` can be written as `τ ↦ F (𝕢 n τ)` where `F` is
analytic on the open unit disc, and `𝕢 n` is the parameter `τ ↦ exp (2 * I * π * τ / n)`. As an
application, we show that cusp forms decay exponentially to 0 as `im τ → ∞`.

We also define the `q`-expansion of a modular form, either as a power series or as a
`FormalMultilinearSeries`, and show that it converges to `f` on the upper half plane.

## Main definitions and results

* `SlashInvariantFormClass.cuspFunction`: for a level `n` slash-invariant form, this is the function
  `F` such that `f τ = F (exp (2 * π * I * τ / n))`, extended by a choice of limit at `0`.
* `ModularFormClass.differentiableAt_cuspFunction`: when `f` is a modular form, its `cuspFunction`
  is differentiable on the open unit disc (including at `0`).
* `ModularFormClass.qExpansion`: the `q`-expansion of a modular form (defined as the Taylor series
  of its `cuspFunction`), bundled as a `PowerSeries`.
* `ModularFormClass.hasSum_qExpansion`: the `q`-expansion evaluated at `𝕢 n τ` sums to `f τ`, for
  `τ` in the upper half plane.

## TO DO:

* generalise to handle arbitrary finite-index subgroups (not just `Γ(n)` for some `n`)
* define the `q`-expansion map on modular form spaces as a linear map (or even a ring hom from
  the graded ring of all modular forms?)
-/

<<<<<<< HEAD
open ModularForm Complex Filter Function Matrix.SpecialLinearGroup
open UpperHalfPlane hiding I
=======
@[expose] public section

open ModularForm Complex Filter UpperHalfPlane Function Matrix.SpecialLinearGroup
>>>>>>> b46b7cba

open scoped Real MatrixGroups CongruenceSubgroup

noncomputable section

section Cauchy
-- move this stuff into complex analysis hierarchy somewhere

open Metric

end Cauchy

variable {k : ℤ} {F : Type*} [FunLike F ℍ ℂ] {Γ : Subgroup (GL (Fin 2) ℝ)}
    {h : ℝ} (f : F)

local notation "I∞" => comap Complex.im atTop
local notation "𝕢" => Periodic.qParam

namespace SlashInvariantFormClass

theorem periodic_comp_ofComplex [SlashInvariantFormClass F Γ k] (hΓ : h ∈ Γ.strictPeriods) :
    Periodic (f ∘ ofComplex) h := by
  intro w
  by_cases! hw : 0 < im w
  · have : 0 < im (w + h) := by simp [hw]
    simp only [comp_apply, ofComplex_apply_of_im_pos this, ofComplex_apply_of_im_pos hw]
    convert SlashInvariantForm.vAdd_apply_of_mem_strictPeriods f ⟨w, hw⟩ hΓ using 2
    ext
    simp [add_comm]
  · have : im (w + h) ≤ 0 := by simpa using hw
    simp only [comp_apply, ofComplex_apply_of_im_nonpos this,
      ofComplex_apply_of_im_nonpos hw]

variable (h) in
/--
The analytic function `F` such that `f τ = F (exp (2 * π * I * τ / n))`, extended by a choice of
limit at `0`.
-/
def cuspFunction (f : ℍ → ℂ) : ℂ → ℂ := Function.Periodic.cuspFunction h (f ∘ ofComplex)

theorem eq_cuspFunction [SlashInvariantFormClass F Γ k] (τ : ℍ) (hΓ : h ∈ Γ.strictPeriods)
    (hh : h ≠ 0) : cuspFunction h f (𝕢 h τ) = f τ := by
  simpa only [comp_apply, ofComplex_apply]
    using (periodic_comp_ofComplex f hΓ).eq_cuspFunction hh τ

end SlashInvariantFormClass

open SlashInvariantFormClass

namespace ModularFormClass

theorem differentiableAt_comp_ofComplex [ModularFormClass F Γ k]
      {z : ℂ} (hz : 0 < im z) :
    DifferentiableAt ℂ (f ∘ ofComplex) z :=
  mdifferentiableAt_iff_differentiableAt.mp ((holo f _).comp z (mdifferentiableAt_ofComplex hz))

theorem bounded_at_infty_comp_ofComplex [ModularFormClass F Γ k] (hi : IsCusp OnePoint.infty Γ) :
    BoundedAtFilter I∞ (f ∘ ofComplex) :=
  (OnePoint.isBoundedAt_infty_iff.mp (bdd_at_cusps f hi)).comp_tendsto tendsto_comap_im_ofComplex

theorem differentiableAt_cuspFunction [ModularFormClass F Γ k] [Γ.HasDetPlusMinusOne]
    [DiscreteTopology Γ] (hh : 0 < h) (hΓ : h ∈ Γ.strictPeriods) {q : ℂ} (hq : ‖q‖ < 1) :
    DifferentiableAt ℂ (cuspFunction h f) q := by
  have hi : IsCusp OnePoint.infty Γ := by
    rw [Subgroup.strictPeriods_eq_zmultiples_strictWidthInfty] at hΓ
    refine Γ.strictWidthInfty_pos_iff.mp <| Γ.strictWidthInfty_nonneg.lt_of_ne' fun h0 ↦ hh.ne' ?_
    simpa only [h0, AddSubgroup.zmultiples_zero_eq_bot, AddSubgroup.mem_bot] using hΓ
  rcases eq_or_ne q 0 with rfl | hq'
  · exact (periodic_comp_ofComplex f hΓ).differentiableAt_cuspFunction_zero hh
      (eventually_of_mem (preimage_mem_comap (Ioi_mem_atTop 0))
        (fun _ ↦ differentiableAt_comp_ofComplex f))
      (bounded_at_infty_comp_ofComplex f hi)
  · exact Periodic.qParam_right_inv hh.ne' hq' ▸
      (periodic_comp_ofComplex f hΓ).differentiableAt_cuspFunction hh.ne'
        <| differentiableAt_comp_ofComplex _ <| Periodic.im_invQParam_pos_of_norm_lt_one hh hq hq'

lemma analyticAt_cuspFunction_zero [ModularFormClass F Γ k] [Γ.HasDetPlusMinusOne]
    [DiscreteTopology Γ] (hh : 0 < h) (hΓ : h ∈ Γ.strictPeriods) :
    AnalyticAt ℂ (cuspFunction h f) 0 :=
  DifferentiableOn.analyticAt
    (fun q hq ↦ (differentiableAt_cuspFunction _ hh hΓ hq).differentiableWithinAt)
    (by simpa only [ball_zero_eq] using Metric.ball_mem_nhds (0 : ℂ) zero_lt_one)

variable (h) in
/-- The `q`-expansion of a level `n` modular form, bundled as a `PowerSeries`. -/
def qExpansion : PowerSeries ℂ :=
  .mk fun m ↦ (↑m.factorial)⁻¹ * iteratedDeriv m (cuspFunction h f) 0

lemma qExpansion_coeff (m : ℕ) :
    (qExpansion h f).coeff m = (↑m.factorial)⁻¹ * iteratedDeriv m (cuspFunction h f) 0 := by
  simp [qExpansion]

lemma hasSum_qExpansion_of_abs_lt [ModularFormClass F Γ k] [Γ.HasDetPlusMinusOne]
    [DiscreteTopology Γ] (hh : 0 < h) (hΓ : h ∈ Γ.strictPeriods) {q : ℂ} (hq : ‖q‖ < 1) :
    HasSum (fun m : ℕ ↦ (qExpansion h f).coeff m • q ^ m) (cuspFunction h f q) := by
  simp only [qExpansion_coeff]
  have hdiff : DifferentiableOn ℂ (cuspFunction h f) (Metric.ball 0 1) := by
    refine fun z hz ↦ (differentiableAt_cuspFunction f hh hΓ ?_).differentiableWithinAt
    simpa using hz
  have qmem : q ∈ Metric.ball 0 1 := by simpa using hq
  convert hasSum_taylorSeries_on_ball hdiff qmem using 2 with m
  rw [sub_zero, smul_eq_mul, smul_eq_mul, mul_right_comm, smul_eq_mul, mul_assoc]

lemma hasSum_qExpansion [ModularFormClass F Γ k] [Γ.HasDetPlusMinusOne]
    [DiscreteTopology Γ] (hh : 0 < h) (hΓ : h ∈ Γ.strictPeriods) (τ : ℍ) :
    HasSum (fun m : ℕ ↦ (qExpansion h f).coeff m • 𝕢 h τ ^ m) (f τ) := by
  have : ‖𝕢 h τ‖ < 1 := by simp [Periodic.qParam, Complex.norm_exp, neg_div]; positivity
  simpa only [eq_cuspFunction f _ hΓ hh.ne'] using hasSum_qExpansion_of_abs_lt f hh hΓ this

variable (h) in
/--
The `q`-expansion of a level `n` modular form, bundled as a `FormalMultilinearSeries`.

TODO: Maybe get rid of this and instead define a general API for converting `PowerSeries` to
`FormalMultilinearSeries`.
-/
def qExpansionFormalMultilinearSeries : FormalMultilinearSeries ℂ ℂ ℂ :=
  fun m ↦ (qExpansion h f).coeff m • ContinuousMultilinearMap.mkPiAlgebraFin ℂ m _

lemma qExpansionFormalMultilinearSeries_apply_norm (m : ℕ) :
    ‖qExpansionFormalMultilinearSeries h f m‖ = ‖(qExpansion h f).coeff m‖ := by
  rw [qExpansionFormalMultilinearSeries,
    ← (ContinuousMultilinearMap.piFieldEquiv ℂ (Fin m) ℂ).symm.norm_map]
  simp

lemma qExpansionFormalMultilinearSeries_radius [ModularFormClass F Γ k] [Γ.HasDetPlusMinusOne]
    [DiscreteTopology Γ] (hh : 0 < h) (hΓ : h ∈ Γ.strictPeriods) :
    1 ≤ (qExpansionFormalMultilinearSeries h f).radius := by
  refine le_of_forall_lt_imp_le_of_dense fun r hr ↦ ?_
  lift r to NNReal using hr.ne_top
  apply FormalMultilinearSeries.le_radius_of_summable
  simp only [qExpansionFormalMultilinearSeries_apply_norm]
  rw [← r.abs_eq]
  simp_rw [← Real.norm_eq_abs, ← Complex.norm_real, ← norm_pow, ← norm_mul]
  exact (hasSum_qExpansion_of_abs_lt f hh hΓ (q := r) (by simpa using hr)).summable.norm

/-- The `q`-expansion of `f` is an `FPowerSeries` representing `cuspFunction n f`. -/
lemma hasFPowerSeries_cuspFunction [ModularFormClass F Γ k] [Γ.HasDetPlusMinusOne]
    [DiscreteTopology Γ] (hh : 0 < h) (hΓ : h ∈ Γ.strictPeriods) :
    HasFPowerSeriesOnBall (cuspFunction h f) (qExpansionFormalMultilinearSeries h f) 0 1 := by
  refine ⟨qExpansionFormalMultilinearSeries_radius f hh hΓ, zero_lt_one, fun hy ↦ ?_⟩
  rw [EMetric.mem_ball, edist_zero_right, enorm_eq_nnnorm, ENNReal.coe_lt_one_iff,
    ← NNReal.coe_lt_one, coe_nnnorm] at hy
  simpa [qExpansionFormalMultilinearSeries] using hasSum_qExpansion_of_abs_lt f hh hΓ hy

/-- The `q`-expansion coefficient can be expressed as a `circleIntegral` for any radius `0 < R < 1`.
-/
lemma qExpansion_coeff_eq_circleIntegral [ModularFormClass F Γ k] [Γ.HasDetPlusMinusOne]
    [DiscreteTopology Γ] (hh : 0 < h) (hΓ : h ∈ Γ.strictPeriods)
    (n : ℕ) {R : ℝ} (hR : 0 < R) (hR' : R < 1) :
    (qExpansion h f).coeff n =
      ((2 * π * I)⁻¹ * ∮ (z : ℂ) in C(0, R), cuspFunction h f z / z ^ (n + 1)) := by
  have : DifferentiableOn ℂ (cuspFunction h f) (Metric.closedBall 0 R) := fun z hz ↦
      (differentiableAt_cuspFunction f hh hΓ <| (mem_closedBall_zero_iff.mp hz).trans_lt hR')
        |>.differentiableWithinAt
  have := this.circleIntegral_one_div_sub_center_pow_smul hR n
  rw [smul_eq_mul, div_eq_mul_inv, mul_assoc, mul_comm, ← div_eq_iff two_pi_I_ne_zero] at this
  simp_rw [qExpansion, PowerSeries.coeff_mk, ← this, sub_zero, smul_eq_mul, one_div_mul_eq_div,
    div_eq_inv_mul]

/-- The `q`-expansion coefficient can be expressed as an integral along a horizontal line
in the upper half-plane from `t * I` to `N + t * I`, for any `0 < t`.
-/
lemma qExpansion_coeff_eq_intervalIntegral [ModularFormClass F Γ k] [Γ.HasDetPlusMinusOne]
    [DiscreteTopology Γ] (hh : 0 < h) (hΓ : h ∈ Γ.strictPeriods) (n : ℕ)
    {t : ℝ} (ht : 0 < t) : (qExpansion h f).coeff n =
    1 / h * ∫ u in (0)..h, 1 / 𝕢 h (u + t * I) ^ n * f (⟨u + t * I, by simpa using ht⟩) := by
  -- We use a circle integral in the `q`-domain of radius `R = exp (-2 * π * t / N)`.
  let R := Real.exp (-2 * π * t / h)
  have hR0 : 0 < R := Real.exp_pos _
  have hR1 : R < 1 := Real.exp_lt_one_iff.mpr <| by
    simp only [neg_mul, neg_div, neg_lt_zero]
    exact div_pos (by positivity) hh
  -- First apply `qExpansion_coeff_eq_circleIntegral` and rescale from `0 .. 2 * π` to `0 .. N`.
  rw [qExpansion_coeff_eq_circleIntegral f hh hΓ n hR0 hR1, circleIntegral,
    show 2 * π = h * (2 * π / h) by field_simp [NeZero.ne]]
  conv => enter [1, 2, 2]; rw [show 0 = 0 * (2 * π / h) by simp]
  simp_rw [← intervalIntegral.smul_integral_comp_mul_right, real_smul, ← mul_assoc,
    ← intervalIntegral.integral_const_mul]
  -- Compare the integrands
  congr 1 with u
  let τ : ℍ := ⟨u + t * I, by simpa using ht⟩
  have : circleMap 0 R (u * (2 * π / h)) = 𝕢 h τ := by
    simp only [circleMap, ofReal_exp, ← exp_add, zero_add, τ, UpperHalfPlane.coe_mk_subtype, R]
    congr 1
    push_cast
    ring_nf
    rw [I_sq]
    ring_nf
  -- now just complex exponential arithmetic to finish
  simp_rw [deriv_circleMap, this, show u + t * I = τ by rfl, show ⟨↑τ, τ.2⟩ = τ by rfl,
    eq_cuspFunction f _ hΓ hh.ne', smul_eq_mul, pow_succ, push_cast]
  field_simp [(show 𝕢 h τ ≠ 0 from Complex.exp_ne_zero _), Real.pi_ne_zero, NeZero.ne]

end ModularFormClass

open ModularFormClass

namespace UpperHalfPlane.IsZeroAtImInfty

variable {f}

lemma zero_at_infty_comp_ofComplex {f : ℍ → ℂ} (hf : IsZeroAtImInfty f) :
    ZeroAtFilter I∞ (f ∘ ofComplex) :=
  hf.comp tendsto_comap_im_ofComplex

theorem cuspFunction_apply_zero {f : ℍ → ℂ} (hf : IsZeroAtImInfty f) (hh : 0 < h) :
    cuspFunction h f 0 = 0 :=
  Periodic.cuspFunction_zero_of_zero_at_inf hh hf.zero_at_infty_comp_ofComplex

theorem exp_decay_atImInfty [ModularFormClass F Γ k] [Γ.HasDetPlusMinusOne]
    [DiscreteTopology Γ] (hf : IsZeroAtImInfty f) (hh : 0 < h) (hΓ : h ∈ Γ.strictPeriods) :
    f =O[atImInfty] fun τ ↦ Real.exp (-2 * π * τ.im / h) := by
  have hi : IsCusp OnePoint.infty Γ := by
    rw [Subgroup.strictPeriods_eq_zmultiples_strictWidthInfty] at hΓ
    refine Γ.strictWidthInfty_pos_iff.mp <| Γ.strictWidthInfty_nonneg.lt_of_ne' fun h0 ↦ hh.ne' ?_
    simpa only [h0, AddSubgroup.zmultiples_zero_eq_bot, AddSubgroup.mem_bot] using hΓ
  simpa [comp_def] using
    ((periodic_comp_ofComplex f hΓ).exp_decay_of_zero_at_inf hh
      (eventually_of_mem (preimage_mem_comap (Ioi_mem_atTop 0))
        fun _ ↦ differentiableAt_comp_ofComplex f)
      hf.zero_at_infty_comp_ofComplex).comp_tendsto tendsto_coe_atImInfty

/-- Version of `exp_decay_atImInfty` stating a less precise result but easier to apply in practice
(not specifying the growth rate precisely). Note that the `Fact` hypothesis is automatically
synthesized for arithmetic subgroups. -/
theorem exp_decay_atImInfty' [ModularFormClass F Γ k] [Γ.HasDetPlusMinusOne]
    [DiscreteTopology Γ] [Fact (IsCusp OnePoint.infty Γ)] (hf : IsZeroAtImInfty f) :
    ∃ h > 0, f =O[atImInfty] fun τ ↦ Real.exp (-h * τ.im) := by
  have hh : 0 < Γ.strictWidthInfty := Γ.strictWidthInfty_pos_iff.mpr Fact.out
  have hΓ : Γ.strictWidthInfty ∈ Γ.strictPeriods := Γ.strictWidthInfty_mem_strictPeriods
  refine ⟨2 * π / Γ.strictWidthInfty, div_pos Real.two_pi_pos hh, ?_⟩
  convert hf.exp_decay_atImInfty hh hΓ using 3 with τ
  ring

end UpperHalfPlane.IsZeroAtImInfty

namespace CuspFormClass

@[deprecated "use IsZeroAtImInfty.zero_atInfty_comp_ofComplex" (since := "2025-10-13")]
theorem zero_at_infty_comp_ofComplex [CuspFormClass F Γ k] [Fact (IsCusp OnePoint.infty Γ)] :
    ZeroAtFilter I∞ (f ∘ ofComplex) :=
  (zero_at_infty f).comp tendsto_comap_im_ofComplex

@[deprecated UpperHalfPlane.IsZeroAtImInfty.cuspFunction_apply_zero (since := "2025-10-13")]
theorem cuspFunction_apply_zero [CuspFormClass F Γ k] [Γ.HasDetPlusMinusOne]
    [DiscreteTopology Γ] (hh : 0 < h) (hΓ : h ∈ Γ.strictPeriods) :
    cuspFunction h f 0 = 0 :=
  have hi : IsCusp OnePoint.infty Γ := by
    rw [Subgroup.strictPeriods_eq_zmultiples_strictWidthInfty] at hΓ
    refine Γ.strictWidthInfty_pos_iff.mp <| Γ.strictWidthInfty_nonneg.lt_of_ne' fun h0 ↦ hh.ne' ?_
    simpa only [h0, AddSubgroup.zmultiples_zero_eq_bot, AddSubgroup.mem_bot] using hΓ
  (OnePoint.isZeroAt_infty_iff.mp <| CuspFormClass.zero_at_cusps f hi).cuspFunction_apply_zero hh

theorem exp_decay_atImInfty [CuspFormClass F Γ k] [Γ.HasDetPlusMinusOne]
    [DiscreteTopology Γ] (hh : 0 < h) (hΓ : h ∈ Γ.strictPeriods) :
    f =O[atImInfty] fun τ ↦ Real.exp (-2 * π * τ.im / h) :=
  have hi : IsCusp OnePoint.infty Γ := by
    rw [Subgroup.strictPeriods_eq_zmultiples_strictWidthInfty] at hΓ
    refine Γ.strictWidthInfty_pos_iff.mp <| Γ.strictWidthInfty_nonneg.lt_of_ne' fun h0 ↦ hh.ne' ?_
    simpa only [h0, AddSubgroup.zmultiples_zero_eq_bot, AddSubgroup.mem_bot] using hΓ
  (OnePoint.isZeroAt_infty_iff.mp <| CuspFormClass.zero_at_cusps f hi).exp_decay_atImInfty hh hΓ

end CuspFormClass<|MERGE_RESOLUTION|>--- conflicted
+++ resolved
@@ -39,28 +39,15 @@
   the graded ring of all modular forms?)
 -/
 
-<<<<<<< HEAD
+
+@[expose] public noncomputable section
+
 open ModularForm Complex Filter Function Matrix.SpecialLinearGroup
 open UpperHalfPlane hiding I
-=======
-@[expose] public section
-
-open ModularForm Complex Filter UpperHalfPlane Function Matrix.SpecialLinearGroup
->>>>>>> b46b7cba
 
 open scoped Real MatrixGroups CongruenceSubgroup
 
-noncomputable section
-
-section Cauchy
--- move this stuff into complex analysis hierarchy somewhere
-
-open Metric
-
-end Cauchy
-
-variable {k : ℤ} {F : Type*} [FunLike F ℍ ℂ] {Γ : Subgroup (GL (Fin 2) ℝ)}
-    {h : ℝ} (f : F)
+variable {k : ℤ} {F : Type*} [FunLike F ℍ ℂ] {Γ : Subgroup (GL (Fin 2) ℝ)} {h : ℝ} (f : F)
 
 local notation "I∞" => comap Complex.im atTop
 local notation "𝕢" => Periodic.qParam
