--- conflicted
+++ resolved
@@ -46,16 +46,12 @@
 
 /-- `SlashInvariantFormClass F Γ k` asserts `F` is a type of bundled functions that are invariant
 under the `SlashAction`. -/
-<<<<<<< HEAD
-class SlashInvariantFormClass [NDFunLike F ℍ ℂ] : Prop where
-=======
-class SlashInvariantFormClass extends DFunLike F ℍ fun _ => ℂ where
->>>>>>> d695407a
+class SlashInvariantFormClass [FunLike F ℍ ℂ] : Prop where
   slash_action_eq : ∀ (f : F) (γ : Γ), (f : ℍ → ℂ) ∣[k] γ = f
 #align slash_invariant_form_class SlashInvariantFormClass
 
 instance (priority := 100) SlashInvariantForm.funLike :
-    NDFunLike (SlashInvariantForm Γ k) ℍ ℂ where
+    FunLike (SlashInvariantForm Γ k) ℍ ℂ where
   coe := SlashInvariantForm.toFun
   coe_injective' f g h := by cases f; cases g; congr
 
@@ -66,12 +62,6 @@
 
 variable {F Γ k}
 
-<<<<<<< HEAD
-=======
-instance : CoeFun (SlashInvariantForm Γ k) fun _ => ℍ → ℂ :=
-  DFunLike.hasCoeToFun
-
->>>>>>> d695407a
 @[simp]
 theorem SlashInvariantForm.toFun_eq_coe {f : SlashInvariantForm Γ k} : f.toFun = (f : ℍ → ℂ) :=
   rfl
@@ -99,7 +89,7 @@
 
 open SlashInvariantForm
 
-variable {F : Type*} {Γ : Subgroup SL(2, ℤ)} {k : ℤ} [NDFunLike F ℍ ℂ]
+variable {F : Type*} {Γ : Subgroup SL(2, ℤ)} {k : ℤ} [FunLike F ℍ ℂ]
 
 -- @[simp] -- Porting note: simpNF says LHS simplifies to something more complex
 theorem slash_action_eqn [SlashInvariantFormClass F Γ k] (f : F) (γ : Γ) :
