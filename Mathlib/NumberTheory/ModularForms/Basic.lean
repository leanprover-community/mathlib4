/-
Copyright (c) 2022 Chris Birkbeck. All rights reserved.
Released under Apache 2.0 license as described in the file LICENSE.
Authors: Chris Birkbeck
-/
import Mathlib.Algebra.DirectSum.Algebra
import Mathlib.Analysis.Calculus.FDeriv.Star
import Mathlib.Analysis.Complex.UpperHalfPlane.FunctionsBoundedAtInfty
import Mathlib.Analysis.Complex.UpperHalfPlane.Manifold
import Mathlib.Geometry.Manifold.MFDeriv.SpecificFunctions
import Mathlib.NumberTheory.ModularForms.SlashInvariantForms

/-!
# Modular forms

This file defines modular forms and proves some basic properties about them. Including constructing
the graded ring of modular forms.

We begin by defining modular forms and cusp forms as extension of `SlashInvariantForm`s then we
define the space of modular forms, cusp forms and prove that the product of two modular forms is a
modular form.
-/

open Complex UpperHalfPlane

open scoped Topology Manifold MatrixGroups ComplexConjugate

noncomputable section

namespace UpperHalfPlane

/-- The matrix `[-1, 0; 0, 1]`, which defines an anti-holomorphic involution of `ℍ` via
`τ ↦ -conj τ`. -/
def J : GL (Fin 2) ℝ := .mkOfDetNeZero !![-1, 0; 0, 1] (by simp)

lemma coe_J_smul (τ : ℍ) : (↑(J • τ) : ℂ) = -conj ↑τ := by
<<<<<<< HEAD
  simp [UpperHalfPlane.coe_smul, σ, J, show ¬(1 : ℝ) < 0 by norm_num, num, denom]
=======
  simp [UpperHalfPlane.coe_smul, σ, J, if_neg (show ¬(1 : ℝ) < 0 by simp), num, denom, div_neg]
>>>>>>> 5de5f947

lemma J_smul (τ : ℍ) : J • τ = ofComplex (-(conj ↑τ)) := by
  ext
  rw [coe_J_smul, ofComplex_apply_of_im_pos (by simpa using τ.im_pos), coe_mk_subtype]

@[simp] lemma val_J : J.val = !![-1, 0; 0, 1] := rfl

@[simp] lemma J_sq : J ^ 2 = 1 := by ext; simp [J, sq, Matrix.one_fin_two]

@[simp] lemma det_J : J.det = -1 := by ext; simp [J]

@[simp] lemma sigma_J : σ J = starRingEnd ℂ := by simp [σ, J]

@[simp] lemma denom_J (τ : ℍ) : denom J τ = 1 := by simp [J, denom]

end UpperHalfPlane

section ModularForm

open ModularForm

/-- The weight `k` slash action of `GL(2, ℝ)⁺` preserves holomorphic functions. This is private,
since it is a step towards the proof of `MDifferentiable.slash` which is more general. -/
private lemma MDifferentiable.slash_of_pos {f : ℍ → ℂ} (hf : MDifferentiable 𝓘(ℂ) 𝓘(ℂ) f)
    (k : ℤ) {g : GL (Fin 2) ℝ} (hg : 0 < g.det.val) :
    MDifferentiable 𝓘(ℂ) 𝓘(ℂ) (f ∣[k] g) := by
  refine .mul (.mul ?_ mdifferentiable_const) (mdifferentiable_denom_zpow g _)
  simpa only [σ, hg, ↓reduceIte] using hf.comp (mdifferentiable_smul hg)

private lemma slash_J (f : ℍ → ℂ) (k : ℤ) :
<<<<<<< HEAD
    f ∣[k] J = fun τ : ℍ ↦ conj (f <| ofComplex <| -(conj ↑τ)) := by
  simp [slash_def, J_smul]
=======
    f ∣[k] J = fun τ : ℍ ↦ -conj (f <| ofComplex <| -(conj ↑τ)) := by
  simp [slash_def, J_smul, mul_assoc, ← zpow_add₀ (by simp : (-1 : ℂ) ≠ 0),
    (by ring : k - 1 + -k = -1), -zpow_neg, zpow_neg_one]
>>>>>>> 5de5f947

/-- The weight `k` slash action of the negative-determinant matrix `J` preserves holomorphic
functions. -/
private lemma MDifferentiable.slashJ {f : ℍ → ℂ} (hf : MDifferentiable 𝓘(ℂ) 𝓘(ℂ) f) (k : ℤ) :
    MDifferentiable 𝓘(ℂ) 𝓘(ℂ) (f ∣[k] J) := by
  simp only [mdifferentiable_iff, slash_J, Function.comp_def] at hf ⊢
  have : {z | 0 < z.im}.EqOn (fun x ↦ conj (f <| ofComplex <| -conj ↑(ofComplex x)))
      (fun x ↦ conj (f <| ofComplex <| -conj x)) := fun z h ↦ by simp [ofComplex_apply_of_im_pos h]
  refine .congr (fun z hz ↦ DifferentiableAt.differentiableWithinAt ?_) this
  have : 0 < (-conj z).im := by simpa using hz
  have := hf.differentiableAt (isOpen_upperHalfPlaneSet.mem_nhds this)
  simpa using (this.comp _ differentiable_neg.differentiableAt).star_star.neg

/-- The weight `k` slash action of `GL(2, ℝ)` preserves holomorphic functions. -/
lemma MDifferentiable.slash {f : ℍ → ℂ} (hf : MDifferentiable 𝓘(ℂ) 𝓘(ℂ) f)
    (k : ℤ) (g : GL (Fin 2) ℝ) : MDifferentiable 𝓘(ℂ) 𝓘(ℂ) (f ∣[k] g) := by
  refine g.det_ne_zero.lt_or_gt.elim (fun hg ↦ ?_) (hf.slash_of_pos k)
  rw [show g = J * (J * g) by simp [← mul_assoc, ← sq], SlashAction.slash_mul]
  exact (hf.slashJ k).slash_of_pos _ (by simpa using hg)

variable (F : Type*) (Γ : Subgroup SL(2, ℤ)) (k : ℤ)

open scoped ModularForm

/-- These are `SlashInvariantForm`'s that are holomorphic and bounded at infinity. -/
structure ModularForm extends SlashInvariantForm Γ k where
  holo' : MDifferentiable 𝓘(ℂ) 𝓘(ℂ) (toSlashInvariantForm : ℍ → ℂ)
  bdd_at_infty' : ∀ A : SL(2, ℤ), IsBoundedAtImInfty (toSlashInvariantForm ∣[k] A)

/-- The `SlashInvariantForm` associated to a `ModularForm`. -/
add_decl_doc ModularForm.toSlashInvariantForm

/-- These are `SlashInvariantForm`s that are holomorphic and zero at infinity. -/
structure CuspForm extends SlashInvariantForm Γ k where
  holo' : MDifferentiable 𝓘(ℂ) 𝓘(ℂ) (toSlashInvariantForm : ℍ → ℂ)
  zero_at_infty' : ∀ A : SL(2, ℤ), IsZeroAtImInfty (toSlashInvariantForm ∣[k] A)

/-- The `SlashInvariantForm` associated to a `CuspForm`. -/
add_decl_doc CuspForm.toSlashInvariantForm

/-- `ModularFormClass F Γ k` says that `F` is a type of bundled functions that extend
`SlashInvariantFormClass` by requiring that the functions be holomorphic and bounded
at infinity. -/
class ModularFormClass (F : Type*) (Γ : outParam <| Subgroup (SL(2, ℤ))) (k : outParam ℤ)
    [FunLike F ℍ ℂ] : Prop extends SlashInvariantFormClass F Γ k where
  holo : ∀ f : F, MDifferentiable 𝓘(ℂ) 𝓘(ℂ) (f : ℍ → ℂ)
  bdd_at_infty : ∀ (f : F) (A : SL(2, ℤ)), IsBoundedAtImInfty (f ∣[k] A)

/-- `CuspFormClass F Γ k` says that `F` is a type of bundled functions that extend
`SlashInvariantFormClass` by requiring that the functions be holomorphic and zero
at infinity. -/
class CuspFormClass (F : Type*) (Γ : outParam <| Subgroup (SL(2, ℤ))) (k : outParam ℤ)
    [FunLike F ℍ ℂ] : Prop extends SlashInvariantFormClass F Γ k where
  holo : ∀ f : F, MDifferentiable 𝓘(ℂ) 𝓘(ℂ) (f : ℍ → ℂ)
  zero_at_infty : ∀ (f : F) (A : SL(2, ℤ)), IsZeroAtImInfty (f ∣[k] A)

instance (priority := 100) ModularForm.funLike :
    FunLike (ModularForm Γ k) ℍ ℂ where
  coe f := f.toFun
  coe_injective' f g h := by cases f; cases g; congr; exact DFunLike.ext' h

instance (priority := 100) ModularFormClass.modularForm :
    ModularFormClass (ModularForm Γ k) Γ k where
  slash_action_eq f := f.slash_action_eq'
  holo := ModularForm.holo'
  bdd_at_infty := ModularForm.bdd_at_infty'

instance (priority := 100) CuspForm.funLike : FunLike (CuspForm Γ k) ℍ ℂ where
  coe f := f.toFun
  coe_injective' f g h := by cases f; cases g; congr; exact DFunLike.ext' h

instance (priority := 100) CuspFormClass.cuspForm : CuspFormClass (CuspForm Γ k) Γ k where
  slash_action_eq f := f.slash_action_eq'
  holo := CuspForm.holo'
  zero_at_infty := CuspForm.zero_at_infty'

variable {F Γ k}

theorem ModularForm.toFun_eq_coe (f : ModularForm Γ k) : f.toFun = (f : ℍ → ℂ) :=
  rfl

@[simp]
theorem ModularForm.toSlashInvariantForm_coe (f : ModularForm Γ k) : ⇑f.1 = f :=
  rfl

theorem CuspForm.toFun_eq_coe {f : CuspForm Γ k} : f.toFun = (f : ℍ → ℂ) :=
  rfl

@[simp]
theorem CuspForm.toSlashInvariantForm_coe (f : CuspForm Γ k) : ⇑f.1 = f := rfl

@[ext]
theorem ModularForm.ext {f g : ModularForm Γ k} (h : ∀ x, f x = g x) : f = g :=
  DFunLike.ext f g h

@[ext]
theorem CuspForm.ext {f g : CuspForm Γ k} (h : ∀ x, f x = g x) : f = g :=
  DFunLike.ext f g h

/-- Copy of a `ModularForm` with a new `toFun` equal to the old one. Useful to fix
definitional equalities. -/
protected def ModularForm.copy (f : ModularForm Γ k) (f' : ℍ → ℂ) (h : f' = ⇑f) :
    ModularForm Γ k where
  toSlashInvariantForm := f.1.copy f' h
  holo' := h.symm ▸ f.holo'
  bdd_at_infty' A := h.symm ▸ f.bdd_at_infty' A

/-- Copy of a `CuspForm` with a new `toFun` equal to the old one. Useful to fix
definitional equalities. -/
protected def CuspForm.copy (f : CuspForm Γ k) (f' : ℍ → ℂ) (h : f' = ⇑f) : CuspForm Γ k where
  toSlashInvariantForm := f.1.copy f' h
  holo' := h.symm ▸ f.holo'
  zero_at_infty' A := h.symm ▸ f.zero_at_infty' A

end ModularForm

namespace ModularForm

open SlashInvariantForm

variable {Γ : Subgroup SL(2, ℤ)} {k : ℤ}

instance add : Add (ModularForm Γ k) :=
  ⟨fun f g =>
    { toSlashInvariantForm := f + g
      holo' := f.holo'.add g.holo'
      bdd_at_infty' := fun A => by simpa using (f.bdd_at_infty' A).add (g.bdd_at_infty' A) }⟩

@[simp]
theorem coe_add (f g : ModularForm Γ k) : ⇑(f + g) = f + g :=
  rfl

@[simp]
theorem add_apply (f g : ModularForm Γ k) (z : ℍ) : (f + g) z = f z + g z :=
  rfl

instance instZero : Zero (ModularForm Γ k) :=
  ⟨ { toSlashInvariantForm := 0
      holo' := fun _ => mdifferentiableAt_const
      bdd_at_infty' := fun A => by simpa using zero_form_isBoundedAtImInfty } ⟩

@[simp]
theorem coe_zero : ⇑(0 : ModularForm Γ k) = (0 : ℍ → ℂ) :=
  rfl

@[simp]
theorem zero_apply (z : ℍ) : (0 : ModularForm Γ k) z = 0 :=
  rfl

section

variable {α : Type*} [SMul α ℂ] [IsScalarTower α ℂ ℂ]

instance instSMul : SMul α (ModularForm Γ k) where
  smul c f :=
  { toSlashInvariantForm := c • f.1
    holo' := by simpa using f.holo'.const_smul (c • (1 : ℂ))
    bdd_at_infty' := fun A => by simpa [SL_smul_slash]
      using (f.bdd_at_infty' A).const_smul_left (c • (1 : ℂ)) }

@[simp]
theorem coe_smul (f : ModularForm Γ k) (n : α) : ⇑(n • f) = n • ⇑f :=
  rfl

@[simp]
theorem smul_apply (f : ModularForm Γ k) (n : α) (z : ℍ) : (n • f) z = n • f z :=
  rfl

end

instance instNeg : Neg (ModularForm Γ k) :=
  ⟨fun f =>
    { toSlashInvariantForm := -f.1
      holo' := f.holo'.neg
      bdd_at_infty' := fun A => by simpa using (f.bdd_at_infty' A).neg }⟩

@[simp]
theorem coe_neg (f : ModularForm Γ k) : ⇑(-f) = -f :=
  rfl

@[simp]
theorem neg_apply (f : ModularForm Γ k) (z : ℍ) : (-f) z = -f z :=
  rfl

instance instSub : Sub (ModularForm Γ k) :=
  ⟨fun f g => f + -g⟩

@[simp]
theorem coe_sub (f g : ModularForm Γ k) : ⇑(f - g) = f - g :=
  rfl

@[simp]
theorem sub_apply (f g : ModularForm Γ k) (z : ℍ) : (f - g) z = f z - g z :=
  rfl

instance : AddCommGroup (ModularForm Γ k) :=
  DFunLike.coe_injective.addCommGroup _ rfl coe_add coe_neg coe_sub coe_smul coe_smul

/-- Additive coercion from `ModularForm` to `ℍ → ℂ`. -/
@[simps]
def coeHom : ModularForm Γ k →+ ℍ → ℂ where
  toFun f := f
  map_zero' := coe_zero
  map_add' _ _ := rfl

instance : Module ℂ (ModularForm Γ k) :=
  Function.Injective.module ℂ coeHom DFunLike.coe_injective fun _ _ => rfl

instance : Inhabited (ModularForm Γ k) :=
  ⟨0⟩

/-- The modular form of weight `k_1 + k_2` given by the product of two modular forms of weights
`k_1` and `k_2`. -/
def mul {k_1 k_2 : ℤ} {Γ : Subgroup SL(2, ℤ)} (f : ModularForm Γ k_1) (g : ModularForm Γ k_2) :
    ModularForm Γ (k_1 + k_2) where
  toSlashInvariantForm := f.1.mul g.1
  holo' := f.holo'.mul g.holo'
  bdd_at_infty' A := by
    simpa only [coe_mul, mul_slash_SL2] using (f.bdd_at_infty' A).mul (g.bdd_at_infty' A)

@[simp]
theorem mul_coe {k_1 k_2 : ℤ} {Γ : Subgroup SL(2, ℤ)} (f : ModularForm Γ k_1)
    (g : ModularForm Γ k_2) : (f.mul g : ℍ → ℂ) = f * g :=
  rfl

/-- The constant function with value `x : ℂ` as a modular form of weight 0 and any level. -/
def const (x : ℂ) : ModularForm Γ 0 where
  toSlashInvariantForm := .const x
  holo' _ := mdifferentiableAt_const
  bdd_at_infty' A := by
    simpa only [SlashInvariantForm.const_toFun,
      ModularForm.is_invariant_const] using atImInfty.const_boundedAtFilter x

@[simp]
lemma const_apply (x : ℂ) (τ : ℍ) : (const x : ModularForm Γ 0) τ = x := rfl

instance : One (ModularForm Γ 0) where
  one := { const 1 with toSlashInvariantForm := 1 }

@[simp]
theorem one_coe_eq_one : ⇑(1 : ModularForm Γ 0) = 1 :=
  rfl

instance (Γ : Subgroup SL(2, ℤ)) : NatCast (ModularForm Γ 0) where
  natCast n := const n

@[simp, norm_cast]
lemma coe_natCast (Γ : Subgroup SL(2, ℤ)) (n : ℕ) :
    ⇑(n : ModularForm Γ 0) = n := rfl

lemma toSlashInvariantForm_natCast (Γ : Subgroup SL(2, ℤ)) (n : ℕ) :
    (n : ModularForm Γ 0).toSlashInvariantForm = n := rfl

instance (Γ : Subgroup SL(2, ℤ)) : IntCast (ModularForm Γ 0) where
  intCast z := const z

@[simp, norm_cast]
lemma coe_intCast (Γ : Subgroup SL(2, ℤ)) (z : ℤ) :
    ⇑(z : ModularForm Γ 0) = z := rfl

lemma toSlashInvariantForm_intCast (Γ : Subgroup SL(2, ℤ)) (z : ℤ) :
    (z : ModularForm Γ 0).toSlashInvariantForm = z := rfl

end ModularForm

namespace CuspForm

open ModularForm

variable {F : Type*} {Γ : Subgroup SL(2, ℤ)} {k : ℤ}

instance hasAdd : Add (CuspForm Γ k) :=
  ⟨fun f g =>
    { toSlashInvariantForm := f + g
      holo' := f.holo'.add g.holo'
      zero_at_infty' := fun A => by simpa using (f.zero_at_infty' A).add (g.zero_at_infty' A) }⟩

@[simp]
theorem coe_add (f g : CuspForm Γ k) : ⇑(f + g) = f + g :=
  rfl

@[simp]
theorem add_apply (f g : CuspForm Γ k) (z : ℍ) : (f + g) z = f z + g z :=
  rfl

instance instZero : Zero (CuspForm Γ k) :=
  ⟨ { toSlashInvariantForm := 0
      holo' := fun _ => mdifferentiableAt_const
      zero_at_infty' := by simpa using Filter.zero_zeroAtFilter _ } ⟩

@[simp]
theorem coe_zero : ⇑(0 : CuspForm Γ k) = (0 : ℍ → ℂ) :=
  rfl

@[simp]
theorem zero_apply (z : ℍ) : (0 : CuspForm Γ k) z = 0 :=
  rfl

section

variable {α : Type*} [SMul α ℂ] [IsScalarTower α ℂ ℂ]

instance instSMul : SMul α (CuspForm Γ k) :=
  ⟨fun c f =>
    { toSlashInvariantForm := c • f.1
      holo' := by simpa using f.holo'.const_smul (c • (1 : ℂ))
      zero_at_infty' := fun A => by simpa using (f.zero_at_infty' A).smul (c • (1 : ℂ)) }⟩

@[simp]
theorem coe_smul (f : CuspForm Γ k) (n : α) : ⇑(n • f) = n • ⇑f :=
  rfl

@[simp]
theorem smul_apply (f : CuspForm Γ k) (n : α) {z : ℍ} : (n • f) z = n • f z :=
  rfl

end

instance instNeg : Neg (CuspForm Γ k) :=
  ⟨fun f =>
    { toSlashInvariantForm := -f.1
      holo' := f.holo'.neg
      zero_at_infty' := fun A => by simpa using (f.zero_at_infty' A).neg }⟩

@[simp]
theorem coe_neg (f : CuspForm Γ k) : ⇑(-f) = -f :=
  rfl

@[simp]
theorem neg_apply (f : CuspForm Γ k) (z : ℍ) : (-f) z = -f z :=
  rfl

instance instSub : Sub (CuspForm Γ k) :=
  ⟨fun f g => f + -g⟩

@[simp]
theorem coe_sub (f g : CuspForm Γ k) : ⇑(f - g) = f - g :=
  rfl

@[simp]
theorem sub_apply (f g : CuspForm Γ k) (z : ℍ) : (f - g) z = f z - g z :=
  rfl

instance : AddCommGroup (CuspForm Γ k) :=
  DFunLike.coe_injective.addCommGroup _ rfl coe_add coe_neg coe_sub coe_smul coe_smul

/-- Additive coercion from `CuspForm` to `ℍ → ℂ`. -/
@[simps]
def coeHom : CuspForm Γ k →+ ℍ → ℂ where
  toFun f := f
  map_zero' := CuspForm.coe_zero
  map_add' _ _ := rfl

instance : Module ℂ (CuspForm Γ k) :=
  Function.Injective.module ℂ coeHom DFunLike.coe_injective fun _ _ => rfl

instance : Inhabited (CuspForm Γ k) :=
  ⟨0⟩

instance (priority := 99) [FunLike F ℍ ℂ] [CuspFormClass F Γ k] : ModularFormClass F Γ k where
  slash_action_eq := SlashInvariantFormClass.slash_action_eq
  holo := CuspFormClass.holo
  bdd_at_infty _ _ := (CuspFormClass.zero_at_infty _ _).boundedAtFilter

end CuspForm

namespace ModularForm

section GradedRing

/-- Cast for modular forms, which is useful for avoiding `Heq`s. -/
def mcast {a b : ℤ} {Γ : Subgroup SL(2, ℤ)} (h : a = b) (f : ModularForm Γ a) :
    ModularForm Γ b where
  toFun := (f : ℍ → ℂ)
  slash_action_eq' A := h ▸ f.slash_action_eq' A
  holo' := f.holo'
  bdd_at_infty' A := h ▸ f.bdd_at_infty' A

@[ext (iff := false)]
theorem gradedMonoid_eq_of_cast {Γ : Subgroup SL(2, ℤ)} {a b : GradedMonoid (ModularForm Γ)}
    (h : a.fst = b.fst) (h2 : mcast h a.snd = b.snd) : a = b := by
  obtain ⟨i, a⟩ := a
  obtain ⟨j, b⟩ := b
  cases h
  exact congr_arg _ h2

instance (Γ : Subgroup SL(2, ℤ)) : GradedMonoid.GOne (ModularForm Γ) where
  one := 1

instance (Γ : Subgroup SL(2, ℤ)) : GradedMonoid.GMul (ModularForm Γ) where
  mul f g := f.mul g

instance instGCommRing (Γ : Subgroup SL(2, ℤ)) : DirectSum.GCommRing (ModularForm Γ) where
  one_mul _ := gradedMonoid_eq_of_cast (zero_add _) (ext fun _ => one_mul _)
  mul_one _ := gradedMonoid_eq_of_cast (add_zero _) (ext fun _ => mul_one _)
  mul_assoc _ _ _ := gradedMonoid_eq_of_cast (add_assoc _ _ _) (ext fun _ => mul_assoc _ _ _)
  mul_zero {_ _} _ := ext fun _ => mul_zero _
  zero_mul {_ _} _ := ext fun _ => zero_mul _
  mul_add {_ _} _ _ _ := ext fun _ => mul_add _ _ _
  add_mul {_ _} _ _ _ := ext fun _ => add_mul _ _ _
  mul_comm _ _ := gradedMonoid_eq_of_cast (add_comm _ _) (ext fun _ => mul_comm _ _)
  natCast := Nat.cast
  natCast_zero := ext fun _ => Nat.cast_zero
  natCast_succ _ := ext fun _ => Nat.cast_succ _
  intCast := Int.cast
  intCast_ofNat _ := ext fun _ => AddGroupWithOne.intCast_ofNat _
  intCast_negSucc_ofNat _ := ext fun _ => AddGroupWithOne.intCast_negSucc _

instance instGAlgebra (Γ : Subgroup SL(2, ℤ)) : DirectSum.GAlgebra ℂ (ModularForm Γ) where
  toFun := { toFun := const, map_zero' := rfl, map_add' := fun _ _ => rfl }
  map_one := rfl
  map_mul _x _y := rfl
  commutes _c _x := gradedMonoid_eq_of_cast (add_comm _ _) (ext fun _ => mul_comm _ _)
  smul_def _x _x := gradedMonoid_eq_of_cast (zero_add _).symm (ext fun _ => rfl)

open scoped DirectSum in
example (Γ : Subgroup SL(2, ℤ)) : Algebra ℂ (⨁ i, ModularForm Γ i) := inferInstance

end GradedRing

end ModularForm

section translate
open ModularForm

variable {k : ℤ} {Γ : Subgroup SL(2, ℤ)} {F : Type*} [FunLike F ℍ ℂ] (f : F) (g : SL(2, ℤ))

open Pointwise ConjAct Matrix.SpecialLinearGroup in
/-- Translating a `ModularForm` by `SL(2, ℤ)`, to obtain a new `ModularForm`.

(TODO : Define this more generally for `GL(2, ℚ)`.) -/
noncomputable def ModularForm.translate [ModularFormClass F Γ k] :
    ModularForm (ConjAct.toConjAct g⁻¹ • Γ) k where
  toFun := f ∣[k] g
  slash_action_eq' γ hγ := by
    suffices γ ∈ toConjAct (mapGL ℝ g)⁻¹ • Γ.map (mapGL ℝ) by simpa only [SL_slash] using
      (SlashInvariantForm.translate f (g : GL (Fin 2) ℝ)).slash_action_eq' γ this
    rcases hγ with ⟨γ, (hγ : γ ∈ _ • Γ), rfl⟩ -- stop it unfolding `Subgroup.mem`
    rw [ConjAct.toConjAct_inv, Subgroup.mem_inv_pointwise_smul_iff]
    refine ⟨toConjAct g • γ, ?_, ?_⟩
    · simpa [Subgroup.mem_inv_pointwise_smul_iff] using hγ
    · simp [toConjAct_smul, Matrix.SpecialLinearGroup.mapGL]
  bdd_at_infty' h := by simpa [SlashAction.slash_mul] using ModularFormClass.bdd_at_infty f (g * h)
  holo' := (ModularFormClass.holo f).slash k g

@[simp]
lemma ModularForm.coe_translate [ModularFormClass F Γ k] : translate f g = ⇑f ∣[k] g := rfl

/-- Translating a `CuspForm` by `SL(2, ℤ)`, to obtain a new `CuspForm`.

(TODO : Define this more generally for `GL(2, ℚ)`.) -/
noncomputable def CuspForm.translate [CuspFormClass F Γ k] :
    CuspForm (Γ.map <| MulAut.conj g⁻¹) k where
  __ := ModularForm.translate f g
  zero_at_infty' h := by simpa [SlashAction.slash_mul] using CuspFormClass.zero_at_infty f (g * h)

@[simp]
lemma CuspForm.coe_translate [CuspFormClass F Γ k] : translate f g = ⇑f ∣[k] g := rfl

end translate<|MERGE_RESOLUTION|>--- conflicted
+++ resolved
@@ -34,11 +34,7 @@
 def J : GL (Fin 2) ℝ := .mkOfDetNeZero !![-1, 0; 0, 1] (by simp)
 
 lemma coe_J_smul (τ : ℍ) : (↑(J • τ) : ℂ) = -conj ↑τ := by
-<<<<<<< HEAD
-  simp [UpperHalfPlane.coe_smul, σ, J, show ¬(1 : ℝ) < 0 by norm_num, num, denom]
-=======
-  simp [UpperHalfPlane.coe_smul, σ, J, if_neg (show ¬(1 : ℝ) < 0 by simp), num, denom, div_neg]
->>>>>>> 5de5f947
+  simp [UpperHalfPlane.coe_smul, σ, J, show ¬(1 : ℝ) < 0 by simp, num, denom]
 
 lemma J_smul (τ : ℍ) : J • τ = ofComplex (-(conj ↑τ)) := by
   ext
@@ -69,14 +65,9 @@
   simpa only [σ, hg, ↓reduceIte] using hf.comp (mdifferentiable_smul hg)
 
 private lemma slash_J (f : ℍ → ℂ) (k : ℤ) :
-<<<<<<< HEAD
     f ∣[k] J = fun τ : ℍ ↦ conj (f <| ofComplex <| -(conj ↑τ)) := by
   simp [slash_def, J_smul]
-=======
-    f ∣[k] J = fun τ : ℍ ↦ -conj (f <| ofComplex <| -(conj ↑τ)) := by
-  simp [slash_def, J_smul, mul_assoc, ← zpow_add₀ (by simp : (-1 : ℂ) ≠ 0),
-    (by ring : k - 1 + -k = -1), -zpow_neg, zpow_neg_one]
->>>>>>> 5de5f947
+
 
 /-- The weight `k` slash action of the negative-determinant matrix `J` preserves holomorphic
 functions. -/
