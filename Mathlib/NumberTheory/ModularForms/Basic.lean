--- conflicted
+++ resolved
@@ -62,7 +62,7 @@
 `SlashInvariantFormClass` by requiring that the functions be holomorphic and bounded
 at infinity. -/
 class ModularFormClass (F : Type*) (Γ : outParam <| Subgroup (SL(2, ℤ))) (k : outParam ℤ)
-    [NDFunLike F ℍ ℂ]
+    [FunLike F ℍ ℂ]
     extends SlashInvariantFormClass F Γ k : Prop where
   holo : ∀ f : F, MDifferentiable 𝓘(ℂ) 𝓘(ℂ) (f : ℍ → ℂ)
   bdd_at_infty : ∀ (f : F) (A : SL(2, ℤ)), IsBoundedAtImInfty (f ∣[k] A)
@@ -72,37 +72,29 @@
 `SlashInvariantFormClass` by requiring that the functions be holomorphic and zero
 at infinity. -/
 class CuspFormClass (F : Type*) (Γ : outParam <| Subgroup (SL(2, ℤ))) (k : outParam ℤ)
-    [NDFunLike F ℍ ℂ]
+    [FunLike F ℍ ℂ]
     extends SlashInvariantFormClass F Γ k : Prop where
   holo : ∀ f : F, MDifferentiable 𝓘(ℂ) 𝓘(ℂ) (f : ℍ → ℂ)
   zero_at_infty : ∀ (f : F) (A : SL(2, ℤ)), IsZeroAtImInfty (f ∣[k] A)
 #align cusp_form_class CuspFormClass
 
 instance (priority := 100) ModularForm.funLike :
-    NDFunLike (ModularForm Γ k) ℍ ℂ where
+    FunLike (ModularForm Γ k) ℍ ℂ where
   coe f := f.toFun
-<<<<<<< HEAD
-  coe_injective' f g h := by cases f; cases g; congr; exact FunLike.ext' h
+  coe_injective' f g h := by cases f; cases g; congr; exact DFunLike.ext' h
 
 instance (priority := 100) ModularFormClass.modularForm :
     ModularFormClass (ModularForm Γ k) Γ k where
-=======
-  coe_injective' f g h := by cases f; cases g; congr; exact DFunLike.ext' h
->>>>>>> d695407a
   slash_action_eq f := f.slash_action_eq'
   holo := ModularForm.holo'
   bdd_at_infty := ModularForm.bdd_at_infty'
 #align modular_form_class.modular_form ModularFormClass.modularForm
 
-instance (priority := 100) CuspForm.funLike : NDFunLike (CuspForm Γ k) ℍ ℂ where
+instance (priority := 100) CuspForm.funLike : FunLike (CuspForm Γ k) ℍ ℂ where
   coe f := f.toFun
-<<<<<<< HEAD
-  coe_injective' f g h := by cases f; cases g; congr; exact FunLike.ext' h
+  coe_injective' f g h := by cases f; cases g; congr; exact DFunLike.ext' h
 
 instance (priority := 100) CuspFormClass.cuspForm : CuspFormClass (CuspForm Γ k) Γ k where
-=======
-  coe_injective' f g h := by cases f; cases g; congr; exact DFunLike.ext' h
->>>>>>> d695407a
   slash_action_eq f := f.slash_action_eq'
   holo := CuspForm.holo'
   zero_at_infty := CuspForm.zero_at_infty'
@@ -432,13 +424,7 @@
 instance : Inhabited (CuspForm Γ k) :=
   ⟨0⟩
 
-<<<<<<< HEAD
-instance (priority := 99) [NDFunLike F ℍ ℂ] [CuspFormClass F Γ k] : ModularFormClass F Γ k where
-=======
-instance (priority := 99) [CuspFormClass F Γ k] : ModularFormClass F Γ k where
-  coe := DFunLike.coe
-  coe_injective' := DFunLike.coe_injective'
->>>>>>> d695407a
+instance (priority := 99) [FunLike F ℍ ℂ] [CuspFormClass F Γ k] : ModularFormClass F Γ k where
   slash_action_eq := SlashInvariantFormClass.slash_action_eq
   holo := CuspFormClass.holo
   bdd_at_infty _ _ := (CuspFormClass.zero_at_infty _ _).boundedAtFilter
