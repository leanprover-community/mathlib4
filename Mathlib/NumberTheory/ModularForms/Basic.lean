--- conflicted
+++ resolved
@@ -226,13 +226,13 @@
 local instance : IsScalarTower α ℂ ℂ where
   smul_assoc a y z := by simpa using smul_assoc (a • (1 : ℝ)) y z
 
-instance instSMul : SMul α (ModularForm Γ k) where
+instance instSMulℝ : SMul α (ModularForm Γ k) where
   smul c f :=
   { toSlashInvariantForm := c • f.1
     holo' := by simpa using f.holo'.const_smul (c • (1 : ℂ))
     bdd_at_cusps' := fun hc g hg ↦ by
       simpa only [IsBoundedAtImInfty, Filter.BoundedAtFilter, SlashInvariantForm.toFun_eq_coe,
-        SlashInvariantForm.coe_smul, toSlashInvariantForm_coe, ← smul_one_smul ℂ c ⇑f, smul_slash]
+        SlashInvariantForm.coe_smulℝ, toSlashInvariantForm_coe, ← smul_one_smul ℂ c ⇑f, smul_slash]
         using (f.bdd_at_cusps' hc g hg).const_smul_left _ }
 
 @[simp]
@@ -247,15 +247,15 @@
 
 section
 
-variable {α : Type*} [SMul α ℂ] [IsScalarTower α ℂ ℂ] [IsGLPos Γ]
-
-instance IsGLPos.instSMul : SMul α (ModularForm Γ k) where
+variable {α : Type*} [SMul α ℂ] [IsScalarTower α ℂ ℂ] [HasDetOne Γ]
+
+instance instSMulℂ : SMul α (ModularForm Γ k) where
   smul c f :=
   { toSlashInvariantForm := c • f.1
     holo' := by simpa using f.holo'.const_smul (c • (1 : ℂ))
     bdd_at_cusps' := fun hc g hg ↦ by
       simp_rw [IsBoundedAtImInfty, Filter.BoundedAtFilter, SlashInvariantForm.toFun_eq_coe,
-        IsGLPos.coe_smul, toSlashInvariantForm_coe, ← smul_one_smul ℂ c ⇑f, smul_slash]
+        SlashInvariantForm.coe_smul, toSlashInvariantForm_coe, ← smul_one_smul ℂ c ⇑f, smul_slash]
       exact (f.bdd_at_cusps' hc g hg).const_smul_left (σ g (c • (1 : ℂ))) }
 
 @[simp]
@@ -306,7 +306,7 @@
 instance : Module ℝ (ModularForm Γ k) :=
   Function.Injective.module ℝ coeHom DFunLike.coe_injective fun _ _ => rfl
 
-instance [IsGLPos Γ] : Module ℂ (ModularForm Γ k) :=
+instance [HasDetOne Γ] : Module ℂ (ModularForm Γ k) :=
   Function.Injective.module ℂ coeHom DFunLike.coe_injective fun _ _ => rfl
 
 instance : Inhabited (ModularForm Γ k) :=
@@ -314,7 +314,7 @@
 
 /-- The modular form of weight `k_1 + k_2` given by the product of two modular forms of weights
 `k_1` and `k_2`. -/
-def mul {k_1 k_2 : ℤ} [IsSL Γ] (f : ModularForm Γ k_1) (g : ModularForm Γ k_2) :
+def mul {k_1 k_2 : ℤ} [HasDetPlusMinusOne Γ] (f : ModularForm Γ k_1) (g : ModularForm Γ k_2) :
     ModularForm Γ (k_1 + k_2) where
   toSlashInvariantForm := f.1.mul g.1
   holo' := f.holo'.mul g.holo'
@@ -322,45 +322,57 @@
     simpa [mul_slash] using ((f.bdd_at_cusps' hc γ hγ).mul (g.bdd_at_cusps' hc γ hγ)).smul _
 
 @[simp]
-theorem mul_coe [IsSL Γ] {k_1 k_2 : ℤ} (f : ModularForm Γ k_1)
+theorem mul_coe [HasDetPlusMinusOne Γ] {k_1 k_2 : ℤ} (f : ModularForm Γ k_1)
     (g : ModularForm Γ k_2) : (f.mul g : ℍ → ℂ) = f * g :=
   rfl
 
 /-- The constant function with value `x : ℂ` as a modular form of weight 0 and any level. -/
-def const (x : ℂ) [IsSL Γ] : ModularForm Γ 0 where
+def const (x : ℂ) [HasDetOne Γ] : ModularForm Γ 0 where
   toSlashInvariantForm := .const x
   holo' _ := mdifferentiableAt_const
   bdd_at_cusps' hc g hg := by simpa only [const_toFun, slash_def, SlashInvariantForm.toFun_eq_coe,
       Function.const_apply, neg_zero, zpow_zero] using atImInfty.const_boundedAtFilter _
 
 @[simp]
-lemma const_apply [IsSL Γ] (x : ℂ) (τ : ℍ) : (const x : ModularForm Γ 0) τ = x := rfl
-
-instance [IsSL Γ] : One (ModularForm Γ 0) where
-  one := { const 1 with toSlashInvariantForm := 1 }
-
-@[simp]
-theorem one_coe_eq_one [IsSL Γ] : ⇑(1 : ModularForm Γ 0) = 1 :=
-  rfl
-
-instance [IsSL Γ] : NatCast (ModularForm Γ 0) where
-  natCast n := const n
+lemma const_apply [HasDetOne Γ] (x : ℂ) (τ : ℍ) : (const x : ModularForm Γ 0) τ = x := rfl
+
+/-- The constant function with value `x : ℂ` as a modular form of weight 0 and any level. -/
+def constℝ (x : ℝ) [HasDetPlusMinusOne Γ] : ModularForm Γ 0 where
+  toSlashInvariantForm := .constℝ x
+  holo' _ := mdifferentiableAt_const
+  bdd_at_cusps' hc g hg := by simpa only [constℝ_toFun, slash_def, SlashInvariantForm.toFun_eq_coe,
+      Function.const_apply, neg_zero, zpow_zero] using atImInfty.const_boundedAtFilter _
+
+@[simp]
+lemma constℝ_apply [HasDetPlusMinusOne Γ] (x : ℝ) (τ : ℍ) :
+    (constℝ x : ModularForm Γ 0) τ = x :=
+  rfl
+
+instance [HasDetPlusMinusOne Γ] : One (ModularForm Γ 0) where
+  one := { constℝ 1 with toSlashInvariantForm := 1 }
+
+@[simp]
+theorem one_coe_eq_one [HasDetPlusMinusOne Γ] : ⇑(1 : ModularForm Γ 0) = 1 :=
+  rfl
+
+instance [HasDetPlusMinusOne Γ] : NatCast (ModularForm Γ 0) where
+  natCast n := constℝ n
 
 @[simp, norm_cast]
-lemma coe_natCast [IsSL Γ] (n : ℕ) :
+lemma coe_natCast [HasDetPlusMinusOne Γ] (n : ℕ) :
     ⇑(n : ModularForm Γ 0) = n := rfl
 
-lemma toSlashInvariantForm_natCast [IsSL Γ] (n : ℕ) :
+lemma toSlashInvariantForm_natCast [HasDetPlusMinusOne Γ] (n : ℕ) :
     (n : ModularForm Γ 0).toSlashInvariantForm = n := rfl
 
-instance [IsSL Γ] : IntCast (ModularForm Γ 0) where
-  intCast z := const z
+instance [HasDetPlusMinusOne Γ] : IntCast (ModularForm Γ 0) where
+  intCast z := constℝ z
 
 @[simp, norm_cast]
-lemma coe_intCast [IsSL Γ] (z : ℤ) :
+lemma coe_intCast [HasDetPlusMinusOne Γ] (z : ℤ) :
     ⇑(z : ModularForm Γ 0) = z := rfl
 
-lemma toSlashInvariantForm_intCast [IsSL Γ] (z : ℤ) :
+lemma toSlashInvariantForm_intCast [HasDetPlusMinusOne Γ] (z : ℤ) :
     (z : ModularForm Γ 0).toSlashInvariantForm = z := rfl
 
 end ModularForm
@@ -411,7 +423,7 @@
     holo' := by simpa using f.holo'.const_smul (c • (1 : ℂ))
     zero_at_cusps' hc g hg := by
       simp_rw [IsZeroAtImInfty, Filter.ZeroAtFilter, SlashInvariantForm.toFun_eq_coe,
-        SlashInvariantForm.coe_smul, toSlashInvariantForm_coe, ← smul_one_smul ℂ c ⇑f, smul_slash]
+        SlashInvariantForm.coe_smulℝ, toSlashInvariantForm_coe, ← smul_one_smul ℂ c ⇑f, smul_slash]
       exact (f.zero_at_cusps' hc g hg).smul _ }
 
 @[simp]
@@ -427,14 +439,14 @@
 section
 -- scalar multiplication by complex types (assuming `IsGLPos Γ`)
 
-variable {α : Type*} [SMul α ℂ] [IsScalarTower α ℂ ℂ] [IsGLPos Γ]
+variable {α : Type*} [SMul α ℂ] [IsScalarTower α ℂ ℂ] [HasDetOne Γ]
 
 instance IsGLPos.instSMul : SMul α (CuspForm Γ k) where smul c f :=
   { toSlashInvariantForm := c • f.1
     holo' := by simpa using f.holo'.const_smul (c • (1 : ℂ))
     zero_at_cusps' hc g hg := by
       simp_rw [IsZeroAtImInfty, Filter.ZeroAtFilter, SlashInvariantForm.toFun_eq_coe,
-        SlashInvariantForm.IsGLPos.coe_smul, toSlashInvariantForm_coe, ← smul_one_smul ℂ c ⇑f,
+        SlashInvariantForm.coe_smul, toSlashInvariantForm_coe, ← smul_one_smul ℂ c ⇑f,
         smul_slash]
       exact (f.zero_at_cusps' hc g hg).smul _ }
 
@@ -486,7 +498,7 @@
 instance : Module ℝ (CuspForm Γ k) :=
   Function.Injective.module ℝ coeHom DFunLike.coe_injective fun _ _ => rfl
 
-instance [IsGLPos Γ] : Module ℂ (CuspForm Γ k) :=
+instance [HasDetOne Γ] : Module ℂ (CuspForm Γ k) :=
   Function.Injective.module ℂ coeHom DFunLike.coe_injective fun _ _ => rfl
 
 instance : Inhabited (CuspForm Γ k) :=
@@ -519,13 +531,15 @@
   cases h
   exact congr_arg _ h2
 
-instance (Γ : Subgroup (GL (Fin 2) ℝ)) [IsSL Γ] : GradedMonoid.GOne (ModularForm Γ) where
+instance (Γ : Subgroup (GL (Fin 2) ℝ)) [HasDetPlusMinusOne Γ] :
+    GradedMonoid.GOne (ModularForm Γ) where
   one := 1
 
-instance (Γ : Subgroup (GL (Fin 2) ℝ)) [IsSL Γ] : GradedMonoid.GMul (ModularForm Γ) where
+instance (Γ : Subgroup (GL (Fin 2) ℝ)) [HasDetPlusMinusOne Γ] :
+    GradedMonoid.GMul (ModularForm Γ) where
   mul f g := f.mul g
 
-instance instGCommRing (Γ : Subgroup (GL (Fin 2) ℝ)) [IsSL Γ] :
+instance instGCommRing (Γ : Subgroup (GL (Fin 2) ℝ)) [HasDetPlusMinusOne Γ] :
     DirectSum.GCommRing (ModularForm Γ) where
   one_mul _ := gradedMonoid_eq_of_cast (zero_add _) (ext fun _ => one_mul _)
   mul_one _ := gradedMonoid_eq_of_cast (add_zero _) (ext fun _ => mul_one _)
@@ -542,7 +556,7 @@
   intCast_ofNat _ := ext fun _ => AddGroupWithOne.intCast_ofNat _
   intCast_negSucc_ofNat _ := ext fun _ => AddGroupWithOne.intCast_negSucc _
 
-instance instGAlgebra (Γ : Subgroup (GL (Fin 2) ℝ)) [IsSL Γ] :
+instance instGAlgebra (Γ : Subgroup (GL (Fin 2) ℝ)) [HasDetOne Γ] :
     DirectSum.GAlgebra ℂ (ModularForm Γ) where
   toFun := { toFun z := const z, map_zero' := rfl, map_add' := fun _ _ => rfl }
   map_one := rfl
@@ -551,7 +565,8 @@
   smul_def _x _x := gradedMonoid_eq_of_cast (zero_add _).symm (ext fun _ => rfl)
 
 open scoped DirectSum in
-example (Γ : Subgroup (GL (Fin 2) ℝ)) [IsSL Γ] : Algebra ℂ (⨁ i, ModularForm Γ i) := inferInstance
+example (Γ : Subgroup (GL (Fin 2) ℝ)) [HasDetOne Γ] : Algebra ℂ (⨁ i, ModularForm Γ i) :=
+inferInstance
 
 end GradedRing
 
@@ -561,7 +576,6 @@
 
 open ModularForm OnePoint
 
-<<<<<<< HEAD
 variable {k : ℤ} {Γ : Subgroup (GL (Fin 2) ℝ)} {F : Type*} [FunLike F ℍ ℂ] (f : F)
 
 open ConjAct Pointwise in
@@ -574,24 +588,6 @@
       ← SlashAction.slash_mul, ← isBoundedAt_infty_iff, ← OnePoint.IsBoundedAt.smul_iff]
     apply ModularFormClass.bdd_at_cusps f
     simpa [mul_smul, hγ] using hc.smul g
-=======
-open Pointwise ConjAct Matrix.SpecialLinearGroup in
-/-- Translating a `ModularForm` by `SL(2, ℤ)`, to obtain a new `ModularForm`.
-
-(TODO : Define this more generally for `GL(2, ℚ)`.) -/
-noncomputable def ModularForm.translate [ModularFormClass F Γ k] :
-    ModularForm (ConjAct.toConjAct g⁻¹ • Γ) k where
-  toFun := f ∣[k] g
-  slash_action_eq' γ hγ := by
-    suffices γ ∈ toConjAct (mapGL ℝ g)⁻¹ • Γ.map (mapGL ℝ) by simpa only [SL_slash] using
-      (SlashInvariantForm.translate f (g : GL (Fin 2) ℝ)).slash_action_eq' γ this
-    rcases hγ with ⟨γ, (hγ : γ ∈ _ • Γ), rfl⟩ -- stop it unfolding `Subgroup.mem`
-    rw [ConjAct.toConjAct_inv, Subgroup.mem_inv_pointwise_smul_iff]
-    refine ⟨toConjAct g • γ, ?_, ?_⟩
-    · simpa [Subgroup.mem_inv_pointwise_smul_iff] using hγ
-    · simp [toConjAct_smul, Matrix.SpecialLinearGroup.mapGL]
-  bdd_at_infty' h := by simpa [SlashAction.slash_mul] using ModularFormClass.bdd_at_infty f (g * h)
->>>>>>> 81f4edb8
   holo' := (ModularFormClass.holo f).slash k g
 
 @[simp]
