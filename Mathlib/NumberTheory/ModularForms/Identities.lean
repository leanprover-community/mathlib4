--- conflicted
+++ resolved
@@ -27,24 +27,6 @@
     {F : Type*} [FunLike F ℍ ℂ] [SlashInvariantFormClass F Γ k]
     (f : F) (τ : ℍ) {h : ℝ} (hH : h ∈ Γ.strictPeriods) :
     f (h +ᵥ τ) = f τ := by
-<<<<<<< HEAD
-  rw [Subgroup.mem_strictPeriods_iff] at hH
-  have := congr_fun (slash_action_eqn f _ hH) τ
-  -- maybe we need a simp lemma for `slash_upperRightHom_apply`?
-  simp [slash_def, σ, denom] at this
-  rw [← this]
-  congr 1 with
-  simp [coe_vadd, UpperHalfPlane.coe_smul, σ, GeneralLinearGroup.val_det_apply,
-    num, denom, add_comm]
-
-theorem vAdd_width_periodic (N : ℕ) (k n : ℤ) (f : SlashInvariantForm (Gamma N) k) (z : ℍ) :
-    f (((N * n) : ℝ) +ᵥ z) = f z := by
-  apply vAdd_apply_of_mem_strictPeriods
-  simp only [Subgroup.mem_strictPeriods_iff, Subgroup.mem_map]
-  refine ⟨⟨!![1, N * n; 0, 1], by simp⟩, by simp, ?_⟩
-  ext i j
-  fin_cases i <;> fin_cases j <;> simp
-=======
   rw [← congr_fun (slash_action_eqn f _ <| Γ.mem_strictPeriods_iff.mp hH) τ]
   suffices GeneralLinearGroup.upperRightHom h • τ = h +ᵥ τ  by
     simp_rw [slash_def, this]
@@ -56,7 +38,6 @@
     f ((N * n : ℝ) +ᵥ z) = f z := by
   apply vAdd_apply_of_mem_strictPeriods
   simp [strictPeriods_Gamma, AddSubgroup.mem_zmultiples_iff, mul_comm]
->>>>>>> d257f215
 
 theorem T_zpow_width_invariant (N : ℕ) (k n : ℤ) (f : SlashInvariantForm (Gamma N) k) (z : ℍ) :
     f (((ModularGroup.T ^ (N * n))) • z) = f z := by
