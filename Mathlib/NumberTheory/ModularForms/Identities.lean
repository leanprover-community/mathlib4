/-
Copyright (c) 2024 Chris Birkbeck. All rights reserved.
Released under Apache 2.0 license as described in the file LICENSE.
Authors: Chris Birkbeck
-/

import Mathlib.NumberTheory.ModularForms.SlashInvariantForms
import Mathlib.NumberTheory.ModularForms.CongruenceSubgroups

/-!
# Identities of ModularForms and SlashInvariantForms

Collection of useful identities of modular forms.
-/

noncomputable section

<<<<<<< HEAD
open ModularForm UpperHalfPlane Matrix MatrixGroups ModularGroup

namespace SlashInvariantFormClass

variable {Γ : Subgroup SL(2, ℤ)} {F : Type*} (f : F) (k : ℤ)
  [FunLike F ℍ ℂ] [hF : SlashInvariantFormClass F Γ k] {n : ℤ}

include hF -- necessary because `k` is not inferrable from the statements

theorem vAdd_width_periodic (hn : ↑Γ.width ∣ n) (τ : ℍ) :
    f ((n : ℝ) +ᵥ τ) = f τ := by
  rw [← modular_T_zpow_smul τ, SlashInvariantForm.slash_action_eqn' (k := k) f
    (Γ.T_zpow_mem_iff.mpr hn)]
  simp [← zpow_natCast, ← zpow_mul, ModularGroup.coe_T_zpow]

theorem T_zpow_width_invariant (hn : ↑Γ.width ∣ n) (τ : ℍ) :
    f (ModularGroup.T ^ n • τ) = f τ := by
  simpa [-sl_moeb, modular_T_zpow_smul] using vAdd_width_periodic f k hn τ

end SlashInvariantFormClass
=======
open ModularForm UpperHalfPlane Matrix CongruenceSubgroup

namespace SlashInvariantForm

/- TODO: Once we have cusps, do this more generally, same below. -/
theorem vAdd_width_periodic (N : ℕ) (k n : ℤ) (f : SlashInvariantForm (Gamma N) k) (z : ℍ) :
    f (((N * n) : ℝ) +ᵥ z) = f z := by
  norm_cast
  rw [← modular_T_zpow_smul z (N * n)]
  convert slash_action_eqn' f (ModularGroup_T_pow_mem_Gamma N (N * n) (Int.dvd_mul_right N n)) z
  simp only [Fin.isValue, ModularGroup.coe_T_zpow (N * n), of_apply, cons_val', cons_val_zero,
    empty_val', cons_val_fin_one, cons_val_one, Int.cast_zero, zero_mul,
    Int.cast_one, zero_add, one_zpow, one_mul]

theorem T_zpow_width_invariant (N : ℕ) (k n : ℤ) (f : SlashInvariantForm (Gamma N) k) (z : ℍ) :
    f (((ModularGroup.T ^ (N * n))) • z) = f z := by
  rw [modular_T_zpow_smul z (N * n)]
  simpa only [Int.cast_mul, Int.cast_natCast] using vAdd_width_periodic N k n f z

end SlashInvariantForm
>>>>>>> 5338f341
<|MERGE_RESOLUTION|>--- conflicted
+++ resolved
@@ -15,7 +15,6 @@
 
 noncomputable section
 
-<<<<<<< HEAD
 open ModularForm UpperHalfPlane Matrix MatrixGroups ModularGroup
 
 namespace SlashInvariantFormClass
@@ -29,32 +28,10 @@
     f ((n : ℝ) +ᵥ τ) = f τ := by
   rw [← modular_T_zpow_smul τ, SlashInvariantForm.slash_action_eqn' (k := k) f
     (Γ.T_zpow_mem_iff.mpr hn)]
-  simp [← zpow_natCast, ← zpow_mul, ModularGroup.coe_T_zpow]
+  simp [ModularGroup.coe_T_zpow]
 
 theorem T_zpow_width_invariant (hn : ↑Γ.width ∣ n) (τ : ℍ) :
     f (ModularGroup.T ^ n • τ) = f τ := by
   simpa [-sl_moeb, modular_T_zpow_smul] using vAdd_width_periodic f k hn τ
 
-end SlashInvariantFormClass
-=======
-open ModularForm UpperHalfPlane Matrix CongruenceSubgroup
-
-namespace SlashInvariantForm
-
-/- TODO: Once we have cusps, do this more generally, same below. -/
-theorem vAdd_width_periodic (N : ℕ) (k n : ℤ) (f : SlashInvariantForm (Gamma N) k) (z : ℍ) :
-    f (((N * n) : ℝ) +ᵥ z) = f z := by
-  norm_cast
-  rw [← modular_T_zpow_smul z (N * n)]
-  convert slash_action_eqn' f (ModularGroup_T_pow_mem_Gamma N (N * n) (Int.dvd_mul_right N n)) z
-  simp only [Fin.isValue, ModularGroup.coe_T_zpow (N * n), of_apply, cons_val', cons_val_zero,
-    empty_val', cons_val_fin_one, cons_val_one, Int.cast_zero, zero_mul,
-    Int.cast_one, zero_add, one_zpow, one_mul]
-
-theorem T_zpow_width_invariant (N : ℕ) (k n : ℤ) (f : SlashInvariantForm (Gamma N) k) (z : ℍ) :
-    f (((ModularGroup.T ^ (N * n))) • z) = f z := by
-  rw [modular_T_zpow_smul z (N * n)]
-  simpa only [Int.cast_mul, Int.cast_natCast] using vAdd_width_periodic N k n f z
-
-end SlashInvariantForm
->>>>>>> 5338f341
+end SlashInvariantFormClass