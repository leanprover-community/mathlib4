/-
Copyright (c) 2023 David Loeffler. All rights reserved.
Released under Apache 2.0 license as described in the file LICENSE.
Authors: David Loeffler
-/
import Mathlib.Analysis.SpecialFunctions.Gaussian
import Mathlib.Analysis.Calculus.SmoothSeries
import Mathlib.Analysis.NormedSpace.OperatorNorm.Prod

/-!
# The two-variable Jacobi theta function

This file defines the two-variable Jacobi theta function

$$\theta(z, \tau) = \sum_{n \in \mathbb{Z}} \exp (2 i \pi n z + i \pi n ^ 2 \tau),$$

and proves the functional equation relating the values at `(z, τ)` and `(z / τ, -1 / τ)`,
using Poisson's summation formula. We also show holomorphy (jointly in both variables).

Additionally, we show some analogous results about the derivative (in the `z`-variable)

$$\theta'(z, τ) = \sum_{n \in \mathbb{Z}} 2 \pi i n \exp (2 i \pi n z + i \pi n ^ 2 \tau).$$

(Note that the Mellin transform of `θ` will give us functional equations for `L`-functions
of even Dirichlet characters, and that of `θ'` will do the same for odd Dirichlet characters.)
-/

open Complex Real Asymptotics Filter Topology

open scoped BigOperators ComplexConjugate

noncomputable section

section term_defs
/-!
## Definitions of the summands
-/

/-- Summand in the series for the Jacobi theta function. -/
def jacobiTheta₂_term (n : ℤ) (z τ : ℂ) : ℂ := cexp (2 * π * I * n * z + π * I * n ^ 2 * τ)

/-- Summand in the series for the Fréchet derivative of the Jacobi theta function. -/
def jacobiTheta₂_term_fderiv (n : ℤ) (z τ : ℂ) : ℂ × ℂ →L[ℂ] ℂ :=
  cexp (2 * π * I * n * z + π * I * n ^ 2 * τ) •
    ((2 * π * I * n) • (ContinuousLinearMap.fst ℂ ℂ ℂ) +
      (π * I * n ^ 2) • (ContinuousLinearMap.snd ℂ ℂ ℂ))

lemma hasFDerivAt_jacobiTheta₂_term (n : ℤ) (z τ : ℂ) :
    HasFDerivAt (fun p : ℂ × ℂ ↦ jacobiTheta₂_term n p.1 p.2)
    (jacobiTheta₂_term_fderiv n z τ) (z, τ) := by
  let f : ℂ × ℂ → ℂ := fun p ↦ 2 * π * I * n * p.1 + π * I * n ^ 2 * p.2
  suffices HasFDerivAt f ((2 * π * I * n) • (ContinuousLinearMap.fst ℂ ℂ ℂ)
    + (π * I * n ^ 2) • (ContinuousLinearMap.snd ℂ ℂ ℂ)) (z, τ) from this.cexp
  exact (hasFDerivAt_fst.const_mul _).add (hasFDerivAt_snd.const_mul _)

/-- Summand in the series for the `z`-derivative of the Jacobi theta function. -/
def jacobiTheta₂'_term (n : ℤ) (z τ : ℂ) := 2 * π * I * n * jacobiTheta₂_term n z τ

end term_defs

section term_bounds
/-!
## Bounds for the summands

We show that the sums of the three functions `jacobiTheta₂_term`, `jacobiTheta₂'_term` and
`jacobiTheta₂_term_fderiv` are locally uniformly convergent in the domain `0 < im τ`, and diverge
everywhere else.
-/

lemma norm_jacobiTheta₂_term (n : ℤ) (z τ : ℂ) :
    ‖jacobiTheta₂_term n z τ‖ = rexp (-π * n ^ 2 * τ.im - 2 * π * n * z.im) := by
  rw [jacobiTheta₂_term, Complex.norm_eq_abs, Complex.abs_exp, (by push_cast; ring :
    (2 * π : ℂ) * I * n * z + π * I * n ^ 2 * τ = (π * (2 * n) :) * z * I + (π * n ^ 2 :) * τ * I),
    add_re, mul_I_re, im_ofReal_mul, mul_I_re, im_ofReal_mul]
  ring_nf

/-- A uniform upper bound for `jacobiTheta₂_term` on compact subsets. -/
lemma norm_jacobiTheta₂_term_le {S T : ℝ} (hT : 0 < T) {z τ : ℂ}
    (hz : |im z| ≤ S) (hτ : T ≤ im τ) (n : ℤ) :
    ‖jacobiTheta₂_term n z τ‖ ≤ rexp (-π * (T * n ^ 2 - 2 * S * |n|)) := by
  simp_rw [norm_jacobiTheta₂_term, Real.exp_le_exp, sub_eq_add_neg, neg_mul, ← neg_add,
    neg_le_neg_iff, mul_comm (2 : ℝ), mul_assoc π, ← mul_add, mul_le_mul_left pi_pos,
    mul_comm T, mul_comm S]
  refine add_le_add (mul_le_mul le_rfl hτ hT.le (sq_nonneg _)) ?_
  rw [← mul_neg, mul_assoc, mul_assoc, mul_le_mul_left two_pos, mul_comm, neg_mul, ← mul_neg]
  refine le_trans ?_ (neg_abs_le _)
  rw [mul_neg, neg_le_neg_iff, abs_mul, Int.cast_abs]
  exact mul_le_mul_of_nonneg_left hz (abs_nonneg _)

/-- A uniform upper bound for `jacobiTheta₂'_term` on compact subsets. -/
lemma norm_jacobiTheta₂'_term_le {S T : ℝ} (hT : 0 < T) {z τ : ℂ}
    (hz : |im z| ≤ S) (hτ : T ≤ im τ) (n : ℤ) :
    ‖jacobiTheta₂'_term n z τ‖ ≤ 2 * π * |n| * rexp (-π * (T * n ^ 2 - 2 * S * |n|)) := by
  rw [jacobiTheta₂'_term, norm_mul]
  refine mul_le_mul (le_of_eq ?_) (norm_jacobiTheta₂_term_le hT hz hτ n)
    (norm_nonneg _) (by positivity)
  simp only [norm_mul, Complex.norm_eq_abs, Complex.abs_two, abs_I,
    Complex.abs_of_nonneg pi_pos.le, abs_intCast, mul_one, Int.cast_abs]

/-- The uniform bound we have given is summable, and remains so after multiplying by any fixed
power of `|n|` (we shall need this for `k = 0, 1, 2`). -/
lemma summable_pow_mul_jacobiTheta₂_term_bound (S : ℝ) {T : ℝ} (hT : 0 < T) (k : ℕ) :
    Summable (fun n : ℤ ↦ (|n| ^ k : ℝ) * Real.exp (-π * (T * n ^ 2 - 2 * S * |n|))) := by
  suffices Summable (fun n : ℕ ↦ (n ^ k : ℝ) * Real.exp (-π * (T * n ^ 2 - 2 * S * n))) by
    apply Summable.of_nat_of_neg <;>
<<<<<<< HEAD
    simpa only [Int.cast_neg, neg_sq, abs_neg, Int.cast_ofNat, Nat.abs_cast]
  apply summable_of_isBigO_nat (summable_pow_mul_exp_neg_nat_mul k zero_lt_one)
  apply IsBigO.mul (isBigO_refl _ _)
=======
    simpa only [Int.cast_neg, neg_sq, abs_neg, Int.cast_natCast, Nat.abs_cast]
  apply summable_of_isBigO_nat summable_exp_neg_nat
>>>>>>> 98715c28
  refine Real.isBigO_exp_comp_exp_comp.mpr (Tendsto.isBoundedUnder_le_atBot ?_)
  simp_rw [← tendsto_neg_atTop_iff, Pi.sub_apply]
  conv =>
    enter [1, n]
    rw [show -(-π * (T * n ^ 2 - 2 * S * n) - -1 * n) = n * (π * T * n - (2 * π * S + 1)) by ring]
  refine tendsto_nat_cast_atTop_atTop.atTop_mul_atTop (tendsto_atTop_add_const_right _ _ ?_)
  exact tendsto_nat_cast_atTop_atTop.const_mul_atTop (mul_pos pi_pos hT)

/-- The series defining the theta function is summable if and only if `0 < im τ`. -/
lemma summable_jacobiTheta₂_term_iff (z τ : ℂ) : Summable (jacobiTheta₂_term · z τ) ↔ 0 < im τ := by
  -- NB. This is a statement of no great mathematical interest; it is included largely to avoid
  -- having to impose `0 < im τ` as a hypothesis on many later lemmas.
  refine Iff.symm ⟨fun hτ ↦ ?_, fun h ↦ ?_⟩ -- do quicker implication first!
  · refine (summable_pow_mul_jacobiTheta₂_term_bound |im z| hτ 0).of_norm_bounded _ ?_
    simpa only [pow_zero, one_mul] using norm_jacobiTheta₂_term_le hτ le_rfl le_rfl
  · by_contra! hτ
    rcases lt_or_eq_of_le hτ with hτ | hτ
    · -- easy case `im τ < 0`
      suffices Tendsto (fun n : ℕ ↦ ‖jacobiTheta₂_term ↑n z τ‖) atTop atTop by
        replace h := (h.comp_injective (fun a b ↦ Int.ofNat_inj.mp)).tendsto_atTop_zero.norm
        exact atTop_neBot.ne (disjoint_self.mp <| h.disjoint (disjoint_nhds_atTop _) this)
      simp only [norm_zero, Function.comp_def, norm_jacobiTheta₂_term, Int.cast_ofNat]
      conv =>
        enter [1, n]
        rw [show -π * n ^ 2 * τ.im - 2 * π * n * z.im =
              n * (n * (-π * τ.im) - 2 * π * z.im) by ring]
      refine tendsto_exp_atTop.comp (tendsto_nat_cast_atTop_atTop.atTop_mul_atTop ?_)
      exact tendsto_atTop_add_const_right _ _ (tendsto_nat_cast_atTop_atTop.atTop_mul_const
        (mul_pos_of_neg_of_neg (neg_lt_zero.mpr pi_pos) hτ))
    · -- case im τ = 0: 3-way split according to `im z`
      simp_rw [← summable_norm_iff (E := ℂ), norm_jacobiTheta₂_term, hτ, mul_zero, zero_sub] at h
      rcases lt_trichotomy (im z) 0 with hz | hz | hz
      · replace h := (h.comp_injective (fun a b ↦ Int.ofNat_inj.mp)).tendsto_atTop_zero
        simp_rw [Function.comp_def, Int.cast_ofNat] at h
        refine atTop_neBot.ne (disjoint_self.mp <| h.disjoint (disjoint_nhds_atTop 0) ?_)
        refine tendsto_exp_atTop.comp ?_
        simp only [tendsto_neg_atTop_iff, mul_assoc]
        apply Filter.Tendsto.const_mul_atBot two_pos
        exact (tendsto_nat_cast_atTop_atTop.atTop_mul_neg_const hz).const_mul_atBot pi_pos
      · revert h
        simpa only [hz, mul_zero, neg_zero, Real.exp_zero, summable_const_iff] using one_ne_zero
      · have : ((-↑·) : ℕ → ℤ).Injective := fun _ _ ↦ by simp only [neg_inj, Nat.cast_inj, imp_self]
        replace h := (h.comp_injective this).tendsto_atTop_zero
        simp_rw [Function.comp_def, Int.cast_neg, Int.cast_ofNat, mul_neg, neg_mul, neg_neg] at h
        refine atTop_neBot.ne (disjoint_self.mp <| h.disjoint (disjoint_nhds_atTop 0) ?_)
        exact tendsto_exp_atTop.comp ((tendsto_nat_cast_atTop_atTop.const_mul_atTop
          (mul_pos two_pos pi_pos)).atTop_mul_const hz)

lemma norm_jacobiTheta₂_term_fderiv_le (n : ℤ) (z τ : ℂ) :
    ‖jacobiTheta₂_term_fderiv n z τ‖ ≤ 3 * π * |n| ^ 2 * ‖jacobiTheta₂_term n z τ‖ := by
  -- this is slow to elaborate so do it once and reuse:
  have hns (a : ℂ) (f : (ℂ × ℂ) →L[ℂ] ℂ) : ‖a • f‖ = ‖a‖ * ‖f‖ := norm_smul a f
  rw [jacobiTheta₂_term_fderiv, jacobiTheta₂_term, hns,
    mul_comm _ ‖cexp _‖, (by norm_num : (3 : ℝ) = 2 + 1), add_mul, add_mul]
  refine mul_le_mul_of_nonneg_left ((norm_add_le _ _).trans (add_le_add ?_ ?_)) (norm_nonneg _)
  · simp_rw [hns, norm_mul, ← ofReal_ofNat, ← ofReal_int_cast,
      norm_real, norm_of_nonneg zero_le_two, Real.norm_of_nonneg pi_pos.le, norm_I, mul_one,
      Real.norm_eq_abs, Int.cast_abs, mul_assoc]
    refine mul_le_mul_of_nonneg_left (mul_le_mul_of_nonneg_left ?_ pi_pos.le) two_pos.le
    refine le_trans ?_ (?_ : |(n : ℝ)| ≤ |(n : ℝ)| ^ 2)
    · exact mul_le_of_le_one_right (abs_nonneg _) (ContinuousLinearMap.norm_fst_le ..)
    · exact_mod_cast Int.le_self_sq |n|
  · simp_rw [hns, norm_mul, one_mul, norm_I, mul_one,
      norm_real, norm_of_nonneg pi_pos.le, ← ofReal_int_cast, ← ofReal_pow, norm_real,
      Real.norm_eq_abs, Int.cast_abs, _root_.abs_pow]
    apply mul_le_of_le_one_right (mul_nonneg pi_pos.le (pow_nonneg (abs_nonneg _) _))
    exact ContinuousLinearMap.norm_snd_le ..

lemma norm_jacobiTheta₂_term_fderiv_ge (n : ℤ) (z τ : ℂ) :
    π * |n| ^ 2 * ‖jacobiTheta₂_term n z τ‖ ≤ ‖jacobiTheta₂_term_fderiv n z τ‖ := by
  have : ‖(jacobiTheta₂_term_fderiv n z τ) (0, 1)‖ ≤ ‖jacobiTheta₂_term_fderiv n z τ‖ := by
    refine (ContinuousLinearMap.le_opNorm _ _).trans ?_
    simp_rw [Prod.norm_def, norm_one, norm_zero, max_eq_right zero_le_one, mul_one, le_refl]
  refine le_trans ?_ this
  simp_rw [jacobiTheta₂_term_fderiv, jacobiTheta₂_term, ContinuousLinearMap.coe_smul',
    Pi.smul_apply, ContinuousLinearMap.add_apply, ContinuousLinearMap.coe_smul',
    ContinuousLinearMap.coe_fst', ContinuousLinearMap.coe_snd', Pi.smul_apply, smul_zero, zero_add,
    smul_eq_mul, mul_one, mul_comm _ ‖cexp _‖, norm_mul]
  refine mul_le_mul_of_nonneg_left (le_of_eq ?_) (norm_nonneg _)
  simp_rw [norm_real, norm_of_nonneg pi_pos.le, norm_I, mul_one,
    Int.cast_abs, ← abs_intCast, Complex.norm_eq_abs, Complex.abs_pow]

lemma summable_jacobiTheta₂_term_fderiv_iff (z τ : ℂ) :
    Summable (jacobiTheta₂_term_fderiv · z τ) ↔ 0 < im τ := by
  constructor
  · rw [← summable_jacobiTheta₂_term_iff (z := z)]
    intro h
    have := h.norm
    refine this.of_norm_bounded_eventually _ ?_
    have : ∀ᶠ (n : ℤ) in cofinite, n ≠ 0 :=
      Int.cofinite_eq ▸ (mem_sup.mpr ⟨eventually_ne_atBot 0, eventually_ne_atTop 0⟩)
    filter_upwards [this] with n hn
    refine le_trans ?_ (norm_jacobiTheta₂_term_fderiv_ge n z τ)
    apply le_mul_of_one_le_left (norm_nonneg _)
    refine one_le_pi_div_two.trans (mul_le_mul_of_nonneg_left ?_ pi_pos.le)
    refine (by norm_num : 2⁻¹ ≤ (1 : ℝ)).trans ?_
    rw [one_le_sq_iff_one_le_abs, ← Int.cast_abs, _root_.abs_abs, ← Int.cast_one, Int.cast_le]
    exact Int.one_le_abs hn
  · intro hτ
    refine ((summable_pow_mul_jacobiTheta₂_term_bound
      |z.im| hτ 2).mul_left (3 * π)).of_norm_bounded _ (fun n ↦ ?_)
    refine (norm_jacobiTheta₂_term_fderiv_le n z τ).trans
      (?_ : 3 * π * |n| ^ 2 * ‖jacobiTheta₂_term n z τ‖ ≤ _)
    simp_rw [mul_assoc (3 * π)]
    refine mul_le_mul_of_nonneg_left ?_ (mul_pos (by norm_num : 0 < (3 : ℝ)) pi_pos).le
    refine mul_le_mul_of_nonneg_left ?_ (pow_nonneg (Int.cast_nonneg.mpr (abs_nonneg _)) _)
    exact norm_jacobiTheta₂_term_le hτ le_rfl le_rfl n

lemma summable_jacobiTheta₂'_term_iff (z τ : ℂ) :
    Summable (jacobiTheta₂'_term · z τ) ↔ 0 < im τ := by
  constructor
  · rw [← summable_jacobiTheta₂_term_iff (z := z)]
    refine fun h ↦ (h.norm.mul_left (2 * π)⁻¹).of_norm_bounded_eventually _  ?_
    have : ∀ᶠ (n : ℤ) in cofinite, n ≠ 0 :=
      Int.cofinite_eq ▸ (mem_sup.mpr ⟨eventually_ne_atBot 0, eventually_ne_atTop 0⟩)
    filter_upwards [this] with n hn
    rw [jacobiTheta₂'_term, norm_mul, ← mul_assoc]
    refine le_mul_of_one_le_left (norm_nonneg _) ?_
    simp_rw [norm_mul, norm_I, norm_real, mul_one, norm_of_nonneg pi_pos.le,
      ← ofReal_ofNat, norm_real, norm_of_nonneg two_pos.le, ← ofReal_int_cast, norm_real,
      Real.norm_eq_abs, ← Int.cast_abs, ← mul_assoc _ (2 * π),
      inv_mul_cancel (mul_pos two_pos pi_pos).ne', one_mul]
    rw [← Int.cast_one, Int.cast_le]
    exact Int.one_le_abs hn
  · refine fun hτ ↦ ((summable_pow_mul_jacobiTheta₂_term_bound
      |z.im| hτ 1).mul_left (2 * π)).of_norm_bounded _ (fun n ↦ ?_)
    rw [jacobiTheta₂'_term, norm_mul, ← mul_assoc, pow_one]
    refine mul_le_mul (le_of_eq ?_) (norm_jacobiTheta₂_term_le hτ le_rfl le_rfl n)
      (norm_nonneg _) (by positivity)
    simp_rw [norm_mul, Complex.norm_eq_abs, Complex.abs_two, abs_I,
      Complex.abs_of_nonneg pi_pos.le, abs_intCast, mul_one, Int.cast_abs]

end term_bounds

/-!
## Definitions of the functions
-/

/-- The two-variable Jacobi theta function,
`θ z τ = ∑' (n : ℤ), cexp (2 * π * I * n * z + π * I * n ^ 2 * τ)`.
-/
def jacobiTheta₂ (z τ : ℂ) : ℂ := ∑' n : ℤ, jacobiTheta₂_term n z τ

/-- Fréchet derivative of the two-variable Jacobi theta function. -/
def jacobiTheta₂_fderiv (z τ : ℂ) : ℂ × ℂ →L[ℂ] ℂ := ∑' n : ℤ, jacobiTheta₂_term_fderiv n z τ

/-- The `z`-derivative of the Jacobi theta function,
`θ' z τ = ∑' (n : ℤ), 2 * π * I * n * cexp (2 * π * I * n * z + π * I * n ^ 2 * τ)`.
 -/
def jacobiTheta₂' (z τ : ℂ) := ∑' n : ℤ, jacobiTheta₂'_term n z τ

lemma hasSum_jacobiTheta₂_term (z : ℂ) {τ : ℂ} (hτ : 0 < im τ) :
    HasSum (fun n ↦ jacobiTheta₂_term n z τ) (jacobiTheta₂ z τ) :=
  ((summable_jacobiTheta₂_term_iff z τ).mpr hτ).hasSum

lemma hasSum_jacobiTheta₂_term_fderiv (z : ℂ) {τ : ℂ} (hτ : 0 < im τ) :
    HasSum (fun n ↦ jacobiTheta₂_term_fderiv n z τ) (jacobiTheta₂_fderiv z τ) :=
  ((summable_jacobiTheta₂_term_fderiv_iff z τ).mpr hτ).hasSum

lemma hasSum_jacobiTheta₂'_term (z : ℂ) {τ : ℂ} (hτ : 0 < im τ) :
    HasSum (fun n ↦ jacobiTheta₂'_term n z τ) (jacobiTheta₂' z τ) :=
  ((summable_jacobiTheta₂'_term_iff z τ).mpr hτ).hasSum

lemma jacobiTheta₂_undef (z : ℂ) {τ : ℂ} (hτ : im τ ≤ 0) : jacobiTheta₂ z τ = 0 := by
  apply tsum_eq_zero_of_not_summable
  rw [summable_jacobiTheta₂_term_iff]
  exact not_lt.mpr hτ

lemma jacobiTheta₂_fderiv_undef (z : ℂ) {τ : ℂ} (hτ : im τ ≤ 0) : jacobiTheta₂_fderiv z τ = 0 := by
  apply tsum_eq_zero_of_not_summable
  rw [summable_jacobiTheta₂_term_fderiv_iff]
  exact not_lt.mpr hτ

lemma jacobiTheta₂'_undef (z : ℂ) {τ : ℂ} (hτ : im τ ≤ 0) : jacobiTheta₂' z τ = 0 := by
  apply tsum_eq_zero_of_not_summable
  rw [summable_jacobiTheta₂'_term_iff]
  exact not_lt.mpr hτ

/-!
## Derivatives and continuity
-/

lemma hasFDerivAt_jacobiTheta₂ (z : ℂ) {τ : ℂ} (hτ : 0 < im τ) :
    HasFDerivAt (fun p : ℂ × ℂ ↦ jacobiTheta₂ p.1 p.2) (jacobiTheta₂_fderiv z τ) (z, τ) := by
  obtain ⟨T, hT, hτ'⟩ := exists_between hτ
  obtain ⟨S, hz⟩ := exists_gt |im z|
  let V := {u | |im u| < S} ×ˢ {v | T < im v}
  have hVo : IsOpen V := by
    refine ((_root_.continuous_abs.comp continuous_im).isOpen_preimage _ isOpen_Iio).prod ?_
    exact continuous_im.isOpen_preimage _ isOpen_Ioi
  have hVmem : (z, τ) ∈ V := ⟨hz, hτ'⟩
  have hVp : IsPreconnected V := by
    refine (Convex.isPreconnected ?_).prod (convex_halfspace_im_gt T).isPreconnected
    simpa only [abs_lt] using (convex_halfspace_im_gt _).inter (convex_halfspace_im_lt _)
  let f : ℤ → ℂ × ℂ → ℂ := fun n p ↦ jacobiTheta₂_term n p.1 p.2
  let f' : ℤ → ℂ × ℂ → ℂ × ℂ →L[ℂ] ℂ := fun n p ↦ jacobiTheta₂_term_fderiv n p.1 p.2
  have hf (n : ℤ) : ∀ p ∈ V, HasFDerivAt (f n) (f' n p) p :=
    fun p _ ↦ hasFDerivAt_jacobiTheta₂_term n p.1 p.2
  let u : ℤ → ℝ := fun n ↦ 3 * π * |n| ^ 2 * Real.exp (-π * (T * n ^ 2 - 2 * S * |n|))
  have hu : ∀ (n : ℤ), ∀ x ∈ V, ‖f' n x‖ ≤ u n := by
    refine fun n p hp ↦ (norm_jacobiTheta₂_term_fderiv_le n p.1 p.2).trans ?_
    refine mul_le_mul_of_nonneg_left ?_ (by positivity)
    exact norm_jacobiTheta₂_term_le hT (le_of_lt hp.1) (le_of_lt hp.2) n
  have hu_sum : Summable u := by
    simp_rw [u, mul_assoc (3 * π)]
    exact (summable_pow_mul_jacobiTheta₂_term_bound S hT 2).mul_left _
  have hf_sum : Summable fun n : ℤ ↦ f n (z, τ) := by
    refine (summable_pow_mul_jacobiTheta₂_term_bound S hT 0).of_norm_bounded _ ?_
    simpa only [pow_zero, one_mul] using norm_jacobiTheta₂_term_le hT hz.le hτ'.le
  simpa only [jacobiTheta₂, jacobiTheta₂_fderiv, f, f'] using
    hasFDerivAt_tsum_of_isPreconnected hu_sum hVo hVp hf hu hVmem hf_sum hVmem

lemma continuousAt_jacobiTheta₂ (z : ℂ) {τ : ℂ} (hτ : 0 < im τ) :
    ContinuousAt (fun p : ℂ × ℂ ↦ jacobiTheta₂ p.1 p.2) (z, τ) :=
  (hasFDerivAt_jacobiTheta₂ z hτ).continuousAt

/-- Differentiability of `Θ z τ` in `z`, for fixed `τ`. -/
lemma differentiableAt_jacobiTheta₂_fst (z : ℂ) {τ : ℂ} (hτ : 0 < im τ) :
    DifferentiableAt ℂ (jacobiTheta₂ · τ) z :=
 ((hasFDerivAt_jacobiTheta₂ z hτ).comp z (hasFDerivAt_prod_mk_left z τ)).differentiableAt

/-- Differentiability of `Θ z τ` in `τ`, for fixed `z`. -/
lemma differentiableAt_jacobiTheta₂_snd (z : ℂ) {τ : ℂ} (hτ : 0 < im τ) :
    DifferentiableAt ℂ (jacobiTheta₂ z) τ :=
  ((hasFDerivAt_jacobiTheta₂ z hτ).comp τ (hasFDerivAt_prod_mk_right z τ)).differentiableAt

lemma hasDerivAt_jacobiTheta₂_fst (z : ℂ) {τ : ℂ} (hτ : 0 < im τ) :
    HasDerivAt (jacobiTheta₂ · τ) (jacobiTheta₂' z τ) z := by
  -- This proof is annoyingly fiddly, because of the need to commute "evaluation at a point"
  -- through infinite sums of continuous linear maps.
  let eval_fst_CLM : (ℂ × ℂ →L[ℂ] ℂ) →L[ℂ] ℂ :=
  { toFun := fun f ↦ f (1, 0),
    map_add' := by simp,
    map_smul' := by simp }
  have step1: HasSum (fun n ↦ (jacobiTheta₂_term_fderiv n z τ) (1, 0))
      ((jacobiTheta₂_fderiv z τ) (1, 0)) := by
    apply eval_fst_CLM.hasSum (hasSum_jacobiTheta₂_term_fderiv z hτ)
  have step2 (n : ℤ) : (jacobiTheta₂_term_fderiv n z τ) (1, 0) = jacobiTheta₂'_term n z τ := by
    simp [jacobiTheta₂'_term, jacobiTheta₂_term_fderiv, jacobiTheta₂_term, mul_comm _ (cexp _)]
  rw [funext step2] at step1
  have step3 : HasDerivAt (fun x ↦ jacobiTheta₂ x τ) ((jacobiTheta₂_fderiv z τ) (1, 0)) z :=
    ((hasFDerivAt_jacobiTheta₂ z hτ).comp z (hasFDerivAt_prod_mk_left z τ)).hasDerivAt
  rwa [← step1.tsum_eq] at step3

lemma continuousAt_jacobiTheta₂' (z : ℂ) {τ : ℂ} (hτ : 0 < im τ) :
    ContinuousAt (fun p : ℂ × ℂ ↦ jacobiTheta₂' p.1 p.2) (z, τ) := by
  obtain ⟨T, hT, hτ'⟩ := exists_between hτ
  obtain ⟨S, hz⟩ := exists_gt |im z|
  let V := {u | |im u| < S} ×ˢ {v | T < im v}
  have hVo : IsOpen V := ((_root_.continuous_abs.comp continuous_im).isOpen_preimage _
    isOpen_Iio).prod (continuous_im.isOpen_preimage _ isOpen_Ioi)
  refine ContinuousOn.continuousAt ?_ (hVo.mem_nhds ⟨hz, hτ'⟩)
  let u (n : ℤ) : ℝ := 2 * π * |n| * rexp (-π * (T * n ^ 2 - 2 * S * |n|))
  have hu : Summable u  := by simpa only [u, mul_assoc, pow_one]
      using (summable_pow_mul_jacobiTheta₂_term_bound S hT 1).mul_left (2 * π)
  refine continuousOn_tsum (fun n ↦ ?_) hu (fun n ⟨z', τ'⟩ ⟨hz', hτ'⟩ ↦ ?_)
  · apply Continuous.continuousOn
    unfold jacobiTheta₂'_term jacobiTheta₂_term
    fun_prop
  · exact norm_jacobiTheta₂'_term_le hT (le_of_lt hz') (le_of_lt hτ') n

/-!
## Periodicity and conjugation
-/

/-- The two-variable Jacobi theta function is periodic in `τ` with period 2. -/
lemma jacobiTheta₂_add_right (z τ : ℂ) : jacobiTheta₂ z (τ + 2) = jacobiTheta₂ z τ := by
  refine tsum_congr (fun n ↦ ?_)
  simp_rw [jacobiTheta₂_term, Complex.exp_add]
  suffices cexp (π * I * n ^ 2 * 2 : ℂ) = 1 by rw [mul_add, Complex.exp_add, this, mul_one]
  rw [(by push_cast; ring : (π * I * n ^ 2 * 2 : ℂ) = (n ^ 2 :) * (2 * π * I)), exp_int_mul,
    exp_two_pi_mul_I, one_zpow]

/-- The two-variable Jacobi theta function is periodic in `z` with period 1. -/
lemma jacobiTheta₂_add_left (z τ : ℂ) : jacobiTheta₂ (z + 1) τ = jacobiTheta₂ z τ := by
  refine tsum_congr (fun n ↦ ?_)
  simp_rw [jacobiTheta₂_term, mul_add, Complex.exp_add, mul_one, mul_comm _ (n : ℂ),
    exp_int_mul_two_pi_mul_I, mul_one]

/-- The two-variable Jacobi theta function is quasi-periodic in `z` with period `τ`. -/
lemma jacobiTheta₂_add_left' (z τ : ℂ) :
    jacobiTheta₂ (z + τ) τ = cexp (-π * I * (τ + 2 * z)) * jacobiTheta₂ z τ := by
  conv_rhs => erw [← tsum_mul_left, ← (Equiv.addRight 1).tsum_eq]
  refine tsum_congr (fun n ↦ ?_)
  simp_rw [jacobiTheta₂_term, ← Complex.exp_add, Equiv.coe_addRight, Int.cast_add]
  ring_nf

/-- The two-variable Jacobi theta function is even in `z`. -/
lemma jacobiTheta₂_neg_left (z τ : ℂ) : jacobiTheta₂ (-z) τ = jacobiTheta₂ z τ := by
  conv_lhs => rw [jacobiTheta₂, ← Equiv.tsum_eq (Equiv.neg ℤ)]
  refine tsum_congr (fun n ↦ ?_)
  simp_rw [jacobiTheta₂_term, Equiv.neg_apply, Int.cast_neg, neg_sq, mul_assoc, neg_mul_neg]

lemma jacobiTheta₂_conj (z τ : ℂ) :
    conj (jacobiTheta₂ z τ) = jacobiTheta₂ (conj z) (-conj τ) := by
  rw [← jacobiTheta₂_neg_left, jacobiTheta₂, conj_tsum]
  congr 2 with n
  simp [jacobiTheta₂_term, ← Complex.exp_conj, Complex.conj_ofReal]

lemma jacobiTheta₂'_add_right (z τ : ℂ) : jacobiTheta₂' z (τ + 2) = jacobiTheta₂' z τ := by
  refine tsum_congr (fun n ↦ ?_)
  simp_rw [jacobiTheta₂'_term, jacobiTheta₂_term, Complex.exp_add]
  suffices cexp (π * I * n ^ 2 * 2 : ℂ) = 1 by rw [mul_add, Complex.exp_add, this, mul_one]
  rw [(by push_cast; ring : (π * I * n ^ 2 * 2 : ℂ) = (n ^ 2 :) * (2 * π * I)), exp_int_mul,
    exp_two_pi_mul_I, one_zpow]

lemma jacobiTheta₂'_add_left (z τ : ℂ) : jacobiTheta₂' (z + 1) τ = jacobiTheta₂' z τ := by
  unfold jacobiTheta₂' jacobiTheta₂'_term jacobiTheta₂_term
  congr 1 with n
  simp_rw [mul_add, Complex.exp_add, mul_one, mul_comm _ (n : ℂ), exp_int_mul_two_pi_mul_I, mul_one]

lemma jacobiTheta₂'_add_left' (z τ : ℂ) :
    jacobiTheta₂' (z + τ) τ =
      cexp (-π * I * (τ + 2 * z)) * (jacobiTheta₂' z τ - 2 * π * I * jacobiTheta₂ z τ) := by
  rcases le_or_lt τ.im 0 with hτ | hτ
  · simp_rw [jacobiTheta₂_undef _ hτ, jacobiTheta₂'_undef _ hτ, mul_zero, sub_zero, mul_zero]
  have (n : ℤ) : jacobiTheta₂'_term n (z + τ) τ =
      cexp (-π * I * (τ + 2 * z)) * (jacobiTheta₂'_term (n + 1) z τ -
      2 * π * I * jacobiTheta₂_term (n + 1) z τ):= by
    simp only [jacobiTheta₂'_term, jacobiTheta₂_term]
    conv_rhs => rw [← sub_mul, mul_comm, mul_assoc, ← Complex.exp_add, Int.cast_add, Int.cast_one,
      mul_add, mul_one, add_sub_cancel_right]
    congr 2
    ring
  rw [jacobiTheta₂', funext this, tsum_mul_left, ← (Equiv.subRight (1 : ℤ)).tsum_eq]
  simp_rw [Equiv.subRight_apply, sub_add_cancel, tsum_sub (hasSum_jacobiTheta₂'_term z hτ).summable
    ((hasSum_jacobiTheta₂_term z hτ).summable.mul_left _), tsum_mul_left]
  rfl

lemma jacobiTheta₂'_neg_left (z τ : ℂ) : jacobiTheta₂' (-z) τ = -jacobiTheta₂' z τ := by
  rw [jacobiTheta₂', jacobiTheta₂', ← tsum_neg, ← (Equiv.neg ℤ).tsum_eq]
  congr 1 with n
  simp only [jacobiTheta₂'_term, jacobiTheta₂_term]
  rw [Equiv.neg_apply, ← neg_mul]
  push_cast
  ring_nf

lemma jacobiTheta₂'_conj (z τ : ℂ) :
    conj (jacobiTheta₂' z τ) = jacobiTheta₂' (conj z) (-conj τ) := by
  rw [← neg_inj, ← jacobiTheta₂'_neg_left, jacobiTheta₂', jacobiTheta₂', conj_tsum, ← tsum_neg]
  congr 1 with n
  simp_rw [jacobiTheta₂'_term, jacobiTheta₂_term, map_mul, ← Complex.exp_conj, map_add, map_mul,
    ← ofReal_int_cast,← ofReal_ofNat, map_pow, conj_ofReal, conj_I]
  ring_nf

/-!
## Functional equations
-/

/-- The functional equation for the Jacobi theta function: `jacobiTheta₂ z τ` is an explict factor
times `jacobiTheta₂ (z / τ) (-1 / τ)`. This is the key lemma behind the proof of the functional
equation for L-series of even Dirichlet characters. -/
theorem jacobiTheta₂_functional_equation (z τ : ℂ) : jacobiTheta₂ z τ =
    1 / (-I * τ) ^ (1 / 2 : ℂ) * cexp (-π * I * z ^ 2 / τ) * jacobiTheta₂ (z / τ) (-1 / τ) := by
  rcases le_or_lt (im τ) 0 with hτ | hτ
  · have : (-1 / τ).im ≤ 0 := by
      rw [neg_div, neg_im, one_div, inv_im, neg_nonpos]
      exact div_nonneg (neg_nonneg.mpr hτ) (normSq_nonneg τ)
    rw [jacobiTheta₂_undef z hτ, jacobiTheta₂_undef _ this, mul_zero]
  unfold jacobiTheta₂ jacobiTheta₂_term
  have h0 : τ ≠ 0 := by contrapose! hτ; rw [hτ, zero_im]
  have h2 : 0 < (-I * τ).re := by
    simpa only [neg_mul, neg_re, mul_re, I_re, zero_mul, I_im, one_mul, zero_sub, neg_neg] using hτ
  calc
  _ = ∑' n : ℤ, cexp (-π * (-I * τ) * ↑n ^ 2 + 2 * π * (I * z) * ↑n) :=
    tsum_congr (fun n ↦ by ring_nf)
  _ = 1 / (-I * τ) ^ (1 / 2 : ℂ) * ∑' (n : ℤ), cexp (-π / (-I * τ) * (n + I * (I * z)) ^ 2) := by
    rw [tsum_exp_neg_quadratic h2]
  _ = 1 / (-I * τ) ^ (1 / 2 : ℂ) * cexp (π * I * (-1 / τ) * z ^ 2) *
      ∑' (n : ℤ), cexp (2 * π * I * n * (z / τ) + π * I * n ^ 2 * (-1 / τ)) := by
    simp_rw [mul_assoc _ (cexp _), ← tsum_mul_left (a := cexp _), ← Complex.exp_add]
    congr 2 with n : 1; congr 1
    field_simp [I_ne_zero]
    ring_nf
    simp_rw [I_sq, I_pow_four]
    ring_nf
  _ = _ := by
    congr 3
    ring

/-- The functional equation for the derivative of the Jacobi theta function, relating
`jacobiTheta₂' z τ` to `jacobiTheta₂' (z / τ) (-1 / τ)`. This is the key lemma behind the proof of
the functional equation for L-series of odd Dirichlet characters. -/
theorem jacobiTheta₂'_functional_equation (z τ : ℂ) :
    jacobiTheta₂' z τ = 1 / (-I * τ) ^ (1 / 2 : ℂ) * cexp (-π * I * z ^ 2 / τ) / τ *
      (jacobiTheta₂' (z / τ) (-1 / τ) - 2 * π * I * z * jacobiTheta₂ (z / τ) (-1 / τ)) := by
  rcases le_or_lt (im τ) 0 with hτ | hτ
  · rw [jacobiTheta₂'_undef z hτ, jacobiTheta₂'_undef, jacobiTheta₂_undef, mul_zero,
      sub_zero, mul_zero] <;>
    rw [neg_div, neg_im, one_div, inv_im, neg_nonpos] <;>
    exact div_nonneg (neg_nonneg.mpr hτ) (normSq_nonneg τ)
  have hτ' : 0 < (-1 / τ).im := by
    rw [div_eq_mul_inv, neg_one_mul, neg_im, inv_im, neg_div, neg_neg]
    exact div_pos hτ (normSq_pos.mpr (fun h ↦ lt_irrefl 0 (zero_im ▸ h ▸ hτ)))
  have hj : HasDerivAt (fun w ↦ jacobiTheta₂ (w / τ) (-1 / τ))
      ((1 / τ) * jacobiTheta₂' (z / τ) (-1 / τ)) z := by
    have := (hasDerivAt_jacobiTheta₂_fst (z / τ) hτ')
    simpa only [mul_comm, one_div] using this.comp z (hasDerivAt_mul_const τ⁻¹)
  calc
  _ = deriv (jacobiTheta₂ · τ) z := (hasDerivAt_jacobiTheta₂_fst z hτ).deriv.symm
  _ = deriv (fun z ↦ 1 / (-I * τ) ^ (1 / 2 : ℂ) *
        cexp (-π * I * z ^ 2 / τ) * jacobiTheta₂ (z / τ) (-1 / τ)) z := by
    rw [funext (jacobiTheta₂_functional_equation · τ)]
  _ = 1 / (-I * τ) ^ (1 / 2 : ℂ) *
        deriv (fun z ↦ cexp (-π * I * z ^ 2 / τ) * jacobiTheta₂ (z / τ) (-1 / τ)) z := by
    simp_rw [mul_assoc, deriv_const_mul_field]
  _ = 1 / (-I * τ) ^ (1 / 2 : ℂ) *
        (deriv (fun z ↦ cexp (-π * I * z ^ 2 / τ)) z * jacobiTheta₂ (z / τ) (-1 / τ)
         + cexp (-π * I * z ^ 2 / τ) * deriv (fun z ↦ jacobiTheta₂ (z / τ) (-1 / τ)) z) := by
    rw [deriv_mul _ hj.differentiableAt]
    exact (((differentiableAt_pow 2).const_mul _).mul_const _).cexp
  _ = _ := by
    erw [hj.deriv, deriv_cexp (((differentiableAt_pow _).const_mul _).mul_const _), mul_comm,
      deriv_mul_const_field, deriv_const_mul_field, deriv_pow]
    ring_nf<|MERGE_RESOLUTION|>--- conflicted
+++ resolved
@@ -103,14 +103,9 @@
     Summable (fun n : ℤ ↦ (|n| ^ k : ℝ) * Real.exp (-π * (T * n ^ 2 - 2 * S * |n|))) := by
   suffices Summable (fun n : ℕ ↦ (n ^ k : ℝ) * Real.exp (-π * (T * n ^ 2 - 2 * S * n))) by
     apply Summable.of_nat_of_neg <;>
-<<<<<<< HEAD
-    simpa only [Int.cast_neg, neg_sq, abs_neg, Int.cast_ofNat, Nat.abs_cast]
+    simpa only [Int.cast_neg, neg_sq, abs_neg, Int.cast_natCast, Nat.abs_cast]
   apply summable_of_isBigO_nat (summable_pow_mul_exp_neg_nat_mul k zero_lt_one)
   apply IsBigO.mul (isBigO_refl _ _)
-=======
-    simpa only [Int.cast_neg, neg_sq, abs_neg, Int.cast_natCast, Nat.abs_cast]
-  apply summable_of_isBigO_nat summable_exp_neg_nat
->>>>>>> 98715c28
   refine Real.isBigO_exp_comp_exp_comp.mpr (Tendsto.isBoundedUnder_le_atBot ?_)
   simp_rw [← tendsto_neg_atTop_iff, Pi.sub_apply]
   conv =>
@@ -132,7 +127,7 @@
       suffices Tendsto (fun n : ℕ ↦ ‖jacobiTheta₂_term ↑n z τ‖) atTop atTop by
         replace h := (h.comp_injective (fun a b ↦ Int.ofNat_inj.mp)).tendsto_atTop_zero.norm
         exact atTop_neBot.ne (disjoint_self.mp <| h.disjoint (disjoint_nhds_atTop _) this)
-      simp only [norm_zero, Function.comp_def, norm_jacobiTheta₂_term, Int.cast_ofNat]
+      simp only [norm_zero, Function.comp_def, norm_jacobiTheta₂_term, Int.cast_natCast]
       conv =>
         enter [1, n]
         rw [show -π * n ^ 2 * τ.im - 2 * π * n * z.im =
@@ -144,7 +139,7 @@
       simp_rw [← summable_norm_iff (E := ℂ), norm_jacobiTheta₂_term, hτ, mul_zero, zero_sub] at h
       rcases lt_trichotomy (im z) 0 with hz | hz | hz
       · replace h := (h.comp_injective (fun a b ↦ Int.ofNat_inj.mp)).tendsto_atTop_zero
-        simp_rw [Function.comp_def, Int.cast_ofNat] at h
+        simp_rw [Function.comp_def, Int.cast_natCast] at h
         refine atTop_neBot.ne (disjoint_self.mp <| h.disjoint (disjoint_nhds_atTop 0) ?_)
         refine tendsto_exp_atTop.comp ?_
         simp only [tendsto_neg_atTop_iff, mul_assoc]
@@ -154,7 +149,7 @@
         simpa only [hz, mul_zero, neg_zero, Real.exp_zero, summable_const_iff] using one_ne_zero
       · have : ((-↑·) : ℕ → ℤ).Injective := fun _ _ ↦ by simp only [neg_inj, Nat.cast_inj, imp_self]
         replace h := (h.comp_injective this).tendsto_atTop_zero
-        simp_rw [Function.comp_def, Int.cast_neg, Int.cast_ofNat, mul_neg, neg_mul, neg_neg] at h
+        simp_rw [Function.comp_def, Int.cast_neg, Int.cast_natCast, mul_neg, neg_mul, neg_neg] at h
         refine atTop_neBot.ne (disjoint_self.mp <| h.disjoint (disjoint_nhds_atTop 0) ?_)
         exact tendsto_exp_atTop.comp ((tendsto_nat_cast_atTop_atTop.const_mul_atTop
           (mul_pos two_pos pi_pos)).atTop_mul_const hz)
