--- conflicted
+++ resolved
@@ -107,21 +107,12 @@
   apply summable_of_isBigO_nat (summable_pow_mul_exp_neg_nat_mul k zero_lt_one)
   apply IsBigO.mul (isBigO_refl _ _)
   refine Real.isBigO_exp_comp_exp_comp.mpr (Tendsto.isBoundedUnder_le_atBot ?_)
-<<<<<<< HEAD
-  rw [← tendsto_neg_atTop_iff]
-  simp only [neg_mul, Pi.sub_apply, sub_neg_eq_add, neg_add_rev, neg_neg]
-  suffices Tendsto (fun n ↦ n * (π * T * n - (2 * π * S + 1)) : ℕ → ℝ) atTop atTop by
-    convert this using 2 with n; ring
-  refine tendsto_natCast_atTop_atTop.atTop_mul_atTop (tendsto_atTop_add_const_right _ _ ?_)
-  exact tendsto_natCast_atTop_atTop.const_mul_atTop (mul_pos pi_pos hT)
-=======
   simp_rw [← tendsto_neg_atTop_iff, Pi.sub_apply]
   conv =>
     enter [1, n]
     rw [show -(-π * (T * n ^ 2 - 2 * S * n) - -1 * n) = n * (π * T * n - (2 * π * S + 1)) by ring]
-  refine tendsto_nat_cast_atTop_atTop.atTop_mul_atTop (tendsto_atTop_add_const_right _ _ ?_)
-  exact tendsto_nat_cast_atTop_atTop.const_mul_atTop (mul_pos pi_pos hT)
->>>>>>> 94e622af
+  refine tendsto_natCast_atTop_atTop.atTop_mul_atTop (tendsto_atTop_add_const_right _ _ ?_)
+  exact tendsto_natCast_atTop_atTop.const_mul_atTop (mul_pos pi_pos hT)
 
 /-- The series defining the theta function is summable if and only if `0 < im τ`. -/
 lemma summable_jacobiTheta₂_term_iff (z τ : ℂ) : Summable (jacobiTheta₂_term · z τ) ↔ 0 < im τ := by
