/-
Copyright (c) 2025 David Loeffler. All rights reserved.
Released under Apache 2.0 license as described in the file LICENSE.
Authors: David Loeffler
-/
module

public import Mathlib.Algebra.EuclideanDomain.Int
public import Mathlib.Analysis.RCLike.Basic
public import Mathlib.NumberTheory.ModularForms.CongruenceSubgroups
public import Mathlib.RingTheory.Localization.NumDen
public import Mathlib.Topology.Algebra.Order.ArchimedeanDiscrete
public import Mathlib.Topology.Compactification.OnePoint.ProjectiveLine

/-!
# Cusps

We define the cusps of a subgroup of `GL(2, ℝ)` as the fixed points of parabolic elements.
-/

@[expose] public section

open Matrix SpecialLinearGroup GeneralLinearGroup Filter Polynomial OnePoint

open scoped MatrixGroups LinearAlgebra.Projectivization

namespace OnePoint

variable {K : Type*} [Field K] [DecidableEq K]

/-- The modular group `SL(2, A)` acts transitively on `OnePoint K`, if `A` is a PID whose fraction
field is `K`. (This includes the case `A = ℤ`, `K = ℚ`.) -/
lemma exists_mem_SL2 (A : Type*) [CommRing A] [IsDomain A] [Algebra A K] [IsFractionRing A K]
    [IsPrincipalIdealRing A] (c : OnePoint K) :
    ∃ g : SL(2, A), (mapGL K g) • ∞ = c := by
  cases c with
  | infty => exact ⟨1, by simp⟩
  | coe q =>
    obtain ⟨g, hg0, hg1⟩ := (IsFractionRing.num_den_reduced A q).isCoprime.exists_SL2_col 0
    exact ⟨g, by simp [hg0, hg1, smul_infty_eq_ite]⟩

end OnePoint

namespace Subgroup.HasDetPlusMinusOne

variable {K : Type*} [Field K] [LinearOrder K] [IsStrictOrderedRing K]
  {𝒢 : Subgroup (GL (Fin 2) K)} [𝒢.HasDetPlusMinusOne]

lemma isParabolic_iff_of_upperTriangular {g} (hg : g ∈ 𝒢) (hg10 : g 1 0 = 0) :
    g.IsParabolic ↔ (∃ x ≠ 0, g = upperRightHom x) ∨ (∃ x ≠ 0, g = -upperRightHom x) :=
  isParabolic_iff_of_upperTriangular_of_det (HasDetPlusMinusOne.det_eq hg) hg10

end Subgroup.HasDetPlusMinusOne

section IsCusp

/-- The *cusps* of a subgroup of `GL(2, ℝ)` are the fixed points of parabolic elements of `g`. -/
def IsCusp (c : OnePoint ℝ) (𝒢 : Subgroup (GL (Fin 2) ℝ)) : Prop :=
  ∃ g ∈ 𝒢, g.IsParabolic ∧ g • c = c

open Pointwise in
lemma IsCusp.smul {c : OnePoint ℝ} {𝒢 : Subgroup (GL (Fin 2) ℝ)} (hc : IsCusp c 𝒢)
    (g : GL (Fin 2) ℝ) : IsCusp (g • c) (ConjAct.toConjAct g • 𝒢) := by
  obtain ⟨p, hp𝒢, hpp, hpc⟩ := hc
  refine ⟨_, 𝒢.smul_mem_pointwise_smul _ _ hp𝒢, ?_, ?_⟩
  · simpa [ConjAct.toConjAct_smul] using hpp
  · simp [ConjAct.toConjAct_smul, MulAction.mul_smul, hpc]

lemma IsCusp.smul_of_mem {c : OnePoint ℝ} {𝒢 : Subgroup (GL (Fin 2) ℝ)} (hc : IsCusp c 𝒢)
    {g : GL (Fin 2) ℝ} (hg : g ∈ 𝒢) : IsCusp (g • c) 𝒢 := by
  convert hc.smul g
  ext x
  rw [Subgroup.mem_pointwise_smul_iff_inv_smul_mem, ← ConjAct.toConjAct_inv,
    ConjAct.toConjAct_smul, inv_inv, Subgroup.mul_mem_cancel_right _ hg,
    Subgroup.mul_mem_cancel_left _ (inv_mem hg)]

lemma isCusp_iff_of_relIndex_ne_zero {𝒢 𝒢' : Subgroup (GL (Fin 2) ℝ)}
    (h𝒢 : 𝒢' ≤ 𝒢) (h𝒢' : 𝒢'.relIndex 𝒢 ≠ 0) (c : OnePoint ℝ) :
    IsCusp c 𝒢' ↔ IsCusp c 𝒢 := by
  refine ⟨fun ⟨g, hg, hgp, hgc⟩ ↦ ⟨g, h𝒢 hg, hgp, hgc⟩, fun ⟨g, hg, hgp, hgc⟩ ↦ ?_⟩
  obtain ⟨n, hn, -, hgn⟩ := Subgroup.exists_pow_mem_of_relIndex_ne_zero h𝒢' hg
  refine ⟨g ^ n, (Subgroup.mem_inf.mpr hgn).1, hgp.pow hn.ne', ?_⟩
  rw [Nat.pos_iff_ne_zero] at hn
  rwa [(hgp.pow hn).smul_eq_self_iff, hgp.parabolicFixedPoint_pow hn, ← hgp.smul_eq_self_iff]

@[deprecated (since := "2025-09-13")]
alias isCusp_iff_of_relindex_ne_zero := isCusp_iff_of_relIndex_ne_zero

lemma Subgroup.Commensurable.isCusp_iff {𝒢 𝒢' : Subgroup (GL (Fin 2) ℝ)}
    (h𝒢 : Commensurable 𝒢 𝒢') {c : OnePoint ℝ} :
    IsCusp c 𝒢 ↔ IsCusp c 𝒢' := by
  rw [← isCusp_iff_of_relIndex_ne_zero inf_le_left, isCusp_iff_of_relIndex_ne_zero inf_le_right]
  · simpa [Subgroup.inf_relIndex_right] using h𝒢.1
  · simpa [Subgroup.inf_relIndex_left] using h𝒢.2

@[deprecated (since := "2025-09-17")]
alias Commensurable.isCusp_iff := Subgroup.Commensurable.isCusp_iff

/-- The cusps of `SL(2, ℤ)` are precisely the elements of `ℙ¹(ℚ)`. -/
lemma isCusp_SL2Z_iff {c : OnePoint ℝ} : IsCusp c 𝒮ℒ ↔ c ∈ Set.range (OnePoint.map Rat.cast) := by
  constructor
  · rintro ⟨-, ⟨g, rfl⟩, hgp, hgc⟩
    simpa only [hgp.smul_eq_self_iff.mp hgc] using ⟨(mapGL ℚ g).parabolicFixedPoint,
      by simp [GeneralLinearGroup.parabolicFixedPoint, apply_ite]⟩
  · rintro ⟨c, rfl⟩
    obtain ⟨a, rfl⟩ := c.exists_mem_SL2 ℤ
    refine ⟨_, ⟨a * ModularGroup.T * a⁻¹, rfl⟩, ?_, ?_⟩
    · suffices (mapGL ℝ ModularGroup.T).IsParabolic by simpa
      refine ⟨fun ⟨a, ha⟩ ↦ zero_ne_one' ℝ (by simpa [ModularGroup.T] using congr_fun₂ ha 0 1), ?_⟩
      simp [discr_fin_two, trace_fin_two, det_fin_two, ModularGroup.T]
      norm_num
    · rw [← Rat.coe_castHom, ← (Rat.castHom ℝ).algebraMap_toAlgebra]
      simp [OnePoint.map_smul, MulAction.mul_smul, smul_infty_eq_self_iff, ModularGroup.T]

/-- The cusps of `SL(2, ℤ)` are precisely the `SL(2, ℤ)` orbit of `∞`. -/
lemma isCusp_SL2Z_iff' {c : OnePoint ℝ} : IsCusp c 𝒮ℒ ↔ ∃ g : SL(2, ℤ), c = mapGL ℝ g • ∞ := by
  rw [isCusp_SL2Z_iff]
  constructor
  · rintro ⟨c, rfl⟩
    obtain ⟨g, rfl⟩ := c.exists_mem_SL2 ℤ
    refine ⟨g, ?_⟩
    rw [← Rat.coe_castHom, OnePoint.map_smul, OnePoint.map_infty,
      ← (Rat.castHom ℝ).algebraMap_toAlgebra, g.map_mapGL]
  · rintro ⟨g, rfl⟩
    refine ⟨mapGL ℚ g • ∞, ?_⟩
    rw [← Rat.coe_castHom, OnePoint.map_smul, OnePoint.map_infty,
       ← (Rat.castHom ℝ).algebraMap_toAlgebra, g.map_mapGL]

/-- The cusps of any arithmetic subgroup are the same as those of `SL(2, ℤ)`. -/
lemma Subgroup.IsArithmetic.isCusp_iff_isCusp_SL2Z (𝒢 : Subgroup (GL (Fin 2) ℝ)) [𝒢.IsArithmetic]
    {c : OnePoint ℝ} : IsCusp c 𝒢 ↔ IsCusp c 𝒮ℒ :=
  is_commensurable.isCusp_iff

end IsCusp

section CuspOrbits
/-!
## Cusp orbits

We consider the orbits for the action of `𝒢` on its own cusps. The main result is that if
`[𝒢.IsArithmetic]` holds, then this set is finite.
-/

/-- The action of `𝒢` on its own cusps. -/
def cusps_subMulAction (𝒢 : Subgroup (GL (Fin 2) ℝ)) : SubMulAction 𝒢 (OnePoint ℝ) where
  carrier := {c | IsCusp c 𝒢}
  smul_mem' g _ hc := IsCusp.smul_of_mem hc g.property

/-- The type of cusp orbits of `𝒢`, i.e. orbits for the action of `𝒢` on its own cusps. -/
abbrev CuspOrbits (𝒢 : Subgroup (GL (Fin 2) ℝ)) :=
  MulAction.orbitRel.Quotient 𝒢 (cusps_subMulAction 𝒢)

/-- Surjection from `SL(2, ℤ) / (𝒢 ⊓ SL(2, ℤ))` to cusp orbits of `𝒢`. Mostly useful for showing
that `CuspOrbits 𝒢` is finite for arithmetic subgroups. -/
noncomputable def cosetToCuspOrbit (𝒢 : Subgroup (GL (Fin 2) ℝ)) [𝒢.IsArithmetic] :
    SL(2, ℤ) ⧸ (𝒢.comap <| mapGL ℝ) → CuspOrbits 𝒢 :=
  Quotient.lift
    (fun g ↦ ⟦⟨mapGL ℝ g⁻¹ • ∞,
      (Subgroup.IsArithmetic.isCusp_iff_isCusp_SL2Z 𝒢).mpr <| isCusp_SL2Z_iff.mpr
        ⟨mapGL ℚ g⁻¹ • ∞, by rw [← Rat.coe_castHom, OnePoint.map_smul, OnePoint.map_infty,
          ← (Rat.castHom ℝ).algebraMap_toAlgebra, map_mapGL]⟩⟩⟧)
    (fun a b hab ↦ by
      rw [← Quotient.eq_iff_equiv, Quotient.eq, QuotientGroup.leftRel_apply] at hab
      refine Quotient.eq.mpr ⟨⟨_, hab⟩, ?_⟩
      simp [MulAction.mul_smul])

@[simp]
lemma cosetToCuspOrbit_apply_mk {𝒢 : Subgroup (GL (Fin 2) ℝ)} [𝒢.IsArithmetic] (g : SL(2, ℤ)) :
    cosetToCuspOrbit 𝒢 ⟦g⟧ = ⟦⟨mapGL ℝ g⁻¹ • ∞,
    (Subgroup.IsArithmetic.isCusp_iff_isCusp_SL2Z 𝒢).mpr <| isCusp_SL2Z_iff.mpr
      ⟨mapGL ℚ g⁻¹ • ∞, by rw [← Rat.coe_castHom, OnePoint.map_smul, OnePoint.map_infty,
        ← (Rat.castHom ℝ).algebraMap_toAlgebra, map_mapGL]⟩⟩⟧ :=
  rfl

lemma surjective_cosetToCuspOrbit (𝒢 : Subgroup (GL (Fin 2) ℝ)) [𝒢.IsArithmetic] :
    (cosetToCuspOrbit 𝒢).Surjective := by
  rintro ⟨c, (hc : IsCusp c _)⟩
  rw [Subgroup.IsArithmetic.isCusp_iff_isCusp_SL2Z, isCusp_SL2Z_iff'] at hc
  obtain ⟨g, rfl⟩ := hc
  use ⟦g⁻¹⟧
  aesop

/-- An arithmetic subgroup has finitely many cusp orbits. -/
instance (𝒢 : Subgroup (GL (Fin 2) ℝ)) [𝒢.IsArithmetic] : Finite (CuspOrbits 𝒢) :=
  .of_surjective _ (surjective_cosetToCuspOrbit 𝒢)

end CuspOrbits

section Width
/-!
## Width of a cusp

We define the *strict width* of `𝒢` at `∞` to be the smallest `h > 0` such that `[1, h; 0, 1] ∈ 𝒢`,
or `0` if no such `h` exists; and the *width* of `𝒢` to be the strict width of the subgroup
generated by `𝒢` and `-1`, or equivalently the smallest `h > 0` such that `±[1, h; 0, 1] ∈ 𝒢`
(again, if it exists). We show both widths exist when `𝒢` is discrete and has det `± 1`.
-/

<<<<<<< HEAD
namespace Subgroup
=======
namespace Subgroup -- use this namespace for dot-notation
>>>>>>> 7cb828c1

section Ring

variable {R : Type*} [Ring R] (𝒢 : Subgroup (GL (Fin 2) R))

<<<<<<< HEAD
/-- For a subgroup `𝒢` of `GL(2, K)`, this is the additive group of `x : K` such that
=======
/-- For a subgroup `𝒢` of `GL(2, R)`, this is the additive group of `x : R` such that
>>>>>>> 7cb828c1
`[1, x; 0, 1] ∈ 𝒢`. -/
def strictPeriods : AddSubgroup R :=
  (toAddSubgroup 𝒢).comap upperRightHom.toAddMonoidHom

<<<<<<< HEAD
variable {𝒢} in
@[simp] lemma mem_strictPeriods_iff {x : R} :
    x ∈ 𝒢.strictPeriods ↔ upperRightHom x ∈ 𝒢 := by
  simp [strictPeriods]

/-- For a subgroup `𝒢` of `GL(2, R)`, this is the additive group of `x : R` such that
`±[1, x; 0, 1] ∈ 𝒢`. -/
protected noncomputable def periods : AddSubgroup R :=
  𝒢.adjoinNegOne.strictPeriods

lemma strictPeriods_le_periods : 𝒢.strictPeriods ≤ 𝒢.periods := by
  intro k
  simp only [Subgroup.periods, strictPeriods]
  apply 𝒢.le_adjoinNegOne

/-- A subgroup is *regular at ∞* if its periods and strict periods coincide. -/
def IsRegularAtInfty (𝒢 : Subgroup (GL (Fin 2) R)) : Prop :=
    𝒢.strictPeriods = 𝒢.periods

lemma relIndex_strictPeriods :
    𝒢.strictPeriods.relIndex 𝒢.periods = 1 ∨ 𝒢.strictPeriods.relIndex 𝒢.periods = 2 := by
  by_cases h : 𝒢.strictPeriods = 𝒢.periods
  · simp [h]
  · replace h := 𝒢.strictPeriods_le_periods.lt_of_ne h
    obtain ⟨u, hu_mem, hu_notMem⟩ := (SetLike.lt_iff_le_and_exists.mp h).2
    rw [AddSubgroup.relIndex_eq_two_iff_exists_notMem_and]
    refine .inr ⟨u, hu_mem, hu_notMem, fun b hb ↦ ?_⟩
    simp only [Subgroup.periods, mem_strictPeriods_iff, mem_adjoinNegOne_iff,
      AddChar.map_add_eq_mul] at hu_mem hu_notMem hb ⊢
    rcases hb with h | h
    · exact Or.inr h
    · simpa only [neg_mul_neg] using Or.inl (mul_mem h <| hu_mem.resolve_left hu_notMem)

lemma commensurable_strictPeriods_periods :
    𝒢.strictPeriods.Commensurable 𝒢.periods := by
  constructor
  · rcases 𝒢.relIndex_strictPeriods with h | h <;> simp [h]
  · simp [AddSubgroup.relIndex_eq_one.mpr 𝒢.strictPeriods_le_periods]

variable {𝒢}

lemma strictPeriods_eq_periods_of_neg_one_mem (h𝒢 : -1 ∈ 𝒢) :
    𝒢.strictPeriods = 𝒢.periods := by
  simp [Subgroup.periods, adjoinNegOne_eq_self_iff.mpr h𝒢]

lemma isRegularAtInfty_of_neg_one_mem (h𝒢 : -1 ∈ 𝒢) : 𝒢.IsRegularAtInfty :=
  𝒢.strictPeriods_eq_periods_of_neg_one_mem h𝒢
=======
variable {𝒢}

@[simp] lemma mem_strictPeriods_iff {x : R} :
    x ∈ 𝒢.strictPeriods ↔ upperRightHom x ∈ 𝒢 :=
  .rfl
>>>>>>> 7cb828c1

variable [TopologicalSpace R] [IsTopologicalRing R]

/-- If `𝒢` is discrete, so is its strict period subgroup. -/
instance instDiscreteTopStrictPeriods [hG : DiscreteTopology 𝒢] :
    DiscreteTopology 𝒢.strictPeriods := by
  let H : Set (GL (Fin 2) R) := 𝒢 ∩ Set.range upperRightHom
  have hH : DiscreteTopology H := hG.of_subset Set.inter_subset_left
  have : Set.MapsTo upperRightHom 𝒢.strictPeriods H := fun x hx ↦ by
    grind [SetLike.mem_coe, Subgroup.mem_strictPeriods_iff]
  exact .of_continuous_injective (continuous_upperRightHom.restrict this)
    (this.restrict_inj.mpr injective_upperRightHom.injOn)

<<<<<<< HEAD
/-- If `𝒢` is discrete, so is its period subgroup. -/
instance instDiscreteTopPeriods [T2Space R] [hG : DiscreteTopology 𝒢] :
    DiscreteTopology 𝒢.periods :=
  inferInstanceAs (DiscreteTopology 𝒢.adjoinNegOne.strictPeriods)

=======
>>>>>>> 7cb828c1
end Ring

lemma strictPeriods_eq_zmultiples_one_of_T_mem {Γ : Subgroup SL(2, ℤ)} (hΓ : ModularGroup.T ∈ Γ) :
    strictPeriods (Γ : Subgroup (GL (Fin 2) ℝ)) = AddSubgroup.zmultiples 1 := by
  ext x
  simp only [mem_strictPeriods_iff, Subgroup.mem_map, Units.ext_iff, mapGL_coe_matrix,
    map_apply_coe]
  refine ⟨fun ⟨g, _, hg⟩ ↦ ⟨g 0 1, by simpa using congr_fun₂ hg 0 1⟩, ?_⟩
  rintro ⟨m, rfl⟩
  refine ⟨ModularGroup.T ^ m, zpow_mem hΓ m, ?_⟩
  ext i j
  fin_cases i <;> fin_cases j <;> simp [ModularGroup.coe_T_zpow]

@[simp] lemma strictPeriods_SL2Z : strictPeriods 𝒮ℒ = AddSubgroup.zmultiples 1 := by
  simpa [MonoidHom.range_eq_map] using strictPeriods_eq_zmultiples_one_of_T_mem (mem_top _)

section Real

variable (𝒢 : Subgroup (GL (Fin 2) ℝ))

<<<<<<< HEAD
/-- The strict width of the cusp `∞`, i.e. the `x` such that `𝒢.strictPeriods = zmultiples x`, or
0 if no such `x` exists. -/
noncomputable def strictWidthInfty : ℝ :=
  by classical exact if h : DiscreteTopology 𝒢.strictPeriods then
  |Exists.choose <| 𝒢.strictPeriods.isAddCyclic_iff_exists_zmultiples_eq_top.mp
=======
open Classical in
/-- The strict width of the cusp `∞`, i.e. the `x` such that `𝒢.strictPeriods = zmultiples x`, or
0 if no such `x` exists. -/
noncomputable def strictWidthInfty : ℝ :=
  if h : DiscreteTopology 𝒢.strictPeriods then
    |Exists.choose <| 𝒢.strictPeriods.isAddCyclic_iff_exists_zmultiples_eq_top.mp
>>>>>>> 7cb828c1
      <| AddSubgroup.discrete_iff_addCyclic.mpr h|
  else 0

lemma strictWidthInfty_nonneg : 0 ≤ 𝒢.strictWidthInfty := by
  unfold strictWidthInfty; aesop

<<<<<<< HEAD
/-- The width of the cusp `∞`, i.e. the `x` such that `𝒢.periods = zmultiples x`, or 0 if no such
`x` exists. -/
noncomputable def widthInfty : ℝ := 𝒢.adjoinNegOne.strictWidthInfty

lemma widthInfty_nonneg : 0 ≤ 𝒢.widthInfty := 𝒢.adjoinNegOne.strictWidthInfty_nonneg

=======
>>>>>>> 7cb828c1
variable {𝒢} in
lemma strictPeriods_eq_zmultiples_strictWidthInfty [DiscreteTopology 𝒢.strictPeriods] :
    𝒢.strictPeriods = AddSubgroup.zmultiples 𝒢.strictWidthInfty := by
  simp [Subgroup.strictWidthInfty, dif_pos,
    Exists.choose_spec <| 𝒢.strictPeriods.isAddCyclic_iff_exists_zmultiples_eq_top.mp
      <| AddSubgroup.discrete_iff_addCyclic.mpr inferInstance]

lemma strictWidthInfty_eq_one_of_T_mem {Γ : Subgroup SL(2, ℤ)} (hΓ : ModularGroup.T ∈ Γ) :
    strictWidthInfty (Γ : Subgroup (GL (Fin 2) ℝ)) = 1 := by
  have hsp := strictPeriods_eq_zmultiples_one_of_T_mem hΓ
  have : DiscreteTopology (Γ : Subgroup (GL (Fin 2) ℝ)).strictPeriods := by
    -- In fact the image of `Γ` in `GL (Fin 2) ℝ` is itself discrete, but this is quicker:
    rw [hsp]
    infer_instance
  rw [strictPeriods_eq_zmultiples_strictWidthInfty, Eq.comm,
    AddSubgroup.zmultiples_eq_zmultiples_iff (not_isOfFinAddOrder_of_isAddTorsionFree one_ne_zero)]
    at hsp
  grind [strictWidthInfty_nonneg]

lemma strictWidthInfty_SL2Z : strictWidthInfty 𝒮ℒ = 1 := by
  simpa [MonoidHom.range_eq_map] using strictWidthInfty_eq_one_of_T_mem (mem_top _)

lemma strictWidthInfty_mem_strictPeriods : 𝒢.strictWidthInfty ∈ 𝒢.strictPeriods := by
  by_cases h : DiscreteTopology 𝒢.strictPeriods
  · simp [strictPeriods_eq_zmultiples_strictWidthInfty]
  · simp [strictWidthInfty, dif_neg h]

variable {𝒢} in
<<<<<<< HEAD
lemma periods_eq_zmultiples_widthInfty [DiscreteTopology 𝒢.periods] :
    𝒢.periods = AddSubgroup.zmultiples 𝒢.widthInfty :=
  have : DiscreteTopology 𝒢.adjoinNegOne.strictPeriods := ‹_›
  𝒢.adjoinNegOne.strictPeriods_eq_zmultiples_strictWidthInfty

lemma widthInfty_mem_periods : 𝒢.widthInfty ∈ 𝒢.periods :=
  𝒢.adjoinNegOne.strictWidthInfty_mem_strictPeriods

lemma two_mul_withInfty_mem_strictPeriods : 2 * 𝒢.widthInfty ∈ 𝒢.strictPeriods := by
  have := 𝒢.widthInfty_mem_periods
  simp only [Subgroup.periods, mem_strictPeriods_iff] at this
  rcases this with (h | h) <;>
    simpa [-upperRightHom_apply, ← AddChar.map_nsmul_eq_pow] using Subgroup.pow_mem _ h 2

variable {𝒢} in
=======
>>>>>>> 7cb828c1
lemma strictWidthInfty_pos_iff [DiscreteTopology 𝒢.strictPeriods] [𝒢.HasDetPlusMinusOne] :
    0 < 𝒢.strictWidthInfty ↔ IsCusp ∞ 𝒢 := by
  constructor
  · refine fun h ↦ ⟨_, mem_strictPeriods_iff.mpr 𝒢.strictWidthInfty_mem_strictPeriods, ?_, ?_⟩
    · rw [GeneralLinearGroup.isParabolic_iff_of_upperTriangular (by simp)]
      simpa using h.ne'
    · simp [smul_infty_eq_self_iff]
  · -- Hard implication: if `∞` is a cusp, show the strict width is positive.
    rintro ⟨g, hgg, hgp, hgi⟩
    apply 𝒢.strictWidthInfty_nonneg.lt_of_ne'
    rw [← AddSubgroup.zmultiples_ne_bot]
    simp only [AddSubgroup.ne_bot_iff_exists_ne_zero, Subtype.exists, Ne, AddSubgroup.mk_eq_zero,
      exists_prop, and_comm, ← strictPeriods_eq_zmultiples_strictWidthInfty, mem_strictPeriods_iff]
    -- We have some `g ∈ 𝒢` which is parabolic and fixes `∞`. So `g = ±[1, x; 0, 1]` some `x ≠ 0`.
    rw [smul_infty_eq_self_iff] at hgi
    rw [Subgroup.HasDetPlusMinusOne.isParabolic_iff_of_upperTriangular hgg hgi] at hgp
    rcases hgp with ⟨x, hx, rfl⟩ | ⟨x, hx, rfl⟩
    · -- If `g = [1, x; 0, 1]`, we're done
      exact ⟨x, hx, hgg⟩
    · -- If `g = -[1, x; 0, 1]` then `g ^ 2 = [1, 2 * x; 0, 1]`.
      exact ⟨2 • x, by grind,
        by simpa only [AddChar.map_nsmul_eq_pow, neg_sq] using pow_mem hgg 2⟩

lemma strictWidthInfty_pos [𝒢.IsArithmetic] : 0 < 𝒢.strictWidthInfty := by
  rw [strictWidthInfty_pos_iff]
  simpa [Subgroup.IsArithmetic.isCusp_iff_isCusp_SL2Z, isCusp_SL2Z_iff]
    using ⟨_, OnePoint.map_infty _⟩

<<<<<<< HEAD
variable {𝒢} in
lemma widthInfty_pos_iff [DiscreteTopology 𝒢.periods] [𝒢.HasDetPlusMinusOne] :
    0 < 𝒢.widthInfty ↔ IsCusp ∞ 𝒢 := by
  have : DiscreteTopology 𝒢.adjoinNegOne.strictPeriods := ‹_›
  rw [widthInfty, strictWidthInfty_pos_iff, (commensurable_adjoinNegOne_self 𝒢).isCusp_iff]

variable {𝒢} in
lemma isRegularAtInfty_iff [DiscreteTopology 𝒢.periods] :
    𝒢.IsRegularAtInfty ↔ 𝒢.widthInfty ∈ 𝒢.strictPeriods := by
  refine ⟨fun h ↦ h ▸ widthInfty_mem_periods 𝒢, fun h ↦ ?_⟩
  apply 𝒢.strictPeriods_le_periods.antisymm
  rwa [periods_eq_zmultiples_widthInfty, AddSubgroup.zmultiples_le]

lemma widthInfty_pos [𝒢.IsArithmetic] : 0 < 𝒢.widthInfty := by
  apply strictWidthInfty_pos

=======
>>>>>>> 7cb828c1
end Real

end Subgroup

open Subgroup

namespace CongruenceSubgroup

@[simp] lemma strictPeriods_Gamma0 (N : ℕ) :
    strictPeriods (Gamma0 N : Subgroup (GL (Fin 2) ℝ)) = AddSubgroup.zmultiples 1 :=
  strictPeriods_eq_zmultiples_one_of_T_mem <| by simp [ModularGroup.T]

@[simp] lemma strictPeriods_Gamma1 (N : ℕ) :
    strictPeriods (Gamma1 N : Subgroup (GL (Fin 2) ℝ)) = AddSubgroup.zmultiples 1 :=
  strictPeriods_eq_zmultiples_one_of_T_mem <| by simp [ModularGroup.T]

@[simp] lemma strictWidthInfty_Gamma0 (N : ℕ) :
    strictWidthInfty (Gamma0 N : Subgroup (GL (Fin 2) ℝ)) = 1 :=
  strictWidthInfty_eq_one_of_T_mem <| by simp [ModularGroup.T]

@[simp] lemma strictWidthInfty_Gamma1 (N : ℕ) :
    strictWidthInfty (Gamma1 N : Subgroup (GL (Fin 2) ℝ)) = 1 :=
  strictWidthInfty_eq_one_of_T_mem <| by simp [ModularGroup.T]

@[simp] lemma strictPeriods_Gamma (N : ℕ) :
    strictPeriods (Gamma N : Subgroup (GL (Fin 2) ℝ)) = AddSubgroup.zmultiples ↑N := by
  ext x
  have : AddSubgroup.zmultiples ↑N = .map (Int.castAddHom ℝ) (.zmultiples N) := by simp
  simp only [this, mem_strictPeriods_iff, Subgroup.mem_map, Gamma_mem]
  constructor
  · rintro ⟨g, ⟨-, hg, -, -⟩, hx⟩
    rw [show x = g 0 1 by simpa using congr_arg (· 0 1) hx.symm]
    apply AddSubgroup.mem_map_of_mem
    rwa [Int.mem_zmultiples_iff, ← ZMod.intCast_zmod_eq_zero_iff_dvd]
  · simp only [AddSubgroup.mem_map, AddSubgroup.mem_zmultiples_iff, existsAndEq, true_and,
      Units.ext_iff, mapGL_coe_matrix, map_apply_coe, forall_exists_index]
    refine fun a ha ↦ ⟨ModularGroup.T ^ (a * N), by simp [ModularGroup.coe_T_zpow], ?_⟩
    ext i j
    fin_cases i <;> fin_cases j <;> simp [ModularGroup.coe_T_zpow, ← ha]

@[simp] lemma strictWidthInfty_Gamma (N : ℕ) [NeZero N] :
    strictWidthInfty (Gamma N : Subgroup (GL (Fin 2) ℝ)) = N := by
  have hsp := strictPeriods_Gamma N
  rw [strictPeriods_eq_zmultiples_strictWidthInfty, Eq.comm,
    AddSubgroup.zmultiples_eq_zmultiples_iff
      (not_isOfFinAddOrder_of_isAddTorsionFree (NeZero.ne _))] at hsp
  grind [strictWidthInfty_nonneg, Nat.cast_nonneg]

end CongruenceSubgroup

end Width<|MERGE_RESOLUTION|>--- conflicted
+++ resolved
@@ -196,26 +196,17 @@
 (again, if it exists). We show both widths exist when `𝒢` is discrete and has det `± 1`.
 -/
 
-<<<<<<< HEAD
-namespace Subgroup
-=======
 namespace Subgroup -- use this namespace for dot-notation
->>>>>>> 7cb828c1
 
 section Ring
 
 variable {R : Type*} [Ring R] (𝒢 : Subgroup (GL (Fin 2) R))
 
-<<<<<<< HEAD
-/-- For a subgroup `𝒢` of `GL(2, K)`, this is the additive group of `x : K` such that
-=======
 /-- For a subgroup `𝒢` of `GL(2, R)`, this is the additive group of `x : R` such that
->>>>>>> 7cb828c1
 `[1, x; 0, 1] ∈ 𝒢`. -/
 def strictPeriods : AddSubgroup R :=
   (toAddSubgroup 𝒢).comap upperRightHom.toAddMonoidHom
 
-<<<<<<< HEAD
 variable {𝒢} in
 @[simp] lemma mem_strictPeriods_iff {x : R} :
     x ∈ 𝒢.strictPeriods ↔ upperRightHom x ∈ 𝒢 := by
@@ -232,7 +223,7 @@
   apply 𝒢.le_adjoinNegOne
 
 /-- A subgroup is *regular at ∞* if its periods and strict periods coincide. -/
-def IsRegularAtInfty (𝒢 : Subgroup (GL (Fin 2) R)) : Prop :=
+def IsRegularAtInfty : Prop :=
     𝒢.strictPeriods = 𝒢.periods
 
 lemma relIndex_strictPeriods :
@@ -263,13 +254,6 @@
 
 lemma isRegularAtInfty_of_neg_one_mem (h𝒢 : -1 ∈ 𝒢) : 𝒢.IsRegularAtInfty :=
   𝒢.strictPeriods_eq_periods_of_neg_one_mem h𝒢
-=======
-variable {𝒢}
-
-@[simp] lemma mem_strictPeriods_iff {x : R} :
-    x ∈ 𝒢.strictPeriods ↔ upperRightHom x ∈ 𝒢 :=
-  .rfl
->>>>>>> 7cb828c1
 
 variable [TopologicalSpace R] [IsTopologicalRing R]
 
@@ -283,14 +267,11 @@
   exact .of_continuous_injective (continuous_upperRightHom.restrict this)
     (this.restrict_inj.mpr injective_upperRightHom.injOn)
 
-<<<<<<< HEAD
 /-- If `𝒢` is discrete, so is its period subgroup. -/
 instance instDiscreteTopPeriods [T2Space R] [hG : DiscreteTopology 𝒢] :
     DiscreteTopology 𝒢.periods :=
   inferInstanceAs (DiscreteTopology 𝒢.adjoinNegOne.strictPeriods)
 
-=======
->>>>>>> 7cb828c1
 end Ring
 
 lemma strictPeriods_eq_zmultiples_one_of_T_mem {Γ : Subgroup SL(2, ℤ)} (hΓ : ModularGroup.T ∈ Γ) :
@@ -311,35 +292,24 @@
 
 variable (𝒢 : Subgroup (GL (Fin 2) ℝ))
 
-<<<<<<< HEAD
-/-- The strict width of the cusp `∞`, i.e. the `x` such that `𝒢.strictPeriods = zmultiples x`, or
-0 if no such `x` exists. -/
-noncomputable def strictWidthInfty : ℝ :=
-  by classical exact if h : DiscreteTopology 𝒢.strictPeriods then
-  |Exists.choose <| 𝒢.strictPeriods.isAddCyclic_iff_exists_zmultiples_eq_top.mp
-=======
 open Classical in
 /-- The strict width of the cusp `∞`, i.e. the `x` such that `𝒢.strictPeriods = zmultiples x`, or
 0 if no such `x` exists. -/
 noncomputable def strictWidthInfty : ℝ :=
   if h : DiscreteTopology 𝒢.strictPeriods then
     |Exists.choose <| 𝒢.strictPeriods.isAddCyclic_iff_exists_zmultiples_eq_top.mp
->>>>>>> 7cb828c1
       <| AddSubgroup.discrete_iff_addCyclic.mpr h|
   else 0
 
 lemma strictWidthInfty_nonneg : 0 ≤ 𝒢.strictWidthInfty := by
   unfold strictWidthInfty; aesop
 
-<<<<<<< HEAD
 /-- The width of the cusp `∞`, i.e. the `x` such that `𝒢.periods = zmultiples x`, or 0 if no such
 `x` exists. -/
 noncomputable def widthInfty : ℝ := 𝒢.adjoinNegOne.strictWidthInfty
 
 lemma widthInfty_nonneg : 0 ≤ 𝒢.widthInfty := 𝒢.adjoinNegOne.strictWidthInfty_nonneg
 
-=======
->>>>>>> 7cb828c1
 variable {𝒢} in
 lemma strictPeriods_eq_zmultiples_strictWidthInfty [DiscreteTopology 𝒢.strictPeriods] :
     𝒢.strictPeriods = AddSubgroup.zmultiples 𝒢.strictWidthInfty := by
@@ -368,7 +338,6 @@
   · simp [strictWidthInfty, dif_neg h]
 
 variable {𝒢} in
-<<<<<<< HEAD
 lemma periods_eq_zmultiples_widthInfty [DiscreteTopology 𝒢.periods] :
     𝒢.periods = AddSubgroup.zmultiples 𝒢.widthInfty :=
   have : DiscreteTopology 𝒢.adjoinNegOne.strictPeriods := ‹_›
@@ -384,8 +353,6 @@
     simpa [-upperRightHom_apply, ← AddChar.map_nsmul_eq_pow] using Subgroup.pow_mem _ h 2
 
 variable {𝒢} in
-=======
->>>>>>> 7cb828c1
 lemma strictWidthInfty_pos_iff [DiscreteTopology 𝒢.strictPeriods] [𝒢.HasDetPlusMinusOne] :
     0 < 𝒢.strictWidthInfty ↔ IsCusp ∞ 𝒢 := by
   constructor
@@ -414,7 +381,6 @@
   simpa [Subgroup.IsArithmetic.isCusp_iff_isCusp_SL2Z, isCusp_SL2Z_iff]
     using ⟨_, OnePoint.map_infty _⟩
 
-<<<<<<< HEAD
 variable {𝒢} in
 lemma widthInfty_pos_iff [DiscreteTopology 𝒢.periods] [𝒢.HasDetPlusMinusOne] :
     0 < 𝒢.widthInfty ↔ IsCusp ∞ 𝒢 := by
@@ -431,8 +397,6 @@
 lemma widthInfty_pos [𝒢.IsArithmetic] : 0 < 𝒢.widthInfty := by
   apply strictWidthInfty_pos
 
-=======
->>>>>>> 7cb828c1
 end Real
 
 end Subgroup
