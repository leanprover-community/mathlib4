/-
Copyright (c) 2025 Chris Birkbeck. All rights reserved.
Released under Apache 2.0 license as described in the file LICENSE.
Authors: Chris Birkbeck
-/
<<<<<<< HEAD
import Mathlib.Analysis.SpecificLimits.Normed
import Mathlib.NumberTheory.ArithmeticFunction
import Mathlib.Analysis.Normed.Group.Tannery
=======
module

public import Mathlib.Analysis.SpecificLimits.Normed
public import Mathlib.NumberTheory.ArithmeticFunction.Misc
>>>>>>> dc33de0b

/-!
# Lemmas on infinite sums over the antidiagonal of the divisors function

This file contains lemmas about the antidiagonal of the divisors function. It defines the map from
`Nat.divisorsAntidiagonal n` to `ℕ+ × ℕ+` given by sending `n = a * b` to `(a, b)`.

We then prove some identities about the infinite sums over this antidiagonal, such as
`∑' n : ℕ+, n ^ k * r ^ n / (1 - r ^ n) = ∑' n : ℕ+, σ k n * r ^ n`
which are used for Eisenstein series and their q-expansions. This is also a special case of
Lambert series.

-/

@[expose] public section

open Filter Complex ArithmeticFunction Nat Topology

/-- The map from `Nat.divisorsAntidiagonal n` to `ℕ+ × ℕ+` given by sending `n = a * b`
to `(a, b)`. -/
def divisorsAntidiagonalFactors (n : ℕ+) : Nat.divisorsAntidiagonal n → ℕ+ × ℕ+ := fun x ↦
  ⟨⟨x.1.1, Nat.pos_of_mem_divisors (Nat.fst_mem_divisors_of_mem_antidiagonal x.2)⟩,
    (⟨x.1.2, Nat.pos_of_mem_divisors (Nat.snd_mem_divisors_of_mem_antidiagonal x.2)⟩ : ℕ+),
    Nat.pos_of_mem_divisors (Nat.snd_mem_divisors_of_mem_antidiagonal x.2)⟩

lemma divisorsAntidiagonalFactors_eq {n : ℕ+} (x : Nat.divisorsAntidiagonal n) :
    (divisorsAntidiagonalFactors n x).1.1 * (divisorsAntidiagonalFactors n x).2.1 = n := by
  simp [divisorsAntidiagonalFactors, (Nat.mem_divisorsAntidiagonal.mp x.2).1]

lemma divisorsAntidiagonalFactors_one (x : Nat.divisorsAntidiagonal 1) :
    (divisorsAntidiagonalFactors 1 x) = (1, 1) := by
  have h := Nat.mem_divisorsAntidiagonal.mp x.2
  simp only [mul_eq_one, ne_eq, one_ne_zero, not_false_eq_true, and_true] at h
  simp [divisorsAntidiagonalFactors, h.1, h.2]

/-- The equivalence from the union over `n` of `Nat.divisorsAntidiagonal n` to `ℕ+ × ℕ+`
given by sending `n = a * b` to `(a, b)`. -/
def sigmaAntidiagonalEquivProd : (Σ n : ℕ+, Nat.divisorsAntidiagonal n) ≃ ℕ+ × ℕ+ where
  toFun x := divisorsAntidiagonalFactors x.1 x.2
  invFun x :=
    ⟨⟨x.1.val * x.2.val, mul_pos x.1.2 x.2.2⟩, ⟨x.1, x.2⟩, by simp [Nat.mem_divisorsAntidiagonal]⟩
  left_inv := by
    rintro ⟨n, ⟨k, l⟩, h⟩
    rw [Nat.mem_divisorsAntidiagonal] at h
    ext <;> simp [divisorsAntidiagonalFactors, ← PNat.coe_injective.eq_iff, h.1]
  right_inv _ := rfl

lemma sigmaAntidiagonalEquivProd_symm_apply_fst (x : ℕ+ × ℕ+) :
    (sigmaAntidiagonalEquivProd.symm x).1 = x.1.1 * x.2.1 := rfl

lemma sigmaAntidiagonalEquivProd_symm_apply_snd (x : ℕ+ × ℕ+) :
    (sigmaAntidiagonalEquivProd.symm x).2 = (x.1.1, x.2.1) := rfl

section tsum

variable {𝕜 : Type*} [NontriviallyNormedField 𝕜] [CompleteSpace 𝕜] [NormSMulClass ℤ 𝕜]

omit [NormSMulClass ℤ 𝕜] in
lemma summable_norm_pow_mul_geometric_div_one_sub (k : ℕ) {r : 𝕜} (hr : ‖r‖ < 1) :
    Summable fun n : ℕ ↦ n ^ k * r ^ n / (1 - r ^ n) := by
  simp only [div_eq_mul_one_div ( _ * _ ^ _)]
  apply Summable.mul_tendsto_const (c := 1 / (1 - 0))
    (by simpa using summable_norm_pow_mul_geometric_of_norm_lt_one k hr)
  simpa only [Nat.cofinite_eq_atTop] using
   tendsto_const_nhds.div ((tendsto_pow_atTop_nhds_zero_of_norm_lt_one hr).const_sub 1) (by simp)

private lemma summable_divisorsAntidiagonal_aux (k : ℕ) {r : 𝕜} (hr : ‖r‖ < 1) :
    Summable fun c : (n : ℕ+) × {x // x ∈ (n : ℕ).divisorsAntidiagonal} ↦
    (c.2.1.2) ^ k * (r ^ (c.2.1.1 * c.2.1.2)) := by
  apply Summable.of_norm
  rw [summable_sigma_of_nonneg (fun a ↦ by positivity)]
  constructor
  · exact fun n ↦ (hasSum_fintype _).summable
  · simp only [norm_mul, norm_pow, tsum_fintype, Finset.univ_eq_attach]
    apply Summable.of_nonneg_of_le (f := fun c : ℕ+ ↦ ‖(c : 𝕜) ^ (k + 1) * r ^ (c : ℕ)‖)
      (fun b ↦ Finset.sum_nonneg (fun _ _ ↦ mul_nonneg (by simp) (by simp))) (fun b ↦ ?_)
      (by apply (summable_norm_pow_mul_geometric_of_norm_lt_one (k + 1) hr).subtype)
    transitivity ∑ _ ∈ (b : ℕ).divisors, ‖(b : 𝕜)‖ ^ k * ‖r ^ (b : ℕ)‖
    · rw [(b : ℕ).divisorsAntidiagonal.sum_attach (fun x ↦ ‖(x.2 : 𝕜)‖ ^ _ * _ ^ (x.1 * x.2)),
          sum_divisorsAntidiagonal ((fun x y ↦ ‖(y : 𝕜)‖ ^ k * _ ^ (x * y)))]
      gcongr with i hi
      · simpa using le_of_dvd b.2 (div_dvd_of_dvd (dvd_of_mem_divisors hi))
      · rw [norm_pow, mul_comm,  Nat.div_mul_cancel (dvd_of_mem_divisors hi)]
    · simp only [norm_pow, Finset.sum_const, nsmul_eq_mul, ← mul_assoc, add_comm k 1, pow_add,
        pow_one, norm_mul]
      gcongr
      simpa using Nat.card_divisors_le_self b

theorem summable_prod_mul_pow (k : ℕ) {r : 𝕜} (hr : ‖r‖ < 1) :
    Summable fun c : (ℕ+ × ℕ+) ↦ c.2 ^ k * (r ^ (c.1 * c.2 : ℕ)) := by
  simpa [sigmaAntidiagonalEquivProd.summable_iff.symm] using summable_divisorsAntidiagonal_aux k hr

-- access notation `σ`
open scoped sigma

theorem tsum_prod_pow_eq_tsum_sigma (k : ℕ) {r : 𝕜} (hr : ‖r‖ < 1) :
    ∑' d : ℕ+, ∑' c : ℕ+, c ^ k * r ^ (d * c : ℕ) = ∑' e : ℕ+, σ k e * r ^ (e : ℕ) := by
  suffices ∑' c : ℕ+ × ℕ+, c.2 ^ k * r ^ (c.1 * c.2 : ℕ) =
    ∑' e : ℕ+, σ k e * r ^ (e : ℕ) by rwa [← (summable_prod_mul_pow k hr).tsum_prod]
  simp only [← sigmaAntidiagonalEquivProd.tsum_eq, sigmaAntidiagonalEquivProd,
    divisorsAntidiagonalFactors, PNat.mk_coe, Equiv.coe_fn_mk, sigma_eq_sum_div, cast_sum,
    cast_pow, Summable.tsum_sigma (summable_divisorsAntidiagonal_aux k hr)]
  refine tsum_congr fun n ↦ ?_
  simpa [tsum_fintype, Finset.sum_mul,
    (n : ℕ).divisorsAntidiagonal.sum_attach fun x : ℕ × ℕ ↦ x.2 ^ k * r ^ (x.1 * x.2),
    sum_divisorsAntidiagonal fun x y ↦ y ^ k * r ^ (x * y)]
      using Finset.sum_congr rfl fun i hi ↦ by rw [Nat.mul_div_cancel' (dvd_of_mem_divisors hi)]

lemma tsum_pow_div_one_sub_eq_tsum_sigma {r : 𝕜} (hr : ‖r‖ < 1) (k : ℕ) :
    ∑' n : ℕ+, n ^ k * r ^ (n : ℕ) / (1 - r ^ (n : ℕ)) = ∑' n : ℕ+, σ k n * r ^ (n : ℕ) := by
  have (m : ℕ) [NeZero m] := tsum_geometric_of_norm_lt_one (ξ := r ^ m)
    (by simpa using pow_lt_one₀ (by simp) hr (NeZero.ne _))
  simp only [div_eq_mul_inv, ← this, ← tsum_mul_left, mul_assoc, ← _root_.pow_succ',
    ← fun (n : ℕ) ↦ tsum_pnat_eq_tsum_succ (f := fun m ↦ n ^ k * (r ^ n) ^ m)]
  have h00 := tsum_prod_pow_eq_tsum_sigma k hr
  rw [Summable.tsum_comm (by apply (summable_prod_mul_pow k hr).prod_symm)] at h00
  rw [← h00]
  exact tsum_congr₂ <| fun b c ↦ by simp [mul_comm c.val b.val, pow_mul]

omit [NormSMulClass ℤ 𝕜] in
lemma tendsto_zero_geometric_tsum_pnat {r : 𝕜} (hr : ‖r‖ < 1) :
    Tendsto (fun m : ℕ+ ↦ ∑' (n : ℕ+), r ^ (n * m : ℕ)) atTop (𝓝 0) := by
  have := tendsto_tsum_of_dominated_convergence (𝓕 := atTop) (g := fun (n : ℕ+) ↦ 0)
    (f := fun d n : ℕ+ ↦ r ^ (n * d : ℕ)) (bound := fun n : ℕ+ ↦ (‖r ^ (n : ℕ)‖))
  simp only [tsum_zero] at this
  apply this
  · have hs : Summable fun n : ℕ ↦ ‖r ^ n‖ := by simp [hr]
    apply hs.subtype
  · intro k
    have ht : Tendsto (fun x : ℕ ↦ r ^ (k * x)) atTop (𝓝 0) := by
      rw [tendsto_zero_iff_norm_tendsto_zero]
      simp [pow_mul, tendsto_pow_atTop_nhds_zero_iff, pow_lt_one_iff_of_nonneg, hr]
    exact tendsto_comp_val_Ioi_atTop.mpr ht
  · simp only [eventually_atTop, ge_iff_le, norm_pow]
    exact ⟨1, fun b hb k ↦
      pow_le_pow_of_le_one (norm_nonneg _) hr.le (Nat.le_mul_of_pos_right k hb)⟩

end tsum<|MERGE_RESOLUTION|>--- conflicted
+++ resolved
@@ -3,16 +3,10 @@
 Released under Apache 2.0 license as described in the file LICENSE.
 Authors: Chris Birkbeck
 -/
-<<<<<<< HEAD
-import Mathlib.Analysis.SpecificLimits.Normed
-import Mathlib.NumberTheory.ArithmeticFunction
-import Mathlib.Analysis.Normed.Group.Tannery
-=======
 module
 
 public import Mathlib.Analysis.SpecificLimits.Normed
 public import Mathlib.NumberTheory.ArithmeticFunction.Misc
->>>>>>> dc33de0b
 
 /-!
 # Lemmas on infinite sums over the antidiagonal of the divisors function
