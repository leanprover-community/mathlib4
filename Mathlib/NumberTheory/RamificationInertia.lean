--- conflicted
+++ resolved
@@ -137,10 +137,6 @@
       normalizedFactors_pow, normalizedFactors_irreducible hPirr, normalize_eq,
       Multiset.nsmul_singleton, ← Multiset.le_count_iff_replicate_le]
   exact (Nat.lt_succ_self _).not_le
-<<<<<<< HEAD
-#align ideal.is_dedekind_domain.ramification_idx_eq_normalized_factors_count Ideal.IsDedekindDomain.ramificationIdx_eq_normalizedFactors_count
-=======
->>>>>>> 99508fb5
 
 theorem ramificationIdx_eq_factors_count [DecidableEq (Ideal S)]
     (hp0 : map f p ≠ ⊥) (hP : P.IsPrime) (hP0 : P ≠ ⊥) :
