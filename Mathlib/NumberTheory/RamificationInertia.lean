--- conflicted
+++ resolved
@@ -524,20 +524,12 @@
       (P ^ i).map (Ideal.Quotient.mk (P ^ e)) ⧸ LinearMap.range (powQuotSuccInclusion f p P i) where
   toFun := quotientToQuotientRangePowQuotSuccAux f p P a_mem
   map_add' := by
-<<<<<<< HEAD
-    intro x y; refine Quotient.inductionOn' x fun x => Quotient.inductionOn' y fun y ↦ ?_
-=======
     intro x y; refine Quotient.inductionOn' x fun x => Quotient.inductionOn' y fun y => ?_
->>>>>>> d6ea8fe0
     simp only [Submodule.Quotient.mk''_eq_mk, ← Submodule.Quotient.mk_add,
       quotientToQuotientRangePowQuotSuccAux_mk, mul_add]
     exact congr_arg Submodule.Quotient.mk rfl
   map_smul' := by
-<<<<<<< HEAD
-    intro x y; refine Quotient.inductionOn' x fun x => Quotient.inductionOn' y fun y ↦ ?_
-=======
     intro x y; refine Quotient.inductionOn' x fun x => Quotient.inductionOn' y fun y => ?_
->>>>>>> d6ea8fe0
     simp only [Submodule.Quotient.mk''_eq_mk, RingHom.id_apply,
       quotientToQuotientRangePowQuotSuccAux_mk]
     refine congr_arg Submodule.Quotient.mk ?_
