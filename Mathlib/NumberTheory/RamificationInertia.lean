--- conflicted
+++ resolved
@@ -262,13 +262,8 @@
 
 More precisely, we avoid quotients in this statement and instead require that `b ∪ pS` spans `S`.
 -/
-<<<<<<< HEAD
 theorem FinrankQuotientMap.span_eq_top [IsDomain R] [IsDomain S] [Algebra K L] [IsNoetherian R S]
     [Algebra R L] [IsScalarTower R S L] [IsScalarTower R K L] [Algebra.IsAlgebraic R S]
-=======
-theorem FinrankQuotientMap.span_eq_top [IsDomain R] [IsDomain S] [Algebra K L] [Module.Finite R S]
-    [Algebra R L] [IsScalarTower R S L] [IsScalarTower R K L] [IsIntegralClosure S R L]
->>>>>>> 538f5853
     [NoZeroSMulDivisors R K] (hp : p ≠ ⊤) (b : Set S)
     (hb' : Submodule.span R b ⊔ (p.map (algebraMap R S)).restrictScalars R = ⊤) :
     Submodule.span K (algebraMap S L '' b) = ⊤ := by
@@ -354,13 +349,6 @@
   -- And we conclude `L = span L {det A} ≤ span K b`, so `span K b` spans everything.
   · intro x hx
     rw [Submodule.restrictScalars_mem, IsScalarTower.algebraMap_apply R S L] at hx
-<<<<<<< HEAD
-=======
-    have : Algebra.IsAlgebraic R L := by
-      have : NoZeroSMulDivisors R L := NoZeroSMulDivisors.of_algebraMap_injective hRL
-      rw [← IsFractionRing.isAlgebraic_iff' R S]
-      infer_instance
->>>>>>> 538f5853
     exact IsFractionRing.ideal_span_singleton_map_subset R hRL span_d hx
 
 variable (K)
@@ -411,13 +399,8 @@
 /-- If `p` is a maximal ideal of `R`, and `S` is the integral closure of `R` in `L`,
 then the dimension `[S/pS : R/p]` is equal to `[Frac(S) : Frac(R)]`. -/
 theorem finrank_quotient_map [IsDomain S] [IsDedekindDomain R] [Algebra K L]
-<<<<<<< HEAD
     [Algebra R L] [IsScalarTower R K L] [IsScalarTower R S L]
     [hp : p.IsMaximal] [IsNoetherian R S] :
-=======
-    [Algebra R L] [IsScalarTower R K L] [IsScalarTower R S L] [IsIntegralClosure S R L]
-    [hp : p.IsMaximal] [Module.Finite R S] :
->>>>>>> 538f5853
     finrank (R ⧸ p) (S ⧸ map (algebraMap R S) p) = finrank K L := by
   -- Choose an arbitrary basis `b` for `[S/pS : R/p]`.
   -- We'll use the previous results to turn it into a basis on `[Frac(S) : Frac(R)]`.
@@ -786,11 +769,7 @@
 is maximal. -/
 theorem sum_ramification_inertia (K L : Type*) [Field K] [Field L] [IsDedekindDomain R]
     [Algebra R K] [IsFractionRing R K] [Algebra S L] [IsFractionRing S L] [Algebra K L]
-<<<<<<< HEAD
-    [Algebra R L] [IsScalarTower R S L] [IsScalarTower R K L] [IsNoetherian R S]
-=======
     [Algebra R L] [IsScalarTower R S L] [IsScalarTower R K L] [Module.Finite R S]
->>>>>>> 538f5853
     [p.IsMaximal] (hp0 : p ≠ ⊥) :
     (∑ P ∈ (factors (map (algebraMap R S) p)).toFinset,
         ramificationIdx (algebraMap R S) p P * inertiaDeg (algebraMap R S) p P) =
