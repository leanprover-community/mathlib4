/-
Copyright (c) 2019 Chris Hughes. All rights reserved.
Released under Apache 2.0 license as described in the file LICENSE.
Authors: Chris Hughes
-/
import Mathlib.NumberTheory.Zsqrtd.Basic
import Mathlib.RingTheory.PrincipalIdealDomain
import Mathlib.Data.Complex.Basic
import Mathlib.Data.Real.Archimedean

#align_import number_theory.zsqrtd.gaussian_int from "leanprover-community/mathlib"@"5b2fe80501ff327b9109fb09b7cc8c325cd0d7d9"

/-!
# Gaussian integers

The Gaussian integers are complex integer, complex numbers whose real and imaginary parts are both
integers.

## Main definitions

The Euclidean domain structure on `ℤ[i]` is defined in this file.

The homomorphism `GaussianInt.toComplex` into the complex numbers is also defined in this file.

## See also

See `NumberTheory.Zsqrtd.QuadraticReciprocity` for:
* `prime_iff_mod_four_eq_three_of_nat_prime`:
  A prime natural number is prime in `ℤ[i]` if and only if it is `3` mod `4`

## Notations

This file uses the local notation `ℤ[i]` for `GaussianInt`

## Implementation notes

Gaussian integers are implemented using the more general definition `Zsqrtd`, the type of integers
adjoined a square root of `d`, in this case `-1`. The definition is reducible, so that properties
and definitions about `Zsqrtd` can easily be used.
-/


open Zsqrtd Complex

open scoped ComplexConjugate

/-- The Gaussian integers, defined as `ℤ√(-1)`. -/
@[reducible]
def GaussianInt : Type :=
  Zsqrtd (-1)
#align gaussian_int GaussianInt

local notation "ℤ[i]" => GaussianInt

namespace GaussianInt

instance : Repr ℤ[i] :=
  ⟨fun x _ => "⟨" ++ repr x.re ++ ", " ++ repr x.im ++ "⟩"⟩

instance instCommRing : CommRing ℤ[i] :=
  Zsqrtd.commRing
#align gaussian_int.comm_ring GaussianInt.instCommRing

section

attribute [-instance] Complex.instField -- Avoid making things noncomputable unnecessarily.

/-- The embedding of the Gaussian integers into the complex numbers, as a ring homomorphism. -/
def toComplex : ℤ[i] →+* ℂ :=
  Zsqrtd.lift ⟨I, by simp⟩
#align gaussian_int.to_complex GaussianInt.toComplex

end

instance : Coe ℤ[i] ℂ :=
  ⟨toComplex⟩

theorem toComplex_def (x : ℤ[i]) : (x : ℂ) = x.re + x.im * I :=
  rfl
#align gaussian_int.to_complex_def GaussianInt.toComplex_def

theorem toComplex_def' (x y : ℤ) : ((⟨x, y⟩ : ℤ[i]) : ℂ) = x + y * I := by simp [toComplex_def]
#align gaussian_int.to_complex_def' GaussianInt.toComplex_def'

theorem toComplex_def₂ (x : ℤ[i]) : (x : ℂ) = ⟨x.re, x.im⟩ := by
  apply Complex.ext <;> simp [toComplex_def]
#align gaussian_int.to_complex_def₂ GaussianInt.toComplex_def₂

@[simp]
theorem to_real_re (x : ℤ[i]) : ((x.re : ℤ) : ℝ) = (x : ℂ).re := by simp [toComplex_def]
#align gaussian_int.to_real_re GaussianInt.to_real_re

@[simp]
theorem to_real_im (x : ℤ[i]) : ((x.im : ℤ) : ℝ) = (x : ℂ).im := by simp [toComplex_def]
#align gaussian_int.to_real_im GaussianInt.to_real_im

@[simp]
theorem toComplex_re (x y : ℤ) : ((⟨x, y⟩ : ℤ[i]) : ℂ).re = x := by simp [toComplex_def]
#align gaussian_int.to_complex_re GaussianInt.toComplex_re

@[simp]
theorem toComplex_im (x y : ℤ) : ((⟨x, y⟩ : ℤ[i]) : ℂ).im = y := by simp [toComplex_def]
#align gaussian_int.to_complex_im GaussianInt.toComplex_im

-- Porting note (#10618): @[simp] can prove this
theorem toComplex_add (x y : ℤ[i]) : ((x + y : ℤ[i]) : ℂ) = x + y :=
  toComplex.map_add _ _
#align gaussian_int.to_complex_add GaussianInt.toComplex_add

-- Porting note (#10618): @[simp] can prove this
theorem toComplex_mul (x y : ℤ[i]) : ((x * y : ℤ[i]) : ℂ) = x * y :=
  toComplex.map_mul _ _
#align gaussian_int.to_complex_mul GaussianInt.toComplex_mul

-- Porting note (#10618): @[simp] can prove this
theorem toComplex_one : ((1 : ℤ[i]) : ℂ) = 1 :=
  toComplex.map_one
#align gaussian_int.to_complex_one GaussianInt.toComplex_one

-- Porting note (#10618): @[simp] can prove this
theorem toComplex_zero : ((0 : ℤ[i]) : ℂ) = 0 :=
  toComplex.map_zero
#align gaussian_int.to_complex_zero GaussianInt.toComplex_zero

-- Porting note (#10618): @[simp] can prove this
theorem toComplex_neg (x : ℤ[i]) : ((-x : ℤ[i]) : ℂ) = -x :=
  toComplex.map_neg _
#align gaussian_int.to_complex_neg GaussianInt.toComplex_neg

-- Porting note (#10618): @[simp] can prove this
theorem toComplex_sub (x y : ℤ[i]) : ((x - y : ℤ[i]) : ℂ) = x - y :=
  toComplex.map_sub _ _
#align gaussian_int.to_complex_sub GaussianInt.toComplex_sub

@[simp]
theorem toComplex_star (x : ℤ[i]) : ((star x : ℤ[i]) : ℂ) = conj (x : ℂ) := by
  rw [toComplex_def₂, toComplex_def₂]
  exact congr_arg₂ _ rfl (Int.cast_neg _)
#align gaussian_int.to_complex_star GaussianInt.toComplex_star

@[simp]
theorem toComplex_inj {x y : ℤ[i]} : (x : ℂ) = y ↔ x = y := by
  cases x; cases y; simp [toComplex_def₂]
#align gaussian_int.to_complex_inj GaussianInt.toComplex_inj

@[simp]
theorem toComplex_eq_zero {x : ℤ[i]} : (x : ℂ) = 0 ↔ x = 0 := by
  rw [← toComplex_zero, toComplex_inj]
#align gaussian_int.to_complex_eq_zero GaussianInt.toComplex_eq_zero

@[simp]
theorem intCast_real_norm (x : ℤ[i]) : (x.norm : ℝ) = Complex.normSq (x : ℂ) := by
  rw [Zsqrtd.norm, normSq]; simp
#align gaussian_int.nat_cast_real_norm GaussianInt.intCast_real_norm

@[simp]
theorem intCast_complex_norm (x : ℤ[i]) : (x.norm : ℂ) = Complex.normSq (x : ℂ) := by
  cases x; rw [Zsqrtd.norm, normSq]; simp
#align gaussian_int.nat_cast_complex_norm GaussianInt.intCast_complex_norm

theorem norm_nonneg (x : ℤ[i]) : 0 ≤ norm x :=
  Zsqrtd.norm_nonneg (by norm_num) _
#align gaussian_int.norm_nonneg GaussianInt.norm_nonneg

@[simp]
theorem norm_eq_zero {x : ℤ[i]} : norm x = 0 ↔ x = 0 := by rw [← @Int.cast_inj ℝ _ _ _]; simp
#align gaussian_int.norm_eq_zero GaussianInt.norm_eq_zero

theorem norm_pos {x : ℤ[i]} : 0 < norm x ↔ x ≠ 0 := by
  rw [lt_iff_le_and_ne, Ne, eq_comm, norm_eq_zero]; simp [norm_nonneg]
#align gaussian_int.norm_pos GaussianInt.norm_pos

theorem abs_natCast_norm (x : ℤ[i]) : (x.norm.natAbs : ℤ) = x.norm :=
  Int.natAbs_of_nonneg (norm_nonneg _)
#align gaussian_int.abs_coe_nat_norm GaussianInt.abs_natCast_norm

-- 2024-04-05
@[deprecated] alias abs_coe_nat_norm := abs_natCast_norm

@[simp]
<<<<<<< HEAD
theorem natCast_natAbs_norm {α : Type*} [Ring α] (x : ℤ[i]) : (x.norm.natAbs : α) = x.norm := by
  rw [← Int.cast_natCast, abs_coe_nat_norm]
#align gaussian_int.nat_cast_nat_abs_norm GaussianInt.natCast_natAbs_norm
=======
theorem nat_cast_natAbs_norm {α : Type*} [Ring α] (x : ℤ[i]) : (x.norm.natAbs : α) = x.norm := by
  rw [← Int.cast_natCast, abs_natCast_norm]
#align gaussian_int.nat_cast_nat_abs_norm GaussianInt.nat_cast_natAbs_norm
>>>>>>> 94e622af

theorem natAbs_norm_eq (x : ℤ[i]) :
    x.norm.natAbs = x.re.natAbs * x.re.natAbs + x.im.natAbs * x.im.natAbs :=
  Int.ofNat.inj <| by simp; simp [Zsqrtd.norm]
#align gaussian_int.nat_abs_norm_eq GaussianInt.natAbs_norm_eq

instance : Div ℤ[i] :=
  ⟨fun x y =>
    let n := (norm y : ℚ)⁻¹
    let c := star y
    ⟨round ((x * c).re * n : ℚ), round ((x * c).im * n : ℚ)⟩⟩

theorem div_def (x y : ℤ[i]) :
    x / y = ⟨round ((x * star y).re / norm y : ℚ), round ((x * star y).im / norm y : ℚ)⟩ :=
  show Zsqrtd.mk _ _ = _ by simp [div_eq_mul_inv]
#align gaussian_int.div_def GaussianInt.div_def

theorem toComplex_div_re (x y : ℤ[i]) : ((x / y : ℤ[i]) : ℂ).re = round (x / y : ℂ).re := by
  rw [div_def, ← @Rat.round_cast ℝ _ _]
  simp [-Rat.round_cast, mul_assoc, div_eq_mul_inv, mul_add, add_mul]
#align gaussian_int.to_complex_div_re GaussianInt.toComplex_div_re

theorem toComplex_div_im (x y : ℤ[i]) : ((x / y : ℤ[i]) : ℂ).im = round (x / y : ℂ).im := by
  rw [div_def, ← @Rat.round_cast ℝ _ _, ← @Rat.round_cast ℝ _ _]
  simp [-Rat.round_cast, mul_assoc, div_eq_mul_inv, mul_add, add_mul]
#align gaussian_int.to_complex_div_im GaussianInt.toComplex_div_im

theorem normSq_le_normSq_of_re_le_of_im_le {x y : ℂ} (hre : |x.re| ≤ |y.re|)
    (him : |x.im| ≤ |y.im|) : Complex.normSq x ≤ Complex.normSq y := by
  rw [normSq_apply, normSq_apply, ← _root_.abs_mul_self, _root_.abs_mul, ←
      _root_.abs_mul_self y.re, _root_.abs_mul y.re, ← _root_.abs_mul_self x.im,
      _root_.abs_mul x.im, ← _root_.abs_mul_self y.im, _root_.abs_mul y.im]
  exact
      add_le_add (mul_self_le_mul_self (abs_nonneg _) hre) (mul_self_le_mul_self (abs_nonneg _) him)
#align gaussian_int.norm_sq_le_norm_sq_of_re_le_of_im_le GaussianInt.normSq_le_normSq_of_re_le_of_im_le

theorem normSq_div_sub_div_lt_one (x y : ℤ[i]) :
    Complex.normSq ((x / y : ℂ) - ((x / y : ℤ[i]) : ℂ)) < 1 :=
  calc
    Complex.normSq ((x / y : ℂ) - ((x / y : ℤ[i]) : ℂ))
    _ = Complex.normSq
      ((x / y : ℂ).re - ((x / y : ℤ[i]) : ℂ).re + ((x / y : ℂ).im - ((x / y : ℤ[i]) : ℂ).im) *
        I : ℂ) :=
      congr_arg _ <| by apply Complex.ext <;> simp
    _ ≤ Complex.normSq (1 / 2 + 1 / 2 * I) := by
      have : |(2⁻¹ : ℝ)| = 2⁻¹ := abs_of_nonneg (by norm_num)
      exact normSq_le_normSq_of_re_le_of_im_le
        (by rw [toComplex_div_re]; simp [normSq, this]; simpa using abs_sub_round (x / y : ℂ).re)
        (by rw [toComplex_div_im]; simp [normSq, this]; simpa using abs_sub_round (x / y : ℂ).im)
    _ < 1 := by simp [normSq]; norm_num
#align gaussian_int.norm_sq_div_sub_div_lt_one GaussianInt.normSq_div_sub_div_lt_one

instance : Mod ℤ[i] :=
  ⟨fun x y => x - y * (x / y)⟩

theorem mod_def (x y : ℤ[i]) : x % y = x - y * (x / y) :=
  rfl
#align gaussian_int.mod_def GaussianInt.mod_def

theorem norm_mod_lt (x : ℤ[i]) {y : ℤ[i]} (hy : y ≠ 0) : (x % y).norm < y.norm :=
  have : (y : ℂ) ≠ 0 := by rwa [Ne, ← toComplex_zero, toComplex_inj]
  (@Int.cast_lt ℝ _ _ _ _).1 <|
    calc
      ↑(Zsqrtd.norm (x % y)) = Complex.normSq (x - y * (x / y : ℤ[i]) : ℂ) := by simp [mod_def]
      _ = Complex.normSq (y : ℂ) * Complex.normSq (x / y - (x / y : ℤ[i]) : ℂ) := by
        rw [← normSq_mul, mul_sub, mul_div_cancel₀ _ this]
      _ < Complex.normSq (y : ℂ) * 1 :=
        (mul_lt_mul_of_pos_left (normSq_div_sub_div_lt_one _ _) (normSq_pos.2 this))
      _ = Zsqrtd.norm y := by simp
#align gaussian_int.norm_mod_lt GaussianInt.norm_mod_lt

theorem natAbs_norm_mod_lt (x : ℤ[i]) {y : ℤ[i]} (hy : y ≠ 0) :
    (x % y).norm.natAbs < y.norm.natAbs :=
  Int.ofNat_lt.1 (by simp [-Int.ofNat_lt, norm_mod_lt x hy])
#align gaussian_int.nat_abs_norm_mod_lt GaussianInt.natAbs_norm_mod_lt

theorem norm_le_norm_mul_left (x : ℤ[i]) {y : ℤ[i]} (hy : y ≠ 0) :
    (norm x).natAbs ≤ (norm (x * y)).natAbs := by
  rw [Zsqrtd.norm_mul, Int.natAbs_mul]
  exact le_mul_of_one_le_right (Nat.zero_le _) (Int.ofNat_le.1 (by
    rw [abs_natCast_norm]
    exact Int.add_one_le_of_lt (norm_pos.2 hy)))
#align gaussian_int.norm_le_norm_mul_left GaussianInt.norm_le_norm_mul_left

instance instNontrivial : Nontrivial ℤ[i] :=
  ⟨⟨0, 1, by decide⟩⟩
#align gaussian_int.nontrivial GaussianInt.instNontrivial

instance : EuclideanDomain ℤ[i] :=
  { GaussianInt.instCommRing,
    GaussianInt.instNontrivial with
    quotient := (· / ·)
    remainder := (· % ·)
    quotient_zero := by simp [div_def]; rfl
    quotient_mul_add_remainder_eq := fun _ _ => by simp [mod_def]
    r := _
    r_wellFounded := (measure (Int.natAbs ∘ norm)).wf
    remainder_lt := natAbs_norm_mod_lt
    mul_left_not_lt := fun a b hb0 => not_lt_of_ge <| norm_le_norm_mul_left a hb0 }

open PrincipalIdealRing

theorem sq_add_sq_of_nat_prime_of_not_irreducible (p : ℕ) [hp : Fact p.Prime]
    (hpi : ¬Irreducible (p : ℤ[i])) : ∃ a b, a ^ 2 + b ^ 2 = p :=
  have hpu : ¬IsUnit (p : ℤ[i]) :=
    mt norm_eq_one_iff.2 <| by
      rw [norm_natCast, Int.natAbs_mul, mul_eq_one]
      exact fun h => (ne_of_lt hp.1.one_lt).symm h.1
  have hab : ∃ a b, (p : ℤ[i]) = a * b ∧ ¬IsUnit a ∧ ¬IsUnit b := by
    -- Porting note: was
    -- simpa [irreducible_iff, hpu, not_forall, not_or] using hpi
    simpa only [true_and, not_false_iff, exists_prop, irreducible_iff, hpu, not_forall, not_or]
      using hpi
  let ⟨a, b, hpab, hau, hbu⟩ := hab
  have hnap : (norm a).natAbs = p :=
    ((hp.1.mul_eq_prime_sq_iff (mt norm_eq_one_iff.1 hau) (mt norm_eq_one_iff.1 hbu)).1 <| by
        rw [← Int.natCast_inj, Int.coe_nat_pow, sq, ← @norm_natCast (-1), hpab]; simp).1
  ⟨a.re.natAbs, a.im.natAbs, by simpa [natAbs_norm_eq, sq] using hnap⟩
#align gaussian_int.sq_add_sq_of_nat_prime_of_not_irreducible GaussianInt.sq_add_sq_of_nat_prime_of_not_irreducible

end GaussianInt<|MERGE_RESOLUTION|>--- conflicted
+++ resolved
@@ -178,15 +178,9 @@
 @[deprecated] alias abs_coe_nat_norm := abs_natCast_norm
 
 @[simp]
-<<<<<<< HEAD
 theorem natCast_natAbs_norm {α : Type*} [Ring α] (x : ℤ[i]) : (x.norm.natAbs : α) = x.norm := by
-  rw [← Int.cast_natCast, abs_coe_nat_norm]
+  rw [← Int.cast_natCast, abs_natCast_norm]
 #align gaussian_int.nat_cast_nat_abs_norm GaussianInt.natCast_natAbs_norm
-=======
-theorem nat_cast_natAbs_norm {α : Type*} [Ring α] (x : ℤ[i]) : (x.norm.natAbs : α) = x.norm := by
-  rw [← Int.cast_natCast, abs_natCast_norm]
-#align gaussian_int.nat_cast_nat_abs_norm GaussianInt.nat_cast_natAbs_norm
->>>>>>> 94e622af
 
 theorem natAbs_norm_eq (x : ℤ[i]) :
     x.norm.natAbs = x.re.natAbs * x.re.natAbs + x.im.natAbs * x.im.natAbs :=
