--- conflicted
+++ resolved
@@ -294,11 +294,7 @@
   let ⟨a, b, hpab, hau, hbu⟩ := hab
   have hnap : (norm a).natAbs = p :=
     ((hp.1.mul_eq_prime_sq_iff (mt norm_eq_one_iff.1 hau) (mt norm_eq_one_iff.1 hbu)).1 <| by
-<<<<<<< HEAD
-        rw [← Int.coe_nat_inj', Int.coe_nat_pow, sq, ← @norm_natCast (-1), hpab]; simp).1
-=======
-        rw [← Int.natCast_inj, Int.coe_nat_pow, sq, ← @norm_nat_cast (-1), hpab]; simp).1
->>>>>>> 392a24a9
+        rw [← Int.natCast_inj, Int.coe_nat_pow, sq, ← @norm_natCast (-1), hpab]; simp).1
   ⟨a.re.natAbs, a.im.natAbs, by simpa [natAbs_norm_eq, sq] using hnap⟩
 #align gaussian_int.sq_add_sq_of_nat_prime_of_not_irreducible GaussianInt.sq_add_sq_of_nat_prime_of_not_irreducible
 
