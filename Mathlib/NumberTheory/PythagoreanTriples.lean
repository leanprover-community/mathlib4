--- conflicted
+++ resolved
@@ -443,13 +443,7 @@
     exact h0
   have hw1 : w ≠ -1 := by
     contrapose! hvz with hw1
-<<<<<<< HEAD
-    -- Porting note: `contrapose` unfolds local names, refold them
-    replace hw1 : w = -1 := hw1; show v = 0
     rw [hw1, neg_sq, one_pow, add_eq_right] at hq
-=======
-    rw [hw1, neg_sq, one_pow, add_left_eq_self] at hq
->>>>>>> 6bc8904b
     exact pow_eq_zero hq
   have hQ : ∀ x : ℚ, 1 + x ^ 2 ≠ 0 := by
     intro q
