--- conflicted
+++ resolved
@@ -277,13 +277,8 @@
     have h4 : (2 : K) ≠ 0 := by
       convert hk 1
       rw [one_pow 2]
-<<<<<<< HEAD
       ring
-    simp only [Prod.mk.inj_iff, Subtype.mk_eq_mk]
-=======
-      ring -- Porting note: rfl is not enough to close this
     simp only [Prod.mk_inj, Subtype.mk_eq_mk]
->>>>>>> bdbbf57a
     constructor
     · field_simp [h3]
       ring
