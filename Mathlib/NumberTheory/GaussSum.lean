--- conflicted
+++ resolved
@@ -92,14 +92,9 @@
 
 -- A helper lemma for `gaussSum_mul_gaussSum_eq_card` below
 -- Is this useful enough in other contexts to be public?
-<<<<<<< HEAD
-private theorem gaussSum_mul_aux {χ : MulChar R R'} (hχ : IsNontrivial χ) (ψ : AddChar R R')
+private theorem gaussSum_mul_aux {χ : MulChar R R'} (hχ : χ.IsNontrivial) (ψ : AddChar R R')
     (b : R) :
     ∑ a, χ (a * b⁻¹) * ψ (a - b) = ∑ c, χ c * ψ (b * (c - 1)) := by
-=======
-private theorem gaussSum_mul_aux {χ : MulChar R R'} (hχ : χ.IsNontrivial) (ψ : AddChar R R')
-    (b : R) : ∑ a, χ (a * b⁻¹) * ψ (a - b) = ∑ c, χ c * ψ (b * (c - 1)) := by
->>>>>>> 342d5d1f
   rcases eq_or_ne b 0 with hb | hb
   · -- case `b = 0`
     simp only [hb, inv_zero, mul_zero, MulChar.map_zero, zero_mul,
@@ -111,14 +106,9 @@
 
 /-- We have `gaussSum χ ψ * gaussSum χ⁻¹ ψ⁻¹ = Fintype.card R`
 when `χ` is nontrivial and `ψ` is primitive (and `R` is a field). -/
-<<<<<<< HEAD
-theorem gaussSum_mul_gaussSum_eq_card {χ : MulChar R R'} (hχ : IsNontrivial χ) {ψ : AddChar R R'}
+theorem gaussSum_mul_gaussSum_eq_card {χ : MulChar R R'} (hχ : χ.IsNontrivial) {ψ : AddChar R R'}
     (hψ : IsPrimitive ψ) :
     gaussSum χ ψ * gaussSum χ⁻¹ ψ⁻¹ = Fintype.card R := by
-=======
-theorem gaussSum_mul_gaussSum_eq_card {χ : MulChar R R'} (hχ : χ.IsNontrivial) {ψ : AddChar R R'}
-    (hψ : IsPrimitive ψ) : gaussSum χ ψ * gaussSum χ⁻¹ ψ⁻¹ = Fintype.card R := by
->>>>>>> 342d5d1f
   simp only [gaussSum, AddChar.inv_apply, Finset.sum_mul, Finset.mul_sum, MulChar.inv_apply']
   conv =>
     enter [1, 2, x, 2, y]
@@ -134,14 +124,9 @@
 
 /-- When `χ` is a nontrivial quadratic character, then the square of `gaussSum χ ψ`
 is `χ(-1)` times the cardinality of `R`. -/
-<<<<<<< HEAD
-theorem gaussSum_sq {χ : MulChar R R'} (hχ₁ : IsNontrivial χ) (hχ₂ : IsQuadratic χ)
+theorem gaussSum_sq {χ : MulChar R R'} (hχ₁ : χ.IsNontrivial) (hχ₂ : IsQuadratic χ)
     {ψ : AddChar R R'} (hψ : IsPrimitive ψ) :
     gaussSum χ ψ ^ 2 = χ (-1) * Fintype.card R := by
-=======
-theorem gaussSum_sq {χ : MulChar R R'} (hχ₁ : χ.IsNontrivial) (hχ₂ : IsQuadratic χ)
-    {ψ : AddChar R R'} (hψ : IsPrimitive ψ) : gaussSum χ ψ ^ 2 = χ (-1) * Fintype.card R := by
->>>>>>> 342d5d1f
   rw [pow_two, ← gaussSum_mul_gaussSum_eq_card hχ₁ hψ, hχ₂.inv, mul_rotate']
   congr
   rw [mul_comm, ← gaussSum_mulShift _ _ (-1 : Rˣ), inv_mulShift]
