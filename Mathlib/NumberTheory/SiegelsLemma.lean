/-
Copyright (c) 2024 Fabrizio Barroero. All rights reserved.
Released under Apache 2.0 license as described in the file LICENSE.
Authors: Fabrizio Barroero, Laura Capuano, Amos Turchet
-/
import Mathlib.Analysis.Matrix
import Mathlib.Data.Pi.Interval
import Mathlib.Tactic.Rify

/-!
# Siegel's Lemma

In this file we introduce and prove Siegel's Lemma in its most basic version. This is a fundamental
tool in diophantine approximation and transcendency and says that there exists a "small" integral
non-zero solution of a non-trivial underdetermined system of linear equations with integer
coefficients.

## Main results

- `exists_ne_zero_int_vec_norm_le`: Given a non-zero `m × n` matrix `A` with `m < n` the linear
system it determines has a non-zero integer solution `t` with
`‖t‖ ≤ ((n * ‖A‖) ^ ((m : ℝ) / (n - m)))`

## Notation

- `‖_‖ ` : Matrix.seminormedAddCommGroup is the sup norm, the maximum of the absolute values of
the entries of the matrix

## References

See [M. Hindry and J. Silverman, Diophantine Geometry: an Introduction][hindrysilverman00].
-/

/- We set ‖⬝‖ to be Matrix.seminormedAddCommGroup  -/
attribute [local instance] Matrix.seminormedAddCommGroup

open Matrix Finset

namespace Int.Matrix

variable {α β : Type*} [Fintype α] [Fintype β] (A : Matrix α β ℤ)

-- Some definitions and relative properties

local notation3 "m" => Fintype.card α
local notation3 "n" => Fintype.card β
local notation3 "e" => m / ((n : ℝ) - m) -- exponent
local notation3 "B" => Nat.floor (((n : ℝ) * max 1 ‖A‖) ^ e)
-- B' is the vector with all components = B
local notation3 "B'" => fun _ : β => (B : ℤ)
-- T is the box [0 B]^n
local notation3 "T" =>  Finset.Icc 0 B'
local notation3 "P" => fun i : α => ∑ j : β, B * posPart (A i j)
local notation3 "N" => fun i : α => ∑ j : β, B * (- negPart (A i j))
-- S is the box where the image of T goes
local notation3 "S" => Finset.Icc N P

section preparation

/- In order to apply Pigeonhole we need:
# Step 1: ∀ v ∈  T, A *ᵥ v ∈  S
and
# Step 2: #S < #T
Pigeonhole will give different x and y in T with A.mulVec x = A.mulVec y in S
Their difference is the solution we are looking for
-/

-- # Step 1: ∀ v ∈ T, A *ᵥ v ∈  S

private lemma image_T_subset_S [DecidableEq α] [DecidableEq β] (v) (hv : v ∈ T) : A *ᵥ v ∈ S := by
  rw [mem_Icc] at hv ⊢
  have mulVec_def : A.mulVec v =
      fun i ↦ Finset.sum univ fun j : β ↦ A i j * v j := rfl
  rw [mulVec_def]
  refine ⟨fun i ↦ ?_, fun i ↦ ?_⟩
  all_goals
    simp only [mul_neg]
    gcongr ∑ _ : α, ?_ with j _ -- Get rid of sums
    rw [← mul_comm (v j)] -- Move A i j to the right of the products
    rcases le_total 0 (A i j) with hsign | hsign-- We have to distinguish cases: we have now 4 goals
  · rw [negPart_eq_zero.2 hsign]
    exact mul_nonneg (hv.1 j) hsign
  · rw [negPart_eq_neg.2 hsign]
    simp only [mul_neg, neg_neg]
    exact mul_le_mul_of_nonpos_right (hv.2 j) hsign
  · rw [posPart_eq_self.2 hsign]
    exact mul_le_mul_of_nonneg_right (hv.2 j) hsign
  · rw [posPart_eq_zero.2 hsign]
    exact mul_nonpos_of_nonneg_of_nonpos (hv.1 j) hsign

-- # Preparation for Step 2

private lemma card_T_eq [DecidableEq β] : #T = (B + 1) ^ n := by
  rw [Pi.card_Icc 0 B']
  simp only [Pi.zero_apply, card_Icc, sub_zero, toNat_ofNat_add_one, prod_const, card_univ,
    add_pos_iff, zero_lt_one, or_true]

-- This lemma is necessary to be able to apply the formula #(Icc a b) = b + 1 - a
private lemma N_le_P_add_one (i : α) : N i ≤ P i + 1 := by
  calc N i
  _ ≤ 0 := by
    apply Finset.sum_nonpos
    intro j _
    simp only [mul_neg, Left.neg_nonpos_iff]
    exact mul_nonneg (Nat.cast_nonneg B) (negPart_nonneg (A i j))
  _ ≤ P i + 1 := by
    apply le_trans (Finset.sum_nonneg _) (Int.le_add_one (le_refl P i))
    intro j _
    exact mul_nonneg (Nat.cast_nonneg B) (posPart_nonneg (A i j))

private lemma card_S_eq [DecidableEq α] : #(Finset.Icc N P) = ∏ i : α, (P i - N i + 1) := by
  rw [Pi.card_Icc N P, Nat.cast_prod]
  congr
  ext i
  rw [Int.card_Icc_of_le (N i) (P i) (N_le_P_add_one A i)]
  exact add_sub_right_comm (P i) 1 (N i)

/-- The sup norm of a non-zero integer matrix is at least one -/
lemma one_le_norm_A_of_ne_zero (hA : A ≠ 0) : 1 ≤ ‖A‖ := by
  by_contra! h
  apply hA
  ext i j
  simp only [zero_apply]
  rw [norm_lt_iff Real.zero_lt_one] at h
  specialize h i j
  rw [Int.norm_eq_abs] at h
  norm_cast at h
  exact Int.abs_lt_one_iff.1 h

-- # Step 2: #S < #T

open Real Nat

private lemma card_S_lt_card_T [DecidableEq α] [DecidableEq β]
    (hn : Fintype.card α < Fintype.card β) (hm : 0 < Fintype.card α) :
    #S < #T := by
  zify -- This is necessary to use card_S_eq
  rw [card_T_eq A, card_S_eq]
  rify -- This is necessary because ‖A‖ is a real number
  calc
  ∏ x : α, (∑ x_1 : β, ↑B * ↑(A x x_1)⁺ - ∑ x_1 : β, ↑B * -↑(A x x_1)⁻ + 1)
    ≤ ∏ x : α, (n * max 1 ‖A‖ * B + 1) := by
      refine Finset.prod_le_prod (fun i _ ↦ ?_) (fun i _ ↦ ?_)
      · have h := N_le_P_add_one A i
        rify at h
        linarith only [h]
      · simp only [mul_neg, sum_neg_distrib, sub_neg_eq_add, add_le_add_iff_right]
        have h1 : n * max 1 ‖A‖ * B = ∑ _ : β, max 1 ‖A‖ * B := by
          simp
          ring
        simp_rw [h1, ← Finset.sum_add_distrib, ← mul_add, mul_comm (max 1 ‖A‖), ← Int.cast_add]
        gcongr with j _
        rw [posPart_add_negPart (A i j), Int.cast_abs]
        exact le_trans (norm_entry_le_entrywise_sup_norm A) (le_max_right ..)
  _  = (n * max 1 ‖A‖ * B + 1) ^ m := by simp
  _  ≤ (n * max 1 ‖A‖) ^ m * (B + 1) ^ m := by
        rw [← mul_pow, mul_add, mul_one]
        gcongr
        have H : 1 ≤ (n : ℝ) := mod_cast (hm.trans hn)
        exact one_le_mul_of_one_le_of_one_le H <| le_max_left ..
  _ = ((n * max 1 ‖A‖) ^ (m / ((n : ℝ) - m))) ^ ((n : ℝ) - m)  * (B + 1) ^ m := by
        congr 1
        rw [← rpow_mul (mul_nonneg (Nat.cast_nonneg' n) (le_trans zero_le_one (le_max_left ..))),
          ← Real.rpow_natCast, div_mul_cancel₀]
        exact sub_ne_zero_of_ne (mod_cast hn.ne')
  _ < (B + 1) ^ ((n : ℝ) - m) * (B + 1) ^ m := by
        gcongr
        · exact sub_pos.mpr (mod_cast hn)
        · exact Nat.lt_floor_add_one ((n * max 1 ‖A‖) ^ e)
  _ = (B + 1) ^ n := by
        rw [← rpow_natCast, ← rpow_add (Nat.cast_add_one_pos B), ← rpow_natCast, sub_add_cancel]

end preparation

theorem exists_ne_zero_int_vec_norm_le
    (hn : Fintype.card α < Fintype.card β) (hm : 0 < Fintype.card α) : ∃ t : β → ℤ, t ≠ 0 ∧
    A *ᵥ t = 0 ∧ ‖t‖ ≤ (n * max 1 ‖A‖) ^ ((m : ℝ) / (n - m)) := by
  classical
  -- Pigeonhole
  rcases Finset.exists_ne_map_eq_of_card_lt_of_maps_to
    (card_S_lt_card_T A hn hm) (image_T_subset_S A)
    with ⟨x, hxT, y, hyT, hneq, hfeq⟩
  -- Proofs that x - y ≠ 0 and x - y is a solution
  refine ⟨x - y, sub_ne_zero.mpr hneq, by simp only [mulVec_sub, sub_eq_zero, hfeq], ?_⟩
  -- Inequality
  have n_mul_norm_A_pow_e_nonneg : 0 ≤ (n * max 1 ‖A‖) ^ e := by positivity
<<<<<<< HEAD
  rw [← norm_colConst (ι := Unit), norm_le_iff n_mul_norm_A_pow_e_nonneg]
  intro i j
  simp only [colConst_apply, Pi.sub_apply]
=======
  rw [← norm_replicateCol (ι := Unit), norm_le_iff n_mul_norm_A_pow_e_nonneg]
  intro i j
  simp only [replicateCol_apply, Pi.sub_apply]
>>>>>>> ec63a83c
  rw [Int.norm_eq_abs, ← Int.cast_abs]
  refine le_trans ?_ (Nat.floor_le n_mul_norm_A_pow_e_nonneg)
  norm_cast
  rw [abs_le]
  rw [Finset.mem_Icc] at hxT hyT
  constructor
  · simp only [neg_le_sub_iff_le_add]
    apply le_trans (hyT.2 i)
    norm_cast
    simp only [le_add_iff_nonneg_left]
    exact hxT.1 i
  · simp only [tsub_le_iff_right]
    apply le_trans (hxT.2 i)
    norm_cast
    simp only [le_add_iff_nonneg_right]
    exact hyT.1 i


theorem exists_ne_zero_int_vec_norm_le'
    (hn : Fintype.card α < Fintype.card β) (hm : 0 < Fintype.card α) (hA : A ≠ 0) :
    ∃ t : β → ℤ, t ≠ 0 ∧
    A *ᵥ t = 0 ∧ ‖t‖ ≤ (n * ‖A‖) ^ ((m : ℝ) / (n - m)) := by
  have := exists_ne_zero_int_vec_norm_le A hn hm
  rwa [max_eq_right] at this
  exact Int.Matrix.one_le_norm_A_of_ne_zero _ hA

end Int.Matrix<|MERGE_RESOLUTION|>--- conflicted
+++ resolved
@@ -184,15 +184,9 @@
   refine ⟨x - y, sub_ne_zero.mpr hneq, by simp only [mulVec_sub, sub_eq_zero, hfeq], ?_⟩
   -- Inequality
   have n_mul_norm_A_pow_e_nonneg : 0 ≤ (n * max 1 ‖A‖) ^ e := by positivity
-<<<<<<< HEAD
-  rw [← norm_colConst (ι := Unit), norm_le_iff n_mul_norm_A_pow_e_nonneg]
-  intro i j
-  simp only [colConst_apply, Pi.sub_apply]
-=======
   rw [← norm_replicateCol (ι := Unit), norm_le_iff n_mul_norm_A_pow_e_nonneg]
   intro i j
   simp only [replicateCol_apply, Pi.sub_apply]
->>>>>>> ec63a83c
   rw [Int.norm_eq_abs, ← Int.cast_abs]
   refine le_trans ?_ (Nat.floor_le n_mul_norm_A_pow_e_nonneg)
   norm_cast
