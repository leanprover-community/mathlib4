--- conflicted
+++ resolved
@@ -171,12 +171,8 @@
     HasProd (fun p : Primes ↦ ∑' e, f (p ^ e)) (∑' n, f n) := by
   let F : ℕ → R := fun n ↦ ∑' e, f (n ^ e)
   change HasProd (F ∘ Subtype.val (p := (· ∈ {x | Nat.Prime x}))) _
-<<<<<<< HEAD
-  rw [hasProd_subtype_iff_mulIndicator, HasProd, unconditional, Metric.tendsto_atTop]
-=======
   rw [hasProd_subtype_iff_mulIndicator, HasProd, SummationFilter.unconditional,
     Metric.tendsto_atTop]
->>>>>>> cc0d5cbb
   intro ε hε
   obtain ⟨N₀, hN₀⟩ := norm_tsum_factoredNumbers_sub_tsum_lt hsum.of_norm hf₀ hε
   refine ⟨range N₀, fun s hs ↦ ?_⟩
