--- conflicted
+++ resolved
@@ -143,11 +143,7 @@
 variable {α : Type*} {f : ℤ → α} [CommGroup α] [TopologicalSpace α] [ContinuousMul α]
 
 @[to_additive]
-<<<<<<< HEAD
-lemma multipliable_IcoFilter_of_multiplible_symCondInt
-=======
 lemma multipliable_IcoFilter_of_multiplible_symmetricConditional
->>>>>>> fee3bb66
     (hf : Multipliable f symCondInt) (hf2 : Tendsto (fun N : ℕ ↦ (f N)⁻¹) atTop (𝓝 1)) :
     Multipliable f (IcoFilter ℤ) := by
   have := (hf.hasProd)
@@ -162,11 +158,7 @@
   simpa using hf2
 
 @[to_additive]
-<<<<<<< HEAD
-lemma tprod_symCondInt_eq_tprod_IcoFilter [T2Space α]
-=======
 lemma tprod_symmetricConditional_eq_tprod_IcoFilter [T2Space α]
->>>>>>> fee3bb66
     (hf : Multipliable f symCondInt) (hf2 : Tendsto (fun N : ℕ ↦ (f N)⁻¹) atTop (𝓝 1)) :
     ∏'[symCondInt] b, f b = ∏'[IcoFilter ℤ] b, f b := by
   have := (hf.hasProd)
