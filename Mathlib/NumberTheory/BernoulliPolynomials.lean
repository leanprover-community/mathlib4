--- conflicted
+++ resolved
@@ -116,17 +116,10 @@
 #align polynomial.derivative_bernoulli_add_one Polynomial.derivative_bernoulli_add_one
 
 theorem derivative_bernoulli (k : ℕ) :
-<<<<<<< HEAD
-    Polynomial.derivative (bernoulli k) = k * bernoulli (k - 1) := by
-  cases' k with k
-  · rw [Nat.cast_zero, MulZeroClass.zero_mul, bernoulli_zero, derivative_one]
-  · exact_mod_cast derivative_bernoulli_add_one k
-=======
   Polynomial.derivative (bernoulli k) = k * bernoulli (k - 1) := by
   cases k with
   | zero => rw [Nat.cast_zero, MulZeroClass.zero_mul, bernoulli_zero, derivative_one]
   | succ k => exact_mod_cast derivative_bernoulli_add_one k
->>>>>>> 33503c18
 #align polynomial.derivative_bernoulli Polynomial.derivative_bernoulli
 
 @[simp]
