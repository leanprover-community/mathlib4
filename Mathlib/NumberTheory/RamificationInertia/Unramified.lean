/-
Copyright (c) 2025 Andrew Yang. All rights reserved.
Released under Apache 2.0 license as described in the file LICENSE.
Authors: Andrew Yang
-/
import Mathlib.NumberTheory.RamificationInertia.Basic
import Mathlib.RingTheory.Unramified.LocalRing
import Mathlib.RingTheory.LocalRing.ResidueField.Instances

/-!

# Unramified and ramification index

We connect `Ideal.ramificationIdx` to the commutative algebra notion predicate of `IsUnramifiedAt`.

## Main result
- `Algebra.isUnramifiedAt_iff_of_isDedekindDomain`:
  Let `R` be a domain of characteristic 0, finite rank over `ℤ`, `S ⊇ R` be a Dedekind domain
  that is a finite `R`-algebra. Let `p` be a prime of `S`, then `p` is unramified iff `e(p) = 1`.

-/

variable {R S T : Type*} [CommRing R] [CommRing S] [CommRing T]
variable [Algebra R S] [Algebra S T] [Algebra R T] [IsScalarTower R S T]

local notation3 "e(" P "|" R ")" =>
  Ideal.ramificationIdx (algebraMap _ _) (Ideal.under R P) P

open IsLocalRing Algebra

lemma Ideal.ramificationIdx_eq_one_of_isUnramifiedAt
    {p : Ideal S} [p.IsPrime] [IsNoetherianRing S] [IsUnramifiedAt R p]
    (hp : p ≠ ⊥) [IsDomain S] [EssFiniteType R S] :
    e(p|R) = 1 :=
  (Ideal.ramificationIdx_eq_one_of_map_localization Ideal.map_comap_le hp
    p.primeCompl_le_nonZeroDivisors
    ((isUnramifiedAt_iff_map_eq R (p.under R) p).mp ‹_›).2)

variable (R) in
lemma IsUnramifiedAt.of_liesOver_of_ne_bot
    (p : Ideal S) (P : Ideal T) [P.LiesOver p] [p.IsPrime] [P.IsPrime]
    [IsUnramifiedAt R P] [EssFiniteType R S] [EssFiniteType R T]
    [IsDedekindDomain S] (hP₁ : P.primeCompl ≤ nonZeroDivisors T) (hP₂ : p ≠ ⊥ → P ≠ ⊥) :
    IsUnramifiedAt R p := by
  let p₀ : Ideal R := p.under R
  have : P.LiesOver p₀ := .trans P p p₀
  have hp₀ : p₀ = P.under R := Ideal.LiesOver.over
  have : EssFiniteType S T := .of_comp R S T
  have := Algebra.EssFiniteType.isNoetherianRing S T
  rw [isUnramifiedAt_iff_map_eq R p₀ p]
  have ⟨h₁, h₂⟩ := (isUnramifiedAt_iff_map_eq R p₀ P).mp ‹_›
  refine ⟨Algebra.isSeparable_tower_bot_of_isSeparable _ _ P.ResidueField, ?_⟩
  by_cases hp : p = ⊥
  · have : p₀.map (algebraMap R S) = p := by
      subst hp
      exact le_bot_iff.mp (Ideal.map_comap_le)
    rw [IsScalarTower.algebraMap_eq _ S, ← Ideal.map_map, this,
      Localization.AtPrime.map_eq_maximalIdeal]
  rw [← Ideal.IsDedekindDomain.ramificationIdx_eq_one_iff hp Ideal.map_comap_le,
    ← not_ne_iff, Ideal.ramificationIdx_ne_one_iff Ideal.map_comap_le]
  intro H
  have := Ideal.ramificationIdx_eq_one_of_map_localization
    (hp₀ ▸ Ideal.map_comap_le) (hP₂ hp) hP₁ h₂
  rw [← not_ne_iff, Ideal.ramificationIdx_ne_one_iff (hp₀ ▸ Ideal.map_comap_le)] at this
  replace H := Ideal.map_mono (f := algebraMap S T) H
  rw [Ideal.map_map, ← IsScalarTower.algebraMap_eq, Ideal.map_pow] at H
  refine this (H.trans (Ideal.pow_right_mono ?_ _))
  exact Ideal.map_le_iff_le_comap.mpr Ideal.LiesOver.over.le

variable (R) in
/--
Up to technical conditions, If `T/S/R` is a tower of algebras, `P` is a prime of `T` unramified
in `R`, then `P ∩ S` (as a prime of `S`) is also unramified in `R`.
-/
lemma Algebra.IsUnramifiedAt.of_liesOver
    (p : Ideal S) (P : Ideal T) [P.LiesOver p] [p.IsPrime] [P.IsPrime]
    [IsUnramifiedAt R P] [EssFiniteType R S] [EssFiniteType R T]
    [IsDedekindDomain S] [IsDomain T] [NoZeroSMulDivisors S T] : IsUnramifiedAt R p :=
  IsUnramifiedAt.of_liesOver_of_ne_bot R p P P.primeCompl_le_nonZeroDivisors
    (Ideal.ne_bot_of_liesOver_of_ne_bot · P)

<<<<<<< HEAD
/-- Let `R` be a domain of characteristic 0, finite rank over `ℤ`, `S` be a dedekind domain
=======
set_option synthInstance.maxHeartbeats 25000 in -- infer_instance timeout
/-- Let `R` be a domain of characteristic 0, finite rank over `ℤ`, `S` be a Dedekind domain
>>>>>>> ae10115c
that is a finite `R`-algebra. Let `p` be a prime of `S`, then `p` is unramified iff `e(p) = 1`. -/
lemma Algebra.isUnramifiedAt_iff_of_isDedekindDomain
    {p : Ideal S} [p.IsPrime] [IsDedekindDomain S] [EssFiniteType R S] [IsDomain R]
    [Module.Finite ℤ R] [CharZero R] [Algebra.IsIntegral R S]
    (hp : p ≠ ⊥) :
    Algebra.IsUnramifiedAt R p ↔ e(p|R) = 1 := by
  rw [isUnramifiedAt_iff_map_eq R (p.under R) p, and_iff_right,
    Ideal.IsDedekindDomain.ramificationIdx_eq_one_iff hp Ideal.map_comap_le]
  have : Finite (R ⧸ p.under R) :=
    Ideal.finiteQuotientOfFreeOfNeBot _ (mt Ideal.eq_bot_of_comap_eq_bot hp)
  have : Finite ((p.under R).ResidueField) := IsLocalization.finite _
    (nonZeroDivisors (R ⧸ p.under R))
  infer_instance<|MERGE_RESOLUTION|>--- conflicted
+++ resolved
@@ -79,12 +79,7 @@
   IsUnramifiedAt.of_liesOver_of_ne_bot R p P P.primeCompl_le_nonZeroDivisors
     (Ideal.ne_bot_of_liesOver_of_ne_bot · P)
 
-<<<<<<< HEAD
-/-- Let `R` be a domain of characteristic 0, finite rank over `ℤ`, `S` be a dedekind domain
-=======
-set_option synthInstance.maxHeartbeats 25000 in -- infer_instance timeout
 /-- Let `R` be a domain of characteristic 0, finite rank over `ℤ`, `S` be a Dedekind domain
->>>>>>> ae10115c
 that is a finite `R`-algebra. Let `p` be a prime of `S`, then `p` is unramified iff `e(p) = 1`. -/
 lemma Algebra.isUnramifiedAt_iff_of_isDedekindDomain
     {p : Ideal S} [p.IsPrime] [IsDedekindDomain S] [EssFiniteType R S] [IsDomain R]
