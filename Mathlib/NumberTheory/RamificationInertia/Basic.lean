/-
Copyright (c) 2022 Anne Baanen. All rights reserved.
Released under Apache 2.0 license as described in the file LICENSE.
Authors: Anne Baanen
-/
module

public import Mathlib.LinearAlgebra.Dimension.DivisionRing
public import Mathlib.RingTheory.DedekindDomain.Ideal.Lemmas
public import Mathlib.RingTheory.Finiteness.Quotient
public import Mathlib.RingTheory.Ideal.Norm.AbsNorm

/-!
# Ramification index and inertia degree

Given `P : Ideal S` lying over `p : Ideal R` for the ring extension `f : R →+* S`
(assuming `P` and `p` are prime or maximal where needed),
the **ramification index** `Ideal.ramificationIdx f p P` is the multiplicity of `P` in `map f p`,
and the **inertia degree** `Ideal.inertiaDeg f p P` is the degree of the field extension
`(S / P) : (R / p)`.

## Main results

The main theorem `Ideal.sum_ramification_inertia` states that for all coprime `P` lying over `p`,
`Σ P, ramification_idx f p P * inertia_deg f p P` equals the degree of the field extension
`Frac(S) : Frac(R)`.

## Implementation notes

Often the above theory is set up in the case where:
* `R` is the ring of integers of a number field `K`,
* `L` is a finite separable extension of `K`,
* `S` is the integral closure of `R` in `L`,
* `p` and `P` are maximal ideals,
* `P` is an ideal lying over `p`
We will try to relax the above hypotheses as much as possible.

## Notation

In this file, `e` stands for the ramification index and `f` for the inertia degree of `P` over `p`,
leaving `p` and `P` implicit.

-/

@[expose] public section


namespace Ideal

universe u v

variable {R : Type u} [CommRing R]
variable {S : Type v} [CommRing S] (f : R →+* S)
variable (p : Ideal R) (P : Ideal S)

open Module

open UniqueFactorizationMonoid

attribute [local instance] Ideal.Quotient.field

section DecEq

/-- The ramification index of `P` over `p` is the largest exponent `n` such that
`p` is contained in `P^n`.

In particular, if `p` is not contained in `P^n`, then the ramification index is 0.

If there is no largest such `n` (e.g. because `p = ⊥`), then `ramificationIdx` is
defined to be 0.
-/
noncomputable def ramificationIdx : ℕ := sSup {n | map f p ≤ P ^ n}

variable {f p P}

theorem ramificationIdx_eq_find [DecidablePred fun n ↦ ∀ (k : ℕ), map f p ≤ P ^ k → k ≤ n]
    (h : ∃ n, ∀ k, map f p ≤ P ^ k → k ≤ n) :
    ramificationIdx f p P = Nat.find h := by
  convert Nat.sSup_def h

theorem ramificationIdx_eq_zero (h : ∀ n : ℕ, ∃ k, map f p ≤ P ^ k ∧ n < k) :
    ramificationIdx f p P = 0 :=
  dif_neg (by push_neg; exact h)

theorem ramificationIdx_spec {n : ℕ} (hle : map f p ≤ P ^ n) (hgt : ¬map f p ≤ P ^ (n + 1)) :
    ramificationIdx f p P = n := by
  classical
  let Q : ℕ → Prop := fun m => ∀ k : ℕ, map f p ≤ P ^ k → k ≤ m
  have : Q n := by
    intro k hk
    refine le_of_not_gt fun hnk => ?_
    exact hgt (hk.trans (Ideal.pow_le_pow_right hnk))
  rw [ramificationIdx_eq_find ⟨n, this⟩]
  refine le_antisymm (Nat.find_min' _ this) (le_of_not_gt fun h : Nat.find _ < n => ?_)
  obtain this' := Nat.find_spec ⟨n, this⟩
  exact h.not_ge (this' _ hle)

theorem ramificationIdx_lt {n : ℕ} (hgt : ¬map f p ≤ P ^ n) : ramificationIdx f p P < n := by
  classical
  rcases n with - | n
  · simp at hgt
  · rw [Nat.lt_succ_iff]
    have : ∀ k, map f p ≤ P ^ k → k ≤ n := by
      refine fun k hk => le_of_not_gt fun hnk => ?_
      exact hgt (hk.trans (Ideal.pow_le_pow_right hnk))
    rw [ramificationIdx_eq_find ⟨n, this⟩]
    exact Nat.find_min' ⟨n, this⟩ this

@[simp]
theorem ramificationIdx_bot : ramificationIdx f ⊥ P = 0 :=
  dif_neg <| not_exists.mpr fun n hn => n.lt_succ_self.not_ge (hn _ (by simp))

@[simp]
theorem ramificationIdx_of_not_le (h : ¬map f p ≤ P) : ramificationIdx f p P = 0 :=
  ramificationIdx_spec (by simp) (by simpa using h)

theorem ramificationIdx_ne_zero {e : ℕ} (he : e ≠ 0) (hle : map f p ≤ P ^ e)
    (hnle : ¬map f p ≤ P ^ (e + 1)) : ramificationIdx f p P ≠ 0 := by
  rwa [ramificationIdx_spec hle hnle]

theorem le_pow_of_le_ramificationIdx {n : ℕ} (hn : n ≤ ramificationIdx f p P) :
    map f p ≤ P ^ n := by
  contrapose! hn
  exact ramificationIdx_lt hn

theorem le_pow_ramificationIdx : map f p ≤ P ^ ramificationIdx f p P :=
  le_pow_of_le_ramificationIdx (le_refl _)

theorem le_comap_pow_ramificationIdx : p ≤ comap f (P ^ ramificationIdx f p P) :=
  map_le_iff_le_comap.mp le_pow_ramificationIdx

theorem le_comap_of_ramificationIdx_ne_zero (h : ramificationIdx f p P ≠ 0) : p ≤ comap f P :=
  Ideal.map_le_iff_le_comap.mp <| le_pow_ramificationIdx.trans <| Ideal.pow_le_self <| h

variable {S₁ : Type*} [CommRing S₁] [Algebra R S₁]

variable (p) in
lemma ramificationIdx_comap_eq [Algebra R S] (e : S ≃ₐ[R] S₁) (P : Ideal S₁) :
    ramificationIdx (algebraMap R S) p (P.comap e) = ramificationIdx (algebraMap R S₁) p P := by
  dsimp only [ramificationIdx]
  congr 1
  ext n
  simp only [Set.mem_setOf_eq, Ideal.map_le_iff_le_comap]
  rw [← comap_coe e, ← e.toRingEquiv_toRingHom, comap_coe, ← RingEquiv.symm_symm (e : S ≃+* S₁),
    ← map_comap_of_equiv, ← Ideal.map_pow, map_comap_of_equiv, ← comap_coe (RingEquiv.symm _),
    comap_comap, RingEquiv.symm_symm, e.toRingEquiv_toRingHom, ← e.toAlgHom_toRingHom,
    AlgHom.comp_algebraMap]

variable (p) in
lemma ramificationIdx_map_eq [Algebra R S] {E : Type*} [EquivLike E S S₁] [AlgEquivClass E R S S₁]
    (P : Ideal S) (e : E) :
    ramificationIdx (algebraMap R S₁) p (P.map e) = ramificationIdx (algebraMap R S) p P := by
  rw [show P.map e = _ from P.map_comap_of_equiv (e : S ≃+* S₁)]
  exact p.ramificationIdx_comap_eq (e : S ≃ₐ[R] S₁).symm P

lemma ramificationIdx_ne_one_iff (hp : map f p ≤ P) :
    ramificationIdx f p P ≠ 1 ↔ p.map f ≤ P ^ 2 := by
  classical
  by_cases! H : ∀ n : ℕ, ∃ k, p.map f ≤ P ^ k ∧ n < k
  · obtain ⟨k, hk, h2k⟩ := H 2
    simp [Ideal.ramificationIdx_eq_zero H, hk.trans (Ideal.pow_le_pow_right h2k.le)]
  rw [Ideal.ramificationIdx_eq_find H]
  constructor
  · intro he
    have : 1 ≤ Nat.find H := Nat.find_spec H 1 (by simpa)
    have := Nat.find_min H (m := 1) (by omega)
    push_neg at this
    obtain ⟨k, hk, h1k⟩ := this
    exact hk.trans (Ideal.pow_le_pow_right (Nat.succ_le_iff.mpr h1k))
  · intro he
    have := Nat.find_spec H 2 he
    omega

open IsLocalRing in
/-- The converse is true when `S` is a Dedekind domain.
See `Ideal.ramificationIdx_eq_one_iff_of_isDedekindDomain`. -/
lemma ramificationIdx_eq_one_of_map_localization
    [Algebra R S] {p : Ideal R} {P : Ideal S} [P.IsPrime] [IsNoetherianRing S]
    (hpP : map (algebraMap R S) p ≤ P) (hp : P ≠ ⊥) (hp' : P.primeCompl ≤ nonZeroDivisors S)
    (H : p.map (algebraMap R (Localization.AtPrime P)) = maximalIdeal (Localization.AtPrime P)) :
    ramificationIdx (algebraMap R S) p P = 1 := by
  rw [← not_ne_iff (b := 1), Ideal.ramificationIdx_ne_one_iff hpP]
  intro h₂
  replace h₂ := Ideal.map_mono (f := algebraMap S (Localization.AtPrime P)) h₂
  rw [Ideal.map_pow, Localization.AtPrime.map_eq_maximalIdeal, Ideal.map_map,
    ← IsScalarTower.algebraMap_eq, H, pow_two] at h₂
  have := Submodule.eq_bot_of_le_smul_of_le_jacobson_bot _ _ (IsNoetherian.noetherian _) h₂
    (maximalIdeal_le_jacobson _)
  rw [← Localization.AtPrime.map_eq_maximalIdeal, Ideal.map_eq_bot_iff_of_injective] at this
  · exact hp this
  · exact IsLocalization.injective _ hp'

namespace IsDedekindDomain

variable [IsDedekindDomain S]

theorem ramificationIdx_eq_normalizedFactors_count [DecidableEq (Ideal S)]
    (hp0 : map f p ≠ ⊥) (hP : P.IsPrime)
    (hP0 : P ≠ ⊥) : ramificationIdx f p P = (normalizedFactors (map f p)).count P := by
  have hPirr := (Ideal.prime_of_isPrime hP0 hP).irreducible
  refine ramificationIdx_spec (Ideal.le_of_dvd ?_) (mt Ideal.dvd_iff_le.mpr ?_) <;>
    rw [dvd_iff_normalizedFactors_le_normalizedFactors (pow_ne_zero _ hP0) hp0,
      normalizedFactors_pow, normalizedFactors_irreducible hPirr, normalize_eq,
      Multiset.nsmul_singleton, ← Multiset.le_count_iff_replicate_le]
  exact (Nat.lt_succ_self _).not_ge

theorem ramificationIdx_eq_multiplicity (hp : map f p ≠ ⊥) (hP : P.IsPrime) :
    ramificationIdx f p P = multiplicity P (Ideal.map f p) := by
  classical
  by_cases hP₂ : P = ⊥
  · rw [hP₂, ← Ideal.zero_eq_bot, multiplicity_zero_eq_zero_of_ne_zero _ hp]
    exact Ideal.ramificationIdx_of_not_le (mt le_bot_iff.mp hp)
  rw [multiplicity_eq_of_emultiplicity_eq_some]
  rw [ramificationIdx_eq_normalizedFactors_count hp hP hP₂, ← normalize_eq P,
    ← UniqueFactorizationMonoid.emultiplicity_eq_count_normalizedFactors _ hp, normalize_eq]
  exact irreducible_iff_prime.mpr <| prime_of_isPrime hP₂ hP

theorem ramificationIdx_eq_factors_count [DecidableEq (Ideal S)]
    (hp0 : map f p ≠ ⊥) (hP : P.IsPrime) (hP0 : P ≠ ⊥) :
    ramificationIdx f p P = (factors (map f p)).count P := by
  rw [IsDedekindDomain.ramificationIdx_eq_normalizedFactors_count hp0 hP hP0,
    factors_eq_normalizedFactors]

theorem ramificationIdx_ne_zero (hp0 : map f p ≠ ⊥) (hP : P.IsPrime) (le : map f p ≤ P) :
    ramificationIdx f p P ≠ 0 := by
  classical
  have hP0 : P ≠ ⊥ := by
    rintro rfl
    exact hp0 (le_bot_iff.mp le)
  have hPirr := (Ideal.prime_of_isPrime hP0 hP).irreducible
  rw [IsDedekindDomain.ramificationIdx_eq_normalizedFactors_count hp0 hP hP0]
  obtain ⟨P', hP', P'_eq⟩ :=
    exists_mem_normalizedFactors_of_dvd hp0 hPirr (Ideal.dvd_iff_le.mpr le)
  rwa [Multiset.count_ne_zero, associated_iff_eq.mp P'_eq]

theorem ramificationIdx_ne_zero_of_liesOver [Algebra R S] [NoZeroSMulDivisors R S]
    (P : Ideal S) [hP : P.IsPrime] {p : Ideal R} (hp : p ≠ ⊥) [hPp : P.LiesOver p] :
    ramificationIdx (algebraMap R S) p P ≠ 0 :=
  IsDedekindDomain.ramificationIdx_ne_zero (map_ne_bot_of_ne_bot hp) hP <|
    map_le_iff_le_comap.mpr <| le_of_eq <| (liesOver_iff _ _).mp hPp

open IsLocalRing in
lemma ramificationIdx_eq_one_iff
    [Algebra R S] {p : Ideal R} {P : Ideal S} [P.IsPrime]
    (hp : P ≠ ⊥) (hpP : p.map (algebraMap R S) ≤ P) :
    ramificationIdx (algebraMap R S) p P = 1 ↔
      p.map (algebraMap R (Localization.AtPrime P)) = maximalIdeal (Localization.AtPrime P) := by
  refine ⟨?_, ramificationIdx_eq_one_of_map_localization hpP hp (primeCompl_le_nonZeroDivisors _)⟩
  let Sₚ := Localization.AtPrime P
  rw [← not_ne_iff (b := 1), ramificationIdx_ne_one_iff hpP, pow_two]
  intro H₁
  obtain ⟨a, ha⟩ : P ∣ p.map (algebraMap R S) := Ideal.dvd_iff_le.mpr hpP
  have ha' : ¬ a ≤ P := fun h ↦ H₁ (ha.trans_le (Ideal.mul_mono_right h))
  rw [IsScalarTower.algebraMap_eq _ S, ← Ideal.map_map, ha, Ideal.map_mul,
    Localization.AtPrime.map_eq_maximalIdeal]
  convert Ideal.mul_top _
  on_goal 2 => infer_instance
  rw [← not_ne_iff, IsLocalization.map_algebraMap_ne_top_iff_disjoint P.primeCompl]
  simpa [primeCompl, Set.disjoint_compl_left_iff_subset]

end IsDedekindDomain

variable (f p P) [Algebra R S]

local notation "f" => algebraMap R S

open Classical in
/-- The inertia degree of `P : Ideal S` lying over `p : Ideal R` is the degree of the
extension `(S / P) : (R / p)`.

We do not assume `P` lies over `p` in the definition; we return `0` instead.

See `inertiaDeg_algebraMap` for the common case where `f = algebraMap R S`
and there is an algebra structure `R / p → S / P`.
-/
noncomputable def inertiaDeg : ℕ :=
  if hPp : comap f P = p then
    letI : Algebra (R ⧸ p) (S ⧸ P) := Quotient.algebraQuotientOfLEComap hPp.ge
    finrank (R ⧸ p) (S ⧸ P)
  else 0

-- Useful for the `nontriviality` tactic using `comap_eq_of_scalar_tower_quotient`.
@[simp]
theorem inertiaDeg_of_subsingleton [hp : p.IsMaximal] [hQ : Subsingleton (S ⧸ P)] :
    inertiaDeg p P = 0 := by
  have := Ideal.Quotient.subsingleton_iff.mp hQ
  subst this
  exact dif_neg fun h => hp.ne_top <| h.symm.trans comap_top

@[simp]
theorem inertiaDeg_algebraMap [P.LiesOver p] [p.IsMaximal] :
    inertiaDeg p P = finrank (R ⧸ p) (S ⧸ P) := by
  nontriviality S ⧸ P using inertiaDeg_of_subsingleton, finrank_zero_of_subsingleton
  rw [inertiaDeg, dif_pos (over_def P p).symm]

theorem inertiaDeg_pos [p.IsMaximal] [Module.Finite R S] [P.LiesOver p] : 0 < inertiaDeg p P :=
  haveI : Nontrivial (S ⧸ P) := Quotient.nontrivial_of_liesOver_of_isPrime P p
  finrank_pos.trans_eq (inertiaDeg_algebraMap p P).symm

theorem inertiaDeg_ne_zero [p.IsMaximal] [Module.Finite R S] [P.LiesOver p] : inertiaDeg p P ≠ 0 :=
  (Nat.ne_of_lt (inertiaDeg_pos p P)).symm

lemma inertiaDeg_comap_eq (e : S ≃ₐ[R] S₁) (P : Ideal S₁) [p.IsMaximal] :
    inertiaDeg p (P.comap e) = inertiaDeg p P := by
  have he : (P.comap e).comap (algebraMap R S) = p ↔ P.comap (algebraMap R S₁) = p := by
    rw [← comap_coe e, comap_comap, ← e.toAlgHom_toRingHom, AlgHom.comp_algebraMap]
  by_cases h : P.LiesOver p
  · rw [inertiaDeg_algebraMap, inertiaDeg_algebraMap]
    exact (Quotient.algEquivOfEqComap p e rfl).toLinearEquiv.finrank_eq
  · rw [inertiaDeg, dif_neg (fun eq => h ⟨(he.mp eq).symm⟩)]
    rw [inertiaDeg, dif_neg (fun eq => h ⟨eq.symm⟩)]

lemma inertiaDeg_map_eq [p.IsMaximal] (P : Ideal S)
    {E : Type*} [EquivLike E S S₁] [AlgEquivClass E R S S₁] (e : E) :
    inertiaDeg p (P.map e) = inertiaDeg p P := by
  rw [show P.map e = _ from map_comap_of_equiv (e : S ≃+* S₁)]
  exact p.inertiaDeg_comap_eq (e : S ≃ₐ[R] S₁).symm P

theorem inertiaDeg_bot [Nontrivial R] [IsDomain S] [Algebra.IsIntegral R S]
    [hP : P.LiesOver (⊥ : Ideal R)] :
    (⊥ : Ideal R).inertiaDeg P = finrank R S := by
  rw [inertiaDeg, dif_pos (over_def P (⊥ : Ideal R)).symm]
  replace hP : P = ⊥ := eq_bot_of_liesOver_bot _ P (h := hP)
  rw [Algebra.finrank_eq_of_equiv_equiv (RingEquiv.quotientBot R).symm
    ((quotEquivOfEq hP).trans (RingEquiv.quotientBot S)).symm]
  rfl

end DecEq


section absNorm

/-- The absolute norm of an ideal `P` above a rational prime `p` is
`|p| ^ ((span {p}).inertiaDeg P)`.
See `absNorm_eq_pow_inertiaDeg'` for a version with `p` of type `ℕ`. -/
lemma absNorm_eq_pow_inertiaDeg [IsDedekindDomain R] [Module.Free ℤ R] [Module.Finite ℤ R] {p : ℤ}
    (P : Ideal R) [P.LiesOver (span {p})] (hp : Prime p) :
    absNorm P = p.natAbs ^ ((span {p}).inertiaDeg P) := by
  have : (span {p}).IsMaximal :=
    (isPrime_of_prime (prime_span_singleton_iff.mpr hp)).isMaximal (by simp [hp.ne_zero])
  have h : Module.Finite (ℤ ⧸ span {p}) (R ⧸ P) := module_finite_of_liesOver P (span {p})
  let _ : Field (ℤ ⧸ span {p}) := Quotient.field (span {p})
  rw [inertiaDeg_algebraMap, absNorm_apply, Submodule.cardQuot_apply,
    Module.natCard_eq_pow_finrank (K := ℤ ⧸ span {p})]
  simp [Nat.card_congr (Int.quotientSpanEquivZMod p).toEquiv]

/-- The absolute norm of an ideal `P` above a rational (positive) prime `p` is
`p ^ ((span {p}).inertiaDeg P)`.
See `absNorm_eq_pow_inertiaDeg` for a version with `p` of type `ℤ`. -/
lemma absNorm_eq_pow_inertiaDeg' [IsDedekindDomain R] [Module.Free ℤ R] [Module.Finite ℤ R] {p : ℕ}
    (P : Ideal R) [P.LiesOver (span {(p : ℤ)})] (hp : p.Prime) :
    absNorm P = p ^ ((span {(p : ℤ)}).inertiaDeg P) :=
  absNorm_eq_pow_inertiaDeg P ( Nat.prime_iff_prime_int.mp hp)

end absNorm
section FinrankQuotientMap

open scoped nonZeroDivisors

variable [Algebra R S]
variable {K : Type*} [Field K] [Algebra R K]
variable {L : Type*} [Field L] [Algebra S L] [IsFractionRing S L]
variable {V V' V'' : Type*}
variable [AddCommGroup V] [Module R V] [Module K V] [IsScalarTower R K V]
variable [AddCommGroup V'] [Module R V'] [Module S V'] [IsScalarTower R S V']
variable [AddCommGroup V''] [Module R V'']
variable (K)

open scoped Matrix

variable {K} in
/-- If `b` mod `p` spans `S/p` as `R/p`-space, then `b` itself spans `Frac(S)` as `K`-space.

Here,
* `p` is an ideal of `R` such that `R / p` is nontrivial
* `K` is a field that has an embedding of `R` (in particular we can take `K = Frac(R)`)
* `L` is a field extension of `K`
* `S` is the integral closure of `R` in `L`

More precisely, we avoid quotients in this statement and instead require that `b ∪ pS` spans `S`.
-/
theorem FinrankQuotientMap.span_eq_top [IsDomain R] [IsDomain S] [Algebra K L] [Module.Finite R S]
    [Algebra R L] [IsScalarTower R S L] [IsScalarTower R K L] [Algebra.IsAlgebraic R S]
    [NoZeroSMulDivisors R K] (hp : p ≠ ⊤) (b : Set S)
    (hb' : Submodule.span R b ⊔ (p.map (algebraMap R S)).restrictScalars R = ⊤) :
    Submodule.span K (algebraMap S L '' b) = ⊤ := by
  have hRL : Function.Injective (algebraMap R L) := by
    rw [IsScalarTower.algebraMap_eq R K L]
    exact (algebraMap K L).injective.comp (FaithfulSMul.algebraMap_injective R K)
  -- Let `M` be the `R`-module spanned by the proposed basis elements.
  let M : Submodule R S := Submodule.span R b
  -- Then `S / M` is generated by some finite set of `n` vectors `a`.
  obtain ⟨n, a, ha⟩ := @Module.Finite.exists_fin R (S ⧸ M) _ _ _ _
  -- Because the image of `p` in `S / M` is `⊤`,
  have smul_top_eq : p • (⊤ : Submodule R (S ⧸ M)) = ⊤ := by
    calc
      p • ⊤ = Submodule.map M.mkQ (p • ⊤) := by
        rw [Submodule.map_smul'', Submodule.map_top, M.range_mkQ]
      _ = ⊤ := by rw [Ideal.smul_top_eq_map, (Submodule.map_mkQ_eq_top M _).mpr hb']
  -- we can write the elements of `a` as `p`-linear combinations of other elements of `a`.
  have exists_sum : ∀ x : S ⧸ M, ∃ a' : Fin n → R, (∀ i, a' i ∈ p) ∧ ∑ i, a' i • a i = x := by
    intro x
    obtain ⟨a'', ha'', hx⟩ := (Submodule.mem_ideal_smul_span_iff_exists_sum p a x).1
      (by { rw [ha, smul_top_eq]; exact Submodule.mem_top } :
        x ∈ p • Submodule.span R (Set.range a))
    · refine ⟨fun i => a'' i, fun i => ha'' _, ?_⟩
      rw [← hx, Finsupp.sum_fintype]
      exact fun _ => zero_smul _ _
  choose A' hA'p hA' using fun i => exists_sum (a i)
  -- This gives us a(n invertible) matrix `A` such that `det A ∈ (M = span R b)`,
  let A : Matrix (Fin n) (Fin n) R := Matrix.of A' - 1
  let B := A.adjugate
  have A_smul : ∀ i, ∑ j, A i j • a j = 0 := by
    intros
    simp [A, Matrix.sub_apply, Matrix.of_apply, Matrix.one_apply, sub_smul,
      Finset.sum_sub_distrib, hA', sub_self]
  -- since `span S {det A} / M = 0`.
  have d_smul : ∀ i, A.det • a i = 0 := by
    intro i
    calc
      A.det • a i = ∑ j, (B * A) i j • a j := ?_
      _ = ∑ k, B i k • ∑ j, A k j • a j := ?_
      _ = 0 := Finset.sum_eq_zero fun k _ => ?_
    · simp only [B, Matrix.adjugate_mul, Matrix.smul_apply, Matrix.one_apply, smul_eq_mul, ite_true,
        mul_ite, mul_one, mul_zero, ite_smul, zero_smul, Finset.sum_ite_eq, Finset.mem_univ]
    · simp only [Matrix.mul_apply, Finset.smul_sum, Finset.sum_smul, smul_smul]
      rw [Finset.sum_comm]
    · rw [A_smul, smul_zero]
  -- In the rings of integers we have the desired inclusion.
  have span_d : (Submodule.span S ({algebraMap R S A.det} : Set S)).restrictScalars R ≤ M := by
    intro x hx
    rw [Submodule.restrictScalars_mem] at hx
    obtain ⟨x', rfl⟩ := Submodule.mem_span_singleton.mp hx
    rw [smul_eq_mul, mul_comm, ← Algebra.smul_def] at hx ⊢
    rw [← Submodule.Quotient.mk_eq_zero, Submodule.Quotient.mk_smul]
    obtain ⟨a', _, quot_x_eq⟩ := exists_sum (Submodule.Quotient.mk x')
    rw [← quot_x_eq, Finset.smul_sum]
    conv =>
      lhs; congr; next => skip
      intro x; rw [smul_comm A.det, d_smul, smul_zero]
    exact Finset.sum_const_zero
  refine top_le_iff.mp
      (calc
        ⊤ = (Ideal.span {algebraMap R L A.det}).restrictScalars K := ?_
        _ ≤ Submodule.span K (algebraMap S L '' b) := ?_)
  -- Because `det A ≠ 0`, we have `span L {det A} = ⊤`.
  · rw [eq_comm, Submodule.restrictScalars_eq_top_iff, Ideal.span_singleton_eq_top]
    refine IsUnit.mk0 _ ((map_ne_zero_iff (algebraMap R L) hRL).mpr ?_)
    refine ne_zero_of_map (f := Ideal.Quotient.mk p) ?_
    haveI := Ideal.Quotient.nontrivial hp
    calc
      Ideal.Quotient.mk p A.det = Matrix.det ((Ideal.Quotient.mk p).mapMatrix A) := by
        rw [RingHom.map_det]
      _ = Matrix.det ((Ideal.Quotient.mk p).mapMatrix (Matrix.of A' - 1)) := rfl
      _ = Matrix.det fun i j =>
          (Ideal.Quotient.mk p) (A' i j) - (1 : Matrix (Fin n) (Fin n) (R ⧸ p)) i j := ?_
      _ = Matrix.det (-1 : Matrix (Fin n) (Fin n) (R ⧸ p)) := ?_
      _ = (-1 : R ⧸ p) ^ n := by rw [Matrix.det_neg, Fintype.card_fin, Matrix.det_one, mul_one]
      _ ≠ 0 := IsUnit.ne_zero (isUnit_one.neg.pow _)
    · refine congr_arg Matrix.det (Matrix.ext fun i j => ?_)
      rw [map_sub, RingHom.mapMatrix_apply, map_one]
      rfl
    · refine congr_arg Matrix.det (Matrix.ext fun i j => ?_)
      rw [Ideal.Quotient.eq_zero_iff_mem.mpr (hA'p i j), zero_sub]
      rfl
  -- And we conclude `L = span L {det A} ≤ span K b`, so `span K b` spans everything.
  · intro x hx
    rw [Submodule.restrictScalars_mem, IsScalarTower.algebraMap_apply R S L] at hx
    exact IsFractionRing.ideal_span_singleton_map_subset R hRL span_d hx

variable [hRK : IsFractionRing R K]

/-- Let `V` be a vector space over `K = Frac(R)`, `S / R` a ring extension
and `V'` a module over `S`. If `b`, in the intersection `V''` of `V` and `V'`,
is linear independent over `S` in `V'`, then it is linear independent over `R` in `V`.

The statement we prove is actually slightly more general:
* it suffices that the inclusion `algebraMap R S : R → S` is nontrivial
* the function `f' : V'' → V'` doesn't need to be injective
-/
theorem FinrankQuotientMap.linearIndependent_of_nontrivial [IsDedekindDomain R]
    (hRS : RingHom.ker (algebraMap R S) ≠ ⊤) (f : V'' →ₗ[R] V) (hf : Function.Injective f)
    (f' : V'' →ₗ[R] V') {ι : Type*} {b : ι → V''} (hb' : LinearIndependent S (f' ∘ b)) :
    LinearIndependent K (f ∘ b) := by
  contrapose! hb' with hb
  -- Informally, if we have a nontrivial linear dependence with coefficients `g` in `K`,
  -- then we can find a linear dependence with coefficients `I.Quotient.mk g'` in `R/I`,
  -- where `I = ker (algebraMap R S)`.
  -- We make use of the same principle but stay in `R` everywhere.
  simp only [linearIndependent_iff', not_forall] at hb ⊢
  obtain ⟨s, g, eq, j', hj's, hj'g⟩ := hb
  use s
  obtain ⟨a, hag, j, hjs, hgI⟩ := Ideal.exist_integer_multiples_notMem hRS s g hj's hj'g
  choose g'' hg'' using hag
  letI := Classical.propDecidable
  let g' i := if h : i ∈ s then g'' i h else 0
  have hg' : ∀ i ∈ s, algebraMap _ _ (g' i) = a * g i := by
    intro i hi; exact (congr_arg _ (dif_pos hi)).trans (hg'' i hi)
  -- Because `R/I` is nontrivial, we can lift `g` to a nontrivial linear dependence in `S`.
  have hgI : algebraMap R S (g' j) ≠ 0 := by
    simp only [FractionalIdeal.mem_coeIdeal, not_exists, not_and'] at hgI
    exact hgI _ (hg' j hjs)
  refine ⟨fun i => algebraMap R S (g' i), ?_, j, hjs, hgI⟩
  have eq : f (∑ i ∈ s, g' i • b i) = 0 := by
    rw [map_sum, ← smul_zero a, ← eq, Finset.smul_sum]
    refine Finset.sum_congr rfl ?_
    intro i hi
    rw [LinearMap.map_smul, ← IsScalarTower.algebraMap_smul K, hg' i hi, ← smul_assoc,
      smul_eq_mul, Function.comp_apply]
  simp only [IsScalarTower.algebraMap_smul, ← map_smul, ← map_sum,
    (f.map_eq_zero_iff hf).mp eq, LinearMap.map_zero, (· ∘ ·)]

variable (L)

/-- If `p` is a maximal ideal of `R`, and `S` is the integral closure of `R` in `L`,
then the dimension `[S/pS : R/p]` is equal to `[Frac(S) : Frac(R)]`. -/
theorem finrank_quotient_map [IsDomain S] [IsDedekindDomain R] [Algebra K L]
    [Algebra R L] [IsScalarTower R K L] [IsScalarTower R S L]
    [hp : p.IsMaximal] [Module.Finite R S] :
    finrank (R ⧸ p) (S ⧸ map (algebraMap R S) p) = finrank K L := by
  -- Choose an arbitrary basis `b` for `[S/pS : R/p]`.
  -- We'll use the previous results to turn it into a basis on `[Frac(S) : Frac(R)]`.
  let ι := Module.Free.ChooseBasisIndex (R ⧸ p) (S ⧸ map (algebraMap R S) p)
  let b : Basis ι (R ⧸ p) (S ⧸ map (algebraMap R S) p) := Module.Free.chooseBasis _ _
  -- Namely, choose a representative `b' i : S` for each `b i : S / pS`.
  let b' : ι → S := fun i => (Ideal.Quotient.mk_surjective (b i)).choose
  have b_eq_b' : ⇑b = (Submodule.mkQ (map (algebraMap R S) p)).restrictScalars R ∘ b' :=
    funext fun i => (Ideal.Quotient.mk_surjective (b i)).choose_spec.symm
  -- We claim `b'` is a basis for `Frac(S)` over `Frac(R)` because it is linear independent
  -- and spans the whole of `Frac(S)`.
  let b'' : ι → L := algebraMap S L ∘ b'
  have b''_li : LinearIndependent K b'' := ?_
  · have b''_sp : Submodule.span K (Set.range b'') = ⊤ := ?_
    -- Since the two bases have the same index set, the spaces have the same dimension.
    · let c : Basis ι K L := Basis.mk b''_li b''_sp.ge
      rw [finrank_eq_card_basis b, finrank_eq_card_basis c]
    -- It remains to show that the basis is indeed linear independent and spans the whole space.
    · rw [Set.range_comp]
      refine FinrankQuotientMap.span_eq_top p hp.ne_top _ (top_le_iff.mp ?_)
      -- The nicest way to show `S ≤ span b' ⊔ pS` is by reducing both sides modulo pS.
      -- However, this would imply distinguishing between `pS` as `S`-ideal,
      -- and `pS` as `R`-submodule, since they have different (non-defeq) quotients.
      -- Instead we'll lift `x mod pS ∈ span b` to `y ∈ span b'` for some `y - x ∈ pS`.
      intro x _
      have mem_span_b : ((Submodule.mkQ (map (algebraMap R S) p)) x : S ⧸ map (algebraMap R S) p) ∈
          Submodule.span (R ⧸ p) (Set.range b) := b.mem_span _
      rw [← @Submodule.restrictScalars_mem R,
        Submodule.restrictScalars_span R (R ⧸ p) Ideal.Quotient.mk_surjective, b_eq_b',
        Set.range_comp, ← Submodule.map_span] at mem_span_b
      obtain ⟨y, y_mem, y_eq⟩ := Submodule.mem_map.mp mem_span_b
      suffices y + -(y - x) ∈ _ by simpa
      rw [LinearMap.restrictScalars_apply, Submodule.mkQ_apply, Submodule.mkQ_apply,
        Submodule.Quotient.eq] at y_eq
      exact add_mem (Submodule.mem_sup_left y_mem) (neg_mem <| Submodule.mem_sup_right y_eq)
  · have := b.linearIndependent; rw [b_eq_b'] at this
    convert FinrankQuotientMap.linearIndependent_of_nontrivial K _
        ((Algebra.linearMap S L).restrictScalars R) _ ((Submodule.mkQ _).restrictScalars R) this
    · rw [Quotient.algebraMap_eq, Ideal.mk_ker]
      exact hp.ne_top
    · exact IsFractionRing.injective S L

end FinrankQuotientMap

section FactLeComap

variable [Algebra R S]

local notation "f" => algebraMap R S
local notation "e" => ramificationIdx f p P

/-- `R / p` has a canonical map to `S / (P ^ e)`, where `e` is the ramification index
of `P` over `p`. -/
noncomputable instance Quotient.algebraQuotientPowRamificationIdx : Algebra (R ⧸ p) (S ⧸ P ^ e) :=
  Quotient.algebraQuotientOfLEComap (Ideal.map_le_iff_le_comap.mp le_pow_ramificationIdx)

@[simp]
theorem Quotient.algebraMap_quotient_pow_ramificationIdx (x : R) :
    algebraMap (R ⧸ p) (S ⧸ P ^ e) (Ideal.Quotient.mk p x) = Ideal.Quotient.mk (P ^ e) (f x) := rfl

/-- If `P` lies over `p`, then `R / p` has a canonical map to `S / P`.

This can't be an instance since the map `f : R → S` is generally not inferable.
-/
def Quotient.algebraQuotientOfRamificationIdxNeZero [hfp : NeZero e] :
    Algebra (R ⧸ p) (S ⧸ P) :=
  Quotient.algebraQuotientOfLEComap (le_comap_of_ramificationIdx_ne_zero hfp.out)

attribute [local instance] Ideal.Quotient.algebraQuotientOfRamificationIdxNeZero

@[simp]
theorem Quotient.algebraMap_quotient_of_ramificationIdx_neZero
    [NeZero e] (x : R) :
    algebraMap (R ⧸ p) (S ⧸ P) (Ideal.Quotient.mk p x) = Ideal.Quotient.mk P (f x) := rfl

/-- The inclusion `(P^(i + 1) / P^e) ⊂ (P^i / P^e)`. -/
@[simps]
noncomputable def powQuotSuccInclusion (i : ℕ) :
    Ideal.map (Ideal.Quotient.mk (P ^ e)) (P ^ (i + 1)) →ₗ[R ⧸ p]
    Ideal.map (Ideal.Quotient.mk (P ^ e)) (P ^ i) where
  toFun x := ⟨x, Ideal.map_mono (Ideal.pow_le_pow_right i.le_succ) x.2⟩
  map_add' _ _ := rfl
  map_smul' _ _ := rfl

theorem powQuotSuccInclusion_injective (i : ℕ) :
    Function.Injective (powQuotSuccInclusion p P i) := by
  rw [← LinearMap.ker_eq_bot, LinearMap.ker_eq_bot']
  rintro ⟨x, hx⟩ hx0
  rw [Subtype.ext_iff] at hx0 ⊢
  rwa [powQuotSuccInclusion_apply_coe] at hx0

/-- `S ⧸ P` embeds into the quotient by `P^(i+1) ⧸ P^e` as a subspace of `P^i ⧸ P^e`.
See `quotientToQuotientRangePowQuotSucc` for this as a linear map,
and `quotientRangePowQuotSuccInclusionEquiv` for this as a linear equivalence.
-/
noncomputable def quotientToQuotientRangePowQuotSuccAux {i : ℕ} {a : S} (a_mem : a ∈ P ^ i) :
    S ⧸ P →
      (P ^ i).map (Ideal.Quotient.mk (P ^ e)) ⧸ LinearMap.range (powQuotSuccInclusion p P i) :=
  Quotient.map' (fun x : S => ⟨_, Ideal.mem_map_of_mem _ (Ideal.mul_mem_right x _ a_mem)⟩)
    fun x y h => by
    rw [Submodule.quotientRel_def] at h ⊢
    simp only [map_mul, LinearMap.mem_range]
    refine ⟨⟨_, Ideal.mem_map_of_mem _ (Ideal.mul_mem_mul a_mem h)⟩, ?_⟩
    ext
    rw [powQuotSuccInclusion_apply_coe, Subtype.coe_mk, Submodule.coe_sub, Subtype.coe_mk,
      Subtype.coe_mk, map_mul, map_sub, mul_sub]

theorem quotientToQuotientRangePowQuotSuccAux_mk {i : ℕ} {a : S} (a_mem : a ∈ P ^ i) (x : S) :
    quotientToQuotientRangePowQuotSuccAux p P a_mem (Submodule.Quotient.mk x) =
      Submodule.Quotient.mk ⟨_, Ideal.mem_map_of_mem _ (Ideal.mul_mem_right x _ a_mem)⟩ := by
  apply Quotient.map'_mk''

section
variable [hfp : NeZero (ramificationIdx (algebraMap R S) p P)]

/-- `S ⧸ P` embeds into the quotient by `P^(i+1) ⧸ P^e` as a subspace of `P^i ⧸ P^e`. -/
noncomputable def quotientToQuotientRangePowQuotSucc
    {i : ℕ} {a : S} (a_mem : a ∈ P ^ i) :
    S ⧸ P →ₗ[R ⧸ p]
      (P ^ i).map (Ideal.Quotient.mk (P ^ e)) ⧸ LinearMap.range (powQuotSuccInclusion p P i) where
  toFun := quotientToQuotientRangePowQuotSuccAux p P a_mem
  map_add' := by
    intro x y; refine Quotient.inductionOn' x fun x => Quotient.inductionOn' y fun y => ?_
    simp only [Submodule.Quotient.mk''_eq_mk, ← Submodule.Quotient.mk_add,
      quotientToQuotientRangePowQuotSuccAux_mk, mul_add]
    exact congr_arg Submodule.Quotient.mk rfl
  map_smul' := by
    intro x y; refine Quotient.inductionOn' x fun x => Quotient.inductionOn' y fun y => ?_
    simp only [Submodule.Quotient.mk''_eq_mk, RingHom.id_apply,
      quotientToQuotientRangePowQuotSuccAux_mk]
    refine congr_arg Submodule.Quotient.mk ?_
    ext
    simp only [map_mul, Quotient.mk_eq_mk, Submodule.coe_smul_of_tower,
      Algebra.smul_def, Quotient.algebraMap_quotient_pow_ramificationIdx]
    ring

theorem quotientToQuotientRangePowQuotSucc_mk {i : ℕ} {a : S} (a_mem : a ∈ P ^ i) (x : S) :
    quotientToQuotientRangePowQuotSucc p P a_mem (Submodule.Quotient.mk x) =
      Submodule.Quotient.mk ⟨_, Ideal.mem_map_of_mem _ (Ideal.mul_mem_right x _ a_mem)⟩ :=
  quotientToQuotientRangePowQuotSuccAux_mk p P a_mem x

theorem quotientToQuotientRangePowQuotSucc_injective [IsDedekindDomain S] [P.IsPrime]
    {i : ℕ} (hi : i < e) {a : S} (a_mem : a ∈ P ^ i) (a_notMem : a ∉ P ^ (i + 1)) :
    Function.Injective (quotientToQuotientRangePowQuotSucc p P a_mem) := fun x =>
  Quotient.inductionOn' x fun x y =>
    Quotient.inductionOn' y fun y h => by
      have Pe_le_Pi1 : P ^ e ≤ P ^ (i + 1) := Ideal.pow_le_pow_right hi
      simp only [Submodule.Quotient.mk''_eq_mk, quotientToQuotientRangePowQuotSucc_mk,
        Submodule.Quotient.eq, LinearMap.mem_range, Subtype.ext_iff,
        Submodule.coe_sub] at h ⊢
      rcases h with ⟨⟨⟨z⟩, hz⟩, h⟩
      rw [Submodule.Quotient.quot_mk_eq_mk, Ideal.Quotient.mk_eq_mk, Ideal.mem_quotient_iff_mem_sup,
        sup_eq_left.mpr Pe_le_Pi1] at hz
      rw [powQuotSuccInclusion_apply_coe, Subtype.coe_mk, Submodule.Quotient.quot_mk_eq_mk,
        Ideal.Quotient.mk_eq_mk, ← map_sub, Ideal.Quotient.eq, ← mul_sub] at h
      exact
        (Ideal.IsPrime.mem_pow_mul _
              ((Submodule.sub_mem_iff_right _ hz).mp (Pe_le_Pi1 h))).resolve_left
          a_notMem

theorem quotientToQuotientRangePowQuotSucc_surjective [IsDedekindDomain S]
    (hP0 : P ≠ ⊥) [hP : P.IsPrime] {i : ℕ} (hi : i < e) {a : S} (a_mem : a ∈ P ^ i)
    (a_notMem : a ∉ P ^ (i + 1)) :
    Function.Surjective (quotientToQuotientRangePowQuotSucc p P a_mem) := by
  rintro ⟨⟨⟨x⟩, hx⟩⟩
  have Pe_le_Pi : P ^ e ≤ P ^ i := Ideal.pow_le_pow_right hi.le
  rw [Submodule.Quotient.quot_mk_eq_mk, Ideal.Quotient.mk_eq_mk, Ideal.mem_quotient_iff_mem_sup,
    sup_eq_left.mpr Pe_le_Pi] at hx
  suffices hx' : x ∈ Ideal.span {a} ⊔ P ^ (i + 1) by
    obtain ⟨y', hy', z, hz, rfl⟩ := Submodule.mem_sup.mp hx'
    obtain ⟨y, rfl⟩ := Ideal.mem_span_singleton.mp hy'
    refine ⟨Submodule.Quotient.mk y, ?_⟩
    simp only [Submodule.Quotient.quot_mk_eq_mk, quotientToQuotientRangePowQuotSucc_mk,
      Submodule.Quotient.eq, LinearMap.mem_range, Subtype.ext_iff,
      Submodule.coe_sub]
    refine ⟨⟨_, Ideal.mem_map_of_mem _ (Submodule.neg_mem _ hz)⟩, ?_⟩
    rw [powQuotSuccInclusion_apply_coe, Subtype.coe_mk, Ideal.Quotient.mk_eq_mk, map_add,
      sub_add_cancel_left, map_neg]
  letI := Classical.decEq (Ideal S)
  rw [sup_eq_prod_inf_factors _ (pow_ne_zero _ hP0), normalizedFactors_pow,
    normalizedFactors_irreducible ((Ideal.prime_iff_isPrime hP0).mpr hP).irreducible, normalize_eq,
    Multiset.nsmul_singleton, Multiset.inter_replicate, Multiset.prod_replicate]
  · rw [← Submodule.span_singleton_le_iff_mem, Ideal.submodule_span_eq] at a_mem a_notMem
    rwa [Ideal.count_normalizedFactors_eq a_mem a_notMem, min_eq_left i.le_succ]
  · intro ha
    rw [Ideal.span_singleton_eq_bot.mp ha] at a_notMem
    have := (P ^ (i + 1)).zero_mem
    contradiction

/-- Quotienting `P^i / P^e` by its subspace `P^(i+1) ⧸ P^e` is
`R ⧸ p`-linearly isomorphic to `S ⧸ P`. -/
noncomputable def quotientRangePowQuotSuccInclusionEquiv [IsDedekindDomain S]
    [P.IsPrime] (hP : P ≠ ⊥) {i : ℕ} (hi : i < e) :
    ((P ^ i).map (Ideal.Quotient.mk (P ^ e)) ⧸ LinearMap.range (powQuotSuccInclusion p P i))
      ≃ₗ[R ⧸ p] S ⧸ P := by
  choose a a_mem a_notMem using
    SetLike.exists_of_lt
      (Ideal.pow_right_strictAnti P hP (Ideal.IsPrime.ne_top inferInstance) (le_refl i.succ))
  refine (LinearEquiv.ofBijective ?_ ⟨?_, ?_⟩).symm
  · exact quotientToQuotientRangePowQuotSucc p P a_mem
  · exact quotientToQuotientRangePowQuotSucc_injective p P hi a_mem a_notMem
  · exact quotientToQuotientRangePowQuotSucc_surjective p P hP hi a_mem a_notMem

/-- Since the inclusion `(P^(i + 1) / P^e) ⊂ (P^i / P^e)` has a kernel isomorphic to `P / S`,
`[P^i / P^e : R / p] = [P^(i+1) / P^e : R / p] + [P / S : R / p]` -/
theorem rank_pow_quot_aux [IsDedekindDomain S] [p.IsMaximal] [P.IsPrime] (hP0 : P ≠ ⊥)
    {i : ℕ} (hi : i < e) :
    Module.rank (R ⧸ p) (Ideal.map (Ideal.Quotient.mk (P ^ e)) (P ^ i)) =
      Module.rank (R ⧸ p) (S ⧸ P) +
        Module.rank (R ⧸ p) (Ideal.map (Ideal.Quotient.mk (P ^ e)) (P ^ (i + 1))) := by
  rw [← rank_range_of_injective _ (powQuotSuccInclusion_injective p P i),
    (quotientRangePowQuotSuccInclusionEquiv p P hP0 hi).symm.rank_eq]
  exact (Submodule.rank_quotient_add_rank (LinearMap.range (powQuotSuccInclusion p P i))).symm

theorem rank_pow_quot [IsDedekindDomain S] [p.IsMaximal] [P.IsPrime] (hP0 : P ≠ ⊥)
    (i : ℕ) (hi : i ≤ e) :
    Module.rank (R ⧸ p) (Ideal.map (Ideal.Quotient.mk (P ^ e)) (P ^ i)) =
      (e - i) • Module.rank (R ⧸ p) (S ⧸ P) := by
  let Q : ℕ → Prop :=
    fun i => Module.rank (R ⧸ p) { x // x ∈ map (Quotient.mk (P ^ e)) (P ^ i) }
      = (e - i) • Module.rank (R ⧸ p) (S ⧸ P)
  refine Nat.decreasingInduction' (P := Q) (fun j lt_e _le_j ih => ?_) hi ?_
  · dsimp only [Q]
    rw [rank_pow_quot_aux p P _ lt_e, ih, ← succ_nsmul', Nat.sub_succ, ← Nat.succ_eq_add_one,
      Nat.succ_pred_eq_of_pos (Nat.sub_pos_of_lt lt_e)]
    assumption
  · dsimp only [Q]
    rw [Nat.sub_self, zero_nsmul, map_quotient_self]
    exact rank_bot (R ⧸ p) (S ⧸ P ^ e)

end

/-- If `p` is a maximal ideal of `R`, `S` extends `R` and `P^e` lies over `p`,
then the dimension `[S/(P^e) : R/p]` is equal to `e * [S/P : R/p]`. -/
theorem rank_prime_pow_ramificationIdx [IsDedekindDomain S] [p.IsMaximal] [P.IsPrime]
    (hP0 : P ≠ ⊥) (he : e ≠ 0) :
    Module.rank (R ⧸ p) (S ⧸ P ^ e) =
      e •
        @Module.rank (R ⧸ p) (S ⧸ P) _ _
          (@Algebra.toModule _ _ _ _ <|
            @Quotient.algebraQuotientOfRamificationIdxNeZero _ _ _ _ _ _ _ ⟨he⟩) := by
  letI : NeZero e := ⟨he⟩
  have := rank_pow_quot p P hP0 0 (Nat.zero_le e)
  rw [pow_zero, Nat.sub_zero, Ideal.one_eq_top, Ideal.map_top] at this
  exact (rank_top (R ⧸ p) _).symm.trans this

/-- If `p` is a maximal ideal of `R`, `S` extends `R` and `P^e` lies over `p`,
then the dimension `[S/(P^e) : R/p]`, as a natural number, is equal to `e * [S/P : R/p]`. -/
theorem finrank_prime_pow_ramificationIdx [IsDedekindDomain S] (hP0 : P ≠ ⊥)
    [p.IsMaximal] [P.IsPrime] (he : e ≠ 0) :
    finrank (R ⧸ p) (S ⧸ P ^ e) =
      e *
        @finrank (R ⧸ p) (S ⧸ P) _ _
          (@Algebra.toModule _ _ _ _ <|
            @Quotient.algebraQuotientOfRamificationIdxNeZero _ _ _ _ _ _ _ ⟨he⟩) := by
  letI : NeZero e := ⟨he⟩
  letI : Algebra (R ⧸ p) (S ⧸ P) := Quotient.algebraQuotientOfRamificationIdxNeZero p P
  have hdim := rank_prime_pow_ramificationIdx _ _ hP0 he
  by_cases hP : FiniteDimensional (R ⧸ p) (S ⧸ P)
  · haveI := (finiteDimensional_iff_of_rank_eq_nsmul he hdim).mpr hP
    apply @Nat.cast_injective Cardinal
    rw [finrank_eq_rank', Nat.cast_mul, finrank_eq_rank', hdim, nsmul_eq_mul]
  have hPe := mt (finiteDimensional_iff_of_rank_eq_nsmul he hdim).mp hP
  simp only [finrank_of_infinite_dimensional hP, finrank_of_infinite_dimensional hPe,
    mul_zero]

end FactLeComap

section FactorsMap

/-! ## Properties of the factors of `p.map (algebraMap R S)` -/


variable [IsDedekindDomain S] [Algebra R S]

open scoped Classical in
theorem Factors.ne_bot (P : (factors (map (algebraMap R S) p)).toFinset) : (P : Ideal S) ≠ ⊥ :=
  (prime_of_factor _ (Multiset.mem_toFinset.mp P.2)).ne_zero

open scoped Classical in
instance Factors.isPrime (P : (factors (map (algebraMap R S) p)).toFinset) :
    IsPrime (P : Ideal S) :=
  Ideal.isPrime_of_prime (prime_of_factor _ (Multiset.mem_toFinset.mp P.2))

open scoped Classical in
theorem Factors.ramificationIdx_ne_zero (P : (factors (map (algebraMap R S) p)).toFinset) :
    ramificationIdx (algebraMap R S) p P ≠ 0 :=
  IsDedekindDomain.ramificationIdx_ne_zero (ne_zero_of_mem_factors (Multiset.mem_toFinset.mp P.2))
    (Factors.isPrime p P) (Ideal.le_of_dvd (dvd_of_mem_factors (Multiset.mem_toFinset.mp P.2)))

open scoped Classical in
instance Factors.fact_ramificationIdx_neZero (P : (factors (map (algebraMap R S) p)).toFinset) :
    NeZero (ramificationIdx (algebraMap R S) p P) :=
  ⟨Factors.ramificationIdx_ne_zero p P⟩

attribute [local instance] Quotient.algebraQuotientOfRamificationIdxNeZero

open scoped Classical in
instance Factors.isScalarTower (P : (factors (map (algebraMap R S) p)).toFinset) :
    IsScalarTower R (R ⧸ p) (S ⧸ (P : Ideal S)) :=
  IsScalarTower.of_algebraMap_eq' rfl

open scoped Classical in
instance Factors.liesOver [p.IsMaximal] (P : (factors (map (algebraMap R S) p)).toFinset) :
    P.1.LiesOver p :=
  ⟨(comap_eq_of_scalar_tower_quotient (algebraMap (R ⧸ p) (S ⧸ P.1)).injective).symm⟩

open scoped Classical in
theorem Factors.finrank_pow_ramificationIdx [p.IsMaximal]
    (P : (factors (map (algebraMap R S) p)).toFinset) :
    finrank (R ⧸ p) (S ⧸ (P : Ideal S) ^ ramificationIdx (algebraMap R S) p P) =
      ramificationIdx (algebraMap R S) p P * inertiaDeg p (P : Ideal S) := by
  rw [finrank_prime_pow_ramificationIdx, inertiaDeg_algebraMap]
  exacts [Factors.ne_bot p P, NeZero.ne _]

open scoped Classical in
instance Factors.finiteDimensional_quotient_pow [Module.Finite R S] [p.IsMaximal]
    (P : (factors (map (algebraMap R S) p)).toFinset) :
    FiniteDimensional (R ⧸ p) (S ⧸ (P : Ideal S) ^ ramificationIdx (algebraMap R S) p P) := by
  refine .of_finrank_pos ?_
  rw [pos_iff_ne_zero, Factors.finrank_pow_ramificationIdx]
  exact mul_ne_zero (Factors.ramificationIdx_ne_zero p P) (inertiaDeg_pos p P.1).ne'

universe w

open scoped Classical in
/-- **Chinese remainder theorem** for a ring of integers: if the prime ideal `p : Ideal R`
factors in `S` as `∏ i, P i ^ e i`, then `S ⧸ I` factors as `Π i, R ⧸ (P i ^ e i)`. -/
noncomputable def Factors.piQuotientEquiv (p : Ideal R) (hp : map (algebraMap R S) p ≠ ⊥) :
    S ⧸ map (algebraMap R S) p ≃+*
      ∀ P : (factors (map (algebraMap R S) p)).toFinset,
        S ⧸ (P : Ideal S) ^ ramificationIdx (algebraMap R S) p P :=
  (IsDedekindDomain.quotientEquivPiFactors hp).trans <|
    @RingEquiv.piCongrRight (factors (map (algebraMap R S) p)).toFinset
      (fun P => S ⧸ (P : Ideal S) ^ (factors (map (algebraMap R S) p)).count (P : Ideal S))
      (fun P => S ⧸ (P : Ideal S) ^ ramificationIdx (algebraMap R S) p P) _ _
      fun P : (factors (map (algebraMap R S) p)).toFinset =>
      Ideal.quotEquivOfEq <| by
        rw [IsDedekindDomain.ramificationIdx_eq_factors_count hp (Factors.isPrime p P)
            (Factors.ne_bot p P)]

@[simp]
theorem Factors.piQuotientEquiv_mk (p : Ideal R) (hp : map (algebraMap R S) p ≠ ⊥) (x : S) :
    Factors.piQuotientEquiv p hp (Ideal.Quotient.mk _ x) = fun _ => Ideal.Quotient.mk _ x := rfl

@[simp]
theorem Factors.piQuotientEquiv_map (p : Ideal R) (hp : map (algebraMap R S) p ≠ ⊥) (x : R) :
    Factors.piQuotientEquiv p hp (algebraMap _ _ x) = fun _ =>
      Ideal.Quotient.mk _ (algebraMap _ _ x) := rfl

variable (S)

open scoped Classical in
/-- **Chinese remainder theorem** for a ring of integers: if the prime ideal `p : Ideal R`
factors in `S` as `∏ i, P i ^ e i`,
then `S ⧸ I` factors `R ⧸ I`-linearly as `Π i, R ⧸ (P i ^ e i)`. -/
noncomputable def Factors.piQuotientLinearEquiv (p : Ideal R) (hp : map (algebraMap R S) p ≠ ⊥) :
    (S ⧸ map (algebraMap R S) p) ≃ₗ[R ⧸ p]
      ∀ P : (factors (map (algebraMap R S) p)).toFinset,
        S ⧸ (P : Ideal S) ^ ramificationIdx (algebraMap R S) p P :=
  { Factors.piQuotientEquiv p hp with
    map_smul' := by
      rintro ⟨c⟩ ⟨x⟩; ext P
      simp only [Submodule.Quotient.quot_mk_eq_mk, Quotient.mk_eq_mk, Algebra.smul_def,
        Quotient.algebraMap_quotient_map_quotient, Quotient.mk_algebraMap,
        RingHomCompTriple.comp_apply, Pi.mul_apply, Pi.algebraMap_apply]
      congr }

variable (K L : Type*) [Field K] [Field L] [IsDedekindDomain R] [Algebra R K] [IsFractionRing R K]
  [Algebra S L] [IsFractionRing S L] [Algebra K L] [Algebra R L] [IsScalarTower R S L]
  [IsScalarTower R K L] [Module.Finite R S]

open scoped Classical in
/-- The **fundamental identity** of ramification index `e` and inertia degree `f`:
for `P` ranging over the primes lying over `p`, `∑ P, e P * f P = [Frac(S) : Frac(R)]`;
here `S` is a finite `R`-module (and thus `Frac(S) : Frac(R)` is a finite extension) and `p`
is maximal. -/
theorem sum_ramification_inertia {p : Ideal R} [p.IsMaximal] (hp0 : p ≠ ⊥) :
    ∑ P ∈ primesOverFinset p S,
        ramificationIdx (algebraMap R S) p P * inertiaDeg p P = finrank K L := by
  set e := ramificationIdx (algebraMap R S) p
  set f := inertiaDeg p (S := S)
  calc
    (∑ P ∈ (factors (map (algebraMap R S) p)).toFinset, e P * f P) =
        ∑ P ∈ (factors (map (algebraMap R S) p)).toFinset.attach,
          finrank (R ⧸ p) (S ⧸ (P : Ideal S) ^ e P) := ?_
    _ = finrank (R ⧸ p)
          (∀ P : (factors (map (algebraMap R S) p)).toFinset, S ⧸ (P : Ideal S) ^ e P) :=
      (finrank_pi_fintype (R ⧸ p)).symm
    _ = finrank (R ⧸ p) (S ⧸ map (algebraMap R S) p) := ?_
    _ = finrank K L := ?_
  · rw [← Finset.sum_attach]
    refine Finset.sum_congr rfl fun P _ => ?_
    rw [Factors.finrank_pow_ramificationIdx]
  · refine LinearEquiv.finrank_eq (Factors.piQuotientLinearEquiv S p ?_).symm
    rwa [Ne, Ideal.map_eq_bot_iff_le_ker, (RingHom.injective_iff_ker_eq_bot _).mp <|
      algebraMap_injective_of_field_isFractionRing R S K L, le_bot_iff]
  · exact finrank_quotient_map p K L

<<<<<<< HEAD
theorem inertiaDeg_le_finrank [NoZeroSMulDivisors R S] {p : Ideal R} [p.IsMaximal] (hp0 : p ≠ ⊥)
    (P : Ideal S) [hP₁ : P.IsPrime] [hP₂ : P.LiesOver p] :
=======
theorem inertiaDeg_le_finrank [NoZeroSMulDivisors R S] {p : Ideal R} [p.IsMaximal]
    (P : Ideal S) [hP₁ : P.IsPrime] [hP₂ : P.LiesOver p] (hp0 : p ≠ ⊥) :
>>>>>>> d05defbd
    p.inertiaDeg P ≤ Module.finrank K L := by
  classical
  have hP : P ∈ primesOverFinset p S := (mem_primesOverFinset_iff hp0 _).mpr ⟨hP₁, hP₂⟩
  rw [← sum_ramification_inertia S K L hp0, ← Finset.add_sum_erase _ _ hP]
  refine le_trans (Nat.le_mul_of_pos_left _ ?_) (Nat.le_add_right _ _)
  exact Nat.pos_iff_ne_zero.mpr <| IsDedekindDomain.ramificationIdx_ne_zero_of_liesOver _ hp0

theorem ramificationIdx_le_finrank [NoZeroSMulDivisors R S] {p : Ideal R} [p.IsMaximal]
    (P : Ideal S) [hP₁ : P.IsPrime] [hP₂ : P.LiesOver p] :
    p.ramificationIdx (algebraMap R S) P ≤ Module.finrank K L := by
  classical
  by_cases hp0 : p = ⊥
  · simp [hp0]
  have hP : P ∈ primesOverFinset p S := (mem_primesOverFinset_iff hp0 _).mpr ⟨hP₁, hP₂⟩
  rw [← sum_ramification_inertia S K L hp0, ← Finset.add_sum_erase _ _ hP]
  refine le_trans (Nat.le_mul_of_pos_right _ ?_) (Nat.le_add_right _ _)
  exact Nat.pos_iff_ne_zero.mpr <|  inertiaDeg_ne_zero p P

theorem card_primesOverFinset_le_finrank [NoZeroSMulDivisors R S] {p : Ideal R} [p.IsMaximal]
    (hp0 : p ≠ ⊥) : Finset.card (primesOverFinset p S) ≤ Module.finrank K L := by
  rw [← sum_ramification_inertia S K L hp0, Finset.card_eq_sum_ones]
  refine Finset.sum_le_sum fun P hP ↦ ?_
  have : P.IsPrime := ((mem_primesOverFinset_iff hp0 _).mp hP).1
  have : P.LiesOver p := ((mem_primesOverFinset_iff hp0 _).mp hP).2
  refine Right.one_le_mul ?_ ?_
  · exact Nat.pos_iff_ne_zero.mpr <| IsDedekindDomain.ramificationIdx_ne_zero_of_liesOver _ hp0
  · exact Nat.pos_iff_ne_zero.mpr <| inertiaDeg_ne_zero p P

/-- `Ideal.sum_ramification_inertia`, in the local (DVR) case. -/
lemma ramificationIdx_mul_inertiaDeg_of_isLocalRing [IsLocalRing S] {p : Ideal R} [p.IsMaximal]
    (hp0 : p ≠ ⊥) :
    ramificationIdx (algebraMap R S) p (IsLocalRing.maximalIdeal S) *
      p.inertiaDeg (IsLocalRing.maximalIdeal S) = Module.finrank K L := by
  have := FaithfulSMul.of_field_isFractionRing R S K L
  simp_rw [← sum_ramification_inertia S K L hp0, IsLocalRing.primesOverFinset_eq S hp0,
    Finset.sum_singleton]

end FactorsMap

section tower

variable {R S T : Type*} [CommRing R] [CommRing S] [CommRing T]

theorem ramificationIdx_tower [IsDedekindDomain S] [IsDedekindDomain T] {f : R →+* S} {g : S →+* T}
    {p : Ideal R} {P : Ideal S} {Q : Ideal T} [hpm : P.IsPrime] [hqm : Q.IsPrime]
    (hg0 : map g P ≠ ⊥) (hfg : map (g.comp f) p ≠ ⊥) (hg : map g P ≤ Q) :
    ramificationIdx (g.comp f) p Q = ramificationIdx f p P * ramificationIdx g P Q := by
  classical
  have hf0 : map f p ≠ ⊥ :=
    ne_bot_of_map_ne_bot (Eq.mp (congrArg (fun I ↦ I ≠ ⊥) (map_map f g).symm) hfg)
  have hp0 : P ≠ ⊥ := ne_bot_of_map_ne_bot hg0
  have hq0 : Q ≠ ⊥ := ne_bot_of_le_ne_bot hg0 hg
  letI : P.IsMaximal := Ring.DimensionLEOne.maximalOfPrime hp0 hpm
  rw [IsDedekindDomain.ramificationIdx_eq_normalizedFactors_count hf0 hpm hp0,
    IsDedekindDomain.ramificationIdx_eq_normalizedFactors_count hg0 hqm hq0,
    IsDedekindDomain.ramificationIdx_eq_normalizedFactors_count hfg hqm hq0, ← map_map]
  rcases eq_prime_pow_mul_coprime hf0 P with ⟨I, hcp, heq⟩
  have hcp : ⊤ = map g P ⊔ map g I := by rw [← map_sup, hcp, map_top g]
  have hntq : ¬ ⊤ ≤ Q := fun ht ↦ IsPrime.ne_top hqm (Iff.mpr (eq_top_iff_one Q) (ht trivial))
  nth_rw 1 [heq, Ideal.map_mul, Ideal.map_pow, normalizedFactors_mul (pow_ne_zero _ hg0) <| by
    by_contra h
    simp only [h, Submodule.zero_eq_bot, bot_le, sup_of_le_left] at hcp
    exact hntq (hcp.trans_le hg), Multiset.count_add, normalizedFactors_pow, Multiset.count_nsmul]
  exact add_eq_left.mpr <| Decidable.byContradiction fun h ↦ hntq <| hcp.trans_le <|
    sup_le hg <| le_of_dvd <| dvd_of_mem_normalizedFactors <| Multiset.count_ne_zero.mp h

variable [Algebra R S] [Algebra S T] [Algebra R T] [IsScalarTower R S T]

/-- Let `T / S / R` be a tower of algebras, `p, P, Q` be ideals in `R, S, T` respectively,
  and `P` and `Q` are prime. If `P = Q ∩ S`, then `e (Q | p) = e (P | p) * e (Q | P)`. -/
theorem ramificationIdx_algebra_tower [IsDedekindDomain S] [IsDedekindDomain T]
    {p : Ideal R} {P : Ideal S} {Q : Ideal T} [hpm : P.IsPrime] [hqm : Q.IsPrime]
    (hg0 : map (algebraMap S T) P ≠ ⊥)
    (hfg : map (algebraMap R T) p ≠ ⊥) (hg : map (algebraMap S T) P ≤ Q) :
    ramificationIdx (algebraMap R T) p Q =
    ramificationIdx (algebraMap R S) p P * ramificationIdx (algebraMap S T) P Q := by
  rw [IsScalarTower.algebraMap_eq R S T] at hfg ⊢
  exact ramificationIdx_tower hg0 hfg hg

/-- Let `T / S / R` be a tower of algebras, `p, P, I` be ideals in `R, S, T`, respectively,
  and `p` and `P` are maximal. If `p = P ∩ S` and `P = I ∩ S`,
  then `f (I | p) = f (P | p) * f (I | P)`. -/
theorem inertiaDeg_algebra_tower (p : Ideal R) (P : Ideal S) (I : Ideal T) [p.IsMaximal]
    [P.IsMaximal] [P.LiesOver p] [I.LiesOver P] : inertiaDeg p I =
    inertiaDeg p P * inertiaDeg P I := by
  have h₁ := P.over_def p
  have h₂ := I.over_def P
  have h₃ := (LiesOver.trans I P p).over
  simp only [inertiaDeg, dif_pos h₁.symm, dif_pos h₂.symm, dif_pos h₃.symm]
  letI : Algebra (R ⧸ p) (S ⧸ P) := Ideal.Quotient.algebraQuotientOfLEComap h₁.le
  letI : Algebra (S ⧸ P) (T ⧸ I) := Ideal.Quotient.algebraQuotientOfLEComap h₂.le
  letI : Algebra (R ⧸ p) (T ⧸ I) := Ideal.Quotient.algebraQuotientOfLEComap h₃.le
  letI : IsScalarTower (R ⧸ p) (S ⧸ P) (T ⧸ I) := IsScalarTower.of_algebraMap_eq <| by
    rintro ⟨x⟩; exact congr_arg _ (IsScalarTower.algebraMap_apply R S T x)
  exact (finrank_mul_finrank (R ⧸ p) (S ⧸ P) (T ⧸ I)).symm

end tower

end Ideal<|MERGE_RESOLUTION|>--- conflicted
+++ resolved
@@ -916,13 +916,8 @@
       algebraMap_injective_of_field_isFractionRing R S K L, le_bot_iff]
   · exact finrank_quotient_map p K L
 
-<<<<<<< HEAD
-theorem inertiaDeg_le_finrank [NoZeroSMulDivisors R S] {p : Ideal R} [p.IsMaximal] (hp0 : p ≠ ⊥)
-    (P : Ideal S) [hP₁ : P.IsPrime] [hP₂ : P.LiesOver p] :
-=======
 theorem inertiaDeg_le_finrank [NoZeroSMulDivisors R S] {p : Ideal R} [p.IsMaximal]
     (P : Ideal S) [hP₁ : P.IsPrime] [hP₂ : P.LiesOver p] (hp0 : p ≠ ⊥) :
->>>>>>> d05defbd
     p.inertiaDeg P ≤ Module.finrank K L := by
   classical
   have hP : P ∈ primesOverFinset p S := (mem_primesOverFinset_iff hp0 _).mpr ⟨hP₁, hP₂⟩
