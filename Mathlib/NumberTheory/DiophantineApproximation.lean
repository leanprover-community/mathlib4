--- conflicted
+++ resolved
@@ -160,13 +160,8 @@
   refine' ⟨j / k, _, Nat.cast_le.mp (hden.trans hk₁)⟩
   rw [← div_div, le_div_iff (Nat.cast_pos.mpr <| Rat.pos _ : (0 : ℝ) < _)]
   refine' (mul_le_mul_of_nonneg_left (Int.cast_le.mpr hden : _ ≤ (k : ℝ)) (abs_nonneg _)).trans _
-<<<<<<< HEAD
-  rwa [← abs_of_pos hk₀', Rat.cast_div, Rat.cast_coe_int, Rat.cast_coe_int, ← abs_mul, sub_mul,
+  rwa [← abs_of_pos hk₀', Rat.cast_div, Rat.cast_intCast, Rat.cast_intCast, ← abs_mul, sub_mul,
     div_mul_cancel₀ _ hk₀'.ne', mul_comm]
-=======
-  rwa [← abs_of_pos hk₀', Rat.cast_div, Rat.cast_intCast, Rat.cast_intCast, ← abs_mul, sub_mul,
-    div_mul_cancel _ hk₀'.ne', mul_comm]
->>>>>>> 5befdcb9
 #align real.exists_rat_abs_sub_le_and_denom_le Real.exists_rat_abs_sub_le_and_den_le
 
 end Dirichlet
