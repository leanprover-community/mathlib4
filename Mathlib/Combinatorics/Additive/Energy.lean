--- conflicted
+++ resolved
@@ -103,11 +103,7 @@
   mpr h := mulEnergy_pos h.1 h.2
 
 @[to_additive (attr := simp)] lemma mulEnergy_eq_zero_iff : Eₘ[s, t] = 0 ↔ s = ∅ ∨ t = ∅ := by
-<<<<<<< HEAD
   simp [← (Nat.zero_le _).not_lt_iff_eq', imp_iff_or_not, or_comm]
-=======
-  simp [← (Nat.zero_le _).not_gt_iff_eq, imp_iff_or_not, or_comm]
->>>>>>> ca163bb3
 
 @[to_additive] lemma mulEnergy_eq_card_filter (s t : Finset α) :
     Eₘ[s, t] = (((s ×ˢ t) ×ˢ s ×ˢ t).filter fun ((a, b), c, d) ↦ a * b = c * d).card :=
