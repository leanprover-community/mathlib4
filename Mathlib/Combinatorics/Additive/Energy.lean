/-
Copyright (c) 2022 Yaël Dillies, Ella Yu. All rights reserved.
Released under Apache 2.0 license as described in the file LICENSE.
Authors: Yaël Dillies, Ella Yu

! This file was ported from Lean 3 source module combinatorics.additive.energy
! leanprover-community/mathlib commit 509de852e1de55e1efa8eacfa11df0823f26f226
! Please do not edit these lines, except to modify the commit id
! if you have ported upstream changes.
-/
import Mathlib.Data.Finset.Prod
import Mathlib.Data.Fintype.Prod

/-!
# Additive energy

This file defines the additive energy of two finsets of a group. This is a central quantity in
additive combinatorics.

## TODO

It's possibly interesting to have
<<<<<<< HEAD
`(s ×ˢ s) ×ᶠˢ t ×ᶠˢ t).filter (λ x : (α × α) × α × α, x.1.1 * x.2.1 = x.1.2 * x.2.2)` (whose `card`
=======
`(s ×ˢ s) ×ˢ t ×ˢ t).filter (λ x : (α × α) × α × α, x.1.1 * x.2.1 = x.1.2 * x.2.2)` (whose `card`
>>>>>>> 5e57a8cf
is `multiplicativeEnergy s t`) as a standalone definition.
-/


section

variable {α : Type _} [PartialOrder α] {x y : α}

end

variable {α : Type _} [DecidableEq α]

namespace Finset

section Mul

variable [Mul α] {s s₁ s₂ t t₁ t₂ : Finset α}
<<<<<<< HEAD
-- porting note: replaced `×ˢ` by `×ᶠ`
=======
>>>>>>> 5e57a8cf
/-- The multiplicative energy of two finsets `s` and `t` in a group is the number of quadruples
`(a₁, a₂, b₁, b₂) ∈ s × s × t × t` such that `a₁ * b₁ = a₂ * b₂`. -/
@[to_additive additiveEnergy
      "The additive energy of two finsets `s` and `t` in a group is the
      number of quadruples `(a₁, a₂, b₁, b₂) ∈ s × s × t × t` such that `a₁ + b₁ = a₂ + b₂`."]
def multiplicativeEnergy (s t : Finset α) : ℕ :=
<<<<<<< HEAD
  (((s ×ᶠˢ s) ×ᶠˢ t ×ᶠˢ t).filter fun x : (α × α) × α × α => x.1.1 * x.2.1 = x.1.2 * x.2.2).card
=======
  (((s ×ˢ s) ×ˢ t ×ˢ t).filter fun x : (α × α) × α × α => x.1.1 * x.2.1 = x.1.2 * x.2.2).card
>>>>>>> 5e57a8cf
#align finset.multiplicative_energy Finset.multiplicativeEnergy
#align finset.additive_energy Finset.additiveEnergy

@[to_additive additiveEnergy_mono]
theorem multiplicativeEnergy_mono (hs : s₁ ⊆ s₂) (ht : t₁ ⊆ t₂) :
    multiplicativeEnergy s₁ t₁ ≤ multiplicativeEnergy s₂ t₂ :=
  card_le_of_subset <|
    filter_subset_filter _ <|
      product_subset_product (product_subset_product hs hs) <| product_subset_product ht ht
#align finset.multiplicative_energy_mono Finset.multiplicativeEnergy_mono
#align finset.additive_energy_mono Finset.additiveEnergy_mono

@[to_additive additiveEnergy_mono_left]
theorem multiplicativeEnergy_mono_left (hs : s₁ ⊆ s₂) :
    multiplicativeEnergy s₁ t ≤ multiplicativeEnergy s₂ t :=
  multiplicativeEnergy_mono hs Subset.rfl
#align finset.multiplicative_energy_mono_left Finset.multiplicativeEnergy_mono_left
#align finset.additive_energy_mono_left Finset.additiveEnergy_mono_left

@[to_additive additiveEnergy_mono_right]
theorem multiplicativeEnergy_mono_right (ht : t₁ ⊆ t₂) :
    multiplicativeEnergy s t₁ ≤ multiplicativeEnergy s t₂ :=
  multiplicativeEnergy_mono Subset.rfl ht
#align finset.multiplicative_energy_mono_right Finset.multiplicativeEnergy_mono_right
#align finset.additive_energy_mono_right Finset.additiveEnergy_mono_right

@[to_additive le_additiveEnergy]
theorem le_multiplicativeEnergy : s.card * t.card ≤ multiplicativeEnergy s t := by
  rw [← card_product]
  refine'
    card_le_card_of_inj_on (@fun x => ((x.1, x.1), x.2, x.2)) (by
    -- porting note: changed this from a `simp` proof without `only` because of a timeout
      simp only [ ← and_imp, mem_product, and_imp, Prod.forall, mem_filter,
        and_self, and_true, imp_self, implies_true]) fun a _ b _ => _
  simp only [Prod.mk.inj_iff, and_self_iff, and_imp]
  exact Prod.ext
#align finset.le_multiplicative_energy Finset.le_multiplicativeEnergy
#align finset.le_additive_energy Finset.le_additiveEnergy

@[to_additive additiveEnergy_pos]
theorem multiplicativeEnergy_pos (hs : s.Nonempty) (ht : t.Nonempty) :
    0 < multiplicativeEnergy s t :=
  (mul_pos hs.card_pos ht.card_pos).trans_le le_multiplicativeEnergy
#align finset.multiplicative_energy_pos Finset.multiplicativeEnergy_pos
#align finset.additive_energy_pos Finset.additiveEnergy_pos

variable (s t)

@[to_additive (attr := simp) additiveEnergy_empty_left]
theorem multiplicativeEnergy_empty_left : multiplicativeEnergy ∅ t = 0 := by
  simp [multiplicativeEnergy]
#align finset.multiplicative_energy_empty_left Finset.multiplicativeEnergy_empty_left
#align finset.additive_energy_empty_left Finset.additiveEnergy_empty_left

@[to_additive (attr := simp) additiveEnergy_empty_right]
theorem multiplicativeEnergy_empty_right : multiplicativeEnergy s ∅ = 0 := by
  simp [multiplicativeEnergy]
#align finset.multiplicative_energy_empty_right Finset.multiplicativeEnergy_empty_right
#align finset.additive_energy_empty_right Finset.additiveEnergy_empty_right

variable {s t}

@[to_additive (attr := simp) additiveEnergy_pos_iff]
theorem multiplicativeEnergy_pos_iff : 0 < multiplicativeEnergy s t ↔ s.Nonempty ∧ t.Nonempty :=
  ⟨fun h =>
    of_not_not fun H => by
      simp_rw [not_and_or, not_nonempty_iff_eq_empty] at H
      obtain rfl | rfl := H <;> simp [Nat.not_lt_zero] at h,
    fun h => multiplicativeEnergy_pos h.1 h.2⟩
#align finset.multiplicative_energy_pos_iff Finset.multiplicativeEnergy_pos_iff
#align finset.additive_energy_pos_iff Finset.additiveEnergy_pos_iff

@[to_additive (attr := simp) additive_energy_eq_zero_iff]
theorem multiplicativeEnergy_eq_zero_iff : multiplicativeEnergy s t = 0 ↔ s = ∅ ∨ t = ∅ := by
  simp [← (Nat.zero_le _).not_gt_iff_eq, not_and_or, imp_iff_or_not, or_comm]
#align finset.multiplicative_energy_eq_zero_iff Finset.multiplicativeEnergy_eq_zero_iff
#align finset.additive_energy_eq_zero_iff Finset.additive_energy_eq_zero_iff

end Mul

section CommMonoid

variable [CommMonoid α]

@[to_additive additiveEnergy_comm]
theorem multiplicativeEnergy_comm (s t : Finset α) :
    multiplicativeEnergy s t = multiplicativeEnergy t s := by
  rw [multiplicativeEnergy, ← Finset.card_map (Equiv.prodComm _ _).toEmbedding, map_filter]
  simp [-Finset.card_map, eq_comm, multiplicativeEnergy, mul_comm, map_eq_image, Function.comp]
#align finset.multiplicative_energy_comm Finset.multiplicativeEnergy_comm
#align finset.additive_energy_comm Finset.additiveEnergy_comm

end CommMonoid

section CommGroup

variable [CommGroup α] [Fintype α] (s t : Finset α)

@[to_additive (attr := simp) additiveEnergy_univ_left]
theorem multiplicativeEnergy_univ_left :
    multiplicativeEnergy univ t = Fintype.card α * t.card ^ 2 := by
  simp only [multiplicativeEnergy, univ_product_univ, Fintype.card, sq, ← card_product]
  let f : α × α × α → (α × α) × α × α := fun x => ((x.1 * x.2.2, x.1 * x.2.1), x.2)
<<<<<<< HEAD
  have : (↑((univ : Finset α) ×ᶠˢ t ×ᶠˢ t) : Set (α × α × α)).InjOn f := by
=======
  have : (↑((univ : Finset α) ×ˢ t ×ˢ t) : Set (α × α × α)).InjOn f := by
>>>>>>> 5e57a8cf
    rintro ⟨a₁, b₁, c₁⟩ _ ⟨a₂, b₂, c₂⟩ h₂ h
    simp_rw [Prod.ext_iff] at h
    obtain ⟨h, rfl, rfl⟩ := h
    rw [mul_right_cancel h.1]
  rw [← card_image_of_injOn this]
  congr with a
  simp only [mem_filter, mem_product, mem_univ, true_and_iff, mem_image, exists_prop,
    Prod.exists]
  refine' ⟨fun h => ⟨a.1.1 * a.2.2⁻¹, _, _, h.1, by simp [mul_right_comm, h.2]⟩, _⟩
  rintro ⟨b, c, d, hcd, rfl⟩
  simpa [mul_right_comm]
#align finset.multiplicative_energy_univ_left Finset.multiplicativeEnergy_univ_left
#align finset.additive_energy_univ_left Finset.additiveEnergy_univ_left

@[to_additive (attr := simp) additiveEnergy_univ_right]
theorem multiplicativeEnergy_univ_right :
    multiplicativeEnergy s univ = Fintype.card α * s.card ^ 2 := by
  rw [multiplicativeEnergy_comm, multiplicativeEnergy_univ_left]
#align finset.multiplicative_energy_univ_right Finset.multiplicativeEnergy_univ_right
#align finset.additive_energy_univ_right Finset.additiveEnergy_univ_right

end CommGroup

end Finset<|MERGE_RESOLUTION|>--- conflicted
+++ resolved
@@ -20,11 +20,7 @@
 ## TODO
 
 It's possibly interesting to have
-<<<<<<< HEAD
-`(s ×ˢ s) ×ᶠˢ t ×ᶠˢ t).filter (λ x : (α × α) × α × α, x.1.1 * x.2.1 = x.1.2 * x.2.2)` (whose `card`
-=======
 `(s ×ˢ s) ×ˢ t ×ˢ t).filter (λ x : (α × α) × α × α, x.1.1 * x.2.1 = x.1.2 * x.2.2)` (whose `card`
->>>>>>> 5e57a8cf
 is `multiplicativeEnergy s t`) as a standalone definition.
 -/
 
@@ -42,21 +38,13 @@
 section Mul
 
 variable [Mul α] {s s₁ s₂ t t₁ t₂ : Finset α}
-<<<<<<< HEAD
--- porting note: replaced `×ˢ` by `×ᶠ`
-=======
->>>>>>> 5e57a8cf
 /-- The multiplicative energy of two finsets `s` and `t` in a group is the number of quadruples
 `(a₁, a₂, b₁, b₂) ∈ s × s × t × t` such that `a₁ * b₁ = a₂ * b₂`. -/
 @[to_additive additiveEnergy
       "The additive energy of two finsets `s` and `t` in a group is the
       number of quadruples `(a₁, a₂, b₁, b₂) ∈ s × s × t × t` such that `a₁ + b₁ = a₂ + b₂`."]
 def multiplicativeEnergy (s t : Finset α) : ℕ :=
-<<<<<<< HEAD
-  (((s ×ᶠˢ s) ×ᶠˢ t ×ᶠˢ t).filter fun x : (α × α) × α × α => x.1.1 * x.2.1 = x.1.2 * x.2.2).card
-=======
   (((s ×ˢ s) ×ˢ t ×ˢ t).filter fun x : (α × α) × α × α => x.1.1 * x.2.1 = x.1.2 * x.2.2).card
->>>>>>> 5e57a8cf
 #align finset.multiplicative_energy Finset.multiplicativeEnergy
 #align finset.additive_energy Finset.additiveEnergy
 
@@ -160,11 +148,7 @@
     multiplicativeEnergy univ t = Fintype.card α * t.card ^ 2 := by
   simp only [multiplicativeEnergy, univ_product_univ, Fintype.card, sq, ← card_product]
   let f : α × α × α → (α × α) × α × α := fun x => ((x.1 * x.2.2, x.1 * x.2.1), x.2)
-<<<<<<< HEAD
-  have : (↑((univ : Finset α) ×ᶠˢ t ×ᶠˢ t) : Set (α × α × α)).InjOn f := by
-=======
   have : (↑((univ : Finset α) ×ˢ t ×ˢ t) : Set (α × α × α)).InjOn f := by
->>>>>>> 5e57a8cf
     rintro ⟨a₁, b₁, c₁⟩ _ ⟨a₂, b₂, c₂⟩ h₂ h
     simp_rw [Prod.ext_iff] at h
     obtain ⟨h, rfl, rfl⟩ := h
