/-
Copyright (c) 2024 Yaël Dillies, Patrick Luo, Bhavik Mehta. All rights reserved.
Released under Apache 2.0 license as described in the file LICENSE.
Authors: Yaël Dillies, Patrick Luo, Bhavik Mehta
-/
import Mathlib.Algebra.Pointwise.Stabilizer
import Mathlib.Data.Real.GoldenRatio
import Mathlib.Tactic.Linarith
import Mathlib.Tactic.Positivity
import Mathlib.Tactic.Qify

/-!
# Sets with very small doubling

For a finset `A` in a group, its *doubling* is `#(A * A) / #A`. This file characterises sets with
* no doubling as the sets which are either empty or translates of a subgroup.
  For the converse, use the existing facts from the pointwise API: `∅ ^ 2 = ∅` (`Finset.empty_pow`),
  `(a • H) ^ 2 = a ^ 2 • H ^ 2 = a ^ 2 • H` (`smul_pow`, `coe_set_pow`).
* doubling strictly less than `3 / 2` as the sets that are contained in a coset of a subgroup of
  size strictly less than `3 / 2 * #A`.
* doubling strictly less than `φ` as the set `A` such that `A * A⁻¹` is covered by at most some
  constant (depending only on the doubling) number of cosets of a finite subgroup of `G`.

## TODO

* Do we need versions stated using the doubling constant (`Finset.mulConst`)?
* Add characterisation of sets with doubling ≤ 2 - ε. See
  https://terrytao.wordpress.com/2011/03/12/hamidounes-freiman-kneser-theorem-for-nonabelian-groups.

## References

* [*An elementary non-commutative Freiman theorem*, Terence Tao](https://terrytao.wordpress.com/2009/11/10/an-elementary-non-commutative-freiman-theorem)
* [*Introduction to approximate groups*, Matthew Tointon][tointon2020]
-/

open MulOpposite MulAction
open scoped Pointwise RightActions

namespace Finset
variable {G : Type*} [Group G] [DecidableEq G] {K : ℝ} {A B : Finset G} {a b c d x y : G}

/-! ### Doubling exactly `1` -/

@[to_additive]
private lemma smul_stabilizer_of_no_doubling_aux (hA : #(A * A) ≤ #A) (ha : a ∈ A) :
    a •> (stabilizer G A : Set G) = A ∧ (stabilizer G A : Set G) <• a = A := by
  have smul_A {a} (ha : a ∈ A) : a •> A = A * A :=
    eq_of_subset_of_card_le (smul_finset_subset_mul ha) (by simpa)
  have A_smul {a} (ha : a ∈ A) : A <• a = A * A :=
    eq_of_subset_of_card_le (op_smul_finset_subset_mul ha) (by simpa)
  have smul_A_eq_A_smul {a} (ha : a ∈ A) : a •> A = A <• a := by rw [smul_A ha, A_smul ha]
  have mul_mem_A_comm {x a} (ha : a ∈ A) : x * a ∈ A ↔ a * x ∈ A := by
    rw [← smul_mem_smul_finset_iff a, smul_A_eq_A_smul ha, ← op_smul_eq_mul, smul_comm,
      smul_mem_smul_finset_iff, smul_eq_mul]
  let H := stabilizer G A
  have inv_smul_A {a} (ha : a ∈ A) : a⁻¹ • (A : Set G) = H := by
    ext x
    rw [Set.mem_inv_smul_set_iff, smul_eq_mul]
    refine ⟨fun hx ↦ ?_, fun hx ↦ ?_⟩
    · simpa [← smul_A ha, mul_smul] using smul_A hx
    · norm_cast
      rwa [← mul_mem_A_comm ha, ← smul_eq_mul, ← mem_inv_smul_finset_iff, inv_mem hx]
  refine ⟨?_, ?_⟩
  · rw [← inv_smul_A ha, smul_inv_smul]
  · rw [← inv_smul_A ha, smul_comm]
    norm_cast
    rw [← smul_A_eq_A_smul ha, inv_smul_smul]

/-- A non-empty set with no doubling is the left translate of its stabilizer. -/
@[to_additive /-- A non-empty set with no doubling is the left-translate of its stabilizer. -/]
lemma smul_stabilizer_of_no_doubling (hA : #(A * A) ≤ #A) (ha : a ∈ A) :
    a •> (stabilizer G A : Set G) = A := (smul_stabilizer_of_no_doubling_aux hA ha).1

/-- A non-empty set with no doubling is the right translate of its stabilizer. -/
@[to_additive /-- A non-empty set with no doubling is the right translate of its stabilizer. -/]
lemma op_smul_stabilizer_of_no_doubling (hA : #(A * A) ≤ #A) (ha : a ∈ A) :
    (stabilizer G A : Set G) <• a = A := (smul_stabilizer_of_no_doubling_aux hA ha).2

/-! ### Doubling strictly less than `3 / 2` -/

private lemma big_intersection (ha : a ∈ B) (hb : b ∈ B) :
    2 * #A ≤ #((a • A) ∩ (b • A)) + #(B * A) := by
  have : #((a • A) ∪ (b • A)) ≤ #(B * A) := by
    refine card_le_card ?_
    rw [union_subset_iff]
    exact ⟨smul_finset_subset_mul ha, smul_finset_subset_mul hb⟩
  refine (add_le_add_left this _).trans_eq' ?_
  rw [card_inter_add_card_union]
  simp only [card_smul_finset, two_mul]

private lemma le_card_smul_inter_smul (hA : #(B * A) ≤ K * #A) (ha : a ∈ B) (hb : b ∈ B) :
    (2 - K) * #A ≤ #((a • A) ∩ (b • A)) := by
  have : 2 * (#A : ℝ) ≤ #(a •> A ∩ b •> A) + #(B * A) := mod_cast big_intersection ha hb; linarith

private lemma lt_card_smul_inter_smul (hA : #(B * A) < K * #A) (ha : a ∈ B) (hb : b ∈ B) :
    (2 - K) * #A < #((a • A) ∩ (b • A)) := by
  have : 2 * (#A : ℝ) ≤ #(a •> A ∩ b •> A) + #(B * A) := mod_cast big_intersection ha hb; linarith

private lemma card_smul_inter_smul (A : Finset G) (x y : G) :
    #((x • A) ∩ (y • A)) = #{wz ∈ A ×ˢ A | wz.1 * wz.2⁻¹ = x⁻¹ * y} :=
  card_nbij' (fun z ↦ (x⁻¹ * z, y⁻¹ * z)) (fun zw ↦ x • zw.1)
    (by simp +contextual [← inv_smul_mem_iff, mul_assoc])
    (by simp +contextual [← inv_smul_mem_iff]; simp +contextual [mul_inv_eq_iff_eq_mul, mul_assoc])
    (by simp)
    (by simp +contextual [mul_inv_eq_iff_eq_mul, mul_assoc])

private lemma card_inter_smul (A : Finset G) (x : G) :
    #(A ∩ (x • A)) = #{yz ∈ A ×ˢ A | yz.1 * yz.2⁻¹ = x} := by simpa using card_smul_inter_smul _ 1 x

private lemma le_card_mul_inv_eq (hA : #(B * A) ≤ K * #A) (hx : x ∈ B⁻¹ * B) :
    (2 - K) * #A ≤ #{ab ∈ A ×ˢ A | ab.1 * ab.2⁻¹ = x} := by
  simp only [mem_mul, mem_inv, exists_exists_and_eq_and] at hx
  obtain ⟨a, ha, b, hb, rfl⟩ := hx
  simpa [card_smul_inter_smul] using le_card_smul_inter_smul hA ha hb

private lemma lt_card_mul_inv_eq (hA : #(B * A) < K * #A) (hx : x ∈ B⁻¹ * B) :
    (2 - K) * #A < #{ab ∈ A ×ˢ A | ab.1 * ab.2⁻¹ = x} := by
  simp only [mem_mul, mem_inv, exists_exists_and_eq_and] at hx
  obtain ⟨a, ha, b, hb, rfl⟩ := hx
  simpa [card_smul_inter_smul] using lt_card_smul_inter_smul hA ha hb

private lemma mul_inv_eq_inv_mul_of_doubling_lt_two_aux (h : #(A * A) < 2 * #A) :
    A⁻¹ * A ⊆ A * A⁻¹ := by
  intro z
  simp only [mem_mul, forall_exists_index, and_imp, mem_inv,
    exists_exists_and_eq_and]
  rintro x hx y hy rfl
  have ⟨t, ht⟩ : (x • A ∩ y • A).Nonempty := by
    simpa using lt_card_smul_inter_smul (K := 2) (mod_cast h) hx hy
  simp only [mem_inter, mem_smul_finset, smul_eq_mul] at ht
  obtain ⟨⟨z, hz, hzxwy⟩, w, hw, rfl⟩ := ht
  refine ⟨z, hz, w, hw, ?_⟩
  rw [mul_inv_eq_iff_eq_mul, mul_assoc, ← hzxwy, inv_mul_cancel_left]

-- TODO: is there a way to get wlog to make `mul_inv_eq_inv_mul_of_doubling_lt_two_aux` a goal?
-- ie wlog in the target rather than hypothesis
-- (BM: third time seeing this pattern)
-- I'm thinking something like wlog_suffices, where I could write
-- wlog_suffices : A⁻¹ * A ⊆ A * A⁻¹
-- which reverts *everything* (just like wlog does) and makes the side goal A⁻¹ * A = A * A⁻¹
-- under the assumption A⁻¹ * A ⊆ A * A⁻¹
-- and changes the main goal to A⁻¹ * A ⊆ A * A⁻¹
/-- If `A` has doubling strictly less than `2`, then `A * A⁻¹ = A⁻¹ * A`. -/
lemma mul_inv_eq_inv_mul_of_doubling_lt_two (h : #(A * A) < 2 * #A) : A * A⁻¹ = A⁻¹ * A := by
  refine Subset.antisymm ?_ (mul_inv_eq_inv_mul_of_doubling_lt_two_aux h)
  simpa using
    mul_inv_eq_inv_mul_of_doubling_lt_two_aux (A := A⁻¹) (by simpa [← mul_inv_rev] using h)

private lemma weaken_doubling (h : #(A * A) < (3 / 2 : ℚ) * #A) : #(A * A) < 2 * #A := by
  rw [← Nat.cast_lt (α := ℚ), Nat.cast_mul, Nat.cast_two]
  linarith only [h]

private lemma nonempty_of_doubling (h : #(A * A) < (3 / 2 : ℚ) * #A) : A.Nonempty := by
  rw [nonempty_iff_ne_empty]
  rintro rfl
  simp at h

/-- If `A` has doubling strictly less than `3 / 2`, then `A⁻¹ * A` is a subgroup.

Note that this is sharp: `A = {0, 1}` in `ℤ` has doubling `3 / 2` and `A⁻¹ * A` isn't a subgroup. -/
def invMulSubgroup (A : Finset G) (h : #(A * A) < (3 / 2 : ℚ) * #A) : Subgroup G where
  carrier := A⁻¹ * A
  one_mem' := by
    have ⟨x, hx⟩ : A.Nonempty := nonempty_of_doubling h
    exact ⟨x⁻¹, inv_mem_inv hx, x, by simp [hx]⟩
  inv_mem' := by
    intro x
    simp only [Set.mem_mul, Set.mem_inv, coe_inv, forall_exists_index, mem_coe,
      and_imp]
    rintro a ha b hb rfl
    exact ⟨b⁻¹, by simpa using hb, a⁻¹, ha, by simp⟩
  mul_mem' := by
    norm_cast
    have h₁ x (hx : x ∈ A) y (hy : y ∈ A) : (1 / 2 : ℚ) * #A < #(x • A ∩ y • A) := by
      convert lt_card_smul_inter_smul (by simpa using Rat.cast_strictMono (K := ℝ) h) hx hy
      norm_num
      simp [← Rat.cast_lt (K := ℝ)]
    intro a c ha hc
    simp only [mem_mul, mem_inv'] at ha hc
    obtain ⟨a, ha, b, hb, rfl⟩ := ha
    obtain ⟨c, hc, d, hd, rfl⟩ := hc
    have h₂ : (1 / 2 : ℚ) * #A < #(A ∩ (a * b)⁻¹ • A) := by
      refine (h₁ b hb _ ha).trans_le ?_
      rw [← card_smul_finset b⁻¹]
      simp [smul_smul, smul_finset_inter]
    have h₃ : (1 / 2 : ℚ) * #A < #(A ∩ (c * d) • A) := by
      refine (h₁ _ hc d hd).trans_le ?_
      rw [← card_smul_finset c]
      simp [smul_smul, smul_finset_inter]
    have ⟨t, ht⟩ : ((A ∩ (c * d) • A) ∩ (A ∩ (a * b)⁻¹ • A)).Nonempty := by
      rw [← card_pos, ← Nat.cast_pos (α := ℚ)]
      have := card_inter_add_card_union (A ∩ (c * d) • A) (A ∩ (a * b)⁻¹ • A)
      rw [← Nat.cast_inj (R := ℚ), Nat.cast_add, Nat.cast_add] at this
      have : (#((A ∩ (c * d) • A) ∪ (A ∩ (a * b)⁻¹ • A)) : ℚ) ≤ #A := by
        rw [Nat.cast_le, ← inter_union_distrib_left]
        exact card_le_card inter_subset_left
      linarith
    simp only [inter_inter_inter_comm, inter_self, mem_inter, ← inv_smul_mem_iff, inv_inv,
      smul_eq_mul, mul_assoc, mul_inv_rev] at ht
    rw [← mul_inv_eq_inv_mul_of_doubling_lt_two (weaken_doubling h), mem_mul]
    exact ⟨a * b * t, by simp [ht, mul_assoc], ((c * d)⁻¹ * t)⁻¹, by simp [ht, mul_assoc]⟩

lemma invMulSubgroup_eq_inv_mul (A : Finset G) (h) : (invMulSubgroup A h : Set G) = A⁻¹ * A := rfl

lemma invMulSubgroup_eq_mul_inv (A : Finset G) (h) : (invMulSubgroup A h : Set G) = A * A⁻¹ := by
  rw [invMulSubgroup_eq_inv_mul, eq_comm]
  norm_cast
  exact mul_inv_eq_inv_mul_of_doubling_lt_two (by qify at h ⊢; linarith)

instance (A : Finset G) (h) : Fintype (invMulSubgroup A h) := by
  simp only [invMulSubgroup, ← coe_mul, Subgroup.mem_mk, Submonoid.mem_mk, Subsemigroup.mem_mk,
    mem_coe]
  infer_instance

private lemma weak_invMulSubgroup_bound (h : #(A * A) < (3 / 2 : ℚ) * #A) :
    #(A⁻¹ * A) < 2 * #A := by
  have h₀ : A.Nonempty := nonempty_of_doubling h
<<<<<<< HEAD
  have h₁ a (ha : a ∈ A⁻¹ * A) : (1 / 2 : ℚ) * #A < #{xy ∈ A ×ˢ A | xy.1 * xy.2⁻¹ = a} := by
    convert lt_card_mul_inv_eq (by simpa using Rat.cast_strictMono (K := ℝ) h) ha
    norm_num
    simp [← Rat.cast_lt (K := ℝ)]
  have h₂ : ∀ x ∈ A ×ˢ A, (fun ⟨x, y⟩ => x * y⁻¹) x ∈ A⁻¹ * A := by
=======
  have h₁ : ∀ x ∈ A, ∀ y ∈ A, (1 / 2 : ℚ) * #A < #((x • A) ∩ (y • A)) := by
    intro x hx y hy
    have := big_intersection hx hy
    rw [← Nat.cast_le (α := ℚ), Nat.cast_mul, Nat.cast_add, Nat.cast_two] at this
    linarith
  have h₂ : ∀ a ∈ A⁻¹ * A, (1 / 2 : ℚ) * #A < #{xy ∈ A ×ˢ A | xy.1 * xy.2⁻¹ = a} := by
    simp only [mem_mul, and_imp, mem_inv, exists_exists_and_eq_and,
      forall_exists_index]
    rintro _ a ha b hb rfl
    refine (h₁ a ha b hb).trans_le ?_
    rw [Nat.cast_le]
    refine card_le_card_of_injOn (fun t => (a⁻¹ * t, b⁻¹ * t)) ?_ (by simp [Set.InjOn])
    simp only [mem_inter, mem_product, and_imp, mem_filter, mul_inv_rev, inv_inv,
      forall_exists_index, smul_eq_mul, Set.MapsTo, mem_coe, forall_apply_eq_imp_iff₂,
      inv_mul_cancel_left, mem_smul_finset]
    rintro c hc d hd h
    rw [mul_assoc, mul_inv_cancel_left, ← h, inv_mul_cancel_left]
    simp [hd, hc]
  have h₃ : ∀ x ∈ A ×ˢ A, (fun ⟨x, y⟩ => x * y⁻¹) x ∈ A⁻¹ * A := by
>>>>>>> 48bbe820
    rw [← mul_inv_eq_inv_mul_of_doubling_lt_two (weaken_doubling h)]
    simp only [mem_product, Prod.forall, mem_mul, and_imp, mem_inv]
    intro a b ha hb
    exact ⟨a, ha, b⁻¹, by simp [hb], rfl⟩
  have : ((1 / 2 : ℚ) * #A) * #(A⁻¹ * A) < (#A : ℚ) ^ 2 := by
    rw [← Nat.cast_pow, sq, ← card_product, card_eq_sum_card_fiberwise h₂, Nat.cast_sum]
    refine (sum_lt_sum_of_nonempty (by simp [h₀]) h₁).trans_eq' ?_
    simp only [sum_const, nsmul_eq_mul, mul_comm]
  have : (0 : ℚ) < #A := by simpa [card_pos]
  rw [← Nat.cast_lt (α := ℚ), Nat.cast_mul, Nat.cast_two]
  -- passing between ℕ- and ℚ-inequalities is annoying, here and above
  nlinarith

private lemma A_subset_aH (a : G) (ha : a ∈ A) : A ⊆ a • (A⁻¹ * A) := by
  rw [← smul_mul_assoc]
  exact subset_mul_right _ (by simp [← inv_smul_mem_iff, inv_mem_inv ha])

private lemma subgroup_strong_bound_left (h : #(A * A) < (3 / 2 : ℚ) * #A) (a : G) (ha : a ∈ A) :
    A * A ⊆ a • op a • (A⁻¹ * A) := by
  have h₁ : (A⁻¹ * A) * (A⁻¹ * A) = A⁻¹ * A := by
    rw [← coe_inj, coe_mul, coe_mul, ← invMulSubgroup_eq_inv_mul _ h, coe_mul_coe]
  have h₂ : a • op a • (A⁻¹ * A) = (a • (A⁻¹ * A)) * (op a • (A⁻¹ * A)) := by
    rw [mul_smul_comm, smul_mul_assoc, h₁, smul_comm]
  rw [h₂]
  refine mul_subset_mul (A_subset_aH a ha) ?_
  rw [← mul_inv_eq_inv_mul_of_doubling_lt_two (weaken_doubling h), ← mul_smul_comm]
  exact subset_mul_left _ (by simp [← inv_smul_mem_iff, inv_mem_inv ha])

private lemma subgroup_strong_bound_right (h : #(A * A) < (3 / 2 : ℚ) * #A) (a : G) (ha : a ∈ A) :
    a • op a • (A⁻¹ * A) ⊆ A * A := by
  intro z hz
  simp only [mem_smul_finset, smul_eq_mul_unop, unop_op, smul_eq_mul, mem_mul, mem_inv,
    exists_exists_and_eq_and] at hz
  obtain ⟨d, ⟨b, hb, c, hc, rfl⟩, hz⟩ := hz
  let l : Finset G := A ∩ ((z * a⁻¹) • (A⁻¹ * A))
    -- ^ set of x ∈ A st ∃ y ∈ H a with x y = z
  let r : Finset G := (a • (A⁻¹ * A)) ∩ (z • A⁻¹)
    -- ^ set of x ∈ a H st ∃ y ∈ A with x y = z
  have : (A⁻¹ * A) * (A⁻¹ * A) = A⁻¹ * A := by
    rw [← coe_inj, coe_mul, coe_mul, ← invMulSubgroup_eq_inv_mul _ h, coe_mul_coe]
  have hl : l = A := by
    rw [inter_eq_left, ← this, subset_smul_finset_iff]
    simp only [← hz, mul_inv_rev, inv_inv, ← mul_assoc]
    refine smul_finset_subset_mul ?_
    simp [mul_mem_mul, ha, hb, hc]
  have hr : r = z • A⁻¹ := by
    rw [inter_eq_right, ← this, mul_assoc _ A,
      ← mul_inv_eq_inv_mul_of_doubling_lt_two (weaken_doubling h), subset_smul_finset_iff]
    simp only [← mul_assoc, smul_smul]
    refine smul_finset_subset_mul ?_
    simp [← hz, mul_mem_mul, ha, hb, hc]
  have lr : l ∪ r ⊆ a • (A⁻¹ * A) := by
    rw [union_subset_iff, hl]
    exact ⟨A_subset_aH a ha, inter_subset_left⟩
  have : #l = #A := by rw [hl]
  have : #r = #A := by rw [hr, card_smul_finset, card_inv]
  have : #(l ∪ r) < 2 * #A := by
    refine (card_le_card lr).trans_lt ?_
    rw [card_smul_finset]
    exact weak_invMulSubgroup_bound h
  have ⟨t, ht⟩ : (l ∩ r).Nonempty := by
    rw [← card_pos]
    linarith [card_inter_add_card_union l r]
  simp only [hl, hr, mem_inter, ← inv_smul_mem_iff, smul_eq_mul, mem_inv', mul_inv_rev,
    inv_inv] at ht
  rw [mem_mul]
  exact ⟨t, ht.1, t⁻¹ * z, ht.2, by simp⟩

open scoped RightActions in
lemma smul_inv_mul_opSMul_eq_mul_of_doubling_lt_three_halves (h : #(A * A) < (3 / 2 : ℚ) * #A)
    (ha : a ∈ A) : a •> ((A⁻¹ * A) <• a) = A * A :=
  (subgroup_strong_bound_right h a ha).antisymm (subgroup_strong_bound_left h a ha)

lemma card_inv_mul_of_doubling_lt_three_halves (h : #(A * A) < (3 / 2 : ℚ) * #A) :
    #(A⁻¹ * A) = #(A * A) := by
  obtain ⟨a, ha⟩ := nonempty_of_doubling h
  simp_rw [← smul_inv_mul_opSMul_eq_mul_of_doubling_lt_three_halves h ha, card_smul_finset]

lemma smul_inv_mul_eq_inv_mul_opSMul (h : #(A * A) < (3 / 2 : ℚ) * #A) (ha : a ∈ A) :
    a •> (A⁻¹ * A) = (A⁻¹ * A) <• a := by
  refine subset_antisymm ?_ ?_
  · rw [subset_smul_finset_iff, ← op_inv]
    calc
      a •> (A⁻¹ * A) <• a⁻¹ ⊆ a •> (A⁻¹ * A) * A⁻¹ := op_smul_finset_subset_mul (by simpa)
      _ ⊆ A * (A⁻¹ * A) * A⁻¹ := by gcongr; exact smul_finset_subset_mul (by simpa)
      _ = A⁻¹ * A := by
        simp_rw [← coe_inj, coe_mul]
        rw [← mul_assoc, ← invMulSubgroup_eq_mul_inv _ h, mul_assoc,
          ← invMulSubgroup_eq_mul_inv _ h, coe_mul_coe, invMulSubgroup_eq_inv_mul]
  · rw [subset_smul_finset_iff]
    calc
      a⁻¹ •> ((A⁻¹ * A) <• a) ⊆ A⁻¹ * (A⁻¹ * A) <• a := smul_finset_subset_mul (by simpa)
      _ ⊆ A⁻¹ * ((A⁻¹ * A) * A) := by gcongr; exact op_smul_finset_subset_mul (by simpa)
      _ = A⁻¹ * A := by
        rw [← mul_inv_eq_inv_mul_of_doubling_lt_two <| weaken_doubling h]
        simp_rw [← coe_inj, coe_mul]
        rw [mul_assoc, ← invMulSubgroup_eq_inv_mul _ h, ← mul_assoc,
          ← invMulSubgroup_eq_inv_mul _ h, ← invMulSubgroup_eq_mul_inv _ h, coe_mul_coe]

open scoped RightActions in
/-- If `A` has doubling strictly less than `3 / 2`, then there exists a subgroup `H` of the
normaliser of `A` of size strictly less than `3 / 2 * #A` such that `A` is a subset of a coset of
`H` (in fact a subset of `a • H` for every `a ∈ A`).

Note that this is sharp: `A = {0, 1}` in `ℤ` has doubling `3 / 2` and can't be covered by a subgroup
of size at most `2`.

This is Theorem 2.2.1 in [tointon2020]. -/
theorem doubling_lt_three_halves (h : #(A * A) < (3 / 2 : ℚ) * #A) :
    ∃ (H : Subgroup G) (_ : Fintype H), Fintype.card H < (3 / 2 : ℚ) * #A ∧ ∀ a ∈ A,
      (A : Set G) ⊆ a • H ∧ a •> (H : Set G) = H <• a := by
  let H := invMulSubgroup A h
  refine ⟨H, inferInstance, ?_, fun a ha ↦ ⟨?_, ?_⟩⟩
  · simp [← Nat.card_eq_fintype_card, invMulSubgroup, ← coe_mul, - coe_inv, H]
    rwa [Nat.card_eq_finsetCard, card_inv_mul_of_doubling_lt_three_halves h]
  · rw [invMulSubgroup_eq_inv_mul]
    exact_mod_cast A_subset_aH a ha
  · simpa [H, invMulSubgroup_eq_inv_mul, ← coe_inv, ← coe_mul, ← coe_smul_finset]
      using smul_inv_mul_eq_inv_mul_opSMul h ha

/-! ### Doubling strictly less than `φ` -/

omit [DecidableEq G] in
private lemma op_smul_eq_of_mem {H : Subgroup G} {c : Set G} {x : G}
    (hc : c ∈ orbit Gᵐᵒᵖ (H : Set G)) (hx : x ∈ c) : H <• x = c := by
  obtain ⟨⟨a⟩, rfl⟩ := hc
  change _ = _ <• _
  rw [eq_comm, smul_eq_iff_eq_inv_smul, ← op_inv, op_smul_op_smul, rightCoset_mem_rightCoset]
  rwa [← op_smul_eq_mul, op_inv, ← SetLike.mem_coe, ← Set.mem_smul_set_iff_inv_smul_mem]

/-- Underlying structure for the set of representatives of a finite set of right cosets -/
private structure RCosRepFin (G : Type*) [Group G] [DecidableEq G] where
  H : Subgroup G
  A : Finset G
  preZ : Set (Set G)
  fin_preZ : preZ.Finite
  preZ' : Finset (Set G)
  chooseZ' : Set G → G
  chooseZ'_spec : ∀ cH ∈ preZ', chooseZ' cH ∈ cH ∩ (↑H * ↑A)
  Z' : Finset G
  toH : G → G
  toH_mem_H : ∀ z ∈ Z', toH z ∈ ↑H
  toA : G → G
  toA_mem_A : ∀ z ∈ Z', toA z ∈ A
  toH_mul_toA : ∀ z ∈ Z', toH z * toA z = z
  toZ : G → G
  toZ_comp_chooseZ'_mem_self {c : Set G} (hc : c ∈ preZ') : toZ (chooseZ' c) ∈ c
  Z : Finset G

private noncomputable def rCosRepFin (H : Subgroup G) [Fintype H] {A : Finset G}
    (hA : A.Nonempty) : RCosRepFin G := by
  -- we first take all right cosets that intersect `A`, show that there is finitely many
  -- of them and take for `Z'` a set of representatives of all these cosets; then we
  -- multiply every element of `Z'` with an appropriate element of `H` to make `Z ⊆ A`
  classical
  let preZ := {cH ∈ orbit Gᵐᵒᵖ (H : Set G) | (cH ∩ (H * A)).Nonempty}
  have fin_preZ : preZ.Finite := by
    obtain ⟨a, ha⟩ := hA
    let f_preZ : Set G → (H : Set G) * (A : Set G) := fun cH =>
      if h : cH ∈ preZ
      then ⟨Classical.choose h.2, by
        apply And.right at h
        apply Classical.choose_spec at h
        apply Set.mem_of_mem_inter_right at h
        exact h⟩
      else ⟨1 * a, Set.mul_mem_mul (H.one_mem) ha⟩

    have inj_f_preZ : Set.InjOn f_preZ preZ := by
      unfold Set.InjOn
      intro c₁ hc₁ c₂ hc₂ hc₁c₂
      unfold f_preZ at hc₁c₂
      simp_all only [↓reduceDIte, Subtype.mk.injEq]
      let s := Classical.choose hc₁.2
      have s_mem_c₁ : s ∈ c₁ := by
        apply And.right at hc₁
        apply Classical.choose_spec at hc₁
        exact Set.mem_of_mem_inter_left hc₁
      have s_mem_c₂ : s ∈ c₂ := by
        apply And.right at hc₂
        apply Classical.choose_spec at hc₂
        rw [← hc₁c₂] at hc₂
        exact Set.mem_of_mem_inter_left hc₂
      rw [← op_smul_eq_of_mem hc₁.1 s_mem_c₁, ← op_smul_eq_of_mem hc₂.1 s_mem_c₂]

    exact Finite.Set.finite_of_finite_image preZ inj_f_preZ

  let preZ' := fin_preZ.toFinset
  have elts_preZ'_nonempty (cH : Set G) (hcH : cH ∈ preZ') : (cH ∩ (H * A)).Nonempty := by
    rw [Set.Finite.mem_toFinset, Set.mem_setOf] at hcH
    exact hcH.2

  choose! chooseZ' chooseZ'_spec using elts_preZ'_nonempty
  let Z' := image chooseZ' preZ'

  have Z'_subset_HA : (Z' : Set G) ⊆ H * A := by
    simpa only [coe_image, Set.image_subset_iff, Z'] using fun x hx ↦ (chooseZ'_spec _ hx).2

  change ∀ (z : G), z ∈ (Z' : Set G) → z ∈ (H : Set G) * A at Z'_subset_HA
  simp only [mem_coe, Set.mem_mul] at Z'_subset_HA
  choose! toH toH_mem_H toA toA_mem_A toH_mul_toA using Z'_subset_HA
  let toZ := fun z' => (toH z')⁻¹ * z'

  have toZ_comp_chooseZ'_mem_self {c : Set G} (hc : c ∈ preZ')
      : toZ (chooseZ' c) ∈ c := by
    unfold toZ
    nth_rw 1 [← op_smul_eq_of_mem ((Set.Finite.mem_toFinset _).mp hc).1 (chooseZ'_spec _ hc).1]
    apply mem_rightCoset
    apply H.inv_mem
    exact toH_mem_H _ (mem_image_of_mem chooseZ' hc)

  let Z := image toZ Z'
  exact ⟨H, A, preZ, fin_preZ, preZ', chooseZ', chooseZ'_spec, Z', toH, toH_mem_H, toA,
          toA_mem_A, toH_mul_toA, toZ, toZ_comp_chooseZ'_mem_self, Z⟩

-- TODO: Here `Z` is defined by extracting a representative from each coset and the definitional
-- property is actually not (explicitely) proved as it is not needed here; as far as I could check,
-- no such coset representing set is available in the library at this point, although it might be
-- useful independently of this section
/-- Given a finite subset `A` of group `G` and a subgroup `H ≤ G`, right coset representing set of
`H * A` is a subset `Z` of `A` such that `H * Z = H * A` and `∀ z₁ z₂ ∈ Z → Hz₁ ≠ Hz₂` -/
private noncomputable def rightCosetRepresentingFinset (H : Subgroup G) [Fintype H] {A : Finset G}
    (hA : A.Nonempty) : Finset G :=
  (rCosRepFin H hA).Z

private lemma rightCosetRepresentingFinset_subset_finset (H : Subgroup G) [Fintype H] {A : Finset G}
    (hA : A.Nonempty) : rightCosetRepresentingFinset H hA ⊆ A := by
  intro z hz
  obtain ⟨z', hz'₁, (hz'₂ : ((rCosRepFin H hA).toH z')⁻¹ * z' = z)⟩ := mem_image.mp hz
  rw [← hz'₂, inv_mul_eq_of_eq_mul (Eq.symm ((rCosRepFin H hA).toH_mul_toA z' hz'₁))]
  exact (rCosRepFin H hA).toA_mem_A z' hz'₁

private lemma mul_rightCosetRepresentingFinset_eq_mul_set (H : Subgroup G) [Fintype H]
    {A : Finset G} (hA : A.Nonempty) : (H : Set G) * (rightCosetRepresentingFinset H hA) = H * A
    := by
  have H_eq_HH : (H : Set G) = H * H := by simp only [coe_mul_coe]
  let rcrf := rCosRepFin H hA
  apply Set.Subset.antisymm (Set.mul_subset_mul_left
          (coe_subset.mpr (rightCosetRepresentingFinset_subset_finset H hA)))
  intro x hx
  obtain ⟨h, hh, a, ha, hha⟩ := Set.mem_mul.mp hx
  rw [← hha, H_eq_HH, mul_assoc]
  apply Set.mul_mem_mul hh
  let ca := (H : Set G) <• a
  have ca_mem_preZ' : ca ∈ rcrf.preZ' := by
    change ca ∈ rcrf.fin_preZ.toFinset
    rw [Set.Finite.mem_toFinset]
    change ca ∈ {cH ∈ orbit Gᵐᵒᵖ (H : Set G) | (cH ∩ (H * A)).Nonempty}
    rw [Set.mem_setOf]
    constructor
    · simp_all only [coe_mul_coe, SetLike.mem_coe, mem_coe, mem_orbit, ca]
    · use a
      constructor
      · rw [← one_mul a]
        exact mem_rightCoset a (one_mem H)
      · rw [← one_mul a]
        exact Set.mul_mem_mul H.one_mem ha
  let z := rcrf.toZ (rcrf.chooseZ' ca)
  have z_mem_ca : z ∈ ca := rcrf.toZ_comp_chooseZ'_mem_self (ca_mem_preZ')
  have z_mem_Z : z ∈ rightCosetRepresentingFinset H hA :=
    mem_image_of_mem _ (mem_image_of_mem _ ca_mem_preZ')
  have a_mem_Hz : a ∈ (H: Set G) <• z := by
    rw [mem_rightCoset_iff, SetLike.mem_coe]
    rw [mem_rightCoset_iff, SetLike.mem_coe] at z_mem_ca
    apply inv_mem at z_mem_ca
    simp_all only [coe_mul_coe, SetLike.mem_coe, mem_coe, mul_inv_rev, inv_inv]
  exact Set.op_smul_set_subset_mul z_mem_Z a_mem_Hz

private lemma mul_rightCosetRepresentingFinset_eq_mul_finset (H : Subgroup G) [Fintype H]
    {A : Finset G} (hA : A.Nonempty)
    : Set.toFinset H * (rightCosetRepresentingFinset H hA) = Set.toFinset H * A := by
  simpa only [← coe_inj, coe_mul, Set.coe_toFinset]
    using mul_rightCosetRepresentingFinset_eq_mul_set H hA

private lemma card_mul_rightCosetRepresentingFinset_eq_mul_card (H : Subgroup G) [Fintype H]
    {A : Finset G} (hA : A.Nonempty) : #(Set.toFinset H * (rightCosetRepresentingFinset H hA))
    = Fintype.card H * #(rightCosetRepresentingFinset H hA) := by
  let rcrf := rCosRepFin H hA
  simp only [← SetLike.coe_sort_coe, ← Set.toFinset_card, card_mul_iff, Set.coe_toFinset]
  unfold Set.InjOn
  simp only [Set.mem_prod, SetLike.mem_coe, mem_coe, and_imp, Prod.forall, Prod.mk.injEq]
  intro h z hh (hz : z ∈ image rcrf.toZ rcrf.Z')
        g t hg (ht : t ∈ image rcrf.toZ rcrf.Z') hyp
  rw [mem_image] at hz ht

  obtain ⟨z', (hz'₁ : z' ∈ image rcrf.chooseZ' rcrf.preZ'), hz'₂⟩ := hz
  obtain ⟨t', (ht'₁ : t' ∈ image rcrf.chooseZ' rcrf.preZ'), ht'₂⟩ := ht
  rw [mem_image] at hz'₁ ht'₁

  obtain ⟨cz, hcz₁, hcz₂⟩ := hz'₁
  have hcz₃ : z ∈ cz := by simp only [← hz'₂, ← hcz₂, rcrf.toZ_comp_chooseZ'_mem_self hcz₁]
  change cz ∈ rcrf.fin_preZ.toFinset at hcz₁
  rw [Set.Finite.mem_toFinset rcrf.fin_preZ] at hcz₁
  have hcz₄ := op_smul_eq_of_mem hcz₁.1 hcz₃

  obtain ⟨ct, hct₁, hct₂⟩ := ht'₁
  have hct₃ : t ∈ ct := by simp only [← ht'₂, ← hct₂, rcrf.toZ_comp_chooseZ'_mem_self hct₁]
  change ct ∈ rcrf.fin_preZ.toFinset at hct₁
  rw [Set.Finite.mem_toFinset rcrf.fin_preZ] at hct₁
  have hct₄ := op_smul_eq_of_mem hct₁.1 hct₃

  rw [← inv_mul_eq_iff_eq_mul, ← mul_assoc] at hyp
  rw [← hyp, op_mul, ← smul_smul, rightCoset_mem_rightCoset H (H.mul_mem (H.inv_mem hg) hh),
      hcz₄] at hct₄
  rw [← hct₄, hcz₂] at hct₂
  apply congr_arg rcrf.toZ at hct₂
  rw [hz'₂, ht'₂] at hct₂
  rw [hct₂, mul_eq_right, inv_mul_eq_one] at hyp
  exact ⟨Eq.symm hyp, hct₂⟩

open goldenRatio in
/-- If `A` has doubling `K` strictly less than `φ`, then `A * A⁻¹` is covered by
at most a constant number of cosets of a finite subgroup of `G`. -/
theorem doubling_lt_golden_ratio (hK₁ : 1 < K) (hKφ : K < φ)
    (hA₁ : #(A⁻¹ * A) ≤ K * #A) (hA₂ : #(A * A⁻¹) ≤ K * #A) :
    ∃ (H : Subgroup G) (_ : Fintype H) (Z : Finset G),
      #Z ≤ (2 - K) * K / ((φ - K) * (K - ψ)) ∧ (H : Set G) * Z = A * A⁻¹ := by
  classical
  -- Some useful initial calculations
  have K_pos : 0 < K := by positivity
  have hK₀ : 0 < K := by positivity
  have hKφ' : 0 < φ - K := by linarith
  have hKψ' : 0 < K - ψ := by linarith [goldConj_neg]
  have hK₂' : 0 < 2 - K := by linarith [gold_lt_two]
  have const_pos : 0 < K * (2 - K) / ((φ - K) * (K - ψ)) := by positivity
  -- We dispatch the trivial case `A = ∅` separately.
  obtain rfl | A_nonempty := A.eq_empty_or_nonempty
  · exact ⟨⊥, inferInstance, ∅, by simp; positivity⟩
  -- In the case where `A` is non-empty, we consider the set `S := A * A⁻¹` and its stabilizer `H`.
  let S := A * A⁻¹
  let H := stabilizer G S
  -- `S` is finite and non-empty (because `A` is), and therefore `H` is finite too.
  have S_nonempty : S.Nonempty := by simpa [S]
  have : Finite H := by simpa [H] using stabilizer_finite (by simpa) S.finite_toSet
  cases nonempty_fintype H
  -- By definition, `H * S = S`.
  have H_mul_S : (H : Set G) * S = S := by simp [H, ← stabilizer_coe_finset]
  -- Since `H` is a subgroup, find a finite set `Z ⊆ S` such that `H * Z = S` and `|H| * |Z| = |S|`.
  let Z := rightCosetRepresentingFinset H S_nonempty
  have H_mul_Z : (H : Set G) * Z = S := by
    simp [Z, mul_rightCosetRepresentingFinset_eq_mul_set H S_nonempty, H_mul_S]
  have H_toFinset_mul_Z : Set.toFinset H * Z = S := by simpa [← Finset.coe_inj]
  have card_H_mul_card_Z : Fintype.card H * #Z = #S := by
    rw [← card_mul_rightCosetRepresentingFinset_eq_mul_card H S_nonempty]
    exact congr_arg _ H_toFinset_mul_Z
  -- It remains to show that `|Z| ≤ C(K)` for some `C(K)` depending only on `K`.
  refine ⟨H, inferInstance, Z, ?_, mod_cast H_mul_Z⟩
  -- This is equivalent to showing that `|H| ≥ c(K)|S|` for some `c(K)` depending only on `K`.
  suffices ((φ - K) * (K - ψ)) / ((2 - K) * K) * #S ≤ Fintype.card H by
    calc
          (#Z : ℝ)
      _ = (Fintype.card H / #S : ℝ)⁻¹ := by simp [← card_H_mul_card_Z]
      _ ≤ (((φ - K) * (K - ψ) / ((2 - K) * K) * #S) / #S)⁻¹ := by gcongr
      _ = (2 - K) * K / ((φ - K) * (K - ψ)) := by
        have : (#S : ℝ) ≠ 0 := by positivity
        simp [this]
  -- Write `r(z)` the number of representations of `z ∈ S` as `x * y⁻¹` for `x, y ∈ A`.
  let r z : ℕ := #{xy ∈ A ×ˢ A | xy.1 * xy.2⁻¹ = z}
  -- `r` is invariant under inverses.
  have r_inv z : r z⁻¹ = r z := by
    apply card_nbij' Prod.swap Prod.swap <;> simp +contextual [← inv_eq_iff_eq_inv]
  -- We show that every `z ∈ S` with at least `(K - 1)|A|` representations lies in `H`,
  -- and that such `z` make up a proportion of at least `(2 - K) / ((φ - K) * (K - ψ))` of `S`.
  calc
        (φ - K) * (K - ψ) / ((2 - K) * K) * #S
    _ ≤ #{z ∈ S | (K - 1) * #A < r z} := ?_
    _ ≤ #(H : Set G).toFinset := ?_
    _ = Fintype.card H := by simp
  -- First, let's show that a large proportion of all `z ∈ S` have many representations.
  · -- Let `l` be that number.
    set l : ℕ := #{z ∈ S | (K - 1) * #A < r z} with hk
    -- By upper-bounding `r(z)` by `(K - 1)|A|` for the `z` with few representations,
    -- and by `|A|` for the `z` with many representations,
    -- we get `|A|² ≤ l|A| + (|S| - l)(K - 1)|A| = ((2 - K)l + (K - 1)|S|)|A|`.
    have ineq : #A * #A ≤ ((2 - K) * l + (K - 1) * #S) * #A := by
      calc
            (#A : ℝ) * #A
        _ = #(A ×ˢ A) := by simp
        _ = ∑ z ∈ S, ↑(r z) := by
          norm_cast
          exact card_eq_sum_card_fiberwise fun xy hxy ↦
            mul_mem_mul (mem_product.mp hxy).1 (inv_mem_inv (mem_product.mp hxy).2)
        _ = ∑ z ∈ S with (K - 1) * #A < r z, ↑(r z) + ∑ z ∈ S with r z ≤ (K - 1) * #A, ↑(r z) := by
          norm_cast; simp_rw [← not_lt, sum_filter_add_sum_filter_not]
        _ ≤ ∑ z ∈ S with (K - 1) * #A < r z, ↑(#A)
          + ∑ z ∈ S with r z ≤ (K - 1) * #A, (K - 1) * #A := by
          gcongr with z hz z hz
          · simp only [r, ← card_inter_smul]
            gcongr
            exact inter_subset_left
          · simp_all
        _ = l * #A + (#S - l) * (K - 1) * #A := by
          simp [hk, ← not_lt, mul_assoc,
            ← S.filter_card_add_filter_neg_card_eq_card fun z ↦ (K - 1) * #A < r z]
        _ = ((2 - K) * l + (K - 1) * #S) * #A := by ring
    -- By cancelling `|A|` on both sides, we get `|A| ≤ (2 - K)l + (K - 1)|S|`.
    -- By composing with `|S| ≤ K|A|`, we get `|S| ≤ (2 - K)Kl + (K - 1)K|S|`.
    have : 0 < #A := by positivity
    replace ineq := calc
          (#S : ℝ)
      _ ≤ K * #A := ‹_›
      _ ≤ K * ((2 - K) * l + (K - 1) * #S) := by
        gcongr; exact le_of_mul_le_mul_right ineq <| by positivity
      _ = (2 - K) * K * l + (K - 1) * K * #S := by ring
    -- Now, we are done.
    calc
          (φ - K) * (K - ψ) / ((2 - K) * K) * #S
      _ = (φ - K) * (K - ψ) * #S / ((2 - K) * K) := div_mul_eq_mul_div ..
      _ ≤ (2 - K) * K * l / ((2 - K) * K) := by
        have := gold_mul_goldConj
        have := gold_add_goldConj
        rw [show (φ - K) * (K - ψ) = 1 - (K - 1) * K by grind]
        gcongr ?_ / _
        linarith [ineq]
      _ = l := by field_simp
  -- Second, let's show that the `z ∈ S` with many representations are in `H`.
  · gcongr
    simp only [subset_iff, mem_filter, Set.mem_toFinset, SetLike.mem_coe, and_imp]
    rintro z hz hrz
    -- It's enough to show that `z * w ∈ S` for all `w ∈ S`.
    rw [mem_stabilizer_finset']
    rintro w hw
    -- Since `w ∈ S` and `|A⁻¹ * A| ≤ K|A|`, we know that `r(w) ≥ (2 - K)|A|`.
    have hrw : (2 - K) * #A ≤ r w := le_card_mul_inv_eq hA₁ (by simpa)
    -- But also `r(z⁻¹) = r(z) > (K - 1)|A|`.
    rw [← r_inv] at hrz
    simp only [r, ← card_inter_smul] at hrz hrw
    -- By inclusion-exclusion, we get that `(z⁻¹ •> A) ∩ (w •> A)` is non-empty.
    have : (0 : ℝ) < #((z⁻¹ •> A) ∩ (w •> A)) := by
      have : (#((A ∩ z⁻¹ •> A) ∩ (A ∩ w •> A)) : ℝ) ≤ #(z⁻¹ •> A ∩ w •> A) := by
        gcongr <;> exact inter_subset_right
      have : (#((A ∩ z⁻¹ •> A) ∪ (A ∩ w •> A)) : ℝ) ≤ #A := by
        gcongr; exact union_subset inter_subset_left inter_subset_left
      have :
          (#((A ∩ z⁻¹ •> A) ∩ (A ∩ w •> A)) + #((A ∩ z⁻¹ •> A) ∪ (A ∩ w •> A)) : ℝ) =
            #(A ∩ z⁻¹ •> A) + #(A ∩ w •> A) := mod_cast card_inter_add_card_union ..
      linarith
    -- This is exactly what we set out to prove.
    simpa [S, card_smul_inter_smul, Finset.Nonempty, mem_mul, mem_inv, -mem_inv', and_assoc]
      using this

end Finset<|MERGE_RESOLUTION|>--- conflicted
+++ resolved
@@ -99,10 +99,11 @@
 private lemma card_smul_inter_smul (A : Finset G) (x y : G) :
     #((x • A) ∩ (y • A)) = #{wz ∈ A ×ˢ A | wz.1 * wz.2⁻¹ = x⁻¹ * y} :=
   card_nbij' (fun z ↦ (x⁻¹ * z, y⁻¹ * z)) (fun zw ↦ x • zw.1)
-    (by simp +contextual [← inv_smul_mem_iff, mul_assoc])
-    (by simp +contextual [← inv_smul_mem_iff]; simp +contextual [mul_inv_eq_iff_eq_mul, mul_assoc])
-    (by simp)
-    (by simp +contextual [mul_inv_eq_iff_eq_mul, mul_assoc])
+    (by simp +contextual [Set.MapsTo, Set.mem_smul_set_iff_inv_smul_mem, mul_assoc])
+    (by simp +contextual [Set.MapsTo, Set.mem_smul_set_iff_inv_smul_mem]
+        simp +contextual [mul_inv_eq_iff_eq_mul, mul_assoc])
+    (by simp [Set.LeftInvOn])
+    (by simp +contextual [Set.LeftInvOn, mul_inv_eq_iff_eq_mul, mul_assoc])
 
 private lemma card_inter_smul (A : Finset G) (x : G) :
     #(A ∩ (x • A)) = #{yz ∈ A ×ˢ A | yz.1 * yz.2⁻¹ = x} := by simpa using card_smul_inter_smul _ 1 x
@@ -215,33 +216,11 @@
 private lemma weak_invMulSubgroup_bound (h : #(A * A) < (3 / 2 : ℚ) * #A) :
     #(A⁻¹ * A) < 2 * #A := by
   have h₀ : A.Nonempty := nonempty_of_doubling h
-<<<<<<< HEAD
   have h₁ a (ha : a ∈ A⁻¹ * A) : (1 / 2 : ℚ) * #A < #{xy ∈ A ×ˢ A | xy.1 * xy.2⁻¹ = a} := by
     convert lt_card_mul_inv_eq (by simpa using Rat.cast_strictMono (K := ℝ) h) ha
     norm_num
     simp [← Rat.cast_lt (K := ℝ)]
   have h₂ : ∀ x ∈ A ×ˢ A, (fun ⟨x, y⟩ => x * y⁻¹) x ∈ A⁻¹ * A := by
-=======
-  have h₁ : ∀ x ∈ A, ∀ y ∈ A, (1 / 2 : ℚ) * #A < #((x • A) ∩ (y • A)) := by
-    intro x hx y hy
-    have := big_intersection hx hy
-    rw [← Nat.cast_le (α := ℚ), Nat.cast_mul, Nat.cast_add, Nat.cast_two] at this
-    linarith
-  have h₂ : ∀ a ∈ A⁻¹ * A, (1 / 2 : ℚ) * #A < #{xy ∈ A ×ˢ A | xy.1 * xy.2⁻¹ = a} := by
-    simp only [mem_mul, and_imp, mem_inv, exists_exists_and_eq_and,
-      forall_exists_index]
-    rintro _ a ha b hb rfl
-    refine (h₁ a ha b hb).trans_le ?_
-    rw [Nat.cast_le]
-    refine card_le_card_of_injOn (fun t => (a⁻¹ * t, b⁻¹ * t)) ?_ (by simp [Set.InjOn])
-    simp only [mem_inter, mem_product, and_imp, mem_filter, mul_inv_rev, inv_inv,
-      forall_exists_index, smul_eq_mul, Set.MapsTo, mem_coe, forall_apply_eq_imp_iff₂,
-      inv_mul_cancel_left, mem_smul_finset]
-    rintro c hc d hd h
-    rw [mul_assoc, mul_inv_cancel_left, ← h, inv_mul_cancel_left]
-    simp [hd, hc]
-  have h₃ : ∀ x ∈ A ×ˢ A, (fun ⟨x, y⟩ => x * y⁻¹) x ∈ A⁻¹ * A := by
->>>>>>> 48bbe820
     rw [← mul_inv_eq_inv_mul_of_doubling_lt_two (weaken_doubling h)]
     simp only [mem_product, Prod.forall, mem_mul, and_imp, mem_inv]
     intro a b ha hb
@@ -601,7 +580,8 @@
   let r z : ℕ := #{xy ∈ A ×ˢ A | xy.1 * xy.2⁻¹ = z}
   -- `r` is invariant under inverses.
   have r_inv z : r z⁻¹ = r z := by
-    apply card_nbij' Prod.swap Prod.swap <;> simp +contextual [← inv_eq_iff_eq_inv]
+    apply card_nbij' Prod.swap Prod.swap <;>
+      simp +contextual [Set.MapsTo, Set.LeftInvOn, ← inv_eq_iff_eq_inv]
   -- We show that every `z ∈ S` with at least `(K - 1)|A|` representations lies in `H`,
   -- and that such `z` make up a proportion of at least `(2 - K) / ((φ - K) * (K - ψ))` of `S`.
   calc
