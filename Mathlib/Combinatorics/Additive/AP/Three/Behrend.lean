/-
Copyright (c) 2022 Yaël Dillies, Bhavik Mehta. All rights reserved.
Released under Apache 2.0 license as described in the file LICENSE.
Authors: Yaël Dillies, Bhavik Mehta
-/
import Mathlib.Analysis.InnerProductSpace.PiL2
import Mathlib.Combinatorics.Additive.AP.Three.Defs
import Mathlib.Combinatorics.Pigeonhole
import Mathlib.Data.Complex.ExponentialBounds

#align_import combinatorics.additive.behrend from "leanprover-community/mathlib"@"4fa54b337f7d52805480306db1b1439c741848c8"

/-!
# Behrend's bound on Roth numbers

This file proves Behrend's lower bound on Roth numbers. This says that we can find a subset of
`{1, ..., n}` of size `n / exp (O (sqrt (log n)))` which does not contain arithmetic progressions of
length `3`.

The idea is that the sphere (in the `n` dimensional Euclidean space) doesn't contain arithmetic
progressions (literally) because the corresponding ball is strictly convex. Thus we can take
integer points on that sphere and map them onto `ℕ` in a way that preserves arithmetic progressions
(`Behrend.map`).

## Main declarations

* `Behrend.sphere`: The intersection of the Euclidean sphere with the positive integer quadrant.
  This is the set that we will map on `ℕ`.
* `Behrend.map`: Given a natural number `d`, `Behrend.map d : ℕⁿ → ℕ` reads off the coordinates as
  digits in base `d`.
* `Behrend.card_sphere_le_rothNumberNat`: Implicit lower bound on Roth numbers in terms of
  `Behrend.sphere`.
* `Behrend.roth_lower_bound`: Behrend's explicit lower bound on Roth numbers.

## References

* [Bryan Gillespie, *Behrend’s Construction*]
  (http://www.epsilonsmall.com/resources/behrends-construction/behrend.pdf)
* Behrend, F. A., "On sets of integers which contain no three terms in arithmetical progression"
* [Wikipedia, *Salem-Spencer set*](https://en.wikipedia.org/wiki/Salem–Spencer_set)

## Tags

3AP-free, Salem-Spencer, Behrend construction, arithmetic progression, sphere, strictly convex
-/

open Nat hiding log
open Finset Metric Real
open scoped Pointwise

/-- The frontier of a closed strictly convex set only contains trivial arithmetic progressions.
The idea is that an arithmetic progression is contained on a line and the frontier of a strictly
convex set does not contain lines. -/
lemma threeAPFree_frontier {𝕜 E : Type*} [LinearOrderedField 𝕜] [TopologicalSpace E]
    [AddCommMonoid E] [Module 𝕜 E] {s : Set E} (hs₀ : IsClosed s) (hs₁ : StrictConvex 𝕜 s) :
    ThreeAPFree (frontier s) := by
  intro a ha b hb c hc habc
  obtain rfl : (1 / 2 : 𝕜) • a + (1 / 2 : 𝕜) • c = b := by
    rwa [← smul_add, one_div, inv_smul_eq_iff₀ (show (2 : 𝕜) ≠ 0 by norm_num), two_smul]
  have :=
    hs₁.eq (hs₀.frontier_subset ha) (hs₀.frontier_subset hc) one_half_pos one_half_pos
      (add_halves _) hb.2
  simp [this, ← add_smul]
  ring_nf
  simp
#align add_salem_spencer_frontier threeAPFree_frontier

lemma threeAPFree_sphere {E : Type*} [NormedAddCommGroup E] [NormedSpace ℝ E]
    [StrictConvexSpace ℝ E] (x : E) (r : ℝ) : ThreeAPFree (sphere x r) := by
  obtain rfl | hr := eq_or_ne r 0
  · rw [sphere_zero]
    exact threeAPFree_singleton _
  · convert threeAPFree_frontier isClosed_ball (strictConvex_closedBall ℝ x r)
    exact (frontier_closedBall _ hr).symm
#align add_salem_spencer_sphere threeAPFree_sphere

namespace Behrend

variable {α β : Type*} {n d k N : ℕ} {x : Fin n → ℕ}

/-!
### Turning the sphere into 3AP-free set

We define `Behrend.sphere`, the intersection of the $L^2$ sphere with the positive quadrant of
integer points. Because the $L^2$ closed ball is strictly convex, the $L^2$ sphere and
`Behrend.sphere` are 3AP-free (`threeAPFree_sphere`). Then we can turn this set in
`Fin n → ℕ` into a set in `ℕ` using `Behrend.map`, which preserves `ThreeAPFree` because it is
an additive monoid homomorphism.
-/


/-- The box `{0, ..., d - 1}^n` as a `Finset`. -/
def box (n d : ℕ) : Finset (Fin n → ℕ) :=
  Fintype.piFinset fun _ => range d
#align behrend.box Behrend.box

theorem mem_box : x ∈ box n d ↔ ∀ i, x i < d := by simp only [box, Fintype.mem_piFinset, mem_range]
#align behrend.mem_box Behrend.mem_box

@[simp]
theorem card_box : (box n d).card = d ^ n := by simp [box]
#align behrend.card_box Behrend.card_box

@[simp]
theorem box_zero : box (n + 1) 0 = ∅ := by simp [box]
#align behrend.box_zero Behrend.box_zero

/-- The intersection of the sphere of radius `√k` with the integer points in the positive
quadrant. -/
def sphere (n d k : ℕ) : Finset (Fin n → ℕ) :=
  (box n d).filter fun x => ∑ i, x i ^ 2 = k
#align behrend.sphere Behrend.sphere

theorem sphere_zero_subset : sphere n d 0 ⊆ 0 := fun x => by simp [sphere, Function.funext_iff]
#align behrend.sphere_zero_subset Behrend.sphere_zero_subset

@[simp]
theorem sphere_zero_right (n k : ℕ) : sphere (n + 1) 0 k = ∅ := by simp [sphere]
#align behrend.sphere_zero_right Behrend.sphere_zero_right

theorem sphere_subset_box : sphere n d k ⊆ box n d :=
  filter_subset _ _
#align behrend.sphere_subset_box Behrend.sphere_subset_box

theorem norm_of_mem_sphere {x : Fin n → ℕ} (hx : x ∈ sphere n d k) :
    ‖(WithLp.equiv 2 _).symm ((↑) ∘ x : Fin n → ℝ)‖ = √↑k := by
  rw [EuclideanSpace.norm_eq]
  dsimp
  simp_rw [abs_cast, ← cast_pow, ← cast_sum, (mem_filter.1 hx).2]
#align behrend.norm_of_mem_sphere Behrend.norm_of_mem_sphere

theorem sphere_subset_preimage_metric_sphere : (sphere n d k : Set (Fin n → ℕ)) ⊆
    (fun x : Fin n → ℕ => (WithLp.equiv 2 _).symm ((↑) ∘ x : Fin n → ℝ)) ⁻¹'
      Metric.sphere (0 : PiLp 2 fun _ : Fin n => ℝ) (√↑k) :=
  fun x hx => by rw [Set.mem_preimage, mem_sphere_zero_iff_norm, norm_of_mem_sphere hx]
#align behrend.sphere_subset_preimage_metric_sphere Behrend.sphere_subset_preimage_metric_sphere

/-- The map that appears in Behrend's bound on Roth numbers. -/
@[simps]
def map (d : ℕ) : (Fin n → ℕ) →+ ℕ where
  toFun a := ∑ i, a i * d ^ (i : ℕ)
  map_zero' := by simp_rw [Pi.zero_apply, zero_mul, sum_const_zero]
  map_add' a b := by simp_rw [Pi.add_apply, add_mul, sum_add_distrib]
#align behrend.map Behrend.map

-- @[simp] -- Porting note (#10618): simp can prove this
theorem map_zero (d : ℕ) (a : Fin 0 → ℕ) : map d a = 0 := by simp [map]
#align behrend.map_zero Behrend.map_zero

theorem map_succ (a : Fin (n + 1) → ℕ) :
    map d a = a 0 + (∑ x : Fin n, a x.succ * d ^ (x : ℕ)) * d := by
  simp [map, Fin.sum_univ_succ, _root_.pow_succ, ← mul_assoc, ← sum_mul]
#align behrend.map_succ Behrend.map_succ

theorem map_succ' (a : Fin (n + 1) → ℕ) : map d a = a 0 + map d (a ∘ Fin.succ) * d :=
  map_succ _
#align behrend.map_succ' Behrend.map_succ'

theorem map_monotone (d : ℕ) : Monotone (map d : (Fin n → ℕ) → ℕ) := fun x y h => by
  dsimp; exact sum_le_sum fun i _ => Nat.mul_le_mul_right _ <| h i
#align behrend.map_monotone Behrend.map_monotone

theorem map_mod (a : Fin n.succ → ℕ) : map d a % d = a 0 % d := by
  rw [map_succ, Nat.add_mul_mod_self_right]
#align behrend.map_mod Behrend.map_mod

theorem map_eq_iff {x₁ x₂ : Fin n.succ → ℕ} (hx₁ : ∀ i, x₁ i < d) (hx₂ : ∀ i, x₂ i < d) :
    map d x₁ = map d x₂ ↔ x₁ 0 = x₂ 0 ∧ map d (x₁ ∘ Fin.succ) = map d (x₂ ∘ Fin.succ) := by
  refine ⟨fun h => ?_, fun h => by rw [map_succ', map_succ', h.1, h.2]⟩
  have : x₁ 0 = x₂ 0 := by
    rw [← mod_eq_of_lt (hx₁ _), ← map_mod, ← mod_eq_of_lt (hx₂ _), ← map_mod, h]
  rw [map_succ, map_succ, this, add_right_inj, mul_eq_mul_right_iff] at h
  exact ⟨this, h.resolve_right (pos_of_gt (hx₁ 0)).ne'⟩
#align behrend.map_eq_iff Behrend.map_eq_iff

theorem map_injOn : {x : Fin n → ℕ | ∀ i, x i < d}.InjOn (map d) := by
  intro x₁ hx₁ x₂ hx₂ h
  induction' n with n ih
  · simp [eq_iff_true_of_subsingleton]
  rw [forall_const] at ih
  ext i
  have x := (map_eq_iff hx₁ hx₂).1 h
  refine Fin.cases x.1 (congr_fun <| ih (fun _ => ?_) (fun _ => ?_) x.2) i
  · exact hx₁ _
  · exact hx₂ _
#align behrend.map_inj_on Behrend.map_injOn

theorem map_le_of_mem_box (hx : x ∈ box n d) :
    map (2 * d - 1) x ≤ ∑ i : Fin n, (d - 1) * (2 * d - 1) ^ (i : ℕ) :=
  map_monotone (2 * d - 1) fun _ => Nat.le_sub_one_of_lt <| mem_box.1 hx _
#align behrend.map_le_of_mem_box Behrend.map_le_of_mem_box

nonrec theorem threeAPFree_sphere : ThreeAPFree (sphere n d k : Set (Fin n → ℕ)) := by
  set f : (Fin n → ℕ) →+ EuclideanSpace ℝ (Fin n) :=
    { toFun := fun f => ((↑) : ℕ → ℝ) ∘ f
      map_zero' := funext fun _ => cast_zero
      map_add' := fun _ _ => funext fun _ => cast_add _ _ }
  refine ThreeAPFree.of_image (AddMonoidHomClass.isAddFreimanHom f (Set.mapsTo_image _ _))
    (cast_injective.comp_left.injOn _) (Set.subset_univ _) ?_
<<<<<<< HEAD
  refine (threeAPFree_sphere 0 (√↑k)).mono (Set.image_subset_iff.2 fun x ↦ ?_)
=======
  refine (threeAPFree_sphere 0 (√↑k)).mono (Set.image_subset_iff.2 fun x => ?_)
>>>>>>> 52b851a9
  rw [Set.mem_preimage, mem_sphere_zero_iff_norm]
  exact norm_of_mem_sphere
#align behrend.add_salem_spencer_sphere Behrend.threeAPFree_sphere

theorem threeAPFree_image_sphere :
    ThreeAPFree ((sphere n d k).image (map (2 * d - 1)) : Set ℕ) := by
  rw [coe_image]
  apply ThreeAPFree.image' (α := Fin n → ℕ) (β := ℕ) (s := sphere n d k) (map (2 * d - 1))
    (map_injOn.mono _) threeAPFree_sphere
  · rw [Set.add_subset_iff]
    rintro a ha b hb i
    have hai := mem_box.1 (sphere_subset_box ha) i
    have hbi := mem_box.1 (sphere_subset_box hb) i
    rw [lt_tsub_iff_right, ← succ_le_iff, two_mul]
    exact (add_add_add_comm _ _ 1 1).trans_le (_root_.add_le_add hai hbi)
  · exact x
#align behrend.add_salem_spencer_image_sphere Behrend.threeAPFree_image_sphere

theorem sum_sq_le_of_mem_box (hx : x ∈ box n d) : ∑ i : Fin n, x i ^ 2 ≤ n * (d - 1) ^ 2 := by
  rw [mem_box] at hx
  have : ∀ i, x i ^ 2 ≤ (d - 1) ^ 2 := fun i =>
    Nat.pow_le_pow_left (Nat.le_sub_one_of_lt (hx i)) _
  exact (sum_le_card_nsmul univ _ _ fun i _ => this i).trans (by rw [card_fin, smul_eq_mul])
#align behrend.sum_sq_le_of_mem_box Behrend.sum_sq_le_of_mem_box

theorem sum_eq : (∑ i : Fin n, d * (2 * d + 1) ^ (i : ℕ)) = ((2 * d + 1) ^ n - 1) / 2 := by
  refine (Nat.div_eq_of_eq_mul_left zero_lt_two ?_).symm
  rw [← sum_range fun i => d * (2 * d + 1) ^ (i : ℕ), ← mul_sum, mul_right_comm, mul_comm d, ←
    geom_sum_mul_add, add_tsub_cancel_right, mul_comm]
#align behrend.sum_eq Behrend.sum_eq

theorem sum_lt : (∑ i : Fin n, d * (2 * d + 1) ^ (i : ℕ)) < (2 * d + 1) ^ n :=
  sum_eq.trans_lt <| (Nat.div_le_self _ 2).trans_lt <| pred_lt (pow_pos (succ_pos _) _).ne'
#align behrend.sum_lt Behrend.sum_lt

theorem card_sphere_le_rothNumberNat (n d k : ℕ) :
    (sphere n d k).card ≤ rothNumberNat ((2 * d - 1) ^ n) := by
  cases n
  · dsimp; refine (card_le_univ _).trans_eq ?_; rfl
  cases d
  · simp
  apply threeAPFree_image_sphere.le_rothNumberNat _ _ (card_image_of_injOn _)
  · intro; assumption
  · simp only [subset_iff, mem_image, and_imp, forall_exists_index, mem_range,
      forall_apply_eq_imp_iff₂, sphere, mem_filter]
    rintro _ x hx _ rfl
    exact (map_le_of_mem_box hx).trans_lt sum_lt
<<<<<<< HEAD
  apply map_injOn.mono fun x ↦ ?_
=======
  apply map_injOn.mono fun x => ?_
>>>>>>> 52b851a9
  · intro; assumption
  simp only [mem_coe, sphere, mem_filter, mem_box, and_imp, two_mul]
  exact fun h _ i => (h i).trans_le le_self_add
#align behrend.card_sphere_le_roth_number_nat Behrend.card_sphere_le_rothNumberNat

/-!
### Optimization

Now that we know how to turn the integer points of any sphere into a 3AP-free set, we find a
sphere containing many integer points by the pigeonhole principle. This gives us an implicit bound
that we then optimize by tweaking the parameters. The (almost) optimal parameters are
`Behrend.nValue` and `Behrend.dValue`.
-/


theorem exists_large_sphere_aux (n d : ℕ) : ∃ k ∈ range (n * (d - 1) ^ 2 + 1),
    (↑(d ^ n) / ((n * (d - 1) ^ 2 :) + 1) : ℝ) ≤ (sphere n d k).card := by
  refine exists_le_card_fiber_of_nsmul_le_card_of_maps_to (fun x hx => ?_) nonempty_range_succ ?_
  · rw [mem_range, Nat.lt_succ_iff]
    exact sum_sq_le_of_mem_box hx
  · rw [card_range, _root_.nsmul_eq_mul, mul_div_assoc', cast_add_one, mul_div_cancel_left₀,
      card_box]
    exact (cast_add_one_pos _).ne'
#align behrend.exists_large_sphere_aux Behrend.exists_large_sphere_aux

theorem exists_large_sphere (n d : ℕ) :
    ∃ k, ((d ^ n :) / (n * d ^ 2 :) : ℝ) ≤ (sphere n d k).card := by
  obtain ⟨k, -, hk⟩ := exists_large_sphere_aux n d
  refine ⟨k, ?_⟩
  obtain rfl | hn := n.eq_zero_or_pos
  · simp
  obtain rfl | hd := d.eq_zero_or_pos
  · simp
  refine (div_le_div_of_nonneg_left ?_ ?_ ?_).trans hk
  · exact cast_nonneg _
  · exact cast_add_one_pos _
  simp only [← le_sub_iff_add_le', cast_mul, ← mul_sub, cast_pow, cast_sub hd, sub_sq, one_pow,
    cast_one, mul_one, sub_add, sub_sub_self]
  apply one_le_mul_of_one_le_of_one_le
  · rwa [one_le_cast]
  rw [_root_.le_sub_iff_add_le]
  set_option tactic.skipAssignedInstances false in norm_num
  exact one_le_cast.2 hd
#align behrend.exists_large_sphere Behrend.exists_large_sphere

theorem bound_aux' (n d : ℕ) : ((d ^ n :) / (n * d ^ 2 :) : ℝ) ≤ rothNumberNat ((2 * d - 1) ^ n) :=
  let ⟨_, h⟩ := exists_large_sphere n d
  h.trans <| cast_le.2 <| card_sphere_le_rothNumberNat _ _ _
#align behrend.bound_aux' Behrend.bound_aux'

theorem bound_aux (hd : d ≠ 0) (hn : 2 ≤ n) :
    (d ^ (n - 2 :) / n : ℝ) ≤ rothNumberNat ((2 * d - 1) ^ n) := by
  convert bound_aux' n d using 1
  rw [cast_mul, cast_pow, mul_comm, ← div_div, pow_sub₀ _ _ hn, ← div_eq_mul_inv, cast_pow]
  rwa [cast_ne_zero]
#align behrend.bound_aux Behrend.bound_aux

open scoped Filter Topology

open Real

section NumericalBounds

theorem log_two_mul_two_le_sqrt_log_eight : log 2 * 2 ≤ √(log 8) := by
  have : (8 : ℝ) = 2 ^ ((3 : ℕ) : ℝ) := by rw [rpow_natCast]; norm_num
  rw [this, log_rpow zero_lt_two (3 : ℕ)]
  apply le_sqrt_of_sq_le
  rw [mul_pow, sq (log 2), mul_assoc, mul_comm]
  refine mul_le_mul_of_nonneg_right ?_ (log_nonneg one_le_two)
  rw [← le_div_iff]
  on_goal 1 => apply log_two_lt_d9.le.trans
  all_goals norm_num1
#align behrend.log_two_mul_two_le_sqrt_log_eight Behrend.log_two_mul_two_le_sqrt_log_eight

theorem two_div_one_sub_two_div_e_le_eight : 2 / (1 - 2 / exp 1) ≤ 8 := by
  rw [div_le_iff, mul_sub, mul_one, mul_div_assoc', le_sub_comm, div_le_iff (exp_pos _)]
  · have : 16 < 6 * (2.7182818283 : ℝ) := by norm_num
    linarith [exp_one_gt_d9]
  rw [sub_pos, div_lt_one] <;> exact exp_one_gt_d9.trans' (by norm_num)
#align behrend.two_div_one_sub_two_div_e_le_eight Behrend.two_div_one_sub_two_div_e_le_eight

theorem le_sqrt_log (hN : 4096 ≤ N) : log (2 / (1 - 2 / exp 1)) * (69 / 50) ≤ √(log ↑N) := by
  have : (12 : ℕ) * log 2 ≤ log N := by
    rw [← log_rpow zero_lt_two, rpow_natCast]
    exact log_le_log (by positivity) (mod_cast hN)
  refine (mul_le_mul_of_nonneg_right (log_le_log ?_ two_div_one_sub_two_div_e_le_eight) <| by
    norm_num1).trans ?_
  · refine div_pos zero_lt_two ?_
    rw [sub_pos, div_lt_one (exp_pos _)]
    exact exp_one_gt_d9.trans_le' (by norm_num1)
  have l8 : log 8 = (3 : ℕ) * log 2 := by
    rw [← log_rpow zero_lt_two, rpow_natCast]
    norm_num
  rw [l8]
  apply le_sqrt_of_sq_le (le_trans _ this)
  rw [mul_right_comm, mul_pow, sq (log 2), ← mul_assoc]
  apply mul_le_mul_of_nonneg_right _ (log_nonneg one_le_two)
  rw [← le_div_iff']
  · exact log_two_lt_d9.le.trans (by norm_num1)
  exact sq_pos_of_ne_zero (by norm_num1)
#align behrend.le_sqrt_log Behrend.le_sqrt_log

theorem exp_neg_two_mul_le {x : ℝ} (hx : 0 < x) : exp (-2 * x) < exp (2 - ⌈x⌉₊) / ⌈x⌉₊ := by
  have h₁ := ceil_lt_add_one hx.le
  have h₂ : 1 - x ≤ 2 - ⌈x⌉₊ := by linarith
  calc
    _ ≤ exp (1 - x) / (x + 1) := ?_
    _ ≤ exp (2 - ⌈x⌉₊) / (x + 1) := by gcongr
    _ < _ := by gcongr
  rw [le_div_iff (add_pos hx zero_lt_one), ← le_div_iff' (exp_pos _), ← exp_sub, neg_mul,
    sub_neg_eq_add, two_mul, sub_add_add_cancel, add_comm _ x]
  exact le_trans (le_add_of_nonneg_right zero_le_one) (add_one_le_exp _)
#align behrend.exp_neg_two_mul_le Behrend.exp_neg_two_mul_le

theorem div_lt_floor {x : ℝ} (hx : 2 / (1 - 2 / exp 1) ≤ x) : x / exp 1 < (⌊x / 2⌋₊ : ℝ) := by
  apply lt_of_le_of_lt _ (sub_one_lt_floor _)
  have : 0 < 1 - 2 / exp 1 := by
    rw [sub_pos, div_lt_one (exp_pos _)]
    exact lt_of_le_of_lt (by norm_num) exp_one_gt_d9
  rwa [le_sub_comm, div_eq_mul_one_div x, div_eq_mul_one_div x, ← mul_sub, div_sub', ←
    div_eq_mul_one_div, mul_div_assoc', one_le_div, ← div_le_iff this]
  · exact zero_lt_two
  · exact two_ne_zero
#align behrend.div_lt_floor Behrend.div_lt_floor

theorem ceil_lt_mul {x : ℝ} (hx : 50 / 19 ≤ x) : (⌈x⌉₊ : ℝ) < 1.38 * x := by
  refine (ceil_lt_add_one <| hx.trans' <| by norm_num).trans_le ?_
  rw [← le_sub_iff_add_le', ← sub_one_mul]
  have : (1.38 : ℝ) = 69 / 50 := by norm_num
  rwa [this, show (69 / 50 - 1 : ℝ) = (50 / 19)⁻¹ by norm_num1, ←
    div_eq_inv_mul, one_le_div]
  norm_num1
#align behrend.ceil_lt_mul Behrend.ceil_lt_mul

end NumericalBounds

/-- The (almost) optimal value of `n` in `Behrend.bound_aux`. -/
noncomputable def nValue (N : ℕ) : ℕ :=
  ⌈√(log N)⌉₊
#align behrend.n_value Behrend.nValue

/-- The (almost) optimal value of `d` in `Behrend.bound_aux`. -/
noncomputable def dValue (N : ℕ) : ℕ := ⌊(N : ℝ) ^ (nValue N : ℝ)⁻¹ / 2⌋₊
#align behrend.d_value Behrend.dValue

theorem nValue_pos (hN : 2 ≤ N) : 0 < nValue N :=
  ceil_pos.2 <| Real.sqrt_pos.2 <| log_pos <| one_lt_cast.2 <| hN
#align behrend.n_value_pos Behrend.nValue_pos

#noalign behrend.two_le_n_value

theorem three_le_nValue (hN : 64 ≤ N) : 3 ≤ nValue N := by
  rw [nValue, ← lt_iff_add_one_le, lt_ceil, cast_two]
  apply lt_sqrt_of_sq_lt
  have : (2 : ℝ) ^ ((6 : ℕ) : ℝ) ≤ N := by
    rw [rpow_natCast]
    exact (cast_le.2 hN).trans' (by norm_num1)
  apply lt_of_lt_of_le _ (log_le_log (rpow_pos_of_pos zero_lt_two _) this)
  rw [log_rpow zero_lt_two, ← div_lt_iff']
  · exact log_two_gt_d9.trans_le' (by norm_num1)
  · norm_num1
#align behrend.three_le_n_value Behrend.three_le_nValue

theorem dValue_pos (hN₃ : 8 ≤ N) : 0 < dValue N := by
  have hN₀ : 0 < (N : ℝ) := cast_pos.2 (succ_pos'.trans_le hN₃)
  rw [dValue, floor_pos, ← log_le_log_iff zero_lt_one, log_one, log_div _ two_ne_zero, log_rpow hN₀,
    inv_mul_eq_div, sub_nonneg, le_div_iff]
  · have : (nValue N : ℝ) ≤ 2 * √(log N) := by
      apply (ceil_lt_add_one <| sqrt_nonneg _).le.trans
      rw [two_mul, add_le_add_iff_left]
      apply le_sqrt_of_sq_le
      rw [one_pow, le_log_iff_exp_le hN₀]
      exact (exp_one_lt_d9.le.trans <| by norm_num).trans (cast_le.2 hN₃)
    apply (mul_le_mul_of_nonneg_left this <| log_nonneg one_le_two).trans _
    rw [← mul_assoc, ← le_div_iff (Real.sqrt_pos.2 <| log_pos <| one_lt_cast.2 _), div_sqrt]
    · apply log_two_mul_two_le_sqrt_log_eight.trans
      apply Real.sqrt_le_sqrt
      exact log_le_log (by norm_num) (mod_cast hN₃)
    exact hN₃.trans_lt' (by norm_num)
  · exact cast_pos.2 (nValue_pos <| hN₃.trans' <| by norm_num)
  · exact (rpow_pos_of_pos hN₀ _).ne'
  · exact div_pos (rpow_pos_of_pos hN₀ _) zero_lt_two
#align behrend.d_value_pos Behrend.dValue_pos

theorem le_N (hN : 2 ≤ N) : (2 * dValue N - 1) ^ nValue N ≤ N := by
  have : (2 * dValue N - 1) ^ nValue N ≤ (2 * dValue N) ^ nValue N :=
    Nat.pow_le_pow_left (Nat.sub_le _ _) _
  apply this.trans
  suffices ((2 * dValue N) ^ nValue N : ℝ) ≤ N from mod_cast this
  suffices i : (2 * dValue N : ℝ) ≤ (N : ℝ) ^ (nValue N : ℝ)⁻¹ by
    rw [← rpow_natCast]
    apply (rpow_le_rpow (mul_nonneg zero_le_two (cast_nonneg _)) i (cast_nonneg _)).trans
    rw [← rpow_mul (cast_nonneg _), inv_mul_cancel, rpow_one]
    rw [cast_ne_zero]
    apply (nValue_pos hN).ne'
  rw [← le_div_iff']
  · exact floor_le (div_nonneg (rpow_nonneg (cast_nonneg _) _) zero_le_two)
  apply zero_lt_two
set_option linter.uppercaseLean3 false in
#align behrend.le_N Behrend.le_N

theorem bound (hN : 4096 ≤ N) : (N : ℝ) ^ (nValue N : ℝ)⁻¹ / exp 1 < dValue N := by
  apply div_lt_floor _
  rw [← log_le_log_iff, log_rpow, mul_comm, ← div_eq_mul_inv]
  · apply le_trans _ (div_le_div_of_nonneg_left _ _ (ceil_lt_mul _).le)
    · rw [mul_comm, ← div_div, div_sqrt, le_div_iff]
      · set_option tactic.skipAssignedInstances false in norm_num; exact le_sqrt_log hN
      · norm_num1
    · apply log_nonneg
      rw [one_le_cast]
      exact hN.trans' (by norm_num1)
    · rw [cast_pos, lt_ceil, cast_zero, Real.sqrt_pos]
      refine log_pos ?_
      rw [one_lt_cast]
      exact hN.trans_lt' (by norm_num1)
    apply le_sqrt_of_sq_le
    have : (12 : ℕ) * log 2 ≤ log N := by
      rw [← log_rpow zero_lt_two, rpow_natCast]
      exact log_le_log (by positivity) (mod_cast hN)
    refine le_trans ?_ this
    rw [← div_le_iff']
    · exact log_two_gt_d9.le.trans' (by norm_num1)
    · norm_num1
  · rw [cast_pos]
    exact hN.trans_lt' (by norm_num1)
  · refine div_pos zero_lt_two ?_
    rw [sub_pos, div_lt_one (exp_pos _)]
    exact lt_of_le_of_lt (by norm_num1) exp_one_gt_d9
  positivity
#align behrend.bound Behrend.bound

theorem roth_lower_bound_explicit (hN : 4096 ≤ N) :
    (N : ℝ) * exp (-4 * √(log N)) < rothNumberNat N := by
  let n := nValue N
  have hn : 0 < (n : ℝ) := cast_pos.2 (nValue_pos <| hN.trans' <| by norm_num1)
  have hd : 0 < dValue N := dValue_pos (hN.trans' <| by norm_num1)
  have hN₀ : 0 < (N : ℝ) := cast_pos.2 (hN.trans' <| by norm_num1)
  have hn₂ : 2 < n := three_le_nValue <| hN.trans' <| by norm_num1
  have : (2 * dValue N - 1) ^ n ≤ N := le_N (hN.trans' <| by norm_num1)
  calc
    _ ≤ (N ^ (nValue N : ℝ)⁻¹ / rexp 1 : ℝ) ^ (n - 2) / n := ?_
    _ < _ := by gcongr; exacts [(tsub_pos_of_lt hn₂).ne', bound hN]
    _ ≤ rothNumberNat ((2 * dValue N - 1) ^ n) := bound_aux hd.ne' hn₂.le
    _ ≤ rothNumberNat N := mod_cast rothNumberNat.mono this
  rw [← rpow_natCast, div_rpow (rpow_nonneg hN₀.le _) (exp_pos _).le, ← rpow_mul hN₀.le,
    inv_mul_eq_div, cast_sub hn₂.le, cast_two, same_sub_div hn.ne', exp_one_rpow,
    div_div, rpow_sub hN₀, rpow_one, div_div, div_eq_mul_inv]
  refine mul_le_mul_of_nonneg_left ?_ (cast_nonneg _)
  rw [mul_inv, mul_inv, ← exp_neg, ← rpow_neg (cast_nonneg _), neg_sub, ← div_eq_mul_inv]
  have : exp (-4 * √(log N)) = exp (-2 * √(log N)) * exp (-2 * √(log N)) := by
    rw [← exp_add, ← add_mul]
    norm_num
  rw [this]
  refine mul_le_mul ?_ (exp_neg_two_mul_le <| Real.sqrt_pos.2 <| log_pos ?_).le (exp_pos _).le <|
      rpow_nonneg (cast_nonneg _) _
  · rw [← le_log_iff_exp_le (rpow_pos_of_pos hN₀ _), log_rpow hN₀, ← le_div_iff, mul_div_assoc,
      div_sqrt, neg_mul, neg_le_neg_iff, div_mul_eq_mul_div, div_le_iff hn]
    · exact mul_le_mul_of_nonneg_left (le_ceil _) zero_le_two
    refine Real.sqrt_pos.2 (log_pos ?_)
    rw [one_lt_cast]
    exact hN.trans_lt' (by norm_num1)
  · rw [one_lt_cast]
    exact hN.trans_lt' (by norm_num1)
#align behrend.roth_lower_bound_explicit Behrend.roth_lower_bound_explicit

theorem exp_four_lt : exp 4 < 64 := by
  rw [show (64 : ℝ) = 2 ^ ((6 : ℕ) : ℝ) by rw [rpow_natCast]; norm_num1,
    ← lt_log_iff_exp_lt (rpow_pos_of_pos zero_lt_two _), log_rpow zero_lt_two, ← div_lt_iff']
  · exact log_two_gt_d9.trans_le' (by norm_num1)
  · norm_num
#align behrend.exp_four_lt Behrend.exp_four_lt

theorem four_zero_nine_six_lt_exp_sixteen : 4096 < exp 16 := by
  rw [← log_lt_iff_lt_exp (show (0 : ℝ) < 4096 by norm_num), show (4096 : ℝ) = 2 ^ 12 by norm_cast,
    ← rpow_natCast, log_rpow zero_lt_two, cast_ofNat]
  have : 12 * (0.6931471808 : ℝ) < 16 := by norm_num
  linarith [log_two_lt_d9]
#align behrend.four_zero_nine_six_lt_exp_sixteen Behrend.four_zero_nine_six_lt_exp_sixteen

theorem lower_bound_le_one' (hN : 2 ≤ N) (hN' : N ≤ 4096) :
    (N : ℝ) * exp (-4 * √(log N)) ≤ 1 := by
  rw [← log_le_log_iff (mul_pos (cast_pos.2 (zero_lt_two.trans_le hN)) (exp_pos _)) zero_lt_one,
    log_one, log_mul (cast_pos.2 (zero_lt_two.trans_le hN)).ne' (exp_pos _).ne', log_exp, neg_mul, ←
    sub_eq_add_neg, sub_nonpos, ←
    div_le_iff (Real.sqrt_pos.2 <| log_pos <| one_lt_cast.2 <| one_lt_two.trans_le hN), div_sqrt,
    sqrt_le_left zero_le_four, log_le_iff_le_exp (cast_pos.2 (zero_lt_two.trans_le hN))]
  norm_num1
  apply le_trans _ four_zero_nine_six_lt_exp_sixteen.le
  exact mod_cast hN'
#align behrend.lower_bound_le_one' Behrend.lower_bound_le_one'

theorem lower_bound_le_one (hN : 1 ≤ N) (hN' : N ≤ 4096) :
    (N : ℝ) * exp (-4 * √(log N)) ≤ 1 := by
  obtain rfl | hN := hN.eq_or_lt
  · norm_num
  · exact lower_bound_le_one' hN hN'
#align behrend.lower_bound_le_one Behrend.lower_bound_le_one

theorem roth_lower_bound : (N : ℝ) * exp (-4 * √(log N)) ≤ rothNumberNat N := by
  obtain rfl | hN := Nat.eq_zero_or_pos N
  · norm_num
  obtain h₁ | h₁ := le_or_lt 4096 N
  · exact (roth_lower_bound_explicit h₁).le
  · apply (lower_bound_le_one hN h₁.le).trans
    simpa using rothNumberNat.monotone hN
#align behrend.roth_lower_bound Behrend.roth_lower_bound

end Behrend<|MERGE_RESOLUTION|>--- conflicted
+++ resolved
@@ -197,11 +197,7 @@
       map_add' := fun _ _ => funext fun _ => cast_add _ _ }
   refine ThreeAPFree.of_image (AddMonoidHomClass.isAddFreimanHom f (Set.mapsTo_image _ _))
     (cast_injective.comp_left.injOn _) (Set.subset_univ _) ?_
-<<<<<<< HEAD
-  refine (threeAPFree_sphere 0 (√↑k)).mono (Set.image_subset_iff.2 fun x ↦ ?_)
-=======
   refine (threeAPFree_sphere 0 (√↑k)).mono (Set.image_subset_iff.2 fun x => ?_)
->>>>>>> 52b851a9
   rw [Set.mem_preimage, mem_sphere_zero_iff_norm]
   exact norm_of_mem_sphere
 #align behrend.add_salem_spencer_sphere Behrend.threeAPFree_sphere
@@ -249,11 +245,7 @@
       forall_apply_eq_imp_iff₂, sphere, mem_filter]
     rintro _ x hx _ rfl
     exact (map_le_of_mem_box hx).trans_lt sum_lt
-<<<<<<< HEAD
-  apply map_injOn.mono fun x ↦ ?_
-=======
   apply map_injOn.mono fun x => ?_
->>>>>>> 52b851a9
   · intro; assumption
   simp only [mem_coe, sphere, mem_filter, mem_box, and_imp, two_mul]
   exact fun h _ i => (h i).trans_le le_self_add
