/-
Copyright (c) 2021 Yaël Dillies, Bhavik Mehta. All rights reserved.
Released under Apache 2.0 license as described in the file LICENSE.
Authors: Yaël Dillies, Bhavik Mehta
-/
<<<<<<< HEAD
import Mathlib.Combinatorics.Additive.FreimanHom
=======
import Mathlib.Algebra.Group.Freiman
>>>>>>> 661ebd0d
import Mathlib.Data.Nat.Interval
import Mathlib.Data.Set.Pointwise.SMul

#align_import combinatorics.additive.salem_spencer from "leanprover-community/mathlib"@"acf5258c81d0bc7cb254ed026c1352e685df306c"

/-!
# Sets without arithmetic progressions of length three and Roth numbers

This file defines sets without arithmetic progressions of length three, aka 3AP-free sets, and the
Roth number of a set.

The corresponding notion, sets without geometric progressions of length three, are called 3GP-free
sets.

The Roth number of a finset is the size of its biggest 3AP-free subset. This is a more general
definition than the one often found in mathematical literature, where the `n`-th Roth number is
the size of the biggest 3AP-free subset of `{0, ..., n - 1}`.

## Main declarations

* `ThreeGPFree`: Predicate for a set to be 3GP-free.
* `ThreeAPFree`: Predicate for a set to be 3AP-free.
* `mulRothNumber`: The multiplicative Roth number of a finset.
* `addRothNumber`: The additive Roth number of a finset.
* `rothNumberNat`: The Roth number of a natural, namely `addRothNumber (Finset.range n)`.

## TODO

* Can `threeAPFree_iff_eq_right` be made more general?
* Generalize `ThreeGPFree.image` to Freiman homs

## References

* [Wikipedia, *Salem-Spencer set*](https://en.wikipedia.org/wiki/Salem–Spencer_set)

## Tags

3AP-free, Salem-Spencer, Roth, arithmetic progression, average, three-free
-/

open Finset Function Nat
open scoped Pointwise

variable {F α β 𝕜 E : Type*}

section ThreeAPFree

open Set

section Monoid

variable [Monoid α] [Monoid β] (s t : Set α)

/-- A set is **3GP-free** if it does not contain any non-trivial geometric progression of length
three. -/
@[to_additive "A set is **3AP-free** if it does not contain any non-trivial arithmetic progression
of length three.

This is also sometimes called a **non averaging set** or **Salem-Spencer set**."]
def ThreeGPFree : Prop := ∀ ⦃a⦄, a ∈ s → ∀ ⦃b⦄, b ∈ s → ∀ ⦃c⦄, c ∈ s → a * c = b * b → a = b
#align mul_salem_spencer ThreeGPFree
#align add_salem_spencer ThreeAPFree

/-- Whether a given finset is 3GP-free is decidable. -/
@[to_additive "Whether a given finset is 3AP-free is decidable."]
instance ThreeGPFree.instDecidable [DecidableEq α] {s : Finset α} :
    Decidable (ThreeGPFree (s : Set α)) :=
  decidable_of_iff (∀ a ∈ s, ∀ b ∈ s, ∀ c ∈ s, a * c = b * b → a = b) Iff.rfl

variable {s t}

@[to_additive]
theorem ThreeGPFree.mono (h : t ⊆ s) (hs : ThreeGPFree s) : ThreeGPFree t :=
  fun _ ha _ hb _ hc ↦ hs (h ha) (h hb) (h hc)
#align mul_salem_spencer.mono ThreeGPFree.mono
#align add_salem_spencer.mono ThreeAPFree.mono

@[to_additive (attr := simp)]
theorem threeGPFree_empty : ThreeGPFree (∅ : Set α) := fun _ _ _ ha => ha.elim
#align mul_salem_spencer_empty threeGPFree_empty
#align add_salem_spencer_empty threeAPFree_empty

@[to_additive]
theorem Set.Subsingleton.threeGPFree (hs : s.Subsingleton) : ThreeGPFree s :=
  fun _ ha _ hb _ _ _ ↦ hs ha hb
#align set.subsingleton.mul_salem_spencer Set.Subsingleton.threeGPFree
#align set.subsingleton.add_salem_spencer Set.Subsingleton.threeAPFree

@[to_additive (attr := simp)]
theorem threeGPFree_singleton (a : α) : ThreeGPFree ({a} : Set α) :=
  subsingleton_singleton.threeGPFree
#align mul_salem_spencer_singleton threeGPFree_singleton
#align add_salem_spencer_singleton threeAPFree_singleton

@[to_additive ThreeAPFree.prod]
theorem ThreeGPFree.prod {t : Set β} (hs : ThreeGPFree s) (ht : ThreeGPFree t) :
    ThreeGPFree (s ×ˢ t) := fun _ ha _ hb _ hc h ↦
  Prod.ext (hs ha.1 hb.1 hc.1 (Prod.ext_iff.1 h).1) (ht ha.2 hb.2 hc.2 (Prod.ext_iff.1 h).2)
#align mul_salem_spencer.prod ThreeGPFree.prod
#align add_salem_spencer.prod ThreeAPFree.prod

@[to_additive]
theorem threeGPFree_pi {ι : Type*} {α : ι → Type*} [∀ i, Monoid (α i)] {s : ∀ i, Set (α i)}
    (hs : ∀ i, ThreeGPFree (s i)) : ThreeGPFree ((univ : Set ι).pi s) :=
  fun _ ha _ hb _ hc h ↦
  funext fun i => hs i (ha i trivial) (hb i trivial) (hc i trivial) <| congr_fun h i
#align mul_salem_spencer_pi threeGPFree_pi
#align add_salem_spencer_pi threeAPFree_pi

end Monoid

section CommMonoid
variable [CommMonoid α] [CommMonoid β] {s A : Set α} {t B : Set β} {f : α → β} {a : α}
<<<<<<< HEAD

/-- Arithmetic progressions of length three are preserved under `2`-Freiman homomorphisms. --/
@[to_additive
"Arithmetic progressions of length three are preserved under `2`-Freiman homomorphisms."]
lemma ThreeGPFree.of_image (hf : IsMulFreimanHom 2 s t f) (hf' : s.InjOn f) (hAs : A ⊆ s)
    (hA : ThreeGPFree (f '' A)) : ThreeGPFree A :=
  fun _ ha _ hb _ hc habc ↦ hf' (hAs ha) (hAs hb) <| hA (mem_image_of_mem _ ha)
    (mem_image_of_mem _ hb) (mem_image_of_mem _ hc) <|
    hf.mul_eq_mul (hAs ha) (hAs hc) (hAs hb) (hAs hb) habc
#align mul_salem_spencer.of_image ThreeGPFree.of_image
#align add_salem_spencer.of_image ThreeAPFree.of_image

/-- Arithmetic progressions of length three are preserved under `2`-Freiman isomorphisms. --/
@[to_additive
"Arithmetic progressions of length three are preserved under `2`-Freiman isomorphisms."]
lemma threeGPFree_image (hf : IsMulFreimanIso 2 s t f) (hAs : A ⊆ s) :
    ThreeGPFree (f '' A) ↔ ThreeGPFree A := by
  rw [ThreeGPFree, ThreeGPFree]
  have := (hf.bijOn.injOn.mono hAs).bijOn_image (f := f)
  simp (config := { contextual := true }) only
    [((hf.bijOn.injOn.mono hAs).bijOn_image (f := f)).forall,
    hf.mul_eq_mul (hAs _) (hAs _) (hAs _) (hAs _), this.injOn.eq_iff]

@[to_additive] alias ⟨_, ThreeGPFree.image⟩ := threeGPFree_image
#align mul_salem_spencer.image ThreeGPFree.image
#align add_salem_spencer.image ThreeAPFree.image
=======
>>>>>>> 661ebd0d

/-- Arithmetic progressions of length three are preserved under `2`-Freiman homomorphisms. --/
@[to_additive]
lemma IsMulFreimanHom.threeGPFree (hf : IsMulFreimanHom 2 s t f) (hf' : s.InjOn f)
    (ht : ThreeGPFree t) : ThreeGPFree s :=
  fun _ ha _ hb _ hc habc ↦ hf' ha hb <| ht (hf.mapsTo ha) (hf.mapsTo hb) (hf.mapsTo hc) <|
    hf.mul_eq_mul ha hc hb hb habc

/-- Arithmetic progressions of length three are preserved under `2`-Freiman isomorphisms. --/
@[to_additive]
<<<<<<< HEAD
lemma IsMulFreimanIso.threeGPFree_congr (hf : IsMulFreimanIso 2 s t f) :
    ThreeGPFree s ↔ ThreeGPFree t where
  mpr := hf.isMulFreimanHom.threeGPFree hf.bijOn.injOn
  mp hs a hfa b hfb c hfc habc := by
    obtain ⟨a, ha, rfl⟩ := hf.bijOn.surjOn hfa
    obtain ⟨b, hb, rfl⟩ := hf.bijOn.surjOn hfb
    obtain ⟨c, hc, rfl⟩ := hf.bijOn.surjOn hfc
    exact congr_arg f $ hs ha hb hc $ (hf.mul_eq_mul ha hc hb hb).1 habc
=======
theorem ThreeGPFree.of_image [FunLike F α β] [FreimanHomClass F s β 2] (f : F)
    (hf : s.InjOn f) (h : ThreeGPFree (f '' s)) : ThreeGPFree s :=
  fun _ ha _ hb _ hc habc => hf ha hb <|
    h (mem_image_of_mem _ ha) (mem_image_of_mem _ hb) (mem_image_of_mem _ hc) <|
      map_mul_map_eq_map_mul_map f ha hc hb hb habc
#align mul_salem_spencer.of_image ThreeGPFree.of_image
#align add_salem_spencer.of_image ThreeAPFree.of_image
>>>>>>> 661ebd0d

@[to_additive]
theorem ThreeGPFree.image' [FunLike F α β] [MulHomClass F α β] (f : F) (hf : (s * s).InjOn f)
    (h : ThreeGPFree s) : ThreeGPFree (f '' s) := by
  rintro _ ⟨a, ha, rfl⟩ _ ⟨b, hb, rfl⟩ _ ⟨c, hc, rfl⟩ habc
  rw [h ha hb hc (hf (mul_mem_mul ha hc) (mul_mem_mul hb hb) <| by rwa [map_mul, map_mul])]
<<<<<<< HEAD
=======
#align mul_salem_spencer.image ThreeGPFree.image
#align add_salem_spencer.image ThreeAPFree.image
>>>>>>> 661ebd0d

end CommMonoid

section CancelCommMonoid

variable [CancelCommMonoid α] {s : Set α} {a : α}

lemma ThreeGPFree.eq_right (hs : ThreeGPFree s) :
    ∀ ⦃a⦄, a ∈ s → ∀ ⦃b⦄, b ∈ s → ∀ ⦃c⦄, c ∈ s → a * c = b * b → b = c := by
  rintro a ha b hb c hc habc
  obtain rfl := hs ha hb hc habc
  simpa using habc.symm

@[to_additive] lemma threeGPFree_insert :
    ThreeGPFree (insert a s) ↔ ThreeGPFree s ∧
      (∀ ⦃b⦄, b ∈ s → ∀ ⦃c⦄, c ∈ s → a * c = b * b → a = b) ∧
        ∀ ⦃b⦄, b ∈ s → ∀ ⦃c⦄, c ∈ s → b * c = a * a → b = a := by
  refine ⟨fun hs ↦ ⟨hs.mono (subset_insert _ _),
    fun b hb c hc ↦ hs (Or.inl rfl) (Or.inr hb) (Or.inr hc),
    fun b hb c hc ↦ hs (Or.inr hb) (Or.inl rfl) (Or.inr hc)⟩, ?_⟩
  rintro ⟨hs, ha, ha'⟩ b hb c hc d hd h
  rw [mem_insert_iff] at hb hc hd
  obtain rfl | hb := hb <;> obtain rfl | hc := hc
  · rfl
  all_goals obtain rfl | hd := hd
  · exact (ha' hc hc h.symm).symm
  · exact ha hc hd h
  · exact mul_right_cancel h
  · exact ha' hb hd h
  · obtain rfl := ha hc hb ((mul_comm _ _).trans h)
    exact ha' hb hc h
  · exact hs hb hc hd h
#align mul_salem_spencer_insert threeGPFree_insert
#align add_salem_spencer_insert threeAPFree_insert

@[to_additive]
theorem ThreeGPFree.smul_set (hs : ThreeGPFree s) : ThreeGPFree (a • s) := by
  rintro _ ⟨b, hb, rfl⟩ _ ⟨c, hc, rfl⟩ _ ⟨d, hd, rfl⟩ h
  exact congr_arg (a • ·) $ hs hb hc hd $ by simpa [mul_mul_mul_comm _ _ a] using h
#align mul_salem_spencer.mul_left ThreeGPFree.smul_set
#align add_salem_spencer.add_left ThreeAPFree.vadd_set

#noalign mul_salem_spencer.mul_right
#noalign add_salem_spencer.add_right

@[to_additive]
theorem threeGPFree_smul_set : ThreeGPFree ((a * ·) '' s) ↔ ThreeGPFree s :=
  ⟨fun hs b hb c hc d hd h ↦
    mul_left_cancel
      (hs (mem_image_of_mem _ hb) (mem_image_of_mem _ hc) (mem_image_of_mem _ hd) <| by
        rw [mul_mul_mul_comm, h, mul_mul_mul_comm]),
    ThreeGPFree.smul_set⟩
#align mul_salem_spencer_mul_left_iff threeGPFree_smul_set
#align add_salem_spencer_add_left_iff threeAPFree_vadd_set

#noalign mul_salem_spencer_mul_right_iff
#noalign add_salem_spencer_add_right_iff

end CancelCommMonoid

section OrderedCancelCommMonoid

variable [OrderedCancelCommMonoid α] {s : Set α} {a : α}

@[to_additive]
theorem threeGPFree_insert_of_lt (hs : ∀ i ∈ s, i < a) :
    ThreeGPFree (insert a s) ↔
      ThreeGPFree s ∧ ∀ ⦃b⦄, b ∈ s → ∀ ⦃c⦄, c ∈ s → a * c = b * b → a = b := by
  refine' threeGPFree_insert.trans _
  rw [← and_assoc]
  exact and_iff_left fun b hb c hc h => ((mul_lt_mul_of_lt_of_lt (hs _ hb) (hs _ hc)).ne h).elim
#align mul_salem_spencer_insert_of_lt threeGPFree_insert_of_lt
#align add_salem_spencer_insert_of_lt threeAPFree_insert_of_lt

end OrderedCancelCommMonoid

section CancelCommMonoidWithZero

variable [CancelCommMonoidWithZero α] [NoZeroDivisors α] {s : Set α} {a : α}

theorem ThreeGPFree.smul_set₀ (hs : ThreeGPFree s) (ha : a ≠ 0) :
    ThreeGPFree ((a * ·) '' s) := by
  rintro _ ⟨b, hb, rfl⟩ _ ⟨c, hc, rfl⟩ _ ⟨d, hd, rfl⟩ h
  exact congr_arg (a • ·) $ hs hb hc hd $ by simpa [mul_mul_mul_comm _ _ a, ha] using h
#align mul_salem_spencer.mul_left₀ ThreeGPFree.smul_set₀

#noalign mul_salem_spencer.mul_right₀.mul_right₀

theorem threeGPFree_smul_set₀ (ha : a ≠ 0) : ThreeGPFree (a • s) ↔ ThreeGPFree s :=
  ⟨fun hs b hb c hc d hd h ↦
    mul_left_cancel₀ ha
      (hs (Set.mem_image_of_mem _ hb) (Set.mem_image_of_mem _ hc) (Set.mem_image_of_mem _ hd) <| by
        rw [smul_eq_mul, smul_eq_mul, mul_mul_mul_comm, h, mul_mul_mul_comm]),
    fun hs => hs.smul_set₀ ha⟩
#align mul_salem_spencer_mul_left_iff₀ threeGPFree_smul_set₀

#noalign mul_salem_spencer_mul_right_iff₀

end CancelCommMonoidWithZero

section Nat

theorem threeAPFree_iff_eq_right {s : Set ℕ} :
    ThreeAPFree s ↔ ∀ ⦃a⦄, a ∈ s → ∀ ⦃b⦄, b ∈ s → ∀ ⦃c⦄, c ∈ s → a + c = b + b → a = c := by
  refine' forall₄_congr fun a _ha b hb => forall₃_congr fun c hc habc => ⟨_, _⟩
  · rintro rfl
    exact (add_left_cancel habc).symm
  · rintro rfl
    simp_rw [← two_mul] at habc
    exact mul_left_cancel₀ two_ne_zero habc
#align add_salem_spencer_iff_eq_right threeAPFree_iff_eq_right

end Nat
end ThreeAPFree

open Finset

section RothNumber

variable [DecidableEq α]

section Monoid

variable [Monoid α] [DecidableEq β] [Monoid β] (s t : Finset α)

/-- The multiplicative Roth number of a finset is the cardinality of its biggest 3GP-free subset. -/
@[to_additive "The additive Roth number of a finset is the cardinality of its biggest 3AP-free
subset.

The usual Roth number corresponds to `addRothNumber (Finset.range n)`, see `rothNumberNat`."]
def mulRothNumber : Finset α →o ℕ :=
  ⟨fun s ↦ Nat.findGreatest (fun m ↦ ∃ t ⊆ s, t.card = m ∧ ThreeGPFree (t : Set α)) s.card, by
    rintro t u htu
    refine' Nat.findGreatest_mono (fun m => _) (card_le_card htu)
    rintro ⟨v, hvt, hv⟩
    exact ⟨v, hvt.trans htu, hv⟩⟩
#align mul_roth_number mulRothNumber
#align add_roth_number addRothNumber

@[to_additive]
theorem mulRothNumber_le : mulRothNumber s ≤ s.card := Nat.findGreatest_le s.card
#align mul_roth_number_le mulRothNumber_le
#align add_roth_number_le addRothNumber_le

@[to_additive]
theorem mulRothNumber_spec :
    ∃ t ⊆ s, t.card = mulRothNumber s ∧ ThreeGPFree (t : Set α) :=
  Nat.findGreatest_spec (P := fun m ↦ ∃ t ⊆ s, t.card = m ∧ ThreeGPFree (t : Set α))
    (Nat.zero_le _) ⟨∅, empty_subset _, card_empty, by norm_cast; exact threeGPFree_empty⟩
#align mul_roth_number_spec mulRothNumber_spec
#align add_roth_number_spec addRothNumber_spec

variable {s t} {n : ℕ}

@[to_additive]
theorem ThreeGPFree.le_mulRothNumber (hs : ThreeGPFree (s : Set α)) (h : s ⊆ t) :
    s.card ≤ mulRothNumber t :=
  le_findGreatest (card_le_card h) ⟨s, h, rfl, hs⟩
#align mul_salem_spencer.le_mul_roth_number ThreeGPFree.le_mulRothNumber
#align add_salem_spencer.le_add_roth_number ThreeAPFree.le_addRothNumber

@[to_additive]
theorem ThreeGPFree.mulRothNumber_eq (hs : ThreeGPFree (s : Set α)) :
    mulRothNumber s = s.card :=
  (mulRothNumber_le _).antisymm <| hs.le_mulRothNumber <| Subset.refl _
#align mul_salem_spencer.roth_number_eq ThreeGPFree.mulRothNumber_eq
#align add_salem_spencer.roth_number_eq ThreeAPFree.addRothNumber_eq

@[to_additive (attr := simp)]
theorem mulRothNumber_empty : mulRothNumber (∅ : Finset α) = 0 :=
  Nat.eq_zero_of_le_zero <| (mulRothNumber_le _).trans card_empty.le
#align mul_roth_number_empty mulRothNumber_empty
#align add_roth_number_empty addRothNumber_empty

@[to_additive (attr := simp)]
theorem mulRothNumber_singleton (a : α) : mulRothNumber ({a} : Finset α) = 1 := by
  refine' ThreeGPFree.mulRothNumber_eq _
  rw [coe_singleton]
  exact threeGPFree_singleton a
#align mul_roth_number_singleton mulRothNumber_singleton
#align add_roth_number_singleton addRothNumber_singleton

@[to_additive]
theorem mulRothNumber_union_le (s t : Finset α) :
    mulRothNumber (s ∪ t) ≤ mulRothNumber s + mulRothNumber t :=
  let ⟨u, hus, hcard, hu⟩ := mulRothNumber_spec (s ∪ t)
  calc
    mulRothNumber (s ∪ t) = u.card := hcard.symm
    _ = (u ∩ s ∪ u ∩ t).card := by rw [← inter_union_distrib_left, inter_eq_left.2 hus]
    _ ≤ (u ∩ s).card + (u ∩ t).card := card_union_le _ _
    _ ≤ mulRothNumber s + mulRothNumber t := _root_.add_le_add
      ((hu.mono <| inter_subset_left _ _).le_mulRothNumber <| inter_subset_right _ _)
      ((hu.mono <| inter_subset_left _ _).le_mulRothNumber <| inter_subset_right _ _)
#align mul_roth_number_union_le mulRothNumber_union_le
#align add_roth_number_union_le addRothNumber_union_le

@[to_additive]
theorem le_mulRothNumber_product (s : Finset α) (t : Finset β) :
    mulRothNumber s * mulRothNumber t ≤ mulRothNumber (s ×ˢ t) := by
  obtain ⟨u, hus, hucard, hu⟩ := mulRothNumber_spec s
  obtain ⟨v, hvt, hvcard, hv⟩ := mulRothNumber_spec t
  rw [← hucard, ← hvcard, ← card_product]
  refine' ThreeGPFree.le_mulRothNumber _ (product_subset_product hus hvt)
  rw [coe_product]
  exact hu.prod hv
#align le_mul_roth_number_product le_mulRothNumber_product
#align le_add_roth_number_product le_addRothNumber_product

@[to_additive]
theorem mulRothNumber_lt_of_forall_not_threeGPFree
    (h : ∀ t ∈ powersetCard n s, ¬ThreeGPFree ((t : Finset α) : Set α)) :
    mulRothNumber s < n := by
  obtain ⟨t, hts, hcard, ht⟩ := mulRothNumber_spec s
  rw [← hcard, ← not_le]
  intro hn
  obtain ⟨u, hut, rfl⟩ := exists_smaller_set t n hn
  exact h _ (mem_powersetCard.2 ⟨hut.trans hts, rfl⟩) (ht.mono hut)
#align mul_roth_number_lt_of_forall_not_mul_salem_spencer mulRothNumber_lt_of_forall_not_threeGPFree
#align add_roth_number_lt_of_forall_not_add_salem_spencer addRothNumber_lt_of_forall_not_threeAPFree

end Monoid

section CommMonoid
variable [CommMonoid α] [CommMonoid β] [DecidableEq β] {A : Finset α} {B : Finset β} {f : α → β}

/-- Arithmetic progressions can be pushed forward along bijective 2-Freiman homs. -/
@[to_additive "Arithmetic progressions can be pushed forward along bijective 2-Freiman homs."]
lemma IsMulFreimanHom.mulRothNumber_mono (hf : IsMulFreimanHom 2 A B f) (hf' : Set.BijOn f A B) :
    mulRothNumber B ≤ mulRothNumber A := by
  obtain ⟨s, hsB, hcard, hs⟩ := mulRothNumber_spec B
  have hsA : invFunOn f A '' s ⊆ A :=
    (hf'.surjOn.mapsTo_invFunOn.mono (coe_subset.2 hsB) Subset.rfl).image_subset
  have hfsA : Set.SurjOn f A s := hf'.surjOn.mono Subset.rfl (coe_subset.2 hsB)
  rw [← hcard, ← s.card_image_of_injOn ((invFunOn_injOn_image f _).mono hfsA)]
  refine ThreeGPFree.le_mulRothNumber ?_ (mod_cast hsA)
  rw [coe_image]

  simpa using (hf.subset hsA hfsA.bijOn_subset.mapsTo).threeGPFree (hf'.injOn.mono hsA) hs

/-- Arithmetic progressions are preserved under 2-Freiman isos. -/
@[to_additive "Arithmetic progressions are preserved under 2-Freiman isos."]
lemma IsMulFreimanIso.mulRothNumber_congr (hf : IsMulFreimanIso 2 A B f) :
    mulRothNumber A = mulRothNumber B := by
  refine le_antisymm ?_ (hf.isMulFreimanHom.mulRothNumber_mono hf.bijOn)
  obtain ⟨s, hsA, hcard, hs⟩ := mulRothNumber_spec A
  rw [← coe_subset] at hsA
  have hfs : Set.InjOn f s := hf.bijOn.injOn.mono hsA
  have := (hf.subset hsA hfs.bijOn_image).threeGPFree_congr.1 hs
  rw [← coe_image] at this
  rw [← hcard, ← Finset.card_image_of_injOn hfs]
  refine this.le_mulRothNumber ?_
  rw [← coe_subset, coe_image]
  exact (hf.bijOn.mapsTo.mono hsA Subset.rfl).image_subset

end CommMonoid

section CancelCommMonoid

variable [CancelCommMonoid α] (s : Finset α) (a : α)

@[to_additive (attr := simp)]
theorem mulRothNumber_map_mul_left :
    mulRothNumber (s.map <| mulLeftEmbedding a) = mulRothNumber s := by
  refine' le_antisymm _ _
  · obtain ⟨u, hus, hcard, hu⟩ := mulRothNumber_spec (s.map <| mulLeftEmbedding a)
    rw [subset_map_iff] at hus
    obtain ⟨u, hus, rfl⟩ := hus
    rw [coe_map] at hu
    rw [← hcard, card_map]
    exact (threeGPFree_smul_set.1 hu).le_mulRothNumber hus
  · obtain ⟨u, hus, hcard, hu⟩ := mulRothNumber_spec s
    have h : ThreeGPFree (u.map <| mulLeftEmbedding a : Set α) := by rw [coe_map]; exact hu.smul_set
    convert h.le_mulRothNumber (map_subset_map.2 hus) using 1
    rw [card_map, hcard]
#align mul_roth_number_map_mul_left mulRothNumber_map_mul_left
#align add_roth_number_map_add_left addRothNumber_map_add_left

@[to_additive (attr := simp)]
theorem mulRothNumber_map_mul_right :
    mulRothNumber (s.map <| mulRightEmbedding a) = mulRothNumber s := by
  rw [← mulLeftEmbedding_eq_mulRightEmbedding, mulRothNumber_map_mul_left s a]
#align mul_roth_number_map_mul_right mulRothNumber_map_mul_right
#align add_roth_number_map_add_right addRothNumber_map_add_right

end CancelCommMonoid

end RothNumber

section rothNumberNat

variable {s : Finset ℕ} {k n : ℕ}

/-- The Roth number of a natural `N` is the largest integer `m` for which there is a subset of
`range N` of size `m` with no arithmetic progression of length 3.
Trivially, `rothNumberNat N ≤ N`, but Roth's theorem (proved in 1953) shows that
`rothNumberNat N = o(N)` and the construction by Behrend gives a lower bound of the form
`N * exp(-C sqrt(log(N))) ≤ rothNumberNat N`.
A significant refinement of Roth's theorem by Bloom and Sisask announced in 2020 gives
`rothNumberNat N = O(N / (log N)^(1+c))` for an absolute constant `c`. -/
def rothNumberNat : ℕ →o ℕ :=
  ⟨fun n => addRothNumber (range n), addRothNumber.mono.comp range_mono⟩
#align roth_number_nat rothNumberNat

theorem rothNumberNat_def (n : ℕ) : rothNumberNat n = addRothNumber (range n) :=
  rfl
#align roth_number_nat_def rothNumberNat_def

theorem rothNumberNat_le (N : ℕ) : rothNumberNat N ≤ N :=
  (addRothNumber_le _).trans (card_range _).le
#align roth_number_nat_le rothNumberNat_le

theorem rothNumberNat_spec (n : ℕ) :
    ∃ t ⊆ range n, t.card = rothNumberNat n ∧ ThreeAPFree (t : Set ℕ) :=
  addRothNumber_spec _
#align roth_number_nat_spec rothNumberNat_spec

/-- A verbose specialization of `threeAPFree.le_addRothNumber`, sometimes convenient in
practice. -/
theorem ThreeAPFree.le_rothNumberNat (s : Finset ℕ) (hs : ThreeAPFree (s : Set ℕ))
    (hsn : ∀ x ∈ s, x < n) (hsk : s.card = k) : k ≤ rothNumberNat n :=
  hsk.ge.trans <| hs.le_addRothNumber fun x hx => mem_range.2 <| hsn x hx
#align add_salem_spencer.le_roth_number_nat ThreeAPFree.le_rothNumberNat

/-- The Roth number is a subadditive function. Note that by Fekete's lemma this shows that
the limit `rothNumberNat N / N` exists, but Roth's theorem gives the stronger result that this
limit is actually `0`. -/
theorem rothNumberNat_add_le (M N : ℕ) :
    rothNumberNat (M + N) ≤ rothNumberNat M + rothNumberNat N := by
  simp_rw [rothNumberNat_def]
  rw [range_add_eq_union, ← addRothNumber_map_add_left (range N) M]
  exact addRothNumber_union_le _ _
#align roth_number_nat_add_le rothNumberNat_add_le

@[simp]
theorem rothNumberNat_zero : rothNumberNat 0 = 0 :=
  rfl
#align roth_number_nat_zero rothNumberNat_zero

theorem addRothNumber_Ico (a b : ℕ) : addRothNumber (Ico a b) = rothNumberNat (b - a) := by
  obtain h | h := le_total b a
  · rw [tsub_eq_zero_of_le h, Ico_eq_empty_of_le h, rothNumberNat_zero, addRothNumber_empty]
  convert addRothNumber_map_add_left _ a
  rw [range_eq_Ico, map_eq_image]
  convert (image_add_left_Ico 0 (b - a) _).symm
  exact (add_tsub_cancel_of_le h).symm
#align add_roth_number_Ico addRothNumber_Ico

end rothNumberNat<|MERGE_RESOLUTION|>--- conflicted
+++ resolved
@@ -3,11 +3,7 @@
 Released under Apache 2.0 license as described in the file LICENSE.
 Authors: Yaël Dillies, Bhavik Mehta
 -/
-<<<<<<< HEAD
 import Mathlib.Combinatorics.Additive.FreimanHom
-=======
-import Mathlib.Algebra.Group.Freiman
->>>>>>> 661ebd0d
 import Mathlib.Data.Nat.Interval
 import Mathlib.Data.Set.Pointwise.SMul
 
@@ -121,7 +117,6 @@
 
 section CommMonoid
 variable [CommMonoid α] [CommMonoid β] {s A : Set α} {t B : Set β} {f : α → β} {a : α}
-<<<<<<< HEAD
 
 /-- Arithmetic progressions of length three are preserved under `2`-Freiman homomorphisms. --/
 @[to_additive
@@ -148,8 +143,6 @@
 @[to_additive] alias ⟨_, ThreeGPFree.image⟩ := threeGPFree_image
 #align mul_salem_spencer.image ThreeGPFree.image
 #align add_salem_spencer.image ThreeAPFree.image
-=======
->>>>>>> 661ebd0d
 
 /-- Arithmetic progressions of length three are preserved under `2`-Freiman homomorphisms. --/
 @[to_additive]
@@ -160,7 +153,6 @@
 
 /-- Arithmetic progressions of length three are preserved under `2`-Freiman isomorphisms. --/
 @[to_additive]
-<<<<<<< HEAD
 lemma IsMulFreimanIso.threeGPFree_congr (hf : IsMulFreimanIso 2 s t f) :
     ThreeGPFree s ↔ ThreeGPFree t where
   mpr := hf.isMulFreimanHom.threeGPFree hf.bijOn.injOn
@@ -169,26 +161,12 @@
     obtain ⟨b, hb, rfl⟩ := hf.bijOn.surjOn hfb
     obtain ⟨c, hc, rfl⟩ := hf.bijOn.surjOn hfc
     exact congr_arg f $ hs ha hb hc $ (hf.mul_eq_mul ha hc hb hb).1 habc
-=======
-theorem ThreeGPFree.of_image [FunLike F α β] [FreimanHomClass F s β 2] (f : F)
-    (hf : s.InjOn f) (h : ThreeGPFree (f '' s)) : ThreeGPFree s :=
-  fun _ ha _ hb _ hc habc => hf ha hb <|
-    h (mem_image_of_mem _ ha) (mem_image_of_mem _ hb) (mem_image_of_mem _ hc) <|
-      map_mul_map_eq_map_mul_map f ha hc hb hb habc
-#align mul_salem_spencer.of_image ThreeGPFree.of_image
-#align add_salem_spencer.of_image ThreeAPFree.of_image
->>>>>>> 661ebd0d
 
 @[to_additive]
 theorem ThreeGPFree.image' [FunLike F α β] [MulHomClass F α β] (f : F) (hf : (s * s).InjOn f)
     (h : ThreeGPFree s) : ThreeGPFree (f '' s) := by
   rintro _ ⟨a, ha, rfl⟩ _ ⟨b, hb, rfl⟩ _ ⟨c, hc, rfl⟩ habc
   rw [h ha hb hc (hf (mul_mem_mul ha hc) (mul_mem_mul hb hb) <| by rwa [map_mul, map_mul])]
-<<<<<<< HEAD
-=======
-#align mul_salem_spencer.image ThreeGPFree.image
-#align add_salem_spencer.image ThreeAPFree.image
->>>>>>> 661ebd0d
 
 end CommMonoid
 
@@ -234,13 +212,11 @@
 #noalign mul_salem_spencer.mul_right
 #noalign add_salem_spencer.add_right
 
-@[to_additive]
-theorem threeGPFree_smul_set : ThreeGPFree ((a * ·) '' s) ↔ ThreeGPFree s :=
-  ⟨fun hs b hb c hc d hd h ↦
-    mul_left_cancel
+@[to_additive] lemma threeGPFree_smul_set : ThreeGPFree (a • s) ↔ ThreeGPFree s where
+  mp hs b hb c hc d hd h := mul_left_cancel
       (hs (mem_image_of_mem _ hb) (mem_image_of_mem _ hc) (mem_image_of_mem _ hd) <| by
-        rw [mul_mul_mul_comm, h, mul_mul_mul_comm]),
-    ThreeGPFree.smul_set⟩
+        rw [mul_mul_mul_comm, smul_eq_mul, smul_eq_mul, mul_mul_mul_comm, h])
+  mpr := ThreeGPFree.smul_set
 #align mul_salem_spencer_mul_left_iff threeGPFree_smul_set
 #align add_salem_spencer_add_left_iff threeAPFree_vadd_set
 
@@ -269,8 +245,7 @@
 
 variable [CancelCommMonoidWithZero α] [NoZeroDivisors α] {s : Set α} {a : α}
 
-theorem ThreeGPFree.smul_set₀ (hs : ThreeGPFree s) (ha : a ≠ 0) :
-    ThreeGPFree ((a * ·) '' s) := by
+lemma ThreeGPFree.smul_set₀ (hs : ThreeGPFree s) (ha : a ≠ 0) : ThreeGPFree (a • s) := by
   rintro _ ⟨b, hb, rfl⟩ _ ⟨c, hc, rfl⟩ _ ⟨d, hd, rfl⟩ h
   exact congr_arg (a • ·) $ hs hb hc hd $ by simpa [mul_mul_mul_comm _ _ a, ha] using h
 #align mul_salem_spencer.mul_left₀ ThreeGPFree.smul_set₀
