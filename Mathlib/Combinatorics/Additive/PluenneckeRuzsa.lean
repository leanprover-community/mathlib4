/-
Copyright (c) 2022 Yaël Dillies, George Shakan. All rights reserved.
Released under Apache 2.0 license as described in the file LICENSE.
Authors: Yaël Dillies, George Shakan
-/
import Mathlib.Algebra.Group.Pointwise.Finset.Basic
import Mathlib.Algebra.Order.Field.Rat
import Mathlib.Algebra.Order.Ring.Basic
import Mathlib.Combinatorics.Enumerative.DoubleCounting
import Mathlib.Tactic.FieldSimp
import Mathlib.Tactic.GCongr
import Mathlib.Tactic.Positivity
import Mathlib.Tactic.Ring

/-!
# The Plünnecke-Ruzsa inequality

This file proves Ruzsa's triangle inequality, the Plünnecke-Petridis lemma, and the Plünnecke-Ruzsa
inequality.

## Main declarations

* `Finset.ruzsa_triangle_inequality_sub_sub_sub`: The Ruzsa triangle inequality, difference version.
* `Finset.ruzsa_triangle_inequality_add_add_add`: The Ruzsa triangle inequality, sum version.
* `Finset.pluennecke_petridis_inequality_add`: The Plünnecke-Petridis inequality.
* `Finset.pluennecke_ruzsa_inequality_nsmul_sub_nsmul_add`: The Plünnecke-Ruzsa inequality.

## References

* [Giorgis Petridis, *The Plünnecke-Ruzsa inequality: an overview*][petridis2014]
* [Terrence Tao, Van Vu, *Additive Combinatorics][tao-vu]

## See also

In general non-abelian groups, small doubling doesn't imply small powers anymore, but small tripling
does. See `Mathlib.Combinatorics.Additive.SmallTripling`.
-/

open MulOpposite Nat
open scoped Pointwise
namespace Finset
variable {G : Type*} [DecidableEq G]

section Group
variable [Group G] {A B C : Finset G}

/-! ### Noncommutative Ruzsa triangle inequality -/

/-- **Ruzsa's triangle inequality**. Division version. -/
@[to_additive "**Ruzsa's triangle inequality**. Subtraction version."]
theorem ruzsa_triangle_inequality_div_div_div (A B C : Finset G) :
    #(A / C) * #B ≤ #(A / B) * #(C / B) := by
  rw [← card_product (A / B), ← mul_one #((A / B) ×ˢ (C / B))]
  refine card_mul_le_card_mul (fun b (a, c) ↦ a / c = b) (fun x hx ↦ ?_)
    fun x _ ↦ card_le_one_iff.2 fun hu hv ↦
      ((mem_bipartiteBelow _).1 hu).2.symm.trans ?_
  · obtain ⟨a, ha, c, hc, rfl⟩ := mem_div.1 hx
    refine card_le_card_of_injOn (fun b ↦ (a / b, c / b)) (fun b hb ↦ ?_) fun b₁ _ b₂ _ h ↦ ?_
    · rw [mem_bipartiteAbove]
      exact ⟨mk_mem_product (div_mem_div ha hb) (div_mem_div hc hb), div_div_div_cancel_right ..⟩
    · exact div_right_injective (Prod.ext_iff.1 h).1
  · exact ((mem_bipartiteBelow _).1 hv).2

/-- **Ruzsa's triangle inequality**. Mulinv-mulinv-mulinv version. -/
@[to_additive "**Ruzsa's triangle inequality**. Addneg-addneg-addneg version."]
theorem ruzsa_triangle_inequality_mulInv_mulInv_mulInv (A B C : Finset G) :
    #(A * C⁻¹) * #B ≤ #(A * B⁻¹) * #(C * B⁻¹) := by
  simpa [div_eq_mul_inv] using ruzsa_triangle_inequality_div_div_div A B C

/-- **Ruzsa's triangle inequality**. Invmul-invmul-invmul version. -/
@[to_additive "**Ruzsa's triangle inequality**. Negadd-negadd-negadd version."]
theorem ruzsa_triangle_inequality_invMul_invMul_invMul (A B C : Finset G) :
    #B * #(A⁻¹ * C) ≤ #(B⁻¹ * A) * #(B⁻¹ * C) := by
  simpa [mul_comm, div_eq_mul_inv, ← map_op_mul, ← map_op_inv] using
    ruzsa_triangle_inequality_div_div_div (G := Gᵐᵒᵖ) (C.map opEquiv.toEmbedding)
      (B.map opEquiv.toEmbedding) (A.map opEquiv.toEmbedding)


/-- **Ruzsa's triangle inequality**. Div-mul-mul version. -/
@[to_additive "**Ruzsa's triangle inequality**. Sub-add-add version."]
theorem ruzsa_triangle_inequality_div_mul_mul (A B C : Finset G) :
    #(A / C) * #B ≤ #(A * B) * #(C * B) := by
  simpa using ruzsa_triangle_inequality_div_div_div A B⁻¹ C

/-- **Ruzsa's triangle inequality**. Mulinv-mul-mul version. -/
@[to_additive "**Ruzsa's triangle inequality**. Addneg-add-add version."]
theorem ruzsa_triangle_inequality_mulInv_mul_mul (A B C : Finset G) :
    #(A * C⁻¹) * #B ≤ #(A * B) * #(C * B) := by
  simpa using ruzsa_triangle_inequality_mulInv_mulInv_mulInv A B⁻¹ C

/-- **Ruzsa's triangle inequality**. Invmul-mul-mul version. -/
@[to_additive "**Ruzsa's triangle inequality**. Negadd-add-add version."]
theorem ruzsa_triangle_inequality_invMul_mul_mul (A B C : Finset G) :
    #B * #(A⁻¹ * C) ≤ #(B * A) * #(B * C) := by
  simpa using ruzsa_triangle_inequality_invMul_invMul_invMul A B⁻¹ C


/-- **Ruzsa's triangle inequality**. Mul-div-mul version. -/
@[to_additive "**Ruzsa's triangle inequality**. Add-sub-add version."]
theorem ruzsa_triangle_inequality_mul_div_mul (A B C : Finset G) :
    #B * #(A * C) ≤ #(B / A) * #(B * C) := by
  simpa [div_eq_mul_inv] using ruzsa_triangle_inequality_invMul_mul_mul A⁻¹ B C

/-- **Ruzsa's triangle inequality**. Mul-mulinv-mul version. -/
@[to_additive "**Ruzsa's triangle inequality**. Add-addneg-add version."]
theorem ruzsa_triangle_inequality_mul_mulInv_mul (A B C : Finset G) :
    #B * #(A * C) ≤ #(B * A⁻¹) * #(B * C) := by
  simpa [div_eq_mul_inv] using ruzsa_triangle_inequality_mul_div_mul A B C

/-- **Ruzsa's triangle inequality**. Mul-mul-invmul version. -/
@[to_additive "**Ruzsa's triangle inequality**. Add-add-negadd version."]
theorem ruzsa_triangle_inequality_mul_mul_invMul (A B C : Finset G) :
    #(A * C) * #B ≤ #(A * B) * #(C⁻¹ * B) := by
  simpa using ruzsa_triangle_inequality_mulInv_mul_mul A B C⁻¹

end Group

section CommGroup
variable [CommGroup G] {A B C : Finset G}

/-! ### Plünnecke-Petridis inequality -/

@[to_additive]
<<<<<<< HEAD
theorem pluennecke_petridis_inequality_mul (C : Finset α)
    (hA : ∀ A' ⊆ A, (A * B).card * A'.card ≤ (A' * B).card * A.card) :
    (A * B * C).card * A.card ≤ (A * B).card * (A * C).card := by
  induction C using Finset.induction_on with
  | empty => simp
  | insert _ ih =>
    rename_i x C _
    set A' := A ∩ (A * C / {x}) with hA'
    set C' := insert x C with hC'
    have h₀ : A' * {x} = A * {x} ∩ (A * C) := by
      rw [hA', inter_mul_singleton, (isUnit_singleton x).div_mul_cancel]
    have h₁ : A * B * C' = A * B * C ∪ (A * B * {x}) \ (A' * B * {x}) := by
      rw [hC', insert_eq, union_comm, mul_union]
      refine (sup_sdiff_eq_sup ?_).symm
      rw [mul_right_comm, mul_right_comm A, h₀]
      exact mul_subset_mul_right inter_subset_right
    have h₂ : A' * B * {x} ⊆ A * B * {x} :=
      mul_subset_mul_right (mul_subset_mul_right inter_subset_left)
    have h₃ : (A * B * C').card ≤ (A * B * C).card + (A * B).card - (A' * B).card := by
      rw [h₁]
      refine (card_union_le _ _).trans_eq ?_
      rw [card_sdiff h₂, ← add_tsub_assoc_of_le (card_le_card h₂), card_mul_singleton,
        card_mul_singleton]
    refine (mul_le_mul_right' h₃ _).trans ?_
    rw [tsub_mul, add_mul]
    refine (tsub_le_tsub (add_le_add_right ih _) <| hA _ inter_subset_left).trans_eq ?_
    rw [← mul_add, ← mul_tsub, ← hA', hC', insert_eq, mul_union, ← card_mul_singleton A x,
      ← card_mul_singleton A' x, add_comm (card _), h₀,
      eq_tsub_of_add_eq (card_union_add_card_inter _ _)]
=======
theorem pluennecke_petridis_inequality_mul (C : Finset G)
    (hA : ∀ A' ⊆ A, #(A * B) * #A' ≤ #(A' * B) * #A) :
    #(A * B * C) * #A ≤ #(A * B) * #(A * C) := by
  induction' C using Finset.induction_on with x C _ ih
  · simp
  set A' := A ∩ (A * C / {x}) with hA'
  set C' := insert x C with hC'
  have h₀ : A' * {x} = A * {x} ∩ (A * C) := by
    rw [hA', inter_mul_singleton, (isUnit_singleton x).div_mul_cancel]
  have h₁ : A * B * C' = A * B * C ∪ (A * B * {x}) \ (A' * B * {x}) := by
    rw [hC', insert_eq, union_comm, mul_union]
    refine (sup_sdiff_eq_sup ?_).symm
    rw [mul_right_comm, mul_right_comm A, h₀]
    exact mul_subset_mul_right inter_subset_right
  have h₂ : A' * B * {x} ⊆ A * B * {x} :=
    mul_subset_mul_right (mul_subset_mul_right inter_subset_left)
  have h₃ : #(A * B * C') ≤ #(A * B * C) + #(A * B) - #(A' * B) := by
    rw [h₁]
    refine (card_union_le _ _).trans_eq ?_
    rw [card_sdiff h₂, ← add_tsub_assoc_of_le (card_le_card h₂), card_mul_singleton,
      card_mul_singleton]
  refine (mul_le_mul_right' h₃ _).trans ?_
  rw [tsub_mul, add_mul]
  refine (tsub_le_tsub (add_le_add_right ih _) <| hA _ inter_subset_left).trans_eq ?_
  rw [← mul_add, ← mul_tsub, ← hA', hC', insert_eq, mul_union, ← card_mul_singleton A x, ←
    card_mul_singleton A' x, add_comm #_, h₀,
    eq_tsub_of_add_eq (card_union_add_card_inter _ _)]
>>>>>>> 79fce83b

/-! ### Commutative Ruzsa triangle inequality -/

-- Auxiliary lemma for Ruzsa's triangle sum inequality, and the Plünnecke-Ruzsa inequality.
@[to_additive]
private theorem mul_aux (hA : A.Nonempty) (hAB : A ⊆ B)
    (h : ∀ A' ∈ B.powerset.erase ∅, (#(A * C) : ℚ≥0) / #A ≤ #(A' * C) / #A') :
    ∀ A' ⊆ A, #(A * C) * #A' ≤ #(A' * C) * #A := by
  rintro A' hAA'
  obtain rfl | hA' := A'.eq_empty_or_nonempty
  · simp
  have hA₀ : (0 : ℚ≥0) < #A := cast_pos.2 hA.card_pos
  have hA₀' : (0 : ℚ≥0) < #A' := cast_pos.2 hA'.card_pos
  exact mod_cast
    (div_le_div_iff₀ hA₀ hA₀').1
      (h _ <| mem_erase_of_ne_of_mem hA'.ne_empty <| mem_powerset.2 <| hAA'.trans hAB)

/-- **Ruzsa's triangle inequality**. Multiplication version. -/
@[to_additive "**Ruzsa's triangle inequality**. Addition version."]
theorem ruzsa_triangle_inequality_mul_mul_mul (A B C : Finset G) :
    #(A * C) * #B ≤ #(A * B) * #(B * C) := by
  obtain rfl | hB := B.eq_empty_or_nonempty
  · simp
  have hB' : B ∈ B.powerset.erase ∅ := mem_erase_of_ne_of_mem hB.ne_empty (mem_powerset_self _)
  obtain ⟨U, hU, hUA⟩ :=
    exists_min_image (B.powerset.erase ∅) (fun U ↦ #(U * A) / #U : _ → ℚ≥0) ⟨B, hB'⟩
  rw [mem_erase, mem_powerset, ← nonempty_iff_ne_empty] at hU
  refine cast_le.1 (?_ : (_ : ℚ≥0) ≤ _)
  push_cast
  rw [← le_div_iff₀ (cast_pos.2 hB.card_pos), mul_div_right_comm, mul_comm _ B]
  refine (Nat.cast_le.2 <| card_le_card_mul_left hU.1).trans ?_
  refine le_trans ?_
    (mul_le_mul (hUA _ hB') (cast_le.2 <| card_le_card <| mul_subset_mul_right hU.2)
      (zero_le _) (zero_le _))
  #adaptation_note /-- 2024-11-01
  `le_div_iff₀` is synthesizing wrong `GroupWithZero` without `@` -/
  rw [← mul_div_right_comm, ← mul_assoc,
    @le_div_iff₀ _ (_) _ _ _ _ _ _ _ (cast_pos.2 hU.1.card_pos)]
  exact mod_cast pluennecke_petridis_inequality_mul C (mul_aux hU.1 hU.2 hUA)

/-- **Ruzsa's triangle inequality**. Mul-div-div version. -/
@[to_additive "**Ruzsa's triangle inequality**. Add-sub-sub version."]
theorem ruzsa_triangle_inequality_mul_div_div (A B C : Finset G) :
    #(A * C) * #B ≤ #(A / B) * #(B / C) := by
  rw [div_eq_mul_inv, ← card_inv B, ← card_inv (B / C), inv_div', div_inv_eq_mul]
  exact ruzsa_triangle_inequality_mul_mul_mul _ _ _

/-- **Ruzsa's triangle inequality**. Div-mul-div version. -/
@[to_additive "**Ruzsa's triangle inequality**. Sub-add-sub version."]
theorem ruzsa_triangle_inequality_div_mul_div (A B C : Finset G) :
    #(A / C) * #B ≤ #(A * B) * #(B / C) := by
  rw [div_eq_mul_inv, div_eq_mul_inv]
  exact ruzsa_triangle_inequality_mul_mul_mul _ _ _

/-- **Ruzsa's triangle inequality**. Div-div-mul version. -/
@[to_additive "**Ruzsa's triangle inequality**. Sub-sub-add version."]
theorem card_div_mul_le_card_div_mul_card_mul (A B C : Finset G) :
    #(A / C) * #B ≤ #(A / B) * #(B * C) := by
  rw [← div_inv_eq_mul, div_eq_mul_inv]
  exact ruzsa_triangle_inequality_mul_div_div _ _ _

-- Auxiliary lemma towards the Plünnecke-Ruzsa inequality
@[to_additive]
private lemma card_mul_pow_le (hAB : ∀ A' ⊆ A, #(A * B) * #A' ≤ #(A' * B) * #A) (n : ℕ) :
    #(A * B ^ n) ≤ (#(A * B) / #A : ℚ≥0) ^ n * #A := by
  obtain rfl | hA := A.eq_empty_or_nonempty
  · simp
<<<<<<< HEAD
  induction n with
  | zero => simp
  | succ n ih =>
    rw [_root_.pow_succ', ← mul_assoc, _root_.pow_succ', @mul_assoc ℚ≥0, ← mul_div_right_comm,
      le_div_iff₀, ← cast_mul]
    swap
    · exact cast_pos.2 hA.card_pos
    refine (Nat.cast_le.2 <| pluennecke_petridis_inequality_mul _ hAB).trans ?_
    rw [cast_mul]
    gcongr
=======
  induction' n with n ih
  · simp
  refine le_of_mul_le_mul_right ?_ (by positivity : (0 : ℚ≥0) < #A)
  calc
    ((#(A * B ^ (n + 1))) * #A : ℚ≥0)
      = #(A * B * B ^ n) * #A := by rw [_root_.pow_succ', ← mul_assoc]
    _ ≤ #(A * B) * #(A * B ^ n) := mod_cast pluennecke_petridis_inequality_mul _ hAB
    _ ≤ #(A * B) * ((#(A * B) / #A) ^ n * #A) := by gcongr
    _ = (#(A * B) / #A) ^ (n + 1) * #A * #A := by field_simp; ring
>>>>>>> 79fce83b

/-- The **Plünnecke-Ruzsa inequality**. Multiplication version. Note that this is genuinely harder
than the division version because we cannot use a double counting argument. -/
@[to_additive "The **Plünnecke-Ruzsa inequality**. Addition version. Note that this is genuinely
harder than the subtraction version because we cannot use a double counting argument."]
theorem pluennecke_ruzsa_inequality_pow_div_pow_mul (hA : A.Nonempty) (B : Finset G) (m n : ℕ) :
    #(B ^ m / B ^ n) ≤ (#(A * B) / #A : ℚ≥0) ^ (m + n) * #A := by
  have hA' : A ∈ A.powerset.erase ∅ := mem_erase_of_ne_of_mem hA.ne_empty (mem_powerset_self _)
  obtain ⟨C, hC, hCmin⟩ :=
    exists_min_image (A.powerset.erase ∅) (fun C ↦ #(C * B) / #C : _ → ℚ≥0) ⟨A, hA'⟩
  rw [mem_erase, mem_powerset, ← nonempty_iff_ne_empty] at hC
  obtain ⟨hC, hCA⟩ := hC
  refine le_of_mul_le_mul_right ?_ (by positivity : (0 : ℚ≥0) < #C)
  calc
    (#(B ^ m / B ^ n) * #C : ℚ≥0)
      ≤ #(B ^ m * C) * #(B ^ n * C) := mod_cast ruzsa_triangle_inequality_div_mul_mul ..
    _ = #(C * B ^ m) * #(C * B ^ n) := by simp_rw [mul_comm]
    _ ≤ ((#(C * B) / #C) ^ m * #C) * ((#(C * B) / #C : ℚ≥0) ^ n * #C) := by
      gcongr <;> exact card_mul_pow_le (mul_aux hC hCA hCmin) _
    _ = (#(C * B) / #C) ^ (m + n) * #C * #C := by ring
    _ ≤ (#(A * B) / #A) ^ (m + n) * #A * #C := by gcongr (?_ ^ _) * #?_ * _; exact hCmin _ hA'

/-- The **Plünnecke-Ruzsa inequality**. Division version. -/
@[to_additive "The **Plünnecke-Ruzsa inequality**. Subtraction version."]
theorem pluennecke_ruzsa_inequality_pow_div_pow_div (hA : A.Nonempty) (B : Finset G) (m n : ℕ) :
    #(B ^ m / B ^ n) ≤ (#(A / B) / #A : ℚ≥0) ^ (m + n) * #A := by
  rw [← card_inv, inv_div', ← inv_pow, ← inv_pow, div_eq_mul_inv A]
  exact pluennecke_ruzsa_inequality_pow_div_pow_mul hA _ _ _

/-- Special case of the **Plünnecke-Ruzsa inequality**. Multiplication version. -/
@[to_additive "Special case of the **Plünnecke-Ruzsa inequality**. Addition version."]
theorem pluennecke_ruzsa_inequality_pow_mul (hA : A.Nonempty) (B : Finset G) (n : ℕ) :
    #(B ^ n) ≤ (#(A * B) / #A : ℚ≥0) ^ n * #A := by
  simpa only [_root_.pow_zero, div_one] using pluennecke_ruzsa_inequality_pow_div_pow_mul hA _ _ 0

/-- Special case of the **Plünnecke-Ruzsa inequality**. Division version. -/
@[to_additive "Special case of the **Plünnecke-Ruzsa inequality**. Subtraction version."]
theorem pluennecke_ruzsa_inequality_pow_div (hA : A.Nonempty) (B : Finset G) (n : ℕ) :
    #(B ^ n) ≤ (#(A / B) / #A : ℚ≥0) ^ n * #A := by
  simpa only [_root_.pow_zero, div_one] using pluennecke_ruzsa_inequality_pow_div_pow_div hA _ _ 0

end CommGroup
end Finset<|MERGE_RESOLUTION|>--- conflicted
+++ resolved
@@ -121,10 +121,9 @@
 /-! ### Plünnecke-Petridis inequality -/
 
 @[to_additive]
-<<<<<<< HEAD
-theorem pluennecke_petridis_inequality_mul (C : Finset α)
-    (hA : ∀ A' ⊆ A, (A * B).card * A'.card ≤ (A' * B).card * A.card) :
-    (A * B * C).card * A.card ≤ (A * B).card * (A * C).card := by
+theorem pluennecke_petridis_inequality_mul (C : Finset G)
+    (hA : ∀ A' ⊆ A, #(A * B) * #A' ≤ #(A' * B) * #A) :
+    #(A * B * C) * #A ≤ #(A * B) * #(A * C) := by
   induction C using Finset.induction_on with
   | empty => simp
   | insert _ ih =>
@@ -140,7 +139,7 @@
       exact mul_subset_mul_right inter_subset_right
     have h₂ : A' * B * {x} ⊆ A * B * {x} :=
       mul_subset_mul_right (mul_subset_mul_right inter_subset_left)
-    have h₃ : (A * B * C').card ≤ (A * B * C).card + (A * B).card - (A' * B).card := by
+    have h₃ : #(A * B * C') ≤ #(A * B * C) + #(A * B) - #(A' * B) := by
       rw [h₁]
       refine (card_union_le _ _).trans_eq ?_
       rw [card_sdiff h₂, ← add_tsub_assoc_of_le (card_le_card h₂), card_mul_singleton,
@@ -148,38 +147,9 @@
     refine (mul_le_mul_right' h₃ _).trans ?_
     rw [tsub_mul, add_mul]
     refine (tsub_le_tsub (add_le_add_right ih _) <| hA _ inter_subset_left).trans_eq ?_
-    rw [← mul_add, ← mul_tsub, ← hA', hC', insert_eq, mul_union, ← card_mul_singleton A x,
-      ← card_mul_singleton A' x, add_comm (card _), h₀,
+    rw [← mul_add, ← mul_tsub, ← hA', hC', insert_eq, mul_union, ← card_mul_singleton A x, ←
+      card_mul_singleton A' x, add_comm #_, h₀,
       eq_tsub_of_add_eq (card_union_add_card_inter _ _)]
-=======
-theorem pluennecke_petridis_inequality_mul (C : Finset G)
-    (hA : ∀ A' ⊆ A, #(A * B) * #A' ≤ #(A' * B) * #A) :
-    #(A * B * C) * #A ≤ #(A * B) * #(A * C) := by
-  induction' C using Finset.induction_on with x C _ ih
-  · simp
-  set A' := A ∩ (A * C / {x}) with hA'
-  set C' := insert x C with hC'
-  have h₀ : A' * {x} = A * {x} ∩ (A * C) := by
-    rw [hA', inter_mul_singleton, (isUnit_singleton x).div_mul_cancel]
-  have h₁ : A * B * C' = A * B * C ∪ (A * B * {x}) \ (A' * B * {x}) := by
-    rw [hC', insert_eq, union_comm, mul_union]
-    refine (sup_sdiff_eq_sup ?_).symm
-    rw [mul_right_comm, mul_right_comm A, h₀]
-    exact mul_subset_mul_right inter_subset_right
-  have h₂ : A' * B * {x} ⊆ A * B * {x} :=
-    mul_subset_mul_right (mul_subset_mul_right inter_subset_left)
-  have h₃ : #(A * B * C') ≤ #(A * B * C) + #(A * B) - #(A' * B) := by
-    rw [h₁]
-    refine (card_union_le _ _).trans_eq ?_
-    rw [card_sdiff h₂, ← add_tsub_assoc_of_le (card_le_card h₂), card_mul_singleton,
-      card_mul_singleton]
-  refine (mul_le_mul_right' h₃ _).trans ?_
-  rw [tsub_mul, add_mul]
-  refine (tsub_le_tsub (add_le_add_right ih _) <| hA _ inter_subset_left).trans_eq ?_
-  rw [← mul_add, ← mul_tsub, ← hA', hC', insert_eq, mul_union, ← card_mul_singleton A x, ←
-    card_mul_singleton A' x, add_comm #_, h₀,
-    eq_tsub_of_add_eq (card_union_add_card_inter _ _)]
->>>>>>> 79fce83b
 
 /-! ### Commutative Ruzsa triangle inequality -/
 
@@ -247,28 +217,16 @@
     #(A * B ^ n) ≤ (#(A * B) / #A : ℚ≥0) ^ n * #A := by
   obtain rfl | hA := A.eq_empty_or_nonempty
   · simp
-<<<<<<< HEAD
   induction n with
   | zero => simp
   | succ n ih =>
-    rw [_root_.pow_succ', ← mul_assoc, _root_.pow_succ', @mul_assoc ℚ≥0, ← mul_div_right_comm,
-      le_div_iff₀, ← cast_mul]
-    swap
-    · exact cast_pos.2 hA.card_pos
-    refine (Nat.cast_le.2 <| pluennecke_petridis_inequality_mul _ hAB).trans ?_
-    rw [cast_mul]
-    gcongr
-=======
-  induction' n with n ih
-  · simp
-  refine le_of_mul_le_mul_right ?_ (by positivity : (0 : ℚ≥0) < #A)
-  calc
-    ((#(A * B ^ (n + 1))) * #A : ℚ≥0)
-      = #(A * B * B ^ n) * #A := by rw [_root_.pow_succ', ← mul_assoc]
-    _ ≤ #(A * B) * #(A * B ^ n) := mod_cast pluennecke_petridis_inequality_mul _ hAB
-    _ ≤ #(A * B) * ((#(A * B) / #A) ^ n * #A) := by gcongr
-    _ = (#(A * B) / #A) ^ (n + 1) * #A * #A := by field_simp; ring
->>>>>>> 79fce83b
+    refine le_of_mul_le_mul_right ?_ (by positivity : (0 : ℚ≥0) < #A)
+    calc
+      ((#(A * B ^ (n + 1))) * #A : ℚ≥0)
+        = #(A * B * B ^ n) * #A := by rw [_root_.pow_succ', ← mul_assoc]
+      _ ≤ #(A * B) * #(A * B ^ n) := mod_cast pluennecke_petridis_inequality_mul _ hAB
+      _ ≤ #(A * B) * ((#(A * B) / #A) ^ n * #A) := by gcongr
+      _ = (#(A * B) / #A) ^ (n + 1) * #A * #A := by field_simp; ring
 
 /-- The **Plünnecke-Ruzsa inequality**. Multiplication version. Note that this is genuinely harder
 than the division version because we cannot use a double counting argument. -/
