--- conflicted
+++ resolved
@@ -339,13 +339,8 @@
   have i₁_lt_i : i₁ < i := Nat.pred_lt (ne_of_gt i_pos)
   have i₁_succ : i₁.succ = i := Nat.succ_pred_eq_of_pos i_pos
   have := Nat.find_min (c.index_exists j.2) i₁_lt_i
-<<<<<<< HEAD
-  simp only [i₁_succ, lt_trans i₁_lt_i (c.index j).2, and_true, not_lt] at this
-  exact Nat.lt_le_antisymm H this
-=======
   simp [lt_trans i₁_lt_i (c.index j).2, i₁_succ] at this
   exact Nat.lt_le_asymm H this
->>>>>>> 39229b7d
 #align composition.size_up_to_index_le Composition.sizeUpTo_index_le
 
 /-- Mapping an element `j` of `Fin n` to the element in the block containing it, identified with
