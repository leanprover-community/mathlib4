/-
Copyright (c) 2023 Kyle Miller, Rémi Bottinelli. All rights reserved.
Released under Apache 2.0 license as described in the file LICENSE.
Authors: Kyle Miller, Rémi Bottinelli
-/
module

public import Mathlib.Combinatorics.SimpleGraph.Acyclic

/-!
# Connectivity of subgraphs and induced graphs

## Main definitions

* `SimpleGraph.Subgraph.Preconnected` and `SimpleGraph.Subgraph.Connected` give subgraphs
  connectivity predicates via `SimpleGraph.Subgraph.coe`.

-/

@[expose] public section

namespace SimpleGraph

universe u v
variable {V : Type u} {V' : Type v} {G : SimpleGraph V} {G' : SimpleGraph V'}

namespace Subgraph

/-- A subgraph is preconnected if it is preconnected when coerced to be a simple graph.

Note: This is a structure to make it so one can be precise about how dot notation resolves. -/
protected structure Preconnected (H : G.Subgraph) : Prop where
  protected coe : H.coe.Preconnected

instance {H : G.Subgraph} : Coe H.Preconnected H.coe.Preconnected := ⟨Preconnected.coe⟩

instance {H : G.Subgraph} : CoeFun H.Preconnected (fun _ => ∀ u v : H.verts, H.coe.Reachable u v) :=
  ⟨fun h => h.coe⟩

protected lemma preconnected_iff {H : G.Subgraph} :
    H.Preconnected ↔ H.coe.Preconnected := ⟨fun ⟨h⟩ => h, .mk⟩

/-- A subgraph is connected if it is connected when coerced to be a simple graph.

Note: This is a structure to make it so one can be precise about how dot notation resolves. -/
protected structure Connected (H : G.Subgraph) : Prop where
  protected coe : H.coe.Connected

instance {H : G.Subgraph} : Coe H.Connected H.coe.Connected := ⟨Connected.coe⟩

instance {H : G.Subgraph} : CoeFun H.Connected (fun _ => ∀ u v : H.verts, H.coe.Reachable u v) :=
  ⟨fun h => h.coe⟩

protected lemma connected_iff' {H : G.Subgraph} :
    H.Connected ↔ H.coe.Connected := ⟨fun ⟨h⟩ => h, .mk⟩

protected lemma connected_iff {H : G.Subgraph} :
    H.Connected ↔ H.Preconnected ∧ H.verts.Nonempty := by
  rw [H.connected_iff', connected_iff, H.preconnected_iff, Set.nonempty_coe_sort]

protected lemma Connected.preconnected {H : G.Subgraph} (h : H.Connected) : H.Preconnected := by
  rw [H.connected_iff] at h; exact h.1

protected lemma Connected.nonempty {H : G.Subgraph} (h : H.Connected) : H.verts.Nonempty := by
  rw [H.connected_iff] at h; exact h.2

theorem singletonSubgraph_connected {v : V} : (G.singletonSubgraph v).Connected := by
  refine ⟨⟨?_⟩⟩
  rintro ⟨a, ha⟩ ⟨b, hb⟩
  simp only [singletonSubgraph_verts, Set.mem_singleton_iff] at ha hb
  subst_vars
  rfl

@[simp]
theorem subgraphOfAdj_connected {v w : V} (hvw : G.Adj v w) : (G.subgraphOfAdj hvw).Connected := by
  refine ⟨⟨?_⟩⟩
  rintro ⟨a, ha⟩ ⟨b, hb⟩
  simp only [subgraphOfAdj_verts, Set.mem_insert_iff, Set.mem_singleton_iff] at ha hb
  obtain rfl | rfl := ha <;> obtain rfl | rfl := hb <;>
    first | rfl | (apply Adj.reachable; simp)

lemma top_induce_pair_connected_of_adj {u v : V} (huv : G.Adj u v) :
    ((⊤ : G.Subgraph).induce {u, v}).Connected := by
  rw [← subgraphOfAdj_eq_induce huv]
  exact subgraphOfAdj_connected huv

@[mono]
protected lemma Connected.mono {H H' : G.Subgraph} (hle : H ≤ H') (hv : H.verts = H'.verts)
    (h : H.Connected) : H'.Connected := by
  rw [← Subgraph.copy_eq H' H.verts hv H'.Adj rfl]
  refine ⟨h.coe.mono ?_⟩
  rintro ⟨v, hv⟩ ⟨w, hw⟩ hvw
  exact hle.2 hvw

protected lemma Connected.mono' {H H' : G.Subgraph}
    (hle : ∀ v w, H.Adj v w → H'.Adj v w) (hv : H.verts = H'.verts)
    (h : H.Connected) : H'.Connected := by
  exact h.mono ⟨hv.le, hle⟩ hv

lemma connected_sup {H K : G.Subgraph}
    (hH : H.Preconnected) (hK : K.Preconnected) (hn : (H ⊓ K).verts.Nonempty) :
    (H ⊔ K).Connected := by
  rw [Subgraph.connected_iff', connected_iff_exists_forall_reachable]
  obtain ⟨u, hu, hu'⟩ := hn
  exists ⟨u, Or.inl hu⟩
  rintro ⟨v, (hv|hv)⟩
  · exact Reachable.map (Subgraph.inclusion (le_sup_left : H ≤ H ⊔ K)) (hH ⟨u, hu⟩ ⟨v, hv⟩)
  · exact Reachable.map (Subgraph.inclusion (le_sup_right : K ≤ H ⊔ K)) (hK ⟨u, hu'⟩ ⟨v, hv⟩)

@[deprecated Subgraph.connected_sup (since := "2025-11-05")]
protected lemma Connected.sup {H K : G.Subgraph}
    (hH : H.Connected) (hK : K.Connected) (hn : (H ⊓ K).verts.Nonempty) :
    (H ⊔ K).Connected :=
  Subgraph.connected_sup hH.preconnected hK.preconnected hn

/--
This lemma establishes a condition under which a subgraph is the same as a connected component.
Note the asymmetry in the hypothesis `h`: `v` is in `H.verts`, but `w` is not required to be.
-/
lemma Connected.exists_verts_eq_connectedComponentSupp {H : Subgraph G}
    (hc : H.Connected) (h : ∀ v ∈ H.verts, ∀ w, G.Adj v w → H.Adj v w) :
    ∃ c : G.ConnectedComponent, H.verts = c.supp := by
  rw [SimpleGraph.ConnectedComponent.exists]
  obtain ⟨v, hv⟩ := hc.nonempty
  use v
  ext w
  simp only [ConnectedComponent.mem_supp_iff, ConnectedComponent.eq]
  exact ⟨fun hw ↦ by simpa using (hc ⟨w, hw⟩ ⟨v, hv⟩).map H.hom,
    fun a ↦ a.symm.mem_subgraphVerts h hv⟩

end Subgraph

/-! ### Walks as subgraphs -/

namespace Walk

variable {u v w : V}

/-- The subgraph consisting of the vertices and edges of the walk. -/
@[simp]
protected def toSubgraph {u v : V} : G.Walk u v → G.Subgraph
  | nil => G.singletonSubgraph u
  | cons h p => G.subgraphOfAdj h ⊔ p.toSubgraph

theorem toSubgraph_cons_nil_eq_subgraphOfAdj (h : G.Adj u v) :
    (cons h nil).toSubgraph = G.subgraphOfAdj h := by simp

theorem mem_verts_toSubgraph (p : G.Walk u v) : w ∈ p.toSubgraph.verts ↔ w ∈ p.support := by
  induction p with
  | nil => simp
  | cons h p' ih =>
    rename_i x y z
    have : w = y ∨ w ∈ p'.support ↔ w ∈ p'.support :=
      ⟨by rintro (rfl | h) <;> simp [*], by simp +contextual⟩
    simp [ih, or_assoc, this]

lemma not_nil_of_adj_toSubgraph {u v} {x : V} {p : G.Walk u v} (hadj : p.toSubgraph.Adj w x) :
    ¬p.Nil := by
  cases p <;> simp_all

lemma start_mem_verts_toSubgraph (p : G.Walk u v) : u ∈ p.toSubgraph.verts := by
  simp [mem_verts_toSubgraph]

lemma end_mem_verts_toSubgraph (p : G.Walk u v) : v ∈ p.toSubgraph.verts := by
  simp [mem_verts_toSubgraph]

@[simp]
theorem verts_toSubgraph (p : G.Walk u v) : p.toSubgraph.verts = { w | w ∈ p.support } :=
  Set.ext fun _ => p.mem_verts_toSubgraph

theorem mem_edges_toSubgraph (p : G.Walk u v) {e : Sym2 V} :
    e ∈ p.toSubgraph.edgeSet ↔ e ∈ p.edges := by induction p <;> simp [*]

@[simp]
theorem edgeSet_toSubgraph (p : G.Walk u v) : p.toSubgraph.edgeSet = { e | e ∈ p.edges } :=
  Set.ext fun _ => p.mem_edges_toSubgraph

@[simp]
theorem toSubgraph_append (p : G.Walk u v) (q : G.Walk v w) :
    (p.append q).toSubgraph = p.toSubgraph ⊔ q.toSubgraph := by induction p <;> simp [*, sup_assoc]

@[simp]
theorem toSubgraph_reverse (p : G.Walk u v) : p.reverse.toSubgraph = p.toSubgraph := by
  induction p with
  | nil => simp
  | cons _ _ _ =>
    simp only [*, Walk.toSubgraph, reverse_cons, toSubgraph_append, subgraphOfAdj_symm]
    rw [sup_comm]
    congr
    ext <;> simp [-Set.bot_eq_empty]

@[simp]
theorem toSubgraph_rotate [DecidableEq V] (c : G.Walk v v) (h : u ∈ c.support) :
    (c.rotate h).toSubgraph = c.toSubgraph := by
  rw [rotate, toSubgraph_append, sup_comm, ← toSubgraph_append, take_spec]

@[simp]
theorem toSubgraph_map (f : G →g G') (p : G.Walk u v) :
    (p.map f).toSubgraph = p.toSubgraph.map f := by induction p <;> simp [*, Subgraph.map_sup]

lemma adj_toSubgraph_mapLe {G' : SimpleGraph V} {w x : V} {p : G.Walk u v} (h : G ≤ G') :
    (p.mapLe h).toSubgraph.Adj w x ↔ p.toSubgraph.Adj w x := by
  simp

@[simp]
theorem finite_neighborSet_toSubgraph (p : G.Walk u v) : (p.toSubgraph.neighborSet w).Finite := by
  induction p with
  | nil =>
    rw [Walk.toSubgraph, neighborSet_singletonSubgraph]
    apply Set.toFinite
  | cons ha _ ih =>
    rw [Walk.toSubgraph, Subgraph.neighborSet_sup]
    refine Set.Finite.union ?_ ih
    refine Set.Finite.subset ?_ (neighborSet_subgraphOfAdj_subset ha)
    apply Set.toFinite

lemma toSubgraph_le_induce_support (p : G.Walk u v) :
    p.toSubgraph ≤ (⊤ : G.Subgraph).induce {v | v ∈ p.support} := by
  convert Subgraph.le_induce_top_verts
  exact p.verts_toSubgraph.symm

theorem toSubgraph_adj_getVert {u v} (w : G.Walk u v) {i : ℕ} (hi : i < w.length) :
    w.toSubgraph.Adj (w.getVert i) (w.getVert (i + 1)) := by
  induction w generalizing i with
  | nil => cases hi
  | cons hxy i' ih =>
    cases i
    · simp only [Walk.toSubgraph, Walk.getVert_zero, zero_add, getVert_cons_succ, Subgraph.sup_adj,
        subgraphOfAdj_adj, true_or]
    · simp only [Walk.toSubgraph, getVert_cons_succ, Subgraph.sup_adj, subgraphOfAdj_adj, Sym2.eq,
        Sym2.rel_iff', Prod.mk.injEq, Prod.swap_prod_mk]
      right
      exact ih (Nat.succ_lt_succ_iff.mp hi)

theorem toSubgraph_adj_snd {u v} (w : G.Walk u v) (h : ¬ w.Nil) : w.toSubgraph.Adj u w.snd := by
  simpa using w.toSubgraph_adj_getVert (not_nil_iff_lt_length.mp h)

theorem toSubgraph_adj_penultimate {u v} (w : G.Walk u v) (h : ¬ w.Nil) :
    w.toSubgraph.Adj w.penultimate v := by
  rw [not_nil_iff_lt_length] at h
  simpa [show w.length - 1 + 1 = w.length from by cutsat]
    using w.toSubgraph_adj_getVert (by cutsat : w.length - 1 < w.length)

theorem toSubgraph_adj_iff {u v u' v'} (w : G.Walk u v) :
    w.toSubgraph.Adj u' v' ↔ ∃ i, s(w.getVert i, w.getVert (i + 1)) =
      s(u', v') ∧ i < w.length := by
  constructor
  · intro hadj
    unfold Walk.toSubgraph at hadj
    match w with
    | .nil =>
      simp only [singletonSubgraph_adj, Pi.bot_apply, Prop.bot_eq_false] at hadj
    | .cons h p =>
      simp only [Subgraph.sup_adj, subgraphOfAdj_adj, Sym2.eq, Sym2.rel_iff', Prod.mk.injEq,
        Prod.swap_prod_mk] at hadj
      cases hadj with
      | inl hl =>
        use 0
        simp only [Walk.getVert_zero, zero_add, getVert_cons_succ]
        refine ⟨?_, by simp only [length_cons, Nat.zero_lt_succ]⟩
        exact Sym2.eq_iff.mpr hl
      | inr hr =>
        obtain ⟨i, hi⟩ := (toSubgraph_adj_iff _).mp hr
        use i + 1
        simp only [getVert_cons_succ]
        constructor
        · exact hi.1
        · simp only [Walk.length_cons, Nat.add_lt_add_right hi.2 1]
  · rintro ⟨i, hi⟩
    rw [← Subgraph.mem_edgeSet, ← hi.1, Subgraph.mem_edgeSet]
    exact toSubgraph_adj_getVert _ hi.2

lemma mem_support_of_adj_toSubgraph {u v u' v' : V} {p : G.Walk u v} (hp : p.toSubgraph.Adj u' v') :
    u' ∈ p.support := p.mem_verts_toSubgraph.mp (p.toSubgraph.edge_vert hp)

lemma adj_toSubgraph_iff_mem_edges {u v u' v' : V} {p : G.Walk u v} :
    p.toSubgraph.Adj u' v' ↔ s(u', v') ∈ p.edges := by
  rw [← p.mem_edges_toSubgraph, Subgraph.mem_edgeSet]

lemma toSubgraph_bypass_le_toSubgraph {u v : V} {p : G.Walk u v} [DecidableEq V] :
    p.bypass.toSubgraph ≤ p.toSubgraph := by
  constructor
  · simpa using p.support_bypass_subset
  · simpa [adj_toSubgraph_iff_mem_edges] using fun _ _ h ↦ p.edges_toPath_subset h

namespace IsPath

lemma neighborSet_toSubgraph_startpoint {u v} {p : G.Walk u v}
    (hp : p.IsPath) (hnp : ¬ p.Nil) : p.toSubgraph.neighborSet u = {p.snd} := by
  have hadj1 := p.toSubgraph_adj_snd hnp
  ext v
  simp_all only [Subgraph.mem_neighborSet, Set.mem_singleton_iff,
    SimpleGraph.Walk.toSubgraph_adj_iff, Sym2.eq, Sym2.rel_iff', Prod.mk.injEq, Prod.swap_prod_mk]
  refine ⟨?_, by simp_all⟩
  rintro ⟨i, hl | hr⟩
  · have : i = 0 := by
      apply hp.getVert_injOn (by rw [Set.mem_setOf]; cutsat) (by rw [Set.mem_setOf]; cutsat)
      simp_all
    simp_all
  · have : i + 1 = 0 := by
      apply hp.getVert_injOn (by rw [Set.mem_setOf]; cutsat) (by rw [Set.mem_setOf]; cutsat)
      simp_all
    contradiction

lemma neighborSet_toSubgraph_endpoint {u v} {p : G.Walk u v}
    (hp : p.IsPath) (hnp : ¬ p.Nil) : p.toSubgraph.neighborSet v = {p.penultimate} := by
  simpa using IsPath.neighborSet_toSubgraph_startpoint hp.reverse
      (by rw [Walk.not_nil_iff_lt_length, Walk.length_reverse]; exact
        Walk.not_nil_iff_lt_length.mp hnp)

lemma neighborSet_toSubgraph_internal {u} {i : ℕ} {p : G.Walk u v} (hp : p.IsPath)
    (h : i ≠ 0) (h' : i < p.length) :
    p.toSubgraph.neighborSet (p.getVert i) = {p.getVert (i - 1), p.getVert (i + 1)} := by
  have hadj1 := ((show i - 1 + 1 = i from by cutsat) ▸
    p.toSubgraph_adj_getVert (by cutsat : (i - 1) < p.length)).symm
  ext v
  simp_all only [ne_eq, Subgraph.mem_neighborSet, Set.mem_insert_iff, Set.mem_singleton_iff,
    SimpleGraph.Walk.toSubgraph_adj_iff, Sym2.eq, Sym2.rel_iff', Prod.mk.injEq,
    Prod.swap_prod_mk]
  refine ⟨?_, by aesop⟩
  rintro ⟨i', ⟨hl, _⟩ | ⟨_, hl⟩⟩ <;>
    apply hp.getVert_injOn (by rw [Set.mem_setOf_eq]; cutsat)
      (by rw [Set.mem_setOf_eq]; cutsat) at hl <;> aesop

lemma ncard_neighborSet_toSubgraph_internal_eq_two {u} {i : ℕ} {p : G.Walk u v} (hp : p.IsPath)
    (h : i ≠ 0) (h' : i < p.length) :
    (p.toSubgraph.neighborSet (p.getVert i)).ncard = 2 := by
  rw [hp.neighborSet_toSubgraph_internal h h']
  have : p.getVert (i - 1) ≠ p.getVert (i + 1) := by
    intro h
    have := hp.getVert_injOn (by rw [Set.mem_setOf_eq]; cutsat) (by rw [Set.mem_setOf_eq]; cutsat) h
    omega
  simp_all

lemma snd_of_toSubgraph_adj {u v v'} {p : G.Walk u v} (hp : p.IsPath)
    (hadj : p.toSubgraph.Adj u v') : p.snd = v' := by
  have ⟨i, hi⟩ := p.toSubgraph_adj_iff.mp hadj
  simp only [Sym2.eq, Sym2.rel_iff', Prod.mk.injEq, Prod.swap_prod_mk] at hi
  rcases hi.1 with ⟨hl1, rfl⟩|⟨hr1, hr2⟩
  · have : i = 0 := by
      apply hp.getVert_injOn (by rw [Set.mem_setOf]; cutsat) (by rw [Set.mem_setOf]; cutsat)
      rw [p.getVert_zero, hl1]
    simp [this]
  · have : i + 1 = 0 := by
      apply hp.getVert_injOn (by rw [Set.mem_setOf]; cutsat) (by rw [Set.mem_setOf]; cutsat)
      rw [p.getVert_zero, hr2]
    contradiction

end IsPath

namespace IsCycle

lemma neighborSet_toSubgraph_endpoint {u} {p : G.Walk u u} (hpc : p.IsCycle) :
    p.toSubgraph.neighborSet u = {p.snd, p.penultimate} := by
  have hadj1 := p.toSubgraph_adj_snd hpc.not_nil
  have hadj2 := (p.toSubgraph_adj_penultimate hpc.not_nil).symm
  ext v
  simp_all only [Subgraph.mem_neighborSet, Set.mem_insert_iff, Set.mem_singleton_iff,
    SimpleGraph.Walk.toSubgraph_adj_iff, Sym2.eq, Sym2.rel_iff', Prod.mk.injEq, Prod.swap_prod_mk]
  refine ⟨?_, by aesop⟩
  rintro ⟨i, hl | hr⟩
  · rw [hpc.getVert_endpoint_iff (by cutsat)] at hl
    cases hl.1 <;> aesop
  · rcases (hpc.getVert_endpoint_iff (by cutsat)).mp hr.2 with h1 | h2
    · contradiction
    · simp only [penultimate, ← h2, add_tsub_cancel_right]
      simp_all

lemma neighborSet_toSubgraph_internal {u} {i : ℕ} {p : G.Walk u u} (hpc : p.IsCycle)
    (h : i ≠ 0) (h' : i < p.length) :
    p.toSubgraph.neighborSet (p.getVert i) = {p.getVert (i - 1), p.getVert (i + 1)} := by
  have hadj1 := ((show i - 1 + 1 = i from by cutsat) ▸
    p.toSubgraph_adj_getVert (by cutsat : (i - 1) < p.length)).symm
  ext v
  simp_all only [ne_eq, Subgraph.mem_neighborSet, Set.mem_insert_iff, Set.mem_singleton_iff,
    SimpleGraph.Walk.toSubgraph_adj_iff, Sym2.eq, Sym2.rel_iff', Prod.mk.injEq,
    Prod.swap_prod_mk]
  refine ⟨?_, by aesop⟩
  rintro ⟨i', ⟨hl1, hl2⟩ | ⟨hr1, hr2⟩⟩
  · apply hpc.getVert_injOn' (by rw [Set.mem_setOf_eq]; cutsat)
      (by rw [Set.mem_setOf_eq]; cutsat) at hl1
    simp_all
  · apply hpc.getVert_injOn (by rw [Set.mem_setOf_eq]; cutsat)
      (by rw [Set.mem_setOf_eq]; cutsat) at hr2
    aesop

lemma ncard_neighborSet_toSubgraph_eq_two {u v} {p : G.Walk u u} (hpc : p.IsCycle)
    (h : v ∈ p.support) : (p.toSubgraph.neighborSet v).ncard = 2 := by
  simp only [SimpleGraph.Walk.mem_support_iff_exists_getVert] at h ⊢
  obtain ⟨i, hi⟩ := h
  by_cases! he : i = 0 ∨ i = p.length
  · have huv : u = v := by aesop
    rw [← huv, hpc.neighborSet_toSubgraph_endpoint]
    exact Set.ncard_pair hpc.snd_ne_penultimate
  rw [← hi.1, hpc.neighborSet_toSubgraph_internal he.1 (by cutsat)]
  exact Set.ncard_pair (hpc.getVert_sub_one_ne_getVert_add_one (by cutsat))

lemma exists_isCycle_snd_verts_eq {p : G.Walk v v} (h : p.IsCycle) (hadj : p.toSubgraph.Adj v w) :
    ∃ (p' : G.Walk v v), p'.IsCycle ∧ p'.snd = w ∧ p'.toSubgraph.verts = p.toSubgraph.verts := by
  have : w ∈ p.toSubgraph.neighborSet v := hadj
  rw [h.neighborSet_toSubgraph_endpoint] at this
  simp only [Set.mem_insert_iff, Set.mem_singleton_iff] at this
  obtain hl | hr := this
  · exact ⟨p, ⟨h, hl.symm, rfl⟩⟩
  · use p.reverse
    rw [penultimate, ← getVert_reverse] at hr
    exact ⟨h.reverse, hr.symm, by rw [toSubgraph_reverse _]⟩

end IsCycle

open Finset

variable [DecidableEq V] {u v : V} {p : G.Walk u v}

/-- This lemma states that given some finite set of vertices, of which at least one is in the
support of a given walk, one of them is the first to be encountered. This consequence is encoded
as the set of vertices, restricted to those in the support, except for the first, being empty.
You could interpret this as being `takeUntilSet`, but defining this is slightly involved due to
not knowing what the final vertex is. This could be done by defining a function to obtain the
first encountered vertex and then use that to define `takeUntilSet`. That direction could be
worthwhile if this concept is used more widely. -/
lemma exists_mem_support_mem_erase_mem_support_takeUntil_eq_empty (s : Finset V)
    (h : {x ∈ s | x ∈ p.support}.Nonempty) :
    ∃ x ∈ s, ∃ hx : x ∈ p.support, {t ∈ s.erase x | t ∈ (p.takeUntil x hx).support} = ∅ := by
  simp only [← Finset.subset_empty]
  induction hp : p.length + #s using Nat.strong_induction_on generalizing s v with | _ n ih
  simp only [Finset.Nonempty, mem_filter] at h
  obtain ⟨x, hxs, hx⟩ := h
  obtain h | h := Finset.eq_empty_or_nonempty {t ∈ s.erase x | t ∈ (p.takeUntil x hx).support}
  · use x, hxs, hx, h.le
  have : (p.takeUntil x hx).length + #(s.erase x) < n := by
    rw [← card_erase_add_one hxs] at hp
    have := p.length_takeUntil_le hx
    omega
  obtain ⟨y, hys, hyp, h⟩ := ih _ this (s.erase x) h rfl
  use y, mem_of_mem_erase hys, support_takeUntil_subset p hx hyp
  rwa [takeUntil_takeUntil, erase_right_comm, filter_erase, erase_eq_of_notMem] at h
  simp only [mem_filter, mem_erase, ne_eq, not_and, and_imp]
  rintro hxy -
  exact notMem_support_takeUntil_support_takeUntil_subset (Ne.symm hxy) hx hyp

lemma exists_mem_support_forall_mem_support_imp_eq (s : Finset V)
    (h : {x ∈ s | x ∈ p.support}.Nonempty) :
    ∃ x ∈ s, ∃ (hx : x ∈ p.support),
      ∀ t ∈ s, t ∈ (p.takeUntil x hx).support → t = x := by
  obtain ⟨x, hxs, hx, h⟩ := p.exists_mem_support_mem_erase_mem_support_takeUntil_eq_empty s h
  use x, hxs, hx
  suffices {t ∈ s | t ∈ (p.takeUntil x hx).support} ⊆ {x} by simpa [Finset.subset_iff] using this
  rwa [Finset.filter_erase, ← Finset.subset_empty, ← Finset.subset_insert_iff,
    LawfulSingleton.insert_empty_eq] at h

end Walk

namespace Subgraph

lemma _root_.SimpleGraph.Walk.toSubgraph_connected {u v : V} (p : G.Walk u v) :
    p.toSubgraph.Connected := by
  induction p with
  | nil => apply singletonSubgraph_connected
  | @cons _ w _ h p ih =>
    apply Subgraph.connected_sup (subgraphOfAdj_connected h).preconnected ih.preconnected
    exists w
    simp

lemma induce_union_connected {H : G.Subgraph} {s t : Set V}
    (sconn : (H.induce s).Preconnected) (tconn : (H.induce t).Preconnected)
    (sintert : (s ⊓ t).Nonempty) :
    (H.induce (s ∪ t)).Connected :=
  (Subgraph.connected_sup sconn tconn sintert).mono le_induce_union <| by simp

lemma connected_induce_top_sup {H K : G.Subgraph} (Hconn : H.Preconnected) (Kconn : K.Preconnected)
    {u v : V} (uH : u ∈ H.verts) (vK : v ∈ K.verts) (huv : G.Adj u v) :
    ((⊤ : G.Subgraph).induce {u, v} ⊔ H ⊔ K).Connected := by
  refine Subgraph.connected_sup (Subgraph.connected_sup ?_ Hconn ?_).preconnected Kconn ?_
  · exact (top_induce_pair_connected_of_adj huv).preconnected
  · exact ⟨u, by simp [uH]⟩
  · exact ⟨v, by simp [vK]⟩

@[deprecated connected_induce_top_sup (since := "2025-11-05")]
lemma Connected.adj_union {H K : G.Subgraph}
    (Hconn : H.Connected) (Kconn : K.Connected) {u v : V} (uH : u ∈ H.verts) (vK : v ∈ K.verts)
    (huv : G.Adj u v) :
    ((⊤ : G.Subgraph).induce {u, v} ⊔ H ⊔ K).Connected :=
  connected_induce_top_sup Hconn.preconnected Kconn.preconnected uH vK huv

lemma preconnected_iff_forall_exists_walk_subgraph (H : G.Subgraph) :
    H.Preconnected ↔ ∀ {u v}, u ∈ H.verts → v ∈ H.verts → ∃ p : G.Walk u v, p.toSubgraph ≤ H := by
  constructor
  · intro hc u v hu hv
    refine (hc ⟨_, hu⟩ ⟨_, hv⟩).elim fun p => ?_
    exists p.map (Subgraph.hom _)
    simp [coeSubgraph_le]
  · intro hw
    rw [Subgraph.preconnected_iff]
    rintro ⟨u, hu⟩ ⟨v, hv⟩
    obtain ⟨p, h⟩ := hw hu hv
    exact Reachable.map (Subgraph.inclusion h)
      (p.toSubgraph_connected ⟨_, p.start_mem_verts_toSubgraph⟩ ⟨_, p.end_mem_verts_toSubgraph⟩)

lemma connected_iff_forall_exists_walk_subgraph (H : G.Subgraph) :
    H.Connected ↔
      H.verts.Nonempty ∧
        ∀ {u v}, u ∈ H.verts → v ∈ H.verts → ∃ p : G.Walk u v, p.toSubgraph ≤ H := by
  rw [H.connected_iff, preconnected_iff_forall_exists_walk_subgraph, and_comm]

end Subgraph

section induced_subgraphs

lemma preconnected_induce_iff {s : Set V} :
    (G.induce s).Preconnected ↔ ((⊤ : G.Subgraph).induce s).Preconnected := by
  rw [induce_eq_coe_induce_top, ← Subgraph.preconnected_iff]

lemma connected_induce_iff {s : Set V} :
    (G.induce s).Connected ↔ ((⊤ : G.Subgraph).induce s).Connected := by
  rw [induce_eq_coe_induce_top, ← Subgraph.connected_iff']

lemma induce_union_connected {s t : Set V}
    (sconn : (G.induce s).Preconnected) (tconn : (G.induce t).Preconnected)
    (sintert : (s ∩ t).Nonempty) :
    (G.induce (s ∪ t)).Connected := by
  rw [connected_induce_iff]
  rw [preconnected_induce_iff] at sconn tconn
  exact Subgraph.induce_union_connected sconn tconn sintert

lemma induce_pair_connected_of_adj {u v : V} (huv : G.Adj u v) :
    (G.induce {u, v}).Connected := by
  rw [connected_induce_iff]
  exact Subgraph.top_induce_pair_connected_of_adj huv

lemma Subgraph.Connected.induce_verts {H : G.Subgraph} (h : H.Connected) :
    (G.induce H.verts).Connected := by
  rw [connected_induce_iff]
  exact h.mono le_induce_top_verts (by exact rfl)

lemma Walk.connected_induce_support {u v : V} (p : G.Walk u v) :
    (G.induce {v | v ∈ p.support}).Connected := by
  rw [← p.verts_toSubgraph]
  exact p.toSubgraph_connected.induce_verts

lemma connected_induce_union {v w : V} {s t : Set V}
    (sconn : (G.induce s).Preconnected) (tconn : (G.induce t).Preconnected)
    (hv : v ∈ s) (hw : w ∈ t) (ha : G.Adj v w) :
    (G.induce (s ∪ t)).Connected := by
  rw [connected_induce_iff]
  rw [preconnected_induce_iff] at sconn tconn
  apply (Subgraph.connected_induce_top_sup sconn tconn hv hw ha).mono
  · simp only [sup_le_iff, Subgraph.le_induce_union_left,
      Subgraph.le_induce_union_right, and_true, ← Subgraph.subgraphOfAdj_eq_induce ha]
    apply subgraphOfAdj_le_of_adj
    simp [hv, hw, ha]
  · simp only [Subgraph.verts_sup, Subgraph.induce_verts]
    rw [Set.union_assoc]
    simp [Set.insert_subset_iff, Set.singleton_subset_iff, hv, hw]

@[deprecated connected_induce_union (since := "2025-11-05")]
lemma induce_connected_adj_union {v w : V} {s t : Set V}
    (sconn : (G.induce s).Connected) (tconn : (G.induce t).Connected)
    (hv : v ∈ s) (hw : w ∈ t) (ha : G.Adj v w) :
    (G.induce (s ∪ t)).Connected :=
  connected_induce_union sconn.preconnected tconn.preconnected hv hw ha

lemma induce_connected_of_patches {s : Set V} (u : V) (hu : u ∈ s)
    (patches : ∀ {v}, v ∈ s → ∃ s' ⊆ s, ∃ (hu' : u ∈ s') (hv' : v ∈ s'),
                  (G.induce s').Reachable ⟨u, hu'⟩ ⟨v, hv'⟩) : (G.induce s).Connected := by
  rw [connected_iff_exists_forall_reachable]
  refine ⟨⟨u, hu⟩, ?_⟩
  rintro ⟨v, hv⟩
  obtain ⟨sv, svs, hu', hv', uv⟩ := patches hv
  exact uv.map (induceHomOfLE _ svs).toHom

lemma induce_sUnion_connected_of_pairwise_not_disjoint {S : Set (Set V)} (Sn : S.Nonempty)
    (Snd : ∀ {s t}, s ∈ S → t ∈ S → (s ∩ t).Nonempty)
    (Sc : ∀ {s}, s ∈ S → (G.induce s).Connected) :
    (G.induce (⋃₀ S)).Connected := by
  obtain ⟨s, sS⟩ := Sn
  obtain ⟨v, vs⟩ := (Sc sS).nonempty
  apply G.induce_connected_of_patches _ (Set.subset_sUnion_of_mem sS vs)
  rintro w hw
  simp only [Set.mem_sUnion] at hw
  obtain ⟨t, tS, wt⟩ := hw
  refine ⟨s ∪ t, Set.union_subset (Set.subset_sUnion_of_mem sS) (Set.subset_sUnion_of_mem tS),
          Or.inl vs, Or.inr wt,
          induce_union_connected (Sc sS).preconnected (Sc tS).preconnected (Snd sS tS) _ _⟩

lemma extend_finset_to_connected (Gpc : G.Preconnected) {t : Finset V} (tn : t.Nonempty) :
    ∃ (t' : Finset V), t ⊆ t' ∧ (G.induce (t' : Set V)).Connected := by
  classical
  obtain ⟨u, ut⟩ := tn
  refine ⟨t.biUnion (fun v => (Gpc u v).some.support.toFinset), fun v vt => ?_, ?_⟩
  · simp only [Finset.mem_biUnion, List.mem_toFinset]
    exact ⟨v, vt, Walk.end_mem_support _⟩
  · apply G.induce_connected_of_patches u
    · simp only [Finset.coe_biUnion, Finset.mem_coe, List.coe_toFinset, Set.mem_iUnion,
                 Set.mem_setOf_eq, Walk.start_mem_support, exists_prop, and_true]
      exact ⟨u, ut⟩
    intro v hv
    simp only [Finset.mem_coe, Finset.mem_biUnion, List.mem_toFinset] at hv
    obtain ⟨w, wt, hw⟩ := hv
    refine ⟨{x | x ∈ (Gpc u w).some.support}, ?_, ?_⟩
    · simp only [Finset.coe_biUnion, Finset.mem_coe, List.coe_toFinset]
      exact fun x xw => Set.mem_iUnion₂.mpr ⟨w, wt, xw⟩
    · simp only [Set.mem_setOf_eq, Walk.start_mem_support, exists_true_left]
      refine ⟨hw, Walk.connected_induce_support _ _ _⟩

end induced_subgraphs

<<<<<<< HEAD
protected theorem Connected.toSubgraph {H : SimpleGraph V} (h : H ≤ G) (hconn : H.Connected) :
    (toSubgraph H h).Connected := by
  obtain ⟨hpreconn, _⟩ := hconn
  simp_all only [Subgraph.connected_iff_forall_exists_walk_subgraph, toSubgraph_verts,
    Set.univ_nonempty, Set.mem_univ, forall_const, true_and]
  intro u v
  obtain ⟨p, _⟩ := hpreconn.set_univ_walk_nonempty u v
  use p.transfer G (fun e he ↦ edgeSet_subset_edgeSet.mpr h (p.edges_subset_edgeSet he))
  constructor
  · simp
  · intro x y hxy
    rw [Walk.adj_toSubgraph_iff_mem_edges, Walk.edges_transfer] at hxy
    exact p.edges_subset_edgeSet hxy

namespace Subgraph

protected lemma Connected.map_Subgraph_coe {G' : G.Subgraph} {G'' : G'.coe.Subgraph}
    (f : G'.coe →g G) (hconn : G''.Connected) : (G''.map f).Connected := by
  rw [connected_iff_forall_exists_walk_subgraph]
  simp only [map_verts, Set.image_nonempty, hconn.nonempty, Set.mem_image, Subtype.exists,
    forall_exists_index, and_imp, true_and]
  intro u v u' _ hu'' hfu'' v' _ hv'' hfv''
  rw [← hfu'', ← hfv'']
  rw [connected_iff_forall_exists_walk_subgraph] at hconn
  obtain ⟨_, hp⟩ := hconn
  obtain ⟨p, _⟩ := hp hu'' hv''
  use p.map f
  rw [p.toSubgraph_map]
  gcongr

protected lemma Connected.coeSubgraph {G' : G.Subgraph} (G'' : G'.coe.Subgraph)
    (hconn : G''.Connected) :
    (Subgraph.coeSubgraph G'').Connected := by
  exact hconn.map_Subgraph_coe G'.hom

/-- The graph resulting from removing a vertex of degree one from a (pre)connected graph is
connected. -/
lemma Preconnected.connected_deleteVerts_singleton_of_degree_eq_one [DecidableEq V] {H : G.Subgraph}
    (hpreconn : H.Preconnected) {v : V} [Fintype ↑(H.neighborSet v)] (hdeg : H.degree v = 1) :
    (H.deleteVerts {v}).Connected := by
  refine Subgraph.connected_iff'.mpr (coeDeleteVertsEquiv.connected_iff.mpr ?_)
  have hv : v ∈ H.verts := (degree_eq_one_iff_existsUnique_adj.mp hdeg).choose_spec.left.fst_mem
  have : ({w | ↑w ∈ ({v} : Set V)} : Set H.verts) = {⟨v, hv⟩} := by aesop
  rw [this]
  exact hpreconn.coe.connected_induce_complement_singleton_of_degree_eq_one (by simp_all)

/-- A finite nontrivial (pre)connected graph contains a vertex that leaves the graph connected if
removed. -/
lemma Preconnected.exists_vertex_connected_deleteVerts_singleton_of_fintype_of_nontrivial
    [DecidableEq V] {H : G.Subgraph} [Fintype H.verts] [Nontrivial H.verts]
    (hpreconn : H.Preconnected) : ∃ v ∈ H.verts, (H.deleteVerts {v}).Connected := by
  obtain ⟨⟨v, hv⟩, h⟩ :=
    hpreconn.coe.exists_vertex_connected_induce_complement_singleton_of_fintype_of_nontrivial
  use v, hv
  refine Subgraph.connected_iff'.mpr (coeDeleteVertsEquiv.connected_iff.mpr ?_)
  have : ({w | ↑w ∈ ({v} : Set V)} : Set H.verts) = {⟨v, hv⟩} := by aesop
  rw [this]
  exact h

/-- A finite connected graph contains a vertex that leaves the graph preconnected if removed. -/
lemma Connected.exists_vertex_preconnected_deleteVerts_singleton_of_fintype
    [DecidableEq V] {H : G.Subgraph} [Fintype H.verts] (hconn : H.Connected) :
    ∃ v ∈ H.verts, (H.deleteVerts {v}).Preconnected := by
  obtain ⟨⟨v, hv⟩, h⟩ := hconn.coe.exists_vertex_preconnected_induce_complement_singleton_of_fintype
  use v, hv
  refine Subgraph.preconnected_iff.mpr (coeDeleteVertsEquiv.preconnected_iff.mpr ?_)
  have : ({w | ↑w ∈ ({v} : Set V)} : Set H.verts) = {⟨v, hv⟩} := by aesop
  rw [this]
  exact h
=======
protected lemma Reachable.coe_toSubgraph {H : SimpleGraph V} {u v : V} (h : H ≤ G)
    (hreachable : H.Reachable u v) :
    (toSubgraph H h).coe.Reachable ⟨u, trivial⟩ ⟨v, trivial⟩ :=
  hreachable.map ⟨((toSubgraph H h).vert · _), (·)⟩

protected lemma Preconnected.toSubgraph {H : SimpleGraph V} (h : H ≤ G)
    (hpreconn : H.Preconnected) : (toSubgraph H h).Preconnected :=
  Subgraph.preconnected_iff.mpr (fun u v ↦ (hpreconn u v).coe_toSubgraph h)

protected lemma Connected.toSubgraph {H : SimpleGraph V} (h : H ≤ G) (hconn : H.Connected) :
    (toSubgraph H h).Connected :=
  Subgraph.connected_iff.mpr ⟨hconn.preconnected.toSubgraph h, by simp [hconn.nonempty]⟩

protected lemma Reachable.coe_subgraphMap {G' : G.Subgraph} {G'' : G'.coe.Subgraph}
    (f : G'.coe →g G) {u v : G''.verts} (hreachable : G''.coe.Reachable u v) :
    (G''.map f).coe.Reachable ⟨f u, Set.mem_image_of_mem _ u.prop⟩
      ⟨f v, Set.mem_image_of_mem _ v.prop⟩ :=
  hreachable.map {
    toFun v := (G''.map f).vert _ (Set.mem_image_of_mem f v.prop)
    map_rel' r := Relation.map_apply.mpr (by tauto)
  }

protected lemma Reachable.coe_coeSubgraph {G' : G.Subgraph} (G'' : G'.coe.Subgraph)
    {u v : G''.verts} (hreachable : G''.coe.Reachable u v) :
    (Subgraph.coeSubgraph G'').coe.Reachable (Subgraph.vert _ u (by simp_all))
      (Subgraph.vert _ v (by simp_all)) :=
  hreachable.coe_subgraphMap G'.hom

namespace Subgraph

protected lemma Preconnected.map {G' : G.Subgraph} {G'' : G'.coe.Subgraph}
    (f : G'.coe →g G) (hpreconn : G''.Preconnected) : (G''.map f).Preconnected := by
  rw [Subgraph.preconnected_iff]
  intro ⟨u', u, hu, hfu⟩ ⟨v', v, hv, hfv⟩
  simp_rw [← hfu, ← hfv]
  exact (hpreconn.coe ⟨u, hu⟩ ⟨v, hv⟩).coe_subgraphMap f

protected lemma Connected.map {G' : G.Subgraph} {G'' : G'.coe.Subgraph}
    (f : G'.coe →g G) (hconn : G''.Connected) : (G''.map f).Connected :=
  Subgraph.connected_iff.mpr ⟨hconn.preconnected.map f, by simp [hconn.nonempty]⟩

protected lemma Preconnected.coeSubgraph {G' : G.Subgraph} (G'' : G'.coe.Subgraph)
    (hpreconn : G''.Preconnected) : (Subgraph.coeSubgraph G'').Preconnected :=
  hpreconn.map G'.hom

protected lemma Connected.coeSubgraph {G' : G.Subgraph} (G'' : G'.coe.Subgraph)
    (hconn : G''.Connected) : (Subgraph.coeSubgraph G'').Connected :=
  hconn.map G'.hom
>>>>>>> 143f6662

end Subgraph

end SimpleGraph<|MERGE_RESOLUTION|>--- conflicted
+++ resolved
@@ -605,77 +605,6 @@
 
 end induced_subgraphs
 
-<<<<<<< HEAD
-protected theorem Connected.toSubgraph {H : SimpleGraph V} (h : H ≤ G) (hconn : H.Connected) :
-    (toSubgraph H h).Connected := by
-  obtain ⟨hpreconn, _⟩ := hconn
-  simp_all only [Subgraph.connected_iff_forall_exists_walk_subgraph, toSubgraph_verts,
-    Set.univ_nonempty, Set.mem_univ, forall_const, true_and]
-  intro u v
-  obtain ⟨p, _⟩ := hpreconn.set_univ_walk_nonempty u v
-  use p.transfer G (fun e he ↦ edgeSet_subset_edgeSet.mpr h (p.edges_subset_edgeSet he))
-  constructor
-  · simp
-  · intro x y hxy
-    rw [Walk.adj_toSubgraph_iff_mem_edges, Walk.edges_transfer] at hxy
-    exact p.edges_subset_edgeSet hxy
-
-namespace Subgraph
-
-protected lemma Connected.map_Subgraph_coe {G' : G.Subgraph} {G'' : G'.coe.Subgraph}
-    (f : G'.coe →g G) (hconn : G''.Connected) : (G''.map f).Connected := by
-  rw [connected_iff_forall_exists_walk_subgraph]
-  simp only [map_verts, Set.image_nonempty, hconn.nonempty, Set.mem_image, Subtype.exists,
-    forall_exists_index, and_imp, true_and]
-  intro u v u' _ hu'' hfu'' v' _ hv'' hfv''
-  rw [← hfu'', ← hfv'']
-  rw [connected_iff_forall_exists_walk_subgraph] at hconn
-  obtain ⟨_, hp⟩ := hconn
-  obtain ⟨p, _⟩ := hp hu'' hv''
-  use p.map f
-  rw [p.toSubgraph_map]
-  gcongr
-
-protected lemma Connected.coeSubgraph {G' : G.Subgraph} (G'' : G'.coe.Subgraph)
-    (hconn : G''.Connected) :
-    (Subgraph.coeSubgraph G'').Connected := by
-  exact hconn.map_Subgraph_coe G'.hom
-
-/-- The graph resulting from removing a vertex of degree one from a (pre)connected graph is
-connected. -/
-lemma Preconnected.connected_deleteVerts_singleton_of_degree_eq_one [DecidableEq V] {H : G.Subgraph}
-    (hpreconn : H.Preconnected) {v : V} [Fintype ↑(H.neighborSet v)] (hdeg : H.degree v = 1) :
-    (H.deleteVerts {v}).Connected := by
-  refine Subgraph.connected_iff'.mpr (coeDeleteVertsEquiv.connected_iff.mpr ?_)
-  have hv : v ∈ H.verts := (degree_eq_one_iff_existsUnique_adj.mp hdeg).choose_spec.left.fst_mem
-  have : ({w | ↑w ∈ ({v} : Set V)} : Set H.verts) = {⟨v, hv⟩} := by aesop
-  rw [this]
-  exact hpreconn.coe.connected_induce_complement_singleton_of_degree_eq_one (by simp_all)
-
-/-- A finite nontrivial (pre)connected graph contains a vertex that leaves the graph connected if
-removed. -/
-lemma Preconnected.exists_vertex_connected_deleteVerts_singleton_of_fintype_of_nontrivial
-    [DecidableEq V] {H : G.Subgraph} [Fintype H.verts] [Nontrivial H.verts]
-    (hpreconn : H.Preconnected) : ∃ v ∈ H.verts, (H.deleteVerts {v}).Connected := by
-  obtain ⟨⟨v, hv⟩, h⟩ :=
-    hpreconn.coe.exists_vertex_connected_induce_complement_singleton_of_fintype_of_nontrivial
-  use v, hv
-  refine Subgraph.connected_iff'.mpr (coeDeleteVertsEquiv.connected_iff.mpr ?_)
-  have : ({w | ↑w ∈ ({v} : Set V)} : Set H.verts) = {⟨v, hv⟩} := by aesop
-  rw [this]
-  exact h
-
-/-- A finite connected graph contains a vertex that leaves the graph preconnected if removed. -/
-lemma Connected.exists_vertex_preconnected_deleteVerts_singleton_of_fintype
-    [DecidableEq V] {H : G.Subgraph} [Fintype H.verts] (hconn : H.Connected) :
-    ∃ v ∈ H.verts, (H.deleteVerts {v}).Preconnected := by
-  obtain ⟨⟨v, hv⟩, h⟩ := hconn.coe.exists_vertex_preconnected_induce_complement_singleton_of_fintype
-  use v, hv
-  refine Subgraph.preconnected_iff.mpr (coeDeleteVertsEquiv.preconnected_iff.mpr ?_)
-  have : ({w | ↑w ∈ ({v} : Set V)} : Set H.verts) = {⟨v, hv⟩} := by aesop
-  rw [this]
-  exact h
-=======
 protected lemma Reachable.coe_toSubgraph {H : SimpleGraph V} {u v : V} (h : H ≤ G)
     (hreachable : H.Reachable u v) :
     (toSubgraph H h).coe.Reachable ⟨u, trivial⟩ ⟨v, trivial⟩ :=
@@ -724,7 +653,6 @@
 protected lemma Connected.coeSubgraph {G' : G.Subgraph} (G'' : G'.coe.Subgraph)
     (hconn : G''.Connected) : (Subgraph.coeSubgraph G'').Connected :=
   hconn.map G'.hom
->>>>>>> 143f6662
 
 end Subgraph
 
