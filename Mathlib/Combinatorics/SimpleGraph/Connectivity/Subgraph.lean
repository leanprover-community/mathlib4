--- conflicted
+++ resolved
@@ -270,7 +270,16 @@
 lemma mem_support_of_adj_toSubgraph {u v u' v' : V} {p : G.Walk u v} (hp : p.toSubgraph.Adj u' v') :
     u' ∈ p.support := p.mem_verts_toSubgraph.mp (p.toSubgraph.edge_vert hp)
 
-<<<<<<< HEAD
+lemma adj_toSubgraph_iff_mem_edges {u v u' v' : V} {p : G.Walk u v} :
+    p.toSubgraph.Adj u' v' ↔ s(u', v') ∈ p.edges := by
+  rw [← p.mem_edges_toSubgraph, Subgraph.mem_edgeSet]
+
+lemma toSubgraph_bypass_le_toSubgraph {u v : V} {p : G.Walk u v} [DecidableEq V] :
+    p.bypass.toSubgraph ≤ p.toSubgraph := by
+  constructor
+  · simpa using p.support_bypass_subset
+  · simpa [adj_toSubgraph_iff_mem_edges] using fun _ _ h ↦ p.edges_toPath_subset h
+
 /-- Map a walk to its own subgraph. -/
 def mapToSubgraph {u v : V} : ∀ w : G.Walk u v, w.toSubgraph.coe.Walk
     ⟨_, w.start_mem_verts_toSubgraph⟩ ⟨_, w.end_mem_verts_toSubgraph⟩
@@ -285,17 +294,6 @@
   | cons _ w => by
     rw [mapToSubgraph, Walk.map, map_map]
     exact congr_arg₂ _ rfl w.map_mapToSubgraph_hom
-=======
-lemma adj_toSubgraph_iff_mem_edges {u v u' v' : V} {p : G.Walk u v} :
-    p.toSubgraph.Adj u' v' ↔ s(u', v') ∈ p.edges := by
-  rw [← p.mem_edges_toSubgraph, Subgraph.mem_edgeSet]
-
-lemma toSubgraph_bypass_le_toSubgraph {u v : V} {p : G.Walk u v} [DecidableEq V] :
-    p.bypass.toSubgraph ≤ p.toSubgraph := by
-  constructor
-  · simpa using p.support_bypass_subset
-  · simpa [adj_toSubgraph_iff_mem_edges] using fun _ _ h ↦ p.edges_toPath_subset h
->>>>>>> 370d9705
 
 namespace IsPath
 
