/-
Copyright (c) 2021 Kyle Miller. All rights reserved.
Released under Apache 2.0 license as described in the file LICENSE.
Authors: Kyle Miller
-/
import Mathlib.Algebra.BigOperators.Ring.Nat
import Mathlib.Combinatorics.SimpleGraph.Path
import Mathlib.Combinatorics.SimpleGraph.Subgraph
import Mathlib.SetTheory.Cardinal.Finite

/-!
# Counting walks of a given length

## Main definitions
- `walkLengthTwoEquivCommonNeighbors`: bijective correspondence between walks of length two
from `u` to `v` and common neighbours of `u` and `v`. Note that `u` and `v` may be the same.
- `finsetWalkLength`: the `Finset` of length-`n` walks from `u` to `v`.
This is used to give `{p : G.walk u v | p.length = n}` a `Fintype` instance, and it
can also be useful as a recursive description of this set when `V` is finite.

TODO: should this be extended further?
-/

open Function

universe u v w

namespace SimpleGraph

variable {V : Type u} {V' : Type v} {V'' : Type w}
variable (G : SimpleGraph V) (G' : SimpleGraph V') (G'' : SimpleGraph V'')

/-! ### Walks of a given length -/

section WalkCounting

theorem set_walk_self_length_zero_eq (u : V) : {p : G.Walk u u | p.length = 0} = {Walk.nil} := by
  ext p
  simp

theorem set_walk_length_zero_eq_of_ne {u v : V} (h : u ≠ v) :
    {p : G.Walk u v | p.length = 0} = ∅ := by
  ext p
  simp only [Set.mem_setOf_eq, Set.mem_empty_iff_false, iff_false_iff]
  exact fun h' => absurd (Walk.eq_of_length_eq_zero h') h

theorem set_walk_length_succ_eq (u v : V) (n : ℕ) :
    {p : G.Walk u v | p.length = n.succ} =
      ⋃ (w : V) (h : G.Adj u w), Walk.cons h '' {p' : G.Walk w v | p'.length = n} := by
  ext p
  cases' p with _ _ w _ huw pwv
  · simp [eq_comm]
  · simp only [Nat.succ_eq_add_one, Set.mem_setOf_eq, Walk.length_cons, add_left_inj,
      Set.mem_iUnion, Set.mem_image, exists_prop]
    constructor
    · rintro rfl
      exact ⟨w, huw, pwv, rfl, rfl⟩
    · rintro ⟨w, huw, pwv, rfl, rfl, rfl⟩
      rfl

/-- Walks of length two from `u` to `v` correspond bijectively to common neighbours of `u` and `v`.
Note that `u` and `v` may be the same. -/
@[simps]
def walkLengthTwoEquivCommonNeighbors (u v : V) :
    {p : G.Walk u v // p.length = 2} ≃ G.commonNeighbors u v where
  toFun p := ⟨p.val.getVert 1, match p with
    | ⟨.cons _ (.cons _ .nil), hp⟩ => ⟨‹G.Adj u _›, ‹G.Adj _ v›.symm⟩⟩
  invFun w := ⟨w.prop.1.toWalk.concat w.prop.2.symm, rfl⟩
  left_inv | ⟨.cons _ (.cons _ .nil), hp⟩ => by rfl
  right_inv _ := rfl

section LocallyFinite

variable [DecidableEq V] [LocallyFinite G]

/-- The `Finset` of length-`n` walks from `u` to `v`.
This is used to give `{p : G.walk u v | p.length = n}` a `Fintype` instance, and it
can also be useful as a recursive description of this set when `V` is finite.

See `SimpleGraph.coe_finsetWalkLength_eq` for the relationship between this `Finset` and
the set of length-`n` walks. -/
def finsetWalkLength (n : ℕ) (u v : V) : Finset (G.Walk u v) :=
  match n with
  | 0 =>
    if h : u = v then by
      subst u
      exact {Walk.nil}
    else ∅
  | n + 1 =>
    Finset.univ.biUnion fun (w : G.neighborSet u) =>
      (finsetWalkLength n w v).map ⟨fun p => Walk.cons w.property p, fun _ _ => by simp⟩

theorem coe_finsetWalkLength_eq (n : ℕ) (u v : V) :
    (G.finsetWalkLength n u v : Set (G.Walk u v)) = {p : G.Walk u v | p.length = n} := by
  induction' n with n ih generalizing u v
  · obtain rfl | huv := eq_or_ne u v <;> simp [finsetWalkLength, set_walk_length_zero_eq_of_ne, *]
  · simp only [finsetWalkLength, set_walk_length_succ_eq, Finset.coe_biUnion, Finset.mem_coe,
      Finset.mem_univ, Set.iUnion_true]
    ext p
    simp only [mem_neighborSet, Finset.coe_map, Embedding.coeFn_mk, Set.iUnion_coe_set,
      Set.mem_iUnion, Set.mem_image, Finset.mem_coe, Set.mem_setOf_eq]
    congr!
    rename_i w _ q
    have := Set.ext_iff.mp (ih w v) q
    simp only [Finset.mem_coe, Set.mem_setOf_eq] at this
    rw [← this]

variable {G}

theorem Walk.mem_finsetWalkLength_iff_length_eq {n : ℕ} {u v : V} (p : G.Walk u v) :
    p ∈ G.finsetWalkLength n u v ↔ p.length = n :=
  Set.ext_iff.mp (G.coe_finsetWalkLength_eq n u v) p

variable (G)

instance fintypeSetWalkLength (u v : V) (n : ℕ) : Fintype {p : G.Walk u v | p.length = n} :=
  Fintype.ofFinset (G.finsetWalkLength n u v) fun p => by
    rw [← Finset.mem_coe, coe_finsetWalkLength_eq]

instance fintypeSubtypeWalkLength (u v : V) (n : ℕ) : Fintype {p : G.Walk u v // p.length = n} :=
  fintypeSetWalkLength G u v n

theorem set_walk_length_toFinset_eq (n : ℕ) (u v : V) :
    {p : G.Walk u v | p.length = n}.toFinset = G.finsetWalkLength n u v := by
  ext p
  simp [← coe_finsetWalkLength_eq]

/- See `SimpleGraph.adjMatrix_pow_apply_eq_card_walk` for the cardinality in terms of the `n`th
power of the adjacency matrix. -/
theorem card_set_walk_length_eq (u v : V) (n : ℕ) :
    Fintype.card {p : G.Walk u v | p.length = n} = (G.finsetWalkLength n u v).card :=
  Fintype.card_ofFinset (G.finsetWalkLength n u v) fun p => by
    rw [← Finset.mem_coe, coe_finsetWalkLength_eq]

instance fintypeSetPathLength (u v : V) (n : ℕ) :
    Fintype {p : G.Walk u v | p.IsPath ∧ p.length = n} :=
  Fintype.ofFinset ((G.finsetWalkLength n u v).filter Walk.IsPath) <| by
    simp [Walk.mem_finsetWalkLength_iff_length_eq, and_comm]

end LocallyFinite

section Finite

variable [DecidableEq V] [Fintype V] [DecidableRel G.Adj]

theorem reachable_iff_exists_finsetWalkLength_nonempty (u v : V) :
    G.Reachable u v ↔ ∃ n : Fin (Fintype.card V), (G.finsetWalkLength n u v).Nonempty := by
  constructor
  · intro r
    refine r.elim_path fun p => ?_
    refine ⟨⟨_, p.isPath.length_lt⟩, p, ?_⟩
    simp [Walk.mem_finsetWalkLength_iff_length_eq]
  · rintro ⟨_, p, _⟩
    exact ⟨p⟩

instance : DecidableRel G.Reachable := fun u v =>
  decidable_of_iff' _ (reachable_iff_exists_finsetWalkLength_nonempty G u v)

instance : Fintype G.ConnectedComponent :=
  @Quotient.fintype _ _ G.reachableSetoid (inferInstance : DecidableRel G.Reachable)

instance : Decidable G.Preconnected :=
  inferInstanceAs <| Decidable (∀ u v, G.Reachable u v)

instance : Decidable G.Connected := by
  rw [connected_iff, ← Finset.univ_nonempty_iff]
  infer_instance

instance instDecidableMemSupp (c : G.ConnectedComponent) (v : V) : Decidable (v ∈ c.supp) :=
  c.recOn (fun w ↦ decidable_of_iff (G.Reachable v w) <| by simp)
    (fun _ _ _ _ ↦ Subsingleton.elim _ _)

<<<<<<< HEAD
lemma ConnectedComponent.odd_card_supp_iff_odd_subcomponents {G'} [DecidableRel G.Adj]
    (h : G ≤ G') (c' : ConnectedComponent G') :
    Odd (Nat.card c'.supp) ↔ Odd (Nat.card
    ({c : ConnectedComponent G | c.supp ⊆ c'.supp ∧ Odd (Nat.card c.supp) })) := by
  haveI : DecidablePred (fun c : ConnectedComponent G ↦ c.supp ⊆ c'.supp) := Classical.decPred _
  nth_rewrite 1 [← (c'.biUnion_supp_eq_supp h)]
  rw [@Nat.card_eq_card_toFinset, @Set.toFinset_iUnion _ (ConnectedComponent G) _ _
    (fun c => ⋃ (_ : c.supp ⊆ c'.supp), c.supp),
    Finset.card_biUnion (by
    intro x _ y _ hxy
    simp only [Set.disjoint_toFinset, Set.disjoint_iUnion_right, Set.disjoint_iUnion_left]
    exact fun _ _ ↦ pairwise_disjoint_supp_connectedComponent _ hxy
    )]
  simp only [Set.toFinset_card]
  rw [Finset.odd_sum_iff_odd_card_odd, Nat.card_eq_fintype_card, Fintype.card_ofFinset,
    Finset.filter_congr (by
    intro x _
    constructor <;> intro h
    · have := Odd.pos h
      rw [@Fintype.card_pos_iff, Set.nonempty_coe_sort, Set.nonempty_iUnion] at this
      obtain ⟨hs, _⟩ := this
      refine ⟨hs, ?_⟩
      rw [← @Set.toFinset_card] at h
      haveI : Nonempty (x.supp ⊆ c'.supp) := Nonempty.intro hs
      simp_rw [Set.iUnion_const] at h
      rw [@Nat.card_eq_card_toFinset]
      exact h
    · haveI : Nonempty (x.supp ⊆ c'.supp) := Nonempty.intro h.1
      simp_rw [Set.iUnion_const, Fintype.card_eq_nat_card]
      exact h.2 : ∀ x ∈ (Finset.univ : Finset G.ConnectedComponent),
      Odd (Fintype.card ↑(⋃ (_ : x.supp ⊆ c'.supp), x.supp)) ↔
      (x ∈ {c : ConnectedComponent G | c.supp ⊆ c'.supp ∧ Odd (Nat.card c.supp)}))]

lemma odd_card_iff_odd_components : Odd (Nat.card V) ↔
    Odd (Nat.card ({(c : ConnectedComponent G) | Odd (Nat.card c.supp)})) := by
  cases' isEmpty_or_nonempty V with _ h
  · simp only [Nat.card_of_isEmpty, Nat.card_eq_fintype_card, Fintype.card_eq_zero,
      Nat.odd_iff_not_even, even_zero, not_true_eq_false, Set.setOf_false, Fintype.card_ofIsEmpty]
  · let v := (Classical.inhabited_of_nonempty h).default
    haveI : DecidableRel G.Adj := Classical.decRel _
    have : Nat.card ((⊤ : SimpleGraph V).connectedComponentMk v).supp = Nat.card V := by
      simpa using (set_fintype_card_eq_univ_iff _).mpr
        ((⊤ : SimpleGraph V).connectedComponentMk v).top_supp_eq_univ
    rw [← this, ((⊤ : SimpleGraph V).connectedComponentMk v).odd_card_supp_iff_odd_subcomponents _
      (OrderTop.le_top G)]
    simp [ConnectedComponent.top_supp_eq_univ]
=======
end Finite

lemma odd_card_iff_odd_components [Finite V] : Odd (Nat.card V) ↔
    Odd (Nat.card ({(c : ConnectedComponent G) | Odd (Nat.card c.supp)})) := by
  classical
  cases nonempty_fintype V
  rw [Nat.card_eq_fintype_card]
  simp only [← (set_fintype_card_eq_univ_iff _).mpr G.iUnion_connectedComponentSupp,
    ConnectedComponent.mem_supp_iff, Fintype.card_subtype_compl,
    ← Set.toFinset_card, Set.toFinset_iUnion ConnectedComponent.supp]
  rw [Finset.card_biUnion
    (fun x _ y _ hxy ↦ Set.disjoint_toFinset.mpr (pairwise_disjoint_supp_connectedComponent _ hxy))]
  simp_rw [Set.toFinset_card, ← Nat.card_eq_fintype_card]
  rw [Nat.card_eq_fintype_card, Fintype.card_ofFinset]
  exact (Finset.odd_sum_iff_odd_card_odd (fun x : G.ConnectedComponent ↦ Nat.card x.supp))
>>>>>>> d0e15f37

end WalkCounting

end SimpleGraph<|MERGE_RESOLUTION|>--- conflicted
+++ resolved
@@ -170,8 +170,7 @@
   c.recOn (fun w ↦ decidable_of_iff (G.Reachable v w) <| by simp)
     (fun _ _ _ _ ↦ Subsingleton.elim _ _)
 
-<<<<<<< HEAD
-lemma ConnectedComponent.odd_card_supp_iff_odd_subcomponents {G'} [DecidableRel G.Adj]
+lemma ConnectedComponent.odd_card_supp_iff_odd_subcomponents {G'}
     (h : G ≤ G') (c' : ConnectedComponent G') :
     Odd (Nat.card c'.supp) ↔ Odd (Nat.card
     ({c : ConnectedComponent G | c.supp ⊆ c'.supp ∧ Odd (Nat.card c.supp) })) := by
@@ -204,20 +203,6 @@
       Odd (Fintype.card ↑(⋃ (_ : x.supp ⊆ c'.supp), x.supp)) ↔
       (x ∈ {c : ConnectedComponent G | c.supp ⊆ c'.supp ∧ Odd (Nat.card c.supp)}))]
 
-lemma odd_card_iff_odd_components : Odd (Nat.card V) ↔
-    Odd (Nat.card ({(c : ConnectedComponent G) | Odd (Nat.card c.supp)})) := by
-  cases' isEmpty_or_nonempty V with _ h
-  · simp only [Nat.card_of_isEmpty, Nat.card_eq_fintype_card, Fintype.card_eq_zero,
-      Nat.odd_iff_not_even, even_zero, not_true_eq_false, Set.setOf_false, Fintype.card_ofIsEmpty]
-  · let v := (Classical.inhabited_of_nonempty h).default
-    haveI : DecidableRel G.Adj := Classical.decRel _
-    have : Nat.card ((⊤ : SimpleGraph V).connectedComponentMk v).supp = Nat.card V := by
-      simpa using (set_fintype_card_eq_univ_iff _).mpr
-        ((⊤ : SimpleGraph V).connectedComponentMk v).top_supp_eq_univ
-    rw [← this, ((⊤ : SimpleGraph V).connectedComponentMk v).odd_card_supp_iff_odd_subcomponents _
-      (OrderTop.le_top G)]
-    simp [ConnectedComponent.top_supp_eq_univ]
-=======
 end Finite
 
 lemma odd_card_iff_odd_components [Finite V] : Odd (Nat.card V) ↔
@@ -233,7 +218,6 @@
   simp_rw [Set.toFinset_card, ← Nat.card_eq_fintype_card]
   rw [Nat.card_eq_fintype_card, Fintype.card_ofFinset]
   exact (Finset.odd_sum_iff_odd_card_odd (fun x : G.ConnectedComponent ↦ Nat.card x.supp))
->>>>>>> d0e15f37
 
 end WalkCounting
 
