/-
Copyright (c) 2021 Kyle Miller. All rights reserved.
Released under Apache 2.0 license as described in the file LICENSE.
Authors: Kyle Miller
-/
module

public import Mathlib.Combinatorics.SimpleGraph.Paths
public import Mathlib.Combinatorics.SimpleGraph.Subgraph

/-!
## Main definitions

* `SimpleGraph.Reachable` for the relation of whether there exists
  a walk between a given pair of vertices

* `SimpleGraph.Preconnected` and `SimpleGraph.Connected` are predicates
  on simple graphs for whether every vertex can be reached from every other,
  and in the latter case, whether the vertex type is nonempty.

* `SimpleGraph.ConnectedComponent` is the type of connected components of
  a given graph.

* `SimpleGraph.IsBridge` for whether an edge is a bridge edge

## Main statements

* `SimpleGraph.isBridge_iff_mem_and_forall_cycle_notMem` characterizes bridge edges in terms of
  there being no cycle containing them.

## TODO

`IsBridge` is unpractical: we shouldn't require the edge to be present.
See https://github.com/leanprover-community/mathlib4/issues/31690.

## Tags
trails, paths, cycles, bridge edges
-/

@[expose] public section

open Function

universe u v w

namespace SimpleGraph

variable {V : Type u} {V' : Type v} {V'' : Type w}
variable (G : SimpleGraph V) (G' : SimpleGraph V') (G'' : SimpleGraph V'')

/-! ## `Reachable` and `Connected` -/

/-- Two vertices are *reachable* if there is a walk between them.
This is equivalent to `Relation.ReflTransGen` of `G.Adj`.
See `SimpleGraph.reachable_iff_reflTransGen`. -/
def Reachable (u v : V) : Prop := Nonempty (G.Walk u v)

variable {G}

theorem reachable_iff_nonempty_univ {u v : V} :
    G.Reachable u v ↔ (Set.univ : Set (G.Walk u v)).Nonempty :=
  Set.nonempty_iff_univ_nonempty

lemma not_reachable_iff_isEmpty_walk {u v : V} : ¬G.Reachable u v ↔ IsEmpty (G.Walk u v) :=
  not_nonempty_iff

protected theorem Reachable.elim {p : Prop} {u v : V} (h : G.Reachable u v)
    (hp : G.Walk u v → p) : p :=
  Nonempty.elim h hp

protected theorem Reachable.elim_path {p : Prop} {u v : V} (h : G.Reachable u v)
    (hp : G.Path u v → p) : p := by classical exact h.elim fun q => hp q.toPath

protected theorem Walk.reachable {G : SimpleGraph V} {u v : V} (p : G.Walk u v) : G.Reachable u v :=
  ⟨p⟩

protected theorem Adj.reachable {u v : V} (h : G.Adj u v) : G.Reachable u v :=
  h.toWalk.reachable

theorem adj_le_reachable (G : SimpleGraph V) : G.Adj ≤ G.Reachable :=
  fun _ _ ↦ Adj.reachable

@[refl]
protected theorem Reachable.refl (u : V) : G.Reachable u u := ⟨Walk.nil⟩

@[simp] protected theorem Reachable.rfl {u : V} : G.Reachable u u := Reachable.refl _

@[symm]
protected theorem Reachable.symm {u v : V} (huv : G.Reachable u v) : G.Reachable v u :=
  huv.elim fun p => ⟨p.reverse⟩

theorem reachable_comm {u v : V} : G.Reachable u v ↔ G.Reachable v u :=
  ⟨Reachable.symm, Reachable.symm⟩

@[trans]
protected theorem Reachable.trans {u v w : V} (huv : G.Reachable u v) (hvw : G.Reachable v w) :
    G.Reachable u w :=
  huv.elim fun puv => hvw.elim fun pvw => ⟨puv.append pvw⟩

theorem reachable_iff_reflTransGen (u v : V) :
    G.Reachable u v ↔ Relation.ReflTransGen G.Adj u v := by
  constructor
  · rintro ⟨h⟩
    induction h with
    | nil => rfl
    | cons h' _ ih => exact (Relation.ReflTransGen.single h').trans ih
  · intro h
    induction h with
    | refl => rfl
    | tail _ ha hr => exact Reachable.trans hr ⟨Walk.cons ha Walk.nil⟩

theorem reachable_eq_reflTransGen : G.Reachable = Relation.ReflTransGen G.Adj := by
  ext
  exact reachable_iff_reflTransGen ..

theorem reachable_fromEdgeSet_eq_reflTransGen_toRel {s : Set (Sym2 V)} :
    (fromEdgeSet s).Reachable = Relation.ReflTransGen (Sym2.ToRel s) := by
  rw [reachable_eq_reflTransGen, ← Relation.transGen_reflGen, ← Relation.transGen_reflGen]
  congr 1
  ext
  simpa [Relation.reflGen_iff] using by tauto

theorem reachable_fromEdgeSet_fromRel_eq_reflTransGen {r : V → V → Prop} (sym : Symmetric r) :
    (fromEdgeSet <| Sym2.fromRel sym).Reachable = Relation.ReflTransGen r :=
  reachable_fromEdgeSet_eq_reflTransGen_toRel

protected theorem Reachable.map {u v : V} {G : SimpleGraph V} {G' : SimpleGraph V'} (f : G →g G')
    (h : G.Reachable u v) : G'.Reachable (f u) (f v) :=
  h.elim fun p => ⟨p.map f⟩

@[mono]
protected lemma Reachable.mono {u v : V} {G G' : SimpleGraph V}
    (h : G ≤ G') (Guv : G.Reachable u v) : G'.Reachable u v := Guv.map (.ofLE h)

@[mono]
theorem Reachable.mono' {G G' : SimpleGraph V} (h : G ≤ G') : G.Reachable ≤ G'.Reachable :=
  fun _ _ ↦ Reachable.mono h

theorem Reachable.exists_isPath {u v} (hr : G.Reachable u v) : ∃ p : G.Walk u v, p.IsPath := by
  classical
  obtain ⟨W⟩ := hr
  exact ⟨_, Path.isPath W.toPath⟩

theorem Iso.reachable_iff {G : SimpleGraph V} {G' : SimpleGraph V'} {φ : G ≃g G'} {u v : V} :
    G'.Reachable (φ u) (φ v) ↔ G.Reachable u v :=
  ⟨fun r => φ.left_inv u ▸ φ.left_inv v ▸ r.map φ.symm.toHom, Reachable.map φ.toHom⟩

theorem Iso.symm_apply_reachable {G : SimpleGraph V} {G' : SimpleGraph V'} {φ : G ≃g G'} {u : V}
    {v : V'} : G.Reachable (φ.symm v) u ↔ G'.Reachable v (φ u) := by
  rw [← Iso.reachable_iff, RelIso.apply_symm_apply]

lemma Reachable.mem_subgraphVerts {u v} {H : G.Subgraph} (hr : G.Reachable u v)
    (h : ∀ v ∈ H.verts, ∀ w, G.Adj v w → H.Adj v w)
    (hu : u ∈ H.verts) : v ∈ H.verts := by
  let rec aux {v' : V} (hv' : v' ∈ H.verts) (p : G.Walk v' v) : v ∈ H.verts := by
    by_cases hnp : p.Nil
    · exact hnp.eq ▸ hv'
    exact aux (H.edge_vert (h _ hv' _ (Walk.adj_snd hnp)).symm) p.tail
  termination_by p.length
  decreasing_by {
    rw [← Walk.length_tail_add_one hnp]
    lia
  }
  exact aux hu hr.some

variable (G)

theorem reachable_is_equivalence : Equivalence G.Reachable :=
  Equivalence.mk (@Reachable.refl _ G) (@Reachable.symm _ G) (@Reachable.trans _ G)

/-- Distinct vertices are not reachable in the empty graph. -/
@[simp]
lemma reachable_bot {u v : V} : (⊥ : SimpleGraph V).Reachable u v ↔ u = v :=
  ⟨fun h ↦ h.elim fun p ↦ match p with | .nil => rfl, fun h ↦ h ▸ .rfl⟩

@[simp] lemma reachable_top {u v : V} : (completeGraph V).Reachable u v := by
  obtain rfl | huv := eq_or_ne u v
  · simp
  · exact ⟨.cons huv .nil⟩

@[nontriviality]
lemma Reachable.of_subsingleton {G : SimpleGraph V} [Subsingleton V] {u v : V} :
    G.Reachable u v := by
  rw [Subsingleton.allEq u v]

/-- The equivalence relation on vertices given by `SimpleGraph.Reachable`. -/
def reachableSetoid : Setoid V := Setoid.mk _ G.reachable_is_equivalence

/-- A graph is preconnected if every pair of vertices is reachable from one another. -/
def Preconnected : Prop := ∀ u v : V, G.Reachable u v

theorem Preconnected.map {G : SimpleGraph V} {H : SimpleGraph V'} (f : G →g H) (hf : Surjective f)
    (hG : G.Preconnected) : H.Preconnected :=
  hf.forall₂.2 fun _ _ => Nonempty.map (Walk.map _) <| hG _ _

@[mono]
protected lemma Preconnected.mono {G G' : SimpleGraph V} (h : G ≤ G') (hG : G.Preconnected) :
    G'.Preconnected := fun u v => (hG u v).mono h

lemma preconnected_bot_iff_subsingleton : (⊥ : SimpleGraph V).Preconnected ↔ Subsingleton V := by
  refine ⟨fun h ↦ ?_, fun h ↦ by simpa [subsingleton_iff, ← reachable_bot] using h⟩
  contrapose! h
  simp [nontrivial_iff.mp h, Preconnected, reachable_bot]

lemma preconnected_bot [Subsingleton V] : (⊥ : SimpleGraph V).Preconnected :=
  preconnected_bot_iff_subsingleton.mpr ‹_›

lemma not_preconnected_bot [Nontrivial V] : ¬(⊥ : SimpleGraph V).Preconnected :=
  preconnected_bot_iff_subsingleton.not.mpr <| not_subsingleton_iff_nontrivial.mpr ‹_›

@[simp] lemma preconnected_top : (⊤ : SimpleGraph V).Preconnected := fun x y => by
  if h : x = y then rw [h] else exact Adj.reachable h

@[deprecated (since := "2025-09-23")] alias bot_preconnected := preconnected_bot
@[deprecated (since := "2025-09-23")]
alias bot_preconnected_iff_subsingleton := preconnected_bot_iff_subsingleton
@[deprecated (since := "2025-09-23")] alias bot_not_preconnected := not_preconnected_bot
@[deprecated (since := "2025-09-23")] alias top_preconnected := preconnected_top

@[nontriviality]
lemma Preconnected.of_subsingleton {G : SimpleGraph V} [Subsingleton V] : G.Preconnected :=
  fun _ _ ↦ .of_subsingleton

theorem Iso.preconnected_iff {G : SimpleGraph V} {H : SimpleGraph V'} (e : G ≃g H) :
    G.Preconnected ↔ H.Preconnected :=
  ⟨Preconnected.map e.toHom e.toEquiv.surjective,
    Preconnected.map e.symm.toHom e.symm.toEquiv.surjective⟩

lemma Preconnected.support_eq_univ [Nontrivial V] {G : SimpleGraph V}
    (h : G.Preconnected) : G.support = Set.univ := by
  simp only [Set.eq_univ_iff_forall]
  intro v
  obtain ⟨w, hw⟩ := exists_ne v
  obtain ⟨p⟩ := h v w
  cases p with
  | nil => contradiction
  | @cons _ w => exact ⟨w, ‹_›⟩

lemma Preconnected.degree_pos_of_nontrivial [Nontrivial V] {G : SimpleGraph V} (h : G.Preconnected)
    (v : V) [Fintype (G.neighborSet v)] : 0 < G.degree v := by
  simp [degree_pos_iff_mem_support, h.support_eq_univ]

lemma Preconnected.minDegree_pos_of_nontrivial [Nontrivial V] [Fintype V] {G : SimpleGraph V}
    [DecidableRel G.Adj] (h : G.Preconnected) : 0 < G.minDegree := by
  obtain ⟨v, hv⟩ := G.exists_minimal_degree_vertex
  rw [hv]
  exact h.degree_pos_of_nontrivial v

lemma adj_of_mem_walk_support {G : SimpleGraph V} {u v : V} (p : G.Walk u v) (hp : ¬p.Nil) {x : V}
    (hx : x ∈ p.support) : ∃ y ∈ p.support, G.Adj x y := by
  induction p with
  | nil =>
    exact (hp Walk.Nil.nil).elim
  | @cons u v w h p ih =>
    cases List.mem_cons.mp hx with
    | inl hxu =>
      rw [hxu]
      exact ⟨v, ⟨((Walk.cons h p).mem_support_iff).mpr (Or.inr p.start_mem_support), h⟩⟩
    | inr hxp =>
      cases Decidable.em p.Nil with
      | inl hnil =>
        rw [Walk.nil_iff_support_eq.mp hnil] at hxp
        rw [show (x = v) by simp_all]
        exact ⟨u, ⟨(Walk.cons h p).start_mem_support, G.adj_symm h⟩⟩
      | inr hnotnil =>
        obtain ⟨y, hy⟩ := ih hnotnil hxp
        refine ⟨y, ⟨?_, hy.right⟩⟩
        rw [Walk.mem_support_iff]
        simp only [Walk.support_cons, List.tail_cons]
        exact Or.inr hy.left

lemma mem_support_of_mem_walk_support {G : SimpleGraph V} {u v : V} (p : G.Walk u v) (hp : ¬p.Nil)
    {w : V} (hw : w ∈ p.support) : w ∈ G.support := by
  obtain ⟨y, hy⟩ := adj_of_mem_walk_support p hp hw
  exact (mem_support G).mpr ⟨y, hy.right⟩

lemma mem_support_of_reachable {G : SimpleGraph V} {u v : V} (huv : u ≠ v) (h : G.Reachable u v) :
    u ∈ G.support := by
  let p : G.Walk u v := Classical.choice h
  have hp : ¬p.Nil := Walk.not_nil_of_ne huv
  exact mem_support_of_mem_walk_support p hp p.start_mem_support

theorem Preconnected.exists_isPath {G : SimpleGraph V} (h : G.Preconnected) (u v : V) :
    ∃ p : G.Walk u v, p.IsPath :=
  (h u v).exists_isPath

/-- A graph is connected if it's preconnected and contains at least one vertex.
This follows the convention observed by mathlib that something is connected iff it has
exactly one connected component.

There is a `CoeFun` instance so that `h u v` can be used instead of `h.Preconnected u v`. -/
@[mk_iff]
structure Connected : Prop where
  protected preconnected : G.Preconnected
  protected [nonempty : Nonempty V]

lemma connected_iff_exists_forall_reachable : G.Connected ↔ ∃ v, ∀ w, G.Reachable v w := by
  rw [connected_iff]
  constructor
  · rintro ⟨hp, ⟨v⟩⟩
    exact ⟨v, fun w => hp v w⟩
  · rintro ⟨v, h⟩
    exact ⟨fun u w => (h u).symm.trans (h w), ⟨v⟩⟩

instance : CoeFun G.Connected fun _ => ∀ u v : V, G.Reachable u v := ⟨fun h => h.preconnected⟩

theorem Connected.map {G : SimpleGraph V} {H : SimpleGraph V'} (f : G →g H) (hf : Surjective f)
    (hG : G.Connected) : H.Connected :=
  haveI := hG.nonempty.map f
  ⟨hG.preconnected.map f hf⟩

@[mono]
protected lemma Connected.mono {G G' : SimpleGraph V} (h : G ≤ G')
    (hG : G.Connected) : G'.Connected where
  preconnected := hG.preconnected.mono h
  nonempty := hG.nonempty

theorem Connected.exists_isPath {G : SimpleGraph V} (h : G.Connected) (u v : V) :
    ∃ p : G.Walk u v, p.IsPath :=
  (h u v).exists_isPath

lemma connected_bot_iff : (⊥ : SimpleGraph V).Connected ↔ Subsingleton V ∧ Nonempty V := by
  simp [preconnected_bot_iff_subsingleton, connected_iff]

lemma not_connected_bot [Nontrivial V] : ¬(⊥ : SimpleGraph V).Connected := by
  simp [not_preconnected_bot, connected_iff]

lemma connected_top_iff : (completeGraph V).Connected ↔ Nonempty V := by simp [connected_iff]

@[simp] lemma connected_top [Nonempty V] : (completeGraph V).Connected := by rwa [connected_top_iff]

@[deprecated (since := "2025-09-23")] alias bot_not_connected := not_connected_bot
@[deprecated (since := "2025-09-23")] alias top_connected := connected_top

@[nontriviality]
lemma Connected.of_subsingleton {G : SimpleGraph V} [Nonempty V] [Subsingleton V] :
    G.Connected :=
  ⟨.of_subsingleton⟩

theorem Iso.connected_iff {G : SimpleGraph V} {H : SimpleGraph V'} (e : G ≃g H) :
    G.Connected ↔ H.Connected :=
  ⟨Connected.map e.toHom e.toEquiv.surjective, Connected.map e.symm.toHom e.symm.toEquiv.surjective⟩

lemma reachable_or_compl_adj (u v : V) : G.Reachable u v ∨ Gᶜ.Adj u v :=
  or_iff_not_imp_left.mpr fun huv ↦ ⟨fun heq ↦ huv <| heq ▸ Reachable.rfl, mt Adj.reachable huv⟩

theorem reachable_or_reachable_compl (u v w : V) : G.Reachable u v ∨ Gᶜ.Reachable u w := by
  refine or_iff_not_imp_left.mpr fun huv ↦ ?_
  by_cases huw : G.Reachable u w
  · have huv' := G.reachable_or_compl_adj .. |>.resolve_left huv
    have hvw' := G.reachable_or_compl_adj .. |>.resolve_left fun hvw ↦ huv <| huw.trans hvw.symm
    exact huv'.reachable.trans hvw'.reachable
  exact G.reachable_or_compl_adj .. |>.resolve_left huw |>.reachable

theorem connected_or_preconnected_compl : G.Connected ∨ Gᶜ.Preconnected := by
  rw [or_iff_not_imp_left, G.connected_iff_exists_forall_reachable]
  intro h u v
  push_neg at h
  have ⟨w, huw⟩ := h u
  exact reachable_or_reachable_compl .. |>.resolve_left huw

theorem connected_or_connected_compl [Nonempty V] : G.Connected ∨ Gᶜ.Connected :=
  G.connected_or_preconnected_compl.elim .inl (.inr ⟨·⟩)

/-- The quotient of `V` by the `SimpleGraph.Reachable` relation gives the connected
components of a graph. -/
def ConnectedComponent := Quot G.Reachable

/-- Gives the connected component containing a particular vertex. -/
def connectedComponentMk (v : V) : G.ConnectedComponent := Quot.mk G.Reachable v

variable {G G' G''}

namespace ConnectedComponent

@[simps]
instance inhabited [Inhabited V] : Inhabited G.ConnectedComponent :=
  ⟨G.connectedComponentMk default⟩

instance isEmpty [IsEmpty V] : IsEmpty G.ConnectedComponent := Quot.instIsEmpty
instance [Subsingleton V] : Subsingleton G.ConnectedComponent := Quot.Subsingleton
instance [Unique V] : Unique G.ConnectedComponent := Quot.instUnique
instance [Nonempty V] : Nonempty G.ConnectedComponent := Nonempty.map G.connectedComponentMk ‹_›

@[elab_as_elim]
protected theorem ind {β : G.ConnectedComponent → Prop}
    (h : ∀ v : V, β (G.connectedComponentMk v)) (c : G.ConnectedComponent) : β c :=
  Quot.ind h c

@[elab_as_elim]
protected theorem ind₂ {β : G.ConnectedComponent → G.ConnectedComponent → Prop}
    (h : ∀ v w : V, β (G.connectedComponentMk v) (G.connectedComponentMk w))
    (c d : G.ConnectedComponent) : β c d :=
  Quot.induction_on₂ c d h

protected theorem sound {v w : V} :
    G.Reachable v w → G.connectedComponentMk v = G.connectedComponentMk w :=
  Quot.sound

protected theorem exact {v w : V} :
    G.connectedComponentMk v = G.connectedComponentMk w → G.Reachable v w :=
  @Quotient.exact _ G.reachableSetoid _ _

@[simp]
protected theorem eq {v w : V} :
    G.connectedComponentMk v = G.connectedComponentMk w ↔ G.Reachable v w :=
  @Quotient.eq' _ G.reachableSetoid _ _

theorem connectedComponentMk_eq_of_adj {v w : V} (a : G.Adj v w) :
    G.connectedComponentMk v = G.connectedComponentMk w :=
  ConnectedComponent.sound a.reachable

/-- The `ConnectedComponent` specialization of `Quot.lift`. Provides the stronger
assumption that the vertices are connected by a path. -/
protected def lift {β : Sort*} (f : V → β)
    (h : ∀ (v w : V) (p : G.Walk v w), p.IsPath → f v = f w) : G.ConnectedComponent → β :=
  Quot.lift f fun v w (h' : G.Reachable v w) => h'.elim_path fun hp => h v w hp hp.2

@[simp]
protected theorem lift_mk {β : Sort*} {f : V → β}
    {h : ∀ (v w : V) (p : G.Walk v w), p.IsPath → f v = f w} {v : V} :
    ConnectedComponent.lift f h (G.connectedComponentMk v) = f v :=
  rfl

protected theorem «exists» {p : G.ConnectedComponent → Prop} :
    (∃ c : G.ConnectedComponent, p c) ↔ ∃ v, p (G.connectedComponentMk v) :=
  Quot.mk_surjective.exists

protected theorem «forall» {p : G.ConnectedComponent → Prop} :
    (∀ c : G.ConnectedComponent, p c) ↔ ∀ v, p (G.connectedComponentMk v) :=
  Quot.mk_surjective.forall

theorem _root_.SimpleGraph.Preconnected.subsingleton_connectedComponent (h : G.Preconnected) :
    Subsingleton G.ConnectedComponent :=
  ⟨ConnectedComponent.ind₂ fun v w => ConnectedComponent.sound (h v w)⟩

/-- This is `Quot.recOn` specialized to connected components.
For convenience, it strengthens the assumptions in the hypothesis
to provide a path between the vertices. -/
@[elab_as_elim]
def recOn
    {motive : G.ConnectedComponent → Sort*}
    (c : G.ConnectedComponent)
    (f : (v : V) → motive (G.connectedComponentMk v))
    (h : ∀ (u v : V) (p : G.Walk u v) (_ : p.IsPath),
      ConnectedComponent.sound p.reachable ▸ f u = f v) :
    motive c :=
  Quot.recOn c f fun u v r => r.elim_path fun p => h u v p p.2

/-- The map on connected components induced by a graph homomorphism. -/
def map (φ : G →g G') (C : G.ConnectedComponent) : G'.ConnectedComponent :=
  C.lift (fun v => G'.connectedComponentMk (φ v)) fun _ _ p _ =>
    ConnectedComponent.eq.mpr (p.map φ).reachable

@[simp]
theorem map_mk (φ : G →g G') (v : V) :
    (G.connectedComponentMk v).map φ = G'.connectedComponentMk (φ v) :=
  rfl

@[simp]
theorem map_id (C : ConnectedComponent G) : C.map Hom.id = C := C.ind (fun _ => rfl)

@[simp]
theorem map_comp (C : G.ConnectedComponent) (φ : G →g G') (ψ : G' →g G'') :
    (C.map φ).map ψ = C.map (ψ.comp φ) :=
  C.ind (fun _ => rfl)

@[simp]
theorem surjective_map_ofLE {G' : SimpleGraph V} (h : G ≤ G') : (map <| Hom.ofLE h).Surjective :=
  Quot.ind fun v ↦ ⟨G.connectedComponentMk v, rfl⟩

variable {φ : G ≃g G'} {v : V} {v' : V'}

@[simp]
theorem iso_image_comp_eq_map_iff_eq_comp {C : G.ConnectedComponent} :
    G'.connectedComponentMk (φ v) = C.map ↑(↑φ : G ↪g G') ↔ G.connectedComponentMk v = C := by
  refine C.ind fun u => ?_
  simp only [Iso.reachable_iff, ConnectedComponent.map_mk, RelEmbedding.coe_toRelHom,
    RelIso.coe_toRelEmbedding, ConnectedComponent.eq]

@[simp]
theorem iso_inv_image_comp_eq_iff_eq_map {C : G.ConnectedComponent} :
    G.connectedComponentMk (φ.symm v') = C ↔ G'.connectedComponentMk v' = C.map φ := by
  refine C.ind fun u => ?_
  simp only [Iso.symm_apply_reachable, ConnectedComponent.eq, ConnectedComponent.map_mk,
    RelEmbedding.coe_toRelHom, RelIso.coe_toRelEmbedding]

end ConnectedComponent

namespace Iso

/-- An isomorphism of graphs induces a bijection of connected components. -/
@[simps]
def connectedComponentEquiv (φ : G ≃g G') : G.ConnectedComponent ≃ G'.ConnectedComponent where
  toFun := ConnectedComponent.map φ
  invFun := ConnectedComponent.map φ.symm
  left_inv C := C.ind (fun v => congr_arg G.connectedComponentMk (Equiv.left_inv φ.toEquiv v))
  right_inv C := C.ind (fun v => congr_arg G'.connectedComponentMk (Equiv.right_inv φ.toEquiv v))

@[simp]
theorem connectedComponentEquiv_refl :
    (Iso.refl : G ≃g G).connectedComponentEquiv = Equiv.refl _ := by
  ext ⟨v⟩
  rfl

@[simp]
theorem connectedComponentEquiv_symm (φ : G ≃g G') :
    φ.symm.connectedComponentEquiv = φ.connectedComponentEquiv.symm := by
  ext ⟨_⟩
  rfl

@[simp]
theorem connectedComponentEquiv_trans (φ : G ≃g G') (φ' : G' ≃g G'') :
    connectedComponentEquiv (φ.trans φ') =
    φ.connectedComponentEquiv.trans φ'.connectedComponentEquiv := by
  ext ⟨_⟩
  rfl

end Iso

namespace ConnectedComponent

/-- The set of vertices in a connected component of a graph. -/
def supp (C : G.ConnectedComponent) :=
  { v | G.connectedComponentMk v = C }

@[ext]
theorem supp_injective :
    Function.Injective (ConnectedComponent.supp : G.ConnectedComponent → Set V) := by
  refine ConnectedComponent.ind₂ ?_
  simp only [ConnectedComponent.supp, Set.ext_iff, ConnectedComponent.eq, Set.mem_setOf_eq]
  intro v w h
  rw [reachable_comm, h]

@[simp]
theorem supp_inj {C D : G.ConnectedComponent} : C.supp = D.supp ↔ C = D :=
  ConnectedComponent.supp_injective.eq_iff

instance : SetLike G.ConnectedComponent V where
  coe := ConnectedComponent.supp
  coe_injective' := ConnectedComponent.supp_injective

@[simp]
theorem mem_supp_iff (C : G.ConnectedComponent) (v : V) :
    v ∈ C.supp ↔ G.connectedComponentMk v = C :=
  Iff.rfl

lemma mem_supp_congr_adj {v w : V} (c : G.ConnectedComponent) (hadj : G.Adj v w) :
    v ∈ c.supp ↔ w ∈ c.supp := by
  simp only [ConnectedComponent.mem_supp_iff] at *
  constructor <;> intro h <;> simp only [← h] <;> apply connectedComponentMk_eq_of_adj
  · exact hadj.symm
  · exact hadj

theorem connectedComponentMk_mem {v : V} : v ∈ G.connectedComponentMk v :=
  rfl

theorem nonempty_supp (C : G.ConnectedComponent) : C.supp.Nonempty := C.exists_rep

/-- The equivalence between connected components, induced by an isomorphism of graphs,
itself defines an equivalence on the supports of each connected component.
-/
def isoEquivSupp (φ : G ≃g G') (C : G.ConnectedComponent) :
    C.supp ≃ (φ.connectedComponentEquiv C).supp where
  toFun v := ⟨φ v, ConnectedComponent.iso_image_comp_eq_map_iff_eq_comp.mpr v.prop⟩
  invFun v' := ⟨φ.symm v', ConnectedComponent.iso_inv_image_comp_eq_iff_eq_map.mpr v'.prop⟩
  left_inv v := Subtype.ext (φ.toEquiv.left_inv ↑v)
  right_inv v := Subtype.ext (φ.toEquiv.right_inv ↑v)

lemma mem_coe_supp_of_adj {v w : V} {H : Subgraph G} {c : ConnectedComponent H.coe}
    (hv : v ∈ (↑) '' (c : Set H.verts)) (hw : w ∈ H.verts)
    (hadj : H.Adj v w) : w ∈ (↑) '' (c : Set H.verts) := by
  obtain ⟨_, h⟩ := hv
  use ⟨w, hw⟩
  rw [← (mem_supp_iff _ _).mp h.1]
  exact ⟨connectedComponentMk_eq_of_adj <| Subgraph.Adj.coe <| h.2 ▸ hadj.symm, rfl⟩

lemma eq_of_common_vertex {v : V} {c c' : ConnectedComponent G} (hc : v ∈ c.supp)
    (hc' : v ∈ c'.supp) : c = c' := by
  simp only [mem_supp_iff] at *
  rw [← hc, ← hc']

lemma connectedComponentMk_supp_subset_supp {G'} {v : V} (h : G ≤ G') (c' : G'.ConnectedComponent)
    (hc' : v ∈ c'.supp) : (G.connectedComponentMk v).supp ⊆ c'.supp := by
  intro v' hv'
  simp only [mem_supp_iff, ConnectedComponent.eq] at hv' ⊢
  rw [ConnectedComponent.sound (hv'.mono h)]
  exact hc'

lemma biUnion_supp_eq_supp {G G' : SimpleGraph V} (h : G ≤ G') (c' : ConnectedComponent G') :
    ⋃ (c : ConnectedComponent G) (_ : c.supp ⊆ c'.supp), c.supp = c'.supp := by
  ext v
  simp_rw [Set.mem_iUnion]
  refine ⟨fun ⟨_, ⟨hi, hi'⟩⟩ ↦ hi hi', ?_⟩
  intro hv
  use G.connectedComponentMk v
  use c'.connectedComponentMk_supp_subset_supp h hv
  simp only [mem_supp_iff]

lemma top_supp_eq_univ (c : ConnectedComponent (⊤ : SimpleGraph V)) :
    c.supp = (Set.univ : Set V) := by
  obtain ⟨w, rfl⟩ := c.exists_rep
  ext v
  simpa [-ConnectedComponent.eq] using ConnectedComponent.sound (G := ⊤)

lemma reachable_of_mem_supp {G : SimpleGraph V} (C : G.ConnectedComponent) {u v : V}
    (hu : u ∈ C.supp) (hv : v ∈ C.supp) : G.Reachable u v := by
  rw [mem_supp_iff] at hu hv
  exact ConnectedComponent.exact (hv ▸ hu)

lemma mem_supp_of_adj_mem_supp {G : SimpleGraph V} (C : G.ConnectedComponent) {u v : V}
    (hu : u ∈ C.supp) (hadj : G.Adj u v) : v ∈ C.supp := (mem_supp_congr_adj C hadj).mp hu

/--
Given a connected component `C` of a simple graph `G`, produce the induced graph on `C`.
The declaration `connected_toSimpleGraph` shows it is connected, and `toSimpleGraph_hom`
provides the homomorphism back to `G`.
-/
def toSimpleGraph {G : SimpleGraph V} (C : G.ConnectedComponent) : SimpleGraph C := G.induce C.supp

/-- Homomorphism from a connected component graph to the original graph. -/
def toSimpleGraph_hom {G : SimpleGraph V} (C : G.ConnectedComponent) : C.toSimpleGraph →g G where
  toFun u := u.val
  map_rel' := id

lemma toSimpleGraph_hom_apply {G : SimpleGraph V} (C : G.ConnectedComponent) (u : C) :
    C.toSimpleGraph_hom u = u.val := rfl

lemma toSimpleGraph_adj {G : SimpleGraph V} (C : G.ConnectedComponent) {u v : V} (hu : u ∈ C)
    (hv : v ∈ C) : C.toSimpleGraph.Adj ⟨u, hu⟩ ⟨v, hv⟩ ↔ G.Adj u v := by
  simp [toSimpleGraph]

lemma adj_spanningCoe_toSimpleGraph {v w : V} (C : G.ConnectedComponent) :
    C.toSimpleGraph.spanningCoe.Adj v w ↔ v ∈ C.supp ∧ G.Adj v w := by
  apply Iff.intro
  · intro h
    simp_all only [map_adj, SetLike.coe_sort_coe, Subtype.exists, mem_supp_iff]
    obtain ⟨_, a, _, _, h₁, h₂, h₃⟩ := h
    subst h₂ h₃
    exact ⟨a, h₁⟩
  · simp only [toSimpleGraph, map_adj, comap_adj, Embedding.subtype_apply, Subtype.exists,
      exists_and_left, and_imp]
    intro h hadj
    exact ⟨v, h, w, hadj, rfl, (C.mem_supp_congr_adj hadj).mp h, rfl⟩

/-- Get the walk between two vertices in a connected component from a walk in the original graph.
This is used in `reachable_toSimpleGraph`. -/
private def walk_toSimpleGraph {G : SimpleGraph V} (C : G.ConnectedComponent) {u v : V}
    (hu : u ∈ C) (hv : v ∈ C) (p : G.Walk u v) : C.toSimpleGraph.Walk ⟨u, hu⟩ ⟨v, hv⟩ := by
  cases p with
  | nil => exact Walk.nil
  | @cons v w u h p =>
    have hw : w ∈ C := C.mem_supp_of_adj_mem_supp hu h
    have h' : C.toSimpleGraph.Adj ⟨u, hu⟩ ⟨w, hw⟩ := h
    exact Walk.cons h' (C.walk_toSimpleGraph hw hv p)

/-- There is a walk between every pair of vertices in a connected component. -/
lemma reachable_toSimpleGraph {G : SimpleGraph V} (C : G.ConnectedComponent) {u v : V}
    (hu : u ∈ C) (hv : v ∈ C) : C.toSimpleGraph.Reachable ⟨u, hu⟩ ⟨v, hv⟩ :=
  Walk.reachable (C.walk_toSimpleGraph hu hv (C.reachable_of_mem_supp hu hv).some)

lemma connected_toSimpleGraph (C : ConnectedComponent G) : (C.toSimpleGraph).Connected where
  preconnected := by
    intro ⟨u, hu⟩ ⟨v, hv⟩
    exact C.reachable_toSimpleGraph hu hv
  nonempty := ⟨C.out, C.out_eq⟩

<<<<<<< HEAD
@[deprecated (since := "2025-05-08")] alias connected_induce_supp := connected_toSimpleGraph

theorem maximal_connected_induce_supp (C : G.ConnectedComponent) :
    Maximal (G.induce · |>.Connected) C.supp := by
  refine C.ind fun v ↦ ?_
  refine ⟨connected_toSimpleGraph _, fun s hconn hle u hu ↦ ConnectedComponent.sound ?_⟩
  exact hconn.preconnected ⟨u, hu⟩ ⟨v, hle rfl⟩ |>.map <| Embedding.induce s |>.toHom

theorem maximal_connected_induce_iff (s : Set V) :
    Maximal (G.induce · |>.Connected) s ↔ ∃ C : G.ConnectedComponent, C.supp = s := by
  refine ⟨fun ⟨hconn, h⟩ ↦ ?_, fun ⟨C, h⟩ ↦ ?_⟩
  · have ⟨v, hv⟩ := hconn.nonempty
    suffices s ≤ (G.connectedComponentMk v).supp from
      ⟨G.connectedComponentMk v, le_antisymm (h (connected_toSimpleGraph _) this) this⟩
    exact fun u hu ↦ ConnectedComponent.sound <|
      hconn.preconnected ⟨u, hu⟩ ⟨v, hv⟩ |>.map <| Embedding.induce s |>.toHom
  · exact h ▸ maximal_connected_induce_supp _

=======
>>>>>>> 6335ae01
end ConnectedComponent

set_option backward.proofsInPublic true in
/-- Given graph homomorphisms from each connected component of `G` to `H` this is the graph
homomorphism from `G` to `H` -/
@[simps]
def homOfConnectedComponents (G : SimpleGraph V) {H : SimpleGraph V'}
    (C : (c : G.ConnectedComponent) → c.toSimpleGraph →g H) : G →g H where
  toFun := fun x ↦ (C (G.connectedComponentMk _)) _
  map_rel' := fun hab ↦ by
    have h : (G.connectedComponentMk _).toSimpleGraph.Adj ⟨_, rfl⟩
        ⟨_, ((G.connectedComponentMk _).mem_supp_congr_adj hab).1 rfl⟩ := by simpa using hab
    convert (C (G.connectedComponentMk _)).map_rel h using 3 <;>
      rw [ConnectedComponent.connectedComponentMk_eq_of_adj hab]

-- TODO: Extract as lemma about general equivalence relation
lemma pairwise_disjoint_supp_connectedComponent (G : SimpleGraph V) :
    Pairwise fun c c' : ConnectedComponent G ↦ Disjoint c.supp c'.supp := by
  simp_rw [Set.disjoint_left]
  intro _ _ h a hsx hsy
  rw [ConnectedComponent.mem_supp_iff] at hsx hsy
  rw [hsx] at hsy
  exact h hsy

-- TODO: Extract as lemma about general equivalence relation
lemma iUnion_connectedComponentSupp (G : SimpleGraph V) :
    ⋃ c : G.ConnectedComponent, c.supp = Set.univ := by
  refine Set.eq_univ_of_forall fun v ↦ ⟨G.connectedComponentMk v, ?_⟩
  simp only [Set.mem_range, SetLike.mem_coe]
  exact ⟨⟨G.connectedComponentMk v, rfl⟩, rfl⟩

theorem Preconnected.set_univ_walk_nonempty (hconn : G.Preconnected) (u v : V) :
    (Set.univ : Set (G.Walk u v)).Nonempty := by
  rw [← Set.nonempty_iff_univ_nonempty]
  exact hconn u v

theorem Connected.set_univ_walk_nonempty (hconn : G.Connected) (u v : V) :
    (Set.univ : Set (G.Walk u v)).Nonempty :=
  hconn.preconnected.set_univ_walk_nonempty u v

/-! ### Bridge edges -/

section BridgeEdges

/-- An edge of a graph is a *bridge* if, after removing it, its incident vertices
are no longer reachable from one another. -/
def IsBridge (G : SimpleGraph V) (e : Sym2 V) : Prop :=
  e ∈ G.edgeSet ∧
    Sym2.lift ⟨fun v w => ¬(G \ fromEdgeSet {e}).Reachable v w, by simp [reachable_comm]⟩ e

theorem isBridge_iff {u v : V} :
    G.IsBridge s(u, v) ↔ G.Adj u v ∧ ¬(G \ fromEdgeSet {s(u, v)}).Reachable u v := Iff.rfl

theorem reachable_delete_edges_iff_exists_walk {v w v' w' : V} :
    (G \ fromEdgeSet {s(v, w)}).Reachable v' w' ↔ ∃ p : G.Walk v' w', s(v, w) ∉ p.edges := by
  constructor
  · rintro ⟨p⟩
    use p.map (.ofLE (by simp))
    simp_rw [Walk.edges_map, List.mem_map, Hom.ofLE_apply, Sym2.map_id', id]
    rintro ⟨e, h, rfl⟩
    simpa using p.edges_subset_edgeSet h
  · rintro ⟨p, h⟩
    refine ⟨p.transfer _ fun e ep => ?_⟩
    simp only [edgeSet_sdiff, edgeSet_fromEdgeSet, edgeSet_sdiff_sdiff_isDiag]
    exact ⟨p.edges_subset_edgeSet ep, fun h' => h (h' ▸ ep)⟩

theorem isBridge_iff_adj_and_forall_walk_mem_edges {v w : V} :
    G.IsBridge s(v, w) ↔ G.Adj v w ∧ ∀ p : G.Walk v w, s(v, w) ∈ p.edges := by
  rw [isBridge_iff, and_congr_right']
  rw [reachable_delete_edges_iff_exists_walk, not_exists_not]

theorem reachable_deleteEdges_iff_exists_cycle.aux [DecidableEq V] {u v w : V}
    (hb : ∀ p : G.Walk v w, s(v, w) ∈ p.edges) (c : G.Walk u u) (hc : c.IsTrail)
    (he : s(v, w) ∈ c.edges)
    (hw : w ∈ (c.takeUntil v (c.fst_mem_support_of_mem_edges he)).support) : False := by
  have hv := c.fst_mem_support_of_mem_edges he
  -- decompose c into
  --      puw     pwv     pvu
  --   u ----> w ----> v ----> u
  let puw := (c.takeUntil v hv).takeUntil w hw
  let pwv := (c.takeUntil v hv).dropUntil w hw
  let pvu := c.dropUntil v hv
  have : c = (puw.append pwv).append pvu := by simp [puw, pwv, pvu]
  -- We have two walks from v to w
  --      pvu     puw
  --   v ----> u ----> w
  --   |               ^
  --    `-------------'
  --      pwv.reverse
  -- so they both contain the edge s(v, w), but that's a contradiction since c is a trail.
  have hbq := hb (pvu.append puw)
  have hpq' := hb pwv.reverse
  rw [Walk.edges_reverse, List.mem_reverse] at hpq'
  rw [Walk.isTrail_def, this, Walk.edges_append, Walk.edges_append, List.nodup_append_comm,
    ← List.append_assoc, ← Walk.edges_append] at hc
  exact List.disjoint_of_nodup_append hc hbq hpq'

theorem adj_and_reachable_delete_edges_iff_exists_cycle {v w : V} :
    G.Adj v w ∧ (G \ fromEdgeSet {s(v, w)}).Reachable v w ↔
      ∃ (u : V) (p : G.Walk u u), p.IsCycle ∧ s(v, w) ∈ p.edges := by
  classical
  rw [reachable_delete_edges_iff_exists_walk]
  constructor
  · rintro ⟨h, p, hp⟩
    refine ⟨w, Walk.cons h.symm p.toPath, ?_, ?_⟩
    · apply Path.cons_isCycle
      rw [Sym2.eq_swap]
      intro h
      cases hp (Walk.edges_toPath_subset p h)
    · simp only [Sym2.eq_swap, Walk.edges_cons, List.mem_cons, true_or]
  · rintro ⟨u, c, hc, he⟩
    refine ⟨c.adj_of_mem_edges he, ?_⟩
    by_contra! hb
    have hb' : ∀ p : G.Walk w v, s(w, v) ∈ p.edges := by
      intro p
      simpa [Sym2.eq_swap] using hb p.reverse
    have hvc : v ∈ c.support := Walk.fst_mem_support_of_mem_edges c he
    refine reachable_deleteEdges_iff_exists_cycle.aux hb' (c.rotate hvc) (hc.isTrail.rotate hvc)
      ?_ (Walk.start_mem_support _)
    rwa [(Walk.rotate_edges c hvc).mem_iff, Sym2.eq_swap]

theorem isBridge_iff_adj_and_forall_cycle_notMem {v w : V} : G.IsBridge s(v, w) ↔
    G.Adj v w ∧ ∀ ⦃u : V⦄ (p : G.Walk u u), p.IsCycle → s(v, w) ∉ p.edges := by
  rw [isBridge_iff, and_congr_right_iff]
  intro h
  contrapose!
  rw [← adj_and_reachable_delete_edges_iff_exists_cycle]
  simp only [h, true_and]

theorem isBridge_iff_mem_and_forall_cycle_notMem {e : Sym2 V} :
    G.IsBridge e ↔ e ∈ G.edgeSet ∧ ∀ ⦃u : V⦄ (p : G.Walk u u), p.IsCycle → e ∉ p.edges :=
  Sym2.ind (fun _ _ => isBridge_iff_adj_and_forall_cycle_notMem) e

/-- Deleting a non-bridge edge from a connected graph preserves connectedness. -/
lemma Connected.connected_delete_edge_of_not_isBridge (hG : G.Connected) {x y : V}
    (h : ¬ G.IsBridge s(x, y)) : (G.deleteEdges {s(x, y)}).Connected := by
  classical
  simp only [isBridge_iff, not_and, not_not] at h
  obtain hxy | hxy := em' <| G.Adj x y
  · rwa [deleteEdges, Disjoint.sdiff_eq_left (by simpa)]
  refine (connected_iff_exists_forall_reachable _).2 ⟨x, fun w ↦ ?_⟩
  obtain ⟨P, hP⟩ := hG.exists_isPath w x
  obtain heP | heP := em' <| s(x, y) ∈ P.edges
  · exact ⟨(P.toDeleteEdges {s(x, y)} (by aesop)).reverse⟩
  have hyP := P.snd_mem_support_of_mem_edges heP
  let P₁ := P.takeUntil y hyP
  have hxP₁ := Walk.endpoint_notMem_support_takeUntil hP hyP hxy.ne
  have heP₁ : s(x, y) ∉ P₁.edges := fun h ↦ hxP₁ <| P₁.fst_mem_support_of_mem_edges h
  exact (h hxy).trans (Reachable.symm ⟨P₁.toDeleteEdges {s(x, y)} (by aesop)⟩)

/-- If `e` is an edge in `G` and is a bridge in a larger graph `G'`, then it's a bridge in `G`. -/
theorem IsBridge.anti_of_mem_edgeSet {G' : SimpleGraph V} {e : Sym2 V} (hle : G ≤ G')
    (h : e ∈ G.edgeSet) (h' : G'.IsBridge e) : G.IsBridge e :=
  isBridge_iff_mem_and_forall_cycle_notMem.mpr ⟨h, fun _ p hp hpe ↦
    isBridge_iff_mem_and_forall_cycle_notMem.mp h' |>.right
      (p.mapLe hle) (Walk.IsCycle.mapLe hle hp) (p.edges_mapLe_eq_edges hle ▸ hpe)⟩

end BridgeEdges

/-!
### 2-reachability

In this section, we prove results about 2-connected components of a graph, but without naming them.

#### TODO

Should we explicitly have
```
def IsEdgeReachable (k : ℕ) (u v : V) : Prop :=
  ∀ ⦃s : Set (Sym2 V)⦄, s.encard < k → (G.deleteEdges s).Reachable u v
```
? `G.IsEdgeReachable 2 u v` would then be equivalent to the less idiomatic condition
`∃ x, ¬ (G.deleteEdges {s(x, y)}).Reachable u y` we use below.
See https://github.com/leanprover-community/mathlib4/issues/31691.
-/

namespace Walk
variable {u v x y : V} {w : G.Walk u v}

/-- A walk between two vertices separated by a set of edges must go through one of those edges. -/
lemma exists_mem_edges_of_not_reachable_deleteEdges (w : G.Walk u v) {s : Set (Sym2 V)}
    (huv : ¬ (G.deleteEdges s).Reachable u v) : ∃ e ∈ s, e ∈ w.edges := by
  contrapose! huv; exact ⟨w.toDeleteEdges _ fun _ ↦ imp_not_comm.1 <| huv _⟩

/-- A walk between two vertices separated by an edge must go through that edge. -/
lemma mem_edges_of_not_reachable_deleteEdges (w : G.Walk u v) {e : Sym2 V}
    (huv : ¬ (G.deleteEdges {e}).Reachable u v) : e ∈ w.edges := by
  simpa using w.exists_mem_edges_of_not_reachable_deleteEdges huv

/-- A trail doesn't go through an edge that disconnects one of its endpoints from the endpoints of
the trail. -/
lemma IsTrail.not_mem_edges_of_not_reachable (hw : w.IsTrail)
    (huy : ¬ (G.deleteEdges {s(x, y)}).Reachable u y)
    (hvy : ¬ (G.deleteEdges {s(x, y)}).Reachable v y) : s(x, y) ∉ w.edges := by
  classical
  exact fun hxy ↦ hw.disjoint_edges_takeUntil_dropUntil (w.snd_mem_support_of_mem_edges hxy)
    ((w.takeUntil y _).mem_edges_of_not_reachable_deleteEdges huy)
    (by simpa using (w.dropUntil y _).reverse.mem_edges_of_not_reachable_deleteEdges hvy)

/-- A trail doesn't go through a vertex that is disconnected from its endpoints by an edge. -/
lemma IsTrail.not_mem_support_of_not_reachable (hw : w.IsTrail)
    (huy : ¬ (G.deleteEdges {s(x, y)}).Reachable u y)
    (hvy : ¬ (G.deleteEdges {s(x, y)}).Reachable v y) : y ∉ w.support := by
  classical
  exact fun hy ↦ hw.not_mem_edges_of_not_reachable huy hvy <| w.edges_takeUntil_subset hy <|
    mem_edges_of_not_reachable_deleteEdges (w.takeUntil y hy) huy

/-- A trail doesn't go through any leaf vertex, except possibly at its endpoints. -/
lemma IsTrail.not_mem_support_of_subsingleton_neighborSet (hw : w.IsTrail) (hxu : x ≠ u)
    (hxv : x ≠ v) (hx : (G.neighborSet x).Subsingleton) : x ∉ w.support := by
  rintro hxw
  obtain ⟨y, -, hxy⟩ := adj_of_mem_walk_support w (by rintro ⟨⟩; simp_all) hxw
  refine hw.not_mem_support_of_not_reachable (x := y) ?_ ?_ hxw <;>
  · rintro ⟨p⟩
    obtain ⟨hx₂, -, hy₂⟩ : G.Adj x p.penultimate ∧ _ ∧ ¬p.penultimate = y := by
      simpa using p.reverse.adj_snd (not_nil_of_ne ‹_›)
    exact hy₂ <| hx hx₂ hxy

end Walk

/-- Removing leaves from a connected graph keeps it connected. -/
lemma Preconnected.induce_of_degree_eq_one (hG : G.Preconnected) {s : Set V}
    (hs : ∀ v ∉ s, (G.neighborSet v).Subsingleton) : (G.induce s).Preconnected := by
  rintro ⟨u, hu⟩ ⟨v, hv⟩
  obtain ⟨p, hp⟩ := hG.exists_isPath u v
  constructor
  convert p.induce s _
  rintro w hwp
  by_contra hws
  exact hp.not_mem_support_of_subsingleton_neighborSet (by grind) (by grind) (hs _ hws) hwp

end SimpleGraph<|MERGE_RESOLUTION|>--- conflicted
+++ resolved
@@ -665,9 +665,6 @@
     exact C.reachable_toSimpleGraph hu hv
   nonempty := ⟨C.out, C.out_eq⟩
 
-<<<<<<< HEAD
-@[deprecated (since := "2025-05-08")] alias connected_induce_supp := connected_toSimpleGraph
-
 theorem maximal_connected_induce_supp (C : G.ConnectedComponent) :
     Maximal (G.induce · |>.Connected) C.supp := by
   refine C.ind fun v ↦ ?_
@@ -684,8 +681,6 @@
       hconn.preconnected ⟨u, hu⟩ ⟨v, hv⟩ |>.map <| Embedding.induce s |>.toHom
   · exact h ▸ maximal_connected_induce_supp _
 
-=======
->>>>>>> 6335ae01
 end ConnectedComponent
 
 set_option backward.proofsInPublic true in
