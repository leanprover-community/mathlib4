--- conflicted
+++ resolved
@@ -784,7 +784,6 @@
       ?_ (Walk.start_mem_support _)
     rwa [(Walk.rotate_edges c hvc).mem_iff, Sym2.eq_swap]
 
-<<<<<<< HEAD
 theorem isBridge_iff_forall_cycle_notMem {e : Sym2 V} (he : e ∈ G.edgeSet) :
     G.IsBridge e ↔ ∀ ⦃u : V⦄ (p : G.Walk u u), p.IsCycle → e ∉ p.edges := by
   have h {v w : V} (hvw : G.Adj v w) :
@@ -795,19 +794,6 @@
     simp only [hvw, true_and]
   induction e
   apply h he
-=======
-theorem isBridge_iff_adj_and_forall_cycle_notMem {v w : V} : G.IsBridge s(v, w) ↔
-    G.Adj v w ∧ ∀ ⦃u : V⦄ (p : G.Walk u u), p.IsCycle → s(v, w) ∉ p.edges := by
-  rw [isBridge_iff, and_congr_right_iff]
-  intro h
-  contrapose!
-  rw [← adj_and_reachable_delete_edges_iff_exists_cycle]
-  simp only [h, true_and]
-
-theorem isBridge_iff_mem_and_forall_cycle_notMem {e : Sym2 V} :
-    G.IsBridge e ↔ e ∈ G.edgeSet ∧ ∀ ⦃u : V⦄ (p : G.Walk u u), p.IsCycle → e ∉ p.edges :=
-  Sym2.ind (fun _ _ => isBridge_iff_adj_and_forall_cycle_notMem) e
->>>>>>> 1c119a38
 
 /-- Deleting a non-bridge edge from a connected graph preserves connectedness. -/
 lemma Connected.connected_delete_edge_of_not_isBridge (hG : G.Connected) {x y : V}
