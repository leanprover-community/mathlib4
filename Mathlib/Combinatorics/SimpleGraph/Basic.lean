--- conflicted
+++ resolved
@@ -423,21 +423,11 @@
 
 instance [Subsingleton V] : Unique (SimpleGraph V) where
   default := ⊥
-<<<<<<< HEAD
-  uniq G := by ext a b; simp [Subsingleton.elim a b]
-
-instance [Nontrivial V] : Nontrivial (SimpleGraph V) :=
-  ⟨⟨⊥, ⊤, fun h ↦ not_subsingleton V ⟨by
-    -- porting note: Was `simpa [ext_iff, Function.funext_iff] using h`
-    simpa only [SimpleGraph.ext_iff, Function.funext_iff,
-      top_adj, bot_adj, ne_eq, eq_iff_iff, false_iff, not_not] using h⟩⟩⟩
-=======
   uniq G := by ext a b; have := Subsingleton.elim a b; simp [this]
 
 instance [Nontrivial V] : Nontrivial (SimpleGraph V) :=
   ⟨⟨⊥, ⊤, fun h ↦ not_subsingleton V ⟨by simpa only [← adj_inj, Function.funext_iff, bot_adj,
     top_adj, ne_eq, eq_iff_iff, false_iff, not_not] using h⟩⟩⟩
->>>>>>> b61b03c4
 
 section Decidable
 
@@ -586,22 +576,6 @@
 
 variable {G G₁ G₂}
 
-<<<<<<< HEAD
-@[simp]
-theorem disjoint_edgeSet : Disjoint G₁.edgeSet G₂.edgeSet ↔ Disjoint G₁ G₂ := by
-  rw [Set.disjoint_iff, disjoint_iff_inf_le, ← edgeSet_inf, ← edgeSet_bot, ← Set.le_iff_subset,
-    OrderEmbedding.le_iff_le]
-#align simple_graph.disjoint_edge_set SimpleGraph.disjoint_edgeSet
-
-@[simp]
-theorem edgeSet_eq_empty : G.edgeSet = ∅ ↔ G = ⊥ := by rw [← edgeSet_bot, edgeSet_inj]
-#align simple_graph.edge_set_eq_empty SimpleGraph.edgeSet_eq_empty
-
-@[simp]
-theorem edgeSet_nonempty : G.edgeSet.Nonempty ↔ G ≠ ⊥ := by
-  rw [Set.nonempty_iff_ne_empty, edgeSet_eq_empty.ne]
-#align simple_graph.edge_set_nonempty SimpleGraph.edgeSet_nonempty
-=======
 @[simp] lemma disjoint_edgeSet : Disjoint G₁.edgeSet G₂.edgeSet ↔ Disjoint G₁ G₂ := by
   rw [Set.disjoint_iff, disjoint_iff_inf_le, ← edgeSet_inf, ← edgeSet_bot, ← Set.le_iff_subset,
   OrderEmbedding.le_iff_le]
@@ -610,7 +584,6 @@
 
 @[simp] lemma edgeSet_nonempty : G.edgeSet.Nonempty ↔ G ≠ ⊥ := by
   rw [Set.nonempty_iff_ne_empty, edgeSet_eq_empty.ne]
->>>>>>> b61b03c4
 
 /-- This lemma, combined with `edgeSet_sdiff` and `edgeSet_from_edgeSet`,
 allows proving `(G \ from_edgeSet s).edge_set = G.edgeSet \ s` by `simp`. -/
@@ -752,19 +725,6 @@
   exact fun vws _ => h vws
 #align simple_graph.from_edge_set_mono SimpleGraph.fromEdgeSet_mono
 
-<<<<<<< HEAD
-@[simp]
-theorem disjoint_fromEdgeSet : Disjoint G (fromEdgeSet s) ↔ Disjoint G.edgeSet s := by
-  conv_rhs => rw [← Set.diff_union_inter s {e | e.IsDiag}]
-  rw [← disjoint_edgeSet, edgeSet_fromEdgeSet, Set.disjoint_union_right, and_iff_left]
-  exact Set.disjoint_left.2 fun e he he' => not_isDiag_of_mem_edgeSet _ he he'.2
-#align simple_graph.disjoint_from_edge_set SimpleGraph.disjoint_fromEdgeSet
-
-@[simp]
-theorem fromEdgeSet_disjoint : Disjoint (fromEdgeSet s) G ↔ Disjoint s G.edgeSet := by
-  rw [disjoint_comm, disjoint_fromEdgeSet, disjoint_comm]
-#align simple_graph.from_edge_set_disjoint SimpleGraph.fromEdgeSet_disjoint
-=======
 @[simp] lemma disjoint_fromEdgeSet : Disjoint G (fromEdgeSet s) ↔ Disjoint G.edgeSet s := by
   conv_rhs => rw [← Set.diff_union_inter s {e : Sym2 V | e.IsDiag}]
   rw [← disjoint_edgeSet,  edgeSet_fromEdgeSet, Set.disjoint_union_right, and_iff_left]
@@ -772,7 +732,6 @@
 
 @[simp] lemma fromEdgeSet_disjoint : Disjoint (fromEdgeSet s) G ↔ Disjoint s G.edgeSet := by
   rw [disjoint_comm, disjoint_fromEdgeSet, disjoint_comm]
->>>>>>> b61b03c4
 
 instance [DecidableEq V] [Fintype s] : Fintype (fromEdgeSet s).edgeSet := by
   rw [edgeSet_fromEdgeSet s]
@@ -1241,15 +1200,8 @@
   exact ⟨fun h => ⟨h.1, not_and_of_not_left _ h.2⟩, fun h => ⟨h.1, not_and'.mp h.2 h.ne⟩⟩
 #align simple_graph.delete_edges_eq_sdiff_from_edge_set SimpleGraph.deleteEdges_eq_sdiff_fromEdgeSet
 
-<<<<<<< HEAD
-@[simp]
-theorem deleteEdges_eq {s : Set (Sym2 V)} : G.deleteEdges s = G ↔ Disjoint G.edgeSet s := by
-  rw [deleteEdges_eq_sdiff_fromEdgeSet, sdiff_eq_left, disjoint_fromEdgeSet]
-#align simple_graph.delete_edges_eq SimpleGraph.deleteEdges_eq
-=======
 @[simp] lemma deleteEdges_eq {s : Set (Sym2 V)} : G.deleteEdges s = G ↔ Disjoint G.edgeSet s := by
   rw [deleteEdges_eq_sdiff_fromEdgeSet, sdiff_eq_left, disjoint_fromEdgeSet]
->>>>>>> b61b03c4
 
 theorem compl_eq_deleteEdges : Gᶜ = (⊤ : SimpleGraph V).deleteEdges G.edgeSet := by
   ext
@@ -1330,19 +1282,11 @@
 theorem deleteFar_iff :
     G.DeleteFar p r ↔ ∀ ⦃H : SimpleGraph _⦄ [DecidableRel H.Adj],
       H ≤ G → p H → r ≤ G.edgeFinset.card - H.edgeFinset.card := by
-<<<<<<< HEAD
-  refine ⟨fun h H _ hHG hH ↦ ?_, fun h s hs hG ↦ ?_⟩
-  · have := h (sdiff_subset G.edgeFinset H.edgeFinset)
-    simp only [deleteEdges_sdiff_eq_of_le _ hHG, edgeFinset_mono hHG, card_sdiff,
-      card_le_of_subset, coe_sdiff, coe_edgeFinset, Nat.cast_sub] at this
-    exact this hH
-=======
   refine' ⟨fun h H _ hHG hH => _, fun h s hs hG => _⟩
   · have := h (sdiff_subset G.edgeFinset H.edgeFinset)
     simp only [deleteEdges_sdiff_eq_of_le _ hHG, edgeFinset_mono hHG, card_sdiff,
       card_le_of_subset, coe_sdiff, coe_edgeFinset, Nat.cast_sub] at this
     convert this hH
->>>>>>> b61b03c4
   · classical
     simpa [card_sdiff hs, edgeFinset_deleteEdges, -Set.toFinset_card, Nat.cast_sub,
       card_le_of_subset hs] using h (G.deleteEdges_le s) hG
@@ -1417,36 +1361,14 @@
   Iff.rfl
 #align simple_graph.map_adj SimpleGraph.map_adj
 
-<<<<<<< HEAD
-theorem map_adj_apply {G : SimpleGraph V} {f : V ↪ W} {a b : V} :
-    (G.map f).Adj (f a) (f b) ↔ G.Adj a b := by simp
-#align simple_graph.map_adj_apply SimpleGraph.map_adj_apply
-
-@[simp]
-theorem map_id : G.map (Function.Embedding.refl _) = G :=
-  SimpleGraph.ext _ _ <| Relation.map_id_id _
-#align simple_graph.map_id SimpleGraph.map_id
-
-@[simp]
-theorem map_map (f : V ↪ W) (g : W ↪ X) : (G.map f).map g = G.map (f.trans g) :=
-  SimpleGraph.ext _ _ <| Relation.map_map _ _ _ _ _
-#align simple_graph.map_map SimpleGraph.map_map
-=======
 lemma map_adj_apply {G : SimpleGraph V} {f : V ↪ W} {a b : V} :
     (G.map f).Adj (f a) (f b) ↔ G.Adj a b := by simp
->>>>>>> b61b03c4
 
 theorem map_monotone (f : V ↪ W) : Monotone (SimpleGraph.map f) := by
   rintro G G' h _ _ ⟨u, v, ha, rfl, rfl⟩
   exact ⟨_, _, h ha, rfl, rfl⟩
 #align simple_graph.map_monotone SimpleGraph.map_monotone
 
-<<<<<<< HEAD
-instance decidableMap (f : V ↪ W) (G : SimpleGraph V) [DecidableRel (Relation.Map G.Adj f f)] :
-    DecidableRel (G.map f).Adj :=
-  ‹DecidableRel _›
-#align simple_graph.decidable_map SimpleGraph.decidableMap
-=======
 @[simp] lemma map_id : G.map (Function.Embedding.refl _) = G :=
   SimpleGraph.ext _ _ $ Relation.map_id_id _
 
@@ -1455,7 +1377,6 @@
 
 instance instDecidableMapAdj (f : V ↪ W) (G : SimpleGraph V)
     [DecidableRel (Relation.Map G.Adj f f)] : DecidableRel (G.map f).Adj := ‹DecidableRel _›
->>>>>>> b61b03c4
 
 /-- Given a function, there is a contravariant induced map on graphs by pulling back the
 adjacency relation.
@@ -1468,35 +1389,6 @@
   loopless _ := G.loopless _
 #align simple_graph.comap SimpleGraph.comap
 
-<<<<<<< HEAD
-@[simp]
-lemma comap_adj {f : V → W} {G : SimpleGraph W} {u v : V} :
-    (G.comap f).Adj u v ↔ G.Adj (f u) (f v) := Iff.rfl
-
-@[simp]
-theorem comap_id {G : SimpleGraph V} : G.comap id = G := SimpleGraph.ext _ _ rfl
-#align simple_graph.comap_id SimpleGraph.comap_id
-
-@[simp]
-theorem comap_comap {G : SimpleGraph X} (f : V → W) (g : W → X) :
-    (G.comap g).comap f = G.comap (g ∘ f) := rfl
-#align simple_graph.comap_comap SimpleGraph.comap_comap
-
-instance decidableComap (f : V → W) (G : SimpleGraph W) [DecidableRel G.Adj] :
-    DecidableRel (SimpleGraph.comap f G).Adj := fun _ _ => ‹DecidableRel G.Adj› _ _
-#align simple_graph.decidable_comap SimpleGraph.decidableComap
-
-theorem comap_symm (G : SimpleGraph V) (e : V ≃ W) :
-    G.comap e.symm.toEmbedding = G.map e.toEmbedding := by
-  ext
-  simp only [Equiv.apply_eq_iff_eq_symm_apply, comap_adj, map_adj, Equiv.toEmbedding_apply,
-    exists_eq_right_right, exists_eq_right]
-#align simple_graph.comap_symm SimpleGraph.comap_symm
-
-theorem map_symm (G : SimpleGraph W) (e : V ≃ W) :
-    G.map e.symm.toEmbedding = G.comap e.toEmbedding := by rw [← comap_symm, e.symm_symm]
-#align simple_graph.map_symm SimpleGraph.map_symm
-=======
 @[simp] lemma comap_adj {G : SimpleGraph W} {f : V → W} :
     (G.comap f).Adj u v ↔ G.Adj (f u) (f v) := Iff.rfl
 
@@ -1515,7 +1407,6 @@
 
 lemma map_symm (G : SimpleGraph W) (e : V ≃ W) :
     G.map e.symm.toEmbedding = G.comap e.toEmbedding := by rw [← comap_symm, e.symm_symm]
->>>>>>> b61b03c4
 
 theorem comap_monotone (f : V ↪ W) : Monotone (SimpleGraph.comap f) := by
   intro G G' h _ _ ha
@@ -1571,22 +1462,6 @@
   invFun := SimpleGraph.comap e
   left_inv _ := by simp
   right_inv _ := by simp
-<<<<<<< HEAD
-#align equiv.simple_graph Equiv.simpleGraph
-
-@[simp]
-theorem _root_.Equiv.simpleGraph_refl : (Equiv.refl V).simpleGraph = Equiv.refl _ := by ext; rfl
-#align equiv.simple_graph_refl Equiv.simpleGraph_refl
-
-@[simp]
-theorem _root_.Equiv.simpleGraph_trans (e₁ : V ≃ W) (e₂ : W ≃ X) :
-    (e₁.trans e₂).simpleGraph = e₁.simpleGraph.trans e₂.simpleGraph := rfl
-#align equiv.simple_graph_trans Equiv.simpleGraph_trans
-
-@[simp]
-theorem _root_.Equiv.symm_simpleGraph (e : V ≃ W) : e.simpleGraph.symm = e.symm.simpleGraph := rfl
-#align equiv.symm_simple_graph Equiv.symm_simpleGraph
-=======
 
 @[simp] lemma _root_.Equiv.simpleGraph_refl : (Equiv.refl V).simpleGraph = Equiv.refl _ := by
   ext; rfl
@@ -1596,7 +1471,6 @@
 
 @[simp]
 lemma _root_.Equiv.symm_simpleGraph (e : V ≃ W) : e.simpleGraph.symm = e.symm.simpleGraph := rfl
->>>>>>> b61b03c4
 
 /-! ## Induced graphs -/
 
@@ -1980,43 +1854,27 @@
 
 namespace Hom
 
-<<<<<<< HEAD
-variable {G G'} {H : SimpleGraph W} (f : G →g G')
-=======
 variable {G G'} {G₁ G₂ : SimpleGraph V} {H : SimpleGraph W} (f : G →g G')
->>>>>>> b61b03c4
 
 /-- The identity homomorphism from a graph to itself. -/
 protected abbrev id : G →g G :=
   RelHom.id _
 #align simple_graph.hom.id SimpleGraph.Hom.id
 
-<<<<<<< HEAD
-@[simp, norm_cast] lemma coe_id : ⇑(Hom.id : G →g G) = id := rfl
-#align simple_graph.hom.coe_id SimpleGraph.Hom.coe_id
-
-instance [Subsingleton (V → W)] : Subsingleton (G →g H) := FunLike.coe_injective.subsingleton
-=======
 @[simp, norm_cast] lemma coe_id : ⇑(Hom.id : G →g G) = _root_.id := rfl
 
 instance [Subsingleton (V → W)] : Subsingleton (G →g H) :=
   FunLike.coe_injective.subsingleton
->>>>>>> b61b03c4
 
 instance [IsEmpty V] : Unique (G →g H) where
   default := ⟨isEmptyElim, fun {a} ↦ isEmptyElim a⟩
   uniq _ := Subsingleton.elim _ _
 
-<<<<<<< HEAD
-noncomputable instance [Fintype V] [Fintype W] : Fintype (G →g H) := by
-  classical exact FunLike.fintype _
-=======
 instance instFintype [DecidableEq V] [Fintype V] [Fintype W] [DecidableRel G.Adj]
     [DecidableRel H.Adj] : Fintype (G →g H) :=
   Fintype.ofEquiv {f : V → W // ∀ {a b}, G.Adj a b → H.Adj (f a) (f b)}
     { toFun := fun f ↦ ⟨f.1, f.2⟩, invFun := fun f ↦ ⟨f.1, f.2⟩,
       left_inv := fun _ ↦ rfl, right_inv := fun _ ↦ rfl }
->>>>>>> b61b03c4
 
 instance [Finite V] [Finite W] : Finite (G →g H) := FunLike.finite _
 
@@ -2097,18 +1955,9 @@
 #align simple_graph.hom.coe_comp SimpleGraph.Hom.coe_comp
 
 /-- The graph homomorphism from a smaller graph to a bigger one. -/
-<<<<<<< HEAD
-def ofLe {H : SimpleGraph V} (h : G ≤ H) : G →g H := ⟨id, fun hab ↦ h hab⟩
-#align simple_graph.hom.of_le SimpleGraph.Hom.ofLe
-
-@[simp, norm_cast]
-theorem coe_ofLe {H : SimpleGraph V} (h : G ≤ H) : ⇑(ofLe h) = id := rfl
-#align simple_graph.hom.coe_of_le SimpleGraph.Hom.coe_ofLe
-=======
 def ofLe (h : G₁ ≤ G₂) : G₁ →g G₂ := ⟨id, @h⟩
 
 @[simp, norm_cast] lemma coe_ofLe (h : G₁ ≤ G₂) : ⇑(ofLe h) = id := rfl
->>>>>>> b61b03c4
 
 end Hom
 
@@ -2126,17 +1975,9 @@
   f.toRelHom
 #align simple_graph.embedding.to_hom SimpleGraph.Embedding.toHom
 
-<<<<<<< HEAD
-@[simp] theorem coe_toHom (f : G ↪g H) : ⇑f.toHom = f := rfl
-#align simple_graph.embedding.coe_to_hom SimpleGraph.Embedding.coe_toHom
-
-@[simp]
-theorem map_adj_iff {v w : V} : G'.Adj (f v) (f w) ↔ G.Adj v w :=
-=======
 @[simp] lemma coe_toHom (f : G ↪g H) : ⇑f.toHom = f := rfl
 
 @[simp] theorem map_adj_iff {v w : V} : G'.Adj (f v) (f w) ↔ G.Adj v w :=
->>>>>>> b61b03c4
   f.map_rel_iff
 #align simple_graph.embedding.map_adj_iff SimpleGraph.Embedding.map_adj_iff
 
