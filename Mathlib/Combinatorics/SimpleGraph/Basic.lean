--- conflicted
+++ resolved
@@ -814,7 +814,6 @@
 
 end Incidence
 
-<<<<<<< HEAD
 section IsCompleteBetween
 
 variable {s t : Set V}
@@ -834,7 +833,7 @@
 alias ⟨IsCompleteBetween.symm, _⟩ := isCompleteBetween_comm
 
 end IsCompleteBetween
-=======
+
 section Subsingleton
 
 protected theorem subsingleton_iff : Subsingleton (SimpleGraph V) ↔ Subsingleton V := by
@@ -848,6 +847,5 @@
   exact Unique.instSubsingleton
 
 end Subsingleton
->>>>>>> ee7453e8
 
 end SimpleGraph