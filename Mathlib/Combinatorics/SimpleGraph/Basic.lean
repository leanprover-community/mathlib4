/-
Copyright (c) 2020 Aaron Anderson, Jalex Stark, Kyle Miller. All rights reserved.
Released under Apache 2.0 license as described in the file LICENSE.
Authors: Aaron Anderson, Jalex Stark, Kyle Miller, Alena Gusakov, Hunter Monroe
-/
import Mathlib.Combinatorics.SimpleGraph.Init
import Mathlib.Data.Finite.Prod
import Mathlib.Data.Rel
import Mathlib.Data.Set.Finite.Basic
import Mathlib.Data.Sym.Sym2
import Mathlib.Order.CompleteBooleanAlgebra

/-!
# Simple graphs

This module defines simple graphs on a vertex type `V` as an irreflexive symmetric relation.

## Main definitions

* `SimpleGraph` is a structure for symmetric, irreflexive relations.

* `SimpleGraph.neighborSet` is the `Set` of vertices adjacent to a given vertex.

* `SimpleGraph.commonNeighbors` is the intersection of the neighbor sets of two given vertices.

* `SimpleGraph.incidenceSet` is the `Set` of edges containing a given vertex.

* `CompleteAtomicBooleanAlgebra` instance: Under the subgraph relation, `SimpleGraph` forms a
  `CompleteAtomicBooleanAlgebra`. In other words, this is the complete lattice of spanning subgraphs
  of the complete graph.

## TODO

* This is the simplest notion of an unoriented graph.
  This should eventually fit into a more complete combinatorics hierarchy which includes
  multigraphs and directed graphs.
  We begin with simple graphs in order to start learning what the combinatorics hierarchy should
  look like.
-/

attribute [aesop norm unfold (rule_sets := [SimpleGraph])] Symmetric
attribute [aesop norm unfold (rule_sets := [SimpleGraph])] Irreflexive

/--
A variant of the `aesop` tactic for use in the graph library. Changes relative
to standard `aesop`:

- We use the `SimpleGraph` rule set in addition to the default rule sets.
- We instruct Aesop's `intro` rule to unfold with `default` transparency.
- We instruct Aesop to fail if it can't fully solve the goal. This allows us to
  use `aesop_graph` for auto-params.
-/
macro (name := aesop_graph) "aesop_graph" c:Aesop.tactic_clause* : tactic =>
  `(tactic|
    aesop $c*
      (config := { introsTransparency? := some .default, terminal := true })
      (rule_sets := [$(Lean.mkIdent `SimpleGraph):ident]))

/--
Use `aesop_graph?` to pass along a `Try this` suggestion when using `aesop_graph`
-/
macro (name := aesop_graph?) "aesop_graph?" c:Aesop.tactic_clause* : tactic =>
  `(tactic|
    aesop? $c*
      (config := { introsTransparency? := some .default, terminal := true })
      (rule_sets := [$(Lean.mkIdent `SimpleGraph):ident]))

/--
A variant of `aesop_graph` which does not fail if it is unable to solve the goal.
Use this only for exploration! Nonterminal Aesop is even worse than nonterminal `simp`.
-/
macro (name := aesop_graph_nonterminal) "aesop_graph_nonterminal" c:Aesop.tactic_clause* : tactic =>
  `(tactic|
    aesop $c*
      (config := { introsTransparency? := some .default, warnOnNonterminal := false })
      (rule_sets := [$(Lean.mkIdent `SimpleGraph):ident]))

open Finset Function

universe u v w

/-- A simple graph is an irreflexive symmetric relation `Adj` on a vertex type `V`.
The relation describes which pairs of vertices are adjacent.
There is exactly one edge for every pair of adjacent vertices;
see `SimpleGraph.edgeSet` for the corresponding edge set.
-/
@[ext, aesop safe constructors (rule_sets := [SimpleGraph])]
structure SimpleGraph (V : Type u) where
  /-- The adjacency relation of a simple graph. -/
  Adj : V → V → Prop
  symm : Symmetric Adj := by aesop_graph
  loopless : Irreflexive Adj := by aesop_graph

initialize_simps_projections SimpleGraph (Adj → adj)

/-- Constructor for simple graphs using a symmetric irreflexive Boolean function. -/
@[simps]
def SimpleGraph.mk' {V : Type u} :
    {adj : V → V → Bool // (∀ x y, adj x y = adj y x) ∧ (∀ x, ¬ adj x x)} ↪ SimpleGraph V where
  toFun x := ⟨fun v w ↦ x.1 v w, fun v w ↦ by simp [x.2.1], fun v ↦ by simp [x.2.2]⟩
  inj' := by
    rintro ⟨adj, _⟩ ⟨adj', _⟩
    simp only [mk.injEq, Subtype.mk.injEq]
    intro h
    funext v w
    simpa [Bool.coe_iff_coe] using congr_fun₂ h v w

/-- We can enumerate simple graphs by enumerating all functions `V → V → Bool`
and filtering on whether they are symmetric and irreflexive. -/
instance {V : Type u} [Fintype V] [DecidableEq V] : Fintype (SimpleGraph V) where
  elems := Finset.univ.map SimpleGraph.mk'
  complete := by
    classical
    rintro ⟨Adj, hs, hi⟩
    simp only [mem_map, mem_univ, true_and, Subtype.exists, Bool.not_eq_true]
    refine ⟨fun v w ↦ Adj v w, ⟨?_, ?_⟩, ?_⟩
    · simp [hs.iff]
    · intro v; simp [hi v]
    · ext
      simp

/-- There are finitely many simple graphs on a given finite type. -/
instance SimpleGraph.instFinite {V : Type u} [Finite V] : Finite (SimpleGraph V) :=
  .of_injective SimpleGraph.Adj fun _ _ ↦ SimpleGraph.ext

/-- Construct the simple graph induced by the given relation. It
symmetrizes the relation and makes it irreflexive. -/
def SimpleGraph.fromRel {V : Type u} (r : V → V → Prop) : SimpleGraph V where
  Adj a b := a ≠ b ∧ (r a b ∨ r b a)
  symm := fun _ _ ⟨hn, hr⟩ => ⟨hn.symm, hr.symm⟩
  loopless := fun _ ⟨hn, _⟩ => hn rfl

@[simp]
theorem SimpleGraph.fromRel_adj {V : Type u} (r : V → V → Prop) (v w : V) :
    (SimpleGraph.fromRel r).Adj v w ↔ v ≠ w ∧ (r v w ∨ r w v) :=
  Iff.rfl

attribute [aesop safe (rule_sets := [SimpleGraph])] Ne.symm
attribute [aesop safe (rule_sets := [SimpleGraph])] Ne.irrefl

/-- Two vertices are adjacent in the complete bipartite graph on two vertex types
if and only if they are not from the same side.
Any bipartite graph may be regarded as a subgraph of one of these. -/
@[simps]
def completeBipartiteGraph (V W : Type*) : SimpleGraph (V ⊕ W) where
  Adj v w := v.isLeft ∧ w.isRight ∨ v.isRight ∧ w.isLeft
  symm v w := by cases v <;> cases w <;> simp
  loopless v := by cases v <;> simp

namespace SimpleGraph

variable {ι : Sort*} {V : Type u} (G : SimpleGraph V) {a b c u v w : V} {e : Sym2 V}

@[simp]
protected theorem irrefl {v : V} : ¬G.Adj v v :=
  G.loopless v

theorem adj_comm (u v : V) : G.Adj u v ↔ G.Adj v u :=
  ⟨fun x => G.symm x, fun x => G.symm x⟩

@[symm]
theorem adj_symm (h : G.Adj u v) : G.Adj v u :=
  G.symm h

theorem Adj.symm {G : SimpleGraph V} {u v : V} (h : G.Adj u v) : G.Adj v u :=
  G.symm h

theorem ne_of_adj (h : G.Adj a b) : a ≠ b := by
  rintro rfl
  exact G.irrefl h

protected theorem Adj.ne {G : SimpleGraph V} {a b : V} (h : G.Adj a b) : a ≠ b :=
  G.ne_of_adj h

protected theorem Adj.ne' {G : SimpleGraph V} {a b : V} (h : G.Adj a b) : b ≠ a :=
  h.ne.symm

theorem ne_of_adj_of_not_adj {v w x : V} (h : G.Adj v x) (hn : ¬G.Adj w x) : v ≠ w := fun h' =>
  hn (h' ▸ h)

theorem adj_injective : Injective (Adj : SimpleGraph V → V → V → Prop) :=
  fun _ _ => SimpleGraph.ext

@[simp]
theorem adj_inj {G H : SimpleGraph V} : G.Adj = H.Adj ↔ G = H :=
  adj_injective.eq_iff

theorem adj_congr_of_sym2 {u v w x : V} (h : s(u, v) = s(w, x)) : G.Adj u v ↔ G.Adj w x := by
  simp only [Sym2.eq, Sym2.rel_iff', Prod.mk.injEq, Prod.swap_prod_mk] at h
  rcases h with hl | hr
  · rw [hl.1, hl.2]
  · rw [hr.1, hr.2, adj_comm]

section Order

/-- The relation that one `SimpleGraph` is a subgraph of another.
Note that this should be spelled `≤`. -/
def IsSubgraph (x y : SimpleGraph V) : Prop :=
  ∀ ⦃v w : V⦄, x.Adj v w → y.Adj v w

instance : LE (SimpleGraph V) :=
  ⟨IsSubgraph⟩

lemma le_iff_adj {G H : SimpleGraph V} : G ≤ H ↔ ∀ v w, G.Adj v w → H.Adj v w := .rfl

@[simp]
theorem isSubgraph_eq_le : (IsSubgraph : SimpleGraph V → SimpleGraph V → Prop) = (· ≤ ·) :=
  rfl

/-- The supremum of two graphs `x ⊔ y` has edges where either `x` or `y` have edges. -/
instance : Max (SimpleGraph V) where
  max x y :=
    { Adj := x.Adj ⊔ y.Adj
      symm := fun v w h => by rwa [Pi.sup_apply, Pi.sup_apply, x.adj_comm, y.adj_comm] }

@[simp]
theorem sup_adj (x y : SimpleGraph V) (v w : V) : (x ⊔ y).Adj v w ↔ x.Adj v w ∨ y.Adj v w :=
  Iff.rfl

/-- The infimum of two graphs `x ⊓ y` has edges where both `x` and `y` have edges. -/
instance : Min (SimpleGraph V) where
  min x y :=
    { Adj := x.Adj ⊓ y.Adj
      symm := fun v w h => by rwa [Pi.inf_apply, Pi.inf_apply, x.adj_comm, y.adj_comm] }

@[simp]
theorem inf_adj (x y : SimpleGraph V) (v w : V) : (x ⊓ y).Adj v w ↔ x.Adj v w ∧ y.Adj v w :=
  Iff.rfl

/-- We define `Gᶜ` to be the `SimpleGraph V` such that no two adjacent vertices in `G`
are adjacent in the complement, and every nonadjacent pair of vertices is adjacent
(still ensuring that vertices are not adjacent to themselves). -/
instance hasCompl : HasCompl (SimpleGraph V) where
  compl G :=
    { Adj := fun v w => v ≠ w ∧ ¬G.Adj v w
      symm := fun v w ⟨hne, _⟩ => ⟨hne.symm, by rwa [adj_comm]⟩
      loopless := fun _ ⟨hne, _⟩ => (hne rfl).elim }

@[simp]
theorem compl_adj (G : SimpleGraph V) (v w : V) : Gᶜ.Adj v w ↔ v ≠ w ∧ ¬G.Adj v w :=
  Iff.rfl

/-- The difference of two graphs `x \ y` has the edges of `x` with the edges of `y` removed. -/
instance sdiff : SDiff (SimpleGraph V) where
  sdiff x y :=
    { Adj := x.Adj \ y.Adj
      symm := fun v w h => by change x.Adj w v ∧ ¬y.Adj w v; rwa [x.adj_comm, y.adj_comm] }

@[simp]
theorem sdiff_adj (x y : SimpleGraph V) (v w : V) : (x \ y).Adj v w ↔ x.Adj v w ∧ ¬y.Adj v w :=
  Iff.rfl

instance supSet : SupSet (SimpleGraph V) where
  sSup s :=
    { Adj := fun a b => ∃ G ∈ s, Adj G a b
      symm := fun _ _ => Exists.imp fun _ => And.imp_right Adj.symm
      loopless := by
        rintro a ⟨G, _, ha⟩
        exact ha.ne rfl }

instance infSet : InfSet (SimpleGraph V) where
  sInf s :=
    { Adj := fun a b => (∀ ⦃G⦄, G ∈ s → Adj G a b) ∧ a ≠ b
      symm := fun _ _ => And.imp (forall₂_imp fun _ _ => Adj.symm) Ne.symm
      loopless := fun _ h => h.2 rfl }

@[simp]
theorem sSup_adj {s : Set (SimpleGraph V)} {a b : V} : (sSup s).Adj a b ↔ ∃ G ∈ s, Adj G a b :=
  Iff.rfl

@[simp]
theorem sInf_adj {s : Set (SimpleGraph V)} : (sInf s).Adj a b ↔ (∀ G ∈ s, Adj G a b) ∧ a ≠ b :=
  Iff.rfl

@[simp]
theorem iSup_adj {f : ι → SimpleGraph V} : (⨆ i, f i).Adj a b ↔ ∃ i, (f i).Adj a b := by simp [iSup]

@[simp]
theorem iInf_adj {f : ι → SimpleGraph V} : (⨅ i, f i).Adj a b ↔ (∀ i, (f i).Adj a b) ∧ a ≠ b := by
  simp [iInf]

theorem sInf_adj_of_nonempty {s : Set (SimpleGraph V)} (hs : s.Nonempty) :
    (sInf s).Adj a b ↔ ∀ G ∈ s, Adj G a b :=
  sInf_adj.trans <|
    and_iff_left_of_imp <| by
      obtain ⟨G, hG⟩ := hs
      exact fun h => (h _ hG).ne

theorem iInf_adj_of_nonempty [Nonempty ι] {f : ι → SimpleGraph V} :
    (⨅ i, f i).Adj a b ↔ ∀ i, (f i).Adj a b := by
  rw [iInf, sInf_adj_of_nonempty (Set.range_nonempty _), Set.forall_mem_range]

/-- For graphs `G`, `H`, `G ≤ H` iff `∀ a b, G.Adj a b → H.Adj a b`. -/
instance distribLattice : DistribLattice (SimpleGraph V) :=
  { show DistribLattice (SimpleGraph V) from
      adj_injective.distribLattice _ (fun _ _ => rfl) fun _ _ => rfl with
    le := fun G H => ∀ ⦃a b⦄, G.Adj a b → H.Adj a b }

instance completeAtomicBooleanAlgebra : CompleteAtomicBooleanAlgebra (SimpleGraph V) :=
  { SimpleGraph.distribLattice with
    le := (· ≤ ·)
    sup := (· ⊔ ·)
    inf := (· ⊓ ·)
    compl := HasCompl.compl
    sdiff := (· \ ·)
    top.Adj := Ne
    bot.Adj _ _ := False
    le_top := fun x _ _ h => x.ne_of_adj h
    bot_le := fun _ _ _ h => h.elim
    sdiff_eq := fun x y => by
      ext v w
      refine ⟨fun h => ⟨h.1, ⟨?_, h.2⟩⟩, fun h => ⟨h.1, h.2.2⟩⟩
      rintro rfl
      exact x.irrefl h.1
    inf_compl_le_bot := fun _ _ _ h => False.elim <| h.2.2 h.1
    top_le_sup_compl := fun G v w hvw => by
      by_cases h : G.Adj v w
      · exact Or.inl h
      · exact Or.inr ⟨hvw, h⟩
    sSup := sSup
    le_sSup := fun _ G hG _ _ hab => ⟨G, hG, hab⟩
    sSup_le := fun s G hG a b => by
      rintro ⟨H, hH, hab⟩
      exact hG _ hH hab
    sInf := sInf
    sInf_le := fun _ _ hG _ _ hab => hab.1 hG
    le_sInf := fun _ _ hG _ _ hab => ⟨fun _ hH => hG _ hH hab, hab.ne⟩
    iInf_iSup_eq := fun f => by ext; simp [Classical.skolem] }

/-- The complete graph on a type `V` is the simple graph with all pairs of distinct vertices. -/
abbrev completeGraph (V : Type u) : SimpleGraph V := ⊤

/-- The graph with no edges on a given vertex type `V`. -/
abbrev emptyGraph (V : Type u) : SimpleGraph V := ⊥

@[simp]
theorem top_adj (v w : V) : (⊤ : SimpleGraph V).Adj v w ↔ v ≠ w :=
  Iff.rfl

@[simp]
theorem bot_adj (v w : V) : (⊥ : SimpleGraph V).Adj v w ↔ False :=
  Iff.rfl

@[simp]
theorem completeGraph_eq_top (V : Type u) : completeGraph V = ⊤ :=
  rfl

@[simp]
theorem emptyGraph_eq_bot (V : Type u) : emptyGraph V = ⊥ :=
  rfl

@[simps]
instance (V : Type u) : Inhabited (SimpleGraph V) :=
  ⟨⊥⟩

instance [Subsingleton V] : Unique (SimpleGraph V) where
  default := ⊥
  uniq G := by ext a b; have := Subsingleton.elim a b; simp [this]

instance [Nontrivial V] : Nontrivial (SimpleGraph V) :=
  ⟨⟨⊥, ⊤, fun h ↦ not_subsingleton V ⟨by simpa only [← adj_inj, funext_iff, bot_adj,
    top_adj, ne_eq, eq_iff_iff, false_iff, not_not] using h⟩⟩⟩

section Decidable

variable (V) (H : SimpleGraph V) [DecidableRel G.Adj] [DecidableRel H.Adj]

instance Bot.adjDecidable : DecidableRel (⊥ : SimpleGraph V).Adj :=
  inferInstanceAs <| DecidableRel fun _ _ => False

instance Sup.adjDecidable : DecidableRel (G ⊔ H).Adj :=
  inferInstanceAs <| DecidableRel fun v w => G.Adj v w ∨ H.Adj v w

instance Inf.adjDecidable : DecidableRel (G ⊓ H).Adj :=
  inferInstanceAs <| DecidableRel fun v w => G.Adj v w ∧ H.Adj v w

instance Sdiff.adjDecidable : DecidableRel (G \ H).Adj :=
  inferInstanceAs <| DecidableRel fun v w => G.Adj v w ∧ ¬H.Adj v w

variable [DecidableEq V]

instance Top.adjDecidable : DecidableRel (⊤ : SimpleGraph V).Adj :=
  inferInstanceAs <| DecidableRel fun v w => v ≠ w

instance Compl.adjDecidable : DecidableRel (Gᶜ.Adj) :=
  inferInstanceAs <| DecidableRel fun v w => v ≠ w ∧ ¬G.Adj v w

end Decidable

end Order

/-- `G.support` is the set of vertices that form edges in `G`. -/
def support : Set V :=
  SetRel.dom {(u, v) : V × V | G.Adj u v}

theorem mem_support {v : V} : v ∈ G.support ↔ ∃ w, G.Adj v w :=
  Iff.rfl

theorem support_mono {G G' : SimpleGraph V} (h : G ≤ G') : G.support ⊆ G'.support :=
  SetRel.dom_mono fun _uv huv ↦ h huv

/-- `G.neighborSet v` is the set of vertices adjacent to `v` in `G`. -/
def neighborSet (v : V) : Set V := {w | G.Adj v w}

instance neighborSet.memDecidable (v : V) [DecidableRel G.Adj] :
    DecidablePred (· ∈ G.neighborSet v) :=
  inferInstanceAs <| DecidablePred (Adj G v)

lemma neighborSet_subset_support (v : V) : G.neighborSet v ⊆ G.support :=
  fun _ hadj ↦ ⟨v, hadj.symm⟩

section EdgeSet

variable {G₁ G₂ : SimpleGraph V}

/-- The edges of G consist of the unordered pairs of vertices related by
`G.Adj`. This is the order embedding; for the edge set of a particular graph, see
`SimpleGraph.edgeSet`.

The way `edgeSet` is defined is such that `mem_edgeSet` is proved by `Iff.rfl`.
(That is, `s(v, w) ∈ G.edgeSet` is definitionally equal to `G.Adj v w`.)
-/
-- Porting note: We need a separate definition so that dot notation works.
def edgeSetEmbedding (V : Type*) : SimpleGraph V ↪o Set (Sym2 V) :=
  OrderEmbedding.ofMapLEIff (fun G => Sym2.fromRel G.symm) fun _ _ =>
    ⟨fun h a b => @h s(a, b), fun h e => Sym2.ind @h e⟩

/-- `G.edgeSet` is the edge set for `G`.
This is an abbreviation for `edgeSetEmbedding G` that permits dot notation. -/
abbrev edgeSet (G : SimpleGraph V) : Set (Sym2 V) := edgeSetEmbedding V G

@[simp]
theorem mem_edgeSet : s(v, w) ∈ G.edgeSet ↔ G.Adj v w :=
  Iff.rfl

theorem not_isDiag_of_mem_edgeSet : e ∈ edgeSet G → ¬e.IsDiag :=
  Sym2.ind (fun _ _ => Adj.ne) e

@[simp] lemma not_mem_edgeSet_of_isDiag : e.IsDiag → e ∉ edgeSet G :=
  imp_not_comm.1 G.not_isDiag_of_mem_edgeSet

alias _root_.Sym2.IsDiag.not_mem_edgeSet := not_mem_edgeSet_of_isDiag

theorem edgeSet_inj : G₁.edgeSet = G₂.edgeSet ↔ G₁ = G₂ := (edgeSetEmbedding V).eq_iff_eq

@[simp]
theorem edgeSet_subset_edgeSet : edgeSet G₁ ⊆ edgeSet G₂ ↔ G₁ ≤ G₂ :=
  (edgeSetEmbedding V).le_iff_le

@[simp]
theorem edgeSet_ssubset_edgeSet : edgeSet G₁ ⊂ edgeSet G₂ ↔ G₁ < G₂ :=
  (edgeSetEmbedding V).lt_iff_lt

theorem edgeSet_injective : Injective (edgeSet : SimpleGraph V → Set (Sym2 V)) :=
  (edgeSetEmbedding V).injective

alias ⟨_, edgeSet_mono⟩ := edgeSet_subset_edgeSet

alias ⟨_, edgeSet_strict_mono⟩ := edgeSet_ssubset_edgeSet

attribute [mono] edgeSet_mono edgeSet_strict_mono

variable (G₁ G₂)

@[simp]
theorem edgeSet_bot : (⊥ : SimpleGraph V).edgeSet = ∅ :=
  Sym2.fromRel_bot

@[simp]
theorem edgeSet_top : (⊤ : SimpleGraph V).edgeSet = {e | ¬e.IsDiag} :=
  Sym2.fromRel_ne

@[simp]
theorem edgeSet_subset_setOf_not_isDiag : G.edgeSet ⊆ {e | ¬e.IsDiag} :=
  fun _ h => (Sym2.fromRel_irreflexive (sym := G.symm)).mp G.loopless h

@[simp]
theorem edgeSet_sup : (G₁ ⊔ G₂).edgeSet = G₁.edgeSet ∪ G₂.edgeSet := by
  ext ⟨x, y⟩
  rfl

@[simp]
theorem edgeSet_inf : (G₁ ⊓ G₂).edgeSet = G₁.edgeSet ∩ G₂.edgeSet := by
  ext ⟨x, y⟩
  rfl

@[simp]
theorem edgeSet_sdiff : (G₁ \ G₂).edgeSet = G₁.edgeSet \ G₂.edgeSet := by
  ext ⟨x, y⟩
  rfl

variable {G G₁ G₂}

@[simp] lemma disjoint_edgeSet : Disjoint G₁.edgeSet G₂.edgeSet ↔ Disjoint G₁ G₂ := by
  rw [Set.disjoint_iff, disjoint_iff_inf_le, ← edgeSet_inf, ← edgeSet_bot, ← Set.le_iff_subset,
    OrderEmbedding.le_iff_le]

@[simp] lemma edgeSet_eq_empty : G.edgeSet = ∅ ↔ G = ⊥ := by rw [← edgeSet_bot, edgeSet_inj]

@[simp] lemma edgeSet_nonempty : G.edgeSet.Nonempty ↔ G ≠ ⊥ := by
  rw [Set.nonempty_iff_ne_empty, edgeSet_eq_empty.ne]

/-- This lemma, combined with `edgeSet_sdiff` and `edgeSet_from_edgeSet`,
allows proving `(G \ from_edgeSet s).edge_set = G.edgeSet \ s` by `simp`. -/
@[simp]
theorem edgeSet_sdiff_sdiff_isDiag (G : SimpleGraph V) (s : Set (Sym2 V)) :
    G.edgeSet \ (s \ { e | e.IsDiag }) = G.edgeSet \ s := by
  ext e
  simp only [Set.mem_diff, Set.mem_setOf_eq, not_and, not_not, and_congr_right_iff]
  intro h
  simp only [G.not_isDiag_of_mem_edgeSet h, imp_false]

/-- Two vertices are adjacent iff there is an edge between them. The
condition `v ≠ w` ensures they are different endpoints of the edge,
which is necessary since when `v = w` the existential
`∃ (e ∈ G.edgeSet), v ∈ e ∧ w ∈ e` is satisfied by every edge
incident to `v`. -/
theorem adj_iff_exists_edge {v w : V} : G.Adj v w ↔ v ≠ w ∧ ∃ e ∈ G.edgeSet, v ∈ e ∧ w ∈ e := by
  refine ⟨fun _ => ⟨G.ne_of_adj ‹_›, s(v, w), by simpa⟩, ?_⟩
  rintro ⟨hne, e, he, hv⟩
  rw [Sym2.mem_and_mem_iff hne] at hv
  subst e
  rwa [mem_edgeSet] at he

theorem adj_iff_exists_edge_coe : G.Adj a b ↔ ∃ e : G.edgeSet, e.val = s(a, b) := by
  simp only [mem_edgeSet, exists_prop, SetCoe.exists, exists_eq_right]

theorem ne_bot_iff_exists_adj : G ≠ ⊥ ↔ ∃ a b : V, G.Adj a b := by
  simp [← le_bot_iff, le_iff_adj]

theorem ne_top_iff_exists_not_adj : G ≠ ⊤ ↔ ∃ a b : V, a ≠ b ∧ ¬G.Adj a b := by
  simp [← top_le_iff, le_iff_adj]

variable (G G₁ G₂)

theorem edge_other_ne {e : Sym2 V} (he : e ∈ G.edgeSet) {v : V} (h : v ∈ e) :
    Sym2.Mem.other h ≠ v := by
  rw [← Sym2.other_spec h, Sym2.eq_swap] at he
  exact G.ne_of_adj he

instance decidableMemEdgeSet [DecidableRel G.Adj] : DecidablePred (· ∈ G.edgeSet) :=
  Sym2.fromRel.decidablePred G.symm

instance fintypeEdgeSet [Fintype (Sym2 V)] [DecidableRel G.Adj] : Fintype G.edgeSet :=
  Subtype.fintype _

instance fintypeEdgeSetBot : Fintype (⊥ : SimpleGraph V).edgeSet := by
  rw [edgeSet_bot]
  infer_instance

instance fintypeEdgeSetSup [DecidableEq V] [Fintype G₁.edgeSet] [Fintype G₂.edgeSet] :
    Fintype (G₁ ⊔ G₂).edgeSet := by
  rw [edgeSet_sup]
  infer_instance

instance fintypeEdgeSetInf [DecidableEq V] [Fintype G₁.edgeSet] [Fintype G₂.edgeSet] :
    Fintype (G₁ ⊓ G₂).edgeSet := by
  rw [edgeSet_inf]
  exact Set.fintypeInter _ _

instance fintypeEdgeSetSdiff [DecidableEq V] [Fintype G₁.edgeSet] [Fintype G₂.edgeSet] :
    Fintype (G₁ \ G₂).edgeSet := by
  rw [edgeSet_sdiff]
  exact Set.fintypeDiff _ _

end EdgeSet

section FromEdgeSet

variable (s : Set (Sym2 V))

/-- `fromEdgeSet` constructs a `SimpleGraph` from a set of edges, without loops. -/
def fromEdgeSet : SimpleGraph V where
  Adj := Sym2.ToRel s ⊓ Ne
  symm _ _ h := ⟨Sym2.toRel_symmetric s h.1, h.2.symm⟩

instance [DecidablePred (· ∈ s)] [DecidableEq V] : DecidableRel (fromEdgeSet s).Adj :=
  inferInstanceAs <| DecidableRel fun v w ↦ s(v, w) ∈ s ∧ v ≠ w

@[simp]
theorem fromEdgeSet_adj : (fromEdgeSet s).Adj v w ↔ s(v, w) ∈ s ∧ v ≠ w :=
  Iff.rfl

-- Note: we need to make sure `fromEdgeSet_adj` and this lemma are confluent.
-- In particular, both yield `s(u, v) ∈ (fromEdgeSet s).edgeSet` ==> `s(v, w) ∈ s ∧ v ≠ w`.
@[simp]
theorem edgeSet_fromEdgeSet : (fromEdgeSet s).edgeSet = s \ { e | e.IsDiag } := by
  ext e
  exact Sym2.ind (by simp) e

@[simp]
theorem fromEdgeSet_edgeSet : fromEdgeSet G.edgeSet = G := by
  ext v w
  exact ⟨fun h => h.1, fun h => ⟨h, G.ne_of_adj h⟩⟩

lemma edgeSet_eq_iff : G.edgeSet = s ↔ G = fromEdgeSet s ∧ Disjoint s {e | e.IsDiag} where
  mp := by rintro rfl; simp +contextual [Set.disjoint_right]
  mpr := by rintro ⟨rfl, hs⟩; simp [hs]

@[simp]
theorem fromEdgeSet_empty : fromEdgeSet (∅ : Set (Sym2 V)) = ⊥ := by
  ext v w
  simp only [fromEdgeSet_adj, Set.mem_empty_iff_false, false_and, bot_adj]

@[simp]
theorem fromEdgeSet_univ : fromEdgeSet (Set.univ : Set (Sym2 V)) = ⊤ := by
  ext v w
  simp only [fromEdgeSet_adj, Set.mem_univ, true_and, top_adj]

@[simp]
theorem fromEdgeSet_inter (s t : Set (Sym2 V)) :
    fromEdgeSet (s ∩ t) = fromEdgeSet s ⊓ fromEdgeSet t := by
  ext v w
  simp only [fromEdgeSet_adj, Set.mem_inter_iff, Ne, inf_adj]
  tauto

@[simp]
theorem fromEdgeSet_union (s t : Set (Sym2 V)) :
    fromEdgeSet (s ∪ t) = fromEdgeSet s ⊔ fromEdgeSet t := by
  ext v w
  simp [Set.mem_union, or_and_right]

@[simp]
theorem fromEdgeSet_sdiff (s t : Set (Sym2 V)) :
    fromEdgeSet (s \ t) = fromEdgeSet s \ fromEdgeSet t := by
  ext v w
  constructor <;> simp +contextual

@[gcongr, mono]
theorem fromEdgeSet_mono {s t : Set (Sym2 V)} (h : s ⊆ t) : fromEdgeSet s ≤ fromEdgeSet t := by
  rintro v w
  simp +contextual only [fromEdgeSet_adj, Ne, not_false_iff,
    and_true, and_imp]
  exact fun vws _ => h vws

@[simp] lemma disjoint_fromEdgeSet : Disjoint G (fromEdgeSet s) ↔ Disjoint G.edgeSet s := by
  conv_rhs => rw [← Set.diff_union_inter s {e : Sym2 V | e.IsDiag}]
  rw [← disjoint_edgeSet, edgeSet_fromEdgeSet, Set.disjoint_union_right, and_iff_left]
  exact Set.disjoint_left.2 fun e he he' ↦ not_isDiag_of_mem_edgeSet _ he he'.2

@[simp] lemma fromEdgeSet_disjoint : Disjoint (fromEdgeSet s) G ↔ Disjoint s G.edgeSet := by
  rw [disjoint_comm, disjoint_fromEdgeSet, disjoint_comm]

instance [DecidableEq V] [Fintype s] : Fintype (fromEdgeSet s).edgeSet := by
  rw [edgeSet_fromEdgeSet s]
  infer_instance

end FromEdgeSet

/-! ### Incidence set -/


/-- Set of edges incident to a given vertex, aka incidence set. -/
def incidenceSet (v : V) : Set (Sym2 V) :=
  { e ∈ G.edgeSet | v ∈ e }

theorem incidenceSet_subset (v : V) : G.incidenceSet v ⊆ G.edgeSet := fun _ h => h.1

theorem mk'_mem_incidenceSet_iff : s(b, c) ∈ G.incidenceSet a ↔ G.Adj b c ∧ (a = b ∨ a = c) :=
  and_congr_right' Sym2.mem_iff

theorem mk'_mem_incidenceSet_left_iff : s(a, b) ∈ G.incidenceSet a ↔ G.Adj a b :=
  and_iff_left <| Sym2.mem_mk_left _ _

theorem mk'_mem_incidenceSet_right_iff : s(a, b) ∈ G.incidenceSet b ↔ G.Adj a b :=
  and_iff_left <| Sym2.mem_mk_right _ _

theorem edge_mem_incidenceSet_iff {e : G.edgeSet} : ↑e ∈ G.incidenceSet a ↔ a ∈ (e : Sym2 V) :=
  and_iff_right e.2

theorem incidenceSet_inter_incidenceSet_subset (h : a ≠ b) :
    G.incidenceSet a ∩ G.incidenceSet b ⊆ {s(a, b)} := fun _e he =>
  (Sym2.mem_and_mem_iff h).1 ⟨he.1.2, he.2.2⟩

theorem incidenceSet_inter_incidenceSet_of_adj (h : G.Adj a b) :
    G.incidenceSet a ∩ G.incidenceSet b = {s(a, b)} := by
  refine (G.incidenceSet_inter_incidenceSet_subset <| h.ne).antisymm ?_
  rintro _ (rfl : _ = s(a, b))
  exact ⟨G.mk'_mem_incidenceSet_left_iff.2 h, G.mk'_mem_incidenceSet_right_iff.2 h⟩

theorem adj_of_mem_incidenceSet (h : a ≠ b) (ha : e ∈ G.incidenceSet a)
    (hb : e ∈ G.incidenceSet b) : G.Adj a b := by
  rwa [← mk'_mem_incidenceSet_left_iff, ←
    Set.mem_singleton_iff.1 <| G.incidenceSet_inter_incidenceSet_subset h ⟨ha, hb⟩]

theorem incidenceSet_inter_incidenceSet_of_not_adj (h : ¬G.Adj a b) (hn : a ≠ b) :
    G.incidenceSet a ∩ G.incidenceSet b = ∅ := by
  simp_rw [Set.eq_empty_iff_forall_notMem, Set.mem_inter_iff, not_and]
  intro u ha hb
  exact h (G.adj_of_mem_incidenceSet hn ha hb)

instance decidableMemIncidenceSet [DecidableEq V] [DecidableRel G.Adj] (v : V) :
    DecidablePred (· ∈ G.incidenceSet v) :=
  inferInstanceAs <| DecidablePred fun e => e ∈ G.edgeSet ∧ v ∈ e

@[simp]
theorem mem_neighborSet (v w : V) : w ∈ G.neighborSet v ↔ G.Adj v w :=
  Iff.rfl

lemma notMem_neighborSet_self : a ∉ G.neighborSet a := by simp

@[deprecated (since := "2025-05-23")] alias not_mem_neighborSet_self := notMem_neighborSet_self

@[simp]
theorem mem_incidenceSet (v w : V) : s(v, w) ∈ G.incidenceSet v ↔ G.Adj v w := by
  simp [incidenceSet]

theorem mem_incidence_iff_neighbor {v w : V} :
    s(v, w) ∈ G.incidenceSet v ↔ w ∈ G.neighborSet v := by
  simp only [mem_incidenceSet, mem_neighborSet]

theorem adj_incidenceSet_inter {v : V} {e : Sym2 V} (he : e ∈ G.edgeSet) (h : v ∈ e) :
    G.incidenceSet v ∩ G.incidenceSet (Sym2.Mem.other h) = {e} := by
  ext e'
  simp only [incidenceSet, Set.mem_sep_iff, Set.mem_inter_iff, Set.mem_singleton_iff]
  refine ⟨fun h' => ?_, ?_⟩
  · rw [← Sym2.other_spec h]
    exact (Sym2.mem_and_mem_iff (edge_other_ne G he h).symm).mp ⟨h'.1.2, h'.2.2⟩
  · rintro rfl
    exact ⟨⟨he, h⟩, he, Sym2.other_mem _⟩

theorem compl_neighborSet_disjoint (G : SimpleGraph V) (v : V) :
    Disjoint (G.neighborSet v) (Gᶜ.neighborSet v) := by
  rw [Set.disjoint_iff]
  rintro w ⟨h, h'⟩
  rw [mem_neighborSet, compl_adj] at h'
  exact h'.2 h

theorem neighborSet_union_compl_neighborSet_eq (G : SimpleGraph V) (v : V) :
    G.neighborSet v ∪ Gᶜ.neighborSet v = {v}ᶜ := by
  ext w
  have h := @ne_of_adj _ G
  simp_rw [Set.mem_union, mem_neighborSet, compl_adj, Set.mem_compl_iff, Set.mem_singleton_iff]
  tauto

theorem card_neighborSet_union_compl_neighborSet [Fintype V] (G : SimpleGraph V) (v : V)
    [Fintype (G.neighborSet v ∪ Gᶜ.neighborSet v : Set V)] :
    #(G.neighborSet v ∪ Gᶜ.neighborSet v).toFinset = Fintype.card V - 1 := by
  classical simp_rw [neighborSet_union_compl_neighborSet_eq, Set.toFinset_compl,
      Finset.card_compl, Set.toFinset_card, Set.card_singleton]

theorem neighborSet_compl (G : SimpleGraph V) (v : V) :
    Gᶜ.neighborSet v = (G.neighborSet v)ᶜ \ {v} := by
  ext w
  simp [and_comm, eq_comm]

/-- The set of common neighbors between two vertices `v` and `w` in a graph `G` is the
intersection of the neighbor sets of `v` and `w`. -/
def commonNeighbors (v w : V) : Set V :=
  G.neighborSet v ∩ G.neighborSet w

theorem commonNeighbors_eq (v w : V) : G.commonNeighbors v w = G.neighborSet v ∩ G.neighborSet w :=
  rfl

theorem mem_commonNeighbors {u v w : V} : u ∈ G.commonNeighbors v w ↔ G.Adj v u ∧ G.Adj w u :=
  Iff.rfl

theorem commonNeighbors_symm (v w : V) : G.commonNeighbors v w = G.commonNeighbors w v :=
  Set.inter_comm _ _

theorem notMem_commonNeighbors_left (v w : V) : v ∉ G.commonNeighbors v w := fun h =>
  ne_of_adj G h.1 rfl

@[deprecated (since := "2025-05-23")]
alias not_mem_commonNeighbors_left := notMem_commonNeighbors_left

theorem notMem_commonNeighbors_right (v w : V) : w ∉ G.commonNeighbors v w := fun h =>
  ne_of_adj G h.2 rfl

@[deprecated (since := "2025-05-23")]
alias not_mem_commonNeighbors_right := notMem_commonNeighbors_right

theorem commonNeighbors_subset_neighborSet_left (v w : V) :
    G.commonNeighbors v w ⊆ G.neighborSet v :=
  Set.inter_subset_left

theorem commonNeighbors_subset_neighborSet_right (v w : V) :
    G.commonNeighbors v w ⊆ G.neighborSet w :=
  Set.inter_subset_right

instance decidableMemCommonNeighbors [DecidableRel G.Adj] (v w : V) :
    DecidablePred (· ∈ G.commonNeighbors v w) :=
  inferInstanceAs <| DecidablePred fun u => u ∈ G.neighborSet v ∧ u ∈ G.neighborSet w

theorem commonNeighbors_top_eq {v w : V} :
    (⊤ : SimpleGraph V).commonNeighbors v w = Set.univ \ {v, w} := by
  ext u
  simp [commonNeighbors, eq_comm, not_or]

section Incidence

variable [DecidableEq V]

/-- Given an edge incident to a particular vertex, get the other vertex on the edge. -/
def otherVertexOfIncident {v : V} {e : Sym2 V} (h : e ∈ G.incidenceSet v) : V :=
  Sym2.Mem.other' h.2

theorem edge_other_incident_set {v : V} {e : Sym2 V} (h : e ∈ G.incidenceSet v) :
    e ∈ G.incidenceSet (G.otherVertexOfIncident h) := by
  use h.1
  simp [otherVertexOfIncident, Sym2.other_mem']

theorem incidence_other_prop {v : V} {e : Sym2 V} (h : e ∈ G.incidenceSet v) :
    G.otherVertexOfIncident h ∈ G.neighborSet v := by
  obtain ⟨he, hv⟩ := h
  rwa [← Sym2.other_spec' hv, mem_edgeSet] at he

@[simp]
theorem incidence_other_neighbor_edge {v w : V} (h : w ∈ G.neighborSet v) :
    G.otherVertexOfIncident (G.mem_incidence_iff_neighbor.mpr h) = w :=
  Sym2.congr_right.mp (Sym2.other_spec' (G.mem_incidence_iff_neighbor.mpr h).right)

/-- There is an equivalence between the set of edges incident to a given
vertex and the set of vertices adjacent to the vertex. -/
@[simps]
def incidenceSetEquivNeighborSet (v : V) : G.incidenceSet v ≃ G.neighborSet v where
  toFun e := ⟨G.otherVertexOfIncident e.2, G.incidence_other_prop e.2⟩
  invFun w := ⟨s(v, w.1), G.mem_incidence_iff_neighbor.mpr w.2⟩
  left_inv x := by simp [otherVertexOfIncident]
  right_inv := fun ⟨w, hw⟩ => by
    simp only [Subtype.mk.injEq]
    exact incidence_other_neighbor_edge _ hw

end Incidence

section IsCompleteBetween

variable {s t : Set V}

/-- The condition that the portion of the simple graph `G` _between_ `s` and `t` is complete, that
is, every vertex in `s` is adjacent to every vertex in `t`, and vice versa. -/
def IsCompleteBetween (G : SimpleGraph V) (s t : Set V) :=
  ∀ ⦃v₁⦄, v₁ ∈ s → ∀ ⦃v₂⦄, v₂ ∈ t → G.Adj v₁ v₂

<<<<<<< HEAD
theorem IsCompleteBetween.disjoint
    (h : G.IsCompleteBetween s t) : Disjoint s t :=
  Set.disjoint_left.mpr fun v hv₁ hv₂ ↦ (G.loopless v) (h hv₁ hv₂)

end IsCompleteBetween

=======
theorem IsCompleteBetween.disjoint (h : G.IsCompleteBetween s t) : Disjoint s t :=
  Set.disjoint_left.mpr fun v hv₁ hv₂ ↦ (G.loopless v) (h hv₁ hv₂)

theorem isCompleteBetween_comm : G.IsCompleteBetween s t ↔ G.IsCompleteBetween t s where
  mp h _ h₁ _ h₂ := (h h₂ h₁).symm
  mpr h _ h₁ _ h₂ := (h h₂ h₁).symm

alias ⟨IsCompleteBetween.symm, _⟩ := isCompleteBetween_comm

end IsCompleteBetween

section Subsingleton

protected theorem subsingleton_iff : Subsingleton (SimpleGraph V) ↔ Subsingleton V := by
  refine ⟨fun h ↦ ?_, fun _ ↦ Unique.instSubsingleton⟩
  contrapose! h
  exact instNontrivial

protected theorem nontrivial_iff : Nontrivial (SimpleGraph V) ↔ Nontrivial V := by
  refine ⟨fun h ↦ ?_, fun _ ↦ instNontrivial⟩
  contrapose! h
  exact Unique.instSubsingleton

end Subsingleton

>>>>>>> 29692a96
end SimpleGraph<|MERGE_RESOLUTION|>--- conflicted
+++ resolved
@@ -832,14 +832,6 @@
 def IsCompleteBetween (G : SimpleGraph V) (s t : Set V) :=
   ∀ ⦃v₁⦄, v₁ ∈ s → ∀ ⦃v₂⦄, v₂ ∈ t → G.Adj v₁ v₂
 
-<<<<<<< HEAD
-theorem IsCompleteBetween.disjoint
-    (h : G.IsCompleteBetween s t) : Disjoint s t :=
-  Set.disjoint_left.mpr fun v hv₁ hv₂ ↦ (G.loopless v) (h hv₁ hv₂)
-
-end IsCompleteBetween
-
-=======
 theorem IsCompleteBetween.disjoint (h : G.IsCompleteBetween s t) : Disjoint s t :=
   Set.disjoint_left.mpr fun v hv₁ hv₂ ↦ (G.loopless v) (h hv₁ hv₂)
 
@@ -865,5 +857,4 @@
 
 end Subsingleton
 
->>>>>>> 29692a96
 end SimpleGraph