/-
Copyright (c) 2020 Aaron Anderson, Jalex Stark, Kyle Miller. All rights reserved.
Released under Apache 2.0 license as described in the file LICENSE.
Authors: Aaron Anderson, Jalex Stark, Kyle Miller, Alena Gusakov, Hunter Monroe
-/
import Mathlib.Combinatorics.SimpleGraph.Init
import Mathlib.Data.Rel
import Mathlib.Data.Set.Finite
import Mathlib.Data.Sym.Sym2

#align_import combinatorics.simple_graph.basic from "leanprover-community/mathlib"@"3365b20c2ffa7c35e47e5209b89ba9abdddf3ffe"

/-!
# Simple graphs

This module defines simple graphs on a vertex type `V` as an irreflexive symmetric relation.

## Main definitions

* `SimpleGraph` is a structure for symmetric, irreflexive relations

* `SimpleGraph.neighborSet` is the `Set` of vertices adjacent to a given vertex

* `SimpleGraph.commonNeighbors` is the intersection of the neighbor sets of two given vertices

* `SimpleGraph.incidenceSet` is the `Set` of edges containing a given vertex

* `CompleteAtomicBooleanAlgebra` instance: Under the subgraph relation, `SimpleGraph` forms a
  `CompleteAtomicBooleanAlgebra`. In other words, this is the complete lattice of spanning subgraphs
  of the complete graph.

## Todo

* This is the simplest notion of an unoriented graph.  This should
  eventually fit into a more complete combinatorics hierarchy which
  includes multigraphs and directed graphs.  We begin with simple graphs
  in order to start learning what the combinatorics hierarchy should
  look like.
-/

-- Porting note: using `aesop` for automation

-- Porting note: These attributes are needed to use `aesop` as a replacement for `obviously`
attribute [aesop norm unfold (rule_sets := [SimpleGraph])] Symmetric
attribute [aesop norm unfold (rule_sets := [SimpleGraph])] Irreflexive

-- Porting note: a thin wrapper around `aesop` for graph lemmas, modelled on `aesop_cat`
/--
A variant of the `aesop` tactic for use in the graph library. Changes relative
to standard `aesop`:

- We use the `SimpleGraph` rule set in addition to the default rule sets.
- We instruct Aesop's `intro` rule to unfold with `default` transparency.
- We instruct Aesop to fail if it can't fully solve the goal. This allows us to
  use `aesop_graph` for auto-params.
-/
macro (name := aesop_graph) "aesop_graph" c:Aesop.tactic_clause* : tactic =>
  `(tactic|
    aesop $c*
      (config := { introsTransparency? := some .default, terminal := true })
      (rule_sets := [$(Lean.mkIdent `SimpleGraph):ident]))

/--
Use `aesop_graph?` to pass along a `Try this` suggestion when using `aesop_graph`
-/
macro (name := aesop_graph?) "aesop_graph?" c:Aesop.tactic_clause* : tactic =>
  `(tactic|
    aesop $c*
      (config := { introsTransparency? := some .default, terminal := true })
      (rule_sets := [$(Lean.mkIdent `SimpleGraph):ident]))

/--
A variant of `aesop_graph` which does not fail if it is unable to solve the
goal. Use this only for exploration! Nonterminal Aesop is even worse than
nonterminal `simp`.
-/
macro (name := aesop_graph_nonterminal) "aesop_graph_nonterminal" c:Aesop.tactic_clause* : tactic =>
  `(tactic|
    aesop $c*
      (config := { introsTransparency? := some .default, warnOnNonterminal := false })
      (rule_sets := [$(Lean.mkIdent `SimpleGraph):ident]))

open Finset Function

universe u v w

/-- A simple graph is an irreflexive symmetric relation `Adj` on a vertex type `V`.
The relation describes which pairs of vertices are adjacent.
There is exactly one edge for every pair of adjacent vertices;
see `SimpleGraph.edgeSet` for the corresponding edge set.
-/
@[ext, aesop safe constructors (rule_sets := [SimpleGraph])]
structure SimpleGraph (V : Type u) where
  /-- The adjacency relation of a simple graph. -/
  Adj : V → V → Prop
  symm : Symmetric Adj := by aesop_graph
  loopless : Irreflexive Adj := by aesop_graph
#align simple_graph SimpleGraph
-- Porting note: changed `obviously` to `aesop` in the `structure`

initialize_simps_projections SimpleGraph (Adj → adj)

/-- Constructor for simple graphs using a symmetric irreflexive boolean function. -/
@[simps]
def SimpleGraph.mk' {V : Type u} :
    {adj : V → V → Bool // (∀ x y, adj x y = adj y x) ∧ (∀ x, ¬ adj x x)} ↪ SimpleGraph V where
  toFun x := ⟨fun v w ↦ x.1 v w, fun v w ↦ by simp [x.2.1], fun v ↦ by simp [x.2.2]⟩
  inj' := by
    rintro ⟨adj, _⟩ ⟨adj', _⟩
    simp only [mk.injEq, Subtype.mk.injEq]
    intro h
    funext v w
    simpa [Bool.coe_iff_coe] using congr_fun₂ h v w

/-- We can enumerate simple graphs by enumerating all functions `V → V → Bool`
and filtering on whether they are symmetric and irreflexive. -/
instance {V : Type u} [Fintype V] [DecidableEq V] : Fintype (SimpleGraph V) where
  elems := Finset.univ.map SimpleGraph.mk'
  complete := by
    classical
    rintro ⟨Adj, hs, hi⟩
    simp only [mem_map, mem_univ, true_and, Subtype.exists, Bool.not_eq_true]
    refine ⟨fun v w ↦ Adj v w, ⟨?_, ?_⟩, ?_⟩
    · simp [hs.iff]
    · intro v; simp [hi v]
    · ext
      simp

/-- Construct the simple graph induced by the given relation. It
symmetrizes the relation and makes it irreflexive. -/
def SimpleGraph.fromRel {V : Type u} (r : V → V → Prop) : SimpleGraph V where
  Adj a b := a ≠ b ∧ (r a b ∨ r b a)
  symm := fun _ _ ⟨hn, hr⟩ => ⟨hn.symm, hr.symm⟩
  loopless := fun _ ⟨hn, _⟩ => hn rfl
#align simple_graph.from_rel SimpleGraph.fromRel

@[simp]
theorem SimpleGraph.fromRel_adj {V : Type u} (r : V → V → Prop) (v w : V) :
    (SimpleGraph.fromRel r).Adj v w ↔ v ≠ w ∧ (r v w ∨ r w v) :=
  Iff.rfl
#align simple_graph.from_rel_adj SimpleGraph.fromRel_adj

-- Porting note: attributes needed for `completeGraph`
attribute [aesop safe (rule_sets := [SimpleGraph])] Ne.symm
attribute [aesop safe (rule_sets := [SimpleGraph])] Ne.irrefl

/-- The complete graph on a type `V` is the simple graph with all pairs of distinct vertices
adjacent. In `Mathlib`, this is usually referred to as `⊤`. -/
def completeGraph (V : Type u) : SimpleGraph V where Adj := Ne
#align complete_graph completeGraph

/-- The graph with no edges on a given vertex type `V`. `Mathlib` prefers the notation `⊥`. -/
def emptyGraph (V : Type u) : SimpleGraph V where Adj _ _ := False
#align empty_graph emptyGraph

/-- Two vertices are adjacent in the complete bipartite graph on two vertex types
if and only if they are not from the same side.
Any bipartite graph may be regarded as a subgraph of one of these. -/
@[simps]
def completeBipartiteGraph (V W : Type*) : SimpleGraph (Sum V W) where
  Adj v w := v.isLeft ∧ w.isRight ∨ v.isRight ∧ w.isLeft
  symm v w := by cases v <;> cases w <;> simp
  loopless v := by cases v <;> simp
#align complete_bipartite_graph completeBipartiteGraph

namespace SimpleGraph

variable {ι : Sort*} {V : Type u} (G : SimpleGraph V) {a b c u v w : V} {e : Sym2 V}

@[simp]
protected theorem irrefl {v : V} : ¬G.Adj v v :=
  G.loopless v
#align simple_graph.irrefl SimpleGraph.irrefl

theorem adj_comm (u v : V) : G.Adj u v ↔ G.Adj v u :=
  ⟨fun x => G.symm x, fun x => G.symm x⟩
#align simple_graph.adj_comm SimpleGraph.adj_comm

@[symm]
theorem adj_symm (h : G.Adj u v) : G.Adj v u :=
  G.symm h
#align simple_graph.adj_symm SimpleGraph.adj_symm

theorem Adj.symm {G : SimpleGraph V} {u v : V} (h : G.Adj u v) : G.Adj v u :=
  G.symm h
#align simple_graph.adj.symm SimpleGraph.Adj.symm

theorem ne_of_adj (h : G.Adj a b) : a ≠ b := by
  rintro rfl
  exact G.irrefl h
#align simple_graph.ne_of_adj SimpleGraph.ne_of_adj

protected theorem Adj.ne {G : SimpleGraph V} {a b : V} (h : G.Adj a b) : a ≠ b :=
  G.ne_of_adj h
#align simple_graph.adj.ne SimpleGraph.Adj.ne

protected theorem Adj.ne' {G : SimpleGraph V} {a b : V} (h : G.Adj a b) : b ≠ a :=
  h.ne.symm
#align simple_graph.adj.ne' SimpleGraph.Adj.ne'

theorem ne_of_adj_of_not_adj {v w x : V} (h : G.Adj v x) (hn : ¬G.Adj w x) : v ≠ w := fun h' =>
  hn (h' ▸ h)
#align simple_graph.ne_of_adj_of_not_adj SimpleGraph.ne_of_adj_of_not_adj

theorem adj_injective : Injective (Adj : SimpleGraph V → V → V → Prop) :=
  SimpleGraph.ext
#align simple_graph.adj_injective SimpleGraph.adj_injective

@[simp]
theorem adj_inj {G H : SimpleGraph V} : G.Adj = H.Adj ↔ G = H :=
  adj_injective.eq_iff
#align simple_graph.adj_inj SimpleGraph.adj_inj

section Order

/-- The relation that one `SimpleGraph` is a subgraph of another.
Note that this should be spelled `≤`. -/
def IsSubgraph (x y : SimpleGraph V) : Prop :=
  ∀ ⦃v w : V⦄, x.Adj v w → y.Adj v w
#align simple_graph.is_subgraph SimpleGraph.IsSubgraph

instance : LE (SimpleGraph V) :=
  ⟨IsSubgraph⟩

@[simp]
theorem isSubgraph_eq_le : (IsSubgraph : SimpleGraph V → SimpleGraph V → Prop) = (· ≤ ·) :=
  rfl
#align simple_graph.is_subgraph_eq_le SimpleGraph.isSubgraph_eq_le

/-- The supremum of two graphs `x ⊔ y` has edges where either `x` or `y` have edges. -/
instance : Sup (SimpleGraph V) where
  sup x y :=
    { Adj := x.Adj ⊔ y.Adj
      symm := fun v w h => by rwa [Pi.sup_apply, Pi.sup_apply, x.adj_comm, y.adj_comm] }

@[simp]
theorem sup_adj (x y : SimpleGraph V) (v w : V) : (x ⊔ y).Adj v w ↔ x.Adj v w ∨ y.Adj v w :=
  Iff.rfl
#align simple_graph.sup_adj SimpleGraph.sup_adj

/-- The infimum of two graphs `x ⊓ y` has edges where both `x` and `y` have edges. -/
instance : Inf (SimpleGraph V) where
  inf x y :=
    { Adj := x.Adj ⊓ y.Adj
      symm := fun v w h => by rwa [Pi.inf_apply, Pi.inf_apply, x.adj_comm, y.adj_comm] }

@[simp]
theorem inf_adj (x y : SimpleGraph V) (v w : V) : (x ⊓ y).Adj v w ↔ x.Adj v w ∧ y.Adj v w :=
  Iff.rfl
#align simple_graph.inf_adj SimpleGraph.inf_adj

/-- We define `Gᶜ` to be the `SimpleGraph V` such that no two adjacent vertices in `G`
are adjacent in the complement, and every nonadjacent pair of vertices is adjacent
(still ensuring that vertices are not adjacent to themselves). -/
instance hasCompl : HasCompl (SimpleGraph V) where
  compl G :=
    { Adj := fun v w => v ≠ w ∧ ¬G.Adj v w
      symm := fun v w ⟨hne, _⟩ => ⟨hne.symm, by rwa [adj_comm]⟩
      loopless := fun v ⟨hne, _⟩ => (hne rfl).elim }

@[simp]
theorem compl_adj (G : SimpleGraph V) (v w : V) : Gᶜ.Adj v w ↔ v ≠ w ∧ ¬G.Adj v w :=
  Iff.rfl
#align simple_graph.compl_adj SimpleGraph.compl_adj

/-- The difference of two graphs `x \ y` has the edges of `x` with the edges of `y` removed. -/
instance sdiff : SDiff (SimpleGraph V) where
  sdiff x y :=
    { Adj := x.Adj \ y.Adj
      symm := fun v w h => by change x.Adj w v ∧ ¬y.Adj w v; rwa [x.adj_comm, y.adj_comm] }

@[simp]
theorem sdiff_adj (x y : SimpleGraph V) (v w : V) : (x \ y).Adj v w ↔ x.Adj v w ∧ ¬y.Adj v w :=
  Iff.rfl
#align simple_graph.sdiff_adj SimpleGraph.sdiff_adj

instance supSet : SupSet (SimpleGraph V) where
  sSup s :=
    { Adj := fun a b => ∃ G ∈ s, Adj G a b
      symm := fun a b => Exists.imp fun _ => And.imp_right Adj.symm
      loopless := by
        rintro a ⟨G, _, ha⟩
        exact ha.ne rfl }

instance infSet : InfSet (SimpleGraph V) where
  sInf s :=
    { Adj := fun a b => (∀ ⦃G⦄, G ∈ s → Adj G a b) ∧ a ≠ b
      symm := fun _ _ => And.imp (forall₂_imp fun _ _ => Adj.symm) Ne.symm
      loopless := fun _ h => h.2 rfl }

@[simp]
theorem sSup_adj {s : Set (SimpleGraph V)} {a b : V} : (sSup s).Adj a b ↔ ∃ G ∈ s, Adj G a b :=
  Iff.rfl
#align simple_graph.Sup_adj SimpleGraph.sSup_adj

@[simp]
theorem sInf_adj {s : Set (SimpleGraph V)} : (sInf s).Adj a b ↔ (∀ G ∈ s, Adj G a b) ∧ a ≠ b :=
  Iff.rfl
#align simple_graph.Inf_adj SimpleGraph.sInf_adj

@[simp]
theorem iSup_adj {f : ι → SimpleGraph V} : (⨆ i, f i).Adj a b ↔ ∃ i, (f i).Adj a b := by simp [iSup]
#align simple_graph.supr_adj SimpleGraph.iSup_adj

@[simp]
theorem iInf_adj {f : ι → SimpleGraph V} : (⨅ i, f i).Adj a b ↔ (∀ i, (f i).Adj a b) ∧ a ≠ b := by
  simp [iInf]
#align simple_graph.infi_adj SimpleGraph.iInf_adj

theorem sInf_adj_of_nonempty {s : Set (SimpleGraph V)} (hs : s.Nonempty) :
    (sInf s).Adj a b ↔ ∀ G ∈ s, Adj G a b :=
  sInf_adj.trans <|
    and_iff_left_of_imp <| by
      obtain ⟨G, hG⟩ := hs
      exact fun h => (h _ hG).ne
#align simple_graph.Inf_adj_of_nonempty SimpleGraph.sInf_adj_of_nonempty

theorem iInf_adj_of_nonempty [Nonempty ι] {f : ι → SimpleGraph V} :
    (⨅ i, f i).Adj a b ↔ ∀ i, (f i).Adj a b := by
  rw [iInf, sInf_adj_of_nonempty (Set.range_nonempty _), Set.forall_mem_range]
#align simple_graph.infi_adj_of_nonempty SimpleGraph.iInf_adj_of_nonempty

/-- For graphs `G`, `H`, `G ≤ H` iff `∀ a b, G.Adj a b → H.Adj a b`. -/
instance distribLattice : DistribLattice (SimpleGraph V) :=
  { show DistribLattice (SimpleGraph V) from
      adj_injective.distribLattice _ (fun _ _ => rfl) fun _ _ => rfl with
    le := fun G H => ∀ ⦃a b⦄, G.Adj a b → H.Adj a b }

instance completeAtomicBooleanAlgebra : CompleteAtomicBooleanAlgebra (SimpleGraph V) :=
  { SimpleGraph.distribLattice with
    le := (· ≤ ·)
    sup := (· ⊔ ·)
    inf := (· ⊓ ·)
    compl := HasCompl.compl
    sdiff := (· \ ·)
    top := completeGraph V
    bot := emptyGraph V
    le_top := fun x v w h => x.ne_of_adj h
    bot_le := fun x v w h => h.elim
    sdiff_eq := fun x y => by
      ext v w
      refine ⟨fun h => ⟨h.1, ⟨?_, h.2⟩⟩, fun h => ⟨h.1, h.2.2⟩⟩
      rintro rfl
      exact x.irrefl h.1
    inf_compl_le_bot := fun G v w h => False.elim <| h.2.2 h.1
    top_le_sup_compl := fun G v w hvw => by
      by_cases h : G.Adj v w
      · exact Or.inl h
      · exact Or.inr ⟨hvw, h⟩
    sSup := sSup
    le_sSup := fun s G hG a b hab => ⟨G, hG, hab⟩
    sSup_le := fun s G hG a b => by
      rintro ⟨H, hH, hab⟩
      exact hG _ hH hab
    sInf := sInf
    sInf_le := fun s G hG a b hab => hab.1 hG
    le_sInf := fun s G hG a b hab => ⟨fun H hH => hG _ hH hab, hab.ne⟩
    iInf_iSup_eq := fun f => by ext; simp [Classical.skolem] }

@[simp]
theorem top_adj (v w : V) : (⊤ : SimpleGraph V).Adj v w ↔ v ≠ w :=
  Iff.rfl
#align simple_graph.top_adj SimpleGraph.top_adj

@[simp]
theorem bot_adj (v w : V) : (⊥ : SimpleGraph V).Adj v w ↔ False :=
  Iff.rfl
#align simple_graph.bot_adj SimpleGraph.bot_adj

@[simp]
theorem completeGraph_eq_top (V : Type u) : completeGraph V = ⊤ :=
  rfl
#align simple_graph.complete_graph_eq_top SimpleGraph.completeGraph_eq_top

@[simp]
theorem emptyGraph_eq_bot (V : Type u) : emptyGraph V = ⊥ :=
  rfl
#align simple_graph.empty_graph_eq_bot SimpleGraph.emptyGraph_eq_bot

@[simps]
instance (V : Type u) : Inhabited (SimpleGraph V) :=
  ⟨⊥⟩

instance [Subsingleton V] : Unique (SimpleGraph V) where
  default := ⊥
  uniq G := by ext a b; have := Subsingleton.elim a b; simp [this]

instance [Nontrivial V] : Nontrivial (SimpleGraph V) :=
  ⟨⟨⊥, ⊤, fun h ↦ not_subsingleton V ⟨by simpa only [← adj_inj, Function.funext_iff, bot_adj,
    top_adj, ne_eq, eq_iff_iff, false_iff, not_not] using h⟩⟩⟩

section Decidable

variable (V) (H : SimpleGraph V) [DecidableRel G.Adj] [DecidableRel H.Adj]

instance Bot.adjDecidable : DecidableRel (⊥ : SimpleGraph V).Adj :=
  inferInstanceAs <| DecidableRel fun _ _ => False
#align simple_graph.bot.adj_decidable SimpleGraph.Bot.adjDecidable

instance Sup.adjDecidable : DecidableRel (G ⊔ H).Adj :=
  inferInstanceAs <| DecidableRel fun v w => G.Adj v w ∨ H.Adj v w
#align simple_graph.sup.adj_decidable SimpleGraph.Sup.adjDecidable

instance Inf.adjDecidable : DecidableRel (G ⊓ H).Adj :=
  inferInstanceAs <| DecidableRel fun v w => G.Adj v w ∧ H.Adj v w
#align simple_graph.inf.adj_decidable SimpleGraph.Inf.adjDecidable

instance Sdiff.adjDecidable : DecidableRel (G \ H).Adj :=
  inferInstanceAs <| DecidableRel fun v w => G.Adj v w ∧ ¬H.Adj v w
#align simple_graph.sdiff.adj_decidable SimpleGraph.Sdiff.adjDecidable

variable [DecidableEq V]

instance Top.adjDecidable : DecidableRel (⊤ : SimpleGraph V).Adj :=
  inferInstanceAs <| DecidableRel fun v w => v ≠ w
#align simple_graph.top.adj_decidable SimpleGraph.Top.adjDecidable

instance Compl.adjDecidable : DecidableRel (Gᶜ.Adj) :=
  inferInstanceAs <| DecidableRel fun v w => v ≠ w ∧ ¬G.Adj v w
#align simple_graph.compl.adj_decidable SimpleGraph.Compl.adjDecidable

end Decidable

end Order

/-- `G.support` is the set of vertices that form edges in `G`. -/
def support : Set V :=
  Rel.dom G.Adj
#align simple_graph.support SimpleGraph.support

theorem mem_support {v : V} : v ∈ G.support ↔ ∃ w, G.Adj v w :=
  Iff.rfl
#align simple_graph.mem_support SimpleGraph.mem_support

theorem support_mono {G G' : SimpleGraph V} (h : G ≤ G') : G.support ⊆ G'.support :=
  Rel.dom_mono h
#align simple_graph.support_mono SimpleGraph.support_mono

/-- `G.neighborSet v` is the set of vertices adjacent to `v` in `G`. -/
def neighborSet (v : V) : Set V := {w | G.Adj v w}
#align simple_graph.neighbor_set SimpleGraph.neighborSet

instance neighborSet.memDecidable (v : V) [DecidableRel G.Adj] :
    DecidablePred (· ∈ G.neighborSet v) :=
  inferInstanceAs <| DecidablePred (Adj G v)
#align simple_graph.neighbor_set.mem_decidable SimpleGraph.neighborSet.memDecidable

section EdgeSet

variable {G₁ G₂ : SimpleGraph V}

/-- The edges of G consist of the unordered pairs of vertices related by
`G.Adj`. This is the order embedding; for the edge set of a particular graph, see
`SimpleGraph.edgeSet`.

The way `edgeSet` is defined is such that `mem_edgeSet` is proved by `Iff.rfl`.
(That is, `s(v, w) ∈ G.edgeSet` is definitionally equal to `G.Adj v w`.)
-/
-- Porting note: We need a separate definition so that dot notation works.
def edgeSetEmbedding (V : Type*) : SimpleGraph V ↪o Set (Sym2 V) :=
  OrderEmbedding.ofMapLEIff (fun G => Sym2.fromRel G.symm) fun _ _ =>
    ⟨fun h a b => @h s(a, b), fun h e => Sym2.ind @h e⟩

/-- `G.edgeSet` is the edge set for `G`.
This is an abbreviation for `edgeSetEmbedding G` that permits dot notation. -/
abbrev edgeSet (G : SimpleGraph V) : Set (Sym2 V) := edgeSetEmbedding V G

#align simple_graph.edge_set SimpleGraph.edgeSetEmbedding

@[simp]
theorem mem_edgeSet : s(v, w) ∈ G.edgeSet ↔ G.Adj v w :=
  Iff.rfl
#align simple_graph.mem_edge_set SimpleGraph.mem_edgeSet

theorem not_isDiag_of_mem_edgeSet : e ∈ edgeSet G → ¬e.IsDiag :=
  Sym2.ind (fun _ _ => Adj.ne) e
#align simple_graph.not_is_diag_of_mem_edge_set SimpleGraph.not_isDiag_of_mem_edgeSet

theorem edgeSet_inj : G₁.edgeSet = G₂.edgeSet ↔ G₁ = G₂ := (edgeSetEmbedding V).eq_iff_eq
#align simple_graph.edge_set_inj SimpleGraph.edgeSet_inj

@[simp]
theorem edgeSet_subset_edgeSet : edgeSet G₁ ⊆ edgeSet G₂ ↔ G₁ ≤ G₂ :=
  (edgeSetEmbedding V).le_iff_le
#align simple_graph.edge_set_subset_edge_set SimpleGraph.edgeSet_subset_edgeSet

@[simp]
theorem edgeSet_ssubset_edgeSet : edgeSet G₁ ⊂ edgeSet G₂ ↔ G₁ < G₂ :=
  (edgeSetEmbedding V).lt_iff_lt
#align simple_graph.edge_set_ssubset_edge_set SimpleGraph.edgeSet_ssubset_edgeSet

theorem edgeSet_injective : Injective (edgeSet : SimpleGraph V → Set (Sym2 V)) :=
  (edgeSetEmbedding V).injective
#align simple_graph.edge_set_injective SimpleGraph.edgeSet_injective

alias ⟨_, edgeSet_mono⟩ := edgeSet_subset_edgeSet
#align simple_graph.edge_set_mono SimpleGraph.edgeSet_mono

alias ⟨_, edgeSet_strict_mono⟩ := edgeSet_ssubset_edgeSet
#align simple_graph.edge_set_strict_mono SimpleGraph.edgeSet_strict_mono

attribute [mono] edgeSet_mono edgeSet_strict_mono

variable (G₁ G₂)

@[simp]
theorem edgeSet_bot : (⊥ : SimpleGraph V).edgeSet = ∅ :=
  Sym2.fromRel_bot
#align simple_graph.edge_set_bot SimpleGraph.edgeSet_bot

@[simp]
theorem edgeSet_top : (⊤ : SimpleGraph V).edgeSet = {e | ¬e.IsDiag} :=
  Sym2.fromRel_ne

@[simp]
theorem edgeSet_subset_setOf_not_isDiag : G.edgeSet ⊆ {e | ¬e.IsDiag} :=
  fun _ h => (Sym2.fromRel_irreflexive (sym := G.symm)).mp G.loopless h

@[simp]
theorem edgeSet_sup : (G₁ ⊔ G₂).edgeSet = G₁.edgeSet ∪ G₂.edgeSet := by
  ext ⟨x, y⟩
  rfl
#align simple_graph.edge_set_sup SimpleGraph.edgeSet_sup

@[simp]
theorem edgeSet_inf : (G₁ ⊓ G₂).edgeSet = G₁.edgeSet ∩ G₂.edgeSet := by
  ext ⟨x, y⟩
  rfl
#align simple_graph.edge_set_inf SimpleGraph.edgeSet_inf

@[simp]
theorem edgeSet_sdiff : (G₁ \ G₂).edgeSet = G₁.edgeSet \ G₂.edgeSet := by
  ext ⟨x, y⟩
  rfl
#align simple_graph.edge_set_sdiff SimpleGraph.edgeSet_sdiff

variable {G G₁ G₂}

@[simp] lemma disjoint_edgeSet : Disjoint G₁.edgeSet G₂.edgeSet ↔ Disjoint G₁ G₂ := by
  rw [Set.disjoint_iff, disjoint_iff_inf_le, ← edgeSet_inf, ← edgeSet_bot, ← Set.le_iff_subset,
    OrderEmbedding.le_iff_le]
#align simple_graph.disjoint_edge_set SimpleGraph.disjoint_edgeSet

@[simp] lemma edgeSet_eq_empty : G.edgeSet = ∅ ↔ G = ⊥ := by rw [← edgeSet_bot, edgeSet_inj]
#align simple_graph.edge_set_eq_empty SimpleGraph.edgeSet_eq_empty

@[simp] lemma edgeSet_nonempty : G.edgeSet.Nonempty ↔ G ≠ ⊥ := by
  rw [Set.nonempty_iff_ne_empty, edgeSet_eq_empty.ne]
#align simple_graph.edge_set_nonempty SimpleGraph.edgeSet_nonempty

/-- This lemma, combined with `edgeSet_sdiff` and `edgeSet_from_edgeSet`,
allows proving `(G \ from_edgeSet s).edge_set = G.edgeSet \ s` by `simp`. -/
@[simp]
theorem edgeSet_sdiff_sdiff_isDiag (G : SimpleGraph V) (s : Set (Sym2 V)) :
    G.edgeSet \ (s \ { e | e.IsDiag }) = G.edgeSet \ s := by
  ext e
  simp only [Set.mem_diff, Set.mem_setOf_eq, not_and, not_not, and_congr_right_iff]
  intro h
  simp only [G.not_isDiag_of_mem_edgeSet h, imp_false]
#align simple_graph.edge_set_sdiff_sdiff_is_diag SimpleGraph.edgeSet_sdiff_sdiff_isDiag

/-- Two vertices are adjacent iff there is an edge between them. The
condition `v ≠ w` ensures they are different endpoints of the edge,
which is necessary since when `v = w` the existential
`∃ (e ∈ G.edgeSet), v ∈ e ∧ w ∈ e` is satisfied by every edge
incident to `v`. -/
theorem adj_iff_exists_edge {v w : V} : G.Adj v w ↔ v ≠ w ∧ ∃ e ∈ G.edgeSet, v ∈ e ∧ w ∈ e := by
  refine' ⟨fun _ => ⟨G.ne_of_adj ‹_›, s(v, w), by simpa⟩, _⟩
  rintro ⟨hne, e, he, hv⟩
  rw [Sym2.mem_and_mem_iff hne] at hv
  subst e
  rwa [mem_edgeSet] at he
#align simple_graph.adj_iff_exists_edge SimpleGraph.adj_iff_exists_edge

theorem adj_iff_exists_edge_coe : G.Adj a b ↔ ∃ e : G.edgeSet, e.val = s(a, b) := by
  simp only [mem_edgeSet, exists_prop, SetCoe.exists, exists_eq_right, Subtype.coe_mk]
#align simple_graph.adj_iff_exists_edge_coe SimpleGraph.adj_iff_exists_edge_coe

variable (G G₁ G₂)

theorem edge_other_ne {e : Sym2 V} (he : e ∈ G.edgeSet) {v : V} (h : v ∈ e) :
    Sym2.Mem.other h ≠ v := by
  erw [← Sym2.other_spec h, Sym2.eq_swap] at he
  exact G.ne_of_adj he
#align simple_graph.edge_other_ne SimpleGraph.edge_other_ne

instance decidableMemEdgeSet [DecidableRel G.Adj] : DecidablePred (· ∈ G.edgeSet) :=
  Sym2.fromRel.decidablePred G.symm
#align simple_graph.decidable_mem_edge_set SimpleGraph.decidableMemEdgeSet

instance fintypeEdgeSet [Fintype (Sym2 V)] [DecidableRel G.Adj] : Fintype G.edgeSet :=
  Subtype.fintype _
#align simple_graph.fintype_edge_set SimpleGraph.fintypeEdgeSet

instance fintypeEdgeSetBot : Fintype (⊥ : SimpleGraph V).edgeSet := by
  rw [edgeSet_bot]
  infer_instance
#align simple_graph.fintype_edge_set_bot SimpleGraph.fintypeEdgeSetBot

instance fintypeEdgeSetSup [DecidableEq V] [Fintype G₁.edgeSet] [Fintype G₂.edgeSet] :
    Fintype (G₁ ⊔ G₂).edgeSet := by
  rw [edgeSet_sup]
  infer_instance
#align simple_graph.fintype_edge_set_sup SimpleGraph.fintypeEdgeSetSup

instance fintypeEdgeSetInf [DecidableEq V] [Fintype G₁.edgeSet] [Fintype G₂.edgeSet] :
    Fintype (G₁ ⊓ G₂).edgeSet := by
  rw [edgeSet_inf]
  exact Set.fintypeInter _ _
#align simple_graph.fintype_edge_set_inf SimpleGraph.fintypeEdgeSetInf

instance fintypeEdgeSetSdiff [DecidableEq V] [Fintype G₁.edgeSet] [Fintype G₂.edgeSet] :
    Fintype (G₁ \ G₂).edgeSet := by
  rw [edgeSet_sdiff]
  exact Set.fintypeDiff _ _
#align simple_graph.fintype_edge_set_sdiff SimpleGraph.fintypeEdgeSetSdiff

end EdgeSet

section FromEdgeSet

variable (s : Set (Sym2 V))

/-- `fromEdgeSet` constructs a `SimpleGraph` from a set of edges, without loops. -/
def fromEdgeSet : SimpleGraph V where
  Adj := Sym2.ToRel s ⊓ Ne
  symm v w h := ⟨Sym2.toRel_symmetric s h.1, h.2.symm⟩
#align simple_graph.from_edge_set SimpleGraph.fromEdgeSet

@[simp]
theorem fromEdgeSet_adj : (fromEdgeSet s).Adj v w ↔ s(v, w) ∈ s ∧ v ≠ w :=
  Iff.rfl
#align simple_graph.from_edge_set_adj SimpleGraph.fromEdgeSet_adj

-- Note: we need to make sure `fromEdgeSet_adj` and this lemma are confluent.
-- In particular, both yield `s(u, v) ∈ (fromEdgeSet s).edgeSet` ==> `s(v, w) ∈ s ∧ v ≠ w`.
@[simp]
theorem edgeSet_fromEdgeSet : (fromEdgeSet s).edgeSet = s \ { e | e.IsDiag } := by
  ext e
  exact Sym2.ind (by simp) e
#align simple_graph.edge_set_from_edge_set SimpleGraph.edgeSet_fromEdgeSet

@[simp]
theorem fromEdgeSet_edgeSet : fromEdgeSet G.edgeSet = G := by
  ext v w
  exact ⟨fun h => h.1, fun h => ⟨h, G.ne_of_adj h⟩⟩
#align simple_graph.from_edge_set_edge_set SimpleGraph.fromEdgeSet_edgeSet

@[simp]
theorem fromEdgeSet_empty : fromEdgeSet (∅ : Set (Sym2 V)) = ⊥ := by
  ext v w
  simp only [fromEdgeSet_adj, Set.mem_empty_iff_false, false_and_iff, bot_adj]
#align simple_graph.from_edge_set_empty SimpleGraph.fromEdgeSet_empty

@[simp]
theorem fromEdgeSet_univ : fromEdgeSet (Set.univ : Set (Sym2 V)) = ⊤ := by
  ext v w
  simp only [fromEdgeSet_adj, Set.mem_univ, true_and_iff, top_adj]
#align simple_graph.from_edge_set_univ SimpleGraph.fromEdgeSet_univ

@[simp]
theorem fromEdgeSet_inter (s t : Set (Sym2 V)) :
    fromEdgeSet (s ∩ t) = fromEdgeSet s ⊓ fromEdgeSet t := by
  ext v w
  simp only [fromEdgeSet_adj, Set.mem_inter_iff, Ne, inf_adj]
  tauto
#align simple_graph.from_edge_set_inf SimpleGraph.fromEdgeSet_inter

@[simp]
theorem fromEdgeSet_union (s t : Set (Sym2 V)) :
    fromEdgeSet (s ∪ t) = fromEdgeSet s ⊔ fromEdgeSet t := by
  ext v w
  simp [Set.mem_union, or_and_right]
#align simple_graph.from_edge_set_sup SimpleGraph.fromEdgeSet_union

@[simp]
theorem fromEdgeSet_sdiff (s t : Set (Sym2 V)) :
    fromEdgeSet (s \ t) = fromEdgeSet s \ fromEdgeSet t := by
  ext v w
  constructor <;> simp (config := { contextual := true })
#align simple_graph.from_edge_set_sdiff SimpleGraph.fromEdgeSet_sdiff

@[mono]
theorem fromEdgeSet_mono {s t : Set (Sym2 V)} (h : s ⊆ t) : fromEdgeSet s ≤ fromEdgeSet t := by
  rintro v w
  simp (config := { contextual := true }) only [fromEdgeSet_adj, Ne, not_false_iff,
    and_true_iff, and_imp]
  exact fun vws _ => h vws
#align simple_graph.from_edge_set_mono SimpleGraph.fromEdgeSet_mono

@[simp] lemma disjoint_fromEdgeSet : Disjoint G (fromEdgeSet s) ↔ Disjoint G.edgeSet s := by
  conv_rhs => rw [← Set.diff_union_inter s {e : Sym2 V | e.IsDiag}]
  rw [← disjoint_edgeSet,  edgeSet_fromEdgeSet, Set.disjoint_union_right, and_iff_left]
  exact Set.disjoint_left.2 fun e he he' ↦ not_isDiag_of_mem_edgeSet _ he he'.2
#align simple_graph.disjoint_from_edge_set SimpleGraph.disjoint_fromEdgeSet

@[simp] lemma fromEdgeSet_disjoint : Disjoint (fromEdgeSet s) G ↔ Disjoint s G.edgeSet := by
  rw [disjoint_comm, disjoint_fromEdgeSet, disjoint_comm]
#align simple_graph.from_edge_set_disjoint SimpleGraph.fromEdgeSet_disjoint

instance [DecidableEq V] [Fintype s] : Fintype (fromEdgeSet s).edgeSet := by
  rw [edgeSet_fromEdgeSet s]
  infer_instance

end FromEdgeSet

/-! ### Incidence set -/


/-- Set of edges incident to a given vertex, aka incidence set. -/
def incidenceSet (v : V) : Set (Sym2 V) :=
  { e ∈ G.edgeSet | v ∈ e }
#align simple_graph.incidence_set SimpleGraph.incidenceSet

theorem incidenceSet_subset (v : V) : G.incidenceSet v ⊆ G.edgeSet := fun _ h => h.1
#align simple_graph.incidence_set_subset SimpleGraph.incidenceSet_subset

theorem mk'_mem_incidenceSet_iff : s(b, c) ∈ G.incidenceSet a ↔ G.Adj b c ∧ (a = b ∨ a = c) :=
  and_congr_right' Sym2.mem_iff
#align simple_graph.mk_mem_incidence_set_iff SimpleGraph.mk'_mem_incidenceSet_iff

theorem mk'_mem_incidenceSet_left_iff : s(a, b) ∈ G.incidenceSet a ↔ G.Adj a b :=
  and_iff_left <| Sym2.mem_mk_left _ _
#align simple_graph.mk_mem_incidence_set_left_iff SimpleGraph.mk'_mem_incidenceSet_left_iff

theorem mk'_mem_incidenceSet_right_iff : s(a, b) ∈ G.incidenceSet b ↔ G.Adj a b :=
  and_iff_left <| Sym2.mem_mk_right _ _
#align simple_graph.mk_mem_incidence_set_right_iff SimpleGraph.mk'_mem_incidenceSet_right_iff

theorem edge_mem_incidenceSet_iff {e : G.edgeSet} : ↑e ∈ G.incidenceSet a ↔ a ∈ (e : Sym2 V) :=
  and_iff_right e.2
#align simple_graph.edge_mem_incidence_set_iff SimpleGraph.edge_mem_incidenceSet_iff

theorem incidenceSet_inter_incidenceSet_subset (h : a ≠ b) :
    G.incidenceSet a ∩ G.incidenceSet b ⊆ {s(a, b)} := fun _e he =>
  (Sym2.mem_and_mem_iff h).1 ⟨he.1.2, he.2.2⟩
#align simple_graph.incidence_set_inter_incidence_set_subset SimpleGraph.incidenceSet_inter_incidenceSet_subset

theorem incidenceSet_inter_incidenceSet_of_adj (h : G.Adj a b) :
    G.incidenceSet a ∩ G.incidenceSet b = {s(a, b)} := by
  refine' (G.incidenceSet_inter_incidenceSet_subset <| h.ne).antisymm _
  rintro _ (rfl : _ = s(a, b))
  exact ⟨G.mk'_mem_incidenceSet_left_iff.2 h, G.mk'_mem_incidenceSet_right_iff.2 h⟩
#align simple_graph.incidence_set_inter_incidence_set_of_adj SimpleGraph.incidenceSet_inter_incidenceSet_of_adj

theorem adj_of_mem_incidenceSet (h : a ≠ b) (ha : e ∈ G.incidenceSet a)
    (hb : e ∈ G.incidenceSet b) : G.Adj a b := by
  rwa [← mk'_mem_incidenceSet_left_iff, ←
    Set.mem_singleton_iff.1 <| G.incidenceSet_inter_incidenceSet_subset h ⟨ha, hb⟩]
#align simple_graph.adj_of_mem_incidence_set SimpleGraph.adj_of_mem_incidenceSet

theorem incidenceSet_inter_incidenceSet_of_not_adj (h : ¬G.Adj a b) (hn : a ≠ b) :
    G.incidenceSet a ∩ G.incidenceSet b = ∅ := by
  simp_rw [Set.eq_empty_iff_forall_not_mem, Set.mem_inter_iff, not_and]
  intro u ha hb
  exact h (G.adj_of_mem_incidenceSet hn ha hb)
#align simple_graph.incidence_set_inter_incidence_set_of_not_adj SimpleGraph.incidenceSet_inter_incidenceSet_of_not_adj

instance decidableMemIncidenceSet [DecidableEq V] [DecidableRel G.Adj] (v : V) :
    DecidablePred (· ∈ G.incidenceSet v) :=
  inferInstanceAs <| DecidablePred fun e => e ∈ G.edgeSet ∧ v ∈ e
#align simple_graph.decidable_mem_incidence_set SimpleGraph.decidableMemIncidenceSet

@[simp]
theorem mem_neighborSet (v w : V) : w ∈ G.neighborSet v ↔ G.Adj v w :=
  Iff.rfl
#align simple_graph.mem_neighbor_set SimpleGraph.mem_neighborSet

lemma not_mem_neighborSet_self : a ∉ G.neighborSet a := by simp
#align simple_graph.not_mem_neighbor_set_self SimpleGraph.not_mem_neighborSet_self

@[simp]
theorem mem_incidenceSet (v w : V) : s(v, w) ∈ G.incidenceSet v ↔ G.Adj v w := by
  simp [incidenceSet]
#align simple_graph.mem_incidence_set SimpleGraph.mem_incidenceSet

theorem mem_incidence_iff_neighbor {v w : V} : s(v, w) ∈ G.incidenceSet v ↔ w ∈ G.neighborSet v :=
  by simp only [mem_incidenceSet, mem_neighborSet]
#align simple_graph.mem_incidence_iff_neighbor SimpleGraph.mem_incidence_iff_neighbor

theorem adj_incidenceSet_inter {v : V} {e : Sym2 V} (he : e ∈ G.edgeSet) (h : v ∈ e) :
    G.incidenceSet v ∩ G.incidenceSet (Sym2.Mem.other h) = {e} := by
  ext e'
  simp only [incidenceSet, Set.mem_sep_iff, Set.mem_inter_iff, Set.mem_singleton_iff]
  refine' ⟨fun h' => _, _⟩
  · rw [← Sym2.other_spec h]
    exact (Sym2.mem_and_mem_iff (edge_other_ne G he h).symm).mp ⟨h'.1.2, h'.2.2⟩
  · rintro rfl
    exact ⟨⟨he, h⟩, he, Sym2.other_mem _⟩
#align simple_graph.adj_incidence_set_inter SimpleGraph.adj_incidenceSet_inter

theorem compl_neighborSet_disjoint (G : SimpleGraph V) (v : V) :
    Disjoint (G.neighborSet v) (Gᶜ.neighborSet v) := by
  rw [Set.disjoint_iff]
  rintro w ⟨h, h'⟩
  rw [mem_neighborSet, compl_adj] at h'
  exact h'.2 h
#align simple_graph.compl_neighbor_set_disjoint SimpleGraph.compl_neighborSet_disjoint

theorem neighborSet_union_compl_neighborSet_eq (G : SimpleGraph V) (v : V) :
    G.neighborSet v ∪ Gᶜ.neighborSet v = {v}ᶜ := by
  ext w
  have h := @ne_of_adj _ G
  simp_rw [Set.mem_union, mem_neighborSet, compl_adj, Set.mem_compl_iff, Set.mem_singleton_iff]
  tauto
#align simple_graph.neighbor_set_union_compl_neighbor_set_eq SimpleGraph.neighborSet_union_compl_neighborSet_eq

theorem card_neighborSet_union_compl_neighborSet [Fintype V] (G : SimpleGraph V) (v : V)
    [Fintype (G.neighborSet v ∪ Gᶜ.neighborSet v : Set V)] :
    (Set.toFinset (G.neighborSet v ∪ Gᶜ.neighborSet v)).card = Fintype.card V - 1 := by
  classical simp_rw [neighborSet_union_compl_neighborSet_eq, Set.toFinset_compl,
      Finset.card_compl, Set.toFinset_card, Set.card_singleton]
#align simple_graph.card_neighbor_set_union_compl_neighbor_set SimpleGraph.card_neighborSet_union_compl_neighborSet

theorem neighborSet_compl (G : SimpleGraph V) (v : V) :
    Gᶜ.neighborSet v = (G.neighborSet v)ᶜ \ {v} := by
  ext w
  simp [and_comm, eq_comm]
#align simple_graph.neighbor_set_compl SimpleGraph.neighborSet_compl

/-- The set of common neighbors between two vertices `v` and `w` in a graph `G` is the
intersection of the neighbor sets of `v` and `w`. -/
def commonNeighbors (v w : V) : Set V :=
  G.neighborSet v ∩ G.neighborSet w
#align simple_graph.common_neighbors SimpleGraph.commonNeighbors

theorem commonNeighbors_eq (v w : V) : G.commonNeighbors v w = G.neighborSet v ∩ G.neighborSet w :=
  rfl
#align simple_graph.common_neighbors_eq SimpleGraph.commonNeighbors_eq

theorem mem_commonNeighbors {u v w : V} : u ∈ G.commonNeighbors v w ↔ G.Adj v u ∧ G.Adj w u :=
  Iff.rfl
#align simple_graph.mem_common_neighbors SimpleGraph.mem_commonNeighbors

theorem commonNeighbors_symm (v w : V) : G.commonNeighbors v w = G.commonNeighbors w v :=
  Set.inter_comm _ _
#align simple_graph.common_neighbors_symm SimpleGraph.commonNeighbors_symm

theorem not_mem_commonNeighbors_left (v w : V) : v ∉ G.commonNeighbors v w := fun h =>
  ne_of_adj G h.1 rfl
#align simple_graph.not_mem_common_neighbors_left SimpleGraph.not_mem_commonNeighbors_left

theorem not_mem_commonNeighbors_right (v w : V) : w ∉ G.commonNeighbors v w := fun h =>
  ne_of_adj G h.2 rfl
#align simple_graph.not_mem_common_neighbors_right SimpleGraph.not_mem_commonNeighbors_right

theorem commonNeighbors_subset_neighborSet_left (v w : V) :
    G.commonNeighbors v w ⊆ G.neighborSet v :=
  Set.inter_subset_left _ _
#align simple_graph.common_neighbors_subset_neighbor_set_left SimpleGraph.commonNeighbors_subset_neighborSet_left

theorem commonNeighbors_subset_neighborSet_right (v w : V) :
    G.commonNeighbors v w ⊆ G.neighborSet w :=
  Set.inter_subset_right _ _
#align simple_graph.common_neighbors_subset_neighbor_set_right SimpleGraph.commonNeighbors_subset_neighborSet_right

instance decidableMemCommonNeighbors [DecidableRel G.Adj] (v w : V) :
    DecidablePred (· ∈ G.commonNeighbors v w) :=
  inferInstanceAs <| DecidablePred fun u => u ∈ G.neighborSet v ∧ u ∈ G.neighborSet w
#align simple_graph.decidable_mem_common_neighbors SimpleGraph.decidableMemCommonNeighbors

theorem commonNeighbors_top_eq {v w : V} :
    (⊤ : SimpleGraph V).commonNeighbors v w = Set.univ \ {v, w} := by
  ext u
  simp [commonNeighbors, eq_comm, not_or]
#align simple_graph.common_neighbors_top_eq SimpleGraph.commonNeighbors_top_eq

section Incidence

variable [DecidableEq V]

/-- Given an edge incident to a particular vertex, get the other vertex on the edge. -/
def otherVertexOfIncident {v : V} {e : Sym2 V} (h : e ∈ G.incidenceSet v) : V :=
  Sym2.Mem.other' h.2
#align simple_graph.other_vertex_of_incident SimpleGraph.otherVertexOfIncident

theorem edge_other_incident_set {v : V} {e : Sym2 V} (h : e ∈ G.incidenceSet v) :
    e ∈ G.incidenceSet (G.otherVertexOfIncident h) := by
  use h.1
  simp [otherVertexOfIncident, Sym2.other_mem']
#align simple_graph.edge_other_incident_set SimpleGraph.edge_other_incident_set

theorem incidence_other_prop {v : V} {e : Sym2 V} (h : e ∈ G.incidenceSet v) :
    G.otherVertexOfIncident h ∈ G.neighborSet v := by
  cases' h with he hv
  rwa [← Sym2.other_spec' hv, mem_edgeSet] at he
#align simple_graph.incidence_other_prop SimpleGraph.incidence_other_prop

-- Porting note: as a simp lemma this does not apply even to itself
theorem incidence_other_neighbor_edge {v w : V} (h : w ∈ G.neighborSet v) :
    G.otherVertexOfIncident (G.mem_incidence_iff_neighbor.mpr h) = w :=
  Sym2.congr_right.mp (Sym2.other_spec' (G.mem_incidence_iff_neighbor.mpr h).right)
#align simple_graph.incidence_other_neighbor_edge SimpleGraph.incidence_other_neighbor_edge

/-- There is an equivalence between the set of edges incident to a given
vertex and the set of vertices adjacent to the vertex. -/
@[simps]
def incidenceSetEquivNeighborSet (v : V) : G.incidenceSet v ≃ G.neighborSet v where
  toFun e := ⟨G.otherVertexOfIncident e.2, G.incidence_other_prop e.2⟩
  invFun w := ⟨s(v, w.1), G.mem_incidence_iff_neighbor.mpr w.2⟩
  left_inv x := by simp [otherVertexOfIncident]
  right_inv := fun ⟨w, hw⟩ => by
    simp only [mem_neighborSet, Subtype.mk.injEq]
    exact incidence_other_neighbor_edge _ hw
#align simple_graph.incidence_set_equiv_neighbor_set SimpleGraph.incidenceSetEquivNeighborSet

end Incidence

/-! ## Edge deletion -/

section deleteEdges

/-- Given a set of vertex pairs, remove all of the corresponding edges from the
graph's edge set, if present.

See also: `SimpleGraph.Subgraph.deleteEdges`. -/
def deleteEdges (s : Set (Sym2 V)) : SimpleGraph V := G \ fromEdgeSet s
#align simple_graph.delete_edges SimpleGraph.deleteEdges
#align simple_graph.delete_edges_eq_sdiff_from_edge_set SimpleGraph.deleteEdges
#align simple_graph.sdiff_eq_delete_edges SimpleGraph.deleteEdges
#align simple_graph.compl_eq_delete_edges SimpleGraph.deleteEdges

variable {G} {H : SimpleGraph V} {s s₁ s₂ : Set (Sym2 V)}

@[simp] lemma deleteEdges_adj : (G.deleteEdges s).Adj v w ↔ G.Adj v w ∧ ¬s(v, w) ∈ s :=
  and_congr_right fun h ↦ (and_iff_left h.ne).not
#align simple_graph.delete_edges_adj SimpleGraph.deleteEdges_adj

@[simp] lemma deleteEdges_edgeSet (G G' : SimpleGraph V) : G.deleteEdges G'.edgeSet = G \ G' := by
  ext; simp

@[simp]
theorem deleteEdges_deleteEdges (s s' : Set (Sym2 V)) :
    (G.deleteEdges s).deleteEdges s' = G.deleteEdges (s ∪ s') := by simp [deleteEdges, sdiff_sdiff]
#align simple_graph.delete_edges_delete_edges SimpleGraph.deleteEdges_deleteEdges

@[simp] lemma deleteEdges_empty : G.deleteEdges ∅ = G := by simp [deleteEdges]
@[simp] lemma deleteEdges_univ : G.deleteEdges Set.univ = ⊥ := by simp [deleteEdges]
#align simple_graph.delete_edges_empty_eq SimpleGraph.deleteEdges_empty
#align simple_graph.delete_edges_univ_eq SimpleGraph.deleteEdges_univ

lemma deleteEdges_le (s : Set (Sym2 V)) : G.deleteEdges s ≤ G := sdiff_le
#align simple_graph.delete_edges_le SimpleGraph.deleteEdges_le

lemma deleteEdges_anti (h : s₁ ⊆ s₂) : G.deleteEdges s₂ ≤ G.deleteEdges s₁ :=
  sdiff_le_sdiff_left $ fromEdgeSet_mono h
#align simple_graph.delete_edges_le_of_le SimpleGraph.deleteEdges_anti

lemma deleteEdges_mono (h : G ≤ H) : G.deleteEdges s ≤ H.deleteEdges s := sdiff_le_sdiff_right h

theorem deleteEdges_eq_inter_edgeSet (s : Set (Sym2 V)) :
    G.deleteEdges s = G.deleteEdges (s ∩ G.edgeSet) := by
  ext
  simp (config := { contextual := true }) [imp_false]
#align simple_graph.delete_edges_eq_inter_edge_set SimpleGraph.deleteEdges_eq_inter_edgeSet

theorem deleteEdges_sdiff_eq_of_le {H : SimpleGraph V} (h : H ≤ G) :
    G.deleteEdges (G.edgeSet \ H.edgeSet) = H := by
  rw [← edgeSet_sdiff, deleteEdges_edgeSet, sdiff_sdiff_eq_self h]
#align simple_graph.delete_edges_sdiff_eq_of_le SimpleGraph.deleteEdges_sdiff_eq_of_le

theorem edgeSet_deleteEdges (s : Set (Sym2 V)) : (G.deleteEdges s).edgeSet = G.edgeSet \ s := by
<<<<<<< HEAD
  simp [deleteEdges]
=======
  ext e
  refine Sym2.ind ?_ e
  simp
>>>>>>> f8b56ceb
#align simple_graph.edge_set_delete_edges SimpleGraph.edgeSet_deleteEdges

end deleteEdges
end SimpleGraph<|MERGE_RESOLUTION|>--- conflicted
+++ resolved
@@ -960,13 +960,7 @@
 #align simple_graph.delete_edges_sdiff_eq_of_le SimpleGraph.deleteEdges_sdiff_eq_of_le
 
 theorem edgeSet_deleteEdges (s : Set (Sym2 V)) : (G.deleteEdges s).edgeSet = G.edgeSet \ s := by
-<<<<<<< HEAD
   simp [deleteEdges]
-=======
-  ext e
-  refine Sym2.ind ?_ e
-  simp
->>>>>>> f8b56ceb
 #align simple_graph.edge_set_delete_edges SimpleGraph.edgeSet_deleteEdges
 
 end deleteEdges
