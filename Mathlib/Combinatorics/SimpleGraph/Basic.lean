--- conflicted
+++ resolved
@@ -1292,13 +1292,8 @@
   refine ⟨fun h H _ hHG hH ↦ ?_, fun h s hs hG ↦ ?_⟩
   · have := h (sdiff_subset G.edgeFinset H.edgeFinset)
     simp only [deleteEdges_sdiff_eq_of_le _ hHG, edgeFinset_mono hHG, card_sdiff,
-<<<<<<< HEAD
       card_le_card, coe_sdiff, coe_edgeFinset, Nat.cast_sub] at this
-    convert this hH
-=======
-      card_le_of_subset, coe_sdiff, coe_edgeFinset, Nat.cast_sub] at this
     exact this hH
->>>>>>> 8d91b8e7
   · classical
     simpa [card_sdiff hs, edgeFinset_deleteEdges, -Set.toFinset_card, Nat.cast_sub,
       card_le_card hs] using h (G.deleteEdges_le s) hG
