--- conflicted
+++ resolved
@@ -90,11 +90,7 @@
 macro (name := aesop_graph) "aesop_graph" c:Aesop.tactic_clause*: tactic =>
   `(tactic|
     aesop $c*
-<<<<<<< HEAD
       (options := { introsTransparency? := some .default, terminal := true })
-=======
-      (options := { introsTransparency? := some .default })
->>>>>>> 2affd54a
       (rule_sets [$(Lean.mkIdent `SimpleGraph):ident]))
 
 open Finset Function
