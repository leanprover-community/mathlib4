/-
Copyright (c) 2023 Adrian Wüthrich. All rights reserved.
Released under Apache 2.0 license as described in the file LICENSE.
Authors: Adrian Wüthrich
-/
import Mathlib.Combinatorics.SimpleGraph.AdjMatrix
import Mathlib.LinearAlgebra.Matrix.PosDef

/-!
# Laplacian Matrix

This module defines the Laplacian matrix of a graph, and proves some of its elementary properties.

## Main definitions & Results

* `SimpleGraph.degMatrix`: The degree matrix of a simple graph
* `SimpleGraph.lapMatrix`: The Laplacian matrix of a simple graph, defined as the difference
  between the degree matrix and the adjacency matrix.
* `isPosSemidef_lapMatrix`: The Laplacian matrix is positive semidefinite.
* `SimpleGraph.card_connectedComponent_eq_finrank_ker_toLin'_lapMatrix`:
  The number of connected components in `G`
  is the dimension of the nullspace of its Laplacian matrix.
-/


open Finset Matrix

namespace SimpleGraph

variable {V : Type*} (R : Type*)
variable [Fintype V] [DecidableEq V] (G : SimpleGraph V) [DecidableRel G.Adj]

/-- The diagonal matrix consisting of the degrees of the vertices in the graph. -/
def degMatrix [AddMonoidWithOne R] : Matrix V V R := Matrix.diagonal (G.degree ·)

/-- The *Laplacian matrix* `lapMatrix G R` of a graph `G`
is the matrix `L = D - A` where `D` is the degree and `A` the adjacency matrix of `G`. -/
def lapMatrix [AddGroupWithOne R] : Matrix V V R := G.degMatrix R - G.adjMatrix R

variable {R}

theorem isSymm_degMatrix [AddMonoidWithOne R] : (G.degMatrix R).IsSymm :=
  isSymm_diagonal _

theorem isSymm_lapMatrix [AddGroupWithOne R] : (G.lapMatrix R).IsSymm :=
  (isSymm_degMatrix _).sub (isSymm_adjMatrix _)

theorem degMatrix_mulVec_apply [NonAssocSemiring R] (v : V) (vec : V → R) :
    (G.degMatrix R *ᵥ vec) v = G.degree v * vec v := by
  rw [degMatrix, mulVec_diagonal]

theorem lapMatrix_mulVec_apply [NonAssocRing R] (v : V) (vec : V → R) :
    (G.lapMatrix R *ᵥ vec) v = G.degree v * vec v - ∑ u ∈ G.neighborFinset v, vec u := by
  simp_rw [lapMatrix, sub_mulVec, Pi.sub_apply, degMatrix_mulVec_apply, adjMatrix_mulVec_apply]

theorem lapMatrix_mulVec_eq_zero_of_forall_adj [NonAssocRing R] {vec : V → R}
    (h : ∀ v w, G.Adj v w → vec v = vec w) : G.lapMatrix R *ᵥ vec = 0 := by
  ext1 v
  have : ∀ w ∈ G.neighborFinset v, vec w = vec v := by simpa [eq_comm] using h v
  simp [lapMatrix_mulVec_apply, sum_congr rfl this]

theorem lapMatrix_mulVec_const_eq_zero [NonAssocRing R] : mulVec (G.lapMatrix R) (fun _ ↦ 1) = 0 :=
  lapMatrix_mulVec_eq_zero_of_forall_adj _ fun _ _ _ ↦ rfl

theorem dotProduct_mulVec_degMatrix [Ring R] (x y : V → R) :
    x ⬝ᵥ (G.degMatrix R *ᵥ y) = ∑ i : V, G.degree i * x i * y i := by
  simp only [dotProduct, degMatrix, mulVec_diagonal, ← mul_assoc, ← Nat.cast_comm]

theorem dotProduct_mulVec_lapMatrix [Ring R] (x y : V → R) :
    x ⬝ᵥ (G.lapMatrix R *ᵥ y) = ∑ e in G.edgeFinset,
      Sym2.lift ⟨fun v w ↦ (x v - x w) * (y v - y w), fun _ _ ↦ by ring⟩ e := by

<<<<<<< HEAD
=======
theorem dotProduct_mulVec_degMatrix [CommRing R] (x : V → R) :
    x ⬝ᵥ (G.degMatrix R *ᵥ x) = ∑ i : V, G.degree i * x i * x i := by
  simp only [dotProduct, degMatrix, mulVec_diagonal, ← mul_assoc, mul_comm]
>>>>>>> 2bc1ed56

variable (R)

theorem degree_eq_sum_if_adj [AddCommMonoidWithOne R] (i : V) :
    (G.degree i : R) = ∑ j : V, if G.Adj i j then 1 else 0 := by
  unfold degree neighborFinset neighborSet
  rw [sum_boole, Set.toFinset_setOf]

theorem lapMatrix_toLinearMap₂'_apply [CommRing R] (x y : V → R) :
    toLinearMap₂' (G.lapMatrix R) x y = ∑ e in G.edgeFinset,
      Sym2.lift ⟨fun v w ↦ (x v - x w) * (y v - y w), fun _ _ ↦ by ring⟩ e := by
  simp_rw [toLinearMap₂'_apply', lapMatrix, sub_mulVec, dotProduct_sub, dotProduct_mulVec_degMatrix,
    dotProduct_mulVec_adjMatrix]
  simp_rw [sub_mul, mul_sub]

/-- Let $L$ be the graph Laplacian and let $x \in \mathbb{R}$, then
$$x^{\top} L x = \sum_{i \sim j} (x_{i}-x_{j})^{2}$$,
where $\sim$ denotes the adjacency relation -/
theorem lapMatrix_toLinearMap₂' [Field R] [CharZero R] (x : V → R) :
    toLinearMap₂' (G.lapMatrix R) x x =
    (∑ i : V, ∑ j : V, if G.Adj i j then (x i - x j)^2 else 0) / 2 := by
  simp_rw [toLinearMap₂'_apply', lapMatrix, sub_mulVec, dotProduct_sub, dotProduct_mulVec_degMatrix,
    dotProduct_mulVec_adjMatrix, ← sum_sub_distrib, degree_eq_sum_if_adj, sum_mul, ite_mul, one_mul,
    zero_mul, ← sum_sub_distrib, ite_sub_ite, sub_zero]
  rw [← half_add_self (∑ x_1 : V, ∑ x_2 : V, _)]
  conv_lhs => enter [1,2,2,i,2,j]; rw [if_congr (adj_comm G i j) rfl rfl]
  conv_lhs => enter [1,2]; rw [Finset.sum_comm]
  simp_rw [← sum_add_distrib, ite_add_ite]
  congr 2 with i
  congr 2 with j
  ring_nf

/-- The Laplacian matrix is positive semidefinite -/
theorem posSemidef_lapMatrix [LinearOrderedField R] [StarRing R] [StarOrderedRing R] [TrivialStar R] :
    PosSemidef (G.lapMatrix R) := by
  constructor
  · rw [IsHermitian, conjTranspose_eq_transpose_of_trivial, isSymm_lapMatrix]
  · intro x
    rw [star_trivial, ← toLinearMap₂'_apply', lapMatrix_toLinearMap₂']
    positivity

variable {G R}

theorem lapMatrix_toLinearMap₂'_apply'_eq_zero_iff_forall_adj [LinearOrderedField R] {x : V → R} :
    Matrix.toLinearMap₂' (G.lapMatrix R) x x = 0 ↔ ∀ i j : V, G.Adj i j → x i = x j := by
  simp (disch := intros; positivity)
    [lapMatrix_toLinearMap₂', sum_eq_zero_iff_of_nonneg, sub_eq_zero]

theorem lapMatrix_toLin'_apply_eq_zero_iff_forall_adj (x : V → ℝ) :
    Matrix.toLin' (G.lapMatrix ℝ) x = 0 ↔ ∀ i j : V, G.Adj i j → x i = x j := by
  rw [← (posSemidef_lapMatrix ℝ G).toLinearMap₂'_zero_iff, star_trivial,
      lapMatrix_toLinearMap₂'_apply'_eq_zero_iff_forall_adj]

theorem lapMatrix_toLinearMap₂'_apply'_eq_zero_iff_forall_reachable (x : V → ℝ) :
    Matrix.toLinearMap₂' (G.lapMatrix ℝ) x x = 0 ↔ ∀ i j : V, G.Reachable i j → x i = x j := by
  rw [lapMatrix_toLinearMap₂'_apply'_eq_zero_iff_forall_adj]
  refine ⟨?_, fun h i j hA ↦ h i j hA.reachable⟩
  intro h i j ⟨w⟩
  induction' w with w i j _ hA _ h'
  · rfl
  · exact (h i j hA).trans h'

theorem lapMatrix_toLin'_apply_eq_zero_iff_forall_reachable {x : V → ℝ} :
    Matrix.toLin' (G.lapMatrix ℝ) x = 0 ↔ ∀ i j : V, G.Reachable i j → x i = x j := by
  rw [← (posSemidef_lapMatrix ℝ G).toLinearMap₂'_zero_iff, star_trivial,
      lapMatrix_toLinearMap₂'_apply'_eq_zero_iff_forall_reachable]

lemma comp_connectedComponentMk_mem_ker_toLin'_lapMatrix [CommRing R]
    (f : G.ConnectedComponent → R) :
    f ∘ connectedComponentMk G ∈ LinearMap.ker (toLin' (lapMatrix R G)) :=
  lapMatrix_mulVec_eq_zero_of_forall_adj _ fun _ _ h ↦ congr_arg f <|
    ConnectedComponent.eq.2 h.reachable

lemma mem_ker_toLin'_lapMatrix_of_connectedComponent [CommRing R] (c : G.ConnectedComponent) :
    Set.indicator (connectedComponentMk G ⁻¹' {c}) 1 ∈ LinearMap.ker (toLin' (lapMatrix R G)) :=
  comp_connectedComponentMk_mem_ker_toLin'_lapMatrix <| Set.indicator {c} 1

variable (G)

/-- `lapMatrix_ker_basis G` is a basis of the nullspace indexed by its connected components,
the basis is made up of the functions `V → ℝ` which are `1` on the vertices of the given
connected component and `0` elsewhere. -/
noncomputable def lapMatrix_ker_basis :
    Basis (ConnectedComponent G) ℝ (LinearMap.ker (Matrix.toLin' (G.lapMatrix ℝ))) :=
  .ofEquivFun <| .symm
    { toFun := fun f ↦ ⟨f ∘ connectedComponentMk G,
        comp_connectedComponentMk_mem_ker_toLin'_lapMatrix f⟩,
      invFun := fun f ↦ ConnectedComponent.lift f.1 fun v w p _ ↦
        lapMatrix_toLin'_apply_eq_zero_iff_forall_reachable.1 f.2 v w p.reachable,
      left_inv := fun _ ↦ funext <| ConnectedComponent.forall.2 fun _ ↦ rfl,
      right_inv := fun _ ↦ rfl,
      map_add' := fun _ _ ↦ rfl,
      map_smul' := fun _ _ ↦ rfl }

/-- The number of connected components in `G` is the dimension of the nullspace its Laplacian. -/
theorem card_connectedComponent_eq_finrank_ker_toLin'_lapMatrix :
    Fintype.card G.ConnectedComponent =
      FiniteDimensional.finrank ℝ (LinearMap.ker (Matrix.toLin' (G.lapMatrix ℝ))) := by
  rw [FiniteDimensional.finrank_eq_card_basis (lapMatrix_ker_basis G)]

@[deprecated] -- 2024-03-22
alias card_ConnectedComponent_eq_rank_ker_lapMatrix :=
  card_connectedComponent_eq_finrank_ker_toLin'_lapMatrix

end SimpleGraph<|MERGE_RESOLUTION|>--- conflicted
+++ resolved
@@ -69,13 +69,6 @@
 theorem dotProduct_mulVec_lapMatrix [Ring R] (x y : V → R) :
     x ⬝ᵥ (G.lapMatrix R *ᵥ y) = ∑ e in G.edgeFinset,
       Sym2.lift ⟨fun v w ↦ (x v - x w) * (y v - y w), fun _ _ ↦ by ring⟩ e := by
-
-<<<<<<< HEAD
-=======
-theorem dotProduct_mulVec_degMatrix [CommRing R] (x : V → R) :
-    x ⬝ᵥ (G.degMatrix R *ᵥ x) = ∑ i : V, G.degree i * x i * x i := by
-  simp only [dotProduct, degMatrix, mulVec_diagonal, ← mul_assoc, mul_comm]
->>>>>>> 2bc1ed56
 
 variable (R)
 
