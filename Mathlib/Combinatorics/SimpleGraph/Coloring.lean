--- conflicted
+++ resolved
@@ -297,11 +297,7 @@
   rw [Set.mem_setOf_eq] at this
   exact this.mono h
 
-<<<<<<< HEAD
-@[deprecated Colorable.chromaticNumber_le] -- 2024-03-21
-=======
 @[deprecated Colorable.chromaticNumber_le (since := "2024-03-21")]
->>>>>>> 8932a3d6
 theorem chromaticNumber_le_card [Fintype α] (C : G.Coloring α) :
     G.chromaticNumber ≤ Fintype.card α := C.colorable.chromaticNumber_le
 #align simple_graph.chromatic_number_le_card SimpleGraph.chromaticNumber_le_card
