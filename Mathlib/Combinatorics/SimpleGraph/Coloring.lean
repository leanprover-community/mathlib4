--- conflicted
+++ resolved
@@ -4,10 +4,7 @@
 Authors: Arthur Paulino, Kyle Miller
 -/
 import Mathlib.Combinatorics.SimpleGraph.Clique
-<<<<<<< HEAD
-=======
 import Mathlib.Combinatorics.SimpleGraph.Connectivity.Connected
->>>>>>> f2a71bb8
 import Mathlib.Combinatorics.SimpleGraph.Copy
 import Mathlib.Data.ENat.Lattice
 import Mathlib.Data.Nat.Lattice
@@ -157,11 +154,7 @@
   obtain ⟨C⟩ := hc
   use extend f C (const β default)
   intro a b ⟨_, _, hadj, ha, hb⟩
-<<<<<<< HEAD
-  rw [← ha, Injective.extend_apply f.injective, ← hb, Injective.extend_apply f.injective]
-=======
   rw [← ha, f.injective.extend_apply, ← hb, f.injective.extend_apply]
->>>>>>> f2a71bb8
   exact C.valid hadj
 
 /-- The "tautological" coloring of a graph, using the vertices of the graph as colors. -/
