/-
Copyright (c) 2020 Aaron Anderson, Jalex Stark, Kyle Miller. All rights reserved.
Released under Apache 2.0 license as described in the file LICENSE.
Authors: Aaron Anderson, Jalex Stark, Kyle Miller, Alena Gusakov
-/
import Mathlib.Algebra.Order.Ring.Defs
import Mathlib.Combinatorics.SimpleGraph.Maps
import Mathlib.Data.Finset.Max
import Mathlib.Data.Sym.Card

/-!
# Definitions for finite and locally finite graphs

This file defines finite versions of `edgeSet`, `neighborSet` and `incidenceSet` and proves some
of their basic properties. It also defines the notion of a locally finite graph, which is one
whose vertices have finite degree.

The design for finiteness is that each definition takes the smallest finiteness assumption
necessary. For example, `SimpleGraph.neighborFinset v` only requires that `v` have
finitely many neighbors.

## Main definitions

* `SimpleGraph.edgeFinset` is the `Finset` of edges in a graph, if `edgeSet` is finite
* `SimpleGraph.neighborFinset` is the `Finset` of vertices adjacent to a given vertex,
   if `neighborSet` is finite
* `SimpleGraph.incidenceFinset` is the `Finset` of edges containing a given vertex,
   if `incidenceSet` is finite

## Naming conventions

If the vertex type of a graph is finite, we refer to its cardinality as `CardVerts`
or `card_verts`.

## Implementation notes

* A locally finite graph is one with instances `Π v, Fintype (G.neighborSet v)`.
* Given instances `DecidableRel G.Adj` and `Fintype V`, then the graph
  is locally finite, too.
-/


open Finset Function

namespace SimpleGraph

variable {V : Type*} (G : SimpleGraph V) {e : Sym2 V}

section EdgeFinset

variable {G₁ G₂ : SimpleGraph V} [Fintype G.edgeSet] [Fintype G₁.edgeSet] [Fintype G₂.edgeSet]

/-- The `edgeSet` of the graph as a `Finset`. -/
abbrev edgeFinset : Finset (Sym2 V) :=
  Set.toFinset G.edgeSet

@[norm_cast]
theorem coe_edgeFinset : (G.edgeFinset : Set (Sym2 V)) = G.edgeSet :=
  Set.coe_toFinset _

variable {G}

theorem mem_edgeFinset : e ∈ G.edgeFinset ↔ e ∈ G.edgeSet :=
  Set.mem_toFinset

theorem not_isDiag_of_mem_edgeFinset : e ∈ G.edgeFinset → ¬e.IsDiag :=
  not_isDiag_of_mem_edgeSet _ ∘ mem_edgeFinset.1

theorem edgeFinset_inj : G₁.edgeFinset = G₂.edgeFinset ↔ G₁ = G₂ := by simp

theorem edgeFinset_subset_edgeFinset : G₁.edgeFinset ⊆ G₂.edgeFinset ↔ G₁ ≤ G₂ := by simp

theorem edgeFinset_ssubset_edgeFinset : G₁.edgeFinset ⊂ G₂.edgeFinset ↔ G₁ < G₂ := by simp

@[gcongr] alias ⟨_, edgeFinset_mono⟩ := edgeFinset_subset_edgeFinset

alias ⟨_, edgeFinset_strict_mono⟩ := edgeFinset_ssubset_edgeFinset

attribute [mono] edgeFinset_mono edgeFinset_strict_mono

@[simp]
theorem edgeFinset_bot : (⊥ : SimpleGraph V).edgeFinset = ∅ := by simp [edgeFinset]

@[simp]
theorem edgeFinset_sup [Fintype (edgeSet (G₁ ⊔ G₂))] [DecidableEq V] :
    (G₁ ⊔ G₂).edgeFinset = G₁.edgeFinset ∪ G₂.edgeFinset := by simp [edgeFinset]

@[simp]
theorem edgeFinset_inf [DecidableEq V] : (G₁ ⊓ G₂).edgeFinset = G₁.edgeFinset ∩ G₂.edgeFinset := by
  simp [edgeFinset]

@[simp]
theorem edgeFinset_sdiff [DecidableEq V] :
    (G₁ \ G₂).edgeFinset = G₁.edgeFinset \ G₂.edgeFinset := by simp [edgeFinset]

lemma disjoint_edgeFinset : Disjoint G₁.edgeFinset G₂.edgeFinset ↔ Disjoint G₁ G₂ := by
  simp_rw [← Finset.disjoint_coe, coe_edgeFinset, disjoint_edgeSet]

lemma edgeFinset_eq_empty : G.edgeFinset = ∅ ↔ G = ⊥ := by
  rw [← edgeFinset_bot, edgeFinset_inj]

lemma edgeFinset_nonempty : G.edgeFinset.Nonempty ↔ G ≠ ⊥ := by
  rw [Finset.nonempty_iff_ne_empty, edgeFinset_eq_empty.ne]

theorem edgeFinset_card : #G.edgeFinset = Fintype.card G.edgeSet :=
  Set.toFinset_card _

@[simp]
theorem edgeSet_univ_card : #(univ : Finset G.edgeSet) = #G.edgeFinset :=
  Fintype.card_of_subtype G.edgeFinset fun _ => mem_edgeFinset

variable [Fintype V]

@[simp]
theorem edgeFinset_top [DecidableEq V] :
    (⊤ : SimpleGraph V).edgeFinset = ({e | ¬e.IsDiag} : Finset _) := by simp [← coe_inj]

/-- The complete graph on `n` vertices has `n.choose 2` edges. -/
theorem card_edgeFinset_top_eq_card_choose_two [DecidableEq V] :
    #(⊤ : SimpleGraph V).edgeFinset = (Fintype.card V).choose 2 := by
  simp_rw [Set.toFinset_card, edgeSet_top, Set.coe_setOf, ← Sym2.card_subtype_not_diag]

/-- Any graph on `n` vertices has at most `n.choose 2` edges. -/
theorem card_edgeFinset_le_card_choose_two : #G.edgeFinset ≤ (Fintype.card V).choose 2 := by
  classical
  rw [← card_edgeFinset_top_eq_card_choose_two]
  exact card_le_card (edgeFinset_mono le_top)

end EdgeFinset

theorem edgeFinset_deleteEdges [DecidableEq V] [Fintype G.edgeSet] (s : Finset (Sym2 V))
    [Fintype (G.deleteEdges s).edgeSet] :
    (G.deleteEdges s).edgeFinset = G.edgeFinset \ s := by
  ext e
  simp [edgeSet_deleteEdges]

section DeleteFar

variable {𝕜 : Type*} [OrderedRing 𝕜]
  [Fintype G.edgeSet] {p : SimpleGraph V → Prop} {r r₁ r₂ : 𝕜}

/-- A graph is `r`-*delete-far* from a property `p` if we must delete at least `r` edges from it to
get a graph with the property `p`. -/
def DeleteFar (p : SimpleGraph V → Prop) (r : 𝕜) : Prop :=
  ∀ ⦃s⦄, s ⊆ G.edgeFinset → p (G.deleteEdges s) → r ≤ #s

variable {G}

theorem deleteFar_iff [Fintype (Sym2 V)] :
    G.DeleteFar p r ↔ ∀ ⦃H : SimpleGraph _⦄ [DecidableRel H.Adj],
      H ≤ G → p H → r ≤ #G.edgeFinset - #H.edgeFinset := by
  classical
  refine ⟨fun h H _ hHG hH ↦ ?_, fun h s hs hG ↦ ?_⟩
  · have := h (sdiff_subset (t := H.edgeFinset))
    simp only [deleteEdges_sdiff_eq_of_le hHG, edgeFinset_mono hHG, card_sdiff,
      card_le_card, coe_sdiff, coe_edgeFinset, Nat.cast_sub] at this
    exact this hH
  · classical
    simpa [card_sdiff hs, edgeFinset_deleteEdges, -Set.toFinset_card, Nat.cast_sub,
      card_le_card hs] using h (G.deleteEdges_le s) hG

alias ⟨DeleteFar.le_card_sub_card, _⟩ := deleteFar_iff

theorem DeleteFar.mono (h : G.DeleteFar p r₂) (hr : r₁ ≤ r₂) : G.DeleteFar p r₁ := fun _ hs hG =>
  hr.trans <| h hs hG

end DeleteFar

section FiniteAt

/-!
## Finiteness at a vertex

This section contains definitions and lemmas concerning vertices that
have finitely many adjacent vertices.  We denote this condition by
`Fintype (G.neighborSet v)`.

We define `G.neighborFinset v` to be the `Finset` version of `G.neighborSet v`.
Use `neighborFinset_eq_filter` to rewrite this definition as a `Finset.filter` expression.
-/

variable (v) [Fintype (G.neighborSet v)]

/-- `G.neighbors v` is the `Finset` version of `G.Adj v` in case `G` is
locally finite at `v`. -/
def neighborFinset : Finset V :=
  (G.neighborSet v).toFinset

theorem neighborFinset_def : G.neighborFinset v = (G.neighborSet v).toFinset :=
  rfl

@[simp]
theorem mem_neighborFinset (w : V) : w ∈ G.neighborFinset v ↔ G.Adj v w :=
  Set.mem_toFinset

theorem not_mem_neighborFinset_self : v ∉ G.neighborFinset v := by simp

theorem neighborFinset_disjoint_singleton : Disjoint (G.neighborFinset v) {v} :=
  Finset.disjoint_singleton_right.mpr <| not_mem_neighborFinset_self _ _

theorem singleton_disjoint_neighborFinset : Disjoint {v} (G.neighborFinset v) :=
  Finset.disjoint_singleton_left.mpr <| not_mem_neighborFinset_self _ _

/-- `G.degree v` is the number of vertices adjacent to `v`. -/
def degree : ℕ := #(G.neighborFinset v)

@[simp]
theorem card_neighborFinset_eq_degree : #(G.neighborFinset v) = G.degree v := rfl

@[simp]
theorem card_neighborSet_eq_degree : Fintype.card (G.neighborSet v) = G.degree v :=
  (Set.toFinset_card _).symm

theorem degree_pos_iff_exists_adj : 0 < G.degree v ↔ ∃ w, G.Adj v w := by
  simp only [degree, card_pos, Finset.Nonempty, mem_neighborFinset]

theorem degree_pos_iff_mem_support : 0 < G.degree v ↔ v ∈ G.support := by
  rw [G.degree_pos_iff_exists_adj v, mem_support]

theorem degree_eq_zero_iff_not_mem_support : G.degree v = 0 ↔ v ∉ G.support := by
  rw [← G.degree_pos_iff_mem_support v, Nat.pos_iff_ne_zero, not_ne_iff]

theorem degree_compl [Fintype (Gᶜ.neighborSet v)] [Fintype V] :
    Gᶜ.degree v = Fintype.card V - 1 - G.degree v := by
  classical
    rw [← card_neighborSet_union_compl_neighborSet G v, Set.toFinset_union]
    simp [card_union_of_disjoint (Set.disjoint_toFinset.mpr (compl_neighborSet_disjoint G v))]

instance incidenceSetFintype [DecidableEq V] : Fintype (G.incidenceSet v) :=
  Fintype.ofEquiv (G.neighborSet v) (G.incidenceSetEquivNeighborSet v).symm

/-- This is the `Finset` version of `incidenceSet`. -/
def incidenceFinset [DecidableEq V] : Finset (Sym2 V) :=
  (G.incidenceSet v).toFinset

@[simp]
theorem card_incidenceSet_eq_degree [DecidableEq V] :
    Fintype.card (G.incidenceSet v) = G.degree v := by
  rw [Fintype.card_congr (G.incidenceSetEquivNeighborSet v)]
  simp

@[simp]
theorem card_incidenceFinset_eq_degree [DecidableEq V] : #(G.incidenceFinset v) = G.degree v := by
  rw [← G.card_incidenceSet_eq_degree]
  apply Set.toFinset_card

@[simp]
theorem mem_incidenceFinset [DecidableEq V] (e : Sym2 V) :
    e ∈ G.incidenceFinset v ↔ e ∈ G.incidenceSet v :=
  Set.mem_toFinset

theorem incidenceFinset_eq_filter [DecidableEq V] [Fintype G.edgeSet] :
    G.incidenceFinset v = {e ∈ G.edgeFinset | v ∈ e} := by
  ext e
  induction e
  simp [mk'_mem_incidenceSet_iff]

end FiniteAt

section LocallyFinite

/-- A graph is locally finite if every vertex has a finite neighbor set. -/
abbrev LocallyFinite :=
  ∀ v : V, Fintype (G.neighborSet v)

variable [LocallyFinite G]

/-- A locally finite simple graph is regular of degree `d` if every vertex has degree `d`. -/
def IsRegularOfDegree (d : ℕ) : Prop :=
  ∀ v : V, G.degree v = d

variable {G}

theorem IsRegularOfDegree.degree_eq {d : ℕ} (h : G.IsRegularOfDegree d) (v : V) : G.degree v = d :=
  h v

theorem IsRegularOfDegree.compl [Fintype V] [DecidableEq V] {G : SimpleGraph V} [DecidableRel G.Adj]
    {k : ℕ} (h : G.IsRegularOfDegree k) : Gᶜ.IsRegularOfDegree (Fintype.card V - 1 - k) := by
  intro v
  rw [degree_compl, h v]

end LocallyFinite

section Finite

variable [Fintype V]

instance neighborSetFintype [DecidableRel G.Adj] (v : V) : Fintype (G.neighborSet v) :=
  @Subtype.fintype _ (· ∈ G.neighborSet v)
    (by
      simp_rw [mem_neighborSet]
      infer_instance)
    _

theorem neighborFinset_eq_filter {v : V} [DecidableRel G.Adj] :
    G.neighborFinset v = ({w | G.Adj v w} : Finset _) := by ext; simp

theorem neighborFinset_compl [DecidableEq V] [DecidableRel G.Adj] (v : V) :
    Gᶜ.neighborFinset v = (G.neighborFinset v)ᶜ \ {v} := by
  simp only [neighborFinset, neighborSet_compl, Set.toFinset_diff, Set.toFinset_compl,
    Set.toFinset_singleton]

@[simp]
theorem complete_graph_degree [DecidableEq V] (v : V) :
    (⊤ : SimpleGraph V).degree v = Fintype.card V - 1 := by
  erw [degree, neighborFinset_eq_filter, filter_ne, card_erase_of_mem (mem_univ v), card_univ]

theorem bot_degree (v : V) : (⊥ : SimpleGraph V).degree v = 0 := by
  erw [degree, neighborFinset_eq_filter, filter_False]
  exact Finset.card_empty

theorem IsRegularOfDegree.top [DecidableEq V] :
    (⊤ : SimpleGraph V).IsRegularOfDegree (Fintype.card V - 1) := by
  intro v
  simp

/-- The minimum degree of all vertices (and `0` if there are no vertices).
The key properties of this are given in `exists_minimal_degree_vertex`, `minDegree_le_degree`
and `le_minDegree_of_forall_le_degree`. -/
def minDegree [DecidableRel G.Adj] : ℕ :=
  WithTop.untopD 0 (univ.image fun v => G.degree v).min

/-- There exists a vertex of minimal degree. Note the assumption of being nonempty is necessary, as
the lemma implies there exists a vertex. -/
theorem exists_minimal_degree_vertex [DecidableRel G.Adj] [Nonempty V] :
    ∃ v, G.minDegree = G.degree v := by
  obtain ⟨t, ht : _ = _⟩ := min_of_nonempty (univ_nonempty.image fun v => G.degree v)
  obtain ⟨v, _, rfl⟩ := mem_image.mp (mem_of_min ht)
  exact ⟨v, by simp [minDegree, ht]⟩

/-- The minimum degree in the graph is at most the degree of any particular vertex. -/
theorem minDegree_le_degree [DecidableRel G.Adj] (v : V) : G.minDegree ≤ G.degree v := by
  obtain ⟨t, ht⟩ := Finset.min_of_mem (mem_image_of_mem (fun v => G.degree v) (mem_univ v))
  have := Finset.min_le_of_eq (mem_image_of_mem _ (mem_univ v)) ht
  rwa [minDegree, ht]

/-- In a nonempty graph, if `k` is at most the degree of every vertex, it is at most the minimum
degree. Note the assumption that the graph is nonempty is necessary as long as `G.minDegree` is
defined to be a natural. -/
theorem le_minDegree_of_forall_le_degree [DecidableRel G.Adj] [Nonempty V] (k : ℕ)
    (h : ∀ v, k ≤ G.degree v) : k ≤ G.minDegree := by
  rcases G.exists_minimal_degree_vertex with ⟨v, hv⟩
  rw [hv]
  apply h

/-- The maximum degree of all vertices (and `0` if there are no vertices).
The key properties of this are given in `exists_maximal_degree_vertex`, `degree_le_maxDegree`
and `maxDegree_le_of_forall_degree_le`. -/
def maxDegree [DecidableRel G.Adj] : ℕ :=
  Option.getD (univ.image fun v => G.degree v).max 0

/-- There exists a vertex of maximal degree. Note the assumption of being nonempty is necessary, as
the lemma implies there exists a vertex. -/
theorem exists_maximal_degree_vertex [DecidableRel G.Adj] [Nonempty V] :
    ∃ v, G.maxDegree = G.degree v := by
  obtain ⟨t, ht⟩ := max_of_nonempty (univ_nonempty.image fun v => G.degree v)
  have ht₂ := mem_of_max ht
  simp only [mem_image, mem_univ, exists_prop_of_true] at ht₂
  rcases ht₂ with ⟨v, _, rfl⟩
  refine ⟨v, ?_⟩
  rw [maxDegree, ht]
  rfl

/-- The maximum degree in the graph is at least the degree of any particular vertex. -/
theorem degree_le_maxDegree [DecidableRel G.Adj] (v : V) : G.degree v ≤ G.maxDegree := by
  obtain ⟨t, ht : _ = _⟩ := Finset.max_of_mem (mem_image_of_mem (fun v => G.degree v) (mem_univ v))
  have := Finset.le_max_of_eq (mem_image_of_mem _ (mem_univ v)) ht
  rwa [maxDegree, ht]

/-- In a graph, if `k` is at least the degree of every vertex, then it is at least the maximum
degree. -/
theorem maxDegree_le_of_forall_degree_le [DecidableRel G.Adj] (k : ℕ) (h : ∀ v, G.degree v ≤ k) :
    G.maxDegree ≤ k := by
  by_cases hV : (univ : Finset V).Nonempty
  · haveI : Nonempty V := univ_nonempty_iff.mp hV
    obtain ⟨v, hv⟩ := G.exists_maximal_degree_vertex
    rw [hv]
    apply h
  · rw [not_nonempty_iff_eq_empty] at hV
    rw [maxDegree, hV, image_empty]
    exact k.zero_le

theorem degree_lt_card_verts [DecidableRel G.Adj] (v : V) : G.degree v < Fintype.card V := by
  classical
  apply Finset.card_lt_card
  rw [Finset.ssubset_iff]
  exact ⟨v, by simp, Finset.subset_univ _⟩

/--
The maximum degree of a nonempty graph is less than the number of vertices. Note that the assumption
that `V` is nonempty is necessary, as otherwise this would assert the existence of a
natural number less than zero. -/
theorem maxDegree_lt_card_verts [DecidableRel G.Adj] [Nonempty V] :
    G.maxDegree < Fintype.card V := by
  obtain ⟨v, hv⟩ := G.exists_maximal_degree_vertex
  rw [hv]
  apply G.degree_lt_card_verts v

theorem card_commonNeighbors_le_degree_left [DecidableRel G.Adj] (v w : V) :
    Fintype.card (G.commonNeighbors v w) ≤ G.degree v := by
  rw [← card_neighborSet_eq_degree]
  exact Set.card_le_card Set.inter_subset_left

theorem card_commonNeighbors_le_degree_right [DecidableRel G.Adj] (v w : V) :
    Fintype.card (G.commonNeighbors v w) ≤ G.degree w := by
  simp_rw [commonNeighbors_symm _ v w, card_commonNeighbors_le_degree_left]

theorem card_commonNeighbors_lt_card_verts [DecidableRel G.Adj] (v w : V) :
    Fintype.card (G.commonNeighbors v w) < Fintype.card V :=
  Nat.lt_of_le_of_lt (G.card_commonNeighbors_le_degree_left _ _) (G.degree_lt_card_verts v)

/-- If the condition `G.Adj v w` fails, then `card_commonNeighbors_le_degree` is
the best we can do in general. -/
theorem Adj.card_commonNeighbors_lt_degree {G : SimpleGraph V} [DecidableRel G.Adj] {v w : V}
    (h : G.Adj v w) : Fintype.card (G.commonNeighbors v w) < G.degree v := by
  classical
  rw [← Set.toFinset_card]
  apply Finset.card_lt_card
  rw [Finset.ssubset_iff]
  use w
  constructor
  · rw [Set.mem_toFinset]
    apply not_mem_commonNeighbors_right
  · rw [Finset.insert_subset_iff]
    constructor
    · simpa
    · rw [neighborFinset, Set.toFinset_subset_toFinset]
      exact G.commonNeighbors_subset_neighborSet_left _ _

theorem card_commonNeighbors_top [DecidableEq V] {v w : V} (h : v ≠ w) :
    Fintype.card ((⊤ : SimpleGraph V).commonNeighbors v w) = Fintype.card V - 2 := by
  simp only [commonNeighbors_top_eq, ← Set.toFinset_card, Set.toFinset_diff]
  rw [Finset.card_sdiff]
  · simp [Finset.card_univ, h]
  · simp only [Set.toFinset_subset_toFinset, Set.subset_univ]

end Finite

section Support

<<<<<<< HEAD
lemma card_support_le [Fintype V] [Fintype G.support] :
    Fintype.card G.support ≤ Fintype.card V :=
  Fintype.card_le_of_injective Subtype.val Subtype.val_injective

variable {s : Set V} [DecidablePred (· ∈ s)] [Fintype V] {G : SimpleGraph V} [DecidableRel G.Adj]

instance : DecidablePred (· ∈ G.support) :=
  inferInstanceAs <| DecidablePred (· ∈ { v | ∃ w, G.Adj v w })

=======
variable {s : Set V} [DecidablePred (· ∈ s)] [Fintype V] {G : SimpleGraph V} [DecidableRel G.Adj]

lemma edgeFinset_subset_sym2_of_support_subset (h : G.support ⊆ s) :
    G.edgeFinset ⊆ s.toFinset.sym2 := by
  simp_rw [subset_iff, Sym2.forall,
    mem_edgeFinset, mem_edgeSet, mk_mem_sym2_iff, Set.mem_toFinset]
  intro _ _ hadj
  exact ⟨h ⟨_, hadj⟩, h ⟨_, hadj.symm⟩⟩

instance : DecidablePred (· ∈ G.support) :=
  inferInstanceAs <| DecidablePred (· ∈ { v | ∃ w, G.Adj v w })

variable [DecidableEq V]

theorem map_edgeFinset_induce :
    (G.induce s).edgeFinset.map (Embedding.subtype s).sym2Map
      = G.edgeFinset ∩ s.toFinset.sym2 := by
  simp_rw [Finset.ext_iff, Sym2.forall, mem_inter, mk_mem_sym2_iff, mem_map, Sym2.exists,
    Set.mem_toFinset, mem_edgeSet, comap_adj, Embedding.sym2Map_apply, Embedding.coe_subtype,
    Sym2.map_pair_eq, Sym2.eq_iff]
  intro v w
  constructor
  · rintro ⟨x, y, hadj, ⟨hv, hw⟩ | ⟨hw, hv⟩⟩
    all_goals rw [← hv, ← hw]
    · exact ⟨hadj, x.prop, y.prop⟩
    · exact ⟨hadj.symm, y.prop, x.prop⟩
  · intro ⟨hadj, hv, hw⟩
    use ⟨v, hv⟩, ⟨w, hw⟩, hadj
    tauto

theorem map_edgeFinset_induce_of_support_subset (h : G.support ⊆ s) :
    (G.induce s).edgeFinset.map (Embedding.subtype s).sym2Map = G.edgeFinset := by
  simpa [map_edgeFinset_induce] using edgeFinset_subset_sym2_of_support_subset h

>>>>>>> 1a4b99a6
/-- If the support of the simple graph `G` is a subset of the set `s`, then the induced subgraph of
`s` has the same number of edges as `G`. -/
theorem card_edgeFinset_induce_of_support_subset (h : G.support ⊆ s) :
    #(G.induce s).edgeFinset = #G.edgeFinset := by
<<<<<<< HEAD
  apply card_nbij (fun e ↦ e.map (↑)) (by rintro ⟨_, _⟩; simp)
  · rintro ⟨_, _⟩ _ ⟨_, _⟩ _
    simp [Subtype.ext_iff_val]
  · rintro ⟨v, w⟩ hadj
    rw [Set.coe_toFinset, mem_edgeSet] at hadj
    use s(⟨v, h ⟨w, hadj⟩⟩, ⟨w, h ⟨v, hadj.symm⟩⟩)
    simp [hadj]
=======
  rw [← map_edgeFinset_induce_of_support_subset h, card_map]
>>>>>>> 1a4b99a6

theorem card_edgeFinset_induce_support :
    #(G.induce G.support).edgeFinset = #G.edgeFinset :=
  card_edgeFinset_induce_of_support_subset subset_rfl

<<<<<<< HEAD
=======
theorem map_neighborFinset_induce (v : s) :
    ((G.induce s).neighborFinset v).map (.subtype s)
      = G.neighborFinset v ∩ s.toFinset := by
  ext; simp [Set.mem_def]

theorem map_neighborFinset_induce_of_neighborSet_subset {v : s} (h : G.neighborSet v ⊆ s) :
    ((G.induce s).neighborFinset v).map (.subtype s) = G.neighborFinset v := by
  rwa [← Set.toFinset_subset_toFinset, ← neighborFinset_def, ← inter_eq_left,
    ← map_neighborFinset_induce v] at h

>>>>>>> 1a4b99a6
/-- If the neighbor set of a vertex `v` is a subset of `s`, then the degree of the vertex in the
induced subgraph of `s` is the same as in `G`. -/
theorem degree_induce_of_neighborSet_subset {v : s} (h : G.neighborSet v ⊆ s) :
    (G.induce s).degree v = G.degree v := by
<<<<<<< HEAD
  apply card_nbij (fun v ↦ ↑v) (by simp) (Set.injOn_of_injective Subtype.val_injective)
  intro _ hadj
  rw [neighborFinset_def, Set.coe_toFinset] at hadj
  simp [show G.Adj v _ from hadj, h hadj]
=======
  simp_rw [← card_neighborFinset_eq_degree,
    ← map_neighborFinset_induce_of_neighborSet_subset h, card_map]
>>>>>>> 1a4b99a6

/-- If the support of the simple graph `G` is a subset of the set `s`, then the degree of vertices
in the induced subgraph of `s` are the same as in `G`. -/
theorem degree_induce_of_support_subset (h : G.support ⊆ s) (v : s) :
    (G.induce s).degree v = G.degree v :=
<<<<<<< HEAD
  degree_induce_of_neighborSet_subset (fun _ hadj ↦ h ⟨v, hadj.symm⟩)

=======
  degree_induce_of_neighborSet_subset <| (G.neighborSet_subset_support v).trans h

@[simp]
>>>>>>> 1a4b99a6
theorem degree_induce_support (v : G.support) :
    (G.induce G.support).degree v = G.degree v :=
  degree_induce_of_support_subset subset_rfl v

end Support

end SimpleGraph<|MERGE_RESOLUTION|>--- conflicted
+++ resolved
@@ -438,17 +438,6 @@
 
 section Support
 
-<<<<<<< HEAD
-lemma card_support_le [Fintype V] [Fintype G.support] :
-    Fintype.card G.support ≤ Fintype.card V :=
-  Fintype.card_le_of_injective Subtype.val Subtype.val_injective
-
-variable {s : Set V} [DecidablePred (· ∈ s)] [Fintype V] {G : SimpleGraph V} [DecidableRel G.Adj]
-
-instance : DecidablePred (· ∈ G.support) :=
-  inferInstanceAs <| DecidablePred (· ∈ { v | ∃ w, G.Adj v w })
-
-=======
 variable {s : Set V} [DecidablePred (· ∈ s)] [Fintype V] {G : SimpleGraph V} [DecidableRel G.Adj]
 
 lemma edgeFinset_subset_sym2_of_support_subset (h : G.support ⊆ s) :
@@ -483,29 +472,16 @@
     (G.induce s).edgeFinset.map (Embedding.subtype s).sym2Map = G.edgeFinset := by
   simpa [map_edgeFinset_induce] using edgeFinset_subset_sym2_of_support_subset h
 
->>>>>>> 1a4b99a6
 /-- If the support of the simple graph `G` is a subset of the set `s`, then the induced subgraph of
 `s` has the same number of edges as `G`. -/
 theorem card_edgeFinset_induce_of_support_subset (h : G.support ⊆ s) :
     #(G.induce s).edgeFinset = #G.edgeFinset := by
-<<<<<<< HEAD
-  apply card_nbij (fun e ↦ e.map (↑)) (by rintro ⟨_, _⟩; simp)
-  · rintro ⟨_, _⟩ _ ⟨_, _⟩ _
-    simp [Subtype.ext_iff_val]
-  · rintro ⟨v, w⟩ hadj
-    rw [Set.coe_toFinset, mem_edgeSet] at hadj
-    use s(⟨v, h ⟨w, hadj⟩⟩, ⟨w, h ⟨v, hadj.symm⟩⟩)
-    simp [hadj]
-=======
   rw [← map_edgeFinset_induce_of_support_subset h, card_map]
->>>>>>> 1a4b99a6
 
 theorem card_edgeFinset_induce_support :
     #(G.induce G.support).edgeFinset = #G.edgeFinset :=
   card_edgeFinset_induce_of_support_subset subset_rfl
 
-<<<<<<< HEAD
-=======
 theorem map_neighborFinset_induce (v : s) :
     ((G.induce s).neighborFinset v).map (.subtype s)
       = G.neighborFinset v ∩ s.toFinset := by
@@ -516,33 +492,20 @@
   rwa [← Set.toFinset_subset_toFinset, ← neighborFinset_def, ← inter_eq_left,
     ← map_neighborFinset_induce v] at h
 
->>>>>>> 1a4b99a6
 /-- If the neighbor set of a vertex `v` is a subset of `s`, then the degree of the vertex in the
 induced subgraph of `s` is the same as in `G`. -/
 theorem degree_induce_of_neighborSet_subset {v : s} (h : G.neighborSet v ⊆ s) :
     (G.induce s).degree v = G.degree v := by
-<<<<<<< HEAD
-  apply card_nbij (fun v ↦ ↑v) (by simp) (Set.injOn_of_injective Subtype.val_injective)
-  intro _ hadj
-  rw [neighborFinset_def, Set.coe_toFinset] at hadj
-  simp [show G.Adj v _ from hadj, h hadj]
-=======
   simp_rw [← card_neighborFinset_eq_degree,
     ← map_neighborFinset_induce_of_neighborSet_subset h, card_map]
->>>>>>> 1a4b99a6
 
 /-- If the support of the simple graph `G` is a subset of the set `s`, then the degree of vertices
 in the induced subgraph of `s` are the same as in `G`. -/
 theorem degree_induce_of_support_subset (h : G.support ⊆ s) (v : s) :
     (G.induce s).degree v = G.degree v :=
-<<<<<<< HEAD
-  degree_induce_of_neighborSet_subset (fun _ hadj ↦ h ⟨v, hadj.symm⟩)
-
-=======
   degree_induce_of_neighborSet_subset <| (G.neighborSet_subset_support v).trans h
 
 @[simp]
->>>>>>> 1a4b99a6
 theorem degree_induce_support (v : G.support) :
     (G.induce G.support).degree v = G.degree v :=
   degree_induce_of_support_subset subset_rfl v
