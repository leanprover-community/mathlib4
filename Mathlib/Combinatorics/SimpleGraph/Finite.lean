--- conflicted
+++ resolved
@@ -203,14 +203,6 @@
 @[deprecated (since := "2025-05-23")]
 alias degree_eq_zero_iff_not_mem_support := degree_eq_zero_iff_notMem_support
 
-<<<<<<< HEAD
-theorem degree_eq_zero_of_subsingleton {G : SimpleGraph V} (v : V) [Fintype (G.neighborSet v)]
-    (h : Subsingleton V) : G.degree v = 0 := by
-  have := G.degree_pos_iff_exists_adj v
-  simp_all [subsingleton_iff_forall_eq v]
-
-theorem degree_eq_one_iff_unique_adj {G : SimpleGraph V} {v : V} [Fintype (G.neighborSet v)] :
-=======
 @[simp]
 theorem degree_eq_zero_of_subsingleton {G : SimpleGraph V} (v : V) [Fintype (G.neighborSet v)]
     [Subsingleton V] : G.degree v = 0 := by
@@ -218,7 +210,6 @@
   simp_all [subsingleton_iff_forall_eq v]
 
 theorem degree_eq_one_iff_existsUnique_adj {G : SimpleGraph V} {v : V} [Fintype (G.neighborSet v)] :
->>>>>>> 70c19ec9
     G.degree v = 1 ↔ ∃! w : V, G.Adj v w := by
   rw [degree, Finset.card_eq_one, Finset.singleton_iff_unique_mem]
   simp only [mem_neighborFinset]
