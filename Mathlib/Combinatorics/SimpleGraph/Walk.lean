--- conflicted
+++ resolved
@@ -1118,13 +1118,7 @@
     p.tail.support = p.support.tail := by
   rw [← cons_support_tail p hp, List.tail_cons]
 
-<<<<<<< HEAD
-lemma support_tail_of_not_nil (p : G.Walk u v) (hnp : ¬p.Nil) :
-    p.tail.support = p.support.tail := by
-  cases p <;> simp at *
-=======
 @[deprecated (since := "2025-08-26")] alias support_tail := support_tail_of_not_nil
->>>>>>> 023a18d7
 
 /-- Given a set `S` and a walk `w` from `u` to `v` such that `u ∈ S` but `v ∉ S`,
 there exists a dart in the walk whose start is in `S` but whose end is not. -/
