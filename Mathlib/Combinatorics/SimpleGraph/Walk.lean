/-
Copyright (c) 2021 Kyle Miller. All rights reserved.
Released under Apache 2.0 license as described in the file LICENSE.
Authors: Kyle Miller
-/
import Mathlib.Combinatorics.SimpleGraph.DeleteEdges

/-!

# Walk

In a simple graph, a *walk* is a finite sequence of adjacent vertices, and can be
thought of equally well as a sequence of directed edges.

**Warning:** graph theorists mean something different by "path" than
do homotopy theorists.  A "walk" in graph theory is a "path" in
homotopy theory.  Another warning: some graph theorists use "path" and
"simple path" for "walk" and "path."

Some definitions and theorems have inspiration from multigraph
counterparts in [Chou1994].

## Main definitions

* `SimpleGraph.Walk` (with accompanying pattern definitions
  `SimpleGraph.Walk.nil'` and `SimpleGraph.Walk.cons'`)

* `SimpleGraph.Walk.map` for the induced map on walks,
  given an (injective) graph homomorphism.

## Tags
walks

-/

open Function

universe u v w

namespace SimpleGraph

variable {V : Type u} {V' : Type v} {V'' : Type w}
variable (G : SimpleGraph V) (G' : SimpleGraph V') (G'' : SimpleGraph V'')

/-- A walk is a sequence of adjacent vertices.  For vertices `u v : V`,
the type `walk u v` consists of all walks starting at `u` and ending at `v`.

We say that a walk *visits* the vertices it contains.  The set of vertices a
walk visits is `SimpleGraph.Walk.support`.

See `SimpleGraph.Walk.nil'` and `SimpleGraph.Walk.cons'` for patterns that
can be useful in definitions since they make the vertices explicit. -/
inductive Walk : V → V → Type u
  | nil {u : V} : Walk u u
  | cons {u v w : V} (h : G.Adj u v) (p : Walk v w) : Walk u w
  deriving DecidableEq

attribute [refl] Walk.nil

@[simps]
instance Walk.instInhabited (v : V) : Inhabited (G.Walk v v) := ⟨Walk.nil⟩

/-- The one-edge walk associated to a pair of adjacent vertices. -/
@[match_pattern, reducible]
def Adj.toWalk {G : SimpleGraph V} {u v : V} (h : G.Adj u v) : G.Walk u v :=
  Walk.cons h Walk.nil

namespace Walk

variable {G}

/-- Pattern to get `Walk.nil` with the vertex as an explicit argument. -/
@[match_pattern]
abbrev nil' (u : V) : G.Walk u u := Walk.nil

/-- Pattern to get `Walk.cons` with the vertices as explicit arguments. -/
@[match_pattern]
abbrev cons' (u v w : V) (h : G.Adj u v) (p : G.Walk v w) : G.Walk u w := Walk.cons h p

/-- Change the endpoints of a walk using equalities. This is helpful for relaxing
definitional equality constraints and to be able to state otherwise difficult-to-state
lemmas. While this is a simple wrapper around `Eq.rec`, it gives a canonical way to write it.

The simp-normal form is for the `copy` to be pushed outward. That way calculations can
occur within the "copy context." -/
protected def copy {u v u' v'} (p : G.Walk u v) (hu : u = u') (hv : v = v') : G.Walk u' v' :=
  hu ▸ hv ▸ p

@[simp]
theorem copy_rfl_rfl {u v} (p : G.Walk u v) : p.copy rfl rfl = p := rfl

@[simp]
theorem copy_copy {u v u' v' u'' v''} (p : G.Walk u v)
    (hu : u = u') (hv : v = v') (hu' : u' = u'') (hv' : v' = v'') :
    (p.copy hu hv).copy hu' hv' = p.copy (hu.trans hu') (hv.trans hv') := by
  subst_vars
  rfl

@[simp]
theorem copy_nil {u u'} (hu : u = u') : (Walk.nil : G.Walk u u).copy hu hu = Walk.nil := by
  subst_vars
  rfl

theorem copy_cons {u v w u' w'} (h : G.Adj u v) (p : G.Walk v w) (hu : u = u') (hw : w = w') :
    (Walk.cons h p).copy hu hw = Walk.cons (hu ▸ h) (p.copy rfl hw) := by
  subst_vars
  rfl

@[simp]
theorem cons_copy {u v w v' w'} (h : G.Adj u v) (p : G.Walk v' w') (hv : v' = v) (hw : w' = w) :
    Walk.cons h (p.copy hv hw) = (Walk.cons (hv ▸ h) p).copy rfl hw := by
  subst_vars
  rfl

theorem exists_eq_cons_of_ne {u v : V} (hne : u ≠ v) :
    ∀ (p : G.Walk u v), ∃ (w : V) (h : G.Adj u w) (p' : G.Walk w v), p = cons h p'
  | nil => (hne rfl).elim
  | cons h p' => ⟨_, h, p', rfl⟩

/-- The length of a walk is the number of edges/darts along it. -/
def length {u v : V} : G.Walk u v → ℕ
  | nil => 0
  | cons _ q => q.length.succ

/-- The concatenation of two compatible walks. -/
@[trans]
def append {u v w : V} : G.Walk u v → G.Walk v w → G.Walk u w
  | nil, q => q
  | cons h p, q => cons h (p.append q)

/-- The reversed version of `SimpleGraph.Walk.cons`, concatenating an edge to
the end of a walk. -/
def concat {u v w : V} (p : G.Walk u v) (h : G.Adj v w) : G.Walk u w := p.append (cons h nil)

theorem concat_eq_append {u v w : V} (p : G.Walk u v) (h : G.Adj v w) :
    p.concat h = p.append (cons h nil) := rfl

/-- The concatenation of the reverse of the first walk with the second walk. -/
protected def reverseAux {u v w : V} : G.Walk u v → G.Walk u w → G.Walk v w
  | nil, q => q
  | cons h p, q => Walk.reverseAux p (cons (G.symm h) q)

/-- The walk in reverse. -/
@[symm]
def reverse {u v : V} (w : G.Walk u v) : G.Walk v u := w.reverseAux nil

/-- Get the `n`th vertex from a walk, where `n` is generally expected to be
between `0` and `p.length`, inclusive.
If `n` is greater than or equal to `p.length`, the result is the path's endpoint. -/
def getVert {u v : V} : G.Walk u v → ℕ → V
  | nil, _ => u
  | cons _ _, 0 => u
  | cons _ q, n + 1 => q.getVert n

@[simp]
theorem getVert_zero {u v} (w : G.Walk u v) : w.getVert 0 = u := by cases w <;> rfl

@[simp]
theorem getVert_nil (u : V) {i : ℕ} : (@nil _ G u).getVert i = u := rfl

theorem getVert_of_length_le {u v} (w : G.Walk u v) {i : ℕ} (hi : w.length ≤ i) :
    w.getVert i = v := by
  induction w generalizing i with
  | nil => rfl
  | cons _ _ ih =>
    cases i
    · cases hi
    · exact ih (Nat.succ_le_succ_iff.1 hi)

@[simp]
theorem getVert_length {u v} (w : G.Walk u v) : w.getVert w.length = v :=
  w.getVert_of_length_le rfl.le

theorem adj_getVert_succ {u v} (w : G.Walk u v) {i : ℕ} (hi : i < w.length) :
    G.Adj (w.getVert i) (w.getVert (i + 1)) := by
  induction w generalizing i with
  | nil => cases hi
  | cons hxy _ ih =>
    cases i
    · simp [getVert, hxy]
    · exact ih (Nat.succ_lt_succ_iff.1 hi)

@[simp]
lemma getVert_cons_succ {u v w n} (p : G.Walk v w) (h : G.Adj u v) :
    (p.cons h).getVert (n + 1) = p.getVert n := rfl

lemma getVert_cons {u v w n} (p : G.Walk v w) (h : G.Adj u v) (hn : n ≠ 0) :
    (p.cons h).getVert n = p.getVert (n - 1) := by
  obtain ⟨n, rfl⟩ := Nat.exists_eq_add_one_of_ne_zero hn
  rw [getVert_cons_succ, Nat.add_sub_cancel]

@[simp]
theorem cons_append {u v w x : V} (h : G.Adj u v) (p : G.Walk v w) (q : G.Walk w x) :
    (cons h p).append q = cons h (p.append q) := rfl

@[simp]
theorem cons_nil_append {u v w : V} (h : G.Adj u v) (p : G.Walk v w) :
    (cons h nil).append p = cons h p := rfl

@[simp]
theorem nil_append {u v : V} (p : G.Walk u v) : nil.append p = p :=
  rfl

@[simp]
theorem append_nil {u v : V} (p : G.Walk u v) : p.append nil = p := by
  induction p with
  | nil => rw [nil_append]
  | cons _ _ ih => rw [cons_append, ih]

theorem append_assoc {u v w x : V} (p : G.Walk u v) (q : G.Walk v w) (r : G.Walk w x) :
    p.append (q.append r) = (p.append q).append r := by
  induction p with
  | nil => rw [nil_append, nil_append]
  | cons h p' ih => rw [cons_append, cons_append, cons_append, ih]

@[simp]
theorem append_copy_copy {u v w u' v' w'} (p : G.Walk u v) (q : G.Walk v w)
    (hu : u = u') (hv : v = v') (hw : w = w') :
    (p.copy hu hv).append (q.copy hv hw) = (p.append q).copy hu hw := by
  subst_vars
  rfl

theorem concat_nil {u v : V} (h : G.Adj u v) : nil.concat h = cons h nil := rfl

@[simp]
theorem concat_cons {u v w x : V} (h : G.Adj u v) (p : G.Walk v w) (h' : G.Adj w x) :
    (cons h p).concat h' = cons h (p.concat h') := rfl

theorem append_concat {u v w x : V} (p : G.Walk u v) (q : G.Walk v w) (h : G.Adj w x) :
    p.append (q.concat h) = (p.append q).concat h := append_assoc _ _ _

theorem concat_append {u v w x : V} (p : G.Walk u v) (h : G.Adj v w) (q : G.Walk w x) :
    (p.concat h).append q = p.append (cons h q) := by
  rw [concat_eq_append, ← append_assoc, cons_nil_append]

/-- A non-trivial `cons` walk is representable as a `concat` walk. -/
theorem exists_cons_eq_concat {u v w : V} (h : G.Adj u v) (p : G.Walk v w) :
    ∃ (x : V) (q : G.Walk u x) (h' : G.Adj x w), cons h p = q.concat h' := by
  induction p generalizing u with
  | nil => exact ⟨_, nil, h, rfl⟩
  | cons h' p ih =>
    obtain ⟨y, q, h'', hc⟩ := ih h'
    refine ⟨y, cons h q, h'', ?_⟩
    rw [concat_cons, hc]

/-- A non-trivial `concat` walk is representable as a `cons` walk. -/
theorem exists_concat_eq_cons {u v w : V} :
    ∀ (p : G.Walk u v) (h : G.Adj v w),
      ∃ (x : V) (h' : G.Adj u x) (q : G.Walk x w), p.concat h = cons h' q
  | nil, h => ⟨_, h, nil, rfl⟩
  | cons h' p, h => ⟨_, h', Walk.concat p h, concat_cons _ _ _⟩

@[simp]
theorem reverse_nil {u : V} : (nil : G.Walk u u).reverse = nil := rfl

theorem reverse_singleton {u v : V} (h : G.Adj u v) : (cons h nil).reverse = cons (G.symm h) nil :=
  rfl

@[simp]
theorem cons_reverseAux {u v w x : V} (p : G.Walk u v) (q : G.Walk w x) (h : G.Adj w u) :
    (cons h p).reverseAux q = p.reverseAux (cons (G.symm h) q) := rfl

@[simp]
protected theorem append_reverseAux {u v w x : V}
    (p : G.Walk u v) (q : G.Walk v w) (r : G.Walk u x) :
    (p.append q).reverseAux r = q.reverseAux (p.reverseAux r) := by
  induction p with
  | nil => rfl
  | cons h _ ih => exact ih q (cons (G.symm h) r)

@[simp]
protected theorem reverseAux_append {u v w x : V}
    (p : G.Walk u v) (q : G.Walk u w) (r : G.Walk w x) :
    (p.reverseAux q).append r = p.reverseAux (q.append r) := by
  induction p with
  | nil => rfl
  | cons h _ ih => simp [ih (cons (G.symm h) q)]

protected theorem reverseAux_eq_reverse_append {u v w : V} (p : G.Walk u v) (q : G.Walk u w) :
    p.reverseAux q = p.reverse.append q := by simp [reverse]

@[simp]
theorem reverse_cons {u v w : V} (h : G.Adj u v) (p : G.Walk v w) :
    (cons h p).reverse = p.reverse.append (cons (G.symm h) nil) := by simp [reverse]

@[simp]
theorem reverse_copy {u v u' v'} (p : G.Walk u v) (hu : u = u') (hv : v = v') :
    (p.copy hu hv).reverse = p.reverse.copy hv hu := by
  subst_vars
  rfl

@[simp]
theorem reverse_append {u v w : V} (p : G.Walk u v) (q : G.Walk v w) :
    (p.append q).reverse = q.reverse.append p.reverse := by simp [reverse]

@[simp]
theorem reverse_concat {u v w : V} (p : G.Walk u v) (h : G.Adj v w) :
    (p.concat h).reverse = cons (G.symm h) p.reverse := by simp [concat_eq_append]

@[simp]
theorem reverse_reverse {u v : V} (p : G.Walk u v) : p.reverse.reverse = p := by
  induction p with
  | nil => rfl
  | cons _ _ ih => simp [ih]

theorem reverse_surjective {u v : V} : Function.Surjective (reverse : G.Walk u v → _) :=
  RightInverse.surjective reverse_reverse

theorem reverse_injective {u v : V} : Function.Injective (reverse : G.Walk u v → _) :=
  RightInverse.injective reverse_reverse

theorem reverse_bijective {u v : V} : Function.Bijective (reverse : G.Walk u v → _) :=
  And.intro reverse_injective reverse_surjective

@[simp]
theorem length_nil {u : V} : (nil : G.Walk u u).length = 0 := rfl

@[simp]
theorem length_cons {u v w : V} (h : G.Adj u v) (p : G.Walk v w) :
    (cons h p).length = p.length + 1 := rfl

@[simp]
theorem length_copy {u v u' v'} (p : G.Walk u v) (hu : u = u') (hv : v = v') :
    (p.copy hu hv).length = p.length := by
  subst_vars
  rfl

@[simp]
theorem length_append {u v w : V} (p : G.Walk u v) (q : G.Walk v w) :
    (p.append q).length = p.length + q.length := by
  induction p with
  | nil => simp
  | cons _ _ ih => simp [ih, add_comm, add_assoc]

@[simp]
theorem length_concat {u v w : V} (p : G.Walk u v) (h : G.Adj v w) :
    (p.concat h).length = p.length + 1 := length_append _ _

@[simp]
protected theorem length_reverseAux {u v w : V} (p : G.Walk u v) (q : G.Walk u w) :
    (p.reverseAux q).length = p.length + q.length := by
  induction p with
  | nil => simp!
  | cons _ _ ih => simp [ih, Nat.succ_add, Nat.add_assoc]

@[simp]
theorem length_reverse {u v : V} (p : G.Walk u v) : p.reverse.length = p.length := by simp [reverse]

theorem eq_of_length_eq_zero {u v : V} : ∀ {p : G.Walk u v}, p.length = 0 → u = v
  | nil, _ => rfl

theorem adj_of_length_eq_one {u v : V} : ∀ {p : G.Walk u v}, p.length = 1 → G.Adj u v
  | cons h nil, _ => h

@[simp]
theorem exists_length_eq_zero_iff {u v : V} : (∃ p : G.Walk u v, p.length = 0) ↔ u = v := by
  constructor
  · rintro ⟨p, hp⟩
    exact eq_of_length_eq_zero hp
  · rintro rfl
    exact ⟨nil, rfl⟩

@[simp]
lemma exists_length_eq_one_iff {u v : V} : (∃ (p : G.Walk u v), p.length = 1) ↔ G.Adj u v := by
  refine ⟨?_, fun h ↦ ⟨h.toWalk, by simp⟩⟩
  rintro ⟨p, hp⟩
  induction p with
  | nil => simp only [Walk.length_nil, zero_ne_one] at hp
  | cons h p' =>
    simp only [Walk.length_cons, add_eq_right] at hp
    exact (p'.eq_of_length_eq_zero hp) ▸ h

@[simp]
theorem length_eq_zero_iff {u : V} {p : G.Walk u u} : p.length = 0 ↔ p = nil := by cases p <;> simp

theorem getVert_append {u v w : V} (p : G.Walk u v) (q : G.Walk v w) (i : ℕ) :
    (p.append q).getVert i = if i < p.length then p.getVert i else q.getVert (i - p.length) := by
  induction p generalizing i with
  | nil => simp
  | cons h p ih => cases i <;> simp [getVert, ih, Nat.succ_lt_succ_iff]

theorem getVert_reverse {u v : V} (p : G.Walk u v) (i : ℕ) :
    p.reverse.getVert i = p.getVert (p.length - i) := by
  induction p with
  | nil => rfl
  | cons h p ih =>
    simp only [reverse_cons, getVert_append, length_reverse, ih, length_cons]
    split_ifs
    next hi =>
      rw [Nat.succ_sub hi.le]
      simp [getVert]
    next hi =>
      obtain rfl | hi' := eq_or_gt_of_not_lt hi
      · simp
      · rw [Nat.eq_add_of_sub_eq (Nat.sub_pos_of_lt hi') rfl, Nat.sub_eq_zero_of_le hi']
        simp [getVert]

section ConcatRec

variable {motive : ∀ u v : V, G.Walk u v → Sort*} (Hnil : ∀ {u : V}, motive u u nil)
  (Hconcat : ∀ {u v w : V} (p : G.Walk u v) (h : G.Adj v w), motive u v p → motive u w (p.concat h))

/-- Auxiliary definition for `SimpleGraph.Walk.concatRec` -/
def concatRecAux {u v : V} : (p : G.Walk u v) → motive v u p.reverse
  | nil => Hnil
  | cons h p => reverse_cons h p ▸ Hconcat p.reverse h.symm (concatRecAux p)

/-- Recursor on walks by inducting on `SimpleGraph.Walk.concat`.

This is inducting from the opposite end of the walk compared
to `SimpleGraph.Walk.rec`, which inducts on `SimpleGraph.Walk.cons`. -/
@[elab_as_elim]
def concatRec {u v : V} (p : G.Walk u v) : motive u v p :=
  reverse_reverse p ▸ concatRecAux @Hnil @Hconcat p.reverse

@[simp]
theorem concatRec_nil (u : V) :
    @concatRec _ _ motive @Hnil @Hconcat _ _ (nil : G.Walk u u) = Hnil := rfl

@[simp]
theorem concatRec_concat {u v w : V} (p : G.Walk u v) (h : G.Adj v w) :
    @concatRec _ _ motive @Hnil @Hconcat _ _ (p.concat h) =
      Hconcat p h (concatRec @Hnil @Hconcat p) := by
  simp only [concatRec]
  apply eq_of_heq
  apply rec_heq_of_heq
  trans concatRecAux @Hnil @Hconcat (cons h.symm p.reverse)
  · congr
    simp
  · rw [concatRecAux, rec_heq_iff_heq]
    congr <;> simp

end ConcatRec

theorem concat_ne_nil {u v : V} (p : G.Walk u v) (h : G.Adj v u) : p.concat h ≠ nil := by
  cases p <;> simp [concat]

theorem concat_inj {u v v' w : V} {p : G.Walk u v} {h : G.Adj v w} {p' : G.Walk u v'}
    {h' : G.Adj v' w} (he : p.concat h = p'.concat h') : ∃ hv : v = v', p.copy rfl hv = p' := by
  induction p with
  | nil =>
    cases p'
    · exact ⟨rfl, rfl⟩
    · exfalso
      simp only [concat_nil, concat_cons, cons.injEq] at he
      obtain ⟨rfl, he⟩ := he
      simp only [heq_iff_eq] at he
      exact concat_ne_nil _ _ he.symm
  | cons _ _ ih =>
    rw [concat_cons] at he
    cases p'
    · exfalso
      simp only [concat_nil, cons.injEq] at he
      obtain ⟨rfl, he⟩ := he
      rw [heq_iff_eq] at he
      exact concat_ne_nil _ _ he
    · rw [concat_cons, cons.injEq] at he
      obtain ⟨rfl, he⟩ := he
      rw [heq_iff_eq] at he
      obtain ⟨rfl, rfl⟩ := ih he
      exact ⟨rfl, rfl⟩

/-- The `support` of a walk is the list of vertices it visits in order. -/
def support {u v : V} : G.Walk u v → List V
  | nil => [u]
  | cons _ p => u :: p.support

/-- The `darts` of a walk is the list of darts it visits in order. -/
def darts {u v : V} : G.Walk u v → List G.Dart
  | nil => []
  | cons h p => ⟨(u, _), h⟩ :: p.darts

/-- The `edges` of a walk is the list of edges it visits in order.
This is defined to be the list of edges underlying `SimpleGraph.Walk.darts`. -/
def edges {u v : V} (p : G.Walk u v) : List (Sym2 V) := p.darts.map Dart.edge

@[simp]
theorem support_nil {u : V} : (nil : G.Walk u u).support = [u] := rfl

@[simp]
theorem support_cons {u v w : V} (h : G.Adj u v) (p : G.Walk v w) :
    (cons h p).support = u :: p.support := rfl

@[simp]
theorem support_concat {u v w : V} (p : G.Walk u v) (h : G.Adj v w) :
    (p.concat h).support = p.support.concat w := by
  induction p <;> simp [*, concat_nil]

@[simp]
theorem support_copy {u v u' v'} (p : G.Walk u v) (hu : u = u') (hv : v = v') :
    (p.copy hu hv).support = p.support := by
  subst_vars
  rfl

theorem support_append {u v w : V} (p : G.Walk u v) (p' : G.Walk v w) :
    (p.append p').support = p.support ++ p'.support.tail := by
  induction p <;> cases p' <;> simp [*]

@[simp]
theorem support_reverse {u v : V} (p : G.Walk u v) : p.reverse.support = p.support.reverse := by
  induction p <;> simp [support_append, *]

@[simp]
theorem support_ne_nil {u v : V} (p : G.Walk u v) : p.support ≠ [] := by cases p <;> simp

theorem support_append_eq_support_dropLast_append {u v w : V} (p : G.Walk u v) (p' : G.Walk v w) :
    (p.append p').support = p.support.dropLast ++ p'.support := by
  induction p <;> simp_all [List.dropLast_cons_of_ne_nil]

@[simp]
theorem head_support {G : SimpleGraph V} {a b : V} (p : G.Walk a b) :
    p.support.head (by simp) = a := by cases p <;> simp

@[simp]
theorem getLast_support {G : SimpleGraph V} {a b : V} (p : G.Walk a b) :
    p.support.getLast (by simp) = b := by
  induction p
  · simp
  · simpa

theorem tail_support_append {u v w : V} (p : G.Walk u v) (p' : G.Walk v w) :
    (p.append p').support.tail = p.support.tail ++ p'.support.tail := by
  rw [support_append, List.tail_append_of_ne_nil (support_ne_nil _)]

theorem support_eq_cons {u v : V} (p : G.Walk u v) : p.support = u :: p.support.tail := by
  cases p <;> simp

@[simp]
theorem start_mem_support {u v : V} (p : G.Walk u v) : u ∈ p.support := by cases p <;> simp

@[simp]
theorem end_mem_support {u v : V} (p : G.Walk u v) : v ∈ p.support := by induction p <;> simp [*]

@[simp]
theorem support_nonempty {u v : V} (p : G.Walk u v) : { w | w ∈ p.support }.Nonempty :=
  ⟨u, by simp⟩

theorem mem_support_iff {u v w : V} (p : G.Walk u v) :
    w ∈ p.support ↔ w = u ∨ w ∈ p.support.tail := by cases p <;> simp

@[simp]
theorem getVert_mem_support {u v : V} (p : G.Walk u v) (i : ℕ) : p.getVert i ∈ p.support := by
  induction p generalizing i with
  | nil => simp
  | cons _ _ hind =>
    cases i
    · simp
    · simp [hind]

theorem mem_support_nil_iff {u v : V} : u ∈ (nil : G.Walk v v).support ↔ u = v := by simp

@[simp]
theorem mem_tail_support_append_iff {t u v w : V} (p : G.Walk u v) (p' : G.Walk v w) :
    t ∈ (p.append p').support.tail ↔ t ∈ p.support.tail ∨ t ∈ p'.support.tail := by
  rw [tail_support_append, List.mem_append]

@[simp]
theorem end_mem_tail_support_of_ne {u v : V} (h : u ≠ v) (p : G.Walk u v) : v ∈ p.support.tail := by
  obtain ⟨_, _, _, rfl⟩ := exists_eq_cons_of_ne h p
  simp

@[simp, nolint unusedHavesSuffices]
theorem mem_support_append_iff {t u v w : V} (p : G.Walk u v) (p' : G.Walk v w) :
    t ∈ (p.append p').support ↔ t ∈ p.support ∨ t ∈ p'.support := by
  simp only [mem_support_iff, mem_tail_support_append_iff]
  obtain rfl | h := eq_or_ne t v <;> obtain rfl | h' := eq_or_ne t u <;>
    -- this `have` triggers the unusedHavesSuffices linter:
    (try have := h'.symm) <;> simp [*]

theorem support_subset_support_cons {u v w : V} (p : G.Walk v w) (hadj : G.Adj u v) :
    p.support ⊆ (p.cons hadj).support := by
  simp

theorem support_subset_support_concat {u v w : V} (p : G.Walk u v) (hadj : G.Adj v w) :
    p.support ⊆ (p.concat hadj).support := by
  simp

@[simp]
theorem subset_support_append_left {V : Type u} {G : SimpleGraph V} {u v w : V}
    (p : G.Walk u v) (q : G.Walk v w) : p.support ⊆ (p.append q).support := by
  simp only [Walk.support_append, List.subset_append_left]

@[simp]
theorem subset_support_append_right {V : Type u} {G : SimpleGraph V} {u v w : V}
    (p : G.Walk u v) (q : G.Walk v w) : q.support ⊆ (p.append q).support := by
  intro h
  simp +contextual only [mem_support_append_iff, or_true, imp_true_iff]

theorem coe_support {u v : V} (p : G.Walk u v) :
    (p.support : Multiset V) = {u} + p.support.tail := by cases p <;> rfl

theorem coe_support_append {u v w : V} (p : G.Walk u v) (p' : G.Walk v w) :
    ((p.append p').support : Multiset V) = {u} + p.support.tail + p'.support.tail := by
  rw [support_append, ← Multiset.coe_add, coe_support]

theorem coe_support_append' [DecidableEq V] {u v w : V} (p : G.Walk u v) (p' : G.Walk v w) :
    ((p.append p').support : Multiset V) = p.support + p'.support - {v} := by
  rw [support_append, ← Multiset.coe_add]
  simp only [coe_support]
  rw [add_comm ({v} : Multiset V)]
  simp only [← add_assoc, add_tsub_cancel_right]

theorem chain_adj_support {u v w : V} (h : G.Adj u v) :
    ∀ (p : G.Walk v w), List.Chain G.Adj u p.support
  | nil => List.Chain.cons h List.Chain.nil
  | cons h' p => List.Chain.cons h (chain_adj_support h' p)

theorem chain'_adj_support {u v : V} : ∀ (p : G.Walk u v), List.Chain' G.Adj p.support
  | nil => List.Chain.nil
  | cons h p => chain_adj_support h p

theorem chain_dartAdj_darts {d : G.Dart} {v w : V} (h : d.snd = v) (p : G.Walk v w) :
    List.Chain G.DartAdj d p.darts := by
  induction p generalizing d with
  | nil => exact List.Chain.nil
  | cons h' p ih => exact List.Chain.cons h (ih rfl)

theorem chain'_dartAdj_darts {u v : V} : ∀ (p : G.Walk u v), List.Chain' G.DartAdj p.darts
  | nil => trivial
  -- Porting note: needed to defer `rfl` to help elaboration
  | cons h p => chain_dartAdj_darts (by rfl) p

/-- Every edge in a walk's edge list is an edge of the graph.
It is written in this form (rather than using `⊆`) to avoid unsightly coercions. -/
theorem edges_subset_edgeSet {u v : V} :
    ∀ (p : G.Walk u v) ⦃e : Sym2 V⦄, e ∈ p.edges → e ∈ G.edgeSet
  | cons h' p', e, h => by
    cases h
    · exact h'
    next h' => exact edges_subset_edgeSet p' h'

theorem adj_of_mem_edges {u v x y : V} (p : G.Walk u v) (h : s(x, y) ∈ p.edges) : G.Adj x y :=
  edges_subset_edgeSet p h

@[simp]
theorem darts_nil {u : V} : (nil : G.Walk u u).darts = [] := rfl

@[simp]
theorem darts_cons {u v w : V} (h : G.Adj u v) (p : G.Walk v w) :
    (cons h p).darts = ⟨(u, v), h⟩ :: p.darts := rfl

@[simp]
theorem darts_concat {u v w : V} (p : G.Walk u v) (h : G.Adj v w) :
    (p.concat h).darts = p.darts.concat ⟨(v, w), h⟩ := by
  induction p <;> simp [*, concat_nil]

@[simp]
theorem darts_copy {u v u' v'} (p : G.Walk u v) (hu : u = u') (hv : v = v') :
    (p.copy hu hv).darts = p.darts := by
  subst_vars
  rfl

@[simp]
theorem darts_append {u v w : V} (p : G.Walk u v) (p' : G.Walk v w) :
    (p.append p').darts = p.darts ++ p'.darts := by
  induction p <;> simp [*]

@[simp]
theorem darts_reverse {u v : V} (p : G.Walk u v) :
    p.reverse.darts = (p.darts.map Dart.symm).reverse := by
  induction p <;> simp [*]

theorem mem_darts_reverse {u v : V} {d : G.Dart} {p : G.Walk u v} :
    d ∈ p.reverse.darts ↔ d.symm ∈ p.darts := by simp

theorem cons_map_snd_darts {u v : V} (p : G.Walk u v) : (u :: p.darts.map (·.snd)) = p.support := by
  induction p <;> simp! [*]

theorem map_snd_darts {u v : V} (p : G.Walk u v) : p.darts.map (·.snd) = p.support.tail := by
  simpa using congr_arg List.tail (cons_map_snd_darts p)

theorem map_fst_darts_append {u v : V} (p : G.Walk u v) :
    p.darts.map (·.fst) ++ [v] = p.support := by
  induction p <;> simp! [*]

theorem map_fst_darts {u v : V} (p : G.Walk u v) : p.darts.map (·.fst) = p.support.dropLast := by
  simpa! using congr_arg List.dropLast (map_fst_darts_append p)

@[simp]
theorem head_darts_fst {G : SimpleGraph V} {a b : V} (p : G.Walk a b) (hp : p.darts ≠ []) :
    (p.darts.head hp).fst = a := by
  cases p
  · contradiction
  · simp

@[simp]
theorem getLast_darts_snd {G : SimpleGraph V} {a b : V} (p : G.Walk a b) (hp : p.darts ≠ []) :
    (p.darts.getLast hp).snd = b := by
  rw [← List.getLast_map (f := fun x : G.Dart ↦ x.snd)]
  · simp_rw [p.map_snd_darts, List.getLast_tail, p.getLast_support]
  · simpa

@[simp]
theorem edges_nil {u : V} : (nil : G.Walk u u).edges = [] := rfl

@[simp]
theorem edges_cons {u v w : V} (h : G.Adj u v) (p : G.Walk v w) :
    (cons h p).edges = s(u, v) :: p.edges := rfl

@[simp]
theorem edges_concat {u v w : V} (p : G.Walk u v) (h : G.Adj v w) :
    (p.concat h).edges = p.edges.concat s(v, w) := by simp [edges]

@[simp]
theorem edges_copy {u v u' v'} (p : G.Walk u v) (hu : u = u') (hv : v = v') :
    (p.copy hu hv).edges = p.edges := by
  subst_vars
  rfl

@[simp]
theorem edges_append {u v w : V} (p : G.Walk u v) (p' : G.Walk v w) :
    (p.append p').edges = p.edges ++ p'.edges := by simp [edges]

@[simp]
theorem edges_reverse {u v : V} (p : G.Walk u v) : p.reverse.edges = p.edges.reverse := by
  simp [edges, List.map_reverse]

@[simp]
theorem length_support {u v : V} (p : G.Walk u v) : p.support.length = p.length + 1 := by
  induction p <;> simp [*]

@[simp]
theorem length_darts {u v : V} (p : G.Walk u v) : p.darts.length = p.length := by
  induction p <;> simp [*]

@[simp]
theorem length_edges {u v : V} (p : G.Walk u v) : p.edges.length = p.length := by simp [edges]

theorem dart_fst_mem_support_of_mem_darts {u v : V} :
    ∀ (p : G.Walk u v) {d : G.Dart}, d ∈ p.darts → d.fst ∈ p.support
  | cons h p', d, hd => by
    simp only [support_cons, darts_cons, List.mem_cons] at hd ⊢
    rcases hd with (rfl | hd)
    · exact Or.inl rfl
    · exact Or.inr (dart_fst_mem_support_of_mem_darts _ hd)

theorem dart_snd_mem_support_of_mem_darts {u v : V} (p : G.Walk u v) {d : G.Dart}
    (h : d ∈ p.darts) : d.snd ∈ p.support := by
  simpa using p.reverse.dart_fst_mem_support_of_mem_darts (by simp [h] : d.symm ∈ p.reverse.darts)

theorem fst_mem_support_of_mem_edges {t u v w : V} (p : G.Walk v w) (he : s(t, u) ∈ p.edges) :
    t ∈ p.support := by
  obtain ⟨d, hd, he⟩ := List.mem_map.mp he
  rw [dart_edge_eq_mk'_iff'] at he
  rcases he with (⟨rfl, rfl⟩ | ⟨rfl, rfl⟩)
  · exact dart_fst_mem_support_of_mem_darts _ hd
  · exact dart_snd_mem_support_of_mem_darts _ hd

theorem snd_mem_support_of_mem_edges {t u v w : V} (p : G.Walk v w) (he : s(t, u) ∈ p.edges) :
    u ∈ p.support := by
  rw [Sym2.eq_swap] at he
  exact p.fst_mem_support_of_mem_edges he

theorem darts_nodup_of_support_nodup {u v : V} {p : G.Walk u v} (h : p.support.Nodup) :
    p.darts.Nodup := by
  induction p with
  | nil => simp
  | cons _ p' ih =>
    simp only [darts_cons, support_cons, List.nodup_cons] at h ⊢
    exact ⟨fun h' => h.1 (dart_fst_mem_support_of_mem_darts p' h'), ih h.2⟩

theorem edges_nodup_of_support_nodup {u v : V} {p : G.Walk u v} (h : p.support.Nodup) :
    p.edges.Nodup := by
  induction p with
  | nil => simp
  | cons _ p' ih =>
    simp only [edges_cons, support_cons, List.nodup_cons] at h ⊢
    exact ⟨fun h' => h.1 (fst_mem_support_of_mem_edges p' h'), ih h.2⟩

lemma getVert_eq_support_getElem {u v : V} {n : ℕ} (p : G.Walk u v) (h : n ≤ p.length) :
    p.getVert n = p.support[n]'(p.length_support ▸ Nat.lt_add_one_of_le h) := by
  cases p with
  | nil => simp
  | cons => cases n with
    | zero => simp
    | succ n =>
      simp_rw [support_cons, getVert_cons _ _ n.zero_ne_add_one.symm, List.getElem_cons]
      exact getVert_eq_support_getElem _ (Nat.sub_le_of_le_add h)

lemma getVert_eq_support_getElem? {u v : V} {n : ℕ} (p : G.Walk u v) (h : n ≤ p.length) :
    some (p.getVert n) = p.support[n]? := by
  rw [getVert_eq_support_getElem p h, ← List.getElem?_eq_getElem]

@[deprecated (since := "2025-06-10")]
alias getVert_eq_support_get? := getVert_eq_support_getElem?

theorem nodup_tail_support_reverse {u : V} {p : G.Walk u u} :
    p.reverse.support.tail.Nodup ↔ p.support.tail.Nodup := by
  rw [Walk.support_reverse]
  refine List.nodup_tail_reverse p.support ?h
  rw [← getVert_eq_support_getElem? _ (by omega), List.getLast?_eq_getElem?,
    ← getVert_eq_support_getElem? _ (by rw [Walk.length_support]; omega)]
  aesop

theorem edges_injective {u v : V} : Function.Injective (Walk.edges : G.Walk u v → List (Sym2 V))
  | .nil, .nil, _ => rfl
  | .nil, .cons _ _, h => by simp at h
  | .cons _ _, .nil, h => by simp at h
  | .cons' u v c h₁ w₁, .cons' _ v' _ h₂ w₂, h => by
    have h₃ : u ≠ v' := by rintro rfl; exact G.loopless _ h₂
    obtain ⟨rfl, h₃⟩ : v = v' ∧ w₁.edges = w₂.edges := by simpa [h₁, h₃] using h
    obtain rfl := Walk.edges_injective h₃
    rfl

theorem darts_injective {u v : V} : Function.Injective (Walk.darts : G.Walk u v → List G.Dart) :=
  edges_injective.of_comp

/-- The `Set` of edges of a walk. -/
def edgeSet {u v : V} (p : G.Walk u v) : Set (Sym2 V) := {e | e ∈ p.edges}

@[simp]
lemma mem_edgeSet {u v : V} {p : G.Walk u v} {e : Sym2 V} : e ∈ p.edgeSet ↔ e ∈ p.edges := Iff.rfl

@[simp]
lemma edgeSet_nil (u : V) : (nil : G.Walk u u).edgeSet = ∅ := by ext; simp

@[simp]
lemma edgeSet_reverse {u v : V} (p : G.Walk u v) : p.reverse.edgeSet = p.edgeSet := by ext; simp

@[simp]
theorem edgeSet_cons {u v w : V} (h : G.Adj u v) (p : G.Walk v w) :
    (cons h p).edgeSet = insert s(u, v) p.edgeSet := by ext; simp

@[simp]
theorem edgeSet_concat {u v w : V} (p : G.Walk u v) (h : G.Adj v w) :
    (p.concat h).edgeSet = insert s(v, w) p.edgeSet := by ext; simp [or_comm]

theorem edgeSet_append {u v w : V} (p : G.Walk u v) (q : G.Walk v w) :
    (p.append q).edgeSet = p.edgeSet ∪ q.edgeSet := by ext; simp

@[simp]
theorem edgeSet_copy {u v u' v'} (p : G.Walk u v) (hu : u = u') (hv : v = v') :
    (p.copy hu hv).edgeSet = p.edgeSet := by ext; simp

theorem coe_edges_toFinset [DecidableEq V] {u v : V} (p : G.Walk u v) :
    (p.edges.toFinset : Set (Sym2 V)) = p.edgeSet := by
  simp [edgeSet]

/-- Predicate for the empty walk.

Solves the dependent type problem where `p = G.Walk.nil` typechecks
only if `p` has defeq endpoints. -/
inductive Nil : {v w : V} → G.Walk v w → Prop
  | nil {u : V} : Nil (nil : G.Walk u u)

variable {u v w : V}

@[simp] lemma nil_nil : (nil : G.Walk u u).Nil := Nil.nil

@[simp] lemma not_nil_cons {h : G.Adj u v} {p : G.Walk v w} : ¬ (cons h p).Nil := nofun

instance (p : G.Walk v w) : Decidable p.Nil :=
  match p with
  | nil => isTrue .nil
  | cons _ _ => isFalse nofun

protected lemma Nil.eq {p : G.Walk v w} : p.Nil → v = w | .nil => rfl

lemma not_nil_of_ne {p : G.Walk v w} : v ≠ w → ¬ p.Nil := mt Nil.eq

lemma nil_iff_support_eq {p : G.Walk v w} : p.Nil ↔ p.support = [v] := by
  cases p <;> simp

lemma nil_iff_length_eq {p : G.Walk v w} : p.Nil ↔ p.length = 0 := by
  cases p <;> simp

lemma not_nil_iff_lt_length {p : G.Walk v w} : ¬ p.Nil ↔ 0 < p.length := by
  cases p <;> simp

lemma not_nil_iff {p : G.Walk v w} :
    ¬ p.Nil ↔ ∃ (u : V) (h : G.Adj v u) (q : G.Walk u w), p = cons h q := by
  cases p <;> simp [*]

@[simp]
lemma nil_append_iff {p : G.Walk u v} {q : G.Walk v w} : (p.append q).Nil ↔ p.Nil ∧ q.Nil := by
  cases p <;> cases q <;> simp

lemma Nil.append {p : G.Walk u v} {q : G.Walk v w} (hp : p.Nil) (hq : q.Nil) : (p.append q).Nil :=
  by simp [hp, hq]

@[simp]
lemma nil_reverse {p : G.Walk v w} : p.reverse.Nil ↔ p.Nil := by
  cases p <;> simp

/-- A walk with its endpoints defeq is `Nil` if and only if it is equal to `nil`. -/
lemma nil_iff_eq_nil : ∀ {p : G.Walk v v}, p.Nil ↔ p = nil
  | .nil | .cons _ _ => by simp

alias ⟨Nil.eq_nil, _⟩ := nil_iff_eq_nil

/-- The recursion principle for nonempty walks -/
@[elab_as_elim]
def notNilRec {motive : {u w : V} → (p : G.Walk u w) → (h : ¬ p.Nil) → Sort*}
    (cons : {u v w : V} → (h : G.Adj u v) → (q : G.Walk v w) → motive (cons h q) not_nil_cons)
    (p : G.Walk u w) : (hp : ¬ p.Nil) → motive p hp :=
  match p with
  | nil => fun hp => absurd .nil hp
  | .cons h q => fun _ => cons h q

@[simp]
lemma notNilRec_cons {motive : {u w : V} → (p : G.Walk u w) → ¬ p.Nil → Sort*}
    (cons : {u v w : V} → (h : G.Adj u v) → (q : G.Walk v w) →
    motive (q.cons h) Walk.not_nil_cons) (h' : G.Adj u v) (q' : G.Walk v w) :
    @Walk.notNilRec _ _ _ _ _ cons _ _ = cons h' q' := by rfl

theorem end_mem_tail_support {u v : V} {p : G.Walk u v} (h : ¬ p.Nil) : v ∈ p.support.tail :=
  p.notNilRec (by simp) h

/-- The walk obtained by removing the first `n` darts of a walk. -/
def drop {u v : V} (p : G.Walk u v) (n : ℕ) : G.Walk (p.getVert n) v :=
  match p, n with
  | .nil, _ => .nil
  | p, 0 => p.copy (getVert_zero p).symm rfl
  | .cons _ q, (n + 1) => q.drop n

@[simp]
lemma drop_length (p : G.Walk u v) (n : ℕ) : (p.drop n).length = p.length - n := by
  induction p generalizing n with
  | nil => simp [drop]
  | cons => cases n <;> simp_all [drop]

@[simp]
lemma drop_getVert (p : G.Walk u v) (n m : ℕ) : (p.drop n).getVert m = p.getVert (n + m) := by
  induction p generalizing n with
  | nil => simp [drop]
  | cons => cases n <;> simp_all [drop, Nat.add_right_comm]

/-- The second vertex of a walk, or the only vertex in a nil walk. -/
abbrev snd (p : G.Walk u v) : V := p.getVert 1

@[simp] lemma adj_snd {p : G.Walk v w} (hp : ¬ p.Nil) :
    G.Adj v p.snd := by
  simpa using adj_getVert_succ p (by simpa [not_nil_iff_lt_length] using hp : 0 < p.length)

lemma snd_cons {u v w} (q : G.Walk v w) (hadj : G.Adj u v) :
    (q.cons hadj).snd = v := by simp

/-- The walk obtained by taking the first `n` darts of a walk. -/
def take {u v : V} (p : G.Walk u v) (n : ℕ) : G.Walk u (p.getVert n) :=
  match p, n with
  | .nil, _ => .nil
  | p, 0 => nil.copy rfl (getVert_zero p).symm
  | .cons h q, (n + 1) => .cons h (q.take n)

@[simp]
lemma take_length (p : G.Walk u v) (n : ℕ) : (p.take n).length = n ⊓ p.length := by
  induction p generalizing n with
  | nil => simp [take]
  | cons => cases n <;> simp_all [take]

@[simp]
lemma take_getVert (p : G.Walk u v) (n m : ℕ) : (p.take n).getVert m = p.getVert (n ⊓ m) := by
  induction p generalizing n m with
  | nil => simp [take]
  | cons => cases n <;> cases m <;> simp_all [take]

lemma take_support_eq_support_take_succ {u v} (p : G.Walk u v) (n : ℕ) :
    (p.take n).support = p.support.take (n + 1) := by
  induction p generalizing n with
  | nil => simp [take]
  | cons => cases n <;> simp_all [take]

/-- The penultimate vertex of a walk, or the only vertex in a nil walk. -/
abbrev penultimate (p : G.Walk u v) : V := p.getVert (p.length - 1)

@[simp]
lemma penultimate_nil : (@nil _ G v).penultimate = v := rfl

@[simp]
lemma penultimate_cons_nil (h : G.Adj u v) : (cons h nil).penultimate = u := rfl

@[simp]
lemma penultimate_cons_cons {w'} (h : G.Adj u v) (h₂ : G.Adj v w) (p : G.Walk w w') :
    (cons h (cons h₂ p)).penultimate = (cons h₂ p).penultimate := rfl

lemma penultimate_cons_of_not_nil (h : G.Adj u v) (p : G.Walk v w) (hp : ¬ p.Nil) :
    (cons h p).penultimate = p.penultimate :=
  p.notNilRec (by simp) hp h

@[simp]
lemma penultimate_concat {t u v} (p : G.Walk u v) (h : G.Adj v t) :
    (p.concat h).penultimate = v := by simp [penultimate, concat_eq_append, getVert_append]

@[simp]
lemma adj_penultimate {p : G.Walk v w} (hp : ¬ p.Nil) :
    G.Adj p.penultimate w := by
  conv => rhs; rw [← getVert_length p]
  rw [nil_iff_length_eq] at hp
  convert adj_getVert_succ _ _ <;> omega

@[simp]
lemma snd_reverse (p : G.Walk u v) : p.reverse.snd = p.penultimate := by
  simpa using getVert_reverse p 1

@[simp]
lemma penultimate_reverse (p : G.Walk u v) : p.reverse.penultimate = p.snd := by
  cases p <;> simp [snd, penultimate, getVert_append]

/-- The walk obtained by removing the first dart of a walk. A nil walk stays nil. -/
def tail (p : G.Walk u v) : G.Walk (p.snd) v := p.drop 1

lemma drop_zero {u v} (p : G.Walk u v) :
    p.drop 0 = p.copy (getVert_zero p).symm rfl := by
  cases p <;> simp [Walk.drop]

lemma drop_support_eq_support_drop_min {u v} (p : G.Walk u v) (n : ℕ) :
    (p.drop n).support = p.support.drop (n ⊓ p.length) := by
  induction p generalizing n with
  | nil => simp [drop]
  | cons => cases n <;> simp_all [drop]

/-- The walk obtained by removing the last dart of a walk. A nil walk stays nil. -/
def dropLast (p : G.Walk u v) : G.Walk u p.penultimate := p.take (p.length - 1)

@[simp]
lemma tail_nil : (@nil _ G v).tail = .nil := rfl

@[simp]
lemma tail_cons_nil (h : G.Adj u v) : (Walk.cons h .nil).tail = .nil := rfl

@[simp]
lemma tail_cons (h : G.Adj u v) (p : G.Walk v w) :
    (p.cons h).tail = p.copy (getVert_zero p).symm rfl := by
  match p with
  | .nil => rfl
  | .cons h q => rfl

@[deprecated (since := "2025-08-19")] alias tail_cons_eq := tail_cons

@[simp]
lemma dropLast_nil : (@nil _ G v).dropLast = nil := rfl

@[simp]
lemma dropLast_cons_nil (h : G.Adj u v) : (cons h nil).dropLast = nil := rfl

@[simp]
lemma dropLast_cons_cons {w'} (h : G.Adj u v) (h₂ : G.Adj v w) (p : G.Walk w w') :
    (cons h (cons h₂ p)).dropLast = cons h (cons h₂ p).dropLast := rfl

lemma dropLast_cons_of_not_nil (h : G.Adj u v) (p : G.Walk v w) (hp : ¬ p.Nil) :
    (cons h p).dropLast = cons h (p.dropLast.copy rfl (penultimate_cons_of_not_nil _ _ hp).symm) :=
  p.notNilRec (by simp) hp h

@[simp]
lemma dropLast_concat {t u v} (p : G.Walk u v) (h : G.Adj v t) :
    (p.concat h).dropLast = p.copy rfl (by simp) := by
  induction p
  · rfl
  · simp_rw [concat_cons]
    rw [dropLast_cons_of_not_nil]
    · simp [*]
    · simp [concat, nil_iff_length_eq]

/-- The first dart of a walk. -/
@[simps]
def firstDart (p : G.Walk v w) (hp : ¬ p.Nil) : G.Dart where
  fst := v
  snd := p.snd
  adj := p.adj_snd hp

/-- The last dart of a walk. -/
@[simps]
def lastDart (p : G.Walk v w) (hp : ¬ p.Nil) : G.Dart where
  fst := p.penultimate
  snd := w
  adj := p.adj_penultimate hp

lemma edge_firstDart (p : G.Walk v w) (hp : ¬ p.Nil) :
    (p.firstDart hp).edge = s(v, p.snd) := rfl

lemma edge_lastDart (p : G.Walk v w) (hp : ¬ p.Nil) :
    (p.lastDart hp).edge = s(p.penultimate, w) := rfl

lemma cons_tail_eq (p : G.Walk u v) (hp : ¬ p.Nil) :
    cons (p.adj_snd hp) p.tail = p := by
  cases p with
  | nil => simp at hp
  | cons h q =>
    simp only [getVert_cons_succ, tail_cons, cons_copy, copy_rfl_rfl]

@[simp]
lemma concat_dropLast (p : G.Walk u v) (hp : G.Adj p.penultimate v) :
    p.dropLast.concat hp = p := by
  induction p with
  | nil => simp at hp
  | cons hadj p hind =>
    cases p with
    | nil => rfl
    | _ => simp [hind]

<<<<<<< HEAD
@[simp] lemma cons_support_tail (p : G.Walk u v) (hp : ¬p.Nil) :
    u :: p.tail.support = p.support := by
  rw [← support_cons, cons_tail_eq _ hp]
=======
@[simp] lemma cons_support_tail (p : G.Walk x y) (hp : ¬p.Nil) :
    x :: p.tail.support = p.support := by
  rw [← support_cons (p.adj_snd hp), cons_tail_eq _ hp]
>>>>>>> 1382bd6d

@[simp] lemma length_tail_add_one {p : G.Walk u v} (hp : ¬ p.Nil) :
    p.tail.length + 1 = p.length := by
  rw [← length_cons (p.adj_snd hp), cons_tail_eq _ hp]

protected lemma Nil.tail {p : G.Walk v w} (hp : p.Nil) : p.tail.Nil := by cases p <;> aesop

lemma not_nil_of_tail_not_nil {p : G.Walk v w} (hp : ¬ p.tail.Nil) : ¬ p.Nil := mt Nil.tail hp

@[simp] lemma nil_copy {u' v' : V} {p : G.Walk u v} (hu : u = u') (hv : v = v') :
    (p.copy hu hv).Nil = p.Nil := by
  subst_vars; rfl

@[simp] lemma support_tail (p : G.Walk u u) (hp : ¬ p.Nil) :
    p.tail.support = p.support.tail := by
  rw [← cons_support_tail p hp, List.tail_cons]

lemma support_tail_of_not_nil (p : G.Walk u v) (hnp : ¬p.Nil) :
    p.tail.support = p.support.tail := by
  match p with
  | .nil => simp only [nil_nil, not_true_eq_false] at hnp
  | .cons h q =>
    simp only [tail_cons, getVert_cons_succ, support_copy, support_cons, List.tail_cons]

/-- Given a set `S` and a walk `w` from `u` to `v` such that `u ∈ S` but `v ∉ S`,
there exists a dart in the walk whose start is in `S` but whose end is not. -/
theorem exists_boundary_dart {u v : V} (p : G.Walk u v) (S : Set V) (uS : u ∈ S) (vS : v ∉ S) :
    ∃ d : G.Dart, d ∈ p.darts ∧ d.fst ∈ S ∧ d.snd ∉ S := by
  induction p with
  | nil => cases vS uS
  | cons a p' ih =>
    rename_i x y w
    by_cases h : y ∈ S
    · obtain ⟨d, hd, hcd⟩ := ih h vS
      exact ⟨d, List.Mem.tail _ hd, hcd⟩
    · exact ⟨⟨(x, y), a⟩, List.Mem.head _, uS, h⟩

@[simp] lemma getVert_copy {u v w x : V} (p : G.Walk u v) (i : ℕ) (h : u = w) (h' : v = x) :
    (p.copy h h').getVert i = p.getVert i := by
  subst_vars
  rfl

@[simp] lemma getVert_tail {u v n} (p : G.Walk u v) :
    p.tail.getVert n = p.getVert (n + 1) := by
  match p with
  | .nil => rfl
  | .cons h q =>
    simp only [getVert_cons_succ, tail_cons]
    exact getVert_copy q n (getVert_zero q).symm rfl

lemma ext_support {u v} {p q : G.Walk u v} (h : p.support = q.support) :
    p = q := by
  induction q with
  | nil =>
    rw [← nil_iff_eq_nil, nil_iff_support_eq]
    exact support_nil ▸ h
  | cons ha q ih =>
    cases p with
    | nil => simp at h
    | cons _ p =>
      simp only [support_cons, List.cons.injEq, true_and] at h
      apply List.getElem_of_eq at h
      specialize h (i := 0) (by simp)
      rw [List.getElem_zero, List.getElem_zero, p.head_support, q.head_support] at h
      have : (p.copy h rfl).support = q.support := by simpa
      simp [← ih this]

lemma support_injective {u v : V} : (support (G := G) (u := u) (v := v)).Injective :=
  fun _ _ ↦ ext_support

lemma ext_getVert_le_length {u v} {p q : G.Walk u v} (hl : p.length = q.length)
    (h : ∀ k ≤ p.length, p.getVert k = q.getVert k) :
    p = q := by
  suffices ∀ k : ℕ, p.support[k]? = q.support[k]? by
    exact ext_support <| List.ext_getElem?_iff.mpr this
  intro k
  cases le_or_gt k p.length with
  | inl hk =>
    rw [← getVert_eq_support_getElem? p hk, ← getVert_eq_support_getElem? q (hl ▸ hk)]
    exact congrArg some (h k hk)
  | inr hk =>
    replace hk : p.length + 1 ≤ k := hk
    have ht : q.length + 1 ≤ k := hl ▸ hk
    rw [← length_support, ← List.getElem?_eq_none_iff] at hk ht
    rw [hk, ht]

lemma ext_getVert {u v} {p q : G.Walk u v} (h : ∀ k, p.getVert k = q.getVert k) :
    p = q := by
  wlog hpq : p.length ≤ q.length generalizing p q
  · exact (this (fun k ↦ (h k).symm) (le_of_not_ge hpq)).symm
  have : q.length ≤ p.length := by
    by_contra!
    exact (q.adj_getVert_succ this).ne (by simp [← h, getVert_of_length_le])
  exact ext_getVert_le_length (hpq.antisymm this) fun k _ ↦ h k

end Walk

/-! ### Mapping walks -/

namespace Walk

variable {G G' G''}

/-- Given a graph homomorphism, map walks to walks. -/
protected def map (f : G →g G') {u v : V} : G.Walk u v → G'.Walk (f u) (f v)
  | nil => nil
  | cons h p => cons (f.map_adj h) (p.map f)

variable (f : G →g G') (f' : G' →g G'') {u v u' v' : V} (p : G.Walk u v)

@[simp]
theorem map_nil : (nil : G.Walk u u).map f = nil := rfl

@[simp]
theorem map_cons {w : V} (h : G.Adj w u) : (cons h p).map f = cons (f.map_adj h) (p.map f) := rfl

@[simp]
theorem map_copy (hu : u = u') (hv : v = v') :
    (p.copy hu hv).map f = (p.map f).copy (hu ▸ rfl) (hv ▸ rfl) := by
  subst_vars
  rfl

@[simp]
theorem map_id (p : G.Walk u v) : p.map Hom.id = p := by
  induction p with
  | nil => rfl
  | cons _ p' ih => simp [ih]

@[simp]
theorem map_map : (p.map f).map f' = p.map (f'.comp f) := by
  induction p with
  | nil => rfl
  | cons _ _ ih => simp [ih]

/-- Unlike categories, for graphs vertex equality is an important notion, so needing to be able to
work with equality of graph homomorphisms is a necessary evil. -/
theorem map_eq_of_eq {f : G →g G'} (f' : G →g G') (h : f = f') :
    p.map f = (p.map f').copy (h ▸ rfl) (h ▸ rfl) := by
  subst_vars
  rfl

@[simp]
theorem map_eq_nil_iff {p : G.Walk u u} : p.map f = nil ↔ p = nil := by cases p <;> simp

@[simp]
theorem length_map : (p.map f).length = p.length := by induction p <;> simp [*]

theorem map_append {u v w : V} (p : G.Walk u v) (q : G.Walk v w) :
    (p.append q).map f = (p.map f).append (q.map f) := by induction p <;> simp [*]

@[simp]
theorem reverse_map : (p.map f).reverse = p.reverse.map f := by induction p <;> simp [map_append, *]

@[simp]
theorem support_map : (p.map f).support = p.support.map f := by induction p <;> simp [*]

@[simp]
theorem darts_map : (p.map f).darts = p.darts.map f.mapDart := by induction p <;> simp [*]

@[simp]
theorem edges_map : (p.map f).edges = p.edges.map (Sym2.map f) := by
  induction p with
  | nil => rfl
  | cons _ _ ih =>
    simp only [Walk.map_cons, edges_cons, List.map_cons, Sym2.map_pair_eq,
      ih]

@[simp]
theorem edgeSet_map : (p.map f).edgeSet = Sym2.map f '' p.edgeSet := by ext; simp

theorem map_injective_of_injective {f : G →g G'} (hinj : Function.Injective f) (u v : V) :
    Function.Injective (Walk.map f : G.Walk u v → G'.Walk (f u) (f v)) := by
  intro p p' h
  induction p with
  | nil =>
    cases p'
    · rfl
    · simp at h
  | cons _ _ ih =>
    cases p' with
    | nil => simp at h
    | cons _ _ =>
      simp only [map_cons, cons.injEq] at h
      cases hinj h.1
      simp only [cons.injEq, heq_iff_eq, true_and]
      apply ih
      simpa using h.2

/-- The specialization of `SimpleGraph.Walk.map` for mapping walks to supergraphs. -/
abbrev mapLe {G G' : SimpleGraph V} (h : G ≤ G') {u v : V} (p : G.Walk u v) : G'.Walk u v :=
  p.map (.ofLE h)

/-! ### Transferring between graphs -/

/-- The walk `p` transferred to lie in `H`, given that `H` contains its edges. -/
@[simp]
protected def transfer {u v : V} (p : G.Walk u v)
    (H : SimpleGraph V) (h : ∀ e, e ∈ p.edges → e ∈ H.edgeSet) : H.Walk u v :=
  match p with
  | nil => nil
  | cons' u v w _ p =>
    cons (h s(u, v) (by simp)) (p.transfer H fun e he => h e (by simp [he]))

variable {u v : V} (p : G.Walk u v)

theorem transfer_self : p.transfer G p.edges_subset_edgeSet = p := by
  induction p <;> simp [*]

variable {H : SimpleGraph V}

theorem transfer_eq_map_ofLE (hp) (GH : G ≤ H) : p.transfer H hp = p.map (.ofLE GH) := by
  induction p <;> simp [*]

@[deprecated (since := "2025-03-17")] alias transfer_eq_map_of_le := transfer_eq_map_ofLE

@[simp]
theorem edges_transfer (hp) : (p.transfer H hp).edges = p.edges := by
  induction p <;> simp [*]

@[simp]
theorem edgeSet_transfer (hp) : (p.transfer H hp).edgeSet = p.edgeSet := by ext; simp

@[simp]
theorem support_transfer (hp) : (p.transfer H hp).support = p.support := by
  induction p <;> simp [*]

@[simp]
theorem length_transfer (hp) : (p.transfer H hp).length = p.length := by
  induction p <;> simp [*]

@[simp]
theorem transfer_transfer (hp) {K : SimpleGraph V} (hp') :
    (p.transfer H hp).transfer K hp' = p.transfer K (p.edges_transfer hp ▸ hp') := by
  induction p with
  | nil => simp
  | cons _ _ ih =>
    simp only [Walk.transfer, cons.injEq, heq_eq_eq, true_and]
    apply ih

@[simp]
theorem transfer_append {w : V} (q : G.Walk v w) (hpq) :
    (p.append q).transfer H hpq =
      (p.transfer H fun e he => hpq _ (by simp [he])).append
        (q.transfer H fun e he => hpq _ (by simp [he])) := by
  induction p with
  | nil => simp
  | cons _ _ ih => simp only [Walk.transfer, cons_append, ih]

@[simp]
theorem reverse_transfer (hp) :
    (p.transfer H hp).reverse =
      p.reverse.transfer H (by simp only [edges_reverse, List.mem_reverse]; exact hp) := by
  induction p with
  | nil => simp
  | cons _ _ ih => simp only [transfer_append, Walk.transfer, reverse_cons, ih]

end Walk

/-! ## Deleting edges -/

namespace Walk

variable {G}

/-- Given a walk that avoids a set of edges, produce a walk in the graph
with those edges deleted. -/
abbrev toDeleteEdges (s : Set (Sym2 V)) {v w : V} (p : G.Walk v w)
    (hp : ∀ e, e ∈ p.edges → e ∉ s) : (G.deleteEdges s).Walk v w :=
  p.transfer _ <| by
    simp only [edgeSet_deleteEdges, Set.mem_diff]
    exact fun e ep => ⟨edges_subset_edgeSet p ep, hp e ep⟩

@[simp]
theorem toDeleteEdges_nil (s : Set (Sym2 V)) {v : V} (hp) :
    (Walk.nil : G.Walk v v).toDeleteEdges s hp = Walk.nil := rfl

@[simp]
theorem toDeleteEdges_cons (s : Set (Sym2 V)) {u v w : V} (h : G.Adj u v) (p : G.Walk v w) (hp) :
    (Walk.cons h p).toDeleteEdges s hp =
      Walk.cons (deleteEdges_adj.mpr ⟨h, hp _ (List.Mem.head _)⟩)
        (p.toDeleteEdges s fun _ he => hp _ <| List.Mem.tail _ he) :=
  rfl

variable {v w : V}

/-- Given a walk that avoids an edge, create a walk in the subgraph with that edge deleted.
This is an abbreviation for `SimpleGraph.Walk.toDeleteEdges`. -/
abbrev toDeleteEdge (e : Sym2 V) (p : G.Walk v w) (hp : e ∉ p.edges) :
    (G.deleteEdges {e}).Walk v w :=
  p.toDeleteEdges {e} (fun e' => by contrapose!; simp +contextual [hp])

@[simp]
theorem map_toDeleteEdges_eq (s : Set (Sym2 V)) {p : G.Walk v w} (hp) :
    Walk.map (.ofLE (G.deleteEdges_le s)) (p.toDeleteEdges s hp) = p := by
  rw [← transfer_eq_map_ofLE, transfer_transfer, transfer_self]
  intro e
  rw [edges_transfer]
  apply edges_subset_edgeSet p

end Walk

/-! ## Subwalks -/

namespace Walk

variable {V : Type*} {G : SimpleGraph V}

/-- `p.IsSubwalk q` means that the walk `p` is a contiguous subwalk of the walk `q`. -/
def IsSubwalk {u₁ v₁ u₂ v₂} (p : G.Walk u₁ v₁) (q : G.Walk u₂ v₂) : Prop :=
  ∃ (ru : G.Walk u₂ u₁) (rv : G.Walk v₁ v₂), q = (ru.append p).append rv

@[refl, simp]
lemma isSubwalk_rfl {u v} (p : G.Walk u v) : p.IsSubwalk p :=
  ⟨nil, nil, by simp⟩

@[simp]
lemma nil_isSubwalk {u v} (q : G.Walk u v) : (Walk.nil : G.Walk u u).IsSubwalk q :=
  ⟨nil, q, by simp⟩

protected lemma IsSubwalk.cons {u v u' v' w} {p : G.Walk u v} {q : G.Walk u' v'}
    (hpq : p.IsSubwalk q) (h : G.Adj w u') : p.IsSubwalk (q.cons h) := by
  obtain ⟨r1, r2, rfl⟩ := hpq
  use r1.cons h, r2
  simp

@[simp]
lemma isSubwalk_cons {u v w} (p : G.Walk u v) (h : G.Adj w u) : p.IsSubwalk (p.cons h) :=
  (isSubwalk_rfl p).cons h

lemma IsSubwalk.trans {u₁ v₁ u₂ v₂ u₃ v₃} {p₁ : G.Walk u₁ v₁} {p₂ : G.Walk u₂ v₂}
    {p₃ : G.Walk u₃ v₃} (h₁ : p₁.IsSubwalk p₂) (h₂ : p₂.IsSubwalk p₃) :
    p₁.IsSubwalk p₃ := by
  obtain ⟨q₁, r₁, rfl⟩ := h₁
  obtain ⟨q₂, r₂, rfl⟩ := h₂
  use q₂.append q₁, r₁.append r₂
  simp only [append_assoc]

lemma isSubwalk_nil_iff {u v u'} (p : G.Walk u v) :
    p.IsSubwalk (nil : G.Walk u' u') ↔ ∃ (hu : u' = u) (hv : u' = v), p = nil.copy hu hv := by
  cases p with
  | nil =>
    constructor
    · rintro ⟨_ | _, _, ⟨⟩⟩
      simp
    · rintro ⟨rfl, _, _⟩
      simp
  | cons h p =>
    constructor
    · rintro ⟨_ | _, _, h⟩ <;> simp at h
    · rintro ⟨rfl, rfl, ⟨⟩⟩

lemma nil_isSubwalk_iff_exists {u' u v} (q : G.Walk u v) :
    (Walk.nil : G.Walk u' u').IsSubwalk q ↔
      ∃ (ru : G.Walk u u') (rv : G.Walk u' v), q = ru.append rv := by
  simp [IsSubwalk]

lemma length_le_of_isSubwalk {u₁ v₁ u₂ v₂} {q : G.Walk u₁ v₁} {p : G.Walk u₂ v₂}
    (h : p.IsSubwalk q) : p.length ≤ q.length := by
  grind [IsSubwalk, length_append]

lemma isSubwalk_of_append_left {v w u : V} {p₁ : G.Walk v w} {p₂ : G.Walk w u} {p₃ : G.Walk v u}
    (h : p₃ = p₁.append p₂) : p₁.IsSubwalk p₃ :=
  ⟨nil, p₂, h⟩

lemma isSubwalk_of_append_right {v w u : V} {p₁ : G.Walk v w} {p₂ : G.Walk w u} {p₃ : G.Walk v u}
    (h : p₃ = p₁.append p₂) : p₂.IsSubwalk p₃ :=
  ⟨p₁, nil, append_nil _ ▸ h⟩

theorem isSubwalk_iff_support_isInfix {v w v' w' : V} {p₁ : G.Walk v w} {p₂ : G.Walk v' w'} :
    p₁.IsSubwalk p₂ ↔ p₁.support <:+: p₂.support := by
  refine ⟨fun ⟨ru, rv, h⟩ ↦ ?_, fun ⟨s, t, h⟩ ↦ ?_⟩
  · grind [support_append, support_append_eq_support_dropLast_append]
  · have : (s.length + p₁.length) ≤ p₂.length := by grind [_=_ length_support]
    have h₁ : p₂.getVert s.length = v := by
      simp [p₂.getVert_eq_support_getElem (by omega : s.length ≤ p₂.length), ← h, List.getElem_zero]
    have h₂ : p₂.getVert (s.length + p₁.length) = w := by
      simp [p₂.getVert_eq_support_getElem (by omega), ← h,
        ← p₁.getVert_eq_support_getElem (Nat.le_refl _)]
    refine ⟨p₂.take s.length |>.copy rfl h₁, p₂.drop (s.length + p₁.length) |>.copy h₂ rfl, ?_⟩
    apply ext_support
    simp only [← h, support_append, support_copy, take_support_eq_support_take_succ,
      List.take_append, drop_support_eq_support_drop_min, List.tail_drop]
    rw [Nat.min_eq_left (by grind [length_support]), List.drop_append, List.drop_append,
      List.drop_eq_nil_of_le (by omega), List.drop_eq_nil_of_le (by grind [length_support]),
      p₁.support_eq_cons]
    simp +arith

lemma isSubwalk_antisymm {u v} {p₁ p₂ : G.Walk u v} (h₁ : p₁.IsSubwalk p₂) (h₂ : p₂.IsSubwalk p₁) :
    p₁ = p₂ := by
  rw [isSubwalk_iff_support_isInfix] at h₁ h₂
  exact ext_support <| List.infix_antisymm h₁ h₂

end Walk

end SimpleGraph<|MERGE_RESOLUTION|>--- conflicted
+++ resolved
@@ -1088,15 +1088,9 @@
     | nil => rfl
     | _ => simp [hind]
 
-<<<<<<< HEAD
 @[simp] lemma cons_support_tail (p : G.Walk u v) (hp : ¬p.Nil) :
     u :: p.tail.support = p.support := by
-  rw [← support_cons, cons_tail_eq _ hp]
-=======
-@[simp] lemma cons_support_tail (p : G.Walk x y) (hp : ¬p.Nil) :
-    x :: p.tail.support = p.support := by
   rw [← support_cons (p.adj_snd hp), cons_tail_eq _ hp]
->>>>>>> 1382bd6d
 
 @[simp] lemma length_tail_add_one {p : G.Walk u v} (hp : ¬ p.Nil) :
     p.tail.length + 1 = p.length := by
