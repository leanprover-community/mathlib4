/-
Copyright (c) 2021 Kyle Miller. All rights reserved.
Released under Apache 2.0 license as described in the file LICENSE.
Authors: Kyle Miller
-/
import Mathlib.Combinatorics.SimpleGraph.DeleteEdges

/-!

# Walk

In a simple graph, a *walk* is a finite sequence of adjacent vertices, and can be
thought of equally well as a sequence of directed edges.

**Warning:** graph theorists mean something different by "path" than
do homotopy theorists.  A "walk" in graph theory is a "path" in
homotopy theory.  Another warning: some graph theorists use "path" and
"simple path" for "walk" and "path."

Some definitions and theorems have inspiration from multigraph
counterparts in [Chou1994].

## Main definitions

* `SimpleGraph.Walk` (with accompanying pattern definitions
  `SimpleGraph.Walk.nil'` and `SimpleGraph.Walk.cons'`)

* `SimpleGraph.Walk.map` for the induced map on walks,
  given an (injective) graph homomorphism.

## Tags
walks

-/

open Function

universe u v w

namespace SimpleGraph

variable {V : Type u} {V' : Type v} {V'' : Type w}
variable (G : SimpleGraph V) (G' : SimpleGraph V') (G'' : SimpleGraph V'')

/-- A walk is a sequence of adjacent vertices.  For vertices `u v : V`,
the type `walk u v` consists of all walks starting at `u` and ending at `v`.

We say that a walk *visits* the vertices it contains.  The set of vertices a
walk visits is `SimpleGraph.Walk.support`.

See `SimpleGraph.Walk.nil'` and `SimpleGraph.Walk.cons'` for patterns that
can be useful in definitions since they make the vertices explicit. -/
inductive Walk : V → V → Type u
  | nil {u : V} : Walk u u
  | cons {u v w : V} (h : G.Adj u v) (p : Walk v w) : Walk u w
  deriving DecidableEq

attribute [refl] Walk.nil

@[simps]
instance Walk.instInhabited (v : V) : Inhabited (G.Walk v v) := ⟨Walk.nil⟩

/-- The one-edge walk associated to a pair of adjacent vertices. -/
@[match_pattern, reducible]
def Adj.toWalk {G : SimpleGraph V} {u v : V} (h : G.Adj u v) : G.Walk u v :=
  Walk.cons h Walk.nil

namespace Walk

variable {G}

/-- Pattern to get `Walk.nil` with the vertex as an explicit argument. -/
@[match_pattern]
abbrev nil' (u : V) : G.Walk u u := Walk.nil

/-- Pattern to get `Walk.cons` with the vertices as explicit arguments. -/
@[match_pattern]
abbrev cons' (u v w : V) (h : G.Adj u v) (p : G.Walk v w) : G.Walk u w := Walk.cons h p

/-- Change the endpoints of a walk using equalities. This is helpful for relaxing
definitional equality constraints and to be able to state otherwise difficult-to-state
lemmas. While this is a simple wrapper around `Eq.rec`, it gives a canonical way to write it.

The simp-normal form is for the `copy` to be pushed outward. That way calculations can
occur within the "copy context." -/
protected def copy {u v u' v'} (p : G.Walk u v) (hu : u = u') (hv : v = v') : G.Walk u' v' :=
  hu ▸ hv ▸ p

@[simp]
theorem copy_rfl_rfl {u v} (p : G.Walk u v) : p.copy rfl rfl = p := rfl

@[simp]
theorem copy_copy {u v u' v' u'' v''} (p : G.Walk u v)
    (hu : u = u') (hv : v = v') (hu' : u' = u'') (hv' : v' = v'') :
    (p.copy hu hv).copy hu' hv' = p.copy (hu.trans hu') (hv.trans hv') := by
  subst_vars
  rfl

@[simp]
theorem copy_nil {u u'} (hu : u = u') : (Walk.nil : G.Walk u u).copy hu hu = Walk.nil := by
  subst_vars
  rfl

theorem copy_cons {u v w u' w'} (h : G.Adj u v) (p : G.Walk v w) (hu : u = u') (hw : w = w') :
    (Walk.cons h p).copy hu hw = Walk.cons (hu ▸ h) (p.copy rfl hw) := by
  subst_vars
  rfl

@[simp]
theorem cons_copy {u v w v' w'} (h : G.Adj u v) (p : G.Walk v' w') (hv : v' = v) (hw : w' = w) :
    Walk.cons h (p.copy hv hw) = (Walk.cons (hv ▸ h) p).copy rfl hw := by
  subst_vars
  rfl

theorem exists_eq_cons_of_ne {u v : V} (hne : u ≠ v) :
    ∀ (p : G.Walk u v), ∃ (w : V) (h : G.Adj u w) (p' : G.Walk w v), p = cons h p'
  | nil => (hne rfl).elim
  | cons h p' => ⟨_, h, p', rfl⟩

/-- The length of a walk is the number of edges/darts along it. -/
def length {u v : V} : G.Walk u v → ℕ
  | nil => 0
  | cons _ q => q.length.succ

/-- The concatenation of two compatible walks. -/
@[trans]
def append {u v w : V} : G.Walk u v → G.Walk v w → G.Walk u w
  | nil, q => q
  | cons h p, q => cons h (p.append q)

/-- The reversed version of `SimpleGraph.Walk.cons`, concatenating an edge to
the end of a walk. -/
def concat {u v w : V} (p : G.Walk u v) (h : G.Adj v w) : G.Walk u w := p.append (cons h nil)

theorem concat_eq_append {u v w : V} (p : G.Walk u v) (h : G.Adj v w) :
    p.concat h = p.append (cons h nil) := rfl

/-- The concatenation of the reverse of the first walk with the second walk. -/
protected def reverseAux {u v w : V} : G.Walk u v → G.Walk u w → G.Walk v w
  | nil, q => q
  | cons h p, q => Walk.reverseAux p (cons (G.symm h) q)

/-- The walk in reverse. -/
@[symm]
def reverse {u v : V} (w : G.Walk u v) : G.Walk v u := w.reverseAux nil

/-- Get the `n`th vertex from a walk, where `n` is generally expected to be
between `0` and `p.length`, inclusive.
If `n` is greater than or equal to `p.length`, the result is the path's endpoint. -/
def getVert {u v : V} : G.Walk u v → ℕ → V
  | nil, _ => u
  | cons _ _, 0 => u
  | cons _ q, n + 1 => q.getVert n

@[simp]
theorem getVert_zero {u v} (w : G.Walk u v) : w.getVert 0 = u := by cases w <;> rfl

@[simp]
theorem getVert_nil (u : V) {i : ℕ} : (@nil _ G u).getVert i = u := rfl

theorem getVert_of_length_le {u v} (w : G.Walk u v) {i : ℕ} (hi : w.length ≤ i) :
    w.getVert i = v := by
  induction w generalizing i with
  | nil => rfl
  | cons _ _ ih =>
    cases i
    · cases hi
    · exact ih (Nat.succ_le_succ_iff.1 hi)

@[simp]
theorem getVert_length {u v} (w : G.Walk u v) : w.getVert w.length = v :=
  w.getVert_of_length_le rfl.le

theorem adj_getVert_succ {u v} (w : G.Walk u v) {i : ℕ} (hi : i < w.length) :
    G.Adj (w.getVert i) (w.getVert (i + 1)) := by
  induction w generalizing i with
  | nil => cases hi
  | cons hxy _ ih =>
    cases i
    · simp [getVert, hxy]
    · exact ih (Nat.succ_lt_succ_iff.1 hi)

@[simp]
lemma getVert_cons_succ {u v w n} (p : G.Walk v w) (h : G.Adj u v) :
    (p.cons h).getVert (n + 1) = p.getVert n := rfl

lemma getVert_cons {u v w n} (p : G.Walk v w) (h : G.Adj u v) (hn : n ≠ 0) :
    (p.cons h).getVert n = p.getVert (n - 1) := by
  obtain ⟨n, rfl⟩ := Nat.exists_eq_add_one_of_ne_zero hn
  rw [getVert_cons_succ, Nat.add_sub_cancel]

@[simp]
theorem cons_append {u v w x : V} (h : G.Adj u v) (p : G.Walk v w) (q : G.Walk w x) :
    (cons h p).append q = cons h (p.append q) := rfl

@[simp]
theorem cons_nil_append {u v w : V} (h : G.Adj u v) (p : G.Walk v w) :
    (cons h nil).append p = cons h p := rfl

@[simp]
theorem nil_append {u v : V} (p : G.Walk u v) : nil.append p = p :=
  rfl

@[simp]
theorem append_nil {u v : V} (p : G.Walk u v) : p.append nil = p := by
  induction p with
  | nil => rw [nil_append]
  | cons _ _ ih => rw [cons_append, ih]

theorem append_assoc {u v w x : V} (p : G.Walk u v) (q : G.Walk v w) (r : G.Walk w x) :
    p.append (q.append r) = (p.append q).append r := by
  induction p with
  | nil => rw [nil_append, nil_append]
  | cons h p' ih => rw [cons_append, cons_append, cons_append, ih]

@[simp]
theorem append_copy_copy {u v w u' v' w'} (p : G.Walk u v) (q : G.Walk v w)
    (hu : u = u') (hv : v = v') (hw : w = w') :
    (p.copy hu hv).append (q.copy hv hw) = (p.append q).copy hu hw := by
  subst_vars
  rfl

theorem concat_nil {u v : V} (h : G.Adj u v) : nil.concat h = cons h nil := rfl

@[simp]
theorem concat_cons {u v w x : V} (h : G.Adj u v) (p : G.Walk v w) (h' : G.Adj w x) :
    (cons h p).concat h' = cons h (p.concat h') := rfl

theorem append_concat {u v w x : V} (p : G.Walk u v) (q : G.Walk v w) (h : G.Adj w x) :
    p.append (q.concat h) = (p.append q).concat h := append_assoc _ _ _

theorem concat_append {u v w x : V} (p : G.Walk u v) (h : G.Adj v w) (q : G.Walk w x) :
    (p.concat h).append q = p.append (cons h q) := by
  rw [concat_eq_append, ← append_assoc, cons_nil_append]

/-- A non-trivial `cons` walk is representable as a `concat` walk. -/
theorem exists_cons_eq_concat {u v w : V} (h : G.Adj u v) (p : G.Walk v w) :
    ∃ (x : V) (q : G.Walk u x) (h' : G.Adj x w), cons h p = q.concat h' := by
  induction p generalizing u with
  | nil => exact ⟨_, nil, h, rfl⟩
  | cons h' p ih =>
    obtain ⟨y, q, h'', hc⟩ := ih h'
    refine ⟨y, cons h q, h'', ?_⟩
    rw [concat_cons, hc]

/-- A non-trivial `concat` walk is representable as a `cons` walk. -/
theorem exists_concat_eq_cons {u v w : V} :
    ∀ (p : G.Walk u v) (h : G.Adj v w),
      ∃ (x : V) (h' : G.Adj u x) (q : G.Walk x w), p.concat h = cons h' q
  | nil, h => ⟨_, h, nil, rfl⟩
  | cons h' p, h => ⟨_, h', Walk.concat p h, concat_cons _ _ _⟩

@[simp]
theorem reverse_nil {u : V} : (nil : G.Walk u u).reverse = nil := rfl

theorem reverse_singleton {u v : V} (h : G.Adj u v) : (cons h nil).reverse = cons (G.symm h) nil :=
  rfl

@[simp]
theorem cons_reverseAux {u v w x : V} (p : G.Walk u v) (q : G.Walk w x) (h : G.Adj w u) :
    (cons h p).reverseAux q = p.reverseAux (cons (G.symm h) q) := rfl

@[simp]
protected theorem append_reverseAux {u v w x : V}
    (p : G.Walk u v) (q : G.Walk v w) (r : G.Walk u x) :
    (p.append q).reverseAux r = q.reverseAux (p.reverseAux r) := by
  induction p with
  | nil => rfl
  | cons h _ ih => exact ih q (cons (G.symm h) r)

@[simp]
protected theorem reverseAux_append {u v w x : V}
    (p : G.Walk u v) (q : G.Walk u w) (r : G.Walk w x) :
    (p.reverseAux q).append r = p.reverseAux (q.append r) := by
  induction p with
  | nil => rfl
  | cons h _ ih => simp [ih (cons (G.symm h) q)]

protected theorem reverseAux_eq_reverse_append {u v w : V} (p : G.Walk u v) (q : G.Walk u w) :
    p.reverseAux q = p.reverse.append q := by simp [reverse]

@[simp]
theorem reverse_cons {u v w : V} (h : G.Adj u v) (p : G.Walk v w) :
    (cons h p).reverse = p.reverse.append (cons (G.symm h) nil) := by simp [reverse]

@[simp]
theorem reverse_copy {u v u' v'} (p : G.Walk u v) (hu : u = u') (hv : v = v') :
    (p.copy hu hv).reverse = p.reverse.copy hv hu := by
  subst_vars
  rfl

@[simp]
theorem reverse_append {u v w : V} (p : G.Walk u v) (q : G.Walk v w) :
    (p.append q).reverse = q.reverse.append p.reverse := by simp [reverse]

@[simp]
theorem reverse_concat {u v w : V} (p : G.Walk u v) (h : G.Adj v w) :
    (p.concat h).reverse = cons (G.symm h) p.reverse := by simp [concat_eq_append]

@[simp]
theorem reverse_reverse {u v : V} (p : G.Walk u v) : p.reverse.reverse = p := by
  induction p with
  | nil => rfl
  | cons _ _ ih => simp [ih]

theorem reverse_surjective {u v : V} : Function.Surjective (reverse : G.Walk u v → _) :=
  RightInverse.surjective reverse_reverse

theorem reverse_injective {u v : V} : Function.Injective (reverse : G.Walk u v → _) :=
  RightInverse.injective reverse_reverse

theorem reverse_bijective {u v : V} : Function.Bijective (reverse : G.Walk u v → _) :=
  And.intro reverse_injective reverse_surjective

@[simp]
theorem length_nil {u : V} : (nil : G.Walk u u).length = 0 := rfl

@[simp]
theorem length_cons {u v w : V} (h : G.Adj u v) (p : G.Walk v w) :
    (cons h p).length = p.length + 1 := rfl

@[simp]
theorem length_copy {u v u' v'} (p : G.Walk u v) (hu : u = u') (hv : v = v') :
    (p.copy hu hv).length = p.length := by
  subst_vars
  rfl

@[simp]
theorem length_append {u v w : V} (p : G.Walk u v) (q : G.Walk v w) :
    (p.append q).length = p.length + q.length := by
  induction p with
  | nil => simp
  | cons _ _ ih => simp [ih, add_comm, add_assoc]

@[simp]
theorem length_concat {u v w : V} (p : G.Walk u v) (h : G.Adj v w) :
    (p.concat h).length = p.length + 1 := length_append _ _

@[simp]
protected theorem length_reverseAux {u v w : V} (p : G.Walk u v) (q : G.Walk u w) :
    (p.reverseAux q).length = p.length + q.length := by
  induction p with
  | nil => simp!
  | cons _ _ ih => simp [ih, Nat.succ_add, Nat.add_assoc]

@[simp]
theorem length_reverse {u v : V} (p : G.Walk u v) : p.reverse.length = p.length := by simp [reverse]

theorem eq_of_length_eq_zero {u v : V} : ∀ {p : G.Walk u v}, p.length = 0 → u = v
  | nil, _ => rfl

theorem adj_of_length_eq_one {u v : V} : ∀ {p : G.Walk u v}, p.length = 1 → G.Adj u v
  | cons h nil, _ => h

@[simp]
theorem exists_length_eq_zero_iff {u v : V} : (∃ p : G.Walk u v, p.length = 0) ↔ u = v := by
  constructor
  · rintro ⟨p, hp⟩
    exact eq_of_length_eq_zero hp
  · rintro rfl
    exact ⟨nil, rfl⟩

@[simp]
lemma exists_length_eq_one_iff {u v : V} : (∃ (p : G.Walk u v), p.length = 1) ↔ G.Adj u v := by
  refine ⟨?_, fun h ↦ ⟨h.toWalk, by simp⟩⟩
  rintro ⟨p, hp⟩
  induction p with
  | nil => simp only [Walk.length_nil, zero_ne_one] at hp
  | cons h p' =>
    simp only [Walk.length_cons, add_eq_right] at hp
    exact (p'.eq_of_length_eq_zero hp) ▸ h

@[simp]
theorem length_eq_zero_iff {u : V} {p : G.Walk u u} : p.length = 0 ↔ p = nil := by cases p <;> simp

theorem getVert_append {u v w : V} (p : G.Walk u v) (q : G.Walk v w) (i : ℕ) :
    (p.append q).getVert i = if i < p.length then p.getVert i else q.getVert (i - p.length) := by
  induction p generalizing i with
  | nil => simp
  | cons h p ih => cases i <;> simp [getVert, ih, Nat.succ_lt_succ_iff]

theorem getVert_reverse {u v : V} (p : G.Walk u v) (i : ℕ) :
    p.reverse.getVert i = p.getVert (p.length - i) := by
  induction p with
  | nil => rfl
  | cons h p ih =>
    simp only [reverse_cons, getVert_append, length_reverse, ih, length_cons]
    split_ifs
    next hi =>
      rw [Nat.succ_sub hi.le]
      simp [getVert]
    next hi =>
      obtain rfl | hi' := eq_or_gt_of_not_lt hi
      · simp
      · rw [Nat.eq_add_of_sub_eq (Nat.sub_pos_of_lt hi') rfl, Nat.sub_eq_zero_of_le hi']
        simp [getVert]

section ConcatRec

variable {motive : ∀ u v : V, G.Walk u v → Sort*} (Hnil : ∀ {u : V}, motive u u nil)
  (Hconcat : ∀ {u v w : V} (p : G.Walk u v) (h : G.Adj v w), motive u v p → motive u w (p.concat h))

/-- Auxiliary definition for `SimpleGraph.Walk.concatRec` -/
def concatRecAux {u v : V} : (p : G.Walk u v) → motive v u p.reverse
  | nil => Hnil
  | cons h p => reverse_cons h p ▸ Hconcat p.reverse h.symm (concatRecAux p)

/-- Recursor on walks by inducting on `SimpleGraph.Walk.concat`.

This is inducting from the opposite end of the walk compared
to `SimpleGraph.Walk.rec`, which inducts on `SimpleGraph.Walk.cons`. -/
@[elab_as_elim]
def concatRec {u v : V} (p : G.Walk u v) : motive u v p :=
  reverse_reverse p ▸ concatRecAux @Hnil @Hconcat p.reverse

@[simp]
theorem concatRec_nil (u : V) :
    @concatRec _ _ motive @Hnil @Hconcat _ _ (nil : G.Walk u u) = Hnil := rfl

@[simp]
theorem concatRec_concat {u v w : V} (p : G.Walk u v) (h : G.Adj v w) :
    @concatRec _ _ motive @Hnil @Hconcat _ _ (p.concat h) =
      Hconcat p h (concatRec @Hnil @Hconcat p) := by
  simp only [concatRec]
  apply eq_of_heq
  apply rec_heq_of_heq
  trans concatRecAux @Hnil @Hconcat (cons h.symm p.reverse)
  · congr
    simp
  · rw [concatRecAux, rec_heq_iff_heq]
    congr <;> simp

end ConcatRec

theorem concat_ne_nil {u v : V} (p : G.Walk u v) (h : G.Adj v u) : p.concat h ≠ nil := by
  cases p <;> simp [concat]

theorem concat_inj {u v v' w : V} {p : G.Walk u v} {h : G.Adj v w} {p' : G.Walk u v'}
    {h' : G.Adj v' w} (he : p.concat h = p'.concat h') : ∃ hv : v = v', p.copy rfl hv = p' := by
  induction p with
  | nil =>
    cases p'
    · exact ⟨rfl, rfl⟩
    · exfalso
      simp only [concat_nil, concat_cons, cons.injEq] at he
      obtain ⟨rfl, he⟩ := he
      simp only [heq_iff_eq] at he
      exact concat_ne_nil _ _ he.symm
  | cons _ _ ih =>
    rw [concat_cons] at he
    cases p'
    · exfalso
      simp only [concat_nil, cons.injEq] at he
      obtain ⟨rfl, he⟩ := he
      rw [heq_iff_eq] at he
      exact concat_ne_nil _ _ he
    · rw [concat_cons, cons.injEq] at he
      obtain ⟨rfl, he⟩ := he
      rw [heq_iff_eq] at he
      obtain ⟨rfl, rfl⟩ := ih he
      exact ⟨rfl, rfl⟩

/-- The `support` of a walk is the list of vertices it visits in order. -/
def support {u v : V} : G.Walk u v → List V
  | nil => [u]
  | cons _ p => u :: p.support

/-- The `darts` of a walk is the list of darts it visits in order. -/
def darts {u v : V} : G.Walk u v → List G.Dart
  | nil => []
  | cons h p => ⟨(u, _), h⟩ :: p.darts

/-- The `edges` of a walk is the list of edges it visits in order.
This is defined to be the list of edges underlying `SimpleGraph.Walk.darts`. -/
def edges {u v : V} (p : G.Walk u v) : List (Sym2 V) := p.darts.map Dart.edge

@[simp]
theorem support_nil {u : V} : (nil : G.Walk u u).support = [u] := rfl

@[simp]
theorem support_cons {u v w : V} (h : G.Adj u v) (p : G.Walk v w) :
    (cons h p).support = u :: p.support := rfl

@[simp]
theorem support_concat {u v w : V} (p : G.Walk u v) (h : G.Adj v w) :
    (p.concat h).support = p.support.concat w := by
  induction p <;> simp [*, concat_nil]

@[simp]
theorem support_copy {u v u' v'} (p : G.Walk u v) (hu : u = u') (hv : v = v') :
    (p.copy hu hv).support = p.support := by
  subst_vars
  rfl

theorem support_append {u v w : V} (p : G.Walk u v) (p' : G.Walk v w) :
    (p.append p').support = p.support ++ p'.support.tail := by
  induction p <;> cases p' <;> simp [*]

@[simp]
theorem support_reverse {u v : V} (p : G.Walk u v) : p.reverse.support = p.support.reverse := by
  induction p <;> simp [support_append, *]

@[simp]
theorem support_ne_nil {u v : V} (p : G.Walk u v) : p.support ≠ [] := by cases p <;> simp

theorem support_append_eq_support_dropLast_append {u v w : V} (p : G.Walk u v) (p' : G.Walk v w) :
    (p.append p').support = p.support.dropLast ++ p'.support := by
  induction p <;> simp_all [List.dropLast_cons_of_ne_nil]

@[simp]
theorem head_support {G : SimpleGraph V} {a b : V} (p : G.Walk a b) :
    p.support.head (by simp) = a := by cases p <;> simp

@[simp]
theorem getLast_support {G : SimpleGraph V} {a b : V} (p : G.Walk a b) :
    p.support.getLast (by simp) = b := by
  induction p
  · simp
  · simpa

theorem tail_support_append {u v w : V} (p : G.Walk u v) (p' : G.Walk v w) :
    (p.append p').support.tail = p.support.tail ++ p'.support.tail := by
  rw [support_append, List.tail_append_of_ne_nil (support_ne_nil _)]

theorem support_eq_cons {u v : V} (p : G.Walk u v) : p.support = u :: p.support.tail := by
  cases p <;> simp

@[simp]
theorem start_mem_support {u v : V} (p : G.Walk u v) : u ∈ p.support := by cases p <;> simp

@[simp]
theorem end_mem_support {u v : V} (p : G.Walk u v) : v ∈ p.support := by induction p <;> simp [*]

@[simp]
theorem support_nonempty {u v : V} (p : G.Walk u v) : { w | w ∈ p.support }.Nonempty :=
  ⟨u, by simp⟩

theorem mem_support_iff {u v w : V} (p : G.Walk u v) :
    w ∈ p.support ↔ w = u ∨ w ∈ p.support.tail := by cases p <;> simp

@[simp]
theorem getVert_mem_support {u v : V} (p : G.Walk u v) (i : ℕ) : p.getVert i ∈ p.support := by
  induction p generalizing i with
  | nil => simp
  | cons _ _ hind =>
    cases i
    · simp
    · simp [hind]

theorem mem_support_nil_iff {u v : V} : u ∈ (nil : G.Walk v v).support ↔ u = v := by simp

@[simp]
theorem mem_tail_support_append_iff {t u v w : V} (p : G.Walk u v) (p' : G.Walk v w) :
    t ∈ (p.append p').support.tail ↔ t ∈ p.support.tail ∨ t ∈ p'.support.tail := by
  rw [tail_support_append, List.mem_append]

@[simp]
theorem end_mem_tail_support_of_ne {u v : V} (h : u ≠ v) (p : G.Walk u v) : v ∈ p.support.tail := by
  obtain ⟨_, _, _, rfl⟩ := exists_eq_cons_of_ne h p
  simp

@[simp, nolint unusedHavesSuffices]
theorem mem_support_append_iff {t u v w : V} (p : G.Walk u v) (p' : G.Walk v w) :
    t ∈ (p.append p').support ↔ t ∈ p.support ∨ t ∈ p'.support := by
  simp only [mem_support_iff, mem_tail_support_append_iff]
  obtain rfl | h := eq_or_ne t v <;> obtain rfl | h' := eq_or_ne t u <;>
    -- this `have` triggers the unusedHavesSuffices linter:
    (try have := h'.symm) <;> simp [*]

theorem support_subset_support_cons {u v w : V} (p : G.Walk v w) (hadj : G.Adj u v) :
    p.support ⊆ (p.cons hadj).support := by
  simp

theorem support_subset_support_concat {u v w : V} (p : G.Walk u v) (hadj : G.Adj v w) :
    p.support ⊆ (p.concat hadj).support := by
  simp

@[simp]
theorem subset_support_append_left {V : Type u} {G : SimpleGraph V} {u v w : V}
    (p : G.Walk u v) (q : G.Walk v w) : p.support ⊆ (p.append q).support := by
  simp only [Walk.support_append, List.subset_append_left]

@[simp]
theorem subset_support_append_right {V : Type u} {G : SimpleGraph V} {u v w : V}
    (p : G.Walk u v) (q : G.Walk v w) : q.support ⊆ (p.append q).support := by
  intro h
  simp +contextual only [mem_support_append_iff, or_true, imp_true_iff]

theorem coe_support {u v : V} (p : G.Walk u v) :
    (p.support : Multiset V) = {u} + p.support.tail := by cases p <;> rfl

theorem coe_support_append {u v w : V} (p : G.Walk u v) (p' : G.Walk v w) :
    ((p.append p').support : Multiset V) = {u} + p.support.tail + p'.support.tail := by
  rw [support_append, ← Multiset.coe_add, coe_support]

theorem coe_support_append' [DecidableEq V] {u v w : V} (p : G.Walk u v) (p' : G.Walk v w) :
    ((p.append p').support : Multiset V) = p.support + p'.support - {v} := by
  rw [support_append, ← Multiset.coe_add]
  simp only [coe_support]
  rw [add_comm ({v} : Multiset V)]
  simp only [← add_assoc, add_tsub_cancel_right]

theorem chain_adj_support {u v w : V} (h : G.Adj u v) :
    ∀ (p : G.Walk v w), List.Chain G.Adj u p.support
  | nil => List.Chain.cons h List.Chain.nil
  | cons h' p => List.Chain.cons h (chain_adj_support h' p)

theorem chain'_adj_support {u v : V} : ∀ (p : G.Walk u v), List.Chain' G.Adj p.support
  | nil => List.Chain.nil
  | cons h p => chain_adj_support h p

theorem chain_dartAdj_darts {d : G.Dart} {v w : V} (h : d.snd = v) (p : G.Walk v w) :
    List.Chain G.DartAdj d p.darts := by
  induction p generalizing d with
  | nil => exact List.Chain.nil
  | cons h' p ih => exact List.Chain.cons h (ih rfl)

theorem chain'_dartAdj_darts {u v : V} : ∀ (p : G.Walk u v), List.Chain' G.DartAdj p.darts
  | nil => trivial
  -- Porting note: needed to defer `rfl` to help elaboration
  | cons h p => chain_dartAdj_darts (by rfl) p

/-- Every edge in a walk's edge list is an edge of the graph.
It is written in this form (rather than using `⊆`) to avoid unsightly coercions. -/
theorem edges_subset_edgeSet {u v : V} :
    ∀ (p : G.Walk u v) ⦃e : Sym2 V⦄, e ∈ p.edges → e ∈ G.edgeSet
  | cons h' p', e, h => by
    cases h
    · exact h'
    next h' => exact edges_subset_edgeSet p' h'

theorem adj_of_mem_edges {u v x y : V} (p : G.Walk u v) (h : s(x, y) ∈ p.edges) : G.Adj x y :=
  edges_subset_edgeSet p h

@[simp]
theorem darts_nil {u : V} : (nil : G.Walk u u).darts = [] := rfl

@[simp]
theorem darts_cons {u v w : V} (h : G.Adj u v) (p : G.Walk v w) :
    (cons h p).darts = ⟨(u, v), h⟩ :: p.darts := rfl

@[simp]
theorem darts_concat {u v w : V} (p : G.Walk u v) (h : G.Adj v w) :
    (p.concat h).darts = p.darts.concat ⟨(v, w), h⟩ := by
  induction p <;> simp [*, concat_nil]

@[simp]
theorem darts_copy {u v u' v'} (p : G.Walk u v) (hu : u = u') (hv : v = v') :
    (p.copy hu hv).darts = p.darts := by
  subst_vars
  rfl

@[simp]
theorem darts_append {u v w : V} (p : G.Walk u v) (p' : G.Walk v w) :
    (p.append p').darts = p.darts ++ p'.darts := by
  induction p <;> simp [*]

@[simp]
theorem darts_reverse {u v : V} (p : G.Walk u v) :
    p.reverse.darts = (p.darts.map Dart.symm).reverse := by
  induction p <;> simp [*]

theorem mem_darts_reverse {u v : V} {d : G.Dart} {p : G.Walk u v} :
    d ∈ p.reverse.darts ↔ d.symm ∈ p.darts := by simp

theorem cons_map_snd_darts {u v : V} (p : G.Walk u v) : (u :: p.darts.map (·.snd)) = p.support := by
  induction p <;> simp! [*]

theorem map_snd_darts {u v : V} (p : G.Walk u v) : p.darts.map (·.snd) = p.support.tail := by
  simpa using congr_arg List.tail (cons_map_snd_darts p)

theorem map_fst_darts_append {u v : V} (p : G.Walk u v) :
    p.darts.map (·.fst) ++ [v] = p.support := by
  induction p <;> simp! [*]

theorem map_fst_darts {u v : V} (p : G.Walk u v) : p.darts.map (·.fst) = p.support.dropLast := by
  simpa! using congr_arg List.dropLast (map_fst_darts_append p)

@[simp]
theorem head_darts_fst {G : SimpleGraph V} {a b : V} (p : G.Walk a b) (hp : p.darts ≠ []) :
    (p.darts.head hp).fst = a := by
  cases p
  · contradiction
  · simp

@[simp]
theorem getLast_darts_snd {G : SimpleGraph V} {a b : V} (p : G.Walk a b) (hp : p.darts ≠ []) :
    (p.darts.getLast hp).snd = b := by
  rw [← List.getLast_map (f := fun x : G.Dart ↦ x.snd)]
  · simp_rw [p.map_snd_darts, List.getLast_tail, p.getLast_support]
  · simpa

@[simp]
theorem edges_nil {u : V} : (nil : G.Walk u u).edges = [] := rfl

@[simp]
theorem edges_cons {u v w : V} (h : G.Adj u v) (p : G.Walk v w) :
    (cons h p).edges = s(u, v) :: p.edges := rfl

@[simp]
theorem edges_concat {u v w : V} (p : G.Walk u v) (h : G.Adj v w) :
    (p.concat h).edges = p.edges.concat s(v, w) := by simp [edges]

@[simp]
theorem edges_copy {u v u' v'} (p : G.Walk u v) (hu : u = u') (hv : v = v') :
    (p.copy hu hv).edges = p.edges := by
  subst_vars
  rfl

@[simp]
theorem edges_append {u v w : V} (p : G.Walk u v) (p' : G.Walk v w) :
    (p.append p').edges = p.edges ++ p'.edges := by simp [edges]

@[simp]
theorem edges_reverse {u v : V} (p : G.Walk u v) : p.reverse.edges = p.edges.reverse := by
  simp [edges, List.map_reverse]

@[simp]
theorem length_support {u v : V} (p : G.Walk u v) : p.support.length = p.length + 1 := by
  induction p <;> simp [*]

@[simp]
theorem length_darts {u v : V} (p : G.Walk u v) : p.darts.length = p.length := by
  induction p <;> simp [*]

@[simp]
theorem length_edges {u v : V} (p : G.Walk u v) : p.edges.length = p.length := by simp [edges]

theorem dart_fst_mem_support_of_mem_darts {u v : V} :
    ∀ (p : G.Walk u v) {d : G.Dart}, d ∈ p.darts → d.fst ∈ p.support
  | cons h p', d, hd => by
    simp only [support_cons, darts_cons, List.mem_cons] at hd ⊢
    rcases hd with (rfl | hd)
    · exact Or.inl rfl
    · exact Or.inr (dart_fst_mem_support_of_mem_darts _ hd)

theorem dart_snd_mem_support_of_mem_darts {u v : V} (p : G.Walk u v) {d : G.Dart}
    (h : d ∈ p.darts) : d.snd ∈ p.support := by
  simpa using p.reverse.dart_fst_mem_support_of_mem_darts (by simp [h] : d.symm ∈ p.reverse.darts)

theorem fst_mem_support_of_mem_edges {t u v w : V} (p : G.Walk v w) (he : s(t, u) ∈ p.edges) :
    t ∈ p.support := by
  obtain ⟨d, hd, he⟩ := List.mem_map.mp he
  rw [dart_edge_eq_mk'_iff'] at he
  rcases he with (⟨rfl, rfl⟩ | ⟨rfl, rfl⟩)
  · exact dart_fst_mem_support_of_mem_darts _ hd
  · exact dart_snd_mem_support_of_mem_darts _ hd

theorem snd_mem_support_of_mem_edges {t u v w : V} (p : G.Walk v w) (he : s(t, u) ∈ p.edges) :
    u ∈ p.support := by
  rw [Sym2.eq_swap] at he
  exact p.fst_mem_support_of_mem_edges he

theorem darts_nodup_of_support_nodup {u v : V} {p : G.Walk u v} (h : p.support.Nodup) :
    p.darts.Nodup := by
  induction p with
  | nil => simp
  | cons _ p' ih =>
    simp only [darts_cons, support_cons, List.nodup_cons] at h ⊢
    exact ⟨fun h' => h.1 (dart_fst_mem_support_of_mem_darts p' h'), ih h.2⟩

theorem edges_nodup_of_support_nodup {u v : V} {p : G.Walk u v} (h : p.support.Nodup) :
    p.edges.Nodup := by
  induction p with
  | nil => simp
  | cons _ p' ih =>
    simp only [edges_cons, support_cons, List.nodup_cons] at h ⊢
    exact ⟨fun h' => h.1 (fst_mem_support_of_mem_edges p' h'), ih h.2⟩

lemma getVert_eq_support_getElem {u v : V} {n : ℕ} (p : G.Walk u v) (h : n ≤ p.length) :
    p.getVert n = p.support[n]'(p.length_support ▸ Nat.lt_add_one_of_le h) := by
  cases p with
  | nil => simp
  | cons => cases n with
    | zero => simp
    | succ n =>
      simp_rw [support_cons, getVert_cons _ _ n.zero_ne_add_one.symm, List.getElem_cons]
      exact getVert_eq_support_getElem _ (Nat.sub_le_of_le_add h)

lemma getVert_eq_support_getElem? {u v : V} {n : ℕ} (p : G.Walk u v) (h : n ≤ p.length) :
    some (p.getVert n) = p.support[n]? := by
  rw [getVert_eq_support_getElem p h, ← List.getElem?_eq_getElem]

@[deprecated (since := "2025-06-10")]
alias getVert_eq_support_get? := getVert_eq_support_getElem?

theorem nodup_tail_support_reverse {u : V} {p : G.Walk u u} :
    p.reverse.support.tail.Nodup ↔ p.support.tail.Nodup := by
  rw [Walk.support_reverse]
  refine List.nodup_tail_reverse p.support ?h
  rw [← getVert_eq_support_getElem? _ (by omega), List.getLast?_eq_getElem?,
    ← getVert_eq_support_getElem? _ (by rw [Walk.length_support]; omega)]
  aesop

theorem edges_injective {u v : V} : Function.Injective (Walk.edges : G.Walk u v → List (Sym2 V))
  | .nil, .nil, _ => rfl
  | .nil, .cons _ _, h => by simp at h
  | .cons _ _, .nil, h => by simp at h
  | .cons' u v c h₁ w₁, .cons' _ v' _ h₂ w₂, h => by
    have h₃ : u ≠ v' := by rintro rfl; exact G.loopless _ h₂
    obtain ⟨rfl, h₃⟩ : v = v' ∧ w₁.edges = w₂.edges := by simpa [h₁, h₃] using h
    obtain rfl := Walk.edges_injective h₃
    rfl

theorem darts_injective {u v : V} : Function.Injective (Walk.darts : G.Walk u v → List G.Dart) :=
  edges_injective.of_comp

/-- The `Set` of edges of a walk. -/
def edgeSet {u v : V} (p : G.Walk u v) : Set (Sym2 V) := {e | e ∈ p.edges}

@[simp]
lemma mem_edgeSet {u v : V} {p : G.Walk u v} {e : Sym2 V} : e ∈ p.edgeSet ↔ e ∈ p.edges := Iff.rfl

@[simp]
lemma edgeSet_nil (u : V) : (nil : G.Walk u u).edgeSet = ∅ := by ext; simp

@[simp]
lemma edgeSet_reverse {u v : V} (p : G.Walk u v) : p.reverse.edgeSet = p.edgeSet := by ext; simp

@[simp]
theorem edgeSet_cons {u v w : V} (h : G.Adj u v) (p : G.Walk v w) :
    (cons h p).edgeSet = insert s(u, v) p.edgeSet := by ext; simp

@[simp]
theorem edgeSet_concat {u v w : V} (p : G.Walk u v) (h : G.Adj v w) :
    (p.concat h).edgeSet = insert s(v, w) p.edgeSet := by ext; simp [or_comm]

theorem edgeSet_append {u v w : V} (p : G.Walk u v) (q : G.Walk v w) :
    (p.append q).edgeSet = p.edgeSet ∪ q.edgeSet := by ext; simp

@[simp]
theorem edgeSet_copy {u v u' v'} (p : G.Walk u v) (hu : u = u') (hv : v = v') :
    (p.copy hu hv).edgeSet = p.edgeSet := by ext; simp

theorem coe_edges_toFinset [DecidableEq V] {u v : V} (p : G.Walk u v) :
    (p.edges.toFinset : Set (Sym2 V)) = p.edgeSet := by
  simp [edgeSet]

/-- Predicate for the empty walk.

Solves the dependent type problem where `p = G.Walk.nil` typechecks
only if `p` has defeq endpoints. -/
inductive Nil : {v w : V} → G.Walk v w → Prop
  | nil {u : V} : Nil (nil : G.Walk u u)

variable {u v w : V}

@[simp] lemma nil_nil : (nil : G.Walk u u).Nil := Nil.nil

@[simp] lemma not_nil_cons {h : G.Adj u v} {p : G.Walk v w} : ¬ (cons h p).Nil := nofun

instance (p : G.Walk v w) : Decidable p.Nil :=
  match p with
  | nil => isTrue .nil
  | cons _ _ => isFalse nofun

protected lemma Nil.eq {p : G.Walk v w} : p.Nil → v = w | .nil => rfl

lemma not_nil_of_ne {p : G.Walk v w} : v ≠ w → ¬ p.Nil := mt Nil.eq

lemma nil_iff_support_eq {p : G.Walk v w} : p.Nil ↔ p.support = [v] := by
  cases p <;> simp

lemma nil_iff_length_eq {p : G.Walk v w} : p.Nil ↔ p.length = 0 := by
  cases p <;> simp

lemma not_nil_iff_lt_length {p : G.Walk v w} : ¬ p.Nil ↔ 0 < p.length := by
  cases p <;> simp

lemma not_nil_iff {p : G.Walk v w} :
    ¬ p.Nil ↔ ∃ (u : V) (h : G.Adj v u) (q : G.Walk u w), p = cons h q := by
  cases p <;> simp [*]

@[simp]
lemma nil_append_iff {p : G.Walk u v} {q : G.Walk v w} : (p.append q).Nil ↔ p.Nil ∧ q.Nil := by
  cases p <;> cases q <;> simp

lemma Nil.append {p : G.Walk u v} {q : G.Walk v w} (hp : p.Nil) (hq : q.Nil) : (p.append q).Nil :=
  by simp [hp, hq]

@[simp]
lemma nil_reverse {p : G.Walk v w} : p.reverse.Nil ↔ p.Nil := by
  cases p <;> simp

@[simp] lemma nil_copy {x y x' y' : V} {p : G.Walk x y} (hx : x = x') (hy : y = y') :
    (p.copy hx hy).Nil = p.Nil := by
  subst_vars; rfl

/-- A walk with its endpoints defeq is `Nil` if and only if it is equal to `nil`. -/
lemma nil_iff_eq_nil : ∀ {p : G.Walk v v}, p.Nil ↔ p = nil
  | .nil | .cons _ _ => by simp

alias ⟨Nil.eq_nil, _⟩ := nil_iff_eq_nil

lemma eq_nil_copy_of_nil {p : G.Walk u v} (h : p.Nil) :
    p = nil.copy rfl h.eq := by
  have := h.eq
  subst this
  simp [nil_iff_eq_nil.mp h]

/-- The recursion principle for nonempty walks -/
@[elab_as_elim]
def notNilRec {motive : {u w : V} → (p : G.Walk u w) → (h : ¬ p.Nil) → Sort*}
    (cons : {u v w : V} → (h : G.Adj u v) → (q : G.Walk v w) → motive (cons h q) not_nil_cons)
    (p : G.Walk u w) : (hp : ¬ p.Nil) → motive p hp :=
  match p with
  | nil => fun hp => absurd .nil hp
  | .cons h q => fun _ => cons h q

@[simp]
lemma notNilRec_cons {motive : {u w : V} → (p : G.Walk u w) → ¬ p.Nil → Sort*}
    (cons : {u v w : V} → (h : G.Adj u v) → (q : G.Walk v w) →
    motive (q.cons h) Walk.not_nil_cons) (h' : G.Adj u v) (q' : G.Walk v w) :
    @Walk.notNilRec _ _ _ _ _ cons _ _ = cons h' q' := by rfl

theorem end_mem_tail_support {u v : V} {p : G.Walk u v} (h : ¬ p.Nil) : v ∈ p.support.tail :=
  p.notNilRec (by simp) h

/-- The walk obtained by removing the first `n` darts of a walk. -/
def drop {u v : V} (p : G.Walk u v) (n : ℕ) : G.Walk (p.getVert n) v :=
  match p, n with
  | .nil, _ => .nil
  | p, 0 => p.copy (getVert_zero p).symm rfl
  | .cons _ q, (n + 1) => q.drop n

lemma drop_zero {u v} (p : G.Walk u v) :
    p.drop 0 = p.copy (getVert_zero p).symm rfl := by
  cases p <;> simp [Walk.drop]

@[simp]
lemma drop_length (p : G.Walk u v) (n : ℕ) : (p.drop n).length = p.length - n := by
  induction p generalizing n with
  | nil => simp [drop]
  | cons => cases n <;> simp_all [drop]

@[simp]
lemma drop_getVert (p : G.Walk u v) (n m : ℕ) : (p.drop n).getVert m = p.getVert (n + m) := by
  induction p generalizing n with
  | nil => simp [drop]
  | cons => cases n <;> simp_all [drop, Nat.add_right_comm]

lemma drop_length_nil_of_le {u v n} {p : G.Walk u v} (h : p.length ≤ n) :
    (p.drop n).Nil := by
  rw [nil_iff_length_eq, drop_length, Nat.sub_eq_zero_of_le h]

lemma drop_length_of_le {u v n} {p : G.Walk u v} (h : p.length ≤ n) :
    p.drop n = nil.copy rfl (p.getVert_of_length_le h) :=
  eq_nil_copy_of_nil <| drop_length_nil_of_le h

/-- The second vertex of a walk, or the only vertex in a nil walk. -/
abbrev snd (p : G.Walk u v) : V := p.getVert 1

@[simp] lemma adj_snd {p : G.Walk v w} (hp : ¬ p.Nil) :
    G.Adj v p.snd := by
  simpa using adj_getVert_succ p (by simpa [not_nil_iff_lt_length] using hp : 0 < p.length)

lemma snd_cons {u v w} (q : G.Walk v w) (hadj : G.Adj u v) :
    (q.cons hadj).snd = v := by simp

/-- The walk obtained by taking the first `n` darts of a walk. -/
def take {u v : V} (p : G.Walk u v) (n : ℕ) : G.Walk u (p.getVert n) :=
  match p, n with
  | .nil, _ => .nil
  | p, 0 => nil.copy rfl (getVert_zero p).symm
  | .cons h q, (n + 1) => .cons h (q.take n)

lemma take_of_length_le {u v n} {p : G.Walk u v} (h : p.length ≤ n) :
    p.take n = p.copy rfl (p.getVert_of_length_le h).symm := by
  induction n generalizing p u with
  | zero => cases p <;> simp [Walk.take] at h ⊢
  | succ n ih =>
    cases p
    · simp [Walk.take]
    rw [Walk.length_cons, Nat.add_le_add_iff_right] at h
    simp [Walk.take, ih h]

lemma take_support_sublist_succ {u v} (p : G.Walk u v) (n : ℕ) :
    (p.take n).support.Sublist (p.take (n + 1)).support := by
  induction n generalizing p u with
  | zero => cases p <;> simp [Walk.take]
  | succ _ ih => cases p <;> simp [Walk.take, ih]

lemma take_support_sublist_of_le {u v n k} (p : G.Walk u v) (h : n ≤ k) :
    (p.take n).support.Sublist (p.take k).support := by
  obtain ⟨t, rfl⟩ := Nat.exists_eq_add_of_le h
  induction t with
  | zero => rfl
  | succ t ih => exact (ih (n.le_add_right t)).trans <| take_support_sublist_succ p (n + t)

lemma take_support_sublist {u v n} (p : G.Walk u v) :
    (p.take n).support.Sublist p.support := by
  cases le_or_gt n p.length
  · have : p.support = (p.take p.length).support := by simp [take_of_length_le le_rfl]
    exact this ▸ p.take_support_sublist_of_le ‹_›
  · simp [take_of_length_le (le_of_lt ‹_›)]

@[simp]
lemma take_length (p : G.Walk u v) (n : ℕ) : (p.take n).length = n ⊓ p.length := by
  induction p generalizing n with
  | nil => simp [take]
  | cons => cases n <;> simp_all [take]

@[simp]
lemma take_getVert (p : G.Walk u v) (n m : ℕ) : (p.take n).getVert m = p.getVert (n ⊓ m) := by
  induction p generalizing n m with
  | nil => simp [take]
  | cons => cases n <;> cases m <;> simp_all [take]

lemma take_support_eq_support_take_succ {u v} (p : G.Walk u v) (n : ℕ) :
    (p.take n).support = p.support.take (n + 1) := by
  induction p generalizing n with
  | nil => simp [take]
  | cons => cases n <;> simp_all [take]

/-- The penultimate vertex of a walk, or the only vertex in a nil walk. -/
abbrev penultimate (p : G.Walk u v) : V := p.getVert (p.length - 1)

@[simp]
lemma penultimate_nil : (@nil _ G v).penultimate = v := rfl

@[simp]
lemma penultimate_cons_nil (h : G.Adj u v) : (cons h nil).penultimate = u := rfl

@[simp]
lemma penultimate_cons_cons {w'} (h : G.Adj u v) (h₂ : G.Adj v w) (p : G.Walk w w') :
    (cons h (cons h₂ p)).penultimate = (cons h₂ p).penultimate := rfl

lemma penultimate_cons_of_not_nil (h : G.Adj u v) (p : G.Walk v w) (hp : ¬ p.Nil) :
    (cons h p).penultimate = p.penultimate :=
  p.notNilRec (by simp) hp h

@[simp]
lemma penultimate_concat {t u v} (p : G.Walk u v) (h : G.Adj v t) :
    (p.concat h).penultimate = v := by simp [penultimate, concat_eq_append, getVert_append]

@[simp]
lemma adj_penultimate {p : G.Walk v w} (hp : ¬ p.Nil) :
    G.Adj p.penultimate w := by
  conv => rhs; rw [← getVert_length p]
  rw [nil_iff_length_eq] at hp
  convert adj_getVert_succ _ _ <;> omega

@[simp]
lemma snd_reverse (p : G.Walk u v) : p.reverse.snd = p.penultimate := by
  simpa using getVert_reverse p 1

@[simp]
lemma penultimate_reverse (p : G.Walk u v) : p.reverse.penultimate = p.snd := by
  cases p <;> simp [snd, penultimate, getVert_append]

/-- The walk obtained by removing the first dart of a walk. A nil walk stays nil. -/
def tail (p : G.Walk u v) : G.Walk (p.snd) v := p.drop 1

lemma drop_zero {u v} (p : G.Walk u v) :
    p.drop 0 = p.copy (getVert_zero p).symm rfl := by
  cases p <;> simp [Walk.drop]

lemma drop_support_eq_support_drop_min {u v} (p : G.Walk u v) (n : ℕ) :
    (p.drop n).support = p.support.drop (n ⊓ p.length) := by
  induction p generalizing n with
  | nil => simp [drop]
  | cons => cases n <;> simp_all [drop]

/-- The walk obtained by removing the last dart of a walk. A nil walk stays nil. -/
def dropLast (p : G.Walk u v) : G.Walk u p.penultimate := p.take (p.length - 1)

@[simp]
lemma tail_nil : (@nil _ G v).tail = .nil := rfl

@[simp]
lemma tail_cons_nil (h : G.Adj u v) : (Walk.cons h .nil).tail = .nil := rfl

@[simp]
lemma tail_cons (h : G.Adj u v) (p : G.Walk v w) :
    (p.cons h).tail = p.copy (getVert_zero p).symm rfl := by
  match p with
  | .nil => rfl
  | .cons h q => rfl

@[deprecated (since := "2025-08-19")] alias tail_cons_eq := tail_cons

@[simp]
lemma dropLast_nil : (@nil _ G v).dropLast = nil := rfl

@[simp]
lemma dropLast_cons_nil (h : G.Adj u v) : (cons h nil).dropLast = nil := rfl

@[simp]
lemma dropLast_cons_cons {w'} (h : G.Adj u v) (h₂ : G.Adj v w) (p : G.Walk w w') :
    (cons h (cons h₂ p)).dropLast = cons h (cons h₂ p).dropLast := rfl

lemma dropLast_cons_of_not_nil (h : G.Adj u v) (p : G.Walk v w) (hp : ¬ p.Nil) :
    (cons h p).dropLast = cons h (p.dropLast.copy rfl (penultimate_cons_of_not_nil _ _ hp).symm) :=
  p.notNilRec (by simp) hp h

@[simp]
lemma dropLast_concat {t u v} (p : G.Walk u v) (h : G.Adj v t) :
    (p.concat h).dropLast = p.copy rfl (by simp) := by
  induction p
  · rfl
  · simp_rw [concat_cons]
    rw [dropLast_cons_of_not_nil]
    · simp [*]
    · simp [concat, nil_iff_length_eq]

/-- The first dart of a walk. -/
@[simps]
def firstDart (p : G.Walk v w) (hp : ¬ p.Nil) : G.Dart where
  fst := v
  snd := p.snd
  adj := p.adj_snd hp

/-- The last dart of a walk. -/
@[simps]
def lastDart (p : G.Walk v w) (hp : ¬ p.Nil) : G.Dart where
  fst := p.penultimate
  snd := w
  adj := p.adj_penultimate hp

lemma edge_firstDart (p : G.Walk v w) (hp : ¬ p.Nil) :
    (p.firstDart hp).edge = s(v, p.snd) := rfl

lemma edge_lastDart (p : G.Walk v w) (hp : ¬ p.Nil) :
    (p.lastDart hp).edge = s(p.penultimate, w) := rfl

lemma cons_tail_eq (p : G.Walk u v) (hp : ¬ p.Nil) :
    cons (p.adj_snd hp) p.tail = p := by
  cases p with
  | nil => simp at hp
  | cons h q =>
    simp only [getVert_cons_succ, tail_cons, cons_copy, copy_rfl_rfl]

@[simp]
lemma concat_dropLast (p : G.Walk u v) (hp : G.Adj p.penultimate v) :
    p.dropLast.concat hp = p := by
  induction p with
  | nil => simp at hp
  | cons hadj p hind =>
    cases p with
    | nil => rfl
    | _ => simp [hind]

@[simp] lemma cons_support_tail (p : G.Walk u v) (hp : ¬p.Nil) :
    u :: p.tail.support = p.support := by
  rw [← support_cons, cons_tail_eq _ hp]

@[simp] lemma length_tail_add_one {p : G.Walk u v} (hp : ¬ p.Nil) :
    p.tail.length + 1 = p.length := by
  rw [← length_cons, cons_tail_eq _ hp]

protected lemma Nil.tail {p : G.Walk v w} (hp : p.Nil) : p.tail.Nil := by cases p <;> aesop

lemma not_nil_of_tail_not_nil {p : G.Walk v w} (hp : ¬ p.tail.Nil) : ¬ p.Nil := mt Nil.tail hp

<<<<<<< HEAD
@[simp] lemma support_tail (p : G.Walk v v) (hp : ¬ p.Nil) :
=======
@[simp] lemma nil_copy {u' v' : V} {p : G.Walk u v} (hu : u = u') (hv : v = v') :
    (p.copy hu hv).Nil = p.Nil := by
  subst_vars; rfl

@[simp] lemma support_tail (p : G.Walk u u) (hp : ¬ p.Nil) :
>>>>>>> 5a0d0419
    p.tail.support = p.support.tail := by
  rw [← cons_support_tail p hp, List.tail_cons]

lemma support_tail_of_not_nil (p : G.Walk u v) (hnp : ¬p.Nil) :
    p.tail.support = p.support.tail := by
  match p with
  | .nil => simp only [nil_nil, not_true_eq_false] at hnp
  | .cons h q =>
    simp only [tail_cons, getVert_cons_succ, support_copy, support_cons, List.tail_cons]

lemma drop_support_sublist_succ {u v} (p : G.Walk u v) (n : ℕ) :
    (p.drop (n + 1)).support.Sublist (p.drop n).support := by
  induction n generalizing p u with
  | zero =>
    rw [Walk.drop_zero, ← Walk.tail]
    cases p <;> simp
  | succ _ ih => cases p <;> simp [Walk.drop, ih]

lemma drop_support_sublist_of_le {u v n k} (p : G.Walk u v) (h : n ≤ k) :
    (p.drop k).support.Sublist (p.drop n).support := by
  obtain ⟨t, rfl⟩ := Nat.exists_eq_add_of_le h
  induction t with
  | zero => rfl
  | succ t ih => exact (drop_support_sublist_succ p (n + t)).trans <| ih (n.le_add_right t)

lemma drop_support_sublist {u v n} (p : G.Walk u v) :
    (p.drop n).support.Sublist p.support := by
  cases le_or_gt n p.length
  · have : p.support = (p.drop 0).support := by cases p <;> simp [Walk.drop]
    exact this ▸ p.drop_support_sublist_of_le n.zero_le
  · simp [drop_length_of_le (le_of_lt ‹_›)]

/-- Given a set `S` and a walk `w` from `u` to `v` such that `u ∈ S` but `v ∉ S`,
there exists a dart in the walk whose start is in `S` but whose end is not. -/
theorem exists_boundary_dart {u v : V} (p : G.Walk u v) (S : Set V) (uS : u ∈ S) (vS : v ∉ S) :
    ∃ d : G.Dart, d ∈ p.darts ∧ d.fst ∈ S ∧ d.snd ∉ S := by
  induction p with
  | nil => cases vS uS
  | cons a p' ih =>
    rename_i x y w
    by_cases h : y ∈ S
    · obtain ⟨d, hd, hcd⟩ := ih h vS
      exact ⟨d, List.Mem.tail _ hd, hcd⟩
    · exact ⟨⟨(x, y), a⟩, List.Mem.head _, uS, h⟩

@[simp] lemma getVert_copy {u v w x : V} (p : G.Walk u v) (i : ℕ) (h : u = w) (h' : v = x) :
    (p.copy h h').getVert i = p.getVert i := by
  subst_vars
  rfl

@[simp] lemma getVert_tail {u v n} (p : G.Walk u v) :
    p.tail.getVert n = p.getVert (n + 1) := by
  match p with
  | .nil => rfl
  | .cons h q =>
    simp only [getVert_cons_succ, tail_cons]
    exact getVert_copy q n (getVert_zero q).symm rfl

lemma ext_support {u v} {p q : G.Walk u v} (h : p.support = q.support) :
    p = q := by
  induction q with
  | nil =>
    rw [← nil_iff_eq_nil, nil_iff_support_eq]
    exact support_nil ▸ h
  | cons ha q ih =>
    cases p with
    | nil => simp at h
    | cons _ p =>
      simp only [support_cons, List.cons.injEq, true_and] at h
      apply List.getElem_of_eq at h
      specialize h (i := 0) (by simp)
      rw [List.getElem_zero, List.getElem_zero, p.head_support, q.head_support] at h
      have : (p.copy h rfl).support = q.support := by simpa
      simp [← ih this]

lemma support_injective {u v : V} : (support (G := G) (u := u) (v := v)).Injective :=
  fun _ _ ↦ ext_support

lemma ext_getVert_le_length {u v} {p q : G.Walk u v} (hl : p.length = q.length)
    (h : ∀ k ≤ p.length, p.getVert k = q.getVert k) :
    p = q := by
  suffices ∀ k : ℕ, p.support[k]? = q.support[k]? by
    exact ext_support <| List.ext_getElem?_iff.mpr this
  intro k
  cases le_or_gt k p.length with
  | inl hk =>
    rw [← getVert_eq_support_getElem? p hk, ← getVert_eq_support_getElem? q (hl ▸ hk)]
    exact congrArg some (h k hk)
  | inr hk =>
    replace hk : p.length + 1 ≤ k := hk
    have ht : q.length + 1 ≤ k := hl ▸ hk
    rw [← length_support, ← List.getElem?_eq_none_iff] at hk ht
    rw [hk, ht]

lemma ext_getVert {u v} {p q : G.Walk u v} (h : ∀ k, p.getVert k = q.getVert k) :
    p = q := by
  wlog hpq : p.length ≤ q.length generalizing p q
  · exact (this (fun k ↦ (h k).symm) (le_of_not_ge hpq)).symm
  have : q.length ≤ p.length := by
    by_contra!
    exact (q.adj_getVert_succ this).ne (by simp [← h, getVert_of_length_le])
  exact ext_getVert_le_length (hpq.antisymm this) fun k _ ↦ h k

end Walk

/-! ### Mapping walks -/

namespace Walk

variable {G G' G''}

/-- Given a graph homomorphism, map walks to walks. -/
protected def map (f : G →g G') {u v : V} : G.Walk u v → G'.Walk (f u) (f v)
  | nil => nil
  | cons h p => cons (f.map_adj h) (p.map f)

variable (f : G →g G') (f' : G' →g G'') {u v u' v' : V} (p : G.Walk u v)

@[simp]
theorem map_nil : (nil : G.Walk u u).map f = nil := rfl

@[simp]
theorem map_cons {w : V} (h : G.Adj w u) : (cons h p).map f = cons (f.map_adj h) (p.map f) := rfl

@[simp]
theorem map_copy (hu : u = u') (hv : v = v') :
    (p.copy hu hv).map f = (p.map f).copy (hu ▸ rfl) (hv ▸ rfl) := by
  subst_vars
  rfl

@[simp]
theorem map_id (p : G.Walk u v) : p.map Hom.id = p := by
  induction p with
  | nil => rfl
  | cons _ p' ih => simp [ih]

@[simp]
theorem map_map : (p.map f).map f' = p.map (f'.comp f) := by
  induction p with
  | nil => rfl
  | cons _ _ ih => simp [ih]

/-- Unlike categories, for graphs vertex equality is an important notion, so needing to be able to
work with equality of graph homomorphisms is a necessary evil. -/
theorem map_eq_of_eq {f : G →g G'} (f' : G →g G') (h : f = f') :
    p.map f = (p.map f').copy (h ▸ rfl) (h ▸ rfl) := by
  subst_vars
  rfl

@[simp]
theorem map_eq_nil_iff {p : G.Walk u u} : p.map f = nil ↔ p = nil := by cases p <;> simp

@[simp]
theorem length_map : (p.map f).length = p.length := by induction p <;> simp [*]

theorem map_append {u v w : V} (p : G.Walk u v) (q : G.Walk v w) :
    (p.append q).map f = (p.map f).append (q.map f) := by induction p <;> simp [*]

@[simp]
theorem reverse_map : (p.map f).reverse = p.reverse.map f := by induction p <;> simp [map_append, *]

@[simp]
theorem support_map : (p.map f).support = p.support.map f := by induction p <;> simp [*]

@[simp]
theorem darts_map : (p.map f).darts = p.darts.map f.mapDart := by induction p <;> simp [*]

@[simp]
theorem edges_map : (p.map f).edges = p.edges.map (Sym2.map f) := by
  induction p with
  | nil => rfl
  | cons _ _ ih =>
    simp only [Walk.map_cons, edges_cons, List.map_cons, Sym2.map_pair_eq,
      ih]

@[simp]
theorem edgeSet_map : (p.map f).edgeSet = Sym2.map f '' p.edgeSet := by ext; simp

theorem map_injective_of_injective {f : G →g G'} (hinj : Function.Injective f) (u v : V) :
    Function.Injective (Walk.map f : G.Walk u v → G'.Walk (f u) (f v)) := by
  intro p p' h
  induction p with
  | nil =>
    cases p'
    · rfl
    · simp at h
  | cons _ _ ih =>
    cases p' with
    | nil => simp at h
    | cons _ _ =>
      simp only [map_cons, cons.injEq] at h
      cases hinj h.1
      simp only [cons.injEq, heq_iff_eq, true_and]
      apply ih
      simpa using h.2

/-- The specialization of `SimpleGraph.Walk.map` for mapping walks to supergraphs. -/
abbrev mapLe {G G' : SimpleGraph V} (h : G ≤ G') {u v : V} (p : G.Walk u v) : G'.Walk u v :=
  p.map (.ofLE h)

/-! ### Transferring between graphs -/

/-- The walk `p` transferred to lie in `H`, given that `H` contains its edges. -/
@[simp]
protected def transfer {u v : V} (p : G.Walk u v)
    (H : SimpleGraph V) (h : ∀ e, e ∈ p.edges → e ∈ H.edgeSet) : H.Walk u v :=
  match p with
  | nil => nil
  | cons' u v w _ p =>
    cons (h s(u, v) (by simp)) (p.transfer H fun e he => h e (by simp [he]))

variable {u v : V} (p : G.Walk u v)

theorem transfer_self : p.transfer G p.edges_subset_edgeSet = p := by
  induction p <;> simp [*]

variable {H : SimpleGraph V}

theorem transfer_eq_map_ofLE (hp) (GH : G ≤ H) : p.transfer H hp = p.map (.ofLE GH) := by
  induction p <;> simp [*]

@[deprecated (since := "2025-03-17")] alias transfer_eq_map_of_le := transfer_eq_map_ofLE

@[simp]
theorem edges_transfer (hp) : (p.transfer H hp).edges = p.edges := by
  induction p <;> simp [*]

@[simp]
theorem edgeSet_transfer (hp) : (p.transfer H hp).edgeSet = p.edgeSet := by ext; simp

@[simp]
theorem support_transfer (hp) : (p.transfer H hp).support = p.support := by
  induction p <;> simp [*]

@[simp]
theorem length_transfer (hp) : (p.transfer H hp).length = p.length := by
  induction p <;> simp [*]

@[simp]
theorem transfer_transfer (hp) {K : SimpleGraph V} (hp') :
    (p.transfer H hp).transfer K hp' = p.transfer K (p.edges_transfer hp ▸ hp') := by
  induction p with
  | nil => simp
  | cons _ _ ih =>
    simp only [Walk.transfer, cons.injEq, heq_eq_eq, true_and]
    apply ih

@[simp]
theorem transfer_append {w : V} (q : G.Walk v w) (hpq) :
    (p.append q).transfer H hpq =
      (p.transfer H fun e he => hpq _ (by simp [he])).append
        (q.transfer H fun e he => hpq _ (by simp [he])) := by
  induction p with
  | nil => simp
  | cons _ _ ih => simp only [Walk.transfer, cons_append, ih]

@[simp]
theorem reverse_transfer (hp) :
    (p.transfer H hp).reverse =
      p.reverse.transfer H (by simp only [edges_reverse, List.mem_reverse]; exact hp) := by
  induction p with
  | nil => simp
  | cons _ _ ih => simp only [transfer_append, Walk.transfer, reverse_cons, ih]

end Walk

/-! ## Deleting edges -/

namespace Walk

variable {G}

/-- Given a walk that avoids a set of edges, produce a walk in the graph
with those edges deleted. -/
abbrev toDeleteEdges (s : Set (Sym2 V)) {v w : V} (p : G.Walk v w)
    (hp : ∀ e, e ∈ p.edges → e ∉ s) : (G.deleteEdges s).Walk v w :=
  p.transfer _ <| by
    simp only [edgeSet_deleteEdges, Set.mem_diff]
    exact fun e ep => ⟨edges_subset_edgeSet p ep, hp e ep⟩

@[simp]
theorem toDeleteEdges_nil (s : Set (Sym2 V)) {v : V} (hp) :
    (Walk.nil : G.Walk v v).toDeleteEdges s hp = Walk.nil := rfl

@[simp]
theorem toDeleteEdges_cons (s : Set (Sym2 V)) {u v w : V} (h : G.Adj u v) (p : G.Walk v w) (hp) :
    (Walk.cons h p).toDeleteEdges s hp =
      Walk.cons (deleteEdges_adj.mpr ⟨h, hp _ (List.Mem.head _)⟩)
        (p.toDeleteEdges s fun _ he => hp _ <| List.Mem.tail _ he) :=
  rfl

variable {v w : V}

/-- Given a walk that avoids an edge, create a walk in the subgraph with that edge deleted.
This is an abbreviation for `SimpleGraph.Walk.toDeleteEdges`. -/
abbrev toDeleteEdge (e : Sym2 V) (p : G.Walk v w) (hp : e ∉ p.edges) :
    (G.deleteEdges {e}).Walk v w :=
  p.toDeleteEdges {e} (fun e' => by contrapose!; simp +contextual [hp])

@[simp]
theorem map_toDeleteEdges_eq (s : Set (Sym2 V)) {p : G.Walk v w} (hp) :
    Walk.map (.ofLE (G.deleteEdges_le s)) (p.toDeleteEdges s hp) = p := by
  rw [← transfer_eq_map_ofLE, transfer_transfer, transfer_self]
  intro e
  rw [edges_transfer]
  apply edges_subset_edgeSet p

end Walk

/-! ## Subwalks -/

namespace Walk

variable {V : Type*} {G : SimpleGraph V}

/-- `p.IsSubwalk q` means that the walk `p` is a contiguous subwalk of the walk `q`. -/
def IsSubwalk {u₁ v₁ u₂ v₂} (p : G.Walk u₁ v₁) (q : G.Walk u₂ v₂) : Prop :=
  ∃ (ru : G.Walk u₂ u₁) (rv : G.Walk v₁ v₂), q = (ru.append p).append rv

@[refl, simp]
lemma isSubwalk_rfl {u v} (p : G.Walk u v) : p.IsSubwalk p :=
  ⟨nil, nil, by simp⟩

@[simp]
lemma nil_isSubwalk {u v} (q : G.Walk u v) : (Walk.nil : G.Walk u u).IsSubwalk q :=
  ⟨nil, q, by simp⟩

protected lemma IsSubwalk.cons {u v u' v' w} {p : G.Walk u v} {q : G.Walk u' v'}
    (hpq : p.IsSubwalk q) (h : G.Adj w u') : p.IsSubwalk (q.cons h) := by
  obtain ⟨r1, r2, rfl⟩ := hpq
  use r1.cons h, r2
  simp

@[simp]
lemma isSubwalk_cons {u v w} (p : G.Walk u v) (h : G.Adj w u) : p.IsSubwalk (p.cons h) :=
  (isSubwalk_rfl p).cons h

lemma IsSubwalk.trans {u₁ v₁ u₂ v₂ u₃ v₃} {p₁ : G.Walk u₁ v₁} {p₂ : G.Walk u₂ v₂}
    {p₃ : G.Walk u₃ v₃} (h₁ : p₁.IsSubwalk p₂) (h₂ : p₂.IsSubwalk p₃) :
    p₁.IsSubwalk p₃ := by
  obtain ⟨q₁, r₁, rfl⟩ := h₁
  obtain ⟨q₂, r₂, rfl⟩ := h₂
  use q₂.append q₁, r₁.append r₂
  simp only [append_assoc]

lemma isSubwalk_nil_iff {u v u'} (p : G.Walk u v) :
    p.IsSubwalk (nil : G.Walk u' u') ↔ ∃ (hu : u' = u) (hv : u' = v), p = nil.copy hu hv := by
  cases p with
  | nil =>
    constructor
    · rintro ⟨_ | _, _, ⟨⟩⟩
      simp
    · rintro ⟨rfl, _, _⟩
      simp
  | cons h p =>
    constructor
    · rintro ⟨_ | _, _, h⟩ <;> simp at h
    · rintro ⟨rfl, rfl, ⟨⟩⟩

lemma nil_isSubwalk_iff_exists {u' u v} (q : G.Walk u v) :
    (Walk.nil : G.Walk u' u').IsSubwalk q ↔
      ∃ (ru : G.Walk u u') (rv : G.Walk u' v), q = ru.append rv := by
  simp [IsSubwalk]

lemma length_le_of_isSubwalk {u₁ v₁ u₂ v₂} {q : G.Walk u₁ v₁} {p : G.Walk u₂ v₂}
    (h : p.IsSubwalk q) : p.length ≤ q.length := by
  grind [IsSubwalk, length_append]

lemma isSubwalk_of_append_left {v w u : V} {p₁ : G.Walk v w} {p₂ : G.Walk w u} {p₃ : G.Walk v u}
    (h : p₃ = p₁.append p₂) : p₁.IsSubwalk p₃ :=
  ⟨nil, p₂, h⟩

lemma isSubwalk_of_append_right {v w u : V} {p₁ : G.Walk v w} {p₂ : G.Walk w u} {p₃ : G.Walk v u}
    (h : p₃ = p₁.append p₂) : p₂.IsSubwalk p₃ :=
  ⟨p₁, nil, append_nil _ ▸ h⟩

theorem isSubwalk_iff_support_isInfix {v w v' w' : V} {p₁ : G.Walk v w} {p₂ : G.Walk v' w'} :
    p₁.IsSubwalk p₂ ↔ p₁.support <:+: p₂.support := by
  refine ⟨fun ⟨ru, rv, h⟩ ↦ ?_, fun ⟨s, t, h⟩ ↦ ?_⟩
  · grind [support_append, support_append_eq_support_dropLast_append]
  · have : (s.length + p₁.length) ≤ p₂.length := by grind [_=_ length_support]
    have h₁ : p₂.getVert s.length = v := by
      simp [p₂.getVert_eq_support_getElem (by omega : s.length ≤ p₂.length), ← h, List.getElem_zero]
    have h₂ : p₂.getVert (s.length + p₁.length) = w := by
      simp [p₂.getVert_eq_support_getElem (by omega), ← h,
        ← p₁.getVert_eq_support_getElem (Nat.le_refl _)]
    refine ⟨p₂.take s.length |>.copy rfl h₁, p₂.drop (s.length + p₁.length) |>.copy h₂ rfl, ?_⟩
    apply ext_support
    simp only [← h, support_append, support_copy, take_support_eq_support_take_succ,
      List.take_append, drop_support_eq_support_drop_min, List.tail_drop]
    rw [Nat.min_eq_left (by grind [length_support]), List.drop_append, List.drop_append,
      List.drop_eq_nil_of_le (by omega), List.drop_eq_nil_of_le (by grind [length_support]),
      p₁.support_eq_cons]
    simp +arith

lemma isSubwalk_antisymm {u v} {p₁ p₂ : G.Walk u v} (h₁ : p₁.IsSubwalk p₂) (h₂ : p₂.IsSubwalk p₁) :
    p₁ = p₂ := by
  rw [isSubwalk_iff_support_isInfix] at h₁ h₂
  exact ext_support <| List.infix_antisymm h₁ h₂

end Walk

end SimpleGraph<|MERGE_RESOLUTION|>--- conflicted
+++ resolved
@@ -1152,15 +1152,11 @@
 
 lemma not_nil_of_tail_not_nil {p : G.Walk v w} (hp : ¬ p.tail.Nil) : ¬ p.Nil := mt Nil.tail hp
 
-<<<<<<< HEAD
-@[simp] lemma support_tail (p : G.Walk v v) (hp : ¬ p.Nil) :
-=======
 @[simp] lemma nil_copy {u' v' : V} {p : G.Walk u v} (hu : u = u') (hv : v = v') :
     (p.copy hu hv).Nil = p.Nil := by
   subst_vars; rfl
 
 @[simp] lemma support_tail (p : G.Walk u u) (hp : ¬ p.Nil) :
->>>>>>> 5a0d0419
     p.tail.support = p.support.tail := by
   rw [← cons_support_tail p hp, List.tail_cons]
 
