/-
Copyright (c) 2021 Kyle Miller. All rights reserved.
Released under Apache 2.0 license as described in the file LICENSE.
Authors: Kyle Miller
-/
import Mathlib.Combinatorics.SimpleGraph.Maps
import Mathlib.Data.List.Lemmas

/-!

# Walk

In a simple graph, a *walk* is a finite sequence of adjacent vertices, and can be
thought of equally well as a sequence of directed edges.

**Warning:** graph theorists mean something different by "path" than
do homotopy theorists.  A "walk" in graph theory is a "path" in
homotopy theory.  Another warning: some graph theorists use "path" and
"simple path" for "walk" and "path."

Some definitions and theorems have inspiration from multigraph
counterparts in [Chou1994].

## Main definitions

* `SimpleGraph.Walk` (with accompanying pattern definitions
  `SimpleGraph.Walk.nil'` and `SimpleGraph.Walk.cons'`)

* `SimpleGraph.Walk.map` for the induced map on walks,
  given an (injective) graph homomorphism.

## Tags
walks

-/

open Function

universe u v w

namespace SimpleGraph

variable {V : Type u} {V' : Type v} {V'' : Type w}
variable (G : SimpleGraph V) (G' : SimpleGraph V') (G'' : SimpleGraph V'')

/-- A walk is a sequence of adjacent vertices.  For vertices `u v : V`,
the type `walk u v` consists of all walks starting at `u` and ending at `v`.

We say that a walk *visits* the vertices it contains.  The set of vertices a
walk visits is `SimpleGraph.Walk.support`.

See `SimpleGraph.Walk.nil'` and `SimpleGraph.Walk.cons'` for patterns that
can be useful in definitions since they make the vertices explicit. -/
inductive Walk : V → V → Type u
  | nil {u : V} : Walk u u
  | cons {u v w : V} (h : G.Adj u v) (p : Walk v w) : Walk u w
  deriving DecidableEq

attribute [refl] Walk.nil

@[simps]
instance Walk.instInhabited (v : V) : Inhabited (G.Walk v v) := ⟨Walk.nil⟩

/-- The one-edge walk associated to a pair of adjacent vertices. -/
@[match_pattern, reducible]
def Adj.toWalk {G : SimpleGraph V} {u v : V} (h : G.Adj u v) : G.Walk u v :=
  Walk.cons h Walk.nil

namespace Walk

variable {G}

/-- Pattern to get `Walk.nil` with the vertex as an explicit argument. -/
@[match_pattern]
abbrev nil' (u : V) : G.Walk u u := Walk.nil

/-- Pattern to get `Walk.cons` with the vertices as explicit arguments. -/
@[match_pattern]
abbrev cons' (u v w : V) (h : G.Adj u v) (p : G.Walk v w) : G.Walk u w := Walk.cons h p

/-- Change the endpoints of a walk using equalities. This is helpful for relaxing
definitional equality constraints and to be able to state otherwise difficult-to-state
lemmas. While this is a simple wrapper around `Eq.rec`, it gives a canonical way to write it.

The simp-normal form is for the `copy` to be pushed outward. That way calculations can
occur within the "copy context." -/
protected def copy {u v u' v'} (p : G.Walk u v) (hu : u = u') (hv : v = v') : G.Walk u' v' :=
  hu ▸ hv ▸ p

@[simp]
theorem copy_rfl_rfl {u v} (p : G.Walk u v) : p.copy rfl rfl = p := rfl

@[simp]
theorem copy_copy {u v u' v' u'' v''} (p : G.Walk u v)
    (hu : u = u') (hv : v = v') (hu' : u' = u'') (hv' : v' = v'') :
    (p.copy hu hv).copy hu' hv' = p.copy (hu.trans hu') (hv.trans hv') := by
  subst_vars
  rfl

@[simp]
theorem copy_nil {u u'} (hu : u = u') : (Walk.nil : G.Walk u u).copy hu hu = Walk.nil := by
  subst_vars
  rfl

theorem copy_cons {u v w u' w'} (h : G.Adj u v) (p : G.Walk v w) (hu : u = u') (hw : w = w') :
    (Walk.cons h p).copy hu hw = Walk.cons (hu ▸ h) (p.copy rfl hw) := by
  subst_vars
  rfl

@[simp]
theorem cons_copy {u v w v' w'} (h : G.Adj u v) (p : G.Walk v' w') (hv : v' = v) (hw : w' = w) :
    Walk.cons h (p.copy hv hw) = (Walk.cons (hv ▸ h) p).copy rfl hw := by
  subst_vars
  rfl

theorem exists_eq_cons_of_ne {u v : V} (hne : u ≠ v) :
    ∀ (p : G.Walk u v), ∃ (w : V) (h : G.Adj u w) (p' : G.Walk w v), p = cons h p'
  | nil => (hne rfl).elim
  | cons h p' => ⟨_, h, p', rfl⟩

/-- The length of a walk is the number of edges/darts along it. -/
def length {u v : V} : G.Walk u v → ℕ
  | nil => 0
  | cons _ q => q.length.succ

/-- The concatenation of two compatible walks. -/
@[trans]
def append {u v w : V} : G.Walk u v → G.Walk v w → G.Walk u w
  | nil, q => q
  | cons h p, q => cons h (p.append q)

/-- The reversed version of `SimpleGraph.Walk.cons`, concatenating an edge to
the end of a walk. -/
def concat {u v w : V} (p : G.Walk u v) (h : G.Adj v w) : G.Walk u w := p.append (cons h nil)

theorem concat_eq_append {u v w : V} (p : G.Walk u v) (h : G.Adj v w) :
    p.concat h = p.append (cons h nil) := rfl

/-- The concatenation of the reverse of the first walk with the second walk. -/
protected def reverseAux {u v w : V} : G.Walk u v → G.Walk u w → G.Walk v w
  | nil, q => q
  | cons h p, q => Walk.reverseAux p (cons (G.symm h) q)

/-- The walk in reverse. -/
@[symm]
def reverse {u v : V} (w : G.Walk u v) : G.Walk v u := w.reverseAux nil

/-- Get the `n`th vertex from a walk, where `n` is generally expected to be
between `0` and `p.length`, inclusive.
If `n` is greater than or equal to `p.length`, the result is the path's endpoint. -/
def getVert {u v : V} : G.Walk u v → ℕ → V
  | nil, _ => u
  | cons _ _, 0 => u
  | cons _ q, n + 1 => q.getVert n

@[simp]
theorem getVert_zero {u v} (w : G.Walk u v) : w.getVert 0 = u := by cases w <;> rfl

theorem getVert_of_length_le {u v} (w : G.Walk u v) {i : ℕ} (hi : w.length ≤ i) :
    w.getVert i = v := by
  induction w generalizing i with
  | nil => rfl
  | cons _ _ ih =>
    cases i
    · cases hi
    · exact ih (Nat.succ_le_succ_iff.1 hi)

@[simp]
theorem getVert_length {u v} (w : G.Walk u v) : w.getVert w.length = v :=
  w.getVert_of_length_le rfl.le

theorem adj_getVert_succ {u v} (w : G.Walk u v) {i : ℕ} (hi : i < w.length) :
    G.Adj (w.getVert i) (w.getVert (i + 1)) := by
  induction w generalizing i with
  | nil => cases hi
  | cons hxy _ ih =>
    cases i
    · simp [getVert, hxy]
    · exact ih (Nat.succ_lt_succ_iff.1 hi)

lemma getVert_cons_one {u v w} (q : G.Walk v w) (hadj : G.Adj u v) :
    (q.cons hadj).getVert 1 = v := by
  have : (q.cons hadj).getVert 1 = q.getVert 0 := rfl
  simpa [getVert_zero] using this

@[simp]
lemma getVert_cons_succ {u v w n} (p : G.Walk v w) (h : G.Adj u v) :
    (p.cons h).getVert (n + 1) = p.getVert n := rfl

lemma getVert_cons {u v w n} (p : G.Walk v w) (h : G.Adj u v) (hn : n ≠ 0) :
    (p.cons h).getVert n = p.getVert (n - 1) := by
  obtain ⟨n, rfl⟩ := Nat.exists_eq_add_one_of_ne_zero hn
  rw [getVert_cons_succ, Nat.add_sub_cancel]

@[simp]
theorem cons_append {u v w x : V} (h : G.Adj u v) (p : G.Walk v w) (q : G.Walk w x) :
    (cons h p).append q = cons h (p.append q) := rfl

@[simp]
theorem cons_nil_append {u v w : V} (h : G.Adj u v) (p : G.Walk v w) :
    (cons h nil).append p = cons h p := rfl

@[simp]
theorem nil_append {u v : V} (p : G.Walk u v) : nil.append p = p :=
  rfl

@[simp]
theorem append_nil {u v : V} (p : G.Walk u v) : p.append nil = p := by
  induction p with
  | nil => rw [nil_append]
  | cons _ _ ih => rw [cons_append, ih]

theorem append_assoc {u v w x : V} (p : G.Walk u v) (q : G.Walk v w) (r : G.Walk w x) :
    p.append (q.append r) = (p.append q).append r := by
  induction p with
  | nil => rw [nil_append, nil_append]
  | cons h p' ih => rw [cons_append, cons_append, cons_append, ih]

@[simp]
theorem append_copy_copy {u v w u' v' w'} (p : G.Walk u v) (q : G.Walk v w)
    (hu : u = u') (hv : v = v') (hw : w = w') :
    (p.copy hu hv).append (q.copy hv hw) = (p.append q).copy hu hw := by
  subst_vars
  rfl

theorem concat_nil {u v : V} (h : G.Adj u v) : nil.concat h = cons h nil := rfl

@[simp]
theorem concat_cons {u v w x : V} (h : G.Adj u v) (p : G.Walk v w) (h' : G.Adj w x) :
    (cons h p).concat h' = cons h (p.concat h') := rfl

theorem append_concat {u v w x : V} (p : G.Walk u v) (q : G.Walk v w) (h : G.Adj w x) :
    p.append (q.concat h) = (p.append q).concat h := append_assoc _ _ _

theorem concat_append {u v w x : V} (p : G.Walk u v) (h : G.Adj v w) (q : G.Walk w x) :
    (p.concat h).append q = p.append (cons h q) := by
  rw [concat_eq_append, ← append_assoc, cons_nil_append]

/-- A non-trivial `cons` walk is representable as a `concat` walk. -/
theorem exists_cons_eq_concat {u v w : V} (h : G.Adj u v) (p : G.Walk v w) :
    ∃ (x : V) (q : G.Walk u x) (h' : G.Adj x w), cons h p = q.concat h' := by
  induction p generalizing u with
  | nil => exact ⟨_, nil, h, rfl⟩
  | cons h' p ih =>
    obtain ⟨y, q, h'', hc⟩ := ih h'
    refine ⟨y, cons h q, h'', ?_⟩
    rw [concat_cons, hc]

/-- A non-trivial `concat` walk is representable as a `cons` walk. -/
theorem exists_concat_eq_cons {u v w : V} :
    ∀ (p : G.Walk u v) (h : G.Adj v w),
      ∃ (x : V) (h' : G.Adj u x) (q : G.Walk x w), p.concat h = cons h' q
  | nil, h => ⟨_, h, nil, rfl⟩
  | cons h' p, h => ⟨_, h', Walk.concat p h, concat_cons _ _ _⟩

@[simp]
theorem reverse_nil {u : V} : (nil : G.Walk u u).reverse = nil := rfl

theorem reverse_singleton {u v : V} (h : G.Adj u v) : (cons h nil).reverse = cons (G.symm h) nil :=
  rfl

@[simp]
theorem cons_reverseAux {u v w x : V} (p : G.Walk u v) (q : G.Walk w x) (h : G.Adj w u) :
    (cons h p).reverseAux q = p.reverseAux (cons (G.symm h) q) := rfl

@[simp]
protected theorem append_reverseAux {u v w x : V}
    (p : G.Walk u v) (q : G.Walk v w) (r : G.Walk u x) :
    (p.append q).reverseAux r = q.reverseAux (p.reverseAux r) := by
  induction p with
  | nil => rfl
  | cons h _ ih => exact ih q (cons (G.symm h) r)

@[simp]
protected theorem reverseAux_append {u v w x : V}
    (p : G.Walk u v) (q : G.Walk u w) (r : G.Walk w x) :
    (p.reverseAux q).append r = p.reverseAux (q.append r) := by
  induction p with
  | nil => rfl
  | cons h _ ih => simp [ih (cons (G.symm h) q)]

protected theorem reverseAux_eq_reverse_append {u v w : V} (p : G.Walk u v) (q : G.Walk u w) :
    p.reverseAux q = p.reverse.append q := by simp [reverse]

@[simp]
theorem reverse_cons {u v w : V} (h : G.Adj u v) (p : G.Walk v w) :
    (cons h p).reverse = p.reverse.append (cons (G.symm h) nil) := by simp [reverse]

@[simp]
theorem reverse_copy {u v u' v'} (p : G.Walk u v) (hu : u = u') (hv : v = v') :
    (p.copy hu hv).reverse = p.reverse.copy hv hu := by
  subst_vars
  rfl

@[simp]
theorem reverse_append {u v w : V} (p : G.Walk u v) (q : G.Walk v w) :
    (p.append q).reverse = q.reverse.append p.reverse := by simp [reverse]

@[simp]
theorem reverse_concat {u v w : V} (p : G.Walk u v) (h : G.Adj v w) :
    (p.concat h).reverse = cons (G.symm h) p.reverse := by simp [concat_eq_append]

@[simp]
theorem reverse_reverse {u v : V} (p : G.Walk u v) : p.reverse.reverse = p := by
  induction p with
  | nil => rfl
  | cons _ _ ih => simp [ih]

theorem reverse_surjective {u v : V} : Function.Surjective (reverse : G.Walk u v → _) :=
  RightInverse.surjective reverse_reverse

theorem reverse_injective {u v : V} : Function.Injective (reverse : G.Walk u v → _) :=
  RightInverse.injective reverse_reverse

theorem reverse_bijective {u v : V} : Function.Bijective (reverse : G.Walk u v → _) :=
  And.intro reverse_injective reverse_surjective

@[simp]
theorem length_nil {u : V} : (nil : G.Walk u u).length = 0 := rfl

@[simp]
theorem length_cons {u v w : V} (h : G.Adj u v) (p : G.Walk v w) :
    (cons h p).length = p.length + 1 := rfl

@[simp]
theorem length_copy {u v u' v'} (p : G.Walk u v) (hu : u = u') (hv : v = v') :
    (p.copy hu hv).length = p.length := by
  subst_vars
  rfl

@[simp]
theorem length_append {u v w : V} (p : G.Walk u v) (q : G.Walk v w) :
    (p.append q).length = p.length + q.length := by
  induction p with
  | nil => simp
  | cons _ _ ih => simp [ih, add_comm, add_left_comm, add_assoc]

@[simp]
theorem length_concat {u v w : V} (p : G.Walk u v) (h : G.Adj v w) :
    (p.concat h).length = p.length + 1 := length_append _ _

@[simp]
protected theorem length_reverseAux {u v w : V} (p : G.Walk u v) (q : G.Walk u w) :
    (p.reverseAux q).length = p.length + q.length := by
  induction p with
  | nil => simp!
  | cons _ _ ih => simp [ih, Nat.succ_add, Nat.add_assoc]

@[simp]
theorem length_reverse {u v : V} (p : G.Walk u v) : p.reverse.length = p.length := by simp [reverse]

theorem eq_of_length_eq_zero {u v : V} : ∀ {p : G.Walk u v}, p.length = 0 → u = v
  | nil, _ => rfl

theorem adj_of_length_eq_one {u v : V} : ∀ {p : G.Walk u v}, p.length = 1 → G.Adj u v
  | cons h nil, _ => h

@[simp]
theorem exists_length_eq_zero_iff {u v : V} : (∃ p : G.Walk u v, p.length = 0) ↔ u = v := by
  constructor
  · rintro ⟨p, hp⟩
    exact eq_of_length_eq_zero hp
  · rintro rfl
    exact ⟨nil, rfl⟩

@[simp]
theorem length_eq_zero_iff {u : V} {p : G.Walk u u} : p.length = 0 ↔ p = nil := by cases p <;> simp

theorem getVert_append {u v w : V} (p : G.Walk u v) (q : G.Walk v w) (i : ℕ) :
    (p.append q).getVert i = if i < p.length then p.getVert i else q.getVert (i - p.length) := by
  induction p generalizing i with
  | nil => simp
  | cons h p ih => cases i <;> simp [getVert, ih, Nat.succ_lt_succ_iff]

theorem getVert_reverse {u v : V} (p : G.Walk u v) (i : ℕ) :
    p.reverse.getVert i = p.getVert (p.length - i) := by
  induction p with
  | nil => rfl
  | cons h p ih =>
    simp only [reverse_cons, getVert_append, length_reverse, ih, length_cons]
    split_ifs
    next hi =>
      rw [Nat.succ_sub hi.le]
      simp [getVert]
    next hi =>
      obtain rfl | hi' := Nat.eq_or_lt_of_not_lt hi
      · simp [getVert]
      · rw [Nat.eq_add_of_sub_eq (Nat.sub_pos_of_lt hi') rfl, Nat.sub_eq_zero_of_le hi']
        simp [getVert]

section ConcatRec

variable {motive : ∀ u v : V, G.Walk u v → Sort*} (Hnil : ∀ {u : V}, motive u u nil)
  (Hconcat : ∀ {u v w : V} (p : G.Walk u v) (h : G.Adj v w), motive u v p → motive u w (p.concat h))

/-- Auxiliary definition for `SimpleGraph.Walk.concatRec` -/
def concatRecAux {u v : V} : (p : G.Walk u v) → motive v u p.reverse
  | nil => Hnil
  | cons h p => reverse_cons h p ▸ Hconcat p.reverse h.symm (concatRecAux p)

/-- Recursor on walks by inducting on `SimpleGraph.Walk.concat`.

This is inducting from the opposite end of the walk compared
to `SimpleGraph.Walk.rec`, which inducts on `SimpleGraph.Walk.cons`. -/
@[elab_as_elim]
def concatRec {u v : V} (p : G.Walk u v) : motive u v p :=
  reverse_reverse p ▸ concatRecAux @Hnil @Hconcat p.reverse

@[simp]
theorem concatRec_nil (u : V) :
    @concatRec _ _ motive @Hnil @Hconcat _ _ (nil : G.Walk u u) = Hnil := rfl

@[simp]
theorem concatRec_concat {u v w : V} (p : G.Walk u v) (h : G.Adj v w) :
    @concatRec _ _ motive @Hnil @Hconcat _ _ (p.concat h) =
      Hconcat p h (concatRec @Hnil @Hconcat p) := by
  simp only [concatRec]
  apply eq_of_heq
  apply rec_heq_of_heq
  trans concatRecAux @Hnil @Hconcat (cons h.symm p.reverse)
  · congr
    simp
  · rw [concatRecAux, rec_heq_iff_heq]
    congr <;> simp [heq_rec_iff_heq]

end ConcatRec

theorem concat_ne_nil {u v : V} (p : G.Walk u v) (h : G.Adj v u) : p.concat h ≠ nil := by
  cases p <;> simp [concat]

theorem concat_inj {u v v' w : V} {p : G.Walk u v} {h : G.Adj v w} {p' : G.Walk u v'}
    {h' : G.Adj v' w} (he : p.concat h = p'.concat h') : ∃ hv : v = v', p.copy rfl hv = p' := by
  induction p with
  | nil =>
    cases p'
    · exact ⟨rfl, rfl⟩
    · exfalso
      simp only [concat_nil, concat_cons, cons.injEq] at he
      obtain ⟨rfl, he⟩ := he
      simp only [heq_iff_eq] at he
      exact concat_ne_nil _ _ he.symm
  | cons _ _ ih =>
    rw [concat_cons] at he
    cases p'
    · exfalso
      simp only [concat_nil, cons.injEq] at he
      obtain ⟨rfl, he⟩ := he
      rw [heq_iff_eq] at he
      exact concat_ne_nil _ _ he
    · rw [concat_cons, cons.injEq] at he
      obtain ⟨rfl, he⟩ := he
      rw [heq_iff_eq] at he
      obtain ⟨rfl, rfl⟩ := ih he
      exact ⟨rfl, rfl⟩

/-- The `support` of a walk is the list of vertices it visits in order. -/
def support {u v : V} : G.Walk u v → List V
  | nil => [u]
  | cons _ p => u :: p.support

/-- The `darts` of a walk is the list of darts it visits in order. -/
def darts {u v : V} : G.Walk u v → List G.Dart
  | nil => []
  | cons h p => ⟨(u, _), h⟩ :: p.darts

/-- The `edges` of a walk is the list of edges it visits in order.
This is defined to be the list of edges underlying `SimpleGraph.Walk.darts`. -/
def edges {u v : V} (p : G.Walk u v) : List (Sym2 V) := p.darts.map Dart.edge

@[simp]
theorem support_nil {u : V} : (nil : G.Walk u u).support = [u] := rfl

@[simp]
theorem support_cons {u v w : V} (h : G.Adj u v) (p : G.Walk v w) :
    (cons h p).support = u :: p.support := rfl

@[simp]
theorem support_concat {u v w : V} (p : G.Walk u v) (h : G.Adj v w) :
    (p.concat h).support = p.support.concat w := by
  induction p <;> simp [*, concat_nil]

@[simp]
theorem support_copy {u v u' v'} (p : G.Walk u v) (hu : u = u') (hv : v = v') :
    (p.copy hu hv).support = p.support := by
  subst_vars
  rfl

theorem support_append {u v w : V} (p : G.Walk u v) (p' : G.Walk v w) :
    (p.append p').support = p.support ++ p'.support.tail := by
  induction p <;> cases p' <;> simp [*]

@[simp]
theorem support_reverse {u v : V} (p : G.Walk u v) : p.reverse.support = p.support.reverse := by
  induction p <;> simp [support_append, *]

@[simp]
theorem support_ne_nil {u v : V} (p : G.Walk u v) : p.support ≠ [] := by cases p <;> simp

@[simp]
theorem head_support {G : SimpleGraph V} {a b : V} (p : G.Walk a b) :
    p.support.head (by simp) = a := by cases p <;> simp

@[simp]
theorem getLast_support {G : SimpleGraph V} {a b : V} (p : G.Walk a b) :
    p.support.getLast (by simp) = b := by
  induction p
  · simp
  · simpa

theorem tail_support_append {u v w : V} (p : G.Walk u v) (p' : G.Walk v w) :
    (p.append p').support.tail = p.support.tail ++ p'.support.tail := by
  rw [support_append, List.tail_append_of_ne_nil _ _ (support_ne_nil _)]

theorem support_eq_cons {u v : V} (p : G.Walk u v) : p.support = u :: p.support.tail := by
  cases p <;> simp

@[simp]
theorem start_mem_support {u v : V} (p : G.Walk u v) : u ∈ p.support := by cases p <;> simp

@[simp]
theorem end_mem_support {u v : V} (p : G.Walk u v) : v ∈ p.support := by induction p <;> simp [*]

@[simp]
theorem support_nonempty {u v : V} (p : G.Walk u v) : { w | w ∈ p.support }.Nonempty :=
  ⟨u, by simp⟩

theorem mem_support_iff {u v w : V} (p : G.Walk u v) :
    w ∈ p.support ↔ w = u ∨ w ∈ p.support.tail := by cases p <;> simp

theorem mem_support_nil_iff {u v : V} : u ∈ (nil : G.Walk v v).support ↔ u = v := by simp

@[simp]
theorem mem_tail_support_append_iff {t u v w : V} (p : G.Walk u v) (p' : G.Walk v w) :
    t ∈ (p.append p').support.tail ↔ t ∈ p.support.tail ∨ t ∈ p'.support.tail := by
  rw [tail_support_append, List.mem_append]

@[simp]
theorem end_mem_tail_support_of_ne {u v : V} (h : u ≠ v) (p : G.Walk u v) : v ∈ p.support.tail := by
  obtain ⟨_, _, _, rfl⟩ := exists_eq_cons_of_ne h p
  simp

@[simp, nolint unusedHavesSuffices]
theorem mem_support_append_iff {t u v w : V} (p : G.Walk u v) (p' : G.Walk v w) :
    t ∈ (p.append p').support ↔ t ∈ p.support ∨ t ∈ p'.support := by
  simp only [mem_support_iff, mem_tail_support_append_iff]
  obtain rfl | h := eq_or_ne t v <;> obtain rfl | h' := eq_or_ne t u <;>
    -- this `have` triggers the unusedHavesSuffices linter:
    (try have := h'.symm) <;> simp [*]

@[simp]
theorem subset_support_append_left {V : Type u} {G : SimpleGraph V} {u v w : V}
    (p : G.Walk u v) (q : G.Walk v w) : p.support ⊆ (p.append q).support := by
  simp only [Walk.support_append, List.subset_append_left]

@[simp]
theorem subset_support_append_right {V : Type u} {G : SimpleGraph V} {u v w : V}
    (p : G.Walk u v) (q : G.Walk v w) : q.support ⊆ (p.append q).support := by
  intro h
  simp (config := { contextual := true }) only [mem_support_append_iff, or_true, imp_true_iff]

theorem coe_support {u v : V} (p : G.Walk u v) :
    (p.support : Multiset V) = {u} + p.support.tail := by cases p <;> rfl

theorem coe_support_append {u v w : V} (p : G.Walk u v) (p' : G.Walk v w) :
    ((p.append p').support : Multiset V) = {u} + p.support.tail + p'.support.tail := by
  rw [support_append, ← Multiset.coe_add, coe_support]

theorem coe_support_append' [DecidableEq V] {u v w : V} (p : G.Walk u v) (p' : G.Walk v w) :
    ((p.append p').support : Multiset V) = p.support + p'.support - {v} := by
  rw [support_append, ← Multiset.coe_add]
  simp only [coe_support]
  rw [add_comm ({v} : Multiset V)]
  simp only [← add_assoc, add_tsub_cancel_right]

theorem chain_adj_support {u v w : V} (h : G.Adj u v) :
    ∀ (p : G.Walk v w), List.Chain G.Adj u p.support
  | nil => List.Chain.cons h List.Chain.nil
  | cons h' p => List.Chain.cons h (chain_adj_support h' p)

theorem chain'_adj_support {u v : V} : ∀ (p : G.Walk u v), List.Chain' G.Adj p.support
  | nil => List.Chain.nil
  | cons h p => chain_adj_support h p

theorem chain_dartAdj_darts {d : G.Dart} {v w : V} (h : d.snd = v) (p : G.Walk v w) :
    List.Chain G.DartAdj d p.darts := by
  induction p generalizing d with
  | nil => exact List.Chain.nil
  -- Porting note: needed to defer `h` and `rfl` to help elaboration
  | cons h' p ih => exact List.Chain.cons (by exact h) (ih (by rfl))

theorem chain'_dartAdj_darts {u v : V} : ∀ (p : G.Walk u v), List.Chain' G.DartAdj p.darts
  | nil => trivial
  -- Porting note: needed to defer `rfl` to help elaboration
  | cons h p => chain_dartAdj_darts (by rfl) p

/-- Every edge in a walk's edge list is an edge of the graph.
It is written in this form (rather than using `⊆`) to avoid unsightly coercions. -/
theorem edges_subset_edgeSet {u v : V} :
    ∀ (p : G.Walk u v) ⦃e : Sym2 V⦄, e ∈ p.edges → e ∈ G.edgeSet
  | cons h' p', e, h => by
    cases h
    · exact h'
    next h' => exact edges_subset_edgeSet p' h'

theorem adj_of_mem_edges {u v x y : V} (p : G.Walk u v) (h : s(x, y) ∈ p.edges) : G.Adj x y :=
  edges_subset_edgeSet p h

@[simp]
theorem darts_nil {u : V} : (nil : G.Walk u u).darts = [] := rfl

@[simp]
theorem darts_cons {u v w : V} (h : G.Adj u v) (p : G.Walk v w) :
    (cons h p).darts = ⟨(u, v), h⟩ :: p.darts := rfl

@[simp]
theorem darts_concat {u v w : V} (p : G.Walk u v) (h : G.Adj v w) :
    (p.concat h).darts = p.darts.concat ⟨(v, w), h⟩ := by
  induction p <;> simp [*, concat_nil]

@[simp]
theorem darts_copy {u v u' v'} (p : G.Walk u v) (hu : u = u') (hv : v = v') :
    (p.copy hu hv).darts = p.darts := by
  subst_vars
  rfl

@[simp]
theorem darts_append {u v w : V} (p : G.Walk u v) (p' : G.Walk v w) :
    (p.append p').darts = p.darts ++ p'.darts := by
  induction p <;> simp [*]

@[simp]
theorem darts_reverse {u v : V} (p : G.Walk u v) :
    p.reverse.darts = (p.darts.map Dart.symm).reverse := by
  induction p <;> simp [*, Sym2.eq_swap]

theorem mem_darts_reverse {u v : V} {d : G.Dart} {p : G.Walk u v} :
    d ∈ p.reverse.darts ↔ d.symm ∈ p.darts := by simp

theorem cons_map_snd_darts {u v : V} (p : G.Walk u v) : (u :: p.darts.map (·.snd)) = p.support := by
  induction p <;> simp! [*]

theorem map_snd_darts {u v : V} (p : G.Walk u v) : p.darts.map (·.snd) = p.support.tail := by
  simpa using congr_arg List.tail (cons_map_snd_darts p)

theorem map_fst_darts_append {u v : V} (p : G.Walk u v) :
    p.darts.map (·.fst) ++ [v] = p.support := by
  induction p <;> simp! [*]

theorem map_fst_darts {u v : V} (p : G.Walk u v) : p.darts.map (·.fst) = p.support.dropLast := by
  simpa! using congr_arg List.dropLast (map_fst_darts_append p)

@[simp]
theorem head_darts_fst {G : SimpleGraph V} {a b : V} (p : G.Walk a b) (hp : p.darts ≠ []) :
    (p.darts.head hp).fst = a := by
  cases p
  · contradiction
  · simp

@[simp]
theorem getLast_darts_snd {G : SimpleGraph V} {a b : V} (p : G.Walk a b) (hp : p.darts ≠ []) :
    (p.darts.getLast hp).snd = b := by
  rw [← List.getLast_map (f := fun x : G.Dart ↦ x.snd)]
<<<<<<< HEAD
  simp_rw [p.map_snd_darts, List.getLast_tail]
  · exact p.getLast_support
=======
  · simp_rw [p.map_snd_darts, List.getLast_tail, p.getLast_support]
>>>>>>> 38dfa07f
  · simpa

@[simp]
theorem edges_nil {u : V} : (nil : G.Walk u u).edges = [] := rfl

@[simp]
theorem edges_cons {u v w : V} (h : G.Adj u v) (p : G.Walk v w) :
    (cons h p).edges = s(u, v) :: p.edges := rfl

@[simp]
theorem edges_concat {u v w : V} (p : G.Walk u v) (h : G.Adj v w) :
    (p.concat h).edges = p.edges.concat s(v, w) := by simp [edges]

@[simp]
theorem edges_copy {u v u' v'} (p : G.Walk u v) (hu : u = u') (hv : v = v') :
    (p.copy hu hv).edges = p.edges := by
  subst_vars
  rfl

@[simp]
theorem edges_append {u v w : V} (p : G.Walk u v) (p' : G.Walk v w) :
    (p.append p').edges = p.edges ++ p'.edges := by simp [edges]

@[simp]
theorem edges_reverse {u v : V} (p : G.Walk u v) : p.reverse.edges = p.edges.reverse := by
  simp [edges, List.map_reverse]

@[simp]
theorem length_support {u v : V} (p : G.Walk u v) : p.support.length = p.length + 1 := by
  induction p <;> simp [*]

@[simp]
theorem length_darts {u v : V} (p : G.Walk u v) : p.darts.length = p.length := by
  induction p <;> simp [*]

@[simp]
theorem length_edges {u v : V} (p : G.Walk u v) : p.edges.length = p.length := by simp [edges]

theorem dart_fst_mem_support_of_mem_darts {u v : V} :
    ∀ (p : G.Walk u v) {d : G.Dart}, d ∈ p.darts → d.fst ∈ p.support
  | cons h p', d, hd => by
    simp only [support_cons, darts_cons, List.mem_cons] at hd ⊢
    rcases hd with (rfl | hd)
    · exact Or.inl rfl
    · exact Or.inr (dart_fst_mem_support_of_mem_darts _ hd)

theorem dart_snd_mem_support_of_mem_darts {u v : V} (p : G.Walk u v) {d : G.Dart}
    (h : d ∈ p.darts) : d.snd ∈ p.support := by
  simpa using p.reverse.dart_fst_mem_support_of_mem_darts (by simp [h] : d.symm ∈ p.reverse.darts)

theorem fst_mem_support_of_mem_edges {t u v w : V} (p : G.Walk v w) (he : s(t, u) ∈ p.edges) :
    t ∈ p.support := by
  obtain ⟨d, hd, he⟩ := List.mem_map.mp he
  rw [dart_edge_eq_mk'_iff'] at he
  rcases he with (⟨rfl, rfl⟩ | ⟨rfl, rfl⟩)
  · exact dart_fst_mem_support_of_mem_darts _ hd
  · exact dart_snd_mem_support_of_mem_darts _ hd

theorem snd_mem_support_of_mem_edges {t u v w : V} (p : G.Walk v w) (he : s(t, u) ∈ p.edges) :
    u ∈ p.support := by
  rw [Sym2.eq_swap] at he
  exact p.fst_mem_support_of_mem_edges he

theorem darts_nodup_of_support_nodup {u v : V} {p : G.Walk u v} (h : p.support.Nodup) :
    p.darts.Nodup := by
  induction p with
  | nil => simp
  | cons _ p' ih =>
    simp only [darts_cons, support_cons, List.nodup_cons] at h ⊢
    exact ⟨fun h' => h.1 (dart_fst_mem_support_of_mem_darts p' h'), ih h.2⟩

theorem edges_nodup_of_support_nodup {u v : V} {p : G.Walk u v} (h : p.support.Nodup) :
    p.edges.Nodup := by
  induction p with
  | nil => simp
  | cons _ p' ih =>
    simp only [edges_cons, support_cons, List.nodup_cons] at h ⊢
    exact ⟨fun h' => h.1 (fst_mem_support_of_mem_edges p' h'), ih h.2⟩

theorem edges_injective {u v : V} : Function.Injective (Walk.edges : G.Walk u v → List (Sym2 V))
  | .nil, .nil, _ => rfl
  | .nil, .cons _ _, h => by simp at h
  | .cons _ _, .nil, h => by simp at h
  | .cons' u v c h₁ w₁, .cons' _ v' _ h₂ w₂, h => by
    have h₃ : u ≠ v' := by rintro rfl; exact G.loopless _ h₂
    obtain ⟨rfl, h₃⟩ : v = v' ∧ w₁.edges = w₂.edges := by simpa [h₁, h₃] using h
    obtain rfl := Walk.edges_injective h₃
    rfl

theorem darts_injective {u v : V} : Function.Injective (Walk.darts : G.Walk u v → List G.Dart) :=
  edges_injective.of_comp

/-- Predicate for the empty walk.

Solves the dependent type problem where `p = G.Walk.nil` typechecks
only if `p` has defeq endpoints. -/
inductive Nil : {v w : V} → G.Walk v w → Prop
  | nil {u : V} : Nil (nil : G.Walk u u)

variable {u v w : V}

@[simp] lemma nil_nil : (nil : G.Walk u u).Nil := Nil.nil

@[simp] lemma not_nil_cons {h : G.Adj u v} {p : G.Walk v w} : ¬ (cons h p).Nil := nofun

instance (p : G.Walk v w) : Decidable p.Nil :=
  match p with
  | nil => isTrue .nil
  | cons _ _ => isFalse nofun

protected lemma Nil.eq {p : G.Walk v w} : p.Nil → v = w | .nil => rfl

lemma not_nil_of_ne {p : G.Walk v w} : v ≠ w → ¬ p.Nil := mt Nil.eq

lemma nil_iff_support_eq {p : G.Walk v w} : p.Nil ↔ p.support = [v] := by
  cases p <;> simp

lemma nil_iff_length_eq {p : G.Walk v w} : p.Nil ↔ p.length = 0 := by
  cases p <;> simp

lemma not_nil_iff_lt_length {p : G.Walk v w} : ¬ p.Nil ↔ 0 < p.length := by
  cases p <;> simp

lemma not_nil_iff {p : G.Walk v w} :
    ¬ p.Nil ↔ ∃ (u : V) (h : G.Adj v u) (q : G.Walk u w), p = cons h q := by
  cases p <;> simp [*]

/-- A walk with its endpoints defeq is `Nil` if and only if it is equal to `nil`. -/
lemma nil_iff_eq_nil : ∀ {p : G.Walk v v}, p.Nil ↔ p = nil
  | .nil | .cons _ _ => by simp

alias ⟨Nil.eq_nil, _⟩ := nil_iff_eq_nil

@[elab_as_elim]
def notNilRec {motive : {u w : V} → (p : G.Walk u w) → (h : ¬ p.Nil) → Sort*}
    (cons : {u v w : V} → (h : G.Adj u v) → (q : G.Walk v w) → motive (cons h q) not_nil_cons)
    (p : G.Walk u w) : (hp : ¬ p.Nil) → motive p hp :=
  match p with
  | nil => fun hp => absurd .nil hp
  | .cons h q => fun _ => cons h q

@[simp]
lemma notNilRec_cons {motive : {u w : V} → (p : G.Walk u w) → ¬ p.Nil → Sort*}
    (cons : {u v w : V} → (h : G.Adj u v) → (q : G.Walk v w) →
    motive (q.cons h) Walk.not_nil_cons) (h' : G.Adj u v) (q' : G.Walk v w) :
    @Walk.notNilRec _ _ _ _ _ cons _ _ = cons h' q' := by rfl

@[simp] lemma adj_getVert_one {p : G.Walk v w} (hp : ¬ p.Nil) :
    G.Adj v (p.getVert 1) := by
  simpa using adj_getVert_succ p (by simpa [not_nil_iff_lt_length] using hp : 0 < p.length)

/-- The walk obtained by removing the first `n` darts of a walk. -/
def drop {u v : V} (p : G.Walk u v) (n : ℕ) : G.Walk (p.getVert n) v :=
  match p, n with
  | .nil, _ => .nil
  | p, 0 => p.copy (getVert_zero p).symm rfl
  | .cons h q, (n + 1) => (q.drop n).copy (getVert_cons_succ _ h).symm rfl

/-- The walk obtained by removing the first dart of a non-nil walk. -/
def tail (p : G.Walk u v) : G.Walk (p.getVert 1) v := p.drop 1

@[simp]
lemma tail_cons_nil (h : G.Adj u v) : (Walk.cons h .nil).tail = .nil := by rfl

lemma tail_cons_eq (h : G.Adj u v) (p : G.Walk v w) :
    (p.cons h).tail = p.copy (getVert_zero p).symm rfl := by
  match p with
  | .nil => rfl
  | .cons h q => rfl

/-- The first dart of a walk. -/
@[simps]
def firstDart (p : G.Walk v w) (hp : ¬ p.Nil) : G.Dart where
  fst := v
  snd := p.getVert 1
  adj := p.adj_getVert_one hp

lemma edge_firstDart (p : G.Walk v w) (hp : ¬ p.Nil) :
    (p.firstDart hp).edge = s(v, p.getVert 1) := rfl

variable {x y : V} -- TODO: rename to u, v, w instead?

lemma cons_tail_eq (p : G.Walk x y) (hp : ¬ p.Nil) :
    cons (p.adj_getVert_one hp) p.tail = p := by
  cases p with
  | nil => simp only [nil_nil, not_true_eq_false] at hp
  | cons h q =>
    simp only [getVert_cons_succ, tail_cons_eq, cons_copy, copy_rfl_rfl]

@[simp] lemma cons_support_tail (p : G.Walk x y) (hp : ¬p.Nil) :
    x :: p.tail.support = p.support := by
  rw [← support_cons, cons_tail_eq _ hp]

@[simp] lemma length_tail_add_one {p : G.Walk x y} (hp : ¬ p.Nil) :
    p.tail.length + 1 = p.length := by
  rw [← length_cons, cons_tail_eq _ hp]

@[simp] lemma nil_copy {x' y' : V} {p : G.Walk x y} (hx : x = x') (hy : y = y') :
    (p.copy hx hy).Nil = p.Nil := by
  subst_vars; rfl

@[simp] lemma support_tail (p : G.Walk v v) (hp : ¬ p.Nil) :
    p.tail.support = p.support.tail := by
  rw [← cons_support_tail p hp, List.tail_cons]

@[simp]
lemma tail_cons {t u v} (p : G.Walk u v) (h : G.Adj t u) :
    (p.cons h).tail = p.copy (getVert_zero p).symm rfl := by
  match p with
  | .nil => rfl
  | .cons h q => rfl

lemma support_tail_of_not_nil (p : G.Walk u v) (hnp : ¬p.Nil) :
    p.tail.support = p.support.tail := by
  match p with
  | .nil => simp only [nil_nil, not_true_eq_false] at hnp
  | .cons h q =>
    simp only [tail_cons, getVert_cons_succ, support_copy, support_cons, List.tail_cons]

/-! ### Walk decompositions -/

section WalkDecomp

variable [DecidableEq V]

/-- Given a vertex in the support of a path, give the path up until (and including) that vertex. -/
def takeUntil {v w : V} : ∀ (p : G.Walk v w) (u : V), u ∈ p.support → G.Walk v u
  | nil, u, h => by rw [mem_support_nil_iff.mp h]
  | cons r p, u, h =>
    if hx : v = u then
      by subst u; exact Walk.nil
    else
      cons r (takeUntil p u <| by
        cases h
        · exact (hx rfl).elim
        · assumption)

/-- Given a vertex in the support of a path, give the path from (and including) that vertex to
the end. In other words, drop vertices from the front of a path until (and not including)
that vertex. -/
def dropUntil {v w : V} : ∀ (p : G.Walk v w) (u : V), u ∈ p.support → G.Walk u w
  | nil, u, h => by rw [mem_support_nil_iff.mp h]
  | cons r p, u, h =>
    if hx : v = u then by
      subst u
      exact cons r p
    else dropUntil p u <| by
      cases h
      · exact (hx rfl).elim
      · assumption

/-- The `takeUntil` and `dropUntil` functions split a walk into two pieces.
The lemma `SimpleGraph.Walk.count_support_takeUntil_eq_one` specifies where this split occurs. -/
@[simp]
theorem take_spec {u v w : V} (p : G.Walk v w) (h : u ∈ p.support) :
    (p.takeUntil u h).append (p.dropUntil u h) = p := by
  induction p
  · rw [mem_support_nil_iff] at h
    subst u
    rfl
  · cases h
    · simp!
    · simp! only
      split_ifs with h' <;> subst_vars <;> simp [*]

theorem mem_support_iff_exists_append {V : Type u} {G : SimpleGraph V} {u v w : V}
    {p : G.Walk u v} : w ∈ p.support ↔ ∃ (q : G.Walk u w) (r : G.Walk w v), p = q.append r := by
  classical
  constructor
  · exact fun h => ⟨_, _, (p.take_spec h).symm⟩
  · rintro ⟨q, r, rfl⟩
    simp only [mem_support_append_iff, end_mem_support, start_mem_support, or_self_iff]

@[simp]
theorem count_support_takeUntil_eq_one {u v w : V} (p : G.Walk v w) (h : u ∈ p.support) :
    (p.takeUntil u h).support.count u = 1 := by
  induction p
  · rw [mem_support_nil_iff] at h
    subst u
    simp!
  · cases h
    · simp!
    · simp! only
      split_ifs with h' <;> rw [eq_comm] at h' <;> subst_vars <;> simp! [*, List.count_cons]

theorem count_edges_takeUntil_le_one {u v w : V} (p : G.Walk v w) (h : u ∈ p.support) (x : V) :
    (p.takeUntil u h).edges.count s(u, x) ≤ 1 := by
  induction' p with u' u' v' w' ha p' ih
  · rw [mem_support_nil_iff] at h
    subst u
    simp!
  · cases h
    · simp!
    · simp! only
      split_ifs with h'
      · subst h'
        simp
      · rw [edges_cons, List.count_cons]
        split_ifs with h''
        · simp only [beq_iff_eq, Sym2.eq, Sym2.rel_iff'] at h''
          obtain ⟨rfl, rfl⟩ | ⟨rfl, rfl⟩ := h''
          · exact (h' rfl).elim
          · cases p' <;> simp!
        · apply ih

@[simp]
theorem takeUntil_copy {u v w v' w'} (p : G.Walk v w) (hv : v = v') (hw : w = w')
    (h : u ∈ (p.copy hv hw).support) :
    (p.copy hv hw).takeUntil u h = (p.takeUntil u (by subst_vars; exact h)).copy hv rfl := by
  subst_vars
  rfl

@[simp]
theorem dropUntil_copy {u v w v' w'} (p : G.Walk v w) (hv : v = v') (hw : w = w')
    (h : u ∈ (p.copy hv hw).support) :
    (p.copy hv hw).dropUntil u h = (p.dropUntil u (by subst_vars; exact h)).copy rfl hw := by
  subst_vars
  rfl

theorem support_takeUntil_subset {u v w : V} (p : G.Walk v w) (h : u ∈ p.support) :
    (p.takeUntil u h).support ⊆ p.support := fun x hx => by
  rw [← take_spec p h, mem_support_append_iff]
  exact Or.inl hx

theorem support_dropUntil_subset {u v w : V} (p : G.Walk v w) (h : u ∈ p.support) :
    (p.dropUntil u h).support ⊆ p.support := fun x hx => by
  rw [← take_spec p h, mem_support_append_iff]
  exact Or.inr hx

theorem darts_takeUntil_subset {u v w : V} (p : G.Walk v w) (h : u ∈ p.support) :
    (p.takeUntil u h).darts ⊆ p.darts := fun x hx => by
  rw [← take_spec p h, darts_append, List.mem_append]
  exact Or.inl hx

theorem darts_dropUntil_subset {u v w : V} (p : G.Walk v w) (h : u ∈ p.support) :
    (p.dropUntil u h).darts ⊆ p.darts := fun x hx => by
  rw [← take_spec p h, darts_append, List.mem_append]
  exact Or.inr hx

theorem edges_takeUntil_subset {u v w : V} (p : G.Walk v w) (h : u ∈ p.support) :
    (p.takeUntil u h).edges ⊆ p.edges :=
  List.map_subset _ (p.darts_takeUntil_subset h)

theorem edges_dropUntil_subset {u v w : V} (p : G.Walk v w) (h : u ∈ p.support) :
    (p.dropUntil u h).edges ⊆ p.edges :=
  List.map_subset _ (p.darts_dropUntil_subset h)

theorem length_takeUntil_le {u v w : V} (p : G.Walk v w) (h : u ∈ p.support) :
    (p.takeUntil u h).length ≤ p.length := by
  have := congr_arg Walk.length (p.take_spec h)
  rw [length_append] at this
  exact Nat.le.intro this

theorem length_dropUntil_le {u v w : V} (p : G.Walk v w) (h : u ∈ p.support) :
    (p.dropUntil u h).length ≤ p.length := by
  have := congr_arg Walk.length (p.take_spec h)
  rw [length_append, add_comm] at this
  exact Nat.le.intro this

/-- Rotate a loop walk such that it is centered at the given vertex. -/
def rotate {u v : V} (c : G.Walk v v) (h : u ∈ c.support) : G.Walk u u :=
  (c.dropUntil u h).append (c.takeUntil u h)

@[simp]
theorem support_rotate {u v : V} (c : G.Walk v v) (h : u ∈ c.support) :
    (c.rotate h).support.tail ~r c.support.tail := by
  simp only [rotate, tail_support_append]
  apply List.IsRotated.trans List.isRotated_append
  rw [← tail_support_append, take_spec]

theorem rotate_darts {u v : V} (c : G.Walk v v) (h : u ∈ c.support) :
    (c.rotate h).darts ~r c.darts := by
  simp only [rotate, darts_append]
  apply List.IsRotated.trans List.isRotated_append
  rw [← darts_append, take_spec]

theorem rotate_edges {u v : V} (c : G.Walk v v) (h : u ∈ c.support) :
    (c.rotate h).edges ~r c.edges :=
  (rotate_darts c h).map _

end WalkDecomp

/-- Given a set `S` and a walk `w` from `u` to `v` such that `u ∈ S` but `v ∉ S`,
there exists a dart in the walk whose start is in `S` but whose end is not. -/
theorem exists_boundary_dart {u v : V} (p : G.Walk u v) (S : Set V) (uS : u ∈ S) (vS : v ∉ S) :
    ∃ d : G.Dart, d ∈ p.darts ∧ d.fst ∈ S ∧ d.snd ∉ S := by
  induction' p with _ x y w a p' ih
  · cases vS uS
  · by_cases h : y ∈ S
    · obtain ⟨d, hd, hcd⟩ := ih h vS
      exact ⟨d, List.Mem.tail _ hd, hcd⟩
    · exact ⟨⟨(x, y), a⟩, List.Mem.head _, uS, h⟩

@[simp] lemma getVert_copy  {u v w x : V} (p : G.Walk u v) (i : ℕ) (h : u = w) (h' : v = x) :
    (p.copy h h').getVert i = p.getVert i := by
  subst_vars
  match p, i with
  | .nil, _ =>
    rw [getVert_of_length_le _ (by simp only [length_nil, Nat.zero_le] : nil.length ≤ _)]
    rw [getVert_of_length_le _ (by simp only [length_copy, length_nil, Nat.zero_le])]
  | .cons hadj q, 0 => simp only [copy_rfl_rfl, getVert_zero]
  | .cons hadj q, (n + 1) => simp only [copy_cons, getVert_cons_succ]; rfl

@[simp] lemma getVert_tail {u v n} (p : G.Walk u v) (hnp: ¬ p.Nil) :
    p.tail.getVert n = p.getVert (n + 1) := by
  match p with
  | .nil => rfl
  | .cons h q =>
    simp only [getVert_cons_succ, tail_cons_eq, getVert_cons]
    exact getVert_copy q n (getVert_zero q).symm rfl

/-- Given a walk `w` and a node in the support, there exists a natural `n`, such that given node
is the `n`-th node (zero-indexed) in the walk. In addition, `n` is at most the length of the path.
Due to the definition of `getVert` it would otherwise be legal to return a larger `n` for the last
node. -/
theorem mem_support_iff_exists_getVert {u v w : V} {p : G.Walk v w} :
    u ∈ p.support ↔ ∃ n, p.getVert n = u ∧ n ≤ p.length := by
  constructor
  · intro h
    obtain ⟨q, r, hqr⟩ := SimpleGraph.Walk.mem_support_iff_exists_append.mp h
    use q.length
    rw [hqr]
    rw [Walk.getVert_append]
    simp only [lt_self_iff_false, ↓reduceIte, Nat.sub_self, getVert_zero, length_append,
      Nat.le_add_right, and_self]
  · rintro ⟨n, hn⟩
    rw [SimpleGraph.Walk.mem_support_iff]
    by_cases h0 : n = 0
    · rw [h0, getVert_zero] at hn
      left
      exact hn.1.symm
    · right
      have hnp : ¬ p.Nil := by
        rw [@nil_iff_length_eq]
        have : 1 ≤ p.length := by omega
        exact Nat.not_eq_zero_of_lt this
      rw [← support_tail_of_not_nil _ hnp]
      rw [mem_support_iff_exists_getVert]
      use n - 1
      simp only [Nat.sub_le_iff_le_add]
      rw [getVert_tail _ hnp, length_tail_add_one hnp]
      have : (n - 1 + 1) = n:= by omega
      rwa [this]
termination_by p.length
decreasing_by
· simp_wf
  rw [@Nat.lt_iff_add_one_le]
  rw [length_tail_add_one hnp]

end Walk

/-! ### Mapping walks -/

namespace Walk

variable {G G' G''}

/-- Given a graph homomorphism, map walks to walks. -/
protected def map (f : G →g G') {u v : V} : G.Walk u v → G'.Walk (f u) (f v)
  | nil => nil
  | cons h p => cons (f.map_adj h) (p.map f)

variable (f : G →g G') (f' : G' →g G'') {u v u' v' : V} (p : G.Walk u v)

@[simp]
theorem map_nil : (nil : G.Walk u u).map f = nil := rfl

@[simp]
theorem map_cons {w : V} (h : G.Adj w u) : (cons h p).map f = cons (f.map_adj h) (p.map f) := rfl

@[simp]
theorem map_copy (hu : u = u') (hv : v = v') :
    (p.copy hu hv).map f = (p.map f).copy (hu ▸ rfl) (hv ▸ rfl) := by
  subst_vars
  rfl

@[simp]
theorem map_id (p : G.Walk u v) : p.map Hom.id = p := by
  induction p with
  | nil => rfl
  | cons _ p' ih => simp [ih]

@[simp]
theorem map_map : (p.map f).map f' = p.map (f'.comp f) := by
  induction p with
  | nil => rfl
  | cons _ _ ih => simp [ih]

/-- Unlike categories, for graphs vertex equality is an important notion, so needing to be able to
work with equality of graph homomorphisms is a necessary evil. -/
theorem map_eq_of_eq {f : G →g G'} (f' : G →g G') (h : f = f') :
    p.map f = (p.map f').copy (h ▸ rfl) (h ▸ rfl) := by
  subst_vars
  rfl

@[simp]
theorem map_eq_nil_iff {p : G.Walk u u} : p.map f = nil ↔ p = nil := by cases p <;> simp

@[simp]
theorem length_map : (p.map f).length = p.length := by induction p <;> simp [*]

theorem map_append {u v w : V} (p : G.Walk u v) (q : G.Walk v w) :
    (p.append q).map f = (p.map f).append (q.map f) := by induction p <;> simp [*]

@[simp]
theorem reverse_map : (p.map f).reverse = p.reverse.map f := by induction p <;> simp [map_append, *]

@[simp]
theorem support_map : (p.map f).support = p.support.map f := by induction p <;> simp [*]

@[simp]
theorem darts_map : (p.map f).darts = p.darts.map f.mapDart := by induction p <;> simp [*]

@[simp]
theorem edges_map : (p.map f).edges = p.edges.map (Sym2.map f) := by
  induction p with
  | nil => rfl
  | cons _ _ ih =>
    simp only [Walk.map_cons, edges_cons, List.map_cons, Sym2.map_pair_eq, List.cons.injEq,
      true_and, ih]

theorem map_injective_of_injective {f : G →g G'} (hinj : Function.Injective f) (u v : V) :
    Function.Injective (Walk.map f : G.Walk u v → G'.Walk (f u) (f v)) := by
  intro p p' h
  induction p with
  | nil =>
    cases p'
    · rfl
    · simp at h
  | cons _ _ ih =>
    cases p' with
    | nil => simp at h
    | cons _ _ =>
      simp only [map_cons, cons.injEq] at h
      cases hinj h.1
      simp only [cons.injEq, heq_iff_eq, true_and]
      apply ih
      simpa using h.2

/-- The specialization of `SimpleGraph.Walk.map` for mapping walks to supergraphs. -/
abbrev mapLe {G G' : SimpleGraph V} (h : G ≤ G') {u v : V} (p : G.Walk u v) : G'.Walk u v :=
  p.map (Hom.mapSpanningSubgraphs h)

/-! ### Transferring between graphs -/

/-- The walk `p` transferred to lie in `H`, given that `H` contains its edges. -/
@[simp]
protected def transfer {u v : V} (p : G.Walk u v)
    (H : SimpleGraph V) (h : ∀ e, e ∈ p.edges → e ∈ H.edgeSet) : H.Walk u v :=
  match p with
  | nil => nil
  | cons' u v w _ p =>
    cons (h s(u, v) (by simp)) (p.transfer H fun e he => h e (by simp [he]))

variable {u v : V} (p : G.Walk u v)

theorem transfer_self : p.transfer G p.edges_subset_edgeSet = p := by
  induction p <;> simp [*]

variable {H : SimpleGraph V}

theorem transfer_eq_map_of_le (hp) (GH : G ≤ H) :
    p.transfer H hp = p.map (SimpleGraph.Hom.mapSpanningSubgraphs GH) := by
  induction p <;> simp [*]

@[simp]
theorem edges_transfer (hp) : (p.transfer H hp).edges = p.edges := by
  induction p <;> simp [*]

@[simp]
theorem support_transfer (hp) : (p.transfer H hp).support = p.support := by
  induction p <;> simp [*]

@[simp]
theorem length_transfer (hp) : (p.transfer H hp).length = p.length := by
  induction p <;> simp [*]

-- Porting note: this failed the simpNF linter since it was originally of the form
-- `(p.transfer H hp).transfer K hp' = p.transfer K hp''` with `hp'` a function of `hp` and `hp'`.
-- This was a mistake and it's corrected here.
@[simp]
theorem transfer_transfer (hp) {K : SimpleGraph V} (hp') :
    (p.transfer H hp).transfer K hp' = p.transfer K (p.edges_transfer hp ▸ hp') := by
  induction p with
  | nil => simp
  | cons _ _ ih =>
    simp only [Walk.transfer, cons.injEq, heq_eq_eq, true_and]
    apply ih

@[simp]
theorem transfer_append {w : V} (q : G.Walk v w) (hpq) :
    (p.append q).transfer H hpq =
      (p.transfer H fun e he => hpq _ (by simp [he])).append
        (q.transfer H fun e he => hpq _ (by simp [he])) := by
  induction p with
  | nil => simp
  | cons _ _ ih => simp only [Walk.transfer, cons_append, cons.injEq, heq_eq_eq, true_and, ih]

@[simp]
theorem reverse_transfer (hp) :
    (p.transfer H hp).reverse =
      p.reverse.transfer H (by simp only [edges_reverse, List.mem_reverse]; exact hp) := by
  induction p with
  | nil => simp
  | cons _ _ ih => simp only [transfer_append, Walk.transfer, reverse_nil, reverse_cons, ih]

end Walk

/-! ## Deleting edges -/

namespace Walk

variable {G}

/-- Given a walk that avoids a set of edges, produce a walk in the graph
with those edges deleted. -/
abbrev toDeleteEdges (s : Set (Sym2 V)) {v w : V} (p : G.Walk v w)
    (hp : ∀ e, e ∈ p.edges → ¬e ∈ s) : (G.deleteEdges s).Walk v w :=
  p.transfer _ <| by
    simp only [edgeSet_deleteEdges, Set.mem_diff]
    exact fun e ep => ⟨edges_subset_edgeSet p ep, hp e ep⟩

@[simp]
theorem toDeleteEdges_nil (s : Set (Sym2 V)) {v : V} (hp) :
    (Walk.nil : G.Walk v v).toDeleteEdges s hp = Walk.nil := rfl

@[simp]
theorem toDeleteEdges_cons (s : Set (Sym2 V)) {u v w : V} (h : G.Adj u v) (p : G.Walk v w) (hp) :
    (Walk.cons h p).toDeleteEdges s hp =
      Walk.cons (deleteEdges_adj.mpr ⟨h, hp _ (List.Mem.head _)⟩)
        (p.toDeleteEdges s fun _ he => hp _ <| List.Mem.tail _ he) :=
  rfl

variable {v w : V}

/-- Given a walk that avoids an edge, create a walk in the subgraph with that edge deleted.
This is an abbreviation for `SimpleGraph.Walk.toDeleteEdges`. -/
abbrev toDeleteEdge (e : Sym2 V) (p : G.Walk v w) (hp : e ∉ p.edges) :
    (G.deleteEdges {e}).Walk v w :=
  p.toDeleteEdges {e} (fun e' => by contrapose!; simp (config := { contextual := true }) [hp])

@[simp]
theorem map_toDeleteEdges_eq (s : Set (Sym2 V)) {p : G.Walk v w} (hp) :
    Walk.map (Hom.mapSpanningSubgraphs (G.deleteEdges_le s)) (p.toDeleteEdges s hp) = p := by
  rw [← transfer_eq_map_of_le, transfer_transfer, transfer_self]
  intros e
  rw [edges_transfer]
  apply edges_subset_edgeSet p

end Walk

end SimpleGraph<|MERGE_RESOLUTION|>--- conflicted
+++ resolved
@@ -660,12 +660,7 @@
 theorem getLast_darts_snd {G : SimpleGraph V} {a b : V} (p : G.Walk a b) (hp : p.darts ≠ []) :
     (p.darts.getLast hp).snd = b := by
   rw [← List.getLast_map (f := fun x : G.Dart ↦ x.snd)]
-<<<<<<< HEAD
-  simp_rw [p.map_snd_darts, List.getLast_tail]
-  · exact p.getLast_support
-=======
   · simp_rw [p.map_snd_darts, List.getLast_tail, p.getLast_support]
->>>>>>> 38dfa07f
   · simpa
 
 @[simp]
