/-
Copyright (c) 2021 Kyle Miller. All rights reserved.
Released under Apache 2.0 license as described in the file LICENSE.
Authors: Kyle Miller
-/
module

public import Mathlib.Combinatorics.SimpleGraph.Walks.Maps
public import Mathlib.Combinatorics.SimpleGraph.Walks.Subwalks

<<<<<<< HEAD
/-!

# Walk

In a simple graph, a *walk* is a finite sequence of adjacent vertices, and can be
thought of equally well as a sequence of directed edges.

**Warning:** graph theorists mean something different by "path" than
do homotopy theorists.  A "walk" in graph theory is a "path" in
homotopy theory.  Another warning: some graph theorists use "path" and
"simple path" for "walk" and "path."

Some definitions and theorems have inspiration from multigraph
counterparts in [Chou1994].

## Main definitions

* `SimpleGraph.Walk` (with accompanying pattern definitions
  `SimpleGraph.Walk.nil'` and `SimpleGraph.Walk.cons'`)

* `SimpleGraph.Walk.map` for the induced map on walks,
  given an (injective) graph homomorphism.

## Tags
walks

-/

@[expose] public section

-- TODO: split

open Function

universe u v w

namespace SimpleGraph

variable {V : Type u} {V' : Type v} {V'' : Type w}
variable (G : SimpleGraph V) (G' : SimpleGraph V') (G'' : SimpleGraph V'')

/-- A walk is a sequence of adjacent vertices.  For vertices `u v : V`,
the type `walk u v` consists of all walks starting at `u` and ending at `v`.

We say that a walk *visits* the vertices it contains.  The set of vertices a
walk visits is `SimpleGraph.Walk.support`.

See `SimpleGraph.Walk.nil'` and `SimpleGraph.Walk.cons'` for patterns that
can be useful in definitions since they make the vertices explicit. -/
inductive Walk : V → V → Type u
  | nil {u : V} : Walk u u
  | cons {u v w : V} (h : G.Adj u v) (p : Walk v w) : Walk u w
  deriving DecidableEq

attribute [refl] Walk.nil

@[simps]
instance Walk.instInhabited (v : V) : Inhabited (G.Walk v v) := ⟨Walk.nil⟩

/-- The one-edge walk associated to a pair of adjacent vertices. -/
@[match_pattern, reducible]
def Adj.toWalk {G : SimpleGraph V} {u v : V} (h : G.Adj u v) : G.Walk u v :=
  Walk.cons h Walk.nil

namespace Walk

variable {G}

/-- Pattern to get `Walk.nil` with the vertex as an explicit argument. -/
@[match_pattern]
abbrev nil' (u : V) : G.Walk u u := Walk.nil

/-- Pattern to get `Walk.cons` with the vertices as explicit arguments. -/
@[match_pattern]
abbrev cons' (u v w : V) (h : G.Adj u v) (p : G.Walk v w) : G.Walk u w := Walk.cons h p

/-- Change the endpoints of a walk using equalities. This is helpful for relaxing
definitional equality constraints and to be able to state otherwise difficult-to-state
lemmas. While this is a simple wrapper around `Eq.rec`, it gives a canonical way to write it.

The simp-normal form is for the `copy` to be pushed outward. That way calculations can
occur within the "copy context." -/
protected def copy {u v u' v'} (p : G.Walk u v) (hu : u = u') (hv : v = v') : G.Walk u' v' :=
  hu ▸ hv ▸ p

@[simp]
theorem copy_rfl_rfl {u v} (p : G.Walk u v) : p.copy rfl rfl = p := rfl

@[simp]
theorem copy_copy {u v u' v' u'' v''} (p : G.Walk u v)
    (hu : u = u') (hv : v = v') (hu' : u' = u'') (hv' : v' = v'') :
    (p.copy hu hv).copy hu' hv' = p.copy (hu.trans hu') (hv.trans hv') := by
  subst_vars
  rfl

@[simp]
theorem copy_nil {u u'} (hu : u = u') : (Walk.nil : G.Walk u u).copy hu hu = nil := by
  subst_vars
  rfl

theorem copy_cons {u v w u' w'} (h : G.Adj u v) (p : G.Walk v w) (hu : u = u') (hw : w = w') :
    (Walk.cons h p).copy hu hw = Walk.cons (hu ▸ h) (p.copy rfl hw) := by
  subst_vars
  rfl

@[simp]
theorem cons_copy {u v w v' w'} (h : G.Adj u v) (p : G.Walk v' w') (hv : v' = v) (hw : w' = w) :
    cons h (p.copy hv hw) = (Walk.cons (hv ▸ h) p).copy rfl hw := by
  subst_vars
  rfl

theorem exists_eq_cons_of_ne {u v : V} (hne : u ≠ v) :
    ∀ (p : G.Walk u v), ∃ (w : V) (h : G.Adj u w) (p' : G.Walk w v), p = cons h p'
  | nil => (hne rfl).elim
  | cons h p' => ⟨_, h, p', rfl⟩

/-- The length of a walk is the number of edges/darts along it. -/
def length {u v : V} : G.Walk u v → ℕ
  | nil => 0
  | cons _ q => q.length.succ

/-- The concatenation of two compatible walks. -/
@[trans]
def append {u v w : V} : G.Walk u v → G.Walk v w → G.Walk u w
  | nil, q => q
  | cons h p, q => cons h (p.append q)

/-- The reversed version of `SimpleGraph.Walk.cons`, concatenating an edge to
the end of a walk. -/
def concat {u v w : V} (p : G.Walk u v) (h : G.Adj v w) : G.Walk u w := p.append (cons h nil)

theorem concat_eq_append {u v w : V} (p : G.Walk u v) (h : G.Adj v w) :
    p.concat h = p.append (cons h nil) := rfl

/-- The concatenation of the reverse of the first walk with the second walk. -/
protected def reverseAux {u v w : V} : G.Walk u v → G.Walk u w → G.Walk v w
  | nil, q => q
  | cons h p, q => Walk.reverseAux p (cons (G.symm h) q)

/-- The walk in reverse. -/
@[symm]
def reverse {u v : V} (w : G.Walk u v) : G.Walk v u := w.reverseAux nil

/-- Get the `n`th vertex from a walk, where `n` is generally expected to be
between `0` and `p.length`, inclusive.
If `n` is greater than or equal to `p.length`, the result is the path's endpoint. -/
def getVert {u v : V} : G.Walk u v → ℕ → V
  | nil, _ => u
  | cons _ _, 0 => u
  | cons _ q, n + 1 => q.getVert n

@[simp]
theorem getVert_zero {u v} (w : G.Walk u v) : w.getVert 0 = u := by cases w <;> rfl

@[simp]
theorem getVert_nil (u : V) {i : ℕ} : (@nil _ G u).getVert i = u := rfl

theorem getVert_of_length_le {u v} (w : G.Walk u v) {i : ℕ} (hi : w.length ≤ i) :
    w.getVert i = v := by
  induction w generalizing i with
  | nil => rfl
  | cons _ _ ih =>
    cases i
    · cases hi
    · exact ih (Nat.succ_le_succ_iff.1 hi)

@[simp]
theorem getVert_length {u v} (w : G.Walk u v) : w.getVert w.length = v :=
  w.getVert_of_length_le rfl.le

theorem adj_getVert_succ {u v} (w : G.Walk u v) {i : ℕ} (hi : i < w.length) :
    G.Adj (w.getVert i) (w.getVert (i + 1)) := by
  induction w generalizing i with
  | nil => cases hi
  | cons hxy _ ih =>
    cases i
    · simp [getVert, hxy]
    · exact ih (Nat.succ_lt_succ_iff.1 hi)

@[simp]
lemma getVert_cons_succ {u v w n} (p : G.Walk v w) (h : G.Adj u v) :
    (p.cons h).getVert (n + 1) = p.getVert n := rfl

lemma getVert_cons {u v w n} (p : G.Walk v w) (h : G.Adj u v) (hn : n ≠ 0) :
    (p.cons h).getVert n = p.getVert (n - 1) := by
  obtain ⟨n, rfl⟩ := Nat.exists_eq_add_one_of_ne_zero hn
  rw [getVert_cons_succ, Nat.add_sub_cancel]

@[simp]
theorem cons_append {u v w x : V} (h : G.Adj u v) (p : G.Walk v w) (q : G.Walk w x) :
    (cons h p).append q = cons h (p.append q) := rfl

@[simp]
theorem cons_nil_append {u v w : V} (h : G.Adj u v) (p : G.Walk v w) :
    (cons h nil).append p = cons h p := rfl

@[simp]
theorem nil_append {u v : V} (p : G.Walk u v) : nil.append p = p :=
  rfl

@[simp]
theorem append_nil {u v : V} (p : G.Walk u v) : p.append nil = p := by
  induction p <;> simp [*]

theorem append_assoc {u v w x : V} (p : G.Walk u v) (q : G.Walk v w) (r : G.Walk w x) :
    p.append (q.append r) = (p.append q).append r := by
  induction p <;> simp [*]

@[simp]
theorem append_copy_copy {u v w u' v' w'} (p : G.Walk u v) (q : G.Walk v w)
    (hu : u = u') (hv : v = v') (hw : w = w') :
    (p.copy hu hv).append (q.copy hv hw) = (p.append q).copy hu hw := by
  subst_vars
  rfl

theorem concat_nil {u v : V} (h : G.Adj u v) : nil.concat h = cons h nil := rfl

@[simp]
theorem concat_cons {u v w x : V} (h : G.Adj u v) (p : G.Walk v w) (h' : G.Adj w x) :
    (cons h p).concat h' = cons h (p.concat h') := rfl

theorem append_concat {u v w x : V} (p : G.Walk u v) (q : G.Walk v w) (h : G.Adj w x) :
    p.append (q.concat h) = (p.append q).concat h := append_assoc _ _ _

theorem concat_append {u v w x : V} (p : G.Walk u v) (h : G.Adj v w) (q : G.Walk w x) :
    (p.concat h).append q = p.append (cons h q) := by
  rw [concat_eq_append, ← append_assoc, cons_nil_append]

/-- A non-trivial `cons` walk is representable as a `concat` walk. -/
theorem exists_cons_eq_concat {u v w : V} (h : G.Adj u v) (p : G.Walk v w) :
    ∃ (x : V) (q : G.Walk u x) (h' : G.Adj x w), cons h p = q.concat h' := by
  induction p generalizing u with
  | nil => exact ⟨_, nil, h, rfl⟩
  | cons h' p ih =>
    obtain ⟨y, q, h'', hc⟩ := ih h'
    exact ⟨y, cons h q, h'', hc ▸ concat_cons _ _ _ ▸ rfl⟩

/-- A non-trivial `concat` walk is representable as a `cons` walk. -/
theorem exists_concat_eq_cons {u v w : V} :
    ∀ (p : G.Walk u v) (h : G.Adj v w),
      ∃ (x : V) (h' : G.Adj u x) (q : G.Walk x w), p.concat h = cons h' q
  | nil, h => ⟨_, h, nil, rfl⟩
  | cons h' p, h => ⟨_, h', Walk.concat p h, concat_cons _ _ _⟩

@[simp]
theorem reverse_nil {u : V} : (nil : G.Walk u u).reverse = nil := rfl

theorem reverse_singleton {u v : V} (h : G.Adj u v) : (cons h nil).reverse = cons (G.symm h) nil :=
  rfl

@[simp]
theorem cons_reverseAux {u v w x : V} (p : G.Walk u v) (q : G.Walk w x) (h : G.Adj w u) :
    (cons h p).reverseAux q = p.reverseAux (cons (G.symm h) q) := rfl

@[simp]
protected theorem append_reverseAux {u v w x : V}
    (p : G.Walk u v) (q : G.Walk v w) (r : G.Walk u x) :
    (p.append q).reverseAux r = q.reverseAux (p.reverseAux r) := by
  induction p with
  | nil => rfl
  | cons h _ ih => exact ih q (cons (G.symm h) r)

@[simp]
protected theorem reverseAux_append {u v w x : V}
    (p : G.Walk u v) (q : G.Walk u w) (r : G.Walk w x) :
    (p.reverseAux q).append r = p.reverseAux (q.append r) := by
  induction p with
  | nil => rfl
  | cons h _ ih => simp [ih (cons (G.symm h) q)]

protected theorem reverseAux_eq_reverse_append {u v w : V} (p : G.Walk u v) (q : G.Walk u w) :
    p.reverseAux q = p.reverse.append q := by simp [reverse]

@[simp]
theorem reverse_cons {u v w : V} (h : G.Adj u v) (p : G.Walk v w) :
    (cons h p).reverse = p.reverse.append (cons (G.symm h) nil) := by simp [reverse]

@[simp]
theorem reverse_copy {u v u' v'} (p : G.Walk u v) (hu : u = u') (hv : v = v') :
    (p.copy hu hv).reverse = p.reverse.copy hv hu := by
  subst_vars
  rfl

@[simp]
theorem reverse_append {u v w : V} (p : G.Walk u v) (q : G.Walk v w) :
    (p.append q).reverse = q.reverse.append p.reverse := by simp [reverse]

@[simp]
theorem reverse_concat {u v w : V} (p : G.Walk u v) (h : G.Adj v w) :
    (p.concat h).reverse = cons (G.symm h) p.reverse := by simp [concat_eq_append]

@[simp]
theorem reverse_reverse {u v : V} (p : G.Walk u v) : p.reverse.reverse = p := by
  induction p with
  | nil => rfl
  | cons _ _ ih => simp [ih]

theorem reverse_surjective {u v : V} : Function.Surjective (reverse : G.Walk u v → _) :=
  RightInverse.surjective reverse_reverse

theorem reverse_injective {u v : V} : Function.Injective (reverse : G.Walk u v → _) :=
  RightInverse.injective reverse_reverse

theorem reverse_bijective {u v : V} : Function.Bijective (reverse : G.Walk u v → _) :=
  ⟨reverse_injective, reverse_surjective⟩

@[simp]
theorem length_nil {u : V} : (nil : G.Walk u u).length = 0 := rfl

@[simp]
theorem length_cons {u v w : V} (h : G.Adj u v) (p : G.Walk v w) :
    (cons h p).length = p.length + 1 := rfl

@[simp]
theorem length_copy {u v u' v'} (p : G.Walk u v) (hu : u = u') (hv : v = v') :
    (p.copy hu hv).length = p.length := by
  subst_vars
  rfl

@[simp]
theorem length_append {u v w : V} (p : G.Walk u v) (q : G.Walk v w) :
    (p.append q).length = p.length + q.length := by
  induction p <;> simp [*, add_comm, add_assoc]

@[simp]
theorem length_concat {u v w : V} (p : G.Walk u v) (h : G.Adj v w) :
    (p.concat h).length = p.length + 1 := length_append _ _

@[simp]
protected theorem length_reverseAux {u v w : V} (p : G.Walk u v) (q : G.Walk u w) :
    (p.reverseAux q).length = p.length + q.length := by
  induction p with
  | nil => simp!
  | cons _ _ ih => simp [ih, Nat.succ_add, add_assoc]

@[simp]
theorem length_reverse {u v : V} (p : G.Walk u v) : p.reverse.length = p.length := by simp [reverse]

theorem eq_of_length_eq_zero {u v : V} : ∀ {p : G.Walk u v}, p.length = 0 → u = v
  | nil, _ => rfl

theorem adj_of_length_eq_one {u v : V} : ∀ {p : G.Walk u v}, p.length = 1 → G.Adj u v
  | cons h nil, _ => h

@[simp]
theorem exists_length_eq_zero_iff {u v : V} : (∃ p : G.Walk u v, p.length = 0) ↔ u = v :=
  ⟨fun ⟨_, h⟩ ↦ (eq_of_length_eq_zero h), (· ▸ ⟨nil, rfl⟩)⟩

@[simp]
lemma exists_length_eq_one_iff {u v : V} : (∃ (p : G.Walk u v), p.length = 1) ↔ G.Adj u v := by
  refine ⟨fun ⟨p, hp⟩ ↦ ?_, fun h ↦ ⟨h.toWalk, by simp⟩⟩
  induction p with
  | nil => simp at hp
  | cons h p' =>
    simp only [Walk.length_cons, add_eq_right] at hp
    exact (p'.eq_of_length_eq_zero hp) ▸ h

@[simp]
theorem length_eq_zero_iff {u : V} {p : G.Walk u u} : p.length = 0 ↔ p = nil := by cases p <;> simp

theorem getVert_append {u v w : V} (p : G.Walk u v) (q : G.Walk v w) (i : ℕ) :
    (p.append q).getVert i = if i < p.length then p.getVert i else q.getVert (i - p.length) := by
  induction p generalizing i <;> cases i <;> simp [*]

theorem getVert_reverse {u v : V} (p : G.Walk u v) (i : ℕ) :
    p.reverse.getVert i = p.getVert (p.length - i) := by
  induction p with
  | nil => rfl
  | cons h p ih =>
    simp only [reverse_cons, getVert_append, length_reverse, ih, length_cons]
    split_ifs
    next hi => simp [Nat.succ_sub hi.le]
    next hi =>
      obtain rfl | hi' := eq_or_gt_of_not_lt hi
      · simp
      · rw [Nat.eq_add_of_sub_eq (Nat.sub_pos_of_lt hi') rfl, Nat.sub_eq_zero_of_le hi']
        simp

section ConcatRec

variable {motive : ∀ u v : V, G.Walk u v → Sort*} (Hnil : ∀ {u : V}, motive u u nil)
  (Hconcat : ∀ {u v w : V} (p : G.Walk u v) (h : G.Adj v w), motive u v p → motive u w (p.concat h))

/-- Auxiliary definition for `SimpleGraph.Walk.concatRec` -/
def concatRecAux {u v : V} : (p : G.Walk u v) → motive v u p.reverse
  | nil => Hnil
  | cons h p => reverse_cons h p ▸ Hconcat p.reverse h.symm (concatRecAux p)

/-- Recursor on walks by inducting on `SimpleGraph.Walk.concat`.

This is inducting from the opposite end of the walk compared
to `SimpleGraph.Walk.rec`, which inducts on `SimpleGraph.Walk.cons`. -/
@[elab_as_elim]
def concatRec {u v : V} (p : G.Walk u v) : motive u v p :=
  reverse_reverse p ▸ concatRecAux @Hnil @Hconcat p.reverse

@[simp]
theorem concatRec_nil (u : V) :
    @concatRec _ _ motive @Hnil @Hconcat _ _ (nil : G.Walk u u) = Hnil := rfl

@[simp]
theorem concatRec_concat {u v w : V} (p : G.Walk u v) (h : G.Adj v w) :
    @concatRec _ _ motive @Hnil @Hconcat _ _ (p.concat h) =
      Hconcat p h (concatRec @Hnil @Hconcat p) := by
  simp only [concatRec]
  apply eq_of_heq (rec_heq_of_heq _ _)
  trans concatRecAux @Hnil @Hconcat (cons h.symm p.reverse)
  · congr
    simp
  · rw [concatRecAux, eqRec_heq_iff_heq]
    congr <;> simp

end ConcatRec

theorem concat_ne_nil {u v : V} (p : G.Walk u v) (h : G.Adj v u) : p.concat h ≠ nil := by
  cases p <;> simp [concat]

theorem concat_inj {u v v' w : V} {p : G.Walk u v} {h : G.Adj v w} {p' : G.Walk u v'}
    {h' : G.Adj v' w} (he : p.concat h = p'.concat h') : ∃ hv : v = v', p.copy rfl hv = p' := by
  induction p with
  | nil =>
    cases p'
    · exact ⟨rfl, rfl⟩
    · simp only [concat_nil, concat_cons, cons.injEq] at he
      obtain ⟨rfl, he⟩ := he
      exact (concat_ne_nil _ _ (heq_iff_eq.mp he).symm).elim
  | cons _ _ ih =>
    rw [concat_cons] at he
    cases p'
    · simp only [concat_nil, cons.injEq] at he
      obtain ⟨rfl, he⟩ := he
      exact (concat_ne_nil _ _ (heq_iff_eq.mp he)).elim
    · rw [concat_cons, cons.injEq] at he
      obtain ⟨rfl, he⟩ := he
      obtain ⟨rfl, rfl⟩ := ih (heq_iff_eq.mp he)
      exact ⟨rfl, rfl⟩

/-- The `support` of a walk is the list of vertices it visits in order. -/
def support {u v : V} : G.Walk u v → List V
  | nil => [u]
  | cons _ p => u :: p.support

/-- The `darts` of a walk is the list of darts it visits in order. -/
def darts {u v : V} : G.Walk u v → List G.Dart
  | nil => []
  | cons h p => ⟨(u, _), h⟩ :: p.darts

/-- The `edges` of a walk is the list of edges it visits in order.
This is defined to be the list of edges underlying `SimpleGraph.Walk.darts`. -/
def edges {u v : V} (p : G.Walk u v) : List (Sym2 V) := p.darts.map Dart.edge

@[simp]
theorem support_nil {u : V} : (nil : G.Walk u u).support = [u] := rfl

@[simp]
theorem support_cons {u v w : V} (h : G.Adj u v) (p : G.Walk v w) :
    (cons h p).support = u :: p.support := rfl

@[simp]
theorem support_concat {u v w : V} (p : G.Walk u v) (h : G.Adj v w) :
    (p.concat h).support = p.support.concat w := by
  induction p <;> simp [*, concat_nil]

@[simp]
theorem support_copy {u v u' v'} (p : G.Walk u v) (hu : u = u') (hv : v = v') :
    (p.copy hu hv).support = p.support := by
  subst_vars
  rfl

theorem support_append {u v w : V} (p : G.Walk u v) (p' : G.Walk v w) :
    (p.append p').support = p.support ++ p'.support.tail := by
  induction p <;> cases p' <;> simp [*]

@[simp]
theorem support_reverse {u v : V} (p : G.Walk u v) : p.reverse.support = p.support.reverse := by
  induction p <;> simp [support_append, *]

@[simp]
theorem support_ne_nil {u v : V} (p : G.Walk u v) : p.support ≠ [] := by cases p <;> simp

theorem support_append_eq_support_dropLast_append {u v w : V} (p : G.Walk u v) (p' : G.Walk v w) :
    (p.append p').support = p.support.dropLast ++ p'.support := by
  induction p <;> simp_all [List.dropLast_cons_of_ne_nil]

@[simp]
theorem head_support {G : SimpleGraph V} {a b : V} (p : G.Walk a b) :
    p.support.head (by simp) = a := by cases p <;> simp

@[simp]
theorem getLast_support {G : SimpleGraph V} {a b : V} (p : G.Walk a b) :
    p.support.getLast (by simp) = b := by
  induction p <;> simp [*]

theorem tail_support_append {u v w : V} (p : G.Walk u v) (p' : G.Walk v w) :
    (p.append p').support.tail = p.support.tail ++ p'.support.tail := by
  rw [support_append, List.tail_append_of_ne_nil (support_ne_nil _)]

theorem support_eq_cons {u v : V} (p : G.Walk u v) : p.support = u :: p.support.tail := by
  cases p <;> simp

theorem support_eq_concat {u v : V} (p : G.Walk u v) : p.support = p.support.dropLast.concat v := by
  cases p with
  | nil => rfl
  | cons h p =>
    obtain ⟨_, _, _, hq⟩ := exists_cons_eq_concat h p
    simp [hq]

@[simp]
theorem start_mem_support {u v : V} (p : G.Walk u v) : u ∈ p.support := by cases p <;> simp

@[simp]
theorem end_mem_support {u v : V} (p : G.Walk u v) : v ∈ p.support := by induction p <;> simp [*]

@[simp]
theorem support_nonempty {u v : V} (p : G.Walk u v) : { w | w ∈ p.support }.Nonempty :=
  ⟨u, by simp⟩

theorem mem_support_iff {u v w : V} (p : G.Walk u v) :
    w ∈ p.support ↔ w = u ∨ w ∈ p.support.tail := by cases p <;> simp

@[simp]
theorem getVert_mem_support {u v : V} (p : G.Walk u v) (i : ℕ) : p.getVert i ∈ p.support := by
  induction p generalizing i <;> cases i <;> simp [*]

theorem mem_support_nil_iff {u v : V} : u ∈ (nil : G.Walk v v).support ↔ u = v := by simp

@[simp]
theorem mem_tail_support_append_iff {t u v w : V} (p : G.Walk u v) (p' : G.Walk v w) :
    t ∈ (p.append p').support.tail ↔ t ∈ p.support.tail ∨ t ∈ p'.support.tail := by
  rw [tail_support_append, List.mem_append]

@[simp]
theorem end_mem_tail_support_of_ne {u v : V} (h : u ≠ v) (p : G.Walk u v) : v ∈ p.support.tail := by
  obtain ⟨_, _, _, rfl⟩ := exists_eq_cons_of_ne h p
  simp

@[simp, nolint unusedHavesSuffices]
theorem mem_support_append_iff {t u v w : V} (p : G.Walk u v) (p' : G.Walk v w) :
    t ∈ (p.append p').support ↔ t ∈ p.support ∨ t ∈ p'.support := by
  simp only [mem_support_iff, mem_tail_support_append_iff]
  obtain rfl | h := eq_or_ne t v <;> obtain rfl | h' := eq_or_ne t u <;>
    -- this `have` triggers the unusedHavesSuffices linter:
    (try have := h'.symm) <;> simp [*]

theorem support_subset_support_cons {u v w : V} (p : G.Walk v w) (hadj : G.Adj u v) :
    p.support ⊆ (p.cons hadj).support := by
  simp

theorem support_subset_support_concat {u v w : V} (p : G.Walk u v) (hadj : G.Adj v w) :
    p.support ⊆ (p.concat hadj).support := by
  simp

@[simp]
theorem subset_support_append_left {V : Type u} {G : SimpleGraph V} {u v w : V}
    (p : G.Walk u v) (q : G.Walk v w) : p.support ⊆ (p.append q).support := by
  simp [support_append]

@[simp]
theorem subset_support_append_right {V : Type u} {G : SimpleGraph V} {u v w : V}
    (p : G.Walk u v) (q : G.Walk v w) : q.support ⊆ (p.append q).support := by
  intro
  simp +contextual [mem_support_append_iff]

theorem coe_support {u v : V} (p : G.Walk u v) :
    (p.support : Multiset V) = {u} + p.support.tail := by cases p <;> rfl

theorem coe_support_append {u v w : V} (p : G.Walk u v) (p' : G.Walk v w) :
    ((p.append p').support : Multiset V) = {u} + p.support.tail + p'.support.tail := by
  rw [support_append, ← Multiset.coe_add, coe_support]

theorem coe_support_append' [DecidableEq V] {u v w : V} (p : G.Walk u v) (p' : G.Walk v w) :
    ((p.append p').support : Multiset V) = p.support + p'.support - {v} := by
  simp_rw [support_append, ← Multiset.coe_add, coe_support, add_comm ({v} : Multiset V),
    ← add_assoc, add_tsub_cancel_right]

theorem isChain_adj_cons_support {u v w : V} (h : G.Adj u v) :
    ∀ (p : G.Walk v w), List.IsChain G.Adj (u :: p.support)
  | nil => .cons_cons h (.singleton _)
  | cons h' p => .cons_cons h (isChain_adj_cons_support h' p)

@[deprecated (since := "2025-09-24")] alias chain_adj_support := isChain_adj_cons_support

theorem isChain_adj_support {u v : V} : ∀ (p : G.Walk u v), List.IsChain G.Adj p.support
  | nil => .singleton _
  | cons h p => isChain_adj_cons_support h p

@[deprecated (since := "2025-09-24")] alias chain'_adj_support := isChain_adj_support

theorem isChain_dartAdj_cons_darts {d : G.Dart} {v w : V} (h : d.snd = v) (p : G.Walk v w) :
    List.IsChain G.DartAdj (d :: p.darts) := by
  induction p generalizing d with
  | nil => exact .singleton _
  | cons h' p ih => exact .cons_cons h (ih rfl)

theorem isChain_dartAdj_darts {u v : V} : ∀ (p : G.Walk u v), List.IsChain G.DartAdj p.darts
  | nil => .nil
  -- Porting note: needed to defer `rfl` to help elaboration
  | cons h p => isChain_dartAdj_cons_darts (by rfl) p

@[deprecated (since := "2025-09-24")] alias chain_dartAdj_darts := isChain_dartAdj_cons_darts
@[deprecated (since := "2025-09-24")] alias chain'_dartAdj_darts := isChain_dartAdj_darts

/-- Every edge in a walk's edge list is an edge of the graph.
It is written in this form (rather than using `⊆`) to avoid unsightly coercions. -/
theorem edges_subset_edgeSet {u v : V} :
    ∀ (p : G.Walk u v) ⦃e : Sym2 V⦄, e ∈ p.edges → e ∈ G.edgeSet
  | cons h' p', e, h => by
    cases h
    · exact h'
    next h' => exact edges_subset_edgeSet p' h'

theorem adj_of_mem_edges {u v x y : V} (p : G.Walk u v) (h : s(x, y) ∈ p.edges) : G.Adj x y :=
  p.edges_subset_edgeSet h

@[simp]
theorem darts_nil {u : V} : (nil : G.Walk u u).darts = [] := rfl

@[simp]
theorem darts_cons {u v w : V} (h : G.Adj u v) (p : G.Walk v w) :
    (cons h p).darts = ⟨(u, v), h⟩ :: p.darts := rfl

@[simp]
theorem darts_concat {u v w : V} (p : G.Walk u v) (h : G.Adj v w) :
    (p.concat h).darts = p.darts.concat ⟨(v, w), h⟩ := by
  induction p <;> simp [*, concat_nil]

@[simp]
theorem darts_copy {u v u' v'} (p : G.Walk u v) (hu : u = u') (hv : v = v') :
    (p.copy hu hv).darts = p.darts := by
  subst_vars
  rfl

@[simp]
theorem darts_append {u v w : V} (p : G.Walk u v) (p' : G.Walk v w) :
    (p.append p').darts = p.darts ++ p'.darts := by
  induction p <;> simp [*]

@[simp]
theorem darts_reverse {u v : V} (p : G.Walk u v) :
    p.reverse.darts = (p.darts.map Dart.symm).reverse := by
  induction p <;> simp [*]

theorem mem_darts_reverse {u v : V} {d : G.Dart} {p : G.Walk u v} :
    d ∈ p.reverse.darts ↔ d.symm ∈ p.darts := by simp

theorem cons_map_snd_darts {u v : V} (p : G.Walk u v) : (u :: p.darts.map (·.snd)) = p.support := by
  induction p <;> simp [*]

theorem map_snd_darts {u v : V} (p : G.Walk u v) : p.darts.map (·.snd) = p.support.tail := by
  simpa using congr_arg List.tail (cons_map_snd_darts p)

theorem map_fst_darts_append {u v : V} (p : G.Walk u v) :
    p.darts.map (·.fst) ++ [v] = p.support := by
  induction p <;> simp [*]

theorem map_fst_darts {u v : V} (p : G.Walk u v) : p.darts.map (·.fst) = p.support.dropLast := by
  simpa! using congr_arg List.dropLast (map_fst_darts_append p)

@[simp]
theorem head_darts_fst {G : SimpleGraph V} {a b : V} (p : G.Walk a b) (hp : p.darts ≠ []) :
    (p.darts.head hp).fst = a := by
  cases p
  · contradiction
  · simp

@[simp]
theorem getLast_darts_snd {G : SimpleGraph V} {a b : V} (p : G.Walk a b) (hp : p.darts ≠ []) :
    (p.darts.getLast hp).snd = b := by
  rw [← List.getLast_map (f := fun x : G.Dart ↦ x.snd) (by simpa)]
  simp_rw [p.map_snd_darts, List.getLast_tail, p.getLast_support]

@[simp]
theorem edges_nil {u : V} : (nil : G.Walk u u).edges = [] := rfl

@[simp]
theorem edges_cons {u v w : V} (h : G.Adj u v) (p : G.Walk v w) :
    (cons h p).edges = s(u, v) :: p.edges := rfl

@[simp]
theorem edges_concat {u v w : V} (p : G.Walk u v) (h : G.Adj v w) :
    (p.concat h).edges = p.edges.concat s(v, w) := by simp [edges]

@[simp]
theorem edges_copy {u v u' v'} (p : G.Walk u v) (hu : u = u') (hv : v = v') :
    (p.copy hu hv).edges = p.edges := by
  subst_vars
  rfl

@[simp]
theorem edges_append {u v w : V} (p : G.Walk u v) (p' : G.Walk v w) :
    (p.append p').edges = p.edges ++ p'.edges := by simp [edges]

@[simp]
theorem edges_reverse {u v : V} (p : G.Walk u v) : p.reverse.edges = p.edges.reverse := by
  simp [edges]

@[simp]
theorem length_support {u v : V} (p : G.Walk u v) : p.support.length = p.length + 1 := by
  induction p <;> simp [*]

@[simp]
theorem length_darts {u v : V} (p : G.Walk u v) : p.darts.length = p.length := by
  induction p <;> simp [*]

@[simp]
theorem length_edges {u v : V} (p : G.Walk u v) : p.edges.length = p.length := by simp [edges]

theorem dart_fst_mem_support_of_mem_darts {u v : V} :
    ∀ (p : G.Walk u v) {d : G.Dart}, d ∈ p.darts → d.fst ∈ p.support
  | cons h p', d, hd => by
    simp only [support_cons, darts_cons, List.mem_cons] at hd ⊢
    rcases hd with rfl | hd
    · exact .inl rfl
    · exact .inr (dart_fst_mem_support_of_mem_darts _ hd)

theorem dart_snd_mem_support_of_mem_darts {u v : V} (p : G.Walk u v) {d : G.Dart}
    (h : d ∈ p.darts) : d.snd ∈ p.support := by
  simpa using p.reverse.dart_fst_mem_support_of_mem_darts (by simp [h] : d.symm ∈ p.reverse.darts)

theorem fst_mem_support_of_mem_edges {t u v w : V} (p : G.Walk v w) (he : s(t, u) ∈ p.edges) :
    t ∈ p.support := by
  obtain ⟨d, hd, he⟩ := List.mem_map.mp he
  rw [dart_edge_eq_mk'_iff'] at he
  rcases he with ⟨rfl, rfl⟩ | ⟨rfl, rfl⟩
  · exact dart_fst_mem_support_of_mem_darts _ hd
  · exact dart_snd_mem_support_of_mem_darts _ hd

theorem snd_mem_support_of_mem_edges {t u v w : V} (p : G.Walk v w) (he : s(t, u) ∈ p.edges) :
    u ∈ p.support :=
  p.fst_mem_support_of_mem_edges (Sym2.eq_swap ▸ he)

theorem mem_support_of_mem_edges {u v w : V} {e : Sym2 V} {p : G.Walk u v} (he : e ∈ p.edges)
    (hv : w ∈ e) : w ∈ p.support :=
  hv.elim fun _ heq ↦ p.fst_mem_support_of_mem_edges <| heq ▸ he

theorem mem_support_iff_exists_mem_edges {u v w : V} {p : G.Walk u v} :
    w ∈ p.support ↔ w = v ∨ ∃ e ∈ p.edges, w ∈ e := by
  induction p <;> aesop

theorem darts_nodup_of_support_nodup {u v : V} {p : G.Walk u v} (h : p.support.Nodup) :
    p.darts.Nodup := by
  induction p with
  | nil => simp
  | cons _ p' ih =>
    simp only [darts_cons, support_cons, List.nodup_cons] at h ⊢
    exact ⟨(h.1 <| dart_fst_mem_support_of_mem_darts p' ·), ih h.2⟩

theorem edges_nodup_of_support_nodup {u v : V} {p : G.Walk u v} (h : p.support.Nodup) :
    p.edges.Nodup := by
  induction p with
  | nil => simp
  | cons _ p' ih =>
    simp only [support_cons, List.nodup_cons, edges_cons] at h ⊢
    exact ⟨(h.1 <| fst_mem_support_of_mem_edges p' ·), ih h.2⟩

lemma getVert_eq_support_getElem {u v : V} {n : ℕ} (p : G.Walk u v) (h : n ≤ p.length) :
    p.getVert n = p.support[n]'(p.length_support ▸ Nat.lt_add_one_of_le h) := by
  cases p with
  | nil => simp
  | cons => cases n with
    | zero => simp
    | succ n =>
      simp_rw [support_cons, getVert_cons _ _ n.zero_ne_add_one.symm, List.getElem_cons]
      exact getVert_eq_support_getElem _ (Nat.sub_le_of_le_add h)

lemma getVert_eq_support_getElem? {u v : V} {n : ℕ} (p : G.Walk u v) (h : n ≤ p.length) :
    some (p.getVert n) = p.support[n]? := by
  rw [getVert_eq_support_getElem p h, ← List.getElem?_eq_getElem]

@[deprecated (since := "2025-06-10")]
alias getVert_eq_support_get? := getVert_eq_support_getElem?

lemma getVert_eq_getD_support {u v : V} (p : G.Walk u v) (n : ℕ) :
    p.getVert n = p.support.getD n v := by
  by_cases h : n ≤ p.length
  · simp [← getVert_eq_support_getElem? p h]
  grind [getVert_of_length_le, length_support]

theorem getVert_comp_val_eq_get_support {u v : V} (p : G.Walk u v) :
    p.getVert ∘ Fin.val = p.support.get := by
  grind [getVert_eq_support_getElem, length_support]

theorem range_getVert_eq_range_support_getElem {u v : V} (p : G.Walk u v) :
    Set.range p.getVert = Set.range p.support.get :=
  Set.ext fun _ ↦ ⟨by grind [Set.range_list_get, getVert_mem_support],
    fun ⟨n, _⟩ ↦ ⟨n, by grind [getVert_eq_support_getElem, length_support]⟩⟩

theorem nodup_tail_support_reverse {u : V} {p : G.Walk u u} :
    p.reverse.support.tail.Nodup ↔ p.support.tail.Nodup := by
  refine p.support_reverse ▸ p.support.nodup_tail_reverse ?_
  rw [← getVert_eq_support_getElem? _ (by cutsat), List.getLast?_eq_getElem?,
    ← getVert_eq_support_getElem? _ (by rw [Walk.length_support]; cutsat)]
  simp

theorem edges_eq_zipWith_support {u v : V} {p : G.Walk u v} :
    p.edges = List.zipWith (s(·, ·)) p.support p.support.tail := by
  induction p with
  | nil => simp
  | cons _ p' ih => cases p' <;> simp [edges_cons, ih]

theorem darts_getElem_eq_getVert {u v : V} {p : G.Walk u v} (n : ℕ) (h : n < p.darts.length) :
    p.darts[n] = ⟨⟨p.getVert n, p.getVert (n + 1)⟩, p.adj_getVert_succ (p.length_darts ▸ h)⟩ := by
  rw [p.length_darts] at h
  ext
  · simp only [p.getVert_eq_support_getElem (le_of_lt h)]
    by_cases h' : n = 0
    · simp [h', List.getElem_zero]
    · have := p.isChain_dartAdj_darts.getElem (n - 1) (by grind)
      grind [DartAdj, =_ cons_map_snd_darts]
  · simp [p.getVert_eq_support_getElem h, ← p.cons_map_snd_darts]

theorem edges_injective {u v : V} : Function.Injective (Walk.edges : G.Walk u v → List (Sym2 V))
  | .nil, .nil, _ => rfl
  | .nil, .cons _ _, h => by simp at h
  | .cons _ _, .nil, h => by simp at h
  | .cons' u v c h₁ w₁, .cons' _ v' _ h₂ w₂, h => by
    have h₃ : u ≠ v' := by rintro rfl; exact G.loopless _ h₂
    obtain ⟨rfl, h₃⟩ : v = v' ∧ w₁.edges = w₂.edges := by simpa [h₁, h₃] using h
    rw [edges_injective h₃]

theorem darts_injective {u v : V} : Function.Injective (Walk.darts : G.Walk u v → List G.Dart) :=
  edges_injective.of_comp

/-- The `Set` of edges of a walk. -/
def edgeSet {u v : V} (p : G.Walk u v) : Set (Sym2 V) := {e | e ∈ p.edges}

@[simp]
lemma mem_edgeSet {u v : V} {p : G.Walk u v} {e : Sym2 V} : e ∈ p.edgeSet ↔ e ∈ p.edges := Iff.rfl

@[simp]
lemma edgeSet_nil (u : V) : (nil : G.Walk u u).edgeSet = ∅ := by ext; simp

@[simp]
lemma edgeSet_reverse {u v : V} (p : G.Walk u v) : p.reverse.edgeSet = p.edgeSet := by ext; simp

@[simp]
theorem edgeSet_cons {u v w : V} (h : G.Adj u v) (p : G.Walk v w) :
    (cons h p).edgeSet = insert s(u, v) p.edgeSet := by ext; simp

@[simp]
theorem edgeSet_concat {u v w : V} (p : G.Walk u v) (h : G.Adj v w) :
    (p.concat h).edgeSet = insert s(v, w) p.edgeSet := by ext; simp [or_comm]

theorem edgeSet_append {u v w : V} (p : G.Walk u v) (q : G.Walk v w) :
    (p.append q).edgeSet = p.edgeSet ∪ q.edgeSet := by ext; simp

@[simp]
theorem edgeSet_copy {u v u' v'} (p : G.Walk u v) (hu : u = u') (hv : v = v') :
    (p.copy hu hv).edgeSet = p.edgeSet := by ext; simp

theorem coe_edges_toFinset [DecidableEq V] {u v : V} (p : G.Walk u v) :
    (p.edges.toFinset : Set (Sym2 V)) = p.edgeSet := by
  simp [edgeSet]

/-- Predicate for the empty walk.

Solves the dependent type problem where `p = G.Walk.nil` typechecks
only if `p` has defeq endpoints. -/
inductive Nil : {v w : V} → G.Walk v w → Prop
  | nil {u : V} : Nil (nil : G.Walk u u)

variable {u v w : V}

@[simp] lemma nil_nil : (nil : G.Walk u u).Nil := Nil.nil

@[simp] lemma not_nil_cons {h : G.Adj u v} {p : G.Walk v w} : ¬ (cons h p).Nil := nofun

instance (p : G.Walk v w) : Decidable p.Nil :=
  match p with
  | nil => isTrue .nil
  | cons _ _ => isFalse nofun

protected lemma Nil.eq {p : G.Walk v w} : p.Nil → v = w | .nil => rfl

lemma not_nil_of_ne {p : G.Walk v w} : v ≠ w → ¬ p.Nil := mt Nil.eq

lemma nil_iff_support_eq {p : G.Walk v w} : p.Nil ↔ p.support = [v] := by
  cases p <;> simp

lemma darts_eq_nil_iff_nil {p : G.Walk v w} : p.darts = [] ↔ p.Nil := by
  cases p <;> simp

lemma edges_eq_nil_iff_nil {p : G.Walk v w} : p.edges = [] ↔ p.Nil := by
  cases p <;> simp

lemma nil_iff_length_eq {p : G.Walk v w} : p.Nil ↔ p.length = 0 := by
  cases p <;> simp

lemma not_nil_iff_lt_length {p : G.Walk v w} : ¬ p.Nil ↔ 0 < p.length := by
  cases p <;> simp

lemma not_nil_iff {p : G.Walk v w} :
    ¬ p.Nil ↔ ∃ (u : V) (h : G.Adj v u) (q : G.Walk u w), p = cons h q := by
  cases p <;> simp [*]

@[simp]
lemma nil_append_iff {p : G.Walk u v} {q : G.Walk v w} : (p.append q).Nil ↔ p.Nil ∧ q.Nil := by
  cases p <;> cases q <;> simp

lemma Nil.append {p : G.Walk u v} {q : G.Walk v w} (hp : p.Nil) (hq : q.Nil) : (p.append q).Nil :=
  by simp [hp, hq]

@[simp]
lemma nil_reverse {p : G.Walk v w} : p.reverse.Nil ↔ p.Nil := by
  cases p <;> simp

/-- A walk with its endpoints defeq is `Nil` if and only if it is equal to `nil`. -/
lemma nil_iff_eq_nil : ∀ {p : G.Walk v v}, p.Nil ↔ p = nil
  | .nil | .cons _ _ => by simp

alias ⟨Nil.eq_nil, _⟩ := nil_iff_eq_nil

/-- The recursion principle for nonempty walks -/
@[elab_as_elim]
def notNilRec {motive : {u w : V} → (p : G.Walk u w) → (h : ¬ p.Nil) → Sort*}
    (cons : {u v w : V} → (h : G.Adj u v) → (q : G.Walk v w) → motive (cons h q) not_nil_cons)
    (p : G.Walk u w) : (hp : ¬ p.Nil) → motive p hp :=
  match p with
  | nil => fun hp => absurd .nil hp
  | .cons h q => fun _ => cons h q

@[simp]
lemma notNilRec_cons {motive : {u w : V} → (p : G.Walk u w) → ¬ p.Nil → Sort*}
    (cons : {u v w : V} → (h : G.Adj u v) → (q : G.Walk v w) →
    motive (q.cons h) Walk.not_nil_cons) (h' : G.Adj u v) (q' : G.Walk v w) :
    @Walk.notNilRec _ _ _ _ _ cons _ _ = cons h' q' := by rfl

theorem end_mem_tail_support {u v : V} {p : G.Walk u v} (h : ¬ p.Nil) : v ∈ p.support.tail :=
  p.notNilRec (by simp) h

theorem mem_support_iff_exists_mem_edges_of_not_nil {u v w : V} {p : G.Walk u v} (hnil : ¬p.Nil) :
    w ∈ p.support ↔ ∃ e ∈ p.edges, w ∈ e := by
  induction p with
  | nil => simp at hnil
  | cons h p ih => cases p <;> aesop

/-- The walk obtained by removing the first `n` darts of a walk. -/
def drop {u v : V} (p : G.Walk u v) (n : ℕ) : G.Walk (p.getVert n) v :=
  match p, n with
  | .nil, _ => .nil
  | p, 0 => p.copy (getVert_zero p).symm rfl
  | .cons _ q, (n + 1) => q.drop n

@[simp]
lemma drop_length (p : G.Walk u v) (n : ℕ) : (p.drop n).length = p.length - n := by
  induction p generalizing n <;> cases n <;> simp [*, drop]

@[simp]
lemma drop_getVert (p : G.Walk u v) (n m : ℕ) : (p.drop n).getVert m = p.getVert (n + m) := by
  induction p generalizing n <;> cases n <;> simp [*, drop, add_right_comm]

/-- The second vertex of a walk, or the only vertex in a nil walk. -/
abbrev snd (p : G.Walk u v) : V := p.getVert 1

@[simp] lemma adj_snd {p : G.Walk v w} (hp : ¬ p.Nil) :
    G.Adj v p.snd := by
  simpa using adj_getVert_succ p (by simpa [not_nil_iff_lt_length] using hp : 0 < p.length)

lemma snd_cons {u v w} (q : G.Walk v w) (hadj : G.Adj u v) :
    (q.cons hadj).snd = v := by simp

lemma snd_mem_tail_support {u v : V} {p : G.Walk u v} (h : ¬p.Nil) : p.snd ∈ p.support.tail :=
  p.notNilRec (by simp) h

/-- The walk obtained by taking the first `n` darts of a walk. -/
def take {u v : V} (p : G.Walk u v) (n : ℕ) : G.Walk u (p.getVert n) :=
  match p, n with
  | .nil, _ => .nil
  | p, 0 => nil.copy rfl (getVert_zero p).symm
  | .cons h q, (n + 1) => .cons h (q.take n)

@[simp]
lemma take_length (p : G.Walk u v) (n : ℕ) : (p.take n).length = n ⊓ p.length := by
  induction p generalizing n <;> cases n <;> simp [*, take]

@[simp]
lemma take_getVert (p : G.Walk u v) (n m : ℕ) : (p.take n).getVert m = p.getVert (n ⊓ m) := by
  induction p generalizing n m <;> cases n <;> cases m <;> simp [*, take]

lemma take_support_eq_support_take_succ {u v} (p : G.Walk u v) (n : ℕ) :
    (p.take n).support = p.support.take (n + 1) := by
  induction p generalizing n <;> cases n <;> simp [*, take]

/-- The penultimate vertex of a walk, or the only vertex in a nil walk. -/
abbrev penultimate (p : G.Walk u v) : V := p.getVert (p.length - 1)

@[simp]
lemma penultimate_nil : (@nil _ G v).penultimate = v := rfl

@[simp]
lemma penultimate_cons_nil (h : G.Adj u v) : (cons h nil).penultimate = u := rfl

@[simp]
lemma penultimate_cons_cons {w'} (h : G.Adj u v) (h₂ : G.Adj v w) (p : G.Walk w w') :
    (cons h (cons h₂ p)).penultimate = (cons h₂ p).penultimate := rfl

lemma penultimate_cons_of_not_nil (h : G.Adj u v) (p : G.Walk v w) (hp : ¬ p.Nil) :
    (cons h p).penultimate = p.penultimate :=
  p.notNilRec (by simp) hp h

@[simp]
lemma penultimate_concat {t u v} (p : G.Walk u v) (h : G.Adj v t) :
    (p.concat h).penultimate = v := by simp [concat_eq_append, getVert_append]

@[simp]
lemma adj_penultimate {p : G.Walk v w} (hp : ¬ p.Nil) :
    G.Adj p.penultimate w := by
  conv => rhs; rw [← getVert_length p]
  rw [nil_iff_length_eq] at hp
  convert adj_getVert_succ _ _ <;> omega

@[simp]
lemma snd_reverse (p : G.Walk u v) : p.reverse.snd = p.penultimate := by
  simpa using getVert_reverse p 1

@[simp]
lemma penultimate_reverse (p : G.Walk u v) : p.reverse.penultimate = p.snd := by
  cases p <;> simp [snd, getVert_append]

/-- The walk obtained by removing the first dart of a walk. A nil walk stays nil. -/
def tail (p : G.Walk u v) : G.Walk (p.snd) v := p.drop 1

lemma drop_zero {u v} (p : G.Walk u v) :
    p.drop 0 = p.copy (getVert_zero p).symm rfl := by
  cases p <;> simp [Walk.drop]

lemma drop_support_eq_support_drop_min {u v} (p : G.Walk u v) (n : ℕ) :
    (p.drop n).support = p.support.drop (n ⊓ p.length) := by
  induction p generalizing n <;> cases n <;> simp [*, drop]

/-- The walk obtained by removing the last dart of a walk. A nil walk stays nil. -/
def dropLast (p : G.Walk u v) : G.Walk u p.penultimate := p.take (p.length - 1)

@[simp]
lemma tail_nil : (@nil _ G v).tail = .nil := rfl

@[simp]
lemma tail_cons_nil (h : G.Adj u v) : (Walk.cons h .nil).tail = .nil := rfl

@[simp]
lemma tail_cons (h : G.Adj u v) (p : G.Walk v w) :
    (p.cons h).tail = p.copy (getVert_zero p).symm rfl := by
  cases p <;> rfl

@[deprecated (since := "2025-08-19")] alias tail_cons_eq := tail_cons

@[simp]
lemma dropLast_nil : (@nil _ G v).dropLast = nil := rfl

@[simp]
lemma dropLast_cons_nil (h : G.Adj u v) : (cons h nil).dropLast = nil := rfl

@[simp]
lemma dropLast_cons_cons {w'} (h : G.Adj u v) (h₂ : G.Adj v w) (p : G.Walk w w') :
    (cons h (cons h₂ p)).dropLast = cons h (cons h₂ p).dropLast := rfl

lemma dropLast_cons_of_not_nil (h : G.Adj u v) (p : G.Walk v w) (hp : ¬ p.Nil) :
    (cons h p).dropLast = cons h (p.dropLast.copy rfl (penultimate_cons_of_not_nil _ _ hp).symm) :=
  p.notNilRec (by simp) hp h

@[simp]
lemma dropLast_concat {t u v} (p : G.Walk u v) (h : G.Adj v t) :
    (p.concat h).dropLast = p.copy rfl (by simp) := by
  induction p
  · rfl
  · simp_rw [concat_cons]
    rw [dropLast_cons_of_not_nil] <;> simp [*, nil_iff_length_eq]

/-- The first dart of a walk. -/
@[simps]
def firstDart (p : G.Walk v w) (hp : ¬ p.Nil) : G.Dart where
  fst := v
  snd := p.snd
  adj := p.adj_snd hp

/-- The last dart of a walk. -/
@[simps]
def lastDart (p : G.Walk v w) (hp : ¬ p.Nil) : G.Dart where
  fst := p.penultimate
  snd := w
  adj := p.adj_penultimate hp

lemma edge_firstDart (p : G.Walk v w) (hp : ¬ p.Nil) :
    (p.firstDart hp).edge = s(v, p.snd) := rfl

lemma edge_lastDart (p : G.Walk v w) (hp : ¬ p.Nil) :
    (p.lastDart hp).edge = s(p.penultimate, w) := rfl

theorem firstDart_eq {p : G.Walk v w} (h₁ : ¬ p.Nil) (h₂ : 0 < p.darts.length) :
    p.firstDart h₁ = p.darts[0] := by
  simp [Dart.ext_iff, firstDart_toProd, darts_getElem_eq_getVert]

theorem lastDart_eq {p : G.Walk v w} (h₁ : ¬ p.Nil) (h₂ : 0 < p.darts.length) :
    p.lastDart h₁ = p.darts[p.darts.length - 1] := by
  simp (disch := grind) [Dart.ext_iff, lastDart_toProd, darts_getElem_eq_getVert,
    p.getVert_of_length_le]

theorem firstDart_eq_head_darts {p : G.Walk v w} (hnil : ¬p.Nil) : p.firstDart hnil = p.darts.head
    (p.darts.ne_nil_of_length_pos <|
      p.not_nil_iff_lt_length.mp hnil |>.trans_eq p.length_darts.symm) :=
  have darts_pos := p.not_nil_iff_lt_length.mp hnil |>.trans_eq p.length_darts.symm
  p.firstDart_eq hnil darts_pos |>.trans <| List.getElem_zero_eq_head darts_pos

theorem firstDart_mem_darts {p : G.Walk v w} (hnil : ¬p.Nil) : p.firstDart hnil ∈ p.darts :=
  p.firstDart_eq_head_darts _ ▸ List.head_mem _

theorem lastDart_eq_getLast_darts {p : G.Walk v w} (hnil : ¬p.Nil) :
    p.lastDart hnil = p.darts.getLast (p.darts.ne_nil_of_length_pos <|
      p.not_nil_iff_lt_length.mp hnil |>.trans_eq p.length_darts.symm) :=
  have darts_pos := p.not_nil_iff_lt_length.mp hnil |>.trans_eq p.length_darts.symm
  p.lastDart_eq hnil darts_pos |>.trans <|
    List.getElem_length_sub_one_eq_getLast <| Nat.sub_one_lt_of_lt darts_pos

theorem lastDart_mem_darts {p : G.Walk v w} (hnil : ¬p.Nil) : p.lastDart hnil ∈ p.darts :=
  p.lastDart_eq_getLast_darts _ ▸ List.getLast_mem _

theorem snd_eq_head_edges {p : G.Walk v w} (hnil : ¬p.Nil) : s(v, p.snd) = p.edges.head
    (p.edges.ne_nil_of_length_pos <|
      p.not_nil_iff_lt_length.mp hnil |>.trans_eq p.length_edges.symm) := by
  simp [← p.edge_firstDart hnil, firstDart_eq_head_darts, Walk.edges]

theorem snd_mem_edges {p : G.Walk v w} (hnil : ¬p.Nil) : s(v, p.snd) ∈ p.edges :=
  p.snd_eq_head_edges hnil ▸ List.head_mem _

theorem penultimate_eq_getLast_edges {p : G.Walk v w} (hnil : ¬p.Nil) :
    s(p.penultimate, w) = p.edges.getLast (p.edges.ne_nil_of_length_pos <|
      p.not_nil_iff_lt_length.mp hnil |>.trans_eq p.length_edges.symm) := by
  simp [← p.edge_lastDart hnil, lastDart_eq_getLast_darts, Walk.edges]

theorem penultimate_mem_edges {p : G.Walk v w} (hnil : ¬p.Nil) : s(p.penultimate, w) ∈ p.edges :=
  p.penultimate_eq_getLast_edges hnil ▸ List.getLast_mem _

lemma cons_tail_eq (p : G.Walk u v) (hp : ¬ p.Nil) :
    cons (p.adj_snd hp) p.tail = p := by
  cases p <;> simp at hp ⊢

@[simp]
lemma concat_dropLast (p : G.Walk u v) (hp : G.Adj p.penultimate v) :
    p.dropLast.concat hp = p := by
  induction p with
  | nil => simp at hp
  | cons hadj p hind =>
    cases p with
    | nil => rfl
    | _ => simp [hind]

@[simp] lemma cons_support_tail (p : G.Walk u v) (hp : ¬p.Nil) :
    u :: p.tail.support = p.support := by
  rw [← support_cons (p.adj_snd hp), cons_tail_eq _ hp]

@[simp] lemma length_tail_add_one {p : G.Walk u v} (hp : ¬ p.Nil) :
    p.tail.length + 1 = p.length := by
  rw [← length_cons (p.adj_snd hp), cons_tail_eq _ hp]

protected lemma Nil.tail {p : G.Walk v w} (hp : p.Nil) : p.tail.Nil := by
  cases p <;> simp [not_nil_cons] at hp ⊢

lemma not_nil_of_tail_not_nil {p : G.Walk v w} (hp : ¬ p.tail.Nil) : ¬ p.Nil := mt Nil.tail hp

@[simp] lemma nil_copy {u' v' : V} {p : G.Walk u v} (hu : u = u') (hv : v = v') :
    (p.copy hu hv).Nil = p.Nil := by
  subst_vars
  rfl

lemma support_tail_of_not_nil (p : G.Walk u v) (hp : ¬ p.Nil) :
    p.tail.support = p.support.tail := by
  rw [← cons_support_tail p hp, List.tail_cons]

@[deprecated (since := "2025-08-26")] alias support_tail := support_tail_of_not_nil

/-- Given a set `S` and a walk `w` from `u` to `v` such that `u ∈ S` but `v ∉ S`,
there exists a dart in the walk whose start is in `S` but whose end is not. -/
theorem exists_boundary_dart {u v : V} (p : G.Walk u v) (S : Set V) (uS : u ∈ S) (vS : v ∉ S) :
    ∃ d : G.Dart, d ∈ p.darts ∧ d.fst ∈ S ∧ d.snd ∉ S := by
  induction p with
  | nil => cases vS uS
  | cons a p' ih =>
    rename_i x _
    by_cases h : x ∈ S
    · obtain ⟨d, hd, hcd⟩ := ih h vS
      exact ⟨d, List.Mem.tail _ hd, hcd⟩
    · exact ⟨⟨_, a⟩, List.Mem.head _, uS, h⟩

@[simp] lemma getVert_copy {u v w x : V} (p : G.Walk u v) (i : ℕ) (h : u = w) (h' : v = x) :
    (p.copy h h').getVert i = p.getVert i := by
  subst_vars
  rfl

@[simp] lemma getVert_tail {u v n} (p : G.Walk u v) :
    p.tail.getVert n = p.getVert (n + 1) := by
  cases p <;> simp

lemma getVert_mem_tail_support {u v : V} {p : G.Walk u v} (hp : ¬p.Nil) :
    ∀ {i : ℕ}, i ≠ 0 → p.getVert i ∈ p.support.tail
  | i + 1, _ => by
    rw [← getVert_tail, ← p.support_tail_of_not_nil hp]
    exact getVert_mem_support ..

lemma ext_support {u v} {p q : G.Walk u v} (h : p.support = q.support) :
    p = q := by
  induction q with
  | nil => exact nil_iff_eq_nil.mp (nil_iff_support_eq.mpr (support_nil ▸ h))
  | cons ha q ih =>
    cases p with
    | nil => simp at h
    | cons _ p =>
      simp only [support_cons, List.cons.injEq, true_and] at h
      apply List.getElem_of_eq at h
      specialize h (i := 0) (by simp)
      simp_rw [List.getElem_zero, p.head_support, q.head_support] at h
      have : (p.copy h rfl).support = q.support := by simpa
      simp [← ih this]

lemma support_injective {u v : V} : (support (G := G) (u := u) (v := v)).Injective :=
  fun _ _ ↦ ext_support

lemma ext_getVert_le_length {u v} {p q : G.Walk u v} (hl : p.length = q.length)
    (h : ∀ k ≤ p.length, p.getVert k = q.getVert k) :
    p = q := by
  suffices ∀ k : ℕ, p.support[k]? = q.support[k]? by
    exact ext_support <| List.ext_getElem?_iff.mpr this
  intro k
  cases le_or_gt k p.length with
  | inl hk =>
    rw [← getVert_eq_support_getElem? p hk, ← getVert_eq_support_getElem? q (hl ▸ hk)]
    exact congrArg some (h k hk)
  | inr hk =>
    replace hk : p.length + 1 ≤ k := hk
    have ht : q.length + 1 ≤ k := hl ▸ hk
    rw [← length_support, ← List.getElem?_eq_none_iff] at hk ht
    rw [hk, ht]

lemma ext_getVert {u v} {p q : G.Walk u v} (h : ∀ k, p.getVert k = q.getVert k) :
    p = q := by
  wlog hpq : p.length ≤ q.length generalizing p q
  · exact (this (h · |>.symm) (le_of_not_ge hpq)).symm
  refine ext_getVert_le_length (hpq.antisymm ?_) fun k _ ↦ h k
  by_contra!
  exact (q.adj_getVert_succ this).ne (by simp [← h, getVert_of_length_le])

end Walk

/-! ### Mapping walks -/

namespace Walk

variable {G G' G''}

/-- Given a graph homomorphism, map walks to walks. -/
protected def map (f : G →g G') {u v : V} : G.Walk u v → G'.Walk (f u) (f v)
  | nil => nil
  | cons h p => cons (f.map_adj h) (p.map f)

variable (f : G →g G') (f' : G' →g G'') {u v u' v' : V} (p : G.Walk u v)

@[simp]
theorem map_nil : (nil : G.Walk u u).map f = nil := rfl

@[simp]
theorem map_cons {w : V} (h : G.Adj w u) : (cons h p).map f = cons (f.map_adj h) (p.map f) := rfl

@[simp]
theorem map_copy (hu : u = u') (hv : v = v') :
    (p.copy hu hv).map f = (p.map f).copy (hu ▸ rfl) (hv ▸ rfl) := by
  subst_vars
  rfl

@[simp]
theorem map_id (p : G.Walk u v) : p.map Hom.id = p := by
  induction p <;> simp [*]

@[simp]
theorem map_map : (p.map f).map f' = p.map (f'.comp f) := by
  induction p <;> simp [*]

/-- Unlike categories, for graphs vertex equality is an important notion, so needing to be able to
work with equality of graph homomorphisms is a necessary evil. -/
theorem map_eq_of_eq {f : G →g G'} (f' : G →g G') (h : f = f') :
    p.map f = (p.map f').copy (h ▸ rfl) (h ▸ rfl) := by
  subst_vars
  rfl

@[simp]
theorem map_eq_nil_iff {p : G.Walk u u} : p.map f = nil ↔ p = nil := by cases p <;> simp

@[simp]
theorem length_map : (p.map f).length = p.length := by induction p <;> simp [*]

theorem map_append {u v w : V} (p : G.Walk u v) (q : G.Walk v w) :
    (p.append q).map f = (p.map f).append (q.map f) := by induction p <;> simp [*]

@[simp]
theorem reverse_map : (p.map f).reverse = p.reverse.map f := by induction p <;> simp [map_append, *]

@[simp]
theorem support_map : (p.map f).support = p.support.map f := by induction p <;> simp [*]

@[simp]
theorem darts_map : (p.map f).darts = p.darts.map f.mapDart := by induction p <;> simp [*]

@[simp]
theorem edges_map : (p.map f).edges = p.edges.map (Sym2.map f) := by
  induction p <;> simp [*]

@[simp]
theorem edgeSet_map : (p.map f).edgeSet = Sym2.map f '' p.edgeSet := by ext; simp

theorem map_injective_of_injective {f : G →g G'} (hinj : Function.Injective f) (u v : V) :
    Function.Injective (Walk.map f : G.Walk u v → G'.Walk (f u) (f v)) := by
  intro p p' h
  induction p with
  | nil => cases p' <;> simp at h ⊢
  | cons _ _ ih =>
    cases p' with
    | nil => simp at h
    | cons _ _ =>
      simp only [map_cons, cons.injEq] at h
      cases hinj h.1
      grind

section mapLe

variable {G G' : SimpleGraph V} (h : G ≤ G') {u v : V} (p : G.Walk u v)

/-- The specialization of `SimpleGraph.Walk.map` for mapping walks to supergraphs. -/
abbrev mapLe : G'.Walk u v :=
  p.map (.ofLE h)

lemma support_mapLe_eq_support : (p.mapLe h).support = p.support := by simp

lemma edges_mapLe_eq_edges : (p.mapLe h).edges = p.edges := by simp

lemma edgeSet_mapLe_eq_edgeSet : (p.mapLe h).edgeSet = p.edgeSet := by simp

end mapLe

/-! ### Transferring between graphs -/

/-- The walk `p` transferred to lie in `H`, given that `H` contains its edges. -/
@[simp]
protected def transfer {u v : V} (p : G.Walk u v)
    (H : SimpleGraph V) (h : ∀ e, e ∈ p.edges → e ∈ H.edgeSet) : H.Walk u v :=
  match p with
  | nil => nil
  | cons' u v w _ p =>
    cons (h s(u, v) (by simp)) (p.transfer H fun e he => h e (by simp [he]))

variable {u v : V} (p : G.Walk u v)

theorem transfer_self : p.transfer G p.edges_subset_edgeSet = p := by
  induction p <;> simp [*]

variable {H : SimpleGraph V}

theorem transfer_eq_map_ofLE (hp) (GH : G ≤ H) : p.transfer H hp = p.map (.ofLE GH) := by
  induction p <;> simp [*]

@[simp]
theorem edges_transfer (hp) : (p.transfer H hp).edges = p.edges := by
  induction p <;> simp [*]

@[simp]
theorem edgeSet_transfer (hp) : (p.transfer H hp).edgeSet = p.edgeSet := by ext; simp

@[simp]
theorem support_transfer (hp) : (p.transfer H hp).support = p.support := by
  induction p <;> simp [*]

@[simp]
theorem length_transfer (hp) : (p.transfer H hp).length = p.length := by
  induction p <;> simp [*]

@[simp]
theorem transfer_transfer (hp) {K : SimpleGraph V} (hp') :
    (p.transfer H hp).transfer K hp' = p.transfer K (p.edges_transfer hp ▸ hp') := by
  induction p <;> simp [*]

@[simp]
theorem transfer_append {w : V} (q : G.Walk v w) (hpq) :
    (p.append q).transfer H hpq =
      (p.transfer H fun e he => hpq _ (by simp [he])).append
        (q.transfer H fun e he => hpq _ (by simp [he])) := by
  induction p <;> simp [*]

@[simp]
theorem reverse_transfer (hp) :
    (p.transfer H hp).reverse =
      p.reverse.transfer H (by simp only [edges_reverse, List.mem_reverse]; exact hp) := by
  induction p <;> simp [*]

/-! ### Inducing a walk -/

variable {s s' : Set V}

variable (s) in
/-- A walk in `G` which is fully contained in a set `s` of vertices lifts to a walk of `G[s]`. -/
protected def induce {u v : V} :
    ∀ (w : G.Walk u v) (hw : ∀ x ∈ w.support, x ∈ s),
      (G.induce s).Walk ⟨u, hw _ w.start_mem_support⟩ ⟨v, hw _ w.end_mem_support⟩
  | nil, hw => nil
  | cons (v := u') huu' w, hw => .cons (induce_adj.2 huu') <| w.induce <| by simp_all

@[simp] lemma induce_nil (hw) : (.nil : G.Walk u u).induce s hw = .nil := rfl

@[simp] lemma induce_cons (huu' : G.Adj u u') (w : G.Walk u' v) (hw) :
    (w.cons huu').induce s hw = .cons (induce_adj.2 huu') (w.induce s <| by simp_all) := rfl

@[simp] lemma support_induce {u v : V} :
    ∀ (w : G.Walk u v) (hw), (w.induce s hw).support = w.support.attachWith _ hw
  | .nil, hw => rfl
  | .cons (v := u') hu w, hw => by simp [support_induce]

@[simp] lemma map_induce {u v : V} :
    ∀ (w : G.Walk u v) (hw), (w.induce s hw).map (Embedding.induce _).toHom = w
  | .nil, hw => rfl
  | .cons (v := u') huu' w, hw => by simp [map_induce]

lemma map_induce_induceHomOfLE (hs : s ⊆ s') {u v : V} : ∀ (w : G.Walk u v) (hw),
    (w.induce s hw).map (G.induceHomOfLE hs).toHom = w.induce s' (subset_trans hw hs)
  | .nil, hw => rfl
  | .cons (v := u') huu' w, hw => by simp [map_induce_induceHomOfLE]

end Walk

/-! ## Deleting edges -/

namespace Walk

variable {G}

/-- Given a walk that avoids a set of edges, produce a walk in the graph
with those edges deleted. -/
abbrev toDeleteEdges (s : Set (Sym2 V)) {v w : V} (p : G.Walk v w)
    (hp : ∀ e, e ∈ p.edges → e ∉ s) : (G.deleteEdges s).Walk v w :=
  p.transfer _ <| by
    simp only [edgeSet_deleteEdges, Set.mem_diff]
    exact fun e ep => ⟨edges_subset_edgeSet p ep, hp e ep⟩

@[simp]
theorem toDeleteEdges_nil (s : Set (Sym2 V)) {v : V} (hp) :
    (Walk.nil : G.Walk v v).toDeleteEdges s hp = Walk.nil := rfl

@[simp]
theorem toDeleteEdges_cons (s : Set (Sym2 V)) {u v w : V} (h : G.Adj u v) (p : G.Walk v w) (hp) :
    (Walk.cons h p).toDeleteEdges s hp =
      Walk.cons (deleteEdges_adj.mpr ⟨h, hp _ (List.Mem.head _)⟩)
        (p.toDeleteEdges s fun _ he => hp _ <| List.Mem.tail _ he) :=
  rfl

variable {v w : V}

/-- Given a walk that avoids an edge, create a walk in the subgraph with that edge deleted.
This is an abbreviation for `SimpleGraph.Walk.toDeleteEdges`. -/
abbrev toDeleteEdge (e : Sym2 V) (p : G.Walk v w) (hp : e ∉ p.edges) :
    (G.deleteEdges {e}).Walk v w :=
  p.toDeleteEdges {e} (fun _ => by contrapose!; simp +contextual [hp])

@[simp]
theorem map_toDeleteEdges_eq (s : Set (Sym2 V)) {p : G.Walk v w} (hp) :
    Walk.map (.ofLE (G.deleteEdges_le s)) (p.toDeleteEdges s hp) = p := by
  rw [← transfer_eq_map_ofLE, transfer_transfer, transfer_self]
  apply edges_transfer _ _ ▸ p.edges_subset_edgeSet

end Walk

/-! ## Subwalks -/

namespace Walk

variable {V : Type*} {G : SimpleGraph V}

/-- `p.IsSubwalk q` means that the walk `p` is a contiguous subwalk of the walk `q`. -/
def IsSubwalk {u₁ v₁ u₂ v₂} (p : G.Walk u₁ v₁) (q : G.Walk u₂ v₂) : Prop :=
  ∃ (ru : G.Walk u₂ u₁) (rv : G.Walk v₁ v₂), q = (ru.append p).append rv

@[refl, simp]
lemma isSubwalk_rfl {u v} (p : G.Walk u v) : p.IsSubwalk p :=
  ⟨nil, nil, by simp⟩

@[simp]
lemma nil_isSubwalk {u v} (q : G.Walk u v) : (Walk.nil : G.Walk u u).IsSubwalk q :=
  ⟨nil, q, by simp⟩

protected lemma IsSubwalk.cons {u v u' v' w} {p : G.Walk u v} {q : G.Walk u' v'}
    (hpq : p.IsSubwalk q) (h : G.Adj w u') : p.IsSubwalk (q.cons h) := by
  obtain ⟨r1, r2, rfl⟩ := hpq
  use r1.cons h, r2
  simp

@[simp]
lemma isSubwalk_cons {u v w} (p : G.Walk u v) (h : G.Adj w u) : p.IsSubwalk (p.cons h) :=
  (isSubwalk_rfl p).cons h

lemma IsSubwalk.trans {u₁ v₁ u₂ v₂ u₃ v₃} {p₁ : G.Walk u₁ v₁} {p₂ : G.Walk u₂ v₂}
    {p₃ : G.Walk u₃ v₃} (h₁ : p₁.IsSubwalk p₂) (h₂ : p₂.IsSubwalk p₃) :
    p₁.IsSubwalk p₃ := by
  obtain ⟨q₁, r₁, rfl⟩ := h₁
  obtain ⟨q₂, r₂, rfl⟩ := h₂
  use q₂.append q₁, r₁.append r₂
  simp only [append_assoc]

lemma isSubwalk_nil_iff {u v u'} (p : G.Walk u v) :
    p.IsSubwalk (nil : G.Walk u' u') ↔ ∃ (hu : u' = u) (hv : u' = v), p = nil.copy hu hv := by
  cases p with
  | nil =>
    constructor
    · rintro ⟨_ | _, _, ⟨⟩⟩
      simp
    · rintro ⟨rfl, _, _⟩
      simp
  | cons h p =>
    constructor
    · rintro ⟨_ | _, _, h⟩ <;> simp at h
    · rintro ⟨rfl, rfl, ⟨⟩⟩

lemma nil_isSubwalk_iff_exists {u' u v} (q : G.Walk u v) :
    (Walk.nil : G.Walk u' u').IsSubwalk q ↔
      ∃ (ru : G.Walk u u') (rv : G.Walk u' v), q = ru.append rv := by
  simp [IsSubwalk]

lemma length_le_of_isSubwalk {u₁ v₁ u₂ v₂} {q : G.Walk u₁ v₁} {p : G.Walk u₂ v₂}
    (h : p.IsSubwalk q) : p.length ≤ q.length := by
  grind [IsSubwalk, length_append]

lemma isSubwalk_of_append_left {v w u : V} {p₁ : G.Walk v w} {p₂ : G.Walk w u} {p₃ : G.Walk v u}
    (h : p₃ = p₁.append p₂) : p₁.IsSubwalk p₃ :=
  ⟨nil, p₂, h⟩

lemma isSubwalk_of_append_right {v w u : V} {p₁ : G.Walk v w} {p₂ : G.Walk w u} {p₃ : G.Walk v u}
    (h : p₃ = p₁.append p₂) : p₂.IsSubwalk p₃ :=
  ⟨p₁, nil, append_nil _ ▸ h⟩

theorem isSubwalk_iff_support_isInfix {v w v' w' : V} {p₁ : G.Walk v w} {p₂ : G.Walk v' w'} :
    p₁.IsSubwalk p₂ ↔ p₁.support <:+: p₂.support := by
  refine ⟨fun ⟨ru, rv, h⟩ ↦ ?_, fun ⟨s, t, h⟩ ↦ ?_⟩
  · grind [support_append, support_append_eq_support_dropLast_append]
  · have : (s.length + p₁.length) ≤ p₂.length := by grind [_=_ length_support]
    refine ⟨p₂.take s.length |>.copy rfl ?_, p₂.drop (s.length + p₁.length) |>.copy ?_ rfl, ?_⟩
    · simp [p₂.getVert_eq_support_getElem (by cutsat : s.length ≤ p₂.length), ← h,
        List.getElem_zero]
    · simp [p₂.getVert_eq_support_getElem (by omega), ← h, ← p₁.getVert_eq_support_getElem le_rfl]
    apply ext_support
    simp only [← h, support_append, support_copy, take_support_eq_support_take_succ,
      List.take_append, drop_support_eq_support_drop_min, List.tail_drop]
    rw [Nat.min_eq_left (by grind [length_support]), List.drop_append, List.drop_append,
      List.drop_eq_nil_of_le (by cutsat), List.drop_eq_nil_of_le (by grind [length_support]),
      p₁.support_eq_cons]
    simp +arith

lemma isSubwalk_antisymm {u v} {p₁ p₂ : G.Walk u v} (h₁ : p₁.IsSubwalk p₂) (h₂ : p₂.IsSubwalk p₁) :
    p₁ = p₂ := by
  rw [isSubwalk_iff_support_isInfix] at h₁ h₂
  exact ext_support <| List.infix_antisymm h₁ h₂

end Walk

end SimpleGraph

set_option linter.style.longFile 1700
=======
deprecated_module (since := "2025-11-12")
>>>>>>> 63af23d7
<|MERGE_RESOLUTION|>--- conflicted
+++ resolved
@@ -8,1566 +8,4 @@
 public import Mathlib.Combinatorics.SimpleGraph.Walks.Maps
 public import Mathlib.Combinatorics.SimpleGraph.Walks.Subwalks
 
-<<<<<<< HEAD
-/-!
-
-# Walk
-
-In a simple graph, a *walk* is a finite sequence of adjacent vertices, and can be
-thought of equally well as a sequence of directed edges.
-
-**Warning:** graph theorists mean something different by "path" than
-do homotopy theorists.  A "walk" in graph theory is a "path" in
-homotopy theory.  Another warning: some graph theorists use "path" and
-"simple path" for "walk" and "path."
-
-Some definitions and theorems have inspiration from multigraph
-counterparts in [Chou1994].
-
-## Main definitions
-
-* `SimpleGraph.Walk` (with accompanying pattern definitions
-  `SimpleGraph.Walk.nil'` and `SimpleGraph.Walk.cons'`)
-
-* `SimpleGraph.Walk.map` for the induced map on walks,
-  given an (injective) graph homomorphism.
-
-## Tags
-walks
-
--/
-
-@[expose] public section
-
--- TODO: split
-
-open Function
-
-universe u v w
-
-namespace SimpleGraph
-
-variable {V : Type u} {V' : Type v} {V'' : Type w}
-variable (G : SimpleGraph V) (G' : SimpleGraph V') (G'' : SimpleGraph V'')
-
-/-- A walk is a sequence of adjacent vertices.  For vertices `u v : V`,
-the type `walk u v` consists of all walks starting at `u` and ending at `v`.
-
-We say that a walk *visits* the vertices it contains.  The set of vertices a
-walk visits is `SimpleGraph.Walk.support`.
-
-See `SimpleGraph.Walk.nil'` and `SimpleGraph.Walk.cons'` for patterns that
-can be useful in definitions since they make the vertices explicit. -/
-inductive Walk : V → V → Type u
-  | nil {u : V} : Walk u u
-  | cons {u v w : V} (h : G.Adj u v) (p : Walk v w) : Walk u w
-  deriving DecidableEq
-
-attribute [refl] Walk.nil
-
-@[simps]
-instance Walk.instInhabited (v : V) : Inhabited (G.Walk v v) := ⟨Walk.nil⟩
-
-/-- The one-edge walk associated to a pair of adjacent vertices. -/
-@[match_pattern, reducible]
-def Adj.toWalk {G : SimpleGraph V} {u v : V} (h : G.Adj u v) : G.Walk u v :=
-  Walk.cons h Walk.nil
-
-namespace Walk
-
-variable {G}
-
-/-- Pattern to get `Walk.nil` with the vertex as an explicit argument. -/
-@[match_pattern]
-abbrev nil' (u : V) : G.Walk u u := Walk.nil
-
-/-- Pattern to get `Walk.cons` with the vertices as explicit arguments. -/
-@[match_pattern]
-abbrev cons' (u v w : V) (h : G.Adj u v) (p : G.Walk v w) : G.Walk u w := Walk.cons h p
-
-/-- Change the endpoints of a walk using equalities. This is helpful for relaxing
-definitional equality constraints and to be able to state otherwise difficult-to-state
-lemmas. While this is a simple wrapper around `Eq.rec`, it gives a canonical way to write it.
-
-The simp-normal form is for the `copy` to be pushed outward. That way calculations can
-occur within the "copy context." -/
-protected def copy {u v u' v'} (p : G.Walk u v) (hu : u = u') (hv : v = v') : G.Walk u' v' :=
-  hu ▸ hv ▸ p
-
-@[simp]
-theorem copy_rfl_rfl {u v} (p : G.Walk u v) : p.copy rfl rfl = p := rfl
-
-@[simp]
-theorem copy_copy {u v u' v' u'' v''} (p : G.Walk u v)
-    (hu : u = u') (hv : v = v') (hu' : u' = u'') (hv' : v' = v'') :
-    (p.copy hu hv).copy hu' hv' = p.copy (hu.trans hu') (hv.trans hv') := by
-  subst_vars
-  rfl
-
-@[simp]
-theorem copy_nil {u u'} (hu : u = u') : (Walk.nil : G.Walk u u).copy hu hu = nil := by
-  subst_vars
-  rfl
-
-theorem copy_cons {u v w u' w'} (h : G.Adj u v) (p : G.Walk v w) (hu : u = u') (hw : w = w') :
-    (Walk.cons h p).copy hu hw = Walk.cons (hu ▸ h) (p.copy rfl hw) := by
-  subst_vars
-  rfl
-
-@[simp]
-theorem cons_copy {u v w v' w'} (h : G.Adj u v) (p : G.Walk v' w') (hv : v' = v) (hw : w' = w) :
-    cons h (p.copy hv hw) = (Walk.cons (hv ▸ h) p).copy rfl hw := by
-  subst_vars
-  rfl
-
-theorem exists_eq_cons_of_ne {u v : V} (hne : u ≠ v) :
-    ∀ (p : G.Walk u v), ∃ (w : V) (h : G.Adj u w) (p' : G.Walk w v), p = cons h p'
-  | nil => (hne rfl).elim
-  | cons h p' => ⟨_, h, p', rfl⟩
-
-/-- The length of a walk is the number of edges/darts along it. -/
-def length {u v : V} : G.Walk u v → ℕ
-  | nil => 0
-  | cons _ q => q.length.succ
-
-/-- The concatenation of two compatible walks. -/
-@[trans]
-def append {u v w : V} : G.Walk u v → G.Walk v w → G.Walk u w
-  | nil, q => q
-  | cons h p, q => cons h (p.append q)
-
-/-- The reversed version of `SimpleGraph.Walk.cons`, concatenating an edge to
-the end of a walk. -/
-def concat {u v w : V} (p : G.Walk u v) (h : G.Adj v w) : G.Walk u w := p.append (cons h nil)
-
-theorem concat_eq_append {u v w : V} (p : G.Walk u v) (h : G.Adj v w) :
-    p.concat h = p.append (cons h nil) := rfl
-
-/-- The concatenation of the reverse of the first walk with the second walk. -/
-protected def reverseAux {u v w : V} : G.Walk u v → G.Walk u w → G.Walk v w
-  | nil, q => q
-  | cons h p, q => Walk.reverseAux p (cons (G.symm h) q)
-
-/-- The walk in reverse. -/
-@[symm]
-def reverse {u v : V} (w : G.Walk u v) : G.Walk v u := w.reverseAux nil
-
-/-- Get the `n`th vertex from a walk, where `n` is generally expected to be
-between `0` and `p.length`, inclusive.
-If `n` is greater than or equal to `p.length`, the result is the path's endpoint. -/
-def getVert {u v : V} : G.Walk u v → ℕ → V
-  | nil, _ => u
-  | cons _ _, 0 => u
-  | cons _ q, n + 1 => q.getVert n
-
-@[simp]
-theorem getVert_zero {u v} (w : G.Walk u v) : w.getVert 0 = u := by cases w <;> rfl
-
-@[simp]
-theorem getVert_nil (u : V) {i : ℕ} : (@nil _ G u).getVert i = u := rfl
-
-theorem getVert_of_length_le {u v} (w : G.Walk u v) {i : ℕ} (hi : w.length ≤ i) :
-    w.getVert i = v := by
-  induction w generalizing i with
-  | nil => rfl
-  | cons _ _ ih =>
-    cases i
-    · cases hi
-    · exact ih (Nat.succ_le_succ_iff.1 hi)
-
-@[simp]
-theorem getVert_length {u v} (w : G.Walk u v) : w.getVert w.length = v :=
-  w.getVert_of_length_le rfl.le
-
-theorem adj_getVert_succ {u v} (w : G.Walk u v) {i : ℕ} (hi : i < w.length) :
-    G.Adj (w.getVert i) (w.getVert (i + 1)) := by
-  induction w generalizing i with
-  | nil => cases hi
-  | cons hxy _ ih =>
-    cases i
-    · simp [getVert, hxy]
-    · exact ih (Nat.succ_lt_succ_iff.1 hi)
-
-@[simp]
-lemma getVert_cons_succ {u v w n} (p : G.Walk v w) (h : G.Adj u v) :
-    (p.cons h).getVert (n + 1) = p.getVert n := rfl
-
-lemma getVert_cons {u v w n} (p : G.Walk v w) (h : G.Adj u v) (hn : n ≠ 0) :
-    (p.cons h).getVert n = p.getVert (n - 1) := by
-  obtain ⟨n, rfl⟩ := Nat.exists_eq_add_one_of_ne_zero hn
-  rw [getVert_cons_succ, Nat.add_sub_cancel]
-
-@[simp]
-theorem cons_append {u v w x : V} (h : G.Adj u v) (p : G.Walk v w) (q : G.Walk w x) :
-    (cons h p).append q = cons h (p.append q) := rfl
-
-@[simp]
-theorem cons_nil_append {u v w : V} (h : G.Adj u v) (p : G.Walk v w) :
-    (cons h nil).append p = cons h p := rfl
-
-@[simp]
-theorem nil_append {u v : V} (p : G.Walk u v) : nil.append p = p :=
-  rfl
-
-@[simp]
-theorem append_nil {u v : V} (p : G.Walk u v) : p.append nil = p := by
-  induction p <;> simp [*]
-
-theorem append_assoc {u v w x : V} (p : G.Walk u v) (q : G.Walk v w) (r : G.Walk w x) :
-    p.append (q.append r) = (p.append q).append r := by
-  induction p <;> simp [*]
-
-@[simp]
-theorem append_copy_copy {u v w u' v' w'} (p : G.Walk u v) (q : G.Walk v w)
-    (hu : u = u') (hv : v = v') (hw : w = w') :
-    (p.copy hu hv).append (q.copy hv hw) = (p.append q).copy hu hw := by
-  subst_vars
-  rfl
-
-theorem concat_nil {u v : V} (h : G.Adj u v) : nil.concat h = cons h nil := rfl
-
-@[simp]
-theorem concat_cons {u v w x : V} (h : G.Adj u v) (p : G.Walk v w) (h' : G.Adj w x) :
-    (cons h p).concat h' = cons h (p.concat h') := rfl
-
-theorem append_concat {u v w x : V} (p : G.Walk u v) (q : G.Walk v w) (h : G.Adj w x) :
-    p.append (q.concat h) = (p.append q).concat h := append_assoc _ _ _
-
-theorem concat_append {u v w x : V} (p : G.Walk u v) (h : G.Adj v w) (q : G.Walk w x) :
-    (p.concat h).append q = p.append (cons h q) := by
-  rw [concat_eq_append, ← append_assoc, cons_nil_append]
-
-/-- A non-trivial `cons` walk is representable as a `concat` walk. -/
-theorem exists_cons_eq_concat {u v w : V} (h : G.Adj u v) (p : G.Walk v w) :
-    ∃ (x : V) (q : G.Walk u x) (h' : G.Adj x w), cons h p = q.concat h' := by
-  induction p generalizing u with
-  | nil => exact ⟨_, nil, h, rfl⟩
-  | cons h' p ih =>
-    obtain ⟨y, q, h'', hc⟩ := ih h'
-    exact ⟨y, cons h q, h'', hc ▸ concat_cons _ _ _ ▸ rfl⟩
-
-/-- A non-trivial `concat` walk is representable as a `cons` walk. -/
-theorem exists_concat_eq_cons {u v w : V} :
-    ∀ (p : G.Walk u v) (h : G.Adj v w),
-      ∃ (x : V) (h' : G.Adj u x) (q : G.Walk x w), p.concat h = cons h' q
-  | nil, h => ⟨_, h, nil, rfl⟩
-  | cons h' p, h => ⟨_, h', Walk.concat p h, concat_cons _ _ _⟩
-
-@[simp]
-theorem reverse_nil {u : V} : (nil : G.Walk u u).reverse = nil := rfl
-
-theorem reverse_singleton {u v : V} (h : G.Adj u v) : (cons h nil).reverse = cons (G.symm h) nil :=
-  rfl
-
-@[simp]
-theorem cons_reverseAux {u v w x : V} (p : G.Walk u v) (q : G.Walk w x) (h : G.Adj w u) :
-    (cons h p).reverseAux q = p.reverseAux (cons (G.symm h) q) := rfl
-
-@[simp]
-protected theorem append_reverseAux {u v w x : V}
-    (p : G.Walk u v) (q : G.Walk v w) (r : G.Walk u x) :
-    (p.append q).reverseAux r = q.reverseAux (p.reverseAux r) := by
-  induction p with
-  | nil => rfl
-  | cons h _ ih => exact ih q (cons (G.symm h) r)
-
-@[simp]
-protected theorem reverseAux_append {u v w x : V}
-    (p : G.Walk u v) (q : G.Walk u w) (r : G.Walk w x) :
-    (p.reverseAux q).append r = p.reverseAux (q.append r) := by
-  induction p with
-  | nil => rfl
-  | cons h _ ih => simp [ih (cons (G.symm h) q)]
-
-protected theorem reverseAux_eq_reverse_append {u v w : V} (p : G.Walk u v) (q : G.Walk u w) :
-    p.reverseAux q = p.reverse.append q := by simp [reverse]
-
-@[simp]
-theorem reverse_cons {u v w : V} (h : G.Adj u v) (p : G.Walk v w) :
-    (cons h p).reverse = p.reverse.append (cons (G.symm h) nil) := by simp [reverse]
-
-@[simp]
-theorem reverse_copy {u v u' v'} (p : G.Walk u v) (hu : u = u') (hv : v = v') :
-    (p.copy hu hv).reverse = p.reverse.copy hv hu := by
-  subst_vars
-  rfl
-
-@[simp]
-theorem reverse_append {u v w : V} (p : G.Walk u v) (q : G.Walk v w) :
-    (p.append q).reverse = q.reverse.append p.reverse := by simp [reverse]
-
-@[simp]
-theorem reverse_concat {u v w : V} (p : G.Walk u v) (h : G.Adj v w) :
-    (p.concat h).reverse = cons (G.symm h) p.reverse := by simp [concat_eq_append]
-
-@[simp]
-theorem reverse_reverse {u v : V} (p : G.Walk u v) : p.reverse.reverse = p := by
-  induction p with
-  | nil => rfl
-  | cons _ _ ih => simp [ih]
-
-theorem reverse_surjective {u v : V} : Function.Surjective (reverse : G.Walk u v → _) :=
-  RightInverse.surjective reverse_reverse
-
-theorem reverse_injective {u v : V} : Function.Injective (reverse : G.Walk u v → _) :=
-  RightInverse.injective reverse_reverse
-
-theorem reverse_bijective {u v : V} : Function.Bijective (reverse : G.Walk u v → _) :=
-  ⟨reverse_injective, reverse_surjective⟩
-
-@[simp]
-theorem length_nil {u : V} : (nil : G.Walk u u).length = 0 := rfl
-
-@[simp]
-theorem length_cons {u v w : V} (h : G.Adj u v) (p : G.Walk v w) :
-    (cons h p).length = p.length + 1 := rfl
-
-@[simp]
-theorem length_copy {u v u' v'} (p : G.Walk u v) (hu : u = u') (hv : v = v') :
-    (p.copy hu hv).length = p.length := by
-  subst_vars
-  rfl
-
-@[simp]
-theorem length_append {u v w : V} (p : G.Walk u v) (q : G.Walk v w) :
-    (p.append q).length = p.length + q.length := by
-  induction p <;> simp [*, add_comm, add_assoc]
-
-@[simp]
-theorem length_concat {u v w : V} (p : G.Walk u v) (h : G.Adj v w) :
-    (p.concat h).length = p.length + 1 := length_append _ _
-
-@[simp]
-protected theorem length_reverseAux {u v w : V} (p : G.Walk u v) (q : G.Walk u w) :
-    (p.reverseAux q).length = p.length + q.length := by
-  induction p with
-  | nil => simp!
-  | cons _ _ ih => simp [ih, Nat.succ_add, add_assoc]
-
-@[simp]
-theorem length_reverse {u v : V} (p : G.Walk u v) : p.reverse.length = p.length := by simp [reverse]
-
-theorem eq_of_length_eq_zero {u v : V} : ∀ {p : G.Walk u v}, p.length = 0 → u = v
-  | nil, _ => rfl
-
-theorem adj_of_length_eq_one {u v : V} : ∀ {p : G.Walk u v}, p.length = 1 → G.Adj u v
-  | cons h nil, _ => h
-
-@[simp]
-theorem exists_length_eq_zero_iff {u v : V} : (∃ p : G.Walk u v, p.length = 0) ↔ u = v :=
-  ⟨fun ⟨_, h⟩ ↦ (eq_of_length_eq_zero h), (· ▸ ⟨nil, rfl⟩)⟩
-
-@[simp]
-lemma exists_length_eq_one_iff {u v : V} : (∃ (p : G.Walk u v), p.length = 1) ↔ G.Adj u v := by
-  refine ⟨fun ⟨p, hp⟩ ↦ ?_, fun h ↦ ⟨h.toWalk, by simp⟩⟩
-  induction p with
-  | nil => simp at hp
-  | cons h p' =>
-    simp only [Walk.length_cons, add_eq_right] at hp
-    exact (p'.eq_of_length_eq_zero hp) ▸ h
-
-@[simp]
-theorem length_eq_zero_iff {u : V} {p : G.Walk u u} : p.length = 0 ↔ p = nil := by cases p <;> simp
-
-theorem getVert_append {u v w : V} (p : G.Walk u v) (q : G.Walk v w) (i : ℕ) :
-    (p.append q).getVert i = if i < p.length then p.getVert i else q.getVert (i - p.length) := by
-  induction p generalizing i <;> cases i <;> simp [*]
-
-theorem getVert_reverse {u v : V} (p : G.Walk u v) (i : ℕ) :
-    p.reverse.getVert i = p.getVert (p.length - i) := by
-  induction p with
-  | nil => rfl
-  | cons h p ih =>
-    simp only [reverse_cons, getVert_append, length_reverse, ih, length_cons]
-    split_ifs
-    next hi => simp [Nat.succ_sub hi.le]
-    next hi =>
-      obtain rfl | hi' := eq_or_gt_of_not_lt hi
-      · simp
-      · rw [Nat.eq_add_of_sub_eq (Nat.sub_pos_of_lt hi') rfl, Nat.sub_eq_zero_of_le hi']
-        simp
-
-section ConcatRec
-
-variable {motive : ∀ u v : V, G.Walk u v → Sort*} (Hnil : ∀ {u : V}, motive u u nil)
-  (Hconcat : ∀ {u v w : V} (p : G.Walk u v) (h : G.Adj v w), motive u v p → motive u w (p.concat h))
-
-/-- Auxiliary definition for `SimpleGraph.Walk.concatRec` -/
-def concatRecAux {u v : V} : (p : G.Walk u v) → motive v u p.reverse
-  | nil => Hnil
-  | cons h p => reverse_cons h p ▸ Hconcat p.reverse h.symm (concatRecAux p)
-
-/-- Recursor on walks by inducting on `SimpleGraph.Walk.concat`.
-
-This is inducting from the opposite end of the walk compared
-to `SimpleGraph.Walk.rec`, which inducts on `SimpleGraph.Walk.cons`. -/
-@[elab_as_elim]
-def concatRec {u v : V} (p : G.Walk u v) : motive u v p :=
-  reverse_reverse p ▸ concatRecAux @Hnil @Hconcat p.reverse
-
-@[simp]
-theorem concatRec_nil (u : V) :
-    @concatRec _ _ motive @Hnil @Hconcat _ _ (nil : G.Walk u u) = Hnil := rfl
-
-@[simp]
-theorem concatRec_concat {u v w : V} (p : G.Walk u v) (h : G.Adj v w) :
-    @concatRec _ _ motive @Hnil @Hconcat _ _ (p.concat h) =
-      Hconcat p h (concatRec @Hnil @Hconcat p) := by
-  simp only [concatRec]
-  apply eq_of_heq (rec_heq_of_heq _ _)
-  trans concatRecAux @Hnil @Hconcat (cons h.symm p.reverse)
-  · congr
-    simp
-  · rw [concatRecAux, eqRec_heq_iff_heq]
-    congr <;> simp
-
-end ConcatRec
-
-theorem concat_ne_nil {u v : V} (p : G.Walk u v) (h : G.Adj v u) : p.concat h ≠ nil := by
-  cases p <;> simp [concat]
-
-theorem concat_inj {u v v' w : V} {p : G.Walk u v} {h : G.Adj v w} {p' : G.Walk u v'}
-    {h' : G.Adj v' w} (he : p.concat h = p'.concat h') : ∃ hv : v = v', p.copy rfl hv = p' := by
-  induction p with
-  | nil =>
-    cases p'
-    · exact ⟨rfl, rfl⟩
-    · simp only [concat_nil, concat_cons, cons.injEq] at he
-      obtain ⟨rfl, he⟩ := he
-      exact (concat_ne_nil _ _ (heq_iff_eq.mp he).symm).elim
-  | cons _ _ ih =>
-    rw [concat_cons] at he
-    cases p'
-    · simp only [concat_nil, cons.injEq] at he
-      obtain ⟨rfl, he⟩ := he
-      exact (concat_ne_nil _ _ (heq_iff_eq.mp he)).elim
-    · rw [concat_cons, cons.injEq] at he
-      obtain ⟨rfl, he⟩ := he
-      obtain ⟨rfl, rfl⟩ := ih (heq_iff_eq.mp he)
-      exact ⟨rfl, rfl⟩
-
-/-- The `support` of a walk is the list of vertices it visits in order. -/
-def support {u v : V} : G.Walk u v → List V
-  | nil => [u]
-  | cons _ p => u :: p.support
-
-/-- The `darts` of a walk is the list of darts it visits in order. -/
-def darts {u v : V} : G.Walk u v → List G.Dart
-  | nil => []
-  | cons h p => ⟨(u, _), h⟩ :: p.darts
-
-/-- The `edges` of a walk is the list of edges it visits in order.
-This is defined to be the list of edges underlying `SimpleGraph.Walk.darts`. -/
-def edges {u v : V} (p : G.Walk u v) : List (Sym2 V) := p.darts.map Dart.edge
-
-@[simp]
-theorem support_nil {u : V} : (nil : G.Walk u u).support = [u] := rfl
-
-@[simp]
-theorem support_cons {u v w : V} (h : G.Adj u v) (p : G.Walk v w) :
-    (cons h p).support = u :: p.support := rfl
-
-@[simp]
-theorem support_concat {u v w : V} (p : G.Walk u v) (h : G.Adj v w) :
-    (p.concat h).support = p.support.concat w := by
-  induction p <;> simp [*, concat_nil]
-
-@[simp]
-theorem support_copy {u v u' v'} (p : G.Walk u v) (hu : u = u') (hv : v = v') :
-    (p.copy hu hv).support = p.support := by
-  subst_vars
-  rfl
-
-theorem support_append {u v w : V} (p : G.Walk u v) (p' : G.Walk v w) :
-    (p.append p').support = p.support ++ p'.support.tail := by
-  induction p <;> cases p' <;> simp [*]
-
-@[simp]
-theorem support_reverse {u v : V} (p : G.Walk u v) : p.reverse.support = p.support.reverse := by
-  induction p <;> simp [support_append, *]
-
-@[simp]
-theorem support_ne_nil {u v : V} (p : G.Walk u v) : p.support ≠ [] := by cases p <;> simp
-
-theorem support_append_eq_support_dropLast_append {u v w : V} (p : G.Walk u v) (p' : G.Walk v w) :
-    (p.append p').support = p.support.dropLast ++ p'.support := by
-  induction p <;> simp_all [List.dropLast_cons_of_ne_nil]
-
-@[simp]
-theorem head_support {G : SimpleGraph V} {a b : V} (p : G.Walk a b) :
-    p.support.head (by simp) = a := by cases p <;> simp
-
-@[simp]
-theorem getLast_support {G : SimpleGraph V} {a b : V} (p : G.Walk a b) :
-    p.support.getLast (by simp) = b := by
-  induction p <;> simp [*]
-
-theorem tail_support_append {u v w : V} (p : G.Walk u v) (p' : G.Walk v w) :
-    (p.append p').support.tail = p.support.tail ++ p'.support.tail := by
-  rw [support_append, List.tail_append_of_ne_nil (support_ne_nil _)]
-
-theorem support_eq_cons {u v : V} (p : G.Walk u v) : p.support = u :: p.support.tail := by
-  cases p <;> simp
-
-theorem support_eq_concat {u v : V} (p : G.Walk u v) : p.support = p.support.dropLast.concat v := by
-  cases p with
-  | nil => rfl
-  | cons h p =>
-    obtain ⟨_, _, _, hq⟩ := exists_cons_eq_concat h p
-    simp [hq]
-
-@[simp]
-theorem start_mem_support {u v : V} (p : G.Walk u v) : u ∈ p.support := by cases p <;> simp
-
-@[simp]
-theorem end_mem_support {u v : V} (p : G.Walk u v) : v ∈ p.support := by induction p <;> simp [*]
-
-@[simp]
-theorem support_nonempty {u v : V} (p : G.Walk u v) : { w | w ∈ p.support }.Nonempty :=
-  ⟨u, by simp⟩
-
-theorem mem_support_iff {u v w : V} (p : G.Walk u v) :
-    w ∈ p.support ↔ w = u ∨ w ∈ p.support.tail := by cases p <;> simp
-
-@[simp]
-theorem getVert_mem_support {u v : V} (p : G.Walk u v) (i : ℕ) : p.getVert i ∈ p.support := by
-  induction p generalizing i <;> cases i <;> simp [*]
-
-theorem mem_support_nil_iff {u v : V} : u ∈ (nil : G.Walk v v).support ↔ u = v := by simp
-
-@[simp]
-theorem mem_tail_support_append_iff {t u v w : V} (p : G.Walk u v) (p' : G.Walk v w) :
-    t ∈ (p.append p').support.tail ↔ t ∈ p.support.tail ∨ t ∈ p'.support.tail := by
-  rw [tail_support_append, List.mem_append]
-
-@[simp]
-theorem end_mem_tail_support_of_ne {u v : V} (h : u ≠ v) (p : G.Walk u v) : v ∈ p.support.tail := by
-  obtain ⟨_, _, _, rfl⟩ := exists_eq_cons_of_ne h p
-  simp
-
-@[simp, nolint unusedHavesSuffices]
-theorem mem_support_append_iff {t u v w : V} (p : G.Walk u v) (p' : G.Walk v w) :
-    t ∈ (p.append p').support ↔ t ∈ p.support ∨ t ∈ p'.support := by
-  simp only [mem_support_iff, mem_tail_support_append_iff]
-  obtain rfl | h := eq_or_ne t v <;> obtain rfl | h' := eq_or_ne t u <;>
-    -- this `have` triggers the unusedHavesSuffices linter:
-    (try have := h'.symm) <;> simp [*]
-
-theorem support_subset_support_cons {u v w : V} (p : G.Walk v w) (hadj : G.Adj u v) :
-    p.support ⊆ (p.cons hadj).support := by
-  simp
-
-theorem support_subset_support_concat {u v w : V} (p : G.Walk u v) (hadj : G.Adj v w) :
-    p.support ⊆ (p.concat hadj).support := by
-  simp
-
-@[simp]
-theorem subset_support_append_left {V : Type u} {G : SimpleGraph V} {u v w : V}
-    (p : G.Walk u v) (q : G.Walk v w) : p.support ⊆ (p.append q).support := by
-  simp [support_append]
-
-@[simp]
-theorem subset_support_append_right {V : Type u} {G : SimpleGraph V} {u v w : V}
-    (p : G.Walk u v) (q : G.Walk v w) : q.support ⊆ (p.append q).support := by
-  intro
-  simp +contextual [mem_support_append_iff]
-
-theorem coe_support {u v : V} (p : G.Walk u v) :
-    (p.support : Multiset V) = {u} + p.support.tail := by cases p <;> rfl
-
-theorem coe_support_append {u v w : V} (p : G.Walk u v) (p' : G.Walk v w) :
-    ((p.append p').support : Multiset V) = {u} + p.support.tail + p'.support.tail := by
-  rw [support_append, ← Multiset.coe_add, coe_support]
-
-theorem coe_support_append' [DecidableEq V] {u v w : V} (p : G.Walk u v) (p' : G.Walk v w) :
-    ((p.append p').support : Multiset V) = p.support + p'.support - {v} := by
-  simp_rw [support_append, ← Multiset.coe_add, coe_support, add_comm ({v} : Multiset V),
-    ← add_assoc, add_tsub_cancel_right]
-
-theorem isChain_adj_cons_support {u v w : V} (h : G.Adj u v) :
-    ∀ (p : G.Walk v w), List.IsChain G.Adj (u :: p.support)
-  | nil => .cons_cons h (.singleton _)
-  | cons h' p => .cons_cons h (isChain_adj_cons_support h' p)
-
-@[deprecated (since := "2025-09-24")] alias chain_adj_support := isChain_adj_cons_support
-
-theorem isChain_adj_support {u v : V} : ∀ (p : G.Walk u v), List.IsChain G.Adj p.support
-  | nil => .singleton _
-  | cons h p => isChain_adj_cons_support h p
-
-@[deprecated (since := "2025-09-24")] alias chain'_adj_support := isChain_adj_support
-
-theorem isChain_dartAdj_cons_darts {d : G.Dart} {v w : V} (h : d.snd = v) (p : G.Walk v w) :
-    List.IsChain G.DartAdj (d :: p.darts) := by
-  induction p generalizing d with
-  | nil => exact .singleton _
-  | cons h' p ih => exact .cons_cons h (ih rfl)
-
-theorem isChain_dartAdj_darts {u v : V} : ∀ (p : G.Walk u v), List.IsChain G.DartAdj p.darts
-  | nil => .nil
-  -- Porting note: needed to defer `rfl` to help elaboration
-  | cons h p => isChain_dartAdj_cons_darts (by rfl) p
-
-@[deprecated (since := "2025-09-24")] alias chain_dartAdj_darts := isChain_dartAdj_cons_darts
-@[deprecated (since := "2025-09-24")] alias chain'_dartAdj_darts := isChain_dartAdj_darts
-
-/-- Every edge in a walk's edge list is an edge of the graph.
-It is written in this form (rather than using `⊆`) to avoid unsightly coercions. -/
-theorem edges_subset_edgeSet {u v : V} :
-    ∀ (p : G.Walk u v) ⦃e : Sym2 V⦄, e ∈ p.edges → e ∈ G.edgeSet
-  | cons h' p', e, h => by
-    cases h
-    · exact h'
-    next h' => exact edges_subset_edgeSet p' h'
-
-theorem adj_of_mem_edges {u v x y : V} (p : G.Walk u v) (h : s(x, y) ∈ p.edges) : G.Adj x y :=
-  p.edges_subset_edgeSet h
-
-@[simp]
-theorem darts_nil {u : V} : (nil : G.Walk u u).darts = [] := rfl
-
-@[simp]
-theorem darts_cons {u v w : V} (h : G.Adj u v) (p : G.Walk v w) :
-    (cons h p).darts = ⟨(u, v), h⟩ :: p.darts := rfl
-
-@[simp]
-theorem darts_concat {u v w : V} (p : G.Walk u v) (h : G.Adj v w) :
-    (p.concat h).darts = p.darts.concat ⟨(v, w), h⟩ := by
-  induction p <;> simp [*, concat_nil]
-
-@[simp]
-theorem darts_copy {u v u' v'} (p : G.Walk u v) (hu : u = u') (hv : v = v') :
-    (p.copy hu hv).darts = p.darts := by
-  subst_vars
-  rfl
-
-@[simp]
-theorem darts_append {u v w : V} (p : G.Walk u v) (p' : G.Walk v w) :
-    (p.append p').darts = p.darts ++ p'.darts := by
-  induction p <;> simp [*]
-
-@[simp]
-theorem darts_reverse {u v : V} (p : G.Walk u v) :
-    p.reverse.darts = (p.darts.map Dart.symm).reverse := by
-  induction p <;> simp [*]
-
-theorem mem_darts_reverse {u v : V} {d : G.Dart} {p : G.Walk u v} :
-    d ∈ p.reverse.darts ↔ d.symm ∈ p.darts := by simp
-
-theorem cons_map_snd_darts {u v : V} (p : G.Walk u v) : (u :: p.darts.map (·.snd)) = p.support := by
-  induction p <;> simp [*]
-
-theorem map_snd_darts {u v : V} (p : G.Walk u v) : p.darts.map (·.snd) = p.support.tail := by
-  simpa using congr_arg List.tail (cons_map_snd_darts p)
-
-theorem map_fst_darts_append {u v : V} (p : G.Walk u v) :
-    p.darts.map (·.fst) ++ [v] = p.support := by
-  induction p <;> simp [*]
-
-theorem map_fst_darts {u v : V} (p : G.Walk u v) : p.darts.map (·.fst) = p.support.dropLast := by
-  simpa! using congr_arg List.dropLast (map_fst_darts_append p)
-
-@[simp]
-theorem head_darts_fst {G : SimpleGraph V} {a b : V} (p : G.Walk a b) (hp : p.darts ≠ []) :
-    (p.darts.head hp).fst = a := by
-  cases p
-  · contradiction
-  · simp
-
-@[simp]
-theorem getLast_darts_snd {G : SimpleGraph V} {a b : V} (p : G.Walk a b) (hp : p.darts ≠ []) :
-    (p.darts.getLast hp).snd = b := by
-  rw [← List.getLast_map (f := fun x : G.Dart ↦ x.snd) (by simpa)]
-  simp_rw [p.map_snd_darts, List.getLast_tail, p.getLast_support]
-
-@[simp]
-theorem edges_nil {u : V} : (nil : G.Walk u u).edges = [] := rfl
-
-@[simp]
-theorem edges_cons {u v w : V} (h : G.Adj u v) (p : G.Walk v w) :
-    (cons h p).edges = s(u, v) :: p.edges := rfl
-
-@[simp]
-theorem edges_concat {u v w : V} (p : G.Walk u v) (h : G.Adj v w) :
-    (p.concat h).edges = p.edges.concat s(v, w) := by simp [edges]
-
-@[simp]
-theorem edges_copy {u v u' v'} (p : G.Walk u v) (hu : u = u') (hv : v = v') :
-    (p.copy hu hv).edges = p.edges := by
-  subst_vars
-  rfl
-
-@[simp]
-theorem edges_append {u v w : V} (p : G.Walk u v) (p' : G.Walk v w) :
-    (p.append p').edges = p.edges ++ p'.edges := by simp [edges]
-
-@[simp]
-theorem edges_reverse {u v : V} (p : G.Walk u v) : p.reverse.edges = p.edges.reverse := by
-  simp [edges]
-
-@[simp]
-theorem length_support {u v : V} (p : G.Walk u v) : p.support.length = p.length + 1 := by
-  induction p <;> simp [*]
-
-@[simp]
-theorem length_darts {u v : V} (p : G.Walk u v) : p.darts.length = p.length := by
-  induction p <;> simp [*]
-
-@[simp]
-theorem length_edges {u v : V} (p : G.Walk u v) : p.edges.length = p.length := by simp [edges]
-
-theorem dart_fst_mem_support_of_mem_darts {u v : V} :
-    ∀ (p : G.Walk u v) {d : G.Dart}, d ∈ p.darts → d.fst ∈ p.support
-  | cons h p', d, hd => by
-    simp only [support_cons, darts_cons, List.mem_cons] at hd ⊢
-    rcases hd with rfl | hd
-    · exact .inl rfl
-    · exact .inr (dart_fst_mem_support_of_mem_darts _ hd)
-
-theorem dart_snd_mem_support_of_mem_darts {u v : V} (p : G.Walk u v) {d : G.Dart}
-    (h : d ∈ p.darts) : d.snd ∈ p.support := by
-  simpa using p.reverse.dart_fst_mem_support_of_mem_darts (by simp [h] : d.symm ∈ p.reverse.darts)
-
-theorem fst_mem_support_of_mem_edges {t u v w : V} (p : G.Walk v w) (he : s(t, u) ∈ p.edges) :
-    t ∈ p.support := by
-  obtain ⟨d, hd, he⟩ := List.mem_map.mp he
-  rw [dart_edge_eq_mk'_iff'] at he
-  rcases he with ⟨rfl, rfl⟩ | ⟨rfl, rfl⟩
-  · exact dart_fst_mem_support_of_mem_darts _ hd
-  · exact dart_snd_mem_support_of_mem_darts _ hd
-
-theorem snd_mem_support_of_mem_edges {t u v w : V} (p : G.Walk v w) (he : s(t, u) ∈ p.edges) :
-    u ∈ p.support :=
-  p.fst_mem_support_of_mem_edges (Sym2.eq_swap ▸ he)
-
-theorem mem_support_of_mem_edges {u v w : V} {e : Sym2 V} {p : G.Walk u v} (he : e ∈ p.edges)
-    (hv : w ∈ e) : w ∈ p.support :=
-  hv.elim fun _ heq ↦ p.fst_mem_support_of_mem_edges <| heq ▸ he
-
-theorem mem_support_iff_exists_mem_edges {u v w : V} {p : G.Walk u v} :
-    w ∈ p.support ↔ w = v ∨ ∃ e ∈ p.edges, w ∈ e := by
-  induction p <;> aesop
-
-theorem darts_nodup_of_support_nodup {u v : V} {p : G.Walk u v} (h : p.support.Nodup) :
-    p.darts.Nodup := by
-  induction p with
-  | nil => simp
-  | cons _ p' ih =>
-    simp only [darts_cons, support_cons, List.nodup_cons] at h ⊢
-    exact ⟨(h.1 <| dart_fst_mem_support_of_mem_darts p' ·), ih h.2⟩
-
-theorem edges_nodup_of_support_nodup {u v : V} {p : G.Walk u v} (h : p.support.Nodup) :
-    p.edges.Nodup := by
-  induction p with
-  | nil => simp
-  | cons _ p' ih =>
-    simp only [support_cons, List.nodup_cons, edges_cons] at h ⊢
-    exact ⟨(h.1 <| fst_mem_support_of_mem_edges p' ·), ih h.2⟩
-
-lemma getVert_eq_support_getElem {u v : V} {n : ℕ} (p : G.Walk u v) (h : n ≤ p.length) :
-    p.getVert n = p.support[n]'(p.length_support ▸ Nat.lt_add_one_of_le h) := by
-  cases p with
-  | nil => simp
-  | cons => cases n with
-    | zero => simp
-    | succ n =>
-      simp_rw [support_cons, getVert_cons _ _ n.zero_ne_add_one.symm, List.getElem_cons]
-      exact getVert_eq_support_getElem _ (Nat.sub_le_of_le_add h)
-
-lemma getVert_eq_support_getElem? {u v : V} {n : ℕ} (p : G.Walk u v) (h : n ≤ p.length) :
-    some (p.getVert n) = p.support[n]? := by
-  rw [getVert_eq_support_getElem p h, ← List.getElem?_eq_getElem]
-
-@[deprecated (since := "2025-06-10")]
-alias getVert_eq_support_get? := getVert_eq_support_getElem?
-
-lemma getVert_eq_getD_support {u v : V} (p : G.Walk u v) (n : ℕ) :
-    p.getVert n = p.support.getD n v := by
-  by_cases h : n ≤ p.length
-  · simp [← getVert_eq_support_getElem? p h]
-  grind [getVert_of_length_le, length_support]
-
-theorem getVert_comp_val_eq_get_support {u v : V} (p : G.Walk u v) :
-    p.getVert ∘ Fin.val = p.support.get := by
-  grind [getVert_eq_support_getElem, length_support]
-
-theorem range_getVert_eq_range_support_getElem {u v : V} (p : G.Walk u v) :
-    Set.range p.getVert = Set.range p.support.get :=
-  Set.ext fun _ ↦ ⟨by grind [Set.range_list_get, getVert_mem_support],
-    fun ⟨n, _⟩ ↦ ⟨n, by grind [getVert_eq_support_getElem, length_support]⟩⟩
-
-theorem nodup_tail_support_reverse {u : V} {p : G.Walk u u} :
-    p.reverse.support.tail.Nodup ↔ p.support.tail.Nodup := by
-  refine p.support_reverse ▸ p.support.nodup_tail_reverse ?_
-  rw [← getVert_eq_support_getElem? _ (by cutsat), List.getLast?_eq_getElem?,
-    ← getVert_eq_support_getElem? _ (by rw [Walk.length_support]; cutsat)]
-  simp
-
-theorem edges_eq_zipWith_support {u v : V} {p : G.Walk u v} :
-    p.edges = List.zipWith (s(·, ·)) p.support p.support.tail := by
-  induction p with
-  | nil => simp
-  | cons _ p' ih => cases p' <;> simp [edges_cons, ih]
-
-theorem darts_getElem_eq_getVert {u v : V} {p : G.Walk u v} (n : ℕ) (h : n < p.darts.length) :
-    p.darts[n] = ⟨⟨p.getVert n, p.getVert (n + 1)⟩, p.adj_getVert_succ (p.length_darts ▸ h)⟩ := by
-  rw [p.length_darts] at h
-  ext
-  · simp only [p.getVert_eq_support_getElem (le_of_lt h)]
-    by_cases h' : n = 0
-    · simp [h', List.getElem_zero]
-    · have := p.isChain_dartAdj_darts.getElem (n - 1) (by grind)
-      grind [DartAdj, =_ cons_map_snd_darts]
-  · simp [p.getVert_eq_support_getElem h, ← p.cons_map_snd_darts]
-
-theorem edges_injective {u v : V} : Function.Injective (Walk.edges : G.Walk u v → List (Sym2 V))
-  | .nil, .nil, _ => rfl
-  | .nil, .cons _ _, h => by simp at h
-  | .cons _ _, .nil, h => by simp at h
-  | .cons' u v c h₁ w₁, .cons' _ v' _ h₂ w₂, h => by
-    have h₃ : u ≠ v' := by rintro rfl; exact G.loopless _ h₂
-    obtain ⟨rfl, h₃⟩ : v = v' ∧ w₁.edges = w₂.edges := by simpa [h₁, h₃] using h
-    rw [edges_injective h₃]
-
-theorem darts_injective {u v : V} : Function.Injective (Walk.darts : G.Walk u v → List G.Dart) :=
-  edges_injective.of_comp
-
-/-- The `Set` of edges of a walk. -/
-def edgeSet {u v : V} (p : G.Walk u v) : Set (Sym2 V) := {e | e ∈ p.edges}
-
-@[simp]
-lemma mem_edgeSet {u v : V} {p : G.Walk u v} {e : Sym2 V} : e ∈ p.edgeSet ↔ e ∈ p.edges := Iff.rfl
-
-@[simp]
-lemma edgeSet_nil (u : V) : (nil : G.Walk u u).edgeSet = ∅ := by ext; simp
-
-@[simp]
-lemma edgeSet_reverse {u v : V} (p : G.Walk u v) : p.reverse.edgeSet = p.edgeSet := by ext; simp
-
-@[simp]
-theorem edgeSet_cons {u v w : V} (h : G.Adj u v) (p : G.Walk v w) :
-    (cons h p).edgeSet = insert s(u, v) p.edgeSet := by ext; simp
-
-@[simp]
-theorem edgeSet_concat {u v w : V} (p : G.Walk u v) (h : G.Adj v w) :
-    (p.concat h).edgeSet = insert s(v, w) p.edgeSet := by ext; simp [or_comm]
-
-theorem edgeSet_append {u v w : V} (p : G.Walk u v) (q : G.Walk v w) :
-    (p.append q).edgeSet = p.edgeSet ∪ q.edgeSet := by ext; simp
-
-@[simp]
-theorem edgeSet_copy {u v u' v'} (p : G.Walk u v) (hu : u = u') (hv : v = v') :
-    (p.copy hu hv).edgeSet = p.edgeSet := by ext; simp
-
-theorem coe_edges_toFinset [DecidableEq V] {u v : V} (p : G.Walk u v) :
-    (p.edges.toFinset : Set (Sym2 V)) = p.edgeSet := by
-  simp [edgeSet]
-
-/-- Predicate for the empty walk.
-
-Solves the dependent type problem where `p = G.Walk.nil` typechecks
-only if `p` has defeq endpoints. -/
-inductive Nil : {v w : V} → G.Walk v w → Prop
-  | nil {u : V} : Nil (nil : G.Walk u u)
-
-variable {u v w : V}
-
-@[simp] lemma nil_nil : (nil : G.Walk u u).Nil := Nil.nil
-
-@[simp] lemma not_nil_cons {h : G.Adj u v} {p : G.Walk v w} : ¬ (cons h p).Nil := nofun
-
-instance (p : G.Walk v w) : Decidable p.Nil :=
-  match p with
-  | nil => isTrue .nil
-  | cons _ _ => isFalse nofun
-
-protected lemma Nil.eq {p : G.Walk v w} : p.Nil → v = w | .nil => rfl
-
-lemma not_nil_of_ne {p : G.Walk v w} : v ≠ w → ¬ p.Nil := mt Nil.eq
-
-lemma nil_iff_support_eq {p : G.Walk v w} : p.Nil ↔ p.support = [v] := by
-  cases p <;> simp
-
-lemma darts_eq_nil_iff_nil {p : G.Walk v w} : p.darts = [] ↔ p.Nil := by
-  cases p <;> simp
-
-lemma edges_eq_nil_iff_nil {p : G.Walk v w} : p.edges = [] ↔ p.Nil := by
-  cases p <;> simp
-
-lemma nil_iff_length_eq {p : G.Walk v w} : p.Nil ↔ p.length = 0 := by
-  cases p <;> simp
-
-lemma not_nil_iff_lt_length {p : G.Walk v w} : ¬ p.Nil ↔ 0 < p.length := by
-  cases p <;> simp
-
-lemma not_nil_iff {p : G.Walk v w} :
-    ¬ p.Nil ↔ ∃ (u : V) (h : G.Adj v u) (q : G.Walk u w), p = cons h q := by
-  cases p <;> simp [*]
-
-@[simp]
-lemma nil_append_iff {p : G.Walk u v} {q : G.Walk v w} : (p.append q).Nil ↔ p.Nil ∧ q.Nil := by
-  cases p <;> cases q <;> simp
-
-lemma Nil.append {p : G.Walk u v} {q : G.Walk v w} (hp : p.Nil) (hq : q.Nil) : (p.append q).Nil :=
-  by simp [hp, hq]
-
-@[simp]
-lemma nil_reverse {p : G.Walk v w} : p.reverse.Nil ↔ p.Nil := by
-  cases p <;> simp
-
-/-- A walk with its endpoints defeq is `Nil` if and only if it is equal to `nil`. -/
-lemma nil_iff_eq_nil : ∀ {p : G.Walk v v}, p.Nil ↔ p = nil
-  | .nil | .cons _ _ => by simp
-
-alias ⟨Nil.eq_nil, _⟩ := nil_iff_eq_nil
-
-/-- The recursion principle for nonempty walks -/
-@[elab_as_elim]
-def notNilRec {motive : {u w : V} → (p : G.Walk u w) → (h : ¬ p.Nil) → Sort*}
-    (cons : {u v w : V} → (h : G.Adj u v) → (q : G.Walk v w) → motive (cons h q) not_nil_cons)
-    (p : G.Walk u w) : (hp : ¬ p.Nil) → motive p hp :=
-  match p with
-  | nil => fun hp => absurd .nil hp
-  | .cons h q => fun _ => cons h q
-
-@[simp]
-lemma notNilRec_cons {motive : {u w : V} → (p : G.Walk u w) → ¬ p.Nil → Sort*}
-    (cons : {u v w : V} → (h : G.Adj u v) → (q : G.Walk v w) →
-    motive (q.cons h) Walk.not_nil_cons) (h' : G.Adj u v) (q' : G.Walk v w) :
-    @Walk.notNilRec _ _ _ _ _ cons _ _ = cons h' q' := by rfl
-
-theorem end_mem_tail_support {u v : V} {p : G.Walk u v} (h : ¬ p.Nil) : v ∈ p.support.tail :=
-  p.notNilRec (by simp) h
-
-theorem mem_support_iff_exists_mem_edges_of_not_nil {u v w : V} {p : G.Walk u v} (hnil : ¬p.Nil) :
-    w ∈ p.support ↔ ∃ e ∈ p.edges, w ∈ e := by
-  induction p with
-  | nil => simp at hnil
-  | cons h p ih => cases p <;> aesop
-
-/-- The walk obtained by removing the first `n` darts of a walk. -/
-def drop {u v : V} (p : G.Walk u v) (n : ℕ) : G.Walk (p.getVert n) v :=
-  match p, n with
-  | .nil, _ => .nil
-  | p, 0 => p.copy (getVert_zero p).symm rfl
-  | .cons _ q, (n + 1) => q.drop n
-
-@[simp]
-lemma drop_length (p : G.Walk u v) (n : ℕ) : (p.drop n).length = p.length - n := by
-  induction p generalizing n <;> cases n <;> simp [*, drop]
-
-@[simp]
-lemma drop_getVert (p : G.Walk u v) (n m : ℕ) : (p.drop n).getVert m = p.getVert (n + m) := by
-  induction p generalizing n <;> cases n <;> simp [*, drop, add_right_comm]
-
-/-- The second vertex of a walk, or the only vertex in a nil walk. -/
-abbrev snd (p : G.Walk u v) : V := p.getVert 1
-
-@[simp] lemma adj_snd {p : G.Walk v w} (hp : ¬ p.Nil) :
-    G.Adj v p.snd := by
-  simpa using adj_getVert_succ p (by simpa [not_nil_iff_lt_length] using hp : 0 < p.length)
-
-lemma snd_cons {u v w} (q : G.Walk v w) (hadj : G.Adj u v) :
-    (q.cons hadj).snd = v := by simp
-
-lemma snd_mem_tail_support {u v : V} {p : G.Walk u v} (h : ¬p.Nil) : p.snd ∈ p.support.tail :=
-  p.notNilRec (by simp) h
-
-/-- The walk obtained by taking the first `n` darts of a walk. -/
-def take {u v : V} (p : G.Walk u v) (n : ℕ) : G.Walk u (p.getVert n) :=
-  match p, n with
-  | .nil, _ => .nil
-  | p, 0 => nil.copy rfl (getVert_zero p).symm
-  | .cons h q, (n + 1) => .cons h (q.take n)
-
-@[simp]
-lemma take_length (p : G.Walk u v) (n : ℕ) : (p.take n).length = n ⊓ p.length := by
-  induction p generalizing n <;> cases n <;> simp [*, take]
-
-@[simp]
-lemma take_getVert (p : G.Walk u v) (n m : ℕ) : (p.take n).getVert m = p.getVert (n ⊓ m) := by
-  induction p generalizing n m <;> cases n <;> cases m <;> simp [*, take]
-
-lemma take_support_eq_support_take_succ {u v} (p : G.Walk u v) (n : ℕ) :
-    (p.take n).support = p.support.take (n + 1) := by
-  induction p generalizing n <;> cases n <;> simp [*, take]
-
-/-- The penultimate vertex of a walk, or the only vertex in a nil walk. -/
-abbrev penultimate (p : G.Walk u v) : V := p.getVert (p.length - 1)
-
-@[simp]
-lemma penultimate_nil : (@nil _ G v).penultimate = v := rfl
-
-@[simp]
-lemma penultimate_cons_nil (h : G.Adj u v) : (cons h nil).penultimate = u := rfl
-
-@[simp]
-lemma penultimate_cons_cons {w'} (h : G.Adj u v) (h₂ : G.Adj v w) (p : G.Walk w w') :
-    (cons h (cons h₂ p)).penultimate = (cons h₂ p).penultimate := rfl
-
-lemma penultimate_cons_of_not_nil (h : G.Adj u v) (p : G.Walk v w) (hp : ¬ p.Nil) :
-    (cons h p).penultimate = p.penultimate :=
-  p.notNilRec (by simp) hp h
-
-@[simp]
-lemma penultimate_concat {t u v} (p : G.Walk u v) (h : G.Adj v t) :
-    (p.concat h).penultimate = v := by simp [concat_eq_append, getVert_append]
-
-@[simp]
-lemma adj_penultimate {p : G.Walk v w} (hp : ¬ p.Nil) :
-    G.Adj p.penultimate w := by
-  conv => rhs; rw [← getVert_length p]
-  rw [nil_iff_length_eq] at hp
-  convert adj_getVert_succ _ _ <;> omega
-
-@[simp]
-lemma snd_reverse (p : G.Walk u v) : p.reverse.snd = p.penultimate := by
-  simpa using getVert_reverse p 1
-
-@[simp]
-lemma penultimate_reverse (p : G.Walk u v) : p.reverse.penultimate = p.snd := by
-  cases p <;> simp [snd, getVert_append]
-
-/-- The walk obtained by removing the first dart of a walk. A nil walk stays nil. -/
-def tail (p : G.Walk u v) : G.Walk (p.snd) v := p.drop 1
-
-lemma drop_zero {u v} (p : G.Walk u v) :
-    p.drop 0 = p.copy (getVert_zero p).symm rfl := by
-  cases p <;> simp [Walk.drop]
-
-lemma drop_support_eq_support_drop_min {u v} (p : G.Walk u v) (n : ℕ) :
-    (p.drop n).support = p.support.drop (n ⊓ p.length) := by
-  induction p generalizing n <;> cases n <;> simp [*, drop]
-
-/-- The walk obtained by removing the last dart of a walk. A nil walk stays nil. -/
-def dropLast (p : G.Walk u v) : G.Walk u p.penultimate := p.take (p.length - 1)
-
-@[simp]
-lemma tail_nil : (@nil _ G v).tail = .nil := rfl
-
-@[simp]
-lemma tail_cons_nil (h : G.Adj u v) : (Walk.cons h .nil).tail = .nil := rfl
-
-@[simp]
-lemma tail_cons (h : G.Adj u v) (p : G.Walk v w) :
-    (p.cons h).tail = p.copy (getVert_zero p).symm rfl := by
-  cases p <;> rfl
-
-@[deprecated (since := "2025-08-19")] alias tail_cons_eq := tail_cons
-
-@[simp]
-lemma dropLast_nil : (@nil _ G v).dropLast = nil := rfl
-
-@[simp]
-lemma dropLast_cons_nil (h : G.Adj u v) : (cons h nil).dropLast = nil := rfl
-
-@[simp]
-lemma dropLast_cons_cons {w'} (h : G.Adj u v) (h₂ : G.Adj v w) (p : G.Walk w w') :
-    (cons h (cons h₂ p)).dropLast = cons h (cons h₂ p).dropLast := rfl
-
-lemma dropLast_cons_of_not_nil (h : G.Adj u v) (p : G.Walk v w) (hp : ¬ p.Nil) :
-    (cons h p).dropLast = cons h (p.dropLast.copy rfl (penultimate_cons_of_not_nil _ _ hp).symm) :=
-  p.notNilRec (by simp) hp h
-
-@[simp]
-lemma dropLast_concat {t u v} (p : G.Walk u v) (h : G.Adj v t) :
-    (p.concat h).dropLast = p.copy rfl (by simp) := by
-  induction p
-  · rfl
-  · simp_rw [concat_cons]
-    rw [dropLast_cons_of_not_nil] <;> simp [*, nil_iff_length_eq]
-
-/-- The first dart of a walk. -/
-@[simps]
-def firstDart (p : G.Walk v w) (hp : ¬ p.Nil) : G.Dart where
-  fst := v
-  snd := p.snd
-  adj := p.adj_snd hp
-
-/-- The last dart of a walk. -/
-@[simps]
-def lastDart (p : G.Walk v w) (hp : ¬ p.Nil) : G.Dart where
-  fst := p.penultimate
-  snd := w
-  adj := p.adj_penultimate hp
-
-lemma edge_firstDart (p : G.Walk v w) (hp : ¬ p.Nil) :
-    (p.firstDart hp).edge = s(v, p.snd) := rfl
-
-lemma edge_lastDart (p : G.Walk v w) (hp : ¬ p.Nil) :
-    (p.lastDart hp).edge = s(p.penultimate, w) := rfl
-
-theorem firstDart_eq {p : G.Walk v w} (h₁ : ¬ p.Nil) (h₂ : 0 < p.darts.length) :
-    p.firstDart h₁ = p.darts[0] := by
-  simp [Dart.ext_iff, firstDart_toProd, darts_getElem_eq_getVert]
-
-theorem lastDart_eq {p : G.Walk v w} (h₁ : ¬ p.Nil) (h₂ : 0 < p.darts.length) :
-    p.lastDart h₁ = p.darts[p.darts.length - 1] := by
-  simp (disch := grind) [Dart.ext_iff, lastDart_toProd, darts_getElem_eq_getVert,
-    p.getVert_of_length_le]
-
-theorem firstDart_eq_head_darts {p : G.Walk v w} (hnil : ¬p.Nil) : p.firstDart hnil = p.darts.head
-    (p.darts.ne_nil_of_length_pos <|
-      p.not_nil_iff_lt_length.mp hnil |>.trans_eq p.length_darts.symm) :=
-  have darts_pos := p.not_nil_iff_lt_length.mp hnil |>.trans_eq p.length_darts.symm
-  p.firstDart_eq hnil darts_pos |>.trans <| List.getElem_zero_eq_head darts_pos
-
-theorem firstDart_mem_darts {p : G.Walk v w} (hnil : ¬p.Nil) : p.firstDart hnil ∈ p.darts :=
-  p.firstDart_eq_head_darts _ ▸ List.head_mem _
-
-theorem lastDart_eq_getLast_darts {p : G.Walk v w} (hnil : ¬p.Nil) :
-    p.lastDart hnil = p.darts.getLast (p.darts.ne_nil_of_length_pos <|
-      p.not_nil_iff_lt_length.mp hnil |>.trans_eq p.length_darts.symm) :=
-  have darts_pos := p.not_nil_iff_lt_length.mp hnil |>.trans_eq p.length_darts.symm
-  p.lastDart_eq hnil darts_pos |>.trans <|
-    List.getElem_length_sub_one_eq_getLast <| Nat.sub_one_lt_of_lt darts_pos
-
-theorem lastDart_mem_darts {p : G.Walk v w} (hnil : ¬p.Nil) : p.lastDart hnil ∈ p.darts :=
-  p.lastDart_eq_getLast_darts _ ▸ List.getLast_mem _
-
-theorem snd_eq_head_edges {p : G.Walk v w} (hnil : ¬p.Nil) : s(v, p.snd) = p.edges.head
-    (p.edges.ne_nil_of_length_pos <|
-      p.not_nil_iff_lt_length.mp hnil |>.trans_eq p.length_edges.symm) := by
-  simp [← p.edge_firstDart hnil, firstDart_eq_head_darts, Walk.edges]
-
-theorem snd_mem_edges {p : G.Walk v w} (hnil : ¬p.Nil) : s(v, p.snd) ∈ p.edges :=
-  p.snd_eq_head_edges hnil ▸ List.head_mem _
-
-theorem penultimate_eq_getLast_edges {p : G.Walk v w} (hnil : ¬p.Nil) :
-    s(p.penultimate, w) = p.edges.getLast (p.edges.ne_nil_of_length_pos <|
-      p.not_nil_iff_lt_length.mp hnil |>.trans_eq p.length_edges.symm) := by
-  simp [← p.edge_lastDart hnil, lastDart_eq_getLast_darts, Walk.edges]
-
-theorem penultimate_mem_edges {p : G.Walk v w} (hnil : ¬p.Nil) : s(p.penultimate, w) ∈ p.edges :=
-  p.penultimate_eq_getLast_edges hnil ▸ List.getLast_mem _
-
-lemma cons_tail_eq (p : G.Walk u v) (hp : ¬ p.Nil) :
-    cons (p.adj_snd hp) p.tail = p := by
-  cases p <;> simp at hp ⊢
-
-@[simp]
-lemma concat_dropLast (p : G.Walk u v) (hp : G.Adj p.penultimate v) :
-    p.dropLast.concat hp = p := by
-  induction p with
-  | nil => simp at hp
-  | cons hadj p hind =>
-    cases p with
-    | nil => rfl
-    | _ => simp [hind]
-
-@[simp] lemma cons_support_tail (p : G.Walk u v) (hp : ¬p.Nil) :
-    u :: p.tail.support = p.support := by
-  rw [← support_cons (p.adj_snd hp), cons_tail_eq _ hp]
-
-@[simp] lemma length_tail_add_one {p : G.Walk u v} (hp : ¬ p.Nil) :
-    p.tail.length + 1 = p.length := by
-  rw [← length_cons (p.adj_snd hp), cons_tail_eq _ hp]
-
-protected lemma Nil.tail {p : G.Walk v w} (hp : p.Nil) : p.tail.Nil := by
-  cases p <;> simp [not_nil_cons] at hp ⊢
-
-lemma not_nil_of_tail_not_nil {p : G.Walk v w} (hp : ¬ p.tail.Nil) : ¬ p.Nil := mt Nil.tail hp
-
-@[simp] lemma nil_copy {u' v' : V} {p : G.Walk u v} (hu : u = u') (hv : v = v') :
-    (p.copy hu hv).Nil = p.Nil := by
-  subst_vars
-  rfl
-
-lemma support_tail_of_not_nil (p : G.Walk u v) (hp : ¬ p.Nil) :
-    p.tail.support = p.support.tail := by
-  rw [← cons_support_tail p hp, List.tail_cons]
-
-@[deprecated (since := "2025-08-26")] alias support_tail := support_tail_of_not_nil
-
-/-- Given a set `S` and a walk `w` from `u` to `v` such that `u ∈ S` but `v ∉ S`,
-there exists a dart in the walk whose start is in `S` but whose end is not. -/
-theorem exists_boundary_dart {u v : V} (p : G.Walk u v) (S : Set V) (uS : u ∈ S) (vS : v ∉ S) :
-    ∃ d : G.Dart, d ∈ p.darts ∧ d.fst ∈ S ∧ d.snd ∉ S := by
-  induction p with
-  | nil => cases vS uS
-  | cons a p' ih =>
-    rename_i x _
-    by_cases h : x ∈ S
-    · obtain ⟨d, hd, hcd⟩ := ih h vS
-      exact ⟨d, List.Mem.tail _ hd, hcd⟩
-    · exact ⟨⟨_, a⟩, List.Mem.head _, uS, h⟩
-
-@[simp] lemma getVert_copy {u v w x : V} (p : G.Walk u v) (i : ℕ) (h : u = w) (h' : v = x) :
-    (p.copy h h').getVert i = p.getVert i := by
-  subst_vars
-  rfl
-
-@[simp] lemma getVert_tail {u v n} (p : G.Walk u v) :
-    p.tail.getVert n = p.getVert (n + 1) := by
-  cases p <;> simp
-
-lemma getVert_mem_tail_support {u v : V} {p : G.Walk u v} (hp : ¬p.Nil) :
-    ∀ {i : ℕ}, i ≠ 0 → p.getVert i ∈ p.support.tail
-  | i + 1, _ => by
-    rw [← getVert_tail, ← p.support_tail_of_not_nil hp]
-    exact getVert_mem_support ..
-
-lemma ext_support {u v} {p q : G.Walk u v} (h : p.support = q.support) :
-    p = q := by
-  induction q with
-  | nil => exact nil_iff_eq_nil.mp (nil_iff_support_eq.mpr (support_nil ▸ h))
-  | cons ha q ih =>
-    cases p with
-    | nil => simp at h
-    | cons _ p =>
-      simp only [support_cons, List.cons.injEq, true_and] at h
-      apply List.getElem_of_eq at h
-      specialize h (i := 0) (by simp)
-      simp_rw [List.getElem_zero, p.head_support, q.head_support] at h
-      have : (p.copy h rfl).support = q.support := by simpa
-      simp [← ih this]
-
-lemma support_injective {u v : V} : (support (G := G) (u := u) (v := v)).Injective :=
-  fun _ _ ↦ ext_support
-
-lemma ext_getVert_le_length {u v} {p q : G.Walk u v} (hl : p.length = q.length)
-    (h : ∀ k ≤ p.length, p.getVert k = q.getVert k) :
-    p = q := by
-  suffices ∀ k : ℕ, p.support[k]? = q.support[k]? by
-    exact ext_support <| List.ext_getElem?_iff.mpr this
-  intro k
-  cases le_or_gt k p.length with
-  | inl hk =>
-    rw [← getVert_eq_support_getElem? p hk, ← getVert_eq_support_getElem? q (hl ▸ hk)]
-    exact congrArg some (h k hk)
-  | inr hk =>
-    replace hk : p.length + 1 ≤ k := hk
-    have ht : q.length + 1 ≤ k := hl ▸ hk
-    rw [← length_support, ← List.getElem?_eq_none_iff] at hk ht
-    rw [hk, ht]
-
-lemma ext_getVert {u v} {p q : G.Walk u v} (h : ∀ k, p.getVert k = q.getVert k) :
-    p = q := by
-  wlog hpq : p.length ≤ q.length generalizing p q
-  · exact (this (h · |>.symm) (le_of_not_ge hpq)).symm
-  refine ext_getVert_le_length (hpq.antisymm ?_) fun k _ ↦ h k
-  by_contra!
-  exact (q.adj_getVert_succ this).ne (by simp [← h, getVert_of_length_le])
-
-end Walk
-
-/-! ### Mapping walks -/
-
-namespace Walk
-
-variable {G G' G''}
-
-/-- Given a graph homomorphism, map walks to walks. -/
-protected def map (f : G →g G') {u v : V} : G.Walk u v → G'.Walk (f u) (f v)
-  | nil => nil
-  | cons h p => cons (f.map_adj h) (p.map f)
-
-variable (f : G →g G') (f' : G' →g G'') {u v u' v' : V} (p : G.Walk u v)
-
-@[simp]
-theorem map_nil : (nil : G.Walk u u).map f = nil := rfl
-
-@[simp]
-theorem map_cons {w : V} (h : G.Adj w u) : (cons h p).map f = cons (f.map_adj h) (p.map f) := rfl
-
-@[simp]
-theorem map_copy (hu : u = u') (hv : v = v') :
-    (p.copy hu hv).map f = (p.map f).copy (hu ▸ rfl) (hv ▸ rfl) := by
-  subst_vars
-  rfl
-
-@[simp]
-theorem map_id (p : G.Walk u v) : p.map Hom.id = p := by
-  induction p <;> simp [*]
-
-@[simp]
-theorem map_map : (p.map f).map f' = p.map (f'.comp f) := by
-  induction p <;> simp [*]
-
-/-- Unlike categories, for graphs vertex equality is an important notion, so needing to be able to
-work with equality of graph homomorphisms is a necessary evil. -/
-theorem map_eq_of_eq {f : G →g G'} (f' : G →g G') (h : f = f') :
-    p.map f = (p.map f').copy (h ▸ rfl) (h ▸ rfl) := by
-  subst_vars
-  rfl
-
-@[simp]
-theorem map_eq_nil_iff {p : G.Walk u u} : p.map f = nil ↔ p = nil := by cases p <;> simp
-
-@[simp]
-theorem length_map : (p.map f).length = p.length := by induction p <;> simp [*]
-
-theorem map_append {u v w : V} (p : G.Walk u v) (q : G.Walk v w) :
-    (p.append q).map f = (p.map f).append (q.map f) := by induction p <;> simp [*]
-
-@[simp]
-theorem reverse_map : (p.map f).reverse = p.reverse.map f := by induction p <;> simp [map_append, *]
-
-@[simp]
-theorem support_map : (p.map f).support = p.support.map f := by induction p <;> simp [*]
-
-@[simp]
-theorem darts_map : (p.map f).darts = p.darts.map f.mapDart := by induction p <;> simp [*]
-
-@[simp]
-theorem edges_map : (p.map f).edges = p.edges.map (Sym2.map f) := by
-  induction p <;> simp [*]
-
-@[simp]
-theorem edgeSet_map : (p.map f).edgeSet = Sym2.map f '' p.edgeSet := by ext; simp
-
-theorem map_injective_of_injective {f : G →g G'} (hinj : Function.Injective f) (u v : V) :
-    Function.Injective (Walk.map f : G.Walk u v → G'.Walk (f u) (f v)) := by
-  intro p p' h
-  induction p with
-  | nil => cases p' <;> simp at h ⊢
-  | cons _ _ ih =>
-    cases p' with
-    | nil => simp at h
-    | cons _ _ =>
-      simp only [map_cons, cons.injEq] at h
-      cases hinj h.1
-      grind
-
-section mapLe
-
-variable {G G' : SimpleGraph V} (h : G ≤ G') {u v : V} (p : G.Walk u v)
-
-/-- The specialization of `SimpleGraph.Walk.map` for mapping walks to supergraphs. -/
-abbrev mapLe : G'.Walk u v :=
-  p.map (.ofLE h)
-
-lemma support_mapLe_eq_support : (p.mapLe h).support = p.support := by simp
-
-lemma edges_mapLe_eq_edges : (p.mapLe h).edges = p.edges := by simp
-
-lemma edgeSet_mapLe_eq_edgeSet : (p.mapLe h).edgeSet = p.edgeSet := by simp
-
-end mapLe
-
-/-! ### Transferring between graphs -/
-
-/-- The walk `p` transferred to lie in `H`, given that `H` contains its edges. -/
-@[simp]
-protected def transfer {u v : V} (p : G.Walk u v)
-    (H : SimpleGraph V) (h : ∀ e, e ∈ p.edges → e ∈ H.edgeSet) : H.Walk u v :=
-  match p with
-  | nil => nil
-  | cons' u v w _ p =>
-    cons (h s(u, v) (by simp)) (p.transfer H fun e he => h e (by simp [he]))
-
-variable {u v : V} (p : G.Walk u v)
-
-theorem transfer_self : p.transfer G p.edges_subset_edgeSet = p := by
-  induction p <;> simp [*]
-
-variable {H : SimpleGraph V}
-
-theorem transfer_eq_map_ofLE (hp) (GH : G ≤ H) : p.transfer H hp = p.map (.ofLE GH) := by
-  induction p <;> simp [*]
-
-@[simp]
-theorem edges_transfer (hp) : (p.transfer H hp).edges = p.edges := by
-  induction p <;> simp [*]
-
-@[simp]
-theorem edgeSet_transfer (hp) : (p.transfer H hp).edgeSet = p.edgeSet := by ext; simp
-
-@[simp]
-theorem support_transfer (hp) : (p.transfer H hp).support = p.support := by
-  induction p <;> simp [*]
-
-@[simp]
-theorem length_transfer (hp) : (p.transfer H hp).length = p.length := by
-  induction p <;> simp [*]
-
-@[simp]
-theorem transfer_transfer (hp) {K : SimpleGraph V} (hp') :
-    (p.transfer H hp).transfer K hp' = p.transfer K (p.edges_transfer hp ▸ hp') := by
-  induction p <;> simp [*]
-
-@[simp]
-theorem transfer_append {w : V} (q : G.Walk v w) (hpq) :
-    (p.append q).transfer H hpq =
-      (p.transfer H fun e he => hpq _ (by simp [he])).append
-        (q.transfer H fun e he => hpq _ (by simp [he])) := by
-  induction p <;> simp [*]
-
-@[simp]
-theorem reverse_transfer (hp) :
-    (p.transfer H hp).reverse =
-      p.reverse.transfer H (by simp only [edges_reverse, List.mem_reverse]; exact hp) := by
-  induction p <;> simp [*]
-
-/-! ### Inducing a walk -/
-
-variable {s s' : Set V}
-
-variable (s) in
-/-- A walk in `G` which is fully contained in a set `s` of vertices lifts to a walk of `G[s]`. -/
-protected def induce {u v : V} :
-    ∀ (w : G.Walk u v) (hw : ∀ x ∈ w.support, x ∈ s),
-      (G.induce s).Walk ⟨u, hw _ w.start_mem_support⟩ ⟨v, hw _ w.end_mem_support⟩
-  | nil, hw => nil
-  | cons (v := u') huu' w, hw => .cons (induce_adj.2 huu') <| w.induce <| by simp_all
-
-@[simp] lemma induce_nil (hw) : (.nil : G.Walk u u).induce s hw = .nil := rfl
-
-@[simp] lemma induce_cons (huu' : G.Adj u u') (w : G.Walk u' v) (hw) :
-    (w.cons huu').induce s hw = .cons (induce_adj.2 huu') (w.induce s <| by simp_all) := rfl
-
-@[simp] lemma support_induce {u v : V} :
-    ∀ (w : G.Walk u v) (hw), (w.induce s hw).support = w.support.attachWith _ hw
-  | .nil, hw => rfl
-  | .cons (v := u') hu w, hw => by simp [support_induce]
-
-@[simp] lemma map_induce {u v : V} :
-    ∀ (w : G.Walk u v) (hw), (w.induce s hw).map (Embedding.induce _).toHom = w
-  | .nil, hw => rfl
-  | .cons (v := u') huu' w, hw => by simp [map_induce]
-
-lemma map_induce_induceHomOfLE (hs : s ⊆ s') {u v : V} : ∀ (w : G.Walk u v) (hw),
-    (w.induce s hw).map (G.induceHomOfLE hs).toHom = w.induce s' (subset_trans hw hs)
-  | .nil, hw => rfl
-  | .cons (v := u') huu' w, hw => by simp [map_induce_induceHomOfLE]
-
-end Walk
-
-/-! ## Deleting edges -/
-
-namespace Walk
-
-variable {G}
-
-/-- Given a walk that avoids a set of edges, produce a walk in the graph
-with those edges deleted. -/
-abbrev toDeleteEdges (s : Set (Sym2 V)) {v w : V} (p : G.Walk v w)
-    (hp : ∀ e, e ∈ p.edges → e ∉ s) : (G.deleteEdges s).Walk v w :=
-  p.transfer _ <| by
-    simp only [edgeSet_deleteEdges, Set.mem_diff]
-    exact fun e ep => ⟨edges_subset_edgeSet p ep, hp e ep⟩
-
-@[simp]
-theorem toDeleteEdges_nil (s : Set (Sym2 V)) {v : V} (hp) :
-    (Walk.nil : G.Walk v v).toDeleteEdges s hp = Walk.nil := rfl
-
-@[simp]
-theorem toDeleteEdges_cons (s : Set (Sym2 V)) {u v w : V} (h : G.Adj u v) (p : G.Walk v w) (hp) :
-    (Walk.cons h p).toDeleteEdges s hp =
-      Walk.cons (deleteEdges_adj.mpr ⟨h, hp _ (List.Mem.head _)⟩)
-        (p.toDeleteEdges s fun _ he => hp _ <| List.Mem.tail _ he) :=
-  rfl
-
-variable {v w : V}
-
-/-- Given a walk that avoids an edge, create a walk in the subgraph with that edge deleted.
-This is an abbreviation for `SimpleGraph.Walk.toDeleteEdges`. -/
-abbrev toDeleteEdge (e : Sym2 V) (p : G.Walk v w) (hp : e ∉ p.edges) :
-    (G.deleteEdges {e}).Walk v w :=
-  p.toDeleteEdges {e} (fun _ => by contrapose!; simp +contextual [hp])
-
-@[simp]
-theorem map_toDeleteEdges_eq (s : Set (Sym2 V)) {p : G.Walk v w} (hp) :
-    Walk.map (.ofLE (G.deleteEdges_le s)) (p.toDeleteEdges s hp) = p := by
-  rw [← transfer_eq_map_ofLE, transfer_transfer, transfer_self]
-  apply edges_transfer _ _ ▸ p.edges_subset_edgeSet
-
-end Walk
-
-/-! ## Subwalks -/
-
-namespace Walk
-
-variable {V : Type*} {G : SimpleGraph V}
-
-/-- `p.IsSubwalk q` means that the walk `p` is a contiguous subwalk of the walk `q`. -/
-def IsSubwalk {u₁ v₁ u₂ v₂} (p : G.Walk u₁ v₁) (q : G.Walk u₂ v₂) : Prop :=
-  ∃ (ru : G.Walk u₂ u₁) (rv : G.Walk v₁ v₂), q = (ru.append p).append rv
-
-@[refl, simp]
-lemma isSubwalk_rfl {u v} (p : G.Walk u v) : p.IsSubwalk p :=
-  ⟨nil, nil, by simp⟩
-
-@[simp]
-lemma nil_isSubwalk {u v} (q : G.Walk u v) : (Walk.nil : G.Walk u u).IsSubwalk q :=
-  ⟨nil, q, by simp⟩
-
-protected lemma IsSubwalk.cons {u v u' v' w} {p : G.Walk u v} {q : G.Walk u' v'}
-    (hpq : p.IsSubwalk q) (h : G.Adj w u') : p.IsSubwalk (q.cons h) := by
-  obtain ⟨r1, r2, rfl⟩ := hpq
-  use r1.cons h, r2
-  simp
-
-@[simp]
-lemma isSubwalk_cons {u v w} (p : G.Walk u v) (h : G.Adj w u) : p.IsSubwalk (p.cons h) :=
-  (isSubwalk_rfl p).cons h
-
-lemma IsSubwalk.trans {u₁ v₁ u₂ v₂ u₃ v₃} {p₁ : G.Walk u₁ v₁} {p₂ : G.Walk u₂ v₂}
-    {p₃ : G.Walk u₃ v₃} (h₁ : p₁.IsSubwalk p₂) (h₂ : p₂.IsSubwalk p₃) :
-    p₁.IsSubwalk p₃ := by
-  obtain ⟨q₁, r₁, rfl⟩ := h₁
-  obtain ⟨q₂, r₂, rfl⟩ := h₂
-  use q₂.append q₁, r₁.append r₂
-  simp only [append_assoc]
-
-lemma isSubwalk_nil_iff {u v u'} (p : G.Walk u v) :
-    p.IsSubwalk (nil : G.Walk u' u') ↔ ∃ (hu : u' = u) (hv : u' = v), p = nil.copy hu hv := by
-  cases p with
-  | nil =>
-    constructor
-    · rintro ⟨_ | _, _, ⟨⟩⟩
-      simp
-    · rintro ⟨rfl, _, _⟩
-      simp
-  | cons h p =>
-    constructor
-    · rintro ⟨_ | _, _, h⟩ <;> simp at h
-    · rintro ⟨rfl, rfl, ⟨⟩⟩
-
-lemma nil_isSubwalk_iff_exists {u' u v} (q : G.Walk u v) :
-    (Walk.nil : G.Walk u' u').IsSubwalk q ↔
-      ∃ (ru : G.Walk u u') (rv : G.Walk u' v), q = ru.append rv := by
-  simp [IsSubwalk]
-
-lemma length_le_of_isSubwalk {u₁ v₁ u₂ v₂} {q : G.Walk u₁ v₁} {p : G.Walk u₂ v₂}
-    (h : p.IsSubwalk q) : p.length ≤ q.length := by
-  grind [IsSubwalk, length_append]
-
-lemma isSubwalk_of_append_left {v w u : V} {p₁ : G.Walk v w} {p₂ : G.Walk w u} {p₃ : G.Walk v u}
-    (h : p₃ = p₁.append p₂) : p₁.IsSubwalk p₃ :=
-  ⟨nil, p₂, h⟩
-
-lemma isSubwalk_of_append_right {v w u : V} {p₁ : G.Walk v w} {p₂ : G.Walk w u} {p₃ : G.Walk v u}
-    (h : p₃ = p₁.append p₂) : p₂.IsSubwalk p₃ :=
-  ⟨p₁, nil, append_nil _ ▸ h⟩
-
-theorem isSubwalk_iff_support_isInfix {v w v' w' : V} {p₁ : G.Walk v w} {p₂ : G.Walk v' w'} :
-    p₁.IsSubwalk p₂ ↔ p₁.support <:+: p₂.support := by
-  refine ⟨fun ⟨ru, rv, h⟩ ↦ ?_, fun ⟨s, t, h⟩ ↦ ?_⟩
-  · grind [support_append, support_append_eq_support_dropLast_append]
-  · have : (s.length + p₁.length) ≤ p₂.length := by grind [_=_ length_support]
-    refine ⟨p₂.take s.length |>.copy rfl ?_, p₂.drop (s.length + p₁.length) |>.copy ?_ rfl, ?_⟩
-    · simp [p₂.getVert_eq_support_getElem (by cutsat : s.length ≤ p₂.length), ← h,
-        List.getElem_zero]
-    · simp [p₂.getVert_eq_support_getElem (by omega), ← h, ← p₁.getVert_eq_support_getElem le_rfl]
-    apply ext_support
-    simp only [← h, support_append, support_copy, take_support_eq_support_take_succ,
-      List.take_append, drop_support_eq_support_drop_min, List.tail_drop]
-    rw [Nat.min_eq_left (by grind [length_support]), List.drop_append, List.drop_append,
-      List.drop_eq_nil_of_le (by cutsat), List.drop_eq_nil_of_le (by grind [length_support]),
-      p₁.support_eq_cons]
-    simp +arith
-
-lemma isSubwalk_antisymm {u v} {p₁ p₂ : G.Walk u v} (h₁ : p₁.IsSubwalk p₂) (h₂ : p₂.IsSubwalk p₁) :
-    p₁ = p₂ := by
-  rw [isSubwalk_iff_support_isInfix] at h₁ h₂
-  exact ext_support <| List.infix_antisymm h₁ h₂
-
-end Walk
-
-end SimpleGraph
-
-set_option linter.style.longFile 1700
-=======
-deprecated_module (since := "2025-11-12")
->>>>>>> 63af23d7
+deprecated_module (since := "2025-11-12")