--- conflicted
+++ resolved
@@ -43,14 +43,12 @@
   See `SimpleGraph.sum_degrees_eq_twice_card_edges` for the general version, and
   `SimpleGraph.isBipartiteWith_sum_degrees_eq_card_edges'` for the version from the "right".
 
-<<<<<<< HEAD
 * `SimpleGraph.CompleteBipartiteFinSubgraph G a b` is a finite complete bipartite subgraph, that is,
   a "left" subset of `a` vertices and a "right" subset of `b` vertices such that every vertex in the
   "left" subset is adjacent to every vertex in the "right" subset.
-=======
+
 * `SimpleGraph.between`; the simple graph `G.between s t` is the subgraph of `G` containing edges
   that connect a vertex in the set `s` to a vertex in the set `t`.
->>>>>>> 29692a96
 
 ## Implementation notes
 
@@ -294,7 +292,6 @@
 
 end IsBipartite
 
-<<<<<<< HEAD
 section CompleteBipartiteFinSubgraph
 
 variable {α β : Type*} [Fintype α] [Fintype β]
@@ -382,7 +379,7 @@
   mpr := fun ⟨K⟩ ↦ ⟨K.toCopy.comp <| Iso.toCopy ⟨(equivFin α).sumCongr (equivFin β), by simp⟩⟩
 
 end CompleteBipartiteFinSubgraph
-=======
+
 section Between
 
 /-- The subgraph of `G` containing edges that connect a vertex in the set `s` to a vertex in the
@@ -465,6 +462,5 @@
   exact card_le_card (neighborFinset_subset_between_union_compl hw)
 
 end Between
->>>>>>> 29692a96
 
 end SimpleGraph