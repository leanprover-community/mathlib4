--- conflicted
+++ resolved
@@ -249,27 +249,20 @@
   have : p.support.Nodup → p.edges.Nodup := edges_nodup_of_support_nodup
   tauto
 
-<<<<<<< HEAD
+protected lemma IsCycle.reverse {p : G.Walk u u} (h : p.IsCycle) : p.reverse.IsCycle := by
+  simp only [Walk.isCycle_def, nodup_tail_support_reverse] at h ⊢
+  exact ⟨h.1.reverse, fun h' ↦ h.2.1 (by simp_all [← Walk.length_eq_zero_iff]), h.2.2⟩
+
+@[simp]
+lemma isCycle_reverse {p : G.Walk u u} : p.reverse.IsCycle ↔ p.IsCycle where
+  mp h := by simpa using h.reverse
+  mpr := .reverse
+
 lemma IsPath.tail {p : G.Walk u v} (hp : p.IsPath) : p.tail.IsPath := by
   cases p with
   | nil => simp
   | cons hadj p =>
     simp_all [Walk.isPath_def]
-=======
-protected lemma IsCycle.reverse {p : G.Walk u u} (h : p.IsCycle) : p.reverse.IsCycle := by
-  simp only [Walk.isCycle_def, nodup_tail_support_reverse] at h ⊢
-  exact ⟨h.1.reverse, fun h' ↦ h.2.1 (by simp_all [← Walk.length_eq_zero_iff]), h.2.2⟩
-
-@[simp]
-lemma isCycle_reverse {p : G.Walk u u} : p.reverse.IsCycle ↔ p.IsCycle where
-  mp h := by simpa using h.reverse
-  mpr := .reverse
-
-lemma IsPath.tail {p : G.Walk u v} (hp : p.IsPath) (hp' : ¬ p.Nil) : p.tail.IsPath := by
-  rw [Walk.isPath_def] at hp ⊢
-  rw [← cons_support_tail _ hp', List.nodup_cons] at hp
-  exact hp.2
->>>>>>> 933ad549
 
 /-! ### About paths -/
 
