/-
Copyright (c) 2024 John Talbot and Lian Bremner Tattersall. All rights reserved.
Released under Apache 2.0 license as described in the file LICENSE.
Authors: John Talbot, Lian Bremner Tattersall
-/
import Mathlib.Combinatorics.SimpleGraph.Coloring
import Mathlib.Combinatorics.SimpleGraph.Copy
import Mathlib.Combinatorics.SimpleGraph.DegreeSum
import Mathlib.Combinatorics.SimpleGraph.Hasse
import Mathlib.Combinatorics.SimpleGraph.Turan

/-!
# Complete Multipartite Graphs

A graph is complete multipartite iff non-adjacency is transitive.

## Main declarations

* `SimpleGraph.IsCompleteMultipartite`: predicate for a graph to be complete-multi-partite.

* `SimpleGraph.IsCompleteMultipartite.setoid`: the `Setoid` given by non-adjacency.

* `SimpleGraph.IsCompleteMultipartite.iso`: the graph isomorphism from a graph that
  `IsCompleteMultipartite` to the corresponding `completeMultipartiteGraph`.

* `SimpleGraph.IsPathGraph3Compl`: predicate for three vertices to be a witness to
  non-complete-multi-partite-ness of a graph G. (The name refers to the fact that the three
  vertices form the complement of `pathGraph 3`.)

* See also: `Mathlib/Combinatorics/SimpleGraph/FiveWheelLike.lean`
  `colorable_iff_isCompleteMultipartite_of_maximal_cliqueFree` a maximally `r + 1`- cliquefree graph
  is `r`-colorable iff it is complete-multipartite.

* `SimpleGraph.completeEquipartiteGraph`: the **complete equipartite graph** in parts of *equal*
  size such that two vertices are adjacent if and only if they are in different parts.

## Implementation Notes

The definition of `completeEquipartiteGraph` is similar to `completeMultipartiteGraph`
except that `Sigma.fst` is replaced by `Prod.fst` in the definition. The difference is that the
former vertices are a product type whereas the latter vertices are a *dependent* product type.

While `completeEquipartiteGraph r t` could have been defined as the specialisation
`completeMultipartiteGraph (const (Fin r) (Fin t))` (or `turanGraph (r * t) r`), it is convenient
to instead have a *non-dependent* *product* type for the vertices.

See `completeEquipartiteGraph.completeMultipartiteGraph`, `completeEquipartiteGraph.turanGraph`
for the isomorphisms between a `completeEquipartiteGraph` and a corresponding
`completeMultipartiteGraph`, `turanGraph`.
-/

open Finset Fintype

universe u
namespace SimpleGraph
variable {α : Type u}

/-- `G` is `IsCompleteMultipartite` iff non-adjacency is transitive -/
def IsCompleteMultipartite (G : SimpleGraph α) : Prop := Transitive (¬ G.Adj · ·)

theorem bot_isCompleteMultipartite : (⊥ : SimpleGraph α).IsCompleteMultipartite := by
  simp [IsCompleteMultipartite, Transitive]

variable {G : SimpleGraph α}
/-- The setoid given by non-adjacency -/
def IsCompleteMultipartite.setoid (h : G.IsCompleteMultipartite) : Setoid α :=
    ⟨(¬ G.Adj · ·), ⟨G.loopless, fun h' ↦ by rwa [adj_comm] at h', fun h1 h2 ↦ h h1 h2⟩⟩

lemma completeMultipartiteGraph.isCompleteMultipartite {ι : Type*} (V : ι → Type*) :
    (completeMultipartiteGraph V).IsCompleteMultipartite := by
  intro
  simp_all

/-- The graph isomorphism from a graph `G` that `IsCompleteMultipartite` to the corresponding
`completeMultipartiteGraph` (see also `isCompleteMultipartite_iff`) -/
def IsCompleteMultipartite.iso (h : G.IsCompleteMultipartite) :
    G ≃g completeMultipartiteGraph (fun (c : Quotient h.setoid) ↦ {x // h.setoid.r c.out x}) where
  toFun := fun x ↦ ⟨_, ⟨_, Quotient.mk_out x⟩⟩
  invFun := fun ⟨_, x⟩ ↦  x.1
  right_inv := fun ⟨_, x⟩ ↦ Sigma.subtype_ext (Quotient.mk_eq_iff_out.2 <| h.setoid.symm x.2) rfl
  map_rel_iff' := by
    simp_rw [Equiv.coe_fn_mk, comap_adj, top_adj, ne_eq, Quotient.eq]
    intros
    change ¬¬ G.Adj _ _ ↔ _
    rw [not_not]

lemma isCompleteMultipartite_iff : G.IsCompleteMultipartite ↔ ∃ (ι : Type u) (V : ι → Type u)
    (_ : ∀ i, Nonempty (V i)), Nonempty (G ≃g completeMultipartiteGraph V) := by
  constructor <;> intro h
  · exact ⟨_, _, fun _ ↦ ⟨_, h.setoid.refl _⟩, ⟨h.iso⟩⟩
  · obtain ⟨_, _, _, ⟨e⟩⟩ := h
    intro _ _ _ h1 h2
    rw [← e.map_rel_iff] at *
    exact completeMultipartiteGraph.isCompleteMultipartite _ h1 h2

lemma IsCompleteMultipartite.colorable_of_cliqueFree {n : ℕ} (h : G.IsCompleteMultipartite)
    (hc : G.CliqueFree n) : G.Colorable (n - 1) :=
  (completeMultipartiteGraph.colorable_of_cliqueFree _ (fun _ ↦ ⟨_, h.setoid.refl _⟩) <|
    hc.comap h.iso.symm.toEmbedding).of_embedding h.iso.toEmbedding

variable (G) in
/--
The vertices `v, w₁, w₂` form an `IsPathGraph3Compl` in `G` iff `w₁w₂` is the only edge present
between these three vertices. It is a witness to the non-complete-multipartite-ness of `G` (see
`not_isCompleteMultipartite_iff_exists_isPathGraph3Compl`). This structure is an explicit way of
saying that the induced graph on `{v, w₁, w₂}` is the complement of `P3`.
-/
structure IsPathGraph3Compl (v w₁ w₂ : α) : Prop where
  adj : G.Adj w₁ w₂
  not_adj_fst : ¬ G.Adj v w₁
  not_adj_snd : ¬ G.Adj v w₂

namespace IsPathGraph3Compl

variable {v w₁ w₂ : α}

lemma ne_fst (h2 : G.IsPathGraph3Compl v w₁ w₂) : v ≠ w₁ :=
  fun h ↦ h2.not_adj_snd (h.symm ▸ h2.adj)

lemma ne_snd (h2 : G.IsPathGraph3Compl v w₁ w₂) : v ≠ w₂ :=
  fun h ↦ h2.not_adj_fst (h ▸ h2.adj.symm)

lemma fst_ne_snd (h2 : G.IsPathGraph3Compl v w₁ w₂) : w₁ ≠ w₂ := h2.adj.ne

@[symm] lemma symm (h : G.IsPathGraph3Compl v w₁ w₂) : G.IsPathGraph3Compl v w₂ w₁ := by
  obtain ⟨h1, h2, h3⟩ := h
  exact ⟨h1.symm, h3, h2⟩

end IsPathGraph3Compl

lemma exists_isPathGraph3Compl_of_not_isCompleteMultipartite (h : ¬ IsCompleteMultipartite G) :
    ∃ v w₁ w₂, G.IsPathGraph3Compl v w₁ w₂ := by
  rw [IsCompleteMultipartite, Transitive] at h
  push_neg at h
  obtain ⟨_, _, _, h1, h2, h3⟩ := h
  rw [adj_comm] at h1
  exact ⟨_, _, _, h3, h1, h2⟩

lemma not_isCompleteMultipartite_iff_exists_isPathGraph3Compl :
    ¬ IsCompleteMultipartite G ↔ ∃ v w₁ w₂, G.IsPathGraph3Compl v w₁ w₂ :=
  ⟨fun h ↦ G.exists_isPathGraph3Compl_of_not_isCompleteMultipartite h,
   fun ⟨_, _, _, h1, h2, h3⟩ ↦ fun h ↦ h (by rwa [adj_comm] at h2) h3 h1⟩

/--
Any `IsPathGraph3Compl` in `G` gives rise to a graph embedding of the complement of the path graph
-/
def IsPathGraph3Compl.pathGraph3ComplEmbedding {v w₁ w₂ : α} (h : G.IsPathGraph3Compl v w₁ w₂) :
    (pathGraph 3)ᶜ ↪g G where
  toFun := fun x ↦
    match x with
    | 0 => w₁
    | 1 => v
    | 2 => w₂
  inj' := by
    intro _ _ _
    have := h.ne_fst
    have := h.ne_snd
    have := h.adj.ne
    aesop
  map_rel_iff' := by
    intro _ _
    simp_rw [Function.Embedding.coeFn_mk, compl_adj, ne_eq, pathGraph_adj, not_or]
    have := h.adj
    have := h.adj.symm
    have h1 := h.not_adj_fst
    have h2 := h.not_adj_snd
    have ⟨_, _⟩ : ¬ G.Adj w₁ v ∧ ¬ G.Adj w₂ v := by rw [adj_comm] at h1 h2; exact ⟨h1, h2⟩
    aesop

/-- Embedding of `(pathGraph 3)ᶜ` into `G` that is not complete-multipartite. -/
noncomputable def pathGraph3ComplEmbeddingOf (h : ¬ G.IsCompleteMultipartite) :
    (pathGraph 3)ᶜ ↪g G :=
  IsPathGraph3Compl.pathGraph3ComplEmbedding
    (exists_isPathGraph3Compl_of_not_isCompleteMultipartite h).choose_spec.choose_spec.choose_spec

lemma not_isCompleteMultipartite_of_pathGraph3ComplEmbedding (e : (pathGraph 3)ᶜ ↪g G) :
    ¬ IsCompleteMultipartite G := by
  intro h
  have h0 : ¬ G.Adj (e 0) (e 1) := by simp [pathGraph_adj]
  have h1 : ¬ G.Adj (e 1) (e 2) := by simp [pathGraph_adj]
  have h2 : G.Adj (e 0) (e 2) := by simp [pathGraph_adj]
  exact h h0 h1 h2

theorem IsCompleteMultipartite.comap {β : Type*} {H : SimpleGraph β} (f : H ↪g G) :
    G.IsCompleteMultipartite → H.IsCompleteMultipartite := by
  intro h; contrapose h
  exact not_isCompleteMultipartite_of_pathGraph3ComplEmbedding
          <| f.comp (pathGraph3ComplEmbeddingOf h)

section CompleteEquipartiteGraph

variable {r t : ℕ}

/-- The **complete equipartite graph** in `r` parts each of *equal* size `t` such that two
<<<<<<< HEAD
vertices are adjacent if and only if they are in different parts. -/
abbrev completeEquipartiteGraph (r t : ℕ) : SimpleGraph ((Fin r) × (Fin t)) :=
  (⊤ : SimpleGraph (Fin r)).comap Prod.fst

/-- A `completeEquipartiteGraph` is isomorphic to a corresponding `completeMultipartiteGraph`.

The difference is that the former vertices are a product type whereas the latter vertices are a
dependent product type. -/
def completeEquipartiteGraph.completeMultipartiteGraph :
    completeEquipartiteGraph r t ≃g completeMultipartiteGraph (Function.const (Fin r) (Fin t)) where
  toFun := fun (v₁, v₂) ↦ by
    use v₁, v₂, v₂.is_lt
  invFun := fun ⟨v₁, v₂⟩ ↦ by
    rw [Function.const_apply] at v₂
    use v₁, v₂, v₂.is_lt
  left_inv v := by simp
  right_inv v := by simp
  map_rel_iff' := by simp
=======
vertices are adjacent if and only if they are in different parts, often denoted $K_r(t)$.

This is isomorphic to a corresponding `completeMultipartiteGraph` and `turanGraph`. The difference
is that the former vertices are a product type.

See `completeEquipartiteGraph.completeMultipartiteGraph`, `completeEquipartiteGraph.turanGraph`. -/
abbrev completeEquipartiteGraph (r t : ℕ) : SimpleGraph (Fin r × Fin t) :=
  SimpleGraph.comap Prod.fst ⊤
>>>>>>> df632a98

lemma completeEquipartiteGraph_adj {v w} :
  (completeEquipartiteGraph r t).Adj v w ↔ v.1 ≠ w.1 := by rfl

<<<<<<< HEAD
=======
/-- A `completeEquipartiteGraph` is isomorphic to a corresponding `completeMultipartiteGraph`.

The difference is that the former vertices are a product type whereas the latter vertices are a
*dependent* product type. -/
def completeEquipartiteGraph.completeMultipartiteGraph :
    completeEquipartiteGraph r t ≃g completeMultipartiteGraph (Function.const (Fin r) (Fin t)) :=
  { (Equiv.sigmaEquivProd (Fin r) (Fin t)).symm with map_rel_iff' := by simp }

/-- A `completeEquipartiteGraph` is isomorphic to a corresponding `turanGraph`.

The difference is that the former vertices are a product type whereas the latter vertices are
not. -/
def completeEquipartiteGraph.turanGraph :
    completeEquipartiteGraph r t ≃g turanGraph (r * t) r where
  toFun := by
    refine fun v ↦ ⟨v.2 * r + v.1, ?_⟩
    conv_rhs =>
      rw [← Nat.sub_one_add_one_eq_of_pos v.2.pos, Nat.mul_add_one, mul_comm r (t - 1)]
    exact add_lt_add_of_le_of_lt (Nat.mul_le_mul_right r (Nat.le_pred_of_lt v.2.prop)) v.1.prop
  invFun := by
    refine fun v ↦ (⟨v % r, ?_⟩, ⟨v / r, ?_⟩)
    · have ⟨hr, _⟩ := CanonicallyOrderedAdd.mul_pos.mp v.pos
      exact Nat.mod_lt v hr
    · exact Nat.div_lt_of_lt_mul v.prop
  left_inv v := by
    refine Prod.ext (Fin.ext ?_) (Fin.ext ?_)
    · conv =>
        enter [1, 1, 1, 1, 1]
        rw [Nat.mul_add_mod_self_right]
      exact Nat.mod_eq_of_lt v.1.prop
    · apply le_antisymm
      · rw [Nat.div_le_iff_le_mul_add_pred v.1.pos, mul_comm r ↑v.2]
        exact Nat.add_le_add_left (Nat.le_pred_of_lt v.1.prop) (↑v.2 * r)
      · rw [Nat.le_div_iff_mul_le v.1.pos]
        exact Nat.le_add_right (↑v.2 * r) ↑v.1
  right_inv v := Fin.ext (Nat.div_add_mod' v r)
  map_rel_iff' {v w} := by
    rw [turanGraph_adj, Equiv.coe_fn_mk, Nat.mul_add_mod_self_right, Nat.mod_eq_of_lt v.1.prop,
      Nat.mul_add_mod_self_right, Nat.mod_eq_of_lt w.1.prop, ← Fin.ext_iff.ne,
      ← completeEquipartiteGraph_adj]

>>>>>>> df632a98
/-- `completeEquipartiteGraph r t` contains no edges when `r ≤ 1` or `t = 0`. -/
lemma completeEquipartiteGraph_eq_bot_iff :
    completeEquipartiteGraph r t = ⊥ ↔ r ≤ 1 ∨ t = 0 := by
  rw [← not_iff_not, not_or, ← ne_eq, ← edgeSet_nonempty, not_le, ← Nat.succ_le_iff,
    ← Fin.nontrivial_iff_two_le, ← ne_eq, ← Nat.pos_iff_ne_zero, Fin.pos_iff_nonempty]
  refine ⟨fun ⟨e, he⟩ ↦ ?_, fun ⟨⟨i₁, i₂, hv⟩, ⟨x⟩⟩ ↦ ?_⟩
  · induction' e with v₁ v₂
    rw [mem_edgeSet, completeEquipartiteGraph_adj] at he
    exact ⟨⟨v₁.1, v₂.1, he⟩, ⟨v₁.2⟩⟩
  · use s((i₁, x), (i₂, x))
    rw [mem_edgeSet, completeEquipartiteGraph_adj]
    exact hv

theorem completeEquipartiteGraph.isCompleteMultipartite :
    (completeEquipartiteGraph r t).IsCompleteMultipartite := by
  rcases t.eq_zero_or_pos with ht_eq0 | ht_pos
  · rw [completeEquipartiteGraph_eq_bot_iff.mpr (Or.inr ht_eq0)]
    exact bot_isCompleteMultipartite
  · rw [isCompleteMultipartite_iff]
    use (Fin r), Function.const (Fin r) (Fin t)
    simp_rw [Function.const_apply, exists_prop]
    exact ⟨Function.const (Fin r) (Fin.pos_iff_nonempty.mp ht_pos),
      ⟨completeEquipartiteGraph.completeMultipartiteGraph⟩⟩

theorem neighborSet_completeEquipartiteGraph (v) :
    (completeEquipartiteGraph r t).neighborSet v = {v.1}ᶜ ×ˢ Set.univ := by
  ext; simp [ne_comm]

theorem neighborFinset_completeEquipartiteGraph (v) :
    (completeEquipartiteGraph r t).neighborFinset v = {v.1}ᶜ ×ˢ univ := by
  ext; simp [ne_comm]

theorem degree_completeEquipartiteGraph (v) :
<<<<<<< HEAD
    (completeEquipartiteGraph r t).degree v = (r-1) * t := by
=======
    (completeEquipartiteGraph r t).degree v = (r - 1) * t := by
>>>>>>> df632a98
  rw [← card_neighborFinset_eq_degree, neighborFinset_completeEquipartiteGraph v,
    card_product, card_compl, card_singleton, Fintype.card_fin, card_univ, Fintype.card_fin]

theorem card_edgeFinset_completeEquipartiteGraph :
<<<<<<< HEAD
    #(completeEquipartiteGraph r t).edgeFinset = (r.choose 2) * t^2 := by
=======
    #(completeEquipartiteGraph r t).edgeFinset = r.choose 2 * t ^ 2 := by
>>>>>>> df632a98
  rw [← mul_right_inj' two_ne_zero, ← sum_degrees_eq_twice_card_edges]
  conv_lhs =>
    rhs; intro v
    rw [degree_completeEquipartiteGraph v]
  rw [sum_const, smul_eq_mul, card_univ, card_prod, Fintype.card_fin, Fintype.card_fin]
  conv_rhs =>
    rw [← Nat.mul_assoc, Nat.choose_two_right, Nat.mul_div_cancel' r.even_mul_pred_self.two_dvd]
  rw [← mul_assoc, mul_comm r _, mul_assoc t _ _, mul_comm t, mul_assoc _ t, ← pow_two]

<<<<<<< HEAD
section Coloring

/-- The injection `(x₁, x₂) ↦ x₁` is always a `r`-coloring of a `completeEquipartiteGraph r ·`. -/
def Coloring.completeEquipartiteGraph :
  (completeEquipartiteGraph r t).Coloring (Fin r) := ⟨Prod.fst, id⟩

/-- The `completeEquipartiteGraph r t` is always `r`-colorable. -/
theorem completeEquipartiteGraph_colorable :
  (completeEquipartiteGraph r t).Colorable r := ⟨Coloring.completeEquipartiteGraph⟩

/-- Every `n`-colorable graph is contained in a `completeEquipartiteGraph` in `n` parts (as long
  as the parts are at least as large as the largest color class). -/
theorem isContained_completeEquipartiteGraph_of_colorable [Fintype α]
    {n : ℕ} (h : G.Colorable n) : ∃ t, G ⊑ completeEquipartiteGraph n t := by
  let C := h.some
  let t := univ.sup (fun c ↦ card (C.colorClass c))
  use t
  haveI (c : Fin n) : Nonempty (C.colorClass c ↪ (Fin t)) := by
    rw [Function.Embedding.nonempty_iff_card_le, Fintype.card_fin]
    exact @le_sup _ _ _ _ _ (fun c ↦ card (C.colorClass c)) c (mem_univ c)
  have ι (c : Fin n) := Classical.arbitrary (C.colorClass c ↪ (Fin t))
  have hι_ceq {c₁ c₂} {v} {w} (hc_eq : c₁ = c₂) (hι_eq : ι c₁ v = ι c₂ w) : v.val = w.val := by
    let v' : C.colorClass c₂ := by
      use v
      rw [← hc_eq]
      exact v.prop
    have hι_eq' : ι c₁ v = ι c₂ v' := by
      apply congr_heq
      · rw [hc_eq]
      · rw [Subtype.heq_iff_coe_eq]
        simp [hc_eq]
    rw [hι_eq'] at hι_eq
    simpa [Subtype.ext_iff] using (ι c₂).injective hι_eq
  use ⟨fun v ↦ (C v, ι (C v) ⟨v, C.mem_colorClass v⟩), C.valid⟩
  intro _ _ h_eq
  rw [Prod.mk.injEq] at h_eq
  exact hι_ceq h_eq.1 h_eq.2

end Coloring

end CompleteEquipartiteGraph

section CompleteEquipartiteSubgraph

variable {V : Type*} {G : SimpleGraph V} [Fintype V]

/-- The complete equipartite subgraphs in `r` parts each of size `t` in `G` are the `r` subsets
of vertices each of size `t` such that vertices in distinct subsets are adjacent. -/
structure completeEquipartiteSubgraph (G : SimpleGraph V) (r t : ℕ) where
  /-- The `r` parts of size `t`. -/
  parts : Fin r → @univ.powersetCard V t
  Adj : ∀ ⦃i₁ i₂⦄, i₁ ≠ i₂ → ∀ v ∈ (parts i₁).val, ∀ w ∈ (parts i₂).val, G.Adj v w

variable {r t : ℕ} (A : G.completeEquipartiteSubgraph r t)

namespace completeEquipartiteSubgraph

/-- The size of any part of a `G.completeEquipartiteSubgraph r t` is `t`. -/
theorem card_parts (i : Fin r) : #(A.parts i).val = t := by
  have hmem := (A.parts i).prop
  rw [mem_powersetCard] at hmem
  exact hmem.2

/-- The parts in a `G.completeEquipartiteSubgraph r t` are pairwise disjoint. -/
theorem pairwiseDisjoint_parts :
    univ.toSet.PairwiseDisjoint (Subtype.val ∘ A.parts) := by
  intro _ _ _ _ h
  rw [Function.onFun_apply, disjoint_left]
  intro v h₁
  have nhadj : ¬G.Adj v v := G.loopless v
  contrapose! nhadj with h₂
  exact A.Adj h v h₁ v h₂

/-- The finset of vertices in a `G.completeEquipartiteSubgraph r t`. -/
abbrev verts : Finset V := univ.disjiUnion (Subtype.val ∘ A.parts) A.pairwiseDisjoint_parts

/-- There are `r * t` vertices in a `G.completeEquipartiteSubgraph r t`. -/
theorem card_verts : #A.verts = r * t := by
  simp [card_disjiUnion, Function.comp_apply, card_parts]

/-- A complete equipartite subgraph gives rise to a copy of a complete equipartite graph. -/
noncomputable def toCopy : Copy (completeEquipartiteGraph r t) G := by
  have h_card_eq {i} : card (A.parts i) = t := by
    simpa [card_coe] using A.card_parts i
  haveI (i : Fin r) : Nonempty (Fin t ↪ A.parts i) := by
    rw [Function.Embedding.nonempty_iff_card_le, Fintype.card_fin, h_card_eq]
  have fᵣ (i : Fin r) : Fin t ↪ A.parts i := Classical.arbitrary (Fin t ↪ A.parts i)
  let f : (Fin r) × (Fin t) ↪ V := by
    use fun (i, x) ↦ fᵣ i x
    intro (i₁, x₁) (i₂, x₂) heq
    rw [Prod.mk.injEq]
    contrapose! heq with hne
    rcases eq_or_ne i₁ i₂ with heq | hne
    · rw [heq, ← Subtype.ext_iff_val.ne]
      exact (fᵣ i₂).injective.ne (hne heq)
    · exact (A.Adj hne _ (fᵣ i₁ x₁).prop _ (fᵣ i₂ x₂).prop).ne
  use ⟨f, ?_⟩, f.injective
  intro (i₁, x₁) (i₂, x₂) hr
  exact A.Adj hr _ (fᵣ i₁ x₁).prop _ (fᵣ i₂ x₂).prop

/-- A copy of a complete equipartite graph identifies a complete equipartite subgraph. -/
def ofCopy (f : Copy (completeEquipartiteGraph r t) G) : G.completeEquipartiteSubgraph r t where
  parts a := by
    let fᵣ (i : Fin r) : Fin t ↪ V := by
      use fun x ↦ f (i, x)
      intro _ _ h
      simpa using f.injective h
    use univ.map (fᵣ a), by simp
  Adj := by
    intro _ _ hne _ hv₁ _ hv₂
    rw [mem_map] at hv₁ hv₂
    obtain ⟨_, _, hb₁⟩ := hv₁
    obtain ⟨_, _, hb₂⟩ := hv₂
    rw [← hb₁, ← hb₂]
    exact f.toHom.map_adj hne

end completeEquipartiteSubgraph

/-- Simple graphs contain a copy of a `completeEquipartiteGraph r t` iff the type
`G.completeEquipartiteSubgraph r t` is nonempty. -/
theorem completeEquipartiteGraph_isContained_iff :
    completeEquipartiteGraph r t ⊑ G ↔ Nonempty (G.completeEquipartiteSubgraph r t) :=
  ⟨fun ⟨f⟩ ↦ ⟨completeEquipartiteSubgraph.ofCopy f⟩, fun ⟨A⟩ ↦ ⟨A.toCopy⟩⟩

/-- Simple graphs contain a copy of a `completeEquipartiteGraph (n + 1) t` iff there exists
`s : univ.powersetCard t` and `A : G.completeEquipartiteSubgraph n t` such that the vertices
in `s` are adjacent to the vertices in `A`. -/
theorem completeEquipartiteGraph_succ_isContained_iff {n : ℕ} :
  completeEquipartiteGraph (n + 1) t ⊑ G
    ↔ ∃ (A : G.completeEquipartiteSubgraph n t) (s : univ.powersetCard t),
        ∀ v₁ ∈ s.val, ∀ i, ∀ v₂ ∈ (A.parts i).val, G.Adj v₁ v₂ := by
  rw [completeEquipartiteGraph_isContained_iff]
  constructor
  · intro ⟨A'⟩
    let A : G.completeEquipartiteSubgraph n t := by
      use fun i ↦ A'.parts i.castSucc
      intro i₁ i₂ hne v₁ hv₁ v₂ hv₂
      rw [← Fin.castSucc_inj.ne] at hne
      exact A'.Adj hne v₁ hv₁ v₂ hv₂
    let s : (univ : Finset V).powersetCard t := by
      use A'.parts (Fin.last n)
      rw [mem_powersetCard_univ]
      exact A'.card_parts (Fin.last n)
    use A, s
    intro v₁ hv₁ i v₂ hv₂
    have hne : i.castSucc ≠ Fin.last n := Fin.exists_castSucc_eq.mp ⟨i, rfl⟩
    exact (A'.Adj hne v₂ hv₂ v₁ hv₁).symm
  · intro ⟨A, s, hs⟩
    use fun i ↦ if hi : ↑i < n then A.parts ⟨i, hi⟩ else s
    intro i₁ i₂ hne v₁ hv₁ v₂ hv₂
    by_cases hi₁ : ↑i₁ < n <;> by_cases hi₂ : ↑i₂ < n
        <;> simp only [hi₁, hi₂, ↓reduceDIte] at hne hv₁ hv₂ ⊢
    · have hne : i₁.castLT hi₁ ≠ i₂.castLT hi₂ := by rwa [Fin.ext_iff.ne] at hne ⊢
      exact A.Adj hne v₁ hv₁ v₂ hv₂
    · exact (hs v₂ hv₂ ⟨i₁, hi₁⟩ v₁ hv₁).symm
    · exact hs v₁ hv₁ ⟨i₂, hi₂⟩ v₂ hv₂
    · absurd hne
      rw [Fin.ext_iff, Nat.eq_of_le_of_lt_succ (le_of_not_gt hi₁) i₁.isLt,
        Nat.eq_of_le_of_lt_succ (le_of_not_gt hi₂) i₂.isLt]

end CompleteEquipartiteSubgraph

=======
variable [Fintype α]

/-- Every `n`-colorable graph is contained in a `completeEquipartiteGraph` in `n` parts (as long
  as the parts are at least as large as the largest color class). -/
theorem isContained_completeEquipartiteGraph_of_colorable {n : ℕ} (C : G.Coloring (Fin n))
    (t : ℕ) (h : ∀ c, card (C.colorClass c) ≤ t) : G ⊑ completeEquipartiteGraph n t := by
  have (c : Fin n) : Nonempty (C.colorClass c ↪ Fin t) := by
    rw [Function.Embedding.nonempty_iff_card_le, Fintype.card_fin]
    exact h c
  have F (c : Fin n) := Classical.arbitrary (C.colorClass c ↪ Fin t)
  have hF {c₁ c₂ v₁ v₂} (hc : c₁ = c₂) (hv : F c₁ v₁ = F c₂ v₂) : v₁.val = v₂.val := by
    let v₁' : C.colorClass c₂ := ⟨v₁, by simp [← hc]⟩
    have hv' : F c₁ v₁ = F c₂ v₁' := by
      apply congr_heq
      · rw [hc]
      · rw [Subtype.heq_iff_coe_eq]
        simp [hc]
    rw [hv'] at hv
    simpa [Subtype.ext_iff] using (F c₂).injective hv
  use ⟨fun v ↦ (C v, F (C v) ⟨v, C.mem_colorClass v⟩), C.valid⟩
  intro v w h
  rw [Prod.mk.injEq] at h
  exact hF h.1 h.2

end CompleteEquipartiteGraph

>>>>>>> df632a98
end SimpleGraph<|MERGE_RESOLUTION|>--- conflicted
+++ resolved
@@ -192,26 +192,6 @@
 variable {r t : ℕ}
 
 /-- The **complete equipartite graph** in `r` parts each of *equal* size `t` such that two
-<<<<<<< HEAD
-vertices are adjacent if and only if they are in different parts. -/
-abbrev completeEquipartiteGraph (r t : ℕ) : SimpleGraph ((Fin r) × (Fin t)) :=
-  (⊤ : SimpleGraph (Fin r)).comap Prod.fst
-
-/-- A `completeEquipartiteGraph` is isomorphic to a corresponding `completeMultipartiteGraph`.
-
-The difference is that the former vertices are a product type whereas the latter vertices are a
-dependent product type. -/
-def completeEquipartiteGraph.completeMultipartiteGraph :
-    completeEquipartiteGraph r t ≃g completeMultipartiteGraph (Function.const (Fin r) (Fin t)) where
-  toFun := fun (v₁, v₂) ↦ by
-    use v₁, v₂, v₂.is_lt
-  invFun := fun ⟨v₁, v₂⟩ ↦ by
-    rw [Function.const_apply] at v₂
-    use v₁, v₂, v₂.is_lt
-  left_inv v := by simp
-  right_inv v := by simp
-  map_rel_iff' := by simp
-=======
 vertices are adjacent if and only if they are in different parts, often denoted $K_r(t)$.
 
 This is isomorphic to a corresponding `completeMultipartiteGraph` and `turanGraph`. The difference
@@ -220,13 +200,10 @@
 See `completeEquipartiteGraph.completeMultipartiteGraph`, `completeEquipartiteGraph.turanGraph`. -/
 abbrev completeEquipartiteGraph (r t : ℕ) : SimpleGraph (Fin r × Fin t) :=
   SimpleGraph.comap Prod.fst ⊤
->>>>>>> df632a98
 
 lemma completeEquipartiteGraph_adj {v w} :
   (completeEquipartiteGraph r t).Adj v w ↔ v.1 ≠ w.1 := by rfl
 
-<<<<<<< HEAD
-=======
 /-- A `completeEquipartiteGraph` is isomorphic to a corresponding `completeMultipartiteGraph`.
 
 The difference is that the former vertices are a product type whereas the latter vertices are a
@@ -268,7 +245,6 @@
       Nat.mul_add_mod_self_right, Nat.mod_eq_of_lt w.1.prop, ← Fin.ext_iff.ne,
       ← completeEquipartiteGraph_adj]
 
->>>>>>> df632a98
 /-- `completeEquipartiteGraph r t` contains no edges when `r ≤ 1` or `t = 0`. -/
 lemma completeEquipartiteGraph_eq_bot_iff :
     completeEquipartiteGraph r t = ⊥ ↔ r ≤ 1 ∨ t = 0 := by
@@ -302,20 +278,12 @@
   ext; simp [ne_comm]
 
 theorem degree_completeEquipartiteGraph (v) :
-<<<<<<< HEAD
-    (completeEquipartiteGraph r t).degree v = (r-1) * t := by
-=======
     (completeEquipartiteGraph r t).degree v = (r - 1) * t := by
->>>>>>> df632a98
   rw [← card_neighborFinset_eq_degree, neighborFinset_completeEquipartiteGraph v,
     card_product, card_compl, card_singleton, Fintype.card_fin, card_univ, Fintype.card_fin]
 
 theorem card_edgeFinset_completeEquipartiteGraph :
-<<<<<<< HEAD
-    #(completeEquipartiteGraph r t).edgeFinset = (r.choose 2) * t^2 := by
-=======
     #(completeEquipartiteGraph r t).edgeFinset = r.choose 2 * t ^ 2 := by
->>>>>>> df632a98
   rw [← mul_right_inj' two_ne_zero, ← sum_degrees_eq_twice_card_edges]
   conv_lhs =>
     rhs; intro v
@@ -325,46 +293,29 @@
     rw [← Nat.mul_assoc, Nat.choose_two_right, Nat.mul_div_cancel' r.even_mul_pred_self.two_dvd]
   rw [← mul_assoc, mul_comm r _, mul_assoc t _ _, mul_comm t, mul_assoc _ t, ← pow_two]
 
-<<<<<<< HEAD
-section Coloring
-
-/-- The injection `(x₁, x₂) ↦ x₁` is always a `r`-coloring of a `completeEquipartiteGraph r ·`. -/
-def Coloring.completeEquipartiteGraph :
-  (completeEquipartiteGraph r t).Coloring (Fin r) := ⟨Prod.fst, id⟩
-
-/-- The `completeEquipartiteGraph r t` is always `r`-colorable. -/
-theorem completeEquipartiteGraph_colorable :
-  (completeEquipartiteGraph r t).Colorable r := ⟨Coloring.completeEquipartiteGraph⟩
+variable [Fintype α]
 
 /-- Every `n`-colorable graph is contained in a `completeEquipartiteGraph` in `n` parts (as long
   as the parts are at least as large as the largest color class). -/
-theorem isContained_completeEquipartiteGraph_of_colorable [Fintype α]
-    {n : ℕ} (h : G.Colorable n) : ∃ t, G ⊑ completeEquipartiteGraph n t := by
-  let C := h.some
-  let t := univ.sup (fun c ↦ card (C.colorClass c))
-  use t
-  haveI (c : Fin n) : Nonempty (C.colorClass c ↪ (Fin t)) := by
+theorem isContained_completeEquipartiteGraph_of_colorable {n : ℕ} (C : G.Coloring (Fin n))
+    (t : ℕ) (h : ∀ c, card (C.colorClass c) ≤ t) : G ⊑ completeEquipartiteGraph n t := by
+  have (c : Fin n) : Nonempty (C.colorClass c ↪ Fin t) := by
     rw [Function.Embedding.nonempty_iff_card_le, Fintype.card_fin]
-    exact @le_sup _ _ _ _ _ (fun c ↦ card (C.colorClass c)) c (mem_univ c)
-  have ι (c : Fin n) := Classical.arbitrary (C.colorClass c ↪ (Fin t))
-  have hι_ceq {c₁ c₂} {v} {w} (hc_eq : c₁ = c₂) (hι_eq : ι c₁ v = ι c₂ w) : v.val = w.val := by
-    let v' : C.colorClass c₂ := by
-      use v
-      rw [← hc_eq]
-      exact v.prop
-    have hι_eq' : ι c₁ v = ι c₂ v' := by
+    exact h c
+  have F (c : Fin n) := Classical.arbitrary (C.colorClass c ↪ Fin t)
+  have hF {c₁ c₂ v₁ v₂} (hc : c₁ = c₂) (hv : F c₁ v₁ = F c₂ v₂) : v₁.val = v₂.val := by
+    let v₁' : C.colorClass c₂ := ⟨v₁, by simp [← hc]⟩
+    have hv' : F c₁ v₁ = F c₂ v₁' := by
       apply congr_heq
-      · rw [hc_eq]
+      · rw [hc]
       · rw [Subtype.heq_iff_coe_eq]
-        simp [hc_eq]
-    rw [hι_eq'] at hι_eq
-    simpa [Subtype.ext_iff] using (ι c₂).injective hι_eq
-  use ⟨fun v ↦ (C v, ι (C v) ⟨v, C.mem_colorClass v⟩), C.valid⟩
-  intro _ _ h_eq
-  rw [Prod.mk.injEq] at h_eq
-  exact hι_ceq h_eq.1 h_eq.2
-
-end Coloring
+        simp [hc]
+    rw [hv'] at hv
+    simpa [Subtype.ext_iff] using (F c₂).injective hv
+  use ⟨fun v ↦ (C v, F (C v) ⟨v, C.mem_colorClass v⟩), C.valid⟩
+  intro v w h
+  rw [Prod.mk.injEq] at h
+  exact hF h.1 h.2
 
 end CompleteEquipartiteGraph
 
@@ -488,32 +439,4 @@
 
 end CompleteEquipartiteSubgraph
 
-=======
-variable [Fintype α]
-
-/-- Every `n`-colorable graph is contained in a `completeEquipartiteGraph` in `n` parts (as long
-  as the parts are at least as large as the largest color class). -/
-theorem isContained_completeEquipartiteGraph_of_colorable {n : ℕ} (C : G.Coloring (Fin n))
-    (t : ℕ) (h : ∀ c, card (C.colorClass c) ≤ t) : G ⊑ completeEquipartiteGraph n t := by
-  have (c : Fin n) : Nonempty (C.colorClass c ↪ Fin t) := by
-    rw [Function.Embedding.nonempty_iff_card_le, Fintype.card_fin]
-    exact h c
-  have F (c : Fin n) := Classical.arbitrary (C.colorClass c ↪ Fin t)
-  have hF {c₁ c₂ v₁ v₂} (hc : c₁ = c₂) (hv : F c₁ v₁ = F c₂ v₂) : v₁.val = v₂.val := by
-    let v₁' : C.colorClass c₂ := ⟨v₁, by simp [← hc]⟩
-    have hv' : F c₁ v₁ = F c₂ v₁' := by
-      apply congr_heq
-      · rw [hc]
-      · rw [Subtype.heq_iff_coe_eq]
-        simp [hc]
-    rw [hv'] at hv
-    simpa [Subtype.ext_iff] using (F c₂).injective hv
-  use ⟨fun v ↦ (C v, F (C v) ⟨v, C.mem_colorClass v⟩), C.valid⟩
-  intro v w h
-  rw [Prod.mk.injEq] at h
-  exact hF h.1 h.2
-
-end CompleteEquipartiteGraph
-
->>>>>>> df632a98
 end SimpleGraph