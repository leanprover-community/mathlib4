/-
Copyright (c) 2025 Mitchell Horner. All rights reserved.
Released under Apache 2.0 license as described in the file LICENSE.
Authors: Mitchell Horner
-/
import Mathlib.Combinatorics.SimpleGraph.Subgraph

/-!
# Copies of Simple Graphs

This file introduces the concept of one simple graph containing a copy of another.

## Main definitions

* `SimpleGraph.Copy A B` is the type of copies of `A` in `B`, implemented as the subtype of
  *injective* homomorphisms.

* `SimpleGraph.IsContained A B`, `A ⊑ B` is the relation that `B` contains a copy of `A`, that
  is, the type of copies of `A` in `B` is nonempty. This is equivalent to the existence of an
  isomorphism from `A` to a subgraph of `B`.

  This is similar to `SimpleGraph.IsSubgraph` except that the simple graphs here need not have the
  same underlying vertex type.

* `SimpleGraph.Free` is the predicate that `B` is `A`-free, that is, `B` does not contain a copy of
  `A`. This is the negation of `SimpleGraph.IsContained` implemented for convenience.

## Notation

The following notation is declared in locale `SimpleGraph`:

* `G ⊑ H` for `SimpleGraph.IsContained G H`.
-/

open Finset Function

<<<<<<< HEAD
variable {V α β γ δ : Type*} {G G₁ G₂ G₃ : SimpleGraph V}
  {A : SimpleGraph α} {B : SimpleGraph β} {C : SimpleGraph γ} {D : SimpleGraph δ}
=======
namespace SimpleGraph
variable {V W X α β γ : Type*} {G G₁ G₂ G₃ : SimpleGraph V} {H : SimpleGraph W} {I : SimpleGraph X}
  {A : SimpleGraph α} {B : SimpleGraph β} {C : SimpleGraph γ}
>>>>>>> a1bb21e4

section Copy

/-- The type of copies as a subtype of *injective* homomorphisms. -/
structure Copy (A : SimpleGraph α) (B : SimpleGraph β) where
  /-- A copy gives rise to a homomorphism. -/
  toHom : A →g B
  injective' : Injective toHom

/-- An injective homomorphism gives rise to a copy. -/
abbrev Hom.toCopy (f : A →g B) (h : Injective f) : Copy A B := .mk f h

/-- An embedding gives rise to a copy. -/
abbrev Embedding.toCopy (f : A ↪g B) : Copy A B := f.toHom.toCopy f.injective

/-- An isomorphism gives rise to a copy. -/
abbrev Iso.toCopy (f : A ≃g B) : Copy A B := f.toEmbedding.toCopy

namespace Copy

instance : FunLike (Copy A B) α β where
  coe f := DFunLike.coe f.toHom
  coe_injective' f g h := by obtain ⟨⟨_, _⟩, _⟩ := f; congr!

lemma injective (f : Copy A B) : Injective f.toHom := f.injective'

@[ext] lemma ext {f g : Copy A B} : (∀ a, f a = g a) → f = g := DFunLike.ext _ _

@[simp] lemma coe_toHom (f : Copy A B) : ⇑f.toHom = f := rfl
@[simp] lemma toHom_apply (f : Copy A B) (a : α) : ⇑f.toHom a = f a := rfl

@[simp] lemma coe_mk (f : A →g B) (hf) : ⇑(.mk f hf : Copy A B) = f := rfl

@[deprecated (since := "2025-03-19")] alias coe_toHom_apply := toHom_apply

/-- A copy induces an embedding of edge sets. -/
def mapEdgeSet (f : Copy A B) : A.edgeSet ↪ B.edgeSet where
  toFun := f.toHom.mapEdgeSet
  inj' := Hom.mapEdgeSet.injective f.toHom f.injective

/-- A copy induces an embedding of neighbor sets. -/
def mapNeighborSet (f : Copy A B) (a : α) :
    A.neighborSet a ↪ B.neighborSet (f a) where
  toFun v := ⟨f v, f.toHom.apply_mem_neighborSet v.prop⟩
  inj' _ _ h := by
    rw [Subtype.mk_eq_mk] at h ⊢
    exact f.injective h

/-- A copy gives rise to an embedding of vertex types. -/
def toEmbedding (f : Copy A B) : α ↪ β := ⟨f, f.injective⟩

/-- The identity copy from a simple graph to itself. -/
@[refl] def id (G : SimpleGraph V) : Copy G G := ⟨Hom.id, Function.injective_id⟩

@[simp, norm_cast] lemma coe_id : ⇑(id G) = _root_.id := rfl

/-- The composition of copies is a copy. -/
def comp (g : Copy B C) (f : Copy A B) : Copy A C := by
  use g.toHom.comp f.toHom
  rw [Hom.coe_comp]
  exact g.injective.comp f.injective

@[simp]
theorem comp_apply (g : Copy B C) (f : Copy A B) (a : α) : g.comp f a = g (f a) :=
  RelHom.comp_apply g.toHom f.toHom a

/-- The copy from a subgraph to the supergraph. -/
def ofLE (G₁ G₂ : SimpleGraph V) (h : G₁ ≤ G₂) : Copy G₁ G₂ := ⟨Hom.ofLE h, Function.injective_id⟩

@[simp, norm_cast]
theorem coe_comp (g : Copy B C) (f : Copy A B) : ⇑(g.comp f) = g ∘ f := by ext; simp

@[simp, norm_cast] lemma coe_ofLE (h : G₁ ≤ G₂) : ⇑(ofLE G₁ G₂ h) = _root_.id := rfl

@[simp] theorem ofLE_refl : ofLE G G le_rfl = id G := by ext; simp

@[simp]
theorem ofLE_comp (h₁₂ : G₁ ≤ G₂) (h₂₃ : G₂ ≤ G₃) :
  (ofLE _ _ h₂₃).comp (ofLE _ _ h₁₂) = ofLE _ _ (h₁₂.trans h₂₃) := by ext; simp

/-- The copy from an induced subgraph to the initial simple graph. -/
def induce (G : SimpleGraph V) (s : Set V) : Copy (G.induce s) G := (Embedding.induce s).toCopy

/-- The copy of `⊥` in any simple graph that can embed its vertices. -/
protected def bot (f : α ↪ β) : Copy (⊥ : SimpleGraph α) B := ⟨⟨f, False.elim⟩, f.injective⟩

instance [Subsingleton (V → W)] : Subsingleton (G.Copy H) := DFunLike.coe_injective.subsingleton

instance [Fintype {f : G →g H // Injective f}] : Fintype (G.Copy H) :=
  .ofEquiv {f : G →g H // Injective f} {
    toFun f := ⟨f.1, f.2⟩
    invFun f := ⟨f.1, f.2⟩
    left_inv _ := rfl
    right_inv _ := rfl
  }

end Copy

/-- A `Subgraph G` gives rise to a copy from the coercion to `G`. -/
def Subgraph.coeCopy (G' : G.Subgraph) : Copy G'.coe G := G'.hom.toCopy hom_injective

end Copy

section IsContained

/-- The relation `IsContained A B`, `A ⊑ B` says that `B` contains a copy of `A`.

This is equivalent to the existence of an isomorphism from `A` to a subgraph of `B`. -/
abbrev IsContained (A : SimpleGraph α) (B : SimpleGraph β) := Nonempty (Copy A B)

@[inherit_doc] scoped infixl:50 " ⊑ " => SimpleGraph.IsContained

/-- A simple graph contains itself. -/
@[refl] protected theorem IsContained.refl (G : SimpleGraph V) : G ⊑ G := ⟨.id G⟩

protected theorem IsContained.rfl : G ⊑ G := IsContained.refl G

/-- A simple graph contains its subgraphs. -/
theorem IsContained.of_le (h : G₁ ≤ G₂) : G₁ ⊑ G₂ := ⟨.ofLE G₁ G₂ h⟩

/-- If `A` contains `B` and `B` contains `C`, then `A` contains `C`. -/
theorem IsContained.trans : A ⊑ B → B ⊑ C → A ⊑ C := fun ⟨f⟩ ⟨g⟩ ↦ ⟨g.comp f⟩

/-- If `B` contains `C` and `A` contains `B`, then `A` contains `C`. -/
theorem IsContained.trans' : B ⊑ C → A ⊑ B → A ⊑ C := flip IsContained.trans

lemma IsContained.mono_right {B' : SimpleGraph β} (h_isub : A ⊑ B) (h_sub : B ≤ B') : A ⊑ B' :=
  h_isub.trans <| IsContained.of_le h_sub

alias IsContained.trans_le := IsContained.mono_right

lemma IsContained.mono_left {A' : SimpleGraph α} (h_sub : A ≤ A') (h_isub : A' ⊑ B) : A ⊑ B :=
  (IsContained.of_le h_sub).trans h_isub

alias IsContained.trans_le' := IsContained.mono_left

/-- If `A ≃g B` and `C ≃g D` then `A` is contained in `C` if and only if `B` is contained in `D`. -/
theorem isContained_congr (e₁ : A ≃g B) (e₂ : C ≃g D) : A ⊑ C ↔ B ⊑ D :=
  ⟨.trans' ⟨e₂.toCopy⟩ ∘ .trans ⟨e₁.symm.toCopy⟩, .trans' ⟨e₂.symm.toCopy⟩ ∘ .trans ⟨e₁.toCopy⟩⟩

/-- A simple graph having no vertices is contained in any simple graph. -/
lemma IsContained.of_isEmpty [IsEmpty α] : A ⊑ B :=
  ⟨⟨isEmptyElim, fun {a} ↦ isEmptyElim a⟩, isEmptyElim⟩

/-- `⊥` is contained in any simple graph having sufficently many vertices. -/
lemma bot_isContained_iff_card_le [Fintype α] [Fintype β] :
    (⊥ : SimpleGraph α) ⊑ B ↔ Fintype.card α ≤ Fintype.card β :=
  ⟨fun ⟨f⟩ ↦ Fintype.card_le_of_embedding f.toEmbedding,
    fun h ↦ ⟨Copy.bot (Function.Embedding.nonempty_of_card_le h).some⟩⟩

protected alias IsContained.bot := bot_isContained_iff_card_le

/-- A simple graph `G` contains all `Subgraph G` coercions. -/
lemma Subgraph.coe_isContained (G' : G.Subgraph) : G'.coe ⊑ G := ⟨G'.coeCopy⟩

/-- The isomorphism from `Subgraph A` to its map under a copy `Copy A B`. -/
noncomputable def Subgraph.Copy.map (f : Copy A B) (A' : A.Subgraph) :
    A'.coe ≃g (A'.map f.toHom).coe := by
  use Equiv.Set.image f.toHom _ f.injective
  simp_rw [map_verts, Equiv.Set.image_apply, coe_adj, map_adj, Relation.map_apply,
    Function.Injective.eq_iff f.injective, exists_eq_right_right, exists_eq_right, forall_true_iff]

/-- `B` contains `A` if and only if `B` has a subgraph `B'` and `B'` is isomorphic to `A`. -/
theorem isContained_iff_exists_iso_subgraph :
    A ⊑ B ↔ ∃ B' : B.Subgraph, Nonempty (A ≃g B'.coe) :=
  ⟨fun ⟨f⟩ ↦ ⟨Subgraph.map f.toHom ⊤, ⟨(Subgraph.Copy.map f ⊤).comp Subgraph.topIso.symm⟩⟩,
    fun ⟨B', ⟨e⟩⟩ ↦ B'.coe_isContained.trans' ⟨e.toCopy⟩⟩

alias ⟨IsContained.exists_iso_subgraph, IsContained.of_exists_iso_subgraph⟩ :=
  isContained_iff_exists_iso_subgraph

end IsContained

section Free

/-- The proposition that a simple graph does not contain a copy of another simple graph. -/
abbrev Free (A : SimpleGraph α) (B : SimpleGraph β) := ¬A ⊑ B

lemma not_free : ¬A.Free B ↔ A ⊑ B := not_not

/-- If `A ≃g B`, then `C` is `A`-free if and only if `C` is `B`-free. -/
theorem free_congr (e₁ : A ≃g B) (e₂ : C ≃g D) : A.Free C ↔ B.Free D :=
  (isContained_congr e₁ e₂).not

lemma free_bot (h : A ≠ ⊥) : A.Free (⊥ : SimpleGraph β) := by
  rw [← edgeSet_nonempty] at h
  intro ⟨f, hf⟩
  absurd f.map_mem_edgeSet h.choose_spec
  rw [edgeSet_bot]
  exact Set.not_mem_empty (h.choose.map f)

end Free

end SimpleGraph<|MERGE_RESOLUTION|>--- conflicted
+++ resolved
@@ -34,14 +34,9 @@
 
 open Finset Function
 
-<<<<<<< HEAD
-variable {V α β γ δ : Type*} {G G₁ G₂ G₃ : SimpleGraph V}
-  {A : SimpleGraph α} {B : SimpleGraph β} {C : SimpleGraph γ} {D : SimpleGraph δ}
-=======
 namespace SimpleGraph
 variable {V W X α β γ : Type*} {G G₁ G₂ G₃ : SimpleGraph V} {H : SimpleGraph W} {I : SimpleGraph X}
   {A : SimpleGraph α} {B : SimpleGraph β} {C : SimpleGraph γ}
->>>>>>> a1bb21e4
 
 section Copy
 
@@ -179,7 +174,7 @@
 alias IsContained.trans_le' := IsContained.mono_left
 
 /-- If `A ≃g B` and `C ≃g D` then `A` is contained in `C` if and only if `B` is contained in `D`. -/
-theorem isContained_congr (e₁ : A ≃g B) (e₂ : C ≃g D) : A ⊑ C ↔ B ⊑ D :=
+theorem isContained_congr (e₁ : A ≃g G) (e₂ : B ≃g H) : A ⊑ B ↔ G ⊑ H :=
   ⟨.trans' ⟨e₂.toCopy⟩ ∘ .trans ⟨e₁.symm.toCopy⟩, .trans' ⟨e₂.symm.toCopy⟩ ∘ .trans ⟨e₁.toCopy⟩⟩
 
 /-- A simple graph having no vertices is contained in any simple graph. -/
@@ -223,7 +218,7 @@
 lemma not_free : ¬A.Free B ↔ A ⊑ B := not_not
 
 /-- If `A ≃g B`, then `C` is `A`-free if and only if `C` is `B`-free. -/
-theorem free_congr (e₁ : A ≃g B) (e₂ : C ≃g D) : A.Free C ↔ B.Free D :=
+theorem free_congr (e₁ : A ≃g G) (e₂ : B ≃g H) : A.Free B ↔ G.Free H :=
   (isContained_congr e₁ e₂).not
 
 lemma free_bot (h : A ≠ ⊥) : A.Free (⊥ : SimpleGraph β) := by
