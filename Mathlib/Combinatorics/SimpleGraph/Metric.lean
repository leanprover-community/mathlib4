/-
Copyright (c) 2022 Kyle Miller. All rights reserved.
Released under Apache 2.0 license as described in the file LICENSE.
Authors: Kyle Miller, Vincent Beffara, Rida Hamadani
-/
import Mathlib.Combinatorics.SimpleGraph.Connectivity
import Mathlib.Data.ENat.Lattice

/-!
# Graph metric

This module defines the `SimpleGraph.edist` function, which takes pairs of vertices to the length of
the shortest walk between them, or `⊤` if they are disconnected. It also defines `SimpleGraph.dist`
which is the `ℕ`-valued version of `SimpleGraph.edist`.

## Main definitions

- `SimpleGraph.edist` is the graph extended metric.
- `SimpleGraph.dist` is the graph metric.

## TODO

- Provide an additional computable version of `SimpleGraph.dist`
  for when `G` is connected.

- When directed graphs exist, a directed notion of distance,
  likely `ENat`-valued.

## Tags

graph metric, distance

-/


namespace SimpleGraph

variable {V : Type*} (G : SimpleGraph V)

/-! ## Metric -/

section edist

/--
The extended distance between two vertices is the length of the shortest walk between them.
It is `⊤` if no such walk exists.
-/
noncomputable def edist (u v : V) : ℕ∞ :=
  ⨅ w : G.Walk u v, w.length

variable {G} {u v w : V}

theorem edist_eq_sInf : G.edist u v = sInf (Set.range fun w : G.Walk u v ↦ (w.length : ℕ∞)) := rfl

protected theorem Reachable.exists_walk_length_eq_edist (hr : G.Reachable u v) :
    ∃ p : G.Walk u v, p.length = G.edist u v :=
  csInf_mem <| Set.range_nonempty_iff_nonempty.mpr hr

protected theorem Connected.exists_walk_length_eq_edist  (hconn : G.Connected) (u v : V) :
    ∃ p : G.Walk u v, p.length = G.edist u v :=
  (hconn u v).exists_walk_length_eq_edist

theorem edist_le (p : G.Walk u v) :
    G.edist u v ≤ p.length :=
  sInf_le ⟨p, rfl⟩
protected alias Walk.edist_le := edist_le

@[simp]
theorem edist_eq_zero_iff :
    G.edist u v = 0 ↔ u = v := by
  apply Iff.intro <;> simp [edist, ENat.iInf_eq_zero]

theorem edist_self : edist G v v = 0 :=
  edist_eq_zero_iff.mpr rfl

theorem edist_pos_of_ne (hne : u ≠ v) :
    0 < G.edist u v :=
  pos_iff_ne_zero.mpr <| edist_eq_zero_iff.ne.mpr hne

lemma edist_eq_top_of_not_reachable (h : ¬G.Reachable u v) :
    G.edist u v = ⊤ := by
  simp [edist, not_reachable_iff_isEmpty_walk.mp h]

theorem reachable_of_edist_ne_top (h : G.edist u v ≠ ⊤) :
    G.Reachable u v :=
  not_not.mp <| edist_eq_top_of_not_reachable.mt h

lemma exists_walk_of_edist_ne_top (h : G.edist u v ≠ ⊤) :
    ∃ p : G.Walk u v, p.length = G.edist u v :=
  (reachable_of_edist_ne_top h).exists_walk_length_eq_edist

protected theorem edist_triangle : G.edist u w ≤ G.edist u v + G.edist v w := by
  rcases eq_or_ne (G.edist u v) ⊤ with huv | huv
  case inl => simp [huv]
  case inr =>
    rcases eq_or_ne (G.edist v w) ⊤ with hvw | hvw
    case inl => simp [hvw]
    case inr =>
      obtain ⟨p, hp⟩ := exists_walk_of_edist_ne_top huv
      obtain ⟨q, hq⟩ := exists_walk_of_edist_ne_top hvw
      rw [← hp, ← hq, ← Nat.cast_add, ← Walk.length_append]
      exact edist_le _

theorem edist_comm : G.edist u v = G.edist v u := by
  rw [edist_eq_sInf, ← Set.image_univ, ← Set.image_univ_of_surjective Walk.reverse_surjective,
    ← Set.image_comp, Set.image_univ, Function.comp_def]
  simp_rw [Walk.length_reverse, ← edist_eq_sInf]

lemma exists_walk_of_edist_eq_coe {k : ℕ} (h : G.edist u v = k) :
    ∃ p : G.Walk u v, p.length = k :=
  have : G.edist u v ≠ ⊤ := by rw [h]; exact ENat.coe_ne_top _
  have ⟨p, hp⟩ := exists_walk_of_edist_ne_top this
  ⟨p, Nat.cast_injective (hp.trans h)⟩

lemma edist_ne_top_iff_reachable : G.edist u v ≠ ⊤ ↔ G.Reachable u v := by
  refine ⟨reachable_of_edist_ne_top, fun h ↦ ?_⟩
  by_contra hx
  simp only [edist, iInf_eq_top, ENat.coe_ne_top] at hx
  exact h.elim hx

/--
The extended distance between vertices is equal to `1` if and only if these vertices are adjacent.
-/
@[simp]
theorem edist_eq_one_iff_adj : G.edist u v = 1 ↔ G.Adj u v := by
  refine ⟨fun h ↦ ?_, fun h ↦ ?_⟩
  · obtain ⟨w, hw⟩ := exists_walk_of_edist_ne_top <| by rw [h]; simp
    exact w.adj_of_length_eq_one <| Nat.cast_eq_one.mp <| h ▸ hw
  · exact le_antisymm (edist_le h.toWalk) (ENat.one_le_iff_pos.mpr <| edist_pos_of_ne h.ne)

end edist

section dist

/--
The distance between two vertices is the length of the shortest walk between them.
If no such walk exists, this uses the junk value of `0`.
-/
noncomputable def dist (u v : V) : ℕ :=
<<<<<<< HEAD
  (G.edist u v).toNat

variable {G} {u v w : V}
=======
  sInf (Set.range (Walk.length : G.Walk u v → ℕ))
>>>>>>> 5f23f7ca

theorem dist_eq_sInf : G.dist u v = sInf (Set.range (Walk.length : G.Walk u v → ℕ)) :=
  ENat.iInf_toNat

protected theorem Reachable.exists_walk_length_eq_dist (hr : G.Reachable u v) :
    ∃ p : G.Walk u v, p.length = G.dist u v :=
<<<<<<< HEAD
  dist_eq_sInf ▸ Nat.sInf_mem (Set.range_nonempty_iff_nonempty.mpr hr)
=======
  Nat.sInf_mem (Set.range_nonempty_iff_nonempty.mpr hr)
>>>>>>> 5f23f7ca

protected theorem Connected.exists_walk_length_eq_dist (hconn : G.Connected) (u v : V) :
    ∃ p : G.Walk u v, p.length = G.dist u v :=
<<<<<<< HEAD
  dist_eq_sInf ▸ (hconn u v).exists_walk_length_eq_dist

theorem dist_le (p : G.Walk u v) : G.dist u v ≤ p.length :=
  dist_eq_sInf ▸ Nat.sInf_le ⟨p, rfl⟩

@[simp]
theorem dist_eq_zero_iff_eq_or_not_reachable :
    G.dist u v = 0 ↔ u = v ∨ ¬G.Reachable u v := by simp [dist_eq_sInf, Nat.sInf_eq_zero, Reachable]

theorem dist_self : dist G v v = 0 := by simp
=======
  (hconn u v).exists_walk_of_dist

theorem dist_le {u v : V} (p : G.Walk u v) : G.dist u v ≤ p.length :=
  Nat.sInf_le ⟨p, rfl⟩

@[simp]
theorem dist_eq_zero_iff_eq_or_not_reachable {u v : V} :
    G.dist u v = 0 ↔ u = v ∨ ¬G.Reachable u v := by simp [dist, Nat.sInf_eq_zero, Reachable]

theorem dist_self {v : V} : dist G v v = 0 := by simp
>>>>>>> 5f23f7ca

protected theorem Reachable.dist_eq_zero_iff (hr : G.Reachable u v) :
    G.dist u v = 0 ↔ u = v := by simp [hr]

protected theorem Reachable.pos_dist_of_ne (h : G.Reachable u v) (hne : u ≠ v) :
    0 < G.dist u v :=
  Nat.pos_of_ne_zero (by simp [h, hne])

protected theorem Connected.dist_eq_zero_iff (hconn : G.Connected) :
    G.dist u v = 0 ↔ u = v := by simp [hconn u v]

protected theorem Connected.pos_dist_of_ne (hconn : G.Connected) (hne : u ≠ v) :
    0 < G.dist u v :=
<<<<<<< HEAD
  Nat.pos_of_ne_zero fun h ↦ False.elim <| hne <| (hconn.dist_eq_zero_iff).mp h
=======
  Nat.pos_of_ne_zero (by intro h; exact False.elim (hne (hconn.dist_eq_zero_iff.mp h)))
>>>>>>> 5f23f7ca

theorem dist_eq_zero_of_not_reachable (h : ¬G.Reachable u v) : G.dist u v = 0 := by
  simp [h]

theorem nonempty_of_pos_dist (h : 0 < G.dist u v) :
    (Set.univ : Set (G.Walk u v)).Nonempty := by
  rw [dist_eq_sInf] at h
  simpa [Set.range_nonempty_iff_nonempty, Set.nonempty_iff_univ_nonempty] using
    Nat.nonempty_of_pos_sInf h

protected theorem Connected.dist_triangle (hconn : G.Connected) :
    G.dist u w ≤ G.dist u v + G.dist v w := by
  obtain ⟨p, hp⟩ := hconn.exists_walk_length_eq_dist u v
  obtain ⟨q, hq⟩ := hconn.exists_walk_length_eq_dist v w
  rw [← hp, ← hq, ← Walk.length_append]
  apply dist_le

theorem dist_comm : G.dist u v = G.dist v u := by
  rw [dist, dist, edist_comm]

<<<<<<< HEAD
lemma dist_ne_zero_iff_ne_and_reachable : G.dist u v ≠ 0 ↔ u ≠ v ∧ G.Reachable u v := by
=======
theorem dist_comm {u v : V} : G.dist u v = G.dist v u := by
  by_cases h : G.Reachable u v
  · apply le_antisymm (dist_comm_aux h) (dist_comm_aux h.symm)
  · have h' : ¬G.Reachable v u := fun h' => absurd h'.symm h
    simp [h, h', dist_eq_zero_of_not_reachable]

lemma dist_ne_zero_iff_ne_and_reachable {u v : V} : G.dist u v ≠ 0 ↔ u ≠ v ∧ G.Reachable u v := by
>>>>>>> 5f23f7ca
  rw [ne_eq, dist_eq_zero_iff_eq_or_not_reachable.not]
  push_neg; rfl

lemma Reachable.of_dist_ne_zero (h : G.dist u v ≠ 0) : G.Reachable u v :=
  (dist_ne_zero_iff_ne_and_reachable.mp h).2

lemma exists_walk_of_dist_ne_zero (h : G.dist u v ≠ 0) :
    ∃ p : G.Walk u v, p.length = G.dist u v :=
  (Reachable.of_dist_ne_zero h).exists_walk_length_eq_dist

/--
The distance between vertices is equal to `1` if and only if these vertices are adjacent.
-/
@[simp]
theorem dist_eq_one_iff_adj : G.dist u v = 1 ↔ G.Adj u v := by
  rw [dist, ENat.toNat_eq_iff, ENat.coe_one, edist_eq_one_iff_adj]
  decide

theorem Walk.isPath_of_length_eq_dist (p : G.Walk u v) (hp : p.length = G.dist u v) :
    p.IsPath := by
  classical
  have : p.bypass = p := by
    apply Walk.bypass_eq_self_of_length_le
    calc p.length
      _ = G.dist u v := hp
      _ ≤ p.bypass.length := dist_le p.bypass
  rw [← this]
  apply Walk.bypass_isPath

lemma Reachable.exists_path_of_dist (hr : G.Reachable u v) :
    ∃ (p : G.Walk u v), p.IsPath ∧ p.length = G.dist u v := by
  obtain ⟨p, h⟩ := hr.exists_walk_length_eq_dist
  exact ⟨p, p.isPath_of_length_eq_dist h, h⟩

lemma Connected.exists_path_of_dist (hconn : G.Connected) (u v : V) :
    ∃ (p : G.Walk u v), p.IsPath ∧ p.length = G.dist u v := by
  obtain ⟨p, h⟩ := hconn.exists_walk_length_eq_dist  u v
  exact ⟨p, p.isPath_of_length_eq_dist h, h⟩

end dist

end SimpleGraph<|MERGE_RESOLUTION|>--- conflicted
+++ resolved
@@ -137,28 +137,19 @@
 If no such walk exists, this uses the junk value of `0`.
 -/
 noncomputable def dist (u v : V) : ℕ :=
-<<<<<<< HEAD
   (G.edist u v).toNat
 
 variable {G} {u v w : V}
-=======
-  sInf (Set.range (Walk.length : G.Walk u v → ℕ))
->>>>>>> 5f23f7ca
 
 theorem dist_eq_sInf : G.dist u v = sInf (Set.range (Walk.length : G.Walk u v → ℕ)) :=
   ENat.iInf_toNat
 
 protected theorem Reachable.exists_walk_length_eq_dist (hr : G.Reachable u v) :
     ∃ p : G.Walk u v, p.length = G.dist u v :=
-<<<<<<< HEAD
   dist_eq_sInf ▸ Nat.sInf_mem (Set.range_nonempty_iff_nonempty.mpr hr)
-=======
-  Nat.sInf_mem (Set.range_nonempty_iff_nonempty.mpr hr)
->>>>>>> 5f23f7ca
 
 protected theorem Connected.exists_walk_length_eq_dist (hconn : G.Connected) (u v : V) :
     ∃ p : G.Walk u v, p.length = G.dist u v :=
-<<<<<<< HEAD
   dist_eq_sInf ▸ (hconn u v).exists_walk_length_eq_dist
 
 theorem dist_le (p : G.Walk u v) : G.dist u v ≤ p.length :=
@@ -169,18 +160,6 @@
     G.dist u v = 0 ↔ u = v ∨ ¬G.Reachable u v := by simp [dist_eq_sInf, Nat.sInf_eq_zero, Reachable]
 
 theorem dist_self : dist G v v = 0 := by simp
-=======
-  (hconn u v).exists_walk_of_dist
-
-theorem dist_le {u v : V} (p : G.Walk u v) : G.dist u v ≤ p.length :=
-  Nat.sInf_le ⟨p, rfl⟩
-
-@[simp]
-theorem dist_eq_zero_iff_eq_or_not_reachable {u v : V} :
-    G.dist u v = 0 ↔ u = v ∨ ¬G.Reachable u v := by simp [dist, Nat.sInf_eq_zero, Reachable]
-
-theorem dist_self {v : V} : dist G v v = 0 := by simp
->>>>>>> 5f23f7ca
 
 protected theorem Reachable.dist_eq_zero_iff (hr : G.Reachable u v) :
     G.dist u v = 0 ↔ u = v := by simp [hr]
@@ -194,11 +173,7 @@
 
 protected theorem Connected.pos_dist_of_ne (hconn : G.Connected) (hne : u ≠ v) :
     0 < G.dist u v :=
-<<<<<<< HEAD
   Nat.pos_of_ne_zero fun h ↦ False.elim <| hne <| (hconn.dist_eq_zero_iff).mp h
-=======
-  Nat.pos_of_ne_zero (by intro h; exact False.elim (hne (hconn.dist_eq_zero_iff.mp h)))
->>>>>>> 5f23f7ca
 
 theorem dist_eq_zero_of_not_reachable (h : ¬G.Reachable u v) : G.dist u v = 0 := by
   simp [h]
@@ -219,17 +194,7 @@
 theorem dist_comm : G.dist u v = G.dist v u := by
   rw [dist, dist, edist_comm]
 
-<<<<<<< HEAD
 lemma dist_ne_zero_iff_ne_and_reachable : G.dist u v ≠ 0 ↔ u ≠ v ∧ G.Reachable u v := by
-=======
-theorem dist_comm {u v : V} : G.dist u v = G.dist v u := by
-  by_cases h : G.Reachable u v
-  · apply le_antisymm (dist_comm_aux h) (dist_comm_aux h.symm)
-  · have h' : ¬G.Reachable v u := fun h' => absurd h'.symm h
-    simp [h, h', dist_eq_zero_of_not_reachable]
-
-lemma dist_ne_zero_iff_ne_and_reachable {u v : V} : G.dist u v ≠ 0 ↔ u ≠ v ∧ G.Reachable u v := by
->>>>>>> 5f23f7ca
   rw [ne_eq, dist_eq_zero_iff_eq_or_not_reachable.not]
   push_neg; rfl
 
