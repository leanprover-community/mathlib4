/-
Copyright (c) 2022 Kyle Miller. All rights reserved.
Released under Apache 2.0 license as described in the file LICENSE.
Authors: Kyle Miller, Vincent Beffara, Rida Hamadani
-/
import Mathlib.Combinatorics.SimpleGraph.Path
import Mathlib.Data.ENat.Lattice

/-!
# Graph metric

This module defines the `SimpleGraph.edist` function, which takes pairs of vertices to the length of
the shortest walk between them, or `⊤` if they are disconnected. It also defines `SimpleGraph.dist`
which is the `ℕ`-valued version of `SimpleGraph.edist`.

## Main definitions

- `SimpleGraph.edist` is the graph extended metric.
- `SimpleGraph.dist` is the graph metric.

## TODO

- Provide an additional computable version of `SimpleGraph.dist`
  for when `G` is connected.

- When directed graphs exist, a directed notion of distance,
  likely `ENat`-valued.

## Tags

graph metric, distance

-/


namespace SimpleGraph

variable {V : Type*} (G : SimpleGraph V)

/-! ## Metric -/

section edist

/--
The extended distance between two vertices is the length of the shortest walk between them.
It is `⊤` if no such walk exists.
-/
noncomputable def edist (u v : V) : ℕ∞ :=
  ⨅ w : G.Walk u v, w.length

variable {G} {u v w : V}

theorem edist_eq_sInf : G.edist u v = sInf (Set.range fun w : G.Walk u v ↦ (w.length : ℕ∞)) := rfl

protected theorem Reachable.exists_walk_length_eq_edist (hr : G.Reachable u v) :
    ∃ p : G.Walk u v, p.length = G.edist u v :=
  csInf_mem <| Set.range_nonempty_iff_nonempty.mpr hr

protected theorem Connected.exists_walk_length_eq_edist  (hconn : G.Connected) (u v : V) :
    ∃ p : G.Walk u v, p.length = G.edist u v :=
  (hconn u v).exists_walk_length_eq_edist

theorem edist_le (p : G.Walk u v) :
    G.edist u v ≤ p.length :=
  sInf_le ⟨p, rfl⟩
protected alias Walk.edist_le := edist_le

@[simp]
theorem edist_eq_zero_iff :
    G.edist u v = 0 ↔ u = v := by
  apply Iff.intro <;> simp [edist, ENat.iInf_eq_zero]

theorem edist_self : edist G v v = 0 :=
  edist_eq_zero_iff.mpr rfl

theorem edist_pos_of_ne (hne : u ≠ v) :
    0 < G.edist u v :=
  pos_iff_ne_zero.mpr <| edist_eq_zero_iff.ne.mpr hne

lemma edist_eq_top_of_not_reachable (h : ¬G.Reachable u v) :
    G.edist u v = ⊤ := by
  simp [edist, not_reachable_iff_isEmpty_walk.mp h]

theorem reachable_of_edist_ne_top (h : G.edist u v ≠ ⊤) :
    G.Reachable u v :=
  not_not.mp <| edist_eq_top_of_not_reachable.mt h

lemma exists_walk_of_edist_ne_top (h : G.edist u v ≠ ⊤) :
    ∃ p : G.Walk u v, p.length = G.edist u v :=
  (reachable_of_edist_ne_top h).exists_walk_length_eq_edist

protected theorem edist_triangle : G.edist u w ≤ G.edist u v + G.edist v w := by
  rcases eq_or_ne (G.edist u v) ⊤ with huv | huv
  case inl => simp [huv]
  case inr =>
    rcases eq_or_ne (G.edist v w) ⊤ with hvw | hvw
    case inl => simp [hvw]
    case inr =>
      obtain ⟨p, hp⟩ := exists_walk_of_edist_ne_top huv
      obtain ⟨q, hq⟩ := exists_walk_of_edist_ne_top hvw
      rw [← hp, ← hq, ← Nat.cast_add, ← Walk.length_append]
      exact edist_le _

theorem edist_comm : G.edist u v = G.edist v u := by
  rw [edist_eq_sInf, ← Set.image_univ, ← Set.image_univ_of_surjective Walk.reverse_surjective,
    ← Set.image_comp, Set.image_univ, Function.comp_def]
  simp_rw [Walk.length_reverse, ← edist_eq_sInf]

lemma exists_walk_of_edist_eq_coe {k : ℕ} (h : G.edist u v = k) :
    ∃ p : G.Walk u v, p.length = k :=
  have : G.edist u v ≠ ⊤ := by rw [h]; exact ENat.coe_ne_top _
  have ⟨p, hp⟩ := exists_walk_of_edist_ne_top this
  ⟨p, Nat.cast_injective (hp.trans h)⟩

lemma edist_ne_top_iff_reachable : G.edist u v ≠ ⊤ ↔ G.Reachable u v := by
  refine ⟨reachable_of_edist_ne_top, fun h ↦ ?_⟩
  by_contra hx
  simp only [edist, iInf_eq_top, ENat.coe_ne_top] at hx
  exact h.elim hx

/--
The extended distance between vertices is equal to `1` if and only if these vertices are adjacent.
-/
@[simp]
theorem edist_eq_one_iff_adj : G.edist u v = 1 ↔ G.Adj u v := by
  refine ⟨fun h ↦ ?_, fun h ↦ ?_⟩
  · obtain ⟨w, hw⟩ := exists_walk_of_edist_ne_top <| by rw [h]; simp
    exact w.adj_of_length_eq_one <| Nat.cast_eq_one.mp <| h ▸ hw
  · exact le_antisymm (edist_le h.toWalk) (ENat.one_le_iff_pos.mpr <| edist_pos_of_ne h.ne)

end edist

section dist

/--
The distance between two vertices is the length of the shortest walk between them.
If no such walk exists, this uses the junk value of `0`.
-/
noncomputable def dist (u v : V) : ℕ :=
  (G.edist u v).toNat

variable {G} {u v w : V}

theorem dist_eq_sInf : G.dist u v = sInf (Set.range (Walk.length : G.Walk u v → ℕ)) :=
  ENat.iInf_toNat

protected theorem Reachable.exists_walk_length_eq_dist (hr : G.Reachable u v) :
    ∃ p : G.Walk u v, p.length = G.dist u v :=
  dist_eq_sInf ▸ Nat.sInf_mem (Set.range_nonempty_iff_nonempty.mpr hr)

protected theorem Connected.exists_walk_length_eq_dist (hconn : G.Connected) (u v : V) :
    ∃ p : G.Walk u v, p.length = G.dist u v :=
  dist_eq_sInf ▸ (hconn u v).exists_walk_length_eq_dist

theorem dist_le (p : G.Walk u v) : G.dist u v ≤ p.length :=
  dist_eq_sInf ▸ Nat.sInf_le ⟨p, rfl⟩

@[simp]
theorem dist_eq_zero_iff_eq_or_not_reachable :
    G.dist u v = 0 ↔ u = v ∨ ¬G.Reachable u v := by simp [dist_eq_sInf, Nat.sInf_eq_zero, Reachable]

theorem dist_self : dist G v v = 0 := by simp

protected theorem Reachable.dist_eq_zero_iff (hr : G.Reachable u v) :
    G.dist u v = 0 ↔ u = v := by simp [hr]

protected theorem Reachable.pos_dist_of_ne (h : G.Reachable u v) (hne : u ≠ v) :
    0 < G.dist u v :=
  Nat.pos_of_ne_zero (by simp [h, hne])

protected theorem Connected.dist_eq_zero_iff (hconn : G.Connected) :
    G.dist u v = 0 ↔ u = v := by simp [hconn u v]

protected theorem Connected.pos_dist_of_ne (hconn : G.Connected) (hne : u ≠ v) :
    0 < G.dist u v :=
  Nat.pos_of_ne_zero fun h ↦ False.elim <| hne <| (hconn.dist_eq_zero_iff).mp h

theorem dist_eq_zero_of_not_reachable (h : ¬G.Reachable u v) : G.dist u v = 0 := by
  simp [h]

theorem nonempty_of_pos_dist (h : 0 < G.dist u v) :
    (Set.univ : Set (G.Walk u v)).Nonempty := by
  rw [dist_eq_sInf] at h
  simpa [Set.range_nonempty_iff_nonempty, Set.nonempty_iff_univ_nonempty] using
    Nat.nonempty_of_pos_sInf h

protected theorem Connected.dist_triangle (hconn : G.Connected) :
    G.dist u w ≤ G.dist u v + G.dist v w := by
  obtain ⟨p, hp⟩ := hconn.exists_walk_length_eq_dist u v
  obtain ⟨q, hq⟩ := hconn.exists_walk_length_eq_dist v w
  rw [← hp, ← hq, ← Walk.length_append]
  apply dist_le

theorem dist_comm : G.dist u v = G.dist v u := by
  rw [dist, dist, edist_comm]

<<<<<<< HEAD
/-- Supergraphs have smaller or equal distances to their subgraphs. -/
theorem dist_le_subgraph_dist {G' : SimpleGraph V} {u v : V} (h : G ≤ G') (hr : G.Reachable u v) :
    G'.dist u v ≤ G.dist u v := by
  obtain ⟨_, hw⟩ := Reachable.exists_walk_of_dist hr
  rw [← hw, ← Walk.length_map (Hom.mapSpanningSubgraphs h)]
  apply dist_le

lemma dist_ne_zero_iff_ne_and_reachable {u v : V} : G.dist u v ≠ 0 ↔ u ≠ v ∧ G.Reachable u v := by
=======
lemma dist_ne_zero_iff_ne_and_reachable : G.dist u v ≠ 0 ↔ u ≠ v ∧ G.Reachable u v := by
>>>>>>> 484c019b
  rw [ne_eq, dist_eq_zero_iff_eq_or_not_reachable.not]
  push_neg; rfl

lemma Reachable.of_dist_ne_zero (h : G.dist u v ≠ 0) : G.Reachable u v :=
  (dist_ne_zero_iff_ne_and_reachable.mp h).2

lemma exists_walk_of_dist_ne_zero (h : G.dist u v ≠ 0) :
    ∃ p : G.Walk u v, p.length = G.dist u v :=
  (Reachable.of_dist_ne_zero h).exists_walk_length_eq_dist

/--
The distance between vertices is equal to `1` if and only if these vertices are adjacent.
-/
@[simp]
theorem dist_eq_one_iff_adj : G.dist u v = 1 ↔ G.Adj u v := by
  rw [dist, ENat.toNat_eq_iff, ENat.coe_one, edist_eq_one_iff_adj]
  decide

theorem Walk.isPath_of_length_eq_dist (p : G.Walk u v) (hp : p.length = G.dist u v) :
    p.IsPath := by
  classical
  have : p.bypass = p := by
    apply Walk.bypass_eq_self_of_length_le
    calc p.length
      _ = G.dist u v := hp
      _ ≤ p.bypass.length := dist_le p.bypass
  rw [← this]
  apply Walk.bypass_isPath

lemma Reachable.exists_path_of_dist (hr : G.Reachable u v) :
    ∃ (p : G.Walk u v), p.IsPath ∧ p.length = G.dist u v := by
  obtain ⟨p, h⟩ := hr.exists_walk_length_eq_dist
  exact ⟨p, p.isPath_of_length_eq_dist h, h⟩

lemma Connected.exists_path_of_dist (hconn : G.Connected) (u v : V) :
    ∃ (p : G.Walk u v), p.IsPath ∧ p.length = G.dist u v := by
  obtain ⟨p, h⟩ := hconn.exists_walk_length_eq_dist  u v
  exact ⟨p, p.isPath_of_length_eq_dist h, h⟩

<<<<<<< HEAD
/-- Supergraphs have smaller or equal distances to their subgraphs. -/
theorem dist_le_subgraph_dist {G' : SimpleGraph V} {u v : V} (h : G ≤ G') (hr : G.Reachable u v) :
    G'.dist u v ≤ G.dist u v := by
  obtain ⟨_, hw⟩ := Reachable.exists_walk_of_dist hr
  rw [← hw, ← Walk.length_map (Hom.mapSpanningSubgraphs h)]
  apply dist_le

lemma dist_bot : ∀ u v, (⊥ : SimpleGraph V).dist u v = 0 :=
  fun u v => by by_cases h : u = v <;> simp [h]
=======
end dist
>>>>>>> 484c019b

end SimpleGraph<|MERGE_RESOLUTION|>--- conflicted
+++ resolved
@@ -194,18 +194,7 @@
 theorem dist_comm : G.dist u v = G.dist v u := by
   rw [dist, dist, edist_comm]
 
-<<<<<<< HEAD
-/-- Supergraphs have smaller or equal distances to their subgraphs. -/
-theorem dist_le_subgraph_dist {G' : SimpleGraph V} {u v : V} (h : G ≤ G') (hr : G.Reachable u v) :
-    G'.dist u v ≤ G.dist u v := by
-  obtain ⟨_, hw⟩ := Reachable.exists_walk_of_dist hr
-  rw [← hw, ← Walk.length_map (Hom.mapSpanningSubgraphs h)]
-  apply dist_le
-
-lemma dist_ne_zero_iff_ne_and_reachable {u v : V} : G.dist u v ≠ 0 ↔ u ≠ v ∧ G.Reachable u v := by
-=======
 lemma dist_ne_zero_iff_ne_and_reachable : G.dist u v ≠ 0 ↔ u ≠ v ∧ G.Reachable u v := by
->>>>>>> 484c019b
   rw [ne_eq, dist_eq_zero_iff_eq_or_not_reachable.not]
   push_neg; rfl
 
@@ -245,7 +234,6 @@
   obtain ⟨p, h⟩ := hconn.exists_walk_length_eq_dist  u v
   exact ⟨p, p.isPath_of_length_eq_dist h, h⟩
 
-<<<<<<< HEAD
 /-- Supergraphs have smaller or equal distances to their subgraphs. -/
 theorem dist_le_subgraph_dist {G' : SimpleGraph V} {u v : V} (h : G ≤ G') (hr : G.Reachable u v) :
     G'.dist u v ≤ G.dist u v := by
@@ -255,8 +243,6 @@
 
 lemma dist_bot : ∀ u v, (⊥ : SimpleGraph V).dist u v = 0 :=
   fun u v => by by_cases h : u = v <;> simp [h]
-=======
 end dist
->>>>>>> 484c019b
 
 end SimpleGraph