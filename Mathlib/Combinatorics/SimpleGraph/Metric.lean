--- conflicted
+++ resolved
@@ -122,8 +122,8 @@
     simp [h, h', dist_eq_zero_of_not_reachable]
 #align simple_graph.dist_comm SimpleGraph.dist_comm
 
-<<<<<<< HEAD
-/- Supergraphs will have smaller or equal distances. -/
+
+/- Supergraphs have smaller or equal distances to their subgraphs. -/
 theorem dist_le_subgraph_dist {G' : SimpleGraph V} {u v : V} (h : G ≤ G') (hr : G.Reachable u v) :
     G'.dist u v ≤ G.dist u v := by
   obtain ⟨_, hw⟩ := Reachable.exists_walk_of_dist hr
@@ -150,7 +150,7 @@
 
 lemma dist_bot : ∀ u v, (⊥ : SimpleGraph V).dist u v = 0 :=
   fun u v => by by_cases h : u = v <;> simp [h]
-=======
+
 theorem Walk.isPath_of_length_eq_dist {u v : V} (p : G.Walk u v) (hp : p.length = G.dist u v) :
     p.IsPath := by
   classical
@@ -171,6 +171,6 @@
     ∃ (p : G.Walk u v), p.IsPath ∧ p.length = G.dist u v := by
   obtain ⟨p, h⟩ := hconn.exists_walk_of_dist u v
   exact ⟨p, p.isPath_of_length_eq_dist h, h⟩
->>>>>>> 85a47191
+
 
 end SimpleGraph