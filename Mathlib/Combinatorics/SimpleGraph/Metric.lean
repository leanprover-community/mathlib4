--- conflicted
+++ resolved
@@ -276,13 +276,8 @@
   · grind [dist_eq_zero_iff_eq_or_not_reachable, Reachable.trans, Adj.reachable]
   have : G.dist v w = 1 := dist_eq_one_iff_adj.mpr hadj
   have : G.dist w v = 1 := dist_eq_one_iff_adj.mpr hadj.symm
-<<<<<<< HEAD
-  have : G.dist u w ≤ G.dist u v + G.dist v w := hG.dist_triangle
-  have : G.dist u v ≤ G.dist u w + G.dist w v := hG.dist_triangle
-=======
   have : G.dist u w ≤ G.dist u v + G.dist v w := hadj.reachable.dist_triangle_right u
   have : G.dist u v ≤ G.dist u w + G.dist w v := huw.dist_triangle_left v
->>>>>>> 26fffffc
   lia
 
 theorem Walk.isPath_of_length_eq_dist (p : G.Walk u v) (hp : p.length = G.dist u v) :
