--- conflicted
+++ resolved
@@ -122,7 +122,6 @@
     simp [h, h', dist_eq_zero_of_not_reachable]
 #align simple_graph.dist_comm SimpleGraph.dist_comm
 
-<<<<<<< HEAD
 /- The distance between vertices is equal to `1` if and only if these vertices are adjacent. -/
 theorem dist_eq_one_iff_adj {u v : V} : G.dist u v = 1 ↔ G.Adj u v := by
   refine ⟨fun h ↦ ?_, fun h ↦ ?_⟩
@@ -140,7 +139,7 @@
     apply Reachable.pos_dist_of_ne
     · apply Adj.reachable h
     · apply Adj.ne h
-=======
+
 theorem Walk.isPath_of_length_eq_dist {u v : V} (p : G.Walk u v) (hp : p.length = G.dist u v) :
     p.IsPath := by
   classical
@@ -161,6 +160,5 @@
     ∃ (p : G.Walk u v), p.IsPath ∧ p.length = G.dist u v := by
   obtain ⟨p, h⟩ := hconn.exists_walk_of_dist u v
   exact ⟨p, p.isPath_of_length_eq_dist h, h⟩
->>>>>>> 85a47191
 
 end SimpleGraph