--- conflicted
+++ resolved
@@ -147,11 +147,7 @@
         rw [coe_energy, add_div, mul_div_cancel_left]; positivity
     _ ≤ (∑ x in P.parts.offDiag.attach, (∑ i in distinctPairs G ε hP x,
           G.edgeDensity i.1 i.2 ^ 2 : ℝ) / 16 ^ P.parts.card) / P.parts.card ^ 2 :=
-<<<<<<< HEAD
-        div_le_div_of_le_of_nonneg ?_ <| by positivity
-=======
         div_le_div_of_le (by positivity) ?_
->>>>>>> 526457f3
     _ = (∑ x in P.parts.offDiag.attach, ∑ i in distinctPairs G ε hP x,
           G.edgeDensity i.1 i.2 ^ 2 : ℝ) / (increment hP G ε).parts.card ^ 2 := by
         rw [card_increment hPα hPG, coe_stepBound, mul_pow, pow_right_comm,
