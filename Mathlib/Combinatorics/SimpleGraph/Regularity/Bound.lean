--- conflicted
+++ resolved
@@ -273,36 +273,24 @@
 
 /-- Extension for the `positivity` tactic: `SzemerediRegularity.initialBound` is always positive. -/
 @[positivity SzemerediRegularity.initialBound _ _]
-<<<<<<< HEAD
-def evalInitialBound : Mathlib.Meta.Positivity.PositivityExt where eval {u α} _ _ e := do
+def evalInitialBound : PositivityExt where eval {u α} _ _ e := do
   match u, α, e with
   | 0, ~q(ℕ), ~q(SzemerediRegularity.initialBound $ε $l) =>
     assertInstancesCommute
     pure (.positive q(SzemerediRegularity.initialBound_pos $ε $l))
   | _, _, _ => throwError "not initialBound"
 
-=======
-def evalInitialBound : PositivityExt where eval {_ _} _ _ e := do
-  let (.app (.app _ (ε : Q(ℝ))) (l : Q(ℕ))) ← whnfR e | throwError "not initialBound"
-  pure (.positive (q(SzemerediRegularity.initialBound_pos $ε $l) : Lean.Expr))
->>>>>>> a1375b1b
 
 example (ε : ℝ) (l : ℕ) : 0 < SzemerediRegularity.initialBound ε l := by positivity
 
 /-- Extension for the `positivity` tactic: `SzemerediRegularity.bound` is always positive. -/
 @[positivity SzemerediRegularity.bound _ _]
-<<<<<<< HEAD
-def evalBound : Mathlib.Meta.Positivity.PositivityExt where eval {u α} _ _ e := do
+def evalBound : PositivityExt where eval {u α} _ _ e := do
   match u, α, e with
   | 0, ~q(ℕ), ~q(SzemerediRegularity.bound $ε $l) =>
     assertInstancesCommute
     pure (.positive q(SzemerediRegularity.bound_pos $ε $l))
   | _, _, _ => throwError "not bound"
-=======
-def evalBound : PositivityExt where eval {_ _} _ _ e := do
-  let (.app (.app _ (ε : Q(ℝ))) (l : Q(ℕ))) ← whnfR e | throwError "not bound"
-  pure (.positive (q(SzemerediRegularity.bound_pos $ε $l) : Lean.Expr))
->>>>>>> a1375b1b
 
 example (ε : ℝ) (l : ℕ) : 0 < SzemerediRegularity.bound ε l := by positivity
 
