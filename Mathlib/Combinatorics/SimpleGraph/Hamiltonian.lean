--- conflicted
+++ resolved
@@ -76,7 +76,6 @@
 
 end
 
-<<<<<<< HEAD
 /-- If a path `p` is Hamiltonian, then `p.support.get` defines an equivalence between
 `Fin p.support.length` and `α`. -/
 @[simps!]
@@ -91,14 +90,13 @@
   invFun := hp.supportGetEquiv.invFun
   left_inv := p.getVert_comp_val_eq_get_support ▸ hp.supportGetEquiv.left_inv
   right_inv := p.getVert_comp_val_eq_get_support ▸ hp.supportGetEquiv.right_inv
-=======
+
 theorem isHamiltonian_iff_support_get_bijective : p.IsHamiltonian ↔ p.support.get.Bijective :=
   p.support.get_bijective_iff.symm
 
 theorem IsHamiltonian.getVert_surjective (hp : p.IsHamiltonian) : p.getVert.Surjective :=
   .of_comp <| p.getVert_comp_val_eq_get_support ▸
     isHamiltonian_iff_support_get_bijective.mp hp |>.surjective
->>>>>>> dd476c78
 
 /-- A Hamiltonian cycle is a cycle that visits every vertex once. -/
 structure IsHamiltonianCycle (p : G.Walk a a) : Prop extends p.IsCycle where
