--- conflicted
+++ resolved
@@ -105,23 +105,7 @@
 
 lemma exists_isTuranMaximal (hr : 0 < r) :
     ∃ H : SimpleGraph V, ∃ _ : DecidableRel H.Adj, H.IsTuranMaximal r := by
-<<<<<<< HEAD
-  classical
-  let c := {H : SimpleGraph V | H.CliqueFree (r + 1)}
-  have cn : c.toFinset.Nonempty := ⟨⊥, by
-    rw [Set.toFinset_setOf, mem_filter_univ]
-    exact cliqueFree_bot (by lia)⟩
-  obtain ⟨S, Sm, Sl⟩ := exists_max_image c.toFinset (#·.edgeFinset) cn
-  use S, inferInstance
-  rw [Set.mem_toFinset] at Sm
-  refine ⟨Sm, fun I _ cf ↦ ?_⟩
-  by_cases Im : I ∈ c.toFinset
-  · convert Sl I Im
-  · rw [Set.mem_toFinset] at Im
-    contradiction
-=======
-  simpa [IsTuranMaximal, exists_isExtremal_iff_exists] using ⟨⊥, cliqueFree_bot (by cutsat)⟩
->>>>>>> 2ddd611e
+  simpa [IsTuranMaximal, exists_isExtremal_iff_exists] using ⟨⊥, cliqueFree_bot (by lia)⟩
 
 end Defs
 
@@ -227,13 +211,8 @@
     rw [hn] at ineq; omega
   rw [G.card_edgeFinset_replaceVertex_of_adj ha,
     degree_eq_card_sub_part_card h, small_eq, degree_eq_card_sub_part_card h, large_eq]
-<<<<<<< HEAD
-  have : #large ≤ Fintype.card V := by simpa using card_le_card large.subset_univ
+  have : #large ≤ card V := by simpa using card_le_card large.subset_univ
   lia
-=======
-  have : #large ≤ card V := by simpa using card_le_card large.subset_univ
-  cutsat
->>>>>>> 2ddd611e
 
 lemma card_parts_le [DecidableEq V] : #h.finpartition.parts ≤ r := by
   by_contra! l
@@ -243,13 +222,8 @@
     contrapose! hn
     exact hz.injOn hv hw (by rwa [← h.not_adj_iff_part_eq])
   rw [Finset.card_eq_of_equiv hz.equiv] at ncf
-  exact absurd (h.1.mono (Nat.succ_le_of_lt l)) ncf
-
-/-- There are `min n r` parts in a graph on `n` vertices satisfying `G.IsTuranMaximal r`.
-`min` handles the `n < r` case, when `G` is complete but still `r + 1`-cliquefree
 for having insufficiently many vertices. -/
 theorem card_parts [DecidableEq V] : #h.finpartition.parts = min (card V) r := by
-  set fp := h.finpartition
   apply le_antisymm (le_min fp.card_parts_le_card h.card_parts_le)
   by_contra! l
   rw [lt_min_iff] at l
