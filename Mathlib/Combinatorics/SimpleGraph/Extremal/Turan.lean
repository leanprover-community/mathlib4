--- conflicted
+++ resolved
@@ -105,23 +105,7 @@
 
 lemma exists_isTuranMaximal (hr : 0 < r) :
     ∃ H : SimpleGraph V, ∃ _ : DecidableRel H.Adj, H.IsTuranMaximal r := by
-<<<<<<< HEAD
-  classical
-  let c := {H : SimpleGraph V | H.CliqueFree (r + 1)}
-  have cn : c.toFinset.Nonempty := ⟨⊥, by
-    rw [Set.toFinset_setOf, mem_filter_univ]
-    exact cliqueFree_bot (by lia)⟩
-  obtain ⟨S, Sm, Sl⟩ := exists_max_image c.toFinset (#·.edgeFinset) cn
-  use S, inferInstance
-  rw [Set.mem_toFinset] at Sm
-  refine ⟨Sm, fun I _ cf ↦ ?_⟩
-  by_cases Im : I ∈ c.toFinset
-  · convert Sl I Im
-  · rw [Set.mem_toFinset] at Im
-    contradiction
-=======
   simpa [IsTuranMaximal, exists_isExtremal_iff_exists] using ⟨⊥, cliqueFree_bot (by lia)⟩
->>>>>>> 1f0482d9
 
 end Defs
 
@@ -227,11 +211,7 @@
     rw [hn] at ineq; omega
   rw [G.card_edgeFinset_replaceVertex_of_adj ha,
     degree_eq_card_sub_part_card h, small_eq, degree_eq_card_sub_part_card h, large_eq]
-<<<<<<< HEAD
-  have : #large ≤ Fintype.card V := by simpa using card_le_card large.subset_univ
-=======
   have : #large ≤ card V := by simpa using card_le_card large.subset_univ
->>>>>>> 1f0482d9
   lia
 
 lemma card_parts_le [DecidableEq V] : #h.finpartition.parts ≤ r := by
