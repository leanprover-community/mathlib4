/-
Copyright (c) 2024 Jeremy Tan. All rights reserved.
Released under Apache 2.0 license as described in the file LICENSE.
Authors: Jeremy Tan
-/
<<<<<<< HEAD
import Mathlib.Combinatorics.SimpleGraph.Clique
import Mathlib.Combinatorics.SimpleGraph.Extremal.Basic
import Mathlib.Combinatorics.SimpleGraph.DegreeSum
import Mathlib.Order.Partition.Equipartition
=======
module

public import Mathlib.Combinatorics.SimpleGraph.Clique
public import Mathlib.Combinatorics.SimpleGraph.Extremal.Basic
public import Mathlib.Combinatorics.SimpleGraph.DegreeSum
public import Mathlib.Order.Partition.Equipartition
>>>>>>> 2aff67dc

/-!
# Turán's theorem

In this file we prove Turán's theorem, the first important result of extremal graph theory,
which states that the `r + 1`-cliquefree graph on `n` vertices with the most edges is the complete
`r`-partite graph with part sizes as equal as possible (`turanGraph n r`).

The forward direction of the proof performs "Zykov symmetrisation", which first shows
constructively that non-adjacency is an equivalence relation in a maximal graph, so it must be
complete multipartite with the parts being the equivalence classes. Then basic manipulations
show that the graph is isomorphic to the Turán graph for the given parameters.

For the reverse direction we first show that a Turán-maximal graph exists, then transfer
the property through `turanGraph n r` using the isomorphism provided by the forward direction.

## Main declarations

* `SimpleGraph.IsTuranMaximal`: `G.IsTuranMaximal r` means that `G` has the most number of edges for
  its number of vertices while still being `r + 1`-cliquefree.
* `SimpleGraph.turanGraph n r`: The canonical `r + 1`-cliquefree Turán graph on `n` vertices.
* `SimpleGraph.IsTuranMaximal.finpartition`: The result of Zykov symmetrisation, a finpartition of
  the vertices such that two vertices are in the same part iff they are non-adjacent.
* `SimpleGraph.IsTuranMaximal.nonempty_iso_turanGraph`: The forward direction, an isomorphism
  between `G` satisfying `G.IsTuranMaximal r` and `turanGraph n r`.
* `isTuranMaximal_of_iso`: the reverse direction, `G.IsTuranMaximal r` given the isomorphism.
* `isTuranMaximal_iff_nonempty_iso_turanGraph`: Turán's theorem in full.

## References

* https://en.wikipedia.org/wiki/Turán%27s_theorem
-/

<<<<<<< HEAD
=======
@[expose] public section

>>>>>>> 2aff67dc
open Finset Fintype

namespace SimpleGraph

variable {V : Type*} [Fintype V] {G : SimpleGraph V} [DecidableRel G.Adj] {n r : ℕ}

variable (G) in
/-- An `r + 1`-cliquefree graph is `r`-Turán-maximal if any other `r + 1`-cliquefree graph on
the same vertex set has the same or fewer number of edges. -/
def IsTuranMaximal (r : ℕ) : Prop := G.IsExtremal (CliqueFree · (r + 1))

section Defs

variable {H : SimpleGraph V} [DecidableRel H.Adj]

<<<<<<< HEAD
lemma IsTuranMaximal.le_iff_eq (hG : G.IsTuranMaximal r) (hH : H.CliqueFree (r + 1)) :
    G ≤ H ↔ G = H :=
  ⟨fun hGH ↦ edgeFinset_inj.1 <|
    eq_of_subset_of_card_le (edgeFinset_subset_edgeFinset.2 hGH) (hG.2 hH), le_of_eq⟩

=======
>>>>>>> 2aff67dc
/-- The canonical `r + 1`-cliquefree Turán graph on `n` vertices. -/
def turanGraph (n r : ℕ) : SimpleGraph (Fin n) where Adj v w := v % r ≠ w % r

lemma turanGraph_adj {v w} : (turanGraph n r).Adj v w ↔ v % r ≠ w % r :=
  .rfl

instance : DecidableRel (turanGraph n r).Adj :=
  inferInstanceAs (DecidableRel fun v w : Fin n ↦ v % r ≠ w % r)

@[simp]
lemma turanGraph_zero : turanGraph n 0 = ⊤ := by simp [turanGraph, Fin.val_inj, Top.top]

@[simp]
theorem turanGraph_eq_top : turanGraph n r = ⊤ ↔ r = 0 ∨ n ≤ r := by
  simp_rw [SimpleGraph.ext_iff, funext_iff, turanGraph, top_adj, eq_iff_iff, not_iff_not]
  refine ⟨fun h ↦ ?_, ?_⟩
  · contrapose! h
    use ⟨0, (Nat.pos_of_ne_zero h.1).trans h.2⟩, ⟨r, h.2⟩
    simp [h.1.symm]
  · rintro (rfl | h) a b
    · simp [Fin.val_inj]
    · rw [Nat.mod_eq_of_lt (a.2.trans_le h), Nat.mod_eq_of_lt (b.2.trans_le h), Fin.val_inj]

theorem turanGraph_cliqueFree (hr : 0 < r) : (turanGraph n r).CliqueFree (r + 1) := by
  rw [cliqueFree_iff]
  by_contra! h
  obtain ⟨f, ha⟩ := h
  simp_rw [turanGraph_adj] at ha
  obtain ⟨x, y, d, c⟩ := exists_ne_map_eq_of_card_lt (fun x ↦
    (⟨(f x).1 % r, Nat.mod_lt _ hr⟩ : Fin r)) (by simp)
  rw [Fin.mk.injEq] at c
  exact absurd c ((@ha x y).mpr d)

/-- An `r + 1`-cliquefree Turán-maximal graph is _not_ `r`-cliquefree
if it can accommodate such a clique. -/
theorem not_cliqueFree_of_isTuranMaximal (hn : r ≤ card V) (hG : G.IsTuranMaximal r) :
    ¬G.CliqueFree r := by
  rintro h
  obtain ⟨K, _, rfl⟩ := exists_subset_card_eq hn
  obtain ⟨a, -, b, -, hab, hGab⟩ : ∃ a ∈ K, ∃ b ∈ K, a ≠ b ∧ ¬ G.Adj a b := by
    simpa only [isNClique_iff, IsClique, Set.Pairwise, mem_coe, ne_eq, and_true, not_forall,
      exists_prop, exists_and_right] using h K
  classical
  exact hGab <| le_sup_right.trans_eq ((hG.le_iff_eq <| h.sup_edge _ _).1 le_sup_left).symm <|
    (edge_adj ..).2 ⟨Or.inl ⟨rfl, rfl⟩, hab⟩

lemma exists_isTuranMaximal (hr : 0 < r) :
    ∃ H : SimpleGraph V, ∃ _ : DecidableRel H.Adj, H.IsTuranMaximal r := by
  simpa [IsTuranMaximal, exists_isExtremal_iff_exists] using ⟨⊥, cliqueFree_bot (by cutsat)⟩

end Defs

namespace IsTuranMaximal

variable {s t u : V}

/-- In a Turán-maximal graph, non-adjacent vertices have the same degree. -/
lemma degree_eq_of_not_adj (h : G.IsTuranMaximal r) (hn : ¬G.Adj s t) :
    G.degree s = G.degree t := by
  rw [IsTuranMaximal, IsExtremal] at h; contrapose! h; intro cf
  wlog hd : G.degree t < G.degree s generalizing G t s
  · replace hd : G.degree s < G.degree t := lt_of_le_of_ne (le_of_not_gt hd) h
    exact this (by rwa [adj_comm] at hn) hd.ne' cf hd
  classical
  use G.replaceVertex s t, inferInstance, cf.replaceVertex s t
  have := G.card_edgeFinset_replaceVertex_of_not_adj hn
  cutsat

/-- In a Turán-maximal graph, non-adjacency is transitive. -/
lemma not_adj_trans (h : G.IsTuranMaximal r) (hts : ¬G.Adj t s) (hsu : ¬G.Adj s u) :
    ¬G.Adj t u := by
  have hst : ¬G.Adj s t := fun a ↦ hts a.symm
  have dst := h.degree_eq_of_not_adj hst
  have dsu := h.degree_eq_of_not_adj hsu
  rw [IsTuranMaximal, IsExtremal] at h; contrapose! h; intro cf
  classical
  use (G.replaceVertex s t).replaceVertex s u, inferInstance,
    (cf.replaceVertex s t).replaceVertex s u
  have nst : s ≠ t := fun a ↦ hsu (a ▸ h)
  have ntu : t ≠ u := G.ne_of_adj h
  have := (G.adj_replaceVertex_iff_of_ne s nst ntu.symm).not.mpr hsu
  rw [card_edgeFinset_replaceVertex_of_not_adj _ this,
    card_edgeFinset_replaceVertex_of_not_adj _ hst, dst, Nat.add_sub_cancel]
  have l1 : (G.replaceVertex s t).degree s = G.degree s := by
    unfold degree; congr 1; ext v
    simp_rw [mem_neighborFinset]
    by_cases eq : v = t
    · simpa only [eq, not_adj_replaceVertex_same, false_iff]
    · rw [G.adj_replaceVertex_iff_of_ne s nst eq]
  have l2 : (G.replaceVertex s t).degree u = G.degree u - 1 := by
    rw [degree, degree, ← card_singleton t, ← card_sdiff_of_subset (by simp [h.symm])]
    congr 1; ext v
    simp_rw [mem_neighborFinset, mem_sdiff, mem_singleton, replaceVertex]
    split_ifs <;> simp_all [adj_comm]
  have l3 : 0 < G.degree u := by rw [G.degree_pos_iff_exists_adj u]; use t, h.symm
  cutsat

variable (h : G.IsTuranMaximal r)
include h

/-- In a Turán-maximal graph, non-adjacency is an equivalence relation. -/
theorem equivalence_not_adj : Equivalence (¬G.Adj · ·) where
  refl := by simp
  symm := by simp [adj_comm]
  trans := h.not_adj_trans

/-- The non-adjacency setoid over the vertices of a Turán-maximal graph
induced by `equivalence_not_adj`. -/
def setoid : Setoid V := ⟨_, h.equivalence_not_adj⟩

instance : DecidableRel h.setoid.r :=
  inferInstanceAs <| DecidableRel (¬G.Adj · ·)

/-- The finpartition derived from `h.setoid`. -/
def finpartition [DecidableEq V] : Finpartition (univ : Finset V) := Finpartition.ofSetoid h.setoid

lemma not_adj_iff_part_eq [DecidableEq V] :
    ¬G.Adj s t ↔ h.finpartition.part s = h.finpartition.part t := by
  change h.setoid.r s t ↔ _
  rw [← Finpartition.mem_part_ofSetoid_iff_rel]
  let fp := h.finpartition
  change t ∈ fp.part s ↔ fp.part s = fp.part t
  rw [fp.mem_part_iff_part_eq_part (mem_univ t) (mem_univ s), eq_comm]

lemma degree_eq_card_sub_part_card [DecidableEq V] :
    G.degree s = card V - #(h.finpartition.part s) :=
  calc
    _ = #{t | G.Adj s t} := by
      simp [← card_neighborFinset_eq_degree, neighborFinset]
    _ = card V - #{t | ¬G.Adj s t} :=
      eq_tsub_of_add_eq (filter_card_add_filter_neg_card_eq_card _)
    _ = _ := by
      congr; ext; rw [mem_filter]
      convert Finpartition.mem_part_ofSetoid_iff_rel.symm
      simp [setoid]

/-- The parts of a Turán-maximal graph form an equipartition. -/
theorem isEquipartition [DecidableEq V] : h.finpartition.IsEquipartition := by
  set fp := h.finpartition
  by_contra hn
  rw [Finpartition.not_isEquipartition] at hn
  obtain ⟨large, hl, small, hs, ineq⟩ := hn
  obtain ⟨w, hw⟩ := fp.nonempty_of_mem_parts hl
  obtain ⟨v, hv⟩ := fp.nonempty_of_mem_parts hs
  apply absurd h
  rw [IsTuranMaximal, IsExtremal]; push_neg; intro cf
  use G.replaceVertex v w, inferInstance, cf.replaceVertex v w
  have large_eq := fp.part_eq_of_mem hl hw
  have small_eq := fp.part_eq_of_mem hs hv
  have ha : G.Adj v w := by
    by_contra hn; rw [h.not_adj_iff_part_eq, small_eq, large_eq] at hn
    rw [hn] at ineq; omega
  rw [G.card_edgeFinset_replaceVertex_of_adj ha,
    degree_eq_card_sub_part_card h, small_eq, degree_eq_card_sub_part_card h, large_eq]
  have : #large ≤ card V := by simpa using card_le_card large.subset_univ
  cutsat

lemma card_parts_le [DecidableEq V] : #h.finpartition.parts ≤ r := by
  by_contra! l
  obtain ⟨z, -, hz⟩ := h.finpartition.exists_subset_part_bijOn
  have ncf : ¬G.CliqueFree #z := by
    refine IsNClique.not_cliqueFree ⟨fun v hv w hw hn ↦ ?_, rfl⟩
    contrapose! hn
    exact hz.injOn hv hw (by rwa [← h.not_adj_iff_part_eq])
  rw [Finset.card_eq_of_equiv hz.equiv] at ncf
  exact absurd (h.1.mono (Nat.succ_le_of_lt l)) ncf

/-- There are `min n r` parts in a graph on `n` vertices satisfying `G.IsTuranMaximal r`.
`min` handles the `n < r` case, when `G` is complete but still `r + 1`-cliquefree
for having insufficiently many vertices. -/
theorem card_parts [DecidableEq V] : #h.finpartition.parts = min (card V) r := by
  set fp := h.finpartition
  apply le_antisymm (le_min fp.card_parts_le_card h.card_parts_le)
  by_contra! l
  rw [lt_min_iff] at l
  obtain ⟨x, -, y, -, hn, he⟩ :=
    exists_ne_map_eq_of_card_lt_of_maps_to l.1 fun a _ ↦ fp.part_mem.2 (mem_univ a)
  apply absurd h
  rw [IsTuranMaximal, IsExtremal]; push_neg; rintro -
  have cf : G.CliqueFree r := by
    simp_rw [← cliqueFinset_eq_empty_iff, cliqueFinset, filter_eq_empty_iff, mem_univ,
      forall_true_left, isNClique_iff, and_comm, not_and, isClique_iff, Set.Pairwise]
    intro z zc; push_neg; simp_rw [h.not_adj_iff_part_eq]
    exact exists_ne_map_eq_of_card_lt_of_maps_to (zc.symm ▸ l.2) fun a _ ↦
      fp.part_mem.2 (mem_univ a)
  use G ⊔ edge x y, inferInstance, cf.sup_edge x y
  convert Nat.lt_add_one #G.edgeFinset
  convert G.card_edgeFinset_sup_edge _ hn
  rwa [h.not_adj_iff_part_eq]

/-- **Turán's theorem**, forward direction.

Any `r + 1`-cliquefree Turán-maximal graph on `n` vertices is isomorphic to `turanGraph n r`. -/
theorem nonempty_iso_turanGraph :
    Nonempty (G ≃g turanGraph (card V) r) := by
  classical
  obtain ⟨zm, zp⟩ := h.isEquipartition.exists_partPreservingEquiv
  use (Equiv.subtypeUnivEquiv mem_univ).symm.trans zm
  intro a b
  simp_rw [turanGraph_adj, Equiv.trans_apply, Equiv.subtypeUnivEquiv_symm_apply]
  have := zp ⟨a, mem_univ a⟩ ⟨b, mem_univ b⟩
  rw [← h.not_adj_iff_part_eq] at this
  rw [← not_iff_not, not_ne_iff, this, card_parts]
  rcases le_or_gt r (card V) with c | c
  · rw [min_eq_right c]; rfl
  · have lc : ∀ x, zm ⟨x, _⟩ < card V := fun x ↦ (zm ⟨x, mem_univ x⟩).2
    rw [min_eq_left c.le, Nat.mod_eq_of_lt (lc a), Nat.mod_eq_of_lt (lc b),
      ← Nat.mod_eq_of_lt ((lc a).trans c), ← Nat.mod_eq_of_lt ((lc b).trans c)]; rfl

end IsTuranMaximal

/-- **Turán's theorem**, reverse direction.

Any graph isomorphic to `turanGraph n r` is itself Turán-maximal if `0 < r`. -/
theorem isTuranMaximal_of_iso (f : G ≃g turanGraph n r) (hr : 0 < r) : G.IsTuranMaximal r := by
  obtain ⟨J, _, j⟩ := exists_isTuranMaximal (V := V) hr
  obtain ⟨g⟩ := j.nonempty_iso_turanGraph
  rw [f.card_eq, Fintype.card_fin] at g
  use (turanGraph_cliqueFree (n := n) hr).comap f,
    fun H _ cf ↦ (f.symm.comp g).card_edgeFinset_eq ▸ j.2 cf

/-- Turán-maximality with `0 < r` transfers across graph isomorphisms. -/
theorem IsTuranMaximal.iso {W : Type*} [Fintype W] {H : SimpleGraph W}
    [DecidableRel H.Adj] (h : G.IsTuranMaximal r) (f : G ≃g H) (hr : 0 < r) : H.IsTuranMaximal r :=
  isTuranMaximal_of_iso (h.nonempty_iso_turanGraph.some.comp f.symm) hr

/-- For `0 < r`, `turanGraph n r` is Turán-maximal. -/
theorem isTuranMaximal_turanGraph (hr : 0 < r) : (turanGraph n r).IsTuranMaximal r :=
  isTuranMaximal_of_iso Iso.refl hr

/-- **Turán's theorem**. `turanGraph n r` is, up to isomorphism, the unique
`r + 1`-cliquefree Turán-maximal graph on `n` vertices. -/
theorem isTuranMaximal_iff_nonempty_iso_turanGraph (hr : 0 < r) :
    G.IsTuranMaximal r ↔ Nonempty (G ≃g turanGraph (card V) r) :=
  ⟨fun h ↦ h.nonempty_iso_turanGraph, fun h ↦ isTuranMaximal_of_iso h.some hr⟩

variable {α : Type*} [Fintype α] [Nontrivial α]

lemma isExtremal_top_free_iff_isTuranMaximal :
    G.IsExtremal (⊤ : SimpleGraph α).Free ↔ G.IsTuranMaximal (card α - 1) := by
  simp_rw [IsTuranMaximal, IsExtremal,
    Nat.sub_one_add_one Fintype.card_ne_zero, cliqueFree_iff_top_free]

lemma isExtremal_top_free_turanGraph :
    (turanGraph n (card α - 1)).IsExtremal (⊤ : SimpleGraph α).Free := by
  rw [isExtremal_top_free_iff_isTuranMaximal]
  exact isTuranMaximal_turanGraph (Nat.sub_pos_iff_lt.mpr Fintype.one_lt_card)

/-- The extremal numbers of `⊤` are equal to the number of edges in `turanGraph`. -/
theorem extremalNumber_top :
    extremalNumber n (⊤ : SimpleGraph α) = #(turanGraph n (card α - 1)).edgeFinset := by
  conv =>
    enter [1, 1]
    rw [← Fintype.card_fin n]
  exact (card_edgeFinset_of_isExtremal_free isExtremal_top_free_turanGraph).symm

/-- The `turanGraph` is, up to isomorphism, the unique extremal graph forbidding `⊤`.

This is **Turán's theorem** restated in terms of the extremal numbers of `⊤`.
See `SimpleGraph.isTuranMaximal_iff_nonempty_iso_turanGraph`. -/
theorem card_edgeFinset_eq_extremalNumber_top_iff_nonempty_iso_turanGraph :
    (⊤ : SimpleGraph α).Free G ∧ #G.edgeFinset = extremalNumber (card V) (⊤ : SimpleGraph α)
      ↔ Nonempty (G ≃g turanGraph (card V) (card α - 1)) := by
  rw [← isTuranMaximal_iff_nonempty_iso_turanGraph (Nat.sub_pos_iff_lt.mpr one_lt_card),
    ← isExtremal_top_free_iff_isTuranMaximal, isExtremal_free_iff]

/-! ### Number of edges in the Turán graph -/

private lemma sum_ne_add_mod_eq_sub_one {c : ℕ} :
    ∑ w ∈ range r, (if c % r ≠ (n + w) % r then 1 else 0) = r - 1 := by
  rcases r.eq_zero_or_pos with rfl | hr; · simp
  suffices #{i ∈ range r | c % r = (n + i) % r} = 1 by
    rw [← card_filter, ← this]; apply Nat.eq_sub_of_add_eq'
    rw [filter_card_add_filter_neg_card_eq_card, card_range]
  apply le_antisymm
  · change #{i ∈ range r | _ ≡ _ [MOD r]} ≤ 1
    rw [card_le_one_iff]; intro w x mw mx
    simp only [mem_filter, mem_range] at mw mx
    have := mw.2.symm.trans mx.2
    rw [Nat.ModEq.add_iff_left rfl] at this
    change w % r = x % r at this
    rwa [Nat.mod_eq_of_lt mw.1, Nat.mod_eq_of_lt mx.1] at this
  · rw [one_le_card]; use ((r - 1) * n + c) % r
    simp only [mem_filter, mem_range]; refine ⟨Nat.mod_lt _ hr, ?_⟩
    rw [Nat.add_mod_mod, ← add_assoc, ← one_add_mul, show 1 + (r - 1) = r by cutsat,
      Nat.mul_add_mod_self_left]

lemma card_edgeFinset_turanGraph_add :
    #(turanGraph (n + r) r).edgeFinset =
    #(turanGraph n r).edgeFinset + n * (r - 1) + r.choose 2 := by
  rw [← mul_right_inj' two_ne_zero]
  simp_rw [mul_add, ← sum_degrees_eq_twice_card_edges,
    degree, neighborFinset_eq_filter, turanGraph, card_filter]
  conv_lhs =>
    enter [2, v]
    rw [Fin.sum_univ_eq_sum_range fun w ↦ if v % r ≠ w % r then 1 else 0, sum_range_add]
  rw [sum_add_distrib,
    Fin.sum_univ_eq_sum_range fun v ↦ ∑ w ∈ range n, if v % r ≠ w % r then 1 else 0,
    Fin.sum_univ_eq_sum_range fun v ↦ ∑ w ∈ range r, if v % r ≠ (n + w) % r then 1 else 0,
    sum_range_add, sum_range_add, add_assoc, add_assoc]
  congr 1; · simp [← Fin.sum_univ_eq_sum_range]
  rw [← add_assoc, sum_comm]; simp_rw [ne_comm, ← two_mul]; congr
  · conv_rhs => rw [← card_range n, ← smul_eq_mul, ← sum_const]
    congr!; exact sum_ne_add_mod_eq_sub_one
  · rw [mul_comm 2, Nat.choose_two_right, Nat.div_two_mul_two_of_even (Nat.even_mul_pred_self r)]
    conv_rhs => enter [1]; rw [← card_range r]
    rw [← smul_eq_mul, ← sum_const]
    congr!; exact sum_ne_add_mod_eq_sub_one

/-- The exact formula for the number of edges in `turanGraph n r`. -/
theorem card_edgeFinset_turanGraph {n r : ℕ} :
    #(turanGraph n r).edgeFinset =
    (n ^ 2 - (n % r) ^ 2) * (r - 1) / (2 * r) + (n % r).choose 2 := by
  rcases r.eq_zero_or_pos with rfl | hr
  · rw [Nat.mod_zero, tsub_self, zero_mul, Nat.zero_div, zero_add]
    have := card_edgeFinset_top_eq_card_choose_two (V := Fin n)
    rw [Fintype.card_fin] at this; convert this; exact turanGraph_zero
  · have ring₁ (n) : (n ^ 2 - (n % r) ^ 2) * (r - 1) / (2 * r) =
        n % r * (n / r) * (r - 1) + r * (r - 1) * (n / r) ^ 2 / 2 := by
      nth_rw 1 [← Nat.mod_add_div n r, Nat.sq_sub_sq, add_tsub_cancel_left,
        show (n % r + r * (n / r) + n % r) * (r * (n / r)) * (r - 1) =
          (2 * ((n % r) * (n / r) * (r - 1)) + r * (r - 1) * (n / r) ^ 2) * r by grind]
      rw [Nat.mul_div_mul_right _ _ hr, Nat.mul_add_div zero_lt_two]
    rcases lt_or_ge n r with h | h
    · rw [Nat.mod_eq_of_lt h, tsub_self, zero_mul, Nat.zero_div, zero_add]
      have := card_edgeFinset_top_eq_card_choose_two (V := Fin n)
      rw [Fintype.card_fin] at this; convert this
      rw [turanGraph_eq_top]; exact .inr h.le
    · let n' := n - r
      have n'r : n = n' + r := by omega
      rw [n'r, card_edgeFinset_turanGraph_add, card_edgeFinset_turanGraph, ring₁, ring₁,
        add_rotate, ← add_assoc, Nat.add_mod_right, Nat.add_div_right _ hr]
      congr 1
      have rd : 2 ∣ r * (r - 1) := (Nat.even_mul_pred_self _).two_dvd
      rw [← Nat.div_mul_right_comm rd, ← Nat.div_mul_right_comm rd, ← Nat.choose_two_right]
      have ring₂ : n' % r * (n' / r + 1) * (r - 1) + r.choose 2 * (n' / r + 1) ^ 2 =
          n' % r * (n' / r + 1) * (r - 1) + r.choose 2 +
          r.choose 2 * 2 * (n' / r) + r.choose 2 * (n' / r) ^ 2 := by grind
      rw [ring₂, ← add_assoc]; congr 1
      rw [← add_rotate, ← add_rotate _ _ (r.choose 2)]; congr 1
      rw [Nat.choose_two_right, Nat.div_mul_cancel rd, mul_add_one, add_mul, ← add_assoc,
        ← add_rotate, add_comm _ (_ *_)]; congr 1
      rw [← mul_rotate, ← add_mul, add_comm, mul_comm _ r, Nat.div_add_mod n' r]

/-- A looser (but simpler than `card_edgeFinset_turanGraph`) bound on the number of edges in
`turanGraph n r`. -/
theorem mul_card_edgeFinset_turanGraph_le :
    2 * r * #(turanGraph n r).edgeFinset ≤ (r - 1) * n ^ 2 := by
  grw [card_edgeFinset_turanGraph, mul_add, Nat.mul_div_le]
  rw [tsub_mul, ← Nat.sub_add_comm]; swap
  · grw [Nat.mod_le]
    exact Nat.zero_le _
  rw [Nat.sub_le_iff_le_add, mul_comm, Nat.add_le_add_iff_left, Nat.choose_two_right,
    ← Nat.mul_div_assoc _ (Nat.even_mul_pred_self _).two_dvd, mul_assoc,
    mul_div_cancel_left₀ _ two_ne_zero, ← mul_assoc, ← mul_rotate, sq, ← mul_rotate (r - 1)]
  gcongr ?_ * _
  rcases r.eq_zero_or_pos with rfl | hr; · cutsat
  rw [Nat.sub_one_mul, Nat.sub_one_mul, mul_comm]
  exact Nat.sub_le_sub_left (Nat.mod_lt _ hr).le _

theorem CliqueFree.card_edgeFinset_le (cf : G.CliqueFree (r + 1)) :
    let n := Fintype.card V;
    #G.edgeFinset ≤ (n ^ 2 - (n % r) ^ 2) * (r - 1) / (2 * r) + (n % r).choose 2 := by
  rcases r.eq_zero_or_pos with rfl | hr
  · rw [cliqueFree_one, ← Fintype.card_eq_zero_iff] at cf
    simp_rw [zero_tsub, mul_zero, Nat.mod_zero, Nat.div_zero, zero_add]
    exact card_edgeFinset_le_card_choose_two
  · obtain ⟨H, _, maxH⟩ := exists_isTuranMaximal (V := V) hr
    convert maxH.2 cf
    rw [((isTuranMaximal_iff_nonempty_iso_turanGraph hr).mp maxH).some.card_edgeFinset_eq,
      card_edgeFinset_turanGraph]

end SimpleGraph<|MERGE_RESOLUTION|>--- conflicted
+++ resolved
@@ -3,19 +3,12 @@
 Released under Apache 2.0 license as described in the file LICENSE.
 Authors: Jeremy Tan
 -/
-<<<<<<< HEAD
-import Mathlib.Combinatorics.SimpleGraph.Clique
-import Mathlib.Combinatorics.SimpleGraph.Extremal.Basic
-import Mathlib.Combinatorics.SimpleGraph.DegreeSum
-import Mathlib.Order.Partition.Equipartition
-=======
 module
 
 public import Mathlib.Combinatorics.SimpleGraph.Clique
 public import Mathlib.Combinatorics.SimpleGraph.Extremal.Basic
 public import Mathlib.Combinatorics.SimpleGraph.DegreeSum
 public import Mathlib.Order.Partition.Equipartition
->>>>>>> 2aff67dc
 
 /-!
 # Turán's theorem
@@ -49,11 +42,8 @@
 * https://en.wikipedia.org/wiki/Turán%27s_theorem
 -/
 
-<<<<<<< HEAD
-=======
 @[expose] public section
 
->>>>>>> 2aff67dc
 open Finset Fintype
 
 namespace SimpleGraph
@@ -69,14 +59,6 @@
 
 variable {H : SimpleGraph V} [DecidableRel H.Adj]
 
-<<<<<<< HEAD
-lemma IsTuranMaximal.le_iff_eq (hG : G.IsTuranMaximal r) (hH : H.CliqueFree (r + 1)) :
-    G ≤ H ↔ G = H :=
-  ⟨fun hGH ↦ edgeFinset_inj.1 <|
-    eq_of_subset_of_card_le (edgeFinset_subset_edgeFinset.2 hGH) (hG.2 hH), le_of_eq⟩
-
-=======
->>>>>>> 2aff67dc
 /-- The canonical `r + 1`-cliquefree Turán graph on `n` vertices. -/
 def turanGraph (n r : ℕ) : SimpleGraph (Fin n) where Adj v w := v % r ≠ w % r
 
