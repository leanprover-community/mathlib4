/-
Copyright (c) 2022 Yaël Dillies, Bhavik Mehta. All rights reserved.
Released under Apache 2.0 license as described in the file LICENSE.
Authors: Yaël Dillies, Bhavik Mehta
-/
import Mathlib.Combinatorics.SimpleGraph.Path
import Mathlib.Combinatorics.SimpleGraph.Operations
import Mathlib.Data.Finset.Pairwise
import Mathlib.Data.Nat.Lattice


/-!
# Graph cliques

This file defines cliques in simple graphs.
A clique is a set of vertices that are pairwise adjacent.

## Main declarations

* `SimpleGraph.IsClique`: Predicate for a set of vertices to be a clique.
* `SimpleGraph.IsNClique`: Predicate for a set of vertices to be an `n`-clique.
* `SimpleGraph.cliqueFinset`: Finset of `n`-cliques of a graph.
* `SimpleGraph.CliqueFree`: Predicate for a graph to have no `n`-cliques.

## TODO

* Dualise all the API to get independent sets
-/


open Finset Fintype Function SimpleGraph.Walk

namespace SimpleGraph

variable {α β : Type*} (G H : SimpleGraph α)

/-! ### Cliques -/


section Clique

variable {s t : Set α}

/-- A clique in a graph is a set of vertices that are pairwise adjacent. -/
abbrev IsClique (s : Set α) : Prop :=
  s.Pairwise G.Adj

theorem isClique_iff : G.IsClique s ↔ s.Pairwise G.Adj :=
  Iff.rfl

/-- A clique is a set of vertices whose induced graph is complete. -/
theorem isClique_iff_induce_eq : G.IsClique s ↔ G.induce s = ⊤ := by
  rw [isClique_iff]
  constructor
  · intro h
    ext ⟨v, hv⟩ ⟨w, hw⟩
    simp only [comap_adj, Subtype.coe_mk, top_adj, Ne, Subtype.mk_eq_mk]
    exact ⟨Adj.ne, h hv hw⟩
  · intro h v hv w hw hne
    have h2 : (G.induce s).Adj ⟨v, hv⟩ ⟨w, hw⟩ = _ := rfl
    conv_lhs at h2 => rw [h]
    simp only [top_adj, ne_eq, Subtype.mk.injEq, eq_iff_iff] at h2
    exact h2.1 hne

instance [DecidableEq α] [DecidableRel G.Adj] {s : Finset α} : Decidable (G.IsClique s) :=
  decidable_of_iff' _ G.isClique_iff

variable {G H} {a b : α}

lemma isClique_empty : G.IsClique ∅ := by simp

lemma isClique_singleton (a : α) : G.IsClique {a} := by simp

theorem IsClique.of_subsingleton {G : SimpleGraph α} (hs : s.Subsingleton) : G.IsClique s :=
  hs.pairwise G.Adj

lemma isClique_pair : G.IsClique {a, b} ↔ a ≠ b → G.Adj a b := Set.pairwise_pair_of_symmetric G.symm

@[simp]
lemma isClique_insert : G.IsClique (insert a s) ↔ G.IsClique s ∧ ∀ b ∈ s, a ≠ b → G.Adj a b :=
  Set.pairwise_insert_of_symmetric G.symm

lemma isClique_insert_of_not_mem (ha : a ∉ s) :
    G.IsClique (insert a s) ↔ G.IsClique s ∧ ∀ b ∈ s, G.Adj a b :=
  Set.pairwise_insert_of_symmetric_of_not_mem G.symm ha

lemma IsClique.insert (hs : G.IsClique s) (h : ∀ b ∈ s, a ≠ b → G.Adj a b) :
    G.IsClique (insert a s) := hs.insert_of_symmetric G.symm h

theorem IsClique.mono (h : G ≤ H) : G.IsClique s → H.IsClique s := Set.Pairwise.mono' h

theorem IsClique.subset (h : t ⊆ s) : G.IsClique s → G.IsClique t := Set.Pairwise.mono h

@[simp]
theorem isClique_bot_iff : (⊥ : SimpleGraph α).IsClique s ↔ (s : Set α).Subsingleton :=
  Set.pairwise_bot_iff

alias ⟨IsClique.subsingleton, _⟩ := isClique_bot_iff

protected theorem IsClique.map (h : G.IsClique s) {f : α ↪ β} : (G.map f).IsClique (f '' s) := by
  rintro _ ⟨a, ha, rfl⟩ _ ⟨b, hb, rfl⟩ hab
  exact ⟨a, b, h ha hb <| ne_of_apply_ne _ hab, rfl, rfl⟩

theorem isClique_map_iff_of_nontrivial {f : α ↪ β} {t : Set β} (ht : t.Nontrivial) :
    (G.map f).IsClique t ↔ ∃ (s : Set α), G.IsClique s ∧ f '' s = t := by
  refine ⟨fun h ↦ ⟨f ⁻¹' t, ?_, ?_⟩, by rintro ⟨x, hs, rfl⟩; exact hs.map⟩
  · rintro x (hx : f x ∈ t) y (hy : f y ∈ t) hne
    obtain ⟨u,v, huv, hux, hvy⟩ := h hx hy (by simpa)
    rw [EmbeddingLike.apply_eq_iff_eq] at hux hvy
    rwa [← hux, ← hvy]
  rw [Set.image_preimage_eq_iff]
  intro x hxt
  obtain ⟨y,hyt, hyne⟩ := ht.exists_ne x
  obtain ⟨u,v, -, rfl, rfl⟩ := h hyt hxt hyne
  exact Set.mem_range_self _

theorem isClique_map_iff {f : α ↪ β} {t : Set β} :
    (G.map f).IsClique t ↔ t.Subsingleton ∨ ∃ (s : Set α), G.IsClique s ∧ f '' s = t := by
  obtain (ht | ht) := t.subsingleton_or_nontrivial
  · simp [IsClique.of_subsingleton, ht]
  simp [isClique_map_iff_of_nontrivial ht, ht.not_subsingleton]

@[simp] theorem isClique_map_image_iff {f : α ↪ β} :
    (G.map f).IsClique (f '' s) ↔ G.IsClique s := by
  rw [isClique_map_iff, f.injective.subsingleton_image_iff]
  obtain (hs | hs) := s.subsingleton_or_nontrivial
  · simp [hs, IsClique.of_subsingleton]
  simp [or_iff_right hs.not_subsingleton, Set.image_eq_image f.injective]

variable {f : α ↪ β} {t : Finset β}

theorem isClique_map_finset_iff_of_nontrivial (ht : t.Nontrivial) :
    (G.map f).IsClique t ↔ ∃ (s : Finset α), G.IsClique s ∧ s.map f = t := by
  constructor
  · rw [isClique_map_iff_of_nontrivial (by simpa)]
    rintro ⟨s, hs, hst⟩
    obtain ⟨s, rfl⟩ := Set.Finite.exists_finset_coe <|
      (show s.Finite from Set.Finite.of_finite_image (by simp [hst]) f.injective.injOn)
    exact ⟨s,hs, Finset.coe_inj.1 (by simpa)⟩
  rintro ⟨s, hs, rfl⟩
  simpa using hs.map (f := f)

theorem isClique_map_finset_iff :
    (G.map f).IsClique t ↔ #t ≤ 1 ∨ ∃ (s : Finset α), G.IsClique s ∧ s.map f = t := by
  obtain (ht | ht) := le_or_lt #t 1
  · simp only [ht, true_or, iff_true]
    exact IsClique.of_subsingleton <| card_le_one.1 ht
  rw [isClique_map_finset_iff_of_nontrivial, ← not_lt]
  · simp [ht, Finset.map_eq_image]
  exact Finset.one_lt_card_iff_nontrivial.mp ht

protected theorem IsClique.finsetMap {f : α ↪ β} {s : Finset α} (h : G.IsClique s) :
    (G.map f).IsClique (s.map f) := by
  simpa

end Clique

/-! ### `n`-cliques -/


section NClique

variable {n : ℕ} {s : Finset α}

/-- An `n`-clique in a graph is a set of `n` vertices which are pairwise connected. -/
structure IsNClique (n : ℕ) (s : Finset α) : Prop where
  clique : G.IsClique s
  card_eq : #s = n

theorem isNClique_iff : G.IsNClique n s ↔ G.IsClique s ∧ #s = n :=
  ⟨fun h ↦ ⟨h.1, h.2⟩, fun h ↦ ⟨h.1, h.2⟩⟩

instance [DecidableEq α] [DecidableRel G.Adj] {n : ℕ} {s : Finset α} :
    Decidable (G.IsNClique n s) :=
  decidable_of_iff' _ G.isNClique_iff

variable {G H} {a b c : α}

@[simp] lemma isNClique_empty : G.IsNClique n ∅ ↔ n = 0 := by simp [isNClique_iff, eq_comm]

@[simp]
lemma isNClique_singleton : G.IsNClique n {a} ↔ n = 1 := by simp [isNClique_iff, eq_comm]

theorem IsNClique.mono (h : G ≤ H) : G.IsNClique n s → H.IsNClique n s := by
  simp_rw [isNClique_iff]
  exact And.imp_left (IsClique.mono h)

protected theorem IsNClique.map (h : G.IsNClique n s) {f : α ↪ β} :
    (G.map f).IsNClique n (s.map f) :=
  ⟨by rw [coe_map]; exact h.1.map, (card_map _).trans h.2⟩

theorem isNClique_map_iff (hn : 1 < n) {t : Finset β} {f : α ↪ β} :
    (G.map f).IsNClique n t ↔ ∃ s : Finset α, G.IsNClique n s ∧ s.map f = t := by
  rw [isNClique_iff, isClique_map_finset_iff, or_and_right,
    or_iff_right (by rintro ⟨h', rfl⟩; exact h'.not_lt hn)]
  constructor
  · rintro ⟨⟨s, hs, rfl⟩, rfl⟩
    simp [isNClique_iff, hs]
  rintro ⟨s, hs, rfl⟩
  simp [hs.card_eq, hs.clique]

@[simp]
theorem isNClique_bot_iff : (⊥ : SimpleGraph α).IsNClique n s ↔ n ≤ 1 ∧ #s = n := by
  rw [isNClique_iff, isClique_bot_iff]
  refine and_congr_left ?_
  rintro rfl
  exact card_le_one.symm

@[simp]
theorem isNClique_zero : G.IsNClique 0 s ↔ s = ∅ := by
  simp only [isNClique_iff, Finset.card_eq_zero, and_iff_right_iff_imp]; rintro rfl; simp

@[simp]
theorem isNClique_one : G.IsNClique 1 s ↔ ∃ a, s = {a} := by
  simp only [isNClique_iff, card_eq_one, and_iff_right_iff_imp]; rintro ⟨a, rfl⟩; simp

section DecidableEq

variable [DecidableEq α]

theorem IsNClique.insert (hs : G.IsNClique n s) (h : ∀ b ∈ s, G.Adj a b) :
    G.IsNClique (n + 1) (insert a s) := by
  constructor
  · push_cast
    exact hs.1.insert fun b hb _ => h _ hb
  · rw [card_insert_of_not_mem fun ha => (h _ ha).ne rfl, hs.2]

theorem is3Clique_triple_iff : G.IsNClique 3 {a, b, c} ↔ G.Adj a b ∧ G.Adj a c ∧ G.Adj b c := by
  simp only [isNClique_iff, isClique_iff, Set.pairwise_insert_of_symmetric G.symm, coe_insert]
  by_cases hab : a = b <;> by_cases hbc : b = c <;> by_cases hac : a = c <;> subst_vars <;>
    simp [G.ne_of_adj, and_rotate, *]

theorem is3Clique_iff :
    G.IsNClique 3 s ↔ ∃ a b c, G.Adj a b ∧ G.Adj a c ∧ G.Adj b c ∧ s = {a, b, c} := by
  refine ⟨fun h ↦ ?_, ?_⟩
  · obtain ⟨a, b, c, -, -, -, hs⟩ := card_eq_three.1 h.card_eq
    refine ⟨a, b, c, ?_⟩
    rwa [hs, eq_self_iff_true, and_true, is3Clique_triple_iff.symm, ← hs]
  · rintro ⟨a, b, c, hab, hbc, hca, rfl⟩
    exact is3Clique_triple_iff.2 ⟨hab, hbc, hca⟩

end DecidableEq

theorem is3Clique_iff_exists_cycle_length_three :
    (∃ s : Finset α, G.IsNClique 3 s) ↔ ∃ (u : α) (w : G.Walk u u), w.IsCycle ∧ w.length = 3 := by
  classical
  simp_rw [is3Clique_iff, isCycle_def]
  exact
    ⟨(fun ⟨_, a, _, _, hab, hac, hbc, _⟩ => ⟨a, cons hab (cons hbc (cons hac.symm nil)), by aesop⟩),
    (fun ⟨_, .cons hab (.cons hbc (.cons hca nil)), _, _⟩ => ⟨_, _, _, _, hab, hca.symm, hbc, rfl⟩)⟩

end NClique

/-! ### Graphs without cliques -/


section CliqueFree

variable {m n : ℕ}

/-- `G.CliqueFree n` means that `G` has no `n`-cliques. -/
def CliqueFree (n : ℕ) : Prop :=
  ∀ t, ¬G.IsNClique n t

variable {G H} {s : Finset α}

theorem IsNClique.not_cliqueFree (hG : G.IsNClique n s) : ¬G.CliqueFree n :=
  fun h ↦ h _ hG

theorem not_cliqueFree_of_top_embedding {n : ℕ} (f : (⊤ : SimpleGraph (Fin n)) ↪g G) :
    ¬G.CliqueFree n := by
  simp only [CliqueFree, isNClique_iff, isClique_iff_induce_eq, not_forall, Classical.not_not]
  use Finset.univ.map f.toEmbedding
  simp only [card_map, Finset.card_fin, eq_self_iff_true, and_true]
  ext ⟨v, hv⟩ ⟨w, hw⟩
  simp only [coe_map, Set.mem_image, coe_univ, Set.mem_univ, true_and] at hv hw
  obtain ⟨v', rfl⟩ := hv
  obtain ⟨w', rfl⟩ := hw
  simp only [coe_sort_coe, RelEmbedding.coe_toEmbedding, comap_adj, Function.Embedding.coe_subtype,
    f.map_adj_iff, top_adj, ne_eq, Subtype.mk.injEq, RelEmbedding.inj]
  -- This used to be the end of the proof before leanprover/lean4#2644
  erw [Function.Embedding.coe_subtype, f.map_adj_iff]
  simp

/-- An embedding of a complete graph that witnesses the fact that the graph is not clique-free. -/
noncomputable def topEmbeddingOfNotCliqueFree {n : ℕ} (h : ¬G.CliqueFree n) :
    (⊤ : SimpleGraph (Fin n)) ↪g G := by
  simp only [CliqueFree, isNClique_iff, isClique_iff_induce_eq, not_forall, Classical.not_not] at h
  obtain ⟨ha, hb⟩ := h.choose_spec
  have : (⊤ : SimpleGraph (Fin #h.choose)) ≃g (⊤ : SimpleGraph h.choose) := by
    apply Iso.completeGraph
    simpa using (Fintype.equivFin h.choose).symm
  rw [← ha] at this
  convert (Embedding.induce ↑h.choose.toSet).comp this.toEmbedding
  exact hb.symm

theorem not_cliqueFree_iff (n : ℕ) : ¬G.CliqueFree n ↔ Nonempty ((⊤ : SimpleGraph (Fin n)) ↪g G) :=
  ⟨fun h ↦ ⟨topEmbeddingOfNotCliqueFree h⟩, fun ⟨f⟩ ↦ not_cliqueFree_of_top_embedding f⟩

theorem cliqueFree_iff {n : ℕ} : G.CliqueFree n ↔ IsEmpty ((⊤ : SimpleGraph (Fin n)) ↪g G) := by
  rw [← not_iff_not, not_cliqueFree_iff, not_isEmpty_iff]

theorem not_cliqueFree_card_of_top_embedding [Fintype α] (f : (⊤ : SimpleGraph α) ↪g G) :
    ¬G.CliqueFree (card α) := by
  rw [not_cliqueFree_iff]
  exact ⟨(Iso.completeGraph (Fintype.equivFin α)).symm.toEmbedding.trans f⟩

@[simp]
theorem cliqueFree_bot (h : 2 ≤ n) : (⊥ : SimpleGraph α).CliqueFree n := by
  intro t ht
  have := le_trans h (isNClique_bot_iff.1 ht).1
  contradiction

theorem CliqueFree.mono (h : m ≤ n) : G.CliqueFree m → G.CliqueFree n := by
  intro hG s hs
  obtain ⟨t, hts, ht⟩ := exists_subset_card_eq (h.trans hs.card_eq.ge)
  exact hG _ ⟨hs.clique.subset hts, ht⟩

theorem CliqueFree.anti (h : G ≤ H) : H.CliqueFree n → G.CliqueFree n :=
  forall_imp fun _ ↦ mt <| IsNClique.mono h

/-- If a graph is cliquefree, any graph that embeds into it is also cliquefree. -/
theorem CliqueFree.comap {H : SimpleGraph β} (f : H ↪g G) : G.CliqueFree n → H.CliqueFree n := by
  intro h; contrapose h
  exact not_cliqueFree_of_top_embedding <| f.comp (topEmbeddingOfNotCliqueFree h)

@[simp] theorem cliqueFree_map_iff {f : α ↪ β} [Nonempty α] :
    (G.map f).CliqueFree n ↔ G.CliqueFree n := by
  obtain (hle | hlt) := le_or_lt n 1
  · obtain (rfl | rfl) := Nat.le_one_iff_eq_zero_or_eq_one.1 hle
    · simp [CliqueFree]
    simp [CliqueFree, show ∃ (_ : β), True from ⟨f (Classical.arbitrary _), trivial⟩]
  simp [CliqueFree, isNClique_map_iff hlt]

/-- See `SimpleGraph.cliqueFree_of_chromaticNumber_lt` for a tighter bound. -/
theorem cliqueFree_of_card_lt [Fintype α] (hc : card α < n) : G.CliqueFree n := by
  by_contra h
  refine Nat.lt_le_asymm hc ?_
  rw [cliqueFree_iff, not_isEmpty_iff] at h
  simpa only [Fintype.card_fin] using Fintype.card_le_of_embedding h.some.toEmbedding

/-- A complete `r`-partite graph has no `n`-cliques for `r < n`. -/
theorem cliqueFree_completeMultipartiteGraph {ι : Type*} [Fintype ι] (V : ι → Type*)
    (hc : card ι < n) : (completeMultipartiteGraph V).CliqueFree n := by
  rw [cliqueFree_iff, isEmpty_iff]
  intro f
  obtain ⟨v, w, hn, he⟩ := exists_ne_map_eq_of_card_lt (Sigma.fst ∘ f) (by simp [hc])
  rw [← top_adj, ← f.map_adj_iff, comap_adj, top_adj] at hn
  exact absurd he hn

/-- Clique-freeness is preserved by `replaceVertex`. -/
protected theorem CliqueFree.replaceVertex [DecidableEq α] (h : G.CliqueFree n) (s t : α) :
    (G.replaceVertex s t).CliqueFree n := by
  contrapose h
  obtain ⟨φ, hφ⟩ := topEmbeddingOfNotCliqueFree h
  rw [not_cliqueFree_iff]
  by_cases mt : t ∈ Set.range φ
  · obtain ⟨x, hx⟩ := mt
    by_cases ms : s ∈ Set.range φ
    · obtain ⟨y, hy⟩ := ms
      have e := @hφ x y
      simp_rw [hx, hy, adj_comm, not_adj_replaceVertex_same, top_adj, false_iff, not_ne_iff] at e
      rwa [← hx, e, hy, replaceVertex_self, not_cliqueFree_iff] at h
    · unfold replaceVertex at hφ
      use φ.setValue x s
      intro a b
      simp only [Embedding.coeFn_mk, Embedding.setValue, not_exists.mp ms, ite_false]
      rw [apply_ite (G.Adj · _), apply_ite (G.Adj _ ·), apply_ite (G.Adj _ ·)]
      convert @hφ a b <;> simp only [← φ.apply_eq_iff_eq, SimpleGraph.irrefl, hx]
  · use φ
    simp_rw [Set.mem_range, not_exists, ← ne_eq] at mt
    conv at hφ => enter [a, b]; rw [G.adj_replaceVertex_iff_of_ne _ (mt a) (mt b)]
    exact hφ

@[simp]
theorem cliqueFree_two : G.CliqueFree 2 ↔ G = ⊥ := by
  classical
  constructor
  · simp_rw [← edgeSet_eq_empty, Set.eq_empty_iff_forall_not_mem, Sym2.forall, mem_edgeSet]
    exact fun h a b hab => h _ ⟨by simpa [hab.ne], card_pair hab.ne⟩
  · rintro rfl
    exact cliqueFree_bot le_rfl

/-- Adding an edge increases the clique number by at most one. -/
protected theorem CliqueFree.sup_edge (h : G.CliqueFree n) (v w : α) :
    (G ⊔ edge v w).CliqueFree (n + 1) := by
  contrapose h
  obtain ⟨f, ha⟩ := topEmbeddingOfNotCliqueFree h
  simp only [ne_eq, top_adj] at ha
  rw [not_cliqueFree_iff]
  by_cases mw : w ∈ Set.range f
  · obtain ⟨x, hx⟩ := mw
    use ⟨f ∘ x.succAboveEmb, f.2.comp Fin.succAbove_right_injective⟩
    intro a b
    simp_rw [Embedding.coeFn_mk, comp_apply, Fin.succAboveEmb_apply, top_adj]
    have hs := @ha (x.succAbove a) (x.succAbove b)
    have ia : w ≠ f (x.succAbove a) :=
      (hx ▸ f.apply_eq_iff_eq x (x.succAbove a)).ne.mpr (x.succAbove_ne a).symm
    have ib : w ≠ f (x.succAbove b) :=
      (hx ▸ f.apply_eq_iff_eq x (x.succAbove b)).ne.mpr (x.succAbove_ne b).symm
    rw [sup_adj, edge_adj] at hs
    simp only [ia.symm, ib.symm, and_false, false_and, or_false] at hs
    rw [hs, Fin.succAbove_right_inj]
  · use ⟨f ∘ Fin.succEmb n, (f.2.of_comp_iff _).mpr (Fin.succ_injective _)⟩
    intro a b
    simp only [Fin.val_succEmb, Embedding.coeFn_mk, comp_apply, top_adj]
    have hs := @ha a.succ b.succ
    have ia : f a.succ ≠ w := by simp_all
    have ib : f b.succ ≠ w := by simp_all
    rw [sup_adj, edge_adj] at hs
    simp only [ia, ib, and_false, false_and, or_false] at hs
    rw [hs, Fin.succ_inj]

end CliqueFree

section CliqueFreeOn
variable {s s₁ s₂ : Set α} {a : α} {m n : ℕ}

/-- `G.CliqueFreeOn s n` means that `G` has no `n`-cliques contained in `s`. -/
def CliqueFreeOn (G : SimpleGraph α) (s : Set α) (n : ℕ) : Prop :=
  ∀ ⦃t⦄, ↑t ⊆ s → ¬G.IsNClique n t

theorem CliqueFreeOn.subset (hs : s₁ ⊆ s₂) (h₂ : G.CliqueFreeOn s₂ n) : G.CliqueFreeOn s₁ n :=
  fun _t hts => h₂ <| hts.trans hs

theorem CliqueFreeOn.mono (hmn : m ≤ n) (hG : G.CliqueFreeOn s m) : G.CliqueFreeOn s n := by
  rintro t hts ht
  obtain ⟨u, hut, hu⟩ := exists_subset_card_eq (hmn.trans ht.card_eq.ge)
  exact hG ((coe_subset.2 hut).trans hts) ⟨ht.clique.subset hut, hu⟩

theorem CliqueFreeOn.anti (hGH : G ≤ H) (hH : H.CliqueFreeOn s n) : G.CliqueFreeOn s n :=
  fun _t hts ht => hH hts <| ht.mono hGH

@[simp]
theorem cliqueFreeOn_empty : G.CliqueFreeOn ∅ n ↔ n ≠ 0 := by
  simp [CliqueFreeOn, Set.subset_empty_iff]

@[simp]
theorem cliqueFreeOn_singleton : G.CliqueFreeOn {a} n ↔ 1 < n := by
  obtain _ | _ | n := n <;>
    simp [CliqueFreeOn, isNClique_iff, ← subset_singleton_iff', (Nat.succ_ne_zero _).symm]

@[simp]
theorem cliqueFreeOn_univ : G.CliqueFreeOn Set.univ n ↔ G.CliqueFree n := by
  simp [CliqueFree, CliqueFreeOn]

protected theorem CliqueFree.cliqueFreeOn (hG : G.CliqueFree n) : G.CliqueFreeOn s n :=
  fun _t _ ↦ hG _

theorem cliqueFreeOn_of_card_lt {s : Finset α} (h : #s < n) : G.CliqueFreeOn s n :=
  fun _t hts ht => h.not_le <| ht.2.symm.trans_le <| card_mono hts

-- TODO: Restate using `SimpleGraph.IndepSet` once we have it
@[simp]
theorem cliqueFreeOn_two : G.CliqueFreeOn s 2 ↔ s.Pairwise (G.Adjᶜ) := by
  classical
  refine ⟨fun h a ha b hb _ hab => h ?_ ⟨by simpa [hab.ne], card_pair hab.ne⟩, ?_⟩
  · push_cast
    exact Set.insert_subset_iff.2 ⟨ha, Set.singleton_subset_iff.2 hb⟩
  simp only [CliqueFreeOn, isNClique_iff, card_eq_two, coe_subset, not_and, not_exists]
  rintro h t hst ht a b hab rfl
  simp only [coe_insert, coe_singleton, Set.insert_subset_iff, Set.singleton_subset_iff] at hst
  refine h hst.1 hst.2 hab (ht ?_ ?_ hab) <;> simp

theorem CliqueFreeOn.of_succ (hs : G.CliqueFreeOn s (n + 1)) (ha : a ∈ s) :
    G.CliqueFreeOn (s ∩ G.neighborSet a) n := by
  classical
  refine fun t hts ht => hs ?_ (ht.insert fun b hb => (hts hb).2)
  push_cast
  exact Set.insert_subset_iff.2 ⟨ha, hts.trans Set.inter_subset_left⟩

end CliqueFreeOn

/-! ### Set of cliques -/


section CliqueSet

variable {n : ℕ} {s : Finset α}

/-- The `n`-cliques in a graph as a set. -/
def cliqueSet (n : ℕ) : Set (Finset α) :=
  { s | G.IsNClique n s }

variable {G H}

@[simp]
theorem mem_cliqueSet_iff : s ∈ G.cliqueSet n ↔ G.IsNClique n s :=
  Iff.rfl

@[simp]
theorem cliqueSet_eq_empty_iff : G.cliqueSet n = ∅ ↔ G.CliqueFree n := by
  simp_rw [CliqueFree, Set.eq_empty_iff_forall_not_mem, mem_cliqueSet_iff]

protected alias ⟨_, CliqueFree.cliqueSet⟩ := cliqueSet_eq_empty_iff

@[mono]
theorem cliqueSet_mono (h : G ≤ H) : G.cliqueSet n ⊆ H.cliqueSet n :=
  fun _ ↦ IsNClique.mono h

theorem cliqueSet_mono' (h : G ≤ H) : G.cliqueSet ≤ H.cliqueSet :=
  fun _ ↦ cliqueSet_mono h

@[simp]
theorem cliqueSet_zero (G : SimpleGraph α) : G.cliqueSet 0 = {∅} := Set.ext fun s => by simp

@[simp]
theorem cliqueSet_one (G : SimpleGraph α) : G.cliqueSet 1 = Set.range singleton :=
  Set.ext fun s => by simp [eq_comm]

@[simp]
theorem cliqueSet_bot (hn : 1 < n) : (⊥ : SimpleGraph α).cliqueSet n = ∅ :=
  (cliqueFree_bot hn).cliqueSet

@[simp]
theorem cliqueSet_map (hn : n ≠ 1) (G : SimpleGraph α) (f : α ↪ β) :
    (G.map f).cliqueSet n = map f '' G.cliqueSet n := by
  ext s
  constructor
  · rintro ⟨hs, rfl⟩
    have hs' : (s.preimage f f.injective.injOn).map f = s := by
      classical
      rw [map_eq_image, image_preimage, filter_true_of_mem]
      rintro a ha
      obtain ⟨b, hb, hba⟩ := exists_mem_ne (hn.lt_of_le' <| Finset.card_pos.2 ⟨a, ha⟩) a
      obtain ⟨c, _, _, hc, _⟩ := hs ha hb hba.symm
      exact ⟨c, hc⟩
    refine ⟨s.preimage f f.injective.injOn, ⟨?_, by rw [← card_map f, hs']⟩, hs'⟩
    rw [coe_preimage]
    exact fun a ha b hb hab => map_adj_apply.1 (hs ha hb <| f.injective.ne hab)
  · rintro ⟨s, hs, rfl⟩
    exact hs.map

@[simp]
theorem cliqueSet_map_of_equiv (G : SimpleGraph α) (e : α ≃ β) (n : ℕ) :
    (G.map e.toEmbedding).cliqueSet n = map e.toEmbedding '' G.cliqueSet n := by
  obtain rfl | hn := eq_or_ne n 1
  · ext
    simp [e.exists_congr_left]
  · exact cliqueSet_map hn _ _

end CliqueSet


/-! ### Clique number -/


section CliqueNumber

variable {α : Type*} {G : SimpleGraph α}

/-- The maximal number of vertices in a graph `G`. -/
noncomputable def cliqueNum (G : SimpleGraph α) : ℕ := sSup {n | ∃ s, G.IsNClique n s}

/-- A maximum clique in a graph `G` is a clique with the largest possible size. -/
structure IsMaximumClique (G : SimpleGraph α) (s : Finset α) : Prop where
  (clique : G.IsClique s)
  (maximum : ∀ t : Finset α, G.IsClique t → #t ≤ #s)

/-- A maximal clique in a graph `G` is a clique that cannot be extended by adding more vertices. -/
structure IsMaximalClique (G : SimpleGraph α) (s : Finset α) : Prop where
  (clique : G.IsClique s)
  (maximal : ∀ t : Finset α, G.IsClique t → s ⊆ t → t = s)

lemma maximal_of_maximum (s : Finset α) (M : G.IsMaximumClique s) : G.IsMaximalClique s :=
  { clique := M.clique,
    maximal := fun t ht hsub => by
      by_contra hc
      push_neg at hc
      have hlt : #s < #t := card_lt_card (HasSubset.Subset.ssubset_of_ne hsub hc.symm)
      have hle : #t ≤ #s := M.maximum t ht
      exact lt_irrefl _ (lt_of_lt_of_le hlt hle)
  }

end CliqueNumber


/-! ### Finset of cliques -/


section CliqueFinset

<<<<<<< HEAD
variable [Fintype α]

lemma fintype_cliqueNum_bddAbove : BddAbove {n | ∃ s, G.IsNClique n s} := by
  rw [bddAbove_def]
  refine Exists.intro (Fintype.card α) ?_
  rintro y ⟨sy, syc⟩
  rw [isNClique_iff, ← And.right syc] at *
  exact Finset.card_le_card (Finset.subset_univ sy)

lemma clique_card_le_cliqueNum (t : Finset α) (tc : G.IsClique t) : #t ≤ G.cliqueNum :=
  le_csSup G.fintype_cliqueNum_bddAbove (Exists.intro t ⟨tc, rfl⟩)

lemma cliqueNum_attained : G.cliqueNum ∈ {n | ∃ s, G.IsNClique n s} :=
    Nat.sSup_mem ⟨0, by simp[isNClique_empty.mpr rfl]⟩ G.fintype_cliqueNum_bddAbove

lemma maximumClique_card_eq_cliqueNum (s : Finset α) (sm : G.IsMaximumClique s) :
    #s = G.cliqueNum := by
  obtain ⟨sc, sm⟩ := sm
  refine eq_of_le_of_not_lt (G.clique_card_le_cliqueNum _ sc) ?_
  obtain ⟨s, sclique, scn⟩ := G.cliqueNum_attained
  rw [← scn]
  exact LE.le.not_lt (sm s sclique)

lemma maximumClique_exists : ∃ (s : Finset α), G.IsMaximumClique s := by
  have ⟨s, hs⟩ := G.cliqueNum_attained
  use s
  exact ⟨hs.clique, fun t ht => hs.card_eq.symm ▸ G.clique_card_le_cliqueNum t ht⟩

variable [DecidableEq α] [DecidableRel G.Adj] {n : ℕ} {a b c : α} {s : Finset α}
=======
variable [Fintype α] [DecidableEq α] [DecidableRel G.Adj] {n : ℕ} {s : Finset α}
>>>>>>> 80b452d9

/-- The `n`-cliques in a graph as a finset. -/
def cliqueFinset (n : ℕ) : Finset (Finset α) := {s | G.IsNClique n s}

variable {G} in
@[simp]
theorem mem_cliqueFinset_iff : s ∈ G.cliqueFinset n ↔ G.IsNClique n s :=
  mem_filter.trans <| and_iff_right <| mem_univ _

@[simp, norm_cast]
theorem coe_cliqueFinset (n : ℕ) : (G.cliqueFinset n : Set (Finset α)) = G.cliqueSet n :=
  Set.ext fun _ ↦ mem_cliqueFinset_iff

variable {G}

@[simp]
theorem cliqueFinset_eq_empty_iff : G.cliqueFinset n = ∅ ↔ G.CliqueFree n := by
  simp_rw [CliqueFree, eq_empty_iff_forall_not_mem, mem_cliqueFinset_iff]

protected alias ⟨_, CliqueFree.cliqueFinset⟩ := cliqueFinset_eq_empty_iff

theorem card_cliqueFinset_le : #(G.cliqueFinset n) ≤ (card α).choose n := by
  rw [← card_univ, ← card_powersetCard]
  refine card_mono fun s => ?_
  simpa [mem_powersetCard_univ] using IsNClique.card_eq

variable [DecidableRel H.Adj]

@[mono]
theorem cliqueFinset_mono (h : G ≤ H) : G.cliqueFinset n ⊆ H.cliqueFinset n :=
  monotone_filter_right _ fun _ ↦ IsNClique.mono h

variable [Fintype β] [DecidableEq β] (G)

@[simp]
theorem cliqueFinset_map (f : α ↪ β) (hn : n ≠ 1) :
    (G.map f).cliqueFinset n = (G.cliqueFinset n).map ⟨map f, Finset.map_injective _⟩ :=
  coe_injective <| by
    simp_rw [coe_cliqueFinset, cliqueSet_map hn, coe_map, coe_cliqueFinset, Embedding.coeFn_mk]

@[simp]
theorem cliqueFinset_map_of_equiv (e : α ≃ β) (n : ℕ) :
    (G.map e.toEmbedding).cliqueFinset n =
      (G.cliqueFinset n).map ⟨map e.toEmbedding, Finset.map_injective _⟩ :=
  coe_injective <| by push_cast; exact cliqueSet_map_of_equiv _ _ _

end CliqueFinset

end SimpleGraph<|MERGE_RESOLUTION|>--- conflicted
+++ resolved
@@ -580,7 +580,6 @@
 
 section CliqueFinset
 
-<<<<<<< HEAD
 variable [Fintype α]
 
 lemma fintype_cliqueNum_bddAbove : BddAbove {n | ∃ s, G.IsNClique n s} := by
@@ -610,9 +609,6 @@
   exact ⟨hs.clique, fun t ht => hs.card_eq.symm ▸ G.clique_card_le_cliqueNum t ht⟩
 
 variable [DecidableEq α] [DecidableRel G.Adj] {n : ℕ} {a b c : α} {s : Finset α}
-=======
-variable [Fintype α] [DecidableEq α] [DecidableRel G.Adj] {n : ℕ} {s : Finset α}
->>>>>>> 80b452d9
 
 /-- The `n`-cliques in a graph as a finset. -/
 def cliqueFinset (n : ℕ) : Finset (Finset α) := {s | G.IsNClique n s}
