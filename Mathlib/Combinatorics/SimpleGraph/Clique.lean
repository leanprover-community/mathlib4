--- conflicted
+++ resolved
@@ -67,11 +67,7 @@
     simp only [top_adj, ne_eq, Subtype.mk.injEq, eq_iff_iff] at h2
     exact h2.1 hne
 
-<<<<<<< HEAD
-theorem isClique_iff_isChain : G.IsClique s ↔ IsChain G.Adj s := by
-=======
 theorem isClique_iff_isChain_adj : G.IsClique s ↔ IsChain G.Adj s := by
->>>>>>> bde971fa
   simp [IsChain, G.symm.iff]
 
 instance [DecidableEq α] [DecidableRel G.Adj] {s : Finset α} : Decidable (G.IsClique s) :=
