/-
Copyright (c) 2022 Kyle Miller. All rights reserved.
Released under Apache 2.0 license as described in the file LICENSE.
Authors: Kyle Miller
-/
module

public import Mathlib.Combinatorics.SimpleGraph.Bipartite
public import Mathlib.Combinatorics.SimpleGraph.Connectivity.Subgraph
public import Mathlib.Combinatorics.SimpleGraph.DegreeSum
public import Mathlib.Combinatorics.SimpleGraph.Metric

/-!

# Acyclic graphs and trees

This module introduces *acyclic graphs* (a.k.a. *forests*) and *trees*.

## Main definitions

* `SimpleGraph.IsAcyclic` is a predicate for a graph having no cyclic walks.
* `SimpleGraph.IsTree` is a predicate for a graph being a tree (a connected acyclic graph).

## Main statements

* `SimpleGraph.isAcyclic_iff_path_unique` characterizes acyclicity in terms of uniqueness of
  paths between pairs of vertices.
* `SimpleGraph.isAcyclic_iff_forall_edge_isBridge` characterizes acyclicity in terms of every
  edge being a bridge edge.
* `SimpleGraph.isTree_iff_existsUnique_path` characterizes trees in terms of existence and
  uniqueness of paths between pairs of vertices from a nonempty vertex type.

## References

The structure of the proofs for `SimpleGraph.IsAcyclic` and `SimpleGraph.IsTree`, including
supporting lemmas about `SimpleGraph.IsBridge`, generally follows the high-level description
for these theorems for multigraphs from [Chou1994].

## Tags

acyclic graphs, trees
-/

@[expose] public section


namespace SimpleGraph

open Walk

variable {V V' : Type*} (G : SimpleGraph V) (G' : SimpleGraph V')

/-- A graph is *acyclic* (or a *forest*) if it has no cycles. -/
def IsAcyclic : Prop := ∀ ⦃v : V⦄ (c : G.Walk v v), ¬c.IsCycle

/-- A *tree* is a connected acyclic graph. -/
@[mk_iff]
structure IsTree : Prop where
  /-- Graph is connected. -/
  protected isConnected : G.Connected
  /-- Graph is acyclic. -/
  protected IsAcyclic : G.IsAcyclic

variable {G G'}

@[simp] lemma isAcyclic_bot : IsAcyclic (⊥ : SimpleGraph V) := fun _a _w hw ↦ hw.ne_bot rfl

/-- A graph that has an injective homomorphism to an acyclic graph is acyclic. -/
lemma IsAcyclic.comap (f : G →g G') (hinj : Function.Injective f) (h : G'.IsAcyclic) :
    G.IsAcyclic :=
  fun _ _ ↦ map_isCycle_iff_of_injective hinj |>.not.mp <| h _

lemma IsAcyclic.embedding (f : G ↪g G') (h : G'.IsAcyclic) : G.IsAcyclic :=
  h.comap f f.injective

/-- Isomorphic graphs are acyclic together. -/
lemma Iso.isAcyclic_iff (f : G ≃g G') : G.IsAcyclic ↔ G'.IsAcyclic :=
  ⟨fun h ↦ h.embedding f.symm, fun h ↦ h.embedding f⟩

/-- Isomorphic graphs are trees together. -/
lemma Iso.isTree_iff (f : G ≃g G') : G.IsTree ↔ G'.IsTree :=
  ⟨fun ⟨hc, ha⟩ ↦ ⟨f.connected_iff.mp hc, f.isAcyclic_iff.mp ha⟩,
   fun ⟨hc, ha⟩ ↦ ⟨f.connected_iff.mpr hc, f.isAcyclic_iff.mpr ha⟩⟩

lemma IsAcyclic.of_map (f : V ↪ V') (h : G.map f |>.IsAcyclic) : G.IsAcyclic :=
  h.embedding <| SimpleGraph.Embedding.map ..

lemma IsAcyclic.of_comap (f : V' ↪ V) (h : G.IsAcyclic) : G.comap f |>.IsAcyclic :=
  h.embedding <| SimpleGraph.Embedding.comap ..

/-- A graph induced from an acyclic graph is acyclic. -/
lemma IsAcyclic.induce (h : G.IsAcyclic) (s : Set V) : G.induce s |>.IsAcyclic :=
  h.of_comap _

/-- A subgraph of an acyclic graph is acyclic. -/
lemma IsAcyclic.subgraph (h : G.IsAcyclic) (H : G.Subgraph) : H.coe.IsAcyclic :=
  h.comap _ H.hom_injective

/-- A spanning subgraph of an acyclic graph is acyclic. -/
lemma IsAcyclic.anti {G' : SimpleGraph V} (hsub : G ≤ G') (h : G'.IsAcyclic) : G.IsAcyclic :=
  h.comap ⟨_, fun h ↦ hsub h⟩ Function.injective_id

private lemma Walk.exists_mem_contains_edges_of_directed (Hs : Set <| SimpleGraph V)
    (hHs : Hs.Nonempty) (h_dir : DirectedOn (· ≤ ·) Hs) {u v : V} (p : (sSup Hs).Walk u v) :
    ∃ H ∈ Hs, ∀ e ∈ p.edges, e ∈ H.edgeSet := by
  induction p with
  | nil => exact ⟨hHs.some, hHs.some_mem, by simp⟩
  | @cons u v w h_adj p ih =>
    obtain ⟨H₁, hH₁, ih⟩ := ih
    obtain ⟨H₂, hH₂, h_adj⟩ : ∃ H₂ ∈ Hs, H₂.Adj u v := h_adj
    obtain ⟨H, hH, h₁, h₂⟩ := h_dir H₁ hH₁ H₂ hH₂
    simpa using ⟨H, hH, (le_iff_adj.mp h₂) _ _ h_adj, fun a ha => edgeSet_mono h₁ (ih a ha)⟩

/-- The directed supremum of acyclic graphs is acylic. -/
lemma isAcyclic_sSup_of_isAcyclic_directedOn (Hs : Set <| SimpleGraph V)
    (h_acyc : ∀ H ∈ Hs, H.IsAcyclic) (h_dir : DirectedOn (· ≤ ·) Hs) : IsAcyclic (sSup Hs) := by
  rcases Hs.eq_empty_or_nonempty with rfl | hnemp
  · simp
  · intro u p hp
    obtain ⟨H, hH, hpH⟩ := p.exists_mem_contains_edges_of_directed Hs hnemp h_dir
    exact h_acyc H hH (p.transfer H hpH) <| Walk.IsCycle.transfer hp hpH

/-- Every acyclic subgraph `H ≤ G` is contained in a maximal such subgraph. -/
theorem exists_maximal_isAcyclic_of_le_isAcyclic
    {H : SimpleGraph V} (hHG : H ≤ G) (hH : H.IsAcyclic) :
    ∃ H' : SimpleGraph V, H ≤ H' ∧ Maximal (fun H => H ≤ G ∧ H.IsAcyclic) H' := by
  refine zorn_le_nonempty₀ {H | H ≤ G ∧ H.IsAcyclic} (fun c hcs hc y hy ↦ ?_) _ ⟨hHG, hH⟩
  refine ⟨sSup c, ⟨?_, ?_⟩, CompleteLattice.le_sSup c⟩
  · grind [sSup_le_iff]
  · exact isAcyclic_sSup_of_isAcyclic_directedOn c (by grind) hc.directedOn

/-- A connected component of an acyclic graph is a tree. -/
lemma IsAcyclic.isTree_connectedComponent (h : G.IsAcyclic) (c : G.ConnectedComponent) :
    c.toSimpleGraph.IsTree where
  isConnected := c.connected_toSimpleGraph
  IsAcyclic := h.comap c.toSimpleGraph_hom <| by simp [ConnectedComponent.toSimpleGraph_hom]

lemma IsAcyclic.of_subsingleton [Subsingleton V] {G : SimpleGraph V} : G.IsAcyclic :=
  fun v p hp ↦ hp.ne_nil <| match p with
    | nil => rfl
    | cons hadj _ => (G.irrefl <| Subsingleton.elim v _ ▸ hadj).elim

lemma Subgraph.isAcyclic_coe_bot (G : SimpleGraph V) : (⊥ : G.Subgraph).coe.IsAcyclic :=
  @IsAcyclic.of_subsingleton _ (Set.isEmpty_coe_sort.mpr rfl).instSubsingleton _

lemma IsTree.of_subsingleton [Nonempty V] [Subsingleton V] {G : SimpleGraph V} : G.IsTree :=
  ⟨.of_subsingleton, .of_subsingleton⟩

theorem IsTree.coe_singletonSubgraph (G : SimpleGraph V) (v : V) :
    G.singletonSubgraph v |>.coe.IsTree :=
  .of_subsingleton

theorem IsTree.coe_subgraphOfAdj {u v : V} (h : G.Adj u v) : G.subgraphOfAdj h |>.coe.IsTree := by
  refine ⟨Subgraph.subgraphOfAdj_connected h, fun w p hp ↦ ?_⟩
  have : _ = _ := p.adj_snd <| nil_iff_eq_nil.not.mpr hp.ne_nil
  have : _ = _ := p.adj_penultimate <| nil_iff_eq_nil.not.mpr hp.ne_nil
  grind [Sym2.eq_iff, IsCycle.snd_ne_penultimate]

theorem isAcyclic_iff_forall_adj_isBridge :
    G.IsAcyclic ↔ ∀ ⦃v w : V⦄, G.Adj v w → G.IsBridge s(v, w) := by
  simp_rw [isBridge_iff_adj_and_forall_cycle_notMem]
  constructor
  · intro ha v w hvw
    apply And.intro hvw
    intro u p hp
    cases ha p hp
  · rintro hb v (_ | ⟨ha, p⟩) hp
    · exact hp.not_of_nil
    · apply (hb ha).2 _ hp
      rw [Walk.edges_cons]
      apply List.mem_cons_self

theorem isAcyclic_iff_forall_edge_isBridge :
    G.IsAcyclic ↔ ∀ ⦃e⦄, e ∈ (G.edgeSet) → G.IsBridge e := by
  simp [isAcyclic_iff_forall_adj_isBridge, Sym2.forall]

theorem IsAcyclic.path_unique {G : SimpleGraph V} (h : G.IsAcyclic) {v w : V} (p q : G.Path v w) :
    p = q := by
  obtain ⟨p, hp⟩ := p
  obtain ⟨q, hq⟩ := q
  rw [Subtype.mk.injEq]
  induction p with
  | nil =>
    cases (Walk.isPath_iff_eq_nil _).mp hq
    rfl
  | cons ph p ih =>
    rw [isAcyclic_iff_forall_adj_isBridge] at h
    specialize h ph
    rw [isBridge_iff_adj_and_forall_walk_mem_edges] at h
    replace h := h.2 (q.append p.reverse)
    simp only [Walk.edges_append, Walk.edges_reverse, List.mem_append, List.mem_reverse] at h
    rcases h with h | h
    · cases q with
      | nil => simp at hp
      | cons _ q =>
        rw [Walk.cons_isPath_iff] at hp hq
        simp only [Walk.edges_cons, List.mem_cons, Sym2.eq_iff, true_and] at h
        rcases h with (⟨h, rfl⟩ | ⟨rfl, rfl⟩) | h
        · cases ih hp.1 q hq.1
          rfl
        · simp at hq
        · exact absurd (Walk.fst_mem_support_of_mem_edges _ h) hq.2
    · rw [Walk.cons_isPath_iff] at hp
      exact absurd (Walk.fst_mem_support_of_mem_edges _ h) hp.2

theorem isAcyclic_of_path_unique (h : ∀ (v w : V) (p q : G.Path v w), p = q) : G.IsAcyclic := by
  intro v c hc
  simp only [Walk.isCycle_def, Ne] at hc
  cases c with
  | nil => cases hc.2.1 rfl
  | cons ha c' =>
    simp only [Walk.isTrail_cons, Walk.support_cons, List.tail_cons] at hc
    specialize h _ _ ⟨c', by simp only [Walk.isPath_def, hc.2]⟩ (Path.singleton ha.symm)
    rw [Path.singleton, Subtype.mk.injEq] at h
    simp [h] at hc

theorem isAcyclic_iff_path_unique : G.IsAcyclic ↔ ∀ ⦃v w : V⦄ (p q : G.Path v w), p = q :=
  ⟨IsAcyclic.path_unique, isAcyclic_of_path_unique⟩

lemma IsAcyclic.mem_support_of_ne_mem_support_of_adj_of_isPath (hG : G.IsAcyclic) {u v w : V}
    {p : G.Walk u v} {q : G.Walk u w} (hp : p.IsPath) (hq : q.IsPath) (hadj : G.Adj v w)
    (hv : v ∉ q.support) : w ∈ p.support := by
  rw [Subtype.mk.inj <| isAcyclic_iff_path_unique.mp hG ⟨p, hp⟩ ⟨_, hq.concat hv hadj.symm⟩]
  exact q.support_subset_support_concat _ q.end_mem_support

lemma IsAcyclic.ne_mem_support_of_support_of_adj_of_isPath (hG : G.IsAcyclic) {u v w : V}
    {p : G.Walk u v} {q : G.Walk u w} (hp : p.IsPath) (hq : q.IsPath) (hadj : G.Adj v w)
    (hw : w ∈ p.support) : v ∉ q.support := by
  obtain ⟨p₀, p₁, hp₀, hp₁, happend⟩ := hp.mem_support_iff_exists_append.mp hw
  rw [← Subtype.mk.inj <| hG.path_unique ⟨p₀, hp₀⟩ ⟨q, hq⟩]
  exact fun hxp => (happend ▸ hp).ne_of_mem_support_of_append hadj.symm.ne' hxp
    (p₁.end_mem_support) rfl

lemma IsAcyclic.path_concat (hG : G.IsAcyclic) {u v w : V} {p : G.Walk u v} {q : G.Walk u w}
    (hp : p.IsPath) (hq : q.IsPath) (hadj : G.Adj v w) (hv : v ∈ q.support) :
    q = p.concat hadj := by
  have hw : w ∉ p.support := hG.ne_mem_support_of_support_of_adj_of_isPath hq hp hadj.symm hv
  exact Subtype.mk.inj <| isAcyclic_iff_path_unique.mp hG ⟨q, hq⟩ ⟨_, hp.concat hw hadj⟩

theorem isTree_iff_existsUnique_path :
    G.IsTree ↔ Nonempty V ∧ ∀ v w : V, ∃! p : G.Walk v w, p.IsPath := by
  classical
  rw [isTree_iff, isAcyclic_iff_path_unique]
  constructor
  · rintro ⟨hc, hu⟩
    refine ⟨hc.nonempty, ?_⟩
    intro v w
    let q := (hc v w).some.toPath
    use q
    simp only [true_and, Path.isPath]
    intro p hp
    specialize hu ⟨p, hp⟩ q
    exact Subtype.ext_iff.mp hu
  · rintro ⟨hV, h⟩
    refine ⟨Connected.mk ?_, ?_⟩
    · intro v w
      obtain ⟨p, _⟩ := h v w
      exact p.reachable
    · rintro v w ⟨p, hp⟩ ⟨q, hq⟩
      simp only [ExistsUnique.unique (h v w) hp hq]

lemma IsTree.existsUnique_path (hG : G.IsTree) : ∀ v w, ∃! p : G.Walk v w, p.IsPath :=
  (isTree_iff_existsUnique_path.1 hG).2

theorem IsAcyclic.isPath_iff_isChain (hG : G.IsAcyclic) {v w : V} (p : G.Walk v w) :
     p.IsPath ↔ List.IsChain (· ≠ ·) p.edges := by
  classical
  refine ⟨fun h ↦ (edges_nodup_of_support_nodup <| p.isPath_def.mp h).isChain, fun h ↦ ?_⟩
  induction p with
  | nil => simp
  | @cons u' v' _ head tail ih =>
    have hcc := List.isChain_cons.mp (edges_cons _ _ ▸ h)
    refine cons_isPath_iff head tail |>.mpr ⟨ih hcc.2, ?_⟩
    rcases tail.length.eq_zero_or_pos with h' | h'
    · simp [nil_iff_support_eq.mp (nil_iff_length_eq.mpr h'), head.ne]
    · by_contra hh
      apply hG <| cons head (tail.takeUntil u' hh)
      simp only [isCycle_def, isTrail_def, edges_cons, List.nodup_cons, ne_eq, reduceCtorEq,
        not_false_eq_true, support_cons, List.tail_cons, true_and]
      have : cons head (tail.takeUntil u' hh) |>.support.tail.Nodup :=
        tail.isPath_def.mp (ih hcc.2) |>.sublist <| List.IsInfix.sublist
          ⟨[], (tail.dropUntil u' hh).support.tail, by simp [← support_append]⟩
      refine ⟨⟨?_, edges_nodup_of_support_nodup this⟩, this⟩
      by_contra hhh
      refine hcc.1 s(u', v') ?_ rfl
      rw [← tail.cons_tail_eq (by simp [not_nil_iff_lt_length, h'])]
      have := IsPath.mk' this |>.eq_snd_of_mem_edges (Sym2.eq_swap ▸ hhh)
      simp [this, snd_takeUntil head.ne]

theorem IsAcyclic.isPath_iff_isTrail (hG : G.IsAcyclic) {v w : V} (p : G.Walk v w) :
    p.IsPath ↔ p.IsTrail :=
  ⟨IsPath.isTrail, fun h ↦ hG.isPath_iff_isChain p |>.mpr <| p.isTrail_def.mp h |>.isChain⟩

lemma IsTree.card_edgeFinset [Fintype V] [Fintype G.edgeSet] (hG : G.IsTree) :
    Finset.card G.edgeFinset + 1 = Fintype.card V := by
  have := hG.isConnected.nonempty
  inhabit V
  classical
  have : Finset.card ({default} : Finset V)ᶜ + 1 = Fintype.card V := by
    rw [Finset.card_compl, Finset.card_singleton, Nat.sub_add_cancel Fintype.card_pos]
  rw [← this, add_left_inj]
  choose f hf hf' using (hG.existsUnique_path · default)
  refine Eq.symm <| Finset.card_bij
          (fun w hw => ((f w).firstDart <| ?notNil).edge)
          (fun a ha => ?memEdges) ?inj ?surj
  case notNil => exact not_nil_of_ne (by simpa using hw)
  case memEdges => simp
  case inj =>
    intro a ha b hb h
    wlog h' : (f a).length ≤ (f b).length generalizing a b
    · exact Eq.symm (this _ hb _ ha h.symm (le_of_not_ge h'))
    rw [dart_edge_eq_iff] at h
    obtain (h | h) := h
    · exact (congrArg (·.fst) h)
    · have h1 : ((f a).firstDart <| not_nil_of_ne (by simpa using ha)).snd = b :=
        congrArg (·.snd) h
      have h3 := congrArg length (hf' _ ((f _).tail.copy h1 rfl) ?_)
      · rw [length_copy, ← add_left_inj 1,
          length_tail_add_one (not_nil_of_ne (by simpa using ha))] at h3
        lia
      · simp only [isPath_copy]
        exact (hf _).tail
  case surj =>
    simp only [mem_edgeFinset, Finset.mem_compl, Finset.mem_singleton, Sym2.forall, mem_edgeSet]
    intro x y h
    wlog h' : (f x).length ≤ (f y).length generalizing x y
    · rw [Sym2.eq_swap]
      exact this y x h.symm (le_of_not_ge h')
    refine ⟨y, ?_, dart_edge_eq_mk'_iff.2 <| Or.inr ?_⟩
    · rintro rfl
      rw [← hf' _ nil IsPath.nil, length_nil,
          ← hf' _ (.cons h .nil) (IsPath.nil.cons <| by simpa using h.ne),
          length_cons, length_nil] at h'
      simp at h'
    rw [← hf' _ (.cons h.symm (f x)) ((cons_isPath_iff _ _).2 ⟨hf _, fun hy => ?contra⟩)]
    · simp only [firstDart_toProd, getVert_cons_succ, getVert_zero, Prod.swap_prod_mk]
    case contra =>
      suffices (f x).takeUntil y hy = .cons h .nil by
        rw [← take_spec _ hy] at h'
        simp [this, hf' _ _ ((hf _).dropUntil hy)] at h'
      refine (hG.existsUnique_path _ _).unique ((hf _).takeUntil _) ?_
      simp [h.ne]

/-- A minimally connected graph is a tree. -/
lemma isTree_of_minimal_connected (h : Minimal Connected G) : IsTree G := by
  rw [isTree_iff, and_iff_right h.prop, isAcyclic_iff_forall_adj_isBridge]
  exact fun _ _ _ ↦ by_contra fun hbr ↦ h.not_prop_of_lt
    (by simpa [deleteEdges, ← edgeSet_ssubset_edgeSet])
    <| h.prop.connected_delete_edge_of_not_isBridge hbr

lemma isTree_iff_minimal_connected : IsTree G ↔ Minimal Connected G := by
  refine ⟨fun htree ↦ ⟨htree.isConnected, fun G' h' hle u v hadj ↦ ?_⟩, isTree_of_minimal_connected⟩
  have ⟨p, hp⟩ := h'.exists_isPath u v
  have := congrArg Walk.edges <| congrArg Subtype.val <|
    htree.IsAcyclic.path_unique ⟨p.mapLe hle, hp.mapLe hle⟩ <| Path.singleton hadj
  simp only [edges_map, Hom.coe_ofLE, Sym2.map_id, List.map_id_fun, id_eq] at this
  simp [this, p.adj_of_mem_edges]

/--
Adding an edge to an acyclic graph preserves acyclicity if there endpoints are not reachable.
-/
theorem IsAcyclic.add_edge_acyclic {G : SimpleGraph V} (hG : IsAcyclic G) (x y : V)
    (hxy : ¬ Reachable G x y) : IsAcyclic <| G ⊔ fromEdgeSet {s(x,y)} := by
  have x_neq_y : x ≠ y := fun c => (c ▸ hxy) (Reachable.refl y)
  have h_add_remove : (G ⊔ fromEdgeSet {s(x,y)}) \ fromEdgeSet {s(x,y)} = G := by
    simpa using fun h => hxy h.reachable
  have h_bridge : (G ⊔ fromEdgeSet {s(x,y)}).IsBridge s(x,y) := by
    simpa [isBridge_iff, x_neq_y, h_add_remove]
  intro u c hc
  apply isBridge_iff_adj_and_forall_cycle_notMem.mp at h_bridge
  let c' : G.Walk u u := Walk.transfer c G (by
    intro e he
    have eneq : e ≠ s(x,y) := fun h => h_bridge.2 c hc (h ▸ he)
    simpa [eneq] using Walk.edges_subset_edgeSet c he
  )
  exact hG c' (Walk.IsCycle.transfer (qc := hc) ..)

/--
The reachability relation of a maximal acyclic subgraph agrees with that of the larger graph.
-/
lemma reachable_eq_of_maximal_isAcyclic (F : SimpleGraph V)
    (h : Maximal (fun H => H ≤ G ∧ H.IsAcyclic) F) : F.Reachable = G.Reachable := by
  simp only [Maximal, and_imp] at h
  obtain ⟨hF, h⟩ := h
  apply funext; intro u; apply funext; intro v
  refine propext ⟨fun hr => hr.mono hF.1, ?_⟩
  contrapose! h
  obtain ⟨p⟩ := h.1
  let s : Set V := F.connectedComponentMk u
  have hus : u ∈ s := ConnectedComponent.connectedComponentMk_mem
  have hvs : v ∉ s := h.2 ∘ (F.connectedComponentMk u).reachable_of_mem_supp hus
  obtain ⟨⟨⟨u', v'⟩, huv⟩, _, hu, hv⟩ := p.exists_boundary_dart s hus hvs
  let F' := (F ⊔ fromEdgeSet {s(u', v')})
  suffices F'.IsAcyclic by
    rw [le_iff_adj] at hF
    refine ⟨F', ?_, this, le_sup_left, ?_⟩
    · have : G.Adj v' u' := G.symm huv
      simp only [sup_le_iff, le_iff_adj, fromEdgeSet_adj, Set.mem_singleton_iff, Sym2.eq,
      Sym2.rel_iff', Prod.mk.injEq, Prod.swap_prod_mk, ne_eq, and_imp, F']
      grind
    · rw [le_iff_adj]
      push_neg
      refine ⟨u', v', ?_, ?_⟩
      · simpa [F'] using Or.inr huv.ne
      · intro hc
        have : _ := ConnectedComponent.mem_supp_congr_adj (F.connectedComponentMk u) hc
        grind
  have : DecidableEq V := Classical.decEq V
  apply hF.2.add_edge_acyclic
  intro hc
  rw [←ConnectedComponent.eq] at hc
  suffices F.connectedComponentMk u' = s by
    exact (hc ▸ this ▸ hv) ConnectedComponent.connectedComponentMk_mem
  simp_rw [s, SetLike.coe, ConnectedComponent.supp_inj, ←ConnectedComponent.mem_supp_iff]
  grind

/-- An acyclic subgraph of `G` is maximal if it has the same reachability relation as `G`. -/
lemma maximal_isAcyclic_of_reachable_eq {F : SimpleGraph V} (hF : F ≤ G ∧ F.IsAcyclic)
    (h : F.Reachable = G.Reachable) : Maximal (fun H => H ≤ G ∧ H.IsAcyclic) F := by
  by_contra!
  obtain ⟨F', hF'⟩ := exists_gt_of_not_maximal (P := fun H => H ≤ G ∧ H.IsAcyclic) hF this
  obtain ⟨e, he⟩ := Set.exists_of_ssubset <| edgeSet_strict_mono hF'.1
  have : (F ⊔ fromEdgeSet {e}).IsAcyclic := by
    apply hF'.2.2.anti
    refine sup_le_iff.mpr ⟨by grind, ?_⟩
    rw [←F'.fromEdgeSet_edgeSet]
    grind [fromEdgeSet_mono]
  have e_ndiag : ¬ e.IsDiag := by
    suffices e ∈ Sym2.diagSetᶜ by simpa using this
    exact F'.edgeSet_subset_setOf_not_isDiag he.1
  have F_sdiff_eq : (F ⊔ fromEdgeSet {e}) \ fromEdgeSet {e} = F := by
    simpa using he.2
  have h_bridge : (F ⊔ fromEdgeSet {e}).IsBridge e := by
    apply isAcyclic_iff_forall_edge_isBridge.mp this
    simpa using Or.inr e_ndiag
  simp only [IsBridge, F_sdiff_eq] at h_bridge
  cases e
  case h u v =>
    simp only [Sym2.lift_mk] at h_bridge
    suffices G.Reachable u v by exact (h ▸ h_bridge.2) this
    apply Reachable.mono hF'.2.1
    apply Adj.reachable
    simpa using he.1

/-- A subgraph is maximal acyclic iff its reachability relation agrees with the larger graph. -/
theorem maximal_isAcyclic_iff_reachable_eq {F : SimpleGraph V} (hF : F ≤ G ∧ F.IsAcyclic) :
    Maximal (fun H => H ≤ G ∧ H.IsAcyclic) F ↔ F.Reachable = G.Reachable :=
  ⟨reachable_eq_of_maximal_isAcyclic F, maximal_isAcyclic_of_reachable_eq hF⟩

/-- A subgraph of a connected graph is maximal acyclic iff it is a tree. -/
theorem Connected.maximal_le_isAcyclic_iff_isTree {T : SimpleGraph V} (hG : G.Connected)
    (hT : T ≤ G) : Maximal (fun H => H ≤ G ∧ H.IsAcyclic) T ↔ T.IsTree := by
  constructor
  · intro h
    have : Nonempty V := hG.nonempty
    refine ⟨⟨fun u v => ?_⟩, h.1.2⟩
    rw [G.reachable_eq_of_maximal_isAcyclic T h]
    exact hG.preconnected u v
  · grind [IsTree, Connected, maximal_isAcyclic_of_reachable_eq, preconnected_iff_reachable_eq_top]

theorem maximal_isAcyclic_iff_isTree [Nonempty V] {T : SimpleGraph V} :
    Maximal IsAcyclic T ↔ T.IsTree := by
  rw [←connected_top.maximal_le_isAcyclic_iff_isTree le_top]
  grind [le_top, Maximal]

<<<<<<< HEAD
/-- Every graph has a spanning forest. -/
=======
/-- Every acyclic subgraph can be extended to a spanning forest. -/
>>>>>>> 3bf265c0
theorem exists_isAcyclic_reachable_eq_le_of_le_of_isAcyclic {H : SimpleGraph V} (hH_le : H ≤ G)
  (hH_isAcyclic : H.IsAcyclic) :
    ∃ F : SimpleGraph V, H ≤ F ∧ F ≤ G ∧ F.IsAcyclic ∧ F.Reachable = G.Reachable := by
  obtain ⟨F, hF⟩ := G.exists_maximal_isAcyclic_of_le_isAcyclic hH_le hH_isAcyclic
  use F
  grind [maximal_isAcyclic_iff_reachable_eq, Maximal]

/-- Every graph has a spanning forest. -/
theorem exists_isAcyclic_reachable_eq_le :
    ∃ F : SimpleGraph V, F ≤ G ∧ F.IsAcyclic ∧ F.IsAcyclic := by
  obtain ⟨F, hF⟩ := G.exists_isAcyclic_reachable_eq_le_of_le_of_isAcyclic bot_le isAcyclic_bot
  use F
  grind

/-- Every acyclic subgraph of a connected graph can be extended to a spanning tree. -/
lemma Connected.exists_isTree_le_of_le_of_isAcyclic {H : SimpleGraph V} (h : G.Connected)
    (hH_le : H ≤ G) (hH_isAcyclic : H.IsAcyclic) :
    ∃ F : SimpleGraph V, H ≤ F ∧ F ≤ G ∧ F.IsTree := by
  obtain ⟨F, hF⟩ := G.exists_isAcyclic_reachable_eq_le_of_le_of_isAcyclic hH_le hH_isAcyclic
  use F
  grind [IsTree, Connected, preconnected_iff_reachable_eq_top]

/-- Every connected graph has a spanning tree. -/
lemma Connected.exists_isTree_le (h : G.Connected) : ∃ T ≤ G, IsTree T := by
  obtain ⟨F, hF⟩ := G.exists_isAcyclic_reachable_eq_le_of_le_of_isAcyclic bot_le isAcyclic_bot
  use F
  grind [IsTree, Connected, preconnected_iff_reachable_eq_top]

/-- Every connected graph on `n` vertices has at least `n-1` edges. -/
lemma Connected.card_vert_le_card_edgeSet_add_one (h : G.Connected) :
    Nat.card V ≤ Nat.card G.edgeSet + 1 := by
  obtain hV | hV := (finite_or_infinite V).symm
  · simp
  have := Fintype.ofFinite
  obtain ⟨T, hle, hT⟩ := h.exists_isTree_le
  rw [Nat.card_eq_fintype_card, ← hT.card_edgeFinset, add_le_add_iff_right,
    Nat.card_eq_fintype_card, ← edgeFinset_card]
  exact Finset.card_mono <| by simpa

lemma isTree_iff_connected_and_card [Finite V] :
    G.IsTree ↔ G.Connected ∧ Nat.card G.edgeSet + 1 = Nat.card V := by
  have := Fintype.ofFinite V
  classical
  refine ⟨fun h ↦ ⟨h.isConnected, by simpa using h.card_edgeFinset⟩, fun ⟨h₁, h₂⟩ ↦ ⟨h₁, ?_⟩⟩
  simp_rw [isAcyclic_iff_forall_adj_isBridge]
  refine fun x y h ↦ by_contra fun hbr ↦
    (h₁.connected_delete_edge_of_not_isBridge hbr).card_vert_le_card_edgeSet_add_one.not_gt ?_
  rw [Nat.card_eq_fintype_card, ← edgeFinset_card, ← h₂, Nat.card_eq_fintype_card,
    ← edgeFinset_card, add_lt_add_iff_right]
  exact Finset.card_lt_card <| by simpa [deleteEdges]

/-- The minimum degree of all vertices in a nontrivial tree is one. -/
lemma IsTree.minDegree_eq_one_of_nontrivial (h : G.IsTree) [Fintype V] [Nontrivial V]
    [DecidableRel G.Adj] : G.minDegree = 1 := by
  by_cases q : 2 ≤ G.minDegree
  · have := h.card_edgeFinset
    have := G.sum_degrees_eq_twice_card_edges
    have hle : ∑ v : V, 2 ≤ ∑ v, G.degree v := by
      gcongr
      exact le_trans q (G.minDegree_le_degree _)
    rw [Finset.sum_const, Finset.card_univ, smul_eq_mul] at hle
    lia
  · have := h.isConnected.preconnected.minDegree_pos_of_nontrivial
    lia

/-- A nontrivial tree has a vertex of degree one. -/
lemma IsTree.exists_vert_degree_one_of_nontrivial [Fintype V] [Nontrivial V] [DecidableRel G.Adj]
    (h : G.IsTree) : ∃ v, G.degree v = 1 := by
  obtain ⟨v, hv⟩ := G.exists_minimal_degree_vertex
  use v
  rw [← hv]
  exact h.minDegree_eq_one_of_nontrivial

/-- The graph resulting from removing a vertex of degree one from a connected graph is connected. -/
lemma Connected.induce_compl_singleton_of_degree_eq_one (hconn : G.Connected) {v : V}
    [Fintype ↑(G.neighborSet v)] (hdeg : G.degree v = 1) : (G.induce {v}ᶜ).Connected := by
  obtain ⟨u, adj_vu, hu⟩ := degree_eq_one_iff_existsUnique_adj.mp hdeg
  refine (connected_iff _).mpr ⟨?_, u, by aesop⟩
  /- There exists a walk between any two vertices w and x in G.induce {v}ᶜ
  via the unique vertex u adjacent to vertex v. -/
  intro w x
  obtain ⟨pwu, hpwu⟩ := hconn.exists_isPath w u
  obtain ⟨pux, hpux⟩ := hconn.exists_isPath u x
  rw [Reachable, ← exists_true_iff_nonempty]
  classical
  use ((pwu.append pux).toPath.val.induce {v}ᶜ ?_).copy (SetCoe.ext rfl) (SetCoe.ext rfl)
  /- Each path between vertex u and another vertex in G.induce {v}ᶜ
  is contained in G.induce {v}ᶜ. -/
  intro z hz
  rw [Set.mem_compl_iff, Set.mem_singleton_iff]
  obtain ⟨pwz, pzx, p_eq_pwzx⟩ := mem_support_iff_exists_append.mp hz
  /- Prove vertex v is not in the path formed from the concatenated walks
  by showing that vertex u must then be passed twice. -/
  by_contra
  subst_vars
  refine List.nodup_iff_forall_not_duplicate.mp (pwu.append pux).toPath.nodup_support u ?_
  rw [p_eq_pwzx, support_append, List.duplicate_iff_two_le_count, List.count_append]
  have := List.one_le_count_iff.mpr (pwz.getVert_mem_support (pwz.length - 1))
  simp only [hu _ (pwz.adj_penultimate (not_nil_of_ne (by aesop))).symm] at this
  have := List.one_le_count_iff.mpr (pzx.snd_mem_tail_support (not_nil_of_ne (by aesop)))
  rw [hu _ (pzx.adj_snd (not_nil_of_ne (by aesop)))] at this
  lia

/-- A finite nontrivial connected graph contains a vertex that leaves the graph connected if
removed. -/
lemma Connected.exists_connected_induce_compl_singleton_of_finite_nontrivial
    [Finite V] [Nontrivial V] (hconn : G.Connected) : ∃ v : V, (G.induce {v}ᶜ).Connected := by
  obtain ⟨T, _, T_isTree⟩ := hconn.exists_isTree_le
  have ⟨hT, _⟩ := T_isTree
  have := Fintype.ofFinite V
  classical
  obtain ⟨v, hv⟩ := T_isTree.exists_vert_degree_one_of_nontrivial
  exact ⟨v, (hT.induce_compl_singleton_of_degree_eq_one hv).mono (by tauto)⟩

/-- A finite connected graph contains a vertex that leaves the graph preconnected if removed. -/
lemma Connected.exists_preconnected_induce_compl_singleton_of_finite [Finite V]
    (hconn : G.Connected) : ∃ v : V, (G.induce {v}ᶜ).Preconnected := by
  nontriviality V using hconn.nonempty
  obtain ⟨v, hv⟩ := hconn.exists_connected_induce_compl_singleton_of_finite_nontrivial
  exact ⟨v, hv.preconnected⟩

lemma IsAcyclic.dist_ne_of_adj (hG : G.IsAcyclic) {u v w : V} (hadj : G.Adj v w)
    (hreach : G.Reachable u v) : G.dist u v ≠ G.dist u w := by
  obtain ⟨p, hp, hp'⟩ := hreach.exists_path_of_dist
  obtain ⟨q, hq, hq'⟩ := hreach.trans hadj.reachable |>.exists_path_of_dist
  rw [← hp', ← hq']
  by_cases hw : w ∈ p.support
  · rw [hG.path_concat hq hp hadj.symm hw, q.length_concat]
    exact q.length.ne_add_one.symm
  · have hv : v ∈ q.support := hG.mem_support_of_ne_mem_support_of_adj_of_isPath hq hp
      hadj.symm hw
    rw [hG.path_concat hp hq hadj hv, p.length_concat]
    exact p.length.ne_add_one

lemma IsTree.dist_ne_of_adj (hG : G.IsTree) (u : V) {v w : V} (hadj : G.Adj v w) :
    G.dist u v ≠ G.dist u w :=
  hG.IsAcyclic.dist_ne_of_adj hadj <| hG.isConnected u v

lemma IsAcyclic.dist_eq_dist_add_one_of_adj_of_reachable
    (hG : G.IsAcyclic) (u : V) {v w : V} (hadj : G.Adj v w) (hreach : G.Reachable u v) :
    G.dist u v = G.dist u w + 1 ∨ G.dist u w = G.dist u v + 1 := by
  grind [dist_ne_of_adj, Adj.diff_dist_adj]

lemma IsTree.dist_eq_dist_add_one_of_adj (hG : G.IsTree) (u : V) {v w : V} (hadj : G.Adj v w) :
    G.dist u v = G.dist u w + 1 ∨ G.dist u w = G.dist u v + 1 := by
  grind [dist_ne_of_adj, Adj.diff_dist_adj]

/-- The unique two-coloring of a tree that colors the given vertex with zero -/
noncomputable def IsTree.coloringTwoOfVert (hG : G.IsTree) (u : V) : G.Coloring (Fin 2) :=
  Coloring.mk (fun v ↦ ⟨G.dist u v % 2, Nat.mod_lt (G.dist u v) Nat.zero_lt_two⟩) <| by
    grind [dist_eq_dist_add_one_of_adj]

/-- Arbitrary coloring with two colors for a tree -/
noncomputable def IsTree.coloringTwo (hG : G.IsTree) : G.Coloring (Fin 2) :=
  hG.coloringTwoOfVert hG.isConnected.nonempty.some

lemma IsTree.isBipartite (hG : G.IsTree) : G.IsBipartite :=
  ⟨hG.coloringTwo⟩

/-- The unique two-coloring of a forest that colors the given vertices with zero -/
noncomputable def IsAcyclic.coloringTwoOfVerts (hG : G.IsAcyclic) (verts : G.ConnectedComponent → V)
    (h : ∀ C, verts C ∈ C) : G.Coloring (Fin 2) where
  toFun v :=
    let u := verts <| G.connectedComponentMk v
    ⟨G.dist u v % 2, Nat.mod_lt (G.dist u v) Nat.zero_lt_two⟩
  map_rel' := by
    intro u v hadj
    have := ConnectedComponent.sound hadj.reachable
    have := hG.dist_eq_dist_add_one_of_adj_of_reachable _ hadj <| ConnectedComponent.exact <| h _
    grind [top_adj]

/-- Arbitrary coloring with two colors for a forest -/
noncomputable def IsAcyclic.coloringTwo (hG : G.IsAcyclic) : G.Coloring (Fin 2) :=
  hG.coloringTwoOfVerts (·.nonempty_supp.some) (·.nonempty_supp.some_mem)

lemma IsAcyclic.isBipartite (hG : G.IsAcyclic) : G.IsBipartite :=
  ⟨hG.coloringTwo⟩

end SimpleGraph<|MERGE_RESOLUTION|>--- conflicted
+++ resolved
@@ -463,11 +463,7 @@
   rw [←connected_top.maximal_le_isAcyclic_iff_isTree le_top]
   grind [le_top, Maximal]
 
-<<<<<<< HEAD
-/-- Every graph has a spanning forest. -/
-=======
 /-- Every acyclic subgraph can be extended to a spanning forest. -/
->>>>>>> 3bf265c0
 theorem exists_isAcyclic_reachable_eq_le_of_le_of_isAcyclic {H : SimpleGraph V} (hH_le : H ≤ G)
   (hH_isAcyclic : H.IsAcyclic) :
     ∃ F : SimpleGraph V, H ≤ F ∧ F ≤ G ∧ F.IsAcyclic ∧ F.Reachable = G.Reachable := by
