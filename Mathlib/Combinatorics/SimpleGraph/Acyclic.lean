--- conflicted
+++ resolved
@@ -354,20 +354,6 @@
   rw [← hv]
   exact h.minDegree_eq_one_of_nontrivial
 
-<<<<<<< HEAD
-lemma IsTree.dist_ne_of_adj (hG : G.IsTree) (u : V) {v w : V} (hadj : G.Adj v w) :
-    G.dist u v ≠ G.dist u w := by
-  obtain ⟨p, hp, hp'⟩ := hG.isConnected.exists_path_of_dist u v
-  obtain ⟨q, hq, hq'⟩ := hG.isConnected.exists_path_of_dist u w
-  rw [← hp', ← hq']
-  by_cases hw : w ∈ p.support
-  · rw [hG.IsAcyclic.path_concat hq hp hadj.symm hw, q.length_concat]
-    exact q.length.ne_add_one.symm
-  · have hv : v ∈ q.support := hG.IsAcyclic.mem_support_of_ne_mem_support_of_adj_of_isPath hq hp
-      hadj.symm hw
-    rw [hG.IsAcyclic.path_concat hp hq hadj hv, p.length_concat]
-    exact p.length.ne_add_one
-=======
 /-- The graph resulting from removing a vertex of degree one from a connected graph is connected. -/
 lemma Connected.induce_compl_singleton_of_degree_eq_one (hconn : G.Connected) {v : V}
     [Fintype ↑(G.neighborSet v)] (hdeg : G.degree v = 1) : (G.induce {v}ᶜ).Connected := by
@@ -415,6 +401,18 @@
   nontriviality V using hconn.nonempty
   obtain ⟨v, hv⟩ := hconn.exists_connected_induce_compl_singleton_of_finite_nontrivial
   exact ⟨v, hv.preconnected⟩
->>>>>>> a7a662d2
+
+lemma IsTree.dist_ne_of_adj (hG : G.IsTree) (u : V) {v w : V} (hadj : G.Adj v w) :
+    G.dist u v ≠ G.dist u w := by
+  obtain ⟨p, hp, hp'⟩ := hG.isConnected.exists_path_of_dist u v
+  obtain ⟨q, hq, hq'⟩ := hG.isConnected.exists_path_of_dist u w
+  rw [← hp', ← hq']
+  by_cases hw : w ∈ p.support
+  · rw [hG.IsAcyclic.path_concat hq hp hadj.symm hw, q.length_concat]
+    exact q.length.ne_add_one.symm
+  · have hv : v ∈ q.support := hG.IsAcyclic.mem_support_of_ne_mem_support_of_adj_of_isPath hq hp
+      hadj.symm hw
+    rw [hG.IsAcyclic.path_concat hp hq hadj hv, p.length_concat]
+    exact p.length.ne_add_one
 
 end SimpleGraph