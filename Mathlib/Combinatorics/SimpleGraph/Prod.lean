/-
Copyright (c) 2022 George Peter Banyard, Yaël Dillies, Kyle Miller. All rights reserved.
Released under Apache 2.0 license as described in the file LICENSE.
Authors: George Peter Banyard, Yaël Dillies, Kyle Miller

! This file was ported from Lean 3 source module combinatorics.simple_graph.prod
! leanprover-community/mathlib commit 2985fa3c31a27274aed06c433510bc14b73d6488
! Please do not edit these lines, except to modify the commit id
! if you have ported upstream changes.
-/
import Mathlib.Combinatorics.SimpleGraph.Connectivity

/-!
# Graph products

This file defines the box product of graphs and other product constructions. The box product of `G`
and `H` is the graph on the product of the vertices such that `x` and `y` are related iff they agree
on one component and the other one is related via either `G` or `H`. For example, the box product of
two edges is a square.

## Main declarations

* `SimpleGraph.boxProd`: The box product.

## Notation

* `G □ H`: The box product of `G` and `H`.

## TODO

Define all other graph products!
-/


variable {α β γ : Type _}

namespace SimpleGraph

-- Porting note: pruned variables to keep things out of local contexts, which
-- can impact how generalization works, or what aesop does.
variable {G : SimpleGraph α} {H : SimpleGraph β}

/-- Box product of simple graphs. It relates `(a₁, b)` and `(a₂, b)` if `G` relates `a₁` and `a₂`,
and `(a, b₁)` and `(a, b₂)` if `H` relates `b₁` and `b₂`. -/
def boxProd (G : SimpleGraph α) (H : SimpleGraph β) : SimpleGraph (α × β) where
  Adj x y := G.Adj x.1 y.1 ∧ x.2 = y.2 ∨ H.Adj x.2 y.2 ∧ x.1 = y.1
  symm x y := by simp [and_comm, or_comm, eq_comm, adj_comm]
  loopless x := by simp
#align simple_graph.box_prod SimpleGraph.boxProd

-- mathport name: «expr □ »
/-- Box product of simple graphs. It relates `(a₁, b)` and `(a₂, b)` if `G` relates `a₁` and `a₂`,
and `(a, b₁)` and `(a, b₂)` if `H` relates `b₁` and `b₂`. -/
infixl:70 " □ " => boxProd

@[simp]
theorem boxProd_adj : (G □ H).Adj x y ↔ G.Adj x.1 y.1 ∧ x.2 = y.2 ∨ H.Adj x.2 y.2 ∧ x.1 = y.1 :=
  Iff.rfl
#align simple_graph.box_prod_adj SimpleGraph.boxProd_adj

--@[simp] porting note: `simp` can prove
theorem boxProd_adj_left : (G □ H).Adj (a₁, b) (a₂, b) ↔ G.Adj a₁ a₂ := by
  simp only [boxProd_adj, and_true, SimpleGraph.irrefl, false_and, or_false]
#align simple_graph.box_prod_adj_left SimpleGraph.boxProd_adj_left

--@[simp] porting note: `simp` can prove
theorem boxProd_adj_right : (G □ H).Adj (a, b₁) (a, b₂) ↔ H.Adj b₁ b₂ := by
  simp only [boxProd_adj, SimpleGraph.irrefl, false_and, and_true, false_or]
#align simple_graph.box_prod_adj_right SimpleGraph.boxProd_adj_right

theorem boxProd_neighborSet (x : α × β) :
    (G □ H).neighborSet x =
      G.neighborSet x.1 ×ˢ ({x.2} : Set β) ∪ ({x.1} : Set α) ×ˢ H.neighborSet x.2 := by
  ext ⟨a', b'⟩
  simp only [mem_neighborSet, Set.mem_union, boxProd_adj, Set.mem_prod, Set.mem_singleton_iff]
  simp only [eq_comm, and_comm]
#align simple_graph.box_prod_neighbor_set SimpleGraph.boxProd_neighborSet

variable (G H)

/-- The box product is commutative up to isomorphism. `Equiv.prodComm` as a graph isomorphism. -/
@[simps!]
def boxProdComm : G □ H ≃g H □ G := ⟨Equiv.prodComm _ _, or_comm⟩
#align simple_graph.box_prod_comm SimpleGraph.boxProdComm

/-- The box product is associative up to isomorphism. `Equiv.prodAssoc` as a graph isomorphism. -/
@[simps!]
def boxProdAssoc (I : SimpleGraph γ) : G □ H □ I ≃g G □ (H □ I) :=
  ⟨Equiv.prodAssoc _ _ _, fun {x y} => by
    simp only [boxProd_adj, Equiv.prodAssoc_apply, or_and_right, or_assoc, Prod.ext_iff,
      and_assoc, @and_comm (x.fst.fst = _)]; tauto⟩
#align simple_graph.box_prod_assoc SimpleGraph.boxProdAssoc

/-- The embedding of `G` into `G □ H` given by `b`. -/
@[simps]
def boxProdLeft (b : β) : G ↪g G □ H where
  toFun a := (a, b)
  inj' _ _ := congr_arg Prod.fst
  map_rel_iff' {_ _} := boxProd_adj_left
#align simple_graph.box_prod_left SimpleGraph.boxProdLeft

/-- The embedding of `H` into `G □ H` given by `a`. -/
@[simps]
def boxProdRight (a : α) : H ↪g G □ H where
  toFun := Prod.mk a
  inj' _ _ := congr_arg Prod.snd
  map_rel_iff' {_ _} := boxProd_adj_right
#align simple_graph.box_prod_right SimpleGraph.boxProdRight

namespace Walk

variable {G}

/-- Turn a walk on `G` into a walk on `G □ H`. -/
protected def boxProdLeft (b : β) : G.Walk a₁ a₂ → (G □ H).Walk (a₁, b) (a₂, b) :=
  Walk.map (G.boxProdLeft H b).toHom
#align simple_graph.walk.box_prod_left SimpleGraph.Walk.boxProdLeft

variable (G) {H}

/-- Turn a walk on `H` into a walk on `G □ H`. -/
protected def boxProdRight (a : α) : H.Walk b₁ b₂ → (G □ H).Walk (a, b₁) (a, b₂) :=
  Walk.map (G.boxProdRight H a).toHom
#align simple_graph.walk.box_prod_right SimpleGraph.Walk.boxProdRight

variable {G}

/-- Project a walk on `G □ H` to a walk on `G` by discarding the moves in the direction of `H`. -/
def ofBoxProdLeft [DecidableEq β] [DecidableRel G.Adj] {x y : α × β} :
    (G □ H).Walk x y → G.Walk x.1 y.1
  | nil => nil
  | cons h w =>
    Or.by_cases h
      (fun hG => w.ofBoxProdLeft.cons hG.1)
      (fun hH => hH.2 ▸ w.ofBoxProdLeft)
#align simple_graph.walk.of_box_prod_left SimpleGraph.Walk.ofBoxProdLeft

/-- Project a walk on `G □ H` to a walk on `H` by discarding the moves in the direction of `G`. -/
def ofBoxProdRight [DecidableEq α] [DecidableRel H.Adj] {x y : α × β} :
    (G □ H).Walk x y → H.Walk x.2 y.2
  | nil => nil
  | cons h w =>
    (Or.symm h).by_cases
      (fun hH => w.ofBoxProdRight.cons hH.1)
      (fun hG => hG.2 ▸ w.ofBoxProdRight)
#align simple_graph.walk.of_box_prod_right SimpleGraph.Walk.ofBoxProdRight

@[simp]
theorem ofBoxProdLeft_boxProdLeft [DecidableEq β] [DecidableRel G.Adj] {a₁ a₂ : α} :
    ∀ (w : G.Walk a₁ a₂), (w.boxProdLeft H b).ofBoxProdLeft = w
  | nil => rfl
  | cons' x y z h w => by
    rw [Walk.boxProdLeft, map_cons, ofBoxProdLeft, Or.by_cases, dif_pos, ← Walk.boxProdLeft]
    simp [ofBoxProdLeft_boxProdLeft]
    exact ⟨h, rfl⟩
#align simple_graph.walk.of_box_prod_left_box_prod_left SimpleGraph.Walk.ofBoxProdLeft_boxProdLeft

@[simp]
theorem ofBoxProdLeft_boxProdRight [DecidableEq α] [DecidableRel G.Adj] {b₁ b₂ : α} :
    ∀ (w : G.Walk b₁ b₂), (w.boxProdRight G a).ofBoxProdRight = w
  | nil => rfl
  | cons' x y z h w => by
    rw [Walk.boxProdRight, map_cons, ofBoxProdRight, Or.by_cases, dif_pos, ←
      Walk.boxProdRight]
    simp [ofBoxProdLeft_boxProdRight]
    exact⟨h, rfl⟩
#align simple_graph.walk.of_box_prod_left_box_prod_right SimpleGraph.Walk.ofBoxProdLeft_boxProdRight

end Walk

variable {G H}

protected theorem Preconnected.boxProd (hG : G.Preconnected) (hH : H.Preconnected) :
    (G □ H).Preconnected := by
  rintro x y
  obtain ⟨w₁⟩ := hG x.1 y.1
  obtain ⟨w₂⟩ := hH x.2 y.2
  rw [← @Prod.mk.eta _ _ x, ← @Prod.mk.eta _ _ y]
  exact ⟨(w₁.boxProdLeft _ _).append (w₂.boxProdRight _ _)⟩
#align simple_graph.preconnected.box_prod SimpleGraph.Preconnected.boxProd

protected theorem Preconnected.ofBoxProdLeft [Nonempty β] (h : (G □ H).Preconnected) :
    G.Preconnected := by
  classical
  rintro a₁ a₂
  obtain ⟨w⟩ := h (a₁, Classical.arbitrary _) (a₂, Classical.arbitrary _)
  exact ⟨w.ofBoxProdLeft⟩
#align simple_graph.preconnected.of_box_prod_left SimpleGraph.Preconnected.ofBoxProdLeft

protected theorem Preconnected.ofBoxProdRight [Nonempty α] (h : (G □ H).Preconnected) :
    H.Preconnected := by
  classical
  rintro b₁ b₂
  obtain ⟨w⟩ := h (Classical.arbitrary _, b₁) (Classical.arbitrary _, b₂)
  exact ⟨w.ofBoxProdRight⟩
#align simple_graph.preconnected.of_box_prod_right SimpleGraph.Preconnected.ofBoxProdRight

protected theorem Connected.boxProd (hG : G.Connected) (hH : H.Connected) : (G □ H).Connected := by
  haveI := hG.nonempty
  haveI := hH.nonempty
  exact ⟨hG.preconnected.boxProd hH.preconnected⟩
#align simple_graph.connected.box_prod SimpleGraph.Connected.boxProd

protected theorem Connected.ofBoxProdLeft (h : (G □ H).Connected) : G.Connected := by
  haveI := (nonempty_prod.1 h.nonempty).1
  haveI := (nonempty_prod.1 h.nonempty).2
  exact ⟨h.preconnected.ofBoxProdLeft⟩
#align simple_graph.connected.of_box_prod_left SimpleGraph.Connected.ofBoxProdLeft

protected theorem Connected.ofBoxProdRight (h : (G □ H).Connected) : H.Connected := by
  haveI := (nonempty_prod.1 h.nonempty).1
  haveI := (nonempty_prod.1 h.nonempty).2
  exact ⟨h.preconnected.ofBoxProdRight⟩
#align simple_graph.connected.of_box_prod_right SimpleGraph.Connected.ofBoxProdRight

@[simp]
theorem boxProd_connected : (G □ H).Connected ↔ G.Connected ∧ H.Connected :=
  ⟨fun h => ⟨h.ofBoxProdLeft, h.ofBoxProdRight⟩, fun h => h.1.boxProd h.2⟩
#align simple_graph.box_prod_connected SimpleGraph.boxProd_connected

instance boxProdFintypeNeighborSet (x : α × β)
    [Fintype (G.neighborSet x.1)] [Fintype (H.neighborSet x.2)] :
    Fintype ((G □ H).neighborSet x) :=
  Fintype.ofEquiv
<<<<<<< HEAD
    -- porting note: was `×ˢ`
    ((G.neighborFinset x.1 ×ᶠˢ {x.2}).disjUnion ({x.1} ×ᶠˢ H.neighborFinset x.2) <|
      Finset.disjoint_product.mpr <| Or.inl <| neighborFinset_disjoint_singleton _ _)
=======
    ((G.neighborFinset x.1 ×ˢ ({x.2} : Finset β)).disjUnion
      (({x.1} : Finset α) ×ˢ H.neighborFinset x.2) <|
        Finset.disjoint_product.mpr <| Or.inl <| neighborFinset_disjoint_singleton _ _)
>>>>>>> 5e57a8cf
    ((Equiv.refl _).subtypeEquiv fun y => by
      simp_rw [Finset.mem_disjUnion, Finset.mem_product, Finset.mem_singleton, mem_neighborFinset,
        mem_neighborSet, Equiv.refl_apply, boxProd_adj]
      simp only [eq_comm, and_comm])
#align simple_graph.box_prod_fintype_neighbor_set SimpleGraph.boxProdFintypeNeighborSet

theorem boxProd_neighborFinset (x : α × β)
    [Fintype (G.neighborSet x.1)] [Fintype (H.neighborSet x.2)] [Fintype ((G □ H).neighborSet x)] :
    (G □ H).neighborFinset x =
<<<<<<< HEAD
      -- porting note: was `×ˢ`
      (G.neighborFinset x.1 ×ᶠˢ {x.2}).disjUnion ({x.1} ×ᶠˢ H.neighborFinset x.2)
=======
      (G.neighborFinset x.1 ×ˢ ({x.2} : Finset β)).disjUnion
        (({x.1} : Finset α) ×ˢ H.neighborFinset x.2)
>>>>>>> 5e57a8cf
        (Finset.disjoint_product.mpr <| Or.inl <| neighborFinset_disjoint_singleton _ _) := by
  -- swap out the fintype instance for the canonical one
  letI : Fintype ((G □ H).neighborSet x) := SimpleGraph.boxProdFintypeNeighborSet _
  convert_to (G □ H).neighborFinset x = _ using 2
  exact Eq.trans (Finset.map_map _ _ _) Finset.attach_map_val
#align simple_graph.box_prod_neighbor_finset SimpleGraph.boxProd_neighborFinset

theorem boxProd_degree (x : α × β)
    [Fintype (G.neighborSet x.1)] [Fintype (H.neighborSet x.2)] [Fintype ((G □ H).neighborSet x)] :
    (G □ H).degree x = G.degree x.1 + H.degree x.2 := by
  rw [degree, degree, degree, boxProd_neighborFinset, Finset.card_disjUnion]
  simp_rw [Finset.card_product, Finset.card_singleton, mul_one, one_mul]
#align simple_graph.box_prod_degree SimpleGraph.boxProd_degree

end SimpleGraph<|MERGE_RESOLUTION|>--- conflicted
+++ resolved
@@ -222,15 +222,9 @@
     [Fintype (G.neighborSet x.1)] [Fintype (H.neighborSet x.2)] :
     Fintype ((G □ H).neighborSet x) :=
   Fintype.ofEquiv
-<<<<<<< HEAD
-    -- porting note: was `×ˢ`
-    ((G.neighborFinset x.1 ×ᶠˢ {x.2}).disjUnion ({x.1} ×ᶠˢ H.neighborFinset x.2) <|
-      Finset.disjoint_product.mpr <| Or.inl <| neighborFinset_disjoint_singleton _ _)
-=======
     ((G.neighborFinset x.1 ×ˢ ({x.2} : Finset β)).disjUnion
       (({x.1} : Finset α) ×ˢ H.neighborFinset x.2) <|
         Finset.disjoint_product.mpr <| Or.inl <| neighborFinset_disjoint_singleton _ _)
->>>>>>> 5e57a8cf
     ((Equiv.refl _).subtypeEquiv fun y => by
       simp_rw [Finset.mem_disjUnion, Finset.mem_product, Finset.mem_singleton, mem_neighborFinset,
         mem_neighborSet, Equiv.refl_apply, boxProd_adj]
@@ -240,13 +234,8 @@
 theorem boxProd_neighborFinset (x : α × β)
     [Fintype (G.neighborSet x.1)] [Fintype (H.neighborSet x.2)] [Fintype ((G □ H).neighborSet x)] :
     (G □ H).neighborFinset x =
-<<<<<<< HEAD
-      -- porting note: was `×ˢ`
-      (G.neighborFinset x.1 ×ᶠˢ {x.2}).disjUnion ({x.1} ×ᶠˢ H.neighborFinset x.2)
-=======
       (G.neighborFinset x.1 ×ˢ ({x.2} : Finset β)).disjUnion
         (({x.1} : Finset α) ×ˢ H.neighborFinset x.2)
->>>>>>> 5e57a8cf
         (Finset.disjoint_product.mpr <| Or.inl <| neighborFinset_disjoint_singleton _ _) := by
   -- swap out the fintype instance for the canonical one
   letI : Fintype ((G □ H).neighborSet x) := SimpleGraph.boxProdFintypeNeighborSet _
