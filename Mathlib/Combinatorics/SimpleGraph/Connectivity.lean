--- conflicted
+++ resolved
@@ -2238,11 +2238,7 @@
     (h : ∀ (u v : V) (p : G.Walk u v) (_ : p.IsPath),
       ConnectedComponent.sound p.reachable ▸ f u = f v) :
     motive c :=
-<<<<<<< HEAD
-  Quot.recOn c f (fun u v r => r.elim_path fun p => h u v p p.2)
-=======
   Quot.recOn c f fun u v r => r.elim_path fun p => h u v p p.2
->>>>>>> acff73a4
 
 /-- The map on connected components induced by a graph homomorphism. -/
 def map (φ : G →g G') (C : G.ConnectedComponent) : G'.ConnectedComponent :=
@@ -2373,25 +2369,13 @@
   right_inv v := Subtype.ext_val (φ.toEquiv.right_inv ↑v)
 #align simple_graph.connected_component.iso_equiv_supp SimpleGraph.ConnectedComponent.isoEquivSupp
 
-<<<<<<< HEAD
-lemma mem_coe_supp_of_adj {H : Subgraph G} {c : ConnectedComponent H.coe}
+lemma mem_coe_supp_of_adj {v w : V} {H : Subgraph G} {c : ConnectedComponent H.coe}
     (hv : v ∈ (c.supp : Set V)) (hw : w ∈ H.verts)
     (hadj : H.Adj v w) : w ∈ (c.supp : Set V) := by
   obtain ⟨_, h⟩ := hv
   use ⟨w, hw⟩
   rw [← (mem_supp_iff _ _).mp h.1]
   exact ⟨connectedComponentMk_eq_of_adj <| Subgraph.Adj.coe <| h.2 ▸ hadj.symm, rfl⟩
-=======
-lemma mem_coe_supp_of_adj {v w : V} {H : Subgraph G} {c : ConnectedComponent H.coe}
-    (hv : v ∈ (↑) '' (c : Set H.verts)) (hw : w ∈ H.verts)
-    (hadj : H.Adj v w) : w ∈ (↑) '' (c : Set H.verts) := by
-  rw [Set.mem_image]
-  obtain ⟨v', hv'⟩ := hv
-  use ⟨w, hw⟩
-  refine ⟨?_, rfl⟩
-  rw [← (ConnectedComponent.mem_supp_iff ..).mp hv'.1]
-  exact ConnectedComponent.connectedComponentMk_eq_of_adj ((hv'.2 ▸ hadj.symm).coe)
->>>>>>> acff73a4
 
 end ConnectedComponent
 
