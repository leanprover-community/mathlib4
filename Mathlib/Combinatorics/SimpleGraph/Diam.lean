/-
Copyright (c) 2024 Rida Hamadani. All rights reserved.
Released under Apache 2.0 license as described in the file LICENSE.
Authors: Rida Hamadani
-/
import Mathlib.Combinatorics.SimpleGraph.Metric

/-!
# Diameter of a simple graph

This module defines the eccentricity of vertices, the diameter, and the radius of a simple graph.

## Main definitions

- `SimpleGraph.eccent`: the eccentricity of a vertex in a simple graph, which is the maximum
  distances between it and the other vertices.

- `SimpleGraph.ediam`: the graph extended diameter, which is the maximum eccentricity.
  It is `ℕ∞`-valued.

- `SimpleGraph.diam`: the graph diameter, an `ℕ`-valued version of `SimpleGraph.ediam`.

- `SimpleGraph.radius`: the graph radius, which is the minimum eccentricity. It is `ℕ∞`-valued.

- `SimpleGraph.center`: the set of vertices with eccentricity equal to the graph's radius.

-/

assert_not_exists Field

namespace SimpleGraph
variable {α : Type*} {G G' : SimpleGraph α}

section eccent

/-- The eccentricity of a vertex is the greatest distance between it and any other vertex. -/
noncomputable def eccent (G : SimpleGraph α) (u : α) : ℕ∞ :=
  ⨆ v, G.edist u v

lemma eccent_def : G.eccent = fun u ↦ ⨆ v, G.edist u v := rfl

lemma edist_le_eccent {u v : α} : G.edist u v ≤ G.eccent u :=
  le_iSup (G.edist u) v

lemma exists_edist_eq_eccent_of_finite [Finite α] (u : α) :
    ∃ v, G.edist u v = G.eccent u :=
  have : Nonempty α := Nonempty.intro u
  exists_eq_ciSup_of_finite

lemma eccent_eq_top_of_not_connected (h : ¬ G.Connected) (u : α) :
    G.eccent u = ⊤ := by
  rw [connected_iff_exists_forall_reachable] at h
  push_neg at h
  obtain ⟨v, h⟩ := h u
  rw [eq_top_iff, ← edist_eq_top_of_not_reachable h]
  exact le_iSup (G.edist u) v

lemma eccent_eq_zero_of_subsingleton [Subsingleton α] (u : α) : G.eccent u = 0 := by
  simpa [eccent, edist_eq_zero_iff] using subsingleton_iff.mp ‹_› u

lemma eccent_ne_zero [Nontrivial α] (u : α) : G.eccent u ≠ 0 := by
  obtain ⟨v, huv⟩ := exists_ne ‹_›
  contrapose! huv
  simp only [eccent, ENat.iSup_eq_zero, edist_eq_zero_iff] at huv
  exact (huv v).symm

lemma eccent_eq_zero_iff (u : α) : G.eccent u = 0 ↔ Subsingleton α := by
  refine ⟨fun h ↦ ?_, fun _ ↦ eccent_eq_zero_of_subsingleton u⟩
  contrapose! h
  rw [not_subsingleton_iff_nontrivial] at h
  exact eccent_ne_zero u

lemma eccent_pos_iff (u : α) : 0 < G.eccent u ↔ Nontrivial α := by
  rw [pos_iff_ne_zero, ← not_subsingleton_iff_nontrivial, ← eccent_eq_zero_iff]

@[simp]
lemma eccent_bot [Nontrivial α] (u : α) : (⊥ : SimpleGraph α).eccent u = ⊤ :=
  eccent_eq_top_of_not_connected bot_not_connected u

@[simp]
lemma eccent_top [Nontrivial α] (u : α) : (⊤ : SimpleGraph α).eccent u = 1 := by
  apply le_antisymm ?_ <| Order.one_le_iff_pos.mpr <| pos_iff_ne_zero.mpr <| eccent_ne_zero u
  rw [eccent, iSup_le_iff]
  intro v
  cases eq_or_ne u v <;> simp_all [edist_top_of_ne]

lemma eq_top_iff_forall_eccent_eq_one [Nontrivial α] :
    G = ⊤ ↔ ∀ u, G.eccent u = 1 := by
  refine ⟨fun h ↦ h ▸ eccent_top, fun h ↦ ?_⟩
  ext u v
  refine ⟨Adj.ne, fun huv ↦ ?_⟩
  rw [← edist_eq_one_iff_adj]
  apply le_antisymm ((h u).symm ▸ edist_le_eccent)
  rw [Order.one_le_iff_pos, pos_iff_ne_zero, edist_eq_zero_iff.ne]
  exact huv.ne

end eccent

section ediam

/--
The extended diameter is the greatest distance between any two vertices, with the value `⊤` in
case the distances are not bounded above, or the graph is not connected.
-/
noncomputable def ediam (G : SimpleGraph α) : ℕ∞ :=
  ⨆ u, G.eccent u

lemma ediam_eq_iSup_iSup_edist : G.ediam = ⨆ u, ⨆ v, G.edist u v :=
  rfl

lemma ediam_def : G.ediam = ⨆ p : α × α, G.edist p.1 p.2 := by
  rw [ediam, eccent_def, iSup_prod]

lemma eccent_le_ediam {u : α} : G.eccent u ≤ G.ediam :=
  le_iSup G.eccent u

lemma edist_le_ediam {u v : α} : G.edist u v ≤ G.ediam :=
  le_iSup₂ (f := G.edist) u v

lemma ediam_le_of_edist_le {k : ℕ∞} (h : ∀ u v, G.edist u v ≤ k) : G.ediam ≤ k :=
  iSup₂_le h

lemma ediam_le_iff {k : ℕ∞} : G.ediam ≤ k ↔ ∀ u v, G.edist u v ≤ k :=
  iSup₂_le_iff

lemma ediam_eq_top : G.ediam = ⊤ ↔ ∀ b < ⊤, ∃ u v, b < G.edist u v := by
  simp only [ediam, eccent, iSup_eq_top, lt_iSup_iff]

lemma ediam_eq_zero_of_subsingleton [Subsingleton α] : G.ediam = 0 := by
  rw [ediam_def, ENat.iSup_eq_zero]
  simpa [edist_eq_zero_iff, Prod.forall] using subsingleton_iff.mp ‹_›

lemma nontrivial_of_ediam_ne_zero (h : G.ediam ≠ 0) : Nontrivial α := by
  contrapose! h
  rw [not_nontrivial_iff_subsingleton] at h
  exact ediam_eq_zero_of_subsingleton

lemma ediam_ne_zero [Nontrivial α] : G.ediam ≠ 0 := by
  obtain ⟨u, v, huv⟩ := exists_pair_ne ‹_›
  contrapose! huv
  simp only [ediam, eccent, nonpos_iff_eq_zero, ENat.iSup_eq_zero, edist_eq_zero_iff] at huv
  exact huv u v

lemma subsingleton_of_ediam_eq_zero (h : G.ediam = 0) : Subsingleton α := by
  contrapose! h
  apply not_subsingleton_iff_nontrivial.mp at h
  exact ediam_ne_zero

lemma ediam_ne_zero_iff_nontrivial :
    G.ediam ≠ 0 ↔ Nontrivial α :=
  ⟨nontrivial_of_ediam_ne_zero, fun _ ↦ ediam_ne_zero⟩

@[simp]
lemma ediam_eq_zero_iff_subsingleton :
    G.ediam = 0 ↔ Subsingleton α :=
  ⟨subsingleton_of_ediam_eq_zero, fun _ ↦ ediam_eq_zero_of_subsingleton⟩

lemma ediam_eq_top_of_not_connected [Nonempty α] (h : ¬ G.Connected) : G.ediam = ⊤ := by
  rw [connected_iff_exists_forall_reachable] at h
  push_neg at h
  obtain ⟨_, hw⟩ := h Classical.ofNonempty
  rw [eq_top_iff, ← edist_eq_top_of_not_reachable hw]
  exact edist_le_ediam

lemma ediam_eq_top_of_not_preconnected (h : ¬ G.Preconnected) : G.ediam = ⊤ := by
  cases isEmpty_or_nonempty α
  · exfalso
    exact h <| IsEmpty.forall_iff.mpr trivial
  · apply ediam_eq_top_of_not_connected
    rw [connected_iff]
    tauto

lemma preconnected_of_ediam_ne_top (h : G.ediam ≠ ⊤) : G.Preconnected :=
  Not.imp_symm G.ediam_eq_top_of_not_preconnected h

lemma connected_of_ediam_ne_top [Nonempty α] (h : G.ediam ≠ ⊤) : G.Connected :=
  G.connected_iff.mpr ⟨preconnected_of_ediam_ne_top h, ‹_›⟩

lemma exists_eccent_eq_ediam_of_ne_top [Nonempty α] (h : G.ediam ≠ ⊤) :
    ∃ u, G.eccent u = G.ediam :=
  ENat.exists_eq_iSup_of_lt_top h.lt_top

-- Note: Neither `Finite α` nor `G.ediam ≠ ⊤` implies the other.
lemma exists_eccent_eq_ediam_of_finite [Nonempty α] [Finite α] :
    ∃ u, G.eccent u = G.ediam :=
  exists_eq_ciSup_of_finite

lemma exists_edist_eq_ediam_of_ne_top [Nonempty α] (h : G.ediam ≠ ⊤) :
    ∃ u v, G.edist u v = G.ediam :=
  ENat.exists_eq_iSup₂_of_lt_top h.lt_top

-- Note: Neither `Finite α` nor `G.ediam ≠ ⊤` implies the other.
lemma exists_edist_eq_ediam_of_finite [Nonempty α] [Finite α] :
    ∃ u v, G.edist u v = G.ediam :=
  Prod.exists'.mp <| ediam_def ▸ exists_eq_ciSup_of_finite

/-- In a finite graph with nontrivial vertex set, the graph is connected
if and only if the extended diameter is not `⊤`.
See `connected_of_ediam_ne_top` for one of the implications without
the finiteness assumptions -/
lemma connected_iff_ediam_ne_top [Nonempty α] [Finite α] : G.Connected ↔ G.ediam ≠ ⊤ :=
  have ⟨u, v, huv⟩ := G.exists_edist_eq_ediam_of_finite
  ⟨fun h ↦ huv ▸ edist_ne_top_iff_reachable.mpr (h u v),
   fun h ↦ G.connected_of_ediam_ne_top h⟩

@[gcongr]
lemma ediam_anti (h : G ≤ G') : G'.ediam ≤ G.ediam :=
  iSup₂_mono fun _ _ ↦ edist_anti h

@[simp]
lemma ediam_bot [Nontrivial α] : (emptyGraph α).ediam = ⊤ :=
  ediam_eq_top_of_not_connected bot_not_connected

@[simp]
<<<<<<< HEAD
lemma ediam_top [Nontrivial α] : (completeGraph α).ediam = 1 := by
  apply le_antisymm ?_ <| Order.one_le_iff_pos.mpr <| pos_iff_ne_zero.mpr ediam_ne_zero
  apply ediam_def ▸ iSup_le_iff.mpr
  intro p
  by_cases h : (completeGraph α).Adj p.1 p.2
  · apply le_of_eq <| edist_eq_one_iff_adj.mpr h
  · simp_all
=======
lemma ediam_top [Nontrivial α] : (⊤ : SimpleGraph α).ediam = 1 := by
  simp [ediam]
>>>>>>> 7b2f305f

@[simp]
lemma ediam_eq_one [Nontrivial α] : G.ediam = 1 ↔ G = ⊤ := by
  refine ⟨fun h ↦ ?_, fun h ↦ h ▸ ediam_top⟩
  rw [eq_top_iff_forall_eccent_eq_one]
  intro u
  apply le_antisymm (h ▸ eccent_le_ediam)
  rw [Order.one_le_iff_pos, pos_iff_ne_zero]
  exact eccent_ne_zero u

end ediam

section diam

/--
The diameter is the greatest distance between any two vertices, with the value `0` in
case the distances are not bounded above, or the graph is not connected.
-/
noncomputable def diam (G : SimpleGraph α) :=
  G.ediam.toNat

lemma diam_def : G.diam = (⨆ p : α × α, G.edist p.1 p.2).toNat := by
  rw [diam, ediam_def]

lemma dist_le_diam (h : G.ediam ≠ ⊤) {u v : α} : G.dist u v ≤ G.diam :=
  ENat.toNat_le_toNat edist_le_ediam h

lemma nontrivial_of_diam_ne_zero (h : G.diam ≠ 0) : Nontrivial α := by
  apply G.nontrivial_of_ediam_ne_zero
  contrapose! h
  simp [diam, h]

lemma diam_eq_zero_of_not_connected (h : ¬ G.Connected) : G.diam = 0 := by
  cases isEmpty_or_nonempty α
  · rw [diam, ediam, ciSup_of_empty, bot_eq_zero']; rfl
  · rw [diam, ediam_eq_top_of_not_connected h, ENat.toNat_top]

lemma diam_eq_zero_of_ediam_eq_top (h : G.ediam = ⊤) : G.diam = 0 := by
  rw [diam, h, ENat.toNat_top]

lemma ediam_ne_top_of_diam_ne_zero (h : G.diam ≠ 0) : G.ediam ≠ ⊤ :=
  mt diam_eq_zero_of_ediam_eq_top h

lemma exists_dist_eq_diam [Nonempty α] :
    ∃ u v, G.dist u v = G.diam := by
  by_cases h : G.diam = 0
  · simp [h]
  · obtain ⟨u, v, huv⟩ := exists_edist_eq_ediam_of_ne_top <| ediam_ne_top_of_diam_ne_zero h
    use u, v
    rw [diam, dist, congrArg ENat.toNat huv]

lemma diam_ne_zero_of_ediam_ne_top [Nontrivial α] (h : G.ediam ≠ ⊤) : G.diam ≠ 0 :=
  have ⟨_, _, hne⟩ := exists_pair_ne ‹_›
  pos_iff_ne_zero.mp <|
    lt_of_lt_of_le ((connected_of_ediam_ne_top h).pos_dist_of_ne hne) <| dist_le_diam h

@[gcongr]
lemma diam_anti_of_ediam_ne_top (h : G ≤ G') (hn : G.ediam ≠ ⊤) : G'.diam ≤ G.diam :=
  ENat.toNat_le_toNat (ediam_anti h) hn

@[simp]
lemma diam_bot : (emptyGraph α).diam = 0 := by
  rw [diam, ENat.toNat_eq_zero]
  cases subsingleton_or_nontrivial α
  · exact Or.inl ediam_eq_zero_of_subsingleton
  · exact Or.inr ediam_bot

@[simp]
lemma diam_top [Nontrivial α] : (completeGraph α).diam = 1 := by
  rw [diam, ediam_top, ENat.toNat_one]

@[simp]
lemma diam_eq_zero : G.diam = 0 ↔ G.ediam = ⊤ ∨ Subsingleton α := by
  rw [diam, ENat.toNat_eq_zero, or_comm, ediam_eq_zero_iff_subsingleton]

@[simp]
lemma diam_eq_one [Nontrivial α] : G.diam = 1 ↔ G = ⊤ := by
  rw [diam, ENat.toNat_eq_iff one_ne_zero, Nat.cast_one, ediam_eq_one]

lemma diam_eq_zero_iff_ediam_eq_top [Nontrivial α] : G.diam = 0 ↔ G.ediam = ⊤ := by
  rw [← not_iff_not]
  exact ⟨ediam_ne_top_of_diam_ne_zero, diam_ne_zero_of_ediam_ne_top⟩

/-- A finite and nontrivial graph is connected if and only if its diameter is not zero.
See also `connected_iff_ediam_ne_top` for the extended diameter version. -/
lemma connected_iff_diam_ne_zero [Finite α] [Nontrivial α] : G.Connected ↔ G.diam ≠ 0 := by
  rw [connected_iff_ediam_ne_top, not_iff_not, diam_eq_zero_iff_ediam_eq_top]

end diam

section radius

/-- The radius of a simple graph is the minimum eccentricity of any vertex. -/
noncomputable def radius (G : SimpleGraph α) : ℕ∞ :=
  ⨅ u, G.eccent u

lemma radius_eq_iInf_iSup_edist : G.radius = ⨅ u, ⨆ v, G.edist u v :=
  rfl

lemma radius_le_eccent {u : α} : G.radius ≤ G.eccent u :=
  iInf_le G.eccent u

lemma exists_eccent_eq_radius [Nonempty α] : ∃ u, G.eccent u = G.radius  :=
  ENat.exists_eq_iInf G.eccent

lemma exists_edist_eq_radius_of_finite [Nonempty α] [Finite α] :
    ∃ u v, G.edist u v = G.radius := by
  obtain ⟨w, hw⟩ := G.exists_eccent_eq_radius
  obtain ⟨v, hv⟩ := G.exists_edist_eq_eccent_of_finite w
  use w, v
  rw [hv, hw]

lemma radius_eq_top_of_not_connected (h : ¬ G.Connected) : G.radius = ⊤ := by
  simp [radius, eccent_eq_top_of_not_connected h]

lemma radius_eq_top_of_isEmpty [IsEmpty α] : G.radius = ⊤ :=
  iInf_of_empty G.eccent

lemma radius_ne_top_iff [Nonempty α] [Finite α] : G.radius ≠ ⊤ ↔ G.Connected := by
  refine ⟨Not.imp_symm radius_eq_top_of_not_connected, fun h ↦ ?_⟩
  obtain ⟨u, v, huv⟩ := G.exists_edist_eq_radius_of_finite
  rw [← huv, edist_ne_top_iff_reachable]
  exact h u v

lemma radius_ne_zero_of_nontrivial [Nontrivial α] : G.radius ≠ 0 := by
  rw [← ENat.one_le_iff_ne_zero]
  apply le_iInf
  simp [ENat.one_le_iff_ne_zero, G.eccent_ne_zero]

lemma radius_eq_zero_iff : G.radius = 0 ↔ Nonempty α ∧ Subsingleton α := by
  refine ⟨fun h ↦ ⟨?_, ?_⟩, fun ⟨_, _⟩ ↦ ?_⟩
  · contrapose! h
    simp [radius, not_nonempty_iff.mp h]
  · contrapose! h
    simp [not_subsingleton_iff_nontrivial.mp h, radius_ne_zero_of_nontrivial]
  · rw [radius, ENat.iInf_eq_zero]
    use Classical.ofNonempty
    simpa [eccent] using Subsingleton.elim _

lemma radius_le_ediam [Nonempty α] : G.radius ≤ G.ediam :=
  iInf_le_iSup

lemma ediam_le_two_mul_radius [Finite α] : G.ediam ≤ 2 * G.radius := by
  cases isEmpty_or_nonempty α
  · rw [radius_eq_top_of_isEmpty]
    exact le_top
  · by_cases h : G.Connected
    · obtain ⟨w, hw⟩ := G.exists_eccent_eq_radius
      obtain ⟨_, _, h⟩ := G.exists_edist_eq_ediam_of_ne_top (connected_iff_ediam_ne_top.mp h)
      apply le_trans (h ▸ G.edist_triangle (v := w))
      rw [two_mul]
      exact hw ▸ add_le_add (G.edist_comm ▸ G.edist_le_eccent) G.edist_le_eccent
    · rw [G.radius_eq_top_of_not_connected h]
      exact le_top

lemma radius_eq_ediam_iff [Nonempty α] :
    G.radius = G.ediam ↔ ∃ e, ∀ u, G.eccent u = e := by
  refine ⟨fun h ↦ ?_, fun h ↦ ?_⟩
  · use G.radius
    intro u
    exact le_antisymm (h ▸ eccent_le_ediam) radius_le_eccent
  · obtain ⟨e, h⟩ := h
    have ediam_eq : G.ediam = e :=
      le_antisymm (iSup_le fun u ↦ (h u).le) ((h Classical.ofNonempty) ▸ eccent_le_ediam)
    rw [ediam_eq]
    exact le_antisymm ((h Classical.ofNonempty) ▸ radius_le_eccent) (le_iInf fun u ↦ (h u).ge)

@[simp]
lemma radius_bot [Nontrivial α] : (⊥ : SimpleGraph α).radius = ⊤ :=
  radius_eq_top_of_not_connected bot_not_connected

@[simp]
lemma radius_top [Nontrivial α] : (⊤ : SimpleGraph α).radius = 1 := by
  simp [radius]

end radius

section center

/-- The center of a simple graph is the set of vertices with eccentricity equal to the radius. -/
def center (G : SimpleGraph α) : Set α :=
  {u | G.eccent u = G.radius}

lemma center_nonempty [Nonempty α] : G.center.Nonempty :=
  exists_eccent_eq_radius

lemma mem_center_iff (u : α) : u ∈ G.center ↔ G.eccent u = G.radius :=
  Set.mem_def

lemma center_eq_univ_iff_radius_eq_ediam [Nonempty α] :
    G.center = Set.univ ↔ G.radius = G.ediam := by
  rw [radius_eq_ediam_iff, ← Set.univ_subset_iff]
  refine ⟨fun h ↦ ?_, fun h ↦ ?_⟩
  · use G.radius
    exact fun _ ↦ h trivial
  · obtain ⟨e, h⟩ := h
    intro u hu
    rw [mem_center_iff, h u]
    exact le_antisymm (le_iInf fun u ↦ (h u).ge) ((h Classical.ofNonempty) ▸ radius_le_eccent)

lemma center_eq_univ_of_subsingleton [Subsingleton α] : G.center = Set.univ := by
  rw [Set.eq_univ_iff_forall]
  intro u
  rw [mem_center_iff, eccent_eq_zero_of_subsingleton u, eq_comm, radius_eq_zero_iff]
  tauto

lemma center_bot : (⊥ : SimpleGraph α).center = Set.univ := by
  cases subsingleton_or_nontrivial α
  · exact center_eq_univ_of_subsingleton
  · rw [Set.eq_univ_iff_forall]
    intro u
    rw [mem_center_iff, eccent_bot, radius_bot]

lemma center_top : (⊤ : SimpleGraph α).center = Set.univ := by
  cases subsingleton_or_nontrivial α
  · exact center_eq_univ_of_subsingleton
  · rw [Set.eq_univ_iff_forall]
    intro u
    rw [mem_center_iff, eccent_top, radius_top]

end center

end SimpleGraph<|MERGE_RESOLUTION|>--- conflicted
+++ resolved
@@ -212,18 +212,8 @@
   ediam_eq_top_of_not_connected bot_not_connected
 
 @[simp]
-<<<<<<< HEAD
 lemma ediam_top [Nontrivial α] : (completeGraph α).ediam = 1 := by
-  apply le_antisymm ?_ <| Order.one_le_iff_pos.mpr <| pos_iff_ne_zero.mpr ediam_ne_zero
-  apply ediam_def ▸ iSup_le_iff.mpr
-  intro p
-  by_cases h : (completeGraph α).Adj p.1 p.2
-  · apply le_of_eq <| edist_eq_one_iff_adj.mpr h
-  · simp_all
-=======
-lemma ediam_top [Nontrivial α] : (⊤ : SimpleGraph α).ediam = 1 := by
   simp [ediam]
->>>>>>> 7b2f305f
 
 @[simp]
 lemma ediam_eq_one [Nontrivial α] : G.ediam = 1 ↔ G = ⊤ := by
