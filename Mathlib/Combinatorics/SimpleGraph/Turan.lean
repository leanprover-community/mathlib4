--- conflicted
+++ resolved
@@ -43,11 +43,7 @@
 
 namespace SimpleGraph
 
-<<<<<<< HEAD
-variable {V : Type*} [Fintype V] [DecidableEq V] (G : SimpleGraph V) [DecidableRel G.Adj] {n r : ℕ}
-=======
 variable {V : Type*} [Fintype V] [DecidableEq V] {G : SimpleGraph V} [DecidableRel G.Adj] {n r : ℕ}
->>>>>>> 0c8452ec
 
 variable (G) in
 /-- An `r + 1`-cliquefree graph is `r`-Turán-maximal if any other `r + 1`-cliquefree graph on
@@ -56,15 +52,9 @@
   G.CliqueFree (r + 1) ∧ ∀ (H : SimpleGraph V) [DecidableRel H.Adj],
     H.CliqueFree (r + 1) → H.edgeFinset.card ≤ G.edgeFinset.card
 
-<<<<<<< HEAD
-variable {G} {H : SimpleGraph V}
-
 section Defs
-=======
-section Defs
 
 variable {H : SimpleGraph V}
->>>>>>> 0c8452ec
 
 lemma IsTuranMaximal.le_iff_eq (hG : G.IsTuranMaximal r) (hH : H.CliqueFree (r + 1)) :
     G ≤ H ↔ G = H := by
@@ -282,35 +272,30 @@
 
 end IsTuranMaximal
 
-<<<<<<< HEAD
-variable (hr : 0 < r)
-
-/-- **Turán's theorem**, reverse direction.
-
-Any graph isomorphic to `turanGraph n r` is itself Turán-maximal. -/
-theorem isTuranMaximal_of_iso (f : G ≃g turanGraph n r) : G.IsTuranMaximal r := by
-=======
 /-- **Turán's theorem**, reverse direction.
 
 Any graph isomorphic to `turanGraph n r` is itself Turán-maximal if `0 < r`. -/
 theorem isTuranMaximal_of_iso (f : G ≃g turanGraph n r) (hr : 0 < r) : G.IsTuranMaximal r := by
->>>>>>> 0c8452ec
   obtain ⟨J, _, j⟩ := exists_isTuranMaximal (V := V) hr
   obtain ⟨g⟩ := j.nonempty_iso_turanGraph
   rw [f.card_eq, Fintype.card_fin] at g
   use (turanGraph_cliqueFree (n := n) hr).comap f,
     fun H _ cf ↦ (f.symm.comp g).card_edgeFinset_eq ▸ j.2 H cf
 
-<<<<<<< HEAD
+/-- Turán-maximality with `0 < r` transfers across graph isomorphisms. -/
+theorem IsTuranMaximal.iso {W : Type*} [Fintype W] [DecidableEq W] {H : SimpleGraph W}
+    [DecidableRel H.Adj] (h : G.IsTuranMaximal r) (f : G ≃g H) (hr : 0 < r) : H.IsTuranMaximal r :=
+  isTuranMaximal_of_iso (h.nonempty_iso_turanGraph.some.comp f.symm) hr
+
 /-- For `0 < r`, `turanGraph n r` is Turán-maximal. -/
-theorem isTuranMaximal_turanGraph : (turanGraph n r).IsTuranMaximal r :=
-  isTuranMaximal_of_iso hr Iso.refl
+theorem isTuranMaximal_turanGraph (hr : 0 < r) : (turanGraph n r).IsTuranMaximal r :=
+  isTuranMaximal_of_iso Iso.refl hr
 
 /-- **Turán's theorem**. `turanGraph n r` is, up to isomorphism, the unique
 `r + 1`-cliquefree Turán-maximal graph on `n` vertices. -/
-theorem isTuranMaximal_iff_nonempty_iso_turanGraph :
+theorem isTuranMaximal_iff_nonempty_iso_turanGraph (hr : 0 < r) :
     G.IsTuranMaximal r ↔ Nonempty (G ≃g turanGraph (Fintype.card V) r) :=
-  ⟨fun h ↦ h.nonempty_iso_turanGraph, fun h ↦ isTuranMaximal_of_iso hr h.some⟩
+  ⟨fun h ↦ h.nonempty_iso_turanGraph, fun h ↦ isTuranMaximal_of_iso h.some hr⟩
 
 /-- Recurrence for the number of edges in the Turán graph. -/
 theorem card_edgeFinset_turanGraph_add (hr : 0 < r) : (turanGraph (n + r) r).edgeFinset.card =
@@ -403,21 +388,5 @@
       rw [sub_one_mul, add_sub_assoc', ← Int.add_sub_cancel y' n, Int.emod_sub_cancel_right,
         Int.add_mul_emod_self_left, add_comm]
       exact_mod_cast q.symm
-=======
-/-- Turán-maximality with `0 < r` transfers across graph isomorphisms. -/
-theorem IsTuranMaximal.iso {W : Type*} [Fintype W] [DecidableEq W] {H : SimpleGraph W}
-    [DecidableRel H.Adj] (h : G.IsTuranMaximal r) (f : G ≃g H) (hr : 0 < r) : H.IsTuranMaximal r :=
-  isTuranMaximal_of_iso (h.nonempty_iso_turanGraph.some.comp f.symm) hr
-
-/-- For `0 < r`, `turanGraph n r` is Turán-maximal. -/
-theorem isTuranMaximal_turanGraph (hr : 0 < r) : (turanGraph n r).IsTuranMaximal r :=
-  isTuranMaximal_of_iso Iso.refl hr
-
-/-- **Turán's theorem**. `turanGraph n r` is, up to isomorphism, the unique
-`r + 1`-cliquefree Turán-maximal graph on `n` vertices. -/
-theorem isTuranMaximal_iff_nonempty_iso_turanGraph (hr : 0 < r) :
-    G.IsTuranMaximal r ↔ Nonempty (G ≃g turanGraph (Fintype.card V) r) :=
-  ⟨fun h ↦ h.nonempty_iso_turanGraph, fun h ↦ isTuranMaximal_of_iso h.some hr⟩
->>>>>>> 0c8452ec
 
 end SimpleGraph