/-
Copyright (c) 2021 Hunter Monroe. All rights reserved.
Released under Apache 2.0 license as described in the file LICENSE.
Authors: Hunter Monroe, Kyle Miller, Alena Gusakov
-/
import Mathlib.Combinatorics.SimpleGraph.Finite
import Mathlib.Combinatorics.SimpleGraph.Maps

#align_import combinatorics.simple_graph.subgraph from "leanprover-community/mathlib"@"c6ef6387ede9983aee397d442974e61f89dfd87b"

/-!
# Subgraphs of a simple graph

A subgraph of a simple graph consists of subsets of the graph's vertices and edges such that the
endpoints of each edge are present in the vertex subset. The edge subset is formalized as a
sub-relation of the adjacency relation of the simple graph.

## Main definitions

* `Subgraph G` is the type of subgraphs of a `G : SimpleGraph V`.

* `Subgraph.neighborSet`, `Subgraph.incidenceSet`, and `Subgraph.degree` are like their
  `SimpleGraph` counterparts, but they refer to vertices from `G` to avoid subtype coercions.

* `Subgraph.coe` is the coercion from a `G' : Subgraph G` to a `SimpleGraph G'.verts`.
  (In Lean 3 this could not be a `Coe` instance since the destination type depends on `G'`.)

* `Subgraph.IsSpanning` for whether a subgraph is a spanning subgraph and
  `Subgraph.IsInduced` for whether a subgraph is an induced subgraph.

* Instances for `Lattice (Subgraph G)` and `BoundedOrder (Subgraph G)`.

* `SimpleGraph.toSubgraph`: If a `SimpleGraph` is a subgraph of another, then you can turn it
  into a member of the larger graph's `SimpleGraph.Subgraph` type.

* Graph homomorphisms from a subgraph to a graph (`Subgraph.map_top`) and between subgraphs
  (`Subgraph.map`).

## Implementation notes

* Recall that subgraphs are not determined by their vertex sets, so `SetLike` does not apply to
  this kind of subobject.

## Todo

* Images of graph homomorphisms as subgraphs.

-/


universe u v

namespace SimpleGraph

/-- A subgraph of a `SimpleGraph` is a subset of vertices along with a restriction of the adjacency
relation that is symmetric and is supported by the vertex subset.  They also form a bounded lattice.

Thinking of `V → V → Prop` as `Set (V × V)`, a set of darts (i.e., half-edges), then
`Subgraph.adj_sub` is that the darts of a subgraph are a subset of the darts of `G`. -/
@[ext]
structure Subgraph {V : Type u} (G : SimpleGraph V) where
  verts : Set V
  Adj : V → V → Prop
  adj_sub : ∀ {v w : V}, Adj v w → G.Adj v w
  edge_vert : ∀ {v w : V}, Adj v w → v ∈ verts
  symm : Symmetric Adj := by aesop_graph -- Porting note: Originally `by obviously`
#align simple_graph.subgraph SimpleGraph.Subgraph

initialize_simps_projections SimpleGraph.Subgraph (Adj → adj)

variable {ι : Sort*} {V : Type u} {W : Type v}

/-- The one-vertex subgraph. -/
@[simps]
protected def singletonSubgraph (G : SimpleGraph V) (v : V) : G.Subgraph where
  verts := {v}
  Adj := ⊥
  adj_sub := False.elim
  edge_vert := False.elim
  symm _ _ := False.elim
#align simple_graph.singleton_subgraph SimpleGraph.singletonSubgraph

/-- The one-edge subgraph. -/
@[simps]
def subgraphOfAdj (G : SimpleGraph V) {v w : V} (hvw : G.Adj v w) : G.Subgraph where
  verts := {v, w}
  Adj a b := s(v, w) = s(a, b)
  adj_sub h := by
    rw [← G.mem_edgeSet, ← h]
    exact hvw
  edge_vert {a b} h := by
    apply_fun fun e ↦ a ∈ e at h
    simp only [Sym2.mem_iff, true_or, eq_iff_iff, iff_true] at h
    exact h
#align simple_graph.subgraph_of_adj SimpleGraph.subgraphOfAdj

namespace Subgraph

variable {G : SimpleGraph V} {G₁ G₂ : G.Subgraph} {a b : V}

protected theorem loopless (G' : Subgraph G) : Irreflexive G'.Adj :=
  fun v h ↦ G.loopless v (G'.adj_sub h)
#align simple_graph.subgraph.loopless SimpleGraph.Subgraph.loopless

theorem adj_comm (G' : Subgraph G) (v w : V) : G'.Adj v w ↔ G'.Adj w v :=
  ⟨fun x ↦ G'.symm x, fun x ↦ G'.symm x⟩
#align simple_graph.subgraph.adj_comm SimpleGraph.Subgraph.adj_comm

@[symm]
theorem adj_symm (G' : Subgraph G) {u v : V} (h : G'.Adj u v) : G'.Adj v u :=
  G'.symm h
#align simple_graph.subgraph.adj_symm SimpleGraph.Subgraph.adj_symm

protected theorem Adj.symm {G' : Subgraph G} {u v : V} (h : G'.Adj u v) : G'.Adj v u :=
  G'.symm h
#align simple_graph.subgraph.adj.symm SimpleGraph.Subgraph.Adj.symm

protected theorem Adj.adj_sub {H : G.Subgraph} {u v : V} (h : H.Adj u v) : G.Adj u v :=
  H.adj_sub h
#align simple_graph.subgraph.adj.adj_sub SimpleGraph.Subgraph.Adj.adj_sub

protected theorem Adj.fst_mem {H : G.Subgraph} {u v : V} (h : H.Adj u v) : u ∈ H.verts :=
  H.edge_vert h
#align simple_graph.subgraph.adj.fst_mem SimpleGraph.Subgraph.Adj.fst_mem

protected theorem Adj.snd_mem {H : G.Subgraph} {u v : V} (h : H.Adj u v) : v ∈ H.verts :=
  h.symm.fst_mem
#align simple_graph.subgraph.adj.snd_mem SimpleGraph.Subgraph.Adj.snd_mem

protected theorem Adj.ne {H : G.Subgraph} {u v : V} (h : H.Adj u v) : u ≠ v :=
  h.adj_sub.ne
#align simple_graph.subgraph.adj.ne SimpleGraph.Subgraph.Adj.ne

/-- Coercion from `G' : Subgraph G` to a `SimpleGraph G'.verts`. -/
@[simps]
protected def coe (G' : Subgraph G) : SimpleGraph G'.verts where
  Adj v w := G'.Adj v w
  symm _ _ h := G'.symm h
  loopless v h := loopless G v (G'.adj_sub h)
#align simple_graph.subgraph.coe SimpleGraph.Subgraph.coe

@[simp]
theorem coe_adj_sub (G' : Subgraph G) (u v : G'.verts) (h : G'.coe.Adj u v) : G.Adj u v :=
  G'.adj_sub h
#align simple_graph.subgraph.coe_adj_sub SimpleGraph.Subgraph.coe_adj_sub

-- Given `h : H.Adj u v`, then `h.coe : H.coe.Adj ⟨u, _⟩ ⟨v, _⟩`.
protected theorem Adj.coe {H : G.Subgraph} {u v : V} (h : H.Adj u v) :
    H.coe.Adj ⟨u, H.edge_vert h⟩ ⟨v, H.edge_vert h.symm⟩ := h
#align simple_graph.subgraph.adj.coe SimpleGraph.Subgraph.Adj.coe

/-- A subgraph is called a *spanning subgraph* if it contains all the vertices of `G`. -/
def IsSpanning (G' : Subgraph G) : Prop :=
  ∀ v : V, v ∈ G'.verts
#align simple_graph.subgraph.is_spanning SimpleGraph.Subgraph.IsSpanning

theorem isSpanning_iff {G' : Subgraph G} : G'.IsSpanning ↔ G'.verts = Set.univ :=
  Set.eq_univ_iff_forall.symm
#align simple_graph.subgraph.is_spanning_iff SimpleGraph.Subgraph.isSpanning_iff

/-- Coercion from `Subgraph G` to `SimpleGraph V`.  If `G'` is a spanning
subgraph, then `G'.spanningCoe` yields an isomorphic graph.
In general, this adds in all vertices from `V` as isolated vertices. -/
@[simps]
protected def spanningCoe (G' : Subgraph G) : SimpleGraph V where
  Adj := G'.Adj
  symm := G'.symm
  loopless v hv := G.loopless v (G'.adj_sub hv)
#align simple_graph.subgraph.spanning_coe SimpleGraph.Subgraph.spanningCoe

@[simp]
theorem Adj.of_spanningCoe {G' : Subgraph G} {u v : G'.verts} (h : G'.spanningCoe.Adj u v) :
    G.Adj u v :=
  G'.adj_sub h
#align simple_graph.subgraph.adj.of_spanning_coe SimpleGraph.Subgraph.Adj.of_spanningCoe

theorem spanningCoe_inj : G₁.spanningCoe = G₂.spanningCoe ↔ G₁.Adj = G₂.Adj := by
  simp [Subgraph.spanningCoe]
#align simple_graph.subgraph.spanning_coe_inj SimpleGraph.Subgraph.spanningCoe_inj

/-- `spanningCoe` is equivalent to `coe` for a subgraph that `IsSpanning`. -/
@[simps]
def spanningCoeEquivCoeOfSpanning (G' : Subgraph G) (h : G'.IsSpanning) : G'.spanningCoe ≃g G'.coe
    where
  toFun v := ⟨v, h v⟩
  invFun v := v
  left_inv _ := rfl
  right_inv _ := rfl
  map_rel_iff' := Iff.rfl
#align simple_graph.subgraph.spanning_coe_equiv_coe_of_spanning SimpleGraph.Subgraph.spanningCoeEquivCoeOfSpanning

/-- A subgraph is called an *induced subgraph* if vertices of `G'` are adjacent if
they are adjacent in `G`. -/
def IsInduced (G' : Subgraph G) : Prop :=
  ∀ {v w : V}, v ∈ G'.verts → w ∈ G'.verts → G.Adj v w → G'.Adj v w
#align simple_graph.subgraph.is_induced SimpleGraph.Subgraph.IsInduced

/-- `H.support` is the set of vertices that form edges in the subgraph `H`. -/
def support (H : Subgraph G) : Set V := Rel.dom H.Adj
#align simple_graph.subgraph.support SimpleGraph.Subgraph.support

theorem mem_support (H : Subgraph G) {v : V} : v ∈ H.support ↔ ∃ w, H.Adj v w := Iff.rfl
#align simple_graph.subgraph.mem_support SimpleGraph.Subgraph.mem_support

theorem support_subset_verts (H : Subgraph G) : H.support ⊆ H.verts :=
  fun _ ⟨_, h⟩ ↦ H.edge_vert h
#align simple_graph.subgraph.support_subset_verts SimpleGraph.Subgraph.support_subset_verts

/-- `G'.neighborSet v` is the set of vertices adjacent to `v` in `G'`. -/
def neighborSet (G' : Subgraph G) (v : V) : Set V := {w | G'.Adj v w}
#align simple_graph.subgraph.neighbor_set SimpleGraph.Subgraph.neighborSet

theorem neighborSet_subset (G' : Subgraph G) (v : V) : G'.neighborSet v ⊆ G.neighborSet v :=
  fun _ ↦ G'.adj_sub
#align simple_graph.subgraph.neighbor_set_subset SimpleGraph.Subgraph.neighborSet_subset

theorem neighborSet_subset_verts (G' : Subgraph G) (v : V) : G'.neighborSet v ⊆ G'.verts :=
  fun _ h ↦ G'.edge_vert (adj_symm G' h)
#align simple_graph.subgraph.neighbor_set_subset_verts SimpleGraph.Subgraph.neighborSet_subset_verts

@[simp]
theorem mem_neighborSet (G' : Subgraph G) (v w : V) : w ∈ G'.neighborSet v ↔ G'.Adj v w := Iff.rfl
#align simple_graph.subgraph.mem_neighbor_set SimpleGraph.Subgraph.mem_neighborSet

/-- A subgraph as a graph has equivalent neighbor sets. -/
def coeNeighborSetEquiv {G' : Subgraph G} (v : G'.verts) : G'.coe.neighborSet v ≃ G'.neighborSet v
    where
  toFun w := ⟨w, w.2⟩
  invFun w := ⟨⟨w, G'.edge_vert (G'.adj_symm w.2)⟩, w.2⟩
  left_inv _ := rfl
  right_inv _ := rfl
#align simple_graph.subgraph.coe_neighbor_set_equiv SimpleGraph.Subgraph.coeNeighborSetEquiv

/-- The edge set of `G'` consists of a subset of edges of `G`. -/
def edgeSet (G' : Subgraph G) : Set (Sym2 V) := Sym2.fromRel G'.symm
#align simple_graph.subgraph.edge_set SimpleGraph.Subgraph.edgeSet

theorem edgeSet_subset (G' : Subgraph G) : G'.edgeSet ⊆ G.edgeSet :=
  Sym2.ind (fun _ _ ↦ G'.adj_sub)
#align simple_graph.subgraph.edge_set_subset SimpleGraph.Subgraph.edgeSet_subset

@[simp]
theorem mem_edgeSet {G' : Subgraph G} {v w : V} : s(v, w) ∈ G'.edgeSet ↔ G'.Adj v w := Iff.rfl
#align simple_graph.subgraph.mem_edge_set SimpleGraph.Subgraph.mem_edgeSet

theorem mem_verts_if_mem_edge {G' : Subgraph G} {e : Sym2 V} {v : V} (he : e ∈ G'.edgeSet)
    (hv : v ∈ e) : v ∈ G'.verts := by
  revert hv
  refine' Sym2.ind (fun v w he ↦ _) e he
  intro hv
  rcases Sym2.mem_iff.mp hv with (rfl | rfl)
  · exact G'.edge_vert he
  · exact G'.edge_vert (G'.symm he)
#align simple_graph.subgraph.mem_verts_if_mem_edge SimpleGraph.Subgraph.mem_verts_if_mem_edge

/-- The `incidenceSet` is the set of edges incident to a given vertex. -/
def incidenceSet (G' : Subgraph G) (v : V) : Set (Sym2 V) := {e ∈ G'.edgeSet | v ∈ e}
#align simple_graph.subgraph.incidence_set SimpleGraph.Subgraph.incidenceSet

theorem incidenceSet_subset_incidenceSet (G' : Subgraph G) (v : V) :
    G'.incidenceSet v ⊆ G.incidenceSet v :=
  fun _ h ↦ ⟨G'.edgeSet_subset h.1, h.2⟩
#align simple_graph.subgraph.incidence_set_subset_incidence_set SimpleGraph.Subgraph.incidenceSet_subset_incidenceSet

theorem incidenceSet_subset (G' : Subgraph G) (v : V) : G'.incidenceSet v ⊆ G'.edgeSet :=
  fun _ h ↦ h.1
#align simple_graph.subgraph.incidence_set_subset SimpleGraph.Subgraph.incidenceSet_subset

/-- Give a vertex as an element of the subgraph's vertex type. -/
@[reducible]
def vert (G' : Subgraph G) (v : V) (h : v ∈ G'.verts) : G'.verts := ⟨v, h⟩
#align simple_graph.subgraph.vert SimpleGraph.Subgraph.vert

/--
Create an equal copy of a subgraph (see `copy_eq`) with possibly different definitional equalities.
See Note [range copy pattern].
-/
def copy (G' : Subgraph G) (V'' : Set V) (hV : V'' = G'.verts)
    (adj' : V → V → Prop) (hadj : adj' = G'.Adj) : Subgraph G where
  verts := V''
  Adj := adj'
  adj_sub := hadj.symm ▸ G'.adj_sub
  edge_vert := hV.symm ▸ hadj.symm ▸ G'.edge_vert
  symm := hadj.symm ▸ G'.symm
#align simple_graph.subgraph.copy SimpleGraph.Subgraph.copy

theorem copy_eq (G' : Subgraph G) (V'' : Set V) (hV : V'' = G'.verts)
    (adj' : V → V → Prop) (hadj : adj' = G'.Adj) : G'.copy V'' hV adj' hadj = G' :=
  Subgraph.ext _ _ hV hadj
#align simple_graph.subgraph.copy_eq SimpleGraph.Subgraph.copy_eq

/-- The union of two subgraphs. -/
instance : Sup G.Subgraph where
  sup G₁ G₂ :=
    { verts := G₁.verts ∪ G₂.verts
      Adj := G₁.Adj ⊔ G₂.Adj
      adj_sub := fun hab => Or.elim hab (fun h => G₁.adj_sub h) fun h => G₂.adj_sub h
      edge_vert := Or.imp (fun h => G₁.edge_vert h) fun h => G₂.edge_vert h
      symm := fun _ _ => Or.imp G₁.adj_symm G₂.adj_symm }

/-- The intersection of two subgraphs. -/
instance : Inf G.Subgraph where
  inf G₁ G₂ :=
    { verts := G₁.verts ∩ G₂.verts
      Adj := G₁.Adj ⊓ G₂.Adj
      adj_sub := fun hab => G₁.adj_sub hab.1
      edge_vert := And.imp (fun h => G₁.edge_vert h) fun h => G₂.edge_vert h
      symm := fun _ _ => And.imp G₁.adj_symm G₂.adj_symm }

/-- The `top` subgraph is `G` as a subgraph of itself. -/
instance : Top G.Subgraph where
  top :=
    { verts := Set.univ
      Adj := G.Adj
      adj_sub := id
      edge_vert := @fun v _ _ => Set.mem_univ v
      symm := G.symm }

/-- The `bot` subgraph is the subgraph with no vertices or edges. -/
instance : Bot G.Subgraph where
  bot :=
    { verts := ∅
      Adj := ⊥
      adj_sub := False.elim
      edge_vert := False.elim
      symm := fun _ _ => id }

instance : SupSet G.Subgraph where
  sSup s :=
    { verts := ⋃ G' ∈ s, verts G'
      Adj := fun a b => ∃ G' ∈ s, Adj G' a b
      adj_sub := by
        rintro a b ⟨G', -, hab⟩
        exact G'.adj_sub hab
      edge_vert := by
        rintro a b ⟨G', hG', hab⟩
        exact Set.mem_iUnion₂_of_mem hG' (G'.edge_vert hab)
      symm := fun a b h => by simpa [adj_comm] using h }

instance : InfSet G.Subgraph where
  sInf s :=
    { verts := ⋂ G' ∈ s, verts G'
      Adj := fun a b => (∀ ⦃G'⦄, G' ∈ s → Adj G' a b) ∧ G.Adj a b
      adj_sub := And.right
      edge_vert := fun hab => Set.mem_iInter₂_of_mem fun G' hG' => G'.edge_vert <| hab.1 hG'
      symm := fun _ _ => And.imp (forall₂_imp fun _ _ => Adj.symm) G.adj_symm }

@[simp]
theorem sup_adj : (G₁ ⊔ G₂).Adj a b ↔ G₁.Adj a b ∨ G₂.Adj a b :=
  Iff.rfl
#align simple_graph.subgraph.sup_adj SimpleGraph.Subgraph.sup_adj

@[simp]
theorem inf_adj : (G₁ ⊓ G₂).Adj a b ↔ G₁.Adj a b ∧ G₂.Adj a b :=
  Iff.rfl
#align simple_graph.subgraph.inf_adj SimpleGraph.Subgraph.inf_adj

@[simp]
theorem top_adj : (⊤ : Subgraph G).Adj a b ↔ G.Adj a b :=
  Iff.rfl
#align simple_graph.subgraph.top_adj SimpleGraph.Subgraph.top_adj

@[simp]
theorem not_bot_adj : ¬ (⊥ : Subgraph G).Adj a b :=
  not_false
#align simple_graph.subgraph.not_bot_adj SimpleGraph.Subgraph.not_bot_adj

@[simp]
theorem verts_sup (G₁ G₂ : G.Subgraph) : (G₁ ⊔ G₂).verts = G₁.verts ∪ G₂.verts :=
  rfl
#align simple_graph.subgraph.verts_sup SimpleGraph.Subgraph.verts_sup

@[simp]
theorem verts_inf (G₁ G₂ : G.Subgraph) : (G₁ ⊓ G₂).verts = G₁.verts ∩ G₂.verts :=
  rfl
#align simple_graph.subgraph.verts_inf SimpleGraph.Subgraph.verts_inf

@[simp]
theorem verts_top : (⊤ : G.Subgraph).verts = Set.univ :=
  rfl
#align simple_graph.subgraph.verts_top SimpleGraph.Subgraph.verts_top

@[simp]
theorem verts_bot : (⊥ : G.Subgraph).verts = ∅ :=
  rfl
#align simple_graph.subgraph.verts_bot SimpleGraph.Subgraph.verts_bot

@[simp]
theorem sSup_adj {s : Set G.Subgraph} : (sSup s).Adj a b ↔ ∃ G ∈ s, Adj G a b :=
  Iff.rfl
#align simple_graph.subgraph.Sup_adj SimpleGraph.Subgraph.sSup_adj

@[simp]
theorem sInf_adj {s : Set G.Subgraph} : (sInf s).Adj a b ↔ (∀ G' ∈ s, Adj G' a b) ∧ G.Adj a b :=
  Iff.rfl
#align simple_graph.subgraph.Inf_adj SimpleGraph.Subgraph.sInf_adj

@[simp]
theorem iSup_adj {f : ι → G.Subgraph} : (⨆ i, f i).Adj a b ↔ ∃ i, (f i).Adj a b := by
  simp [iSup]
#align simple_graph.subgraph.supr_adj SimpleGraph.Subgraph.iSup_adj

@[simp]
theorem iInf_adj {f : ι → G.Subgraph} : (⨅ i, f i).Adj a b ↔ (∀ i, (f i).Adj a b) ∧ G.Adj a b := by
  simp [iInf]
#align simple_graph.subgraph.infi_adj SimpleGraph.Subgraph.iInf_adj

theorem sInf_adj_of_nonempty {s : Set G.Subgraph} (hs : s.Nonempty) :
    (sInf s).Adj a b ↔ ∀ G' ∈ s, Adj G' a b :=
  sInf_adj.trans <|
    and_iff_left_of_imp <| by
      obtain ⟨G', hG'⟩ := hs
      exact fun h => G'.adj_sub (h _ hG')
#align simple_graph.subgraph.Inf_adj_of_nonempty SimpleGraph.Subgraph.sInf_adj_of_nonempty

theorem iInf_adj_of_nonempty [Nonempty ι] {f : ι → G.Subgraph} :
    (⨅ i, f i).Adj a b ↔ ∀ i, (f i).Adj a b := by
  rw [iInf, sInf_adj_of_nonempty (Set.range_nonempty _)]
  simp
#align simple_graph.subgraph.infi_adj_of_nonempty SimpleGraph.Subgraph.iInf_adj_of_nonempty

@[simp]
theorem verts_sSup (s : Set G.Subgraph) : (sSup s).verts = ⋃ G' ∈ s, verts G' :=
  rfl
#align simple_graph.subgraph.verts_Sup SimpleGraph.Subgraph.verts_sSup

@[simp]
theorem verts_sInf (s : Set G.Subgraph) : (sInf s).verts = ⋂ G' ∈ s, verts G' :=
  rfl
#align simple_graph.subgraph.verts_Inf SimpleGraph.Subgraph.verts_sInf

@[simp]
theorem verts_iSup {f : ι → G.Subgraph} : (⨆ i, f i).verts = ⋃ i, (f i).verts := by simp [iSup]
#align simple_graph.subgraph.verts_supr SimpleGraph.Subgraph.verts_iSup

@[simp]
theorem verts_iInf {f : ι → G.Subgraph} : (⨅ i, f i).verts = ⋂ i, (f i).verts := by simp [iInf]
#align simple_graph.subgraph.verts_infi SimpleGraph.Subgraph.verts_iInf

theorem verts_spanningCoe_injective :
    (fun G' : Subgraph G => (G'.verts, G'.spanningCoe)).Injective := by
  intro G₁ G₂ h
  rw [Prod.ext_iff] at h
  exact Subgraph.ext _ _ h.1 (spanningCoe_inj.1 h.2)

/-- For subgraphs `G₁`, `G₂`, `G₁ ≤ G₂` iff `G₁.verts ⊆ G₂.verts` and
`∀ a b, G₁.adj a b → G₂.adj a b`. -/
instance distribLattice : DistribLattice G.Subgraph :=
  { show DistribLattice G.Subgraph from
      verts_spanningCoe_injective.distribLattice _
        (fun _ _ => rfl) fun _ _ => rfl with
    le := fun x y => x.verts ⊆ y.verts ∧ ∀ ⦃v w : V⦄, x.Adj v w → y.Adj v w }

instance : BoundedOrder (Subgraph G) where
  top := ⊤
  bot := ⊥
  le_top x := ⟨Set.subset_univ _, fun _ _ => x.adj_sub⟩
  bot_le _ := ⟨Set.empty_subset _, fun _ _ => False.elim⟩

-- Note that subgraphs do not form a Boolean algebra, because of `verts`.
instance : CompletelyDistribLattice G.Subgraph :=
  { Subgraph.distribLattice with
    le := (· ≤ ·)
    sup := (· ⊔ ·)
    inf := (· ⊓ ·)
    top := ⊤
    bot := ⊥
    le_top := fun G' => ⟨Set.subset_univ _, fun a b => G'.adj_sub⟩
    bot_le := fun G' => ⟨Set.empty_subset _, fun a b => False.elim⟩
    sSup := sSup
    -- Porting note: needed `apply` here to modify elaboration; previously the term itself was fine.
    le_sSup := fun s G' hG' => ⟨by apply Set.subset_iUnion₂ G' hG', fun a b hab => ⟨G', hG', hab⟩⟩
    sSup_le := fun s G' hG' =>
      ⟨Set.iUnion₂_subset fun H hH => (hG' _ hH).1, by
        rintro a b ⟨H, hH, hab⟩
        exact (hG' _ hH).2 hab⟩
    sInf := sInf
    sInf_le := fun s G' hG' => ⟨Set.iInter₂_subset G' hG', fun a b hab => hab.1 hG'⟩
    le_sInf := fun s G' hG' =>
      ⟨Set.subset_iInter₂ fun H hH => (hG' _ hH).1, fun a b hab =>
        ⟨fun H hH => (hG' _ hH).2 hab, G'.adj_sub hab⟩⟩
    iInf_iSup_eq := fun f => Subgraph.ext _ _ (by simpa using iInf_iSup_eq)
      (by ext; simp [Classical.skolem]) }

@[simps]
instance subgraphInhabited : Inhabited (Subgraph G) := ⟨⊥⟩
#align simple_graph.subgraph.subgraph_inhabited SimpleGraph.Subgraph.subgraphInhabited

@[simp]
theorem neighborSet_sup {H H' : G.Subgraph} (v : V) :
    (H ⊔ H').neighborSet v = H.neighborSet v ∪ H'.neighborSet v := rfl
#align simple_graph.subgraph.neighbor_set_sup SimpleGraph.Subgraph.neighborSet_sup

@[simp]
theorem neighborSet_inf {H H' : G.Subgraph} (v : V) :
    (H ⊓ H').neighborSet v = H.neighborSet v ∩ H'.neighborSet v := rfl
#align simple_graph.subgraph.neighbor_set_inf SimpleGraph.Subgraph.neighborSet_inf

@[simp]
theorem neighborSet_top (v : V) : (⊤ : G.Subgraph).neighborSet v = G.neighborSet v := rfl
#align simple_graph.subgraph.neighbor_set_top SimpleGraph.Subgraph.neighborSet_top

@[simp]
theorem neighborSet_bot (v : V) : (⊥ : G.Subgraph).neighborSet v = ∅ := rfl
#align simple_graph.subgraph.neighbor_set_bot SimpleGraph.Subgraph.neighborSet_bot

@[simp]
theorem neighborSet_sSup (s : Set G.Subgraph) (v : V) :
    (sSup s).neighborSet v = ⋃ G' ∈ s, neighborSet G' v := by
  ext
  simp
#align simple_graph.subgraph.neighbor_set_Sup SimpleGraph.Subgraph.neighborSet_sSup

@[simp]
theorem neighborSet_sInf (s : Set G.Subgraph) (v : V) :
    (sInf s).neighborSet v = (⋂ G' ∈ s, neighborSet G' v) ∩ G.neighborSet v := by
  ext
  simp
#align simple_graph.subgraph.neighbor_set_Inf SimpleGraph.Subgraph.neighborSet_sInf

@[simp]
theorem neighborSet_iSup (f : ι → G.Subgraph) (v : V) :
    (⨆ i, f i).neighborSet v = ⋃ i, (f i).neighborSet v := by simp [iSup]
#align simple_graph.subgraph.neighbor_set_supr SimpleGraph.Subgraph.neighborSet_iSup

@[simp]
theorem neighborSet_iInf (f : ι → G.Subgraph) (v : V) :
    (⨅ i, f i).neighborSet v = (⋂ i, (f i).neighborSet v) ∩ G.neighborSet v := by simp [iInf]
#align simple_graph.subgraph.neighbor_set_infi SimpleGraph.Subgraph.neighborSet_iInf

@[simp]
theorem edgeSet_top : (⊤ : Subgraph G).edgeSet = G.edgeSet := rfl
#align simple_graph.subgraph.edge_set_top SimpleGraph.Subgraph.edgeSet_top

@[simp]
theorem edgeSet_bot : (⊥ : Subgraph G).edgeSet = ∅ :=
  Set.ext <| Sym2.ind (by simp)
#align simple_graph.subgraph.edge_set_bot SimpleGraph.Subgraph.edgeSet_bot

@[simp]
theorem edgeSet_inf {H₁ H₂ : Subgraph G} : (H₁ ⊓ H₂).edgeSet = H₁.edgeSet ∩ H₂.edgeSet :=
  Set.ext <| Sym2.ind (by simp)
#align simple_graph.subgraph.edge_set_inf SimpleGraph.Subgraph.edgeSet_inf

@[simp]
theorem edgeSet_sup {H₁ H₂ : Subgraph G} : (H₁ ⊔ H₂).edgeSet = H₁.edgeSet ∪ H₂.edgeSet :=
  Set.ext <| Sym2.ind (by simp)
#align simple_graph.subgraph.edge_set_sup SimpleGraph.Subgraph.edgeSet_sup

@[simp]
theorem edgeSet_sSup (s : Set G.Subgraph) : (sSup s).edgeSet = ⋃ G' ∈ s, edgeSet G' := by
  ext e
  induction e using Sym2.ind
  simp
#align simple_graph.subgraph.edge_set_Sup SimpleGraph.Subgraph.edgeSet_sSup

@[simp]
theorem edgeSet_sInf (s : Set G.Subgraph) :
    (sInf s).edgeSet = (⋂ G' ∈ s, edgeSet G') ∩ G.edgeSet := by
  ext e
  induction e using Sym2.ind
  simp
#align simple_graph.subgraph.edge_set_Inf SimpleGraph.Subgraph.edgeSet_sInf

@[simp]
theorem edgeSet_iSup (f : ι → G.Subgraph) :
    (⨆ i, f i).edgeSet = ⋃ i, (f i).edgeSet := by simp [iSup]
#align simple_graph.subgraph.edge_set_supr SimpleGraph.Subgraph.edgeSet_iSup

@[simp]
theorem edgeSet_iInf (f : ι → G.Subgraph) :
    (⨅ i, f i).edgeSet = (⋂ i, (f i).edgeSet) ∩ G.edgeSet := by
  simp [iInf]
#align simple_graph.subgraph.edge_set_infi SimpleGraph.Subgraph.edgeSet_iInf

@[simp]
theorem spanningCoe_top : (⊤ : Subgraph G).spanningCoe = G := rfl
#align simple_graph.subgraph.spanning_coe_top SimpleGraph.Subgraph.spanningCoe_top

@[simp]
theorem spanningCoe_bot : (⊥ : Subgraph G).spanningCoe = ⊥ := rfl
#align simple_graph.subgraph.spanning_coe_bot SimpleGraph.Subgraph.spanningCoe_bot

/-- Turn a subgraph of a `SimpleGraph` into a member of its subgraph type. -/
@[simps]
def _root_.SimpleGraph.toSubgraph (H : SimpleGraph V) (h : H ≤ G) : G.Subgraph where
  verts := Set.univ
  Adj := H.Adj
  adj_sub e := h e
  edge_vert _ := Set.mem_univ _
  symm := H.symm
#align simple_graph.to_subgraph SimpleGraph.toSubgraph

theorem support_mono {H H' : Subgraph G} (h : H ≤ H') : H.support ⊆ H'.support :=
  Rel.dom_mono h.2
#align simple_graph.subgraph.support_mono SimpleGraph.Subgraph.support_mono

theorem _root_.SimpleGraph.toSubgraph.isSpanning (H : SimpleGraph V) (h : H ≤ G) :
    (toSubgraph H h).IsSpanning :=
  Set.mem_univ
#align simple_graph.to_subgraph.is_spanning SimpleGraph.toSubgraph.isSpanning

theorem spanningCoe_le_of_le {H H' : Subgraph G} (h : H ≤ H') : H.spanningCoe ≤ H'.spanningCoe :=
  h.2
#align simple_graph.subgraph.spanning_coe_le_of_le SimpleGraph.Subgraph.spanningCoe_le_of_le

/-- The top of the `Subgraph G` lattice is equivalent to the graph itself. -/
def topEquiv : (⊤ : Subgraph G).coe ≃g G where
  toFun v := ↑v
  invFun v := ⟨v, trivial⟩
  left_inv _ := rfl
  right_inv _ := rfl
  map_rel_iff' := Iff.rfl
#align simple_graph.subgraph.top_equiv SimpleGraph.Subgraph.topEquiv

/-- The bottom of the `Subgraph G` lattice is equivalent to the empty graph on the empty
vertex type. -/
def botEquiv : (⊥ : Subgraph G).coe ≃g (⊥ : SimpleGraph Empty) where
  toFun v := v.property.elim
  invFun v := v.elim
  left_inv := fun ⟨_, h⟩ ↦ h.elim
  right_inv v := v.elim
  map_rel_iff' := Iff.rfl
#align simple_graph.subgraph.bot_equiv SimpleGraph.Subgraph.botEquiv

theorem edgeSet_mono {H₁ H₂ : Subgraph G} (h : H₁ ≤ H₂) : H₁.edgeSet ≤ H₂.edgeSet :=
  Sym2.ind h.2
#align simple_graph.subgraph.edge_set_mono SimpleGraph.Subgraph.edgeSet_mono

theorem _root_.Disjoint.edgeSet {H₁ H₂ : Subgraph G} (h : Disjoint H₁ H₂) :
    Disjoint H₁.edgeSet H₂.edgeSet :=
  disjoint_iff_inf_le.mpr <| by simpa using edgeSet_mono h.le_bot
#align disjoint.edge_set Disjoint.edgeSet

/-- Graph homomorphisms induce a covariant function on subgraphs. -/
@[simps]
protected def map {G' : SimpleGraph W} (f : G →g G') (H : G.Subgraph) : G'.Subgraph where
  verts := f '' H.verts
  Adj := Relation.Map H.Adj f f
  adj_sub := by
    rintro _ _ ⟨u, v, h, rfl, rfl⟩
    exact f.map_rel (H.adj_sub h)
  edge_vert := by
    rintro _ _ ⟨u, v, h, rfl, rfl⟩
    exact Set.mem_image_of_mem _ (H.edge_vert h)
  symm := by
    rintro _ _ ⟨u, v, h, rfl, rfl⟩
    exact ⟨v, u, H.symm h, rfl, rfl⟩
#align simple_graph.subgraph.map SimpleGraph.Subgraph.map

theorem map_monotone {G' : SimpleGraph W} (f : G →g G') : Monotone (Subgraph.map f) := by
  intro H H' h
  constructor
  · intro
    simp only [map_verts, Set.mem_image, forall_exists_index, and_imp]
    rintro v hv rfl
    exact ⟨_, h.1 hv, rfl⟩
  · rintro _ _ ⟨u, v, ha, rfl, rfl⟩
    exact ⟨_, _, h.2 ha, rfl, rfl⟩
#align simple_graph.subgraph.map_monotone SimpleGraph.Subgraph.map_monotone

theorem map_sup {G : SimpleGraph V} {G' : SimpleGraph W} (f : G →g G') {H H' : G.Subgraph} :
    (H ⊔ H').map f = H.map f ⊔ H'.map f := by
  ext1
  · simp only [Set.image_union, map_verts, verts_sup]
  · ext
    simp only [Relation.Map, map_adj, sup_adj]
    constructor
    · rintro ⟨a, b, h | h, rfl, rfl⟩
      · exact Or.inl ⟨_, _, h, rfl, rfl⟩
      · exact Or.inr ⟨_, _, h, rfl, rfl⟩
    · rintro (⟨a, b, h, rfl, rfl⟩ | ⟨a, b, h, rfl, rfl⟩)
      · exact ⟨_, _, Or.inl h, rfl, rfl⟩
      · exact ⟨_, _, Or.inr h, rfl, rfl⟩
#align simple_graph.subgraph.map_sup SimpleGraph.Subgraph.map_sup

/-- Graph homomorphisms induce a contravariant function on subgraphs. -/
@[simps]
protected def comap {G' : SimpleGraph W} (f : G →g G') (H : G'.Subgraph) : G.Subgraph where
  verts := f ⁻¹' H.verts
  Adj u v := G.Adj u v ∧ H.Adj (f u) (f v)
  adj_sub h := h.1
  edge_vert h := Set.mem_preimage.1 (H.edge_vert h.2)
  symm _ _ h := ⟨G.symm h.1, H.symm h.2⟩
#align simple_graph.subgraph.comap SimpleGraph.Subgraph.comap

theorem comap_monotone {G' : SimpleGraph W} (f : G →g G') : Monotone (Subgraph.comap f) := by
  intro H H' h
  constructor
  · intro
    simp only [comap_verts, Set.mem_preimage]
    apply h.1
  · intro v w
    simp (config := { contextual := true }) only [comap_adj, and_imp, true_and_iff]
    intro
    apply h.2
#align simple_graph.subgraph.comap_monotone SimpleGraph.Subgraph.comap_monotone

theorem map_le_iff_le_comap {G' : SimpleGraph W} (f : G →g G') (H : G.Subgraph) (H' : G'.Subgraph) :
    H.map f ≤ H' ↔ H ≤ H'.comap f := by
  refine' ⟨fun h ↦ ⟨fun v hv ↦ _, fun v w hvw ↦ _⟩, fun h ↦ ⟨fun v ↦ _, fun v w ↦ _⟩⟩
  · simp only [comap_verts, Set.mem_preimage]
    exact h.1 ⟨v, hv, rfl⟩
  · simp only [H.adj_sub hvw, comap_adj, true_and_iff]
    exact h.2 ⟨v, w, hvw, rfl, rfl⟩
  · simp only [map_verts, Set.mem_image, forall_exists_index, and_imp]
    rintro w hw rfl
    exact h.1 hw
  · simp only [Relation.Map, map_adj, forall_exists_index, and_imp]
    rintro u u' hu rfl rfl
    exact (h.2 hu).2
#align simple_graph.subgraph.map_le_iff_le_comap SimpleGraph.Subgraph.map_le_iff_le_comap

/-- Given two subgraphs, one a subgraph of the other, there is an induced injective homomorphism of
the subgraphs as graphs. -/
@[simps]
def inclusion {x y : Subgraph G} (h : x ≤ y) : x.coe →g y.coe where
  toFun v := ⟨↑v, And.left h v.property⟩
  map_rel' hvw := h.2 hvw
#align simple_graph.subgraph.inclusion SimpleGraph.Subgraph.inclusion

theorem inclusion.injective {x y : Subgraph G} (h : x ≤ y) : Function.Injective (inclusion h) := by
  intro v w h
  rw [inclusion, DFunLike.coe, Subtype.mk_eq_mk] at h
  exact Subtype.ext h
#align simple_graph.subgraph.inclusion.injective SimpleGraph.Subgraph.inclusion.injective

/-- There is an induced injective homomorphism of a subgraph of `G` into `G`. -/
@[simps]
protected def hom (x : Subgraph G) : x.coe →g G where
  toFun v := v
  map_rel' := x.adj_sub
#align simple_graph.subgraph.hom SimpleGraph.Subgraph.hom

@[simp] lemma coe_hom (x : Subgraph G) :
    (x.hom : x.verts → V) = (fun (v : x.verts) => (v : V)) := rfl

theorem hom.injective {x : Subgraph G} : Function.Injective x.hom :=
  fun _ _ ↦ Subtype.ext
#align simple_graph.subgraph.hom.injective SimpleGraph.Subgraph.hom.injective

/-- There is an induced injective homomorphism of a subgraph of `G` as
a spanning subgraph into `G`. -/
@[simps]
def spanningHom (x : Subgraph G) : x.spanningCoe →g G where
  toFun := id
  map_rel' := x.adj_sub
#align simple_graph.subgraph.spanning_hom SimpleGraph.Subgraph.spanningHom

theorem spanningHom.injective {x : Subgraph G} : Function.Injective x.spanningHom :=
  fun _ _ ↦ id
#align simple_graph.subgraph.spanning_hom.injective SimpleGraph.Subgraph.spanningHom.injective

theorem neighborSet_subset_of_subgraph {x y : Subgraph G} (h : x ≤ y) (v : V) :
    x.neighborSet v ⊆ y.neighborSet v :=
  fun _ h' ↦ h.2 h'
#align simple_graph.subgraph.neighbor_set_subset_of_subgraph SimpleGraph.Subgraph.neighborSet_subset_of_subgraph

instance neighborSet.decidablePred (G' : Subgraph G) [h : DecidableRel G'.Adj] (v : V) :
    DecidablePred (· ∈ G'.neighborSet v) :=
  h v
#align simple_graph.subgraph.neighbor_set.decidable_pred SimpleGraph.Subgraph.neighborSet.decidablePred

/-- If a graph is locally finite at a vertex, then so is a subgraph of that graph. -/
instance finiteAt {G' : Subgraph G} (v : G'.verts) [DecidableRel G'.Adj]
    [Fintype (G.neighborSet v)] : Fintype (G'.neighborSet v) :=
  Set.fintypeSubset (G.neighborSet v) (G'.neighborSet_subset v)
#align simple_graph.subgraph.finite_at SimpleGraph.Subgraph.finiteAt

/-- If a subgraph is locally finite at a vertex, then so are subgraphs of that subgraph.

This is not an instance because `G''` cannot be inferred. -/
def finiteAtOfSubgraph {G' G'' : Subgraph G} [DecidableRel G'.Adj] (h : G' ≤ G'') (v : G'.verts)
    [Fintype (G''.neighborSet v)] : Fintype (G'.neighborSet v) :=
  Set.fintypeSubset (G''.neighborSet v) (neighborSet_subset_of_subgraph h v)
#align simple_graph.subgraph.finite_at_of_subgraph SimpleGraph.Subgraph.finiteAtOfSubgraph

instance (G' : Subgraph G) [Fintype G'.verts] (v : V) [DecidablePred (· ∈ G'.neighborSet v)] :
    Fintype (G'.neighborSet v) :=
  Set.fintypeSubset G'.verts (neighborSet_subset_verts G' v)

instance coeFiniteAt {G' : Subgraph G} (v : G'.verts) [Fintype (G'.neighborSet v)] :
    Fintype (G'.coe.neighborSet v) :=
  Fintype.ofEquiv _ (coeNeighborSetEquiv v).symm
#align simple_graph.subgraph.coe_finite_at SimpleGraph.Subgraph.coeFiniteAt

theorem IsSpanning.card_verts [Fintype V] {G' : Subgraph G} [Fintype G'.verts] (h : G'.IsSpanning) :
    G'.verts.toFinset.card = Fintype.card V := by
  simp only [isSpanning_iff.1 h, Set.toFinset_univ]
  congr
#align simple_graph.subgraph.is_spanning.card_verts SimpleGraph.Subgraph.IsSpanning.card_verts

/-- The degree of a vertex in a subgraph. It's zero for vertices outside the subgraph. -/
def degree (G' : Subgraph G) (v : V) [Fintype (G'.neighborSet v)] : ℕ :=
  Fintype.card (G'.neighborSet v)
#align simple_graph.subgraph.degree SimpleGraph.Subgraph.degree

theorem finset_card_neighborSet_eq_degree {G' : Subgraph G} {v : V} [Fintype (G'.neighborSet v)] :
    (G'.neighborSet v).toFinset.card = G'.degree v := by
  rw [degree, Set.toFinset_card]
#align simple_graph.subgraph.finset_card_neighbor_set_eq_degree SimpleGraph.Subgraph.finset_card_neighborSet_eq_degree

theorem degree_le (G' : Subgraph G) (v : V) [Fintype (G'.neighborSet v)]
    [Fintype (G.neighborSet v)] : G'.degree v ≤ G.degree v := by
  rw [← card_neighborSet_eq_degree]
  exact Set.card_le_card (G'.neighborSet_subset v)
#align simple_graph.subgraph.degree_le SimpleGraph.Subgraph.degree_le

theorem degree_le' (G' G'' : Subgraph G) (h : G' ≤ G'') (v : V) [Fintype (G'.neighborSet v)]
    [Fintype (G''.neighborSet v)] : G'.degree v ≤ G''.degree v :=
  Set.card_le_card (neighborSet_subset_of_subgraph h v)
#align simple_graph.subgraph.degree_le' SimpleGraph.Subgraph.degree_le'

@[simp]
theorem coe_degree (G' : Subgraph G) (v : G'.verts) [Fintype (G'.coe.neighborSet v)]
    [Fintype (G'.neighborSet v)] : G'.coe.degree v = G'.degree v := by
  rw [← card_neighborSet_eq_degree]
  exact Fintype.card_congr (coeNeighborSetEquiv v)
#align simple_graph.subgraph.coe_degree SimpleGraph.Subgraph.coe_degree

@[simp]
theorem degree_spanningCoe {G' : G.Subgraph} (v : V) [Fintype (G'.neighborSet v)]
    [Fintype (G'.spanningCoe.neighborSet v)] : G'.spanningCoe.degree v = G'.degree v := by
  rw [← card_neighborSet_eq_degree, Subgraph.degree]
  congr!
#align simple_graph.subgraph.degree_spanning_coe SimpleGraph.Subgraph.degree_spanningCoe

theorem degree_eq_one_iff_unique_adj {G' : Subgraph G} {v : V} [Fintype (G'.neighborSet v)] :
    G'.degree v = 1 ↔ ∃! w : V, G'.Adj v w := by
  rw [← finset_card_neighborSet_eq_degree, Finset.card_eq_one, Finset.singleton_iff_unique_mem]
  simp only [Set.mem_toFinset, mem_neighborSet]
#align simple_graph.subgraph.degree_eq_one_iff_unique_adj SimpleGraph.Subgraph.degree_eq_one_iff_unique_adj

end Subgraph

section MkProperties

/-! ### Properties of `singletonSubgraph` and `subgraphOfAdj` -/


variable {G : SimpleGraph V} {G' : SimpleGraph W}

instance nonempty_singletonSubgraph_verts (v : V) : Nonempty (G.singletonSubgraph v).verts :=
  ⟨⟨v, Set.mem_singleton v⟩⟩
#align simple_graph.nonempty_singleton_subgraph_verts SimpleGraph.nonempty_singletonSubgraph_verts

@[simp]
theorem singletonSubgraph_le_iff (v : V) (H : G.Subgraph) :
    G.singletonSubgraph v ≤ H ↔ v ∈ H.verts := by
  refine' ⟨fun h ↦ h.1 (Set.mem_singleton v), _⟩
  intro h
  constructor
  · rwa [singletonSubgraph_verts, Set.singleton_subset_iff]
  · exact fun _ _ ↦ False.elim
#align simple_graph.singleton_subgraph_le_iff SimpleGraph.singletonSubgraph_le_iff

@[simp]
theorem map_singletonSubgraph (f : G →g G') {v : V} :
    Subgraph.map f (G.singletonSubgraph v) = G'.singletonSubgraph (f v) := by
  ext <;> simp only [Relation.Map, Subgraph.map_adj, singletonSubgraph_adj, Pi.bot_apply,
    exists_and_left, and_iff_left_iff_imp, IsEmpty.forall_iff, Subgraph.map_verts,
    singletonSubgraph_verts, Set.image_singleton]
  exact False.elim
#align simple_graph.map_singleton_subgraph SimpleGraph.map_singletonSubgraph

@[simp]
theorem neighborSet_singletonSubgraph (v w : V) : (G.singletonSubgraph v).neighborSet w = ∅ :=
  rfl
#align simple_graph.neighbor_set_singleton_subgraph SimpleGraph.neighborSet_singletonSubgraph

@[simp]
theorem edgeSet_singletonSubgraph (v : V) : (G.singletonSubgraph v).edgeSet = ∅ :=
  Sym2.fromRel_bot
#align simple_graph.edge_set_singleton_subgraph SimpleGraph.edgeSet_singletonSubgraph

theorem eq_singletonSubgraph_iff_verts_eq (H : G.Subgraph) {v : V} :
    H = G.singletonSubgraph v ↔ H.verts = {v} := by
  refine' ⟨fun h ↦ by rw [h, singletonSubgraph_verts], fun h ↦ _⟩
  ext
  · rw [h, singletonSubgraph_verts]
  · simp only [Prop.bot_eq_false, singletonSubgraph_adj, Pi.bot_apply, iff_false_iff]
    intro ha
    have ha1 := ha.fst_mem
    have ha2 := ha.snd_mem
    rw [h, Set.mem_singleton_iff] at ha1 ha2
    subst_vars
    exact ha.ne rfl
#align simple_graph.eq_singleton_subgraph_iff_verts_eq SimpleGraph.eq_singletonSubgraph_iff_verts_eq

instance nonempty_subgraphOfAdj_verts {v w : V} (hvw : G.Adj v w) :
    Nonempty (G.subgraphOfAdj hvw).verts :=
  ⟨⟨v, by simp⟩⟩
#align simple_graph.nonempty_subgraph_of_adj_verts SimpleGraph.nonempty_subgraphOfAdj_verts

@[simp]
theorem edgeSet_subgraphOfAdj {v w : V} (hvw : G.Adj v w) :
    (G.subgraphOfAdj hvw).edgeSet = {s(v, w)} := by
  ext e
  refine' e.ind _
  simp only [eq_comm, Set.mem_singleton_iff, Subgraph.mem_edgeSet, subgraphOfAdj_adj, iff_self_iff,
    forall₂_true_iff]
#align simple_graph.edge_set_subgraph_of_adj SimpleGraph.edgeSet_subgraphOfAdj

lemma subgraphOfAdj_le_of_adj {v w : V} (H : G.Subgraph) (h : H.Adj v w) :
    G.subgraphOfAdj (H.adj_sub h) ≤ H := by
  constructor
  · intro x
    rintro (rfl | rfl) <;> simp [H.edge_vert h, H.edge_vert h.symm]
  · simp only [subgraphOfAdj_adj, Sym2.eq, Sym2.rel_iff]
    rintro _ _ (⟨rfl, rfl⟩ | ⟨rfl, rfl⟩) <;> simp [h, h.symm]

theorem subgraphOfAdj_symm {v w : V} (hvw : G.Adj v w) :
    G.subgraphOfAdj hvw.symm = G.subgraphOfAdj hvw := by
  ext <;> simp [or_comm, and_comm]
#align simple_graph.subgraph_of_adj_symm SimpleGraph.subgraphOfAdj_symm

@[simp]
theorem map_subgraphOfAdj (f : G →g G') {v w : V} (hvw : G.Adj v w) :
    Subgraph.map f (G.subgraphOfAdj hvw) = G'.subgraphOfAdj (f.map_adj hvw) := by
  ext
  · simp only [Subgraph.map_verts, subgraphOfAdj_verts, Set.mem_image, Set.mem_insert_iff,
      Set.mem_singleton_iff]
    constructor
    · rintro ⟨u, rfl | rfl, rfl⟩ <;> simp
    · rintro (rfl | rfl)
      · use v
        simp
      · use w
        simp
  · simp only [Relation.Map, Subgraph.map_adj, subgraphOfAdj_adj, Sym2.eq, Sym2.rel_iff]
    constructor
    · rintro ⟨a, b, ⟨rfl, rfl⟩ | ⟨rfl, rfl⟩, rfl, rfl⟩ <;> simp
    · rintro (⟨rfl, rfl⟩ | ⟨rfl, rfl⟩)
      · use v, w
        simp
      · use w, v
        simp
#align simple_graph.map_subgraph_of_adj SimpleGraph.map_subgraphOfAdj

theorem neighborSet_subgraphOfAdj_subset {u v w : V} (hvw : G.Adj v w) :
    (G.subgraphOfAdj hvw).neighborSet u ⊆ {v, w} :=
  (G.subgraphOfAdj hvw).neighborSet_subset_verts _
#align simple_graph.neighbor_set_subgraph_of_adj_subset SimpleGraph.neighborSet_subgraphOfAdj_subset

@[simp]
theorem neighborSet_fst_subgraphOfAdj {v w : V} (hvw : G.Adj v w) :
    (G.subgraphOfAdj hvw).neighborSet v = {w} := by
  ext u
  suffices w = u ↔ u = w by simpa [hvw.ne.symm] using this
  rw [eq_comm]
#align simple_graph.neighbor_set_fst_subgraph_of_adj SimpleGraph.neighborSet_fst_subgraphOfAdj

@[simp]
theorem neighborSet_snd_subgraphOfAdj {v w : V} (hvw : G.Adj v w) :
    (G.subgraphOfAdj hvw).neighborSet w = {v} := by
  rw [subgraphOfAdj_symm hvw.symm]
  exact neighborSet_fst_subgraphOfAdj hvw.symm
#align simple_graph.neighbor_set_snd_subgraph_of_adj SimpleGraph.neighborSet_snd_subgraphOfAdj

@[simp]
theorem neighborSet_subgraphOfAdj_of_ne_of_ne {u v w : V} (hvw : G.Adj v w) (hv : u ≠ v)
    (hw : u ≠ w) : (G.subgraphOfAdj hvw).neighborSet u = ∅ := by
  ext
  simp [hv.symm, hw.symm]
#align simple_graph.neighbor_set_subgraph_of_adj_of_ne_of_ne SimpleGraph.neighborSet_subgraphOfAdj_of_ne_of_ne

theorem neighborSet_subgraphOfAdj [DecidableEq V] {u v w : V} (hvw : G.Adj v w) :
    (G.subgraphOfAdj hvw).neighborSet u = (if u = v then {w} else ∅) ∪ if u = w then {v} else ∅ :=
<<<<<<< HEAD
  by split_ifs <;> subst_vars <;> simp [insert_emptyc_eq, *]
=======
  by split_ifs <;> subst_vars <;> simp [*, Set.singleton_def]
>>>>>>> 8c8a6b17
#align simple_graph.neighbor_set_subgraph_of_adj SimpleGraph.neighborSet_subgraphOfAdj

theorem singletonSubgraph_fst_le_subgraphOfAdj {u v : V} {h : G.Adj u v} :
    G.singletonSubgraph u ≤ G.subgraphOfAdj h := by
  constructor <;> simp [-Set.bot_eq_empty]
  exact fun _ _ ↦ False.elim
#align simple_graph.singleton_subgraph_fst_le_subgraph_of_adj SimpleGraph.singletonSubgraph_fst_le_subgraphOfAdj

theorem singletonSubgraph_snd_le_subgraphOfAdj {u v : V} {h : G.Adj u v} :
    G.singletonSubgraph v ≤ G.subgraphOfAdj h := by
  constructor <;> simp [-Set.bot_eq_empty]
  exact fun _ _ ↦ False.elim
#align simple_graph.singleton_subgraph_snd_le_subgraph_of_adj SimpleGraph.singletonSubgraph_snd_le_subgraphOfAdj

end MkProperties

namespace Subgraph

variable {G : SimpleGraph V}

/-! ### Subgraphs of subgraphs -/


/-- Given a subgraph of a subgraph of `G`, construct a subgraph of `G`. -/
@[reducible]
protected def coeSubgraph {G' : G.Subgraph} : G'.coe.Subgraph → G.Subgraph :=
  Subgraph.map G'.hom
#align simple_graph.subgraph.coe_subgraph SimpleGraph.Subgraph.coeSubgraph

/-- Given a subgraph of `G`, restrict it to being a subgraph of another subgraph `G'` by
taking the portion of `G` that intersects `G'`. -/
@[reducible]
protected def restrict {G' : G.Subgraph} : G.Subgraph → G'.coe.Subgraph :=
  Subgraph.comap G'.hom
#align simple_graph.subgraph.restrict SimpleGraph.Subgraph.restrict

lemma coeSubgraph_adj {G' : G.Subgraph} (G'' : G'.coe.Subgraph) (v w : V) :
    (G'.coeSubgraph G'').Adj v w ↔
      ∃ (hv : v ∈ G'.verts) (hw : w ∈ G'.verts), G''.Adj ⟨v, hv⟩ ⟨w, hw⟩ := by
  simp [Relation.Map]

lemma restrict_adj {G' G'' : G.Subgraph} (v w : G'.verts) :
    (G'.restrict G'').Adj v w ↔ G'.Adj v w ∧ G''.Adj v w := Iff.rfl

theorem restrict_coeSubgraph {G' : G.Subgraph} (G'' : G'.coe.Subgraph) :
    Subgraph.restrict (Subgraph.coeSubgraph G'') = G'' := by
  ext
  · simp
  · rw [restrict_adj, coeSubgraph_adj]
    simpa using G''.adj_sub
#align simple_graph.subgraph.restrict_coe_subgraph SimpleGraph.Subgraph.restrict_coeSubgraph

theorem coeSubgraph_injective (G' : G.Subgraph) :
    Function.Injective (Subgraph.coeSubgraph : G'.coe.Subgraph → G.Subgraph) :=
  Function.LeftInverse.injective restrict_coeSubgraph
#align simple_graph.subgraph.coe_subgraph_injective SimpleGraph.Subgraph.coeSubgraph_injective

lemma coeSubgraph_le {H : G.Subgraph} (H' : H.coe.Subgraph) :
    Subgraph.coeSubgraph H' ≤ H := by
  constructor
  · simp
  · rintro v w ⟨_, _, h, rfl, rfl⟩
    exact H'.adj_sub h

lemma coeSubgraph_restrict_eq {H : G.Subgraph} (H' : G.Subgraph) :
    Subgraph.coeSubgraph (H.restrict H') = H ⊓ H' := by
  ext
  · simp [and_comm]
  · simp_rw [coeSubgraph_adj, restrict_adj]
    simp only [exists_and_left, exists_prop, ge_iff_le, inf_adj, and_congr_right_iff]
    intro h
    simp [H.edge_vert h, H.edge_vert h.symm]

/-! ### Edge deletion -/


/-- Given a subgraph `G'` and a set of vertex pairs, remove all of the corresponding edges
from its edge set, if present.

See also: `SimpleGraph.deleteEdges`. -/
def deleteEdges (G' : G.Subgraph) (s : Set (Sym2 V)) : G.Subgraph where
  verts := G'.verts
  Adj := G'.Adj \ Sym2.ToRel s
  adj_sub h' := G'.adj_sub h'.1
  edge_vert h' := G'.edge_vert h'.1
  symm a b := by simp [G'.adj_comm, Sym2.eq_swap]
#align simple_graph.subgraph.delete_edges SimpleGraph.Subgraph.deleteEdges

section DeleteEdges

variable {G' : G.Subgraph} (s : Set (Sym2 V))

@[simp]
theorem deleteEdges_verts : (G'.deleteEdges s).verts = G'.verts :=
  rfl
#align simple_graph.subgraph.delete_edges_verts SimpleGraph.Subgraph.deleteEdges_verts

@[simp]
theorem deleteEdges_adj (v w : V) : (G'.deleteEdges s).Adj v w ↔ G'.Adj v w ∧ ¬s(v, w) ∈ s :=
  Iff.rfl
#align simple_graph.subgraph.delete_edges_adj SimpleGraph.Subgraph.deleteEdges_adj

@[simp]
theorem deleteEdges_deleteEdges (s s' : Set (Sym2 V)) :
    (G'.deleteEdges s).deleteEdges s' = G'.deleteEdges (s ∪ s') := by
  ext <;> simp [and_assoc, not_or]
#align simple_graph.subgraph.delete_edges_delete_edges SimpleGraph.Subgraph.deleteEdges_deleteEdges

@[simp]
theorem deleteEdges_empty_eq : G'.deleteEdges ∅ = G' := by
  ext <;> simp
#align simple_graph.subgraph.delete_edges_empty_eq SimpleGraph.Subgraph.deleteEdges_empty_eq

@[simp]
theorem deleteEdges_spanningCoe_eq :
    G'.spanningCoe.deleteEdges s = (G'.deleteEdges s).spanningCoe := by
  ext
  simp
#align simple_graph.subgraph.delete_edges_spanning_coe_eq SimpleGraph.Subgraph.deleteEdges_spanningCoe_eq

theorem deleteEdges_coe_eq (s : Set (Sym2 G'.verts)) :
    G'.coe.deleteEdges s = (G'.deleteEdges (Sym2.map (↑) '' s)).coe := by
  ext ⟨v, hv⟩ ⟨w, hw⟩
  simp only [SimpleGraph.deleteEdges_adj, coe_adj, deleteEdges_adj, Set.mem_image, not_exists,
    not_and, and_congr_right_iff]
  intro
  constructor
  · intro hs
    refine' Sym2.ind _
    rintro ⟨v', hv'⟩ ⟨w', hw'⟩
    simp only [Sym2.map_pair_eq, Sym2.eq]
    contrapose!
    rintro (_ | _) <;> simpa only [Sym2.eq_swap]
  · intro h' hs
    exact h' _ hs rfl
#align simple_graph.subgraph.delete_edges_coe_eq SimpleGraph.Subgraph.deleteEdges_coe_eq

theorem coe_deleteEdges_eq (s : Set (Sym2 V)) :
    (G'.deleteEdges s).coe = G'.coe.deleteEdges (Sym2.map (↑) ⁻¹' s) := by
  ext ⟨v, hv⟩ ⟨w, hw⟩
  simp
#align simple_graph.subgraph.coe_delete_edges_eq SimpleGraph.Subgraph.coe_deleteEdges_eq

theorem deleteEdges_le : G'.deleteEdges s ≤ G' := by
  constructor <;> simp (config := { contextual := true }) [subset_rfl]
#align simple_graph.subgraph.delete_edges_le SimpleGraph.Subgraph.deleteEdges_le

theorem deleteEdges_le_of_le {s s' : Set (Sym2 V)} (h : s ⊆ s') :
    G'.deleteEdges s' ≤ G'.deleteEdges s := by
  constructor <;> simp (config := { contextual := true }) only [deleteEdges_verts, deleteEdges_adj,
    true_and_iff, and_imp, subset_rfl]
  exact fun _ _ _ hs' hs ↦ hs' (h hs)
#align simple_graph.subgraph.delete_edges_le_of_le SimpleGraph.Subgraph.deleteEdges_le_of_le

@[simp]
theorem deleteEdges_inter_edgeSet_left_eq :
    G'.deleteEdges (G'.edgeSet ∩ s) = G'.deleteEdges s := by
  ext <;> simp (config := { contextual := true }) [imp_false]
#align simple_graph.subgraph.delete_edges_inter_edge_set_left_eq SimpleGraph.Subgraph.deleteEdges_inter_edgeSet_left_eq

@[simp]
theorem deleteEdges_inter_edgeSet_right_eq :
    G'.deleteEdges (s ∩ G'.edgeSet) = G'.deleteEdges s := by
  ext <;> simp (config := { contextual := true }) [imp_false]
#align simple_graph.subgraph.delete_edges_inter_edge_set_right_eq SimpleGraph.Subgraph.deleteEdges_inter_edgeSet_right_eq

theorem coe_deleteEdges_le : (G'.deleteEdges s).coe ≤ (G'.coe : SimpleGraph G'.verts) := by
  intro v w
  simp (config := { contextual := true })
#align simple_graph.subgraph.coe_delete_edges_le SimpleGraph.Subgraph.coe_deleteEdges_le

theorem spanningCoe_deleteEdges_le (G' : G.Subgraph) (s : Set (Sym2 V)) :
    (G'.deleteEdges s).spanningCoe ≤ G'.spanningCoe :=
  spanningCoe_le_of_le (deleteEdges_le s)
#align simple_graph.subgraph.spanning_coe_delete_edges_le SimpleGraph.Subgraph.spanningCoe_deleteEdges_le

end DeleteEdges

/-! ### Induced subgraphs -/


/- Given a subgraph, we can change its vertex set while removing any invalid edges, which
gives induced subgraphs. See also `SimpleGraph.induce` for the `SimpleGraph` version, which,
unlike for subgraphs, results in a graph with a different vertex type. -/
/-- The induced subgraph of a subgraph. The expectation is that `s ⊆ G'.verts` for the usual
notion of an induced subgraph, but, in general, `s` is taken to be the new vertex set and edges
are induced from the subgraph `G'`. -/
@[simps]
def induce (G' : G.Subgraph) (s : Set V) : G.Subgraph where
  verts := s
  Adj u v := u ∈ s ∧ v ∈ s ∧ G'.Adj u v
  adj_sub h := G'.adj_sub h.2.2
  edge_vert h := h.1
  symm _ _ h := ⟨h.2.1, h.1, G'.symm h.2.2⟩
#align simple_graph.subgraph.induce SimpleGraph.Subgraph.induce

theorem _root_.SimpleGraph.induce_eq_coe_induce_top (s : Set V) :
    G.induce s = ((⊤ : G.Subgraph).induce s).coe := by
  ext
  simp
#align simple_graph.induce_eq_coe_induce_top SimpleGraph.induce_eq_coe_induce_top

section Induce

variable {G' G'' : G.Subgraph} {s s' : Set V}

theorem induce_mono (hg : G' ≤ G'') (hs : s ⊆ s') : G'.induce s ≤ G''.induce s' := by
  constructor
  · simp [hs]
  · simp (config := { contextual := true }) only [induce_adj, true_and_iff, and_imp]
    intro v w hv hw ha
    exact ⟨hs hv, hs hw, hg.2 ha⟩
#align simple_graph.subgraph.induce_mono SimpleGraph.Subgraph.induce_mono

@[mono]
theorem induce_mono_left (hg : G' ≤ G'') : G'.induce s ≤ G''.induce s :=
  induce_mono hg subset_rfl
#align simple_graph.subgraph.induce_mono_left SimpleGraph.Subgraph.induce_mono_left

@[mono]
theorem induce_mono_right (hs : s ⊆ s') : G'.induce s ≤ G'.induce s' :=
  induce_mono le_rfl hs
#align simple_graph.subgraph.induce_mono_right SimpleGraph.Subgraph.induce_mono_right

@[simp]
theorem induce_empty : G'.induce ∅ = ⊥ := by
  ext <;> simp
#align simple_graph.subgraph.induce_empty SimpleGraph.Subgraph.induce_empty

@[simp]
theorem induce_self_verts : G'.induce G'.verts = G' := by
  ext
  · simp
  · constructor <;>
      simp (config := { contextual := true }) only [induce_adj, imp_true_iff, and_true_iff]
    exact fun ha ↦ ⟨G'.edge_vert ha, G'.edge_vert ha.symm⟩
#align simple_graph.subgraph.induce_self_verts SimpleGraph.Subgraph.induce_self_verts

lemma le_induce_top_verts : G' ≤ (⊤ : G.Subgraph).induce G'.verts :=
  calc G' = G'.induce G'.verts               := Subgraph.induce_self_verts.symm
       _  ≤ (⊤ : G.Subgraph).induce G'.verts := Subgraph.induce_mono_left le_top

lemma le_induce_union : G'.induce s ⊔ G'.induce s' ≤ G'.induce (s ∪ s') := by
  constructor
  · simp only [verts_sup, induce_verts, Set.Subset.rfl]
  · simp only [sup_adj, induce_adj, Set.mem_union]
    rintro v w (h | h) <;> simp [h]

lemma le_induce_union_left : G'.induce s ≤ G'.induce (s ∪ s') := by
  exact (sup_le_iff.mp le_induce_union).1

lemma le_induce_union_right : G'.induce s' ≤ G'.induce (s ∪ s') := by
  exact (sup_le_iff.mp le_induce_union).2

theorem singletonSubgraph_eq_induce {v : V} : G.singletonSubgraph v = (⊤ : G.Subgraph).induce {v} :=
  by ext <;> simp (config := { contextual := true }) [-Set.bot_eq_empty, Prop.bot_eq_false]
#align simple_graph.subgraph.singleton_subgraph_eq_induce SimpleGraph.Subgraph.singletonSubgraph_eq_induce

theorem subgraphOfAdj_eq_induce {v w : V} (hvw : G.Adj v w) :
    G.subgraphOfAdj hvw = (⊤ : G.Subgraph).induce {v, w} := by
  ext
  · simp
  · constructor
    · intro h
      simp only [subgraphOfAdj_adj, Sym2.eq, Sym2.rel_iff] at h
      obtain ⟨rfl, rfl⟩ | ⟨rfl, rfl⟩ := h <;> simp [hvw, hvw.symm]
    · intro h
      simp only [induce_adj, Set.mem_insert_iff, Set.mem_singleton_iff, top_adj] at h
      obtain ⟨rfl | rfl, rfl | rfl, ha⟩ := h <;> first |exact (ha.ne rfl).elim|simp
#align simple_graph.subgraph.subgraph_of_adj_eq_induce SimpleGraph.Subgraph.subgraphOfAdj_eq_induce

end Induce

/-- Given a subgraph and a set of vertices, delete all the vertices from the subgraph,
if present. Any edges incident to the deleted vertices are deleted as well. -/
@[reducible]
def deleteVerts (G' : G.Subgraph) (s : Set V) : G.Subgraph :=
  G'.induce (G'.verts \ s)
#align simple_graph.subgraph.delete_verts SimpleGraph.Subgraph.deleteVerts

section DeleteVerts

variable {G' : G.Subgraph} {s : Set V}

theorem deleteVerts_verts : (G'.deleteVerts s).verts = G'.verts \ s :=
  rfl
#align simple_graph.subgraph.delete_verts_verts SimpleGraph.Subgraph.deleteVerts_verts

theorem deleteVerts_adj {u v : V} :
    (G'.deleteVerts s).Adj u v ↔ u ∈ G'.verts ∧ ¬u ∈ s ∧ v ∈ G'.verts ∧ ¬v ∈ s ∧ G'.Adj u v := by
  simp [and_assoc]
#align simple_graph.subgraph.delete_verts_adj SimpleGraph.Subgraph.deleteVerts_adj

@[simp]
theorem deleteVerts_deleteVerts (s s' : Set V) :
    (G'.deleteVerts s).deleteVerts s' = G'.deleteVerts (s ∪ s') := by
  ext <;> simp (config := { contextual := true }) [not_or, and_assoc]
#align simple_graph.subgraph.delete_verts_delete_verts SimpleGraph.Subgraph.deleteVerts_deleteVerts

@[simp]
theorem deleteVerts_empty : G'.deleteVerts ∅ = G' := by
  simp [deleteVerts]
#align simple_graph.subgraph.delete_verts_empty SimpleGraph.Subgraph.deleteVerts_empty

theorem deleteVerts_le : G'.deleteVerts s ≤ G' := by
  constructor <;> simp [Set.diff_subset]
#align simple_graph.subgraph.delete_verts_le SimpleGraph.Subgraph.deleteVerts_le

@[mono]
theorem deleteVerts_mono {G' G'' : G.Subgraph} (h : G' ≤ G'') :
    G'.deleteVerts s ≤ G''.deleteVerts s :=
  induce_mono h (Set.diff_subset_diff_left h.1)
#align simple_graph.subgraph.delete_verts_mono SimpleGraph.Subgraph.deleteVerts_mono

@[mono]
theorem deleteVerts_anti {s s' : Set V} (h : s ⊆ s') : G'.deleteVerts s' ≤ G'.deleteVerts s :=
  induce_mono (le_refl _) (Set.diff_subset_diff_right h)
#align simple_graph.subgraph.delete_verts_anti SimpleGraph.Subgraph.deleteVerts_anti

@[simp]
theorem deleteVerts_inter_verts_left_eq : G'.deleteVerts (G'.verts ∩ s) = G'.deleteVerts s := by
  ext <;> simp (config := { contextual := true }) [imp_false]
#align simple_graph.subgraph.delete_verts_inter_verts_left_eq SimpleGraph.Subgraph.deleteVerts_inter_verts_left_eq

@[simp]
theorem deleteVerts_inter_verts_set_right_eq : G'.deleteVerts (s ∩ G'.verts) = G'.deleteVerts s :=
  by ext <;> simp (config := { contextual := true }) [imp_false]
#align simple_graph.subgraph.delete_verts_inter_verts_set_right_eq SimpleGraph.Subgraph.deleteVerts_inter_verts_set_right_eq

end DeleteVerts

end Subgraph

end SimpleGraph<|MERGE_RESOLUTION|>--- conflicted
+++ resolved
@@ -966,11 +966,7 @@
 
 theorem neighborSet_subgraphOfAdj [DecidableEq V] {u v w : V} (hvw : G.Adj v w) :
     (G.subgraphOfAdj hvw).neighborSet u = (if u = v then {w} else ∅) ∪ if u = w then {v} else ∅ :=
-<<<<<<< HEAD
-  by split_ifs <;> subst_vars <;> simp [insert_emptyc_eq, *]
-=======
-  by split_ifs <;> subst_vars <;> simp [*, Set.singleton_def]
->>>>>>> 8c8a6b17
+  by split_ifs <;> subst_vars <;> simp [insert_emptyc_eq, *, Set.singleton_def]
 #align simple_graph.neighbor_set_subgraph_of_adj SimpleGraph.neighborSet_subgraphOfAdj
 
 theorem singletonSubgraph_fst_le_subgraphOfAdj {u v : V} {h : G.Adj u v} :
