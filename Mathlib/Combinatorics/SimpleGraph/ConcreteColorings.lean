--- conflicted
+++ resolved
@@ -171,8 +171,6 @@
 
 end CompleteEquipartiteGraph
 
-<<<<<<< HEAD
-=======
 open Walk
 lemma two_colorable_iff_forall_loop_even {α : Type*} {G : SimpleGraph α} :
     G.Colorable 2 ↔ ∀ u, ∀ (w : G.Walk u u), Even w.length := by
@@ -194,5 +192,4 @@
       simp_rw [← Fin.val_natCast, ← Fin.ofNat_eq_cast, he]
     exact (Nat.even_iff.mpr (by omega)).add_one
 
->>>>>>> f2a71bb8
 end SimpleGraph