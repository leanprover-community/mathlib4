--- conflicted
+++ resolved
@@ -216,7 +216,16 @@
 lemma IsPath.of_adj {G : SimpleGraph V} {u v : V} (h : G.Adj u v) : h.toWalk.IsPath := by
   aesop
 
-<<<<<<< HEAD
+theorem concat_isPath_iff {p : G.Walk u v} (h : G.Adj v w) :
+    (p.concat h).IsPath ↔ p.IsPath ∧ w ∉ p.support := by
+  rw [← (p.concat h).isPath_reverse_iff, ← p.isPath_reverse_iff, reverse_concat, ← List.mem_reverse,
+    ← support_reverse]
+  exact cons_isPath_iff h.symm p.reverse
+
+theorem IsPath.concat {p : G.Walk u v} (hp : p.IsPath) (hw : w ∉ p.support)
+    (h : G.Adj v w) : (p.concat h).IsPath :=
+  (concat_isPath_iff h).mpr ⟨hp, hw⟩
+
 lemma IsPath.mem_support_iff_exists_append {u v w : V} {p : G.Walk u v} (hp : p.IsPath) :
     w ∈ p.support ↔ ∃ (q : G.Walk u w) (r : G.Walk w v), q.IsPath ∧ r.IsPath ∧ p = q.append r := by
   apply Iff.intro
@@ -230,17 +239,6 @@
     exact ⟨q, r, hq, hr, hqr⟩
   · intro ⟨q, r, hq, hr, hqr⟩
     exact p.mem_support_iff_exists_append.mpr ⟨q, r, hqr⟩
-=======
-theorem concat_isPath_iff {p : G.Walk u v} (h : G.Adj v w) :
-    (p.concat h).IsPath ↔ p.IsPath ∧ w ∉ p.support := by
-  rw [← (p.concat h).isPath_reverse_iff, ← p.isPath_reverse_iff, reverse_concat, ← List.mem_reverse,
-    ← support_reverse]
-  exact cons_isPath_iff h.symm p.reverse
-
-theorem IsPath.concat {p : G.Walk u v} (hp : p.IsPath) (hw : w ∉ p.support)
-    (h : G.Adj v w) : (p.concat h).IsPath :=
-  (concat_isPath_iff h).mpr ⟨hp, hw⟩
->>>>>>> 77ee539f
 
 @[simp]
 theorem IsCycle.not_of_nil {u : V} : ¬(nil : G.Walk u u).IsCycle := fun h => h.ne_nil rfl
