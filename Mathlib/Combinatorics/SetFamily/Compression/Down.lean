--- conflicted
+++ resolved
@@ -137,22 +137,14 @@
 #align finset.non_member_subfamily_non_member_subfamily Finset.nonMemberSubfamily_nonMemberSubfamily
 
 lemma memberSubfamily_image_insert (h𝒜 : ∀ s ∈ 𝒜, a ∉ s) :
-<<<<<<< HEAD
-    (𝒜.image $ insert a).memberSubfamily a = 𝒜 := by
-=======
     (𝒜.image <| insert a).memberSubfamily a = 𝒜 := by
->>>>>>> c98e6b7f
   ext s
   simp only [mem_memberSubfamily, mem_image]
   refine ⟨?_, fun hs ↦ ⟨⟨s, hs, rfl⟩, h𝒜 _ hs⟩⟩
   rintro ⟨⟨t, ht, hts⟩, hs⟩
   rwa [←insert_erase_invOn.2.injOn (h𝒜 _ ht) hs hts]
 
-<<<<<<< HEAD
-@[simp] lemma nonMemberSubfamily_image_insert : (𝒜.image $ insert a).nonMemberSubfamily a = ∅ := by
-=======
 @[simp] lemma nonMemberSubfamily_image_insert : (𝒜.image <| insert a).nonMemberSubfamily a = ∅ := by
->>>>>>> c98e6b7f
   simp [eq_empty_iff_forall_not_mem]
 
 @[simp] lemma memberSubfamily_image_erase : (𝒜.image (erase · a)).memberSubfamily a = ∅ := by
@@ -172,15 +164,10 @@
 it suffices to prove it for
 * the empty finset family.
 * the finset family which only contains the empty finset.
-<<<<<<< HEAD
-* `𝒜 ∪ {s ∪ {a} | s ∈ ℬ}` assuming the property for `𝒜` and `ℬ`, where `a` is an element of the
-  ground type and `𝒜` and `ℬ` are families of finsets not containing `a`.
-=======
 * `ℬ ∪ {s ∪ {a} | s ∈ 𝒞}` assuming the property for `ℬ` and `𝒞`, where `a` is an element of the
   ground type and `𝒜` and `ℬ` are families of finsets not containing `a`.
   Note that instead of giving `ℬ` and `𝒞`, the `subfamily` case gives you
   `𝒜 = ℬ ∪ {s ∪ {a} | s ∈ 𝒞}`, so that `ℬ = 𝒜.nonMemberSubfamily` and `𝒞 = 𝒜.memberSubfamily`.
->>>>>>> c98e6b7f
 
 This is a way of formalising induction on `n` where `𝒜` is a finset family on `n` elements.
 
@@ -199,31 +186,19 @@
     obtain rfl | rfl := hu <;> assumption
   refine subfamily a (ih _ ?_) (ih _ ?_)
   · simp only [mem_nonMemberSubfamily, and_imp]
-<<<<<<< HEAD
-    exact fun s hs has ↦ (subset_insert_iff_of_not_mem has).1 $ hu _ hs
-  · simp only [mem_memberSubfamily, and_imp]
-    exact fun s hs ha ↦ (insert_subset_insert_iff ha).1 $ hu _ hs
-=======
     exact fun s hs has ↦ (subset_insert_iff_of_not_mem has).1 <| hu _ hs
   · simp only [mem_memberSubfamily, and_imp]
     exact fun s hs ha ↦ (insert_subset_insert_iff ha).1 <| hu _ hs
->>>>>>> c98e6b7f
 
 /-- Induction principle for finset families. To prove a statement for every finset family,
 it suffices to prove it for
 * the empty finset family.
 * the finset family which only contains the empty finset.
 * `{s ∪ {a} | s ∈ 𝒜}` assuming the property for `𝒜` a family of finsets not containing `a`.
-<<<<<<< HEAD
-* `𝒜 ∪ ℬ` assuming the property for `𝒜` and `ℬ`, where `a` is an element of the
-  ground type and `𝒜`is a family of finsets not containing `a` and `ℬ` a family of finsets
-  containing `a`.
-=======
 * `ℬ ∪ 𝒞` assuming the property for `ℬ` and `𝒞`, where `a` is an element of the ground type and
   `ℬ`is a family of finsets not containing `a` and `𝒞` a family of finsets containing `a`.
   Note that instead of giving `ℬ` and `𝒞`, the `subfamily` case gives you `𝒜 = ℬ ∪ 𝒞`, so that
   `ℬ = 𝒜.filter (a ∉ ·)` and `𝒞 = 𝒜.filter (a ∈ ·)`.
->>>>>>> c98e6b7f
 
 This is a way of formalising induction on `n` where `𝒜` is a finset family on `n` elements.
 
@@ -232,11 +207,7 @@
 protected lemma family_induction_on {p : Finset (Finset α) → Prop}
     (𝒜 : Finset (Finset α)) (empty : p ∅) (singleton_empty : p {∅})
     (image_insert : ∀ (a : α) ⦃𝒜 : Finset (Finset α)⦄,
-<<<<<<< HEAD
-      (∀ s ∈ 𝒜, a ∉ s) → p 𝒜 → p (𝒜.image $ insert a))
-=======
       (∀ s ∈ 𝒜, a ∉ s) → p 𝒜 → p (𝒜.image <| insert a))
->>>>>>> c98e6b7f
     (subfamily : ∀ (a : α) ⦃𝒜 : Finset (Finset α)⦄,
       p (𝒜.filter (a ∉ ·)) → p (𝒜.filter (a ∈ ·)) → p 𝒜) : p 𝒜 := by
   refine memberFamily_induction_on 𝒜 empty singleton_empty fun a 𝒜 h𝒜₀ h𝒜₁ ↦ subfamily a h𝒜₀ ?_
