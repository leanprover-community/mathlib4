--- conflicted
+++ resolved
@@ -181,16 +181,10 @@
 @[to_additive Finset.card_add_card_sub_one_le_card_add_of_addGroup
   "The **Cauchy-Davenport theorem** for torsion-free groups. The size of `s + t` is
 lower-bounded by `|s| + |t| - 1`."]
-<<<<<<< HEAD
 lemma Finset.card_add_card_sub_one_le_card_mul_of_group [IsMulTorsionFree α]
-    (hs : s.Nonempty) (ht : t.Nonempty) : s.card + t.card - 1 ≤ (s * t).card := by
+    (hs : s.Nonempty) (ht : t.Nonempty) : #s + #t - 1 ≤ #(s * t) := by
   simpa only [Monoid.minOrder_eq_top, min_eq_right, le_top, Nat.cast_le]
     using Finset.min_le_card_mul hs ht
-=======
-lemma Monoid.IsTorsionFree.card_add_card_sub_one_le_card_mul (h : IsTorsionFree α)
-    (hs : s.Nonempty) (ht : t.Nonempty) : #s + #t - 1 ≤ #(s * t) := by
-  simpa only [h.minOrder, min_eq_right, le_top, Nat.cast_le] using Finset.min_le_card_mul hs ht
->>>>>>> 4d9990b3
 
 end General
 
