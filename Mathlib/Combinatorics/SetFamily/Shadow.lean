--- conflicted
+++ resolved
@@ -116,19 +116,11 @@
 
 lemma mem_shadow_iterate_iff_exists_card :
     t ∈ ∂^[k] 𝒜 ↔ ∃ u : Finset α, #u = k ∧ Disjoint t u ∧ t ∪ u ∈ 𝒜 := by
-<<<<<<< HEAD
   induction k generalizing t with
   | zero => simp
   | succ k ih =>
-    set_option tactic.skipAssignedInstances false in
     simp only [mem_shadow_iff_insert_mem, ih, Function.iterate_succ_apply', card_eq_succ]
     aesop
-=======
-  induction' k with k ih generalizing t
-  · simp
-  simp only [mem_shadow_iff_insert_mem, ih, Function.iterate_succ_apply', card_eq_succ]
-  aesop
->>>>>>> 79fce83b
 
 /-- `t ∈ ∂^k 𝒜` iff `t` is exactly `k` elements less than something from `𝒜`.
 
