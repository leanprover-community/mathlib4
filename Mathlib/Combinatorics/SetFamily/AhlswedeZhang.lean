--- conflicted
+++ resolved
@@ -100,17 +100,9 @@
 /-! ### Truncated supremum, truncated infimum -/
 
 section SemilatticeSup
-<<<<<<< HEAD
-variable [SemilatticeSup α] [SemilatticeSup β]
-  [BoundedOrder β] {s t : Finset α} {a b : α}
-
-private lemma sup_aux [@DecidableRel α (· ≤ ·)] :
-    a ∈ lowerClosure s → (s.filter fun b ↦ a ≤ b).Nonempty :=
-=======
 variable [SemilatticeSup α] [SemilatticeSup β] [BoundedOrder β] {s t : Finset α} {a : α}
 
 private lemma sup_aux [@DecidableRel α (· ≤ ·)] : a ∈ lowerClosure s → {b ∈ s | a ≤ b}.Nonempty :=
->>>>>>> d0df76bd
   fun ⟨b, hb, hab⟩ ↦ ⟨b, mem_filter.2 ⟨hb, hab⟩⟩
 
 private lemma lower_aux [DecidableEq α] :
@@ -183,11 +175,7 @@
 variable [SemilatticeInf α] [SemilatticeInf β]
   [BoundedOrder β] [@DecidableRel β (· ≤ ·)] {s t : Finset α} {a : α}
 
-<<<<<<< HEAD
-private lemma inf_aux [@DecidableRel α (· ≤ ·)]: a ∈ upperClosure s → (s.filter (· ≤ a)).Nonempty :=
-=======
 private lemma inf_aux [@DecidableRel α (· ≤ ·)]: a ∈ upperClosure s → {b ∈ s | b ≤ a}.Nonempty :=
->>>>>>> d0df76bd
   fun ⟨b, hb, hab⟩ ↦ ⟨b, mem_filter.2 ⟨hb, hab⟩⟩
 
 private lemma upper_aux [DecidableEq α] :
@@ -307,13 +295,8 @@
 variable [DecidableEq α] [Fintype α]
 
 lemma card_truncatedSup_union_add_card_truncatedSup_infs (𝒜 ℬ : Finset (Finset α)) (s : Finset α) :
-<<<<<<< HEAD
-    (truncatedSup (𝒜 ∪ ℬ) s).card + (truncatedSup (𝒜 ⊼ ℬ) s).card =
-      (truncatedSup 𝒜 s).card + (truncatedSup ℬ s).card := by
-=======
     #(truncatedSup (𝒜 ∪ ℬ) s) + #(truncatedSup (𝒜 ⊼ ℬ) s) =
       #(truncatedSup 𝒜 s) + #(truncatedSup ℬ s) := by
->>>>>>> d0df76bd
   by_cases h𝒜 : s ∈ lowerClosure (𝒜 : Set <| Finset α) <;>
     by_cases hℬ : s ∈ lowerClosure (ℬ : Set <| Finset α)
   · rw [truncatedSup_union h𝒜 hℬ, truncatedSup_infs h𝒜 hℬ]
@@ -326,13 +309,8 @@
       truncatedSup_union_of_not_mem h𝒜 hℬ, truncatedSup_infs_of_not_mem fun h ↦ h𝒜 h.1]
 
 lemma card_truncatedInf_union_add_card_truncatedInf_sups (𝒜 ℬ : Finset (Finset α)) (s : Finset α) :
-<<<<<<< HEAD
-    (truncatedInf (𝒜 ∪ ℬ) s).card + (truncatedInf (𝒜 ⊻ ℬ) s).card =
-      (truncatedInf 𝒜 s).card + (truncatedInf ℬ s).card := by
-=======
     #(truncatedInf (𝒜 ∪ ℬ) s) + #(truncatedInf (𝒜 ⊻ ℬ) s) =
       #(truncatedInf 𝒜 s) + #(truncatedInf ℬ s) := by
->>>>>>> d0df76bd
   by_cases h𝒜 : s ∈ upperClosure (𝒜 : Set <| Finset α) <;>
     by_cases hℬ : s ∈ upperClosure (ℬ : Set <| Finset α)
   · rw [truncatedInf_union h𝒜 hℬ, truncatedInf_sups h𝒜 hℬ]
