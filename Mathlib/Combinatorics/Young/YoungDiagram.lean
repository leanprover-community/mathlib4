/-
Copyright (c) 2022 Jake Levinson. All rights reserved.
Released under Apache 2.0 license as described in the file LICENSE.
Authors: Jake Levinson
-/
import Mathlib.Order.UpperLower.Basic
import Mathlib.Data.Finset.Preimage

/-!
# Young diagrams

A Young diagram is a finite set of up-left justified boxes:

```text
□□□□□
□□□
□□□
□
```
This Young diagram corresponds to the [5, 3, 3, 1] partition of 12.

We represent it as a lower set in `ℕ × ℕ` in the product partial order. We write `(i, j) ∈ μ`
to say that `(i, j)` (in matrix coordinates) is in the Young diagram `μ`.

## Main definitions

- `YoungDiagram` : Young diagrams
- `YoungDiagram.card` : the number of cells in a Young diagram (its *cardinality*)
- `YoungDiagram.instDistribLatticeYoungDiagram` : a distributive lattice instance for Young diagrams
  ordered by containment, with `(⊥ : YoungDiagram)` the empty diagram.
- `YoungDiagram.row` and `YoungDiagram.rowLen`: rows of a Young diagram and their lengths
- `YoungDiagram.col` and `YoungDiagram.colLen`: columns of a Young diagram and their lengths

## Notation

In "English notation", a Young diagram is drawn so that (i1, j1) ≤ (i2, j2)
means (i1, j1) is weakly up-and-left of (i2, j2). This terminology is used
below, e.g. in `YoungDiagram.up_left_mem`.

## Tags

Young diagram

## References

<https://en.wikipedia.org/wiki/Young_tableau>

-/


open Function

/-- A Young diagram is a finite collection of cells on the `ℕ × ℕ` grid such that whenever
a cell is present, so are all the ones above and to the left of it. Like matrices, an `(i, j)` cell
is a cell in row `i` and column `j`, where rows are enumerated downward and columns rightward.

Young diagrams are modeled as finite sets in `ℕ × ℕ` that are lower sets with respect to the
standard order on products. -/
@[ext]
structure YoungDiagram where
  /-- A finite set which represents a finite collection of cells on the `ℕ × ℕ` grid. -/
  cells : Finset (ℕ × ℕ)
  /-- Cells are up-left justified, witnessed by the fact that `cells` is a lower set in `ℕ × ℕ`. -/
  isLowerSet : IsLowerSet (cells : Set (ℕ × ℕ))

namespace YoungDiagram

instance : SetLike YoungDiagram (ℕ × ℕ) where
  -- Porting note (https://github.com/leanprover-community/mathlib4/issues/11215): TODO: figure out how to do this correctly
  coe y := y.cells
  coe_injective' μ ν h := by rwa [YoungDiagram.ext_iff, ← Finset.coe_inj]

@[simp]
theorem mem_cells {μ : YoungDiagram} (c : ℕ × ℕ) : c ∈ μ.cells ↔ c ∈ μ :=
  Iff.rfl

@[simp]
theorem mem_mk (c : ℕ × ℕ) (cells) (isLowerSet) :
    c ∈ YoungDiagram.mk cells isLowerSet ↔ c ∈ cells :=
  Iff.rfl

instance decidableMem (μ : YoungDiagram) : DecidablePred (· ∈ μ) :=
  inferInstanceAs (DecidablePred (· ∈ μ.cells))

/-- In "English notation", a Young diagram is drawn so that (i1, j1) ≤ (i2, j2)
    means (i1, j1) is weakly up-and-left of (i2, j2). -/
theorem up_left_mem (μ : YoungDiagram) {i1 i2 j1 j2 : ℕ} (hi : i1 ≤ i2) (hj : j1 ≤ j2)
    (hcell : (i2, j2) ∈ μ) : (i1, j1) ∈ μ :=
  μ.isLowerSet (Prod.mk_le_mk.mpr ⟨hi, hj⟩) hcell

section DistribLattice

@[simp]
theorem cells_subset_iff {μ ν : YoungDiagram} : μ.cells ⊆ ν.cells ↔ μ ≤ ν :=
  Iff.rfl

@[simp]
theorem cells_ssubset_iff {μ ν : YoungDiagram} : μ.cells ⊂ ν.cells ↔ μ < ν :=
  Iff.rfl

instance : Max YoungDiagram where
  max μ ν :=
    { cells := μ.cells ∪ ν.cells
      isLowerSet := by
        rw [Finset.coe_union]
        exact μ.isLowerSet.union ν.isLowerSet }

@[simp]
theorem cells_sup (μ ν : YoungDiagram) : (μ ⊔ ν).cells = μ.cells ∪ ν.cells :=
  rfl

@[simp, norm_cast]
theorem coe_sup (μ ν : YoungDiagram) : ↑(μ ⊔ ν) = (μ ∪ ν : Set (ℕ × ℕ)) :=
  Finset.coe_union _ _

@[simp]
theorem mem_sup {μ ν : YoungDiagram} {x : ℕ × ℕ} : x ∈ μ ⊔ ν ↔ x ∈ μ ∨ x ∈ ν :=
  Finset.mem_union

instance : Min YoungDiagram where
  min μ ν :=
    { cells := μ.cells ∩ ν.cells
      isLowerSet := by
        rw [Finset.coe_inter]
        exact μ.isLowerSet.inter ν.isLowerSet }

@[simp]
theorem cells_inf (μ ν : YoungDiagram) : (μ ⊓ ν).cells = μ.cells ∩ ν.cells :=
  rfl

@[simp, norm_cast]
theorem coe_inf (μ ν : YoungDiagram) : ↑(μ ⊓ ν) = (μ ∩ ν : Set (ℕ × ℕ)) :=
  Finset.coe_inter _ _

@[simp]
theorem mem_inf {μ ν : YoungDiagram} {x : ℕ × ℕ} : x ∈ μ ⊓ ν ↔ x ∈ μ ∧ x ∈ ν :=
  Finset.mem_inter

/-- The empty Young diagram is (⊥ : young_diagram). -/
instance : OrderBot YoungDiagram where
  bot :=
    { cells := ∅
      isLowerSet := by
        intros a b _ h
        simp only [Finset.coe_empty, Set.mem_empty_iff_false]
        simp only [Finset.coe_empty, Set.mem_empty_iff_false] at h }
  bot_le _ _ := by
    intro y
    simp only [mem_mk, Finset.not_mem_empty] at y

@[simp]
theorem cells_bot : (⊥ : YoungDiagram).cells = ∅ :=
  rfl

@[simp]
theorem not_mem_bot (x : ℕ × ℕ) : x ∉ (⊥ : YoungDiagram) :=
  Finset.not_mem_empty x

@[norm_cast]
theorem coe_bot : (⊥ : YoungDiagram) = (∅ : Set (ℕ × ℕ)) := by
  ext; simp

instance : Inhabited YoungDiagram :=
  ⟨⊥⟩

instance : DistribLattice YoungDiagram :=
  Function.Injective.distribLattice YoungDiagram.cells (fun μ ν h => by rwa [YoungDiagram.ext_iff])
    (fun _ _ => rfl) fun _ _ => rfl

end DistribLattice

/-- Cardinality of a Young diagram -/
protected abbrev card (μ : YoungDiagram) : ℕ :=
  μ.cells.card

section Transpose

/-- The `transpose` of a Young diagram is obtained by swapping i's with j's. -/
def transpose (μ : YoungDiagram) : YoungDiagram where
  cells := (Equiv.prodComm _ _).finsetCongr μ.cells
  isLowerSet _ _ h := by
    simp only [Finset.mem_coe, Equiv.finsetCongr_apply, Finset.mem_map_equiv]
    intro hcell
    apply μ.isLowerSet _ hcell
    simp [h]

@[simp]
theorem mem_transpose {μ : YoungDiagram} {c : ℕ × ℕ} : c ∈ μ.transpose ↔ c.swap ∈ μ := by
  simp [transpose]

@[simp]
theorem transpose_transpose (μ : YoungDiagram) : μ.transpose.transpose = μ := by
  ext x
  simp

theorem transpose_eq_iff_eq_transpose {μ ν : YoungDiagram} : μ.transpose = ν ↔ μ = ν.transpose := by
  constructor <;>
    · rintro rfl
      simp

@[simp]
theorem transpose_eq_iff {μ ν : YoungDiagram} : μ.transpose = ν.transpose ↔ μ = ν := by
  rw [transpose_eq_iff_eq_transpose]
  simp

-- This is effectively both directions of `transpose_le_iff` below.
protected theorem le_of_transpose_le {μ ν : YoungDiagram} (h_le : μ.transpose ≤ ν) :
    μ ≤ ν.transpose := fun c hc => by
  simp only [mem_cells, mem_transpose]
  apply h_le
  simpa

@[simp]
theorem transpose_le_iff {μ ν : YoungDiagram} : μ.transpose ≤ ν.transpose ↔ μ ≤ ν :=
  ⟨fun h => by
    convert YoungDiagram.le_of_transpose_le h
    simp, fun h => by
    rw [← transpose_transpose μ] at h
    exact YoungDiagram.le_of_transpose_le h ⟩

@[mono]
protected theorem transpose_mono {μ ν : YoungDiagram} (h_le : μ ≤ ν) : μ.transpose ≤ ν.transpose :=
  transpose_le_iff.mpr h_le

/-- Transposing Young diagrams is an `OrderIso`. -/
@[simps]
def transposeOrderIso : YoungDiagram ≃o YoungDiagram :=
  ⟨⟨transpose, transpose, fun _ => by simp, fun _ => by simp⟩, by simp⟩

end Transpose

section Rows

/-! ### Rows and row lengths of Young diagrams.

This section defines `μ.row` and `μ.rowLen`, with the following API:
      1.  `(i, j) ∈ μ ↔ j < μ.rowLen i`
      2.  `μ.row i = {i} ×ˢ (Finset.range (μ.rowLen i))`
      3.  `μ.rowLen i = (μ.row i).card`
      4.  `∀ {i1 i2}, i1 ≤ i2 → μ.rowLen i2 ≤ μ.rowLen i1`

Note: #3 is not convenient for defining `μ.rowLen`; instead, `μ.rowLen` is defined
as the smallest `j` such that `(i, j) ∉ μ`. -/


/-- The `i`-th row of a Young diagram consists of the cells whose first coordinate is `i`. -/
def row (μ : YoungDiagram) (i : ℕ) : Finset (ℕ × ℕ) :=
  μ.cells.filter fun c => c.fst = i

theorem mem_row_iff {μ : YoungDiagram} {i : ℕ} {c : ℕ × ℕ} : c ∈ μ.row i ↔ c ∈ μ ∧ c.fst = i := by
  simp [row]

theorem mk_mem_row_iff {μ : YoungDiagram} {i j : ℕ} : (i, j) ∈ μ.row i ↔ (i, j) ∈ μ := by simp [row]

protected theorem exists_not_mem_row (μ : YoungDiagram) (i : ℕ) : ∃ j, (i, j) ∉ μ := by
  obtain ⟨j, hj⟩ :=
    Infinite.exists_not_mem_finset
      (μ.cells.preimage (Prod.mk i) fun _ _ _ _ h => by
        cases h
        rfl)
  rw [Finset.mem_preimage] at hj
  exact ⟨j, hj⟩

/-- Length of a row of a Young diagram -/
def rowLen (μ : YoungDiagram) (i : ℕ) : ℕ :=
  Nat.find <| μ.exists_not_mem_row i

theorem mem_iff_lt_rowLen {μ : YoungDiagram} {i j : ℕ} : (i, j) ∈ μ ↔ j < μ.rowLen i := by
  rw [rowLen, Nat.lt_find_iff]
  push_neg
  exact ⟨fun h _ hmj => μ.up_left_mem (by rfl) hmj h, fun h => h _ (by rfl)⟩

theorem row_eq_prod {μ : YoungDiagram} {i : ℕ} : μ.row i = {i} ×ˢ Finset.range (μ.rowLen i) := by
  ext ⟨a, b⟩
  simp only [Finset.mem_product, Finset.mem_singleton, Finset.mem_range, mem_row_iff,
    mem_iff_lt_rowLen, and_comm, and_congr_right_iff]
  rintro rfl
  rfl

theorem rowLen_eq_card (μ : YoungDiagram) {i : ℕ} : μ.rowLen i = (μ.row i).card := by
  simp [row_eq_prod]

@[mono]
theorem rowLen_anti (μ : YoungDiagram) (i1 i2 : ℕ) (hi : i1 ≤ i2) : μ.rowLen i2 ≤ μ.rowLen i1 := by
  by_contra! h_lt
  rw [← lt_self_iff_false (μ.rowLen i1)]
  rw [← mem_iff_lt_rowLen] at h_lt ⊢
  exact μ.up_left_mem hi (by rfl) h_lt

end Rows

section Columns

/-! ### Columns and column lengths of Young diagrams.

This section has an identical API to the rows section. -/


/-- The `j`-th column of a Young diagram consists of the cells whose second coordinate is `j`. -/
def col (μ : YoungDiagram) (j : ℕ) : Finset (ℕ × ℕ) :=
  μ.cells.filter fun c => c.snd = j

theorem mem_col_iff {μ : YoungDiagram} {j : ℕ} {c : ℕ × ℕ} : c ∈ μ.col j ↔ c ∈ μ ∧ c.snd = j := by
  simp [col]

theorem mk_mem_col_iff {μ : YoungDiagram} {i j : ℕ} : (i, j) ∈ μ.col j ↔ (i, j) ∈ μ := by simp [col]

protected theorem exists_not_mem_col (μ : YoungDiagram) (j : ℕ) : ∃ i, (i, j) ∉ μ.cells := by
  convert μ.transpose.exists_not_mem_row j using 1
  simp

/-- Length of a column of a Young diagram -/
def colLen (μ : YoungDiagram) (j : ℕ) : ℕ :=
  Nat.find <| μ.exists_not_mem_col j

@[simp]
theorem colLen_transpose (μ : YoungDiagram) (j : ℕ) : μ.transpose.colLen j = μ.rowLen j := by
  simp [rowLen, colLen]

@[simp]
theorem rowLen_transpose (μ : YoungDiagram) (i : ℕ) : μ.transpose.rowLen i = μ.colLen i := by
  simp [rowLen, colLen]

theorem mem_iff_lt_colLen {μ : YoungDiagram} {i j : ℕ} : (i, j) ∈ μ ↔ i < μ.colLen j := by
  rw [← rowLen_transpose, ← mem_iff_lt_rowLen]
  simp

theorem col_eq_prod {μ : YoungDiagram} {j : ℕ} : μ.col j = Finset.range (μ.colLen j) ×ˢ {j} := by
  ext ⟨a, b⟩
  simp only [Finset.mem_product, Finset.mem_singleton, Finset.mem_range, mem_col_iff,
    mem_iff_lt_colLen, and_comm, and_congr_right_iff]
  rintro rfl
  rfl

theorem colLen_eq_card (μ : YoungDiagram) {j : ℕ} : μ.colLen j = (μ.col j).card := by
  simp [col_eq_prod]

@[mono]
theorem colLen_anti (μ : YoungDiagram) (j1 j2 : ℕ) (hj : j1 ≤ j2) : μ.colLen j2 ≤ μ.colLen j1 := by
  convert μ.transpose.rowLen_anti j1 j2 hj using 1 <;> simp

end Columns

section RowLens

/-! ### The list of row lengths of a Young diagram

This section defines `μ.rowLens : List ℕ`, the list of row lengths of a Young diagram `μ`.
  1. `YoungDiagram.rowLens_sorted` : It is weakly decreasing (`List.Sorted (· ≥ ·)`).
  2. `YoungDiagram.rowLens_pos` : It is strictly positive.

-/


/-- List of row lengths of a Young diagram -/
def rowLens (μ : YoungDiagram) : List ℕ :=
  (List.range <| μ.colLen 0).map μ.rowLen

@[simp]
theorem get_rowLens {μ : YoungDiagram} {i : Nat} {h : i < μ.rowLens.length} :
    μ.rowLens[i] = μ.rowLen i := by simp only [rowLens, List.getElem_range, List.getElem_map]

@[simp]
theorem length_rowLens {μ : YoungDiagram} : μ.rowLens.length = μ.colLen 0 := by
  simp only [rowLens, List.length_map, List.length_range]

theorem rowLens_sorted (μ : YoungDiagram) : μ.rowLens.Sorted (· ≥ ·) :=
  (List.pairwise_le_range _).map _ μ.rowLen_anti

theorem pos_of_mem_rowLens (μ : YoungDiagram) (x : ℕ) (hx : x ∈ μ.rowLens) : 0 < x := by
  rw [rowLens, List.mem_map] at hx
  obtain ⟨i, hi, rfl : μ.rowLen i = x⟩ := hx
  rwa [List.mem_range, ← mem_iff_lt_colLen, mem_iff_lt_rowLen] at hi

end RowLens

section EquivListRowLens

/-! ### Equivalence between Young diagrams and lists of natural numbers

This section defines the equivalence between Young diagrams `μ` and weakly decreasing lists `w`
of positive natural numbers, corresponding to row lengths of the diagram:
  `YoungDiagram.equivListRowLens :`
  `YoungDiagram ≃ {w : List ℕ // w.Sorted (· ≥ ·) ∧ ∀ x ∈ w, 0 < x}`

The two directions are `YoungDiagram.rowLens` (defined above) and `YoungDiagram.ofRowLens`.

-/


/-- The cells making up a `YoungDiagram` from a list of row lengths -/
protected def cellsOfRowLens : List ℕ → Finset (ℕ × ℕ)
  | [] => ∅
  | w::ws =>
    ({0} : Finset ℕ) ×ˢ Finset.range w ∪
      (YoungDiagram.cellsOfRowLens ws).map
        (Embedding.prodMap ⟨_, Nat.succ_injective⟩ (Embedding.refl ℕ))

protected theorem mem_cellsOfRowLens {w : List ℕ} {c : ℕ × ℕ} :
    c ∈ YoungDiagram.cellsOfRowLens w ↔ ∃ h : c.fst < w.length, c.snd < w[c.fst] := by
<<<<<<< HEAD
  induction w generalizing c with
  | nil => simp [YoungDiagram.cellsOfRowLens]
  | cons w_hd w_tl w_ih =>
    rw [YoungDiagram.cellsOfRowLens]
    rcases c with ⟨⟨_, _⟩, _⟩
    · simp
    -- Porting note: was `simpa`
    · simp [w_ih, -Finset.singleton_product, Nat.succ_lt_succ_iff]
=======
  induction' w with w_hd w_tl w_ih generalizing c <;> rw [YoungDiagram.cellsOfRowLens]
  · simp [YoungDiagram.cellsOfRowLens]
  · rcases c with ⟨⟨_, _⟩, _⟩ <;> simp_all
>>>>>>> 79fce83b

/-- Young diagram from a sorted list -/
def ofRowLens (w : List ℕ) (hw : w.Sorted (· ≥ ·)) : YoungDiagram where
  cells := YoungDiagram.cellsOfRowLens w
  isLowerSet := by
    rintro ⟨i2, j2⟩ ⟨i1, j1⟩ ⟨hi : i1 ≤ i2, hj : j1 ≤ j2⟩ hcell
    rw [Finset.mem_coe, YoungDiagram.mem_cellsOfRowLens] at hcell ⊢
    obtain ⟨h1, h2⟩ := hcell
    refine ⟨hi.trans_lt h1, ?_⟩
    calc
      j1 ≤ j2 := hj
      _ < w[i2]  := h2
      _ ≤ w[i1] := by
        obtain rfl | h := eq_or_lt_of_le hi
        · rfl
        · exact List.pairwise_iff_get.mp hw _ _ h

theorem mem_ofRowLens {w : List ℕ} {hw : w.Sorted (· ≥ ·)} {c : ℕ × ℕ} :
    c ∈ ofRowLens w hw ↔ ∃ h : c.fst < w.length, c.snd < w[c.fst] :=
  YoungDiagram.mem_cellsOfRowLens

/-- The number of rows in `ofRowLens w hw` is the length of `w` -/
theorem rowLens_length_ofRowLens {w : List ℕ} {hw : w.Sorted (· ≥ ·)} (hpos : ∀ x ∈ w, 0 < x) :
    (ofRowLens w hw).rowLens.length = w.length := by
  simp only [length_rowLens, colLen, Nat.find_eq_iff, mem_cells, mem_ofRowLens,
    lt_self_iff_false, IsEmpty.exists_iff, Classical.not_not]
  exact ⟨not_false, fun n hn => ⟨hn, hpos _ (List.getElem_mem hn)⟩⟩

/-- The length of the `i`th row in `ofRowLens w hw` is the `i`th entry of `w` -/
theorem rowLen_ofRowLens {w : List ℕ} {hw : w.Sorted (· ≥ ·)} (i : Fin w.length) :
    (ofRowLens w hw).rowLen i = w[i] := by
  simp [rowLen, Nat.find_eq_iff, mem_ofRowLens]

/-- The left_inv direction of the equivalence -/
theorem ofRowLens_to_rowLens_eq_self {μ : YoungDiagram} : ofRowLens _ (rowLens_sorted μ) = μ := by
  ext ⟨i, j⟩
  simp only [mem_cells, mem_ofRowLens, length_rowLens, get_rowLens]
  simpa [← mem_iff_lt_colLen, mem_iff_lt_rowLen] using j.zero_le.trans_lt

/-- The right_inv direction of the equivalence -/
theorem rowLens_ofRowLens_eq_self {w : List ℕ} {hw : w.Sorted (· ≥ ·)} (hpos : ∀ x ∈ w, 0 < x) :
    (ofRowLens w hw).rowLens = w :=
  List.ext_get (rowLens_length_ofRowLens hpos) fun i h₁ h₂ =>
    (get_rowLens (h := h₁)).trans <| rowLen_ofRowLens ⟨i, h₂⟩

/-- Equivalence between Young diagrams and weakly decreasing lists of positive natural numbers.
A Young diagram `μ` is equivalent to a list of row lengths. -/
@[simps]
def equivListRowLens : YoungDiagram ≃ { w : List ℕ // w.Sorted (· ≥ ·) ∧ ∀ x ∈ w, 0 < x } where
  toFun μ := ⟨μ.rowLens, μ.rowLens_sorted, μ.pos_of_mem_rowLens⟩
  invFun ww := ofRowLens ww.1 ww.2.1
  left_inv _ := ofRowLens_to_rowLens_eq_self
  right_inv := fun ⟨_, hw⟩ => Subtype.mk_eq_mk.mpr (rowLens_ofRowLens_eq_self hw.2)

end EquivListRowLens

end YoungDiagram<|MERGE_RESOLUTION|>--- conflicted
+++ resolved
@@ -398,20 +398,9 @@
 
 protected theorem mem_cellsOfRowLens {w : List ℕ} {c : ℕ × ℕ} :
     c ∈ YoungDiagram.cellsOfRowLens w ↔ ∃ h : c.fst < w.length, c.snd < w[c.fst] := by
-<<<<<<< HEAD
-  induction w generalizing c with
-  | nil => simp [YoungDiagram.cellsOfRowLens]
-  | cons w_hd w_tl w_ih =>
-    rw [YoungDiagram.cellsOfRowLens]
-    rcases c with ⟨⟨_, _⟩, _⟩
-    · simp
-    -- Porting note: was `simpa`
-    · simp [w_ih, -Finset.singleton_product, Nat.succ_lt_succ_iff]
-=======
-  induction' w with w_hd w_tl w_ih generalizing c <;> rw [YoungDiagram.cellsOfRowLens]
+  induction w generalizing c <;> rw [YoungDiagram.cellsOfRowLens]
   · simp [YoungDiagram.cellsOfRowLens]
   · rcases c with ⟨⟨_, _⟩, _⟩ <;> simp_all
->>>>>>> 79fce83b
 
 /-- Young diagram from a sorted list -/
 def ofRowLens (w : List ℕ) (hw : w.Sorted (· ≥ ·)) : YoungDiagram where
