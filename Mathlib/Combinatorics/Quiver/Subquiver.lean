--- conflicted
+++ resolved
@@ -25,10 +25,6 @@
 
 /-- A type synonym for `V`, when thought of as a quiver having only the arrows from
 some `WideSubquiver`. -/
-<<<<<<< HEAD
-=======
--- Porting note: no hasNonemptyInstance linter yet https://github.com/leanprover-community/mathlib4/issues/5171
->>>>>>> 3bf4857a
 @[nolint unusedArguments]
 def WideSubquiver.toType (V) [Quiver V] (_ : WideSubquiver V) : Type u :=
   V
