--- conflicted
+++ resolved
@@ -5,7 +5,7 @@
 -/
 
 import Mathlib.Algebra.Order.Group.Nat
-import Mathlib.Combinatorics.Quiver.Path--.Decomposition
+import Mathlib.Combinatorics.Quiver.Path
 import Mathlib.Data.Set.Insert
 import Mathlib.Data.List.Basic
 
@@ -65,14 +65,11 @@
 
 lemma vertices_ne_nil {a : V} {b : V} (p : Path a b) : p.vertices ≠ [] := by
   simp [← length_pos_iff_ne_nil]
-<<<<<<< HEAD
-=======
 
 lemma start_mem_vertices {a b : V} (p : Path a b) : a ∈ p.vertices := by
   induction p with
   | nil => simp
   | cons p' e ih => simp [ih]
->>>>>>> 1437899b
 
 /-- The head of the vertices list is the start vertex -/
 @[simp]
@@ -111,14 +108,6 @@
 lemma vertices_comp {a b c : V} (p : Path a b) (q : Path b c) :
   (p.comp q).vertices = p.vertices.dropLast ++ q.vertices := by
   induction q with
-<<<<<<< HEAD
-  | nil => simpa using (dropLast_append_getLast p.vertices_ne_nil).symm
-  | cons q' e ih => simp [ih]
-
-lemma start_mem_vertices {a b : V} (p : Path a b) : a ∈ p.vertices := by
-  induction p with
-=======
->>>>>>> 1437899b
   | nil => simp
   | cons q' e ih => simp [ih]
 
@@ -126,22 +115,6 @@
     p.length = 0 ↔ p = Path.nil := by
   cases p <;> tauto
 
-<<<<<<< HEAD
-/-- The head of the vertices list is the start vertex. -/
-@[simp]
-lemma vertices_head_eq {a b : V} (p : Path a b) (h : p.vertices ≠ [] := p.vertices_ne_nil) :
-    p.vertices.head h = a := by
-  induction p with
-  | nil => simp only [vertices_nil, head_cons]
-  | cons p' _ ih => simp [head_append_of_ne_nil (vertices_ne_nil p'), ih]
-
-/-- The last element of the vertices list is the end vertex. -/
-lemma vertices_getLast_eq {a b : V} (p : Path a b) (h : p.vertices ≠ [] := p.vertices_ne_nil) :
-  p.vertices.getLast h = b := by
-  exact vertices_getLast p (vertices_ne_nil p)
-
-=======
->>>>>>> 1437899b
 lemma vertices_comp_get_length_eq {a b c : V} (p₁ : Path a c) (p₂ : Path c b)
     (h : p₁.length < (p₁.comp p₂).vertices.length := by simp) :
     (p₁.comp p₂).vertices.get ⟨p₁.length, h⟩ = c := by
@@ -191,328 +164,14 @@
   simpa [h₁] using h₂
 
 /-!  ### Path vertices decomposition -/
-<<<<<<< HEAD
-
 section
 
-variable {V : Type*} [Quiver V]
-=======
-section
-
 variable {a b : V} (p : Path a b)
->>>>>>> 1437899b
 
 open List
 
 /-- Given a path `p : Path a b` and an index `n ≤ p.length`,
     we can split `p = p₁.comp p₂` with `p₁.length = n`. -/
-<<<<<<< HEAD
-theorem exists_comp_of_length_le {a b : V} (p : Path a b) {n : ℕ} (hn : n ≤ p.length) :
-    ∃ (c : V) (p₁ : Path a c) (p₂ : Path c b),
-      p = p₁.comp p₂ ∧ p₁.length = n := by
-  induction p generalizing n with
-  | nil =>
-      have h : n = 0 := by simp_all only [length_nil, nonpos_iff_eq_zero]
-      subst h
-      exact ⟨a, Path.nil, Path.nil, by simp only [comp_nil], rfl⟩
-  | cons p' e ih =>
-      rename_i c
-      rw [length_cons] at hn
-      rcases (Nat.le_succ_iff).1 hn with h | h
-      · rcases ih h with ⟨d, p₁, p₂, hp, hl⟩
-        refine ⟨d, p₁, p₂.cons e, ?_, hl⟩
-        simp; rw [hp]
-      · subst h
-        refine ⟨c, p'.cons e, Path.nil, ?_, ?_⟩
-        all_goals simp
-
-/-- If a vertex `v` occurs in the list of vertices of a path `p : Path a b`, then `p` can be
-decomposed as a concatenation of a subpath from `a` to `v` and a subpath from `v` to `b`. -/
-theorem exists_comp_of_mem_vertices {a b v : V} (p : Path a b)
-  (h : v ∈ p.vertices) : ∃ (p₁ : Path a v) (p₂ : Path v b), p = p₁.comp p₂ := by
-  obtain ⟨l₁, l₂, hv⟩ := exists_mem_split h
-  have h_len : l₁.length ≤ p.length := by
-    have : p.vertices.length = p.length + 1 := vertices_length p
-    have : l₁.length < p.vertices.length := by
-      rw [hv, length_append]
-      simp
-    omega
-  obtain ⟨c, p₁, p₂, hp, hl⟩ := exists_comp_of_length_le p h_len
-  suffices hvc : v = c by
-    subst hvc
-    exact ⟨p₁, p₂, hp⟩
-  have h_verts : p.vertices = p₁.vertices.dropLast ++ p₂.vertices := by
-    rw [hp, vertices_comp]
-  have h_l1_len : l₁.length = p₁.vertices.dropLast.length := by aesop
-  have h_l1_eq : l₁ = p₁.vertices.dropLast := by
-    have : l₁ ++ v :: l₂ = p₁.vertices.dropLast ++ p₂.vertices := by
-      rw [← hv, h_verts]
-    exact append_inj_left this h_l1_len
-  have h_v_l2 : v :: l₂ = p₂.vertices := by
-    have : l₁ ++ v :: l₂ = p₁.vertices.dropLast ++ p₂.vertices := by
-      rw [← hv, h_verts]
-    rw [h_l1_eq] at this
-    exact append_cancel_left this
-  have : p₂.vertices.head? = some c := by
-    cases p₂ with
-    | nil => simp only [vertices_nil, head?_cons]
-    | cons _ _ => exact vertices_head? _
-  rw [← h_v_l2] at this
-  simp [head?_cons, Option.some.injEq] at this
-  exact this
-
-lemma vertices_head_eq_start {a b : V} (p : Path a b) :
-    p.vertices.head (vertices_ne_nil p) = a := by
-  induction p with
-  | nil => simp only [vertices_nil, head_cons]
-  | cons p' _ ih =>
-    simp [vertices_cons, concat_eq_append]
-    have : p'.vertices ≠ [] := vertices_ne_nil p'
-    simp [head_append_of_ne_nil this]
-
-lemma vertices_getLast_eq_end {a b : V} (p : Path a b) :
-  p.vertices.getLast (vertices_ne_nil p) = b := by simp
-
-lemma end_eq_vertices_get_of_comp_length {a b c : V} (p₁ : Path a c) (p₂ : Path c b) :
-    c = (p₁.comp p₂).vertices.get ⟨p₁.length, by simp⟩ := by simp
-
-/-- `split_at_vertex` decomposes a path `p` at the vertex sitting in
-    position `i` of its `vertices` -/
-theorem split_at_vertices_index {a b : V} (p : Path a b) (i : ℕ)
-    (hi : i < p.vertices.length) :
-    ∃ (v : V) (p₁ : Path a v) (p₂ : Path v b),
-      p = p₁.comp p₂ ∧
-      p₁.length = i ∧
-      v = p.vertices.get ⟨i, hi⟩ := by
-  have hi_le_len : i ≤ p.length := by
-    rw [vertices_length] at hi
-    exact Nat.le_of_lt_succ hi
-  obtain ⟨v, p₁, p₂, hp, hlen⟩ := exists_comp_of_length_le p hi_le_len
-  subst hp
-  refine ⟨v, p₁, p₂, rfl, hlen, ?_⟩
-  simp [hlen]
-
-lemma not_mem_vertices_dropLast_of_split_at_vertex
-    [DecidableEq V] {a b v : V} {p : Path a b}
-    (h_v_in_p : v ∈ p.vertices) :
-    let i  := p.vertices.idxOf v
-    let hi := List.idxOf_lt_length_iff.2 h_v_in_p
-    ∀ (c : V) (p_prefix : Path a c) (p_suffix : Path c b)
-      (_ : p = p_prefix.comp p_suffix)
-      (_ : p_prefix.length = i)
-      (_ : c = p.vertices.get ⟨i, hi⟩),
-      v ∉ p_prefix.vertices.dropLast := by
-  intro i hi c p_prefix p_suffix h_comp h_len_prefix h_c_eq
-  subst h_c_eq
-  by_contra h_in_prefix
-  have h_idx_lt : idxOf v p_prefix.vertices.dropLast < i := by
-    have : idxOf v p_prefix.vertices.dropLast <
-        p_prefix.vertices.dropLast.length :=
-      List.idxOf_lt_length_iff.2 h_in_prefix
-    simpa [h_len_prefix, vertices_length,
-           length_dropLast] using this
-  have h_prefix_in_p : IsPrefix p_prefix.vertices.dropLast p.vertices := by
-    have hverts :
-        p.vertices = p_prefix.vertices.dropLast ++ p_suffix.vertices := by
-      simpa [vertices_comp] using
-        congrArg vertices h_comp
-    have : IsPrefix p_prefix.vertices.dropLast
-        (p_prefix.vertices.dropLast ++ p_suffix.vertices) :=
-      prefix_append p_prefix.vertices.dropLast p_suffix.vertices
-    simp [hverts]
-  have hverts :
-      p.vertices = p_prefix.vertices.dropLast ++ p_suffix.vertices := by
-    simpa [vertices_comp] using
-      congrArg vertices h_comp
-  have h_eq_idx :
-      i = idxOf v p_prefix.vertices.dropLast := by
-    have h_on_append :
-        idxOf v (p_prefix.vertices.dropLast ++ p_suffix.vertices) =
-        idxOf v p_prefix.vertices.dropLast :=
-      idxOf_append_of_mem (l₁ := p_prefix.vertices.dropLast)
-        (l₂ := p_suffix.vertices) (a := v) h_in_prefix
-    simp_all only [get_eq_getElem, vertices_comp, lt_self_iff_false, i]
-  have h_abs :
-      idxOf v p_prefix.vertices.dropLast <
-      idxOf v p_prefix.vertices.dropLast := by
-    simp_all only [get_eq_getElem, vertices_comp, prefix_append, lt_self_iff_false, i]
-  exact (Nat.lt_irrefl _ h_abs)
-
-lemma mem_tail_vertices_suffix_of_two_le_count [DecidableEq V] {a b v : V} {p : Path a b}
-    (h_v_in_p : v ∈ p.vertices) (h_v_count : p.vertices.count v ≥ 2) :
-    let i := p.vertices.idxOf v
-    let hi := List.idxOf_lt_length_iff.2 h_v_in_p
-    ∀ (c : V) (p_prefix : Path a c) (p_suffix : Path c b)
-      (_ : p = p_prefix.comp p_suffix) (_ : p_prefix.length = i)
-      (_ : c = p.vertices.get ⟨i, hi⟩),
-      v ∈ p_suffix.vertices.tail := by
-  intro i hi c p_prefix p_suffix h_comp h_len_prefix h_c_eq
-  have h_notin_prefix : v ∉ p_prefix.vertices.dropLast := by
-    exact
-      (not_mem_vertices_dropLast_of_split_at_vertex
-          (a := a) (b := b) (p := p) (v := v) h_v_in_p)
-        c p_prefix p_suffix h_comp h_len_prefix h_c_eq
-  have h_count_split :
-      (p_prefix.vertices.dropLast ++ p_suffix.vertices).count v ≥ 2 := by
-    simpa [h_comp, vertices_comp] using h_v_count
-  have h_count_prefix :
-      (p_prefix.vertices.dropLast).count v = 0 :=
-    count_eq_zero_of_not_mem h_notin_prefix
-  have h_count_suffix : p_suffix.vertices.count v ≥ 2 := by
-    have : (p_prefix.vertices.dropLast).count v +
-        p_suffix.vertices.count v ≥ 2 := by
-      simpa [count_append] using h_count_split
-    simpa [h_count_prefix, zero_add] using this
-  classical
-  cases hvs : p_suffix.vertices with
-  | nil =>
-    simp [hvs] at h_count_suffix
-  | cons x xs =>
-    by_cases hx : x = v
-    · have : v ∈ xs := by
-        by_contra hnot
-        have hx0 := count_eq_zero_of_not_mem (l := xs) (a := v) hnot
-        have hle : 2 ≤ 1 := by
-          subst h_comp hx
-          simp_all only [count_append, count_cons_self, zero_add, ge_iff_le, Nat.reduceLeDiff]
-        subst h_comp hx
-        simp_all only [Nat.reduceLeDiff]
-      simpa [hvs] using this
-    · have hx2 : xs.count v ≥ 2 := by
-        simpa [hvs, count_cons, hx] using h_count_suffix
-      have : v ∈ xs := by
-        by_contra hnot
-        have hx0 := count_eq_zero_of_not_mem (l := xs) (a := v) hnot
-        have hle : 2 ≤ 0 := by
-          subst h_comp
-          simp_all only [count_append, ne_eq, not_false_eq_true, count_cons_of_ne, add_zero,
-            ge_iff_le, nonpos_iff_eq_zero, reduceCtorEq]
-        exact (not_le_of_gt (by decide : 0 < 2)) hle
-      simpa [hvs] using this
-
-/-- Given vertices lists from a path composition,
-the prefix path’s vertices is a prefix of the full path’s vertices. -/
-lemma vertices_dropLast_isPrefix_of_vertices_eq
-    {V : Type*} [Quiver V]
-    {a b c : V} {p : Path a b} {p₁ : Path a c} {p₂ : Path c b}
-    (h : p.vertices = p₁.vertices.dropLast ++ p₂.vertices) :
-    p₁.vertices.dropLast.IsPrefix p.vertices := by
-  rw [h]; exact prefix_append p₁.vertices.dropLast p₂.vertices
-
-lemma mem_vertices_eq_end_or_mem_dropLast {a b c : V} (p : Path a b) (h : c ∈ p.vertices) :
-  c = b ∨ c ∈ p.vertices.dropLast := by
-  induction p with
-  | nil =>
-    simp [vertices_nil] at h
-    subst h
-    simp
-  | cons p' e ih =>
-    rename_i b'
-    have h' : c ∈ p'.vertices ∨ c = b' := by
-      simpa using (mem_vertices_cons p' e).1 h
-    cases h' with
-    | inl h_in_p' =>
-      have ih' := ih h_in_p'
-      cases ih' with
-      | inl h_eq_p'_end =>
-        right
-        subst h_eq_p'_end
-        simp_all only [true_or, imp_self, vertices_cons, concat_eq_append, mem_append, mem_cons,
-          not_mem_nil, or_false, end_mem_vertices, ne_eq, cons_ne_self, not_false_eq_true,
-          dropLast_append_of_ne_nil, dropLast_singleton, append_nil]
-      | inr h_in_p'_dropLast =>
-        simp_all only [or_true, imp_self, vertices_cons, concat_eq_append, mem_append, mem_cons,
-          not_mem_nil, or_false, true_or, ne_eq, cons_ne_self, not_false_eq_true,
-          dropLast_append_of_ne_nil, dropLast_singleton, append_nil]
-    | inr h_eq_b =>
-      left
-      exact h_eq_b
-
-/-- If we have a path p from a to b with c ∈ p.vertices,
-    and c is not the end vertex b, then it appears in a proper prefix of the path. -/
-lemma exists_prefix_of_mem_vertices_ne_end [DecidableEq V] {a b c : V}
-    (p : Path a b) (h : c ∈ p.vertices) (h_ne : c ≠ b) :
-  ∃ (p₁ : Path a c) (p₂ : Path c b), p = p₁.comp p₂ := by
-  have h_cases := mem_vertices_eq_end_or_mem_dropLast p h
-  cases h_cases with
-  | inl h_eq =>
-      contradiction
-  | inr h_mem_tail =>
-      let i := p.vertices.idxOf c
-      have hi : i < p.vertices.length := List.idxOf_lt_length_iff.2 h
-      obtain ⟨v, p₁, p₂, h_comp, h_len, h_c_eq⟩ := split_at_vertices_index p i hi
-      have hvc : v = c := by
-        rw [h_c_eq]
-        simp [i]
-      subst hvc
-      exact ⟨p₁, p₂, h_comp⟩
-
-/-- Split a path at the *last* occurrence of a vertex. -/
-theorem exists_decomp_of_mem_vertices_not_mem_tail
-    [DecidableEq V] {a b x : V} (p : Path a b) (hx : x ∈ p.vertices) :
-    ∃ (p₁ : Path a x) (p₂ : Path x b),
-      p = p₁.comp p₂ ∧ x ∉ p₂.vertices.tail := by
-  classical
-  induction p with
-  | nil =>
-      have hxa : x = a := by
-        simpa [vertices_nil, List.mem_singleton] using hx
-      subst hxa
-      exact ⟨Path.nil, Path.nil, by simp only [comp_nil],
-        by simp only [vertices_nil, tail_cons, not_mem_nil, not_false_eq_true]⟩
-  | cons pPrev e ih =>
-      have hx' : x ∈ pPrev.vertices ∨ x = (pPrev.cons e).end := by
-        simpa using (mem_vertices_cons pPrev e).1 hx
-      have h_case₁ :
-          x = (pPrev.cons e).end →
-          ∃ (p₁ : Path a x) (p₂ : Path x (pPrev.cons e).end),
-            pPrev.cons e = p₁.comp p₂ ∧
-            x ∉ p₂.vertices.tail := by
-        intro hxe; subst hxe
-        exact ⟨pPrev.cons e, Path.nil, by simp [comp_nil],
-          by simp [vertices_nil]⟩
-      have h_case₂ :
-          x ∈ pPrev.vertices → x ≠ (pPrev.cons e).end →
-          ∃ (p₁ : Path a x) (p₂ : Path x (pPrev.cons e).end),
-            pPrev.cons e = p₁.comp p₂ ∧
-            x ∉ p₂.vertices.tail := by
-        intro hxPrev hxe_ne
-        rcases ih hxPrev with ⟨q₁, q₂, h_prev, h_not_tail⟩
-        let q₂' : Path x (pPrev.cons e).end := q₂.cons e
-        have h_eq : pPrev.cons e = q₁.comp q₂' := by
-          simp [q₂', h_prev]
-        have h_no_tail : x ∉ q₂'.vertices.tail := by
-          intro hmem
-          have hmem' :
-              x ∈ (q₂.vertices ++ [(pPrev.cons e).end]).tail := by
-            simpa [q₂', vertices_cons, concat_eq_append] using hmem
-          cases hq2 : q₂.vertices with
-          | nil =>
-              have : x ∈ ([] : List V) := by
-                simp [hq2] at hmem'
-              cases this
-          | cons y ys =>
-              have hx_in : x ∈ ys ++ [(pPrev.cons e).end] := by
-                simpa [hq2] using hmem'
-              rcases (List.mem_append.mp hx_in) with hx_ys | hx_last
-              · have : x ∈ (y :: ys).tail := by simpa using hx_ys
-                subst h_prev
-                simp_all only [tail_cons, not_true_eq_false]
-              · have : x = (pPrev.cons e).end := by
-                  simpa [List.mem_singleton] using hx_last
-                exact hxe_ne this
-        exact ⟨q₁, q₂', h_eq, h_no_tail⟩
-      cases hx' with
-      | inl h_in_prefix =>
-          by_cases h_eq_end : x = (pPrev.cons e).end
-          · rcases h_case₁ h_eq_end with ⟨p₁, p₂, h_eq, h_tail⟩
-            exact ⟨p₁, p₂, h_eq, h_tail⟩
-          · rcases h_case₂ h_in_prefix h_eq_end with ⟨p₁, p₂, h_eq, h_tail⟩
-            exact ⟨p₁, p₂, h_eq, h_tail⟩
-      | inr h_eq_end =>
-          rcases h_case₁ h_eq_end with ⟨p₁, p₂, h_eq, h_tail⟩
-          exact ⟨p₁, p₂, h_eq, h_tail⟩
-=======
 theorem exists_eq_comp_of_le_length {n : ℕ} (hn : n ≤ p.length) :
     ∃ (v : V) (p₁ : Path a v) (p₂ : Path v b),
       p = p₁.comp p₂ ∧ p₁.length = n := by
@@ -590,7 +249,6 @@
       · exact h_case₁ h_eq_end
       · exact h_case₂ h_in_prefix h_eq_end
     | inr h_eq_end => exact h_case₁ h_eq_end
->>>>>>> 1437899b
 
 end
 
