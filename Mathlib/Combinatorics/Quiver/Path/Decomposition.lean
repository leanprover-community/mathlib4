/-
Copyright (c) 2025 Matteo Cipollina. All rights reserved.
Released under Apache 2.0 license as described in the file LICENSE.
Authors: Matteo Cipollina
-/

import Mathlib.Algebra.Order.Group.Nat
import Mathlib.Combinatorics.Quiver.Path
import Mathlib.Tactic.Cases

/-!
# Path Decomposition and Boundary Crossing

This section provides lemmas for decomposing non-empty paths and for reasoning about paths that
cross the boundary of a given set of vertices `S`.
-/
namespace Quiver.Path

section BoundaryEdges

variable {V : Type*} [Quiver V]

/-- A path from a vertex not in `S` to a vertex in `S` must cross the boundary. -/
theorem exists_notMem_mem_hom_path_path_of_notMem_mem {a b : V} (p : Path a b) (S : Set V)
    (ha_not_in_S : a ∉ S) (hb_in_S : b ∈ S) :
    ∃ᵉ (u ∉ S) (v ∈ S) (e : u ⟶ v) (p₁ : Path a u) (p₂ : Path v b),
      p = p₁.comp (e.toPath.comp p₂) := by
  induction' h_len : p.length with n ih generalizing a b S ha_not_in_S hb_in_S
  · obtain rfl := eq_of_length_zero p h_len
    exact (ha_not_in_S hb_in_S).elim
<<<<<<< HEAD
  · have h_pos : 0 < p.length := by rw [h_len]; simp only [lt_add_iff_pos_left, add_pos_iff,
      Nat.lt_one_iff, pos_of_gt, or_true]
    have h_ne : p.length ≠ 0 := ne_of_gt h_pos
    obtain ⟨c, p', e, rfl⟩ := (length_ne_zero_iff_eq_cons p).mp h_ne
=======
  · have h_pos : 0 < p.length := by simp [h_len]
    obtain ⟨c, p', e, rfl⟩ := (length_ne_zero_iff_eq_cons p).mp h_pos.ne'
>>>>>>> c07d348d
    by_cases hc_in_S : c ∈ S
    · have p'_len : p'.length = n := by simp_all
      obtain ⟨u, hu_not_S, v, hv_S, e_uv, p₁, p₂, hp'⟩ :=
        ih p' S ha_not_in_S hc_in_S p'_len
      refine ⟨u, hu_not_S, v, hv_S, e_uv, p₁, p₂.comp e.toPath, ?_⟩
      simp [hp', comp_toPath_eq_cons]
    · refine ⟨c, hc_in_S, b, hb_in_S, e, p', Path.nil, ?_⟩
      simp [comp_toPath_eq_cons]

theorem exists_mem_notMem_hom_path_path_of_notMem_mem {a b : V} (p : Path a b) (S : Set V)
    (ha_in_S : a ∈ S) (hb_not_in_S : b ∉ S) :
    ∃ᵉ (u ∈ S) (v ∉ S) (e : u ⟶ v) (p₁ : Path a u) (p₂ : Path v b),
      p = p₁.comp (e.toPath.comp p₂) := by
  classical
  have ha_not_in_compl : a ∉ Sᶜ := by simpa
  have hb_in_compl : b ∈ Sᶜ := by simpa
  obtain ⟨u, hu_not_in_compl, v, hv_in_compl, e, p₁, p₂, hp⟩ :=
    exists_notMem_mem_hom_path_path_of_notMem_mem p Sᶜ ha_not_in_compl hb_in_compl
  simp only [Set.mem_compl_iff, not_not] at hu_not_in_compl hv_in_compl
  refine ⟨u, hu_not_in_compl, v, hv_in_compl, e, p₁, p₂, hp⟩

end BoundaryEdges

end Quiver.Path<|MERGE_RESOLUTION|>--- conflicted
+++ resolved
@@ -28,15 +28,8 @@
   induction' h_len : p.length with n ih generalizing a b S ha_not_in_S hb_in_S
   · obtain rfl := eq_of_length_zero p h_len
     exact (ha_not_in_S hb_in_S).elim
-<<<<<<< HEAD
-  · have h_pos : 0 < p.length := by rw [h_len]; simp only [lt_add_iff_pos_left, add_pos_iff,
-      Nat.lt_one_iff, pos_of_gt, or_true]
-    have h_ne : p.length ≠ 0 := ne_of_gt h_pos
-    obtain ⟨c, p', e, rfl⟩ := (length_ne_zero_iff_eq_cons p).mp h_ne
-=======
   · have h_pos : 0 < p.length := by simp [h_len]
     obtain ⟨c, p', e, rfl⟩ := (length_ne_zero_iff_eq_cons p).mp h_pos.ne'
->>>>>>> c07d348d
     by_cases hc_in_S : c ∈ S
     · have p'_len : p'.length = n := by simp_all
       obtain ⟨u, hu_not_S, v, hv_S, e_uv, p₁, p₂, hp'⟩ :=
