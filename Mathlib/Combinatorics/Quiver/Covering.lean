--- conflicted
+++ resolved
@@ -186,7 +186,6 @@
     Injective (φ.pathStar u) := by
   dsimp (config := { unfoldPartialApp := true }) [Prefunctor.pathStar, Quiver.PathStar.mk]
   rintro ⟨v₁, p₁⟩
-<<<<<<< HEAD
   induction p₁ with
   | nil =>
     rintro ⟨y₂, p₂⟩
@@ -224,34 +223,6 @@
         simp only [Prefunctor.star_apply, Sigma.mk.inj_iff]; exact ⟨hφy, hφe⟩
       cases hφ x₁ h_star
       rfl
-=======
-  induction' p₁ with x₁ y₁ p₁ e₁ ih <;>
-    rintro ⟨y₂, p₂⟩ <;>
-    cases' p₂ with x₂ _ p₂ e₂ <;>
-    intro h <;>
-    simp at h
-  · rfl
-  · exfalso
-    cases' h with h h'
-    rw [← Path.eq_cast_iff_heq rfl h.symm, Path.cast_cons] at h'
-    exact (Path.nil_ne_cons _ _) h'
-  · exfalso
-    cases' h with h h'
-    rw [← Path.cast_eq_iff_heq rfl h, Path.cast_cons] at h'
-    exact (Path.cons_ne_nil _ _) h'
-  · cases' h with hφy h'
-    rw [← Path.cast_eq_iff_heq rfl hφy, Path.cast_cons, Path.cast_rfl_rfl] at h'
-    have hφx := Path.obj_eq_of_cons_eq_cons h'
-    have hφp := Path.heq_of_cons_eq_cons h'
-    have hφe := HEq.trans (Hom.cast_heq rfl hφy _).symm (Path.hom_heq_of_cons_eq_cons h')
-    have h_path_star : φ.pathStar u ⟨x₁, p₁⟩ = φ.pathStar u ⟨x₂, p₂⟩ := by
-      simp only [Prefunctor.pathStar_apply, Sigma.mk.inj_iff]; exact ⟨hφx, hφp⟩
-    cases ih h_path_star
-    have h_star : φ.star x₁ ⟨y₁, e₁⟩ = φ.star x₁ ⟨y₂, e₂⟩ := by
-      simp only [Prefunctor.star_apply, Sigma.mk.inj_iff]; exact ⟨hφy, hφe⟩
-    cases hφ x₁ h_star
-    rfl
->>>>>>> 79fce83b
 
 theorem Prefunctor.pathStar_surjective (hφ : ∀ u, Surjective (φ.star u)) (u : U) :
     Surjective (φ.pathStar u) := by
