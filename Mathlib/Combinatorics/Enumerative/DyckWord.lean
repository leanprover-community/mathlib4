/-
Copyright (c) 2024 Jeremy Tan. All rights reserved.
Released under Apache 2.0 license as described in the file LICENSE.
Authors: Jeremy Tan
-/
<<<<<<< HEAD
import Mathlib.Combinatorics.Enumerative.Catalan
import Mathlib.Data.List.Indexes
=======
import Mathlib.Data.List.Indexes
import Mathlib.Data.List.Infix
import Mathlib.Logic.Relation
import Mathlib.Tactic.Positivity.Core
>>>>>>> 9636e652

/-!
# Dyck words

A Dyck word is a sequence consisting of an equal number `n` of symbols of two types such that
for all prefixes one symbol occurs at least as many times as the other.
If the symbols are `(` and `)` the latter restriction is equivalent to balanced brackets;
if they are `U = (1, 1)` and `D = (1, -1)` the sequence is a lattice path from `(0, 0)` to `(0, 2n)`
and the restriction requires the path to never go below the x-axis.

This file defines Dyck words and constructs their bijection with rooted binary trees,
one consequence being that the number of Dyck words with length `2 * n` is `catalan n`.

## Main definitions

* `DyckWord`: a list of `U`s and `D`s with as many `U`s as `D`s and with every prefix having
at least as many `U`s as `D`s.
* `DyckWord.semilength`: semilength (half the length) of a Dyck word.
* `DyckWord.firstReturn`: for a nonempty word, the index of the `D` matching the initial `U`.
<<<<<<< HEAD

## Main results

* `DyckWord.treeEquiv`: equivalence between Dyck words and rooted binary trees.
  See the docstrings of `DyckWord.treeEquivToFun` and `DyckWord.treeEquivInvFun` for details.
* `DyckWord.finiteTreeEquiv`: equivalence between Dyck words of length `2 * n` and
  rooted binary trees with `n` internal nodes.
* `DyckWord.card_dyckWord_of_semilength_eq_catalan`:
  there are `catalan n` Dyck words of length `2 * n` or semilength `n`.
=======
>>>>>>> 9636e652

## Implementation notes

While any two-valued type could have been used for `DyckStep`, a new enumerated type is used here
to emphasise that the definition of a Dyck word does not depend on that underlying type.
-/

open List

/-- A `DyckStep` is either `U` or `D`, corresponding to `(` and `)` respectively. -/
inductive DyckStep
  | U : DyckStep
  | D : DyckStep
  deriving Inhabited, DecidableEq

/-- Named in analogy to `Bool.dichotomy`. -/
lemma DyckStep.dichotomy (s : DyckStep) : s = U ∨ s = D := by cases s <;> tauto

open DyckStep

/-- A Dyck word is a list of `DyckStep`s with as many `U`s as `D`s and with every prefix having
at least as many `U`s as `D`s. -/
@[ext]
structure DyckWord where
  /-- The underlying list -/
  toList : List DyckStep
  /-- There are as many `U`s as `D`s -/
  count_U_eq_count_D : toList.count U = toList.count D
  /-- Each prefix has as least as many `U`s as `D`s -/
  count_D_le_count_U i : (toList.take i).count D ≤ (toList.take i).count U
  deriving DecidableEq

attribute [coe] DyckWord.toList
instance : Coe DyckWord (List DyckStep) := ⟨DyckWord.toList⟩

instance : Add DyckWord where
  add p q := ⟨p ++ q, by
    simp only [count_append, p.count_U_eq_count_D, q.count_U_eq_count_D], by
    simp only [take_append_eq_append_take, count_append]
    exact fun _ ↦ add_le_add (p.count_D_le_count_U _) (q.count_D_le_count_U _)⟩

instance : Zero DyckWord := ⟨[], by simp, by simp⟩

/-- Dyck words form an additive cancellative monoid under concatenation,
with the empty word as 0. -/
instance : AddCancelMonoid DyckWord where
  add_zero p := by ext1; exact append_nil _
  zero_add p := by ext1; rfl
  add_assoc p q r := by ext1; apply append_assoc
  nsmul := nsmulRec
  add_left_cancel p q r h := by rw [DyckWord.ext_iff] at *; exact append_cancel_left h
  add_right_cancel p q r h := by rw [DyckWord.ext_iff] at *; exact append_cancel_right h

namespace DyckWord

variable {p q : DyckWord}

lemma toList_eq_nil : p.toList = [] ↔ p = 0 := by rw [DyckWord.ext_iff]; rfl
lemma toList_ne_nil : p.toList ≠ [] ↔ p ≠ 0 := toList_eq_nil.ne

/-- The only Dyck word that is an additive unit is the empty word. -/
instance : Unique (AddUnits DyckWord) where
  uniq p := by
    obtain ⟨a, b, h, -⟩ := p
    obtain ⟨ha, hb⟩ := append_eq_nil.mp (toList_eq_nil.mpr h)
    congr
    · exact toList_eq_nil.mp ha
    · exact toList_eq_nil.mp hb

variable (h : p ≠ 0)

/-- The first element of a nonempty Dyck word is `U`. -/
lemma head_eq_U (p : DyckWord) (h) : p.toList.head h = U := by
  rcases p with - | s; · tauto
  rw [head_cons]
  by_contra f
  rename_i _ nonneg
  simpa [s.dichotomy.resolve_left f] using nonneg 1

/-- The last element of a nonempty Dyck word is `D`. -/
lemma getLast_eq_D (p : DyckWord) (h) : p.toList.getLast h = D := by
  by_contra f; have s := p.count_U_eq_count_D
  rw [← dropLast_append_getLast h, (dichotomy _).resolve_right f] at s
  simp_rw [dropLast_eq_take, count_append, count_singleton', ite_true, ite_false] at s
  have := p.count_D_le_count_U (p.toList.length - 1); omega

include h in
lemma cons_tail_dropLast_concat : U :: p.toList.dropLast.tail ++ [D] = p := by
  have h' := toList_ne_nil.mpr h
  have : p.toList.dropLast.take 1 = [p.toList.head h'] := by
    rcases p with - | ⟨s, ⟨- | ⟨t, r⟩⟩⟩
    · tauto
    · rename_i bal _
      cases s <;> simp at bal
    · tauto
  nth_rw 2 [← p.toList.dropLast_append_getLast h', ← p.toList.dropLast.take_append_drop 1]
  rw [getLast_eq_D, drop_one, this, head_eq_U]
  rfl

variable (p) in
/-- Prefix of a Dyck word as a Dyck word, given that the count of `U`s and `D`s in it are equal. -/
def take (i : ℕ) (hi : (p.toList.take i).count U = (p.toList.take i).count D) : DyckWord where
  toList := p.toList.take i
  count_U_eq_count_D := hi
  count_D_le_count_U k := by rw [take_take]; exact p.count_D_le_count_U (min k i)

variable (p) in
/-- Suffix of a Dyck word as a Dyck word, given that the count of `U`s and `D`s in the prefix
are equal. -/
def drop (i : ℕ) (hi : (p.toList.take i).count U = (p.toList.take i).count D) : DyckWord where
  toList := p.toList.drop i
  count_U_eq_count_D := by
    have := p.count_U_eq_count_D
    rw [← take_append_drop i p.toList, count_append, count_append] at this
    omega
  count_D_le_count_U k := by
    rw [show i = min i (i + k) by omega, ← take_take] at hi
    rw [take_drop, ← add_le_add_iff_left (((p.toList.take (i + k)).take i).count U),
      ← count_append, hi, ← count_append, take_append_drop]
    exact p.count_D_le_count_U _

variable (p) in
/-- Nest `p` in one pair of brackets, i.e. `x` becomes `(x)`. -/
def nest : DyckWord where
  toList := [U] ++ p ++ [D]
  count_U_eq_count_D := by simp [p.count_U_eq_count_D]
  count_D_le_count_U i := by
    simp only [take_append_eq_append_take, count_append]
    rw [← add_rotate (count D _), ← add_rotate (count U _)]
    apply add_le_add _ (p.count_D_le_count_U _)
    rcases i.eq_zero_or_pos with hi | hi; · simp [hi]
    rw [take_of_length_le (show [U].length ≤ i by rwa [length_singleton]), count_singleton']
    simp only [ite_true, ite_false]
    rw [add_comm]
    exact add_le_add (zero_le _) ((count_le_length _ _).trans (by simp))

@[simp] lemma nest_ne_zero : p.nest ≠ 0 := by simp [← toList_ne_nil, nest]

variable (p) in
/-- Denest `p`, i.e. `(x)` becomes `x`, given that `p` is strictly positive in its interior
(this ensures that `x` is a Dyck word). -/
def denest (pos : ∀ i, 0 < i → i < p.toList.length →
    (p.toList.take i).count D < (p.toList.take i).count U) : DyckWord where
  toList := p.toList.dropLast.tail
  count_U_eq_count_D := by
    have := p.count_U_eq_count_D
    rw [← cons_tail_dropLast_concat h, count_append, count_cons] at this
    simpa using this
  count_D_le_count_U i := by
    have h' := toList_ne_nil.mpr h
    have l1 : p.toList.take 1 = [p.toList.head h'] := by rcases p with - | - <;> tauto
    have l3 : p.toList.length - 1 = p.toList.length - 1 - 1 + 1 := by
      rcases p with - | ⟨s, ⟨- | ⟨t, r⟩⟩⟩
      · tauto
      · rename_i bal _
        cases s <;> simp at bal
      · tauto
    rw [← drop_one, take_drop, dropLast_eq_take, take_take]
    have ub : min (1 + i) (p.toList.length - 1) < p.toList.length :=
      (min_le_right _ p.toList.length.pred).trans_lt (Nat.pred_lt ((length_pos.mpr h').ne'))
    have lb : 0 < min (1 + i) (p.toList.length - 1) := by
      rw [l3, add_comm, min_add_add_right]; omega
    have eq := pos _ lb ub
    set j := min (1 + i) (p.toList.length - 1)
    rw [← (p.toList.take j).take_append_drop 1, count_append, count_append, take_take,
      min_eq_left (by omega), l1, head_eq_U] at eq
    simp only [count_singleton', ite_true, ite_false] at eq
    omega

lemma denest_nest (pos : ∀ i, 0 < i → i < p.toList.length →
    (p.toList.take i).count D < (p.toList.take i).count U) : (p.denest h pos).nest = p := by
  simpa [DyckWord.ext_iff] using p.cons_tail_dropLast_concat h

section Semilength

variable (p) in
/-- The semilength of a Dyck word is half of the number of `DyckStep`s in it, or equivalently
its number of `U`s. -/
def semilength : ℕ := p.toList.count U

@[simp] lemma semilength_zero : semilength 0 = 0 := rfl
@[simp] lemma semilength_add : (p + q).semilength = p.semilength + q.semilength := count_append ..
@[simp] lemma semilength_nest : p.nest.semilength = p.semilength + 1 := by simp [semilength, nest]

lemma semilength_eq_count_D : p.semilength = p.toList.count D := by
  rw [← count_U_eq_count_D]; rfl

@[simp]
lemma two_mul_semilength_eq_length : 2 * p.semilength = p.toList.length := by
  nth_rw 1 [two_mul, semilength, p.count_U_eq_count_D, semilength]
  convert (p.toList.length_eq_countP_add_countP (· == D)).symm
  rw [count]; congr!; rename_i s; cases s <;> tauto

end Semilength

section FirstReturn

<<<<<<< HEAD
/-- `p.firstReturn` is 0 if `p = 0` and the index of the `D` matching the initial `U` otherwise. -/
def firstReturn : ℕ :=
  (range p.toList.length).findIdx (fun i ↦
    (p.toList.take (i + 1)).count U = (p.toList.take (i + 1)).count D)

@[simp] lemma firstReturn_zero : firstReturn 0 = 0 := rfl

lemma firstReturn_pos (h : p.toList ≠ []) : 0 < p.firstReturn := by
  by_contra f
  replace f : p.firstReturn = 0 := by omega
  rw [firstReturn, findIdx_eq (by rw [length_range]; exact length_pos.mpr h)] at f
  simp only [get_eq_getElem, getElem_range] at f
  rw [← p.cons_tail_dropLast_concat h] at f
  simp at f

lemma firstReturn_lt_length (h : p.toList ≠ []) : p.firstReturn < p.toList.length := by
  have lp := length_pos_of_ne_nil h
=======
variable (p) in
/-- `p.firstReturn` is 0 if `p = 0` and the index of the `D` matching the initial `U` otherwise. -/
def firstReturn : ℕ :=
  (range p.toList.length).findIdx fun i ↦
    (p.toList.take (i + 1)).count U = (p.toList.take (i + 1)).count D

@[simp] lemma firstReturn_zero : firstReturn 0 = 0 := rfl

include h in
lemma firstReturn_pos : 0 < p.firstReturn := by
  by_contra! f
  rw [Nat.le_zero, firstReturn, findIdx_eq] at f
  · simp only [get_eq_getElem, getElem_range] at f
    rw [← p.cons_tail_dropLast_concat h] at f
    simp at f
  · rw [length_range, length_pos]
    exact toList_ne_nil.mpr h

include h in
lemma firstReturn_lt_length : p.firstReturn < p.toList.length := by
  have lp := length_pos_of_ne_nil (toList_ne_nil.mpr h)
>>>>>>> 9636e652
  rw [← length_range p.toList.length]
  apply findIdx_lt_length_of_exists
  simp only [mem_range, decide_eq_true_eq]
  use p.toList.length - 1
  exact ⟨by omega, by rw [Nat.sub_add_cancel lp, take_of_length_le (le_refl _),
    p.count_U_eq_count_D]⟩

<<<<<<< HEAD
lemma count_eq_count_of_take_firstReturn_add_one (h : p.toList ≠ []) :
    (p.toList.take (p.firstReturn + 1)).count U = (p.toList.take (p.firstReturn + 1)).count D := by
  have := findIdx_get (w := (length_range p.toList.length).symm ▸ p.firstReturn_lt_length h)
  simpa using this

lemma count_lt_count_of_lt_firstReturn (i : ℕ) (hi : i < p.firstReturn) :
=======
include h in
lemma count_take_firstReturn_add_one :
    (p.toList.take (p.firstReturn + 1)).count U = (p.toList.take (p.firstReturn + 1)).count D := by
  have := findIdx_get (w := (length_range p.toList.length).symm ▸ firstReturn_lt_length h)
  simpa using this

lemma count_D_lt_count_U_of_lt_firstReturn {i : ℕ} (hi : i < p.firstReturn) :
>>>>>>> 9636e652
    (p.toList.take (i + 1)).count D < (p.toList.take (i + 1)).count U := by
  have ne := not_of_lt_findIdx hi
  rw [decide_eq_true_eq, ← ne_eq, get_eq_getElem, getElem_range] at ne
  exact lt_of_le_of_ne (p.count_D_le_count_U (i + 1)) ne.symm

@[simp]
lemma firstReturn_add : (p + q).firstReturn = if p = 0 then q.firstReturn else p.firstReturn := by
  split_ifs with h; · simp [h]
<<<<<<< HEAD
  rw [← toList_eq_nil, ← ne_eq] at h
  have u : (p + q).toList = p.toList ++ q.toList := rfl
  have v := p.firstReturn_lt_length h
  rw [firstReturn, findIdx_eq]
  · simp_rw [get_eq_getElem, getElem_range, u, decide_eq_true_eq]
    constructor
    · rw [take_append_eq_append_take (l₂ := q.toList),
        show p.firstReturn + 1 - p.toList.length = 0 by omega,
        take_zero, append_nil, p.count_eq_count_of_take_firstReturn_add_one h]
    · intro j hj
      rw [take_append_eq_append_take, show j + 1 - p.toList.length = 0 by omega,
        take_zero, append_nil]
      exact (p.count_lt_count_of_lt_firstReturn j hj).ne'
  · rw [length_range, u, length_append]
    exact Nat.lt_add_right _ (p.firstReturn_lt_length h)
=======
  have u : (p + q).toList = p.toList ++ q.toList := rfl
  rw [firstReturn, findIdx_eq]
  · simp_rw [get_eq_getElem, getElem_range, u, decide_eq_true_eq]
    have v := firstReturn_lt_length h
    constructor
    · rw [take_append_eq_append_take, show p.firstReturn + 1 - p.toList.length = 0 by omega,
        take_zero, append_nil, count_take_firstReturn_add_one h]
    · intro j hj
      rw [take_append_eq_append_take, show j + 1 - p.toList.length = 0 by omega,
        take_zero, append_nil]
      exact (count_D_lt_count_U_of_lt_firstReturn hj).ne'
  · rw [length_range, u, length_append]
    exact Nat.lt_add_right _ (firstReturn_lt_length h)
>>>>>>> 9636e652

@[simp]
lemma firstReturn_nest : p.nest.firstReturn = p.toList.length + 1 := by
  have u : p.nest.toList = U :: p.toList ++ [D] := rfl
  rw [firstReturn, findIdx_eq]
  · simp_rw [get_eq_getElem, getElem_range, u, decide_eq_true_eq]
    constructor
    · rw [take_of_length_le (by simp), ← u, p.nest.count_U_eq_count_D]
    · intro j hj
      simp_rw [cons_append, take_cons, count_cons, beq_self_eq_true, ite_true,
        beq_iff_eq, ite_false, take_append_eq_append_take,
        show j - p.toList.length = 0 by omega, take_zero, append_nil]
      have := p.count_D_le_count_U j
      omega
  · simp_rw [length_range, u, length_append, length_cons]
    exact Nat.lt_add_one _

<<<<<<< HEAD
/-- The right part of the Dyck word decomposition. -/
def rightPart (h : p.toList ≠ []) : DyckWord :=
  p.drop (p.firstReturn + 1) (p.count_eq_count_of_take_firstReturn_add_one h)

/-- The left part of the Dyck word decomposition. -/
def leftPart (h : p.toList ≠ []) : DyckWord :=
  (p.take (p.firstReturn + 1) (p.count_eq_count_of_take_firstReturn_add_one h)).denest
    (by simp [take, h]) (fun i lb ub ↦ by
=======
lemma firstReturn_nest_add : (p.nest + q).firstReturn = p.toList.length + 1 := by simp

variable (p) in
/-- The left part of the Dyck word decomposition,
inside the `U, D` pair that `firstReturn` refers to. `insidePart 0 = 0`. -/
def insidePart : DyckWord :=
  if h : p = 0 then 0 else
  (p.take (p.firstReturn + 1) (count_take_firstReturn_add_one h)).denest
    (by rw [← toList_ne_nil, take]; simpa using toList_ne_nil.mpr h)
    (fun i lb ub ↦ by
>>>>>>> 9636e652
      simp only [take, length_take, lt_min_iff] at ub ⊢
      replace ub := ub.1
      rw [take_take, min_eq_left ub.le]
      rw [show i = i - 1 + 1 by omega] at ub ⊢
      rw [Nat.add_lt_add_iff_right] at ub
<<<<<<< HEAD
      exact p.count_lt_count_of_lt_firstReturn _ ub)

@[simp]
theorem leftPart_nest_add_rightPart (h : p.toList ≠ []) :
    (p.leftPart h).nest + p.rightPart h = p := by
  rw [DyckWord.ext_iff, leftPart, denest_nest]
  apply take_append_drop

lemma leftPart_length_lt (h : p.toList ≠ []) : (p.leftPart h).toList.length < p.toList.length := by
  nth_rw 2 [← p.leftPart_nest_add_rightPart h]
  change _ < (U :: (p.leftPart h).toList ++ [D] ++ (p.rightPart h).toList).length
  simp_rw [length_append, length_singleton, length_cons]; omega

theorem leftPart_semilength_lt (h : p.toList ≠ []) : (p.leftPart h).semilength < p.semilength := by
  rw [← Nat.mul_lt_mul_left zero_lt_two]
  simp_rw [two_mul_semilength_eq_length]
  exact p.leftPart_length_lt h

lemma rightPart_length_lt (h : p.toList ≠ []) :
    (p.rightPart h).toList.length < p.toList.length := by
  nth_rw 2 [← p.leftPart_nest_add_rightPart h]
  change _ < (U :: (p.leftPart h).toList ++ [D] ++ (p.rightPart h).toList).length
  simp_rw [length_append, length_singleton, length_cons]; omega

theorem rightPart_semilength_lt (h : p.toList ≠ []) :
    (p.rightPart h).semilength < p.semilength := by
  rw [← Nat.mul_lt_mul_left zero_lt_two]
  simp_rw [two_mul_semilength_eq_length]
  exact p.rightPart_length_lt h

lemma nest_add_ne_empty : (p.nest + q).toList ≠ [] := by change U :: _ ++ _ ≠ []; simp

lemma nest_add_firstReturn : (p.nest + q).firstReturn = p.toList.length + 1 := by
  rw [firstReturn_add, firstReturn_nest, ite_eq_right_iff, ← toList_eq_nil]; intro; contradiction

theorem nest_add_leftPart_eq : (p.nest + q).leftPart (nest_add_ne_empty _ _) = p := by
  have : p.toList.length + 1 + 1 = p.nest.toList.length := by simp [nest]
  simp_rw [leftPart, nest_add_firstReturn, take, DyckWord.ext_iff,
=======
      exact count_D_lt_count_U_of_lt_firstReturn ub)

variable (p) in
/-- The right part of the Dyck word decomposition,
outside the `U, D` pair that `firstReturn` refers to. `outsidePart 0 = 0`. -/
def outsidePart : DyckWord :=
  if h : p = 0 then 0 else p.drop (p.firstReturn + 1) (count_take_firstReturn_add_one h)

@[simp] lemma insidePart_zero : insidePart 0 = 0 := by simp [insidePart]
@[simp] lemma outsidePart_zero : outsidePart 0 = 0 := by simp [outsidePart]

include h in
@[simp]
theorem nest_insidePart_add_outsidePart : p.insidePart.nest + p.outsidePart = p := by
  simp_rw [insidePart, outsidePart, h, dite_false, denest_nest, DyckWord.ext_iff]
  apply take_append_drop

include h in
lemma semilength_insidePart_add_semilength_outsidePart_add_one :
    p.insidePart.semilength + p.outsidePart.semilength + 1 = p.semilength := by
  rw [← congrArg semilength (nest_insidePart_add_outsidePart h), semilength_add, semilength_nest,
    add_right_comm]

include h in
theorem semilength_insidePart_lt : p.insidePart.semilength < p.semilength := by
  have := semilength_insidePart_add_semilength_outsidePart_add_one h
  omega

include h in
theorem semilength_outsidePart_lt : p.outsidePart.semilength < p.semilength := by
  have := semilength_insidePart_add_semilength_outsidePart_add_one h
  omega

theorem insidePart_nest_add : (p.nest + q).insidePart = p := by
  have : p.toList.length + 1 + 1 = p.nest.toList.length := by simp [nest]
  simp_rw [insidePart, firstReturn_nest_add, take,
>>>>>>> 9636e652
    show (p.nest + q).toList = p.nest.toList ++ q.toList by rfl, take_append_eq_append_take,
    this, take_length, tsub_self, take_zero, append_nil, denest, nest, dropLast_concat]
  rfl

<<<<<<< HEAD
theorem nest_add_rightPart_eq : (p.nest + q).rightPart (nest_add_ne_empty _ _) = q := by
  have : p.toList.length + 1 + 1 = p.nest.toList.length := by simp [nest]
  simp_rw [rightPart, nest_add_firstReturn, drop, DyckWord.ext_iff,
    show (p.nest + q).toList = p.nest.toList ++ q.toList by rfl, drop_append_eq_append_drop,
    this, drop_length, nil_append, tsub_self, drop_zero]

end FirstReturn

section Tree

open Tree

/-- Convert a Dyck word to a binary rooted tree.

`f(empty word) = empty tree`. For a nonempty word find the `D` that matches the initial `U` –
which has index `w.firstReturn` – then let `x` be everything strictly between said `U` and `D`,
and `y` be everything strictly after said `D`. `w = U x D y` and `x` and `y` are (possibly empty)
Dyck words. `f(w) = f(x) △ f(y)`, where △ (defined in `Mathlib.Data.Tree`) joins two subtrees
to a new root node. -/
def treeEquivToFun (w : DyckWord) : Tree Unit :=
  if e : w = 0 then nil else by
    rw [← toList_eq_nil, ← ne_eq] at e
    have := w.leftPart_semilength_lt e
    have := w.rightPart_semilength_lt e
    exact treeEquivToFun (w.leftPart e) △ treeEquivToFun (w.rightPart e)
termination_by w.semilength

/-- Convert a binary rooted tree to a Dyck word.

`g(empty tree) = empty word`. A nonempty tree with left subtree `x` and right subtree `y`
is sent to `U g(x) D g(y)`. -/
def treeEquivInvFun (tr : Tree Unit) : DyckWord :=
  match tr with
  | Tree.nil => 0
  | Tree.node _ l r => (treeEquivInvFun l).nest + treeEquivInvFun r

@[nolint unusedHavesSuffices]
theorem treeEquiv_left_inv {n : ℕ} (hs : p.semilength = n) :
    treeEquivInvFun (treeEquivToFun p) = p := by
  induction' n using Nat.strongInductionOn with n ih generalizing p
  by_cases h : p = 0
  · simp [h, treeEquivToFun, treeEquivInvFun]
  · rw [treeEquivToFun]
    simp_rw [h, dite_false, treeEquivInvFun]
    rw [← toList_eq_nil, ← ne_eq] at h
    convert p.leftPart_nest_add_rightPart h
    · exact ih _ (hs ▸ p.leftPart_semilength_lt h) _ rfl
    · exact ih _ (hs ▸ p.rightPart_semilength_lt h) _ rfl

@[nolint unusedHavesSuffices]
theorem treeEquiv_right_inv (tr : Tree Unit) : treeEquivToFun (treeEquivInvFun tr) = tr := by
  induction' tr with _ l r ttl ttr
  · simp [treeEquivInvFun, treeEquivToFun]
  rw [treeEquivInvFun, treeEquivToFun]
  have pp : (treeEquivInvFun l).nest + treeEquivInvFun r ≠ 0 := by
    rw [ne_eq, ← toList_eq_nil, ← ne_eq]
    apply nest_add_ne_empty
  simp_rw [pp, dite_false, node.injEq, true_and]
  constructor
  · convert ttl; apply nest_add_leftPart_eq
  · convert ttr; apply nest_add_rightPart_eq

/-- Equivalence between Dyck words and rooted binary trees. -/
def treeEquiv : DyckWord ≃ Tree Unit where
  toFun := treeEquivToFun
  invFun := treeEquivInvFun
  left_inv w := treeEquiv_left_inv w rfl
  right_inv := treeEquiv_right_inv

@[nolint unusedHavesSuffices]
theorem semilength_eq_iff_numNodes_eq {n : ℕ} : p.semilength = n ↔ (treeEquiv p).numNodes = n := by
  induction' n using Nat.strongInductionOn with n ih generalizing p
  by_cases hn : p = 0; · simp [hn, treeEquiv, treeEquivToFun]
  rw [treeEquiv, Equiv.coe_fn_mk, treeEquivToFun]
  simp_rw [hn, dite_false, numNodes]
  rw [← toList_eq_nil, ← ne_eq] at hn
  constructor <;> intro h
  · have tl := ih _ (h ▸ p.leftPart_semilength_lt hn) (p.leftPart hn)
    have tr := ih _ (h ▸ p.rightPart_semilength_lt hn) (p.rightPart hn)
    simp_rw [treeEquiv, true_iff, Equiv.coe_fn_mk] at tl tr
    rw [tl, tr, ← h]
    nth_rw 3 [← p.leftPart_nest_add_rightPart hn]
    rw [semilength_add, semilength_nest]
    omega
  · have ln : (p.leftPart hn).treeEquiv.numNodes < n := by
      dsimp only [treeEquiv, Equiv.coe_fn_mk]; omega
    have rn : (p.rightPart hn).treeEquiv.numNodes < n := by
      dsimp only [treeEquiv, Equiv.coe_fn_mk]; omega
    have el := ih _ ln (p.leftPart hn)
    have er := ih _ rn (p.rightPart hn)
    simp only [treeEquiv, Equiv.coe_fn_mk, iff_true] at el er
    rw [← h, ← el, ← er]
    nth_rw 1 [← p.leftPart_nest_add_rightPart hn]
    rw [semilength_add, semilength_nest]
    omega

/-- Equivalence between Dyck words of semilength `n` and rooted binary trees with
`n` internal nodes. -/
def finiteTreeEquiv (n : ℕ) : { p : DyckWord // p.semilength = n } ≃ treesOfNumNodesEq n where
  toFun := fun ⟨p, _⟩ ↦ ⟨treeEquiv p, by
    rwa [mem_treesOfNumNodesEq, ← semilength_eq_iff_numNodes_eq]⟩
  invFun := fun ⟨tr, _⟩ ↦ ⟨treeEquiv.symm tr, by
    rwa [semilength_eq_iff_numNodes_eq, ← mem_treesOfNumNodesEq, Equiv.apply_symm_apply]⟩
  left_inv _ := by simp only [Equiv.symm_apply_apply]
  right_inv _ := by simp only [Equiv.apply_symm_apply]

instance {n : ℕ} : Fintype { p : DyckWord // p.semilength = n } :=
  Fintype.ofEquiv _ (finiteTreeEquiv n).symm

/-- There are `catalan n` Dyck words of semilength `n` (or length `2 * n`). -/
theorem card_dyckWord_of_semilength_eq_catalan (n : ℕ) :
    Fintype.card { p : DyckWord // p.semilength = n } = catalan n := by
  rw [← Fintype.ofEquiv_card (finiteTreeEquiv n), ← treesOfNumNodesEq_card_eq_catalan]
  convert Fintype.card_coe _

end Tree

end DyckWord
=======
theorem outsidePart_nest_add : (p.nest + q).outsidePart = q := by
  have : p.toList.length + 1 + 1 = p.nest.toList.length := by simp [nest]
  simp_rw [outsidePart, AddLeftCancelMonoid.add_eq_zero, nest_ne_zero, false_and, dite_false,
    firstReturn_nest_add, drop, show (p.nest + q).toList = p.nest.toList ++ q.toList by rfl,
    drop_append_eq_append_drop, this, drop_length, nil_append, tsub_self, drop_zero]

end FirstReturn

section Order

instance : Preorder DyckWord where
  le := Relation.ReflTransGen (fun p q ↦ p = q.insidePart ∨ p = q.outsidePart)
  le_refl p := Relation.ReflTransGen.refl
  le_trans p q r := Relation.ReflTransGen.trans

lemma zero_le (p : DyckWord) : 0 ≤ p := by
  by_cases h : p = 0
  · simp [h]
  · have := semilength_insidePart_lt h
    exact (zero_le _).trans (Relation.ReflTransGen.single (Or.inl rfl))
termination_by p.semilength

lemma infix_of_le (h : p ≤ q) : p.toList <:+: q.toList := by
  induction h with
  | refl => exact infix_refl _
  | tail _pm mq ih =>
    rename_i m r
    rcases eq_or_ne r 0 with rfl | hr
    · rw [insidePart_zero, outsidePart_zero, or_self] at mq
      rwa [mq] at ih
    · have : [U] ++ r.insidePart ++ [D] ++ r.outsidePart = r :=
        DyckWord.ext_iff.mp (nest_insidePart_add_outsidePart hr)
      rcases mq with hm | hm
      · have : r.insidePart <:+: r.toList := by
          use [U], [D] ++ r.outsidePart; rwa [← append_assoc]
        exact ih.trans (hm ▸ this)
      · have : r.outsidePart <:+: r.toList := by
          use [U] ++ r.insidePart ++ [D], []; rwa [append_nil]
        exact ih.trans (hm ▸ this)

/-- Partial order on Dyck words: `p ≤ q` if a (possibly empty) sequence of
`insidePart` and `outsidePart` operations can turn `q` into `p`. -/
instance : PartialOrder DyckWord where
  le_antisymm p q pq qp := by
    have h₁ := infix_of_le pq
    have h₂ := infix_of_le qp
    exact DyckWord.ext <| eq_of_infix_of_length_eq h₁ <| h₁.length_le.antisymm h₂.length_le

lemma monotone_semilength : Monotone semilength := fun p q pq ↦ by
  induction pq with
  | refl => rfl
  | tail _ mq ih =>
    rename_i m r _
    rcases eq_or_ne r 0 with rfl | hr
    · rw [insidePart_zero, outsidePart_zero, or_self] at mq
      rwa [mq] at ih
    · rcases mq with hm | hm
      · exact ih.trans (hm ▸ semilength_insidePart_lt hr).le
      · exact ih.trans (hm ▸ semilength_outsidePart_lt hr).le

lemma strictMono_semilength : StrictMono semilength := fun p q pq ↦ by
  obtain ⟨plq, pnq⟩ := lt_iff_le_and_ne.mp pq
  apply lt_of_le_of_ne (monotone_semilength plq)
  contrapose! pnq
  replace pnq := congr(2 * $(pnq))
  simp_rw [two_mul_semilength_eq_length] at pnq
  exact DyckWord.ext (eq_of_infix_of_length_eq (infix_of_le plq) pnq)

end Order

end DyckWord

namespace Mathlib.Meta.Positivity

open Lean Meta Qq

/-- Extension for the `positivity` tactic: `p.firstReturn` is positive if `p` is nonzero. -/
@[positivity DyckWord.firstReturn _]
def evalDyckWordFirstReturn : PositivityExt where eval {u α} _zα _pα e := do
  match u, α, e with
  | 0, ~q(ℕ), ~q(DyckWord.firstReturn $a) =>
    let ra ← core q(inferInstance) q(inferInstance) a
    assertInstancesCommute
    match ra with
    | .positive pa => pure (.positive q(DyckWord.firstReturn_pos ($pa).ne'))
    | .nonzero pa => pure (.positive q(DyckWord.firstReturn_pos $pa))
    | _ => pure .none
  | _, _, _ => throwError "not DyckWord.firstReturn"

end Mathlib.Meta.Positivity
>>>>>>> 9636e652
<|MERGE_RESOLUTION|>--- conflicted
+++ resolved
@@ -3,15 +3,11 @@
 Released under Apache 2.0 license as described in the file LICENSE.
 Authors: Jeremy Tan
 -/
-<<<<<<< HEAD
 import Mathlib.Combinatorics.Enumerative.Catalan
-import Mathlib.Data.List.Indexes
-=======
 import Mathlib.Data.List.Indexes
 import Mathlib.Data.List.Infix
 import Mathlib.Logic.Relation
 import Mathlib.Tactic.Positivity.Core
->>>>>>> 9636e652
 
 /-!
 # Dyck words
@@ -31,18 +27,14 @@
 at least as many `U`s as `D`s.
 * `DyckWord.semilength`: semilength (half the length) of a Dyck word.
 * `DyckWord.firstReturn`: for a nonempty word, the index of the `D` matching the initial `U`.
-<<<<<<< HEAD
 
 ## Main results
-
 * `DyckWord.treeEquiv`: equivalence between Dyck words and rooted binary trees.
   See the docstrings of `DyckWord.treeEquivToFun` and `DyckWord.treeEquivInvFun` for details.
 * `DyckWord.finiteTreeEquiv`: equivalence between Dyck words of length `2 * n` and
   rooted binary trees with `n` internal nodes.
 * `DyckWord.card_dyckWord_of_semilength_eq_catalan`:
   there are `catalan n` Dyck words of length `2 * n` or semilength `n`.
-=======
->>>>>>> 9636e652
 
 ## Implementation notes
 
@@ -240,25 +232,6 @@
 
 section FirstReturn
 
-<<<<<<< HEAD
-/-- `p.firstReturn` is 0 if `p = 0` and the index of the `D` matching the initial `U` otherwise. -/
-def firstReturn : ℕ :=
-  (range p.toList.length).findIdx (fun i ↦
-    (p.toList.take (i + 1)).count U = (p.toList.take (i + 1)).count D)
-
-@[simp] lemma firstReturn_zero : firstReturn 0 = 0 := rfl
-
-lemma firstReturn_pos (h : p.toList ≠ []) : 0 < p.firstReturn := by
-  by_contra f
-  replace f : p.firstReturn = 0 := by omega
-  rw [firstReturn, findIdx_eq (by rw [length_range]; exact length_pos.mpr h)] at f
-  simp only [get_eq_getElem, getElem_range] at f
-  rw [← p.cons_tail_dropLast_concat h] at f
-  simp at f
-
-lemma firstReturn_lt_length (h : p.toList ≠ []) : p.firstReturn < p.toList.length := by
-  have lp := length_pos_of_ne_nil h
-=======
 variable (p) in
 /-- `p.firstReturn` is 0 if `p = 0` and the index of the `D` matching the initial `U` otherwise. -/
 def firstReturn : ℕ :=
@@ -280,7 +253,6 @@
 include h in
 lemma firstReturn_lt_length : p.firstReturn < p.toList.length := by
   have lp := length_pos_of_ne_nil (toList_ne_nil.mpr h)
->>>>>>> 9636e652
   rw [← length_range p.toList.length]
   apply findIdx_lt_length_of_exists
   simp only [mem_range, decide_eq_true_eq]
@@ -288,14 +260,6 @@
   exact ⟨by omega, by rw [Nat.sub_add_cancel lp, take_of_length_le (le_refl _),
     p.count_U_eq_count_D]⟩
 
-<<<<<<< HEAD
-lemma count_eq_count_of_take_firstReturn_add_one (h : p.toList ≠ []) :
-    (p.toList.take (p.firstReturn + 1)).count U = (p.toList.take (p.firstReturn + 1)).count D := by
-  have := findIdx_get (w := (length_range p.toList.length).symm ▸ p.firstReturn_lt_length h)
-  simpa using this
-
-lemma count_lt_count_of_lt_firstReturn (i : ℕ) (hi : i < p.firstReturn) :
-=======
 include h in
 lemma count_take_firstReturn_add_one :
     (p.toList.take (p.firstReturn + 1)).count U = (p.toList.take (p.firstReturn + 1)).count D := by
@@ -303,7 +267,6 @@
   simpa using this
 
 lemma count_D_lt_count_U_of_lt_firstReturn {i : ℕ} (hi : i < p.firstReturn) :
->>>>>>> 9636e652
     (p.toList.take (i + 1)).count D < (p.toList.take (i + 1)).count U := by
   have ne := not_of_lt_findIdx hi
   rw [decide_eq_true_eq, ← ne_eq, get_eq_getElem, getElem_range] at ne
@@ -312,23 +275,6 @@
 @[simp]
 lemma firstReturn_add : (p + q).firstReturn = if p = 0 then q.firstReturn else p.firstReturn := by
   split_ifs with h; · simp [h]
-<<<<<<< HEAD
-  rw [← toList_eq_nil, ← ne_eq] at h
-  have u : (p + q).toList = p.toList ++ q.toList := rfl
-  have v := p.firstReturn_lt_length h
-  rw [firstReturn, findIdx_eq]
-  · simp_rw [get_eq_getElem, getElem_range, u, decide_eq_true_eq]
-    constructor
-    · rw [take_append_eq_append_take (l₂ := q.toList),
-        show p.firstReturn + 1 - p.toList.length = 0 by omega,
-        take_zero, append_nil, p.count_eq_count_of_take_firstReturn_add_one h]
-    · intro j hj
-      rw [take_append_eq_append_take, show j + 1 - p.toList.length = 0 by omega,
-        take_zero, append_nil]
-      exact (p.count_lt_count_of_lt_firstReturn j hj).ne'
-  · rw [length_range, u, length_append]
-    exact Nat.lt_add_right _ (p.firstReturn_lt_length h)
-=======
   have u : (p + q).toList = p.toList ++ q.toList := rfl
   rw [firstReturn, findIdx_eq]
   · simp_rw [get_eq_getElem, getElem_range, u, decide_eq_true_eq]
@@ -342,7 +288,6 @@
       exact (count_D_lt_count_U_of_lt_firstReturn hj).ne'
   · rw [length_range, u, length_append]
     exact Nat.lt_add_right _ (firstReturn_lt_length h)
->>>>>>> 9636e652
 
 @[simp]
 lemma firstReturn_nest : p.nest.firstReturn = p.toList.length + 1 := by
@@ -360,16 +305,6 @@
   · simp_rw [length_range, u, length_append, length_cons]
     exact Nat.lt_add_one _
 
-<<<<<<< HEAD
-/-- The right part of the Dyck word decomposition. -/
-def rightPart (h : p.toList ≠ []) : DyckWord :=
-  p.drop (p.firstReturn + 1) (p.count_eq_count_of_take_firstReturn_add_one h)
-
-/-- The left part of the Dyck word decomposition. -/
-def leftPart (h : p.toList ≠ []) : DyckWord :=
-  (p.take (p.firstReturn + 1) (p.count_eq_count_of_take_firstReturn_add_one h)).denest
-    (by simp [take, h]) (fun i lb ub ↦ by
-=======
 lemma firstReturn_nest_add : (p.nest + q).firstReturn = p.toList.length + 1 := by simp
 
 variable (p) in
@@ -380,52 +315,11 @@
   (p.take (p.firstReturn + 1) (count_take_firstReturn_add_one h)).denest
     (by rw [← toList_ne_nil, take]; simpa using toList_ne_nil.mpr h)
     (fun i lb ub ↦ by
->>>>>>> 9636e652
       simp only [take, length_take, lt_min_iff] at ub ⊢
       replace ub := ub.1
       rw [take_take, min_eq_left ub.le]
       rw [show i = i - 1 + 1 by omega] at ub ⊢
       rw [Nat.add_lt_add_iff_right] at ub
-<<<<<<< HEAD
-      exact p.count_lt_count_of_lt_firstReturn _ ub)
-
-@[simp]
-theorem leftPart_nest_add_rightPart (h : p.toList ≠ []) :
-    (p.leftPart h).nest + p.rightPart h = p := by
-  rw [DyckWord.ext_iff, leftPart, denest_nest]
-  apply take_append_drop
-
-lemma leftPart_length_lt (h : p.toList ≠ []) : (p.leftPart h).toList.length < p.toList.length := by
-  nth_rw 2 [← p.leftPart_nest_add_rightPart h]
-  change _ < (U :: (p.leftPart h).toList ++ [D] ++ (p.rightPart h).toList).length
-  simp_rw [length_append, length_singleton, length_cons]; omega
-
-theorem leftPart_semilength_lt (h : p.toList ≠ []) : (p.leftPart h).semilength < p.semilength := by
-  rw [← Nat.mul_lt_mul_left zero_lt_two]
-  simp_rw [two_mul_semilength_eq_length]
-  exact p.leftPart_length_lt h
-
-lemma rightPart_length_lt (h : p.toList ≠ []) :
-    (p.rightPart h).toList.length < p.toList.length := by
-  nth_rw 2 [← p.leftPart_nest_add_rightPart h]
-  change _ < (U :: (p.leftPart h).toList ++ [D] ++ (p.rightPart h).toList).length
-  simp_rw [length_append, length_singleton, length_cons]; omega
-
-theorem rightPart_semilength_lt (h : p.toList ≠ []) :
-    (p.rightPart h).semilength < p.semilength := by
-  rw [← Nat.mul_lt_mul_left zero_lt_two]
-  simp_rw [two_mul_semilength_eq_length]
-  exact p.rightPart_length_lt h
-
-lemma nest_add_ne_empty : (p.nest + q).toList ≠ [] := by change U :: _ ++ _ ≠ []; simp
-
-lemma nest_add_firstReturn : (p.nest + q).firstReturn = p.toList.length + 1 := by
-  rw [firstReturn_add, firstReturn_nest, ite_eq_right_iff, ← toList_eq_nil]; intro; contradiction
-
-theorem nest_add_leftPart_eq : (p.nest + q).leftPart (nest_add_ne_empty _ _) = p := by
-  have : p.toList.length + 1 + 1 = p.nest.toList.length := by simp [nest]
-  simp_rw [leftPart, nest_add_firstReturn, take, DyckWord.ext_iff,
-=======
       exact count_D_lt_count_U_of_lt_firstReturn ub)
 
 variable (p) in
@@ -462,131 +356,10 @@
 theorem insidePart_nest_add : (p.nest + q).insidePart = p := by
   have : p.toList.length + 1 + 1 = p.nest.toList.length := by simp [nest]
   simp_rw [insidePart, firstReturn_nest_add, take,
->>>>>>> 9636e652
     show (p.nest + q).toList = p.nest.toList ++ q.toList by rfl, take_append_eq_append_take,
     this, take_length, tsub_self, take_zero, append_nil, denest, nest, dropLast_concat]
   rfl
 
-<<<<<<< HEAD
-theorem nest_add_rightPart_eq : (p.nest + q).rightPart (nest_add_ne_empty _ _) = q := by
-  have : p.toList.length + 1 + 1 = p.nest.toList.length := by simp [nest]
-  simp_rw [rightPart, nest_add_firstReturn, drop, DyckWord.ext_iff,
-    show (p.nest + q).toList = p.nest.toList ++ q.toList by rfl, drop_append_eq_append_drop,
-    this, drop_length, nil_append, tsub_self, drop_zero]
-
-end FirstReturn
-
-section Tree
-
-open Tree
-
-/-- Convert a Dyck word to a binary rooted tree.
-
-`f(empty word) = empty tree`. For a nonempty word find the `D` that matches the initial `U` –
-which has index `w.firstReturn` – then let `x` be everything strictly between said `U` and `D`,
-and `y` be everything strictly after said `D`. `w = U x D y` and `x` and `y` are (possibly empty)
-Dyck words. `f(w) = f(x) △ f(y)`, where △ (defined in `Mathlib.Data.Tree`) joins two subtrees
-to a new root node. -/
-def treeEquivToFun (w : DyckWord) : Tree Unit :=
-  if e : w = 0 then nil else by
-    rw [← toList_eq_nil, ← ne_eq] at e
-    have := w.leftPart_semilength_lt e
-    have := w.rightPart_semilength_lt e
-    exact treeEquivToFun (w.leftPart e) △ treeEquivToFun (w.rightPart e)
-termination_by w.semilength
-
-/-- Convert a binary rooted tree to a Dyck word.
-
-`g(empty tree) = empty word`. A nonempty tree with left subtree `x` and right subtree `y`
-is sent to `U g(x) D g(y)`. -/
-def treeEquivInvFun (tr : Tree Unit) : DyckWord :=
-  match tr with
-  | Tree.nil => 0
-  | Tree.node _ l r => (treeEquivInvFun l).nest + treeEquivInvFun r
-
-@[nolint unusedHavesSuffices]
-theorem treeEquiv_left_inv {n : ℕ} (hs : p.semilength = n) :
-    treeEquivInvFun (treeEquivToFun p) = p := by
-  induction' n using Nat.strongInductionOn with n ih generalizing p
-  by_cases h : p = 0
-  · simp [h, treeEquivToFun, treeEquivInvFun]
-  · rw [treeEquivToFun]
-    simp_rw [h, dite_false, treeEquivInvFun]
-    rw [← toList_eq_nil, ← ne_eq] at h
-    convert p.leftPart_nest_add_rightPart h
-    · exact ih _ (hs ▸ p.leftPart_semilength_lt h) _ rfl
-    · exact ih _ (hs ▸ p.rightPart_semilength_lt h) _ rfl
-
-@[nolint unusedHavesSuffices]
-theorem treeEquiv_right_inv (tr : Tree Unit) : treeEquivToFun (treeEquivInvFun tr) = tr := by
-  induction' tr with _ l r ttl ttr
-  · simp [treeEquivInvFun, treeEquivToFun]
-  rw [treeEquivInvFun, treeEquivToFun]
-  have pp : (treeEquivInvFun l).nest + treeEquivInvFun r ≠ 0 := by
-    rw [ne_eq, ← toList_eq_nil, ← ne_eq]
-    apply nest_add_ne_empty
-  simp_rw [pp, dite_false, node.injEq, true_and]
-  constructor
-  · convert ttl; apply nest_add_leftPart_eq
-  · convert ttr; apply nest_add_rightPart_eq
-
-/-- Equivalence between Dyck words and rooted binary trees. -/
-def treeEquiv : DyckWord ≃ Tree Unit where
-  toFun := treeEquivToFun
-  invFun := treeEquivInvFun
-  left_inv w := treeEquiv_left_inv w rfl
-  right_inv := treeEquiv_right_inv
-
-@[nolint unusedHavesSuffices]
-theorem semilength_eq_iff_numNodes_eq {n : ℕ} : p.semilength = n ↔ (treeEquiv p).numNodes = n := by
-  induction' n using Nat.strongInductionOn with n ih generalizing p
-  by_cases hn : p = 0; · simp [hn, treeEquiv, treeEquivToFun]
-  rw [treeEquiv, Equiv.coe_fn_mk, treeEquivToFun]
-  simp_rw [hn, dite_false, numNodes]
-  rw [← toList_eq_nil, ← ne_eq] at hn
-  constructor <;> intro h
-  · have tl := ih _ (h ▸ p.leftPart_semilength_lt hn) (p.leftPart hn)
-    have tr := ih _ (h ▸ p.rightPart_semilength_lt hn) (p.rightPart hn)
-    simp_rw [treeEquiv, true_iff, Equiv.coe_fn_mk] at tl tr
-    rw [tl, tr, ← h]
-    nth_rw 3 [← p.leftPart_nest_add_rightPart hn]
-    rw [semilength_add, semilength_nest]
-    omega
-  · have ln : (p.leftPart hn).treeEquiv.numNodes < n := by
-      dsimp only [treeEquiv, Equiv.coe_fn_mk]; omega
-    have rn : (p.rightPart hn).treeEquiv.numNodes < n := by
-      dsimp only [treeEquiv, Equiv.coe_fn_mk]; omega
-    have el := ih _ ln (p.leftPart hn)
-    have er := ih _ rn (p.rightPart hn)
-    simp only [treeEquiv, Equiv.coe_fn_mk, iff_true] at el er
-    rw [← h, ← el, ← er]
-    nth_rw 1 [← p.leftPart_nest_add_rightPart hn]
-    rw [semilength_add, semilength_nest]
-    omega
-
-/-- Equivalence between Dyck words of semilength `n` and rooted binary trees with
-`n` internal nodes. -/
-def finiteTreeEquiv (n : ℕ) : { p : DyckWord // p.semilength = n } ≃ treesOfNumNodesEq n where
-  toFun := fun ⟨p, _⟩ ↦ ⟨treeEquiv p, by
-    rwa [mem_treesOfNumNodesEq, ← semilength_eq_iff_numNodes_eq]⟩
-  invFun := fun ⟨tr, _⟩ ↦ ⟨treeEquiv.symm tr, by
-    rwa [semilength_eq_iff_numNodes_eq, ← mem_treesOfNumNodesEq, Equiv.apply_symm_apply]⟩
-  left_inv _ := by simp only [Equiv.symm_apply_apply]
-  right_inv _ := by simp only [Equiv.apply_symm_apply]
-
-instance {n : ℕ} : Fintype { p : DyckWord // p.semilength = n } :=
-  Fintype.ofEquiv _ (finiteTreeEquiv n).symm
-
-/-- There are `catalan n` Dyck words of semilength `n` (or length `2 * n`). -/
-theorem card_dyckWord_of_semilength_eq_catalan (n : ℕ) :
-    Fintype.card { p : DyckWord // p.semilength = n } = catalan n := by
-  rw [← Fintype.ofEquiv_card (finiteTreeEquiv n), ← treesOfNumNodesEq_card_eq_catalan]
-  convert Fintype.card_coe _
-
-end Tree
-
-end DyckWord
-=======
 theorem outsidePart_nest_add : (p.nest + q).outsidePart = q := by
   have : p.toList.length + 1 + 1 = p.nest.toList.length := by simp [nest]
   simp_rw [outsidePart, AddLeftCancelMonoid.add_eq_zero, nest_ne_zero, false_and, dite_false,
@@ -657,6 +430,110 @@
 
 end Order
 
+section Tree
+
+open Tree
+
+/-- Convert a Dyck word to a binary rooted tree.
+
+`f(0) = nil`. For a nonzero word find the `D` that matches the initial `U` –
+which has index `w.firstReturn` – then let `x` be everything strictly between said `U` and `D`,
+and `y` be everything strictly after said `D`. `w = U x D y` and `x` and `y` are (possibly empty)
+Dyck words. `f(w) = f(x) △ f(y)`, where △ (defined in `Mathlib.Data.Tree`) joins two subtrees
+to a new root node. -/
+def treeEquivToFun (w : DyckWord) : Tree Unit :=
+  if e : w = 0 then nil else by
+    have := w.semilength_insidePart_lt e
+    have := w.semilength_outsidePart_lt e
+    exact treeEquivToFun w.insidePart △ treeEquivToFun w.outsidePart
+termination_by w.semilength
+
+/-- Convert a binary rooted tree to a Dyck word.
+
+`g(nil) = 0`. A nonempty tree with left subtree `x` and right subtree `y`
+is sent to `U g(x) D g(y)`. -/
+def treeEquivInvFun (tr : Tree Unit) : DyckWord :=
+  match tr with
+  | Tree.nil => 0
+  | Tree.node _ l r => (treeEquivInvFun l).nest + treeEquivInvFun r
+
+@[nolint unusedHavesSuffices]
+theorem treeEquiv_left_inv {n : ℕ} (hs : p.semilength = n) :
+    treeEquivInvFun (treeEquivToFun p) = p := by
+  induction' n using Nat.strongInductionOn with n ih generalizing p
+  by_cases h : p = 0
+  · simp [h, treeEquivToFun, treeEquivInvFun]
+  · rw [treeEquivToFun]
+    simp_rw [h, dite_false, treeEquivInvFun]
+    convert p.nest_insidePart_add_outsidePart h
+    · exact ih _ (hs ▸ semilength_insidePart_lt h) rfl
+    · exact ih _ (hs ▸ semilength_outsidePart_lt h) rfl
+
+@[nolint unusedHavesSuffices]
+theorem treeEquiv_right_inv (tr : Tree Unit) : treeEquivToFun (treeEquivInvFun tr) = tr := by
+  induction' tr with _ l r ttl ttr
+  · simp [treeEquivInvFun, treeEquivToFun]
+  rw [treeEquivInvFun, treeEquivToFun]
+  have pp : (treeEquivInvFun l).nest + treeEquivInvFun r ≠ 0 := (ne_of_beq_false rfl).symm
+  simp_rw [pp, dite_false, node.injEq, true_and]
+  constructor
+  · convert ttl; apply insidePart_nest_add
+  · convert ttr; apply outsidePart_nest_add
+
+/-- Equivalence between Dyck words and rooted binary trees. -/
+def treeEquiv : DyckWord ≃ Tree Unit where
+  toFun := treeEquivToFun
+  invFun := treeEquivInvFun
+  left_inv _ := treeEquiv_left_inv rfl
+  right_inv := treeEquiv_right_inv
+
+@[nolint unusedHavesSuffices]
+theorem semilength_eq_iff_numNodes_eq {n : ℕ} : p.semilength = n ↔ (treeEquiv p).numNodes = n := by
+  induction' n using Nat.strongInductionOn with n ih generalizing p
+  by_cases hn : p = 0; · simp [hn, treeEquiv, treeEquivToFun]
+  rw [treeEquiv, Equiv.coe_fn_mk, treeEquivToFun]
+  simp_rw [hn, dite_false, numNodes]
+  constructor <;> intro h
+  · have tl := ih _ (h ▸ semilength_insidePart_lt hn) (p := p.insidePart)
+    have tr := ih _ (h ▸ semilength_outsidePart_lt hn) (p := p.outsidePart)
+    simp_rw [treeEquiv, true_iff, Equiv.coe_fn_mk] at tl tr
+    rw [tl, tr, ← h]
+    nth_rw 3 [← nest_insidePart_add_outsidePart hn]
+    rw [semilength_add, semilength_nest]
+    omega
+  · have ln : p.insidePart.treeEquiv.numNodes < n := by
+      dsimp only [treeEquiv, Equiv.coe_fn_mk]; omega
+    have rn : p.outsidePart.treeEquiv.numNodes < n := by
+      dsimp only [treeEquiv, Equiv.coe_fn_mk]; omega
+    have el := ih _ ln (p := p.insidePart)
+    have er := ih _ rn (p := p.outsidePart)
+    simp only [treeEquiv, Equiv.coe_fn_mk, iff_true] at el er
+    rw [← h, ← el, ← er]
+    nth_rw 1 [← nest_insidePart_add_outsidePart hn]
+    rw [semilength_add, semilength_nest]
+    omega
+
+/-- Equivalence between Dyck words of semilength `n` and rooted binary trees with
+`n` internal nodes. -/
+def finiteTreeEquiv (n : ℕ) : { p : DyckWord // p.semilength = n } ≃ treesOfNumNodesEq n where
+  toFun := fun ⟨p, _⟩ ↦ ⟨treeEquiv p, by
+    rwa [mem_treesOfNumNodesEq, ← semilength_eq_iff_numNodes_eq]⟩
+  invFun := fun ⟨tr, _⟩ ↦ ⟨treeEquiv.symm tr, by
+    rwa [semilength_eq_iff_numNodes_eq, ← mem_treesOfNumNodesEq, Equiv.apply_symm_apply]⟩
+  left_inv _ := by simp only [Equiv.symm_apply_apply]
+  right_inv _ := by simp only [Equiv.apply_symm_apply]
+
+instance {n : ℕ} : Fintype { p : DyckWord // p.semilength = n } :=
+  Fintype.ofEquiv _ (finiteTreeEquiv n).symm
+
+/-- There are `catalan n` Dyck words of semilength `n` (or length `2 * n`). -/
+theorem card_dyckWord_of_semilength_eq_catalan (n : ℕ) :
+    Fintype.card { p : DyckWord // p.semilength = n } = catalan n := by
+  rw [← Fintype.ofEquiv_card (finiteTreeEquiv n), ← treesOfNumNodesEq_card_eq_catalan]
+  convert Fintype.card_coe _
+
+end Tree
+
 end DyckWord
 
 namespace Mathlib.Meta.Positivity
@@ -676,5 +553,4 @@
     | _ => pure .none
   | _, _, _ => throwError "not DyckWord.firstReturn"
 
-end Mathlib.Meta.Positivity
->>>>>>> 9636e652
+end Mathlib.Meta.Positivity