/-
Copyright (c) 2024 Jeremy Tan. All rights reserved.
Released under Apache 2.0 license as described in the file LICENSE.
Authors: Jeremy Tan
-/
<<<<<<< HEAD
import Mathlib.Algebra.Order.Ring.Nat
import Mathlib.Data.List.Nodup
import Batteries.Data.List.Count
=======
import Mathlib.Data.List.Indexes
import Mathlib.Logic.Relation
import Mathlib.Tactic.Positivity.Core
>>>>>>> 6e23e475

/-!
# Dyck words

A Dyck word is a sequence consisting of an equal number `n` of symbols of two types such that
for all prefixes one symbol occurs at least as many times as the other.
If the symbols are `(` and `)` the latter restriction is equivalent to balanced brackets;
if they are `U = (1, 1)` and `D = (1, -1)` the sequence is a lattice path from `(0, 0)` to `(0, 2n)`
and the restriction requires the path to never go below the x-axis.

## Main definitions

* `DyckWord`: a list of `U`s and `D`s with as many `U`s as `D`s and with every prefix having
at least as many `U`s as `D`s.
* `DyckWord.semilength`: semilength (half the length) of a Dyck word.
* `DyckWord.firstReturn`: for a nonempty word, the index of the `D` matching the initial `U`.

## Implementation notes

While any two-valued type could have been used for `DyckStep`, a new enumerated type is used here
to emphasise that the definition of a Dyck word does not depend on that underlying type.

## TODO

* Prove the bijection between Dyck words and rooted binary trees
(https://github.com/leanprover-community/mathlib4/pull/9781).
-/

open List

/-- A `DyckStep` is either `U` or `D`, corresponding to `(` and `)` respectively. -/
inductive DyckStep
  | U : DyckStep
  | D : DyckStep
  deriving Inhabited, DecidableEq

/-- Named in analogy to `Bool.dichotomy`. -/
lemma DyckStep.dichotomy (s : DyckStep) : s = U ∨ s = D := by cases s <;> tauto

open DyckStep

/-- A Dyck word is a list of `DyckStep`s with as many `U`s as `D`s and with every prefix having
at least as many `U`s as `D`s. -/
@[ext]
structure DyckWord where
  /-- The underlying list -/
  toList : List DyckStep
  /-- There are as many `U`s as `D`s -/
  count_U_eq_count_D : toList.count U = toList.count D
  /-- Each prefix has as least as many `U`s as `D`s -/
  count_D_le_count_U i : (toList.take i).count D ≤ (toList.take i).count U
  deriving DecidableEq

attribute [coe] DyckWord.toList
instance : Coe DyckWord (List DyckStep) := ⟨DyckWord.toList⟩

instance : Add DyckWord where
  add p q := ⟨p ++ q, by
    simp only [count_append, p.count_U_eq_count_D, q.count_U_eq_count_D], by
    simp only [take_append_eq_append_take, count_append]
    exact fun _ ↦ add_le_add (p.count_D_le_count_U _) (q.count_D_le_count_U _)⟩

instance : Zero DyckWord := ⟨[], by simp, by simp⟩

/-- Dyck words form an additive cancellative monoid under concatenation,
with the empty word as 0. -/
instance : AddCancelMonoid DyckWord where
  add_zero p := by ext1; exact append_nil _
  zero_add p := by ext1; rfl
  add_assoc p q r := by ext1; apply append_assoc
  nsmul := nsmulRec
  add_left_cancel p q r h := by rw [DyckWord.ext_iff] at *; exact append_cancel_left h
  add_right_cancel p q r h := by rw [DyckWord.ext_iff] at *; exact append_cancel_right h

namespace DyckWord

variable {p q : DyckWord}

lemma toList_eq_nil : p.toList = [] ↔ p = 0 := by rw [DyckWord.ext_iff]; rfl
lemma toList_ne_nil : p.toList ≠ [] ↔ p ≠ 0 := toList_eq_nil.ne

/-- The only Dyck word that is an additive unit is the empty word. -/
instance : Unique (AddUnits DyckWord) where
  uniq p := by
    obtain ⟨a, b, h, -⟩ := p
    obtain ⟨ha, hb⟩ := append_eq_nil.mp (toList_eq_nil.mpr h)
    congr
    · exact toList_eq_nil.mp ha
    · exact toList_eq_nil.mp hb

variable (h : p ≠ 0)

/-- The first element of a nonempty Dyck word is `U`. -/
lemma head_eq_U (p : DyckWord) (h) : p.toList.head h = U := by
  rcases p with - | s; · tauto
  rw [head_cons]
  by_contra f
  rename_i _ nonneg
  simpa [s.dichotomy.resolve_left f] using nonneg 1

/-- The last element of a nonempty Dyck word is `D`. -/
lemma getLast_eq_D (p : DyckWord) (h) : p.toList.getLast h = D := by
  by_contra f; have s := p.count_U_eq_count_D
  rw [← dropLast_append_getLast h, (dichotomy _).resolve_right f] at s
  simp_rw [dropLast_eq_take, count_append, count_singleton', ite_true, ite_false] at s
  have := p.count_D_le_count_U (p.toList.length - 1); omega

include h in
lemma cons_tail_dropLast_concat : U :: p.toList.dropLast.tail ++ [D] = p := by
  have h' := toList_ne_nil.mpr h
  have : p.toList.dropLast.take 1 = [p.toList.head h'] := by
    rcases p with - | ⟨s, ⟨- | ⟨t, r⟩⟩⟩
    · tauto
    · rename_i bal _
      cases s <;> simp at bal
    · tauto
  nth_rw 2 [← p.toList.dropLast_append_getLast h', ← p.toList.dropLast.take_append_drop 1]
  rw [getLast_eq_D, drop_one, this, head_eq_U]
  rfl

variable (p) in
/-- Prefix of a Dyck word as a Dyck word, given that the count of `U`s and `D`s in it are equal. -/
def take (i : ℕ) (hi : (p.toList.take i).count U = (p.toList.take i).count D) : DyckWord where
  toList := p.toList.take i
  count_U_eq_count_D := hi
  count_D_le_count_U k := by rw [take_take]; exact p.count_D_le_count_U (min k i)

variable (p) in
/-- Suffix of a Dyck word as a Dyck word, given that the count of `U`s and `D`s in the prefix
are equal. -/
def drop (i : ℕ) (hi : (p.toList.take i).count U = (p.toList.take i).count D) : DyckWord where
  toList := p.toList.drop i
  count_U_eq_count_D := by
    have := p.count_U_eq_count_D
    rw [← take_append_drop i p.toList, count_append, count_append] at this
    omega
  count_D_le_count_U k := by
    rw [show i = min i (i + k) by omega, ← take_take] at hi
    rw [take_drop, ← add_le_add_iff_left (((p.toList.take (i + k)).take i).count U),
      ← count_append, hi, ← count_append, take_append_drop]
    exact p.count_D_le_count_U _

variable (p) in
/-- Nest `p` in one pair of brackets, i.e. `x` becomes `(x)`. -/
def nest : DyckWord where
  toList := [U] ++ p ++ [D]
  count_U_eq_count_D := by simp [p.count_U_eq_count_D]
  count_D_le_count_U i := by
    simp only [take_append_eq_append_take, count_append]
    rw [← add_rotate (count D _), ← add_rotate (count U _)]
    apply add_le_add _ (p.count_D_le_count_U _)
    rcases i.eq_zero_or_pos with hi | hi; · simp [hi]
    rw [take_of_length_le (show [U].length ≤ i by rwa [length_singleton]), count_singleton']
    simp only [ite_true, ite_false]
    rw [add_comm]
    exact add_le_add (zero_le _) ((count_le_length _ _).trans (by simp))

@[simp] lemma nest_ne_zero : p.nest ≠ 0 := by simp [← toList_ne_nil, nest]

variable (p) in
/-- Denest `p`, i.e. `(x)` becomes `x`, given that `p` is strictly positive in its interior
(this ensures that `x` is a Dyck word). -/
def denest (pos : ∀ i, 0 < i → i < p.toList.length →
    (p.toList.take i).count D < (p.toList.take i).count U) : DyckWord where
  toList := p.toList.dropLast.tail
  count_U_eq_count_D := by
    have := p.count_U_eq_count_D
    rw [← cons_tail_dropLast_concat h, count_append, count_cons] at this
    simpa using this
  count_D_le_count_U i := by
    have h' := toList_ne_nil.mpr h
    have l1 : p.toList.take 1 = [p.toList.head h'] := by rcases p with - | - <;> tauto
    have l3 : p.toList.length - 1 = p.toList.length - 1 - 1 + 1 := by
      rcases p with - | ⟨s, ⟨- | ⟨t, r⟩⟩⟩
      · tauto
      · rename_i bal _
        cases s <;> simp at bal
      · tauto
    rw [← drop_one, take_drop, dropLast_eq_take, take_take]
    have ub : min (1 + i) (p.toList.length - 1) < p.toList.length :=
      (min_le_right _ p.toList.length.pred).trans_lt (Nat.pred_lt ((length_pos.mpr h').ne'))
    have lb : 0 < min (1 + i) (p.toList.length - 1) := by
      rw [l3, add_comm, min_add_add_right]; omega
    have eq := pos _ lb ub
    set j := min (1 + i) (p.toList.length - 1)
    rw [← (p.toList.take j).take_append_drop 1, count_append, count_append, take_take,
      min_eq_left (by omega), l1, head_eq_U] at eq
    simp only [count_singleton', ite_true, ite_false] at eq
    omega

lemma denest_nest (pos : ∀ i, 0 < i → i < p.toList.length →
    (p.toList.take i).count D < (p.toList.take i).count U) : (p.denest h pos).nest = p := by
  simpa [DyckWord.ext_iff] using p.cons_tail_dropLast_concat h

section Semilength

variable (p) in
/-- The semilength of a Dyck word is half of the number of `DyckStep`s in it, or equivalently
its number of `U`s. -/
def semilength : ℕ := p.toList.count U

@[simp] lemma semilength_zero : semilength 0 = 0 := rfl
@[simp] lemma semilength_add : (p + q).semilength = p.semilength + q.semilength := count_append ..
@[simp] lemma semilength_nest : p.nest.semilength = p.semilength + 1 := by simp [semilength, nest]

lemma semilength_eq_count_D : p.semilength = p.toList.count D := by
  rw [← count_U_eq_count_D]; rfl

@[simp]
lemma two_mul_semilength_eq_length : 2 * p.semilength = p.toList.length := by
  nth_rw 1 [two_mul, semilength, p.count_U_eq_count_D, semilength]
  convert (p.toList.length_eq_countP_add_countP (· == D)).symm
  rw [count]; congr!; rename_i s; cases s <;> tauto

end Semilength

section FirstReturn

variable (p) in
/-- `p.firstReturn` is 0 if `p = 0` and the index of the `D` matching the initial `U` otherwise. -/
def firstReturn : ℕ :=
  (range p.toList.length).findIdx fun i ↦
    (p.toList.take (i + 1)).count U = (p.toList.take (i + 1)).count D

@[simp] lemma firstReturn_zero : firstReturn 0 = 0 := rfl

include h in
lemma firstReturn_pos : 0 < p.firstReturn := by
  by_contra! f
  rw [Nat.le_zero, firstReturn, findIdx_eq] at f
  · simp only [get_eq_getElem, getElem_range] at f
    rw [← p.cons_tail_dropLast_concat h] at f
    simp at f
  · rw [length_range, length_pos]
    exact toList_ne_nil.mpr h

include h in
lemma firstReturn_lt_length : p.firstReturn < p.toList.length := by
  have lp := length_pos_of_ne_nil (toList_ne_nil.mpr h)
  rw [← length_range p.toList.length]
  apply findIdx_lt_length_of_exists
  simp only [mem_range, decide_eq_true_eq]
  use p.toList.length - 1
  exact ⟨by omega, by rw [Nat.sub_add_cancel lp, take_of_length_le (le_refl _),
    p.count_U_eq_count_D]⟩

include h in
lemma count_take_firstReturn_add_one :
    (p.toList.take (p.firstReturn + 1)).count U = (p.toList.take (p.firstReturn + 1)).count D := by
  have := findIdx_get (w := (length_range p.toList.length).symm ▸ firstReturn_lt_length h)
  simpa using this

lemma count_D_lt_count_U_of_lt_firstReturn {i : ℕ} (hi : i < p.firstReturn) :
    (p.toList.take (i + 1)).count D < (p.toList.take (i + 1)).count U := by
  have ne := not_of_lt_findIdx hi
  rw [decide_eq_true_eq, ← ne_eq, get_eq_getElem, getElem_range] at ne
  exact lt_of_le_of_ne (p.count_D_le_count_U (i + 1)) ne.symm

@[simp]
lemma firstReturn_add : (p + q).firstReturn = if p = 0 then q.firstReturn else p.firstReturn := by
  split_ifs with h; · simp [h]
  have u : (p + q).toList = p.toList ++ q.toList := rfl
  rw [firstReturn, findIdx_eq]
  · simp_rw [get_eq_getElem, getElem_range, u, decide_eq_true_eq]
    have v := firstReturn_lt_length h
    constructor
    · rw [take_append_eq_append_take, show p.firstReturn + 1 - p.toList.length = 0 by omega,
        take_zero, append_nil, count_take_firstReturn_add_one h]
    · intro j hj
      rw [take_append_eq_append_take, show j + 1 - p.toList.length = 0 by omega,
        take_zero, append_nil]
      exact (count_D_lt_count_U_of_lt_firstReturn hj).ne'
  · rw [length_range, u, length_append]
    exact Nat.lt_add_right _ (firstReturn_lt_length h)

@[simp]
lemma firstReturn_nest : p.nest.firstReturn = p.toList.length + 1 := by
  have u : p.nest.toList = U :: p.toList ++ [D] := rfl
  rw [firstReturn, findIdx_eq]
  · simp_rw [get_eq_getElem, getElem_range, u, decide_eq_true_eq]
    constructor
    · rw [take_of_length_le (by simp), ← u, p.nest.count_U_eq_count_D]
    · intro j hj
      simp_rw [cons_append, take_cons, count_cons, beq_self_eq_true, ite_true,
        beq_iff_eq, ite_false, take_append_eq_append_take,
        show j - p.toList.length = 0 by omega, take_zero, append_nil]
      have := p.count_D_le_count_U j
      omega
  · simp_rw [length_range, u, length_append, length_cons]
    exact Nat.lt_add_one _

lemma firstReturn_nest_add : (p.nest + q).firstReturn = p.toList.length + 1 := by simp

variable (p) in
/-- The left part of the Dyck word decomposition,
inside the `U, D` pair that `firstReturn` refers to. `insidePart 0 = 0`. -/
def insidePart : DyckWord :=
  if h : p = 0 then 0 else
  (p.take (p.firstReturn + 1) (count_take_firstReturn_add_one h)).denest
    (by rw [← toList_ne_nil, take]; simpa using toList_ne_nil.mpr h)
    (fun i lb ub ↦ by
      simp only [take, length_take, lt_min_iff] at ub ⊢
      replace ub := ub.1
      rw [take_take, min_eq_left ub.le]
      rw [show i = i - 1 + 1 by omega] at ub ⊢
      rw [Nat.add_lt_add_iff_right] at ub
      exact count_D_lt_count_U_of_lt_firstReturn ub)

variable (p) in
/-- The right part of the Dyck word decomposition,
outside the `U, D` pair that `firstReturn` refers to. `outsidePart 0 = 0`. -/
def outsidePart : DyckWord :=
  if h : p = 0 then 0 else p.drop (p.firstReturn + 1) (count_take_firstReturn_add_one h)

@[simp] lemma insidePart_zero : insidePart 0 = 0 := by simp [insidePart]
@[simp] lemma outsidePart_zero : outsidePart 0 = 0 := by simp [outsidePart]

include h in
@[simp]
theorem nest_insidePart_add_outsidePart : p.insidePart.nest + p.outsidePart = p := by
  simp_rw [insidePart, outsidePart, h, dite_false, denest_nest, DyckWord.ext_iff]
  apply take_append_drop

include h in
lemma semilength_insidePart_add_semilength_outsidePart_add_one :
    p.insidePart.semilength + p.outsidePart.semilength + 1 = p.semilength := by
  rw [← congrArg semilength (nest_insidePart_add_outsidePart h), semilength_add, semilength_nest,
    add_right_comm]

include h in
theorem semilength_insidePart_lt : p.insidePart.semilength < p.semilength := by
  have := semilength_insidePart_add_semilength_outsidePart_add_one h
  omega

include h in
theorem semilength_outsidePart_lt : p.outsidePart.semilength < p.semilength := by
  have := semilength_insidePart_add_semilength_outsidePart_add_one h
  omega

theorem insidePart_nest_add : (p.nest + q).insidePart = p := by
  have : p.toList.length + 1 + 1 = p.nest.toList.length := by simp [nest]
  simp_rw [insidePart, firstReturn_nest_add, take,
    show (p.nest + q).toList = p.nest.toList ++ q.toList by rfl, take_append_eq_append_take,
    this, take_length, tsub_self, take_zero, append_nil, denest, nest, dropLast_concat]
  rfl

theorem outsidePart_nest_add : (p.nest + q).outsidePart = q := by
  have : p.toList.length + 1 + 1 = p.nest.toList.length := by simp [nest]
  simp_rw [outsidePart, add_eq_zero', nest_ne_zero, false_and, dite_false,
    firstReturn_nest_add, drop, show (p.nest + q).toList = p.nest.toList ++ q.toList by rfl,
    drop_append_eq_append_drop, this, drop_length, nil_append, tsub_self, drop_zero]

end FirstReturn

section Order

instance : Preorder DyckWord where
  le := Relation.ReflTransGen (fun p q ↦ p = q.insidePart ∨ p = q.outsidePart)
  le_refl p := Relation.ReflTransGen.refl
  le_trans p q r := Relation.ReflTransGen.trans

lemma zero_le (p : DyckWord) : 0 ≤ p := by
  by_cases h : p = 0
  · simp [h]
  · have := semilength_insidePart_lt h
    exact (zero_le _).trans (Relation.ReflTransGen.single (Or.inl rfl))
termination_by p.semilength

lemma infix_of_le (h : p ≤ q) : p.toList <:+: q.toList := by
  induction h with
  | refl => exact infix_refl _
  | tail _pm mq ih =>
    rename_i m r
    rcases eq_or_ne r 0 with rfl | hr
    · rw [insidePart_zero, outsidePart_zero, or_self] at mq
      rwa [mq] at ih
    · have : [U] ++ r.insidePart ++ [D] ++ r.outsidePart = r :=
        DyckWord.ext_iff.mp (nest_insidePart_add_outsidePart hr)
      rcases mq with hm | hm
      · have : r.insidePart <:+: r.toList := by
          use [U], [D] ++ r.outsidePart; rwa [← append_assoc]
        exact ih.trans (hm ▸ this)
      · have : r.outsidePart <:+: r.toList := by
          use [U] ++ r.insidePart ++ [D], []; rwa [append_nil]
        exact ih.trans (hm ▸ this)

/-- Partial order on Dyck words: `p ≤ q` if a (possibly empty) sequence of
`insidePart` and `outsidePart` operations can turn `q` into `p`. -/
instance : PartialOrder DyckWord where
  le_antisymm p q pq qp := by
    have h₁ := infix_of_le pq
    have h₂ := infix_of_le qp
    exact DyckWord.ext <| h₁.eq_of_length <| h₁.length_le.antisymm h₂.length_le

lemma monotone_semilength : Monotone semilength := fun p q pq ↦ by
  induction pq with
  | refl => rfl
  | tail _ mq ih =>
    rename_i m r _
    rcases eq_or_ne r 0 with rfl | hr
    · rw [insidePart_zero, outsidePart_zero, or_self] at mq
      rwa [mq] at ih
    · rcases mq with hm | hm
      · exact ih.trans (hm ▸ semilength_insidePart_lt hr).le
      · exact ih.trans (hm ▸ semilength_outsidePart_lt hr).le

lemma strictMono_semilength : StrictMono semilength := fun p q pq ↦ by
  obtain ⟨plq, pnq⟩ := lt_iff_le_and_ne.mp pq
  apply lt_of_le_of_ne (monotone_semilength plq)
  contrapose! pnq
  replace pnq := congr(2 * $(pnq))
  simp_rw [two_mul_semilength_eq_length] at pnq
  exact DyckWord.ext ((infix_of_le plq).eq_of_length pnq)

end Order

end DyckWord

namespace Mathlib.Meta.Positivity

open Lean Meta Qq

/-- Extension for the `positivity` tactic: `p.firstReturn` is positive if `p` is nonzero. -/
@[positivity DyckWord.firstReturn _]
def evalDyckWordFirstReturn : PositivityExt where eval {u α} _zα _pα e := do
  match u, α, e with
  | 0, ~q(ℕ), ~q(DyckWord.firstReturn $a) =>
    let ra ← core q(inferInstance) q(inferInstance) a
    assertInstancesCommute
    match ra with
    | .positive pa => pure (.positive q(DyckWord.firstReturn_pos ($pa).ne'))
    | .nonzero pa => pure (.positive q(DyckWord.firstReturn_pos $pa))
    | _ => pure .none
  | _, _, _ => throwError "not DyckWord.firstReturn"

end Mathlib.Meta.Positivity<|MERGE_RESOLUTION|>--- conflicted
+++ resolved
@@ -3,15 +3,9 @@
 Released under Apache 2.0 license as described in the file LICENSE.
 Authors: Jeremy Tan
 -/
-<<<<<<< HEAD
 import Mathlib.Algebra.Order.Ring.Nat
 import Mathlib.Data.List.Nodup
 import Batteries.Data.List.Count
-=======
-import Mathlib.Data.List.Indexes
-import Mathlib.Logic.Relation
-import Mathlib.Tactic.Positivity.Core
->>>>>>> 6e23e475
 
 /-!
 # Dyck words
