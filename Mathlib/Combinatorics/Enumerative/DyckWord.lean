--- conflicted
+++ resolved
@@ -3,14 +3,8 @@
 Released under Apache 2.0 license as described in the file LICENSE.
 Authors: Jeremy Tan
 -/
-<<<<<<< HEAD
 import Mathlib.Combinatorics.Enumerative.Catalan
 import Mathlib.Data.List.Indexes
-=======
-import Mathlib.Data.List.Indexes
-import Mathlib.Logic.Relation
-import Mathlib.Tactic.Positivity.Core
->>>>>>> 6e23e475
 
 /-!
 # Dyck words
@@ -30,7 +24,6 @@
 at least as many `U`s as `D`s.
 * `DyckWord.semilength`: semilength (half the length) of a Dyck word.
 * `DyckWord.firstReturn`: for a nonempty word, the index of the `D` matching the initial `U`.
-<<<<<<< HEAD
 
 ## Main results
 
@@ -40,8 +33,6 @@
   rooted binary trees with `n` internal nodes.
 * `DyckWord.card_dyckWord_of_semilength_eq_catalan`:
   there are `catalan n` Dyck words of length `2 * n` or semilength `n`.
-=======
->>>>>>> 6e23e475
 
 ## Implementation notes
 
@@ -413,11 +404,7 @@
   le_antisymm p q pq qp := by
     have h₁ := infix_of_le pq
     have h₂ := infix_of_le qp
-<<<<<<< HEAD
-    exact DyckWord.ext <| eq_of_infix_of_length_eq h₁ <| h₁.length_le.antisymm h₂.length_le
-=======
     exact DyckWord.ext <| h₁.eq_of_length <| h₁.length_le.antisymm h₂.length_le
->>>>>>> 6e23e475
 
 lemma monotone_semilength : Monotone semilength := fun p q pq ↦ by
   induction pq with
@@ -437,8 +424,7 @@
   contrapose! pnq
   replace pnq := congr(2 * $(pnq))
   simp_rw [two_mul_semilength_eq_length] at pnq
-<<<<<<< HEAD
-  exact DyckWord.ext (eq_of_infix_of_length_eq (infix_of_le plq) pnq)
+  exact DyckWord.ext ((infix_of_le plq).eq_of_length pnq)
 
 end Order
 
@@ -531,12 +517,6 @@
 
 end Tree
 
-=======
-  exact DyckWord.ext ((infix_of_le plq).eq_of_length pnq)
-
-end Order
-
->>>>>>> 6e23e475
 end DyckWord
 
 namespace Mathlib.Meta.Positivity
