/-
Copyright (c) 2024 Yaël Dillies. All rights reserved.
Released under Apache 2.0 license as described in the file LICENSE.
Authors: Yaël Dillies
-/
import Mathlib.Algebra.BigOperators.Pi
import Mathlib.Algebra.BigOperators.Ring.Finset
import Mathlib.Algebra.Module.BigOperators

/-!
# Inclusion-exclusion principle

This file proves several variants of the inclusion-exclusion principle.

The inclusion-exclusion principle says that the sum/integral of a function over a finite union of
sets can be calculated as the alternating sum over `n > 0` of the sum/integral of the function over
the intersection of `n` of the sets.

By taking complements, it also says that the sum/integral of a function over a finite intersection
of complements of sets can be calculated as the alternating sum over `n ≥ 0` of the sum/integral of
the function over the intersection of `n` of the sets.

By taking the function to be constant `1`, we instead get a result about the cardinality/measure of
the sets.

## Main declarations

Per the above explanation, this file contains the following variants of inclusion-exclusion:
* `Finset.inclusion_exclusion_sum_biUnion`: Sum of a function over a finite union of sets
* `Finset.inclusion_exclusion_card_biUnion`: Cardinality of a finite union of sets
* `Finset.inclusion_exclusion_sum_inf_compl`: Sum of a function over a finite intersection of
  complements of sets
* `Finset.inclusion_exclusion_card_inf_compl`: Cardinality of a finite intersection of
  complements of sets

See also `MeasureTheory.integral_biUnion_eq_sum_powerset` for the version with integrals, and
`MeasureTheory.measureReal_biUnion_eq_sum_powerset` for the version with measures.

## TODO

* Prove that truncating the series alternatively gives an upper/lower bound to the true value.
-/

assert_not_exists Field

namespace Finset
variable {ι α G : Type*} [AddCommGroup G] {s : Finset ι}

lemma prod_indicator_biUnion_sub_indicator (hs : s.Nonempty) (S : ι → Set α) (a : α) :
    ∏ i ∈ s, (Set.indicator (⋃ i ∈ s, S i) 1 a - Set.indicator (S i) 1 a) = (0 : ℤ) := by
  by_cases ha : a ∈ ⋃ i ∈ s, S i
  · have ha' := ha
    simp only [Set.mem_iUnion, exists_prop] at ha
    obtain ⟨i, hi, ha⟩ := ha
    apply prod_eq_zero hi (by simp [ha, ha'])
  · obtain ⟨i, hi⟩ := hs
    have ha : a ∉ S i := by aesop
    exact prod_eq_zero hi <| by simp [*, -coe_biUnion]

/-- **Inclusion-exclusion principle**, indicator version over a finite union of sets. -/
lemma indicator_biUnion_eq_sum_powerset (s : Finset ι) (S : ι → Set α) (f : α → G) (a : α) :
    Set.indicator (⋃ i ∈ s, S i) f a = ∑ t ∈ s.powerset with t.Nonempty,
      (-1) ^ (#t + 1) • Set.indicator (⋂ i ∈ t, S i) f a := by
  classical
  by_cases ha : a ∈ ⋃ i ∈ s, S i; swap
<<<<<<< HEAD
  · simp only [ha, not_false_eq_true, Set.indicator_of_notMem, Int.reduceNeg,
      pow_succ, mul_neg, mul_one, neg_smul]
    symm
    apply sum_eq_zero
    simp only [Int.reduceNeg, neg_eq_zero, mem_filter,
      mem_powerset, and_imp]
=======
  · simp only [ha, not_false_eq_true, Set.indicator_of_notMem, Int.reduceNeg, pow_succ, mul_neg,
      mul_one, neg_smul]
    symm
    apply sum_eq_zero
    simp only [Int.reduceNeg, neg_eq_zero, mem_filter, mem_powerset, and_imp]
>>>>>>> bc9b0d7d
    intro t hts ht
    rw [Set.indicator_of_notMem]
    · simp
    · contrapose! ha
      simp only [Set.mem_iInter] at ha
      rcases ht with ⟨i, hi⟩
      simp only [Set.mem_iUnion, exists_prop]
<<<<<<< HEAD
      refine ⟨i, hts hi, ha _ hi⟩
=======
      exact ⟨i, hts hi, ha _ hi⟩
>>>>>>> bc9b0d7d
  rw [← sub_eq_zero]
  calc
    Set.indicator (⋃ i ∈ s, S i) f a - ∑ t ∈ s.powerset with t.Nonempty,
      (-1) ^ (#t + 1) • Set.indicator (⋂ i ∈ t.1, S i) f a
    _ = ∑ t ∈ s.powerset with t.Nonempty, (-1) ^ #t • Set.indicator (⋂ i ∈ t, S i) f a +
        ∑ t ∈ s.powerset with ¬ t.Nonempty, (-1) ^ #t • Set.indicator (⋂ i ∈ t, S i) f a := by
      simp [sub_eq_neg_add, ← sum_neg_distrib, filter_eq', pow_succ, ha]
    _ = ∑ t ∈ s.powerset, (-1) ^ #t • Set.indicator (⋂ i ∈ t, S i) f a := by
      rw [sum_filter_add_sum_filter_not]
    _ = (∏ i ∈ s, (1 - Set.indicator (S i) 1 a : ℤ)) • f a := by
      simp only [Int.reduceNeg, prod_sub, prod_const_one, mul_one, sum_smul]
      congr! 1 with t
      simp only [prod_const_one, prod_indicator_apply]
      simp [Set.indicator]
    _ = 0 := by
      have : Set.indicator (⋃ i ∈ s, S i) 1 a = (1 : ℤ) := Set.indicator_of_mem ha 1
      rw [← this, prod_indicator_biUnion_sub_indicator, zero_smul]
      simp only [Set.mem_iUnion, exists_prop] at ha
      rcases ha with ⟨i, hi, -⟩
      exact ⟨i, hi⟩

variable [DecidableEq α]

lemma prod_indicator_biUnion_finset_sub_indicator (hs : s.Nonempty) (S : ι → Finset α) (a : α) :
    ∏ i ∈ s, (Set.indicator (s.biUnion S) 1 a - Set.indicator (S i) 1 a) = (0 : ℤ) := by
  convert prod_indicator_biUnion_sub_indicator hs (fun i ↦ S i) a
  simp

/-- **Inclusion-exclusion principle** for the sum of a function over a union.

The sum of a function `f` over the union of the `S i` over `i ∈ s` is the alternating sum of the
sums of `f` over the intersections of the `S i`. -/
theorem inclusion_exclusion_sum_biUnion (s : Finset ι) (S : ι → Finset α) (f : α → G) :
    ∑ a ∈ s.biUnion S, f a = ∑ t : s.powerset.filter (·.Nonempty),
      (-1) ^ (#t.1 + 1) • ∑ a ∈ t.1.inf' (mem_filter.1 t.2).2 S, f a := by
  classical
  rw [← sub_eq_zero]
  calc
    ∑ a ∈ s.biUnion S, f a - ∑ t : s.powerset.filter (·.Nonempty),
      (-1) ^ (#t.1 + 1) • ∑ a ∈ t.1.inf' (mem_filter.1 t.2).2 S, f a
      = ∑ t : s.powerset.filter (·.Nonempty),
          (-1) ^ #t.1 • ∑ a ∈ t.1.inf' (mem_filter.1 t.2).2 S, f a +
          ∑ t ∈ s.powerset.filter (¬ ·.Nonempty), (-1) ^ #t • ∑ a ∈ s.biUnion S, f a := by
      simp [sub_eq_neg_add, ← sum_neg_distrib, filter_eq', pow_succ]
    _ = ∑ t ∈ s.powerset, (-1) ^ #t •
          if ht : t.Nonempty then ∑ a ∈ t.inf' ht S, f a else ∑ a ∈ s.biUnion S, f a := by
      rw [← sum_attach (filter ..)]; simp [sum_dite]
    _ = ∑ a ∈ s.biUnion S, (∏ i ∈ s, (1 - Set.indicator (S i) 1 a : ℤ)) • f a := by
      simp only [Int.reduceNeg, prod_sub, sum_comm (s := s.biUnion S), sum_smul, mul_assoc]
      congr! with t
      split_ifs with ht
      · obtain ⟨i, hi⟩ := ht
        simp only [prod_const_one, prod_indicator_apply]
        simp only [smul_sum, Set.indicator, Set.mem_iInter, mem_coe, Pi.one_apply, mul_ite, mul_one,
          mul_zero, ite_smul, zero_smul, sum_ite, not_forall, sum_const_zero, add_zero]
        congr
        aesop
      · obtain rfl := not_nonempty_iff_eq_empty.1 ht
        simp
    _ = ∑ a ∈ s.biUnion S, (∏ i ∈ s,
          (Set.indicator (s.biUnion S) 1 a - Set.indicator (S i) 1 a) : ℤ) • f a := by
      congr! with t; rw [Set.indicator_of_mem ‹_›, Pi.one_apply]
    _ = 0 := by
      obtain rfl | hs := s.eq_empty_or_nonempty <;>
        simp [-coe_biUnion, prod_indicator_biUnion_finset_sub_indicator, *]

/-- **Inclusion-exclusion principle** for the cardinality of a union.

The cardinality of the union of the `S i` over `i ∈ s` is the alternating sum of the cardinalities
of the intersections of the `S i`. -/
theorem inclusion_exclusion_card_biUnion (s : Finset ι) (S : ι → Finset α) :
    #(s.biUnion S) = ∑ t : s.powerset.filter (·.Nonempty),
      (-1 : ℤ) ^ (#t.1 + 1) * #(t.1.inf' (mem_filter.1 t.2).2 S) := by
  simpa using inclusion_exclusion_sum_biUnion (G := ℤ) s S (f := 1)

variable [Fintype α]

/-- **Inclusion-exclusion principle** for the sum of a function over an intersection of complements.

The sum of a function `f` over the intersection of the complements of the `S i` over `i ∈ s` is the
alternating sum of the sums of `f` over the intersections of the `S i`. -/
theorem inclusion_exclusion_sum_inf_compl (s : Finset ι) (S : ι → Finset α) (f : α → G) :
    ∑ a ∈ s.inf fun i ↦ (S i)ᶜ, f a = ∑ t ∈ s.powerset, (-1) ^ #t • ∑ a ∈ t.inf S, f a := by
  classical
  calc
    ∑ a ∈ s.inf fun i ↦ (S i)ᶜ, f a
      = ∑ a, f a - ∑ a ∈ s.biUnion S, f a := by
      rw [← Finset.compl_sup, sup_eq_biUnion, eq_sub_iff_add_eq, sum_compl_add_sum]
    _ = ∑ t ∈ s.powerset.filter (¬ ·.Nonempty), (-1) ^ #t • ∑ a ∈ t.inf S, f a
          + ∑ t ∈ s.powerset.filter (·.Nonempty), (-1) ^ #t • ∑ a ∈ t.inf S, f a := by
      simp [← sum_attach (filter ..), inclusion_exclusion_sum_biUnion, inf'_eq_inf, filter_eq',
        sub_eq_add_neg, pow_succ]
    _ = ∑ t ∈ s.powerset, (-1) ^ #t • ∑ a ∈ t.inf S, f a := sum_filter_not_add_sum_filter ..

/-- **Inclusion-exclusion principle** for the cardinality of an intersection of complements.

The cardinality of the intersection of the complements of the `S i` over `i ∈ s` is the
alternating sum of the cardinalities of the intersections of the `S i`. -/
theorem inclusion_exclusion_card_inf_compl (s : Finset ι) (S : ι → Finset α) :
    #(s.inf fun i ↦ (S i)ᶜ) = ∑ t ∈ s.powerset, (-1 : ℤ) ^ #t * #(t.inf S) := by
  simpa using inclusion_exclusion_sum_inf_compl (G := ℤ) s S (f := 1)

end Finset<|MERGE_RESOLUTION|>--- conflicted
+++ resolved
@@ -63,20 +63,11 @@
       (-1) ^ (#t + 1) • Set.indicator (⋂ i ∈ t, S i) f a := by
   classical
   by_cases ha : a ∈ ⋃ i ∈ s, S i; swap
-<<<<<<< HEAD
-  · simp only [ha, not_false_eq_true, Set.indicator_of_notMem, Int.reduceNeg,
-      pow_succ, mul_neg, mul_one, neg_smul]
-    symm
-    apply sum_eq_zero
-    simp only [Int.reduceNeg, neg_eq_zero, mem_filter,
-      mem_powerset, and_imp]
-=======
   · simp only [ha, not_false_eq_true, Set.indicator_of_notMem, Int.reduceNeg, pow_succ, mul_neg,
       mul_one, neg_smul]
     symm
     apply sum_eq_zero
     simp only [Int.reduceNeg, neg_eq_zero, mem_filter, mem_powerset, and_imp]
->>>>>>> bc9b0d7d
     intro t hts ht
     rw [Set.indicator_of_notMem]
     · simp
@@ -84,11 +75,7 @@
       simp only [Set.mem_iInter] at ha
       rcases ht with ⟨i, hi⟩
       simp only [Set.mem_iUnion, exists_prop]
-<<<<<<< HEAD
-      refine ⟨i, hts hi, ha _ hi⟩
-=======
       exact ⟨i, hts hi, ha _ hi⟩
->>>>>>> bc9b0d7d
   rw [← sub_eq_zero]
   calc
     Set.indicator (⋃ i ∈ s, S i) f a - ∑ t ∈ s.powerset with t.Nonempty,
