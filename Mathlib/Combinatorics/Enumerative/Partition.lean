--- conflicted
+++ resolved
@@ -171,11 +171,7 @@
 instance UniquePartitionOne : Unique (Partition 1) where
   uniq _ := Partition.ext _ _ <| by simp
 
-<<<<<<< HEAD
-lemma ofSym_one (s : Sym σ 1) : ofSym s = indiscrete 1 := by
-=======
 @[simp] lemma ofSym_one (s : Sym σ 1) : ofSym s = indiscrete 1 := by
->>>>>>> 10a631f1
   ext; simp
 
 /-- The number of times a positive integer `i` appears in the partition `ofSums n l hl` is the same
