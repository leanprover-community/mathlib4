/-
Copyright (c) 2020 Sébastien Gouëzel. All rights reserved.
Released under Apache 2.0 license as described in the file LICENSE.
Authors: Sébastien Gouëzel
-/
import Mathlib.Algebra.BigOperators.Fin
import Mathlib.Algebra.Order.BigOperators.Group.Finset
import Mathlib.Data.Finset.Sort

/-!
# Compositions

A composition of a natural number `n` is a decomposition `n = i₀ + ... + i_{k-1}` of `n` into a sum
of positive integers. Combinatorially, it corresponds to a decomposition of `{0, ..., n-1}` into
non-empty blocks of consecutive integers, where the `iⱼ` are the lengths of the blocks.
This notion is closely related to that of a partition of `n`, but in a composition of `n` the
order of the `iⱼ`s matters.

We implement two different structures covering these two viewpoints on compositions. The first
one, made of a list of positive integers summing to `n`, is the main one and is called
`Composition n`. The second one is useful for combinatorial arguments (for instance to show that
the number of compositions of `n` is `2^(n-1)`). It is given by a subset of `{0, ..., n}`
containing `0` and `n`, where the elements of the subset (other than `n`) correspond to the leftmost
points of each block. The main API is built on `Composition n`, and we provide an equivalence
between the two types.

## Main functions

* `c : Composition n` is a structure, made of a list of integers which are all positive and
  add up to `n`.
* `composition_card` states that the cardinality of `Composition n` is exactly
  `2^(n-1)`, which is proved by constructing an equiv with `CompositionAsSet n` (see below), which
  is itself in bijection with the subsets of `Fin (n-1)` (this holds even for `n = 0`, where `-` is
  nat subtraction).

Let `c : Composition n` be a composition of `n`. Then
* `c.blocks` is the list of blocks in `c`.
* `c.length` is the number of blocks in the composition.
* `c.blocksFun : Fin c.length → ℕ` is the realization of `c.blocks` as a function on
  `Fin c.length`. This is the main object when using compositions to understand the composition of
    analytic functions.
* `c.sizeUpTo : ℕ → ℕ` is the sum of the size of the blocks up to `i`.;
* `c.embedding i : Fin (c.blocksFun i) → Fin n` is the increasing embedding of the `i`-th block in
  `Fin n`;
* `c.index j`, for `j : Fin n`, is the index of the block containing `j`.

* `Composition.ones n` is the composition of `n` made of ones, i.e., `[1, ..., 1]`.
* `Composition.single n (hn : 0 < n)` is the composition of `n` made of a single block of size `n`.

Compositions can also be used to split lists. Let `l` be a list of length `n` and `c` a composition
of `n`.
* `l.splitWrtComposition c` is a list of lists, made of the slices of `l` corresponding to the
  blocks of `c`.
* `join_splitWrtComposition` states that splitting a list and then joining it gives back the
  original list.
* `splitWrtComposition_join` states that joining a list of lists, and then splitting it back
  according to the right composition, gives back the original list of lists.

We turn to the second viewpoint on compositions, that we realize as a finset of `Fin (n+1)`.
`c : CompositionAsSet n` is a structure made of a finset of `Fin (n+1)` called `c.boundaries`
and proofs that it contains `0` and `n`. (Taking a finset of `Fin n` containing `0` would not
make sense in the edge case `n = 0`, while the previous description works in all cases).
The elements of this set (other than `n`) correspond to leftmost points of blocks.
Thus, there is an equiv between `Composition n` and `CompositionAsSet n`. We
only construct basic API on `CompositionAsSet` (notably `c.length` and `c.blocks`) to be able
to construct this equiv, called `compositionEquiv n`. Since there is a straightforward equiv
between `CompositionAsSet n` and finsets of `{1, ..., n-1}` (obtained by removing `0` and `n`
from a `CompositionAsSet` and called `compositionAsSetEquiv n`), we deduce that
`CompositionAsSet n` and `Composition n` are both fintypes of cardinality `2^(n - 1)`
(see `compositionAsSet_card` and `composition_card`).

## Implementation details

The main motivation for this structure and its API is in the construction of the composition of
formal multilinear series, and the proof that the composition of analytic functions is analytic.

The representation of a composition as a list is very handy as lists are very flexible and already
have a well-developed API.

## Tags

Composition, partition

## References

<https://en.wikipedia.org/wiki/Composition_(combinatorics)>
-/

assert_not_exists Field

open List

variable {n : ℕ}

/-- A composition of `n` is a list of positive integers summing to `n`. -/
@[ext]
structure Composition (n : ℕ) where
  /-- List of positive integers summing to `n`-/
  blocks : List ℕ
  /-- Proof of positivity for `blocks`-/
  blocks_pos : ∀ {i}, i ∈ blocks → 0 < i
  /-- Proof that `blocks` sums to `n`-/
  blocks_sum : blocks.sum = n

/-- Combinatorial viewpoint on a composition of `n`, by seeing it as non-empty blocks of
consecutive integers in `{0, ..., n-1}`. We register every block by its left end-point, yielding
a finset containing `0`. As this does not make sense for `n = 0`, we add `n` to this finset, and
get a finset of `{0, ..., n}` containing `0` and `n`. This is the data in the structure
`CompositionAsSet n`. -/
@[ext]
structure CompositionAsSet (n : ℕ) where
  /-- Combinatorial viewpoint on a composition of `n` as consecutive integers `{0, ..., n-1}`-/
  boundaries : Finset (Fin n.succ)
  /-- Proof that `0` is a member of `boundaries`-/
  zero_mem : (0 : Fin n.succ) ∈ boundaries
  /-- Last element of the composition -/
  getLast_mem : Fin.last n ∈ boundaries

instance {n : ℕ} : Inhabited (CompositionAsSet n) :=
  ⟨⟨Finset.univ, Finset.mem_univ _, Finset.mem_univ _⟩⟩

/-!
### Compositions

A composition of an integer `n` is a decomposition `n = i₀ + ... + i_{k-1}` of `n` into a sum of
positive integers.
-/


namespace Composition

variable (c : Composition n)

instance (n : ℕ) : ToString (Composition n) :=
  ⟨fun c => toString c.blocks⟩

/-- The length of a composition, i.e., the number of blocks in the composition. -/
abbrev length : ℕ :=
  c.blocks.length

theorem blocks_length : c.blocks.length = c.length :=
  rfl

/-- The blocks of a composition, seen as a function on `Fin c.length`. When composing analytic
functions using compositions, this is the main player. -/
def blocksFun : Fin c.length → ℕ := c.blocks.get

theorem ofFn_blocksFun : ofFn c.blocksFun = c.blocks :=
  ofFn_get _

theorem sum_blocksFun : ∑ i, c.blocksFun i = n := by
  conv_rhs => rw [← c.blocks_sum, ← ofFn_blocksFun, sum_ofFn]

theorem blocksFun_mem_blocks (i : Fin c.length) : c.blocksFun i ∈ c.blocks :=
  get_mem _ _

@[simp]
theorem one_le_blocks {i : ℕ} (h : i ∈ c.blocks) : 1 ≤ i :=
  c.blocks_pos h

@[simp]
theorem one_le_blocks' {i : ℕ} (h : i < c.length) : 1 ≤ c.blocks[i] :=
  c.one_le_blocks (get_mem (blocks c) _)

@[simp]
theorem blocks_pos' (i : ℕ) (h : i < c.length) : 0 < c.blocks[i] :=
  c.one_le_blocks' h

theorem one_le_blocksFun (i : Fin c.length) : 1 ≤ c.blocksFun i :=
  c.one_le_blocks (c.blocksFun_mem_blocks i)

theorem blocksFun_le {n} (c : Composition n) (i : Fin c.length) :
    c.blocksFun i ≤ n := by
  have := c.blocks_sum
  have := List.le_sum_of_mem (c.blocksFun_mem_blocks i)
  simp_all

theorem length_le : c.length ≤ n := by
  conv_rhs => rw [← c.blocks_sum]
  exact length_le_sum_of_one_le _ fun i hi => c.one_le_blocks hi

theorem length_pos_of_pos (h : 0 < n) : 0 < c.length := by
  apply length_pos_of_sum_pos
  convert h
  exact c.blocks_sum

/-- The sum of the sizes of the blocks in a composition up to `i`. -/
def sizeUpTo (i : ℕ) : ℕ :=
  (c.blocks.take i).sum

@[simp]
theorem sizeUpTo_zero : c.sizeUpTo 0 = 0 := by simp [sizeUpTo]

theorem sizeUpTo_ofLength_le (i : ℕ) (h : c.length ≤ i) : c.sizeUpTo i = n := by
  dsimp [sizeUpTo]
  convert c.blocks_sum
  exact take_of_length_le h

@[simp]
theorem sizeUpTo_length : c.sizeUpTo c.length = n :=
  c.sizeUpTo_ofLength_le c.length le_rfl

theorem sizeUpTo_le (i : ℕ) : c.sizeUpTo i ≤ n := by
  conv_rhs => rw [← c.blocks_sum, ← sum_take_add_sum_drop _ i]
  exact Nat.le_add_right _ _

theorem sizeUpTo_succ {i : ℕ} (h : i < c.length) :
    c.sizeUpTo (i + 1) = c.sizeUpTo i + c.blocks[i] := by
  simp only [sizeUpTo]
  rw [sum_take_succ _ _ h]

theorem sizeUpTo_succ' (i : Fin c.length) :
    c.sizeUpTo ((i : ℕ) + 1) = c.sizeUpTo i + c.blocksFun i :=
  c.sizeUpTo_succ i.2

theorem sizeUpTo_strict_mono {i : ℕ} (h : i < c.length) : c.sizeUpTo i < c.sizeUpTo (i + 1) := by
  rw [c.sizeUpTo_succ h]
  simp

theorem monotone_sizeUpTo : Monotone c.sizeUpTo :=
  monotone_sum_take _

/-- The `i`-th boundary of a composition, i.e., the leftmost point of the `i`-th block. We include
a virtual point at the right of the last block, to make for a nice equiv with
`CompositionAsSet n`. -/
def boundary : Fin (c.length + 1) ↪o Fin (n + 1) :=
  (OrderEmbedding.ofStrictMono fun i => ⟨c.sizeUpTo i, Nat.lt_succ_of_le (c.sizeUpTo_le i)⟩) <|
    Fin.strictMono_iff_lt_succ.2 fun ⟨_, hi⟩ => c.sizeUpTo_strict_mono hi

@[simp]
theorem boundary_zero : c.boundary 0 = 0 := by simp [boundary, Fin.ext_iff]

@[simp]
theorem boundary_last : c.boundary (Fin.last c.length) = Fin.last n := by
  simp [boundary, Fin.ext_iff]

/-- The boundaries of a composition, i.e., the leftmost point of all the blocks. We include
a virtual point at the right of the last block, to make for a nice equiv with
`CompositionAsSet n`. -/
def boundaries : Finset (Fin (n + 1)) :=
  Finset.univ.map c.boundary.toEmbedding

theorem card_boundaries_eq_succ_length : c.boundaries.card = c.length + 1 := by simp [boundaries]

/-- To `c : Composition n`, one can associate a `CompositionAsSet n` by registering the leftmost
point of each block, and adding a virtual point at the right of the last block. -/
def toCompositionAsSet : CompositionAsSet n where
  boundaries := c.boundaries
  zero_mem := by
    simp only [boundaries, Finset.mem_univ, exists_prop_of_true, Finset.mem_map]
    exact ⟨0, And.intro True.intro rfl⟩
  getLast_mem := by
    simp only [boundaries, Finset.mem_univ, exists_prop_of_true, Finset.mem_map]
    exact ⟨Fin.last c.length, And.intro True.intro c.boundary_last⟩

/-- The canonical increasing bijection between `Fin (c.length + 1)` and `c.boundaries` is
exactly `c.boundary`. -/
theorem orderEmbOfFin_boundaries :
    c.boundaries.orderEmbOfFin c.card_boundaries_eq_succ_length = c.boundary := by
  refine (Finset.orderEmbOfFin_unique' _ ?_).symm
  exact fun i => (Finset.mem_map' _).2 (Finset.mem_univ _)

/-- Embedding the `i`-th block of a composition (identified with `Fin (c.blocksFun i)`) into
`Fin n` at the relevant position. -/
def embedding (i : Fin c.length) : Fin (c.blocksFun i) ↪o Fin n :=
  (Fin.natAddOrderEmb <| c.sizeUpTo i).trans <| Fin.castLEOrderEmb <|
    calc
      c.sizeUpTo i + c.blocksFun i = c.sizeUpTo (i + 1) := (c.sizeUpTo_succ i.2).symm
      _ ≤ c.sizeUpTo c.length := monotone_sum_take _ i.2
      _ = n := c.sizeUpTo_length

@[simp]
theorem coe_embedding (i : Fin c.length) (j : Fin (c.blocksFun i)) :
    (c.embedding i j : ℕ) = c.sizeUpTo i + j :=
  rfl

/-- `index_exists` asserts there is some `i` with `j < c.sizeUpTo (i+1)`.
In the next definition `index` we use `Nat.find` to produce the minimal such index.
-/
theorem index_exists {j : ℕ} (h : j < n) : ∃ i : ℕ, j < c.sizeUpTo (i + 1) ∧ i < c.length := by
  have n_pos : 0 < n := lt_of_le_of_lt (zero_le j) h
  have : 0 < c.blocks.sum := by rwa [← c.blocks_sum] at n_pos
  have length_pos : 0 < c.blocks.length := length_pos_of_sum_pos (blocks c) this
  refine ⟨c.length - 1, ?_, Nat.pred_lt (ne_of_gt length_pos)⟩
  have : c.length - 1 + 1 = c.length := Nat.succ_pred_eq_of_pos length_pos
  simp [this, h]

/-- `c.index j` is the index of the block in the composition `c` containing `j`. -/
def index (j : Fin n) : Fin c.length :=
  ⟨Nat.find (c.index_exists j.2), (Nat.find_spec (c.index_exists j.2)).2⟩

theorem lt_sizeUpTo_index_succ (j : Fin n) : (j : ℕ) < c.sizeUpTo (c.index j).succ :=
  (Nat.find_spec (c.index_exists j.2)).1

theorem sizeUpTo_index_le (j : Fin n) : c.sizeUpTo (c.index j) ≤ j := by
  by_contra H
  set i := c.index j
  push_neg at H
  have i_pos : (0 : ℕ) < i := by
    by_contra! i_pos
    revert H
    simp [nonpos_iff_eq_zero.1 i_pos, c.sizeUpTo_zero]
  let i₁ := (i : ℕ).pred
  have i₁_lt_i : i₁ < i := Nat.pred_lt (ne_of_gt i_pos)
  have i₁_succ : i₁ + 1 = i := Nat.succ_pred_eq_of_pos i_pos
  have := Nat.find_min (c.index_exists j.2) i₁_lt_i
  simp [lt_trans i₁_lt_i (c.index j).2, i₁_succ] at this
  exact Nat.lt_le_asymm H this

/-- Mapping an element `j` of `Fin n` to the element in the block containing it, identified with
`Fin (c.blocksFun (c.index j))` through the canonical increasing bijection. -/
def invEmbedding (j : Fin n) : Fin (c.blocksFun (c.index j)) :=
  ⟨j - c.sizeUpTo (c.index j), by
    rw [tsub_lt_iff_right, add_comm, ← sizeUpTo_succ']
    · exact lt_sizeUpTo_index_succ _ _
    · exact sizeUpTo_index_le _ _⟩

@[simp]
theorem coe_invEmbedding (j : Fin n) : (c.invEmbedding j : ℕ) = j - c.sizeUpTo (c.index j) :=
  rfl

theorem embedding_comp_inv (j : Fin n) : c.embedding (c.index j) (c.invEmbedding j) = j := by
  rw [Fin.ext_iff]
  apply add_tsub_cancel_of_le (c.sizeUpTo_index_le j)

theorem mem_range_embedding_iff {j : Fin n} {i : Fin c.length} :
    j ∈ Set.range (c.embedding i) ↔ c.sizeUpTo i ≤ j ∧ (j : ℕ) < c.sizeUpTo (i : ℕ).succ := by
  constructor
  · intro h
    rcases Set.mem_range.2 h with ⟨k, hk⟩
    rw [Fin.ext_iff] at hk
    dsimp at hk
    rw [← hk]
    simp [sizeUpTo_succ', k.is_lt]
  · intro h
    apply Set.mem_range.2
    refine ⟨⟨j - c.sizeUpTo i, ?_⟩, ?_⟩
    · rw [tsub_lt_iff_left, ← sizeUpTo_succ']
      · exact h.2
      · exact h.1
    · rw [Fin.ext_iff]
      exact add_tsub_cancel_of_le h.1

/-- The embeddings of different blocks of a composition are disjoint. -/
theorem disjoint_range {i₁ i₂ : Fin c.length} (h : i₁ ≠ i₂) :
    Disjoint (Set.range (c.embedding i₁)) (Set.range (c.embedding i₂)) := by
  classical
    wlog h' : i₁ < i₂
    · exact (this c h.symm (h.lt_or_lt.resolve_left h')).symm
    by_contra d
    obtain ⟨x, hx₁, hx₂⟩ :
      ∃ x : Fin n, x ∈ Set.range (c.embedding i₁) ∧ x ∈ Set.range (c.embedding i₂) :=
      Set.not_disjoint_iff.1 d
    have A : (i₁ : ℕ).succ ≤ i₂ := Nat.succ_le_of_lt h'
    apply lt_irrefl (x : ℕ)
    calc
      (x : ℕ) < c.sizeUpTo (i₁ : ℕ).succ := (c.mem_range_embedding_iff.1 hx₁).2
      _ ≤ c.sizeUpTo (i₂ : ℕ) := monotone_sum_take _ A
      _ ≤ x := (c.mem_range_embedding_iff.1 hx₂).1

theorem mem_range_embedding (j : Fin n) : j ∈ Set.range (c.embedding (c.index j)) := by
  have : c.embedding (c.index j) (c.invEmbedding j) ∈ Set.range (c.embedding (c.index j)) :=
    Set.mem_range_self _
  rwa [c.embedding_comp_inv j] at this

theorem mem_range_embedding_iff' {j : Fin n} {i : Fin c.length} :
    j ∈ Set.range (c.embedding i) ↔ i = c.index j := by
  constructor
  · rw [← not_imp_not]
    intro h
    exact Set.disjoint_right.1 (c.disjoint_range h) (c.mem_range_embedding j)
  · intro h
    rw [h]
    exact c.mem_range_embedding j

theorem index_embedding (i : Fin c.length) (j : Fin (c.blocksFun i)) :
    c.index (c.embedding i j) = i := by
  symm
  rw [← mem_range_embedding_iff']
  apply Set.mem_range_self

theorem invEmbedding_comp (i : Fin c.length) (j : Fin (c.blocksFun i)) :
    (c.invEmbedding (c.embedding i j) : ℕ) = j := by
  simp_rw [coe_invEmbedding, index_embedding, coe_embedding, add_tsub_cancel_left]

/-- Equivalence between the disjoint union of the blocks (each of them seen as
`Fin (c.blocksFun i)`) with `Fin n`. -/
def blocksFinEquiv : (Σi : Fin c.length, Fin (c.blocksFun i)) ≃ Fin n where
  toFun x := c.embedding x.1 x.2
  invFun j := ⟨c.index j, c.invEmbedding j⟩
  left_inv x := by
    rcases x with ⟨i, y⟩
    dsimp
    congr; · exact c.index_embedding _ _
    rw [Fin.heq_ext_iff]
    · exact c.invEmbedding_comp _ _
    · rw [c.index_embedding]
  right_inv j := c.embedding_comp_inv j

theorem blocksFun_congr {n₁ n₂ : ℕ} (c₁ : Composition n₁) (c₂ : Composition n₂) (i₁ : Fin c₁.length)
    (i₂ : Fin c₂.length) (hn : n₁ = n₂) (hc : c₁.blocks = c₂.blocks) (hi : (i₁ : ℕ) = i₂) :
    c₁.blocksFun i₁ = c₂.blocksFun i₂ := by
  cases hn
  rw [← Composition.ext_iff] at hc
  cases hc
  congr
  rwa [Fin.ext_iff]

/-- Two compositions (possibly of different integers) coincide if and only if they have the
same sequence of blocks. -/
theorem sigma_eq_iff_blocks_eq {c : Σn, Composition n} {c' : Σn, Composition n} :
    c = c' ↔ c.2.blocks = c'.2.blocks := by
  refine ⟨fun H => by rw [H], fun H => ?_⟩
  rcases c with ⟨n, c⟩
  rcases c' with ⟨n', c'⟩
  have : n = n' := by rw [← c.blocks_sum, ← c'.blocks_sum, H]
  induction this
  congr
  ext1
  exact H

/-! ### The composition `Composition.ones` -/


/-- The composition made of blocks all of size `1`. -/
def ones (n : ℕ) : Composition n :=
  ⟨replicate n (1 : ℕ), fun {i} hi => by simp [List.eq_of_mem_replicate hi], by simp⟩

instance {n : ℕ} : Inhabited (Composition n) :=
  ⟨Composition.ones n⟩

@[simp]
theorem ones_length (n : ℕ) : (ones n).length = n :=
  List.length_replicate n 1

@[simp]
theorem ones_blocks (n : ℕ) : (ones n).blocks = replicate n (1 : ℕ) :=
  rfl

@[simp]
theorem ones_blocksFun (n : ℕ) (i : Fin (ones n).length) : (ones n).blocksFun i = 1 := by
  simp only [blocksFun, ones, get_eq_getElem, getElem_replicate]

@[simp]
theorem ones_sizeUpTo (n : ℕ) (i : ℕ) : (ones n).sizeUpTo i = min i n := by
  simp [sizeUpTo, ones_blocks, take_replicate]

@[simp]
theorem ones_embedding (i : Fin (ones n).length) (h : 0 < (ones n).blocksFun i) :
    (ones n).embedding i ⟨0, h⟩ = ⟨i, lt_of_lt_of_le i.2 (ones n).length_le⟩ := by
  ext
  simpa using i.2.le

theorem eq_ones_iff {c : Composition n} : c = ones n ↔ ∀ i ∈ c.blocks, i = 1 := by
  constructor
  · rintro rfl
    exact fun i => eq_of_mem_replicate
  · intro H
    ext1
    have A : c.blocks = replicate c.blocks.length 1 := eq_replicate_of_mem H
    have : c.blocks.length = n := by
      conv_rhs => rw [← c.blocks_sum, A]
      simp
    rw [A, this, ones_blocks]

theorem ne_ones_iff {c : Composition n} : c ≠ ones n ↔ ∃ i ∈ c.blocks, 1 < i := by
  refine (not_congr eq_ones_iff).trans ?_
  have : ∀ j ∈ c.blocks, j = 1 ↔ j ≤ 1 := fun j hj => by simp [le_antisymm_iff, c.one_le_blocks hj]
  simp +contextual [this]

theorem eq_ones_iff_length {c : Composition n} : c = ones n ↔ c.length = n := by
  constructor
  · rintro rfl
    exact ones_length n
  · contrapose
    intro H length_n
    apply lt_irrefl n
    calc
      n = ∑ i : Fin c.length, 1 := by simp [length_n]
      _ < ∑ i : Fin c.length, c.blocksFun i := by
        {
        obtain ⟨i, hi, i_blocks⟩ : ∃ i ∈ c.blocks, 1 < i := ne_ones_iff.1 H
        rw [← ofFn_blocksFun, mem_ofFn' c.blocksFun, Set.mem_range] at hi
        obtain ⟨j : Fin c.length, hj : c.blocksFun j = i⟩ := hi
        rw [← hj] at i_blocks
        exact Finset.sum_lt_sum (fun i _ => one_le_blocksFun c i) ⟨j, Finset.mem_univ _, i_blocks⟩
        }
      _ = n := c.sum_blocksFun

theorem eq_ones_iff_le_length {c : Composition n} : c = ones n ↔ n ≤ c.length := by
  simp [eq_ones_iff_length, le_antisymm_iff, c.length_le]

/-! ### The composition `Composition.single` -/

/-- The composition made of a single block of size `n`. -/
def single (n : ℕ) (h : 0 < n) : Composition n :=
  ⟨[n], by simp [h], by simp⟩

@[simp]
theorem single_length {n : ℕ} (h : 0 < n) : (single n h).length = 1 :=
  rfl

@[simp]
theorem single_blocks {n : ℕ} (h : 0 < n) : (single n h).blocks = [n] :=
  rfl

@[simp]
theorem single_blocksFun {n : ℕ} (h : 0 < n) (i : Fin (single n h).length) :
    (single n h).blocksFun i = n := by simp [blocksFun, single, blocks, i.2]

@[simp]
theorem single_embedding {n : ℕ} (h : 0 < n) (i : Fin n) :
    ((single n h).embedding (0 : Fin 1)) i = i := by
  ext
  simp

theorem eq_single_iff_length {n : ℕ} (h : 0 < n) {c : Composition n} :
    c = single n h ↔ c.length = 1 := by
  constructor
  · intro H
    rw [H]
    exact single_length h
  · intro H
    ext1
    have A : c.blocks.length = 1 := H ▸ c.blocks_length
    have B : c.blocks.sum = n := c.blocks_sum
    rw [eq_cons_of_length_one A] at B ⊢
    simpa [single_blocks] using B

theorem ne_single_iff {n : ℕ} (hn : 0 < n) {c : Composition n} :
    c ≠ single n hn ↔ ∀ i, c.blocksFun i < n := by
  rw [← not_iff_not]
  push_neg
  constructor
  · rintro rfl
    exact ⟨⟨0, by simp⟩, by simp⟩
  · rintro ⟨i, hi⟩
    rw [eq_single_iff_length]
    have : ∀ j : Fin c.length, j = i := by
      intro j
      by_contra ji
      apply lt_irrefl (∑ k, c.blocksFun k)
      calc
        ∑ k, c.blocksFun k ≤ c.blocksFun i := by simp only [c.sum_blocksFun, hi]
        _ < ∑ k, c.blocksFun k :=
          Finset.single_lt_sum ji (Finset.mem_univ _) (Finset.mem_univ _) (c.one_le_blocksFun j)
            fun _ _ _ => zero_le _

    simpa using Fintype.card_eq_one_of_forall_eq this

end Composition

/-!
### Splitting a list

Given a list of length `n` and a composition `c` of `n`, one can split `l` into `c.length` sublists
of respective lengths `c.blocksFun 0`, ..., `c.blocksFun (c.length-1)`. This is inverse to the
join operation.
-/


namespace List

variable {α : Type*}

/-- Auxiliary for `List.splitWrtComposition`. -/
def splitWrtCompositionAux : List α → List ℕ → List (List α)
  | _, [] => []
  | l, n::ns =>
    let (l₁, l₂) := l.splitAt n
    l₁::splitWrtCompositionAux l₂ ns

/-- Given a list of length `n` and a composition `[i₁, ..., iₖ]` of `n`, split `l` into a list of
`k` lists corresponding to the blocks of the composition, of respective lengths `i₁`, ..., `iₖ`.
This makes sense mostly when `n = l.length`, but this is not necessary for the definition. -/
def splitWrtComposition (l : List α) (c : Composition n) : List (List α) :=
  splitWrtCompositionAux l c.blocks

@[local simp]
theorem splitWrtCompositionAux_cons (l : List α) (n ns) :
    l.splitWrtCompositionAux (n::ns) = take n l::(drop n l).splitWrtCompositionAux ns := by
  simp [splitWrtCompositionAux]

theorem length_splitWrtCompositionAux (l : List α) (ns) :
    length (l.splitWrtCompositionAux ns) = ns.length := by
    induction ns generalizing l
    · simp [splitWrtCompositionAux, *]
    · simp [*]

/-- When one splits a list along a composition `c`, the number of sublists thus created is
`c.length`. -/
@[simp]
theorem length_splitWrtComposition (l : List α) (c : Composition n) :
    length (l.splitWrtComposition c) = c.length :=
  length_splitWrtCompositionAux _ _


theorem map_length_splitWrtCompositionAux {ns : List ℕ} :
    ∀ {l : List α}, ns.sum ≤ l.length → map length (l.splitWrtCompositionAux ns) = ns := by
  induction ns with
  | nil => simp [splitWrtCompositionAux]
  | cons n ns IH =>
    intro l h; simp only [sum_cons] at h
    have := le_trans (Nat.le_add_right _ _) h
    simp only [splitWrtCompositionAux_cons, this]; dsimp
    rw [length_take, IH] <;> simp [length_drop]
    · assumption
    · exact le_tsub_of_add_le_left h

/-- When one splits a list along a composition `c`, the lengths of the sublists thus created are
given by the block sizes in `c`. -/
theorem map_length_splitWrtComposition (l : List α) (c : Composition l.length) :
    map length (l.splitWrtComposition c) = c.blocks :=
  map_length_splitWrtCompositionAux (le_of_eq c.blocks_sum)

theorem length_pos_of_mem_splitWrtComposition {l l' : List α} {c : Composition l.length}
    (h : l' ∈ l.splitWrtComposition c) : 0 < length l' := by
  have : l'.length ∈ (l.splitWrtComposition c).map List.length :=
    List.mem_map_of_mem List.length h
  rw [map_length_splitWrtComposition] at this
  exact c.blocks_pos this

theorem sum_take_map_length_splitWrtComposition (l : List α) (c : Composition l.length) (i : ℕ) :
    (((l.splitWrtComposition c).map length).take i).sum = c.sizeUpTo i := by
  congr
  exact map_length_splitWrtComposition l c

theorem getElem_splitWrtCompositionAux (l : List α) (ns : List ℕ) {i : ℕ}
    (hi : i < (l.splitWrtCompositionAux ns).length) :
    (l.splitWrtCompositionAux ns)[i] =
      (l.take (ns.take (i + 1)).sum).drop (ns.take i).sum := by
<<<<<<< HEAD
  induction ns generalizing l i with
  | nil => cases hi
  | cons n ns IH =>
    rcases i with - | i
    · rw [Nat.add_zero, List.take_zero, sum_nil]
      simp
    · simp only [splitWrtCompositionAux, getElem_cons_succ, IH, take,
          sum_cons, Nat.add_eq, add_zero, splitAt_eq, drop_take, drop_drop]
      rw [add_comm (sum _) n, Nat.add_sub_add_left]
=======
  induction' ns with n ns IH generalizing l i
  · cases hi
  cases' i with i
  · rw [Nat.add_zero, List.take_zero, sum_nil]
    simp
  · simp only [splitWrtCompositionAux, getElem_cons_succ, IH, take,
        sum_cons, Nat.add_eq, add_zero, splitAt_eq, drop_take, drop_drop]
    rw [Nat.add_sub_add_left]
>>>>>>> 79fce83b

/-- The `i`-th sublist in the splitting of a list `l` along a composition `c`, is the slice of `l`
between the indices `c.sizeUpTo i` and `c.sizeUpTo (i+1)`, i.e., the indices in the `i`-th
block of the composition. -/
theorem getElem_splitWrtComposition' (l : List α) (c : Composition n) {i : ℕ}
    (hi : i < (l.splitWrtComposition c).length) :
    (l.splitWrtComposition c)[i] = (l.take (c.sizeUpTo (i + 1))).drop (c.sizeUpTo i) :=
  getElem_splitWrtCompositionAux _ _ hi

theorem getElem_splitWrtComposition (l : List α) (c : Composition n)
    (i : Nat) (h : i < (l.splitWrtComposition c).length) :
    (l.splitWrtComposition c)[i] = (l.take (c.sizeUpTo (i + 1))).drop (c.sizeUpTo i) :=
  getElem_splitWrtComposition' _ _ h

<<<<<<< HEAD
@[deprecated getElem_splitWrtCompositionAux (since := "2024-06-12")]
theorem get_splitWrtCompositionAux (l : List α) (ns : List ℕ) {i : ℕ} (hi) :
    (l.splitWrtCompositionAux ns).get ⟨i, hi⟩  =
      (l.take (ns.take (i + 1)).sum).drop (ns.take i).sum := by
  simp [getElem_splitWrtCompositionAux]

/-- The `i`-th sublist in the splitting of a list `l` along a composition `c`, is the slice of `l`
between the indices `c.sizeUpTo i` and `c.sizeUpTo (i+1)`, i.e., the indices in the `i`-th
block of the composition. -/
@[deprecated getElem_splitWrtComposition' (since := "2024-06-12")]
theorem get_splitWrtComposition' (l : List α) (c : Composition n) {i : ℕ}
    (hi : i < (l.splitWrtComposition c).length) :
    (l.splitWrtComposition c).get ⟨i, hi⟩ = (l.take (c.sizeUpTo (i + 1))).drop (c.sizeUpTo i) := by
  simp [getElem_splitWrtComposition']

-- Porting note: restatement of `get_splitWrtComposition`
@[deprecated getElem_splitWrtComposition (since := "2024-06-12")]
theorem get_splitWrtComposition (l : List α) (c : Composition n)
    (i : Fin (l.splitWrtComposition c).length) :
    get (l.splitWrtComposition c) i = (l.take (c.sizeUpTo (i + 1))).drop (c.sizeUpTo i) := by
  simp [getElem_splitWrtComposition]

theorem join_splitWrtCompositionAux {ns : List ℕ} :
    ∀ {l : List α}, ns.sum = l.length → (l.splitWrtCompositionAux ns).join = l := by
  induction ns with
  | nil => intro l h; rw [sum_nil] at h; exact (length_eq_zero.1 h.symm).symm
  | cons n ns IH =>
    intro l h
    rw [splitWrtCompositionAux_cons, join_cons, IH]
    · simp
    · rw [length_drop, ← h, sum_cons, add_tsub_cancel_left]
=======
theorem flatten_splitWrtCompositionAux {ns : List ℕ} :
    ∀ {l : List α}, ns.sum = l.length → (l.splitWrtCompositionAux ns).flatten = l := by
  induction' ns with n ns IH <;> intro l h <;> simp at h
  · exact (length_eq_zero.1 h.symm).symm
  simp only [splitWrtCompositionAux_cons]; dsimp
  rw [IH]
  · simp
  · rw [length_drop, ← h, add_tsub_cancel_left]
>>>>>>> 79fce83b

@[deprecated (since := "2024-10-15")]
alias join_splitWrtCompositionAux := flatten_splitWrtCompositionAux

/-- If one splits a list along a composition, and then flattens the sublists, one gets back the
original list. -/
@[simp]
theorem flatten_splitWrtComposition (l : List α) (c : Composition l.length) :
    (l.splitWrtComposition c).flatten = l :=
  flatten_splitWrtCompositionAux c.blocks_sum

@[deprecated (since := "2024-10-15")] alias join_splitWrtComposition := flatten_splitWrtComposition

/-- If one joins a list of lists and then splits the flattening along the right composition,
one gets back the original list of lists. -/
@[simp]
theorem splitWrtComposition_flatten (L : List (List α)) (c : Composition L.flatten.length)
    (h : map length L = c.blocks) : splitWrtComposition (flatten L) c = L := by
  simp only [eq_self_iff_true, and_self_iff, eq_iff_flatten_eq, flatten_splitWrtComposition,
    map_length_splitWrtComposition, h]

@[deprecated (since := "2024-10-15")]
alias splitWrtComposition_join := splitWrtComposition_flatten

end List

/-!
### Compositions as sets

Combinatorial viewpoints on compositions, seen as finite subsets of `Fin (n+1)` containing `0` and
`n`, where the points of the set (other than `n`) correspond to the leftmost points of each block.
-/


/-- Bijection between compositions of `n` and subsets of `{0, ..., n-2}`, defined by
considering the restriction of the subset to `{1, ..., n-1}` and shifting to the left by one. -/
def compositionAsSetEquiv (n : ℕ) : CompositionAsSet n ≃ Finset (Fin (n - 1)) where
  toFun c :=
    { i : Fin (n - 1) |
        (⟨1 + (i : ℕ), by
              apply (add_lt_add_left i.is_lt 1).trans_le
              rw [Nat.succ_eq_add_one, add_comm]
              exact add_le_add (Nat.sub_le n 1) (le_refl 1)⟩ :
            Fin n.succ) ∈
          c.boundaries }.toFinset
  invFun s :=
    { boundaries :=
        { i : Fin n.succ |
            i = 0 ∨ i = Fin.last n ∨ ∃ (j : Fin (n - 1)) (_hj : j ∈ s), (i : ℕ) = j + 1 }.toFinset
      zero_mem := by simp
      getLast_mem := by simp }
  left_inv := by
    intro c
    ext i
    simp only [add_comm, Set.toFinset_setOf, Finset.mem_univ,
     forall_true_left, Finset.mem_filter, true_and, exists_prop]
    constructor
    · rintro (rfl | rfl | ⟨j, hj1, hj2⟩)
      · exact c.zero_mem
      · exact c.getLast_mem
      · convert hj1
    · simp only [or_iff_not_imp_left]
      intro i_mem i_ne_zero i_ne_last
      simp? [Fin.ext_iff] at i_ne_zero i_ne_last says
        simp only [Nat.succ_eq_add_one, Fin.ext_iff, Fin.val_zero, Fin.val_last]
          at i_ne_zero i_ne_last
      have A : (1 + (i - 1) : ℕ) = (i : ℕ) := by
        rw [add_comm]
        exact Nat.succ_pred_eq_of_pos (pos_iff_ne_zero.mpr i_ne_zero)
      refine ⟨⟨i - 1, ?_⟩, ?_, ?_⟩
      · have : (i : ℕ) < n + 1 := i.2
        omega
      · convert i_mem
        simp only
        rwa [add_comm]
      · simp only
        symm
        rwa [add_comm]
  right_inv := by
    intro s
    ext i
    have : 1 + (i : ℕ) ≠ n := by
      apply ne_of_lt
      convert add_lt_add_left i.is_lt 1
      rw [add_comm]
      apply (Nat.succ_pred_eq_of_pos _).symm
      exact (zero_le i.val).trans_lt (i.2.trans_le (Nat.sub_le n 1))
    simp only [add_comm, Fin.ext_iff, Fin.val_zero, Fin.val_last, exists_prop, Set.toFinset_setOf,
      Finset.mem_univ, forall_true_left, Finset.mem_filter, add_eq_zero, and_false,
      add_left_inj, false_or, true_and, reduceCtorEq]
    erw [Set.mem_setOf_eq]
    simp only [Finset.mem_val]
    constructor
    · intro h
      rcases h with n | h
      · rw [add_comm] at this
        contradiction
      · obtain ⟨w, h₁, h₂⟩ := h
        rw [← Fin.ext_iff] at h₂
        rwa [h₂]
    · intro h
      apply Or.inr
      use i, h

instance compositionAsSetFintype (n : ℕ) : Fintype (CompositionAsSet n) :=
  Fintype.ofEquiv _ (compositionAsSetEquiv n).symm

theorem compositionAsSet_card (n : ℕ) : Fintype.card (CompositionAsSet n) = 2 ^ (n - 1) := by
  have : Fintype.card (Finset (Fin (n - 1))) = 2 ^ (n - 1) := by simp
  rw [← this]
  exact Fintype.card_congr (compositionAsSetEquiv n)

namespace CompositionAsSet

variable (c : CompositionAsSet n)

theorem boundaries_nonempty : c.boundaries.Nonempty :=
  ⟨0, c.zero_mem⟩

theorem card_boundaries_pos : 0 < Finset.card c.boundaries :=
  Finset.card_pos.mpr c.boundaries_nonempty

/-- Number of blocks in a `CompositionAsSet`. -/
def length : ℕ :=
  Finset.card c.boundaries - 1

theorem card_boundaries_eq_succ_length : c.boundaries.card = c.length + 1 :=
  (tsub_eq_iff_eq_add_of_le (Nat.succ_le_of_lt c.card_boundaries_pos)).mp rfl

theorem length_lt_card_boundaries : c.length < c.boundaries.card := by
  rw [c.card_boundaries_eq_succ_length]
  exact Nat.lt_add_one _

theorem lt_length (i : Fin c.length) : (i : ℕ) + 1 < c.boundaries.card :=
  lt_tsub_iff_right.mp i.2

theorem lt_length' (i : Fin c.length) : (i : ℕ) < c.boundaries.card :=
  lt_of_le_of_lt (Nat.le_succ i) (c.lt_length i)

/-- Canonical increasing bijection from `Fin c.boundaries.card` to `c.boundaries`. -/
def boundary : Fin c.boundaries.card ↪o Fin (n + 1) :=
  c.boundaries.orderEmbOfFin rfl

@[simp]
theorem boundary_zero : (c.boundary ⟨0, c.card_boundaries_pos⟩ : Fin (n + 1)) = 0 := by
  rw [boundary, Finset.orderEmbOfFin_zero rfl c.card_boundaries_pos]
  exact le_antisymm (Finset.min'_le _ _ c.zero_mem) (Fin.zero_le _)

@[simp]
theorem boundary_length : c.boundary ⟨c.length, c.length_lt_card_boundaries⟩ = Fin.last n := by
  convert Finset.orderEmbOfFin_last rfl c.card_boundaries_pos
  exact le_antisymm (Finset.le_max' _ _ c.getLast_mem) (Fin.le_last _)

/-- Size of the `i`-th block in a `CompositionAsSet`, seen as a function on `Fin c.length`. -/
def blocksFun (i : Fin c.length) : ℕ :=
  c.boundary ⟨(i : ℕ) + 1, c.lt_length i⟩ - c.boundary ⟨i, c.lt_length' i⟩

theorem blocksFun_pos (i : Fin c.length) : 0 < c.blocksFun i :=
  haveI : (⟨i, c.lt_length' i⟩ : Fin c.boundaries.card) < ⟨i + 1, c.lt_length i⟩ :=
    Nat.lt_succ_self _
  lt_tsub_iff_left.mpr ((c.boundaries.orderEmbOfFin rfl).strictMono this)

/-- List of the sizes of the blocks in a `CompositionAsSet`. -/
def blocks (c : CompositionAsSet n) : List ℕ :=
  ofFn c.blocksFun

@[simp]
theorem blocks_length : c.blocks.length = c.length :=
  length_ofFn _

theorem blocks_partial_sum {i : ℕ} (h : i < c.boundaries.card) :
    (c.blocks.take i).sum = c.boundary ⟨i, h⟩ := by
  induction i with
  | zero => simp
  | succ i IH =>
    have A : i < c.blocks.length := by
      rw [c.card_boundaries_eq_succ_length] at h
      simp [blocks, Nat.lt_of_succ_lt_succ h]
    have B : i < c.boundaries.card := lt_of_lt_of_le A (by simp [blocks, length, Nat.sub_le])
    rw [sum_take_succ _ _ A, IH B]
    simp [blocks, blocksFun, get_ofFn]

theorem mem_boundaries_iff_exists_blocks_sum_take_eq {j : Fin (n + 1)} :
    j ∈ c.boundaries ↔ ∃ i < c.boundaries.card, (c.blocks.take i).sum = j := by
  constructor
  · intro hj
    rcases (c.boundaries.orderIsoOfFin rfl).surjective ⟨j, hj⟩ with ⟨i, hi⟩
    rw [Subtype.ext_iff, Subtype.coe_mk] at hi
    refine ⟨i.1, i.2, ?_⟩
    dsimp at hi
    rw [← hi, c.blocks_partial_sum i.2]
    rfl
  · rintro ⟨i, hi, H⟩
    convert (c.boundaries.orderIsoOfFin rfl ⟨i, hi⟩).2
    have : c.boundary ⟨i, hi⟩ = j := by rwa [Fin.ext_iff, ← c.blocks_partial_sum hi]
    exact this.symm

theorem blocks_sum : c.blocks.sum = n := by
  have : c.blocks.take c.length = c.blocks := take_of_length_le (by simp [blocks])
  rw [← this, c.blocks_partial_sum c.length_lt_card_boundaries, c.boundary_length]
  rfl

/-- Associating a `Composition n` to a `CompositionAsSet n`, by registering the sizes of the
blocks as a list of positive integers. -/
def toComposition : Composition n where
  blocks := c.blocks
  blocks_pos := by simp only [blocks, forall_mem_ofFn_iff, blocksFun_pos c, forall_true_iff]
  blocks_sum := c.blocks_sum

end CompositionAsSet

/-!
### Equivalence between compositions and compositions as sets

In this section, we explain how to go back and forth between a `Composition` and a
`CompositionAsSet`, by showing that their `blocks` and `length` and `boundaries` correspond to
each other, and construct an equivalence between them called `compositionEquiv`.
-/


@[simp]
theorem Composition.toCompositionAsSet_length (c : Composition n) :
    c.toCompositionAsSet.length = c.length := by
  simp [Composition.toCompositionAsSet, CompositionAsSet.length, c.card_boundaries_eq_succ_length]

@[simp]
theorem CompositionAsSet.toComposition_length (c : CompositionAsSet n) :
    c.toComposition.length = c.length := by
  simp [CompositionAsSet.toComposition, Composition.length, Composition.blocks]

@[simp]
theorem Composition.toCompositionAsSet_blocks (c : Composition n) :
    c.toCompositionAsSet.blocks = c.blocks := by
  let d := c.toCompositionAsSet
  change d.blocks = c.blocks
  have length_eq : d.blocks.length = c.blocks.length := by simp [d, blocks_length]
  suffices H : ∀ i ≤ d.blocks.length, (d.blocks.take i).sum = (c.blocks.take i).sum from
    eq_of_sum_take_eq length_eq H
  intro i hi
  have i_lt : i < d.boundaries.card := by
    simpa [CompositionAsSet.blocks, length_ofFn,
      d.card_boundaries_eq_succ_length] using Nat.lt_succ_iff.2 hi
  have i_lt' : i < c.boundaries.card := i_lt
  have i_lt'' : i < c.length + 1 := by rwa [c.card_boundaries_eq_succ_length] at i_lt'
  have A :
    d.boundaries.orderEmbOfFin rfl ⟨i, i_lt⟩ =
      c.boundaries.orderEmbOfFin c.card_boundaries_eq_succ_length ⟨i, i_lt''⟩ :=
    rfl
  have B : c.sizeUpTo i = c.boundary ⟨i, i_lt''⟩ := rfl
  rw [d.blocks_partial_sum i_lt, CompositionAsSet.boundary, ← Composition.sizeUpTo, B, A,
    c.orderEmbOfFin_boundaries]

@[simp]
theorem CompositionAsSet.toComposition_blocks (c : CompositionAsSet n) :
    c.toComposition.blocks = c.blocks :=
  rfl

@[simp]
theorem CompositionAsSet.toComposition_boundaries (c : CompositionAsSet n) :
    c.toComposition.boundaries = c.boundaries := by
  ext j
  simp only [c.mem_boundaries_iff_exists_blocks_sum_take_eq, Composition.boundaries, Finset.mem_map]
  constructor
  · rintro ⟨i, _, hi⟩
    refine ⟨i.1, ?_, ?_⟩
    · simpa [c.card_boundaries_eq_succ_length] using i.2
    · simp [Composition.boundary, Composition.sizeUpTo, ← hi]
  · rintro ⟨i, i_lt, hi⟩
    refine ⟨i, by simp, ?_⟩
    rw [c.card_boundaries_eq_succ_length] at i_lt
    simp [Composition.boundary, Nat.mod_eq_of_lt i_lt, Composition.sizeUpTo, hi]

@[simp]
theorem Composition.toCompositionAsSet_boundaries (c : Composition n) :
    c.toCompositionAsSet.boundaries = c.boundaries :=
  rfl

/-- Equivalence between `Composition n` and `CompositionAsSet n`. -/
def compositionEquiv (n : ℕ) : Composition n ≃ CompositionAsSet n where
  toFun c := c.toCompositionAsSet
  invFun c := c.toComposition
  left_inv c := by
    ext1
    exact c.toCompositionAsSet_blocks
  right_inv c := by
    ext1
    exact c.toComposition_boundaries

instance compositionFintype (n : ℕ) : Fintype (Composition n) :=
  Fintype.ofEquiv _ (compositionEquiv n).symm

theorem composition_card (n : ℕ) : Fintype.card (Composition n) = 2 ^ (n - 1) := by
  rw [← compositionAsSet_card n]
  exact Fintype.card_congr (compositionEquiv n)<|MERGE_RESOLUTION|>--- conflicted
+++ resolved
@@ -629,7 +629,6 @@
     (hi : i < (l.splitWrtCompositionAux ns).length) :
     (l.splitWrtCompositionAux ns)[i] =
       (l.take (ns.take (i + 1)).sum).drop (ns.take i).sum := by
-<<<<<<< HEAD
   induction ns generalizing l i with
   | nil => cases hi
   | cons n ns IH =>
@@ -638,17 +637,7 @@
       simp
     · simp only [splitWrtCompositionAux, getElem_cons_succ, IH, take,
           sum_cons, Nat.add_eq, add_zero, splitAt_eq, drop_take, drop_drop]
-      rw [add_comm (sum _) n, Nat.add_sub_add_left]
-=======
-  induction' ns with n ns IH generalizing l i
-  · cases hi
-  cases' i with i
-  · rw [Nat.add_zero, List.take_zero, sum_nil]
-    simp
-  · simp only [splitWrtCompositionAux, getElem_cons_succ, IH, take,
-        sum_cons, Nat.add_eq, add_zero, splitAt_eq, drop_take, drop_drop]
-    rw [Nat.add_sub_add_left]
->>>>>>> 79fce83b
+      rw [Nat.add_sub_add_left]
 
 /-- The `i`-th sublist in the splitting of a list `l` along a composition `c`, is the slice of `l`
 between the indices `c.sizeUpTo i` and `c.sizeUpTo (i+1)`, i.e., the indices in the `i`-th
@@ -663,39 +652,6 @@
     (l.splitWrtComposition c)[i] = (l.take (c.sizeUpTo (i + 1))).drop (c.sizeUpTo i) :=
   getElem_splitWrtComposition' _ _ h
 
-<<<<<<< HEAD
-@[deprecated getElem_splitWrtCompositionAux (since := "2024-06-12")]
-theorem get_splitWrtCompositionAux (l : List α) (ns : List ℕ) {i : ℕ} (hi) :
-    (l.splitWrtCompositionAux ns).get ⟨i, hi⟩  =
-      (l.take (ns.take (i + 1)).sum).drop (ns.take i).sum := by
-  simp [getElem_splitWrtCompositionAux]
-
-/-- The `i`-th sublist in the splitting of a list `l` along a composition `c`, is the slice of `l`
-between the indices `c.sizeUpTo i` and `c.sizeUpTo (i+1)`, i.e., the indices in the `i`-th
-block of the composition. -/
-@[deprecated getElem_splitWrtComposition' (since := "2024-06-12")]
-theorem get_splitWrtComposition' (l : List α) (c : Composition n) {i : ℕ}
-    (hi : i < (l.splitWrtComposition c).length) :
-    (l.splitWrtComposition c).get ⟨i, hi⟩ = (l.take (c.sizeUpTo (i + 1))).drop (c.sizeUpTo i) := by
-  simp [getElem_splitWrtComposition']
-
--- Porting note: restatement of `get_splitWrtComposition`
-@[deprecated getElem_splitWrtComposition (since := "2024-06-12")]
-theorem get_splitWrtComposition (l : List α) (c : Composition n)
-    (i : Fin (l.splitWrtComposition c).length) :
-    get (l.splitWrtComposition c) i = (l.take (c.sizeUpTo (i + 1))).drop (c.sizeUpTo i) := by
-  simp [getElem_splitWrtComposition]
-
-theorem join_splitWrtCompositionAux {ns : List ℕ} :
-    ∀ {l : List α}, ns.sum = l.length → (l.splitWrtCompositionAux ns).join = l := by
-  induction ns with
-  | nil => intro l h; rw [sum_nil] at h; exact (length_eq_zero.1 h.symm).symm
-  | cons n ns IH =>
-    intro l h
-    rw [splitWrtCompositionAux_cons, join_cons, IH]
-    · simp
-    · rw [length_drop, ← h, sum_cons, add_tsub_cancel_left]
-=======
 theorem flatten_splitWrtCompositionAux {ns : List ℕ} :
     ∀ {l : List α}, ns.sum = l.length → (l.splitWrtCompositionAux ns).flatten = l := by
   induction' ns with n ns IH <;> intro l h <;> simp at h
@@ -704,7 +660,6 @@
   rw [IH]
   · simp
   · rw [length_drop, ← h, add_tsub_cancel_left]
->>>>>>> 79fce83b
 
 @[deprecated (since := "2024-10-15")]
 alias join_splitWrtCompositionAux := flatten_splitWrtCompositionAux
