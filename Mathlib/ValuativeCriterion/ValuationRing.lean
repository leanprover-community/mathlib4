import Mathlib

<<<<<<< HEAD
open LocalRing
open Set

variable {R S : Type*} [CommRing R] [CommRing S]

-- TODO(jlcontreras): maybe genralizable to [Ring R] [Ring S]
instance [Nontrivial S] (f : R →+* S) (𝓡 : Subring R) [LocalRing 𝓡] : LocalRing <| 𝓡.map f where
  exists_pair_ne := by
    use 0, 1
    apply zero_ne_one
  isUnit_or_isUnit_of_add_one :=  by
    intro ⟨a, x, hx, hfx⟩ ⟨b, y, hy, hfy⟩ h
    have is_restriction r (hr : r ∈ 𝓡) : f r ∈ 𝓡.map f := mem_image_of_mem _ hr
    let f_rest := f.restrict 𝓡 (𝓡.map f) is_restriction
    have is_restriction_surj : Function.Surjective f_rest := surjective_onto_image
    have is_local : LocalRing (Subring.map f 𝓡) := by
      apply LocalRing.of_surjective' f_rest is_restriction_surj
    exact isUnit_or_isUnit_of_add_one h

instance localRing_top [LocalRing R] : LocalRing (⊤ : Subring R) :=
  Subring.topEquiv.symm.localRing

variable (R) in
structure LocalSubring where
  toSubring : Subring R
  [localRing : LocalRing toSubring]

namespace LocalSubring

instance (S : LocalSubring R) : LocalRing S.1 := S.2

@[simps! toSubring]
def map [Nontrivial S] (f : R →+* S) (s : LocalSubring R) : LocalSubring S := mk (s.1.map f)

@[simps! toSubring]
def range [LocalRing R] [Nontrivial S] (f : R →+* S) : LocalSubring S := map f (mk ⊤)

/-
instance : SetLike (LocalSubring R) R where
  coe A := A.1
  coe_injective' := by
    rintro ⟨_, _⟩ ⟨_, _⟩ h
    apply SetLike.coe_injective' at h
    congr

attribute [local -instance] SetLike.instPartialOrder
-/

@[stacks 00I9]
instance : PartialOrder (LocalSubring R) where
  le A B := ∃ h : A.1 ≤ B.1, IsLocalHom (Subring.inclusion h)
  le_refl := by
    rintro ⟨a, x⟩
    dsimp
    use le_rfl
    exact (isLocalHom_iff_comap_closedPoint (Subring.inclusion (le_refl a))).mpr rfl
  le_trans := by
    rintro ⟨a, x⟩ ⟨b, y⟩ ⟨c, z⟩ ⟨hab, hab_local⟩ ⟨hbc, hbc_local⟩
    let f := Subring.inclusion hab
    let g := Subring.inclusion hbc
    use le_trans hab hbc
    apply RingHom.isLocalHom_comp g f
  le_antisymm := by
    rintro ⟨a, x⟩ ⟨b, y⟩ ⟨hab, hab_loc⟩ ⟨hba, hba_loc⟩
    have hab_eq : a = b := le_antisymm hab hba
    subst hab_eq
    rfl

variable {T : Type*} [CommRing T]

variable {K : Type*} [Field K]

def ValuationSubring.toLocalSubring (A : ValuationSubring K) : LocalSubring K where
  toSubring := A.toSubring
  localRing := A.localRing
=======
universe u

variable {K : Type u} [Field K] (A : ValuationSubring K)

open LocalRing

def LocalSubring (K : Type*) [CommRing K] : Type _ :=
  { s : Subring K // LocalRing s }

/-- https://stacks.math.columbia.edu/tag/00I9 -/
instance : PartialOrder (LocalSubring K) where
  le A B := ∃ h : A.1 ≤ B.1, IsLocalHom (Subring.inclusion h)
  le_refl := sorry
  le_trans := sorry
  le_antisymm := sorry

instance : CoeSort (LocalSubring K) (Type u) := ⟨fun s ↦ s.1⟩

instance : Membership K (LocalSubring K) := ⟨fun K x ↦ x ∈ K.1⟩

instance LocalSubring.localRing (A : LocalSubring K) : LocalRing A := A.2

def ValuationSubring.toLocalSubring (A : ValuationSubring K) : LocalSubring K :=
  ⟨A.toSubring, show LocalRing A by infer_instance⟩
>>>>>>> 3e05e77e

-- by def
lemma ValuationSubring.toLocalSubring_injective :
    Function.Injective (ValuationSubring.toLocalSubring (K := K)) := by
  sorry -- TODO(jlcontreras)

def maximalLocalSubrings (K : Type*) [Field K] : Set (LocalSubring K) :=
  { R | IsMax R }

/--
If not, then it is contained in some maximal ideal. The localization of that maximal ideal is
a local subring that dominates `R`, contradicting the maximality of `R`.
-/
lemma map_maximalIdeal_eq_top_of_mem_maximalLocalSubrings {R : LocalSubring K}
    (hR : R ∈ maximalLocalSubrings K) {S : Subring K} (hS : R.1 < S) :
    (maximalIdeal R).map (Subring.inclusion hS.le) = ⊤ := sorry

open scoped Polynomial

/-- useful lemma. move me -/
lemma Algebra.mem_ideal_map_adjoin {R S : Type*} [CommRing R] [CommRing S] [Algebra R S]
    (x : S) (I : Ideal R) {y : adjoin R ({x} : Set S)} :
    y ∈ I.map (algebraMap R (adjoin R ({x} : Set S))) ↔
      ∃ p : R[X], (∀ i, p.coeff i ∈ I) ∧ Polynomial.aeval x p = y := sorry

/--
Uses `map_maximalIdeal_eq_top_of_mem_maximalLocalSubrings`

https://stacks.math.columbia.edu/tag/00IC
-/
lemma mem_of_mem_maximalLocalSubrings_of_isIntegral {R : LocalSubring K}
    (hR : R ∈ maximalLocalSubrings K) {x : K} (hx : IsIntegral R x) : x ∈ R := sorry

/--
Uses `map_maximalIdeal_eq_top_of_mem_maximalLocalSubrings` and `mem_of_mem_maximalLocalSubrings_of_isIntegral`.

https://stacks.math.columbia.edu/tag/00IB
and
https://stacks.math.columbia.edu/tag/052K
-/
lemma LocalSubring.range_toLocalSubring :
    Set.range ValuationSubring.toLocalSubring = maximalLocalSubrings K := sorry

/--
by Zorn's lemma and `LocalSubring.range_toLocalSubring`

https://stacks.math.columbia.edu/tag/00IA
-/
lemma exists_valuationSubring_le (A : LocalSubring K) :
    ∃ B : ValuationSubring K, A ≤ B.toLocalSubring := sorry

/--
This is a repackaging of all the above.
Reduce to the case `R ⊆ S ⊆ K` using `LocalRing.of_surjective'`, by maximality `R = S`.
-/
lemma bijective_rangeRestrict_comp_of_valuationRing {R S K : Type*} [CommRing R]
    [IsDomain R] [ValuationRing R]
    [CommRing S] [LocalRing S] [Field K] [Algebra R K] [IsFractionRing R K]
    (f : R →+* S) (g : S →+* K) (h : g.comp f = algebraMap R K) [IsLocalHom f] :
    Function.Bijective (g.rangeRestrict.comp f) := sorry

/-- Repackaging of `exists_valuation_subring_dominates`.
Reduce to `R ⊆ K` by `LocalRing.of_surjective'`. -/
lemma exists_factor_valuationRing {R : Type*} [CommRing R] [LocalRing R] {K : Type*} [Field K]
    (f : R →+* K) :
    ∃ (A : ValuationSubring K) (h : _), IsLocalHom (f.codRestrict A.toSubring h) := by sorry<|MERGE_RESOLUTION|>--- conflicted
+++ resolved
@@ -1,8 +1,14 @@
 import Mathlib
 
-<<<<<<< HEAD
 open LocalRing
 open Set
+
+open Polynomial in
+/-- useful lemma. move me -/
+lemma Algebra.mem_ideal_map_adjoin {R S : Type*} [CommRing R] [CommRing S] [Algebra R S]
+    (x : S) (I : Ideal R) {y : adjoin R ({x} : Set S)} :
+    y ∈ I.map (algebraMap R (adjoin R ({x} : Set S))) ↔
+      ∃ p : R[X], (∀ i, p.coeff i ∈ I) ∧ Polynomial.aeval x p = y := sorry
 
 variable {R S : Type*} [CommRing R] [CommRing S]
 
@@ -38,17 +44,6 @@
 @[simps! toSubring]
 def range [LocalRing R] [Nontrivial S] (f : R →+* S) : LocalSubring S := map f (mk ⊤)
 
-/-
-instance : SetLike (LocalSubring R) R where
-  coe A := A.1
-  coe_injective' := by
-    rintro ⟨_, _⟩ ⟨_, _⟩ h
-    apply SetLike.coe_injective' at h
-    congr
-
-attribute [local -instance] SetLike.instPartialOrder
--/
-
 @[stacks 00I9]
 instance : PartialOrder (LocalSubring R) where
   le A B := ∃ h : A.1 ≤ B.1, IsLocalHom (Subring.inclusion h)
@@ -69,44 +64,20 @@
     subst hab_eq
     rfl
 
-variable {T : Type*} [CommRing T]
-
 variable {K : Type*} [Field K]
 
-def ValuationSubring.toLocalSubring (A : ValuationSubring K) : LocalSubring K where
+def _root_.ValuationSubring.toLocalSubring (A : ValuationSubring K) : LocalSubring K where
   toSubring := A.toSubring
   localRing := A.localRing
-=======
-universe u
-
-variable {K : Type u} [Field K] (A : ValuationSubring K)
-
-open LocalRing
-
-def LocalSubring (K : Type*) [CommRing K] : Type _ :=
-  { s : Subring K // LocalRing s }
-
-/-- https://stacks.math.columbia.edu/tag/00I9 -/
-instance : PartialOrder (LocalSubring K) where
-  le A B := ∃ h : A.1 ≤ B.1, IsLocalHom (Subring.inclusion h)
-  le_refl := sorry
-  le_trans := sorry
-  le_antisymm := sorry
-
-instance : CoeSort (LocalSubring K) (Type u) := ⟨fun s ↦ s.1⟩
-
-instance : Membership K (LocalSubring K) := ⟨fun K x ↦ x ∈ K.1⟩
-
-instance LocalSubring.localRing (A : LocalSubring K) : LocalRing A := A.2
-
-def ValuationSubring.toLocalSubring (A : ValuationSubring K) : LocalSubring K :=
-  ⟨A.toSubring, show LocalRing A by infer_instance⟩
->>>>>>> 3e05e77e
 
 -- by def
-lemma ValuationSubring.toLocalSubring_injective :
+lemma _root_.ValuationSubring.toLocalSubring_injective :
     Function.Injective (ValuationSubring.toLocalSubring (K := K)) := by
-  sorry -- TODO(jlcontreras)
+  intro a b h
+  ext x
+  apply_fun (fun a ↦ x ∈ a.toSubring) at h
+  rw [eq_iff_iff] at h
+  exact h
 
 def maximalLocalSubrings (K : Type*) [Field K] : Set (LocalSubring K) :=
   { R | IsMax R }
@@ -117,15 +88,21 @@
 -/
 lemma map_maximalIdeal_eq_top_of_mem_maximalLocalSubrings {R : LocalSubring K}
     (hR : R ∈ maximalLocalSubrings K) {S : Subring K} (hS : R.1 < S) :
-    (maximalIdeal R).map (Subring.inclusion hS.le) = ⊤ := sorry
+    (maximalIdeal R.toSubring).map (Subring.inclusion hS.le) = ⊤ := by
+  by_contra h_is_not_top
+  obtain ⟨M, h_is_max, h_incl⟩ := Ideal.exists_le_maximal _ h_is_not_top
+  let Sₘ := Localization.AtPrime M
+  let funStoK : S →+* K := S.subtype
+  let funStoSₘ := algebraMap S Sₘ
+  have funStoK_invertible_goto_units : ∀ (y : M.primeCompl), IsUnit (funStoK y) := by
+    aesop
+  let funSₘtoK  : Sₘ →+* K := IsLocalization.lift funStoK_invertible_goto_units
+  let fSₘ: LocalSubring K := LocalSubring.range funSₘtoK
+  let funRtoSₘ : R ≤ fSₘ := by
+    sorry
+  sorry
 
 open scoped Polynomial
-
-/-- useful lemma. move me -/
-lemma Algebra.mem_ideal_map_adjoin {R S : Type*} [CommRing R] [CommRing S] [Algebra R S]
-    (x : S) (I : Ideal R) {y : adjoin R ({x} : Set S)} :
-    y ∈ I.map (algebraMap R (adjoin R ({x} : Set S))) ↔
-      ∃ p : R[X], (∀ i, p.coeff i ∈ I) ∧ Polynomial.aeval x p = y := sorry
 
 /--
 Uses `map_maximalIdeal_eq_top_of_mem_maximalLocalSubrings`
@@ -133,7 +110,7 @@
 https://stacks.math.columbia.edu/tag/00IC
 -/
 lemma mem_of_mem_maximalLocalSubrings_of_isIntegral {R : LocalSubring K}
-    (hR : R ∈ maximalLocalSubrings K) {x : K} (hx : IsIntegral R x) : x ∈ R := sorry
+    (hR : R ∈ maximalLocalSubrings K) {x : K} (hx : IsIntegral R.toSubring x) : x ∈ R.toSubring := sorry
 
 /--
 Uses `map_maximalIdeal_eq_top_of_mem_maximalLocalSubrings` and `mem_of_mem_maximalLocalSubrings_of_isIntegral`.
@@ -163,6 +140,7 @@
     (f : R →+* S) (g : S →+* K) (h : g.comp f = algebraMap R K) [IsLocalHom f] :
     Function.Bijective (g.rangeRestrict.comp f) := sorry
 
+
 /-- Repackaging of `exists_valuation_subring_dominates`.
 Reduce to `R ⊆ K` by `LocalRing.of_surjective'`. -/
 lemma exists_factor_valuationRing {R : Type*} [CommRing R] [LocalRing R] {K : Type*} [Field K]
