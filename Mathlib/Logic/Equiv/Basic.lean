--- conflicted
+++ resolved
@@ -710,7 +710,6 @@
 theorem swap_apply_ne_self_iff {a b x : α} : swap a b x ≠ x ↔ a ≠ b ∧ (x = a ∨ x = b) := by
   grind
 
-<<<<<<< HEAD
 theorem swap_injective_of_left (a : α) :
     Function.Injective (fun x ↦ Equiv.swap a x) := fun c d h ↦ by
   simp only at h
@@ -720,7 +719,7 @@
     Function.Injective (fun x ↦ Equiv.swap x a) := by
   simp_rw [swap_comm _ a]
   exact swap_injective_of_left a
-=======
+
 lemma image_swap_of_mem_of_notMem {α : Type*} [DecidableEq α] {s : Set α} {i j : α}
     (hi : i ∈ s) (hj : j ∉ s) : s.image (swap i j) = insert j s \ {i} :=
   Set.ext fun a ↦ by
@@ -732,7 +731,6 @@
     · rintro ⟨rfl | has, hai⟩
       · exact ⟨i, hi, swap_apply_left ..⟩
       · exact ⟨a, has, swap_apply_of_ne_of_ne hai (ne_of_mem_of_not_mem has hj)⟩
->>>>>>> 96499527
 
 namespace Perm
 
