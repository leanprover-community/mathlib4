--- conflicted
+++ resolved
@@ -1678,11 +1678,7 @@
 
 @[simp]
 theorem swap_eq_refl_iff {x y : α} : swap x y = Equiv.refl _ ↔ x = y := by
-<<<<<<< HEAD
-  refine ⟨fun h ↦ (Equiv.refl _).injective ?_, fun h ↦ h ▸ swap_self _⟩
-=======
   refine ⟨fun h => (Equiv.refl _).injective ?_, fun h => h ▸ swap_self _⟩
->>>>>>> d6ea8fe0
   rw [← h, swap_apply_left, h, refl_apply]
 #align equiv.swap_eq_refl_iff Equiv.swap_eq_refl_iff
 
