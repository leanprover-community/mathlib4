/-
Copyright (c) 2019 Sébastien Gouëzel. All rights reserved.
Released under Apache 2.0 license as described in the file LICENSE.
Authors: Sébastien Gouëzel
-/
import Mathlib.Data.Set.Function
import Mathlib.Logic.Equiv.Defs
import Mathlib.Tactic.Core
import Mathlib.Tactic.Attr.Core

#align_import logic.equiv.local_equiv from "leanprover-community/mathlib"@"48fb5b5280e7c81672afc9524185ae994553ebf4"

/-!
# Local equivalences

This files defines equivalences between subsets of given types.
An element `e` of `LocalEquiv α β` is made of two maps `e.toFun` and `e.invFun` respectively
from α to β and from β to α (just like equivs), which are inverse to each other on the subsets
`e.source` and `e.target` of respectively α and β.

They are designed in particular to define charts on manifolds.

The main functionality is `e.trans f`, which composes the two local equivalences by restricting
the source and target to the maximal set where the composition makes sense.

As for equivs, we register a coercion to functions and use it in our simp normal form: we write
`e x` and `e.symm y` instead of `e.toFun x` and `e.invFun y`.

## Main definitions

<<<<<<< HEAD
* `Equiv.toLocalEquiv`: associating a local equiv to an equiv, with source = target = univ
* `LocalEquiv.symm`: the inverse of a local equiv
* `LocalEquiv.trans`: the composition of two local equivs
* `LocalEquiv.refl`: the identity local equiv
* `LocalEquiv.ofSet`: the identity on a set `s`
* `EqOnSource`: equivalence relation describing the "right" notion of equality for local
  equivs (see below in implementation notes)
=======
`Equiv.toLocalEquiv`: associating a local equiv to an equiv, with source = target = univ
`LocalEquiv.symm`    : the inverse of a local equiv
`LocalEquiv.trans`   : the composition of two local equivs
`LocalEquiv.refl`    : the identity local equiv
`LocalEquiv.ofSet`  : the identity on a set `s`
`EqOnSource`        : equivalence relation describing the "right" notion of equality for local
                      equivs (see below in implementation notes)
>>>>>>> 500b9f9e

## Implementation notes

There are at least three possible implementations of local equivalences:
* equivs on subtypes
* pairs of functions taking values in `Option α` and `Option β`, equal to none where the local
equivalence is not defined
* pairs of functions defined everywhere, keeping the source and target as additional data

Each of these implementations has pros and cons.
* When dealing with subtypes, one still need to define additional API for composition and
restriction of domains. Checking that one always belongs to the right subtype makes things very
tedious, and leads quickly to DTT hell (as the subtype `u ∩ v` is not the "same" as `v ∩ u`, for
instance).
* With option-valued functions, the composition is very neat (it is just the usual composition, and
the domain is restricted automatically). These are implemented in `PEquiv.lean`. For manifolds,
where one wants to discuss thoroughly the smoothness of the maps, this creates however a lot of
overhead as one would need to extend all classes of smoothness to option-valued maps.
* The `LocalEquiv` version as explained above is easier to use for manifolds. The drawback is that
there is extra useless data (the values of `toFun` and `invFun` outside of `source` and `target`).
In particular, the equality notion between local equivs is not "the right one", i.e., coinciding
source and target and equality there. Moreover, there are no local equivs in this sense between
an empty type and a nonempty type. Since empty types are not that useful, and since one almost never
needs to talk about equal local equivs, this is not an issue in practice.
Still, we introduce an equivalence relation `EqOnSource` that captures this right notion of
equality, and show that many properties are invariant under this equivalence relation.

### Local coding conventions

If a lemma deals with the intersection of a set with either source or target of a `LocalEquiv`,
then it should use `e.source ∩ s` or `e.target ∩ t`, not `s ∩ e.source` or `t ∩ e.target`.

-/
open Lean Meta Elab Tactic

/-! Implementation of the `mfld_set_tac` tactic for working with the domains of partially-defined
functions (`LocalEquiv`, `LocalHomeomorph`, etc).

This is in a separate file from `Mathlib.Logic.Equiv.MfldSimpsAttr` because attributes need a new
file to become functional.
-/

/-- Common `@[simps]` configuration options used for manifold-related declarations. -/
def mfld_cfg : Simps.Config where
  attrs := [`mfld_simps]
  fullyApplied := false
#align mfld_cfg mfld_cfg

namespace Tactic.MfldSetTac

/-- A very basic tactic to show that sets showing up in manifolds coincide or are included
in one another. -/
elab (name := mfldSetTac) "mfld_set_tac" : tactic => withMainContext do
  let g ← getMainGoal
  let goalTy := (← instantiateMVars (← g.getDecl).type).getAppFnArgs
  match goalTy with
  | (``Eq, #[_ty, _e₁, _e₂]) =>
    evalTactic (← `(tactic| (
      apply Set.ext; intro my_y
      constructor <;>
        · intro h_my_y
          try simp only [*, mfld_simps] at h_my_y
          try simp only [*, mfld_simps])))
  | (``Subset, #[_ty, _inst, _e₁, _e₂]) =>
    evalTactic (← `(tactic| (
      intro my_y h_my_y
      try simp only [*, mfld_simps] at h_my_y
      try simp only [*, mfld_simps])))
  | _ => throwError "goal should be an equality or an inclusion"

attribute [mfld_simps] and_true eq_self_iff_true Function.comp_apply

end Tactic.MfldSetTac

open Function Set

variable {α : Type*} {β : Type*} {γ : Type*} {δ : Type*}

/-- Local equivalence between subsets `source` and `target` of `α` and `β` respectively. The
(global) maps `toFun : α → β` and `invFun : β → α` map `source` to `target` and conversely, and are
inverse to each other there. The values of `toFun` outside of `source` and of `invFun` outside of
`target` are irrelevant. -/
structure LocalEquiv (α : Type*) (β : Type*) where
  /-- The global function which has a local inverse. Its value outside of the `source` subset is
  irrelevant. -/
  toFun : α → β
  /-- The local inverse to `toFun`. Its value outside of the `target` subset is irrelevant. -/
  invFun : β → α
  /-- The domain of the local equivalence. -/
  source : Set α
  /-- The codomain of the local equivalence. -/
  target : Set β
  /-- The proposition that elements of `source` are mapped to elements of `target`. -/
  map_source' : ∀ ⦃x⦄, x ∈ source → toFun x ∈ target
  /-- The proposition that elements of `target` are mapped to elements of `source`. -/
  map_target' : ∀ ⦃x⦄, x ∈ target → invFun x ∈ source
  /-- The proposition that `invFun` is a local left-inverse of `toFun` on `source`. -/
  left_inv' : ∀ ⦃x⦄, x ∈ source → invFun (toFun x) = x
  /-- The proposition that `invFun` is a local right-inverse of `toFun` on `target`. -/
  right_inv' : ∀ ⦃x⦄, x ∈ target → toFun (invFun x) = x
#align local_equiv LocalEquiv

attribute [coe] LocalEquiv.toFun

namespace LocalEquiv

variable (e : LocalEquiv α β) (e' : LocalEquiv β γ)

instance [Inhabited α] [Inhabited β] : Inhabited (LocalEquiv α β) :=
  ⟨⟨const α default, const β default, ∅, ∅, mapsTo_empty _ _, mapsTo_empty _ _, eqOn_empty _ _,
      eqOn_empty _ _⟩⟩

/-- The inverse of a local equiv -/
protected def symm : LocalEquiv β α where
  toFun := e.invFun
  invFun := e.toFun
  source := e.target
  target := e.source
  map_source' := e.map_target'
  map_target' := e.map_source'
  left_inv' := e.right_inv'
  right_inv' := e.left_inv'
#align local_equiv.symm LocalEquiv.symm

instance : CoeFun (LocalEquiv α β) fun _ => α → β :=
  ⟨LocalEquiv.toFun⟩

/-- See Note [custom simps projection] -/
def Simps.symm_apply (e : LocalEquiv α β) : β → α :=
  e.symm
#align local_equiv.simps.symm_apply LocalEquiv.Simps.symm_apply

initialize_simps_projections LocalEquiv (toFun → apply, invFun → symm_apply)

-- Porting note: this can be proven with `dsimp only`
-- @[simp, mfld_simps]
-- theorem coe_mk (f : α → β) (g s t ml mr il ir) : (LocalEquiv.mk f g s t ml mr il ir : α → β) = f
-- := by dsimp only
-- #align local_equiv.coe_mk LocalEquiv.coe_mk
#noalign local_equiv.coe_mk

@[simp, mfld_simps]
theorem coe_symm_mk (f : α → β) (g s t ml mr il ir) :
    ((LocalEquiv.mk f g s t ml mr il ir).symm : β → α) = g :=
  rfl
#align local_equiv.coe_symm_mk LocalEquiv.coe_symm_mk

-- Porting note: this is now a syntactic tautology
-- @[simp, mfld_simps]
-- theorem toFun_as_coe : e.toFun = e := rfl
-- #align local_equiv.to_fun_as_coe LocalEquiv.toFun_as_coe
#noalign local_equiv.to_fun_as_coe

@[simp, mfld_simps]
theorem invFun_as_coe : e.invFun = e.symm :=
  rfl
#align local_equiv.inv_fun_as_coe LocalEquiv.invFun_as_coe

@[simp, mfld_simps]
theorem map_source {x : α} (h : x ∈ e.source) : e x ∈ e.target :=
  e.map_source' h
#align local_equiv.map_source LocalEquiv.map_source

@[simp, mfld_simps]
theorem map_target {x : β} (h : x ∈ e.target) : e.symm x ∈ e.source :=
  e.map_target' h
#align local_equiv.map_target LocalEquiv.map_target

@[simp, mfld_simps]
theorem left_inv {x : α} (h : x ∈ e.source) : e.symm (e x) = x :=
  e.left_inv' h
#align local_equiv.left_inv LocalEquiv.left_inv

@[simp, mfld_simps]
theorem right_inv {x : β} (h : x ∈ e.target) : e (e.symm x) = x :=
  e.right_inv' h
#align local_equiv.right_inv LocalEquiv.right_inv

theorem eq_symm_apply {x : α} {y : β} (hx : x ∈ e.source) (hy : y ∈ e.target) :
    x = e.symm y ↔ e x = y :=
  ⟨fun h => by rw [← e.right_inv hy, h], fun h => by rw [← e.left_inv hx, h]⟩
#align local_equiv.eq_symm_apply LocalEquiv.eq_symm_apply

protected theorem mapsTo : MapsTo e e.source e.target := fun _ => e.map_source
#align local_equiv.maps_to LocalEquiv.mapsTo

theorem symm_mapsTo : MapsTo e.symm e.target e.source :=
  e.symm.mapsTo
#align local_equiv.symm_maps_to LocalEquiv.symm_mapsTo

protected theorem leftInvOn : LeftInvOn e.symm e e.source := fun _ => e.left_inv
#align local_equiv.left_inv_on LocalEquiv.leftInvOn

protected theorem rightInvOn : RightInvOn e.symm e e.target := fun _ => e.right_inv
#align local_equiv.right_inv_on LocalEquiv.rightInvOn

protected theorem invOn : InvOn e.symm e e.source e.target :=
  ⟨e.leftInvOn, e.rightInvOn⟩
#align local_equiv.inv_on LocalEquiv.invOn

protected theorem injOn : InjOn e e.source :=
  e.leftInvOn.injOn
#align local_equiv.inj_on LocalEquiv.injOn

protected theorem bijOn : BijOn e e.source e.target :=
  e.invOn.bijOn e.mapsTo e.symm_mapsTo
#align local_equiv.bij_on LocalEquiv.bijOn

protected theorem surjOn : SurjOn e e.source e.target :=
  e.bijOn.surjOn
#align local_equiv.surj_on LocalEquiv.surjOn

/-- Interpret an `Equiv` as a `LocalEquiv` by restricting it to `s` in the domain
and to `t` in the codomain. -/
@[simps (config := .asFn)]
def _root_.Equiv.toLocalEquivOfImageEq (e : α ≃ β) (s : Set α) (t : Set β) (h : e '' s = t) :
    LocalEquiv α β where
  toFun := e
  invFun := e.symm
  source := s
  target := t
  map_source' x hx := h ▸ mem_image_of_mem _ hx
  map_target' x hx := by
    subst t
    rcases hx with ⟨x, hx, rfl⟩
    rwa [e.symm_apply_apply]
  left_inv' x _ := e.symm_apply_apply x
  right_inv' x _ := e.apply_symm_apply x

/-- Associate a `LocalEquiv` to an `Equiv`. -/
@[simps! (config := mfld_cfg)]
def _root_.Equiv.toLocalEquiv (e : α ≃ β) : LocalEquiv α β :=
  e.toLocalEquivOfImageEq univ univ <| by rw [image_univ, e.surjective.range_eq]
#align equiv.to_local_equiv Equiv.toLocalEquiv
#align equiv.to_local_equiv_symm_apply Equiv.toLocalEquiv_symm_apply
#align equiv.to_local_equiv_target Equiv.toLocalEquiv_target
#align equiv.to_local_equiv_apply Equiv.toLocalEquiv_apply
#align equiv.to_local_equiv_source Equiv.toLocalEquiv_source

instance inhabitedOfEmpty [IsEmpty α] [IsEmpty β] : Inhabited (LocalEquiv α β) :=
  ⟨((Equiv.equivEmpty α).trans (Equiv.equivEmpty β).symm).toLocalEquiv⟩
#align local_equiv.inhabited_of_empty LocalEquiv.inhabitedOfEmpty

/-- Create a copy of a `LocalEquiv` providing better definitional equalities. -/
@[simps (config := { fullyApplied := false })]
def copy (e : LocalEquiv α β) (f : α → β) (hf : ⇑e = f) (g : β → α) (hg : ⇑e.symm = g) (s : Set α)
    (hs : e.source = s) (t : Set β) (ht : e.target = t) :
    LocalEquiv α β where
  toFun := f
  invFun := g
  source := s
  target := t
  map_source' _ := ht ▸ hs ▸ hf ▸ e.map_source
  map_target' _ := hs ▸ ht ▸ hg ▸ e.map_target
  left_inv' _ := hs ▸ hf ▸ hg ▸ e.left_inv
  right_inv' _ := ht ▸ hf ▸ hg ▸ e.right_inv
#align local_equiv.copy LocalEquiv.copy
#align local_equiv.copy_source LocalEquiv.copy_source
#align local_equiv.copy_apply LocalEquiv.copy_apply
#align local_equiv.copy_symm_apply LocalEquiv.copy_symm_apply
#align local_equiv.copy_target LocalEquiv.copy_target

theorem copy_eq (e : LocalEquiv α β) (f : α → β) (hf : ⇑e = f) (g : β → α) (hg : ⇑e.symm = g)
    (s : Set α) (hs : e.source = s) (t : Set β) (ht : e.target = t) :
    e.copy f hf g hg s hs t ht = e := by
  substs f g s t
  cases e
  rfl
#align local_equiv.copy_eq LocalEquiv.copy_eq

/-- Associate to a `LocalEquiv` an `Equiv` between the source and the target. -/
protected def toEquiv : e.source ≃ e.target where
  toFun x := ⟨e x, e.map_source x.mem⟩
  invFun y := ⟨e.symm y, e.map_target y.mem⟩
  left_inv := fun ⟨_, hx⟩ => Subtype.eq <| e.left_inv hx
  right_inv := fun ⟨_, hy⟩ => Subtype.eq <| e.right_inv hy
#align local_equiv.to_equiv LocalEquiv.toEquiv

@[simp, mfld_simps]
theorem symm_source : e.symm.source = e.target :=
  rfl
#align local_equiv.symm_source LocalEquiv.symm_source

@[simp, mfld_simps]
theorem symm_target : e.symm.target = e.source :=
  rfl
#align local_equiv.symm_target LocalEquiv.symm_target

@[simp, mfld_simps]
theorem symm_symm : e.symm.symm = e := by
  cases e
  rfl
#align local_equiv.symm_symm LocalEquiv.symm_symm

theorem image_source_eq_target : e '' e.source = e.target :=
  e.bijOn.image_eq
#align local_equiv.image_source_eq_target LocalEquiv.image_source_eq_target

theorem forall_mem_target {p : β → Prop} : (∀ y ∈ e.target, p y) ↔ ∀ x ∈ e.source, p (e x) := by
  rw [← image_source_eq_target, ball_image_iff]
#align local_equiv.forall_mem_target LocalEquiv.forall_mem_target

theorem exists_mem_target {p : β → Prop} : (∃ y ∈ e.target, p y) ↔ ∃ x ∈ e.source, p (e x) := by
  rw [← image_source_eq_target, bex_image_iff]
#align local_equiv.exists_mem_target LocalEquiv.exists_mem_target

/-- We say that `t : Set β` is an image of `s : Set α` under a local equivalence if
any of the following equivalent conditions hold:

* `e '' (e.source ∩ s) = e.target ∩ t`;
* `e.source ∩ e ⁻¹ t = e.source ∩ s`;
* `∀ x ∈ e.source, e x ∈ t ↔ x ∈ s` (this one is used in the definition).
-/
def IsImage (s : Set α) (t : Set β) : Prop :=
  ∀ ⦃x⦄, x ∈ e.source → (e x ∈ t ↔ x ∈ s)
#align local_equiv.is_image LocalEquiv.IsImage

namespace IsImage

variable {e} {s : Set α} {t : Set β} {x : α} {y : β}

theorem apply_mem_iff (h : e.IsImage s t) (hx : x ∈ e.source) : e x ∈ t ↔ x ∈ s :=
  h hx
#align local_equiv.is_image.apply_mem_iff LocalEquiv.IsImage.apply_mem_iff

theorem symm_apply_mem_iff (h : e.IsImage s t) : ∀ ⦃y⦄, y ∈ e.target → (e.symm y ∈ s ↔ y ∈ t) :=
  e.forall_mem_target.mpr fun x hx => by rw [e.left_inv hx, h hx]
#align local_equiv.is_image.symm_apply_mem_iff LocalEquiv.IsImage.symm_apply_mem_iff

protected theorem symm (h : e.IsImage s t) : e.symm.IsImage t s :=
  h.symm_apply_mem_iff
#align local_equiv.is_image.symm LocalEquiv.IsImage.symm

@[simp]
theorem symm_iff : e.symm.IsImage t s ↔ e.IsImage s t :=
  ⟨fun h => h.symm, fun h => h.symm⟩
#align local_equiv.is_image.symm_iff LocalEquiv.IsImage.symm_iff

protected theorem mapsTo (h : e.IsImage s t) : MapsTo e (e.source ∩ s) (e.target ∩ t) :=
  fun _ hx => ⟨e.mapsTo hx.1, (h hx.1).2 hx.2⟩
#align local_equiv.is_image.maps_to LocalEquiv.IsImage.mapsTo

theorem symm_mapsTo (h : e.IsImage s t) : MapsTo e.symm (e.target ∩ t) (e.source ∩ s) :=
  h.symm.mapsTo
#align local_equiv.is_image.symm_maps_to LocalEquiv.IsImage.symm_mapsTo

/-- Restrict a `LocalEquiv` to a pair of corresponding sets. -/
@[simps (config := { fullyApplied := false })]
def restr (h : e.IsImage s t) : LocalEquiv α β where
  toFun := e
  invFun := e.symm
  source := e.source ∩ s
  target := e.target ∩ t
  map_source' := h.mapsTo
  map_target' := h.symm_mapsTo
  left_inv' := e.leftInvOn.mono (inter_subset_left _ _)
  right_inv' := e.rightInvOn.mono (inter_subset_left _ _)
#align local_equiv.is_image.restr LocalEquiv.IsImage.restr
#align local_equiv.is_image.restr_apply LocalEquiv.IsImage.restr_apply
#align local_equiv.is_image.restr_source LocalEquiv.IsImage.restr_source
#align local_equiv.is_image.restr_target LocalEquiv.IsImage.restr_target
#align local_equiv.is_image.restr_symm_apply LocalEquiv.IsImage.restr_symm_apply

theorem image_eq (h : e.IsImage s t) : e '' (e.source ∩ s) = e.target ∩ t :=
  h.restr.image_source_eq_target
#align local_equiv.is_image.image_eq LocalEquiv.IsImage.image_eq

theorem symm_image_eq (h : e.IsImage s t) : e.symm '' (e.target ∩ t) = e.source ∩ s :=
  h.symm.image_eq
#align local_equiv.is_image.symm_image_eq LocalEquiv.IsImage.symm_image_eq

theorem iff_preimage_eq : e.IsImage s t ↔ e.source ∩ e ⁻¹' t = e.source ∩ s := by
  simp only [IsImage, ext_iff, mem_inter_iff, mem_preimage, and_congr_right_iff]
#align local_equiv.is_image.iff_preimage_eq LocalEquiv.IsImage.iff_preimage_eq

alias ⟨preimage_eq, of_preimage_eq⟩ := iff_preimage_eq
#align local_equiv.is_image.of_preimage_eq LocalEquiv.IsImage.of_preimage_eq
#align local_equiv.is_image.preimage_eq LocalEquiv.IsImage.preimage_eq

theorem iff_symm_preimage_eq : e.IsImage s t ↔ e.target ∩ e.symm ⁻¹' s = e.target ∩ t :=
  symm_iff.symm.trans iff_preimage_eq
#align local_equiv.is_image.iff_symm_preimage_eq LocalEquiv.IsImage.iff_symm_preimage_eq

alias ⟨symm_preimage_eq, of_symm_preimage_eq⟩ := iff_symm_preimage_eq
#align local_equiv.is_image.of_symm_preimage_eq LocalEquiv.IsImage.of_symm_preimage_eq
#align local_equiv.is_image.symm_preimage_eq LocalEquiv.IsImage.symm_preimage_eq

theorem of_image_eq (h : e '' (e.source ∩ s) = e.target ∩ t) : e.IsImage s t :=
  of_symm_preimage_eq <| Eq.trans (of_symm_preimage_eq rfl).image_eq.symm h
#align local_equiv.is_image.of_image_eq LocalEquiv.IsImage.of_image_eq

theorem of_symm_image_eq (h : e.symm '' (e.target ∩ t) = e.source ∩ s) : e.IsImage s t :=
  of_preimage_eq <| Eq.trans (iff_preimage_eq.2 rfl).symm_image_eq.symm h
#align local_equiv.is_image.of_symm_image_eq LocalEquiv.IsImage.of_symm_image_eq

protected theorem compl (h : e.IsImage s t) : e.IsImage sᶜ tᶜ := fun _ hx => not_congr (h hx)
#align local_equiv.is_image.compl LocalEquiv.IsImage.compl

protected theorem inter {s' t'} (h : e.IsImage s t) (h' : e.IsImage s' t') :
    e.IsImage (s ∩ s') (t ∩ t') := fun _ hx => and_congr (h hx) (h' hx)
#align local_equiv.is_image.inter LocalEquiv.IsImage.inter

protected theorem union {s' t'} (h : e.IsImage s t) (h' : e.IsImage s' t') :
    e.IsImage (s ∪ s') (t ∪ t') := fun _ hx => or_congr (h hx) (h' hx)
#align local_equiv.is_image.union LocalEquiv.IsImage.union

protected theorem diff {s' t'} (h : e.IsImage s t) (h' : e.IsImage s' t') :
    e.IsImage (s \ s') (t \ t') :=
  h.inter h'.compl
#align local_equiv.is_image.diff LocalEquiv.IsImage.diff

theorem leftInvOn_piecewise {e' : LocalEquiv α β} [∀ i, Decidable (i ∈ s)]
    [∀ i, Decidable (i ∈ t)] (h : e.IsImage s t) (h' : e'.IsImage s t) :
    LeftInvOn (t.piecewise e.symm e'.symm) (s.piecewise e e') (s.ite e.source e'.source) := by
  rintro x (⟨he, hs⟩ | ⟨he, hs : x ∉ s⟩)
  · rw [piecewise_eq_of_mem _ _ _ hs, piecewise_eq_of_mem _ _ _ ((h he).2 hs), e.left_inv he]
  · rw [piecewise_eq_of_not_mem _ _ _ hs, piecewise_eq_of_not_mem _ _ _ ((h'.compl he).2 hs),
      e'.left_inv he]
#align local_equiv.is_image.left_inv_on_piecewise LocalEquiv.IsImage.leftInvOn_piecewise

theorem inter_eq_of_inter_eq_of_eqOn {e' : LocalEquiv α β} (h : e.IsImage s t)
    (h' : e'.IsImage s t) (hs : e.source ∩ s = e'.source ∩ s) (heq : EqOn e e' (e.source ∩ s)) :
    e.target ∩ t = e'.target ∩ t := by rw [← h.image_eq, ← h'.image_eq, ← hs, heq.image_eq]
#align local_equiv.is_image.inter_eq_of_inter_eq_of_eq_on LocalEquiv.IsImage.inter_eq_of_inter_eq_of_eqOn

theorem symm_eq_on_of_inter_eq_of_eqOn {e' : LocalEquiv α β} (h : e.IsImage s t)
    (hs : e.source ∩ s = e'.source ∩ s) (heq : EqOn e e' (e.source ∩ s)) :
    EqOn e.symm e'.symm (e.target ∩ t) := by
  rw [← h.image_eq]
  rintro y ⟨x, hx, rfl⟩
  have hx' := hx; rw [hs] at hx'
  rw [e.left_inv hx.1, heq hx, e'.left_inv hx'.1]
#align local_equiv.is_image.symm_eq_on_of_inter_eq_of_eq_on LocalEquiv.IsImage.symm_eq_on_of_inter_eq_of_eqOn

end IsImage

theorem isImage_source_target : e.IsImage e.source e.target := fun x hx => by simp [hx]
#align local_equiv.is_image_source_target LocalEquiv.isImage_source_target

theorem isImage_source_target_of_disjoint (e' : LocalEquiv α β) (hs : Disjoint e.source e'.source)
    (ht : Disjoint e.target e'.target) : e.IsImage e'.source e'.target :=
  IsImage.of_image_eq <| by rw [hs.inter_eq, ht.inter_eq, image_empty]
#align local_equiv.is_image_source_target_of_disjoint LocalEquiv.isImage_source_target_of_disjoint

theorem image_source_inter_eq' (s : Set α) : e '' (e.source ∩ s) = e.target ∩ e.symm ⁻¹' s := by
  rw [inter_comm, e.leftInvOn.image_inter', image_source_eq_target, inter_comm]
#align local_equiv.image_source_inter_eq' LocalEquiv.image_source_inter_eq'

theorem image_source_inter_eq (s : Set α) :
    e '' (e.source ∩ s) = e.target ∩ e.symm ⁻¹' (e.source ∩ s) := by
  rw [inter_comm, e.leftInvOn.image_inter, image_source_eq_target, inter_comm]
#align local_equiv.image_source_inter_eq LocalEquiv.image_source_inter_eq

theorem image_eq_target_inter_inv_preimage {s : Set α} (h : s ⊆ e.source) :
    e '' s = e.target ∩ e.symm ⁻¹' s := by
  rw [← e.image_source_inter_eq', inter_eq_self_of_subset_right h]
#align local_equiv.image_eq_target_inter_inv_preimage LocalEquiv.image_eq_target_inter_inv_preimage

theorem symm_image_eq_source_inter_preimage {s : Set β} (h : s ⊆ e.target) :
    e.symm '' s = e.source ∩ e ⁻¹' s :=
  e.symm.image_eq_target_inter_inv_preimage h
#align local_equiv.symm_image_eq_source_inter_preimage LocalEquiv.symm_image_eq_source_inter_preimage

theorem symm_image_target_inter_eq (s : Set β) :
    e.symm '' (e.target ∩ s) = e.source ∩ e ⁻¹' (e.target ∩ s) :=
  e.symm.image_source_inter_eq _
#align local_equiv.symm_image_target_inter_eq LocalEquiv.symm_image_target_inter_eq

theorem symm_image_target_inter_eq' (s : Set β) : e.symm '' (e.target ∩ s) = e.source ∩ e ⁻¹' s :=
  e.symm.image_source_inter_eq' _
#align local_equiv.symm_image_target_inter_eq' LocalEquiv.symm_image_target_inter_eq'

theorem source_inter_preimage_inv_preimage (s : Set α) :
    e.source ∩ e ⁻¹' (e.symm ⁻¹' s) = e.source ∩ s :=
  Set.ext fun x => and_congr_right_iff.2 fun hx =>
    by simp only [mem_preimage, e.left_inv hx]
#align local_equiv.source_inter_preimage_inv_preimage LocalEquiv.source_inter_preimage_inv_preimage

theorem source_inter_preimage_target_inter (s : Set β) :
    e.source ∩ e ⁻¹' (e.target ∩ s) = e.source ∩ e ⁻¹' s :=
  ext fun _ => ⟨fun hx => ⟨hx.1, hx.2.2⟩, fun hx => ⟨hx.1, e.map_source hx.1, hx.2⟩⟩
#align local_equiv.source_inter_preimage_target_inter LocalEquiv.source_inter_preimage_target_inter

theorem target_inter_inv_preimage_preimage (s : Set β) :
    e.target ∩ e.symm ⁻¹' (e ⁻¹' s) = e.target ∩ s :=
  e.symm.source_inter_preimage_inv_preimage _
#align local_equiv.target_inter_inv_preimage_preimage LocalEquiv.target_inter_inv_preimage_preimage

theorem symm_image_image_of_subset_source {s : Set α} (h : s ⊆ e.source) : e.symm '' (e '' s) = s :=
  (e.leftInvOn.mono h).image_image
#align local_equiv.symm_image_image_of_subset_source LocalEquiv.symm_image_image_of_subset_source

theorem image_symm_image_of_subset_target {s : Set β} (h : s ⊆ e.target) : e '' (e.symm '' s) = s :=
  e.symm.symm_image_image_of_subset_source h
#align local_equiv.image_symm_image_of_subset_target LocalEquiv.image_symm_image_of_subset_target

theorem source_subset_preimage_target : e.source ⊆ e ⁻¹' e.target :=
  e.mapsTo
#align local_equiv.source_subset_preimage_target LocalEquiv.source_subset_preimage_target

theorem symm_image_target_eq_source : e.symm '' e.target = e.source :=
  e.symm.image_source_eq_target
#align local_equiv.symm_image_target_eq_source LocalEquiv.symm_image_target_eq_source

theorem target_subset_preimage_source : e.target ⊆ e.symm ⁻¹' e.source :=
  e.symm_mapsTo
#align local_equiv.target_subset_preimage_source LocalEquiv.target_subset_preimage_source

/-- Two local equivs that have the same `source`, same `toFun` and same `invFun`, coincide. -/
@[ext]
protected theorem ext {e e' : LocalEquiv α β} (h : ∀ x, e x = e' x)
    (hsymm : ∀ x, e.symm x = e'.symm x) (hs : e.source = e'.source) : e = e' := by
  have A : (e : α → β) = e' := by
    ext x
    exact h x
  have B : (e.symm : β → α) = e'.symm := by
    ext x
    exact hsymm x
  have I : e '' e.source = e.target := e.image_source_eq_target
  have I' : e' '' e'.source = e'.target := e'.image_source_eq_target
  rw [A, hs, I'] at I
  cases e; cases e'
  simp [*] at *
  simp [*]
#align local_equiv.ext LocalEquiv.ext

/-- Restricting a local equivalence to e.source ∩ s -/
protected def restr (s : Set α) : LocalEquiv α β :=
  (@IsImage.of_symm_preimage_eq α β e s (e.symm ⁻¹' s) rfl).restr
#align local_equiv.restr LocalEquiv.restr

@[simp, mfld_simps]
theorem restr_coe (s : Set α) : (e.restr s : α → β) = e :=
  rfl
#align local_equiv.restr_coe LocalEquiv.restr_coe

@[simp, mfld_simps]
theorem restr_coe_symm (s : Set α) : ((e.restr s).symm : β → α) = e.symm :=
  rfl
#align local_equiv.restr_coe_symm LocalEquiv.restr_coe_symm

@[simp, mfld_simps]
theorem restr_source (s : Set α) : (e.restr s).source = e.source ∩ s :=
  rfl
#align local_equiv.restr_source LocalEquiv.restr_source

@[simp, mfld_simps]
theorem restr_target (s : Set α) : (e.restr s).target = e.target ∩ e.symm ⁻¹' s :=
  rfl
#align local_equiv.restr_target LocalEquiv.restr_target

theorem restr_eq_of_source_subset {e : LocalEquiv α β} {s : Set α} (h : e.source ⊆ s) :
    e.restr s = e :=
  LocalEquiv.ext (fun _ => rfl) (fun _ => rfl) (by simp [inter_eq_self_of_subset_left h])
#align local_equiv.restr_eq_of_source_subset LocalEquiv.restr_eq_of_source_subset

@[simp, mfld_simps]
theorem restr_univ {e : LocalEquiv α β} : e.restr univ = e :=
  restr_eq_of_source_subset (subset_univ _)
#align local_equiv.restr_univ LocalEquiv.restr_univ

/-- The identity local equiv -/
protected def refl (α : Type*) : LocalEquiv α α :=
  (Equiv.refl α).toLocalEquiv
#align local_equiv.refl LocalEquiv.refl

@[simp, mfld_simps]
theorem refl_source : (LocalEquiv.refl α).source = univ :=
  rfl
#align local_equiv.refl_source LocalEquiv.refl_source

@[simp, mfld_simps]
theorem refl_target : (LocalEquiv.refl α).target = univ :=
  rfl
#align local_equiv.refl_target LocalEquiv.refl_target

@[simp, mfld_simps]
theorem refl_coe : (LocalEquiv.refl α : α → α) = id :=
  rfl
#align local_equiv.refl_coe LocalEquiv.refl_coe

@[simp, mfld_simps]
theorem refl_symm : (LocalEquiv.refl α).symm = LocalEquiv.refl α :=
  rfl
#align local_equiv.refl_symm LocalEquiv.refl_symm

-- Porting note: removed `simp` because `simp` can prove this
@[mfld_simps]
theorem refl_restr_source (s : Set α) : ((LocalEquiv.refl α).restr s).source = s := by simp
#align local_equiv.refl_restr_source LocalEquiv.refl_restr_source

-- Porting note: removed `simp` because `simp` can prove this
@[mfld_simps]
theorem refl_restr_target (s : Set α) : ((LocalEquiv.refl α).restr s).target = s := by
  change univ ∩ id ⁻¹' s = s
  simp
#align local_equiv.refl_restr_target LocalEquiv.refl_restr_target

/-- The identity local equiv on a set `s` -/
def ofSet (s : Set α) : LocalEquiv α α where
  toFun := id
  invFun := id
  source := s
  target := s
  map_source' _ hx := hx
  map_target' _ hx := hx
  left_inv' _ _ := rfl
  right_inv' _ _ := rfl
#align local_equiv.of_set LocalEquiv.ofSet

@[simp, mfld_simps]
theorem ofSet_source (s : Set α) : (LocalEquiv.ofSet s).source = s :=
  rfl
#align local_equiv.of_set_source LocalEquiv.ofSet_source

@[simp, mfld_simps]
theorem ofSet_target (s : Set α) : (LocalEquiv.ofSet s).target = s :=
  rfl
#align local_equiv.of_set_target LocalEquiv.ofSet_target

@[simp, mfld_simps]
theorem ofSet_coe (s : Set α) : (LocalEquiv.ofSet s : α → α) = id :=
  rfl
#align local_equiv.of_set_coe LocalEquiv.ofSet_coe

@[simp, mfld_simps]
theorem ofSet_symm (s : Set α) : (LocalEquiv.ofSet s).symm = LocalEquiv.ofSet s :=
  rfl
#align local_equiv.of_set_symm LocalEquiv.ofSet_symm

/-- Composing two local equivs if the target of the first coincides with the source of the
second. -/
@[simps]
protected def trans' (e' : LocalEquiv β γ) (h : e.target = e'.source) : LocalEquiv α γ where
  toFun := e' ∘ e
  invFun := e.symm ∘ e'.symm
  source := e.source
  target := e'.target
  map_source' x hx := by simp [←h, hx]
  map_target' y hy := by simp [h, hy]
  left_inv' x hx := by simp [hx, ←h]
  right_inv' y hy := by simp [hy, h]
#align local_equiv.trans' LocalEquiv.trans'

/-- Composing two local equivs, by restricting to the maximal domain where their composition
is well defined. -/
protected def trans : LocalEquiv α γ :=
  LocalEquiv.trans' (e.symm.restr e'.source).symm (e'.restr e.target) (inter_comm _ _)
#align local_equiv.trans LocalEquiv.trans

@[simp, mfld_simps]
theorem coe_trans : (e.trans e' : α → γ) = e' ∘ e :=
  rfl
#align local_equiv.coe_trans LocalEquiv.coe_trans

@[simp, mfld_simps]
theorem coe_trans_symm : ((e.trans e').symm : γ → α) = e.symm ∘ e'.symm :=
  rfl
#align local_equiv.coe_trans_symm LocalEquiv.coe_trans_symm

theorem trans_apply {x : α} : (e.trans e') x = e' (e x) :=
  rfl
#align local_equiv.trans_apply LocalEquiv.trans_apply

theorem trans_symm_eq_symm_trans_symm : (e.trans e').symm = e'.symm.trans e.symm := by
  cases e; cases e'; rfl
#align local_equiv.trans_symm_eq_symm_trans_symm LocalEquiv.trans_symm_eq_symm_trans_symm

@[simp, mfld_simps]
theorem trans_source : (e.trans e').source = e.source ∩ e ⁻¹' e'.source :=
  rfl
#align local_equiv.trans_source LocalEquiv.trans_source

theorem trans_source' : (e.trans e').source = e.source ∩ e ⁻¹' (e.target ∩ e'.source) := by
  mfld_set_tac
#align local_equiv.trans_source' LocalEquiv.trans_source'

theorem trans_source'' : (e.trans e').source = e.symm '' (e.target ∩ e'.source) := by
  rw [e.trans_source', e.symm_image_target_inter_eq]
#align local_equiv.trans_source'' LocalEquiv.trans_source''

theorem image_trans_source : e '' (e.trans e').source = e.target ∩ e'.source :=
  (e.symm.restr e'.source).symm.image_source_eq_target
#align local_equiv.image_trans_source LocalEquiv.image_trans_source

@[simp, mfld_simps]
theorem trans_target : (e.trans e').target = e'.target ∩ e'.symm ⁻¹' e.target :=
  rfl
#align local_equiv.trans_target LocalEquiv.trans_target

theorem trans_target' : (e.trans e').target = e'.target ∩ e'.symm ⁻¹' (e'.source ∩ e.target) :=
  trans_source' e'.symm e.symm
#align local_equiv.trans_target' LocalEquiv.trans_target'

theorem trans_target'' : (e.trans e').target = e' '' (e'.source ∩ e.target) :=
  trans_source'' e'.symm e.symm
#align local_equiv.trans_target'' LocalEquiv.trans_target''

theorem inv_image_trans_target : e'.symm '' (e.trans e').target = e'.source ∩ e.target :=
  image_trans_source e'.symm e.symm
#align local_equiv.inv_image_trans_target LocalEquiv.inv_image_trans_target

theorem trans_assoc (e'' : LocalEquiv γ δ) : (e.trans e').trans e'' = e.trans (e'.trans e'') :=
  LocalEquiv.ext (fun x => rfl) (fun x => rfl)
    (by simp [trans_source, @preimage_comp α β γ, inter_assoc])
#align local_equiv.trans_assoc LocalEquiv.trans_assoc

@[simp, mfld_simps]
theorem trans_refl : e.trans (LocalEquiv.refl β) = e :=
  LocalEquiv.ext (fun x => rfl) (fun x => rfl) (by simp [trans_source])
#align local_equiv.trans_refl LocalEquiv.trans_refl

@[simp, mfld_simps]
theorem refl_trans : (LocalEquiv.refl α).trans e = e :=
  LocalEquiv.ext (fun x => rfl) (fun x => rfl) (by simp [trans_source, preimage_id])
#align local_equiv.refl_trans LocalEquiv.refl_trans

theorem trans_ofSet (s : Set β) : e.trans (ofSet s) = e.restr (e ⁻¹' s) :=
  LocalEquiv.ext (fun _ => rfl) (fun _ => rfl) rfl

theorem trans_refl_restr (s : Set β) : e.trans ((LocalEquiv.refl β).restr s) = e.restr (e ⁻¹' s) :=
  LocalEquiv.ext (fun x => rfl) (fun x => rfl) (by simp [trans_source])
#align local_equiv.trans_refl_restr LocalEquiv.trans_refl_restr

theorem trans_refl_restr' (s : Set β) :
    e.trans ((LocalEquiv.refl β).restr s) = e.restr (e.source ∩ e ⁻¹' s) :=
  LocalEquiv.ext (fun x => rfl) (fun x => rfl) <| by
    simp only [trans_source, restr_source, refl_source, univ_inter]
    rw [← inter_assoc, inter_self]
#align local_equiv.trans_refl_restr' LocalEquiv.trans_refl_restr'

theorem restr_trans (s : Set α) : (e.restr s).trans e' = (e.trans e').restr s :=
  LocalEquiv.ext (fun x => rfl) (fun x => rfl) <| by
    simp [trans_source, inter_comm, inter_assoc]
#align local_equiv.restr_trans LocalEquiv.restr_trans

/-- A lemma commonly useful when `e` and `e'` are charts of a manifold. -/
theorem mem_symm_trans_source {e' : LocalEquiv α γ} {x : α} (he : x ∈ e.source)
    (he' : x ∈ e'.source) : e x ∈ (e.symm.trans e').source :=
  ⟨e.mapsTo he, by rwa [mem_preimage, LocalEquiv.symm_symm, e.left_inv he]⟩
#align local_equiv.mem_symm_trans_source LocalEquiv.mem_symm_trans_source

/-- Postcompose a local equivalence with an equivalence.
We modify the source and target to have better definitional behavior. -/
@[simps!]
def transEquiv (e' : β ≃ γ) : LocalEquiv α γ :=
  (e.trans e'.toLocalEquiv).copy _ rfl _ rfl e.source (inter_univ _) (e'.symm ⁻¹' e.target)
    (univ_inter _)
#align local_equiv.trans_equiv LocalEquiv.transEquiv
#align local_equiv.trans_equiv_source LocalEquiv.transEquiv_source
#align local_equiv.trans_equiv_apply LocalEquiv.transEquiv_apply
#align local_equiv.trans_equiv_target LocalEquiv.transEquiv_target
#align local_equiv.trans_equiv_symm_apply LocalEquiv.transEquiv_symm_apply

theorem transEquiv_eq_trans (e' : β ≃ γ) : e.transEquiv e' = e.trans e'.toLocalEquiv :=
  copy_eq ..
#align local_equiv.trans_equiv_eq_trans LocalEquiv.transEquiv_eq_trans

/-- Precompose a local equivalence with an equivalence.
We modify the source and target to have better definitional behavior. -/
@[simps!]
def _root_.Equiv.transLocalEquiv (e : α ≃ β) : LocalEquiv α γ :=
  (e.toLocalEquiv.trans e').copy _ rfl _ rfl (e ⁻¹' e'.source) (univ_inter _) e'.target
    (inter_univ _)
#align equiv.trans_local_equiv Equiv.transLocalEquiv
#align equiv.trans_local_equiv_target Equiv.transLocalEquiv_target
#align equiv.trans_local_equiv_apply Equiv.transLocalEquiv_apply
#align equiv.trans_local_equiv_source Equiv.transLocalEquiv_source
#align equiv.trans_local_equiv_symm_apply Equiv.transLocalEquiv_symm_apply

theorem _root_.Equiv.transLocalEquiv_eq_trans (e : α ≃ β) :
    e.transLocalEquiv e' = e.toLocalEquiv.trans e' :=
  copy_eq ..
#align equiv.trans_local_equiv_eq_trans Equiv.transLocalEquiv_eq_trans

/-- `EqOnSource e e'` means that `e` and `e'` have the same source, and coincide there. Then `e`
and `e'` should really be considered the same local equiv. -/
def EqOnSource (e e' : LocalEquiv α β) : Prop :=
  e.source = e'.source ∧ e.source.EqOn e e'
#align local_equiv.eq_on_source LocalEquiv.EqOnSource

/-- `EqOnSource` is an equivalence relation. This instance provides the `≈` notation between two
`LocalEquiv`s. -/
instance eqOnSourceSetoid : Setoid (LocalEquiv α β) where
  r := EqOnSource
  iseqv := by constructor <;> simp only [Equivalence, EqOnSource, EqOn] <;> aesop
#align local_equiv.eq_on_source_setoid LocalEquiv.eqOnSourceSetoid

theorem eqOnSource_refl : e ≈ e :=
  Setoid.refl _
#align local_equiv.eq_on_source_refl LocalEquiv.eqOnSource_refl

/-- Two equivalent local equivs have the same source. -/
theorem EqOnSource.source_eq {e e' : LocalEquiv α β} (h : e ≈ e') : e.source = e'.source :=
  h.1
#align local_equiv.eq_on_source.source_eq LocalEquiv.EqOnSource.source_eq

/-- Two equivalent local equivs coincide on the source. -/
theorem EqOnSource.eqOn {e e' : LocalEquiv α β} (h : e ≈ e') : e.source.EqOn e e' :=
  h.2
#align local_equiv.eq_on_source.eq_on LocalEquiv.EqOnSource.eqOn

--Porting note: A lot of dot notation failures here. Maybe we should not use `≈`

/-- Two equivalent local equivs have the same target. -/
theorem EqOnSource.target_eq {e e' : LocalEquiv α β} (h : e ≈ e') : e.target = e'.target := by
  simp only [← image_source_eq_target, ← source_eq h, h.2.image_eq]
#align local_equiv.eq_on_source.target_eq LocalEquiv.EqOnSource.target_eq

/-- If two local equivs are equivalent, so are their inverses. -/
theorem EqOnSource.symm' {e e' : LocalEquiv α β} (h : e ≈ e') : e.symm ≈ e'.symm := by
  refine' ⟨target_eq h, eqOn_of_leftInvOn_of_rightInvOn e.leftInvOn _ _⟩ <;>
    simp only [symm_source, target_eq h, source_eq h, e'.symm_mapsTo]
  exact e'.rightInvOn.congr_right e'.symm_mapsTo (source_eq h ▸ h.eqOn.symm)
#align local_equiv.eq_on_source.symm' LocalEquiv.EqOnSource.symm'

/-- Two equivalent local equivs have coinciding inverses on the target. -/
theorem EqOnSource.symm_eqOn {e e' : LocalEquiv α β} (h : e ≈ e') : EqOn e.symm e'.symm e.target :=
  -- Porting note: `h.symm'` dot notation doesn't work anymore because `h` is not recognised as
  -- `LocalEquiv.EqOnSource` for some reason.
  eqOn (symm' h)
#align local_equiv.eq_on_source.symm_eq_on LocalEquiv.EqOnSource.symm_eqOn

/-- Composition of local equivs respects equivalence. -/
theorem EqOnSource.trans' {e e' : LocalEquiv α β} {f f' : LocalEquiv β γ} (he : e ≈ e')
    (hf : f ≈ f') : e.trans f ≈ e'.trans f' := by
  constructor
  · rw [trans_source'', trans_source'', ← target_eq he, ← hf.1]
    exact (he.symm'.eqOn.mono <| inter_subset_left _ _).image_eq
  · intro x hx
    rw [trans_source] at hx
    simp [Function.comp_apply, LocalEquiv.coe_trans, (he.2 hx.1).symm, hf.2 hx.2]
#align local_equiv.eq_on_source.trans' LocalEquiv.EqOnSource.trans'

/-- Restriction of local equivs respects equivalence. -/
theorem EqOnSource.restr {e e' : LocalEquiv α β} (he : e ≈ e') (s : Set α) :
    e.restr s ≈ e'.restr s := by
  constructor
  · simp [he.1]
  · intro x hx
    simp only [mem_inter_iff, restr_source] at hx
    exact he.2 hx.1
#align local_equiv.eq_on_source.restr LocalEquiv.EqOnSource.restr

/-- Preimages are respected by equivalence. -/
theorem EqOnSource.source_inter_preimage_eq {e e' : LocalEquiv α β} (he : e ≈ e') (s : Set β) :
    e.source ∩ e ⁻¹' s = e'.source ∩ e' ⁻¹' s := by rw [he.eqOn.inter_preimage_eq, source_eq he]
#align local_equiv.eq_on_source.source_inter_preimage_eq LocalEquiv.EqOnSource.source_inter_preimage_eq

/-- Composition of a local equiv and its inverse is equivalent to the restriction of the identity
to the source. -/
theorem trans_self_symm : e.trans e.symm ≈ ofSet e.source := by
  have A : (e.trans e.symm).source = e.source := by mfld_set_tac
  refine' ⟨by rw [A, ofSet_source], fun x hx => _⟩
  rw [A] at hx
  simp only [hx, mfld_simps]
#align local_equiv.trans_self_symm LocalEquiv.trans_self_symm

/-- Composition of the inverse of a local equiv and this local equiv is equivalent to the
restriction of the identity to the target. -/
theorem trans_symm_self : e.symm.trans e ≈ LocalEquiv.ofSet e.target :=
  trans_self_symm e.symm
#align local_equiv.trans_symm_self LocalEquiv.trans_symm_self

/-- Two equivalent local equivs are equal when the source and target are `univ`. -/
theorem eq_of_eqOnSource_univ (e e' : LocalEquiv α β) (h : e ≈ e') (s : e.source = univ)
    (t : e.target = univ) : e = e' := by
  refine LocalEquiv.ext (fun x => ?_) (fun x => ?_) h.1
  · apply h.2
    rw [s]
    exact mem_univ _
  · apply h.symm'.2
    rw [symm_source, t]
    exact mem_univ _
#align local_equiv.eq_of_eq_on_source_univ LocalEquiv.eq_of_eqOnSource_univ

section Prod

/-- The product of two local equivs, as a local equiv on the product. -/
def prod (e : LocalEquiv α β) (e' : LocalEquiv γ δ) : LocalEquiv (α × γ) (β × δ) where
  source := e.source ×ˢ e'.source
  target := e.target ×ˢ e'.target
  toFun p := (e p.1, e' p.2)
  invFun p := (e.symm p.1, e'.symm p.2)
  map_source' p hp := by
    simp at hp
    simp [hp]
  map_target' p hp := by
    simp at hp
    simp [map_target, hp]
  left_inv' p hp := by
    simp at hp
    simp [hp]
  right_inv' p hp := by
    simp at hp
    simp [hp]
#align local_equiv.prod LocalEquiv.prod

@[simp, mfld_simps]
theorem prod_source (e : LocalEquiv α β) (e' : LocalEquiv γ δ) :
    (e.prod e').source = e.source ×ˢ e'.source :=
  rfl
#align local_equiv.prod_source LocalEquiv.prod_source

@[simp, mfld_simps]
theorem prod_target (e : LocalEquiv α β) (e' : LocalEquiv γ δ) :
    (e.prod e').target = e.target ×ˢ e'.target :=
  rfl
#align local_equiv.prod_target LocalEquiv.prod_target

@[simp, mfld_simps]
theorem prod_coe (e : LocalEquiv α β) (e' : LocalEquiv γ δ) :
    (e.prod e' : α × γ → β × δ) = fun p => (e p.1, e' p.2) :=
  rfl
#align local_equiv.prod_coe LocalEquiv.prod_coe

theorem prod_coe_symm (e : LocalEquiv α β) (e' : LocalEquiv γ δ) :
    ((e.prod e').symm : β × δ → α × γ) = fun p => (e.symm p.1, e'.symm p.2) :=
  rfl
#align local_equiv.prod_coe_symm LocalEquiv.prod_coe_symm

@[simp, mfld_simps]
theorem prod_symm (e : LocalEquiv α β) (e' : LocalEquiv γ δ) :
    (e.prod e').symm = e.symm.prod e'.symm := by
  ext x <;> simp [prod_coe_symm]
#align local_equiv.prod_symm LocalEquiv.prod_symm

@[simp, mfld_simps]
theorem refl_prod_refl :
    (LocalEquiv.refl α).prod (LocalEquiv.refl β) = LocalEquiv.refl (α × β) := by
  -- Porting note: `ext1 ⟨x, y⟩` insufficient number of binders
  ext ⟨x, y⟩ <;> simp
#align local_equiv.refl_prod_refl LocalEquiv.refl_prod_refl

@[simp, mfld_simps]
theorem prod_trans {η : Type*} {ε : Type*} (e : LocalEquiv α β) (f : LocalEquiv β γ)
    (e' : LocalEquiv δ η) (f' : LocalEquiv η ε) :
    (e.prod e').trans (f.prod f') = (e.trans f).prod (e'.trans f') := by
  ext ⟨x, y⟩ <;> simp [ext_iff]; tauto
#align local_equiv.prod_trans LocalEquiv.prod_trans

end Prod

/-- Combine two `LocalEquiv`s using `Set.piecewise`. The source of the new `LocalEquiv` is
`s.ite e.source e'.source = e.source ∩ s ∪ e'.source \ s`, and similarly for target.  The function
sends `e.source ∩ s` to `e.target ∩ t` using `e` and `e'.source \ s` to `e'.target \ t` using `e'`,
and similarly for the inverse function. The definition assumes `e.isImage s t` and
`e'.isImage s t`. -/
@[simps (config := { fullyApplied := false })]
def piecewise (e e' : LocalEquiv α β) (s : Set α) (t : Set β) [∀ x, Decidable (x ∈ s)]
    [∀ y, Decidable (y ∈ t)] (H : e.IsImage s t) (H' : e'.IsImage s t) :
    LocalEquiv α β where
  toFun := s.piecewise e e'
  invFun := t.piecewise e.symm e'.symm
  source := s.ite e.source e'.source
  target := t.ite e.target e'.target
  map_source' := H.mapsTo.piecewise_ite H'.compl.mapsTo
  map_target' := H.symm.mapsTo.piecewise_ite H'.symm.compl.mapsTo
  left_inv' := H.leftInvOn_piecewise H'
  right_inv' := H.symm.leftInvOn_piecewise H'.symm
#align local_equiv.piecewise LocalEquiv.piecewise
#align local_equiv.piecewise_source LocalEquiv.piecewise_source
#align local_equiv.piecewise_target LocalEquiv.piecewise_target
#align local_equiv.piecewise_symm_apply LocalEquiv.piecewise_symm_apply
#align local_equiv.piecewise_apply LocalEquiv.piecewise_apply

theorem symm_piecewise (e e' : LocalEquiv α β) {s : Set α} {t : Set β} [∀ x, Decidable (x ∈ s)]
    [∀ y, Decidable (y ∈ t)] (H : e.IsImage s t) (H' : e'.IsImage s t) :
    (e.piecewise e' s t H H').symm = e.symm.piecewise e'.symm t s H.symm H'.symm :=
  rfl
#align local_equiv.symm_piecewise LocalEquiv.symm_piecewise

/-- Combine two `LocalEquiv`s with disjoint sources and disjoint targets. We reuse
`LocalEquiv.piecewise`, then override `source` and `target` to ensure better definitional
equalities. -/
@[simps! (config := { fullyApplied := false })]
def disjointUnion (e e' : LocalEquiv α β) (hs : Disjoint e.source e'.source)
    (ht : Disjoint e.target e'.target) [∀ x, Decidable (x ∈ e.source)]
    [∀ y, Decidable (y ∈ e.target)] : LocalEquiv α β :=
  (e.piecewise e' e.source e.target e.isImage_source_target <|
        e'.isImage_source_target_of_disjoint _ hs.symm ht.symm).copy
    _ rfl _ rfl (e.source ∪ e'.source) (ite_left _ _) (e.target ∪ e'.target) (ite_left _ _)
#align local_equiv.disjoint_union LocalEquiv.disjointUnion
#align local_equiv.disjoint_union_source LocalEquiv.disjointUnion_source
#align local_equiv.disjoint_union_target LocalEquiv.disjointUnion_target
#align local_equiv.disjoint_union_symm_apply LocalEquiv.disjointUnion_symm_apply
#align local_equiv.disjoint_union_apply LocalEquiv.disjointUnion_apply

theorem disjointUnion_eq_piecewise (e e' : LocalEquiv α β) (hs : Disjoint e.source e'.source)
    (ht : Disjoint e.target e'.target) [∀ x, Decidable (x ∈ e.source)]
    [∀ y, Decidable (y ∈ e.target)] :
    e.disjointUnion e' hs ht =
      e.piecewise e' e.source e.target e.isImage_source_target
        (e'.isImage_source_target_of_disjoint _ hs.symm ht.symm) :=
  copy_eq ..
#align local_equiv.disjoint_union_eq_piecewise LocalEquiv.disjointUnion_eq_piecewise

section Pi

variable {ι : Type*} {αi βi γi : ι → Type*}

/-- The product of a family of local equivs, as a local equiv on the pi type. -/
@[simps (config := mfld_cfg) apply source target]
protected def pi (ei : ∀ i, LocalEquiv (αi i) (βi i)) : LocalEquiv (∀ i, αi i) (∀ i, βi i) where
  toFun f i := ei i (f i)
  invFun f i := (ei i).symm (f i)
  source := pi univ fun i => (ei i).source
  target := pi univ fun i => (ei i).target
  map_source' _ hf i hi := (ei i).map_source (hf i hi)
  map_target' _ hf i hi := (ei i).map_target (hf i hi)
  left_inv' _ hf := funext fun i => (ei i).left_inv (hf i trivial)
  right_inv' _ hf := funext fun i => (ei i).right_inv (hf i trivial)
#align local_equiv.pi LocalEquiv.pi
#align local_equiv.pi_source LocalEquiv.pi_source
#align local_equiv.pi_apply LocalEquiv.pi_apply
#align local_equiv.pi_target LocalEquiv.pi_target

@[simp, mfld_simps]
theorem pi_symm (ei : ∀ i, LocalEquiv (αi i) (βi i)) :
    (LocalEquiv.pi ei).symm = .pi fun i ↦ (ei i).symm :=
  rfl

theorem pi_symm_apply (ei : ∀ i, LocalEquiv (αi i) (βi i)) :
    ⇑(LocalEquiv.pi ei).symm = fun f i ↦ (ei i).symm (f i) :=
  rfl
#align local_equiv.pi_symm_apply LocalEquiv.pi_symm_apply

@[simp, mfld_simps]
theorem pi_refl : (LocalEquiv.pi fun i ↦ LocalEquiv.refl (αi i)) = .refl (∀ i, αi i) := by
  ext <;> simp

@[simp, mfld_simps]
theorem pi_trans (ei : ∀ i, LocalEquiv (αi i) (βi i)) (ei' : ∀ i, LocalEquiv (βi i) (γi i)) :
    (LocalEquiv.pi ei).trans (LocalEquiv.pi ei') = .pi fun i ↦ (ei i).trans (ei' i) := by
  ext <;> simp [forall_and]

end Pi

end LocalEquiv

namespace Set

-- All arguments are explicit to avoid missing information in the pretty printer output
/-- A bijection between two sets `s : Set α` and `t : Set β` provides a local equivalence
between `α` and `β`. -/
@[simps (config := { fullyApplied := false })]
noncomputable def BijOn.toLocalEquiv [Nonempty α] (f : α → β) (s : Set α) (t : Set β)
    (hf : BijOn f s t) : LocalEquiv α β where
  toFun := f
  invFun := invFunOn f s
  source := s
  target := t
  map_source' := hf.mapsTo
  map_target' := hf.surjOn.mapsTo_invFunOn
  left_inv' := hf.invOn_invFunOn.1
  right_inv' := hf.invOn_invFunOn.2
#align set.bij_on.to_local_equiv Set.BijOn.toLocalEquiv
#align set.bij_on.to_local_equiv_target Set.BijOn.toLocalEquiv_target
#align set.bij_on.to_local_equiv_symm_apply Set.BijOn.toLocalEquiv_symm_apply
#align set.bij_on.to_local_equiv_apply Set.BijOn.toLocalEquiv_apply
#align set.bij_on.to_local_equiv_source Set.BijOn.toLocalEquiv_source

/-- A map injective on a subset of its domain provides a local equivalence. -/
@[simp, mfld_simps]
noncomputable def InjOn.toLocalEquiv [Nonempty α] (f : α → β) (s : Set α) (hf : InjOn f s) :
    LocalEquiv α β :=
  hf.bijOn_image.toLocalEquiv f s (f '' s)
#align set.inj_on.to_local_equiv Set.InjOn.toLocalEquiv

end Set

namespace Equiv

/- `Equiv`s give rise to `LocalEquiv`s. We set up simp lemmas to reduce most properties of the
`LocalEquiv` to that of the `Equiv`. -/
variable (e : α ≃ β) (e' : β ≃ γ)

@[simp, mfld_simps]
theorem refl_toLocalEquiv : (Equiv.refl α).toLocalEquiv = LocalEquiv.refl α :=
  rfl
#align equiv.refl_to_local_equiv Equiv.refl_toLocalEquiv

@[simp, mfld_simps]
theorem symm_toLocalEquiv : e.symm.toLocalEquiv = e.toLocalEquiv.symm :=
  rfl
#align equiv.symm_to_local_equiv Equiv.symm_toLocalEquiv

@[simp, mfld_simps]
theorem trans_toLocalEquiv : (e.trans e').toLocalEquiv = e.toLocalEquiv.trans e'.toLocalEquiv :=
  LocalEquiv.ext (fun x => rfl) (fun x => rfl)
    (by simp [LocalEquiv.trans_source, Equiv.toLocalEquiv])
#align equiv.trans_to_local_equiv Equiv.trans_toLocalEquiv

end Equiv<|MERGE_RESOLUTION|>--- conflicted
+++ resolved
@@ -28,7 +28,6 @@
 
 ## Main definitions
 
-<<<<<<< HEAD
 * `Equiv.toLocalEquiv`: associating a local equiv to an equiv, with source = target = univ
 * `LocalEquiv.symm`: the inverse of a local equiv
 * `LocalEquiv.trans`: the composition of two local equivs
@@ -36,15 +35,6 @@
 * `LocalEquiv.ofSet`: the identity on a set `s`
 * `EqOnSource`: equivalence relation describing the "right" notion of equality for local
   equivs (see below in implementation notes)
-=======
-`Equiv.toLocalEquiv`: associating a local equiv to an equiv, with source = target = univ
-`LocalEquiv.symm`    : the inverse of a local equiv
-`LocalEquiv.trans`   : the composition of two local equivs
-`LocalEquiv.refl`    : the identity local equiv
-`LocalEquiv.ofSet`  : the identity on a set `s`
-`EqOnSource`        : equivalence relation describing the "right" notion of equality for local
-                      equivs (see below in implementation notes)
->>>>>>> 500b9f9e
 
 ## Implementation notes
 
