/-
Copyright (c) 2019 Sébastien Gouëzel. All rights reserved.
Released under Apache 2.0 license as described in the file LICENSE.
Authors: Sébastien Gouëzel
-/
import Mathlib.Data.Set.Function
import Mathlib.Logic.Equiv.Defs
import Mathlib.Tactic.Core
import Mathlib.Tactic.Attr.Core

#align_import logic.equiv.local_equiv from "leanprover-community/mathlib"@"48fb5b5280e7c81672afc9524185ae994553ebf4"

/-!
# Partial equivalences

This files defines equivalences between subsets of given types.
An element `e` of `PartialEquiv α β` is made of two maps `e.toFun` and `e.invFun` respectively
from α to β and from β to α (just like equivs), which are inverse to each other on the subsets
`e.source` and `e.target` of respectively α and β.

They are designed in particular to define charts on manifolds.

The main functionality is `e.trans f`, which composes the two partial equivalences by restricting
the source and target to the maximal set where the composition makes sense.

As for equivs, we register a coercion to functions and use it in our simp normal form: we write
`e x` and `e.symm y` instead of `e.toFun x` and `e.invFun y`.

## Main definitions

* `Equiv.toPartialEquiv`: associating a partial equiv to an equiv, with source = target = univ
* `PartialEquiv.symm`: the inverse of a partial equivalence
* `PartialEquiv.trans`: the composition of two partial equivalences
* `PartialEquiv.refl`: the identity partial equivalence
* `PartialEquiv.ofSet`: the identity on a set `s`
* `EqOnSource`: equivalence relation describing the "right" notion of equality for partial
  equivalences (see below in implementation notes)

## Implementation notes

There are at least three possible implementations of partial equivalences:
* equivs on subtypes
* pairs of functions taking values in `Option α` and `Option β`, equal to none where the partial
equivalence is not defined
* pairs of functions defined everywhere, keeping the source and target as additional data

Each of these implementations has pros and cons.
* When dealing with subtypes, one still need to define additional API for composition and
restriction of domains. Checking that one always belongs to the right subtype makes things very
tedious, and leads quickly to DTT hell (as the subtype `u ∩ v` is not the "same" as `v ∩ u`, for
instance).
* With option-valued functions, the composition is very neat (it is just the usual composition, and
the domain is restricted automatically). These are implemented in `PEquiv.lean`. For manifolds,
where one wants to discuss thoroughly the smoothness of the maps, this creates however a lot of
overhead as one would need to extend all classes of smoothness to option-valued maps.
* The `PartialEquiv` version as explained above is easier to use for manifolds. The drawback is that
there is extra useless data (the values of `toFun` and `invFun` outside of `source` and `target`).
In particular, the equality notion between partial equivs is not "the right one", i.e., coinciding
source and target and equality there. Moreover, there are no partial equivs in this sense between
an empty type and a nonempty type. Since empty types are not that useful, and since one almost never
needs to talk about equal partial equivs, this is not an issue in practice.
Still, we introduce an equivalence relation `EqOnSource` that captures this right notion of
equality, and show that many properties are invariant under this equivalence relation.

### Local coding conventions

If a lemma deals with the intersection of a set with either source or target of a `PartialEquiv`,
then it should use `e.source ∩ s` or `e.target ∩ t`, not `s ∩ e.source` or `t ∩ e.target`.

-/
open Lean Meta Elab Tactic

/-! Implementation of the `mfld_set_tac` tactic for working with the domains of partially-defined
functions (`PartialEquiv`, `PartialHomeomorph`, etc).

This is in a separate file from `Mathlib.Logic.Equiv.MfldSimpsAttr` because attributes need a new
file to become functional.
-/

/-- Common `@[simps]` configuration options used for manifold-related declarations. -/
def mfld_cfg : Simps.Config where
  attrs := [`mfld_simps]
  fullyApplied := false
#align mfld_cfg mfld_cfg

namespace Tactic.MfldSetTac

/-- A very basic tactic to show that sets showing up in manifolds coincide or are included
in one another. -/
elab (name := mfldSetTac) "mfld_set_tac" : tactic => withMainContext do
  let g ← getMainGoal
  let goalTy := (← instantiateMVars (← g.getDecl).type).getAppFnArgs
  match goalTy with
  | (``Eq, #[_ty, _e₁, _e₂]) =>
    evalTactic (← `(tactic| (
      apply Set.ext; intro my_y
      constructor <;>
        · intro h_my_y
          try simp only [*, mfld_simps] at h_my_y
          try simp only [*, mfld_simps])))
  | (``Subset, #[_ty, _inst, _e₁, _e₂]) =>
    evalTactic (← `(tactic| (
      intro my_y h_my_y
      try simp only [*, mfld_simps] at h_my_y
      try simp only [*, mfld_simps])))
  | _ => throwError "goal should be an equality or an inclusion"

attribute [mfld_simps] and_true eq_self_iff_true Function.comp_apply

end Tactic.MfldSetTac

open Function Set

variable {α : Type*} {β : Type*} {γ : Type*} {δ : Type*}

/-- Local equivalence between subsets `source` and `target` of `α` and `β` respectively. The
(global) maps `toFun : α → β` and `invFun : β → α` map `source` to `target` and conversely, and are
inverse to each other there. The values of `toFun` outside of `source` and of `invFun` outside of
`target` are irrelevant. -/
structure PartialEquiv (α : Type*) (β : Type*) where
  /-- The global function which has a partial inverse. Its value outside of the `source` subset is
  irrelevant. -/
  toFun : α → β
  /-- The partial inverse to `toFun`. Its value outside of the `target` subset is irrelevant. -/
  invFun : β → α
  /-- The domain of the partial equivalence. -/
  source : Set α
  /-- The codomain of the partial equivalence. -/
  target : Set β
  /-- The proposition that elements of `source` are mapped to elements of `target`. -/
  map_source' : ∀ ⦃x⦄, x ∈ source → toFun x ∈ target
  /-- The proposition that elements of `target` are mapped to elements of `source`. -/
  map_target' : ∀ ⦃x⦄, x ∈ target → invFun x ∈ source
  /-- The proposition that `invFun` is a left-inverse of `toFun` on `source`. -/
  left_inv' : ∀ ⦃x⦄, x ∈ source → invFun (toFun x) = x
  /-- The proposition that `invFun` is a right-inverse of `toFun` on `target`. -/
  right_inv' : ∀ ⦃x⦄, x ∈ target → toFun (invFun x) = x
#align local_equiv PartialEquiv

attribute [coe] PartialEquiv.toFun

namespace PartialEquiv

variable (e : PartialEquiv α β) (e' : PartialEquiv β γ)

instance [Inhabited α] [Inhabited β] : Inhabited (PartialEquiv α β) :=
  ⟨⟨const α default, const β default, ∅, ∅, mapsTo_empty _ _, mapsTo_empty _ _, eqOn_empty _ _,
      eqOn_empty _ _⟩⟩

/-- The inverse of a partial equivalence -/
@[symm]
protected def symm : PartialEquiv β α where
  toFun := e.invFun
  invFun := e.toFun
  source := e.target
  target := e.source
  map_source' := e.map_target'
  map_target' := e.map_source'
  left_inv' := e.right_inv'
  right_inv' := e.left_inv'
#align local_equiv.symm PartialEquiv.symm

instance : CoeFun (PartialEquiv α β) fun _ => α → β :=
  ⟨PartialEquiv.toFun⟩

/-- See Note [custom simps projection] -/
def Simps.symm_apply (e : PartialEquiv α β) : β → α :=
  e.symm
#align local_equiv.simps.symm_apply PartialEquiv.Simps.symm_apply

initialize_simps_projections PartialEquiv (toFun → apply, invFun → symm_apply)

-- Porting note: this can be proven with `dsimp only`
-- @[simp, mfld_simps]
-- theorem coe_mk (f : α → β) (g s t ml mr il ir) :
--  (PartialEquiv.mk f g s t ml mr il ir : α → β) = f := by dsimp only
-- #align local_equiv.coe_mk PartialEquiv.coe_mk
#noalign local_equiv.coe_mk

@[simp, mfld_simps]
theorem coe_symm_mk (f : α → β) (g s t ml mr il ir) :
    ((PartialEquiv.mk f g s t ml mr il ir).symm : β → α) = g :=
  rfl
#align local_equiv.coe_symm_mk PartialEquiv.coe_symm_mk

-- Porting note: this is now a syntactic tautology
-- @[simp, mfld_simps]
-- theorem toFun_as_coe : e.toFun = e := rfl
-- #align local_equiv.to_fun_as_coe PartialEquiv.toFun_as_coe
#noalign local_equiv.to_fun_as_coe

@[simp, mfld_simps]
theorem invFun_as_coe : e.invFun = e.symm :=
  rfl
#align local_equiv.inv_fun_as_coe PartialEquiv.invFun_as_coe

@[simp, mfld_simps]
theorem map_source {x : α} (h : x ∈ e.source) : e x ∈ e.target :=
  e.map_source' h
#align local_equiv.map_source PartialEquiv.map_source

/-- Variant of `e.map_source` and `map_source'`, stated for images of subsets of `source`. -/
lemma map_source'' : e '' e.source ⊆ e.target :=
  fun _ ⟨_, hx, hex⟩ ↦ mem_of_eq_of_mem (id hex.symm) (e.map_source' hx)

@[simp, mfld_simps]
theorem map_target {x : β} (h : x ∈ e.target) : e.symm x ∈ e.source :=
  e.map_target' h
#align local_equiv.map_target PartialEquiv.map_target

@[simp, mfld_simps]
theorem left_inv {x : α} (h : x ∈ e.source) : e.symm (e x) = x :=
  e.left_inv' h
#align local_equiv.left_inv PartialEquiv.left_inv

@[simp, mfld_simps]
theorem right_inv {x : β} (h : x ∈ e.target) : e (e.symm x) = x :=
  e.right_inv' h
#align local_equiv.right_inv PartialEquiv.right_inv

theorem eq_symm_apply {x : α} {y : β} (hx : x ∈ e.source) (hy : y ∈ e.target) :
    x = e.symm y ↔ e x = y :=
  ⟨fun h => by rw [← e.right_inv hy, h], fun h => by rw [← e.left_inv hx, h]⟩
#align local_equiv.eq_symm_apply PartialEquiv.eq_symm_apply

protected theorem mapsTo : MapsTo e e.source e.target := fun _ => e.map_source
#align local_equiv.maps_to PartialEquiv.mapsTo

theorem symm_mapsTo : MapsTo e.symm e.target e.source :=
  e.symm.mapsTo
#align local_equiv.symm_maps_to PartialEquiv.symm_mapsTo

protected theorem leftInvOn : LeftInvOn e.symm e e.source := fun _ => e.left_inv
#align local_equiv.left_inv_on PartialEquiv.leftInvOn

protected theorem rightInvOn : RightInvOn e.symm e e.target := fun _ => e.right_inv
#align local_equiv.right_inv_on PartialEquiv.rightInvOn

protected theorem invOn : InvOn e.symm e e.source e.target :=
  ⟨e.leftInvOn, e.rightInvOn⟩
#align local_equiv.inv_on PartialEquiv.invOn

protected theorem injOn : InjOn e e.source :=
  e.leftInvOn.injOn
#align local_equiv.inj_on PartialEquiv.injOn

protected theorem bijOn : BijOn e e.source e.target :=
  e.invOn.bijOn e.mapsTo e.symm_mapsTo
#align local_equiv.bij_on PartialEquiv.bijOn

protected theorem surjOn : SurjOn e e.source e.target :=
  e.bijOn.surjOn
#align local_equiv.surj_on PartialEquiv.surjOn

/-- Interpret an `Equiv` as a `PartialEquiv` by restricting it to `s` in the domain
and to `t` in the codomain. -/
@[simps (config := .asFn)]
def _root_.Equiv.toPartialEquivOfImageEq (e : α ≃ β) (s : Set α) (t : Set β) (h : e '' s = t) :
    PartialEquiv α β where
  toFun := e
  invFun := e.symm
  source := s
  target := t
  map_source' x hx := h ▸ mem_image_of_mem _ hx
  map_target' x hx := by
    subst t
    rcases hx with ⟨x, hx, rfl⟩
    rwa [e.symm_apply_apply]
  left_inv' x _ := e.symm_apply_apply x
  right_inv' x _ := e.apply_symm_apply x

/-- Associate a `PartialEquiv` to an `Equiv`. -/
@[simps! (config := mfld_cfg)]
def _root_.Equiv.toPartialEquiv (e : α ≃ β) : PartialEquiv α β :=
  e.toPartialEquivOfImageEq univ univ <| by rw [image_univ, e.surjective.range_eq]
#align equiv.to_local_equiv Equiv.toPartialEquiv
#align equiv.to_local_equiv_symm_apply Equiv.toPartialEquiv_symm_apply
#align equiv.to_local_equiv_target Equiv.toPartialEquiv_target
#align equiv.to_local_equiv_apply Equiv.toPartialEquiv_apply
#align equiv.to_local_equiv_source Equiv.toPartialEquiv_source

instance inhabitedOfEmpty [IsEmpty α] [IsEmpty β] : Inhabited (PartialEquiv α β) :=
  ⟨((Equiv.equivEmpty α).trans (Equiv.equivEmpty β).symm).toPartialEquiv⟩
#align local_equiv.inhabited_of_empty PartialEquiv.inhabitedOfEmpty

/-- Create a copy of a `PartialEquiv` providing better definitional equalities. -/
@[simps (config := .asFn)]
def copy (e : PartialEquiv α β) (f : α → β) (hf : ⇑e = f) (g : β → α) (hg : ⇑e.symm = g) (s : Set α)
    (hs : e.source = s) (t : Set β) (ht : e.target = t) :
    PartialEquiv α β where
  toFun := f
  invFun := g
  source := s
  target := t
  map_source' _ := ht ▸ hs ▸ hf ▸ e.map_source
  map_target' _ := hs ▸ ht ▸ hg ▸ e.map_target
  left_inv' _ := hs ▸ hf ▸ hg ▸ e.left_inv
  right_inv' _ := ht ▸ hf ▸ hg ▸ e.right_inv
#align local_equiv.copy PartialEquiv.copy
#align local_equiv.copy_source PartialEquiv.copy_source
#align local_equiv.copy_apply PartialEquiv.copy_apply
#align local_equiv.copy_symm_apply PartialEquiv.copy_symm_apply
#align local_equiv.copy_target PartialEquiv.copy_target

theorem copy_eq (e : PartialEquiv α β) (f : α → β) (hf : ⇑e = f) (g : β → α) (hg : ⇑e.symm = g)
    (s : Set α) (hs : e.source = s) (t : Set β) (ht : e.target = t) :
    e.copy f hf g hg s hs t ht = e := by
  substs f g s t
  cases e
  rfl
#align local_equiv.copy_eq PartialEquiv.copy_eq

/-- Associate to a `PartialEquiv` an `Equiv` between the source and the target. -/
protected def toEquiv : e.source ≃ e.target where
  toFun x := ⟨e x, e.map_source x.mem⟩
  invFun y := ⟨e.symm y, e.map_target y.mem⟩
  left_inv := fun ⟨_, hx⟩ => Subtype.eq <| e.left_inv hx
  right_inv := fun ⟨_, hy⟩ => Subtype.eq <| e.right_inv hy
#align local_equiv.to_equiv PartialEquiv.toEquiv

@[simp, mfld_simps]
theorem symm_source : e.symm.source = e.target :=
  rfl
#align local_equiv.symm_source PartialEquiv.symm_source

@[simp, mfld_simps]
theorem symm_target : e.symm.target = e.source :=
  rfl
#align local_equiv.symm_target PartialEquiv.symm_target

@[simp, mfld_simps]
theorem symm_symm : e.symm.symm = e := by
  cases e
  rfl
#align local_equiv.symm_symm PartialEquiv.symm_symm

theorem symm_bijective :
    Function.Bijective (PartialEquiv.symm : PartialEquiv α β → PartialEquiv β α) :=
  Function.bijective_iff_has_inverse.mpr ⟨_, symm_symm, symm_symm⟩

theorem image_source_eq_target : e '' e.source = e.target :=
  e.bijOn.image_eq
#align local_equiv.image_source_eq_target PartialEquiv.image_source_eq_target

theorem forall_mem_target {p : β → Prop} : (∀ y ∈ e.target, p y) ↔ ∀ x ∈ e.source, p (e x) := by
  rw [← image_source_eq_target, forall_mem_image]
#align local_equiv.forall_mem_target PartialEquiv.forall_mem_target

theorem exists_mem_target {p : β → Prop} : (∃ y ∈ e.target, p y) ↔ ∃ x ∈ e.source, p (e x) := by
  rw [← image_source_eq_target, exists_mem_image]
#align local_equiv.exists_mem_target PartialEquiv.exists_mem_target

/-- We say that `t : Set β` is an image of `s : Set α` under a partial equivalence if
any of the following equivalent conditions hold:

* `e '' (e.source ∩ s) = e.target ∩ t`;
* `e.source ∩ e ⁻¹ t = e.source ∩ s`;
* `∀ x ∈ e.source, e x ∈ t ↔ x ∈ s` (this one is used in the definition).
-/
def IsImage (s : Set α) (t : Set β) : Prop :=
  ∀ ⦃x⦄, x ∈ e.source → (e x ∈ t ↔ x ∈ s)
#align local_equiv.is_image PartialEquiv.IsImage

namespace IsImage

variable {e} {s : Set α} {t : Set β} {x : α} {y : β}

theorem apply_mem_iff (h : e.IsImage s t) (hx : x ∈ e.source) : e x ∈ t ↔ x ∈ s :=
  h hx
#align local_equiv.is_image.apply_mem_iff PartialEquiv.IsImage.apply_mem_iff

theorem symm_apply_mem_iff (h : e.IsImage s t) : ∀ ⦃y⦄, y ∈ e.target → (e.symm y ∈ s ↔ y ∈ t) :=
  e.forall_mem_target.mpr fun x hx => by rw [e.left_inv hx, h hx]
#align local_equiv.is_image.symm_apply_mem_iff PartialEquiv.IsImage.symm_apply_mem_iff

protected theorem symm (h : e.IsImage s t) : e.symm.IsImage t s :=
  h.symm_apply_mem_iff
#align local_equiv.is_image.symm PartialEquiv.IsImage.symm

@[simp]
theorem symm_iff : e.symm.IsImage t s ↔ e.IsImage s t :=
  ⟨fun h => h.symm, fun h => h.symm⟩
#align local_equiv.is_image.symm_iff PartialEquiv.IsImage.symm_iff

protected theorem mapsTo (h : e.IsImage s t) : MapsTo e (e.source ∩ s) (e.target ∩ t) :=
  fun _ hx => ⟨e.mapsTo hx.1, (h hx.1).2 hx.2⟩
#align local_equiv.is_image.maps_to PartialEquiv.IsImage.mapsTo

theorem symm_mapsTo (h : e.IsImage s t) : MapsTo e.symm (e.target ∩ t) (e.source ∩ s) :=
  h.symm.mapsTo
#align local_equiv.is_image.symm_maps_to PartialEquiv.IsImage.symm_mapsTo

/-- Restrict a `PartialEquiv` to a pair of corresponding sets. -/
@[simps (config := .asFn)]
def restr (h : e.IsImage s t) : PartialEquiv α β where
  toFun := e
  invFun := e.symm
  source := e.source ∩ s
  target := e.target ∩ t
  map_source' := h.mapsTo
  map_target' := h.symm_mapsTo
  left_inv' := e.leftInvOn.mono (inter_subset_left _ _)
  right_inv' := e.rightInvOn.mono (inter_subset_left _ _)
#align local_equiv.is_image.restr PartialEquiv.IsImage.restr
#align local_equiv.is_image.restr_apply PartialEquiv.IsImage.restr_apply
#align local_equiv.is_image.restr_source PartialEquiv.IsImage.restr_source
#align local_equiv.is_image.restr_target PartialEquiv.IsImage.restr_target
#align local_equiv.is_image.restr_symm_apply PartialEquiv.IsImage.restr_symm_apply

theorem image_eq (h : e.IsImage s t) : e '' (e.source ∩ s) = e.target ∩ t :=
  h.restr.image_source_eq_target
#align local_equiv.is_image.image_eq PartialEquiv.IsImage.image_eq

theorem symm_image_eq (h : e.IsImage s t) : e.symm '' (e.target ∩ t) = e.source ∩ s :=
  h.symm.image_eq
#align local_equiv.is_image.symm_image_eq PartialEquiv.IsImage.symm_image_eq

theorem iff_preimage_eq : e.IsImage s t ↔ e.source ∩ e ⁻¹' t = e.source ∩ s := by
  simp only [IsImage, ext_iff, mem_inter_iff, mem_preimage, and_congr_right_iff]
#align local_equiv.is_image.iff_preimage_eq PartialEquiv.IsImage.iff_preimage_eq

alias ⟨preimage_eq, of_preimage_eq⟩ := iff_preimage_eq
#align local_equiv.is_image.of_preimage_eq PartialEquiv.IsImage.of_preimage_eq
#align local_equiv.is_image.preimage_eq PartialEquiv.IsImage.preimage_eq

theorem iff_symm_preimage_eq : e.IsImage s t ↔ e.target ∩ e.symm ⁻¹' s = e.target ∩ t :=
  symm_iff.symm.trans iff_preimage_eq
#align local_equiv.is_image.iff_symm_preimage_eq PartialEquiv.IsImage.iff_symm_preimage_eq

alias ⟨symm_preimage_eq, of_symm_preimage_eq⟩ := iff_symm_preimage_eq
#align local_equiv.is_image.of_symm_preimage_eq PartialEquiv.IsImage.of_symm_preimage_eq
#align local_equiv.is_image.symm_preimage_eq PartialEquiv.IsImage.symm_preimage_eq

theorem of_image_eq (h : e '' (e.source ∩ s) = e.target ∩ t) : e.IsImage s t :=
  of_symm_preimage_eq <| Eq.trans (of_symm_preimage_eq rfl).image_eq.symm h
#align local_equiv.is_image.of_image_eq PartialEquiv.IsImage.of_image_eq

theorem of_symm_image_eq (h : e.symm '' (e.target ∩ t) = e.source ∩ s) : e.IsImage s t :=
  of_preimage_eq <| Eq.trans (iff_preimage_eq.2 rfl).symm_image_eq.symm h
#align local_equiv.is_image.of_symm_image_eq PartialEquiv.IsImage.of_symm_image_eq

protected theorem compl (h : e.IsImage s t) : e.IsImage sᶜ tᶜ := fun _ hx => not_congr (h hx)
#align local_equiv.is_image.compl PartialEquiv.IsImage.compl

protected theorem inter {s' t'} (h : e.IsImage s t) (h' : e.IsImage s' t') :
    e.IsImage (s ∩ s') (t ∩ t') := fun _ hx => and_congr (h hx) (h' hx)
#align local_equiv.is_image.inter PartialEquiv.IsImage.inter

protected theorem union {s' t'} (h : e.IsImage s t) (h' : e.IsImage s' t') :
    e.IsImage (s ∪ s') (t ∪ t') := fun _ hx => or_congr (h hx) (h' hx)
#align local_equiv.is_image.union PartialEquiv.IsImage.union

protected theorem diff {s' t'} (h : e.IsImage s t) (h' : e.IsImage s' t') :
    e.IsImage (s \ s') (t \ t') :=
  h.inter h'.compl
#align local_equiv.is_image.diff PartialEquiv.IsImage.diff

theorem leftInvOn_piecewise {e' : PartialEquiv α β} [∀ i, Decidable (i ∈ s)]
    [∀ i, Decidable (i ∈ t)] (h : e.IsImage s t) (h' : e'.IsImage s t) :
    LeftInvOn (t.piecewise e.symm e'.symm) (s.piecewise e e') (s.ite e.source e'.source) := by
  rintro x (⟨he, hs⟩ | ⟨he, hs : x ∉ s⟩)
  · rw [piecewise_eq_of_mem _ _ _ hs, piecewise_eq_of_mem _ _ _ ((h he).2 hs), e.left_inv he]
  · rw [piecewise_eq_of_not_mem _ _ _ hs, piecewise_eq_of_not_mem _ _ _ ((h'.compl he).2 hs),
      e'.left_inv he]
#align local_equiv.is_image.left_inv_on_piecewise PartialEquiv.IsImage.leftInvOn_piecewise

theorem inter_eq_of_inter_eq_of_eqOn {e' : PartialEquiv α β} (h : e.IsImage s t)
    (h' : e'.IsImage s t) (hs : e.source ∩ s = e'.source ∩ s) (heq : EqOn e e' (e.source ∩ s)) :
    e.target ∩ t = e'.target ∩ t := by rw [← h.image_eq, ← h'.image_eq, ← hs, heq.image_eq]
#align local_equiv.is_image.inter_eq_of_inter_eq_of_eq_on PartialEquiv.IsImage.inter_eq_of_inter_eq_of_eqOn

theorem symm_eq_on_of_inter_eq_of_eqOn {e' : PartialEquiv α β} (h : e.IsImage s t)
    (hs : e.source ∩ s = e'.source ∩ s) (heq : EqOn e e' (e.source ∩ s)) :
    EqOn e.symm e'.symm (e.target ∩ t) := by
  rw [← h.image_eq]
  rintro y ⟨x, hx, rfl⟩
  have hx' := hx; rw [hs] at hx'
  rw [e.left_inv hx.1, heq hx, e'.left_inv hx'.1]
#align local_equiv.is_image.symm_eq_on_of_inter_eq_of_eq_on PartialEquiv.IsImage.symm_eq_on_of_inter_eq_of_eqOn

end IsImage

theorem isImage_source_target : e.IsImage e.source e.target := fun x hx => by simp [hx]
#align local_equiv.is_image_source_target PartialEquiv.isImage_source_target

theorem isImage_source_target_of_disjoint (e' : PartialEquiv α β) (hs : Disjoint e.source e'.source)
    (ht : Disjoint e.target e'.target) : e.IsImage e'.source e'.target :=
  IsImage.of_image_eq <| by rw [hs.inter_eq, ht.inter_eq, image_empty]
#align local_equiv.is_image_source_target_of_disjoint PartialEquiv.isImage_source_target_of_disjoint

theorem image_source_inter_eq' (s : Set α) : e '' (e.source ∩ s) = e.target ∩ e.symm ⁻¹' s := by
  rw [inter_comm, e.leftInvOn.image_inter', image_source_eq_target, inter_comm]
#align local_equiv.image_source_inter_eq' PartialEquiv.image_source_inter_eq'

theorem image_source_inter_eq (s : Set α) :
    e '' (e.source ∩ s) = e.target ∩ e.symm ⁻¹' (e.source ∩ s) := by
  rw [inter_comm, e.leftInvOn.image_inter, image_source_eq_target, inter_comm]
#align local_equiv.image_source_inter_eq PartialEquiv.image_source_inter_eq

theorem image_eq_target_inter_inv_preimage {s : Set α} (h : s ⊆ e.source) :
    e '' s = e.target ∩ e.symm ⁻¹' s := by
  rw [← e.image_source_inter_eq', inter_eq_self_of_subset_right h]
#align local_equiv.image_eq_target_inter_inv_preimage PartialEquiv.image_eq_target_inter_inv_preimage

theorem symm_image_eq_source_inter_preimage {s : Set β} (h : s ⊆ e.target) :
    e.symm '' s = e.source ∩ e ⁻¹' s :=
  e.symm.image_eq_target_inter_inv_preimage h
#align local_equiv.symm_image_eq_source_inter_preimage PartialEquiv.symm_image_eq_source_inter_preimage

theorem symm_image_target_inter_eq (s : Set β) :
    e.symm '' (e.target ∩ s) = e.source ∩ e ⁻¹' (e.target ∩ s) :=
  e.symm.image_source_inter_eq _
#align local_equiv.symm_image_target_inter_eq PartialEquiv.symm_image_target_inter_eq

theorem symm_image_target_inter_eq' (s : Set β) : e.symm '' (e.target ∩ s) = e.source ∩ e ⁻¹' s :=
  e.symm.image_source_inter_eq' _
#align local_equiv.symm_image_target_inter_eq' PartialEquiv.symm_image_target_inter_eq'

theorem source_inter_preimage_inv_preimage (s : Set α) :
    e.source ∩ e ⁻¹' (e.symm ⁻¹' s) = e.source ∩ s :=
  Set.ext fun x => and_congr_right_iff.2 fun hx =>
    by simp only [mem_preimage, e.left_inv hx]
#align local_equiv.source_inter_preimage_inv_preimage PartialEquiv.source_inter_preimage_inv_preimage

theorem source_inter_preimage_target_inter (s : Set β) :
    e.source ∩ e ⁻¹' (e.target ∩ s) = e.source ∩ e ⁻¹' s :=
  ext fun _ => ⟨fun hx => ⟨hx.1, hx.2.2⟩, fun hx => ⟨hx.1, e.map_source hx.1, hx.2⟩⟩
#align local_equiv.source_inter_preimage_target_inter PartialEquiv.source_inter_preimage_target_inter

theorem target_inter_inv_preimage_preimage (s : Set β) :
    e.target ∩ e.symm ⁻¹' (e ⁻¹' s) = e.target ∩ s :=
  e.symm.source_inter_preimage_inv_preimage _
#align local_equiv.target_inter_inv_preimage_preimage PartialEquiv.target_inter_inv_preimage_preimage

theorem symm_image_image_of_subset_source {s : Set α} (h : s ⊆ e.source) : e.symm '' (e '' s) = s :=
  (e.leftInvOn.mono h).image_image
#align local_equiv.symm_image_image_of_subset_source PartialEquiv.symm_image_image_of_subset_source

theorem image_symm_image_of_subset_target {s : Set β} (h : s ⊆ e.target) : e '' (e.symm '' s) = s :=
  e.symm.symm_image_image_of_subset_source h
#align local_equiv.image_symm_image_of_subset_target PartialEquiv.image_symm_image_of_subset_target

theorem source_subset_preimage_target : e.source ⊆ e ⁻¹' e.target :=
  e.mapsTo
#align local_equiv.source_subset_preimage_target PartialEquiv.source_subset_preimage_target

theorem symm_image_target_eq_source : e.symm '' e.target = e.source :=
  e.symm.image_source_eq_target
#align local_equiv.symm_image_target_eq_source PartialEquiv.symm_image_target_eq_source

theorem target_subset_preimage_source : e.target ⊆ e.symm ⁻¹' e.source :=
  e.symm_mapsTo
#align local_equiv.target_subset_preimage_source PartialEquiv.target_subset_preimage_source

/-- Two partial equivs that have the same `source`, same `toFun` and same `invFun`, coincide. -/
@[ext]
protected theorem ext {e e' : PartialEquiv α β} (h : ∀ x, e x = e' x)
    (hsymm : ∀ x, e.symm x = e'.symm x) (hs : e.source = e'.source) : e = e' := by
  have A : (e : α → β) = e' := by
    ext x
    exact h x
  have B : (e.symm : β → α) = e'.symm := by
    ext x
    exact hsymm x
  have I : e '' e.source = e.target := e.image_source_eq_target
  have I' : e' '' e'.source = e'.target := e'.image_source_eq_target
  rw [A, hs, I'] at I
  cases e; cases e'
  simp_all
#align local_equiv.ext PartialEquiv.ext

/-- Restricting a partial equivalence to `e.source ∩ s` -/
protected def restr (s : Set α) : PartialEquiv α β :=
  (@IsImage.of_symm_preimage_eq α β e s (e.symm ⁻¹' s) rfl).restr
#align local_equiv.restr PartialEquiv.restr

@[simp, mfld_simps]
theorem restr_coe (s : Set α) : (e.restr s : α → β) = e :=
  rfl
#align local_equiv.restr_coe PartialEquiv.restr_coe

@[simp, mfld_simps]
theorem restr_coe_symm (s : Set α) : ((e.restr s).symm : β → α) = e.symm :=
  rfl
#align local_equiv.restr_coe_symm PartialEquiv.restr_coe_symm

@[simp, mfld_simps]
theorem restr_source (s : Set α) : (e.restr s).source = e.source ∩ s :=
  rfl
#align local_equiv.restr_source PartialEquiv.restr_source

@[simp, mfld_simps]
theorem restr_target (s : Set α) : (e.restr s).target = e.target ∩ e.symm ⁻¹' s :=
  rfl
#align local_equiv.restr_target PartialEquiv.restr_target

theorem restr_eq_of_source_subset {e : PartialEquiv α β} {s : Set α} (h : e.source ⊆ s) :
    e.restr s = e :=
  PartialEquiv.ext (fun _ => rfl) (fun _ => rfl) (by simp [inter_eq_self_of_subset_left h])
#align local_equiv.restr_eq_of_source_subset PartialEquiv.restr_eq_of_source_subset

@[simp, mfld_simps]
theorem restr_univ {e : PartialEquiv α β} : e.restr univ = e :=
  restr_eq_of_source_subset (subset_univ _)
#align local_equiv.restr_univ PartialEquiv.restr_univ

/-- The identity partial equiv -/
protected def refl (α : Type*) : PartialEquiv α α :=
  (Equiv.refl α).toPartialEquiv
#align local_equiv.refl PartialEquiv.refl

@[simp, mfld_simps]
theorem refl_source : (PartialEquiv.refl α).source = univ :=
  rfl
#align local_equiv.refl_source PartialEquiv.refl_source

@[simp, mfld_simps]
theorem refl_target : (PartialEquiv.refl α).target = univ :=
  rfl
#align local_equiv.refl_target PartialEquiv.refl_target

@[simp, mfld_simps]
theorem refl_coe : (PartialEquiv.refl α : α → α) = id :=
  rfl
#align local_equiv.refl_coe PartialEquiv.refl_coe

@[simp, mfld_simps]
theorem refl_symm : (PartialEquiv.refl α).symm = PartialEquiv.refl α :=
  rfl
#align local_equiv.refl_symm PartialEquiv.refl_symm

-- Porting note: removed `simp` because `simp` can prove this
@[mfld_simps]
theorem refl_restr_source (s : Set α) : ((PartialEquiv.refl α).restr s).source = s := by simp
#align local_equiv.refl_restr_source PartialEquiv.refl_restr_source

-- Porting note: removed `simp` because `simp` can prove this
@[mfld_simps]
theorem refl_restr_target (s : Set α) : ((PartialEquiv.refl α).restr s).target = s := by
  change univ ∩ id ⁻¹' s = s
  simp
#align local_equiv.refl_restr_target PartialEquiv.refl_restr_target

/-- The identity partial equivalence on a set `s` -/
def ofSet (s : Set α) : PartialEquiv α α where
  toFun := id
  invFun := id
  source := s
  target := s
  map_source' _ hx := hx
  map_target' _ hx := hx
  left_inv' _ _ := rfl
  right_inv' _ _ := rfl
#align local_equiv.of_set PartialEquiv.ofSet

@[simp, mfld_simps]
theorem ofSet_source (s : Set α) : (PartialEquiv.ofSet s).source = s :=
  rfl
#align local_equiv.of_set_source PartialEquiv.ofSet_source

@[simp, mfld_simps]
theorem ofSet_target (s : Set α) : (PartialEquiv.ofSet s).target = s :=
  rfl
#align local_equiv.of_set_target PartialEquiv.ofSet_target

@[simp, mfld_simps]
theorem ofSet_coe (s : Set α) : (PartialEquiv.ofSet s : α → α) = id :=
  rfl
#align local_equiv.of_set_coe PartialEquiv.ofSet_coe

@[simp, mfld_simps]
theorem ofSet_symm (s : Set α) : (PartialEquiv.ofSet s).symm = PartialEquiv.ofSet s :=
  rfl
#align local_equiv.of_set_symm PartialEquiv.ofSet_symm

/-- Composing two partial equivs if the target of the first coincides with the source of the
second. -/
@[simps]
protected def trans' (e' : PartialEquiv β γ) (h : e.target = e'.source) : PartialEquiv α γ where
  toFun := e' ∘ e
  invFun := e.symm ∘ e'.symm
  source := e.source
  target := e'.target
  map_source' x hx := by simp [← h, hx]
  map_target' y hy := by simp [h, hy]
  left_inv' x hx := by simp [hx, ← h]
  right_inv' y hy := by simp [hy, h]
#align local_equiv.trans' PartialEquiv.trans'

/-- Composing two partial equivs, by restricting to the maximal domain where their composition
is well defined. -/
@[trans]
protected def trans : PartialEquiv α γ :=
  PartialEquiv.trans' (e.symm.restr e'.source).symm (e'.restr e.target) (inter_comm _ _)
#align local_equiv.trans PartialEquiv.trans

@[simp, mfld_simps]
theorem coe_trans : (e.trans e' : α → γ) = e' ∘ e :=
  rfl
#align local_equiv.coe_trans PartialEquiv.coe_trans

@[simp, mfld_simps]
theorem coe_trans_symm : ((e.trans e').symm : γ → α) = e.symm ∘ e'.symm :=
  rfl
#align local_equiv.coe_trans_symm PartialEquiv.coe_trans_symm

theorem trans_apply {x : α} : (e.trans e') x = e' (e x) :=
  rfl
#align local_equiv.trans_apply PartialEquiv.trans_apply

theorem trans_symm_eq_symm_trans_symm : (e.trans e').symm = e'.symm.trans e.symm := by
  cases e; cases e'; rfl
#align local_equiv.trans_symm_eq_symm_trans_symm PartialEquiv.trans_symm_eq_symm_trans_symm

@[simp, mfld_simps]
theorem trans_source : (e.trans e').source = e.source ∩ e ⁻¹' e'.source :=
  rfl
#align local_equiv.trans_source PartialEquiv.trans_source

theorem trans_source' : (e.trans e').source = e.source ∩ e ⁻¹' (e.target ∩ e'.source) := by
  mfld_set_tac
#align local_equiv.trans_source' PartialEquiv.trans_source'

theorem trans_source'' : (e.trans e').source = e.symm '' (e.target ∩ e'.source) := by
  rw [e.trans_source', e.symm_image_target_inter_eq]
#align local_equiv.trans_source'' PartialEquiv.trans_source''

theorem image_trans_source : e '' (e.trans e').source = e.target ∩ e'.source :=
  (e.symm.restr e'.source).symm.image_source_eq_target
#align local_equiv.image_trans_source PartialEquiv.image_trans_source

@[simp, mfld_simps]
theorem trans_target : (e.trans e').target = e'.target ∩ e'.symm ⁻¹' e.target :=
  rfl
#align local_equiv.trans_target PartialEquiv.trans_target

theorem trans_target' : (e.trans e').target = e'.target ∩ e'.symm ⁻¹' (e'.source ∩ e.target) :=
  trans_source' e'.symm e.symm
#align local_equiv.trans_target' PartialEquiv.trans_target'

theorem trans_target'' : (e.trans e').target = e' '' (e'.source ∩ e.target) :=
  trans_source'' e'.symm e.symm
#align local_equiv.trans_target'' PartialEquiv.trans_target''

theorem inv_image_trans_target : e'.symm '' (e.trans e').target = e'.source ∩ e.target :=
  image_trans_source e'.symm e.symm
#align local_equiv.inv_image_trans_target PartialEquiv.inv_image_trans_target

theorem trans_assoc (e'' : PartialEquiv γ δ) : (e.trans e').trans e'' = e.trans (e'.trans e'') :=
  PartialEquiv.ext (fun x => rfl) (fun x => rfl)
    (by simp [trans_source, @preimage_comp α β γ, inter_assoc])
#align local_equiv.trans_assoc PartialEquiv.trans_assoc

@[simp, mfld_simps]
theorem trans_refl : e.trans (PartialEquiv.refl β) = e :=
  PartialEquiv.ext (fun x => rfl) (fun x => rfl) (by simp [trans_source])
#align local_equiv.trans_refl PartialEquiv.trans_refl

@[simp, mfld_simps]
theorem refl_trans : (PartialEquiv.refl α).trans e = e :=
  PartialEquiv.ext (fun x => rfl) (fun x => rfl) (by simp [trans_source, preimage_id])
#align local_equiv.refl_trans PartialEquiv.refl_trans

theorem trans_ofSet (s : Set β) : e.trans (ofSet s) = e.restr (e ⁻¹' s) :=
  PartialEquiv.ext (fun _ => rfl) (fun _ => rfl) rfl

theorem trans_refl_restr (s : Set β) :
    e.trans ((PartialEquiv.refl β).restr s) = e.restr (e ⁻¹' s) :=
  PartialEquiv.ext (fun x => rfl) (fun x => rfl) (by simp [trans_source])
#align local_equiv.trans_refl_restr PartialEquiv.trans_refl_restr

theorem trans_refl_restr' (s : Set β) :
    e.trans ((PartialEquiv.refl β).restr s) = e.restr (e.source ∩ e ⁻¹' s) :=
  PartialEquiv.ext (fun x => rfl) (fun x => rfl) <| by
    simp only [trans_source, restr_source, refl_source, univ_inter]
    rw [← inter_assoc, inter_self]
#align local_equiv.trans_refl_restr' PartialEquiv.trans_refl_restr'

theorem restr_trans (s : Set α) : (e.restr s).trans e' = (e.trans e').restr s :=
  PartialEquiv.ext (fun x => rfl) (fun x => rfl) <| by
    simp [trans_source, inter_comm, inter_assoc]
#align local_equiv.restr_trans PartialEquiv.restr_trans

/-- A lemma commonly useful when `e` and `e'` are charts of a manifold. -/
theorem mem_symm_trans_source {e' : PartialEquiv α γ} {x : α} (he : x ∈ e.source)
    (he' : x ∈ e'.source) : e x ∈ (e.symm.trans e').source :=
  ⟨e.mapsTo he, by rwa [mem_preimage, PartialEquiv.symm_symm, e.left_inv he]⟩
#align local_equiv.mem_symm_trans_source PartialEquiv.mem_symm_trans_source

/-- `EqOnSource e e'` means that `e` and `e'` have the same source, and coincide there. Then `e`
and `e'` should really be considered the same partial equiv. -/
def EqOnSource (e e' : PartialEquiv α β) : Prop :=
  e.source = e'.source ∧ e.source.EqOn e e'
#align local_equiv.eq_on_source PartialEquiv.EqOnSource

/-- `EqOnSource` is an equivalence relation. This instance provides the `≈` notation between two
`PartialEquiv`s. -/
instance eqOnSourceSetoid : Setoid (PartialEquiv α β) where
  r := EqOnSource
  iseqv := by constructor <;> simp only [Equivalence, EqOnSource, EqOn] <;> aesop
#align local_equiv.eq_on_source_setoid PartialEquiv.eqOnSourceSetoid

theorem eqOnSource_refl : e ≈ e :=
  Setoid.refl _
#align local_equiv.eq_on_source_refl PartialEquiv.eqOnSource_refl

/-- Two equivalent partial equivs have the same source. -/
theorem EqOnSource.source_eq {e e' : PartialEquiv α β} (h : e ≈ e') : e.source = e'.source :=
  h.1
#align local_equiv.eq_on_source.source_eq PartialEquiv.EqOnSource.source_eq

/-- Two equivalent partial equivs coincide on the source. -/
theorem EqOnSource.eqOn {e e' : PartialEquiv α β} (h : e ≈ e') : e.source.EqOn e e' :=
  h.2
#align local_equiv.eq_on_source.eq_on PartialEquiv.EqOnSource.eqOn

-- Porting note: A lot of dot notation failures here. Maybe we should not use `≈`

/-- Two equivalent partial equivs have the same target. -/
theorem EqOnSource.target_eq {e e' : PartialEquiv α β} (h : e ≈ e') : e.target = e'.target := by
  simp only [← image_source_eq_target, ← source_eq h, h.2.image_eq]
#align local_equiv.eq_on_source.target_eq PartialEquiv.EqOnSource.target_eq

/-- If two partial equivs are equivalent, so are their inverses. -/
theorem EqOnSource.symm' {e e' : PartialEquiv α β} (h : e ≈ e') : e.symm ≈ e'.symm := by
  refine ⟨target_eq h, eqOn_of_leftInvOn_of_rightInvOn e.leftInvOn ?_ ?_⟩ <;>
    simp only [symm_source, target_eq h, source_eq h, e'.symm_mapsTo]
  exact e'.rightInvOn.congr_right e'.symm_mapsTo (source_eq h ▸ h.eqOn.symm)
#align local_equiv.eq_on_source.symm' PartialEquiv.EqOnSource.symm'

/-- Two equivalent partial equivs have coinciding inverses on the target. -/
theorem EqOnSource.symm_eqOn {e e' : PartialEquiv α β} (h : e ≈ e') :
    EqOn e.symm e'.symm e.target :=
  -- Porting note: `h.symm'` dot notation doesn't work anymore because `h` is not recognised as
  -- `PartialEquiv.EqOnSource` for some reason.
  eqOn (symm' h)
#align local_equiv.eq_on_source.symm_eq_on PartialEquiv.EqOnSource.symm_eqOn

/-- Composition of partial equivs respects equivalence. -/
theorem EqOnSource.trans' {e e' : PartialEquiv α β} {f f' : PartialEquiv β γ} (he : e ≈ e')
    (hf : f ≈ f') : e.trans f ≈ e'.trans f' := by
  constructor
  · rw [trans_source'', trans_source'', ← target_eq he, ← hf.1]
    exact (he.symm'.eqOn.mono <| inter_subset_left _ _).image_eq
  · intro x hx
    rw [trans_source] at hx
    simp [Function.comp_apply, PartialEquiv.coe_trans, (he.2 hx.1).symm, hf.2 hx.2]
#align local_equiv.eq_on_source.trans' PartialEquiv.EqOnSource.trans'

/-- Restriction of partial equivs respects equivalence. -/
theorem EqOnSource.restr {e e' : PartialEquiv α β} (he : e ≈ e') (s : Set α) :
    e.restr s ≈ e'.restr s := by
  constructor
  · simp [he.1]
  · intro x hx
    simp only [mem_inter_iff, restr_source] at hx
    exact he.2 hx.1
#align local_equiv.eq_on_source.restr PartialEquiv.EqOnSource.restr

/-- Preimages are respected by equivalence. -/
theorem EqOnSource.source_inter_preimage_eq {e e' : PartialEquiv α β} (he : e ≈ e') (s : Set β) :
    e.source ∩ e ⁻¹' s = e'.source ∩ e' ⁻¹' s := by rw [he.eqOn.inter_preimage_eq, source_eq he]
#align local_equiv.eq_on_source.source_inter_preimage_eq PartialEquiv.EqOnSource.source_inter_preimage_eq

/-- Composition of a partial equivlance and its inverse is equivalent to
the restriction of the identity to the source. -/
theorem self_trans_symm : e.trans e.symm ≈ ofSet e.source := by
  have A : (e.trans e.symm).source = e.source := by mfld_set_tac
<<<<<<< HEAD
  refine ⟨by rw [A, ofSet_source], fun x hx ↦ ?_⟩
=======
  refine ⟨by rw [A, ofSet_source], fun x hx => ?_⟩
>>>>>>> d6ea8fe0
  rw [A] at hx
  simp only [hx, mfld_simps]
#align local_equiv.self_trans_symm PartialEquiv.self_trans_symm

/-- Composition of the inverse of a partial equivalence and this partial equivalence is equivalent
to the restriction of the identity to the target. -/
theorem symm_trans_self : e.symm.trans e ≈ ofSet e.target :=
  self_trans_symm e.symm
#align local_equiv.symm_trans_self PartialEquiv.symm_trans_self

/-- Two equivalent partial equivs are equal when the source and target are `univ`. -/
theorem eq_of_eqOnSource_univ (e e' : PartialEquiv α β) (h : e ≈ e') (s : e.source = univ)
    (t : e.target = univ) : e = e' := by
  refine PartialEquiv.ext (fun x => ?_) (fun x => ?_) h.1
  · apply h.2
    rw [s]
    exact mem_univ _
  · apply h.symm'.2
    rw [symm_source, t]
    exact mem_univ _
#align local_equiv.eq_of_eq_on_source_univ PartialEquiv.eq_of_eqOnSource_univ

section Prod

/-- The product of two partial equivalences, as a partial equivalence on the product. -/
def prod (e : PartialEquiv α β) (e' : PartialEquiv γ δ) : PartialEquiv (α × γ) (β × δ) where
  source := e.source ×ˢ e'.source
  target := e.target ×ˢ e'.target
  toFun p := (e p.1, e' p.2)
  invFun p := (e.symm p.1, e'.symm p.2)
  map_source' p hp := by simp_all
  map_target' p hp := by simp_all
  left_inv' p hp   := by simp_all
  right_inv' p hp  := by simp_all
#align local_equiv.prod PartialEquiv.prod

@[simp, mfld_simps]
theorem prod_source (e : PartialEquiv α β) (e' : PartialEquiv γ δ) :
    (e.prod e').source = e.source ×ˢ e'.source :=
  rfl
#align local_equiv.prod_source PartialEquiv.prod_source

@[simp, mfld_simps]
theorem prod_target (e : PartialEquiv α β) (e' : PartialEquiv γ δ) :
    (e.prod e').target = e.target ×ˢ e'.target :=
  rfl
#align local_equiv.prod_target PartialEquiv.prod_target

@[simp, mfld_simps]
theorem prod_coe (e : PartialEquiv α β) (e' : PartialEquiv γ δ) :
    (e.prod e' : α × γ → β × δ) = fun p => (e p.1, e' p.2) :=
  rfl
#align local_equiv.prod_coe PartialEquiv.prod_coe

theorem prod_coe_symm (e : PartialEquiv α β) (e' : PartialEquiv γ δ) :
    ((e.prod e').symm : β × δ → α × γ) = fun p => (e.symm p.1, e'.symm p.2) :=
  rfl
#align local_equiv.prod_coe_symm PartialEquiv.prod_coe_symm

@[simp, mfld_simps]
theorem prod_symm (e : PartialEquiv α β) (e' : PartialEquiv γ δ) :
    (e.prod e').symm = e.symm.prod e'.symm := by
  ext x <;> simp [prod_coe_symm]
#align local_equiv.prod_symm PartialEquiv.prod_symm

@[simp, mfld_simps]
theorem refl_prod_refl :
    (PartialEquiv.refl α).prod (PartialEquiv.refl β) = PartialEquiv.refl (α × β) := by
  -- Porting note: `ext1 ⟨x, y⟩` insufficient number of binders
  ext ⟨x, y⟩ <;> simp
#align local_equiv.refl_prod_refl PartialEquiv.refl_prod_refl

@[simp, mfld_simps]
theorem prod_trans {η : Type*} {ε : Type*} (e : PartialEquiv α β) (f : PartialEquiv β γ)
    (e' : PartialEquiv δ η) (f' : PartialEquiv η ε) :
    (e.prod e').trans (f.prod f') = (e.trans f).prod (e'.trans f') := by
  ext ⟨x, y⟩ <;> simp [ext_iff]; tauto
#align local_equiv.prod_trans PartialEquiv.prod_trans

end Prod

/-- Combine two `PartialEquiv`s using `Set.piecewise`. The source of the new `PartialEquiv` is
`s.ite e.source e'.source = e.source ∩ s ∪ e'.source \ s`, and similarly for target.  The function
sends `e.source ∩ s` to `e.target ∩ t` using `e` and `e'.source \ s` to `e'.target \ t` using `e'`,
and similarly for the inverse function. The definition assumes `e.isImage s t` and
`e'.isImage s t`. -/
@[simps (config := .asFn)]
def piecewise (e e' : PartialEquiv α β) (s : Set α) (t : Set β) [∀ x, Decidable (x ∈ s)]
    [∀ y, Decidable (y ∈ t)] (H : e.IsImage s t) (H' : e'.IsImage s t) :
    PartialEquiv α β where
  toFun := s.piecewise e e'
  invFun := t.piecewise e.symm e'.symm
  source := s.ite e.source e'.source
  target := t.ite e.target e'.target
  map_source' := H.mapsTo.piecewise_ite H'.compl.mapsTo
  map_target' := H.symm.mapsTo.piecewise_ite H'.symm.compl.mapsTo
  left_inv' := H.leftInvOn_piecewise H'
  right_inv' := H.symm.leftInvOn_piecewise H'.symm
#align local_equiv.piecewise PartialEquiv.piecewise
#align local_equiv.piecewise_source PartialEquiv.piecewise_source
#align local_equiv.piecewise_target PartialEquiv.piecewise_target
#align local_equiv.piecewise_symm_apply PartialEquiv.piecewise_symm_apply
#align local_equiv.piecewise_apply PartialEquiv.piecewise_apply

theorem symm_piecewise (e e' : PartialEquiv α β) {s : Set α} {t : Set β} [∀ x, Decidable (x ∈ s)]
    [∀ y, Decidable (y ∈ t)] (H : e.IsImage s t) (H' : e'.IsImage s t) :
    (e.piecewise e' s t H H').symm = e.symm.piecewise e'.symm t s H.symm H'.symm :=
  rfl
#align local_equiv.symm_piecewise PartialEquiv.symm_piecewise

/-- Combine two `PartialEquiv`s with disjoint sources and disjoint targets. We reuse
`PartialEquiv.piecewise`, then override `source` and `target` to ensure better definitional
equalities. -/
@[simps! (config := .asFn)]
def disjointUnion (e e' : PartialEquiv α β) (hs : Disjoint e.source e'.source)
    (ht : Disjoint e.target e'.target) [∀ x, Decidable (x ∈ e.source)]
    [∀ y, Decidable (y ∈ e.target)] : PartialEquiv α β :=
  (e.piecewise e' e.source e.target e.isImage_source_target <|
        e'.isImage_source_target_of_disjoint _ hs.symm ht.symm).copy
    _ rfl _ rfl (e.source ∪ e'.source) (ite_left _ _) (e.target ∪ e'.target) (ite_left _ _)
#align local_equiv.disjoint_union PartialEquiv.disjointUnion
#align local_equiv.disjoint_union_source PartialEquiv.disjointUnion_source
#align local_equiv.disjoint_union_target PartialEquiv.disjointUnion_target
#align local_equiv.disjoint_union_symm_apply PartialEquiv.disjointUnion_symm_apply
#align local_equiv.disjoint_union_apply PartialEquiv.disjointUnion_apply

theorem disjointUnion_eq_piecewise (e e' : PartialEquiv α β) (hs : Disjoint e.source e'.source)
    (ht : Disjoint e.target e'.target) [∀ x, Decidable (x ∈ e.source)]
    [∀ y, Decidable (y ∈ e.target)] :
    e.disjointUnion e' hs ht =
      e.piecewise e' e.source e.target e.isImage_source_target
        (e'.isImage_source_target_of_disjoint _ hs.symm ht.symm) :=
  copy_eq ..
#align local_equiv.disjoint_union_eq_piecewise PartialEquiv.disjointUnion_eq_piecewise

section Pi

variable {ι : Type*} {αi βi γi : ι → Type*}

/-- The product of a family of partial equivalences, as a partial equivalence on the pi type. -/
@[simps (config := mfld_cfg) apply source target]
protected def pi (ei : ∀ i, PartialEquiv (αi i) (βi i)) : PartialEquiv (∀ i, αi i) (∀ i, βi i) where
  toFun f i := ei i (f i)
  invFun f i := (ei i).symm (f i)
  source := pi univ fun i => (ei i).source
  target := pi univ fun i => (ei i).target
  map_source' _ hf i hi := (ei i).map_source (hf i hi)
  map_target' _ hf i hi := (ei i).map_target (hf i hi)
  left_inv' _ hf := funext fun i => (ei i).left_inv (hf i trivial)
  right_inv' _ hf := funext fun i => (ei i).right_inv (hf i trivial)
#align local_equiv.pi PartialEquiv.pi
#align local_equiv.pi_source PartialEquiv.pi_source
#align local_equiv.pi_apply PartialEquiv.pi_apply
#align local_equiv.pi_target PartialEquiv.pi_target

@[simp, mfld_simps]
theorem pi_symm (ei : ∀ i, PartialEquiv (αi i) (βi i)) :
    (PartialEquiv.pi ei).symm = .pi fun i ↦ (ei i).symm :=
  rfl

theorem pi_symm_apply (ei : ∀ i, PartialEquiv (αi i) (βi i)) :
    ⇑(PartialEquiv.pi ei).symm = fun f i ↦ (ei i).symm (f i) :=
  rfl
#align local_equiv.pi_symm_apply PartialEquiv.pi_symm_apply

@[simp, mfld_simps]
theorem pi_refl : (PartialEquiv.pi fun i ↦ PartialEquiv.refl (αi i)) = .refl (∀ i, αi i) := by
  ext <;> simp

@[simp, mfld_simps]
theorem pi_trans (ei : ∀ i, PartialEquiv (αi i) (βi i)) (ei' : ∀ i, PartialEquiv (βi i) (γi i)) :
    (PartialEquiv.pi ei).trans (PartialEquiv.pi ei') = .pi fun i ↦ (ei i).trans (ei' i) := by
  ext <;> simp [forall_and]

end Pi

end PartialEquiv

namespace Set

-- All arguments are explicit to avoid missing information in the pretty printer output
/-- A bijection between two sets `s : Set α` and `t : Set β` provides a partial equivalence
between `α` and `β`. -/
@[simps (config := .asFn)]
noncomputable def BijOn.toPartialEquiv [Nonempty α] (f : α → β) (s : Set α) (t : Set β)
    (hf : BijOn f s t) : PartialEquiv α β where
  toFun := f
  invFun := invFunOn f s
  source := s
  target := t
  map_source' := hf.mapsTo
  map_target' := hf.surjOn.mapsTo_invFunOn
  left_inv' := hf.invOn_invFunOn.1
  right_inv' := hf.invOn_invFunOn.2
#align set.bij_on.to_local_equiv Set.BijOn.toPartialEquiv
#align set.bij_on.to_local_equiv_target Set.BijOn.toPartialEquiv_target
#align set.bij_on.to_local_equiv_symm_apply Set.BijOn.toPartialEquiv_symm_apply
#align set.bij_on.to_local_equiv_apply Set.BijOn.toPartialEquiv_apply
#align set.bij_on.to_local_equiv_source Set.BijOn.toPartialEquiv_source

/-- A map injective on a subset of its domain provides a partial equivalence. -/
@[simp, mfld_simps]
noncomputable def InjOn.toPartialEquiv [Nonempty α] (f : α → β) (s : Set α) (hf : InjOn f s) :
    PartialEquiv α β :=
  hf.bijOn_image.toPartialEquiv f s (f '' s)
#align set.inj_on.to_local_equiv Set.InjOn.toPartialEquiv

end Set

namespace Equiv

/- `Equiv`s give rise to `PartialEquiv`s. We set up simp lemmas to reduce most properties of the
`PartialEquiv` to that of the `Equiv`. -/
variable (e : α ≃ β) (e' : β ≃ γ)

@[simp, mfld_simps]
theorem refl_toPartialEquiv : (Equiv.refl α).toPartialEquiv = PartialEquiv.refl α :=
  rfl
#align equiv.refl_to_local_equiv Equiv.refl_toPartialEquiv

@[simp, mfld_simps]
theorem symm_toPartialEquiv : e.symm.toPartialEquiv = e.toPartialEquiv.symm :=
  rfl
#align equiv.symm_to_local_equiv Equiv.symm_toPartialEquiv

@[simp, mfld_simps]
theorem trans_toPartialEquiv :
    (e.trans e').toPartialEquiv = e.toPartialEquiv.trans e'.toPartialEquiv :=
  PartialEquiv.ext (fun x => rfl) (fun x => rfl)
    (by simp [PartialEquiv.trans_source, Equiv.toPartialEquiv])
#align equiv.trans_to_local_equiv Equiv.trans_toPartialEquiv

/-- Precompose a partial equivalence with an equivalence.
We modify the source and target to have better definitional behavior. -/
@[simps!]
def transPartialEquiv (e : α ≃ β) (f' : PartialEquiv β γ) : PartialEquiv α γ :=
  (e.toPartialEquiv.trans f').copy _ rfl _ rfl (e ⁻¹' f'.source) (univ_inter _) f'.target
    (inter_univ _)
#align equiv.trans_local_equiv Equiv.transPartialEquiv
#align equiv.trans_local_equiv_target Equiv.transPartialEquiv_target
#align equiv.trans_local_equiv_apply Equiv.transPartialEquiv_apply
#align equiv.trans_local_equiv_source Equiv.transPartialEquiv_source
#align equiv.trans_local_equiv_symm_apply Equiv.transPartialEquiv_symm_apply

theorem transPartialEquiv_eq_trans (e : α ≃ β) (f' : PartialEquiv β γ) :
    e.transPartialEquiv f' = e.toPartialEquiv.trans f' :=
  PartialEquiv.copy_eq ..
#align equiv.trans_local_equiv_eq_trans Equiv.transPartialEquiv_eq_trans

@[simp, mfld_simps]
theorem transPartialEquiv_trans (e : α ≃ β) (f' : PartialEquiv β γ) (f'' : PartialEquiv γ δ) :
    (e.transPartialEquiv f').trans f'' = e.transPartialEquiv (f'.trans f'') := by
  simp only [transPartialEquiv_eq_trans, PartialEquiv.trans_assoc]

@[simp, mfld_simps]
theorem trans_transPartialEquiv (e : α ≃ β) (e' : β ≃ γ) (f'' : PartialEquiv γ δ) :
    (e.trans e').transPartialEquiv f'' = e.transPartialEquiv (e'.transPartialEquiv f'') := by
  simp only [transPartialEquiv_eq_trans, PartialEquiv.trans_assoc, trans_toPartialEquiv]

end Equiv

namespace PartialEquiv

/-- Postcompose a partial equivalence with an equivalence.
We modify the source and target to have better definitional behavior. -/
@[simps!]
def transEquiv (e : PartialEquiv α β) (f' : β ≃ γ) : PartialEquiv α γ :=
  (e.trans f'.toPartialEquiv).copy _ rfl _ rfl e.source (inter_univ _) (f'.symm ⁻¹' e.target)
    (univ_inter _)
#align local_equiv.trans_equiv PartialEquiv.transEquiv
#align local_equiv.trans_equiv_source PartialEquiv.transEquiv_source
#align local_equiv.trans_equiv_apply PartialEquiv.transEquiv_apply
#align local_equiv.trans_equiv_target PartialEquiv.transEquiv_target
#align local_equiv.trans_equiv_symm_apply PartialEquiv.transEquiv_symm_apply

theorem transEquiv_eq_trans (e : PartialEquiv α β) (e' : β ≃ γ) :
    e.transEquiv e' = e.trans e'.toPartialEquiv :=
  copy_eq ..
#align local_equiv.trans_equiv_eq_trans PartialEquiv.transEquiv_eq_trans

@[simp, mfld_simps]
theorem transEquiv_transEquiv (e : PartialEquiv α β) (f' : β ≃ γ) (f'' : γ ≃ δ) :
    (e.transEquiv f').transEquiv f'' = e.transEquiv (f'.trans f'') := by
  simp only [transEquiv_eq_trans, trans_assoc, Equiv.trans_toPartialEquiv]

@[simp, mfld_simps]
theorem trans_transEquiv (e : PartialEquiv α β) (e' : PartialEquiv β γ) (f'' : γ ≃ δ) :
    (e.trans e').transEquiv f'' = e.trans (e'.transEquiv f'') := by
  simp only [transEquiv_eq_trans, trans_assoc, Equiv.trans_toPartialEquiv]

end PartialEquiv<|MERGE_RESOLUTION|>--- conflicted
+++ resolved
@@ -866,11 +866,7 @@
 the restriction of the identity to the source. -/
 theorem self_trans_symm : e.trans e.symm ≈ ofSet e.source := by
   have A : (e.trans e.symm).source = e.source := by mfld_set_tac
-<<<<<<< HEAD
-  refine ⟨by rw [A, ofSet_source], fun x hx ↦ ?_⟩
-=======
   refine ⟨by rw [A, ofSet_source], fun x hx => ?_⟩
->>>>>>> d6ea8fe0
   rw [A] at hx
   simp only [hx, mfld_simps]
 #align local_equiv.self_trans_symm PartialEquiv.self_trans_symm
