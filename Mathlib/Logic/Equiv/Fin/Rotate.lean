--- conflicted
+++ resolved
@@ -108,11 +108,7 @@
   obtain ⟨n, rfl⟩ := exists_eq_succ_of_ne_zero (NeZero.ne n)
   refine ⟨fun hi hc ↦ ?_, fun hi ↦ ?_⟩
   · simp only [hc, Fin.not_lt_zero] at hi
-<<<<<<< HEAD
   · rw [Fin.lt_def, coe_finRotate_symm_of_ne_zero hi]
-    apply sub_lt (zero_lt_of_ne_zero <| Fin.val_ne_zero_iff.mpr hi) Nat.zero_lt_one
-=======
-  · rw [Fin.lt_iff_val_lt_val, coe_finRotate_symm_of_ne_zero hi]
     apply sub_lt (zero_lt_of_ne_zero <| Fin.val_ne_zero_iff.mpr hi) Nat.zero_lt_one
 
 /-- The permutation on `Fin n` that adds `k` to each number. -/
@@ -132,5 +128,4 @@
     | succ k ih =>
       rw [Fin.val_eq_val, Fin.coe_castSucc] at ih
       rw [Fin.val_succ, Function.iterate_succ', Function.comp_apply, ← ih, finRotate_succ_apply,
-        finCycle_apply, finCycle_apply, add_assoc, Fin.coeSucc_eq_succ]
->>>>>>> 29d85a07
+        finCycle_apply, finCycle_apply, add_assoc, Fin.coeSucc_eq_succ]