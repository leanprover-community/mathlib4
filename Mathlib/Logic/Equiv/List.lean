/-
Copyright (c) 2018 Mario Carneiro. All rights reserved.
Released under Apache 2.0 license as described in the file LICENSE.
Authors: Mario Carneiro
-/
import Mathlib.Logic.Denumerable

/-!
# Equivalences involving `List`-like types

This file defines some additional constructive equivalences using `Encodable` and the pairing
function on `ℕ`.
-/

assert_not_exists Monoid Multiset.sort

open List
open Nat

namespace Equiv

/-- An equivalence between `α` and `β` generates an equivalence between `List α` and `List β`. -/
def listEquivOfEquiv {α β} (e : α ≃ β) : List α ≃ List β where
  toFun := List.map e
  invFun := List.map e.symm
  left_inv l := by rw [List.map_map, e.symm_comp_self, List.map_id]
  right_inv l := by rw [List.map_map, e.self_comp_symm, List.map_id]

end Equiv

namespace Encodable

variable {α : Type*}

section List

variable [Encodable α]

/-- Explicit encoding function for `List α` -/
def encodeList : List α → ℕ
  | [] => 0
  | a :: l => succ (pair (encode a) (encodeList l))

/-- Explicit decoding function for `List α` -/
def decodeList : ℕ → Option (List α)
  | 0 => some []
  | succ v =>
    match unpair v, unpair_right_le v with
    | (v₁, v₂), h =>
      have : v₂ < succ v := lt_succ_of_le h
      (· :: ·) <$> decode (α := α) v₁ <*> decodeList v₂

/-- If `α` is encodable, then so is `List α`. This uses the `pair` and `unpair` functions from
`Data.Nat.Pairing`. -/
instance _root_.List.encodable : Encodable (List α) :=
  ⟨encodeList, decodeList, fun l => by
    induction l <;> simp [encodeList, decodeList, unpair_pair, encodek, *]⟩

instance _root_.List.countable {α : Type*} [Countable α] : Countable (List α) := by
  haveI := Encodable.ofCountable α
  infer_instance

@[simp]
theorem encode_list_nil : encode (@nil α) = 0 :=
  rfl

@[simp]
theorem encode_list_cons (a : α) (l : List α) :
    encode (a :: l) = succ (pair (encode a) (encode l)) :=
  rfl

@[simp]
theorem decode_list_zero : decode (α := List α) 0 = some [] :=
  show decodeList 0 = some [] by rw [decodeList]

@[simp, nolint unusedHavesSuffices] -- This is a false positive in the unusedHavesSuffices linter.
theorem decode_list_succ (v : ℕ) :
    decode (α := List α) (succ v) =
      (· :: ·) <$> decode (α := α) v.unpair.1 <*> decode (α := List α) v.unpair.2 :=
  show decodeList (succ v) = _ by
    rcases e : unpair v with ⟨v₁, v₂⟩
    simp [decodeList, e]; rfl

theorem length_le_encode : ∀ l : List α, length l ≤ encode l
  | [] => Nat.zero_le _
  | _ :: l => succ_le_succ <| (length_le_encode l).trans (right_le_pair _ _)

end List

/-! These two lemmas are not about lists, but are convenient to keep here and don't
require `Finset.sort`. -/

/-- If `α` is countable, then so is `Multiset α`. -/
instance _root_.Multiset.countable [Countable α] : Countable (Multiset α) :=
  Quotient.countable

/-- If `α` is countable, then so is `Finset α`. -/
instance _root_.Finset.countable [Countable α] : Countable (Finset α) :=
  Finset.val_injective.countable

/-- A listable type with decidable equality is encodable. -/
def encodableOfList [DecidableEq α] (l : List α) (H : ∀ x, x ∈ l) : Encodable α :=
  ⟨fun a => idxOf a l, (l[·]?), fun _ => getElem?_idxOf (H _)⟩

/-- A finite type is encodable. Because the encoding is not unique, we wrap it in `Trunc` to
preserve computability. -/
def _root_.Fintype.truncEncodable (α : Type*) [DecidableEq α] [Fintype α] : Trunc (Encodable α) :=
  @Quot.recOnSubsingleton _ _ (fun s : Multiset α => (∀ x : α, x ∈ s) → Trunc (Encodable α)) _
    Finset.univ.1 (fun l H => Trunc.mk <| encodableOfList l H) Finset.mem_univ

/-- A noncomputable way to arbitrarily choose an ordering on a finite type.
It is not made into a global instance, since it involves an arbitrary choice.
This can be locally made into an instance with `attribute [local instance] Fintype.toEncodable`. -/
noncomputable def _root_.Fintype.toEncodable (α : Type*) [Fintype α] : Encodable α := by
  classical exact (Fintype.truncEncodable α).out

end Encodable

namespace Denumerable

variable {α : Type*} {β : Type*} [Denumerable α] [Denumerable β]

open Encodable

section List

@[nolint unusedHavesSuffices] -- This is a false positive in the unusedHavesSuffices linter.
theorem denumerable_list_aux : ∀ n : ℕ, ∃ a ∈ @decodeList α _ n, encodeList a = n
  | 0 => by rw [decodeList]; exact ⟨_, rfl, rfl⟩
  | succ v => by
    rcases e : unpair v with ⟨v₁, v₂⟩
    have h := unpair_right_le v
    rw [e] at h
    rcases have : v₂ < succ v := lt_succ_of_le h
      denumerable_list_aux v₂ with
      ⟨a, h₁, h₂⟩
    rw [Option.mem_def] at h₁
    use ofNat α v₁ :: a
    simp [decodeList, e, h₂, h₁, encodeList, pair_eq_of_unpair_eq e]

/-- If `α` is denumerable, then so is `List α`. -/
instance denumerableList : Denumerable (List α) :=
  ⟨denumerable_list_aux⟩

@[simp]
theorem list_ofNat_zero : ofNat (List α) 0 = [] := by rw [← @encode_list_nil α, ofNat_encode]

@[simp, nolint unusedHavesSuffices] -- This is a false positive in the unusedHavesSuffices linter.
theorem list_ofNat_succ (v : ℕ) :
    ofNat (List α) (succ v) = ofNat α v.unpair.1 :: ofNat (List α) v.unpair.2 :=
  ofNat_of_decode <|
    show decodeList (succ v) = _ by
      rcases e : unpair v with ⟨v₁, v₂⟩
      simp [decodeList, e]
      rw [show decodeList v₂ = decode (α := List α) v₂ from rfl, decode_eq_ofNat, Option.seq_some]

end List


end Denumerable

namespace Equiv

<<<<<<< HEAD
/-- The type lists on unit is canonically equivalent to the natural numbers. -/
@[simps!]
def listUnitEquiv : List Unit ≃ ℕ where
=======
/-- A list on a unique type is equivalent to ℕ by sending each list to its length. -/
@[simps!]
def listUniqueEquiv (α : Type*) [Unique α] : List α ≃ ℕ where
>>>>>>> 97927037
  toFun := List.length
  invFun n := List.replicate n default
  left_inv u := List.length_injective (by simp)
  right_inv n := List.length_replicate

/-- The type lists on unit is canonically equivalent to the natural numbers. -/
@[deprecated listUniqueEquiv (since := "2025-02-17")]
def listUnitEquiv : List Unit ≃ ℕ :=
  listUniqueEquiv _

/-- `List ℕ` is equivalent to `ℕ`. -/
def listNatEquivNat : List ℕ ≃ ℕ :=
  Denumerable.eqv _

/-- If `α` is equivalent to `ℕ`, then `List α` is equivalent to `α`. -/
def listEquivSelfOfEquivNat {α : Type*} (e : α ≃ ℕ) : List α ≃ α :=
  calc
    List α ≃ List ℕ := listEquivOfEquiv e
    _ ≃ ℕ := listNatEquivNat
    _ ≃ α := e.symm

end Equiv<|MERGE_RESOLUTION|>--- conflicted
+++ resolved
@@ -161,15 +161,9 @@
 
 namespace Equiv
 
-<<<<<<< HEAD
-/-- The type lists on unit is canonically equivalent to the natural numbers. -/
-@[simps!]
-def listUnitEquiv : List Unit ≃ ℕ where
-=======
 /-- A list on a unique type is equivalent to ℕ by sending each list to its length. -/
 @[simps!]
 def listUniqueEquiv (α : Type*) [Unique α] : List α ≃ ℕ where
->>>>>>> 97927037
   toFun := List.length
   invFun n := List.replicate n default
   left_inv u := List.length_injective (by simp)
