--- conflicted
+++ resolved
@@ -76,11 +76,8 @@
 
 infixl:25 " ≃ " => Equiv
 
-<<<<<<< HEAD
-=======
 /-- Turn an element of a type `F` satisfying `EquivLike F α β` into an actual
 `Equiv`. This is declared as the default coercion from `F` to `α ≃ β`. -/
->>>>>>> 1cd86c91
 @[coe]
 def EquivLike.toEquiv {F} [EquivLike F α β] (f :F) : α ≃ β where
   toFun := f
@@ -88,10 +85,7 @@
   left_inv := EquivLike.left_inv f
   right_inv := EquivLike.right_inv f
 
-<<<<<<< HEAD
-=======
 /-- Any type satisfying `EquivLike` can be cast into `Equiv` via `EquivLike.toEquiv`. -/
->>>>>>> 1cd86c91
 instance {F} [EquivLike F α β] : CoeTC F (α ≃ β) :=
   ⟨EquivLike.toEquiv⟩
 
