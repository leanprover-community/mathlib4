/-
Copyright (c) 2015 Microsoft Corporation. All rights reserved.
Released under Apache 2.0 license as described in the file LICENSE.
Authors: Leonardo de Moura, Mario Carneiro
-/
import Std.Tactic.CoeExt
import Mathlib.Data.FunLike.Equiv
import Mathlib.Data.Quot
import Mathlib.Init.Data.Bool.Lemmas
import Mathlib.Logic.Unique
import Mathlib.Tactic.Substs
import Mathlib.Tactic.Conv

#align_import logic.equiv.defs from "leanprover-community/mathlib"@"48fb5b5280e7c81672afc9524185ae994553ebf4"

/-!
# Equivalence between types

In this file we define two types:

* `Equiv α β` a.k.a. `α ≃ β`: a bijective map `α → β` bundled with its inverse map; we use this (and
  not equality!) to express that various `Type`s or `Sort`s are equivalent.

* `Equiv.Perm α`: the group of permutations `α ≃ α`. More lemmas about `Equiv.Perm` can be found in
  `GroupTheory.Perm`.

Then we define

* canonical isomorphisms between various types: e.g.,

  - `Equiv.refl α` is the identity map interpreted as `α ≃ α`;

* operations on equivalences: e.g.,

  - `Equiv.symm e : β ≃ α` is the inverse of `e : α ≃ β`;

  - `Equiv.trans e₁ e₂ : α ≃ γ` is the composition of `e₁ : α ≃ β` and `e₂ : β ≃ γ` (note the order
    of the arguments!);

* definitions that transfer some instances along an equivalence. By convention, we transfer
  instances from right to left.

  - `Equiv.inhabited` takes `e : α ≃ β` and `[Inhabited β]` and returns `Inhabited α`;
  - `Equiv.unique` takes `e : α ≃ β` and `[Unique β]` and returns `Unique α`;
  - `Equiv.decidableEq` takes `e : α ≃ β` and `[DecidableEq β]` and returns `DecidableEq α`.

  More definitions of this kind can be found in other files. E.g., `Data.Equiv.TransferInstance`
  does it for many algebraic type classes like `Group`, `Module`, etc.

Many more such isomorphisms and operations are defined in `Logic.Equiv.Basic`.

## Tags

equivalence, congruence, bijective map
-/

set_option autoImplicit true


open Function

universe u v w z

variable {α : Sort u} {β : Sort v} {γ : Sort w}

/-- `α ≃ β` is the type of functions from `α → β` with a two-sided inverse. -/
structure Equiv (α : Sort*) (β : Sort _) where
  protected toFun : α → β
  protected invFun : β → α
  protected left_inv : LeftInverse invFun toFun
  protected right_inv : RightInverse invFun toFun
#align equiv Equiv

@[inherit_doc]
infixl:25 " ≃ " => Equiv

/-- Turn an element of a type `F` satisfying `EquivLike F α β` into an actual
`Equiv`. This is declared as the default coercion from `F` to `α ≃ β`. -/
@[coe]
def EquivLike.toEquiv {F} [EquivLike F α β] (f : F) : α ≃ β where
  toFun := f
  invFun := EquivLike.inv f
  left_inv := EquivLike.left_inv f
  right_inv := EquivLike.right_inv f

/-- Any type satisfying `EquivLike` can be cast into `Equiv` via `EquivLike.toEquiv`. -/
instance {F} [EquivLike F α β] : CoeTC F (α ≃ β) :=
  ⟨EquivLike.toEquiv⟩

/-- `Perm α` is the type of bijections from `α` to itself. -/
@[reducible]
def Equiv.Perm (α : Sort*) :=
  Equiv α α
#align equiv.perm Equiv.Perm

namespace Equiv

instance : EquivLike (α ≃ β) α β where
  coe := Equiv.toFun
  inv := Equiv.invFun
  left_inv := Equiv.left_inv
  right_inv := Equiv.right_inv
  coe_injective' e₁ e₂ h₁ h₂ := by cases e₁; cases e₂; congr

/-- Helper instance when inference gets stuck on following the normal chain
<<<<<<< HEAD
`EquivLike → FunLike. -/
instance : NDFunLike (α ≃ β) α β where
  coe := Equiv.toFun
  coe_injective' := FunLike.coe_injective
=======
`EquivLike → EmbeddingLike → FunLike → CoeFun`. -/
instance : FunLike (α ≃ β) α β :=
  EmbeddingLike.toDFunLike
>>>>>>> d695407a

@[simp, norm_cast]
lemma _root_.EquivLike.coe_coe {F} [EquivLike F α β] (e : F) :
    ((e : α ≃ β) : α → β) = e := rfl

@[simp] theorem coe_fn_mk (f : α → β) (g l r) : (Equiv.mk f g l r : α → β) = f :=
  rfl
#align equiv.coe_fn_mk Equiv.coe_fn_mk

/-- The map `(r ≃ s) → (r → s)` is injective. -/
theorem coe_fn_injective : @Function.Injective (α ≃ β) (α → β) (fun e => e) :=
  DFunLike.coe_injective'
#align equiv.coe_fn_injective Equiv.coe_fn_injective

protected theorem coe_inj {e₁ e₂ : α ≃ β} : (e₁ : α → β) = e₂ ↔ e₁ = e₂ :=
  @DFunLike.coe_fn_eq _ _ _ _ e₁ e₂
#align equiv.coe_inj Equiv.coe_inj

@[ext] theorem ext {f g : Equiv α β} (H : ∀ x, f x = g x) : f = g := DFunLike.ext f g H
#align equiv.ext Equiv.ext

protected theorem congr_arg {f : Equiv α β} {x x' : α} : x = x' → f x = f x' :=
  DFunLike.congr_arg f
#align equiv.congr_arg Equiv.congr_arg

protected theorem congr_fun {f g : Equiv α β} (h : f = g) (x : α) : f x = g x :=
  DFunLike.congr_fun h x
#align equiv.congr_fun Equiv.congr_fun

theorem ext_iff {f g : Equiv α β} : f = g ↔ ∀ x, f x = g x := DFunLike.ext_iff
#align equiv.ext_iff Equiv.ext_iff

@[ext] theorem Perm.ext {σ τ : Equiv.Perm α} (H : ∀ x, σ x = τ x) : σ = τ := Equiv.ext H
#align equiv.perm.ext Equiv.Perm.ext

protected theorem Perm.congr_arg {f : Equiv.Perm α} {x x' : α} : x = x' → f x = f x' :=
  Equiv.congr_arg
#align equiv.perm.congr_arg Equiv.Perm.congr_arg

protected theorem Perm.congr_fun {f g : Equiv.Perm α} (h : f = g) (x : α) : f x = g x :=
  Equiv.congr_fun h x
#align equiv.perm.congr_fun Equiv.Perm.congr_fun

theorem Perm.ext_iff {σ τ : Equiv.Perm α} : σ = τ ↔ ∀ x, σ x = τ x := Equiv.ext_iff
#align equiv.perm.ext_iff Equiv.Perm.ext_iff

/-- Any type is equivalent to itself. -/
@[refl] protected def refl (α : Sort*) : α ≃ α := ⟨id, id, fun _ => rfl, fun _ => rfl⟩
#align equiv.refl Equiv.refl

instance inhabited' : Inhabited (α ≃ α) := ⟨Equiv.refl α⟩

/-- Inverse of an equivalence `e : α ≃ β`. -/
@[symm, pp_dot]
protected def symm (e : α ≃ β) : β ≃ α := ⟨e.invFun, e.toFun, e.right_inv, e.left_inv⟩
#align equiv.symm Equiv.symm

/-- See Note [custom simps projection] -/
def Simps.symm_apply (e : α ≃ β) : β → α := e.symm
#align equiv.simps.symm_apply Equiv.Simps.symm_apply

initialize_simps_projections Equiv (toFun → apply, invFun → symm_apply)

-- Porting note:
-- Added these lemmas as restatements of `left_inv` and `right_inv`,
-- which use the coercions.
-- We might even consider switching the names, and having these as a public API.
theorem left_inv' (e : α ≃ β) : Function.LeftInverse e.symm e := e.left_inv
theorem right_inv' (e : α ≃ β) : Function.RightInverse e.symm e := e.right_inv

/-- Composition of equivalences `e₁ : α ≃ β` and `e₂ : β ≃ γ`. -/
@[trans, pp_dot]
protected def trans (e₁ : α ≃ β) (e₂ : β ≃ γ) : α ≃ γ :=
  ⟨e₂ ∘ e₁, e₁.symm ∘ e₂.symm, e₂.left_inv.comp e₁.left_inv, e₂.right_inv.comp e₁.right_inv⟩
#align equiv.trans Equiv.trans

@[simps]
instance : Trans Equiv Equiv Equiv where
  trans := Equiv.trans

-- porting note: this is not a syntactic tautology any more because
-- the coercion from `e` to a function is now `DFunLike.coe` not `e.toFun`
@[simp, mfld_simps] theorem toFun_as_coe (e : α ≃ β) : e.toFun = e := rfl
#align equiv.to_fun_as_coe Equiv.toFun_as_coe

@[simp, mfld_simps] theorem invFun_as_coe (e : α ≃ β) : e.invFun = e.symm := rfl
#align equiv.inv_fun_as_coe Equiv.invFun_as_coe

protected theorem injective (e : α ≃ β) : Injective e := EquivLike.injective e
#align equiv.injective Equiv.injective

protected theorem surjective (e : α ≃ β) : Surjective e := EquivLike.surjective e
#align equiv.surjective Equiv.surjective

protected theorem bijective (e : α ≃ β) : Bijective e := EquivLike.bijective e
#align equiv.bijective Equiv.bijective

protected theorem subsingleton (e : α ≃ β) [Subsingleton β] : Subsingleton α :=
  e.injective.subsingleton
#align equiv.subsingleton Equiv.subsingleton

protected theorem subsingleton.symm (e : α ≃ β) [Subsingleton α] : Subsingleton β :=
  e.symm.injective.subsingleton
#align equiv.subsingleton.symm Equiv.subsingleton.symm

theorem subsingleton_congr (e : α ≃ β) : Subsingleton α ↔ Subsingleton β :=
  ⟨fun _ => e.symm.subsingleton, fun _ => e.subsingleton⟩
#align equiv.subsingleton_congr Equiv.subsingleton_congr

instance equiv_subsingleton_cod [Subsingleton β] : Subsingleton (α ≃ β) :=
  ⟨fun _ _ => Equiv.ext fun _ => Subsingleton.elim _ _⟩

instance equiv_subsingleton_dom [Subsingleton α] : Subsingleton (α ≃ β) :=
  ⟨fun f _ => Equiv.ext fun _ => @Subsingleton.elim _ (Equiv.subsingleton.symm f) _ _⟩

instance permUnique [Subsingleton α] : Unique (Perm α) :=
  uniqueOfSubsingleton (Equiv.refl α)

theorem Perm.subsingleton_eq_refl [Subsingleton α] (e : Perm α) : e = Equiv.refl α :=
  Subsingleton.elim _ _
#align equiv.perm.subsingleton_eq_refl Equiv.Perm.subsingleton_eq_refl

/-- Transfer `DecidableEq` across an equivalence. -/
protected def decidableEq (e : α ≃ β) [DecidableEq β] : DecidableEq α :=
  e.injective.decidableEq
#align equiv.decidable_eq Equiv.decidableEq

theorem nonempty_congr (e : α ≃ β) : Nonempty α ↔ Nonempty β := Nonempty.congr e e.symm
#align equiv.nonempty_congr Equiv.nonempty_congr

protected theorem nonempty (e : α ≃ β) [Nonempty β] : Nonempty α := e.nonempty_congr.mpr ‹_›
#align equiv.nonempty Equiv.nonempty

/-- If `α ≃ β` and `β` is inhabited, then so is `α`. -/
protected def inhabited [Inhabited β] (e : α ≃ β) : Inhabited α := ⟨e.symm default⟩
#align equiv.inhabited Equiv.inhabited

/-- If `α ≃ β` and `β` is a singleton type, then so is `α`. -/
protected def unique [Unique β] (e : α ≃ β) : Unique α := e.symm.surjective.unique
#align equiv.unique Equiv.unique

/-- Equivalence between equal types. -/
protected def cast {α β : Sort _} (h : α = β) : α ≃ β :=
  ⟨cast h, cast h.symm, fun _ => by cases h; rfl, fun _ => by cases h; rfl⟩
#align equiv.cast Equiv.cast

@[simp] theorem coe_fn_symm_mk (f : α → β) (g l r) : ((Equiv.mk f g l r).symm : β → α) = g := rfl
#align equiv.coe_fn_symm_mk Equiv.coe_fn_symm_mk

@[simp] theorem coe_refl : (Equiv.refl α : α → α) = id := rfl
#align equiv.coe_refl Equiv.coe_refl

/-- This cannot be a `simp` lemmas as it incorrectly matches against `e : α ≃ synonym α`, when
`synonym α` is semireducible. This makes a mess of `Multiplicative.ofAdd` etc. -/
theorem Perm.coe_subsingleton {α : Type*} [Subsingleton α] (e : Perm α) : (e : α → α) = id := by
  rw [Perm.subsingleton_eq_refl e, coe_refl]
#align equiv.perm.coe_subsingleton Equiv.Perm.coe_subsingleton

-- porting note: marking this as `@[simp]` because `simp` doesn't fire on `coe_refl`
-- in an expression such as `Equiv.refl a x`
@[simp] theorem refl_apply (x : α) : Equiv.refl α x = x := rfl
#align equiv.refl_apply Equiv.refl_apply

@[simp] theorem coe_trans (f : α ≃ β) (g : β ≃ γ) : (f.trans g : α → γ) = g ∘ f := rfl
#align equiv.coe_trans Equiv.coe_trans

-- porting note: marking this as `@[simp]` because `simp` doesn't fire on `coe_trans`
-- in an expression such as `Equiv.trans f g x`
@[simp] theorem trans_apply (f : α ≃ β) (g : β ≃ γ) (a : α) : (f.trans g) a = g (f a) := rfl
#align equiv.trans_apply Equiv.trans_apply

@[simp] theorem apply_symm_apply (e : α ≃ β) (x : β) : e (e.symm x) = x := e.right_inv x
#align equiv.apply_symm_apply Equiv.apply_symm_apply

@[simp] theorem symm_apply_apply (e : α ≃ β) (x : α) : e.symm (e x) = x := e.left_inv x
#align equiv.symm_apply_apply Equiv.symm_apply_apply

@[simp] theorem symm_comp_self (e : α ≃ β) : e.symm ∘ e = id := funext e.symm_apply_apply
#align equiv.symm_comp_self Equiv.symm_comp_self

@[simp] theorem self_comp_symm (e : α ≃ β) : e ∘ e.symm = id := funext e.apply_symm_apply
#align equiv.self_comp_symm Equiv.self_comp_symm

@[simp] theorem symm_trans_apply (f : α ≃ β) (g : β ≃ γ) (a : γ) :
    (f.trans g).symm a = f.symm (g.symm a) := rfl
#align equiv.symm_trans_apply Equiv.symm_trans_apply

-- The `simp` attribute is needed to make this a `dsimp` lemma.
-- `simp` will always rewrite with `Equiv.symm_symm` before this has a chance to fire.
@[simp, nolint simpNF] theorem symm_symm_apply (f : α ≃ β) (b : α) : f.symm.symm b = f b := rfl
#align equiv.symm_symm_apply Equiv.symm_symm_apply

theorem apply_eq_iff_eq (f : α ≃ β) {x y : α} : f x = f y ↔ x = y := EquivLike.apply_eq_iff_eq f
#align equiv.apply_eq_iff_eq Equiv.apply_eq_iff_eq

theorem apply_eq_iff_eq_symm_apply (f : α ≃ β) : f x = y ↔ x = f.symm y := by
  conv_lhs => rw [← apply_symm_apply f y]
  rw [apply_eq_iff_eq]
#align equiv.apply_eq_iff_eq_symm_apply Equiv.apply_eq_iff_eq_symm_apply

@[simp] theorem cast_apply {α β} (h : α = β) (x : α) : Equiv.cast h x = cast h x := rfl
#align equiv.cast_apply Equiv.cast_apply

@[simp] theorem cast_symm {α β} (h : α = β) : (Equiv.cast h).symm = Equiv.cast h.symm := rfl
#align equiv.cast_symm Equiv.cast_symm

@[simp] theorem cast_refl {α} (h : α = α := rfl) : Equiv.cast h = Equiv.refl α := rfl
#align equiv.cast_refl Equiv.cast_refl

@[simp] theorem cast_trans {α β γ} (h : α = β) (h2 : β = γ) :
    (Equiv.cast h).trans (Equiv.cast h2) = Equiv.cast (h.trans h2) :=
  ext fun x => by substs h h2; rfl
#align equiv.cast_trans Equiv.cast_trans

theorem cast_eq_iff_heq {α β} (h : α = β) {a : α} {b : β} : Equiv.cast h a = b ↔ HEq a b := by
  subst h; simp [coe_refl]
#align equiv.cast_eq_iff_heq Equiv.cast_eq_iff_heq

theorem symm_apply_eq {α β} (e : α ≃ β) {x y} : e.symm x = y ↔ x = e y :=
  ⟨fun H => by simp [H.symm], fun H => by simp [H]⟩
#align equiv.symm_apply_eq Equiv.symm_apply_eq

theorem eq_symm_apply {α β} (e : α ≃ β) {x y} : y = e.symm x ↔ e y = x :=
  (eq_comm.trans e.symm_apply_eq).trans eq_comm
#align equiv.eq_symm_apply Equiv.eq_symm_apply

@[simp] theorem symm_symm (e : α ≃ β) : e.symm.symm = e := by cases e; rfl
#align equiv.symm_symm Equiv.symm_symm

theorem symm_bijective : Function.Bijective (Equiv.symm : (α ≃ β) → β ≃ α) :=
  Function.bijective_iff_has_inverse.mpr ⟨_, symm_symm, symm_symm⟩

@[simp] theorem trans_refl (e : α ≃ β) : e.trans (Equiv.refl β) = e := by cases e; rfl
#align equiv.trans_refl Equiv.trans_refl

@[simp] theorem refl_symm : (Equiv.refl α).symm = Equiv.refl α := rfl
#align equiv.refl_symm Equiv.refl_symm

@[simp] theorem refl_trans (e : α ≃ β) : (Equiv.refl α).trans e = e := by cases e; rfl
#align equiv.refl_trans Equiv.refl_trans

@[simp] theorem symm_trans_self (e : α ≃ β) : e.symm.trans e = Equiv.refl β := ext <| by simp
#align equiv.symm_trans_self Equiv.symm_trans_self

@[simp] theorem self_trans_symm (e : α ≃ β) : e.trans e.symm = Equiv.refl α := ext <| by simp
#align equiv.self_trans_symm Equiv.self_trans_symm

theorem trans_assoc {δ} (ab : α ≃ β) (bc : β ≃ γ) (cd : γ ≃ δ) :
    (ab.trans bc).trans cd = ab.trans (bc.trans cd) := Equiv.ext fun _ => rfl
#align equiv.trans_assoc Equiv.trans_assoc

theorem leftInverse_symm (f : Equiv α β) : LeftInverse f.symm f := f.left_inv
#align equiv.left_inverse_symm Equiv.leftInverse_symm

theorem rightInverse_symm (f : Equiv α β) : Function.RightInverse f.symm f := f.right_inv
#align equiv.right_inverse_symm Equiv.rightInverse_symm

theorem injective_comp (e : α ≃ β) (f : β → γ) : Injective (f ∘ e) ↔ Injective f :=
  EquivLike.injective_comp e f
#align equiv.injective_comp Equiv.injective_comp

theorem comp_injective (f : α → β) (e : β ≃ γ) : Injective (e ∘ f) ↔ Injective f :=
  EquivLike.comp_injective f e
#align equiv.comp_injective Equiv.comp_injective

theorem surjective_comp (e : α ≃ β) (f : β → γ) : Surjective (f ∘ e) ↔ Surjective f :=
  EquivLike.surjective_comp e f
#align equiv.surjective_comp Equiv.surjective_comp

theorem comp_surjective (f : α → β) (e : β ≃ γ) : Surjective (e ∘ f) ↔ Surjective f :=
  EquivLike.comp_surjective f e
#align equiv.comp_surjective Equiv.comp_surjective

theorem bijective_comp (e : α ≃ β) (f : β → γ) : Bijective (f ∘ e) ↔ Bijective f :=
  EquivLike.bijective_comp e f
#align equiv.bijective_comp Equiv.bijective_comp

theorem comp_bijective (f : α → β) (e : β ≃ γ) : Bijective (e ∘ f) ↔ Bijective f :=
  EquivLike.comp_bijective f e
#align equiv.comp_bijective Equiv.comp_bijective

/-- If `α` is equivalent to `β` and `γ` is equivalent to `δ`, then the type of equivalences `α ≃ γ`
is equivalent to the type of equivalences `β ≃ δ`. -/
def equivCongr (ab : α ≃ β) (cd : γ ≃ δ) : (α ≃ γ) ≃ (β ≃ δ) where
  toFun ac := (ab.symm.trans ac).trans cd
  invFun bd := ab.trans <| bd.trans <| cd.symm
  left_inv ac := by ext x; simp only [trans_apply, comp_apply, symm_apply_apply]
  right_inv ac := by ext x; simp only [trans_apply, comp_apply, apply_symm_apply]
#align equiv.equiv_congr Equiv.equivCongr

@[simp] theorem equivCongr_refl {α β} :
    (Equiv.refl α).equivCongr (Equiv.refl β) = Equiv.refl (α ≃ β) := by ext; rfl
#align equiv.equiv_congr_refl Equiv.equivCongr_refl

@[simp] theorem equivCongr_symm {δ} (ab : α ≃ β) (cd : γ ≃ δ) :
    (ab.equivCongr cd).symm = ab.symm.equivCongr cd.symm := by ext; rfl
#align equiv.equiv_congr_symm Equiv.equivCongr_symm

@[simp] theorem equivCongr_trans {δ ε ζ} (ab : α ≃ β) (de : δ ≃ ε) (bc : β ≃ γ) (ef : ε ≃ ζ) :
    (ab.equivCongr de).trans (bc.equivCongr ef) = (ab.trans bc).equivCongr (de.trans ef) := by
  ext; rfl
#align equiv.equiv_congr_trans Equiv.equivCongr_trans

@[simp] theorem equivCongr_refl_left {α β γ} (bg : β ≃ γ) (e : α ≃ β) :
    (Equiv.refl α).equivCongr bg e = e.trans bg := rfl
#align equiv.equiv_congr_refl_left Equiv.equivCongr_refl_left

@[simp] theorem equivCongr_refl_right {α β} (ab e : α ≃ β) :
    ab.equivCongr (Equiv.refl β) e = ab.symm.trans e := rfl
#align equiv.equiv_congr_refl_right Equiv.equivCongr_refl_right

@[simp] theorem equivCongr_apply_apply {δ} (ab : α ≃ β) (cd : γ ≃ δ) (e : α ≃ γ) (x) :
    ab.equivCongr cd e x = cd (e (ab.symm x)) := rfl
#align equiv.equiv_congr_apply_apply Equiv.equivCongr_apply_apply

section permCongr

variable {α' β' : Type*} (e : α' ≃ β')

/-- If `α` is equivalent to `β`, then `Perm α` is equivalent to `Perm β`. -/
def permCongr : Perm α' ≃ Perm β' := equivCongr e e
#align equiv.perm_congr Equiv.permCongr

theorem permCongr_def (p : Equiv.Perm α') : e.permCongr p = (e.symm.trans p).trans e := rfl
#align equiv.perm_congr_def Equiv.permCongr_def

@[simp] theorem permCongr_refl : e.permCongr (Equiv.refl _) = Equiv.refl _ := by
  simp [permCongr_def]
#align equiv.perm_congr_refl Equiv.permCongr_refl

@[simp] theorem permCongr_symm : e.permCongr.symm = e.symm.permCongr := rfl
#align equiv.perm_congr_symm Equiv.permCongr_symm

@[simp] theorem permCongr_apply (p : Equiv.Perm α') (x) : e.permCongr p x = e (p (e.symm x)) := rfl
#align equiv.perm_congr_apply Equiv.permCongr_apply

theorem permCongr_symm_apply (p : Equiv.Perm β') (x) :
    e.permCongr.symm p x = e.symm (p (e x)) := rfl
#align equiv.perm_congr_symm_apply Equiv.permCongr_symm_apply

theorem permCongr_trans (p p' : Equiv.Perm α') :
    (e.permCongr p).trans (e.permCongr p') = e.permCongr (p.trans p') := by
  ext; simp only [trans_apply, comp_apply, permCongr_apply, symm_apply_apply]
#align equiv.perm_congr_trans Equiv.permCongr_trans

end permCongr

/-- Two empty types are equivalent. -/
def equivOfIsEmpty (α β : Sort*) [IsEmpty α] [IsEmpty β] : α ≃ β :=
  ⟨isEmptyElim, isEmptyElim, isEmptyElim, isEmptyElim⟩
#align equiv.equiv_of_is_empty Equiv.equivOfIsEmpty

/-- If `α` is an empty type, then it is equivalent to the `Empty` type. -/
def equivEmpty (α : Sort u) [IsEmpty α] : α ≃ Empty := equivOfIsEmpty α _
#align equiv.equiv_empty Equiv.equivEmpty

/-- If `α` is an empty type, then it is equivalent to the `PEmpty` type in any universe. -/
def equivPEmpty (α : Sort v) [IsEmpty α] : α ≃ PEmpty.{u} := equivOfIsEmpty α _
#align equiv.equiv_pempty Equiv.equivPEmpty

/-- `α` is equivalent to an empty type iff `α` is empty. -/
def equivEmptyEquiv (α : Sort u) : α ≃ Empty ≃ IsEmpty α :=
  ⟨fun e => Function.isEmpty e, @equivEmpty α, fun e => ext fun x => (e x).elim, fun _ => rfl⟩
#align equiv.equiv_empty_equiv Equiv.equivEmptyEquiv

/-- The `Sort` of proofs of a false proposition is equivalent to `PEmpty`. -/
def propEquivPEmpty {p : Prop} (h : ¬p) : p ≃ PEmpty := @equivPEmpty p <| IsEmpty.prop_iff.2 h
#align equiv.prop_equiv_pempty Equiv.propEquivPEmpty

/-- If both `α` and `β` have a unique element, then `α ≃ β`. -/
def equivOfUnique (α β : Sort _) [Unique.{u} α] [Unique.{v} β] : α ≃ β where
  toFun := default
  invFun := default
  left_inv _ := Subsingleton.elim _ _
  right_inv _ := Subsingleton.elim _ _
#align equiv.equiv_of_unique Equiv.equivOfUnique

/-- If `α` has a unique element, then it is equivalent to any `PUnit`. -/
def equivPUnit (α : Sort u) [Unique α] : α ≃ PUnit.{v} := equivOfUnique α _
#align equiv.equiv_punit Equiv.equivPUnit

/-- The `Sort` of proofs of a true proposition is equivalent to `PUnit`. -/
def propEquivPUnit {p : Prop} (h : p) : p ≃ PUnit.{0} := @equivPUnit p <| uniqueProp h
#align equiv.prop_equiv_punit Equiv.propEquivPUnit

/-- `ULift α` is equivalent to `α`. -/
@[simps (config := .asFn) apply]
protected def ulift {α : Type v} : ULift.{u} α ≃ α :=
  ⟨ULift.down, ULift.up, ULift.up_down, ULift.down_up.{v, u}⟩
#align equiv.ulift Equiv.ulift
#align equiv.ulift_apply Equiv.ulift_apply

/-- `PLift α` is equivalent to `α`. -/
@[simps (config := .asFn) apply]
protected def plift : PLift α ≃ α := ⟨PLift.down, PLift.up, PLift.up_down, PLift.down_up⟩
#align equiv.plift Equiv.plift
#align equiv.plift_apply Equiv.plift_apply

/-- equivalence of propositions is the same as iff -/
def ofIff {P Q : Prop} (h : P ↔ Q) : P ≃ Q := ⟨h.mp, h.mpr, fun _ => rfl, fun _ => rfl⟩
#align equiv.of_iff Equiv.ofIff

/-- If `α₁` is equivalent to `α₂` and `β₁` is equivalent to `β₂`, then the type of maps `α₁ → β₁`
is equivalent to the type of maps `α₂ → β₂`. -/
-- porting note: removing `congr` attribute
@[simps apply]
def arrowCongr {α₁ β₁ α₂ β₂ : Sort*} (e₁ : α₁ ≃ α₂) (e₂ : β₁ ≃ β₂) : (α₁ → β₁) ≃ (α₂ → β₂) where
  toFun f := e₂ ∘ f ∘ e₁.symm
  invFun f := e₂.symm ∘ f ∘ e₁
  left_inv f := funext fun x => by simp only [comp_apply, symm_apply_apply]
  right_inv f := funext fun x => by simp only [comp_apply, apply_symm_apply]
#align equiv.arrow_congr_apply Equiv.arrowCongr_apply
#align equiv.arrow_congr Equiv.arrowCongr

theorem arrowCongr_comp {α₁ β₁ γ₁ α₂ β₂ γ₂ : Sort*} (ea : α₁ ≃ α₂) (eb : β₁ ≃ β₂) (ec : γ₁ ≃ γ₂)
    (f : α₁ → β₁) (g : β₁ → γ₁) :
    arrowCongr ea ec (g ∘ f) = arrowCongr eb ec g ∘ arrowCongr ea eb f := by
  ext; simp only [comp, arrowCongr_apply, eb.symm_apply_apply]
#align equiv.arrow_congr_comp Equiv.arrowCongr_comp

@[simp] theorem arrowCongr_refl {α β : Sort*} :
    arrowCongr (Equiv.refl α) (Equiv.refl β) = Equiv.refl (α → β) := rfl
#align equiv.arrow_congr_refl Equiv.arrowCongr_refl

@[simp] theorem arrowCongr_trans (e₁ : α₁ ≃ α₂) (e₁' : β₁ ≃ β₂) (e₂ : α₂ ≃ α₃) (e₂' : β₂ ≃ β₃) :
    arrowCongr (e₁.trans e₂) (e₁'.trans e₂') = (arrowCongr e₁ e₁').trans (arrowCongr e₂ e₂') := rfl
#align equiv.arrow_congr_trans Equiv.arrowCongr_trans

@[simp] theorem arrowCongr_symm (e₁ : α₁ ≃ α₂) (e₂ : β₁ ≃ β₂) :
    (arrowCongr e₁ e₂).symm = arrowCongr e₁.symm e₂.symm := rfl
#align equiv.arrow_congr_symm Equiv.arrowCongr_symm

/-- A version of `Equiv.arrowCongr` in `Type`, rather than `Sort`.

The `equiv_rw` tactic is not able to use the default `Sort` level `Equiv.arrowCongr`,
because Lean's universe rules will not unify `?l_1` with `imax (1 ?m_1)`.
-/
-- porting note: removing `congr` attribute
@[simps! apply]
def arrowCongr' {α₁ β₁ α₂ β₂ : Type*} (hα : α₁ ≃ α₂) (hβ : β₁ ≃ β₂) : (α₁ → β₁) ≃ (α₂ → β₂) :=
  Equiv.arrowCongr hα hβ
#align equiv.arrow_congr' Equiv.arrowCongr'
#align equiv.arrow_congr'_apply Equiv.arrowCongr'_apply

@[simp] theorem arrowCongr'_refl {α β : Type*} :
    arrowCongr' (Equiv.refl α) (Equiv.refl β) = Equiv.refl (α → β) := rfl
#align equiv.arrow_congr'_refl Equiv.arrowCongr'_refl

@[simp] theorem arrowCongr'_trans
    (e₁ : α₁ ≃ α₂) (e₁' : β₁ ≃ β₂) (e₂ : α₂ ≃ α₃) (e₂' : β₂ ≃ β₃) :
    arrowCongr' (e₁.trans e₂) (e₁'.trans e₂') = (arrowCongr' e₁ e₁').trans (arrowCongr' e₂ e₂') :=
  rfl
#align equiv.arrow_congr'_trans Equiv.arrowCongr'_trans

@[simp] theorem arrowCongr'_symm (e₁ : α₁ ≃ α₂) (e₂ : β₁ ≃ β₂) :
    (arrowCongr' e₁ e₂).symm = arrowCongr' e₁.symm e₂.symm := rfl
#align equiv.arrow_congr'_symm Equiv.arrowCongr'_symm

/-- Conjugate a map `f : α → α` by an equivalence `α ≃ β`. -/
@[simps! apply] def conj (e : α ≃ β) : (α → α) ≃ (β → β) := arrowCongr e e
#align equiv.conj Equiv.conj
#align equiv.conj_apply Equiv.conj_apply

@[simp] theorem conj_refl : conj (Equiv.refl α) = Equiv.refl (α → α) := rfl
#align equiv.conj_refl Equiv.conj_refl

@[simp] theorem conj_symm (e : α ≃ β) : e.conj.symm = e.symm.conj := rfl
#align equiv.conj_symm Equiv.conj_symm

@[simp] theorem conj_trans (e₁ : α ≃ β) (e₂ : β ≃ γ) :
    (e₁.trans e₂).conj = e₁.conj.trans e₂.conj := rfl
#align equiv.conj_trans Equiv.conj_trans

-- This should not be a simp lemma as long as `(∘)` is reducible:
-- when `(∘)` is reducible, Lean can unify `f₁ ∘ f₂` with any `g` using
-- `f₁ := g` and `f₂ := fun x ↦ x`. This causes nontermination.
theorem conj_comp (e : α ≃ β) (f₁ f₂ : α → α) : e.conj (f₁ ∘ f₂) = e.conj f₁ ∘ e.conj f₂ := by
  apply arrowCongr_comp
#align equiv.conj_comp Equiv.conj_comp

theorem eq_comp_symm {α β γ} (e : α ≃ β) (f : β → γ) (g : α → γ) : f = g ∘ e.symm ↔ f ∘ e = g :=
  (e.arrowCongr (Equiv.refl γ)).symm_apply_eq.symm
#align equiv.eq_comp_symm Equiv.eq_comp_symm

theorem comp_symm_eq {α β γ} (e : α ≃ β) (f : β → γ) (g : α → γ) : g ∘ e.symm = f ↔ g = f ∘ e :=
  (e.arrowCongr (Equiv.refl γ)).eq_symm_apply.symm
#align equiv.comp_symm_eq Equiv.comp_symm_eq

theorem eq_symm_comp {α β γ} (e : α ≃ β) (f : γ → α) (g : γ → β) : f = e.symm ∘ g ↔ e ∘ f = g :=
  ((Equiv.refl γ).arrowCongr e).eq_symm_apply
#align equiv.eq_symm_comp Equiv.eq_symm_comp

theorem symm_comp_eq {α β γ} (e : α ≃ β) (f : γ → α) (g : γ → β) : e.symm ∘ g = f ↔ g = e ∘ f :=
  ((Equiv.refl γ).arrowCongr e).symm_apply_eq
#align equiv.symm_comp_eq Equiv.symm_comp_eq

/-- `PUnit` sorts in any two universes are equivalent. -/
def punitEquivPUnit : PUnit.{v} ≃ PUnit.{w} :=
  ⟨fun _ => .unit, fun _ => .unit, fun ⟨⟩ => rfl, fun ⟨⟩ => rfl⟩
#align equiv.punit_equiv_punit Equiv.punitEquivPUnit

/-- `Prop` is noncomputably equivalent to `Bool`. -/
noncomputable def propEquivBool : Prop ≃ Bool where
  toFun p := @decide p (Classical.propDecidable _)
  invFun b := b
  left_inv p := by simp [@Bool.decide_iff p (Classical.propDecidable _)]
  right_inv b := by cases b <;> simp
#align equiv.Prop_equiv_bool Equiv.propEquivBool

section

/-- The sort of maps to `PUnit.{v}` is equivalent to `PUnit.{w}`. -/
def arrowPUnitEquivPUnit (α : Sort*) : (α → PUnit.{v}) ≃ PUnit.{w} :=
  ⟨fun _ => .unit, fun _ _ => .unit, fun _ => rfl, fun _ => rfl⟩
#align equiv.arrow_punit_equiv_punit Equiv.arrowPUnitEquivPUnit

/-- The equivalence `(∀ i, β i) ≃ β ⋆` when the domain of `β` only contains `⋆` -/
@[simps (config := .asFn)]
def piUnique [Unique α] (β : α → Sort*) : (∀ i, β i) ≃ β default where
  toFun f := f default
  invFun := uniqueElim
  left_inv f := by ext i; cases Unique.eq_default i; rfl
  right_inv x := rfl

/-- If `α` has a unique term, then the type of function `α → β` is equivalent to `β`. -/
@[simps! (config := .asFn) apply symm_apply]
def funUnique (α β) [Unique.{u} α] : (α → β) ≃ β := piUnique _
#align equiv.fun_unique Equiv.funUnique
#align equiv.fun_unique_apply Equiv.funUnique_apply

/-- The sort of maps from `PUnit` is equivalent to the codomain. -/
def punitArrowEquiv (α : Sort*) : (PUnit.{u} → α) ≃ α := funUnique PUnit.{u} α
#align equiv.punit_arrow_equiv Equiv.punitArrowEquiv

/-- The sort of maps from `True` is equivalent to the codomain. -/
def trueArrowEquiv (α : Sort*) : (True → α) ≃ α := funUnique _ _
#align equiv.true_arrow_equiv Equiv.trueArrowEquiv

/-- The sort of maps from a type that `IsEmpty` is equivalent to `PUnit`. -/
def arrowPUnitOfIsEmpty (α β : Sort*) [IsEmpty α] : (α → β) ≃ PUnit.{u} where
  toFun _ := PUnit.unit
  invFun _ := isEmptyElim
  left_inv _ := funext isEmptyElim
  right_inv _ := rfl
#align equiv.arrow_punit_of_is_empty Equiv.arrowPUnitOfIsEmpty

/-- The sort of maps from `Empty` is equivalent to `PUnit`. -/
def emptyArrowEquivPUnit (α : Sort*) : (Empty → α) ≃ PUnit.{u} := arrowPUnitOfIsEmpty _ _
#align equiv.empty_arrow_equiv_punit Equiv.emptyArrowEquivPUnit

/-- The sort of maps from `PEmpty` is equivalent to `PUnit`. -/
def pemptyArrowEquivPUnit (α : Sort*) : (PEmpty → α) ≃ PUnit.{u} := arrowPUnitOfIsEmpty _ _
#align equiv.pempty_arrow_equiv_punit Equiv.pemptyArrowEquivPUnit

/-- The sort of maps from `False` is equivalent to `PUnit`. -/
def falseArrowEquivPUnit (α : Sort*) : (False → α) ≃ PUnit.{u} := arrowPUnitOfIsEmpty _ _
#align equiv.false_arrow_equiv_punit Equiv.falseArrowEquivPUnit

end

section

/-- A `PSigma`-type is equivalent to the corresponding `Sigma`-type. -/
@[simps apply symm_apply]
def psigmaEquivSigma {α} (β : α → Type*) : (Σ' i, β i) ≃ Σ i, β i where
  toFun a := ⟨a.1, a.2⟩
  invFun a := ⟨a.1, a.2⟩
  left_inv _ := rfl
  right_inv _ := rfl
#align equiv.psigma_equiv_sigma Equiv.psigmaEquivSigma
#align equiv.psigma_equiv_sigma_symm_apply Equiv.psigmaEquivSigma_symm_apply
#align equiv.psigma_equiv_sigma_apply Equiv.psigmaEquivSigma_apply

/-- A `PSigma`-type is equivalent to the corresponding `Sigma`-type. -/
@[simps apply symm_apply]
def psigmaEquivSigmaPLift {α} (β : α → Sort*) : (Σ' i, β i) ≃ Σ i : PLift α, PLift (β i.down) where
  toFun a := ⟨PLift.up a.1, PLift.up a.2⟩
  invFun a := ⟨a.1.down, a.2.down⟩
  left_inv _ := rfl
  right_inv _ := rfl
#align equiv.psigma_equiv_sigma_plift Equiv.psigmaEquivSigmaPLift
#align equiv.psigma_equiv_sigma_plift_symm_apply Equiv.psigmaEquivSigmaPLift_symm_apply
#align equiv.psigma_equiv_sigma_plift_apply Equiv.psigmaEquivSigmaPLift_apply

/-- A family of equivalences `Π a, β₁ a ≃ β₂ a` generates an equivalence between `Σ' a, β₁ a` and
`Σ' a, β₂ a`. -/
@[simps apply]
def psigmaCongrRight {β₁ β₂ : α → Sort*} (F : ∀ a, β₁ a ≃ β₂ a) : (Σ' a, β₁ a) ≃ Σ' a, β₂ a where
  toFun a := ⟨a.1, F a.1 a.2⟩
  invFun a := ⟨a.1, (F a.1).symm a.2⟩
  left_inv | ⟨a, b⟩ => congr_arg (PSigma.mk a) <| symm_apply_apply (F a) b
  right_inv | ⟨a, b⟩ => congr_arg (PSigma.mk a) <| apply_symm_apply (F a) b
#align equiv.psigma_congr_right Equiv.psigmaCongrRight
#align equiv.psigma_congr_right_apply Equiv.psigmaCongrRight_apply

-- Porting note: simp can now simplify the LHS, so I have removed `@[simp]`
theorem psigmaCongrRight_trans {α} {β₁ β₂ β₃ : α → Sort*}
    (F : ∀ a, β₁ a ≃ β₂ a) (G : ∀ a, β₂ a ≃ β₃ a) :
    (psigmaCongrRight F).trans (psigmaCongrRight G) =
      psigmaCongrRight fun a => (F a).trans (G a) := rfl
#align equiv.psigma_congr_right_trans Equiv.psigmaCongrRight_trans

-- Porting note: simp can now simplify the LHS, so I have removed `@[simp]`
theorem psigmaCongrRight_symm {α} {β₁ β₂ : α → Sort*} (F : ∀ a, β₁ a ≃ β₂ a) :
    (psigmaCongrRight F).symm = psigmaCongrRight fun a => (F a).symm := rfl
#align equiv.psigma_congr_right_symm Equiv.psigmaCongrRight_symm

-- Porting note: simp can now prove this, so I have removed `@[simp]`
theorem psigmaCongrRight_refl {α} {β : α → Sort*} :
    (psigmaCongrRight fun a => Equiv.refl (β a)) = Equiv.refl (Σ' a, β a) := rfl
#align equiv.psigma_congr_right_refl Equiv.psigmaCongrRight_refl

/-- A family of equivalences `Π a, β₁ a ≃ β₂ a` generates an equivalence between `Σ a, β₁ a` and
`Σ a, β₂ a`. -/
@[simps apply]
def sigmaCongrRight {α} {β₁ β₂ : α → Type*} (F : ∀ a, β₁ a ≃ β₂ a) : (Σ a, β₁ a) ≃ Σ a, β₂ a where
  toFun a := ⟨a.1, F a.1 a.2⟩
  invFun a := ⟨a.1, (F a.1).symm a.2⟩
  left_inv | ⟨a, b⟩ => congr_arg (Sigma.mk a) <| symm_apply_apply (F a) b
  right_inv | ⟨a, b⟩ => congr_arg (Sigma.mk a) <| apply_symm_apply (F a) b
#align equiv.sigma_congr_right Equiv.sigmaCongrRight
#align equiv.sigma_congr_right_apply Equiv.sigmaCongrRight_apply

-- Porting note: simp can now simplify the LHS, so I have removed `@[simp]`
theorem sigmaCongrRight_trans {α} {β₁ β₂ β₃ : α → Type*}
    (F : ∀ a, β₁ a ≃ β₂ a) (G : ∀ a, β₂ a ≃ β₃ a) :
    (sigmaCongrRight F).trans (sigmaCongrRight G) =
      sigmaCongrRight fun a => (F a).trans (G a) := rfl
#align equiv.sigma_congr_right_trans Equiv.sigmaCongrRight_trans

-- Porting note: simp can now simplify the LHS, so I have removed `@[simp]`
theorem sigmaCongrRight_symm {α} {β₁ β₂ : α → Type*} (F : ∀ a, β₁ a ≃ β₂ a) :
    (sigmaCongrRight F).symm = sigmaCongrRight fun a => (F a).symm := rfl
#align equiv.sigma_congr_right_symm Equiv.sigmaCongrRight_symm

-- Porting note: simp can now prove this, so I have removed `@[simp]`
theorem sigmaCongrRight_refl {α} {β : α → Type*} :
    (sigmaCongrRight fun a => Equiv.refl (β a)) = Equiv.refl (Σ a, β a) := rfl
#align equiv.sigma_congr_right_refl Equiv.sigmaCongrRight_refl

/-- A `PSigma` with `Prop` fibers is equivalent to the subtype.  -/
def psigmaEquivSubtype {α : Type v} (P : α → Prop) : (Σ' i, P i) ≃ Subtype P where
  toFun x := ⟨x.1, x.2⟩
  invFun x := ⟨x.1, x.2⟩
  left_inv _ := rfl
  right_inv _ := rfl
#align equiv.psigma_equiv_subtype Equiv.psigmaEquivSubtype

/-- A `Sigma` with `PLift` fibers is equivalent to the subtype. -/
def sigmaPLiftEquivSubtype {α : Type v} (P : α → Prop) : (Σ i, PLift (P i)) ≃ Subtype P :=
  ((psigmaEquivSigma _).symm.trans
    (psigmaCongrRight fun _ => Equiv.plift)).trans (psigmaEquivSubtype P)
#align equiv.sigma_plift_equiv_subtype Equiv.sigmaPLiftEquivSubtype

/-- A `Sigma` with `fun i ↦ ULift (PLift (P i))` fibers is equivalent to `{ x // P x }`.
Variant of `sigmaPLiftEquivSubtype`.
-/
def sigmaULiftPLiftEquivSubtype {α : Type v} (P : α → Prop) :
    (Σ i, ULift (PLift (P i))) ≃ Subtype P :=
  (sigmaCongrRight fun _ => Equiv.ulift).trans (sigmaPLiftEquivSubtype P)
#align equiv.sigma_ulift_plift_equiv_subtype Equiv.sigmaULiftPLiftEquivSubtype

namespace Perm

/-- A family of permutations `Π a, Perm (β a)` generates a permutation `Perm (Σ a, β₁ a)`. -/
@[reducible] def sigmaCongrRight {α} {β : α → Sort _} (F : ∀ a, Perm (β a)) : Perm (Σ a, β a) :=
  Equiv.sigmaCongrRight F
#align equiv.perm.sigma_congr_right Equiv.Perm.sigmaCongrRight

@[simp] theorem sigmaCongrRight_trans {α} {β : α → Sort _}
    (F : ∀ a, Perm (β a)) (G : ∀ a, Perm (β a)) :
    (sigmaCongrRight F).trans (sigmaCongrRight G) = sigmaCongrRight fun a => (F a).trans (G a) :=
  Equiv.sigmaCongrRight_trans F G
#align equiv.perm.sigma_congr_right_trans Equiv.Perm.sigmaCongrRight_trans

@[simp] theorem sigmaCongrRight_symm {α} {β : α → Sort _} (F : ∀ a, Perm (β a)) :
    (sigmaCongrRight F).symm = sigmaCongrRight fun a => (F a).symm :=
  Equiv.sigmaCongrRight_symm F
#align equiv.perm.sigma_congr_right_symm Equiv.Perm.sigmaCongrRight_symm

@[simp] theorem sigmaCongrRight_refl {α} {β : α → Sort _} :
    (sigmaCongrRight fun a => Equiv.refl (β a)) = Equiv.refl (Σ a, β a) :=
  Equiv.sigmaCongrRight_refl
#align equiv.perm.sigma_congr_right_refl Equiv.Perm.sigmaCongrRight_refl

end Perm

/-- An equivalence `f : α₁ ≃ α₂` generates an equivalence between `Σ a, β (f a)` and `Σ a, β a`. -/
@[simps apply] def sigmaCongrLeft {β : α₂ → Sort _} (e : α₁ ≃ α₂) :
    (Σ a : α₁, β (e a)) ≃ Σ a : α₂, β a where
  toFun a := ⟨e a.1, a.2⟩
  invFun a := ⟨e.symm a.1, (e.right_inv' a.1).symm ▸ a.2⟩
  -- porting note: this was a pretty gnarly match already, and it got worse after porting
  left_inv := fun ⟨a, b⟩ =>
    match (motive := ∀ a' (h : a' = a), Sigma.mk _ (congr_arg e h.symm ▸ b) = ⟨a, b⟩)
      e.symm (e a), e.left_inv a with
    | _, rfl => rfl
  right_inv := fun ⟨a, b⟩ =>
    match (motive := ∀ a' (h : a' = a), Sigma.mk a' (h.symm ▸ b) = ⟨a, b⟩)
      e (e.symm a), e.apply_symm_apply _ with
    | _, rfl => rfl
#align equiv.sigma_congr_left_apply Equiv.sigmaCongrLeft_apply
#align equiv.sigma_congr_left Equiv.sigmaCongrLeft

/-- Transporting a sigma type through an equivalence of the base -/
def sigmaCongrLeft' {α₁ α₂} {β : α₁ → Sort _} (f : α₁ ≃ α₂) :
    (Σ a : α₁, β a) ≃ Σ a : α₂, β (f.symm a) := (sigmaCongrLeft f.symm).symm
#align equiv.sigma_congr_left' Equiv.sigmaCongrLeft'

/-- Transporting a sigma type through an equivalence of the base and a family of equivalences
of matching fibers -/
def sigmaCongr {α₁ α₂} {β₁ : α₁ → Sort _} {β₂ : α₂ → Sort _} (f : α₁ ≃ α₂)
    (F : ∀ a, β₁ a ≃ β₂ (f a)) : Sigma β₁ ≃ Sigma β₂ :=
  (sigmaCongrRight F).trans (sigmaCongrLeft f)
#align equiv.sigma_congr Equiv.sigmaCongr

/-- `Sigma` type with a constant fiber is equivalent to the product. -/
@[simps (config := { attrs := [`mfld_simps] }) apply symm_apply]
def sigmaEquivProd (α β : Type*) : (Σ _ : α, β) ≃ α × β :=
  ⟨fun a => ⟨a.1, a.2⟩, fun a => ⟨a.1, a.2⟩, fun ⟨_, _⟩ => rfl, fun ⟨_, _⟩ => rfl⟩
#align equiv.sigma_equiv_prod_apply Equiv.sigmaEquivProd_apply
#align equiv.sigma_equiv_prod_symm_apply Equiv.sigmaEquivProd_symm_apply
#align equiv.sigma_equiv_prod Equiv.sigmaEquivProd

/-- If each fiber of a `Sigma` type is equivalent to a fixed type, then the sigma type
is equivalent to the product. -/
def sigmaEquivProdOfEquiv {α β} {β₁ : α → Sort _} (F : ∀ a, β₁ a ≃ β) : Sigma β₁ ≃ α × β :=
  (sigmaCongrRight F).trans (sigmaEquivProd α β)
#align equiv.sigma_equiv_prod_of_equiv Equiv.sigmaEquivProdOfEquiv

/-- Dependent product of types is associative up to an equivalence. -/
def sigmaAssoc {α : Type*} {β : α → Type*} (γ : ∀ a : α, β a → Type*) :
    (Σ ab : Σ a : α, β a, γ ab.1 ab.2) ≃ Σ a : α, Σ b : β a, γ a b where
  toFun x := ⟨x.1.1, ⟨x.1.2, x.2⟩⟩
  invFun x := ⟨⟨x.1, x.2.1⟩, x.2.2⟩
  left_inv _ := rfl
  right_inv _ := rfl
#align equiv.sigma_assoc Equiv.sigmaAssoc

end

protected theorem exists_unique_congr {p : α → Prop} {q : β → Prop}
    (f : α ≃ β) (h : ∀ {x}, p x ↔ q (f x)) : (∃! x, p x) ↔ ∃! y, q y := by
  constructor
  · rintro ⟨a, ha₁, ha₂⟩
    exact ⟨f a, h.1 ha₁, fun b hb => f.symm_apply_eq.1 (ha₂ (f.symm b) (h.2 (by simpa using hb)))⟩
  · rintro ⟨b, hb₁, hb₂⟩
    exact ⟨f.symm b, h.2 (by simpa using hb₁), fun y hy => (eq_symm_apply f).2 (hb₂ _ (h.1 hy))⟩
#align equiv.exists_unique_congr Equiv.exists_unique_congr

protected theorem exists_unique_congr_left' {p : α → Prop} (f : α ≃ β) :
    (∃! x, p x) ↔ ∃! y, p (f.symm y) := Equiv.exists_unique_congr f fun {_} => by simp
#align equiv.exists_unique_congr_left' Equiv.exists_unique_congr_left'

protected theorem exists_unique_congr_left {p : β → Prop} (f : α ≃ β) :
    (∃! x, p (f x)) ↔ ∃! y, p y := (Equiv.exists_unique_congr_left' f.symm).symm
#align equiv.exists_unique_congr_left Equiv.exists_unique_congr_left

protected theorem forall_congr {p : α → Prop} {q : β → Prop} (f : α ≃ β)
    (h : ∀ {x}, p x ↔ q (f x)) : (∀ x, p x) ↔ (∀ y, q y) := by
  constructor <;> intro h₂ x
  · rw [← f.right_inv x]; apply h.mp; apply h₂
  · apply h.mpr; apply h₂
#align equiv.forall_congr Equiv.forall_congr

protected theorem forall_congr' {p : α → Prop} {q : β → Prop} (f : α ≃ β)
    (h : ∀ {x}, p (f.symm x) ↔ q x) : (∀ x, p x) ↔ ∀ y, q y :=
  (Equiv.forall_congr f.symm h.symm).symm
#align equiv.forall_congr' Equiv.forall_congr'

-- We next build some higher arity versions of `Equiv.forall_congr`.
-- Although they appear to just be repeated applications of `Equiv.forall_congr`,
-- unification of metavariables works better with these versions.
-- In particular, they are necessary in `equiv_rw`.
-- (Stopping at ternary functions seems reasonable: at least in 1-categorical mathematics,
-- it's rare to have axioms involving more than 3 elements at once.)

protected theorem forall₂_congr {p : α₁ → β₁ → Prop} {q : α₂ → β₂ → Prop} (eα : α₁ ≃ α₂)
    (eβ : β₁ ≃ β₂) (h : ∀ {x y}, p x y ↔ q (eα x) (eβ y)) : (∀ x y, p x y) ↔ ∀ x y, q x y :=
  Equiv.forall_congr _ <| Equiv.forall_congr _ h
#align equiv.forall₂_congr Equiv.forall₂_congr

protected theorem forall₂_congr' {p : α₁ → β₁ → Prop} {q : α₂ → β₂ → Prop}
    (eα : α₁ ≃ α₂) (eβ : β₁ ≃ β₂) (h : ∀ {x y}, p (eα.symm x) (eβ.symm y) ↔ q x y) :
    (∀ x y, p x y) ↔ ∀ x y, q x y := (Equiv.forall₂_congr eα.symm eβ.symm h.symm).symm
#align equiv.forall₂_congr' Equiv.forall₂_congr'

protected theorem forall₃_congr {p : α₁ → β₁ → γ₁ → Prop} {q : α₂ → β₂ → γ₂ → Prop}
    (eα : α₁ ≃ α₂) (eβ : β₁ ≃ β₂) (eγ : γ₁ ≃ γ₂) (h : ∀ {x y z}, p x y z ↔ q (eα x) (eβ y) (eγ z)) :
    (∀ x y z, p x y z) ↔ ∀ x y z, q x y z :=
  Equiv.forall₂_congr _ _ <| Equiv.forall_congr _ h
#align equiv.forall₃_congr Equiv.forall₃_congr

protected theorem forall₃_congr' {p : α₁ → β₁ → γ₁ → Prop} {q : α₂ → β₂ → γ₂ → Prop}
    (eα : α₁ ≃ α₂) (eβ : β₁ ≃ β₂) (eγ : γ₁ ≃ γ₂)
    (h : ∀ {x y z}, p (eα.symm x) (eβ.symm y) (eγ.symm z) ↔ q x y z) :
    (∀ x y z, p x y z) ↔ ∀ x y z, q x y z :=
  (Equiv.forall₃_congr eα.symm eβ.symm eγ.symm h.symm).symm
#align equiv.forall₃_congr' Equiv.forall₃_congr'

protected theorem forall_congr_left' {p : α → Prop} (f : α ≃ β) : (∀ x, p x) ↔ ∀ y, p (f.symm y) :=
  Equiv.forall_congr f <| by simp
#align equiv.forall_congr_left' Equiv.forall_congr_left'

protected theorem forall_congr_left {p : β → Prop} (f : α ≃ β) : (∀ x, p (f x)) ↔ ∀ y, p y :=
  (Equiv.forall_congr_left' f.symm).symm
#align equiv.forall_congr_left Equiv.forall_congr_left

protected theorem exists_congr_left {α β} (f : α ≃ β) {p : α → Prop} :
    (∃ a, p a) ↔ ∃ b, p (f.symm b) :=
  ⟨fun ⟨a, h⟩ => ⟨f a, by simpa using h⟩, fun ⟨b, h⟩ => ⟨_, h⟩⟩
#align equiv.exists_congr_left Equiv.exists_congr_left

/-- If `f` is a bijective function, then its domain is equivalent to its codomain. -/
@[simps apply]
noncomputable def ofBijective (f : α → β) (hf : Bijective f) : α ≃ β where
  toFun := f
  invFun := surjInv hf.surjective
  left_inv := leftInverse_surjInv hf
  right_inv := rightInverse_surjInv _
#align equiv.of_bijective Equiv.ofBijective
#align equiv.of_bijective_apply Equiv.ofBijective_apply

lemma ofBijective_apply_symm_apply (f : α → β) (hf : Bijective f) (x : β) :
    f ((ofBijective f hf).symm x) = x :=
  (ofBijective f hf).apply_symm_apply x
#align equiv.of_bijective_apply_symm_apply Equiv.ofBijective_apply_symm_apply

@[simp]
lemma ofBijective_symm_apply_apply (f : α → β) (hf : Bijective f) (x : α) :
    (ofBijective f hf).symm (f x) = x :=
  (ofBijective f hf).symm_apply_apply x
#align equiv.of_bijective_symm_apply_apply Equiv.ofBijective_symm_apply_apply

end Equiv

namespace Quot

/-- An equivalence `e : α ≃ β` generates an equivalence between quotient spaces,
if `ra a₁ a₂ ↔ rb (e a₁) (e a₂)`. -/
protected def congr {ra : α → α → Prop} {rb : β → β → Prop} (e : α ≃ β)
    (eq : ∀ a₁ a₂, ra a₁ a₂ ↔ rb (e a₁) (e a₂)) : Quot ra ≃ Quot rb where
  toFun := Quot.map e fun a₁ a₂ => (eq a₁ a₂).1
  invFun := Quot.map e.symm fun b₁ b₂ h =>
    (eq (e.symm b₁) (e.symm b₂)).2
      ((e.apply_symm_apply b₁).symm ▸ (e.apply_symm_apply b₂).symm ▸ h)
  left_inv := by rintro ⟨a⟩; simp only [Quot.map, Equiv.symm_apply_apply]
  right_inv := by rintro ⟨a⟩; simp only [Quot.map, Equiv.apply_symm_apply]
#align quot.congr Quot.congr

@[simp] theorem congr_mk {ra : α → α → Prop} {rb : β → β → Prop} (e : α ≃ β)
    (eq : ∀ a₁ a₂ : α, ra a₁ a₂ ↔ rb (e a₁) (e a₂)) (a : α) :
    Quot.congr e eq (Quot.mk ra a) = Quot.mk rb (e a) := rfl
#align quot.congr_mk Quot.congr_mk

/-- Quotients are congruent on equivalences under equality of their relation.
An alternative is just to use rewriting with `eq`, but then computational proofs get stuck. -/
protected def congrRight {r r' : α → α → Prop} (eq : ∀ a₁ a₂, r a₁ a₂ ↔ r' a₁ a₂) :
    Quot r ≃ Quot r' := Quot.congr (Equiv.refl α) eq
#align quot.congr_right Quot.congrRight

/-- An equivalence `e : α ≃ β` generates an equivalence between the quotient space of `α`
by a relation `ra` and the quotient space of `β` by the image of this relation under `e`. -/
protected def congrLeft {r : α → α → Prop} (e : α ≃ β) :
    Quot r ≃ Quot fun b b' => r (e.symm b) (e.symm b') :=
  Quot.congr e fun _ _ => by simp only [e.symm_apply_apply]
#align quot.congr_left Quot.congrLeft

end Quot

namespace Quotient

/-- An equivalence `e : α ≃ β` generates an equivalence between quotient spaces,
if `ra a₁ a₂ ↔ rb (e a₁) (e a₂)`. -/
protected def congr {ra : Setoid α} {rb : Setoid β} (e : α ≃ β)
    (eq : ∀ a₁ a₂, @Setoid.r α ra a₁ a₂ ↔ @Setoid.r β rb (e a₁) (e a₂)) :
    Quotient ra ≃ Quotient rb := Quot.congr e eq
#align quotient.congr Quotient.congr

@[simp] theorem congr_mk {ra : Setoid α} {rb : Setoid β} (e : α ≃ β)
    (eq : ∀ a₁ a₂ : α, Setoid.r a₁ a₂ ↔ Setoid.r (e a₁) (e a₂)) (a : α) :
    Quotient.congr e eq (Quotient.mk ra a) = Quotient.mk rb (e a) := rfl
#align quotient.congr_mk Quotient.congr_mk

/-- Quotients are congruent on equivalences under equality of their relation.
An alternative is just to use rewriting with `eq`, but then computational proofs get stuck. -/
protected def congrRight {r r' : Setoid α}
    (eq : ∀ a₁ a₂, @Setoid.r α r a₁ a₂ ↔ @Setoid.r α r' a₁ a₂) : Quotient r ≃ Quotient r' :=
  Quot.congrRight eq
#align quotient.congr_right Quotient.congrRight

end Quotient<|MERGE_RESOLUTION|>--- conflicted
+++ resolved
@@ -103,16 +103,10 @@
   coe_injective' e₁ e₂ h₁ h₂ := by cases e₁; cases e₂; congr
 
 /-- Helper instance when inference gets stuck on following the normal chain
-<<<<<<< HEAD
 `EquivLike → FunLike. -/
-instance : NDFunLike (α ≃ β) α β where
+instance : FunLike (α ≃ β) α β where
   coe := Equiv.toFun
-  coe_injective' := FunLike.coe_injective
-=======
-`EquivLike → EmbeddingLike → FunLike → CoeFun`. -/
-instance : FunLike (α ≃ β) α β :=
-  EmbeddingLike.toDFunLike
->>>>>>> d695407a
+  coe_injective' := DFunLike.coe_injective
 
 @[simp, norm_cast]
 lemma _root_.EquivLike.coe_coe {F} [EquivLike F α β] (e : F) :
