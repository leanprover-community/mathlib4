--- conflicted
+++ resolved
@@ -410,13 +410,8 @@
   left_inv _ := Subsingleton.elim _ _
   right_inv _ := Subsingleton.elim _ _
 
-<<<<<<< HEAD
 attribute [grind =] ofUnique_apply ofUnique_symm_apply
 
-@[deprecated (since := "2024-12-26")] alias equivOfUnique := ofUnique
-
-=======
->>>>>>> e20d25fa
 /-- If `α` has a unique element, then it is equivalent to any `PUnit`. -/
 @[simps!]
 def equivPUnit (α : Sort u) [Unique α] : α ≃ PUnit.{v} := ofUnique α _
