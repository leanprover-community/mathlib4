/-
Copyright (c) 2016 Jeremy Avigad. All rights reserved.
Released under Apache 2.0 license as described in the file LICENSE.
Authors: Jeremy Avigad, Leonardo de Moura
-/
import Mathlib.Init.Logic
import Mathlib.Init.Function
import Mathlib.Tactic.Basic
import Std.Util.LibraryNote
import Std.Tactic.Lint.Basic

section needs_better_home
/- This section contains items that have no direct counterpart from Lean 3 / Mathlib 3.
   They should probably probably live elsewhere and maybe in some cases should be removed.
-/

lemma ExistsUnique.exists {p : α → Prop} : (∃! x, p x) → ∃ x, p x | ⟨x, h, _⟩ => ⟨x, h⟩

end needs_better_home

-- Below are items ported from mathlib3/src/logic/basic.lean.

attribute [local instance] Classical.propDecidable

section miscellany

variable {α : Type _} {β : Type _}

/-- An identity function with its main argument implicit. This will be printed as `hidden` even
if it is applied to a large term, so it can be used for elision,
as done in the `elide` and `unelide` tactics. -/
@[reducible] def hidden {α : Sort _} {a : α} := a

end miscellany

/-!
### Declarations about propositional connectives
-/

section propositional
variable {a b c d : Prop}

/-! ### Declarations about `implies` -/

alias imp_and ← imp_and_distrib

/-! ### Declarations about `not` -/

alias Decidable.em ← dec_em

theorem dec_em' (p : Prop) [Decidable p] : ¬p ∨ p := (dec_em p).swap

alias Classical.em ← em

theorem em' (p : Prop) : ¬p ∨ p := (em p).swap

theorem or_not {p : Prop} : p ∨ ¬p := em _

section eq_or_ne

variable {α : Sort _} (x y : α)

theorem Decidable.eq_or_ne [Decidable (x = y)] : x = y ∨ x ≠ y := dec_em $ x = y

theorem Decidable.ne_or_eq [Decidable (x = y)] : x ≠ y ∨ x = y := dec_em' $ x = y

theorem eq_or_ne : x = y ∨ x ≠ y := em $ x = y

theorem ne_or_eq : x ≠ y ∨ x = y := em' $ x = y

end eq_or_ne

theorem by_contradiction {p} : (¬p → False) → p := Decidable.by_contradiction

alias by_contradiction ← by_contra

library_note "decidable namespace" /--
In most of mathlib, we use the law of excluded middle (LEM) and the axiom of choice (AC) freely.
The `decidable` namespace contains versions of lemmas from the root namespace that explicitly
attempt to avoid the axiom of choice, usually by adding decidability assumptions on the inputs.

You can check if a lemma uses the axiom of choice by using `#print axioms foo` and seeing if
`classical.choice` appears in the list.
-/

library_note "decidable arguments" /--
As mathlib is primarily classical,
if the type signature of a `def` or `lemma` does not require any `decidable` instances to state,
it is preferable not to introduce any `decidable` instances that are needed in the proof
as arguments, but rather to use the `classical` tactic as needed.

In the other direction, when `decidable` instances do appear in the type signature,
it is better to use explicitly introduced ones rather than allowing Lean to automatically infer
classical ones, as these may cause instance mismatch errors later.
-/

/-- The Double Negation Theorem: `¬ ¬ P` is equivalent to `P`.
The left-to-right direction, double negation elimination (DNE),
is classically true but not constructively. -/
@[simp] theorem not_not : ¬¬a ↔ a := Decidable.not_not

theorem not_ne_iff {a b : α} : ¬a ≠ b ↔ a = b := not_not

theorem of_not_not : ¬¬a → a := by_contra
theorem of_not_imp : ¬ (a → b) → a := Decidable.of_not_imp

alias Decidable.not_imp_symm ← Not.decidable_imp_symm

theorem Not.imp_symm : (¬a → b) → ¬b → a := Not.decidable_imp_symm
theorem not_imp_comm : (¬a → b) ↔ (¬b → a) := Decidable.not_imp_comm
@[simp] theorem not_imp_self : (¬a → a) ↔ a := Decidable.not_imp_self

/-! ### Declarations about `xor` -/

@[simp] theorem xor_true : xor True = Not := by simp [xor]

@[simp] theorem xor_false : xor False = id := by ext; simp [xor]

theorem xor_comm (a b) : xor a b = xor b a := by simp [xor, and_comm, or_comm]

-- TODO is_commutative instance

@[simp] theorem xor_self (a : Prop) : xor a a = False := by simp [xor]

/-! ### Declarations about `and` -/

theorem and_symm_right (a b : α) (p : Prop) : p ∧ a = b ↔ p ∧ b = a := by simp [eq_comm]
theorem and_symm_left (a b : α) (p : Prop) : a = b ∧ p ↔ b = a ∧ p := by simp [eq_comm]

alias and_right_comm ← And.right_comm
alias and_rotate ← And.rotate
alias and_congr_right_iff ← And.congr_right_iff
alias and_congr_left_iff ← And.congr_left_iff

/-! ### Declarations about `or` -/

alias or_right_comm ← Or.right_comm

theorem or_of_or_of_imp_of_imp (h₁ : a ∨ b) (h₂ : a → c) (h₃ : b → d) : c ∨ d := Or.imp h₂ h₃ h₁
theorem or_of_or_of_imp_left (h₁ : a ∨ c) (h : a → b) : b ∨ c := Or.imp_left h h₁
theorem or_of_or_of_imp_right (h₁ : c ∨ a) (h : a → b) : c ∨ b := Or.imp_right h h₁

theorem Or.elim3 (h : a ∨ b ∨ c) (ha : a → d) (hb : b → d) (hc : c → d) : d :=
  h.elim ha fun h₂ => h₂.elim hb hc

theorem Or.imp3 (had : a → d) (hbe : b → e) (hcf : c → f) : a ∨ b ∨ c → d ∨ e ∨ f :=
  .imp had <| .imp hbe hcf

alias or_imp ← or_imp_distrib

theorem or_iff_not_imp_left : a ∨ b ↔ (¬ a → b) := Decidable.or_iff_not_imp_left
theorem or_iff_not_imp_right : a ∨ b ↔ (¬ b → a) := Decidable.or_iff_not_imp_right
theorem not_imp_not : (¬ a → ¬ b) ↔ (b → a) := Decidable.not_imp_not

/-! ### Declarations about distributivity -/

alias and_or_left ← and_or_distrib_left
alias and_or_right ← and_or_distrib_right
alias or_and_left ← or_and_distrib_left
alias or_and_right ← or_and_distrib_right

/-! Declarations about `iff` -/

lemma iff_mpr_iff_true_intro {P : Prop} (h : P) : Iff.mpr (iff_true_intro h) True.intro = h := rfl

theorem not_or_of_imp : (a → b) → ¬ a ∨ b := Decidable.not_or_of_imp
theorem imp_iff_not_or : (a → b) ↔ (¬ a ∨ b) := Decidable.imp_iff_not_or
theorem imp_iff_or_not : b → a ↔ a ∨ ¬b := Decidable.imp_iff_or_not

alias Decidable.imp_or ← Decidable.imp_or_distrib
alias Decidable.imp_or' ← Decidable.imp_or_distrib'

theorem imp_or_distrib : (a → b ∨ c) ↔ (a → b) ∨ (a → c) := Decidable.imp_or_distrib
theorem imp_or_distrib' : (a → b ∨ c) ↔ (a → b) ∨ (a → c) := Decidable.imp_or_distrib'
theorem not_imp : ¬(a → b) ↔ a ∧ ¬b := Decidable.not_imp
theorem peirce (a b : Prop) : ((a → b) → a) → a := Decidable.peirce _ _
theorem not_iff_not : (¬ a ↔ ¬ b) ↔ (a ↔ b) := Decidable.not_iff_not
theorem not_iff_comm : (¬ a ↔ b) ↔ (¬ b ↔ a) := Decidable.not_iff_comm
theorem not_iff : ¬ (a ↔ b) ↔ (¬ a ↔ b) := Decidable.not_iff
theorem iff_not_comm : (a ↔ ¬ b) ↔ (b ↔ ¬ a) := Decidable.iff_not_comm
theorem iff_iff_and_or_not_and_not : (a ↔ b) ↔ (a ∧ b) ∨ (¬ a ∧ ¬ b) :=
  Decidable.iff_iff_and_or_not_and_not
theorem iff_iff_not_or_and_or_not : (a ↔ b) ↔ ((¬a ∨ b) ∧ (a ∨ ¬b)) :=
  Decidable.iff_iff_not_or_and_or_not
theorem not_and_not_right : ¬(a ∧ ¬b) ↔ (a → b) := Decidable.not_and_not_right

/-! ### De Morgan's laws -/

alias Decidable.not_and ← Decidable.not_and_distrib
alias Decidable.not_and' ← Decidable.not_and_distrib'

/-- One of de Morgan's laws: the negation of a conjunction is logically equivalent to the
disjunction of the negations. -/
theorem not_and_distrib : ¬ (a ∧ b) ↔ ¬a ∨ ¬b := Decidable.not_and_distrib

alias not_or ← not_or_distrib

theorem or_iff_not_and_not : a ∨ b ↔ ¬ (¬a ∧ ¬b) := Decidable.or_iff_not_and_not
theorem and_iff_not_or_not : a ∧ b ↔ ¬ (¬ a ∨ ¬ b) := Decidable.and_iff_not_or_not
@[simp] theorem imp_iff_right_iff : (a → b ↔ b) ↔ a ∨ b := Decidable.imp_iff_right_iff
@[simp] theorem and_or_imp : a ∧ b ∨ (a → c) ↔ a → b ∨ c := Decidable.and_or_imp
theorem or_congr_left' (h : ¬c → (a ↔ b)) : a ∨ c ↔ b ∨ c := Decidable.or_congr_left' h
theorem or_congr_right' (h : ¬a → (b ↔ c)) : a ∨ b ↔ a ∨ c := Decidable.or_congr_right' h

end propositional

/-! ### Declarations about equality -/

section equality

variable {α : Sort _} {a b : α}

alias congrArg₂ ← congr_arg2

end equality

/-! ### Declarations about quantifiers -/

section quantifiers
variable {α : Sort _} {β : Sort _} {p q : α → Prop} {b : Prop}

alias Exists.imp' ← exists_imp_exists'
alias exists_imp ← exists_imp_distrib
alias exists_imp ↔ _ not_exists_of_forall_not

protected theorem Decidable.not_forall {p : α → Prop}
  [Decidable (∃ x, ¬ p x)] [∀ x, Decidable (p x)] : (¬ ∀ x, p x) ↔ ∃ x, ¬ p x :=
⟨Not.decidable_imp_symm $ λ nx x => Not.decidable_imp_symm (λ h => ⟨x, h⟩) nx,
 not_forall_of_exists_not⟩

@[simp] theorem not_forall {p : α → Prop} : (¬ ∀ x, p x) ↔ ∃ x, ¬ p x := Decidable.not_forall

alias forall_and ← forall_and_distrib
alias exists_and_left ← exists_and_distrib_left
alias exists_and_right ← exists_and_distrib_right

end quantifiers

/-- In classical logic, we can decide a proposition. -/
noncomputable def Classical.dec (p : Prop) : Decidable p := inferInstance

<<<<<<< HEAD
open Function

theorem forall_true_iff : α → True ↔ True :=
  Iff.intro (fun _ => trivial) (fun _ _ => trivial)
=======
theorem forall_true_iff : α → True ↔ True := iff_true_intro fun _ => trivial
>>>>>>> 9a7a783c

theorem forall_prop_of_false {p : Prop} {q : p → Prop} (hn : ¬p) : (∀ h' : p, q h') ↔ True :=
  iff_true_intro fun h => hn.elim h

theorem forall_swap {p : α → β → Prop} : (∀ x y, p x y) ↔ ∀ y x, p x y :=
  ⟨swap, swap⟩

/-! ### Declarations about bounded quantifiers -/

section BoundedQuantifiers

variable {α} {p q r : α → Prop} {P Q : ∀ x, p x → Prop}

theorem Ball.imp_right (H : ∀ x h, P x h → Q x h) (h₁ : ∀ x h, P x h) (x h) : Q x h :=
  H _ _ <| h₁ _ _

theorem Ball.imp_left (H : ∀ x, p x → q x) (h₁ : ∀ x, q x → r x) (x) (h : p x) : r x :=
  h₁ _ <| H _ h

end BoundedQuantifiers<|MERGE_RESOLUTION|>--- conflicted
+++ resolved
@@ -239,14 +239,9 @@
 /-- In classical logic, we can decide a proposition. -/
 noncomputable def Classical.dec (p : Prop) : Decidable p := inferInstance
 
-<<<<<<< HEAD
 open Function
 
-theorem forall_true_iff : α → True ↔ True :=
-  Iff.intro (fun _ => trivial) (fun _ _ => trivial)
-=======
 theorem forall_true_iff : α → True ↔ True := iff_true_intro fun _ => trivial
->>>>>>> 9a7a783c
 
 theorem forall_prop_of_false {p : Prop} {q : p → Prop} (hn : ¬p) : (∀ h' : p, q h') ↔ True :=
   iff_true_intro fun h => hn.elim h
