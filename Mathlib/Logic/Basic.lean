/-
Copyright (c) 2016 Jeremy Avigad. All rights reserved.
Released under Apache 2.0 license as described in the file LICENSE.
Authors: Jeremy Avigad, Leonardo de Moura
-/
import Mathlib.Tactic.Attr.Register
import Mathlib.Tactic.AdaptationNote
import Mathlib.Tactic.Basic
import Batteries.Logic
import Batteries.Tactic.Trans
import Batteries.Util.LibraryNote
import Mathlib.Data.Nat.Notation
import Mathlib.Data.Int.Notation

/-!
# Basic logic properties

This file is one of the earliest imports in mathlib.

## Implementation notes

Theorems that require decidability hypotheses are in the namespace `Decidable`.
Classical versions are in the namespace `Classical`.
-/

open Function

section Miscellany

-- attribute [refl] HEq.refl -- FIXME This is still rejected after https://github.com/leanprover-community/mathlib4/pull/857

/-- An identity function with its main argument implicit. This will be printed as `hidden` even
if it is applied to a large term, so it can be used for elision,
as done in the `elide` and `unelide` tactics. -/
abbrev hidden {α : Sort*} {a : α} := a

variable {α : Sort*}

instance (priority := 10) decidableEq_of_subsingleton [Subsingleton α] : DecidableEq α :=
  fun a b ↦ isTrue (Subsingleton.elim a b)

instance [Subsingleton α] (p : α → Prop) : Subsingleton (Subtype p) :=
  ⟨fun ⟨x, _⟩ ⟨y, _⟩ ↦ by cases Subsingleton.elim x y; rfl⟩

theorem congr_heq {α β γ : Sort _} {f : α → γ} {g : β → γ} {x : α} {y : β}
    (h₁ : f ≍ g) (h₂ : x ≍ y) : f x = g y := by
  cases h₂; cases h₁; rfl

theorem congr_arg_heq {β : α → Sort*} (f : ∀ a, β a) :
    ∀ {a₁ a₂ : α}, a₁ = a₂ → f a₁ ≍ f a₂
  | _, _, rfl => HEq.rfl

theorem dcongr_heq.{u, v}
    {α₁ α₂ : Sort u}
    {β₁ : α₁ → Sort v} {β₂ : α₂ → Sort v}
    {f₁ : ∀ a, β₁ a} {f₂ : ∀ a, β₂ a}
    {a₁ : α₁} {a₂ : α₂}
    (hargs : a₁ ≍ a₂)
    (ht : ∀ t₁ t₂, t₁ ≍ t₂ → β₁ t₁ = β₂ t₂)
    (hf : α₁ = α₂ → β₁ ≍ β₂ → f₁ ≍ f₂) :
    f₁ a₁ ≍ f₂ a₂ := by
  cases hargs
  cases funext fun v => ht v v .rfl
  cases hf rfl .rfl
  rfl

@[simp] theorem eq_iff_eq_cancel_left {b c : α} : (∀ {a}, a = b ↔ a = c) ↔ b = c :=
  ⟨fun h ↦ by rw [← h], fun h a ↦ by rw [h]⟩

@[simp] theorem eq_iff_eq_cancel_right {a b : α} : (∀ {c}, a = c ↔ b = c) ↔ a = b :=
  ⟨fun h ↦ by rw [h], fun h a ↦ by rw [h]⟩

lemma ne_and_eq_iff_right {a b c : α} (h : b ≠ c) : a ≠ b ∧ a = c ↔ a = c :=
  and_iff_right_of_imp (fun h2 => h2.symm ▸ h.symm)

/-- Wrapper for adding elementary propositions to the type class systems.
Warning: this can easily be abused. See the rest of this docstring for details.

Certain propositions should not be treated as a class globally,
but sometimes it is very convenient to be able to use the type class system
in specific circumstances.

For example, `ZMod p` is a field if and only if `p` is a prime number.
In order to be able to find this field instance automatically by type class search,
we have to turn `p.prime` into an instance implicit assumption.

On the other hand, making `Nat.prime` a class would require a major refactoring of the library,
and it is questionable whether making `Nat.prime` a class is desirable at all.
The compromise is to add the assumption `[Fact p.prime]` to `ZMod.field`.

In particular, this class is not intended for turning the type class system
into an automated theorem prover for first-order logic. -/
class Fact (p : Prop) : Prop where
  /-- `Fact.out` contains the unwrapped witness for the fact represented by the instance of
  `Fact p`. -/
  out : p

<<<<<<< HEAD
library_note2 factNonInstances /--
In most cases, we should not have global instances of `Fact`; typeclass search only reads the head
symbol and then tries any instances, which means that adding any such instance will cause slowdowns
everywhere. We instead make them as lemmata and make them local instances as required.
=======
library_note "fact non-instances"/--
In most cases, we should not have global instances of `Fact`; typeclass search is not an
advanced proof search engine, and adding any such instance has the potential to cause
slowdowns everywhere. We instead declare them as lemmata and make them local instances as required.
>>>>>>> 686ba3a0
-/

theorem Fact.elim {p : Prop} (h : Fact p) : p := h.1
theorem fact_iff {p : Prop} : Fact p ↔ p := ⟨fun h ↦ h.1, fun h ↦ ⟨h⟩⟩

instance {p : Prop} [Decidable p] : Decidable (Fact p) :=
  decidable_of_iff _ fact_iff.symm

/-- Swaps two pairs of arguments to a function. -/
abbrev Function.swap₂ {ι₁ ι₂ : Sort*} {κ₁ : ι₁ → Sort*} {κ₂ : ι₂ → Sort*}
    {φ : ∀ i₁, κ₁ i₁ → ∀ i₂, κ₂ i₂ → Sort*} (f : ∀ i₁ j₁ i₂ j₂, φ i₁ j₁ i₂ j₂)
    (i₂ j₂ i₁ j₁) : φ i₁ j₁ i₂ j₂ := f i₁ j₁ i₂ j₂

end Miscellany

/-!
### Declarations about propositional connectives
-/

section Propositional

/-! ### Declarations about `implies` -/

alias Iff.imp := imp_congr

-- This is a duplicate of `Classical.imp_iff_right_iff`. Deprecate?
theorem imp_iff_right_iff {a b : Prop} : (a → b ↔ b) ↔ a ∨ b :=
  open scoped Classical in Decidable.imp_iff_right_iff

-- This is a duplicate of `Classical.and_or_imp`. Deprecate?
theorem and_or_imp {a b c : Prop} : a ∧ b ∨ (a → c) ↔ a → b ∨ c :=
  open scoped Classical in Decidable.and_or_imp

/-- Provide modus tollens (`mt`) as dot notation for implications. -/
protected theorem Function.mt {a b : Prop} : (a → b) → ¬b → ¬a := mt

/-! ### Declarations about `not` -/

alias dec_em := Decidable.em

theorem dec_em' (p : Prop) [Decidable p] : ¬p ∨ p := (dec_em p).symm

alias em := Classical.em

theorem em' (p : Prop) : ¬p ∨ p := (em p).symm

theorem or_not {p : Prop} : p ∨ ¬p := em _

theorem Decidable.eq_or_ne {α : Sort*} (x y : α) [Decidable (x = y)] : x = y ∨ x ≠ y :=
  dec_em <| x = y

theorem Decidable.ne_or_eq {α : Sort*} (x y : α) [Decidable (x = y)] : x ≠ y ∨ x = y :=
  dec_em' <| x = y

theorem eq_or_ne {α : Sort*} (x y : α) : x = y ∨ x ≠ y := em <| x = y

theorem ne_or_eq {α : Sort*} (x y : α) : x ≠ y ∨ x = y := em' <| x = y

theorem by_contradiction {p : Prop} : (¬p → False) → p :=
  open scoped Classical in Decidable.byContradiction

theorem by_cases {p q : Prop} (hpq : p → q) (hnpq : ¬p → q) : q :=
  open scoped Classical in if hp : p then hpq hp else hnpq hp

alias by_contra := by_contradiction

library_note2 decidableNamespace /--
In most of mathlib, we use the law of excluded middle (LEM) and the axiom of choice (AC) freely.
The `Decidable` namespace contains versions of lemmas from the root namespace that explicitly
attempt to avoid the axiom of choice, usually by adding decidability assumptions on the inputs.

You can check if a lemma uses the axiom of choice by using `#print axioms foo` and seeing if
`Classical.choice` appears in the list.
-/

library_note2 decidableArguments /--
As mathlib is primarily classical,
if the type signature of a `def` or `lemma` does not require any `Decidable` instances to state,
it is preferable not to introduce any `Decidable` instances that are needed in the proof
as arguments, but rather to use the `classical` tactic as needed.

In the other direction, when `Decidable` instances do appear in the type signature,
it is better to use explicitly introduced ones rather than allowing Lean to automatically infer
classical ones, as these may cause instance mismatch errors later.
-/

export Classical (not_not)
attribute [simp] not_not

variable {a b : Prop}

theorem of_not_not {a : Prop} : ¬¬a → a := by_contra

theorem not_ne_iff {α : Sort*} {a b : α} : ¬a ≠ b ↔ a = b := not_not

theorem of_not_imp : ¬(a → b) → a := open scoped Classical in Decidable.of_not_imp

alias Not.decidable_imp_symm := Decidable.not_imp_symm

theorem Not.imp_symm : (¬a → b) → ¬b → a := open scoped Classical in Not.decidable_imp_symm

theorem not_imp_comm : ¬a → b ↔ ¬b → a := open scoped Classical in Decidable.not_imp_comm

@[simp] theorem not_imp_self : ¬a → a ↔ a := open scoped Classical in Decidable.not_imp_self

theorem Imp.swap {a b : Sort*} {c : Prop} : a → b → c ↔ b → a → c :=
  ⟨fun h x y ↦ h y x, fun h x y ↦ h y x⟩

alias Iff.not := not_congr

theorem Iff.not_left (h : a ↔ ¬b) : ¬a ↔ b := h.not.trans not_not

theorem Iff.not_right (h : ¬a ↔ b) : a ↔ ¬b := not_not.symm.trans h.not

protected lemma Iff.ne {α β : Sort*} {a b : α} {c d : β} : (a = b ↔ c = d) → (a ≠ b ↔ c ≠ d) :=
  Iff.not

lemma Iff.ne_left {α β : Sort*} {a b : α} {c d : β} : (a = b ↔ c ≠ d) → (a ≠ b ↔ c = d) :=
  Iff.not_left

lemma Iff.ne_right {α β : Sort*} {a b : α} {c d : β} : (a ≠ b ↔ c = d) → (a = b ↔ c ≠ d) :=
  Iff.not_right

/-! ### Declarations about `Xor'` -/

#adaptation_note
/--
2025-07-31. Upstream `Xor` has been renamed to `XorOp`.
2025-09-16. The deprecation for `Xor` has been removed.
Anytime after v4.25.0-rc1 lands we rename this back to `Xor`.
-/
/-- `Xor' a b` is the exclusive-or of propositions. -/
def Xor' (a b : Prop) := (a ∧ ¬b) ∨ (b ∧ ¬a)

@[grind =] theorem xor_def {a b : Prop} : Xor' a b ↔ (a ∧ ¬b) ∨ (b ∧ ¬a) := Iff.rfl

instance [Decidable a] [Decidable b] : Decidable (Xor' a b) := inferInstanceAs (Decidable (Or ..))

@[simp] theorem xor_true : Xor' True = Not := by grind

@[simp] theorem xor_false : Xor' False = id := by grind

theorem xor_comm (a b : Prop) : Xor' a b = Xor' b a := by grind

instance : Std.Commutative Xor' := ⟨xor_comm⟩

@[simp] theorem xor_self (a : Prop) : Xor' a a = False := by grind

@[simp] theorem xor_not_left : Xor' (¬a) b ↔ (a ↔ b) := by grind

@[simp] theorem xor_not_right : Xor' a (¬b) ↔ (a ↔ b) := by grind

theorem xor_not_not : Xor' (¬a) (¬b) ↔ Xor' a b := by grind

protected theorem Xor'.or (h : Xor' a b) : a ∨ b := by grind

/-! ### Declarations about `and` -/

alias Iff.and := and_congr
alias ⟨And.rotate, _⟩ := and_rotate

theorem and_symm_right {α : Sort*} (a b : α) (p : Prop) : p ∧ a = b ↔ p ∧ b = a := by simp [eq_comm]
theorem and_symm_left {α : Sort*} (a b : α) (p : Prop) : a = b ∧ p ↔ b = a ∧ p := by simp [eq_comm]

/-! ### Declarations about `or` -/

alias Iff.or := or_congr
alias ⟨Or.rotate, _⟩ := or_rotate

theorem Or.elim3 {c d : Prop} (h : a ∨ b ∨ c) (ha : a → d) (hb : b → d) (hc : c → d) : d :=
  Or.elim h ha fun h₂ ↦ Or.elim h₂ hb hc

theorem Or.imp3 {d e c f : Prop} (had : a → d) (hbe : b → e) (hcf : c → f) :
    a ∨ b ∨ c → d ∨ e ∨ f :=
  Or.imp had <| Or.imp hbe hcf

export Classical (or_iff_not_imp_left or_iff_not_imp_right)

theorem not_or_of_imp : (a → b) → ¬a ∨ b := open scoped Classical in Decidable.not_or_of_imp

-- See Note [decidable namespace]
protected theorem Decidable.or_not_of_imp [Decidable a] (h : a → b) : b ∨ ¬a :=
  dite _ (Or.inl ∘ h) Or.inr

theorem or_not_of_imp : (a → b) → b ∨ ¬a := open scoped Classical in Decidable.or_not_of_imp

theorem imp_iff_not_or : a → b ↔ ¬a ∨ b := open scoped Classical in Decidable.imp_iff_not_or

theorem imp_iff_or_not {b a : Prop} : b → a ↔ a ∨ ¬b :=
  open scoped Classical in Decidable.imp_iff_or_not

theorem not_imp_not : ¬a → ¬b ↔ b → a := open scoped Classical in Decidable.not_imp_not

theorem imp_and_neg_imp_iff (p q : Prop) : (p → q) ∧ (¬p → q) ↔ q := by simp

/-- Provide the reverse of modus tollens (`mt`) as dot notation for implications. -/
protected theorem Function.mtr : (¬a → ¬b) → b → a := not_imp_not.mp

theorem or_congr_left' {c a b : Prop} (h : ¬c → (a ↔ b)) : a ∨ c ↔ b ∨ c :=
  open scoped Classical in Decidable.or_congr_left' h

theorem or_congr_right' {c : Prop} (h : ¬a → (b ↔ c)) : a ∨ b ↔ a ∨ c :=
  open scoped Classical in Decidable.or_congr_right' h

/-! ### Declarations about distributivity -/

/-! Declarations about `iff` -/

alias Iff.iff := iff_congr

-- @[simp] -- FIXME simp ignores proof rewrites
theorem iff_mpr_iff_true_intro {P : Prop} (h : P) : Iff.mpr (iff_true_intro h) True.intro = h := rfl

theorem imp_or {a b c : Prop} : a → b ∨ c ↔ (a → b) ∨ (a → c) :=
  open scoped Classical in Decidable.imp_or

theorem imp_or' {a : Sort*} {b c : Prop} : a → b ∨ c ↔ (a → b) ∨ (a → c) :=
  open scoped Classical in Decidable.imp_or'

theorem not_imp : ¬(a → b) ↔ a ∧ ¬b := open scoped Classical in Decidable.not_imp_iff_and_not

theorem peirce (a b : Prop) : ((a → b) → a) → a := open scoped Classical in Decidable.peirce _ _

theorem not_iff_not : (¬a ↔ ¬b) ↔ (a ↔ b) := open scoped Classical in Decidable.not_iff_not

theorem not_iff_comm : (¬a ↔ b) ↔ (¬b ↔ a) := open scoped Classical in Decidable.not_iff_comm

theorem not_iff : ¬(a ↔ b) ↔ (¬a ↔ b) := open scoped Classical in Decidable.not_iff

theorem iff_not_comm : (a ↔ ¬b) ↔ (b ↔ ¬a) := open scoped Classical in Decidable.iff_not_comm

theorem iff_iff_and_or_not_and_not : (a ↔ b) ↔ a ∧ b ∨ ¬a ∧ ¬b :=
  open scoped Classical in Decidable.iff_iff_and_or_not_and_not

theorem iff_iff_not_or_and_or_not : (a ↔ b) ↔ (¬a ∨ b) ∧ (a ∨ ¬b) :=
  open scoped Classical in Decidable.iff_iff_not_or_and_or_not

theorem not_and_not_right : ¬(a ∧ ¬b) ↔ a → b :=
  open scoped Classical in Decidable.not_and_not_right

/-! ### De Morgan's laws -/

/-- One of **de Morgan's laws**: the negation of a conjunction is logically equivalent to the
disjunction of the negations. -/
theorem not_and_or : ¬(a ∧ b) ↔ ¬a ∨ ¬b := open scoped Classical in Decidable.not_and_iff_not_or_not

theorem or_iff_not_and_not : a ∨ b ↔ ¬(¬a ∧ ¬b) :=
  open scoped Classical in Decidable.or_iff_not_not_and_not

theorem and_iff_not_or_not : a ∧ b ↔ ¬(¬a ∨ ¬b) :=
  open scoped Classical in Decidable.and_iff_not_not_or_not

@[simp] theorem not_xor (P Q : Prop) : ¬Xor' P Q ↔ (P ↔ Q) := by
  simp only [not_and, Xor', not_or, not_not, ← iff_iff_implies_and_implies]

theorem xor_iff_not_iff (P Q : Prop) : Xor' P Q ↔ ¬(P ↔ Q) := (not_xor P Q).not_right

theorem xor_iff_iff_not : Xor' a b ↔ (a ↔ ¬b) := by simp only [← @xor_not_right a, not_not]

theorem xor_iff_not_iff' : Xor' a b ↔ (¬a ↔ b) := by simp only [← @xor_not_left _ b, not_not]

theorem xor_iff_or_and_not_and (a b : Prop) : Xor' a b ↔ (a ∨ b) ∧ (¬(a ∧ b)) := by
  rw [Xor', or_and_right, not_and_or, and_or_left, and_not_self_iff, false_or,
    and_or_left, and_not_self_iff, or_false]

end Propositional

/-! ### Declarations about equality -/

section Equality

-- todo: change name
theorem forall_cond_comm {α} {s : α → Prop} {p : α → α → Prop} :
    (∀ a, s a → ∀ b, s b → p a b) ↔ ∀ a b, s a → s b → p a b :=
  ⟨fun h a b ha hb ↦ h a ha b hb, fun h a ha b hb ↦ h a b ha hb⟩

theorem forall_mem_comm {α β} [Membership α β] {s : β} {p : α → α → Prop} :
    (∀ a (_ : a ∈ s) b (_ : b ∈ s), p a b) ↔ ∀ a b, a ∈ s → b ∈ s → p a b :=
  forall_cond_comm


lemma ne_of_eq_of_ne {α : Sort*} {a b c : α} (h₁ : a = b) (h₂ : b ≠ c) : a ≠ c := h₁.symm ▸ h₂
lemma ne_of_ne_of_eq {α : Sort*} {a b c : α} (h₁ : a ≠ b) (h₂ : b = c) : a ≠ c := h₂ ▸ h₁

alias Eq.trans_ne := ne_of_eq_of_ne
alias Ne.trans_eq := ne_of_ne_of_eq

theorem eq_equivalence {α : Sort*} : Equivalence (@Eq α) :=
  ⟨Eq.refl, @Eq.symm _, @Eq.trans _⟩

-- These were migrated to Batteries but the `@[simp]` attributes were (mysteriously?) removed.
attribute [simp] eq_mp_eq_cast eq_mpr_eq_cast

-- @[simp] -- FIXME simp ignores proof rewrites
theorem congr_refl_left {α β : Sort*} (f : α → β) {a b : α} (h : a = b) :
    congr (Eq.refl f) h = congr_arg f h := rfl

-- @[simp] -- FIXME simp ignores proof rewrites
theorem congr_refl_right {α β : Sort*} {f g : α → β} (h : f = g) (a : α) :
    congr h (Eq.refl a) = congr_fun h a := rfl

-- @[simp] -- FIXME simp ignores proof rewrites
theorem congr_arg_refl {α β : Sort*} (f : α → β) (a : α) :
    congr_arg f (Eq.refl a) = Eq.refl (f a) :=
  rfl

-- @[simp] -- FIXME simp ignores proof rewrites
theorem congr_fun_rfl {α β : Sort*} (f : α → β) (a : α) : congr_fun (Eq.refl f) a = Eq.refl (f a) :=
  rfl

-- @[simp] -- FIXME simp ignores proof rewrites
theorem congr_fun_congr_arg {α β γ : Sort*} (f : α → β → γ) {a a' : α} (p : a = a') (b : β) :
    congr_fun (congr_arg f p) b = congr_arg (fun a ↦ f a b) p := rfl

@[deprecated (since := "2025-09-16")] alias Eq.rec_eq_cast := eqRec_eq_cast

@[deprecated (since := "2025-09-16")] alias eqRec_heq' := eqRec_heq_self

theorem rec_heq_of_heq {α β : Sort _} {a b : α} {C : α → Sort*} {x : C a} {y : β}
    (e : a = b) (h : x ≍ y) : e ▸ x ≍ y :=
  eqRec_heq_iff_heq.mpr h

@[deprecated (since := "2025-09-16")] alias rec_heq_iff_heq := eqRec_heq_iff_heq

@[deprecated (since := "2025-09-16")] alias heq_rec_iff_heq := heq_eqRec_iff_heq

@[simp]
theorem cast_heq_iff_heq {α β γ : Sort _} (e : α = β) (a : α) (c : γ) :
    cast e a ≍ c ↔ a ≍ c := by subst e; rfl

@[simp]
theorem heq_cast_iff_heq {α β γ : Sort _} (e : β = γ) (a : α) (b : β) :
    a ≍ cast e b ↔ a ≍ b := by subst e; rfl

universe u
variable {α β : Sort u} {e : β = α} {a : α} {b : β}

lemma heq_of_eq_cast (e : β = α) : a = cast e b → a ≍ b := by rintro rfl; simp

lemma eq_cast_iff_heq : a = cast e b ↔ a ≍ b := ⟨heq_of_eq_cast _, fun h ↦ by cases h; rfl⟩

lemma heq_iff_exists_eq_cast :
    a ≍ b ↔ ∃ (h : β = α), a = cast h b :=
  ⟨fun h ↦ ⟨type_eq_of_heq h.symm, eq_cast_iff_heq.mpr h⟩,
    by rintro ⟨rfl, h⟩; rw [h, cast_eq]⟩

lemma heq_iff_exists_cast_eq :
    a ≍ b ↔ ∃ (h : α = β), cast h a = b := by
  simp only [heq_comm (a := a), heq_iff_exists_eq_cast, eq_comm]

end Equality

/-! ### Declarations about quantifiers -/
section Quantifiers
section Dependent

variable {α : Sort*} {β : α → Sort*} {γ : ∀ a, β a → Sort*}

theorem forall₂_imp {p q : ∀ a, β a → Prop} (h : ∀ a b, p a b → q a b) :
    (∀ a b, p a b) → ∀ a b, q a b :=
  forall_imp fun i ↦ forall_imp <| h i

theorem forall₃_imp {p q : ∀ a b, γ a b → Prop} (h : ∀ a b c, p a b c → q a b c) :
    (∀ a b c, p a b c) → ∀ a b c, q a b c :=
  forall_imp fun a ↦ forall₂_imp <| h a

theorem Exists₂.imp {p q : ∀ a, β a → Prop} (h : ∀ a b, p a b → q a b) :
    (∃ a b, p a b) → ∃ a b, q a b :=
  Exists.imp fun a ↦ Exists.imp <| h a

theorem Exists₃.imp {p q : ∀ a b, γ a b → Prop} (h : ∀ a b c, p a b c → q a b c) :
    (∃ a b c, p a b c) → ∃ a b c, q a b c :=
  Exists.imp fun a ↦ Exists₂.imp <| h a

end Dependent

variable {α β : Sort*} {p : α → Prop}

theorem forall_swap {p : α → β → Prop} : (∀ x y, p x y) ↔ ∀ y x, p x y :=
  ⟨fun f x y ↦ f y x, fun f x y ↦ f y x⟩

theorem forall₂_swap
    {ι₁ ι₂ : Sort*} {κ₁ : ι₁ → Sort*} {κ₂ : ι₂ → Sort*} {p : ∀ i₁, κ₁ i₁ → ∀ i₂, κ₂ i₂ → Prop} :
    (∀ i₁ j₁ i₂ j₂, p i₁ j₁ i₂ j₂) ↔ ∀ i₂ j₂ i₁ j₁, p i₁ j₁ i₂ j₂ := ⟨swap₂, swap₂⟩

/-- We intentionally restrict the type of `α` in this lemma so that this is a safer to use in simp
than `forall_swap`. -/
theorem imp_forall_iff {α : Type*} {p : Prop} {q : α → Prop} : (p → ∀ x, q x) ↔ ∀ x, p → q x :=
  forall_swap

lemma imp_forall_iff_forall (A : Prop) (B : A → Prop) : (A → ∀ h : A, B h) ↔ ∀ h : A, B h := by
  by_cases h : A <;> simp [h]

theorem exists_swap {p : α → β → Prop} : (∃ x y, p x y) ↔ ∃ y x, p x y :=
  ⟨fun ⟨x, y, h⟩ ↦ ⟨y, x, h⟩, fun ⟨y, x, h⟩ ↦ ⟨x, y, h⟩⟩

theorem exists_and_exists_comm {P : α → Prop} {Q : β → Prop} :
    (∃ a, P a) ∧ (∃ b, Q b) ↔ ∃ a b, P a ∧ Q b :=
  ⟨fun ⟨⟨a, ha⟩, ⟨b, hb⟩⟩ ↦ ⟨a, b, ⟨ha, hb⟩⟩, fun ⟨a, b, ⟨ha, hb⟩⟩ ↦ ⟨⟨a, ha⟩, ⟨b, hb⟩⟩⟩

export Classical (not_forall)

theorem not_forall_not : (¬∀ x, ¬p x) ↔ ∃ x, p x :=
  open scoped Classical in Decidable.not_forall_not

export Classical (not_exists_not)

lemma forall_or_exists_not (P : α → Prop) : (∀ a, P a) ∨ ∃ a, ¬P a := by
  rw [← not_forall]; exact em _

lemma exists_or_forall_not (P : α → Prop) : (∃ a, P a) ∨ ∀ a, ¬P a := by
  rw [← not_exists]; exact em _

theorem forall_imp_iff_exists_imp {α : Sort*} {p : α → Prop} {b : Prop} [ha : Nonempty α] :
    (∀ x, p x) → b ↔ ∃ x, p x → b := by
  classical
  let ⟨a⟩ := ha
  refine ⟨fun h ↦ not_forall_not.1 fun h' ↦ ?_, fun ⟨x, hx⟩ h ↦ hx (h x)⟩
  exact if hb : b then h' a fun _ ↦ hb else hb <| h fun x ↦ (_root_.not_imp.1 (h' x)).1

@[mfld_simps]
theorem forall_true_iff : (α → True) ↔ True := imp_true_iff _

-- Unfortunately this causes simp to loop sometimes, so we
-- add the 2 and 3 cases as simp lemmas instead
theorem forall_true_iff' (h : ∀ a, p a ↔ True) : (∀ a, p a) ↔ True :=
  iff_true_intro fun _ ↦ of_iff_true (h _)

-- This is not marked `@[simp]` because `implies_true : (α → True) = True` works
theorem forall₂_true_iff {β : α → Sort*} : (∀ a, β a → True) ↔ True := by simp

-- This is not marked `@[simp]` because `implies_true : (α → True) = True` works
theorem forall₃_true_iff {β : α → Sort*} {γ : ∀ a, β a → Sort*} :
    (∀ (a) (b : β a), γ a b → True) ↔ True := by simp

theorem Decidable.and_forall_ne [DecidableEq α] (a : α) {p : α → Prop} :
    (p a ∧ ∀ b, b ≠ a → p b) ↔ ∀ b, p b := by
  simp only [← @forall_eq _ p a, ← forall_and, ← or_imp, Decidable.em, forall_const]

theorem and_forall_ne (a : α) : (p a ∧ ∀ b, b ≠ a → p b) ↔ ∀ b, p b :=
  open scoped Classical in Decidable.and_forall_ne a

theorem Ne.ne_or_ne {x y : α} (z : α) (h : x ≠ y) : x ≠ z ∨ y ≠ z :=
  not_and_or.1 <| mt (and_imp.2 (· ▸ ·)) h.symm

@[simp]
theorem exists_apply_eq_apply' (f : α → β) (a' : α) : ∃ a, f a' = f a := ⟨a', rfl⟩

@[simp]
lemma exists_apply_eq_apply2 {α β γ} {f : α → β → γ} {a : α} {b : β} : ∃ x y, f x y = f a b :=
  ⟨a, b, rfl⟩

@[simp]
lemma exists_apply_eq_apply2' {α β γ} {f : α → β → γ} {a : α} {b : β} : ∃ x y, f a b = f x y :=
  ⟨a, b, rfl⟩

@[simp]
lemma exists_apply_eq_apply3 {α β γ δ} {f : α → β → γ → δ} {a : α} {b : β} {c : γ} :
    ∃ x y z, f x y z = f a b c :=
  ⟨a, b, c, rfl⟩

@[simp]
lemma exists_apply_eq_apply3' {α β γ δ} {f : α → β → γ → δ} {a : α} {b : β} {c : γ} :
    ∃ x y z, f a b c = f x y z :=
  ⟨a, b, c, rfl⟩

/--
The constant function witnesses that
there exists a function sending a given term to a given term.

This is sometimes useful in `simp` to discharge side conditions.
-/
theorem exists_apply_eq (a : α) (b : β) : ∃ f : α → β, f a = b := ⟨fun _ ↦ b, rfl⟩

@[simp] theorem exists_exists_and_eq_and {f : α → β} {p : α → Prop} {q : β → Prop} :
    (∃ b, (∃ a, p a ∧ f a = b) ∧ q b) ↔ ∃ a, p a ∧ q (f a) :=
  ⟨fun ⟨_, ⟨a, ha, hab⟩, hb⟩ ↦ ⟨a, ha, hab.symm ▸ hb⟩, fun ⟨a, hp, hq⟩ ↦ ⟨f a, ⟨a, hp, rfl⟩, hq⟩⟩

@[simp] theorem exists_exists_eq_and {f : α → β} {p : β → Prop} :
    (∃ b, (∃ a, f a = b) ∧ p b) ↔ ∃ a, p (f a) :=
  ⟨fun ⟨_, ⟨a, ha⟩, hb⟩ ↦ ⟨a, ha.symm ▸ hb⟩, fun ⟨a, ha⟩ ↦ ⟨f a, ⟨a, rfl⟩, ha⟩⟩

@[simp] theorem exists_exists_and_exists_and_eq_and {α β γ : Type*}
    {f : α → β → γ} {p : α → Prop} {q : β → Prop} {r : γ → Prop} :
    (∃ c, (∃ a, p a ∧ ∃ b, q b ∧ f a b = c) ∧ r c) ↔ ∃ a, p a ∧ ∃ b, q b ∧ r (f a b) :=
  ⟨fun ⟨_, ⟨a, ha, b, hb, hab⟩, hc⟩ ↦ ⟨a, ha, b, hb, hab.symm ▸ hc⟩,
    fun ⟨a, ha, b, hb, hab⟩ ↦ ⟨f a b, ⟨a, ha, b, hb, rfl⟩, hab⟩⟩

@[simp] theorem exists_exists_exists_and_eq {α β γ : Type*}
    {f : α → β → γ} {p : γ → Prop} :
    (∃ c, (∃ a, ∃ b, f a b = c) ∧ p c) ↔ ∃ a, ∃ b, p (f a b) :=
  ⟨fun ⟨_, ⟨a, b, hab⟩, hc⟩ ↦ ⟨a, b, hab.symm ▸ hc⟩,
    fun ⟨a, b, hab⟩ ↦ ⟨f a b, ⟨a, b, rfl⟩, hab⟩⟩

theorem forall_apply_eq_imp_iff' {f : α → β} {p : β → Prop} :
    (∀ a b, f a = b → p b) ↔ ∀ a, p (f a) := by simp

theorem forall_eq_apply_imp_iff' {f : α → β} {p : β → Prop} :
    (∀ a b, b = f a → p b) ↔ ∀ a, p (f a) := by simp

theorem exists₂_comm
    {ι₁ ι₂ : Sort*} {κ₁ : ι₁ → Sort*} {κ₂ : ι₂ → Sort*} {p : ∀ i₁, κ₁ i₁ → ∀ i₂, κ₂ i₂ → Prop} :
    (∃ i₁ j₁ i₂ j₂, p i₁ j₁ i₂ j₂) ↔ ∃ i₂ j₂ i₁ j₁, p i₁ j₁ i₂ j₂ := by
  simp only [@exists_comm (κ₁ _), @exists_comm ι₁]

theorem And.exists {p q : Prop} {f : p ∧ q → Prop} : (∃ h, f h) ↔ ∃ hp hq, f ⟨hp, hq⟩ :=
  ⟨fun ⟨h, H⟩ ↦ ⟨h.1, h.2, H⟩, fun ⟨hp, hq, H⟩ ↦ ⟨⟨hp, hq⟩, H⟩⟩

theorem forall_or_of_or_forall {α : Sort*} {p : α → Prop} {b : Prop} (h : b ∨ ∀ x, p x) (x : α) :
    b ∨ p x :=
  h.imp_right fun h₂ ↦ h₂ x

-- See Note [decidable namespace]
protected theorem Decidable.forall_or_left {q : Prop} {p : α → Prop} [Decidable q] :
    (∀ x, q ∨ p x) ↔ q ∨ ∀ x, p x :=
  ⟨fun h ↦ if hq : q then Or.inl hq else
    Or.inr fun x ↦ (h x).resolve_left hq, forall_or_of_or_forall⟩

theorem forall_or_left {q} {p : α → Prop} : (∀ x, q ∨ p x) ↔ q ∨ ∀ x, p x :=
  open scoped Classical in Decidable.forall_or_left

-- See Note [decidable namespace]
protected theorem Decidable.forall_or_right {q} {p : α → Prop} [Decidable q] :
    (∀ x, p x ∨ q) ↔ (∀ x, p x) ∨ q := by simp [or_comm, Decidable.forall_or_left]

theorem forall_or_right {q} {p : α → Prop} : (∀ x, p x ∨ q) ↔ (∀ x, p x) ∨ q :=
  open scoped Classical in Decidable.forall_or_right

@[simp]
theorem forall_and_index {p q : Prop} {r : p ∧ q → Prop} :
    (∀ h : p ∧ q, r h) ↔ ∀ (hp : p) (hq : q), r ⟨hp, hq⟩ :=
  ⟨fun h hp hq ↦ h ⟨hp, hq⟩, fun h h1 ↦ h h1.1 h1.2⟩

theorem forall_and_index' {p q : Prop} {r : p → q → Prop} :
    (∀ (hp : p) (hq : q), r hp hq) ↔ ∀ h : p ∧ q, r h.1 h.2 :=
  (forall_and_index (r := fun h => r h.1 h.2)).symm

theorem Exists.fst {b : Prop} {p : b → Prop} : Exists p → b
  | ⟨h, _⟩ => h

theorem Exists.snd {b : Prop} {p : b → Prop} : ∀ h : Exists p, p h.fst
  | ⟨_, h⟩ => h

theorem Prop.exists_iff {p : Prop → Prop} : (∃ h, p h) ↔ p False ∨ p True :=
  ⟨fun ⟨h₁, h₂⟩ ↦ by_cases (fun H : h₁ ↦ .inr <| by simpa only [H] using h₂)
    (fun H ↦ .inl <| by simpa only [H] using h₂), fun h ↦ h.elim (.intro _) (.intro _)⟩

theorem Prop.forall_iff {p : Prop → Prop} : (∀ h, p h) ↔ p False ∧ p True :=
  ⟨fun H ↦ ⟨H _, H _⟩, fun ⟨h₁, h₂⟩ h ↦ by by_cases H : h <;> simpa only [H]⟩

theorem exists_iff_of_forall {p : Prop} {q : p → Prop} (h : ∀ h, q h) : (∃ h, q h) ↔ p :=
  ⟨Exists.fst, fun H ↦ ⟨H, h H⟩⟩

theorem exists_prop_of_false {p : Prop} {q : p → Prop} : ¬p → ¬∃ h' : p, q h' :=
  mt Exists.fst

/- See `IsEmpty.exists_iff` for the `False` version of `exists_true_left`. -/

theorem forall_prop_congr {p p' : Prop} {q q' : p → Prop} (hq : ∀ h, q h ↔ q' h) (hp : p ↔ p') :
    (∀ h, q h) ↔ ∀ h : p', q' (hp.2 h) :=
  ⟨fun h1 h2 ↦ (hq _).1 (h1 (hp.2 h2)), fun h1 h2 ↦ (hq _).2 (h1 (hp.1 h2))⟩

theorem forall_prop_congr' {p p' : Prop} {q q' : p → Prop} (hq : ∀ h, q h ↔ q' h) (hp : p ↔ p') :
    (∀ h, q h) = ∀ h : p', q' (hp.2 h) :=
  propext (forall_prop_congr hq hp)

lemma imp_congr_eq {a b c d : Prop} (h₁ : a = c) (h₂ : b = d) : (a → b) = (c → d) :=
  propext (imp_congr h₁.to_iff h₂.to_iff)

lemma imp_congr_ctx_eq {a b c d : Prop} (h₁ : a = c) (h₂ : c → b = d) : (a → b) = (c → d) :=
  propext (imp_congr_ctx h₁.to_iff fun hc ↦ (h₂ hc).to_iff)

lemma eq_true_intro {a : Prop} (h : a) : a = True := propext (iff_true_intro h)

lemma eq_false_intro {a : Prop} (h : ¬a) : a = False := propext (iff_false_intro h)

-- FIXME: `alias` creates `def Iff.eq := propext` instead of `lemma Iff.eq := propext`
@[nolint defLemma] alias Iff.eq := propext

lemma iff_eq_eq {a b : Prop} : (a ↔ b) = (a = b) := propext ⟨propext, Eq.to_iff⟩

-- They were not used in Lean 3 and there are already lemmas with those names in Lean 4

/-- See `IsEmpty.forall_iff` for the `False` version. -/
@[simp] theorem forall_true_left (p : True → Prop) : (∀ x, p x) ↔ p True.intro :=
  forall_prop_of_true _

end Quantifiers

/-! ### Classical lemmas -/

namespace Classical

-- use shortened names to avoid conflict when classical namespace is open.
/-- Any prop `p` is decidable classically. A shorthand for `Classical.propDecidable`. -/
noncomputable def dec (p : Prop) : Decidable p := by infer_instance

variable {α : Sort*}

/-- Any predicate `p` is decidable classically. -/
noncomputable def decPred (p : α → Prop) : DecidablePred p := by infer_instance

/-- Any relation `p` is decidable classically. -/
noncomputable def decRel (p : α → α → Prop) : DecidableRel p := by infer_instance

/-- Any type `α` has decidable equality classically. -/
noncomputable def decEq (α : Sort*) : DecidableEq α := by infer_instance

/-- Construct a function from a default value `H0`, and a function to use if there exists a value
satisfying the predicate. -/
noncomputable def existsCases {α C : Sort*} {p : α → Prop} (H0 : C) (H : ∀ a, p a → C) : C :=
  if h : ∃ a, p a then H (Classical.choose h) (Classical.choose_spec h) else H0

theorem some_spec₂ {α : Sort*} {p : α → Prop} {h : ∃ a, p a} (q : α → Prop)
    (hpq : ∀ a, p a → q a) : q (choose h) := hpq _ <| choose_spec _

/-- A version of `byContradiction` that uses types instead of propositions. -/
protected noncomputable def byContradiction' {α : Sort*} (H : ¬(α → False)) : α :=
  Classical.choice <| (peirce _ False) fun h ↦ (H fun a ↦ h ⟨a⟩).elim

/-- `Classical.byContradiction'` is equivalent to lean's axiom `Classical.choice`. -/
def choice_of_byContradiction' {α : Sort*} (contra : ¬(α → False) → α) : Nonempty α → α :=
  fun H ↦ contra H.elim

@[simp] lemma choose_eq (a : α) : @Exists.choose _ (· = a) ⟨a, rfl⟩ = a := @choose_spec _ (· = a) _

@[simp]
lemma choose_eq' (a : α) : @Exists.choose _ (a = ·) ⟨a, rfl⟩ = a :=
  (@choose_spec _ (a = ·) _).symm

alias axiom_of_choice := axiomOfChoice -- TODO: remove? rename in core?
alias by_cases := byCases -- TODO: remove? rename in core?
alias by_contradiction := byContradiction -- TODO: remove? rename in core?

-- The remaining theorems in this section were ported from Lean 3,
-- but are currently unused in Mathlib, so have been deprecated.
-- If any are being used downstream, please remove the deprecation.

alias prop_complete := propComplete -- TODO: remove? rename in core?

end Classical

/-- This function has the same type as `Exists.recOn`, and can be used to case on an equality,
but `Exists.recOn` can only eliminate into Prop, while this version eliminates into any universe
using the axiom of choice. -/
noncomputable def Exists.classicalRecOn {α : Sort*} {p : α → Prop} (h : ∃ a, p a)
    {C : Sort*} (H : ∀ a, p a → C) : C :=
  H (Classical.choose h) (Classical.choose_spec h)

/-! ### Declarations about bounded quantifiers -/
section BoundedQuantifiers

variable {α : Sort*} {r p q : α → Prop} {P Q : ∀ x, p x → Prop}

theorem bex_def : (∃ (x : _) (_ : p x), q x) ↔ ∃ x, p x ∧ q x :=
  ⟨fun ⟨x, px, qx⟩ ↦ ⟨x, px, qx⟩, fun ⟨x, px, qx⟩ ↦ ⟨x, px, qx⟩⟩

theorem BEx.elim {b : Prop} : (∃ x h, P x h) → (∀ a h, P a h → b) → b
  | ⟨a, h₁, h₂⟩, h' => h' a h₁ h₂

theorem BEx.intro (a : α) (h₁ : p a) (h₂ : P a h₁) : ∃ (x : _) (h : p x), P x h :=
  ⟨a, h₁, h₂⟩

theorem BAll.imp_right (H : ∀ x h, P x h → Q x h) (h₁ : ∀ x h, P x h) (x h) : Q x h :=
  H _ _ <| h₁ _ _

theorem BEx.imp_right (H : ∀ x h, P x h → Q x h) : (∃ x h, P x h) → ∃ x h, Q x h
  | ⟨_, _, h'⟩ => ⟨_, _, H _ _ h'⟩

theorem BAll.imp_left (H : ∀ x, p x → q x) (h₁ : ∀ x, q x → r x) (x) (h : p x) : r x :=
  h₁ _ <| H _ h

theorem BEx.imp_left (H : ∀ x, p x → q x) : (∃ (x : _) (_ : p x), r x) → ∃ (x : _) (_ : q x), r x
  | ⟨x, hp, hr⟩ => ⟨x, H _ hp, hr⟩

theorem exists_mem_of_exists (H : ∀ x, p x) : (∃ x, q x) → ∃ (x : _) (_ : p x), q x
  | ⟨x, hq⟩ => ⟨x, H x, hq⟩

theorem exists_of_exists_mem : (∃ (x : _) (_ : p x), q x) → ∃ x, q x
  | ⟨x, _, hq⟩ => ⟨x, hq⟩


theorem not_exists_mem : (¬∃ x h, P x h) ↔ ∀ x h, ¬P x h := exists₂_imp

theorem not_forall₂_of_exists₂_not : (∃ x h, ¬P x h) → ¬∀ x h, P x h
  | ⟨x, h, hp⟩, al => hp <| al x h

-- See Note [decidable namespace]
protected theorem Decidable.not_forall₂ [Decidable (∃ x h, ¬P x h)] [∀ x h, Decidable (P x h)] :
    (¬∀ x h, P x h) ↔ ∃ x h, ¬P x h :=
  ⟨Not.decidable_imp_symm fun nx x h ↦ nx.decidable_imp_symm
    fun h' ↦ ⟨x, h, h'⟩, not_forall₂_of_exists₂_not⟩

theorem not_forall₂ : (¬∀ x h, P x h) ↔ ∃ x h, ¬P x h :=
  open scoped Classical in Decidable.not_forall₂

theorem forall₂_and : (∀ x h, P x h ∧ Q x h) ↔ (∀ x h, P x h) ∧ ∀ x h, Q x h :=
  Iff.trans (forall_congr' fun _ ↦ forall_and) forall_and

theorem forall_and_left [Nonempty α] (q : Prop) (p : α → Prop) :
    (∀ x, q ∧ p x) ↔ (q ∧ ∀ x, p x) := by rw [forall_and, forall_const]

theorem forall_and_right [Nonempty α] (p : α → Prop) (q : Prop) :
    (∀ x, p x ∧ q) ↔ (∀ x, p x) ∧ q := by rw [forall_and, forall_const]

theorem exists_mem_or : (∃ x h, P x h ∨ Q x h) ↔ (∃ x h, P x h) ∨ ∃ x h, Q x h :=
  Iff.trans (exists_congr fun _ ↦ exists_or) exists_or

theorem forall₂_or_left : (∀ x, p x ∨ q x → r x) ↔ (∀ x, p x → r x) ∧ ∀ x, q x → r x :=
  Iff.trans (forall_congr' fun _ ↦ or_imp) forall_and

theorem exists_mem_or_left :
    (∃ (x : _) (_ : p x ∨ q x), r x) ↔ (∃ (x : _) (_ : p x), r x) ∨ ∃ (x : _) (_ : q x), r x := by
  simp only [exists_prop]
  exact Iff.trans (exists_congr fun x ↦ or_and_right) exists_or

end BoundedQuantifiers

section ite

variable {α : Sort*} {σ : α → Sort*} {P Q R : Prop} [Decidable P]
  {a b c : α} {A : P → α} {B : ¬P → α}

theorem dite_eq_iff : dite P A B = c ↔ (∃ h, A h = c) ∨ ∃ h, B h = c := by
  by_cases P <;> simp [*, exists_prop_of_true, exists_prop_of_false]

theorem ite_eq_iff : ite P a b = c ↔ P ∧ a = c ∨ ¬P ∧ b = c :=
  dite_eq_iff.trans <| by rw [exists_prop, exists_prop]

theorem eq_ite_iff : a = ite P b c ↔ P ∧ a = b ∨ ¬P ∧ a = c :=
  eq_comm.trans <| ite_eq_iff.trans <| (Iff.rfl.and eq_comm).or (Iff.rfl.and eq_comm)

theorem dite_eq_iff' : dite P A B = c ↔ (∀ h, A h = c) ∧ ∀ h, B h = c :=
  ⟨fun he ↦ ⟨fun h ↦ (dif_pos h).symm.trans he, fun h ↦ (dif_neg h).symm.trans he⟩, fun he ↦
    (em P).elim (fun h ↦ (dif_pos h).trans <| he.1 h) fun h ↦ (dif_neg h).trans <| he.2 h⟩

theorem ite_eq_iff' : ite P a b = c ↔ (P → a = c) ∧ (¬P → b = c) := dite_eq_iff'

theorem dite_ne_left_iff : dite P (fun _ ↦ a) B ≠ a ↔ ∃ h, a ≠ B h := by
  grind

theorem dite_ne_right_iff : (dite P A fun _ ↦ b) ≠ b ↔ ∃ h, A h ≠ b := by
  simp only [Ne, dite_eq_right_iff, not_forall]

theorem ite_ne_left_iff : ite P a b ≠ a ↔ ¬P ∧ a ≠ b :=
  dite_ne_left_iff.trans <| by rw [exists_prop]

theorem ite_ne_right_iff : ite P a b ≠ b ↔ P ∧ a ≠ b :=
  dite_ne_right_iff.trans <| by rw [exists_prop]

protected theorem Ne.dite_eq_left_iff (h : ∀ h, a ≠ B h) : dite P (fun _ ↦ a) B = a ↔ P :=
  dite_eq_left_iff.trans ⟨fun H ↦ of_not_not fun h' ↦ h h' (H h').symm, fun h H ↦ (H h).elim⟩

protected theorem Ne.dite_eq_right_iff (h : ∀ h, A h ≠ b) : (dite P A fun _ ↦ b) = b ↔ ¬P :=
  dite_eq_right_iff.trans ⟨fun H h' ↦ h h' (H h'), fun h' H ↦ (h' H).elim⟩

protected theorem Ne.ite_eq_left_iff (h : a ≠ b) : ite P a b = a ↔ P :=
  Ne.dite_eq_left_iff fun _ ↦ h

protected theorem Ne.ite_eq_right_iff (h : a ≠ b) : ite P a b = b ↔ ¬P :=
  Ne.dite_eq_right_iff fun _ ↦ h

protected theorem Ne.dite_ne_left_iff (h : ∀ h, a ≠ B h) : dite P (fun _ ↦ a) B ≠ a ↔ ¬P :=
  dite_ne_left_iff.trans <| exists_iff_of_forall h

protected theorem Ne.dite_ne_right_iff (h : ∀ h, A h ≠ b) : (dite P A fun _ ↦ b) ≠ b ↔ P :=
  dite_ne_right_iff.trans <| exists_iff_of_forall h

protected theorem Ne.ite_ne_left_iff (h : a ≠ b) : ite P a b ≠ a ↔ ¬P :=
  Ne.dite_ne_left_iff fun _ ↦ h

protected theorem Ne.ite_ne_right_iff (h : a ≠ b) : ite P a b ≠ b ↔ P :=
  Ne.dite_ne_right_iff fun _ ↦ h

variable (P Q a b)

theorem dite_eq_or_eq : (∃ h, dite P A B = A h) ∨ ∃ h, dite P A B = B h :=
  if h : _ then .inl ⟨h, dif_pos h⟩ else .inr ⟨h, dif_neg h⟩

theorem ite_eq_or_eq : ite P a b = a ∨ ite P a b = b :=
  if h : _ then .inl (if_pos h) else .inr (if_neg h)

/-- A two-argument function applied to two `dite`s is a `dite` of that two-argument function
applied to each of the branches. -/
theorem apply_dite₂ {α β γ : Sort*} (f : α → β → γ) (P : Prop) [Decidable P]
    (a : P → α) (b : ¬P → α) (c : P → β) (d : ¬P → β) :
    f (dite P a b) (dite P c d) = dite P (fun h ↦ f (a h) (c h)) fun h ↦ f (b h) (d h) := by
  by_cases h : P <;> simp [h]

/-- A two-argument function applied to two `ite`s is a `ite` of that two-argument function
applied to each of the branches. -/
theorem apply_ite₂ {α β γ : Sort*} (f : α → β → γ) (P : Prop) [Decidable P] (a b : α) (c d : β) :
    f (ite P a b) (ite P c d) = ite P (f a c) (f b d) :=
  apply_dite₂ f P (fun _ ↦ a) (fun _ ↦ b) (fun _ ↦ c) fun _ ↦ d

/-- A 'dite' producing a `Pi` type `Π a, σ a`, applied to a value `a : α` is a `dite` that applies
either branch to `a`. -/
theorem dite_apply (f : P → ∀ a, σ a) (g : ¬P → ∀ a, σ a) (a : α) :
    (dite P f g) a = dite P (fun h ↦ f h a) fun h ↦ g h a := by by_cases h : P <;> simp [h]

/-- A 'ite' producing a `Pi` type `Π a, σ a`, applied to a value `a : α` is a `ite` that applies
either branch to `a`. -/
theorem ite_apply (f g : ∀ a, σ a) (a : α) : (ite P f g) a = ite P (f a) (g a) :=
  dite_apply P (fun _ ↦ f) (fun _ ↦ g) a

section
variable [Decidable Q]

theorem ite_and : ite (P ∧ Q) a b = ite P (ite Q a b) b := by
  by_cases hp : P <;> by_cases hq : Q <;> simp [hp, hq]

theorem ite_or : ite (P ∨ Q) a b = ite P a (ite Q a b) := by
  by_cases hp : P <;> by_cases hq : Q <;> simp [hp, hq]

theorem dite_dite_comm {B : Q → α} {C : ¬P → ¬Q → α} (h : P → ¬Q) :
    (if p : P then A p else if q : Q then B q else C p q) =
     if q : Q then B q else if p : P then A p else C p q := by
  grind

theorem ite_ite_comm (h : P → ¬Q) :
    (if P then a else if Q then b else c) =
     if Q then b else if P then a else c :=
  dite_dite_comm P Q h

end

variable {P Q}

theorem ite_prop_iff_or : (if P then Q else R) ↔ (P ∧ Q ∨ ¬P ∧ R) := by
  by_cases p : P <;> simp [p]

theorem dite_prop_iff_or {Q : P → Prop} {R : ¬P → Prop} :
    dite P Q R ↔ (∃ p, Q p) ∨ (∃ p, R p) := by
  by_cases h : P <;> simp [h, exists_prop_of_false, exists_prop_of_true]

-- TODO make this a simp lemma in a future PR
theorem ite_prop_iff_and : (if P then Q else R) ↔ ((P → Q) ∧ (¬P → R)) := by
  by_cases p : P <;> simp [p]

theorem dite_prop_iff_and {Q : P → Prop} {R : ¬P → Prop} :
    dite P Q R ↔ (∀ h, Q h) ∧ (∀ h, R h) := by
  by_cases h : P <;> simp [h, forall_prop_of_false, forall_prop_of_true]

section congr

variable [Decidable Q] {x y u v : α}

theorem if_ctx_congr (h_c : P ↔ Q) (h_t : Q → x = u) (h_e : ¬Q → y = v) : ite P x y = ite Q u v :=
  ite_congr h_c.eq h_t h_e

theorem if_congr (h_c : P ↔ Q) (h_t : x = u) (h_e : y = v) : ite P x y = ite Q u v :=
  if_ctx_congr h_c (fun _ ↦ h_t) (fun _ ↦ h_e)

end congr

end ite

/-! ### Membership -/

alias Membership.mem.ne_of_notMem := ne_of_mem_of_not_mem
alias Membership.mem.ne_of_notMem' := ne_of_mem_of_not_mem'

@[deprecated (since := "2025-05-23")]
alias Membership.mem.ne_of_not_mem := Membership.mem.ne_of_notMem

@[deprecated (since := "2025-05-23")]
alias Membership.mem.ne_of_not_mem' := Membership.mem.ne_of_notMem'

section Membership

variable {α β : Type*} [Membership α β] {p : Prop} [Decidable p]

theorem mem_dite {a : α} {s : p → β} {t : ¬p → β} :
    (a ∈ if h : p then s h else t h) ↔ (∀ h, a ∈ s h) ∧ (∀ h, a ∈ t h) := by
  by_cases h : p <;> simp [h]

theorem dite_mem {a : p → α} {b : ¬p → α} {s : β} :
    (if h : p then a h else b h) ∈ s ↔ (∀ h, a h ∈ s) ∧ (∀ h, b h ∈ s) := by
  by_cases h : p <;> simp [h]

theorem mem_ite {a : α} {s t : β} : (a ∈ if p then s else t) ↔ (p → a ∈ s) ∧ (¬p → a ∈ t) :=
  mem_dite

theorem ite_mem {a b : α} {s : β} : (if p then a else b) ∈ s ↔ (p → a ∈ s) ∧ (¬p → b ∈ s) :=
  dite_mem

end Membership

theorem not_beq_of_ne {α : Type*} [BEq α] [LawfulBEq α] {a b : α} (ne : a ≠ b) : ¬(a == b) :=
  fun h => ne (eq_of_beq h)

alias beq_eq_decide := Bool.beq_eq_decide_eq

@[simp] lemma beq_eq_beq {α β : Type*} [BEq α] [LawfulBEq α] [BEq β] [LawfulBEq β] {a₁ a₂ : α}
    {b₁ b₂ : β} : (a₁ == a₂) = (b₁ == b₂) ↔ (a₁ = a₂ ↔ b₁ = b₂) := by rw [Bool.eq_iff_iff]; simp

@[ext]
theorem beq_ext {α : Type*} (inst1 : BEq α) (inst2 : BEq α)
    (h : ∀ x y, @BEq.beq _ inst1 x y = @BEq.beq _ inst2 x y) :
    inst1 = inst2 := by
  have ⟨beq1⟩ := inst1
  congr
  funext x y
  exact h x y

theorem lawful_beq_subsingleton {α : Type*} (inst1 : BEq α) (inst2 : BEq α)
    [@LawfulBEq α inst1] [@LawfulBEq α inst2] :
    inst1 = inst2 := by
  apply beq_ext
  intro x y
  classical
  simp only [beq_eq_decide]<|MERGE_RESOLUTION|>--- conflicted
+++ resolved
@@ -95,17 +95,10 @@
   `Fact p`. -/
   out : p
 
-<<<<<<< HEAD
 library_note2 factNonInstances /--
-In most cases, we should not have global instances of `Fact`; typeclass search only reads the head
-symbol and then tries any instances, which means that adding any such instance will cause slowdowns
-everywhere. We instead make them as lemmata and make them local instances as required.
-=======
-library_note "fact non-instances"/--
 In most cases, we should not have global instances of `Fact`; typeclass search is not an
 advanced proof search engine, and adding any such instance has the potential to cause
 slowdowns everywhere. We instead declare them as lemmata and make them local instances as required.
->>>>>>> 686ba3a0
 -/
 
 theorem Fact.elim {p : Prop} (h : Fact p) : p := h.1
