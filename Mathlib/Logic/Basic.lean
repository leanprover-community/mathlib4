/-
Copyright (c) 2016 Jeremy Avigad. All rights reserved.
Released under Apache 2.0 license as described in the file LICENSE.
Authors: Jeremy Avigad, Leonardo de Moura
-/
import Mathlib.Tactic.Attr.Register
import Mathlib.Tactic.Basic
import Batteries.Logic
import Batteries.Util.LibraryNote
import Batteries.Tactic.Lint.Basic
import Mathlib.Data.Nat.Notation
import Mathlib.Data.Int.Notation
import Mathlib.Order.Defs

/-!
# Basic logic properties

This file is one of the earliest imports in mathlib.

## Implementation notes

Theorems that require decidability hypotheses are in the namespace `Decidable`.
Classical versions are in the namespace `Classical`.
-/

open Function
attribute [local instance 10] Classical.propDecidable

section Miscellany

-- Porting note: the following `inline` attributes have been omitted,
-- on the assumption that this issue has been dealt with properly in Lean 4.
-- /- We add the `inline` attribute to optimize VM computation using these declarations.
--    For example, `if p ∧ q then ... else ...` will not evaluate the decidability
--    of `q` if `p` is false. -/
-- attribute [inline]
--   And.decidable Or.decidable Decidable.false Xor.decidable Iff.decidable Decidable.true
--   Implies.decidable Not.decidable Ne.decidable Bool.decidableEq Decidable.toBool

-- attribute [refl] HEq.refl -- FIXME This is still rejected after #857
attribute [trans] Iff.trans HEq.trans heq_of_eq_of_heq
attribute [simp] cast_heq

/-- An identity function with its main argument implicit. This will be printed as `hidden` even
if it is applied to a large term, so it can be used for elision,
as done in the `elide` and `unelide` tactics. -/
abbrev hidden {α : Sort*} {a : α} := a

variable {α : Sort*}

instance (priority := 10) decidableEq_of_subsingleton [Subsingleton α] : DecidableEq α :=
  fun a b ↦ isTrue (Subsingleton.elim a b)

instance [Subsingleton α] (p : α → Prop) : Subsingleton (Subtype p) :=
  ⟨fun ⟨x, _⟩ ⟨y, _⟩ ↦ by cases Subsingleton.elim x y; rfl⟩

theorem congr_heq {α β γ : Sort _} {f : α → γ} {g : β → γ} {x : α} {y : β}
    (h₁ : HEq f g) (h₂ : HEq x y) : f x = g y := by
  cases h₂; cases h₁; rfl

theorem congr_arg_heq {β : α → Sort*} (f : ∀ a, β a) :
    ∀ {a₁ a₂ : α}, a₁ = a₂ → HEq (f a₁) (f a₂)
  | _, _, rfl => HEq.rfl

@[simp] theorem eq_iff_eq_cancel_left {b c : α} : (∀ {a}, a = b ↔ a = c) ↔ b = c :=
  ⟨fun h ↦ by rw [← h], fun h a ↦ by rw [h]⟩

@[simp] theorem eq_iff_eq_cancel_right {a b : α} : (∀ {c}, a = c ↔ b = c) ↔ a = b :=
  ⟨fun h ↦ by rw [h], fun h a ↦ by rw [h]⟩

lemma ne_and_eq_iff_right {a b c : α} (h : b ≠ c) : a ≠ b ∧ a = c ↔ a = c :=
  and_iff_right_of_imp (fun h2 => h2.symm ▸ h.symm)

/-- Wrapper for adding elementary propositions to the type class systems.
Warning: this can easily be abused. See the rest of this docstring for details.

Certain propositions should not be treated as a class globally,
but sometimes it is very convenient to be able to use the type class system
in specific circumstances.

For example, `ZMod p` is a field if and only if `p` is a prime number.
In order to be able to find this field instance automatically by type class search,
we have to turn `p.prime` into an instance implicit assumption.

On the other hand, making `Nat.prime` a class would require a major refactoring of the library,
and it is questionable whether making `Nat.prime` a class is desirable at all.
The compromise is to add the assumption `[Fact p.prime]` to `ZMod.field`.

In particular, this class is not intended for turning the type class system
into an automated theorem prover for first order logic. -/
class Fact (p : Prop) : Prop where
  /-- `Fact.out` contains the unwrapped witness for the fact represented by the instance of
  `Fact p`. -/
  out : p

library_note "fact non-instances"/--
In most cases, we should not have global instances of `Fact`; typeclass search only reads the head
symbol and then tries any instances, which means that adding any such instance will cause slowdowns
everywhere. We instead make them as lemmata and make them local instances as required.
-/

theorem Fact.elim {p : Prop} (h : Fact p) : p := h.1
theorem fact_iff {p : Prop} : Fact p ↔ p := ⟨fun h ↦ h.1, fun h ↦ ⟨h⟩⟩

instance {p : Prop} [Decidable p] : Decidable (Fact p) :=
  decidable_of_iff _ fact_iff.symm

/-- Swaps two pairs of arguments to a function. -/
abbrev Function.swap₂ {ι₁ ι₂ : Sort*} {κ₁ : ι₁ → Sort*} {κ₂ : ι₂ → Sort*}
    {φ : ∀ i₁, κ₁ i₁ → ∀ i₂, κ₂ i₂ → Sort*} (f : ∀ i₁ j₁ i₂ j₂, φ i₁ j₁ i₂ j₂)
    (i₂ j₂ i₁ j₁) : φ i₁ j₁ i₂ j₂ := f i₁ j₁ i₂ j₂

-- Porting note: these don't work as intended any more
-- /-- If `x : α . tac_name` then `x.out : α`. These are definitionally equal, but this can
-- nevertheless be useful for various reasons, e.g. to apply further projection notation or in an
-- argument to `simp`. -/
-- def autoParam'.out {α : Sort*} {n : Name} (x : autoParam' α n) : α := x

-- /-- If `x : α := d` then `x.out : α`. These are definitionally equal, but this can
-- nevertheless be useful for various reasons, e.g. to apply further projection notation or in an
-- argument to `simp`. -/
-- def optParam.out {α : Sort*} {d : α} (x : α := d) : α := x

end Miscellany

open Function

/-!
### Declarations about propositional connectives
-/

section Propositional

/-! ### Declarations about `implies` -/

instance : IsRefl Prop Iff := ⟨Iff.refl⟩

instance : IsTrans Prop Iff := ⟨fun _ _ _ ↦ Iff.trans⟩

alias Iff.imp := imp_congr

-- This is a duplicate of `Classical.imp_iff_right_iff`. Deprecate?
theorem imp_iff_right_iff {a b : Prop} : (a → b ↔ b) ↔ a ∨ b := Decidable.imp_iff_right_iff

-- This is a duplicate of `Classical.and_or_imp`. Deprecate?
theorem and_or_imp {a b c : Prop} : a ∧ b ∨ (a → c) ↔ a → b ∨ c := Decidable.and_or_imp

/-- Provide modus tollens (`mt`) as dot notation for implications. -/
protected theorem Function.mt {a b : Prop} : (a → b) → ¬b → ¬a := mt

/-! ### Declarations about `not` -/

alias dec_em := Decidable.em

theorem dec_em' (p : Prop) [Decidable p] : ¬p ∨ p := (dec_em p).symm

alias em := Classical.em

theorem em' (p : Prop) : ¬p ∨ p := (em p).symm

theorem or_not {p : Prop} : p ∨ ¬p := em _

theorem Decidable.eq_or_ne {α : Sort*} (x y : α) [Decidable (x = y)] : x = y ∨ x ≠ y :=
  dec_em <| x = y

theorem Decidable.ne_or_eq {α : Sort*} (x y : α) [Decidable (x = y)] : x ≠ y ∨ x = y :=
  dec_em' <| x = y

theorem eq_or_ne {α : Sort*} (x y : α) : x = y ∨ x ≠ y := em <| x = y

theorem ne_or_eq {α : Sort*} (x y : α) : x ≠ y ∨ x = y := em' <| x = y

theorem by_contradiction {p : Prop} : (¬p → False) → p := Decidable.byContradiction

theorem by_cases {p q : Prop} (hpq : p → q) (hnpq : ¬p → q) : q :=
if hp : p then hpq hp else hnpq hp

alias by_contra := by_contradiction

library_note "decidable namespace"/--
In most of mathlib, we use the law of excluded middle (LEM) and the axiom of choice (AC) freely.
The `Decidable` namespace contains versions of lemmas from the root namespace that explicitly
attempt to avoid the axiom of choice, usually by adding decidability assumptions on the inputs.

You can check if a lemma uses the axiom of choice by using `#print axioms foo` and seeing if
`Classical.choice` appears in the list.
-/

library_note "decidable arguments"/--
As mathlib is primarily classical,
if the type signature of a `def` or `lemma` does not require any `Decidable` instances to state,
it is preferable not to introduce any `Decidable` instances that are needed in the proof
as arguments, but rather to use the `classical` tactic as needed.

In the other direction, when `Decidable` instances do appear in the type signature,
it is better to use explicitly introduced ones rather than allowing Lean to automatically infer
classical ones, as these may cause instance mismatch errors later.
-/

export Classical (not_not)
attribute [simp] not_not

variable {a b : Prop}

theorem of_not_not {a : Prop} : ¬¬a → a := by_contra

theorem not_ne_iff {α : Sort*} {a b : α} : ¬a ≠ b ↔ a = b := not_not

theorem of_not_imp : ¬(a → b) → a := Decidable.of_not_imp

alias Not.decidable_imp_symm := Decidable.not_imp_symm

theorem Not.imp_symm : (¬a → b) → ¬b → a := Not.decidable_imp_symm

theorem not_imp_comm : ¬a → b ↔ ¬b → a := Decidable.not_imp_comm

@[simp] theorem not_imp_self : ¬a → a ↔ a := Decidable.not_imp_self

theorem Imp.swap {a b : Sort*} {c : Prop} : a → b → c ↔ b → a → c :=
  ⟨fun h x y ↦ h y x, fun h x y ↦ h y x⟩

alias Iff.not := not_congr

theorem Iff.not_left (h : a ↔ ¬b) : ¬a ↔ b := h.not.trans not_not

theorem Iff.not_right (h : ¬a ↔ b) : a ↔ ¬b := not_not.symm.trans h.not

protected lemma Iff.ne {α β : Sort*} {a b : α} {c d : β} : (a = b ↔ c = d) → (a ≠ b ↔ c ≠ d) :=
  Iff.not

lemma Iff.ne_left {α β : Sort*} {a b : α} {c d : β} : (a = b ↔ c ≠ d) → (a ≠ b ↔ c = d) :=
  Iff.not_left

lemma Iff.ne_right {α β : Sort*} {a b : α} {c d : β} : (a ≠ b ↔ c = d) → (a = b ↔ c ≠ d) :=
  Iff.not_right

/-! ### Declarations about `Xor'` -/

/-- `Xor' a b` is the exclusive-or of propositions. -/
def Xor' (a b : Prop) := (a ∧ ¬b) ∨ (b ∧ ¬a)

instance [Decidable a] [Decidable b] : Decidable (Xor' a b) := inferInstanceAs (Decidable (Or ..))

@[simp] theorem xor_true : Xor' True = Not := by
  simp (config := { unfoldPartialApp := true }) [Xor']

@[simp] theorem xor_false : Xor' False = id := by ext; simp [Xor']

theorem xor_comm (a b : Prop) : Xor' a b = Xor' b a := by simp [Xor', and_comm, or_comm]

instance : Std.Commutative Xor' := ⟨xor_comm⟩

@[simp] theorem xor_self (a : Prop) : Xor' a a = False := by simp [Xor']

@[simp] theorem xor_not_left : Xor' (¬a) b ↔ (a ↔ b) := by by_cases a <;> simp [*]

@[simp] theorem xor_not_right : Xor' a (¬b) ↔ (a ↔ b) := by by_cases a <;> simp [*]

theorem xor_not_not : Xor' (¬a) (¬b) ↔ Xor' a b := by simp [Xor', or_comm, and_comm]

protected theorem Xor'.or (h : Xor' a b) : a ∨ b := h.imp And.left And.left

/-! ### Declarations about `and` -/

alias Iff.and := and_congr
alias ⟨And.rotate, _⟩ := and_rotate

theorem and_symm_right {α : Sort*} (a b : α) (p : Prop) : p ∧ a = b ↔ p ∧ b = a := by simp [eq_comm]
theorem and_symm_left {α : Sort*} (a b : α) (p : Prop) : a = b ∧ p ↔ b = a ∧ p := by simp [eq_comm]

/-! ### Declarations about `or` -/

alias Iff.or := or_congr
alias ⟨Or.rotate, _⟩ := or_rotate

theorem Or.elim3 {c d : Prop} (h : a ∨ b ∨ c) (ha : a → d) (hb : b → d) (hc : c → d) : d :=
  Or.elim h ha fun h₂ ↦ Or.elim h₂ hb hc

theorem Or.imp3 {d e c f : Prop} (had : a → d) (hbe : b → e) (hcf : c → f) :
    a ∨ b ∨ c → d ∨ e ∨ f :=
  Or.imp had <| Or.imp hbe hcf

export Classical (or_iff_not_imp_left or_iff_not_imp_right)

theorem not_or_of_imp : (a → b) → ¬a ∨ b := Decidable.not_or_of_imp

-- See Note [decidable namespace]
protected theorem Decidable.or_not_of_imp [Decidable a] (h : a → b) : b ∨ ¬a :=
  dite _ (Or.inl ∘ h) Or.inr

theorem or_not_of_imp : (a → b) → b ∨ ¬a := Decidable.or_not_of_imp

theorem imp_iff_not_or : a → b ↔ ¬a ∨ b := Decidable.imp_iff_not_or

theorem imp_iff_or_not {b a : Prop} : b → a ↔ a ∨ ¬b := Decidable.imp_iff_or_not

theorem not_imp_not : ¬a → ¬b ↔ b → a := Decidable.not_imp_not

theorem imp_and_neg_imp_iff (p q : Prop) : (p → q) ∧ (¬p → q) ↔ q := by simp

/-- Provide the reverse of modus tollens (`mt`) as dot notation for implications. -/
protected theorem Function.mtr : (¬a → ¬b) → b → a := not_imp_not.mp

theorem or_congr_left' {c a b : Prop} (h : ¬c → (a ↔ b)) : a ∨ c ↔ b ∨ c :=
  Decidable.or_congr_left' h

theorem or_congr_right' {c : Prop} (h : ¬a → (b ↔ c)) : a ∨ b ↔ a ∨ c := Decidable.or_congr_right' h

/-! ### Declarations about distributivity -/

/-! Declarations about `iff` -/

alias Iff.iff := iff_congr

-- @[simp] -- FIXME simp ignores proof rewrites
theorem iff_mpr_iff_true_intro {P : Prop} (h : P) : Iff.mpr (iff_true_intro h) True.intro = h := rfl

theorem imp_or {a b c : Prop} : a → b ∨ c ↔ (a → b) ∨ (a → c) := Decidable.imp_or

theorem imp_or' {a : Sort*} {b c : Prop} : a → b ∨ c ↔ (a → b) ∨ (a → c) := Decidable.imp_or'

theorem not_imp : ¬(a → b) ↔ a ∧ ¬b := Decidable.not_imp_iff_and_not

theorem peirce (a b : Prop) : ((a → b) → a) → a := Decidable.peirce _ _

theorem not_iff_not : (¬a ↔ ¬b) ↔ (a ↔ b) := Decidable.not_iff_not

theorem not_iff_comm : (¬a ↔ b) ↔ (¬b ↔ a) := Decidable.not_iff_comm

theorem not_iff : ¬(a ↔ b) ↔ (¬a ↔ b) := Decidable.not_iff

theorem iff_not_comm : (a ↔ ¬b) ↔ (b ↔ ¬a) := Decidable.iff_not_comm

theorem iff_iff_and_or_not_and_not : (a ↔ b) ↔ a ∧ b ∨ ¬a ∧ ¬b :=
  Decidable.iff_iff_and_or_not_and_not

theorem iff_iff_not_or_and_or_not : (a ↔ b) ↔ (¬a ∨ b) ∧ (a ∨ ¬b) :=
  Decidable.iff_iff_not_or_and_or_not

theorem not_and_not_right : ¬(a ∧ ¬b) ↔ a → b := Decidable.not_and_not_right

/-! ### De Morgan's laws -/

/-- One of **de Morgan's laws**: the negation of a conjunction is logically equivalent to the
disjunction of the negations. -/
theorem not_and_or : ¬(a ∧ b) ↔ ¬a ∨ ¬b := Decidable.not_and_iff_or_not_not

theorem or_iff_not_and_not : a ∨ b ↔ ¬(¬a ∧ ¬b) := Decidable.or_iff_not_and_not

theorem and_iff_not_or_not : a ∧ b ↔ ¬(¬a ∨ ¬b) := Decidable.and_iff_not_or_not

@[simp] theorem not_xor (P Q : Prop) : ¬Xor' P Q ↔ (P ↔ Q) := by
  simp only [not_and, Xor', not_or, not_not, ← iff_iff_implies_and_implies]

theorem xor_iff_not_iff (P Q : Prop) : Xor' P Q ↔ ¬ (P ↔ Q) := (not_xor P Q).not_right

theorem xor_iff_iff_not : Xor' a b ↔ (a ↔ ¬b) := by simp only [← @xor_not_right a, not_not]

theorem xor_iff_not_iff' : Xor' a b ↔ (¬a ↔ b) := by simp only [← @xor_not_left _ b, not_not]

end Propositional

/-! ### Declarations about equality -/

alias Membership.mem.ne_of_not_mem := ne_of_mem_of_not_mem
alias Membership.mem.ne_of_not_mem' := ne_of_mem_of_not_mem'

section Equality

-- todo: change name
theorem forall_cond_comm {α} {s : α → Prop} {p : α → α → Prop} :
    (∀ a, s a → ∀ b, s b → p a b) ↔ ∀ a b, s a → s b → p a b :=
  ⟨fun h a b ha hb ↦ h a ha b hb, fun h a ha b hb ↦ h a b ha hb⟩

theorem forall_mem_comm {α β} [Membership α β] {s : β} {p : α → α → Prop} :
    (∀ a (_ : a ∈ s) b (_ : b ∈ s), p a b) ↔ ∀ a b, a ∈ s → b ∈ s → p a b :=
  forall_cond_comm

@[deprecated (since := "2024-03-23")] alias ball_cond_comm := forall_cond_comm
@[deprecated (since := "2024-03-23")] alias ball_mem_comm := forall_mem_comm

lemma ne_of_eq_of_ne {α : Sort*} {a b c : α} (h₁ : a = b) (h₂ : b ≠ c) : a ≠ c := h₁.symm ▸ h₂
lemma ne_of_ne_of_eq {α : Sort*} {a b c : α} (h₁ : a ≠ b) (h₂ : b = c) : a ≠ c := h₂ ▸ h₁

alias Eq.trans_ne := ne_of_eq_of_ne
alias Ne.trans_eq := ne_of_ne_of_eq

theorem eq_equivalence {α : Sort*} : Equivalence (@Eq α) :=
  ⟨Eq.refl, @Eq.symm _, @Eq.trans _⟩

-- These were migrated to Batteries but the `@[simp]` attributes were (mysteriously?) removed.
attribute [simp] eq_mp_eq_cast eq_mpr_eq_cast

-- @[simp] -- FIXME simp ignores proof rewrites
theorem congr_refl_left {α β : Sort*} (f : α → β) {a b : α} (h : a = b) :
    congr (Eq.refl f) h = congr_arg f h := rfl

-- @[simp] -- FIXME simp ignores proof rewrites
theorem congr_refl_right {α β : Sort*} {f g : α → β} (h : f = g) (a : α) :
    congr h (Eq.refl a) = congr_fun h a := rfl

-- @[simp] -- FIXME simp ignores proof rewrites
theorem congr_arg_refl {α β : Sort*} (f : α → β) (a : α) :
    congr_arg f (Eq.refl a) = Eq.refl (f a) :=
  rfl

-- @[simp] -- FIXME simp ignores proof rewrites
theorem congr_fun_rfl {α β : Sort*} (f : α → β) (a : α) : congr_fun (Eq.refl f) a = Eq.refl (f a) :=
  rfl

-- @[simp] -- FIXME simp ignores proof rewrites
theorem congr_fun_congr_arg {α β γ : Sort*} (f : α → β → γ) {a a' : α} (p : a = a') (b : β) :
    congr_fun (congr_arg f p) b = congr_arg (fun a ↦ f a b) p := rfl

theorem Eq.rec_eq_cast {α : Sort _} {P : α → Sort _} {x y : α} (h : x = y) (z : P x) :
    h ▸ z = cast (congr_arg P h) z := by induction h; rfl

theorem eqRec_heq' {α : Sort*} {a' : α} {motive : (a : α) → a' = a → Sort*}
    (p : motive a' (rfl : a' = a')) {a : α} (t : a' = a) :
    HEq (@Eq.rec α a' motive p a t) p := by
  subst t; rfl

theorem rec_heq_of_heq {α β : Sort _} {a b : α} {C : α → Sort*} {x : C a} {y : β}
    (e : a = b) (h : HEq x y) : HEq (e ▸ x) y := by subst e; exact h

theorem rec_heq_iff_heq {α β : Sort _} {a b : α} {C : α → Sort*} {x : C a} {y : β} {e : a = b} :
    HEq (e ▸ x) y ↔ HEq x y := by subst e; rfl

theorem heq_rec_iff_heq {α β : Sort _} {a b : α} {C : α → Sort*} {x : β} {y : C a} {e : a = b} :
    HEq x (e ▸ y) ↔ HEq x y := by subst e; rfl

universe u
variable {α β : Sort u} {e : β = α} {a : α} {b : β}

lemma heq_of_eq_cast (e : β = α) : a = cast e b → HEq a b := by rintro rfl; simp

lemma eq_cast_iff_heq : a = cast e b ↔ HEq a b := ⟨heq_of_eq_cast _, fun h ↦ by cases h; rfl⟩

end Equality

/-! ### Declarations about quantifiers -/
section Quantifiers
section Dependent

variable {α : Sort*} {β : α → Sort*} {γ : ∀ a, β a → Sort*}

theorem pi_congr {β' : α → Sort _} (h : ∀ a, β a = β' a) : (∀ a, β a) = ∀ a, β' a :=
  (funext h : β = β') ▸ rfl

-- Porting note: some higher order lemmas such as `forall₂_congr` and `exists₂_congr`
-- were moved to `Batteries`

theorem forall₂_imp {p q : ∀ a, β a → Prop} (h : ∀ a b, p a b → q a b) :
    (∀ a b, p a b) → ∀ a b, q a b :=
  forall_imp fun i ↦ forall_imp <| h i

theorem forall₃_imp {p q : ∀ a b, γ a b → Prop} (h : ∀ a b c, p a b c → q a b c) :
    (∀ a b c, p a b c) → ∀ a b c, q a b c :=
  forall_imp fun a ↦ forall₂_imp <| h a

theorem Exists₂.imp {p q : ∀ a, β a → Prop} (h : ∀ a b, p a b → q a b) :
    (∃ a b, p a b) → ∃ a b, q a b :=
  Exists.imp fun a ↦ Exists.imp <| h a

theorem Exists₃.imp {p q : ∀ a b, γ a b → Prop} (h : ∀ a b c, p a b c → q a b c) :
    (∃ a b c, p a b c) → ∃ a b c, q a b c :=
  Exists.imp fun a ↦ Exists₂.imp <| h a

end Dependent

variable {α β : Sort*} {p : α → Prop}

theorem forall_swap {p : α → β → Prop} : (∀ x y, p x y) ↔ ∀ y x, p x y :=
  ⟨fun f x y ↦ f y x, fun f x y ↦ f y x⟩

theorem forall₂_swap
    {ι₁ ι₂ : Sort*} {κ₁ : ι₁ → Sort*} {κ₂ : ι₂ → Sort*} {p : ∀ i₁, κ₁ i₁ → ∀ i₂, κ₂ i₂ → Prop} :
    (∀ i₁ j₁ i₂ j₂, p i₁ j₁ i₂ j₂) ↔ ∀ i₂ j₂ i₁ j₁, p i₁ j₁ i₂ j₂ := ⟨swap₂, swap₂⟩

/-- We intentionally restrict the type of `α` in this lemma so that this is a safer to use in simp
than `forall_swap`. -/
theorem imp_forall_iff {α : Type*} {p : Prop} {q : α → Prop} : (p → ∀ x, q x) ↔ ∀ x, p → q x :=
  forall_swap

theorem exists_swap {p : α → β → Prop} : (∃ x y, p x y) ↔ ∃ y x, p x y :=
  ⟨fun ⟨x, y, h⟩ ↦ ⟨y, x, h⟩, fun ⟨y, x, h⟩ ↦ ⟨x, y, h⟩⟩

theorem exists_and_exists_comm {P : α → Prop} {Q : β → Prop} :
    (∃ a, P a) ∧ (∃ b, Q b) ↔ ∃ a b, P a ∧ Q b :=
  ⟨fun ⟨⟨a, ha⟩, ⟨b, hb⟩⟩ ↦ ⟨a, b, ⟨ha, hb⟩⟩, fun ⟨a, b, ⟨ha, hb⟩⟩ ↦ ⟨⟨a, ha⟩, ⟨b, hb⟩⟩⟩

export Classical (not_forall)

theorem not_forall_not : (¬∀ x, ¬p x) ↔ ∃ x, p x := Decidable.not_forall_not

export Classical (not_exists_not)

lemma forall_or_exists_not (P : α → Prop) : (∀ a, P a) ∨ ∃ a, ¬ P a := by
  rw [← not_forall]; exact em _

lemma exists_or_forall_not (P : α → Prop) : (∃ a, P a) ∨ ∀ a, ¬ P a := by
  rw [← not_exists]; exact em _

theorem forall_imp_iff_exists_imp {α : Sort*} {p : α → Prop} {b : Prop} [ha : Nonempty α] :
    (∀ x, p x) → b ↔ ∃ x, p x → b := by
  let ⟨a⟩ := ha
  refine ⟨fun h ↦ not_forall_not.1 fun h' ↦ ?_, fun ⟨x, hx⟩ h ↦ hx (h x)⟩
  exact if hb : b then h' a fun _ ↦ hb else hb <| h fun x ↦ (_root_.not_imp.1 (h' x)).1

@[mfld_simps]
theorem forall_true_iff : (α → True) ↔ True := imp_true_iff _

-- Unfortunately this causes simp to loop sometimes, so we
-- add the 2 and 3 cases as simp lemmas instead
theorem forall_true_iff' (h : ∀ a, p a ↔ True) : (∀ a, p a) ↔ True :=
  iff_true_intro fun _ ↦ of_iff_true (h _)

-- This is not marked `@[simp]` because `implies_true : (α → True) = True` works
theorem forall₂_true_iff {β : α → Sort*} : (∀ a, β a → True) ↔ True := by simp

-- This is not marked `@[simp]` because `implies_true : (α → True) = True` works
theorem forall₃_true_iff {β : α → Sort*} {γ : ∀ a, β a → Sort*} :
    (∀ (a) (b : β a), γ a b → True) ↔ True := by simp

theorem Decidable.and_forall_ne [DecidableEq α] (a : α) {p : α → Prop} :
    (p a ∧ ∀ b, b ≠ a → p b) ↔ ∀ b, p b := by
  simp only [← @forall_eq _ p a, ← forall_and, ← or_imp, Decidable.em, forall_const]

theorem and_forall_ne (a : α) : (p a ∧ ∀ b, b ≠ a → p b) ↔ ∀ b, p b :=
  Decidable.and_forall_ne a

theorem Ne.ne_or_ne {x y : α} (z : α) (h : x ≠ y) : x ≠ z ∨ y ≠ z :=
  not_and_or.1 <| mt (and_imp.2 (· ▸ ·)) h.symm

@[simp]
theorem exists_apply_eq_apply' (f : α → β) (a' : α) : ∃ a, f a' = f a := ⟨a', rfl⟩

@[simp]
lemma exists_apply_eq_apply2 {α β γ} {f : α → β → γ} {a : α} {b : β} : ∃ x y, f x y = f a b :=
  ⟨a, b, rfl⟩

@[simp]
lemma exists_apply_eq_apply2' {α β γ} {f : α → β → γ} {a : α} {b : β} : ∃ x y, f a b = f x y :=
  ⟨a, b, rfl⟩

@[simp]
lemma exists_apply_eq_apply3 {α β γ δ} {f : α → β → γ → δ} {a : α} {b : β} {c : γ} :
    ∃ x y z, f x y z = f a b c :=
  ⟨a, b, c, rfl⟩

@[simp]
lemma exists_apply_eq_apply3' {α β γ δ} {f : α → β → γ → δ} {a : α} {b : β} {c : γ} :
    ∃ x y z, f a b c = f x y z :=
  ⟨a, b, c, rfl⟩

-- Porting note: an alternative workaround theorem:
theorem exists_apply_eq (a : α) (b : β) : ∃ f : α → β, f a = b := ⟨fun _ ↦ b, rfl⟩

@[simp] theorem exists_exists_and_eq_and {f : α → β} {p : α → Prop} {q : β → Prop} :
    (∃ b, (∃ a, p a ∧ f a = b) ∧ q b) ↔ ∃ a, p a ∧ q (f a) :=
  ⟨fun ⟨_, ⟨a, ha, hab⟩, hb⟩ ↦ ⟨a, ha, hab.symm ▸ hb⟩, fun ⟨a, hp, hq⟩ ↦ ⟨f a, ⟨a, hp, rfl⟩, hq⟩⟩

@[simp] theorem exists_exists_eq_and {f : α → β} {p : β → Prop} :
    (∃ b, (∃ a, f a = b) ∧ p b) ↔ ∃ a, p (f a) :=
  ⟨fun ⟨_, ⟨a, ha⟩, hb⟩ ↦ ⟨a, ha.symm ▸ hb⟩, fun ⟨a, ha⟩ ↦ ⟨f a, ⟨a, rfl⟩, ha⟩⟩

@[simp] theorem exists_exists_and_exists_and_eq_and {α β γ : Type*}
    {f : α → β → γ} {p : α → Prop} {q : β → Prop} {r : γ → Prop} :
    (∃ c, (∃ a, p a ∧ ∃ b, q b ∧ f a b = c) ∧ r c) ↔ ∃ a, p a ∧ ∃ b, q b ∧ r (f a b) :=
  ⟨fun ⟨_, ⟨a, ha, b, hb, hab⟩, hc⟩ ↦ ⟨a, ha, b, hb, hab.symm ▸ hc⟩,
    fun ⟨a, ha, b, hb, hab⟩ ↦ ⟨f a b, ⟨a, ha, b, hb, rfl⟩, hab⟩⟩

@[simp] theorem exists_exists_exists_and_eq {α β γ : Type*}
    {f : α → β → γ} {p : γ → Prop} :
    (∃ c, (∃ a, ∃ b, f a b = c) ∧ p c) ↔ ∃ a, ∃ b, p (f a b) :=
  ⟨fun ⟨_, ⟨a, b, hab⟩, hc⟩ ↦ ⟨a, b, hab.symm ▸ hc⟩,
    fun ⟨a, b, hab⟩ ↦ ⟨f a b, ⟨a, b, rfl⟩, hab⟩⟩

theorem forall_apply_eq_imp_iff' {f : α → β} {p : β → Prop} :
    (∀ a b, f a = b → p b) ↔ ∀ a, p (f a) := by simp

theorem forall_eq_apply_imp_iff' {f : α → β} {p : β → Prop} :
    (∀ a b, b = f a → p b) ↔ ∀ a, p (f a) := by simp

theorem exists₂_comm
    {ι₁ ι₂ : Sort*} {κ₁ : ι₁ → Sort*} {κ₂ : ι₂ → Sort*} {p : ∀ i₁, κ₁ i₁ → ∀ i₂, κ₂ i₂ → Prop} :
    (∃ i₁ j₁ i₂ j₂, p i₁ j₁ i₂ j₂) ↔ ∃ i₂ j₂ i₁ j₁, p i₁ j₁ i₂ j₂ := by
  simp only [@exists_comm (κ₁ _), @exists_comm ι₁]

theorem And.exists {p q : Prop} {f : p ∧ q → Prop} : (∃ h, f h) ↔ ∃ hp hq, f ⟨hp, hq⟩ :=
  ⟨fun ⟨h, H⟩ ↦ ⟨h.1, h.2, H⟩, fun ⟨hp, hq, H⟩ ↦ ⟨⟨hp, hq⟩, H⟩⟩

theorem forall_or_of_or_forall {α : Sort*} {p : α → Prop} {b : Prop} (h : b ∨ ∀ x, p x) (x : α) :
    b ∨ p x :=
  h.imp_right fun h₂ ↦ h₂ x

-- See Note [decidable namespace]
protected theorem Decidable.forall_or_left {q : Prop} {p : α → Prop} [Decidable q] :
    (∀ x, q ∨ p x) ↔ q ∨ ∀ x, p x :=
  ⟨fun h ↦ if hq : q then Or.inl hq else
    Or.inr fun x ↦ (h x).resolve_left hq, forall_or_of_or_forall⟩

theorem forall_or_left {q} {p : α → Prop} : (∀ x, q ∨ p x) ↔ q ∨ ∀ x, p x :=
  Decidable.forall_or_left

-- See Note [decidable namespace]
protected theorem Decidable.forall_or_right {q} {p : α → Prop} [Decidable q] :
    (∀ x, p x ∨ q) ↔ (∀ x, p x) ∨ q := by simp [or_comm, Decidable.forall_or_left]

theorem forall_or_right {q} {p : α → Prop} : (∀ x, p x ∨ q) ↔ (∀ x, p x) ∨ q :=
  Decidable.forall_or_right

theorem Exists.fst {b : Prop} {p : b → Prop} : Exists p → b
  | ⟨h, _⟩ => h

theorem Exists.snd {b : Prop} {p : b → Prop} : ∀ h : Exists p, p h.fst
  | ⟨_, h⟩ => h

theorem Prop.exists_iff {p : Prop → Prop} : (∃ h, p h) ↔ p False ∨ p True :=
  ⟨fun ⟨h₁, h₂⟩ ↦ by_cases (fun H : h₁ ↦ .inr <| by simpa only [H] using h₂)
    (fun H ↦ .inl <| by simpa only [H] using h₂), fun h ↦ h.elim (.intro _) (.intro _)⟩

theorem Prop.forall_iff {p : Prop → Prop} : (∀ h, p h) ↔ p False ∧ p True :=
  ⟨fun H ↦ ⟨H _, H _⟩, fun ⟨h₁, h₂⟩ h ↦ by by_cases H : h <;> simpa only [H]⟩

theorem exists_iff_of_forall {p : Prop} {q : p → Prop} (h : ∀ h, q h) : (∃ h, q h) ↔ p :=
  ⟨Exists.fst, fun H ↦ ⟨H, h H⟩⟩

theorem exists_prop_of_false {p : Prop} {q : p → Prop} : ¬p → ¬∃ h' : p, q h' :=
  mt Exists.fst

/- See `IsEmpty.exists_iff` for the `False` version of `exists_true_left`. -/

-- Porting note: `@[congr]` commented out for now.
-- @[congr]
theorem forall_prop_congr {p p' : Prop} {q q' : p → Prop} (hq : ∀ h, q h ↔ q' h) (hp : p ↔ p') :
    (∀ h, q h) ↔ ∀ h : p', q' (hp.2 h) :=
  ⟨fun h1 h2 ↦ (hq _).1 (h1 (hp.2 h2)), fun h1 h2 ↦ (hq _).2 (h1 (hp.1 h2))⟩

-- Porting note: `@[congr]` commented out for now.
-- @[congr]
theorem forall_prop_congr' {p p' : Prop} {q q' : p → Prop} (hq : ∀ h, q h ↔ q' h) (hp : p ↔ p') :
    (∀ h, q h) = ∀ h : p', q' (hp.2 h) :=
  propext (forall_prop_congr hq hp)

lemma imp_congr_eq {a b c d : Prop} (h₁ : a = c) (h₂ : b = d) : (a → b) = (c → d) :=
  propext (imp_congr h₁.to_iff h₂.to_iff)

lemma imp_congr_ctx_eq {a b c d : Prop} (h₁ : a = c) (h₂ : c → b = d) : (a → b) = (c → d) :=
  propext (imp_congr_ctx h₁.to_iff fun hc ↦ (h₂ hc).to_iff)

lemma eq_true_intro {a : Prop} (h : a) : a = True := propext (iff_true_intro h)

lemma eq_false_intro {a : Prop} (h : ¬a) : a = False := propext (iff_false_intro h)

-- FIXME: `alias` creates `def Iff.eq := propext` instead of `lemma Iff.eq := propext`
@[nolint defLemma] alias Iff.eq := propext

lemma iff_eq_eq {a b : Prop} : (a ↔ b) = (a = b) := propext ⟨propext, Eq.to_iff⟩

-- They were not used in Lean 3 and there are already lemmas with those names in Lean 4

/-- See `IsEmpty.forall_iff` for the `False` version. -/
@[simp] theorem forall_true_left (p : True → Prop) : (∀ x, p x) ↔ p True.intro :=
  forall_prop_of_true _

end Quantifiers

/-! ### Classical lemmas -/

namespace Classical

-- use shortened names to avoid conflict when classical namespace is open.
/-- Any prop `p` is decidable classically. A shorthand for `Classical.propDecidable`. -/
noncomputable def dec (p : Prop) : Decidable p := by infer_instance

variable {α : Sort*}

/-- Any predicate `p` is decidable classically. -/
noncomputable def decPred (p : α → Prop) : DecidablePred p := by infer_instance

/-- Any relation `p` is decidable classically. -/
noncomputable def decRel (p : α → α → Prop) : DecidableRel p := by infer_instance

/-- Any type `α` has decidable equality classically. -/
noncomputable def decEq (α : Sort*) : DecidableEq α := by infer_instance

/-- Construct a function from a default value `H0`, and a function to use if there exists a value
satisfying the predicate. -/
noncomputable def existsCases {α C : Sort*} {p : α → Prop} (H0 : C) (H : ∀ a, p a → C) : C :=
  if h : ∃ a, p a then H (Classical.choose h) (Classical.choose_spec h) else H0

theorem some_spec₂ {α : Sort*} {p : α → Prop} {h : ∃ a, p a} (q : α → Prop)
    (hpq : ∀ a, p a → q a) : q (choose h) := hpq _ <| choose_spec _

/-- A version of `Classical.indefiniteDescription` which is definitionally equal to a pair.

In Lean 4, this definition is defeq to `Classical.indefiniteDescription`,
so it is deprecated. -/
@[deprecated Classical.indefiniteDescription (since := "2024-07-04")]
noncomputable def subtype_of_exists {α : Type*} {P : α → Prop} (h : ∃ x, P x) : { x // P x } :=
  ⟨Classical.choose h, Classical.choose_spec h⟩

/-- A version of `byContradiction` that uses types instead of propositions. -/
protected noncomputable def byContradiction' {α : Sort*} (H : ¬(α → False)) : α :=
  Classical.choice <| (peirce _ False) fun h ↦ (H fun a ↦ h ⟨a⟩).elim

/-- `Classical.byContradiction'` is equivalent to lean's axiom `Classical.choice`. -/
def choice_of_byContradiction' {α : Sort*} (contra : ¬(α → False) → α) : Nonempty α → α :=
  fun H ↦ contra H.elim

@[simp] lemma choose_eq (a : α) : @Exists.choose _ (· = a) ⟨a, rfl⟩ = a := @choose_spec _ (· = a) _

@[simp]
lemma choose_eq' (a : α) : @Exists.choose _ (a = ·) ⟨a, rfl⟩ = a :=
  (@choose_spec _ (a = ·) _).symm

alias axiom_of_choice := axiomOfChoice -- TODO: remove? rename in core?
alias by_cases := byCases -- TODO: remove? rename in core?
alias by_contradiction := byContradiction -- TODO: remove? rename in core?

-- The remaining theorems in this section were ported from Lean 3,
-- but are currently unused in Mathlib, so have been deprecated.
-- If any are being used downstream, please remove the deprecation.

alias prop_complete := propComplete -- TODO: remove? rename in core?

@[elab_as_elim, deprecated (since := "2024-07-27")] theorem cases_true_false (p : Prop → Prop)
    (h1 : p True) (h2 : p False) (a : Prop) : p a :=
  Or.elim (prop_complete a) (fun ht : a = True ↦ ht.symm ▸ h1) fun hf : a = False ↦ hf.symm ▸ h2

@[deprecated (since := "2024-07-27")]
theorem eq_false_or_eq_true (a : Prop) : a = False ∨ a = True := (prop_complete a).symm

set_option linter.deprecated false in
@[deprecated (since := "2024-07-27")]
theorem cases_on (a : Prop) {p : Prop → Prop} (h1 : p True) (h2 : p False) : p a :=
  @cases_true_false p h1 h2 a

set_option linter.deprecated false in
@[deprecated (since := "2024-07-27")]
theorem cases {p : Prop → Prop} (h1 : p True) (h2 : p False) (a) : p a := cases_on a h1 h2

end Classical

/-- This function has the same type as `Exists.recOn`, and can be used to case on an equality,
but `Exists.recOn` can only eliminate into Prop, while this version eliminates into any universe
using the axiom of choice. -/
noncomputable def Exists.classicalRecOn {α : Sort*} {p : α → Prop} (h : ∃ a, p a)
    {C : Sort*} (H : ∀ a, p a → C) : C :=
  H (Classical.choose h) (Classical.choose_spec h)

/-! ### Declarations about bounded quantifiers -/
section BoundedQuantifiers

variable {α : Sort*} {r p q : α → Prop} {P Q : ∀ x, p x → Prop}

theorem bex_def : (∃ (x : _) (_ : p x), q x) ↔ ∃ x, p x ∧ q x :=
  ⟨fun ⟨x, px, qx⟩ ↦ ⟨x, px, qx⟩, fun ⟨x, px, qx⟩ ↦ ⟨x, px, qx⟩⟩

theorem BEx.elim {b : Prop} : (∃ x h, P x h) → (∀ a h, P a h → b) → b
  | ⟨a, h₁, h₂⟩, h' => h' a h₁ h₂

theorem BEx.intro (a : α) (h₁ : p a) (h₂ : P a h₁) : ∃ (x : _) (h : p x), P x h :=
  ⟨a, h₁, h₂⟩

@[deprecated exists_eq_left (since := "2024-04-06")]
theorem bex_eq_left {a : α} : (∃ (x : _) (_ : x = a), p x) ↔ p a := by
  simp only [exists_prop, exists_eq_left]

@[deprecated (since := "2024-04-06")] alias ball_congr := forall₂_congr
@[deprecated (since := "2024-04-06")] alias bex_congr := exists₂_congr

theorem BAll.imp_right (H : ∀ x h, P x h → Q x h) (h₁ : ∀ x h, P x h) (x h) : Q x h :=
  H _ _ <| h₁ _ _

theorem BEx.imp_right (H : ∀ x h, P x h → Q x h) : (∃ x h, P x h) → ∃ x h, Q x h
  | ⟨_, _, h'⟩ => ⟨_, _, H _ _ h'⟩

theorem BAll.imp_left (H : ∀ x, p x → q x) (h₁ : ∀ x, q x → r x) (x) (h : p x) : r x :=
  h₁ _ <| H _ h

theorem BEx.imp_left (H : ∀ x, p x → q x) : (∃ (x : _) (_ : p x), r x) → ∃ (x : _) (_ : q x), r x
  | ⟨x, hp, hr⟩ => ⟨x, H _ hp, hr⟩

@[deprecated id (since := "2024-03-23")]
theorem ball_of_forall (h : ∀ x, p x) (x) : p x := h x

@[deprecated forall_imp (since := "2024-03-23")]
theorem forall_of_ball (H : ∀ x, p x) (h : ∀ x, p x → q x) (x) : q x := h x <| H x

theorem exists_mem_of_exists (H : ∀ x, p x) : (∃ x, q x) → ∃ (x : _) (_ : p x), q x
  | ⟨x, hq⟩ => ⟨x, H x, hq⟩

theorem exists_of_exists_mem : (∃ (x : _) (_ : p x), q x) → ∃ x, q x
  | ⟨x, _, hq⟩ => ⟨x, hq⟩

@[deprecated (since := "2024-03-23")] alias bex_of_exists := exists_mem_of_exists
@[deprecated (since := "2024-03-23")] alias exists_of_bex := exists_of_exists_mem
@[deprecated (since := "2024-03-23")] alias bex_imp := exists₂_imp

theorem not_exists_mem : (¬∃ x h, P x h) ↔ ∀ x h, ¬P x h := exists₂_imp

theorem not_forall₂_of_exists₂_not : (∃ x h, ¬P x h) → ¬∀ x h, P x h
  | ⟨x, h, hp⟩, al => hp <| al x h

-- See Note [decidable namespace]
protected theorem Decidable.not_forall₂ [Decidable (∃ x h, ¬P x h)] [∀ x h, Decidable (P x h)] :
    (¬∀ x h, P x h) ↔ ∃ x h, ¬P x h :=
  ⟨Not.decidable_imp_symm fun nx x h ↦ nx.decidable_imp_symm
    fun h' ↦ ⟨x, h, h'⟩, not_forall₂_of_exists₂_not⟩

theorem not_forall₂ : (¬∀ x h, P x h) ↔ ∃ x h, ¬P x h := Decidable.not_forall₂

theorem forall₂_and : (∀ x h, P x h ∧ Q x h) ↔ (∀ x h, P x h) ∧ ∀ x h, Q x h :=
  Iff.trans (forall_congr' fun _ ↦ forall_and) forall_and

theorem forall_and_left [Nonempty α] (q : Prop) (p : α → Prop) :
    (∀ x, q ∧ p x) ↔ (q ∧ ∀ x, p x) := by rw [forall_and, forall_const]

theorem forall_and_right [Nonempty α] (p : α → Prop) (q : Prop) :
    (∀ x, p x ∧ q) ↔ (∀ x, p x) ∧ q := by rw [forall_and, forall_const]

theorem exists_mem_or : (∃ x h, P x h ∨ Q x h) ↔ (∃ x h, P x h) ∨ ∃ x h, Q x h :=
  Iff.trans (exists_congr fun _ ↦ exists_or) exists_or

theorem forall₂_or_left : (∀ x, p x ∨ q x → r x) ↔ (∀ x, p x → r x) ∧ ∀ x, q x → r x :=
  Iff.trans (forall_congr' fun _ ↦ or_imp) forall_and

theorem exists_mem_or_left :
    (∃ (x : _) (_ : p x ∨ q x), r x) ↔ (∃ (x : _) (_ : p x), r x) ∨ ∃ (x : _) (_ : q x), r x := by
  simp only [exists_prop]
  exact Iff.trans (exists_congr fun x ↦ or_and_right) exists_or

end BoundedQuantifiers

section ite

variable {α : Sort*} {σ : α → Sort*} {P Q R : Prop} [Decidable P]
  {a b c : α} {A : P → α} {B : ¬P → α}

theorem dite_eq_iff : dite P A B = c ↔ (∃ h, A h = c) ∨ ∃ h, B h = c := by
  by_cases P <;> simp [*, exists_prop_of_true, exists_prop_of_false]

theorem ite_eq_iff : ite P a b = c ↔ P ∧ a = c ∨ ¬P ∧ b = c :=
  dite_eq_iff.trans <| by rw [exists_prop, exists_prop]

theorem eq_ite_iff : a = ite P b c ↔ P ∧ a = b ∨ ¬P ∧ a = c :=
  eq_comm.trans <| ite_eq_iff.trans <| (Iff.rfl.and eq_comm).or (Iff.rfl.and eq_comm)

theorem dite_eq_iff' : dite P A B = c ↔ (∀ h, A h = c) ∧ ∀ h, B h = c :=
  ⟨fun he ↦ ⟨fun h ↦ (dif_pos h).symm.trans he, fun h ↦ (dif_neg h).symm.trans he⟩, fun he ↦
    (em P).elim (fun h ↦ (dif_pos h).trans <| he.1 h) fun h ↦ (dif_neg h).trans <| he.2 h⟩

theorem ite_eq_iff' : ite P a b = c ↔ (P → a = c) ∧ (¬P → b = c) := dite_eq_iff'

theorem dite_ne_left_iff : dite P (fun _ ↦ a) B ≠ a ↔ ∃ h, a ≠ B h := by
  rw [Ne, dite_eq_left_iff, not_forall]
  exact exists_congr fun h ↦ by rw [ne_comm]

theorem dite_ne_right_iff : (dite P A fun _ ↦ b) ≠ b ↔ ∃ h, A h ≠ b := by
  simp only [Ne, dite_eq_right_iff, not_forall]

theorem ite_ne_left_iff : ite P a b ≠ a ↔ ¬P ∧ a ≠ b :=
  dite_ne_left_iff.trans <| by rw [exists_prop]

theorem ite_ne_right_iff : ite P a b ≠ b ↔ P ∧ a ≠ b :=
  dite_ne_right_iff.trans <| by rw [exists_prop]

protected theorem Ne.dite_eq_left_iff (h : ∀ h, a ≠ B h) : dite P (fun _ ↦ a) B = a ↔ P :=
  dite_eq_left_iff.trans ⟨fun H ↦ of_not_not fun h' ↦ h h' (H h').symm, fun h H ↦ (H h).elim⟩

protected theorem Ne.dite_eq_right_iff (h : ∀ h, A h ≠ b) : (dite P A fun _ ↦ b) = b ↔ ¬P :=
  dite_eq_right_iff.trans ⟨fun H h' ↦ h h' (H h'), fun h' H ↦ (h' H).elim⟩

protected theorem Ne.ite_eq_left_iff (h : a ≠ b) : ite P a b = a ↔ P :=
  Ne.dite_eq_left_iff fun _ ↦ h

protected theorem Ne.ite_eq_right_iff (h : a ≠ b) : ite P a b = b ↔ ¬P :=
  Ne.dite_eq_right_iff fun _ ↦ h

protected theorem Ne.dite_ne_left_iff (h : ∀ h, a ≠ B h) : dite P (fun _ ↦ a) B ≠ a ↔ ¬P :=
  dite_ne_left_iff.trans <| exists_iff_of_forall h

protected theorem Ne.dite_ne_right_iff (h : ∀ h, A h ≠ b) : (dite P A fun _ ↦ b) ≠ b ↔ P :=
  dite_ne_right_iff.trans <| exists_iff_of_forall h

protected theorem Ne.ite_ne_left_iff (h : a ≠ b) : ite P a b ≠ a ↔ ¬P :=
  Ne.dite_ne_left_iff fun _ ↦ h

protected theorem Ne.ite_ne_right_iff (h : a ≠ b) : ite P a b ≠ b ↔ P :=
  Ne.dite_ne_right_iff fun _ ↦ h

variable (P Q a b)

theorem dite_eq_or_eq : (∃ h, dite P A B = A h) ∨ ∃ h, dite P A B = B h :=
  if h : _ then .inl ⟨h, dif_pos h⟩ else .inr ⟨h, dif_neg h⟩

theorem ite_eq_or_eq : ite P a b = a ∨ ite P a b = b :=
  if h : _ then .inl (if_pos h) else .inr (if_neg h)

/-- A two-argument function applied to two `dite`s is a `dite` of that two-argument function
applied to each of the branches. -/
theorem apply_dite₂ {α β γ : Sort*} (f : α → β → γ) (P : Prop) [Decidable P]
    (a : P → α) (b : ¬P → α) (c : P → β) (d : ¬P → β) :
    f (dite P a b) (dite P c d) = dite P (fun h ↦ f (a h) (c h)) fun h ↦ f (b h) (d h) := by
  by_cases h : P <;> simp [h]

/-- A two-argument function applied to two `ite`s is a `ite` of that two-argument function
applied to each of the branches. -/
theorem apply_ite₂ {α β γ : Sort*} (f : α → β → γ) (P : Prop) [Decidable P] (a b : α) (c d : β) :
    f (ite P a b) (ite P c d) = ite P (f a c) (f b d) :=
  apply_dite₂ f P (fun _ ↦ a) (fun _ ↦ b) (fun _ ↦ c) fun _ ↦ d

/-- A 'dite' producing a `Pi` type `Π a, σ a`, applied to a value `a : α` is a `dite` that applies
either branch to `a`. -/
theorem dite_apply (f : P → ∀ a, σ a) (g : ¬P → ∀ a, σ a) (a : α) :
    (dite P f g) a = dite P (fun h ↦ f h a) fun h ↦ g h a := by by_cases h : P <;> simp [h]

/-- A 'ite' producing a `Pi` type `Π a, σ a`, applied to a value `a : α` is a `ite` that applies
either branch to `a`. -/
theorem ite_apply (f g : ∀ a, σ a) (a : α) : (ite P f g) a = ite P (f a) (g a) :=
  dite_apply P (fun _ ↦ f) (fun _ ↦ g) a

section
variable [Decidable Q]

theorem ite_and : ite (P ∧ Q) a b = ite P (ite Q a b) b := by
  by_cases hp : P <;> by_cases hq : Q <;> simp [hp, hq]

theorem ite_or : ite (P ∨ Q) a b = ite P a (ite Q a b) := by
  by_cases hp : P <;> by_cases hq : Q <;> simp [hp, hq]

theorem dite_dite_comm {B : Q → α} {C : ¬P → ¬Q → α} (h : P → ¬Q) :
    (if p : P then A p else if q : Q then B q else C p q) =
     if q : Q then B q else if p : P then A p else C p q :=
  dite_eq_iff'.2 ⟨
    fun p ↦ by rw [dif_neg (h p), dif_pos p],
    fun np ↦ by congr; funext _; rw [dif_neg np]⟩

theorem ite_ite_comm (h : P → ¬Q) :
    (if P then a else if Q then b else c) =
     if Q then b else if P then a else c :=
  dite_dite_comm P Q h

end

variable {P Q}

theorem ite_prop_iff_or : (if P then Q else R) ↔ (P ∧ Q ∨ ¬ P ∧ R) := by
  by_cases p : P <;> simp [p]

theorem dite_prop_iff_or {Q : P → Prop} {R : ¬P → Prop} :
    dite P Q R ↔ (∃ p, Q p) ∨ (∃ p, R p) := by
  by_cases h : P <;> simp [h, exists_prop_of_false, exists_prop_of_true]

-- TODO make this a simp lemma in a future PR
theorem ite_prop_iff_and : (if P then Q else R) ↔ ((P → Q) ∧ (¬ P → R)) := by
  by_cases p : P <;> simp [p]

theorem dite_prop_iff_and {Q : P → Prop} {R : ¬P → Prop} :
    dite P Q R ↔ (∀ h, Q h) ∧ (∀ h, R h) := by
  by_cases h : P <;> simp [h, forall_prop_of_false, forall_prop_of_true]

<<<<<<< HEAD
end ite

-- Aliases to work around lean4#2343
alias Pi.inhabited := instInhabitedForAll_1
#align pi.inhabited Pi.inhabited

alias Pi.subsingleton := instSubsingletonForAll
#align pi.subsingleton Pi.subsingleton
=======
section congr

variable [Decidable Q] {x y u v : α}

theorem if_ctx_congr (h_c : P ↔ Q) (h_t : Q → x = u) (h_e : ¬Q → y = v) : ite P x y = ite Q u v :=
  match ‹Decidable P›, ‹Decidable Q› with
  | isFalse _,  isFalse h₂ => by simp_all
  | isTrue _,   isTrue h₂  => by simp_all
  | isFalse h₁, isTrue h₂  => absurd h₂ (Iff.mp (not_congr h_c) h₁)
  | isTrue h₁,  isFalse h₂ => absurd h₁ (Iff.mpr (not_congr h_c) h₂)

theorem if_congr (h_c : P ↔ Q) (h_t : x = u) (h_e : y = v) : ite P x y = ite Q u v :=
  if_ctx_congr h_c (fun _ ↦ h_t) (fun _ ↦ h_e)

end congr

end ite

theorem not_beq_of_ne {α : Type*} [BEq α] [LawfulBEq α] {a b : α} (ne : a ≠ b) : ¬(a == b) :=
  fun h => ne (eq_of_beq h)

theorem beq_eq_decide {α : Type*} [BEq α] [LawfulBEq α] {a b : α} : (a == b) = decide (a = b) := by
  rw [← beq_iff_eq (a := a) (b := b)]
  cases a == b <;> simp

@[simp] lemma beq_eq_beq {α β : Type*} [BEq α] [LawfulBEq α] [BEq β] [LawfulBEq β] {a₁ a₂ : α}
    {b₁ b₂ : β} : (a₁ == a₂) = (b₁ == b₂) ↔ (a₁ = a₂ ↔ b₁ = b₂) := by rw [Bool.eq_iff_iff]; simp

@[ext]
theorem beq_ext {α : Type*} (inst1 : BEq α) (inst2 : BEq α)
    (h : ∀ x y, @BEq.beq _ inst1 x y = @BEq.beq _ inst2 x y) :
    inst1 = inst2 := by
  have ⟨beq1⟩ := inst1
  have ⟨beq2⟩ := inst2
  congr
  funext x y
  exact h x y

theorem lawful_beq_subsingleton {α : Type*} (inst1 : BEq α) (inst2 : BEq α)
    [@LawfulBEq α inst1] [@LawfulBEq α inst2] :
    inst1 = inst2 := by
  apply beq_ext
  intro x y
  simp only [beq_eq_decide]
>>>>>>> 250bf30b
<|MERGE_RESOLUTION|>--- conflicted
+++ resolved
@@ -962,16 +962,6 @@
     dite P Q R ↔ (∀ h, Q h) ∧ (∀ h, R h) := by
   by_cases h : P <;> simp [h, forall_prop_of_false, forall_prop_of_true]
 
-<<<<<<< HEAD
-end ite
-
--- Aliases to work around lean4#2343
-alias Pi.inhabited := instInhabitedForAll_1
-#align pi.inhabited Pi.inhabited
-
-alias Pi.subsingleton := instSubsingletonForAll
-#align pi.subsingleton Pi.subsingleton
-=======
 section congr
 
 variable [Decidable Q] {x y u v : α}
@@ -1015,5 +1005,4 @@
     inst1 = inst2 := by
   apply beq_ext
   intro x y
-  simp only [beq_eq_decide]
->>>>>>> 250bf30b
+  simp only [beq_eq_decide]