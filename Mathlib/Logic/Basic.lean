--- conflicted
+++ resolved
@@ -1073,11 +1073,4 @@
      if Q then b else if P then a else c :=
   dite_dite_comm P Q h
 
-<<<<<<< HEAD
-end BoundedQuantifiers
-
-lemma ne_of_apply_ne {α β : Sort _} (f : α → β) {x y : α} (h : f x ≠ f y) : x ≠ y :=
-λ (w : x = y) => h (congr_arg f w)
-=======
-end ite
->>>>>>> b902a2ae
+end ite