--- conflicted
+++ resolved
@@ -860,13 +860,8 @@
 
 /-- `classical.byContradiction'` is equivalent to lean's axiom `classical.choice`. -/
 def choice_of_byContradiction' {α : Sort _} (contra : ¬(α → False) → α) : Nonempty α → α :=
-<<<<<<< HEAD
   fun H ↦ contra H.elim
-#align classical.choice_of_by_contradiction' choice_of_byContradiction'
-=======
-  fun H => contra H.elim
 #align classical.choice_of_by_contradiction' Classical.choice_of_byContradiction'
->>>>>>> 112b847a
 
 end Classical
 
@@ -947,13 +942,8 @@
 theorem ball_true_iff (p : α → Prop) : (∀ x, p x → True) ↔ True :=
   iff_true_intro fun _ _ ↦ trivial
 
-<<<<<<< HEAD
-theorem ball_and_distrib : (∀ x h, P x h ∧ Q x h) ↔ (∀ x h, P x h) ∧ ∀ x h, Q x h :=
+theorem ball_and : (∀ x h, P x h ∧ Q x h) ↔ (∀ x h, P x h) ∧ ∀ x h, Q x h :=
   Iff.trans (forall_congr' fun _ ↦ forall_and) forall_and
-=======
-theorem ball_and : (∀ x h, P x h ∧ Q x h) ↔ (∀ x h, P x h) ∧ ∀ x h, Q x h :=
-  Iff.trans (forall_congr' fun _ => forall_and) forall_and
->>>>>>> 112b847a
 #align ball_and_distrib ball_and
 
 theorem bex_or : (∃ x h, P x h ∨ Q x h) ↔ (∃ x h, P x h) ∨ ∃ x h, Q x h :=
