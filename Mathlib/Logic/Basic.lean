/-
Copyright (c) 2016 Jeremy Avigad. All rights reserved.
Released under Apache 2.0 license as described in the file LICENSE.
Authors: Jeremy Avigad, Leonardo de Moura
-/
import Mathlib.Init.Logic
import Mathlib.Init.Function
import Mathlib.Init.Algebra.Classes
import Mathlib.Tactic.Basic
import Std.Util.LibraryNote
import Std.Tactic.Lint.Basic

#align_import logic.basic from "leanprover-community/mathlib"@"3365b20c2ffa7c35e47e5209b89ba9abdddf3ffe"

/-!
# Basic logic properties

This file is one of the earliest imports in mathlib.

## Implementation notes

Theorems that require decidability hypotheses are in the namespace `Decidable`.
Classical versions are in the namespace `Classical`.
-/

set_option autoImplicit true

open Function
attribute [local instance 10] Classical.propDecidable

section Miscellany

-- Porting note: the following `inline` attributes have been omitted,
-- on the assumption that this issue has been dealt with properly in Lean 4.
-- /- We add the `inline` attribute to optimize VM computation using these declarations.
--    For example, `if p ∧ q then ... else ...` will not evaluate the decidability
--    of `q` if `p` is false. -/
-- attribute [inline]
--   And.decidable Or.decidable Decidable.false Xor.decidable Iff.decidable Decidable.true
--   Implies.decidable Not.decidable Ne.decidable Bool.decidableEq Decidable.toBool

attribute [simp] cast_eq cast_heq imp_false

/-- An identity function with its main argument implicit. This will be printed as `hidden` even
if it is applied to a large term, so it can be used for elision,
as done in the `elide` and `unelide` tactics. -/
@[reducible] def hidden {α : Sort*} {a : α} := a
#align hidden hidden

instance (priority := 10) decidableEq_of_subsingleton [Subsingleton α] : DecidableEq α :=
  fun a b ↦ isTrue (Subsingleton.elim a b)
#align decidable_eq_of_subsingleton decidableEq_of_subsingleton

instance (α : Sort*) [Subsingleton α] (p : α → Prop) : Subsingleton (Subtype p) :=
  ⟨fun ⟨x, _⟩ ⟨y, _⟩ ↦ by cases Subsingleton.elim x y; rfl⟩

#align pempty PEmpty

theorem congr_heq {α β γ : Sort _} {f : α → γ} {g : β → γ} {x : α} {y : β}
    (h₁ : HEq f g) (h₂ : HEq x y) : f x = g y := by
  cases h₂; cases h₁; rfl
#align congr_heq congr_heq

theorem congr_arg_heq {α} {β : α → Sort*} (f : ∀ a, β a) :
    ∀ {a₁ a₂ : α}, a₁ = a₂ → HEq (f a₁) (f a₂)
  | _, _, rfl => HEq.rfl
#align congr_arg_heq congr_arg_heq

theorem ULift.down_injective {α : Sort _} : Function.Injective (@ULift.down α)
  | ⟨a⟩, ⟨b⟩, _ => by congr
#align ulift.down_injective ULift.down_injective

@[simp] theorem ULift.down_inj {α : Sort _} {a b : ULift α} : a.down = b.down ↔ a = b :=
  ⟨fun h ↦ ULift.down_injective h, fun h ↦ by rw [h]⟩
#align ulift.down_inj ULift.down_inj

theorem PLift.down_injective {α : Sort*} : Function.Injective (@PLift.down α)
  | ⟨a⟩, ⟨b⟩, _ => by congr
#align plift.down_injective PLift.down_injective

@[simp] theorem PLift.down_inj {α : Sort*} {a b : PLift α} : a.down = b.down ↔ a = b :=
  ⟨fun h ↦ PLift.down_injective h, fun h ↦ by rw [h]⟩
#align plift.down_inj PLift.down_inj

@[simp] theorem eq_iff_eq_cancel_left {b c : α} : (∀ {a}, a = b ↔ a = c) ↔ b = c :=
  ⟨fun h ↦ by rw [← h], fun h a ↦ by rw [h]⟩
#align eq_iff_eq_cancel_left eq_iff_eq_cancel_left

@[simp] theorem eq_iff_eq_cancel_right {a b : α} : (∀ {c}, a = c ↔ b = c) ↔ a = b :=
  ⟨fun h ↦ by rw [h], fun h a ↦ by rw [h]⟩
#align eq_iff_eq_cancel_right eq_iff_eq_cancel_right

lemma ne_and_eq_iff_right {α : Sort*} {a b c : α} (h : b ≠ c) : a ≠ b ∧ a = c ↔ a = c :=
  and_iff_right_of_imp (fun h2 => h2.symm ▸ h.symm)
#align ne_and_eq_iff_right ne_and_eq_iff_right

/-- Wrapper for adding elementary propositions to the type class systems.
Warning: this can easily be abused. See the rest of this docstring for details.

Certain propositions should not be treated as a class globally,
but sometimes it is very convenient to be able to use the type class system
in specific circumstances.

For example, `ZMod p` is a field if and only if `p` is a prime number.
In order to be able to find this field instance automatically by type class search,
we have to turn `p.prime` into an instance implicit assumption.

On the other hand, making `Nat.prime` a class would require a major refactoring of the library,
and it is questionable whether making `Nat.prime` a class is desirable at all.
The compromise is to add the assumption `[Fact p.prime]` to `ZMod.field`.

In particular, this class is not intended for turning the type class system
into an automated theorem prover for first order logic. -/
class Fact (p : Prop) : Prop where
  /-- `Fact.out` contains the unwrapped witness for the fact represented by the instance of
  `Fact p`. -/
  out : p
#align fact Fact

library_note "fact non-instances"/--
In most cases, we should not have global instances of `Fact`; typeclass search only reads the head
symbol and then tries any instances, which means that adding any such instance will cause slowdowns
everywhere. We instead make them as lemmata and make them local instances as required.
-/

theorem Fact.elim {p : Prop} (h : Fact p) : p := h.1
theorem fact_iff {p : Prop} : Fact p ↔ p := ⟨fun h ↦ h.1, fun h ↦ ⟨h⟩⟩
#align fact_iff fact_iff
#align fact.elim Fact.elim

/-- Swaps two pairs of arguments to a function. -/
@[reducible] def Function.swap₂ {κ₁ : ι₁ → Sort*} {κ₂ : ι₂ → Sort*}
    {φ : ∀ i₁, κ₁ i₁ → ∀ i₂, κ₂ i₂ → Sort*} (f : ∀ i₁ j₁ i₂ j₂, φ i₁ j₁ i₂ j₂)
    (i₂ j₂ i₁ j₁) : φ i₁ j₁ i₂ j₂ := f i₁ j₁ i₂ j₂
#align function.swap₂ Function.swap₂

-- Porting note: these don't work as intended any more
-- /-- If `x : α . tac_name` then `x.out : α`. These are definitionally equal, but this can
-- nevertheless be useful for various reasons, e.g. to apply further projection notation or in an
-- argument to `simp`. -/
-- def autoParam'.out {α : Sort*} {n : Name} (x : autoParam' α n) : α := x

-- /-- If `x : α := d` then `x.out : α`. These are definitionally equal, but this can
-- nevertheless be useful for various reasons, e.g. to apply further projection notation or in an
-- argument to `simp`. -/
-- def optParam.out {α : Sort*} {d : α} (x : α := d) : α := x

end Miscellany

open Function

/-!
### Declarations about propositional connectives
-/

section Propositional

/-! ### Declarations about `implies` -/

instance : IsRefl Prop Iff := ⟨Iff.refl⟩

instance : IsTrans Prop Iff := ⟨fun _ _ _ ↦ Iff.trans⟩

alias Iff.imp := imp_congr
#align iff.imp Iff.imp

@[simp] theorem eq_true_eq_id : Eq True = id := by
  funext _; simp only [true_iff, id.def, eq_iff_iff]
#align eq_true_eq_id eq_true_eq_id

#align imp_and_distrib imp_and
#align imp_iff_right imp_iff_rightₓ -- reorder implicits
#align imp_iff_not imp_iff_notₓ -- reorder implicits

@[simp] theorem imp_iff_right_iff : (a → b ↔ b) ↔ a ∨ b := Decidable.imp_iff_right_iff
#align imp_iff_right_iff imp_iff_right_iff

@[simp] theorem and_or_imp : a ∧ b ∨ (a → c) ↔ a → b ∨ c := Decidable.and_or_imp
#align and_or_imp and_or_imp

/-- Provide modus tollens (`mt`) as dot notation for implications. -/
protected theorem Function.mt : (a → b) → ¬b → ¬a := mt
#align function.mt Function.mt

/-! ### Declarations about `not` -/

alias dec_em := Decidable.em
#align dec_em dec_em

theorem dec_em' (p : Prop) [Decidable p] : ¬p ∨ p := (dec_em p).symm
#align dec_em' dec_em'

alias em := Classical.em
#align em em

theorem em' (p : Prop) : ¬p ∨ p := (em p).symm
#align em' em'

theorem or_not {p : Prop} : p ∨ ¬p := em _
#align or_not or_not

theorem Decidable.eq_or_ne (x y : α) [Decidable (x = y)] : x = y ∨ x ≠ y := dec_em <| x = y
#align decidable.eq_or_ne Decidable.eq_or_ne

theorem Decidable.ne_or_eq (x y : α) [Decidable (x = y)] : x ≠ y ∨ x = y := dec_em' <| x = y
#align decidable.ne_or_eq Decidable.ne_or_eq

theorem eq_or_ne (x y : α) : x = y ∨ x ≠ y := em <| x = y
#align eq_or_ne eq_or_ne

theorem ne_or_eq (x y : α) : x ≠ y ∨ x = y := em' <| x = y
#align ne_or_eq ne_or_eq

theorem by_contradiction : (¬p → False) → p := Decidable.by_contradiction
#align classical.by_contradiction by_contradiction
#align by_contradiction by_contradiction

theorem by_cases {q : Prop} (hpq : p → q) (hnpq : ¬p → q) : q :=
if hp : p then hpq hp else hnpq hp
#align classical.by_cases by_cases

alias by_contra := by_contradiction
#align by_contra by_contra

library_note "decidable namespace"/--
In most of mathlib, we use the law of excluded middle (LEM) and the axiom of choice (AC) freely.
The `Decidable` namespace contains versions of lemmas from the root namespace that explicitly
attempt to avoid the axiom of choice, usually by adding decidability assumptions on the inputs.

You can check if a lemma uses the axiom of choice by using `#print axioms foo` and seeing if
`Classical.choice` appears in the list.
-/

library_note "decidable arguments"/--
As mathlib is primarily classical,
if the type signature of a `def` or `lemma` does not require any `Decidable` instances to state,
it is preferable not to introduce any `Decidable` instances that are needed in the proof
as arguments, but rather to use the `classical` tactic as needed.

In the other direction, when `Decidable` instances do appear in the type signature,
it is better to use explicitly introduced ones rather than allowing Lean to automatically infer
classical ones, as these may cause instance mismatch errors later.
-/

export Classical (not_not)
attribute [simp] not_not
#align not_not Classical.not_not

theorem of_not_not : ¬¬a → a := by_contra
#align of_not_not of_not_not

theorem not_ne_iff : ¬a ≠ b ↔ a = b := not_not
#align not_ne_iff not_ne_iff

theorem of_not_imp {a b : Prop} : ¬(a → b) → a := Decidable.of_not_imp
#align of_not_imp of_not_imp

alias Not.decidable_imp_symm := Decidable.not_imp_symm
#align not.decidable_imp_symm Not.decidable_imp_symm

theorem Not.imp_symm : (¬a → b) → ¬b → a := Not.decidable_imp_symm
#align not.imp_symm Not.imp_symm

theorem not_imp_comm : ¬a → b ↔ ¬b → a := Decidable.not_imp_comm
#align not_imp_comm not_imp_comm

@[simp] theorem not_imp_self : ¬a → a ↔ a := Decidable.not_imp_self
#align not_imp_self not_imp_self

theorem Imp.swap : a → b → c ↔ b → a → c := ⟨Function.swap, Function.swap⟩
#align imp.swap Imp.swap

alias Iff.not := not_congr
#align iff.not Iff.not

theorem Iff.not_left (h : a ↔ ¬b) : ¬a ↔ b := h.not.trans not_not
#align iff.not_left Iff.not_left

theorem Iff.not_right (h : ¬a ↔ b) : a ↔ ¬b := not_not.symm.trans h.not
#align iff.not_right Iff.not_right

<<<<<<< HEAD
protected theorem Iff.ne {α β : Sort*} {a b : α} {c d : β} : (a = b ↔ c = d) → (a ≠ b ↔ c ≠ d) :=
  Iff.not
#align iff.ne Iff.ne

theorem Iff.ne_left {α β : Sort*} {a b : α} {c d : β} : (a = b ↔ c ≠ d) → (a ≠ b ↔ c = d) :=
  Iff.not_left
#align iff.ne_left Iff.ne_left

theorem Iff.ne_right {α β : Sort*} {a b : α} {c d : β} : (a ≠ b ↔ c = d) → (a = b ↔ c ≠ d) :=
  Iff.not_right
#align iff.ne_right Iff.ne_right
=======
protected lemma Iff.ne {α β : Sort*} {a b : α} {c d : β} : (a = b ↔ c = d) → (a ≠ b ↔ c ≠ d) :=
  Iff.not

lemma Iff.ne_left {α β : Sort*} {a b : α} {c d : β} : (a = b ↔ c ≠ d) → (a ≠ b ↔ c = d) :=
  Iff.not_left

lemma Iff.ne_right {α β : Sort*} {a b : α} {c d : β} : (a ≠ b ↔ c = d) → (a = b ↔ c ≠ d) :=
  Iff.not_right
>>>>>>> b61b03c4

/-! ### Declarations about `Xor'` -/

@[simp] theorem xor_true : Xor' True = Not := by
  simp (config := { unfoldPartialApp := true }) [Xor']
#align xor_true xor_true

@[simp] theorem xor_false : Xor' False = id := by ext; simp [Xor']
#align xor_false xor_false

theorem xor_comm (a b) : Xor' a b = Xor' b a := by simp [Xor', and_comm, or_comm]
#align xor_comm xor_comm

instance : IsCommutative Prop Xor' := ⟨xor_comm⟩

@[simp] theorem xor_self (a : Prop) : Xor' a a = False := by simp [Xor']
#align xor_self xor_self

@[simp] theorem xor_not_left : Xor' (¬a) b ↔ (a ↔ b) := by by_cases a <;> simp [*]
#align xor_not_left xor_not_left

@[simp] theorem xor_not_right : Xor' a (¬b) ↔ (a ↔ b) := by by_cases a <;> simp [*]
#align xor_not_right xor_not_right

theorem xor_not_not : Xor' (¬a) (¬b) ↔ Xor' a b := by simp [Xor', or_comm, and_comm]
#align xor_not_not xor_not_not

protected theorem Xor'.or (h : Xor' a b) : a ∨ b := h.imp And.left And.left
#align xor.or Xor'.or

/-! ### Declarations about `and` -/

alias Iff.and := and_congr
#align iff.and Iff.and
#align and_congr_left and_congr_leftₓ -- reorder implicits
#align and_congr_right' and_congr_right'ₓ -- reorder implicits
#align and.right_comm and_right_comm
#align and_and_distrib_left and_and_left
#align and_and_distrib_right and_and_right
alias ⟨And.rotate, _⟩ := and_rotate
#align and.rotate And.rotate
#align and.congr_right_iff and_congr_right_iff
#align and.congr_left_iff and_congr_left_iffₓ -- reorder implicits

theorem and_symm_right (a b : α) (p : Prop) : p ∧ a = b ↔ p ∧ b = a := by simp [eq_comm]
theorem and_symm_left (a b : α) (p : Prop) : a = b ∧ p ↔ b = a ∧ p := by simp [eq_comm]

/-! ### Declarations about `or` -/

alias Iff.or := or_congr
#align iff.or Iff.or
#align or_congr_left' or_congr_left
#align or_congr_right' or_congr_rightₓ -- reorder implicits
#align or.right_comm or_right_comm
alias ⟨Or.rotate, _⟩ := or_rotate
#align or.rotate Or.rotate

@[deprecated Or.imp]
theorem or_of_or_of_imp_of_imp (h₁ : a ∨ b) (h₂ : a → c) (h₃ : b → d) : c ∨ d := Or.imp h₂ h₃ h₁
#align or_of_or_of_imp_of_imp or_of_or_of_imp_of_imp

@[deprecated Or.imp_left]
theorem or_of_or_of_imp_left (h₁ : a ∨ c) (h : a → b) : b ∨ c := Or.imp_left h h₁
#align or_of_or_of_imp_left or_of_or_of_imp_left

@[deprecated Or.imp_right]
theorem or_of_or_of_imp_right (h₁ : c ∨ a) (h : a → b) : c ∨ b := Or.imp_right h h₁
#align or_of_or_of_imp_right or_of_or_of_imp_right

theorem Or.elim3 {d : Prop} (h : a ∨ b ∨ c) (ha : a → d) (hb : b → d) (hc : c → d) : d :=
  Or.elim h ha fun h₂ ↦ Or.elim h₂ hb hc
#align or.elim3 Or.elim3

theorem Or.imp3 (had : a → d) (hbe : b → e) (hcf : c → f) : a ∨ b ∨ c → d ∨ e ∨ f :=
  Or.imp had <| Or.imp hbe hcf
#align or.imp3 Or.imp3

#align or_imp_distrib or_imp

export Classical (or_iff_not_imp_left or_iff_not_imp_right)
#align or_iff_not_imp_left Classical.or_iff_not_imp_left
#align or_iff_not_imp_right Classical.or_iff_not_imp_right

theorem not_or_of_imp : (a → b) → ¬a ∨ b := Decidable.not_or_of_imp
#align not_or_of_imp not_or_of_imp

-- See Note [decidable namespace]
protected theorem Decidable.or_not_of_imp [Decidable a] (h : a → b) : b ∨ ¬a :=
  dite _ (Or.inl ∘ h) Or.inr
#align decidable.or_not_of_imp Decidable.or_not_of_imp

theorem or_not_of_imp : (a → b) → b ∨ ¬a := Decidable.or_not_of_imp
#align or_not_of_imp or_not_of_imp

theorem imp_iff_not_or : a → b ↔ ¬a ∨ b := Decidable.imp_iff_not_or
#align imp_iff_not_or imp_iff_not_or

theorem imp_iff_or_not : b → a ↔ a ∨ ¬b := Decidable.imp_iff_or_not
#align imp_iff_or_not imp_iff_or_not

theorem not_imp_not : ¬a → ¬b ↔ b → a := Decidable.not_imp_not
#align not_imp_not not_imp_not

@[simp]
theorem imp_and_neg_imp_iff (p q : Prop) : (p → q) ∧ (¬p → q) ↔ q := by
  rw [imp_iff_or_not, imp_iff_or_not, not_not, ← or_and_left, not_and_self_iff, or_false_iff]

/-- Provide the reverse of modus tollens (`mt`) as dot notation for implications. -/
protected theorem Function.mtr : (¬a → ¬b) → b → a := not_imp_not.mp
#align function.mtr Function.mtr

#align decidable.or_congr_left Decidable.or_congr_left'
#align decidable.or_congr_right Decidable.or_congr_right'
#align decidable.or_iff_not_imp_right Decidable.or_iff_not_imp_rightₓ -- reorder implicits
#align decidable.imp_iff_or_not Decidable.imp_iff_or_notₓ -- reorder implicits

theorem or_congr_left' (h : ¬c → (a ↔ b)) : a ∨ c ↔ b ∨ c := Decidable.or_congr_left' h
#align or_congr_left or_congr_left'

theorem or_congr_right' (h : ¬a → (b ↔ c)) : a ∨ b ↔ a ∨ c := Decidable.or_congr_right' h
#align or_congr_right or_congr_right'ₓ -- reorder implicits

#align or_iff_left or_iff_leftₓ -- reorder implicits

/-! ### Declarations about distributivity -/

#align and_or_distrib_left and_or_left
#align or_and_distrib_right or_and_right
#align or_and_distrib_left or_and_left
#align and_or_distrib_right and_or_right

/-! Declarations about `iff` -/

alias Iff.iff := iff_congr
#align iff.iff Iff.iff

-- @[simp] -- FIXME simp ignores proof rewrites
theorem iff_mpr_iff_true_intro (h : P) : Iff.mpr (iff_true_intro h) True.intro = h := rfl
#align iff_mpr_iff_true_intro iff_mpr_iff_true_intro

#align decidable.imp_or_distrib Decidable.imp_or

theorem imp_or {a b c : Prop} : a → b ∨ c ↔ (a → b) ∨ (a → c) := Decidable.imp_or
#align imp_or_distrib imp_or

#align decidable.imp_or_distrib' Decidable.imp_or'

theorem imp_or' : a → b ∨ c ↔ (a → b) ∨ (a → c) := Decidable.imp_or'
#align imp_or_distrib' imp_or'ₓ -- universes

theorem not_imp : ¬(a → b) ↔ a ∧ ¬b := Decidable.not_imp
#align not_imp not_imp

theorem peirce (a b : Prop) : ((a → b) → a) → a := Decidable.peirce _ _
#align peirce peirce

theorem not_iff_not : (¬a ↔ ¬b) ↔ (a ↔ b) := Decidable.not_iff_not
#align not_iff_not not_iff_not

theorem not_iff_comm : (¬a ↔ b) ↔ (¬b ↔ a) := Decidable.not_iff_comm
#align not_iff_comm not_iff_comm

theorem not_iff : ¬(a ↔ b) ↔ (¬a ↔ b) := Decidable.not_iff
#align not_iff not_iff

theorem iff_not_comm : (a ↔ ¬b) ↔ (b ↔ ¬a) := Decidable.iff_not_comm
#align iff_not_comm iff_not_comm

theorem iff_iff_and_or_not_and_not : (a ↔ b) ↔ a ∧ b ∨ ¬a ∧ ¬b :=
  Decidable.iff_iff_and_or_not_and_not
#align iff_iff_and_or_not_and_not iff_iff_and_or_not_and_not

theorem iff_iff_not_or_and_or_not : (a ↔ b) ↔ (¬a ∨ b) ∧ (a ∨ ¬b) :=
  Decidable.iff_iff_not_or_and_or_not
#align iff_iff_not_or_and_or_not iff_iff_not_or_and_or_not

theorem not_and_not_right : ¬(a ∧ ¬b) ↔ a → b := Decidable.not_and_not_right
#align not_and_not_right not_and_not_right

#align decidable_of_iff decidable_of_iff
#align decidable_of_iff' decidable_of_iff'
#align decidable_of_bool decidable_of_bool

/-! ### De Morgan's laws -/

#align decidable.not_and_distrib Decidable.not_and
#align decidable.not_and_distrib' Decidable.not_and'

/-- One of **de Morgan's laws**: the negation of a conjunction is logically equivalent to the
disjunction of the negations. -/
theorem not_and_or : ¬(a ∧ b) ↔ ¬a ∨ ¬b := Decidable.not_and
#align not_and_distrib not_and_or

#align not_or_distrib not_or

theorem or_iff_not_and_not : a ∨ b ↔ ¬(¬a ∧ ¬b) := Decidable.or_iff_not_and_not
#align or_iff_not_and_not or_iff_not_and_not

theorem and_iff_not_or_not : a ∧ b ↔ ¬(¬a ∨ ¬b) := Decidable.and_iff_not_or_not
#align and_iff_not_or_not and_iff_not_or_not

@[simp] theorem not_xor (P Q : Prop) : ¬Xor' P Q ↔ (P ↔ Q) := by
  simp only [not_and, Xor', not_or, not_not, ← iff_iff_implies_and_implies]
#align not_xor not_xor

theorem xor_iff_not_iff (P Q : Prop) : Xor' P Q ↔ ¬ (P ↔ Q) := (not_xor P Q).not_right
#align xor_iff_not_iff xor_iff_not_iff

theorem xor_iff_iff_not : Xor' a b ↔ (a ↔ ¬b) := by simp only [← @xor_not_right a, not_not]
#align xor_iff_iff_not xor_iff_iff_not

theorem xor_iff_not_iff' : Xor' a b ↔ (¬a ↔ b) := by simp only [← @xor_not_left _ b, not_not]
#align xor_iff_not_iff' xor_iff_not_iff'

end Propositional

/-! ### Declarations about equality -/

alias Membership.mem.ne_of_not_mem := ne_of_mem_of_not_mem
alias Membership.mem.ne_of_not_mem' := ne_of_mem_of_not_mem'

#align has_mem.mem.ne_of_not_mem Membership.mem.ne_of_not_mem
#align has_mem.mem.ne_of_not_mem' Membership.mem.ne_of_not_mem'

section Equality

-- todo: change name
theorem ball_cond_comm {α} {s : α → Prop} {p : α → α → Prop} :
    (∀ a, s a → ∀ b, s b → p a b) ↔ ∀ a b, s a → s b → p a b :=
  ⟨fun h a b ha hb ↦ h a ha b hb, fun h a ha b hb ↦ h a b ha hb⟩
#align ball_cond_comm ball_cond_comm

theorem ball_mem_comm {α β} [Membership α β] {s : β} {p : α → α → Prop} :
    (∀ a (_ : a ∈ s) b (_ : b ∈ s), p a b) ↔ ∀ a b, a ∈ s → b ∈ s → p a b :=
  ball_cond_comm
#align ball_mem_comm ball_mem_comm

theorem ne_of_apply_ne {α β : Sort*} (f : α → β) {x y : α} (h : f x ≠ f y) : x ≠ y :=
  fun w : x = y ↦ h (congr_arg f w)
#align ne_of_apply_ne ne_of_apply_ne

theorem eq_equivalence : Equivalence (@Eq α) :=
  ⟨Eq.refl, @Eq.symm _, @Eq.trans _⟩
#align eq_equivalence eq_equivalence

@[simp] theorem eq_mp_eq_cast (h : α = β) : Eq.mp h = cast h := rfl
#align eq_mp_eq_cast eq_mp_eq_cast

@[simp] theorem eq_mpr_eq_cast (h : α = β) : Eq.mpr h = cast h.symm := rfl
#align eq_mpr_eq_cast eq_mpr_eq_cast

@[simp] theorem cast_cast : ∀ (ha : α = β) (hb : β = γ) (a : α),
    cast hb (cast ha a) = cast (ha.trans hb) a
  | rfl, rfl, _ => rfl
#align cast_cast cast_cast

-- @[simp] -- FIXME simp ignores proof rewrites
theorem congr_refl_left (f : α → β) {a b : α} (h : a = b) :
    congr (Eq.refl f) h = congr_arg f h := rfl
#align congr_refl_left congr_refl_left

-- @[simp] -- FIXME simp ignores proof rewrites
theorem congr_refl_right {f g : α → β} (h : f = g) (a : α) :
    congr h (Eq.refl a) = congr_fun h a := rfl
#align congr_refl_right congr_refl_right

-- @[simp] -- FIXME simp ignores proof rewrites
theorem congr_arg_refl (f : α → β) (a : α) : congr_arg f (Eq.refl a) = Eq.refl (f a) := rfl
#align congr_arg_refl congr_arg_refl

-- @[simp] -- FIXME simp ignores proof rewrites
theorem congr_fun_rfl (f : α → β) (a : α) : congr_fun (Eq.refl f) a = Eq.refl (f a) := rfl
#align congr_fun_rfl congr_fun_rfl

-- @[simp] -- FIXME simp ignores proof rewrites
theorem congr_fun_congr_arg (f : α → β → γ) {a a' : α} (p : a = a') (b : β) :
    congr_fun (congr_arg f p) b = congr_arg (fun a ↦ f a b) p := rfl
#align congr_fun_congr_arg congr_fun_congr_arg

theorem heq_of_cast_eq : ∀ (e : α = β) (_ : cast e a = a'), HEq a a'
  | rfl, h => Eq.recOn h (HEq.refl _)
#align heq_of_cast_eq heq_of_cast_eq

theorem cast_eq_iff_heq : cast e a = a' ↔ HEq a a' :=
  ⟨heq_of_cast_eq _, fun h ↦ by cases h; rfl⟩
#align cast_eq_iff_heq cast_eq_iff_heq

theorem Eq.rec_eq_cast {α : Sort _} {P : α → Sort _} {x y : α} (h : x = y) (z : P x) :
    h ▸ z = cast (congr_arg P h) z := by induction h; rfl

--Porting note: new theorem. More general version of `eqRec_heq`
theorem eqRec_heq' {α : Sort u_1} {a' : α} {motive : (a : α) → a' = a → Sort u}
    (p : motive a' (rfl : a' = a')) {a : α} (t : a' = a) :
    HEq (@Eq.rec α a' motive p a t) p :=
  by subst t; rfl

theorem rec_heq_of_heq {C : α → Sort*} {x : C a} {y : β} (e : a = b) (h : HEq x y) :
    HEq (e ▸ x) y := by subst e; exact h
#align rec_heq_of_heq rec_heq_of_heq

theorem rec_heq_iff_heq {C : α → Sort*} {x : C a} {y : β} {e : a = b} :
    HEq (e ▸ x) y ↔ HEq x y := by subst e; rfl
#align rec_heq_iff_heq rec_heq_iff_heq

theorem heq_rec_iff_heq {C : α → Sort*} {x : β} {y : C a} {e : a = b} :
    HEq x (e ▸ y) ↔ HEq x y := by subst e; rfl
#align heq_rec_iff_heq heq_rec_iff_heq

protected theorem Eq.congr (h₁ : x₁ = y₁) (h₂ : x₂ = y₂) : x₁ = x₂ ↔ y₁ = y₂ := by
  subst h₁; subst h₂; rfl
#align eq.congr Eq.congr

theorem Eq.congr_left {x y z : α} (h : x = y) : x = z ↔ y = z := by rw [h]
#align eq.congr_left Eq.congr_left

theorem Eq.congr_right {x y z : α} (h : x = y) : z = x ↔ z = y := by rw [h]
#align eq.congr_right Eq.congr_right

alias congr_arg₂ := congrArg₂
#align congr_arg2 congr_arg₂

variable {β : α → Sort*} {γ : ∀ a, β a → Sort*} {δ : ∀ a b, γ a b → Sort*}

theorem congr_fun₂ {f g : ∀ a b, γ a b} (h : f = g) (a : α) (b : β a) : f a b = g a b :=
  congr_fun (congr_fun h _) _
#align congr_fun₂ congr_fun₂

theorem congr_fun₃ {f g : ∀ a b c, δ a b c} (h : f = g) (a : α) (b : β a) (c : γ a b) :
    f a b c = g a b c :=
  congr_fun₂ (congr_fun h _) _ _
#align congr_fun₃ congr_fun₃

theorem funext₂ {f g : ∀ a b, γ a b} (h : ∀ a b, f a b = g a b) : f = g :=
  funext fun _ ↦ funext <| h _
#align funext₂ funext₂

theorem funext₃ {f g : ∀ a b c, δ a b c} (h : ∀ a b c, f a b c = g a b c) : f = g :=
  funext fun _ ↦ funext₂ <| h _
#align funext₃ funext₃

end Equality

/-! ### Declarations about quantifiers -/


section Quantifiers
section Dependent

variable {β : α → Sort*} {γ : ∀ a, β a → Sort*} {δ : ∀ a b, γ a b → Sort*}
  {ε : ∀ a b c, δ a b c → Sort*}

theorem pi_congr {β' : α → Sort _} (h : ∀ a, β a = β' a) : (∀ a, β a) = ∀ a, β' a :=
  (funext h : β = β') ▸ rfl
#align pi_congr pi_congr

-- Porting note: some higher order lemmas such as `forall₂_congr` and `exists₂_congr`
-- were moved to `Std4`

theorem forall₂_imp {p q : ∀ a, β a → Prop} (h : ∀ a b, p a b → q a b) :
    (∀ a b, p a b) → ∀ a b, q a b :=
  forall_imp fun i ↦ forall_imp <| h i
#align forall₂_imp forall₂_imp

theorem forall₃_imp {p q : ∀ a b, γ a b → Prop} (h : ∀ a b c, p a b c → q a b c) :
    (∀ a b c, p a b c) → ∀ a b c, q a b c :=
  forall_imp fun a ↦ forall₂_imp <| h a
#align forall₃_imp forall₃_imp

theorem Exists₂.imp {p q : ∀ a, β a → Prop} (h : ∀ a b, p a b → q a b) :
    (∃ a b, p a b) → ∃ a b, q a b :=
  Exists.imp fun a ↦ Exists.imp <| h a
#align Exists₂.imp Exists₂.imp

theorem Exists₃.imp {p q : ∀ a b, γ a b → Prop} (h : ∀ a b c, p a b c → q a b c) :
    (∃ a b c, p a b c) → ∃ a b c, q a b c :=
  Exists.imp fun a ↦ Exists₂.imp <| h a
#align Exists₃.imp Exists₃.imp

end Dependent

variable {κ : ι → Sort*} {p q : α → Prop}

#align exists_imp_exists' Exists.imp'

theorem forall_swap {p : α → β → Prop} : (∀ x y, p x y) ↔ ∀ y x, p x y := ⟨swap, swap⟩
#align forall_swap forall_swap

theorem forall₂_swap {κ₁ : ι₁ → Sort*} {κ₂ : ι₂ → Sort*} {p : ∀ i₁, κ₁ i₁ → ∀ i₂, κ₂ i₂ → Prop} :
    (∀ i₁ j₁ i₂ j₂, p i₁ j₁ i₂ j₂) ↔ ∀ i₂ j₂ i₁ j₁, p i₁ j₁ i₂ j₂ := ⟨swap₂, swap₂⟩
#align forall₂_swap forall₂_swap

/-- We intentionally restrict the type of `α` in this lemma so that this is a safer to use in simp
than `forall_swap`. -/
theorem imp_forall_iff {α : Type*} {p : Prop} {q : α → Prop} : (p → ∀ x, q x) ↔ ∀ x, p → q x :=
  forall_swap
#align imp_forall_iff imp_forall_iff

theorem exists_swap {p : α → β → Prop} : (∃ x y, p x y) ↔ ∃ y x, p x y :=
  ⟨fun ⟨x, y, h⟩ ↦ ⟨y, x, h⟩, fun ⟨y, x, h⟩ ↦ ⟨x, y, h⟩⟩
#align exists_swap exists_swap

#align forall_exists_index forall_exists_index

#align exists_imp_distrib exists_imp
#align not_exists_of_forall_not not_exists_of_forall_not

#align Exists.some Exists.choose
#align Exists.some_spec Exists.choose_spec

#align decidable.not_forall Decidable.not_forall

export Classical (not_forall)
#align not_forall Classical.not_forall

#align decidable.not_forall_not Decidable.not_forall_not

theorem not_forall_not : (¬∀ x, ¬p x) ↔ ∃ x, p x := Decidable.not_forall_not
#align not_forall_not not_forall_not

#align decidable.not_exists_not Decidable.not_exists_not

export Classical (not_exists_not)
#align not_exists_not Classical.not_exists_not

lemma forall_or_exists_not (P : α → Prop) : (∀ a, P a) ∨ ∃ a, ¬ P a := by
  rw [← not_forall]; exact em _

lemma exists_or_forall_not (P : α → Prop) : (∃ a, P a) ∨ ∀ a, ¬ P a := by
  rw [← not_exists]; exact em _

theorem forall_imp_iff_exists_imp [ha : Nonempty α] : (∀ x, p x) → b ↔ ∃ x, p x → b := by
  let ⟨a⟩ := ha
  refine ⟨fun h ↦ not_forall_not.1 fun h' ↦ ?_, fun ⟨x, hx⟩ h ↦ hx (h x)⟩
  exact if hb : b then h' a fun _ ↦ hb else hb <| h fun x ↦ (not_imp.1 (h' x)).1
#align forall_imp_iff_exists_imp forall_imp_iff_exists_imp

@[mfld_simps]
theorem forall_true_iff : (α → True) ↔ True := imp_true_iff _
#align forall_true_iff forall_true_iff

-- Unfortunately this causes simp to loop sometimes, so we
-- add the 2 and 3 cases as simp lemmas instead
theorem forall_true_iff' (h : ∀ a, p a ↔ True) : (∀ a, p a) ↔ True :=
  iff_true_intro fun _ ↦ of_iff_true (h _)
#align forall_true_iff' forall_true_iff'

-- This is not marked `@[simp]` because `implies_true : (α → True) = True` works
theorem forall₂_true_iff {β : α → Sort*} : (∀ a, β a → True) ↔ True := by simp
#align forall_2_true_iff forall₂_true_iff

-- This is not marked `@[simp]` because `implies_true : (α → True) = True` works
theorem forall₃_true_iff {β : α → Sort*} {γ : ∀ a, β a → Sort*} :
    (∀ (a) (b : β a), γ a b → True) ↔ True := by simp
#align forall_3_true_iff forall₃_true_iff

@[simp] theorem exists_unique_iff_exists [Subsingleton α] {p : α → Prop} :
    (∃! x, p x) ↔ ∃ x, p x :=
  ⟨fun h ↦ h.exists, Exists.imp fun x hx ↦ ⟨hx, fun y _ ↦ Subsingleton.elim y x⟩⟩
#align exists_unique_iff_exists exists_unique_iff_exists

-- forall_forall_const is no longer needed

#align exists_const exists_const

theorem exists_unique_const (α) [i : Nonempty α] [Subsingleton α] :
    (∃! _ : α, b) ↔ b := by simp
#align exists_unique_const exists_unique_const

#align forall_and_distrib forall_and
#align exists_or_distrib exists_or

#align exists_and_distrib_left exists_and_left
#align exists_and_distrib_right exists_and_right

theorem Decidable.and_forall_ne [DecidableEq α] (a : α) {p : α → Prop} :
    (p a ∧ ∀ b, b ≠ a → p b) ↔ ∀ b, p b := by
  simp only [← @forall_eq _ p a, ← forall_and, ← or_imp, Decidable.em, forall_const]
#align decidable.and_forall_ne Decidable.and_forall_ne

theorem and_forall_ne (a : α) : (p a ∧ ∀ b, b ≠ a → p b) ↔ ∀ b, p b :=
  Decidable.and_forall_ne a
#align and_forall_ne and_forall_ne

theorem Ne.ne_or_ne {x y : α} (z : α) (h : x ≠ y) : x ≠ z ∨ y ≠ z :=
  not_and_or.1 <| mt (and_imp.2 (· ▸ ·)) h.symm
#align ne.ne_or_ne Ne.ne_or_ne

@[simp] theorem exists_unique_eq {a' : α} : ∃! a, a = a' := by
  simp only [eq_comm, ExistsUnique, and_self, forall_eq', exists_eq']
#align exists_unique_eq exists_unique_eq

@[simp] theorem exists_unique_eq' {a' : α} : ∃! a, a' = a := by
  simp only [ExistsUnique, and_self, forall_eq', exists_eq']
#align exists_unique_eq' exists_unique_eq'

-- @[simp] -- FIXME simp does not apply this lemma for some reason
theorem exists_apply_eq_apply' (f : α → β) (a' : α) : ∃ a, f a' = f a := ⟨a', rfl⟩
#align exists_apply_eq_apply' exists_apply_eq_apply'

-- porting note: an alternative workaround theorem:
theorem exists_apply_eq (a : α) (b : β) : ∃ f : α → β, f a = b := ⟨fun _ ↦ b, rfl⟩

@[simp] theorem exists_exists_and_eq_and {f : α → β} {p : α → Prop} {q : β → Prop} :
    (∃ b, (∃ a, p a ∧ f a = b) ∧ q b) ↔ ∃ a, p a ∧ q (f a) :=
  ⟨fun ⟨_, ⟨a, ha, hab⟩, hb⟩ ↦ ⟨a, ha, hab.symm ▸ hb⟩, fun ⟨a, hp, hq⟩ ↦ ⟨f a, ⟨a, hp, rfl⟩, hq⟩⟩
#align exists_exists_and_eq_and exists_exists_and_eq_and

@[simp] theorem exists_exists_eq_and {f : α → β} {p : β → Prop} :
    (∃ b, (∃ a, f a = b) ∧ p b) ↔ ∃ a, p (f a) :=
  ⟨fun ⟨_, ⟨a, ha⟩, hb⟩ ↦ ⟨a, ha.symm ▸ hb⟩, fun ⟨a, ha⟩ ↦ ⟨f a, ⟨a, rfl⟩, ha⟩⟩
#align exists_exists_eq_and exists_exists_eq_and

@[simp] theorem exists_exists_and_exists_and_eq_and {α β γ : Type*}
    {f : α → β → γ} {p : α → Prop} {q : β → Prop} {r : γ → Prop} :
    (∃ c, (∃ a, p a ∧ ∃ b, q b ∧ f a b = c) ∧ r c) ↔ ∃ a, p a ∧ ∃ b, q b ∧ r (f a b) :=
  ⟨fun ⟨_, ⟨a, ha, b, hb, hab⟩, hc⟩ ↦ ⟨a, ha, b, hb, hab.symm ▸ hc⟩,
    fun ⟨a, ha, b, hb, hab⟩ ↦ ⟨f a b, ⟨a, ha, b, hb, rfl⟩, hab⟩⟩

@[simp] theorem exists_or_eq_left (y : α) (p : α → Prop) : ∃ x : α, x = y ∨ p x := ⟨y, .inl rfl⟩
#align exists_or_eq_left exists_or_eq_left

@[simp] theorem exists_or_eq_right (y : α) (p : α → Prop) : ∃ x : α, p x ∨ x = y := ⟨y, .inr rfl⟩
#align exists_or_eq_right exists_or_eq_right

@[simp] theorem exists_or_eq_left' (y : α) (p : α → Prop) : ∃ x : α, y = x ∨ p x := ⟨y, .inl rfl⟩
#align exists_or_eq_left' exists_or_eq_left'

@[simp] theorem exists_or_eq_right' (y : α) (p : α → Prop) : ∃ x : α, p x ∨ y = x := ⟨y, .inr rfl⟩
#align exists_or_eq_right' exists_or_eq_right'

theorem forall_apply_eq_imp_iff' {f : α → β} {p : β → Prop} :
    (∀ a b, f a = b → p b) ↔ ∀ a, p (f a) := by simp
#align forall_apply_eq_imp_iff forall_apply_eq_imp_iff'

#align forall_apply_eq_imp_iff' forall_apply_eq_imp_iff

theorem forall_eq_apply_imp_iff' {f : α → β} {p : β → Prop} :
    (∀ a b, b = f a → p b) ↔ ∀ a, p (f a) := by simp
#align forall_eq_apply_imp_iff forall_eq_apply_imp_iff'

#align forall_eq_apply_imp_iff' forall_eq_apply_imp_iff
#align forall_apply_eq_imp_iff₂ forall_apply_eq_imp_iff₂

@[simp] theorem exists_eq_right' {a' : α} : (∃ a, p a ∧ a' = a) ↔ p a' := by simp [@eq_comm _ a']
#align exists_eq_right' exists_eq_right'

#align exists_comm exists_comm

theorem exists₂_comm {κ₁ : ι₁ → Sort*} {κ₂ : ι₂ → Sort*} {p : ∀ i₁, κ₁ i₁ → ∀ i₂, κ₂ i₂ → Prop} :
    (∃ i₁ j₁ i₂ j₂, p i₁ j₁ i₂ j₂) ↔ ∃ i₂ j₂ i₁ j₁, p i₁ j₁ i₂ j₂ := by
  simp only [@exists_comm (κ₁ _), @exists_comm ι₁]
#align exists₂_comm exists₂_comm

theorem And.exists {p q : Prop} {f : p ∧ q → Prop} : (∃ h, f h) ↔ ∃ hp hq, f ⟨hp, hq⟩ :=
  ⟨fun ⟨h, H⟩ ↦ ⟨h.1, h.2, H⟩, fun ⟨hp, hq, H⟩ ↦ ⟨⟨hp, hq⟩, H⟩⟩
#align and.exists And.exists

theorem forall_or_of_or_forall (h : b ∨ ∀ x, p x) (x) : b ∨ p x := h.imp_right fun h₂ ↦ h₂ x
#align forall_or_of_or_forall forall_or_of_or_forall

-- See Note [decidable namespace]
protected theorem Decidable.forall_or_left {q : Prop} {p : α → Prop} [Decidable q] :
    (∀ x, q ∨ p x) ↔ q ∨ ∀ x, p x :=
  ⟨fun h ↦ if hq : q then Or.inl hq else
    Or.inr fun x ↦ (h x).resolve_left hq, forall_or_of_or_forall⟩
#align decidable.forall_or_distrib_left Decidable.forall_or_left

theorem forall_or_left {q} {p : α → Prop} : (∀ x, q ∨ p x) ↔ q ∨ ∀ x, p x :=
  Decidable.forall_or_left
#align forall_or_distrib_left forall_or_left

-- See Note [decidable namespace]
protected theorem Decidable.forall_or_right {q} {p : α → Prop} [Decidable q] :
    (∀ x, p x ∨ q) ↔ (∀ x, p x) ∨ q := by simp [or_comm, Decidable.forall_or_left]
#align decidable.forall_or_distrib_right Decidable.forall_or_right

theorem forall_or_right {q} {p : α → Prop} : (∀ x, p x ∨ q) ↔ (∀ x, p x) ∨ q :=
  Decidable.forall_or_right
#align forall_or_distrib_right forall_or_right

theorem exists_unique_prop {p q : Prop} : (∃! _ : p, q) ↔ p ∧ q := by simp
#align exists_unique_prop exists_unique_prop

@[simp] theorem exists_unique_false : ¬∃! _ : α, False := fun ⟨_, h, _⟩ ↦ h
#align exists_unique_false exists_unique_false

theorem Exists.fst {b : Prop} {p : b → Prop} : Exists p → b
  | ⟨h, _⟩ => h
#align Exists.fst Exists.fst

theorem Exists.snd {b : Prop} {p : b → Prop} : ∀ h : Exists p, p h.fst
  | ⟨_, h⟩ => h
#align Exists.snd Exists.snd

theorem Prop.exists_iff {p : Prop → Prop} : (∃ h, p h) ↔ p False ∨ p True :=
  ⟨fun ⟨h₁, h₂⟩ ↦ by_cases (fun H : h₁ ↦ .inr <| by simpa only [H] using h₂)
    (fun H ↦ .inl <| by simpa only [H] using h₂), fun h ↦ h.elim (.intro _) (.intro _)⟩

theorem Prop.forall_iff {p : Prop → Prop} : (∀ h, p h) ↔ p False ∧ p True :=
  ⟨fun H ↦ ⟨H _, H _⟩, fun ⟨h₁, h₂⟩ h ↦ by by_cases H : h <;> simpa only [H]⟩

theorem exists_prop_of_true {p : Prop} {q : p → Prop} (h : p) : (∃ h' : p, q h') ↔ q h :=
  @exists_const (q h) p ⟨h⟩
#align exists_prop_of_true exists_prop_of_true

theorem exists_iff_of_forall {p : Prop} {q : p → Prop} (h : ∀ h, q h) : (∃ h, q h) ↔ p :=
  ⟨Exists.fst, fun H ↦ ⟨H, h H⟩⟩
#align exists_iff_of_forall exists_iff_of_forall

theorem exists_unique_prop_of_true {p : Prop} {q : p → Prop} (h : p) : (∃! h' : p, q h') ↔ q h :=
  @exists_unique_const (q h) p ⟨h⟩ _
#align exists_unique_prop_of_true exists_unique_prop_of_true

#align forall_prop_of_false forall_prop_of_false

theorem exists_prop_of_false {p : Prop} {q : p → Prop} : ¬p → ¬∃ h' : p, q h' :=
  mt Exists.fst
#align exists_prop_of_false exists_prop_of_false

@[congr]
theorem exists_prop_congr {p p' : Prop} {q q' : p → Prop} (hq : ∀ h, q h ↔ q' h) (hp : p ↔ p') :
    Exists q ↔ ∃ h : p', q' (hp.2 h) :=
  ⟨fun ⟨_, _⟩ ↦ ⟨hp.1 ‹_›, (hq _).1 ‹_›⟩, fun ⟨_, _⟩ ↦ ⟨_, (hq _).2 ‹_›⟩⟩
#align exists_prop_congr exists_prop_congr

@[congr]
theorem exists_prop_congr' {p p' : Prop} {q q' : p → Prop} (hq : ∀ h, q h ↔ q' h) (hp : p ↔ p') :
    Exists q = ∃ h : p', q' (hp.2 h) :=
  propext (exists_prop_congr hq hp)
#align exists_prop_congr' exists_prop_congr'

/-- See `IsEmpty.exists_iff` for the `False` version. -/
@[simp] theorem exists_true_left (p : True → Prop) : (∃ x, p x) ↔ p True.intro :=
  exists_prop_of_true _
#align exists_true_left exists_true_left

-- Porting note: `@[congr]` commented out for now.
-- @[congr]
theorem forall_prop_congr {p p' : Prop} {q q' : p → Prop} (hq : ∀ h, q h ↔ q' h) (hp : p ↔ p') :
    (∀ h, q h) ↔ ∀ h : p', q' (hp.2 h) :=
  ⟨fun h1 h2 ↦ (hq _).1 (h1 (hp.2 h2)), fun h1 h2 ↦ (hq _).2 (h1 (hp.1 h2))⟩
#align forall_prop_congr forall_prop_congr

-- Porting note: `@[congr]` commented out for now.
-- @[congr]
theorem forall_prop_congr' {p p' : Prop} {q q' : p → Prop} (hq : ∀ h, q h ↔ q' h) (hp : p ↔ p') :
    (∀ h, q h) = ∀ h : p', q' (hp.2 h) :=
  propext (forall_prop_congr hq hp)
#align forall_prop_congr' forall_prop_congr'

/-- See `IsEmpty.forall_iff` for the `False` version. -/
@[simp] theorem forall_true_left (p : True → Prop) : (∀ x, p x) ↔ p True.intro :=
  forall_prop_of_true _
#align forall_true_left forall_true_left

theorem ExistsUnique.elim₂ {α : Sort*} {p : α → Sort*} [∀ x, Subsingleton (p x)]
    {q : ∀ (x) (_ : p x), Prop} {b : Prop} (h₂ : ∃! (x : _) (h : p x), q x h)
    (h₁ : ∀ (x) (h : p x), q x h → (∀ (y) (hy : p y), q y hy → y = x) → b) : b := by
  simp only [exists_unique_iff_exists] at h₂
  apply h₂.elim
  exact fun x ⟨hxp, hxq⟩ H ↦ h₁ x hxp hxq fun y hyp hyq ↦ H y ⟨hyp, hyq⟩
#align exists_unique.elim2 ExistsUnique.elim₂

theorem ExistsUnique.intro₂ {α : Sort*} {p : α → Sort*} [∀ x, Subsingleton (p x)]
    {q : ∀ (x : α) (_ : p x), Prop} (w : α) (hp : p w) (hq : q w hp)
    (H : ∀ (y) (hy : p y), q y hy → y = w) : ∃! (x : _) (hx : p x), q x hx := by
  simp only [exists_unique_iff_exists]
  exact ExistsUnique.intro w ⟨hp, hq⟩ fun y ⟨hyp, hyq⟩ ↦ H y hyp hyq
#align exists_unique.intro2 ExistsUnique.intro₂

theorem ExistsUnique.exists₂ {α : Sort*} {p : α → Sort*} {q : ∀ (x : α) (_ : p x), Prop}
    (h : ∃! (x : _) (hx : p x), q x hx) : ∃ (x : _) (hx : p x), q x hx :=
  h.exists.imp fun _ hx ↦ hx.exists
#align exists_unique.exists2 ExistsUnique.exists₂

theorem ExistsUnique.unique₂ {α : Sort*} {p : α → Sort*} [∀ x, Subsingleton (p x)]
    {q : ∀ (x : α) (_ : p x), Prop} (h : ∃! (x : _) (hx : p x), q x hx) {y₁ y₂ : α}
    (hpy₁ : p y₁) (hqy₁ : q y₁ hpy₁) (hpy₂ : p y₂) (hqy₂ : q y₂ hpy₂) : y₁ = y₂ := by
  simp only [exists_unique_iff_exists] at h
  exact h.unique ⟨hpy₁, hqy₁⟩ ⟨hpy₂, hqy₂⟩
#align exists_unique.unique2 ExistsUnique.unique₂

end Quantifiers

/-! ### Classical lemmas -/

namespace Classical
variable {p : α → Prop}

-- use shortened names to avoid conflict when classical namespace is open.
/-- Any prop `p` is decidable classically. A shorthand for `Classical.propDecidable`. -/
noncomputable def dec (p : Prop) : Decidable p := by infer_instance
#align classical.dec Classical.dec

/-- Any predicate `p` is decidable classically. -/
noncomputable def decPred (p : α → Prop) : DecidablePred p := by infer_instance
#align classical.dec_pred Classical.decPred

/-- Any relation `p` is decidable classically. -/
noncomputable def decRel (p : α → α → Prop) : DecidableRel p := by infer_instance
#align classical.dec_rel Classical.decRel

/-- Any type `α` has decidable equality classically. -/
noncomputable def decEq (α : Sort u) : DecidableEq α := by infer_instance
#align classical.dec_eq Classical.decEq

/-- Construct a function from a default value `H0`, and a function to use if there exists a value
satisfying the predicate. -/
-- @[elab_as_elim] -- FIXME
noncomputable def existsCases (H0 : C) (H : ∀ a, p a → C) : C :=
  if h : ∃ a, p a then H (Classical.choose h) (Classical.choose_spec h) else H0
#align classical.exists_cases Classical.existsCases

theorem some_spec₂ {α : Sort*} {p : α → Prop} {h : ∃ a, p a} (q : α → Prop)
    (hpq : ∀ a, p a → q a) : q (choose h) := hpq _ <| choose_spec _
#align classical.some_spec2 Classical.some_spec₂

/-- A version of `Classical.indefiniteDescription` which is definitionally equal to a pair -/
noncomputable def subtype_of_exists {α : Type*} {P : α → Prop} (h : ∃ x, P x) : { x // P x } :=
  ⟨Classical.choose h, Classical.choose_spec h⟩
#align classical.subtype_of_exists Classical.subtype_of_exists

/-- A version of `byContradiction` that uses types instead of propositions. -/
protected noncomputable def byContradiction' {α : Sort*} (H : ¬(α → False)) : α :=
  Classical.choice <| (peirce _ False) fun h ↦ (H fun a ↦ h ⟨a⟩).elim
#align classical.by_contradiction' Classical.byContradiction'

/-- `classical.byContradiction'` is equivalent to lean's axiom `classical.choice`. -/
def choice_of_byContradiction' {α : Sort*} (contra : ¬(α → False) → α) : Nonempty α → α :=
  fun H ↦ contra H.elim
#align classical.choice_of_by_contradiction' Classical.choice_of_byContradiction'

end Classical

/-- This function has the same type as `Exists.recOn`, and can be used to case on an equality,
but `Exists.recOn` can only eliminate into Prop, while this version eliminates into any universe
using the axiom of choice. -/
-- @[elab_as_elim] -- FIXME
noncomputable def Exists.classicalRecOn {p : α → Prop} (h : ∃ a, p a) {C} (H : ∀ a, p a → C) : C :=
  H (Classical.choose h) (Classical.choose_spec h)
#align exists.classical_rec_on Exists.classicalRecOn

/-! ### Declarations about bounded quantifiers -/

section BoundedQuantifiers
variable {r p q : α → Prop} {P Q : ∀ x, p x → Prop} {b : Prop}

theorem bex_def : (∃ (x : _) (_ : p x), q x) ↔ ∃ x, p x ∧ q x :=
  ⟨fun ⟨x, px, qx⟩ ↦ ⟨x, px, qx⟩, fun ⟨x, px, qx⟩ ↦ ⟨x, px, qx⟩⟩
#align bex_def bex_def

theorem BEx.elim {b : Prop} : (∃ x h, P x h) → (∀ a h, P a h → b) → b
  | ⟨a, h₁, h₂⟩, h' => h' a h₁ h₂
#align bex.elim BEx.elim

theorem BEx.intro (a : α) (h₁ : p a) (h₂ : P a h₁) : ∃ (x : _) (h : p x), P x h :=
  ⟨a, h₁, h₂⟩
#align bex.intro BEx.intro

theorem ball_congr (H : ∀ x h, P x h ↔ Q x h) : (∀ x h, P x h) ↔ ∀ x h, Q x h :=
  forall_congr' fun x ↦ forall_congr' (H x)
#align ball_congr ball_congr

theorem bex_congr (H : ∀ x h, P x h ↔ Q x h) : (∃ x h, P x h) ↔ ∃ x h, Q x h :=
  exists_congr fun x ↦ exists_congr (H x)
#align bex_congr bex_congr

theorem bex_eq_left {a : α} : (∃ (x : _) (_ : x = a), p x) ↔ p a := by
  simp only [exists_prop, exists_eq_left]
#align bex_eq_left bex_eq_left

theorem BAll.imp_right (H : ∀ x h, P x h → Q x h) (h₁ : ∀ x h, P x h) (x h) : Q x h :=
  H _ _ <| h₁ _ _
#align ball.imp_right BAll.imp_right

theorem BEx.imp_right (H : ∀ x h, P x h → Q x h) : (∃ x h, P x h) → ∃ x h, Q x h
  | ⟨_, _, h'⟩ => ⟨_, _, H _ _ h'⟩
#align bex.imp_right BEx.imp_right

theorem BAll.imp_left (H : ∀ x, p x → q x) (h₁ : ∀ x, q x → r x) (x) (h : p x) : r x :=
  h₁ _ <| H _ h
#align ball.imp_left BAll.imp_left

theorem BEx.imp_left (H : ∀ x, p x → q x) : (∃ (x : _) (_ : p x), r x) → ∃ (x : _) (_ : q x), r x
  | ⟨x, hp, hr⟩ => ⟨x, H _ hp, hr⟩
#align bex.imp_left BEx.imp_left

theorem ball_of_forall (h : ∀ x, p x) (x) : p x := h x
#align ball_of_forall ball_of_forall

theorem forall_of_ball (H : ∀ x, p x) (h : ∀ x, p x → q x) (x) : q x := h x <| H x
#align forall_of_ball forall_of_ball

theorem bex_of_exists (H : ∀ x, p x) : (∃ x, q x) → ∃ (x : _) (_ : p x), q x
  | ⟨x, hq⟩ => ⟨x, H x, hq⟩
#align bex_of_exists bex_of_exists

theorem exists_of_bex : (∃ (x : _) (_ : p x), q x) → ∃ x, q x
  | ⟨x, _, hq⟩ => ⟨x, hq⟩
#align exists_of_bex exists_of_bex

theorem bex_imp : (∃ x h, P x h) → b ↔ ∀ x h, P x h → b := by simp
#align bex_imp_distrib bex_imp

theorem not_bex : (¬∃ x h, P x h) ↔ ∀ x h, ¬P x h := bex_imp
#align not_bex not_bex

theorem not_ball_of_bex_not : (∃ x h, ¬P x h) → ¬∀ x h, P x h
  | ⟨x, h, hp⟩, al => hp <| al x h
#align not_ball_of_bex_not not_ball_of_bex_not

-- See Note [decidable namespace]
protected theorem Decidable.not_ball [Decidable (∃ x h, ¬P x h)] [∀ x h, Decidable (P x h)] :
    (¬∀ x h, P x h) ↔ ∃ x h, ¬P x h :=
  ⟨Not.decidable_imp_symm fun nx x h ↦ nx.decidable_imp_symm
    fun h' ↦ ⟨x, h, h'⟩, not_ball_of_bex_not⟩
#align decidable.not_ball Decidable.not_ball

theorem not_ball : (¬∀ x h, P x h) ↔ ∃ x h, ¬P x h := Decidable.not_ball
#align not_ball not_ball

theorem ball_true_iff (p : α → Prop) : (∀ x, p x → True) ↔ True :=
  iff_true_intro fun _ _ ↦ trivial
#align ball_true_iff ball_true_iff

theorem ball_and : (∀ x h, P x h ∧ Q x h) ↔ (∀ x h, P x h) ∧ ∀ x h, Q x h :=
  Iff.trans (forall_congr' fun _ ↦ forall_and) forall_and
#align ball_and_distrib ball_and

theorem bex_or : (∃ x h, P x h ∨ Q x h) ↔ (∃ x h, P x h) ∨ ∃ x h, Q x h :=
  Iff.trans (exists_congr fun _ ↦ exists_or) exists_or
#align bex_or_distrib bex_or

theorem ball_or_left : (∀ x, p x ∨ q x → r x) ↔ (∀ x, p x → r x) ∧ ∀ x, q x → r x :=
  Iff.trans (forall_congr' fun _ ↦ or_imp) forall_and
#align ball_or_left_distrib ball_or_left

theorem bex_or_left :
    (∃ (x : _) (_ : p x ∨ q x), r x) ↔ (∃ (x : _) (_ : p x), r x) ∨ ∃ (x : _) (_ : q x), r x := by
  simp only [exists_prop]
  exact Iff.trans (exists_congr fun x ↦ or_and_right) exists_or
#align bex_or_left_distrib bex_or_left

end BoundedQuantifiers

#align classical.not_ball not_ball

section ite

variable {σ : α → Sort*} (f : α → β) {P Q : Prop} [Decidable P] [Decidable Q]
  {a b c : α} {A : P → α} {B : ¬P → α}

theorem dite_eq_iff : dite P A B = c ↔ (∃ h, A h = c) ∨ ∃ h, B h = c := by
  by_cases P <;> simp [*, exists_prop_of_true, exists_prop_of_false]
#align dite_eq_iff dite_eq_iff

theorem ite_eq_iff : ite P a b = c ↔ P ∧ a = c ∨ ¬P ∧ b = c :=
  dite_eq_iff.trans <| by simp only; rw [exists_prop, exists_prop]
#align ite_eq_iff ite_eq_iff

theorem eq_ite_iff : a = ite P b c ↔ P ∧ a = b ∨ ¬P ∧ a = c :=
  eq_comm.trans <| ite_eq_iff.trans <| (Iff.rfl.and eq_comm).or (Iff.rfl.and eq_comm)

theorem dite_eq_iff' : dite P A B = c ↔ (∀ h, A h = c) ∧ ∀ h, B h = c :=
  ⟨fun he ↦ ⟨fun h ↦ (dif_pos h).symm.trans he, fun h ↦ (dif_neg h).symm.trans he⟩, fun he ↦
    (em P).elim (fun h ↦ (dif_pos h).trans <| he.1 h) fun h ↦ (dif_neg h).trans <| he.2 h⟩
#align dite_eq_iff' dite_eq_iff'

theorem ite_eq_iff' : ite P a b = c ↔ (P → a = c) ∧ (¬P → b = c) := dite_eq_iff'
#align ite_eq_iff' ite_eq_iff'

#align dite_eq_left_iff dite_eq_left_iff
#align dite_eq_right_iff dite_eq_right_iff
#align ite_eq_left_iff ite_eq_left_iff
#align ite_eq_right_iff ite_eq_right_iff

theorem dite_ne_left_iff : dite P (fun _ ↦ a) B ≠ a ↔ ∃ h, a ≠ B h := by
  rw [Ne.def, dite_eq_left_iff, not_forall]
  exact exists_congr fun h ↦ by rw [ne_comm]
#align dite_ne_left_iff dite_ne_left_iff

theorem dite_ne_right_iff : (dite P A fun _ ↦ b) ≠ b ↔ ∃ h, A h ≠ b := by
  simp only [Ne.def, dite_eq_right_iff, not_forall]
#align dite_ne_right_iff dite_ne_right_iff

theorem ite_ne_left_iff : ite P a b ≠ a ↔ ¬P ∧ a ≠ b :=
  dite_ne_left_iff.trans <| by simp only; rw [exists_prop]
#align ite_ne_left_iff ite_ne_left_iff

theorem ite_ne_right_iff : ite P a b ≠ b ↔ P ∧ a ≠ b :=
  dite_ne_right_iff.trans <| by simp only; rw [exists_prop]
#align ite_ne_right_iff ite_ne_right_iff

protected theorem Ne.dite_eq_left_iff (h : ∀ h, a ≠ B h) : dite P (fun _ ↦ a) B = a ↔ P :=
  dite_eq_left_iff.trans ⟨fun H ↦ of_not_not fun h' ↦ h h' (H h').symm, fun h H ↦ (H h).elim⟩
#align ne.dite_eq_left_iff Ne.dite_eq_left_iff

protected theorem Ne.dite_eq_right_iff (h : ∀ h, A h ≠ b) : (dite P A fun _ ↦ b) = b ↔ ¬P :=
  dite_eq_right_iff.trans ⟨fun H h' ↦ h h' (H h'), fun h' H ↦ (h' H).elim⟩
#align ne.dite_eq_right_iff Ne.dite_eq_right_iff

protected theorem Ne.ite_eq_left_iff (h : a ≠ b) : ite P a b = a ↔ P :=
  Ne.dite_eq_left_iff fun _ ↦ h
#align ne.ite_eq_left_iff Ne.ite_eq_left_iff

protected theorem Ne.ite_eq_right_iff (h : a ≠ b) : ite P a b = b ↔ ¬P :=
  Ne.dite_eq_right_iff fun _ ↦ h
#align ne.ite_eq_right_iff Ne.ite_eq_right_iff

protected theorem Ne.dite_ne_left_iff (h : ∀ h, a ≠ B h) : dite P (fun _ ↦ a) B ≠ a ↔ ¬P :=
  dite_ne_left_iff.trans <| exists_iff_of_forall h
#align ne.dite_ne_left_iff Ne.dite_ne_left_iff

protected theorem Ne.dite_ne_right_iff (h : ∀ h, A h ≠ b) : (dite P A fun _ ↦ b) ≠ b ↔ P :=
  dite_ne_right_iff.trans <| exists_iff_of_forall h
#align ne.dite_ne_right_iff Ne.dite_ne_right_iff

protected theorem Ne.ite_ne_left_iff (h : a ≠ b) : ite P a b ≠ a ↔ ¬P :=
  Ne.dite_ne_left_iff fun _ ↦ h
#align ne.ite_ne_left_iff Ne.ite_ne_left_iff

protected theorem Ne.ite_ne_right_iff (h : a ≠ b) : ite P a b ≠ b ↔ P :=
  Ne.dite_ne_right_iff fun _ ↦ h
#align ne.ite_ne_right_iff Ne.ite_ne_right_iff

variable (P Q a b)

/-- A `dite` whose results do not actually depend on the condition may be reduced to an `ite`. -/
@[simp] theorem dite_eq_ite : (dite P (fun _ ↦ a) fun _ ↦ b) = ite P a b := rfl
#align dite_eq_ite dite_eq_ite

theorem dite_eq_or_eq : (∃ h, dite P A B = A h) ∨ ∃ h, dite P A B = B h :=
  if h : _ then .inl ⟨h, dif_pos h⟩ else .inr ⟨h, dif_neg h⟩
#align dite_eq_or_eq dite_eq_or_eq

theorem ite_eq_or_eq : ite P a b = a ∨ ite P a b = b :=
  if h : _ then .inl (if_pos h) else .inr (if_neg h)
#align ite_eq_or_eq ite_eq_or_eq

/-- A two-argument function applied to two `dite`s is a `dite` of that two-argument function
applied to each of the branches. -/
theorem apply_dite₂ (f : α → β → γ) (P : Prop) [Decidable P] (a : P → α) (b : ¬P → α)
    (c : P → β) (d : ¬P → β) :
    f (dite P a b) (dite P c d) = dite P (fun h ↦ f (a h) (c h)) fun h ↦ f (b h) (d h) := by
  by_cases h : P <;> simp [h]
#align apply_dite2 apply_dite₂

/-- A two-argument function applied to two `ite`s is a `ite` of that two-argument function
applied to each of the branches. -/
theorem apply_ite₂ (f : α → β → γ) (P : Prop) [Decidable P] (a b : α) (c d : β) :
    f (ite P a b) (ite P c d) = ite P (f a c) (f b d) :=
  apply_dite₂ f P (fun _ ↦ a) (fun _ ↦ b) (fun _ ↦ c) fun _ ↦ d
#align apply_ite2 apply_ite₂

/-- A 'dite' producing a `Pi` type `Π a, σ a`, applied to a value `a : α` is a `dite` that applies
either branch to `a`. -/
theorem dite_apply (f : P → ∀ a, σ a) (g : ¬P → ∀ a, σ a) (a : α) :
    (dite P f g) a = dite P (fun h ↦ f h a) fun h ↦ g h a := by by_cases h:P <;> simp [h]
#align dite_apply dite_apply

/-- A 'ite' producing a `Pi` type `Π a, σ a`, applied to a value `a : α` is a `ite` that applies
either branch to `a`. -/
theorem ite_apply (f g : ∀ a, σ a) (a : α) : (ite P f g) a = ite P (f a) (g a) :=
  dite_apply P (fun _ ↦ f) (fun _ ↦ g) a
#align ite_apply ite_apply

theorem ite_and : ite (P ∧ Q) a b = ite P (ite Q a b) b := by
  by_cases hp : P <;> by_cases hq : Q <;> simp [hp, hq]
#align ite_and ite_and

theorem dite_dite_comm {B : Q → α} {C : ¬P → ¬Q → α} (h : P → ¬Q) :
    (if p : P then A p else if q : Q then B q else C p q) =
     if q : Q then B q else if p : P then A p else C p q :=
  dite_eq_iff'.2 ⟨
    fun p ↦ by rw [dif_neg (h p), dif_pos p],
    fun np ↦ by congr; funext _; rw [dif_neg np]⟩
#align dite_dite_comm dite_dite_comm

theorem ite_ite_comm (h : P → ¬Q) :
    (if P then a else if Q then b else c) =
     if Q then b else if P then a else c :=
  dite_dite_comm P Q h
#align ite_ite_comm ite_ite_comm

variable {R : Prop}

theorem ite_prop_iff_or : (if P then Q else R) ↔ (P ∧ Q ∨ ¬ P ∧ R) := by
  by_cases p : P <;> simp [p]

theorem dite_prop_iff_or {Q : P → Prop} {R : ¬P → Prop} [Decidable P] :
    dite P Q R ↔ (∃ p, Q p) ∨ (∃ p, R p) := by
  by_cases h : P <;> simp [h, exists_prop_of_false, exists_prop_of_true]

-- TODO make this a simp lemma in a future PR
theorem ite_prop_iff_and : (if P then Q else R) ↔ ((P → Q) ∧ (¬ P → R)) := by
  by_cases p : P <;> simp [p]

theorem dite_prop_iff_and {Q : P → Prop} {R : ¬P → Prop} [Decidable P] :
    dite P Q R ↔ (∀ h, Q h) ∧ (∀ h, R h) := by
  by_cases h : P <;> simp [h, forall_prop_of_false, forall_prop_of_true]

end ite<|MERGE_RESOLUTION|>--- conflicted
+++ resolved
@@ -279,19 +279,6 @@
 theorem Iff.not_right (h : ¬a ↔ b) : a ↔ ¬b := not_not.symm.trans h.not
 #align iff.not_right Iff.not_right
 
-<<<<<<< HEAD
-protected theorem Iff.ne {α β : Sort*} {a b : α} {c d : β} : (a = b ↔ c = d) → (a ≠ b ↔ c ≠ d) :=
-  Iff.not
-#align iff.ne Iff.ne
-
-theorem Iff.ne_left {α β : Sort*} {a b : α} {c d : β} : (a = b ↔ c ≠ d) → (a ≠ b ↔ c = d) :=
-  Iff.not_left
-#align iff.ne_left Iff.ne_left
-
-theorem Iff.ne_right {α β : Sort*} {a b : α} {c d : β} : (a ≠ b ↔ c = d) → (a = b ↔ c ≠ d) :=
-  Iff.not_right
-#align iff.ne_right Iff.ne_right
-=======
 protected lemma Iff.ne {α β : Sort*} {a b : α} {c d : β} : (a = b ↔ c = d) → (a ≠ b ↔ c ≠ d) :=
   Iff.not
 
@@ -300,7 +287,6 @@
 
 lemma Iff.ne_right {α β : Sort*} {a b : α} {c d : β} : (a ≠ b ↔ c = d) → (a = b ↔ c ≠ d) :=
   Iff.not_right
->>>>>>> b61b03c4
 
 /-! ### Declarations about `Xor'` -/
 
