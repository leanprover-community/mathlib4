/-
Copyright (c) 2016 Jeremy Avigad. All rights reserved.
Released under Apache 2.0 license as described in the file LICENSE.
Authors: Jeremy Avigad, Leonardo de Moura
-/
import Mathlib.Init.Logic
import Mathlib.Init.Function
import Mathlib.Init.Algebra.Classes
import Mathlib.Tactic.Basic
import Mathlib.Tactic.LeftRight
import Mathlib.Tactic.SimpTrace
import Std.Util.LibraryNote
import Std.Tactic.Lint.Basic

/-!
# Basic logic properties

This file is one of the earliest imports in mathlib.

## Implementation notes

Theorems that require decidability hypotheses are in the namespace "decidable".
Classical versions are in the namespace "classical".
-/

open Function
attribute [local instance 10] Classical.propDecidable

section Miscellany

-- Porting note: the following `inline` attributes have been omitted,
-- on the assumption that this issue has been dealt with properly in Lean 4.
-- /- We add the `inline` attribute to optimize VM computation using these declarations.
--    For example, `if p ∧ q then ... else ...` will not evaluate the decidability
--    of `q` if `p` is false. -/
-- attribute [inline]
--   And.decidable Or.decidable Decidable.false Xor.decidable Iff.decidable Decidable.true
--   Implies.decidable Not.decidable Ne.decidable Bool.decidableEq Decidable.toBool

attribute [simp] cast_eq cast_heq

/-- An identity function with its main argument implicit. This will be printed as `hidden` even
if it is applied to a large term, so it can be used for elision,
as done in the `elide` and `unelide` tactics. -/
@[reducible] def hidden {α : Sort _} {a : α} := a

instance (priority := 10) decidableEq_of_subsingleton [Subsingleton α] : DecidableEq α :=
  fun a b => isTrue (Subsingleton.elim a b)
#align decidable_eq_of_subsingleton decidableEq_of_subsingleton

instance (α : Sort _) [Subsingleton α] (p : α → Prop) : Subsingleton (Subtype p) :=
  ⟨fun ⟨x, _⟩ ⟨y, _⟩ => by cases Subsingleton.elim x y; rfl⟩

-- Porting note: I suspect we don't need the following lemmas anymore, since we don't
-- have a separate `coe_fn` anymore.

-- Porting note: The following simp lemma has `Coe` and `CoeTC` switched because `coeTrans` in
-- `Init.Coe` as the transitive closure on the other position.
-- /-- Add an instance to "undo" coercion transitivity into a chain of coercions, because
--     most simp lemmas are stated with respect to simple coercions and will not match when
--     part of a chain. -/
--  @[simp] theorem coe_coe [CoeTC α β] [Coe β γ] (a : α) : @CoeTC.coe α γ _ a = (a : β) := rfl

-- theorem coe_fn_coe_trans {α β γ δ} [Coe α β] [HasCoeTCAux β γ] [CoeFun γ δ] (x : α) :
--     @coeFn α _ _ x = @coeFn β _ _ x :=
--   rfl

-- /-- Non-dependent version of `coe_fn_coe_trans`, helps `rw` figure out the argument. -/
-- theorem coe_fn_coe_trans' {α β γ} {δ : outParam <| _} [Coe α β] [HasCoeTAux β γ]
--     [CoeFun γ fun _ => δ] (x : α) : @coeFn α _ _ x = @coeFn β _ _ x :=
--   rfl

-- @[simp] theorem coe_fn_coe_base {α β γ} [Coe α β] [CoeFun β γ] (x : α) :
--    coe α _ _ x = @coeFn β _ _ x :=
--  rfl

-- /-- Non-dependent version of `coe_fn_coe_base`, helps `rw` figure out the argument. -/
-- theorem coe_fn_coe_base' {α β} {γ : outParam <| _} [Coe α β] [CoeFun β fun _ => γ] (x : α) :
--     @coeFn α _ _ x = @coeFn β _ _ x :=
--   rfl

-- -- This instance should have low priority, to ensure we follow the chain
-- -- `set_like → has_coe_to_sort`
-- attribute [instance] coeSortTrans

-- theorem coe_sort_coe_trans {α β γ δ} [Coe α β] [HasCoeTAux β γ] [CoeSort γ δ] (x : α) :
--     @coeSort α _ _ x = @coeSort β _ _ x :=
--   rfl

library_note "function coercion" /--
Many structures such as bundled morphisms coerce to functions so that you can
transparently apply them to arguments. For example, if `e : α ≃ β` and `a : α`
then you can write `e a` and this is elaborated as `⇑e a`. This type of
coercion is implemented using the `has_coe_to_fun` type class. There is one
important consideration:

If a type coerces to another type which in turn coerces to a function,
then it **must** implement `has_coe_to_fun` directly:
```lean
structure sparkling_equiv (α β) extends α ≃ β

-- if we add a `has_coe` instance,
instance {α β} : has_coe (sparkling_equiv α β) (α ≃ β) :=
⟨sparkling_equiv.to_equiv⟩

-- then a `has_coe_to_fun` instance **must** be added as well:
instance {α β} : has_coe_to_fun (sparkling_equiv α β) :=
⟨λ _, α → β, λ f, f.to_equiv.to_fun⟩
```

(Rationale: if we do not declare the direct coercion, then `⇑e a` is not in
simp-normal form. The lemma `coe_fn_coe_base` will unfold it to `⇑↑e a`. This
often causes loops in the simplifier.)
-/

-- @[simp]
-- theorem coe_sort_coe_base {α β γ} [Coe α β] [CoeSort β γ] (x : α) :
--     @coeSort α _ _ x = @coeSort β _ _ x :=
--   rfl

#align pempty PEmpty

theorem congr_heq {α β γ : Sort _} {f : α → γ} {g : β → γ} {x : α} {y : β}
    (h₁ : HEq f g) (h₂ : HEq x y) : f x = g y := by
  cases h₂; cases h₁; rfl

theorem congr_arg_heq {α} {β : α → Sort _} (f : ∀ a, β a) :
    ∀ {a₁ a₂ : α}, a₁ = a₂ → HEq (f a₁) (f a₂)
  | _, _, rfl => HEq.rfl

theorem ULift.down_injective {α : Sort _} : Function.injective (@ULift.down α)
  | ⟨a⟩, ⟨b⟩, _ => by congr

@[simp] theorem ULift.down_inj {α : Sort _} {a b : ULift α} : a.down = b.down ↔ a = b :=
  ⟨fun h => ULift.down_injective h, fun h => by rw [h]⟩

theorem PLift.down_injective {α : Sort _} : Function.injective (@PLift.down α)
  | ⟨a⟩, ⟨b⟩, _ => by congr

@[simp] theorem PLift.down_inj {α : Sort _} {a b : PLift α} : a.down = b.down ↔ a = b :=
  ⟨fun h => PLift.down_injective h, fun h => by rw [h]⟩

@[simp] theorem eq_iff_eq_cancel_left {b c : α} : (∀ {a}, a = b ↔ a = c) ↔ b = c :=
  ⟨fun h => by rw [← h], fun h a => by rw [h]⟩

@[simp] theorem eq_iff_eq_cancel_right {a b : α} : (∀ {c}, a = c ↔ b = c) ↔ a = b :=
  ⟨fun h => by rw [h], fun h a => by rw [h]⟩

/-- Wrapper for adding elementary propositions to the type class systems.
Warning: this can easily be abused. See the rest of this docstring for details.

Certain propositions should not be treated as a class globally,
but sometimes it is very convenient to be able to use the type class system
in specific circumstances.

For example, `Zmod p` is a field if and only if `p` is a prime number.
In order to be able to find this field instance automatically by type class search,
we have to turn `p.prime` into an instance implicit assumption.

On the other hand, making `Nat.prime` a class would require a major refactoring of the library,
and it is questionable whether making `Nat.prime` a class is desirable at all.
The compromise is to add the assumption `[Fact p.prime]` to `Zmod.field`.

In particular, this class is not intended for turning the type class system
into an automated theorem prover for first order logic. -/
class Fact (p : Prop) : Prop where
  /-- `Fact.out` contains the unwrapped witness for the fact represented by the instance of
  `Fact p`. -/
  out : p

library_note "fact non-instances"/--
In most cases, we should not have global instances of `Fact`; typeclass search only reads the head
symbol and then tries any instances, which means that adding any such instance will cause slowdowns
everywhere. We instead make them as lemmata and make them local instances as required.
-/

theorem Fact.elim {p : Prop} (h : Fact p) : p := h.1
theorem fact_iff {p : Prop} : Fact p ↔ p := ⟨fun h => h.1, fun h => ⟨h⟩⟩

/-- Swaps two pairs of arguments to a function. -/
@[reducible] def Function.swap₂ {κ₁ : ι₁ → Sort _} {κ₂ : ι₂ → Sort _}
    {φ : ∀ i₁, κ₁ i₁ → ∀ i₂, κ₂ i₂ → Sort _} (f : ∀ i₁ j₁ i₂ j₂, φ i₁ j₁ i₂ j₂)
    (i₂ j₂ i₁ j₁) : φ i₁ j₁ i₂ j₂ := f i₁ j₁ i₂ j₂

-- Porting note: these don't work as intended any more
-- /-- If `x : α . tac_name` then `x.out : α`. These are definitionally equal, but this can
-- nevertheless be useful for various reasons, e.g. to apply further projection notation or in an
-- argument to `simp`. -/
-- def autoParam'.out {α : Sort _} {n : Name} (x : autoParam' α n) : α := x

-- /-- If `x : α := d` then `x.out : α`. These are definitionally equal, but this can
-- nevertheless be useful for various reasons, e.g. to apply further projection notation or in an
-- argument to `simp`. -/
-- def optParam.out {α : Sort _} {d : α} (x : α := d) : α := x

end Miscellany

open Function

/-!
### Declarations about propositional connectives
-/

section Propositional

/-! ### Declarations about `implies` -/

instance : IsRefl Prop Iff := ⟨Iff.refl⟩

instance : IsTrans Prop Iff := ⟨fun _ _ _ => Iff.trans⟩

alias imp_congr ← Iff.imp

@[simp] theorem eq_true_eq_id : Eq True = id := by
  funext _; simp only [true_iff, id.def, eq_iff_iff]

#align imp_and_distrib imp_and
#align imp_iff_right imp_iff_rightₓ -- reorder implicits
#align imp_iff_not imp_iff_notₓ -- reorder implicits

@[simp] theorem imp_iff_right_iff : (a → b ↔ b) ↔ a ∨ b := Decidable.imp_iff_right_iff

@[simp] theorem and_or_imp : a ∧ b ∨ (a → c) ↔ a → b ∨ c := Decidable.and_or_imp

/-- Provide modus tollens (`mt`) as dot notation for implications. -/
protected theorem Function.mt : (a → b) → ¬b → ¬a := mt

/-! ### Declarations about `not` -/

alias Decidable.em ← dec_em

theorem dec_em' (p : Prop) [Decidable p] : ¬p ∨ p := (dec_em p).symm

alias Classical.em ← em

theorem em' (p : Prop) : ¬p ∨ p := (em p).symm

theorem or_not {p : Prop} : p ∨ ¬p := em _

theorem Decidable.eq_or_ne (x y : α) [Decidable (x = y)] : x = y ∨ x ≠ y := dec_em <| x = y

theorem Decidable.ne_or_eq (x y : α) [Decidable (x = y)] : x ≠ y ∨ x = y := dec_em' <| x = y

theorem eq_or_ne (x y : α) : x = y ∨ x ≠ y := em <| x = y

theorem ne_or_eq (x y : α) : x ≠ y ∨ x = y := em' <| x = y

theorem by_contradiction : (¬p → False) → p := Decidable.by_contradiction

alias by_contradiction ← by_contra

library_note "decidable namespace"/--
In most of mathlib, we use the law of excluded middle (LEM) and the axiom of choice (AC) freely.
The `decidable` namespace contains versions of lemmas from the root namespace that explicitly
attempt to avoid the axiom of choice, usually by adding decidability assumptions on the inputs.

You can check if a lemma uses the axiom of choice by using `#print axioms foo` and seeing if
`classical.choice` appears in the list.
-/

library_note "decidable arguments"/--
As mathlib is primarily classical,
if the type signature of a `def` or `lemma` does not require any `decidable` instances to state,
it is preferable not to introduce any `decidable` instances that are needed in the proof
as arguments, but rather to use the `classical` tactic as needed.

In the other direction, when `decidable` instances do appear in the type signature,
it is better to use explicitly introduced ones rather than allowing Lean to automatically infer
classical ones, as these may cause instance mismatch errors later.
-/

/-- The Double Negation Theorem: `¬ ¬ P` is equivalent to `P`.
The left-to-right direction, double negation elimination (DNE),
is classically true but not constructively. -/
@[simp] theorem not_not : ¬¬a ↔ a := Decidable.not_not

theorem of_not_not : ¬¬a → a := by_contra

theorem not_ne_iff : ¬a ≠ b ↔ a = b := not_not

theorem of_not_imp {a b : Prop} : ¬(a → b) → a := Decidable.of_not_imp

alias Decidable.not_imp_symm ← Not.decidable_imp_symm

theorem Not.imp_symm : (¬a → b) → ¬b → a := Not.decidable_imp_symm

theorem not_imp_comm : ¬a → b ↔ ¬b → a := Decidable.not_imp_comm

@[simp] theorem not_imp_self : ¬a → a ↔ a := Decidable.not_imp_self

theorem Imp.swap : a → b → c ↔ b → a → c := ⟨Function.swap, Function.swap⟩

alias not_congr ← Iff.not
theorem Iff.not_left (h : a ↔ ¬b) : ¬a ↔ b := h.not.trans not_not
theorem Iff.not_right (h : ¬a ↔ b) : a ↔ ¬b := not_not.symm.trans h.not

/-! ### Declarations about `xor` -/

@[simp] theorem xor_true : Xor' True = Not := by simp [Xor']

@[simp] theorem xor_false : Xor' False = id := by ext; simp [Xor']

theorem xor_comm (a b) : Xor' a b = Xor' b a := by simp [Xor', and_comm, or_comm]

instance : IsCommutative Prop Xor' := ⟨xor_comm⟩

@[simp] theorem xor_self (a : Prop) : Xor' a a = False := by simp [Xor']

/-! ### Declarations about `and` -/

alias and_congr ← Iff.and
#align and_congr_left and_congr_leftₓ -- reorder implicits
#align and_congr_right' and_congr_right'ₓ -- reorder implicits
#align and.right_comm and_right_comm
#align and_and_distrib_left and_and_left
#align and_and_distrib_right and_and_right
alias and_rotate ↔ And.rotate _
#align and.congr_right_iff and_congr_right_iff
#align and.congr_left_iff and_congr_left_iffₓ -- reorder implicits

theorem and_symm_right (a b : α) (p : Prop) : p ∧ a = b ↔ p ∧ b = a := by simp [eq_comm]
theorem and_symm_left (a b : α) (p : Prop) : a = b ∧ p ↔ b = a ∧ p := by simp [eq_comm]

/-! ### Declarations about `or` -/

alias or_congr ← Iff.or
#align or_congr_left' or_congr_left
#align or_congr_right' or_congr_rightₓ -- reorder implicits
#align or.right_comm or_right_comm
alias or_rotate ↔ Or.rotate _

@[deprecated Or.imp]
theorem or_of_or_of_imp_of_imp (h₁ : a ∨ b) (h₂ : a → c) (h₃ : b → d) : c ∨ d := Or.imp h₂ h₃ h₁

@[deprecated Or.imp_left]
theorem or_of_or_of_imp_left (h₁ : a ∨ c) (h : a → b) : b ∨ c := Or.imp_left h h₁

@[deprecated Or.imp_right]
theorem or_of_or_of_imp_right (h₁ : c ∨ a) (h : a → b) : c ∨ b := Or.imp_right h h₁

theorem Or.elim3 {d : Prop} (h : a ∨ b ∨ c) (ha : a → d) (hb : b → d) (hc : c → d) : d :=
  Or.elim h ha fun h₂ => Or.elim h₂ hb hc

theorem Or.imp3 (had : a → d) (hbe : b → e) (hcf : c → f) : a ∨ b ∨ c → d ∨ e ∨ f :=
  Or.imp had <| Or.imp hbe hcf

#align or_imp_distrib or_imp

theorem or_iff_not_imp_left : a ∨ b ↔ ¬a → b := Decidable.or_iff_not_imp_left

theorem or_iff_not_imp_right : a ∨ b ↔ ¬b → a := Decidable.or_iff_not_imp_right

theorem not_or_of_imp : (a → b) → ¬a ∨ b := Decidable.not_or_of_imp

-- See Note [decidable namespace]
protected theorem Decidable.or_not_of_imp [Decidable a] (h : a → b) : b ∨ ¬a :=
  dite _ (Or.inl ∘ h) Or.inr

theorem or_not_of_imp : (a → b) → b ∨ ¬a := Decidable.or_not_of_imp

theorem imp_iff_not_or : a → b ↔ ¬a ∨ b := Decidable.imp_iff_not_or

theorem imp_iff_or_not : b → a ↔ a ∨ ¬b := Decidable.imp_iff_or_not

theorem not_imp_not : ¬a → ¬b ↔ b → a := Decidable.not_imp_not

/-- Provide the reverse of modus tollens (`mt`) as dot notation for implications. -/
protected theorem Function.mtr : (¬a → ¬b) → b → a := not_imp_not.mp

#align decidable.or_congr_left Decidable.or_congr_left'
#align decidable.or_congr_right Decidable.or_congr_right'
#align decidable.or_iff_not_imp_right Decidable.or_iff_not_imp_rightₓ -- reorder implicits
#align decidable.imp_iff_or_not Decidable.imp_iff_or_notₓ -- reorder implicits
#align or_congr_left or_congr_left'
#align or_congr_right or_congr_right'ₓ -- reorder implicits
#align or_iff_left or_iff_leftₓ -- reorder implicits

/-! ### Declarations about distributivity -/

#align and_or_distrib_left and_or_left
#align or_and_distrib_right or_and_right
#align or_and_distrib_left or_and_left
#align and_or_distrib_right and_or_right

/-! Declarations about `iff` -/

alias iff_congr ← Iff.iff

-- @[simp] -- FIXME simp ignores proof rewrites
theorem iff_mpr_iff_true_intro (h : P) : Iff.mpr (iff_true_intro h) True.intro = h := rfl

#align decidable.imp_or_distrib Decidable.imp_or

theorem imp_or {a b c : Prop} : a → b ∨ c ↔ (a → b) ∨ (a → c) := Decidable.imp_or
#align imp_or_distrib imp_or

#align decidable.imp_or_distrib' Decidable.imp_or'

theorem imp_or' : a → b ∨ c ↔ (a → b) ∨ (a → c) := Decidable.imp_or'
#align imp_or_distrib' imp_or'ₓ -- universes

theorem not_imp : ¬(a → b) ↔ a ∧ ¬b := Decidable.not_imp

theorem peirce (a b : Prop) : ((a → b) → a) → a := Decidable.peirce _ _

theorem not_iff_not : (¬a ↔ ¬b) ↔ (a ↔ b) := Decidable.not_iff_not

theorem not_iff_comm : (¬a ↔ b) ↔ (¬b ↔ a) := Decidable.not_iff_comm

theorem not_iff : ¬(a ↔ b) ↔ (¬a ↔ b) := Decidable.not_iff

theorem iff_not_comm : (a ↔ ¬b) ↔ (b ↔ ¬a) := Decidable.iff_not_comm

theorem iff_iff_and_or_not_and_not : (a ↔ b) ↔ a ∧ b ∨ ¬a ∧ ¬b :=
  Decidable.iff_iff_and_or_not_and_not

theorem iff_iff_not_or_and_or_not : (a ↔ b) ↔ (¬a ∨ b) ∧ (a ∨ ¬b) :=
  Decidable.iff_iff_not_or_and_or_not

theorem not_and_not_right : ¬(a ∧ ¬b) ↔ a → b := Decidable.not_and_not_right

#align decidable_of_iff decidable_of_iff
#align decidable_of_iff' decidable_of_iff'
#align decidable_of_bool decidable_of_bool

/-! ### De Morgan's laws -/

#align Decidable.not_and_distrib Decidable.not_and
#align Decidable.not_and_distrib' Decidable.not_and'

/-- One of de Morgan's laws: the negation of a conjunction is logically equivalent to the
disjunction of the negations. -/
theorem not_and_or : ¬(a ∧ b) ↔ ¬a ∨ ¬b := Decidable.not_and
#align not_and_distrib not_and_or

#align not_or_distrib not_or

theorem or_iff_not_and_not : a ∨ b ↔ ¬(¬a ∧ ¬b) := Decidable.or_iff_not_and_not

theorem and_iff_not_or_not : a ∧ b ↔ ¬(¬a ∨ ¬b) := Decidable.and_iff_not_or_not

@[simp] theorem not_xor (P Q : Prop) : ¬Xor' P Q ↔ (P ↔ Q) := by
  simp only [not_and, Xor', not_or, not_not, ← iff_iff_implies_and_implies, iff_self]

theorem xor_iff_not_iff (P Q : Prop) : Xor' P Q ↔ ¬(P ↔ Q) := by rw [iff_not_comm, not_xor]

end Propositional

/-! ### Declarations about equality -/

alias ne_of_mem_of_not_mem ← Membership.Mem.ne_of_not_mem
alias ne_of_mem_of_not_mem' ← Membership.Mem.ne_of_not_mem'

section Equality

-- todo: change name
theorem ball_cond_comm {α} {s : α → Prop} {p : α → α → Prop} :
    (∀ a, s a → ∀ b, s b → p a b) ↔ ∀ a b, s a → s b → p a b :=
  ⟨fun h a b ha hb => h a ha b hb, fun h a ha b hb => h a b ha hb⟩

theorem ball_mem_comm {α β} [Membership α β] {s : β} {p : α → α → Prop} :
    (∀ a (_ : a ∈ s) b (_ : b ∈ s), p a b) ↔ ∀ a b, a ∈ s → b ∈ s → p a b :=
  ball_cond_comm

theorem ne_of_apply_ne {α β : Sort _} (f : α → β) {x y : α} (h : f x ≠ f y) : x ≠ y :=
  fun w : x = y => h (congr_arg f w)

theorem eq_equivalence : Equivalence (@Eq α) :=
  ⟨Eq.refl, @Eq.symm _, @Eq.trans _⟩

@[simp] theorem eq_mp_eq_cast (h : α = β) : Eq.mp h = cast h := rfl

@[simp] theorem eq_mpr_eq_cast (h : α = β) : Eq.mpr h = cast h.symm := rfl

@[simp] theorem cast_cast : ∀ (ha : α = β) (hb : β = γ) (a : α),
    cast hb (cast ha a) = cast (ha.trans hb) a
  | rfl, rfl, _ => rfl

-- @[simp] -- FIXME simp ignores proof rewrites
theorem congr_refl_left (f : α → β) {a b : α} (h : a = b) :
    congr (Eq.refl f) h = congr_arg f h := rfl

-- @[simp] -- FIXME simp ignores proof rewrites
theorem congr_refl_right {f g : α → β} (h : f = g) (a : α) :
    congr h (Eq.refl a) = congr_fun h a := rfl

-- @[simp] -- FIXME simp ignores proof rewrites
theorem congr_arg_refl (f : α → β) (a : α) : congr_arg f (Eq.refl a) = Eq.refl (f a) := rfl

-- @[simp] -- FIXME simp ignores proof rewrites
theorem congr_fun_rfl (f : α → β) (a : α) : congr_fun (Eq.refl f) a = Eq.refl (f a) := rfl

-- @[simp] -- FIXME simp ignores proof rewrites
theorem congr_fun_congr_arg (f : α → β → γ) {a a' : α} (p : a = a') (b : β) :
    congr_fun (congr_arg f p) b = congr_arg (fun a => f a b) p := rfl

theorem heq_of_cast_eq : ∀ (e : α = β) (_ : cast e a = a'), HEq a a'
  | rfl, h => Eq.recOn h (HEq.refl _)

theorem cast_eq_iff_heq : cast e a = a' ↔ HEq a a' :=
  ⟨heq_of_cast_eq _, fun h => by cases h <;> rfl⟩

theorem rec_heq_of_heq {C : α → Sort _} {x : C a} {y : β} (e : a = b) (h : HEq x y) :
    HEq (@Eq.ndrec α a C x b e) y := by subst e <;> exact h

protected theorem Eq.congr (h₁ : x₁ = y₁) (h₂ : x₂ = y₂) : x₁ = x₂ ↔ y₁ = y₂ := by
  subst h₁; subst h₂; rfl

theorem Eq.congr_left {x y z : α} (h : x = y) : x = z ↔ y = z := by rw [h]

theorem Eq.congr_right {x y z : α} (h : x = y) : z = x ↔ z = y := by rw [h]

alias congrArg₂ ← congr_arg₂
#align congr_arg2 congr_arg₂

variable {β : α → Sort _} {γ : ∀ a, β a → Sort _} {δ : ∀ a b, γ a b → Sort _}

theorem congr_fun₂ {f g : ∀ a b, γ a b} (h : f = g) (a : α) (b : β a) : f a b = g a b :=
  congr_fun (congr_fun h _) _

theorem congr_fun₃ {f g : ∀ a b c, δ a b c} (h : f = g) (a : α) (b : β a) (c : γ a b) :
    f a b c = g a b c :=
  congr_fun₂ (congr_fun h _) _ _

theorem funext₂ {f g : ∀ a b, γ a b} (h : ∀ a b, f a b = g a b) : f = g :=
  funext fun _ => funext <| h _

theorem funext₃ {f g : ∀ a b c, δ a b c} (h : ∀ a b c, f a b c = g a b c) : f = g :=
  funext fun _ => funext₂ <| h _

end Equality

/-! ### Declarations about quantifiers -/


section Quantifiers
section Dependent

variable {β : α → Sort _} {γ : ∀ a, β a → Sort _} {δ : ∀ a b, γ a b → Sort _}
  {ε : ∀ a b c, δ a b c → Sort _}

theorem pi_congr {β' : α → Sort _} (h : ∀ a, β a = β' a) : (∀ a, β a) = ∀ a, β' a :=
  (funext h : β = β') ▸ rfl

-- Porting note: some higher order lemmas such as `forall₂_congr` and `exists₂_congr`
-- were moved to `Std4`

theorem forall₂_imp {p q : ∀ a, β a → Prop} (h : ∀ a b, p a b → q a b) :
    (∀ a b, p a b) → ∀ a b, q a b :=
  forall_imp fun i => forall_imp <| h i

theorem forall₃_imp {p q : ∀ a b, γ a b → Prop} (h : ∀ a b c, p a b c → q a b c) :
    (∀ a b c, p a b c) → ∀ a b c, q a b c :=
  forall_imp fun a => forall₂_imp <| h a

theorem Exists₂.imp {p q : ∀ a, β a → Prop} (h : ∀ a b, p a b → q a b) :
    (∃ a b, p a b) → ∃ a b, q a b :=
  Exists.imp fun a => Exists.imp <| h a

theorem Exists₃.imp {p q : ∀ a b, γ a b → Prop} (h : ∀ a b c, p a b c → q a b c) :
    (∃ a b c, p a b c) → ∃ a b c, q a b c :=
  Exists.imp fun a => Exists₂.imp <| h a

end Dependent

variable {κ : ι → Sort _} {p q : α → Prop}

#align exists_imp_exists' Exists.imp'

theorem forall_swap {p : α → β → Prop} : (∀ x y, p x y) ↔ ∀ y x, p x y := ⟨swap, swap⟩

theorem forall₂_swap {κ₁ : ι₁ → Sort _} {κ₂ : ι₂ → Sort _} {p : ∀ i₁, κ₁ i₁ → ∀ i₂, κ₂ i₂ → Prop} :
    (∀ i₁ j₁ i₂ j₂, p i₁ j₁ i₂ j₂) ↔ ∀ i₂ j₂ i₁ j₁, p i₁ j₁ i₂ j₂ := ⟨swap₂, swap₂⟩

/-- We intentionally restrict the type of `α` in this lemma so that this is a safer to use in simp
than `forall_swap`. -/
theorem imp_forall_iff {α : Type _} {p : Prop} {q : α → Prop} : (p → ∀ x, q x) ↔ ∀ x, p → q x :=
  forall_swap

theorem exists_swap {p : α → β → Prop} : (∃ x y, p x y) ↔ ∃ y x, p x y :=
  ⟨fun ⟨x, y, h⟩ => ⟨y, x, h⟩, fun ⟨y, x, h⟩ => ⟨x, y, h⟩⟩

@[simp] theorem forall_exists_index {q : (∃ x, p x) → Prop} :
    (∀ h, q h) ↔ ∀ x (h : p x), q ⟨x, h⟩ :=
  ⟨fun h x hpx => h ⟨x, hpx⟩, fun h ⟨x, hpx⟩ => h x hpx⟩

#align exists_imp_distrib exists_imp
alias exists_imp ↔ _ not_exists_of_forall_not

#align Exists.some Exists.choose
#align Exists.some_spec Exists.choose_spec

-- See Note [decidable namespace]
protected theorem Decidable.not_forall {p : α → Prop} [Decidable (∃ x, ¬p x)]
    [∀ x, Decidable (p x)] : (¬∀ x, p x) ↔ ∃ x, ¬p x :=
  ⟨Not.decidable_imp_symm fun nx x => nx.decidable_imp_symm fun h => ⟨x, h⟩,
   not_forall_of_exists_not⟩

@[simp]
theorem not_forall {p : α → Prop} : (¬∀ x, p x) ↔ ∃ x, ¬p x :=
  Decidable.not_forall

-- See Note [decidable namespace]
protected theorem Decidable.not_forall_not [Decidable (∃ x, p x)] : (¬∀ x, ¬p x) ↔ ∃ x, p x :=
  (@Decidable.not_iff_comm _ _ _ (decidable_of_iff (¬∃ x, p x) not_exists)).1 not_exists

theorem not_forall_not : (¬∀ x, ¬p x) ↔ ∃ x, p x := Decidable.not_forall_not

-- See Note [decidable namespace]
protected theorem Decidable.not_exists_not [∀ x, Decidable (p x)] : (¬∃ x, ¬p x) ↔ ∀ x, p x := by
  simp only [not_exists, Decidable.not_not, iff_self]

theorem not_exists_not : (¬∃ x, ¬p x) ↔ ∀ x, p x := Decidable.not_exists_not

theorem forall_imp_iff_exists_imp [ha : Nonempty α] : (∀ x, p x) → b ↔ ∃ x, p x → b := by
  let ⟨a⟩ := ha
  refine ⟨fun h => not_forall_not.1 fun h' => ?_, fun ⟨x, hx⟩ h => hx (h x)⟩
  exact if hb : b then h' a fun _ => hb else hb <| h fun x => (not_imp.1 (h' x)).1

theorem forall_true_iff : (α → True) ↔ True := imp_true_iff _

-- Unfortunately this causes simp to loop sometimes, so we
-- add the 2 and 3 cases as simp lemmas instead
theorem forall_true_iff' (h : ∀ a, p a ↔ True) : (∀ a, p a) ↔ True :=
  iff_true_intro fun _ => of_iff_true (h _)

-- This is not marked `@[simp]` because `implies_true : (α → True) = True` works
theorem forall₂_true_iff {β : α → Sort _} : (∀ a, β a → True) ↔ True := by simp
#align forall_2_true_iff forall₂_true_iff

-- This is not marked `@[simp]` because `implies_true : (α → True) = True` works
theorem forall₃_true_iff {β : α → Sort _} {γ : ∀ a, β a → Sort _} :
    (∀ (a) (b : β a), γ a b → True) ↔ True := by simp
#align forall_3_true_iff forall₃_true_iff

@[simp] theorem exists_unique_iff_exists [Subsingleton α] {p : α → Prop} :
    (∃! x, p x) ↔ ∃ x, p x :=
  ⟨fun h => h.exists, Exists.imp fun x hx => ⟨hx, fun y _ => Subsingleton.elim y x⟩⟩

-- forall_forall_const is no longer needed

@[simp] theorem exists_const (α) [i : Nonempty α] : (∃ _ : α, b) ↔ b :=
  ⟨fun ⟨_, h⟩ => h, i.elim Exists.intro⟩

theorem exists_unique_const (α) [i : Nonempty α] [Subsingleton α] :
    (∃! _ : α, b) ↔ b := by simp

#align forall_and_distrib forall_and
#align exists_or_distrib exists_or

#align exists_and_distrib_left exists_and_left
#align exists_and_distrib_right exists_and_right

theorem and_forall_ne (a : α) : (p a ∧ ∀ (b) (_ : b ≠ a), p b) ↔ ∀ b, p b := by
  simp only [← @forall_eq _ p a, ← forall_and, ← or_imp, Classical.em, forall_const, iff_self]

theorem Ne.ne_or_ne {x y : α} (z : α) (h : x ≠ y) : x ≠ z ∨ y ≠ z :=
  not_and_or.1 <| mt (and_imp.2 Eq.substr) h.symm

@[simp] theorem exists_unique_eq {a' : α} : ∃! a, a = a' := by
  simp only [eq_comm, ExistsUnique, and_self, forall_eq', exists_eq']

@[simp] theorem exists_unique_eq' {a' : α} : ∃! a, a' = a := by
  simp only [ExistsUnique, and_self, forall_eq', exists_eq']

-- @[simp] -- FIXME simp does not apply this lemma for some reason
theorem exists_apply_eq_apply' (f : α → β) (a' : α) : ∃ a, f a' = f a := ⟨a', rfl⟩

@[simp] theorem exists_exists_and_eq_and {f : α → β} {p : α → Prop} {q : β → Prop} :
    (∃ b, (∃ a, p a ∧ f a = b) ∧ q b) ↔ ∃ a, p a ∧ q (f a) :=
  ⟨fun ⟨_, ⟨a, ha, hab⟩, hb⟩ => ⟨a, ha, hab.symm ▸ hb⟩, fun ⟨a, hp, hq⟩ => ⟨f a, ⟨a, hp, rfl⟩, hq⟩⟩

@[simp] theorem exists_exists_eq_and {f : α → β} {p : β → Prop} :
    (∃ b, (∃ a, f a = b) ∧ p b) ↔ ∃ a, p (f a) :=
  ⟨fun ⟨_, ⟨a, ha⟩, hb⟩ => ⟨a, ha.symm ▸ hb⟩, fun ⟨a, ha⟩ => ⟨f a, ⟨a, rfl⟩, ha⟩⟩

@[simp] theorem exists_or_eq_left (y : α) (p : α → Prop) : ∃ x : α, x = y ∨ p x := ⟨y, .inl rfl⟩

@[simp] theorem exists_or_eq_right (y : α) (p : α → Prop) : ∃ x : α, p x ∨ x = y := ⟨y, .inr rfl⟩

@[simp] theorem exists_or_eq_left' (y : α) (p : α → Prop) : ∃ x : α, y = x ∨ p x := ⟨y, .inl rfl⟩

@[simp] theorem exists_or_eq_right' (y : α) (p : α → Prop) : ∃ x : α, p x ∨ y = x := ⟨y, .inr rfl⟩

theorem forall_apply_eq_imp_iff {f : α → β} {p : β → Prop} :
    (∀ a b, f a = b → p b) ↔ ∀ a, p (f a) := by simp

@[simp] theorem forall_apply_eq_imp_iff' {f : α → β} {p : β → Prop} :
    (∀ b a, f a = b → p b) ↔ ∀ a, p (f a) := by simp [forall_swap]

theorem forall_eq_apply_imp_iff {f : α → β} {p : β → Prop} :
    (∀ a b, b = f a → p b) ↔ ∀ a, p (f a) := by simp

@[simp] theorem forall_eq_apply_imp_iff' {f : α → β} {p : β → Prop} :
    (∀ b a, b = f a → p b) ↔ ∀ a, p (f a) := by simp [forall_swap]

@[simp] theorem forall_apply_eq_imp_iff₂ {f : α → β} {p : α → Prop} {q : β → Prop} :
    (∀ b a, p a → f a = b → q b) ↔ ∀ a, p a → q (f a) :=
  ⟨fun h a ha => h (f a) a ha rfl, fun h _ a ha hb => hb ▸ h a ha⟩

@[simp] theorem exists_eq_right' {a' : α} : (∃ a, p a ∧ a' = a) ↔ p a' := by simp [@eq_comm _ a']

theorem exists_comm {p : α → β → Prop} : (∃ a b, p a b) ↔ ∃ b a, p a b :=
  ⟨fun ⟨a, b, h⟩ => ⟨b, a, h⟩, fun ⟨b, a, h⟩ => ⟨a, b, h⟩⟩

theorem exists₂_comm {κ₁ : ι₁ → Sort _} {κ₂ : ι₂ → Sort _} {p : ∀ i₁, κ₁ i₁ → ∀ i₂, κ₂ i₂ → Prop} :
    (∃ i₁ j₁ i₂ j₂, p i₁ j₁ i₂ j₂) ↔ ∃ i₂ j₂ i₁ j₁, p i₁ j₁ i₂ j₂ := by
  simp only [@exists_comm (κ₁ _), @exists_comm ι₁, iff_self]

theorem And.exists {p q : Prop} {f : p ∧ q → Prop} : (∃ h, f h) ↔ ∃ hp hq, f ⟨hp, hq⟩ :=
  ⟨fun ⟨h, H⟩ => ⟨h.1, h.2, H⟩, fun ⟨hp, hq, H⟩ => ⟨⟨hp, hq⟩, H⟩⟩

theorem forall_or_of_or_forall (h : b ∨ ∀ x, p x) (x) : b ∨ p x := h.imp_right fun h₂ => h₂ x

-- See Note [decidable namespace]
protected theorem Decidable.forall_or_left {q : Prop} {p : α → Prop} [Decidable q] :
    (∀ x, q ∨ p x) ↔ q ∨ ∀ x, p x :=
  ⟨fun h => if hq : q then Or.inl hq else
    Or.inr fun x => (h x).resolve_left hq, forall_or_of_or_forall⟩
#align decidable.forall_or_distrib_left Decidable.forall_or_left

theorem forall_or_left {q} {p : α → Prop} : (∀ x, q ∨ p x) ↔ q ∨ ∀ x, p x :=
  Decidable.forall_or_left
#align forall_or_distrib_left forall_or_left

-- See Note [decidable namespace]
protected theorem Decidable.forall_or_distrib_right {q} {p : α → Prop} [Decidable q] :
    (∀ x, p x ∨ q) ↔ (∀ x, p x) ∨ q := by simp [or_comm, Decidable.forall_or_left]
#align decidable.forall_or_distrib_right Decidable.forall_or_right

theorem forall_or_distrib_right {q} {p : α → Prop} : (∀ x, p x ∨ q) ↔ (∀ x, p x) ∨ q :=
  Decidable.forall_or_distrib_right
#align forall_or_distrib_right forall_or_right

theorem exists_unique_prop {p q : Prop} : (∃! _ : p, q) ↔ p ∧ q := by simp

@[simp] theorem exists_unique_false : ¬∃! _ : α, False := fun ⟨_, h, _⟩ => h

theorem Exists.fst {b : Prop} {p : b → Prop} : Exists p → b
  | ⟨h, _⟩ => h

theorem Exists.snd {b : Prop} {p : b → Prop} : ∀ h : Exists p, p h.fst
  | ⟨_, h⟩ => h

theorem exists_prop_of_true {p : Prop} {q : p → Prop} (h : p) : (∃ h' : p, q h') ↔ q h :=
  @exists_const (q h) p ⟨h⟩

theorem exists_iff_of_forall {p : Prop} {q : p → Prop} (h : ∀ h, q h) : (∃ h, q h) ↔ p :=
  ⟨Exists.fst, fun H => ⟨H, h H⟩⟩

theorem exists_unique_prop_of_true {p : Prop} {q : p → Prop} (h : p) : (∃! h' : p, q h') ↔ q h :=
  @exists_unique_const (q h) p ⟨h⟩ _

theorem forall_prop_of_false {p : Prop} {q : p → Prop} (hn : ¬p) : (∀ h' : p, q h') ↔ True :=
  iff_true_intro fun h => hn.elim h

<<<<<<< HEAD
theorem exists_prop_of_false {p : Prop} {q : p → Prop} : ¬ p → ¬ (∃ h' : p, q h') :=
  mt fun ⟨h, _⟩ => h

open Function

theorem forall_swap {p : α → β → Prop} : (∀ x y, p x y) ↔ ∀ y x, p x y := ⟨swap, swap⟩
=======
theorem exists_prop_of_false {p : Prop} {q : p → Prop} : ¬p → ¬∃ h' : p, q h' :=
  mt Exists.fst

-- Porting note: `[congr]` now only expects equalities
-- @[congr]
theorem exists_prop_congr {p p' : Prop} {q q' : p → Prop} (hq : ∀ h, q h ↔ q' h) (hp : p ↔ p') :
    Exists q ↔ ∃ h : p', q' (hp.2 h) :=
  ⟨fun ⟨_, _⟩ => ⟨hp.1 ‹_›, (hq _).1 ‹_›⟩, fun ⟨_, _⟩ => ⟨_, (hq _).2 ‹_›⟩⟩

@[congr]
theorem exists_prop_congr' {p p' : Prop} {q q' : p → Prop} (hq : ∀ h, q h ↔ q' h) (hp : p ↔ p') :
    Exists q = ∃ h : p', q' (hp.2 h) :=
  propext (exists_prop_congr hq hp)

/-- See `is_empty.exists_iff` for the `false` version. -/
@[simp] theorem exists_true_left (p : True → Prop) : (∃ x, p x) ↔ p True.intro :=
  exists_prop_of_true _

-- Porting note: `@[congr]` commented out for now.
-- @[congr]
theorem forall_prop_congr {p p' : Prop} {q q' : p → Prop} (hq : ∀ h, q h ↔ q' h) (hp : p ↔ p') :
    (∀ h, q h) ↔ ∀ h : p', q' (hp.2 h) :=
  ⟨fun h1 h2 => (hq _).1 (h1 (hp.2 h2)), fun h1 h2 => (hq _).2 (h1 (hp.1 h2))⟩

-- Porting note: `@[congr]` commented out for now.
-- @[congr]
theorem forall_prop_congr' {p p' : Prop} {q q' : p → Prop} (hq : ∀ h, q h ↔ q' h) (hp : p ↔ p') :
    (∀ h, q h) = ∀ h : p', q' (hp.2 h) :=
  propext (forall_prop_congr hq hp)

/-- See `is_empty.forall_iff` for the `false` version. -/
@[simp] theorem forall_true_left (p : True → Prop) : (∀ x, p x) ↔ p True.intro :=
  forall_prop_of_true _

theorem ExistsUnique.elim₂ {α : Sort _} {p : α → Sort _} [∀ x, Subsingleton (p x)]
    {q : ∀ (x) (_ : p x), Prop} {b : Prop} (h₂ : ∃! (x : _) (h : p x), q x h)
    (h₁ : ∀ (x) (h : p x), q x h → (∀ (y) (hy : p y), q y hy → y = x) → b) : b := by
  simp only [exists_unique_iff_exists] at h₂
  apply h₂.elim
  exact fun x ⟨hxp, hxq⟩ H => h₁ x hxp hxq fun y hyp hyq => H y ⟨hyp, hyq⟩
#align exists_unique.elim2 ExistsUnique.elim₂

theorem ExistsUnique.intro2 {α : Sort _} {p : α → Sort _} [∀ x, Subsingleton (p x)]
    {q : ∀ (x : α) (_ : p x), Prop} (w : α) (hp : p w) (hq : q w hp)
    (H : ∀ (y) (hy : p y), q y hy → y = w) : ∃! (x : _) (hx : p x), q x hx := by
  simp only [exists_unique_iff_exists]
  exact ExistsUnique.intro w ⟨hp, hq⟩ fun y ⟨hyp, hyq⟩ => H y hyp hyq
#align exists_unique.intro2 ExistsUnique.intro₂

theorem ExistsUnique.exists₂ {α : Sort _} {p : α → Sort _} {q : ∀ (x : α) (_ : p x), Prop}
    (h : ∃! (x : _) (hx : p x), q x hx) : ∃ (x : _) (hx : p x), q x hx :=
  h.exists.imp fun _ hx => hx.exists
#align exists_unique.exists2 ExistsUnique.exists₂

theorem ExistsUnique.unique2 {α : Sort _} {p : α → Sort _} [∀ x, Subsingleton (p x)]
    {q : ∀ (x : α) (_ : p x), Prop} (h : ∃! (x : _) (hx : p x), q x hx) {y₁ y₂ : α}
    (hpy₁ : p y₁) (hqy₁ : q y₁ hpy₁) (hpy₂ : p y₂) (hqy₂ : q y₂ hpy₂) : y₁ = y₂ := by
  simp only [exists_unique_iff_exists] at h
  exact h.unique ⟨hpy₁, hqy₁⟩ ⟨hpy₂, hqy₂⟩
#align exists_unique.unique2 ExistsUnique.unique₂

end Quantifiers

/-! ### Classical lemmas -/

namespace Classical
variable {p : α → Prop}

-- use shortened names to avoid conflict when classical namespace is open.
/-- Any prop `p` is decidable classically. A shorthand for `classical.prop_decidable`. -/
noncomputable def dec (p : Prop) : Decidable p := by infer_instance

/-- Any predicate `p` is decidable classically. -/
noncomputable def decPred (p : α → Prop) : DecidablePred p := by infer_instance

/-- Any relation `p` is decidable classically. -/
noncomputable def decRel (p : α → α → Prop) : DecidableRel p := by infer_instance

/-- Any type `α` has decidable equality classically. -/
noncomputable def decEq (α : Sort _) : DecidableEq α := by infer_instance

/-- Construct a function from a default value `H0`, and a function to use if there exists a value
satisfying the predicate. -/
-- @[elab_as_elim] -- FIXME
noncomputable def existsCases (H0 : C) (H : ∀ a, p a → C) : C :=
  if h : ∃ a, p a then H (Classical.choose h) (Classical.choose_spec h) else H0

theorem some_spec₂ {α : Sort _} {p : α → Prop} {h : ∃ a, p a} (q : α → Prop)
    (hpq : ∀ a, p a → q a) : q (choose h) := hpq _ <| choose_spec _
#align classical.some_spec2 Classical.some_spec₂

/-- A version of `Classical.indefiniteDescription` which is definitionally equal to a pair -/
noncomputable def subtype_of_exists {α : Type _} {P : α → Prop} (h : ∃ x, P x) : { x // P x } :=
  ⟨Classical.choose h, Classical.choose_spec h⟩
#align classical.subtype_of_exists Classical.subtype_of_exists

/-- A version of `byContradiction` that uses types instead of propositions. -/
protected noncomputable def byContradiction' {α : Sort _} (H : ¬(α → False)) : α :=
  Classical.choice <| (peirce _ False) fun h => (H fun a => h ⟨a⟩).elim

/-- `classical.byContradiction'` is equivalent to lean's axiom `classical.choice`. -/
def choice_of_byContradiction' {α : Sort _} (contra : ¬(α → False) → α) : Nonempty α → α :=
  fun H => contra H.elim
#align classical.choice_of_by_contradiction' choice_of_byContradiction'

end Classical

/-- This function has the same type as `Exists.recOn`, and can be used to case on an equality,
but `Exists.recOn` can only eliminate into Prop, while this version eliminates into any universe
using the axiom of choice. -/
-- @[elab_as_elim] -- FIXME
noncomputable def Exists.classicalRecOn {p : α → Prop} (h : ∃ a, p a) {C} (H : ∀ a, p a → C) : C :=
  H (Classical.choose h) (Classical.choose_spec h)
>>>>>>> 9efcb950

/-! ### Declarations about bounded quantifiers -/

section BoundedQuantifiers
variable {r p q : α → Prop} {P Q : ∀ x, p x → Prop} {b : Prop}

theorem bex_def : (∃ (x : _) (_ : p x), q x) ↔ ∃ x, p x ∧ q x :=
  ⟨fun ⟨x, px, qx⟩ => ⟨x, px, qx⟩, fun ⟨x, px, qx⟩ => ⟨x, px, qx⟩⟩

theorem BEx.elim {b : Prop} : (∃ x h, P x h) → (∀ a h, P a h → b) → b
  | ⟨a, h₁, h₂⟩, h' => h' a h₁ h₂
#align bex.elim BEx.elim

theorem BEx.intro (a : α) (h₁ : p a) (h₂ : P a h₁) : ∃ (x : _) (h : p x), P x h :=
  ⟨a, h₁, h₂⟩
#align bex.intro BEx.intro

theorem ball_congr (H : ∀ x h, P x h ↔ Q x h) : (∀ x h, P x h) ↔ ∀ x h, Q x h :=
  forall_congr' fun x => forall_congr' (H x)

theorem bex_congr (H : ∀ x h, P x h ↔ Q x h) : (∃ x h, P x h) ↔ ∃ x h, Q x h :=
  exists_congr fun x => exists_congr (H x)

theorem bex_eq_left {a : α} : (∃ (x : _) (_ : x = a), p x) ↔ p a := by
  simp only [exists_prop, exists_eq_left]; rfl

theorem BAll.imp_right (H : ∀ x h, P x h → Q x h) (h₁ : ∀ x h, P x h) (x h) : Q x h :=
  H _ _ <| h₁ _ _
#align ball.imp_right BAll.imp_right

theorem BEx.imp_right (H : ∀ x h, P x h → Q x h) : (∃ x h, P x h) → ∃ x h, Q x h
  | ⟨_, _, h'⟩ => ⟨_, _, H _ _ h'⟩
#align bex.imp_right BEx.imp_right

theorem BAll.imp_left (H : ∀ x, p x → q x) (h₁ : ∀ x, q x → r x) (x) (h : p x) : r x :=
  h₁ _ <| H _ h
#align ball.imp_left BAll.imp_left

theorem BEx.imp_left (H : ∀ x, p x → q x) : (∃ (x : _) (_ : p x), r x) → ∃ (x : _) (_ : q x), r x
  | ⟨x, hp, hr⟩ => ⟨x, H _ hp, hr⟩
#align bex.imp_left BEx.imp_left

theorem ball_of_forall (h : ∀ x, p x) (x) : p x := h x

theorem forall_of_ball (H : ∀ x, p x) (h : ∀ x, p x → q x) (x) : q x := h x <| H x

theorem bex_of_exists (H : ∀ x, p x) : (∃ x, q x) → ∃ (x : _) (_ : p x), q x
  | ⟨x, hq⟩ => ⟨x, H x, hq⟩

theorem exists_of_bex : (∃ (x : _) (_ : p x), q x) → ∃ x, q x
  | ⟨x, _, hq⟩ => ⟨x, hq⟩

theorem bex_imp : (∃ x h, P x h) → b ↔ ∀ x h, P x h → b := by simp
#align bex_imp_distrib bex_imp

theorem not_bex : (¬∃ x h, P x h) ↔ ∀ x h, ¬P x h := bex_imp

theorem not_ball_of_bex_not : (∃ x h, ¬P x h) → ¬∀ x h, P x h
  | ⟨x, h, hp⟩, al => hp <| al x h

-- See Note [decidable namespace]
protected theorem Decidable.not_ball [Decidable (∃ x h, ¬P x h)] [∀ x h, Decidable (P x h)] :
    (¬∀ x h, P x h) ↔ ∃ x h, ¬P x h :=
  ⟨Not.decidable_imp_symm fun nx x h => nx.decidable_imp_symm
    fun h' => ⟨x, h, h'⟩, not_ball_of_bex_not⟩

theorem not_ball : (¬∀ x h, P x h) ↔ ∃ x h, ¬P x h := Decidable.not_ball

theorem ball_true_iff (p : α → Prop) : (∀ x, p x → True) ↔ True :=
  iff_true_intro fun _ _ => trivial

theorem ball_and_distrib : (∀ x h, P x h ∧ Q x h) ↔ (∀ x h, P x h) ∧ ∀ x h, Q x h :=
  Iff.trans (forall_congr' fun _ => forall_and) forall_and
#align ball_and_distrib ball_and

theorem bex_or : (∃ x h, P x h ∨ Q x h) ↔ (∃ x h, P x h) ∨ ∃ x h, Q x h :=
  Iff.trans (exists_congr fun _ => exists_or) exists_or
#align bex_or_distrib bex_or

theorem ball_or_left : (∀ x, p x ∨ q x → r x) ↔ (∀ x, p x → r x) ∧ ∀ x, q x → r x :=
  Iff.trans (forall_congr' fun _ => or_imp) forall_and
#align ball_or_left_distrib ball_or_left

theorem bex_or_left :
    (∃ (x : _) (_ : p x ∨ q x), r x) ↔ (∃ (x : _) (_ : p x), r x) ∨ ∃ (x : _) (_ : q x), r x := by
  simp only [exists_prop]
  exact Iff.trans (exists_congr fun x => or_and_right) exists_or
#align bex_or_left_distrib bex_or_left

end BoundedQuantifiers

#align classical.not_ball not_ball

section ite

variable {σ : α → Sort _} (f : α → β) {P Q : Prop} [Decidable P] [Decidable Q]
  {a b c : α} {A : P → α} {B : ¬P → α}

theorem dite_eq_iff : dite P A B = c ↔ (∃ h, A h = c) ∨ ∃ h, B h = c := by
  by_cases P <;> simp [*, exists_prop_of_true, exists_prop_of_false]

theorem ite_eq_iff : ite P a b = c ↔ P ∧ a = c ∨ ¬P ∧ b = c :=
  dite_eq_iff.trans <| by simp only; rw [exists_prop, exists_prop]

theorem dite_eq_iff' : dite P A B = c ↔ (∀ h, A h = c) ∧ ∀ h, B h = c :=
  ⟨fun he => ⟨fun h => (dif_pos h).symm.trans he, fun h => (dif_neg h).symm.trans he⟩, fun he =>
    (em P).elim (fun h => (dif_pos h).trans <| he.1 h) fun h => (dif_neg h).trans <| he.2 h⟩

theorem ite_eq_iff' : ite P a b = c ↔ (P → a = c) ∧ (¬P → b = c) := dite_eq_iff'

@[simp] theorem dite_eq_left_iff : dite P (fun _ => a) B = a ↔ ∀ h, B h = a := by
  by_cases P <;> simp [*, forall_prop_of_true, forall_prop_of_false]

@[simp] theorem dite_eq_right_iff : (dite P A fun _ => b) = b ↔ ∀ h, A h = b := by
  by_cases P <;> simp [*, forall_prop_of_true, forall_prop_of_false]

@[simp] theorem ite_eq_left_iff : ite P a b = a ↔ ¬P → b = a := dite_eq_left_iff
@[simp] theorem ite_eq_right_iff : ite P a b = b ↔ P → a = b := dite_eq_right_iff

theorem dite_ne_left_iff : dite P (fun _ => a) B ≠ a ↔ ∃ h, a ≠ B h := by
  rw [Ne.def, dite_eq_left_iff, not_forall]
  exact exists_congr fun h => by rw [ne_comm]

theorem dite_ne_right_iff : (dite P A fun _ => b) ≠ b ↔ ∃ h, A h ≠ b := by
  simp only [Ne.def, dite_eq_right_iff, not_forall]; rfl

theorem ite_ne_left_iff : ite P a b ≠ a ↔ ¬P ∧ a ≠ b :=
  dite_ne_left_iff.trans <| by simp only; rw [exists_prop]

theorem ite_ne_right_iff : ite P a b ≠ b ↔ P ∧ a ≠ b :=
  dite_ne_right_iff.trans <| by simp only; rw [exists_prop]

protected theorem Ne.dite_eq_left_iff (h : ∀ h, a ≠ B h) : dite P (fun _ => a) B = a ↔ P :=
  dite_eq_left_iff.trans ⟨fun H => of_not_not fun h' => h h' (H h').symm, fun h H => (H h).elim⟩

protected theorem Ne.dite_eq_right_iff (h : ∀ h, A h ≠ b) : (dite P A fun _ => b) = b ↔ ¬P :=
  dite_eq_right_iff.trans ⟨fun H h' => h h' (H h'), fun h' H => (h' H).elim⟩

protected theorem Ne.ite_eq_left_iff (h : a ≠ b) : ite P a b = a ↔ P :=
  Ne.dite_eq_left_iff fun _ => h

protected theorem Ne.ite_eq_right_iff (h : a ≠ b) : ite P a b = b ↔ ¬P :=
  Ne.dite_eq_right_iff fun _ => h

protected theorem Ne.dite_ne_left_iff (h : ∀ h, a ≠ B h) : dite P (fun _ => a) B ≠ a ↔ ¬P :=
  dite_ne_left_iff.trans <| exists_iff_of_forall h

protected theorem Ne.dite_ne_right_iff (h : ∀ h, A h ≠ b) : (dite P A fun _ => b) ≠ b ↔ P :=
  dite_ne_right_iff.trans <| exists_iff_of_forall h

protected theorem Ne.ite_ne_left_iff (h : a ≠ b) : ite P a b ≠ a ↔ ¬P :=
  Ne.dite_ne_left_iff fun _ => h

protected theorem Ne.ite_ne_right_iff (h : a ≠ b) : ite P a b ≠ b ↔ P :=
  Ne.dite_ne_right_iff fun _ => h

variable (P Q a b)

/-- A `dite` whose results do not actually depend on the condition may be reduced to an `ite`. -/
@[simp] theorem dite_eq_ite : (dite P (fun _ => a) fun _ => b) = ite P a b := rfl

theorem dite_eq_or_eq : (∃ h, dite P A B = A h) ∨ ∃ h, dite P A B = B h :=
  if h : _ then .inl ⟨h, dif_pos h⟩ else .inr ⟨h, dif_neg h⟩

theorem ite_eq_or_eq : ite P a b = a ∨ ite P a b = b :=
  if h : _ then .inl (if_pos h) else .inr (if_neg h)

/-- A two-argument function applied to two `dite`s is a `dite` of that two-argument function
applied to each of the branches. -/
theorem apply_dite₂ (f : α → β → γ) (P : Prop) [Decidable P] (a : P → α) (b : ¬P → α)
    (c : P → β) (d : ¬P → β) :
    f (dite P a b) (dite P c d) = dite P (fun h => f (a h) (c h)) fun h => f (b h) (d h) := by
  by_cases h : P <;> simp [h]
#align apply_dite2 apply_dite₂

/-- A two-argument function applied to two `ite`s is a `ite` of that two-argument function
applied to each of the branches. -/
theorem apply_ite₂ (f : α → β → γ) (P : Prop) [Decidable P] (a b : α) (c d : β) :
    f (ite P a b) (ite P c d) = ite P (f a c) (f b d) :=
  apply_dite₂ f P (fun _ => a) (fun _ => b) (fun _ => c) fun _ => d
#align apply_ite2 apply_ite₂

/-- A 'dite' producing a `Pi` type `Π a, σ a`, applied to a value `a : α` is a `dite` that applies
either branch to `a`. -/
theorem dite_apply (f : P → ∀ a, σ a) (g : ¬P → ∀ a, σ a) (a : α) :
    (dite P f g) a = dite P (fun h => f h a) fun h => g h a := by by_cases h:P <;> simp [h]

/-- A 'ite' producing a `Pi` type `Π a, σ a`, applied to a value `a : α` is a `ite` that applies
either branch to `a`. -/
theorem ite_apply (f g : ∀ a, σ a) (a : α) : (ite P f g) a = ite P (f a) (g a) :=
  dite_apply P (fun _ => f) (fun _ => g) a

theorem ite_and : ite (P ∧ Q) a b = ite P (ite Q a b) b := by
  by_cases hp : P <;> by_cases hq : Q <;> simp [hp, hq]

theorem dite_dite_comm {B : Q → α} {C : ¬P → ¬Q → α} (h : P → ¬Q) :
    (if p : P then A p else if q : Q then B q else C p q) =
     if q : Q then B q else if p : P then A p else C p q :=
  dite_eq_iff'.2 ⟨
    fun p => by rw [dif_neg (h p), dif_pos p],
    fun np => by congr; funext _; rw [dif_neg np]⟩

theorem ite_ite_comm (h : P → ¬Q) :
    (if P then a else if Q then b else c) =
     if Q then b else if P then a else c :=
  dite_dite_comm P Q h

end ite<|MERGE_RESOLUTION|>--- conflicted
+++ resolved
@@ -754,14 +754,6 @@
 theorem forall_prop_of_false {p : Prop} {q : p → Prop} (hn : ¬p) : (∀ h' : p, q h') ↔ True :=
   iff_true_intro fun h => hn.elim h
 
-<<<<<<< HEAD
-theorem exists_prop_of_false {p : Prop} {q : p → Prop} : ¬ p → ¬ (∃ h' : p, q h') :=
-  mt fun ⟨h, _⟩ => h
-
-open Function
-
-theorem forall_swap {p : α → β → Prop} : (∀ x y, p x y) ↔ ∀ y x, p x y := ⟨swap, swap⟩
-=======
 theorem exists_prop_of_false {p : Prop} {q : p → Prop} : ¬p → ¬∃ h' : p, q h' :=
   mt Exists.fst
 
@@ -875,7 +867,6 @@
 -- @[elab_as_elim] -- FIXME
 noncomputable def Exists.classicalRecOn {p : α → Prop} (h : ∃ a, p a) {C} (H : ∀ a, p a → C) : C :=
   H (Classical.choose h) (Classical.choose_spec h)
->>>>>>> 9efcb950
 
 /-! ### Declarations about bounded quantifiers -/
 
