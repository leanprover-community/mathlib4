--- conflicted
+++ resolved
@@ -163,12 +163,7 @@
 
 alias Iff.imp := imp_congr
 
-<<<<<<< HEAD
 #align iff.imp Iff.imp
-=======
-@[simp] theorem eq_true_eq_id : Eq True = id := by
-  funext _; simp only [true_iff, id, eq_iff_iff]
->>>>>>> 2eed8869
 #align eq_true_eq_id eq_true_eq_id
 #align imp_and_distrib imp_and
 #align imp_iff_right imp_iff_rightₓ -- reorder implicits
