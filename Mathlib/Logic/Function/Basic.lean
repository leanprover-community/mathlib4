--- conflicted
+++ resolved
@@ -65,17 +65,10 @@
   · rwa [Subsingleton.elim x z, Subsingleton.elim y z] at h
   · rw [h, Subsingleton.elim x y]
 
-<<<<<<< HEAD
-@[simp] theorem swap_lt {α} [Preorder α] : swap (· < · : α → α → _) = (· > ·) := rfl
-@[simp] theorem swap_le {α} [Preorder α] : swap (· ≤ · : α → α → _) = (· ≥ ·) := rfl
-@[simp] theorem swap_gt {α} [Preorder α] : swap (· > · : α → α → _) = (· < ·) := rfl
-@[simp] theorem swap_ge {α} [Preorder α] : swap (· ≥ · : α → α → _) = (· ≤ ·) := rfl
-=======
 theorem swap_lt {α} [Preorder α] : swap (· < · : α → α → _) = (· > ·) := rfl
 theorem swap_le {α} [Preorder α] : swap (· ≤ · : α → α → _) = (· ≥ ·) := rfl
 theorem swap_gt {α} [Preorder α] : swap (· > · : α → α → _) = (· < ·) := rfl
 theorem swap_ge {α} [Preorder α] : swap (· ≥ · : α → α → _) = (· ≤ ·) := rfl
->>>>>>> 4023a183
 
 protected theorem Bijective.injective {f : α → β} (hf : Bijective f) : Injective f := hf.1
 protected theorem Bijective.surjective {f : α → β} (hf : Bijective f) : Surjective f := hf.2
