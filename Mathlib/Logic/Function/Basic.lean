/-
Copyright (c) 2016 Johannes Hölzl. All rights reserved.
Released under Apache 2.0 license as described in the file LICENSE.
Authors: Johannes Hölzl, Mario Carneiro
-/
import Mathlib.Logic.Nonempty
import Mathlib.Init.Data.Nat.Lemmas
import Mathlib.Init.Set

/-!
# Miscellaneous function constructions and lemmas
-/


universe u v w

namespace Function

section

variable {α β γ : Sort _} {f : α → β}

/-- Evaluate a function at an argument. Useful if you want to talk about the partially applied
  `Function.eval x : (∀ x, β x) → β x`. -/
@[reducible, simp] def eval {β : α → Sort _} (x : α) (f : ∀ x, β x) : β x := f x

theorem eval_apply {β : α → Sort _} (x : α) (f : ∀ x, β x) : eval x f = f x :=
  rfl

theorem const_def {y : β} : (fun _ : α ↦ y) = const α y :=
  rfl

@[simp]
theorem const_comp {f : α → β} {c : γ} : const β c ∘ f = const α c :=
  rfl

@[simp]
theorem comp_const {f : β → γ} {b : β} : f ∘ const α b = const α (f b) :=
  rfl

theorem const_injective [Nonempty α] : Injective (const α : β → α → β) := fun y₁ y₂ h ↦
  let ⟨x⟩ := ‹Nonempty α›
  congr_fun h x

@[simp]
theorem const_inj [Nonempty α] {y₁ y₂ : β} : const α y₁ = const α y₂ ↔ y₁ = y₂ :=
  ⟨fun h ↦ const_injective h, fun h ↦ h ▸ rfl⟩

theorem id_def : @id α = fun x ↦ x :=
  rfl

lemma hfunext {α α': Sort u} {β : α → Sort v} {β' : α' → Sort v} {f : ∀a, β a} {f' : ∀a, β' a}
  (hα : α = α') (h : ∀a a', HEq a a' → HEq (f a) (f' a')) : HEq f f' := by
  subst hα
  have : ∀a, HEq (f a) (f' a) := λ a => h a a (HEq.refl a)
  have : β = β' := by funext a
                      exact type_eq_of_heq (this a)
  subst this
  apply heq_of_eq
  funext a
  exact eq_of_heq (this a)

theorem funext_iff {β : α → Sort _} {f₁ f₂ : ∀ x : α, β x} : f₁ = f₂ ↔ ∀ a, f₁ a = f₂ a :=
  Iff.intro (fun h _ ↦ h ▸ rfl) funext

theorem ne_iff {β : α → Sort _} {f₁ f₂ : ∀ a, β a} : f₁ ≠ f₂ ↔ ∃ a, f₁ a ≠ f₂ a :=
  funext_iff.not.trans not_forall

protected theorem Bijective.injective {f : α → β} (hf : Bijective f) : Injective f := hf.1
protected theorem Bijective.surjective {f : α → β} (hf : Bijective f) : Surjective f := hf.2

theorem Injective.eq_iff (I : Injective f) {a b : α} : f a = f b ↔ a = b :=
  ⟨@I _ _, congr_arg f⟩

theorem Injective.eq_iff' (I : Injective f) {a b : α} {c : β} (h : f b = c) : f a = c ↔ a = b :=
  h ▸ I.eq_iff

theorem Injective.ne (hf : Injective f) {a₁ a₂ : α} : a₁ ≠ a₂ → f a₁ ≠ f a₂ :=
<<<<<<< HEAD
  mt fun h ↦ hf h
=======
  mt fun h => hf h
#align function.injective.ne Function.Injective.ne
>>>>>>> 112b847a

theorem Injective.ne_iff (hf : Injective f) {x y : α} : f x ≠ f y ↔ x ≠ y :=
  ⟨mt <| congr_arg f, hf.ne⟩

theorem Injective.ne_iff' (hf : Injective f) {x y : α} {z : β} (h : f y = z) : f x ≠ z ↔ x ≠ y :=
  h ▸ hf.ne_iff

/-- If the co-domain `β` of an injective function `f : α → β` has decidable equality, then
the domain `α` also has decidable equality. -/
protected def Injective.decidableEq [DecidableEq β] (I : Injective f) : DecidableEq α :=
  fun _ _ ↦ decidable_of_iff _ I.eq_iff

theorem Injective.of_comp {g : γ → α} (I : Injective (f ∘ g)) : Injective g := fun x y h ↦
  I <| show f (g x) = f (g y) from congr_arg f h

theorem Injective.of_comp_iff {f : α → β} (hf : Injective f) (g : γ → α) :
    Injective (f ∘ g) ↔ Injective g :=
  ⟨Injective.of_comp, hf.comp⟩

theorem Injective.of_comp_iff' (f : α → β) {g : γ → α} (hg : Bijective g) :
    Injective (f ∘ g) ↔ Injective f :=
⟨ λ h x y => let ⟨_, hx⟩ := hg.surjective x
             let ⟨_, hy⟩ := hg.surjective y
             hx ▸ hy ▸ λ hf => h hf ▸ rfl,
  λ h => h.comp hg.injective⟩

/-- Composition by an injective function on the left is itself injective. -/
theorem Injective.comp_left {g : β → γ} (hg : Function.Injective g) :
    Function.Injective ((· ∘ ·) g : (α → β) → α → γ) :=
  fun _ _ hgf ↦ funext fun i ↦ hg <| (congr_fun hgf i : _)

theorem injective_of_subsingleton [Subsingleton α] (f : α → β) : Injective f :=
  fun _ _ _ ↦ Subsingleton.elim _ _

lemma Injective.dite (p : α → Prop) [DecidablePred p]
  {f : {a : α // p a} → β} {f' : {a : α // ¬ p a} → β}
  (hf : Injective f) (hf' : Injective f')
  (im_disj : ∀ {x x' : α} {hx : p x} {hx' : ¬ p x'}, f ⟨x, hx⟩ ≠ f' ⟨x', hx'⟩) :
  Function.Injective (λ x => if h : p x then f ⟨x, h⟩ else f' ⟨x, h⟩) :=
by intros x₁ x₂ h
   dsimp only at h
   by_cases h₁ : p x₁ <;> by_cases h₂ : p x₂
   · rw [dif_pos h₁, dif_pos h₂] at h; injection (hf h); assumption
   · rw [dif_pos h₁, dif_neg h₂] at h; exact (im_disj h).elim
   · rw [dif_neg h₁, dif_pos h₂] at h; exact (im_disj h.symm).elim
   · rw [dif_neg h₁, dif_neg h₂] at h; injection (hf' h); assumption

theorem Surjective.of_comp {g : γ → α} (S : Surjective (f ∘ g)) : Surjective f := fun y ↦
  let ⟨x, h⟩ := S y
  ⟨g x, h⟩

theorem Surjective.of_comp_iff (f : α → β) {g : γ → α} (hg : Surjective g) :
    Surjective (f ∘ g) ↔ Surjective f :=
  ⟨Surjective.of_comp, fun h ↦ h.comp hg⟩

theorem Surjective.of_comp_iff' (hf : Bijective f) (g : γ → α) :
    Surjective (f ∘ g) ↔ Surjective g :=
  ⟨fun h x ↦
    let ⟨x', hx'⟩ := h (f x)
    ⟨x', hf.injective hx'⟩,
    hf.surjective.comp⟩

instance decidableEqPfun (p : Prop) [Decidable p] (α : p → Type _) [∀ hp, DecidableEq (α hp)] :
    DecidableEq (∀ hp, α hp)
  | f, g => decidable_of_iff (∀ hp, f hp = g hp) funext_iff.symm

protected theorem Surjective.forall (hf : Surjective f) {p : β → Prop} :
    (∀ y, p y) ↔ ∀ x, p (f x) :=
  ⟨fun h x ↦ h (f x), fun h y ↦
    let ⟨x, hx⟩ := hf y
    hx ▸ h x⟩

protected theorem Surjective.forall₂ (hf : Surjective f) {p : β → β → Prop} :
    (∀ y₁ y₂, p y₁ y₂) ↔ ∀ x₁ x₂, p (f x₁) (f x₂) :=
  hf.forall.trans $ forall_congr' fun _ ↦ hf.forall

protected theorem Surjective.forall₃ (hf : Surjective f) {p : β → β → β → Prop} :
    (∀ y₁ y₂ y₃, p y₁ y₂ y₃) ↔ ∀ x₁ x₂ x₃, p (f x₁) (f x₂) (f x₃) :=
  hf.forall.trans $ forall_congr' fun _ ↦ hf.forall₂

protected theorem Surjective.exists (hf : Surjective f) {p : β → Prop} :
    (∃ y, p y) ↔ ∃ x, p (f x) :=
  ⟨fun ⟨y, hy⟩ ↦
    let ⟨x, hx⟩ := hf y
    ⟨x, hx.symm ▸ hy⟩,
    fun ⟨x, hx⟩ ↦ ⟨f x, hx⟩⟩

protected theorem Surjective.exists₂ (hf : Surjective f) {p : β → β → Prop} :
    (∃ y₁ y₂, p y₁ y₂) ↔ ∃ x₁ x₂, p (f x₁) (f x₂) :=
  hf.exists.trans <| exists_congr fun _ ↦ hf.exists

protected theorem Surjective.exists₃ (hf : Surjective f) {p : β → β → β → Prop} :
    (∃ y₁ y₂ y₃, p y₁ y₂ y₃) ↔ ∃ x₁ x₂ x₃, p (f x₁) (f x₂) (f x₃) :=
  hf.exists.trans <| exists_congr fun _ ↦ hf.exists₂

theorem Surjective.injective_comp_right (hf : Surjective f) : Injective fun g : β → γ ↦ g ∘ f :=
  fun _ _ h ↦ funext <| hf.forall.2 <| congr_fun h

protected theorem Surjective.right_cancellable (hf : Surjective f) {g₁ g₂ : β → γ} :
    g₁ ∘ f = g₂ ∘ f ↔ g₁ = g₂ :=
  hf.injective_comp_right.eq_iff

theorem surjective_of_right_cancellable_Prop (h : ∀ g₁ g₂ : β → Prop, g₁ ∘ f = g₂ ∘ f → g₁ = g₂) :
    Surjective f := by
  specialize h (fun y ↦ ∃ x, f x = y) (fun _ ↦ True) (funext fun x ↦ eq_true ⟨_, rfl⟩)
  intro y; rw [congr_fun h y]; trivial

theorem bijective_iff_existsUnique (f : α → β) : Bijective f ↔ ∀ b : β, ∃! a : α, f a = b :=
  ⟨fun hf b ↦
      let ⟨a, ha⟩ := hf.surjective b
      ⟨a, ha, fun _ ha' ↦ hf.injective (ha'.trans ha.symm)⟩,
    fun he ↦ ⟨fun {_a a'} h ↦ (he (f a')).unique h rfl, fun b ↦ (he b).exists⟩⟩
#align function.bijective_iff_exists_unique Function.bijective_iff_existsUnique

/-- Shorthand for using projection notation with `function.bijective_iff_existsUnique`. -/
protected theorem Bijective.existsUnique {f : α → β} (hf : Bijective f) (b : β) :
    ∃! a : α, f a = b :=
  (bijective_iff_existsUnique f).mp hf b
#align function.bijective.exists_unique Function.Bijective.existsUnique

theorem Bijective.existsUnique_iff {f : α → β} (hf : Bijective f) {p : β → Prop} :
    (∃! y, p y) ↔ ∃! x, p (f x) :=
  ⟨fun ⟨y, hpy, hy⟩ ↦
    let ⟨x, hx⟩ := hf.surjective y
    ⟨x, by simpa [hx], fun z (hz : p (f z)) ↦ hf.injective <| hx.symm ▸ hy _ hz⟩,
    fun ⟨x, hpx, hx⟩ ↦
    ⟨f x, hpx, fun y hy ↦
      let ⟨z, hz⟩ := hf.surjective y
      hz ▸ congr_arg f (hx _ (by simpa [hz]))⟩⟩
#align function.bijective.exists_unique_iff Function.Bijective.existsUnique_iff

theorem Bijective.of_comp_iff (f : α → β) {g : γ → α} (hg : Bijective g) :
    Bijective (f ∘ g) ↔ Bijective f :=
  and_congr (Injective.of_comp_iff' _ hg) (Surjective.of_comp_iff _ hg.surjective)

theorem Bijective.of_comp_iff' {f : α → β} (hf : Bijective f) (g : γ → α) :
    Function.Bijective (f ∘ g) ↔ Function.Bijective g :=
  and_congr (Injective.of_comp_iff hf.injective _) (Surjective.of_comp_iff' hf _)

/-- **Cantor's diagonal argument** implies that there are no surjective functions from `α`
to `set α`. -/
theorem cantor_surjective {α} (f : α → Set α) : ¬Surjective f
  | h => let ⟨D, e⟩ := h (λ a => ¬ f a a)
        (@iff_not_self (f D D)) $ iff_of_eq (congr_fun e D)

/-- **Cantor's diagonal argument** implies that there are no injective functions from `set α`
to `α`. -/
theorem cantor_injective {α : Type _} (f : Set α → α) : ¬Injective f
| i => cantor_surjective (λ a b => ∀ U, a = f U → U b) $
       RightInverse.surjective
         (λ U => funext $ λ _a => propext ⟨λ h => h U rfl, λ h' _U e => i e ▸ h'⟩)

/-- There is no surjection from `α : Type u` into `Type u`. This theorem
  demonstrates why `Type : Type` would be inconsistent in Lean. -/
theorem not_surjective_Type {α : Type u} (f : α → Type max u v) : ¬Surjective f := by
  intro hf
  let T : Type max u v := Sigma f
  cases' hf (Set T) with U hU
  let g : Set T → T := fun s ↦ ⟨U, cast hU.symm s⟩
  have hg : Injective g := by
    intro s t h
    suffices cast hU (g s).2 = cast hU (g t).2 by
      simp only [cast_cast, cast_eq] at this
      assumption
    · congr
  exact cantor_injective g hg

/-- `g` is a partial inverse to `f` (an injective but not necessarily
  surjective function) if `g y = some x` implies `f x = y`, and `g y = none`
  implies that `y` is not in the range of `f`. -/
def IsPartialInv {α β} (f : α → β) (g : β → Option α) : Prop :=
  ∀ x y, g y = some x ↔ f x = y

theorem isPartialInv_left {α β} {f : α → β} {g} (H : IsPartialInv f g) (x) : g (f x) = some x :=
  (H _ _).2 rfl
#align function.is_partial_inv_left Function.isPartialInv_left

theorem injective_of_isPartialInv {α β} {f : α → β} {g} (H : IsPartialInv f g) :
    Injective f := fun _ _ h ↦
  Option.some.inj <| ((H _ _).2 h).symm.trans ((H _ _).2 rfl)
#align function.injective_of_partial_inv Function.injective_of_isPartialInv

theorem injective_of_isPartialInv_right {α β} {f : α → β} {g} (H : IsPartialInv f g) (x y b)
    (h₁ : b ∈ g x) (h₂ : b ∈ g y) : x = y :=
  ((H _ _).1 h₁).symm.trans ((H _ _).1 h₂)
#align function.injective_of_partial_inv_right Function.injective_of_isPartialInv_right

theorem LeftInverse.comp_eq_id {f : α → β} {g : β → α} (h : LeftInverse f g) : f ∘ g = id :=
  funext h

theorem leftInverse_iff_comp {f : α → β} {g : β → α} : LeftInverse f g ↔ f ∘ g = id :=
  ⟨LeftInverse.comp_eq_id, congr_fun⟩
#align function.left_inverse_iff_comp Function.leftInverse_iff_comp

theorem RightInverse.comp_eq_id {f : α → β} {g : β → α} (h : RightInverse f g) : g ∘ f = id :=
  funext h

theorem rightInverse_iff_comp {f : α → β} {g : β → α} : RightInverse f g ↔ g ∘ f = id :=
  ⟨RightInverse.comp_eq_id, congr_fun⟩
#align function.right_inverse_iff_comp Function.rightInverse_iff_comp

theorem LeftInverse.comp {f : α → β} {g : β → α} {h : β → γ} {i : γ → β} (hf : LeftInverse f g)
    (hh : LeftInverse h i) : LeftInverse (h ∘ f) (g ∘ i) :=
  fun a ↦ show h (f (g (i a))) = a by rw [hf (i a), hh a]

theorem RightInverse.comp {f : α → β} {g : β → α} {h : β → γ} {i : γ → β} (hf : RightInverse f g)
    (hh : RightInverse h i) : RightInverse (h ∘ f) (g ∘ i) :=
  LeftInverse.comp hh hf

theorem LeftInverse.rightInverse {f : α → β} {g : β → α} (h : LeftInverse g f) : RightInverse f g :=
  h

#align function.left_inverse.right_inverse Function.LeftInverse.rightInverse

theorem RightInverse.leftInverse {f : α → β} {g : β → α} (h : RightInverse g f) : LeftInverse f g :=
  h

#align function.right_inverse.left_inverse Function.RightInverse.leftInverse

theorem LeftInverse.surjective {f : α → β} {g : β → α} (h : LeftInverse f g) : Surjective f :=
  h.rightInverse.surjective

theorem RightInverse.injective {f : α → β} {g : β → α} (h : RightInverse f g) : Injective f :=
  h.leftInverse.injective

theorem LeftInverse.rightInverse_of_injective {f : α → β} {g : β → α} (h : LeftInverse f g)
    (hf : Injective f) : RightInverse f g :=
  fun x ↦ hf <| h (f x)
#align function.left_inverse.right_inverse_of_injective
Function.LeftInverse.rightInverse_of_injective

theorem LeftInverse.rightInverse_of_surjective {f : α → β} {g : β → α} (h : LeftInverse f g)
    (hg : Surjective g) : RightInverse f g :=
  fun x ↦ let ⟨y, hy⟩ := hg x; hy ▸ congr_arg g (h y)
#align function.left_inverse.right_inverse_of_surjective
Function.LeftInverse.rightInverse_of_surjective

theorem RightInverse.leftInverse_of_surjective {f : α → β} {g : β → α} :
    RightInverse f g → Surjective f → LeftInverse f g :=
  LeftInverse.rightInverse_of_surjective
#align function.right_inverse.left_inverse_of_surjective
Function.RightInverse.leftInverse_of_surjective

theorem RightInverse.leftInverse_of_injective {f : α → β} {g : β → α} :
    RightInverse f g → Injective g → LeftInverse f g :=
  LeftInverse.rightInverse_of_injective
#align function.right_inverse.left_inverse_of_injective
Function.RightInverse.leftInverse_of_injective

theorem LeftInverse.eq_rightInverse {f : α → β} {g₁ g₂ : β → α} (h₁ : LeftInverse g₁ f)
    (h₂ : RightInverse g₂ f) : g₁ = g₂ :=
  calc
    g₁ = g₁ ∘ f ∘ g₂ := by rw [h₂.comp_eq_id, comp.right_id]
     _ = g₂ := by rw [← comp.assoc, h₁.comp_eq_id, comp.left_id]
#align function.left_inverse.eq_right_inverse
Function.LeftInverse.eq_rightInverse

attribute [local instance] Classical.propDecidable

/-- We can use choice to construct explicitly a partial inverse for
  a given injective function `f`. -/
noncomputable def partialInv {α β} (f : α → β) (b : β) : Option α :=
  if h : ∃ a, f a = b then some (Classical.choose h) else none

theorem partialInv_of_injective {α β} {f : α → β} (I : Injective f) : IsPartialInv f (partialInv f)
| a, b =>
⟨λ h => have hpi : partialInv f b = if h : ∃ a, f a = b then some (Classical.choose h) else none :=
          rfl
        if h' : ∃ a, f a = b
        then by rw [hpi, dif_pos h'] at h
                injection h with h
                subst h
                apply Classical.choose_spec h'
        else by rw [hpi, dif_neg h'] at h; contradiction,
 λ e => e ▸ have h : ∃ a', f a' = f a := ⟨_, rfl⟩
            (dif_pos h).trans (congr_arg _ (I $ Classical.choose_spec h))⟩
#align function.partial_inv_of_injective Function.partialInv_of_injective

theorem partialInv_left {α β} {f : α → β} (I : Injective f) : ∀ x, partialInv f (f x) = some x :=
  isPartialInv_left (partialInv_of_injective I)
#align function.partial_inv_left Function.partialInv_left

end

section InvFun

variable {α β : Sort _} [Nonempty α] {f : α → β} {a : α} {b : β}

attribute [local instance] Classical.propDecidable

/-- The inverse of a function (which is a left inverse if `f` is injective
  and a right inverse if `f` is surjective). -/
-- Explicit Sort so that `α` isn't inferred to be Prop via `exists_prop_decidable`
noncomputable def invFun {α : Sort u} {β} [Nonempty α] (f : α → β) : β → α :=
  fun y ↦ if h : (∃ x, f x = y) then h.choose else Classical.arbitrary α

theorem invFun_eq (h : ∃ a, f a = b) : f (invFun f b) = b :=
  by simp only [invFun, dif_pos h, h.choose_spec]
#align function.inv_fun_eq Function.invFun_eq

theorem invFun_neg (h : ¬∃ a, f a = b) : invFun f b = Classical.choice ‹_› :=
  dif_neg h
#align function.inv_fun_neg Function.invFun_neg

theorem invFun_eq_of_injective_of_rightInverse {g : β → α} (hf : Injective f)
    (hg : RightInverse g f) : invFun f = g :=
  funext fun b ↦
    hf
      (by
        rw [hg b]
        exact invFun_eq ⟨g b, hg b⟩)
#align function.inv_fun_eq_of_injective_of_right_inverse
Function.invFun_eq_of_injective_of_rightInverse

theorem rightInverse_invFun (hf : Surjective f) : RightInverse (invFun f) f :=
  fun b ↦ invFun_eq <| hf b
#align function.right_inverse_inv_fun Function.rightInverse_invFun

theorem leftInverse_invFun (hf : Injective f) : LeftInverse (invFun f) f :=
  fun b ↦ hf <| invFun_eq ⟨b, rfl⟩
#align function.left_inverse_inv_fun Function.leftInverse_invFun

theorem invFun_surjective (hf : Injective f) : Surjective (invFun f) :=
  (leftInverse_invFun hf).surjective
#align function.inv_fun_surjective Function.invFun_surjective

theorem invFun_comp (hf : Injective f) : invFun f ∘ f = id :=
  funext <| leftInverse_invFun hf
#align function.inv_fun_comp Function.invFun_comp

theorem Injective.hasLeftInverse (hf : Injective f) : HasLeftInverse f :=
  ⟨invFun f, leftInverse_invFun hf⟩
#align function.injective.has_left_inverse Function.Injective.hasLeftInverse

theorem injective_iff_hasLeftInverse : Injective f ↔ HasLeftInverse f :=
  ⟨Injective.hasLeftInverse, HasLeftInverse.injective⟩
#align function.injective_iff_has_leftInverse Function.injective_iff_hasLeftInverse

end InvFun

section SurjInv

variable {α : Sort u} {β : Sort v} {γ : Sort w} {f : α → β}

/-- The inverse of a surjective function. (Unlike `invFun`, this does not require
  `α` to be inhabited.) -/
noncomputable def surjInv {f : α → β} (h : Surjective f) (b : β) : α :=
  Classical.choose (h b)

theorem surjInv_eq (h : Surjective f) (b) : f (surjInv h b) = b :=
  Classical.choose_spec (h b)
#align function.surj_inv_eq Function.surjInv_eq

theorem rightInverse_surjInv (hf : Surjective f) : RightInverse (surjInv hf) f :=
  surjInv_eq hf
#align function.right_inverse_surjInv Function.rightInverse_surjInv

theorem leftInverse_surjInv (hf : Bijective f) : LeftInverse (surjInv hf.2) f :=
  rightInverse_of_injective_of_leftInverse hf.1 (rightInverse_surjInv hf.2)
#align function.left_inverse_surj_inv Function.leftInverse_surjInv

theorem Surjective.hasRightInverse (hf : Surjective f) : HasRightInverse f :=
  ⟨_, rightInverse_surjInv hf⟩
#align function.surjective.has_right_inverse
Function.Surjective.hasRightInverse

theorem surjective_iff_hasRightInverse : Surjective f ↔ HasRightInverse f :=
  ⟨Surjective.hasRightInverse, HasRightInverse.surjective⟩
#align function.surjective_iff_has_right_inverse
Function.surjective_iff_hasRightInverse

theorem bijective_iff_has_inverse : Bijective f ↔ ∃ g, LeftInverse g f ∧ RightInverse g f :=
  ⟨fun hf ↦ ⟨_, leftInverse_surjInv hf, rightInverse_surjInv hf.2⟩, fun ⟨_, gl, gr⟩ ↦
    ⟨gl.injective, gr.surjective⟩⟩

theorem injective_surjInv (h : Surjective f) : Injective (surjInv h) :=
  (rightInverse_surjInv h).injective
#align function.injective_surj_inv Function.injective_surjInv

theorem surjective_to_subsingleton [na : Nonempty α] [Subsingleton β] (f : α → β) :
    Surjective f :=
  fun _ ↦ let ⟨a⟩ := na; ⟨a, Subsingleton.elim _ _⟩

/-- Composition by an surjective function on the left is itself surjective. -/
theorem Surjective.comp_left {g : β → γ} (hg : Surjective g) :
    Surjective ((· ∘ ·) g : (α → β) → α → γ) := fun f ↦
  ⟨surjInv hg ∘ f, funext fun _ ↦ rightInverse_surjInv _ _⟩

/-- Composition by an bijective function on the left is itself bijective. -/
theorem Bijective.comp_left {g : β → γ} (hg : Bijective g) :
    Bijective ((· ∘ ·) g : (α → β) → α → γ) :=
  ⟨hg.injective.comp_left, hg.surjective.comp_left⟩

end SurjInv

section Update

variable {α : Sort u} {β : α → Sort v} {α' : Sort w} [DecidableEq α] [DecidableEq α']
  {f g : (a : α) → β a} {a : α} {b : β a}


/-- Replacing the value of a function at a given point by a given value. -/
def update (f : ∀ a, β a) (a' : α) (v : β a') (a : α) : β a :=
  if h : a = a' then Eq.ndrec v h.symm else f a

/-- On non-dependent functions, `function.update` can be expressed as an `ite` -/
theorem update_apply {β : Sort _} (f : α → β) (a' : α) (b : β) (a : α) :
    update f a' b a = if a = a' then b else f a :=
by have h2 : (h : a = a') → Eq.rec (motive := λ _ _ => β) b h.symm = b :=
     by intro h
        rw [eq_rec_constant]
   have h3 : (λ h : a = a' => Eq.rec (motive := λ _ _ => β) b h.symm) =
             (λ _ : a = a' =>  b) := funext h2
   let f := λ x => dite (a = a') x (λ (_: ¬ a = a') => (f a))
   exact congrArg f h3

@[simp]
theorem update_same (a : α) (v : β a) (f : ∀ a, β a) : update f a v a = v :=
  dif_pos rfl

theorem surjective_eval {α : Sort u} {β : α → Sort v} [h : ∀ a, Nonempty (β a)] (a : α) :
    Surjective (eval a : (∀ a, β a) → β a) := fun b ↦
  ⟨@update _ _ (Classical.decEq α) (fun a ↦ (h a).some) a b,
   @update_same _ _ (Classical.decEq α) _ _ _⟩

theorem update_injective (f : ∀ a, β a) (a' : α) : Injective (update f a') := fun v v' h ↦ by
  have := congr_fun h a'
  rwa [update_same, update_same] at this

@[simp]
theorem update_noteq {a a' : α} (h : a ≠ a') (v : β a') (f : ∀ a, β a) : update f a' v a = f a :=
  dif_neg h

lemma forall_update_iff (f : ∀a, β a) {a : α} {b : β a} (p : ∀a, β a → Prop) :
  (∀ x, p x (update f a b x)) ↔ p a b ∧ ∀ x, x ≠ a → p x (f x) := by
  rw [← and_forall_ne a, update_same]
  simp (config := { contextual := true })

theorem exists_update_iff (f : ∀ a, β a) {a : α} {b : β a} (p : ∀ a, β a → Prop) :
    (∃ x, p x (update f a b x)) ↔ p a b ∨ ∃ (x : _)(_ : x ≠ a), p x (f x) := by
  rw [← not_forall_not, forall_update_iff f fun a b ↦ ¬p a b]
  simp [-not_and, not_and_or]

theorem update_eq_iff {a : α} {b : β a} {f g : ∀ a, β a} :
    update f a b = g ↔ b = g a ∧ ∀ (x) (_ : x ≠ a), f x = g x :=
  funext_iff.trans <| forall_update_iff _ fun x y ↦ y = g x

theorem eq_update_iff {a : α} {b : β a} {f g : ∀ a, β a} :
    g = update f a b ↔ g a = b ∧ ∀ (x) (_ : x ≠ a), g x = f x :=
  funext_iff.trans <| forall_update_iff _ fun x y ↦ g x = y

@[simp] lemma update_eq_self_iff : update f a b = f ↔ b = f a := by simp [update_eq_iff]
@[simp] lemma eq_update_self_iff : f = update f a b ↔ f a = b := by simp [eq_update_iff]

lemma ne_update_self_iff : f ≠ update f a b ↔ f a ≠ b := eq_update_self_iff.not
lemma update_ne_self_iff : update f a b ≠ f ↔ b ≠ f a := update_eq_self_iff.not

@[simp]
theorem update_eq_self (a : α) (f : ∀ a, β a) : update f a (f a) = f :=
  update_eq_iff.2 ⟨rfl, fun _ _ ↦ rfl⟩

theorem update_comp_eq_of_forall_ne' {α'} (g : ∀ a, β a) {f : α' → α} {i : α} (a : β i)
    (h : ∀ x, f x ≠ i) : (fun j ↦ (update g i a) (f j)) = fun j ↦ g (f j) :=
  funext fun _ ↦ update_noteq (h _) _ _

/-- Non-dependent version of `function.update_comp_eq_of_forall_ne'` -/
theorem update_comp_eq_of_forall_ne {α β : Sort _} (g : α' → β) {f : α → α'} {i : α'} (a : β)
    (h : ∀ x, f x ≠ i) : update g i a ∘ f = g ∘ f :=
  update_comp_eq_of_forall_ne' g a h

theorem update_comp_eq_of_injective' (g : ∀ a, β a) {f : α' → α} (hf : Function.Injective f)
    (i : α') (a : β (f i)) : (fun j ↦ update g (f i) a (f j)) = update (fun i ↦ g (f i)) i a :=
  eq_update_iff.2 ⟨update_same _ _ _, fun _ hj ↦ update_noteq (hf.ne hj) _ _⟩

/-- Non-dependent version of `function.update_comp_eq_of_injective'` -/
theorem update_comp_eq_of_injective {β : Sort _} (g : α' → β) {f : α → α'}
    (hf : Function.Injective f) (i : α) (a : β) :
    Function.update g (f i) a ∘ f = Function.update (g ∘ f) i a :=
  update_comp_eq_of_injective' g hf i a

theorem apply_update {ι : Sort _} [DecidableEq ι] {α β : ι → Sort _} (f : ∀ i, α i → β i)
    (g : ∀ i, α i) (i : ι) (v : α i) (j : ι) :
    f j (update g i v j) = update (fun k ↦ f k (g k)) i (f i v) j := by
  by_cases h:j = i
  · subst j
    simp
  · simp [h]

theorem apply_update₂ {ι : Sort _} [DecidableEq ι] {α β γ : ι → Sort _} (f : ∀ i, α i → β i → γ i)
    (g : ∀ i, α i) (h : ∀ i, β i) (i : ι) (v : α i) (w : β i) (j : ι) :
    f j (update g i v j) (update h i w j) = update (fun k ↦ f k (g k) (h k)) i (f i v w) j := by
  by_cases h:j = i
  · subst j
    simp
  · simp [h]


theorem comp_update {α' : Sort _} {β : Sort _} (f : α' → β) (g : α → α') (i : α) (v : α') :
    f ∘ update g i v = update (f ∘ g) i (f v) :=
  funext <| apply_update _ _ _ _

theorem update_comm {α} [DecidableEq α] {β : α → Sort _} {a b : α} (h : a ≠ b) (v : β a) (w : β b)
    (f : ∀ a, β a) : update (update f a v) b w = update (update f b w) a v := by
  funext c
  simp only [update]
  by_cases h₁ : c = b <;> by_cases h₂ : c = a
  · rw [dif_pos h₁, dif_pos h₂]
    cases h (h₂.symm.trans h₁)
  · rw [dif_pos h₁, dif_pos h₁, dif_neg h₂]
  · rw [dif_neg h₁, dif_neg h₁, dif_pos h₂]
  · rw [dif_neg h₁, dif_neg h₁, dif_neg h₂]

@[simp]
theorem update_idem {α} [DecidableEq α] {β : α → Sort _} {a : α} (v w : β a) (f : ∀ a, β a) :
    update (update f a v) a w = update f a w := by
  funext b
  by_cases b = a <;> simp [update, h]

end Update

noncomputable section Extend

attribute [local instance] Classical.propDecidable

variable {α β γ : Sort _} {f : α → β}

/-- `extend f g e'` extends a function `g : α → γ`
along a function `f : α → β` to a function `β → γ`,
by using the values of `g` on the range of `f`
and the values of an auxiliary function `e' : β → γ` elsewhere.

Mostly useful when `f` is injective. -/
-- Explicit Sort so that `α` isn't inferred to be Prop via `exists_prop_decidable`
def extend {α : Sort u} {β γ} (f : α → β) (g : α → γ) (e' : β → γ) : β → γ := fun b ↦
  if h : ∃ a, f a = b then g (Classical.choose h) else e' b

theorem extend_def (f : α → β) (g : α → γ) (e' : β → γ) (b : β) [Decidable (∃ a, f a = b)] :
    extend f g e' b = if h : ∃ a, f a = b then g (Classical.choose h) else e' b := by
  unfold extend
  congr

@[simp]
theorem extend_apply (hf : Injective f) (g : α → γ) (e' : β → γ) (a : α) :
    extend f g e' (f a) = g a := by
  simp only [extend_def, dif_pos, exists_apply_eq_apply]
  exact congr_arg g (hf $ Classical.choose_spec (exists_apply_eq_apply f a))

@[simp]
theorem extend_apply' (g : α → γ) (e' : β → γ) (b : β) (hb : ¬∃ a, f a = b) :
    extend f g e' b = e' b := by
  simp [Function.extend_def, hb]

theorem apply_extend {δ} (hf : Injective f) (F : γ → δ) (g : α → γ) (e' : β → γ) (b : β) :
    F (extend f g e' b) = extend f (F ∘ g) (F ∘ e') b := by
  by_cases hb:∃ a, f a = b
  · cases' hb with a ha
    subst b
    rw [extend_apply hf, extend_apply hf]
    rfl
  · rw [extend_apply' _ _ _ hb, extend_apply' _ _ _ hb]
    rfl

theorem extend_injective (hf : Injective f) (e' : β → γ) : Injective fun g ↦ extend f g e' := by
  intro g₁ g₂ hg
  refine' funext fun x ↦ _
  have H := congr_fun hg (f x)
  simp only [hf, extend_apply] at H
  exact H

@[simp]
theorem extend_comp (hf : Injective f) (g : α → γ) (e' : β → γ) : extend f g e' ∘ f = g :=
  funext fun a ↦ extend_apply hf g e' a

theorem Injective.surjective_comp_right' (hf : Injective f) (g₀ : β → γ) :
    Surjective fun g : β → γ ↦ g ∘ f :=
  fun g ↦ ⟨extend f g g₀, extend_comp hf _ _⟩

theorem Injective.surjective_comp_right [Nonempty γ] (hf : Injective f) :
    Surjective fun g : β → γ ↦ g ∘ f :=
  hf.surjective_comp_right' fun _ ↦ Classical.choice ‹_›

theorem Bijective.comp_right (hf : Bijective f) : Bijective fun g : β → γ ↦ g ∘ f :=
  ⟨hf.surjective.injective_comp_right, fun g ↦
    ⟨g ∘ surjInv hf.surjective,
     by simp only [comp.assoc g _ f, (leftInverse_surjInv hf).comp_eq_id, comp.right_id]⟩⟩

end Extend

theorem uncurry_def {α β γ} (f : α → β → γ) : uncurry f = fun p ↦ f p.1 p.2 :=
  rfl

@[simp]
theorem uncurry_apply_pair {α β γ} (f : α → β → γ) (x : α) (y : β) : uncurry f (x, y) = f x y :=
  rfl

@[simp]
theorem curry_apply {α β γ} (f : α × β → γ) (x : α) (y : β) : curry f x y = f (x, y) :=
  rfl

section Bicomp

variable {α β γ δ ε : Type _}

/-- Compose a binary function `f` with a pair of unary functions `g` and `h`.
If both arguments of `f` have the same type and `g = h`, then `bicompl f g g = f on g`. -/
def bicompl (f : γ → δ → ε) (g : α → γ) (h : β → δ) (a b) :=
  f (g a) (h b)

/-- Compose an unary function `f` with a binary function `g`. -/
def bicompr (f : γ → δ) (g : α → β → γ) (a b) :=
  f (g a b)

-- Suggested local notation:
local notation f " ∘₂ " g => bicompr f g

theorem uncurry_bicompr (f : α → β → γ) (g : γ → δ) : uncurry (g ∘₂ f) = g ∘ uncurry f :=
  rfl

theorem uncurry_bicompl (f : γ → δ → ε) (g : α → γ) (h : β → δ) :
    uncurry (bicompl f g h) = uncurry f ∘ Prod.map g h :=
  rfl

end Bicomp

section Uncurry

variable {α β γ δ : Type _}

/-- Records a way to turn an element of `α` into a function from `β` to `γ`. The most generic use
is to recursively uncurry. For instance `f : α → β → γ → δ` will be turned into
`↿f : α × β × γ → δ`. One can also add instances for bundled maps. -/
class HasUncurry (α : Type _) (β : outParam (Type _)) (γ : outParam (Type _)) where
  /-- Uncurrying operator. The most generic use is to recursively uncurry. For instance
  `f : α → β → γ → δ` will be turned into `↿f : α × β × γ → δ`. One can also add instances
  for bundled maps.-/
  uncurry : α → β → γ

notation:arg "↿" x:arg => HasUncurry.uncurry x

instance hasUncurryBase : HasUncurry (α → β) α β :=
  ⟨id⟩

instance hasUncurryInduction [HasUncurry β γ δ] : HasUncurry (α → β) (α × γ) δ :=
  ⟨fun f p ↦ (↿(f p.1)) p.2⟩

end Uncurry

/-- A function is involutive, if `f ∘ f = id`. -/
def Involutive {α} (f : α → α) : Prop :=
  ∀ x, f (f x) = x

theorem involutive_iff_iter_2_eq_id {α} {f : α → α} : Involutive f ↔ f^[2] = id :=
  funext_iff.symm

theorem _root_.Bool.involutive_not : Involutive not :=
  Bool.not_not

namespace Involutive

variable {α : Sort u} {f : α → α} (h : Involutive f)

@[simp]
theorem comp_self : f ∘ f = id :=
  funext h

protected theorem leftInverse : LeftInverse f f := h

#align involutive.left_inverse Function.Involutive.leftInverse

protected theorem rightInverse : RightInverse f f := h

#align involutive.right_inverse Function.Involutive.rightInverse

protected theorem injective : Injective f := h.leftInverse.injective

protected theorem surjective : Surjective f := fun x ↦ ⟨f x, h x⟩

protected theorem bijective : Bijective f := ⟨h.injective, h.surjective⟩

/-- Involuting an `ite` of an involuted value `x : α` negates the `Prop` condition in the `ite`. -/
protected theorem ite_not (P : Prop) [Decidable P] (x : α) : f (ite P x (f x)) = ite (¬P) x (f x) :=
  by rw [apply_ite f, h, ite_not]

/-- An involution commutes across an equality. Compare to `function.injective.eq_iff`. -/
protected theorem eq_iff {x y : α} : f x = y ↔ x = f y :=
  h.injective.eq_iff' (h y)

end Involutive

/-- The property of a binary function `f : α → β → γ` being injective.
Mathematically this should be thought of as the corresponding function `α × β → γ` being injective.
-/
def Injective2 {α β γ} (f : α → β → γ) : Prop :=
  ∀ ⦃a₁ a₂ b₁ b₂⦄, f a₁ b₁ = f a₂ b₂ → a₁ = a₂ ∧ b₁ = b₂

namespace Injective2

variable {α β γ : Sort _} {f : α → β → γ}

/-- A binary injective function is injective when only the left argument varies. -/
protected theorem left (hf : Injective2 f) (b : β) : Function.Injective fun a ↦ f a b :=
  fun _ _ h ↦ (hf h).left

/-- A binary injective function is injective when only the right argument varies. -/
protected theorem right (hf : Injective2 f) (a : α) : Function.Injective (f a) :=
  fun _ _ h ↦ (hf h).right

protected theorem uncurry {α β γ : Type _} {f : α → β → γ} (hf : Injective2 f) :
    Function.Injective (uncurry f) :=
  fun ⟨_, _⟩ ⟨_, _⟩ h ↦ (hf h).elim (congr_arg₂ _)

/-- As a map from the left argument to a unary function, `f` is injective. -/
theorem left' (hf : Injective2 f) [Nonempty β] : Function.Injective f := fun a₁ a₂ h ↦
  let ⟨b⟩ := ‹Nonempty β›
  hf.left b <| (congr_fun h b : _)

/-- As a map from the right argument to a unary function, `f` is injective. -/
theorem right' (hf : Injective2 f) [Nonempty α] : Function.Injective fun b a ↦ f a b :=
  fun b₁ b₂ h ↦
    let ⟨a⟩ := ‹Nonempty α›
    hf.right a <| (congr_fun h a : _)

theorem eq_iff (hf : Injective2 f) {a₁ a₂ b₁ b₂} : f a₁ b₁ = f a₂ b₂ ↔ a₁ = a₂ ∧ b₁ = b₂ :=
  ⟨fun h ↦ hf h, fun ⟨h1, h2⟩ ↦ congr_arg₂ f h1 h2⟩

end Injective2

section Sometimes

attribute [local instance] Classical.propDecidable

/-- `sometimes f` evaluates to some value of `f`, if it exists. This function is especially
interesting in the case where `α` is a proposition, in which case `f` is necessarily a
constant function, so that `sometimes f = f a` for all `a`. -/
noncomputable def sometimes {α β} [Nonempty β] (f : α → β) : β :=
  if h : Nonempty α then f (Classical.choice h) else Classical.choice ‹_›

theorem sometimes_eq {p : Prop} {α} [Nonempty α] (f : p → α) (a : p) : sometimes f = f a :=
  dif_pos ⟨a⟩

theorem sometimes_spec {p : Prop} {α} [Nonempty α] (P : α → Prop) (f : p → α) (a : p)
    (h : P (f a)) : P (sometimes f) :=
  by rwa [sometimes_eq]

end Sometimes

end Function

/-- `s.piecewise f g` is the function equal to `f` on the set `s`, and to `g` on its complement. -/
def Set.piecewise {α : Type u} {β : α → Sort v} (s : Set α) (f g : ∀ i, β i)
    [∀ j, Decidable (j ∈ s)] : ∀ i, β i :=
  fun i ↦ if i ∈ s then f i else g i

/-! ### Bijectivity of `eq.rec`, `eq.mp`, `eq.mpr`, and `cast` -/


theorem eq_rec_on_bijective {α : Sort _} {C : α → Sort _} :
    ∀ {a a' : α} (h : a = a'), Function.Bijective (@Eq.ndrec _ _ C · _ h)
  | _, _, rfl => ⟨fun _ _ ↦ id, fun x ↦ ⟨x, rfl⟩⟩

theorem eq_mp_bijective {α β : Sort _} (h : α = β) : Function.Bijective (Eq.mp h) := by
  -- TODO: mathlib3 uses `eq_rec_on_bijective`, difference in elaboration here
  -- due to `@[macro_inline] possibly?
  cases h
  refine ⟨fun _ _ ↦ id, fun x ↦ ⟨x, rfl⟩⟩

theorem eq_mpr_bijective {α β : Sort _} (h : α = β) : Function.Bijective (Eq.mpr h) := by
  cases h
  refine ⟨fun _ _ ↦ id, fun x ↦ ⟨x, rfl⟩⟩

theorem cast_bijective {α β : Sort _} (h : α = β) : Function.Bijective (cast h) := by
  cases h
  refine ⟨fun _ _ ↦ id, fun x ↦ ⟨x, rfl⟩⟩

/-! Note these lemmas apply to `Type*` not `Sort*`, as the latter interferes with `simp`, and
is trivial anyway.-/


@[simp]
theorem eq_rec_inj {α : Sort _} {a a' : α} (h : a = a') {C : α → Type _} (x y : C a) :
    (Eq.ndrec x h : C a') = Eq.ndrec y h ↔ x = y :=
  (eq_rec_on_bijective h).injective.eq_iff

@[simp]
theorem cast_inj {α β : Type _} (h : α = β) {x y : α} : cast h x = cast h y ↔ x = y :=
  (cast_bijective h).injective.eq_iff

theorem Function.LeftInverse.eq_rec_eq {α β : Sort _} {γ : β → Sort v} {f : α → β} {g : β → α}
    (h : Function.LeftInverse g f) (C : ∀ a : α, γ (f a)) (a : α) :
    -- TODO: mathlib3 uses `(congr_arg f (h a)).rec (C (g (f a)))` for LHS
    @Eq.rec β (f (g (f a))) (fun x _ ↦ γ x) (C (g (f a))) (f a) (congr_arg f (h a)) = C a :=
  eq_of_heq <| (eq_rec_heq _ _).trans <| by rw [h]

theorem Function.LeftInverse.eq_rec_on_eq {α β : Sort _} {γ : β → Sort v} {f : α → β} {g : β → α}
    (h : Function.LeftInverse g f) (C : ∀ a : α, γ (f a)) (a : α) :
    -- TODO: mathlib3 uses `(congr_arg f (h a)).recOn (C (g (f a)))` for LHS
    @Eq.recOn β (f (g (f a))) (fun x _ ↦ γ x) (f a) (congr_arg f (h a)) (C (g (f a))) = C a :=
  h.eq_rec_eq _ _

theorem Function.LeftInverse.cast_eq {α β : Sort _} {γ : β → Sort v} {f : α → β} {g : β → α}
    (h : Function.LeftInverse g f) (C : ∀ a : α, γ (f a)) (a : α) :
    cast (congr_arg (fun a ↦ γ (f a)) (h a)) (C (g (f a))) = C a := by
  rw [cast_eq_iff_heq, h]

/-- A set of functions "separates points"
if for each pair of distinct points there is a function taking different values on them. -/
def Set.SeparatesPoints {α β : Type _} (A : Set (α → β)) : Prop :=
  ∀ ⦃x y : α⦄, x ≠ y → ∃ f ∈ A, (f x : β) ≠ f y

theorem IsSymmOp.flip_eq {α β} (op) [IsSymmOp α β op] : flip op = op :=
  funext fun a ↦ funext fun b ↦ (IsSymmOp.symm_op a b).symm

theorem InvImage.equivalence {α : Sort u} {β : Sort v} (r : β → β → Prop) (f : α → β)
    (h : Equivalence r) : Equivalence (InvImage r f) :=
  ⟨fun _ ↦ h.1 _, fun w ↦ h.symm w, fun h₁ h₂ ↦ InvImage.trans r f (fun _ _ _ ↦ h.trans) h₁ h₂⟩<|MERGE_RESOLUTION|>--- conflicted
+++ resolved
@@ -76,12 +76,8 @@
   h ▸ I.eq_iff
 
 theorem Injective.ne (hf : Injective f) {a₁ a₂ : α} : a₁ ≠ a₂ → f a₁ ≠ f a₂ :=
-<<<<<<< HEAD
   mt fun h ↦ hf h
-=======
-  mt fun h => hf h
 #align function.injective.ne Function.Injective.ne
->>>>>>> 112b847a
 
 theorem Injective.ne_iff (hf : Injective f) {x y : α} : f x ≠ f y ↔ x ≠ y :=
   ⟨mt <| congr_arg f, hf.ne⟩
