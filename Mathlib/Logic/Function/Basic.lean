/-
Copyright (c) 2016 Johannes Hölzl. All rights reserved.
Released under Apache 2.0 license as described in the file LICENSE.
Authors: Johannes Hölzl, Mario Carneiro
-/
<<<<<<< HEAD
import Mathlib.Init.Algebra.Classes
import Mathlib.Init.Logic
=======
>>>>>>> b95daa50
import Mathlib.Data.Set.Defs
import Mathlib.Logic.Basic
import Mathlib.Logic.ExistsUnique
import Mathlib.Logic.Nonempty
import Batteries.Tactic.Init

/-!
# Miscellaneous function constructions and lemmas
-/

open Function

universe u v w

namespace Function

section

variable {α β γ : Sort*} {f : α → β}

/-- Evaluate a function at an argument. Useful if you want to talk about the partially applied
  `Function.eval x : (∀ x, β x) → β x`. -/
@[reducible, simp] def eval {β : α → Sort*} (x : α) (f : ∀ x, β x) : β x := f x

theorem eval_apply {β : α → Sort*} (x : α) (f : ∀ x, β x) : eval x f = f x :=
  rfl

theorem const_def {y : β} : (fun _ : α ↦ y) = const α y :=
  rfl

theorem const_injective [Nonempty α] : Injective (const α : β → α → β) := fun y₁ y₂ h ↦
  let ⟨x⟩ := ‹Nonempty α›
  congr_fun h x

@[simp]
theorem const_inj [Nonempty α] {y₁ y₂ : β} : const α y₁ = const α y₂ ↔ y₁ = y₂ :=
  ⟨fun h ↦ const_injective h, fun h ↦ h ▸ rfl⟩

-- Porting note: `Function.onFun` is now reducible
-- @[simp]
theorem onFun_apply (f : β → β → γ) (g : α → β) (a b : α) : onFun f g a b = f (g a) (g b) :=
  rfl

lemma hfunext {α α' : Sort u} {β : α → Sort v} {β' : α' → Sort v} {f : ∀a, β a} {f' : ∀a, β' a}
    (hα : α = α') (h : ∀a a', HEq a a' → HEq (f a) (f' a')) : HEq f f' := by
  subst hα
  have : ∀a, HEq (f a) (f' a) := fun a ↦ h a a (HEq.refl a)
  have : β = β' := by funext a; exact type_eq_of_heq (this a)
  subst this
  apply heq_of_eq
  funext a
  exact eq_of_heq (this a)

theorem ne_iff {β : α → Sort*} {f₁ f₂ : ∀ a, β a} : f₁ ≠ f₂ ↔ ∃ a, f₁ a ≠ f₂ a :=
  funext_iff.not.trans not_forall

lemma funext_iff_of_subsingleton [Subsingleton α] {g : α → β} (x y : α) :
    f x = g y ↔ f = g := by
  refine ⟨fun h ↦ funext fun z ↦ ?_, fun h ↦ ?_⟩
  · rwa [Subsingleton.elim x z, Subsingleton.elim y z] at h
  · rw [h, Subsingleton.elim x y]

protected theorem Bijective.injective {f : α → β} (hf : Bijective f) : Injective f := hf.1
protected theorem Bijective.surjective {f : α → β} (hf : Bijective f) : Surjective f := hf.2

theorem Injective.eq_iff (I : Injective f) {a b : α} : f a = f b ↔ a = b :=
  ⟨@I _ _, congr_arg f⟩

theorem Injective.beq_eq {α β : Type*} [BEq α] [LawfulBEq α] [BEq β] [LawfulBEq β] {f : α → β}
    (I : Injective f) {a b : α} : (f a == f b) = (a == b) := by
  by_cases h : a == b <;> simp [h] <;> simpa [I.eq_iff] using h

theorem Injective.eq_iff' (I : Injective f) {a b : α} {c : β} (h : f b = c) : f a = c ↔ a = b :=
  h ▸ I.eq_iff

theorem Injective.ne (hf : Injective f) {a₁ a₂ : α} : a₁ ≠ a₂ → f a₁ ≠ f a₂ :=
  mt fun h ↦ hf h

theorem Injective.ne_iff (hf : Injective f) {x y : α} : f x ≠ f y ↔ x ≠ y :=
  ⟨mt <| congr_arg f, hf.ne⟩

theorem Injective.ne_iff' (hf : Injective f) {x y : α} {z : β} (h : f y = z) : f x ≠ z ↔ x ≠ y :=
  h ▸ hf.ne_iff

theorem not_injective_iff : ¬ Injective f ↔ ∃ a b, f a = f b ∧ a ≠ b := by
  simp only [Injective, not_forall, exists_prop]

/-- If the co-domain `β` of an injective function `f : α → β` has decidable equality, then
the domain `α` also has decidable equality. -/
protected def Injective.decidableEq [DecidableEq β] (I : Injective f) : DecidableEq α :=
  fun _ _ ↦ decidable_of_iff _ I.eq_iff

theorem Injective.of_comp {g : γ → α} (I : Injective (f ∘ g)) : Injective g :=
  fun _ _ h ↦ I <| congr_arg f h

@[simp]
theorem Injective.of_comp_iff (hf : Injective f) (g : γ → α) :
    Injective (f ∘ g) ↔ Injective g :=
  ⟨Injective.of_comp, hf.comp⟩

theorem Injective.of_comp_right {g : γ → α} (I : Injective (f ∘ g)) (hg : Surjective g) :
    Injective f := fun x y h ↦ by
  obtain ⟨x, rfl⟩ := hg x
  obtain ⟨y, rfl⟩ := hg y
  exact congr_arg g (I h)

theorem Surjective.bijective₂_of_injective {g : γ → α} (hf : Surjective f) (hg : Surjective g)
    (I : Injective (f ∘ g)) : Bijective f ∧ Bijective g :=
  ⟨⟨I.of_comp_right hg, hf⟩, I.of_comp, hg⟩

@[simp]
theorem Injective.of_comp_iff' (f : α → β) {g : γ → α} (hg : Bijective g) :
    Injective (f ∘ g) ↔ Injective f :=
  ⟨fun I ↦ I.of_comp_right hg.2, fun h ↦ h.comp hg.injective⟩

/-- Composition by an injective function on the left is itself injective. -/
theorem Injective.comp_left {g : β → γ} (hg : Function.Injective g) :
    Function.Injective (g ∘ · : (α → β) → α → γ) :=
  fun _ _ hgf ↦ funext fun i ↦ hg <| (congr_fun hgf i : _)

theorem injective_of_subsingleton [Subsingleton α] (f : α → β) : Injective f :=
  fun _ _ _ ↦ Subsingleton.elim _ _

lemma Injective.dite (p : α → Prop) [DecidablePred p]
    {f : {a : α // p a} → β} {f' : {a : α // ¬ p a} → β}
    (hf : Injective f) (hf' : Injective f')
    (im_disj : ∀ {x x' : α} {hx : p x} {hx' : ¬ p x'}, f ⟨x, hx⟩ ≠ f' ⟨x', hx'⟩) :
    Function.Injective (fun x ↦ if h : p x then f ⟨x, h⟩ else f' ⟨x, h⟩) := fun x₁ x₂ h => by
 dsimp only at h
 by_cases h₁ : p x₁ <;> by_cases h₂ : p x₂
 · rw [dif_pos h₁, dif_pos h₂] at h; injection (hf h)
 · rw [dif_pos h₁, dif_neg h₂] at h; exact (im_disj h).elim
 · rw [dif_neg h₁, dif_pos h₂] at h; exact (im_disj h.symm).elim
 · rw [dif_neg h₁, dif_neg h₂] at h; injection (hf' h)

theorem Surjective.of_comp {g : γ → α} (S : Surjective (f ∘ g)) : Surjective f := fun y ↦
  let ⟨x, h⟩ := S y
  ⟨g x, h⟩

@[simp]
theorem Surjective.of_comp_iff (f : α → β) {g : γ → α} (hg : Surjective g) :
    Surjective (f ∘ g) ↔ Surjective f :=
  ⟨Surjective.of_comp, fun h ↦ h.comp hg⟩

theorem Surjective.of_comp_left {g : γ → α} (S : Surjective (f ∘ g)) (hf : Injective f) :
    Surjective g := fun a ↦ let ⟨c, hc⟩ := S (f a); ⟨c, hf hc⟩

theorem Injective.bijective₂_of_surjective {g : γ → α} (hf : Injective f) (hg : Injective g)
    (S : Surjective (f ∘ g)) : Bijective f ∧ Bijective g :=
  ⟨⟨hf, S.of_comp⟩, hg, S.of_comp_left hf⟩

@[simp]
theorem Surjective.of_comp_iff' (hf : Bijective f) (g : γ → α) :
    Surjective (f ∘ g) ↔ Surjective g :=
  ⟨fun S ↦ S.of_comp_left hf.1, hf.surjective.comp⟩

instance decidableEqPFun (p : Prop) [Decidable p] (α : p → Type*) [∀ hp, DecidableEq (α hp)] :
    DecidableEq (∀ hp, α hp)
  | f, g => decidable_of_iff (∀ hp, f hp = g hp) funext_iff.symm

protected theorem Surjective.forall (hf : Surjective f) {p : β → Prop} :
    (∀ y, p y) ↔ ∀ x, p (f x) :=
  ⟨fun h x ↦ h (f x), fun h y ↦
    let ⟨x, hx⟩ := hf y
    hx ▸ h x⟩

protected theorem Surjective.forall₂ (hf : Surjective f) {p : β → β → Prop} :
    (∀ y₁ y₂, p y₁ y₂) ↔ ∀ x₁ x₂, p (f x₁) (f x₂) :=
  hf.forall.trans <| forall_congr' fun _ ↦ hf.forall

protected theorem Surjective.forall₃ (hf : Surjective f) {p : β → β → β → Prop} :
    (∀ y₁ y₂ y₃, p y₁ y₂ y₃) ↔ ∀ x₁ x₂ x₃, p (f x₁) (f x₂) (f x₃) :=
  hf.forall.trans <| forall_congr' fun _ ↦ hf.forall₂

protected theorem Surjective.exists (hf : Surjective f) {p : β → Prop} :
    (∃ y, p y) ↔ ∃ x, p (f x) :=
  ⟨fun ⟨y, hy⟩ ↦
    let ⟨x, hx⟩ := hf y
    ⟨x, hx.symm ▸ hy⟩,
    fun ⟨x, hx⟩ ↦ ⟨f x, hx⟩⟩

protected theorem Surjective.exists₂ (hf : Surjective f) {p : β → β → Prop} :
    (∃ y₁ y₂, p y₁ y₂) ↔ ∃ x₁ x₂, p (f x₁) (f x₂) :=
  hf.exists.trans <| exists_congr fun _ ↦ hf.exists

protected theorem Surjective.exists₃ (hf : Surjective f) {p : β → β → β → Prop} :
    (∃ y₁ y₂ y₃, p y₁ y₂ y₃) ↔ ∃ x₁ x₂ x₃, p (f x₁) (f x₂) (f x₃) :=
  hf.exists.trans <| exists_congr fun _ ↦ hf.exists₂

theorem Surjective.injective_comp_right (hf : Surjective f) : Injective fun g : β → γ ↦ g ∘ f :=
  fun _ _ h ↦ funext <| hf.forall.2 <| congr_fun h

protected theorem Surjective.right_cancellable (hf : Surjective f) {g₁ g₂ : β → γ} :
    g₁ ∘ f = g₂ ∘ f ↔ g₁ = g₂ :=
  hf.injective_comp_right.eq_iff

theorem surjective_of_right_cancellable_Prop (h : ∀ g₁ g₂ : β → Prop, g₁ ∘ f = g₂ ∘ f → g₁ = g₂) :
    Surjective f := by
  specialize h (fun y ↦ ∃ x, f x = y) (fun _ ↦ True) (funext fun x ↦ eq_true ⟨_, rfl⟩)
  intro y; rw [congr_fun h y]; trivial

theorem bijective_iff_existsUnique (f : α → β) : Bijective f ↔ ∀ b : β, ∃! a : α, f a = b :=
  ⟨fun hf b ↦
      let ⟨a, ha⟩ := hf.surjective b
      ⟨a, ha, fun _ ha' ↦ hf.injective (ha'.trans ha.symm)⟩,
    fun he ↦ ⟨fun {_a a'} h ↦ (he (f a')).unique h rfl, fun b ↦ (he b).exists⟩⟩

/-- Shorthand for using projection notation with `Function.bijective_iff_existsUnique`. -/
protected theorem Bijective.existsUnique {f : α → β} (hf : Bijective f) (b : β) :
    ∃! a : α, f a = b :=
  (bijective_iff_existsUnique f).mp hf b

theorem Bijective.existsUnique_iff {f : α → β} (hf : Bijective f) {p : β → Prop} :
    (∃! y, p y) ↔ ∃! x, p (f x) :=
  ⟨fun ⟨y, hpy, hy⟩ ↦
    let ⟨x, hx⟩ := hf.surjective y
    ⟨x, by simpa [hx], fun z (hz : p (f z)) ↦ hf.injective <| hx.symm ▸ hy _ hz⟩,
    fun ⟨x, hpx, hx⟩ ↦
    ⟨f x, hpx, fun y hy ↦
      let ⟨z, hz⟩ := hf.surjective y
      hz ▸ congr_arg f (hx _ (by simpa [hz]))⟩⟩

theorem Bijective.of_comp_iff (f : α → β) {g : γ → α} (hg : Bijective g) :
    Bijective (f ∘ g) ↔ Bijective f :=
  and_congr (Injective.of_comp_iff' _ hg) (Surjective.of_comp_iff _ hg.surjective)

theorem Bijective.of_comp_iff' {f : α → β} (hf : Bijective f) (g : γ → α) :
    Function.Bijective (f ∘ g) ↔ Function.Bijective g :=
  and_congr (Injective.of_comp_iff hf.injective _) (Surjective.of_comp_iff' hf _)

/-- **Cantor's diagonal argument** implies that there are no surjective functions from `α`
to `Set α`. -/
theorem cantor_surjective {α} (f : α → Set α) : ¬Surjective f
  | h => let ⟨D, e⟩ := h {a | ¬ f a a}
        @iff_not_self (D ∈ f D) <| iff_of_eq <| congr_arg (D ∈ ·) e

/-- **Cantor's diagonal argument** implies that there are no injective functions from `Set α`
to `α`. -/
theorem cantor_injective {α : Type*} (f : Set α → α) : ¬Injective f
  | i => cantor_surjective (fun a ↦ {b | ∀ U, a = f U → U b}) <|
         RightInverse.surjective (fun U ↦ Set.ext fun _ ↦ ⟨fun h ↦ h U rfl, fun h _ e ↦ i e ▸ h⟩)

/-- There is no surjection from `α : Type u` into `Type (max u v)`. This theorem
  demonstrates why `Type : Type` would be inconsistent in Lean. -/
theorem not_surjective_Type {α : Type u} (f : α → Type max u v) : ¬Surjective f := by
  intro hf
  let T : Type max u v := Sigma f
  cases hf (Set T) with | intro U hU =>
  let g : Set T → T := fun s ↦ ⟨U, cast hU.symm s⟩
  have hg : Injective g := by
    intro s t h
    suffices cast hU (g s).2 = cast hU (g t).2 by
      simp only [cast_cast, cast_eq] at this
      assumption
    · congr
  exact cantor_injective g hg

/-- `g` is a partial inverse to `f` (an injective but not necessarily
  surjective function) if `g y = some x` implies `f x = y`, and `g y = none`
  implies that `y` is not in the range of `f`. -/
def IsPartialInv {α β} (f : α → β) (g : β → Option α) : Prop :=
  ∀ x y, g y = some x ↔ f x = y

theorem isPartialInv_left {α β} {f : α → β} {g} (H : IsPartialInv f g) (x) : g (f x) = some x :=
  (H _ _).2 rfl

theorem injective_of_isPartialInv {α β} {f : α → β} {g} (H : IsPartialInv f g) :
    Injective f := fun _ _ h ↦
  Option.some.inj <| ((H _ _).2 h).symm.trans ((H _ _).2 rfl)

theorem injective_of_isPartialInv_right {α β} {f : α → β} {g} (H : IsPartialInv f g) (x y b)
    (h₁ : b ∈ g x) (h₂ : b ∈ g y) : x = y :=
  ((H _ _).1 h₁).symm.trans ((H _ _).1 h₂)

theorem LeftInverse.comp_eq_id {f : α → β} {g : β → α} (h : LeftInverse f g) : f ∘ g = id :=
  funext h

theorem leftInverse_iff_comp {f : α → β} {g : β → α} : LeftInverse f g ↔ f ∘ g = id :=
  ⟨LeftInverse.comp_eq_id, congr_fun⟩

theorem RightInverse.comp_eq_id {f : α → β} {g : β → α} (h : RightInverse f g) : g ∘ f = id :=
  funext h

theorem rightInverse_iff_comp {f : α → β} {g : β → α} : RightInverse f g ↔ g ∘ f = id :=
  ⟨RightInverse.comp_eq_id, congr_fun⟩

theorem LeftInverse.comp {f : α → β} {g : β → α} {h : β → γ} {i : γ → β} (hf : LeftInverse f g)
    (hh : LeftInverse h i) : LeftInverse (h ∘ f) (g ∘ i) :=
  fun a ↦ show h (f (g (i a))) = a by rw [hf (i a), hh a]

theorem RightInverse.comp {f : α → β} {g : β → α} {h : β → γ} {i : γ → β} (hf : RightInverse f g)
    (hh : RightInverse h i) : RightInverse (h ∘ f) (g ∘ i) :=
  LeftInverse.comp hh hf

theorem LeftInverse.rightInverse {f : α → β} {g : β → α} (h : LeftInverse g f) : RightInverse f g :=
  h

theorem RightInverse.leftInverse {f : α → β} {g : β → α} (h : RightInverse g f) : LeftInverse f g :=
  h

theorem LeftInverse.surjective {f : α → β} {g : β → α} (h : LeftInverse f g) : Surjective f :=
  h.rightInverse.surjective

theorem RightInverse.injective {f : α → β} {g : β → α} (h : RightInverse f g) : Injective f :=
  h.leftInverse.injective

theorem LeftInverse.rightInverse_of_injective {f : α → β} {g : β → α} (h : LeftInverse f g)
    (hf : Injective f) : RightInverse f g :=
  fun x ↦ hf <| h (f x)

theorem LeftInverse.rightInverse_of_surjective {f : α → β} {g : β → α} (h : LeftInverse f g)
    (hg : Surjective g) : RightInverse f g :=
  fun x ↦ let ⟨y, hy⟩ := hg x; hy ▸ congr_arg g (h y)

theorem RightInverse.leftInverse_of_surjective {f : α → β} {g : β → α} :
    RightInverse f g → Surjective f → LeftInverse f g :=
  LeftInverse.rightInverse_of_surjective

theorem RightInverse.leftInverse_of_injective {f : α → β} {g : β → α} :
    RightInverse f g → Injective g → LeftInverse f g :=
  LeftInverse.rightInverse_of_injective

theorem LeftInverse.eq_rightInverse {f : α → β} {g₁ g₂ : β → α} (h₁ : LeftInverse g₁ f)
    (h₂ : RightInverse g₂ f) : g₁ = g₂ :=
  calc
    g₁ = g₁ ∘ f ∘ g₂ := by rw [h₂.comp_eq_id, comp_id]
     _ = g₂ := by rw [← comp.assoc, h₁.comp_eq_id, id_comp]

attribute [local instance] Classical.propDecidable

/-- We can use choice to construct explicitly a partial inverse for
  a given injective function `f`. -/
noncomputable def partialInv {α β} (f : α → β) (b : β) : Option α :=
  if h : ∃ a, f a = b then some (Classical.choose h) else none

theorem partialInv_of_injective {α β} {f : α → β} (I : Injective f) : IsPartialInv f (partialInv f)
  | a, b =>
  ⟨fun h =>
    have hpi : partialInv f b = if h : ∃ a, f a = b then some (Classical.choose h) else none :=
      rfl
    if h' : ∃ a, f a = b
    then by rw [hpi, dif_pos h'] at h
            injection h with h
            subst h
            apply Classical.choose_spec h'
    else by rw [hpi, dif_neg h'] at h; contradiction,
  fun e => e ▸ have h : ∃ a', f a' = f a := ⟨_, rfl⟩
              (dif_pos h).trans (congr_arg _ (I <| Classical.choose_spec h))⟩

theorem partialInv_left {α β} {f : α → β} (I : Injective f) : ∀ x, partialInv f (f x) = some x :=
  isPartialInv_left (partialInv_of_injective I)

end

section InvFun

variable {α β : Sort*} [Nonempty α] {f : α → β} {a : α} {b : β}

attribute [local instance] Classical.propDecidable

/-- The inverse of a function (which is a left inverse if `f` is injective
  and a right inverse if `f` is surjective). -/
-- Explicit Sort so that `α` isn't inferred to be Prop via `exists_prop_decidable`
noncomputable def invFun {α : Sort u} {β} [Nonempty α] (f : α → β) : β → α :=
  fun y ↦ if h : (∃ x, f x = y) then h.choose else Classical.arbitrary α

theorem invFun_eq (h : ∃ a, f a = b) : f (invFun f b) = b := by
  simp only [invFun, dif_pos h, h.choose_spec]

theorem apply_invFun_apply {α β : Type*} {f : α → β} {a : α} :
    f (@invFun _ _ ⟨a⟩ f (f a)) = f a :=
  @invFun_eq _ _ ⟨a⟩ _ _ ⟨_, rfl⟩

theorem invFun_neg (h : ¬∃ a, f a = b) : invFun f b = Classical.choice ‹_› :=
  dif_neg h

theorem invFun_eq_of_injective_of_rightInverse {g : β → α} (hf : Injective f)
    (hg : RightInverse g f) : invFun f = g :=
  funext fun b ↦
    hf
      (by
        rw [hg b]
        exact invFun_eq ⟨g b, hg b⟩)

theorem rightInverse_invFun (hf : Surjective f) : RightInverse (invFun f) f :=
  fun b ↦ invFun_eq <| hf b

theorem leftInverse_invFun (hf : Injective f) : LeftInverse (invFun f) f :=
  fun b ↦ hf <| invFun_eq ⟨b, rfl⟩

theorem invFun_surjective (hf : Injective f) : Surjective (invFun f) :=
  (leftInverse_invFun hf).surjective

theorem invFun_comp (hf : Injective f) : invFun f ∘ f = id :=
  funext <| leftInverse_invFun hf

theorem Injective.hasLeftInverse (hf : Injective f) : HasLeftInverse f :=
  ⟨invFun f, leftInverse_invFun hf⟩

theorem injective_iff_hasLeftInverse : Injective f ↔ HasLeftInverse f :=
  ⟨Injective.hasLeftInverse, HasLeftInverse.injective⟩

end InvFun

section SurjInv

variable {α : Sort u} {β : Sort v} {γ : Sort w} {f : α → β}

/-- The inverse of a surjective function. (Unlike `invFun`, this does not require
  `α` to be inhabited.) -/
noncomputable def surjInv {f : α → β} (h : Surjective f) (b : β) : α :=
  Classical.choose (h b)

theorem surjInv_eq (h : Surjective f) (b) : f (surjInv h b) = b :=
  Classical.choose_spec (h b)

theorem rightInverse_surjInv (hf : Surjective f) : RightInverse (surjInv hf) f :=
  surjInv_eq hf

theorem leftInverse_surjInv (hf : Bijective f) : LeftInverse (surjInv hf.2) f :=
  rightInverse_of_injective_of_leftInverse hf.1 (rightInverse_surjInv hf.2)

theorem Surjective.hasRightInverse (hf : Surjective f) : HasRightInverse f :=
  ⟨_, rightInverse_surjInv hf⟩

theorem surjective_iff_hasRightInverse : Surjective f ↔ HasRightInverse f :=
  ⟨Surjective.hasRightInverse, HasRightInverse.surjective⟩

theorem bijective_iff_has_inverse : Bijective f ↔ ∃ g, LeftInverse g f ∧ RightInverse g f :=
  ⟨fun hf ↦ ⟨_, leftInverse_surjInv hf, rightInverse_surjInv hf.2⟩, fun ⟨_, gl, gr⟩ ↦
    ⟨gl.injective, gr.surjective⟩⟩

theorem injective_surjInv (h : Surjective f) : Injective (surjInv h) :=
  (rightInverse_surjInv h).injective

theorem surjective_to_subsingleton [na : Nonempty α] [Subsingleton β] (f : α → β) :
    Surjective f :=
  fun _ ↦ let ⟨a⟩ := na; ⟨a, Subsingleton.elim _ _⟩

/-- Composition by a surjective function on the left is itself surjective. -/
theorem Surjective.comp_left {g : β → γ} (hg : Surjective g) :
    Surjective (g ∘ · : (α → β) → α → γ) := fun f ↦
  ⟨surjInv hg ∘ f, funext fun _ ↦ rightInverse_surjInv _ _⟩

/-- Composition by a bijective function on the left is itself bijective. -/
theorem Bijective.comp_left {g : β → γ} (hg : Bijective g) :
    Bijective (g ∘ · : (α → β) → α → γ) :=
  ⟨hg.injective.comp_left, hg.surjective.comp_left⟩

end SurjInv

section Update

variable {α : Sort u} {β : α → Sort v} {α' : Sort w} [DecidableEq α]
  {f g : (a : α) → β a} {a : α} {b : β a}


/-- Replacing the value of a function at a given point by a given value. -/
def update (f : ∀ a, β a) (a' : α) (v : β a') (a : α) : β a :=
  if h : a = a' then Eq.ndrec v h.symm else f a

@[simp]
theorem update_same (a : α) (v : β a) (f : ∀ a, β a) : update f a v a = v :=
  dif_pos rfl

@[simp]
theorem update_noteq {a a' : α} (h : a ≠ a') (v : β a') (f : ∀ a, β a) : update f a' v a = f a :=
  dif_neg h

/-- On non-dependent functions, `Function.update` can be expressed as an `ite` -/
theorem update_apply {β : Sort*} (f : α → β) (a' : α) (b : β) (a : α) :
    update f a' b a = if a = a' then b else f a := by
  rcases Decidable.eq_or_ne a a' with rfl | hne <;> simp [*]

@[nontriviality]
theorem update_eq_const_of_subsingleton [Subsingleton α] (a : α) (v : α') (f : α → α') :
    update f a v = const α v :=
  funext fun a' ↦ Subsingleton.elim a a' ▸ update_same _ _ _

theorem surjective_eval {α : Sort u} {β : α → Sort v} [h : ∀ a, Nonempty (β a)] (a : α) :
    Surjective (eval a : (∀ a, β a) → β a) := fun b ↦
  ⟨@update _ _ (Classical.decEq α) (fun a ↦ (h a).some) a b,
   @update_same _ _ (Classical.decEq α) _ _ _⟩

theorem update_injective (f : ∀ a, β a) (a' : α) : Injective (update f a') := fun v v' h ↦ by
  have := congr_fun h a'
  rwa [update_same, update_same] at this

lemma forall_update_iff (f : ∀a, β a) {a : α} {b : β a} (p : ∀a, β a → Prop) :
    (∀ x, p x (update f a b x)) ↔ p a b ∧ ∀ x, x ≠ a → p x (f x) := by
  rw [← and_forall_ne a, update_same]
  simp (config := { contextual := true })

theorem exists_update_iff (f : ∀ a, β a) {a : α} {b : β a} (p : ∀ a, β a → Prop) :
    (∃ x, p x (update f a b x)) ↔ p a b ∨ ∃ x ≠ a, p x (f x) := by
  rw [← not_forall_not, forall_update_iff f fun a b ↦ ¬p a b]
  simp [-not_and, not_and_or]

theorem update_eq_iff {a : α} {b : β a} {f g : ∀ a, β a} :
    update f a b = g ↔ b = g a ∧ ∀ x ≠ a, f x = g x :=
  funext_iff.trans <| forall_update_iff _ fun x y ↦ y = g x

theorem eq_update_iff {a : α} {b : β a} {f g : ∀ a, β a} :
    g = update f a b ↔ g a = b ∧ ∀ x ≠ a, g x = f x :=
  funext_iff.trans <| forall_update_iff _ fun x y ↦ g x = y

@[simp] lemma update_eq_self_iff : update f a b = f ↔ b = f a := by simp [update_eq_iff]

@[simp] lemma eq_update_self_iff : f = update f a b ↔ f a = b := by simp [eq_update_iff]

lemma ne_update_self_iff : f ≠ update f a b ↔ f a ≠ b := eq_update_self_iff.not

lemma update_ne_self_iff : update f a b ≠ f ↔ b ≠ f a := update_eq_self_iff.not

@[simp]
theorem update_eq_self (a : α) (f : ∀ a, β a) : update f a (f a) = f :=
  update_eq_iff.2 ⟨rfl, fun _ _ ↦ rfl⟩

theorem update_comp_eq_of_forall_ne' {α'} (g : ∀ a, β a) {f : α' → α} {i : α} (a : β i)
    (h : ∀ x, f x ≠ i) : (fun j ↦ (update g i a) (f j)) = fun j ↦ g (f j) :=
  funext fun _ ↦ update_noteq (h _) _ _

variable [DecidableEq α']

/-- Non-dependent version of `Function.update_comp_eq_of_forall_ne'` -/
theorem update_comp_eq_of_forall_ne {α β : Sort*} (g : α' → β) {f : α → α'} {i : α'} (a : β)
    (h : ∀ x, f x ≠ i) : update g i a ∘ f = g ∘ f :=
  update_comp_eq_of_forall_ne' g a h

theorem update_comp_eq_of_injective' (g : ∀ a, β a) {f : α' → α} (hf : Function.Injective f)
    (i : α') (a : β (f i)) : (fun j ↦ update g (f i) a (f j)) = update (fun i ↦ g (f i)) i a :=
  eq_update_iff.2 ⟨update_same _ _ _, fun _ hj ↦ update_noteq (hf.ne hj) _ _⟩

/-- Non-dependent version of `Function.update_comp_eq_of_injective'` -/
theorem update_comp_eq_of_injective {β : Sort*} (g : α' → β) {f : α → α'}
    (hf : Function.Injective f) (i : α) (a : β) :
    Function.update g (f i) a ∘ f = Function.update (g ∘ f) i a :=
  update_comp_eq_of_injective' g hf i a

theorem apply_update {ι : Sort*} [DecidableEq ι] {α β : ι → Sort*} (f : ∀ i, α i → β i)
    (g : ∀ i, α i) (i : ι) (v : α i) (j : ι) :
    f j (update g i v j) = update (fun k ↦ f k (g k)) i (f i v) j := by
  by_cases h : j = i
  · subst j
    simp
  · simp [h]

theorem apply_update₂ {ι : Sort*} [DecidableEq ι] {α β γ : ι → Sort*} (f : ∀ i, α i → β i → γ i)
    (g : ∀ i, α i) (h : ∀ i, β i) (i : ι) (v : α i) (w : β i) (j : ι) :
    f j (update g i v j) (update h i w j) = update (fun k ↦ f k (g k) (h k)) i (f i v w) j := by
  by_cases h : j = i
  · subst j
    simp
  · simp [h]

theorem pred_update (P : ∀ ⦃a⦄, β a → Prop) (f : ∀ a, β a) (a' : α) (v : β a') (a : α) :
    P (update f a' v a) ↔ a = a' ∧ P v ∨ a ≠ a' ∧ P (f a) := by
  rw [apply_update P, update_apply, ite_prop_iff_or]

theorem comp_update {α' : Sort*} {β : Sort*} (f : α' → β) (g : α → α') (i : α) (v : α') :
    f ∘ update g i v = update (f ∘ g) i (f v) :=
  funext <| apply_update _ _ _ _

theorem update_comm {α} [DecidableEq α] {β : α → Sort*} {a b : α} (h : a ≠ b) (v : β a) (w : β b)
    (f : ∀ a, β a) : update (update f a v) b w = update (update f b w) a v := by
  funext c
  simp only [update]
  by_cases h₁ : c = b <;> by_cases h₂ : c = a
  · rw [dif_pos h₁, dif_pos h₂]
    cases h (h₂.symm.trans h₁)
  · rw [dif_pos h₁, dif_pos h₁, dif_neg h₂]
  · rw [dif_neg h₁, dif_neg h₁]
  · rw [dif_neg h₁, dif_neg h₁]

@[simp]
theorem update_idem {α} [DecidableEq α] {β : α → Sort*} {a : α} (v w : β a) (f : ∀ a, β a) :
    update (update f a v) a w = update f a w := by
  funext b
  by_cases h : b = a <;> simp [update, h]

end Update

noncomputable section Extend

attribute [local instance] Classical.propDecidable

variable {α β γ : Sort*} {f : α → β}

/-- Extension of a function `g : α → γ` along a function `f : α → β`.

For every `a : α`, `f a` is sent to `g a`. `f` might not be surjective, so we use an auxiliary
function `j : β → γ` by sending `b : β` not in the range of `f` to `j b`. If you do not care about
the behavior outside the range, `j` can be used as a junk value by setting it to be `0` or
`Classical.arbitrary` (assuming `γ` is nonempty).

This definition is mathematically meaningful only when `f a₁ = f a₂ → g a₁ = g a₂` (spelled
`g.FactorsThrough f`). In particular this holds if `f` is injective.

A typical use case is extending a function from a subtype to the entire type. If you wish to extend
`g : {b : β // p b} → γ` to a function `β → γ`, you should use `Function.extend Subtype.val g j`. -/
def extend (f : α → β) (g : α → γ) (j : β → γ) : β → γ := fun b ↦
  if h : ∃ a, f a = b then g (Classical.choose h) else j b

/-- g factors through f : `f a = f b → g a = g b` -/
def FactorsThrough (g : α → γ) (f : α → β) : Prop :=
  ∀ ⦃a b⦄, f a = f b → g a = g b

theorem extend_def (f : α → β) (g : α → γ) (e' : β → γ) (b : β) [Decidable (∃ a, f a = b)] :
    extend f g e' b = if h : ∃ a, f a = b then g (Classical.choose h) else e' b := by
  unfold extend
  congr

lemma Injective.factorsThrough (hf : Injective f) (g : α → γ) : g.FactorsThrough f :=
  fun _ _ h => congr_arg g (hf h)

lemma FactorsThrough.extend_apply {g : α → γ} (hf : g.FactorsThrough f) (e' : β → γ) (a : α) :
    extend f g e' (f a) = g a := by
  simp only [extend_def, dif_pos, exists_apply_eq_apply]
  exact hf (Classical.choose_spec (exists_apply_eq_apply f a))

@[simp]
theorem Injective.extend_apply (hf : Injective f) (g : α → γ) (e' : β → γ) (a : α) :
    extend f g e' (f a) = g a :=
  (hf.factorsThrough g).extend_apply e' a

@[simp]
theorem extend_apply' (g : α → γ) (e' : β → γ) (b : β) (hb : ¬∃ a, f a = b) :
    extend f g e' b = e' b := by
  simp [Function.extend_def, hb]

lemma factorsThrough_iff (g : α → γ) [Nonempty γ] : g.FactorsThrough f ↔ ∃ (e : β → γ), g = e ∘ f :=
⟨fun hf => ⟨extend f g (const β (Classical.arbitrary γ)),
      funext (fun x => by simp only [comp_apply, hf.extend_apply])⟩,
  fun h _ _ hf => by rw [Classical.choose_spec h, comp_apply, comp_apply, hf]⟩

lemma apply_extend {δ} {g : α → γ} (F : γ → δ) (f : α → β) (e' : β → γ) (b : β) :
    F (extend f g e' b) = extend f (F ∘ g) (F ∘ e') b :=
  apply_dite F _ _ _

theorem extend_injective (hf : Injective f) (e' : β → γ) : Injective fun g ↦ extend f g e' := by
  intro g₁ g₂ hg
  refine funext fun x ↦ ?_
  have H := congr_fun hg (f x)
  simp only [hf.extend_apply] at H
  exact H

lemma FactorsThrough.extend_comp {g : α → γ} (e' : β → γ) (hf : FactorsThrough g f) :
    extend f g e' ∘ f = g :=
  funext fun a => hf.extend_apply e' a

@[simp]
theorem extend_comp (hf : Injective f) (g : α → γ) (e' : β → γ) : extend f g e' ∘ f = g :=
  funext fun a ↦ hf.extend_apply g e' a

theorem Injective.surjective_comp_right' (hf : Injective f) (g₀ : β → γ) :
    Surjective fun g : β → γ ↦ g ∘ f :=
  fun g ↦ ⟨extend f g g₀, extend_comp hf _ _⟩

theorem Injective.surjective_comp_right [Nonempty γ] (hf : Injective f) :
    Surjective fun g : β → γ ↦ g ∘ f :=
  hf.surjective_comp_right' fun _ ↦ Classical.choice ‹_›

theorem Bijective.comp_right (hf : Bijective f) : Bijective fun g : β → γ ↦ g ∘ f :=
  ⟨hf.surjective.injective_comp_right, fun g ↦
    ⟨g ∘ surjInv hf.surjective,
     by simp only [comp.assoc g _ f, (leftInverse_surjInv hf).comp_eq_id, comp_id]⟩⟩

end Extend

namespace FactorsThrough

protected theorem rfl {α β : Sort*} {f : α → β} : FactorsThrough f f := fun _ _ ↦ id

theorem comp_left {α β γ δ : Sort*} {f : α → β} {g : α → γ} (h : FactorsThrough g f) (g' : γ → δ) :
    FactorsThrough (g' ∘ g) f := fun _x _y hxy ↦
  congr_arg g' (h hxy)

theorem comp_right {α β γ δ : Sort*} {f : α → β} {g : α → γ} (h : FactorsThrough g f) (g' : δ → α) :
    FactorsThrough (g ∘ g') (f ∘ g') := fun _x _y hxy ↦
  h hxy

end FactorsThrough

theorem uncurry_def {α β γ} (f : α → β → γ) : uncurry f = fun p ↦ f p.1 p.2 :=
  rfl

@[simp]
theorem uncurry_apply_pair {α β γ} (f : α → β → γ) (x : α) (y : β) : uncurry f (x, y) = f x y :=
  rfl

@[simp]
theorem curry_apply {α β γ} (f : α × β → γ) (x : α) (y : β) : curry f x y = f (x, y) :=
  rfl

section Bicomp

variable {α β γ δ ε : Type*}

/-- Compose a binary function `f` with a pair of unary functions `g` and `h`.
If both arguments of `f` have the same type and `g = h`, then `bicompl f g g = f on g`. -/
def bicompl (f : γ → δ → ε) (g : α → γ) (h : β → δ) (a b) :=
  f (g a) (h b)

/-- Compose a unary function `f` with a binary function `g`. -/
def bicompr (f : γ → δ) (g : α → β → γ) (a b) :=
  f (g a b)

-- Suggested local notation:
local notation f " ∘₂ " g => bicompr f g

theorem uncurry_bicompr (f : α → β → γ) (g : γ → δ) : uncurry (g ∘₂ f) = g ∘ uncurry f :=
  rfl

theorem uncurry_bicompl (f : γ → δ → ε) (g : α → γ) (h : β → δ) :
    uncurry (bicompl f g h) = uncurry f ∘ Prod.map g h :=
  rfl

end Bicomp

section Uncurry

variable {α β γ δ : Type*}

/-- Records a way to turn an element of `α` into a function from `β` to `γ`. The most generic use
is to recursively uncurry. For instance `f : α → β → γ → δ` will be turned into
`↿f : α × β × γ → δ`. One can also add instances for bundled maps. -/
class HasUncurry (α : Type*) (β : outParam Type*) (γ : outParam Type*) where
  /-- Uncurrying operator. The most generic use is to recursively uncurry. For instance
  `f : α → β → γ → δ` will be turned into `↿f : α × β × γ → δ`. One can also add instances
  for bundled maps. -/
  uncurry : α → β → γ

@[inherit_doc] notation:arg "↿" x:arg => HasUncurry.uncurry x

instance hasUncurryBase : HasUncurry (α → β) α β :=
  ⟨id⟩

instance hasUncurryInduction [HasUncurry β γ δ] : HasUncurry (α → β) (α × γ) δ :=
  ⟨fun f p ↦ (↿(f p.1)) p.2⟩

end Uncurry

/-- A function is involutive, if `f ∘ f = id`. -/
def Involutive {α} (f : α → α) : Prop :=
  ∀ x, f (f x) = x

theorem _root_.Bool.involutive_not : Involutive not :=
  Bool.not_not

namespace Involutive

variable {α : Sort u} {f : α → α} (h : Involutive f)

include h

@[simp]
theorem comp_self : f ∘ f = id :=
  funext h

protected theorem leftInverse : LeftInverse f f := h

theorem leftInverse_iff {g : α → α} :
    g.LeftInverse f ↔ g = f :=
  ⟨fun hg ↦ funext fun x ↦ by rw [← h x, hg, h], fun he ↦ he ▸ h.leftInverse⟩

protected theorem rightInverse : RightInverse f f := h

protected theorem injective : Injective f := h.leftInverse.injective

protected theorem surjective : Surjective f := fun x ↦ ⟨f x, h x⟩

protected theorem bijective : Bijective f := ⟨h.injective, h.surjective⟩

/-- Involuting an `ite` of an involuted value `x : α` negates the `Prop` condition in the `ite`. -/
protected theorem ite_not (P : Prop) [Decidable P] (x : α) :
    f (ite P x (f x)) = ite (¬P) x (f x) := by rw [apply_ite f, h, ite_not]

/-- An involution commutes across an equality. Compare to `Function.Injective.eq_iff`. -/
protected theorem eq_iff {x y : α} : f x = y ↔ x = f y :=
  h.injective.eq_iff' (h y)

end Involutive

lemma not_involutive : Involutive Not := fun _ ↦ propext not_not
lemma not_injective : Injective Not := not_involutive.injective
lemma not_surjective : Surjective Not := not_involutive.surjective
lemma not_bijective : Bijective Not := not_involutive.bijective

@[simp]
lemma symmetric_apply_eq_iff {α : Sort*} {f : α → α} : Symmetric (f · = ·) ↔ Involutive f := by
  simp [Symmetric, Involutive]

/-- The property of a binary function `f : α → β → γ` being injective.
Mathematically this should be thought of as the corresponding function `α × β → γ` being injective.
-/
def Injective2 {α β γ : Sort*} (f : α → β → γ) : Prop :=
  ∀ ⦃a₁ a₂ b₁ b₂⦄, f a₁ b₁ = f a₂ b₂ → a₁ = a₂ ∧ b₁ = b₂

namespace Injective2

variable {α β γ : Sort*} {f : α → β → γ}

/-- A binary injective function is injective when only the left argument varies. -/
protected theorem left (hf : Injective2 f) (b : β) : Function.Injective fun a ↦ f a b :=
  fun _ _ h ↦ (hf h).left

/-- A binary injective function is injective when only the right argument varies. -/
protected theorem right (hf : Injective2 f) (a : α) : Function.Injective (f a) :=
  fun _ _ h ↦ (hf h).right

protected theorem uncurry {α β γ : Type*} {f : α → β → γ} (hf : Injective2 f) :
    Function.Injective (uncurry f) :=
  fun ⟨_, _⟩ ⟨_, _⟩ h ↦ (hf h).elim (congr_arg₂ _)

/-- As a map from the left argument to a unary function, `f` is injective. -/
theorem left' (hf : Injective2 f) [Nonempty β] : Function.Injective f := fun a₁ a₂ h ↦
  let ⟨b⟩ := ‹Nonempty β›
  hf.left b <| (congr_fun h b : _)

/-- As a map from the right argument to a unary function, `f` is injective. -/
theorem right' (hf : Injective2 f) [Nonempty α] : Function.Injective fun b a ↦ f a b :=
  fun b₁ b₂ h ↦
    let ⟨a⟩ := ‹Nonempty α›
    hf.right a <| (congr_fun h a : _)

theorem eq_iff (hf : Injective2 f) {a₁ a₂ b₁ b₂} : f a₁ b₁ = f a₂ b₂ ↔ a₁ = a₂ ∧ b₁ = b₂ :=
  ⟨fun h ↦ hf h, fun ⟨h1, h2⟩ ↦ congr_arg₂ f h1 h2⟩

end Injective2

section Sometimes

attribute [local instance] Classical.propDecidable

/-- `sometimes f` evaluates to some value of `f`, if it exists. This function is especially
interesting in the case where `α` is a proposition, in which case `f` is necessarily a
constant function, so that `sometimes f = f a` for all `a`. -/
noncomputable def sometimes {α β} [Nonempty β] (f : α → β) : β :=
  if h : Nonempty α then f (Classical.choice h) else Classical.choice ‹_›

theorem sometimes_eq {p : Prop} {α} [Nonempty α] (f : p → α) (a : p) : sometimes f = f a :=
  dif_pos ⟨a⟩

theorem sometimes_spec {p : Prop} {α} [Nonempty α] (P : α → Prop) (f : p → α) (a : p)
    (h : P (f a)) : P (sometimes f) := by
  rwa [sometimes_eq]

end Sometimes

end Function

variable {α β : Sort*}

/-- A relation `r : α → β → Prop` is "function-like"
(for each `a` there exists a unique `b` such that `r a b`)
if and only if it is `(f · = ·)` for some function `f`. -/
lemma forall_existsUnique_iff {r : α → β → Prop} :
    (∀ a, ∃! b, r a b) ↔ ∃ f : α → β, ∀ {a b}, r a b ↔ f a = b := by
  refine ⟨fun h ↦ ?_, ?_⟩
  · refine ⟨fun a ↦ (h a).choose, fun hr ↦ ?_, fun h' ↦ h' ▸ ?_⟩
    exacts [((h _).choose_spec.2 _ hr).symm, (h _).choose_spec.1]
  · rintro ⟨f, hf⟩
    simp [hf]

/-- A relation `r : α → β → Prop` is "function-like"
(for each `a` there exists a unique `b` such that `r a b`)
if and only if it is `(f · = ·)` for some function `f`. -/
lemma forall_existsUnique_iff' {r : α → β → Prop} :
    (∀ a, ∃! b, r a b) ↔ ∃ f : α → β, r = (f · = ·) := by
  simp [forall_existsUnique_iff, Function.funext_iff]

/-- A symmetric relation `r : α → α → Prop` is "function-like"
(for each `a` there exists a unique `b` such that `r a b`)
if and only if it is `(f · = ·)` for some involutive function `f`. -/
protected lemma Symmetric.forall_existsUnique_iff' {r : α → α → Prop} (hr : Symmetric r) :
    (∀ a, ∃! b, r a b) ↔ ∃ f : α → α, Involutive f ∧ r = (f · = ·) := by
  refine ⟨fun h ↦ ?_, fun ⟨f, _, hf⟩ ↦ forall_existsUnique_iff'.2 ⟨f, hf⟩⟩
  rcases forall_existsUnique_iff'.1 h with ⟨f, rfl : r = _⟩
  exact ⟨f, symmetric_apply_eq_iff.1 hr, rfl⟩

/-- A symmetric relation `r : α → α → Prop` is "function-like"
(for each `a` there exists a unique `b` such that `r a b`)
if and only if it is `(f · = ·)` for some involutive function `f`. -/
protected lemma Symmetric.forall_existsUnique_iff {r : α → α → Prop} (hr : Symmetric r) :
    (∀ a, ∃! b, r a b) ↔ ∃ f : α → α, Involutive f ∧ ∀ {a b}, r a b ↔ f a = b := by
  simp [hr.forall_existsUnique_iff', funext_iff]

/-- `s.piecewise f g` is the function equal to `f` on the set `s`, and to `g` on its complement. -/
def Set.piecewise {α : Type u} {β : α → Sort v} (s : Set α) (f g : ∀ i, β i)
    [∀ j, Decidable (j ∈ s)] : ∀ i, β i :=
  fun i ↦ if i ∈ s then f i else g i


/-! ### Bijectivity of `Eq.rec`, `Eq.mp`, `Eq.mpr`, and `cast` -/

theorem eq_rec_on_bijective {C : α → Sort*} :
    ∀ {a a' : α} (h : a = a'), Function.Bijective (@Eq.ndrec _ _ C · _ h)
  | _, _, rfl => ⟨fun _ _ ↦ id, fun x ↦ ⟨x, rfl⟩⟩

theorem eq_mp_bijective {α β : Sort _} (h : α = β) : Function.Bijective (Eq.mp h) := by
  -- TODO: mathlib3 uses `eq_rec_on_bijective`, difference in elaboration here
  -- due to `@[macro_inline]` possibly?
  cases h
  exact ⟨fun _ _ ↦ id, fun x ↦ ⟨x, rfl⟩⟩

theorem eq_mpr_bijective {α β : Sort _} (h : α = β) : Function.Bijective (Eq.mpr h) := by
  cases h
  exact ⟨fun _ _ ↦ id, fun x ↦ ⟨x, rfl⟩⟩

theorem cast_bijective {α β : Sort _} (h : α = β) : Function.Bijective (cast h) := by
  cases h
  exact ⟨fun _ _ ↦ id, fun x ↦ ⟨x, rfl⟩⟩

/-! Note these lemmas apply to `Type*` not `Sort*`, as the latter interferes with `simp`, and
is trivial anyway. -/

@[simp]
theorem eq_rec_inj {a a' : α} (h : a = a') {C : α → Type*} (x y : C a) :
    (Eq.ndrec x h : C a') = Eq.ndrec y h ↔ x = y :=
  (eq_rec_on_bijective h).injective.eq_iff

@[simp]
theorem cast_inj {α β : Type u} (h : α = β) {x y : α} : cast h x = cast h y ↔ x = y :=
  (cast_bijective h).injective.eq_iff

theorem Function.LeftInverse.eq_rec_eq {γ : β → Sort v} {f : α → β} {g : β → α}
    (h : Function.LeftInverse g f) (C : ∀ a : α, γ (f a)) (a : α) :
    -- TODO: mathlib3 uses `(congr_arg f (h a)).rec (C (g (f a)))` for LHS
    @Eq.rec β (f (g (f a))) (fun x _ ↦ γ x) (C (g (f a))) (f a) (congr_arg f (h a)) = C a :=
  eq_of_heq <| (eqRec_heq _ _).trans <| by rw [h]

theorem Function.LeftInverse.eq_rec_on_eq {γ : β → Sort v} {f : α → β} {g : β → α}
    (h : Function.LeftInverse g f) (C : ∀ a : α, γ (f a)) (a : α) :
    -- TODO: mathlib3 uses `(congr_arg f (h a)).recOn (C (g (f a)))` for LHS
    @Eq.recOn β (f (g (f a))) (fun x _ ↦ γ x) (f a) (congr_arg f (h a)) (C (g (f a))) = C a :=
  h.eq_rec_eq _ _

theorem Function.LeftInverse.cast_eq {γ : β → Sort v} {f : α → β} {g : β → α}
    (h : Function.LeftInverse g f) (C : ∀ a : α, γ (f a)) (a : α) :
    cast (congr_arg (fun a ↦ γ (f a)) (h a)) (C (g (f a))) = C a := by
  rw [cast_eq_iff_heq, h]

/-- A set of functions "separates points"
if for each pair of distinct points there is a function taking different values on them. -/
def Set.SeparatesPoints {α β : Type*} (A : Set (α → β)) : Prop :=
  ∀ ⦃x y : α⦄, x ≠ y → ∃ f ∈ A, (f x : β) ≠ f y

theorem InvImage.equivalence {α : Sort u} {β : Sort v} (r : β → β → Prop) (f : α → β)
    (h : Equivalence r) : Equivalence (InvImage r f) :=
  ⟨fun _ ↦ h.1 _, h.symm, h.trans⟩

instance {α β : Type*} {r : α → β → Prop} {x : α × β} [Decidable (r x.1 x.2)] :
  Decidable (uncurry r x) :=
‹Decidable _›

instance {α β : Type*} {r : α × β → Prop} {a : α} {b : β} [Decidable (r (a, b))] :
  Decidable (curry r a b) :=
‹Decidable _›<|MERGE_RESOLUTION|>--- conflicted
+++ resolved
@@ -3,11 +3,8 @@
 Released under Apache 2.0 license as described in the file LICENSE.
 Authors: Johannes Hölzl, Mario Carneiro
 -/
-<<<<<<< HEAD
 import Mathlib.Init.Algebra.Classes
 import Mathlib.Init.Logic
-=======
->>>>>>> b95daa50
 import Mathlib.Data.Set.Defs
 import Mathlib.Logic.Basic
 import Mathlib.Logic.ExistsUnique
