/-
Copyright (c) 2020 Yury Kudryashov. All rights reserved.
Released under Apache 2.0 license as described in the file LICENSE.
Authors: Yury Kudryashov
-/
<<<<<<< HEAD
import Mathlib.Logic.Basic
import Mathlib.Logic.Function.Conjugate
=======
module

public import Mathlib.Logic.Function.Conjugate
>>>>>>> a2c6b11a

/-!
# Iterations of a function

In this file we prove simple properties of `Nat.iterate f n` a.k.a. `f^[n]`:

* `iterate_zero`, `iterate_succ`, `iterate_succ'`, `iterate_add`, `iterate_mul`:
  formulas for `f^[0]`, `f^[n+1]` (two versions), `f^[n+m]`, and `f^[n*m]`;

* `iterate_id` : `id^[n]=id`;

* `Injective.iterate`, `Surjective.iterate`, `Bijective.iterate` :
  iterates of an injective/surjective/bijective function belong to the same class;

* `LeftInverse.iterate`, `RightInverse.iterate`, `Commute.iterate_left`, `Commute.iterate_right`,
  `Commute.iterate_iterate`:
  some properties of pairs of functions survive under iterations

* `iterate_fixed`, `Function.Semiconj.iterate_*`, `Function.Semiconj₂.iterate`:
  if `f` fixes a point (resp., semiconjugates unary/binary operations), then so does `f^[n]`.

-/

@[expose] public section


universe u v

variable {α : Type u} {β : Type v}

/-- Iterate a function. -/
def Nat.iterate {α : Sort u} (op : α → α) : ℕ → α → α
  | 0, a => a
  | succ k, a => iterate op k (op a)

@[inherit_doc Nat.iterate]
notation:max f "^[" n "]" => Nat.iterate f n

namespace Function

open Function (Commute)

variable (f : α → α)

@[simp]
theorem iterate_zero : f^[0] = id :=
  rfl

theorem iterate_zero_apply (x : α) : f^[0] x = x :=
  rfl

@[simp]
theorem iterate_succ (n : ℕ) : f^[n.succ] = f^[n] ∘ f :=
  rfl

theorem iterate_succ_apply (n : ℕ) (x : α) : f^[n.succ] x = f^[n] (f x) :=
  rfl

@[simp]
theorem iterate_id (n : ℕ) : (id : α → α)^[n] = id :=
  Nat.recOn n rfl fun n ihn ↦ by rw [iterate_succ, ihn, id_comp]

theorem iterate_add (m : ℕ) : ∀ n : ℕ, f^[m + n] = f^[m] ∘ f^[n]
  | 0 => rfl
  | Nat.succ n => by rw [Nat.add_succ, iterate_succ, iterate_succ, iterate_add m n]; rfl

theorem iterate_add_apply (m n : ℕ) (x : α) : f^[m + n] x = f^[m] (f^[n] x) := by
  rw [iterate_add f m n]
  rfl

-- can be proved by simp but this is shorter and more natural
@[simp high]
theorem iterate_one : f^[1] = f :=
  funext fun _ ↦ rfl

theorem iterate_mul (m : ℕ) : ∀ n, f^[m * n] = f^[m]^[n]
  | 0 => by simp only [Nat.mul_zero, iterate_zero]
  | n + 1 => by simp only [Nat.mul_succ, iterate_one, iterate_add, iterate_mul m n]

variable {f}

theorem iterate_fixed {x} (h : f x = x) (n : ℕ) : f^[n] x = x :=
  Nat.recOn n rfl fun n ihn ↦ by rw [iterate_succ_apply, h, ihn]

/-- If a function `g` is invariant under composition with a function `f` (i.e., `g ∘ f = g`), then
`g` is invariant under composition with any iterate of `f`. -/
theorem iterate_invariant {g : α → β} (h : g ∘ f = g) (n : ℕ) : g ∘ f^[n] = g := match n with
  | 0 => by rw [iterate_zero, comp_id]
  | m + 1 => by rwa [iterate_succ, ← comp_assoc, iterate_invariant h m]

theorem Injective.iterate (Hinj : Injective f) (n : ℕ) : Injective f^[n] :=
  Nat.recOn n injective_id fun _ ihn ↦ ihn.comp Hinj

theorem Surjective.iterate (Hsurj : Surjective f) (n : ℕ) : Surjective f^[n] :=
  Nat.recOn n surjective_id fun _ ihn ↦ ihn.comp Hsurj

theorem Bijective.iterate (Hbij : Bijective f) (n : ℕ) : Bijective f^[n] :=
  ⟨Hbij.1.iterate n, Hbij.2.iterate n⟩

namespace Semiconj

theorem iterate_right {f : α → β} {ga : α → α} {gb : β → β} (h : Semiconj f ga gb) (n : ℕ) :
    Semiconj f ga^[n] gb^[n] :=
  Nat.recOn n id_right fun _ ihn ↦ ihn.comp_right h

theorem iterate_left {g : ℕ → α → α} (H : ∀ n, Semiconj f (g n) (g <| n + 1)) (n k : ℕ) :
    Semiconj f^[n] (g k) (g <| n + k) := by
  induction n generalizing k with
  | zero =>
    rw [Nat.zero_add]
    exact id_left
  | succ n ihn =>
    rw [Nat.add_right_comm, Nat.add_assoc]
    exact (H k).trans (ihn (k + 1))

end Semiconj

namespace Commute

variable {g : α → α}

theorem iterate_right (h : Commute f g) (n : ℕ) : Commute f g^[n] :=
  Semiconj.iterate_right h n

theorem iterate_left (h : Commute f g) (n : ℕ) : Commute f^[n] g :=
  (h.symm.iterate_right n).symm

theorem iterate_iterate (h : Commute f g) (m n : ℕ) : Commute f^[m] g^[n] :=
  (h.iterate_left m).iterate_right n

theorem iterate_eq_of_map_eq (h : Commute f g) (n : ℕ) {x} (hx : f x = g x) :
    f^[n] x = g^[n] x :=
  Nat.recOn n rfl fun n ihn ↦ by
    simp only [iterate_succ_apply, hx, (h.iterate_left n).eq, ihn, ((refl g).iterate_right n).eq]

theorem comp_iterate (h : Commute f g) (n : ℕ) : (f ∘ g)^[n] = f^[n] ∘ g^[n] := by
  induction n with
  | zero => rfl
  | succ n ihn =>
    funext x
    simp only [ihn, (h.iterate_right n).eq, iterate_succ, comp_apply]

variable (f)

theorem iterate_self (n : ℕ) : Commute f^[n] f :=
  (refl f).iterate_left n

theorem self_iterate (n : ℕ) : Commute f f^[n] :=
  (refl f).iterate_right n

theorem iterate_iterate_self (m n : ℕ) : Commute f^[m] f^[n] :=
  (refl f).iterate_iterate m n

end Commute

theorem Semiconj₂.iterate {f : α → α} {op : α → α → α} (hf : Semiconj₂ f op op) (n : ℕ) :
    Semiconj₂ f^[n] op op :=
  Nat.recOn n (Semiconj₂.id_left op) fun _ ihn ↦ ihn.comp hf

variable (f)

theorem iterate_succ' (n : ℕ) : f^[n.succ] = f ∘ f^[n] := by
  rw [iterate_succ, (Commute.self_iterate f n).comp_eq]

theorem iterate_succ_apply' (n : ℕ) (x : α) : f^[n.succ] x = f (f^[n] x) := by
  rw [iterate_succ']
  rfl

theorem iterate_pred_comp_of_pos {n : ℕ} (hn : 0 < n) : f^[n.pred] ∘ f = f^[n] := by
  rw [← iterate_succ, Nat.succ_pred_eq_of_pos hn]

theorem comp_iterate_pred_of_pos {n : ℕ} (hn : 0 < n) : f ∘ f^[n.pred] = f^[n] := by
  rw [← iterate_succ', Nat.succ_pred_eq_of_pos hn]

/-- A recursor for the iterate of a function. -/
@[elab_as_elim]
def Iterate.rec (motive : α → Sort*) {a : α} (arg : motive a)
    {f : α → α} (app : ∀ a, motive a → motive (f a)) (n : ℕ) : motive (f^[n] a) :=
  match n with
  | 0 => arg
  | m + 1 => Iterate.rec motive (app _ arg) app m

theorem Iterate.rec_zero (motive : α → Sort*) {f : α → α} (app : ∀ a, motive a → motive (f a))
    {a : α} (arg : motive a) : Iterate.rec motive arg app 0 = arg :=
  rfl

variable {f} {m n : ℕ} {a : α}

theorem LeftInverse.iterate {g : α → α} (hg : LeftInverse g f) (n : ℕ) :
    LeftInverse g^[n] f^[n] :=
  Nat.recOn n (fun _ ↦ rfl) fun n ihn ↦ by
    rw [iterate_succ', iterate_succ]
    exact ihn.comp hg

theorem RightInverse.iterate {g : α → α} (hg : RightInverse g f) (n : ℕ) :
    RightInverse g^[n] f^[n] :=
  LeftInverse.iterate hg n

theorem iterate_comm (f : α → α) (m n : ℕ) : f^[n]^[m] = f^[m]^[n] :=
  (iterate_mul _ _ _).symm.trans (Eq.trans (by rw [Nat.mul_comm]) (iterate_mul _ _ _))

theorem iterate_commute (m n : ℕ) : Commute (fun f : α → α ↦ f^[m]) fun f ↦ f^[n] :=
  fun f ↦ iterate_comm f m n

lemma iterate_add_eq_iterate (hf : Injective f) : f^[m + n] a = f^[n] a ↔ f^[m] a = a :=
  Iff.trans (by rw [← iterate_add_apply, Nat.add_comm]) (hf.iterate n).eq_iff

alias ⟨iterate_cancel_of_add, _⟩ := iterate_add_eq_iterate

lemma iterate_cancel (hf : Injective f) (ha : f^[m] a = f^[n] a) : f^[m - n] a = a := by
  obtain h | h := Nat.le_total m n
  { simp [Nat.sub_eq_zero_of_le h] }
  { exact iterate_cancel_of_add hf (by rwa [Nat.sub_add_cancel h]) }

theorem involutive_iff_iter_2_eq_id {α} {f : α → α} : Involutive f ↔ f^[2] = id :=
  funext_iff.symm

end Function

namespace List

open Function

theorem foldl_const (f : α → α) (a : α) (l : List β) :
    l.foldl (fun b _ ↦ f b) a = f^[l.length] a := by
  induction l generalizing a with
  | nil => rfl
  | cons b l H => rw [length_cons, foldl, iterate_succ_apply, H]

theorem foldr_const (f : β → β) (b : β) : ∀ l : List α, l.foldr (fun _ ↦ f) b = f^[l.length] b
  | [] => rfl
  | a :: l => by rw [length_cons, foldr, foldr_const f b l, iterate_succ_apply']

end List

namespace Pi

variable {ι : Type*}

<<<<<<< HEAD
/-- adapted from `Prod.map_iterate` -/
=======
>>>>>>> a2c6b11a
@[simp]
theorem map_iterate {α : ι → Type*} (f : ∀ i, α i → α i) (n : ℕ) :
    (Pi.map f)^[n] = Pi.map fun i => (f i)^[n] := by
  induction n <;> simp [*, map_comp_map]

end Pi<|MERGE_RESOLUTION|>--- conflicted
+++ resolved
@@ -3,14 +3,10 @@
 Released under Apache 2.0 license as described in the file LICENSE.
 Authors: Yury Kudryashov
 -/
-<<<<<<< HEAD
-import Mathlib.Logic.Basic
-import Mathlib.Logic.Function.Conjugate
-=======
 module
 
+public import Mathlib.Logic.Basic
 public import Mathlib.Logic.Function.Conjugate
->>>>>>> a2c6b11a
 
 /-!
 # Iterations of a function
@@ -250,10 +246,6 @@
 
 variable {ι : Type*}
 
-<<<<<<< HEAD
-/-- adapted from `Prod.map_iterate` -/
-=======
->>>>>>> a2c6b11a
 @[simp]
 theorem map_iterate {α : ι → Type*} (f : ∀ i, α i → α i) (n : ℕ) :
     (Pi.map f)^[n] = Pi.map fun i => (f i)^[n] := by
