--- conflicted
+++ resolved
@@ -181,13 +181,8 @@
 def Iterate.rec (motive : α → Sort*) {a : α} (arg : motive a)
     {f : α → α} (app : ∀ a, motive a → motive (f a)) (n : ℕ) : motive (f^[n] a) :=
   match n with
-<<<<<<< HEAD
-  | 0 => ha
-  | m + 1 => Iterate.rec p h (h _ ha) m
-=======
   | 0 => arg
   | m + 1 => Iterate.rec motive (app _ arg) app m
->>>>>>> 60413e18
 
 theorem Iterate.rec_zero (motive : α → Sort*) {f : α → α} (app : ∀ a, motive a → motive (f a))
     {a : α} (arg : motive a) : Iterate.rec motive arg app 0 = arg :=
