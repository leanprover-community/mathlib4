/-
Copyright (c) 2020 Sébastien Gouëzel. All rights reserved.
Released under Apache 2.0 license as described in the file LICENSE.
Authors: Sébastien Gouëzel
-/
import Mathlib.Tactic.TypeStar
import Mathlib.Tactic.Lemma
import Mathlib.Tactic.Push.Attr

/-!
# Nontrivial types

A type is *nontrivial* if it contains at least two elements. This is useful in particular for rings
(where it is equivalent to the fact that zero is different from one) and for vector spaces
(where it is equivalent to the fact that the dimension is positive).

We introduce a typeclass `Nontrivial` formalizing this property.

Basic results about nontrivial types are in `Mathlib/Logic/Nontrivial/Basic.lean`.
-/

variable {α : Type*} {β : Type*}

/-- Predicate typeclass for expressing that a type is not reduced to a single element. In rings,
this is equivalent to `0 ≠ 1`. In vector spaces, this is equivalent to positive dimension. -/
class Nontrivial (α : Type*) : Prop where
  /-- In a nontrivial type, there exists a pair of distinct terms. -/
  exists_pair_ne : ∃ x y : α, x ≠ y

theorem nontrivial_iff : Nontrivial α ↔ ∃ x y : α, x ≠ y :=
  ⟨fun h ↦ h.exists_pair_ne, fun h ↦ ⟨h⟩⟩

theorem exists_pair_ne (α : Type*) [Nontrivial α] : ∃ x y : α, x ≠ y :=
  Nontrivial.exists_pair_ne

-- See Note [decidable namespace]
protected theorem Decidable.exists_ne [Nontrivial α] [DecidableEq α] (x : α) : ∃ y, y ≠ x := by
  rcases exists_pair_ne α with ⟨y, y', h⟩
  by_cases hx : x = y
  · rw [← hx] at h
    exact ⟨y', h.symm⟩
  · exact ⟨y, Ne.symm hx⟩

open Classical in
theorem exists_ne [Nontrivial α] (x : α) : ∃ y, y ≠ x := Decidable.exists_ne x

-- `x` and `y` are explicit here, as they are often needed to guide typechecking of `h`.
theorem nontrivial_of_ne (x y : α) (h : x ≠ y) : Nontrivial α :=
  ⟨⟨x, y, h⟩⟩

theorem nontrivial_iff_exists_ne (x : α) : Nontrivial α ↔ ∃ y, y ≠ x :=
  ⟨fun h ↦ @exists_ne α h x, fun ⟨_, hy⟩ ↦ nontrivial_of_ne _ _ hy⟩

instance : Nontrivial Prop :=
  ⟨⟨True, False, true_ne_false⟩⟩

/-- See Note [lower instance priority]

Note that since this and `instNonemptyOfInhabited` are the most "obvious" way to find a nonempty
instance if no direct instance can be found, we give this a higher priority than the usual `100`.
-/
instance (priority := 500) Nontrivial.to_nonempty [Nontrivial α] : Nonempty α :=
  let ⟨x, _⟩ := _root_.exists_pair_ne α
  ⟨x⟩

theorem subsingleton_iff : Subsingleton α ↔ ∀ x y : α, x = y :=
  ⟨by
    intro h
    exact Subsingleton.elim, fun h ↦ ⟨h⟩⟩

@[push]
theorem not_nontrivial_iff_subsingleton : ¬Nontrivial α ↔ Subsingleton α := by
  simp only [nontrivial_iff, subsingleton_iff, not_exists, Classical.not_not]

theorem not_nontrivial (α) [Subsingleton α] : ¬Nontrivial α :=
  fun ⟨⟨x, y, h⟩⟩ ↦ h <| Subsingleton.elim x y

theorem not_subsingleton (α) [Nontrivial α] : ¬Subsingleton α :=
  fun _ => not_nontrivial _ ‹_›

<<<<<<< HEAD
=======
@[push]
>>>>>>> 60413e18
lemma not_subsingleton_iff_nontrivial : ¬Subsingleton α ↔ Nontrivial α := by
  rw [← not_nontrivial_iff_subsingleton, Classical.not_not]

/-- A type is either a subsingleton or nontrivial. -/
theorem subsingleton_or_nontrivial (α : Type*) : Subsingleton α ∨ Nontrivial α := by
  rw [← not_nontrivial_iff_subsingleton, or_comm]
  exact Classical.em _

theorem false_of_nontrivial_of_subsingleton (α : Type*) [Nontrivial α] [Subsingleton α] : False :=
  not_nontrivial _ ‹_›

/-- Pullback a `Nontrivial` instance along a surjective function. -/
protected theorem Function.Surjective.nontrivial [Nontrivial β] {f : α → β}
    (hf : Function.Surjective f) : Nontrivial α := by
  rcases exists_pair_ne β with ⟨x, y, h⟩
  rcases hf x with ⟨x', hx'⟩
  rcases hf y with ⟨y', hy'⟩
  have : x' ≠ y' := by
    refine fun H ↦ h ?_
    rw [← hx', ← hy', H]
  exact ⟨⟨x', y', this⟩⟩

namespace Bool

instance : Nontrivial Bool :=
  ⟨⟨true, false, nofun⟩⟩

end Bool<|MERGE_RESOLUTION|>--- conflicted
+++ resolved
@@ -78,10 +78,7 @@
 theorem not_subsingleton (α) [Nontrivial α] : ¬Subsingleton α :=
   fun _ => not_nontrivial _ ‹_›
 
-<<<<<<< HEAD
-=======
 @[push]
->>>>>>> 60413e18
 lemma not_subsingleton_iff_nontrivial : ¬Subsingleton α ↔ Nontrivial α := by
   rw [← not_nontrivial_iff_subsingleton, Classical.not_not]
 
