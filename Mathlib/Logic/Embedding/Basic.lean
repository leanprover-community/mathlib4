/-
Copyright (c) 2017 Johannes Hölzl. All rights reserved.
Released under Apache 2.0 license as described in the file LICENSE.
Authors: Johannes Hölzl, Mario Carneiro
-/
import Mathlib.Data.Option.Basic
import Mathlib.Data.Prod.PProd
import Mathlib.Logic.Equiv.Basic

#align_import logic.embedding.basic from "leanprover-community/mathlib"@"70d50ecfd4900dd6d328da39ab7ebd516abe4025"

/-!
# Injective functions
-/

set_option autoImplicit true


universe u v w x

namespace Function

-- port note: in Lean 3 this was tagged @[nolint has_nonempty_instance]
/-- `α ↪ β` is a bundled injective function. -/
structure Embedding (α : Sort*) (β : Sort*) where
  /-- An embedding as a function. Use coercion instead. -/
  toFun : α → β
  /-- An embedding is an injective function. Use `Function.Embedding.injective` instead. -/
  inj' : Injective toFun
#align function.embedding Function.Embedding

/-- An embedding, a.k.a. a bundled injective function. -/
infixr:25 " ↪ " => Embedding

instance {α : Sort u} {β : Sort v} : EmbeddingLike (α ↪ β) α β where
  coe := Embedding.toFun
  injective' := Embedding.inj'
  coe_injective' f g h := by { cases f; cases g; congr }

initialize_simps_projections Embedding (toFun → apply)

-- porting note: this needs `tactic.lift`.
--instance {α β : Sort*} : CanLift (α → β) (α ↪ β) coeFn Injective where prf f hf := ⟨⟨f, hf⟩, rfl⟩

end Function

section Equiv

variable {α : Sort u} {β : Sort v} (f : α ≃ β)

/-- Convert an `α ≃ β` to `α ↪ β`.

This is also available as a coercion `Equiv.coeEmbedding`.
The explicit `Equiv.toEmbedding` version is preferred though, since the coercion can have issues
inferring the type of the resulting embedding. For example:

```lean
-- Works:
example (s : Finset (Fin 3)) (f : Equiv.Perm (Fin 3)) : s.map f.toEmbedding = s.map f := by simp
-- Error, `f` has type `Fin 3 ≃ Fin 3` but is expected to have type `Fin 3 ↪ ?m_1 : Type ?`
example (s : Finset (Fin 3)) (f : Equiv.Perm (Fin 3)) : s.map f = s.map f.toEmbedding := by simp
```
-/
protected def Equiv.toEmbedding : α ↪ β :=
  ⟨f, f.injective⟩
#align equiv.to_embedding Equiv.toEmbedding

@[simp]
theorem Equiv.coe_toEmbedding : (f.toEmbedding : α → β) = f :=
  rfl
#align equiv.coe_to_embedding Equiv.coe_toEmbedding

theorem Equiv.toEmbedding_apply (a : α) : f.toEmbedding a = f a :=
  rfl
#align equiv.to_embedding_apply Equiv.toEmbedding_apply

instance Equiv.coeEmbedding : Coe (α ≃ β) (α ↪ β) :=
  ⟨Equiv.toEmbedding⟩
#align equiv.coe_embedding Equiv.coeEmbedding

@[reducible]
instance Equiv.Perm.coeEmbedding : Coe (Equiv.Perm α) (α ↪ α) :=
  Equiv.coeEmbedding
#align equiv.perm.coe_embedding Equiv.Perm.coeEmbedding

-- port note : `theorem Equiv.coe_eq_to_embedding : ↑f = f.toEmbedding` is a
-- syntactic tautology in Lean 4

end Equiv

namespace Function

namespace Embedding

theorem coe_injective {α β} : @Injective (α ↪ β) (α → β) (λ f => ↑f) :=
  FunLike.coe_injective
#align function.embedding.coe_injective Function.Embedding.coe_injective

@[ext]
theorem ext {α β} {f g : Embedding α β} (h : ∀ x, f x = g x) : f = g :=
  FunLike.ext f g h
#align function.embedding.ext Function.Embedding.ext

-- port note : in Lean 3 `FunLike.ext_iff.symm` works
theorem ext_iff {α β} {f g : Embedding α β} : (∀ x, f x = g x) ↔ f = g :=
  Iff.symm (FunLike.ext_iff)
#align function.embedding.ext_iff Function.Embedding.ext_iff

@[simp]
theorem toFun_eq_coe {α β} (f : α ↪ β) : toFun f = f :=
  rfl
#align function.embedding.to_fun_eq_coe Function.Embedding.toFun_eq_coe

@[simp]
theorem coeFn_mk {α β} (f : α → β) (i) : (@mk _ _ f i : α → β) = f :=
  rfl
#align function.embedding.coe_fn_mk Function.Embedding.coeFn_mk

@[simp]
theorem mk_coe {α β : Type*} (f : α ↪ β) (inj) : (⟨f, inj⟩ : α ↪ β) = f :=
  rfl
#align function.embedding.mk_coe Function.Embedding.mk_coe

protected theorem injective {α β} (f : α ↪ β) : Injective f :=
  EmbeddingLike.injective f
#align function.embedding.injective Function.Embedding.injective

theorem apply_eq_iff_eq {α β} (f : α ↪ β) (x y : α) : f x = f y ↔ x = y :=
  EmbeddingLike.apply_eq_iff_eq f
#align function.embedding.apply_eq_iff_eq Function.Embedding.apply_eq_iff_eq

/-- The identity map as a `Function.Embedding`. -/
@[refl, simps (config := { simpRhs := true })]
protected def refl (α : Sort*) : α ↪ α :=
  ⟨id, injective_id⟩
#align function.embedding.refl Function.Embedding.refl
#align function.embedding.refl_apply Function.Embedding.refl_apply

/-- Composition of `f : α ↪ β` and `g : β ↪ γ`. -/
@[trans, simps (config := { simpRhs := true })]
protected def trans {α β γ} (f : α ↪ β) (g : β ↪ γ) : α ↪ γ :=
  ⟨g ∘ f, g.injective.comp f.injective⟩
#align function.embedding.trans Function.Embedding.trans
#align function.embedding.trans_apply Function.Embedding.trans_apply

instance : Trans Embedding Embedding Embedding := ⟨Embedding.trans⟩

@[simp]
theorem equiv_toEmbedding_trans_symm_toEmbedding {α β : Sort*} (e : α ≃ β) :
    e.toEmbedding.trans e.symm.toEmbedding = Embedding.refl _ := by
  ext
  simp
#align function.embedding.equiv_to_embedding_trans_symm_to_embedding Function.Embedding.equiv_toEmbedding_trans_symm_toEmbedding

@[simp]
theorem equiv_symm_toEmbedding_trans_toEmbedding {α β : Sort*} (e : α ≃ β) :
    e.symm.toEmbedding.trans e.toEmbedding = Embedding.refl _ := by
  ext
  simp
#align function.embedding.equiv_symm_to_embedding_trans_to_embedding Function.Embedding.equiv_symm_toEmbedding_trans_toEmbedding

/-- Transfer an embedding along a pair of equivalences. -/
@[simps! (config := { fullyApplied := false, simpRhs := true })]
protected def congr {α : Sort u} {β : Sort v} {γ : Sort w} {δ : Sort x} (e₁ : α ≃ β) (e₂ : γ ≃ δ)
    (f : α ↪ γ) : β ↪ δ :=
  (Equiv.toEmbedding e₁.symm).trans (f.trans e₂.toEmbedding)
#align function.embedding.congr Function.Embedding.congr
#align function.embedding.congr_apply Function.Embedding.congr_apply

/-- A right inverse `surjInv` of a surjective function as an `Embedding`. -/
protected noncomputable def ofSurjective {α β} (f : β → α) (hf : Surjective f) : α ↪ β :=
  ⟨surjInv hf, injective_surjInv _⟩
#align function.embedding.of_surjective Function.Embedding.ofSurjective

/-- Convert a surjective `Embedding` to an `Equiv` -/
protected noncomputable def equivOfSurjective {α β} (f : α ↪ β) (hf : Surjective f) : α ≃ β :=
  Equiv.ofBijective f ⟨f.injective, hf⟩
#align function.embedding.equiv_of_surjective Function.Embedding.equivOfSurjective

/-- There is always an embedding from an empty type. -/
protected def ofIsEmpty {α β} [IsEmpty α] : α ↪ β :=
  ⟨isEmptyElim, isEmptyElim⟩
#align function.embedding.of_is_empty Function.Embedding.ofIsEmpty

/-- Change the value of an embedding `f` at one point. If the prescribed image
is already occupied by some `f a'`, then swap the values at these two points. -/
def setValue {α β} (f : α ↪ β) (a : α) (b : β) [∀ a', Decidable (a' = a)]
    [∀ a', Decidable (f a' = b)] : α ↪ β :=
  ⟨fun a' => if a' = a then b else if f a' = b then f a else f a', by
    intro x y (h : ite _ _ _ = ite _ _ _)
    -- TODO: once we have `cc` we can avoid all the manual cases below by doing
    -- split_ifs at h <;> (try subst b) <;> (try simp only [f.injective.eq_iff] at *) <;> cc
    split_ifs at h with h₁ h₂ _ _ h₅ h₆ <;>
        (try subst b) <;>
<<<<<<< HEAD
        (try simp only [f.injective.eq_iff] at *)
    · rw [h₁, h₂]
    · rw [h₁, h]
    · rw [h₅, ← h]
=======
        (try simp only [f.injective.eq_iff, not_true_eq_false] at *)
    · rw[h₁,h₂]
    · rw[h₁,h]
    · rw[h₅,←h]
>>>>>>> 909a2b4a
    · exact h₆.symm
    · exfalso; exact h₅ h.symm
    · exfalso; exact h₁ h
    · exact h ⟩
#align function.embedding.set_value Function.Embedding.setValue

theorem setValue_eq {α β} (f : α ↪ β) (a : α) (b : β) [∀ a', Decidable (a' = a)]
    [∀ a', Decidable (f a' = b)] : setValue f a b a = b := by
  simp [setValue]
#align function.embedding.set_value_eq Function.Embedding.setValue_eq

/-- Embedding into `Option α` using `some`. -/
@[simps (config := .asFn)]
protected def some {α} : α ↪ Option α :=
  ⟨some, Option.some_injective α⟩
#align function.embedding.some Function.Embedding.some
#align function.embedding.some_apply Function.Embedding.some_apply

-- porting note: Lean 4 unfolds coercion `α → Option α` to `some`, so there is no separate
-- `Function.Embedding.coeOption`.
#align function.embedding.coe_option Function.Embedding.some

/-- A version of `Option.map` for `Function.Embedding`s. -/
@[simps (config := .asFn)]
def optionMap {α β} (f : α ↪ β) : Option α ↪ Option β :=
  ⟨Option.map f, Option.map_injective f.injective⟩
#align function.embedding.option_map Function.Embedding.optionMap
#align function.embedding.option_map_apply Function.Embedding.optionMap_apply

/-- Embedding of a `Subtype`. -/
def subtype {α} (p : α → Prop) : Subtype p ↪ α :=
  ⟨Subtype.val, fun _ _ => Subtype.ext⟩
#align function.embedding.subtype Function.Embedding.subtype

@[simp]
theorem coe_subtype {α} (p : α → Prop) : ↑(subtype p) = Subtype.val :=
  rfl
#align function.embedding.coe_subtype Function.Embedding.coe_subtype

/-- `Quotient.out` as an embedding. -/
noncomputable def quotientOut (α) [s : Setoid α] : Quotient s ↪ α :=
  ⟨_, Quotient.out_injective⟩
#align function.embedding.quotient_out Function.Embedding.quotientOut

@[simp]
theorem coe_quotientOut (α) [Setoid α] : ↑(quotientOut α) = Quotient.out :=
  rfl
#align function.embedding.coe_quotient_out Function.Embedding.coe_quotientOut

/-- Choosing an element `b : β` gives an embedding of `PUnit` into `β`. -/
def punit {β : Sort*} (b : β) : PUnit ↪ β :=
  ⟨fun _ => b, by
    rintro ⟨⟩ ⟨⟩ _
    rfl⟩
#align function.embedding.punit Function.Embedding.punit

/-- Fixing an element `b : β` gives an embedding `α ↪ α × β`. -/
@[simps]
def sectl (α : Sort _) {β : Sort _} (b : β) : α ↪ α × β :=
  ⟨fun a => (a, b), fun _ _ h => congr_arg Prod.fst h⟩
#align function.embedding.sectl Function.Embedding.sectl
#align function.embedding.sectl_apply Function.Embedding.sectl_apply

/-- Fixing an element `a : α` gives an embedding `β ↪ α × β`. -/
@[simps]
def sectr {α : Sort _} (a : α) (β : Sort _) : β ↪ α × β :=
  ⟨fun b => (a, b), fun _ _ h => congr_arg Prod.snd h⟩
#align function.embedding.sectr Function.Embedding.sectr
#align function.embedding.sectr_apply Function.Embedding.sectr_apply

/-- If `e₁` and `e₂` are embeddings, then so is `Prod.map e₁ e₂ : (a, b) ↦ (e₁ a, e₂ b)`. -/
def prodMap {α β γ δ : Type*} (e₁ : α ↪ β) (e₂ : γ ↪ δ) : α × γ ↪ β × δ :=
  ⟨Prod.map e₁ e₂, e₁.injective.Prod_map e₂.injective⟩
#align function.embedding.prod_map Function.Embedding.prodMap

@[simp]
theorem coe_prodMap {α β γ δ : Type*} (e₁ : α ↪ β) (e₂ : γ ↪ δ) :
    e₁.prodMap e₂ = Prod.map e₁ e₂ :=
  rfl
#align function.embedding.coe_prod_map Function.Embedding.coe_prodMap

/-- If `e₁` and `e₂` are embeddings, then so is `λ ⟨a, b⟩, ⟨e₁ a, e₂ b⟩ : PProd α γ → PProd β δ`. -/
def pprodMap {α β γ δ : Sort*} (e₁ : α ↪ β) (e₂ : γ ↪ δ) : PProd α γ ↪ PProd β δ :=
  ⟨fun x => ⟨e₁ x.1, e₂ x.2⟩, e₁.injective.pprod_map e₂.injective⟩
#align function.embedding.pprod_map Function.Embedding.pprodMap

section Sum

open Sum

/-- If `e₁` and `e₂` are embeddings, then so is `Sum.map e₁ e₂`. -/
def sumMap {α β γ δ : Type*} (e₁ : α ↪ β) (e₂ : γ ↪ δ) : Sum α γ ↪ Sum β δ :=
  ⟨Sum.map e₁ e₂, e₁.injective.sum_map e₂.injective⟩
#align function.embedding.sum_map Function.Embedding.sumMap

@[simp]
theorem coe_sumMap {α β γ δ} (e₁ : α ↪ β) (e₂ : γ ↪ δ) : sumMap e₁ e₂ = Sum.map e₁ e₂ :=
  rfl
#align function.embedding.coe_sum_map Function.Embedding.coe_sumMap

/-- The embedding of `α` into the sum `α ⊕ β`. -/
@[simps]
def inl {α β : Type*} : α ↪ Sum α β :=
  ⟨Sum.inl, fun _ _ => Sum.inl.inj⟩
#align function.embedding.inl Function.Embedding.inl
#align function.embedding.inl_apply Function.Embedding.inl_apply

/-- The embedding of `β` into the sum `α ⊕ β`. -/
@[simps]
def inr {α β : Type*} : β ↪ Sum α β :=
  ⟨Sum.inr, fun _ _ => Sum.inr.inj⟩
#align function.embedding.inr Function.Embedding.inr
#align function.embedding.inr_apply Function.Embedding.inr_apply

end Sum

section Sigma

variable {α α' : Type*} {β : α → Type*} {β' : α' → Type*}

/-- `Sigma.mk` as a `Function.Embedding`. -/
@[simps apply]
def sigmaMk (a : α) : β a ↪ Σx, β x :=
  ⟨Sigma.mk a, sigma_mk_injective⟩
#align function.embedding.sigma_mk Function.Embedding.sigmaMk
#align function.embedding.sigma_mk_apply Function.Embedding.sigmaMk_apply

/-- If `f : α ↪ α'` is an embedding and `g : Π a, β α ↪ β' (f α)` is a family
of embeddings, then `Sigma.map f g` is an embedding. -/
@[simps apply]
def sigmaMap (f : α ↪ α') (g : ∀ a, β a ↪ β' (f a)) : (Σa, β a) ↪ Σa', β' a' :=
  ⟨Sigma.map f fun a => g a, f.injective.sigma_map fun a => (g a).injective⟩
#align function.embedding.sigma_map Function.Embedding.sigmaMap
#align function.embedding.sigma_map_apply Function.Embedding.sigmaMap_apply

end Sigma

/-- Define an embedding `(Π a : α, β a) ↪ (Π a : α, γ a)` from a family of embeddings
`e : Π a, (β a ↪ γ a)`. This embedding sends `f` to `fun a ↦ e a (f a)`. -/
@[simps]
def piCongrRight {α : Sort*} {β γ : α → Sort*} (e : ∀ a, β a ↪ γ a) : (∀ a, β a) ↪ ∀ a, γ a :=
  ⟨fun f a => e a (f a), fun _ _ h => funext fun a => (e a).injective (congr_fun h a)⟩
#align function.embedding.Pi_congr_right Function.Embedding.piCongrRight
#align function.embedding.Pi_congr_right_apply Function.Embedding.piCongrRight_apply

/-- An embedding `e : α ↪ β` defines an embedding `(γ → α) ↪ (γ → β)` that sends each `f`
to `e ∘ f`. -/
def arrowCongrRight {α : Sort u} {β : Sort v} {γ : Sort w} (e : α ↪ β) : (γ → α) ↪ γ → β :=
  piCongrRight fun _ => e
#align function.embedding.arrow_congr_right Function.Embedding.arrowCongrRight

@[simp]
theorem arrowCongrRight_apply {α : Sort u} {β : Sort v} {γ : Sort w} (e : α ↪ β) (f : γ ↪ α) :
    arrowCongrRight e f = e ∘ f :=
  rfl
#align function.embedding.arrow_congr_right_apply Function.Embedding.arrowCongrRight_apply

/-- An embedding `e : α ↪ β` defines an embedding `(α → γ) ↪ (β → γ)` for any inhabited type `γ`.
This embedding sends each `f : α → γ` to a function `g : β → γ` such that `g ∘ e = f` and
`g y = default` whenever `y ∉ range e`. -/
noncomputable def arrowCongrLeft {α : Sort u} {β : Sort v} {γ : Sort w} [Inhabited γ] (e : α ↪ β) :
    (α → γ) ↪ β → γ :=
  ⟨fun f => extend e f default, fun f₁ f₂ h =>
    funext fun x => by simpa only [e.injective.extend_apply] using congr_fun h (e x)⟩
#align function.embedding.arrow_congr_left Function.Embedding.arrowCongrLeft

/-- Restrict both domain and codomain of an embedding. -/
protected def subtypeMap {α β} {p : α → Prop} {q : β → Prop} (f : α ↪ β)
    (h : ∀ ⦃x⦄, p x → q (f x)) :
    { x : α // p x } ↪ { y : β // q y } :=
  ⟨Subtype.map f h, Subtype.map_injective h f.2⟩
#align function.embedding.subtype_map Function.Embedding.subtypeMap

open Set

theorem swap_apply {α β : Type*} [DecidableEq α] [DecidableEq β] (f : α ↪ β) (x y z : α) :
    Equiv.swap (f x) (f y) (f z) = f (Equiv.swap x y z) :=
  f.injective.swap_apply x y z
#align function.embedding.swap_apply Function.Embedding.swap_apply

theorem swap_comp {α β : Type*} [DecidableEq α] [DecidableEq β] (f : α ↪ β) (x y : α) :
    Equiv.swap (f x) (f y) ∘ f = f ∘ Equiv.swap x y :=
  f.injective.swap_comp x y
#align function.embedding.swap_comp Function.Embedding.swap_comp

end Embedding

end Function

namespace Equiv

open Function Embedding

/-- Given an equivalence to a subtype, produce an embedding to the elements of the corresponding
set. -/
@[simps!]
def asEmbedding {p : β → Prop} (e : α ≃ Subtype p) : α ↪ β :=
  e.toEmbedding.trans (subtype p)
#align equiv.as_embedding Equiv.asEmbedding
#align equiv.as_embedding_apply Equiv.asEmbedding_apply

/-- The type of embeddings `α ↪ β` is equivalent to
    the subtype of all injective functions `α → β`. -/
def subtypeInjectiveEquivEmbedding (α β : Sort*) :
    { f : α → β // Injective f } ≃ (α ↪ β) where
  toFun f := ⟨f.val, f.property⟩
  invFun f := ⟨f, f.injective⟩
  left_inv _ := rfl
  right_inv _ := rfl
#align equiv.subtype_injective_equiv_embedding Equiv.subtypeInjectiveEquivEmbedding

-- porting note: in Lean 3 this had `@[congr]`
/-- If `α₁ ≃ α₂` and `β₁ ≃ β₂`, then the type of embeddings `α₁ ↪ β₁`
is equivalent to the type of embeddings `α₂ ↪ β₂`. -/
@[simps apply]
def embeddingCongr {α β γ δ : Sort*} (h : α ≃ β) (h' : γ ≃ δ) : (α ↪ γ) ≃ (β ↪ δ) where
  toFun f := f.congr h h'
  invFun f := f.congr h.symm h'.symm
  left_inv x := by
    ext
    simp
  right_inv x := by
    ext
    simp
#align equiv.embedding_congr Equiv.embeddingCongr
#align equiv.embedding_congr_apply Equiv.embeddingCongr_apply

@[simp]
theorem embeddingCongr_refl {α β : Sort*} :
    embeddingCongr (Equiv.refl α) (Equiv.refl β) = Equiv.refl (α ↪ β) :=
  rfl
#align equiv.embedding_congr_refl Equiv.embeddingCongr_refl

@[simp]
theorem embeddingCongr_trans {α₁ β₁ α₂ β₂ α₃ β₃ : Sort*} (e₁ : α₁ ≃ α₂) (e₁' : β₁ ≃ β₂)
    (e₂ : α₂ ≃ α₃) (e₂' : β₂ ≃ β₃) :
    embeddingCongr (e₁.trans e₂) (e₁'.trans e₂') =
      (embeddingCongr e₁ e₁').trans (embeddingCongr e₂ e₂') :=
  rfl
#align equiv.embedding_congr_trans Equiv.embeddingCongr_trans

@[simp]
theorem embeddingCongr_symm {α₁ β₁ α₂ β₂ : Sort*} (e₁ : α₁ ≃ α₂) (e₂ : β₁ ≃ β₂) :
    (embeddingCongr e₁ e₂).symm = embeddingCongr e₁.symm e₂.symm :=
  rfl
#align equiv.embedding_congr_symm Equiv.embeddingCongr_symm

theorem embeddingCongr_apply_trans {α₁ β₁ γ₁ α₂ β₂ γ₂ : Sort*} (ea : α₁ ≃ α₂) (eb : β₁ ≃ β₂)
    (ec : γ₁ ≃ γ₂) (f : α₁ ↪ β₁) (g : β₁ ↪ γ₁) :
    Equiv.embeddingCongr ea ec (f.trans g) =
      (Equiv.embeddingCongr ea eb f).trans (Equiv.embeddingCongr eb ec g) := by
  ext
  simp
#align equiv.embedding_congr_apply_trans Equiv.embeddingCongr_apply_trans

@[simp]
theorem refl_toEmbedding {α : Type*} : (Equiv.refl α).toEmbedding = Embedding.refl α :=
  rfl
#align equiv.refl_to_embedding Equiv.refl_toEmbedding

@[simp]
theorem trans_toEmbedding {α β γ : Type*} (e : α ≃ β) (f : β ≃ γ) :
    (e.trans f).toEmbedding = e.toEmbedding.trans f.toEmbedding :=
  rfl
#align equiv.trans_to_embedding Equiv.trans_toEmbedding

end Equiv

section Subtype

variable {α : Type*}

/-- A subtype `{x // p x ∨ q x}` over a disjunction of `p q : α → Prop` can be injectively split
into a sum of subtypes `{x // p x} ⊕ {x // q x}` such that `¬ p x` is sent to the right. -/
def subtypeOrLeftEmbedding (p q : α → Prop) [DecidablePred p] :
    { x // p x ∨ q x } ↪ Sum { x // p x } { x // q x } :=
  ⟨fun x => if h : p x then Sum.inl ⟨x, h⟩ else Sum.inr ⟨x, x.prop.resolve_left h⟩, by
    intro x y
    dsimp only
    split_ifs <;> simp [Subtype.ext_iff]⟩
#align subtype_or_left_embedding subtypeOrLeftEmbedding

theorem subtypeOrLeftEmbedding_apply_left {p q : α → Prop} [DecidablePred p]
    (x : { x // p x ∨ q x }) (hx : p x) :
    subtypeOrLeftEmbedding p q x = Sum.inl ⟨x, hx⟩ :=
  dif_pos hx
#align subtype_or_left_embedding_apply_left subtypeOrLeftEmbedding_apply_left

theorem subtypeOrLeftEmbedding_apply_right {p q : α → Prop} [DecidablePred p]
    (x : { x // p x ∨ q x }) (hx : ¬p x) :
    subtypeOrLeftEmbedding p q x = Sum.inr ⟨x, x.prop.resolve_left hx⟩ :=
  dif_neg hx
#align subtype_or_left_embedding_apply_right subtypeOrLeftEmbedding_apply_right

/-- A subtype `{x // p x}` can be injectively sent to into a subtype `{x // q x}`,
if `p x → q x` for all `x : α`. -/
@[simps]
def Subtype.impEmbedding (p q : α → Prop) (h : ∀ x, p x → q x) : { x // p x } ↪ { x // q x } :=
  ⟨fun x => ⟨x, h x x.prop⟩, fun x y => by simp [Subtype.ext_iff]⟩
#align subtype.imp_embedding Subtype.impEmbedding
#align subtype.imp_embedding_apply_coe Subtype.impEmbedding_apply_coe

end Subtype<|MERGE_RESOLUTION|>--- conflicted
+++ resolved
@@ -192,17 +192,10 @@
     -- split_ifs at h <;> (try subst b) <;> (try simp only [f.injective.eq_iff] at *) <;> cc
     split_ifs at h with h₁ h₂ _ _ h₅ h₆ <;>
         (try subst b) <;>
-<<<<<<< HEAD
-        (try simp only [f.injective.eq_iff] at *)
-    · rw [h₁, h₂]
-    · rw [h₁, h]
-    · rw [h₅, ← h]
-=======
         (try simp only [f.injective.eq_iff, not_true_eq_false] at *)
     · rw[h₁,h₂]
     · rw[h₁,h]
     · rw[h₅,←h]
->>>>>>> 909a2b4a
     · exact h₆.symm
     · exfalso; exact h₅ h.symm
     · exfalso; exact h₁ h
