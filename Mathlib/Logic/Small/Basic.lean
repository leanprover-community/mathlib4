/-
Copyright (c) 2021 Scott Morrison. All rights reserved.
Released under Apache 2.0 license as described in the file LICENSE.
Authors: Scott Morrison
-/
import Mathlib.Logic.Small.Defs
import Mathlib.Logic.Equiv.Set

/-!
# Instances and theorems for `Small`.

In particular we prove `small_of_injective` and `small_of_surjective`.
-/

universe u w v v'

section

<<<<<<< HEAD
open scoped Classical

-- TODO(timotree3): lower the priority on this instance?
-- This instance applies to every synthesis problem of the form `Small ↥s` for some set `s`,
-- but we have lots of instances of `Small` for specific set constructions.
instance small_subtype (α : Type v) [Small.{w} α] (P : α → Prop) :
    Small.{w} { x // P x } :=
=======
instance small_subtype (α : Type v) [Small.{w} α] (P : α → Prop) : Small.{w} { x // P x } :=
>>>>>>> b9bbf9b8
  small_map (equivShrink α).subtypeEquivOfSubtype'

theorem small_of_injective {α : Type v} {β : Type w} [Small.{u} β] {f : α → β}
    (hf : Function.Injective f) : Small.{u} α :=
  small_map (Equiv.ofInjective f hf)

theorem small_of_surjective {α : Type v} {β : Type w} [Small.{u} α] {f : α → β}
    (hf : Function.Surjective f) : Small.{u} β :=
  small_of_injective (Function.injective_surjInv hf)

instance (priority := 100) small_subsingleton (α : Type v) [Subsingleton α] : Small.{w} α := by
  rcases isEmpty_or_nonempty α with ⟨⟩
  · apply small_map (Equiv.equivPEmpty α)
  · apply small_map Equiv.punitOfNonemptyOfSubsingleton

/-- This can be seen as a version of `small_of_surjective` in which the function `f` doesn't
    actually land in `β` but in some larger type `γ` related to `β` via an injective function `g`.
    -/
theorem small_of_injective_of_exists {α : Type v} {β : Type w} {γ : Type v'} [Small.{u} α]
    (f : α → γ) {g : β → γ} (hg : Function.Injective g) (h : ∀ b : β, ∃ a : α, f a = g b) :
    Small.{u} β := by
  by_cases hβ : Nonempty β
  · refine small_of_surjective (f := Function.invFun g ∘ f) (fun b => ?_)
    obtain ⟨a, ha⟩ := h b
    exact ⟨a, by rw [Function.comp_apply, ha, Function.leftInverse_invFun hg]⟩
  · simp only [not_nonempty_iff] at hβ
    infer_instance

/-!
We don't define `Countable.toSmall` in this file, to keep imports to `Logic` to a minimum.
-/

instance small_Pi {α} (β : α → Type*) [Small.{w} α] [∀ a, Small.{w} (β a)] :
    Small.{w} (∀ a, β a) :=
  ⟨⟨∀ a' : Shrink α, Shrink (β ((equivShrink α).symm a')),
      ⟨Equiv.piCongr (equivShrink α) fun a => by simpa using equivShrink (β a)⟩⟩⟩

instance small_prod {α β} [Small.{w} α] [Small.{w} β] : Small.{w} (α × β) :=
  ⟨⟨Shrink α × Shrink β, ⟨Equiv.prodCongr (equivShrink α) (equivShrink β)⟩⟩⟩

instance small_sum {α β} [Small.{w} α] [Small.{w} β] : Small.{w} (α ⊕ β) :=
  ⟨⟨Shrink α ⊕ Shrink β, ⟨Equiv.sumCongr (equivShrink α) (equivShrink β)⟩⟩⟩

instance small_set {α} [Small.{w} α] : Small.{w} (Set α) :=
  ⟨⟨Set (Shrink α), ⟨Equiv.Set.congr (equivShrink α)⟩⟩⟩

end<|MERGE_RESOLUTION|>--- conflicted
+++ resolved
@@ -16,17 +16,11 @@
 
 section
 
-<<<<<<< HEAD
-open scoped Classical
 
 -- TODO(timotree3): lower the priority on this instance?
 -- This instance applies to every synthesis problem of the form `Small ↥s` for some set `s`,
 -- but we have lots of instances of `Small` for specific set constructions.
-instance small_subtype (α : Type v) [Small.{w} α] (P : α → Prop) :
-    Small.{w} { x // P x } :=
-=======
 instance small_subtype (α : Type v) [Small.{w} α] (P : α → Prop) : Small.{w} { x // P x } :=
->>>>>>> b9bbf9b8
   small_map (equivShrink α).subtypeEquivOfSubtype'
 
 theorem small_of_injective {α : Type v} {β : Type w} [Small.{u} β] {f : α → β}
