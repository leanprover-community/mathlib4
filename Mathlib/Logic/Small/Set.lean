/-
Copyright (c) 2024 Markus Himmel. All rights reserved.
Released under Apache 2.0 license as described in the file LICENSE.
Authors: Markus Himmel, Timothy Carlin-Burns
-/
import Mathlib.Data.Set.Lattice
import Mathlib.Logic.Small.Basic

/-!
# Results about `Small` on coerced sets
-/

universe u u1 u2 u3 u4

<<<<<<< HEAD
variable {α : Type u1} {β : Type u2} {γ : Type u3} {ι : Type u4}

theorem small_subset {s t : Set α} (hts : t ⊆ s) [Small.{u} s] : Small.{u} t :=
  small_of_injective (Set.inclusion_injective hts)
#align small_subset small_subset
=======
theorem small_subset {α : Type v} {s t : Set α} (hts : t ⊆ s) [Small.{u} s] : Small.{u} t :=
  let f : t → s := fun x => ⟨x, hts x.prop⟩
  @small_of_injective _ _ _ f fun _ _ hxy => Subtype.ext (Subtype.mk.inj hxy)
>>>>>>> b9bbf9b8

instance small_powerset (s : Set α) [Small.{u} s] : Small.{u} (𝒫 s) :=
  small_map (Equiv.Set.powerset s)

instance small_setProd (s : Set α) (t : Set β) [Small.{u} s] [Small.{u} t] :
    Small.{u} (s ×ˢ t : Set (α × β)) :=
  small_of_injective (Equiv.Set.prod s t).injective

instance small_setPi {β : α → Type u2} (s : (a : α) → Set (β a))
    [Small.{u} α] [∀ a, Small.{u} (s a)] : Small.{u} (Set.pi Set.univ s) :=
  small_of_injective (Equiv.Set.univPi s).injective

instance small_range (f : α → β) [Small.{u} α] :
    Small.{u} (Set.range f) :=
  small_of_surjective Set.surjective_onto_range

instance small_image (f : α → β) (s : Set α) [Small.{u} s] :
    Small.{u} (f '' s) :=
  small_of_surjective Set.surjective_onto_image

instance small_image2 (f : α → β → γ) (s : Set α) (t : Set β) [Small.{u} s] [Small.{u} t] :
    Small.{u} (Set.image2 f s t) := by
  rw [← Set.image_uncurry_prod]
  infer_instance

instance small_union (s t : Set α) [Small.{u} s] [Small.{u} t] :
    Small.{u} (s ∪ t : Set α) := by
  rw [← Subtype.range_val (s := s), ← Subtype.range_val (s := t), ← Set.Sum.elim_range]
  infer_instance

instance small_iUnion [Small.{u} ι] (s : ι → Set α)
    [∀ i, Small.{u} (s i)] : Small.{u} (⋃ i, s i) :=
  small_of_surjective <| Set.sigmaToiUnion_surjective _

instance small_sUnion (s : Set (Set α)) [Small.{u} s] [∀ t : s, Small.{u} t] :
    Small.{u} (⋃₀ s) :=
  Set.sUnion_eq_iUnion ▸ small_iUnion _

instance small_biUnion (s : Set ι) [Small.{u} s]
    (f : (i : ι) → i ∈ s → Set α) [∀ i hi, Small.{u} (f i hi)] : Small.{u} (⋃ i, ⋃ hi, f i hi) :=
  Set.biUnion_eq_iUnion s f ▸ small_iUnion _

instance small_insert (x : α) (s : Set α) [Small.{u} s] :
    Small.{u} (insert x s : Set α) :=
  Set.insert_eq x s ▸ small_union.{u} {x} s

instance small_diff (s t : Set α) [Small.{u} s] : Small.{u} (s \ t : Set α) :=
  small_subset (Set.diff_subset s t)

instance small_sep (s : Set α) (P : α → Prop) [Small.{u} s] :
    Small.{u} { x | x ∈ s ∧ P x} :=
  small_subset (Set.sep_subset s P)

instance small_inter_of_left (s t : Set α) [Small.{u} s] :
    Small.{u} (s ∩ t : Set α) :=
  small_subset (Set.inter_subset_left s t)

instance small_inter_of_right (s t : Set α) [Small.{u} t] :
    Small.{u} (s ∩ t : Set α) :=
  small_subset (Set.inter_subset_right s t)

theorem small_iInter (s : ι → Set α) (i : ι)
    [Small.{u} (s i)] : Small.{u} (⋂ i, s i) :=
  small_subset (Set.iInter_subset s i)

instance small_iInter' [Nonempty ι] (s : ι → Set α)
    [∀ i, Small.{u} (s i)] : Small.{u} (⋂ i, s i) :=
  let ⟨i⟩ : Nonempty ι := inferInstance
  small_iInter s i

theorem small_sInter {s : Set (Set α)} {t : Set α} (ht : t ∈ s)
    [Small.{u} t] : Small.{u} (⋂₀ s) :=
  Set.sInter_eq_iInter ▸ small_iInter _ ⟨t, ht⟩

instance small_sInter' {s : Set (Set α)} [Nonempty s]
    [∀ t : s, Small.{u} t] : Small.{u} (⋂₀ s) :=
  let ⟨t⟩ : Nonempty s := inferInstance
  small_sInter t.prop

theorem small_biInter {s : Set ι} {i : ι} (hi : i ∈ s)
    (f : (i : ι) → i ∈ s → Set α) [Small.{u} (f i hi)] : Small.{u} (⋂ i, ⋂ hi, f i hi) :=
  Set.biInter_eq_iInter s f ▸ small_iInter _ ⟨i, hi⟩

instance small_biInter' (s : Set ι) [Nonempty s]
    (f : (i : ι) → i ∈ s → Set α) [∀ i hi, Small.{u} (f i hi)] : Small.{u} (⋂ i, ⋂ hi, f i hi) :=
  let ⟨t⟩ : Nonempty s := inferInstance
  small_biInter t.prop f

theorem small_empty : Small.{u} (∅ : Set α) :=
  inferInstance

theorem small_single (x : α) : Small.{u} ({x} : Set α) :=
  inferInstance

theorem small_pair (x y : α) : Small.{u} ({x, y} : Set α) :=
  inferInstance<|MERGE_RESOLUTION|>--- conflicted
+++ resolved
@@ -12,17 +12,10 @@
 
 universe u u1 u2 u3 u4
 
-<<<<<<< HEAD
 variable {α : Type u1} {β : Type u2} {γ : Type u3} {ι : Type u4}
 
 theorem small_subset {s t : Set α} (hts : t ⊆ s) [Small.{u} s] : Small.{u} t :=
   small_of_injective (Set.inclusion_injective hts)
-#align small_subset small_subset
-=======
-theorem small_subset {α : Type v} {s t : Set α} (hts : t ⊆ s) [Small.{u} s] : Small.{u} t :=
-  let f : t → s := fun x => ⟨x, hts x.prop⟩
-  @small_of_injective _ _ _ f fun _ _ hxy => Subtype.ext (Subtype.mk.inj hxy)
->>>>>>> b9bbf9b8
 
 instance small_powerset (s : Set α) [Small.{u} s] : Small.{u} (𝒫 s) :=
   small_map (Equiv.Set.powerset s)
