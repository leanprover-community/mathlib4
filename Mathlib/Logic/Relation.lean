--- conflicted
+++ resolved
@@ -737,9 +737,4 @@
 theorem Equivalence.eqvGen_eq (h : Equivalence r) : EqvGen r = r :=
   funext fun _ ↦ funext fun _ ↦ propext <| h.eqvGen_iff
 
-<<<<<<< HEAD
-@[deprecated (since := "2024-08-29")] alias Quot.EqvGen_sound := Quot.eqvGen_sound
-
-=======
->>>>>>> 5c98c223
 end EqvGen