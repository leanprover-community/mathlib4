--- conflicted
+++ resolved
@@ -328,12 +328,7 @@
   induction h with
   | refl => exact refl
   | @tail b c _ hbc ih =>
-<<<<<<< HEAD
   apply ih
-=======
-  -- Porting note: Lean 3 figured out the motive and `apply ih` worked
-  refine @ih (fun {a : α} (hab : ReflTransGen r a b) ↦ P a (ReflTransGen.tail hab hbc)) ?_ ?_
->>>>>>> 7f38ed7c
   · exact head hbc _ refl
   · exact fun h1 h2 ↦ head h1 (h2.tail hbc)
 #align relation.refl_trans_gen.head_induction_on Relation.ReflTransGen.head_induction_on
@@ -424,16 +419,9 @@
   induction h with
   | single h => exact base h
   | @tail b c _ hbc h_ih =>
-<<<<<<< HEAD
   apply h_ih
   · exact fun h ↦ ih h (single hbc) (base hbc)
   · exact fun hab hbc ↦ ih hab _
-=======
-  -- Lean 3 could figure out the motive and `apply h_ih` worked
-  refine @h_ih (fun {a : α} (hab : @TransGen α r a b) ↦ P a (TransGen.tail hab hbc)) ?_ ?_;
-  exact fun h ↦ ih h (single hbc) (base hbc)
-  exact fun hab hbc ↦ ih hab _
->>>>>>> 7f38ed7c
 #align relation.trans_gen.head_induction_on Relation.TransGen.head_induction_on
 
 @[elab_as_elim]
