--- conflicted
+++ resolved
@@ -588,13 +588,6 @@
       | refl => apply refl
       | tail _ h₂ IH => exact trans IH h₂, single⟩
 
-<<<<<<< HEAD
-lemma reflTransGen_minimal {r' : α → α → Prop} (hr₁ : Reflexive r') (hr₂ : Transitive r')
-    (h : Subrelation r r') : Subrelation (ReflTransGen r) r' := fun hxy ↦ by
-  simpa [reflTransGen_eq_self hr₁ hr₂] using ReflTransGen.mono h hxy
-
-=======
->>>>>>> 6335ae01
 theorem reflexive_reflTransGen : Reflexive (ReflTransGen r) := fun _ ↦ refl
 
 theorem transitive_reflTransGen : Transitive (ReflTransGen r) := fun _ _ _ ↦ trans
@@ -756,18 +749,11 @@
   fun ⟨_, hac, hbc⟩ ↦ hr.trans (h hac) (hr.symm <| h hbc)
 
 theorem reflTransGen_of_transitive_reflexive {r' : α → α → Prop} (hr : Reflexive r)
-<<<<<<< HEAD
     (ht : Transitive r) (h : Subrelation r' r) : Subrelation (ReflTransGen r') r := fun h' ↦ by
-  induction h' with
-  | refl => exact hr _
-  | tail _ hbc ih => exact ht ih <| h hbc
-=======
-    (ht : Transitive r) (h : ∀ a b, r' a b → r a b) (h' : ReflTransGen r' a b) : r a b := by
   simpa [reflTransGen_eq_self hr ht] using ReflTransGen.mono h h'
 
 @[deprecated (since := "2025-12-17")] alias reflTransGen_minimal :=
   reflTransGen_of_transitive_reflexive
->>>>>>> 6335ae01
 
 theorem reflTransGen_of_equivalence {r' : α → α → Prop} (hr : Equivalence r) :
     (Subrelation r' r) → Subrelation (ReflTransGen r') r :=
