/-
Copyright (c) 2021 Floris van Doorn. All rights reserved.
Released under Apache 2.0 license as described in the file LICENSE.
Authors: Floris van Doorn
-/
import Mathlib.Logic.Function.Basic

/-!
# Types that are empty

In this file we define a typeclass `IsEmpty`, which expresses that a type has no elements.

## Main declaration

* `isEmpty`: a typeclass that expresses that a type is empty.
-/


variable {α β γ : Sort _}

/-- `IsEmpty α` expresses that `α` is empty. -/
class IsEmpty (α : Sort _) : Prop where
  protected false : α → False

instance : IsEmpty Empty :=
  ⟨Empty.elim⟩

instance : IsEmpty PEmpty :=
  ⟨PEmpty.elim⟩

instance : IsEmpty False :=
  ⟨id⟩

instance : IsEmpty (Fin 0) :=
  ⟨fun n ↦ Nat.not_lt_zero n.1 n.2⟩

protected theorem Function.isEmpty [IsEmpty β] (f : α → β) : IsEmpty α :=
<<<<<<< HEAD
  ⟨fun x => IsEmpty.false (f x)⟩
=======
  ⟨fun x ↦ IsEmpty.false (f x)⟩
>>>>>>> f08601a0
#align function.is_empty Function.isEmpty

instance {p : α → Sort _} [h : Nonempty α] [∀ x, IsEmpty (p x)] : IsEmpty (∀ x, p x) :=
  h.elim fun x ↦ Function.isEmpty <| Function.eval x

instance PProd.isEmpty_left [IsEmpty α] : IsEmpty (PProd α β) :=
  Function.isEmpty PProd.fst

instance PProd.isEmpty_right [IsEmpty β] : IsEmpty (PProd α β) :=
  Function.isEmpty PProd.snd

instance Prod.isEmpty_left {α β} [IsEmpty α] : IsEmpty (α × β) :=
  Function.isEmpty Prod.fst

instance Prod.isEmpty_right {α β} [IsEmpty β] : IsEmpty (α × β) :=
  Function.isEmpty Prod.snd

instance [IsEmpty α] [IsEmpty β] : IsEmpty (PSum α β) :=
  ⟨fun x ↦ PSum.rec IsEmpty.false IsEmpty.false x⟩

instance {α β} [IsEmpty α] [IsEmpty β] : IsEmpty (Sum α β) :=
  ⟨fun x ↦ Sum.rec IsEmpty.false IsEmpty.false x⟩

/-- subtypes of an empty type are empty -/
instance [IsEmpty α] (p : α → Prop) : IsEmpty (Subtype p) :=
  ⟨fun x ↦ IsEmpty.false x.1⟩

/-- subtypes by an all-false predicate are false. -/
theorem Subtype.isEmpty_of_false {p : α → Prop} (hp : ∀ a, ¬p a) : IsEmpty (Subtype p) :=
  ⟨fun x ↦ hp _ x.2⟩
#align subtype.is_empty_of_false Subtype.isEmpty_of_false

/-- subtypes by false are false. -/
instance Subtype.isEmpty_false : IsEmpty { _a : α // False } :=
  Subtype.isEmpty_of_false fun _ ↦ id

instance Sigma.isEmpty_left {α} [IsEmpty α] {E : α → Type _} : IsEmpty (Sigma E) :=
  Function.isEmpty Sigma.fst

example [h : Nonempty α] [IsEmpty β] : IsEmpty (α → β) := by infer_instance

/-- Eliminate out of a type that `IsEmpty` (without using projection notation). -/
@[elab_as_elim]
def isEmptyElim [IsEmpty α] {p : α → Sort _} (a : α) : p a :=
  (IsEmpty.false a).elim

theorem isEmpty_iff : IsEmpty α ↔ α → False :=
  ⟨@IsEmpty.false α, IsEmpty.mk⟩
#align is_empty_iff isEmpty_iff

namespace IsEmpty

open Function

/-- Eliminate out of a type that `IsEmpty` (using projection notation). -/
@[elab_as_elim]
protected def elim {α : Sort u} (_ : IsEmpty α) {p : α → Sort _} (a : α) : p a :=
  isEmptyElim a

/-- Non-dependent version of `IsEmpty.elim`. Helpful if the elaborator cannot elaborate `h.elim a`
  correctly. -/
protected def elim' {β : Sort _} (h : IsEmpty α) (a : α) : β :=
  (h.false a).elim

protected theorem prop_iff {p : Prop} : IsEmpty p ↔ ¬p :=
  isEmpty_iff

variable [IsEmpty α]

@[simp]
theorem forall_iff {p : α → Prop} : (∀ a, p a) ↔ True :=
  iff_true_intro isEmptyElim

@[simp]
theorem exists_iff {p : α → Prop} : (∃ a, p a) ↔ False :=
  iff_false_intro fun ⟨x, _⟩ ↦ IsEmpty.false x

-- see Note [lower instance priority]
instance (priority := 100) : Subsingleton α :=
  ⟨isEmptyElim⟩

end IsEmpty

@[simp]
theorem not_nonempty_iff : ¬Nonempty α ↔ IsEmpty α :=
  ⟨fun h ↦ ⟨fun x ↦ h ⟨x⟩⟩, fun h1 h2 ↦ h2.elim h1.elim⟩

@[simp]
theorem not_isEmpty_iff : ¬IsEmpty α ↔ Nonempty α :=
  not_iff_comm.mp not_nonempty_iff
#align not_is_empty_iff not_isEmpty_iff

@[simp]
theorem isEmpty_Prop {p : Prop} : IsEmpty p ↔ ¬p := by
  simp only [← not_nonempty_iff, nonempty_Prop, iff_self]
#align is_empty_Prop isEmpty_Prop

@[simp]
theorem isEmpty_pi {π : α → Sort _} : IsEmpty (∀ a, π a) ↔ ∃ a, IsEmpty (π a) := by
  simp only [← not_nonempty_iff, Classical.nonempty_pi, not_forall, iff_self]
#align is_empty_pi isEmpty_pi

@[simp]
theorem isEmpty_sigma {α} {E : α → Type _} : IsEmpty (Sigma E) ↔ ∀ a, IsEmpty (E a) := by
  simp only [← not_nonempty_iff, nonempty_sigma, not_exists, iff_self]
#align is_empty_sigma isEmpty_sigma

@[simp]
theorem isEmpty_psigma {α} {E : α → Sort _} : IsEmpty (PSigma E) ↔ ∀ a, IsEmpty (E a) := by
  simp only [← not_nonempty_iff, nonempty_psigma, not_exists, iff_self]
#align is_empty_psigma isEmpty_psigma

@[simp]
theorem isEmpty_subtype (p : α → Prop) : IsEmpty (Subtype p) ↔ ∀ x, ¬p x := by
  simp only [← not_nonempty_iff, nonempty_subtype, not_exists, iff_self]
#align is_empty_subtype isEmpty_subtype

@[simp]
theorem isEmpty_prod {α β : Type _} : IsEmpty (α × β) ↔ IsEmpty α ∨ IsEmpty β := by
  simp only [← not_nonempty_iff, nonempty_prod, not_and_or, iff_self]
#align is_empty_prod isEmpty_prod

@[simp]
theorem isEmpty_pprod : IsEmpty (PProd α β) ↔ IsEmpty α ∨ IsEmpty β := by
  simp only [← not_nonempty_iff, nonempty_pprod, not_and_or, iff_self]
#align is_empty_pprod isEmpty_pprod

@[simp]
theorem isEmpty_sum {α β} : IsEmpty (Sum α β) ↔ IsEmpty α ∧ IsEmpty β := by
  simp only [← not_nonempty_iff, nonempty_sum, not_or, iff_self]
#align is_empty_sum isEmpty_sum

@[simp]
theorem isEmpty_psum {α β} : IsEmpty (PSum α β) ↔ IsEmpty α ∧ IsEmpty β := by
  simp only [← not_nonempty_iff, nonempty_psum, not_or, iff_self]
#align is_empty_psum isEmpty_psum

@[simp]
theorem isEmpty_ulift {α} : IsEmpty (ULift α) ↔ IsEmpty α := by
  simp only [← not_nonempty_iff, nonempty_ulift, iff_self]
#align is_empty_ulift isEmpty_ulift

@[simp]
theorem isEmpty_plift {α} : IsEmpty (PLift α) ↔ IsEmpty α := by
  simp only [← not_nonempty_iff, nonempty_plift, iff_self]
#align is_empty_plift isEmpty_plift

theorem wellFounded_of_isEmpty {α} [IsEmpty α] (r : α → α → Prop) : WellFounded r :=
  ⟨isEmptyElim⟩
#align well_founded_of_empty wellFounded_of_isEmpty

variable (α)

theorem isEmpty_or_nonempty : IsEmpty α ∨ Nonempty α :=
  (em <| IsEmpty α).elim Or.inl <| Or.inr ∘ not_isEmpty_iff.mp
#align is_empty_or_nonempty isEmpty_or_nonempty

@[simp]
theorem not_isEmpty_of_nonempty [h : Nonempty α] : ¬IsEmpty α :=
  not_isEmpty_iff.mpr h
#align not_is_empty_of_nonempty not_isEmpty_of_nonempty

variable {α}

theorem Function.extend_of_isEmpty [IsEmpty α] (f : α → β) (g : α → γ) (h : β → γ) :
    Function.extend f g h = h :=
  funext fun _ ↦ (Function.extend_apply' _ _ _) fun ⟨a, _⟩ ↦ isEmptyElim a
#align function.extend_of_empty Function.extend_of_isEmpty<|MERGE_RESOLUTION|>--- conflicted
+++ resolved
@@ -35,11 +35,7 @@
   ⟨fun n ↦ Nat.not_lt_zero n.1 n.2⟩
 
 protected theorem Function.isEmpty [IsEmpty β] (f : α → β) : IsEmpty α :=
-<<<<<<< HEAD
-  ⟨fun x => IsEmpty.false (f x)⟩
-=======
   ⟨fun x ↦ IsEmpty.false (f x)⟩
->>>>>>> f08601a0
 #align function.is_empty Function.isEmpty
 
 instance {p : α → Sort _} [h : Nonempty α] [∀ x, IsEmpty (p x)] : IsEmpty (∀ x, p x) :=
