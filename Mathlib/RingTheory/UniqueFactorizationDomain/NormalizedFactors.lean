/-
Copyright (c) 2018 Johannes Hölzl. All rights reserved.
Released under Apache 2.0 license as described in the file LICENSE.
Authors: Johannes Hölzl, Jens Wagemaker, Aaron Anderson
-/
import Mathlib.Algebra.GCDMonoid.Basic
import Mathlib.RingTheory.UniqueFactorizationDomain.Basic

/-!
# Unique factorization and normalization

## Main definitions
* `UniqueFactorizationMonoid.normalizedFactors`: choose a multiset of prime factors that are unique
  by normalizing them.
* `UniqueFactorizationMonoid.normalizationMonoid`: choose a way of normalizing the elements of a UFM
-/


variable {α : Type*}

local infixl:50 " ~ᵤ " => Associated

namespace UniqueFactorizationMonoid

variable [CancelCommMonoidWithZero α] [NormalizationMonoid α]
variable [UniqueFactorizationMonoid α]

/-- Noncomputably determines the multiset of prime factors. -/
noncomputable def normalizedFactors (a : α) : Multiset α :=
  Multiset.map normalize <| factors a

/-- An arbitrary choice of factors of `x : M` is exactly the (unique) normalized set of factors,
if `M` has a trivial group of units. -/
@[simp]
theorem factors_eq_normalizedFactors {M : Type*} [CancelCommMonoidWithZero M]
    [UniqueFactorizationMonoid M] [Subsingleton Mˣ] (x : M) : factors x = normalizedFactors x := by
  unfold normalizedFactors
  convert (Multiset.map_id (factors x)).symm
  ext p
  exact normalize_eq p

theorem prod_normalizedFactors {a : α} (ane0 : a ≠ 0) : Associated (normalizedFactors a).prod a :=
  by
  rw [normalizedFactors, factors, dif_neg ane0]
  refine Associated.trans ?_ (Classical.choose_spec (exists_prime_factors a ane0)).2
  rw [← Associates.mk_eq_mk_iff_associated, ← Associates.prod_mk, ← Associates.prod_mk,
    Multiset.map_map]
  congr 2
  ext
  rw [Function.comp_apply, Associates.mk_normalize]

@[deprecated (since := "2024-12-04")]
alias normalizedFactors_prod := prod_normalizedFactors

theorem prod_normalizedFactors_eq {a : α} (ane0 : a ≠ 0) :
    (normalizedFactors a).prod = normalize a := by
  trans normalize (normalizedFactors a).prod
  · rw [normalizedFactors, ← map_multiset_prod, normalize_idem]
  · exact normalize_eq_normalize_iff.mpr (dvd_dvd_iff_associated.mpr (prod_normalizedFactors ane0))

theorem prime_of_normalized_factor {a : α} : ∀ x : α, x ∈ normalizedFactors a → Prime x := by
  rw [normalizedFactors, factors]
  split_ifs with ane0; · simp
  intro x hx; rcases Multiset.mem_map.1 hx with ⟨y, ⟨hy, rfl⟩⟩
  rw [(normalize_associated _).prime_iff]
  exact (Classical.choose_spec (UniqueFactorizationMonoid.exists_prime_factors a ane0)).1 y hy

theorem irreducible_of_normalized_factor {a : α} :
    ∀ x : α, x ∈ normalizedFactors a → Irreducible x := fun x h =>
  (prime_of_normalized_factor x h).irreducible

theorem normalize_normalized_factor {a : α} :
    ∀ x : α, x ∈ normalizedFactors a → normalize x = x := by
  rw [normalizedFactors, factors]
  split_ifs with h; · simp
  intro x hx
  obtain ⟨y, _, rfl⟩ := Multiset.mem_map.1 hx
  apply normalize_idem

theorem normalizedFactors_irreducible {a : α} (ha : Irreducible a) :
    normalizedFactors a = {normalize a} := by
  obtain ⟨p, a_assoc, hp⟩ :=
    prime_factors_irreducible ha ⟨prime_of_normalized_factor, prod_normalizedFactors ha.ne_zero⟩
  have p_mem : p ∈ normalizedFactors a := by
    rw [hp]
    exact Multiset.mem_singleton_self _
  convert hp
  rwa [← normalize_normalized_factor p p_mem, normalize_eq_normalize_iff, dvd_dvd_iff_associated]

theorem normalizedFactors_eq_of_dvd (a : α) :
    ∀ᵉ (p ∈ normalizedFactors a) (q ∈ normalizedFactors a), p ∣ q → p = q := by
  intro p hp q hq hdvd
  convert normalize_eq_normalize hdvd
          ((prime_of_normalized_factor _ hp).irreducible.dvd_symm
            (prime_of_normalized_factor _ hq).irreducible hdvd) <;>
    apply (normalize_normalized_factor _ ‹_›).symm

theorem exists_mem_normalizedFactors_of_dvd {a p : α} (ha0 : a ≠ 0) (hp : Irreducible p) :
    p ∣ a → ∃ q ∈ normalizedFactors a, p ~ᵤ q := fun ⟨b, hb⟩ =>
  have hb0 : b ≠ 0 := fun hb0 => by simp_all
  have : Multiset.Rel Associated (p ::ₘ normalizedFactors b) (normalizedFactors a) :=
    factors_unique
      (fun _ hx =>
        (Multiset.mem_cons.1 hx).elim (fun h => h.symm ▸ hp) (irreducible_of_normalized_factor _))
      irreducible_of_normalized_factor
      (Associated.symm <|
        calc
          Multiset.prod (normalizedFactors a) ~ᵤ a := prod_normalizedFactors ha0
          _ = p * b := hb
          _ ~ᵤ Multiset.prod (p ::ₘ normalizedFactors b) := by
            rw [Multiset.prod_cons]
            exact (prod_normalizedFactors hb0).symm.mul_left _
          )
  Multiset.exists_mem_of_rel_of_mem this (by simp)

theorem exists_mem_normalizedFactors {x : α} (hx : x ≠ 0) (h : ¬IsUnit x) :
    ∃ p, p ∈ normalizedFactors x := by
  obtain ⟨p', hp', hp'x⟩ := WfDvdMonoid.exists_irreducible_factor h hx
  obtain ⟨p, hp, _⟩ := exists_mem_normalizedFactors_of_dvd hx hp' hp'x
  exact ⟨p, hp⟩

@[simp]
theorem normalizedFactors_zero : normalizedFactors (0 : α) = 0 := by
  simp [normalizedFactors, factors]

@[simp]
theorem normalizedFactors_one : normalizedFactors (1 : α) = 0 := by
  cases' subsingleton_or_nontrivial α with h h
  · dsimp [normalizedFactors, factors]
    simp [Subsingleton.elim (1 : α) 0]
  · rw [← Multiset.rel_zero_right]
    apply factors_unique irreducible_of_normalized_factor
    · intro x hx
      exfalso
      apply Multiset.not_mem_zero x hx
    · apply prod_normalizedFactors one_ne_zero

@[simp]
theorem normalizedFactors_mul {x y : α} (hx : x ≠ 0) (hy : y ≠ 0) :
    normalizedFactors (x * y) = normalizedFactors x + normalizedFactors y := by
  have h : (normalize : α → α) = Associates.out ∘ Associates.mk := by
    ext
    rw [Function.comp_apply, Associates.out_mk]
  rw [← Multiset.map_id' (normalizedFactors (x * y)), ← Multiset.map_id' (normalizedFactors x), ←
    Multiset.map_id' (normalizedFactors y), ← Multiset.map_congr rfl normalize_normalized_factor, ←
    Multiset.map_congr rfl normalize_normalized_factor, ←
    Multiset.map_congr rfl normalize_normalized_factor, ← Multiset.map_add, h, ←
    Multiset.map_map Associates.out, eq_comm, ← Multiset.map_map Associates.out]
  refine congr rfl ?_
  apply Multiset.map_mk_eq_map_mk_of_rel
  apply factors_unique
  · intro x hx
    rcases Multiset.mem_add.1 hx with (hx | hx) <;> exact irreducible_of_normalized_factor x hx
  · exact irreducible_of_normalized_factor
  · rw [Multiset.prod_add]
    exact
      ((prod_normalizedFactors hx).mul_mul (prod_normalizedFactors hy)).trans
        (prod_normalizedFactors (mul_ne_zero hx hy)).symm

@[simp]
theorem normalizedFactors_pow {x : α} (n : ℕ) :
    normalizedFactors (x ^ n) = n • normalizedFactors x := by
  induction' n with n ih
  · simp
  by_cases h0 : x = 0
  · simp [h0, zero_pow n.succ_ne_zero, smul_zero]
  rw [pow_succ', succ_nsmul', normalizedFactors_mul h0 (pow_ne_zero _ h0), ih]

theorem _root_.Irreducible.normalizedFactors_pow {p : α} (hp : Irreducible p) (k : ℕ) :
    normalizedFactors (p ^ k) = Multiset.replicate k (normalize p) := by
  rw [UniqueFactorizationMonoid.normalizedFactors_pow, normalizedFactors_irreducible hp,
    Multiset.nsmul_singleton]

theorem normalizedFactors_prod_eq (s : Multiset α) (hs : ∀ a ∈ s, Irreducible a) :
    normalizedFactors s.prod = s.map normalize := by
  induction' s using Multiset.induction with a s ih
  · rw [Multiset.prod_zero, normalizedFactors_one, Multiset.map_zero]
  · have ia := hs a (Multiset.mem_cons_self a _)
    have ib := fun b h => hs b (Multiset.mem_cons_of_mem h)
    obtain rfl | ⟨b, hb⟩ := s.empty_or_exists_mem
    · rw [Multiset.cons_zero, Multiset.prod_singleton, Multiset.map_singleton,
        normalizedFactors_irreducible ia]
    haveI := nontrivial_of_ne b 0 (ib b hb).ne_zero
    rw [Multiset.prod_cons, Multiset.map_cons,
      normalizedFactors_mul ia.ne_zero (Multiset.prod_ne_zero fun h => (ib 0 h).ne_zero rfl),
      normalizedFactors_irreducible ia, ih ib, Multiset.singleton_add]

theorem dvd_iff_normalizedFactors_le_normalizedFactors {x y : α} (hx : x ≠ 0) (hy : y ≠ 0) :
    x ∣ y ↔ normalizedFactors x ≤ normalizedFactors y := by
  constructor
  · rintro ⟨c, rfl⟩
    simp [hx, right_ne_zero_of_mul hy]
  · rw [← (prod_normalizedFactors hx).dvd_iff_dvd_left, ←
      (prod_normalizedFactors hy).dvd_iff_dvd_right]
    apply Multiset.prod_dvd_prod_of_le

theorem _root_.Associated.normalizedFactors_eq {a b : α} (h : Associated a b) :
    normalizedFactors a = normalizedFactors b := by
  unfold normalizedFactors
  have h' : ⇑(normalize (α := α)) = Associates.out ∘ Associates.mk := funext Associates.out_mk
  rw [h', ← Multiset.map_map, ← Multiset.map_map,
    Associates.rel_associated_iff_map_eq_map.mp (factors_rel_of_associated h)]

theorem associated_iff_normalizedFactors_eq_normalizedFactors {x y : α} (hx : x ≠ 0) (hy : y ≠ 0) :
    x ~ᵤ y ↔ normalizedFactors x = normalizedFactors y :=
  ⟨Associated.normalizedFactors_eq, fun h =>
    (prod_normalizedFactors hx).symm.trans (_root_.trans (by rw [h]) (prod_normalizedFactors hy))⟩

theorem normalizedFactors_of_irreducible_pow {p : α} (hp : Irreducible p) (k : ℕ) :
    normalizedFactors (p ^ k) = Multiset.replicate k (normalize p) := by
  rw [normalizedFactors_pow, normalizedFactors_irreducible hp, Multiset.nsmul_singleton]

theorem zero_not_mem_normalizedFactors (x : α) : (0 : α) ∉ normalizedFactors x := fun h =>
  Prime.ne_zero (prime_of_normalized_factor _ h) rfl

theorem dvd_of_mem_normalizedFactors {a p : α} (H : p ∈ normalizedFactors a) : p ∣ a := by
  by_cases hcases : a = 0
  · rw [hcases]
    exact dvd_zero p
  · exact dvd_trans (Multiset.dvd_prod H) (Associated.dvd (prod_normalizedFactors hcases))

theorem mem_normalizedFactors_iff [Subsingleton αˣ] {p x : α} (hx : x ≠ 0) :
    p ∈ normalizedFactors x ↔ Prime p ∧ p ∣ x := by
  constructor
  · intro h
    exact ⟨prime_of_normalized_factor p h, dvd_of_mem_normalizedFactors h⟩
  · rintro ⟨hprime, hdvd⟩
    obtain ⟨q, hqmem, hqeq⟩ := exists_mem_normalizedFactors_of_dvd hx hprime.irreducible hdvd
    rw [associated_iff_eq] at hqeq
    exact hqeq ▸ hqmem

theorem exists_associated_prime_pow_of_unique_normalized_factor {p r : α}
    (h : ∀ {m}, m ∈ normalizedFactors r → m = p) (hr : r ≠ 0) : ∃ i : ℕ, Associated (p ^ i) r := by
<<<<<<< HEAD
  use Multiset.card.toFun (normalizedFactors r)
  have := UniqueFactorizationMonoid.prod_normalizedFactors hr
=======
  use (normalizedFactors r).card
  have := UniqueFactorizationMonoid.normalizedFactors_prod hr
>>>>>>> 78302698
  rwa [Multiset.eq_replicate_of_mem fun b => h, Multiset.prod_replicate] at this

theorem normalizedFactors_prod_of_prime [Subsingleton αˣ] {m : Multiset α}
    (h : ∀ p ∈ m, Prime p) : normalizedFactors m.prod = m := by
  cases subsingleton_or_nontrivial α
  · obtain rfl : m = 0 := by
      refine Multiset.eq_zero_of_forall_not_mem fun x hx ↦ ?_
      simpa [Subsingleton.elim x 0] using h x hx
    simp
  · simpa only [← Multiset.rel_eq, ← associated_eq_eq] using
      prime_factors_unique prime_of_normalized_factor h
        (prod_normalizedFactors (m.prod_ne_zero_of_prime h))

theorem mem_normalizedFactors_eq_of_associated {a b c : α} (ha : a ∈ normalizedFactors c)
    (hb : b ∈ normalizedFactors c) (h : Associated a b) : a = b := by
  rw [← normalize_normalized_factor a ha, ← normalize_normalized_factor b hb,
    normalize_eq_normalize_iff]
  exact Associated.dvd_dvd h

@[simp]
theorem normalizedFactors_pos (x : α) (hx : x ≠ 0) : 0 < normalizedFactors x ↔ ¬IsUnit x := by
  constructor
  · intro h hx
    obtain ⟨p, hp⟩ := Multiset.exists_mem_of_ne_zero h.ne'
    exact
      (prime_of_normalized_factor _ hp).not_unit
        (isUnit_of_dvd_unit (dvd_of_mem_normalizedFactors hp) hx)
  · intro h
    obtain ⟨p, hp⟩ := exists_mem_normalizedFactors hx h
    exact
      bot_lt_iff_ne_bot.mpr
        (mt Multiset.eq_zero_iff_forall_not_mem.mp (not_forall.mpr ⟨p, not_not.mpr hp⟩))

theorem dvdNotUnit_iff_normalizedFactors_lt_normalizedFactors {x y : α} (hx : x ≠ 0) (hy : y ≠ 0) :
    DvdNotUnit x y ↔ normalizedFactors x < normalizedFactors y := by
  constructor
  · rintro ⟨_, c, hc, rfl⟩
    simp only [hx, right_ne_zero_of_mul hy, normalizedFactors_mul, Ne, not_false_iff,
      lt_add_iff_pos_right, normalizedFactors_pos, hc]
  · intro h
    exact
      dvdNotUnit_of_dvd_of_not_dvd
        ((dvd_iff_normalizedFactors_le_normalizedFactors hx hy).mpr h.le)
        (mt (dvd_iff_normalizedFactors_le_normalizedFactors hy hx).mp h.not_le)

theorem normalizedFactors_multiset_prod (s : Multiset α) (hs : 0 ∉ s) :
    normalizedFactors (s.prod) = (s.map normalizedFactors).sum := by
  cases subsingleton_or_nontrivial α
  · obtain rfl : s = 0 := by
      apply Multiset.eq_zero_of_forall_not_mem
      intro _
      convert hs
    simp
  induction s using Multiset.induction with
  | empty => simp
  | cons _ _ IH =>
    rw [Multiset.prod_cons, Multiset.map_cons, Multiset.sum_cons, normalizedFactors_mul, IH]
    · exact fun h ↦ hs (Multiset.mem_cons_of_mem h)
    · exact fun h ↦ hs (h ▸ Multiset.mem_cons_self _ _)
    · apply Multiset.prod_ne_zero
      exact fun h ↦ hs (Multiset.mem_cons_of_mem h)

end UniqueFactorizationMonoid

namespace UniqueFactorizationMonoid

open scoped Classical

open Multiset Associates

variable [CancelCommMonoidWithZero α] [UniqueFactorizationMonoid α]

/-- Noncomputably defines a `normalizationMonoid` structure on a `UniqueFactorizationMonoid`. -/
protected noncomputable def normalizationMonoid : NormalizationMonoid α :=
  normalizationMonoidOfMonoidHomRightInverse
    { toFun := fun a : Associates α =>
        if a = 0 then 0
        else
          ((normalizedFactors a).map
              (Classical.choose mk_surjective.hasRightInverse : Associates α → α)).prod
      map_one' := by nontriviality α; simp
      map_mul' := fun x y => by
        by_cases hx : x = 0
        · simp [hx]
        by_cases hy : y = 0
        · simp [hy]
        simp [hx, hy] }
    (by
      intro x
      dsimp
      by_cases hx : x = 0
      · simp [hx]
      have h : Associates.mkMonoidHom ∘ Classical.choose mk_surjective.hasRightInverse =
          (id : Associates α → Associates α) := by
        ext x
        rw [Function.comp_apply, mkMonoidHom_apply,
          Classical.choose_spec mk_surjective.hasRightInverse x]
        rfl
      rw [if_neg hx, ← mkMonoidHom_apply, MonoidHom.map_multiset_prod, map_map, h, map_id, ←
        associated_iff_eq]
      apply prod_normalizedFactors hx)

end UniqueFactorizationMonoid<|MERGE_RESOLUTION|>--- conflicted
+++ resolved
@@ -231,13 +231,8 @@
 
 theorem exists_associated_prime_pow_of_unique_normalized_factor {p r : α}
     (h : ∀ {m}, m ∈ normalizedFactors r → m = p) (hr : r ≠ 0) : ∃ i : ℕ, Associated (p ^ i) r := by
-<<<<<<< HEAD
-  use Multiset.card.toFun (normalizedFactors r)
-  have := UniqueFactorizationMonoid.prod_normalizedFactors hr
-=======
   use (normalizedFactors r).card
   have := UniqueFactorizationMonoid.normalizedFactors_prod hr
->>>>>>> 78302698
   rwa [Multiset.eq_replicate_of_mem fun b => h, Multiset.prod_replicate] at this
 
 theorem normalizedFactors_prod_of_prime [Subsingleton αˣ] {m : Multiset α}
