/-
Copyright (c) 2018 Johannes Hölzl. All rights reserved.
Released under Apache 2.0 license as described in the file LICENSE.
Authors: Johannes Hölzl, Jens Wagemaker, Aaron Anderson
-/
import Mathlib.Algebra.BigOperators.Group.Multiset.Basic
import Mathlib.Algebra.Group.Submonoid.BigOperators
import Mathlib.Algebra.GroupWithZero.Associated
import Mathlib.Algebra.GroupWithZero.Submonoid
import Mathlib.Order.WellFounded

/-!
# Unique factorization

## Main Definitions
* `WfDvdMonoid` holds for `Monoid`s for which a strict divisibility relation is
  well-founded.
* `UniqueFactorizationMonoid` holds for `WfDvdMonoid`s where
  `Irreducible` is equivalent to `Prime`
-/

assert_not_exists Field Finsupp Ideal

variable {α : Type*}

local infixl:50 " ~ᵤ " => Associated

/-- Well-foundedness of the strict version of ∣, which is equivalent to the descending chain
condition on divisibility and to the ascending chain condition on
principal ideals in an integral domain.
-/
abbrev WfDvdMonoid (α : Type*) [CommMonoidWithZero α] : Prop :=
  IsWellFounded α DvdNotUnit

theorem wellFounded_dvdNotUnit {α : Type*} [CommMonoidWithZero α] [h : WfDvdMonoid α] :
    WellFounded (DvdNotUnit (α := α)) :=
  h.wf

namespace WfDvdMonoid

variable [CommMonoidWithZero α]

open Associates Nat

variable [WfDvdMonoid α]

theorem exists_irreducible_factor {a : α} (ha : ¬IsUnit a) (ha0 : a ≠ 0) :
    ∃ i, Irreducible i ∧ i ∣ a :=
  let ⟨b, hs, hr⟩ := wellFounded_dvdNotUnit.has_min { b | b ∣ a ∧ ¬IsUnit b } ⟨a, dvd_rfl, ha⟩
  ⟨b,
    ⟨hs.2, fun c d he =>
      let h := dvd_trans ⟨d, he⟩ hs.1
      or_iff_not_imp_left.2 fun hc =>
        of_not_not fun hd => hr c ⟨h, hc⟩ ⟨ne_zero_of_dvd_ne_zero ha0 h, d, hd, he⟩⟩,
    hs.1⟩

@[elab_as_elim]
theorem induction_on_irreducible {P : α → Prop} (a : α) (h0 : P 0) (hu : ∀ u : α, IsUnit u → P u)
    (hi : ∀ a i : α, a ≠ 0 → Irreducible i → P a → P (i * a)) : P a :=
  haveI := Classical.dec
  wellFounded_dvdNotUnit.fix
    (fun a ih =>
      if ha0 : a = 0 then ha0.substr h0
      else
        if hau : IsUnit a then hu a hau
        else
          let ⟨i, hii, b, hb⟩ := exists_irreducible_factor hau ha0
          let hb0 : b ≠ 0 := ne_zero_of_dvd_ne_zero ha0 ⟨i, mul_comm i b ▸ hb⟩
          hb.symm ▸ hi b i hb0 hii <| ih b ⟨hb0, i, hii.1, mul_comm i b ▸ hb⟩)
    a

theorem exists_factors (a : α) :
    a ≠ 0 → ∃ f : Multiset α, (∀ b ∈ f, Irreducible b) ∧ Associated f.prod a :=
  induction_on_irreducible a (fun h => (h rfl).elim)
    (fun _ hu _ => ⟨0, fun _ h => False.elim (Multiset.not_mem_zero _ h), hu.unit, one_mul _⟩)
    fun a i ha0 hi ih _ =>
    let ⟨s, hs⟩ := ih ha0
    ⟨i ::ₘ s, fun b H => (Multiset.mem_cons.1 H).elim (fun h => h.symm ▸ hi) (hs.1 b), by
      rw [s.prod_cons i]
      exact hs.2.mul_left i⟩

theorem not_unit_iff_exists_factors_eq (a : α) (hn0 : a ≠ 0) :
    ¬IsUnit a ↔ ∃ f : Multiset α, (∀ b ∈ f, Irreducible b) ∧ f.prod = a ∧ f ≠ ∅ :=
  ⟨fun hnu => by
    obtain ⟨f, hi, u, rfl⟩ := exists_factors a hn0
    obtain ⟨b, h⟩ := Multiset.exists_mem_of_ne_zero fun h : f = 0 => hnu <| by simp [h]
    classical
      refine ⟨(f.erase b).cons (b * u), fun a ha => ?_, ?_, Multiset.cons_ne_zero⟩
      · obtain rfl | ha := Multiset.mem_cons.1 ha
        exacts [Associated.irreducible ⟨u, rfl⟩ (hi b h), hi a (Multiset.mem_of_mem_erase ha)]
      · rw [Multiset.prod_cons, mul_comm b, mul_assoc, Multiset.prod_erase h, mul_comm],
    fun ⟨_, hi, he, hne⟩ =>
    let ⟨b, h⟩ := Multiset.exists_mem_of_ne_zero hne
    not_isUnit_of_not_isUnit_dvd (hi b h).not_unit <| he ▸ Multiset.dvd_prod h⟩

theorem isRelPrime_of_no_irreducible_factors {x y : α} (nonzero : ¬(x = 0 ∧ y = 0))
    (H : ∀ z : α, Irreducible z → z ∣ x → ¬z ∣ y) : IsRelPrime x y :=
  isRelPrime_of_no_nonunits_factors nonzero fun _z znu znz zx zy ↦
    have ⟨i, h1, h2⟩ := exists_irreducible_factor znu znz
    H i h1 (h2.trans zx) (h2.trans zy)

end WfDvdMonoid

section Prio

-- set_option default_priority 100

-- see Note [default priority]
<<<<<<< HEAD
/-- Unique factorization monoids.

These are defined as `CancelCommMonoidWithZero`s with well-founded strict divisibility
relations, but this is equivalent to more familiar definitions:
=======
/--
Unique factorization monoids are defined as `CancelCommMonoidWithZero`s with well-founded
strict divisibility relations, but this is equivalent to more familiar definitions:
>>>>>>> 0767e177

Each element (except zero) is uniquely represented as a multiset of irreducible factors.
Uniqueness is only up to associated elements.

Each element (except zero) is non-uniquely represented as a multiset
of prime factors.

To define a UFD using the definition in terms of multisets
of irreducible factors, use the definition `of_existsUnique_irreducible_factors`

To define a UFD using the definition in terms of multisets
of prime factors, use the definition `of_exists_prime_factors`
-/
class UniqueFactorizationMonoid (α : Type*) [CancelCommMonoidWithZero α] extends
    IsWellFounded α DvdNotUnit : Prop where
  protected irreducible_iff_prime : ∀ {a : α}, Irreducible a ↔ Prime a

instance (priority := 100) ufm_of_decomposition_of_wfDvdMonoid
    [CancelCommMonoidWithZero α] [WfDvdMonoid α] [DecompositionMonoid α] :
    UniqueFactorizationMonoid α :=
  { ‹WfDvdMonoid α› with irreducible_iff_prime := irreducible_iff_prime }

end Prio

namespace UniqueFactorizationMonoid

variable [CancelCommMonoidWithZero α] [UniqueFactorizationMonoid α]

theorem exists_prime_factors (a : α) :
    a ≠ 0 → ∃ f : Multiset α, (∀ b ∈ f, Prime b) ∧ f.prod ~ᵤ a := by
  simp_rw [← UniqueFactorizationMonoid.irreducible_iff_prime]
  apply WfDvdMonoid.exists_factors a

lemma exists_prime_iff :
    (∃ (p : α), Prime p) ↔ ∃ (x : α), x ≠ 0 ∧ ¬ IsUnit x := by
  refine ⟨fun ⟨p, hp⟩ ↦ ⟨p, hp.ne_zero, hp.not_unit⟩, fun ⟨x, hx₀, hxu⟩ ↦ ?_⟩
  obtain ⟨f, hf, -⟩ := WfDvdMonoid.exists_irreducible_factor hxu hx₀
  exact ⟨f, UniqueFactorizationMonoid.irreducible_iff_prime.mp hf⟩

@[elab_as_elim]
theorem induction_on_prime {P : α → Prop} (a : α) (h₁ : P 0) (h₂ : ∀ x : α, IsUnit x → P x)
    (h₃ : ∀ a p : α, a ≠ 0 → Prime p → P a → P (p * a)) : P a := by
  simp_rw [← UniqueFactorizationMonoid.irreducible_iff_prime] at h₃
  exact WfDvdMonoid.induction_on_irreducible a h₁ h₂ h₃

instance : DecompositionMonoid α where
  primal a := by
    obtain rfl | ha := eq_or_ne a 0; · exact isPrimal_zero
    obtain ⟨f, hf, u, rfl⟩ := exists_prime_factors a ha
    exact ((Submonoid.isPrimal α).multiset_prod_mem f (hf · ·|>.isPrimal)).mul u.isUnit.isPrimal

end UniqueFactorizationMonoid

namespace UniqueFactorizationMonoid

variable [CancelCommMonoidWithZero α]
variable [UniqueFactorizationMonoid α]

open Classical in
/-- Noncomputably determines the multiset of prime factors. -/
noncomputable def factors (a : α) : Multiset α :=
  if h : a = 0 then 0 else Classical.choose (UniqueFactorizationMonoid.exists_prime_factors a h)

theorem factors_prod {a : α} (ane0 : a ≠ 0) : Associated (factors a).prod a := by
  rw [factors, dif_neg ane0]
  exact (Classical.choose_spec (exists_prime_factors a ane0)).2

@[simp]
theorem factors_zero : factors (0 : α) = 0 := by simp [factors]

theorem ne_zero_of_mem_factors {p a : α} (h : p ∈ factors a) : a ≠ 0 := by
  rintro rfl
  simp at h

theorem dvd_of_mem_factors {p a : α} (h : p ∈ factors a) : p ∣ a :=
  dvd_trans (Multiset.dvd_prod h) (Associated.dvd (factors_prod (ne_zero_of_mem_factors h)))

theorem prime_of_factor {a : α} (x : α) (hx : x ∈ factors a) : Prime x := by
  have ane0 := ne_zero_of_mem_factors hx
  rw [factors, dif_neg ane0] at hx
  exact (Classical.choose_spec (UniqueFactorizationMonoid.exists_prime_factors a ane0)).1 x hx

theorem irreducible_of_factor {a : α} : ∀ x : α, x ∈ factors a → Irreducible x := fun x h =>
  (prime_of_factor x h).irreducible

end UniqueFactorizationMonoid<|MERGE_RESOLUTION|>--- conflicted
+++ resolved
@@ -106,16 +106,9 @@
 -- set_option default_priority 100
 
 -- see Note [default priority]
-<<<<<<< HEAD
-/-- Unique factorization monoids.
-
-These are defined as `CancelCommMonoidWithZero`s with well-founded strict divisibility
-relations, but this is equivalent to more familiar definitions:
-=======
 /--
 Unique factorization monoids are defined as `CancelCommMonoidWithZero`s with well-founded
 strict divisibility relations, but this is equivalent to more familiar definitions:
->>>>>>> 0767e177
 
 Each element (except zero) is uniquely represented as a multiset of irreducible factors.
 Uniqueness is only up to associated elements.
