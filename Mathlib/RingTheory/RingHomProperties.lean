--- conflicted
+++ resolved
@@ -54,12 +54,8 @@
     (g : S ⟶ T) [IsIso g] : P (g.hom.comp f.hom) ↔ P f.hom :=
   ⟨fun H => by
     convert hP.1 (f ≫ g).hom (asIso g).symm.commRingCatIsoToRingEquiv H
-<<<<<<< HEAD
     simp,
    hP.1 f.hom (asIso g).commRingCatIsoToRingEquiv⟩
-=======
-    simp [← CommRingCat.hom_comp], hP.1 f.hom (asIso g).commRingCatIsoToRingEquiv⟩
->>>>>>> 83e6d7e9
 
 theorem RespectsIso.is_localization_away_iff (hP : RingHom.RespectsIso @P) {R S : Type u}
     (R' S' : Type u) [CommRing R] [CommRing S] [CommRing R'] [CommRing S'] [Algebra R R']
