--- conflicted
+++ resolved
@@ -3,29 +3,15 @@
 Released under Apache 2.0 license as described in the file LICENSE.
 Authors: Junyan Xu
 -/
-<<<<<<< HEAD
-import Mathlib.Algebra.Category.ModuleCat.Monoidal.Symmetric
-import Mathlib.CategoryTheory.Monoidal.Skeleton
-import Mathlib.LinearAlgebra.Contraction
-import Mathlib.LinearAlgebra.TensorProduct.Submodule
-import Mathlib.RingTheory.ClassGroup
-import Mathlib.RingTheory.Ideal.AssociatedPrime.Finiteness
-import Mathlib.RingTheory.LocalRing.Module
-=======
 module
 
 public import Mathlib.Algebra.Category.ModuleCat.Monoidal.Symmetric
-public import Mathlib.Algebra.Module.FinitePresentation
-public import Mathlib.Algebra.Module.LocalizedModule.Submodule
 public import Mathlib.CategoryTheory.Monoidal.Skeleton
 public import Mathlib.LinearAlgebra.Contraction
-public import Mathlib.LinearAlgebra.TensorProduct.Finiteness
-public import Mathlib.LinearAlgebra.TensorProduct.RightExactness
 public import Mathlib.LinearAlgebra.TensorProduct.Submodule
-public import Mathlib.RingTheory.Flat.Localization
-public import Mathlib.RingTheory.Localization.BaseChange
+public import Mathlib.RingTheory.ClassGroup
+public import Mathlib.RingTheory.Ideal.AssociatedPrime.Finiteness
 public import Mathlib.RingTheory.LocalRing.Module
->>>>>>> d7b5141c
 
 /-!
 # The Picard group of a commutative ring
@@ -400,20 +386,12 @@
 
 open CategoryTheory Module
 
-<<<<<<< HEAD
 instance (M : (Skeleton <| SemimoduleCat.{u} R)ˣ) : Module.Invertible R M :=
   .right (Quotient.eq.mp M.inv_mul).some.toLinearEquivₛ
 
-=======
-variable (R : Type u) [CommSemiring R]
-
-instance (M : (Skeleton <| SemimoduleCat.{u} R)ˣ) : Module.Invertible R M :=
-  .right (Quotient.eq.mp M.inv_mul).some.toLinearEquivₛ
-
 instance (R : Type u) [CommRing R] (M : (Skeleton <| ModuleCat.{u} R)ˣ) : Module.Invertible R M :=
   .right (Quotient.eq.mp M.inv_mul).some.toLinearEquiv
 
->>>>>>> d7b5141c
 instance : Small.{u} (Skeleton <| SemimoduleCat.{u} R)ˣ :=
   let sf := Σ n, ModuleCon R (Fin n → R)
   have {c₁ c₂ : sf} : c₁ = c₂ → c₁.2.Quotient ≃ₗ[R] c₂.2.Quotient := by rintro rfl; exact .refl ..
@@ -421,12 +399,9 @@
   small_of_injective (f := f) fun M N eq ↦ Units.ext <| Quotient.out_equiv_out.mp
     ⟨((Finite.reprEquivₛ R M).symm ≪≫ₗ this eq ≪≫ₗ Finite.reprEquivₛ R N).toModuleIsoₛ⟩
 
-<<<<<<< HEAD
-=======
 instance (R : Type u) [CommRing R] : Small.{u} (Skeleton <| ModuleCat.{u} R)ˣ :=
   small_map (Units.mapEquiv <| Skeleton.mulEquiv ModuleCat.equivalenceSemimoduleCat).toEquiv
 
->>>>>>> d7b5141c
 /-- The Picard group of a commutative semiring R consists of the invertible R-modules,
 up to isomorphism. -/
 def CommRing.Pic (R : Type u) [CommSemiring R] : Type u :=
@@ -436,11 +411,6 @@
 
 noncomputable instance : CommGroup (Pic R) := (equivShrink _).symm.commGroup
 
-<<<<<<< HEAD
-=======
-section CommRing
-
->>>>>>> d7b5141c
 variable (M N : Type*) [AddCommMonoid M] [Module R M] [AddCommMonoid N] [Module R N]
   [Module.Invertible R M] [Module.Invertible R N]
 
@@ -454,12 +424,9 @@
 
 noncomputable instance : CoeSort (Pic R) (Type u) := ⟨AsModule⟩
 
-<<<<<<< HEAD
-=======
 noncomputable instance (R) [CommRing R] (M : Pic R) : AddCommGroup M :=
   Module.addCommMonoidToAddCommGroup R
 
->>>>>>> d7b5141c
 private noncomputable def equivShrinkLinearEquiv (M : (Skeleton <| SemimoduleCat.{u} R)ˣ) :
     (id <| equivShrink _ M : Pic R) ≃ₗ[R] M :=
   have {M N : Skeleton (SemimoduleCat.{u} R)} : M = N → M ≃ₗ[R] N := by rintro rfl; exact .refl ..
@@ -545,15 +512,9 @@
   have := subsingleton_iffₛ.mp ‹_› (Finite.reprₛ R M) inferInstance
   .of_equiv (Finite.reprEquivₛ R M)
 
-<<<<<<< HEAD
 /- TODO: it's still true that the Picard group of a (commutative) local semiring is trivial;
 in fact invertible modules over a semiring are Zariski-locally free (but projective module may
 not be). See Remark 7.10, Example 9.6 and 9.8, and Theorem 11.7 in [BorgerJun2024]. -/
-=======
-/- TODO: it's still true that an invertible module over a (commutative) local semiring is free;
-  in fact invertible modules over a semiring are Zariski-locally free.
-  See [BorgerJun2024], Theorem 11.7. -/
->>>>>>> d7b5141c
 instance (R) [CommRing R] [IsLocalRing R] : Subsingleton (Pic R) :=
   subsingleton_iff.mpr fun _ _ _ _ ↦ free_of_flat_of_isLocalRing
 
