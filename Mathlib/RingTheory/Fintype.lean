/-
Copyright (c) 2020 Kim Morrison. All rights reserved.
Released under Apache 2.0 license as described in the file LICENSE.
Authors: Kim Morrison
-/
import Mathlib.Data.ZMod.Basic
import Mathlib.Tactic.NormNum

/-!
# Some facts about finite rings
-/


open Finset ZMod

section Ring

variable {R : Type*} [Ring R] [Fintype R] [DecidableEq R]

lemma Finset.univ_of_card_le_two (h : Fintype.card R ≤ 2) :
    (univ : Finset R) = {0, 1} := by
  rcases subsingleton_or_nontrivial R
  · exact le_antisymm (fun a _ ↦ by simp [Subsingleton.elim a 0]) (Finset.subset_univ _)
  · refine (eq_of_subset_of_card_le (subset_univ _) ?_).symm
    convert h
    simp

lemma Finset.univ_of_card_le_three (h : Fintype.card R ≤ 3) :
    (univ : Finset R) = {0, 1, -1} := by
  refine (eq_of_subset_of_card_le (subset_univ _) ?_).symm
  rcases lt_or_eq_of_le h with h | h
  · apply card_le_card
    rw [Finset.univ_of_card_le_two (Nat.lt_succ_iff.1 h)]
    intro a ha
    simp only [mem_insert, mem_singleton] at ha
    rcases ha with rfl | rfl <;> simp
  · have : Nontrivial R := by
      refine Fintype.one_lt_card_iff_nontrivial.1 ?_
      rw [h]
      norm_num
    rw [card_univ, h, card_insert_of_not_mem, card_insert_of_not_mem, card_singleton]
    · rw [mem_singleton]
      intro H
      rw [← add_eq_zero_iff_eq_neg, one_add_one_eq_two] at H
      apply_fun (ringEquivOfPrime R Nat.prime_three h).symm at H
      simp only [map_ofNat, map_zero] at H
      replace H : ((2 : ℕ) : ZMod 3) = 0 := H
      rw [natCast_zmod_eq_zero_iff_dvd] at H
      norm_num at H
    · intro h
      simp only [mem_insert, mem_singleton, zero_eq_neg] at h
      rcases h with (h | h)
      · exact zero_ne_one h
      · exact zero_ne_one h.symm

end Ring

section MonoidWithZero

variable (M₀ : Type*) [MonoidWithZero M₀] [Nontrivial M₀]

open scoped Classical in
theorem card_units_lt [Fintype M₀] : Fintype.card M₀ˣ < Fintype.card M₀ :=
  Fintype.card_lt_of_injective_of_not_mem Units.val Units.ext not_isUnit_zero

lemma natCard_units_lt [Finite M₀] : Nat.card M₀ˣ < Nat.card M₀ := by
  have : Fintype M₀ := Fintype.ofFinite M₀
  simpa only [Fintype.card_eq_nat_card] using card_units_lt M₀

variable {M₀}

lemma orderOf_lt_card [Finite M₀] (a : M₀) : orderOf a < Nat.card M₀ := by
  by_cases h : IsUnit a
  · rw [← h.unit_spec, orderOf_units]
    exact orderOf_le_card.trans_lt <| natCard_units_lt M₀
  · rw [orderOf_eq_zero_iff'.mpr fun n hn ha ↦ h <| IsUnit.of_pow_eq_one ha hn.ne']
    exact Nat.card_pos

end MonoidWithZero

<<<<<<< HEAD
theorem card_units_lt (M₀ : Type*) [MonoidWithZero M₀] [Nontrivial M₀] [Fintype M₀] :
    Fintype.card M₀ˣ < Fintype.card M₀ :=
  Fintype.card_lt_of_injective_of_not_mem Units.val Units.ext <|
    mt (isUnit_iff _).mpr not_isUnit_zero
=======
lemma ZMod.orderOf_lt {n : ℕ} (hn : 1 < n) (a : ZMod n) : orderOf a < n :=
  have : NeZero n := ⟨Nat.ne_zero_of_lt hn⟩
  have : Nontrivial (ZMod n) := nontrivial_iff.mpr hn.ne'
  (orderOf_lt_card a).trans_eq <| Nat.card_zmod n
>>>>>>> c4a97f5f
<|MERGE_RESOLUTION|>--- conflicted
+++ resolved
@@ -78,14 +78,7 @@
 
 end MonoidWithZero
 
-<<<<<<< HEAD
-theorem card_units_lt (M₀ : Type*) [MonoidWithZero M₀] [Nontrivial M₀] [Fintype M₀] :
-    Fintype.card M₀ˣ < Fintype.card M₀ :=
-  Fintype.card_lt_of_injective_of_not_mem Units.val Units.ext <|
-    mt (isUnit_iff _).mpr not_isUnit_zero
-=======
 lemma ZMod.orderOf_lt {n : ℕ} (hn : 1 < n) (a : ZMod n) : orderOf a < n :=
   have : NeZero n := ⟨Nat.ne_zero_of_lt hn⟩
   have : Nontrivial (ZMod n) := nontrivial_iff.mpr hn.ne'
-  (orderOf_lt_card a).trans_eq <| Nat.card_zmod n
->>>>>>> c4a97f5f
+  (orderOf_lt_card a).trans_eq <| Nat.card_zmod n