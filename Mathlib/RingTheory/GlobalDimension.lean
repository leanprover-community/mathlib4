--- conflicted
+++ resolved
@@ -10,7 +10,6 @@
 import Mathlib.Algebra.Homology.ShortComplex.ModuleCat
 import Mathlib.CategoryTheory.Abelian.Projective.Dimension
 import Mathlib.Data.ENat.Lattice
-<<<<<<< HEAD
 import Mathlib.RingTheory.Spectrum.Maximal.Defs
 import Mathlib.RingTheory.Noetherian.Defs
 import Mathlib.RingTheory.Localization.AtPrime.Basic
@@ -26,20 +25,14 @@
 import Mathlib.Algebra.Category.Grp.Zero
 import Mathlib.Algebra.Homology.DerivedCategory.Ext.EnoughInjectives
 import Mathlib.Algebra.Category.ModuleCat.EnoughInjectives
-=======
 import Mathlib.RingTheory.Ideal.Quotient.Operations
->>>>>>> 64776b76
 /-!
 # The Global Dimension of a Ring
 
 In this file, we define the projective dimension of an module and global dimension of ring
 and their basic properties.
 
-<<<<<<< HEAD
-universe v u
-=======
 # Main definition and results
->>>>>>> 64776b76
 
 * `projectiveDimension` : Given `X : C` where `C` is abelian,
   return its projective dimension as `WithBot ℕ∞`
@@ -47,8 +40,6 @@
 * `globalDimension` : The global (homological) dimension of a (commutative) ring defined as
   the supremum of projective dimension over all modules.
 
-<<<<<<< HEAD
-=======
 -/
 
 --set_option pp.universes true
@@ -57,9 +48,8 @@
 
 variable (R : Type u) [CommRing R]
 
-open CategoryTheory
-
->>>>>>> 64776b76
+open CategoryTheory IsLocalRing RingTheory.Sequence
+
 section ProjectiveDimension
 
 variable {C : Type u} [Category.{v, u} C] [Abelian C]
@@ -130,7 +120,6 @@
     intro i _
     have := h.hasProjectiveDimensionLT_zero
     apply hasProjectiveDimensionLT_of_ge X 0 i (Nat.zero_le i)
-<<<<<<< HEAD
 
 lemma projectiveDimension_eq_find (X : C) (h : ∃ n, HasProjectiveDimensionLE X n)
     (nzero : ¬ Limits.IsZero X) [DecidablePred (HasProjectiveDimensionLE X)] :
@@ -143,21 +132,6 @@
     exact nzero (isZero_of_hasProjectiveDimensionLT_zero X)
   · rw [← Nat.succ_pred_eq_of_ne_zero eq0]
     exact (Nat.find_min h (Nat.sub_one_lt eq0))
-=======
-
-lemma projectiveDimension_eq_find (X : C) (h : ∃ n, HasProjectiveDimensionLE X n)
-    (nzero : ¬ Limits.IsZero X) [DecidablePred (HasProjectiveDimensionLE X)] :
-    projectiveDimension X = Nat.find h := by
-  apply le_antisymm ((projectiveDimension_le_iff _ _).mpr (Nat.find_spec h))
-  apply (projectiveDimension_ge_iff _ _).mpr
-  by_cases eq0 : Nat.find h = 0
-  · simp only [eq0]
-    by_contra
-    exact nzero (isZero_of_hasProjectiveDimensionLT_zero X)
-  · rw [← Nat.succ_pred_eq_of_ne_zero eq0]
-    exact (Nat.find_min h (Nat.sub_one_lt eq0))
-
->>>>>>> 64776b76
 /-
 lemma projectiveDimension_eq_nonnegProjectiveDimension_of_not_zero (X : C) (h : ¬ Limits.IsZero X) :
     nonnegProjectiveDimension X = projectiveDimension X :=  by
@@ -193,10 +167,6 @@
   sorry
 -/
 
-<<<<<<< HEAD
---needed
-=======
->>>>>>> 64776b76
 open Limits Abelian in
 lemma hasProjectiveDimensionLT_one_iff (X : C) :
     Projective X ↔ HasProjectiveDimensionLT X 1 := by
@@ -224,7 +194,6 @@
 
 section GlobalDimension
 
-<<<<<<< HEAD
 local instance [Small.{v} R] (M : Type v) [AddCommGroup M] [Module R M] (S : Submonoid R) :
     Small.{v} (LocalizedModule S M) :=
   small_of_surjective (IsLocalizedModule.mk'_surjective S (LocalizedModule.mkLinearMap S M))
@@ -528,33 +497,17 @@
 
 open Abelian
 
-local instance [Small.{v} R] (I : Ideal R) : Small.{v} (R ⧸ I) :=
-  small_of_surjective Ideal.Quotient.mk_surjective
-
-
-section
-
-=======
-variable (R : Type u) [CommRing R]
-
-open Abelian
-
 local instance small_of_quotient [Small.{v} R] (I : Ideal R) : Small.{v} (R ⧸ I) :=
   small_of_surjective Ideal.Quotient.mk_surjective
 
 
 section
 
->>>>>>> 64776b76
 universe w
 
 variable [UnivLE.{v, w}]
 
-<<<<<<< HEAD
-local instance [Small.{v} R] : CategoryTheory.HasExt.{w} (ModuleCat.{v} R) :=
-=======
 local instance hasExt_of_small [Small.{v} R] : CategoryTheory.HasExt.{w} (ModuleCat.{v} R) :=
->>>>>>> 64776b76
   CategoryTheory.hasExt_of_enoughProjectives.{w} (ModuleCat.{v} R)
 
 open Limits in
@@ -637,11 +590,8 @@
 
 end
 
-<<<<<<< HEAD
-=======
 /-- The global (homological) dimension of a (commutative) ring defined as
 the supremum of projective dimension over all modules. -/
->>>>>>> 64776b76
 noncomputable def globalDimension : WithBot ℕ∞ :=
   ⨆ (M : ModuleCat.{v} R), projectiveDimension.{v} M
 
@@ -656,12 +606,8 @@
     ∀ M : ModuleCat.{v} R, HasProjectiveDimensionLE M n := by
   simp [globalDimension, projectiveDimension_le_iff]
 
-<<<<<<< HEAD
-local instance : HasExt.{max (max (v + 1) u) v, v, max (v + 1) u} (ModuleCat.{v} R) :=
-=======
 local instance hasExt_standard :
   HasExt.{max (max (v + 1) u) v, v, max (v + 1) u} (ModuleCat.{v} R) :=
->>>>>>> 64776b76
   CategoryTheory.HasExt.standard (ModuleCat.{v} R)
 
 lemma globalDimension_le_tfae [Small.{v} R] (n : ℕ) : [globalDimension.{v} R ≤ n,
@@ -705,7 +651,6 @@
       have : N = n := (WithBot.coe_unbot _ eqbot).symm.trans
         (WithBot.coe_inj.mpr (ENat.coe_toNat eqtop).symm)
       simpa only [this] using aux n
-<<<<<<< HEAD
 
 lemma globalDimension_eq_iSup_loclization_prime [Small.{v, u} R] [IsNoetherianRing R] :
     globalDimension.{v} R =
@@ -754,7 +699,5 @@
       p.1.primeCompl (Localization.AtPrime p.1) (IsLocalizedModule.linearEquiv p.1.primeCompl
       ((ModuleCat.of R Mp).localizedModule_mkLinearMap p.1.primeCompl)
       LinearMap.id)).symm.toModuleIso)
-=======
->>>>>>> 64776b76
 
 end GlobalDimension