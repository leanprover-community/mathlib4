/-
Copyright (c) 2020 Scott Morrison. All rights reserved.
Released under Apache 2.0 license as described in the file LICENSE.
Authors: Scott Morrison, Johan Commelin
-/
import Mathlib.LinearAlgebra.FiniteDimensional
import Mathlib.LinearAlgebra.TensorProduct.Tower
import Mathlib.RingTheory.Adjoin.Basic
import Mathlib.LinearAlgebra.DirectSum.Finsupp

#align_import ring_theory.tensor_product from "leanprover-community/mathlib"@"88fcdc3da43943f5b01925deddaa5bf0c0e85e4e"

/-!
# The tensor product of R-algebras

This file provides results about the multiplicative structure on `A ⊗[R] B` when `R` is a
commutative (semi)ring and `A` and `B` are both `R`-algebras. On these tensor products,
multiplication is characterized by `(a₁ ⊗ₜ b₁) * (a₂ ⊗ₜ b₂) = (a₁ * a₂) ⊗ₜ (b₁ * b₂)`.

## Main declarations

- `LinearMap.baseChange A f` is the `A`-linear map `A ⊗ f`, for an `R`-linear map `f`.
- `Algebra.TensorProduct.semiring`: the ring structure on `A ⊗[R] B` for two `R`-algebras `A`, `B`.
- `Algebra.TensorProduct.leftAlgebra`: the `S`-algebra structure on `A ⊗[R] B`, for when `A` is
  additionally an `S` algebra.
- the structure isomorphisms
  * `Algebra.TensorProduct.lid : R ⊗[R] A ≃ₐ[R] A`
  * `Algebra.TensorProduct.rid : A ⊗[R] R ≃ₐ[S] A` (usually used with `S = R` or `S = A`)
  * `Algebra.TensorProduct.comm : A ⊗[R] B ≃ₐ[R] B ⊗[R] A`
  * `Algebra.TensorProduct.assoc : ((A ⊗[R] B) ⊗[R] C) ≃ₐ[R] (A ⊗[R] (B ⊗[R] C))`

-/

open scoped TensorProduct

open TensorProduct


namespace LinearMap

open TensorProduct

/-!
### The base-change of a linear map of `R`-modules to a linear map of `A`-modules
-/


section Semiring

variable {R A B M N : Type*} [CommSemiring R]

variable [Semiring A] [Algebra R A] [Semiring B] [Algebra R B]

variable [AddCommMonoid M] [Module R M] [AddCommMonoid N] [Module R N]

variable (r : R) (f g : M →ₗ[R] N)

variable (A)

/-- `baseChange A f` for `f : M →ₗ[R] N` is the `A`-linear map `A ⊗[R] M →ₗ[A] A ⊗[R] N`. -/
def baseChange (f : M →ₗ[R] N) : A ⊗[R] M →ₗ[A] A ⊗[R] N :=
  AlgebraTensorModule.map (LinearMap.id : A →ₗ[A] A) f
#align linear_map.base_change LinearMap.baseChange

variable {A}

@[simp]
theorem baseChange_tmul (a : A) (x : M) : f.baseChange A (a ⊗ₜ x) = a ⊗ₜ f x :=
  rfl
#align linear_map.base_change_tmul LinearMap.baseChange_tmul

theorem baseChange_eq_ltensor : (f.baseChange A : A ⊗ M → A ⊗ N) = f.lTensor A :=
  rfl
#align linear_map.base_change_eq_ltensor LinearMap.baseChange_eq_ltensor

@[simp]
theorem baseChange_add : (f + g).baseChange A = f.baseChange A + g.baseChange A := by
  ext
  -- porting note: added `-baseChange_tmul`
  simp [baseChange_eq_ltensor, -baseChange_tmul]
#align linear_map.base_change_add LinearMap.baseChange_add

@[simp]
theorem baseChange_zero : baseChange A (0 : M →ₗ[R] N) = 0 := by
  ext
  simp [baseChange_eq_ltensor]
#align linear_map.base_change_zero LinearMap.baseChange_zero

@[simp]
theorem baseChange_smul : (r • f).baseChange A = r • f.baseChange A := by
  ext
  simp [baseChange_tmul]
#align linear_map.base_change_smul LinearMap.baseChange_smul

variable (R A M N)

/-- `baseChange` as a linear map. -/
@[simps]
def baseChangeHom : (M →ₗ[R] N) →ₗ[R] A ⊗[R] M →ₗ[A] A ⊗[R] N where
  toFun := baseChange A
  map_add' := baseChange_add
  map_smul' := baseChange_smul
#align linear_map.base_change_hom LinearMap.baseChangeHom

end Semiring

section Ring

variable {R A B M N : Type*} [CommRing R]

variable [Ring A] [Algebra R A] [Ring B] [Algebra R B]

variable [AddCommGroup M] [Module R M] [AddCommGroup N] [Module R N]

variable (f g : M →ₗ[R] N)

@[simp]
theorem baseChange_sub : (f - g).baseChange A = f.baseChange A - g.baseChange A := by
  ext
  -- porting note: `tmul_sub` wasn't needed in mathlib3
  simp [baseChange_eq_ltensor, tmul_sub]

#align linear_map.base_change_sub LinearMap.baseChange_sub

@[simp]
theorem baseChange_neg : (-f).baseChange A = -f.baseChange A := by
  ext
  -- porting note: `tmul_neg` wasn't needed in mathlib3
  simp [baseChange_eq_ltensor, tmul_neg]
#align linear_map.base_change_neg LinearMap.baseChange_neg

end Ring

end LinearMap

namespace Algebra

namespace TensorProduct

universe uR uS uA uB uC uD uE uF
variable {R : Type uR} {S : Type uS}
variable {A : Type uA} {B : Type uB} {C : Type uC} {D : Type uD} {E : Type uE} {F : Type uF}

/-!
### The `R`-algebra structure on `A ⊗[R] B`
-/

section AddCommMonoidWithOne

variable [CommSemiring R]
variable [AddCommMonoidWithOne A] [Module R A]
variable [AddCommMonoidWithOne B] [Module R B]

instance : One (A ⊗[R] B) where one := 1 ⊗ₜ 1

theorem one_def : (1 : A ⊗[R] B) = (1 : A) ⊗ₜ (1 : B) :=
  rfl
#align algebra.tensor_product.one_def Algebra.TensorProduct.one_def

instance instAddCommMonoidWithOne : AddCommMonoidWithOne (A ⊗[R] B) where
  natCast n := n ⊗ₜ 1
  natCast_zero := by simp
  natCast_succ n := by simp [add_tmul, one_def]
  add_comm := add_comm

theorem natCast_def (n : ℕ) : (n : A ⊗[R] B) = (n : A) ⊗ₜ (1 : B) := rfl

theorem natCast_def' (n : ℕ) : (n : A ⊗[R] B) = (1 : A) ⊗ₜ (n : B) := by
  rw [natCast_def, ←nsmul_one, smul_tmul, nsmul_one]

end AddCommMonoidWithOne

section NonUnitalNonAssocSemiring

variable [CommSemiring R]
variable [NonUnitalNonAssocSemiring A] [Module R A] [SMulCommClass R A A] [IsScalarTower R A A]
variable [NonUnitalNonAssocSemiring B] [Module R B] [SMulCommClass R B B] [IsScalarTower R B B]

/-- (Implementation detail)
The multiplication map on `A ⊗[R] B`,
for a fixed pure tensor in the first argument,
as an `R`-linear map.
-/
def mulAux (a₁ : A) (b₁ : B) : A ⊗[R] B →ₗ[R] A ⊗[R] B :=
  TensorProduct.map (LinearMap.mulLeft R a₁) (LinearMap.mulLeft R b₁)
#align algebra.tensor_product.mul_aux Algebra.TensorProduct.mulAux

@[simp]
theorem mulAux_apply (a₁ a₂ : A) (b₁ b₂ : B) :
    (mulAux a₁ b₁) (a₂ ⊗ₜ[R] b₂) = (a₁ * a₂) ⊗ₜ[R] (b₁ * b₂) :=
  rfl
#align algebra.tensor_product.mul_aux_apply Algebra.TensorProduct.mulAux_apply

/-- (Implementation detail)
The multiplication map on `A ⊗[R] B`,
as an `R`-bilinear map.
-/
def mul : A ⊗[R] B →ₗ[R] A ⊗[R] B →ₗ[R] A ⊗[R] B :=
  TensorProduct.lift <|
    LinearMap.mk₂ R mulAux
      (fun x₁ x₂ y =>
        TensorProduct.ext' fun x' y' => by
          simp only [mulAux_apply, LinearMap.add_apply, add_mul, add_tmul])
      (fun c x y =>
        TensorProduct.ext' fun x' y' => by
          simp only [mulAux_apply, LinearMap.smul_apply, smul_tmul', smul_mul_assoc])
      (fun x y₁ y₂ =>
        TensorProduct.ext' fun x' y' => by
          simp only [mulAux_apply, LinearMap.add_apply, add_mul, tmul_add])
      fun c x y =>
      TensorProduct.ext' fun x' y' => by
        simp only [mulAux_apply, LinearMap.smul_apply, smul_tmul, smul_tmul', smul_mul_assoc]
#align algebra.tensor_product.mul Algebra.TensorProduct.mul

@[simp]
theorem mul_apply (a₁ a₂ : A) (b₁ b₂ : B) :
    mul (a₁ ⊗ₜ[R] b₁) (a₂ ⊗ₜ[R] b₂) = (a₁ * a₂) ⊗ₜ[R] (b₁ * b₂) :=
  rfl
#align algebra.tensor_product.mul_apply Algebra.TensorProduct.mul_apply

-- providing this instance separately makes some downstream code substantially faster
instance instMul : Mul (A ⊗[R] B) where
  mul a b := mul a b

@[simp]
theorem tmul_mul_tmul (a₁ a₂ : A) (b₁ b₂ : B) :
    a₁ ⊗ₜ[R] b₁ * a₂ ⊗ₜ[R] b₂ = (a₁ * a₂) ⊗ₜ[R] (b₁ * b₂) :=
  rfl
#align algebra.tensor_product.tmul_mul_tmul Algebra.TensorProduct.tmul_mul_tmul

instance instNonUnitalNonAssocSemiring : NonUnitalNonAssocSemiring (A ⊗[R] B) where
  left_distrib a b c := by simp [HMul.hMul, Mul.mul]
  right_distrib a b c := by simp [HMul.hMul, Mul.mul]
  zero_mul a := by simp [HMul.hMul, Mul.mul]
  mul_zero a := by simp [HMul.hMul, Mul.mul]
<<<<<<< HEAD
  mul_assoc := Algebra.TensorProduct.mul_assoc
  one_mul := Algebra.TensorProduct.one_mul
  mul_one := Algebra.TensorProduct.mul_one
  natCast_zero := AddMonoidWithOne.natCast_zero
  natCast_succ := AddMonoidWithOne.natCast_succ

@[simp]
theorem tmul_pow (a : A) (b : B) (k : ℕ) : a ⊗ₜ[R] b ^ k = (a ^ k) ⊗ₜ[R] (b ^ k) := by
  induction' k with k ih
  · simp [one_def]
  · simp [pow_succ, ih]
#align algebra.tensor_product.tmul_pow Algebra.TensorProduct.tmul_pow

theorem _root_.Commute.tmul {a₁ a₂ : A} {b₁ b₂ : B} (ha : Commute a₁ a₂) (hb : Commute b₁ b₂) :
    Commute (a₁ ⊗ₜ[R] b₁) (a₂ ⊗ₜ[R] b₂) :=
  congr_arg₂ (· ⊗ₜ[R] ·) ha.eq hb.eq

/-- The ring morphism `A →+* A ⊗[R] B` sending `a` to `a ⊗ₜ 1`. -/
@[simps]
def includeLeftRingHom : A →+* A ⊗[R] B where
  toFun a := a ⊗ₜ 1
  map_zero' := by simp
  map_add' := by simp [add_tmul]
  map_one' := rfl
  map_mul' := by simp
#align algebra.tensor_product.include_left_ring_hom Algebra.TensorProduct.includeLeftRingHom
=======
>>>>>>> 9e637125

-- we want `isScalarTower_right` to take priority since it's better for unification elsewhere
instance (priority := 100) isScalarTower_right [Monoid S] [DistribMulAction S A]
    [IsScalarTower S A A] [SMulCommClass R S A] : IsScalarTower S (A ⊗[R] B) (A ⊗[R] B) where
  smul_assoc r x y := by
    change r • x * y = r • (x * y)
    induction y using TensorProduct.induction_on with
    | zero => simp [smul_zero]
    | tmul a b => induction x using TensorProduct.induction_on with
      | zero => simp [smul_zero]
      | tmul a' b' =>
        dsimp
        rw [TensorProduct.smul_tmul', TensorProduct.smul_tmul', tmul_mul_tmul, smul_mul_assoc]
      | add x y hx hy => simp [smul_add, add_mul _, *]
    | add x y hx hy => simp [smul_add, mul_add _, *]
#align algebra.tensor_product.is_scalar_tower_right Algebra.TensorProduct.isScalarTower_right

-- we want `Algebra.to_smulCommClass` to take priority since it's better for unification elsewhere
instance (priority := 100) sMulCommClass_right [Monoid S] [DistribMulAction S A]
    [SMulCommClass S A A] [SMulCommClass R S A] : SMulCommClass S (A ⊗[R] B) (A ⊗[R] B) where
  smul_comm r x y := by
    change r • (x * y) = x * r • y
    induction y using TensorProduct.induction_on with
    | zero => simp [smul_zero]
    | tmul a b => induction x using TensorProduct.induction_on with
      | zero => simp [smul_zero]
      | tmul a' b' =>
        dsimp
        rw [TensorProduct.smul_tmul', TensorProduct.smul_tmul', tmul_mul_tmul, mul_smul_comm]
      | add x y hx hy => simp [smul_add, add_mul _, *]
    | add x y hx hy => simp [smul_add, mul_add _, *]
#align algebra.tensor_product.smul_comm_class_right Algebra.TensorProduct.sMulCommClass_right

end NonUnitalNonAssocSemiring

section NonAssocSemiring

variable [CommSemiring R]
variable [NonAssocSemiring A] [Module R A] [SMulCommClass R A A] [IsScalarTower R A A]
variable [NonAssocSemiring B] [Module R B] [SMulCommClass R B B] [IsScalarTower R B B]

protected theorem one_mul (x : A ⊗[R] B) : mul (1 ⊗ₜ 1) x = x := by
  refine TensorProduct.induction_on x ?_ ?_ ?_ <;> simp (config := { contextual := true })
#align algebra.tensor_product.one_mul Algebra.TensorProduct.one_mul

protected theorem mul_one (x : A ⊗[R] B) : mul x (1 ⊗ₜ 1) = x := by
  refine TensorProduct.induction_on x ?_ ?_ ?_ <;> simp (config := { contextual := true })
#align algebra.tensor_product.mul_one Algebra.TensorProduct.mul_one

instance instNonAssocSemiring : NonAssocSemiring (A ⊗[R] B) where
  one_mul := Algebra.TensorProduct.one_mul
  mul_one := Algebra.TensorProduct.mul_one
  toNonUnitalNonAssocSemiring := instNonUnitalNonAssocSemiring
  __ := instAddCommMonoidWithOne

end NonAssocSemiring

section NonUnitalSemiring
variable [CommSemiring R]
variable [NonUnitalSemiring A] [Module R A] [SMulCommClass R A A] [IsScalarTower R A A]
variable [NonUnitalSemiring B] [Module R B] [SMulCommClass R B B] [IsScalarTower R B B]

protected theorem mul_assoc (x y z : A ⊗[R] B) : mul (mul x y) z = mul x (mul y z) := by
  -- restate as an equality of morphisms so that we can use `ext`
  suffices LinearMap.llcomp R _ _ _ mul ∘ₗ mul =
      (LinearMap.llcomp R _ _ _ LinearMap.lflip <| LinearMap.llcomp R _ _ _ mul.flip ∘ₗ mul).flip by
    exact FunLike.congr_fun (FunLike.congr_fun (FunLike.congr_fun this x) y) z
  ext xa xb ya yb za zb
  exact congr_arg₂ (· ⊗ₜ ·) (mul_assoc xa ya za) (mul_assoc xb yb zb)
#align algebra.tensor_product.mul_assoc Algebra.TensorProduct.mul_assoc

instance instNonUnitalSemiring : NonUnitalSemiring (A ⊗[R] B) where
  mul_assoc := Algebra.TensorProduct.mul_assoc

end NonUnitalSemiring

section Semiring
variable [CommSemiring R]
variable [Semiring A] [Algebra R A]
variable [Semiring B] [Algebra R B]
variable [Semiring C] [Algebra R C]

instance instSemiring : Semiring (A ⊗[R] B) where
  left_distrib a b c := by simp [HMul.hMul, Mul.mul]
  right_distrib a b c := by simp [HMul.hMul, Mul.mul]
  zero_mul a := by simp [HMul.hMul, Mul.mul]
  mul_zero a := by simp [HMul.hMul, Mul.mul]
  mul_assoc := Algebra.TensorProduct.mul_assoc
  one_mul := Algebra.TensorProduct.one_mul
  mul_one := Algebra.TensorProduct.mul_one
  natCast_zero := AddMonoidWithOne.natCast_zero
  natCast_succ := AddMonoidWithOne.natCast_succ

@[simp]
theorem tmul_pow (a : A) (b : B) (k : ℕ) : a ⊗ₜ[R] b ^ k = (a ^ k) ⊗ₜ[R] (b ^ k) := by
  induction' k with k ih
  · simp [one_def]
  · simp [pow_succ, ih]
#align algebra.tensor_product.tmul_pow Algebra.TensorProduct.tmul_pow

/-- The ring morphism `A →+* A ⊗[R] B` sending `a` to `a ⊗ₜ 1`. -/
@[simps]
def includeLeftRingHom : A →+* A ⊗[R] B where
  toFun a := a ⊗ₜ 1
  map_zero' := by simp
  map_add' := by simp [add_tmul]
  map_one' := rfl
  map_mul' := by simp
#align algebra.tensor_product.include_left_ring_hom Algebra.TensorProduct.includeLeftRingHom

variable [CommSemiring S] [Algebra S A]

instance leftAlgebra [SMulCommClass R S A] : Algebra S (A ⊗[R] B) :=
  { commutes' := fun r x => by
      dsimp only [RingHom.toFun_eq_coe, RingHom.comp_apply, includeLeftRingHom_apply]
      rw [algebraMap_eq_smul_one, ← smul_tmul', ← one_def, mul_smul_comm, smul_mul_assoc, mul_one,
        one_mul]
    smul_def' := fun r x => by
      dsimp only [RingHom.toFun_eq_coe, RingHom.comp_apply, includeLeftRingHom_apply]
      rw [algebraMap_eq_smul_one, ← smul_tmul', smul_mul_assoc, ← one_def, one_mul]
    toRingHom := TensorProduct.includeLeftRingHom.comp (algebraMap S A) }
#align algebra.tensor_product.left_algebra Algebra.TensorProduct.leftAlgebra

example : (algebraNat : Algebra ℕ (ℕ ⊗[ℕ] B)) = leftAlgebra := rfl

-- This is for the `undergrad.yaml` list.
/-- The tensor product of two `R`-algebras is an `R`-algebra. -/
instance instAlgebra : Algebra R (A ⊗[R] B) :=
  inferInstance

@[simp]
theorem algebraMap_apply [SMulCommClass R S A] (r : S) :
    (algebraMap S (A ⊗[R] B)) r = (algebraMap S A) r ⊗ₜ 1 :=
  rfl
#align algebra.tensor_product.algebra_map_apply Algebra.TensorProduct.algebraMap_apply

/-- The `R`-algebra morphism `A →ₐ[R] A ⊗[R] B` sending `a` to `a ⊗ₜ 1`. -/
def includeLeft [SMulCommClass R S A] : A →ₐ[S] A ⊗[R] B :=
  { includeLeftRingHom with commutes' := by simp }
#align algebra.tensor_product.include_left Algebra.TensorProduct.includeLeft

@[simp]
theorem includeLeft_apply [SMulCommClass R S A] (a : A) :
    (includeLeft : A →ₐ[S] A ⊗[R] B) a = a ⊗ₜ 1 :=
  rfl
#align algebra.tensor_product.include_left_apply Algebra.TensorProduct.includeLeft_apply

/-- The algebra morphism `B →ₐ[R] A ⊗[R] B` sending `b` to `1 ⊗ₜ b`. -/
def includeRight : B →ₐ[R] A ⊗[R] B where
  toFun b := 1 ⊗ₜ b
  map_zero' := by simp
  map_add' := by simp [tmul_add]
  map_one' := rfl
  map_mul' := by simp
  commutes' r := by
    simp only [algebraMap_apply]
    trans r • (1 : A) ⊗ₜ[R] (1 : B)
    · rw [← tmul_smul, Algebra.smul_def]
      simp
    · simp [Algebra.smul_def]
#align algebra.tensor_product.include_right Algebra.TensorProduct.includeRight

@[simp]
theorem includeRight_apply (b : B) : (includeRight : B →ₐ[R] A ⊗[R] B) b = 1 ⊗ₜ b :=
  rfl
#align algebra.tensor_product.include_right_apply Algebra.TensorProduct.includeRight_apply

theorem includeLeftRingHom_comp_algebraMap :
    (includeLeftRingHom.comp (algebraMap R A) : R →+* A ⊗[R] B) =
      includeRight.toRingHom.comp (algebraMap R B) := by
  ext
  simp
#align algebra.tensor_product.include_left_comp_algebra_map Algebra.TensorProduct.includeLeftRingHom_comp_algebraMapₓ

section ext
variable [Algebra R S] [Algebra S C] [IsScalarTower R S A] [IsScalarTower R S C]

/-- A version of `TensorProduct.ext` for `AlgHom`.

Using this as the `@[ext]` lemma instead of `Algebra.TensorProduct.ext'` allows `ext` to apply
lemmas specific to `A →ₐ[S] _` and `B →ₐ[R] _`; notably this allows recursion into nested tensor
products of algebras.

See note [partially-applied ext lemmas]. -/
@[ext high]
theorem ext ⦃f g : (A ⊗[R] B) →ₐ[S] C⦄
    (ha : f.comp includeLeft = g.comp includeLeft)
    (hb : (f.restrictScalars R).comp includeRight = (g.restrictScalars R).comp includeRight) :
    f = g := by
  apply AlgHom.toLinearMap_injective
  ext a b
  have := congr_arg₂ HMul.hMul (AlgHom.congr_fun ha a) (AlgHom.congr_fun hb b)
  dsimp at *
  rwa [←f.map_mul, ←g.map_mul, tmul_mul_tmul, _root_.one_mul, _root_.mul_one] at this

theorem ext' {g h : A ⊗[R] B →ₐ[S] C} (H : ∀ a b, g (a ⊗ₜ b) = h (a ⊗ₜ b)) : g = h :=
  ext (AlgHom.ext <| fun _ => H _ _) (AlgHom.ext <| fun _ => H _ _)
#align algebra.tensor_product.ext Algebra.TensorProduct.ext

end ext

end Semiring

section AddCommGroupWithOne
variable [CommSemiring R]
variable [AddCommGroupWithOne A] [Module R A]
variable [AddCommGroupWithOne B] [Module R B]

instance instAddCommGroupWithOne : AddCommGroupWithOne (A ⊗[R] B) where
  toAddCommGroup := TensorProduct.addCommGroup
  __ := instAddCommMonoidWithOne
  intCast z := z ⊗ₜ (1 : B)
  intCast_ofNat n := by simp [natCast_def]
  intCast_negSucc n := by simp [natCast_def, add_tmul, neg_tmul, one_def]

theorem intCast_def (z : ℤ) : (z : A ⊗[R] B) = (z : A) ⊗ₜ (1 : B) := rfl

end AddCommGroupWithOne

section NonUnitalNonAssocRing
variable [CommRing R]
variable [NonUnitalNonAssocRing A] [Module R A] [SMulCommClass R A A] [IsScalarTower R A A]
variable [NonUnitalNonAssocRing B] [Module R B] [SMulCommClass R B B] [IsScalarTower R B B]

instance instNonUnitalNonAssocRing : NonUnitalNonAssocRing (A ⊗[R] B) where
  toAddCommGroup := TensorProduct.addCommGroup
  __ := instNonUnitalNonAssocSemiring

end NonUnitalNonAssocRing

section NonAssocRing
variable [CommRing R]
variable [NonAssocRing A] [Module R A] [SMulCommClass R A A] [IsScalarTower R A A]
variable [NonAssocRing B] [Module R B] [SMulCommClass R B B] [IsScalarTower R B B]

instance instNonAssocRing : NonAssocRing (A ⊗[R] B) where
  toAddCommGroup := TensorProduct.addCommGroup
  __ := instNonAssocSemiring
  __ := instAddCommGroupWithOne

end NonAssocRing

section NonUnitalRing
variable [CommRing R]
variable [NonUnitalRing A] [Module R A] [SMulCommClass R A A] [IsScalarTower R A A]
variable [NonUnitalRing B] [Module R B] [SMulCommClass R B B] [IsScalarTower R B B]

instance instNonUnitalRing : NonUnitalRing (A ⊗[R] B) where
  toAddCommGroup := TensorProduct.addCommGroup
  __ := instNonUnitalSemiring

end NonUnitalRing

section Ring
variable [CommRing R]
variable [Ring A] [Algebra R A]
variable [Ring B] [Algebra R B]

instance instRing : Ring (A ⊗[R] B) where
  toSemiring := instSemiring
  __ := TensorProduct.addCommGroup
  __ := instNonAssocRing

theorem intCast_def' (z : ℤ) : (z : A ⊗[R] B) = (1 : A) ⊗ₜ (z : B) := by
  rw [intCast_def, ←zsmul_one, smul_tmul, zsmul_one]

-- verify there are no diamonds
example : (instRing : Ring (A ⊗[R] B)).toAddCommGroup = addCommGroup := rfl
example : (algebraInt _ : Algebra ℤ (ℤ ⊗[ℤ] B)) = leftAlgebra := rfl

end Ring

section CommRing
variable [CommRing R]
variable [CommRing A] [Algebra R A]
variable [CommRing B] [Algebra R B]

instance instCommRing : CommRing (A ⊗[R] B) :=
  { toRing := inferInstance
    mul_comm := fun x y => by
      refine TensorProduct.induction_on x ?_ ?_ ?_
      · simp
      · intro a₁ b₁
        refine TensorProduct.induction_on y ?_ ?_ ?_
        · simp
        · intro a₂ b₂
          simp [mul_comm]
        · intro a₂ b₂ ha hb
          -- porting note: was `simp` not `rw`
          rw [mul_add, add_mul, ha, hb]
      · intro x₁ x₂ h₁ h₂
        -- porting note: was `simp` not `rw`
        rw [mul_add, add_mul, h₁, h₂] }

section RightAlgebra

/-- `S ⊗[R] T` has a `T`-algebra structure. This is not a global instance or else the action of
`S` on `S ⊗[R] S` would be ambiguous. -/
@[reducible]
def rightAlgebra : Algebra B (A ⊗[R] B) :=
  (Algebra.TensorProduct.includeRight.toRingHom : B →+* A ⊗[R] B).toAlgebra
#align algebra.tensor_product.right_algebra Algebra.TensorProduct.rightAlgebra

attribute [local instance] TensorProduct.rightAlgebra

instance right_isScalarTower : IsScalarTower R B (A ⊗[R] B) :=
  IsScalarTower.of_algebraMap_eq fun r => (Algebra.TensorProduct.includeRight.commutes r).symm
#align algebra.tensor_product.right_is_scalar_tower Algebra.TensorProduct.right_isScalarTower

end RightAlgebra

end CommRing

/-- Verify that typeclass search finds the ring structure on `A ⊗[ℤ] B`
when `A` and `B` are merely rings, by treating both as `ℤ`-algebras.
-/
example [Ring A] [Ring B] : Ring (A ⊗[ℤ] B) := by infer_instance

/-- Verify that typeclass search finds the comm_ring structure on `A ⊗[ℤ] B`
when `A` and `B` are merely comm_rings, by treating both as `ℤ`-algebras.
-/
example [CommRing A] [CommRing B] : CommRing (A ⊗[ℤ] B) := by infer_instance

/-!
We now build the structure maps for the symmetric monoidal category of `R`-algebras.
-/

section Monoidal

section

variable [CommSemiring R] [CommSemiring S] [Algebra R S]
variable [Semiring A] [Algebra R A] [Algebra S A] [IsScalarTower R S A]
variable [Semiring B] [Algebra R B]
variable [Semiring C] [Algebra R C] [Algebra S C]
variable [Semiring D] [Algebra R D]

/-- Build an algebra morphism from a linear map out of a tensor product, and evidence that on pure
tensors, it preserves multiplication and the identity.

Note that we state `h_one` using `1 ⊗ₜ[R] 1` instead of `1` so that lemmas about `f` applied to pure
tensors can be directly applied by the caller (without needing `TensorProduct.one_def`).
-/
def algHomOfLinearMapTensorProduct (f : A ⊗[R] B →ₗ[S] C)
    (h_mul : ∀ (a₁ a₂ : A) (b₁ b₂ : B), f ((a₁ * a₂) ⊗ₜ (b₁ * b₂)) = f (a₁ ⊗ₜ b₁) * f (a₂ ⊗ₜ b₂))
    (h_one : f (1 ⊗ₜ[R] 1) = 1) : A ⊗[R] B →ₐ[S] C :=
  AlgHom.ofLinearMap f h_one fun x y => by
      simp only
      refine TensorProduct.induction_on x ?_ ?_ ?_
      · rw [zero_mul, map_zero, zero_mul]
      · intro a₁ b₁
        refine TensorProduct.induction_on y ?_ ?_ ?_
        · rw [mul_zero, map_zero, mul_zero]
        · intro a₂ b₂
          rw [tmul_mul_tmul, h_mul]
        · intro x₁ x₂ h₁ h₂
          rw [mul_add, map_add, map_add, mul_add, h₁, h₂]
      · intro x₁ x₂ h₁ h₂
        rw [add_mul, map_add, map_add, add_mul, h₁, h₂]
#align algebra.tensor_product.alg_hom_of_linear_map_tensor_product Algebra.TensorProduct.algHomOfLinearMapTensorProduct

@[simp]
theorem algHomOfLinearMapTensorProduct_apply (f h_mul h_one x) :
    (algHomOfLinearMapTensorProduct f h_mul h_one : A ⊗[R] B →ₐ[S] C) x = f x :=
  rfl
#align algebra.tensor_product.alg_hom_of_linear_map_tensor_product_apply Algebra.TensorProduct.algHomOfLinearMapTensorProduct_apply

/-- Build an algebra equivalence from a linear equivalence out of a tensor product, and evidence
that on pure tensors, it preserves multiplication and the identity.

Note that we state `h_one` using `1 ⊗ₜ[R] 1` instead of `1` so that lemmas about `f` applied to pure
tensors can be directly applied by the caller (without needing `TensorProduct.one_def`).
-/
def algEquivOfLinearEquivTensorProduct (f : A ⊗[R] B ≃ₗ[S] C)
    (h_mul : ∀ (a₁ a₂ : A) (b₁ b₂ : B), f ((a₁ * a₂) ⊗ₜ (b₁ * b₂)) = f (a₁ ⊗ₜ b₁) * f (a₂ ⊗ₜ b₂))
    (h_one : f (1 ⊗ₜ[R] 1) = 1) : A ⊗[R] B ≃ₐ[S] C :=
  { algHomOfLinearMapTensorProduct (f : A ⊗[R] B →ₗ[S] C) h_mul h_one, f with }
#align algebra.tensor_product.alg_equiv_of_linear_equiv_tensor_product Algebra.TensorProduct.algEquivOfLinearEquivTensorProduct

@[simp]
theorem algEquivOfLinearEquivTensorProduct_apply (f h_mul h_one x) :
    (algEquivOfLinearEquivTensorProduct f h_mul h_one : A ⊗[R] B ≃ₐ[S] C) x = f x :=
  rfl
#align algebra.tensor_product.alg_equiv_of_linear_equiv_tensor_product_apply Algebra.TensorProduct.algEquivOfLinearEquivTensorProduct_apply

/-- Build an algebra equivalence from a linear equivalence out of a triple tensor product,
and evidence of multiplicativity on pure tensors.
-/
def algEquivOfLinearEquivTripleTensorProduct (f : (A ⊗[R] B) ⊗[R] C ≃ₗ[R] D)
    (h_mul :
      ∀ (a₁ a₂ : A) (b₁ b₂ : B) (c₁ c₂ : C),
        f ((a₁ * a₂) ⊗ₜ (b₁ * b₂) ⊗ₜ (c₁ * c₂)) = f (a₁ ⊗ₜ b₁ ⊗ₜ c₁) * f (a₂ ⊗ₜ b₂ ⊗ₜ c₂))
    (h_one : f (((1 : A) ⊗ₜ[R] (1 : B)) ⊗ₜ[R] (1 : C)) = 1) :
    (A ⊗[R] B) ⊗[R] C ≃ₐ[R] D :=
-- porting note : build the whole algebra isomorphism times out, so I propose to define the version
-- of tensoring three rings in terms of the version tensoring with two rings
algEquivOfLinearEquivTensorProduct f (fun x₁ x₂ c₁ c₂ => by
  refine TensorProduct.induction_on x₁ ?_ ?_ ?_ <;>
  refine TensorProduct.induction_on x₂ ?_ ?_ ?_ <;>
  simp only [zero_tmul, tmul_zero, tmul_mul_tmul, map_zero, zero_mul, mul_zero, mul_add, add_mul,
    map_add, add_tmul, tmul_add, h_mul] <;>
  try
    intros
    trivial
  · intros ab₁ ab₂ h₁ h₂ a b
    rw [h₁, h₂]
  · intros a b ab₁ ab₂ h₁ h₂
    rw [h₁, h₂]
  · intros ab₁ ab₂ _ _ x y hx hy
    rw [add_add_add_comm, hx, hy, add_add_add_comm])
  h_one
#align algebra.tensor_product.alg_equiv_of_linear_equiv_triple_tensor_product Algebra.TensorProduct.algEquivOfLinearEquivTripleTensorProduct

@[simp]
theorem algEquivOfLinearEquivTripleTensorProduct_apply (f h_mul h_one x) :
    (algEquivOfLinearEquivTripleTensorProduct f h_mul h_one : (A ⊗[R] B) ⊗[R] C ≃ₐ[R] D) x = f x :=
  rfl
#align algebra.tensor_product.alg_equiv_of_linear_equiv_triple_tensor_product_apply Algebra.TensorProduct.algEquivOfLinearEquivTripleTensorProduct_apply

section lift
variable [IsScalarTower R S A] [IsScalarTower R S C]

/-- The forward direction of the universal property of tensor products of algebras; any algebra
morphism from the tensor product can be factored as the product of two algebra morphisms that
commute.

See `Algebra.TensorProduct.liftEquiv` for the fact that every morphism factors this way. -/
def lift (f : A →ₐ[S] C) (g : B →ₐ[R] C) (hfg : ∀ x y, Commute (f x) (g y)) : (A ⊗[R] B) →ₐ[S] C :=
  algHomOfLinearMapTensorProduct
    (AlgebraTensorModule.lift <|
      let f' : C →ₗ[S] C →ₗ[S] C := LinearMap.mul _ _
      LinearMap.flip <| LinearMap.flip (({
        toFun := fun f : C →ₗ[S] C =>
          LinearMap.restrictScalars R f
        map_add' := fun f g => LinearMap.ext fun x => rfl
        map_smul' := fun (c : S) g => LinearMap.ext fun x => rfl
      } : _ →ₗ[S] _) ∘ₗ f' ∘ₗ f.toLinearMap) ∘ₗ g)
    (fun a₁ a₂ b₁ b₂ => show f (a₁ * a₂) * g (b₁ * b₂) = f a₁ * g b₁ * (f a₂ * g b₂) by
      rw [f.map_mul, g.map_mul, (hfg a₂ b₁).mul_mul_mul_comm])
    (show f 1 * g 1 = 1 by rw [f.map_one, g.map_one, one_mul])

@[simp]
theorem lift_tmul (f : A →ₐ[S] C) (g : B →ₐ[R] C) (hfg : ∀ x y, Commute (f x) (g y))
    (a : A) (b : B) :
    lift f g hfg (a ⊗ₜ b) = f a * g b := rfl

@[simp]
theorem lift_includeLeft_includeRight :
    lift includeLeft includeRight (fun a b => (Commute.one_right _).tmul (Commute.one_left _)) =
      .id S (A ⊗[R] B) := by
  ext <;> simp

/-- The universal property of the tensor product of algebras; `Algebra.TensorProduct.lift`
as an equivalence. -/
@[simps]
def liftEquiv [IsScalarTower R S A] [IsScalarTower R S C] :
    {fg : (A →ₐ[S] C) × (B →ₐ[R] C) // ∀ x y, Commute (fg.1 x) (fg.2 y)}
      ≃ ((A ⊗[R] B) →ₐ[S] C) where
  toFun fg := lift fg.val.1 fg.val.2 fg.prop
  invFun f' := ⟨(f'.comp includeLeft, (f'.restrictScalars R).comp includeRight), fun x y =>
    ((Commute.one_right _).tmul (Commute.one_left _)).map f'⟩
  left_inv fg := by ext <;> simp
  right_inv f' := by ext <;> simp

end lift

end

variable [CommSemiring R] [CommSemiring S] [Algebra R S]
variable [Semiring A] [Algebra R A] [Algebra S A] [IsScalarTower R S A]
variable [Semiring B] [Algebra R B] [Algebra S B] [IsScalarTower R S B]
variable [Semiring C] [Algebra R C] [Algebra S C] [IsScalarTower R S C]
variable [Semiring D] [Algebra R D]
variable [Semiring E] [Algebra R E]
variable [Semiring F] [Algebra R F]

section

variable (R A)

/-- The base ring is a left identity for the tensor product of algebra, up to algebra isomorphism.
-/
protected nonrec def lid : R ⊗[R] A ≃ₐ[R] A :=
  algEquivOfLinearEquivTensorProduct (TensorProduct.lid R A) (by
    simp only [mul_smul, lid_tmul, Algebra.smul_mul_assoc, Algebra.mul_smul_comm]
    simp_rw [← mul_smul, mul_comm]
    simp)
    (by simp [Algebra.smul_def])
#align algebra.tensor_product.lid Algebra.TensorProduct.lid

@[simp]
theorem lid_tmul (r : R) (a : A) : (TensorProduct.lid R A : R ⊗ A → A) (r ⊗ₜ a) = r • a := rfl
#align algebra.tensor_product.lid_tmul Algebra.TensorProduct.lid_tmul

variable (S)

/-- The base ring is a right identity for the tensor product of algebra, up to algebra isomorphism.

Note that if `A` is commutative this can be instantiated with `S = A`.
-/
protected nonrec def rid : A ⊗[R] R ≃ₐ[S] A :=
  algEquivOfLinearEquivTensorProduct (AlgebraTensorModule.rid R S A)
    (fun _a₁ _a₂ _r₁ _r₂ => smul_mul_smul _ _ _ _ |>.symm)
    (one_smul _ _)
#align algebra.tensor_product.rid Algebra.TensorProduct.rid

variable {R A} in
@[simp]
theorem rid_tmul (r : R) (a : A) : TensorProduct.rid R S A (a ⊗ₜ r) = r • a := rfl
#align algebra.tensor_product.rid_tmul Algebra.TensorProduct.rid_tmul


section

variable (B)

/-- The tensor product of R-algebras is commutative, up to algebra isomorphism.
-/
protected def comm : A ⊗[R] B ≃ₐ[R] B ⊗[R] A :=
  algEquivOfLinearEquivTensorProduct (_root_.TensorProduct.comm R A B) (fun _ _ _ _ => rfl) rfl
#align algebra.tensor_product.comm Algebra.TensorProduct.comm

@[simp]
theorem comm_tmul (a : A) (b : B) :
    (TensorProduct.comm R A B : A ⊗[R] B → B ⊗[R] A) (a ⊗ₜ b) = b ⊗ₜ a :=
  rfl
#align algebra.tensor_product.comm_tmul Algebra.TensorProduct.comm_tmul

theorem adjoin_tmul_eq_top : adjoin R { t : A ⊗[R] B | ∃ a b, a ⊗ₜ[R] b = t } = ⊤ :=
  top_le_iff.mp <| (top_le_iff.mpr <| span_tmul_eq_top R A B).trans (span_le_adjoin R _)
#align algebra.tensor_product.adjoin_tmul_eq_top Algebra.TensorProduct.adjoin_tmul_eq_top

end

section

variable {R A}

theorem assoc_aux_1 (a₁ a₂ : A) (b₁ b₂ : B) (c₁ c₂ : C) :
    (TensorProduct.assoc R A B C) (((a₁ * a₂) ⊗ₜ[R] (b₁ * b₂)) ⊗ₜ[R] (c₁ * c₂)) =
      (TensorProduct.assoc R A B C) ((a₁ ⊗ₜ[R] b₁) ⊗ₜ[R] c₁) *
        (TensorProduct.assoc R A B C) ((a₂ ⊗ₜ[R] b₂) ⊗ₜ[R] c₂) :=
  rfl
#align algebra.tensor_product.assoc_aux_1 Algebra.TensorProduct.assoc_aux_1

theorem assoc_aux_2 : (TensorProduct.assoc R A B C) ((1 ⊗ₜ[R] 1) ⊗ₜ[R] 1) = 1 :=
  rfl
#align algebra.tensor_product.assoc_aux_2 Algebra.TensorProduct.assoc_aux_2ₓ

variable (A B C)

-- porting note: much nicer than Lean 3 proof
/-- The associator for tensor product of R-algebras, as an algebra isomorphism. -/
protected def assoc : (A ⊗[R] B) ⊗[R] C ≃ₐ[R] A ⊗[R] B ⊗[R] C :=
  algEquivOfLinearEquivTripleTensorProduct
    (_root_.TensorProduct.assoc R A B C)
    Algebra.TensorProduct.assoc_aux_1
    Algebra.TensorProduct.assoc_aux_2
#align algebra.tensor_product.assoc Algebra.TensorProduct.assoc

variable {A B C}

@[simp]
theorem assoc_tmul (a : A) (b : B) (c : C) :
    (_root_.TensorProduct.assoc R A B C : (A ⊗[R] B) ⊗[R] C → A ⊗[R] B ⊗[R] C) (a ⊗ₜ b ⊗ₜ c) =
      a ⊗ₜ (b ⊗ₜ c) :=
  rfl
#align algebra.tensor_product.assoc_tmul Algebra.TensorProduct.assoc_tmul

end

variable {R S A}

/-- The tensor product of a pair of algebra morphisms. -/
def map (f : A →ₐ[S] B) (g : C →ₐ[R] D) : A ⊗[R] C →ₐ[S] B ⊗[R] D :=
  algHomOfLinearMapTensorProduct (AlgebraTensorModule.map f.toLinearMap g.toLinearMap) (by simp)
    (by simp [one_def])
#align algebra.tensor_product.map Algebra.TensorProduct.map

@[simp]
theorem map_tmul (f : A →ₐ[S] B) (g : C →ₐ[R] D) (a : A) (c : C) : map f g (a ⊗ₜ c) = f a ⊗ₜ g c :=
  rfl
#align algebra.tensor_product.map_tmul Algebra.TensorProduct.map_tmul

@[simp]
theorem map_id : map (.id S A) (.id R C) = .id S _:=
  ext (AlgHom.ext fun _ => rfl) (AlgHom.ext fun _ => rfl)

theorem map_comp (f₂ : B →ₐ[S] C) (f₁ : A →ₐ[S] B) (g₂ : E →ₐ[R] F) (g₁ : D →ₐ[R] E) :
    map (f₂.comp f₁) (g₂.comp g₁) = (map f₂ g₂).comp (map f₁ g₁) :=
  ext (AlgHom.ext fun _ => rfl) (AlgHom.ext fun _ => rfl)

@[simp]
theorem map_comp_includeLeft (f : A →ₐ[S] B) (g : C →ₐ[R] D) :
    (map f g).comp includeLeft = includeLeft.comp f :=
  AlgHom.ext <| by simp
#align algebra.tensor_product.map_comp_include_left Algebra.TensorProduct.map_comp_includeLeft

@[simp]
theorem map_restrictScalars_comp_includeRight (f : A →ₐ[S] B) (g : C →ₐ[R] D) :
    ((map f g).restrictScalars R).comp includeRight = includeRight.comp g :=
  AlgHom.ext <| by simp

@[simp]
theorem map_comp_includeRight (f : A →ₐ[R] B) (g : C →ₐ[R] D) :
    (map f g).comp includeRight = includeRight.comp g :=
  map_restrictScalars_comp_includeRight f g

#align algebra.tensor_product.map_comp_include_right Algebra.TensorProduct.map_comp_includeRight

theorem map_range (f : A →ₐ[R] B) (g : C →ₐ[R] D) :
    (map f g).range = (includeLeft.comp f).range ⊔ (includeRight.comp g).range := by
  apply le_antisymm
  · rw [← map_top, ← adjoin_tmul_eq_top, ← adjoin_image, adjoin_le_iff]
    rintro _ ⟨_, ⟨a, b, rfl⟩, rfl⟩
    rw [map_tmul, ← _root_.mul_one (f a), ← _root_.one_mul (g b), ← tmul_mul_tmul]
    exact mul_mem_sup (AlgHom.mem_range_self _ a) (AlgHom.mem_range_self _ b)
  · rw [← map_comp_includeLeft f g, ← map_comp_includeRight f g]
    exact sup_le (AlgHom.range_comp_le_range _ _) (AlgHom.range_comp_le_range _ _)
#align algebra.tensor_product.map_range Algebra.TensorProduct.map_range

/-- Construct an isomorphism between tensor products of an S-algebra with an R-algebra
from S- and R- isomorphisms between the tensor factors.
-/
def congr (f : A ≃ₐ[S] B) (g : C ≃ₐ[R] D) : A ⊗[R] C ≃ₐ[S] B ⊗[R] D :=
  AlgEquiv.ofAlgHom (map f g) (map f.symm g.symm)
    (ext' fun b d => by simp) (ext' fun a c => by simp)
#align algebra.tensor_product.congr Algebra.TensorProduct.congr

@[simp]
theorem congr_apply (f : A ≃ₐ[S] B) (g : C ≃ₐ[R] D) (x) :
    congr f g x = (map (f : A →ₐ[S] B) (g : C →ₐ[R] D)) x :=
  rfl
#align algebra.tensor_product.congr_apply Algebra.TensorProduct.congr_apply

@[simp]
theorem congr_symm_apply (f : A ≃ₐ[S] B) (g : C ≃ₐ[R] D) (x) :
    (congr f g).symm x = (map (f.symm : B →ₐ[S] A) (g.symm : D →ₐ[R] C)) x :=
  rfl
#align algebra.tensor_product.congr_symm_apply Algebra.TensorProduct.congr_symm_apply

@[simp]
theorem congr_refl : congr (.refl : A ≃ₐ[S] A) (.refl : C ≃ₐ[R] C) = .refl :=
  AlgEquiv.coe_algHom_injective <| map_id

theorem congr_trans (f₁ : A ≃ₐ[S] B) (f₂ : B ≃ₐ[S] C) (g₁ : D ≃ₐ[R] E) (g₂ : E ≃ₐ[R] F) :
    congr (f₁.trans f₂) (g₁.trans g₂) = (congr f₁ g₁).trans (congr f₂ g₂) :=
  AlgEquiv.coe_algHom_injective <| map_comp f₂.toAlgHom f₁.toAlgHom g₂.toAlgHom g₁.toAlgHom

theorem congr_symm (f : A ≃ₐ[S] B) (g : C ≃ₐ[R] D) : congr f.symm g.symm = (congr f g).symm := rfl

end

end Monoidal

section

variable [CommSemiring R] [Semiring A] [Semiring B] [CommSemiring S]

variable [Algebra R A] [Algebra R B] [Algebra R S]

variable (f : A →ₐ[R] S) (g : B →ₐ[R] S)

variable (R)

/-- `LinearMap.mul'` is an `AlgHom` on commutative rings. -/
def lmul' : S ⊗[R] S →ₐ[R] S :=
  algHomOfLinearMapTensorProduct (LinearMap.mul' R S)
    (fun a₁ a₂ b₁ b₂ => by simp only [LinearMap.mul'_apply, mul_mul_mul_comm]) <| by
    simp only [LinearMap.mul'_apply, _root_.mul_one]
#align algebra.tensor_product.lmul' Algebra.TensorProduct.lmul'

variable {R}

theorem lmul'_toLinearMap : (lmul' R : _ →ₐ[R] S).toLinearMap = LinearMap.mul' R S :=
  rfl
#align algebra.tensor_product.lmul'_to_linear_map Algebra.TensorProduct.lmul'_toLinearMap

@[simp]
theorem lmul'_apply_tmul (a b : S) : lmul' (S := S) R (a ⊗ₜ[R] b) = a * b :=
  rfl
#align algebra.tensor_product.lmul'_apply_tmul Algebra.TensorProduct.lmul'_apply_tmul

@[simp]
theorem lmul'_comp_includeLeft : (lmul' R : _ →ₐ[R] S).comp includeLeft = AlgHom.id R S :=
  AlgHom.ext <| _root_.mul_one
#align algebra.tensor_product.lmul'_comp_include_left Algebra.TensorProduct.lmul'_comp_includeLeft

@[simp]
theorem lmul'_comp_includeRight : (lmul' R : _ →ₐ[R] S).comp includeRight = AlgHom.id R S :=
  AlgHom.ext <| _root_.one_mul
#align algebra.tensor_product.lmul'_comp_include_right Algebra.TensorProduct.lmul'_comp_includeRight

/-- If `S` is commutative, for a pair of morphisms `f : A →ₐ[R] S`, `g : B →ₐ[R] S`,
We obtain a map `A ⊗[R] B →ₐ[R] S` that commutes with `f`, `g` via `a ⊗ b ↦ f(a) * g(b)`.
-/
def productMap : A ⊗[R] B →ₐ[R] S :=
  (lmul' R).comp (TensorProduct.map f g)
#align algebra.tensor_product.product_map Algebra.TensorProduct.productMap

@[simp]
theorem productMap_apply_tmul (a : A) (b : B) : productMap f g (a ⊗ₜ b) = f a * g b := rfl

#align algebra.tensor_product.product_map_apply_tmul Algebra.TensorProduct.productMap_apply_tmul

theorem productMap_left_apply (a : A) : productMap f g (a ⊗ₜ 1) = f a := by
  simp
#align algebra.tensor_product.product_map_left_apply Algebra.TensorProduct.productMap_left_apply

@[simp]
theorem productMap_left : (productMap f g).comp includeLeft = f :=
  AlgHom.ext <| by simp
#align algebra.tensor_product.product_map_left Algebra.TensorProduct.productMap_left

theorem productMap_right_apply (b : B) :
    productMap f g (1 ⊗ₜ b) = g b := by simp
#align algebra.tensor_product.product_map_right_apply Algebra.TensorProduct.productMap_right_apply

@[simp]
theorem productMap_right : (productMap f g).comp includeRight = g :=
  AlgHom.ext <| by simp
#align algebra.tensor_product.product_map_right Algebra.TensorProduct.productMap_right

theorem productMap_range : (productMap f g).range = f.range ⊔ g.range := by
  rw [productMap, AlgHom.range_comp, map_range, map_sup, ← AlgHom.range_comp, ← AlgHom.range_comp,
    ← AlgHom.comp_assoc, ← AlgHom.comp_assoc, lmul'_comp_includeLeft, lmul'_comp_includeRight,
    AlgHom.id_comp, AlgHom.id_comp]
#align algebra.tensor_product.product_map_range Algebra.TensorProduct.productMap_range

end

section

variable [CommSemiring R] [CommSemiring S] [Algebra R S]
variable [Semiring A] [Algebra R A] [Algebra S A] [IsScalarTower R S A]
variable [Semiring B] [Algebra R B]
variable [CommSemiring C] [Algebra R C] [Algebra S C] [IsScalarTower R S C]

/-- If `A`, `B`, `C` are `R`-algebras, `A` and `C` are also `S`-algebras (forming a tower as
`·/S/R`), then the product map of `f : A →ₐ[S] C` and `g : B →ₐ[R] C` is an `S`-algebra
homomorphism. -/
@[simps!]
def productLeftAlgHom (f : A →ₐ[S] C) (g : B →ₐ[R] C) : A ⊗[R] B →ₐ[S] C :=
  { (productMap (f.restrictScalars R) g).toRingHom with
    commutes' := fun r => by
      dsimp
      simp }
#align algebra.tensor_product.product_left_alg_hom Algebra.TensorProduct.productLeftAlgHom

end

section Basis

universe uM uι
variable {M : Type uM} {ι : Type uι}
variable [CommRing R] [Ring A] [Algebra R A] [AddCommMonoid M] [Module R M] (b : Basis ι R M)

variable (A)

/-- Given an `R`-algebra `A` and an `R`-basis of `M`, this is an `R`-linear isomorphism
`A ⊗[R] M ≃ (ι →₀ A)` (which is in fact `A`-linear). -/
noncomputable def basisAux : A ⊗[R] M ≃ₗ[R] ι →₀ A :=
  _root_.TensorProduct.congr (Finsupp.LinearEquiv.finsuppUnique R A PUnit.{uι+1}).symm b.repr ≪≫ₗ
    (finsuppTensorFinsupp R A R PUnit ι).trans
      (Finsupp.lcongr (Equiv.uniqueProd ι PUnit) (_root_.TensorProduct.rid R A))
#align algebra.tensor_product.basis_aux Algebra.TensorProduct.basisAux

variable {A}

theorem basisAux_tmul (a : A) (m : M) :
    basisAux A b (a ⊗ₜ m) = a • Finsupp.mapRange (algebraMap R A) (map_zero _) (b.repr m) := by
  ext
  simp [basisAux, ← Algebra.commutes, Algebra.smul_def]
#align algebra.tensor_product.basis_aux_tmul Algebra.TensorProduct.basisAux_tmul

theorem basisAux_map_smul (a : A) (x : A ⊗[R] M) : basisAux A b (a • x) = a • basisAux A b x :=
  TensorProduct.induction_on x (by simp)
    (fun x y => by simp only [TensorProduct.smul_tmul', basisAux_tmul, smul_assoc])
    fun x y hx hy => by simp [hx, hy]
#align algebra.tensor_product.basis_aux_map_smul Algebra.TensorProduct.basisAux_map_smul

variable (A)

/-- Given a `R`-algebra `A`, this is the `A`-basis of `A ⊗[R] M` induced by a `R`-basis of `M`. -/
noncomputable def basis : Basis ι A (A ⊗[R] M) where
  repr := { basisAux A b with map_smul' := basisAux_map_smul b }
#align algebra.tensor_product.basis Algebra.TensorProduct.basis

variable {A}

@[simp]
theorem basis_repr_tmul (a : A) (m : M) :
    (basis A b).repr (a ⊗ₜ m) = a • Finsupp.mapRange (algebraMap R A) (map_zero _) (b.repr m) :=
  basisAux_tmul b a m -- porting note: Lean 3 had _ _ _
#align algebra.tensor_product.basis_repr_tmul Algebra.TensorProduct.basis_repr_tmul

theorem basis_repr_symm_apply (a : A) (i : ι) :
    (basis A b).repr.symm (Finsupp.single i a) = a ⊗ₜ b.repr.symm (Finsupp.single i 1) := by
  rw [basis, LinearEquiv.coe_symm_mk] -- porting note: `coe_symm_mk` isn't firing in `simp`
  simp [Equiv.uniqueProd_symm_apply, basisAux]

-- Porting note: simpNF linter failed on `basis_repr_symm_apply`
@[simp]
theorem basis_repr_symm_apply' (a : A) (i : ι) :
    a • Algebra.TensorProduct.basis A b i = a ⊗ₜ b i := by
  simpa using basis_repr_symm_apply b a i

end Basis

end TensorProduct

end Algebra

namespace Module

variable {R S A M N : Type*} [CommSemiring R] [CommSemiring S] [Semiring A]

variable [AddCommMonoid M] [AddCommMonoid N]

variable [Algebra R S] [Algebra S A] [Algebra R A]
variable [Module R M] [Module S M] [Module A M] [Module R N]
variable [IsScalarTower R A M] [IsScalarTower S A M] [IsScalarTower R S M]

/-- The algebra homomorphism from `End M ⊗ End N` to `End (M ⊗ N)` sending `f ⊗ₜ g` to
the `TensorProduct.map f g`, the tensor product of the two maps.

This is an `AlgHom` version of `TensorProduct.AlgebraTensorModule.homTensorHomMap`. Like that
definition, this is generalized across many different rings; namely a tower of algebras `A/S/R`. -/
def endTensorEndAlgHom : End A M ⊗[R] End R N →ₐ[S] End A (M ⊗[R] N) :=
  Algebra.TensorProduct.algHomOfLinearMapTensorProduct
    (AlgebraTensorModule.homTensorHomMap R A S M N M N)
    (fun _f₁ _f₂ _g₁ _g₂ => AlgebraTensorModule.ext fun _m _n => rfl)
    (AlgebraTensorModule.ext fun _m _n => rfl)
#align module.End_tensor_End_alg_hom Module.endTensorEndAlgHom

theorem endTensorEndAlgHom_apply (f : End A M) (g : End R N) :
    endTensorEndAlgHom (R := R) (S := S) (A := A) (M := M) (N := N) (f ⊗ₜ[R] g)
      = AlgebraTensorModule.map f g :=
  rfl
#align module.End_tensor_End_alg_hom_apply Module.endTensorEndAlgHom_apply

end Module

theorem Subalgebra.finiteDimensional_sup {K L : Type*} [Field K] [CommRing L] [Algebra K L]
    (E1 E2 : Subalgebra K L) [FiniteDimensional K E1] [FiniteDimensional K E2] :
    FiniteDimensional K (E1 ⊔ E2 : Subalgebra K L) := by
  rw [← E1.range_val, ← E2.range_val, ← Algebra.TensorProduct.productMap_range]
  exact (Algebra.TensorProduct.productMap E1.val E2.val).toLinearMap.finiteDimensional_range
#align subalgebra.finite_dimensional_sup Subalgebra.finiteDimensional_sup

namespace TensorProduct.Algebra

variable {R A B M : Type*}

variable [CommSemiring R] [AddCommMonoid M] [Module R M]

variable [Semiring A] [Semiring B] [Module A M] [Module B M]

variable [Algebra R A] [Algebra R B]

variable [IsScalarTower R A M] [IsScalarTower R B M]

/-- An auxiliary definition, used for constructing the `Module (A ⊗[R] B) M` in
`TensorProduct.Algebra.module` below. -/
def moduleAux : A ⊗[R] B →ₗ[R] M →ₗ[R] M :=
  TensorProduct.lift
    { toFun := fun a => a • (Algebra.lsmul R R M : B →ₐ[R] Module.End R M).toLinearMap
      map_add' := fun r t => by
        ext
        simp only [add_smul, LinearMap.add_apply]
      map_smul' := fun n r => by
        ext
        simp only [RingHom.id_apply, LinearMap.smul_apply, smul_assoc] }
#align tensor_product.algebra.module_aux TensorProduct.Algebra.moduleAux

theorem moduleAux_apply (a : A) (b : B) (m : M) : moduleAux (a ⊗ₜ[R] b) m = a • b • m :=
  rfl
#align tensor_product.algebra.module_aux_apply TensorProduct.Algebra.moduleAux_apply

variable [SMulCommClass A B M]

/-- If `M` is a representation of two different `R`-algebras `A` and `B` whose actions commute,
then it is a representation the `R`-algebra `A ⊗[R] B`.

An important example arises from a semiring `S`; allowing `S` to act on itself via left and right
multiplication, the roles of `R`, `A`, `B`, `M` are played by `ℕ`, `S`, `Sᵐᵒᵖ`, `S`. This example
is important because a submodule of `S` as a `Module` over `S ⊗[ℕ] Sᵐᵒᵖ` is a two-sided ideal.

NB: This is not an instance because in the case `B = A` and `M = A ⊗[R] A` we would have a diamond
of `smul` actions. Furthermore, this would not be a mere definitional diamond but a true
mathematical diamond in which `A ⊗[R] A` had two distinct scalar actions on itself: one from its
multiplication, and one from this would-be instance. Arguably we could live with this but in any
case the real fix is to address the ambiguity in notation, probably along the lines outlined here:
https://leanprover.zulipchat.com/#narrow/stream/144837-PR-reviews/topic/.234773.20base.20change/near/240929258
-/
protected def module : Module (A ⊗[R] B) M where
  smul x m := moduleAux x m
  zero_smul m := by simp only [(· • ·), map_zero, LinearMap.zero_apply]
  smul_zero x := by simp only [(· • ·), map_zero]
  smul_add x m₁ m₂ := by simp only [(· • ·), map_add]
  add_smul x y m := by simp only [(· • ·), map_add, LinearMap.add_apply]
  one_smul m := by
    -- porting note: was one `simp only` not two in lean 3
    simp only [(· • ·), Algebra.TensorProduct.one_def]
    simp only [moduleAux_apply, one_smul]
  mul_smul x y m := by
    refine TensorProduct.induction_on x ?_ ?_ ?_ <;> refine TensorProduct.induction_on y ?_ ?_ ?_
    · simp only [(· • ·), mul_zero, map_zero, LinearMap.zero_apply]
    · intro a b
      simp only [(· • ·), zero_mul, map_zero, LinearMap.zero_apply]
    · intro z w _ _
      simp only [(· • ·), zero_mul, map_zero, LinearMap.zero_apply]
    · intro a b
      simp only [(· • ·), mul_zero, map_zero, LinearMap.zero_apply]
    · intro a₁ b₁ a₂ b₂
      -- porting note; was one `simp only` not two and a `rw` in mathlib3
      simp only [(· • ·), Algebra.TensorProduct.tmul_mul_tmul]
      simp only [moduleAux_apply, mul_smul]
      rw [smul_comm a₁ b₂]
    · intro z w hz hw a b
      --porting note: was one `simp only` but random stuff doesn't work
      simp only [(· • ·)] at hz hw ⊢
      simp only [moduleAux_apply]
      rw [mul_add]  -- simp only doesn't work
      simp only [LinearMap.map_add, LinearMap.add_apply, moduleAux_apply, hz, hw, smul_add]
    · intro z w _ _
      simp only [(· • ·), mul_zero, map_zero, LinearMap.zero_apply]
    · intro a b z w hz hw
      simp only [(· • ·)] at hz hw
      simp only [(· • ·), LinearMap.map_add, add_mul, LinearMap.add_apply, hz, hw]
    · intro u v _ _ z w hz hw
      simp only [(· • ·)] at hz hw
      -- porting note: no idea why this is such a struggle
      simp only [(· • ·)]
      rw [add_mul, LinearMap.map_add, LinearMap.add_apply, hz, hw]
      simp only [LinearMap.map_add, LinearMap.add_apply]
      rw [add_add_add_comm]
#align tensor_product.algebra.module TensorProduct.Algebra.module

attribute [local instance] TensorProduct.Algebra.module

theorem smul_def (a : A) (b : B) (m : M) : a ⊗ₜ[R] b • m = a • b • m :=
  rfl
#align tensor_product.algebra.smul_def TensorProduct.Algebra.smul_def

end TensorProduct.Algebra<|MERGE_RESOLUTION|>--- conflicted
+++ resolved
@@ -228,40 +228,15 @@
   rfl
 #align algebra.tensor_product.tmul_mul_tmul Algebra.TensorProduct.tmul_mul_tmul
 
+theorem _root_.Commute.tmul {a₁ a₂ : A} {b₁ b₂ : B} (ha : Commute a₁ a₂) (hb : Commute b₁ b₂) :
+    Commute (a₁ ⊗ₜ[R] b₁) (a₂ ⊗ₜ[R] b₂) :=
+  congr_arg₂ (· ⊗ₜ[R] ·) ha.eq hb.eq
+
 instance instNonUnitalNonAssocSemiring : NonUnitalNonAssocSemiring (A ⊗[R] B) where
   left_distrib a b c := by simp [HMul.hMul, Mul.mul]
   right_distrib a b c := by simp [HMul.hMul, Mul.mul]
   zero_mul a := by simp [HMul.hMul, Mul.mul]
   mul_zero a := by simp [HMul.hMul, Mul.mul]
-<<<<<<< HEAD
-  mul_assoc := Algebra.TensorProduct.mul_assoc
-  one_mul := Algebra.TensorProduct.one_mul
-  mul_one := Algebra.TensorProduct.mul_one
-  natCast_zero := AddMonoidWithOne.natCast_zero
-  natCast_succ := AddMonoidWithOne.natCast_succ
-
-@[simp]
-theorem tmul_pow (a : A) (b : B) (k : ℕ) : a ⊗ₜ[R] b ^ k = (a ^ k) ⊗ₜ[R] (b ^ k) := by
-  induction' k with k ih
-  · simp [one_def]
-  · simp [pow_succ, ih]
-#align algebra.tensor_product.tmul_pow Algebra.TensorProduct.tmul_pow
-
-theorem _root_.Commute.tmul {a₁ a₂ : A} {b₁ b₂ : B} (ha : Commute a₁ a₂) (hb : Commute b₁ b₂) :
-    Commute (a₁ ⊗ₜ[R] b₁) (a₂ ⊗ₜ[R] b₂) :=
-  congr_arg₂ (· ⊗ₜ[R] ·) ha.eq hb.eq
-
-/-- The ring morphism `A →+* A ⊗[R] B` sending `a` to `a ⊗ₜ 1`. -/
-@[simps]
-def includeLeftRingHom : A →+* A ⊗[R] B where
-  toFun a := a ⊗ₜ 1
-  map_zero' := by simp
-  map_add' := by simp [add_tmul]
-  map_one' := rfl
-  map_mul' := by simp
-#align algebra.tensor_product.include_left_ring_hom Algebra.TensorProduct.includeLeftRingHom
-=======
->>>>>>> 9e637125
 
 -- we want `isScalarTower_right` to take priority since it's better for unification elsewhere
 instance (priority := 100) isScalarTower_right [Monoid S] [DistribMulAction S A]
