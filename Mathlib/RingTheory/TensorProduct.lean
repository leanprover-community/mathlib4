/-
Copyright (c) 2020 Scott Morrison. All rights reserved.
Released under Apache 2.0 license as described in the file LICENSE.
Authors: Scott Morrison, Johan Commelin
-/
import Mathlib.LinearAlgebra.FiniteDimensional
import Mathlib.RingTheory.Adjoin.Basic
import Mathlib.LinearAlgebra.DirectSum.Finsupp

#align_import ring_theory.tensor_product from "leanprover-community/mathlib"@"88fcdc3da43943f5b01925deddaa5bf0c0e85e4e"

/-!
# The tensor product of R-algebras

Let `R` be a (semi)ring and `A` an `R`-algebra.
In this file we:

- Define the `A`-module structure on `A ⊗ M`, for an `R`-module `M`.
- Define the `R`-algebra structure on `A ⊗ B`, for another `R`-algebra `B`.
  and provide the structure isomorphisms
  * `R ⊗[R] A ≃ₐ[R] A`
  * `A ⊗[R] R ≃ₐ[R] A`
  * `A ⊗[R] B ≃ₐ[R] B ⊗[R] A`
  * `((A ⊗[R] B) ⊗[R] C) ≃ₐ[R] (A ⊗[R] (B ⊗[R] C))`

## Main declaration

- `LinearMap.baseChange A f` is the `A`-linear map `A ⊗ f`, for an `R`-linear map `f`.

## Implementation notes

The heterobasic definitions below such as:
 * `TensorProduct.AlgebraTensorModule.curry`
 * `TensorProduct.AlgebraTensorModule.uncurry`
 * `TensorProduct.AlgebraTensorModule.lcurry`
 * `TensorProduct.AlgebraTensorModule.lift`
 * `TensorProduct.AlgebraTensorModule.lift.equiv`
 * `TensorProduct.AlgebraTensorModule.mk`
 * `TensorProduct.AlgebraTensorModule.assoc`

are just more general versions of the definitions already in `LinearAlgebra/TensorProduct`. We
could thus consider replacing the less general definitions with these ones. If we do this, we
probably should still implement the less general ones as abbreviations to the more general ones with
fewer type arguments.
-/


universe u v₁ v₂ v₃ v₄

open scoped TensorProduct

open TensorProduct

namespace TensorProduct

variable {R A M N P : Type _}

/-!
### The `A`-module structure on `A ⊗[R] M`
-/


open LinearMap

open Algebra (lsmul)

namespace AlgebraTensorModule

section Semiring

variable [CommSemiring R] [Semiring A] [Algebra R A]

variable [AddCommMonoid M] [Module R M] [Module A M] [IsScalarTower R A M]

variable [AddCommMonoid N] [Module R N]

variable [AddCommMonoid P] [Module R P] [Module A P] [IsScalarTower R A P]

theorem smul_eq_lsmul_rTensor (a : A) (x : M ⊗[R] N) : a • x = (lsmul R M a).rTensor N x :=
  rfl
#align tensor_product.algebra_tensor_module.smul_eq_lsmul_rtensor TensorProduct.AlgebraTensorModule.smul_eq_lsmul_rTensor

/-- Heterobasic version of `TensorProduct.curry`:

Given a linear map `M ⊗[R] N →[A] P`, compose it with the canonical
bilinear map `M →[A] N →[R] M ⊗[R] N` to form a bilinear map `M →[A] N →[R] P`. -/
@[simps]
nonrec def curry (f : M ⊗[R] N →ₗ[A] P) : M →ₗ[A] N →ₗ[R] P :=
  { curry (f.restrictScalars R) with
    toFun := curry (f.restrictScalars R)
    map_smul' := fun c x => LinearMap.ext fun y => f.map_smul c (x ⊗ₜ y) }
#align tensor_product.algebra_tensor_module.curry TensorProduct.AlgebraTensorModule.curry
#align tensor_product.algebra_tensor_module.curry_apply TensorProduct.AlgebraTensorModule.curry_apply

theorem restrictScalars_curry (f : M ⊗[R] N →ₗ[A] P) :
    restrictScalars R (curry f) = TensorProduct.curry (f.restrictScalars R) :=
  rfl
#align tensor_product.algebra_tensor_module.restrict_scalars_curry TensorProduct.AlgebraTensorModule.restrictScalars_curry

/-- Just as `TensorProduct.ext` is marked `ext` instead of `TensorProduct.ext'`, this is
a better `ext` lemma than `TensorProduct.AlgebraTensorModule.ext` below.

See note [partially-applied ext lemmas]. -/
@[ext high]
nonrec theorem curry_injective : Function.Injective (curry : (M ⊗ N →ₗ[A] P) → M →ₗ[A] N →ₗ[R] P) :=
  fun _ _ h =>
  LinearMap.restrictScalars_injective R <|
    curry_injective <| (congr_arg (LinearMap.restrictScalars R) h : _)
#align tensor_product.algebra_tensor_module.curry_injective TensorProduct.AlgebraTensorModule.curry_injective

theorem ext {g h : M ⊗[R] N →ₗ[A] P} (H : ∀ x y, g (x ⊗ₜ y) = h (x ⊗ₜ y)) : g = h :=
  curry_injective <| LinearMap.ext₂ H
#align tensor_product.algebra_tensor_module.ext TensorProduct.AlgebraTensorModule.ext

end Semiring

section CommSemiring

variable [CommSemiring R] [CommSemiring A] [Algebra R A]

variable [AddCommMonoid M] [Module R M] [Module A M] [IsScalarTower R A M]

variable [AddCommMonoid N] [Module R N]

variable [AddCommMonoid P] [Module R P] [Module A P] [IsScalarTower R A P]

/-- Heterobasic version of `TensorProduct.lift`:

Constructing a linear map `M ⊗[R] N →[A] P` given a bilinear map `M →[A] N →[R] P` with the
property that its composition with the canonical bilinear map `M →[A] N →[R] M ⊗[R] N` is
the given bilinear map `M →[A] N →[R] P`. -/
nonrec def lift (f : M →ₗ[A] N →ₗ[R] P) : M ⊗[R] N →ₗ[A] P :=
  { lift (f.restrictScalars R) with
    map_smul' := fun c =>
      show
        ∀ x : M ⊗[R] N,
          (lift (f.restrictScalars R)).comp (lsmul R _ c) x =
            (lsmul R _ c).comp (lift (f.restrictScalars R)) x
        from
        ext_iff.1 <|
          TensorProduct.ext' fun x y => by
            simp only [comp_apply, Algebra.lsmul_coe, smul_tmul', lift.tmul,
              coe_restrictScalars, f.map_smul, smul_apply] }
#align tensor_product.algebra_tensor_module.lift TensorProduct.AlgebraTensorModule.lift

-- Porting note: autogenerated lemma unfolded to `liftAux`
@[simp]
theorem lift_apply (f : M →ₗ[A] N →ₗ[R] P) (a : M ⊗[R] N) :
    AlgebraTensorModule.lift f a = TensorProduct.lift (LinearMap.restrictScalars R f) a :=
  rfl

@[simp]
theorem lift_tmul (f : M →ₗ[A] N →ₗ[R] P) (x : M) (y : N) : lift f (x ⊗ₜ y) = f x y :=
  rfl
#align tensor_product.algebra_tensor_module.lift_tmul TensorProduct.AlgebraTensorModule.lift_tmul

variable (R A M N P)

/-- Heterobasic version of `TensorProduct.uncurry`:

Linearly constructing a linear map `M ⊗[R] N →[A] P` given a bilinear map `M →[A] N →[R] P`
with the property that its composition with the canonical bilinear map `M →[A] N →[R] M ⊗[R] N` is
the given bilinear map `M →[A] N →[R] P`. -/
@[simps]
def uncurry : (M →ₗ[A] N →ₗ[R] P) →ₗ[A] M ⊗[R] N →ₗ[A] P where
  toFun := lift
  map_add' _ _ := ext fun x y => by simp only [lift_tmul, add_apply]
  map_smul' _ _ := ext fun x y => by simp only [lift_tmul, smul_apply, RingHom.id_apply]
#align tensor_product.algebra_tensor_module.uncurry TensorProduct.AlgebraTensorModule.uncurry

/-- Heterobasic version of `TensorProduct.lcurry`:

Given a linear map `M ⊗[R] N →[A] P`, compose it with the canonical
bilinear map `M →[A] N →[R] M ⊗[R] N` to form a bilinear map `M →[A] N →[R] P`. -/
@[simps]
def lcurry : (M ⊗[R] N →ₗ[A] P) →ₗ[A] M →ₗ[A] N →ₗ[R] P where
  toFun := curry
  map_add' _ _ := rfl
  map_smul' _ _ := rfl
#align tensor_product.algebra_tensor_module.lcurry TensorProduct.AlgebraTensorModule.lcurry

/-- Heterobasic version of `TensorProduct.lift.equiv`:

A linear equivalence constructing a linear map `M ⊗[R] N →[A] P` given a
bilinear map `M →[A] N →[R] P` with the property that its composition with the
canonical bilinear map `M →[A] N →[R] M ⊗[R] N` is the given bilinear map `M →[A] N →[R] P`. -/
def lift.equiv : (M →ₗ[A] N →ₗ[R] P) ≃ₗ[A] M ⊗[R] N →ₗ[A] P :=
  LinearEquiv.ofLinear (uncurry R A M N P) (lcurry R A M N P)
    (LinearMap.ext fun _ => ext fun x y => lift_tmul _ x y)
    (LinearMap.ext fun f => LinearMap.ext fun x => LinearMap.ext fun y => lift_tmul f x y)
#align tensor_product.algebra_tensor_module.lift.equiv TensorProduct.AlgebraTensorModule.lift.equiv

/-- Heterobasic version of `TensorProduct.mk`:

The canonical bilinear map `M →[A] N →[R] M ⊗[R] N`. -/
@[simps! apply]
nonrec def mk : M →ₗ[A] N →ₗ[R] M ⊗[R] N :=
  { mk R M N with map_smul' := fun _ _ => rfl }
#align tensor_product.algebra_tensor_module.mk TensorProduct.AlgebraTensorModule.mk
#align tensor_product.algebra_tensor_module.mk_apply TensorProduct.AlgebraTensorModule.mk_apply

attribute [local ext high] TensorProduct.ext

/-- Heterobasic version of `TensorProduct.assoc`:

Linear equivalence between `(M ⊗[A] N) ⊗[R] P` and `M ⊗[A] (N ⊗[R] P)`. -/
def assoc : (M ⊗[A] P) ⊗[R] N ≃ₗ[A] M ⊗[A] P ⊗[R] N :=
  LinearEquiv.ofLinear
    (lift <|
      TensorProduct.uncurry A _ _ _ <| comp (lcurry R A _ _ _) <| TensorProduct.mk A M (P ⊗[R] N))
    (TensorProduct.uncurry A _ _ _ <|
      comp (uncurry R A _ _ _) <| by
        apply TensorProduct.curry
        exact mk R A _ _)
    (by
      ext
      rfl)
    (by
      ext
      -- porting note: was `simp only [...]`
      rfl)
#align tensor_product.algebra_tensor_module.assoc TensorProduct.AlgebraTensorModule.assoc

end CommSemiring

end AlgebraTensorModule

end TensorProduct

namespace LinearMap

open TensorProduct

/-!
### The base-change of a linear map of `R`-modules to a linear map of `A`-modules
-/


section Semiring

variable {R A B M N : Type _} [CommSemiring R]

variable [Semiring A] [Algebra R A] [Semiring B] [Algebra R B]

variable [AddCommMonoid M] [Module R M] [AddCommMonoid N] [Module R N]

variable (r : R) (f g : M →ₗ[R] N)

variable (A)

/-- `base_change A f` for `f : M →ₗ[R] N` is the `A`-linear map `A ⊗[R] M →ₗ[A] A ⊗[R] N`. -/
def baseChange (f : M →ₗ[R] N) : A ⊗[R] M →ₗ[A] A ⊗[R] N where
  toFun := f.lTensor A
  map_add' := (f.lTensor A).map_add
  map_smul' a x :=
    show
      (f.lTensor A) (rTensor M (LinearMap.mul R A a) x) =
        (rTensor N ((LinearMap.mul R A) a)) ((lTensor A f) x) by
      rw [← comp_apply, ← comp_apply]
      simp only [lTensor_comp_rTensor, rTensor_comp_lTensor]
#align linear_map.base_change LinearMap.baseChange

variable {A}

@[simp]
theorem baseChange_tmul (a : A) (x : M) : f.baseChange A (a ⊗ₜ x) = a ⊗ₜ f x :=
  rfl
#align linear_map.base_change_tmul LinearMap.baseChange_tmul

theorem baseChange_eq_ltensor : (f.baseChange A : A ⊗ M → A ⊗ N) = f.lTensor A :=
  rfl
#align linear_map.base_change_eq_ltensor LinearMap.baseChange_eq_ltensor

@[simp]
theorem baseChange_add : (f + g).baseChange A = f.baseChange A + g.baseChange A := by
  ext
  -- porting note: added `-baseChange_tmul`
  simp [baseChange_eq_ltensor, -baseChange_tmul]
#align linear_map.base_change_add LinearMap.baseChange_add

@[simp]
theorem baseChange_zero : baseChange A (0 : M →ₗ[R] N) = 0 := by
  ext
  simp [baseChange_eq_ltensor]
#align linear_map.base_change_zero LinearMap.baseChange_zero

@[simp]
theorem baseChange_smul : (r • f).baseChange A = r • f.baseChange A := by
  ext
  simp [baseChange_tmul]
#align linear_map.base_change_smul LinearMap.baseChange_smul

variable (R A M N)

/-- `base_change` as a linear map. -/
@[simps]
def baseChangeHom : (M →ₗ[R] N) →ₗ[R] A ⊗[R] M →ₗ[A] A ⊗[R] N where
  toFun := baseChange A
  map_add' := baseChange_add
  map_smul' := baseChange_smul
#align linear_map.base_change_hom LinearMap.baseChangeHom

end Semiring

section Ring

variable {R A B M N : Type _} [CommRing R]

variable [Ring A] [Algebra R A] [Ring B] [Algebra R B]

variable [AddCommGroup M] [Module R M] [AddCommGroup N] [Module R N]

variable (f g : M →ₗ[R] N)

@[simp]
theorem baseChange_sub : (f - g).baseChange A = f.baseChange A - g.baseChange A := by
  ext
  -- porting note: `tmul_sub` wasn't needed in mathlib3
  simp [baseChange_eq_ltensor, tmul_sub]

#align linear_map.base_change_sub LinearMap.baseChange_sub

@[simp]
theorem baseChange_neg : (-f).baseChange A = -f.baseChange A := by
  ext
  -- porting note: `tmul_neg` wasn't needed in mathlib3
  simp [baseChange_eq_ltensor, tmul_neg]
#align linear_map.base_change_neg LinearMap.baseChange_neg

end Ring

end LinearMap

namespace Algebra

namespace TensorProduct

section Semiring

variable {R : Type u} [CommSemiring R]

variable {A : Type v₁} [Semiring A] [Algebra R A]

variable {B : Type v₂} [Semiring B] [Algebra R B]

/-!
### The `R`-algebra structure on `A ⊗[R] B`
-/


/-- (Implementation detail)
The multiplication map on `A ⊗[R] B`,
for a fixed pure tensor in the first argument,
as an `R`-linear map.
-/
def mulAux (a₁ : A) (b₁ : B) : A ⊗[R] B →ₗ[R] A ⊗[R] B :=
  TensorProduct.map (LinearMap.mulLeft R a₁) (LinearMap.mulLeft R b₁)
#align algebra.tensor_product.mul_aux Algebra.TensorProduct.mulAux

@[simp]
theorem mulAux_apply (a₁ a₂ : A) (b₁ b₂ : B) :
    (mulAux a₁ b₁) (a₂ ⊗ₜ[R] b₂) = (a₁ * a₂) ⊗ₜ[R] (b₁ * b₂) :=
  rfl
#align algebra.tensor_product.mul_aux_apply Algebra.TensorProduct.mulAux_apply

/-- (Implementation detail)
The multiplication map on `A ⊗[R] B`,
as an `R`-bilinear map.
-/
def mul : A ⊗[R] B →ₗ[R] A ⊗[R] B →ₗ[R] A ⊗[R] B :=
  TensorProduct.lift <|
    LinearMap.mk₂ R mulAux
      (fun x₁ x₂ y =>
        TensorProduct.ext' fun x' y' => by
          simp only [mulAux_apply, LinearMap.add_apply, add_mul, add_tmul])
      (fun c x y =>
        TensorProduct.ext' fun x' y' => by
          simp only [mulAux_apply, LinearMap.smul_apply, smul_tmul', smul_mul_assoc])
      (fun x y₁ y₂ =>
        TensorProduct.ext' fun x' y' => by
          simp only [mulAux_apply, LinearMap.add_apply, add_mul, tmul_add])
      fun c x y =>
      TensorProduct.ext' fun x' y' => by
        simp only [mulAux_apply, LinearMap.smul_apply, smul_tmul, smul_tmul', smul_mul_assoc]
#align algebra.tensor_product.mul Algebra.TensorProduct.mul

@[simp]
theorem mul_apply (a₁ a₂ : A) (b₁ b₂ : B) :
    mul (a₁ ⊗ₜ[R] b₁) (a₂ ⊗ₜ[R] b₂) = (a₁ * a₂) ⊗ₜ[R] (b₁ * b₂) :=
  rfl
#align algebra.tensor_product.mul_apply Algebra.TensorProduct.mul_apply

theorem mul_assoc' (mul : A ⊗[R] B →ₗ[R] A ⊗[R] B →ₗ[R] A ⊗[R] B)
    (h :
      ∀ (a₁ a₂ a₃ : A) (b₁ b₂ b₃ : B),
        mul (mul (a₁ ⊗ₜ[R] b₁) (a₂ ⊗ₜ[R] b₂)) (a₃ ⊗ₜ[R] b₃) =
          mul (a₁ ⊗ₜ[R] b₁) (mul (a₂ ⊗ₜ[R] b₂) (a₃ ⊗ₜ[R] b₃))) :
    ∀ x y z : A ⊗[R] B, mul (mul x y) z = mul x (mul y z) := by
  intros x y z
  refine TensorProduct.induction_on x ?_ ?_ ?_
  · simp only [LinearMap.map_zero, LinearMap.zero_apply]
  refine TensorProduct.induction_on y ?_ ?_ ?_
  · simp only [LinearMap.map_zero, forall_const, LinearMap.zero_apply]
  refine TensorProduct.induction_on z ?_ ?_ ?_
  · simp only [LinearMap.map_zero, forall_const]
  · intros
    simp only [h]
  · intros
    simp only [LinearMap.map_add, *]
  · intros
    simp only [LinearMap.map_add, *, LinearMap.add_apply]
  · intros
    simp only [LinearMap.map_add, *, LinearMap.add_apply]
#align algebra.tensor_product.mul_assoc' Algebra.TensorProduct.mul_assoc'

protected theorem mul_assoc (x y z : A ⊗[R] B) : mul (mul x y) z = mul x (mul y z) :=
  mul_assoc' mul
    (by
      intros
      simp only [mul_apply, mul_assoc])
    x y z
#align algebra.tensor_product.mul_assoc Algebra.TensorProduct.mul_assoc

protected theorem one_mul (x : A ⊗[R] B) : mul (1 ⊗ₜ 1) x = x := by
  refine TensorProduct.induction_on x ?_ ?_ ?_ <;> simp (config := { contextual := true })
#align algebra.tensor_product.one_mul Algebra.TensorProduct.one_mul

protected theorem mul_one (x : A ⊗[R] B) : mul x (1 ⊗ₜ 1) = x := by
  refine TensorProduct.induction_on x ?_ ?_ ?_ <;> simp (config := { contextual := true })
#align algebra.tensor_product.mul_one Algebra.TensorProduct.mul_one

instance : One (A ⊗[R] B) where one := 1 ⊗ₜ 1

instance : AddMonoidWithOne (A ⊗[R] B) :=
  AddMonoidWithOne.unary

instance : AddCommMonoid (A ⊗[R] B) := by infer_instance

<<<<<<< HEAD
instance : Semiring (A ⊗[R] B) :=
  { (by infer_instance : AddMonoidWithOne (A ⊗[R] B)),
    (by infer_instance : AddCommMonoid (A ⊗[R] B)) with
    zero := 0
    add := (· + ·)
    one := 1
    mul := fun a b => mul a b
    one_mul := Algebra.TensorProduct.one_mul
    mul_one := Algebra.TensorProduct.mul_one
    mul_assoc := Algebra.TensorProduct.mul_assoc
    add_assoc := add_assoc
    zero_add := zero_add
    add_zero := add_zero
    add_comm := add_comm
    nsmul_succ := AddMonoid.nsmul_succ
    natCast_succ := AddMonoidWithOne.natCast_succ
    zero_mul := fun a => show mul 0 a = 0 by rw [map_zero, LinearMap.zero_apply]
    mul_zero := fun a => show mul a 0 = 0 by rw [map_zero]
    -- port note : `left_distrib` and `right_distrib` are proved by `simp` in mathlib3
    left_distrib := fun a b c => show mul a (b + c) = mul a b + mul a c by rw [map_add]
    right_distrib := fun a b c => show mul (a + b) c = mul a c + mul b c
      by rw [map_add, LinearMap.add_apply] }
=======
-- providing this instance separately makes some downstream code substantially faster
instance instMul : Mul (A ⊗[R] B) where
  mul a b := mul a b

-- note: we deliberately do not provide any fields that overlap with `AddMonoidWithOne` as this
-- appears to help performance.
instance instSemiring : Semiring (A ⊗[R] B) where
  left_distrib a b c := by simp [HMul.hMul, Mul.mul]
  right_distrib a b c := by simp [HMul.hMul, Mul.mul]
  zero_mul a := by simp [HMul.hMul, Mul.mul]
  mul_zero a := by simp [HMul.hMul, Mul.mul]
  mul_assoc := mul_assoc
  one_mul := one_mul
  mul_one := mul_one
>>>>>>> 36dc67fa

theorem one_def : (1 : A ⊗[R] B) = (1 : A) ⊗ₜ (1 : B) :=
  rfl
#align algebra.tensor_product.one_def Algebra.TensorProduct.one_def

@[simp]
theorem tmul_mul_tmul (a₁ a₂ : A) (b₁ b₂ : B) :
    a₁ ⊗ₜ[R] b₁ * a₂ ⊗ₜ[R] b₂ = (a₁ * a₂) ⊗ₜ[R] (b₁ * b₂) :=
  rfl
#align algebra.tensor_product.tmul_mul_tmul Algebra.TensorProduct.tmul_mul_tmul

@[simp]
theorem tmul_pow (a : A) (b : B) (k : ℕ) : a ⊗ₜ[R] b ^ k = (a ^ k) ⊗ₜ[R] (b ^ k) := by
  induction' k with k ih
  · simp [one_def]
  · simp [pow_succ, ih]
#align algebra.tensor_product.tmul_pow Algebra.TensorProduct.tmul_pow

/-- The ring morphism `A →+* A ⊗[R] B` sending `a` to `a ⊗ₜ 1`. -/
@[simps]
def includeLeftRingHom : A →+* A ⊗[R] B where
  toFun a := a ⊗ₜ 1
  map_zero' := by simp
  map_add' := by simp [add_tmul]
  map_one' := rfl
  map_mul' := by simp
#align algebra.tensor_product.include_left_ring_hom Algebra.TensorProduct.includeLeftRingHom

variable {S : Type _}

-- we want `isScalarTower_right` to take priority since it's better for unification elsewhere
instance (priority := 100) isScalarTower_right [Monoid S] [DistribMulAction S A]
    [IsScalarTower S A A] [SMulCommClass R S A] : IsScalarTower S (A ⊗[R] B) (A ⊗[R] B) where
  smul_assoc r x y := by
    change r • x * y = r • (x * y)
    induction y using TensorProduct.induction_on with
    | C0 => simp [smul_zero]
    | C1 a b => induction x using TensorProduct.induction_on with
      | C0 => simp [smul_zero]
      | C1 a' b' =>
        dsimp
        rw [TensorProduct.smul_tmul', TensorProduct.smul_tmul', tmul_mul_tmul, smul_mul_assoc]
      | Cp x y hx hy => simp [smul_add, add_mul _, *]
    | Cp x y hx hy => simp [smul_add, mul_add _, *]
#align algebra.tensor_product.is_scalar_tower_right Algebra.TensorProduct.isScalarTower_right

-- we want `Algebra.to_smulCommClass` to take priority since it's better for unification elsewhere
instance (priority := 100) sMulCommClass_right [Monoid S] [DistribMulAction S A]
    [SMulCommClass S A A] [SMulCommClass R S A] : SMulCommClass S (A ⊗[R] B) (A ⊗[R] B) where
  smul_comm r x y := by
    change r • (x * y) = x * r • y
    induction y using TensorProduct.induction_on with
    | C0 => simp [smul_zero]
    | C1 a b => induction x using TensorProduct.induction_on with
      | C0 => simp [smul_zero]
      | C1 a' b' =>
        dsimp
        rw [TensorProduct.smul_tmul', TensorProduct.smul_tmul', tmul_mul_tmul, mul_smul_comm]
      | Cp x y hx hy => simp [smul_add, add_mul _, *]
    | Cp x y hx hy => simp [smul_add, mul_add _, *]
#align algebra.tensor_product.smul_comm_class_right Algebra.TensorProduct.sMulCommClass_right

variable [CommSemiring S] [Algebra S A]

instance leftAlgebra [SMulCommClass R S A] : Algebra S (A ⊗[R] B) :=
  { commutes' := fun r x => by
      dsimp only [RingHom.toFun_eq_coe, RingHom.comp_apply, includeLeftRingHom_apply]
      rw [algebraMap_eq_smul_one, ← smul_tmul', ← one_def, mul_smul_comm, smul_mul_assoc, mul_one,
        one_mul]
    smul_def' := fun r x => by
      dsimp only [RingHom.toFun_eq_coe, RingHom.comp_apply, includeLeftRingHom_apply]
      rw [algebraMap_eq_smul_one, ← smul_tmul', smul_mul_assoc, ← one_def, one_mul]
    toRingHom := TensorProduct.includeLeftRingHom.comp (algebraMap S A) }
#align algebra.tensor_product.left_algebra Algebra.TensorProduct.leftAlgebra

-- This is for the `undergrad.yaml` list.
/-- The tensor product of two `R`-algebras is an `R`-algebra. -/
instance instAlgebra : Algebra R (A ⊗[R] B) :=
  inferInstance

@[simp]
theorem algebraMap_apply [SMulCommClass R S A] (r : S) :
    (algebraMap S (A ⊗[R] B)) r = (algebraMap S A) r ⊗ₜ 1 :=
  rfl
#align algebra.tensor_product.algebra_map_apply Algebra.TensorProduct.algebraMap_apply

variable {C : Type v₃} [Semiring C] [Algebra R C]

@[ext high]
theorem ext {g h : A ⊗[R] B →ₐ[R] C} (H : ∀ a b, g (a ⊗ₜ b) = h (a ⊗ₜ b)) : g = h := by
  apply @AlgHom.toLinearMap_injective R (A ⊗[R] B) C _ _ _ _ _ _ _ _
  ext
  simp [H]
#align algebra.tensor_product.ext Algebra.TensorProduct.ext

-- TODO: with `SMulCommClass R S A` we can have this as an `S`-algebra morphism
/-- The `R`-algebra morphism `A →ₐ[R] A ⊗[R] B` sending `a` to `a ⊗ₜ 1`. -/
def includeLeft : A →ₐ[R] A ⊗[R] B :=
  { includeLeftRingHom with commutes' := by simp }
#align algebra.tensor_product.include_left Algebra.TensorProduct.includeLeft

@[simp]
theorem includeLeft_apply (a : A) : (includeLeft : A →ₐ[R] A ⊗[R] B) a = a ⊗ₜ 1 :=
  rfl
#align algebra.tensor_product.include_left_apply Algebra.TensorProduct.includeLeft_apply

/-- The algebra morphism `B →ₐ[R] A ⊗[R] B` sending `b` to `1 ⊗ₜ b`. -/
def includeRight : B →ₐ[R] A ⊗[R] B where
  toFun b := 1 ⊗ₜ b
  map_zero' := by simp
  map_add' := by simp [tmul_add]
  map_one' := rfl
  map_mul' := by simp
  commutes' r := by
    simp only [algebraMap_apply]
    trans r • (1 : A) ⊗ₜ[R] (1 : B)
    · rw [← tmul_smul, Algebra.smul_def]
      simp
    · simp [Algebra.smul_def]
#align algebra.tensor_product.include_right Algebra.TensorProduct.includeRight

@[simp]
theorem includeRight_apply (b : B) : (includeRight : B →ₐ[R] A ⊗[R] B) b = 1 ⊗ₜ b :=
  rfl
#align algebra.tensor_product.include_right_apply Algebra.TensorProduct.includeRight_apply

theorem includeLeft_comp_algebraMap {R S T : Type _} [CommRing R] [CommRing S] [CommRing T]
    [Algebra R S] [Algebra R T] :
    (includeLeft.toRingHom.comp (algebraMap R S) : R →+* S ⊗[R] T) =
      includeRight.toRingHom.comp (algebraMap R T) := by
  ext
  simp
#align algebra.tensor_product.include_left_comp_algebra_map Algebra.TensorProduct.includeLeft_comp_algebraMap

end Semiring

section Ring

variable {R : Type u} [CommRing R]

variable {A : Type v₁} [Ring A] [Algebra R A]

variable {B : Type v₂} [Ring B] [Algebra R B]

instance instRing : Ring (A ⊗[R] B) :=
  { toSemiring := inferInstance
    add_left_neg := add_left_neg }

end Ring

section CommRing

variable {R : Type u} [CommRing R]

variable {A : Type v₁} [CommRing A] [Algebra R A]

variable {B : Type v₂} [CommRing B] [Algebra R B]

instance instCommRing : CommRing (A ⊗[R] B) :=
  { toRing := inferInstance
    mul_comm := fun x y => by
      refine TensorProduct.induction_on x ?_ ?_ ?_
      · simp
      · intro a₁ b₁
        refine TensorProduct.induction_on y ?_ ?_ ?_
        · simp
        · intro a₂ b₂
          simp [mul_comm]
        · intro a₂ b₂ ha hb
          -- porting note: was `simp` not `rw`
          rw [mul_add, add_mul, ha, hb]
      · intro x₁ x₂ h₁ h₂
        -- porting note: was `simp` not `rw`
        rw [mul_add, add_mul, h₁, h₂] }

section RightAlgebra

/-- `S ⊗[R] T` has a `T`-algebra structure. This is not a global instance or else the action of
`S` on `S ⊗[R] S` would be ambiguous. -/
@[reducible]
def rightAlgebra : Algebra B (A ⊗[R] B) :=
  (Algebra.TensorProduct.includeRight.toRingHom : B →+* A ⊗[R] B).toAlgebra
#align algebra.tensor_product.right_algebra Algebra.TensorProduct.rightAlgebra

attribute [local instance] TensorProduct.rightAlgebra

instance right_isScalarTower : IsScalarTower R B (A ⊗[R] B) :=
  IsScalarTower.of_algebraMap_eq fun r => (Algebra.TensorProduct.includeRight.commutes r).symm
#align algebra.tensor_product.right_is_scalar_tower Algebra.TensorProduct.right_isScalarTower

end RightAlgebra

end CommRing

/-- Verify that typeclass search finds the ring structure on `A ⊗[ℤ] B`
when `A` and `B` are merely rings, by treating both as `ℤ`-algebras.
-/
example {A : Type v₁} [Ring A] {B : Type v₂} [Ring B] : Ring (A ⊗[ℤ] B) := by infer_instance

/-- Verify that typeclass search finds the comm_ring structure on `A ⊗[ℤ] B`
when `A` and `B` are merely comm_rings, by treating both as `ℤ`-algebras.
-/
example {A : Type v₁} [CommRing A] {B : Type v₂} [CommRing B] : CommRing (A ⊗[ℤ] B) := by
  infer_instance

/-!
We now build the structure maps for the symmetric monoidal category of `R`-algebras.
-/


section Monoidal

section

variable {R : Type u} [CommSemiring R]

variable {A : Type v₁} [Semiring A] [Algebra R A]

variable {B : Type v₂} [Semiring B] [Algebra R B]

variable {C : Type v₃} [Semiring C] [Algebra R C]

variable {D : Type v₄} [Semiring D] [Algebra R D]

/-- Build an algebra morphism from a linear map out of a tensor product,
and evidence of multiplicativity on pure tensors.
-/
def algHomOfLinearMapTensorProduct (f : A ⊗[R] B →ₗ[R] C)
    (w₁ : ∀ (a₁ a₂ : A) (b₁ b₂ : B), f ((a₁ * a₂) ⊗ₜ (b₁ * b₂)) = f (a₁ ⊗ₜ b₁) * f (a₂ ⊗ₜ b₂))
    (w₂ : ∀ r, f ((algebraMap R A) r ⊗ₜ[R] 1) = (algebraMap R C) r) : A ⊗[R] B →ₐ[R] C :=
  { f with
    map_one' := by rw [← (algebraMap R C).map_one, ← w₂, (algebraMap R A).map_one]; rfl
    map_zero' := by simp only; rw [LinearMap.toFun_eq_coe, map_zero]
    map_mul' := fun x y => by
      simp only
      rw [LinearMap.toFun_eq_coe]
      refine TensorProduct.induction_on x ?_ ?_ ?_
      · rw [MulZeroClass.zero_mul, map_zero, MulZeroClass.zero_mul]
      · intro a₁ b₁
        refine TensorProduct.induction_on y ?_ ?_ ?_
        · rw [MulZeroClass.mul_zero, map_zero, MulZeroClass.mul_zero]
        · intro a₂ b₂
          rw [tmul_mul_tmul, w₁]
        · intro x₁ x₂ h₁ h₂
          rw [mul_add, map_add, map_add, mul_add, h₁, h₂]
      · intro x₁ x₂ h₁ h₂
        rw [add_mul, map_add, map_add, add_mul, h₁, h₂]
    commutes' := fun r => by simp only; rw [LinearMap.toFun_eq_coe, algebraMap_apply, w₂] }
#align algebra.tensor_product.alg_hom_of_linear_map_tensor_product Algebra.TensorProduct.algHomOfLinearMapTensorProduct

@[simp]
theorem algHomOfLinearMapTensorProduct_apply (f w₁ w₂ x) :
    (algHomOfLinearMapTensorProduct f w₁ w₂ : A ⊗[R] B →ₐ[R] C) x = f x :=
  rfl
#align algebra.tensor_product.alg_hom_of_linear_map_tensor_product_apply Algebra.TensorProduct.algHomOfLinearMapTensorProduct_apply

/-- Build an algebra equivalence from a linear equivalence out of a tensor product,
and evidence of multiplicativity on pure tensors.
-/
def algEquivOfLinearEquivTensorProduct (f : A ⊗[R] B ≃ₗ[R] C)
    (w₁ : ∀ (a₁ a₂ : A) (b₁ b₂ : B), f ((a₁ * a₂) ⊗ₜ (b₁ * b₂)) = f (a₁ ⊗ₜ b₁) * f (a₂ ⊗ₜ b₂))
    (w₂ : ∀ r, f ((algebraMap R A) r ⊗ₜ[R] 1) = (algebraMap R C) r) : A ⊗[R] B ≃ₐ[R] C :=
  { algHomOfLinearMapTensorProduct (f : A ⊗[R] B →ₗ[R] C) w₁ w₂, f with }
#align algebra.tensor_product.alg_equiv_of_linear_equiv_tensor_product Algebra.TensorProduct.algEquivOfLinearEquivTensorProduct

@[simp]
theorem algEquivOfLinearEquivTensorProduct_apply (f w₁ w₂ x) :
    (algEquivOfLinearEquivTensorProduct f w₁ w₂ : A ⊗[R] B ≃ₐ[R] C) x = f x :=
  rfl
#align algebra.tensor_product.alg_equiv_of_linear_equiv_tensor_product_apply Algebra.TensorProduct.algEquivOfLinearEquivTensorProduct_apply

/-- Build an algebra equivalence from a linear equivalence out of a triple tensor product,
and evidence of multiplicativity on pure tensors.
-/
def algEquivOfLinearEquivTripleTensorProduct (f : (A ⊗[R] B) ⊗[R] C ≃ₗ[R] D)
    (w₁ :
      ∀ (a₁ a₂ : A) (b₁ b₂ : B) (c₁ c₂ : C),
        f ((a₁ * a₂) ⊗ₜ (b₁ * b₂) ⊗ₜ (c₁ * c₂)) = f (a₁ ⊗ₜ b₁ ⊗ₜ c₁) * f (a₂ ⊗ₜ b₂ ⊗ₜ c₂))
    (w₂ : ∀ r, f (((algebraMap R A) r ⊗ₜ[R] (1 : B)) ⊗ₜ[R] (1 : C)) = (algebraMap R D) r) :
    (A ⊗[R] B) ⊗[R] C ≃ₐ[R] D :=
-- porting note : build the whole algebra isomorphism times out, so I propose to define the version
-- of tensoring three rings in terms of the version tensoring with two rings
algEquivOfLinearEquivTensorProduct f (fun x₁ x₂ c₁ c₂ => by
  refine TensorProduct.induction_on x₁ ?_ ?_ ?_ <;>
  refine TensorProduct.induction_on x₂ ?_ ?_ ?_ <;>
  simp only [zero_tmul, tmul_zero, tmul_mul_tmul, map_zero, zero_mul, mul_zero, mul_add, add_mul,
    map_add, add_tmul, tmul_add, w₁] <;>
  try
    intros
    trivial
  · intros ab₁ ab₂ h₁ h₂ a b
    rw [h₁, h₂]
  · intros a b ab₁ ab₂ h₁ h₂
    rw [h₁, h₂]
  · intros ab₁ ab₂ _ _ x y hx hy
    rw [add_add_add_comm, hx, hy, add_add_add_comm])
  w₂
#align algebra.tensor_product.alg_equiv_of_linear_equiv_triple_tensor_product Algebra.TensorProduct.algEquivOfLinearEquivTripleTensorProduct

@[simp]
theorem algEquivOfLinearEquivTripleTensorProduct_apply (f w₁ w₂ x) :
    (algEquivOfLinearEquivTripleTensorProduct f w₁ w₂ : (A ⊗[R] B) ⊗[R] C ≃ₐ[R] D) x = f x :=
  rfl
#align algebra.tensor_product.alg_equiv_of_linear_equiv_triple_tensor_product_apply Algebra.TensorProduct.algEquivOfLinearEquivTripleTensorProduct_apply

end

variable {R : Type u} [CommSemiring R]

variable {A : Type v₁} [Semiring A] [Algebra R A]

variable {B : Type v₂} [Semiring B] [Algebra R B]

variable {C : Type v₃} [Semiring C] [Algebra R C]

variable {D : Type v₄} [Semiring D] [Algebra R D]

section

variable (R A)

/-- The base ring is a left identity for the tensor product of algebra, up to algebra isomorphism.
-/
protected nonrec def lid : R ⊗[R] A ≃ₐ[R] A :=
  algEquivOfLinearEquivTensorProduct (TensorProduct.lid R A) (by
    simp only [mul_smul, lid_tmul, Algebra.smul_mul_assoc, Algebra.mul_smul_comm]
    simp_rw [← mul_smul, mul_comm]
    simp)
    (by simp [Algebra.smul_def])
#align algebra.tensor_product.lid Algebra.TensorProduct.lid

@[simp]
theorem lid_tmul (r : R) (a : A) : (TensorProduct.lid R A : R ⊗ A → A) (r ⊗ₜ a) = r • a := by
  simp [TensorProduct.lid]
#align algebra.tensor_product.lid_tmul Algebra.TensorProduct.lid_tmul

/-- The base ring is a right identity for the tensor product of algebra, up to algebra isomorphism.
-/
protected nonrec def rid : A ⊗[R] R ≃ₐ[R] A :=
  algEquivOfLinearEquivTensorProduct (TensorProduct.rid R A) (by
    simp [mul_smul]
    simp_rw [← mul_smul, mul_comm]
    simp)
    (by simp [Algebra.smul_def])
#align algebra.tensor_product.rid Algebra.TensorProduct.rid

@[simp]
theorem rid_tmul (r : R) (a : A) : (TensorProduct.rid R A : A ⊗ R → A) (a ⊗ₜ r) = r • a := by
  simp [TensorProduct.rid]
#align algebra.tensor_product.rid_tmul Algebra.TensorProduct.rid_tmul

section

variable (B)

/-- The tensor product of R-algebras is commutative, up to algebra isomorphism.
-/
protected def comm : A ⊗[R] B ≃ₐ[R] B ⊗[R] A :=
  algEquivOfLinearEquivTensorProduct (_root_.TensorProduct.comm R A B) (by simp)
  fun r => by
    trans r • (1 : B) ⊗ₜ[R] (1 : A)
    · rw [← tmul_smul, Algebra.smul_def]
      simp
    · simp [Algebra.smul_def]
#align algebra.tensor_product.comm Algebra.TensorProduct.comm

@[simp]
theorem comm_tmul (a : A) (b : B) :
    (TensorProduct.comm R A B : A ⊗[R] B → B ⊗[R] A) (a ⊗ₜ b) = b ⊗ₜ a := by
  simp [TensorProduct.comm]
#align algebra.tensor_product.comm_tmul Algebra.TensorProduct.comm_tmul

theorem adjoin_tmul_eq_top : adjoin R { t : A ⊗[R] B | ∃ a b, a ⊗ₜ[R] b = t } = ⊤ :=
  top_le_iff.mp <| (top_le_iff.mpr <| span_tmul_eq_top R A B).trans (span_le_adjoin R _)
#align algebra.tensor_product.adjoin_tmul_eq_top Algebra.TensorProduct.adjoin_tmul_eq_top

end

section

variable {R A}

theorem assoc_aux_1 (a₁ a₂ : A) (b₁ b₂ : B) (c₁ c₂ : C) :
    (TensorProduct.assoc R A B C) (((a₁ * a₂) ⊗ₜ[R] (b₁ * b₂)) ⊗ₜ[R] (c₁ * c₂)) =
      (TensorProduct.assoc R A B C) ((a₁ ⊗ₜ[R] b₁) ⊗ₜ[R] c₁) *
        (TensorProduct.assoc R A B C) ((a₂ ⊗ₜ[R] b₂) ⊗ₜ[R] c₂) :=
  rfl
#align algebra.tensor_product.assoc_aux_1 Algebra.TensorProduct.assoc_aux_1

theorem assoc_aux_2 (r : R) :
    (TensorProduct.assoc R A B C) (((algebraMap R A) r ⊗ₜ[R] 1) ⊗ₜ[R] 1) =
      (algebraMap R (A ⊗ (B ⊗ C))) r :=
  rfl
#align algebra.tensor_product.assoc_aux_2 Algebra.TensorProduct.assoc_aux_2

variable (A B C)

-- porting note: much nicer than Lean 3 proof
/-- The associator for tensor product of R-algebras, as an algebra isomorphism. -/
protected def assoc : (A ⊗[R] B) ⊗[R] C ≃ₐ[R] A ⊗[R] B ⊗[R] C :=
  algEquivOfLinearEquivTripleTensorProduct
    (_root_.TensorProduct.assoc R A B C)
    Algebra.TensorProduct.assoc_aux_1
    Algebra.TensorProduct.assoc_aux_2
#align algebra.tensor_product.assoc Algebra.TensorProduct.assoc

variable {A B C}

@[simp]
theorem assoc_tmul (a : A) (b : B) (c : C) :
    (_root_.TensorProduct.assoc R A B C : (A ⊗[R] B) ⊗[R] C → A ⊗[R] B ⊗[R] C) (a ⊗ₜ b ⊗ₜ c) =
      a ⊗ₜ (b ⊗ₜ c) :=
  rfl
#align algebra.tensor_product.assoc_tmul Algebra.TensorProduct.assoc_tmul

end

variable {R A}

/-- The tensor product of a pair of algebra morphisms. -/
def map (f : A →ₐ[R] B) (g : C →ₐ[R] D) : A ⊗[R] C →ₐ[R] B ⊗[R] D :=
  algHomOfLinearMapTensorProduct (_root_.TensorProduct.map f.toLinearMap g.toLinearMap) (by simp)
    (by simp [AlgHom.commutes])
#align algebra.tensor_product.map Algebra.TensorProduct.map

@[simp]
theorem map_tmul (f : A →ₐ[R] B) (g : C →ₐ[R] D) (a : A) (c : C) : map f g (a ⊗ₜ c) = f a ⊗ₜ g c :=
  rfl
#align algebra.tensor_product.map_tmul Algebra.TensorProduct.map_tmul

@[simp]
theorem map_comp_includeLeft (f : A →ₐ[R] B) (g : C →ₐ[R] D) :
    (map f g).comp includeLeft = includeLeft.comp f :=
  AlgHom.ext <| by simp
#align algebra.tensor_product.map_comp_include_left Algebra.TensorProduct.map_comp_includeLeft

@[simp]
theorem map_comp_includeRight (f : A →ₐ[R] B) (g : C →ₐ[R] D) :
    (map f g).comp includeRight = includeRight.comp g :=
  AlgHom.ext <| by simp
#align algebra.tensor_product.map_comp_include_right Algebra.TensorProduct.map_comp_includeRight

theorem map_range (f : A →ₐ[R] B) (g : C →ₐ[R] D) :
    (map f g).range = (includeLeft.comp f).range ⊔ (includeRight.comp g).range := by
  apply le_antisymm
  · rw [← map_top, ← adjoin_tmul_eq_top, ← adjoin_image, adjoin_le_iff]
    rintro _ ⟨_, ⟨a, b, rfl⟩, rfl⟩
    rw [map_tmul, ← _root_.mul_one (f a), ← _root_.one_mul (g b), ← tmul_mul_tmul]
    exact mul_mem_sup (AlgHom.mem_range_self _ a) (AlgHom.mem_range_self _ b)
  · rw [← map_comp_includeLeft f g, ← map_comp_includeRight f g]
    exact sup_le (AlgHom.range_comp_le_range _ _) (AlgHom.range_comp_le_range _ _)
#align algebra.tensor_product.map_range Algebra.TensorProduct.map_range

/-- Construct an isomorphism between tensor products of R-algebras
from isomorphisms between the tensor factors.
-/
def congr (f : A ≃ₐ[R] B) (g : C ≃ₐ[R] D) : A ⊗[R] C ≃ₐ[R] B ⊗[R] D :=
  AlgEquiv.ofAlgHom (map f g) (map f.symm g.symm) (ext fun b d => by simp) (ext fun a c => by simp)
#align algebra.tensor_product.congr Algebra.TensorProduct.congr

@[simp]
theorem congr_apply (f : A ≃ₐ[R] B) (g : C ≃ₐ[R] D) (x) :
    congr f g x = (map (f : A →ₐ[R] B) (g : C →ₐ[R] D)) x :=
  rfl
#align algebra.tensor_product.congr_apply Algebra.TensorProduct.congr_apply

@[simp]
theorem congr_symm_apply (f : A ≃ₐ[R] B) (g : C ≃ₐ[R] D) (x) :
    (congr f g).symm x = (map (f.symm : B →ₐ[R] A) (g.symm : D →ₐ[R] C)) x :=
  rfl
#align algebra.tensor_product.congr_symm_apply Algebra.TensorProduct.congr_symm_apply

end

end Monoidal

section

variable {R A B S : Type _} [CommSemiring R] [Semiring A] [Semiring B] [CommSemiring S]

variable [Algebra R A] [Algebra R B] [Algebra R S]

variable (f : A →ₐ[R] S) (g : B →ₐ[R] S)

variable (R)

/-- `LinearMap.mul'` is an `AlgHom` on commutative rings. -/
def lmul' : S ⊗[R] S →ₐ[R] S :=
  algHomOfLinearMapTensorProduct (LinearMap.mul' R S)
    (fun a₁ a₂ b₁ b₂ => by simp only [LinearMap.mul'_apply, mul_mul_mul_comm]) fun r => by
    simp only [LinearMap.mul'_apply, _root_.mul_one]
#align algebra.tensor_product.lmul' Algebra.TensorProduct.lmul'

variable {R}

theorem lmul'_toLinearMap : (lmul' R : _ →ₐ[R] S).toLinearMap = LinearMap.mul' R S :=
  rfl
#align algebra.tensor_product.lmul'_to_linear_map Algebra.TensorProduct.lmul'_toLinearMap

@[simp]
theorem lmul'_apply_tmul (a b : S) : lmul' (S := S) R (a ⊗ₜ[R] b) = a * b :=
  rfl
#align algebra.tensor_product.lmul'_apply_tmul Algebra.TensorProduct.lmul'_apply_tmul

@[simp]
theorem lmul'_comp_includeLeft : (lmul' R : _ →ₐ[R] S).comp includeLeft = AlgHom.id R S :=
  AlgHom.ext <| _root_.mul_one
#align algebra.tensor_product.lmul'_comp_include_left Algebra.TensorProduct.lmul'_comp_includeLeft

@[simp]
theorem lmul'_comp_includeRight : (lmul' R : _ →ₐ[R] S).comp includeRight = AlgHom.id R S :=
  AlgHom.ext <| _root_.one_mul
#align algebra.tensor_product.lmul'_comp_include_right Algebra.TensorProduct.lmul'_comp_includeRight

/-- If `S` is commutative, for a pair of morphisms `f : A →ₐ[R] S`, `g : B →ₐ[R] S`,
We obtain a map `A ⊗[R] B →ₐ[R] S` that commutes with `f`, `g` via `a ⊗ b ↦ f(a) * g(b)`.
-/
def productMap : A ⊗[R] B →ₐ[R] S :=
  (lmul' R).comp (TensorProduct.map f g)
#align algebra.tensor_product.product_map Algebra.TensorProduct.productMap

@[simp]
theorem productMap_apply_tmul (a : A) (b : B) : productMap f g (a ⊗ₜ b) = f a * g b := by
  unfold productMap lmul'
  simp
#align algebra.tensor_product.product_map_apply_tmul Algebra.TensorProduct.productMap_apply_tmul

theorem productMap_left_apply (a : A) : productMap f g ((includeLeft : A →ₐ[R] A ⊗ B) a) = f a := by
  simp
#align algebra.tensor_product.product_map_left_apply Algebra.TensorProduct.productMap_left_apply

@[simp]
theorem productMap_left : (productMap f g).comp includeLeft = f :=
  AlgHom.ext <| by simp
#align algebra.tensor_product.product_map_left Algebra.TensorProduct.productMap_left

theorem productMap_right_apply (b : B) :
    productMap f g (includeRight (R := R) (A := A) (B := B) b) = g b := by simp
#align algebra.tensor_product.product_map_right_apply Algebra.TensorProduct.productMap_right_apply

@[simp]
theorem productMap_right : (productMap f g).comp includeRight = g :=
  AlgHom.ext <| by simp
#align algebra.tensor_product.product_map_right Algebra.TensorProduct.productMap_right

theorem productMap_range : (productMap f g).range = f.range ⊔ g.range := by
  rw [productMap, AlgHom.range_comp, map_range, map_sup, ← AlgHom.range_comp, ← AlgHom.range_comp,
    ← AlgHom.comp_assoc, ← AlgHom.comp_assoc, lmul'_comp_includeLeft, lmul'_comp_includeRight,
    AlgHom.id_comp, AlgHom.id_comp]
#align algebra.tensor_product.product_map_range Algebra.TensorProduct.productMap_range

end

section

variable {R A A' B S : Type _}

variable [CommSemiring R] [CommSemiring A] [Semiring A'] [Semiring B] [CommSemiring S]

variable [Algebra R A] [Algebra R A'] [Algebra A A'] [IsScalarTower R A A'] [Algebra R B]

variable [Algebra R S] [Algebra A S] [IsScalarTower R A S]

/-- If `A`, `B` are `R`-algebras, `A'` is an `A`-algebra, then the product map of `f : A' →ₐ[A] S`
and `g : B →ₐ[R] S` is an `A`-algebra homomorphism. -/
@[simps!]
def productLeftAlgHom (f : A' →ₐ[A] S) (g : B →ₐ[R] S) : A' ⊗[R] B →ₐ[A] S :=
  { (productMap (f.restrictScalars R) g).toRingHom with
    commutes' := fun r => by
      dsimp
      simp }
#align algebra.tensor_product.product_left_alg_hom Algebra.TensorProduct.productLeftAlgHom

end

section Basis

-- porting note: need to make a universe explicit for some reason in the next declaration
universe uk uR uM uι
variable {k : Type uk} [CommRing k] (R : Type uR) [Ring R] [Algebra k R] {M : Type uM}
  [AddCommMonoid M] [Module k M] {ι : Type uι} (b : Basis ι k M)


/-- Given a `k`-algebra `R` and a `k`-basis of `M,` this is a `k`-linear isomorphism
`R ⊗[k] M ≃ (ι →₀ R)` (which is in fact `R`-linear). -/
noncomputable def basisAux : R ⊗[k] M ≃ₗ[k] ι →₀ R :=
  _root_.TensorProduct.congr (Finsupp.LinearEquiv.finsuppUnique k R PUnit.{uι+1}).symm b.repr ≪≫ₗ
    (finsuppTensorFinsupp k R k PUnit ι).trans
      (Finsupp.lcongr (Equiv.uniqueProd ι PUnit) (_root_.TensorProduct.rid k R))
#align algebra.tensor_product.basis_aux Algebra.TensorProduct.basisAux

variable {R}

theorem basisAux_tmul (r : R) (m : M) :
    basisAux R b (r ⊗ₜ m) = r • Finsupp.mapRange (algebraMap k R) (map_zero _) (b.repr m) := by
  ext
  simp [basisAux, ← Algebra.commutes, Algebra.smul_def]
#align algebra.tensor_product.basis_aux_tmul Algebra.TensorProduct.basisAux_tmul

theorem basisAux_map_smul (r : R) (x : R ⊗[k] M) : basisAux R b (r • x) = r • basisAux R b x :=
  TensorProduct.induction_on x (by simp)
    (fun x y => by simp only [TensorProduct.smul_tmul', basisAux_tmul, smul_assoc])
    fun x y hx hy => by simp [hx, hy]
#align algebra.tensor_product.basis_aux_map_smul Algebra.TensorProduct.basisAux_map_smul

variable (R)

/-- Given a `k`-algebra `R`, this is the `R`-basis of `R ⊗[k] M` induced by a `k`-basis of `M`. -/
noncomputable def basis : Basis ι R (R ⊗[k] M) where
  repr := { basisAux R b with map_smul' := basisAux_map_smul b }
#align algebra.tensor_product.basis Algebra.TensorProduct.basis

variable {R}

@[simp]
theorem basis_repr_tmul (r : R) (m : M) :
    (basis R b).repr (r ⊗ₜ m) = r • Finsupp.mapRange (algebraMap k R) (map_zero _) (b.repr m) :=
  basisAux_tmul b r m -- porting note: Lean 3 had _ _ _
#align algebra.tensor_product.basis_repr_tmul Algebra.TensorProduct.basis_repr_tmul

theorem basis_repr_symm_apply (r : R) (i : ι) :
    (basis R b).repr.symm (Finsupp.single i r) = r ⊗ₜ b.repr.symm (Finsupp.single i 1) := by
  rw [basis, LinearEquiv.coe_symm_mk] -- porting note: `coe_symm_mk` isn't firing in `simp`
  simp [Equiv.uniqueProd_symm_apply, basisAux]

-- Porting note: simpNF linter failed on `basis_repr_symm_apply`
@[simp]
theorem basis_repr_symm_apply' (r : R) (i : ι) :
    r • Algebra.TensorProduct.basis R b i = r ⊗ₜ b i := by
  simpa using basis_repr_symm_apply b r i

end Basis

end TensorProduct

end Algebra

namespace Module

variable {R M N : Type _} [CommSemiring R]

variable [AddCommMonoid M] [AddCommMonoid N]

variable [Module R M] [Module R N]

/-- The algebra homomorphism from `End M ⊗ End N` to `End (M ⊗ N)` sending `f ⊗ₜ g` to
the `TensorProduct.map f g`, the tensor product of the two maps. -/
def endTensorEndAlgHom : End R M ⊗[R] End R N →ₐ[R] End R (M ⊗[R] N) := by
  refine' Algebra.TensorProduct.algHomOfLinearMapTensorProduct (homTensorHomMap R M N M N) _ _
  · intro f₁ f₂ g₁ g₂
    simp only [homTensorHomMap_apply, TensorProduct.map_mul]
  · intro r
    simp only [homTensorHomMap_apply]
    ext m n
    simp [smul_tmul]
#align module.End_tensor_End_alg_hom Module.endTensorEndAlgHom

theorem endTensorEndAlgHom_apply (f : End R M) (g : End R N) :
    endTensorEndAlgHom (R := R) (M := M) (N := N) (f ⊗ₜ[R] g) = TensorProduct.map f g := by
  simp only [endTensorEndAlgHom, Algebra.TensorProduct.algHomOfLinearMapTensorProduct_apply,
    homTensorHomMap_apply]
#align module.End_tensor_End_alg_hom_apply Module.endTensorEndAlgHom_apply

end Module

theorem Subalgebra.finiteDimensional_sup {K L : Type _} [Field K] [CommRing L] [Algebra K L]
    (E1 E2 : Subalgebra K L) [FiniteDimensional K E1] [FiniteDimensional K E2] :
    FiniteDimensional K (E1 ⊔ E2 : Subalgebra K L) := by
  rw [← E1.range_val, ← E2.range_val, ← Algebra.TensorProduct.productMap_range]
  exact (Algebra.TensorProduct.productMap E1.val E2.val).toLinearMap.finiteDimensional_range
#align subalgebra.finite_dimensional_sup Subalgebra.finiteDimensional_sup

namespace TensorProduct.Algebra

variable {R A B M : Type _}

variable [CommSemiring R] [AddCommMonoid M] [Module R M]

variable [Semiring A] [Semiring B] [Module A M] [Module B M]

variable [Algebra R A] [Algebra R B]

variable [IsScalarTower R A M] [IsScalarTower R B M]

/-- An auxiliary definition, used for constructing the `Module (A ⊗[R] B) M` in
`TensorProduct.Algebra.module` below. -/
def moduleAux : A ⊗[R] B →ₗ[R] M →ₗ[R] M :=
  TensorProduct.lift
    { toFun := fun a => a • (Algebra.lsmul R M : B →ₐ[R] Module.End R M).toLinearMap
      map_add' := fun r t => by
        ext
        simp only [add_smul, LinearMap.add_apply]
      map_smul' := fun n r => by
        ext
        simp only [RingHom.id_apply, LinearMap.smul_apply, smul_assoc] }
#align tensor_product.algebra.module_aux TensorProduct.Algebra.moduleAux

theorem moduleAux_apply (a : A) (b : B) (m : M) : moduleAux (a ⊗ₜ[R] b) m = a • b • m :=
  rfl
#align tensor_product.algebra.module_aux_apply TensorProduct.Algebra.moduleAux_apply

variable [SMulCommClass A B M]

/-- If `M` is a representation of two different `R`-algebras `A` and `B` whose actions commute,
then it is a representation the `R`-algebra `A ⊗[R] B`.

An important example arises from a semiring `S`; allowing `S` to act on itself via left and right
multiplication, the roles of `R`, `A`, `B`, `M` are played by `ℕ`, `S`, `Sᵐᵒᵖ`, `S`. This example
is important because a submodule of `S` as a `Module` over `S ⊗[ℕ] Sᵐᵒᵖ` is a two-sided ideal.

NB: This is not an instance because in the case `B = A` and `M = A ⊗[R] A` we would have a diamond
of `smul` actions. Furthermore, this would not be a mere definitional diamond but a true
mathematical diamond in which `A ⊗[R] A` had two distinct scalar actions on itself: one from its
multiplication, and one from this would-be instance. Arguably we could live with this but in any
case the real fix is to address the ambiguity in notation, probably along the lines outlined here:
https://leanprover.zulipchat.com/#narrow/stream/144837-PR-reviews/topic/.234773.20base.20change/near/240929258
-/
protected def module : Module (A ⊗[R] B) M where
  smul x m := moduleAux x m
  zero_smul m := by simp only [(· • ·), map_zero, LinearMap.zero_apply]
  smul_zero x := by simp only [(· • ·), map_zero]
  smul_add x m₁ m₂ := by simp only [(· • ·), map_add]
  add_smul x y m := by simp only [(· • ·), map_add, LinearMap.add_apply]
  one_smul m := by
    -- porting note: was one `simp only` not two in lean 3
    simp only [(· • ·), Algebra.TensorProduct.one_def]
    simp only [moduleAux_apply, one_smul]
  mul_smul x y m := by
    refine TensorProduct.induction_on x ?_ ?_ ?_ <;> refine TensorProduct.induction_on y ?_ ?_ ?_
    · simp only [(· • ·), MulZeroClass.mul_zero, map_zero, LinearMap.zero_apply]
    · intro a b
      simp only [(· • ·), MulZeroClass.zero_mul, map_zero, LinearMap.zero_apply]
    · intro z w _ _
      simp only [(· • ·), MulZeroClass.zero_mul, map_zero, LinearMap.zero_apply]
    · intro a b
      simp only [(· • ·), MulZeroClass.mul_zero, map_zero, LinearMap.zero_apply]
    · intro a₁ b₁ a₂ b₂
      -- porting note; was one `simp only` not two and a `rw` in mathlib3
      simp only [(· • ·), Algebra.TensorProduct.tmul_mul_tmul]
      simp only [moduleAux_apply, mul_smul]
      rw [smul_comm a₁ b₂]
    · intro z w hz hw a b
      --porting note: was one `simp only` but random stuff doesn't work
      simp only [(· • ·)] at hz hw ⊢
      simp only [moduleAux_apply]
      rw [mul_add]  -- simp only doesn't work
      simp only [LinearMap.map_add, LinearMap.add_apply, moduleAux_apply, hz, hw, smul_add]
    · intro z w _ _
      simp only [(· • ·), MulZeroClass.mul_zero, map_zero, LinearMap.zero_apply]
    · intro a b z w hz hw
      simp only [(· • ·)] at hz hw
      simp only [(· • ·), LinearMap.map_add, add_mul, LinearMap.add_apply, hz, hw]
    · intro u v _ _ z w hz hw
      simp only [(· • ·)] at hz hw
      -- porting note: no idea why this is such a struggle
      simp only [(· • ·)]
      rw [add_mul, LinearMap.map_add, LinearMap.add_apply, hz, hw]
      simp only [LinearMap.map_add, LinearMap.add_apply]
      rw [add_add_add_comm]
#align tensor_product.algebra.module TensorProduct.Algebra.module

attribute [local instance] TensorProduct.Algebra.module

theorem smul_def (a : A) (b : B) (m : M) : a ⊗ₜ[R] b • m = a • b • m :=
  rfl
#align tensor_product.algebra.smul_def TensorProduct.Algebra.smul_def

end TensorProduct.Algebra<|MERGE_RESOLUTION|>--- conflicted
+++ resolved
@@ -436,30 +436,6 @@
 
 instance : AddCommMonoid (A ⊗[R] B) := by infer_instance
 
-<<<<<<< HEAD
-instance : Semiring (A ⊗[R] B) :=
-  { (by infer_instance : AddMonoidWithOne (A ⊗[R] B)),
-    (by infer_instance : AddCommMonoid (A ⊗[R] B)) with
-    zero := 0
-    add := (· + ·)
-    one := 1
-    mul := fun a b => mul a b
-    one_mul := Algebra.TensorProduct.one_mul
-    mul_one := Algebra.TensorProduct.mul_one
-    mul_assoc := Algebra.TensorProduct.mul_assoc
-    add_assoc := add_assoc
-    zero_add := zero_add
-    add_zero := add_zero
-    add_comm := add_comm
-    nsmul_succ := AddMonoid.nsmul_succ
-    natCast_succ := AddMonoidWithOne.natCast_succ
-    zero_mul := fun a => show mul 0 a = 0 by rw [map_zero, LinearMap.zero_apply]
-    mul_zero := fun a => show mul a 0 = 0 by rw [map_zero]
-    -- port note : `left_distrib` and `right_distrib` are proved by `simp` in mathlib3
-    left_distrib := fun a b c => show mul a (b + c) = mul a b + mul a c by rw [map_add]
-    right_distrib := fun a b c => show mul (a + b) c = mul a c + mul b c
-      by rw [map_add, LinearMap.add_apply] }
-=======
 -- providing this instance separately makes some downstream code substantially faster
 instance instMul : Mul (A ⊗[R] B) where
   mul a b := mul a b
@@ -471,10 +447,9 @@
   right_distrib a b c := by simp [HMul.hMul, Mul.mul]
   zero_mul a := by simp [HMul.hMul, Mul.mul]
   mul_zero a := by simp [HMul.hMul, Mul.mul]
-  mul_assoc := mul_assoc
-  one_mul := one_mul
-  mul_one := mul_one
->>>>>>> 36dc67fa
+  mul_assoc := Algebra.TensorProduct.mul_assoc
+  one_mul := Algebra.TensorProduct.one_mul
+  mul_one := Algebra.TensorProduct.mul_one
 
 theorem one_def : (1 : A ⊗[R] B) = (1 : A) ⊗ₜ (1 : B) :=
   rfl
