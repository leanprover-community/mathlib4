/-
Copyright (c) 2025 Huanyu Zheng, Weichen Jiao, Yi Yuan. All rights reserved.
Released under Apache 2.0 license as described in the file LICENSE.
Authors: Huanyu Zheng, Weichen Jiao, Yi Yuan
-/
import Mathlib.Algebra.Exact
import Mathlib.RingTheory.FilteredAlgebra.FilteredHom
<<<<<<< HEAD
import Mathlib.RingTheory.Ideal.Maps
import Mathlib.Algebra.Ring.Subring.Basic


/-!
# The filtration on abelian groups and rings

In this file, we define the concept of exhaustive filtrations.

We also prove a AssociatedGradedRingHom sequence is exact iff each GradedPieceHom is exact.

=======
import Mathlib.Algebra.Ring.Subring.Basic

/-!
# The property of exactness om AssociatedGradedRingHom

In this file, we define the concept of exhaustive filtrations.

We also prove a AssociatedGradedRingHom sequence is exact iff each GradedPieceHom is exact.

>>>>>>> 1b345a92
And when a sequence is strict exact, the corresponding AssociatedGradedRingHom sequence is also
exact.

# Main definitions

* `IsExhaustiveFiltration` : `F`, `F_lt` is a filtration of `A`, `F` is exhaustive if `A = ⋃ F n`
-/

section ExhaustiveFiltration

variable {ι A σ : Type*} [Preorder ι] [SetLike σ A]

/-- `F`, `F_lt` is a filtration of `A`, `F` is exhaustive if `A = ⋃ F n`-/
class IsExhaustiveFiltration (F : ι → σ) (F_lt : ι → σ) [IsFiltration F F_lt] : Prop where
  exhaustive : ⋃ i, (F i : Set A) = Set.univ

end ExhaustiveFiltration



variable {ι R S T σR σS σT : Type*} [DecidableEq ι] [OrderedAddCommMonoid ι]

variable [Ring R] [SetLike σR R] [AddSubgroupClass σR R]

variable [Ring S] [SetLike σS S] [AddSubgroupClass σS S]

variable [Ring T] [SetLike σT T] [AddSubgroupClass σT T]

variable {FR : ι → σR} {FS : ι → σS} {FT : ι → σT}

variable {FR_lt: outParam <| ι → σR} {FS_lt: outParam <| ι → σS} {FT_lt: outParam <| ι → σT}

variable (f : FilteredRingHom FR FR_lt FS FS_lt) (g : FilteredRingHom FS FS_lt FT FT_lt)

open scoped FilteredRingHom

<<<<<<< HEAD
variable  [hasGMul FR FR_lt] [hasGMul FS FS_lt] [hasGMul FT FT_lt]
=======
variable [hasGMul FR FR_lt] [hasGMul FS FS_lt] [hasGMul FT FT_lt]
>>>>>>> 1b345a92



section AssociatedGradedRingHom_ext

<<<<<<< HEAD
=======
open DirectSum

>>>>>>> 1b345a92
theorem AssociatedGradedRingHom_eq_zero_iff_GradedPieceHom_eq_zero (m : AssociatedGraded FS FS_lt) :
    Gr[g] m = 0 ↔ ∀ i : ι, Gr(i)[g] (m i) = 0 := by
  refine ⟨fun h i ↦ ?_, fun h ↦ ?_⟩
  · rw [← FilteredRingHom.AssociatedGradedRingHom_apply, h, DirectSum.zero_apply]
  · ext i
    simp [h i]

theorem GradedPieceHom_eq_zero_iff_AssociatedGradedRingHom_of_eq_zero {i : ι}
    (u : GradedPiece FS FS_lt i): Gr(i)[g] u = 0 ↔ Gr[g] (of (GradedPiece FS FS_lt) i u) = 0 := by
  rw [AssociatedGradedRingHom_eq_zero_iff_GradedPieceHom_eq_zero]
  constructor
  · intro h j
    by_cases ch : i = j
    · rw [← ch, of_eq_same, h]
    · rw [of_eq_of_ne i j u ch, map_zero]
  · intro h
<<<<<<< HEAD
    have := h i
    simpa using this
=======
    simpa using h i
>>>>>>> 1b345a92

theorem AssociatedGradedRingHom_in_range_iff_GradedPieceHom_in_range
    (m : AssociatedGraded FS FS_lt) : m ∈ Set.range Gr[f] ↔ ∀ i : ι, m i ∈ Set.range Gr(i)[f] := by
  refine ⟨fun ⟨l, hl⟩ i ↦ ?_, fun h ↦ ?_⟩
  · rw [← hl, FilteredRingHom.AssociatedGradedRingHom_apply]
    use l i
<<<<<<< HEAD
  · use DirectSum.mk (GradedPiece FR FR_lt) (support m) (fun i ↦ Classical.choose (h i))
    ext i
    rw [FilteredRingHom.AssociatedGradedRingHom_apply]
    by_cases mem : i ∈ support m
    · rw [mk_apply_of_mem mem, Classical.choose_spec (h i)]
    · rw [mk_apply_of_not_mem mem, not_mem_support_iff.mp mem, map_zero]
=======
  · use mk (GradedPiece FR FR_lt) (DFinsupp.support m) (fun i ↦ Classical.choose (h i))
    ext i
    rw [FilteredRingHom.AssociatedGradedRingHom_apply]
    by_cases mem : i ∈ DFinsupp.support m
    · rw [mk_apply_of_mem mem, Classical.choose_spec (h i)]
    · rw [mk_apply_of_not_mem mem, DFinsupp.not_mem_support_iff.mp mem, map_zero]
>>>>>>> 1b345a92

theorem GradedPieceHom_in_range_iff_AssociatedGradedRingHom_of_in_range {i : ι}
    (u : GradedPiece FS FS_lt i) : u ∈ Set.range Gr(i)[f] ↔
    (of (GradedPiece FS FS_lt) i u) ∈ Set.range Gr[f] := by
  rw [AssociatedGradedRingHom_in_range_iff_GradedPieceHom_in_range]
  constructor
  · intro h j
    by_cases ch : i = j
    · rwa [← ch, of_eq_same]
    · use 0
      rw [of_eq_of_ne i j u ch, map_zero]
  · intro h
<<<<<<< HEAD
    have := h i
    simpa using this
=======
    simpa using h i
>>>>>>> 1b345a92

theorem GradedPieceHom_ker_eq_GradedPieceHom_range (i : ι) (Gexact : Function.Exact Gr[f] Gr[g]) :
    Gr(i)[g].ker = Set.range Gr(i)[f] := by
  ext u
<<<<<<< HEAD
  refine Iff.trans (GradedPieceHom_eq_zero_iff_AssociatedGradedRingHom_of_eq_zero g u) ?_
  have := (GradedPieceHom_in_range_iff_AssociatedGradedRingHom_of_in_range f u).symm
  exact Iff.trans (Gexact ((of (GradedPiece FS FS_lt) i) u)) this

theorem AssociatedGradedRingHom_exact_iff_GradedPieceHom_exact :
=======
  apply Iff.trans (GradedPieceHom_eq_zero_iff_AssociatedGradedRingHom_of_eq_zero g u)
  apply Iff.trans (Gexact ((of (GradedPiece FS FS_lt) i) u))
  exact (GradedPieceHom_in_range_iff_AssociatedGradedRingHom_of_in_range f u).symm

theorem GradedPieceHom_exact_of_AssociatedGradedRingHom_exact :
>>>>>>> 1b345a92
    Function.Exact Gr[f] Gr[g] → ∀ i, Function.Exact Gr(i)[f] Gr(i)[g] := by
  refine fun h i ↦ AddMonoidHom.exact_iff.mpr ?_
  have := GradedPieceHom_ker_eq_GradedPieceHom_range f g i h
  have eq : Set.range Gr(i)[f] = Gr(i)[f].range := rfl
  rwa [eq, SetLike.coe_set_eq] at this

end AssociatedGradedRingHom_ext

<<<<<<< HEAD


section exactness

=======
section exactness

open FilteredAddGroupHom

>>>>>>> 1b345a92
variable [IsRingFiltration FS FS_lt]

omit [hasGMul FR FR_lt] [hasGMul FS FS_lt] [hasGMul FT FT_lt] [DecidableEq ι] in
lemma exact_component_of_strict_exact_component (fstrict : f.IsStrict) (gstrict : g.IsStrict)
    (fgexact : Function.Exact f.toAddMonoidHom g.toAddMonoidHom) (i : ι)
    (x : GradedPiece FS FS_lt i) : Gr(i)[g] x = 0 ↔ x ∈ Set.range Gr(i)[f] :=
    QuotientAddGroup.induction_on x <| fun s ↦ by
  refine ⟨fun h ↦ ?_, fun ⟨y, hy⟩ ↦ ?_⟩
  · simp only [← GradedPiece.mk_eq, FilteredRingHom.GradedPieceHom_apply_mk_eq_mk_piece_wise_hom]
    have : ((g.piece_wise_hom i) s).1 ∈ FT_lt i := by
      simp only [← GradedPiece.mk_eq, GradedPieceHom_apply_mk_eq_mk_piece_wise_hom] at h
      simpa [GradedPiece.mk] using h
    rcases gstrict.strict_lt this (Set.mem_range_self s.1) with ⟨s', hs', eqs⟩
    have := g.toAddMonoidHom.eq_iff.mp eqs.symm
    rw [Function.Exact.addMonoidHom_ker_eq fgexact] at this
    have mem := (add_mem (neg_mem (IsFiltration.F_lt_le_F FS FS_lt i hs')) s.2)
    rcases fstrict.strict mem this with ⟨r, hr, eq⟩
    have : f.toFun r + s' = s := by rw [eq, neg_add_cancel_comm]
    use GradedPiece.mk FR FR_lt ⟨r, hr⟩
    rw [GradedPieceHom_apply_mk_eq_mk_piece_wise_hom]
    simp only [GradedPiece.mk, QuotientAddGroup.mk'_eq_mk']
    use ⟨s', IsFiltration.F_lt_le_F FS FS_lt i hs'⟩
    exact ⟨hs', SetCoe.ext this⟩
  · induction y using QuotientAddGroup.induction_on
    rename_i z
    rw [← hy, FilteredRingHom.GradedPieceHom_comp_apply]
    exact congrArg (GradedPiece.mk FT FT_lt) (SetCoe.ext (fgexact.apply_apply_eq_zero z.1))

theorem exact_of_strict_exact (fstrict : f.IsStrict) (gstrict : g.IsStrict)
    (exact : Function.Exact f.toRingHom g.toRingHom) : Function.Exact Gr[f] Gr[g] := by
  intro m
  rw [AssociatedGradedRingHom_eq_zero_iff_GradedPieceHom_eq_zero,
      AssociatedGradedRingHom_in_range_iff_GradedPieceHom_in_range]
  exact forall_congr'
    (fun i ↦ exact_component_of_strict_exact_component f g fstrict gstrict exact i (m i))

end exactness<|MERGE_RESOLUTION|>--- conflicted
+++ resolved
@@ -5,19 +5,6 @@
 -/
 import Mathlib.Algebra.Exact
 import Mathlib.RingTheory.FilteredAlgebra.FilteredHom
-<<<<<<< HEAD
-import Mathlib.RingTheory.Ideal.Maps
-import Mathlib.Algebra.Ring.Subring.Basic
-
-
-/-!
-# The filtration on abelian groups and rings
-
-In this file, we define the concept of exhaustive filtrations.
-
-We also prove a AssociatedGradedRingHom sequence is exact iff each GradedPieceHom is exact.
-
-=======
 import Mathlib.Algebra.Ring.Subring.Basic
 
 /-!
@@ -27,7 +14,6 @@
 
 We also prove a AssociatedGradedRingHom sequence is exact iff each GradedPieceHom is exact.
 
->>>>>>> 1b345a92
 And when a sequence is strict exact, the corresponding AssociatedGradedRingHom sequence is also
 exact.
 
@@ -64,21 +50,14 @@
 
 open scoped FilteredRingHom
 
-<<<<<<< HEAD
-variable  [hasGMul FR FR_lt] [hasGMul FS FS_lt] [hasGMul FT FT_lt]
-=======
 variable [hasGMul FR FR_lt] [hasGMul FS FS_lt] [hasGMul FT FT_lt]
->>>>>>> 1b345a92
 
 
 
 section AssociatedGradedRingHom_ext
 
-<<<<<<< HEAD
-=======
 open DirectSum
 
->>>>>>> 1b345a92
 theorem AssociatedGradedRingHom_eq_zero_iff_GradedPieceHom_eq_zero (m : AssociatedGraded FS FS_lt) :
     Gr[g] m = 0 ↔ ∀ i : ι, Gr(i)[g] (m i) = 0 := by
   refine ⟨fun h i ↦ ?_, fun h ↦ ?_⟩
@@ -95,33 +74,19 @@
     · rw [← ch, of_eq_same, h]
     · rw [of_eq_of_ne i j u ch, map_zero]
   · intro h
-<<<<<<< HEAD
-    have := h i
-    simpa using this
-=======
     simpa using h i
->>>>>>> 1b345a92
 
 theorem AssociatedGradedRingHom_in_range_iff_GradedPieceHom_in_range
     (m : AssociatedGraded FS FS_lt) : m ∈ Set.range Gr[f] ↔ ∀ i : ι, m i ∈ Set.range Gr(i)[f] := by
   refine ⟨fun ⟨l, hl⟩ i ↦ ?_, fun h ↦ ?_⟩
   · rw [← hl, FilteredRingHom.AssociatedGradedRingHom_apply]
     use l i
-<<<<<<< HEAD
-  · use DirectSum.mk (GradedPiece FR FR_lt) (support m) (fun i ↦ Classical.choose (h i))
-    ext i
-    rw [FilteredRingHom.AssociatedGradedRingHom_apply]
-    by_cases mem : i ∈ support m
-    · rw [mk_apply_of_mem mem, Classical.choose_spec (h i)]
-    · rw [mk_apply_of_not_mem mem, not_mem_support_iff.mp mem, map_zero]
-=======
   · use mk (GradedPiece FR FR_lt) (DFinsupp.support m) (fun i ↦ Classical.choose (h i))
     ext i
     rw [FilteredRingHom.AssociatedGradedRingHom_apply]
     by_cases mem : i ∈ DFinsupp.support m
     · rw [mk_apply_of_mem mem, Classical.choose_spec (h i)]
     · rw [mk_apply_of_not_mem mem, DFinsupp.not_mem_support_iff.mp mem, map_zero]
->>>>>>> 1b345a92
 
 theorem GradedPieceHom_in_range_iff_AssociatedGradedRingHom_of_in_range {i : ι}
     (u : GradedPiece FS FS_lt i) : u ∈ Set.range Gr(i)[f] ↔
@@ -134,29 +99,16 @@
     · use 0
       rw [of_eq_of_ne i j u ch, map_zero]
   · intro h
-<<<<<<< HEAD
-    have := h i
-    simpa using this
-=======
     simpa using h i
->>>>>>> 1b345a92
 
 theorem GradedPieceHom_ker_eq_GradedPieceHom_range (i : ι) (Gexact : Function.Exact Gr[f] Gr[g]) :
     Gr(i)[g].ker = Set.range Gr(i)[f] := by
   ext u
-<<<<<<< HEAD
-  refine Iff.trans (GradedPieceHom_eq_zero_iff_AssociatedGradedRingHom_of_eq_zero g u) ?_
-  have := (GradedPieceHom_in_range_iff_AssociatedGradedRingHom_of_in_range f u).symm
-  exact Iff.trans (Gexact ((of (GradedPiece FS FS_lt) i) u)) this
-
-theorem AssociatedGradedRingHom_exact_iff_GradedPieceHom_exact :
-=======
   apply Iff.trans (GradedPieceHom_eq_zero_iff_AssociatedGradedRingHom_of_eq_zero g u)
   apply Iff.trans (Gexact ((of (GradedPiece FS FS_lt) i) u))
   exact (GradedPieceHom_in_range_iff_AssociatedGradedRingHom_of_in_range f u).symm
 
 theorem GradedPieceHom_exact_of_AssociatedGradedRingHom_exact :
->>>>>>> 1b345a92
     Function.Exact Gr[f] Gr[g] → ∀ i, Function.Exact Gr(i)[f] Gr(i)[g] := by
   refine fun h i ↦ AddMonoidHom.exact_iff.mpr ?_
   have := GradedPieceHom_ker_eq_GradedPieceHom_range f g i h
@@ -165,17 +117,10 @@
 
 end AssociatedGradedRingHom_ext
 
-<<<<<<< HEAD
-
-
-section exactness
-
-=======
 section exactness
 
 open FilteredAddGroupHom
 
->>>>>>> 1b345a92
 variable [IsRingFiltration FS FS_lt]
 
 omit [hasGMul FR FR_lt] [hasGMul FS FS_lt] [hasGMul FT FT_lt] [DecidableEq ι] in
