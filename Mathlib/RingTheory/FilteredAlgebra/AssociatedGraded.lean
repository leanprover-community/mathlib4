/-
Copyright (c) 2025 Nailin Guan. All rights reserved.
Released under Apache 2.0 license as described in the file LICENSE.
Authors: Nailin Guan, Wanyi He, Jiedong Jiang
-/
import Mathlib.Algebra.DirectSum.Ring
import Mathlib.Algebra.Group.Subgroup.Basic
import Mathlib.Algebra.GradedMulAction
import Mathlib.Algebra.Module.GradedModule
import Mathlib.Algebra.Order.AddTorsor
import Mathlib.Tactic.Abel
import Mathlib.Tactic.NoncommRing
import Mathlib.GroupTheory.QuotientGroup.Defs
import Mathlib.RingTheory.FilteredAlgebra.Basic
/-!
# The Associated Graded Ring to a Filtered Ring

In this file we define `GradedPiece` for `IsFiltration F F_lt` on abelian groups with every `F j`
`AddSubgroup`s, and their direct sum `AssociatedGraded`.
We also proved that when the filtration appropriate condition `hasGMul`, the `AssociatedGraded`
over a ring also have a ring structure. i.e. the associated graded ring to a filtered ring.

# Main definitions and results

* `GradedPiece` : Direct summand of the associated graded abelian group to `IsFiltration F F_lt`
  with every `F i` of some `AddSubgroupClass`, defined as `F i` quotient by `F_lt i`.

* `AssociatedGraded` : The direct sum of `GradedPiece`s.

* `hasGMul` : The class of filtrations that can obtain
  a well defined graded multiplication over `GradedPiece`.

* `instGRingGradedPieceOfHasGMul` : `GradedPiece` satisfies `DirectSum.GRing`

* `instRingAssociatedGradedOfHasGMulOfDecidableEq` :
  `AssociatedGraded` have a ring structure when given `hasGMul` and decidable on the index set.

-/

section GeneralGraded

variable {ι : Type*}

variable {A : Type*} [AddCommGroup A] {σ : Type*} [SetLike σ A] [AddSubgroupClass σ A]

variable (F : ι → σ) (F_lt : outParam <| ι → σ)

@[nolint unusedArguments]
instance [Preorder ι] [IsFiltration F F_lt] (i : ι) : Setoid (AddSubgroup.ofClass (F i)) :=
  QuotientAddGroup.leftRel
    ((AddSubgroup.ofClass (F_lt i)).addSubgroupOf (AddSubgroup.ofClass (F i)))

/-- Direct summand of the associated graded abelian group to `IsFiltration F F_lt`
  with every `F i` of some `AddSubgroupClass`, defined as `F i` quotient by `F_lt i`. -/
abbrev GradedPiece (i : ι) :=
  (AddSubgroup.ofClass (F i)) ⧸
    (AddSubgroup.ofClass (F_lt i)).addSubgroupOf (AddSubgroup.ofClass (F i))

/-- Direct sum of `GradedPiece`s. -/
abbrev AssociatedGraded := DirectSum ι (GradedPiece F F_lt)

namespace AssociatedGraded

/-- `AssociatedGraded.mk F F_lt s x` is the element of `AssociatedGraded F F_lt` that is zero
outside `s` and has coefficient `x i` for `i` in `s`. -/
abbrev mk [DecidableEq ι] (s : Finset ι) :
    (∀ i : (s : Set ι), GradedPiece F F_lt i.val) →+ AssociatedGraded F F_lt :=
  DirectSum.mk (GradedPiece F F_lt) s

variable {F F_lt}

/-- The natrual inclusion map from `GradedPiece F F_lt i` to `AssociatedGraded F F_lt`. -/
abbrev of [DecidableEq ι] {i : ι} : GradedPiece F F_lt i →+ AssociatedGraded F F_lt :=
  DirectSum.of (GradedPiece F F_lt) i

@[ext]
theorem ext {x y : AssociatedGraded F F_lt} (w : ∀ i, x i = y i) : x = y := by
  exact DirectSum.ext (GradedPiece F F_lt) w

variable [DecidableEq ι]

theorem of_eq_of_ne (i j : ι) (x : GradedPiece F F_lt i) (h : i ≠ j) : (of x) j = 0 :=
  DFinsupp.single_eq_of_ne h

lemma of_apply {i : ι} (j : ι) (x : GradedPiece F F_lt i) :
    of x j = if h : i = j then Eq.recOn h x else 0 :=
  DFinsupp.single_apply

theorem mk_apply_of_mem {s : Finset ι} {f : ∀ i : (s : Set ι), GradedPiece F F_lt i.val}
    {n : ι} (hn : n ∈ s) : mk F F_lt s f n = f ⟨n, hn⟩ := by
  dsimp only [Finset.coe_sort_coe, mk, AddMonoidHom.coe_mk, ZeroHom.coe_mk,
    DFinsupp.mk_apply, DirectSum.mk]
  rw [dif_pos hn]

theorem mk_apply_of_not_mem {s : Finset ι} {f : ∀ i : (s : Set ι), GradedPiece F F_lt i.val}
    {n : ι} (hn : n ∉ s) : mk F F_lt s f n = 0 := by
  dsimp only [Finset.coe_sort_coe, mk, AddMonoidHom.coe_mk, ZeroHom.coe_mk,
    DFinsupp.mk_apply, DirectSum.mk]
  rw [dif_neg hn]

section support

theorem support_of (i : ι) (x : GradedPiece F F_lt i) (h : x ≠ 0)
    [(i : ι) → (x : GradedPiece F F_lt i) → Decidable (x ≠ 0)] : (of x).support = {i} :=
  DirectSum.support_of i x h

theorem support_of_subset {i : ι} {b : GradedPiece F F_lt i}
    [(i : ι) → (x : GradedPiece F F_lt i) → Decidable (x ≠ 0)] : (of b).support ⊆ {i} :=
  DirectSum.support_of_subset

theorem sum_support_of (x : AssociatedGraded F F_lt)
    [(i : ι) → (x : GradedPiece F F_lt i) → Decidable (x ≠ 0)] : (∑ i ∈ x.support, of (x i)) = x :=
  DirectSum.sum_support_of x

end support

theorem sum_univ_of [Fintype ι] (x : AssociatedGraded F F_lt) :
    ∑ i ∈ Finset.univ, of (x i) = x := by
  apply DFinsupp.ext (fun i ↦ ?_)
  rw [DFinsupp.finset_sum_apply]
  simp [of_apply]

theorem mk_injective (s : Finset ι) : Function.Injective (mk F F_lt s) :=
  DFinsupp.mk_injective s

theorem of_injective (i : ι) : Function.Injective (of (i := i) (F := F) (F_lt := F_lt)) :=
  DFinsupp.single_injective

end AssociatedGraded

open AddSubgroup

namespace GradedPiece

/-- Obtaining an element of `GradedPiece i` from an element of `F i`. -/
def mk {i : ι} : (ofClass (F i)) →+ GradedPiece F F_lt i :=
  QuotientAddGroup.mk' ((ofClass (F_lt i)).addSubgroupOf (ofClass (F i)))

section

lemma induction_on {i : ι} {C : GradedPiece F F_lt i → Prop} (x : GradedPiece F F_lt i)
    (H : ∀ z, C (GradedPiece.mk F F_lt z)) : C x :=
  QuotientAddGroup.induction_on x H

lemma mk_eq {i : ι} (x : F i) : mk F F_lt x = ⟦x⟧ := rfl

lemma HEq_rfl {i j : ι} {r : A} (h : i = j) (hi : r ∈ ofClass (F i)) (hj : r ∈ ofClass (F j)) :
    HEq (mk F F_lt ⟨r, hi⟩) (mk F F_lt ⟨r, hj⟩) :=
  h ▸ HEq.rfl

lemma HEq_eq_mk_eq {i j : ι} {x : GradedPiece F F_lt i} {y : GradedPiece F F_lt j} {r s : A}
    (h : i = j) (e : r = s) (hi : r ∈ ofClass (F i)) (hj : s ∈ ofClass (F j))
    (hx : x = mk F F_lt ⟨r, hi⟩) (hy : y = mk F F_lt ⟨s, hj⟩) : HEq x y := by
  rw [hx, hy]
  subst e
  exact HEq_rfl F F_lt h hi hj

-- Will be easier to use if HMul intances for F i is added and some other refactor is done.
lemma HEq_eq_mk_coe_eq {i j : ι} {x : GradedPiece F F_lt i} {y : GradedPiece F F_lt j}
    (r : ofClass (F i)) (s : ofClass (F j)) (h : i = j) (e : (r : A) = (s : A))
    (hx : x = mk F F_lt r) (hy : y = mk F F_lt s) : HEq x y :=
  HEq_eq_mk_eq F F_lt h e r.2 (e ▸ s.2) hx hy

end

end GradedPiece

end GeneralGraded

section GradedRing

variable {ι : Type*}

variable {R : Type*} [Ring R] {σ : Type*} [SetLike σ R]

instance [AddMonoid ι] [PartialOrder ι] [AddSubgroupClass σ R]
    (F : ι → σ) (F_lt : outParam <| ι → σ)
    [IsRingFiltration F F_lt] : One (GradedPiece F F_lt 0) where
  one := ⟦⟨1, IsRingFiltration.toGradedMonoid.one_mem⟩⟧

variable (F : ι → σ) (F_lt : outParam <| ι → σ)

section HasGMul

/-- The class of ring filtrations that can obtain a well defined `GradedMul`
from the multiplication `F i → F j → F (i + j)`. -/
class hasGMul [AddMonoid ι] [PartialOrder ι] : Prop
    extends IsRingFiltration F F_lt where
  F_lt_mul_mem {i j : ι} {x y} : x ∈ F_lt i → y ∈ F j → x * y ∈ F_lt (i + j)
  mul_F_lt_mem {i j : ι} {x y} : x ∈ F i → y ∈ F_lt j → x * y ∈ F_lt (i + j)

lemma hasGMul.mk_int (F : ℤ → σ) (mono : Monotone F) [SetLike.GradedMonoid F] :
    hasGMul F (fun n ↦ F (n - 1)) where
    __ := IsRingFiltration.mk_int F mono
    F_lt_mul_mem := fun h1 h2 ↦ by
      simpa [sub_add_eq_add_sub] using SetLike.GradedMul.mul_mem h1 h2
    mul_F_lt_mem := fun h1 h2 ↦ by
      simpa [add_sub_assoc'] using SetLike.GradedMul.mul_mem h1 h2

lemma hasGMul_AddSubgroup (F : ι → AddSubgroup R) (F_lt : outParam <| ι → AddSubgroup R)
    [AddCommMonoid ι] [PartialOrder ι] [IsOrderedCancelAddMonoid ι] [IsRingFiltration F F_lt] :
    hasGMul F F_lt where
  F_lt_mul_mem {i j x y} hx hy := by
    let S : AddSubgroup R := {
      carrier := {z | z * y ∈ F_lt (i + j)}
      add_mem' ha hb :=  by simp [add_mul, add_mem ha.out hb.out]
      zero_mem' := by simp [zero_mem]
      neg_mem' := by simp }
    exact IsFiltration.is_sup S i (fun k hk z hz ↦
      IsFiltration.is_le (add_lt_add_right hk j) (IsRingFiltration.toGradedMonoid.mul_mem hz hy)) hx
  mul_F_lt_mem {i j x y} hx hy := by
    let S : AddSubgroup R := {
      carrier := {z | x * z ∈ F_lt (i + j)}
      add_mem' ha hb := by simp [mul_add, add_mem ha.out hb.out]
      zero_mem' := by simp [zero_mem]
      neg_mem' := by simp }
    exact IsFiltration.is_sup S j (fun k hk z hz ↦
      IsFiltration.is_le (add_lt_add_left hk i) (IsRingFiltration.toGradedMonoid.mul_mem hx hz)) hy

variable [AddMonoid ι] [PartialOrder ι] [AddSubgroupClass σ R]

open AddSubgroup

/-- The multiplication `F i → F j → F (i + j)` defined as the multiplication of its value. -/
def IsRingFiltration.hMul [IsRingFiltration F F_lt] (i j : ι)
    (x : AddSubgroup.ofClass (F i)) (y : AddSubgroup.ofClass (F j)) : ofClass (F (i + j)) where
  val := x * y
  property := IsRingFiltration.toGradedMonoid.mul_mem x.2 y.2

instance [IsRingFiltration F F_lt] {i j : ι} :
    HMul (ofClass (F i)) (ofClass (F j)) (ofClass (F (i + j))) where
  hMul := IsRingFiltration.hMul F F_lt i j

lemma hasGMul.mul_equiv_mul [hasGMul F F_lt] {i j : ι} ⦃x₁ x₂ : ofClass (F i)⦄ (hx : x₁ ≈ x₂)
    ⦃y₁ y₂ : ofClass (F j)⦄ (hy : y₁ ≈ y₂) : x₁ * y₁ ≈ x₂ * y₂ := by
  simp only [HasEquiv.Equiv, QuotientAddGroup.leftRel_apply] at hx hy ⊢
  have eq : - (x₁ * y₁ : R) + (x₂ * y₂ : R) = (- x₁ + x₂ : R) * y₁ + x₂ * (- y₁ + y₂ : R) := by
    noncomm_ring
  have eq : - (x₁ * y₁) + (x₂ * y₂) = (- x₁ + x₂) * y₁ + x₂ * (- y₁ + y₂) :=
    SetLike.coe_eq_coe.mp eq
  rw [eq]
  exact add_mem (hasGMul.F_lt_mul_mem hx y₁.2) (hasGMul.mul_F_lt_mem x₂.2 hy)

/-- The multiplication `GradedPiece F F_lt i → GradedPiece F F_lt j → GradedPiece F F_lt (i + j)`
lifted from the multiplication `F i → F j → F (i + j)`. -/
def hasGMul.gradedMul [hasGMul F F_lt] {i j : ι} (x : GradedPiece F F_lt i)
    (y : GradedPiece F F_lt j) : GradedPiece F F_lt (i + j) :=
  Quotient.map₂ (· * ·) (hasGMul.mul_equiv_mul F F_lt) x y

instance hMul [hasGMul F F_lt] {i j : ι} :
    HMul (GradedPiece F F_lt i) (GradedPiece F F_lt j) (GradedPiece F F_lt (i + j)) where
  hMul := hasGMul.gradedMul F F_lt

namespace GradedPiece

section HEq

lemma mk_mul [hasGMul F F_lt] {i j : ι} (x : ofClass (F i)) (y : ofClass (F j)) :
    mk F F_lt x * mk F F_lt y = mk F F_lt (x * y) := rfl

lemma gradedMul_def [hasGMul F F_lt] {i j : ι} (x : ofClass (F i)) (y : ofClass (F j)) :
    hasGMul.gradedMul F F_lt (mk F F_lt x) (mk F F_lt y) =
    mk F F_lt (IsRingFiltration.hMul F F_lt i j x y) := rfl

end HEq

end GradedPiece

namespace GradedMul

open GradedPiece

instance [hasGMul F F_lt] : GradedMonoid.GMul (GradedPiece F F_lt) where
  mul := hasGMul.gradedMul F F_lt

instance [IsRingFiltration F F_lt] : GradedMonoid.GOne (GradedPiece F F_lt) where
  one := (1 : GradedPiece F F_lt 0)

lemma GradedPiece.HEq_one_mul [hasGMul F F_lt] {i : ι} (x : GradedPiece F F_lt i) :
    HEq ((1 : GradedPiece F F_lt 0) * x) x := by
  induction' x using GradedPiece.induction_on with rx
  exact HEq_eq_mk_eq F F_lt (zero_add i) (one_mul (rx : R)) _ _
    (gradedMul_def F F_lt (1 : F 0) rx) rfl

lemma GradedPiece.HEq_mul_one [hasGMul F F_lt] {i : ι} (x : GradedPiece F F_lt i) :
    HEq (x * (1 : GradedPiece F F_lt 0)) x := by
  induction' x using GradedPiece.induction_on with rx
  exact HEq_eq_mk_eq F F_lt (add_zero i) (mul_one (rx : R)) _ _
    (gradedMul_def F F_lt rx (1 : F 0)) rfl

lemma GradedPiece.HEq_mul_assoc [hasGMul F F_lt] {i j k : ι}
    (a : GradedPiece F F_lt i) (b : GradedPiece F F_lt j) (c : GradedPiece F F_lt k) :
    HEq (a * b * c) (a * (b * c)) := by
  induction' a using GradedPiece.induction_on with ra
  induction' b using GradedPiece.induction_on with rb
  induction' c using GradedPiece.induction_on with rc
  exact HEq_eq_mk_eq F F_lt (add_assoc i j k) (mul_assoc (ra : R) rb rc) _ _
    (gradedMul_def F F_lt (ra * rb) rc) (gradedMul_def F F_lt ra (rb * rc))

lemma Filtration.pow_mem [IsRingFiltration F F_lt] (n : ℕ) {i : ι}
    (x : ofClass (F i)) : (x : R) ^ n ∈ ofClass (F (n • i)) := by
  induction' n with d hd
  · simpa using IsRingFiltration.toGradedMonoid.one_mem
  · rw [pow_succ, succ_nsmul i d]
    exact IsRingFiltration.toGradedMonoid.mul_mem hd x.2

lemma Filtration.pow_lift [hasGMul F F_lt] (n : ℕ) {i : ι} (x₁ x₂ : ofClass (F i)) (h : x₁ ≈ x₂) :
    (⟨x₁ ^ n, Filtration.pow_mem F F_lt n x₁⟩ : ofClass (F (n • i))) ≈
    (⟨x₂ ^ n, Filtration.pow_mem F F_lt n x₂⟩ : ofClass (F (n • i))) := by
  induction' n with d hd
  · simp [pow_zero]
  · simp only [pow_succ, HasEquiv.Equiv, QuotientAddGroup.leftRel_apply] at h hd ⊢
    have mem1 : x₁.1 ^ d * x₂.1 - x₁.1 ^ d * x₁.1 ∈ F_lt ((d + 1) • i) := by
      rw [← mul_sub, sub_eq_neg_add, succ_nsmul i d]
      exact hasGMul.mul_F_lt_mem (Filtration.pow_mem F F_lt d x₁) h
    have mem2 : x₂.1 ^ d * x₂.1 - x₁.1 ^ d * x₂.1 ∈ F_lt ((d + 1) • i) := by
      rw [← sub_mul, sub_eq_neg_add, succ_nsmul i d]
      exact hasGMul.F_lt_mul_mem hd x₂.2
    have : -(x₁.1 ^ d * x₁.1) + x₂.1 ^ d * x₂.1 =
      x₁.1 ^ d * x₂.1 - x₁.1 ^ d * x₁.1 + (x₂.1 ^ d * x₂.1 - x₁.1 ^ d * x₂.1) := by abel
    have mem := add_mem mem1 mem2
    rwa [← this] at mem

/-- The graded nat power between graded pieces. -/
def GradedPiece.gnpow [hasGMul F F_lt] (n : ℕ) {i : ι} :
    GradedPiece F F_lt i → GradedPiece F F_lt (n • i) :=
  Quotient.map (fun x ↦ ⟨x.1 ^ n, Filtration.pow_mem F F_lt n x⟩)
  (fun x₁ x₂ h ↦ Filtration.pow_lift F F_lt n x₁ x₂ h)

lemma gnpow_def [hasGMul F F_lt] (n : ℕ) {i : ι} (x : F i) :
    mk F F_lt ⟨x.1 ^ n, Filtration.pow_mem F F_lt n x⟩ = GradedPiece.gnpow F F_lt n (mk F F_lt x) :=
  rfl

lemma GradedPiece.gnpow_zero' [hasGMul F F_lt] {i : ι} (x : GradedPiece F F_lt i) :
    HEq (gnpow F F_lt 0 x) (1 : GradedPiece F F_lt 0) := by
  induction' x using GradedPiece.induction_on with rx
  apply HEq_eq_mk_eq F F_lt (zero_nsmul i) (pow_zero rx.1) (Filtration.pow_mem F F_lt 0 rx)
    (1 : F 0).2 _ rfl
  nth_rw 1 [gnpow_def F F_lt 0 rx]

lemma GradedPiece.gnpow_succ' [hasGMul F F_lt] (n : ℕ) {i : ι} (x : GradedPiece F F_lt i) :
    HEq (gnpow F F_lt n.succ x) (gnpow F F_lt n x * x) := by
  induction' x using GradedPiece.induction_on with rx
  have : rx.1 ^ n * rx.1 ∈ (F (n • i + i)) :=
    IsRingFiltration.toGradedMonoid.mul_mem (Filtration.pow_mem F F_lt n rx) rx.2
  exact HEq_eq_mk_eq F F_lt (succ_nsmul i n) (pow_succ rx.1 n) _ this rfl rfl

instance [hasGMul F F_lt] : GradedMonoid.GMonoid (GradedPiece F F_lt) where
  one_mul := fun ⟨i, a⟩ => Sigma.ext (by simp) (GradedPiece.HEq_one_mul F F_lt a)
  mul_one := fun ⟨i, a⟩ => Sigma.ext (by simp) (GradedPiece.HEq_mul_one F F_lt a)
  mul_assoc := fun ⟨i, a⟩ ⟨j, b⟩ ⟨k, c⟩ =>
    Sigma.ext (add_assoc i j k) (GradedPiece.HEq_mul_assoc F F_lt a b c)
  gnpow := GradedPiece.gnpow F F_lt
  gnpow_zero' := fun ⟨i, a⟩ ↦ Sigma.ext (zero_nsmul i) (GradedPiece.gnpow_zero' F F_lt a)
  gnpow_succ' :=  fun n ⟨i, a⟩ ↦ Sigma.ext (succ_nsmul i n) (GradedPiece.gnpow_succ' F F_lt n a)

lemma GradedPiece.mul_zero [hasGMul F F_lt] {i j : ι} (a : GradedPiece F F_lt i) :
    a * (0 : GradedPiece F F_lt j) = 0 := by
  rw [← map_zero (GradedPiece.mk F F_lt), ← map_zero (GradedPiece.mk F F_lt)]
  induction a using GradedPiece.induction_on
  rw [GradedPiece.mk_mul]
  congr
  exact SetCoe.ext (MulZeroClass.mul_zero _)

lemma GradedPiece.zero_mul [hasGMul F F_lt] {i j : ι} (a : GradedPiece F F_lt i) :
    (0 : GradedPiece F F_lt j) * a = 0 := by
  rw [← map_zero (GradedPiece.mk F F_lt), ← map_zero (GradedPiece.mk F F_lt)]
  induction a using GradedPiece.induction_on
  rw [GradedPiece.mk_mul]
  congr
  exact SetCoe.ext (MulZeroClass.zero_mul _)

lemma GradedPiece.mul_add [hasGMul F F_lt] {i j : ι} (a : GradedPiece F F_lt i)
    (b c : GradedPiece F F_lt j) : a * (b + c) = a * b + a * c := by
  induction' a using GradedPiece.induction_on with ra
  induction' b using GradedPiece.induction_on with rb
  induction' c using GradedPiece.induction_on with rc
  simp only [← map_add, mk_mul]
  congr
  exact SetCoe.ext (_root_.mul_add ra.1 rb.1 rc.1)

lemma GradedPiece.add_mul [hasGMul F F_lt] {i j : ι} (a b : GradedPiece F F_lt i)
    (c : GradedPiece F F_lt j) : (a + b) * c = a * c + b * c := by
  induction' a using GradedPiece.induction_on with ra
  induction' b using GradedPiece.induction_on with rb
  induction' c using GradedPiece.induction_on with rc
  simp only [← map_add, mk_mul]
  congr
  exact SetCoe.ext (_root_.add_mul ra.1 rb.1 rc.1)

/-- The nat scalar multiple in `GradedPiece F F_lt 0`. -/
def GradedPiece.natCast [IsRingFiltration F F_lt] (n : ℕ) : GradedPiece F F_lt 0 :=
  mk F F_lt (n • (1 : F 0))

lemma GradedPiece.natCast_zero [IsRingFiltration F F_lt] :
    (natCast F F_lt 0 : GradedPiece F F_lt 0) = 0 := by
  simp only [natCast, zero_smul, map_zero]

lemma GradedPiece.natCast_succ [IsRingFiltration F F_lt] (n : ℕ) :
    (natCast F F_lt n.succ : GradedPiece F F_lt 0) =
    (natCast F F_lt n : GradedPiece F F_lt 0) + 1 := by
  simp only [natCast, Nat.succ_eq_add_one, succ_nsmul, map_add, map_nsmul, add_right_inj]
  rfl

instance [hasGMul F F_lt] : DirectSum.GSemiring (GradedPiece F F_lt) :=
{ GradedMul.instGMonoidGradedPieceOfHasGMul F F_lt with
  mul_zero := GradedPiece.mul_zero F F_lt
  zero_mul := GradedPiece.zero_mul F F_lt
  mul_add := GradedPiece.mul_add F F_lt
  add_mul := GradedPiece.add_mul F F_lt
  natCast := GradedPiece.natCast F F_lt
  natCast_zero := GradedPiece.natCast_zero F F_lt
  natCast_succ := GradedPiece.natCast_succ F F_lt }

/-- The int scalar multiple in `GradedPiece F F_lt 0`. -/
def GradedPiece.intCast [IsRingFiltration F F_lt] (n : ℤ) : GradedPiece F F_lt 0 :=
  mk F F_lt (n • (1 : F 0))

lemma GradedPiece.intCast_ofNat [IsRingFiltration F F_lt] (n : ℕ) :
    intCast F F_lt n = natCast F F_lt n := by
  simp [intCast, natCast]

lemma GradedPiece.intCast_negSucc_ofNat [IsRingFiltration F F_lt] (n : ℕ) :
    intCast F F_lt (Int.negSucc n) = - (natCast F F_lt (n + 1)) := by
  simp [intCast, natCast]

instance [hasGMul F F_lt] : DirectSum.GRing (GradedPiece F F_lt) where
  intCast := GradedPiece.intCast F F_lt
  intCast_ofNat := GradedPiece.intCast_ofNat F F_lt
  intCast_negSucc_ofNat := GradedPiece.intCast_negSucc_ofNat F F_lt

open DirectSum in
instance [hasGMul F F_lt] [DecidableEq ι] : Ring (AssociatedGraded F F_lt) :=
  DirectSum.ring (GradedPiece F F_lt)

end GradedMul

end HasGMul

end GradedRing

/-!

# The Associated Graded Module to a Filtered Module

In this section we define the associated graded module to a filtered module.

# Main definitions and results

* `hasGSMul` : The class of filtrations that can obtain
  a well defined graded scalar multiplication over two `GradedPiece`.

* `instGmoduleGradedPiece` : Two `GradedPiece` satisfies `DirectSum.GModule`

* `instModuleDirectSumGradedPieceOfDecidableEq` : `AssociatedGraded` have a module structure when
  given `hasGSMul`, `hasGMul` on base ring and decidable on the index set.

-/

section GradedModule

variable {R ι σ : Type*} [AddMonoid ι] [PartialOrder ι] [Ring R] [SetLike σ R]

variable (F : ι → σ) (F_lt : outParam <| ι → σ)

variable {M : Type*} {ιM : Type*} [PartialOrder ιM] [AddAction ι ιM] {σM : Type*} [SetLike σM M]

section hasGSMul

/-- The class of filtrations that can obtain a well defined `GradedSMul`
from the multiplication `F i → FM j → FM (i +ᵥ j)`. -/
class hasGSMul [AddCommMonoid M] [Module R M] [isfil : IsRingFiltration F F_lt] (FM : ιM → σM)
    (FM_lt : outParam <| ιM → σM) : Prop extends IsModuleFiltration F F_lt FM FM_lt where
  F_lt_smul_mem {i : ι} {j : ιM} {x y} : x ∈ F_lt i → y ∈ FM j → x • y ∈ FM_lt (i +ᵥ j)
  smul_F_lt_mem {i : ι} {j : ιM} {x y} : x ∈ F i → y ∈ FM_lt j → x • y ∈ FM_lt (i +ᵥ j)

lemma hasGSMul_int [AddCommMonoid M] [Module R M] (F : ℤ → σ) (mono : Monotone F)
    [SetLike.GradedMonoid F] (F' : ℤ → σM) (mono' : Monotone F') [SetLike.GradedSMul F F'] :
    hasGSMul (isfil := IsRingFiltration.mk_int F mono)
    F (fun n ↦ F (n - 1)) F' (fun n ↦ F' (n - 1)) :=
  letI := IsRingFiltration.mk_int F mono
  letI := IsModuleFiltration.mk_int F mono F' mono'
{ F_lt_smul_mem := fun {i j x y} hx hy ↦ by
    simpa [add_sub_right_comm i j 1] using IsModuleFiltration.toGradedSMul.smul_mem hx hy
  smul_F_lt_mem := fun {i j x y} hx hy ↦ by
    simpa [add_sub_assoc i j 1] using IsModuleFiltration.toGradedSMul.smul_mem hx hy}

variable [AddSubgroupClass σ R] [AddCommGroup M] [Module R M] [AddSubgroupClass σM M]

lemma hasGSMul_AddSubgroup [IsOrderedCancelVAdd ι ιM] (F : ι → AddSubgroup R)
    (F_lt : outParam <| ι → AddSubgroup R) [IsRingFiltration F F_lt] (FM : ιM → AddSubgroup M)
    (FM_lt : outParam <| ιM → AddSubgroup M) [IsModuleFiltration F F_lt FM FM_lt] :
    hasGSMul F F_lt FM FM_lt where
  F_lt_smul_mem := by
    intro i j x y hx hy
    let S : AddSubgroup R := {
      carrier := {z : R | z • y ∈ FM_lt (i +ᵥ j)}
      add_mem' := fun ha hb ↦ by simp only [Set.mem_setOf_eq, add_smul, add_mem ha.out hb.out]
      zero_mem' := by simp only [Set.mem_setOf_eq, zero_smul, zero_mem]
      neg_mem' := by simp only [Set.mem_setOf_eq, neg_smul, neg_mem_iff, imp_self, implies_true]}
    apply IsFiltration.is_sup (F := F) (F_lt := F_lt) S i (fun k hk z hz ↦
      IsFiltration.is_le (VAdd.vadd_lt_vadd_of_lt_of_le hk (Preorder.le_refl j))
      (IsModuleFiltration.toGradedSMul.smul_mem hz hy)) hx
  smul_F_lt_mem := by
    intro i j x y hx hy
    let S : AddSubgroup M := {
      carrier := {z | x • z ∈ FM_lt (i +ᵥ j)}
      add_mem' := fun ha hb ↦ by simp only [Set.mem_setOf_eq, smul_add, add_mem ha.out hb.out]
      zero_mem' := by simp only [Set.mem_setOf_eq, smul_zero, zero_mem]
      neg_mem' := by simp only [Set.mem_setOf_eq, smul_neg, neg_mem_iff, imp_self, implies_true]}
    apply IsFiltration.is_sup (F := FM) (F_lt := FM_lt) S j (fun k hk z hz ↦
      IsFiltration.is_le (VAdd.vadd_lt_vadd_of_le_of_lt (Preorder.le_refl i) hk)
      (IsModuleFiltration.toGradedSMul.smul_mem hx hz)) hy

variable [IsRingFiltration F F_lt] (FM : ιM → σM) (FM_lt : outParam <| ιM → σM)

open AddSubgroup

/-- The scalar multiplication `F i → FM j → FM (i +ᵥ j)` defined as
the scalar multiplication of its value. -/
def IsModuleFiltration.hSMul [IsModuleFiltration F F_lt FM FM_lt] (i : ι) (j : ιM)
    (x : ofClass (F i)) (y : ofClass (FM j)) : ofClass (FM (i +ᵥ j)) where
  val := x.1 • y
  property := IsModuleFiltration.toGradedSMul.smul_mem x.2 y.2

instance (i : ι) (j : ιM) [IsModuleFiltration F F_lt FM FM_lt] :
    HSMul (ofClass (F i)) (ofClass (FM j)) (ofClass (FM (i +ᵥ j))) where
  hSMul := IsModuleFiltration.hSMul F F_lt FM FM_lt i j

variable [hasGSMul F F_lt FM FM_lt]

theorem hasGSMul.mul_equiv_mul {i : ι} {j : ιM} ⦃x₁ x₂ : ofClass (F i)⦄
    (hx : x₁ ≈ x₂) ⦃y₁ y₂ : ofClass (FM j)⦄ (hy : y₁ ≈ y₂) :
    x₁ • y₁ ≈ x₂ • y₂ := by
<<<<<<< HEAD
  simp only [HasEquiv.Equiv, QuotientAddGroup.leftRel_apply] at hx hy ⊢
  show -(x₁ • y₁).1 + (x₂ • y₂).1 ∈ (FM_lt (i +ᵥ j))
  have eq : - (x₁ • y₁).1 + (x₂ • y₂).1 = ((- x₁ + x₂) : R) • y₁ + (x₂ : R) • (- y₁ + y₂) := by
    simp only [add_smul, neg_smul, smul_add, smul_neg]
    abel
  rw [eq]
  exact add_mem (hasGSMul.F_lt_smul_mem (F := F) (FM := FM) hx y₁.2)
    (hasGSMul.smul_F_lt_mem (F := F) (FM := FM) x₂.2 hy)
=======
  simp only [HasEquiv.Equiv, QuotientAddGroup.leftRel_apply] at hx hy
  have : -(x₁ • y₁).1 + (x₂ • y₂).1 ∈ (FM_lt (i +ᵥ j)) := by
    have eq : - (x₁ • y₁).1 + (x₂ • y₂).1 = ((- x₁ + x₂) : R) • y₁ + (x₂ : R) • (- y₁ + y₂) := by
      simp only [add_smul, neg_smul, smul_add, smul_neg]
      abel
    rw [eq]
    exact add_mem (hasGSMul.F_lt_smul_mem (F := F) (FM := FM) hx y₁.2)
      (hasGSMul.smul_F_lt_mem (F := F) (FM := FM) x₂.2 hy)
  simpa [HasEquiv.Equiv, QuotientAddGroup.leftRel_apply]
>>>>>>> 96dc562e

/-- The scalar multiplication
`GradedPiece F F_lt i → GradedPiece FM FM_lt j → GradedPiece FM FM_lt (i +ᵥ j)`
lifted from the multiplication `F i → FM j → F (i +ᵥ j)`. -/
def hasGSMul.gradedSMul {i : ι} {j : ιM} : GradedPiece F F_lt i → GradedPiece FM FM_lt j →
    GradedPiece FM FM_lt (i +ᵥ j) :=
  Quotient.map₂ (· • ·) (hasGSMul.mul_equiv_mul F F_lt FM FM_lt)

instance hSMul {i : ι} {j : ιM}:
    HSMul (GradedPiece F F_lt i) (GradedPiece FM FM_lt j) (GradedPiece FM FM_lt (i +ᵥ j)) where
  hSMul := hasGSMul.gradedSMul F F_lt FM FM_lt

section HEq

lemma GradedPiece.mk_smul {i : ι} {j : ιM} (x : ofClass (F i)) (y : ofClass (FM j)) :
    mk F F_lt x • mk FM FM_lt y = mk FM FM_lt (x • y) := rfl

lemma gradedSMul_def {i : ι} {j : ιM} (x : ofClass (F i)) (y : ofClass (FM j)) :
    hasGSMul.gradedSMul F F_lt FM FM_lt (GradedPiece.mk F F_lt x) (GradedPiece.mk FM FM_lt y) =
    GradedPiece.mk FM FM_lt (IsModuleFiltration.hSMul F F_lt FM FM_lt i j x y) :=
  rfl

end HEq

namespace gradedSMul

open GradedPiece

instance : GradedMonoid.GSMul (GradedPiece F F_lt) (GradedPiece FM FM_lt) where
  smul := hasGSMul.gradedSMul F F_lt FM FM_lt

section

lemma GradedPiece.HEq_one_smul {i : ιM} (x : GradedPiece FM FM_lt i) :
    HEq ((1 : GradedPiece F F_lt 0) • x) x := by
  induction' x using GradedPiece.induction_on with rx
  exact HEq_eq_mk_eq FM FM_lt (zero_vadd ι i) (MulAction.one_smul rx.1) _ _
    (gradedSMul_def F F_lt FM FM_lt (1 : F 0) rx) rfl

theorem GradedPiece.smul_add {i : ι} {j : ιM} (a : GradedPiece F F_lt i)
    (b c : GradedPiece FM FM_lt j) : a • (b + c) = a • b + a • c := by
  induction' a using GradedPiece.induction_on with ra
  induction' b using GradedPiece.induction_on with rb
  induction' c using GradedPiece.induction_on with rc
  simp only [← map_add, mk_smul]
  congr
  exact SetCoe.ext (_root_.smul_add ra.1 rb.1 rc.1)

theorem GradedPiece.add_smul {i : ι} {j : ιM} (a b : GradedPiece F F_lt i)
    (c : GradedPiece FM FM_lt j) : (a + b) • c = a • c + b • c := by
  induction' a using GradedPiece.induction_on with ra
  induction' b using GradedPiece.induction_on with rb
  induction' c using GradedPiece.induction_on with rc
  simp only [← map_add, mk_smul]
  congr
  exact SetCoe.ext (_root_.add_smul ra.1 rb.1 rc.1)

theorem GradedPiece.smul_zero {i : ι} {j : ιM} (a : GradedPiece F F_lt i) :
    a • (0 : GradedPiece FM FM_lt j) = (0 : GradedPiece FM FM_lt (i +ᵥ j)) := by
  rw [← map_zero (GradedPiece.mk FM FM_lt), ← map_zero (GradedPiece.mk FM FM_lt)]
  induction a using GradedPiece.induction_on
  rw [GradedPiece.mk_smul]
  congr
  exact SetCoe.ext (_root_.smul_zero _)

<<<<<<< HEAD
theorem GradedPiece.zero_smul  {i : ι} {j : ιM} (a : GradedPiece FM FM_lt j) :
=======
theorem GradedPiece.zero_smul {i : ι} {j : ιM} (a : GradedPiece FM FM_lt j) :
>>>>>>> 96dc562e
    (0 : GradedPiece F F_lt i) • a = (0 : GradedPiece FM FM_lt (i +ᵥ j)) := by
  rw [← map_zero (GradedPiece.mk FM FM_lt), ← map_zero (GradedPiece.mk F F_lt)]
  induction a using GradedPiece.induction_on
  rw [GradedPiece.mk_smul]
  congr
  exact SetCoe.ext (_root_.zero_smul R _)

lemma GradedPiece.HEq_mul_smul [hasGMul F F_lt] {i j : ι} {k : ιM}
    (a : GradedPiece F F_lt i) (b : GradedPiece F F_lt j) (c : GradedPiece FM FM_lt k) :
    HEq ((a * b) • c) (a • (b • c)) := by
  induction' a using GradedPiece.induction_on with ra
  induction' b using GradedPiece.induction_on with rb
  induction' c using GradedPiece.induction_on with rc
  exact HEq_eq_mk_eq FM FM_lt (add_vadd i j k) (mul_smul ra.1 rb.1 rc.1) _ _
    (gradedSMul_def F F_lt FM FM_lt (ra * rb) rc) (gradedSMul_def F F_lt FM FM_lt ra (rb • rc))

end

@[simp]
lemma fst_smul (a : GradedMonoid (GradedPiece F F_lt)) (b : GradedMonoid (GradedPiece FM FM_lt)) :
    (a • b).fst = a.fst +ᵥ b.fst := rfl

instance [hasGMul F F_lt] : DirectSum.Gmodule (GradedPiece F F_lt) (GradedPiece FM FM_lt) where
  one_smul := fun ⟨i, a⟩ => Sigma.ext (by simp)
    (GradedPiece.HEq_one_smul F F_lt FM FM_lt a)
  mul_smul := fun ⟨i, a⟩ ⟨j, b⟩ ⟨k, c⟩ => Sigma.ext (by simp [add_vadd i j k])
    (GradedPiece.HEq_mul_smul F F_lt FM FM_lt a b c)
  smul_add := GradedPiece.smul_add F F_lt FM FM_lt
  smul_zero := GradedPiece.smul_zero F F_lt FM FM_lt
  add_smul := GradedPiece.add_smul F F_lt FM FM_lt
  zero_smul := GradedPiece.zero_smul F F_lt FM FM_lt

open DirectSum in
instance [hasGMul F F_lt] [DecidableEq ι] [DecidableEq ιM] :
    Module (AssociatedGraded F F_lt) (AssociatedGraded FM FM_lt) :=
  Gmodule.module (GradedPiece F F_lt) (GradedPiece FM FM_lt)

end gradedSMul

end hasGSMul

end GradedModule<|MERGE_RESOLUTION|>--- conflicted
+++ resolved
@@ -532,16 +532,6 @@
 theorem hasGSMul.mul_equiv_mul {i : ι} {j : ιM} ⦃x₁ x₂ : ofClass (F i)⦄
     (hx : x₁ ≈ x₂) ⦃y₁ y₂ : ofClass (FM j)⦄ (hy : y₁ ≈ y₂) :
     x₁ • y₁ ≈ x₂ • y₂ := by
-<<<<<<< HEAD
-  simp only [HasEquiv.Equiv, QuotientAddGroup.leftRel_apply] at hx hy ⊢
-  show -(x₁ • y₁).1 + (x₂ • y₂).1 ∈ (FM_lt (i +ᵥ j))
-  have eq : - (x₁ • y₁).1 + (x₂ • y₂).1 = ((- x₁ + x₂) : R) • y₁ + (x₂ : R) • (- y₁ + y₂) := by
-    simp only [add_smul, neg_smul, smul_add, smul_neg]
-    abel
-  rw [eq]
-  exact add_mem (hasGSMul.F_lt_smul_mem (F := F) (FM := FM) hx y₁.2)
-    (hasGSMul.smul_F_lt_mem (F := F) (FM := FM) x₂.2 hy)
-=======
   simp only [HasEquiv.Equiv, QuotientAddGroup.leftRel_apply] at hx hy
   have : -(x₁ • y₁).1 + (x₂ • y₂).1 ∈ (FM_lt (i +ᵥ j)) := by
     have eq : - (x₁ • y₁).1 + (x₂ • y₂).1 = ((- x₁ + x₂) : R) • y₁ + (x₂ : R) • (- y₁ + y₂) := by
@@ -551,7 +541,6 @@
     exact add_mem (hasGSMul.F_lt_smul_mem (F := F) (FM := FM) hx y₁.2)
       (hasGSMul.smul_F_lt_mem (F := F) (FM := FM) x₂.2 hy)
   simpa [HasEquiv.Equiv, QuotientAddGroup.leftRel_apply]
->>>>>>> 96dc562e
 
 /-- The scalar multiplication
 `GradedPiece F F_lt i → GradedPiece FM FM_lt j → GradedPiece FM FM_lt (i +ᵥ j)`
@@ -617,11 +606,7 @@
   congr
   exact SetCoe.ext (_root_.smul_zero _)
 
-<<<<<<< HEAD
-theorem GradedPiece.zero_smul  {i : ι} {j : ιM} (a : GradedPiece FM FM_lt j) :
-=======
 theorem GradedPiece.zero_smul {i : ι} {j : ιM} (a : GradedPiece FM FM_lt j) :
->>>>>>> 96dc562e
     (0 : GradedPiece F F_lt i) • a = (0 : GradedPiece FM FM_lt (i +ᵥ j)) := by
   rw [← map_zero (GradedPiece.mk FM FM_lt), ← map_zero (GradedPiece.mk F F_lt)]
   induction a using GradedPiece.induction_on
