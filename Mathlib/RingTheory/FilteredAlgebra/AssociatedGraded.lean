/-
Copyright (c) 2025 Nailin Guan. All rights reserved.
Released under Apache 2.0 license as described in the file LICENSE.
Authors: Nailin Guan, Wanyi He, Jiedong Jiang
-/
import Mathlib.Algebra.Algebra.Defs
import Mathlib.Algebra.DirectSum.Algebra
import Mathlib.Algebra.Module.Submodule.Map
import Mathlib.GroupTheory.QuotientGroup.Defs
import Mathlib.LinearAlgebra.Quotient.Defs
import Mathlib.Tactic.Abel
import Mathlib.Tactic.NoncommRing
import Mathlib.RingTheory.FilteredAlgebra.Basic
/-!
# The Associated Graded Ring to a Filtered Ring

In this file we define `GradedPiece` for `IsFiltration F F_lt` on abelian groups with every `F j`
`AddSubgroup`s, and their direct sum `AssociatedGraded`.
We also proved that when the filtration appropriate condition `hasGMul`, the `AssociatedGraded`
over a ring also have a ring structure. i.e. the associated graded ring to a filtered ring.

# Main definitions and results

* `GradedPiece` : Direct summand of the associated graded abelian group to `IsFiltration F F_lt`
  with every `F i` of some `AddSubgroupClass`, defined as `F i` quotient by `F_lt i`.

* `AssociatedGraded` : The direct sum of `GradedPiece`s.

* `hasGMul` : The class of filtrations that can obtain
  a well defined graded multiplication over `GradedPiece`.

* `instGRingGradedPieceOfHasGMul` : `GradedPiece` satisfies `DirectSum.GRing`

* `instRingAssociatedGradedOfHasGMulOfDecidableEq` :
  `AssociatedGraded` have a ring structure when given `hasGMul` and decidable on the index set.

-/

section GeneralGraded

variable {ι : Type*}

variable {A : Type*} [AddCommGroup A] {σ : Type*} [SetLike σ A] [AddSubgroupClass σ A]

variable (F : ι → σ) (F_lt : outParam <| ι → σ)

@[nolint unusedArguments]
instance [Preorder ι] [IsFiltration F F_lt] (i : ι) : Setoid (AddSubgroup.ofClass (F i)) :=
  QuotientAddGroup.leftRel
    ((AddSubgroup.ofClass (F_lt i)).addSubgroupOf (AddSubgroup.ofClass (F i)))

/-- Direct summand of the associated graded abelian group to `IsFiltration F F_lt`
  with every `F i` of some `AddSubgroupClass`, defined as `F i` quotient by `F_lt i`. -/
abbrev GradedPiece (i : ι) :=
  (AddSubgroup.ofClass (F i)) ⧸
    (AddSubgroup.ofClass (F_lt i)).addSubgroupOf (AddSubgroup.ofClass (F i))

/-- Direct sum of `GradedPiece`s. -/
abbrev AssociatedGraded := DirectSum ι (GradedPiece F F_lt)

namespace AssociatedGraded

/-- `AssociatedGraded.mk F F_lt s x` is the element of `AssociatedGraded F F_lt` that is zero
outside `s` and has coefficient `x i` for `i` in `s`. -/
abbrev mk [DecidableEq ι] (s : Finset ι) :
    (∀ i : (s : Set ι), GradedPiece F F_lt i.val) →+ AssociatedGraded F F_lt :=
  DirectSum.mk (GradedPiece F F_lt) s

variable {F F_lt}

/-- The natrual inclusion map from `GradedPiece F F_lt i` to `AssociatedGraded F F_lt`. -/
abbrev of [DecidableEq ι] {i : ι} : GradedPiece F F_lt i →+ AssociatedGraded F F_lt :=
  DirectSum.of (GradedPiece F F_lt) i

@[ext]
theorem ext {x y : AssociatedGraded F F_lt} (w : ∀ i, x i = y i) : x = y := by
  exact DirectSum.ext (GradedPiece F F_lt) w

variable [DecidableEq ι]

theorem of_eq_of_ne (i j : ι) (x : GradedPiece F F_lt i) (h : i ≠ j) : (of x) j = 0 :=
  DFinsupp.single_eq_of_ne h

lemma of_apply {i : ι} (j : ι) (x : GradedPiece F F_lt i) :
    of x j = if h : i = j then Eq.recOn h x else 0 :=
  DFinsupp.single_apply

theorem mk_apply_of_mem {s : Finset ι} {f : ∀ i : (s : Set ι), GradedPiece F F_lt i.val}
    {n : ι} (hn : n ∈ s) : mk F F_lt s f n = f ⟨n, hn⟩ := by
  dsimp only [Finset.coe_sort_coe, mk, AddMonoidHom.coe_mk, ZeroHom.coe_mk,
    DFinsupp.mk_apply, DirectSum.mk]
  rw [dif_pos hn]

theorem mk_apply_of_not_mem {s : Finset ι} {f : ∀ i : (s : Set ι), GradedPiece F F_lt i.val}
    {n : ι} (hn : n ∉ s) : mk F F_lt s f n = 0 := by
  dsimp only [Finset.coe_sort_coe, mk, AddMonoidHom.coe_mk, ZeroHom.coe_mk,
    DFinsupp.mk_apply, DirectSum.mk]
  rw [dif_neg hn]

section support

theorem support_of (i : ι) (x : GradedPiece F F_lt i) (h : x ≠ 0)
    [(i : ι) → (x : GradedPiece F F_lt i) → Decidable (x ≠ 0)] : (of x).support = {i} :=
  DirectSum.support_of i x h

theorem support_of_subset {i : ι} {b : GradedPiece F F_lt i}
    [(i : ι) → (x : GradedPiece F F_lt i) → Decidable (x ≠ 0)] : (of b).support ⊆ {i} :=
  DirectSum.support_of_subset

theorem sum_support_of (x : AssociatedGraded F F_lt)
    [(i : ι) → (x : GradedPiece F F_lt i) → Decidable (x ≠ 0)] : (∑ i ∈ x.support, of (x i)) = x :=
  DirectSum.sum_support_of x

end support

theorem sum_univ_of [Fintype ι] (x : AssociatedGraded F F_lt) :
    ∑ i ∈ Finset.univ, of (x i) = x := by
  apply DFinsupp.ext (fun i ↦ ?_)
  rw [DFinsupp.finset_sum_apply]
  simp [of_apply]

theorem mk_injective (s : Finset ι) : Function.Injective (mk F F_lt s) :=
  DFinsupp.mk_injective s

theorem of_injective (i : ι) : Function.Injective (of (i := i) (F := F) (F_lt := F_lt)) :=
  DFinsupp.single_injective

end AssociatedGraded

open AddSubgroup

namespace GradedPiece

/-- Obtaining an element of `GradedPiece i` from an element of `F i`. -/
def mk {i : ι} : (ofClass (F i)) →+ GradedPiece F F_lt i :=
  QuotientAddGroup.mk' ((ofClass (F_lt i)).addSubgroupOf (ofClass (F i)))

section

lemma induction_on {i : ι} {C : GradedPiece F F_lt i → Prop} (x : GradedPiece F F_lt i)
    (H : ∀ z, C (GradedPiece.mk F F_lt z)) : C x :=
  QuotientAddGroup.induction_on x H

lemma mk_eq {i : ι} (x : F i) : mk F F_lt x = ⟦x⟧ := rfl

lemma HEq_rfl {i j : ι} {r : A} (h : i = j) (hi : r ∈ ofClass (F i)) (hj : r ∈ ofClass (F j)) :
    HEq (mk F F_lt ⟨r, hi⟩) (mk F F_lt ⟨r, hj⟩) :=
  h ▸ HEq.rfl

lemma HEq_eq_mk_eq {i j : ι} {x : GradedPiece F F_lt i} {y : GradedPiece F F_lt j} {r s : A}
    (h : i = j) (e : r = s) (hi : r ∈ ofClass (F i)) (hj : s ∈ ofClass (F j))
    (hx : x = mk F F_lt ⟨r, hi⟩) (hy : y = mk F F_lt ⟨s, hj⟩) : HEq x y := by
  rw [hx, hy]
  subst e
  exact HEq_rfl F F_lt h hi hj

-- Will be easier to use if HMul intances for F i is added and some other refactor is done.
lemma HEq_eq_mk_coe_eq {i j : ι} {x : GradedPiece F F_lt i} {y : GradedPiece F F_lt j}
    (r : ofClass (F i)) (s : ofClass (F j)) (h : i = j) (e : (r : A) = (s : A))
    (hx : x = mk F F_lt r) (hy : y = mk F F_lt s) : HEq x y :=
  HEq_eq_mk_eq F F_lt h e r.2 (e ▸ s.2) hx hy

end

end GradedPiece

end GeneralGraded

section GradedRing

variable {ι : Type*}

variable {R : Type*} [Ring R] {σ : Type*} [SetLike σ R]

instance [AddMonoid ι] [PartialOrder ι] [AddSubgroupClass σ R]
    (F : ι → σ) (F_lt : outParam <| ι → σ)
    [IsRingFiltration F F_lt] : One (GradedPiece F F_lt 0) where
  one := ⟦⟨1, IsRingFiltration.toGradedMonoid.one_mem⟩⟧

variable (F : ι → σ) (F_lt : outParam <| ι → σ)

section HasGMul

/-- The class of ring filtrations that can obtain a well defined `GradedMul`
from the multiplication `F i → F j → F (i + j)`. -/
class hasGMul [AddMonoid ι] [PartialOrder ι] : Prop
    extends IsRingFiltration F F_lt where
  F_lt_mul_mem {i j : ι} {x y} : x ∈ F_lt i → y ∈ F j → x * y ∈ F_lt (i + j)
  mul_F_lt_mem {i j : ι} {x y} : x ∈ F i → y ∈ F_lt j → x * y ∈ F_lt (i + j)

lemma hasGMul.mk_int (F : ℤ → σ) (mono : Monotone F) [SetLike.GradedMonoid F] :
    hasGMul F (fun n ↦ F (n - 1)) where
    __ := IsRingFiltration.mk_int F mono
    F_lt_mul_mem := fun h1 h2 ↦ by
      simpa [sub_add_eq_add_sub] using SetLike.GradedMul.mul_mem h1 h2
    mul_F_lt_mem := fun h1 h2 ↦ by
      simpa [add_sub_assoc'] using SetLike.GradedMul.mul_mem h1 h2

lemma hasGMul_AddSubgroup (F : ι → AddSubgroup R) (F_lt : outParam <| ι → AddSubgroup R)
    [AddCommMonoid ι] [PartialOrder ι] [IsOrderedCancelAddMonoid ι] [IsRingFiltration F F_lt] :
    hasGMul F F_lt where
  F_lt_mul_mem {i j x y} hx hy := by
    let S : AddSubgroup R := {
      carrier := {z | z * y ∈ F_lt (i + j)}
      add_mem' ha hb :=  by simp [add_mul, add_mem ha.out hb.out]
      zero_mem' := by simp [zero_mem]
      neg_mem' := by simp }
    exact IsFiltration.is_sup S i (fun k hk z hz ↦
      IsFiltration.is_le (add_lt_add_right hk j) (IsRingFiltration.toGradedMonoid.mul_mem hz hy)) hx
  mul_F_lt_mem {i j x y} hx hy := by
    let S : AddSubgroup R := {
      carrier := {z | x * z ∈ F_lt (i + j)}
      add_mem' ha hb := by simp [mul_add, add_mem ha.out hb.out]
      zero_mem' := by simp [zero_mem]
      neg_mem' := by simp }
    exact IsFiltration.is_sup S j (fun k hk z hz ↦
      IsFiltration.is_le (add_lt_add_left hk i) (IsRingFiltration.toGradedMonoid.mul_mem hx hz)) hy

variable [AddMonoid ι] [PartialOrder ι] [AddSubgroupClass σ R]

open AddSubgroup

/-- The multiplication `F i → F j → F (i + j)` defined as the multiplication of its value. -/
def IsRingFiltration.hMul [IsRingFiltration F F_lt] (i j : ι)
    (x : AddSubgroup.ofClass (F i)) (y : AddSubgroup.ofClass (F j)) : ofClass (F (i + j)) where
  val := x * y
  property := IsRingFiltration.toGradedMonoid.mul_mem x.2 y.2

instance [IsRingFiltration F F_lt] {i j : ι} :
    HMul (ofClass (F i)) (ofClass (F j)) (ofClass (F (i + j))) where
  hMul := IsRingFiltration.hMul F F_lt i j

lemma hasGMul.mul_equiv_mul [hasGMul F F_lt] {i j : ι} ⦃x₁ x₂ : ofClass (F i)⦄ (hx : x₁ ≈ x₂)
    ⦃y₁ y₂ : ofClass (F j)⦄ (hy : y₁ ≈ y₂) : x₁ * y₁ ≈ x₂ * y₂ := by
  simp only [HasEquiv.Equiv, QuotientAddGroup.leftRel_apply] at hx hy ⊢
  have eq : - (x₁ * y₁ : R) + (x₂ * y₂ : R) = (- x₁ + x₂ : R) * y₁ + x₂ * (- y₁ + y₂ : R) := by
    noncomm_ring
  have eq : - (x₁ * y₁) + (x₂ * y₂) = (- x₁ + x₂) * y₁ + x₂ * (- y₁ + y₂) :=
    SetLike.coe_eq_coe.mp eq
  rw [eq]
  exact add_mem (hasGMul.F_lt_mul_mem hx y₁.2) (hasGMul.mul_F_lt_mem x₂.2 hy)

/-- The multiplication `GradedPiece F F_lt i → GradedPiece F F_lt j → GradedPiece F F_lt (i + j)`
lifted from the multiplication `F i → F j → F (i + j)`. -/
def hasGMul.gradedMul [hasGMul F F_lt] {i j : ι} (x : GradedPiece F F_lt i)
    (y : GradedPiece F F_lt j) : GradedPiece F F_lt (i + j) :=
  Quotient.map₂ (· * ·) (hasGMul.mul_equiv_mul F F_lt) x y

instance hMul [hasGMul F F_lt] {i j : ι} :
    HMul (GradedPiece F F_lt i) (GradedPiece F F_lt j) (GradedPiece F F_lt (i + j)) where
  hMul := hasGMul.gradedMul F F_lt

namespace GradedPiece

section HEq

lemma mk_mul [hasGMul F F_lt] {i j : ι} (x : ofClass (F i)) (y : ofClass (F j)) :
    mk F F_lt x * mk F F_lt y = mk F F_lt (x * y) := rfl

lemma gradedMul_def [hasGMul F F_lt] {i j : ι} (x : ofClass (F i)) (y : ofClass (F j)) :
    hasGMul.gradedMul F F_lt (mk F F_lt x) (mk F F_lt y) =
    mk F F_lt (IsRingFiltration.hMul F F_lt i j x y) := rfl

end HEq

end GradedPiece

namespace GradedMul

open GradedPiece

instance [hasGMul F F_lt] : GradedMonoid.GMul (GradedPiece F F_lt) where
  mul := hasGMul.gradedMul F F_lt

instance [IsRingFiltration F F_lt] : GradedMonoid.GOne (GradedPiece F F_lt) where
  one := (1 : GradedPiece F F_lt 0)

lemma GradedPiece.HEq_one_mul [hasGMul F F_lt] {i : ι} (x : GradedPiece F F_lt i) :
    HEq ((1 : GradedPiece F F_lt 0) * x) x := by
  induction' x using GradedPiece.induction_on with rx
  exact HEq_eq_mk_eq F F_lt (zero_add i) (one_mul (rx : R)) _ _
    (gradedMul_def F F_lt (1 : F 0) rx) rfl

lemma GradedPiece.HEq_mul_one [hasGMul F F_lt] {i : ι} (x : GradedPiece F F_lt i) :
    HEq (x * (1 : GradedPiece F F_lt 0)) x := by
  induction' x using GradedPiece.induction_on with rx
  exact HEq_eq_mk_eq F F_lt (add_zero i) (mul_one (rx : R)) _ _
    (gradedMul_def F F_lt rx (1 : F 0)) rfl

lemma GradedPiece.HEq_mul_assoc [hasGMul F F_lt] {i j k : ι}
    (a : GradedPiece F F_lt i) (b : GradedPiece F F_lt j) (c : GradedPiece F F_lt k) :
    HEq (a * b * c) (a * (b * c)) := by
  induction' a using GradedPiece.induction_on with ra
  induction' b using GradedPiece.induction_on with rb
  induction' c using GradedPiece.induction_on with rc
  exact HEq_eq_mk_eq F F_lt (add_assoc i j k) (mul_assoc (ra : R) rb rc) _ _
    (gradedMul_def F F_lt (ra * rb) rc) (gradedMul_def F F_lt ra (rb * rc))

lemma Filtration.pow_mem [IsRingFiltration F F_lt] (n : ℕ) {i : ι}
    (x : ofClass (F i)) : (x : R) ^ n ∈ ofClass (F (n • i)) := by
  induction' n with d hd
  · simpa using IsRingFiltration.toGradedMonoid.one_mem
  · rw [pow_succ, succ_nsmul i d]
    exact IsRingFiltration.toGradedMonoid.mul_mem hd x.2

lemma Filtration.pow_lift [hasGMul F F_lt] (n : ℕ) {i : ι} (x₁ x₂ : ofClass (F i)) (h : x₁ ≈ x₂) :
    (⟨x₁ ^ n, Filtration.pow_mem F F_lt n x₁⟩ : ofClass (F (n • i))) ≈
    (⟨x₂ ^ n, Filtration.pow_mem F F_lt n x₂⟩ : ofClass (F (n • i))) := by
  induction' n with d hd
  · simp [pow_zero]
  · simp only [pow_succ, HasEquiv.Equiv, QuotientAddGroup.leftRel_apply] at h hd ⊢
    have mem1 : x₁.1 ^ d * x₂.1 - x₁.1 ^ d * x₁.1 ∈ F_lt ((d + 1) • i) := by
      rw [← mul_sub, sub_eq_neg_add, succ_nsmul i d]
      exact hasGMul.mul_F_lt_mem (Filtration.pow_mem F F_lt d x₁) h
    have mem2 : x₂.1 ^ d * x₂.1 - x₁.1 ^ d * x₂.1 ∈ F_lt ((d + 1) • i) := by
      rw [← sub_mul, sub_eq_neg_add, succ_nsmul i d]
      exact hasGMul.F_lt_mul_mem hd x₂.2
    have : -(x₁.1 ^ d * x₁.1) + x₂.1 ^ d * x₂.1 =
      x₁.1 ^ d * x₂.1 - x₁.1 ^ d * x₁.1 + (x₂.1 ^ d * x₂.1 - x₁.1 ^ d * x₂.1) := by abel
    have mem := add_mem mem1 mem2
    rwa [← this] at mem

/-- The graded nat power between graded pieces. -/
def GradedPiece.gnpow [hasGMul F F_lt] (n : ℕ) {i : ι} :
    GradedPiece F F_lt i → GradedPiece F F_lt (n • i) :=
  Quotient.map (fun x ↦ ⟨x.1 ^ n, Filtration.pow_mem F F_lt n x⟩)
  (fun x₁ x₂ h ↦ Filtration.pow_lift F F_lt n x₁ x₂ h)

lemma gnpow_def [hasGMul F F_lt] (n : ℕ) {i : ι} (x : F i) :
    mk F F_lt ⟨x.1 ^ n, Filtration.pow_mem F F_lt n x⟩ = GradedPiece.gnpow F F_lt n (mk F F_lt x) :=
  rfl

lemma GradedPiece.gnpow_zero' [hasGMul F F_lt] {i : ι} (x : GradedPiece F F_lt i) :
    HEq (gnpow F F_lt 0 x) (1 : GradedPiece F F_lt 0) := by
  induction' x using GradedPiece.induction_on with rx
  apply HEq_eq_mk_eq F F_lt (zero_nsmul i) (pow_zero rx.1) (Filtration.pow_mem F F_lt 0 rx)
    (1 : F 0).2 _ rfl
  nth_rw 1 [gnpow_def F F_lt 0 rx]

lemma GradedPiece.gnpow_succ' [hasGMul F F_lt] (n : ℕ) {i : ι} (x : GradedPiece F F_lt i) :
    HEq (gnpow F F_lt n.succ x) (gnpow F F_lt n x * x) := by
  induction' x using GradedPiece.induction_on with rx
  have : rx.1 ^ n * rx.1 ∈ (F (n • i + i)) :=
    IsRingFiltration.toGradedMonoid.mul_mem (Filtration.pow_mem F F_lt n rx) rx.2
  exact HEq_eq_mk_eq F F_lt (succ_nsmul i n) (pow_succ rx.1 n) _ this rfl rfl

instance [hasGMul F F_lt] : GradedMonoid.GMonoid (GradedPiece F F_lt) where
  one_mul := fun ⟨i, a⟩ => Sigma.ext (by simp) (GradedPiece.HEq_one_mul F F_lt a)
  mul_one := fun ⟨i, a⟩ => Sigma.ext (by simp) (GradedPiece.HEq_mul_one F F_lt a)
  mul_assoc := fun ⟨i, a⟩ ⟨j, b⟩ ⟨k, c⟩ =>
    Sigma.ext (add_assoc i j k) (GradedPiece.HEq_mul_assoc F F_lt a b c)
  gnpow := GradedPiece.gnpow F F_lt
  gnpow_zero' := fun ⟨i, a⟩ ↦ Sigma.ext (zero_nsmul i) (GradedPiece.gnpow_zero' F F_lt a)
  gnpow_succ' :=  fun n ⟨i, a⟩ ↦ Sigma.ext (succ_nsmul i n) (GradedPiece.gnpow_succ' F F_lt n a)

lemma GradedPiece.mul_zero [hasGMul F F_lt] {i j : ι} (a : GradedPiece F F_lt i) :
    a * (0 : GradedPiece F F_lt j) = 0 := by
  rw [← map_zero (GradedPiece.mk F F_lt), ← map_zero (GradedPiece.mk F F_lt)]
  induction a using GradedPiece.induction_on
  rw [GradedPiece.mk_mul]
  congr
  exact SetCoe.ext (MulZeroClass.mul_zero _)

lemma GradedPiece.zero_mul [hasGMul F F_lt] {i j : ι} (a : GradedPiece F F_lt i) :
    (0 : GradedPiece F F_lt j) * a = 0 := by
  rw [← map_zero (GradedPiece.mk F F_lt), ← map_zero (GradedPiece.mk F F_lt)]
  induction a using GradedPiece.induction_on
  rw [GradedPiece.mk_mul]
  congr
  exact SetCoe.ext (MulZeroClass.zero_mul _)

lemma GradedPiece.mul_add [hasGMul F F_lt] {i j : ι} (a : GradedPiece F F_lt i)
    (b c : GradedPiece F F_lt j) : a * (b + c) = a * b + a * c := by
  induction' a using GradedPiece.induction_on with ra
  induction' b using GradedPiece.induction_on with rb
  induction' c using GradedPiece.induction_on with rc
  simp only [← map_add, mk_mul]
  congr
  exact SetCoe.ext (_root_.mul_add ra.1 rb.1 rc.1)

lemma GradedPiece.add_mul [hasGMul F F_lt] {i j : ι} (a b : GradedPiece F F_lt i)
    (c : GradedPiece F F_lt j) : (a + b) * c = a * c + b * c := by
  induction' a using GradedPiece.induction_on with ra
  induction' b using GradedPiece.induction_on with rb
  induction' c using GradedPiece.induction_on with rc
  simp only [← map_add, mk_mul]
  congr
  exact SetCoe.ext (_root_.add_mul ra.1 rb.1 rc.1)

/-- The nat scalar multiple in `GradedPiece F F_lt 0`. -/
def GradedPiece.natCast [IsRingFiltration F F_lt] (n : ℕ) : GradedPiece F F_lt 0 :=
  mk F F_lt (n • (1 : F 0))

lemma GradedPiece.natCast_zero [IsRingFiltration F F_lt] :
    (natCast F F_lt 0 : GradedPiece F F_lt 0) = 0 := by
  simp only [natCast, zero_smul, map_zero]

lemma GradedPiece.natCast_succ [IsRingFiltration F F_lt] (n : ℕ) :
    (natCast F F_lt n.succ : GradedPiece F F_lt 0) =
    (natCast F F_lt n : GradedPiece F F_lt 0) + 1 := by
  simp only [natCast, Nat.succ_eq_add_one, succ_nsmul, map_add, map_nsmul, add_right_inj]
  rfl

instance [hasGMul F F_lt] : DirectSum.GSemiring (GradedPiece F F_lt) :=
{ GradedMul.instGMonoidGradedPieceOfHasGMul F F_lt with
  mul_zero := GradedPiece.mul_zero F F_lt
  zero_mul := GradedPiece.zero_mul F F_lt
  mul_add := GradedPiece.mul_add F F_lt
  add_mul := GradedPiece.add_mul F F_lt
  natCast := GradedPiece.natCast F F_lt
  natCast_zero := GradedPiece.natCast_zero F F_lt
  natCast_succ := GradedPiece.natCast_succ F F_lt }

/-- The int scalar multiple in `GradedPiece F F_lt 0`. -/
def GradedPiece.intCast [IsRingFiltration F F_lt] (n : ℤ) : GradedPiece F F_lt 0 :=
  mk F F_lt (n • (1 : F 0))

lemma GradedPiece.intCast_ofNat [IsRingFiltration F F_lt] (n : ℕ) :
    intCast F F_lt n = natCast F F_lt n := by
  simp [intCast, natCast]

lemma GradedPiece.intCast_negSucc_ofNat [IsRingFiltration F F_lt] (n : ℕ) :
    intCast F F_lt (Int.negSucc n) = - (natCast F F_lt (n + 1)) := by
  simp [intCast, natCast, negSucc_zsmul]

instance [hasGMul F F_lt] : DirectSum.GRing (GradedPiece F F_lt) where
  intCast := GradedPiece.intCast F F_lt
  intCast_ofNat := GradedPiece.intCast_ofNat F F_lt
  intCast_negSucc_ofNat := GradedPiece.intCast_negSucc_ofNat F F_lt

open DirectSum in
instance [hasGMul F F_lt] [DecidableEq ι] : Ring (AssociatedGraded F F_lt) :=
  DirectSum.ring (GradedPiece F F_lt)

end GradedMul

/-!

# The Associated Graded Algebra to a Filtered Algebra

In this section we define the associated graded algebra to a filtered algebra,
which is a special case of associated graded ring with every filter a submodule.

# Main Result

* `instHasGMulSubmoduleOfIsRingFiltration` : The graded multiplication can be well defined
  when index set satisfy `OrderedCancelAddCommMonoid`.

* `instGAlgebraGradedPieceSubmodule` :
  `GradedPiece` satisfies `DirectSum.GAlgebra`

* `instAlgebraAssociatedGradedSubmodule` :
  `AssociatedGraded` have a algebra structure when given `hasGMul` and decidable on the index set.

-/

section GradedAlgebra

open GradedPiece

variable {R A ι : Type*} [CommRing R] [Ring A] [Algebra R A]

variable (F : ι → Submodule R A) (F_lt : outParam <| ι → Submodule R A)

instance (i : ι) : Module R (GradedPiece F F_lt i) :=
  inferInstanceAs (Module R ((F i)⧸(Submodule.comap (F i).subtype (F_lt i))))

lemma GradedPiece.mk_smul (r : R) {i : ι} (x : F i) :
  r • (GradedPiece.mk F F_lt x) = GradedPiece.mk F F_lt (r • x) := rfl

instance [AddCommMonoid ι] [PartialOrder ι] [IsOrderedCancelAddMonoid ι] [IsRingFiltration F F_lt] :
    hasGMul F F_lt where
  F_lt_mul_mem := by
    intro i j x y hx hy
    let S : Submodule R A := {
      carrier := {z | z * y ∈ F_lt (i + j)}
      add_mem' ha hb := by simp [add_mul, add_mem ha.out hb.out]
      zero_mem' := by simp [zero_mem]
      smul_mem' c x hx := by simp [Submodule.smul_mem _ _ hx]}
    exact IsFiltration.is_sup S i (fun k hk z hz ↦
      IsFiltration.is_le (add_lt_add_right hk j) (IsRingFiltration.toGradedMonoid.mul_mem hz hy)) hx
  mul_F_lt_mem := by
    intro i j x y hx hy
    let S : Submodule R A := {
      carrier := {z | x * z ∈ F_lt (i + j)}
      add_mem' ha hb := by simp [mul_add, add_mem ha.out hb.out]
      zero_mem' := by simp [zero_mem]
      smul_mem' c x hx := by simp [Submodule.smul_mem _ _ hx] }
    exact IsFiltration.is_sup S j (fun k hk z hz ↦
      IsFiltration.is_le (add_lt_add_left hk i) (IsRingFiltration.toGradedMonoid.mul_mem hx hz)) hy

variable [AddMonoid ι] [PartialOrder ι]

/-- The `algebraMap` for associated graded algebra. -/
def GradedPiece.algebraMap [IsRingFiltration F F_lt] : R →+ GradedPiece F F_lt 0 where
  toFun r := (mk F F_lt (r • (1 : F 0)))
  map_zero' := by simp
  map_add' x y := by simp [add_smul]

lemma GradedPiece.algebraMap.map_mul [hasGMul F F_lt] (r s : R) : GradedMonoid.mk 0
    ((GradedPiece.algebraMap F F_lt) (r * s)) = GradedMonoid.mk (0 + 0) (GradedMonoid.GMul.mul
    ((GradedPiece.algebraMap F F_lt) r) ((GradedPiece.algebraMap F F_lt) s)) := by
<<<<<<< HEAD
  congr
  · rw [zero_add]
  · show HEq (mk F F_lt ((r * s) • (1 : F 0))) _
=======
  have : (mk F F_lt ((r * s) • (1 : F 0))) ≍ GradedMonoid.GMul.mul
    ((algebraMap F F_lt) r) ((algebraMap F F_lt) s) := by
>>>>>>> b9147513
    rw [mul_comm r s]
    have : ((s * r) • (1 : F 0)).1 = (r • (1 : F 0)).1 * (s • (1 : F 0)).1 := by
      simpa using mul_smul s r (1 : A)
    apply HEq_eq_mk_eq F F_lt (AddZeroClass.zero_add 0).symm this ((s * r) • (1 : F 0)).2
      (IsRingFiltration.toGradedMonoid.mul_mem (r • (1 : F 0)).2 (s • (1 : F 0)).2) rfl rfl
<<<<<<< HEAD
=======
  congr
  exact (zero_add 0).symm
>>>>>>> b9147513

lemma GradedPiece.algebraMap.commutes [hasGMul F F_lt] (r : R) (i : ι) (a : GradedPiece F F_lt i) :
    HEq ((mk F F_lt (r • (1 : F 0))) * a) (a * (mk F F_lt (r • (1 : F 0)))) := by
  induction' a using GradedPiece.induction_on with ra
  simp only [mk_mul]
  have : (r • (1 : A)) * ra.1 = ra.1 * (r • (1 : A)) := by simp
  exact HEq_eq_mk_coe_eq F F_lt _ _ (by simp) this rfl rfl

lemma GradedPiece.algebraMap.smul_def [hasGMul F F_lt] (r : R) (i : ι) (a : GradedPiece F F_lt i) :
    HEq (r • a) ((mk F F_lt (r • (1 : F 0))) * a) := by
  induction' a using GradedPiece.induction_on with ra
  simp only [mk_mul, GradedPiece.mk_smul]
  have : r • ra.1 = (r • (1 : A)) * ra := by simp
  exact HEq_eq_mk_coe_eq F F_lt _ _ (zero_add i).symm this rfl rfl

instance [hasGMul F F_lt] : DirectSum.GAlgebra R (GradedPiece F F_lt) where
  toFun := GradedPiece.algebraMap F F_lt
  map_one := by
    simp only [GradedPiece.algebraMap, GradedPiece.mk_eq, AddMonoidHom.coe_mk,
      ZeroHom.coe_mk, one_smul]
    rfl
  map_mul r s := GradedPiece.algebraMap.map_mul F F_lt r s
  commutes r := fun ⟨i, a⟩ ↦ Sigma.ext (by simp [GradedMonoid.mk])
    (GradedPiece.algebraMap.commutes F F_lt r i a)
  smul_def r := fun ⟨i, a⟩ ↦ Sigma.ext (by simp [GradedMonoid.mk])
    (GradedPiece.algebraMap.smul_def F F_lt r i a)

open DirectSum in
instance [hasGMul F F_lt] [DecidableEq ι] : Algebra R (AssociatedGraded F F_lt) :=
  DirectSum.instAlgebra R (GradedPiece F F_lt)

end GradedAlgebra

end HasGMul

end GradedRing<|MERGE_RESOLUTION|>--- conflicted
+++ resolved
@@ -500,24 +500,15 @@
 lemma GradedPiece.algebraMap.map_mul [hasGMul F F_lt] (r s : R) : GradedMonoid.mk 0
     ((GradedPiece.algebraMap F F_lt) (r * s)) = GradedMonoid.mk (0 + 0) (GradedMonoid.GMul.mul
     ((GradedPiece.algebraMap F F_lt) r) ((GradedPiece.algebraMap F F_lt) s)) := by
-<<<<<<< HEAD
-  congr
-  · rw [zero_add]
-  · show HEq (mk F F_lt ((r * s) • (1 : F 0))) _
-=======
   have : (mk F F_lt ((r * s) • (1 : F 0))) ≍ GradedMonoid.GMul.mul
     ((algebraMap F F_lt) r) ((algebraMap F F_lt) s) := by
->>>>>>> b9147513
     rw [mul_comm r s]
     have : ((s * r) • (1 : F 0)).1 = (r • (1 : F 0)).1 * (s • (1 : F 0)).1 := by
       simpa using mul_smul s r (1 : A)
     apply HEq_eq_mk_eq F F_lt (AddZeroClass.zero_add 0).symm this ((s * r) • (1 : F 0)).2
       (IsRingFiltration.toGradedMonoid.mul_mem (r • (1 : F 0)).2 (s • (1 : F 0)).2) rfl rfl
-<<<<<<< HEAD
-=======
   congr
   exact (zero_add 0).symm
->>>>>>> b9147513
 
 lemma GradedPiece.algebraMap.commutes [hasGMul F F_lt] (r : R) (i : ι) (a : GradedPiece F F_lt i) :
     HEq ((mk F F_lt (r • (1 : F 0))) * a) (a * (mk F F_lt (r • (1 : F 0)))) := by
