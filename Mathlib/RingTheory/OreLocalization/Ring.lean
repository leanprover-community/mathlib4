/-
Copyright (c) 2022 Jakob von Raumer. All rights reserved.
Released under Apache 2.0 license as described in the file LICENSE.
Authors: Jakob von Raumer, Kevin Klinge, Andrew Yang
-/

import Mathlib.Algebra.GroupWithZero.NonZeroDivisors
import Mathlib.Algebra.Algebra.Defs
import Mathlib.Algebra.Field.Defs
import Mathlib.RingTheory.OreLocalization.Basic

#align_import ring_theory.ore_localization.basic from "leanprover-community/mathlib"@"861a26926586cd46ff80264d121cdb6fa0e35cc1"

/-!

# Module and Ring instances of Ore Localizations

The `Monoid` and `DistribMulAction` instances and additive versions are provided in
`Mathlib/RingTheory/OreLocalization/Basic.lean`.

-/

universe u

namespace OreLocalization

section Module

variable {R : Type*} [Semiring R] {S : Submonoid R} [OreSet S]
variable {X : Type*} [AddCommMonoid X] [Module R X]

protected theorem zero_smul (x : X[S⁻¹]) : (0 : R[S⁻¹]) • x = 0 := by
  induction' x with r s
  rw [OreLocalization.zero_def, oreDiv_smul_char 0 r 1 s 0 1 (by simp)]; simp

protected theorem add_smul (y z : R[S⁻¹]) (x : X[S⁻¹]) :
    (y + z) • x = y • x + z • x := by
  induction' x with r₁ s₁
  induction' y with r₂ s₂
  induction' z with r₃ s₃
  rcases oreDivAddChar' r₂ r₃ s₂ s₃ with ⟨ra, sa, ha, q⟩
  rw [q]
  clear q
  rw [OreLocalization.expand' r₂ s₂ sa]
  rcases oreDivSMulChar' (sa • r₂) r₁ (sa * s₂) s₁ with ⟨rb, sb, hb, q⟩
  rw [q]
  clear q
  have hs₃rasb : sb * ra * s₃ ∈ S := by
    rw [mul_assoc, ← ha]
    norm_cast
    apply SetLike.coe_mem
  rw [OreLocalization.expand _ _ _ hs₃rasb]
  have ha' : ↑((sb * sa) * s₂) = sb * ra * s₃ := by simp [ha, mul_assoc]
  rw [← Subtype.coe_eq_of_eq_mk ha']
  rcases oreDivSMulChar' ((sb * ra) • r₃) r₁ (sb * sa * s₂) s₁ with ⟨rc, sc, hc, hc'⟩
  rw [hc']
  rw [oreDiv_add_char _ _ 1 sc (by simp [mul_assoc])]
  rw [OreLocalization.expand' (sa • r₂ + ra • r₃) (sa * s₂) (sc * sb)]
  simp only [smul_eq_mul, one_smul, Submonoid.smul_def, mul_add, Submonoid.coe_mul] at hb hc ⊢
  rw [mul_assoc, hb, mul_assoc, ← mul_assoc _ ra, hc, ← mul_assoc, ← add_mul]
  rw [OreLocalization.smul_cancel']
  simp only [add_smul, ← mul_assoc, smul_smul]

end Module

section Semiring

variable {R : Type*} [Semiring R] {S : Submonoid R} [OreSet S]

attribute [local instance] OreLocalization.oreEqv

protected theorem zero_mul (x : R[S⁻¹]) : 0 * x = 0 :=
  OreLocalization.zero_smul x
#align ore_localization.zero_mul OreLocalization.zero_mul

protected theorem mul_zero (x : R[S⁻¹]) : x * 0 = 0 :=
  OreLocalization.smul_zero x
#align ore_localization.mul_zero OreLocalization.mul_zero

protected theorem left_distrib (x y z : R[S⁻¹]) : x * (y + z) = x * y + x * z :=
  OreLocalization.smul_add _ _ _
#align ore_localization.left_distrib OreLocalization.left_distrib

theorem right_distrib (x y z : R[S⁻¹]) : (x + y) * z = x * z + y * z :=
  OreLocalization.add_smul _ _ _
#align ore_localization.right_distrib OreLocalization.right_distrib

instance : Semiring R[S⁻¹] where
  __ := inferInstanceAs (MonoidWithZero (R[S⁻¹]))
  __ := inferInstanceAs (AddCommMonoid (R[S⁻¹]))
  left_distrib := OreLocalization.left_distrib
  right_distrib := right_distrib

variable {X : Type*} [AddCommMonoid X] [Module R X]

instance : Module R[S⁻¹] X[S⁻¹] where
  add_smul := OreLocalization.add_smul
  zero_smul := OreLocalization.zero_smul

instance {R₀} [Semiring R₀] [Module R₀ X] [Module R₀ R]
    [IsScalarTower R₀ R X] [IsScalarTower R₀ R R] :
    Module R₀ X[S⁻¹] where
  add_smul r s x := by simp only [← smul_one_oreDiv_one_smul, add_smul, ← add_oreDiv]
  zero_smul x := by rw [← smul_one_oreDiv_one_smul, zero_smul, zero_oreDiv, zero_smul]

@[simp]
lemma nsmul_eq_nsmul (n : ℕ) (x : X[S⁻¹]) :
    letI inst := OreLocalization.instModuleOfIsScalarTower (R₀ := ℕ) (R := R) (X := X) (S := S)
    HSMul.hSMul (self := @instHSMul _ _ inst.toSMul) n x = n • x := by
  letI inst := OreLocalization.instModuleOfIsScalarTower (R₀ := ℕ) (R := R) (X := X) (S := S)
  exact congr($(AddCommMonoid.natModule.unique.2 inst).smul n x)

<<<<<<< HEAD
=======
unseal OreLocalization.zero in
>>>>>>> bf2be8d4
/-- The ring homomorphism from `R` to `R[S⁻¹]`, mapping `r : R` to the fraction `r /ₒ 1`. -/
@[simps!]
def numeratorRingHom : R →+* R[S⁻¹] where
  __ := numeratorHom
<<<<<<< HEAD
  map_zero' := by with_unfolding_all OreLocalization.zero_def
=======
  map_zero' := OreLocalization.zero_def
>>>>>>> bf2be8d4
  map_add' _ _ := add_oreDiv.symm

instance {R₀} [CommSemiring R₀] [Algebra R₀ R] : Algebra R₀ R[S⁻¹] where
  __ := inferInstanceAs (Module R₀ R[S⁻¹])
  __ := numeratorRingHom.comp (algebraMap R₀ R)
  commutes' r x := by
    induction' x using OreLocalization.ind with r₁ s₁
    dsimp
    rw [mul_div_one, oreDiv_mul_char _ _ _ _ (algebraMap R₀ R r) s₁ (Algebra.commutes _ _).symm,
      Algebra.commutes, mul_one]
  smul_def' r x := by
    dsimp
    rw [Algebra.algebraMap_eq_smul_one, ← smul_eq_mul, smul_one_oreDiv_one_smul]

section UMP

variable {T : Type*} [Semiring T]
variable (f : R →+* T) (fS : S →* Units T)
variable (hf : ∀ s : S, f s = fS s)

/-- The universal lift from a ring homomorphism `f : R →+* T`, which maps elements in `S` to
units of `T`, to a ring homomorphism `R[S⁻¹] →+* T`. This extends the construction on
monoids. -/
def universalHom : R[S⁻¹] →+* T :=
  { universalMulHom f.toMonoidHom fS hf with
    map_zero' := by
      simp only [RingHom.toMonoidHom_eq_coe, OneHom.toFun_eq_coe, MonoidHom.toOneHom_coe]
      rw [OreLocalization.zero_def, universalMulHom_apply]
      simp
    map_add' := fun x y => by
      simp only [RingHom.toMonoidHom_eq_coe, OneHom.toFun_eq_coe, MonoidHom.toOneHom_coe]
      induction' x with r₁ s₁
      induction' y with r₂ s₂
      rcases oreDivAddChar' r₁ r₂ s₁ s₂ with ⟨r₃, s₃, h₃, h₃'⟩
      rw [h₃']
      clear h₃'
      simp only [RingHom.toMonoidHom_eq_coe, smul_eq_mul, universalMulHom_apply, MonoidHom.coe_coe,
        Submonoid.smul_def]
      simp only [mul_inv_rev, MonoidHom.map_mul, RingHom.map_add, RingHom.map_mul, Units.val_mul]
      rw [mul_add, mul_assoc, ← mul_assoc _ (f s₃), hf, ← Units.val_mul]
      simp only [one_mul, mul_left_inv, Units.val_one]
      congr 1
      rw [← mul_assoc]
      congr 1
      norm_cast at h₃
      have h₃' := Subtype.coe_eq_of_eq_mk h₃
      rw [← Units.val_mul, ← mul_inv_rev, ← fS.map_mul, h₃']
      rw [Units.inv_mul_eq_iff_eq_mul, Units.eq_mul_inv_iff_mul_eq, ← hf, ← hf]
      simp only [map_mul] }
#align ore_localization.universal_hom OreLocalization.universalHom

theorem universalHom_apply {r : R} {s : S} :
    universalHom f fS hf (r /ₒ s) = ((fS s)⁻¹ : Units T) * f r :=
  rfl
#align ore_localization.universal_hom_apply OreLocalization.universalHom_apply

theorem universalHom_commutes {r : R} : universalHom f fS hf (numeratorHom r) = f r := by
  simp [numeratorHom_apply, universalHom_apply]
#align ore_localization.universal_hom_commutes OreLocalization.universalHom_commutes

theorem universalHom_unique (φ : R[S⁻¹] →+* T) (huniv : ∀ r : R, φ (numeratorHom r) = f r) :
    φ = universalHom f fS hf :=
  RingHom.coe_monoidHom_injective <| universalMulHom_unique (RingHom.toMonoidHom f) fS hf (↑φ) huniv
#align ore_localization.universal_hom_unique OreLocalization.universalHom_unique

end UMP

end Semiring

section Ring

variable {R : Type*} [Ring R] {S : Submonoid R} [OreSet S]
variable {X : Type*} [AddCommGroup X] [Module R X]

instance : Ring R[S⁻¹] where
  __ := inferInstanceAs (Semiring R[S⁻¹])
  __ := inferInstanceAs (AddGroup R[S⁻¹])

@[simp]
lemma zsmul_eq_zsmul (n : ℤ) (x : X[S⁻¹]) :
    letI inst := OreLocalization.instModuleOfIsScalarTower (R₀ := ℤ) (R := R) (X := X) (S := S)
    HSMul.hSMul (self := @instHSMul _ _ inst.toSMul) n x = n • x := by
  letI inst := OreLocalization.instModuleOfIsScalarTower (R₀ := ℤ) (R := R) (X := X) (S := S)
  exact congr($(AddCommGroup.intModule.unique.2 inst).smul n x)

open nonZeroDivisors

theorem numeratorHom_inj (hS : S ≤ nonZeroDivisorsRight R) :
    Function.Injective (numeratorHom : R → R[S⁻¹]) :=
  fun r₁ r₂ h => by
  rw [numeratorHom_apply, numeratorHom_apply, oreDiv_eq_iff] at h
  rcases h with ⟨u, v, h₁, h₂⟩
  simp only [S.coe_one, mul_one, Submonoid.smul_def, smul_eq_mul] at h₁ h₂
  rw [← h₂, ← sub_eq_zero, ← mul_sub] at h₁
  exact (sub_eq_zero.mp (hS u.2 _ h₁)).symm
#align ore_localization.numerator_hom_inj OreLocalization.numeratorHom_inj

theorem subsingleton_iff :
    Subsingleton R[S⁻¹] ↔ 0 ∈ S := by
  rw [← subsingleton_iff_zero_eq_one, OreLocalization.one_def,
    OreLocalization.zero_def, oreDiv_eq_iff]
  simp

theorem nontrivial_iff :
    Nontrivial R[S⁻¹] ↔ 0 ∉ S := by
  rw [← not_subsingleton_iff_nontrivial, subsingleton_iff]

theorem nontrivial_of_nonZeroDivisors [Nontrivial R] (hS : S ≤ R⁰) :
    Nontrivial R[S⁻¹] :=
  nontrivial_iff.mpr (fun e ↦ one_ne_zero <| hS e 1 (mul_zero _))
#align ore_localization.nontrivial_of_non_zero_divisors OreLocalization.nontrivial_of_nonZeroDivisors

end Ring

noncomputable section DivisionRing

open nonZeroDivisors

open scoped Classical

variable {R : Type*} [Ring R] [Nontrivial R] [OreSet R⁰]

instance nontrivial : Nontrivial R[R⁰⁻¹] :=
  nontrivial_of_nonZeroDivisors (refl R⁰)

variable [NoZeroDivisors R]

/-- The inversion of Ore fractions for a ring without zero divisors, satisying `0⁻¹ = 0` and
`(r /ₒ r')⁻¹ = r' /ₒ r` for `r ≠ 0`. -/
@[irreducible]
protected def inv : R[R⁰⁻¹] → R[R⁰⁻¹] :=
  liftExpand
    (fun r s =>
      if hr : r = (0 : R) then (0 : R[R⁰⁻¹])
      else s /ₒ ⟨r, fun _ => eq_zero_of_ne_zero_of_mul_right_eq_zero hr⟩)
    (by
      intro r t s hst
      by_cases hr : r = 0
      · simp [hr]
      · by_cases ht : t = 0
        · exfalso
          apply nonZeroDivisors.coe_ne_zero ⟨_, hst⟩
          simp [ht, mul_zero]
        · simp only [hr, ht, dif_neg, not_false_iff, or_self_iff, mul_eq_zero, smul_eq_mul]
          apply OreLocalization.expand)
#align ore_localization.inv OreLocalization.inv

instance inv' : Inv R[R⁰⁻¹] :=
  ⟨OreLocalization.inv⟩

protected theorem inv_def {r : R} {s : R⁰} :
    (r /ₒ s)⁻¹ =
      if hr : r = (0 : R) then (0 : R[R⁰⁻¹])
      else s /ₒ ⟨r, fun _ => eq_zero_of_ne_zero_of_mul_right_eq_zero hr⟩ := by
  with_unfolding_all rfl
#align ore_localization.inv_def OreLocalization.inv_def

protected theorem mul_inv_cancel (x : R[R⁰⁻¹]) (h : x ≠ 0) : x * x⁻¹ = 1 := by
  induction' x with r s
  rw [OreLocalization.inv_def, OreLocalization.one_def]
<<<<<<< HEAD
  by_cases hr : r = 0
  · exfalso
    apply h
    simp [hr]
  · simp only [hr, ↓reduceDite]
    with_unfolding_all apply OreLocalization.mul_inv ⟨r, _⟩
=======
  have hr : r ≠ 0 := by
    rintro rfl
    simp at h
  simp only [hr]
  with_unfolding_all apply OreLocalization.mul_inv ⟨r, _⟩
>>>>>>> bf2be8d4
#align ore_localization.mul_inv_cancel OreLocalization.mul_inv_cancel

protected theorem inv_zero : (0 : R[R⁰⁻¹])⁻¹ = 0 := by
  rw [OreLocalization.zero_def, OreLocalization.inv_def]
  simp
#align ore_localization.inv_zero OreLocalization.inv_zero

instance : DivisionRing R[R⁰⁻¹] where
  mul_inv_cancel := OreLocalization.mul_inv_cancel
  inv_zero := OreLocalization.inv_zero
  nnqsmul := _
  qsmul := _

end DivisionRing

section CommSemiring

variable {R : Type*} [CommSemiring R] {S : Submonoid R} [OreSet S]

instance : CommSemiring R[S⁻¹] where
  __ := inferInstanceAs (Semiring R[S⁻¹])
  __ := inferInstanceAs (CommMonoid R[S⁻¹])

end CommSemiring

section CommRing

variable {R : Type*} [CommRing R] {S : Submonoid R} [OreSet S]

instance : CommRing R[S⁻¹] where
  __ := inferInstanceAs (Ring R[S⁻¹])
  __ := inferInstanceAs (CommMonoid R[S⁻¹])

end CommRing

section Field

open nonZeroDivisors

variable {R : Type*} [CommRing R] [Nontrivial R] [NoZeroDivisors R] [OreSet R⁰]

noncomputable
instance : Field R[R⁰⁻¹] where
  __ := inferInstanceAs (DivisionRing R[R⁰⁻¹])
  __ := inferInstanceAs (CommMonoid R[R⁰⁻¹])

end Field

end OreLocalization<|MERGE_RESOLUTION|>--- conflicted
+++ resolved
@@ -110,19 +110,11 @@
   letI inst := OreLocalization.instModuleOfIsScalarTower (R₀ := ℕ) (R := R) (X := X) (S := S)
   exact congr($(AddCommMonoid.natModule.unique.2 inst).smul n x)
 
-<<<<<<< HEAD
-=======
-unseal OreLocalization.zero in
->>>>>>> bf2be8d4
 /-- The ring homomorphism from `R` to `R[S⁻¹]`, mapping `r : R` to the fraction `r /ₒ 1`. -/
 @[simps!]
 def numeratorRingHom : R →+* R[S⁻¹] where
   __ := numeratorHom
-<<<<<<< HEAD
   map_zero' := by with_unfolding_all OreLocalization.zero_def
-=======
-  map_zero' := OreLocalization.zero_def
->>>>>>> bf2be8d4
   map_add' _ _ := add_oreDiv.symm
 
 instance {R₀} [CommSemiring R₀] [Algebra R₀ R] : Algebra R₀ R[S⁻¹] where
@@ -283,20 +275,11 @@
 protected theorem mul_inv_cancel (x : R[R⁰⁻¹]) (h : x ≠ 0) : x * x⁻¹ = 1 := by
   induction' x with r s
   rw [OreLocalization.inv_def, OreLocalization.one_def]
-<<<<<<< HEAD
-  by_cases hr : r = 0
-  · exfalso
-    apply h
-    simp [hr]
-  · simp only [hr, ↓reduceDite]
-    with_unfolding_all apply OreLocalization.mul_inv ⟨r, _⟩
-=======
   have hr : r ≠ 0 := by
     rintro rfl
     simp at h
   simp only [hr]
   with_unfolding_all apply OreLocalization.mul_inv ⟨r, _⟩
->>>>>>> bf2be8d4
 #align ore_localization.mul_inv_cancel OreLocalization.mul_inv_cancel
 
 protected theorem inv_zero : (0 : R[R⁰⁻¹])⁻¹ = 0 := by
