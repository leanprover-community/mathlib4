/-
Copyright (c) 2025 Junyan Xu. All rights reserved.
Released under Apache 2.0 license as described in the file LICENSE.
Authors: Junyan Xu
-/
<<<<<<< HEAD
import Mathlib.Order.CompleteSublattice
import Mathlib.RingTheory.SimpleModule.Basic
=======
module

public import Mathlib.Algebra.Algebra.Pi
public import Mathlib.Order.CompleteSublattice
public import Mathlib.RingTheory.SimpleModule.Basic
>>>>>>> 6a54a808

/-!
# Isotypic modules and isotypic components

## Main definitions

* `IsIsotypicOfType R M S` means that all simple submodules of the `R`-module `M`
  are isomorphic to `S`. Such a module `M` is isomorphic to a finsupp over `S`,
  see `IsIsotypicOfType.linearEquiv_finsupp`.

* `IsIsotypic R M` means that all simple submodules of the `R`-module `M`
  are isomorphic to each other.

* `isotypicComponent R M S` is the sum of all submodules of `M` isomorphic to `S`.

* `isotypicComponents R M` is the set of all nontrivial isotypic components of `M`
  (where `S` is taken to be simple submodules).

* `Submodule.IsFullyInvariant N` means that the submodule `N` of an `R`-module `M` is mapped into
  itself by all endomorphisms of `M`. The `fullyInvariantSubmodule`s of `M` form a complete
  lattice, which is atomic if `M` is semisimple, in which case the atoms are the isotypic
  components of `M`. A fully invariant submodule of a semiring as a module over itself
  is simply a two-sided ideal, see `isFullyInvariant_iff_isTwoSided`.

* `iSupIndep.ringEquiv`, `iSupIndep.algEquiv`: if `M` is the direct sum of fully invariant
  submodules `Nᵢ`, then `End R M` is isomorphic to `Πᵢ End R Nᵢ`. This can be applied to
  the isotypic components of a semisimple module `M`, yielding `IsSemisimpleModule.endAlgEquiv`.

## Keywords

isotypic component, fully invariant submodule

-/

@[expose] public section

universe u

variable (R₀ R : Type*) (M : Type u) (N S : Type*) [CommSemiring R₀]
  [Ring R] [Algebra R₀ R] [AddCommGroup M] [AddCommGroup N]
  [AddCommGroup S] [Module R M] [Module R N] [Module R S]

/-- An `R`-module `M` is isotypic of type `S` if all simple submodules of `M` are isomorphic
to `S`. If `M` is semisimple, it is equivalent to requiring that all simple quotients of `M` are
isomorphic to `S`. -/
def IsIsotypicOfType : Prop := ∀ (m : Submodule R M) [IsSimpleModule R m], Nonempty (m ≃ₗ[R] S)

/-- An `R`-module `M` is isotypic if all its simple submodules are isomorphic. -/
def IsIsotypic : Prop := ∀ (m : Submodule R M) [IsSimpleModule R m], IsIsotypicOfType R M m

variable {R M S} in
theorem IsIsotypicOfType.isIsotypic (h : IsIsotypicOfType R M S) : IsIsotypic R M :=
  fun m _ m' _ ↦ ⟨(h m').some.trans (h m).some.symm⟩

@[nontriviality]
theorem IsIsotypicOfType.of_subsingleton [Subsingleton M] : IsIsotypicOfType R M S :=
  fun S ↦ have := IsSimpleModule.nontrivial R S
    (not_subsingleton _ S.subtype_injective.subsingleton).elim

@[nontriviality] theorem IsIsotypic.of_subsingleton [Subsingleton M] : IsIsotypic R M :=
  fun S ↦ (IsIsotypicOfType.of_subsingleton R M S).isIsotypic S

theorem IsIsotypicOfType.of_isSimpleModule [IsSimpleModule R M] : IsIsotypicOfType R M M :=
  fun S hS ↦ by
    rw [isSimpleModule_iff_isAtom, isAtom_iff_eq_top] at hS
    exact ⟨.trans (.ofEq _ _ hS) Submodule.topEquiv⟩

variable {R}

theorem IsIsotypic.of_self [IsSemisimpleRing R] (h : IsIsotypic R R) : IsIsotypic R M :=
  fun m _ m' _ ↦
    have ⟨_, ⟨e⟩⟩ := IsSemisimpleRing.exists_linearEquiv_ideal_of_isSimpleModule R m
    have ⟨_, ⟨e'⟩⟩ := IsSemisimpleRing.exists_linearEquiv_ideal_of_isSimpleModule R m'
    have := IsSimpleModule.congr e.symm
    have := IsSimpleModule.congr e'.symm
    ⟨e'.trans <| (h _ _).some.trans e.symm⟩

variable {M N S}

theorem IsIsotypicOfType.of_linearEquiv_type (h : IsIsotypicOfType R M S) (e : S ≃ₗ[R] N) :
    IsIsotypicOfType R M N := fun m _ ↦ ⟨(h m).some.trans e⟩

theorem IsIsotypicOfType.of_injective (h : IsIsotypicOfType R N S) (f : M →ₗ[R] N)
    (inj : Function.Injective f) : IsIsotypicOfType R M S := fun m ↦
  have em := m.equivMapOfInjective f inj
  have := IsSimpleModule.congr em.symm
  ⟨em.trans (h (m.map f)).some⟩

theorem IsIsotypic.of_injective (h : IsIsotypic R N) (f : M →ₗ[R] N) (inj : Function.Injective f) :
    IsIsotypic R M := fun m _ ↦
  have em := (m.equivMapOfInjective f inj).symm
  have := IsSimpleModule.congr em
  ((h (m.map f)).of_injective f inj).of_linearEquiv_type em

theorem LinearEquiv.isIsotypicOfType_iff (e : M ≃ₗ[R] N) :
    IsIsotypicOfType R M S ↔ IsIsotypicOfType R N S :=
  ⟨(·.of_injective _ e.symm.injective), (·.of_injective _ e.injective)⟩

theorem LinearEquiv.isIsotypicOfType_iff_type (e : N ≃ₗ[R] S) :
    IsIsotypicOfType R M N ↔ IsIsotypicOfType R M S :=
  ⟨(·.of_linearEquiv_type e), (·.of_linearEquiv_type e.symm)⟩

theorem LinearEquiv.isIsotypic_iff (e : M ≃ₗ[R] N) : IsIsotypic R M ↔ IsIsotypic R N :=
  ⟨(·.of_injective _ e.symm.injective), (·.of_injective _ e.injective)⟩

theorem isIsotypicOfType_submodule_iff {N : Submodule R M} :
    IsIsotypicOfType R N S ↔ ∀ m ≤ N, [IsSimpleModule R m] → Nonempty (m ≃ₗ[R] S) := by
  rw [Subtype.forall', ← (Submodule.MapSubtype.orderIso N).forall_congr_right]
  have e := Submodule.equivMapOfInjective _ N.subtype_injective
  simp_rw [Submodule.MapSubtype.orderIso, Equiv.coe_fn_mk, ← (e _).isSimpleModule_iff]
  exact forall₂_congr fun m _ ↦ ⟨fun ⟨e'⟩ ↦ ⟨(e m).symm.trans e'⟩, fun ⟨e'⟩ ↦ ⟨(e m).trans e'⟩⟩

theorem isIsotypic_submodule_iff {N : Submodule R M} :
    IsIsotypic R N ↔ ∀ m ≤ N, [IsSimpleModule R m] → IsIsotypicOfType R N m := by
  rw [Subtype.forall', ← (Submodule.MapSubtype.orderIso N).forall_congr_right]
  have e := Submodule.equivMapOfInjective _ N.subtype_injective
  simp_rw [Submodule.MapSubtype.orderIso, Equiv.coe_fn_mk, ← (e _).isSimpleModule_iff,
    ← (e _).isIsotypicOfType_iff_type, IsIsotypic]

section Finsupp

variable [IsSemisimpleModule R M]

theorem IsIsotypicOfType.linearEquiv_finsupp (h : IsIsotypicOfType R M S) :
    ∃ ι : Type u, Nonempty (M ≃ₗ[R] ι →₀ S) := by
  have ⟨s, e, _, hs⟩ := IsSemisimpleModule.exists_linearEquiv_dfinsupp R M
  classical exact ⟨s, ⟨e.trans (DFinsupp.mapRange.linearEquiv fun m : s ↦ (h m.1).some)
    |>.trans (finsuppLequivDFinsupp R).symm⟩⟩

theorem IsIsotypic.linearEquiv_finsupp [Nontrivial M] (h : IsIsotypic R M) :
    ∃ (ι : Type u) (_ : Nonempty ι) (S : Submodule R M),
      IsSimpleModule R S ∧ Nonempty (M ≃ₗ[R] ι →₀ S) := by
  have ⟨S, hS⟩ := IsAtomic.exists_atom (Submodule R M)
  rw [← isSimpleModule_iff_isAtom] at hS
  have ⟨ι, e⟩ := (h S).linearEquiv_finsupp
  exact ⟨ι, (isEmpty_or_nonempty ι).resolve_left fun _ ↦ not_subsingleton _ (e.some.subsingleton),
    S, hS, e⟩

theorem IsIsotypicOfType.linearEquiv_fun [Module.Finite R M] (h : IsIsotypicOfType R M S) :
    ∃ n : ℕ, Nonempty (M ≃ₗ[R] Fin n → S) := by
  have ⟨n, S, e, hs⟩ := IsSemisimpleModule.exists_linearEquiv_fin_dfinsupp R M
  classical exact ⟨n, ⟨e.trans (DFinsupp.mapRange.linearEquiv fun i ↦ (h (S i)).some)
    |>.trans (finsuppLequivDFinsupp R).symm |>.trans (Finsupp.linearEquivFunOnFinite ..)⟩⟩

theorem IsIsotypic.linearEquiv_fun [Module.Finite R M] [Nontrivial M] (h : IsIsotypic R M) :
    ∃ (n : ℕ) (_ : NeZero n) (S : Submodule R M),
      IsSimpleModule R S ∧ Nonempty (M ≃ₗ[R] Fin n → S) := by
  have ⟨S, hS⟩ := IsAtomic.exists_atom (Submodule R M)
  rw [← isSimpleModule_iff_isAtom] at hS
  have ⟨n, e⟩ := (h S).linearEquiv_fun
  exact ⟨n, neZero_iff.2 <| by rintro rfl; exact not_subsingleton _ (e.some.subsingleton), S, hS, e⟩

theorem IsIsotypic.submodule_linearEquiv_fun {m : Submodule R M} [Module.Finite R m] [Nontrivial m]
    (h : IsIsotypic R m) : ∃ (n : ℕ) (_ : NeZero n) (S : Submodule R M),
      S ≤ m ∧ IsSimpleModule R S ∧ Nonempty (m ≃ₗ[R] Fin n → S) :=
  have ⟨n, hn, S, _, ⟨e⟩⟩ := h.linearEquiv_fun
  let e' := S.equivMapOfInjective _ m.subtype_injective
  ⟨n, hn, _, m.map_subtype_le S, .congr e'.symm, ⟨e.trans <| .piCongrRight fun _ ↦ e'⟩⟩

end Finsupp

variable (R M S)

/-- If `S` is a simple `R`-module, the `S`-isotypic component in an `R`-module `M` is the sum of
all submodules of `M` isomorphic to `S`. -/
def isotypicComponent : Submodule R M := sSup {m | Nonempty (m ≃ₗ[R] S)}

/-- The set of all (nontrivial) isotypic components of a module. -/
def isotypicComponents : Set (Submodule R M) :=
  { m | ∃ S : Submodule R M, IsSimpleModule R S ∧ m = isotypicComponent R M S }

variable {R M}

theorem Submodule.le_isotypicComponent (m : Submodule R M) : m ≤ isotypicComponent R M m :=
  le_sSup ⟨.refl ..⟩

theorem bot_lt_isotypicComponent (S : Submodule R M) [IsSimpleModule R S] :
    ⊥ < isotypicComponent R M S :=
  (bot_lt_iff_ne_bot.mpr <| (S.nontrivial_iff_ne_bot).mp <| IsSimpleModule.nontrivial R S).trans_le
    S.le_isotypicComponent

theorem bot_lt_isotypicComponents {m : Submodule R M} (h : m ∈ isotypicComponents R M) : ⊥ < m := by
  obtain ⟨_, _, rfl⟩ := h; exact bot_lt_isotypicComponent ..

instance (c : isotypicComponents R M) : Nontrivial c :=
  Submodule.nontrivial_iff_ne_bot.mpr (bot_lt_isotypicComponents c.2).ne'

instance [IsSemisimpleModule R S] : IsSemisimpleModule R (isotypicComponent R M S) := by
  rw [isotypicComponent, sSup_eq_iSup]
  refine isSemisimpleModule_biSup_of_isSemisimpleModule_submodule fun m ⟨e⟩ ↦ ?_
  have := IsSemisimpleModule.congr e
  infer_instance

instance (c : isotypicComponents R M) : IsSemisimpleModule R c := by
  obtain ⟨c, S, _, rfl⟩ := c; infer_instance

variable {S} in
theorem LinearEquiv.isotypicComponent_eq (e : N ≃ₗ[R] S) :
    isotypicComponent R M N = isotypicComponent R M S :=
  congr_arg sSup <| Set.ext fun _ ↦ Nonempty.congr (·.trans e) (·.trans e.symm)

section SimpleSubmodule

variable (N : Submodule R M) [IsSimpleModule R N] (s : Set (Submodule R M))

open LinearMap in
theorem Submodule.le_linearEquiv_of_sSup_eq_top [IsSemisimpleModule R M]
    (hs : sSup s = ⊤) : ∃ m ∈ s, ∃ S ≤ m, Nonempty (N ≃ₗ[R] S) := by
  have := IsSimpleModule.nontrivial R N
  have ⟨_, compl⟩ := exists_isCompl N
  have ⟨m, hm, ne⟩ := exists_ne_zero_of_sSup_eq_top (ne_zero_of_surjective
    (N.linearProjOfIsCompl_surjective compl)) _ hs
  have ⟨S, ⟨e⟩⟩ := linearEquiv_of_ne_zero ne
  exact ⟨m, hm, _, m.map_subtype_le S, ⟨e.trans (S.equivMapOfInjective _ m.subtype_injective)⟩⟩

theorem Submodule.linearEquiv_of_sSup_eq_top [h : ∀ m : s, IsSimpleModule R m]
    (hs : sSup s = ⊤) : ∃ S ∈ s, Nonempty (N ≃ₗ[R] S) :=
  have := isSemisimpleModule_of_isSemisimpleModule_submodule' (fun _ ↦ inferInstance)
    (sSup_eq_iSup' s ▸ hs)
  have ⟨m, hm, _S, le, ⟨e⟩⟩ := N.le_linearEquiv_of_sSup_eq_top _ hs
  have := isSimpleModule_iff_isAtom.mp (IsSimpleModule.congr e.symm)
  have := ((isSimpleModule_iff_isAtom.mp <| h ⟨m, hm⟩).le_iff_eq this.1).mp le
  ⟨m, hm, ⟨e.trans (.ofEq _ _ this)⟩⟩

/-- If a simple module is contained in a sum of semisimple modules, it must be isomorphic
to a submodule of one of the summands. -/
theorem Submodule.le_linearEquiv_of_le_sSup [hs : ∀ m : s, IsSemisimpleModule R m]
    (hN : N ≤ sSup s) : ∃ m ∈ s, ∃ S ≤ m, Nonempty (N ≃ₗ[R] S) := by
  rw [sSup_eq_iSup] at hN
  have e := LinearEquiv.ofInjective _ (inclusion_injective hN)
  have := IsSimpleModule.congr e.symm
  have := isSemisimpleModule_biSup_of_isSemisimpleModule_submodule fun m hm ↦ hs ⟨m, hm⟩
  obtain ⟨_, ⟨m, hm, rfl⟩, S, le, ⟨e'⟩⟩ := LinearMap.range (inclusion hN)
      |>.le_linearEquiv_of_sSup_eq_top (comap (⨆ i ∈ s, i).subtype '' s) <| by
    rw [sSup_image, biSup_comap_subtype_eq_top]
  exact ⟨m, hm, _, map_le_iff_le_comap.mpr le,
    ⟨(e.trans e').trans (equivMapOfInjective _ (subtype_injective _) _)⟩⟩

theorem Submodule.linearEquiv_of_le_sSup [simple : ∀ m : s, IsSimpleModule R m]
    (hs : N ≤ sSup s) : ∃ S ∈ s, Nonempty (N ≃ₗ[R] S) :=
  have ⟨m, hm, _S, le, ⟨e⟩⟩ := N.le_linearEquiv_of_le_sSup _ hs
  have := isSimpleModule_iff_isAtom.mp (.congr e.symm)
  have := ((isSimpleModule_iff_isAtom.mp <| simple ⟨m, hm⟩).le_iff_eq this.1).mp le
  ⟨m, hm, ⟨e.trans (.ofEq _ _ this)⟩⟩

end SimpleSubmodule

section IsSimpleModule

variable (R M) [IsSimpleModule R S]

local instance (m : {m : Submodule R M | Nonempty (m ≃ₗ[R] S)}) : IsSimpleModule R m :=
  .congr m.2.some

protected theorem IsIsotypicOfType.isotypicComponent :
    IsIsotypicOfType R (isotypicComponent R M S) S :=
  isIsotypicOfType_submodule_iff.mpr fun m h _ ↦
    have ⟨_, ⟨e⟩, ⟨e'⟩⟩ := m.linearEquiv_of_le_sSup _ h
    ⟨e'.trans e⟩

protected theorem IsIsotypic.isotypicComponent : IsIsotypic R (isotypicComponent R M S) :=
  (IsIsotypicOfType.isotypicComponent R M S).isIsotypic

variable {R M} in
protected theorem IsIsotypic.isotypicComponents {m : Submodule R M}
    (h : m ∈ isotypicComponents R M) : IsIsotypic R m := by
  obtain ⟨_, _, rfl⟩ := h; exact .isotypicComponent R M _

variable {R M} in
theorem eq_isotypicComponent_of_le {S c : Submodule R M} (hc : c ∈ isotypicComponents R M)
    [IsSimpleModule R S] (le : S ≤ c) : c = isotypicComponent R M S := by
  obtain ⟨S', _, rfl⟩ := hc
  have ⟨e⟩ := isIsotypicOfType_submodule_iff.mp (.isotypicComponent R M S') _ le
  exact e.symm.isotypicComponent_eq

theorem sSupIndep_isotypicComponents : sSupIndep (isotypicComponents R M) :=
  fun c hc ↦ disjoint_iff.mpr <| of_not_not fun ne ↦ by
    set s := isotypicComponents R M \ {c}
    have : IsSemisimpleModule R c := by obtain ⟨S, _, rfl⟩ := hc; infer_instance
    have := IsSemisimpleModule.of_injective _
      (Submodule.inclusion_injective (inf_le_left : c ⊓ sSup s ≤ c))
    have (c : s) : IsSemisimpleModule R c := by obtain ⟨_, ⟨_, _, rfl⟩, _⟩ := c; infer_instance
    have ⟨S, le, _⟩ := (IsSemisimpleModule.eq_bot_or_exists_simple_le _).resolve_left ne
    have ⟨c', hc', S', le', ⟨e⟩⟩ := S.le_linearEquiv_of_le_sSup _ (le.trans inf_le_right)
    have := IsSimpleModule.congr e.symm
    refine hc'.2 ?_
    rw [eq_isotypicComponent_of_le hc (le.trans inf_le_left), eq_isotypicComponent_of_le hc'.1 le']
    exact e.symm.isotypicComponent_eq

instance [IsNoetherian R M] : Finite (isotypicComponents R M) :=
  Set.finite_coe_iff.mpr <| WellFoundedGT.finite_of_sSupIndep (sSupIndep_isotypicComponents R M)

variable {R M S}

theorem IsIsotypicOfType.of_isotypicComponent_eq_top (h : isotypicComponent R M S = ⊤) :
    IsIsotypicOfType R M S :=
  fun m _ ↦ have ⟨_, ⟨e⟩, ⟨e'⟩⟩ := m.linearEquiv_of_sSup_eq_top _ h; ⟨e'.trans e⟩

theorem Submodule.map_le_isotypicComponent (S : Submodule R M) [IsSimpleModule R S]
    (f : M →ₗ[R] N) : S.map f ≤ isotypicComponent R N S := by
  conv_lhs => rw [← S.range_subtype, ← LinearMap.range_comp]
  obtain inj | eq := (f ∘ₗ S.subtype).injective_or_eq_zero
  · exact le_sSup ⟨.symm <| .ofInjective _ inj⟩
  · simp_rw [eq, LinearMap.range_zero, bot_le]

variable (S) in
theorem LinearMap.le_comap_isotypicComponent (f : M →ₗ[R] N) :
    isotypicComponent R M S ≤ (isotypicComponent R N S).comap f :=
  sSup_le fun m ⟨e⟩ ↦ Submodule.map_le_iff_le_comap.mp <|
    have := IsSimpleModule.congr e
    (m.map_le_isotypicComponent f).trans_eq e.isotypicComponent_eq

section IsFullyInvariant

variable {R M : Type*} [Semiring R] [AddCommMonoid M] [Module R M]

/-- A submodule `N` an `R`-module `M` is fully invariant if `N` is mapped into itself by all
`R`-linear endomorphisms of `M`.

If `M` is semisimple, this is equivalent to `N` being a sum of isotypic components of `M`:
see `isFullyInvariant_iff_sSup_isotypicComponents`. -/
def Submodule.IsFullyInvariant (N : Submodule R M) : Prop :=
  ∀ f : Module.End R M, N ≤ N.comap f

theorem isFullyInvariant_iff_isTwoSided {I : Ideal R} : I.IsFullyInvariant ↔ I.IsTwoSided := by
  simpa only [Submodule.IsFullyInvariant, ← MulOpposite.opEquiv.trans (RingEquiv.moduleEndSelf R
    |>.toEquiv) |>.forall_congr_right, SetLike.le_def, I.isTwoSided_iff] using forall_comm

variable (R M) in
/-- The fully invariant submodules of a module form a complete sublattice in the lattice of
submodules. -/
def fullyInvariantSubmodule : CompleteSublattice (Submodule R M) :=
  .mk' { N : Submodule R M | N.IsFullyInvariant }
    (fun _s hs f ↦ sSup_le fun _N hN ↦ (hs hN f).trans <| Submodule.comap_mono <| le_sSup hN)
    fun _s hs f ↦ Submodule.map_le_iff_le_comap.mp <| le_sInf fun _N hN ↦
      Submodule.map_le_iff_le_comap.mpr <| (sInf_le hN).trans (hs hN f)

theorem mem_fullyInvariantSubmodule_iff {m : Submodule R M} :
    m ∈ fullyInvariantSubmodule R M ↔ m.IsFullyInvariant := Iff.rfl

end IsFullyInvariant

section Equiv

variable {ι : Type*} [DecidableEq ι] {N : ι → Submodule R M}
  (ind : iSupIndep N) (iSup_top : ⨆ i, N i = ⊤) (invar : ∀ i, (N i).IsFullyInvariant)

/-- If an `R`-module `M` is the direct sum of fully invariant submodules `Nᵢ`,
then `End R M` is isomorphic to `Πᵢ End R Nᵢ` as a ring. -/
noncomputable def iSupIndep.ringEquiv : Module.End R M ≃+* Π i, Module.End R (N i) where
  toFun f i := f.restrict (invar i f)
  invFun f := letI e := ind.linearEquiv iSup_top; e ∘ₗ DFinsupp.mapRange.linearMap f ∘ₗ e.symm
  left_inv f := LinearMap.ext fun x ↦ by
    exact Submodule.iSup_induction _ (motive := (_ = f ·)) (iSup_top ▸ Submodule.mem_top (x := x))
      (fun i x h ↦ by simp [ind.linearEquiv_symm_apply _ h]) (by simp)
      fun _ _ h₁ h₂ ↦ by simpa only [map_add] using congr($h₁ + $h₂)
  right_inv f := by ext i x; simp [ind.linearEquiv_symm_apply _ x.2]
  map_add' _ _ := rfl
  map_mul' _ _ := rfl

/-- If an `R`-module `M` is the direct sum of fully invariant submodules `Nᵢ`,
then `End R M` is isomorphic to `Πᵢ End R Nᵢ` as an algebra. -/
noncomputable def iSupIndep.algEquiv [Module R₀ M] [IsScalarTower R₀ R M] :
    Module.End R M ≃ₐ[R₀] Π i, Module.End R (N i) where
  __ := ind.ringEquiv iSup_top invar
  map_smul' _ _ := rfl

end Equiv

variable (R M S) in
protected theorem Submodule.IsFullyInvariant.isotypicComponent :
    (isotypicComponent R M S).IsFullyInvariant :=
  LinearMap.le_comap_isotypicComponent S

theorem Submodule.IsFullyInvariant.of_mem_isotypicComponents {m : Submodule R M}
    (h : m ∈ isotypicComponents R M) : m.IsFullyInvariant := by
  obtain ⟨_, _, rfl⟩ := h; exact .isotypicComponent R M _

variable (R M) in
/-- The Galois coinsertion from sets of isotypic components to fully invariant submodules. -/
def GaloisCoinsertion.setIsotypicComponents :
    GaloisCoinsertion (α := Set (isotypicComponents R M)) (β := fullyInvariantSubmodule R M)
      (fun s ↦ ⨆ c ∈ s, ⟨c, .of_mem_isotypicComponents c.2⟩) fun m ↦ {c | c.1 ≤ m} :=
  GaloisConnection.toGaloisCoinsertion (fun _ _ ↦ iSup₂_le_iff) fun s c hc ↦ of_not_not fun hcs ↦
    (bot_lt_isotypicComponents c.2).ne' <| (sSupIndep_isotypicComponents R M c.2).eq_bot_of_le <|
    hc.trans <| by
      simp_rw [CompleteSublattice.coe_iSup, iSup₂_le_iff]
      exact fun c hc ↦ le_sSup ⟨c.2, Subtype.coe_ne_coe.mpr (ne_of_mem_of_not_mem hc hcs)⟩

theorem le_isotypicComponent_iff [IsSemisimpleModule R M] {m : Submodule R M} :
    m ≤ isotypicComponent R M S ↔ IsIsotypicOfType R m S where
  mp h := .of_injective (.isotypicComponent R M S) _ (Submodule.inclusion_injective h)
  mpr h := (IsSemisimpleModule.sSup_simples_le m).ge.trans
    (sSup_le_sSup fun S ⟨_, le⟩ ↦ isIsotypicOfType_submodule_iff.mp h S le)

theorem isotypicComponent_eq_top_iff [IsSemisimpleModule R M] :
    isotypicComponent R M S = ⊤ ↔ IsIsotypicOfType R M S := by
  rw [← top_le_iff, le_isotypicComponent_iff, Submodule.topEquiv.isIsotypicOfType_iff]

open IsSemisimpleModule in
theorem isFullyInvariant_iff_le_imp_isotypicComponent_le [IsSemisimpleModule R M]
    {m : Submodule R M} :
    m.IsFullyInvariant ↔ ∀ S ≤ m, [IsSimpleModule R S] → isotypicComponent R M S ≤ m where
  mp h S le _ := sSup_le fun S' ⟨e⟩ ↦ by
    have ⟨p, eq⟩ := extension_property _ S.subtype_injective (S'.subtype ∘ₗ e.symm)
    refine le_trans ?_ (Submodule.map_le_iff_le_comap.mpr (le.trans (h p)))
    rw [← S.range_subtype, ← LinearMap.range_comp, eq, e.symm.range_comp, S'.range_subtype]
  mpr h f := (sSup_simples_le m).ge.trans <| sSup_le fun S ⟨_, le⟩ ↦
    Submodule.map_le_iff_le_comap.mp ((S.map_le_isotypicComponent f).trans (h S le))

theorem eq_isotypicComponent_iff [IsSemisimpleModule R M] {m : Submodule R M} (ne : m ≠ ⊥) :
    m = isotypicComponent R M S ↔ IsIsotypicOfType R m S ∧ m.IsFullyInvariant where
  mp := by rintro rfl; exact ⟨.isotypicComponent R M S, .isotypicComponent R M S⟩
  mpr := fun ⟨iso, invar⟩ ↦ (le_isotypicComponent_iff.mpr iso).antisymm <|
    have ⟨S', le, _⟩ := (IsSemisimpleModule.eq_bot_or_exists_simple_le m).resolve_left ne
    (isIsotypicOfType_submodule_iff.mp iso S' le).some.symm.isotypicComponent_eq.trans_le
      (isFullyInvariant_iff_le_imp_isotypicComponent_le.mp invar _ le)

end IsSimpleModule

variable [IsSemisimpleModule R M]

open IsSemisimpleModule

theorem isIsotypic_iff_isFullyInvariant_imp_bot_or_top :
    IsIsotypic R M ↔ ∀ N : Submodule R M, N.IsFullyInvariant → N = ⊥ ∨ N = ⊤ where
  mp h N hN := (eq_bot_or_exists_simple_le N).imp_right fun ⟨S, le, _⟩ ↦ top_unique <|
    (isotypicComponent_eq_top_iff.mpr (h S)).ge.trans
    ((isFullyInvariant_iff_le_imp_isotypicComponent_le.mp hN) _ le)
  mpr h S _ := isotypicComponent_eq_top_iff.mp <|
    (h _ (.isotypicComponent R M S)).resolve_left (bot_lt_isotypicComponent S).ne'

theorem mem_isotypicComponents_iff {m : Submodule R M} :
    m ∈ isotypicComponents R M ↔ IsIsotypic R m ∧ m.IsFullyInvariant ∧ m ≠ ⊥ where
  mp := by rintro ⟨S, _, rfl⟩; exact ⟨.isotypicComponent R M S,
    .isotypicComponent R M S, (bot_lt_isotypicComponent S).ne'⟩
  mpr := fun ⟨iso, invar, ne⟩ ↦
    have ⟨S, le, simple⟩ := (eq_bot_or_exists_simple_le m).resolve_left ne
    ⟨S, simple, (eq_isotypicComponent_iff ne).mpr ⟨isIsotypic_submodule_iff.mp iso S le, invar⟩⟩

/-- Sets of isotypic components in a semisimple module are in order-preserving 1-1
correspondence with fully invariant submodules. Consequently, the fully invariant submodules
form a complete atomic Boolean algebra. -/
@[simps] def OrderIso.setIsotypicComponents :
    Set (isotypicComponents R M) ≃o fullyInvariantSubmodule R M where
  toFun s := ⨆ c ∈ s, ⟨c, .of_mem_isotypicComponents c.2⟩
  invFun m := { c | c.1 ≤ m }
  left_inv := (GaloisCoinsertion.setIsotypicComponents R M).u_l_eq
  right_inv m := (iSup₂_le fun _ ↦ by exact id).antisymm <| (sSup_simples_le m.1).ge.trans <|
      sSup_le fun S ⟨simple, le⟩ ↦ S.le_isotypicComponent.trans <| by
    let c : isotypicComponents R M := ⟨_, S, simple, rfl⟩
    simp_rw [← show c.1 = isotypicComponent R M S from rfl, CompleteSublattice.coe_iSup]
    exact le_biSup _ (isFullyInvariant_iff_le_imp_isotypicComponent_le.mp m.2 _ le)
  map_rel_iff' := (GaloisCoinsertion.setIsotypicComponents R M).l_le_l_iff

theorem isFullyInvariant_iff_sSup_isotypicComponents {m : Submodule R M} :
    m.IsFullyInvariant ↔ ∃ s ⊆ isotypicComponents R M, m = sSup s := by
  refine ⟨fun h ↦ ⟨OrderIso.setIsotypicComponents.symm ⟨m, h⟩, ⟨?_, ?_⟩⟩, ?_⟩
  · rintro _ ⟨c, _, rfl⟩; exact c.2
  · convert Subtype.ext_iff.mp (OrderIso.setIsotypicComponents.right_inv ⟨m, h⟩).symm
    simp [sSup_image, OrderIso.setIsotypicComponents, OrderIso.symm]
  · rintro ⟨_, hs, rfl⟩
    exact (fullyInvariantSubmodule R M).sSupClosed fun _ h ↦ .of_mem_isotypicComponents (hs h)

variable (R M) in
theorem sSup_isotypicComponents : sSup (isotypicComponents R M) = ⊤ :=
  have ⟨_, h, eq⟩ := isFullyInvariant_iff_sSup_isotypicComponents.mp
    (fullyInvariantSubmodule R M).top_mem
  top_unique <| eq.le.trans (sSup_le_sSup h)

namespace IsSemisimpleModule

variable (R M) [Module R₀ M] [IsScalarTower R₀ R M] [DecidableEq (isotypicComponents R M)]

/-- The endomorphism algebra of a semisimple module is the direct product of the endomorphism
algebras of its isotypic components. -/
noncomputable def endAlgEquiv :
    Module.End R M ≃ₐ[R₀] Π c : isotypicComponents R M, Module.End R c.1 :=
  ((sSupIndep_iff _).mp <| sSupIndep_isotypicComponents R M).algEquiv R₀
    ((sSup_eq_iSup' _).symm.trans <| sSup_isotypicComponents R M) (.of_mem_isotypicComponents ·.2)

/-- The endomorphism ring of a semisimple module is the direct product of the endomorphism rings
of its isotypic components. -/
noncomputable def endRingEquiv :
    Module.End R M ≃+* Π c : isotypicComponents R M, Module.End R c.1 :=
  (endAlgEquiv ℕ R M).toRingEquiv

end IsSemisimpleModule<|MERGE_RESOLUTION|>--- conflicted
+++ resolved
@@ -3,16 +3,10 @@
 Released under Apache 2.0 license as described in the file LICENSE.
 Authors: Junyan Xu
 -/
-<<<<<<< HEAD
-import Mathlib.Order.CompleteSublattice
-import Mathlib.RingTheory.SimpleModule.Basic
-=======
 module
 
-public import Mathlib.Algebra.Algebra.Pi
 public import Mathlib.Order.CompleteSublattice
 public import Mathlib.RingTheory.SimpleModule.Basic
->>>>>>> 6a54a808
 
 /-!
 # Isotypic modules and isotypic components
