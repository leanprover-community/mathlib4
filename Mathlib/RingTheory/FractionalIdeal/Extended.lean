/-
Copyright (c) 2024 James Sundstrom. All rights reserved.
Released under Apache 2.0 license as described in the file LICENSE.
Authors: James Sundstrom
-/
import Mathlib.RingTheory.DedekindDomain.Ideal.Basic

/-!
# Extension of fractional ideals

This file defines the extension of a fractional ideal along a ring homomorphism.

## Main definition

* `FractionalIdeal.extended`: Let `A` and `B` be commutative rings with respective localizations
  `IsLocalization M K` and `IsLocalization N L`. Let `f : A →+* B` be a ring homomorphism with
  `hf : M ≤ Submonoid.comap f N`. If `I : FractionalIdeal M K`, then the extension of `I` along
  `f` is `extended L hf I : FractionalIdeal N L`.
* `FractionalIdeal.extendedHom`: The ring homomorphism version of `FractionalIdeal.extended`.
* `FractionalIdeal.extendedHomₐ`: For `A ⊆ B` an extension of domains, the ring homomorphism that
  sends a fractional ideal of `A` to a fractional ideal of `B`.

## Main results

* `extended_add` says that extension commutes with addition.
* `extended_mul` says that extension commutes with multiplication.

## Tags

fractional ideal, fractional ideals, extended, extension
-/

open IsLocalization FractionalIdeal Submodule

namespace FractionalIdeal

<<<<<<< HEAD
section CommRing
=======
section RingHom
>>>>>>> 29ae8c1e

variable {A : Type*} [CommRing A] {B : Type*} [CommRing B] {f : A →+* B}
variable {K : Type*} {M : Submonoid A} [CommRing K] [Algebra A K] [IsLocalization M K]
variable (L : Type*) {N : Submonoid B} [CommRing L] [Algebra B L] [IsLocalization N L]
variable (hf : M ≤ Submonoid.comap f N)
variable (I : FractionalIdeal M K) (J : FractionalIdeal M K)

/-- Given commutative rings `A` and `B` with respective localizations `IsLocalization M K` and
`IsLocalization N L`, and a ring homomorphism `f : A →+* B` satisfying `M ≤ Submonoid.comap f N`, a
fractional ideal `I` of `A` can be extended along `f` to a fractional ideal of `B`. -/
def extended (I : FractionalIdeal M K) : FractionalIdeal N L where
  val := span B <| (IsLocalization.map (S := K) L f hf) '' I
  property := by
    have ⟨a, ha, frac⟩ := I.isFractional
    refine ⟨f a, hf ha, fun b hb ↦ ?_⟩
    refine span_induction (fun x hx ↦ ?_) ⟨0, by simp⟩
      (fun x y _ _ hx hy ↦ smul_add (f a) x y ▸ isInteger_add hx hy) (fun b c _ hc ↦ ?_) hb
    · rcases hx with ⟨k, kI, rfl⟩
      obtain ⟨c, hc⟩ := frac k kI
      exact ⟨f c, by simp [← IsLocalization.map_smul, ← hc]⟩
    · rw [← smul_assoc, smul_eq_mul, mul_comm (f a), ← smul_eq_mul, smul_assoc]
      exact isInteger_smul hc

local notation "map_f" => (IsLocalization.map (S := K) L f hf)

lemma mem_extended_iff (x : L) : (x ∈ I.extended L hf) ↔ x ∈ span B (map_f '' I) := by
  constructor <;> { intro hx; simpa }

@[simp]
lemma coe_extended_eq_span : I.extended L hf = span B (map_f '' I) := by
  ext; simp [mem_coe, mem_extended_iff]

@[simp]
theorem extended_zero : extended L hf (0 : FractionalIdeal M K) = 0 :=
  have : ((0 : FractionalIdeal M K) : Set K) = {0} := by ext; simp
  coeToSubmodule_injective (by simp [this])

variable {I} in
theorem extended_ne_zero [IsDomain K] [IsDomain L] [NoZeroSMulDivisors A K] [NoZeroSMulDivisors B L]
    (hf' : Function.Injective f) (hI : I ≠ 0) :
    extended L hf I ≠ 0 := by
  simp only [ne_eq, ← coeToSubmodule_inj, coe_extended_eq_span, coe_zero, Submodule.span_eq_bot,
    Set.mem_image, SetLike.mem_coe, forall_exists_index, and_imp, forall_apply_eq_imp_iff₂,
    not_forall]
  obtain ⟨x, hx₁, hx₂⟩ : ∃ x ∈ I, x ≠ 0 := by simpa [ne_eq, eq_zero_iff] using hI
  refine ⟨x, hx₁, ?_⟩
  exact (map_ne_zero_iff _ (IsLocalization.map_injective_of_injective' _ _ _ hf hf')).mpr hx₂

@[simp]
theorem extended_one : extended L hf (1 : FractionalIdeal M K) = 1 := by
  refine coeToSubmodule_injective <| Submodule.ext fun x ↦ ⟨fun hx ↦ span_induction
    ?_ (zero_mem _) (fun y z _ _ hy hz ↦ add_mem hy hz) (fun b y _ hy ↦ smul_mem _ b hy) hx, ?_⟩
  · rintro ⟨b, _, rfl⟩
    rw [Algebra.linearMap_apply, Algebra.algebraMap_eq_smul_one]
    exact smul_mem _ _ <| subset_span ⟨1, by simp [one_mem_one]⟩
  · rintro _ ⟨_, ⟨a, ha, rfl⟩, rfl⟩
    exact ⟨f a, ha, by rw [Algebra.linearMap_apply, Algebra.linearMap_apply, map_eq]⟩

theorem extended_add : (I + J).extended L hf = (I.extended L hf) + (J.extended L hf) := by
  apply coeToSubmodule_injective
  simp only [coe_extended_eq_span, coe_add, Submodule.add_eq_sup, ← span_union, ← Set.image_union]
  apply Submodule.span_eq_span
  · rintro _ ⟨y, hy, rfl⟩
    obtain ⟨i, hi, j, hj, rfl⟩ := (mem_add I J y).mp <| SetLike.mem_coe.mp hy
    rw [RingHom.map_add]
    exact add_mem (Submodule.subset_span ⟨i, Set.mem_union_left _ hi, by simp⟩)
      (Submodule.subset_span ⟨j, Set.mem_union_right _ hj, by simp⟩)
  · rintro _ ⟨y, hy, rfl⟩
    suffices y ∈ I + J from SetLike.mem_coe.mpr <| Submodule.subset_span ⟨y, by simp [this]⟩
    exact hy.elim (fun h ↦ (mem_add I J y).mpr ⟨y, h, 0, zero_mem J, add_zero y⟩)
      (fun h ↦ (mem_add I J y).mpr ⟨0, zero_mem I, y, h, zero_add y⟩)

theorem extended_mul : (I * J).extended L hf = (I.extended L hf) * (J.extended L hf) := by
  apply coeToSubmodule_injective
  simp only [coe_extended_eq_span, coe_mul, span_mul_span]
  refine Submodule.span_eq_span (fun _ h ↦ ?_) (fun _ h ↦ ?_)
  · rcases h with ⟨x, hx, rfl⟩
    replace hx : x ∈ (I : Submodule A K) * (J : Submodule A K) := coe_mul I J ▸ hx
    rw [Submodule.mul_eq_span_mul_set] at hx
    refine span_induction (fun y hy ↦ ?_) (by simp) (fun y z _ _ hy hz ↦ ?_)
      (fun a y _ hy ↦ ?_) hx
    · rcases Set.mem_mul.mp hy with ⟨i, hi, j, hj, rfl⟩
      exact subset_span <| Set.mem_mul.mpr
        ⟨map_f i, ⟨i, hi, by simp⟩, map_f j, ⟨j, hj, by simp⟩, by simp⟩
    · exact map_add map_f y z ▸ Submodule.add_mem _ hy hz
    · rw [Algebra.smul_def, map_mul, map_eq, ← Algebra.smul_def]
      exact smul_mem _ (f a) hy
  · rcases Set.mem_mul.mp h with ⟨y, ⟨i, hi, rfl⟩, z, ⟨j, hj, rfl⟩, rfl⟩
    exact Submodule.subset_span ⟨i * j, mul_mem_mul hi hj, by simp⟩

<<<<<<< HEAD
theorem extended_coeIdeal_eq_map {A : Type*} [CommRing A] {B : Type*} [CommRing B]
    {f : A →+* B} {K : Type*} {M : Submonoid A} [CommRing K] [Algebra A K] [IsLocalization M K]
    (L : Type*) {N : Submonoid B} [CommRing L] [Algebra B L] [IsLocalization N L]
    (hf : M ≤ Submonoid.comap f N) (I : Ideal A) :
    (I : FractionalIdeal M K).extended L hf = (I.map f : FractionalIdeal N L) := by
  rw [Ideal.map, Ideal.span, ← coeToSubmodule_inj, Ideal.submodule_span_eq, coe_coeIdeal,
    IsLocalization.coeSubmodule_span, coe_extended_eq_span]
  refine Submodule.span_eq_span ?_ ?_
  · rintro _ ⟨_, ⟨a, ha, rfl⟩, rfl⟩
    exact Submodule.subset_span
      ⟨f a, Set.mem_image_of_mem f ha, by rw [Algebra.linearMap_apply, IsLocalization.map_eq hf a]⟩
  · rintro _ ⟨_ , ⟨a, ha, rfl⟩, rfl⟩
    exact Submodule.subset_span
      ⟨algebraMap A K a, mem_coeIdeal_of_mem M ha, IsLocalization.map_eq hf a⟩

end CommRing

section IsDedekindDomain

open scoped nonZeroDivisors

variable {A : Type*} [CommRing A] [IsDedekindDomain A] {K : Type*} [Field K] [Algebra A K]
  [IsFractionRing A K] {B : Type*} [CommRing B] [IsDedekindDomain B] (L : Type*) [Field L]
  [Algebra B L] [IsFractionRing B L] [Algebra A B] [NoZeroSMulDivisors A B]

theorem extended_inv {I : FractionalIdeal A⁰ K} (hI : I ≠ 0) :
    haveI hs : A⁰ ≤ Submonoid.comap (algebraMap A B) B⁰ := fun _ hx ↦ by simpa using hx
    extended L hs (f := algebraMap A B) I⁻¹ =
       (extended L hs (f := algebraMap A B) I : FractionalIdeal B⁰ L)⁻¹ := by
  rw [← mul_eq_one_iff_eq_inv₀, ← extended_mul, inv_mul_cancel₀ hI, extended_one]
  exact extended_ne_zero _ _ (FaithfulSMul.algebraMap_injective _ _) hI

theorem extended_coeIdeal_eq_map_algebraMap (I : Ideal A) :
    haveI hs : A⁰ ≤ Submonoid.comap (algebraMap A B) B⁰ := fun _ hx ↦ by simpa using hx
    (I : FractionalIdeal A⁰ K).extended L hs =
      (I.map (algebraMap A B) : FractionalIdeal B⁰ L) :=
  FractionalIdeal.extended_coeIdeal_eq_map _ _ _

end IsDedekindDomain
=======
/--
The ring homomorphism version of `FractionalIdeal.extended`.
-/
@[simps]
def extendedHom : FractionalIdeal M K →+* FractionalIdeal N L where
  toFun := extended L hf
  map_one' := extended_one L hf
  map_zero' := extended_zero L hf
  map_mul' := extended_mul L hf
  map_add' := extended_add L hf

end RingHom

section Algebra

open scoped nonZeroDivisors

variable (A K L B : Type*) [CommRing A] [IsDomain A] [CommRing B] [IsDomain B] [Algebra A B]
  [NoZeroSMulDivisors A B] [Field K] [Field L] [Algebra A K] [Algebra B L] [IsFractionRing A K]
  [IsFractionRing B L]

/--
The ring homomorphisme that extends a fractional ideal of `A` to a fractional ideal of `B` for
`A ⊆ B` an extension of domains.
-/
abbrev extendedHomₐ : FractionalIdeal A⁰ K →+* FractionalIdeal B⁰ L :=
  extendedHom L <|
    nonZeroDivisors_le_comap_nonZeroDivisors_of_injective _ (FaithfulSMul.algebraMap_injective _ _)

end Algebra
>>>>>>> 29ae8c1e

end FractionalIdeal<|MERGE_RESOLUTION|>--- conflicted
+++ resolved
@@ -1,9 +1,11 @@
 /-
 Copyright (c) 2024 James Sundstrom. All rights reserved.
 Released under Apache 2.0 license as described in the file LICENSE.
-Authors: James Sundstrom
--/
+Authors: James Sundstrom, Xavier Roblot
+-/
+import Mathlib.RingTheory.FractionalIdeal.Basic
 import Mathlib.RingTheory.DedekindDomain.Ideal.Basic
+import Mathlib.RingTheory.DedekindDomain.Instances
 
 /-!
 # Extension of fractional ideals
@@ -34,11 +36,7 @@
 
 namespace FractionalIdeal
 
-<<<<<<< HEAD
-section CommRing
-=======
 section RingHom
->>>>>>> 29ae8c1e
 
 variable {A : Type*} [CommRing A] {B : Type*} [CommRing B] {f : A →+* B}
 variable {K : Type*} {M : Submonoid A} [CommRing K] [Algebra A K] [IsLocalization M K]
@@ -76,16 +74,25 @@
   have : ((0 : FractionalIdeal M K) : Set K) = {0} := by ext; simp
   coeToSubmodule_injective (by simp [this])
 
-variable {I} in
+variable {I}
+
 theorem extended_ne_zero [IsDomain K] [IsDomain L] [NoZeroSMulDivisors A K] [NoZeroSMulDivisors B L]
-    (hf' : Function.Injective f) (hI : I ≠ 0) :
-    extended L hf I ≠ 0 := by
+    (hf' : Function.Injective f) (hI : I ≠ 0) : extended L hf I ≠ 0 := by
   simp only [ne_eq, ← coeToSubmodule_inj, coe_extended_eq_span, coe_zero, Submodule.span_eq_bot,
     Set.mem_image, SetLike.mem_coe, forall_exists_index, and_imp, forall_apply_eq_imp_iff₂,
     not_forall]
   obtain ⟨x, hx₁, hx₂⟩ : ∃ x ∈ I, x ≠ 0 := by simpa [ne_eq, eq_zero_iff] using hI
   refine ⟨x, hx₁, ?_⟩
   exact (map_ne_zero_iff _ (IsLocalization.map_injective_of_injective' _ _ _ hf hf')).mpr hx₂
+
+@[simp]
+theorem extended_eq_zero_iff [IsDomain K] [IsDomain L] [NoZeroSMulDivisors A K]
+    [NoZeroSMulDivisors B L] (hf' : Function.Injective f) : extended L hf I = 0 ↔ I = 0 := by
+  refine ⟨?_, fun h ↦ h ▸ extended_zero _ _⟩
+  contrapose!
+  exact fun h ↦ extended_ne_zero L hf hf' h
+
+variable (I)
 
 @[simp]
 theorem extended_one : extended L hf (1 : FractionalIdeal M K) = 1 := by
@@ -96,6 +103,22 @@
     exact smul_mem _ _ <| subset_span ⟨1, by simp [one_mem_one]⟩
   · rintro _ ⟨_, ⟨a, ha, rfl⟩, rfl⟩
     exact ⟨f a, ha, by rw [Algebra.linearMap_apply, Algebra.linearMap_apply, map_eq]⟩
+
+theorem extended_le_one_of_le_one (hI : I ≤ 1) : extended L hf I ≤ 1 := by
+  obtain ⟨J, rfl⟩ := le_one_iff_exists_coeIdeal.mp hI
+  intro x hx
+  simp only [val_eq_coe, coe_one]
+  simp only [val_eq_coe, mem_coe, mem_extended_iff, mem_span_image_iff_exists_fun,
+    Finset.univ_eq_attach] at hx
+  obtain ⟨s, hs, c, rfl⟩ := hx
+  refine Submodule.sum_smul_mem _ _ fun x h ↦ mem_one.mpr ?_
+  obtain ⟨a, ha⟩ : ∃ a, (algebraMap A K) a = ↑x := by
+    simpa [val_eq_coe, coe_one, mem_one] using hI <| hs x.prop
+  exact ⟨f a, by rw [← ha, map_eq]⟩
+
+theorem one_le_extended_of_one_le (hI : 1 ≤ I) : 1 ≤ extended L hf I := by
+  rw [one_le] at hI ⊢
+  exact (mem_extended_iff _ _ _ _).mpr <| subset_span ⟨1, hI, by rw [map_one]⟩
 
 theorem extended_add : (I + J).extended L hf = (I.extended L hf) + (J.extended L hf) := by
   apply coeToSubmodule_injective
@@ -129,12 +152,9 @@
   · rcases Set.mem_mul.mp h with ⟨y, ⟨i, hi, rfl⟩, z, ⟨j, hj, rfl⟩, rfl⟩
     exact Submodule.subset_span ⟨i * j, mul_mem_mul hi hj, by simp⟩
 
-<<<<<<< HEAD
-theorem extended_coeIdeal_eq_map {A : Type*} [CommRing A] {B : Type*} [CommRing B]
-    {f : A →+* B} {K : Type*} {M : Submonoid A} [CommRing K] [Algebra A K] [IsLocalization M K]
-    (L : Type*) {N : Submonoid B} [CommRing L] [Algebra B L] [IsLocalization N L]
-    (hf : M ≤ Submonoid.comap f N) (I : Ideal A) :
-    (I : FractionalIdeal M K).extended L hf = (I.map f : FractionalIdeal N L) := by
+@[simp]
+theorem extended_coeIdeal_eq_map (I₀ : Ideal A) :
+    (I₀ : FractionalIdeal M K).extended L hf = (I₀.map f : FractionalIdeal N L) := by
   rw [Ideal.map, Ideal.span, ← coeToSubmodule_inj, Ideal.submodule_span_eq, coe_coeIdeal,
     IsLocalization.coeSubmodule_span, coe_extended_eq_span]
   refine Submodule.span_eq_span ?_ ?_
@@ -145,31 +165,6 @@
     exact Submodule.subset_span
       ⟨algebraMap A K a, mem_coeIdeal_of_mem M ha, IsLocalization.map_eq hf a⟩
 
-end CommRing
-
-section IsDedekindDomain
-
-open scoped nonZeroDivisors
-
-variable {A : Type*} [CommRing A] [IsDedekindDomain A] {K : Type*} [Field K] [Algebra A K]
-  [IsFractionRing A K] {B : Type*} [CommRing B] [IsDedekindDomain B] (L : Type*) [Field L]
-  [Algebra B L] [IsFractionRing B L] [Algebra A B] [NoZeroSMulDivisors A B]
-
-theorem extended_inv {I : FractionalIdeal A⁰ K} (hI : I ≠ 0) :
-    haveI hs : A⁰ ≤ Submonoid.comap (algebraMap A B) B⁰ := fun _ hx ↦ by simpa using hx
-    extended L hs (f := algebraMap A B) I⁻¹ =
-       (extended L hs (f := algebraMap A B) I : FractionalIdeal B⁰ L)⁻¹ := by
-  rw [← mul_eq_one_iff_eq_inv₀, ← extended_mul, inv_mul_cancel₀ hI, extended_one]
-  exact extended_ne_zero _ _ (FaithfulSMul.algebraMap_injective _ _) hI
-
-theorem extended_coeIdeal_eq_map_algebraMap (I : Ideal A) :
-    haveI hs : A⁰ ≤ Submonoid.comap (algebraMap A B) B⁰ := fun _ hx ↦ by simpa using hx
-    (I : FractionalIdeal A⁰ K).extended L hs =
-      (I.map (algebraMap A B) : FractionalIdeal B⁰ L) :=
-  FractionalIdeal.extended_coeIdeal_eq_map _ _ _
-
-end IsDedekindDomain
-=======
 /--
 The ring homomorphism version of `FractionalIdeal.extended`.
 -/
@@ -187,9 +182,9 @@
 
 open scoped nonZeroDivisors
 
-variable (A K L B : Type*) [CommRing A] [IsDomain A] [CommRing B] [IsDomain B] [Algebra A B]
+variable {A K : Type*} (L B : Type*) [CommRing A] [CommRing B] [IsDomain B] [Algebra A B]
   [NoZeroSMulDivisors A B] [Field K] [Field L] [Algebra A K] [Algebra B L] [IsFractionRing A K]
-  [IsFractionRing B L]
+  [IsFractionRing B L] {I : FractionalIdeal A⁰ K}
 
 /--
 The ring homomorphisme that extends a fractional ideal of `A` to a fractional ideal of `B` for
@@ -199,7 +194,58 @@
   extendedHom L <|
     nonZeroDivisors_le_comap_nonZeroDivisors_of_injective _ (FaithfulSMul.algebraMap_injective _ _)
 
+theorem extendedHomₐ_eq_zero_iff {I : FractionalIdeal A⁰ K} :
+    extendedHomₐ L B I = 0 ↔ I = 0 :=
+  extended_eq_zero_iff _ _ (FaithfulSMul.algebraMap_injective _ _)
+
+variable [Algebra K L] [Algebra A L] [IsScalarTower A B L] [IsScalarTower A K L] [IsDomain A]
+  [IsIntegrallyClosed A] [IsIntegrallyClosed B] [Algebra.IsIntegral A B]
+
+theorem le_one_of_extendedHomₐ_le_one (hI : extendedHomₐ L B I ≤ 1) : I ≤ 1 := by
+  contrapose! hI
+  rw [SetLike.not_le_iff_exists] at hI ⊢
+  obtain ⟨x, hx₁, hx₂⟩ := hI
+  refine ⟨algebraMap K L x, ?_, ?_⟩
+  · simpa [← FractionalIdeal.mem_coe, IsLocalization.algebraMap_eq_map_map_submonoid A⁰ B K L]
+      using subset_span <| Set.mem_image_of_mem _ hx₁
+  · contrapose! hx₂
+    rw [mem_one_iff, ← IsIntegrallyClosed.isIntegral_iff] at hx₂ ⊢
+    exact IsIntegral.tower_bot_of_field <| isIntegral_trans _ hx₂
+
+theorem extendedHomₐ_le_one_iff : extendedHomₐ L B I ≤ 1 ↔ I ≤ 1 :=
+  ⟨fun h ↦ le_one_of_extendedHomₐ_le_one L B h, fun a ↦ extended_le_one_of_le_one L _ I a⟩
+
+variable [IsDedekindDomain A] [IsDedekindDomain B]
+
+theorem one_le_extendedHomₐ_iff (hI : I ≠ 0) : 1 ≤ extendedHomₐ L B I ↔ 1 ≤ I := by
+  rw [← inv_le_inv_iff (by exact extended_ne_zero L _ (FaithfulSMul.algebraMap_injective _ _) hI)
+    (by simp), inv_one, ← map_inv₀, extendedHomₐ_le_one_iff, inv_le_comm hI (by simp), inv_one]
+
+theorem extendedHomₐ_eq_one_iff (hI : I ≠ 0) : extendedHomₐ L B I = 1 ↔ I = 1 := by
+  rw [le_antisymm_iff, extendedHomₐ_le_one_iff, one_le_extendedHomₐ_iff _ _ hI, ← le_antisymm_iff]
+
+variable (A K) in
+theorem extendedHomₐ_injective :
+    Function.Injective (fun I : FractionalIdeal A⁰ K ↦ extendedHomₐ L B I) := by
+  intro I J h
+  dsimp only at h
+  by_cases hI : I = 0
+  · rwa [hI, map_zero, eq_comm, extendedHomₐ_eq_zero_iff L B, eq_comm, ← hI] at h
+  by_cases hJ : J = 0
+  · rwa [hJ, map_zero, extendedHomₐ_eq_zero_iff L B, ← hJ] at h
+  rwa [← mul_inv_eq_one₀ (extended_ne_zero _ _ (FaithfulSMul.algebraMap_injective _ _) hJ),
+    ← map_inv₀, ← map_mul, extendedHomₐ_eq_one_iff _ _ (mul_ne_zero hI (inv_ne_zero hJ)),
+    mul_inv_eq_one₀ hJ] at h
+
+theorem _root_.Ideal.map_algebraMap_injective :
+    Function.Injective (fun I : Ideal A ↦ I.map (algebraMap A B)) := by
+  let _ : Algebra (FractionRing A) (FractionRing B) := FractionRing.liftAlgebra A (FractionRing B)
+  intro _ _ _
+  rwa [← coeIdeal_inj (K := FractionRing A),
+    ← (extendedHomₐ_injective A (FractionRing A) (FractionRing B) B).eq_iff,
+    extendedHom_apply, extendedHom_apply, extended_coeIdeal_eq_map, extended_coeIdeal_eq_map,
+    coeIdeal_inj]
+
 end Algebra
->>>>>>> 29ae8c1e
 
 end FractionalIdeal