/-
Copyright (c) 2024 James Sundstrom. All rights reserved.
Released under Apache 2.0 license as described in the file LICENSE.
Authors: James Sundstrom, Xavier Roblot
-/
<<<<<<< HEAD
import Mathlib.RingTheory.DedekindDomain.Ideal.Lemmas
=======
import Mathlib.RingTheory.Algebraic.Integral
import Mathlib.RingTheory.FractionalIdeal.Basic
>>>>>>> f9c58afb

/-!
# Extension of fractional ideals

This file defines the extension of a fractional ideal along a ring homomorphism.

## Main definitions

* `FractionalIdeal.extended`: Let `A` and `B` be commutative rings with respective localizations
  `IsLocalization M K` and `IsLocalization N L`. Let `f : A →+* B` be a ring homomorphism with
  `hf : M ≤ Submonoid.comap f N`. If `I : FractionalIdeal M K`, then the extension of `I` along
  `f` is `extended L hf I : FractionalIdeal N L`.
* `FractionalIdeal.extendedHom`: The ring homomorphism version of `FractionalIdeal.extended`.
* `FractionalIdeal.extendedHomₐ`: For `A ⊆ B` an extension of domains, the ring homomorphism that
  sends a fractional ideal of `A` to a fractional ideal of `B`.

## Main results

* `FractionalIdeal.extendedHomₐ_injective`: the map `FractionalIdeal.extendedHomₐ` is injective.
* `Ideal.map_algebraMap_injective`: For `A ⊆ B` an extension of Dedekind domains, the map that
  sends an ideal `I` of `A` to `I·B` is injective.

## Tags

fractional ideal, fractional ideals, extended, extension
-/

open IsLocalization FractionalIdeal Submodule

namespace FractionalIdeal

section RingHom

variable {A : Type*} [CommRing A] {B : Type*} [CommRing B] {f : A →+* B}
variable {K : Type*} {M : Submonoid A} [CommRing K] [Algebra A K] [IsLocalization M K]
variable (L : Type*) {N : Submonoid B} [CommRing L] [Algebra B L] [IsLocalization N L]
variable (hf : M ≤ Submonoid.comap f N)
variable (I : FractionalIdeal M K) (J : FractionalIdeal M K)

/-- Given commutative rings `A` and `B` with respective localizations `IsLocalization M K` and
`IsLocalization N L`, and a ring homomorphism `f : A →+* B` satisfying `M ≤ Submonoid.comap f N`, a
fractional ideal `I` of `A` can be extended along `f` to a fractional ideal of `B`. -/
def extended (I : FractionalIdeal M K) : FractionalIdeal N L where
  val := span B <| (IsLocalization.map (S := K) L f hf) '' I
  property := by
    have ⟨a, ha, frac⟩ := I.isFractional
    refine ⟨f a, hf ha, fun b hb ↦ ?_⟩
    refine span_induction (fun x hx ↦ ?_) ⟨0, by simp⟩
      (fun x y _ _ hx hy ↦ smul_add (f a) x y ▸ isInteger_add hx hy) (fun b c _ hc ↦ ?_) hb
    · rcases hx with ⟨k, kI, rfl⟩
      obtain ⟨c, hc⟩ := frac k kI
      exact ⟨f c, by simp [← IsLocalization.map_smul, ← hc]⟩
    · rw [← smul_assoc, smul_eq_mul, mul_comm (f a), ← smul_eq_mul, smul_assoc]
      exact isInteger_smul hc

local notation "map_f" => (IsLocalization.map (S := K) L f hf)

lemma mem_extended_iff (x : L) : x ∈ I.extended L hf ↔ x ∈ span B (map_f '' I) := by
  constructor <;> { intro hx; simpa }

@[simp]
lemma coe_extended_eq_span : I.extended L hf = span B (map_f '' I) := by
  ext; simp [mem_coe, mem_extended_iff]

@[simp]
theorem extended_zero : extended L hf (0 : FractionalIdeal M K) = 0 :=
  have : ((0 : FractionalIdeal M K) : Set K) = {0} := by ext; simp
  coeToSubmodule_injective (by simp [this])

variable {I}

theorem extended_ne_zero [IsDomain B] (hf' : Function.Injective f) (hI : I ≠ 0) (hN : 0 ∉ N) :
    extended L hf I ≠ 0 := by
  simp only [ne_eq, ← coeToSubmodule_inj, coe_extended_eq_span, coe_zero, Submodule.span_eq_bot,
    Set.mem_image, SetLike.mem_coe, forall_exists_index, and_imp, forall_apply_eq_imp_iff₂,
    not_forall]
  obtain ⟨x, hx₁, hx₂⟩ : ∃ x ∈ I, x ≠ 0 := by simpa [ne_eq, eq_zero_iff] using hI
  refine ⟨x, hx₁, ?_⟩
  exact (map_ne_zero_iff _ (IsLocalization.map_injective_of_injective' _ _ _ _ hN hf')).mpr hx₂

@[simp]
theorem extended_eq_zero_iff [IsDomain B] (hf' : Function.Injective f) (hN : 0 ∉ N) :
    extended L hf I = 0 ↔ I = 0 := by
  refine ⟨?_, fun h ↦ h ▸ extended_zero _ _⟩
  contrapose!
  exact fun h ↦ extended_ne_zero L hf hf' h hN

variable (I)

@[simp]
theorem extended_one : extended L hf (1 : FractionalIdeal M K) = 1 := by
  refine coeToSubmodule_injective <| Submodule.ext fun x ↦ ⟨fun hx ↦ span_induction
    ?_ (zero_mem _) (fun y z _ _ hy hz ↦ add_mem hy hz) (fun b y _ hy ↦ smul_mem _ b hy) hx, ?_⟩
  · rintro ⟨b, _, rfl⟩
    rw [Algebra.linearMap_apply, Algebra.algebraMap_eq_smul_one]
    exact smul_mem _ _ <| subset_span ⟨1, by simp [one_mem_one]⟩
  · rintro _ ⟨_, ⟨a, ha, rfl⟩, rfl⟩
    exact ⟨f a, ha, by rw [Algebra.linearMap_apply, Algebra.linearMap_apply, map_eq]⟩

theorem extended_le_one_of_le_one (hI : I ≤ 1) : extended L hf I ≤ 1 := by
  obtain ⟨J, rfl⟩ := le_one_iff_exists_coeIdeal.mp hI
  intro x hx
<<<<<<< HEAD
  simp only [val_eq_coe, coe_one]
  simp only [val_eq_coe, mem_coe, mem_extended_iff, mem_span_image_iff_exists_fun,
    Finset.univ_eq_attach] at hx
=======
  simp only [val_eq_coe, mem_coe, mem_extended_iff, mem_span_image_iff_exists_fun,
    Finset.univ_eq_attach, coe_one] at hx ⊢
>>>>>>> f9c58afb
  obtain ⟨s, hs, c, rfl⟩ := hx
  refine Submodule.sum_smul_mem _ _ fun x h ↦ mem_one.mpr ?_
  obtain ⟨a, ha⟩ : ∃ a, (algebraMap A K) a = ↑x := by
    simpa [val_eq_coe, coe_one, mem_one] using hI <| hs x.prop
  exact ⟨f a, by rw [← ha, map_eq]⟩

theorem one_le_extended_of_one_le (hI : 1 ≤ I) : 1 ≤ extended L hf I := by
  rw [one_le] at hI ⊢
  exact (mem_extended_iff _ _ _ _).mpr <| subset_span ⟨1, hI, by rw [map_one]⟩

theorem extended_add : (I + J).extended L hf = (I.extended L hf) + (J.extended L hf) := by
  apply coeToSubmodule_injective
  simp only [coe_extended_eq_span, coe_add, Submodule.add_eq_sup, ← span_union, ← Set.image_union]
  apply Submodule.span_eq_span
  · rintro _ ⟨y, hy, rfl⟩
    obtain ⟨i, hi, j, hj, rfl⟩ := (mem_add I J y).mp <| SetLike.mem_coe.mp hy
    rw [RingHom.map_add]
    exact add_mem (Submodule.subset_span ⟨i, Set.mem_union_left _ hi, by simp⟩)
      (Submodule.subset_span ⟨j, Set.mem_union_right _ hj, by simp⟩)
  · rintro _ ⟨y, hy, rfl⟩
    suffices y ∈ I + J from SetLike.mem_coe.mpr <| Submodule.subset_span ⟨y, by simp [this]⟩
    exact hy.elim (fun h ↦ (mem_add I J y).mpr ⟨y, h, 0, zero_mem J, add_zero y⟩)
      (fun h ↦ (mem_add I J y).mpr ⟨0, zero_mem I, y, h, zero_add y⟩)

theorem extended_mul : (I * J).extended L hf = (I.extended L hf) * (J.extended L hf) := by
  apply coeToSubmodule_injective
  simp only [coe_extended_eq_span, coe_mul, span_mul_span]
  refine Submodule.span_eq_span (fun _ h ↦ ?_) (fun _ h ↦ ?_)
  · rcases h with ⟨x, hx, rfl⟩
    replace hx : x ∈ (I : Submodule A K) * (J : Submodule A K) := coe_mul I J ▸ hx
    rw [Submodule.mul_eq_span_mul_set] at hx
    refine span_induction (fun y hy ↦ ?_) (by simp) (fun y z _ _ hy hz ↦ ?_)
      (fun a y _ hy ↦ ?_) hx
    · rcases Set.mem_mul.mp hy with ⟨i, hi, j, hj, rfl⟩
      exact subset_span <| Set.mem_mul.mpr
        ⟨map_f i, ⟨i, hi, by simp⟩, map_f j, ⟨j, hj, by simp⟩, by simp⟩
    · exact map_add map_f y z ▸ Submodule.add_mem _ hy hz
    · rw [Algebra.smul_def, map_mul, map_eq, ← Algebra.smul_def]
      exact smul_mem _ (f a) hy
  · rcases Set.mem_mul.mp h with ⟨y, ⟨i, hi, rfl⟩, z, ⟨j, hj, rfl⟩, rfl⟩
    exact Submodule.subset_span ⟨i * j, mul_mem_mul hi hj, by simp⟩

@[simp]
theorem extended_coeIdeal_eq_map (I₀ : Ideal A) :
    (I₀ : FractionalIdeal M K).extended L hf = (I₀.map f : FractionalIdeal N L) := by
  rw [Ideal.map, Ideal.span, ← coeToSubmodule_inj, Ideal.submodule_span_eq, coe_coeIdeal,
    IsLocalization.coeSubmodule_span, coe_extended_eq_span]
  refine Submodule.span_eq_span ?_ ?_
  · rintro _ ⟨_, ⟨a, ha, rfl⟩, rfl⟩
    exact Submodule.subset_span
      ⟨f a, Set.mem_image_of_mem f ha, by rw [Algebra.linearMap_apply, IsLocalization.map_eq hf a]⟩
  · rintro _ ⟨_ , ⟨a, ha, rfl⟩, rfl⟩
    exact Submodule.subset_span
      ⟨algebraMap A K a, mem_coeIdeal_of_mem M ha, IsLocalization.map_eq hf a⟩

/--
The ring homomorphism version of `FractionalIdeal.extended`.
-/
@[simps]
def extendedHom : FractionalIdeal M K →+* FractionalIdeal N L where
  toFun := extended L hf
  map_one' := extended_one L hf
  map_zero' := extended_zero L hf
  map_mul' := extended_mul L hf
  map_add' := extended_add L hf

end RingHom

section Algebra

open scoped nonZeroDivisors

variable {A K : Type*} (L B : Type*) [CommRing A] [CommRing B] [IsDomain B] [Algebra A B]
  [NoZeroSMulDivisors A B] [Field K] [Field L] [Algebra A K] [Algebra B L] [IsFractionRing A K]
  [IsFractionRing B L] {I : FractionalIdeal A⁰ K}

/--
The ring homomorphisme that extends a fractional ideal of `A` to a fractional ideal of `B` for
`A ⊆ B` an extension of domains.
-/
abbrev extendedHomₐ : FractionalIdeal A⁰ K →+* FractionalIdeal B⁰ L :=
  extendedHom L <|
    nonZeroDivisors_le_comap_nonZeroDivisors_of_injective _ (FaithfulSMul.algebraMap_injective _ _)

theorem extendedHomₐ_eq_zero_iff {I : FractionalIdeal A⁰ K} :
    extendedHomₐ L B I = 0 ↔ I = 0 :=
  extended_eq_zero_iff _ _ (FaithfulSMul.algebraMap_injective _ _) zero_notMem_nonZeroDivisors

theorem extendedHomₐ_coeIdeal_eq_map (I : Ideal A) :
    (I : FractionalIdeal A⁰ K).extendedHomₐ L B =
      (I.map (algebraMap A B) : FractionalIdeal B⁰ L) := extended_coeIdeal_eq_map L _ I

variable [Algebra K L] [Algebra A L] [IsScalarTower A B L] [IsScalarTower A K L] [IsDomain A]
<<<<<<< HEAD
 [Algebra.IsIntegral A B]
=======
  [Algebra.IsIntegral A B]
>>>>>>> f9c58afb

theorem coe_extendedHomₐ_eq_span (I : FractionalIdeal A⁰ K) :
    extendedHomₐ L B I = span B (algebraMap K L '' I) := by
  rw [extendedHom_apply, coe_extended_eq_span,
    IsLocalization.algebraMap_eq_map_map_submonoid A⁰ B K L]
  rfl

<<<<<<< HEAD
variable [IsIntegrallyClosed A] [IsIntegrallyClosed B]
theorem le_one_of_extendedHomₐ_le_one (hI : extendedHomₐ L B I ≤ 1) : I ≤ 1 := by
  contrapose! hI
  rw [SetLike.not_le_iff_exists] at hI ⊢
  obtain ⟨x, hx₁, hx₂⟩ := hI
  refine ⟨algebraMap K L x, ?_, ?_⟩
  · simpa [← FractionalIdeal.mem_coe, IsLocalization.algebraMap_eq_map_map_submonoid A⁰ B K L]
      using subset_span <| Set.mem_image_of_mem _ hx₁
  · contrapose! hx₂
    rw [mem_one_iff, ← IsIntegrallyClosed.isIntegral_iff] at hx₂ ⊢
    exact IsIntegral.tower_bot_of_field <| isIntegral_trans _ hx₂

theorem extendedHomₐ_le_one_iff : extendedHomₐ L B I ≤ 1 ↔ I ≤ 1 :=
  ⟨fun h ↦ le_one_of_extendedHomₐ_le_one L B h, fun a ↦ extended_le_one_of_le_one L _ I a⟩

variable [IsDedekindDomain A] [IsDedekindDomain B]

theorem one_le_extendedHomₐ_iff (hI : I ≠ 0) : 1 ≤ extendedHomₐ L B I ↔ 1 ≤ I := by
  rw [← inv_le_inv_iff ((extendedHomₐ_eq_zero_iff _ _).not.mpr hI) (by simp), inv_one, ← map_inv₀,
    extendedHomₐ_le_one_iff, inv_le_comm hI (by simp), inv_one]

theorem extendedHomₐ_eq_one_iff (hI : I ≠ 0) : extendedHomₐ L B I = 1 ↔ I = 1 := by
  rw [le_antisymm_iff, extendedHomₐ_le_one_iff, one_le_extendedHomₐ_iff _ _ hI, ← le_antisymm_iff]

variable (A K) in
theorem extendedHomₐ_injective :
    Function.Injective (fun I : FractionalIdeal A⁰ K ↦ extendedHomₐ L B I) := by
  intro I J h
  dsimp only at h
  by_cases hI : I = 0
  · rwa [hI, map_zero, eq_comm, extendedHomₐ_eq_zero_iff L B, eq_comm, ← hI] at h
  by_cases hJ : J = 0
  · rwa [hJ, map_zero, extendedHomₐ_eq_zero_iff L B, ← hJ] at h
  rwa [← mul_inv_eq_one₀ ((extendedHomₐ_eq_zero_iff _ _).not.mpr hJ), ← map_inv₀, ← map_mul,
    extendedHomₐ_eq_one_iff _ _ (mul_ne_zero hI (inv_ne_zero hJ)), mul_inv_eq_one₀ hJ] at h

theorem _root_.Ideal.map_algebraMap_injective :
    Function.Injective (fun I : Ideal A ↦ I.map (algebraMap A B)) := by
  let _ : Algebra (FractionRing A) (FractionRing B) := FractionRing.liftAlgebra A (FractionRing B)
  intro _ _ _
  rwa [← coeIdeal_inj (K := FractionRing A),
    ← (extendedHomₐ_injective A (FractionRing A) (FractionRing B) B).eq_iff,
    extendedHom_apply, extendedHom_apply, extended_coeIdeal_eq_map, extended_coeIdeal_eq_map,
    coeIdeal_inj]

=======
>>>>>>> f9c58afb
end Algebra

end FractionalIdeal<|MERGE_RESOLUTION|>--- conflicted
+++ resolved
@@ -3,12 +3,7 @@
 Released under Apache 2.0 license as described in the file LICENSE.
 Authors: James Sundstrom, Xavier Roblot
 -/
-<<<<<<< HEAD
 import Mathlib.RingTheory.DedekindDomain.Ideal.Lemmas
-=======
-import Mathlib.RingTheory.Algebraic.Integral
-import Mathlib.RingTheory.FractionalIdeal.Basic
->>>>>>> f9c58afb
 
 /-!
 # Extension of fractional ideals
@@ -111,14 +106,8 @@
 theorem extended_le_one_of_le_one (hI : I ≤ 1) : extended L hf I ≤ 1 := by
   obtain ⟨J, rfl⟩ := le_one_iff_exists_coeIdeal.mp hI
   intro x hx
-<<<<<<< HEAD
-  simp only [val_eq_coe, coe_one]
-  simp only [val_eq_coe, mem_coe, mem_extended_iff, mem_span_image_iff_exists_fun,
-    Finset.univ_eq_attach] at hx
-=======
   simp only [val_eq_coe, mem_coe, mem_extended_iff, mem_span_image_iff_exists_fun,
     Finset.univ_eq_attach, coe_one] at hx ⊢
->>>>>>> f9c58afb
   obtain ⟨s, hs, c, rfl⟩ := hx
   refine Submodule.sum_smul_mem _ _ fun x h ↦ mem_one.mpr ?_
   obtain ⟨a, ha⟩ : ∃ a, (algebraMap A K) a = ↑x := by
@@ -212,11 +201,7 @@
       (I.map (algebraMap A B) : FractionalIdeal B⁰ L) := extended_coeIdeal_eq_map L _ I
 
 variable [Algebra K L] [Algebra A L] [IsScalarTower A B L] [IsScalarTower A K L] [IsDomain A]
-<<<<<<< HEAD
  [Algebra.IsIntegral A B]
-=======
-  [Algebra.IsIntegral A B]
->>>>>>> f9c58afb
 
 theorem coe_extendedHomₐ_eq_span (I : FractionalIdeal A⁰ K) :
     extendedHomₐ L B I = span B (algebraMap K L '' I) := by
@@ -224,7 +209,6 @@
     IsLocalization.algebraMap_eq_map_map_submonoid A⁰ B K L]
   rfl
 
-<<<<<<< HEAD
 variable [IsIntegrallyClosed A] [IsIntegrallyClosed B]
 theorem le_one_of_extendedHomₐ_le_one (hI : extendedHomₐ L B I ≤ 1) : I ≤ 1 := by
   contrapose! hI
@@ -270,8 +254,6 @@
     extendedHom_apply, extendedHom_apply, extended_coeIdeal_eq_map, extended_coeIdeal_eq_map,
     coeIdeal_inj]
 
-=======
->>>>>>> f9c58afb
 end Algebra
 
 end FractionalIdeal