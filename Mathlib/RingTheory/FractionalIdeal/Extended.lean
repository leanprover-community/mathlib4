/-
Copyright (c) 2024 James Sundstrom. All rights reserved.
Released under Apache 2.0 license as described in the file LICENSE.
Authors: James Sundstrom
-/
import Mathlib.RingTheory.Algebraic.Integral
import Mathlib.RingTheory.FractionalIdeal.Basic

/-!
# Extension of fractional ideals

This file defines the extension of a fractional ideal along a ring homomorphism.

## Main definition

* `FractionalIdeal.extended`: Let `A` and `B` be commutative rings with respective localizations
  `IsLocalization M K` and `IsLocalization N L`. Let `f : A →+* B` be a ring homomorphism with
  `hf : M ≤ Submonoid.comap f N`. If `I : FractionalIdeal M K`, then the extension of `I` along
  `f` is `extended L hf I : FractionalIdeal N L`.
* `FractionalIdeal.extendedHom`: The ring homomorphism version of `FractionalIdeal.extended`.
* `FractionalIdeal.extendedHomₐ`: For `A ⊆ B` an extension of domains, the ring homomorphism that
  sends a fractional ideal of `A` to a fractional ideal of `B`.

## Main results

* `extended_add` says that extension commutes with addition.
* `extended_mul` says that extension commutes with multiplication.

## Tags

fractional ideal, fractional ideals, extended, extension
-/

open IsLocalization FractionalIdeal Submodule

namespace FractionalIdeal

section RingHom

variable {A : Type*} [CommRing A] {B : Type*} [CommRing B] {f : A →+* B}
variable {K : Type*} {M : Submonoid A} [CommRing K] [Algebra A K] [IsLocalization M K]
variable (L : Type*) {N : Submonoid B} [CommRing L] [Algebra B L] [IsLocalization N L]
variable (hf : M ≤ Submonoid.comap f N)
variable (I : FractionalIdeal M K) (J : FractionalIdeal M K)

/-- Given commutative rings `A` and `B` with respective localizations `IsLocalization M K` and
`IsLocalization N L`, and a ring homomorphism `f : A →+* B` satisfying `M ≤ Submonoid.comap f N`, a
fractional ideal `I` of `A` can be extended along `f` to a fractional ideal of `B`. -/
def extended (I : FractionalIdeal M K) : FractionalIdeal N L where
  val := span B <| (IsLocalization.map (S := K) L f hf) '' I
  property := by
    have ⟨a, ha, frac⟩ := I.isFractional
    refine ⟨f a, hf ha, fun b hb ↦ ?_⟩
    refine span_induction (fun x hx ↦ ?_) ⟨0, by simp⟩
      (fun x y _ _ hx hy ↦ smul_add (f a) x y ▸ isInteger_add hx hy) (fun b c _ hc ↦ ?_) hb
    · rcases hx with ⟨k, kI, rfl⟩
      obtain ⟨c, hc⟩ := frac k kI
      exact ⟨f c, by simp [← IsLocalization.map_smul, ← hc]⟩
    · rw [← smul_assoc, smul_eq_mul, mul_comm (f a), ← smul_eq_mul, smul_assoc]
      exact isInteger_smul hc

local notation "map_f" => (IsLocalization.map (S := K) L f hf)

lemma mem_extended_iff (x : L) : x ∈ I.extended L hf ↔ x ∈ span B (map_f '' I) := by
  constructor <;> { intro hx; simpa }

@[simp]
lemma coe_extended_eq_span : I.extended L hf = span B (map_f '' I) := by
  ext; simp [mem_coe, mem_extended_iff]

@[simp]
theorem extended_zero : extended L hf (0 : FractionalIdeal M K) = 0 :=
  have : ((0 : FractionalIdeal M K) : Set K) = {0} := by ext; simp
  coeToSubmodule_injective (by simp [this])

variable {I}

theorem extended_ne_zero [IsDomain B] (hf' : Function.Injective f) (hI : I ≠ 0) (hN : 0 ∉ N) :
    extended L hf I ≠ 0 := by
  simp only [ne_eq, ← coeToSubmodule_inj, coe_extended_eq_span, coe_zero, Submodule.span_eq_bot,
    Set.mem_image, SetLike.mem_coe, forall_exists_index, and_imp, forall_apply_eq_imp_iff₂,
    not_forall]
  obtain ⟨x, hx₁, hx₂⟩ : ∃ x ∈ I, x ≠ 0 := by simpa [ne_eq, eq_zero_iff] using hI
  refine ⟨x, hx₁, ?_⟩
  exact (map_ne_zero_iff _ (IsLocalization.map_injective_of_injective' _ _ _ _ hN hf')).mpr hx₂

@[simp]
theorem extended_eq_zero_iff [IsDomain B] (hf' : Function.Injective f) (hN : 0 ∉ N) :
    extended L hf I = 0 ↔ I = 0 := by
  refine ⟨?_, fun h ↦ h ▸ extended_zero _ _⟩
  contrapose!
  exact fun h ↦ extended_ne_zero L hf hf' h hN

variable (I)

@[simp]
theorem extended_one : extended L hf (1 : FractionalIdeal M K) = 1 := by
  refine coeToSubmodule_injective <| Submodule.ext fun x ↦ ⟨fun hx ↦ span_induction
    ?_ (zero_mem _) (fun y z _ _ hy hz ↦ add_mem hy hz) (fun b y _ hy ↦ smul_mem _ b hy) hx, ?_⟩
  · rintro ⟨b, _, rfl⟩
    rw [Algebra.linearMap_apply, Algebra.algebraMap_eq_smul_one]
    exact smul_mem _ _ <| subset_span ⟨1, by simp [one_mem_one]⟩
  · rintro _ ⟨_, ⟨a, ha, rfl⟩, rfl⟩
    exact ⟨f a, ha, by rw [Algebra.linearMap_apply, Algebra.linearMap_apply, map_eq]⟩

theorem extended_le_one_of_le_one (hI : I ≤ 1) : extended L hf I ≤ 1 := by
  obtain ⟨J, rfl⟩ := le_one_iff_exists_coeIdeal.mp hI
  intro x hx
  simp only [val_eq_coe, mem_coe, mem_extended_iff, mem_span_image_iff_exists_fun,
    Finset.univ_eq_attach, coe_one] at hx ⊢
  obtain ⟨s, hs, c, rfl⟩ := hx
  refine Submodule.sum_smul_mem _ _ fun x h ↦ mem_one.mpr ?_
  obtain ⟨a, ha⟩ : ∃ a, (algebraMap A K) a = ↑x := by
    simpa [val_eq_coe, coe_one, mem_one] using hI <| hs x.prop
  exact ⟨f a, by rw [← ha, map_eq]⟩

theorem one_le_extended_of_one_le (hI : 1 ≤ I) : 1 ≤ extended L hf I := by
  rw [one_le] at hI ⊢
  exact (mem_extended_iff _ _ _ _).mpr <| subset_span ⟨1, hI, by rw [map_one]⟩

theorem extended_add : (I + J).extended L hf = (I.extended L hf) + (J.extended L hf) := by
  apply coeToSubmodule_injective
  simp only [coe_extended_eq_span, coe_add, Submodule.add_eq_sup, ← span_union, ← Set.image_union]
  apply Submodule.span_eq_span
  · rintro _ ⟨y, hy, rfl⟩
    obtain ⟨i, hi, j, hj, rfl⟩ := (mem_add I J y).mp <| SetLike.mem_coe.mp hy
    rw [RingHom.map_add]
    exact add_mem (Submodule.subset_span ⟨i, Set.mem_union_left _ hi, by simp⟩)
      (Submodule.subset_span ⟨j, Set.mem_union_right _ hj, by simp⟩)
  · rintro _ ⟨y, hy, rfl⟩
    suffices y ∈ I + J from SetLike.mem_coe.mpr <| Submodule.subset_span ⟨y, by simp [this]⟩
    exact hy.elim (fun h ↦ (mem_add I J y).mpr ⟨y, h, 0, zero_mem J, add_zero y⟩)
      (fun h ↦ (mem_add I J y).mpr ⟨0, zero_mem I, y, h, zero_add y⟩)

theorem extended_mul : (I * J).extended L hf = (I.extended L hf) * (J.extended L hf) := by
  apply coeToSubmodule_injective
  simp only [coe_extended_eq_span, coe_mul, span_mul_span]
  refine Submodule.span_eq_span (fun _ h ↦ ?_) (fun _ h ↦ ?_)
  · rcases h with ⟨x, hx, rfl⟩
    replace hx : x ∈ (I : Submodule A K) * (J : Submodule A K) := coe_mul I J ▸ hx
    rw [Submodule.mul_eq_span_mul_set] at hx
    refine span_induction (fun y hy ↦ ?_) (by simp) (fun y z _ _ hy hz ↦ ?_)
      (fun a y _ hy ↦ ?_) hx
    · rcases Set.mem_mul.mp hy with ⟨i, hi, j, hj, rfl⟩
      exact subset_span <| Set.mem_mul.mpr
        ⟨map_f i, ⟨i, hi, by simp⟩, map_f j, ⟨j, hj, by simp⟩, by simp⟩
    · exact map_add map_f y z ▸ Submodule.add_mem _ hy hz
    · rw [Algebra.smul_def, map_mul, map_eq, ← Algebra.smul_def]
      exact smul_mem _ (f a) hy
  · rcases Set.mem_mul.mp h with ⟨y, ⟨i, hi, rfl⟩, z, ⟨j, hj, rfl⟩, rfl⟩
    exact Submodule.subset_span ⟨i * j, mul_mem_mul hi hj, by simp⟩

@[simp]
theorem extended_coeIdeal_eq_map (I₀ : Ideal A) :
    (I₀ : FractionalIdeal M K).extended L hf = (I₀.map f : FractionalIdeal N L) := by
  rw [Ideal.map, Ideal.span, ← coeToSubmodule_inj, Ideal.submodule_span_eq, coe_coeIdeal,
    IsLocalization.coeSubmodule_span, coe_extended_eq_span]
  refine Submodule.span_eq_span ?_ ?_
  · rintro _ ⟨_, ⟨a, ha, rfl⟩, rfl⟩
    exact Submodule.subset_span
      ⟨f a, Set.mem_image_of_mem f ha, by rw [Algebra.linearMap_apply, IsLocalization.map_eq hf a]⟩
  · rintro _ ⟨_ , ⟨a, ha, rfl⟩, rfl⟩
    exact Submodule.subset_span
      ⟨algebraMap A K a, mem_coeIdeal_of_mem M ha, IsLocalization.map_eq hf a⟩

/--
The ring homomorphism version of `FractionalIdeal.extended`.
-/
@[simps]
def extendedHom : FractionalIdeal M K →+* FractionalIdeal N L where
  toFun := extended L hf
  map_one' := extended_one L hf
  map_zero' := extended_zero L hf
  map_mul' := extended_mul L hf
  map_add' := extended_add L hf

end RingHom

section Algebra

open scoped nonZeroDivisors

variable {A K : Type*} (L B : Type*) [CommRing A] [CommRing B] [IsDomain B]
  [Algebra A B] [NoZeroSMulDivisors A B] [Field K] [Field L] [Algebra A K] [Algebra B L]
  [IsFractionRing A K] [IsFractionRing B L]

/--
The ring homomorphisme that extends a fractional ideal of `A` to a fractional ideal of `B` for
`A ⊆ B` an extension of domains.
-/
abbrev extendedHomₐ : FractionalIdeal A⁰ K →+* FractionalIdeal B⁰ L :=
  extendedHom L <|
    nonZeroDivisors_le_comap_nonZeroDivisors_of_injective _ (FaithfulSMul.algebraMap_injective _ _)

theorem extendedHomₐ_eq_zero_iff {I : FractionalIdeal A⁰ K} :
    extendedHomₐ L B I = 0 ↔ I = 0 :=
  extended_eq_zero_iff _ _ (FaithfulSMul.algebraMap_injective _ _) zero_notMem_nonZeroDivisors

theorem extendedHomₐ_coeIdeal_eq_map (I : Ideal A) :
    (I : FractionalIdeal A⁰ K).extendedHomₐ L B =
      (I.map (algebraMap A B) : FractionalIdeal B⁰ L) := extended_coeIdeal_eq_map L _ I

<<<<<<< HEAD
=======
variable [Algebra K L] [Algebra A L] [IsScalarTower A B L] [IsScalarTower A K L] [IsDomain A]
  [Algebra.IsIntegral A B]

theorem coe_extendedHomₐ_eq_span (I : FractionalIdeal A⁰ K) :
    extendedHomₐ L B I = span B (algebraMap K L '' I) := by
  rw [extendedHom_apply, coe_extended_eq_span,
    IsLocalization.algebraMap_eq_map_map_submonoid A⁰ B K L]
  rfl

>>>>>>> a0a0b57f
end Algebra

end FractionalIdeal<|MERGE_RESOLUTION|>--- conflicted
+++ resolved
@@ -200,8 +200,6 @@
     (I : FractionalIdeal A⁰ K).extendedHomₐ L B =
       (I.map (algebraMap A B) : FractionalIdeal B⁰ L) := extended_coeIdeal_eq_map L _ I
 
-<<<<<<< HEAD
-=======
 variable [Algebra K L] [Algebra A L] [IsScalarTower A B L] [IsScalarTower A K L] [IsDomain A]
   [Algebra.IsIntegral A B]
 
@@ -211,7 +209,6 @@
     IsLocalization.algebraMap_eq_map_map_submonoid A⁰ B K L]
   rfl
 
->>>>>>> a0a0b57f
 end Algebra
 
 end FractionalIdeal