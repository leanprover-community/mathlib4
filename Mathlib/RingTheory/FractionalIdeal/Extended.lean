/-
Copyright (c) 2024 James Sundstrom. All rights reserved.
Released under Apache 2.0 license as described in the file LICENSE.
Authors: James Sundstrom
-/
import Mathlib.RingTheory.Algebraic.Integral
import Mathlib.RingTheory.FractionalIdeal.Basic
import Mathlib.RingTheory.LocalRing.Basic

/-!
# Extension of fractional ideals

This file defines the extension of a fractional ideal along a ring homomorphism.

## Main definition

* `FractionalIdeal.extended`: Let `A` and `B` be commutative rings with respective localizations
  `IsLocalization M K` and `IsLocalization N L`. Let `f : A →+* B` be a ring homomorphism with
  `hf : M ≤ Submonoid.comap f N`. If `I : FractionalIdeal M K`, then the extension of `I` along
  `f` is `extended L hf I : FractionalIdeal N L`.
* `FractionalIdeal.extendedHom`: The ring homomorphism version of `FractionalIdeal.extended`.
* `FractionalIdeal.extendedHomₐ`: For `A ⊆ B` an extension of domains, the ring homomorphism that
  sends a fractional ideal of `A` to a fractional ideal of `B`.

## Main results

* `extended_add` says that extension commutes with addition.
* `extended_mul` says that extension commutes with multiplication.

## Tags

fractional ideal, fractional ideals, extended, extension
-/

open IsLocalization FractionalIdeal Submodule

namespace FractionalIdeal

section RingHom

variable {A : Type*} [CommRing A] {B : Type*} [CommRing B] {f : A →+* B}
variable {K : Type*} {M : Submonoid A} [CommRing K] [Algebra A K] [IsLocalization M K]
variable (L : Type*) {N : Submonoid B} [CommRing L] [Algebra B L] [IsLocalization N L]
variable (hf : M ≤ Submonoid.comap f N)
variable (I : FractionalIdeal M K) (J : FractionalIdeal M K)

/-- Given commutative rings `A` and `B` with respective localizations `IsLocalization M K` and
`IsLocalization N L`, and a ring homomorphism `f : A →+* B` satisfying `M ≤ Submonoid.comap f N`, a
fractional ideal `I` of `A` can be extended along `f` to a fractional ideal of `B`. -/
def extended (I : FractionalIdeal M K) : FractionalIdeal N L where
  val := span B <| (IsLocalization.map (S := K) L f hf) '' I
  property := by
    have ⟨a, ha, frac⟩ := I.isFractional
    refine ⟨f a, hf ha, fun b hb ↦ ?_⟩
    refine span_induction (fun x hx ↦ ?_) ⟨0, by simp⟩
      (fun x y _ _ hx hy ↦ smul_add (f a) x y ▸ isInteger_add hx hy) (fun b c _ hc ↦ ?_) hb
    · rcases hx with ⟨k, kI, rfl⟩
      obtain ⟨c, hc⟩ := frac k kI
      exact ⟨f c, by simp [← IsLocalization.map_smul, ← hc]⟩
    · rw [← smul_assoc, smul_eq_mul, mul_comm (f a), ← smul_eq_mul, smul_assoc]
      exact isInteger_smul hc

local notation "map_f" => (IsLocalization.map (S := K) L f hf)

lemma mem_extended_iff (x : L) : x ∈ I.extended L hf ↔ x ∈ span B (map_f '' I) := by
  constructor <;> { intro hx; simpa }

@[simp]
lemma coe_extended_eq_span : I.extended L hf = span B (map_f '' I) := by
  ext; simp [mem_coe, mem_extended_iff]

@[simp]
theorem extended_zero : extended L hf (0 : FractionalIdeal M K) = 0 :=
  have : ((0 : FractionalIdeal M K) : Set K) = {0} := by ext; simp
  coeToSubmodule_injective (by simp [this])

variable {I}

<<<<<<< HEAD
theorem extended_ne_zero [IsDomain K] [IsDomain L] [NoZeroSMulDivisors A K] [NoZeroSMulDivisors B L]
    (hf' : Function.Injective f) (hI : I ≠ 0) : extended L hf I ≠ 0 := by
=======
theorem extended_ne_zero [IsDomain B] (hf' : Function.Injective f) (hI : I ≠ 0) (hN : 0 ∉ N) :
    extended L hf I ≠ 0 := by
>>>>>>> 75f8adf6
  simp only [ne_eq, ← coeToSubmodule_inj, coe_extended_eq_span, coe_zero, Submodule.span_eq_bot,
    Set.mem_image, SetLike.mem_coe, forall_exists_index, and_imp, forall_apply_eq_imp_iff₂,
    not_forall]
  obtain ⟨x, hx₁, hx₂⟩ : ∃ x ∈ I, x ≠ 0 := by simpa [ne_eq, eq_zero_iff] using hI
  refine ⟨x, hx₁, ?_⟩
<<<<<<< HEAD
  exact (map_ne_zero_iff _ (IsLocalization.map_injective_of_injective' _ _ _ hf hf')).mpr hx₂

@[simp]
theorem extended_eq_zero_iff [IsDomain K] [IsDomain L] [NoZeroSMulDivisors A K]
    [NoZeroSMulDivisors B L] (hf' : Function.Injective f) : extended L hf I = 0 ↔ I = 0 := by
  refine ⟨?_, fun h ↦ h ▸ extended_zero _ _⟩
  contrapose!
  exact fun h ↦ extended_ne_zero L hf hf' h
=======
  exact (map_ne_zero_iff _ (IsLocalization.map_injective_of_injective' _ _ _ _ hN hf')).mpr hx₂

@[simp]
theorem extended_eq_zero_iff [IsDomain B] (hf' : Function.Injective f) (hN : 0 ∉ N) :
    extended L hf I = 0 ↔ I = 0 := by
  refine ⟨?_, fun h ↦ h ▸ extended_zero _ _⟩
  contrapose!
  exact fun h ↦ extended_ne_zero L hf hf' h hN
>>>>>>> 75f8adf6

variable (I)

@[simp]
theorem extended_one : extended L hf (1 : FractionalIdeal M K) = 1 := by
  refine coeToSubmodule_injective <| Submodule.ext fun x ↦ ⟨fun hx ↦ span_induction
    ?_ (zero_mem _) (fun y z _ _ hy hz ↦ add_mem hy hz) (fun b y _ hy ↦ smul_mem _ b hy) hx, ?_⟩
  · rintro ⟨b, _, rfl⟩
    rw [Algebra.linearMap_apply, Algebra.algebraMap_eq_smul_one]
    exact smul_mem _ _ <| subset_span ⟨1, by simp [one_mem_one]⟩
  · rintro _ ⟨_, ⟨a, ha, rfl⟩, rfl⟩
    exact ⟨f a, ha, by rw [Algebra.linearMap_apply, Algebra.linearMap_apply, map_eq]⟩

theorem extended_le_one_of_le_one (hI : I ≤ 1) : extended L hf I ≤ 1 := by
  obtain ⟨J, rfl⟩ := le_one_iff_exists_coeIdeal.mp hI
  intro x hx
<<<<<<< HEAD
  simp only [val_eq_coe, coe_one]
  simp only [val_eq_coe, mem_coe, mem_extended_iff, mem_span_image_iff_exists_fun,
    Finset.univ_eq_attach] at hx
=======
  simp only [val_eq_coe, mem_coe, mem_extended_iff, mem_span_image_iff_exists_fun,
    Finset.univ_eq_attach, coe_one] at hx ⊢
>>>>>>> 75f8adf6
  obtain ⟨s, hs, c, rfl⟩ := hx
  refine Submodule.sum_smul_mem _ _ fun x h ↦ mem_one.mpr ?_
  obtain ⟨a, ha⟩ : ∃ a, (algebraMap A K) a = ↑x := by
    simpa [val_eq_coe, coe_one, mem_one] using hI <| hs x.prop
  exact ⟨f a, by rw [← ha, map_eq]⟩

theorem one_le_extended_of_one_le (hI : 1 ≤ I) : 1 ≤ extended L hf I := by
  rw [one_le] at hI ⊢
  exact (mem_extended_iff _ _ _ _).mpr <| subset_span ⟨1, hI, by rw [map_one]⟩

theorem extended_add : (I + J).extended L hf = (I.extended L hf) + (J.extended L hf) := by
  apply coeToSubmodule_injective
  simp only [coe_extended_eq_span, coe_add, Submodule.add_eq_sup, ← span_union, ← Set.image_union]
  apply Submodule.span_eq_span
  · rintro _ ⟨y, hy, rfl⟩
    obtain ⟨i, hi, j, hj, rfl⟩ := (mem_add I J y).mp <| SetLike.mem_coe.mp hy
    rw [RingHom.map_add]
    exact add_mem (Submodule.subset_span ⟨i, Set.mem_union_left _ hi, by simp⟩)
      (Submodule.subset_span ⟨j, Set.mem_union_right _ hj, by simp⟩)
  · rintro _ ⟨y, hy, rfl⟩
    suffices y ∈ I + J from SetLike.mem_coe.mpr <| Submodule.subset_span ⟨y, by simp [this]⟩
    exact hy.elim (fun h ↦ (mem_add I J y).mpr ⟨y, h, 0, zero_mem J, add_zero y⟩)
      (fun h ↦ (mem_add I J y).mpr ⟨0, zero_mem I, y, h, zero_add y⟩)

theorem extended_mul : (I * J).extended L hf = (I.extended L hf) * (J.extended L hf) := by
  apply coeToSubmodule_injective
  simp only [coe_extended_eq_span, coe_mul, span_mul_span]
  refine Submodule.span_eq_span (fun _ h ↦ ?_) (fun _ h ↦ ?_)
  · rcases h with ⟨x, hx, rfl⟩
    replace hx : x ∈ (I : Submodule A K) * (J : Submodule A K) := coe_mul I J ▸ hx
    rw [Submodule.mul_eq_span_mul_set] at hx
    refine span_induction (fun y hy ↦ ?_) (by simp) (fun y z _ _ hy hz ↦ ?_)
      (fun a y _ hy ↦ ?_) hx
    · rcases Set.mem_mul.mp hy with ⟨i, hi, j, hj, rfl⟩
      exact subset_span <| Set.mem_mul.mpr
        ⟨map_f i, ⟨i, hi, by simp⟩, map_f j, ⟨j, hj, by simp⟩, by simp⟩
    · exact map_add map_f y z ▸ Submodule.add_mem _ hy hz
    · rw [Algebra.smul_def, map_mul, map_eq, ← Algebra.smul_def]
      exact smul_mem _ (f a) hy
  · rcases Set.mem_mul.mp h with ⟨y, ⟨i, hi, rfl⟩, z, ⟨j, hj, rfl⟩, rfl⟩
    exact Submodule.subset_span ⟨i * j, mul_mem_mul hi hj, by simp⟩

@[simp]
theorem extended_coeIdeal_eq_map (I₀ : Ideal A) :
    (I₀ : FractionalIdeal M K).extended L hf = (I₀.map f : FractionalIdeal N L) := by
  rw [Ideal.map, Ideal.span, ← coeToSubmodule_inj, Ideal.submodule_span_eq, coe_coeIdeal,
    IsLocalization.coeSubmodule_span, coe_extended_eq_span]
  refine Submodule.span_eq_span ?_ ?_
  · rintro _ ⟨_, ⟨a, ha, rfl⟩, rfl⟩
    exact Submodule.subset_span
      ⟨f a, Set.mem_image_of_mem f ha, by rw [Algebra.linearMap_apply, IsLocalization.map_eq hf a]⟩
  · rintro _ ⟨_ , ⟨a, ha, rfl⟩, rfl⟩
    exact Submodule.subset_span
      ⟨algebraMap A K a, mem_coeIdeal_of_mem M ha, IsLocalization.map_eq hf a⟩

/--
The ring homomorphism version of `FractionalIdeal.extended`.
-/
@[simps]
def extendedHom : FractionalIdeal M K →+* FractionalIdeal N L where
  toFun := extended L hf
  map_one' := extended_one L hf
  map_zero' := extended_zero L hf
  map_mul' := extended_mul L hf
  map_add' := extended_add L hf

end RingHom

section Algebra

open scoped nonZeroDivisors

<<<<<<< HEAD
variable {A K : Type*} (L B : Type*) [CommRing A] [CommRing B] [IsDomain B] [Algebra A B]
  [NoZeroSMulDivisors A B] [Field K] [Field L] [Algebra A K] [Algebra B L] [IsFractionRing A K]
  [IsFractionRing B L]
=======
variable {A K : Type*} (L B : Type*) [CommRing A] [CommRing B] [IsDomain B]
  [Algebra A B] [NoZeroSMulDivisors A B] [Field K] [Field L] [Algebra A K] [Algebra B L]
  [IsFractionRing A K] [IsFractionRing B L]
>>>>>>> 75f8adf6

/--
The ring homomorphisme that extends a fractional ideal of `A` to a fractional ideal of `B` for
`A ⊆ B` an extension of domains.
-/
abbrev extendedHomₐ : FractionalIdeal A⁰ K →+* FractionalIdeal B⁰ L :=
  extendedHom L <|
    nonZeroDivisors_le_comap_nonZeroDivisors_of_injective _ (FaithfulSMul.algebraMap_injective _ _)

theorem extendedHomₐ_eq_zero_iff {I : FractionalIdeal A⁰ K} :
    extendedHomₐ L B I = 0 ↔ I = 0 :=
<<<<<<< HEAD
  extended_eq_zero_iff _ _ (FaithfulSMul.algebraMap_injective _ _)
=======
  extended_eq_zero_iff _ _ (FaithfulSMul.algebraMap_injective _ _) zero_notMem_nonZeroDivisors
>>>>>>> 75f8adf6

theorem extendedHomₐ_coeIdeal_eq_map (I : Ideal A) :
    (I : FractionalIdeal A⁰ K).extendedHomₐ L B =
      (I.map (algebraMap A B) : FractionalIdeal B⁰ L) := extended_coeIdeal_eq_map L _ I

variable [Algebra K L] [Algebra A L] [IsScalarTower A B L] [IsScalarTower A K L] [IsDomain A]
  [Algebra.IsIntegral A B]

theorem coe_extendedHomₐ_eq_span (I : FractionalIdeal A⁰ K) :
    extendedHomₐ L B I = span B (algebraMap K L '' I) := by
  rw [extendedHom_apply, coe_extended_eq_span,
    IsLocalization.algebraMap_eq_map_map_submonoid A⁰ B K L]
  rfl

end Algebra

end FractionalIdeal<|MERGE_RESOLUTION|>--- conflicted
+++ resolved
@@ -76,28 +76,13 @@
 
 variable {I}
 
-<<<<<<< HEAD
-theorem extended_ne_zero [IsDomain K] [IsDomain L] [NoZeroSMulDivisors A K] [NoZeroSMulDivisors B L]
-    (hf' : Function.Injective f) (hI : I ≠ 0) : extended L hf I ≠ 0 := by
-=======
 theorem extended_ne_zero [IsDomain B] (hf' : Function.Injective f) (hI : I ≠ 0) (hN : 0 ∉ N) :
     extended L hf I ≠ 0 := by
->>>>>>> 75f8adf6
   simp only [ne_eq, ← coeToSubmodule_inj, coe_extended_eq_span, coe_zero, Submodule.span_eq_bot,
     Set.mem_image, SetLike.mem_coe, forall_exists_index, and_imp, forall_apply_eq_imp_iff₂,
     not_forall]
   obtain ⟨x, hx₁, hx₂⟩ : ∃ x ∈ I, x ≠ 0 := by simpa [ne_eq, eq_zero_iff] using hI
   refine ⟨x, hx₁, ?_⟩
-<<<<<<< HEAD
-  exact (map_ne_zero_iff _ (IsLocalization.map_injective_of_injective' _ _ _ hf hf')).mpr hx₂
-
-@[simp]
-theorem extended_eq_zero_iff [IsDomain K] [IsDomain L] [NoZeroSMulDivisors A K]
-    [NoZeroSMulDivisors B L] (hf' : Function.Injective f) : extended L hf I = 0 ↔ I = 0 := by
-  refine ⟨?_, fun h ↦ h ▸ extended_zero _ _⟩
-  contrapose!
-  exact fun h ↦ extended_ne_zero L hf hf' h
-=======
   exact (map_ne_zero_iff _ (IsLocalization.map_injective_of_injective' _ _ _ _ hN hf')).mpr hx₂
 
 @[simp]
@@ -106,7 +91,6 @@
   refine ⟨?_, fun h ↦ h ▸ extended_zero _ _⟩
   contrapose!
   exact fun h ↦ extended_ne_zero L hf hf' h hN
->>>>>>> 75f8adf6
 
 variable (I)
 
@@ -123,14 +107,8 @@
 theorem extended_le_one_of_le_one (hI : I ≤ 1) : extended L hf I ≤ 1 := by
   obtain ⟨J, rfl⟩ := le_one_iff_exists_coeIdeal.mp hI
   intro x hx
-<<<<<<< HEAD
-  simp only [val_eq_coe, coe_one]
-  simp only [val_eq_coe, mem_coe, mem_extended_iff, mem_span_image_iff_exists_fun,
-    Finset.univ_eq_attach] at hx
-=======
   simp only [val_eq_coe, mem_coe, mem_extended_iff, mem_span_image_iff_exists_fun,
     Finset.univ_eq_attach, coe_one] at hx ⊢
->>>>>>> 75f8adf6
   obtain ⟨s, hs, c, rfl⟩ := hx
   refine Submodule.sum_smul_mem _ _ fun x h ↦ mem_one.mpr ?_
   obtain ⟨a, ha⟩ : ∃ a, (algebraMap A K) a = ↑x := by
@@ -203,15 +181,9 @@
 
 open scoped nonZeroDivisors
 
-<<<<<<< HEAD
-variable {A K : Type*} (L B : Type*) [CommRing A] [CommRing B] [IsDomain B] [Algebra A B]
-  [NoZeroSMulDivisors A B] [Field K] [Field L] [Algebra A K] [Algebra B L] [IsFractionRing A K]
-  [IsFractionRing B L]
-=======
 variable {A K : Type*} (L B : Type*) [CommRing A] [CommRing B] [IsDomain B]
   [Algebra A B] [NoZeroSMulDivisors A B] [Field K] [Field L] [Algebra A K] [Algebra B L]
   [IsFractionRing A K] [IsFractionRing B L]
->>>>>>> 75f8adf6
 
 /--
 The ring homomorphisme that extends a fractional ideal of `A` to a fractional ideal of `B` for
@@ -223,11 +195,7 @@
 
 theorem extendedHomₐ_eq_zero_iff {I : FractionalIdeal A⁰ K} :
     extendedHomₐ L B I = 0 ↔ I = 0 :=
-<<<<<<< HEAD
-  extended_eq_zero_iff _ _ (FaithfulSMul.algebraMap_injective _ _)
-=======
   extended_eq_zero_iff _ _ (FaithfulSMul.algebraMap_injective _ _) zero_notMem_nonZeroDivisors
->>>>>>> 75f8adf6
 
 theorem extendedHomₐ_coeIdeal_eq_map (I : Ideal A) :
     (I : FractionalIdeal A⁰ K).extendedHomₐ L B =
