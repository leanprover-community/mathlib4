/-
Copyright (c) 2024 James Sundstrom. All rights reserved.
Released under Apache 2.0 license as described in the file LICENSE.
Authors: James Sundstrom, Xavier Roblot
-/
import Mathlib.RingTheory.DedekindDomain.Ideal.Lemmas

/-!
# Extension of fractional ideals

This file defines the extension of a fractional ideal along a ring homomorphism.

## Main definitions

* `FractionalIdeal.extended`: Let `A` and `B` be commutative rings with respective localizations
  `IsLocalization M K` and `IsLocalization N L`. Let `f : A →+* B` be a ring homomorphism with
  `hf : M ≤ Submonoid.comap f N`. If `I : FractionalIdeal M K`, then the extension of `I` along
  `f` is `extended L hf I : FractionalIdeal N L`.
* `FractionalIdeal.extendedHom`: The ring homomorphism version of `FractionalIdeal.extended`.
* `FractionalIdeal.extendedHomₐ`: For `A ⊆ B` an extension of domains, the ring homomorphism that
  sends a fractional ideal of `A` to a fractional ideal of `B`.

## Main results

* `FractionalIdeal.extendedHomₐ_injective`: the map `FractionalIdeal.extendedHomₐ` is injective.
* `Ideal.map_algebraMap_injective`: For `A ⊆ B` an extension of Dedekind domains, the map that
  sends an ideal `I` of `A` to `I·B` is injective.

## Tags

fractional ideal, fractional ideals, extended, extension
-/

open IsLocalization FractionalIdeal Submodule

namespace FractionalIdeal

section RingHom

variable {A : Type*} [CommRing A] {B : Type*} [CommRing B] {f : A →+* B}
variable {K : Type*} {M : Submonoid A} [CommRing K] [Algebra A K] [IsLocalization M K]
variable (L : Type*) {N : Submonoid B} [CommRing L] [Algebra B L] [IsLocalization N L]
variable (hf : M ≤ Submonoid.comap f N)
variable (I : FractionalIdeal M K) (J : FractionalIdeal M K)

/-- Given commutative rings `A` and `B` with respective localizations `IsLocalization M K` and
`IsLocalization N L`, and a ring homomorphism `f : A →+* B` satisfying `M ≤ Submonoid.comap f N`, a
fractional ideal `I` of `A` can be extended along `f` to a fractional ideal of `B`. -/
def extended (I : FractionalIdeal M K) : FractionalIdeal N L where
  val := span B <| (IsLocalization.map (S := K) L f hf) '' I
  property := by
    have ⟨a, ha, frac⟩ := I.isFractional
    refine ⟨f a, hf ha, fun b hb ↦ ?_⟩
    refine span_induction (fun x hx ↦ ?_) ⟨0, by simp⟩
      (fun x y _ _ hx hy ↦ smul_add (f a) x y ▸ isInteger_add hx hy) (fun b c _ hc ↦ ?_) hb
    · rcases hx with ⟨k, kI, rfl⟩
      obtain ⟨c, hc⟩ := frac k kI
      exact ⟨f c, by simp [← IsLocalization.map_smul, ← hc]⟩
    · rw [← smul_assoc, smul_eq_mul, mul_comm (f a), ← smul_eq_mul, smul_assoc]
      exact isInteger_smul hc

local notation "map_f" => (IsLocalization.map (S := K) L f hf)

lemma mem_extended_iff (x : L) : x ∈ I.extended L hf ↔ x ∈ span B (map_f '' I) := by
  constructor <;> { intro hx; simpa }

@[simp]
lemma coe_extended_eq_span : I.extended L hf = span B (map_f '' I) := by
  ext; simp [mem_coe, mem_extended_iff]

@[simp]
theorem extended_zero : extended L hf (0 : FractionalIdeal M K) = 0 :=
  have : ((0 : FractionalIdeal M K) : Set K) = {0} := by ext; simp
  coeToSubmodule_injective (by simp [this])

variable {I}

<<<<<<< HEAD
theorem extended_ne_zero [IsDomain K] [IsDomain L] [NoZeroSMulDivisors A K] [NoZeroSMulDivisors B L]
    (hf' : Function.Injective f) (hI : I ≠ 0) : extended L hf I ≠ 0 := by
=======
theorem extended_ne_zero [IsDomain B] (hf' : Function.Injective f) (hI : I ≠ 0) (hN : 0 ∉ N) :
    extended L hf I ≠ 0 := by
>>>>>>> 548eafd5
  simp only [ne_eq, ← coeToSubmodule_inj, coe_extended_eq_span, coe_zero, Submodule.span_eq_bot,
    Set.mem_image, SetLike.mem_coe, forall_exists_index, and_imp, forall_apply_eq_imp_iff₂,
    not_forall]
  obtain ⟨x, hx₁, hx₂⟩ : ∃ x ∈ I, x ≠ 0 := by simpa [ne_eq, eq_zero_iff] using hI
  refine ⟨x, hx₁, ?_⟩
<<<<<<< HEAD
  exact (map_ne_zero_iff _ (IsLocalization.map_injective_of_injective' _ _ _ hf hf')).mpr hx₂

@[simp]
theorem extended_eq_zero_iff [IsDomain K] [IsDomain L] [NoZeroSMulDivisors A K]
    [NoZeroSMulDivisors B L] (hf' : Function.Injective f) : extended L hf I = 0 ↔ I = 0 := by
  refine ⟨?_, fun h ↦ h ▸ extended_zero _ _⟩
  contrapose!
  exact fun h ↦ extended_ne_zero L hf hf' h
=======
  exact (map_ne_zero_iff _ (IsLocalization.map_injective_of_injective' _ _ _ _ hN hf')).mpr hx₂

@[simp]
theorem extended_eq_zero_iff [IsDomain B] (hf' : Function.Injective f) (hN : 0 ∉ N) :
    extended L hf I = 0 ↔ I = 0 := by
  refine ⟨?_, fun h ↦ h ▸ extended_zero _ _⟩
  contrapose!
  exact fun h ↦ extended_ne_zero L hf hf' h hN
>>>>>>> 548eafd5

variable (I)

@[simp]
theorem extended_one : extended L hf (1 : FractionalIdeal M K) = 1 := by
  refine coeToSubmodule_injective <| Submodule.ext fun x ↦ ⟨fun hx ↦ span_induction
    ?_ (zero_mem _) (fun y z _ _ hy hz ↦ add_mem hy hz) (fun b y _ hy ↦ smul_mem _ b hy) hx, ?_⟩
  · rintro ⟨b, _, rfl⟩
    rw [Algebra.linearMap_apply, Algebra.algebraMap_eq_smul_one]
    exact smul_mem _ _ <| subset_span ⟨1, by simp [one_mem_one]⟩
  · rintro _ ⟨_, ⟨a, ha, rfl⟩, rfl⟩
    exact ⟨f a, ha, by rw [Algebra.linearMap_apply, Algebra.linearMap_apply, map_eq]⟩

theorem extended_le_one_of_le_one (hI : I ≤ 1) : extended L hf I ≤ 1 := by
  obtain ⟨J, rfl⟩ := le_one_iff_exists_coeIdeal.mp hI
  intro x hx
  simp only [val_eq_coe, coe_one]
  simp only [val_eq_coe, mem_coe, mem_extended_iff, mem_span_image_iff_exists_fun,
    Finset.univ_eq_attach] at hx
  obtain ⟨s, hs, c, rfl⟩ := hx
  refine Submodule.sum_smul_mem _ _ fun x h ↦ mem_one.mpr ?_
  obtain ⟨a, ha⟩ : ∃ a, (algebraMap A K) a = ↑x := by
    simpa [val_eq_coe, coe_one, mem_one] using hI <| hs x.prop
  exact ⟨f a, by rw [← ha, map_eq]⟩

theorem one_le_extended_of_one_le (hI : 1 ≤ I) : 1 ≤ extended L hf I := by
  rw [one_le] at hI ⊢
  exact (mem_extended_iff _ _ _ _).mpr <| subset_span ⟨1, hI, by rw [map_one]⟩

theorem extended_add : (I + J).extended L hf = (I.extended L hf) + (J.extended L hf) := by
  apply coeToSubmodule_injective
  simp only [coe_extended_eq_span, coe_add, Submodule.add_eq_sup, ← span_union, ← Set.image_union]
  apply Submodule.span_eq_span
  · rintro _ ⟨y, hy, rfl⟩
    obtain ⟨i, hi, j, hj, rfl⟩ := (mem_add I J y).mp <| SetLike.mem_coe.mp hy
    rw [RingHom.map_add]
    exact add_mem (Submodule.subset_span ⟨i, Set.mem_union_left _ hi, by simp⟩)
      (Submodule.subset_span ⟨j, Set.mem_union_right _ hj, by simp⟩)
  · rintro _ ⟨y, hy, rfl⟩
    suffices y ∈ I + J from SetLike.mem_coe.mpr <| Submodule.subset_span ⟨y, by simp [this]⟩
    exact hy.elim (fun h ↦ (mem_add I J y).mpr ⟨y, h, 0, zero_mem J, add_zero y⟩)
      (fun h ↦ (mem_add I J y).mpr ⟨0, zero_mem I, y, h, zero_add y⟩)

theorem extended_mul : (I * J).extended L hf = (I.extended L hf) * (J.extended L hf) := by
  apply coeToSubmodule_injective
  simp only [coe_extended_eq_span, coe_mul, span_mul_span]
  refine Submodule.span_eq_span (fun _ h ↦ ?_) (fun _ h ↦ ?_)
  · rcases h with ⟨x, hx, rfl⟩
    replace hx : x ∈ (I : Submodule A K) * (J : Submodule A K) := coe_mul I J ▸ hx
    rw [Submodule.mul_eq_span_mul_set] at hx
    refine span_induction (fun y hy ↦ ?_) (by simp) (fun y z _ _ hy hz ↦ ?_)
      (fun a y _ hy ↦ ?_) hx
    · rcases Set.mem_mul.mp hy with ⟨i, hi, j, hj, rfl⟩
      exact subset_span <| Set.mem_mul.mpr
        ⟨map_f i, ⟨i, hi, by simp⟩, map_f j, ⟨j, hj, by simp⟩, by simp⟩
    · exact map_add map_f y z ▸ Submodule.add_mem _ hy hz
    · rw [Algebra.smul_def, map_mul, map_eq, ← Algebra.smul_def]
      exact smul_mem _ (f a) hy
  · rcases Set.mem_mul.mp h with ⟨y, ⟨i, hi, rfl⟩, z, ⟨j, hj, rfl⟩, rfl⟩
    exact Submodule.subset_span ⟨i * j, mul_mem_mul hi hj, by simp⟩

@[simp]
theorem extended_coeIdeal_eq_map (I₀ : Ideal A) :
    (I₀ : FractionalIdeal M K).extended L hf = (I₀.map f : FractionalIdeal N L) := by
  rw [Ideal.map, Ideal.span, ← coeToSubmodule_inj, Ideal.submodule_span_eq, coe_coeIdeal,
    IsLocalization.coeSubmodule_span, coe_extended_eq_span]
  refine Submodule.span_eq_span ?_ ?_
  · rintro _ ⟨_, ⟨a, ha, rfl⟩, rfl⟩
    exact Submodule.subset_span
      ⟨f a, Set.mem_image_of_mem f ha, by rw [Algebra.linearMap_apply, IsLocalization.map_eq hf a]⟩
  · rintro _ ⟨_ , ⟨a, ha, rfl⟩, rfl⟩
    exact Submodule.subset_span
      ⟨algebraMap A K a, mem_coeIdeal_of_mem M ha, IsLocalization.map_eq hf a⟩

/--
The ring homomorphism version of `FractionalIdeal.extended`.
-/
@[simps]
def extendedHom : FractionalIdeal M K →+* FractionalIdeal N L where
  toFun := extended L hf
  map_one' := extended_one L hf
  map_zero' := extended_zero L hf
  map_mul' := extended_mul L hf
  map_add' := extended_add L hf

end RingHom

section Algebra

open scoped nonZeroDivisors

<<<<<<< HEAD
variable {A K : Type*} (L B : Type*) [CommRing A] [CommRing B] [IsDomain B] [Algebra A B]
  [NoZeroSMulDivisors A B] [Field K] [Field L] [Algebra A K] [Algebra B L] [IsFractionRing A K]
  [IsFractionRing B L] {I : FractionalIdeal A⁰ K}
=======
variable {A K : Type*} (L B : Type*) [CommRing A] [CommRing B] [IsDomain B]
  [Algebra A B] [NoZeroSMulDivisors A B] [Field K] [Field L] [Algebra A K] [Algebra B L]
  [IsFractionRing A K] [IsFractionRing B L]
>>>>>>> 548eafd5

/--
The ring homomorphisme that extends a fractional ideal of `A` to a fractional ideal of `B` for
`A ⊆ B` an extension of domains.
-/
abbrev extendedHomₐ : FractionalIdeal A⁰ K →+* FractionalIdeal B⁰ L :=
  extendedHom L <|
    nonZeroDivisors_le_comap_nonZeroDivisors_of_injective _ (FaithfulSMul.algebraMap_injective _ _)

theorem extendedHomₐ_eq_zero_iff {I : FractionalIdeal A⁰ K} :
    extendedHomₐ L B I = 0 ↔ I = 0 :=
<<<<<<< HEAD
  extended_eq_zero_iff _ _ (FaithfulSMul.algebraMap_injective _ _)

variable [Algebra K L] [Algebra A L] [IsScalarTower A B L] [IsScalarTower A K L] [IsDomain A]
  [IsIntegrallyClosed A] [IsIntegrallyClosed B] [Algebra.IsIntegral A B]

theorem le_one_of_extendedHomₐ_le_one (hI : extendedHomₐ L B I ≤ 1) : I ≤ 1 := by
  contrapose! hI
  rw [SetLike.not_le_iff_exists] at hI ⊢
  obtain ⟨x, hx₁, hx₂⟩ := hI
  refine ⟨algebraMap K L x, ?_, ?_⟩
  · simpa [← FractionalIdeal.mem_coe, IsLocalization.algebraMap_eq_map_map_submonoid A⁰ B K L]
      using subset_span <| Set.mem_image_of_mem _ hx₁
  · contrapose! hx₂
    rw [mem_one_iff, ← IsIntegrallyClosed.isIntegral_iff] at hx₂ ⊢
    exact IsIntegral.tower_bot_of_field <| isIntegral_trans _ hx₂

theorem extendedHomₐ_le_one_iff : extendedHomₐ L B I ≤ 1 ↔ I ≤ 1 :=
  ⟨fun h ↦ le_one_of_extendedHomₐ_le_one L B h, fun a ↦ extended_le_one_of_le_one L _ I a⟩

variable [IsDedekindDomain A] [IsDedekindDomain B]

theorem one_le_extendedHomₐ_iff (hI : I ≠ 0) : 1 ≤ extendedHomₐ L B I ↔ 1 ≤ I := by
  rw [← inv_le_inv_iff (by exact extended_ne_zero L _ (FaithfulSMul.algebraMap_injective _ _) hI)
    (by simp), inv_one, ← map_inv₀, extendedHomₐ_le_one_iff, inv_le_comm hI (by simp), inv_one]

theorem extendedHomₐ_eq_one_iff (hI : I ≠ 0) : extendedHomₐ L B I = 1 ↔ I = 1 := by
  rw [le_antisymm_iff, extendedHomₐ_le_one_iff, one_le_extendedHomₐ_iff _ _ hI, ← le_antisymm_iff]

variable (A K) in
theorem extendedHomₐ_injective :
    Function.Injective (fun I : FractionalIdeal A⁰ K ↦ extendedHomₐ L B I) := by
  intro I J h
  dsimp only at h
  by_cases hI : I = 0
  · rwa [hI, map_zero, eq_comm, extendedHomₐ_eq_zero_iff L B, eq_comm, ← hI] at h
  by_cases hJ : J = 0
  · rwa [hJ, map_zero, extendedHomₐ_eq_zero_iff L B, ← hJ] at h
  rwa [← mul_inv_eq_one₀ (extended_ne_zero _ _ (FaithfulSMul.algebraMap_injective _ _) hJ),
    ← map_inv₀, ← map_mul, extendedHomₐ_eq_one_iff _ _ (mul_ne_zero hI (inv_ne_zero hJ)),
    mul_inv_eq_one₀ hJ] at h

theorem _root_.Ideal.map_algebraMap_injective :
    Function.Injective (fun I : Ideal A ↦ I.map (algebraMap A B)) := by
  let _ : Algebra (FractionRing A) (FractionRing B) := FractionRing.liftAlgebra A (FractionRing B)
  intro _ _ _
  rwa [← coeIdeal_inj (K := FractionRing A),
    ← (extendedHomₐ_injective A (FractionRing A) (FractionRing B) B).eq_iff,
    extendedHom_apply, extendedHom_apply, extended_coeIdeal_eq_map, extended_coeIdeal_eq_map,
    coeIdeal_inj]
=======
  extended_eq_zero_iff _ _ (FaithfulSMul.algebraMap_injective _ _) zero_notMem_nonZeroDivisors

theorem extendedHomₐ_coeIdeal_eq_map (I : Ideal A) :
    (I : FractionalIdeal A⁰ K).extendedHomₐ L B =
      (I.map (algebraMap A B) : FractionalIdeal B⁰ L) := extended_coeIdeal_eq_map L _ I
>>>>>>> 548eafd5

end Algebra

end FractionalIdeal<|MERGE_RESOLUTION|>--- conflicted
+++ resolved
@@ -75,28 +75,13 @@
 
 variable {I}
 
-<<<<<<< HEAD
-theorem extended_ne_zero [IsDomain K] [IsDomain L] [NoZeroSMulDivisors A K] [NoZeroSMulDivisors B L]
-    (hf' : Function.Injective f) (hI : I ≠ 0) : extended L hf I ≠ 0 := by
-=======
 theorem extended_ne_zero [IsDomain B] (hf' : Function.Injective f) (hI : I ≠ 0) (hN : 0 ∉ N) :
     extended L hf I ≠ 0 := by
->>>>>>> 548eafd5
   simp only [ne_eq, ← coeToSubmodule_inj, coe_extended_eq_span, coe_zero, Submodule.span_eq_bot,
     Set.mem_image, SetLike.mem_coe, forall_exists_index, and_imp, forall_apply_eq_imp_iff₂,
     not_forall]
   obtain ⟨x, hx₁, hx₂⟩ : ∃ x ∈ I, x ≠ 0 := by simpa [ne_eq, eq_zero_iff] using hI
   refine ⟨x, hx₁, ?_⟩
-<<<<<<< HEAD
-  exact (map_ne_zero_iff _ (IsLocalization.map_injective_of_injective' _ _ _ hf hf')).mpr hx₂
-
-@[simp]
-theorem extended_eq_zero_iff [IsDomain K] [IsDomain L] [NoZeroSMulDivisors A K]
-    [NoZeroSMulDivisors B L] (hf' : Function.Injective f) : extended L hf I = 0 ↔ I = 0 := by
-  refine ⟨?_, fun h ↦ h ▸ extended_zero _ _⟩
-  contrapose!
-  exact fun h ↦ extended_ne_zero L hf hf' h
-=======
   exact (map_ne_zero_iff _ (IsLocalization.map_injective_of_injective' _ _ _ _ hN hf')).mpr hx₂
 
 @[simp]
@@ -105,7 +90,6 @@
   refine ⟨?_, fun h ↦ h ▸ extended_zero _ _⟩
   contrapose!
   exact fun h ↦ extended_ne_zero L hf hf' h hN
->>>>>>> 548eafd5
 
 variable (I)
 
@@ -197,15 +181,9 @@
 
 open scoped nonZeroDivisors
 
-<<<<<<< HEAD
 variable {A K : Type*} (L B : Type*) [CommRing A] [CommRing B] [IsDomain B] [Algebra A B]
   [NoZeroSMulDivisors A B] [Field K] [Field L] [Algebra A K] [Algebra B L] [IsFractionRing A K]
   [IsFractionRing B L] {I : FractionalIdeal A⁰ K}
-=======
-variable {A K : Type*} (L B : Type*) [CommRing A] [CommRing B] [IsDomain B]
-  [Algebra A B] [NoZeroSMulDivisors A B] [Field K] [Field L] [Algebra A K] [Algebra B L]
-  [IsFractionRing A K] [IsFractionRing B L]
->>>>>>> 548eafd5
 
 /--
 The ring homomorphisme that extends a fractional ideal of `A` to a fractional ideal of `B` for
@@ -217,8 +195,11 @@
 
 theorem extendedHomₐ_eq_zero_iff {I : FractionalIdeal A⁰ K} :
     extendedHomₐ L B I = 0 ↔ I = 0 :=
-<<<<<<< HEAD
-  extended_eq_zero_iff _ _ (FaithfulSMul.algebraMap_injective _ _)
+  extended_eq_zero_iff _ _ (FaithfulSMul.algebraMap_injective _ _) zero_notMem_nonZeroDivisors
+
+theorem extendedHomₐ_coeIdeal_eq_map (I : Ideal A) :
+    (I : FractionalIdeal A⁰ K).extendedHomₐ L B =
+      (I.map (algebraMap A B) : FractionalIdeal B⁰ L) := extended_coeIdeal_eq_map L _ I
 
 variable [Algebra K L] [Algebra A L] [IsScalarTower A B L] [IsScalarTower A K L] [IsDomain A]
   [IsIntegrallyClosed A] [IsIntegrallyClosed B] [Algebra.IsIntegral A B]
@@ -240,8 +221,8 @@
 variable [IsDedekindDomain A] [IsDedekindDomain B]
 
 theorem one_le_extendedHomₐ_iff (hI : I ≠ 0) : 1 ≤ extendedHomₐ L B I ↔ 1 ≤ I := by
-  rw [← inv_le_inv_iff (by exact extended_ne_zero L _ (FaithfulSMul.algebraMap_injective _ _) hI)
-    (by simp), inv_one, ← map_inv₀, extendedHomₐ_le_one_iff, inv_le_comm hI (by simp), inv_one]
+  rw [← inv_le_inv_iff ((extendedHomₐ_eq_zero_iff _ _).not.mpr hI) (by simp), inv_one, ← map_inv₀,
+    extendedHomₐ_le_one_iff, inv_le_comm hI (by simp), inv_one]
 
 theorem extendedHomₐ_eq_one_iff (hI : I ≠ 0) : extendedHomₐ L B I = 1 ↔ I = 1 := by
   rw [le_antisymm_iff, extendedHomₐ_le_one_iff, one_le_extendedHomₐ_iff _ _ hI, ← le_antisymm_iff]
@@ -255,9 +236,8 @@
   · rwa [hI, map_zero, eq_comm, extendedHomₐ_eq_zero_iff L B, eq_comm, ← hI] at h
   by_cases hJ : J = 0
   · rwa [hJ, map_zero, extendedHomₐ_eq_zero_iff L B, ← hJ] at h
-  rwa [← mul_inv_eq_one₀ (extended_ne_zero _ _ (FaithfulSMul.algebraMap_injective _ _) hJ),
-    ← map_inv₀, ← map_mul, extendedHomₐ_eq_one_iff _ _ (mul_ne_zero hI (inv_ne_zero hJ)),
-    mul_inv_eq_one₀ hJ] at h
+  rwa [← mul_inv_eq_one₀ ((extendedHomₐ_eq_zero_iff _ _).not.mpr hJ), ← map_inv₀, ← map_mul,
+    extendedHomₐ_eq_one_iff _ _ (mul_ne_zero hI (inv_ne_zero hJ)), mul_inv_eq_one₀ hJ] at h
 
 theorem _root_.Ideal.map_algebraMap_injective :
     Function.Injective (fun I : Ideal A ↦ I.map (algebraMap A B)) := by
@@ -267,13 +247,6 @@
     ← (extendedHomₐ_injective A (FractionRing A) (FractionRing B) B).eq_iff,
     extendedHom_apply, extendedHom_apply, extended_coeIdeal_eq_map, extended_coeIdeal_eq_map,
     coeIdeal_inj]
-=======
-  extended_eq_zero_iff _ _ (FaithfulSMul.algebraMap_injective _ _) zero_notMem_nonZeroDivisors
-
-theorem extendedHomₐ_coeIdeal_eq_map (I : Ideal A) :
-    (I : FractionalIdeal A⁰ K).extendedHomₐ L B =
-      (I.map (algebraMap A B) : FractionalIdeal B⁰ L) := extended_coeIdeal_eq_map L _ I
->>>>>>> 548eafd5
 
 end Algebra
 
