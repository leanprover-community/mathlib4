/-
Copyright (c) 2020 Anne Baanen. All rights reserved.
Released under Apache 2.0 license as described in the file LICENSE.
Authors: Anne Baanen, Filippo A. E. Nuccio
-/
import Mathlib.Algebra.EuclideanDomain.Basic
import Mathlib.RingTheory.FractionalIdeal.Basic
import Mathlib.RingTheory.IntegralClosure.IsIntegral.Basic
import Mathlib.RingTheory.LocalRing.Basic
import Mathlib.RingTheory.PrincipalIdealDomain
import Mathlib.Tactic.FieldSimp

/-!
# More operations on fractional ideals

## Main definitions
* `map` is the pushforward of a fractional ideal along an algebra morphism

Let `K` be the localization of `R` at `R⁰ = R \ {0}` (i.e. the field of fractions).
* `FractionalIdeal R⁰ K` is the type of fractional ideals in the field of fractions
* `Div (FractionalIdeal R⁰ K)` instance:
  the ideal quotient `I / J` (typically written $I : J$, but a `:` operator cannot be defined)

## Main statement

  * `isNoetherian` states that every fractional ideal of a noetherian integral domain is noetherian

## References

  * https://en.wikipedia.org/wiki/Fractional_ideal

## Tags

fractional ideal, fractional ideals, invertible ideal
-/


open IsLocalization Pointwise nonZeroDivisors

namespace FractionalIdeal

open Set Submodule

variable {R : Type*} [CommRing R] {S : Submonoid R} {P : Type*} [CommRing P]
variable [Algebra R P]

section

variable {P' : Type*} [CommRing P'] [Algebra R P']
variable {P'' : Type*} [CommRing P''] [Algebra R P'']

theorem _root_.IsFractional.map (g : P →ₐ[R] P') {I : Submodule R P} :
    IsFractional S I → IsFractional S (Submodule.map g.toLinearMap I)
  | ⟨a, a_nonzero, hI⟩ =>
    ⟨a, a_nonzero, fun b hb => by
      obtain ⟨b', b'_mem, hb'⟩ := Submodule.mem_map.mp hb
      rw [AlgHom.toLinearMap_apply] at hb'
      obtain ⟨x, hx⟩ := hI b' b'_mem
      use x
      rw [← g.commutes, hx, map_smul, hb']⟩

/-- `I.map g` is the pushforward of the fractional ideal `I` along the algebra morphism `g` -/
def map (g : P →ₐ[R] P') : FractionalIdeal S P → FractionalIdeal S P' := fun I =>
  ⟨Submodule.map g.toLinearMap I, I.isFractional.map g⟩

@[simp, norm_cast]
theorem coe_map (g : P →ₐ[R] P') (I : FractionalIdeal S P) :
    ↑(map g I) = Submodule.map g.toLinearMap I :=
  rfl

@[simp]
theorem mem_map {I : FractionalIdeal S P} {g : P →ₐ[R] P'} {y : P'} :
    y ∈ I.map g ↔ ∃ x, x ∈ I ∧ g x = y :=
  Submodule.mem_map

variable (I J : FractionalIdeal S P) (g : P →ₐ[R] P')

@[simp]
theorem map_id : I.map (AlgHom.id _ _) = I :=
  coeToSubmodule_injective (Submodule.map_id (I : Submodule R P))

@[simp]
theorem map_comp (g' : P' →ₐ[R] P'') : I.map (g'.comp g) = (I.map g).map g' :=
  coeToSubmodule_injective (Submodule.map_comp g.toLinearMap g'.toLinearMap I)

@[simp, norm_cast]
theorem map_coeIdeal (I : Ideal R) : (I : FractionalIdeal S P).map g = I := by
  ext x
  simp

@[simp]
protected theorem map_one : (1 : FractionalIdeal S P).map g = 1 :=
  map_coeIdeal g ⊤

@[simp]
protected theorem map_zero : (0 : FractionalIdeal S P).map g = 0 :=
  map_coeIdeal g 0

@[simp]
protected theorem map_add : (I + J).map g = I.map g + J.map g :=
  coeToSubmodule_injective (Submodule.map_sup _ _ _)

@[simp]
protected theorem map_mul : (I * J).map g = I.map g * J.map g := by
  simp only [mul_def]
  exact coeToSubmodule_injective (Submodule.map_mul _ _ _)

@[simp]
theorem map_map_symm (g : P ≃ₐ[R] P') : (I.map (g : P →ₐ[R] P')).map (g.symm : P' →ₐ[R] P) = I := by
  rw [← map_comp, g.symm_comp, map_id]

@[simp]
theorem map_symm_map (I : FractionalIdeal S P') (g : P ≃ₐ[R] P') :
    (I.map (g.symm : P' →ₐ[R] P)).map (g : P →ₐ[R] P') = I := by
  rw [← map_comp, g.comp_symm, map_id]

theorem map_mem_map {f : P →ₐ[R] P'} (h : Function.Injective f) {x : P} {I : FractionalIdeal S P} :
    f x ∈ map f I ↔ x ∈ I :=
  mem_map.trans ⟨fun ⟨_, hx', x'_eq⟩ => h x'_eq ▸ hx', fun h => ⟨x, h, rfl⟩⟩

theorem map_injective (f : P →ₐ[R] P') (h : Function.Injective f) :
    Function.Injective (map f : FractionalIdeal S P → FractionalIdeal S P') := fun _ _ hIJ =>
  ext fun _ => (map_mem_map h).symm.trans (hIJ.symm ▸ map_mem_map h)

/-- If `g` is an equivalence, `map g` is an isomorphism -/
def mapEquiv (g : P ≃ₐ[R] P') : FractionalIdeal S P ≃+* FractionalIdeal S P' where
  toFun := map g
  invFun := map g.symm
  map_add' I J := FractionalIdeal.map_add I J _
  map_mul' I J := FractionalIdeal.map_mul I J _
  left_inv I := by rw [← map_comp, AlgEquiv.symm_comp, map_id]
  right_inv I := by rw [← map_comp, AlgEquiv.comp_symm, map_id]

@[simp]
theorem coeFun_mapEquiv (g : P ≃ₐ[R] P') :
    (mapEquiv g : FractionalIdeal S P → FractionalIdeal S P') = map g :=
  rfl

@[simp]
theorem mapEquiv_apply (g : P ≃ₐ[R] P') (I : FractionalIdeal S P) : mapEquiv g I = map (↑g) I :=
  rfl

@[simp]
theorem mapEquiv_symm (g : P ≃ₐ[R] P') :
    ((mapEquiv g).symm : FractionalIdeal S P' ≃+* _) = mapEquiv g.symm :=
  rfl

@[simp]
theorem mapEquiv_refl : mapEquiv AlgEquiv.refl = RingEquiv.refl (FractionalIdeal S P) :=
  RingEquiv.ext fun x => by simp

theorem isFractional_span_iff {s : Set P} :
    IsFractional S (span R s) ↔ ∃ a ∈ S, ∀ b : P, b ∈ s → IsInteger R (a • b) :=
  ⟨fun ⟨a, a_mem, h⟩ => ⟨a, a_mem, fun b hb => h b (subset_span hb)⟩, fun ⟨a, a_mem, h⟩ =>
    ⟨a, a_mem, fun _ hb =>
      span_induction (hx := hb) h
        (by
          rw [smul_zero]
          exact isInteger_zero)
        (fun x y _ _ hx hy => by
          rw [smul_add]
          exact isInteger_add hx hy)
        fun s x _ hx => by
        rw [smul_comm]
        exact isInteger_smul hx⟩⟩

theorem isFractional_of_fg [IsLocalization S P] {I : Submodule R P} (hI : I.FG) :
    IsFractional S I := by
  rcases hI with ⟨I, rfl⟩
  rcases exist_integer_multiples_of_finset S I with ⟨⟨s, hs1⟩, hs⟩
  rw [isFractional_span_iff]
  exact ⟨s, hs1, hs⟩

theorem mem_span_mul_finite_of_mem_mul {I J : FractionalIdeal S P} {x : P} (hx : x ∈ I * J) :
    ∃ T T' : Finset P, (T : Set P) ⊆ I ∧ (T' : Set P) ⊆ J ∧ x ∈ span R (T * T' : Set P) :=
  Submodule.mem_span_mul_finite_of_mem_mul (by simpa using mem_coe.mpr hx)

variable (S) in
theorem coeIdeal_fg (inj : Function.Injective (algebraMap R P)) (I : Ideal R) :
    FG ((I : FractionalIdeal S P) : Submodule R P) ↔ I.FG :=
  coeSubmodule_fg _ inj _

theorem fg_unit (I : (FractionalIdeal S P)ˣ) : FG (I : Submodule R P) :=
  Submodule.fg_unit <| Units.map (coeSubmoduleHom S P).toMonoidHom I

theorem fg_of_isUnit (I : FractionalIdeal S P) (h : IsUnit I) : FG (I : Submodule R P) :=
  fg_unit h.unit

theorem _root_.Ideal.fg_of_isUnit (inj : Function.Injective (algebraMap R P)) (I : Ideal R)
    (h : IsUnit (I : FractionalIdeal S P)) : I.FG := by
  rw [← coeIdeal_fg S inj I]
  exact FractionalIdeal.fg_of_isUnit (R := R) I h

variable (S P P')

variable [IsLocalization S P] [IsLocalization S P']

/-- `canonicalEquiv f f'` is the canonical equivalence between the fractional
ideals in `P` and in `P'`, which are both localizations of `R` at `S`. -/
noncomputable irreducible_def canonicalEquiv : FractionalIdeal S P ≃+* FractionalIdeal S P' :=
  mapEquiv
    { ringEquivOfRingEquiv P P' (RingEquiv.refl R)
        (show S.map _ = S by rw [RingEquiv.toMonoidHom_refl, Submonoid.map_id]) with
      commutes' := fun _ => ringEquivOfRingEquiv_eq _ _ }

@[simp]
theorem mem_canonicalEquiv_apply {I : FractionalIdeal S P} {x : P'} :
    x ∈ canonicalEquiv S P P' I ↔
      ∃ y ∈ I,
        IsLocalization.map P' (RingHom.id R) (fun y (hy : y ∈ S) => show RingHom.id R y ∈ S from hy)
            (y : P) =
          x := by
  rw [canonicalEquiv, mapEquiv_apply, mem_map]
  exact ⟨fun ⟨y, mem, Eq⟩ => ⟨y, mem, Eq⟩, fun ⟨y, mem, Eq⟩ => ⟨y, mem, Eq⟩⟩

@[simp]
theorem canonicalEquiv_symm : (canonicalEquiv S P P').symm = canonicalEquiv S P' P :=
  RingEquiv.ext fun I =>
    SetLike.ext_iff.mpr fun x => by
      rw [mem_canonicalEquiv_apply, canonicalEquiv, mapEquiv_symm, mapEquiv_apply,
        mem_map]
      exact ⟨fun ⟨y, mem, Eq⟩ => ⟨y, mem, Eq⟩, fun ⟨y, mem, Eq⟩ => ⟨y, mem, Eq⟩⟩

theorem canonicalEquiv_flip (I) : canonicalEquiv S P P' (canonicalEquiv S P' P I) = I := by
  rw [← canonicalEquiv_symm, RingEquiv.symm_apply_apply]

@[simp]
theorem canonicalEquiv_canonicalEquiv (P'' : Type*) [CommRing P''] [Algebra R P'']
    [IsLocalization S P''] (I : FractionalIdeal S P) :
    canonicalEquiv S P' P'' (canonicalEquiv S P P' I) = canonicalEquiv S P P'' I := by
  ext
  simp only [IsLocalization.map_map, RingHomInvPair.comp_eq₂, mem_canonicalEquiv_apply,
    exists_exists_and_eq_and]

theorem canonicalEquiv_trans_canonicalEquiv (P'' : Type*) [CommRing P''] [Algebra R P'']
    [IsLocalization S P''] :
    (canonicalEquiv S P P').trans (canonicalEquiv S P' P'') = canonicalEquiv S P P'' :=
  RingEquiv.ext (canonicalEquiv_canonicalEquiv S P P' P'')

@[simp]
theorem canonicalEquiv_coeIdeal (I : Ideal R) : canonicalEquiv S P P' I = I := by
  ext
  simp [IsLocalization.map_eq]

@[simp]
theorem canonicalEquiv_self : canonicalEquiv S P P = RingEquiv.refl _ := by
  rw [← canonicalEquiv_trans_canonicalEquiv S P P]
  convert (canonicalEquiv S P P).symm_trans_self
  exact (canonicalEquiv_symm S P P).symm

end

section IsFractionRing

/-!
### `IsFractionRing` section

This section concerns fractional ideals in the field of fractions,
i.e. the type `FractionalIdeal R⁰ K` where `IsFractionRing R K`.
-/


variable {K K' : Type*} [Field K] [Field K']
variable [Algebra R K] [IsFractionRing R K] [Algebra R K'] [IsFractionRing R K']
variable {I J : FractionalIdeal R⁰ K} (h : K →ₐ[R] K')

/-- Nonzero fractional ideals contain a nonzero integer. -/
theorem exists_ne_zero_mem_isInteger [Nontrivial R] (hI : I ≠ 0) :
    ∃ x, x ≠ 0 ∧ algebraMap R K x ∈ I := by
  obtain ⟨y : K, y_mem, y_notMem⟩ :=
    SetLike.exists_of_lt (by simpa only using bot_lt_iff_ne_bot.mpr hI)
  have y_ne_zero : y ≠ 0 := by simpa using y_notMem
  obtain ⟨z, ⟨x, hx⟩⟩ := exists_integer_multiple R⁰ y
  refine ⟨x, ?_, ?_⟩
  · rw [Ne, ← @IsFractionRing.to_map_eq_zero_iff R _ K, hx, Algebra.smul_def]
    exact mul_ne_zero (IsFractionRing.to_map_ne_zero_of_mem_nonZeroDivisors z.2) y_ne_zero
  · rw [hx]
    exact smul_mem _ _ y_mem

theorem map_ne_zero [Nontrivial R] (hI : I ≠ 0) : I.map h ≠ 0 := by
  obtain ⟨x, x_ne_zero, hx⟩ := exists_ne_zero_mem_isInteger hI
  contrapose! x_ne_zero with map_eq_zero
  refine IsFractionRing.to_map_eq_zero_iff.mp (eq_zero_iff.mp map_eq_zero _ (mem_map.mpr ?_))
  exact ⟨algebraMap R K x, hx, h.commutes x⟩

@[simp]
theorem map_eq_zero_iff [Nontrivial R] : I.map h = 0 ↔ I = 0 :=
  ⟨not_imp_not.mp (map_ne_zero _), fun hI => hI.symm ▸ FractionalIdeal.map_zero h⟩

theorem coeIdeal_injective : Function.Injective (fun (I : Ideal R) ↦ (I : FractionalIdeal R⁰ K)) :=
  coeIdeal_injective' le_rfl

theorem coeIdeal_inj {I J : Ideal R} :
    (I : FractionalIdeal R⁰ K) = (J : FractionalIdeal R⁰ K) ↔ I = J :=
  coeIdeal_inj' le_rfl

@[simp]
theorem coeIdeal_eq_zero {I : Ideal R} : (I : FractionalIdeal R⁰ K) = 0 ↔ I = ⊥ :=
  coeIdeal_eq_zero' le_rfl

theorem coeIdeal_ne_zero {I : Ideal R} : (I : FractionalIdeal R⁰ K) ≠ 0 ↔ I ≠ ⊥ :=
  coeIdeal_ne_zero' le_rfl

@[simp]
theorem coeIdeal_eq_one {I : Ideal R} : (I : FractionalIdeal R⁰ K) = 1 ↔ I = 1 := by
  simpa only [Ideal.one_eq_top] using coeIdeal_inj

theorem coeIdeal_ne_one {I : Ideal R} : (I : FractionalIdeal R⁰ K) ≠ 1 ↔ I ≠ 1 :=
  not_iff_not.mpr coeIdeal_eq_one

<<<<<<< HEAD
theorem num_eq_zero_iff [Nontrivial R] {I : FractionalIdeal R⁰ K} : I.num = 0 ↔ I = 0 :=
  ⟨fun h ↦ zero_of_num_eq_bot zero_notMem_nonZeroDivisors h,
   fun h ↦ h ▸ num_zero_eq (IsFractionRing.injective R K)⟩
=======
theorem num_eq_zero_iff [Nontrivial R] {I : FractionalIdeal R⁰ K} : I.num = 0 ↔ I = 0 where
  mp h := zero_of_num_eq_bot zero_notMem_nonZeroDivisors h
  mpr h := h ▸ num_zero_eq (IsFractionRing.injective R K)
>>>>>>> f9ec0bdf

end IsFractionRing

section Quotient

/-!
### `quotient` section

This section defines the ideal quotient of fractional ideals.

In this section we need that each non-zero `y : R` has an inverse in
the localization, i.e. that the localization is a field. We satisfy this
assumption by taking `S = nonZeroDivisors R`, `R`'s localization at which
is a field because `R` is a domain.
-/

variable {R₁ : Type*} [CommRing R₁] {K : Type*} [Field K]
variable [Algebra R₁ K]

instance : Nontrivial (FractionalIdeal R₁⁰ K) :=
  ⟨⟨0, 1, fun h =>
      have this : (1 : K) ∈ (0 : FractionalIdeal R₁⁰ K) := by
        rw [← (algebraMap R₁ K).map_one]
        simpa only [h] using coe_mem_one R₁⁰ 1
      one_ne_zero ((mem_zero_iff _).mp this)⟩⟩

theorem ne_zero_of_mul_eq_one (I J : FractionalIdeal R₁⁰ K) (h : I * J = 1) : I ≠ 0 := fun hI =>
  zero_ne_one' (FractionalIdeal R₁⁰ K)
    (by
      convert h
      simp [hI])

variable [IsFractionRing R₁ K] [IsDomain R₁]

theorem _root_.IsFractional.div_of_nonzero {I J : Submodule R₁ K} :
    IsFractional R₁⁰ I → IsFractional R₁⁰ J → J ≠ 0 → IsFractional R₁⁰ (I / J)
  | ⟨aI, haI, hI⟩, ⟨aJ, haJ, hJ⟩, h => by
    obtain ⟨y, mem_J, notMem_zero⟩ :=
      SetLike.exists_of_lt (show 0 < J by simpa only using bot_lt_iff_ne_bot.mpr h)
    obtain ⟨y', hy'⟩ := hJ y mem_J
    use aI * y'
    constructor
    · apply (nonZeroDivisors R₁).mul_mem haI (mem_nonZeroDivisors_iff_ne_zero.mpr _)
      intro y'_eq_zero
      have : algebraMap R₁ K aJ * y = 0 := by
        rw [← Algebra.smul_def, ← hy', y'_eq_zero, RingHom.map_zero]
      have y_zero :=
        (mul_eq_zero.mp this).resolve_left
          (mt ((injective_iff_map_eq_zero (algebraMap R₁ K)).1 (IsFractionRing.injective _ _) _)
            (mem_nonZeroDivisors_iff_ne_zero.mp haJ))
      apply notMem_zero
      simpa
    intro b hb
    convert hI _ (hb _ (Submodule.smul_mem _ aJ mem_J)) using 1
    rw [← hy', mul_comm b, ← Algebra.smul_def, mul_smul]

theorem fractional_div_of_nonzero {I J : FractionalIdeal R₁⁰ K} (h : J ≠ 0) :
    IsFractional R₁⁰ (I / J : Submodule R₁ K) :=
  I.isFractional.div_of_nonzero J.isFractional fun H =>
    h <| coeToSubmodule_injective <| H.trans coe_zero.symm

open Classical in
noncomputable instance : Div (FractionalIdeal R₁⁰ K) :=
  ⟨fun I J => if h : J = 0 then 0 else ⟨I / J, fractional_div_of_nonzero h⟩⟩

variable {I J : FractionalIdeal R₁⁰ K}

@[simp]
theorem div_zero {I : FractionalIdeal R₁⁰ K} : I / 0 = 0 :=
  dif_pos rfl

theorem div_nonzero {I J : FractionalIdeal R₁⁰ K} (h : J ≠ 0) :
    I / J = ⟨I / J, fractional_div_of_nonzero h⟩ :=
  dif_neg h

@[simp]
theorem coe_div {I J : FractionalIdeal R₁⁰ K} (hJ : J ≠ 0) :
    (↑(I / J) : Submodule R₁ K) = ↑I / (↑J : Submodule R₁ K) :=
  congr_arg _ (dif_neg hJ)

theorem mem_div_iff_of_nonzero {I J : FractionalIdeal R₁⁰ K} (h : J ≠ 0) {x} :
    x ∈ I / J ↔ ∀ y ∈ J, x * y ∈ I := by
  rw [div_nonzero h]
  exact Submodule.mem_div_iff_forall_mul_mem

theorem mul_one_div_le_one {I : FractionalIdeal R₁⁰ K} : I * (1 / I) ≤ 1 := by
  by_cases hI : I = 0
  · rw [hI, div_zero, mul_zero]
    exact zero_le 1
  · rw [← coe_le_coe, coe_mul, coe_div hI, coe_one]
    apply Submodule.mul_one_div_le_one

theorem le_self_mul_one_div {I : FractionalIdeal R₁⁰ K} (hI : I ≤ (1 : FractionalIdeal R₁⁰ K)) :
    I ≤ I * (1 / I) := by
  by_cases hI_nz : I = 0
  · rw [hI_nz, div_zero, mul_zero]
  · rw [← coe_le_coe, coe_mul, coe_div hI_nz, coe_one]
    rw [← coe_le_coe, coe_one] at hI
    exact Submodule.le_self_mul_one_div hI

theorem le_div_iff_of_nonzero {I J J' : FractionalIdeal R₁⁰ K} (hJ' : J' ≠ 0) :
    I ≤ J / J' ↔ ∀ x ∈ I, ∀ y ∈ J', x * y ∈ J :=
  ⟨fun h _ hx => (mem_div_iff_of_nonzero hJ').mp (h hx), fun h x hx =>
    (mem_div_iff_of_nonzero hJ').mpr (h x hx)⟩

theorem le_div_iff_mul_le {I J J' : FractionalIdeal R₁⁰ K} (hJ' : J' ≠ 0) :
    I ≤ J / J' ↔ I * J' ≤ J := by
  rw [div_nonzero hJ']
  -- Porting note: this used to be { convert; rw }, flipped the order.
  rw [← coe_le_coe (I := I * J') (J := J), coe_mul]
  exact Submodule.le_div_iff_mul_le

@[simp]
theorem div_one {I : FractionalIdeal R₁⁰ K} : I / 1 = I := by
  rw [div_nonzero (one_ne_zero' (FractionalIdeal R₁⁰ K))]
  ext
  constructor <;> intro h
  · simpa using mem_div_iff_forall_mul_mem.mp h 1 ((algebraMap R₁ K).map_one ▸ coe_mem_one R₁⁰ 1)
  · apply mem_div_iff_forall_mul_mem.mpr
    rintro y ⟨y', _, rfl⟩
    -- Porting note: this used to be { convert; rw }, flipped the order.
    rw [mul_comm, Algebra.linearMap_apply, ← Algebra.smul_def]
    exact Submodule.smul_mem _ y' h

theorem eq_one_div_of_mul_eq_one_right (I J : FractionalIdeal R₁⁰ K) (h : I * J = 1) :
    J = 1 / I := by
  have hI : I ≠ 0 := ne_zero_of_mul_eq_one I J h
  suffices h' : I * (1 / I) = 1 from
    congr_arg Units.inv <| @Units.ext _ _ (Units.mkOfMulEqOne _ _ h) (Units.mkOfMulEqOne _ _ h') rfl
  apply le_antisymm
  · apply mul_le.mpr _
    intro x hx y hy
    rw [mul_comm]
    exact (mem_div_iff_of_nonzero hI).mp hy x hx
  rw [← h]
  apply mul_left_mono I
  apply (le_div_iff_of_nonzero hI).mpr _
  intro y hy x hx
  rw [mul_comm]
  exact mul_mem_mul hy hx

theorem mul_div_self_cancel_iff {I : FractionalIdeal R₁⁰ K} : I * (1 / I) = 1 ↔ ∃ J, I * J = 1 :=
  ⟨fun h => ⟨1 / I, h⟩, fun ⟨J, hJ⟩ => by rwa [← eq_one_div_of_mul_eq_one_right I J hJ]⟩

variable {K' : Type*} [Field K'] [Algebra R₁ K'] [IsFractionRing R₁ K']

@[simp]
protected theorem map_div (I J : FractionalIdeal R₁⁰ K) (h : K ≃ₐ[R₁] K') :
    (I / J).map (h : K →ₐ[R₁] K') = I.map h / J.map h := by
  by_cases H : J = 0
  · rw [H, div_zero, FractionalIdeal.map_zero, div_zero]
  · -- Porting note: `simp` wouldn't apply these lemmas so do them manually using `rw`
    rw [← coeToSubmodule_inj, div_nonzero H, div_nonzero (map_ne_zero _ H)]
    simp [Submodule.map_div]

-- Porting note: doesn't need to be @[simp] because this follows from `map_one` and `map_div`
theorem map_one_div (I : FractionalIdeal R₁⁰ K) (h : K ≃ₐ[R₁] K') :
    (1 / I).map (h : K →ₐ[R₁] K') = 1 / I.map h := by
  rw [FractionalIdeal.map_div, FractionalIdeal.map_one]

end Quotient

section Field

variable {R₁ K L : Type*} [CommRing R₁] [Field K] [Field L]
variable [Algebra R₁ K] [IsFractionRing R₁ K] [Algebra K L] [IsFractionRing K L]

theorem eq_zero_or_one (I : FractionalIdeal K⁰ L) : I = 0 ∨ I = 1 := by
  rw [or_iff_not_imp_left]
  intro hI
  simp_rw [@SetLike.ext_iff _ _ _ I 1, mem_one_iff]
  intro x
  constructor
  · intro x_mem
    obtain ⟨n, d, rfl⟩ := IsLocalization.mk'_surjective K⁰ x
    refine ⟨n / d, ?_⟩
    rw [map_div₀, IsFractionRing.mk'_eq_div]
  · rintro ⟨x, rfl⟩
    obtain ⟨y, y_ne, y_mem⟩ := exists_ne_zero_mem_isInteger hI
    rw [← div_mul_cancel₀ x y_ne, RingHom.map_mul, ← Algebra.smul_def]
    exact smul_mem (M := L) I (x / y) y_mem

theorem eq_zero_or_one_of_isField (hF : IsField R₁) (I : FractionalIdeal R₁⁰ K) : I = 0 ∨ I = 1 :=
  letI : Field R₁ := hF.toField
  eq_zero_or_one I

end Field

section PrincipalIdeal

variable {R₁ : Type*} [CommRing R₁] {K : Type*} [Field K]
variable [Algebra R₁ K] [IsFractionRing R₁ K]

variable (R₁)

/-- `FractionalIdeal.span_finset R₁ s f` is the fractional ideal of `R₁` generated by `f '' s`. -/
-- Porting note: `@[simps]` generated a `Subtype.val` coercion instead of a
-- `FractionalIdeal.coeToSubmodule` coercion
def spanFinset {ι : Type*} (s : Finset ι) (f : ι → K) : FractionalIdeal R₁⁰ K :=
  ⟨Submodule.span R₁ (f '' s), by
    obtain ⟨a', ha'⟩ := IsLocalization.exist_integer_multiples R₁⁰ s f
    refine ⟨a', a'.2, fun x hx => Submodule.span_induction ?_ ?_ ?_ ?_ hx⟩
    · rintro _ ⟨i, hi, rfl⟩
      exact ha' i hi
    · rw [smul_zero]
      exact IsLocalization.isInteger_zero
    · intro x y _ _ hx hy
      rw [smul_add]
      exact IsLocalization.isInteger_add hx hy
    · intro c x _ hx
      rw [smul_comm]
      exact IsLocalization.isInteger_smul hx⟩

@[simp] lemma spanFinset_coe {ι : Type*} (s : Finset ι) (f : ι → K) :
    (spanFinset R₁ s f : Submodule R₁ K) = Submodule.span R₁ (f '' s) :=
  rfl

variable {R₁}

@[simp]
theorem spanFinset_eq_zero {ι : Type*} {s : Finset ι} {f : ι → K} :
    spanFinset R₁ s f = 0 ↔ ∀ j ∈ s, f j = 0 := by
  simp only [← coeToSubmodule_inj, spanFinset_coe, coe_zero, Submodule.span_eq_bot,
    Set.mem_image, Finset.mem_coe, forall_exists_index, and_imp, forall_apply_eq_imp_iff₂]

theorem spanFinset_ne_zero {ι : Type*} {s : Finset ι} {f : ι → K} :
    spanFinset R₁ s f ≠ 0 ↔ ∃ j ∈ s, f j ≠ 0 := by simp

open Submodule.IsPrincipal

variable [IsLocalization S P]

theorem isFractional_span_singleton (x : P) : IsFractional S (span R {x} : Submodule R P) :=
  let ⟨a, ha⟩ := exists_integer_multiple S x
  isFractional_span_iff.mpr ⟨a, a.2, fun _ hx' => (Set.mem_singleton_iff.mp hx').symm ▸ ha⟩

variable (S)

/-- `spanSingleton x` is the fractional ideal generated by `x` if `0 ∉ S` -/
irreducible_def spanSingleton (x : P) : FractionalIdeal S P :=
  ⟨span R {x}, isFractional_span_singleton x⟩

-- local attribute [semireducible] span_singleton
@[simp]
theorem coe_spanSingleton (x : P) : (spanSingleton S x : Submodule R P) = span R {x} := by
  rw [spanSingleton]
  rfl

@[simp]
theorem mem_spanSingleton {x y : P} : x ∈ spanSingleton S y ↔ ∃ z : R, z • y = x := by
  rw [spanSingleton]
  exact Submodule.mem_span_singleton

theorem mem_spanSingleton_self (x : P) : x ∈ spanSingleton S x :=
  (mem_spanSingleton S).mpr ⟨1, one_smul _ _⟩

variable (P) in
/-- A version of `FractionalIdeal.den_mul_self_eq_num` in terms of fractional ideals. -/
theorem den_mul_self_eq_num' (I : FractionalIdeal S P) :
    spanSingleton S (algebraMap R P I.den) * I = I.num := by
  apply coeToSubmodule_injective
  dsimp only
  rw [coe_mul, ← smul_eq_mul, coe_spanSingleton, smul_eq_mul, Submodule.span_singleton_mul]
  convert I.den_mul_self_eq_num using 1
  ext
  rw [mem_smul_pointwise_iff_exists, mem_smul_pointwise_iff_exists]
  simp [smul_eq_mul, Algebra.smul_def, Submonoid.smul_def]

variable {S}

@[simp]
theorem spanSingleton_le_iff_mem {x : P} {I : FractionalIdeal S P} :
    spanSingleton S x ≤ I ↔ x ∈ I := by
  rw [← coe_le_coe, coe_spanSingleton, Submodule.span_singleton_le_iff_mem, mem_coe]

theorem spanSingleton_eq_spanSingleton [NoZeroSMulDivisors R P] {x y : P} :
    spanSingleton S x = spanSingleton S y ↔ ∃ z : Rˣ, z • x = y := by
  rw [← Submodule.span_singleton_eq_span_singleton, spanSingleton, spanSingleton]
  exact Subtype.mk_eq_mk

theorem eq_spanSingleton_of_principal (I : FractionalIdeal S P) [IsPrincipal (I : Submodule R P)] :
    I = spanSingleton S (generator (I : Submodule R P)) := by
  -- Porting note: this used to be `coeToSubmodule_injective (span_singleton_generator ↑I).symm`
  -- but Lean 4 struggled to unify everything. Turned it into an explicit `rw`.
  rw [spanSingleton, ← coeToSubmodule_inj, coe_mk, span_singleton_generator]

theorem isPrincipal_iff (I : FractionalIdeal S P) :
    IsPrincipal (I : Submodule R P) ↔ ∃ x, I = spanSingleton S x :=
  ⟨fun _ => ⟨generator (I : Submodule R P), eq_spanSingleton_of_principal I⟩,
    fun ⟨x, hx⟩ => { principal := ⟨x, Eq.trans (congr_arg _ hx) (coe_spanSingleton _ x)⟩ }⟩

@[simp]
theorem spanSingleton_zero : spanSingleton S (0 : P) = 0 := by
  ext
  simp [eq_comm]

theorem spanSingleton_eq_zero_iff {y : P} : spanSingleton S y = 0 ↔ y = 0 :=
  ⟨fun h =>
    span_eq_bot.mp (by simpa using congr_arg Subtype.val h : span R {y} = ⊥) y (mem_singleton y),
    fun h => by simp [h]⟩

theorem spanSingleton_ne_zero_iff {y : P} : spanSingleton S y ≠ 0 ↔ y ≠ 0 :=
  not_congr spanSingleton_eq_zero_iff

@[simp]
theorem spanSingleton_one : spanSingleton S (1 : P) = 1 := by
  ext
  refine (mem_spanSingleton S).trans ((exists_congr ?_).trans (mem_one_iff S).symm)
  intro x'
  rw [Algebra.smul_def, mul_one]

@[simp]
theorem spanSingleton_mul_spanSingleton (x y : P) :
    spanSingleton S x * spanSingleton S y = spanSingleton S (x * y) := by
  apply coeToSubmodule_injective
  simp only [coe_mul, coe_spanSingleton, span_mul_span, singleton_mul_singleton]

@[simp]
theorem spanSingleton_pow (x : P) (n : ℕ) : spanSingleton S x ^ n = spanSingleton S (x ^ n) := by
  induction' n with n hn
  · rw [pow_zero, pow_zero, spanSingleton_one]
  · rw [pow_succ, hn, spanSingleton_mul_spanSingleton, pow_succ]

@[simp]
theorem coeIdeal_span_singleton (x : R) :
    (↑(Ideal.span {x} : Ideal R) : FractionalIdeal S P) = spanSingleton S (algebraMap R P x) := by
  ext y
  refine (mem_coeIdeal S).trans (Iff.trans ?_ (mem_spanSingleton S).symm)
  constructor
  · rintro ⟨y', hy', rfl⟩
    obtain ⟨x', rfl⟩ := Submodule.mem_span_singleton.mp hy'
    use x'
    rw [smul_eq_mul, RingHom.map_mul, Algebra.smul_def]
  · rintro ⟨y', rfl⟩
    refine ⟨y' * x, Submodule.mem_span_singleton.mpr ⟨y', rfl⟩, ?_⟩
    rw [RingHom.map_mul, Algebra.smul_def]

@[simp]
theorem canonicalEquiv_spanSingleton {P'} [CommRing P'] [Algebra R P'] [IsLocalization S P']
    (x : P) :
    canonicalEquiv S P P' (spanSingleton S x) =
      spanSingleton S
        (IsLocalization.map P' (RingHom.id R)
          (fun y (hy : y ∈ S) => show RingHom.id R y ∈ S from hy) x) := by
  apply SetLike.ext_iff.mpr
  intro y
  constructor <;> intro h
  · rw [mem_spanSingleton]
    obtain ⟨x', hx', rfl⟩ := (mem_canonicalEquiv_apply _ _ _).mp h
    obtain ⟨z, rfl⟩ := (mem_spanSingleton _).mp hx'
    use z
    rw [IsLocalization.map_smul, RingHom.id_apply]
  · rw [mem_canonicalEquiv_apply]
    obtain ⟨z, rfl⟩ := (mem_spanSingleton _).mp h
    use z • x
    use (mem_spanSingleton _).mpr ⟨z, rfl⟩
    simp [IsLocalization.map_smul]

theorem mem_singleton_mul {x y : P} {I : FractionalIdeal S P} :
    y ∈ spanSingleton S x * I ↔ ∃ y' ∈ I, y = x * y' := by
  constructor
  · intro h
    refine FractionalIdeal.mul_induction_on h ?_ ?_
    · intro x' hx' y' hy'
      obtain ⟨a, ha⟩ := (mem_spanSingleton S).mp hx'
      use a • y', Submodule.smul_mem (I : Submodule R P) a hy'
      rw [← ha, Algebra.mul_smul_comm, Algebra.smul_mul_assoc]
    · rintro _ _ ⟨y, hy, rfl⟩ ⟨y', hy', rfl⟩
      exact ⟨y + y', Submodule.add_mem (I : Submodule R P) hy hy', (mul_add _ _ _).symm⟩
  · rintro ⟨y', hy', rfl⟩
    exact mul_mem_mul ((mem_spanSingleton S).mpr ⟨1, one_smul _ _⟩) hy'

variable (K) in
theorem mk'_mul_coeIdeal_eq_coeIdeal {I J : Ideal R₁} {x y : R₁} (hy : y ∈ R₁⁰) :
    spanSingleton R₁⁰ (IsLocalization.mk' K x ⟨y, hy⟩) * I = (J : FractionalIdeal R₁⁰ K) ↔
      Ideal.span {x} * I = Ideal.span {y} * J := by
  have :
    spanSingleton R₁⁰ (IsLocalization.mk' _ (1 : R₁) ⟨y, hy⟩) *
        spanSingleton R₁⁰ (algebraMap R₁ K y) =
      1 := by
    rw [spanSingleton_mul_spanSingleton, mul_comm, ← IsLocalization.mk'_eq_mul_mk'_one,
      IsLocalization.mk'_self, spanSingleton_one]
  let y' : (FractionalIdeal R₁⁰ K)ˣ := Units.mkOfMulEqOne _ _ this
  have coe_y' : ↑y' = spanSingleton R₁⁰ (IsLocalization.mk' K (1 : R₁) ⟨y, hy⟩) := rfl
  refine Iff.trans ?_ (y'.mul_right_inj.trans coeIdeal_inj)
  rw [coe_y', coeIdeal_mul, coeIdeal_span_singleton, coeIdeal_mul, coeIdeal_span_singleton, ←
    mul_assoc, spanSingleton_mul_spanSingleton, ← mul_assoc, spanSingleton_mul_spanSingleton,
    mul_comm (mk' _ _ _), ← IsLocalization.mk'_eq_mul_mk'_one, mul_comm (mk' _ _ _), ←
    IsLocalization.mk'_eq_mul_mk'_one, IsLocalization.mk'_self, spanSingleton_one, one_mul]

theorem spanSingleton_mul_coeIdeal_eq_coeIdeal {I J : Ideal R₁} {z : K} :
    spanSingleton R₁⁰ z * (I : FractionalIdeal R₁⁰ K) = J ↔
      Ideal.span {((IsLocalization.sec R₁⁰ z).1 : R₁)} * I =
        Ideal.span {((IsLocalization.sec R₁⁰ z).2 : R₁)} * J := by
  rw [← mk'_mul_coeIdeal_eq_coeIdeal K (IsLocalization.sec R₁⁰ z).2.prop,
    IsLocalization.mk'_sec K z]

variable [IsDomain R₁]

theorem one_div_spanSingleton (x : K) : 1 / spanSingleton R₁⁰ x = spanSingleton R₁⁰ x⁻¹ := by
  classical
  exact if h : x = 0 then by simp [h] else (eq_one_div_of_mul_eq_one_right _ _ (by simp [h])).symm

@[simp]
theorem div_spanSingleton (J : FractionalIdeal R₁⁰ K) (d : K) :
    J / spanSingleton R₁⁰ d = spanSingleton R₁⁰ d⁻¹ * J := by
  rw [← one_div_spanSingleton]
  by_cases hd : d = 0
  · simp only [hd, spanSingleton_zero, div_zero, zero_mul]
  have h_spand : spanSingleton R₁⁰ d ≠ 0 := mt spanSingleton_eq_zero_iff.mp hd
  apply le_antisymm
  · intro x hx
    dsimp only [val_eq_coe] at hx ⊢ -- Porting note: get rid of the partially applied `coe`s
    rw [coe_div h_spand, Submodule.mem_div_iff_forall_mul_mem] at hx
    specialize hx d (mem_spanSingleton_self R₁⁰ d)
    have h_xd : x = d⁻¹ * (x * d) := by field_simp
    rw [coe_mul, one_div_spanSingleton, h_xd]
    exact Submodule.mul_mem_mul (mem_spanSingleton_self R₁⁰ _) hx
  · rw [le_div_iff_mul_le h_spand, mul_assoc, mul_left_comm, one_div_spanSingleton,
      spanSingleton_mul_spanSingleton, inv_mul_cancel₀ hd, spanSingleton_one, mul_one]

theorem exists_eq_spanSingleton_mul (I : FractionalIdeal R₁⁰ K) :
    ∃ (a : R₁) (aI : Ideal R₁), a ≠ 0 ∧ I = spanSingleton R₁⁰ (algebraMap R₁ K a)⁻¹ * aI := by
  obtain ⟨a_inv, nonzero, ha⟩ := I.isFractional
  have nonzero := mem_nonZeroDivisors_iff_ne_zero.mp nonzero
  have map_a_nonzero : algebraMap R₁ K a_inv ≠ 0 :=
    mt IsFractionRing.to_map_eq_zero_iff.mp nonzero
  refine
    ⟨a_inv,
      Submodule.comap (Algebra.linearMap R₁ K) ↑(spanSingleton R₁⁰ (algebraMap R₁ K a_inv) * I),
      nonzero, ext fun x => Iff.trans ⟨?_, ?_⟩ mem_singleton_mul.symm⟩
  · intro hx
    obtain ⟨x', hx'⟩ := ha x hx
    rw [Algebra.smul_def] at hx'
    refine ⟨algebraMap R₁ K x', (mem_coeIdeal _).mpr ⟨x', mem_singleton_mul.mpr ?_, rfl⟩, ?_⟩
    · exact ⟨x, hx, hx'⟩
    · rw [hx', ← mul_assoc, inv_mul_cancel₀ map_a_nonzero, one_mul]
  · rintro ⟨y, hy, rfl⟩
    obtain ⟨x', hx', rfl⟩ := (mem_coeIdeal _).mp hy
    obtain ⟨y', hy', hx'⟩ := mem_singleton_mul.mp hx'
    rw [Algebra.linearMap_apply] at hx'
    rwa [hx', ← mul_assoc, inv_mul_cancel₀ map_a_nonzero, one_mul]


/-- If `I` is a nonzero fractional ideal, `a ∈ R`, and `J` is an ideal of `R` such that
`I = a⁻¹J`, then `J` is nonzero. -/
theorem ideal_factor_ne_zero {R} [CommRing R] {K : Type*} [Field K] [Algebra R K]
    [IsFractionRing R K] {I : FractionalIdeal R⁰ K} (hI : I ≠ 0) {a : R} {J : Ideal R}
    (haJ : I = spanSingleton R⁰ ((algebraMap R K) a)⁻¹ * ↑J) : J ≠ 0 := fun h ↦ by
  rw [h, Ideal.zero_eq_bot, coeIdeal_bot, MulZeroClass.mul_zero] at haJ
  exact hI haJ

/-- If `I` is a nonzero fractional ideal, `a ∈ R`, and `J` is an ideal of `R` such that
`I = a⁻¹J`, then `a` is nonzero. -/
theorem constant_factor_ne_zero {R} [CommRing R] {K : Type*} [Field K] [Algebra R K]
    [IsFractionRing R K] {I : FractionalIdeal R⁰ K} (hI : I ≠ 0) {a : R} {J : Ideal R}
    (haJ : I = spanSingleton R⁰ ((algebraMap R K) a)⁻¹ * ↑J) :
    (Ideal.span {a} : Ideal R) ≠ 0 := fun h ↦ by
  rw [Ideal.zero_eq_bot, Ideal.span_singleton_eq_bot] at h
  rw [h, RingHom.map_zero, inv_zero, spanSingleton_zero, MulZeroClass.zero_mul] at haJ
  exact hI haJ

instance isPrincipal {R} [CommRing R] [IsDomain R] [IsPrincipalIdealRing R] [Algebra R K]
    [IsFractionRing R K] (I : FractionalIdeal R⁰ K) : (I : Submodule R K).IsPrincipal := by
  obtain ⟨a, aI, -, ha⟩ := exists_eq_spanSingleton_mul I
  use (algebraMap R K a)⁻¹ * algebraMap R K (generator aI)
  suffices I = spanSingleton R⁰ ((algebraMap R K a)⁻¹ * algebraMap R K (generator aI)) by
    rw [spanSingleton] at this
    exact congr_arg Subtype.val this
  conv_lhs => rw [ha, ← span_singleton_generator aI]
  rw [Ideal.submodule_span_eq, coeIdeal_span_singleton (generator aI),
    spanSingleton_mul_spanSingleton]

theorem le_spanSingleton_mul_iff {x : P} {I J : FractionalIdeal S P} :
    I ≤ spanSingleton S x * J ↔ ∀ zI ∈ I, ∃ zJ ∈ J, x * zJ = zI :=
  show (∀ {zI} (_ : zI ∈ I), zI ∈ spanSingleton _ x * J) ↔ ∀ zI ∈ I, ∃ zJ ∈ J, x * zJ = zI by
    simp only [mem_singleton_mul, eq_comm]

theorem spanSingleton_mul_le_iff {x : P} {I J : FractionalIdeal S P} :
    spanSingleton _ x * I ≤ J ↔ ∀ z ∈ I, x * z ∈ J := by
  simp only [mul_le, mem_spanSingleton]
  constructor
  · intro h zI hzI
    exact h x ⟨1, one_smul _ _⟩ zI hzI
  · rintro h _ ⟨z, rfl⟩ zI hzI
    rw [Algebra.smul_mul_assoc]
    exact Submodule.smul_mem J.1 _ (h zI hzI)

theorem eq_spanSingleton_mul {x : P} {I J : FractionalIdeal S P} :
    I = spanSingleton _ x * J ↔ (∀ zI ∈ I, ∃ zJ ∈ J, x * zJ = zI) ∧ ∀ z ∈ J, x * z ∈ I := by
  simp only [le_antisymm_iff, le_spanSingleton_mul_iff, spanSingleton_mul_le_iff]

theorem num_le (I : FractionalIdeal S P) :
    (I.num : FractionalIdeal S P) ≤ I := by
  rw [← I.den_mul_self_eq_num', spanSingleton_mul_le_iff]
  intro _ h
  rw [← Algebra.smul_def]
  exact Submodule.smul_mem _ _ h

end PrincipalIdeal

variable {R₁ : Type*} [CommRing R₁]
variable {K : Type*} [Field K] [Algebra R₁ K]

theorem isNoetherian_zero : IsNoetherian R₁ (0 : FractionalIdeal R₁⁰ K) :=
  isNoetherian_submodule.mpr fun I (hI : I ≤ (0 : FractionalIdeal R₁⁰ K)) => by
    rw [coe_zero, le_bot_iff] at hI
    rw [hI]
    exact fg_bot

theorem isNoetherian_iff {I : FractionalIdeal R₁⁰ K} :
    IsNoetherian R₁ I ↔ ∀ J ≤ I, (J : Submodule R₁ K).FG :=
  isNoetherian_submodule.trans ⟨fun h _ hJ => h _ hJ, fun h J hJ => h ⟨J, isFractional_of_le hJ⟩ hJ⟩

theorem isNoetherian_coeIdeal [IsNoetherianRing R₁] (I : Ideal R₁) :
    IsNoetherian R₁ (I : FractionalIdeal R₁⁰ K) := by
  rw [isNoetherian_iff]
  intro J hJ
  obtain ⟨J, rfl⟩ := le_one_iff_exists_coeIdeal.mp (le_trans hJ coeIdeal_le_one)
  exact (IsNoetherian.noetherian J).map _

variable [IsFractionRing R₁ K] [IsDomain R₁]

theorem isNoetherian_spanSingleton_inv_to_map_mul (x : R₁) {I : FractionalIdeal R₁⁰ K}
    (hI : IsNoetherian R₁ I) :
    IsNoetherian R₁ (spanSingleton R₁⁰ (algebraMap R₁ K x)⁻¹ * I : FractionalIdeal R₁⁰ K) := by
  classical
  by_cases hx : x = 0
  · rw [hx, RingHom.map_zero, inv_zero, spanSingleton_zero, zero_mul]
    exact isNoetherian_zero
  have h_gx : algebraMap R₁ K x ≠ 0 :=
    mt ((injective_iff_map_eq_zero (algebraMap R₁ K)).mp (IsFractionRing.injective _ _) x) hx
  have h_spanx : spanSingleton R₁⁰ (algebraMap R₁ K x) ≠ 0 := spanSingleton_ne_zero_iff.mpr h_gx
  rw [isNoetherian_iff] at hI ⊢
  intro J hJ
  rw [← div_spanSingleton, le_div_iff_mul_le h_spanx] at hJ
  obtain ⟨s, hs⟩ := hI _ hJ
  use s * {(algebraMap R₁ K x)⁻¹}
  rw [Finset.coe_mul, Finset.coe_singleton, ← span_mul_span, hs, ← coe_spanSingleton R₁⁰, ←
    coe_mul, mul_assoc, spanSingleton_mul_spanSingleton, mul_inv_cancel₀ h_gx, spanSingleton_one,
    mul_one]

/-- Every fractional ideal of a noetherian integral domain is noetherian. -/
theorem isNoetherian [IsNoetherianRing R₁] (I : FractionalIdeal R₁⁰ K) : IsNoetherian R₁ I := by
  obtain ⟨d, J, _, rfl⟩ := exists_eq_spanSingleton_mul I
  apply isNoetherian_spanSingleton_inv_to_map_mul
  apply isNoetherian_coeIdeal

section Adjoin

variable (S)
variable [IsLocalization S P] (x : P)

/-- `A[x]` is a fractional ideal for every integral `x`. -/
theorem isFractional_adjoin_integral (hx : IsIntegral R x) :
    IsFractional S (Subalgebra.toSubmodule (Algebra.adjoin R ({x} : Set P))) :=
  isFractional_of_fg hx.fg_adjoin_singleton

/-- `FractionalIdeal.adjoinIntegral (S : Submonoid R) x hx` is `R[x]` as a fractional ideal,
where `hx` is a proof that `x : P` is integral over `R`. -/
-- Porting note: `@[simps]` generated a `Subtype.val` coercion instead of a
-- `FractionalIdeal.coeToSubmodule` coercion
def adjoinIntegral (hx : IsIntegral R x) : FractionalIdeal S P :=
  ⟨_, isFractional_adjoin_integral S x hx⟩

@[simp]
theorem adjoinIntegral_coe (hx : IsIntegral R x) :
    (adjoinIntegral S x hx : Submodule R P) =
      (Subalgebra.toSubmodule (Algebra.adjoin R ({x} : Set P))) :=
  rfl

theorem mem_adjoinIntegral_self (hx : IsIntegral R x) : x ∈ adjoinIntegral S x hx :=
  Algebra.subset_adjoin (Set.mem_singleton x)

end Adjoin

end FractionalIdeal<|MERGE_RESOLUTION|>--- conflicted
+++ resolved
@@ -308,15 +308,9 @@
 theorem coeIdeal_ne_one {I : Ideal R} : (I : FractionalIdeal R⁰ K) ≠ 1 ↔ I ≠ 1 :=
   not_iff_not.mpr coeIdeal_eq_one
 
-<<<<<<< HEAD
-theorem num_eq_zero_iff [Nontrivial R] {I : FractionalIdeal R⁰ K} : I.num = 0 ↔ I = 0 :=
-  ⟨fun h ↦ zero_of_num_eq_bot zero_notMem_nonZeroDivisors h,
-   fun h ↦ h ▸ num_zero_eq (IsFractionRing.injective R K)⟩
-=======
 theorem num_eq_zero_iff [Nontrivial R] {I : FractionalIdeal R⁰ K} : I.num = 0 ↔ I = 0 where
   mp h := zero_of_num_eq_bot zero_notMem_nonZeroDivisors h
   mpr h := h ▸ num_zero_eq (IsFractionRing.injective R K)
->>>>>>> f9ec0bdf
 
 end IsFractionRing
 
