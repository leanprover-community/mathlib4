--- conflicted
+++ resolved
@@ -154,13 +154,8 @@
 theorem isFractional_span_iff {s : Set P} :
     IsFractional S (span R s) ↔ ∃ a ∈ S, ∀ b : P, b ∈ s → IsInteger R (a • b) :=
   ⟨fun ⟨a, a_mem, h⟩ => ⟨a, a_mem, fun b hb => h b (subset_span hb)⟩, fun ⟨a, a_mem, h⟩ =>
-<<<<<<< HEAD
-    ⟨a, a_mem, fun b hb =>
+    ⟨a, a_mem, fun _ hb =>
       span_induction (hx := hb) h
-=======
-    ⟨a, a_mem, fun _ hb =>
-      span_induction hb h
->>>>>>> 33e2fef6
         (by
           rw [smul_zero]
           exact isInteger_zero)
