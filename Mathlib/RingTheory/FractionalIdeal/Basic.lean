/-
Copyright (c) 2020 Anne Baanen. All rights reserved.
Released under Apache 2.0 license as described in the file LICENSE.
Authors: Anne Baanen, Filippo A. E. Nuccio
-/
module

public import Mathlib.RingTheory.Localization.Integer
public import Mathlib.RingTheory.Localization.Submodule

/-!
# Fractional ideals

This file defines fractional ideals of an integral domain and proves basic facts about them.

## Main definitions
Let `S` be a submonoid of an integral domain `R` and `P` the localization of `R` at `S`.
* `IsFractional` defines which `R`-submodules of `P` are fractional ideals
* `FractionalIdeal S P` is the type of fractional ideals in `P`
* a coercion `coeIdeal : Ideal R → FractionalIdeal S P`
* `CommSemiring (FractionalIdeal S P)` instance:
  the typical ideal operations generalized to fractional ideals
* `Lattice (FractionalIdeal S P)` instance

## Main statements

  * the `MulLeftMono` and `MulRightMono` instances state that ideal multiplication is monotone
  * `mul_div_self_cancel_iff` states that `1 / I` is the inverse of `I` if one exists

## Implementation notes

Fractional ideals are considered equal when they contain the same elements,
independent of the denominator `a : R` such that `a I ⊆ R`.
Thus, we define `FractionalIdeal` to be the subtype of the predicate `IsFractional`,
instead of having `FractionalIdeal` be a structure of which `a` is a field.

Most definitions in this file specialize operations from submodules to fractional ideals,
proving that the result of this operation is fractional if the input is fractional.
Exceptions to this rule are defining `(+) := (⊔)` and `⊥ := 0`,
in order to reuse their respective proof terms.
We can still use `simp` to show `↑I + ↑J = ↑(I + J)` and `↑⊥ = ↑0`.

Many results in fact do not need that `P` is a localization, only that `P` is an
`R`-algebra. We omit the `IsLocalization` parameter whenever this is practical.
Similarly, we don't assume that the localization is a field until we need it to
define ideal quotients. When this assumption is needed, we replace `S` with `R⁰`,
making the localization a field.

## References

  * https://en.wikipedia.org/wiki/Fractional_ideal

## Tags

fractional ideal, fractional ideals, invertible ideal
-/

@[expose] public section


open IsLocalization Pointwise nonZeroDivisors

section Defs

variable {R : Type*} [CommRing R] {S : Submonoid R} {P : Type*} [CommRing P]
variable [Algebra R P]
variable (S)

/-- A submodule `I` is a fractional ideal with respect to a submonoid `S`
if `a I ⊆ R` for some `a ∈ S`. -/
def IsFractional (I : Submodule R P) :=
  ∃ a ∈ S, ∀ b ∈ I, IsInteger R (a • b)

variable (P)

/-- The fractional ideals of a domain `R` are ideals of `R` divided by some `a ∈ R`.

More precisely, let `P` be a localization of `R` at some submonoid `S`,
then a fractional ideal `I ⊆ P` is an `R`-submodule of `P`,
such that there is an `a ∈ S` with `a I ⊆ R`.
-/
def FractionalIdeal :=
  { I : Submodule R P // IsFractional S I }

end Defs

namespace FractionalIdeal

open Set Submodule

variable {R : Type*} [CommRing R] {S : Submonoid R} {P : Type*} [CommRing P]
variable [Algebra R P]

/-- Map a fractional ideal `I` to a submodule by forgetting that `∃ a, a I ⊆ R`.

This implements the coercion `FractionalIdeal S P → Submodule R P`.
-/
@[coe]
def coeToSubmodule (I : FractionalIdeal S P) : Submodule R P :=
  I.val

/-- Map a fractional ideal `I` to a submodule by forgetting that `∃ a, a I ⊆ R`.

This coercion is typically called `coeToSubmodule` in lemma names
(or `coe` when the coercion is clear from the context),
not to be confused with `IsLocalization.coeSubmodule : Ideal R → Submodule R P`
(which we use to define `coe : Ideal R → FractionalIdeal S P`).
-/
instance : CoeOut (FractionalIdeal S P) (Submodule R P) :=
  ⟨coeToSubmodule⟩

protected theorem isFractional (I : FractionalIdeal S P) : IsFractional S (I : Submodule R P) :=
  I.prop

/-- An element of `S` such that `I.den • I = I.num`, see `FractionalIdeal.num` and
`FractionalIdeal.den_mul_self_eq_num`. -/
noncomputable def den (I : FractionalIdeal S P) : S :=
  ⟨I.2.choose, I.2.choose_spec.1⟩

/-- An ideal of `R` such that `I.den • I = I.num`, see `FractionalIdeal.den` and
`FractionalIdeal.den_mul_self_eq_num`. -/
noncomputable def num (I : FractionalIdeal S P) : Ideal R :=
  (I.den • (I : Submodule R P)).comap (Algebra.linearMap R P)

theorem den_mul_self_eq_num (I : FractionalIdeal S P) :
    I.den • (I : Submodule R P) = Submodule.map (Algebra.linearMap R P) I.num := by
  rw [den, num, Submodule.map_comap_eq]
  refine (inf_of_le_right ?_).symm
  rintro _ ⟨a, ha, rfl⟩
  exact I.2.choose_spec.2 a ha

/-- The linear equivalence between the fractional ideal `I` and the integral ideal `I.num`
<<<<<<< HEAD
defined by mapping `x` to `den I • x`, assuming scalar multiplication by `I.den` is injective. -/
=======
defined by mapping `x` to `I.den • x`, assuming scalar multiplication by `I.den` is injective. -/
>>>>>>> 4458a06c
noncomputable abbrev equivNumOfIsSMulRegular [FaithfulSMul R P] {I : FractionalIdeal S P}
    (reg : IsSMulRegular P I.den) : I ≃ₗ[R] I.num := by
  refine LinearEquiv.trans
    (LinearEquiv.ofBijective ((DistribMulAction.toLinearMap R P I.den).restrict fun _ hx ↦ ?_)
      ⟨fun _ _ hxy ↦ ?_, fun ⟨y, hy⟩ ↦ ?_⟩)
    (Submodule.equivMapOfInjective (Algebra.linearMap R P)
      (FaithfulSMul.algebraMap_injective R P) (num I)).symm
  · rw [← den_mul_self_eq_num]
    exact Submodule.smul_mem_pointwise_smul _ _ _ hx
  · simpa [LinearMap.restrict_apply, reg.eq_iff] using hxy
  · rw [← den_mul_self_eq_num] at hy
    obtain ⟨x, hx, hxy⟩ := hy
    exact ⟨⟨x, hx⟩, by simp_rw [LinearMap.restrict_apply, Subtype.ext_iff, ← hxy]; rfl⟩

/-- The linear equivalence between the fractional ideal `I` and the integral ideal `I.num`
<<<<<<< HEAD
defined by mapping `x` to `den I • x`. -/
=======
defined by mapping `x` to `I.den • x`. -/
>>>>>>> 4458a06c
noncomputable def equivNum [NoZeroSMulDivisors R P] [Nontrivial P]
    {I : FractionalIdeal S P} (h_nz : (I.den : R) ≠ 0) : I ≃ₗ[R] I.num :=
  equivNumOfIsSMulRegular (smul_right_injective P h_nz)

/-- The linear equivalence between the fractional ideal `I` in a faithful localization
<<<<<<< HEAD
and the integral ideal `I.num` -/
=======
and the integral ideal `I.num`. -/
>>>>>>> 4458a06c
noncomputable def equivNumOfIsLocalization [FaithfulSMul R P] [IsLocalization S P]
    (I : FractionalIdeal S P) : I ≃ₗ[R] I.num :=
  equivNumOfIsSMulRegular (smul_bijective ..).1

section SetLike

instance : SetLike (FractionalIdeal S P) P where
  coe I := ↑(I : Submodule R P)
  coe_injective' := SetLike.coe_injective.comp Subtype.coe_injective

@[simp]
theorem mem_coe {I : FractionalIdeal S P} {x : P} : x ∈ (I : Submodule R P) ↔ x ∈ I :=
  Iff.rfl

/-- Partially-applied version of `FractionalIdeal.ext`. -/
theorem coe_ext {I J : FractionalIdeal S P} : (I : Submodule R P) = (J : Submodule R P) → I = J :=
  Subtype.ext

/-- Partially-applied version of `FractionalIdeal.ext_iff`. -/
theorem coe_ext_iff {I J : FractionalIdeal S P} :
    I = J ↔ (I : Submodule R P) = (J : Submodule R P) :=
  Subtype.ext_iff

@[ext]
theorem ext {I J : FractionalIdeal S P} : (∀ x, x ∈ I ↔ x ∈ J) → I = J :=
  SetLike.ext

@[simp]
 theorem equivNum_apply [Nontrivial P] [NoZeroSMulDivisors R P] {I : FractionalIdeal S P}
    (h_nz : (I.den : R) ≠ 0) (x : I) :
    algebraMap R P (equivNum h_nz x) = I.den • x := by
  change Algebra.linearMap R P _ = _
  rw [equivNum, LinearEquiv.trans_apply, LinearEquiv.ofBijective_apply, LinearMap.restrict_apply,
    Submodule.map_equivMapOfInjective_symm_apply, Subtype.coe_mk,
    DistribMulAction.toLinearMap_apply]

/-- Copy of a `FractionalIdeal` with a new underlying set equal to the old one.
Useful to fix definitional equalities. -/
protected def copy (p : FractionalIdeal S P) (s : Set P) (hs : s = ↑p) : FractionalIdeal S P :=
  ⟨Submodule.copy p s hs, by
    convert p.isFractional
    ext
    simp only [hs]
    rfl⟩

@[simp]
theorem coe_copy (p : FractionalIdeal S P) (s : Set P) (hs : s = ↑p) : ↑(p.copy s hs) = s :=
  rfl

theorem coe_eq (p : FractionalIdeal S P) (s : Set P) (hs : s = ↑p) : p.copy s hs = p :=
  SetLike.coe_injective hs

end SetLike

lemma zero_mem (I : FractionalIdeal S P) : 0 ∈ I := I.coeToSubmodule.zero_mem

@[simp]
theorem val_eq_coe (I : FractionalIdeal S P) : I.val = I :=
  rfl

@[simp, norm_cast]
theorem coe_mk (I : Submodule R P) (hI : IsFractional S I) :
    coeToSubmodule ⟨I, hI⟩ = I :=
  rfl

theorem coeToSet_coeToSubmodule (I : FractionalIdeal S P) :
    ((I : Submodule R P) : Set P) = I :=
  rfl

/-! Transfer instances from `Submodule R P` to `FractionalIdeal S P`. -/

instance (I : FractionalIdeal S P) : Module R I :=
  Submodule.module (I : Submodule R P)

theorem coeToSubmodule_injective :
    Function.Injective (fun (I : FractionalIdeal S P) ↦ (I : Submodule R P)) :=
  Subtype.coe_injective

theorem coeToSubmodule_inj {I J : FractionalIdeal S P} : (I : Submodule R P) = J ↔ I = J :=
  coeToSubmodule_injective.eq_iff

theorem isFractional_of_le_one (I : Submodule R P) (h : I ≤ 1) : IsFractional S I := by
  use 1, S.one_mem
  intro b hb
  rw [one_smul]
  obtain ⟨b', b'_mem, rfl⟩ := mem_one.mp (h hb)
  exact Set.mem_range_self b'

theorem isFractional_of_le {I : Submodule R P} {J : FractionalIdeal S P} (hIJ : I ≤ J) :
    IsFractional S I := by
  obtain ⟨a, a_mem, ha⟩ := J.isFractional
  use a, a_mem
  intro b b_mem
  exact ha b (hIJ b_mem)

/-- Map an ideal `I` to a fractional ideal by forgetting `I` is integral.

This is the function that implements the coercion `Ideal R → FractionalIdeal S P`. -/
@[coe]
def coeIdeal (I : Ideal R) : FractionalIdeal S P :=
  ⟨coeSubmodule P I,
   isFractional_of_le_one _ <| by simpa using coeSubmodule_mono P (le_top : I ≤ ⊤)⟩

-- Is a `CoeTC` rather than `Coe` to speed up failing inference, see library note [use has_coe_t]
/-- Map an ideal `I` to a fractional ideal by forgetting `I` is integral.

This is a bundled version of `IsLocalization.coeSubmodule : Ideal R → Submodule R P`,
which is not to be confused with the `coe : FractionalIdeal S P → Submodule R P`,
also called `coeToSubmodule` in theorem names.

This map is available as a ring hom, called `FractionalIdeal.coeIdealHom`.
-/
instance : CoeTC (Ideal R) (FractionalIdeal S P) :=
  ⟨fun I => coeIdeal I⟩

@[simp, norm_cast]
theorem coe_coeIdeal (I : Ideal R) :
    ((I : FractionalIdeal S P) : Submodule R P) = coeSubmodule P I :=
  rfl

variable (S)

@[simp]
theorem mem_coeIdeal {x : P} {I : Ideal R} :
    x ∈ (I : FractionalIdeal S P) ↔ ∃ x', x' ∈ I ∧ algebraMap R P x' = x :=
  mem_coeSubmodule _ _

@[simp] -- Ensure `simp` is confluent for `x ∈ ((I : Ideal R) : FractionalIdeal S P)`.
theorem mem_coeSubmodule {x : P} {I : Ideal R} :
    x ∈ coeSubmodule P I ↔ ∃ x', x' ∈ I ∧ algebraMap R P x' = x :=
  Iff.rfl

theorem mem_coeIdeal_of_mem {x : R} {I : Ideal R} (hx : x ∈ I) :
    algebraMap R P x ∈ (I : FractionalIdeal S P) :=
  (mem_coeIdeal S).mpr ⟨x, hx, rfl⟩

theorem coeIdeal_le_coeIdeal' [IsLocalization S P] (h : S ≤ nonZeroDivisors R) {I J : Ideal R} :
    (I : FractionalIdeal S P) ≤ J ↔ I ≤ J :=
  coeSubmodule_le_coeSubmodule h

@[simp]
theorem coeIdeal_le_coeIdeal (K : Type*) [CommRing K] [Algebra R K] [IsFractionRing R K]
    {I J : Ideal R} : (I : FractionalIdeal R⁰ K) ≤ J ↔ I ≤ J :=
  IsFractionRing.coeSubmodule_le_coeSubmodule

@[gcongr] protected alias ⟨_, GCongr.coeIdeal_le_coeIdeal⟩ := coeIdeal_le_coeIdeal

instance : Zero (FractionalIdeal S P) :=
  ⟨(0 : Ideal R)⟩

@[simp]
theorem mem_zero_iff {x : P} : x ∈ (0 : FractionalIdeal S P) ↔ x = 0 :=
  ⟨fun ⟨x', x'_mem_zero, x'_eq_x⟩ => by
    have x'_eq_zero : x' = 0 := x'_mem_zero
    simp [x'_eq_x.symm, x'_eq_zero], fun hx => ⟨0, rfl, by simp [hx]⟩⟩

variable {S}

@[simp, norm_cast]
theorem coe_zero : ↑(0 : FractionalIdeal S P) = (⊥ : Submodule R P) :=
  Submodule.ext fun _ => mem_zero_iff S

@[simp, norm_cast]
theorem coeIdeal_bot : ((⊥ : Ideal R) : FractionalIdeal S P) = 0 :=
  rfl

section
variable [loc : IsLocalization S P]

variable (P) in
-- Cannot be @[simp] because `S` cannot be inferred by `simp`.
theorem exists_mem_algebraMap_eq {x : R} {I : Ideal R} (h : S ≤ nonZeroDivisors R) :
    (∃ x', x' ∈ I ∧ algebraMap R P x' = algebraMap R P x) ↔ x ∈ I :=
  ⟨fun ⟨_, hx', Eq⟩ => IsLocalization.injective _ h Eq ▸ hx', fun h => ⟨x, h, rfl⟩⟩

theorem coeIdeal_injective' (h : S ≤ nonZeroDivisors R) :
    Function.Injective (fun (I : Ideal R) ↦ (I : FractionalIdeal S P)) := fun _ _ h' =>
  ((coeIdeal_le_coeIdeal' S h).mp h'.le).antisymm ((coeIdeal_le_coeIdeal' S h).mp
    h'.ge)

theorem coeIdeal_inj' (h : S ≤ nonZeroDivisors R) {I J : Ideal R} :
    (I : FractionalIdeal S P) = J ↔ I = J :=
  (coeIdeal_injective' h).eq_iff

-- Not `@[simp]` because `coeIdeal_eq_zero` (in `Operations.lean`) will prove this.
theorem coeIdeal_eq_zero' {I : Ideal R} (h : S ≤ nonZeroDivisors R) :
    (I : FractionalIdeal S P) = 0 ↔ I = (⊥ : Ideal R) :=
  coeIdeal_inj' h

theorem coeIdeal_ne_zero' {I : Ideal R} (h : S ≤ nonZeroDivisors R) :
    (I : FractionalIdeal S P) ≠ 0 ↔ I ≠ (⊥ : Ideal R) :=
  not_iff_not.mpr <| coeIdeal_eq_zero' h

end

theorem coeToSubmodule_eq_bot {I : FractionalIdeal S P} : (I : Submodule R P) = ⊥ ↔ I = 0 :=
  ⟨fun h => coeToSubmodule_injective (by simp [h]), fun h => by simp [h]⟩

theorem coeToSubmodule_ne_bot {I : FractionalIdeal S P} : ↑I ≠ (⊥ : Submodule R P) ↔ I ≠ 0 :=
  not_iff_not.mpr coeToSubmodule_eq_bot

instance : Inhabited (FractionalIdeal S P) :=
  ⟨0⟩

instance : One (FractionalIdeal S P) :=
  ⟨(⊤ : Ideal R)⟩

theorem zero_of_num_eq_bot [NoZeroSMulDivisors R P] (hS : 0 ∉ S) {I : FractionalIdeal S P}
    (hI : I.num = ⊥) : I = 0 := by
  rw [← coeToSubmodule_eq_bot, eq_bot_iff]
  intro x hx
  suffices (den I : R) • x = 0 from
    (smul_eq_zero.mp this).resolve_left (ne_of_mem_of_not_mem (SetLike.coe_mem _) hS)
  have h_eq : I.den • (I : Submodule R P) = ⊥ := by rw [den_mul_self_eq_num, hI, Submodule.map_bot]
  exact (Submodule.eq_bot_iff _).mp h_eq (den I • x) ⟨x, hx, rfl⟩

theorem num_zero_eq (h_inj : Function.Injective (algebraMap R P)) :
    num (0 : FractionalIdeal S P) = 0 := by
  simpa [num, LinearMap.ker_eq_bot] using h_inj

variable (S)

@[simp, norm_cast]
theorem coeIdeal_top : ((⊤ : Ideal R) : FractionalIdeal S P) = 1 :=
  rfl

theorem mem_one_iff {x : P} : x ∈ (1 : FractionalIdeal S P) ↔ ∃ x' : R, algebraMap R P x' = x :=
  Iff.intro (fun ⟨x', _, h⟩ => ⟨x', h⟩) fun ⟨x', h⟩ => ⟨x', ⟨⟩, h⟩

theorem coe_mem_one (x : R) : algebraMap R P x ∈ (1 : FractionalIdeal S P) :=
  (mem_one_iff S).mpr ⟨x, rfl⟩

theorem one_mem_one : (1 : P) ∈ (1 : FractionalIdeal S P) :=
  (mem_one_iff S).mpr ⟨1, map_one _⟩

variable {S}

/-- `(1 : FractionalIdeal S P)` is defined as the R-submodule `f(R) ≤ P`.

However, this is not definitionally equal to `1 : Submodule R P`,
which is proved in the actual `simp` lemma `coe_one`. -/
theorem coe_one_eq_coeSubmodule_top : ↑(1 : FractionalIdeal S P) = coeSubmodule P (⊤ : Ideal R) :=
  rfl

@[simp, norm_cast]
theorem coe_one : (↑(1 : FractionalIdeal S P) : Submodule R P) = 1 := by
  rw [coe_one_eq_coeSubmodule_top, coeSubmodule_top]

section Lattice

/-!
### `Lattice` section

Defines the order on fractional ideals as inclusion of their underlying sets,
and ports the lattice structure on submodules to fractional ideals.
-/


@[simp]
theorem coe_le_coe {I J : FractionalIdeal S P} :
    (I : Submodule R P) ≤ (J : Submodule R P) ↔ I ≤ J :=
  Iff.rfl

theorem zero_le (I : FractionalIdeal S P) : 0 ≤ I := by
  intro x hx
  convert zero_mem I
  rw [(mem_zero_iff _).mp hx]

instance orderBot : OrderBot (FractionalIdeal S P) where
  bot := 0
  bot_le := zero_le

@[simp]
theorem bot_eq_zero : (⊥ : FractionalIdeal S P) = 0 :=
  rfl

theorem le_zero_iff {I : FractionalIdeal S P} : I ≤ 0 ↔ I = 0 :=
  le_bot_iff

theorem eq_zero_iff {I : FractionalIdeal S P} : I = 0 ↔ ∀ x ∈ I, x = (0 : P) :=
  ⟨fun h x hx => by simpa [h, mem_zero_iff] using hx, fun h =>
    le_bot_iff.mp fun x hx => (mem_zero_iff S).mpr (h x hx)⟩

theorem _root_.IsFractional.sup {I J : Submodule R P} :
    IsFractional S I → IsFractional S J → IsFractional S (I ⊔ J)
  | ⟨aI, haI, hI⟩, ⟨aJ, haJ, hJ⟩ =>
    ⟨aI * aJ, S.mul_mem haI haJ, fun b hb => by
      rcases mem_sup.mp hb with ⟨bI, hbI, bJ, hbJ, rfl⟩
      rw [smul_add]
      apply isInteger_add
      · rw [mul_smul, smul_comm]
        exact isInteger_smul (hI bI hbI)
      · rw [mul_smul]
        exact isInteger_smul (hJ bJ hbJ)⟩

theorem _root_.IsFractional.inf_right {I : Submodule R P} :
    IsFractional S I → ∀ J, IsFractional S (I ⊓ J)
  | ⟨aI, haI, hI⟩, J =>
    ⟨aI, haI, fun b hb => by
      rcases mem_inf.mp hb with ⟨hbI, _⟩
      exact hI b hbI⟩

instance : Min (FractionalIdeal S P) :=
  ⟨fun I J => ⟨I ⊓ J, I.isFractional.inf_right J⟩⟩

@[simp, norm_cast]
theorem coe_inf (I J : FractionalIdeal S P) : ↑(I ⊓ J) = (I ⊓ J : Submodule R P) :=
  rfl

instance : Max (FractionalIdeal S P) :=
  ⟨fun I J => ⟨I ⊔ J, I.isFractional.sup J.isFractional⟩⟩

@[norm_cast]
theorem coe_sup (I J : FractionalIdeal S P) : ↑(I ⊔ J) = (I ⊔ J : Submodule R P) :=
  rfl

instance lattice : Lattice (FractionalIdeal S P) :=
  Function.Injective.lattice _ Subtype.coe_injective coe_sup coe_inf

instance : SemilatticeSup (FractionalIdeal S P) :=
  { FractionalIdeal.lattice with }

end Lattice

section Semiring

instance : Add (FractionalIdeal S P) :=
  ⟨(· ⊔ ·)⟩

@[simp]
theorem sup_eq_add (I J : FractionalIdeal S P) : I ⊔ J = I + J :=
  rfl

@[simp, norm_cast]
theorem coe_add (I J : FractionalIdeal S P) : (↑(I + J) : Submodule R P) = I + J :=
  rfl

theorem mem_add (I J : FractionalIdeal S P) (x : P) :
    x ∈ I + J ↔ ∃ i ∈ I, ∃ j ∈ J, i + j = x := by
  rw [← mem_coe, coe_add, Submodule.add_eq_sup]; exact Submodule.mem_sup

@[simp, norm_cast]
lemma coeIdeal_inf [FaithfulSMul R P] (I J : Ideal R) :
    (↑(I ⊓ J) : FractionalIdeal S P) = ↑I ⊓ ↑J := by
  apply coeToSubmodule_injective
  exact Submodule.map_inf (Algebra.linearMap R P) (FaithfulSMul.algebraMap_injective R P)

@[simp, norm_cast]
theorem coeIdeal_sup (I J : Ideal R) : ↑(I ⊔ J) = (I + J : FractionalIdeal S P) :=
  coeToSubmodule_injective <| coeSubmodule_sup _ _ _

theorem _root_.IsFractional.nsmul {I : Submodule R P} :
    ∀ n : ℕ, IsFractional S I → IsFractional S (n • I : Submodule R P)
  | 0, _ => by
    rw [zero_smul]
    convert ((0 : Ideal R) : FractionalIdeal S P).isFractional
    simp
  | n + 1, h => by
    rw [succ_nsmul]
    exact (IsFractional.nsmul n h).sup h

instance : SMul ℕ (FractionalIdeal S P) where smul n I := ⟨n • ↑I, I.isFractional.nsmul n⟩

@[norm_cast]
theorem coe_nsmul (n : ℕ) (I : FractionalIdeal S P) :
    (↑(n • I) : Submodule R P) = n • (I : Submodule R P) :=
  rfl

theorem _root_.IsFractional.mul {I J : Submodule R P} :
    IsFractional S I → IsFractional S J → IsFractional S (I * J : Submodule R P)
  | ⟨aI, haI, hI⟩, ⟨aJ, haJ, hJ⟩ =>
    ⟨aI * aJ, S.mul_mem haI haJ, fun b hb => by
      refine Submodule.mul_induction_on hb ?_ ?_
      · intro m hm n hn
        obtain ⟨n', hn'⟩ := hJ n hn
        rw [mul_smul, mul_comm m, ← smul_mul_assoc, ← hn', ← Algebra.smul_def]
        apply hI
        exact Submodule.smul_mem _ _ hm
      · intro x y hx hy
        rw [smul_add]
        apply isInteger_add hx hy⟩

theorem _root_.IsFractional.pow {I : Submodule R P} (h : IsFractional S I) :
    ∀ n : ℕ, IsFractional S (I ^ n : Submodule R P)
  | 0 => isFractional_of_le_one _ (pow_zero _).le
  | n + 1 => (pow_succ I n).symm ▸ (IsFractional.pow h n).mul h

/-- `FractionalIdeal.mul` is the product of two fractional ideals,
used to define the `Mul` instance.

This is only an auxiliary definition: the preferred way of writing `I.mul J` is `I * J`.

Elaborated terms involving `FractionalIdeal` tend to grow quite large,
so by making definitions irreducible, we hope to avoid deep unfolds.
-/
irreducible_def mul (lemma := mul_def') (I J : FractionalIdeal S P) : FractionalIdeal S P :=
  ⟨I * J, I.isFractional.mul J.isFractional⟩

-- local attribute [semireducible] mul
instance : Mul (FractionalIdeal S P) :=
  ⟨fun I J => mul I J⟩

@[simp]
theorem mul_eq_mul (I J : FractionalIdeal S P) : mul I J = I * J :=
  rfl

theorem mul_def (I J : FractionalIdeal S P) :
    I * J = ⟨I * J, I.isFractional.mul J.isFractional⟩ := by simp only [← mul_eq_mul, mul_def']

@[simp, norm_cast]
theorem coe_mul (I J : FractionalIdeal S P) : (↑(I * J) : Submodule R P) = I * J := by
  simp only [mul_def, coe_mk]

@[simp, norm_cast]
theorem coeIdeal_mul (I J : Ideal R) : (↑(I * J) : FractionalIdeal S P) = I * J := by
  simp only [mul_def]
  exact coeToSubmodule_injective (coeSubmodule_mul _ _ _)

instance : MulLeftMono (FractionalIdeal S P) where
  elim I J J' h := by simpa only [mul_def] using mul_le.mpr fun x hx y hy => mul_mem_mul hx (h hy)

instance : MulRightMono (FractionalIdeal S P) where
  elim I J J' h := by simpa only [mul_def] using mul_le.mpr fun x hx y hy => mul_mem_mul (h hx) hy

@[deprecated _root_.mul_right_mono (since := "2025-09-09")]
protected theorem mul_left_mono (I : FractionalIdeal S P) : Monotone (I * ·) := mul_right_mono

@[deprecated _root_.mul_left_mono (since := "2025-09-09")]
protected lemma mul_right_mono (I : FractionalIdeal S P) : Monotone fun J => J * I := mul_left_mono

theorem mul_mem_mul {I J : FractionalIdeal S P} {i j : P} (hi : i ∈ I) (hj : j ∈ J) :
    i * j ∈ I * J := by
  simp only [mul_def]
  exact Submodule.mul_mem_mul hi hj

theorem mul_le {I J K : FractionalIdeal S P} : I * J ≤ K ↔ ∀ i ∈ I, ∀ j ∈ J, i * j ∈ K := by
  simp only [mul_def]
  exact Submodule.mul_le

instance : Pow (FractionalIdeal S P) ℕ :=
  ⟨fun I n => ⟨(I : Submodule R P) ^ n, I.isFractional.pow n⟩⟩

@[simp, norm_cast]
theorem coe_pow (I : FractionalIdeal S P) (n : ℕ) : ↑(I ^ n) = (I : Submodule R P) ^ n :=
  rfl

@[elab_as_elim]
protected theorem mul_induction_on {I J : FractionalIdeal S P} {C : P → Prop} {r : P}
    (hr : r ∈ I * J) (hm : ∀ i ∈ I, ∀ j ∈ J, C (i * j)) (ha : ∀ x y, C x → C y → C (x + y)) :
    C r := by
  simp only [mul_def] at hr
  exact Submodule.mul_induction_on hr hm ha

instance : NatCast (FractionalIdeal S P) :=
  ⟨Nat.unaryCast⟩

theorem coe_natCast (n : ℕ) : ((n : FractionalIdeal S P) : Submodule R P) = n :=
  show ((n.unaryCast : FractionalIdeal S P) : Submodule R P) = n
  by induction n <;> simp [*, Nat.unaryCast]

instance commSemiring : CommSemiring (FractionalIdeal S P) :=
  Function.Injective.commSemiring _ Subtype.coe_injective coe_zero coe_one coe_add coe_mul
    (fun _ _ => coe_nsmul _ _) coe_pow coe_natCast

instance : CanonicallyOrderedAdd (FractionalIdeal S P) where
  exists_add_of_le h := ⟨_, (sup_eq_right.mpr h).symm⟩
  le_add_self _ _ := le_sup_right
  le_self_add _ _ := le_sup_left

instance : IsOrderedRing (FractionalIdeal S P) :=
  CanonicallyOrderedAdd.toIsOrderedRing

end Semiring

variable (S P)

/-- `FractionalIdeal.coeToSubmodule` as a bundled `RingHom`. -/
@[simps]
def coeSubmoduleHom : FractionalIdeal S P →+* Submodule R P where
  toFun := coeToSubmodule
  map_one' := coe_one
  map_mul' := coe_mul
  map_zero' := coe_zero (S := S)
  map_add' := coe_add

variable {S P}

section Order

@[deprecated _root_.add_le_add_right (since := "2025-09-14")]
theorem add_le_add_left {I J : FractionalIdeal S P} (hIJ : I ≤ J) (J' : FractionalIdeal S P) :
    J' + I ≤ J' + J := _root_.add_le_add_right hIJ _

@[deprecated mul_le_mul_right (since := "2025-09-14")]
theorem mul_le_mul_left {I J : FractionalIdeal S P} (hIJ : I ≤ J) (J' : FractionalIdeal S P) :
    J' * I ≤ J' * J := mul_le_mul_right hIJ _

@[deprecated le_mul_of_one_le_left' (since := "2025-09-14")]
theorem le_self_mul_self {I : FractionalIdeal S P} (hI : 1 ≤ I) : I ≤ I * I :=
  le_mul_of_one_le_left' hI

@[deprecated mul_le_of_le_one_left' (since := "2025-09-14")]
theorem mul_self_le_self {I : FractionalIdeal S P} (hI : I ≤ 1) : I * I ≤ I :=
  mul_le_of_le_one_left' hI

theorem coeIdeal_le_one {I : Ideal R} : (I : FractionalIdeal S P) ≤ 1 := fun _ hx =>
  let ⟨y, _, hy⟩ := (mem_coeIdeal S).mp hx
  (mem_one_iff S).mpr ⟨y, hy⟩

theorem le_one_iff_exists_coeIdeal {J : FractionalIdeal S P} :
    J ≤ (1 : FractionalIdeal S P) ↔ ∃ I : Ideal R, ↑I = J := by
  constructor
  · intro hJ
    refine ⟨⟨⟨⟨{ x : R | algebraMap R P x ∈ J }, ?_⟩, ?_⟩, ?_⟩, ?_⟩
    · intro a b ha hb
      rw [mem_setOf, map_add]
      exact J.val.add_mem ha hb
    · rw [mem_setOf, map_zero]
      exact J.zero_mem
    · intro c x hx
      rw [smul_eq_mul, mem_setOf, map_mul, ← Algebra.smul_def]
      exact J.val.smul_mem c hx
    · ext x
      constructor
      · rintro ⟨y, hy, eq_y⟩
        rwa [← eq_y]
      · intro hx
        obtain ⟨y, rfl⟩ := (mem_one_iff S).mp (hJ hx)
        exact mem_setOf.mpr ⟨y, hx, rfl⟩
  · rintro ⟨I, hI⟩
    rw [← hI]
    apply coeIdeal_le_one

@[simp]
theorem one_le {I : FractionalIdeal S P} : 1 ≤ I ↔ (1 : P) ∈ I := by
  rw [← coe_le_coe, coe_one, Submodule.one_le, mem_coe]

variable (S P)

/-- `coeIdealHom (S : Submonoid R) P` is `(↑) : Ideal R → FractionalIdeal S P` as a ring hom -/
@[simps]
def coeIdealHom : Ideal R →+* FractionalIdeal S P where
  toFun := coeIdeal
  map_add' := coeIdeal_sup
  map_mul' := coeIdeal_mul
  map_one' := by rw [Ideal.one_eq_top, coeIdeal_top]
  map_zero' := coeIdeal_bot

theorem coeIdeal_pow (I : Ideal R) (n : ℕ) : ↑(I ^ n) = (I : FractionalIdeal S P) ^ n :=
  (coeIdealHom S P).map_pow _ n

theorem coeIdeal_finprod [IsLocalization S P] {α : Sort*} {f : α → Ideal R}
    (hS : S ≤ nonZeroDivisors R) :
    ((∏ᶠ a : α, f a : Ideal R) : FractionalIdeal S P) = ∏ᶠ a : α, (f a : FractionalIdeal S P) :=
  MonoidHom.map_finprod_of_injective (coeIdealHom S P).toMonoidHom (coeIdeal_injective' hS) f

end Order

section FG

variable {R : Type*} [CommRing R] [Nontrivial R] {S : Submonoid R}
variable {P : Type*} [Nontrivial P] [CommRing P] [Algebra R P] [NoZeroSMulDivisors R P]

/-- The fractional ideals of a Noetherian ring are finitely generated. -/
lemma fg_of_isNoetherianRing [hR : IsNoetherianRing R] (hS : S ≤ R⁰) (I : FractionalIdeal S P) :
    FG I.coeToSubmodule := by
  have := hR.noetherian I.num
  rw [← fg_top] at this ⊢
  exact fg_of_linearEquiv (I.equivNum <| coe_ne_zero ⟨(I.den : R), hS (SetLike.coe_mem I.den)⟩) this

end FG

end FractionalIdeal<|MERGE_RESOLUTION|>--- conflicted
+++ resolved
@@ -130,11 +130,7 @@
   exact I.2.choose_spec.2 a ha
 
 /-- The linear equivalence between the fractional ideal `I` and the integral ideal `I.num`
-<<<<<<< HEAD
-defined by mapping `x` to `den I • x`, assuming scalar multiplication by `I.den` is injective. -/
-=======
 defined by mapping `x` to `I.den • x`, assuming scalar multiplication by `I.den` is injective. -/
->>>>>>> 4458a06c
 noncomputable abbrev equivNumOfIsSMulRegular [FaithfulSMul R P] {I : FractionalIdeal S P}
     (reg : IsSMulRegular P I.den) : I ≃ₗ[R] I.num := by
   refine LinearEquiv.trans
@@ -150,21 +146,13 @@
     exact ⟨⟨x, hx⟩, by simp_rw [LinearMap.restrict_apply, Subtype.ext_iff, ← hxy]; rfl⟩
 
 /-- The linear equivalence between the fractional ideal `I` and the integral ideal `I.num`
-<<<<<<< HEAD
-defined by mapping `x` to `den I • x`. -/
-=======
 defined by mapping `x` to `I.den • x`. -/
->>>>>>> 4458a06c
 noncomputable def equivNum [NoZeroSMulDivisors R P] [Nontrivial P]
     {I : FractionalIdeal S P} (h_nz : (I.den : R) ≠ 0) : I ≃ₗ[R] I.num :=
   equivNumOfIsSMulRegular (smul_right_injective P h_nz)
 
 /-- The linear equivalence between the fractional ideal `I` in a faithful localization
-<<<<<<< HEAD
-and the integral ideal `I.num` -/
-=======
 and the integral ideal `I.num`. -/
->>>>>>> 4458a06c
 noncomputable def equivNumOfIsLocalization [FaithfulSMul R P] [IsLocalization S P]
     (I : FractionalIdeal S P) : I ≃ₗ[R] I.num :=
   equivNumOfIsSMulRegular (smul_bijective ..).1
