/-
Copyright (c) 2025 Nailin Guan. All rights reserved.
Released under Apache 2.0 license as described in the file LICENSE.
Authors: Jingting Wang, Wanyi He, Nailin Guan
-/
import Mathlib.Algebra.Category.ModuleCat.Projective
import Mathlib.Algebra.Homology.DerivedCategory.Ext.EnoughProjectives
import Mathlib.Algebra.Homology.ShortComplex.ModuleCat
import Mathlib.CategoryTheory.EffectiveEpi.RegularEpi
import Mathlib.Combinatorics.Quiver.ReflQuiver
import Mathlib.Order.CompletePartialOrder
import Mathlib.RingTheory.Regular.RegularSequence

/-!
# Categorical constructions for `IsSMulRegular`
-/

universe u v w

variable {R : Type u} [CommRing R] (M : ModuleCat.{v} R)

open CategoryTheory Ideal Pointwise

lemma LinearMap.exact_smul_id_smul_top_mkQ (M : Type v) [AddCommGroup M] [Module R M] (r : R) :
    Function.Exact (r • LinearMap.id : M →ₗ[R] M) (r • (⊤ : Submodule R M)).mkQ := by
  intro x
  simp [Submodule.mem_smul_pointwise_iff_exists,
    Submodule.mem_smul_pointwise_iff_exists]

namespace ModuleCat

/-- The short (exact) complex `M → M → M⧸xM` obtain from the scalar multiple of `x : R` on `M`. -/
@[simps]
def smulShortComplex (r : R) :
    ShortComplex (ModuleCat R) where
  X₁ := M
  X₂ := M
  X₃ := ModuleCat.of R (QuotSMulTop r M)
  f := ModuleCat.ofHom (r • LinearMap.id)
  g := ModuleCat.ofHom (r • (⊤ : Submodule R M)).mkQ
  zero := by
    ext x
    exact (LinearMap.exact_smul_id_smul_top_mkQ M r).apply_apply_eq_zero x

lemma smulShortComplex_exact (r : R) : (smulShortComplex M r).Exact := by
  simp [smulShortComplex, ShortComplex.ShortExact.moduleCat_exact_iff_function_exact,
    LinearMap.exact_smul_id_smul_top_mkQ]

instance smulShortComplex_g_epi (r : R) : Epi (smulShortComplex M r).g := by
  simpa [smulShortComplex, ModuleCat.epi_iff_surjective] using Submodule.mkQ_surjective _

end ModuleCat

variable {M} in
lemma IsSMulRegular.smulShortComplex_shortExact {r : R} (reg : IsSMulRegular M r) :
    (ModuleCat.smulShortComplex M r).ShortExact where
  exact := ModuleCat.smulShortComplex_exact M r
  mono_f := by simpa [ModuleCat.smulShortComplex, ModuleCat.mono_iff_injective] using reg

section FromPR

namespace CategoryTheory.Abelian

open CategoryTheory.Abelian.Ext DerivedCategory

namespace Ext

variable {C : Type u} [Category.{v} C] [Abelian C] [HasExt.{w} C]

section Ring

variable (R : Type*) [Ring R] [Linear R C]

<<<<<<< HEAD
instance {X Y : C} (n : ℕ): Module R (Ext.{w} X Y n) := sorry
=======
instance {X Y : C} (n : ℕ) : Module R (Ext.{w} X Y n) := sorry
>>>>>>> 461e17b8

noncomputable def homEquiv₀_linearHom {X Y : C} : Ext X Y 0 ≃ₗ[R] (X ⟶ Y) where
  __ := addEquiv₀
  map_smul' := sorry

end Ring

section CommRing

variable (R : Type*) [CommRing R] [Linear R C]

noncomputable def bilinearCompOfLinear (X Y Z : C) (a b c : ℕ) (h : a + b = c) :
    Ext.{w} X Y a →ₗ[R] Ext.{w} Y Z b →ₗ[R] Ext.{w} X Z c where
  toFun α :=
    { toFun := fun β ↦ α.comp β h
      map_add' x y := by simp
      map_smul' := sorry }
  map_add' α β := by
    ext
    simp
  map_smul' := sorry

noncomputable def postcompOfLinear {Y Z : C} {a b n : ℕ} (f : Ext.{w} Y Z n) (X : C)
    (h : a + n = b) : Ext.{w} X Y a →ₗ[R] Ext.{w} X Z b :=
  (bilinearCompOfLinear R X Y Z a n b h).flip f

end CommRing

end Ext

end CategoryTheory.Abelian

end FromPR

lemma Submodule.smul_top_eq_comap_smul_top_of_surjective {R M M₂ : Type*} [CommSemiring R]
    [AddCommGroup M] [AddCommGroup M₂] [Module R M] [Module R M₂] (I : Ideal R) (f : M →ₗ[R] M₂)
    (h : Function.Surjective f) : I • ⊤ ⊔ (LinearMap.ker f) = comap f (I • ⊤) := by
  refine le_antisymm (sup_le (smul_top_le_comap_smul_top I f) (LinearMap.ker_le_comap f)) ?_
  rw [← Submodule.comap_map_eq f (I • (⊤ : Submodule R M)),
    Submodule.comap_le_comap_iff_of_surjective h,
    Submodule.map_smul'', Submodule.map_top, LinearMap.range_eq_top.mpr h]

open RingTheory.Sequence Ideal CategoryTheory CategoryTheory.Abelian Pointwise
variable {R : Type u} [CommRing R] [Small.{v} R] {M N : ModuleCat.{v} R} {n : ℕ}
  [UnivLE.{v, w}]

local instance : CategoryTheory.HasExt.{w} (ModuleCat.{v} R) :=
  CategoryTheory.hasExt_of_enoughProjectives.{w} (ModuleCat.{v} R)

lemma ext_hom_eq_zero_of_mem_ann {r : R} (mem_ann : r ∈ Module.annihilator R N) (n : ℕ) :
    (AddCommGrp.ofHom <| ((Ext.mk₀ <| r • (𝟙 M))).postcomp N (add_zero n)) = 0 := by
  ext h
  have : (((Ext.homEquiv₀_linearHom R).symm (r • 𝟙 M)).postcompOfLinear R N (add_zero n)) h =
    0 := by
    have : r • (𝟙 N) = 0 := ModuleCat.hom_ext
      (LinearMap.ext (fun x ↦ Module.mem_annihilator.mp mem_ann _))
    have : r • (Ext.bilinearCompOfLinear R N N M 0 n n (zero_add n)).flip
      h ((Ext.homEquiv₀_linearHom R).symm (𝟙 N)) = 0 := by
      rw [← map_smul, ← map_smul, this]
      simp
    have : r • h = 0 := by rwa [← Ext.mk₀_id_comp h]
    simpa [Ext.postcompOfLinear, Ext.bilinearCompOfLinear, Ext.homEquiv₀_linearHom]
  simpa only [AddCommGrp.hom_ofHom, AddMonoidHom.flip_apply, Ext.bilinearComp_apply_apply,
    AddCommGrp.hom_zero, AddMonoidHom.zero_apply]<|MERGE_RESOLUTION|>--- conflicted
+++ resolved
@@ -71,11 +71,7 @@
 
 variable (R : Type*) [Ring R] [Linear R C]
 
-<<<<<<< HEAD
-instance {X Y : C} (n : ℕ): Module R (Ext.{w} X Y n) := sorry
-=======
 instance {X Y : C} (n : ℕ) : Module R (Ext.{w} X Y n) := sorry
->>>>>>> 461e17b8
 
 noncomputable def homEquiv₀_linearHom {X Y : C} : Ext X Y 0 ≃ₗ[R] (X ⟶ Y) where
   __ := addEquiv₀
