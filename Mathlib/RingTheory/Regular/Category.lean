--- conflicted
+++ resolved
@@ -1,14 +1,11 @@
 /-
 Copyright (c) 2025 Nailin Guan. All rights reserved.
 Released under Apache 2.0 license as described in the file LICENSE.
-Authors: Nailin Guan
+Authors: Jingting Wang, Wanyi He, Nailin Guan
 -/
 module
 
-<<<<<<< HEAD
-=======
 public import Mathlib.Algebra.Category.ModuleCat.Ext.HasExt
->>>>>>> 0f252aab
 public import Mathlib.Algebra.Category.ModuleCat.Projective
 public import Mathlib.Algebra.Homology.DerivedCategory.Ext.EnoughProjectives
 public import Mathlib.Algebra.Homology.DerivedCategory.Ext.Linear
@@ -71,26 +68,6 @@
     Submodule.comap_le_comap_iff_of_surjective h,
     Submodule.map_smul'', Submodule.map_top, LinearMap.range_eq_top.mpr h]
 
-<<<<<<< HEAD
-open RingTheory.Sequence Ideal CategoryTheory CategoryTheory.Abelian Pointwise
-variable {R : Type u} [CommRing R] [Small.{v} R] {M N : ModuleCat.{v} R} {n : ℕ}
-  [UnivLE.{v, w}]
-
-local instance : CategoryTheory.HasExt.{w} (ModuleCat.{v} R) :=
-  CategoryTheory.hasExt_of_enoughProjectives.{w} (ModuleCat.{v} R)
-
-lemma ext_hom_eq_zero_of_mem_ann {r : R} (mem_ann : r ∈ Module.annihilator R N) (n : ℕ) :
-    AddCommGrpCat.ofHom (((Ext.mk₀ (r • (𝟙 M)))).postcomp N (add_zero n)) = 0 := by
-  ext h
-  have smul (L : ModuleCat.{v} R): Ext.mk₀ (r • 𝟙 L) = r • Ext.mk₀ (𝟙 L) := by
-    simp [Ext.smul_eq_comp_mk₀]
-  have eq0 : r • (𝟙 N) = 0 := ModuleCat.hom_ext
-    (LinearMap.ext (fun x ↦ Module.mem_annihilator.mp mem_ann _))
-  have : r • h = (Ext.mk₀ (r • (𝟙 N))).comp h (zero_add n) := by simp [smul]
-  simp only [smul, AddCommGrpCat.hom_ofHom, AddMonoidHom.flip_apply, Ext.bilinearComp_apply_apply,
-    Ext.comp_smul, Ext.comp_mk₀_id, AddCommGrpCat.hom_zero, AddMonoidHom.zero_apply]
-  simp [this, eq0]
-=======
 variable {R : Type u} [CommRing R] [Small.{v} R] {M N : ModuleCat.{v} R} {n : ℕ}
 
 lemma smul_id_postcomp_eq_zero_of_mem_ann {r : R} (mem_ann : r ∈ Module.annihilator R N) (n : ℕ) :
@@ -99,5 +76,4 @@
   have eq0 : r • (𝟙 N) = 0 := ModuleCat.hom_ext
     (LinearMap.ext (fun x ↦ Module.mem_annihilator.mp mem_ann _))
   have : r • h = (Ext.mk₀ (r • (𝟙 N))).comp h (zero_add n) := by simp [Ext.mk₀_smul]
-  simp [Ext.mk₀_smul, this, eq0]
->>>>>>> 0f252aab
+  simp [Ext.mk₀_smul, this, eq0]