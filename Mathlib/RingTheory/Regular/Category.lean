/-
Copyright (c) 2025 Nailin Guan. All rights reserved.
Released under Apache 2.0 license as described in the file LICENSE.
Authors: Nailin Guan
-/
import Mathlib.Algebra.Category.ModuleCat.Projective
import Mathlib.Algebra.Homology.DerivedCategory.Ext.EnoughProjectives
import Mathlib.Algebra.Homology.DerivedCategory.Ext.Linear
import Mathlib.Algebra.Homology.ShortComplex.ModuleCat
import Mathlib.Order.CompletePartialOrder
import Mathlib.RingTheory.Regular.RegularSequence
/-!
# Categorical constructions for `IsSMulRegular`
-/

universe u v w

variable {R : Type u} [CommRing R] (M : ModuleCat.{v} R)

open CategoryTheory Ideal Pointwise

lemma LinearMap.exact_smul_id_smul_top_mkQ (M : Type v) [AddCommGroup M] [Module R M] (r : R) :
    Function.Exact (r • LinearMap.id : M →ₗ[R] M) (r • (⊤ : Submodule R M)).mkQ := by
  intro x
  simp [Submodule.mem_smul_pointwise_iff_exists, Submodule.mem_smul_pointwise_iff_exists]

namespace ModuleCat

/-- The short (exact) complex `M → M → M⧸xM` obtain from the scalar multiple of `x : R` on `M`. -/
@[simps]
def smulShortComplex (r : R) :
    ShortComplex (ModuleCat R) where
  X₁ := M
  X₂ := M
  X₃ := ModuleCat.of R (QuotSMulTop r M)
  f := ModuleCat.ofHom (r • LinearMap.id)
  g := ModuleCat.ofHom (r • (⊤ : Submodule R M)).mkQ
  zero := by
    ext x
    exact (LinearMap.exact_smul_id_smul_top_mkQ M r).apply_apply_eq_zero x

lemma smulShortComplex_exact (r : R) : (smulShortComplex M r).Exact := by
  simp [smulShortComplex, ShortComplex.ShortExact.moduleCat_exact_iff_function_exact,
    LinearMap.exact_smul_id_smul_top_mkQ]

instance smulShortComplex_g_epi (r : R) : Epi (smulShortComplex M r).g := by
  simpa [smulShortComplex, ModuleCat.epi_iff_surjective] using Submodule.mkQ_surjective _

end ModuleCat

variable {M} in
lemma IsSMulRegular.smulShortComplex_shortExact {r : R} (reg : IsSMulRegular M r) :
    (ModuleCat.smulShortComplex M r).ShortExact where
  exact := ModuleCat.smulShortComplex_exact M r
  mono_f := by simpa [ModuleCat.smulShortComplex, ModuleCat.mono_iff_injective] using reg

lemma Submodule.smul_top_eq_comap_smul_top_of_surjective {R M M₂ : Type*} [CommSemiring R]
    [AddCommGroup M] [AddCommGroup M₂] [Module R M] [Module R M₂] (I : Ideal R) (f : M →ₗ[R] M₂)
    (h : Function.Surjective f) : I • ⊤ ⊔ (LinearMap.ker f) = comap f (I • ⊤) := by
  refine le_antisymm (sup_le (smul_top_le_comap_smul_top I f) (LinearMap.ker_le_comap f)) ?_
  rw [← Submodule.comap_map_eq f (I • (⊤ : Submodule R M)),
    Submodule.comap_le_comap_iff_of_surjective h,
    Submodule.map_smul'', Submodule.map_top, LinearMap.range_eq_top.mpr h]

open RingTheory.Sequence Ideal CategoryTheory CategoryTheory.Abelian Pointwise
variable {R : Type u} [CommRing R] [Small.{v} R] {M N : ModuleCat.{v} R} {n : ℕ}
  [UnivLE.{v, w}]

local instance : CategoryTheory.HasExt.{w} (ModuleCat.{v} R) :=
  CategoryTheory.hasExt_of_enoughProjectives.{w} (ModuleCat.{v} R)

lemma ext_hom_eq_zero_of_mem_ann {r : R} (mem_ann : r ∈ Module.annihilator R N) (n : ℕ) :
<<<<<<< HEAD
    AddCommGrp.ofHom (((Ext.mk₀ (r • (𝟙 M)))).postcomp N (add_zero n)) = 0 := by
=======
    AddCommGrpCat.ofHom (((Ext.mk₀ (r • (𝟙 M)))).postcomp N (add_zero n)) = 0 := by
>>>>>>> d4d0f252
  ext h
  have smul (L : ModuleCat.{v} R): Ext.mk₀ (r • 𝟙 L) = r • Ext.mk₀ (𝟙 L) := by
    simp [Ext.smul_eq_comp_mk₀]
  have eq0 : r • (𝟙 N) = 0 := ModuleCat.hom_ext
    (LinearMap.ext (fun x ↦ Module.mem_annihilator.mp mem_ann _))
  have : r • h = (Ext.mk₀ (r • (𝟙 N))).comp h (zero_add n) := by simp [smul]
<<<<<<< HEAD
  simp only [smul, AddCommGrp.hom_ofHom, AddMonoidHom.flip_apply, Ext.bilinearComp_apply_apply,
    Ext.comp_smul, Ext.comp_mk₀_id, AddCommGrp.hom_zero, AddMonoidHom.zero_apply]
=======
  simp only [smul, AddCommGrpCat.hom_ofHom, AddMonoidHom.flip_apply, Ext.bilinearComp_apply_apply,
    Ext.comp_smul, Ext.comp_mk₀_id, AddCommGrpCat.hom_zero, AddMonoidHom.zero_apply]
>>>>>>> d4d0f252
  simp [this, eq0]<|MERGE_RESOLUTION|>--- conflicted
+++ resolved
@@ -70,22 +70,13 @@
   CategoryTheory.hasExt_of_enoughProjectives.{w} (ModuleCat.{v} R)
 
 lemma ext_hom_eq_zero_of_mem_ann {r : R} (mem_ann : r ∈ Module.annihilator R N) (n : ℕ) :
-<<<<<<< HEAD
-    AddCommGrp.ofHom (((Ext.mk₀ (r • (𝟙 M)))).postcomp N (add_zero n)) = 0 := by
-=======
     AddCommGrpCat.ofHom (((Ext.mk₀ (r • (𝟙 M)))).postcomp N (add_zero n)) = 0 := by
->>>>>>> d4d0f252
   ext h
   have smul (L : ModuleCat.{v} R): Ext.mk₀ (r • 𝟙 L) = r • Ext.mk₀ (𝟙 L) := by
     simp [Ext.smul_eq_comp_mk₀]
   have eq0 : r • (𝟙 N) = 0 := ModuleCat.hom_ext
     (LinearMap.ext (fun x ↦ Module.mem_annihilator.mp mem_ann _))
   have : r • h = (Ext.mk₀ (r • (𝟙 N))).comp h (zero_add n) := by simp [smul]
-<<<<<<< HEAD
-  simp only [smul, AddCommGrp.hom_ofHom, AddMonoidHom.flip_apply, Ext.bilinearComp_apply_apply,
-    Ext.comp_smul, Ext.comp_mk₀_id, AddCommGrp.hom_zero, AddMonoidHom.zero_apply]
-=======
   simp only [smul, AddCommGrpCat.hom_ofHom, AddMonoidHom.flip_apply, Ext.bilinearComp_apply_apply,
     Ext.comp_smul, Ext.comp_mk₀_id, AddCommGrpCat.hom_zero, AddMonoidHom.zero_apply]
->>>>>>> d4d0f252
   simp [this, eq0]