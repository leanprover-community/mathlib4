/-
Copyright (c) 2025 Nailin Guan. All rights reserved.
Released under Apache 2.0 license as described in the file LICENSE.
Authors: Nailin Guan, Yi Song
-/
module

public import Mathlib.Algebra.Category.Grp.Zero
<<<<<<< HEAD
=======
public import Mathlib.Algebra.Category.ModuleCat.Ext.HasExt
>>>>>>> 0d232364
public import Mathlib.Algebra.Module.FinitePresentation
public import Mathlib.LinearAlgebra.Dual.Lemmas
public import Mathlib.RingTheory.Ideal.AssociatedPrime.Finiteness
public import Mathlib.RingTheory.Ideal.AssociatedPrime.Localization
public import Mathlib.RingTheory.Regular.Category
public import Mathlib.RingTheory.Spectrum.Prime.Topology
public import Mathlib.RingTheory.Support
public import Mathlib.Tactic.ENatToNat

/-!

# Hom(N,M) is subsingleton iff there exists a smul regular element of M in ann(N)

Let `M` and `N` be `R`-modules. In this section we prove that `Hom(N,M)` is subsingleton iff
there exist `r : R`, such that `IsSMulRegular M r` and `r ∈ ann(N)`.
This is the case if `Depth[I](M) = 0`.

## Main statements

* `IsSMulRegular.subsingleton_linearMap_iff` : for `R` module `N M`, `Hom(N, M) = 0`
  iff there is a `M`-regular in `Module.annihilator R N`.

-/

@[expose] public section

open IsLocalRing LinearMap Module

namespace IsSMulRegular

variable {R M N : Type*} [CommRing R] [AddCommGroup M] [AddCommGroup N] [Module R M] [Module R N]

lemma linearMap_subsingleton_of_mem_annihilator {r : R} (reg : IsSMulRegular M r)
    (mem_ann : r ∈ Module.annihilator R N) : Subsingleton (N →ₗ[R] M) := by
  apply subsingleton_of_forall_eq 0 (fun f ↦ ext fun x ↦ ?_)
  have : r • (f x) = r • 0 := by
    rw [smul_zero, ← map_smul, Module.mem_annihilator.mp mem_ann x, map_zero]
  simpa using reg this

lemma subsingleton_linearMap_iff [IsNoetherianRing R] [Module.Finite R M] [Module.Finite R N] :
    Subsingleton (N →ₗ[R] M) ↔ ∃ r ∈ Module.annihilator R N, IsSMulRegular M r := by
  refine ⟨fun hom0 ↦ ?_, fun ⟨r, mem_ann, reg⟩ ↦
    linearMap_subsingleton_of_mem_annihilator reg mem_ann⟩
  cases subsingleton_or_nontrivial M
  · exact ⟨0, ⟨Submodule.zero_mem (Module.annihilator R N), IsSMulRegular.zero⟩⟩
  · by_contra! h
    have hexist : ∃ p ∈ associatedPrimes R M, Module.annihilator R N ≤ p := by
      rcases associatedPrimes.nonempty R M with ⟨Ia, hIa⟩
      apply (Ideal.subset_union_prime_finite (associatedPrimes.finite R M) Ia Ia _).mp
      · rw [biUnion_associatedPrimes_eq_compl_regular R M]
        exact fun r hr ↦ h r hr
      · exact fun I hin _ _ ↦ IsAssociatedPrime.isPrime hin
    rcases hexist with ⟨p, pass, hp⟩
    let _ := pass.isPrime
    let p' : PrimeSpectrum R := ⟨p, pass.isPrime⟩
    have loc_ne_zero : p' ∈ Module.support R N := Module.mem_support_iff_of_finite.mpr hp
    rw [Module.mem_support_iff] at loc_ne_zero
    let Rₚ := Localization.AtPrime p
    let Nₚ := LocalizedModule.AtPrime p'.asIdeal N
    let Mₚ := LocalizedModule.AtPrime p'.asIdeal M
    let Nₚ' := Nₚ ⧸ (IsLocalRing.maximalIdeal (Localization.AtPrime p)) • (⊤ : Submodule Rₚ Nₚ)
    have ntr : Nontrivial Nₚ' :=
      Submodule.Quotient.nontrivial_iff.mpr <| .symm <|
        Submodule.top_ne_ideal_smul_of_le_jacobson_annihilator <|
          IsLocalRing.maximalIdeal_le_jacobson _
    let Mₚ' := Mₚ ⧸ (IsLocalRing.maximalIdeal (Localization.AtPrime p)) • (⊤ : Submodule Rₚ Mₚ)
    let _ : Module p.ResidueField Nₚ' :=
      Module.instQuotientIdealSubmoduleHSMulTop Nₚ (maximalIdeal (Localization.AtPrime p))
    have := AssociatePrimes.mem_iff.mp
      (associatedPrimes.mem_associatedPrimes_atPrime_of_mem_associatedPrimes pass)
    rcases this.2 with ⟨x, hx⟩
    have : Nontrivial (Module.Dual p.ResidueField Nₚ') := by simpa using ntr
    rcases exists_ne (α := Module.Dual p.ResidueField Nₚ') 0 with ⟨g, hg⟩
    let to_res' : Nₚ' →ₗ[Rₚ] p.ResidueField := {
      __ := g
      map_smul' r x := by
        simp only [AddHom.toFun_eq_coe, coe_toAddHom, RingHom.id_apply]
        convert g.map_smul (Ideal.Quotient.mk _ r) x }
    let to_res : Nₚ →ₗ[Rₚ] p.ResidueField :=
      to_res'.comp ((maximalIdeal (Localization.AtPrime p)) • (⊤ : Submodule Rₚ Nₚ)).mkQ
    let i : p.ResidueField →ₗ[Rₚ] Mₚ :=
      Submodule.liftQ _ (LinearMap.toSpanSingleton Rₚ Mₚ x) (le_of_eq hx)
    have inj1 : Function.Injective i :=
      LinearMap.ker_eq_bot.mp (Submodule.ker_liftQ_eq_bot _ _ _ (le_of_eq hx.symm))
    let f := i.comp to_res
    have f_ne0 : f ≠ 0 := by
      intro eq0
      absurd hg
      apply LinearMap.ext
      intro np'
      induction np' using Submodule.Quotient.induction_on with | _ np
      change to_res np = 0
      apply inj1
      change f np = _
      simp [eq0]
    absurd hom0
    let _ := Module.finitePresentation_of_finite R N
    contrapose! f_ne0
    exact (Module.FinitePresentation.linearEquivMapExtendScalars
      p'.asIdeal.primeCompl).symm.map_eq_zero_iff.mp (Subsingleton.eq_zero _)

end IsSMulRegular

/-!

# The Rees theorem

In this section we proved the rees theorem for depth, which build the relation between
the vanishing order of `Ext` and maximal regular sequence.

# Main results

* `exist_isRegular_tfae` : for `n : ℕ`, noetherian ring `R`, `I : Ideal R`,
  `M : ModuleCat R` finitely generated and nontrivial satisfying `IM < M`, we proved TFAE,
  · for any `N : ModuleCat R` finitely generated and nontrivial with support contained in the
    zerolucus of `I`, `∀ i < n, Ext N M i = 0`
  · `∀ i < n, Ext (A⧸I) M i = 0`
  · there exist a `N : ModuleCat R` finitely generated and nontrivial with support equal to the
    zerolucus of `I`, `∀ i < n, Ext N M i = 0`
  · there exist a `M`-regular sequence of length `n` with every element in `I`

-/

universe w v u

open IsLocalRing LinearMap
open RingTheory.Sequence Ideal CategoryTheory Abelian Limits

<<<<<<< HEAD
variable {R : Type u} [CommRing R] [Small.{v} R] [UnivLE.{v, w}]

local instance : CategoryTheory.HasExt.{w} (ModuleCat.{v} R) :=
  --CategoryTheory.HasExt.standard (ModuleCat.{v} R)
  CategoryTheory.hasExt_of_enoughProjectives.{w} (ModuleCat.{v} R)
=======
variable {R : Type u} [CommRing R] [Small.{v} R]
>>>>>>> 0d232364

open Pointwise ModuleCat IsSMulRegular

lemma exist_isRegular_tfae_3_to_4 [IsNoetherianRing R] (I : Ideal R) (n : ℕ) :
    ∀ M : ModuleCat.{v} R, Nontrivial M → Module.Finite R M →
    I • (⊤ : Submodule R M) < ⊤ → (∃ N : ModuleCat.{v} R, Nontrivial N ∧ Module.Finite R N ∧
    Module.support R N = PrimeSpectrum.zeroLocus I ∧ ∀ i < n, Subsingleton (Ext N M i)) →
    ∃ rs : List R, rs.length = n ∧ (∀ r ∈ rs, r ∈ I) ∧ IsRegular M rs := by
  induction n
  · intro M ntr M_fin smul_lt exist_N
    use []
    simp [isRegular_iff]
  · rename_i n ih
    intro M ntrM M_fin smul_lt exist_N
    rcases exist_N with ⟨N, ntr, fin, h_supp, h_ext⟩
    have h_supp' := h_supp
    rw [Module.support_eq_zeroLocus, PrimeSpectrum.zeroLocus_eq_iff] at h_supp'
    have : Subsingleton (N →ₗ[R] M) :=
      let _ := h_ext 0 n.zero_lt_succ
      let _ : Subsingleton (N ⟶ M) := Ext.addEquiv₀.symm.subsingleton
      (ModuleCat.homAddEquiv (M := N) (N := M)).symm.subsingleton
    rcases subsingleton_linearMap_iff.mp this with ⟨x, mem_ann, hx⟩
    have := Ideal.le_radical mem_ann
    rw [h_supp', Ideal.mem_radical_iff] at this
    rcases this with ⟨k, hk⟩
    have hxk := IsSMulRegular.pow k hx
    let M' := QuotSMulTop (x ^ k) M
    have le_smul : x ^ k • (⊤ : Submodule R M) ≤ I • ⊤ := by
      rw [← Submodule.ideal_span_singleton_smul]
      exact (Submodule.smul_mono_left ((span_singleton_le_iff_mem I).mpr hk))
    have ntr' : Nontrivial M' :=
      Submodule.Quotient.nontrivial_iff.mpr (lt_of_lt_of_le' smul_lt le_smul).ne
    have smul_lt' : I • (⊤ : Submodule R M') < ⊤ := by
      rw [lt_top_iff_ne_top]
      by_contra eq
      absurd lt_top_iff_ne_top.mp smul_lt
      have := Submodule.smul_top_eq_comap_smul_top_of_surjective I
        (Submodule.mkQ ((x ^ k) • (⊤ : Submodule R M))) (Submodule.mkQ_surjective _)
      simpa [eq, le_smul] using this
    have exist_N' : (∃ N : ModuleCat R, Nontrivial N ∧ Module.Finite R N ∧
        Module.support R N = PrimeSpectrum.zeroLocus I ∧
          ∀ i < n, Subsingleton (Abelian.Ext N (ModuleCat.of R M') i)) := by
      use N
      simp only [ntr, fin, h_supp, true_and]
      intro i hi
      have zero1 : IsZero (AddCommGrpCat.of (Ext N M i)) :=
        @AddCommGrpCat.isZero_of_subsingleton _ (h_ext i (Nat.lt_add_right 1 hi))
      have zero2 : IsZero (AddCommGrpCat.of (Ext N M (i + 1))) :=
        @AddCommGrpCat.isZero_of_subsingleton _ (h_ext (i + 1) (Nat.add_lt_add_right hi 1))
      exact AddCommGrpCat.subsingleton_of_isZero <| ShortComplex.Exact.isZero_of_both_zeros
        ((Ext.covariant_sequence_exact₃' N hxk.smulShortComplex_shortExact) i (i + 1) rfl)
        (zero1.eq_zero_of_src _) (zero2.eq_zero_of_tgt _)
    rcases ih (ModuleCat.of R M') ntr'
      (Module.Finite.quotient R _) smul_lt' exist_N' with ⟨rs, len, mem, reg⟩
    use x ^ k :: rs
    simpa [len, hk] using ⟨mem, hxk, reg⟩

lemma mono_of_mono (a : R) {k : ℕ} (kpos : k > 0) (i : ℕ) {M N : ModuleCat.{v} R}
    (f_mono : Mono (AddCommGrpCat.ofHom ((Ext.mk₀ (smulShortComplex M a).f).postcomp
    N (add_zero i)))) : Mono (AddCommGrpCat.ofHom ((Ext.mk₀ (smulShortComplex M (a ^ k)).f).postcomp
    N (add_zero i))) := by
  induction k
  · simp at kpos
  · rename_i k ih
    rw [pow_succ]
    by_cases eq0 : k = 0
    · rw [eq0, pow_zero, one_mul]
      exact f_mono
    · have eq_comp : (AddCommGrpCat.ofHom ((Ext.mk₀ (smulShortComplex M (a ^ k * a)).f).postcomp
        N (add_zero i))) = (AddCommGrpCat.ofHom ((Ext.mk₀ (smulShortComplex M (a ^ k)).f).postcomp
        N (add_zero i))) ≫ (AddCommGrpCat.ofHom ((Ext.mk₀ (smulShortComplex M a).f).postcomp
        N (add_zero i))) := by
        have : (a ^ k * a) • (LinearMap.id (R := R) (M := M)) =
          (a • (LinearMap.id (M := M))).comp ((a ^ k) • (LinearMap.id (M := M))) := by
          rw [LinearMap.comp_smul, LinearMap.smul_comp, smul_smul, LinearMap.id_comp]
        simp only [smulShortComplex, this, ModuleCat.ofHom_comp, ModuleCat.of_coe,
          ← extFunctorObj_map, (extFunctorObj N i).map_comp]
      rw [eq_comp]
      exact CategoryTheory.mono_comp' (ih (Nat.zero_lt_of_ne_zero eq0)) f_mono

lemma exist_isRegular_tfae_4_to_1 [IsNoetherianRing R] (I : Ideal R) (n : ℕ) (N : ModuleCat.{v} R)
    (Nntr : Nontrivial N) (Nfin : Module.Finite R N)
    (Nsupp : Module.support R N ⊆ PrimeSpectrum.zeroLocus I) :
    ∀ M : ModuleCat.{v} R, Nontrivial M → Module.Finite R M → I • (⊤ : Submodule R M) < ⊤ →
    (∃ rs : List R, rs.length = n ∧ (∀ r ∈ rs, r ∈ I) ∧ IsRegular M rs) →
    ∀ i < n, Subsingleton (Ext N M i) := by
  induction n
  · simp
  · rename_i n ih
    rintro M Mntr Mfin smul_lt ⟨rs, len, mem, reg⟩ i hi
    have le_rad := Nsupp
    rw [Module.support_eq_zeroLocus, PrimeSpectrum.zeroLocus_subset_zeroLocus_iff] at le_rad
    match rs with
    | [] =>
      absurd len
      simp
    | a :: rs' =>
      rcases le_rad (mem a List.mem_cons_self) with ⟨k, hk⟩
      have kpos : k > 0 := by
        by_contra h
        simp only [Nat.eq_zero_of_not_pos h, pow_zero, Module.mem_annihilator, one_smul] at hk
        absurd Nntr
        exact not_nontrivial_iff_subsingleton.mpr (subsingleton_of_forall_eq 0 hk)
      simp only [isRegular_cons_iff] at reg
      let M' := (QuotSMulTop a M)
      have le_smul : a • ⊤ ≤ I • (⊤ : Submodule R M) := by
        rw [← Submodule.ideal_span_singleton_smul]
        exact Submodule.smul_mono_left
          ((span_singleton_le_iff_mem I).mpr (mem a List.mem_cons_self))
      have Qntr : Nontrivial M' :=
        Submodule.Quotient.nontrivial_iff.mpr (lt_of_lt_of_le' smul_lt le_smul).ne
      have smul_lt' : I • (⊤ : Submodule R M') < ⊤ := by
        rw [lt_top_iff_ne_top]
        by_contra eq
        absurd lt_top_iff_ne_top.mp smul_lt
        have := Submodule.smul_top_eq_comap_smul_top_of_surjective I
          (Submodule.mkQ (a • (⊤ : Submodule R M))) (Submodule.mkQ_surjective _)
        simpa [eq, le_smul] using this
      have exist_reg' : ∃ rs : List R, rs.length = n ∧ (∀ r ∈ rs, r ∈ I) ∧
        IsRegular (ModuleCat.of R M') rs := by
        use rs'
        simp only [List.length_cons, Nat.add_left_inj] at len
        simp only [List.mem_cons, forall_eq_or_imp] at mem
        exact ⟨len, mem.2, reg.2⟩
      by_cases eq0 : i = 0
      · rw [eq0]
        have : Subsingleton (N →ₗ[R] M) := subsingleton_linearMap_iff.mpr
          ⟨a ^ k, hk, (IsSMulRegular.pow k reg.1)⟩
        have : Subsingleton (N ⟶ M) := ModuleCat.homEquiv.subsingleton
        exact Ext.addEquiv₀.subsingleton
      · have lt : i - 1 < n := by omega
        let g := (AddCommGrpCat.ofHom ((Ext.mk₀ (smulShortComplex M a).f).postcomp N (add_zero i)))
        have mono_g : Mono g := by
          apply ShortComplex.Exact.mono_g (CategoryTheory.Abelian.Ext.covariant_sequence_exact₁'
            N reg.1.smulShortComplex_shortExact (i - 1) i (by omega)) (IsZero.eq_zero_of_src _ _)
          exact @AddCommGrpCat.isZero_of_subsingleton _ (ih (ModuleCat.of R M') Qntr
            (Module.Finite.quotient R _) smul_lt' exist_reg' (i - 1) lt)
        let gk := (AddCommGrpCat.ofHom
          ((Ext.mk₀ (smulShortComplex M (a ^ k)).f).postcomp N (add_zero i)))
        have mono_gk : Mono gk := mono_of_mono a kpos i mono_g
        have zero_gk : gk = 0 := ext_hom_eq_zero_of_mem_ann hk i
        exact AddCommGrpCat.subsingleton_of_isZero (IsZero.of_mono_eq_zero _ zero_gk)

/-- The Rees theorem -/
lemma exist_isRegular_tfae [IsNoetherianRing R] (I : Ideal R) [Small.{v} (R ⧸ I)] (n : ℕ)
    (M : ModuleCat.{v} R) (Mntr : Nontrivial M) (Mfin : Module.Finite R M)
    (smul_lt : I • (⊤ : Submodule R M) < ⊤) :
    [∀ N : ModuleCat.{v} R, (Nontrivial N ∧ Module.Finite R N ∧
    Module.support R N ⊆ PrimeSpectrum.zeroLocus I) → ∀ i < n, Subsingleton (Ext N M i),
    ∀ i < n, Subsingleton (Ext (ModuleCat.of R (Shrink.{v} (R ⧸ I))) M i),
    ∃ N : ModuleCat R, Nontrivial N ∧ Module.Finite R N ∧
    Module.support R N = PrimeSpectrum.zeroLocus I ∧ ∀ i < n, Subsingleton (Ext N M i),
    ∃ rs : List R, rs.length = n ∧ (∀ r ∈ rs, r ∈ I) ∧ RingTheory.Sequence.IsRegular M rs
    ].TFAE := by
  have ntrQ : Nontrivial (R ⧸ I) := by
    apply Submodule.Quotient.nontrivial_iff.mpr (lt_top_iff_ne_top.mpr _).ne
    by_contra eq
    absurd smul_lt
    simp [eq]
  have suppQ : Module.support R (R ⧸ I) = PrimeSpectrum.zeroLocus I := by
    have : I = (I • (⊤ : Ideal R)) := by simp only [smul_eq_mul, mul_top]
    rw [this, Module.support_quotient]
    have : Module.annihilator R R = ⊥ := by
      rw [Module.annihilator_eq_bot]
      exact (faithfulSMul_iff_algebraMap_injective R R).mpr fun ⦃a₁ a₂⦄ a ↦ a
    simp [Module.support_eq_zeroLocus, this]
  tfae_have 1 → 2 := by
    intro h1 i hi
    apply h1 (ModuleCat.of R (Shrink.{v} (R ⧸ I))) _ i hi
    simp_rw [instNontrivialShrink, Module.Finite.equiv (Shrink.linearEquiv R (R ⧸ I)).symm]
    rw [true_and, true_and, (Shrink.linearEquiv R _).support_eq, suppQ]
  tfae_have 2 → 3 := by
    intro h2
    use (ModuleCat.of R (Shrink.{v} (R ⧸ I)))
    simp only [instNontrivialShrink, Module.Finite.equiv (Shrink.linearEquiv R (R ⧸ I)).symm,
      true_and]
    refine ⟨?_, h2⟩
    rw [(Shrink.linearEquiv R _).support_eq, suppQ]
  tfae_have 3 → 4 := exist_isRegular_tfae_3_to_4 I n M Mntr Mfin smul_lt
  tfae_have 4 → 1 := fun h4 N ⟨Nntr, Nfin, Nsupp⟩ i hi ↦
    exist_isRegular_tfae_4_to_1 I n N Nntr Nfin Nsupp M Mntr Mfin smul_lt h4 i hi
  tfae_finish

section

lemma CategoryTheory.Abelian.extFunctorObj_zero_preserve_momoMorphism (L M N : ModuleCat.{v} R)
    (f : M ⟶ N) (mono : Mono f) :
    Mono (AddCommGrpCat.ofHom <| ((Ext.mk₀ f)).postcomp L (add_zero 0)) := by
  apply ConcreteCategory.mono_of_injective
  rw [← AddMonoidHom.ker_eq_bot_iff]
  apply (AddSubgroup.eq_bot_iff_forall _).mpr (fun x hx ↦ ?_)
  simp only [AddCommGrpCat.hom_ofHom, AddMonoidHom.mem_ker, AddMonoidHom.flip_apply,
    Ext.bilinearComp_apply_apply] at hx
  rw [← Ext.mk₀_homEquiv₀_apply x, Ext.mk₀_comp_mk₀] at hx
  have : (Ext.addEquiv₀ x ≫ f) = 0 := (AddEquiv.map_eq_zero_iff Ext.addEquiv₀.symm).mp hx
  exact (AddEquiv.map_eq_zero_iff Ext.addEquiv₀).mp (zero_of_comp_mono f this)

lemma CategoryTheory.Abelian.extFunctor_post_apply_zero_preserve_momoMorphism
    (L M N : ModuleCat.{v} R) (g : M ⟶ N) (mono : Epi g) :
    Mono (AddCommGrpCat.ofHom <| ((Ext.mk₀ g)).precomp L (zero_add 0)) := by
  apply ConcreteCategory.mono_of_injective
  rw [← AddMonoidHom.ker_eq_bot_iff]
  apply (AddSubgroup.eq_bot_iff_forall _).mpr (fun x hx ↦ ?_)
  simp only [AddCommGrpCat.hom_ofHom, AddMonoidHom.mem_ker, Ext.bilinearComp_apply_apply] at hx
  rw [← Ext.mk₀_homEquiv₀_apply x, Ext.mk₀_comp_mk₀] at hx
  have : (g  ≫ Ext.addEquiv₀ x) = 0 := (AddEquiv.map_eq_zero_iff Ext.addEquiv₀.symm).mp hx
  exact (AddEquiv.map_eq_zero_iff Ext.addEquiv₀).mp (zero_of_epi_comp g this)

end

/-!

# The Definition of Depth

In this section, we give the definition of depth of a module over a local ring. We also extablished
some basic facts about it using the Rees theorem proven above.
In this section, we set `R` be a noetherian commutative ring, all modules refer to `R`-module.

# Main definition and results

* `moduleDepth` : The depth between two `R`-modules defined as the minimal nontrivial `Ext`
  between them, equal to `⊤ : ℕ∞` if no such index.

* `Ideal.depth` : The depth of a `R`-module `M` with respect to an ideal `I`,
  defined as `moduleDepth (R⧸ I, M)`.

* `IsLocalRing.depth` : For a local ring `R`, the depth of a `R`-module with respect to
  the maximal ideal.

* `moduleDepth_eq_depth_of_supp_eq` : For `I : Ideal R`, if support of a finitely generated module
  `N` is equal to `PrimeSpectrum.zeroLocus I`, then for any finitely generated nontrivial module
  `M` with `IM < M`, `moduleDepth N M = I.depth M`

* `moduleDepth_eq_sSup_length_regular` : For `I : Ideal R`, nontrivial finitely generated module
  `M` and N`, if support of `N` is equal to `PrimeSpectrum.zeroLocus I` and `IM < M`,
  `moduleDepth N M` is equal to the supremum of length of `M`-regular sequence in `I`

* `IsLocalRing.depth_quotSMulTop_succ_eq_moduleDepth` : For `R` local, a `R`-module `M` and a
  `M`-regular element `x` in `maximalIdeal R`,
  `IsLocalRing.depth (QuotSMulTop x M) + 1 = IsLocalRing.depth M`

* `moduleDepth_quotient_regular_sequence_add_length_eq_moduleDepth` : For `R` local, a `R`-module
  `M` and a `M`-regular sequence `rs` in `maximalIdeal R`,
  `moduleDepth N (M ⧸ (Ideal.ofList rs) • (⊤ : Submodule R M)) + rs.length = moduleDepth N M`

-/

section depth

<<<<<<< HEAD
omit [UnivLE.{v, w}]

instance (I : Ideal R) [Small.{v, u} R] : Small.{v, u} (R ⧸ I) :=
  small_of_surjective Ideal.Quotient.mk_surjective

/-- The depth between two `R`-modules defined as the minimal nontrivial `Ext` between them. -/
noncomputable def moduleDepth (N M : ModuleCat.{v} R) : ℕ∞ :=
  sSup {n : ℕ∞ | ∀ i : ℕ, i < n → Subsingleton (Ext.{v} N M i)}
=======
/-- The depth between two `R`-modules defined as the minimal nontrivial `Ext` between them. -/
noncomputable def moduleDepth (N M : ModuleCat.{v} R) : ℕ∞ :=
  sSup {n : ℕ∞ | ∀ i : ℕ, i < n → Subsingleton (Ext N M i)}
>>>>>>> 0d232364

/-- The depth of a `R`-module `M` with respect to an ideal `I`,
defined as `moduleDepth (R⧸ I, M)`. -/
noncomputable def Ideal.depth (I : Ideal R) (M : ModuleCat.{v} R) : ℕ∞ :=
  moduleDepth (ModuleCat.of R (Shrink.{v} (R ⧸ I))) M

/-- For a local ring `R`, the depth of a `R`-module with respect to the maximal ideal. -/
noncomputable def IsLocalRing.depth [IsLocalRing R] (M : ModuleCat.{v} R) : ℕ∞ :=
  (IsLocalRing.maximalIdeal R).depth M

open Classical in
<<<<<<< HEAD
lemma moduleDepth_eq_find (N M : ModuleCat.{v} R) (h : ∃ n, Nontrivial (Ext.{v} N M n)) :
=======
lemma moduleDepth_eq_find (N M : ModuleCat.{v} R) (h : ∃ n, Nontrivial (Ext N M n)) :
>>>>>>> 0d232364
    moduleDepth N M = Nat.find h := by
  apply le_antisymm
  · simp only [moduleDepth, sSup_le_iff, Set.mem_setOf_eq]
    intro n hn
    by_contra gt
    absurd Nat.find_spec h
    exact not_nontrivial_iff_subsingleton.mpr (hn (Nat.find h) (not_le.mp gt))
  · simp only [moduleDepth]
    apply le_sSup
    simp only [Set.mem_setOf_eq, Nat.cast_lt, Nat.lt_find_iff]
    intro i hi
    exact not_nontrivial_iff_subsingleton.mp (hi i (le_refl i))

lemma moduleDepth_eq_top_iff (N M : ModuleCat.{v} R) :
<<<<<<< HEAD
    moduleDepth N M = ⊤ ↔ ∀ i, Subsingleton (Ext.{v} N M i) := by
=======
    moduleDepth N M = ⊤ ↔ ∀ i, Subsingleton (Ext N M i) := by
>>>>>>> 0d232364
  refine ⟨fun h ↦ ?_, fun h ↦ ?_⟩
  · by_contra! exist
    rw [moduleDepth_eq_find N M exist] at h
    simp at h
  · simp [moduleDepth]
    exact csSup_eq_top_of_top_mem (fun i _ ↦ h i)

lemma moduleDepth_lt_top_iff (N M : ModuleCat.{v} R) :
<<<<<<< HEAD
    moduleDepth N M < ⊤ ↔ ∃ n, Nontrivial (Ext.{v} N M n) := by
=======
    moduleDepth N M < ⊤ ↔ ∃ n, Nontrivial (Ext N M n) := by
>>>>>>> 0d232364
  convert (moduleDepth_eq_top_iff N M).not
  · exact lt_top_iff_ne_top
  · push_neg
    rfl

lemma moduleDepth_eq_iff (N M : ModuleCat.{v} R) (n : ℕ) : moduleDepth N M = n ↔
<<<<<<< HEAD
    Nontrivial (Ext.{v} N M n) ∧ ∀ i < n, Subsingleton (Ext.{v} N M i) := by
=======
    Nontrivial (Ext N M n) ∧ ∀ i < n, Subsingleton (Ext N M i) := by
>>>>>>> 0d232364
  classical
  refine ⟨fun h ↦ ?_, fun ⟨ntr, h⟩ ↦ ?_⟩
  · have exist := (moduleDepth_lt_top_iff N M).mp (by simp [h])
    simp only [moduleDepth_eq_find _ _ exist, Nat.cast_inj] at h
    refine ⟨h ▸ Nat.find_spec exist, fun i hi ↦ ?_⟩
    exact not_nontrivial_iff_subsingleton.mp (Nat.find_min exist (lt_of_lt_of_eq hi h.symm))
<<<<<<< HEAD
  · have exist : ∃ n, Nontrivial (Ext.{v} N M n) := by use n
=======
  · have exist : ∃ n, Nontrivial (Ext N M n) := by use n
>>>>>>> 0d232364
    simp only [moduleDepth_eq_find _ _ exist, Nat.cast_inj, Nat.find_eq_iff, ntr, true_and]
    intro i hi
    exact not_nontrivial_iff_subsingleton.mpr (h i hi)

lemma ext_subsingleton_of_lt_moduleDepth {N M : ModuleCat.{v} R} {i : ℕ}
<<<<<<< HEAD
    (lt : i < moduleDepth N M) : Subsingleton (Ext.{v} N M i) := by
  by_cases lttop : moduleDepth N M < ⊤
  · let _ : Nonempty {n : ℕ∞ | ∀ (i : ℕ), i < n → Subsingleton (Ext.{v} N M i)} :=
=======
    (lt : i < moduleDepth N M) : Subsingleton (Ext N M i) := by
  by_cases lttop : moduleDepth N M < ⊤
  · let _ : Nonempty {n : ℕ∞ | ∀ (i : ℕ), i < n → Subsingleton (Ext N M i)} :=
>>>>>>> 0d232364
      Nonempty.intro ⟨(0 : ℕ∞), by simp⟩
    exact ENat.sSup_mem_of_nonempty_of_lt_top lttop i lt
  · simp only [not_lt, top_le_iff, moduleDepth_eq_top_iff] at lttop
    exact lttop i

lemma moduleDepth_eq_sup_nat (N M : ModuleCat.{v} R) : moduleDepth N M =
<<<<<<< HEAD
    sSup {n : ℕ∞ | n < ⊤ ∧ ∀ i : ℕ, i < n → Subsingleton (Ext.{v} N M i)} := by
  simp only [moduleDepth]
  by_cases h : ⊤ ∈ {n : ℕ∞ | ∀ (i : ℕ), i < n → Subsingleton (Ext.{v} N M i)}
=======
    sSup {n : ℕ∞ | n < ⊤ ∧ ∀ i : ℕ, i < n → Subsingleton (Ext N M i)} := by
  simp only [moduleDepth]
  by_cases h : ⊤ ∈ {n : ℕ∞ | ∀ (i : ℕ), i < n → Subsingleton (Ext N M i)}
>>>>>>> 0d232364
  · rw [csSup_eq_top_of_top_mem h, eq_comm, ENat.eq_top_iff_forall_ge]
    intro m
    apply le_sSup
    simp only [Set.mem_setOf_eq, ENat.coe_lt_top, forall_const] at h
    simpa using fun i _ ↦ h i
  · congr
    ext n
    exact ⟨fun mem ↦ ⟨top_notMem_iff.mp h n mem, mem⟩, fun mem ↦ mem.2⟩

lemma moduleDepth_eq_depth_of_supp_eq [IsNoetherianRing R] (I : Ideal R)
    (N M : ModuleCat.{v} R) [Module.Finite R M] [Nfin : Module.Finite R N]
    [Nontrivial M] [Nntr : Nontrivial N] (smul_lt : I • (⊤ : Submodule R M) < ⊤)
    (hsupp : Module.support R N = PrimeSpectrum.zeroLocus I) :
    moduleDepth N M = I.depth M := by
<<<<<<< HEAD
  have (n : ℕ) : (∀ i < n, Subsingleton (Ext.{v} N M i)) ↔
    (∀ i < n, Subsingleton (Ext.{v} (ModuleCat.of R (Shrink.{v} (R ⧸ I))) M i)) := by
=======
  have (n : ℕ) : (∀ i < n, Subsingleton (Ext N M i)) ↔
    (∀ i < n, Subsingleton (Ext (ModuleCat.of R (Shrink.{v} (R ⧸ I))) M i)) := by
>>>>>>> 0d232364
    refine ⟨fun h ↦ ?_, fun h ↦ ?_⟩
    · apply ((exist_isRegular_tfae I n M ‹_› ‹_› smul_lt).out 1 2).mpr
      use N
    · have rees := ((exist_isRegular_tfae I n M ‹_› ‹_› smul_lt).out 0 1).mpr h
      apply rees N
      simp [Nfin, Nntr, hsupp]
  simp [Ideal.depth, moduleDepth_eq_sup_nat]
  congr
  ext n
  simp only [and_congr_right_iff]
  intro lt_top
  convert this n.toNat
  <;> nth_rw 1 [← ENat.coe_toNat (LT.lt.ne_top lt_top), ENat.coe_lt_coe]

open Opposite in
lemma moduleDepth_eq_of_iso_fst (M : ModuleCat.{v} R) {N N' : ModuleCat.{v} R} (e : N ≅ N') :
    moduleDepth N M = moduleDepth N' M := by
  simp only [moduleDepth]
  congr
  ext n
  exact forall₂_congr fun i _ ↦
    (((extFunctor.{v} i).mapIso e.symm.op).app M).addCommGroupIsoToAddEquiv.subsingleton_congr

lemma moduleDepth_eq_of_iso_snd (N : ModuleCat.{v} R) {M M' : ModuleCat.{v} R} (e : M ≅ M') :
    moduleDepth N M = moduleDepth N M' := by
  simp only [moduleDepth]
  congr
  ext n
  exact forall₂_congr fun i _ ↦
    ((extFunctorObj N i).mapIso e).addCommGroupIsoToAddEquiv.subsingleton_congr

lemma Ideal.depth_eq_of_iso (I : Ideal R) {M M' : ModuleCat.{v} R} (e : M ≅ M') :
    I.depth M = I.depth M' :=
  moduleDepth_eq_of_iso_snd (ModuleCat.of R (Shrink.{v, u} (R ⧸ I))) e

lemma IsLocalRing.depth_eq_of_iso [IsLocalRing R] {M M' : ModuleCat.{v} R} (e : M ≅ M') :
    IsLocalRing.depth M = IsLocalRing.depth M' :=
  (maximalIdeal R).depth_eq_of_iso e

lemma moduleDepth_eq_zero_of_hom_nontrivial (N M : ModuleCat.{v} R) :
    moduleDepth N M = 0 ↔ Nontrivial (N →ₗ[R] M) := by
  refine ⟨fun h ↦ ?_, fun h ↦ ?_⟩
  · simp [moduleDepth] at h
<<<<<<< HEAD
    have : 1 ∉ {n : ℕ∞ | ∀ (i : ℕ), i < n → Subsingleton (Ext.{v} N M i)} := by
=======
    have : 1 ∉ {n : ℕ∞ | ∀ (i : ℕ), i < n → Subsingleton (Ext N M i)} := by
>>>>>>> 0d232364
      by_contra mem
      absurd le_sSup mem
      simp [h]
    simp only [Set.mem_setOf_eq, Nat.cast_lt_one, forall_eq,
      not_subsingleton_iff_nontrivial, Ext.addEquiv₀.nontrivial_congr] at this
    exact (ModuleCat.homLinearEquiv (S := R)).nontrivial_congr.mp this
  · apply nonpos_iff_eq_zero.mp (sSup_le (fun n mem ↦ ?_))
    by_contra pos
    absurd mem 0 (lt_of_not_ge pos)
    simpa [not_subsingleton_iff_nontrivial, Ext.addEquiv₀.nontrivial_congr]
      using (ModuleCat.homLinearEquiv (S := R)).nontrivial_congr.mpr h

lemma moduleDepth_ge_min_of_shortExact_snd_fst
    (S : ShortComplex (ModuleCat.{v} R)) (hS : S.ShortExact)
    (N : ModuleCat.{v} R) : moduleDepth S.X₂ N ≥ moduleDepth S.X₁ N ⊓ moduleDepth S.X₃ N := by
  apply le_sSup
  simp only [Set.mem_setOf_eq, lt_inf_iff, and_imp]
  intro i hi1 hi3
  have zero1 : IsZero (AddCommGrpCat.of (Ext S.X₁ N i)) :=
      @AddCommGrpCat.isZero_of_subsingleton _ (ext_subsingleton_of_lt_moduleDepth hi1)
  have zero3 : IsZero (AddCommGrpCat.of (Ext S.X₃ N i)) :=
      @AddCommGrpCat.isZero_of_subsingleton _ (ext_subsingleton_of_lt_moduleDepth hi3)
  exact AddCommGrpCat.subsingleton_of_isZero <| ShortComplex.Exact.isZero_of_both_zeros
    (Ext.contravariant_sequence_exact₂' hS N i)
    (zero3.eq_zero_of_src _) (zero1.eq_zero_of_tgt _)

lemma moduleDepth_ge_min_of_shortExact_fst_fst
    (S : ShortComplex (ModuleCat.{v} R)) (hS : S.ShortExact)
    (N : ModuleCat.{v} R) : moduleDepth S.X₁ N ≥ moduleDepth S.X₂ N ⊓ (moduleDepth S.X₃ N - 1) := by
  apply le_sSup
  simp only [Set.mem_setOf_eq, lt_inf_iff, and_imp]
  intro i hi2 hi3
  have zero2 : IsZero (AddCommGrpCat.of (Ext S.X₂ N i)) :=
      @AddCommGrpCat.isZero_of_subsingleton _ (ext_subsingleton_of_lt_moduleDepth hi2)
  have hi3' : (i + 1 : ℕ) < moduleDepth S.X₃ N := by
    simpa using lt_tsub_iff_right.mp hi3
  have zero3 : IsZero (AddCommGrpCat.of (Ext S.X₃ N (i + 1))) :=
      @AddCommGrpCat.isZero_of_subsingleton _ (ext_subsingleton_of_lt_moduleDepth hi3')
  exact AddCommGrpCat.subsingleton_of_isZero <| ShortComplex.Exact.isZero_of_both_zeros
    (Ext.contravariant_sequence_exact₁' hS N i (i + 1) (add_comm _ _))
    (zero2.eq_zero_of_src _) (zero3.eq_zero_of_tgt _)

lemma moduleDepth_ge_min_of_shortExact_trd_fst
    (S : ShortComplex (ModuleCat.{v} R)) (hS : S.ShortExact)
    (N : ModuleCat.{v} R) : moduleDepth S.X₃ N ≥ moduleDepth S.X₂ N ⊓ (moduleDepth S.X₁ N + 1) := by
  apply le_sSup
  simp only [Set.mem_setOf_eq, lt_inf_iff, and_imp]
  intro i hi2 hi1
  have zero2 : IsZero (AddCommGrpCat.of (Ext S.X₂ N i)) :=
    @AddCommGrpCat.isZero_of_subsingleton _ (ext_subsingleton_of_lt_moduleDepth hi2)
  by_cases eq0 : i = 0
  · rw [eq0] at zero2 ⊢
    have := extFunctor_post_apply_zero_preserve_momoMorphism.{v} N _ _ S.g hS.epi_g
    exact AddCommGrpCat.subsingleton_of_isZero <| @zero2.of_mono _ _ _ _ _ _ this
  · have hi1' : (i - 1 : ℕ) < moduleDepth S.X₁ N := by
      have : i - 1 + 1 = i := Nat.succ_pred_eq_of_ne_zero eq0
      rw [← this, Nat.cast_add, Nat.cast_one] at hi1
      exact lt_of_add_lt_add_right hi1
    have zero1 : IsZero (AddCommGrpCat.of (Ext S.X₁ N (i - 1))) :=
      @AddCommGrpCat.isZero_of_subsingleton _ (ext_subsingleton_of_lt_moduleDepth hi1')
    exact AddCommGrpCat.subsingleton_of_isZero <| ShortComplex.Exact.isZero_of_both_zeros
      (Ext.contravariant_sequence_exact₃' hS N (i - 1) i (by omega))
      (zero1.eq_zero_of_src _) (zero2.eq_zero_of_tgt _)

lemma moduleDepth_ge_min_of_shortExact_snd_snd
    (N : ModuleCat.{v} R) (S : ShortComplex (ModuleCat.{v} R))
    (hS : S.ShortExact) : moduleDepth N S.X₂ ≥ moduleDepth N S.X₁ ⊓ moduleDepth N S.X₃ := by
  apply le_sSup
  simp only [Set.mem_setOf_eq, lt_inf_iff, and_imp]
  intro i hi1 hi3
  have zero1 : IsZero (AddCommGrpCat.of (Ext N S.X₁ i)) :=
      @AddCommGrpCat.isZero_of_subsingleton _ (ext_subsingleton_of_lt_moduleDepth hi1)
  have zero3 : IsZero (AddCommGrpCat.of (Ext N S.X₃ i)) :=
      @AddCommGrpCat.isZero_of_subsingleton _ (ext_subsingleton_of_lt_moduleDepth hi3)
  exact AddCommGrpCat.subsingleton_of_isZero <| ShortComplex.Exact.isZero_of_both_zeros
    (Ext.covariant_sequence_exact₂' N hS i)
    (zero1.eq_zero_of_src _) (zero3.eq_zero_of_tgt _)

lemma moduleDepth_ge_min_of_shortExact_fst_snd
    (N : ModuleCat.{v} R) (S : ShortComplex (ModuleCat.{v} R))
    (hS : S.ShortExact) : moduleDepth N S.X₁ ≥ moduleDepth N S.X₂ ⊓ (moduleDepth N S.X₃ + 1) := by
  apply le_sSup
  simp only [Set.mem_setOf_eq, lt_inf_iff, and_imp]
  intro i hi2 hi3
  have zero2 : IsZero (AddCommGrpCat.of (Ext N S.X₂ i)) :=
    @AddCommGrpCat.isZero_of_subsingleton _ (ext_subsingleton_of_lt_moduleDepth hi2)
  by_cases eq0 : i = 0
  · rw [eq0] at zero2 ⊢
    have := extFunctorObj_zero_preserve_momoMorphism.{v} N _ _ S.f hS.mono_f
    exact AddCommGrpCat.subsingleton_of_isZero <| @zero2.of_mono _ _ _ _ _ _ this
  · have hi3' : (i - 1 : ℕ) < moduleDepth N S.X₃ := by
      have : i - 1 + 1 = i := Nat.succ_pred_eq_of_ne_zero eq0
      rw [← this, Nat.cast_add, Nat.cast_one] at hi3
      exact lt_of_add_lt_add_right hi3
    have zero3 : IsZero (AddCommGrpCat.of (Ext N S.X₃ (i - 1))) :=
      @AddCommGrpCat.isZero_of_subsingleton _ (ext_subsingleton_of_lt_moduleDepth hi3')
    exact AddCommGrpCat.subsingleton_of_isZero <| ShortComplex.Exact.isZero_of_both_zeros
      (Ext.covariant_sequence_exact₁' N hS (i - 1) i (by omega))
      (zero3.eq_zero_of_src _) (zero2.eq_zero_of_tgt _)

lemma moduleDepth_ge_min_of_shortExact_trd_snd
    (N : ModuleCat.{v} R) (S : ShortComplex (ModuleCat.{v} R))
    (hS : S.ShortExact) : moduleDepth N S.X₃ ≥ moduleDepth N S.X₂ ⊓ (moduleDepth N S.X₁ - 1) := by
  apply le_sSup
  simp only [Set.mem_setOf_eq, lt_inf_iff, and_imp]
  intro i hi2 hi1
  have zero2 : IsZero (AddCommGrpCat.of (Ext N S.X₂ i)) :=
    @AddCommGrpCat.isZero_of_subsingleton _ (ext_subsingleton_of_lt_moduleDepth hi2)
  have hi1' : (i + 1 : ℕ) < moduleDepth N S.X₁ := by
    simpa using lt_tsub_iff_right.mp hi1
  have zero1 : IsZero (AddCommGrpCat.of (Ext N S.X₁ (i + 1))) :=
    @AddCommGrpCat.isZero_of_subsingleton _ (ext_subsingleton_of_lt_moduleDepth hi1')
  exact AddCommGrpCat.subsingleton_of_isZero <| ShortComplex.Exact.isZero_of_both_zeros
    (Ext.covariant_sequence_exact₃' N hS i (i + 1) rfl)
    (zero2.eq_zero_of_src _) (zero1.eq_zero_of_tgt _)

lemma moduleDepth_eq_sSup_length_regular [IsNoetherianRing R] (I : Ideal R)
    (N M : ModuleCat.{v} R) [Module.Finite R M] [Nfin : Module.Finite R N]
    [Nontrivial M] [Nntr : Nontrivial N] (smul_lt : I • (⊤ : Submodule R M) < ⊤)
    (hsupp : Module.support R N = PrimeSpectrum.zeroLocus I) :
    moduleDepth N M = sSup {(List.length rs : ℕ∞) | (rs : List R)
    (_ : RingTheory.Sequence.IsRegular M rs) (_ : ∀ r ∈ rs, r ∈ I) } := by
  rw [moduleDepth_eq_sup_nat]
  congr
  ext m
  simp only [exists_prop]
  refine ⟨fun ⟨lt_top, h⟩ ↦ ?_, fun ⟨rs, reg, mem, len⟩ ↦ ?_⟩
  · rcases ENat.ne_top_iff_exists.mp (ne_top_of_lt lt_top) with ⟨n, hn⟩
    simp only [← hn, Nat.cast_lt, Nat.cast_inj] at h ⊢
    have : ∃ N : ModuleCat.{v} R, Nontrivial N ∧ Module.Finite R N ∧
<<<<<<< HEAD
      Module.support R N = PrimeSpectrum.zeroLocus I ∧
      ∀ i < n, Subsingleton (Ext.{v} N M i) := by
=======
      Module.support R N = PrimeSpectrum.zeroLocus I ∧ ∀ i < n, Subsingleton (Ext N M i) := by
>>>>>>> 0d232364
      use N
    rcases ((exist_isRegular_tfae I n M ‹_› ‹_› smul_lt).out 2 3).mp this with ⟨rs, len, mem, reg⟩
    use rs
  · simp only [← len, ENat.coe_lt_top, Nat.cast_lt, true_and]
    have rees := ((exist_isRegular_tfae I rs.length M ‹_› ‹_› smul_lt).out 3 0).mp (by use rs)
    apply rees N
    simp [Nntr, Nfin, hsupp]

lemma IsLocalRing.ideal_depth_eq_sSup_length_regular [IsLocalRing R] [IsNoetherianRing R]
    (I : Ideal R) (netop : I ≠ ⊤) (M : ModuleCat.{v} R) [Module.Finite R M]
    [Nontrivial M] : I.depth M = sSup {(List.length rs : ℕ∞) | (rs : List R)
    (_ : RingTheory.Sequence.IsRegular M rs) (_ : ∀ r ∈ rs, r ∈ I) } := by
  let _ := Module.Finite.equiv (Shrink.linearEquiv R (R ⧸ I)).symm
  let _ : Nontrivial (R ⧸ I) := Ideal.Quotient.nontrivial_iff.mpr netop
  have smul_lt : I • (⊤ : Submodule R M) < ⊤ := lt_of_le_of_lt
      (Submodule.smul_mono (le_maximalIdeal netop) (le_refl _))
      (Ne.lt_top' (Submodule.top_ne_ideal_smul_of_le_jacobson_annihilator
        (IsLocalRing.maximalIdeal_le_jacobson _)))
  apply moduleDepth_eq_sSup_length_regular I (ModuleCat.of R (Shrink.{v} (R ⧸ I))) M smul_lt
  rw [(Shrink.linearEquiv R (R ⧸ I)).support_eq, Module.support_eq_zeroLocus,
    Ideal.annihilator_quotient]

lemma IsLocalRing.depth_eq_sSup_length_regular [IsLocalRing R] [IsNoetherianRing R]
    (M : ModuleCat.{v} R) [Module.Finite R M] [Nontrivial M] :
    IsLocalRing.depth M = sSup {(List.length rs : ℕ∞) | (rs : List R)
    (_ : RingTheory.Sequence.IsRegular M rs) (_ : ∀ r ∈ rs, r ∈ maximalIdeal R) } :=
  IsLocalRing.ideal_depth_eq_sSup_length_regular (maximalIdeal R) IsPrime.ne_top' M

lemma IsLocalRing.ideal_depth_le_depth [IsLocalRing R] [IsNoetherianRing R]
    (I : Ideal R) (netop : I ≠ ⊤) (M : ModuleCat.{v} R) [Module.Finite R M] [Nontrivial M] :
    I.depth M ≤ IsLocalRing.depth M := by
  rw [ideal_depth_eq_sSup_length_regular I netop, depth_eq_sSup_length_regular]
  apply sSup_le (fun n hn ↦ le_sSup ?_)
  rcases hn with ⟨rs, reg, mem, len⟩
  have : ∀ r ∈ rs, r ∈ maximalIdeal R := fun r a ↦ (le_maximalIdeal netop) (mem r a)
  use rs

omit [Small.{v, u} R] in
lemma Submodule.comap_lt_top_of_lt_range {M N : Type*} [AddCommGroup M] [Module R M]
    [AddCommGroup N] [Module R N] (f : M →ₗ[R] N) (p : Submodule R N)
    (lt : p < LinearMap.range f) : Submodule.comap f p < ⊤ := by
  obtain ⟨x, ⟨y, hy⟩, nmem⟩ : ∃ x ∈ LinearMap.range f, x ∉ p := Set.exists_of_ssubset lt
  have : y ∉ Submodule.comap f p := by simpa [hy] using nmem
  exact lt_of_le_not_ge (fun _ a ↦ trivial) fun a ↦ this (a trivial)

<<<<<<< HEAD
/-- Universe invariant of `moduleDepth`. -/
=======
/-- Universe invariant of `moduleDepth`, would be repalced by a more general version when universe
invariant of `Ext` is provided. -/
>>>>>>> 0d232364
lemma moduleDepth_eq_moduleDepth_shrink [IsNoetherianRing R] (I : Ideal R) [Small.{w, u} R]
    (N M : Type v) [AddCommGroup M] [Module R M] [Module.Finite R M] [Nontrivial M]
    [AddCommGroup N] [Module R N] [Nfin : Module.Finite R N] [Nntr : Nontrivial N]
    (smul_lt : I • (⊤ : Submodule R M) < ⊤)
    (hsupp : Module.support R N = PrimeSpectrum.zeroLocus I) [Small.{w} M] [Small.{w} N] :
    moduleDepth (ModuleCat.of R N) (ModuleCat.of R M) =
    moduleDepth (ModuleCat.of R (Shrink.{w} N)) (ModuleCat.of R (Shrink.{w} M)) := by
  rw [moduleDepth_eq_sSup_length_regular I (ModuleCat.of R N) (ModuleCat.of R M) smul_lt hsupp]
  let _ : Module.Finite R (Shrink.{w} M) :=
    Module.Finite.equiv (Shrink.linearEquiv.{w} R M).symm
  let _ : Module.Finite R (Shrink.{w} N) :=
    Module.Finite.equiv (Shrink.linearEquiv.{w} R N).symm
  have smul_lt' : I • (⊤ : Submodule R (Shrink.{w} M)) < ⊤ := by
    apply lt_of_le_of_lt (Submodule.smul_top_le_comap_smul_top I
      (Shrink.linearEquiv.{w} R M).toLinearMap) (Submodule.comap_lt_top_of_lt_range _ _ _)
    simpa using smul_lt
  have hsupp' : Module.support R (Shrink.{w} N) = PrimeSpectrum.zeroLocus I := by
    rw [LinearEquiv.support_eq (Shrink.linearEquiv.{w} R N), hsupp]
  rw [moduleDepth_eq_sSup_length_regular I
    (ModuleCat.of R (Shrink.{w} N)) (ModuleCat.of R (Shrink.{w} M)) smul_lt' hsupp']
  have : RingTheory.Sequence.IsRegular M =
    RingTheory.Sequence.IsRegular (R := R) (Shrink.{w, v} M) := by
    ext rs
    exact LinearEquiv.isRegular_congr (Shrink.linearEquiv.{w} R M).symm rs
  congr!

lemma ring_depth_invariant [IsNoetherianRing R] (I : Ideal R) (lt_top : I < ⊤) :
    I.depth (ModuleCat.of R (Shrink.{v} R)) = I.depth (ModuleCat.of R R) := by
  simp only [Ideal.depth]
  let _ : Nontrivial (R ⧸ I) := Ideal.Quotient.nontrivial_iff.mpr lt_top.ne
  let _ : Nontrivial R := (Submodule.nontrivial_iff R).mp (nontrivial_of_lt I ⊤ lt_top)
  let e : (of R (Shrink.{u, u} (R ⧸ I))) ≅ (of R (R ⧸ I)) :=
    (Shrink.linearEquiv.{u, u} R (R ⧸ I)).toModuleIso
  rw [moduleDepth_eq_of_iso_fst _ e, eq_comm]
  have smul_lt : I • (⊤ : Submodule R R) < ⊤ := by simpa using lt_top
  apply moduleDepth_eq_moduleDepth_shrink I (R ⧸ I) R smul_lt
  simp [Module.support_eq_zeroLocus, Ideal.annihilator_quotient]

omit [Small.{v, u} R] in
lemma ring_depth_uLift [IsNoetherianRing R] (I : Ideal R) (lt_top : I < ⊤) :
    I.depth (ModuleCat.of R (ULift.{w} R)) = I.depth (ModuleCat.of R R) := by
  let e : (of R (Shrink.{max u w} R)) ≅ (of R (ULift.{w} R)) :=
    ((Shrink.linearEquiv.{max u w} R R).trans ULift.moduleEquiv.symm).toModuleIso
  rw [← I.depth_eq_of_iso e]
  exact ring_depth_invariant.{max u w} I lt_top

lemma moduleDepth_quotSMulTop_succ_eq_moduleDepth (N M : ModuleCat.{v} R) (x : R)
    (reg : IsSMulRegular M x) (mem : x ∈ Module.annihilator R N) :
    moduleDepth N (ModuleCat.of R (QuotSMulTop x M)) + 1 = moduleDepth N M := by
  simp only [moduleDepth, add_comm]
  have iff (i : ℕ) : Subsingleton (Ext N (ModuleCat.of R (QuotSMulTop x M)) i) ↔
    (Subsingleton (Ext N M i) ∧ Subsingleton (Ext N M (i + 1))) := by
    refine ⟨fun h ↦ ?_, fun ⟨h1, h3⟩ ↦ ?_⟩
    · constructor
      · exact @Function.Injective.subsingleton _ _ _ ((AddCommGrpCat.mono_iff_injective _).mp
          (ShortComplex.Exact.mono_g
          (Ext.covariant_sequence_exact₂' N reg.smulShortComplex_shortExact i)
          (ext_hom_eq_zero_of_mem_ann mem i))) h
      · exact @Function.Surjective.subsingleton _ _ _ h ((AddCommGrpCat.epi_iff_surjective _).mp
          (ShortComplex.Exact.epi_f
          (Ext.covariant_sequence_exact₁' N reg.smulShortComplex_shortExact i (i + 1) rfl)
          (ext_hom_eq_zero_of_mem_ann mem (i + 1))))
    · exact AddCommGrpCat.subsingleton_of_isZero <| ShortComplex.Exact.isZero_of_both_zeros
        (Ext.covariant_sequence_exact₃' N reg.smulShortComplex_shortExact i (i + 1) rfl)
        ((@AddCommGrpCat.isZero_of_subsingleton _ h1).eq_zero_of_src _)
        ((@AddCommGrpCat.isZero_of_subsingleton _ h3).eq_zero_of_tgt _)
  apply le_antisymm
  · rw [ENat.add_sSup ⟨0, by simp⟩]
    apply iSup_le (fun n ↦ iSup_le (fun hn ↦ ?_))
    apply le_sSup
    intro i hi
    by_cases eq0 : i = 0
    · rw [eq0, Ext.addEquiv₀.subsingleton_congr, ModuleCat.homAddEquiv.subsingleton_congr]
      exact linearMap_subsingleton_of_mem_annihilator reg mem
    · have eq : i - 1 + 1 = i := Nat.sub_one_add_one eq0
      have : i - 1 < n := by
        enat_to_nat
        omega
      have := ((iff (i - 1)).mp (hn (i - 1) this)).2
      simpa only [eq] using this
  · apply sSup_le (fun n hn ↦ ?_)
    by_cases eq0 : n = 0
    · simp [eq0]
    · have : n - 1 + 1 = n := by
        enat_to_nat
        omega
      rw [add_comm, ← this]
      apply add_le_add_left
      apply le_sSup
      intro i hi
      have lt2 : i + 1 < n := by
        enat_to_nat
        omega
      have lt1 : i < n := lt_of_le_of_lt (self_le_add_right _ _) lt2
      exact (iff i).mpr ⟨hn i lt1, hn (i + 1) lt2⟩

lemma Ideal.depth_quotSMulTop_succ_eq_moduleDepth (I : Ideal R) (M : ModuleCat.{v} R) (x : R)
    (reg : IsSMulRegular M x) (mem : x ∈ I) :
    I.depth (ModuleCat.of R (QuotSMulTop x M)) + 1 = I.depth M := by
  apply moduleDepth_quotSMulTop_succ_eq_moduleDepth _ M x reg
  simpa [LinearEquiv.annihilator_eq (Shrink.linearEquiv R (R ⧸ I)), Ideal.annihilator_quotient]

lemma IsLocalRing.depth_quotSMulTop_succ_eq_moduleDepth [IsLocalRing R] (M : ModuleCat.{v} R)
    (x : R) (reg : IsSMulRegular M x) (mem : x ∈ maximalIdeal R) :
    IsLocalRing.depth (ModuleCat.of R (QuotSMulTop x M)) + 1 = IsLocalRing.depth M :=
  (maximalIdeal R).depth_quotSMulTop_succ_eq_moduleDepth M x reg mem

lemma moduleDepth_quotient_regular_sequence_add_length_eq_moduleDepth (N M : ModuleCat.{v} R)
    (rs : List R) (reg : IsWeaklyRegular M rs) (h : ∀ r ∈ rs, r ∈ Module.annihilator R N) :
    moduleDepth N (ModuleCat.of R (M ⧸ (Ideal.ofList rs) • (⊤ : Submodule R M))) + rs.length =
    moduleDepth N M := by
  generalize len : rs.length = n
  induction n generalizing M rs
  · rw [List.length_eq_zero_iff.mp len, Ideal.ofList_nil, Submodule.bot_smul]
    simpa using moduleDepth_eq_of_iso_snd N (Submodule.quotEquivOfEqBot ⊥ rfl).toModuleIso
  · rename_i n hn
    match rs with
    | [] => simp at len
    | x :: rs' =>
      simp only [Nat.cast_add, Nat.cast_one]
      simp only [List.length_cons, Nat.add_right_cancel_iff] at len
      have : IsSMulRegular M x := ((isWeaklyRegular_cons_iff M _ _).mp reg).1
      rw [moduleDepth_eq_of_iso_snd N
        (Submodule.quotOfListConsSMulTopEquivQuotSMulTopInner M x rs').toModuleIso,
        ← moduleDepth_quotSMulTop_succ_eq_moduleDepth N M x this (h x List.mem_cons_self),
        ← hn (ModuleCat.of R (QuotSMulTop x M)) rs' ((isWeaklyRegular_cons_iff M _ _).mp reg).2
        (fun r hr ↦ h r (List.mem_cons_of_mem x hr)) len, add_assoc]

lemma ideal_depth_quotient_regular_sequence_add_length_eq_ideal_depth (I : Ideal R)
    (M : ModuleCat.{v} R) (rs : List R) (reg : IsWeaklyRegular M rs)
    (h : ∀ r ∈ rs, r ∈ I) :
    I.depth (ModuleCat.of R (M ⧸ (Ideal.ofList rs) • (⊤ : Submodule R M))) + rs.length =
    I.depth M := by
  apply moduleDepth_quotient_regular_sequence_add_length_eq_moduleDepth _ M rs reg
  convert h
  rw [LinearEquiv.annihilator_eq (Shrink.linearEquiv R (R ⧸ I)), Ideal.annihilator_quotient]

lemma depth_quotient_regular_sequence_add_length_eq_depth [IsLocalRing R]
    (M : ModuleCat.{v} R) (rs : List R)
    (reg : IsRegular M rs) :
    IsLocalRing.depth (ModuleCat.of R (M ⧸ (Ideal.ofList rs) • (⊤ : Submodule R M))) + rs.length =
    IsLocalRing.depth M := by
  apply ideal_depth_quotient_regular_sequence_add_length_eq_ideal_depth _ M rs reg.toIsWeaklyRegular
  intro r hr
  simp only [mem_maximalIdeal, mem_nonunits_iff]
  by_contra isu
  absurd reg.2
  simp [eq_top_of_isUnit_mem (ofList rs) (Ideal.subset_span hr) isu]

section ring

local instance (R : Type*) [CommRing R] (I : Ideal R) [IsNoetherianRing R] :
    IsNoetherianRing (R ⧸ I) :=
  isNoetherianRing_of_surjective R _ (Ideal.Quotient.mk I)
    Ideal.Quotient.mk_surjective

lemma IsLocalRing.depth_eq_of_ringEquiv {R R' : Type*} [CommRing R] [CommRing R']
    [IsLocalRing R] [IsNoetherianRing R] [IsLocalRing R'] [IsNoetherianRing R'] (e : R ≃+* R') :
    IsLocalRing.depth (ModuleCat.of R R) = IsLocalRing.depth (ModuleCat.of R' R') := by
  let _ : RingHomInvPair e.toRingHom e.symm.toRingHom := RingHomInvPair.of_ringEquiv e
  let _ : RingHomInvPair e.symm.toRingHom e.toRingHom := RingHomInvPair.symm _ _
  let e' : R ≃ₛₗ[e.toRingHom] R' := {
    __ := e
    map_smul' a b := by simp }
  simp only [depth_eq_sSup_length_regular]
  congr!
  rename_i n
  refine ⟨fun ⟨rs, reg, mem, len⟩ ↦ ?_, fun ⟨rs, reg, mem, len⟩ ↦ ?_⟩
  · use List.map e.toRingHom rs, (LinearEquiv.isRegular_congr' e' rs).mp reg
    simpa [len]
  · use List.map e.symm.toRingHom rs, (LinearEquiv.isRegular_congr' e'.symm rs).mp reg
    simpa [len]

lemma IsLocalRing.depth_eq_of_algebraMap_surjective [IsLocalRing R] [IsNoetherianRing R]
    {S : Type u} [CommRing S] [IsLocalRing S] [Algebra R S] [Small.{v} S] [IsNoetherianRing S]
    (M : Type v) [AddCommGroup M] [Module R M] [Module.Finite R M] [Module S M]
    [IsScalarTower R S M] [Nontrivial M] (surj : Function.Surjective (algebraMap R S)) :
    IsLocalRing.depth (ModuleCat.of R M) = IsLocalRing.depth (ModuleCat.of S M) := by
  have : Module.Finite S M := Finite.of_restrictScalars_finite R S M
  have loc_hom : IsLocalHom (algebraMap R S) :=
    Function.Surjective.isLocalHom (algebraMap R S) surj
  simp only [depth_eq_sSup_length_regular]
  congr!
  rename_i n
  refine ⟨fun ⟨rs, reg, mem, len⟩ ↦ ?_, fun ⟨rs, reg, mem, len⟩ ↦ ?_⟩
  · have mem' : ∀ r ∈ rs.map (algebraMap R S), r ∈ maximalIdeal S := by
      intro r hr
      simp only [List.mem_map] at hr
      rcases hr with ⟨r', hr', eq⟩
      simpa [← eq] using mem r' hr'
    have reg' : RingTheory.Sequence.IsRegular M (rs.map (algebraMap R S)) := by
      refine ⟨(RingTheory.Sequence.isWeaklyRegular_map_algebraMap_iff S M rs).mpr reg.1, ?_⟩
      apply (ne_top_of_le_ne_top (Ne.symm _) (Submodule.smul_mono_left (span_le.mpr mem'))).symm
      apply Submodule.top_ne_ideal_smul_of_le_jacobson_annihilator
      exact IsLocalRing.maximalIdeal_le_jacobson _
    use rs.map (algebraMap R S), reg', mem'
    simpa
  · rcases List.map_surjective_iff.mpr surj rs with ⟨rs', hrs'⟩
    have mem' : ∀ r ∈ rs', r ∈ maximalIdeal R := by
      intro r hr
      have : algebraMap R S r ∈ maximalIdeal S := by
        apply mem
        simp only [← hrs', List.mem_map]
        use r
      simpa using this
    have reg' : RingTheory.Sequence.IsRegular M rs' := by
      refine ⟨(RingTheory.Sequence.isWeaklyRegular_map_algebraMap_iff S M rs').mp
        (by simpa [hrs'] using reg.1), ?_⟩
      apply (ne_top_of_le_ne_top (Ne.symm _) (Submodule.smul_mono_left (span_le.mpr mem'))).symm
      apply Submodule.top_ne_ideal_smul_of_le_jacobson_annihilator
      exact IsLocalRing.maximalIdeal_le_jacobson _
    use rs', reg', mem'
    simpa [← hrs'] using len

omit [Small.{v, u} R] in
lemma IsLocalRing.depth_quotient_regular_succ_eq_depth [IsLocalRing R] [IsNoetherianRing R] (x : R)
    (reg : IsSMulRegular R x) (mem : x ∈ maximalIdeal R) :
    letI : IsLocalRing (R ⧸ x • (⊤ : Ideal R)) :=
      have : Nontrivial (R ⧸ x • (⊤ : Ideal R)) :=
        Quotient.nontrivial_iff.mpr (by simpa [← Submodule.ideal_span_singleton_smul])
      have : IsLocalHom (Ideal.Quotient.mk (x • (⊤ : Ideal R))) :=
        IsLocalHom.of_surjective _ Ideal.Quotient.mk_surjective
      IsLocalRing.of_surjective (Ideal.Quotient.mk (x • (⊤ : Ideal R))) Ideal.Quotient.mk_surjective
    IsLocalRing.depth (ModuleCat.of (R ⧸ x • (⊤ : Ideal R)) (R ⧸ x • (⊤ : Ideal R))) + 1 =
    IsLocalRing.depth (ModuleCat.of R R) := by
  have : Nontrivial (R ⧸ x • (⊤ : Ideal R)) :=
        Quotient.nontrivial_iff.mpr (by simpa [← Submodule.ideal_span_singleton_smul])
  have loc_hom : IsLocalHom (Ideal.Quotient.mk (x • (⊤ : Ideal R))) :=
      IsLocalHom.of_surjective _ Ideal.Quotient.mk_surjective
  have : IsLocalRing (R ⧸ x • (⊤ : Ideal R)) :=
    IsLocalRing.of_surjective (Ideal.Quotient.mk (x • (⊤ : Ideal R))) Ideal.Quotient.mk_surjective
  rw [← IsLocalRing.depth_quotSMulTop_succ_eq_moduleDepth (ModuleCat.of R R) x reg mem, eq_comm]
  congr 1
  apply depth_eq_of_algebraMap_surjective _
  simpa only [Quotient.algebraMap_eq] using Ideal.Quotient.mk_surjective

omit [Small.{v, u} R] in
lemma IsLocalRing.depth_quotient_span_regular_succ_eq_depth [IsLocalRing R] [IsNoetherianRing R]
    (x : R) (reg : IsSMulRegular R x) (mem : x ∈ maximalIdeal R) :
    letI : IsLocalRing (R ⧸ Ideal.span {x}) :=
      have : Nontrivial (R ⧸ Ideal.span {x}) :=
        Quotient.nontrivial_iff.mpr (by simpa [← Submodule.ideal_span_singleton_smul])
      have : IsLocalHom (Ideal.Quotient.mk (Ideal.span {x})) :=
        IsLocalHom.of_surjective _ Ideal.Quotient.mk_surjective
      IsLocalRing.of_surjective (Ideal.Quotient.mk (Ideal.span {x})) Ideal.Quotient.mk_surjective
    IsLocalRing.depth (ModuleCat.of (R ⧸ Ideal.span {x}) (R ⧸ Ideal.span {x})) + 1 =
    IsLocalRing.depth (ModuleCat.of R R) := by
  let _ : IsLocalRing (R ⧸ Ideal.span {x}) :=
    have : Nontrivial (R ⧸ Ideal.span {x}) :=
      Quotient.nontrivial_iff.mpr (by simpa [← Submodule.ideal_span_singleton_smul])
    have : IsLocalHom (Ideal.Quotient.mk (Ideal.span {x})) :=
      IsLocalHom.of_surjective _ Ideal.Quotient.mk_surjective
    IsLocalRing.of_surjective (Ideal.Quotient.mk (Ideal.span {x})) Ideal.Quotient.mk_surjective
  letI : IsLocalRing (R ⧸ x • (⊤ : Ideal R)) :=
    have : Nontrivial (R ⧸ x • (⊤ : Ideal R)) :=
      Quotient.nontrivial_iff.mpr (by simpa [← Submodule.ideal_span_singleton_smul])
    have : IsLocalHom (Ideal.Quotient.mk (x • (⊤ : Ideal R))) :=
      IsLocalHom.of_surjective _ Ideal.Quotient.mk_surjective
    IsLocalRing.of_surjective (Ideal.Quotient.mk (x • (⊤ : Ideal R))) Ideal.Quotient.mk_surjective
  have := Submodule.ideal_span_singleton_smul x (⊤ :Ideal R)
  simp only [smul_eq_mul, mul_top] at this
  rw [IsLocalRing.depth_eq_of_ringEquiv (Ideal.quotientEquivAlgOfEq R this).toRingEquiv,
    IsLocalRing.depth_quotient_regular_succ_eq_depth x reg mem]

omit [Small.{v, u} R] in
lemma IsLocalRing.depth_quotient_regular_sequence_add_length_eq_depth [IsLocalRing R]
    [IsNoetherianRing R] (rs : List R) (reg : RingTheory.Sequence.IsWeaklyRegular R rs)
    (mem : ∀ r ∈ rs, r ∈ maximalIdeal R) :
    letI : IsLocalRing (R ⧸ Ideal.ofList rs) :=
      have : Nontrivial (R ⧸ Ideal.ofList rs) := Submodule.Quotient.nontrivial_iff.mpr
        (ne_top_of_le_ne_top IsPrime.ne_top' (span_le.mpr mem))
      have : IsLocalHom (Ideal.Quotient.mk (Ideal.ofList rs)) :=
        IsLocalHom.of_surjective _ Ideal.Quotient.mk_surjective
      IsLocalRing.of_surjective (Ideal.Quotient.mk _) Ideal.Quotient.mk_surjective
    IsLocalRing.depth (ModuleCat.of (R ⧸ Ideal.ofList rs)
      (R ⧸ Ideal.ofList rs)) + rs.length =
    IsLocalRing.depth (ModuleCat.of R R) := by
  generalize len : rs.length = n
  induction n generalizing R rs
  · let e : R ⧸ ofList rs ≃+* R :=
      (RingEquiv.ofBijective _ ((Ideal.Quotient.mk_bijective_iff_eq_bot (Ideal.ofList rs)).mpr
        (by simp [List.length_eq_zero_iff.mp len]))).symm
    have : IsLocalRing (R ⧸ ofList rs) := RingEquiv.isLocalRing e.symm
    have : IsNoetherianRing (R ⧸ ofList rs) := isNoetherianRing_of_ringEquiv R e.symm
    simpa using IsLocalRing.depth_eq_of_ringEquiv e
  · rename_i n hn _ _ _
    match rs with
    | [] => simp at len
    | x :: rs' =>
      let _ : IsLocalRing (R ⧸ Ideal.ofList (x :: rs')) :=
        have : Nontrivial (R ⧸ Ideal.ofList (x :: rs')) :=
          Submodule.Quotient.nontrivial_iff.mpr
          (ne_top_of_le_ne_top IsPrime.ne_top' (span_le.mpr mem))
        have : IsLocalHom (Ideal.Quotient.mk (Ideal.ofList (x :: rs'))) :=
          IsLocalHom.of_surjective _ Ideal.Quotient.mk_surjective
        IsLocalRing.of_surjective (Ideal.Quotient.mk _) Ideal.Quotient.mk_surjective
      simp only [List.length_cons, Nat.add_right_cancel_iff] at len
      simp only [List.mem_cons, forall_eq_or_imp] at mem
      simp only [Nat.cast_add, Nat.cast_one, ← add_assoc,
       ← depth_quotient_regular_succ_eq_depth x ((isWeaklyRegular_cons_iff _ x rs').mp reg).1 mem.1]
      have : Nontrivial (R ⧸ x • (⊤ : Ideal R)) :=
        Quotient.nontrivial_iff.mpr (by simpa [← Submodule.ideal_span_singleton_smul] using mem.1)
      have loc_hom : IsLocalHom (Ideal.Quotient.mk (x • (⊤ : Ideal R))) :=
        IsLocalHom.of_surjective _ Ideal.Quotient.mk_surjective
      have : IsLocalRing (R ⧸ x • (⊤ : Ideal R)) :=
        IsLocalRing.of_surjective (Ideal.Quotient.mk (x • (⊤ : Ideal R)))
          Ideal.Quotient.mk_surjective
      have mem' : ∀ r ∈ List.map (Ideal.Quotient.mk (x • (⊤ : Ideal R))) rs',
        r ∈ maximalIdeal (R ⧸ x • (⊤ : Ideal R)) := by
        intro r hr
        rcases List.mem_map.mp hr with ⟨r', hr', eq⟩
        simpa [← eq] using mem.2 r' hr'
      simp [← hn (rs'.map (Ideal.Quotient.mk (x • (⊤ : Ideal R))))
        ((RingTheory.Sequence.isWeaklyRegular_map_algebraMap_iff (R ⧸ x • (⊤ : Ideal R))
          (R ⧸ x • (⊤ : Ideal R)) rs').mpr ((isWeaklyRegular_cons_iff _ x rs').mp reg).2) mem'
          (by simpa using len)]
      congr 2
      let f := (Ideal.Quotient.mk (ofList (rs'.map (Ideal.Quotient.mk (x • (⊤ : Ideal R)))))).comp
        (Ideal.Quotient.mk (x • (⊤ : Ideal R)))
      have surj : Function.Surjective f := by
        simp only [RingHom.coe_comp, f]
        exact Function.Surjective.comp Ideal.Quotient.mk_surjective Ideal.Quotient.mk_surjective
      have eq : RingHom.ker f = ofList (x :: rs') := by
        have := Submodule.ideal_span_singleton_smul x (⊤ : Ideal R)
        simp only [smul_eq_mul, mul_top] at this
        simp only [← RingHom.comap_ker, mk_ker, ofList_cons, this, f, sup_comm]
        convert Ideal.comap_map_of_surjective' (Ideal.Quotient.mk (x • (⊤ : Ideal R)))
          Ideal.Quotient.mk_surjective (Ideal.span {r | r ∈ rs'})
        · simp
        · exact mk_ker.symm
      let e : R ⧸ ofList (x :: rs') ≃+* ((R ⧸ x • (⊤ : Ideal R)) ⧸
        ofList (rs'.map (Ideal.Quotient.mk (x • (⊤ : Ideal R))))) :=
        (Ideal.quotientEquivAlgOfEq R eq).symm.toRingEquiv.trans
        (RingHom.quotientKerEquivOfSurjective surj)
      let _ := RingEquiv.isLocalRing e
      let _ := isNoetherianRing_of_ringEquiv _ e
      exact IsLocalRing.depth_eq_of_ringEquiv e

end ring

end depth<|MERGE_RESOLUTION|>--- conflicted
+++ resolved
@@ -6,10 +6,7 @@
 module
 
 public import Mathlib.Algebra.Category.Grp.Zero
-<<<<<<< HEAD
-=======
 public import Mathlib.Algebra.Category.ModuleCat.Ext.HasExt
->>>>>>> 0d232364
 public import Mathlib.Algebra.Module.FinitePresentation
 public import Mathlib.LinearAlgebra.Dual.Lemmas
 public import Mathlib.RingTheory.Ideal.AssociatedPrime.Finiteness
@@ -138,15 +135,7 @@
 open IsLocalRing LinearMap
 open RingTheory.Sequence Ideal CategoryTheory Abelian Limits
 
-<<<<<<< HEAD
-variable {R : Type u} [CommRing R] [Small.{v} R] [UnivLE.{v, w}]
-
-local instance : CategoryTheory.HasExt.{w} (ModuleCat.{v} R) :=
-  --CategoryTheory.HasExt.standard (ModuleCat.{v} R)
-  CategoryTheory.hasExt_of_enoughProjectives.{w} (ModuleCat.{v} R)
-=======
 variable {R : Type u} [CommRing R] [Small.{v} R]
->>>>>>> 0d232364
 
 open Pointwise ModuleCat IsSMulRegular
 
@@ -396,20 +385,9 @@
 
 section depth
 
-<<<<<<< HEAD
-omit [UnivLE.{v, w}]
-
-instance (I : Ideal R) [Small.{v, u} R] : Small.{v, u} (R ⧸ I) :=
-  small_of_surjective Ideal.Quotient.mk_surjective
-
-/-- The depth between two `R`-modules defined as the minimal nontrivial `Ext` between them. -/
-noncomputable def moduleDepth (N M : ModuleCat.{v} R) : ℕ∞ :=
-  sSup {n : ℕ∞ | ∀ i : ℕ, i < n → Subsingleton (Ext.{v} N M i)}
-=======
 /-- The depth between two `R`-modules defined as the minimal nontrivial `Ext` between them. -/
 noncomputable def moduleDepth (N M : ModuleCat.{v} R) : ℕ∞ :=
   sSup {n : ℕ∞ | ∀ i : ℕ, i < n → Subsingleton (Ext N M i)}
->>>>>>> 0d232364
 
 /-- The depth of a `R`-module `M` with respect to an ideal `I`,
 defined as `moduleDepth (R⧸ I, M)`. -/
@@ -421,11 +399,7 @@
   (IsLocalRing.maximalIdeal R).depth M
 
 open Classical in
-<<<<<<< HEAD
-lemma moduleDepth_eq_find (N M : ModuleCat.{v} R) (h : ∃ n, Nontrivial (Ext.{v} N M n)) :
-=======
 lemma moduleDepth_eq_find (N M : ModuleCat.{v} R) (h : ∃ n, Nontrivial (Ext N M n)) :
->>>>>>> 0d232364
     moduleDepth N M = Nat.find h := by
   apply le_antisymm
   · simp only [moduleDepth, sSup_le_iff, Set.mem_setOf_eq]
@@ -440,11 +414,7 @@
     exact not_nontrivial_iff_subsingleton.mp (hi i (le_refl i))
 
 lemma moduleDepth_eq_top_iff (N M : ModuleCat.{v} R) :
-<<<<<<< HEAD
-    moduleDepth N M = ⊤ ↔ ∀ i, Subsingleton (Ext.{v} N M i) := by
-=======
     moduleDepth N M = ⊤ ↔ ∀ i, Subsingleton (Ext N M i) := by
->>>>>>> 0d232364
   refine ⟨fun h ↦ ?_, fun h ↦ ?_⟩
   · by_contra! exist
     rw [moduleDepth_eq_find N M exist] at h
@@ -453,62 +423,38 @@
     exact csSup_eq_top_of_top_mem (fun i _ ↦ h i)
 
 lemma moduleDepth_lt_top_iff (N M : ModuleCat.{v} R) :
-<<<<<<< HEAD
-    moduleDepth N M < ⊤ ↔ ∃ n, Nontrivial (Ext.{v} N M n) := by
-=======
     moduleDepth N M < ⊤ ↔ ∃ n, Nontrivial (Ext N M n) := by
->>>>>>> 0d232364
   convert (moduleDepth_eq_top_iff N M).not
   · exact lt_top_iff_ne_top
   · push_neg
     rfl
 
 lemma moduleDepth_eq_iff (N M : ModuleCat.{v} R) (n : ℕ) : moduleDepth N M = n ↔
-<<<<<<< HEAD
-    Nontrivial (Ext.{v} N M n) ∧ ∀ i < n, Subsingleton (Ext.{v} N M i) := by
-=======
     Nontrivial (Ext N M n) ∧ ∀ i < n, Subsingleton (Ext N M i) := by
->>>>>>> 0d232364
   classical
   refine ⟨fun h ↦ ?_, fun ⟨ntr, h⟩ ↦ ?_⟩
   · have exist := (moduleDepth_lt_top_iff N M).mp (by simp [h])
     simp only [moduleDepth_eq_find _ _ exist, Nat.cast_inj] at h
     refine ⟨h ▸ Nat.find_spec exist, fun i hi ↦ ?_⟩
     exact not_nontrivial_iff_subsingleton.mp (Nat.find_min exist (lt_of_lt_of_eq hi h.symm))
-<<<<<<< HEAD
-  · have exist : ∃ n, Nontrivial (Ext.{v} N M n) := by use n
-=======
   · have exist : ∃ n, Nontrivial (Ext N M n) := by use n
->>>>>>> 0d232364
     simp only [moduleDepth_eq_find _ _ exist, Nat.cast_inj, Nat.find_eq_iff, ntr, true_and]
     intro i hi
     exact not_nontrivial_iff_subsingleton.mpr (h i hi)
 
 lemma ext_subsingleton_of_lt_moduleDepth {N M : ModuleCat.{v} R} {i : ℕ}
-<<<<<<< HEAD
-    (lt : i < moduleDepth N M) : Subsingleton (Ext.{v} N M i) := by
-  by_cases lttop : moduleDepth N M < ⊤
-  · let _ : Nonempty {n : ℕ∞ | ∀ (i : ℕ), i < n → Subsingleton (Ext.{v} N M i)} :=
-=======
     (lt : i < moduleDepth N M) : Subsingleton (Ext N M i) := by
   by_cases lttop : moduleDepth N M < ⊤
   · let _ : Nonempty {n : ℕ∞ | ∀ (i : ℕ), i < n → Subsingleton (Ext N M i)} :=
->>>>>>> 0d232364
       Nonempty.intro ⟨(0 : ℕ∞), by simp⟩
     exact ENat.sSup_mem_of_nonempty_of_lt_top lttop i lt
   · simp only [not_lt, top_le_iff, moduleDepth_eq_top_iff] at lttop
     exact lttop i
 
 lemma moduleDepth_eq_sup_nat (N M : ModuleCat.{v} R) : moduleDepth N M =
-<<<<<<< HEAD
-    sSup {n : ℕ∞ | n < ⊤ ∧ ∀ i : ℕ, i < n → Subsingleton (Ext.{v} N M i)} := by
-  simp only [moduleDepth]
-  by_cases h : ⊤ ∈ {n : ℕ∞ | ∀ (i : ℕ), i < n → Subsingleton (Ext.{v} N M i)}
-=======
     sSup {n : ℕ∞ | n < ⊤ ∧ ∀ i : ℕ, i < n → Subsingleton (Ext N M i)} := by
   simp only [moduleDepth]
   by_cases h : ⊤ ∈ {n : ℕ∞ | ∀ (i : ℕ), i < n → Subsingleton (Ext N M i)}
->>>>>>> 0d232364
   · rw [csSup_eq_top_of_top_mem h, eq_comm, ENat.eq_top_iff_forall_ge]
     intro m
     apply le_sSup
@@ -523,13 +469,8 @@
     [Nontrivial M] [Nntr : Nontrivial N] (smul_lt : I • (⊤ : Submodule R M) < ⊤)
     (hsupp : Module.support R N = PrimeSpectrum.zeroLocus I) :
     moduleDepth N M = I.depth M := by
-<<<<<<< HEAD
-  have (n : ℕ) : (∀ i < n, Subsingleton (Ext.{v} N M i)) ↔
-    (∀ i < n, Subsingleton (Ext.{v} (ModuleCat.of R (Shrink.{v} (R ⧸ I))) M i)) := by
-=======
   have (n : ℕ) : (∀ i < n, Subsingleton (Ext N M i)) ↔
     (∀ i < n, Subsingleton (Ext (ModuleCat.of R (Shrink.{v} (R ⧸ I))) M i)) := by
->>>>>>> 0d232364
     refine ⟨fun h ↦ ?_, fun h ↦ ?_⟩
     · apply ((exist_isRegular_tfae I n M ‹_› ‹_› smul_lt).out 1 2).mpr
       use N
@@ -573,11 +514,7 @@
     moduleDepth N M = 0 ↔ Nontrivial (N →ₗ[R] M) := by
   refine ⟨fun h ↦ ?_, fun h ↦ ?_⟩
   · simp [moduleDepth] at h
-<<<<<<< HEAD
-    have : 1 ∉ {n : ℕ∞ | ∀ (i : ℕ), i < n → Subsingleton (Ext.{v} N M i)} := by
-=======
     have : 1 ∉ {n : ℕ∞ | ∀ (i : ℕ), i < n → Subsingleton (Ext N M i)} := by
->>>>>>> 0d232364
       by_contra mem
       absurd le_sSup mem
       simp [h]
@@ -708,12 +645,7 @@
   · rcases ENat.ne_top_iff_exists.mp (ne_top_of_lt lt_top) with ⟨n, hn⟩
     simp only [← hn, Nat.cast_lt, Nat.cast_inj] at h ⊢
     have : ∃ N : ModuleCat.{v} R, Nontrivial N ∧ Module.Finite R N ∧
-<<<<<<< HEAD
-      Module.support R N = PrimeSpectrum.zeroLocus I ∧
-      ∀ i < n, Subsingleton (Ext.{v} N M i) := by
-=======
       Module.support R N = PrimeSpectrum.zeroLocus I ∧ ∀ i < n, Subsingleton (Ext N M i) := by
->>>>>>> 0d232364
       use N
     rcases ((exist_isRegular_tfae I n M ‹_› ‹_› smul_lt).out 2 3).mp this with ⟨rs, len, mem, reg⟩
     use rs
@@ -759,12 +691,8 @@
   have : y ∉ Submodule.comap f p := by simpa [hy] using nmem
   exact lt_of_le_not_ge (fun _ a ↦ trivial) fun a ↦ this (a trivial)
 
-<<<<<<< HEAD
-/-- Universe invariant of `moduleDepth`. -/
-=======
 /-- Universe invariant of `moduleDepth`, would be repalced by a more general version when universe
 invariant of `Ext` is provided. -/
->>>>>>> 0d232364
 lemma moduleDepth_eq_moduleDepth_shrink [IsNoetherianRing R] (I : Ideal R) [Small.{w, u} R]
     (N M : Type v) [AddCommGroup M] [Module R M] [Module.Finite R M] [Nontrivial M]
     [AddCommGroup N] [Module R N] [Nfin : Module.Finite R N] [Nntr : Nontrivial N]
