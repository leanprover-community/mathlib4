--- conflicted
+++ resolved
@@ -117,47 +117,16 @@
 
 end IsSMulRegular
 
-<<<<<<< HEAD
-/-!
-
-# The Rees theorem
-
-In this section we proved the rees theorem for depth, which build the relation between
-the vanishing order of `Ext` and maximal regular sequence.
-
-# Main results
-
-* `exist_isRegular_tfae` : for `n : ℕ`, noetherian ring `R`, `I : Ideal R`,
-  `M : ModuleCat R` finitely generated and nontrivial satisfying `IM < M`, we proved TFAE,
-  · for any `N : ModuleCat R` finitely generated and nontrivial with support contained in the
-    zerolucus of `I`, `∀ i < n, Ext N M i = 0`
-  · `∀ i < n, Ext (A⧸I) M i = 0`
-  · there exist a `N : ModuleCat R` finitely generated and nontrivial with support equal to the
-    zerolucus of `I`, `∀ i < n, Ext N M i = 0`
-  · there exist a `M`-regular sequence of length `n` with every element in `I`
-
--/
-
-universe w v u
-
-open IsLocalRing LinearMap
-=======
 universe v u
 
->>>>>>> 84e0db8c
 open RingTheory.Sequence Ideal CategoryTheory Abelian Limits
 
 variable {R : Type u} [CommRing R] [Small.{v} R]
 
 open Pointwise ModuleCat IsSMulRegular
 
-<<<<<<< HEAD
-lemma exist_isRegular_tfae_3_to_4 [IsNoetherianRing R] (I : Ideal R) (n : ℕ) :
-    ∀ M : ModuleCat.{v} R, Nontrivial M → Module.Finite R M →
-=======
 lemma exist_isRegular_of_exist_subsingleton_ext [IsNoetherianRing R] (I : Ideal R) (n : ℕ) :
     ∀ M : ModuleCat.{v} R, [Nontrivial M] → [Module.Finite R M] →
->>>>>>> 84e0db8c
     I • (⊤ : Submodule R M) < ⊤ → (∃ N : ModuleCat.{v} R, Nontrivial N ∧ Module.Finite R N ∧
     Module.support R N = PrimeSpectrum.zeroLocus I ∧ ∀ i < n, Subsingleton (Ext N M i)) →
     ∃ rs : List R, rs.length = n ∧ (∀ r ∈ rs, r ∈ I) ∧ IsRegular M rs := by
@@ -171,14 +140,8 @@
     have h_supp' := h_supp
     rw [Module.support_eq_zeroLocus, PrimeSpectrum.zeroLocus_eq_iff] at h_supp'
     have : Subsingleton (N →ₗ[R] M) :=
-<<<<<<< HEAD
-      let _ := h_ext 0 n.zero_lt_succ
-      let _ : Subsingleton (N ⟶ M) := Ext.addEquiv₀.symm.subsingleton
-      (ModuleCat.homAddEquiv (M := N) (N := M)).symm.subsingleton
-=======
       let _ : Subsingleton (N ⟶ M) := Ext.addEquiv₀.subsingleton_congr.mp (h_ext 0 n.zero_lt_succ)
       ModuleCat.homAddEquiv.symm.subsingleton
->>>>>>> 84e0db8c
     rcases subsingleton_linearMap_iff.mp this with ⟨x, mem_ann, hx⟩
     have := Ideal.le_radical mem_ann
     rw [h_supp', Ideal.mem_radical_iff] at this
@@ -210,20 +173,11 @@
       exact AddCommGrpCat.subsingleton_of_isZero <| ShortComplex.Exact.isZero_of_both_zeros
         ((Ext.covariant_sequence_exact₃' N hxk.smulShortComplex_shortExact) i (i + 1) rfl)
         (zero1.eq_zero_of_src _) (zero2.eq_zero_of_tgt _)
-<<<<<<< HEAD
-    rcases ih (ModuleCat.of R M') ntr'
-      (Module.Finite.quotient R _) smul_lt' exist_N' with ⟨rs, len, mem, reg⟩
-    use x ^ k :: rs
-    simpa [len, hk] using ⟨mem, hxk, reg⟩
-
-lemma mono_of_mono (a : R) {k : ℕ} (kpos : k > 0) (i : ℕ) {M N : ModuleCat.{v} R}
-=======
     rcases ih (ModuleCat.of R M') smul_lt' exist_N' with ⟨rs, len, mem, reg⟩
     use x ^ k :: rs
     simpa [len, hk] using ⟨mem, hxk, reg⟩
 
 lemma pow_mono_of_mono (a : R) {k : ℕ} (kpos : k > 0) (i : ℕ) {M N : ModuleCat.{v} R}
->>>>>>> 84e0db8c
     (f_mono : Mono (AddCommGrpCat.ofHom ((Ext.mk₀ (smulShortComplex M a).f).postcomp
     N (add_zero i)))) : Mono (AddCommGrpCat.ofHom ((Ext.mk₀ (smulShortComplex M (a ^ k)).f).postcomp
     N (add_zero i))) := by
@@ -234,24 +188,6 @@
     by_cases eq0 : k = 0
     · rw [eq0, pow_zero, one_mul]
       exact f_mono
-<<<<<<< HEAD
-    · have eq_comp : (AddCommGrpCat.ofHom ((Ext.mk₀ (smulShortComplex M (a ^ k * a)).f).postcomp
-        N (add_zero i))) = (AddCommGrpCat.ofHom ((Ext.mk₀ (smulShortComplex M (a ^ k)).f).postcomp
-        N (add_zero i))) ≫ (AddCommGrpCat.ofHom ((Ext.mk₀ (smulShortComplex M a).f).postcomp
-        N (add_zero i))) := by
-        have : (a ^ k * a) • (LinearMap.id (R := R) (M := M)) =
-          (a • (LinearMap.id (M := M))).comp ((a ^ k) • (LinearMap.id (M := M))) := by
-          rw [LinearMap.comp_smul, LinearMap.smul_comp, smul_smul, LinearMap.id_comp]
-        simp only [smulShortComplex, this, ModuleCat.ofHom_comp, ModuleCat.of_coe,
-          ← extFunctorObj_map, (extFunctorObj N i).map_comp]
-      rw [eq_comp]
-      exact CategoryTheory.mono_comp' (ih (Nat.zero_lt_of_ne_zero eq0)) f_mono
-
-lemma exist_isRegular_tfae_4_to_1 [IsNoetherianRing R] (I : Ideal R) (n : ℕ) (N : ModuleCat.{v} R)
-    (Nntr : Nontrivial N) (Nfin : Module.Finite R N)
-    (Nsupp : Module.support R N ⊆ PrimeSpectrum.zeroLocus I) :
-    ∀ M : ModuleCat.{v} R, Nontrivial M → Module.Finite R M → I • (⊤ : Submodule R M) < ⊤ →
-=======
     · have : (a ^ k * a) • (LinearMap.id (R := R) (M := M)) =
         (a • (LinearMap.id (M := M))).comp ((a ^ k) • (LinearMap.id (M := M))) := by
         rw [LinearMap.comp_smul, LinearMap.smul_comp, smul_smul, LinearMap.id_comp]
@@ -262,7 +198,6 @@
     (N : ModuleCat.{v} R) [Nntr : Nontrivial N] [Nfin : Module.Finite R N]
     (Nsupp : Module.support R N ⊆ PrimeSpectrum.zeroLocus I) :
     ∀ M : ModuleCat.{v} R, [Nontrivial M] → [Module.Finite R M] → I • (⊤ : Submodule R M) < ⊤ →
->>>>>>> 84e0db8c
     (∃ rs : List R, rs.length = n ∧ (∀ r ∈ rs, r ∈ I) ∧ IsRegular M rs) →
     ∀ i < n, Subsingleton (Ext N M i) := by
   induction n
@@ -280,12 +215,7 @@
       have kpos : k > 0 := by
         by_contra h
         simp only [Nat.eq_zero_of_not_pos h, pow_zero, Module.mem_annihilator, one_smul] at hk
-<<<<<<< HEAD
-        absurd Nntr
-        exact not_nontrivial_iff_subsingleton.mpr (subsingleton_of_forall_eq 0 hk)
-=======
         exact (not_nontrivial_iff_subsingleton.mpr (subsingleton_of_forall_eq 0 hk)) Nntr
->>>>>>> 84e0db8c
       simp only [isRegular_cons_iff] at reg
       let M' := (QuotSMulTop a M)
       have le_smul : a • ⊤ ≤ I • (⊤ : Submodule R M) := by
@@ -311,61 +241,6 @@
       · rw [eq0]
         have : Subsingleton (N →ₗ[R] M) := subsingleton_linearMap_iff.mpr
           ⟨a ^ k, hk, (IsSMulRegular.pow k reg.1)⟩
-<<<<<<< HEAD
-        have : Subsingleton (N ⟶ M) := ModuleCat.homEquiv.subsingleton
-        exact Ext.addEquiv₀.subsingleton
-      · have lt : i - 1 < n := by omega
-        let g := (AddCommGrpCat.ofHom ((Ext.mk₀ (smulShortComplex M a).f).postcomp N (add_zero i)))
-        have mono_g : Mono g := by
-          apply ShortComplex.Exact.mono_g (CategoryTheory.Abelian.Ext.covariant_sequence_exact₁'
-            N reg.1.smulShortComplex_shortExact (i - 1) i (by omega)) (IsZero.eq_zero_of_src _ _)
-          exact @AddCommGrpCat.isZero_of_subsingleton _ (ih (ModuleCat.of R M') Qntr
-            (Module.Finite.quotient R _) smul_lt' exist_reg' (i - 1) lt)
-        let gk := (AddCommGrpCat.ofHom
-          ((Ext.mk₀ (smulShortComplex M (a ^ k)).f).postcomp N (add_zero i)))
-        have mono_gk : Mono gk := mono_of_mono a kpos i mono_g
-        have zero_gk : gk = 0 := ext_hom_eq_zero_of_mem_ann hk i
-        exact AddCommGrpCat.subsingleton_of_isZero (IsZero.of_mono_eq_zero _ zero_gk)
-
-/-- The Rees theorem -/
-lemma exist_isRegular_tfae [IsNoetherianRing R] (I : Ideal R) [Small.{v} (R ⧸ I)] (n : ℕ)
-    (M : ModuleCat.{v} R) (Mntr : Nontrivial M) (Mfin : Module.Finite R M)
-    (smul_lt : I • (⊤ : Submodule R M) < ⊤) :
-    [∀ N : ModuleCat.{v} R, (Nontrivial N ∧ Module.Finite R N ∧
-    Module.support R N ⊆ PrimeSpectrum.zeroLocus I) → ∀ i < n, Subsingleton (Ext N M i),
-    ∀ i < n, Subsingleton (Ext (ModuleCat.of R (Shrink.{v} (R ⧸ I))) M i),
-    ∃ N : ModuleCat R, Nontrivial N ∧ Module.Finite R N ∧
-    Module.support R N = PrimeSpectrum.zeroLocus I ∧ ∀ i < n, Subsingleton (Ext N M i),
-    ∃ rs : List R, rs.length = n ∧ (∀ r ∈ rs, r ∈ I) ∧ RingTheory.Sequence.IsRegular M rs
-    ].TFAE := by
-  have ntrQ : Nontrivial (R ⧸ I) := by
-    apply Submodule.Quotient.nontrivial_iff.mpr (lt_top_iff_ne_top.mpr _).ne
-    by_contra eq
-    absurd smul_lt
-    simp [eq]
-  have suppQ : Module.support R (R ⧸ I) = PrimeSpectrum.zeroLocus I := by
-    have : I = (I • (⊤ : Ideal R)) := by simp only [smul_eq_mul, mul_top]
-    rw [this, Module.support_quotient]
-    have : Module.annihilator R R = ⊥ := by
-      rw [Module.annihilator_eq_bot]
-      exact (faithfulSMul_iff_algebraMap_injective R R).mpr fun ⦃a₁ a₂⦄ a ↦ a
-    simp [Module.support_eq_zeroLocus, this]
-  tfae_have 1 → 2 := by
-    intro h1 i hi
-    apply h1 (ModuleCat.of R (Shrink.{v} (R ⧸ I))) _ i hi
-    simp_rw [instNontrivialShrink, Module.Finite.equiv (Shrink.linearEquiv R (R ⧸ I)).symm]
-    rw [true_and, true_and, (Shrink.linearEquiv R _).support_eq, suppQ]
-  tfae_have 2 → 3 := by
-    intro h2
-    use (ModuleCat.of R (Shrink.{v} (R ⧸ I)))
-    simp only [instNontrivialShrink, Module.Finite.equiv (Shrink.linearEquiv R (R ⧸ I)).symm,
-      true_and]
-    refine ⟨?_, h2⟩
-    rw [(Shrink.linearEquiv R _).support_eq, suppQ]
-  tfae_have 3 → 4 := exist_isRegular_tfae_3_to_4 I n M Mntr Mfin smul_lt
-  tfae_have 4 → 1 := fun h4 N ⟨Nntr, Nfin, Nsupp⟩ i hi ↦
-    exist_isRegular_tfae_4_to_1 I n N Nntr Nfin Nsupp M Mntr Mfin smul_lt h4 i hi
-=======
         exact (Ext.addEquiv₀.trans ModuleCat.homAddEquiv).subsingleton
       · have lt : i - 1 < n := by omega
         let g := (AddCommGrpCat.ofHom ((Ext.mk₀ (smulShortComplex M a).f).postcomp N (add_zero i)))
@@ -418,7 +293,6 @@
   tfae_have 3 → 4 := exist_isRegular_of_exist_subsingleton_ext I n M smul_lt
   tfae_have 4 → 1 := fun h4 N ⟨Nntr, Nfin, Nsupp⟩ i hi ↦
     ext_subsingleton_of_exist_isRegular I n N Nsupp M smul_lt h4 i hi
->>>>>>> 84e0db8c
   tfae_finish
 
 section
@@ -426,43 +300,23 @@
 lemma CategoryTheory.Abelian.extFunctorObj_zero_preserve_momoMorphism (L M N : ModuleCat.{v} R)
     (f : M ⟶ N) (mono : Mono f) :
     Mono (AddCommGrpCat.ofHom <| ((Ext.mk₀ f)).postcomp L (add_zero 0)) := by
-<<<<<<< HEAD
-  apply ConcreteCategory.mono_of_injective
-  rw [← AddMonoidHom.ker_eq_bot_iff]
-=======
   rw [AddCommGrpCat.mono_iff_injective, ← AddMonoidHom.ker_eq_bot_iff]
->>>>>>> 84e0db8c
   apply (AddSubgroup.eq_bot_iff_forall _).mpr (fun x hx ↦ ?_)
   simp only [AddCommGrpCat.hom_ofHom, AddMonoidHom.mem_ker, AddMonoidHom.flip_apply,
     Ext.bilinearComp_apply_apply] at hx
   rw [← Ext.mk₀_homEquiv₀_apply x, Ext.mk₀_comp_mk₀] at hx
-<<<<<<< HEAD
-  have : (Ext.addEquiv₀ x ≫ f) = 0 := (AddEquiv.map_eq_zero_iff Ext.addEquiv₀.symm).mp hx
-  exact (AddEquiv.map_eq_zero_iff Ext.addEquiv₀).mp (zero_of_comp_mono f this)
-=======
   have : (Ext.addEquiv₀ x ≫ f) = 0 := Ext.addEquiv₀.symm.map_eq_zero_iff.mp hx
   exact Ext.addEquiv₀.map_eq_zero_iff.mp (zero_of_comp_mono f this)
->>>>>>> 84e0db8c
 
 lemma CategoryTheory.Abelian.extFunctor_post_apply_zero_preserve_momoMorphism
     (L M N : ModuleCat.{v} R) (g : M ⟶ N) (mono : Epi g) :
     Mono (AddCommGrpCat.ofHom <| ((Ext.mk₀ g)).precomp L (zero_add 0)) := by
-<<<<<<< HEAD
-  apply ConcreteCategory.mono_of_injective
-  rw [← AddMonoidHom.ker_eq_bot_iff]
-  apply (AddSubgroup.eq_bot_iff_forall _).mpr (fun x hx ↦ ?_)
-  simp only [AddCommGrpCat.hom_ofHom, AddMonoidHom.mem_ker, Ext.bilinearComp_apply_apply] at hx
-  rw [← Ext.mk₀_homEquiv₀_apply x, Ext.mk₀_comp_mk₀] at hx
-  have : (g  ≫ Ext.addEquiv₀ x) = 0 := (AddEquiv.map_eq_zero_iff Ext.addEquiv₀.symm).mp hx
-  exact (AddEquiv.map_eq_zero_iff Ext.addEquiv₀).mp (zero_of_epi_comp g this)
-=======
   rw [AddCommGrpCat.mono_iff_injective, ← AddMonoidHom.ker_eq_bot_iff]
   apply (AddSubgroup.eq_bot_iff_forall _).mpr (fun x hx ↦ ?_)
   simp only [AddCommGrpCat.hom_ofHom, AddMonoidHom.mem_ker, Ext.bilinearComp_apply_apply] at hx
   rw [← Ext.mk₀_homEquiv₀_apply x, Ext.mk₀_comp_mk₀] at hx
   have : (g ≫ Ext.addEquiv₀ x) = 0 := Ext.addEquiv₀.symm.map_eq_zero_iff.mp hx
   exact Ext.addEquiv₀.map_eq_zero_iff.mp (zero_of_epi_comp g this)
->>>>>>> 84e0db8c
 
 end
 
@@ -585,15 +439,9 @@
   have (n : ℕ) : (∀ i < n, Subsingleton (Ext N M i)) ↔
     (∀ i < n, Subsingleton (Ext (ModuleCat.of R (Shrink.{v} (R ⧸ I))) M i)) := by
     refine ⟨fun h ↦ ?_, fun h ↦ ?_⟩
-<<<<<<< HEAD
-    · apply ((exist_isRegular_tfae I n M ‹_› ‹_› smul_lt).out 1 2).mpr
-      use N
-    · have rees := ((exist_isRegular_tfae I n M ‹_› ‹_› smul_lt).out 0 1).mpr h
-=======
     · apply ((exist_isRegular_tfae I n M smul_lt).out 1 2).mpr
       use N
     · have rees := ((exist_isRegular_tfae I n M smul_lt).out 0 1).mpr h
->>>>>>> 84e0db8c
       apply rees N
       simp [Nfin, Nntr, hsupp]
   simp [Ideal.depth, moduleDepth_eq_sup_nat]
@@ -766,17 +614,10 @@
     have : ∃ N : ModuleCat.{v} R, Nontrivial N ∧ Module.Finite R N ∧
       Module.support R N = PrimeSpectrum.zeroLocus I ∧ ∀ i < n, Subsingleton (Ext N M i) := by
       use N
-<<<<<<< HEAD
-    rcases ((exist_isRegular_tfae I n M ‹_› ‹_› smul_lt).out 2 3).mp this with ⟨rs, len, mem, reg⟩
-    use rs
-  · simp only [← len, ENat.coe_lt_top, Nat.cast_lt, true_and]
-    have rees := ((exist_isRegular_tfae I rs.length M ‹_› ‹_› smul_lt).out 3 0).mp (by use rs)
-=======
     rcases ((exist_isRegular_tfae I n M smul_lt).out 2 3).mp this with ⟨rs, len, mem, reg⟩
     use rs
   · simp only [← len, ENat.coe_lt_top, Nat.cast_lt, true_and]
     have rees := ((exist_isRegular_tfae I rs.length M smul_lt).out 3 0).mp (by use rs)
->>>>>>> 84e0db8c
     apply rees N
     simp [Nntr, Nfin, hsupp]
 
@@ -817,13 +658,10 @@
   have : y ∉ Submodule.comap f p := by simpa [hy] using nmem
   exact lt_of_le_not_ge (fun _ a ↦ trivial) fun a ↦ this (a trivial)
 
-<<<<<<< HEAD
-=======
 section
 
 universe w
 
->>>>>>> 84e0db8c
 /-- Universe invariant of `moduleDepth`, would be repalced by a more general version when universe
 invariant of `Ext` is provided. -/
 lemma moduleDepth_eq_moduleDepth_shrink [IsNoetherianRing R] (I : Ideal R) [Small.{w, u} R]
@@ -872,9 +710,6 @@
   rw [← I.depth_eq_of_iso e]
   exact ring_depth_invariant.{max u w} I lt_top
 
-<<<<<<< HEAD
-=======
 end
 
->>>>>>> 84e0db8c
 end depth