/-
Copyright (c) 2025 Nailin Guan. All rights reserved.
Released under Apache 2.0 license as described in the file LICENSE.
Authors: Nailin Guan, Yi Song
-/
import Mathlib.Algebra.Module.FinitePresentation
import Mathlib.LinearAlgebra.Dual.Lemmas
import Mathlib.RingTheory.Ideal.AssociatedPrime.Finiteness
import Mathlib.RingTheory.Ideal.AssociatedPrime.Localization
import Mathlib.RingTheory.LocalRing.ResidueField.Ideal
import Mathlib.RingTheory.Regular.Category
import Mathlib.RingTheory.Support
import Mathlib.RingTheory.Spectrum.Prime.Topology
import Mathlib.Algebra.Category.Grp.Zero
/-!

# Hom(N,M) is subsingleton iff there exists a smul regular element of M in ann(N)

Let `M` and `N` be `R`-modules. In this section we prove that `Hom(N,M)` is subsingleton iff
there exist `r : R`, such that `IsSMulRegular M r` and `r ∈ ann(N)`.
This is the case if `Depth[I](M) = 0`.

# Main Results

* `IsSMulRegular.subsingleton_linearMap_iff` : for `R` module `N M`, `Hom(N, M) = 0`
  iff there is a `M`-regular in `Module.annihilator R N`.

-/

open IsLocalRing LinearMap Module

namespace IsSMulRegular

variable {R M N : Type*} [CommRing R] [AddCommGroup M] [AddCommGroup N] [Module R M] [Module R N]

lemma linearMap_subsingleton_of_mem_annihilator {r : R} (reg : IsSMulRegular M r)
    (mem_ann : r ∈ Module.annihilator R N) : Subsingleton (N →ₗ[R] M) := by
  apply subsingleton_of_forall_eq 0 (fun f ↦ ext fun x ↦ ?_)
  have : r • (f x) = r • 0 := by
    rw [smul_zero, ← map_smul, Module.mem_annihilator.mp mem_ann x, map_zero]
  simpa using reg this

lemma subsingleton_linearMap_iff [IsNoetherianRing R] [Module.Finite R M] [Module.Finite R N] :
    Subsingleton (N →ₗ[R] M) ↔ ∃ r ∈ Module.annihilator R N, IsSMulRegular M r := by
  refine ⟨fun hom0 ↦ ?_, fun ⟨r, mem_ann, reg⟩ ↦
    linearMap_subsingleton_of_mem_annihilator reg mem_ann⟩
  by_cases htrivial : Subsingleton M
  · exact ⟨0, ⟨Submodule.zero_mem (Module.annihilator R N), IsSMulRegular.zero⟩⟩
  · let _ : Nontrivial M := not_subsingleton_iff_nontrivial.mp htrivial
    by_contra! h
    have hexist : ∃ p ∈ associatedPrimes R M, Module.annihilator R N ≤ p := by
      rcases associatedPrimes.nonempty R M with ⟨Ia, hIa⟩
      apply (Ideal.subset_union_prime_finite (associatedPrimes.finite R M) Ia Ia _).mp
      · rw [biUnion_associatedPrimes_eq_compl_regular R M]
        exact fun r hr ↦ h r hr
      · exact fun I hin _ _ ↦ IsAssociatedPrime.isPrime hin
    rcases hexist with ⟨p, pass, hp⟩
    let _ := pass.isPrime
    let p' : PrimeSpectrum R := ⟨p, pass.isPrime⟩
    have loc_ne_zero : p' ∈ Module.support R N := Module.mem_support_iff_of_finite.mpr hp
    rw [Module.mem_support_iff] at loc_ne_zero
    let Rₚ := Localization.AtPrime p
    let Nₚ := LocalizedModule p'.asIdeal.primeCompl N
    let Mₚ := LocalizedModule p'.asIdeal.primeCompl M
    let Nₚ' := Nₚ ⧸ (IsLocalRing.maximalIdeal (Localization.AtPrime p)) • (⊤ : Submodule Rₚ Nₚ)
    have ntr : Nontrivial Nₚ' :=
      Submodule.Quotient.nontrivial_of_lt_top _ (Ne.lt_top'
        (Submodule.top_ne_ideal_smul_of_le_jacobson_annihilator
        (IsLocalRing.maximalIdeal_le_jacobson (Module.annihilator Rₚ Nₚ))))
    let Mₚ' := Mₚ ⧸ (IsLocalRing.maximalIdeal (Localization.AtPrime p)) • (⊤ : Submodule Rₚ Mₚ)
    let _ : Module p.ResidueField Nₚ' :=
      Module.instQuotientIdealSubmoduleHSMulTop Nₚ (maximalIdeal (Localization.AtPrime p))
    have := AssociatePrimes.mem_iff.mp
      (associatedPrimes.mem_associatePrimes_localizedModule_atPrime_of_mem_associated_primes pass)
    rcases this.2 with ⟨x, hx⟩
    have : Nontrivial (Module.Dual p.ResidueField Nₚ') := by simpa using ntr
    rcases exists_ne (α := Module.Dual p.ResidueField Nₚ') 0 with ⟨g, hg⟩
    let to_res' : Nₚ' →ₗ[Rₚ] p.ResidueField := {
      __ := g
      map_smul' r x := by
        simp only [AddHom.toFun_eq_coe, coe_toAddHom, RingHom.id_apply]
        convert g.map_smul (Ideal.Quotient.mk _ r) x }
    let to_res : Nₚ →ₗ[Rₚ] p.ResidueField :=
      to_res'.comp ((maximalIdeal (Localization.AtPrime p)) • (⊤ : Submodule Rₚ Nₚ)).mkQ
    let i : p.ResidueField →ₗ[Rₚ] Mₚ :=
      Submodule.liftQ _ (LinearMap.toSpanSingleton Rₚ Mₚ x) (le_of_eq hx)
    have inj1 : Function.Injective i :=
      LinearMap.ker_eq_bot.mp (Submodule.ker_liftQ_eq_bot _ _ _ (le_of_eq hx.symm))
    let f := i.comp to_res
    have f_ne0 : f ≠ 0 := by
      intro eq0
      absurd hg
      apply LinearMap.ext
      intro np'
      induction' np' using Submodule.Quotient.induction_on with np
      change to_res np = 0
      apply inj1
      change f np = _
      simp [eq0]
    absurd hom0
    let _ := Module.finitePresentation_of_finite R N
    contrapose! f_ne0
    exact (Module.FinitePresentation.linearEquivMapExtendScalars
      p'.asIdeal.primeCompl).symm.map_eq_zero_iff.mp (Subsingleton.eq_zero _)

end IsSMulRegular

/-!

# The Rees theorem

In this section we proved the rees theorem for depth, which build the relation between
the vanishing order of `Ext` and maximal regular sequence.

# Main results

* `lemma222` : for `n : ℕ`, noetherian ring `R`, `I : Ideal R`,
  `M : ModuleCat R` finitely generated and nontrivial satisfying `IM < M`, we proved TFAE,
  · for any `N : ModuleCat R` finitely generated and nontrivial with support contained in the
    zerolucus of `I`, `∀ i < n, Ext N M i = 0`
  · `∀ i < n, Ext (A⧸I) M i = 0`
  · there exist a `N : ModuleCat R` finitely generated and nontrivial with support equal to the
    zerolucus of `I`, `∀ i < n, Ext N M i = 0`
  · there exist a `M`-regular sequence of length `n` with every element in `I`

-/

universe w v u

open IsLocalRing LinearMap
open RingTheory.Sequence Ideal CategoryTheory Abelian Limits

variable {R : Type u} [CommRing R] [Small.{v} R] [UnivLE.{v, w}]

local instance : CategoryTheory.HasExt.{w} (ModuleCat.{v} R) :=
  --CategoryTheory.HasExt.standard (ModuleCat.{v} R)
  CategoryTheory.hasExt_of_enoughProjectives.{w} (ModuleCat.{v} R)

open Pointwise ModuleCat IsSMulRegular

lemma lemma222_3_to_4 [IsNoetherianRing R] (I : Ideal R) (n : ℕ) :
    ∀ M : ModuleCat.{v} R, Nontrivial M → Module.Finite R M →
    I • (⊤ : Submodule R M) < ⊤ → (∃ N : ModuleCat.{v} R, Nontrivial N ∧ Module.Finite R N ∧
    Module.support R N = PrimeSpectrum.zeroLocus I ∧ ∀ i < n, Subsingleton (Ext N M i)) →
    ∃ rs : List R, rs.length = n ∧ (∀ r ∈ rs, r ∈ I) ∧ IsRegular M rs := by
  induction' n with n ih
  · intro M ntr M_fin smul_lt exist_N
    use []
    simp [isRegular_iff]
  · intro M ntrM M_fin smul_lt exist_N
    rcases exist_N with ⟨N, ntr, fin, h_supp, h_ext⟩
    have h_supp' := h_supp
    rw [Module.support_eq_zeroLocus, PrimeSpectrum.zeroLocus_eq_iff] at h_supp'
    have : Subsingleton (N →ₗ[R] M) :=
      let _ := h_ext 0 n.zero_lt_succ
      let _ : Subsingleton (N ⟶ M) := Ext.addEquiv₀.symm.subsingleton
      (ModuleCat.homAddEquiv (M := N) (N := M)).symm.subsingleton
    rcases subsingleton_linearMap_iff.mp this with ⟨x, mem_ann, hx⟩
    have := Ideal.le_radical mem_ann
    rw [h_supp', Ideal.mem_radical_iff] at this
    rcases this with ⟨k, hk⟩
    have hxk := IsSMulRegular.pow k hx
    let M' := QuotSMulTop (x ^ k) M
    have le_smul : x ^ k • (⊤ : Submodule R M) ≤ I • ⊤ := by
      rw [← Submodule.ideal_span_singleton_smul]
      exact (Submodule.smul_mono_left ((span_singleton_le_iff_mem I).mpr hk))
    have ntr' : Nontrivial M' :=
      Submodule.Quotient.nontrivial_of_lt_top _ (lt_of_lt_of_le' smul_lt le_smul)
    have smul_lt' : I • (⊤ : Submodule R M') < ⊤ := by
      rw [lt_top_iff_ne_top]
      by_contra eq
      absurd lt_top_iff_ne_top.mp smul_lt
      have := Submodule.smul_top_eq_comap_smul_top_of_surjective I
        (Submodule.mkQ ((x ^ k) • (⊤ : Submodule R M))) (Submodule.mkQ_surjective _)
      simpa [eq, le_smul] using this
    have exist_N' : (∃ N : ModuleCat R, Nontrivial N ∧ Module.Finite R N ∧
        Module.support R N = PrimeSpectrum.zeroLocus I ∧
          ∀ i < n, Subsingleton (Abelian.Ext N (ModuleCat.of R M') i)) := by
      use N
      simp only [ntr, fin, h_supp, true_and]
      intro i hi
      have zero1 : IsZero (AddCommGrp.of (Ext N M i)) :=
        @AddCommGrp.isZero_of_subsingleton _ (h_ext i (Nat.lt_add_right 1 hi))
      have zero2 : IsZero (AddCommGrp.of (Ext N M (i + 1))) :=
        @AddCommGrp.isZero_of_subsingleton _ (h_ext (i + 1) (Nat.add_lt_add_right hi 1))
      exact AddCommGrp.subsingleton_of_isZero <| ShortComplex.Exact.isZero_of_both_zeros
        ((Ext.covariant_sequence_exact₃' N hxk.smulShortComplex_shortExact) i (i + 1) rfl)
        (zero1.eq_zero_of_src _) (zero2.eq_zero_of_tgt _)
    rcases ih (ModuleCat.of R M') ntr'
      (Module.Finite.quotient R _) smul_lt' exist_N' with ⟨rs, len, mem, reg⟩
    use x ^ k :: rs
    simpa [len, hk] using ⟨mem, hxk, reg⟩

lemma mono_of_mono (a : R) {k : ℕ} (kpos : k > 0) (i : ℕ) {M N : ModuleCat.{v} R}
    (f_mono : Mono (AddCommGrp.ofHom ((Ext.mk₀ (smulShortComplex M a).f).postcomp
    N (add_zero i)))) : Mono (AddCommGrp.ofHom ((Ext.mk₀ (smulShortComplex M (a ^ k)).f).postcomp
    N (add_zero i))) := by
  induction' k with k ih
  · simp at kpos
  · rw [pow_succ]
    by_cases eq0 : k = 0
    · rw [eq0, pow_zero, one_mul]
      exact f_mono
    · have eq_comp :
        (AddCommGrp.ofHom ((Ext.mk₀ (smulShortComplex M (a ^ k * a)).f).postcomp N (add_zero i))) =
        (AddCommGrp.ofHom ((Ext.mk₀ (smulShortComplex M (a ^ k)).f).postcomp N (add_zero i))) ≫
        (AddCommGrp.ofHom ((Ext.mk₀ (smulShortComplex M a).f).postcomp N (add_zero i))) := by
        have : (a ^ k * a) • (LinearMap.id (R := R) (M := M)) =
          (a • (LinearMap.id (M := M))).comp ((a ^ k) • (LinearMap.id (M := M))) := by
          rw [LinearMap.comp_smul, LinearMap.smul_comp, smul_smul, LinearMap.id_comp]
        simp only [smulShortComplex, this, ModuleCat.ofHom_comp, ModuleCat.of_coe,
          ← extFunctorObj_map, (extFunctorObj N i).map_comp]
      rw [eq_comp]
      exact CategoryTheory.mono_comp' (ih (Nat.zero_lt_of_ne_zero eq0)) f_mono

lemma lemma222_4_to_1 [IsNoetherianRing R] (I : Ideal R) (n : ℕ) (N : ModuleCat.{v} R)
    (Nntr : Nontrivial N) (Nfin : Module.Finite R N)
    (Nsupp : Module.support R N ⊆ PrimeSpectrum.zeroLocus I) :
    ∀ M : ModuleCat.{v} R, Nontrivial M → Module.Finite R M → I • (⊤ : Submodule R M) < ⊤ →
    (∃ rs : List R, rs.length = n ∧ (∀ r ∈ rs, r ∈ I) ∧ IsRegular M rs) →
    ∀ i < n, Subsingleton (Ext N M i) := by
  induction' n with n ih
  · simp
  · rintro M Mntr Mfin smul_lt ⟨rs, len, mem, reg⟩ i hi
    have le_rad := Nsupp
    rw [Module.support_eq_zeroLocus, PrimeSpectrum.zeroLocus_subset_zeroLocus_iff] at le_rad
    match rs with
    | [] =>
      absurd len
      simp
    | a :: rs' =>
      rcases le_rad (mem a List.mem_cons_self) with ⟨k, hk⟩
      have kpos : k > 0 := by
        by_contra h
        simp only [Nat.eq_zero_of_not_pos h, pow_zero, Module.mem_annihilator, one_smul] at hk
        absurd Nntr
        exact not_nontrivial_iff_subsingleton.mpr (subsingleton_of_forall_eq 0 hk)
      simp only [isRegular_cons_iff] at reg
      let M' := (QuotSMulTop a M)
      have le_smul : a • ⊤ ≤ I • (⊤ : Submodule R M) := by
        rw [← Submodule.ideal_span_singleton_smul]
        exact Submodule.smul_mono_left
          ((span_singleton_le_iff_mem I).mpr (mem a List.mem_cons_self))
      have Qntr : Nontrivial M' :=
        Submodule.Quotient.nontrivial_of_lt_top _ (lt_of_lt_of_le' smul_lt le_smul)
      have smul_lt' : I • (⊤ : Submodule R M') < ⊤ := by
        rw [lt_top_iff_ne_top]
        by_contra eq
        absurd lt_top_iff_ne_top.mp smul_lt
        have := Submodule.smul_top_eq_comap_smul_top_of_surjective I
          (Submodule.mkQ (a • (⊤ : Submodule R M))) (Submodule.mkQ_surjective _)
        simpa [eq, le_smul] using this
      have exist_reg' : ∃ rs : List R, rs.length = n ∧ (∀ r ∈ rs, r ∈ I) ∧
        IsRegular (ModuleCat.of R M') rs := by
        use rs'
        simp only [List.length_cons, Nat.add_left_inj] at len
        simp only [List.mem_cons, forall_eq_or_imp] at mem
        exact ⟨len, mem.2, reg.2⟩
      by_cases eq0 : i = 0
      · rw [eq0]
        have : Subsingleton (N →ₗ[R] M) := subsingleton_linearMap_iff.mpr
          ⟨a ^ k, hk, (IsSMulRegular.pow k reg.1)⟩
        have : Subsingleton (N ⟶ M) := ModuleCat.homEquiv.subsingleton
        exact Ext.addEquiv₀.subsingleton
      · have lt : i - 1 < n := by omega
        let g := (AddCommGrp.ofHom ((Ext.mk₀ (smulShortComplex M a).f).postcomp N (add_zero i)))
        have mono_g : Mono g := by
          apply ShortComplex.Exact.mono_g (CategoryTheory.Abelian.Ext.covariant_sequence_exact₁'
            N reg.1.smulShortComplex_shortExact (i - 1) i (by omega)) (IsZero.eq_zero_of_src _ _)
          exact @AddCommGrp.isZero_of_subsingleton _ (ih (ModuleCat.of R M') Qntr
            (Module.Finite.quotient R _) smul_lt' exist_reg' (i - 1) lt)
        let gk := (AddCommGrp.ofHom
          ((Ext.mk₀ (smulShortComplex M (a ^ k)).f).postcomp N (add_zero i)))
        have mono_gk : Mono gk := mono_of_mono a kpos i mono_g
        have zero_gk : gk = 0 := ext_hom_eq_zero_of_mem_ann hk i
        exact AddCommGrp.subsingleton_of_isZero (IsZero.of_mono_eq_zero _ zero_gk)

--lemma222 i.e. Rees theorem
lemma lemma222 [IsNoetherianRing R] (I : Ideal R) [Small.{v} (R ⧸ I)] (n : ℕ) (M : ModuleCat.{v} R)
    (Mntr : Nontrivial M) (Mfin : Module.Finite R M) (smul_lt : I • (⊤ : Submodule R M) < ⊤) :
  [∀ N : ModuleCat.{v} R, (Nontrivial N ∧ Module.Finite R N ∧
    Module.support R N ⊆ PrimeSpectrum.zeroLocus I) → ∀ i < n, Subsingleton (Ext N M i),
   ∀ i < n, Subsingleton (Ext (ModuleCat.of R (Shrink.{v} (R ⧸ I))) M i),
   ∃ N : ModuleCat R, Nontrivial N ∧ Module.Finite R N ∧
    Module.support R N = PrimeSpectrum.zeroLocus I ∧ ∀ i < n, Subsingleton (Ext N M i),
    ∃ rs : List R, rs.length = n ∧ (∀ r ∈ rs, r ∈ I) ∧ RingTheory.Sequence.IsRegular M rs
    ].TFAE := by
  have ntrQ : Nontrivial (R ⧸ I) := by
    apply Submodule.Quotient.nontrivial_of_lt_top _ (lt_top_iff_ne_top.mpr _)
    by_contra eq
    absurd smul_lt
    simp [eq]
  have suppQ : Module.support R (R ⧸ I) = PrimeSpectrum.zeroLocus I := by
    have : I = (I • (⊤ : Ideal R)) := by simp only [smul_eq_mul, mul_top]
    rw [this, Module.support_quotient]
    have : Module.annihilator R R = ⊥ := by
      rw [Module.annihilator_eq_bot]
      exact (faithfulSMul_iff_algebraMap_injective R R).mpr fun ⦃a₁ a₂⦄ a ↦ a
    simp [Module.support_eq_zeroLocus, this]
  tfae_have 1 → 2 := by
    intro h1 i hi
    apply h1 (ModuleCat.of R (Shrink.{v} (R ⧸ I))) _ i hi
<<<<<<< HEAD
    simp_rw [instNontrivialShrink, Module.Finite.equiv (Shrink.linearEquiv (R ⧸ I) R).symm]
    rw [true_and, true_and, (Shrink.linearEquiv _ R).support_eq, suppQ]
  tfae_have 2 → 3 := by
    intro h2
    use (ModuleCat.of R (Shrink.{v} (R ⧸ I)))
    simp only [instNontrivialShrink, Module.Finite.equiv (Shrink.linearEquiv (R ⧸ I) R).symm,
      true_and]
    refine ⟨?_, h2⟩
    rw [(Shrink.linearEquiv _ R).support_eq, suppQ]
  tfae_have 3 → 4 := lemma222_3_to_4 I n M Mntr Mfin smul_lt
  tfae_have 4 → 1 := fun h4 N ⟨Nntr, Nfin, Nsupp⟩ i hi ↦
    lemma222_4_to_1 I n N Nntr Nfin Nsupp M Mntr Mfin smul_lt h4 i hi
  tfae_finish

variable {M N : ModuleCat.{max u v} R} [UnivLE.{max u v, w}]

--lemma_213
noncomputable def addEquivHomQuotientRegularExt {rs : List R} (hr : IsWeaklyRegular M rs)
    (h : ∀ r : R, r ∈ rs → r ∈ Module.annihilator R N) :
    (N →ₗ[R] M ⧸ (ofList rs • ⊤ : Submodule R M)) ≃+ Ext.{w} N M rs.length := by
  generalize h' : rs.length = n
  induction' n with n hn generalizing M rs
  · rw [List.length_eq_zero_iff.mp h', ofList_nil, Submodule.bot_smul]
    let e : (N →ₗ[R] (M ⧸ (⊥ : Submodule R M))) ≃ₗ[R] (N →ₗ[R] M) :=
      LinearEquiv.congrRight (Submodule.quotEquivOfEqBot (⊥ : Submodule R M) rfl)
    exact e.toAddEquiv.trans (ModuleCat.homAddEquiv.symm.trans Ext.addEquiv₀.symm)
  · have h_left_subsingleton : Subsingleton (Ext.{w} N M n) := by
      let equiv : (N →ₗ[R] M ⧸ (ofList (rs.take n) • (⊤ : Submodule R M))) ≃+ Ext.{w} N M n := by
        apply hn (M := M) (rs := rs.take n)
        · refine (RingTheory.Sequence.isWeaklyRegular_iff M _).mpr (fun i hi ↦ ?_)
          have : i < rs.length := lt_of_lt_of_le hi (List.length_take_le' n rs)
          rw [List.getElem_take, List.take_take,
            inf_eq_left.mpr (Nat.lt_succ_iff.mp (Nat.lt_of_lt_of_eq this h'))]
          exact (RingTheory.Sequence.isWeaklyRegular_iff M rs).mp hr _ _
        · intro _ h''
          exact h _ (List.mem_of_mem_take h'')
        · apply List.length_take_of_le
          simp [h']
      rw [equiv.symm.subsingleton_congr]
      apply linearMap_subsingleton_of_mem_annihilator _ (h rs[n] (List.getElem_mem _))
      exact (RingTheory.Sequence.isWeaklyRegular_iff M rs).mp hr _ _
    match rs with
    | [] => absurd h'; simp
    | r :: rs =>
      let ih : (N →ₗ[R] M ⧸ (ofList (r :: rs) • ⊤ : Submodule R M)) ≃+
          Ext.{w} N (ModuleCat.of R (QuotSMulTop r M)) n := by
        have h1 : IsWeaklyRegular (ModuleCat.of R (QuotSMulTop r M)) rs :=
          ((isWeaklyRegular_cons_iff M r rs).mp hr).2
        have h2 : ∀ r ∈ rs, r ∈ Module.annihilator R N :=
          fun _ hr ↦ h _ (List.mem_cons_of_mem _ hr)
        have h3 : rs.length = n := by simpa using h'
        refine AddEquiv.trans
          (show _ ≃ₗ[R] _ from LinearEquiv.congrRight ?_).toAddEquiv (hn h1 h2 h3)
        rw [ofList_cons]
        dsimp
        let f : M →ₗ[R] ((QuotSMulTop r M) ⧸ ofList rs • (⊤ : Submodule R (QuotSMulTop r M))) :=
          ((ofList rs) • (⊤ : Submodule R (QuotSMulTop r M))).mkQ ∘ₗ (r • (⊤ : Submodule R M)).mkQ
        refine (Submodule.quotEquivOfEq _ _ ?_).trans (f.quotKerEquivOfSurjective ?_)
        · simp only [f, LinearMap.ker_comp, Submodule.ker_mkQ]
          rw [← Submodule.smul_top_eq_comap_smul_top_of_surjective _ _ (Submodule.mkQ_surjective _)]
          simp [← Submodule.ideal_span_singleton_smul r ⊤, Submodule.sup_smul, sup_comm]
        · simp only [LinearMap.coe_comp, f]
          exact Function.Surjective.comp (Submodule.mkQ_surjective _) (Submodule.mkQ_surjective _)
      refine ih.trans ?_
      have h4 : IsSMulRegular M r := ((isWeaklyRegular_cons_iff M r rs).mp hr).1
      let S := Ext.covariantSequence N h4.smulShortComplex_shortExact n (n + 1) rfl
      let hS := Ext.covariantSequence_exact N h4.smulShortComplex_shortExact n (n + 1) rfl
      have : Subsingleton (S.obj' 1 (by omega)) := h_left_subsingleton
      have h5 : S.map' 1 (1 + 1) (by omega) (by omega) = 0 :=
        IsZero.eq_zero_of_src (AddCommGrp.isZero_of_subsingleton _) _
      have isIso := ComposableArrows.Exact.isIso_map' hS 1 (by omega) h5
        (ext_hom_eq_zero_of_mem_ann (h r List.mem_cons_self) (n + 1))
      exact (asIso (S.map' (1 + 1) (1 + 2) _ _)).addCommGroupIsoToAddEquiv
=======
    simp_rw [instNontrivialShrink, Module.Finite.equiv (Shrink.linearEquiv R (R ⧸ I)).symm]
    rw [true_and, true_and, (Shrink.linearEquiv R _).support_eq, suppQ]
  tfae_have 2 → 3 := by
    intro h2
    use (ModuleCat.of R (Shrink.{v} (R ⧸ I)))
    simp only [instNontrivialShrink, Module.Finite.equiv (Shrink.linearEquiv R (R ⧸ I)).symm,
      true_and]
    refine ⟨?_, h2⟩
    rw [(Shrink.linearEquiv R _).support_eq, suppQ]
  tfae_have 3 → 4 := lemma222_3_to_4 I n M Mntr Mfin smul_lt
  tfae_have 4 → 1 := fun h4 N ⟨Nntr, Nfin, Nsupp⟩ i hi ↦
    lemma222_4_to_1 I n N Nntr Nfin Nsupp M Mntr Mfin smul_lt h4 i hi
  tfae_finish
>>>>>>> cc94de05
<|MERGE_RESOLUTION|>--- conflicted
+++ resolved
@@ -300,16 +300,15 @@
   tfae_have 1 → 2 := by
     intro h1 i hi
     apply h1 (ModuleCat.of R (Shrink.{v} (R ⧸ I))) _ i hi
-<<<<<<< HEAD
-    simp_rw [instNontrivialShrink, Module.Finite.equiv (Shrink.linearEquiv (R ⧸ I) R).symm]
-    rw [true_and, true_and, (Shrink.linearEquiv _ R).support_eq, suppQ]
+    simp_rw [instNontrivialShrink, Module.Finite.equiv (Shrink.linearEquiv R (R ⧸ I)).symm]
+    rw [true_and, true_and, (Shrink.linearEquiv R _).support_eq, suppQ]
   tfae_have 2 → 3 := by
     intro h2
     use (ModuleCat.of R (Shrink.{v} (R ⧸ I)))
-    simp only [instNontrivialShrink, Module.Finite.equiv (Shrink.linearEquiv (R ⧸ I) R).symm,
+    simp only [instNontrivialShrink, Module.Finite.equiv (Shrink.linearEquiv R (R ⧸ I)).symm,
       true_and]
     refine ⟨?_, h2⟩
-    rw [(Shrink.linearEquiv _ R).support_eq, suppQ]
+    rw [(Shrink.linearEquiv R _).support_eq, suppQ]
   tfae_have 3 → 4 := lemma222_3_to_4 I n M Mntr Mfin smul_lt
   tfae_have 4 → 1 := fun h4 N ⟨Nntr, Nfin, Nsupp⟩ i hi ↦
     lemma222_4_to_1 I n N Nntr Nfin Nsupp M Mntr Mfin smul_lt h4 i hi
@@ -373,19 +372,4 @@
         IsZero.eq_zero_of_src (AddCommGrp.isZero_of_subsingleton _) _
       have isIso := ComposableArrows.Exact.isIso_map' hS 1 (by omega) h5
         (ext_hom_eq_zero_of_mem_ann (h r List.mem_cons_self) (n + 1))
-      exact (asIso (S.map' (1 + 1) (1 + 2) _ _)).addCommGroupIsoToAddEquiv
-=======
-    simp_rw [instNontrivialShrink, Module.Finite.equiv (Shrink.linearEquiv R (R ⧸ I)).symm]
-    rw [true_and, true_and, (Shrink.linearEquiv R _).support_eq, suppQ]
-  tfae_have 2 → 3 := by
-    intro h2
-    use (ModuleCat.of R (Shrink.{v} (R ⧸ I)))
-    simp only [instNontrivialShrink, Module.Finite.equiv (Shrink.linearEquiv R (R ⧸ I)).symm,
-      true_and]
-    refine ⟨?_, h2⟩
-    rw [(Shrink.linearEquiv R _).support_eq, suppQ]
-  tfae_have 3 → 4 := lemma222_3_to_4 I n M Mntr Mfin smul_lt
-  tfae_have 4 → 1 := fun h4 N ⟨Nntr, Nfin, Nsupp⟩ i hi ↦
-    lemma222_4_to_1 I n N Nntr Nfin Nsupp M Mntr Mfin smul_lt h4 i hi
-  tfae_finish
->>>>>>> cc94de05
+      exact (asIso (S.map' (1 + 1) (1 + 2) _ _)).addCommGroupIsoToAddEquiv