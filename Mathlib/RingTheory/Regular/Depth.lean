/-
Copyright (c) 2025 Nailin Guan. All rights reserved.
Released under Apache 2.0 license as described in the file LICENSE.
Authors: Nailin Guan, Yi Song
-/
import Mathlib.Algebra.Module.FinitePresentation
import Mathlib.LinearAlgebra.Dual.Lemmas
import Mathlib.RingTheory.Ideal.AssociatedPrime.Finiteness
import Mathlib.RingTheory.Ideal.AssociatedPrime.Localization
import Mathlib.RingTheory.LocalRing.ResidueField.Ideal
import Mathlib.RingTheory.Regular.Category
import Mathlib.RingTheory.Support
import Mathlib.RingTheory.Spectrum.Prime.Topology
import Mathlib.Algebra.Category.Grp.Zero
<<<<<<< HEAD
import Mathlib.Tactic.ENatToNat
=======
>>>>>>> 83eba5b4
/-!

# Hom(N,M) is subsingleton iff there exists a smul regular element of M in ann(N)

Let `M` and `N` be `R`-modules. In this section we prove that `Hom(N,M)` is subsingleton iff
there exist `r : R`, such that `IsSMulRegular M r` and `r ∈ ann(N)`.
This is the case if `Depth[I](M) = 0`.

# Main Results

* `IsSMulRegular.subsingleton_linearMap_iff` : for `R` module `N M`, `Hom(N, M) = 0`
  iff there is a `M`-regular in `Module.annihilator R N`.

-/

open IsLocalRing LinearMap Module

namespace IsSMulRegular

variable {R M N : Type*} [CommRing R] [AddCommGroup M] [AddCommGroup N] [Module R M] [Module R N]

lemma linearMap_subsingleton_of_mem_annihilator {r : R} (reg : IsSMulRegular M r)
    (mem_ann : r ∈ Module.annihilator R N) : Subsingleton (N →ₗ[R] M) := by
  apply subsingleton_of_forall_eq 0 (fun f ↦ ext fun x ↦ ?_)
  have : r • (f x) = r • 0 := by
    rw [smul_zero, ← map_smul, Module.mem_annihilator.mp mem_ann x, map_zero]
  simpa using reg this

lemma subsingleton_linearMap_iff [IsNoetherianRing R] [Module.Finite R M] [Module.Finite R N] :
    Subsingleton (N →ₗ[R] M) ↔ ∃ r ∈ Module.annihilator R N, IsSMulRegular M r := by
  refine ⟨fun hom0 ↦ ?_, fun ⟨r, mem_ann, reg⟩ ↦
    linearMap_subsingleton_of_mem_annihilator reg mem_ann⟩
  by_cases htrivial : Subsingleton M
  · exact ⟨0, ⟨Submodule.zero_mem (Module.annihilator R N), IsSMulRegular.zero⟩⟩
  · let _ : Nontrivial M := not_subsingleton_iff_nontrivial.mp htrivial
    by_contra! h
    have hexist : ∃ p ∈ associatedPrimes R M, Module.annihilator R N ≤ p := by
      rcases associatedPrimes.nonempty R M with ⟨Ia, hIa⟩
      apply (Ideal.subset_union_prime_finite (associatedPrimes.finite R M) Ia Ia _).mp
      · rw [biUnion_associatedPrimes_eq_compl_regular R M]
        exact fun r hr ↦ h r hr
      · exact fun I hin _ _ ↦ IsAssociatedPrime.isPrime hin
    rcases hexist with ⟨p, pass, hp⟩
    let _ := pass.isPrime
    let p' : PrimeSpectrum R := ⟨p, pass.isPrime⟩
    have loc_ne_zero : p' ∈ Module.support R N := Module.mem_support_iff_of_finite.mpr hp
    rw [Module.mem_support_iff] at loc_ne_zero
    let Rₚ := Localization.AtPrime p
    let Nₚ := LocalizedModule p'.asIdeal.primeCompl N
    let Mₚ := LocalizedModule p'.asIdeal.primeCompl M
    let Nₚ' := Nₚ ⧸ (IsLocalRing.maximalIdeal (Localization.AtPrime p)) • (⊤ : Submodule Rₚ Nₚ)
    have ntr : Nontrivial Nₚ' :=
      Submodule.Quotient.nontrivial_of_lt_top _ (Ne.lt_top'
        (Submodule.top_ne_ideal_smul_of_le_jacobson_annihilator
        (IsLocalRing.maximalIdeal_le_jacobson (Module.annihilator Rₚ Nₚ))))
    let Mₚ' := Mₚ ⧸ (IsLocalRing.maximalIdeal (Localization.AtPrime p)) • (⊤ : Submodule Rₚ Mₚ)
    let _ : Module p.ResidueField Nₚ' :=
      Module.instQuotientIdealSubmoduleHSMulTop Nₚ (maximalIdeal (Localization.AtPrime p))
    have := AssociatePrimes.mem_iff.mp
      (associatedPrimes.mem_associatePrimes_localizedModule_atPrime_of_mem_associatedPrimes pass)
    rcases this.2 with ⟨x, hx⟩
    have : Nontrivial (Module.Dual p.ResidueField Nₚ') := by simpa using ntr
    rcases exists_ne (α := Module.Dual p.ResidueField Nₚ') 0 with ⟨g, hg⟩
    let to_res' : Nₚ' →ₗ[Rₚ] p.ResidueField := {
      __ := g
      map_smul' r x := by
        simp only [AddHom.toFun_eq_coe, coe_toAddHom, RingHom.id_apply]
        convert g.map_smul (Ideal.Quotient.mk _ r) x }
    let to_res : Nₚ →ₗ[Rₚ] p.ResidueField :=
      to_res'.comp ((maximalIdeal (Localization.AtPrime p)) • (⊤ : Submodule Rₚ Nₚ)).mkQ
    let i : p.ResidueField →ₗ[Rₚ] Mₚ :=
      Submodule.liftQ _ (LinearMap.toSpanSingleton Rₚ Mₚ x) (le_of_eq hx)
    have inj1 : Function.Injective i :=
      LinearMap.ker_eq_bot.mp (Submodule.ker_liftQ_eq_bot _ _ _ (le_of_eq hx.symm))
    let f := i.comp to_res
    have f_ne0 : f ≠ 0 := by
      intro eq0
      absurd hg
      apply LinearMap.ext
      intro np'
      induction np' using Submodule.Quotient.induction_on with | _ np
      change to_res np = 0
      apply inj1
      change f np = _
      simp [eq0]
    absurd hom0
    let _ := Module.finitePresentation_of_finite R N
    contrapose! f_ne0
    exact (Module.FinitePresentation.linearEquivMapExtendScalars
      p'.asIdeal.primeCompl).symm.map_eq_zero_iff.mp (Subsingleton.eq_zero _)

end IsSMulRegular

/-!

# The Rees theorem

In this section we proved the rees theorem for depth, which build the relation between
the vanishing order of `Ext` and maximal regular sequence.

# Main results

* `lemma222` : for `n : ℕ`, noetherian ring `R`, `I : Ideal R`,
  `M : ModuleCat R` finitely generated and nontrivial satisfying `IM < M`, we proved TFAE,
  · for any `N : ModuleCat R` finitely generated and nontrivial with support contained in the
    zerolucus of `I`, `∀ i < n, Ext N M i = 0`
  · `∀ i < n, Ext (A⧸I) M i = 0`
  · there exist a `N : ModuleCat R` finitely generated and nontrivial with support equal to the
    zerolucus of `I`, `∀ i < n, Ext N M i = 0`
  · there exist a `M`-regular sequence of length `n` with every element in `I`

-/

universe w v u

open IsLocalRing LinearMap
open RingTheory.Sequence Ideal CategoryTheory Abelian Limits

variable {R : Type u} [CommRing R] [Small.{v} R] [UnivLE.{v, w}]

local instance : CategoryTheory.HasExt.{w} (ModuleCat.{v} R) :=
  --CategoryTheory.HasExt.standard (ModuleCat.{v} R)
  CategoryTheory.hasExt_of_enoughProjectives.{w} (ModuleCat.{v} R)

open Pointwise ModuleCat IsSMulRegular

lemma lemma222_3_to_4 [IsNoetherianRing R] (I : Ideal R) (n : ℕ) :
    ∀ M : ModuleCat.{v} R, Nontrivial M → Module.Finite R M →
    I • (⊤ : Submodule R M) < ⊤ → (∃ N : ModuleCat.{v} R, Nontrivial N ∧ Module.Finite R N ∧
    Module.support R N = PrimeSpectrum.zeroLocus I ∧ ∀ i < n, Subsingleton (Ext N M i)) →
    ∃ rs : List R, rs.length = n ∧ (∀ r ∈ rs, r ∈ I) ∧ IsRegular M rs := by
<<<<<<< HEAD
  induction' n with n ih
  · intro M ntr M_fin smul_lt exist_N
    use []
    simp [isRegular_iff]
  · intro M ntrM M_fin smul_lt exist_N
=======
  induction n
  · intro M ntr M_fin smul_lt exist_N
    use []
    simp [isRegular_iff]
  · rename_i n ih
    intro M ntrM M_fin smul_lt exist_N
>>>>>>> 83eba5b4
    rcases exist_N with ⟨N, ntr, fin, h_supp, h_ext⟩
    have h_supp' := h_supp
    rw [Module.support_eq_zeroLocus, PrimeSpectrum.zeroLocus_eq_iff] at h_supp'
    have : Subsingleton (N →ₗ[R] M) :=
      let _ := h_ext 0 n.zero_lt_succ
      let _ : Subsingleton (N ⟶ M) := Ext.addEquiv₀.symm.subsingleton
      (ModuleCat.homAddEquiv (M := N) (N := M)).symm.subsingleton
    rcases subsingleton_linearMap_iff.mp this with ⟨x, mem_ann, hx⟩
    have := Ideal.le_radical mem_ann
    rw [h_supp', Ideal.mem_radical_iff] at this
    rcases this with ⟨k, hk⟩
    have hxk := IsSMulRegular.pow k hx
    let M' := QuotSMulTop (x ^ k) M
    have le_smul : x ^ k • (⊤ : Submodule R M) ≤ I • ⊤ := by
      rw [← Submodule.ideal_span_singleton_smul]
      exact (Submodule.smul_mono_left ((span_singleton_le_iff_mem I).mpr hk))
    have ntr' : Nontrivial M' :=
      Submodule.Quotient.nontrivial_of_lt_top _ (lt_of_lt_of_le' smul_lt le_smul)
    have smul_lt' : I • (⊤ : Submodule R M') < ⊤ := by
      rw [lt_top_iff_ne_top]
      by_contra eq
      absurd lt_top_iff_ne_top.mp smul_lt
      have := Submodule.smul_top_eq_comap_smul_top_of_surjective I
        (Submodule.mkQ ((x ^ k) • (⊤ : Submodule R M))) (Submodule.mkQ_surjective _)
      simpa [eq, le_smul] using this
    have exist_N' : (∃ N : ModuleCat R, Nontrivial N ∧ Module.Finite R N ∧
        Module.support R N = PrimeSpectrum.zeroLocus I ∧
          ∀ i < n, Subsingleton (Abelian.Ext N (ModuleCat.of R M') i)) := by
      use N
      simp only [ntr, fin, h_supp, true_and]
      intro i hi
      have zero1 : IsZero (AddCommGrp.of (Ext N M i)) :=
        @AddCommGrp.isZero_of_subsingleton _ (h_ext i (Nat.lt_add_right 1 hi))
      have zero2 : IsZero (AddCommGrp.of (Ext N M (i + 1))) :=
        @AddCommGrp.isZero_of_subsingleton _ (h_ext (i + 1) (Nat.add_lt_add_right hi 1))
      exact AddCommGrp.subsingleton_of_isZero <| ShortComplex.Exact.isZero_of_both_zeros
        ((Ext.covariant_sequence_exact₃' N hxk.smulShortComplex_shortExact) i (i + 1) rfl)
        (zero1.eq_zero_of_src _) (zero2.eq_zero_of_tgt _)
    rcases ih (ModuleCat.of R M') ntr'
      (Module.Finite.quotient R _) smul_lt' exist_N' with ⟨rs, len, mem, reg⟩
    use x ^ k :: rs
    simpa [len, hk] using ⟨mem, hxk, reg⟩

lemma mono_of_mono (a : R) {k : ℕ} (kpos : k > 0) (i : ℕ) {M N : ModuleCat.{v} R}
    (f_mono : Mono (AddCommGrp.ofHom ((Ext.mk₀ (smulShortComplex M a).f).postcomp
    N (add_zero i)))) : Mono (AddCommGrp.ofHom ((Ext.mk₀ (smulShortComplex M (a ^ k)).f).postcomp
    N (add_zero i))) := by
<<<<<<< HEAD
  induction' k with k ih
  · simp at kpos
  · rw [pow_succ]
=======
  induction k
  · simp at kpos
  · rename_i k ih
    rw [pow_succ]
>>>>>>> 83eba5b4
    by_cases eq0 : k = 0
    · rw [eq0, pow_zero, one_mul]
      exact f_mono
    · have eq_comp :
        (AddCommGrp.ofHom ((Ext.mk₀ (smulShortComplex M (a ^ k * a)).f).postcomp N (add_zero i))) =
        (AddCommGrp.ofHom ((Ext.mk₀ (smulShortComplex M (a ^ k)).f).postcomp N (add_zero i))) ≫
        (AddCommGrp.ofHom ((Ext.mk₀ (smulShortComplex M a).f).postcomp N (add_zero i))) := by
        have : (a ^ k * a) • (LinearMap.id (R := R) (M := M)) =
          (a • (LinearMap.id (M := M))).comp ((a ^ k) • (LinearMap.id (M := M))) := by
          rw [LinearMap.comp_smul, LinearMap.smul_comp, smul_smul, LinearMap.id_comp]
        simp only [smulShortComplex, this, ModuleCat.ofHom_comp, ModuleCat.of_coe,
          ← extFunctorObj_map, (extFunctorObj N i).map_comp]
      rw [eq_comp]
      exact CategoryTheory.mono_comp' (ih (Nat.zero_lt_of_ne_zero eq0)) f_mono

lemma lemma222_4_to_1 [IsNoetherianRing R] (I : Ideal R) (n : ℕ) (N : ModuleCat.{v} R)
    (Nntr : Nontrivial N) (Nfin : Module.Finite R N)
    (Nsupp : Module.support R N ⊆ PrimeSpectrum.zeroLocus I) :
    ∀ M : ModuleCat.{v} R, Nontrivial M → Module.Finite R M → I • (⊤ : Submodule R M) < ⊤ →
    (∃ rs : List R, rs.length = n ∧ (∀ r ∈ rs, r ∈ I) ∧ IsRegular M rs) →
    ∀ i < n, Subsingleton (Ext N M i) := by
<<<<<<< HEAD
  induction' n with n ih
  · simp
  · rintro M Mntr Mfin smul_lt ⟨rs, len, mem, reg⟩ i hi
=======
  induction n
  · simp
  · rename_i n ih
    rintro M Mntr Mfin smul_lt ⟨rs, len, mem, reg⟩ i hi
>>>>>>> 83eba5b4
    have le_rad := Nsupp
    rw [Module.support_eq_zeroLocus, PrimeSpectrum.zeroLocus_subset_zeroLocus_iff] at le_rad
    match rs with
    | [] =>
      absurd len
      simp
    | a :: rs' =>
      rcases le_rad (mem a List.mem_cons_self) with ⟨k, hk⟩
      have kpos : k > 0 := by
        by_contra h
        simp only [Nat.eq_zero_of_not_pos h, pow_zero, Module.mem_annihilator, one_smul] at hk
        absurd Nntr
        exact not_nontrivial_iff_subsingleton.mpr (subsingleton_of_forall_eq 0 hk)
      simp only [isRegular_cons_iff] at reg
      let M' := (QuotSMulTop a M)
      have le_smul : a • ⊤ ≤ I • (⊤ : Submodule R M) := by
        rw [← Submodule.ideal_span_singleton_smul]
        exact Submodule.smul_mono_left
          ((span_singleton_le_iff_mem I).mpr (mem a List.mem_cons_self))
      have Qntr : Nontrivial M' :=
        Submodule.Quotient.nontrivial_of_lt_top _ (lt_of_lt_of_le' smul_lt le_smul)
      have smul_lt' : I • (⊤ : Submodule R M') < ⊤ := by
        rw [lt_top_iff_ne_top]
        by_contra eq
        absurd lt_top_iff_ne_top.mp smul_lt
        have := Submodule.smul_top_eq_comap_smul_top_of_surjective I
          (Submodule.mkQ (a • (⊤ : Submodule R M))) (Submodule.mkQ_surjective _)
        simpa [eq, le_smul] using this
      have exist_reg' : ∃ rs : List R, rs.length = n ∧ (∀ r ∈ rs, r ∈ I) ∧
        IsRegular (ModuleCat.of R M') rs := by
        use rs'
        simp only [List.length_cons, Nat.add_left_inj] at len
        simp only [List.mem_cons, forall_eq_or_imp] at mem
        exact ⟨len, mem.2, reg.2⟩
      by_cases eq0 : i = 0
      · rw [eq0]
        have : Subsingleton (N →ₗ[R] M) := subsingleton_linearMap_iff.mpr
          ⟨a ^ k, hk, (IsSMulRegular.pow k reg.1)⟩
        have : Subsingleton (N ⟶ M) := ModuleCat.homEquiv.subsingleton
        exact Ext.addEquiv₀.subsingleton
      · have lt : i - 1 < n := by omega
        let g := (AddCommGrp.ofHom ((Ext.mk₀ (smulShortComplex M a).f).postcomp N (add_zero i)))
        have mono_g : Mono g := by
          apply ShortComplex.Exact.mono_g (CategoryTheory.Abelian.Ext.covariant_sequence_exact₁'
            N reg.1.smulShortComplex_shortExact (i - 1) i (by omega)) (IsZero.eq_zero_of_src _ _)
          exact @AddCommGrp.isZero_of_subsingleton _ (ih (ModuleCat.of R M') Qntr
            (Module.Finite.quotient R _) smul_lt' exist_reg' (i - 1) lt)
        let gk := (AddCommGrp.ofHom
          ((Ext.mk₀ (smulShortComplex M (a ^ k)).f).postcomp N (add_zero i)))
        have mono_gk : Mono gk := mono_of_mono a kpos i mono_g
        have zero_gk : gk = 0 := ext_hom_eq_zero_of_mem_ann hk i
        exact AddCommGrp.subsingleton_of_isZero (IsZero.of_mono_eq_zero _ zero_gk)

--lemma222 i.e. Rees theorem
lemma lemma222 [IsNoetherianRing R] (I : Ideal R) [Small.{v} (R ⧸ I)] (n : ℕ) (M : ModuleCat.{v} R)
    (Mntr : Nontrivial M) (Mfin : Module.Finite R M) (smul_lt : I • (⊤ : Submodule R M) < ⊤) :
  [∀ N : ModuleCat.{v} R, (Nontrivial N ∧ Module.Finite R N ∧
    Module.support R N ⊆ PrimeSpectrum.zeroLocus I) → ∀ i < n, Subsingleton (Ext N M i),
   ∀ i < n, Subsingleton (Ext (ModuleCat.of R (Shrink.{v} (R ⧸ I))) M i),
   ∃ N : ModuleCat R, Nontrivial N ∧ Module.Finite R N ∧
    Module.support R N = PrimeSpectrum.zeroLocus I ∧ ∀ i < n, Subsingleton (Ext N M i),
    ∃ rs : List R, rs.length = n ∧ (∀ r ∈ rs, r ∈ I) ∧ RingTheory.Sequence.IsRegular M rs
    ].TFAE := by
  have ntrQ : Nontrivial (R ⧸ I) := by
    apply Submodule.Quotient.nontrivial_of_lt_top _ (lt_top_iff_ne_top.mpr _)
    by_contra eq
    absurd smul_lt
    simp [eq]
  have suppQ : Module.support R (R ⧸ I) = PrimeSpectrum.zeroLocus I := by
    have : I = (I • (⊤ : Ideal R)) := by simp only [smul_eq_mul, mul_top]
    rw [this, Module.support_quotient]
    have : Module.annihilator R R = ⊥ := by
      rw [Module.annihilator_eq_bot]
      exact (faithfulSMul_iff_algebraMap_injective R R).mpr fun ⦃a₁ a₂⦄ a ↦ a
    simp [Module.support_eq_zeroLocus, this]
  tfae_have 1 → 2 := by
    intro h1 i hi
    apply h1 (ModuleCat.of R (Shrink.{v} (R ⧸ I))) _ i hi
    simp_rw [instNontrivialShrink, Module.Finite.equiv (Shrink.linearEquiv R (R ⧸ I)).symm]
    rw [true_and, true_and, (Shrink.linearEquiv R _).support_eq, suppQ]
  tfae_have 2 → 3 := by
    intro h2
    use (ModuleCat.of R (Shrink.{v} (R ⧸ I)))
    simp only [instNontrivialShrink, Module.Finite.equiv (Shrink.linearEquiv R (R ⧸ I)).symm,
      true_and]
    refine ⟨?_, h2⟩
    rw [(Shrink.linearEquiv R _).support_eq, suppQ]
  tfae_have 3 → 4 := lemma222_3_to_4 I n M Mntr Mfin smul_lt
  tfae_have 4 → 1 := fun h4 N ⟨Nntr, Nfin, Nsupp⟩ i hi ↦
    lemma222_4_to_1 I n N Nntr Nfin Nsupp M Mntr Mfin smul_lt h4 i hi
<<<<<<< HEAD
  tfae_finish

section

lemma CategoryTheory.Abelian.extFunctorObj_zero_preserve_momoMorphism (L M N : ModuleCat.{v} R)
    (f : M ⟶ N) (mono : Mono f) :
    Mono (AddCommGrp.ofHom <| ((Ext.mk₀ f)).postcomp L (add_zero 0)) := by
  apply ConcreteCategory.mono_of_injective
  rw [← AddMonoidHom.ker_eq_bot_iff]
  apply (AddSubgroup.eq_bot_iff_forall _).mpr (fun x hx ↦ ?_)
  simp only [AddCommGrp.hom_ofHom, AddMonoidHom.mem_ker, AddMonoidHom.flip_apply,
    Ext.bilinearComp_apply_apply] at hx
  rw [← Ext.mk₀_homEquiv₀_apply x, Ext.mk₀_comp_mk₀] at hx
  have : (Ext.addEquiv₀ x ≫ f) = 0 := (AddEquiv.map_eq_zero_iff Ext.addEquiv₀.symm).mp hx
  exact (AddEquiv.map_eq_zero_iff Ext.addEquiv₀).mp (zero_of_comp_mono f this)

lemma CategoryTheory.Abelian.extFunctor_post_apply_zero_preserve_momoMorphism
    (L M N : ModuleCat.{v} R) (g : M ⟶ N) (mono : Epi g) :
    Mono (AddCommGrp.ofHom <| ((Ext.mk₀ g)).precomp L (zero_add 0)) := by
  apply ConcreteCategory.mono_of_injective
  rw [← AddMonoidHom.ker_eq_bot_iff]
  apply (AddSubgroup.eq_bot_iff_forall _).mpr (fun x hx ↦ ?_)
  simp only [AddCommGrp.hom_ofHom, AddMonoidHom.mem_ker, Ext.bilinearComp_apply_apply] at hx
  rw [← Ext.mk₀_homEquiv₀_apply x, Ext.mk₀_comp_mk₀] at hx
  have : (g  ≫ Ext.addEquiv₀ x) = 0 := (AddEquiv.map_eq_zero_iff Ext.addEquiv₀.symm).mp hx
  exact (AddEquiv.map_eq_zero_iff Ext.addEquiv₀).mp (zero_of_epi_comp g this)

end

section depth

omit [UnivLE.{v, w}]

instance (I : Ideal R) [Small.{v, u} R] : Small.{v, u} (R ⧸ I) :=
  small_of_surjective Ideal.Quotient.mk_surjective

noncomputable def moduleDepth (N M : ModuleCat.{v} R) : ℕ∞ :=
  sSup {n : ℕ∞ | ∀ i : ℕ, i < n → Subsingleton (Ext.{max u v} N M i)}

noncomputable def Ideal.depth (I : Ideal R) (M : ModuleCat.{v} R) : ℕ∞ :=
  moduleDepth (ModuleCat.of R (Shrink.{v} (R ⧸ I))) M

noncomputable def IsLocalRing.depth [IsLocalRing R] (M : ModuleCat.{v} R) : ℕ∞ :=
  (IsLocalRing.maximalIdeal R).depth M

open Classical in
lemma moduleDepth_eq_find (N M : ModuleCat.{v} R) (h : ∃ n, Nontrivial (Ext.{max u v} N M n)) :
    moduleDepth N M = Nat.find h := by
  apply le_antisymm
  · simp only [moduleDepth, sSup_le_iff, Set.mem_setOf_eq]
    intro n hn
    by_contra gt
    absurd Nat.find_spec h
    exact not_nontrivial_iff_subsingleton.mpr (hn (Nat.find h) (not_le.mp gt))
  · simp only [moduleDepth]
    apply le_sSup
    simp only [Set.mem_setOf_eq, Nat.cast_lt, Nat.lt_find_iff]
    intro i hi
    exact not_nontrivial_iff_subsingleton.mp (hi i (le_refl i))

lemma moduleDepth_eq_top_iff (N M : ModuleCat.{v} R) :
    moduleDepth N M = ⊤ ↔ ∀ i, Subsingleton (Ext.{max u v} N M i) := by
  refine ⟨fun h ↦ ?_, fun h ↦ ?_⟩
  · by_contra! exist
    rw [moduleDepth_eq_find N M
      ((exists_congr (fun i ↦ not_subsingleton_iff_nontrivial)).mp exist)] at h
    simp at h
  · simp [moduleDepth]
    exact csSup_eq_top_of_top_mem (fun i _ ↦ h i)

lemma moduleDepth_lt_top_iff (N M : ModuleCat.{v} R) :
    moduleDepth N M < ⊤ ↔ ∃ n, Nontrivial (Ext.{max u v} N M n) := by
  convert (moduleDepth_eq_top_iff N M).not
  · exact lt_top_iff_ne_top
  · push_neg
    exact exists_congr (fun i ↦ not_subsingleton_iff_nontrivial.symm)

lemma moduleDepth_eq_iff (N M : ModuleCat.{v} R) (n : ℕ) : moduleDepth N M = n ↔
    Nontrivial (Ext.{max u v} N M n) ∧ ∀ i < n, Subsingleton (Ext.{max u v} N M i) := by
  classical
  refine ⟨fun h ↦ ?_, fun ⟨ntr, h⟩ ↦ ?_⟩
  · have exist := (moduleDepth_lt_top_iff N M).mp (by simp [h])
    simp only [moduleDepth_eq_find _ _ exist, Nat.cast_inj] at h
    refine ⟨h ▸ Nat.find_spec exist, fun i hi ↦ ?_⟩
    exact not_nontrivial_iff_subsingleton.mp (Nat.find_min exist (lt_of_lt_of_eq hi h.symm))
  · have exist : ∃ n, Nontrivial (Ext.{max u v} N M n) := by use n
    simp only [moduleDepth_eq_find _ _ exist, Nat.cast_inj, Nat.find_eq_iff, ntr, true_and]
    intro i hi
    exact not_nontrivial_iff_subsingleton.mpr (h i hi)

lemma ext_subsingleton_of_lt_moduleDepth {N M : ModuleCat.{v} R} {i : ℕ}
    (lt : i < moduleDepth N M) : Subsingleton (Ext.{max u v} N M i) := by
  by_cases lttop : moduleDepth N M < ⊤
  · let _ : Nonempty {n : ℕ∞ | ∀ (i : ℕ), i < n → Subsingleton (Ext.{max u v} N M i)} :=
      Nonempty.intro ⟨(0 : ℕ∞), by simp⟩
    exact ENat.sSup_mem_of_nonempty_of_lt_top lttop i lt
  · simp only [not_lt, top_le_iff, moduleDepth_eq_top_iff] at lttop
    exact lttop i

lemma moduleDepth_eq_sup_nat (N M : ModuleCat.{v} R) : moduleDepth N M =
    sSup {n : ℕ∞ | n < ⊤ ∧ ∀ i : ℕ, i < n → Subsingleton (Ext.{max u v} N M i)} := by
  simp only [moduleDepth]
  by_cases h : ⊤ ∈ {n : ℕ∞ | ∀ (i : ℕ), i < n → Subsingleton (Ext.{max u v} N M i)}
  · rw [csSup_eq_top_of_top_mem h, eq_comm, ENat.eq_top_iff_forall_ge]
    intro m
    apply le_sSup
    simp only [Set.mem_setOf_eq, ENat.coe_lt_top, forall_const] at h
    simpa using fun i _ ↦ h i
  · congr
    ext n
    exact ⟨fun mem ↦ ⟨top_notMem_iff.mp h n mem, mem⟩, fun mem ↦ mem.2⟩

lemma moduleDepth_eq_depth_of_supp_eq [IsNoetherianRing R] (I : Ideal R)
    (N M : ModuleCat.{v} R) [Module.Finite R M] [Nfin : Module.Finite R N]
    [Nontrivial M] [Nntr : Nontrivial N] (smul_lt : I • (⊤ : Submodule R M) < ⊤)
    (hsupp : Module.support R N = PrimeSpectrum.zeroLocus I) :
    moduleDepth N M = I.depth M := by
  have (n : ℕ) : (∀ i < n, Subsingleton (Ext.{max u v} N M i)) ↔
    (∀ i < n, Subsingleton (Ext.{max u v} (ModuleCat.of R (Shrink.{v} (R ⧸ I))) M i)) := by
    refine ⟨fun h ↦ ?_, fun h ↦ ?_⟩
    · apply ((lemma222 I n M ‹_› ‹_› smul_lt).out 1 2).mpr
      use N
    · have rees := ((lemma222 I n M ‹_› ‹_› smul_lt).out 0 1).mpr h
      apply rees N
      simp [Nfin, Nntr, hsupp]
  simp [Ideal.depth, moduleDepth_eq_sup_nat]
  congr
  ext n
  simp only [and_congr_right_iff]
  intro lt_top
  convert this n.toNat
  <;> nth_rw 1 [← ENat.coe_toNat (LT.lt.ne_top lt_top), ENat.coe_lt_coe]

open Opposite in
lemma moduleDepth_eq_of_iso_fst (M : ModuleCat.{v} R) {N N' : ModuleCat.{v} R} (e : N ≅ N') :
    moduleDepth N M = moduleDepth N' M := by
  simp only [moduleDepth]
  congr
  ext n
  exact forall₂_congr fun i _ ↦
    (((extFunctor.{max u v} i).mapIso e.symm.op).app M).addCommGroupIsoToAddEquiv.subsingleton_congr

lemma moduleDepth_eq_of_iso_snd (N : ModuleCat.{v} R) {M M' : ModuleCat.{v} R} (e : M ≅ M') :
    moduleDepth N M = moduleDepth N M' := by
  simp only [moduleDepth]
  congr
  ext n
  exact forall₂_congr fun i _ ↦
    ((extFunctorObj N i).mapIso e).addCommGroupIsoToAddEquiv.subsingleton_congr

lemma Ideal.depth_eq_of_iso (I : Ideal R) {M M' : ModuleCat.{v} R} (e : M ≅ M') :
    I.depth M = I.depth M' :=
  moduleDepth_eq_of_iso_snd (ModuleCat.of R (Shrink.{v, u} (R ⧸ I))) e

lemma IsLocalRing.depth_eq_of_iso [IsLocalRing R] {M M' : ModuleCat.{v} R} (e : M ≅ M') :
    IsLocalRing.depth M = IsLocalRing.depth M' :=
  (maximalIdeal R).depth_eq_of_iso e

lemma moduleDepth_eq_zero_of_hom_nontrivial (N M : ModuleCat.{v} R) :
    moduleDepth N M = 0 ↔ Nontrivial (N →ₗ[R] M) := by
  refine ⟨fun h ↦ ?_, fun h ↦ ?_⟩
  · simp [moduleDepth] at h
    have : 1 ∉ {n : ℕ∞ | ∀ (i : ℕ), i < n → Subsingleton (Ext.{max u v} N M i)} := by
      by_contra mem
      absurd le_sSup mem
      simp [h]
    simp only [Set.mem_setOf_eq, Nat.cast_lt_one, forall_eq,
      not_subsingleton_iff_nontrivial, Ext.addEquiv₀.nontrivial_congr] at this
    exact (ModuleCat.homLinearEquiv (S := R)).nontrivial_congr.mp this
  · apply nonpos_iff_eq_zero.mp (sSup_le (fun n mem ↦ ?_))
    by_contra pos
    absurd mem 0 (lt_of_not_ge pos)
    simpa [not_subsingleton_iff_nontrivial, Ext.addEquiv₀.nontrivial_congr]
      using (ModuleCat.homLinearEquiv (S := R)).nontrivial_congr.mpr h

lemma moduleDepth_ge_min_of_shortExact_snd_fst
    (S : ShortComplex (ModuleCat.{v} R)) (hS : S.ShortExact)
    (N : ModuleCat.{v} R) : moduleDepth S.X₂ N ≥ moduleDepth S.X₁ N ⊓ moduleDepth S.X₃ N := by
  apply le_sSup
  simp only [Set.mem_setOf_eq, lt_inf_iff, and_imp]
  intro i hi1 hi3
  have zero1 : IsZero (AddCommGrp.of (Ext S.X₁ N i)) :=
      @AddCommGrp.isZero_of_subsingleton _ (ext_subsingleton_of_lt_moduleDepth hi1)
  have zero3 : IsZero (AddCommGrp.of (Ext S.X₃ N i)) :=
      @AddCommGrp.isZero_of_subsingleton _ (ext_subsingleton_of_lt_moduleDepth hi3)
  exact AddCommGrp.subsingleton_of_isZero <| ShortComplex.Exact.isZero_of_both_zeros
    (Ext.contravariant_sequence_exact₂' hS N i)
    (zero3.eq_zero_of_src _) (zero1.eq_zero_of_tgt _)

lemma moduleDepth_ge_min_of_shortExact_fst_fst
    (S : ShortComplex (ModuleCat.{v} R)) (hS : S.ShortExact)
    (N : ModuleCat.{v} R) : moduleDepth S.X₁ N ≥ moduleDepth S.X₂ N ⊓ (moduleDepth S.X₃ N - 1) := by
  apply le_sSup
  simp only [Set.mem_setOf_eq, lt_inf_iff, and_imp]
  intro i hi2 hi3
  have zero2 : IsZero (AddCommGrp.of (Ext S.X₂ N i)) :=
      @AddCommGrp.isZero_of_subsingleton _ (ext_subsingleton_of_lt_moduleDepth hi2)
  have hi3' : (i + 1 : ℕ) < moduleDepth S.X₃ N := by
    simpa using lt_tsub_iff_right.mp hi3
  have zero3 : IsZero (AddCommGrp.of (Ext S.X₃ N (i + 1))) :=
      @AddCommGrp.isZero_of_subsingleton _ (ext_subsingleton_of_lt_moduleDepth hi3')
  exact AddCommGrp.subsingleton_of_isZero <| ShortComplex.Exact.isZero_of_both_zeros
    (Ext.contravariant_sequence_exact₁' hS N i (i + 1) (add_comm _ _))
    (zero2.eq_zero_of_src _) (zero3.eq_zero_of_tgt _)

lemma moduleDepth_ge_min_of_shortExact_trd_fst
    (S : ShortComplex (ModuleCat.{v} R)) (hS : S.ShortExact)
    (N : ModuleCat.{v} R) : moduleDepth S.X₃ N ≥ moduleDepth S.X₂ N ⊓ (moduleDepth S.X₁ N + 1) := by
  apply le_sSup
  simp only [Set.mem_setOf_eq, lt_inf_iff, and_imp]
  intro i hi2 hi1
  have zero2 : IsZero (AddCommGrp.of (Ext S.X₂ N i)) :=
    @AddCommGrp.isZero_of_subsingleton _ (ext_subsingleton_of_lt_moduleDepth hi2)
  by_cases eq0 : i = 0
  · rw [eq0] at zero2 ⊢
    have := extFunctor_post_apply_zero_preserve_momoMorphism.{max v u} N _ _ S.g hS.epi_g
    exact AddCommGrp.subsingleton_of_isZero <| @zero2.of_mono _ _ _ _ _ _ this
  · have hi1' : (i - 1 : ℕ) < moduleDepth S.X₁ N := by
      have : i - 1 + 1 = i := Nat.succ_pred_eq_of_ne_zero eq0
      rw [← this, Nat.cast_add, Nat.cast_one] at hi1
      exact lt_of_add_lt_add_right hi1
    have zero1 : IsZero (AddCommGrp.of (Ext S.X₁ N (i - 1))) :=
      @AddCommGrp.isZero_of_subsingleton _ (ext_subsingleton_of_lt_moduleDepth hi1')
    exact AddCommGrp.subsingleton_of_isZero <| ShortComplex.Exact.isZero_of_both_zeros
      (Ext.contravariant_sequence_exact₃' hS N (i - 1) i (by omega))
      (zero1.eq_zero_of_src _) (zero2.eq_zero_of_tgt _)

lemma moduleDepth_ge_min_of_shortExact_snd_snd
    (N : ModuleCat.{v} R) (S : ShortComplex (ModuleCat.{v} R))
    (hS : S.ShortExact) : moduleDepth N S.X₂ ≥ moduleDepth N S.X₁ ⊓ moduleDepth N S.X₃ := by
  apply le_sSup
  simp only [Set.mem_setOf_eq, lt_inf_iff, and_imp]
  intro i hi1 hi3
  have zero1 : IsZero (AddCommGrp.of (Ext N S.X₁ i)) :=
      @AddCommGrp.isZero_of_subsingleton _ (ext_subsingleton_of_lt_moduleDepth hi1)
  have zero3 : IsZero (AddCommGrp.of (Ext N S.X₃ i)) :=
      @AddCommGrp.isZero_of_subsingleton _ (ext_subsingleton_of_lt_moduleDepth hi3)
  exact AddCommGrp.subsingleton_of_isZero <| ShortComplex.Exact.isZero_of_both_zeros
    (Ext.covariant_sequence_exact₂' N hS i)
    (zero1.eq_zero_of_src _) (zero3.eq_zero_of_tgt _)

lemma moduleDepth_ge_min_of_shortExact_fst_snd
    (N : ModuleCat.{v} R) (S : ShortComplex (ModuleCat.{v} R))
    (hS : S.ShortExact) : moduleDepth N S.X₁ ≥ moduleDepth N S.X₂ ⊓ (moduleDepth N S.X₃ + 1) := by
  apply le_sSup
  simp only [Set.mem_setOf_eq, lt_inf_iff, and_imp]
  intro i hi2 hi3
  have zero2 : IsZero (AddCommGrp.of (Ext N S.X₂ i)) :=
    @AddCommGrp.isZero_of_subsingleton _ (ext_subsingleton_of_lt_moduleDepth hi2)
  by_cases eq0 : i = 0
  · rw [eq0] at zero2 ⊢
    have := extFunctorObj_zero_preserve_momoMorphism.{max v u} N _ _ S.f hS.mono_f
    exact AddCommGrp.subsingleton_of_isZero <| @zero2.of_mono _ _ _ _ _ _ this
  · have hi3' : (i - 1 : ℕ) < moduleDepth N S.X₃ := by
      have : i - 1 + 1 = i := Nat.succ_pred_eq_of_ne_zero eq0
      rw [← this, Nat.cast_add, Nat.cast_one] at hi3
      exact lt_of_add_lt_add_right hi3
    have zero3 : IsZero (AddCommGrp.of (Ext N S.X₃ (i - 1))) :=
      @AddCommGrp.isZero_of_subsingleton _ (ext_subsingleton_of_lt_moduleDepth hi3')
    exact AddCommGrp.subsingleton_of_isZero <| ShortComplex.Exact.isZero_of_both_zeros
      (Ext.covariant_sequence_exact₁' N hS (i - 1) i (by omega))
      (zero3.eq_zero_of_src _) (zero2.eq_zero_of_tgt _)

lemma moduleDepth_ge_min_of_shortExact_trd_snd
    (N : ModuleCat.{v} R) (S : ShortComplex (ModuleCat.{v} R))
    (hS : S.ShortExact) : moduleDepth N S.X₃ ≥ moduleDepth N S.X₂ ⊓ (moduleDepth N S.X₁ - 1) := by
  apply le_sSup
  simp only [Set.mem_setOf_eq, lt_inf_iff, and_imp]
  intro i hi2 hi1
  have zero2 : IsZero (AddCommGrp.of (Ext N S.X₂ i)) :=
    @AddCommGrp.isZero_of_subsingleton _ (ext_subsingleton_of_lt_moduleDepth hi2)
  have hi1' : (i + 1 : ℕ) < moduleDepth N S.X₁ := by
    simpa using lt_tsub_iff_right.mp hi1
  have zero1 : IsZero (AddCommGrp.of (Ext N S.X₁ (i + 1))) :=
    @AddCommGrp.isZero_of_subsingleton _ (ext_subsingleton_of_lt_moduleDepth hi1')
  exact AddCommGrp.subsingleton_of_isZero <| ShortComplex.Exact.isZero_of_both_zeros
    (Ext.covariant_sequence_exact₃' N hS i (i + 1) rfl)
    (zero2.eq_zero_of_src _) (zero1.eq_zero_of_tgt _)

lemma moduleDepth_eq_sSup_length_regular [IsNoetherianRing R] (I : Ideal R)
    (N M : ModuleCat.{v} R) [Module.Finite R M] [Nfin : Module.Finite R N]
    [Nontrivial M] [Nntr : Nontrivial N] (smul_lt : I • (⊤ : Submodule R M) < ⊤)
    (hsupp : Module.support R N = PrimeSpectrum.zeroLocus I) :
    moduleDepth N M = sSup {(List.length rs : ℕ∞) | (rs : List R)
    (_ : RingTheory.Sequence.IsRegular M rs) (_ : ∀ r ∈ rs, r ∈ I) } := by
  rw [moduleDepth_eq_sup_nat]
  congr
  ext m
  simp only [exists_prop]
  refine ⟨fun ⟨lt_top, h⟩ ↦ ?_, fun ⟨rs, reg, mem, len⟩ ↦ ?_⟩
  · rcases ENat.ne_top_iff_exists.mp (ne_top_of_lt lt_top) with ⟨n, hn⟩
    simp only [← hn, Nat.cast_lt, Nat.cast_inj] at h ⊢
    have : ∃ N : ModuleCat.{v} R, Nontrivial N ∧ Module.Finite R N ∧
      Module.support R N = PrimeSpectrum.zeroLocus I ∧
      ∀ i < n, Subsingleton (Ext.{max u v} N M i) := by
      use N
    rcases ((lemma222 I n M ‹_› ‹_› smul_lt).out 2 3).mp this with ⟨rs, len, mem, reg⟩
    use rs
  · simp only [← len, ENat.coe_lt_top, Nat.cast_lt, true_and]
    have rees := ((lemma222 I rs.length M ‹_› ‹_› smul_lt).out 3 0).mp (by use rs)
    apply rees N
    simp [Nntr, Nfin, hsupp]

lemma IsLocalRing.ideal_depth_eq_sSup_length_regular [IsLocalRing R] [IsNoetherianRing R]
    (I : Ideal R) (netop : I ≠ ⊤) (M : ModuleCat.{v} R) [Module.Finite R M]
    [Nontrivial M] : I.depth M = sSup {(List.length rs : ℕ∞) | (rs : List R)
    (_ : RingTheory.Sequence.IsRegular M rs) (_ : ∀ r ∈ rs, r ∈ I) } := by
  let _ := Module.Finite.equiv (Shrink.linearEquiv R (R ⧸ I)).symm
  let _ : Nontrivial (R ⧸ I) := Quotient.nontrivial netop
  have smul_lt : I • (⊤ : Submodule R M) < ⊤ := lt_of_le_of_lt
      (Submodule.smul_mono (le_maximalIdeal netop) (le_refl _))
      (Ne.lt_top' (Submodule.top_ne_ideal_smul_of_le_jacobson_annihilator
        (IsLocalRing.maximalIdeal_le_jacobson _)))
  apply moduleDepth_eq_sSup_length_regular I (ModuleCat.of R (Shrink.{v} (R ⧸ I))) M smul_lt
  rw [(Shrink.linearEquiv R (R ⧸ I)).support_eq, Module.support_eq_zeroLocus,
    Ideal.annihilator_quotient]

lemma IsLocalRing.depth_eq_sSup_length_regular [IsLocalRing R] [IsNoetherianRing R]
    (M : ModuleCat.{v} R) [Module.Finite R M] [Nontrivial M] :
    IsLocalRing.depth M = sSup {(List.length rs : ℕ∞) | (rs : List R)
    (_ : RingTheory.Sequence.IsRegular M rs) (_ : ∀ r ∈ rs, r ∈ maximalIdeal R) } :=
  IsLocalRing.ideal_depth_eq_sSup_length_regular (maximalIdeal R) IsPrime.ne_top' M

lemma IsLocalRing.ideal_depth_le_depth [IsLocalRing R] [IsNoetherianRing R]
    (I : Ideal R) (netop : I ≠ ⊤) (M : ModuleCat.{v} R) [Module.Finite R M] [Nontrivial M] :
    I.depth M ≤ IsLocalRing.depth M := by
  rw [ideal_depth_eq_sSup_length_regular I netop, depth_eq_sSup_length_regular]
  apply sSup_le (fun n hn ↦ le_sSup ?_)
  rcases hn with ⟨rs, reg, mem, len⟩
  have : ∀ r ∈ rs, r ∈ maximalIdeal R := fun r a ↦ (le_maximalIdeal netop) (mem r a)
  use rs

omit [Small.{v, u} R] in
lemma Submodule.comap_lt_top_of_lt_range {M N : Type*} [AddCommGroup M] [Module R M]
    [AddCommGroup N] [Module R N] (f : M →ₗ[R] N) (p : Submodule R N)
    (lt : p < LinearMap.range f) : Submodule.comap f p < ⊤ := by
  obtain ⟨x, ⟨y, hy⟩, nmem⟩ : ∃ x ∈ LinearMap.range f, x ∉ p := Set.exists_of_ssubset lt
  have : y ∉ Submodule.comap f p := by simpa [hy] using nmem
  exact lt_of_le_not_ge (fun _ a ↦ trivial) fun a ↦ this (a trivial)

--universe invariant
lemma moduleDepth_eq_moduleDepth_shrink [IsNoetherianRing R] (I : Ideal R) [Small.{w, u} R]
    (N M : Type v) [AddCommGroup M] [Module R M] [Module.Finite R M] [Nontrivial M]
    [AddCommGroup N] [Module R N] [Nfin : Module.Finite R N] [Nntr : Nontrivial N]
    (smul_lt : I • (⊤ : Submodule R M) < ⊤)
    (hsupp : Module.support R N = PrimeSpectrum.zeroLocus I) [Small.{w} M] [Small.{w} N] :
    moduleDepth (ModuleCat.of R N) (ModuleCat.of R M) =
    moduleDepth (ModuleCat.of R (Shrink.{w} N)) (ModuleCat.of R (Shrink.{w} M)) := by
  rw [moduleDepth_eq_sSup_length_regular I (ModuleCat.of R N) (ModuleCat.of R M) smul_lt hsupp]
  let _ : Module.Finite R (Shrink.{w} M) :=
    Module.Finite.equiv (Shrink.linearEquiv.{w} R M).symm
  let _ : Module.Finite R (Shrink.{w} N) :=
    Module.Finite.equiv (Shrink.linearEquiv.{w} R N).symm
  have smul_lt' : I • (⊤ : Submodule R (Shrink.{w} M)) < ⊤ := by
    apply lt_of_le_of_lt (Submodule.smul_top_le_comap_smul_top I
      (Shrink.linearEquiv.{w} R M).toLinearMap) (Submodule.comap_lt_top_of_lt_range _ _ _)
    simpa using smul_lt
  have hsupp' : Module.support R (Shrink.{w} N) = PrimeSpectrum.zeroLocus I := by
    rw [LinearEquiv.support_eq (Shrink.linearEquiv.{w} R N), hsupp]
  rw [moduleDepth_eq_sSup_length_regular I
    (ModuleCat.of R (Shrink.{w} N)) (ModuleCat.of R (Shrink.{w} M)) smul_lt' hsupp']
  have : RingTheory.Sequence.IsRegular M =
    RingTheory.Sequence.IsRegular (R := R) (Shrink.{w, v} M) := by
    ext rs
    exact LinearEquiv.isRegular_congr (Shrink.linearEquiv.{w} R M).symm rs
  congr!

lemma ring_depth_invariant [IsNoetherianRing R] (I : Ideal R) (lt_top : I < ⊤) :
    I.depth (ModuleCat.of R (Shrink.{v} R)) = I.depth (ModuleCat.of R R) := by
  simp only [Ideal.depth]
  let _ : Nontrivial (R ⧸ I) := Submodule.Quotient.nontrivial_of_lt_top I lt_top
  let _ : Nontrivial R := (Submodule.nontrivial_iff R).mp (nontrivial_of_lt I ⊤ lt_top)
  let e : (of R (Shrink.{u, u} (R ⧸ I))) ≅ (of R (R ⧸ I)) :=
    (Shrink.linearEquiv.{u, u} R (R ⧸ I)).toModuleIso
  rw [moduleDepth_eq_of_iso_fst _ e, eq_comm]
  have smul_lt : I • (⊤ : Submodule R R) < ⊤ := by simpa using lt_top
  apply moduleDepth_eq_moduleDepth_shrink I (R ⧸ I) R smul_lt
  simp [Module.support_eq_zeroLocus, Ideal.annihilator_quotient]

omit [Small.{v, u} R] in
lemma ring_depth_uLift [IsNoetherianRing R] (I : Ideal R) (lt_top : I < ⊤) :
    I.depth (ModuleCat.of R (ULift.{w} R)) = I.depth (ModuleCat.of R R) := by
  let e : (of R (Shrink.{max u w} R)) ≅ (of R (ULift.{w} R)) :=
    ((Shrink.linearEquiv.{max u w} R R).trans ULift.moduleEquiv.symm).toModuleIso
  rw [← I.depth_eq_of_iso e]
  exact ring_depth_invariant.{max u w} I lt_top

end depth
=======
  tfae_finish
>>>>>>> 83eba5b4
<|MERGE_RESOLUTION|>--- conflicted
+++ resolved
@@ -12,10 +12,7 @@
 import Mathlib.RingTheory.Support
 import Mathlib.RingTheory.Spectrum.Prime.Topology
 import Mathlib.Algebra.Category.Grp.Zero
-<<<<<<< HEAD
 import Mathlib.Tactic.ENatToNat
-=======
->>>>>>> 83eba5b4
 /-!
 
 # Hom(N,M) is subsingleton iff there exists a smul regular element of M in ann(N)
@@ -147,20 +144,12 @@
     I • (⊤ : Submodule R M) < ⊤ → (∃ N : ModuleCat.{v} R, Nontrivial N ∧ Module.Finite R N ∧
     Module.support R N = PrimeSpectrum.zeroLocus I ∧ ∀ i < n, Subsingleton (Ext N M i)) →
     ∃ rs : List R, rs.length = n ∧ (∀ r ∈ rs, r ∈ I) ∧ IsRegular M rs := by
-<<<<<<< HEAD
-  induction' n with n ih
-  · intro M ntr M_fin smul_lt exist_N
-    use []
-    simp [isRegular_iff]
-  · intro M ntrM M_fin smul_lt exist_N
-=======
   induction n
   · intro M ntr M_fin smul_lt exist_N
     use []
     simp [isRegular_iff]
   · rename_i n ih
     intro M ntrM M_fin smul_lt exist_N
->>>>>>> 83eba5b4
     rcases exist_N with ⟨N, ntr, fin, h_supp, h_ext⟩
     have h_supp' := h_supp
     rw [Module.support_eq_zeroLocus, PrimeSpectrum.zeroLocus_eq_iff] at h_supp'
@@ -208,16 +197,10 @@
     (f_mono : Mono (AddCommGrp.ofHom ((Ext.mk₀ (smulShortComplex M a).f).postcomp
     N (add_zero i)))) : Mono (AddCommGrp.ofHom ((Ext.mk₀ (smulShortComplex M (a ^ k)).f).postcomp
     N (add_zero i))) := by
-<<<<<<< HEAD
-  induction' k with k ih
-  · simp at kpos
-  · rw [pow_succ]
-=======
   induction k
   · simp at kpos
   · rename_i k ih
     rw [pow_succ]
->>>>>>> 83eba5b4
     by_cases eq0 : k = 0
     · rw [eq0, pow_zero, one_mul]
       exact f_mono
@@ -239,16 +222,10 @@
     ∀ M : ModuleCat.{v} R, Nontrivial M → Module.Finite R M → I • (⊤ : Submodule R M) < ⊤ →
     (∃ rs : List R, rs.length = n ∧ (∀ r ∈ rs, r ∈ I) ∧ IsRegular M rs) →
     ∀ i < n, Subsingleton (Ext N M i) := by
-<<<<<<< HEAD
-  induction' n with n ih
-  · simp
-  · rintro M Mntr Mfin smul_lt ⟨rs, len, mem, reg⟩ i hi
-=======
   induction n
   · simp
   · rename_i n ih
     rintro M Mntr Mfin smul_lt ⟨rs, len, mem, reg⟩ i hi
->>>>>>> 83eba5b4
     have le_rad := Nsupp
     rw [Module.support_eq_zeroLocus, PrimeSpectrum.zeroLocus_subset_zeroLocus_iff] at le_rad
     match rs with
@@ -339,7 +316,6 @@
   tfae_have 3 → 4 := lemma222_3_to_4 I n M Mntr Mfin smul_lt
   tfae_have 4 → 1 := fun h4 N ⟨Nntr, Nfin, Nsupp⟩ i hi ↦
     lemma222_4_to_1 I n N Nntr Nfin Nsupp M Mntr Mfin smul_lt h4 i hi
-<<<<<<< HEAD
   tfae_finish
 
 section
@@ -727,7 +703,4 @@
   rw [← I.depth_eq_of_iso e]
   exact ring_depth_invariant.{max u w} I lt_top
 
-end depth
-=======
-  tfae_finish
->>>>>>> 83eba5b4
+end depth