--- conflicted
+++ resolved
@@ -3,17 +3,6 @@
 Released under Apache 2.0 license as described in the file LICENSE.
 Authors: Nailin Guan, Yi Song
 -/
-<<<<<<< HEAD
-import Mathlib.Algebra.Category.Grp.Zero
-import Mathlib.Algebra.Module.FinitePresentation
-import Mathlib.LinearAlgebra.Dual.Lemmas
-import Mathlib.RingTheory.Ideal.AssociatedPrime.Finiteness
-import Mathlib.RingTheory.Ideal.AssociatedPrime.Localization
-import Mathlib.RingTheory.Regular.Category
-import Mathlib.RingTheory.Spectrum.Prime.Topology
-import Mathlib.RingTheory.Support
-import Mathlib.Tactic.ENatToNat
-=======
 module
 
 public import Mathlib.Algebra.Category.Grp.Zero
@@ -24,8 +13,8 @@
 public import Mathlib.RingTheory.Regular.Category
 public import Mathlib.RingTheory.Spectrum.Prime.Topology
 public import Mathlib.RingTheory.Support
-
->>>>>>> 438cf4ca
+public import Mathlib.Tactic.ENatToNat
+
 /-!
 
 # Hom(N,M) is subsingleton iff there exists a smul regular element of M in ann(N)
@@ -387,7 +376,6 @@
   `M` and N`, if support of `N` is equal to `PrimeSpectrum.zeroLocus I` and `IM < M`,
   `moduleDepth N M` is equal to the supremum of length of `M`-regular sequence in `I`
 
-<<<<<<< HEAD
 * `IsLocalRing.depth_quotSMulTop_succ_eq_moduleDepth` : For `R` local, a `R`-module `M` and a
   `M`-regular element `x` in `maximalIdeal R`,
   `IsLocalRing.depth (QuotSMulTop x M) + 1 = IsLocalRing.depth M`
@@ -395,8 +383,6 @@
 * `moduleDepth_quotient_regular_sequence_add_length_eq_moduleDepth` : For `R` local, a `R`-module
   `M` and a `M`-regular sequence `rs` in `maximalIdeal R`,
   `moduleDepth N (M ⧸ (Ideal.ofList rs) • (⊤ : Submodule R M)) + rs.length = moduleDepth N M`
-=======
->>>>>>> 438cf4ca
 
 -/
 
@@ -761,7 +747,6 @@
   rw [← I.depth_eq_of_iso e]
   exact ring_depth_invariant.{max u w} I lt_top
 
-<<<<<<< HEAD
 lemma moduleDepth_quotSMulTop_succ_eq_moduleDepth (N M : ModuleCat.{v} R) (x : R)
     (reg : IsSMulRegular M x) (mem : x ∈ Module.annihilator R N) :
     moduleDepth N (ModuleCat.of R (QuotSMulTop x M)) + 1 = moduleDepth N M := by
@@ -1057,6 +1042,4 @@
 
 end ring
 
-=======
->>>>>>> 438cf4ca
 end depth