/-
Copyright (c) 2025 Nailin Guan. All rights reserved.
Released under Apache 2.0 license as described in the file LICENSE.
Authors: Nailin Guan, Yi Song
-/
module

public import Mathlib.Algebra.Category.Grp.Zero
public import Mathlib.Algebra.Category.ModuleCat.Ext.HasExt
public import Mathlib.Algebra.Module.FinitePresentation
public import Mathlib.LinearAlgebra.Dual.Lemmas
public import Mathlib.RingTheory.Ideal.AssociatedPrime.Finiteness
public import Mathlib.RingTheory.Ideal.AssociatedPrime.Localization
public import Mathlib.RingTheory.Regular.Category
public import Mathlib.RingTheory.Spectrum.Prime.Topology
public import Mathlib.RingTheory.Support

/-!

# The Rees theorem

In this section we proved the rees theorem for depth, which build the relation between
the vanishing of certain `Ext` typs and length of maximal regular sequence in a certain ideal.

# Main results

* `IsSMulRegular.subsingleton_linearMap_iff` : for finitely generated `R`-module `N M`,
  `N →ₗ[R] M = 0` iff there is a `M`-regular in `Module.annihilator R N`.
  This is the case for `n = 0` in the Rees theorem.

* `exist_isRegular_tfae` : For any `n : ℕ`, noetherian ring `R`, `I : Ideal R`, and
  finitely generated and nontrivial `R`-module `M` satisfying `IM < M`, we proved TFAE:
  · for any `N : ModuleCat R` finitely generated and nontrivial with support contained in the
    zero lucus of `I`, `∀ i < n, Ext N M i = 0`
  · `∀ i < n, Ext (A⧸I) M i = 0`
  · there exist a `N : ModuleCat R` finitely generated and nontrivial with support equal to the
    zerolucus of `I`, `∀ i < n, Ext N M i = 0`
  · there exist a `M`-regular sequence of length `n` with every element in `I`

-/

@[expose] public section

open IsLocalRing LinearMap Module

namespace IsSMulRegular

variable {R M N : Type*} [CommRing R] [AddCommGroup M] [AddCommGroup N] [Module R M] [Module R N]

lemma linearMap_subsingleton_of_mem_annihilator {r : R} (reg : IsSMulRegular M r)
    (mem_ann : r ∈ Module.annihilator R N) : Subsingleton (N →ₗ[R] M) := by
  apply subsingleton_of_forall_eq 0 (fun f ↦ ext fun x ↦ ?_)
  have : r • (f x) = r • 0 := by
    rw [smul_zero, ← map_smul, Module.mem_annihilator.mp mem_ann x, map_zero]
  simpa using reg this

lemma subsingleton_linearMap_iff [IsNoetherianRing R] [Module.Finite R M] [Module.Finite R N] :
    Subsingleton (N →ₗ[R] M) ↔ ∃ r ∈ Module.annihilator R N, IsSMulRegular M r := by
  refine ⟨fun hom0 ↦ ?_, fun ⟨r, mem_ann, reg⟩ ↦
    linearMap_subsingleton_of_mem_annihilator reg mem_ann⟩
  cases subsingleton_or_nontrivial M
  · exact ⟨0, ⟨Submodule.zero_mem (Module.annihilator R N), IsSMulRegular.zero⟩⟩
  · by_contra! h
    obtain ⟨p, pass, hp⟩ : ∃ p ∈ associatedPrimes R M, Module.annihilator R N ≤ p := by
      rcases associatedPrimes.nonempty R M with ⟨Ia, hIa⟩
      apply (Ideal.subset_union_prime_finite (associatedPrimes.finite R M) Ia Ia _).mp
      · rw [biUnion_associatedPrimes_eq_compl_regular R M]
        exact fun r hr ↦ h r hr
      · exact fun I hin _ _ ↦ IsAssociatedPrime.isPrime hin
    let _ := pass.isPrime
    let p' : PrimeSpectrum R := ⟨p, pass.isPrime⟩
    have loc_ne_zero : p' ∈ Module.support R N := Module.mem_support_iff_of_finite.mpr hp
    rw [Module.mem_support_iff] at loc_ne_zero
    let Rₚ := Localization.AtPrime p
    let Nₚ := LocalizedModule.AtPrime p'.asIdeal N
    let Mₚ := LocalizedModule.AtPrime p'.asIdeal M
    let Nₚ' := Nₚ ⧸ (IsLocalRing.maximalIdeal (Localization.AtPrime p)) • (⊤ : Submodule Rₚ Nₚ)
    have ntr : Nontrivial Nₚ' :=
      Submodule.Quotient.nontrivial_iff.mpr <| .symm <|
        Submodule.top_ne_ideal_smul_of_le_jacobson_annihilator <|
          IsLocalRing.maximalIdeal_le_jacobson _
    let Mₚ' := Mₚ ⧸ (IsLocalRing.maximalIdeal (Localization.AtPrime p)) • (⊤ : Submodule Rₚ Mₚ)
    let _ : Module p.ResidueField Nₚ' :=
      Module.instQuotientIdealSubmoduleHSMulTop Nₚ (maximalIdeal (Localization.AtPrime p))
    have := AssociatePrimes.mem_iff.mp
      (associatedPrimes.mem_associatedPrimes_atPrime_of_mem_associatedPrimes pass)
    rcases this.2 with ⟨x, hx⟩
    have : Nontrivial (Module.Dual p.ResidueField Nₚ') := by simpa using ntr
    rcases exists_ne (α := Module.Dual p.ResidueField Nₚ') 0 with ⟨g, hg⟩
    let to_res' : Nₚ' →ₗ[Rₚ] p.ResidueField := {
      __ := g
      map_smul' r x := by
        simp only [AddHom.toFun_eq_coe, coe_toAddHom, RingHom.id_apply]
        convert g.map_smul (Ideal.Quotient.mk _ r) x }
    let to_res : Nₚ →ₗ[Rₚ] p.ResidueField :=
      to_res'.comp ((maximalIdeal (Localization.AtPrime p)) • (⊤ : Submodule Rₚ Nₚ)).mkQ
    let i : p.ResidueField →ₗ[Rₚ] Mₚ :=
      Submodule.liftQ _ (LinearMap.toSpanSingleton Rₚ Mₚ x) (le_of_eq hx)
    have inj1 : Function.Injective i :=
      LinearMap.ker_eq_bot.mp (Submodule.ker_liftQ_eq_bot _ _ _ (le_of_eq hx.symm))
    let f := i.comp to_res
    have f_ne0 : f ≠ 0 := by
      intro eq0
      absurd hg
      apply LinearMap.ext
      intro np'
      induction np' using Submodule.Quotient.induction_on with | _ np
      change to_res np = 0
      apply inj1
      change f np = _
      simp [eq0]
    absurd hom0
    let _ := Module.finitePresentation_of_finite R N
    contrapose! f_ne0
    exact (Module.FinitePresentation.linearEquivMapExtendScalars
      p'.asIdeal.primeCompl).symm.map_eq_zero_iff.mp (Subsingleton.eq_zero _)

end IsSMulRegular

<<<<<<< HEAD
/-!

# The Rees theorem

In this section we proved the rees theorem for depth, which build the relation between
the vanishing order of `Ext` and maximal regular sequence.

# Main results

* `exist_isRegular_tfae` : for `n : ℕ`, noetherian ring `R`, `I : Ideal R`,
  `M : ModuleCat R` finitely generated and nontrivial satisfying `IM < M`, we proved TFAE,
  · for any `N : ModuleCat R` finitely generated and nontrivial with support contained in the
    zerolucus of `I`, `∀ i < n, Ext N M i = 0`
  · `∀ i < n, Ext (A⧸I) M i = 0`
  · there exist a `N : ModuleCat R` finitely generated and nontrivial with support equal to the
    zerolucus of `I`, `∀ i < n, Ext N M i = 0`
  · there exist a `M`-regular sequence of length `n` with every element in `I`

-/
=======

>>>>>>> 813dc6da

universe w v u

open IsLocalRing LinearMap
open RingTheory.Sequence Ideal CategoryTheory Abelian Limits

variable {R : Type u} [CommRing R] [Small.{v} R]

open Pointwise ModuleCat IsSMulRegular

<<<<<<< HEAD
lemma exist_isRegular_tfae_3_to_4 [IsNoetherianRing R] (I : Ideal R) (n : ℕ) :
    ∀ M : ModuleCat.{v} R, Nontrivial M → Module.Finite R M →
=======
lemma exist_isRegular_of_exist_subsingleton_ext [IsNoetherianRing R] (I : Ideal R) (n : ℕ) :
    ∀ M : ModuleCat.{v} R, [Nontrivial M] → [Module.Finite R M] →
>>>>>>> 813dc6da
    I • (⊤ : Submodule R M) < ⊤ → (∃ N : ModuleCat.{v} R, Nontrivial N ∧ Module.Finite R N ∧
    Module.support R N = PrimeSpectrum.zeroLocus I ∧ ∀ i < n, Subsingleton (Ext N M i)) →
    ∃ rs : List R, rs.length = n ∧ (∀ r ∈ rs, r ∈ I) ∧ IsRegular M rs := by
  induction n
  · intro M ntr M_fin smul_lt exist_N
    use []
    simp [isRegular_iff]
  · rename_i n ih
    intro M ntrM M_fin smul_lt exist_N
    rcases exist_N with ⟨N, ntr, fin, h_supp, h_ext⟩
    have h_supp' := h_supp
    rw [Module.support_eq_zeroLocus, PrimeSpectrum.zeroLocus_eq_iff] at h_supp'
    have : Subsingleton (N →ₗ[R] M) :=
      let _ := h_ext 0 n.zero_lt_succ
      let _ : Subsingleton (N ⟶ M) := Ext.addEquiv₀.symm.subsingleton
      (ModuleCat.homAddEquiv (M := N) (N := M)).symm.subsingleton
    rcases subsingleton_linearMap_iff.mp this with ⟨x, mem_ann, hx⟩
    have := Ideal.le_radical mem_ann
    rw [h_supp', Ideal.mem_radical_iff] at this
    rcases this with ⟨k, hk⟩
    have hxk := IsSMulRegular.pow k hx
    let M' := QuotSMulTop (x ^ k) M
    have le_smul : x ^ k • (⊤ : Submodule R M) ≤ I • ⊤ := by
      rw [← Submodule.ideal_span_singleton_smul]
      exact (Submodule.smul_mono_left ((span_singleton_le_iff_mem I).mpr hk))
    have ntr' : Nontrivial M' :=
      Submodule.Quotient.nontrivial_iff.mpr (lt_of_lt_of_le' smul_lt le_smul).ne
    have smul_lt' : I • (⊤ : Submodule R M') < ⊤ := by
      rw [lt_top_iff_ne_top]
      by_contra eq
      absurd lt_top_iff_ne_top.mp smul_lt
      have := Submodule.smul_top_eq_comap_smul_top_of_surjective I
        (Submodule.mkQ ((x ^ k) • (⊤ : Submodule R M))) (Submodule.mkQ_surjective _)
      simpa [eq, le_smul] using this
    have exist_N' : (∃ N : ModuleCat R, Nontrivial N ∧ Module.Finite R N ∧
        Module.support R N = PrimeSpectrum.zeroLocus I ∧
          ∀ i < n, Subsingleton (Abelian.Ext N (ModuleCat.of R M') i)) := by
      use N
      simp only [ntr, fin, h_supp, true_and]
      intro i hi
      have zero1 : IsZero (AddCommGrpCat.of (Ext N M i)) :=
        @AddCommGrpCat.isZero_of_subsingleton _ (h_ext i (Nat.lt_add_right 1 hi))
      have zero2 : IsZero (AddCommGrpCat.of (Ext N M (i + 1))) :=
        @AddCommGrpCat.isZero_of_subsingleton _ (h_ext (i + 1) (Nat.add_lt_add_right hi 1))
      exact AddCommGrpCat.subsingleton_of_isZero <| ShortComplex.Exact.isZero_of_both_zeros
        ((Ext.covariant_sequence_exact₃' N hxk.smulShortComplex_shortExact) i (i + 1) rfl)
        (zero1.eq_zero_of_src _) (zero2.eq_zero_of_tgt _)
<<<<<<< HEAD
    rcases ih (ModuleCat.of R M') ntr'
      (Module.Finite.quotient R _) smul_lt' exist_N' with ⟨rs, len, mem, reg⟩
=======
    rcases ih (ModuleCat.of R M') smul_lt' exist_N' with ⟨rs, len, mem, reg⟩
>>>>>>> 813dc6da
    use x ^ k :: rs
    simpa [len, hk] using ⟨mem, hxk, reg⟩

lemma mono_of_mono (a : R) {k : ℕ} (kpos : k > 0) (i : ℕ) {M N : ModuleCat.{v} R}
    (f_mono : Mono (AddCommGrpCat.ofHom ((Ext.mk₀ (smulShortComplex M a).f).postcomp
    N (add_zero i)))) : Mono (AddCommGrpCat.ofHom ((Ext.mk₀ (smulShortComplex M (a ^ k)).f).postcomp
    N (add_zero i))) := by
  induction k
  · simp at kpos
  · rename_i k ih
    rw [pow_succ]
    by_cases eq0 : k = 0
    · rw [eq0, pow_zero, one_mul]
      exact f_mono
<<<<<<< HEAD
    · have eq_comp : (AddCommGrpCat.ofHom ((Ext.mk₀ (smulShortComplex M (a ^ k * a)).f).postcomp
        N (add_zero i))) = (AddCommGrpCat.ofHom ((Ext.mk₀ (smulShortComplex M (a ^ k)).f).postcomp
        N (add_zero i))) ≫ (AddCommGrpCat.ofHom ((Ext.mk₀ (smulShortComplex M a).f).postcomp
        N (add_zero i))) := by
        have : (a ^ k * a) • (LinearMap.id (R := R) (M := M)) =
          (a • (LinearMap.id (M := M))).comp ((a ^ k) • (LinearMap.id (M := M))) := by
          rw [LinearMap.comp_smul, LinearMap.smul_comp, smul_smul, LinearMap.id_comp]
        simp only [smulShortComplex, this, ModuleCat.ofHom_comp, ModuleCat.of_coe,
          ← extFunctorObj_map, (extFunctorObj N i).map_comp]
      rw [eq_comp]
      exact CategoryTheory.mono_comp' (ih (Nat.zero_lt_of_ne_zero eq0)) f_mono

lemma exist_isRegular_tfae_4_to_1 [IsNoetherianRing R] (I : Ideal R) (n : ℕ) (N : ModuleCat.{v} R)
    (Nntr : Nontrivial N) (Nfin : Module.Finite R N)
    (Nsupp : Module.support R N ⊆ PrimeSpectrum.zeroLocus I) :
    ∀ M : ModuleCat.{v} R, Nontrivial M → Module.Finite R M → I • (⊤ : Submodule R M) < ⊤ →
=======
    · have : (a ^ k * a) • (LinearMap.id (R := R) (M := M)) =
        (a • (LinearMap.id (M := M))).comp ((a ^ k) • (LinearMap.id (M := M))) := by
        rw [LinearMap.comp_smul, LinearMap.smul_comp, smul_smul, LinearMap.id_comp]
      simpa [smulShortComplex, this, ModuleCat.ofHom_comp, ← extFunctorObj_map,
        (extFunctorObj N i).map_comp] using mono_comp' (ih (Nat.zero_lt_of_ne_zero eq0)) f_mono

lemma ext_subsingleton_of_exist_isRegular [IsNoetherianRing R] (I : Ideal R) (n : ℕ)
    (N : ModuleCat.{v} R) [Nntr : Nontrivial N] [Nfin : Module.Finite R N]
    (Nsupp : Module.support R N ⊆ PrimeSpectrum.zeroLocus I) :
    ∀ M : ModuleCat.{v} R, [Nontrivial M] → [Module.Finite R M] → I • (⊤ : Submodule R M) < ⊤ →
>>>>>>> 813dc6da
    (∃ rs : List R, rs.length = n ∧ (∀ r ∈ rs, r ∈ I) ∧ IsRegular M rs) →
    ∀ i < n, Subsingleton (Ext N M i) := by
  induction n
  · simp
  · rename_i n ih
    rintro M Mntr Mfin smul_lt ⟨rs, len, mem, reg⟩ i hi
    have le_rad := Nsupp
    rw [Module.support_eq_zeroLocus, PrimeSpectrum.zeroLocus_subset_zeroLocus_iff] at le_rad
    match rs with
    | [] =>
      absurd len
      simp
    | a :: rs' =>
      rcases le_rad (mem a List.mem_cons_self) with ⟨k, hk⟩
      have kpos : k > 0 := by
        by_contra h
        simp only [Nat.eq_zero_of_not_pos h, pow_zero, Module.mem_annihilator, one_smul] at hk
        absurd Nntr
        exact not_nontrivial_iff_subsingleton.mpr (subsingleton_of_forall_eq 0 hk)
      simp only [isRegular_cons_iff] at reg
      let M' := (QuotSMulTop a M)
      have le_smul : a • ⊤ ≤ I • (⊤ : Submodule R M) := by
        rw [← Submodule.ideal_span_singleton_smul]
        exact Submodule.smul_mono_left
          ((span_singleton_le_iff_mem I).mpr (mem a List.mem_cons_self))
      have Qntr : Nontrivial M' :=
        Submodule.Quotient.nontrivial_iff.mpr (lt_of_lt_of_le' smul_lt le_smul).ne
      have smul_lt' : I • (⊤ : Submodule R M') < ⊤ := by
        rw [lt_top_iff_ne_top]
        by_contra eq
        absurd lt_top_iff_ne_top.mp smul_lt
        have := Submodule.smul_top_eq_comap_smul_top_of_surjective I
          (Submodule.mkQ (a • (⊤ : Submodule R M))) (Submodule.mkQ_surjective _)
        simpa [eq, le_smul] using this
      have exist_reg' : ∃ rs : List R, rs.length = n ∧ (∀ r ∈ rs, r ∈ I) ∧
        IsRegular (ModuleCat.of R M') rs := by
        use rs'
        simp only [List.length_cons, Nat.add_left_inj] at len
        simp only [List.mem_cons, forall_eq_or_imp] at mem
        exact ⟨len, mem.2, reg.2⟩
      by_cases eq0 : i = 0
      · rw [eq0]
        have : Subsingleton (N →ₗ[R] M) := subsingleton_linearMap_iff.mpr
          ⟨a ^ k, hk, (IsSMulRegular.pow k reg.1)⟩
        have : Subsingleton (N ⟶ M) := ModuleCat.homEquiv.subsingleton
        exact Ext.addEquiv₀.subsingleton
      · have lt : i - 1 < n := by omega
        let g := (AddCommGrpCat.ofHom ((Ext.mk₀ (smulShortComplex M a).f).postcomp N (add_zero i)))
        have mono_g : Mono g := by
          apply ShortComplex.Exact.mono_g (CategoryTheory.Abelian.Ext.covariant_sequence_exact₁'
            N reg.1.smulShortComplex_shortExact (i - 1) i (by omega)) (IsZero.eq_zero_of_src _ _)
<<<<<<< HEAD
          exact @AddCommGrpCat.isZero_of_subsingleton _ (ih (ModuleCat.of R M') Qntr
            (Module.Finite.quotient R _) smul_lt' exist_reg' (i - 1) lt)
=======
          exact @AddCommGrpCat.isZero_of_subsingleton _
            (ih (ModuleCat.of R M') smul_lt' exist_reg' (i - 1) lt)
>>>>>>> 813dc6da
        let gk := (AddCommGrpCat.ofHom
          ((Ext.mk₀ (smulShortComplex M (a ^ k)).f).postcomp N (add_zero i)))
        have mono_gk : Mono gk := mono_of_mono a kpos i mono_g
        have zero_gk : gk = 0 := ext_hom_eq_zero_of_mem_ann hk i
        exact AddCommGrpCat.subsingleton_of_isZero (IsZero.of_mono_eq_zero _ zero_gk)

/-- The Rees theorem -/
<<<<<<< HEAD
lemma exist_isRegular_tfae [IsNoetherianRing R] (I : Ideal R) [Small.{v} (R ⧸ I)] (n : ℕ)
    (M : ModuleCat.{v} R) (Mntr : Nontrivial M) (Mfin : Module.Finite R M)
    (smul_lt : I • (⊤ : Submodule R M) < ⊤) :
    [∀ N : ModuleCat.{v} R, (Nontrivial N ∧ Module.Finite R N ∧
    Module.support R N ⊆ PrimeSpectrum.zeroLocus I) → ∀ i < n, Subsingleton (Ext N M i),
    ∀ i < n, Subsingleton (Ext (ModuleCat.of R (Shrink.{v} (R ⧸ I))) M i),
    ∃ N : ModuleCat R, Nontrivial N ∧ Module.Finite R N ∧
    Module.support R N = PrimeSpectrum.zeroLocus I ∧ ∀ i < n, Subsingleton (Ext N M i),
    ∃ rs : List R, rs.length = n ∧ (∀ r ∈ rs, r ∈ I) ∧ RingTheory.Sequence.IsRegular M rs
    ].TFAE := by
=======
lemma exist_isRegular_tfae [IsNoetherianRing R] (I : Ideal R) (n : ℕ)
    (M : ModuleCat.{v} R) [Nontrivial M] [Module.Finite R M]
    (smul_lt : I • (⊤ : Submodule R M) < ⊤) :
    [∀ N : ModuleCat.{v} R, (Nontrivial N ∧ Module.Finite R N ∧
     Module.support R N ⊆ PrimeSpectrum.zeroLocus I) → ∀ i < n, Subsingleton (Ext N M i),
     ∀ i < n, Subsingleton (Ext (ModuleCat.of R (Shrink.{v} (R ⧸ I))) M i),
     ∃ N : ModuleCat R, Nontrivial N ∧ Module.Finite R N ∧
     Module.support R N = PrimeSpectrum.zeroLocus I ∧ ∀ i < n, Subsingleton (Ext N M i),
     ∃ rs : List R, rs.length = n ∧ (∀ r ∈ rs, r ∈ I) ∧ RingTheory.Sequence.IsRegular M rs
     ].TFAE := by
>>>>>>> 813dc6da
  have ntrQ : Nontrivial (R ⧸ I) := by
    apply Submodule.Quotient.nontrivial_iff.mpr (lt_top_iff_ne_top.mpr _).ne
    by_contra eq
    absurd smul_lt
    simp [eq]
  have suppQ : Module.support R (R ⧸ I) = PrimeSpectrum.zeroLocus I := by
<<<<<<< HEAD
    have : I = (I • (⊤ : Ideal R)) := by simp only [smul_eq_mul, mul_top]
    rw [this, Module.support_quotient]
    have : Module.annihilator R R = ⊥ := by
      rw [Module.annihilator_eq_bot]
      exact (faithfulSMul_iff_algebraMap_injective R R).mpr fun ⦃a₁ a₂⦄ a ↦ a
    simp [Module.support_eq_zeroLocus, this]
=======
    rw [Module.support_eq_zeroLocus, Ideal.annihilator_quotient]
>>>>>>> 813dc6da
  tfae_have 1 → 2 := by
    intro h1 i hi
    apply h1 (ModuleCat.of R (Shrink.{v} (R ⧸ I))) _ i hi
    simp_rw [instNontrivialShrink, Module.Finite.equiv (Shrink.linearEquiv R (R ⧸ I)).symm]
    rw [true_and, true_and, (Shrink.linearEquiv R _).support_eq, suppQ]
  tfae_have 2 → 3 := by
    intro h2
    use (ModuleCat.of R (Shrink.{v} (R ⧸ I)))
    simp only [instNontrivialShrink, Module.Finite.equiv (Shrink.linearEquiv R (R ⧸ I)).symm,
      true_and]
    refine ⟨?_, h2⟩
    rw [(Shrink.linearEquiv R _).support_eq, suppQ]
<<<<<<< HEAD
  tfae_have 3 → 4 := exist_isRegular_tfae_3_to_4 I n M Mntr Mfin smul_lt
  tfae_have 4 → 1 := fun h4 N ⟨Nntr, Nfin, Nsupp⟩ i hi ↦
    exist_isRegular_tfae_4_to_1 I n N Nntr Nfin Nsupp M Mntr Mfin smul_lt h4 i hi
  tfae_finish

section

lemma CategoryTheory.Abelian.extFunctorObj_zero_preserve_momoMorphism (L M N : ModuleCat.{v} R)
    (f : M ⟶ N) (mono : Mono f) :
    Mono (AddCommGrpCat.ofHom <| ((Ext.mk₀ f)).postcomp L (add_zero 0)) := by
  apply ConcreteCategory.mono_of_injective
  rw [← AddMonoidHom.ker_eq_bot_iff]
  apply (AddSubgroup.eq_bot_iff_forall _).mpr (fun x hx ↦ ?_)
  simp only [AddCommGrpCat.hom_ofHom, AddMonoidHom.mem_ker, AddMonoidHom.flip_apply,
    Ext.bilinearComp_apply_apply] at hx
  rw [← Ext.mk₀_homEquiv₀_apply x, Ext.mk₀_comp_mk₀] at hx
  have : (Ext.addEquiv₀ x ≫ f) = 0 := (AddEquiv.map_eq_zero_iff Ext.addEquiv₀.symm).mp hx
  exact (AddEquiv.map_eq_zero_iff Ext.addEquiv₀).mp (zero_of_comp_mono f this)

lemma CategoryTheory.Abelian.extFunctor_post_apply_zero_preserve_momoMorphism
    (L M N : ModuleCat.{v} R) (g : M ⟶ N) (mono : Epi g) :
    Mono (AddCommGrpCat.ofHom <| ((Ext.mk₀ g)).precomp L (zero_add 0)) := by
  apply ConcreteCategory.mono_of_injective
  rw [← AddMonoidHom.ker_eq_bot_iff]
  apply (AddSubgroup.eq_bot_iff_forall _).mpr (fun x hx ↦ ?_)
  simp only [AddCommGrpCat.hom_ofHom, AddMonoidHom.mem_ker, Ext.bilinearComp_apply_apply] at hx
  rw [← Ext.mk₀_homEquiv₀_apply x, Ext.mk₀_comp_mk₀] at hx
  have : (g  ≫ Ext.addEquiv₀ x) = 0 := (AddEquiv.map_eq_zero_iff Ext.addEquiv₀.symm).mp hx
  exact (AddEquiv.map_eq_zero_iff Ext.addEquiv₀).mp (zero_of_epi_comp g this)

end

/-!

# The Definition of Depth

In this section, we give the definition of depth of a module over a local ring. We also extablished
some basic facts about it using the Rees theorem proven above.
In this section, we set `R` be a noetherian commutative ring, all modules refer to `R`-module.

# Main definition and results

* `moduleDepth` : The depth between two `R`-modules defined as the minimal nontrivial `Ext`
  between them, equal to `⊤ : ℕ∞` if no such index.

* `Ideal.depth` : The depth of a `R`-module `M` with respect to an ideal `I`,
  defined as `moduleDepth (R⧸ I, M)`.

* `IsLocalRing.depth` : For a local ring `R`, the depth of a `R`-module with respect to
  the maximal ideal.

* `moduleDepth_eq_depth_of_supp_eq` : For `I : Ideal R`, if support of a finitely generated module
  `N` is equal to `PrimeSpectrum.zeroLocus I`, then for any finitely generated nontrivial module
  `M` with `IM < M`, `moduleDepth N M = I.depth M`

* `moduleDepth_eq_sSup_length_regular` : For `I : Ideal R`, nontrivial finitely generated module
  `M` and N`, if support of `N` is equal to `PrimeSpectrum.zeroLocus I` and `IM < M`,
  `moduleDepth N M` is equal to the supremum of length of `M`-regular sequence in `I`


-/

section depth

/-- The depth between two `R`-modules defined as the minimal nontrivial `Ext` between them. -/
noncomputable def moduleDepth (N M : ModuleCat.{v} R) : ℕ∞ :=
  sSup {n : ℕ∞ | ∀ i : ℕ, i < n → Subsingleton (Ext N M i)}

/-- The depth of a `R`-module `M` with respect to an ideal `I`,
defined as `moduleDepth (R⧸ I, M)`. -/
noncomputable def Ideal.depth (I : Ideal R) (M : ModuleCat.{v} R) : ℕ∞ :=
  moduleDepth (ModuleCat.of R (Shrink.{v} (R ⧸ I))) M

/-- For a local ring `R`, the depth of a `R`-module with respect to the maximal ideal. -/
noncomputable def IsLocalRing.depth [IsLocalRing R] (M : ModuleCat.{v} R) : ℕ∞ :=
  (IsLocalRing.maximalIdeal R).depth M

open Classical in
lemma moduleDepth_eq_find (N M : ModuleCat.{v} R) (h : ∃ n, Nontrivial (Ext N M n)) :
    moduleDepth N M = Nat.find h := by
  apply le_antisymm
  · simp only [moduleDepth, sSup_le_iff, Set.mem_setOf_eq]
    intro n hn
    by_contra gt
    absurd Nat.find_spec h
    exact not_nontrivial_iff_subsingleton.mpr (hn (Nat.find h) (not_le.mp gt))
  · simp only [moduleDepth]
    apply le_sSup
    simp only [Set.mem_setOf_eq, Nat.cast_lt, Nat.lt_find_iff]
    intro i hi
    exact not_nontrivial_iff_subsingleton.mp (hi i (le_refl i))

lemma moduleDepth_eq_top_iff (N M : ModuleCat.{v} R) :
    moduleDepth N M = ⊤ ↔ ∀ i, Subsingleton (Ext N M i) := by
  refine ⟨fun h ↦ ?_, fun h ↦ ?_⟩
  · by_contra! exist
    rw [moduleDepth_eq_find N M exist] at h
    simp at h
  · simp [moduleDepth]
    exact csSup_eq_top_of_top_mem (fun i _ ↦ h i)

lemma moduleDepth_lt_top_iff (N M : ModuleCat.{v} R) :
    moduleDepth N M < ⊤ ↔ ∃ n, Nontrivial (Ext N M n) := by
  convert (moduleDepth_eq_top_iff N M).not
  · exact lt_top_iff_ne_top
  · push_neg
    rfl

lemma moduleDepth_eq_iff (N M : ModuleCat.{v} R) (n : ℕ) : moduleDepth N M = n ↔
    Nontrivial (Ext N M n) ∧ ∀ i < n, Subsingleton (Ext N M i) := by
  classical
  refine ⟨fun h ↦ ?_, fun ⟨ntr, h⟩ ↦ ?_⟩
  · have exist := (moduleDepth_lt_top_iff N M).mp (by simp [h])
    simp only [moduleDepth_eq_find _ _ exist, Nat.cast_inj] at h
    refine ⟨h ▸ Nat.find_spec exist, fun i hi ↦ ?_⟩
    exact not_nontrivial_iff_subsingleton.mp (Nat.find_min exist (lt_of_lt_of_eq hi h.symm))
  · have exist : ∃ n, Nontrivial (Ext N M n) := by use n
    simp only [moduleDepth_eq_find _ _ exist, Nat.cast_inj, Nat.find_eq_iff, ntr, true_and]
    intro i hi
    exact not_nontrivial_iff_subsingleton.mpr (h i hi)

lemma ext_subsingleton_of_lt_moduleDepth {N M : ModuleCat.{v} R} {i : ℕ}
    (lt : i < moduleDepth N M) : Subsingleton (Ext N M i) := by
  by_cases lttop : moduleDepth N M < ⊤
  · let _ : Nonempty {n : ℕ∞ | ∀ (i : ℕ), i < n → Subsingleton (Ext N M i)} :=
      Nonempty.intro ⟨(0 : ℕ∞), by simp⟩
    exact ENat.sSup_mem_of_nonempty_of_lt_top lttop i lt
  · simp only [not_lt, top_le_iff, moduleDepth_eq_top_iff] at lttop
    exact lttop i

lemma moduleDepth_eq_sup_nat (N M : ModuleCat.{v} R) : moduleDepth N M =
    sSup {n : ℕ∞ | n < ⊤ ∧ ∀ i : ℕ, i < n → Subsingleton (Ext N M i)} := by
  simp only [moduleDepth]
  by_cases h : ⊤ ∈ {n : ℕ∞ | ∀ (i : ℕ), i < n → Subsingleton (Ext N M i)}
  · rw [csSup_eq_top_of_top_mem h, eq_comm, ENat.eq_top_iff_forall_ge]
    intro m
    apply le_sSup
    simp only [Set.mem_setOf_eq, ENat.coe_lt_top, forall_const] at h
    simpa using fun i _ ↦ h i
  · congr
    ext n
    exact ⟨fun mem ↦ ⟨top_notMem_iff.mp h n mem, mem⟩, fun mem ↦ mem.2⟩

lemma moduleDepth_eq_depth_of_supp_eq [IsNoetherianRing R] (I : Ideal R)
    (N M : ModuleCat.{v} R) [Module.Finite R M] [Nfin : Module.Finite R N]
    [Nontrivial M] [Nntr : Nontrivial N] (smul_lt : I • (⊤ : Submodule R M) < ⊤)
    (hsupp : Module.support R N = PrimeSpectrum.zeroLocus I) :
    moduleDepth N M = I.depth M := by
  have (n : ℕ) : (∀ i < n, Subsingleton (Ext N M i)) ↔
    (∀ i < n, Subsingleton (Ext (ModuleCat.of R (Shrink.{v} (R ⧸ I))) M i)) := by
    refine ⟨fun h ↦ ?_, fun h ↦ ?_⟩
    · apply ((exist_isRegular_tfae I n M ‹_› ‹_› smul_lt).out 1 2).mpr
      use N
    · have rees := ((exist_isRegular_tfae I n M ‹_› ‹_› smul_lt).out 0 1).mpr h
      apply rees N
      simp [Nfin, Nntr, hsupp]
  simp [Ideal.depth, moduleDepth_eq_sup_nat]
  congr
  ext n
  simp only [and_congr_right_iff]
  intro lt_top
  convert this n.toNat
  <;> nth_rw 1 [← ENat.coe_toNat (LT.lt.ne_top lt_top), ENat.coe_lt_coe]

open Opposite in
lemma moduleDepth_eq_of_iso_fst (M : ModuleCat.{v} R) {N N' : ModuleCat.{v} R} (e : N ≅ N') :
    moduleDepth N M = moduleDepth N' M := by
  simp only [moduleDepth]
  congr
  ext n
  exact forall₂_congr fun i _ ↦
    (((extFunctor.{v} i).mapIso e.symm.op).app M).addCommGroupIsoToAddEquiv.subsingleton_congr

lemma moduleDepth_eq_of_iso_snd (N : ModuleCat.{v} R) {M M' : ModuleCat.{v} R} (e : M ≅ M') :
    moduleDepth N M = moduleDepth N M' := by
  simp only [moduleDepth]
  congr
  ext n
  exact forall₂_congr fun i _ ↦
    ((extFunctorObj N i).mapIso e).addCommGroupIsoToAddEquiv.subsingleton_congr

lemma Ideal.depth_eq_of_iso (I : Ideal R) {M M' : ModuleCat.{v} R} (e : M ≅ M') :
    I.depth M = I.depth M' :=
  moduleDepth_eq_of_iso_snd (ModuleCat.of R (Shrink.{v, u} (R ⧸ I))) e

lemma IsLocalRing.depth_eq_of_iso [IsLocalRing R] {M M' : ModuleCat.{v} R} (e : M ≅ M') :
    IsLocalRing.depth M = IsLocalRing.depth M' :=
  (maximalIdeal R).depth_eq_of_iso e

lemma moduleDepth_eq_zero_of_hom_nontrivial (N M : ModuleCat.{v} R) :
    moduleDepth N M = 0 ↔ Nontrivial (N →ₗ[R] M) := by
  refine ⟨fun h ↦ ?_, fun h ↦ ?_⟩
  · simp [moduleDepth] at h
    have : 1 ∉ {n : ℕ∞ | ∀ (i : ℕ), i < n → Subsingleton (Ext N M i)} := by
      by_contra mem
      absurd le_sSup mem
      simp [h]
    simp only [Set.mem_setOf_eq, Nat.cast_lt_one, forall_eq,
      not_subsingleton_iff_nontrivial, Ext.addEquiv₀.nontrivial_congr] at this
    exact (ModuleCat.homLinearEquiv (S := R)).nontrivial_congr.mp this
  · apply nonpos_iff_eq_zero.mp (sSup_le (fun n mem ↦ ?_))
    by_contra pos
    absurd mem 0 (lt_of_not_ge pos)
    simpa [not_subsingleton_iff_nontrivial, Ext.addEquiv₀.nontrivial_congr]
      using (ModuleCat.homLinearEquiv (S := R)).nontrivial_congr.mpr h

lemma moduleDepth_ge_min_of_shortExact_snd_fst
    (S : ShortComplex (ModuleCat.{v} R)) (hS : S.ShortExact)
    (N : ModuleCat.{v} R) : moduleDepth S.X₂ N ≥ moduleDepth S.X₁ N ⊓ moduleDepth S.X₃ N := by
  apply le_sSup
  simp only [Set.mem_setOf_eq, lt_inf_iff, and_imp]
  intro i hi1 hi3
  have zero1 : IsZero (AddCommGrpCat.of (Ext S.X₁ N i)) :=
      @AddCommGrpCat.isZero_of_subsingleton _ (ext_subsingleton_of_lt_moduleDepth hi1)
  have zero3 : IsZero (AddCommGrpCat.of (Ext S.X₃ N i)) :=
      @AddCommGrpCat.isZero_of_subsingleton _ (ext_subsingleton_of_lt_moduleDepth hi3)
  exact AddCommGrpCat.subsingleton_of_isZero <| ShortComplex.Exact.isZero_of_both_zeros
    (Ext.contravariant_sequence_exact₂' hS N i)
    (zero3.eq_zero_of_src _) (zero1.eq_zero_of_tgt _)

lemma moduleDepth_ge_min_of_shortExact_fst_fst
    (S : ShortComplex (ModuleCat.{v} R)) (hS : S.ShortExact)
    (N : ModuleCat.{v} R) : moduleDepth S.X₁ N ≥ moduleDepth S.X₂ N ⊓ (moduleDepth S.X₃ N - 1) := by
  apply le_sSup
  simp only [Set.mem_setOf_eq, lt_inf_iff, and_imp]
  intro i hi2 hi3
  have zero2 : IsZero (AddCommGrpCat.of (Ext S.X₂ N i)) :=
      @AddCommGrpCat.isZero_of_subsingleton _ (ext_subsingleton_of_lt_moduleDepth hi2)
  have hi3' : (i + 1 : ℕ) < moduleDepth S.X₃ N := by
    simpa using lt_tsub_iff_right.mp hi3
  have zero3 : IsZero (AddCommGrpCat.of (Ext S.X₃ N (i + 1))) :=
      @AddCommGrpCat.isZero_of_subsingleton _ (ext_subsingleton_of_lt_moduleDepth hi3')
  exact AddCommGrpCat.subsingleton_of_isZero <| ShortComplex.Exact.isZero_of_both_zeros
    (Ext.contravariant_sequence_exact₁' hS N i (i + 1) (add_comm _ _))
    (zero2.eq_zero_of_src _) (zero3.eq_zero_of_tgt _)

lemma moduleDepth_ge_min_of_shortExact_trd_fst
    (S : ShortComplex (ModuleCat.{v} R)) (hS : S.ShortExact)
    (N : ModuleCat.{v} R) : moduleDepth S.X₃ N ≥ moduleDepth S.X₂ N ⊓ (moduleDepth S.X₁ N + 1) := by
  apply le_sSup
  simp only [Set.mem_setOf_eq, lt_inf_iff, and_imp]
  intro i hi2 hi1
  have zero2 : IsZero (AddCommGrpCat.of (Ext S.X₂ N i)) :=
    @AddCommGrpCat.isZero_of_subsingleton _ (ext_subsingleton_of_lt_moduleDepth hi2)
  by_cases eq0 : i = 0
  · rw [eq0] at zero2 ⊢
    have := extFunctor_post_apply_zero_preserve_momoMorphism.{v} N _ _ S.g hS.epi_g
    exact AddCommGrpCat.subsingleton_of_isZero <| @zero2.of_mono _ _ _ _ _ _ this
  · have hi1' : (i - 1 : ℕ) < moduleDepth S.X₁ N := by
      have : i - 1 + 1 = i := Nat.succ_pred_eq_of_ne_zero eq0
      rw [← this, Nat.cast_add, Nat.cast_one] at hi1
      exact lt_of_add_lt_add_right hi1
    have zero1 : IsZero (AddCommGrpCat.of (Ext S.X₁ N (i - 1))) :=
      @AddCommGrpCat.isZero_of_subsingleton _ (ext_subsingleton_of_lt_moduleDepth hi1')
    exact AddCommGrpCat.subsingleton_of_isZero <| ShortComplex.Exact.isZero_of_both_zeros
      (Ext.contravariant_sequence_exact₃' hS N (i - 1) i (by omega))
      (zero1.eq_zero_of_src _) (zero2.eq_zero_of_tgt _)

lemma moduleDepth_ge_min_of_shortExact_snd_snd
    (N : ModuleCat.{v} R) (S : ShortComplex (ModuleCat.{v} R))
    (hS : S.ShortExact) : moduleDepth N S.X₂ ≥ moduleDepth N S.X₁ ⊓ moduleDepth N S.X₃ := by
  apply le_sSup
  simp only [Set.mem_setOf_eq, lt_inf_iff, and_imp]
  intro i hi1 hi3
  have zero1 : IsZero (AddCommGrpCat.of (Ext N S.X₁ i)) :=
      @AddCommGrpCat.isZero_of_subsingleton _ (ext_subsingleton_of_lt_moduleDepth hi1)
  have zero3 : IsZero (AddCommGrpCat.of (Ext N S.X₃ i)) :=
      @AddCommGrpCat.isZero_of_subsingleton _ (ext_subsingleton_of_lt_moduleDepth hi3)
  exact AddCommGrpCat.subsingleton_of_isZero <| ShortComplex.Exact.isZero_of_both_zeros
    (Ext.covariant_sequence_exact₂' N hS i)
    (zero1.eq_zero_of_src _) (zero3.eq_zero_of_tgt _)

lemma moduleDepth_ge_min_of_shortExact_fst_snd
    (N : ModuleCat.{v} R) (S : ShortComplex (ModuleCat.{v} R))
    (hS : S.ShortExact) : moduleDepth N S.X₁ ≥ moduleDepth N S.X₂ ⊓ (moduleDepth N S.X₃ + 1) := by
  apply le_sSup
  simp only [Set.mem_setOf_eq, lt_inf_iff, and_imp]
  intro i hi2 hi3
  have zero2 : IsZero (AddCommGrpCat.of (Ext N S.X₂ i)) :=
    @AddCommGrpCat.isZero_of_subsingleton _ (ext_subsingleton_of_lt_moduleDepth hi2)
  by_cases eq0 : i = 0
  · rw [eq0] at zero2 ⊢
    have := extFunctorObj_zero_preserve_momoMorphism.{v} N _ _ S.f hS.mono_f
    exact AddCommGrpCat.subsingleton_of_isZero <| @zero2.of_mono _ _ _ _ _ _ this
  · have hi3' : (i - 1 : ℕ) < moduleDepth N S.X₃ := by
      have : i - 1 + 1 = i := Nat.succ_pred_eq_of_ne_zero eq0
      rw [← this, Nat.cast_add, Nat.cast_one] at hi3
      exact lt_of_add_lt_add_right hi3
    have zero3 : IsZero (AddCommGrpCat.of (Ext N S.X₃ (i - 1))) :=
      @AddCommGrpCat.isZero_of_subsingleton _ (ext_subsingleton_of_lt_moduleDepth hi3')
    exact AddCommGrpCat.subsingleton_of_isZero <| ShortComplex.Exact.isZero_of_both_zeros
      (Ext.covariant_sequence_exact₁' N hS (i - 1) i (by omega))
      (zero3.eq_zero_of_src _) (zero2.eq_zero_of_tgt _)

lemma moduleDepth_ge_min_of_shortExact_trd_snd
    (N : ModuleCat.{v} R) (S : ShortComplex (ModuleCat.{v} R))
    (hS : S.ShortExact) : moduleDepth N S.X₃ ≥ moduleDepth N S.X₂ ⊓ (moduleDepth N S.X₁ - 1) := by
  apply le_sSup
  simp only [Set.mem_setOf_eq, lt_inf_iff, and_imp]
  intro i hi2 hi1
  have zero2 : IsZero (AddCommGrpCat.of (Ext N S.X₂ i)) :=
    @AddCommGrpCat.isZero_of_subsingleton _ (ext_subsingleton_of_lt_moduleDepth hi2)
  have hi1' : (i + 1 : ℕ) < moduleDepth N S.X₁ := by
    simpa using lt_tsub_iff_right.mp hi1
  have zero1 : IsZero (AddCommGrpCat.of (Ext N S.X₁ (i + 1))) :=
    @AddCommGrpCat.isZero_of_subsingleton _ (ext_subsingleton_of_lt_moduleDepth hi1')
  exact AddCommGrpCat.subsingleton_of_isZero <| ShortComplex.Exact.isZero_of_both_zeros
    (Ext.covariant_sequence_exact₃' N hS i (i + 1) rfl)
    (zero2.eq_zero_of_src _) (zero1.eq_zero_of_tgt _)

lemma moduleDepth_eq_sSup_length_regular [IsNoetherianRing R] (I : Ideal R)
    (N M : ModuleCat.{v} R) [Module.Finite R M] [Nfin : Module.Finite R N]
    [Nontrivial M] [Nntr : Nontrivial N] (smul_lt : I • (⊤ : Submodule R M) < ⊤)
    (hsupp : Module.support R N = PrimeSpectrum.zeroLocus I) :
    moduleDepth N M = sSup {(List.length rs : ℕ∞) | (rs : List R)
    (_ : RingTheory.Sequence.IsRegular M rs) (_ : ∀ r ∈ rs, r ∈ I) } := by
  rw [moduleDepth_eq_sup_nat]
  congr
  ext m
  simp only [exists_prop]
  refine ⟨fun ⟨lt_top, h⟩ ↦ ?_, fun ⟨rs, reg, mem, len⟩ ↦ ?_⟩
  · rcases ENat.ne_top_iff_exists.mp (ne_top_of_lt lt_top) with ⟨n, hn⟩
    simp only [← hn, Nat.cast_lt, Nat.cast_inj] at h ⊢
    have : ∃ N : ModuleCat.{v} R, Nontrivial N ∧ Module.Finite R N ∧
      Module.support R N = PrimeSpectrum.zeroLocus I ∧ ∀ i < n, Subsingleton (Ext N M i) := by
      use N
    rcases ((exist_isRegular_tfae I n M ‹_› ‹_› smul_lt).out 2 3).mp this with ⟨rs, len, mem, reg⟩
    use rs
  · simp only [← len, ENat.coe_lt_top, Nat.cast_lt, true_and]
    have rees := ((exist_isRegular_tfae I rs.length M ‹_› ‹_› smul_lt).out 3 0).mp (by use rs)
    apply rees N
    simp [Nntr, Nfin, hsupp]

lemma IsLocalRing.ideal_depth_eq_sSup_length_regular [IsLocalRing R] [IsNoetherianRing R]
    (I : Ideal R) (netop : I ≠ ⊤) (M : ModuleCat.{v} R) [Module.Finite R M]
    [Nontrivial M] : I.depth M = sSup {(List.length rs : ℕ∞) | (rs : List R)
    (_ : RingTheory.Sequence.IsRegular M rs) (_ : ∀ r ∈ rs, r ∈ I) } := by
  let _ := Module.Finite.equiv (Shrink.linearEquiv R (R ⧸ I)).symm
  let _ : Nontrivial (R ⧸ I) := Ideal.Quotient.nontrivial_iff.mpr netop
  have smul_lt : I • (⊤ : Submodule R M) < ⊤ := lt_of_le_of_lt
      (Submodule.smul_mono (le_maximalIdeal netop) (le_refl _))
      (Ne.lt_top' (Submodule.top_ne_ideal_smul_of_le_jacobson_annihilator
        (IsLocalRing.maximalIdeal_le_jacobson _)))
  apply moduleDepth_eq_sSup_length_regular I (ModuleCat.of R (Shrink.{v} (R ⧸ I))) M smul_lt
  rw [(Shrink.linearEquiv R (R ⧸ I)).support_eq, Module.support_eq_zeroLocus,
    Ideal.annihilator_quotient]

lemma IsLocalRing.depth_eq_sSup_length_regular [IsLocalRing R] [IsNoetherianRing R]
    (M : ModuleCat.{v} R) [Module.Finite R M] [Nontrivial M] :
    IsLocalRing.depth M = sSup {(List.length rs : ℕ∞) | (rs : List R)
    (_ : RingTheory.Sequence.IsRegular M rs) (_ : ∀ r ∈ rs, r ∈ maximalIdeal R) } :=
  IsLocalRing.ideal_depth_eq_sSup_length_regular (maximalIdeal R) IsPrime.ne_top' M

lemma IsLocalRing.ideal_depth_le_depth [IsLocalRing R] [IsNoetherianRing R]
    (I : Ideal R) (netop : I ≠ ⊤) (M : ModuleCat.{v} R) [Module.Finite R M] [Nontrivial M] :
    I.depth M ≤ IsLocalRing.depth M := by
  rw [ideal_depth_eq_sSup_length_regular I netop, depth_eq_sSup_length_regular]
  apply sSup_le (fun n hn ↦ le_sSup ?_)
  rcases hn with ⟨rs, reg, mem, len⟩
  have : ∀ r ∈ rs, r ∈ maximalIdeal R := fun r a ↦ (le_maximalIdeal netop) (mem r a)
  use rs

omit [Small.{v, u} R] in
lemma Submodule.comap_lt_top_of_lt_range {M N : Type*} [AddCommGroup M] [Module R M]
    [AddCommGroup N] [Module R N] (f : M →ₗ[R] N) (p : Submodule R N)
    (lt : p < LinearMap.range f) : Submodule.comap f p < ⊤ := by
  obtain ⟨x, ⟨y, hy⟩, nmem⟩ : ∃ x ∈ LinearMap.range f, x ∉ p := Set.exists_of_ssubset lt
  have : y ∉ Submodule.comap f p := by simpa [hy] using nmem
  exact lt_of_le_not_ge (fun _ a ↦ trivial) fun a ↦ this (a trivial)

/-- Universe invariant of `moduleDepth`, would be repalced by a more general version when universe
invariant of `Ext` is provided. -/
lemma moduleDepth_eq_moduleDepth_shrink [IsNoetherianRing R] (I : Ideal R) [Small.{w, u} R]
    (N M : Type v) [AddCommGroup M] [Module R M] [Module.Finite R M] [Nontrivial M]
    [AddCommGroup N] [Module R N] [Nfin : Module.Finite R N] [Nntr : Nontrivial N]
    (smul_lt : I • (⊤ : Submodule R M) < ⊤)
    (hsupp : Module.support R N = PrimeSpectrum.zeroLocus I) [Small.{w} M] [Small.{w} N] :
    moduleDepth (ModuleCat.of R N) (ModuleCat.of R M) =
    moduleDepth (ModuleCat.of R (Shrink.{w} N)) (ModuleCat.of R (Shrink.{w} M)) := by
  rw [moduleDepth_eq_sSup_length_regular I (ModuleCat.of R N) (ModuleCat.of R M) smul_lt hsupp]
  let _ : Module.Finite R (Shrink.{w} M) :=
    Module.Finite.equiv (Shrink.linearEquiv.{w} R M).symm
  let _ : Module.Finite R (Shrink.{w} N) :=
    Module.Finite.equiv (Shrink.linearEquiv.{w} R N).symm
  have smul_lt' : I • (⊤ : Submodule R (Shrink.{w} M)) < ⊤ := by
    apply lt_of_le_of_lt (Submodule.smul_top_le_comap_smul_top I
      (Shrink.linearEquiv.{w} R M).toLinearMap) (Submodule.comap_lt_top_of_lt_range _ _ _)
    simpa using smul_lt
  have hsupp' : Module.support R (Shrink.{w} N) = PrimeSpectrum.zeroLocus I := by
    rw [LinearEquiv.support_eq (Shrink.linearEquiv.{w} R N), hsupp]
  rw [moduleDepth_eq_sSup_length_regular I
    (ModuleCat.of R (Shrink.{w} N)) (ModuleCat.of R (Shrink.{w} M)) smul_lt' hsupp']
  have : RingTheory.Sequence.IsRegular M =
    RingTheory.Sequence.IsRegular (R := R) (Shrink.{w, v} M) := by
    ext rs
    exact LinearEquiv.isRegular_congr (Shrink.linearEquiv.{w} R M).symm rs
  congr!

lemma ring_depth_invariant [IsNoetherianRing R] (I : Ideal R) (lt_top : I < ⊤) :
    I.depth (ModuleCat.of R (Shrink.{v} R)) = I.depth (ModuleCat.of R R) := by
  simp only [Ideal.depth]
  let _ : Nontrivial (R ⧸ I) := Ideal.Quotient.nontrivial_iff.mpr lt_top.ne
  let _ : Nontrivial R := (Submodule.nontrivial_iff R).mp (nontrivial_of_lt I ⊤ lt_top)
  let e : (of R (Shrink.{u, u} (R ⧸ I))) ≅ (of R (R ⧸ I)) :=
    (Shrink.linearEquiv.{u, u} R (R ⧸ I)).toModuleIso
  rw [moduleDepth_eq_of_iso_fst _ e, eq_comm]
  have smul_lt : I • (⊤ : Submodule R R) < ⊤ := by simpa using lt_top
  apply moduleDepth_eq_moduleDepth_shrink I (R ⧸ I) R smul_lt
  simp [Module.support_eq_zeroLocus, Ideal.annihilator_quotient]

omit [Small.{v, u} R] in
lemma ring_depth_uLift [IsNoetherianRing R] (I : Ideal R) (lt_top : I < ⊤) :
    I.depth (ModuleCat.of R (ULift.{w} R)) = I.depth (ModuleCat.of R R) := by
  let e : (of R (Shrink.{max u w} R)) ≅ (of R (ULift.{w} R)) :=
    ((Shrink.linearEquiv.{max u w} R R).trans ULift.moduleEquiv.symm).toModuleIso
  rw [← I.depth_eq_of_iso e]
  exact ring_depth_invariant.{max u w} I lt_top

end depth
=======
  tfae_have 3 → 4 := exist_isRegular_of_exist_subsingleton_ext I n M smul_lt
  tfae_have 4 → 1 := fun h4 N ⟨Nntr, Nfin, Nsupp⟩ i hi ↦
    ext_subsingleton_of_exist_isRegular I n N Nsupp M smul_lt h4 i hi
  tfae_finish
>>>>>>> 813dc6da
<|MERGE_RESOLUTION|>--- conflicted
+++ resolved
@@ -117,29 +117,7 @@
 
 end IsSMulRegular
 
-<<<<<<< HEAD
-/-!
-
-# The Rees theorem
-
-In this section we proved the rees theorem for depth, which build the relation between
-the vanishing order of `Ext` and maximal regular sequence.
-
-# Main results
-
-* `exist_isRegular_tfae` : for `n : ℕ`, noetherian ring `R`, `I : Ideal R`,
-  `M : ModuleCat R` finitely generated and nontrivial satisfying `IM < M`, we proved TFAE,
-  · for any `N : ModuleCat R` finitely generated and nontrivial with support contained in the
-    zerolucus of `I`, `∀ i < n, Ext N M i = 0`
-  · `∀ i < n, Ext (A⧸I) M i = 0`
-  · there exist a `N : ModuleCat R` finitely generated and nontrivial with support equal to the
-    zerolucus of `I`, `∀ i < n, Ext N M i = 0`
-  · there exist a `M`-regular sequence of length `n` with every element in `I`
-
--/
-=======
-
->>>>>>> 813dc6da
+
 
 universe w v u
 
@@ -150,13 +128,8 @@
 
 open Pointwise ModuleCat IsSMulRegular
 
-<<<<<<< HEAD
-lemma exist_isRegular_tfae_3_to_4 [IsNoetherianRing R] (I : Ideal R) (n : ℕ) :
-    ∀ M : ModuleCat.{v} R, Nontrivial M → Module.Finite R M →
-=======
 lemma exist_isRegular_of_exist_subsingleton_ext [IsNoetherianRing R] (I : Ideal R) (n : ℕ) :
     ∀ M : ModuleCat.{v} R, [Nontrivial M] → [Module.Finite R M] →
->>>>>>> 813dc6da
     I • (⊤ : Submodule R M) < ⊤ → (∃ N : ModuleCat.{v} R, Nontrivial N ∧ Module.Finite R N ∧
     Module.support R N = PrimeSpectrum.zeroLocus I ∧ ∀ i < n, Subsingleton (Ext N M i)) →
     ∃ rs : List R, rs.length = n ∧ (∀ r ∈ rs, r ∈ I) ∧ IsRegular M rs := by
@@ -204,12 +177,7 @@
       exact AddCommGrpCat.subsingleton_of_isZero <| ShortComplex.Exact.isZero_of_both_zeros
         ((Ext.covariant_sequence_exact₃' N hxk.smulShortComplex_shortExact) i (i + 1) rfl)
         (zero1.eq_zero_of_src _) (zero2.eq_zero_of_tgt _)
-<<<<<<< HEAD
-    rcases ih (ModuleCat.of R M') ntr'
-      (Module.Finite.quotient R _) smul_lt' exist_N' with ⟨rs, len, mem, reg⟩
-=======
     rcases ih (ModuleCat.of R M') smul_lt' exist_N' with ⟨rs, len, mem, reg⟩
->>>>>>> 813dc6da
     use x ^ k :: rs
     simpa [len, hk] using ⟨mem, hxk, reg⟩
 
@@ -224,24 +192,6 @@
     by_cases eq0 : k = 0
     · rw [eq0, pow_zero, one_mul]
       exact f_mono
-<<<<<<< HEAD
-    · have eq_comp : (AddCommGrpCat.ofHom ((Ext.mk₀ (smulShortComplex M (a ^ k * a)).f).postcomp
-        N (add_zero i))) = (AddCommGrpCat.ofHom ((Ext.mk₀ (smulShortComplex M (a ^ k)).f).postcomp
-        N (add_zero i))) ≫ (AddCommGrpCat.ofHom ((Ext.mk₀ (smulShortComplex M a).f).postcomp
-        N (add_zero i))) := by
-        have : (a ^ k * a) • (LinearMap.id (R := R) (M := M)) =
-          (a • (LinearMap.id (M := M))).comp ((a ^ k) • (LinearMap.id (M := M))) := by
-          rw [LinearMap.comp_smul, LinearMap.smul_comp, smul_smul, LinearMap.id_comp]
-        simp only [smulShortComplex, this, ModuleCat.ofHom_comp, ModuleCat.of_coe,
-          ← extFunctorObj_map, (extFunctorObj N i).map_comp]
-      rw [eq_comp]
-      exact CategoryTheory.mono_comp' (ih (Nat.zero_lt_of_ne_zero eq0)) f_mono
-
-lemma exist_isRegular_tfae_4_to_1 [IsNoetherianRing R] (I : Ideal R) (n : ℕ) (N : ModuleCat.{v} R)
-    (Nntr : Nontrivial N) (Nfin : Module.Finite R N)
-    (Nsupp : Module.support R N ⊆ PrimeSpectrum.zeroLocus I) :
-    ∀ M : ModuleCat.{v} R, Nontrivial M → Module.Finite R M → I • (⊤ : Submodule R M) < ⊤ →
-=======
     · have : (a ^ k * a) • (LinearMap.id (R := R) (M := M)) =
         (a • (LinearMap.id (M := M))).comp ((a ^ k) • (LinearMap.id (M := M))) := by
         rw [LinearMap.comp_smul, LinearMap.smul_comp, smul_smul, LinearMap.id_comp]
@@ -252,7 +202,6 @@
     (N : ModuleCat.{v} R) [Nntr : Nontrivial N] [Nfin : Module.Finite R N]
     (Nsupp : Module.support R N ⊆ PrimeSpectrum.zeroLocus I) :
     ∀ M : ModuleCat.{v} R, [Nontrivial M] → [Module.Finite R M] → I • (⊤ : Submodule R M) < ⊤ →
->>>>>>> 813dc6da
     (∃ rs : List R, rs.length = n ∧ (∀ r ∈ rs, r ∈ I) ∧ IsRegular M rs) →
     ∀ i < n, Subsingleton (Ext N M i) := by
   induction n
@@ -304,13 +253,8 @@
         have mono_g : Mono g := by
           apply ShortComplex.Exact.mono_g (CategoryTheory.Abelian.Ext.covariant_sequence_exact₁'
             N reg.1.smulShortComplex_shortExact (i - 1) i (by omega)) (IsZero.eq_zero_of_src _ _)
-<<<<<<< HEAD
-          exact @AddCommGrpCat.isZero_of_subsingleton _ (ih (ModuleCat.of R M') Qntr
-            (Module.Finite.quotient R _) smul_lt' exist_reg' (i - 1) lt)
-=======
           exact @AddCommGrpCat.isZero_of_subsingleton _
             (ih (ModuleCat.of R M') smul_lt' exist_reg' (i - 1) lt)
->>>>>>> 813dc6da
         let gk := (AddCommGrpCat.ofHom
           ((Ext.mk₀ (smulShortComplex M (a ^ k)).f).postcomp N (add_zero i)))
         have mono_gk : Mono gk := mono_of_mono a kpos i mono_g
@@ -318,18 +262,6 @@
         exact AddCommGrpCat.subsingleton_of_isZero (IsZero.of_mono_eq_zero _ zero_gk)
 
 /-- The Rees theorem -/
-<<<<<<< HEAD
-lemma exist_isRegular_tfae [IsNoetherianRing R] (I : Ideal R) [Small.{v} (R ⧸ I)] (n : ℕ)
-    (M : ModuleCat.{v} R) (Mntr : Nontrivial M) (Mfin : Module.Finite R M)
-    (smul_lt : I • (⊤ : Submodule R M) < ⊤) :
-    [∀ N : ModuleCat.{v} R, (Nontrivial N ∧ Module.Finite R N ∧
-    Module.support R N ⊆ PrimeSpectrum.zeroLocus I) → ∀ i < n, Subsingleton (Ext N M i),
-    ∀ i < n, Subsingleton (Ext (ModuleCat.of R (Shrink.{v} (R ⧸ I))) M i),
-    ∃ N : ModuleCat R, Nontrivial N ∧ Module.Finite R N ∧
-    Module.support R N = PrimeSpectrum.zeroLocus I ∧ ∀ i < n, Subsingleton (Ext N M i),
-    ∃ rs : List R, rs.length = n ∧ (∀ r ∈ rs, r ∈ I) ∧ RingTheory.Sequence.IsRegular M rs
-    ].TFAE := by
-=======
 lemma exist_isRegular_tfae [IsNoetherianRing R] (I : Ideal R) (n : ℕ)
     (M : ModuleCat.{v} R) [Nontrivial M] [Module.Finite R M]
     (smul_lt : I • (⊤ : Submodule R M) < ⊤) :
@@ -340,23 +272,13 @@
      Module.support R N = PrimeSpectrum.zeroLocus I ∧ ∀ i < n, Subsingleton (Ext N M i),
      ∃ rs : List R, rs.length = n ∧ (∀ r ∈ rs, r ∈ I) ∧ RingTheory.Sequence.IsRegular M rs
      ].TFAE := by
->>>>>>> 813dc6da
   have ntrQ : Nontrivial (R ⧸ I) := by
     apply Submodule.Quotient.nontrivial_iff.mpr (lt_top_iff_ne_top.mpr _).ne
     by_contra eq
     absurd smul_lt
     simp [eq]
   have suppQ : Module.support R (R ⧸ I) = PrimeSpectrum.zeroLocus I := by
-<<<<<<< HEAD
-    have : I = (I • (⊤ : Ideal R)) := by simp only [smul_eq_mul, mul_top]
-    rw [this, Module.support_quotient]
-    have : Module.annihilator R R = ⊥ := by
-      rw [Module.annihilator_eq_bot]
-      exact (faithfulSMul_iff_algebraMap_injective R R).mpr fun ⦃a₁ a₂⦄ a ↦ a
-    simp [Module.support_eq_zeroLocus, this]
-=======
     rw [Module.support_eq_zeroLocus, Ideal.annihilator_quotient]
->>>>>>> 813dc6da
   tfae_have 1 → 2 := by
     intro h1 i hi
     apply h1 (ModuleCat.of R (Shrink.{v} (R ⧸ I))) _ i hi
@@ -369,10 +291,9 @@
       true_and]
     refine ⟨?_, h2⟩
     rw [(Shrink.linearEquiv R _).support_eq, suppQ]
-<<<<<<< HEAD
-  tfae_have 3 → 4 := exist_isRegular_tfae_3_to_4 I n M Mntr Mfin smul_lt
+  tfae_have 3 → 4 := exist_isRegular_of_exist_subsingleton_ext I n M smul_lt
   tfae_have 4 → 1 := fun h4 N ⟨Nntr, Nfin, Nsupp⟩ i hi ↦
-    exist_isRegular_tfae_4_to_1 I n N Nntr Nfin Nsupp M Mntr Mfin smul_lt h4 i hi
+    ext_subsingleton_of_exist_isRegular I n N Nsupp M smul_lt h4 i hi
   tfae_finish
 
 section
@@ -788,10 +709,4 @@
   rw [← I.depth_eq_of_iso e]
   exact ring_depth_invariant.{max u w} I lt_top
 
-end depth
-=======
-  tfae_have 3 → 4 := exist_isRegular_of_exist_subsingleton_ext I n M smul_lt
-  tfae_have 4 → 1 := fun h4 N ⟨Nntr, Nfin, Nsupp⟩ i hi ↦
-    ext_subsingleton_of_exist_isRegular I n N Nsupp M smul_lt h4 i hi
-  tfae_finish
->>>>>>> 813dc6da
+end depth