--- conflicted
+++ resolved
@@ -12,10 +12,7 @@
 import Mathlib.RingTheory.Support
 import Mathlib.RingTheory.Spectrum.Prime.Topology
 import Mathlib.Algebra.Category.Grp.Zero
-<<<<<<< HEAD
 import Mathlib.Tactic.ENatToNat
-=======
->>>>>>> 5d8b5b1b
 import Mathlib.RingTheory.KrullDimension.Module
 import Mathlib.RingTheory.KrullDimension.Field
 /-!
@@ -603,7 +600,6 @@
   rw [← I.depth_eq_of_iso e]
   exact ring_depth_invariant.{max u w} I lt_top
 
-<<<<<<< HEAD
 lemma moduleDepth_quotSMulTop_succ_eq_moduleDepth (N M : ModuleCat.{v} R) (x : R)
     (reg : IsSMulRegular M x) (mem : x ∈ Module.annihilator R N) :
     moduleDepth N (ModuleCat.of R (QuotSMulTop x M)) + 1 = moduleDepth N M := by
@@ -888,6 +884,4 @@
 
 end ring
 
-=======
->>>>>>> 5d8b5b1b
 end depth