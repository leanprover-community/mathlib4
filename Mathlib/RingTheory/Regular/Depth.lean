--- conflicted
+++ resolved
@@ -12,10 +12,7 @@
 import Mathlib.RingTheory.Support
 import Mathlib.RingTheory.Spectrum.Prime.Topology
 import Mathlib.Algebra.Category.Grp.Zero
-<<<<<<< HEAD
-=======
 import Mathlib.Tactic.ENatToNat
->>>>>>> 398be845
 /-!
 
 # Hom(N,M) is subsingleton iff there exists a smul regular element of M in ann(N)
@@ -318,8 +315,6 @@
     lemma222_4_to_1 I n N Nntr Nfin Nsupp M Mntr Mfin smul_lt h4 i hi
   tfae_finish
 
-<<<<<<< HEAD
-=======
 section
 
 lemma CategoryTheory.Abelian.extFunctorObj_zero_preserve_momoMorphism (L M N : ModuleCat.{v} R)
@@ -346,7 +341,6 @@
   exact (AddEquiv.map_eq_zero_iff Ext.addEquiv₀).mp (zero_of_epi_comp g this)
 
 end
->>>>>>> 398be845
 
 section depth
 
@@ -447,11 +441,7 @@
   simp [Ideal.depth, moduleDepth_eq_sup_nat]
   congr
   ext n
-<<<<<<< HEAD
-  simp only [Set.mem_setOf_eq, and_congr_right_iff]
-=======
   simp only [and_congr_right_iff]
->>>>>>> 398be845
   intro lt_top
   convert this n.toNat
   <;> nth_rw 1 [← ENat.coe_toNat (LT.lt.ne_top lt_top), ENat.coe_lt_coe]
@@ -498,11 +488,7 @@
     simpa [not_subsingleton_iff_nontrivial, Ext.addEquiv₀.nontrivial_congr]
       using (ModuleCat.homLinearEquiv (S := R)).nontrivial_congr.mpr h
 
-<<<<<<< HEAD
-lemma moduleDepth_ge_min_of_shortExact_fst
-=======
 lemma moduleDepth_ge_min_of_shortExact_snd_fst
->>>>>>> 398be845
     (S : ShortComplex (ModuleCat.{v} R)) (hS : S.ShortExact)
     (N : ModuleCat.{v} R) : moduleDepth S.X₂ N ≥ moduleDepth S.X₁ N ⊓ moduleDepth S.X₃ N := by
   apply le_sSup
@@ -516,9 +502,6 @@
     (Ext.contravariant_sequence_exact₂' hS N i)
     (zero3.eq_zero_of_src _) (zero1.eq_zero_of_tgt _)
 
-<<<<<<< HEAD
-lemma moduleDepth_ge_min_of_shortExact_snd
-=======
 lemma moduleDepth_ge_min_of_shortExact_fst_fst
     (S : ShortComplex (ModuleCat.{v} R)) (hS : S.ShortExact)
     (N : ModuleCat.{v} R) : moduleDepth S.X₁ N ≥ moduleDepth S.X₂ N ⊓ (moduleDepth S.X₃ N - 1) := by
@@ -558,7 +541,6 @@
       (zero1.eq_zero_of_src _) (zero2.eq_zero_of_tgt _)
 
 lemma moduleDepth_ge_min_of_shortExact_snd_snd
->>>>>>> 398be845
     (N : ModuleCat.{v} R) (S : ShortComplex (ModuleCat.{v} R))
     (hS : S.ShortExact) : moduleDepth N S.X₂ ≥ moduleDepth N S.X₁ ⊓ moduleDepth N S.X₃ := by
   apply le_sSup
@@ -572,8 +554,6 @@
     (Ext.covariant_sequence_exact₂' N hS i)
     (zero1.eq_zero_of_src _) (zero3.eq_zero_of_tgt _)
 
-<<<<<<< HEAD
-=======
 lemma moduleDepth_ge_min_of_shortExact_fst_snd
     (N : ModuleCat.{v} R) (S : ShortComplex (ModuleCat.{v} R))
     (hS : S.ShortExact) : moduleDepth N S.X₁ ≥ moduleDepth N S.X₂ ⊓ (moduleDepth N S.X₃ + 1) := by
@@ -612,7 +592,6 @@
     (Ext.covariant_sequence_exact₃' N hS i (i + 1) rfl)
     (zero2.eq_zero_of_src _) (zero1.eq_zero_of_tgt _)
 
->>>>>>> 398be845
 lemma moduleDepth_eq_sSup_length_regular [IsNoetherianRing R] (I : Ideal R)
     (N M : ModuleCat.{v} R) [Module.Finite R M] [Nfin : Module.Finite R N]
     [Nontrivial M] [Nntr : Nontrivial N] (smul_lt : I • (⊤ : Submodule R M) < ⊤)
@@ -622,11 +601,7 @@
   rw [moduleDepth_eq_sup_nat]
   congr
   ext m
-<<<<<<< HEAD
-  simp only [Set.mem_setOf_eq, exists_prop]
-=======
   simp only [exists_prop]
->>>>>>> 398be845
   refine ⟨fun ⟨lt_top, h⟩ ↦ ?_, fun ⟨rs, reg, mem, len⟩ ↦ ?_⟩
   · rcases ENat.ne_top_iff_exists.mp (ne_top_of_lt lt_top) with ⟨n, hn⟩
     simp only [← hn, Nat.cast_lt, Nat.cast_inj] at h ⊢
