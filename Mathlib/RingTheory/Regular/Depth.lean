/-
Copyright (c) 2025 Nailin Guan. All rights reserved.
Released under Apache 2.0 license as described in the file LICENSE.
Authors: Nailin Guan, Yi Song
-/
module

public import Mathlib.Algebra.Category.Grp.Zero
public import Mathlib.Algebra.Category.ModuleCat.Ext.HasExt
public import Mathlib.Algebra.Module.FinitePresentation
public import Mathlib.LinearAlgebra.Dual.Lemmas
public import Mathlib.RingTheory.Ideal.AssociatedPrime.Finiteness
public import Mathlib.RingTheory.Ideal.AssociatedPrime.Localization
public import Mathlib.RingTheory.Regular.Category
public import Mathlib.RingTheory.Spectrum.Prime.Topology
public import Mathlib.RingTheory.Support

/-!

# The Rees theorem

In this section we proved the rees theorem for depth, which build the relation between
the vanishing of certain `Ext` typs and length of maximal regular sequence in a certain ideal.

# Main results

* `IsSMulRegular.subsingleton_linearMap_iff` : for finitely generated `R`-module `N M`,
  `N →ₗ[R] M = 0` iff there is a `M`-regular in `Module.annihilator R N`.
  This is the case for `n = 0` in the Rees theorem.

* `exists_isRegular_tfae` : For any `n : ℕ`, noetherian ring `R`, `I : Ideal R`, and
  finitely generated and nontrivial `R`-module `M` satisfying `IM < M`, we proved TFAE:
  · for any `N : ModuleCat R` finitely generated and nontrivial with support contained in the
    zero lucus of `I`, `∀ i < n, Ext N M i = 0`
  · `∀ i < n, Ext (A⧸I) M i = 0`
  · there exist a `N : ModuleCat R` finitely generated and nontrivial with support equal to the
    zero lucus of `I`, `∀ i < n, Ext N M i = 0`
  · there exist a `M`-regular sequence of length `n` with every element in `I`

-/

@[expose] public section

open IsLocalRing LinearMap Module

namespace IsSMulRegular

variable {R M N : Type*} [CommRing R] [AddCommGroup M] [AddCommGroup N] [Module R M] [Module R N]

lemma linearMap_subsingleton_of_mem_annihilator {r : R} (reg : IsSMulRegular M r)
    (mem_ann : r ∈ Module.annihilator R N) : Subsingleton (N →ₗ[R] M) := by
  apply subsingleton_of_forall_eq 0 (fun f ↦ ext fun x ↦ ?_)
  have : r • (f x) = r • 0 := by
    rw [smul_zero, ← map_smul, Module.mem_annihilator.mp mem_ann x, map_zero]
  simpa using reg this

lemma subsingleton_linearMap_iff [IsNoetherianRing R] [Module.Finite R M] [Module.Finite R N] :
    Subsingleton (N →ₗ[R] M) ↔ ∃ r ∈ Module.annihilator R N, IsSMulRegular M r := by
  refine ⟨fun hom0 ↦ ?_, fun ⟨r, mem_ann, reg⟩ ↦
    linearMap_subsingleton_of_mem_annihilator reg mem_ann⟩
  cases subsingleton_or_nontrivial M
  · exact ⟨0, ⟨Submodule.zero_mem (Module.annihilator R N), IsSMulRegular.zero⟩⟩
  · by_contra! h
    obtain ⟨p, pass, hp⟩ : ∃ p ∈ associatedPrimes R M, Module.annihilator R N ≤ p := by
      rcases associatedPrimes.nonempty R M with ⟨Ia, hIa⟩
      apply (Ideal.subset_union_prime_finite (associatedPrimes.finite R M) Ia Ia _).mp
      · rw [biUnion_associatedPrimes_eq_compl_regular R M]
        exact fun r hr ↦ h r hr
      · exact fun I hin _ _ ↦ IsAssociatedPrime.isPrime hin
    let _ := pass.isPrime
    let p' : PrimeSpectrum R := ⟨p, pass.isPrime⟩
    have loc_ne_zero : p' ∈ Module.support R N := Module.mem_support_iff_of_finite.mpr hp
    rw [Module.mem_support_iff] at loc_ne_zero
    let Rₚ := Localization.AtPrime p
    let Nₚ := LocalizedModule.AtPrime p'.asIdeal N
    let Mₚ := LocalizedModule.AtPrime p'.asIdeal M
    let Nₚ' := Nₚ ⧸ (IsLocalRing.maximalIdeal (Localization.AtPrime p)) • (⊤ : Submodule Rₚ Nₚ)
    have ntr : Nontrivial Nₚ' :=
      Submodule.Quotient.nontrivial_iff.mpr <| .symm <|
        Submodule.top_ne_ideal_smul_of_le_jacobson_annihilator <|
          IsLocalRing.maximalIdeal_le_jacobson _
    let Mₚ' := Mₚ ⧸ (IsLocalRing.maximalIdeal (Localization.AtPrime p)) • (⊤ : Submodule Rₚ Mₚ)
    let _ : Module p.ResidueField Nₚ' :=
      Module.instQuotientIdealSubmoduleHSMulTop Nₚ (maximalIdeal (Localization.AtPrime p))
    have := AssociatePrimes.mem_iff.mp
      (associatedPrimes.mem_associatedPrimes_atPrime_of_mem_associatedPrimes pass)
    rcases this.2 with ⟨x, hx⟩
    have : Nontrivial (Module.Dual p.ResidueField Nₚ') := by simpa using ntr
    rcases exists_ne (α := Module.Dual p.ResidueField Nₚ') 0 with ⟨g, hg⟩
    let to_res' : Nₚ' →ₗ[Rₚ] p.ResidueField := {
      __ := g
      map_smul' r x := by
        simp only [AddHom.toFun_eq_coe, coe_toAddHom, RingHom.id_apply]
        convert g.map_smul (Ideal.Quotient.mk _ r) x }
    let to_res : Nₚ →ₗ[Rₚ] p.ResidueField :=
      to_res'.comp ((maximalIdeal (Localization.AtPrime p)) • (⊤ : Submodule Rₚ Nₚ)).mkQ
    let i : p.ResidueField →ₗ[Rₚ] Mₚ :=
      Submodule.liftQ _ (LinearMap.toSpanSingleton Rₚ Mₚ x) (le_of_eq hx)
    have inj1 : Function.Injective i :=
      LinearMap.ker_eq_bot.mp (Submodule.ker_liftQ_eq_bot _ _ _ (le_of_eq hx.symm))
    let f := i.comp to_res
    have f_ne0 : f ≠ 0 := by
      intro eq0
      absurd hg
      apply LinearMap.ext
      intro np'
      induction np' using Submodule.Quotient.induction_on with | _ np
      change to_res np = 0
      apply inj1
      change f np = _
      simp [eq0]
    absurd hom0
    let _ := Module.finitePresentation_of_finite R N
    contrapose! f_ne0
    exact (Module.FinitePresentation.linearEquivMapExtendScalars
      p'.asIdeal.primeCompl).symm.map_eq_zero_iff.mp (Subsingleton.eq_zero _)

end IsSMulRegular

universe v u

open RingTheory.Sequence Ideal CategoryTheory Abelian Limits

variable {R : Type u} [CommRing R] [Small.{v} R]

open Pointwise ModuleCat IsSMulRegular

lemma exists_isRegular_of_exists_subsingleton_ext [IsNoetherianRing R] (I : Ideal R) (n : ℕ) :
    ∀ M : ModuleCat.{v} R, [Nontrivial M] → [Module.Finite R M] →
    I • (⊤ : Submodule R M) < ⊤ → (∃ N : ModuleCat.{v} R, Nontrivial N ∧ Module.Finite R N ∧
    Module.support R N = PrimeSpectrum.zeroLocus I ∧ ∀ i < n, Subsingleton (Ext N M i)) →
    ∃ rs : List R, rs.length = n ∧ (∀ r ∈ rs, r ∈ I) ∧ IsRegular M rs := by
  induction n
  · intro M ntr M_fin smul_lt exists_N
    use []
    simp [isRegular_iff]
  · rename_i n ih
    intro M ntrM M_fin smul_lt exists_N
    rcases exists_N with ⟨N, ntr, fin, h_supp, h_ext⟩
    have h_supp' := h_supp
    rw [Module.support_eq_zeroLocus, PrimeSpectrum.zeroLocus_eq_iff] at h_supp'
    have : Subsingleton (N →ₗ[R] M) :=
      let _ : Subsingleton (N ⟶ M) := Ext.addEquiv₀.subsingleton_congr.mp (h_ext 0 n.zero_lt_succ)
      ModuleCat.homAddEquiv.symm.subsingleton
    rcases subsingleton_linearMap_iff.mp this with ⟨x, mem_ann, hx⟩
    have := Ideal.le_radical mem_ann
    rw [h_supp', Ideal.mem_radical_iff] at this
    rcases this with ⟨k, hk⟩
    have hxk := IsSMulRegular.pow k hx
    let M' := QuotSMulTop (x ^ k) M
    have le_smul : x ^ k • (⊤ : Submodule R M) ≤ I • ⊤ := by
      rw [← Submodule.ideal_span_singleton_smul]
      exact (Submodule.smul_mono_left ((span_singleton_le_iff_mem I).mpr hk))
    have ntr' : Nontrivial M' :=
      Submodule.Quotient.nontrivial_iff.mpr (lt_of_lt_of_le' smul_lt le_smul).ne
    have smul_lt' : I • (⊤ : Submodule R M') < ⊤ := by
      rw [lt_top_iff_ne_top]
      by_contra eq
      absurd lt_top_iff_ne_top.mp smul_lt
      have := Submodule.smul_top_eq_comap_smul_top_of_surjective I
        (Submodule.mkQ ((x ^ k) • (⊤ : Submodule R M))) (Submodule.mkQ_surjective _)
      simpa [eq, le_smul] using this
    have exists_N' : (∃ N : ModuleCat R, Nontrivial N ∧ Module.Finite R N ∧
        Module.support R N = PrimeSpectrum.zeroLocus I ∧
          ∀ i < n, Subsingleton (Abelian.Ext N (ModuleCat.of R M') i)) := by
      use N
      simp only [ntr, fin, h_supp, true_and]
      intro i hi
      have zero1 : IsZero (AddCommGrpCat.of (Ext N M i)) :=
        @AddCommGrpCat.isZero_of_subsingleton _ (h_ext i (Nat.lt_add_right 1 hi))
      have zero2 : IsZero (AddCommGrpCat.of (Ext N M (i + 1))) :=
        @AddCommGrpCat.isZero_of_subsingleton _ (h_ext (i + 1) (Nat.add_lt_add_right hi 1))
      exact AddCommGrpCat.subsingleton_of_isZero <| ShortComplex.Exact.isZero_of_both_zeros
        ((Ext.covariant_sequence_exact₃' N hxk.smulShortComplex_shortExact) i (i + 1) rfl)
        (zero1.eq_zero_of_src _) (zero2.eq_zero_of_tgt _)
    rcases ih (ModuleCat.of R M') smul_lt' exists_N' with ⟨rs, len, mem, reg⟩
    use x ^ k :: rs
    simpa [len, hk] using ⟨mem, hxk, reg⟩

lemma pow_mono_of_mono (a : R) {k : ℕ} (kpos : k > 0) (i : ℕ) {M N : ModuleCat.{v} R}
    (f_mono : Mono (AddCommGrpCat.ofHom ((Ext.mk₀ (smulShortComplex M a).f).postcomp
    N (add_zero i)))) : Mono (AddCommGrpCat.ofHom ((Ext.mk₀ (smulShortComplex M (a ^ k)).f).postcomp
    N (add_zero i))) := by
  induction k
  · simp at kpos
  · rename_i k ih
    rw [pow_succ]
    by_cases eq0 : k = 0
    · rw [eq0, pow_zero, one_mul]
      exact f_mono
    · have : (a ^ k * a) • (LinearMap.id (R := R) (M := M)) =
        (a • (LinearMap.id (M := M))).comp ((a ^ k) • (LinearMap.id (M := M))) := by
        rw [LinearMap.comp_smul, LinearMap.smul_comp, smul_smul, LinearMap.id_comp]
      simpa [smulShortComplex, this, ModuleCat.ofHom_comp, ← extFunctorObj_map,
        (extFunctorObj N i).map_comp] using mono_comp' (ih (Nat.zero_lt_of_ne_zero eq0)) f_mono

lemma ext_subsingleton_of_exists_isRegular [IsNoetherianRing R] (I : Ideal R) (n : ℕ)
    (N : ModuleCat.{v} R) [Nntr : Nontrivial N] [Nfin : Module.Finite R N]
    (Nsupp : Module.support R N ⊆ PrimeSpectrum.zeroLocus I) :
    ∀ M : ModuleCat.{v} R, [Nontrivial M] → [Module.Finite R M] → I • (⊤ : Submodule R M) < ⊤ →
    (∃ rs : List R, rs.length = n ∧ (∀ r ∈ rs, r ∈ I) ∧ IsRegular M rs) →
    ∀ i < n, Subsingleton (Ext N M i) := by
  induction n
  · simp
  · rename_i n ih
    rintro M Mntr Mfin smul_lt ⟨rs, len, mem, reg⟩ i hi
    have le_rad := Nsupp
    rw [Module.support_eq_zeroLocus, PrimeSpectrum.zeroLocus_subset_zeroLocus_iff] at le_rad
    match rs with
    | [] =>
      absurd len
      simp
    | a :: rs' =>
      rcases le_rad (mem a List.mem_cons_self) with ⟨k, hk⟩
      have kpos : k > 0 := by
        by_contra h
        simp only [Nat.eq_zero_of_not_pos h, pow_zero, Module.mem_annihilator, one_smul] at hk
        exact (not_nontrivial_iff_subsingleton.mpr (subsingleton_of_forall_eq 0 hk)) Nntr
      simp only [isRegular_cons_iff] at reg
      let M' := (QuotSMulTop a M)
      have le_smul : a • ⊤ ≤ I • (⊤ : Submodule R M) := by
        rw [← Submodule.ideal_span_singleton_smul]
        exact Submodule.smul_mono_left
          ((span_singleton_le_iff_mem I).mpr (mem a List.mem_cons_self))
      have Qntr : Nontrivial M' :=
        Submodule.Quotient.nontrivial_iff.mpr (lt_of_lt_of_le' smul_lt le_smul).ne
      have smul_lt' : I • (⊤ : Submodule R M') < ⊤ := by
        rw [lt_top_iff_ne_top]
        by_contra eq
        absurd lt_top_iff_ne_top.mp smul_lt
        have := Submodule.smul_top_eq_comap_smul_top_of_surjective I
          (Submodule.mkQ (a • (⊤ : Submodule R M))) (Submodule.mkQ_surjective _)
        simpa [eq, le_smul] using this
      have exists_reg' : ∃ rs : List R, rs.length = n ∧ (∀ r ∈ rs, r ∈ I) ∧
        IsRegular (ModuleCat.of R M') rs := by
        use rs'
        simp only [List.length_cons, Nat.add_left_inj] at len
        simp only [List.mem_cons, forall_eq_or_imp] at mem
        exact ⟨len, mem.2, reg.2⟩
      by_cases eq0 : i = 0
      · rw [eq0]
        have : Subsingleton (N →ₗ[R] M) := subsingleton_linearMap_iff.mpr
          ⟨a ^ k, hk, (IsSMulRegular.pow k reg.1)⟩
        exact (Ext.addEquiv₀.trans ModuleCat.homAddEquiv).subsingleton
      · have lt : i - 1 < n := by omega
        let g := (AddCommGrpCat.ofHom ((Ext.mk₀ (smulShortComplex M a).f).postcomp N (add_zero i)))
        have mono_g : Mono g := by
          apply (Ext.covariant_sequence_exact₁' N reg.1.smulShortComplex_shortExact (i - 1) i
            (by omega)).mono_g (IsZero.eq_zero_of_src _ _)
          exact @AddCommGrpCat.isZero_of_subsingleton _
            (ih (ModuleCat.of R M') smul_lt' exists_reg' (i - 1) lt)
        let gk := (AddCommGrpCat.ofHom
          ((Ext.mk₀ (smulShortComplex M (a ^ k)).f).postcomp N (add_zero i)))
        have mono_gk : Mono gk := pow_mono_of_mono a kpos i mono_g
        have zero_gk : gk = 0 := ext_hom_eq_zero_of_mem_ann hk i
        exact AddCommGrpCat.subsingleton_of_isZero (IsZero.of_mono_eq_zero _ zero_gk)

/--
The Rees theorem
For any `n : ℕ`, noetherian ring `R`, `I : Ideal R`, and finitely generated and nontrivial
`R`-module `M` satisfying `IM < M`, we proved TFAE:
· for any `N : ModuleCat R` finitely generated and nontrivial with support contained in the
  zero lucus of `I`, `∀ i < n, Ext N M i = 0`
· `∀ i < n, Ext (A⧸I) M i = 0`
· there exist a `N : ModuleCat R` finitely generated and nontrivial with support equal to the
  zero lucus of `I`, `∀ i < n, Ext N M i = 0`
· there exist a `M`-regular sequence of length `n` with every element in `I`
-/
lemma exists_isRegular_tfae [IsNoetherianRing R] (I : Ideal R) (n : ℕ)
    (M : ModuleCat.{v} R) [Nontrivial M] [Module.Finite R M]
    (smul_lt : I • (⊤ : Submodule R M) < ⊤) :
    [∀ N : ModuleCat.{v} R, (Nontrivial N ∧ Module.Finite R N ∧
     Module.support R N ⊆ PrimeSpectrum.zeroLocus I) → ∀ i < n, Subsingleton (Ext N M i),
     ∀ i < n, Subsingleton (Ext (ModuleCat.of R (Shrink.{v} (R ⧸ I))) M i),
     ∃ N : ModuleCat R, Nontrivial N ∧ Module.Finite R N ∧
     Module.support R N = PrimeSpectrum.zeroLocus I ∧ ∀ i < n, Subsingleton (Ext N M i),
     ∃ rs : List R, rs.length = n ∧ (∀ r ∈ rs, r ∈ I) ∧ RingTheory.Sequence.IsRegular M rs
     ].TFAE := by
  have ntrQ : Nontrivial (R ⧸ I) := by
    apply Submodule.Quotient.nontrivial_iff.mpr (lt_top_iff_ne_top.mpr _).ne
    by_contra eq
    simp [eq] at smul_lt
  have suppQ : Module.support R (Shrink.{v} (R ⧸ I)) = PrimeSpectrum.zeroLocus I := by
    rw [(Shrink.linearEquiv R _).support_eq, Module.support_eq_zeroLocus, annihilator_quotient]
  tfae_have 1 → 2 := by
    intro h1 i hi
    apply h1 (ModuleCat.of R (Shrink.{v} (R ⧸ I))) _ i hi
    exact ⟨inferInstance, Module.Finite.equiv (Shrink.linearEquiv R (R ⧸ I)).symm, suppQ.subset⟩
  tfae_have 2 → 3 := by
    intro h2
    use (ModuleCat.of R (Shrink.{v} (R ⧸ I)))
    exact ⟨inferInstance, Module.Finite.equiv (Shrink.linearEquiv R (R ⧸ I)).symm, suppQ, h2⟩
  tfae_have 3 → 4 := exists_isRegular_of_exists_subsingleton_ext I n M smul_lt
  tfae_have 4 → 1 := fun h4 N ⟨Nntr, Nfin, Nsupp⟩ i hi ↦
<<<<<<< HEAD
    ext_subsingleton_of_exist_isRegular I n N Nsupp M smul_lt h4 i hi
  tfae_finish

section

lemma CategoryTheory.Abelian.extFunctorObj_zero_preserve_momoMorphism (L M N : ModuleCat.{v} R)
    (f : M ⟶ N) (mono : Mono f) :
    Mono (AddCommGrpCat.ofHom <| ((Ext.mk₀ f)).postcomp L (add_zero 0)) := by
  rw [AddCommGrpCat.mono_iff_injective, ← AddMonoidHom.ker_eq_bot_iff]
  apply (AddSubgroup.eq_bot_iff_forall _).mpr (fun x hx ↦ ?_)
  simp only [AddCommGrpCat.hom_ofHom, AddMonoidHom.mem_ker, AddMonoidHom.flip_apply,
    Ext.bilinearComp_apply_apply] at hx
  rw [← Ext.mk₀_homEquiv₀_apply x, Ext.mk₀_comp_mk₀] at hx
  have : (Ext.addEquiv₀ x ≫ f) = 0 := Ext.addEquiv₀.symm.map_eq_zero_iff.mp hx
  exact Ext.addEquiv₀.map_eq_zero_iff.mp (zero_of_comp_mono f this)

lemma CategoryTheory.Abelian.extFunctor_post_apply_zero_preserve_momoMorphism
    (L M N : ModuleCat.{v} R) (g : M ⟶ N) (mono : Epi g) :
    Mono (AddCommGrpCat.ofHom <| ((Ext.mk₀ g)).precomp L (zero_add 0)) := by
  rw [AddCommGrpCat.mono_iff_injective, ← AddMonoidHom.ker_eq_bot_iff]
  apply (AddSubgroup.eq_bot_iff_forall _).mpr (fun x hx ↦ ?_)
  simp only [AddCommGrpCat.hom_ofHom, AddMonoidHom.mem_ker, Ext.bilinearComp_apply_apply] at hx
  rw [← Ext.mk₀_homEquiv₀_apply x, Ext.mk₀_comp_mk₀] at hx
  have : (g ≫ Ext.addEquiv₀ x) = 0 := Ext.addEquiv₀.symm.map_eq_zero_iff.mp hx
  exact Ext.addEquiv₀.map_eq_zero_iff.mp (zero_of_epi_comp g this)

end

/-!

# The Definition of Depth

In this section, we give the definition of depth of a module over a local ring. We also extablished
some basic facts about it using the Rees theorem proven above.
In this section, we set `R` be a noetherian commutative ring, all modules refer to `R`-module.

# Main definition and results

* `moduleDepth` : The depth between two `R`-modules defined as the minimal nontrivial `Ext`
  between them, equal to `⊤ : ℕ∞` if no such index.

* `Ideal.depth` : The depth of a `R`-module `M` with respect to an ideal `I`,
  defined as `moduleDepth (R⧸ I, M)`.

* `IsLocalRing.depth` : For a local ring `R`, the depth of a `R`-module with respect to
  the maximal ideal.

* `moduleDepth_eq_depth_of_supp_eq` : For `I : Ideal R`, if support of a finitely generated module
  `N` is equal to `PrimeSpectrum.zeroLocus I`, then for any finitely generated nontrivial module
  `M` with `IM < M`, `moduleDepth N M = I.depth M`

* `moduleDepth_eq_sSup_length_regular` : For `I : Ideal R`, nontrivial finitely generated module
  `M` and N`, if support of `N` is equal to `PrimeSpectrum.zeroLocus I` and `IM < M`,
  `moduleDepth N M` is equal to the supremum of length of `M`-regular sequence in `I`


-/

section depth

/-- The depth between two `R`-modules defined as the minimal nontrivial `Ext` between them. -/
noncomputable def moduleDepth (N M : ModuleCat.{v} R) : ℕ∞ :=
  sSup {n : ℕ∞ | ∀ i : ℕ, i < n → Subsingleton (Ext N M i)}

/-- The depth of a `R`-module `M` with respect to an ideal `I`,
defined as `moduleDepth (R⧸ I, M)`. -/
noncomputable def Ideal.depth (I : Ideal R) (M : ModuleCat.{v} R) : ℕ∞ :=
  moduleDepth (ModuleCat.of R (Shrink.{v} (R ⧸ I))) M

/-- For a local ring `R`, the depth of a `R`-module with respect to the maximal ideal. -/
noncomputable def IsLocalRing.depth [IsLocalRing R] (M : ModuleCat.{v} R) : ℕ∞ :=
  (IsLocalRing.maximalIdeal R).depth M

open Classical in
lemma moduleDepth_eq_find (N M : ModuleCat.{v} R) (h : ∃ n, Nontrivial (Ext N M n)) :
    moduleDepth N M = Nat.find h := by
  apply le_antisymm
  · simp only [moduleDepth, sSup_le_iff, Set.mem_setOf_eq]
    intro n hn
    by_contra gt
    absurd Nat.find_spec h
    exact not_nontrivial_iff_subsingleton.mpr (hn (Nat.find h) (not_le.mp gt))
  · simp only [moduleDepth]
    apply le_sSup
    simp only [Set.mem_setOf_eq, Nat.cast_lt, Nat.lt_find_iff]
    intro i hi
    exact not_nontrivial_iff_subsingleton.mp (hi i (le_refl i))

lemma moduleDepth_eq_top_iff (N M : ModuleCat.{v} R) :
    moduleDepth N M = ⊤ ↔ ∀ i, Subsingleton (Ext N M i) := by
  refine ⟨fun h ↦ ?_, fun h ↦ ?_⟩
  · by_contra! exist
    rw [moduleDepth_eq_find N M exist] at h
    simp at h
  · simp [moduleDepth]
    exact csSup_eq_top_of_top_mem (fun i _ ↦ h i)

lemma moduleDepth_lt_top_iff (N M : ModuleCat.{v} R) :
    moduleDepth N M < ⊤ ↔ ∃ n, Nontrivial (Ext N M n) := by
  convert (moduleDepth_eq_top_iff N M).not
  · exact lt_top_iff_ne_top
  · push_neg
    rfl

lemma moduleDepth_eq_iff (N M : ModuleCat.{v} R) (n : ℕ) : moduleDepth N M = n ↔
    Nontrivial (Ext N M n) ∧ ∀ i < n, Subsingleton (Ext N M i) := by
  classical
  refine ⟨fun h ↦ ?_, fun ⟨ntr, h⟩ ↦ ?_⟩
  · have exist := (moduleDepth_lt_top_iff N M).mp (by simp [h])
    simp only [moduleDepth_eq_find _ _ exist, Nat.cast_inj] at h
    refine ⟨h ▸ Nat.find_spec exist, fun i hi ↦ ?_⟩
    exact not_nontrivial_iff_subsingleton.mp (Nat.find_min exist (lt_of_lt_of_eq hi h.symm))
  · have exist : ∃ n, Nontrivial (Ext N M n) := by use n
    simp only [moduleDepth_eq_find _ _ exist, Nat.cast_inj, Nat.find_eq_iff, ntr, true_and]
    intro i hi
    exact not_nontrivial_iff_subsingleton.mpr (h i hi)

lemma ext_subsingleton_of_lt_moduleDepth {N M : ModuleCat.{v} R} {i : ℕ}
    (lt : i < moduleDepth N M) : Subsingleton (Ext N M i) := by
  by_cases lttop : moduleDepth N M < ⊤
  · let _ : Nonempty {n : ℕ∞ | ∀ (i : ℕ), i < n → Subsingleton (Ext N M i)} :=
      Nonempty.intro ⟨(0 : ℕ∞), by simp⟩
    exact ENat.sSup_mem_of_nonempty_of_lt_top lttop i lt
  · simp only [not_lt, top_le_iff, moduleDepth_eq_top_iff] at lttop
    exact lttop i

lemma moduleDepth_eq_sup_nat (N M : ModuleCat.{v} R) : moduleDepth N M =
    sSup {n : ℕ∞ | n < ⊤ ∧ ∀ i : ℕ, i < n → Subsingleton (Ext N M i)} := by
  simp only [moduleDepth]
  by_cases h : ⊤ ∈ {n : ℕ∞ | ∀ (i : ℕ), i < n → Subsingleton (Ext N M i)}
  · rw [csSup_eq_top_of_top_mem h, eq_comm, ENat.eq_top_iff_forall_ge]
    intro m
    apply le_sSup
    simp only [Set.mem_setOf_eq, ENat.coe_lt_top, forall_const] at h
    simpa using fun i _ ↦ h i
  · congr
    ext n
    exact ⟨fun mem ↦ ⟨top_notMem_iff.mp h n mem, mem⟩, fun mem ↦ mem.2⟩

lemma moduleDepth_eq_depth_of_supp_eq [IsNoetherianRing R] (I : Ideal R)
    (N M : ModuleCat.{v} R) [Module.Finite R M] [Nfin : Module.Finite R N]
    [Nontrivial M] [Nntr : Nontrivial N] (smul_lt : I • (⊤ : Submodule R M) < ⊤)
    (hsupp : Module.support R N = PrimeSpectrum.zeroLocus I) :
    moduleDepth N M = I.depth M := by
  have (n : ℕ) : (∀ i < n, Subsingleton (Ext N M i)) ↔
    (∀ i < n, Subsingleton (Ext (ModuleCat.of R (Shrink.{v} (R ⧸ I))) M i)) := by
    refine ⟨fun h ↦ ?_, fun h ↦ ?_⟩
    · apply ((exist_isRegular_tfae I n M smul_lt).out 1 2).mpr
      use N
    · have rees := ((exist_isRegular_tfae I n M smul_lt).out 0 1).mpr h
      apply rees N
      simp [Nfin, Nntr, hsupp]
  simp [Ideal.depth, moduleDepth_eq_sup_nat]
  congr
  ext n
  simp only [and_congr_right_iff]
  intro lt_top
  convert this n.toNat
  <;> nth_rw 1 [← ENat.coe_toNat (LT.lt.ne_top lt_top), ENat.coe_lt_coe]

open Opposite in
lemma moduleDepth_eq_of_iso_fst (M : ModuleCat.{v} R) {N N' : ModuleCat.{v} R} (e : N ≅ N') :
    moduleDepth N M = moduleDepth N' M := by
  simp only [moduleDepth]
  congr
  ext n
  exact forall₂_congr fun i _ ↦
    (((extFunctor.{v} i).mapIso e.symm.op).app M).addCommGroupIsoToAddEquiv.subsingleton_congr

lemma moduleDepth_eq_of_iso_snd (N : ModuleCat.{v} R) {M M' : ModuleCat.{v} R} (e : M ≅ M') :
    moduleDepth N M = moduleDepth N M' := by
  simp only [moduleDepth]
  congr
  ext n
  exact forall₂_congr fun i _ ↦
    ((extFunctorObj N i).mapIso e).addCommGroupIsoToAddEquiv.subsingleton_congr

lemma Ideal.depth_eq_of_iso (I : Ideal R) {M M' : ModuleCat.{v} R} (e : M ≅ M') :
    I.depth M = I.depth M' :=
  moduleDepth_eq_of_iso_snd (ModuleCat.of R (Shrink.{v, u} (R ⧸ I))) e

lemma IsLocalRing.depth_eq_of_iso [IsLocalRing R] {M M' : ModuleCat.{v} R} (e : M ≅ M') :
    IsLocalRing.depth M = IsLocalRing.depth M' :=
  (maximalIdeal R).depth_eq_of_iso e

lemma moduleDepth_eq_zero_of_hom_nontrivial (N M : ModuleCat.{v} R) :
    moduleDepth N M = 0 ↔ Nontrivial (N →ₗ[R] M) := by
  refine ⟨fun h ↦ ?_, fun h ↦ ?_⟩
  · simp [moduleDepth] at h
    have : 1 ∉ {n : ℕ∞ | ∀ (i : ℕ), i < n → Subsingleton (Ext N M i)} := by
      by_contra mem
      absurd le_sSup mem
      simp [h]
    simp only [Set.mem_setOf_eq, Nat.cast_lt_one, forall_eq,
      not_subsingleton_iff_nontrivial, Ext.addEquiv₀.nontrivial_congr] at this
    exact (ModuleCat.homLinearEquiv (S := R)).nontrivial_congr.mp this
  · apply nonpos_iff_eq_zero.mp (sSup_le (fun n mem ↦ ?_))
    by_contra pos
    absurd mem 0 (lt_of_not_ge pos)
    simpa [not_subsingleton_iff_nontrivial, Ext.addEquiv₀.nontrivial_congr]
      using (ModuleCat.homLinearEquiv (S := R)).nontrivial_congr.mpr h

lemma moduleDepth_ge_min_of_shortExact_snd_fst
    (S : ShortComplex (ModuleCat.{v} R)) (hS : S.ShortExact)
    (N : ModuleCat.{v} R) : moduleDepth S.X₂ N ≥ moduleDepth S.X₁ N ⊓ moduleDepth S.X₃ N := by
  apply le_sSup
  simp only [Set.mem_setOf_eq, lt_inf_iff, and_imp]
  intro i hi1 hi3
  have zero1 : IsZero (AddCommGrpCat.of (Ext S.X₁ N i)) :=
      @AddCommGrpCat.isZero_of_subsingleton _ (ext_subsingleton_of_lt_moduleDepth hi1)
  have zero3 : IsZero (AddCommGrpCat.of (Ext S.X₃ N i)) :=
      @AddCommGrpCat.isZero_of_subsingleton _ (ext_subsingleton_of_lt_moduleDepth hi3)
  exact AddCommGrpCat.subsingleton_of_isZero <| ShortComplex.Exact.isZero_of_both_zeros
    (Ext.contravariant_sequence_exact₂' hS N i)
    (zero3.eq_zero_of_src _) (zero1.eq_zero_of_tgt _)

lemma moduleDepth_ge_min_of_shortExact_fst_fst
    (S : ShortComplex (ModuleCat.{v} R)) (hS : S.ShortExact)
    (N : ModuleCat.{v} R) : moduleDepth S.X₁ N ≥ moduleDepth S.X₂ N ⊓ (moduleDepth S.X₃ N - 1) := by
  apply le_sSup
  simp only [Set.mem_setOf_eq, lt_inf_iff, and_imp]
  intro i hi2 hi3
  have zero2 : IsZero (AddCommGrpCat.of (Ext S.X₂ N i)) :=
      @AddCommGrpCat.isZero_of_subsingleton _ (ext_subsingleton_of_lt_moduleDepth hi2)
  have hi3' : (i + 1 : ℕ) < moduleDepth S.X₃ N := by
    simpa using lt_tsub_iff_right.mp hi3
  have zero3 : IsZero (AddCommGrpCat.of (Ext S.X₃ N (i + 1))) :=
      @AddCommGrpCat.isZero_of_subsingleton _ (ext_subsingleton_of_lt_moduleDepth hi3')
  exact AddCommGrpCat.subsingleton_of_isZero <| ShortComplex.Exact.isZero_of_both_zeros
    (Ext.contravariant_sequence_exact₁' hS N i (i + 1) (add_comm _ _))
    (zero2.eq_zero_of_src _) (zero3.eq_zero_of_tgt _)

lemma moduleDepth_ge_min_of_shortExact_trd_fst
    (S : ShortComplex (ModuleCat.{v} R)) (hS : S.ShortExact)
    (N : ModuleCat.{v} R) : moduleDepth S.X₃ N ≥ moduleDepth S.X₂ N ⊓ (moduleDepth S.X₁ N + 1) := by
  apply le_sSup
  simp only [Set.mem_setOf_eq, lt_inf_iff, and_imp]
  intro i hi2 hi1
  have zero2 : IsZero (AddCommGrpCat.of (Ext S.X₂ N i)) :=
    @AddCommGrpCat.isZero_of_subsingleton _ (ext_subsingleton_of_lt_moduleDepth hi2)
  by_cases eq0 : i = 0
  · rw [eq0] at zero2 ⊢
    have := extFunctor_post_apply_zero_preserve_momoMorphism.{v} N _ _ S.g hS.epi_g
    exact AddCommGrpCat.subsingleton_of_isZero <| @zero2.of_mono _ _ _ _ _ _ this
  · have hi1' : (i - 1 : ℕ) < moduleDepth S.X₁ N := by
      have : i - 1 + 1 = i := Nat.succ_pred_eq_of_ne_zero eq0
      rw [← this, Nat.cast_add, Nat.cast_one] at hi1
      exact lt_of_add_lt_add_right hi1
    have zero1 : IsZero (AddCommGrpCat.of (Ext S.X₁ N (i - 1))) :=
      @AddCommGrpCat.isZero_of_subsingleton _ (ext_subsingleton_of_lt_moduleDepth hi1')
    exact AddCommGrpCat.subsingleton_of_isZero <| ShortComplex.Exact.isZero_of_both_zeros
      (Ext.contravariant_sequence_exact₃' hS N (i - 1) i (by omega))
      (zero1.eq_zero_of_src _) (zero2.eq_zero_of_tgt _)

lemma moduleDepth_ge_min_of_shortExact_snd_snd
    (N : ModuleCat.{v} R) (S : ShortComplex (ModuleCat.{v} R))
    (hS : S.ShortExact) : moduleDepth N S.X₂ ≥ moduleDepth N S.X₁ ⊓ moduleDepth N S.X₃ := by
  apply le_sSup
  simp only [Set.mem_setOf_eq, lt_inf_iff, and_imp]
  intro i hi1 hi3
  have zero1 : IsZero (AddCommGrpCat.of (Ext N S.X₁ i)) :=
      @AddCommGrpCat.isZero_of_subsingleton _ (ext_subsingleton_of_lt_moduleDepth hi1)
  have zero3 : IsZero (AddCommGrpCat.of (Ext N S.X₃ i)) :=
      @AddCommGrpCat.isZero_of_subsingleton _ (ext_subsingleton_of_lt_moduleDepth hi3)
  exact AddCommGrpCat.subsingleton_of_isZero <| ShortComplex.Exact.isZero_of_both_zeros
    (Ext.covariant_sequence_exact₂' N hS i)
    (zero1.eq_zero_of_src _) (zero3.eq_zero_of_tgt _)

lemma moduleDepth_ge_min_of_shortExact_fst_snd
    (N : ModuleCat.{v} R) (S : ShortComplex (ModuleCat.{v} R))
    (hS : S.ShortExact) : moduleDepth N S.X₁ ≥ moduleDepth N S.X₂ ⊓ (moduleDepth N S.X₃ + 1) := by
  apply le_sSup
  simp only [Set.mem_setOf_eq, lt_inf_iff, and_imp]
  intro i hi2 hi3
  have zero2 : IsZero (AddCommGrpCat.of (Ext N S.X₂ i)) :=
    @AddCommGrpCat.isZero_of_subsingleton _ (ext_subsingleton_of_lt_moduleDepth hi2)
  by_cases eq0 : i = 0
  · rw [eq0] at zero2 ⊢
    have := extFunctorObj_zero_preserve_momoMorphism.{v} N _ _ S.f hS.mono_f
    exact AddCommGrpCat.subsingleton_of_isZero <| @zero2.of_mono _ _ _ _ _ _ this
  · have hi3' : (i - 1 : ℕ) < moduleDepth N S.X₃ := by
      have : i - 1 + 1 = i := Nat.succ_pred_eq_of_ne_zero eq0
      rw [← this, Nat.cast_add, Nat.cast_one] at hi3
      exact lt_of_add_lt_add_right hi3
    have zero3 : IsZero (AddCommGrpCat.of (Ext N S.X₃ (i - 1))) :=
      @AddCommGrpCat.isZero_of_subsingleton _ (ext_subsingleton_of_lt_moduleDepth hi3')
    exact AddCommGrpCat.subsingleton_of_isZero <| ShortComplex.Exact.isZero_of_both_zeros
      (Ext.covariant_sequence_exact₁' N hS (i - 1) i (by omega))
      (zero3.eq_zero_of_src _) (zero2.eq_zero_of_tgt _)

lemma moduleDepth_ge_min_of_shortExact_trd_snd
    (N : ModuleCat.{v} R) (S : ShortComplex (ModuleCat.{v} R))
    (hS : S.ShortExact) : moduleDepth N S.X₃ ≥ moduleDepth N S.X₂ ⊓ (moduleDepth N S.X₁ - 1) := by
  apply le_sSup
  simp only [Set.mem_setOf_eq, lt_inf_iff, and_imp]
  intro i hi2 hi1
  have zero2 : IsZero (AddCommGrpCat.of (Ext N S.X₂ i)) :=
    @AddCommGrpCat.isZero_of_subsingleton _ (ext_subsingleton_of_lt_moduleDepth hi2)
  have hi1' : (i + 1 : ℕ) < moduleDepth N S.X₁ := by
    simpa using lt_tsub_iff_right.mp hi1
  have zero1 : IsZero (AddCommGrpCat.of (Ext N S.X₁ (i + 1))) :=
    @AddCommGrpCat.isZero_of_subsingleton _ (ext_subsingleton_of_lt_moduleDepth hi1')
  exact AddCommGrpCat.subsingleton_of_isZero <| ShortComplex.Exact.isZero_of_both_zeros
    (Ext.covariant_sequence_exact₃' N hS i (i + 1) rfl)
    (zero2.eq_zero_of_src _) (zero1.eq_zero_of_tgt _)

lemma moduleDepth_eq_sSup_length_regular [IsNoetherianRing R] (I : Ideal R)
    (N M : ModuleCat.{v} R) [Module.Finite R M] [Nfin : Module.Finite R N]
    [Nontrivial M] [Nntr : Nontrivial N] (smul_lt : I • (⊤ : Submodule R M) < ⊤)
    (hsupp : Module.support R N = PrimeSpectrum.zeroLocus I) :
    moduleDepth N M = sSup {(List.length rs : ℕ∞) | (rs : List R)
    (_ : RingTheory.Sequence.IsRegular M rs) (_ : ∀ r ∈ rs, r ∈ I) } := by
  rw [moduleDepth_eq_sup_nat]
  congr
  ext m
  simp only [exists_prop]
  refine ⟨fun ⟨lt_top, h⟩ ↦ ?_, fun ⟨rs, reg, mem, len⟩ ↦ ?_⟩
  · rcases ENat.ne_top_iff_exists.mp (ne_top_of_lt lt_top) with ⟨n, hn⟩
    simp only [← hn, Nat.cast_lt, Nat.cast_inj] at h ⊢
    have : ∃ N : ModuleCat.{v} R, Nontrivial N ∧ Module.Finite R N ∧
      Module.support R N = PrimeSpectrum.zeroLocus I ∧ ∀ i < n, Subsingleton (Ext N M i) := by
      use N
    rcases ((exist_isRegular_tfae I n M smul_lt).out 2 3).mp this with ⟨rs, len, mem, reg⟩
    use rs
  · simp only [← len, ENat.coe_lt_top, Nat.cast_lt, true_and]
    have rees := ((exist_isRegular_tfae I rs.length M smul_lt).out 3 0).mp (by use rs)
    apply rees N
    simp [Nntr, Nfin, hsupp]

lemma IsLocalRing.ideal_depth_eq_sSup_length_regular [IsLocalRing R] [IsNoetherianRing R]
    (I : Ideal R) (netop : I ≠ ⊤) (M : ModuleCat.{v} R) [Module.Finite R M]
    [Nontrivial M] : I.depth M = sSup {(List.length rs : ℕ∞) | (rs : List R)
    (_ : RingTheory.Sequence.IsRegular M rs) (_ : ∀ r ∈ rs, r ∈ I) } := by
  let _ := Module.Finite.equiv (Shrink.linearEquiv R (R ⧸ I)).symm
  let _ : Nontrivial (R ⧸ I) := Ideal.Quotient.nontrivial_iff.mpr netop
  have smul_lt : I • (⊤ : Submodule R M) < ⊤ := lt_of_le_of_lt
      (Submodule.smul_mono (le_maximalIdeal netop) (le_refl _))
      (Ne.lt_top' (Submodule.top_ne_ideal_smul_of_le_jacobson_annihilator
        (IsLocalRing.maximalIdeal_le_jacobson _)))
  apply moduleDepth_eq_sSup_length_regular I (ModuleCat.of R (Shrink.{v} (R ⧸ I))) M smul_lt
  rw [(Shrink.linearEquiv R (R ⧸ I)).support_eq, Module.support_eq_zeroLocus,
    Ideal.annihilator_quotient]

lemma IsLocalRing.depth_eq_sSup_length_regular [IsLocalRing R] [IsNoetherianRing R]
    (M : ModuleCat.{v} R) [Module.Finite R M] [Nontrivial M] :
    IsLocalRing.depth M = sSup {(List.length rs : ℕ∞) | (rs : List R)
    (_ : RingTheory.Sequence.IsRegular M rs) (_ : ∀ r ∈ rs, r ∈ maximalIdeal R) } :=
  IsLocalRing.ideal_depth_eq_sSup_length_regular (maximalIdeal R) IsPrime.ne_top' M

lemma IsLocalRing.ideal_depth_le_depth [IsLocalRing R] [IsNoetherianRing R]
    (I : Ideal R) (netop : I ≠ ⊤) (M : ModuleCat.{v} R) [Module.Finite R M] [Nontrivial M] :
    I.depth M ≤ IsLocalRing.depth M := by
  rw [ideal_depth_eq_sSup_length_regular I netop, depth_eq_sSup_length_regular]
  apply sSup_le (fun n hn ↦ le_sSup ?_)
  rcases hn with ⟨rs, reg, mem, len⟩
  have : ∀ r ∈ rs, r ∈ maximalIdeal R := fun r a ↦ (le_maximalIdeal netop) (mem r a)
  use rs

omit [Small.{v, u} R] in
lemma Submodule.comap_lt_top_of_lt_range {M N : Type*} [AddCommGroup M] [Module R M]
    [AddCommGroup N] [Module R N] (f : M →ₗ[R] N) (p : Submodule R N)
    (lt : p < LinearMap.range f) : Submodule.comap f p < ⊤ := by
  obtain ⟨x, ⟨y, hy⟩, nmem⟩ : ∃ x ∈ LinearMap.range f, x ∉ p := Set.exists_of_ssubset lt
  have : y ∉ Submodule.comap f p := by simpa [hy] using nmem
  exact lt_of_le_not_ge (fun _ a ↦ trivial) fun a ↦ this (a trivial)

section

universe w

/-- Universe invariant of `moduleDepth`, would be repalced by a more general version when universe
invariant of `Ext` is provided. -/
lemma moduleDepth_eq_moduleDepth_shrink [IsNoetherianRing R] (I : Ideal R) [Small.{w, u} R]
    (N M : Type v) [AddCommGroup M] [Module R M] [Module.Finite R M] [Nontrivial M]
    [AddCommGroup N] [Module R N] [Nfin : Module.Finite R N] [Nntr : Nontrivial N]
    (smul_lt : I • (⊤ : Submodule R M) < ⊤)
    (hsupp : Module.support R N = PrimeSpectrum.zeroLocus I) [Small.{w} M] [Small.{w} N] :
    moduleDepth (ModuleCat.of R N) (ModuleCat.of R M) =
    moduleDepth (ModuleCat.of R (Shrink.{w} N)) (ModuleCat.of R (Shrink.{w} M)) := by
  rw [moduleDepth_eq_sSup_length_regular I (ModuleCat.of R N) (ModuleCat.of R M) smul_lt hsupp]
  let _ : Module.Finite R (Shrink.{w} M) :=
    Module.Finite.equiv (Shrink.linearEquiv.{w} R M).symm
  let _ : Module.Finite R (Shrink.{w} N) :=
    Module.Finite.equiv (Shrink.linearEquiv.{w} R N).symm
  have smul_lt' : I • (⊤ : Submodule R (Shrink.{w} M)) < ⊤ := by
    apply lt_of_le_of_lt (Submodule.smul_top_le_comap_smul_top I
      (Shrink.linearEquiv.{w} R M).toLinearMap) (Submodule.comap_lt_top_of_lt_range _ _ _)
    simpa using smul_lt
  have hsupp' : Module.support R (Shrink.{w} N) = PrimeSpectrum.zeroLocus I := by
    rw [LinearEquiv.support_eq (Shrink.linearEquiv.{w} R N), hsupp]
  rw [moduleDepth_eq_sSup_length_regular I
    (ModuleCat.of R (Shrink.{w} N)) (ModuleCat.of R (Shrink.{w} M)) smul_lt' hsupp']
  have : RingTheory.Sequence.IsRegular M =
    RingTheory.Sequence.IsRegular (R := R) (Shrink.{w, v} M) := by
    ext rs
    exact LinearEquiv.isRegular_congr (Shrink.linearEquiv.{w} R M).symm rs
  congr!

lemma ring_depth_invariant [IsNoetherianRing R] (I : Ideal R) (lt_top : I < ⊤) :
    I.depth (ModuleCat.of R (Shrink.{v} R)) = I.depth (ModuleCat.of R R) := by
  simp only [Ideal.depth]
  let _ : Nontrivial (R ⧸ I) := Ideal.Quotient.nontrivial_iff.mpr lt_top.ne
  let _ : Nontrivial R := (Submodule.nontrivial_iff R).mp (nontrivial_of_lt I ⊤ lt_top)
  let e : (of R (Shrink.{u, u} (R ⧸ I))) ≅ (of R (R ⧸ I)) :=
    (Shrink.linearEquiv.{u, u} R (R ⧸ I)).toModuleIso
  rw [moduleDepth_eq_of_iso_fst _ e, eq_comm]
  have smul_lt : I • (⊤ : Submodule R R) < ⊤ := by simpa using lt_top
  apply moduleDepth_eq_moduleDepth_shrink I (R ⧸ I) R smul_lt
  simp [Module.support_eq_zeroLocus, Ideal.annihilator_quotient]

omit [Small.{v, u} R] in
lemma ring_depth_uLift [IsNoetherianRing R] (I : Ideal R) (lt_top : I < ⊤) :
    I.depth (ModuleCat.of R (ULift.{w} R)) = I.depth (ModuleCat.of R R) := by
  let e : (of R (Shrink.{max u w} R)) ≅ (of R (ULift.{w} R)) :=
    ((Shrink.linearEquiv.{max u w} R R).trans ULift.moduleEquiv.symm).toModuleIso
  rw [← I.depth_eq_of_iso e]
  exact ring_depth_invariant.{max u w} I lt_top

end

end depth
=======
    ext_subsingleton_of_exists_isRegular I n N Nsupp M smul_lt h4 i hi
  tfae_finish
>>>>>>> 69e7fba5
<|MERGE_RESOLUTION|>--- conflicted
+++ resolved
@@ -292,8 +292,7 @@
     exact ⟨inferInstance, Module.Finite.equiv (Shrink.linearEquiv R (R ⧸ I)).symm, suppQ, h2⟩
   tfae_have 3 → 4 := exists_isRegular_of_exists_subsingleton_ext I n M smul_lt
   tfae_have 4 → 1 := fun h4 N ⟨Nntr, Nfin, Nsupp⟩ i hi ↦
-<<<<<<< HEAD
-    ext_subsingleton_of_exist_isRegular I n N Nsupp M smul_lt h4 i hi
+    ext_subsingleton_of_exists_isRegular I n N Nsupp M smul_lt h4 i hi
   tfae_finish
 
 section
@@ -713,8 +712,4 @@
 
 end
 
-end depth
-=======
-    ext_subsingleton_of_exists_isRegular I n N Nsupp M smul_lt h4 i hi
-  tfae_finish
->>>>>>> 69e7fba5
+end depth