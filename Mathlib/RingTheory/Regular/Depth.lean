/-
Copyright (c) 2025 Nailin Guan. All rights reserved.
Released under Apache 2.0 license as described in the file LICENSE.
Authors: Nailin Guan, Yi Song
-/
module

public import Mathlib.Algebra.Category.Grp.Zero
public import Mathlib.Algebra.Module.FinitePresentation
public import Mathlib.LinearAlgebra.Dual.Lemmas
public import Mathlib.RingTheory.Ideal.AssociatedPrime.Finiteness
public import Mathlib.RingTheory.Ideal.AssociatedPrime.Localization
public import Mathlib.RingTheory.Regular.Category
public import Mathlib.RingTheory.Spectrum.Prime.Topology
public import Mathlib.RingTheory.Support
public import Mathlib.Tactic.ENatToNat

/-!

# The Rees theorem

In this section we proved the rees theorem for depth, which build the relation between
the vanishing of certain `Ext` typs and length of maximal regular sequence in a certain ideal.

# Main results

* `IsSMulRegular.subsingleton_linearMap_iff` : for finitely generated `R`-module `N M`,
  `N →ₗ[R] M = 0` iff there is a `M`-regular in `Module.annihilator R N`.
  This is the case for `n = 0` in the Rees theorem.

* `exists_isRegular_tfae` : For any `n : ℕ`, noetherian ring `R`, `I : Ideal R`, and
  finitely generated and nontrivial `R`-module `M` satisfying `IM < M`, we proved TFAE:
  · for any `N : ModuleCat R` finitely generated and nontrivial with support contained in the
    zero lucus of `I`, `∀ i < n, Ext N M i = 0`
  · `∀ i < n, Ext (A⧸I) M i = 0`
  · there exist a `N : ModuleCat R` finitely generated and nontrivial with support equal to the
    zero lucus of `I`, `∀ i < n, Ext N M i = 0`
  · there exist a `M`-regular sequence of length `n` with every element in `I`

-/

@[expose] public section

open IsLocalRing LinearMap Module

namespace IsSMulRegular

variable {R M N : Type*} [CommRing R] [AddCommGroup M] [AddCommGroup N] [Module R M] [Module R N]

lemma linearMap_subsingleton_of_mem_annihilator {r : R} (reg : IsSMulRegular M r)
    (mem_ann : r ∈ Module.annihilator R N) : Subsingleton (N →ₗ[R] M) := by
  apply subsingleton_of_forall_eq 0 (fun f ↦ ext fun x ↦ ?_)
  have : r • (f x) = r • 0 := by
    rw [smul_zero, ← map_smul, Module.mem_annihilator.mp mem_ann x, map_zero]
  simpa using reg this

lemma subsingleton_linearMap_iff [IsNoetherianRing R] [Module.Finite R M] [Module.Finite R N] :
    Subsingleton (N →ₗ[R] M) ↔ ∃ r ∈ Module.annihilator R N, IsSMulRegular M r := by
  refine ⟨fun hom0 ↦ ?_, fun ⟨r, mem_ann, reg⟩ ↦
    linearMap_subsingleton_of_mem_annihilator reg mem_ann⟩
  cases subsingleton_or_nontrivial M
  · exact ⟨0, ⟨Submodule.zero_mem (Module.annihilator R N), IsSMulRegular.zero⟩⟩
  · by_contra! h
    obtain ⟨p, pass, hp⟩ : ∃ p ∈ associatedPrimes R M, Module.annihilator R N ≤ p := by
      rcases associatedPrimes.nonempty R M with ⟨Ia, hIa⟩
      apply (Ideal.subset_union_prime_finite (associatedPrimes.finite R M) Ia Ia _).mp
      · rw [biUnion_associatedPrimes_eq_compl_regular R M]
        exact fun r hr ↦ h r hr
      · exact fun I hin _ _ ↦ IsAssociatedPrime.isPrime hin
    let _ := pass.isPrime
    let p' : PrimeSpectrum R := ⟨p, pass.isPrime⟩
    have loc_ne_zero : p' ∈ Module.support R N := Module.mem_support_iff_of_finite.mpr hp
    rw [Module.mem_support_iff] at loc_ne_zero
    let Rₚ := Localization.AtPrime p
    let Nₚ := LocalizedModule.AtPrime p'.asIdeal N
    let Mₚ := LocalizedModule.AtPrime p'.asIdeal M
    let Nₚ' := Nₚ ⧸ (IsLocalRing.maximalIdeal (Localization.AtPrime p)) • (⊤ : Submodule Rₚ Nₚ)
    have ntr : Nontrivial Nₚ' :=
      Submodule.Quotient.nontrivial_iff.mpr <| .symm <|
        Submodule.top_ne_ideal_smul_of_le_jacobson_annihilator <|
          IsLocalRing.maximalIdeal_le_jacobson _
    let Mₚ' := Mₚ ⧸ (IsLocalRing.maximalIdeal (Localization.AtPrime p)) • (⊤ : Submodule Rₚ Mₚ)
    let _ : Module p.ResidueField Nₚ' :=
      Module.instQuotientIdealSubmoduleHSMulTop Nₚ (maximalIdeal (Localization.AtPrime p))
    have := AssociatePrimes.mem_iff.mp
      (associatedPrimes.mem_associatedPrimes_atPrime_of_mem_associatedPrimes pass)
    rcases this.2 with ⟨x, hx⟩
    have : Nontrivial (Module.Dual p.ResidueField Nₚ') := by simpa using ntr
    rcases exists_ne (α := Module.Dual p.ResidueField Nₚ') 0 with ⟨g, hg⟩
    let to_res' : Nₚ' →ₗ[Rₚ] p.ResidueField := {
      __ := g
      map_smul' r x := by
        simp only [AddHom.toFun_eq_coe, coe_toAddHom, RingHom.id_apply]
        convert g.map_smul (Ideal.Quotient.mk _ r) x }
    let to_res : Nₚ →ₗ[Rₚ] p.ResidueField :=
      to_res'.comp ((maximalIdeal (Localization.AtPrime p)) • (⊤ : Submodule Rₚ Nₚ)).mkQ
    let i : p.ResidueField →ₗ[Rₚ] Mₚ :=
      Submodule.liftQ _ (LinearMap.toSpanSingleton Rₚ Mₚ x) (le_of_eq hx)
    have inj1 : Function.Injective i :=
      LinearMap.ker_eq_bot.mp (Submodule.ker_liftQ_eq_bot _ _ _ (le_of_eq hx.symm))
    let f := i.comp to_res
    have f_ne0 : f ≠ 0 := by
      intro eq0
      absurd hg
      apply LinearMap.ext
      intro np'
      induction np' using Submodule.Quotient.induction_on with | _ np
      change to_res np = 0
      apply inj1
      change f np = _
      simp [eq0]
    absurd hom0
    let _ := Module.finitePresentation_of_finite R N
    contrapose! f_ne0
    exact (Module.FinitePresentation.linearEquivMapExtendScalars
      p'.asIdeal.primeCompl).symm.map_eq_zero_iff.mp (Subsingleton.eq_zero _)

end IsSMulRegular

universe v u

open RingTheory.Sequence Ideal CategoryTheory Abelian Limits

variable {R : Type u} [CommRing R]

open Pointwise ModuleCat IsSMulRegular

lemma Ideal.quotient_smul_top_lt_of_le_smul_top (I : Ideal R) {M : Type*} [AddCommGroup M]
    [Module R M] {p : Submodule R M} (h : I • (⊤ : Submodule R M) < ⊤)
    (le : p ≤ I • (⊤ : Submodule R M)) : I • (⊤ : Submodule R (M ⧸ p)) < ⊤ := by
  rw [lt_top_iff_ne_top]
  by_contra eq
  absurd lt_top_iff_ne_top.mp h
  have := Submodule.smul_top_eq_comap_smul_top_of_surjective I p.mkQ p.mkQ_surjective
  simpa [eq, le] using this

variable [Small.{v} R]

lemma exists_isRegular_of_exists_subsingleton_ext [IsNoetherianRing R] (I : Ideal R) (n : ℕ) :
    ∀ M : ModuleCat.{v} R, [Module.Finite R M] →
    I • (⊤ : Submodule R M) < ⊤ → (∃ N : ModuleCat.{v} R, Nontrivial N ∧ Module.Finite R N ∧
    Module.support R N = PrimeSpectrum.zeroLocus I ∧ ∀ i < n, Subsingleton (Ext N M i)) →
    ∃ rs : List R, rs.length = n ∧ (∀ r ∈ rs, r ∈ I) ∧ IsRegular M rs := by
  induction n with
  | zero =>
    intro M M_fin smul_lt exists_N
    let : Nontrivial M := (Submodule.nontrivial_iff R).mp (nontrivial_of_lt _ _ smul_lt)
    use []
    simp [isRegular_iff]
  | succ n ih =>
    intro M M_fin smul_lt exists_N
    rcases exists_N with ⟨N, ntr, fin, h_supp, h_ext⟩
    have h_supp' := h_supp
    rw [Module.support_eq_zeroLocus, PrimeSpectrum.zeroLocus_eq_iff] at h_supp'
    -- use `Ext N M 0` vanish to obtain an `M`-regular element `x` in `Ann(N)`
    let _ : Subsingleton (N ⟶ M) := Ext.addEquiv₀.subsingleton_congr.mp (h_ext 0 n.zero_lt_succ)
    have : Subsingleton (N →ₗ[R] M) := ModuleCat.homAddEquiv.symm.subsingleton
    rcases subsingleton_linearMap_iff.mp this with ⟨x, mem_ann, hx⟩
    -- take a power of it to make `xᵏ` fall into `I`
    have := Ideal.le_radical mem_ann
    rw [h_supp', Ideal.mem_radical_iff] at this
    rcases this with ⟨k, hk⟩
    -- prepare to apply induction hypotesis to `M ⧸ xᵏM`
    have le_smul : x ^ k • (⊤ : Submodule R M) ≤ I • ⊤ := by
      rw [← Submodule.ideal_span_singleton_smul]
      exact (Submodule.smul_mono_left ((span_singleton_le_iff_mem I).mpr hk))
    have smul_lt' := I.quotient_smul_top_lt_of_le_smul_top smul_lt le_smul
    -- verify that `N` indeed make `M ⧸ xᵏM` satisfy the induction hypothesis
    have exists_N' : (∃ N : ModuleCat R, Nontrivial N ∧ Module.Finite R N ∧
        Module.support R N = PrimeSpectrum.zeroLocus I ∧
          ∀ i < n, Subsingleton (Abelian.Ext N (ModuleCat.of R (QuotSMulTop (x ^ k) M)) i)) := by
      use N
      simp only [ntr, fin, h_supp, true_and]
      intro i hi
      -- the vanishing of `Ext` is obtained from the (covariant) long exact sequence given by
      -- `M.smulShortComplex (x ^ k)`
      have zero1 : IsZero (AddCommGrpCat.of (Ext N M i)) :=
        @AddCommGrpCat.isZero_of_subsingleton _ (h_ext i (Nat.lt_add_right 1 hi))
      have zero2 : IsZero (AddCommGrpCat.of (Ext N M (i + 1))) :=
        @AddCommGrpCat.isZero_of_subsingleton _ (h_ext (i + 1) (Nat.add_lt_add_right hi 1))
      exact AddCommGrpCat.subsingleton_of_isZero <| ShortComplex.Exact.isZero_of_both_zeros
        ((Ext.covariant_sequence_exact₃' N (hx.pow k).smulShortComplex_shortExact) i (i + 1) rfl)
        (zero1.eq_zero_of_src _) (zero2.eq_zero_of_tgt _)
    rcases ih (ModuleCat.of R (QuotSMulTop (x ^ k) M)) smul_lt' exists_N' with ⟨rs, len, mem, reg⟩
    use x ^ k :: rs
    simpa [len, hk] using ⟨mem, hx.pow k, reg⟩

lemma pow_mono_of_mono (a : R) {k : ℕ} (kpos : k > 0) (i : ℕ) {M N : ModuleCat.{v} R}
    (f_mono : Mono (AddCommGrpCat.ofHom ((Ext.mk₀ (smulShortComplex M a).f).postcomp
    N (add_zero i)))) : Mono (AddCommGrpCat.ofHom ((Ext.mk₀ (smulShortComplex M (a ^ k)).f).postcomp
    N (add_zero i))) := by
  induction k with
  | zero => simp at kpos
  | succ k ih =>
    rw [pow_succ]
    by_cases eq0 : k = 0
    · rw [eq0, pow_zero, one_mul]
      exact f_mono
    · have : (a ^ k * a) • (LinearMap.id (R := R) (M := M)) =
        (a • (LinearMap.id (M := M))).comp ((a ^ k) • (LinearMap.id (M := M))) := by
        rw [LinearMap.comp_smul, LinearMap.smul_comp, smul_smul, LinearMap.id_comp]
      simpa [smulShortComplex, this, ModuleCat.ofHom_comp, ← extFunctorObj_map,
        (extFunctorObj N i).map_comp] using mono_comp' (ih (Nat.zero_lt_of_ne_zero eq0)) f_mono

lemma ext_subsingleton_of_exists_isRegular [IsNoetherianRing R] (I : Ideal R) (n : ℕ)
    (N : ModuleCat.{v} R) [Nntr : Nontrivial N] [Nfin : Module.Finite R N]
    (Nsupp : Module.support R N ⊆ PrimeSpectrum.zeroLocus I) :
    ∀ M : ModuleCat.{v} R, [Module.Finite R M] → I • (⊤ : Submodule R M) < ⊤ →
    (∃ rs : List R, rs.length = n ∧ (∀ r ∈ rs, r ∈ I) ∧ IsRegular M rs) →
    ∀ i < n, Subsingleton (Ext N M i) := by
  induction n with
  | zero => simp
  | succ n ih =>
    rintro M Mfin smul_lt ⟨rs, len, mem, reg⟩ i hi
    have le_rad := Nsupp
    rw [Module.support_eq_zeroLocus, PrimeSpectrum.zeroLocus_subset_zeroLocus_iff] at le_rad
    match rs with
    | [] =>
      absurd len
      simp
    | a :: rs' =>
      -- find a positive power of `a` lying in `Ann(N)`
      rcases le_rad (mem a List.mem_cons_self) with ⟨k, hk⟩
      have kpos : k > 0 := by
        by_contra h
        simp only [Nat.eq_zero_of_not_pos h, pow_zero, Module.mem_annihilator, one_smul] at hk
        exact (not_nontrivial_iff_subsingleton.mpr (subsingleton_of_forall_eq 0 hk)) Nntr
      simp only [isRegular_cons_iff] at reg
      simp only [List.mem_cons, forall_eq_or_imp] at mem
      simp only [List.length_cons, Nat.add_left_inj] at len
      -- prepare to apply induction hypothesis to `M/aM`
      let M' := (QuotSMulTop a M)
      have le_smul : a • ⊤ ≤ I • (⊤ : Submodule R M) := by
        rw [← Submodule.ideal_span_singleton_smul]
        exact Submodule.smul_mono_left ((span_singleton_le_iff_mem I).mpr mem.1)
      have smul_lt' := I.quotient_smul_top_lt_of_le_smul_top smul_lt le_smul
      by_cases eq0 : i = 0
      · -- vanishing of `Ext N M 0` follows from `aᵏ ∈ Ann(N)`
        rw [eq0]
        have : Subsingleton (N →ₗ[R] M) := subsingleton_linearMap_iff.mpr ⟨a ^ k, hk, reg.1.pow k⟩
        exact (Ext.addEquiv₀.trans ModuleCat.homAddEquiv).subsingleton
      · let g := (AddCommGrpCat.ofHom ((Ext.mk₀ (smulShortComplex M a).f).postcomp N (add_zero i)))
        -- from the (covariant) long exact sequence given by `M.smulShortComplex a`
        -- we obtain scalar multiple by `a` on `Ext N M i` is injective
        have mono_g : Mono g := by
          apply (Ext.covariant_sequence_exact₁' N reg.1.smulShortComplex_shortExact (i - 1) i
            (Nat.succ_pred_eq_of_ne_zero eq0)).mono_g (IsZero.eq_zero_of_src _ _)
          exact @AddCommGrpCat.isZero_of_subsingleton _
            (ih (ModuleCat.of R M') smul_lt' ⟨rs', len, mem.2, reg.2⟩ (i - 1) (by omega))
        let gk := (AddCommGrpCat.ofHom
          ((Ext.mk₀ (smulShortComplex M (a ^ k)).f).postcomp N (add_zero i)))
        have mono_gk := pow_mono_of_mono a kpos i mono_g
        -- scalar multiple by `aᵏ` on `Ext N M i` is zero since `aᵏ ∈ Ann(N)`, so `Ext N M i` vanish
        have zero_gk : gk = 0 := smul_id_postcomp_eq_zero_of_mem_ann hk i
        exact AddCommGrpCat.subsingleton_of_isZero (IsZero.of_mono_eq_zero _ zero_gk)

/--
The Rees theorem
For any `n : ℕ`, noetherian ring `R`, `I : Ideal R`, and finitely generated and nontrivial
`R`-module `M` satisfying `IM < M`, we proved TFAE:
· for any `N : ModuleCat R` finitely generated and nontrivial with support contained in the
  zero lucus of `I`, `∀ i < n, Ext N M i = 0`
· `∀ i < n, Ext (A⧸I) M i = 0`
· there exist a `N : ModuleCat R` finitely generated and nontrivial with support equal to the
  zero lucus of `I`, `∀ i < n, Ext N M i = 0`
· there exist a `M`-regular sequence of length `n` with every element in `I`
-/
lemma exists_isRegular_tfae [IsNoetherianRing R] (I : Ideal R) (n : ℕ)
    (M : ModuleCat.{v} R) [Module.Finite R M] (smul_lt : I • (⊤ : Submodule R M) < ⊤) :
    [∀ N : ModuleCat.{v} R, (Nontrivial N ∧ Module.Finite R N ∧
     Module.support R N ⊆ PrimeSpectrum.zeroLocus I) → ∀ i < n, Subsingleton (Ext N M i),
     ∀ i < n, Subsingleton (Ext (ModuleCat.of R (Shrink.{v} (R ⧸ I))) M i),
     ∃ N : ModuleCat R, Nontrivial N ∧ Module.Finite R N ∧
     Module.support R N = PrimeSpectrum.zeroLocus I ∧ ∀ i < n, Subsingleton (Ext N M i),
     ∃ rs : List R, rs.length = n ∧ (∀ r ∈ rs, r ∈ I) ∧ RingTheory.Sequence.IsRegular M rs
     ].TFAE := by
  -- two main implications `3 → 4` and `4 → 1` are separated out, the rest are trivial
  have ntrQ : Nontrivial (R ⧸ I) := by
    apply Submodule.Quotient.nontrivial_iff.mpr
    by_contra eq
    simp [eq] at smul_lt
  have suppQ : Module.support R (Shrink.{v} (R ⧸ I)) = PrimeSpectrum.zeroLocus I := by
    rw [(Shrink.linearEquiv R _).support_eq, Module.support_eq_zeroLocus, annihilator_quotient]
  tfae_have 1 → 2 := fun h1 i hi ↦ h1 (ModuleCat.of R (Shrink.{v} (R ⧸ I)))
    ⟨inferInstance, Module.Finite.equiv (Shrink.linearEquiv R (R ⧸ I)).symm, suppQ.subset⟩ i hi
  tfae_have 2 → 3 := fun h2 ↦ ⟨(ModuleCat.of R (Shrink.{v} (R ⧸ I))),
    inferInstance, Module.Finite.equiv (Shrink.linearEquiv R (R ⧸ I)).symm, suppQ, h2⟩
  tfae_have 3 → 4 := exists_isRegular_of_exists_subsingleton_ext I n M smul_lt
  tfae_have 4 → 1 := fun h4 N ⟨Nntr, Nfin, Nsupp⟩ i hi ↦
    ext_subsingleton_of_exists_isRegular I n N Nsupp M smul_lt h4 i hi
  tfae_finish

/-!

# The Definition of Depth

In this section, we give the definition of depth of a module over a local ring. We also extablished
some basic facts about it using the Rees theorem proven above.
In this section, we set `R` be a noetherian commutative ring, all modules refer to `R`-module.

# Main definition and results

* `moduleDepth` : The depth between two `R`-modules defined as the minimal nontrivial `Ext`
  between them, equal to `⊤ : ℕ∞` if no such index.

* `Ideal.depth` : The depth of a `R`-module `M` with respect to an ideal `I`,
  defined as `moduleDepth (R⧸ I, M)`.

* `IsLocalRing.depth` : For a local ring `R`, the depth of a `R`-module with respect to
  the maximal ideal.

* `moduleDepth_eq_depth_of_supp_eq` : For `I : Ideal R`, if support of a finitely generated module
  `N` is equal to `PrimeSpectrum.zeroLocus I`, then for any finitely generated nontrivial module
  `M` with `IM < M`, `moduleDepth N M = I.depth M`

* `moduleDepth_eq_sSup_length_regular` : For `I : Ideal R`, nontrivial finitely generated module
  `M` and N`, if support of `N` is equal to `PrimeSpectrum.zeroLocus I` and `IM < M`,
  `moduleDepth N M` is equal to the supremum of length of `M`-regular sequence in `I`

* `IsLocalRing.depth_quotSMulTop_succ_eq_moduleDepth` : For `R` local, a `R`-module `M` and a
  `M`-regular element `x` in `maximalIdeal R`,
  `IsLocalRing.depth (QuotSMulTop x M) + 1 = IsLocalRing.depth M`

* `moduleDepth_quotient_regular_sequence_add_length_eq_moduleDepth` : For `R` local, a `R`-module
  `M` and a `M`-regular sequence `rs` in `maximalIdeal R`,
  `moduleDepth N (M ⧸ (Ideal.ofList rs) • (⊤ : Submodule R M)) + rs.length = moduleDepth N M`

-/

section depth

/-- The depth between two `R`-modules defined as the minimal nontrivial `Ext` between them. -/
noncomputable def moduleDepth (N M : ModuleCat.{v} R) : ℕ∞ :=
  sSup {n : ℕ∞ | ∀ i : ℕ, i < n → Subsingleton (Ext N M i)}

/-- The depth of a `R`-module `M` with respect to an ideal `I`,
defined as `moduleDepth (R⧸ I, M)`. -/
noncomputable def Ideal.depth (I : Ideal R) (M : ModuleCat.{v} R) : ℕ∞ :=
  moduleDepth (ModuleCat.of R (Shrink.{v} (R ⧸ I))) M

/-- For a local ring `R`, the depth of a `R`-module with respect to the maximal ideal. -/
noncomputable def IsLocalRing.depth [IsLocalRing R] (M : ModuleCat.{v} R) : ℕ∞ :=
  (IsLocalRing.maximalIdeal R).depth M

open Classical in
lemma moduleDepth_eq_find (N M : ModuleCat.{v} R) (h : ∃ n, Nontrivial (Ext N M n)) :
    moduleDepth N M = Nat.find h := by
  apply le_antisymm
  · simp only [moduleDepth, sSup_le_iff, Set.mem_setOf_eq]
    intro n hn
    by_contra gt
    absurd Nat.find_spec h
    exact not_nontrivial_iff_subsingleton.mpr (hn (Nat.find h) (not_le.mp gt))
  · simp only [moduleDepth]
    apply le_sSup
    simp only [Set.mem_setOf_eq, Nat.cast_lt, Nat.lt_find_iff]
    intro i hi
    exact not_nontrivial_iff_subsingleton.mp (hi i (le_refl i))

lemma moduleDepth_eq_top_iff (N M : ModuleCat.{v} R) :
    moduleDepth N M = ⊤ ↔ ∀ i, Subsingleton (Ext N M i) := by
  refine ⟨fun h ↦ ?_, fun h ↦ csSup_eq_top_of_top_mem (fun i _ ↦ h i)⟩
  by_contra! exist
  rw [moduleDepth_eq_find N M exist] at h
  simp at h

lemma moduleDepth_lt_top_iff (N M : ModuleCat.{v} R) :
    moduleDepth N M < ⊤ ↔ ∃ n, Nontrivial (Ext N M n) := by
  convert (moduleDepth_eq_top_iff N M).not
  · exact lt_top_iff_ne_top
  · push_neg
    rfl

lemma moduleDepth_eq_iff (N M : ModuleCat.{v} R) (n : ℕ) : moduleDepth N M = n ↔
    Nontrivial (Ext N M n) ∧ ∀ i < n, Subsingleton (Ext N M i) := by
  classical
  refine ⟨fun h ↦ ?_, fun ⟨ntr, h⟩ ↦ ?_⟩
  · have exist := (moduleDepth_lt_top_iff N M).mp (by simp [h])
    simp only [moduleDepth_eq_find _ _ exist, Nat.cast_inj] at h
    refine ⟨h ▸ Nat.find_spec exist, fun i hi ↦ ?_⟩
    exact not_nontrivial_iff_subsingleton.mp (Nat.find_min exist (lt_of_lt_of_eq hi h.symm))
  · have exist : ∃ n, Nontrivial (Ext N M n) := by use n
    simp only [moduleDepth_eq_find _ _ exist, Nat.cast_inj, Nat.find_eq_iff, ntr, true_and]
    intro i hi
    exact not_nontrivial_iff_subsingleton.mpr (h i hi)

lemma ext_subsingleton_of_lt_moduleDepth {N M : ModuleCat.{v} R} {i : ℕ}
    (lt : i < moduleDepth N M) : Subsingleton (Ext N M i) := by
  by_cases lttop : moduleDepth N M < ⊤
  · let _ : Nonempty {n : ℕ∞ | ∀ (i : ℕ), i < n → Subsingleton (Ext N M i)} :=
      Nonempty.intro ⟨(0 : ℕ∞), by simp⟩
    exact ENat.sSup_mem_of_nonempty_of_lt_top lttop i lt
  · simp only [not_lt, top_le_iff, moduleDepth_eq_top_iff] at lttop
    exact lttop i

lemma moduleDepth_eq_sup_nat (N M : ModuleCat.{v} R) : moduleDepth N M =
    sSup {n : ℕ∞ | n < ⊤ ∧ ∀ i : ℕ, i < n → Subsingleton (Ext N M i)} := by
  simp only [moduleDepth]
  by_cases h : ⊤ ∈ {n : ℕ∞ | ∀ (i : ℕ), i < n → Subsingleton (Ext N M i)}
  · rw [csSup_eq_top_of_top_mem h, eq_comm, ENat.eq_top_iff_forall_ge]
    intro m
    apply le_sSup
    simp only [Set.mem_setOf_eq, ENat.coe_lt_top, forall_const] at h
    simpa using fun i _ ↦ h i
  · congr
    ext n
    exact ⟨fun mem ↦ ⟨top_notMem_iff.mp h n mem, mem⟩, fun mem ↦ mem.2⟩

lemma moduleDepth_eq_depth_of_supp_eq [IsNoetherianRing R] (I : Ideal R)
    (N M : ModuleCat.{v} R) [Module.Finite R M] [Nfin : Module.Finite R N]
    [Nntr : Nontrivial N] (smul_lt : I • (⊤ : Submodule R M) < ⊤)
    (hsupp : Module.support R N = PrimeSpectrum.zeroLocus I) :
    moduleDepth N M = I.depth M := by
  have (n : ℕ) : (∀ i < n, Subsingleton (Ext N M i)) ↔
    (∀ i < n, Subsingleton (Ext (ModuleCat.of R (Shrink.{v} (R ⧸ I))) M i)) := by
    refine ⟨fun h ↦ ?_, fun h ↦ ?_⟩
    · apply ((exists_isRegular_tfae I n M smul_lt).out 1 2).mpr
      use N
    · have rees := ((exists_isRegular_tfae I n M smul_lt).out 0 1).mpr h
      apply rees N
      simp [Nfin, Nntr, hsupp]
  simp only [moduleDepth_eq_sup_nat, Ideal.depth]
  congr
  ext n
  simp only [and_congr_right_iff]
  intro lt_top
  convert this n.toNat
  <;> nth_rw 1 [← ENat.coe_toNat (LT.lt.ne_top lt_top), ENat.coe_lt_coe]

open Opposite in
lemma moduleDepth_eq_of_iso_fst (M : ModuleCat.{v} R) {N N' : ModuleCat.{v} R} (e : N ≅ N') :
    moduleDepth N M = moduleDepth N' M := by
  simp only [moduleDepth]
  congr
  ext n
  exact forall₂_congr fun i _ ↦
    (((extFunctor.{v} i).mapIso e.symm.op).app M).addCommGroupIsoToAddEquiv.subsingleton_congr

lemma moduleDepth_eq_of_iso_snd (N : ModuleCat.{v} R) {M M' : ModuleCat.{v} R} (e : M ≅ M') :
    moduleDepth N M = moduleDepth N M' := by
  simp only [moduleDepth]
  congr
  ext n
  exact forall₂_congr fun i _ ↦
    ((extFunctorObj N i).mapIso e).addCommGroupIsoToAddEquiv.subsingleton_congr

lemma Ideal.depth_eq_of_iso (I : Ideal R) {M M' : ModuleCat.{v} R} (e : M ≅ M') :
    I.depth M = I.depth M' :=
  moduleDepth_eq_of_iso_snd (ModuleCat.of R (Shrink.{v, u} (R ⧸ I))) e

lemma IsLocalRing.depth_eq_of_iso [IsLocalRing R] {M M' : ModuleCat.{v} R} (e : M ≅ M') :
    IsLocalRing.depth M = IsLocalRing.depth M' :=
  (maximalIdeal R).depth_eq_of_iso e

lemma moduleDepth_eq_zero_of_hom_nontrivial (N M : ModuleCat.{v} R) :
    moduleDepth N M = 0 ↔ Nontrivial (N →ₗ[R] M) := by
  refine ⟨fun h ↦ ?_, fun h ↦ ?_⟩
  · simp only [moduleDepth] at h
    have : 1 ∉ {n : ℕ∞ | ∀ (i : ℕ), i < n → Subsingleton (Ext N M i)} := by
      by_contra mem
      absurd le_sSup mem
      simp [h]
    simp only [Set.mem_setOf_eq, Nat.cast_lt_one, forall_eq,
      not_subsingleton_iff_nontrivial, Ext.addEquiv₀.nontrivial_congr] at this
    exact (ModuleCat.homLinearEquiv (S := R)).nontrivial_congr.mp this
  · apply nonpos_iff_eq_zero.mp (sSup_le (fun n mem ↦ ?_))
    by_contra pos
    absurd mem 0 (lt_of_not_ge pos)
    simpa [not_subsingleton_iff_nontrivial, Ext.addEquiv₀.nontrivial_congr]
      using (ModuleCat.homLinearEquiv (S := R)).nontrivial_congr.mpr h

lemma moduleDepth_ge_min_of_shortExact_snd_fst
    (S : ShortComplex (ModuleCat.{v} R)) (hS : S.ShortExact)
    (N : ModuleCat.{v} R) : moduleDepth S.X₂ N ≥ moduleDepth S.X₁ N ⊓ moduleDepth S.X₃ N := by
  apply le_sSup
  simp only [Set.mem_setOf_eq, lt_inf_iff, and_imp]
  intro i hi1 hi3
  have zero1 : IsZero (AddCommGrpCat.of (Ext S.X₁ N i)) :=
      @AddCommGrpCat.isZero_of_subsingleton _ (ext_subsingleton_of_lt_moduleDepth hi1)
  have zero3 : IsZero (AddCommGrpCat.of (Ext S.X₃ N i)) :=
      @AddCommGrpCat.isZero_of_subsingleton _ (ext_subsingleton_of_lt_moduleDepth hi3)
  exact AddCommGrpCat.subsingleton_of_isZero <| ShortComplex.Exact.isZero_of_both_zeros
    (Ext.contravariant_sequence_exact₂' hS N i)
    (zero3.eq_zero_of_src _) (zero1.eq_zero_of_tgt _)

lemma moduleDepth_ge_min_of_shortExact_fst_fst
    (S : ShortComplex (ModuleCat.{v} R)) (hS : S.ShortExact)
    (N : ModuleCat.{v} R) : moduleDepth S.X₁ N ≥ moduleDepth S.X₂ N ⊓ (moduleDepth S.X₃ N - 1) := by
  apply le_sSup
  simp only [Set.mem_setOf_eq, lt_inf_iff, and_imp]
  intro i hi2 hi3
  have zero2 : IsZero (AddCommGrpCat.of (Ext S.X₂ N i)) :=
      @AddCommGrpCat.isZero_of_subsingleton _ (ext_subsingleton_of_lt_moduleDepth hi2)
  have hi3' : (i + 1 : ℕ) < moduleDepth S.X₃ N := by
    simpa using lt_tsub_iff_right.mp hi3
  have zero3 : IsZero (AddCommGrpCat.of (Ext S.X₃ N (i + 1))) :=
      @AddCommGrpCat.isZero_of_subsingleton _ (ext_subsingleton_of_lt_moduleDepth hi3')
  exact AddCommGrpCat.subsingleton_of_isZero <| ShortComplex.Exact.isZero_of_both_zeros
    (Ext.contravariant_sequence_exact₁' hS N i (i + 1) (add_comm _ _))
    (zero2.eq_zero_of_src _) (zero3.eq_zero_of_tgt _)

lemma moduleDepth_ge_min_of_shortExact_trd_fst
    (S : ShortComplex (ModuleCat.{v} R)) (hS : S.ShortExact)
    (N : ModuleCat.{v} R) : moduleDepth S.X₃ N ≥ moduleDepth S.X₂ N ⊓ (moduleDepth S.X₁ N + 1) := by
  apply le_sSup
  simp only [Set.mem_setOf_eq, lt_inf_iff, and_imp]
  intro i hi2 hi1
  have zero2 : IsZero (AddCommGrpCat.of (Ext S.X₂ N i)) :=
    @AddCommGrpCat.isZero_of_subsingleton _ (ext_subsingleton_of_lt_moduleDepth hi2)
  by_cases eq0 : i = 0
<<<<<<< HEAD
  · rw [eq0] at zero2 ⊢
    have := Ext.mono_precomp_mk₀_of_epi N _ _ S.g hS.epi_g
    exact AddCommGrpCat.subsingleton_of_isZero <| @zero2.of_mono _ _ _ _ _ _ this
=======
  · simp only [eq0, AddCommGrpCat.isZero_iff_subsingleton] at zero2 ⊢
    exact (Ext.precomp_mk₀_injective_of_epi N S.g (hg := hS.epi_g)).subsingleton
>>>>>>> 0d7825f3
  · have hi1' : (i - 1 : ℕ) < moduleDepth S.X₁ N := by
      have : i - 1 + 1 = i := Nat.succ_pred_eq_of_ne_zero eq0
      rw [← this, Nat.cast_add, Nat.cast_one] at hi1
      exact lt_of_add_lt_add_right hi1
    have zero1 : IsZero (AddCommGrpCat.of (Ext S.X₁ N (i - 1))) :=
      @AddCommGrpCat.isZero_of_subsingleton _ (ext_subsingleton_of_lt_moduleDepth hi1')
    exact AddCommGrpCat.subsingleton_of_isZero <| ShortComplex.Exact.isZero_of_both_zeros
      (Ext.contravariant_sequence_exact₃' hS N (i - 1) i (by omega))
      (zero1.eq_zero_of_src _) (zero2.eq_zero_of_tgt _)

lemma moduleDepth_ge_min_of_shortExact_snd_snd
    (N : ModuleCat.{v} R) (S : ShortComplex (ModuleCat.{v} R))
    (hS : S.ShortExact) : moduleDepth N S.X₂ ≥ moduleDepth N S.X₁ ⊓ moduleDepth N S.X₃ := by
  apply le_sSup
  simp only [Set.mem_setOf_eq, lt_inf_iff, and_imp]
  intro i hi1 hi3
  have zero1 : IsZero (AddCommGrpCat.of (Ext N S.X₁ i)) :=
      @AddCommGrpCat.isZero_of_subsingleton _ (ext_subsingleton_of_lt_moduleDepth hi1)
  have zero3 : IsZero (AddCommGrpCat.of (Ext N S.X₃ i)) :=
      @AddCommGrpCat.isZero_of_subsingleton _ (ext_subsingleton_of_lt_moduleDepth hi3)
  exact AddCommGrpCat.subsingleton_of_isZero <| ShortComplex.Exact.isZero_of_both_zeros
    (Ext.covariant_sequence_exact₂' N hS i)
    (zero1.eq_zero_of_src _) (zero3.eq_zero_of_tgt _)

lemma moduleDepth_ge_min_of_shortExact_fst_snd
    (N : ModuleCat.{v} R) (S : ShortComplex (ModuleCat.{v} R))
    (hS : S.ShortExact) : moduleDepth N S.X₁ ≥ moduleDepth N S.X₂ ⊓ (moduleDepth N S.X₃ + 1) := by
  apply le_sSup
  simp only [Set.mem_setOf_eq, lt_inf_iff, and_imp]
  intro i hi2 hi3
  have zero2 : IsZero (AddCommGrpCat.of (Ext N S.X₂ i)) :=
    @AddCommGrpCat.isZero_of_subsingleton _ (ext_subsingleton_of_lt_moduleDepth hi2)
  by_cases eq0 : i = 0
<<<<<<< HEAD
  · rw [eq0] at zero2 ⊢
    have := Ext.mono_postcomp_mk₀_of_mono N _ _ S.f hS.mono_f
    exact AddCommGrpCat.subsingleton_of_isZero <| @zero2.of_mono _ _ _ _ _ _ this
=======
  · simp only [eq0, AddCommGrpCat.isZero_iff_subsingleton] at zero2 ⊢
    exact (Ext.postcomp_mk₀_injective_of_mono N S.f (hf := hS.mono_f)).subsingleton
>>>>>>> 0d7825f3
  · have hi3' : (i - 1 : ℕ) < moduleDepth N S.X₃ := by
      have : i - 1 + 1 = i := Nat.succ_pred_eq_of_ne_zero eq0
      rw [← this, Nat.cast_add, Nat.cast_one] at hi3
      exact lt_of_add_lt_add_right hi3
    have zero3 : IsZero (AddCommGrpCat.of (Ext N S.X₃ (i - 1))) :=
      @AddCommGrpCat.isZero_of_subsingleton _ (ext_subsingleton_of_lt_moduleDepth hi3')
    exact AddCommGrpCat.subsingleton_of_isZero <| ShortComplex.Exact.isZero_of_both_zeros
      (Ext.covariant_sequence_exact₁' N hS (i - 1) i (by omega))
      (zero3.eq_zero_of_src _) (zero2.eq_zero_of_tgt _)

lemma moduleDepth_ge_min_of_shortExact_trd_snd
    (N : ModuleCat.{v} R) (S : ShortComplex (ModuleCat.{v} R))
    (hS : S.ShortExact) : moduleDepth N S.X₃ ≥ moduleDepth N S.X₂ ⊓ (moduleDepth N S.X₁ - 1) := by
  apply le_sSup
  simp only [Set.mem_setOf_eq, lt_inf_iff, and_imp]
  intro i hi2 hi1
  have zero2 : IsZero (AddCommGrpCat.of (Ext N S.X₂ i)) :=
    @AddCommGrpCat.isZero_of_subsingleton _ (ext_subsingleton_of_lt_moduleDepth hi2)
  have hi1' : (i + 1 : ℕ) < moduleDepth N S.X₁ := by
    simpa using lt_tsub_iff_right.mp hi1
  have zero1 : IsZero (AddCommGrpCat.of (Ext N S.X₁ (i + 1))) :=
    @AddCommGrpCat.isZero_of_subsingleton _ (ext_subsingleton_of_lt_moduleDepth hi1')
  exact AddCommGrpCat.subsingleton_of_isZero <| ShortComplex.Exact.isZero_of_both_zeros
    (Ext.covariant_sequence_exact₃' N hS i (i + 1) rfl)
    (zero2.eq_zero_of_src _) (zero1.eq_zero_of_tgt _)

lemma moduleDepth_eq_sSup_length_regular [IsNoetherianRing R] (I : Ideal R)
    (N M : ModuleCat.{v} R) [Module.Finite R M] [Nfin : Module.Finite R N]
    [Nntr : Nontrivial N] (smul_lt : I • (⊤ : Submodule R M) < ⊤)
    (hsupp : Module.support R N = PrimeSpectrum.zeroLocus I) :
    moduleDepth N M = sSup {(List.length rs : ℕ∞) | (rs : List R)
    (_ : RingTheory.Sequence.IsRegular M rs) (_ : ∀ r ∈ rs, r ∈ I) } := by
  rw [moduleDepth_eq_sup_nat]
  congr
  ext m
  simp only [exists_prop]
  refine ⟨fun ⟨lt_top, h⟩ ↦ ?_, fun ⟨rs, reg, mem, len⟩ ↦ ?_⟩
  · rcases ENat.ne_top_iff_exists.mp (ne_top_of_lt lt_top) with ⟨n, hn⟩
    simp only [← hn, Nat.cast_lt, Nat.cast_inj] at h ⊢
    have : ∃ N : ModuleCat.{v} R, Nontrivial N ∧ Module.Finite R N ∧
      Module.support R N = PrimeSpectrum.zeroLocus I ∧ ∀ i < n, Subsingleton (Ext N M i) := by
      use N
    rcases ((exists_isRegular_tfae I n M smul_lt).out 2 3).mp this with ⟨rs, len, mem, reg⟩
    use rs
  · simp only [← len, ENat.coe_lt_top, Nat.cast_lt, true_and]
    have rees := ((exists_isRegular_tfae I rs.length M smul_lt).out 3 0).mp (by use rs)
    apply rees N
    simp [Nntr, Nfin, hsupp]

lemma IsLocalRing.ideal_depth_eq_sSup_length_regular [IsLocalRing R] [IsNoetherianRing R]
    (I : Ideal R) (netop : I ≠ ⊤) (M : ModuleCat.{v} R) [Module.Finite R M]
    [Nontrivial M] : I.depth M = sSup {(List.length rs : ℕ∞) | (rs : List R)
    (_ : RingTheory.Sequence.IsRegular M rs) (_ : ∀ r ∈ rs, r ∈ I) } := by
  let _ := Module.Finite.equiv (Shrink.linearEquiv R (R ⧸ I)).symm
  let _ : Nontrivial (R ⧸ I) := Ideal.Quotient.nontrivial_iff.mpr netop
  have smul_lt : I • (⊤ : Submodule R M) < ⊤ := lt_of_le_of_lt
      (Submodule.smul_mono (le_maximalIdeal netop) (le_refl _))
      (Ne.lt_top' (Submodule.top_ne_ideal_smul_of_le_jacobson_annihilator
        (IsLocalRing.maximalIdeal_le_jacobson _)))
  apply moduleDepth_eq_sSup_length_regular I (ModuleCat.of R (Shrink.{v} (R ⧸ I))) M smul_lt
  rw [(Shrink.linearEquiv R (R ⧸ I)).support_eq, Module.support_eq_zeroLocus,
    Ideal.annihilator_quotient]

lemma IsLocalRing.depth_eq_sSup_length_regular [IsLocalRing R] [IsNoetherianRing R]
    (M : ModuleCat.{v} R) [Module.Finite R M] [Nontrivial M] :
    IsLocalRing.depth M = sSup {(List.length rs : ℕ∞) | (rs : List R)
    (_ : RingTheory.Sequence.IsRegular M rs) (_ : ∀ r ∈ rs, r ∈ maximalIdeal R) } :=
  IsLocalRing.ideal_depth_eq_sSup_length_regular (maximalIdeal R) IsPrime.ne_top' M

lemma IsLocalRing.ideal_depth_le_depth [IsLocalRing R] [IsNoetherianRing R]
    (I : Ideal R) (netop : I ≠ ⊤) (M : ModuleCat.{v} R) [Module.Finite R M] [Nontrivial M] :
    I.depth M ≤ IsLocalRing.depth M := by
  rw [ideal_depth_eq_sSup_length_regular I netop, depth_eq_sSup_length_regular]
  apply sSup_le (fun n hn ↦ le_sSup ?_)
  rcases hn with ⟨rs, reg, mem, len⟩
  have : ∀ r ∈ rs, r ∈ maximalIdeal R := fun r a ↦ (le_maximalIdeal netop) (mem r a)
  use rs

omit [Small.{v, u} R] in
lemma Submodule.comap_lt_top_of_lt_range {M N : Type*} [AddCommGroup M] [Module R M]
    [AddCommGroup N] [Module R N] (f : M →ₗ[R] N) (p : Submodule R N)
    (lt : p < LinearMap.range f) : Submodule.comap f p < ⊤ := by
  obtain ⟨x, ⟨y, hy⟩, nmem⟩ : ∃ x ∈ LinearMap.range f, x ∉ p := Set.exists_of_ssubset lt
  have : y ∉ Submodule.comap f p := by simpa [hy] using nmem
  exact lt_of_le_not_ge (fun _ a ↦ trivial) fun a ↦ this (a trivial)

section

universe w

/-- Universe invariant of `moduleDepth`, would be repalced by a more general version when universe
invariant of `Ext` is provided. -/
lemma moduleDepth_eq_moduleDepth_shrink [IsNoetherianRing R] (I : Ideal R) [Small.{w, u} R]
    (N M : Type v) [AddCommGroup M] [Module R M] [Module.Finite R M]
    [AddCommGroup N] [Module R N] [Nfin : Module.Finite R N] [Nntr : Nontrivial N]
    (smul_lt : I • (⊤ : Submodule R M) < ⊤)
    (hsupp : Module.support R N = PrimeSpectrum.zeroLocus I) [Small.{w} M] [Small.{w} N] :
    moduleDepth (ModuleCat.of R N) (ModuleCat.of R M) =
    moduleDepth (ModuleCat.of R (Shrink.{w} N)) (ModuleCat.of R (Shrink.{w} M)) := by
  rw [moduleDepth_eq_sSup_length_regular I (ModuleCat.of R N) (ModuleCat.of R M) smul_lt hsupp]
  let _ : Module.Finite R (Shrink.{w} M) :=
    Module.Finite.equiv (Shrink.linearEquiv.{w} R M).symm
  let _ : Module.Finite R (Shrink.{w} N) :=
    Module.Finite.equiv (Shrink.linearEquiv.{w} R N).symm
  have smul_lt' : I • (⊤ : Submodule R (Shrink.{w} M)) < ⊤ := by
    apply lt_of_le_of_lt (Submodule.smul_top_le_comap_smul_top I
      (Shrink.linearEquiv.{w} R M).toLinearMap) (Submodule.comap_lt_top_of_lt_range _ _ _)
    simpa using smul_lt
  have hsupp' : Module.support R (Shrink.{w} N) = PrimeSpectrum.zeroLocus I := by
    rw [LinearEquiv.support_eq (Shrink.linearEquiv.{w} R N), hsupp]
  rw [moduleDepth_eq_sSup_length_regular I
    (ModuleCat.of R (Shrink.{w} N)) (ModuleCat.of R (Shrink.{w} M)) smul_lt' hsupp']
  have : RingTheory.Sequence.IsRegular M =
    RingTheory.Sequence.IsRegular (R := R) (Shrink.{w, v} M) := by
    ext rs
    exact LinearEquiv.isRegular_congr (Shrink.linearEquiv.{w} R M).symm rs
  congr!

lemma ring_depth_invariant [IsNoetherianRing R] (I : Ideal R) (lt_top : I < ⊤) :
    I.depth (ModuleCat.of R (Shrink.{v} R)) = I.depth (ModuleCat.of R R) := by
  simp only [Ideal.depth]
  let _ : Nontrivial (R ⧸ I) := Ideal.Quotient.nontrivial_iff.mpr lt_top.ne
  let _ : Nontrivial R := (Submodule.nontrivial_iff R).mp (nontrivial_of_lt I ⊤ lt_top)
  let e : (of R (Shrink.{u, u} (R ⧸ I))) ≅ (of R (R ⧸ I)) :=
    (Shrink.linearEquiv.{u, u} R (R ⧸ I)).toModuleIso
  rw [moduleDepth_eq_of_iso_fst _ e, eq_comm]
  have smul_lt : I • (⊤ : Submodule R R) < ⊤ := by simpa using lt_top
  apply moduleDepth_eq_moduleDepth_shrink I (R ⧸ I) R smul_lt
  simp [Module.support_eq_zeroLocus, Ideal.annihilator_quotient]

omit [Small.{v, u} R] in
lemma ring_depth_uLift [IsNoetherianRing R] (I : Ideal R) (lt_top : I < ⊤) :
    I.depth (ModuleCat.of R (ULift.{w} R)) = I.depth (ModuleCat.of R R) := by
  let e : (of R (Shrink.{max u w} R)) ≅ (of R (ULift.{w} R)) :=
    ((Shrink.linearEquiv.{max u w} R R).trans ULift.moduleEquiv.symm).toModuleIso
  rw [← I.depth_eq_of_iso e]
  exact ring_depth_invariant.{max u w} I lt_top

end

lemma moduleDepth_quotSMulTop_succ_eq_moduleDepth (N M : ModuleCat.{v} R) (x : R)
    (reg : IsSMulRegular M x) (mem : x ∈ Module.annihilator R N) :
    moduleDepth N (ModuleCat.of R (QuotSMulTop x M)) + 1 = moduleDepth N M := by
  simp only [moduleDepth, add_comm]
  have iff (i : ℕ) : Subsingleton (Ext N (ModuleCat.of R (QuotSMulTop x M)) i) ↔
    (Subsingleton (Ext N M i) ∧ Subsingleton (Ext N M (i + 1))) := by
    refine ⟨fun h ↦ ?_, fun ⟨h1, h3⟩ ↦ ?_⟩
    · constructor
      · exact @Function.Injective.subsingleton _ _ _ ((AddCommGrpCat.mono_iff_injective _).mp <|
          (Ext.covariant_sequence_exact₂' N reg.smulShortComplex_shortExact i).mono_g
          (smul_id_postcomp_eq_zero_of_mem_ann mem i)) h
      · exact @Function.Surjective.subsingleton _ _ _ h ((AddCommGrpCat.epi_iff_surjective _).mp <|
          (Ext.covariant_sequence_exact₁' N reg.smulShortComplex_shortExact i (i + 1) rfl).epi_f
          (smul_id_postcomp_eq_zero_of_mem_ann mem (i + 1)))
    · exact AddCommGrpCat.subsingleton_of_isZero <| ShortComplex.Exact.isZero_of_both_zeros
        (Ext.covariant_sequence_exact₃' N reg.smulShortComplex_shortExact i (i + 1) rfl)
        ((@AddCommGrpCat.isZero_of_subsingleton _ h1).eq_zero_of_src _)
        ((@AddCommGrpCat.isZero_of_subsingleton _ h3).eq_zero_of_tgt _)
  apply le_antisymm
  · rw [ENat.add_sSup ⟨0, by simp⟩]
    apply iSup_le (fun n ↦ iSup_le (fun hn ↦ ?_))
    apply le_sSup
    intro i hi
    by_cases eq0 : i = 0
    · rw [eq0, Ext.addEquiv₀.subsingleton_congr, ModuleCat.homAddEquiv.subsingleton_congr]
      exact linearMap_subsingleton_of_mem_annihilator reg mem
    · have eq : i - 1 + 1 = i := Nat.sub_one_add_one eq0
      have : i - 1 < n := by
        enat_to_nat
        omega
      have := ((iff (i - 1)).mp (hn (i - 1) this)).2
      simpa only [eq] using this
  · apply sSup_le (fun n hn ↦ ?_)
    by_cases eq0 : n = 0
    · simp [eq0]
    · have : n - 1 + 1 = n := by
        enat_to_nat
        omega
      rw [add_comm, ← this]
      apply add_le_add_left
      apply le_sSup
      intro i hi
      have lt2 : i + 1 < n := by
        enat_to_nat
        omega
      have lt1 : i < n := lt_of_le_of_lt (self_le_add_right _ _) lt2
      exact (iff i).mpr ⟨hn i lt1, hn (i + 1) lt2⟩

lemma Ideal.depth_quotSMulTop_succ_eq_moduleDepth (I : Ideal R) (M : ModuleCat.{v} R) (x : R)
    (reg : IsSMulRegular M x) (mem : x ∈ I) :
    I.depth (ModuleCat.of R (QuotSMulTop x M)) + 1 = I.depth M := by
  apply moduleDepth_quotSMulTop_succ_eq_moduleDepth _ M x reg
  simpa [LinearEquiv.annihilator_eq (Shrink.linearEquiv R (R ⧸ I)), Ideal.annihilator_quotient]

lemma IsLocalRing.depth_quotSMulTop_succ_eq_moduleDepth [IsLocalRing R] (M : ModuleCat.{v} R)
    (x : R) (reg : IsSMulRegular M x) (mem : x ∈ maximalIdeal R) :
    IsLocalRing.depth (ModuleCat.of R (QuotSMulTop x M)) + 1 = IsLocalRing.depth M :=
  (maximalIdeal R).depth_quotSMulTop_succ_eq_moduleDepth M x reg mem

lemma moduleDepth_quotient_regular_sequence_add_length_eq_moduleDepth (N M : ModuleCat.{v} R)
    (rs : List R) (reg : IsWeaklyRegular M rs) (h : ∀ r ∈ rs, r ∈ Module.annihilator R N) :
    moduleDepth N (ModuleCat.of R (M ⧸ (Ideal.ofList rs) • (⊤ : Submodule R M))) + rs.length =
    moduleDepth N M := by
  generalize len : rs.length = n
  induction n generalizing M rs
  · rw [List.length_eq_zero_iff.mp len, Ideal.ofList_nil, Submodule.bot_smul]
    simpa using moduleDepth_eq_of_iso_snd N (Submodule.quotEquivOfEqBot ⊥ rfl).toModuleIso
  · rename_i n hn
    match rs with
    | [] => simp at len
    | x :: rs' =>
      simp only [Nat.cast_add, Nat.cast_one]
      simp only [List.length_cons, Nat.add_right_cancel_iff] at len
      have : IsSMulRegular M x := ((isWeaklyRegular_cons_iff M _ _).mp reg).1
      rw [moduleDepth_eq_of_iso_snd N
        (Submodule.quotOfListConsSMulTopEquivQuotSMulTopInner M x rs').toModuleIso,
        ← moduleDepth_quotSMulTop_succ_eq_moduleDepth N M x this (h x List.mem_cons_self),
        ← hn (ModuleCat.of R (QuotSMulTop x M)) rs' ((isWeaklyRegular_cons_iff M _ _).mp reg).2
        (fun r hr ↦ h r (List.mem_cons_of_mem x hr)) len, add_assoc]

lemma ideal_depth_quotient_regular_sequence_add_length_eq_ideal_depth (I : Ideal R)
    (M : ModuleCat.{v} R) (rs : List R) (reg : IsWeaklyRegular M rs)
    (h : ∀ r ∈ rs, r ∈ I) :
    I.depth (ModuleCat.of R (M ⧸ (Ideal.ofList rs) • (⊤ : Submodule R M))) + rs.length =
    I.depth M := by
  apply moduleDepth_quotient_regular_sequence_add_length_eq_moduleDepth _ M rs reg
  simpa [(Shrink.linearEquiv R (R ⧸ I)).annihilator_eq , Ideal.annihilator_quotient] using h

lemma depth_quotient_regular_sequence_add_length_eq_depth [IsLocalRing R]
    (M : ModuleCat.{v} R) (rs : List R)
    (reg : IsRegular M rs) :
    IsLocalRing.depth (ModuleCat.of R (M ⧸ (Ideal.ofList rs) • (⊤ : Submodule R M))) + rs.length =
    IsLocalRing.depth M := by
  apply ideal_depth_quotient_regular_sequence_add_length_eq_ideal_depth _ M rs reg.toIsWeaklyRegular
  intro r hr
  simp only [mem_maximalIdeal, mem_nonunits_iff]
  by_contra isu
  absurd reg.2
  simp [eq_top_of_isUnit_mem (ofList rs) (Ideal.subset_span hr) isu]

section ring

local instance (R : Type*) [CommRing R] (I : Ideal R) [IsNoetherianRing R] :
    IsNoetherianRing (R ⧸ I) :=
  isNoetherianRing_of_surjective R _ (Ideal.Quotient.mk I) Ideal.Quotient.mk_surjective

lemma IsLocalRing.depth_eq_of_ringEquiv {R R' : Type*} [CommRing R] [CommRing R']
    [IsLocalRing R] [IsNoetherianRing R] [IsLocalRing R'] [IsNoetherianRing R'] (e : R ≃+* R') :
    IsLocalRing.depth (ModuleCat.of R R) = IsLocalRing.depth (ModuleCat.of R' R') := by
  let _ : RingHomInvPair e.toRingHom e.symm.toRingHom := RingHomInvPair.of_ringEquiv e
  let _ : RingHomInvPair e.symm.toRingHom e.toRingHom := RingHomInvPair.symm _ _
  let e' : R ≃ₛₗ[e.toRingHom] R' := {
    __ := e
    map_smul' a b := by simp }
  simp only [depth_eq_sSup_length_regular]
  congr!
  rename_i n
  refine ⟨fun ⟨rs, reg, mem, len⟩ ↦ ?_, fun ⟨rs, reg, mem, len⟩ ↦ ?_⟩
  · use rs.map e.toRingHom, (e'.isRegular_congr' rs).mp reg
    simpa [len]
  · use rs.map e.symm.toRingHom, (e'.symm.isRegular_congr' rs).mp reg
    simpa [len]

lemma IsLocalRing.depth_eq_of_algebraMap_surjective [IsLocalRing R] [IsNoetherianRing R]
    {S : Type u} [CommRing S] [IsLocalRing S] [Algebra R S] [Small.{v} S] [IsNoetherianRing S]
    (M : Type v) [AddCommGroup M] [Module R M] [Module.Finite R M] [Module S M]
    [IsScalarTower R S M] [Nontrivial M] (surj : Function.Surjective (algebraMap R S)) :
    IsLocalRing.depth (ModuleCat.of R M) = IsLocalRing.depth (ModuleCat.of S M) := by
  have : Module.Finite S M := Module.Finite.of_restrictScalars_finite R S M
  have loc_hom : IsLocalHom (algebraMap R S) := surj.isLocalHom _
  simp only [depth_eq_sSup_length_regular]
  congr!
  rename_i n
  refine ⟨fun ⟨rs, reg, mem, len⟩ ↦ ?_, fun ⟨rs, reg, mem, len⟩ ↦ ?_⟩
  · have mem' : ∀ r ∈ rs.map (algebraMap R S), r ∈ maximalIdeal S := by
      intro r hr
      simp only [List.mem_map] at hr
      rcases hr with ⟨r', hr', eq⟩
      simpa [← eq] using mem r' hr'
    have reg' : IsRegular M (rs.map (algebraMap R S)) := by
      refine ⟨(isWeaklyRegular_map_algebraMap_iff S M rs).mpr reg.1, ?_⟩
      apply (ne_top_of_le_ne_top (Ne.symm _) (Submodule.smul_mono_left (span_le.mpr mem'))).symm
      apply Submodule.top_ne_ideal_smul_of_le_jacobson_annihilator
      exact IsLocalRing.maximalIdeal_le_jacobson _
    use rs.map (algebraMap R S), reg', mem'
    simpa
  · rcases List.map_surjective_iff.mpr surj rs with ⟨rs', hrs'⟩
    have mem' : ∀ r ∈ rs', r ∈ maximalIdeal R := by
      intro r hr
      have : algebraMap R S r ∈ maximalIdeal S := by
        apply mem
        simp only [← hrs', List.mem_map]
        use r
      simpa using this
    have reg' : IsRegular M rs' := by
      refine ⟨(isWeaklyRegular_map_algebraMap_iff S M rs').mp (by simpa [hrs'] using reg.1), ?_⟩
      apply (ne_top_of_le_ne_top (Ne.symm _) (Submodule.smul_mono_left (span_le.mpr mem'))).symm
      apply Submodule.top_ne_ideal_smul_of_le_jacobson_annihilator
      exact IsLocalRing.maximalIdeal_le_jacobson _
    use rs', reg', mem'
    simpa [← hrs'] using len

omit [Small.{v, u} R] in
lemma IsLocalRing.depth_quotient_regular_succ_eq_depth [IsLocalRing R] [IsNoetherianRing R] (x : R)
    (reg : IsSMulRegular R x) (mem : x ∈ maximalIdeal R) :
    letI : IsLocalRing (R ⧸ x • (⊤ : Ideal R)) :=
      have : Nontrivial (R ⧸ x • (⊤ : Ideal R)) :=
        Quotient.nontrivial_iff.mpr (by simpa [← Submodule.ideal_span_singleton_smul])
      have : IsLocalHom (Ideal.Quotient.mk (x • (⊤ : Ideal R))) :=
        IsLocalHom.of_surjective _ Ideal.Quotient.mk_surjective
      IsLocalRing.of_surjective (Ideal.Quotient.mk (x • (⊤ : Ideal R))) Ideal.Quotient.mk_surjective
    IsLocalRing.depth (ModuleCat.of (R ⧸ x • (⊤ : Ideal R)) (R ⧸ x • (⊤ : Ideal R))) + 1 =
    IsLocalRing.depth (ModuleCat.of R R) := by
  have : Nontrivial (R ⧸ x • (⊤ : Ideal R)) :=
        Quotient.nontrivial_iff.mpr (by simpa [← Submodule.ideal_span_singleton_smul])
  have loc_hom : IsLocalHom (Ideal.Quotient.mk (x • (⊤ : Ideal R))) :=
      IsLocalHom.of_surjective _ Ideal.Quotient.mk_surjective
  have : IsLocalRing (R ⧸ x • (⊤ : Ideal R)) :=
    IsLocalRing.of_surjective (Ideal.Quotient.mk (x • (⊤ : Ideal R))) Ideal.Quotient.mk_surjective
  rw [← IsLocalRing.depth_quotSMulTop_succ_eq_moduleDepth (ModuleCat.of R R) x reg mem, eq_comm]
  congr 1
  apply depth_eq_of_algebraMap_surjective _
  simpa only [Quotient.algebraMap_eq] using Ideal.Quotient.mk_surjective

omit [Small.{v, u} R] in
lemma IsLocalRing.depth_quotient_span_regular_succ_eq_depth [IsLocalRing R] [IsNoetherianRing R]
    (x : R) (reg : IsSMulRegular R x) (mem : x ∈ maximalIdeal R) :
    letI : IsLocalRing (R ⧸ Ideal.span {x}) :=
      have : Nontrivial (R ⧸ Ideal.span {x}) :=
        Quotient.nontrivial_iff.mpr (by simpa [← Submodule.ideal_span_singleton_smul])
      have : IsLocalHom (Ideal.Quotient.mk (Ideal.span {x})) :=
        IsLocalHom.of_surjective _ Ideal.Quotient.mk_surjective
      IsLocalRing.of_surjective (Ideal.Quotient.mk (Ideal.span {x})) Ideal.Quotient.mk_surjective
    IsLocalRing.depth (ModuleCat.of (R ⧸ Ideal.span {x}) (R ⧸ Ideal.span {x})) + 1 =
    IsLocalRing.depth (ModuleCat.of R R) := by
  let _ : IsLocalRing (R ⧸ Ideal.span {x}) :=
    have : Nontrivial (R ⧸ Ideal.span {x}) :=
      Quotient.nontrivial_iff.mpr (by simpa [← Submodule.ideal_span_singleton_smul])
    have : IsLocalHom (Ideal.Quotient.mk (Ideal.span {x})) :=
      IsLocalHom.of_surjective _ Ideal.Quotient.mk_surjective
    IsLocalRing.of_surjective (Ideal.Quotient.mk (Ideal.span {x})) Ideal.Quotient.mk_surjective
  letI : IsLocalRing (R ⧸ x • (⊤ : Ideal R)) :=
    have : Nontrivial (R ⧸ x • (⊤ : Ideal R)) :=
      Quotient.nontrivial_iff.mpr (by simpa [← Submodule.ideal_span_singleton_smul])
    have : IsLocalHom (Ideal.Quotient.mk (x • (⊤ : Ideal R))) :=
      IsLocalHom.of_surjective _ Ideal.Quotient.mk_surjective
    IsLocalRing.of_surjective (Ideal.Quotient.mk (x • (⊤ : Ideal R))) Ideal.Quotient.mk_surjective
  have := Submodule.ideal_span_singleton_smul x (⊤ :Ideal R)
  simp only [smul_eq_mul, mul_top] at this
  rw [IsLocalRing.depth_eq_of_ringEquiv (Ideal.quotientEquivAlgOfEq R this).toRingEquiv,
    IsLocalRing.depth_quotient_regular_succ_eq_depth x reg mem]

omit [Small.{v, u} R] in
lemma IsLocalRing.depth_quotient_regular_sequence_add_length_eq_depth [IsLocalRing R]
    [IsNoetherianRing R] (rs : List R) (reg : RingTheory.Sequence.IsWeaklyRegular R rs)
    (mem : ∀ r ∈ rs, r ∈ maximalIdeal R) :
    letI : IsLocalRing (R ⧸ Ideal.ofList rs) :=
      have : Nontrivial (R ⧸ Ideal.ofList rs) := Submodule.Quotient.nontrivial_iff.mpr
        (ne_top_of_le_ne_top IsPrime.ne_top' (span_le.mpr mem))
      have : IsLocalHom (Ideal.Quotient.mk (Ideal.ofList rs)) :=
        IsLocalHom.of_surjective _ Ideal.Quotient.mk_surjective
      IsLocalRing.of_surjective (Ideal.Quotient.mk _) Ideal.Quotient.mk_surjective
    IsLocalRing.depth (ModuleCat.of (R ⧸ Ideal.ofList rs)
      (R ⧸ Ideal.ofList rs)) + rs.length =
    IsLocalRing.depth (ModuleCat.of R R) := by
  generalize len : rs.length = n
  induction n generalizing R rs
  · let e : R ⧸ ofList rs ≃+* R :=
      (RingEquiv.ofBijective _ ((Ideal.Quotient.mk_bijective_iff_eq_bot (Ideal.ofList rs)).mpr
        (by simp [List.length_eq_zero_iff.mp len]))).symm
    have : IsLocalRing (R ⧸ ofList rs) := RingEquiv.isLocalRing e.symm
    have : IsNoetherianRing (R ⧸ ofList rs) := isNoetherianRing_of_ringEquiv R e.symm
    simpa using IsLocalRing.depth_eq_of_ringEquiv e
  · rename_i n hn _ _ _
    match rs with
    | [] => simp at len
    | x :: rs' =>
      let _ : IsLocalRing (R ⧸ Ideal.ofList (x :: rs')) :=
        have : Nontrivial (R ⧸ Ideal.ofList (x :: rs')) :=
          Submodule.Quotient.nontrivial_iff.mpr
          (ne_top_of_le_ne_top IsPrime.ne_top' (span_le.mpr mem))
        have : IsLocalHom (Ideal.Quotient.mk (Ideal.ofList (x :: rs'))) :=
          IsLocalHom.of_surjective _ Ideal.Quotient.mk_surjective
        IsLocalRing.of_surjective (Ideal.Quotient.mk _) Ideal.Quotient.mk_surjective
      simp only [List.length_cons, Nat.add_right_cancel_iff] at len
      simp only [List.mem_cons, forall_eq_or_imp] at mem
      simp only [Nat.cast_add, Nat.cast_one, ← add_assoc,
       ← depth_quotient_regular_succ_eq_depth x ((isWeaklyRegular_cons_iff _ x rs').mp reg).1 mem.1]
      have : Nontrivial (R ⧸ x • (⊤ : Ideal R)) :=
        Quotient.nontrivial_iff.mpr (by simpa [← Submodule.ideal_span_singleton_smul] using mem.1)
      have loc_hom : IsLocalHom (Ideal.Quotient.mk (x • (⊤ : Ideal R))) :=
        IsLocalHom.of_surjective _ Ideal.Quotient.mk_surjective
      have : IsLocalRing (R ⧸ x • (⊤ : Ideal R)) :=
        IsLocalRing.of_surjective (Ideal.Quotient.mk (x • (⊤ : Ideal R)))
          Ideal.Quotient.mk_surjective
      have mem' : ∀ r ∈ List.map (Ideal.Quotient.mk (x • (⊤ : Ideal R))) rs',
        r ∈ maximalIdeal (R ⧸ x • (⊤ : Ideal R)) := by
        intro r hr
        rcases List.mem_map.mp hr with ⟨r', hr', eq⟩
        simpa [← eq] using mem.2 r' hr'
      simp only [← hn (rs'.map (Ideal.Quotient.mk (x • (⊤ : Ideal R))))
        ((isWeaklyRegular_map_algebraMap_iff (R ⧸ x • (⊤ : Ideal R)) _ rs').mpr
        ((isWeaklyRegular_cons_iff _ x rs').mp reg).2) mem' (by simpa using len)]
      congr 2
      have eq1 : x • (⊤ : Ideal R) = span {x} := by simp [← Submodule.ideal_span_singleton_smul]
      have eq2 : ofList (rs'.map (Ideal.Quotient.mk (span {x}))) =
        (ofList rs').map (Ideal.Quotient.mk (span {x})) := by simp
      let e : R ⧸ ofList (x :: rs') ≃+* ((R ⧸ x • (⊤ : Ideal R)) ⧸
        ofList (rs'.map (Ideal.Quotient.mk (x • (⊤ : Ideal R))))) := by
        rw [Ideal.ofList_cons, eq1, eq2]
        exact (DoubleQuot.quotQuotEquivQuotSup _ _).symm
      let _ := RingEquiv.isLocalRing e
      exact IsLocalRing.depth_eq_of_ringEquiv e

end ring

end depth<|MERGE_RESOLUTION|>--- conflicted
+++ resolved
@@ -508,14 +508,8 @@
   have zero2 : IsZero (AddCommGrpCat.of (Ext S.X₂ N i)) :=
     @AddCommGrpCat.isZero_of_subsingleton _ (ext_subsingleton_of_lt_moduleDepth hi2)
   by_cases eq0 : i = 0
-<<<<<<< HEAD
-  · rw [eq0] at zero2 ⊢
-    have := Ext.mono_precomp_mk₀_of_epi N _ _ S.g hS.epi_g
-    exact AddCommGrpCat.subsingleton_of_isZero <| @zero2.of_mono _ _ _ _ _ _ this
-=======
   · simp only [eq0, AddCommGrpCat.isZero_iff_subsingleton] at zero2 ⊢
     exact (Ext.precomp_mk₀_injective_of_epi N S.g (hg := hS.epi_g)).subsingleton
->>>>>>> 0d7825f3
   · have hi1' : (i - 1 : ℕ) < moduleDepth S.X₁ N := by
       have : i - 1 + 1 = i := Nat.succ_pred_eq_of_ne_zero eq0
       rw [← this, Nat.cast_add, Nat.cast_one] at hi1
@@ -549,14 +543,8 @@
   have zero2 : IsZero (AddCommGrpCat.of (Ext N S.X₂ i)) :=
     @AddCommGrpCat.isZero_of_subsingleton _ (ext_subsingleton_of_lt_moduleDepth hi2)
   by_cases eq0 : i = 0
-<<<<<<< HEAD
-  · rw [eq0] at zero2 ⊢
-    have := Ext.mono_postcomp_mk₀_of_mono N _ _ S.f hS.mono_f
-    exact AddCommGrpCat.subsingleton_of_isZero <| @zero2.of_mono _ _ _ _ _ _ this
-=======
   · simp only [eq0, AddCommGrpCat.isZero_iff_subsingleton] at zero2 ⊢
     exact (Ext.postcomp_mk₀_injective_of_mono N S.f (hf := hS.mono_f)).subsingleton
->>>>>>> 0d7825f3
   · have hi3' : (i - 1 : ℕ) < moduleDepth N S.X₃ := by
       have : i - 1 + 1 = i := Nat.succ_pred_eq_of_ne_zero eq0
       rw [← this, Nat.cast_add, Nat.cast_one] at hi3
