--- conflicted
+++ resolved
@@ -43,11 +43,7 @@
     Subsingleton (N →ₗ[R] M) ↔ ∃ r ∈ Module.annihilator R N, IsSMulRegular M r := by
   refine ⟨fun hom0 ↦ ?_, fun ⟨r, mem_ann, reg⟩ ↦
     linearMap_subsingleton_of_mem_annihilator reg mem_ann⟩
-<<<<<<< HEAD
-  by_cases! htrivial : Subsingleton M
-=======
   cases subsingleton_or_nontrivial M
->>>>>>> b6e83e57
   · exact ⟨0, ⟨Submodule.zero_mem (Module.annihilator R N), IsSMulRegular.zero⟩⟩
   · by_contra! h
     have hexist : ∃ p ∈ associatedPrimes R M, Module.annihilator R N ≤ p := by
