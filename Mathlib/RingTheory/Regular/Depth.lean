/-
Copyright (c) 2025 Nailin Guan. All rights reserved.
Released under Apache 2.0 license as described in the file LICENSE.
Authors: Nailin Guan, Yi Song
-/
<<<<<<< HEAD
import Mathlib.Algebra.Category.Grp.Zero
import Mathlib.Algebra.Module.FinitePresentation
import Mathlib.LinearAlgebra.Dual.Lemmas
import Mathlib.RingTheory.Ideal.AssociatedPrime.Finiteness
import Mathlib.RingTheory.Ideal.AssociatedPrime.Localization
import Mathlib.RingTheory.Regular.Category
import Mathlib.RingTheory.Spectrum.Prime.Topology
import Mathlib.RingTheory.Support
=======
module

public import Mathlib.Algebra.Category.Grp.Zero
public import Mathlib.Algebra.Module.FinitePresentation
public import Mathlib.LinearAlgebra.Dual.Lemmas
public import Mathlib.RingTheory.Ideal.AssociatedPrime.Finiteness
public import Mathlib.RingTheory.Ideal.AssociatedPrime.Localization
public import Mathlib.RingTheory.Regular.Category
public import Mathlib.RingTheory.Spectrum.Prime.Topology
public import Mathlib.RingTheory.Support

>>>>>>> 7abc9747
/-!

# Hom(N,M) is subsingleton iff there exists a smul regular element of M in ann(N)

Let `M` and `N` be `R`-modules. In this section we prove that `Hom(N,M)` is subsingleton iff
there exist `r : R`, such that `IsSMulRegular M r` and `r ∈ ann(N)`.
This is the case if `Depth[I](M) = 0`.

## Main statements

* `IsSMulRegular.subsingleton_linearMap_iff` : for `R` module `N M`, `Hom(N, M) = 0`
  iff there is a `M`-regular in `Module.annihilator R N`.

-/

@[expose] public section

open IsLocalRing LinearMap Module

namespace IsSMulRegular

variable {R M N : Type*} [CommRing R] [AddCommGroup M] [AddCommGroup N] [Module R M] [Module R N]

lemma linearMap_subsingleton_of_mem_annihilator {r : R} (reg : IsSMulRegular M r)
    (mem_ann : r ∈ Module.annihilator R N) : Subsingleton (N →ₗ[R] M) := by
  apply subsingleton_of_forall_eq 0 (fun f ↦ ext fun x ↦ ?_)
  have : r • (f x) = r • 0 := by
    rw [smul_zero, ← map_smul, Module.mem_annihilator.mp mem_ann x, map_zero]
  simpa using reg this

lemma subsingleton_linearMap_iff [IsNoetherianRing R] [Module.Finite R M] [Module.Finite R N] :
    Subsingleton (N →ₗ[R] M) ↔ ∃ r ∈ Module.annihilator R N, IsSMulRegular M r := by
  refine ⟨fun hom0 ↦ ?_, fun ⟨r, mem_ann, reg⟩ ↦
    linearMap_subsingleton_of_mem_annihilator reg mem_ann⟩
  cases subsingleton_or_nontrivial M
  · exact ⟨0, ⟨Submodule.zero_mem (Module.annihilator R N), IsSMulRegular.zero⟩⟩
  · by_contra! h
    have hexist : ∃ p ∈ associatedPrimes R M, Module.annihilator R N ≤ p := by
      rcases associatedPrimes.nonempty R M with ⟨Ia, hIa⟩
      apply (Ideal.subset_union_prime_finite (associatedPrimes.finite R M) Ia Ia _).mp
      · rw [biUnion_associatedPrimes_eq_compl_regular R M]
        exact fun r hr ↦ h r hr
      · exact fun I hin _ _ ↦ IsAssociatedPrime.isPrime hin
    rcases hexist with ⟨p, pass, hp⟩
    let _ := pass.isPrime
    let p' : PrimeSpectrum R := ⟨p, pass.isPrime⟩
    have loc_ne_zero : p' ∈ Module.support R N := Module.mem_support_iff_of_finite.mpr hp
    rw [Module.mem_support_iff] at loc_ne_zero
    let Rₚ := Localization.AtPrime p
    let Nₚ := LocalizedModule p'.asIdeal.primeCompl N
    let Mₚ := LocalizedModule p'.asIdeal.primeCompl M
    let Nₚ' := Nₚ ⧸ (IsLocalRing.maximalIdeal (Localization.AtPrime p)) • (⊤ : Submodule Rₚ Nₚ)
    have ntr : Nontrivial Nₚ' :=
      Submodule.Quotient.nontrivial_of_lt_top _ (Ne.lt_top'
        (Submodule.top_ne_ideal_smul_of_le_jacobson_annihilator
        (IsLocalRing.maximalIdeal_le_jacobson (Module.annihilator Rₚ Nₚ))))
    let Mₚ' := Mₚ ⧸ (IsLocalRing.maximalIdeal (Localization.AtPrime p)) • (⊤ : Submodule Rₚ Mₚ)
    let _ : Module p.ResidueField Nₚ' :=
      Module.instQuotientIdealSubmoduleHSMulTop Nₚ (maximalIdeal (Localization.AtPrime p))
    have := AssociatePrimes.mem_iff.mp
      (associatedPrimes.mem_associatePrimes_localizedModule_atPrime_of_mem_associatedPrimes pass)
    rcases this.2 with ⟨x, hx⟩
    have : Nontrivial (Module.Dual p.ResidueField Nₚ') := by simpa using ntr
    rcases exists_ne (α := Module.Dual p.ResidueField Nₚ') 0 with ⟨g, hg⟩
    let to_res' : Nₚ' →ₗ[Rₚ] p.ResidueField := {
      __ := g
      map_smul' r x := by
        simp only [AddHom.toFun_eq_coe, coe_toAddHom, RingHom.id_apply]
        convert g.map_smul (Ideal.Quotient.mk _ r) x }
    let to_res : Nₚ →ₗ[Rₚ] p.ResidueField :=
      to_res'.comp ((maximalIdeal (Localization.AtPrime p)) • (⊤ : Submodule Rₚ Nₚ)).mkQ
    let i : p.ResidueField →ₗ[Rₚ] Mₚ :=
      Submodule.liftQ _ (LinearMap.toSpanSingleton Rₚ Mₚ x) (le_of_eq hx)
    have inj1 : Function.Injective i :=
      LinearMap.ker_eq_bot.mp (Submodule.ker_liftQ_eq_bot _ _ _ (le_of_eq hx.symm))
    let f := i.comp to_res
    have f_ne0 : f ≠ 0 := by
      intro eq0
      absurd hg
      apply LinearMap.ext
      intro np'
      induction np' using Submodule.Quotient.induction_on with | _ np
      change to_res np = 0
      apply inj1
      change f np = _
      simp [eq0]
    absurd hom0
    let _ := Module.finitePresentation_of_finite R N
    contrapose! f_ne0
    exact (Module.FinitePresentation.linearEquivMapExtendScalars
      p'.asIdeal.primeCompl).symm.map_eq_zero_iff.mp (Subsingleton.eq_zero _)

end IsSMulRegular

/-!

# The Rees theorem

In this section we proved the rees theorem for depth, which build the relation between
the vanishing order of `Ext` and maximal regular sequence.

# Main results

* `exist_isRegular_tfae` : for `n : ℕ`, noetherian ring `R`, `I : Ideal R`,
  `M : ModuleCat R` finitely generated and nontrivial satisfying `IM < M`, we proved TFAE,
  · for any `N : ModuleCat R` finitely generated and nontrivial with support contained in the
    zerolucus of `I`, `∀ i < n, Ext N M i = 0`
  · `∀ i < n, Ext (A⧸I) M i = 0`
  · there exist a `N : ModuleCat R` finitely generated and nontrivial with support equal to the
    zerolucus of `I`, `∀ i < n, Ext N M i = 0`
  · there exist a `M`-regular sequence of length `n` with every element in `I`

-/

universe w v u

open IsLocalRing LinearMap
open RingTheory.Sequence Ideal CategoryTheory Abelian Limits

variable {R : Type u} [CommRing R] [Small.{v} R] [UnivLE.{v, w}]

local instance : CategoryTheory.HasExt.{w} (ModuleCat.{v} R) :=
  --CategoryTheory.HasExt.standard (ModuleCat.{v} R)
  CategoryTheory.hasExt_of_enoughProjectives.{w} (ModuleCat.{v} R)

open Pointwise ModuleCat IsSMulRegular

lemma exist_isRegular_tfae_3_to_4 [IsNoetherianRing R] (I : Ideal R) (n : ℕ) :
    ∀ M : ModuleCat.{v} R, Nontrivial M → Module.Finite R M →
    I • (⊤ : Submodule R M) < ⊤ → (∃ N : ModuleCat.{v} R, Nontrivial N ∧ Module.Finite R N ∧
    Module.support R N = PrimeSpectrum.zeroLocus I ∧ ∀ i < n, Subsingleton (Ext N M i)) →
    ∃ rs : List R, rs.length = n ∧ (∀ r ∈ rs, r ∈ I) ∧ IsRegular M rs := by
  induction n
  · intro M ntr M_fin smul_lt exist_N
    use []
    simp [isRegular_iff]
  · rename_i n ih
    intro M ntrM M_fin smul_lt exist_N
    rcases exist_N with ⟨N, ntr, fin, h_supp, h_ext⟩
    have h_supp' := h_supp
    rw [Module.support_eq_zeroLocus, PrimeSpectrum.zeroLocus_eq_iff] at h_supp'
    have : Subsingleton (N →ₗ[R] M) :=
      let _ := h_ext 0 n.zero_lt_succ
      let _ : Subsingleton (N ⟶ M) := Ext.addEquiv₀.symm.subsingleton
      (ModuleCat.homAddEquiv (M := N) (N := M)).symm.subsingleton
    rcases subsingleton_linearMap_iff.mp this with ⟨x, mem_ann, hx⟩
    have := Ideal.le_radical mem_ann
    rw [h_supp', Ideal.mem_radical_iff] at this
    rcases this with ⟨k, hk⟩
    have hxk := IsSMulRegular.pow k hx
    let M' := QuotSMulTop (x ^ k) M
    have le_smul : x ^ k • (⊤ : Submodule R M) ≤ I • ⊤ := by
      rw [← Submodule.ideal_span_singleton_smul]
      exact (Submodule.smul_mono_left ((span_singleton_le_iff_mem I).mpr hk))
    have ntr' : Nontrivial M' :=
      Submodule.Quotient.nontrivial_of_lt_top _ (lt_of_lt_of_le' smul_lt le_smul)
    have smul_lt' : I • (⊤ : Submodule R M') < ⊤ := by
      rw [lt_top_iff_ne_top]
      by_contra eq
      absurd lt_top_iff_ne_top.mp smul_lt
      have := Submodule.smul_top_eq_comap_smul_top_of_surjective I
        (Submodule.mkQ ((x ^ k) • (⊤ : Submodule R M))) (Submodule.mkQ_surjective _)
      simpa [eq, le_smul] using this
    have exist_N' : (∃ N : ModuleCat R, Nontrivial N ∧ Module.Finite R N ∧
        Module.support R N = PrimeSpectrum.zeroLocus I ∧
          ∀ i < n, Subsingleton (Abelian.Ext N (ModuleCat.of R M') i)) := by
      use N
      simp only [ntr, fin, h_supp, true_and]
      intro i hi
      have zero1 : IsZero (AddCommGrpCat.of (Ext N M i)) :=
        @AddCommGrpCat.isZero_of_subsingleton _ (h_ext i (Nat.lt_add_right 1 hi))
      have zero2 : IsZero (AddCommGrpCat.of (Ext N M (i + 1))) :=
        @AddCommGrpCat.isZero_of_subsingleton _ (h_ext (i + 1) (Nat.add_lt_add_right hi 1))
      exact AddCommGrpCat.subsingleton_of_isZero <| ShortComplex.Exact.isZero_of_both_zeros
        ((Ext.covariant_sequence_exact₃' N hxk.smulShortComplex_shortExact) i (i + 1) rfl)
        (zero1.eq_zero_of_src _) (zero2.eq_zero_of_tgt _)
    rcases ih (ModuleCat.of R M') ntr'
      (Module.Finite.quotient R _) smul_lt' exist_N' with ⟨rs, len, mem, reg⟩
    use x ^ k :: rs
    simpa [len, hk] using ⟨mem, hxk, reg⟩

lemma mono_of_mono (a : R) {k : ℕ} (kpos : k > 0) (i : ℕ) {M N : ModuleCat.{v} R}
    (f_mono : Mono (AddCommGrpCat.ofHom ((Ext.mk₀ (smulShortComplex M a).f).postcomp
    N (add_zero i)))) : Mono (AddCommGrpCat.ofHom ((Ext.mk₀ (smulShortComplex M (a ^ k)).f).postcomp
    N (add_zero i))) := by
  induction k
  · simp at kpos
  · rename_i k ih
    rw [pow_succ]
    by_cases eq0 : k = 0
    · rw [eq0, pow_zero, one_mul]
      exact f_mono
    · have eq_comp : (AddCommGrpCat.ofHom ((Ext.mk₀ (smulShortComplex M (a ^ k * a)).f).postcomp
        N (add_zero i))) = (AddCommGrpCat.ofHom ((Ext.mk₀ (smulShortComplex M (a ^ k)).f).postcomp
        N (add_zero i))) ≫ (AddCommGrpCat.ofHom ((Ext.mk₀ (smulShortComplex M a).f).postcomp
        N (add_zero i))) := by
        have : (a ^ k * a) • (LinearMap.id (R := R) (M := M)) =
          (a • (LinearMap.id (M := M))).comp ((a ^ k) • (LinearMap.id (M := M))) := by
          rw [LinearMap.comp_smul, LinearMap.smul_comp, smul_smul, LinearMap.id_comp]
        simp only [smulShortComplex, this, ModuleCat.ofHom_comp, ModuleCat.of_coe,
          ← extFunctorObj_map, (extFunctorObj N i).map_comp]
      rw [eq_comp]
      exact CategoryTheory.mono_comp' (ih (Nat.zero_lt_of_ne_zero eq0)) f_mono

lemma exist_isRegular_tfae_4_to_1 [IsNoetherianRing R] (I : Ideal R) (n : ℕ) (N : ModuleCat.{v} R)
    (Nntr : Nontrivial N) (Nfin : Module.Finite R N)
    (Nsupp : Module.support R N ⊆ PrimeSpectrum.zeroLocus I) :
    ∀ M : ModuleCat.{v} R, Nontrivial M → Module.Finite R M → I • (⊤ : Submodule R M) < ⊤ →
    (∃ rs : List R, rs.length = n ∧ (∀ r ∈ rs, r ∈ I) ∧ IsRegular M rs) →
    ∀ i < n, Subsingleton (Ext N M i) := by
  induction n
  · simp
  · rename_i n ih
    rintro M Mntr Mfin smul_lt ⟨rs, len, mem, reg⟩ i hi
    have le_rad := Nsupp
    rw [Module.support_eq_zeroLocus, PrimeSpectrum.zeroLocus_subset_zeroLocus_iff] at le_rad
    match rs with
    | [] =>
      absurd len
      simp
    | a :: rs' =>
      rcases le_rad (mem a List.mem_cons_self) with ⟨k, hk⟩
      have kpos : k > 0 := by
        by_contra h
        simp only [Nat.eq_zero_of_not_pos h, pow_zero, Module.mem_annihilator, one_smul] at hk
        absurd Nntr
        exact not_nontrivial_iff_subsingleton.mpr (subsingleton_of_forall_eq 0 hk)
      simp only [isRegular_cons_iff] at reg
      let M' := (QuotSMulTop a M)
      have le_smul : a • ⊤ ≤ I • (⊤ : Submodule R M) := by
        rw [← Submodule.ideal_span_singleton_smul]
        exact Submodule.smul_mono_left
          ((span_singleton_le_iff_mem I).mpr (mem a List.mem_cons_self))
      have Qntr : Nontrivial M' :=
        Submodule.Quotient.nontrivial_of_lt_top _ (lt_of_lt_of_le' smul_lt le_smul)
      have smul_lt' : I • (⊤ : Submodule R M') < ⊤ := by
        rw [lt_top_iff_ne_top]
        by_contra eq
        absurd lt_top_iff_ne_top.mp smul_lt
        have := Submodule.smul_top_eq_comap_smul_top_of_surjective I
          (Submodule.mkQ (a • (⊤ : Submodule R M))) (Submodule.mkQ_surjective _)
        simpa [eq, le_smul] using this
      have exist_reg' : ∃ rs : List R, rs.length = n ∧ (∀ r ∈ rs, r ∈ I) ∧
        IsRegular (ModuleCat.of R M') rs := by
        use rs'
        simp only [List.length_cons, Nat.add_left_inj] at len
        simp only [List.mem_cons, forall_eq_or_imp] at mem
        exact ⟨len, mem.2, reg.2⟩
      by_cases eq0 : i = 0
      · rw [eq0]
        have : Subsingleton (N →ₗ[R] M) := subsingleton_linearMap_iff.mpr
          ⟨a ^ k, hk, (IsSMulRegular.pow k reg.1)⟩
        have : Subsingleton (N ⟶ M) := ModuleCat.homEquiv.subsingleton
        exact Ext.addEquiv₀.subsingleton
      · have lt : i - 1 < n := by omega
        let g := (AddCommGrpCat.ofHom ((Ext.mk₀ (smulShortComplex M a).f).postcomp N (add_zero i)))
        have mono_g : Mono g := by
          apply ShortComplex.Exact.mono_g (CategoryTheory.Abelian.Ext.covariant_sequence_exact₁'
            N reg.1.smulShortComplex_shortExact (i - 1) i (by omega)) (IsZero.eq_zero_of_src _ _)
          exact @AddCommGrpCat.isZero_of_subsingleton _ (ih (ModuleCat.of R M') Qntr
            (Module.Finite.quotient R _) smul_lt' exist_reg' (i - 1) lt)
        let gk := (AddCommGrpCat.ofHom
          ((Ext.mk₀ (smulShortComplex M (a ^ k)).f).postcomp N (add_zero i)))
        have mono_gk : Mono gk := mono_of_mono a kpos i mono_g
        have zero_gk : gk = 0 := ext_hom_eq_zero_of_mem_ann hk i
        exact AddCommGrpCat.subsingleton_of_isZero (IsZero.of_mono_eq_zero _ zero_gk)

/-- The Rees theorem -/
lemma exist_isRegular_tfae [IsNoetherianRing R] (I : Ideal R) [Small.{v} (R ⧸ I)] (n : ℕ)
    (M : ModuleCat.{v} R) (Mntr : Nontrivial M) (Mfin : Module.Finite R M)
    (smul_lt : I • (⊤ : Submodule R M) < ⊤) :
    [∀ N : ModuleCat.{v} R, (Nontrivial N ∧ Module.Finite R N ∧
    Module.support R N ⊆ PrimeSpectrum.zeroLocus I) → ∀ i < n, Subsingleton (Ext N M i),
    ∀ i < n, Subsingleton (Ext (ModuleCat.of R (Shrink.{v} (R ⧸ I))) M i),
    ∃ N : ModuleCat R, Nontrivial N ∧ Module.Finite R N ∧
    Module.support R N = PrimeSpectrum.zeroLocus I ∧ ∀ i < n, Subsingleton (Ext N M i),
    ∃ rs : List R, rs.length = n ∧ (∀ r ∈ rs, r ∈ I) ∧ RingTheory.Sequence.IsRegular M rs
    ].TFAE := by
  have ntrQ : Nontrivial (R ⧸ I) := by
    apply Submodule.Quotient.nontrivial_of_lt_top _ (lt_top_iff_ne_top.mpr _)
    by_contra eq
    absurd smul_lt
    simp [eq]
  have suppQ : Module.support R (R ⧸ I) = PrimeSpectrum.zeroLocus I := by
    have : I = (I • (⊤ : Ideal R)) := by simp only [smul_eq_mul, mul_top]
    rw [this, Module.support_quotient]
    have : Module.annihilator R R = ⊥ := by
      rw [Module.annihilator_eq_bot]
      exact (faithfulSMul_iff_algebraMap_injective R R).mpr fun ⦃a₁ a₂⦄ a ↦ a
    simp [Module.support_eq_zeroLocus, this]
  tfae_have 1 → 2 := by
    intro h1 i hi
    apply h1 (ModuleCat.of R (Shrink.{v} (R ⧸ I))) _ i hi
    simp_rw [instNontrivialShrink, Module.Finite.equiv (Shrink.linearEquiv R (R ⧸ I)).symm]
    rw [true_and, true_and, (Shrink.linearEquiv R _).support_eq, suppQ]
  tfae_have 2 → 3 := by
    intro h2
    use (ModuleCat.of R (Shrink.{v} (R ⧸ I)))
    simp only [instNontrivialShrink, Module.Finite.equiv (Shrink.linearEquiv R (R ⧸ I)).symm,
      true_and]
    refine ⟨?_, h2⟩
    rw [(Shrink.linearEquiv R _).support_eq, suppQ]
  tfae_have 3 → 4 := exist_isRegular_tfae_3_to_4 I n M Mntr Mfin smul_lt
  tfae_have 4 → 1 := fun h4 N ⟨Nntr, Nfin, Nsupp⟩ i hi ↦
    exist_isRegular_tfae_4_to_1 I n N Nntr Nfin Nsupp M Mntr Mfin smul_lt h4 i hi
<<<<<<< HEAD
  tfae_finish

section

lemma CategoryTheory.Abelian.extFunctorObj_zero_preserve_momoMorphism (L M N : ModuleCat.{v} R)
    (f : M ⟶ N) (mono : Mono f) :
    Mono (AddCommGrpCat.ofHom <| ((Ext.mk₀ f)).postcomp L (add_zero 0)) := by
  apply ConcreteCategory.mono_of_injective
  rw [← AddMonoidHom.ker_eq_bot_iff]
  apply (AddSubgroup.eq_bot_iff_forall _).mpr (fun x hx ↦ ?_)
  simp only [AddCommGrpCat.hom_ofHom, AddMonoidHom.mem_ker, AddMonoidHom.flip_apply,
    Ext.bilinearComp_apply_apply] at hx
  rw [← Ext.mk₀_homEquiv₀_apply x, Ext.mk₀_comp_mk₀] at hx
  have : (Ext.addEquiv₀ x ≫ f) = 0 := (AddEquiv.map_eq_zero_iff Ext.addEquiv₀.symm).mp hx
  exact (AddEquiv.map_eq_zero_iff Ext.addEquiv₀).mp (zero_of_comp_mono f this)

lemma CategoryTheory.Abelian.extFunctor_post_apply_zero_preserve_momoMorphism
    (L M N : ModuleCat.{v} R) (g : M ⟶ N) (mono : Epi g) :
    Mono (AddCommGrpCat.ofHom <| ((Ext.mk₀ g)).precomp L (zero_add 0)) := by
  apply ConcreteCategory.mono_of_injective
  rw [← AddMonoidHom.ker_eq_bot_iff]
  apply (AddSubgroup.eq_bot_iff_forall _).mpr (fun x hx ↦ ?_)
  simp only [AddCommGrpCat.hom_ofHom, AddMonoidHom.mem_ker, Ext.bilinearComp_apply_apply] at hx
  rw [← Ext.mk₀_homEquiv₀_apply x, Ext.mk₀_comp_mk₀] at hx
  have : (g  ≫ Ext.addEquiv₀ x) = 0 := (AddEquiv.map_eq_zero_iff Ext.addEquiv₀.symm).mp hx
  exact (AddEquiv.map_eq_zero_iff Ext.addEquiv₀).mp (zero_of_epi_comp g this)

end

/-!

# The Definition of Depth

In this section, we give the definition of depth of a module over a local ring. We also extablished
some basic facts about it using the Rees theorem proven above.
In this section, we set `R` be a noetherian commutative ring, all modules refer to `R`-module.

# Main definition and results

* `moduleDepth` : The depth between two `R`-modules defined as the minimal nontrivial `Ext`
  between them, equal to `⊤ : ℕ∞` if no such index.

* `Ideal.depth` : The depth of a `R`-module `M` with respect to an ideal `I`,
  defined as `moduleDepth (R⧸ I, M)`.

* `IsLocalRing.depth` : For a local ring `R`, the depth of a `R`-module with respect to
  the maximal ideal.

* `moduleDepth_eq_depth_of_supp_eq` : For `I : Ideal R`, if support of a finitely generated module
  `N` is equal to `PrimeSpectrum.zeroLocus I`, then for any finitely generated nontrivial module
  `M` with `IM < M`, `moduleDepth N M = I.depth M`

* `moduleDepth_eq_sSup_length_regular` : For `I : Ideal R`, nontrivial finitely generated module
  `M` and N`, if support of `N` is equal to `PrimeSpectrum.zeroLocus I` and `IM < M`,
  `moduleDepth N M` is equal to the supremum of length of `M`-regular sequence in `I`


-/

section depth

omit [UnivLE.{v, w}]

instance (I : Ideal R) [Small.{v, u} R] : Small.{v, u} (R ⧸ I) :=
  small_of_surjective Ideal.Quotient.mk_surjective

/-- The depth between two `R`-modules defined as the minimal nontrivial `Ext` between them. -/
noncomputable def moduleDepth (N M : ModuleCat.{v} R) : ℕ∞ :=
  sSup {n : ℕ∞ | ∀ i : ℕ, i < n → Subsingleton (Ext.{v} N M i)}

/-- The depth of a `R`-module `M` with respect to an ideal `I`,
defined as `moduleDepth (R⧸ I, M)`. -/
noncomputable def Ideal.depth (I : Ideal R) (M : ModuleCat.{v} R) : ℕ∞ :=
  moduleDepth (ModuleCat.of R (Shrink.{v} (R ⧸ I))) M

/-- For a local ring `R`, the depth of a `R`-module with respect to the maximal ideal. -/
noncomputable def IsLocalRing.depth [IsLocalRing R] (M : ModuleCat.{v} R) : ℕ∞ :=
  (IsLocalRing.maximalIdeal R).depth M

open Classical in
lemma moduleDepth_eq_find (N M : ModuleCat.{v} R) (h : ∃ n, Nontrivial (Ext.{v} N M n)) :
    moduleDepth N M = Nat.find h := by
  apply le_antisymm
  · simp only [moduleDepth, sSup_le_iff, Set.mem_setOf_eq]
    intro n hn
    by_contra gt
    absurd Nat.find_spec h
    exact not_nontrivial_iff_subsingleton.mpr (hn (Nat.find h) (not_le.mp gt))
  · simp only [moduleDepth]
    apply le_sSup
    simp only [Set.mem_setOf_eq, Nat.cast_lt, Nat.lt_find_iff]
    intro i hi
    exact not_nontrivial_iff_subsingleton.mp (hi i (le_refl i))

lemma moduleDepth_eq_top_iff (N M : ModuleCat.{v} R) :
    moduleDepth N M = ⊤ ↔ ∀ i, Subsingleton (Ext.{v} N M i) := by
  refine ⟨fun h ↦ ?_, fun h ↦ ?_⟩
  · by_contra! exist
    rw [moduleDepth_eq_find N M exist] at h
    simp at h
  · simp [moduleDepth]
    exact csSup_eq_top_of_top_mem (fun i _ ↦ h i)

lemma moduleDepth_lt_top_iff (N M : ModuleCat.{v} R) :
    moduleDepth N M < ⊤ ↔ ∃ n, Nontrivial (Ext.{v} N M n) := by
  convert (moduleDepth_eq_top_iff N M).not
  · exact lt_top_iff_ne_top
  · push_neg
    rfl

lemma moduleDepth_eq_iff (N M : ModuleCat.{v} R) (n : ℕ) : moduleDepth N M = n ↔
    Nontrivial (Ext.{v} N M n) ∧ ∀ i < n, Subsingleton (Ext.{v} N M i) := by
  classical
  refine ⟨fun h ↦ ?_, fun ⟨ntr, h⟩ ↦ ?_⟩
  · have exist := (moduleDepth_lt_top_iff N M).mp (by simp [h])
    simp only [moduleDepth_eq_find _ _ exist, Nat.cast_inj] at h
    refine ⟨h ▸ Nat.find_spec exist, fun i hi ↦ ?_⟩
    exact not_nontrivial_iff_subsingleton.mp (Nat.find_min exist (lt_of_lt_of_eq hi h.symm))
  · have exist : ∃ n, Nontrivial (Ext.{v} N M n) := by use n
    simp only [moduleDepth_eq_find _ _ exist, Nat.cast_inj, Nat.find_eq_iff, ntr, true_and]
    intro i hi
    exact not_nontrivial_iff_subsingleton.mpr (h i hi)

lemma ext_subsingleton_of_lt_moduleDepth {N M : ModuleCat.{v} R} {i : ℕ}
    (lt : i < moduleDepth N M) : Subsingleton (Ext.{v} N M i) := by
  by_cases lttop : moduleDepth N M < ⊤
  · let _ : Nonempty {n : ℕ∞ | ∀ (i : ℕ), i < n → Subsingleton (Ext.{v} N M i)} :=
      Nonempty.intro ⟨(0 : ℕ∞), by simp⟩
    exact ENat.sSup_mem_of_nonempty_of_lt_top lttop i lt
  · simp only [not_lt, top_le_iff, moduleDepth_eq_top_iff] at lttop
    exact lttop i

lemma moduleDepth_eq_sup_nat (N M : ModuleCat.{v} R) : moduleDepth N M =
    sSup {n : ℕ∞ | n < ⊤ ∧ ∀ i : ℕ, i < n → Subsingleton (Ext.{v} N M i)} := by
  simp only [moduleDepth]
  by_cases h : ⊤ ∈ {n : ℕ∞ | ∀ (i : ℕ), i < n → Subsingleton (Ext.{v} N M i)}
  · rw [csSup_eq_top_of_top_mem h, eq_comm, ENat.eq_top_iff_forall_ge]
    intro m
    apply le_sSup
    simp only [Set.mem_setOf_eq, ENat.coe_lt_top, forall_const] at h
    simpa using fun i _ ↦ h i
  · congr
    ext n
    exact ⟨fun mem ↦ ⟨top_notMem_iff.mp h n mem, mem⟩, fun mem ↦ mem.2⟩

lemma moduleDepth_eq_depth_of_supp_eq [IsNoetherianRing R] (I : Ideal R)
    (N M : ModuleCat.{v} R) [Module.Finite R M] [Nfin : Module.Finite R N]
    [Nontrivial M] [Nntr : Nontrivial N] (smul_lt : I • (⊤ : Submodule R M) < ⊤)
    (hsupp : Module.support R N = PrimeSpectrum.zeroLocus I) :
    moduleDepth N M = I.depth M := by
  have (n : ℕ) : (∀ i < n, Subsingleton (Ext.{v} N M i)) ↔
    (∀ i < n, Subsingleton (Ext.{v} (ModuleCat.of R (Shrink.{v} (R ⧸ I))) M i)) := by
    refine ⟨fun h ↦ ?_, fun h ↦ ?_⟩
    · apply ((exist_isRegular_tfae I n M ‹_› ‹_› smul_lt).out 1 2).mpr
      use N
    · have rees := ((exist_isRegular_tfae I n M ‹_› ‹_› smul_lt).out 0 1).mpr h
      apply rees N
      simp [Nfin, Nntr, hsupp]
  simp [Ideal.depth, moduleDepth_eq_sup_nat]
  congr
  ext n
  simp only [and_congr_right_iff]
  intro lt_top
  convert this n.toNat
  <;> nth_rw 1 [← ENat.coe_toNat (LT.lt.ne_top lt_top), ENat.coe_lt_coe]

open Opposite in
lemma moduleDepth_eq_of_iso_fst (M : ModuleCat.{v} R) {N N' : ModuleCat.{v} R} (e : N ≅ N') :
    moduleDepth N M = moduleDepth N' M := by
  simp only [moduleDepth]
  congr
  ext n
  exact forall₂_congr fun i _ ↦
    (((extFunctor.{v} i).mapIso e.symm.op).app M).addCommGroupIsoToAddEquiv.subsingleton_congr

lemma moduleDepth_eq_of_iso_snd (N : ModuleCat.{v} R) {M M' : ModuleCat.{v} R} (e : M ≅ M') :
    moduleDepth N M = moduleDepth N M' := by
  simp only [moduleDepth]
  congr
  ext n
  exact forall₂_congr fun i _ ↦
    ((extFunctorObj N i).mapIso e).addCommGroupIsoToAddEquiv.subsingleton_congr

lemma Ideal.depth_eq_of_iso (I : Ideal R) {M M' : ModuleCat.{v} R} (e : M ≅ M') :
    I.depth M = I.depth M' :=
  moduleDepth_eq_of_iso_snd (ModuleCat.of R (Shrink.{v, u} (R ⧸ I))) e

lemma IsLocalRing.depth_eq_of_iso [IsLocalRing R] {M M' : ModuleCat.{v} R} (e : M ≅ M') :
    IsLocalRing.depth M = IsLocalRing.depth M' :=
  (maximalIdeal R).depth_eq_of_iso e

lemma moduleDepth_eq_zero_of_hom_nontrivial (N M : ModuleCat.{v} R) :
    moduleDepth N M = 0 ↔ Nontrivial (N →ₗ[R] M) := by
  refine ⟨fun h ↦ ?_, fun h ↦ ?_⟩
  · simp [moduleDepth] at h
    have : 1 ∉ {n : ℕ∞ | ∀ (i : ℕ), i < n → Subsingleton (Ext.{v} N M i)} := by
      by_contra mem
      absurd le_sSup mem
      simp [h]
    simp only [Set.mem_setOf_eq, Nat.cast_lt_one, forall_eq,
      not_subsingleton_iff_nontrivial, Ext.addEquiv₀.nontrivial_congr] at this
    exact (ModuleCat.homLinearEquiv (S := R)).nontrivial_congr.mp this
  · apply nonpos_iff_eq_zero.mp (sSup_le (fun n mem ↦ ?_))
    by_contra pos
    absurd mem 0 (lt_of_not_ge pos)
    simpa [not_subsingleton_iff_nontrivial, Ext.addEquiv₀.nontrivial_congr]
      using (ModuleCat.homLinearEquiv (S := R)).nontrivial_congr.mpr h

lemma moduleDepth_ge_min_of_shortExact_snd_fst
    (S : ShortComplex (ModuleCat.{v} R)) (hS : S.ShortExact)
    (N : ModuleCat.{v} R) : moduleDepth S.X₂ N ≥ moduleDepth S.X₁ N ⊓ moduleDepth S.X₃ N := by
  apply le_sSup
  simp only [Set.mem_setOf_eq, lt_inf_iff, and_imp]
  intro i hi1 hi3
  have zero1 : IsZero (AddCommGrpCat.of (Ext S.X₁ N i)) :=
      @AddCommGrpCat.isZero_of_subsingleton _ (ext_subsingleton_of_lt_moduleDepth hi1)
  have zero3 : IsZero (AddCommGrpCat.of (Ext S.X₃ N i)) :=
      @AddCommGrpCat.isZero_of_subsingleton _ (ext_subsingleton_of_lt_moduleDepth hi3)
  exact AddCommGrpCat.subsingleton_of_isZero <| ShortComplex.Exact.isZero_of_both_zeros
    (Ext.contravariant_sequence_exact₂' hS N i)
    (zero3.eq_zero_of_src _) (zero1.eq_zero_of_tgt _)

lemma moduleDepth_ge_min_of_shortExact_fst_fst
    (S : ShortComplex (ModuleCat.{v} R)) (hS : S.ShortExact)
    (N : ModuleCat.{v} R) : moduleDepth S.X₁ N ≥ moduleDepth S.X₂ N ⊓ (moduleDepth S.X₃ N - 1) := by
  apply le_sSup
  simp only [Set.mem_setOf_eq, lt_inf_iff, and_imp]
  intro i hi2 hi3
  have zero2 : IsZero (AddCommGrpCat.of (Ext S.X₂ N i)) :=
      @AddCommGrpCat.isZero_of_subsingleton _ (ext_subsingleton_of_lt_moduleDepth hi2)
  have hi3' : (i + 1 : ℕ) < moduleDepth S.X₃ N := by
    simpa using lt_tsub_iff_right.mp hi3
  have zero3 : IsZero (AddCommGrpCat.of (Ext S.X₃ N (i + 1))) :=
      @AddCommGrpCat.isZero_of_subsingleton _ (ext_subsingleton_of_lt_moduleDepth hi3')
  exact AddCommGrpCat.subsingleton_of_isZero <| ShortComplex.Exact.isZero_of_both_zeros
    (Ext.contravariant_sequence_exact₁' hS N i (i + 1) (add_comm _ _))
    (zero2.eq_zero_of_src _) (zero3.eq_zero_of_tgt _)

lemma moduleDepth_ge_min_of_shortExact_trd_fst
    (S : ShortComplex (ModuleCat.{v} R)) (hS : S.ShortExact)
    (N : ModuleCat.{v} R) : moduleDepth S.X₃ N ≥ moduleDepth S.X₂ N ⊓ (moduleDepth S.X₁ N + 1) := by
  apply le_sSup
  simp only [Set.mem_setOf_eq, lt_inf_iff, and_imp]
  intro i hi2 hi1
  have zero2 : IsZero (AddCommGrpCat.of (Ext S.X₂ N i)) :=
    @AddCommGrpCat.isZero_of_subsingleton _ (ext_subsingleton_of_lt_moduleDepth hi2)
  by_cases eq0 : i = 0
  · rw [eq0] at zero2 ⊢
    have := extFunctor_post_apply_zero_preserve_momoMorphism.{v} N _ _ S.g hS.epi_g
    exact AddCommGrpCat.subsingleton_of_isZero <| @zero2.of_mono _ _ _ _ _ _ this
  · have hi1' : (i - 1 : ℕ) < moduleDepth S.X₁ N := by
      have : i - 1 + 1 = i := Nat.succ_pred_eq_of_ne_zero eq0
      rw [← this, Nat.cast_add, Nat.cast_one] at hi1
      exact lt_of_add_lt_add_right hi1
    have zero1 : IsZero (AddCommGrpCat.of (Ext S.X₁ N (i - 1))) :=
      @AddCommGrpCat.isZero_of_subsingleton _ (ext_subsingleton_of_lt_moduleDepth hi1')
    exact AddCommGrpCat.subsingleton_of_isZero <| ShortComplex.Exact.isZero_of_both_zeros
      (Ext.contravariant_sequence_exact₃' hS N (i - 1) i (by omega))
      (zero1.eq_zero_of_src _) (zero2.eq_zero_of_tgt _)

lemma moduleDepth_ge_min_of_shortExact_snd_snd
    (N : ModuleCat.{v} R) (S : ShortComplex (ModuleCat.{v} R))
    (hS : S.ShortExact) : moduleDepth N S.X₂ ≥ moduleDepth N S.X₁ ⊓ moduleDepth N S.X₃ := by
  apply le_sSup
  simp only [Set.mem_setOf_eq, lt_inf_iff, and_imp]
  intro i hi1 hi3
  have zero1 : IsZero (AddCommGrpCat.of (Ext N S.X₁ i)) :=
      @AddCommGrpCat.isZero_of_subsingleton _ (ext_subsingleton_of_lt_moduleDepth hi1)
  have zero3 : IsZero (AddCommGrpCat.of (Ext N S.X₃ i)) :=
      @AddCommGrpCat.isZero_of_subsingleton _ (ext_subsingleton_of_lt_moduleDepth hi3)
  exact AddCommGrpCat.subsingleton_of_isZero <| ShortComplex.Exact.isZero_of_both_zeros
    (Ext.covariant_sequence_exact₂' N hS i)
    (zero1.eq_zero_of_src _) (zero3.eq_zero_of_tgt _)

lemma moduleDepth_ge_min_of_shortExact_fst_snd
    (N : ModuleCat.{v} R) (S : ShortComplex (ModuleCat.{v} R))
    (hS : S.ShortExact) : moduleDepth N S.X₁ ≥ moduleDepth N S.X₂ ⊓ (moduleDepth N S.X₃ + 1) := by
  apply le_sSup
  simp only [Set.mem_setOf_eq, lt_inf_iff, and_imp]
  intro i hi2 hi3
  have zero2 : IsZero (AddCommGrpCat.of (Ext N S.X₂ i)) :=
    @AddCommGrpCat.isZero_of_subsingleton _ (ext_subsingleton_of_lt_moduleDepth hi2)
  by_cases eq0 : i = 0
  · rw [eq0] at zero2 ⊢
    have := extFunctorObj_zero_preserve_momoMorphism.{v} N _ _ S.f hS.mono_f
    exact AddCommGrpCat.subsingleton_of_isZero <| @zero2.of_mono _ _ _ _ _ _ this
  · have hi3' : (i - 1 : ℕ) < moduleDepth N S.X₃ := by
      have : i - 1 + 1 = i := Nat.succ_pred_eq_of_ne_zero eq0
      rw [← this, Nat.cast_add, Nat.cast_one] at hi3
      exact lt_of_add_lt_add_right hi3
    have zero3 : IsZero (AddCommGrpCat.of (Ext N S.X₃ (i - 1))) :=
      @AddCommGrpCat.isZero_of_subsingleton _ (ext_subsingleton_of_lt_moduleDepth hi3')
    exact AddCommGrpCat.subsingleton_of_isZero <| ShortComplex.Exact.isZero_of_both_zeros
      (Ext.covariant_sequence_exact₁' N hS (i - 1) i (by omega))
      (zero3.eq_zero_of_src _) (zero2.eq_zero_of_tgt _)

lemma moduleDepth_ge_min_of_shortExact_trd_snd
    (N : ModuleCat.{v} R) (S : ShortComplex (ModuleCat.{v} R))
    (hS : S.ShortExact) : moduleDepth N S.X₃ ≥ moduleDepth N S.X₂ ⊓ (moduleDepth N S.X₁ - 1) := by
  apply le_sSup
  simp only [Set.mem_setOf_eq, lt_inf_iff, and_imp]
  intro i hi2 hi1
  have zero2 : IsZero (AddCommGrpCat.of (Ext N S.X₂ i)) :=
    @AddCommGrpCat.isZero_of_subsingleton _ (ext_subsingleton_of_lt_moduleDepth hi2)
  have hi1' : (i + 1 : ℕ) < moduleDepth N S.X₁ := by
    simpa using lt_tsub_iff_right.mp hi1
  have zero1 : IsZero (AddCommGrpCat.of (Ext N S.X₁ (i + 1))) :=
    @AddCommGrpCat.isZero_of_subsingleton _ (ext_subsingleton_of_lt_moduleDepth hi1')
  exact AddCommGrpCat.subsingleton_of_isZero <| ShortComplex.Exact.isZero_of_both_zeros
    (Ext.covariant_sequence_exact₃' N hS i (i + 1) rfl)
    (zero2.eq_zero_of_src _) (zero1.eq_zero_of_tgt _)

lemma moduleDepth_eq_sSup_length_regular [IsNoetherianRing R] (I : Ideal R)
    (N M : ModuleCat.{v} R) [Module.Finite R M] [Nfin : Module.Finite R N]
    [Nontrivial M] [Nntr : Nontrivial N] (smul_lt : I • (⊤ : Submodule R M) < ⊤)
    (hsupp : Module.support R N = PrimeSpectrum.zeroLocus I) :
    moduleDepth N M = sSup {(List.length rs : ℕ∞) | (rs : List R)
    (_ : RingTheory.Sequence.IsRegular M rs) (_ : ∀ r ∈ rs, r ∈ I) } := by
  rw [moduleDepth_eq_sup_nat]
  congr
  ext m
  simp only [exists_prop]
  refine ⟨fun ⟨lt_top, h⟩ ↦ ?_, fun ⟨rs, reg, mem, len⟩ ↦ ?_⟩
  · rcases ENat.ne_top_iff_exists.mp (ne_top_of_lt lt_top) with ⟨n, hn⟩
    simp only [← hn, Nat.cast_lt, Nat.cast_inj] at h ⊢
    have : ∃ N : ModuleCat.{v} R, Nontrivial N ∧ Module.Finite R N ∧
      Module.support R N = PrimeSpectrum.zeroLocus I ∧
      ∀ i < n, Subsingleton (Ext.{v} N M i) := by
      use N
    rcases ((exist_isRegular_tfae I n M ‹_› ‹_› smul_lt).out 2 3).mp this with ⟨rs, len, mem, reg⟩
    use rs
  · simp only [← len, ENat.coe_lt_top, Nat.cast_lt, true_and]
    have rees := ((exist_isRegular_tfae I rs.length M ‹_› ‹_› smul_lt).out 3 0).mp (by use rs)
    apply rees N
    simp [Nntr, Nfin, hsupp]

lemma IsLocalRing.ideal_depth_eq_sSup_length_regular [IsLocalRing R] [IsNoetherianRing R]
    (I : Ideal R) (netop : I ≠ ⊤) (M : ModuleCat.{v} R) [Module.Finite R M]
    [Nontrivial M] : I.depth M = sSup {(List.length rs : ℕ∞) | (rs : List R)
    (_ : RingTheory.Sequence.IsRegular M rs) (_ : ∀ r ∈ rs, r ∈ I) } := by
  let _ := Module.Finite.equiv (Shrink.linearEquiv R (R ⧸ I)).symm
  let _ : Nontrivial (R ⧸ I) := Quotient.nontrivial netop
  have smul_lt : I • (⊤ : Submodule R M) < ⊤ := lt_of_le_of_lt
      (Submodule.smul_mono (le_maximalIdeal netop) (le_refl _))
      (Ne.lt_top' (Submodule.top_ne_ideal_smul_of_le_jacobson_annihilator
        (IsLocalRing.maximalIdeal_le_jacobson _)))
  apply moduleDepth_eq_sSup_length_regular I (ModuleCat.of R (Shrink.{v} (R ⧸ I))) M smul_lt
  rw [(Shrink.linearEquiv R (R ⧸ I)).support_eq, Module.support_eq_zeroLocus,
    Ideal.annihilator_quotient]

lemma IsLocalRing.depth_eq_sSup_length_regular [IsLocalRing R] [IsNoetherianRing R]
    (M : ModuleCat.{v} R) [Module.Finite R M] [Nontrivial M] :
    IsLocalRing.depth M = sSup {(List.length rs : ℕ∞) | (rs : List R)
    (_ : RingTheory.Sequence.IsRegular M rs) (_ : ∀ r ∈ rs, r ∈ maximalIdeal R) } :=
  IsLocalRing.ideal_depth_eq_sSup_length_regular (maximalIdeal R) IsPrime.ne_top' M

lemma IsLocalRing.ideal_depth_le_depth [IsLocalRing R] [IsNoetherianRing R]
    (I : Ideal R) (netop : I ≠ ⊤) (M : ModuleCat.{v} R) [Module.Finite R M] [Nontrivial M] :
    I.depth M ≤ IsLocalRing.depth M := by
  rw [ideal_depth_eq_sSup_length_regular I netop, depth_eq_sSup_length_regular]
  apply sSup_le (fun n hn ↦ le_sSup ?_)
  rcases hn with ⟨rs, reg, mem, len⟩
  have : ∀ r ∈ rs, r ∈ maximalIdeal R := fun r a ↦ (le_maximalIdeal netop) (mem r a)
  use rs

omit [Small.{v, u} R] in
lemma Submodule.comap_lt_top_of_lt_range {M N : Type*} [AddCommGroup M] [Module R M]
    [AddCommGroup N] [Module R N] (f : M →ₗ[R] N) (p : Submodule R N)
    (lt : p < LinearMap.range f) : Submodule.comap f p < ⊤ := by
  obtain ⟨x, ⟨y, hy⟩, nmem⟩ : ∃ x ∈ LinearMap.range f, x ∉ p := Set.exists_of_ssubset lt
  have : y ∉ Submodule.comap f p := by simpa [hy] using nmem
  exact lt_of_le_not_ge (fun _ a ↦ trivial) fun a ↦ this (a trivial)

/-- Universe invariant of `moduleDepth`. -/
lemma moduleDepth_eq_moduleDepth_shrink [IsNoetherianRing R] (I : Ideal R) [Small.{w, u} R]
    (N M : Type v) [AddCommGroup M] [Module R M] [Module.Finite R M] [Nontrivial M]
    [AddCommGroup N] [Module R N] [Nfin : Module.Finite R N] [Nntr : Nontrivial N]
    (smul_lt : I • (⊤ : Submodule R M) < ⊤)
    (hsupp : Module.support R N = PrimeSpectrum.zeroLocus I) [Small.{w} M] [Small.{w} N] :
    moduleDepth (ModuleCat.of R N) (ModuleCat.of R M) =
    moduleDepth (ModuleCat.of R (Shrink.{w} N)) (ModuleCat.of R (Shrink.{w} M)) := by
  rw [moduleDepth_eq_sSup_length_regular I (ModuleCat.of R N) (ModuleCat.of R M) smul_lt hsupp]
  let _ : Module.Finite R (Shrink.{w} M) :=
    Module.Finite.equiv (Shrink.linearEquiv.{w} R M).symm
  let _ : Module.Finite R (Shrink.{w} N) :=
    Module.Finite.equiv (Shrink.linearEquiv.{w} R N).symm
  have smul_lt' : I • (⊤ : Submodule R (Shrink.{w} M)) < ⊤ := by
    apply lt_of_le_of_lt (Submodule.smul_top_le_comap_smul_top I
      (Shrink.linearEquiv.{w} R M).toLinearMap) (Submodule.comap_lt_top_of_lt_range _ _ _)
    simpa using smul_lt
  have hsupp' : Module.support R (Shrink.{w} N) = PrimeSpectrum.zeroLocus I := by
    rw [LinearEquiv.support_eq (Shrink.linearEquiv.{w} R N), hsupp]
  rw [moduleDepth_eq_sSup_length_regular I
    (ModuleCat.of R (Shrink.{w} N)) (ModuleCat.of R (Shrink.{w} M)) smul_lt' hsupp']
  have : RingTheory.Sequence.IsRegular M =
    RingTheory.Sequence.IsRegular (R := R) (Shrink.{w, v} M) := by
    ext rs
    exact LinearEquiv.isRegular_congr (Shrink.linearEquiv.{w} R M).symm rs
  congr!

lemma ring_depth_invariant [IsNoetherianRing R] (I : Ideal R) (lt_top : I < ⊤) :
    I.depth (ModuleCat.of R (Shrink.{v} R)) = I.depth (ModuleCat.of R R) := by
  simp only [Ideal.depth]
  let _ : Nontrivial (R ⧸ I) := Submodule.Quotient.nontrivial_of_lt_top I lt_top
  let _ : Nontrivial R := (Submodule.nontrivial_iff R).mp (nontrivial_of_lt I ⊤ lt_top)
  let e : (of R (Shrink.{u, u} (R ⧸ I))) ≅ (of R (R ⧸ I)) :=
    (Shrink.linearEquiv.{u, u} R (R ⧸ I)).toModuleIso
  rw [moduleDepth_eq_of_iso_fst _ e, eq_comm]
  have smul_lt : I • (⊤ : Submodule R R) < ⊤ := by simpa using lt_top
  apply moduleDepth_eq_moduleDepth_shrink I (R ⧸ I) R smul_lt
  simp [Module.support_eq_zeroLocus, Ideal.annihilator_quotient]

omit [Small.{v, u} R] in
lemma ring_depth_uLift [IsNoetherianRing R] (I : Ideal R) (lt_top : I < ⊤) :
    I.depth (ModuleCat.of R (ULift.{w} R)) = I.depth (ModuleCat.of R R) := by
  let e : (of R (Shrink.{max u w} R)) ≅ (of R (ULift.{w} R)) :=
    ((Shrink.linearEquiv.{max u w} R R).trans ULift.moduleEquiv.symm).toModuleIso
  rw [← I.depth_eq_of_iso e]
  exact ring_depth_invariant.{max u w} I lt_top

end depth
=======
  tfae_finish
>>>>>>> 7abc9747
<|MERGE_RESOLUTION|>--- conflicted
+++ resolved
@@ -3,16 +3,6 @@
 Released under Apache 2.0 license as described in the file LICENSE.
 Authors: Nailin Guan, Yi Song
 -/
-<<<<<<< HEAD
-import Mathlib.Algebra.Category.Grp.Zero
-import Mathlib.Algebra.Module.FinitePresentation
-import Mathlib.LinearAlgebra.Dual.Lemmas
-import Mathlib.RingTheory.Ideal.AssociatedPrime.Finiteness
-import Mathlib.RingTheory.Ideal.AssociatedPrime.Localization
-import Mathlib.RingTheory.Regular.Category
-import Mathlib.RingTheory.Spectrum.Prime.Topology
-import Mathlib.RingTheory.Support
-=======
 module
 
 public import Mathlib.Algebra.Category.Grp.Zero
@@ -24,7 +14,6 @@
 public import Mathlib.RingTheory.Spectrum.Prime.Topology
 public import Mathlib.RingTheory.Support
 
->>>>>>> 7abc9747
 /-!
 
 # Hom(N,M) is subsingleton iff there exists a smul regular element of M in ann(N)
@@ -330,7 +319,6 @@
   tfae_have 3 → 4 := exist_isRegular_tfae_3_to_4 I n M Mntr Mfin smul_lt
   tfae_have 4 → 1 := fun h4 N ⟨Nntr, Nfin, Nsupp⟩ i hi ↦
     exist_isRegular_tfae_4_to_1 I n N Nntr Nfin Nsupp M Mntr Mfin smul_lt h4 i hi
-<<<<<<< HEAD
   tfae_finish
 
 section
@@ -751,7 +739,4 @@
   rw [← I.depth_eq_of_iso e]
   exact ring_depth_invariant.{max u w} I lt_top
 
-end depth
-=======
-  tfae_finish
->>>>>>> 7abc9747
+end depth