/-
Copyright (c) 2025 Nailin Guan. All rights reserved.
Released under Apache 2.0 license as described in the file LICENSE.
Authors: Nailin Guan, Yi Song
-/
import Mathlib.Algebra.Module.FinitePresentation
import Mathlib.LinearAlgebra.Dual.Lemmas
import Mathlib.RingTheory.Ideal.AssociatedPrime.Finiteness
import Mathlib.RingTheory.Ideal.AssociatedPrime.Localization
import Mathlib.RingTheory.LocalRing.ResidueField.Ideal
import Mathlib.RingTheory.Regular.Category
import Mathlib.RingTheory.Support
import Mathlib.RingTheory.Spectrum.Prime.Topology
import Mathlib.Algebra.Category.Grp.Zero
/-!

# Hom(N,M) is subsingleton iff there exists a smul regular element of M in ann(N)

Let `M` and `N` be `R`-modules. In this section we prove that `Hom(N,M)` is subsingleton iff
there exist `r : R`, such that `IsSMulRegular M r` and `r ∈ ann(N)`.
This is the case if `Depth[I](M) = 0`.

# Main Results

* `IsSMulRegular.subsingleton_linearMap_iff` : for `R` module `N M`, `Hom(N, M) = 0`
  iff there is a `M`-regular in `Module.annihilator R N`.

-/

open IsLocalRing LinearMap Module

namespace IsSMulRegular

variable {R M N : Type*} [CommRing R] [AddCommGroup M] [AddCommGroup N] [Module R M] [Module R N]

lemma linearMap_subsingleton_of_mem_annihilator {r : R} (reg : IsSMulRegular M r)
    (mem_ann : r ∈ Module.annihilator R N) : Subsingleton (N →ₗ[R] M) := by
  apply subsingleton_of_forall_eq 0 (fun f ↦ ext fun x ↦ ?_)
  have : r • (f x) = r • 0 := by
    rw [smul_zero, ← map_smul, Module.mem_annihilator.mp mem_ann x, map_zero]
  simpa using reg this

lemma subsingleton_linearMap_iff [IsNoetherianRing R] [Module.Finite R M] [Module.Finite R N] :
    Subsingleton (N →ₗ[R] M) ↔ ∃ r ∈ Module.annihilator R N, IsSMulRegular M r := by
  refine ⟨fun hom0 ↦ ?_, fun ⟨r, mem_ann, reg⟩ ↦
    linearMap_subsingleton_of_mem_annihilator reg mem_ann⟩
  by_cases htrivial : Subsingleton M
  · exact ⟨0, ⟨Submodule.zero_mem (Module.annihilator R N), IsSMulRegular.zero⟩⟩
  · let _ : Nontrivial M := not_subsingleton_iff_nontrivial.mp htrivial
    by_contra! h
    have hexist : ∃ p ∈ associatedPrimes R M, Module.annihilator R N ≤ p := by
      rcases associatedPrimes.nonempty R M with ⟨Ia, hIa⟩
      apply (Ideal.subset_union_prime_finite (associatedPrimes.finite R M) Ia Ia _).mp
      · rw [biUnion_associatedPrimes_eq_compl_regular R M]
        exact fun r hr ↦ h r hr
      · exact fun I hin _ _ ↦ IsAssociatedPrime.isPrime hin
    rcases hexist with ⟨p, pass, hp⟩
    let _ := pass.isPrime
    let p' : PrimeSpectrum R := ⟨p, pass.isPrime⟩
    have loc_ne_zero : p' ∈ Module.support R N := Module.mem_support_iff_of_finite.mpr hp
    rw [Module.mem_support_iff] at loc_ne_zero
    let Rₚ := Localization.AtPrime p
    let Nₚ := LocalizedModule p'.asIdeal.primeCompl N
    let Mₚ := LocalizedModule p'.asIdeal.primeCompl M
    let Nₚ' := Nₚ ⧸ (IsLocalRing.maximalIdeal (Localization.AtPrime p)) • (⊤ : Submodule Rₚ Nₚ)
    have ntr : Nontrivial Nₚ' :=
      Submodule.Quotient.nontrivial_of_lt_top _ (Ne.lt_top'
        (Submodule.top_ne_ideal_smul_of_le_jacobson_annihilator
        (IsLocalRing.maximalIdeal_le_jacobson (Module.annihilator Rₚ Nₚ))))
    let Mₚ' := Mₚ ⧸ (IsLocalRing.maximalIdeal (Localization.AtPrime p)) • (⊤ : Submodule Rₚ Mₚ)
    let _ : Module p.ResidueField Nₚ' :=
      Module.instQuotientIdealSubmoduleHSMulTop Nₚ (maximalIdeal (Localization.AtPrime p))
    have := AssociatePrimes.mem_iff.mp
      (associatedPrimes.mem_associatePrimes_localizedModule_atPrime_of_mem_associatedPrimes pass)
    rcases this.2 with ⟨x, hx⟩
    have : Nontrivial (Module.Dual p.ResidueField Nₚ') := by simpa using ntr
    rcases exists_ne (α := Module.Dual p.ResidueField Nₚ') 0 with ⟨g, hg⟩
    let to_res' : Nₚ' →ₗ[Rₚ] p.ResidueField := {
      __ := g
      map_smul' r x := by
        simp only [AddHom.toFun_eq_coe, coe_toAddHom, RingHom.id_apply]
        convert g.map_smul (Ideal.Quotient.mk _ r) x }
    let to_res : Nₚ →ₗ[Rₚ] p.ResidueField :=
      to_res'.comp ((maximalIdeal (Localization.AtPrime p)) • (⊤ : Submodule Rₚ Nₚ)).mkQ
    let i : p.ResidueField →ₗ[Rₚ] Mₚ :=
      Submodule.liftQ _ (LinearMap.toSpanSingleton Rₚ Mₚ x) (le_of_eq hx)
    have inj1 : Function.Injective i :=
      LinearMap.ker_eq_bot.mp (Submodule.ker_liftQ_eq_bot _ _ _ (le_of_eq hx.symm))
    let f := i.comp to_res
    have f_ne0 : f ≠ 0 := by
      intro eq0
      absurd hg
      apply LinearMap.ext
      intro np'
      induction' np' using Submodule.Quotient.induction_on with np
      change to_res np = 0
      apply inj1
      change f np = _
      simp [eq0]
    absurd hom0
    let _ := Module.finitePresentation_of_finite R N
    contrapose! f_ne0
    exact (Module.FinitePresentation.linearEquivMapExtendScalars
      p'.asIdeal.primeCompl).symm.map_eq_zero_iff.mp (Subsingleton.eq_zero _)

end IsSMulRegular

/-!

# The Rees theorem

In this section we proved the rees theorem for depth, which build the relation between
the vanishing order of `Ext` and maximal regular sequence.

# Main results

* `lemma222` : for `n : ℕ`, noetherian ring `R`, `I : Ideal R`,
  `M : ModuleCat R` finitely generated and nontrivial satisfying `IM < M`, we proved TFAE,
  · for any `N : ModuleCat R` finitely generated and nontrivial with support contained in the
    zerolucus of `I`, `∀ i < n, Ext N M i = 0`
  · `∀ i < n, Ext (A⧸I) M i = 0`
  · there exist a `N : ModuleCat R` finitely generated and nontrivial with support equal to the
    zerolucus of `I`, `∀ i < n, Ext N M i = 0`
  · there exist a `M`-regular sequence of length `n` with every element in `I`

-/

universe w v u

open IsLocalRing LinearMap
open RingTheory.Sequence Ideal CategoryTheory Abelian Limits

variable {R : Type u} [CommRing R] [Small.{v} R] [UnivLE.{v, w}]

local instance : CategoryTheory.HasExt.{w} (ModuleCat.{v} R) :=
  --CategoryTheory.HasExt.standard (ModuleCat.{v} R)
  CategoryTheory.hasExt_of_enoughProjectives.{w} (ModuleCat.{v} R)

open Pointwise ModuleCat IsSMulRegular

lemma lemma222_3_to_4 [IsNoetherianRing R] (I : Ideal R) (n : ℕ) :
    ∀ M : ModuleCat.{v} R, Nontrivial M → Module.Finite R M →
    I • (⊤ : Submodule R M) < ⊤ → (∃ N : ModuleCat.{v} R, Nontrivial N ∧ Module.Finite R N ∧
    Module.support R N = PrimeSpectrum.zeroLocus I ∧ ∀ i < n, Subsingleton (Ext N M i)) →
    ∃ rs : List R, rs.length = n ∧ (∀ r ∈ rs, r ∈ I) ∧ IsRegular M rs := by
  induction' n with n ih
  · intro M ntr M_fin smul_lt exist_N
    use []
    simp [isRegular_iff]
  · intro M ntrM M_fin smul_lt exist_N
    rcases exist_N with ⟨N, ntr, fin, h_supp, h_ext⟩
    have h_supp' := h_supp
    rw [Module.support_eq_zeroLocus, PrimeSpectrum.zeroLocus_eq_iff] at h_supp'
    have : Subsingleton (N →ₗ[R] M) :=
      let _ := h_ext 0 n.zero_lt_succ
      let _ : Subsingleton (N ⟶ M) := Ext.addEquiv₀.symm.subsingleton
      (ModuleCat.homAddEquiv (M := N) (N := M)).symm.subsingleton
    rcases subsingleton_linearMap_iff.mp this with ⟨x, mem_ann, hx⟩
    have := Ideal.le_radical mem_ann
    rw [h_supp', Ideal.mem_radical_iff] at this
    rcases this with ⟨k, hk⟩
    have hxk := IsSMulRegular.pow k hx
    let M' := QuotSMulTop (x ^ k) M
    have le_smul : x ^ k • (⊤ : Submodule R M) ≤ I • ⊤ := by
      rw [← Submodule.ideal_span_singleton_smul]
      exact (Submodule.smul_mono_left ((span_singleton_le_iff_mem I).mpr hk))
    have ntr' : Nontrivial M' :=
      Submodule.Quotient.nontrivial_of_lt_top _ (lt_of_lt_of_le' smul_lt le_smul)
    have smul_lt' : I • (⊤ : Submodule R M') < ⊤ := by
      rw [lt_top_iff_ne_top]
      by_contra eq
      absurd lt_top_iff_ne_top.mp smul_lt
      have := Submodule.smul_top_eq_comap_smul_top_of_surjective I
        (Submodule.mkQ ((x ^ k) • (⊤ : Submodule R M))) (Submodule.mkQ_surjective _)
      simpa [eq, le_smul] using this
    have exist_N' : (∃ N : ModuleCat R, Nontrivial N ∧ Module.Finite R N ∧
        Module.support R N = PrimeSpectrum.zeroLocus I ∧
          ∀ i < n, Subsingleton (Abelian.Ext N (ModuleCat.of R M') i)) := by
      use N
      simp only [ntr, fin, h_supp, true_and]
      intro i hi
      have zero1 : IsZero (AddCommGrp.of (Ext N M i)) :=
        @AddCommGrp.isZero_of_subsingleton _ (h_ext i (Nat.lt_add_right 1 hi))
      have zero2 : IsZero (AddCommGrp.of (Ext N M (i + 1))) :=
        @AddCommGrp.isZero_of_subsingleton _ (h_ext (i + 1) (Nat.add_lt_add_right hi 1))
      exact AddCommGrp.subsingleton_of_isZero <| ShortComplex.Exact.isZero_of_both_zeros
        ((Ext.covariant_sequence_exact₃' N hxk.smulShortComplex_shortExact) i (i + 1) rfl)
        (zero1.eq_zero_of_src _) (zero2.eq_zero_of_tgt _)
    rcases ih (ModuleCat.of R M') ntr'
      (Module.Finite.quotient R _) smul_lt' exist_N' with ⟨rs, len, mem, reg⟩
    use x ^ k :: rs
    simpa [len, hk] using ⟨mem, hxk, reg⟩

lemma mono_of_mono (a : R) {k : ℕ} (kpos : k > 0) (i : ℕ) {M N : ModuleCat.{v} R}
    (f_mono : Mono (AddCommGrp.ofHom ((Ext.mk₀ (smulShortComplex M a).f).postcomp
    N (add_zero i)))) : Mono (AddCommGrp.ofHom ((Ext.mk₀ (smulShortComplex M (a ^ k)).f).postcomp
    N (add_zero i))) := by
  induction' k with k ih
  · simp at kpos
  · rw [pow_succ]
    by_cases eq0 : k = 0
    · rw [eq0, pow_zero, one_mul]
      exact f_mono
    · have eq_comp :
        (AddCommGrp.ofHom ((Ext.mk₀ (smulShortComplex M (a ^ k * a)).f).postcomp N (add_zero i))) =
        (AddCommGrp.ofHom ((Ext.mk₀ (smulShortComplex M (a ^ k)).f).postcomp N (add_zero i))) ≫
        (AddCommGrp.ofHom ((Ext.mk₀ (smulShortComplex M a).f).postcomp N (add_zero i))) := by
        have : (a ^ k * a) • (LinearMap.id (R := R) (M := M)) =
          (a • (LinearMap.id (M := M))).comp ((a ^ k) • (LinearMap.id (M := M))) := by
          rw [LinearMap.comp_smul, LinearMap.smul_comp, smul_smul, LinearMap.id_comp]
        simp only [smulShortComplex, this, ModuleCat.ofHom_comp, ModuleCat.of_coe,
          ← extFunctorObj_map, (extFunctorObj N i).map_comp]
      rw [eq_comp]
      exact CategoryTheory.mono_comp' (ih (Nat.zero_lt_of_ne_zero eq0)) f_mono

lemma lemma222_4_to_1 [IsNoetherianRing R] (I : Ideal R) (n : ℕ) (N : ModuleCat.{v} R)
    (Nntr : Nontrivial N) (Nfin : Module.Finite R N)
    (Nsupp : Module.support R N ⊆ PrimeSpectrum.zeroLocus I) :
    ∀ M : ModuleCat.{v} R, Nontrivial M → Module.Finite R M → I • (⊤ : Submodule R M) < ⊤ →
    (∃ rs : List R, rs.length = n ∧ (∀ r ∈ rs, r ∈ I) ∧ IsRegular M rs) →
    ∀ i < n, Subsingleton (Ext N M i) := by
  induction' n with n ih
  · simp
  · rintro M Mntr Mfin smul_lt ⟨rs, len, mem, reg⟩ i hi
    have le_rad := Nsupp
    rw [Module.support_eq_zeroLocus, PrimeSpectrum.zeroLocus_subset_zeroLocus_iff] at le_rad
    match rs with
    | [] =>
      absurd len
      simp
    | a :: rs' =>
      rcases le_rad (mem a List.mem_cons_self) with ⟨k, hk⟩
      have kpos : k > 0 := by
        by_contra h
        simp only [Nat.eq_zero_of_not_pos h, pow_zero, Module.mem_annihilator, one_smul] at hk
        absurd Nntr
        exact not_nontrivial_iff_subsingleton.mpr (subsingleton_of_forall_eq 0 hk)
      simp only [isRegular_cons_iff] at reg
      let M' := (QuotSMulTop a M)
      have le_smul : a • ⊤ ≤ I • (⊤ : Submodule R M) := by
        rw [← Submodule.ideal_span_singleton_smul]
        exact Submodule.smul_mono_left
          ((span_singleton_le_iff_mem I).mpr (mem a List.mem_cons_self))
      have Qntr : Nontrivial M' :=
        Submodule.Quotient.nontrivial_of_lt_top _ (lt_of_lt_of_le' smul_lt le_smul)
      have smul_lt' : I • (⊤ : Submodule R M') < ⊤ := by
        rw [lt_top_iff_ne_top]
        by_contra eq
        absurd lt_top_iff_ne_top.mp smul_lt
        have := Submodule.smul_top_eq_comap_smul_top_of_surjective I
          (Submodule.mkQ (a • (⊤ : Submodule R M))) (Submodule.mkQ_surjective _)
        simpa [eq, le_smul] using this
      have exist_reg' : ∃ rs : List R, rs.length = n ∧ (∀ r ∈ rs, r ∈ I) ∧
        IsRegular (ModuleCat.of R M') rs := by
        use rs'
        simp only [List.length_cons, Nat.add_left_inj] at len
        simp only [List.mem_cons, forall_eq_or_imp] at mem
        exact ⟨len, mem.2, reg.2⟩
      by_cases eq0 : i = 0
      · rw [eq0]
        have : Subsingleton (N →ₗ[R] M) := subsingleton_linearMap_iff.mpr
          ⟨a ^ k, hk, (IsSMulRegular.pow k reg.1)⟩
        have : Subsingleton (N ⟶ M) := ModuleCat.homEquiv.subsingleton
        exact Ext.addEquiv₀.subsingleton
      · have lt : i - 1 < n := by omega
        let g := (AddCommGrp.ofHom ((Ext.mk₀ (smulShortComplex M a).f).postcomp N (add_zero i)))
        have mono_g : Mono g := by
          apply ShortComplex.Exact.mono_g (CategoryTheory.Abelian.Ext.covariant_sequence_exact₁'
            N reg.1.smulShortComplex_shortExact (i - 1) i (by omega)) (IsZero.eq_zero_of_src _ _)
          exact @AddCommGrp.isZero_of_subsingleton _ (ih (ModuleCat.of R M') Qntr
            (Module.Finite.quotient R _) smul_lt' exist_reg' (i - 1) lt)
        let gk := (AddCommGrp.ofHom
          ((Ext.mk₀ (smulShortComplex M (a ^ k)).f).postcomp N (add_zero i)))
        have mono_gk : Mono gk := mono_of_mono a kpos i mono_g
        have zero_gk : gk = 0 := ext_hom_eq_zero_of_mem_ann hk i
        exact AddCommGrp.subsingleton_of_isZero (IsZero.of_mono_eq_zero _ zero_gk)

--lemma222 i.e. Rees theorem
lemma lemma222 [IsNoetherianRing R] (I : Ideal R) [Small.{v} (R ⧸ I)] (n : ℕ) (M : ModuleCat.{v} R)
    (Mntr : Nontrivial M) (Mfin : Module.Finite R M) (smul_lt : I • (⊤ : Submodule R M) < ⊤) :
  [∀ N : ModuleCat.{v} R, (Nontrivial N ∧ Module.Finite R N ∧
    Module.support R N ⊆ PrimeSpectrum.zeroLocus I) → ∀ i < n, Subsingleton (Ext N M i),
   ∀ i < n, Subsingleton (Ext (ModuleCat.of R (Shrink.{v} (R ⧸ I))) M i),
   ∃ N : ModuleCat R, Nontrivial N ∧ Module.Finite R N ∧
    Module.support R N = PrimeSpectrum.zeroLocus I ∧ ∀ i < n, Subsingleton (Ext N M i),
    ∃ rs : List R, rs.length = n ∧ (∀ r ∈ rs, r ∈ I) ∧ RingTheory.Sequence.IsRegular M rs
    ].TFAE := by
  have ntrQ : Nontrivial (R ⧸ I) := by
    apply Submodule.Quotient.nontrivial_of_lt_top _ (lt_top_iff_ne_top.mpr _)
    by_contra eq
    absurd smul_lt
    simp [eq]
  have suppQ : Module.support R (R ⧸ I) = PrimeSpectrum.zeroLocus I := by
    have : I = (I • (⊤ : Ideal R)) := by simp only [smul_eq_mul, mul_top]
    rw [this, Module.support_quotient]
    have : Module.annihilator R R = ⊥ := by
      rw [Module.annihilator_eq_bot]
      exact (faithfulSMul_iff_algebraMap_injective R R).mpr fun ⦃a₁ a₂⦄ a ↦ a
    simp [Module.support_eq_zeroLocus, this]
  tfae_have 1 → 2 := by
    intro h1 i hi
    apply h1 (ModuleCat.of R (Shrink.{v} (R ⧸ I))) _ i hi
    simp_rw [instNontrivialShrink, Module.Finite.equiv (Shrink.linearEquiv R (R ⧸ I)).symm]
    rw [true_and, true_and, (Shrink.linearEquiv R _).support_eq, suppQ]
  tfae_have 2 → 3 := by
    intro h2
    use (ModuleCat.of R (Shrink.{v} (R ⧸ I)))
    simp only [instNontrivialShrink, Module.Finite.equiv (Shrink.linearEquiv R (R ⧸ I)).symm,
      true_and]
    refine ⟨?_, h2⟩
    rw [(Shrink.linearEquiv R _).support_eq, suppQ]
  tfae_have 3 → 4 := lemma222_3_to_4 I n M Mntr Mfin smul_lt
  tfae_have 4 → 1 := fun h4 N ⟨Nntr, Nfin, Nsupp⟩ i hi ↦
    lemma222_4_to_1 I n N Nntr Nfin Nsupp M Mntr Mfin smul_lt h4 i hi
<<<<<<< HEAD
  tfae_finish


section depth

omit [UnivLE.{v, w}]

instance (I : Ideal R) [Small.{v, u} R] : Small.{v, u} (R ⧸ I) :=
  small_of_surjective Ideal.Quotient.mk_surjective

noncomputable def moduleDepth (N M : ModuleCat.{v} R) : ℕ∞ :=
  sSup {n : ℕ∞ | ∀ i : ℕ, i < n → Subsingleton (Ext.{max u v} N M i)}

noncomputable def Ideal.depth (I : Ideal R) (M : ModuleCat.{v} R) : ℕ∞ :=
  moduleDepth (ModuleCat.of R (Shrink.{v} (R ⧸ I))) M

noncomputable def IsLocalRing.depth [IsLocalRing R] (M : ModuleCat.{v} R) : ℕ∞ :=
  (IsLocalRing.maximalIdeal R).depth M

open Classical in
lemma moduleDepth_eq_find (N M : ModuleCat.{v} R) (h : ∃ n, Nontrivial (Ext.{max u v} N M n)) :
    moduleDepth N M = Nat.find h := by
  apply le_antisymm
  · simp only [moduleDepth, sSup_le_iff, Set.mem_setOf_eq]
    intro n hn
    by_contra gt
    absurd Nat.find_spec h
    exact not_nontrivial_iff_subsingleton.mpr (hn (Nat.find h) (not_le.mp gt))
  · simp only [moduleDepth]
    apply le_sSup
    simp only [Set.mem_setOf_eq, Nat.cast_lt, Nat.lt_find_iff]
    intro i hi
    exact not_nontrivial_iff_subsingleton.mp (hi i (le_refl i))

lemma moduleDepth_eq_top_iff (N M : ModuleCat.{v} R) :
    moduleDepth N M = ⊤ ↔ ∀ i, Subsingleton (Ext.{max u v} N M i) := by
  refine ⟨fun h ↦ ?_, fun h ↦ ?_⟩
  · by_contra! exist
    rw [moduleDepth_eq_find N M
      ((exists_congr (fun i ↦ not_subsingleton_iff_nontrivial)).mp exist)] at h
    simp at h
  · simp [moduleDepth]
    exact csSup_eq_top_of_top_mem (fun i _ ↦ h i)

lemma moduleDepth_lt_top_iff (N M : ModuleCat.{v} R) :
    moduleDepth N M < ⊤ ↔ ∃ n, Nontrivial (Ext.{max u v} N M n) := by
  convert (moduleDepth_eq_top_iff N M).not
  · exact lt_top_iff_ne_top
  · push_neg
    exact exists_congr (fun i ↦ not_subsingleton_iff_nontrivial.symm)

lemma moduleDepth_eq_iff (N M : ModuleCat.{v} R) (n : ℕ) : moduleDepth N M = n ↔
    Nontrivial (Ext.{max u v} N M n) ∧ ∀ i < n, Subsingleton (Ext.{max u v} N M i) := by
  classical
  refine ⟨fun h ↦ ?_, fun ⟨ntr, h⟩ ↦ ?_⟩
  · have exist := (moduleDepth_lt_top_iff N M).mp (by simp [h])
    simp only [moduleDepth_eq_find _ _ exist, Nat.cast_inj] at h
    refine ⟨h ▸ Nat.find_spec exist, fun i hi ↦ ?_⟩
    exact not_nontrivial_iff_subsingleton.mp (Nat.find_min exist (lt_of_lt_of_eq hi h.symm))
  · have exist : ∃ n, Nontrivial (Ext.{max u v} N M n) := by use n
    simp only [moduleDepth_eq_find _ _ exist, Nat.cast_inj, Nat.find_eq_iff, ntr, true_and]
    intro i hi
    exact not_nontrivial_iff_subsingleton.mpr (h i hi)

lemma ext_subsingleton_of_lt_moduleDepth {N M : ModuleCat.{v} R} {i : ℕ}
    (lt : i < moduleDepth N M) : Subsingleton (Ext.{max u v} N M i) := by
  by_cases lttop : moduleDepth N M < ⊤
  · let _ : Nonempty {n : ℕ∞ | ∀ (i : ℕ), i < n → Subsingleton (Ext.{max u v} N M i)} :=
      Nonempty.intro ⟨(0 : ℕ∞), by simp⟩
    exact ENat.sSup_mem_of_nonempty_of_lt_top lttop i lt
  · simp only [not_lt, top_le_iff, moduleDepth_eq_top_iff] at lttop
    exact lttop i

lemma moduleDepth_eq_sup_nat (N M : ModuleCat.{v} R) : moduleDepth N M =
    sSup {n : ℕ∞ | n < ⊤ ∧ ∀ i : ℕ, i < n → Subsingleton (Ext.{max u v} N M i)} := by
  simp only [moduleDepth]
  by_cases h : ⊤ ∈ {n : ℕ∞ | ∀ (i : ℕ), i < n → Subsingleton (Ext.{max u v} N M i)}
  · rw [csSup_eq_top_of_top_mem h, eq_comm, ENat.eq_top_iff_forall_ge]
    intro m
    apply le_sSup
    simp only [Set.mem_setOf_eq, ENat.coe_lt_top, forall_const] at h
    simpa using fun i _ ↦ h i
  · congr
    ext n
    exact ⟨fun mem ↦ ⟨top_notMem_iff.mp h n mem, mem⟩, fun mem ↦ mem.2⟩

lemma moduleDepth_eq_depth_of_supp_eq [IsNoetherianRing R] (I : Ideal R)
    (N M : ModuleCat.{v} R) [Module.Finite R M] [Nfin : Module.Finite R N]
    [Nontrivial M] [Nntr : Nontrivial N] (smul_lt : I • (⊤ : Submodule R M) < ⊤)
    (hsupp : Module.support R N = PrimeSpectrum.zeroLocus I) :
    moduleDepth N M = I.depth M := by
  have (n : ℕ) : (∀ i < n, Subsingleton (Ext.{max u v} N M i)) ↔
    (∀ i < n, Subsingleton (Ext.{max u v} (ModuleCat.of R (Shrink.{v} (R ⧸ I))) M i)) := by
    refine ⟨fun h ↦ ?_, fun h ↦ ?_⟩
    · apply ((lemma222 I n M ‹_› ‹_› smul_lt).out 1 2).mpr
      use N
    · have rees := ((lemma222 I n M ‹_› ‹_› smul_lt).out 0 1).mpr h
      apply rees N
      simp [Nfin, Nntr, hsupp]
  simp [Ideal.depth, moduleDepth_eq_sup_nat]
  congr
  ext n
  simp only [Set.mem_setOf_eq, and_congr_right_iff]
  intro lt_top
  convert this n.toNat
  <;> nth_rw 1 [← ENat.coe_toNat (LT.lt.ne_top lt_top), ENat.coe_lt_coe]

open Opposite in
lemma moduleDepth_eq_of_iso_fst (M : ModuleCat.{v} R) {N N' : ModuleCat.{v} R} (e : N ≅ N') :
    moduleDepth N M = moduleDepth N' M := by
  simp only [moduleDepth]
  congr
  ext n
  exact forall₂_congr fun i _ ↦
    (((extFunctor.{max u v} i).mapIso e.symm.op).app M).addCommGroupIsoToAddEquiv.subsingleton_congr

lemma moduleDepth_eq_of_iso_snd (N : ModuleCat.{v} R) {M M' : ModuleCat.{v} R} (e : M ≅ M') :
    moduleDepth N M = moduleDepth N M' := by
  simp only [moduleDepth]
  congr
  ext n
  exact forall₂_congr fun i _ ↦
    ((extFunctorObj N i).mapIso e).addCommGroupIsoToAddEquiv.subsingleton_congr

lemma Ideal.depth_eq_of_iso (I : Ideal R) {M M' : ModuleCat.{v} R} (e : M ≅ M') :
    I.depth M = I.depth M' :=
  moduleDepth_eq_of_iso_snd (ModuleCat.of R (Shrink.{v, u} (R ⧸ I))) e

lemma IsLocalRing.depth_eq_of_iso [IsLocalRing R] {M M' : ModuleCat.{v} R} (e : M ≅ M') :
    IsLocalRing.depth M = IsLocalRing.depth M' :=
  (maximalIdeal R).depth_eq_of_iso e

lemma moduleDepth_eq_zero_of_hom_nontrivial (N M : ModuleCat.{v} R) :
    moduleDepth N M = 0 ↔ Nontrivial (N →ₗ[R] M) := by
  refine ⟨fun h ↦ ?_, fun h ↦ ?_⟩
  · simp [moduleDepth] at h
    have : 1 ∉ {n : ℕ∞ | ∀ (i : ℕ), i < n → Subsingleton (Ext.{max u v} N M i)} := by
      by_contra mem
      absurd le_sSup mem
      simp [h]
    simp only [Set.mem_setOf_eq, Nat.cast_lt_one, forall_eq,
      not_subsingleton_iff_nontrivial, Ext.addEquiv₀.nontrivial_congr] at this
    exact (ModuleCat.homLinearEquiv (S := R)).nontrivial_congr.mp this
  · apply nonpos_iff_eq_zero.mp (sSup_le (fun n mem ↦ ?_))
    by_contra pos
    absurd mem 0 (lt_of_not_ge pos)
    simpa [not_subsingleton_iff_nontrivial, Ext.addEquiv₀.nontrivial_congr]
      using (ModuleCat.homLinearEquiv (S := R)).nontrivial_congr.mpr h

lemma moduleDepth_ge_min_of_shortExact_fst
    (S : ShortComplex (ModuleCat.{v} R)) (hS : S.ShortExact)
    (N : ModuleCat.{v} R) : moduleDepth S.X₂ N ≥ moduleDepth S.X₁ N ⊓ moduleDepth S.X₃ N := by
  apply le_sSup
  simp only [Set.mem_setOf_eq, lt_inf_iff, and_imp]
  intro i hi1 hi3
  have zero1 : IsZero (AddCommGrp.of (Ext S.X₁ N i)) :=
      @AddCommGrp.isZero_of_subsingleton _ (ext_subsingleton_of_lt_moduleDepth hi1)
  have zero3 : IsZero (AddCommGrp.of (Ext S.X₃ N i)) :=
      @AddCommGrp.isZero_of_subsingleton _ (ext_subsingleton_of_lt_moduleDepth hi3)
  exact AddCommGrp.subsingleton_of_isZero <| ShortComplex.Exact.isZero_of_both_zeros
    (Ext.contravariant_sequence_exact₂' hS N i)
    (zero3.eq_zero_of_src _) (zero1.eq_zero_of_tgt _)

lemma moduleDepth_ge_min_of_shortExact_snd
    (N : ModuleCat.{v} R) (S : ShortComplex (ModuleCat.{v} R))
    (hS : S.ShortExact) : moduleDepth N S.X₂ ≥ moduleDepth N S.X₁ ⊓ moduleDepth N S.X₃ := by
  apply le_sSup
  simp only [Set.mem_setOf_eq, lt_inf_iff, and_imp]
  intro i hi1 hi3
  have zero1 : IsZero (AddCommGrp.of (Ext N S.X₁ i)) :=
      @AddCommGrp.isZero_of_subsingleton _ (ext_subsingleton_of_lt_moduleDepth hi1)
  have zero3 : IsZero (AddCommGrp.of (Ext N S.X₃ i)) :=
      @AddCommGrp.isZero_of_subsingleton _ (ext_subsingleton_of_lt_moduleDepth hi3)
  exact AddCommGrp.subsingleton_of_isZero <| ShortComplex.Exact.isZero_of_both_zeros
    (Ext.covariant_sequence_exact₂' N hS i)
    (zero1.eq_zero_of_src _) (zero3.eq_zero_of_tgt _)

lemma moduleDepth_eq_sSup_length_regular [IsNoetherianRing R] (I : Ideal R)
    (N M : ModuleCat.{v} R) [Module.Finite R M] [Nfin : Module.Finite R N]
    [Nontrivial M] [Nntr : Nontrivial N] (smul_lt : I • (⊤ : Submodule R M) < ⊤)
    (hsupp : Module.support R N = PrimeSpectrum.zeroLocus I) :
    moduleDepth N M = sSup {(List.length rs : ℕ∞) | (rs : List R)
    (_ : RingTheory.Sequence.IsRegular M rs) (_ : ∀ r ∈ rs, r ∈ I) } := by
  rw [moduleDepth_eq_sup_nat]
  congr
  ext m
  simp only [Set.mem_setOf_eq, exists_prop]
  refine ⟨fun ⟨lt_top, h⟩ ↦ ?_, fun ⟨rs, reg, mem, len⟩ ↦ ?_⟩
  · rcases ENat.ne_top_iff_exists.mp (ne_top_of_lt lt_top) with ⟨n, hn⟩
    simp only [← hn, Nat.cast_lt, Nat.cast_inj] at h ⊢
    have : ∃ N : ModuleCat.{v} R, Nontrivial N ∧ Module.Finite R N ∧
      Module.support R N = PrimeSpectrum.zeroLocus I ∧
      ∀ i < n, Subsingleton (Ext.{max u v} N M i) := by
      use N
    rcases ((lemma222 I n M ‹_› ‹_› smul_lt).out 2 3).mp this with ⟨rs, len, mem, reg⟩
    use rs
  · simp only [← len, ENat.coe_lt_top, Nat.cast_lt, true_and]
    have rees := ((lemma222 I rs.length M ‹_› ‹_› smul_lt).out 3 0).mp (by use rs)
    apply rees N
    simp [Nntr, Nfin, hsupp]

lemma IsLocalRing.ideal_depth_eq_sSup_length_regular [IsLocalRing R] [IsNoetherianRing R]
    (I : Ideal R) (netop : I ≠ ⊤) (M : ModuleCat.{v} R) [Module.Finite R M]
    [Nontrivial M] : I.depth M = sSup {(List.length rs : ℕ∞) | (rs : List R)
    (_ : RingTheory.Sequence.IsRegular M rs) (_ : ∀ r ∈ rs, r ∈ I) } := by
  let _ := Module.Finite.equiv (Shrink.linearEquiv R (R ⧸ I)).symm
  let _ : Nontrivial (R ⧸ I) := Quotient.nontrivial netop
  have smul_lt : I • (⊤ : Submodule R M) < ⊤ := lt_of_le_of_lt
      (Submodule.smul_mono (le_maximalIdeal netop) (le_refl _))
      (Ne.lt_top' (Submodule.top_ne_ideal_smul_of_le_jacobson_annihilator
        (IsLocalRing.maximalIdeal_le_jacobson _)))
  apply moduleDepth_eq_sSup_length_regular I (ModuleCat.of R (Shrink.{v} (R ⧸ I))) M smul_lt
  rw [(Shrink.linearEquiv R (R ⧸ I)).support_eq, Module.support_eq_zeroLocus,
    Ideal.annihilator_quotient]

lemma IsLocalRing.depth_eq_sSup_length_regular [IsLocalRing R] [IsNoetherianRing R]
    (M : ModuleCat.{v} R) [Module.Finite R M] [Nontrivial M] :
    IsLocalRing.depth M = sSup {(List.length rs : ℕ∞) | (rs : List R)
    (_ : RingTheory.Sequence.IsRegular M rs) (_ : ∀ r ∈ rs, r ∈ maximalIdeal R) } :=
  IsLocalRing.ideal_depth_eq_sSup_length_regular (maximalIdeal R) IsPrime.ne_top' M

lemma IsLocalRing.ideal_depth_le_depth [IsLocalRing R] [IsNoetherianRing R]
    (I : Ideal R) (netop : I ≠ ⊤) (M : ModuleCat.{v} R) [Module.Finite R M] [Nontrivial M] :
    I.depth M ≤ IsLocalRing.depth M := by
  rw [ideal_depth_eq_sSup_length_regular I netop, depth_eq_sSup_length_regular]
  apply sSup_le (fun n hn ↦ le_sSup ?_)
  rcases hn with ⟨rs, reg, mem, len⟩
  have : ∀ r ∈ rs, r ∈ maximalIdeal R := fun r a ↦ (le_maximalIdeal netop) (mem r a)
  use rs

omit [Small.{v, u} R] in
lemma Submodule.comap_lt_top_of_lt_range {M N : Type*} [AddCommGroup M] [Module R M]
    [AddCommGroup N] [Module R N] (f : M →ₗ[R] N) (p : Submodule R N)
    (lt : p < LinearMap.range f) : Submodule.comap f p < ⊤ := by
  obtain ⟨x, ⟨y, hy⟩, nmem⟩ : ∃ x ∈ LinearMap.range f, x ∉ p := Set.exists_of_ssubset lt
  have : y ∉ Submodule.comap f p := by simpa [hy] using nmem
  exact lt_of_le_not_ge (fun _ a ↦ trivial) fun a ↦ this (a trivial)

--universe invariant
lemma moduleDepth_eq_moduleDepth_shrink [IsNoetherianRing R] (I : Ideal R) [Small.{w, u} R]
    (N M : Type v) [AddCommGroup M] [Module R M] [Module.Finite R M] [Nontrivial M]
    [AddCommGroup N] [Module R N] [Nfin : Module.Finite R N] [Nntr : Nontrivial N]
    (smul_lt : I • (⊤ : Submodule R M) < ⊤)
    (hsupp : Module.support R N = PrimeSpectrum.zeroLocus I) [Small.{w} M] [Small.{w} N] :
    moduleDepth (ModuleCat.of R N) (ModuleCat.of R M) =
    moduleDepth (ModuleCat.of R (Shrink.{w} N)) (ModuleCat.of R (Shrink.{w} M)) := by
  rw [moduleDepth_eq_sSup_length_regular I (ModuleCat.of R N) (ModuleCat.of R M) smul_lt hsupp]
  let _ : Module.Finite R (Shrink.{w} M) :=
    Module.Finite.equiv (Shrink.linearEquiv.{w} R M).symm
  let _ : Module.Finite R (Shrink.{w} N) :=
    Module.Finite.equiv (Shrink.linearEquiv.{w} R N).symm
  have smul_lt' : I • (⊤ : Submodule R (Shrink.{w} M)) < ⊤ := by
    apply lt_of_le_of_lt (Submodule.smul_top_le_comap_smul_top I
      (Shrink.linearEquiv.{w} R M).toLinearMap) (Submodule.comap_lt_top_of_lt_range _ _ _)
    simpa using smul_lt
  have hsupp' : Module.support R (Shrink.{w} N) = PrimeSpectrum.zeroLocus I := by
    rw [LinearEquiv.support_eq (Shrink.linearEquiv.{w} R N), hsupp]
  rw [moduleDepth_eq_sSup_length_regular I
    (ModuleCat.of R (Shrink.{w} N)) (ModuleCat.of R (Shrink.{w} M)) smul_lt' hsupp']
  have : RingTheory.Sequence.IsRegular M =
    RingTheory.Sequence.IsRegular (R := R) (Shrink.{w, v} M) := by
    ext rs
    exact LinearEquiv.isRegular_congr (Shrink.linearEquiv.{w} R M).symm rs
  congr!

lemma ring_depth_invariant [IsNoetherianRing R] (I : Ideal R) (lt_top : I < ⊤) :
    I.depth (ModuleCat.of R (Shrink.{v} R)) = I.depth (ModuleCat.of R R) := by
  simp only [Ideal.depth]
  let _ : Nontrivial (R ⧸ I) := Submodule.Quotient.nontrivial_of_lt_top I lt_top
  let _ : Nontrivial R := (Submodule.nontrivial_iff R).mp (nontrivial_of_lt I ⊤ lt_top)
  let e : (of R (Shrink.{u, u} (R ⧸ I))) ≅ (of R (R ⧸ I)) :=
    (Shrink.linearEquiv.{u, u} R (R ⧸ I)).toModuleIso
  rw [moduleDepth_eq_of_iso_fst _ e, eq_comm]
  have smul_lt : I • (⊤ : Submodule R R) < ⊤ := by simpa using lt_top
  apply moduleDepth_eq_moduleDepth_shrink I (R ⧸ I) R smul_lt
  simp [Module.support_eq_zeroLocus, Ideal.annihilator_quotient]

omit [Small.{v, u} R] in
lemma ring_depth_uLift [IsNoetherianRing R] (I : Ideal R) (lt_top : I < ⊤) :
    I.depth (ModuleCat.of R (ULift.{w} R)) = I.depth (ModuleCat.of R R) := by
  let e : (of R (Shrink.{max u w} R)) ≅ (of R (ULift.{w} R)) :=
    ((Shrink.linearEquiv.{max u w} R R).trans ULift.moduleEquiv.symm).toModuleIso
  rw [← I.depth_eq_of_iso e]
  exact ring_depth_invariant.{max u w} I lt_top

end depth
=======
  tfae_finish
>>>>>>> 65db54b2
<|MERGE_RESOLUTION|>--- conflicted
+++ resolved
@@ -312,7 +312,6 @@
   tfae_have 3 → 4 := lemma222_3_to_4 I n M Mntr Mfin smul_lt
   tfae_have 4 → 1 := fun h4 N ⟨Nntr, Nfin, Nsupp⟩ i hi ↦
     lemma222_4_to_1 I n N Nntr Nfin Nsupp M Mntr Mfin smul_lt h4 i hi
-<<<<<<< HEAD
   tfae_finish
 
 
@@ -598,7 +597,4 @@
   rw [← I.depth_eq_of_iso e]
   exact ring_depth_invariant.{max u w} I lt_top
 
-end depth
-=======
-  tfae_finish
->>>>>>> 65db54b2
+end depth