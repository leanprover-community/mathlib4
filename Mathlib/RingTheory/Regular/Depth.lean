/-
Copyright (c) 2025 Nailin Guan. All rights reserved.
Released under Apache 2.0 license as described in the file LICENSE.
Authors: Nailin Guan, Yi Song
-/
import Mathlib.Algebra.Module.FinitePresentation
import Mathlib.LinearAlgebra.Dual.Lemmas
import Mathlib.RingTheory.Ideal.AssociatedPrime.Finiteness
import Mathlib.RingTheory.Ideal.AssociatedPrime.Localization
import Mathlib.RingTheory.LocalRing.ResidueField.Ideal
import Mathlib.RingTheory.Regular.Category
import Mathlib.RingTheory.Support
import Mathlib.RingTheory.Spectrum.Prime.Topology
import Mathlib.Algebra.Category.Grp.Zero
<<<<<<< HEAD
import Mathlib.Tactic.ENatToNat
=======
>>>>>>> 6e785edb
/-!

# Hom(N,M) is subsingleton iff there exists a smul regular element of M in ann(N)

Let `M` and `N` be `R`-modules. In this section we prove that `Hom(N,M)` is subsingleton iff
there exist `r : R`, such that `IsSMulRegular M r` and `r ∈ ann(N)`.
This is the case if `Depth[I](M) = 0`.

# Main Results

* `IsSMulRegular.subsingleton_linearMap_iff` : for `R` module `N M`, `Hom(N, M) = 0`
  iff there is a `M`-regular in `Module.annihilator R N`.

-/

open IsLocalRing LinearMap Module

namespace IsSMulRegular

variable {R M N : Type*} [CommRing R] [AddCommGroup M] [AddCommGroup N] [Module R M] [Module R N]

lemma linearMap_subsingleton_of_mem_annihilator {r : R} (reg : IsSMulRegular M r)
    (mem_ann : r ∈ Module.annihilator R N) : Subsingleton (N →ₗ[R] M) := by
  apply subsingleton_of_forall_eq 0 (fun f ↦ ext fun x ↦ ?_)
  have : r • (f x) = r • 0 := by
    rw [smul_zero, ← map_smul, Module.mem_annihilator.mp mem_ann x, map_zero]
  simpa using reg this

lemma subsingleton_linearMap_iff [IsNoetherianRing R] [Module.Finite R M] [Module.Finite R N] :
    Subsingleton (N →ₗ[R] M) ↔ ∃ r ∈ Module.annihilator R N, IsSMulRegular M r := by
  refine ⟨fun hom0 ↦ ?_, fun ⟨r, mem_ann, reg⟩ ↦
    linearMap_subsingleton_of_mem_annihilator reg mem_ann⟩
  by_cases htrivial : Subsingleton M
  · exact ⟨0, ⟨Submodule.zero_mem (Module.annihilator R N), IsSMulRegular.zero⟩⟩
  · let _ : Nontrivial M := not_subsingleton_iff_nontrivial.mp htrivial
    by_contra! h
    have hexist : ∃ p ∈ associatedPrimes R M, Module.annihilator R N ≤ p := by
      rcases associatedPrimes.nonempty R M with ⟨Ia, hIa⟩
      apply (Ideal.subset_union_prime_finite (associatedPrimes.finite R M) Ia Ia _).mp
      · rw [biUnion_associatedPrimes_eq_compl_regular R M]
        exact fun r hr ↦ h r hr
      · exact fun I hin _ _ ↦ IsAssociatedPrime.isPrime hin
    rcases hexist with ⟨p, pass, hp⟩
    let _ := pass.isPrime
    let p' : PrimeSpectrum R := ⟨p, pass.isPrime⟩
    have loc_ne_zero : p' ∈ Module.support R N := Module.mem_support_iff_of_finite.mpr hp
    rw [Module.mem_support_iff] at loc_ne_zero
    let Rₚ := Localization.AtPrime p
    let Nₚ := LocalizedModule p'.asIdeal.primeCompl N
    let Mₚ := LocalizedModule p'.asIdeal.primeCompl M
    let Nₚ' := Nₚ ⧸ (IsLocalRing.maximalIdeal (Localization.AtPrime p)) • (⊤ : Submodule Rₚ Nₚ)
    have ntr : Nontrivial Nₚ' :=
      Submodule.Quotient.nontrivial_of_lt_top _ (Ne.lt_top'
        (Submodule.top_ne_ideal_smul_of_le_jacobson_annihilator
        (IsLocalRing.maximalIdeal_le_jacobson (Module.annihilator Rₚ Nₚ))))
    let Mₚ' := Mₚ ⧸ (IsLocalRing.maximalIdeal (Localization.AtPrime p)) • (⊤ : Submodule Rₚ Mₚ)
    let _ : Module p.ResidueField Nₚ' :=
      Module.instQuotientIdealSubmoduleHSMulTop Nₚ (maximalIdeal (Localization.AtPrime p))
    have := AssociatePrimes.mem_iff.mp
      (associatedPrimes.mem_associatePrimes_localizedModule_atPrime_of_mem_associated_primes pass)
    rcases this.2 with ⟨x, hx⟩
    have : Nontrivial (Module.Dual p.ResidueField Nₚ') := by simpa using ntr
    rcases exists_ne (α := Module.Dual p.ResidueField Nₚ') 0 with ⟨g, hg⟩
    let to_res' : Nₚ' →ₗ[Rₚ] p.ResidueField := {
      __ := g
      map_smul' r x := by
        simp only [AddHom.toFun_eq_coe, coe_toAddHom, RingHom.id_apply]
        convert g.map_smul (Ideal.Quotient.mk _ r) x }
    let to_res : Nₚ →ₗ[Rₚ] p.ResidueField :=
      to_res'.comp ((maximalIdeal (Localization.AtPrime p)) • (⊤ : Submodule Rₚ Nₚ)).mkQ
    let i : p.ResidueField →ₗ[Rₚ] Mₚ :=
      Submodule.liftQ _ (LinearMap.toSpanSingleton Rₚ Mₚ x) (le_of_eq hx)
    have inj1 : Function.Injective i :=
      LinearMap.ker_eq_bot.mp (Submodule.ker_liftQ_eq_bot _ _ _ (le_of_eq hx.symm))
    let f := i.comp to_res
    have f_ne0 : f ≠ 0 := by
      intro eq0
      absurd hg
      apply LinearMap.ext
      intro np'
      induction' np' using Submodule.Quotient.induction_on with np
      change to_res np = 0
      apply inj1
      change f np = _
      simp [eq0]
    absurd hom0
    let _ := Module.finitePresentation_of_finite R N
    contrapose! f_ne0
    exact (Module.FinitePresentation.linearEquivMapExtendScalars
      p'.asIdeal.primeCompl).symm.map_eq_zero_iff.mp (Subsingleton.eq_zero _)

end IsSMulRegular

/-!

# The Rees theorem

In this section we proved the rees theorem for depth, which build the relation between
the vanishing order of `Ext` and maximal regular sequence.

# Main results

* `lemma222` : for `n : ℕ`, noetherian ring `R`, `I : Ideal R`,
  `M : ModuleCat R` finitely generated and nontrivial satisfying `IM < M`, we proved TFAE,
  · for any `N : ModuleCat R` finitely generated and nontrivial with support contained in the
    zerolucus of `I`, `∀ i < n, Ext N M i = 0`
  · `∀ i < n, Ext (A⧸I) M i = 0`
  · there exist a `N : ModuleCat R` finitely generated and nontrivial with support equal to the
    zerolucus of `I`, `∀ i < n, Ext N M i = 0`
  · there exist a `M`-regular sequence of length `n` with every element in `I`

-/

universe w v u

open IsLocalRing LinearMap
open RingTheory.Sequence Ideal CategoryTheory Abelian Limits

variable {R : Type u} [CommRing R] [Small.{v} R] [UnivLE.{v, w}]

local instance : CategoryTheory.HasExt.{w} (ModuleCat.{v} R) :=
  --CategoryTheory.HasExt.standard (ModuleCat.{v} R)
  CategoryTheory.hasExt_of_enoughProjectives.{w} (ModuleCat.{v} R)

open Pointwise ModuleCat IsSMulRegular

lemma lemma222_3_to_4 [IsNoetherianRing R] (I : Ideal R) (n : ℕ) :
    ∀ M : ModuleCat.{v} R, Nontrivial M → Module.Finite R M →
    I • (⊤ : Submodule R M) < ⊤ → (∃ N : ModuleCat.{v} R, Nontrivial N ∧ Module.Finite R N ∧
    Module.support R N = PrimeSpectrum.zeroLocus I ∧ ∀ i < n, Subsingleton (Ext N M i)) →
    ∃ rs : List R, rs.length = n ∧ (∀ r ∈ rs, r ∈ I) ∧ IsRegular M rs := by
  induction' n with n ih
  · intro M ntr M_fin smul_lt exist_N
    use []
    simp [isRegular_iff]
  · intro M ntrM M_fin smul_lt exist_N
    rcases exist_N with ⟨N, ntr, fin, h_supp, h_ext⟩
    have h_supp' := h_supp
    rw [Module.support_eq_zeroLocus, PrimeSpectrum.zeroLocus_eq_iff] at h_supp'
    have : Subsingleton (N →ₗ[R] M) :=
      let _ := h_ext 0 n.zero_lt_succ
      let _ : Subsingleton (N ⟶ M) := Ext.addEquiv₀.symm.subsingleton
      (ModuleCat.homAddEquiv (M := N) (N := M)).symm.subsingleton
    rcases subsingleton_linearMap_iff.mp this with ⟨x, mem_ann, hx⟩
    have := Ideal.le_radical mem_ann
    rw [h_supp', Ideal.mem_radical_iff] at this
    rcases this with ⟨k, hk⟩
    have hxk := IsSMulRegular.pow k hx
    let M' := QuotSMulTop (x ^ k) M
    have le_smul : x ^ k • (⊤ : Submodule R M) ≤ I • ⊤ := by
      rw [← Submodule.ideal_span_singleton_smul]
      exact (Submodule.smul_mono_left ((span_singleton_le_iff_mem I).mpr hk))
    have ntr' : Nontrivial M' :=
      Submodule.Quotient.nontrivial_of_lt_top _ (lt_of_lt_of_le' smul_lt le_smul)
    have smul_lt' : I • (⊤ : Submodule R M') < ⊤ := by
      rw [lt_top_iff_ne_top]
      by_contra eq
      absurd lt_top_iff_ne_top.mp smul_lt
      have := Submodule.smul_top_eq_comap_smul_top_of_surjective I
        (Submodule.mkQ ((x ^ k) • (⊤ : Submodule R M))) (Submodule.mkQ_surjective _)
      simpa [eq, le_smul] using this
    have exist_N' : (∃ N : ModuleCat R, Nontrivial N ∧ Module.Finite R N ∧
        Module.support R N = PrimeSpectrum.zeroLocus I ∧
          ∀ i < n, Subsingleton (Abelian.Ext N (ModuleCat.of R M') i)) := by
      use N
      simp only [ntr, fin, h_supp, true_and]
      intro i hi
      have zero1 : IsZero (AddCommGrp.of (Ext N M i)) :=
        @AddCommGrp.isZero_of_subsingleton _ (h_ext i (Nat.lt_add_right 1 hi))
      have zero2 : IsZero (AddCommGrp.of (Ext N M (i + 1))) :=
        @AddCommGrp.isZero_of_subsingleton _ (h_ext (i + 1) (Nat.add_lt_add_right hi 1))
      exact AddCommGrp.subsingleton_of_isZero <| ShortComplex.Exact.isZero_of_both_zeros
        ((Ext.covariant_sequence_exact₃' N hxk.smulShortComplex_shortExact) i (i + 1) rfl)
        (zero1.eq_zero_of_src _) (zero2.eq_zero_of_tgt _)
    rcases ih (ModuleCat.of R M') ntr'
      (Module.Finite.quotient R _) smul_lt' exist_N' with ⟨rs, len, mem, reg⟩
    use x ^ k :: rs
    simpa [len, hk] using ⟨mem, hxk, reg⟩

lemma mono_of_mono (a : R) {k : ℕ} (kpos : k > 0) (i : ℕ) {M N : ModuleCat.{v} R}
    (f_mono : Mono (AddCommGrp.ofHom ((Ext.mk₀ (smulShortComplex M a).f).postcomp
    N (add_zero i)))) : Mono (AddCommGrp.ofHom ((Ext.mk₀ (smulShortComplex M (a ^ k)).f).postcomp
    N (add_zero i))) := by
  induction' k with k ih
  · simp at kpos
  · rw [pow_succ]
    by_cases eq0 : k = 0
    · rw [eq0, pow_zero, one_mul]
      exact f_mono
    · have eq_comp :
        (AddCommGrp.ofHom ((Ext.mk₀ (smulShortComplex M (a ^ k * a)).f).postcomp N (add_zero i))) =
        (AddCommGrp.ofHom ((Ext.mk₀ (smulShortComplex M (a ^ k)).f).postcomp N (add_zero i))) ≫
        (AddCommGrp.ofHom ((Ext.mk₀ (smulShortComplex M a).f).postcomp N (add_zero i))) := by
        have : (a ^ k * a) • (LinearMap.id (R := R) (M := M)) =
          (a • (LinearMap.id (M := M))).comp ((a ^ k) • (LinearMap.id (M := M))) := by
          rw [LinearMap.comp_smul, LinearMap.smul_comp, smul_smul, LinearMap.id_comp]
        simp only [smulShortComplex, this, ModuleCat.ofHom_comp, ModuleCat.of_coe,
          ← extFunctorObj_map, (extFunctorObj N i).map_comp]
      rw [eq_comp]
      exact CategoryTheory.mono_comp' (ih (Nat.zero_lt_of_ne_zero eq0)) f_mono

lemma lemma222_4_to_1 [IsNoetherianRing R] (I : Ideal R) (n : ℕ) (N : ModuleCat.{v} R)
    (Nntr : Nontrivial N) (Nfin : Module.Finite R N)
    (Nsupp : Module.support R N ⊆ PrimeSpectrum.zeroLocus I) :
    ∀ M : ModuleCat.{v} R, Nontrivial M → Module.Finite R M → I • (⊤ : Submodule R M) < ⊤ →
    (∃ rs : List R, rs.length = n ∧ (∀ r ∈ rs, r ∈ I) ∧ IsRegular M rs) →
    ∀ i < n, Subsingleton (Ext N M i) := by
  induction' n with n ih
  · simp
  · rintro M Mntr Mfin smul_lt ⟨rs, len, mem, reg⟩ i hi
    have le_rad := Nsupp
    rw [Module.support_eq_zeroLocus, PrimeSpectrum.zeroLocus_subset_zeroLocus_iff] at le_rad
    match rs with
    | [] =>
      absurd len
      simp
    | a :: rs' =>
      rcases le_rad (mem a List.mem_cons_self) with ⟨k, hk⟩
      have kpos : k > 0 := by
        by_contra h
        simp only [Nat.eq_zero_of_not_pos h, pow_zero, Module.mem_annihilator, one_smul] at hk
        absurd Nntr
        exact not_nontrivial_iff_subsingleton.mpr (subsingleton_of_forall_eq 0 hk)
      simp only [isRegular_cons_iff] at reg
      let M' := (QuotSMulTop a M)
      have le_smul : a • ⊤ ≤ I • (⊤ : Submodule R M) := by
        rw [← Submodule.ideal_span_singleton_smul]
        exact Submodule.smul_mono_left
          ((span_singleton_le_iff_mem I).mpr (mem a List.mem_cons_self))
      have Qntr : Nontrivial M' :=
        Submodule.Quotient.nontrivial_of_lt_top _ (lt_of_lt_of_le' smul_lt le_smul)
      have smul_lt' : I • (⊤ : Submodule R M') < ⊤ := by
        rw [lt_top_iff_ne_top]
        by_contra eq
        absurd lt_top_iff_ne_top.mp smul_lt
        have := Submodule.smul_top_eq_comap_smul_top_of_surjective I
          (Submodule.mkQ (a • (⊤ : Submodule R M))) (Submodule.mkQ_surjective _)
        simpa [eq, le_smul] using this
      have exist_reg' : ∃ rs : List R, rs.length = n ∧ (∀ r ∈ rs, r ∈ I) ∧
        IsRegular (ModuleCat.of R M') rs := by
        use rs'
        simp only [List.length_cons, Nat.add_left_inj] at len
        simp only [List.mem_cons, forall_eq_or_imp] at mem
        exact ⟨len, mem.2, reg.2⟩
      by_cases eq0 : i = 0
      · rw [eq0]
        have : Subsingleton (N →ₗ[R] M) := subsingleton_linearMap_iff.mpr
          ⟨a ^ k, hk, (IsSMulRegular.pow k reg.1)⟩
        have : Subsingleton (N ⟶ M) := ModuleCat.homEquiv.subsingleton
        exact Ext.addEquiv₀.subsingleton
      · have lt : i - 1 < n := by omega
        let g := (AddCommGrp.ofHom ((Ext.mk₀ (smulShortComplex M a).f).postcomp N (add_zero i)))
        have mono_g : Mono g := by
          apply ShortComplex.Exact.mono_g (CategoryTheory.Abelian.Ext.covariant_sequence_exact₁'
            N reg.1.smulShortComplex_shortExact (i - 1) i (by omega)) (IsZero.eq_zero_of_src _ _)
          exact @AddCommGrp.isZero_of_subsingleton _ (ih (ModuleCat.of R M') Qntr
            (Module.Finite.quotient R _) smul_lt' exist_reg' (i - 1) lt)
        let gk := (AddCommGrp.ofHom
          ((Ext.mk₀ (smulShortComplex M (a ^ k)).f).postcomp N (add_zero i)))
        have mono_gk : Mono gk := mono_of_mono a kpos i mono_g
        have zero_gk : gk = 0 := ext_hom_eq_zero_of_mem_ann hk i
        exact AddCommGrp.subsingleton_of_isZero (IsZero.of_mono_eq_zero _ zero_gk)

--lemma222 i.e. Rees theorem
lemma lemma222 [IsNoetherianRing R] (I : Ideal R) [Small.{v} (R ⧸ I)] (n : ℕ) (M : ModuleCat.{v} R)
    (Mntr : Nontrivial M) (Mfin : Module.Finite R M) (smul_lt : I • (⊤ : Submodule R M) < ⊤) :
  [∀ N : ModuleCat.{v} R, (Nontrivial N ∧ Module.Finite R N ∧
    Module.support R N ⊆ PrimeSpectrum.zeroLocus I) → ∀ i < n, Subsingleton (Ext N M i),
   ∀ i < n, Subsingleton (Ext (ModuleCat.of R (Shrink.{v} (R ⧸ I))) M i),
   ∃ N : ModuleCat R, Nontrivial N ∧ Module.Finite R N ∧
    Module.support R N = PrimeSpectrum.zeroLocus I ∧ ∀ i < n, Subsingleton (Ext N M i),
    ∃ rs : List R, rs.length = n ∧ (∀ r ∈ rs, r ∈ I) ∧ RingTheory.Sequence.IsRegular M rs
    ].TFAE := by
  have ntrQ : Nontrivial (R ⧸ I) := by
    apply Submodule.Quotient.nontrivial_of_lt_top _ (lt_top_iff_ne_top.mpr _)
    by_contra eq
    absurd smul_lt
    simp [eq]
  have suppQ : Module.support R (R ⧸ I) = PrimeSpectrum.zeroLocus I := by
    have : I = (I • (⊤ : Ideal R)) := by simp only [smul_eq_mul, mul_top]
    rw [this, Module.support_quotient]
    have : Module.annihilator R R = ⊥ := by
      rw [Module.annihilator_eq_bot]
      exact (faithfulSMul_iff_algebraMap_injective R R).mpr fun ⦃a₁ a₂⦄ a ↦ a
    simp [Module.support_eq_zeroLocus, this]
  tfae_have 1 → 2 := by
    intro h1 i hi
    apply h1 (ModuleCat.of R (Shrink.{v} (R ⧸ I))) _ i hi
<<<<<<< HEAD
    simp_rw [instNontrivialShrink, Module.Finite.equiv (Shrink.linearEquiv (R ⧸ I) R).symm]
    rw [true_and, true_and, (Shrink.linearEquiv _ R).support_eq, suppQ]
  tfae_have 2 → 3 := by
    intro h2
    use (ModuleCat.of R (Shrink.{v} (R ⧸ I)))
    simp only [instNontrivialShrink, Module.Finite.equiv (Shrink.linearEquiv (R ⧸ I) R).symm,
      true_and]
    refine ⟨?_, h2⟩
    rw [(Shrink.linearEquiv _ R).support_eq, suppQ]
=======
    simp_rw [instNontrivialShrink, Module.Finite.equiv (Shrink.linearEquiv R (R ⧸ I)).symm]
    rw [true_and, true_and, (Shrink.linearEquiv R _).support_eq, suppQ]
  tfae_have 2 → 3 := by
    intro h2
    use (ModuleCat.of R (Shrink.{v} (R ⧸ I)))
    simp only [instNontrivialShrink, Module.Finite.equiv (Shrink.linearEquiv R (R ⧸ I)).symm,
      true_and]
    refine ⟨?_, h2⟩
    rw [(Shrink.linearEquiv R _).support_eq, suppQ]
>>>>>>> 6e785edb
  tfae_have 3 → 4 := lemma222_3_to_4 I n M Mntr Mfin smul_lt
  tfae_have 4 → 1 := fun h4 N ⟨Nntr, Nfin, Nsupp⟩ i hi ↦
    lemma222_4_to_1 I n N Nntr Nfin Nsupp M Mntr Mfin smul_lt h4 i hi
  tfae_finish


section depth

omit [UnivLE.{v, w}]

instance (I : Ideal R) [Small.{v, u} R] : Small.{v, u} (R ⧸ I) :=
  small_of_surjective Ideal.Quotient.mk_surjective

noncomputable def moduleDepth (N M : ModuleCat.{v} R) : ℕ∞ :=
  sSup {n : ℕ∞ | ∀ i : ℕ, i < n → Subsingleton (Ext.{max u v} N M i)}

noncomputable def Ideal.depth (I : Ideal R) (M : ModuleCat.{v} R) : ℕ∞ :=
  moduleDepth (ModuleCat.of R (Shrink.{v} (R ⧸ I))) M

noncomputable def IsLocalRing.depth [IsLocalRing R] (M : ModuleCat.{v} R) : ℕ∞ :=
  (IsLocalRing.maximalIdeal R).depth M

open Classical in
lemma moduleDepth_eq_find (N M : ModuleCat.{v} R) (h : ∃ n, Nontrivial (Ext.{max u v} N M n)) :
    moduleDepth N M = Nat.find h := by
  apply le_antisymm
  · simp only [moduleDepth, sSup_le_iff, Set.mem_setOf_eq]
    intro n hn
    by_contra gt
    absurd Nat.find_spec h
    exact not_nontrivial_iff_subsingleton.mpr (hn (Nat.find h) (not_le.mp gt))
  · simp only [moduleDepth]
    apply le_sSup
    simp only [Set.mem_setOf_eq, Nat.cast_lt, Nat.lt_find_iff]
    intro i hi
    exact not_nontrivial_iff_subsingleton.mp (hi i (le_refl i))

lemma moduleDepth_eq_top_iff (N M : ModuleCat.{v} R) :
    moduleDepth N M = ⊤ ↔ ∀ i, Subsingleton (Ext.{max u v} N M i) := by
  refine ⟨fun h ↦ ?_, fun h ↦ ?_⟩
  · by_contra! exist
    rw [moduleDepth_eq_find N M
      ((exists_congr (fun i ↦ not_subsingleton_iff_nontrivial)).mp exist)] at h
    simp at h
  · simp [moduleDepth]
    exact csSup_eq_top_of_top_mem (fun i _ ↦ h i)

lemma moduleDepth_lt_top_iff (N M : ModuleCat.{v} R) :
    moduleDepth N M < ⊤ ↔ ∃ n, Nontrivial (Ext.{max u v} N M n) := by
  convert (moduleDepth_eq_top_iff N M).not
  · exact lt_top_iff_ne_top
  · push_neg
    exact exists_congr (fun i ↦ not_subsingleton_iff_nontrivial.symm)

lemma moduleDepth_eq_iff (N M : ModuleCat.{v} R) (n : ℕ) : moduleDepth N M = n ↔
    Nontrivial (Ext.{max u v} N M n) ∧ ∀ i < n, Subsingleton (Ext.{max u v} N M i) := by
  classical
  refine ⟨fun h ↦ ?_, fun ⟨ntr, h⟩ ↦ ?_⟩
  · have exist := (moduleDepth_lt_top_iff N M).mp (by simp [h])
    simp only [moduleDepth_eq_find _ _ exist, Nat.cast_inj] at h
    refine ⟨h ▸ Nat.find_spec exist, fun i hi ↦ ?_⟩
    exact not_nontrivial_iff_subsingleton.mp (Nat.find_min exist (lt_of_lt_of_eq hi h.symm))
  · have exist : ∃ n, Nontrivial (Ext.{max u v} N M n) := by use n
    simp only [moduleDepth_eq_find _ _ exist, Nat.cast_inj, Nat.find_eq_iff, ntr, true_and]
    intro i hi
    exact not_nontrivial_iff_subsingleton.mpr (h i hi)

lemma ext_subsingleton_of_lt_moduleDepth {N M : ModuleCat.{v} R} {i : ℕ}
    (lt : i < moduleDepth N M) : Subsingleton (Ext.{max u v} N M i) := by
  by_cases lttop : moduleDepth N M < ⊤
  · let _ : Nonempty {n : ℕ∞ | ∀ (i : ℕ), i < n → Subsingleton (Ext.{max u v} N M i)} :=
      Nonempty.intro ⟨(0 : ℕ∞), by simp⟩
    exact ENat.sSup_mem_of_nonempty_of_lt_top lttop i lt
  · simp only [not_lt, top_le_iff, moduleDepth_eq_top_iff] at lttop
    exact lttop i

lemma moduleDepth_eq_sup_nat (N M : ModuleCat.{v} R) : moduleDepth N M =
    sSup {n : ℕ∞ | n < ⊤ ∧ ∀ i : ℕ, i < n → Subsingleton (Ext.{max u v} N M i)} := by
  simp only [moduleDepth]
  by_cases h : ⊤ ∈ {n : ℕ∞ | ∀ (i : ℕ), i < n → Subsingleton (Ext.{max u v} N M i)}
  · rw [csSup_eq_top_of_top_mem h, eq_comm, ENat.eq_top_iff_forall_ge]
    intro m
    apply le_sSup
    simp only [Set.mem_setOf_eq, ENat.coe_lt_top, forall_const] at h
    simpa using fun i _ ↦ h i
  · congr
    ext n
    exact ⟨fun mem ↦ ⟨top_notMem_iff.mp h n mem, mem⟩, fun mem ↦ mem.2⟩

lemma moduleDepth_eq_depth_of_supp_eq [IsNoetherianRing R] (I : Ideal R)
    (N M : ModuleCat.{v} R) [Module.Finite R M] [Nfin : Module.Finite R N]
    [Nontrivial M] [Nntr : Nontrivial N] (smul_lt : I • (⊤ : Submodule R M) < ⊤)
    (hsupp : Module.support R N = PrimeSpectrum.zeroLocus I) :
    moduleDepth N M = I.depth M := by
  have (n : ℕ) : (∀ i < n, Subsingleton (Ext.{max u v} N M i)) ↔
    (∀ i < n, Subsingleton (Ext.{max u v} (ModuleCat.of R (Shrink.{v} (R ⧸ I))) M i)) := by
    refine ⟨fun h ↦ ?_, fun h ↦ ?_⟩
    · apply ((lemma222 I n M ‹_› ‹_› smul_lt).out 1 2).mpr
      use N
    · have rees := ((lemma222 I n M ‹_› ‹_› smul_lt).out 0 1).mpr h
      apply rees N
      simp [Nfin, Nntr, hsupp]
  simp [Ideal.depth, moduleDepth_eq_sup_nat]
  congr
  ext n
  simp only [Set.mem_setOf_eq, and_congr_right_iff]
  intro lt_top
  convert this n.toNat
  <;> nth_rw 1 [← ENat.coe_toNat (LT.lt.ne_top lt_top), ENat.coe_lt_coe]

open Opposite in
lemma moduleDepth_eq_of_iso_fst (M : ModuleCat.{v} R) {N N' : ModuleCat.{v} R} (e : N ≅ N') :
    moduleDepth N M = moduleDepth N' M := by
  simp only [moduleDepth]
  congr
  ext n
  exact forall₂_congr fun i _ ↦
    (((extFunctor.{max u v} i).mapIso e.symm.op).app M).addCommGroupIsoToAddEquiv.subsingleton_congr

lemma moduleDepth_eq_of_iso_snd (N : ModuleCat.{v} R) {M M' : ModuleCat.{v} R} (e : M ≅ M') :
    moduleDepth N M = moduleDepth N M' := by
  simp only [moduleDepth]
  congr
  ext n
  exact forall₂_congr fun i _ ↦
    ((extFunctorObj N i).mapIso e).addCommGroupIsoToAddEquiv.subsingleton_congr

lemma Ideal.depth_eq_of_iso (I : Ideal R) {M M' : ModuleCat.{v} R} (e : M ≅ M') :
    I.depth M = I.depth M' :=
  moduleDepth_eq_of_iso_snd (ModuleCat.of R (Shrink.{v, u} (R ⧸ I))) e

lemma IsLocalRing.depth_eq_of_iso [IsLocalRing R] {M M' : ModuleCat.{v} R} (e : M ≅ M') :
    IsLocalRing.depth M = IsLocalRing.depth M' :=
  (maximalIdeal R).depth_eq_of_iso e

lemma moduleDepth_eq_zero_of_hom_nontrivial (N M : ModuleCat.{v} R) :
    moduleDepth N M = 0 ↔ Nontrivial (N →ₗ[R] M) := by
  refine ⟨fun h ↦ ?_, fun h ↦ ?_⟩
  · simp [moduleDepth] at h
    have : 1 ∉ {n : ℕ∞ | ∀ (i : ℕ), i < n → Subsingleton (Ext.{max u v} N M i)} := by
      by_contra mem
      absurd le_sSup mem
      simp [h]
    simp only [Set.mem_setOf_eq, Nat.cast_lt_one, forall_eq,
      not_subsingleton_iff_nontrivial, Ext.addEquiv₀.nontrivial_congr] at this
    exact (ModuleCat.homLinearEquiv (S := R)).nontrivial_congr.mp this
  · apply nonpos_iff_eq_zero.mp (sSup_le (fun n mem ↦ ?_))
    by_contra pos
    absurd mem 0 (lt_of_not_ge pos)
    simpa [not_subsingleton_iff_nontrivial, Ext.addEquiv₀.nontrivial_congr]
      using (ModuleCat.homLinearEquiv (S := R)).nontrivial_congr.mpr h

lemma moduleDepth_ge_min_of_shortExact_fst
    (S : ShortComplex (ModuleCat.{v} R)) (hS : S.ShortExact)
    (N : ModuleCat.{v} R) : moduleDepth S.X₂ N ≥ moduleDepth S.X₁ N ⊓ moduleDepth S.X₃ N := by
  apply le_sSup
  simp only [Set.mem_setOf_eq, lt_inf_iff, and_imp]
  intro i hi1 hi3
  have zero1 : IsZero (AddCommGrp.of (Ext S.X₁ N i)) :=
      @AddCommGrp.isZero_of_subsingleton _ (ext_subsingleton_of_lt_moduleDepth hi1)
  have zero3 : IsZero (AddCommGrp.of (Ext S.X₃ N i)) :=
      @AddCommGrp.isZero_of_subsingleton _ (ext_subsingleton_of_lt_moduleDepth hi3)
  exact AddCommGrp.subsingleton_of_isZero <| ShortComplex.Exact.isZero_of_both_zeros
    (Ext.contravariant_sequence_exact₂' hS N i)
    (zero3.eq_zero_of_src _) (zero1.eq_zero_of_tgt _)

lemma moduleDepth_ge_min_of_shortExact_snd
    (N : ModuleCat.{v} R) (S : ShortComplex (ModuleCat.{v} R))
    (hS : S.ShortExact) : moduleDepth N S.X₂ ≥ moduleDepth N S.X₁ ⊓ moduleDepth N S.X₃ := by
  apply le_sSup
  simp only [Set.mem_setOf_eq, lt_inf_iff, and_imp]
  intro i hi1 hi3
  have zero1 : IsZero (AddCommGrp.of (Ext N S.X₁ i)) :=
      @AddCommGrp.isZero_of_subsingleton _ (ext_subsingleton_of_lt_moduleDepth hi1)
  have zero3 : IsZero (AddCommGrp.of (Ext N S.X₃ i)) :=
      @AddCommGrp.isZero_of_subsingleton _ (ext_subsingleton_of_lt_moduleDepth hi3)
  exact AddCommGrp.subsingleton_of_isZero <| ShortComplex.Exact.isZero_of_both_zeros
    (Ext.covariant_sequence_exact₂' N hS i)
    (zero1.eq_zero_of_src _) (zero3.eq_zero_of_tgt _)

lemma moduleDepth_eq_sSup_length_regular [IsNoetherianRing R] (I : Ideal R)
    (N M : ModuleCat.{v} R) [Module.Finite R M] [Nfin : Module.Finite R N]
    [Nontrivial M] [Nntr : Nontrivial N] (smul_lt : I • (⊤ : Submodule R M) < ⊤)
    (hsupp : Module.support R N = PrimeSpectrum.zeroLocus I) :
    moduleDepth N M = sSup {(List.length rs : ℕ∞) | (rs : List R)
    (_ : RingTheory.Sequence.IsRegular M rs) (_ : ∀ r ∈ rs, r ∈ I) } := by
  rw [moduleDepth_eq_sup_nat]
  congr
  ext m
  simp only [Set.mem_setOf_eq, exists_prop]
  refine ⟨fun ⟨lt_top, h⟩ ↦ ?_, fun ⟨rs, reg, mem, len⟩ ↦ ?_⟩
  · rcases ENat.ne_top_iff_exists.mp (ne_top_of_lt lt_top) with ⟨n, hn⟩
    simp only [← hn, Nat.cast_lt, Nat.cast_inj] at h ⊢
    have : ∃ N : ModuleCat.{v} R, Nontrivial N ∧ Module.Finite R N ∧
      Module.support R N = PrimeSpectrum.zeroLocus I ∧
      ∀ i < n, Subsingleton (Ext.{max u v} N M i) := by
      use N
    rcases ((lemma222 I n M ‹_› ‹_› smul_lt).out 2 3).mp this with ⟨rs, len, mem, reg⟩
    use rs
  · simp only [← len, ENat.coe_lt_top, Nat.cast_lt, true_and]
    have rees := ((lemma222 I rs.length M ‹_› ‹_› smul_lt).out 3 0).mp (by use rs)
    apply rees N
    simp [Nntr, Nfin, hsupp]

lemma IsLocalRing.ideal_depth_eq_sSup_length_regular [IsLocalRing R] [IsNoetherianRing R]
    (I : Ideal R) (netop : I ≠ ⊤) (M : ModuleCat.{v} R) [Module.Finite R M]
    [Nontrivial M] : I.depth M = sSup {(List.length rs : ℕ∞) | (rs : List R)
    (_ : RingTheory.Sequence.IsRegular M rs) (_ : ∀ r ∈ rs, r ∈ I) } := by
<<<<<<< HEAD
  let _ := Module.Finite.equiv (Shrink.linearEquiv (R ⧸ I) R).symm
=======
  let _ := Module.Finite.equiv (Shrink.linearEquiv R (R ⧸ I)).symm
>>>>>>> 6e785edb
  let _ : Nontrivial (R ⧸ I) := Quotient.nontrivial netop
  have smul_lt : I • (⊤ : Submodule R M) < ⊤ := lt_of_le_of_lt
      (Submodule.smul_mono (le_maximalIdeal netop) (le_refl _))
      (Ne.lt_top' (Submodule.top_ne_ideal_smul_of_le_jacobson_annihilator
        (IsLocalRing.maximalIdeal_le_jacobson _)))
  apply moduleDepth_eq_sSup_length_regular I (ModuleCat.of R (Shrink.{v} (R ⧸ I))) M smul_lt
<<<<<<< HEAD
  rw [(Shrink.linearEquiv (R ⧸ I) R).support_eq, Module.support_eq_zeroLocus,
=======
  rw [(Shrink.linearEquiv R (R ⧸ I)).support_eq, Module.support_eq_zeroLocus,
>>>>>>> 6e785edb
    Ideal.annihilator_quotient]

lemma IsLocalRing.depth_eq_sSup_length_regular [IsLocalRing R] [IsNoetherianRing R]
    (M : ModuleCat.{v} R) [Module.Finite R M] [Nontrivial M] :
    IsLocalRing.depth M = sSup {(List.length rs : ℕ∞) | (rs : List R)
    (_ : RingTheory.Sequence.IsRegular M rs) (_ : ∀ r ∈ rs, r ∈ maximalIdeal R) } :=
  IsLocalRing.ideal_depth_eq_sSup_length_regular (maximalIdeal R) IsPrime.ne_top' M

lemma IsLocalRing.ideal_depth_le_depth [IsLocalRing R] [IsNoetherianRing R]
    (I : Ideal R) (netop : I ≠ ⊤) (M : ModuleCat.{v} R) [Module.Finite R M] [Nontrivial M] :
    I.depth M ≤ IsLocalRing.depth M := by
  rw [ideal_depth_eq_sSup_length_regular I netop, depth_eq_sSup_length_regular]
  apply sSup_le (fun n hn ↦ le_sSup ?_)
  rcases hn with ⟨rs, reg, mem, len⟩
  have : ∀ r ∈ rs, r ∈ maximalIdeal R := fun r a ↦ (le_maximalIdeal netop) (mem r a)
  use rs

omit [Small.{v, u} R] in
<<<<<<< HEAD
lemma Submodule.comap_lt_top_of_lt_range {M N : Type* } [AddCommGroup M] [Module R M]
=======
lemma Submodule.comap_lt_top_of_lt_range {M N : Type*} [AddCommGroup M] [Module R M]
>>>>>>> 6e785edb
    [AddCommGroup N] [Module R N] (f : M →ₗ[R] N) (p : Submodule R N)
    (lt : p < LinearMap.range f) : Submodule.comap f p < ⊤ := by
  obtain ⟨x, ⟨y, hy⟩, nmem⟩ : ∃ x ∈ LinearMap.range f, x ∉ p := Set.exists_of_ssubset lt
  have : y ∉ Submodule.comap f p := by simpa [hy] using nmem
  exact lt_of_le_not_ge (fun _ a ↦ trivial) fun a ↦ this (a trivial)

--universe invariant
lemma moduleDepth_eq_moduleDepth_shrink [IsNoetherianRing R] (I : Ideal R) [Small.{w, u} R]
    (N M : Type v) [AddCommGroup M] [Module R M] [Module.Finite R M] [Nontrivial M]
    [AddCommGroup N] [Module R N] [Nfin : Module.Finite R N] [Nntr : Nontrivial N]
    (smul_lt : I • (⊤ : Submodule R M) < ⊤)
    (hsupp : Module.support R N = PrimeSpectrum.zeroLocus I) [Small.{w} M] [Small.{w} N] :
    moduleDepth (ModuleCat.of R N) (ModuleCat.of R M) =
    moduleDepth (ModuleCat.of R (Shrink.{w} N)) (ModuleCat.of R (Shrink.{w} M)) := by
  rw [moduleDepth_eq_sSup_length_regular I (ModuleCat.of R N) (ModuleCat.of R M) smul_lt hsupp]
  let _ : Module.Finite R (Shrink.{w} M) :=
<<<<<<< HEAD
    Module.Finite.equiv (Shrink.linearEquiv.{v, w} M R).symm
  let _ : Module.Finite R (Shrink.{w} N) :=
    Module.Finite.equiv (Shrink.linearEquiv.{v, w} N R).symm
  have smul_lt' : I • (⊤ : Submodule R (Shrink.{w} M)) < ⊤ := by
    apply lt_of_le_of_lt (Submodule.smul_top_le_comap_smul_top I
      (Shrink.linearEquiv.{v, w} M R).toLinearMap) (Submodule.comap_lt_top_of_lt_range _ _ _)
    simpa using smul_lt
  have hsupp' : Module.support R (Shrink.{w} N) = PrimeSpectrum.zeroLocus I := by
    rw [LinearEquiv.support_eq (Shrink.linearEquiv.{v, w} N R), hsupp]
=======
    Module.Finite.equiv (Shrink.linearEquiv.{w} R M).symm
  let _ : Module.Finite R (Shrink.{w} N) :=
    Module.Finite.equiv (Shrink.linearEquiv.{w} R N).symm
  have smul_lt' : I • (⊤ : Submodule R (Shrink.{w} M)) < ⊤ := by
    apply lt_of_le_of_lt (Submodule.smul_top_le_comap_smul_top I
      (Shrink.linearEquiv.{w} R M).toLinearMap) (Submodule.comap_lt_top_of_lt_range _ _ _)
    simpa using smul_lt
  have hsupp' : Module.support R (Shrink.{w} N) = PrimeSpectrum.zeroLocus I := by
    rw [LinearEquiv.support_eq (Shrink.linearEquiv.{w} R N), hsupp]
>>>>>>> 6e785edb
  rw [moduleDepth_eq_sSup_length_regular I
    (ModuleCat.of R (Shrink.{w} N)) (ModuleCat.of R (Shrink.{w} M)) smul_lt' hsupp']
  have : RingTheory.Sequence.IsRegular M =
    RingTheory.Sequence.IsRegular (R := R) (Shrink.{w, v} M) := by
    ext rs
<<<<<<< HEAD
    exact LinearEquiv.isRegular_congr (Shrink.linearEquiv.{v, w} M R).symm rs
=======
    exact LinearEquiv.isRegular_congr (Shrink.linearEquiv.{w} R M).symm rs
>>>>>>> 6e785edb
  congr!

lemma ring_depth_invariant [IsNoetherianRing R] (I : Ideal R) (lt_top : I < ⊤) :
    I.depth (ModuleCat.of R (Shrink.{v} R)) = I.depth (ModuleCat.of R R) := by
  simp only [Ideal.depth]
  let _ : Nontrivial (R ⧸ I) := Submodule.Quotient.nontrivial_of_lt_top I lt_top
  let _ : Nontrivial R := (Submodule.nontrivial_iff R).mp (nontrivial_of_lt I ⊤ lt_top)
  let e : (of R (Shrink.{u, u} (R ⧸ I))) ≅ (of R (R ⧸ I)) :=
<<<<<<< HEAD
    (Shrink.linearEquiv.{u, u} (R ⧸ I) R).toModuleIso
=======
    (Shrink.linearEquiv.{u, u} R (R ⧸ I)).toModuleIso
>>>>>>> 6e785edb
  rw [moduleDepth_eq_of_iso_fst _ e, eq_comm]
  have smul_lt : I • (⊤ : Submodule R R) < ⊤ := by simpa using lt_top
  apply moduleDepth_eq_moduleDepth_shrink I (R ⧸ I) R smul_lt
  simp [Module.support_eq_zeroLocus, Ideal.annihilator_quotient]

omit [Small.{v, u} R] in
lemma ring_depth_uLift [IsNoetherianRing R] (I : Ideal R) (lt_top : I < ⊤) :
    I.depth (ModuleCat.of R (ULift.{w} R)) = I.depth (ModuleCat.of R R) := by
  let e : (of R (Shrink.{max u w} R)) ≅ (of R (ULift.{w} R)) :=
<<<<<<< HEAD
    ((Shrink.linearEquiv.{u, max u w} R R).trans ULift.moduleEquiv.symm).toModuleIso
  rw [← I.depth_eq_of_iso e]
  exact ring_depth_invariant.{max u w} I lt_top

lemma moduleDepth_quotSMulTop_succ_eq_moduleDepth (N M : ModuleCat.{v} R) (x : R)
    (reg : IsSMulRegular M x) (mem : x ∈ Module.annihilator R N) :
    moduleDepth N (ModuleCat.of R (QuotSMulTop x M)) + 1 = moduleDepth N M := by
  simp only [moduleDepth, add_comm]
  have iff (i : ℕ) : Subsingleton (Ext N (ModuleCat.of R (QuotSMulTop x M)) i) ↔
    (Subsingleton (Ext N M i) ∧ Subsingleton (Ext N M (i + 1))) := by
    refine ⟨fun h ↦ ?_, fun ⟨h1, h3⟩ ↦ ?_⟩
    · constructor
      · exact @Function.Injective.subsingleton _ _ _ ((AddCommGrp.mono_iff_injective _).mp
          (ShortComplex.Exact.mono_g
          (Ext.covariant_sequence_exact₂' N reg.smulShortComplex_shortExact i)
          (ext_hom_eq_zero_of_mem_ann mem i))) h
      · exact @Function.Surjective.subsingleton _ _ _ h ((AddCommGrp.epi_iff_surjective _).mp
          (ShortComplex.Exact.epi_f
          (Ext.covariant_sequence_exact₁' N reg.smulShortComplex_shortExact i (i + 1) rfl)
          (ext_hom_eq_zero_of_mem_ann mem (i + 1))))
    · exact AddCommGrp.subsingleton_of_isZero <| ShortComplex.Exact.isZero_of_both_zeros
        (Ext.covariant_sequence_exact₃' N reg.smulShortComplex_shortExact i (i + 1) rfl)
        ((@AddCommGrp.isZero_of_subsingleton _ h1).eq_zero_of_src _)
        ((@AddCommGrp.isZero_of_subsingleton _ h3).eq_zero_of_tgt _)
  apply le_antisymm
  · rw [ENat.add_sSup ⟨0, by simp⟩]
    apply iSup_le (fun n ↦ iSup_le (fun hn ↦ ?_))
    apply le_sSup
    intro i hi
    by_cases eq0 : i = 0
    · rw [eq0, Ext.addEquiv₀.subsingleton_congr, ModuleCat.homAddEquiv.subsingleton_congr]
      exact linearMap_subsingleton_of_mem_annihilator reg mem
    · have eq : i - 1 + 1 = i := Nat.sub_one_add_one eq0
      have : i - 1 < n := by
        enat_to_nat
        omega
      have := ((iff (i - 1)).mp (hn (i - 1) this)).2
      simpa only [eq] using this
  · apply sSup_le (fun n hn ↦ ?_)
    by_cases eq0 : n = 0
    · simp [eq0]
    · have : n - 1 + 1 = n := by
        enat_to_nat
        omega
      rw [add_comm, ← this]
      apply add_le_add_right
      apply le_sSup
      intro i hi
      have lt2 : i + 1 < n := by
        enat_to_nat
        omega
      have lt1 : i < n := lt_of_le_of_lt (self_le_add_right _ _) lt2
      exact (iff i).mpr ⟨hn i lt1, hn (i + 1) lt2⟩

lemma Ideal.depth_quotSMulTop_succ_eq_moduleDepth (I : Ideal R) (M : ModuleCat.{v} R) (x : R)
    (reg : IsSMulRegular M x) (mem : x ∈ I) :
    I.depth (ModuleCat.of R (QuotSMulTop x M)) + 1 = I.depth M := by
  apply moduleDepth_quotSMulTop_succ_eq_moduleDepth _ M x reg
  simpa [LinearEquiv.annihilator_eq (Shrink.linearEquiv (R ⧸ I) R), Ideal.annihilator_quotient]

lemma IsLocalRing.depth_quotSMulTop_succ_eq_moduleDepth [IsLocalRing R] (M : ModuleCat.{v} R)
    (x : R) (reg : IsSMulRegular M x) (mem : x ∈ maximalIdeal R) :
    IsLocalRing.depth (ModuleCat.of R (QuotSMulTop x M)) + 1 = IsLocalRing.depth M :=
  (maximalIdeal R).depth_quotSMulTop_succ_eq_moduleDepth M x reg mem

lemma moduleDepth_quotient_regular_sequence_add_length_eq_moduleDepth (N M : ModuleCat.{v} R)
    (rs : List R) (reg : IsWeaklyRegular M rs) (h : ∀ r ∈ rs, r ∈ Module.annihilator R N) :
    moduleDepth N (ModuleCat.of R (M ⧸ (Ideal.ofList rs) • (⊤ : Submodule R M))) + rs.length =
    moduleDepth N M := by
  generalize len : rs.length = n
  induction' n with n hn generalizing M rs
  · rw [List.length_eq_zero_iff.mp len, Ideal.ofList_nil, Submodule.bot_smul]
    simpa using moduleDepth_eq_of_iso_snd N (Submodule.quotEquivOfEqBot ⊥ rfl).toModuleIso
  · match rs with
    | [] => simp at len
    | x :: rs' =>
      simp only [Nat.cast_add, Nat.cast_one]
      simp only [List.length_cons, Nat.add_right_cancel_iff] at len
      have : IsSMulRegular M x := ((isWeaklyRegular_cons_iff M _ _).mp reg).1
      rw [moduleDepth_eq_of_iso_snd N
        (Submodule.quotOfListConsSMulTopEquivQuotSMulTopInner M x rs').toModuleIso,
        ← moduleDepth_quotSMulTop_succ_eq_moduleDepth N M x this (h x List.mem_cons_self),
        ← hn (ModuleCat.of R (QuotSMulTop x M)) rs' ((isWeaklyRegular_cons_iff M _ _).mp reg).2
        (fun r hr ↦ h r (List.mem_cons_of_mem x hr)) len, add_assoc]

lemma ideal_depth_quotient_regular_sequence_add_length_eq_ideal_depth (I : Ideal R)
    (M : ModuleCat.{v} R) (rs : List R) (reg : IsWeaklyRegular M rs)
    (h : ∀ r ∈ rs, r ∈ I) :
    I.depth (ModuleCat.of R (M ⧸ (Ideal.ofList rs) • (⊤ : Submodule R M))) + rs.length =
    I.depth M := by
  apply moduleDepth_quotient_regular_sequence_add_length_eq_moduleDepth _ M rs reg
  convert h
  rw [LinearEquiv.annihilator_eq (Shrink.linearEquiv (R ⧸ I) R), Ideal.annihilator_quotient]

lemma depth_quotient_regular_sequence_add_length_eq_depth [IsLocalRing R]
    (M : ModuleCat.{v} R) (rs : List R)
    (reg : IsRegular M rs) :
    IsLocalRing.depth (ModuleCat.of R (M ⧸ (Ideal.ofList rs) • (⊤ : Submodule R M))) + rs.length =
    IsLocalRing.depth M := by
  apply ideal_depth_quotient_regular_sequence_add_length_eq_ideal_depth _ M rs reg.toIsWeaklyRegular
  intro r hr
  simp only [mem_maximalIdeal, mem_nonunits_iff]
  by_contra isu
  absurd reg.2
  simp [eq_top_of_isUnit_mem (ofList rs) (Ideal.subset_span hr) isu]

section ring

local instance (R : Type*) [CommRing R] (I : Ideal R) [IsNoetherianRing R] :
    IsNoetherianRing (R ⧸ I) :=
  isNoetherianRing_of_surjective R _ (Ideal.Quotient.mk I)
    Ideal.Quotient.mk_surjective

lemma IsLocalRing.depth_eq_of_ringEquiv {R R' : Type*} [CommRing R] [CommRing R']
    [IsLocalRing R] [IsNoetherianRing R] [IsLocalRing R'] [IsNoetherianRing R'] (e : R ≃+* R') :
    IsLocalRing.depth (ModuleCat.of R R) = IsLocalRing.depth (ModuleCat.of R' R') := by
  let _ : RingHomInvPair e.toRingHom e.symm.toRingHom := RingHomInvPair.of_ringEquiv e
  let _ : RingHomInvPair e.symm.toRingHom e.toRingHom := RingHomInvPair.symm _ _
  let e' : R ≃ₛₗ[e.toRingHom] R' := {
    __ := e
    map_smul' a b := by simp }
  simp only [depth_eq_sSup_length_regular]
  congr!
  rename_i n
  refine ⟨fun ⟨rs, reg, mem, len⟩ ↦ ?_, fun ⟨rs, reg, mem, len⟩ ↦ ?_⟩
  · use List.map e.toRingHom rs, (LinearEquiv.isRegular_congr' e' rs).mp reg
    simpa [len]
  · use List.map e.symm.toRingHom rs, (LinearEquiv.isRegular_congr' e'.symm rs).mp reg
    simpa [len]

omit [Small.{v, u} R] in
lemma IsLocalRing.depth_quotient_regular_succ_eq_depth  [IsLocalRing R] [IsNoetherianRing R] (x : R)
    (reg : IsSMulRegular R x) (mem : x ∈ maximalIdeal R) :
    letI : IsLocalRing (R ⧸ x • (⊤ : Ideal R)) :=
      have : Nontrivial (R ⧸ x • (⊤ : Ideal R)) :=
        Quotient.nontrivial (by simpa [← Submodule.ideal_span_singleton_smul])
      have : IsLocalHom (Ideal.Quotient.mk (x • (⊤ : Ideal R))) :=
        IsLocalHom.of_surjective _ Ideal.Quotient.mk_surjective
      IsLocalRing.of_surjective (Ideal.Quotient.mk (x • (⊤ : Ideal R))) Ideal.Quotient.mk_surjective
    IsLocalRing.depth (ModuleCat.of (R ⧸ x • (⊤ : Ideal R)) (R ⧸ x • (⊤ : Ideal R))) + 1 =
    IsLocalRing.depth (ModuleCat.of R R) := by
  have : Nontrivial (R ⧸ x • (⊤ : Ideal R)) :=
        Quotient.nontrivial (by simpa [← Submodule.ideal_span_singleton_smul])
  have loc_hom : IsLocalHom (Ideal.Quotient.mk (x • (⊤ : Ideal R))) :=
      IsLocalHom.of_surjective _ Ideal.Quotient.mk_surjective
  have : IsLocalRing (R ⧸ x • (⊤ : Ideal R)) :=
    IsLocalRing.of_surjective (Ideal.Quotient.mk (x • (⊤ : Ideal R))) Ideal.Quotient.mk_surjective
  rw [← IsLocalRing.depth_quotSMulTop_succ_eq_moduleDepth (ModuleCat.of R R) x reg mem, eq_comm]
  simp only [depth_eq_sSup_length_regular]
  congr!
  rename_i n
  refine ⟨fun ⟨rs, reg, mem, len⟩ ↦ ?_, fun ⟨rs, reg, mem, len⟩ ↦ ?_⟩
  · have mem' : ∀ r ∈ rs.map (algebraMap R (R ⧸ x • (⊤ : Ideal R))),
      r ∈ maximalIdeal (R ⧸ x • ⊤) := by
      intro r hr
      simp only [Quotient.algebraMap_eq, List.mem_map] at hr
      rcases hr with ⟨r', hr', eq⟩
      simpa [← eq] using mem r' hr'
    have reg' : RingTheory.Sequence.IsRegular (R ⧸ x • (⊤ : Ideal R))
      (rs.map (algebraMap R (R ⧸ x • (⊤ : Ideal R)))) := by
      refine ⟨(RingTheory.Sequence.isWeaklyRegular_map_algebraMap_iff
        (R ⧸ x • (⊤ : Ideal R)) (R ⧸ x • (⊤ : Ideal R)) rs).mpr reg.1, ?_⟩
      apply (ne_top_of_le_ne_top (Ne.symm _) (Ideal.mul_mono_left (span_le.mpr mem'))).symm
      apply Submodule.top_ne_ideal_smul_of_le_jacobson_annihilator
      exact IsLocalRing.maximalIdeal_le_jacobson _
    use rs.map (algebraMap R (R ⧸ x • (⊤ : Ideal R))), reg', mem'
    simpa
  · rcases List.map_surjective_iff.mpr Ideal.Quotient.mk_surjective rs with ⟨rs', hrs'⟩
    have mem' : ∀ r ∈ rs', r ∈ maximalIdeal R := by
      intro r hr
      have : (Ideal.Quotient.mk (x • (⊤ : Ideal R))) r ∈ maximalIdeal (R ⧸ x • ⊤) := by
        apply mem
        simp only [← hrs', List.mem_map]
        use r
      simpa using this
    have reg' : RingTheory.Sequence.IsRegular (QuotSMulTop x R) rs' := by
      refine ⟨(RingTheory.Sequence.isWeaklyRegular_map_algebraMap_iff
        (R ⧸ x • (⊤ : Ideal R)) (R ⧸ x • (⊤ : Ideal R)) rs').mp (by simpa [hrs'] using reg.1), ?_⟩
      apply (ne_top_of_le_ne_top (Ne.symm _) (Submodule.smul_mono_left (span_le.mpr mem'))).symm
      apply Submodule.top_ne_ideal_smul_of_le_jacobson_annihilator
      exact IsLocalRing.maximalIdeal_le_jacobson _
    use rs', reg', mem'
    simpa [← hrs'] using len

omit [Small.{v, u} R] in
lemma IsLocalRing.depth_quotient_span_regular_succ_eq_depth  [IsLocalRing R] [IsNoetherianRing R]
    (x : R) (reg : IsSMulRegular R x) (mem : x ∈ maximalIdeal R) :
    letI : IsLocalRing (R ⧸ Ideal.span {x}) :=
      have : Nontrivial (R ⧸ Ideal.span {x}) :=
        Quotient.nontrivial (by simpa [← Submodule.ideal_span_singleton_smul])
      have : IsLocalHom (Ideal.Quotient.mk (Ideal.span {x})) :=
        IsLocalHom.of_surjective _ Ideal.Quotient.mk_surjective
      IsLocalRing.of_surjective (Ideal.Quotient.mk (Ideal.span {x})) Ideal.Quotient.mk_surjective
    IsLocalRing.depth (ModuleCat.of (R ⧸ Ideal.span {x}) (R ⧸ Ideal.span {x})) + 1 =
    IsLocalRing.depth (ModuleCat.of R R) := by
  let _ : IsLocalRing (R ⧸ Ideal.span {x}) :=
    have : Nontrivial (R ⧸ Ideal.span {x}) :=
      Quotient.nontrivial (by simpa [← Submodule.ideal_span_singleton_smul])
    have : IsLocalHom (Ideal.Quotient.mk (Ideal.span {x})) :=
      IsLocalHom.of_surjective _ Ideal.Quotient.mk_surjective
    IsLocalRing.of_surjective (Ideal.Quotient.mk (Ideal.span {x})) Ideal.Quotient.mk_surjective
  letI : IsLocalRing (R ⧸ x • (⊤ : Ideal R)) :=
    have : Nontrivial (R ⧸ x • (⊤ : Ideal R)) :=
      Quotient.nontrivial (by simpa [← Submodule.ideal_span_singleton_smul])
    have : IsLocalHom (Ideal.Quotient.mk (x • (⊤ : Ideal R))) :=
      IsLocalHom.of_surjective _ Ideal.Quotient.mk_surjective
    IsLocalRing.of_surjective (Ideal.Quotient.mk (x • (⊤ : Ideal R))) Ideal.Quotient.mk_surjective
  have := Submodule.ideal_span_singleton_smul x (⊤ :Ideal R)
  simp only [smul_eq_mul, mul_top] at this
  rw [IsLocalRing.depth_eq_of_ringEquiv (Ideal.quotientEquivAlgOfEq R this).toRingEquiv,
    IsLocalRing.depth_quotient_regular_succ_eq_depth x reg mem]

omit [Small.{v, u} R] in
lemma IsLocalRing.depth_quotient_regular_sequence_add_length_eq_depth  [IsLocalRing R]
    [IsNoetherianRing R] (rs : List R) (reg : RingTheory.Sequence.IsWeaklyRegular R rs)
    (mem : ∀ r ∈ rs, r ∈ maximalIdeal R):
    letI : IsLocalRing (R ⧸ Ideal.ofList rs) :=
      have : Nontrivial (R ⧸ Ideal.ofList rs) :=
        Submodule.Quotient.nontrivial_of_lt_top _
          (lt_of_le_of_lt (span_le.mpr mem) (Ne.lt_top IsPrime.ne_top'))
      have : IsLocalHom (Ideal.Quotient.mk (Ideal.ofList rs)) :=
        IsLocalHom.of_surjective _ Ideal.Quotient.mk_surjective
      IsLocalRing.of_surjective (Ideal.Quotient.mk _) Ideal.Quotient.mk_surjective
    IsLocalRing.depth (ModuleCat.of (R ⧸ Ideal.ofList rs)
      (R ⧸ Ideal.ofList rs)) + rs.length =
    IsLocalRing.depth (ModuleCat.of R R) := by
  generalize len : rs.length = n
  induction' n with n hn generalizing R rs
  · let e : R ⧸ ofList rs ≃+* R :=
      (RingEquiv.ofBijective _ ((Ideal.Quotient.mk_bijective_iff_eq_bot (Ideal.ofList rs)).mpr
        (by simp [List.length_eq_zero_iff.mp len]))).symm
    have : IsLocalRing (R ⧸ ofList rs) := RingEquiv.isLocalRing e.symm
    have : IsNoetherianRing (R ⧸ ofList rs) := isNoetherianRing_of_ringEquiv R e.symm
    simpa using IsLocalRing.depth_eq_of_ringEquiv e
  · match rs with
    | [] => simp at len
    | x :: rs' =>
      let _ : IsLocalRing (R ⧸ Ideal.ofList (x :: rs')) :=
        have : Nontrivial (R ⧸ Ideal.ofList (x :: rs')) :=
          Submodule.Quotient.nontrivial_of_lt_top _
          (lt_of_le_of_lt (span_le.mpr mem) (Ne.lt_top IsPrime.ne_top'))
        have : IsLocalHom (Ideal.Quotient.mk (Ideal.ofList (x :: rs'))) :=
          IsLocalHom.of_surjective _ Ideal.Quotient.mk_surjective
        IsLocalRing.of_surjective (Ideal.Quotient.mk _) Ideal.Quotient.mk_surjective
      simp only [List.length_cons, Nat.add_right_cancel_iff] at len
      simp only [List.mem_cons, forall_eq_or_imp] at mem
      simp only [Nat.cast_add, Nat.cast_one, ← add_assoc,
       ← depth_quotient_regular_succ_eq_depth x ((isWeaklyRegular_cons_iff _ x rs').mp reg).1 mem.1]
      have : Nontrivial (R ⧸ x • (⊤ : Ideal R)) :=
        Quotient.nontrivial (by simpa [← Submodule.ideal_span_singleton_smul] using mem.1)
      have loc_hom : IsLocalHom (Ideal.Quotient.mk (x • (⊤ : Ideal R))) :=
        IsLocalHom.of_surjective _ Ideal.Quotient.mk_surjective
      have : IsLocalRing (R ⧸ x • (⊤ : Ideal R)) :=
        IsLocalRing.of_surjective (Ideal.Quotient.mk (x • (⊤ : Ideal R)))
          Ideal.Quotient.mk_surjective
      have mem' : ∀ r ∈ List.map (Ideal.Quotient.mk (x • (⊤ : Ideal R))) rs',
        r ∈ maximalIdeal (R ⧸ x • (⊤ : Ideal R)) := by
        intro r hr
        rcases List.mem_map.mp hr with ⟨r', hr', eq⟩
        simpa [← eq] using mem.2 r' hr'
      simp [← hn (rs'.map (Ideal.Quotient.mk (x • (⊤ : Ideal R))))
        ((RingTheory.Sequence.isWeaklyRegular_map_algebraMap_iff (R ⧸ x • (⊤ : Ideal R))
          (R ⧸ x • (⊤ : Ideal R)) rs').mpr ((isWeaklyRegular_cons_iff _ x rs').mp reg).2) mem'
          (by simpa using len)]
      congr 2
      let f := (Ideal.Quotient.mk (ofList (rs'.map (Ideal.Quotient.mk (x • (⊤ : Ideal R)))))).comp
        (Ideal.Quotient.mk (x • (⊤ : Ideal R)))
      have surj : Function.Surjective f := by
        simp only [RingHom.coe_comp, f]
        exact Function.Surjective.comp Ideal.Quotient.mk_surjective Ideal.Quotient.mk_surjective
      have eq : RingHom.ker f = ofList (x :: rs') := by
        have := Submodule.ideal_span_singleton_smul x (⊤ : Ideal R)
        simp only [smul_eq_mul, mul_top] at this
        simp only [← RingHom.comap_ker, mk_ker, ofList_cons, this, f, sup_comm]
        convert Ideal.comap_map_of_surjective' (Ideal.Quotient.mk (x • (⊤ : Ideal R)))
          Ideal.Quotient.mk_surjective (Ideal.span {r | r ∈ rs'})
        · simp
        · exact mk_ker.symm
      let e : R ⧸ ofList (x :: rs') ≃+* ((R ⧸ x • (⊤ : Ideal R)) ⧸
        ofList (rs'.map (Ideal.Quotient.mk (x • (⊤ : Ideal R))))) :=
        (Ideal.quotientEquivAlgOfEq R eq).symm.toRingEquiv.trans
        (RingHom.quotientKerEquivOfSurjective surj)
      let _ := RingEquiv.isLocalRing e
      let _ := isNoetherianRing_of_ringEquiv _ e
      exact IsLocalRing.depth_eq_of_ringEquiv e

end ring

=======
    ((Shrink.linearEquiv.{max u w} R R).trans ULift.moduleEquiv.symm).toModuleIso
  rw [← I.depth_eq_of_iso e]
  exact ring_depth_invariant.{max u w} I lt_top

>>>>>>> 6e785edb
end depth<|MERGE_RESOLUTION|>--- conflicted
+++ resolved
@@ -12,10 +12,7 @@
 import Mathlib.RingTheory.Support
 import Mathlib.RingTheory.Spectrum.Prime.Topology
 import Mathlib.Algebra.Category.Grp.Zero
-<<<<<<< HEAD
 import Mathlib.Tactic.ENatToNat
-=======
->>>>>>> 6e785edb
 /-!
 
 # Hom(N,M) is subsingleton iff there exists a smul regular element of M in ann(N)
@@ -304,17 +301,6 @@
   tfae_have 1 → 2 := by
     intro h1 i hi
     apply h1 (ModuleCat.of R (Shrink.{v} (R ⧸ I))) _ i hi
-<<<<<<< HEAD
-    simp_rw [instNontrivialShrink, Module.Finite.equiv (Shrink.linearEquiv (R ⧸ I) R).symm]
-    rw [true_and, true_and, (Shrink.linearEquiv _ R).support_eq, suppQ]
-  tfae_have 2 → 3 := by
-    intro h2
-    use (ModuleCat.of R (Shrink.{v} (R ⧸ I)))
-    simp only [instNontrivialShrink, Module.Finite.equiv (Shrink.linearEquiv (R ⧸ I) R).symm,
-      true_and]
-    refine ⟨?_, h2⟩
-    rw [(Shrink.linearEquiv _ R).support_eq, suppQ]
-=======
     simp_rw [instNontrivialShrink, Module.Finite.equiv (Shrink.linearEquiv R (R ⧸ I)).symm]
     rw [true_and, true_and, (Shrink.linearEquiv R _).support_eq, suppQ]
   tfae_have 2 → 3 := by
@@ -324,7 +310,6 @@
       true_and]
     refine ⟨?_, h2⟩
     rw [(Shrink.linearEquiv R _).support_eq, suppQ]
->>>>>>> 6e785edb
   tfae_have 3 → 4 := lemma222_3_to_4 I n M Mntr Mfin smul_lt
   tfae_have 4 → 1 := fun h4 N ⟨Nntr, Nfin, Nsupp⟩ i hi ↦
     lemma222_4_to_1 I n N Nntr Nfin Nsupp M Mntr Mfin smul_lt h4 i hi
@@ -533,22 +518,14 @@
     (I : Ideal R) (netop : I ≠ ⊤) (M : ModuleCat.{v} R) [Module.Finite R M]
     [Nontrivial M] : I.depth M = sSup {(List.length rs : ℕ∞) | (rs : List R)
     (_ : RingTheory.Sequence.IsRegular M rs) (_ : ∀ r ∈ rs, r ∈ I) } := by
-<<<<<<< HEAD
-  let _ := Module.Finite.equiv (Shrink.linearEquiv (R ⧸ I) R).symm
-=======
   let _ := Module.Finite.equiv (Shrink.linearEquiv R (R ⧸ I)).symm
->>>>>>> 6e785edb
   let _ : Nontrivial (R ⧸ I) := Quotient.nontrivial netop
   have smul_lt : I • (⊤ : Submodule R M) < ⊤ := lt_of_le_of_lt
       (Submodule.smul_mono (le_maximalIdeal netop) (le_refl _))
       (Ne.lt_top' (Submodule.top_ne_ideal_smul_of_le_jacobson_annihilator
         (IsLocalRing.maximalIdeal_le_jacobson _)))
   apply moduleDepth_eq_sSup_length_regular I (ModuleCat.of R (Shrink.{v} (R ⧸ I))) M smul_lt
-<<<<<<< HEAD
-  rw [(Shrink.linearEquiv (R ⧸ I) R).support_eq, Module.support_eq_zeroLocus,
-=======
   rw [(Shrink.linearEquiv R (R ⧸ I)).support_eq, Module.support_eq_zeroLocus,
->>>>>>> 6e785edb
     Ideal.annihilator_quotient]
 
 lemma IsLocalRing.depth_eq_sSup_length_regular [IsLocalRing R] [IsNoetherianRing R]
@@ -567,11 +544,7 @@
   use rs
 
 omit [Small.{v, u} R] in
-<<<<<<< HEAD
-lemma Submodule.comap_lt_top_of_lt_range {M N : Type* } [AddCommGroup M] [Module R M]
-=======
 lemma Submodule.comap_lt_top_of_lt_range {M N : Type*} [AddCommGroup M] [Module R M]
->>>>>>> 6e785edb
     [AddCommGroup N] [Module R N] (f : M →ₗ[R] N) (p : Submodule R N)
     (lt : p < LinearMap.range f) : Submodule.comap f p < ⊤ := by
   obtain ⟨x, ⟨y, hy⟩, nmem⟩ : ∃ x ∈ LinearMap.range f, x ∉ p := Set.exists_of_ssubset lt
@@ -588,17 +561,6 @@
     moduleDepth (ModuleCat.of R (Shrink.{w} N)) (ModuleCat.of R (Shrink.{w} M)) := by
   rw [moduleDepth_eq_sSup_length_regular I (ModuleCat.of R N) (ModuleCat.of R M) smul_lt hsupp]
   let _ : Module.Finite R (Shrink.{w} M) :=
-<<<<<<< HEAD
-    Module.Finite.equiv (Shrink.linearEquiv.{v, w} M R).symm
-  let _ : Module.Finite R (Shrink.{w} N) :=
-    Module.Finite.equiv (Shrink.linearEquiv.{v, w} N R).symm
-  have smul_lt' : I • (⊤ : Submodule R (Shrink.{w} M)) < ⊤ := by
-    apply lt_of_le_of_lt (Submodule.smul_top_le_comap_smul_top I
-      (Shrink.linearEquiv.{v, w} M R).toLinearMap) (Submodule.comap_lt_top_of_lt_range _ _ _)
-    simpa using smul_lt
-  have hsupp' : Module.support R (Shrink.{w} N) = PrimeSpectrum.zeroLocus I := by
-    rw [LinearEquiv.support_eq (Shrink.linearEquiv.{v, w} N R), hsupp]
-=======
     Module.Finite.equiv (Shrink.linearEquiv.{w} R M).symm
   let _ : Module.Finite R (Shrink.{w} N) :=
     Module.Finite.equiv (Shrink.linearEquiv.{w} R N).symm
@@ -608,17 +570,12 @@
     simpa using smul_lt
   have hsupp' : Module.support R (Shrink.{w} N) = PrimeSpectrum.zeroLocus I := by
     rw [LinearEquiv.support_eq (Shrink.linearEquiv.{w} R N), hsupp]
->>>>>>> 6e785edb
   rw [moduleDepth_eq_sSup_length_regular I
     (ModuleCat.of R (Shrink.{w} N)) (ModuleCat.of R (Shrink.{w} M)) smul_lt' hsupp']
   have : RingTheory.Sequence.IsRegular M =
     RingTheory.Sequence.IsRegular (R := R) (Shrink.{w, v} M) := by
     ext rs
-<<<<<<< HEAD
-    exact LinearEquiv.isRegular_congr (Shrink.linearEquiv.{v, w} M R).symm rs
-=======
     exact LinearEquiv.isRegular_congr (Shrink.linearEquiv.{w} R M).symm rs
->>>>>>> 6e785edb
   congr!
 
 lemma ring_depth_invariant [IsNoetherianRing R] (I : Ideal R) (lt_top : I < ⊤) :
@@ -627,11 +584,7 @@
   let _ : Nontrivial (R ⧸ I) := Submodule.Quotient.nontrivial_of_lt_top I lt_top
   let _ : Nontrivial R := (Submodule.nontrivial_iff R).mp (nontrivial_of_lt I ⊤ lt_top)
   let e : (of R (Shrink.{u, u} (R ⧸ I))) ≅ (of R (R ⧸ I)) :=
-<<<<<<< HEAD
-    (Shrink.linearEquiv.{u, u} (R ⧸ I) R).toModuleIso
-=======
     (Shrink.linearEquiv.{u, u} R (R ⧸ I)).toModuleIso
->>>>>>> 6e785edb
   rw [moduleDepth_eq_of_iso_fst _ e, eq_comm]
   have smul_lt : I • (⊤ : Submodule R R) < ⊤ := by simpa using lt_top
   apply moduleDepth_eq_moduleDepth_shrink I (R ⧸ I) R smul_lt
@@ -641,8 +594,7 @@
 lemma ring_depth_uLift [IsNoetherianRing R] (I : Ideal R) (lt_top : I < ⊤) :
     I.depth (ModuleCat.of R (ULift.{w} R)) = I.depth (ModuleCat.of R R) := by
   let e : (of R (Shrink.{max u w} R)) ≅ (of R (ULift.{w} R)) :=
-<<<<<<< HEAD
-    ((Shrink.linearEquiv.{u, max u w} R R).trans ULift.moduleEquiv.symm).toModuleIso
+    ((Shrink.linearEquiv.{max u w} R R).trans ULift.moduleEquiv.symm).toModuleIso
   rw [← I.depth_eq_of_iso e]
   exact ring_depth_invariant.{max u w} I lt_top
 
@@ -930,10 +882,4 @@
 
 end ring
 
-=======
-    ((Shrink.linearEquiv.{max u w} R R).trans ULift.moduleEquiv.symm).toModuleIso
-  rw [← I.depth_eq_of_iso e]
-  exact ring_depth_invariant.{max u w} I lt_top
-
->>>>>>> 6e785edb
 end depth