--- conflicted
+++ resolved
@@ -303,17 +303,6 @@
   tfae_have 1 → 2 := by
     intro h1 i hi
     apply h1 (ModuleCat.of R (Shrink.{v} (R ⧸ I))) _ i hi
-<<<<<<< HEAD
-    simp_rw [instNontrivialShrink, Module.Finite.equiv (Shrink.linearEquiv (R ⧸ I) R).symm]
-    rw [true_and, true_and, (Shrink.linearEquiv _ R).support_eq, suppQ]
-  tfae_have 2 → 3 := by
-    intro h2
-    use (ModuleCat.of R (Shrink.{v} (R ⧸ I)))
-    simp only [instNontrivialShrink, Module.Finite.equiv (Shrink.linearEquiv (R ⧸ I) R).symm,
-      true_and]
-    refine ⟨?_, h2⟩
-    rw [(Shrink.linearEquiv _ R).support_eq, suppQ]
-=======
     simp_rw [instNontrivialShrink, Module.Finite.equiv (Shrink.linearEquiv R (R ⧸ I)).symm]
     rw [true_and, true_and, (Shrink.linearEquiv R _).support_eq, suppQ]
   tfae_have 2 → 3 := by
@@ -323,7 +312,6 @@
       true_and]
     refine ⟨?_, h2⟩
     rw [(Shrink.linearEquiv R _).support_eq, suppQ]
->>>>>>> c0603aa9
   tfae_have 3 → 4 := lemma222_3_to_4 I n M Mntr Mfin smul_lt
   tfae_have 4 → 1 := fun h4 N ⟨Nntr, Nfin, Nsupp⟩ i hi ↦
     lemma222_4_to_1 I n N Nntr Nfin Nsupp M Mntr Mfin smul_lt h4 i hi
@@ -532,22 +520,14 @@
     (I : Ideal R) (netop : I ≠ ⊤) (M : ModuleCat.{v} R) [Module.Finite R M]
     [Nontrivial M] : I.depth M = sSup {(List.length rs : ℕ∞) | (rs : List R)
     (_ : RingTheory.Sequence.IsRegular M rs) (_ : ∀ r ∈ rs, r ∈ I) } := by
-<<<<<<< HEAD
-  let _ := Module.Finite.equiv (Shrink.linearEquiv (R ⧸ I) R).symm
-=======
   let _ := Module.Finite.equiv (Shrink.linearEquiv R (R ⧸ I)).symm
->>>>>>> c0603aa9
   let _ : Nontrivial (R ⧸ I) := Quotient.nontrivial netop
   have smul_lt : I • (⊤ : Submodule R M) < ⊤ := lt_of_le_of_lt
       (Submodule.smul_mono (le_maximalIdeal netop) (le_refl _))
       (Ne.lt_top' (Submodule.top_ne_ideal_smul_of_le_jacobson_annihilator
         (IsLocalRing.maximalIdeal_le_jacobson _)))
   apply moduleDepth_eq_sSup_length_regular I (ModuleCat.of R (Shrink.{v} (R ⧸ I))) M smul_lt
-<<<<<<< HEAD
-  rw [(Shrink.linearEquiv (R ⧸ I) R).support_eq, Module.support_eq_zeroLocus,
-=======
   rw [(Shrink.linearEquiv R (R ⧸ I)).support_eq, Module.support_eq_zeroLocus,
->>>>>>> c0603aa9
     Ideal.annihilator_quotient]
 
 lemma IsLocalRing.depth_eq_sSup_length_regular [IsLocalRing R] [IsNoetherianRing R]
@@ -566,11 +546,7 @@
   use rs
 
 omit [Small.{v, u} R] in
-<<<<<<< HEAD
-lemma Submodule.comap_lt_top_of_lt_range {M N : Type* } [AddCommGroup M] [Module R M]
-=======
 lemma Submodule.comap_lt_top_of_lt_range {M N : Type*} [AddCommGroup M] [Module R M]
->>>>>>> c0603aa9
     [AddCommGroup N] [Module R N] (f : M →ₗ[R] N) (p : Submodule R N)
     (lt : p < LinearMap.range f) : Submodule.comap f p < ⊤ := by
   obtain ⟨x, ⟨y, hy⟩, nmem⟩ : ∃ x ∈ LinearMap.range f, x ∉ p := Set.exists_of_ssubset lt
@@ -587,17 +563,6 @@
     moduleDepth (ModuleCat.of R (Shrink.{w} N)) (ModuleCat.of R (Shrink.{w} M)) := by
   rw [moduleDepth_eq_sSup_length_regular I (ModuleCat.of R N) (ModuleCat.of R M) smul_lt hsupp]
   let _ : Module.Finite R (Shrink.{w} M) :=
-<<<<<<< HEAD
-    Module.Finite.equiv (Shrink.linearEquiv.{v, w} M R).symm
-  let _ : Module.Finite R (Shrink.{w} N) :=
-    Module.Finite.equiv (Shrink.linearEquiv.{v, w} N R).symm
-  have smul_lt' : I • (⊤ : Submodule R (Shrink.{w} M)) < ⊤ := by
-    apply lt_of_le_of_lt (Submodule.smul_top_le_comap_smul_top I
-      (Shrink.linearEquiv.{v, w} M R).toLinearMap) (Submodule.comap_lt_top_of_lt_range _ _ _)
-    simpa using smul_lt
-  have hsupp' : Module.support R (Shrink.{w} N) = PrimeSpectrum.zeroLocus I := by
-    rw [LinearEquiv.support_eq (Shrink.linearEquiv.{v, w} N R), hsupp]
-=======
     Module.Finite.equiv (Shrink.linearEquiv.{w} R M).symm
   let _ : Module.Finite R (Shrink.{w} N) :=
     Module.Finite.equiv (Shrink.linearEquiv.{w} R N).symm
@@ -607,17 +572,12 @@
     simpa using smul_lt
   have hsupp' : Module.support R (Shrink.{w} N) = PrimeSpectrum.zeroLocus I := by
     rw [LinearEquiv.support_eq (Shrink.linearEquiv.{w} R N), hsupp]
->>>>>>> c0603aa9
   rw [moduleDepth_eq_sSup_length_regular I
     (ModuleCat.of R (Shrink.{w} N)) (ModuleCat.of R (Shrink.{w} M)) smul_lt' hsupp']
   have : RingTheory.Sequence.IsRegular M =
     RingTheory.Sequence.IsRegular (R := R) (Shrink.{w, v} M) := by
     ext rs
-<<<<<<< HEAD
-    exact LinearEquiv.isRegular_congr (Shrink.linearEquiv.{v, w} M R).symm rs
-=======
     exact LinearEquiv.isRegular_congr (Shrink.linearEquiv.{w} R M).symm rs
->>>>>>> c0603aa9
   congr!
 
 lemma ring_depth_invariant [IsNoetherianRing R] (I : Ideal R) (lt_top : I < ⊤) :
@@ -626,11 +586,7 @@
   let _ : Nontrivial (R ⧸ I) := Submodule.Quotient.nontrivial_of_lt_top I lt_top
   let _ : Nontrivial R := (Submodule.nontrivial_iff R).mp (nontrivial_of_lt I ⊤ lt_top)
   let e : (of R (Shrink.{u, u} (R ⧸ I))) ≅ (of R (R ⧸ I)) :=
-<<<<<<< HEAD
-    (Shrink.linearEquiv.{u, u} (R ⧸ I) R).toModuleIso
-=======
     (Shrink.linearEquiv.{u, u} R (R ⧸ I)).toModuleIso
->>>>>>> c0603aa9
   rw [moduleDepth_eq_of_iso_fst _ e, eq_comm]
   have smul_lt : I • (⊤ : Submodule R R) < ⊤ := by simpa using lt_top
   apply moduleDepth_eq_moduleDepth_shrink I (R ⧸ I) R smul_lt
@@ -640,11 +596,7 @@
 lemma ring_depth_uLift [IsNoetherianRing R] (I : Ideal R) (lt_top : I < ⊤) :
     I.depth (ModuleCat.of R (ULift.{w} R)) = I.depth (ModuleCat.of R R) := by
   let e : (of R (Shrink.{max u w} R)) ≅ (of R (ULift.{w} R)) :=
-<<<<<<< HEAD
-    ((Shrink.linearEquiv.{u, max u w} R R).trans ULift.moduleEquiv.symm).toModuleIso
-=======
     ((Shrink.linearEquiv.{max u w} R R).trans ULift.moduleEquiv.symm).toModuleIso
->>>>>>> c0603aa9
   rw [← I.depth_eq_of_iso e]
   exact ring_depth_invariant.{max u w} I lt_top
 
@@ -702,11 +654,7 @@
     (reg : IsSMulRegular M x) (mem : x ∈ I) :
     I.depth (ModuleCat.of R (QuotSMulTop x M)) + 1 = I.depth M := by
   apply moduleDepth_quotSMulTop_succ_eq_moduleDepth _ M x reg
-<<<<<<< HEAD
-  simpa [LinearEquiv.annihilator_eq (Shrink.linearEquiv (R ⧸ I) R), Ideal.annihilator_quotient]
-=======
   simpa [LinearEquiv.annihilator_eq (Shrink.linearEquiv R (R ⧸ I)), Ideal.annihilator_quotient]
->>>>>>> c0603aa9
 
 lemma IsLocalRing.depth_quotSMulTop_succ_eq_moduleDepth [IsLocalRing R] (M : ModuleCat.{v} R)
     (x : R) (reg : IsSMulRegular M x) (mem : x ∈ maximalIdeal R) :
@@ -740,11 +688,7 @@
     I.depth M := by
   apply moduleDepth_quotient_regular_sequence_add_length_eq_moduleDepth _ M rs reg
   convert h
-<<<<<<< HEAD
-  rw [LinearEquiv.annihilator_eq (Shrink.linearEquiv (R ⧸ I) R), Ideal.annihilator_quotient]
-=======
   rw [LinearEquiv.annihilator_eq (Shrink.linearEquiv R (R ⧸ I)), Ideal.annihilator_quotient]
->>>>>>> c0603aa9
 
 lemma depth_quotient_regular_sequence_add_length_eq_depth [IsLocalRing R]
     (M : ModuleCat.{v} R) (rs : List R)
@@ -783,11 +727,7 @@
     simpa [len]
 
 omit [Small.{v, u} R] in
-<<<<<<< HEAD
-lemma IsLocalRing.depth_quotient_regular_succ_eq_depth  [IsLocalRing R] [IsNoetherianRing R] (x : R)
-=======
 lemma IsLocalRing.depth_quotient_regular_succ_eq_depth [IsLocalRing R] [IsNoetherianRing R] (x : R)
->>>>>>> c0603aa9
     (reg : IsSMulRegular R x) (mem : x ∈ maximalIdeal R) :
     letI : IsLocalRing (R ⧸ x • (⊤ : Ideal R)) :=
       have : Nontrivial (R ⧸ x • (⊤ : Ideal R)) :=
@@ -841,11 +781,7 @@
     simpa [← hrs'] using len
 
 omit [Small.{v, u} R] in
-<<<<<<< HEAD
-lemma IsLocalRing.depth_quotient_span_regular_succ_eq_depth  [IsLocalRing R] [IsNoetherianRing R]
-=======
 lemma IsLocalRing.depth_quotient_span_regular_succ_eq_depth [IsLocalRing R] [IsNoetherianRing R]
->>>>>>> c0603aa9
     (x : R) (reg : IsSMulRegular R x) (mem : x ∈ maximalIdeal R) :
     letI : IsLocalRing (R ⧸ Ideal.span {x}) :=
       have : Nontrivial (R ⧸ Ideal.span {x}) :=
@@ -873,15 +809,9 @@
     IsLocalRing.depth_quotient_regular_succ_eq_depth x reg mem]
 
 omit [Small.{v, u} R] in
-<<<<<<< HEAD
-lemma IsLocalRing.depth_quotient_regular_sequence_add_length_eq_depth  [IsLocalRing R]
-    [IsNoetherianRing R] (rs : List R) (reg : RingTheory.Sequence.IsWeaklyRegular R rs)
-    (mem : ∀ r ∈ rs, r ∈ maximalIdeal R):
-=======
 lemma IsLocalRing.depth_quotient_regular_sequence_add_length_eq_depth [IsLocalRing R]
     [IsNoetherianRing R] (rs : List R) (reg : RingTheory.Sequence.IsWeaklyRegular R rs)
     (mem : ∀ r ∈ rs, r ∈ maximalIdeal R) :
->>>>>>> c0603aa9
     letI : IsLocalRing (R ⧸ Ideal.ofList rs) :=
       have : Nontrivial (R ⧸ Ideal.ofList rs) :=
         Submodule.Quotient.nontrivial_of_lt_top _
