--- conflicted
+++ resolved
@@ -74,11 +74,7 @@
     let _ : Module p.ResidueField Nₚ' :=
       Module.instQuotientIdealSubmoduleHSMulTop Nₚ (maximalIdeal (Localization.AtPrime p))
     have := AssociatePrimes.mem_iff.mp
-<<<<<<< HEAD
-      (associatedPrimes.mem_associatePrimes_localizedModule_atPrime_of_mem_associatedPrimes pass)
-=======
       (associatedPrimes.mem_associatedPrimes_atPrime_of_mem_associatedPrimes pass)
->>>>>>> d20d9d20
     rcases this.2 with ⟨x, hx⟩
     have : Nontrivial (Module.Dual p.ResidueField Nₚ') := by simpa using ntr
     rcases exists_ne (α := Module.Dual p.ResidueField Nₚ') 0 with ⟨g, hg⟩
@@ -173,11 +169,7 @@
       rw [← Submodule.ideal_span_singleton_smul]
       exact (Submodule.smul_mono_left ((span_singleton_le_iff_mem I).mpr hk))
     have ntr' : Nontrivial M' :=
-<<<<<<< HEAD
-      Submodule.Quotient.nontrivial_of_lt_top _ (lt_of_lt_of_le' smul_lt le_smul)
-=======
       Submodule.Quotient.nontrivial_iff.mpr (lt_of_lt_of_le' smul_lt le_smul).ne
->>>>>>> d20d9d20
     have smul_lt' : I • (⊤ : Submodule R M') < ⊤ := by
       rw [lt_top_iff_ne_top]
       by_contra eq
@@ -256,11 +248,7 @@
         exact Submodule.smul_mono_left
           ((span_singleton_le_iff_mem I).mpr (mem a List.mem_cons_self))
       have Qntr : Nontrivial M' :=
-<<<<<<< HEAD
-        Submodule.Quotient.nontrivial_of_lt_top _ (lt_of_lt_of_le' smul_lt le_smul)
-=======
         Submodule.Quotient.nontrivial_iff.mpr (lt_of_lt_of_le' smul_lt le_smul).ne
->>>>>>> d20d9d20
       have smul_lt' : I • (⊤ : Submodule R M') < ⊤ := by
         rw [lt_top_iff_ne_top]
         by_contra eq
@@ -305,11 +293,7 @@
     ∃ rs : List R, rs.length = n ∧ (∀ r ∈ rs, r ∈ I) ∧ RingTheory.Sequence.IsRegular M rs
     ].TFAE := by
   have ntrQ : Nontrivial (R ⧸ I) := by
-<<<<<<< HEAD
-    apply Submodule.Quotient.nontrivial_of_lt_top _ (lt_top_iff_ne_top.mpr _)
-=======
     apply Submodule.Quotient.nontrivial_iff.mpr (lt_top_iff_ne_top.mpr _).ne
->>>>>>> d20d9d20
     by_contra eq
     absurd smul_lt
     simp [eq]
@@ -676,11 +660,7 @@
     [Nontrivial M] : I.depth M = sSup {(List.length rs : ℕ∞) | (rs : List R)
     (_ : RingTheory.Sequence.IsRegular M rs) (_ : ∀ r ∈ rs, r ∈ I) } := by
   let _ := Module.Finite.equiv (Shrink.linearEquiv R (R ⧸ I)).symm
-<<<<<<< HEAD
-  let _ : Nontrivial (R ⧸ I) := Quotient.nontrivial netop
-=======
   let _ : Nontrivial (R ⧸ I) := Ideal.Quotient.nontrivial_iff.mpr netop
->>>>>>> d20d9d20
   have smul_lt : I • (⊤ : Submodule R M) < ⊤ := lt_of_le_of_lt
       (Submodule.smul_mono (le_maximalIdeal netop) (le_refl _))
       (Ne.lt_top' (Submodule.top_ne_ideal_smul_of_le_jacobson_annihilator
@@ -742,11 +722,7 @@
 lemma ring_depth_invariant [IsNoetherianRing R] (I : Ideal R) (lt_top : I < ⊤) :
     I.depth (ModuleCat.of R (Shrink.{v} R)) = I.depth (ModuleCat.of R R) := by
   simp only [Ideal.depth]
-<<<<<<< HEAD
-  let _ : Nontrivial (R ⧸ I) := Submodule.Quotient.nontrivial_of_lt_top I lt_top
-=======
   let _ : Nontrivial (R ⧸ I) := Ideal.Quotient.nontrivial_iff.mpr lt_top.ne
->>>>>>> d20d9d20
   let _ : Nontrivial R := (Submodule.nontrivial_iff R).mp (nontrivial_of_lt I ⊤ lt_top)
   let e : (of R (Shrink.{u, u} (R ⧸ I))) ≅ (of R (R ⧸ I)) :=
     (Shrink.linearEquiv.{u, u} R (R ⧸ I)).toModuleIso
