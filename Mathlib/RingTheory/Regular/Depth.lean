--- conflicted
+++ resolved
@@ -6,10 +6,6 @@
 module
 
 public import Mathlib.Algebra.Category.Grp.Zero
-<<<<<<< HEAD
-public import Mathlib.Algebra.Category.ModuleCat.Ext.HasExt
-=======
->>>>>>> 7dca1838
 public import Mathlib.Algebra.Module.FinitePresentation
 public import Mathlib.LinearAlgebra.Dual.Lemmas
 public import Mathlib.RingTheory.Ideal.AssociatedPrime.Finiteness
@@ -121,79 +117,6 @@
 
 end IsSMulRegular
 
-<<<<<<< HEAD
-/-!
-
-# The Rees theorem
-
-In this section we proved the rees theorem for depth, which build the relation between
-the vanishing order of `Ext` and maximal regular sequence.
-
-# Main results
-
-* `exist_isRegular_tfae` : for `n : ℕ`, noetherian ring `R`, `I : Ideal R`,
-  `M : ModuleCat R` finitely generated and nontrivial satisfying `IM < M`, we proved TFAE,
-  · for any `N : ModuleCat R` finitely generated and nontrivial with support contained in the
-    zerolucus of `I`, `∀ i < n, Ext N M i = 0`
-  · `∀ i < n, Ext (A⧸I) M i = 0`
-  · there exist a `N : ModuleCat R` finitely generated and nontrivial with support equal to the
-    zerolucus of `I`, `∀ i < n, Ext N M i = 0`
-  · there exist a `M`-regular sequence of length `n` with every element in `I`
-
--/
-
-universe w v u
-
-open IsLocalRing LinearMap
-open RingTheory.Sequence Ideal CategoryTheory Abelian Limits
-
-variable {R : Type u} [CommRing R] [Small.{v} R]
-
-open Pointwise ModuleCat IsSMulRegular
-
-lemma exist_isRegular_tfae_3_to_4 [IsNoetherianRing R] (I : Ideal R) (n : ℕ) :
-    ∀ M : ModuleCat.{v} R, Nontrivial M → Module.Finite R M →
-    I • (⊤ : Submodule R M) < ⊤ → (∃ N : ModuleCat.{v} R, Nontrivial N ∧ Module.Finite R N ∧
-    Module.support R N = PrimeSpectrum.zeroLocus I ∧ ∀ i < n, Subsingleton (Ext N M i)) →
-    ∃ rs : List R, rs.length = n ∧ (∀ r ∈ rs, r ∈ I) ∧ IsRegular M rs := by
-  induction n
-  · intro M ntr M_fin smul_lt exist_N
-    use []
-    simp [isRegular_iff]
-  · rename_i n ih
-    intro M ntrM M_fin smul_lt exist_N
-    rcases exist_N with ⟨N, ntr, fin, h_supp, h_ext⟩
-    have h_supp' := h_supp
-    rw [Module.support_eq_zeroLocus, PrimeSpectrum.zeroLocus_eq_iff] at h_supp'
-    have : Subsingleton (N →ₗ[R] M) :=
-      let _ := h_ext 0 n.zero_lt_succ
-      let _ : Subsingleton (N ⟶ M) := Ext.addEquiv₀.symm.subsingleton
-      (ModuleCat.homAddEquiv (M := N) (N := M)).symm.subsingleton
-    rcases subsingleton_linearMap_iff.mp this with ⟨x, mem_ann, hx⟩
-    have := Ideal.le_radical mem_ann
-    rw [h_supp', Ideal.mem_radical_iff] at this
-    rcases this with ⟨k, hk⟩
-    have hxk := IsSMulRegular.pow k hx
-    let M' := QuotSMulTop (x ^ k) M
-    have le_smul : x ^ k • (⊤ : Submodule R M) ≤ I • ⊤ := by
-      rw [← Submodule.ideal_span_singleton_smul]
-      exact (Submodule.smul_mono_left ((span_singleton_le_iff_mem I).mpr hk))
-    have ntr' : Nontrivial M' :=
-      Submodule.Quotient.nontrivial_iff.mpr (lt_of_lt_of_le' smul_lt le_smul).ne
-    have smul_lt' : I • (⊤ : Submodule R M') < ⊤ := by
-      rw [lt_top_iff_ne_top]
-      by_contra eq
-      absurd lt_top_iff_ne_top.mp smul_lt
-      have := Submodule.smul_top_eq_comap_smul_top_of_surjective I
-        (Submodule.mkQ ((x ^ k) • (⊤ : Submodule R M))) (Submodule.mkQ_surjective _)
-      simpa [eq, le_smul] using this
-    have exist_N' : (∃ N : ModuleCat R, Nontrivial N ∧ Module.Finite R N ∧
-        Module.support R N = PrimeSpectrum.zeroLocus I ∧
-          ∀ i < n, Subsingleton (Abelian.Ext N (ModuleCat.of R M') i)) := by
-      use N
-      simp only [ntr, fin, h_supp, true_and]
-      intro i hi
-=======
 universe v u
 
 open RingTheory.Sequence Ideal CategoryTheory Abelian Limits
@@ -251,28 +174,11 @@
       intro i hi
       -- the vanishing of `Ext` is obtained from the (covariant) long exact sequence given by
       -- `M.smulShortComplex (x ^ k)`
->>>>>>> 7dca1838
       have zero1 : IsZero (AddCommGrpCat.of (Ext N M i)) :=
         @AddCommGrpCat.isZero_of_subsingleton _ (h_ext i (Nat.lt_add_right 1 hi))
       have zero2 : IsZero (AddCommGrpCat.of (Ext N M (i + 1))) :=
         @AddCommGrpCat.isZero_of_subsingleton _ (h_ext (i + 1) (Nat.add_lt_add_right hi 1))
       exact AddCommGrpCat.subsingleton_of_isZero <| ShortComplex.Exact.isZero_of_both_zeros
-<<<<<<< HEAD
-        ((Ext.covariant_sequence_exact₃' N hxk.smulShortComplex_shortExact) i (i + 1) rfl)
-        (zero1.eq_zero_of_src _) (zero2.eq_zero_of_tgt _)
-    rcases ih (ModuleCat.of R M') ntr'
-      (Module.Finite.quotient R _) smul_lt' exist_N' with ⟨rs, len, mem, reg⟩
-    use x ^ k :: rs
-    simpa [len, hk] using ⟨mem, hxk, reg⟩
-
-lemma mono_of_mono (a : R) {k : ℕ} (kpos : k > 0) (i : ℕ) {M N : ModuleCat.{v} R}
-    (f_mono : Mono (AddCommGrpCat.ofHom ((Ext.mk₀ (smulShortComplex M a).f).postcomp
-    N (add_zero i)))) : Mono (AddCommGrpCat.ofHom ((Ext.mk₀ (smulShortComplex M (a ^ k)).f).postcomp
-    N (add_zero i))) := by
-  induction k
-  · simp at kpos
-  · rename_i k ih
-=======
         ((Ext.covariant_sequence_exact₃' N (hx.pow k).smulShortComplex_shortExact) i (i + 1) rfl)
         (zero1.eq_zero_of_src _) (zero2.eq_zero_of_tgt _)
     rcases ih (ModuleCat.of R (QuotSMulTop (x ^ k) M)) smul_lt' exists_N' with ⟨rs, len, mem, reg⟩
@@ -286,35 +192,10 @@
   induction k with
   | zero => simp at kpos
   | succ k ih =>
->>>>>>> 7dca1838
     rw [pow_succ]
     by_cases eq0 : k = 0
     · rw [eq0, pow_zero, one_mul]
       exact f_mono
-<<<<<<< HEAD
-    · have eq_comp : (AddCommGrpCat.ofHom ((Ext.mk₀ (smulShortComplex M (a ^ k * a)).f).postcomp
-        N (add_zero i))) = (AddCommGrpCat.ofHom ((Ext.mk₀ (smulShortComplex M (a ^ k)).f).postcomp
-        N (add_zero i))) ≫ (AddCommGrpCat.ofHom ((Ext.mk₀ (smulShortComplex M a).f).postcomp
-        N (add_zero i))) := by
-        have : (a ^ k * a) • (LinearMap.id (R := R) (M := M)) =
-          (a • (LinearMap.id (M := M))).comp ((a ^ k) • (LinearMap.id (M := M))) := by
-          rw [LinearMap.comp_smul, LinearMap.smul_comp, smul_smul, LinearMap.id_comp]
-        simp only [smulShortComplex, this, ModuleCat.ofHom_comp, ModuleCat.of_coe,
-          ← extFunctorObj_map, (extFunctorObj N i).map_comp]
-      rw [eq_comp]
-      exact CategoryTheory.mono_comp' (ih (Nat.zero_lt_of_ne_zero eq0)) f_mono
-
-lemma exist_isRegular_tfae_4_to_1 [IsNoetherianRing R] (I : Ideal R) (n : ℕ) (N : ModuleCat.{v} R)
-    (Nntr : Nontrivial N) (Nfin : Module.Finite R N)
-    (Nsupp : Module.support R N ⊆ PrimeSpectrum.zeroLocus I) :
-    ∀ M : ModuleCat.{v} R, Nontrivial M → Module.Finite R M → I • (⊤ : Submodule R M) < ⊤ →
-    (∃ rs : List R, rs.length = n ∧ (∀ r ∈ rs, r ∈ I) ∧ IsRegular M rs) →
-    ∀ i < n, Subsingleton (Ext N M i) := by
-  induction n
-  · simp
-  · rename_i n ih
-    rintro M Mntr Mfin smul_lt ⟨rs, len, mem, reg⟩ i hi
-=======
     · have : (a ^ k * a) • (LinearMap.id (R := R) (M := M)) =
         (a • (LinearMap.id (M := M))).comp ((a ^ k) • (LinearMap.id (M := M))) := by
         rw [LinearMap.comp_smul, LinearMap.smul_comp, smul_smul, LinearMap.id_comp]
@@ -331,7 +212,6 @@
   | zero => simp
   | succ n ih =>
     rintro M Mfin smul_lt ⟨rs, len, mem, reg⟩ i hi
->>>>>>> 7dca1838
     have le_rad := Nsupp
     rw [Module.support_eq_zeroLocus, PrimeSpectrum.zeroLocus_subset_zeroLocus_iff] at le_rad
     match rs with
@@ -339,125 +219,11 @@
       absurd len
       simp
     | a :: rs' =>
-<<<<<<< HEAD
-=======
       -- find a positive power of `a` lying in `Ann(N)`
->>>>>>> 7dca1838
       rcases le_rad (mem a List.mem_cons_self) with ⟨k, hk⟩
       have kpos : k > 0 := by
         by_contra h
         simp only [Nat.eq_zero_of_not_pos h, pow_zero, Module.mem_annihilator, one_smul] at hk
-<<<<<<< HEAD
-        absurd Nntr
-        exact not_nontrivial_iff_subsingleton.mpr (subsingleton_of_forall_eq 0 hk)
-      simp only [isRegular_cons_iff] at reg
-      let M' := (QuotSMulTop a M)
-      have le_smul : a • ⊤ ≤ I • (⊤ : Submodule R M) := by
-        rw [← Submodule.ideal_span_singleton_smul]
-        exact Submodule.smul_mono_left
-          ((span_singleton_le_iff_mem I).mpr (mem a List.mem_cons_self))
-      have Qntr : Nontrivial M' :=
-        Submodule.Quotient.nontrivial_iff.mpr (lt_of_lt_of_le' smul_lt le_smul).ne
-      have smul_lt' : I • (⊤ : Submodule R M') < ⊤ := by
-        rw [lt_top_iff_ne_top]
-        by_contra eq
-        absurd lt_top_iff_ne_top.mp smul_lt
-        have := Submodule.smul_top_eq_comap_smul_top_of_surjective I
-          (Submodule.mkQ (a • (⊤ : Submodule R M))) (Submodule.mkQ_surjective _)
-        simpa [eq, le_smul] using this
-      have exist_reg' : ∃ rs : List R, rs.length = n ∧ (∀ r ∈ rs, r ∈ I) ∧
-        IsRegular (ModuleCat.of R M') rs := by
-        use rs'
-        simp only [List.length_cons, Nat.add_left_inj] at len
-        simp only [List.mem_cons, forall_eq_or_imp] at mem
-        exact ⟨len, mem.2, reg.2⟩
-      by_cases eq0 : i = 0
-      · rw [eq0]
-        have : Subsingleton (N →ₗ[R] M) := subsingleton_linearMap_iff.mpr
-          ⟨a ^ k, hk, (IsSMulRegular.pow k reg.1)⟩
-        have : Subsingleton (N ⟶ M) := ModuleCat.homEquiv.subsingleton
-        exact Ext.addEquiv₀.subsingleton
-      · have lt : i - 1 < n := by omega
-        let g := (AddCommGrpCat.ofHom ((Ext.mk₀ (smulShortComplex M a).f).postcomp N (add_zero i)))
-        have mono_g : Mono g := by
-          apply ShortComplex.Exact.mono_g (CategoryTheory.Abelian.Ext.covariant_sequence_exact₁'
-            N reg.1.smulShortComplex_shortExact (i - 1) i (by omega)) (IsZero.eq_zero_of_src _ _)
-          exact @AddCommGrpCat.isZero_of_subsingleton _ (ih (ModuleCat.of R M') Qntr
-            (Module.Finite.quotient R _) smul_lt' exist_reg' (i - 1) lt)
-        let gk := (AddCommGrpCat.ofHom
-          ((Ext.mk₀ (smulShortComplex M (a ^ k)).f).postcomp N (add_zero i)))
-        have mono_gk : Mono gk := mono_of_mono a kpos i mono_g
-        have zero_gk : gk = 0 := ext_hom_eq_zero_of_mem_ann hk i
-        exact AddCommGrpCat.subsingleton_of_isZero (IsZero.of_mono_eq_zero _ zero_gk)
-
-/-- The Rees theorem -/
-lemma exist_isRegular_tfae [IsNoetherianRing R] (I : Ideal R) [Small.{v} (R ⧸ I)] (n : ℕ)
-    (M : ModuleCat.{v} R) (Mntr : Nontrivial M) (Mfin : Module.Finite R M)
-    (smul_lt : I • (⊤ : Submodule R M) < ⊤) :
-    [∀ N : ModuleCat.{v} R, (Nontrivial N ∧ Module.Finite R N ∧
-    Module.support R N ⊆ PrimeSpectrum.zeroLocus I) → ∀ i < n, Subsingleton (Ext N M i),
-    ∀ i < n, Subsingleton (Ext (ModuleCat.of R (Shrink.{v} (R ⧸ I))) M i),
-    ∃ N : ModuleCat R, Nontrivial N ∧ Module.Finite R N ∧
-    Module.support R N = PrimeSpectrum.zeroLocus I ∧ ∀ i < n, Subsingleton (Ext N M i),
-    ∃ rs : List R, rs.length = n ∧ (∀ r ∈ rs, r ∈ I) ∧ RingTheory.Sequence.IsRegular M rs
-    ].TFAE := by
-  have ntrQ : Nontrivial (R ⧸ I) := by
-    apply Submodule.Quotient.nontrivial_iff.mpr (lt_top_iff_ne_top.mpr _).ne
-    by_contra eq
-    absurd smul_lt
-    simp [eq]
-  have suppQ : Module.support R (R ⧸ I) = PrimeSpectrum.zeroLocus I := by
-    have : I = (I • (⊤ : Ideal R)) := by simp only [smul_eq_mul, mul_top]
-    rw [this, Module.support_quotient]
-    have : Module.annihilator R R = ⊥ := by
-      rw [Module.annihilator_eq_bot]
-      exact (faithfulSMul_iff_algebraMap_injective R R).mpr fun ⦃a₁ a₂⦄ a ↦ a
-    simp [Module.support_eq_zeroLocus, this]
-  tfae_have 1 → 2 := by
-    intro h1 i hi
-    apply h1 (ModuleCat.of R (Shrink.{v} (R ⧸ I))) _ i hi
-    simp_rw [instNontrivialShrink, Module.Finite.equiv (Shrink.linearEquiv R (R ⧸ I)).symm]
-    rw [true_and, true_and, (Shrink.linearEquiv R _).support_eq, suppQ]
-  tfae_have 2 → 3 := by
-    intro h2
-    use (ModuleCat.of R (Shrink.{v} (R ⧸ I)))
-    simp only [instNontrivialShrink, Module.Finite.equiv (Shrink.linearEquiv R (R ⧸ I)).symm,
-      true_and]
-    refine ⟨?_, h2⟩
-    rw [(Shrink.linearEquiv R _).support_eq, suppQ]
-  tfae_have 3 → 4 := exist_isRegular_tfae_3_to_4 I n M Mntr Mfin smul_lt
-  tfae_have 4 → 1 := fun h4 N ⟨Nntr, Nfin, Nsupp⟩ i hi ↦
-    exist_isRegular_tfae_4_to_1 I n N Nntr Nfin Nsupp M Mntr Mfin smul_lt h4 i hi
-  tfae_finish
-
-section
-
-lemma CategoryTheory.Abelian.extFunctorObj_zero_preserve_momoMorphism (L M N : ModuleCat.{v} R)
-    (f : M ⟶ N) (mono : Mono f) :
-    Mono (AddCommGrpCat.ofHom <| ((Ext.mk₀ f)).postcomp L (add_zero 0)) := by
-  apply ConcreteCategory.mono_of_injective
-  rw [← AddMonoidHom.ker_eq_bot_iff]
-  apply (AddSubgroup.eq_bot_iff_forall _).mpr (fun x hx ↦ ?_)
-  simp only [AddCommGrpCat.hom_ofHom, AddMonoidHom.mem_ker, AddMonoidHom.flip_apply,
-    Ext.bilinearComp_apply_apply] at hx
-  rw [← Ext.mk₀_homEquiv₀_apply x, Ext.mk₀_comp_mk₀] at hx
-  have : (Ext.addEquiv₀ x ≫ f) = 0 := (AddEquiv.map_eq_zero_iff Ext.addEquiv₀.symm).mp hx
-  exact (AddEquiv.map_eq_zero_iff Ext.addEquiv₀).mp (zero_of_comp_mono f this)
-
-lemma CategoryTheory.Abelian.extFunctor_post_apply_zero_preserve_momoMorphism
-    (L M N : ModuleCat.{v} R) (g : M ⟶ N) (mono : Epi g) :
-    Mono (AddCommGrpCat.ofHom <| ((Ext.mk₀ g)).precomp L (zero_add 0)) := by
-  apply ConcreteCategory.mono_of_injective
-  rw [← AddMonoidHom.ker_eq_bot_iff]
-  apply (AddSubgroup.eq_bot_iff_forall _).mpr (fun x hx ↦ ?_)
-  simp only [AddCommGrpCat.hom_ofHom, AddMonoidHom.mem_ker, Ext.bilinearComp_apply_apply] at hx
-  rw [← Ext.mk₀_homEquiv₀_apply x, Ext.mk₀_comp_mk₀] at hx
-  have : (g  ≫ Ext.addEquiv₀ x) = 0 := (AddEquiv.map_eq_zero_iff Ext.addEquiv₀.symm).mp hx
-  exact (AddEquiv.map_eq_zero_iff Ext.addEquiv₀).mp (zero_of_epi_comp g this)
-
-end
-
-=======
         exact (not_nontrivial_iff_subsingleton.mpr (subsingleton_of_forall_eq 0 hk)) Nntr
       simp only [isRegular_cons_iff] at reg
       simp only [List.mem_cons, forall_eq_or_imp] at mem
@@ -524,7 +290,6 @@
     ext_subsingleton_of_exists_isRegular I n N Nsupp M smul_lt h4 i hi
   tfae_finish
 
->>>>>>> 7dca1838
 /-!
 
 # The Definition of Depth
@@ -594,19 +359,10 @@
 
 lemma moduleDepth_eq_top_iff (N M : ModuleCat.{v} R) :
     moduleDepth N M = ⊤ ↔ ∀ i, Subsingleton (Ext N M i) := by
-<<<<<<< HEAD
-  refine ⟨fun h ↦ ?_, fun h ↦ ?_⟩
-  · by_contra! exist
-    rw [moduleDepth_eq_find N M exist] at h
-    simp at h
-  · simp [moduleDepth]
-    exact csSup_eq_top_of_top_mem (fun i _ ↦ h i)
-=======
   refine ⟨fun h ↦ ?_, fun h ↦ csSup_eq_top_of_top_mem (fun i _ ↦ h i)⟩
   by_contra! exist
   rw [moduleDepth_eq_find N M exist] at h
   simp at h
->>>>>>> 7dca1838
 
 lemma moduleDepth_lt_top_iff (N M : ModuleCat.{v} R) :
     moduleDepth N M < ⊤ ↔ ∃ n, Nontrivial (Ext N M n) := by
@@ -652,31 +408,18 @@
 
 lemma moduleDepth_eq_depth_of_supp_eq [IsNoetherianRing R] (I : Ideal R)
     (N M : ModuleCat.{v} R) [Module.Finite R M] [Nfin : Module.Finite R N]
-<<<<<<< HEAD
-    [Nontrivial M] [Nntr : Nontrivial N] (smul_lt : I • (⊤ : Submodule R M) < ⊤)
-=======
     [Nntr : Nontrivial N] (smul_lt : I • (⊤ : Submodule R M) < ⊤)
->>>>>>> 7dca1838
     (hsupp : Module.support R N = PrimeSpectrum.zeroLocus I) :
     moduleDepth N M = I.depth M := by
   have (n : ℕ) : (∀ i < n, Subsingleton (Ext N M i)) ↔
     (∀ i < n, Subsingleton (Ext (ModuleCat.of R (Shrink.{v} (R ⧸ I))) M i)) := by
     refine ⟨fun h ↦ ?_, fun h ↦ ?_⟩
-<<<<<<< HEAD
-    · apply ((exist_isRegular_tfae I n M ‹_› ‹_› smul_lt).out 1 2).mpr
-      use N
-    · have rees := ((exist_isRegular_tfae I n M ‹_› ‹_› smul_lt).out 0 1).mpr h
-      apply rees N
-      simp [Nfin, Nntr, hsupp]
-  simp [Ideal.depth, moduleDepth_eq_sup_nat]
-=======
     · apply ((exists_isRegular_tfae I n M smul_lt).out 1 2).mpr
       use N
     · have rees := ((exists_isRegular_tfae I n M smul_lt).out 0 1).mpr h
       apply rees N
       simp [Nfin, Nntr, hsupp]
   simp only [moduleDepth_eq_sup_nat, Ideal.depth]
->>>>>>> 7dca1838
   congr
   ext n
   simp only [and_congr_right_iff]
@@ -712,11 +455,7 @@
 lemma moduleDepth_eq_zero_of_hom_nontrivial (N M : ModuleCat.{v} R) :
     moduleDepth N M = 0 ↔ Nontrivial (N →ₗ[R] M) := by
   refine ⟨fun h ↦ ?_, fun h ↦ ?_⟩
-<<<<<<< HEAD
-  · simp [moduleDepth] at h
-=======
   · simp only [moduleDepth] at h
->>>>>>> 7dca1838
     have : 1 ∉ {n : ℕ∞ | ∀ (i : ℕ), i < n → Subsingleton (Ext N M i)} := by
       by_contra mem
       absurd le_sSup mem
@@ -770,11 +509,7 @@
     @AddCommGrpCat.isZero_of_subsingleton _ (ext_subsingleton_of_lt_moduleDepth hi2)
   by_cases eq0 : i = 0
   · rw [eq0] at zero2 ⊢
-<<<<<<< HEAD
-    have := extFunctor_post_apply_zero_preserve_momoMorphism.{v} N _ _ S.g hS.epi_g
-=======
     have := Ext.mono_precomp_mk₀_of_epi N _ _ S.g hS.epi_g
->>>>>>> 7dca1838
     exact AddCommGrpCat.subsingleton_of_isZero <| @zero2.of_mono _ _ _ _ _ _ this
   · have hi1' : (i - 1 : ℕ) < moduleDepth S.X₁ N := by
       have : i - 1 + 1 = i := Nat.succ_pred_eq_of_ne_zero eq0
@@ -810,11 +545,7 @@
     @AddCommGrpCat.isZero_of_subsingleton _ (ext_subsingleton_of_lt_moduleDepth hi2)
   by_cases eq0 : i = 0
   · rw [eq0] at zero2 ⊢
-<<<<<<< HEAD
-    have := extFunctorObj_zero_preserve_momoMorphism.{v} N _ _ S.f hS.mono_f
-=======
     have := Ext.mono_postcomp_mk₀_of_mono N _ _ S.f hS.mono_f
->>>>>>> 7dca1838
     exact AddCommGrpCat.subsingleton_of_isZero <| @zero2.of_mono _ _ _ _ _ _ this
   · have hi3' : (i - 1 : ℕ) < moduleDepth N S.X₃ := by
       have : i - 1 + 1 = i := Nat.succ_pred_eq_of_ne_zero eq0
@@ -844,11 +575,7 @@
 
 lemma moduleDepth_eq_sSup_length_regular [IsNoetherianRing R] (I : Ideal R)
     (N M : ModuleCat.{v} R) [Module.Finite R M] [Nfin : Module.Finite R N]
-<<<<<<< HEAD
-    [Nontrivial M] [Nntr : Nontrivial N] (smul_lt : I • (⊤ : Submodule R M) < ⊤)
-=======
     [Nntr : Nontrivial N] (smul_lt : I • (⊤ : Submodule R M) < ⊤)
->>>>>>> 7dca1838
     (hsupp : Module.support R N = PrimeSpectrum.zeroLocus I) :
     moduleDepth N M = sSup {(List.length rs : ℕ∞) | (rs : List R)
     (_ : RingTheory.Sequence.IsRegular M rs) (_ : ∀ r ∈ rs, r ∈ I) } := by
@@ -862,17 +589,10 @@
     have : ∃ N : ModuleCat.{v} R, Nontrivial N ∧ Module.Finite R N ∧
       Module.support R N = PrimeSpectrum.zeroLocus I ∧ ∀ i < n, Subsingleton (Ext N M i) := by
       use N
-<<<<<<< HEAD
-    rcases ((exist_isRegular_tfae I n M ‹_› ‹_› smul_lt).out 2 3).mp this with ⟨rs, len, mem, reg⟩
-    use rs
-  · simp only [← len, ENat.coe_lt_top, Nat.cast_lt, true_and]
-    have rees := ((exist_isRegular_tfae I rs.length M ‹_› ‹_› smul_lt).out 3 0).mp (by use rs)
-=======
     rcases ((exists_isRegular_tfae I n M smul_lt).out 2 3).mp this with ⟨rs, len, mem, reg⟩
     use rs
   · simp only [← len, ENat.coe_lt_top, Nat.cast_lt, true_and]
     have rees := ((exists_isRegular_tfae I rs.length M smul_lt).out 3 0).mp (by use rs)
->>>>>>> 7dca1838
     apply rees N
     simp [Nntr, Nfin, hsupp]
 
@@ -913,12 +633,6 @@
   have : y ∉ Submodule.comap f p := by simpa [hy] using nmem
   exact lt_of_le_not_ge (fun _ a ↦ trivial) fun a ↦ this (a trivial)
 
-<<<<<<< HEAD
-/-- Universe invariant of `moduleDepth`, would be repalced by a more general version when universe
-invariant of `Ext` is provided. -/
-lemma moduleDepth_eq_moduleDepth_shrink [IsNoetherianRing R] (I : Ideal R) [Small.{w, u} R]
-    (N M : Type v) [AddCommGroup M] [Module R M] [Module.Finite R M] [Nontrivial M]
-=======
 section
 
 universe w
@@ -927,7 +641,6 @@
 invariant of `Ext` is provided. -/
 lemma moduleDepth_eq_moduleDepth_shrink [IsNoetherianRing R] (I : Ideal R) [Small.{w, u} R]
     (N M : Type v) [AddCommGroup M] [Module R M] [Module.Finite R M]
->>>>>>> 7dca1838
     [AddCommGroup N] [Module R N] [Nfin : Module.Finite R N] [Nntr : Nontrivial N]
     (smul_lt : I • (⊤ : Submodule R M) < ⊤)
     (hsupp : Module.support R N = PrimeSpectrum.zeroLocus I) [Small.{w} M] [Small.{w} N] :
@@ -972,11 +685,8 @@
   rw [← I.depth_eq_of_iso e]
   exact ring_depth_invariant.{max u w} I lt_top
 
-<<<<<<< HEAD
-=======
 end
 
->>>>>>> 7dca1838
 lemma moduleDepth_quotSMulTop_succ_eq_moduleDepth (N M : ModuleCat.{v} R) (x : R)
     (reg : IsSMulRegular M x) (mem : x ∈ Module.annihilator R N) :
     moduleDepth N (ModuleCat.of R (QuotSMulTop x M)) + 1 = moduleDepth N M := by
@@ -985,23 +695,12 @@
     (Subsingleton (Ext N M i) ∧ Subsingleton (Ext N M (i + 1))) := by
     refine ⟨fun h ↦ ?_, fun ⟨h1, h3⟩ ↦ ?_⟩
     · constructor
-<<<<<<< HEAD
-      · exact @Function.Injective.subsingleton _ _ _ ((AddCommGrpCat.mono_iff_injective _).mp
-          (ShortComplex.Exact.mono_g
-          (Ext.covariant_sequence_exact₂' N reg.smulShortComplex_shortExact i)
-          (ext_hom_eq_zero_of_mem_ann mem i))) h
-      · exact @Function.Surjective.subsingleton _ _ _ h ((AddCommGrpCat.epi_iff_surjective _).mp
-          (ShortComplex.Exact.epi_f
-          (Ext.covariant_sequence_exact₁' N reg.smulShortComplex_shortExact i (i + 1) rfl)
-          (ext_hom_eq_zero_of_mem_ann mem (i + 1))))
-=======
       · exact @Function.Injective.subsingleton _ _ _ ((AddCommGrpCat.mono_iff_injective _).mp <|
           (Ext.covariant_sequence_exact₂' N reg.smulShortComplex_shortExact i).mono_g
           (smul_id_postcomp_eq_zero_of_mem_ann mem i)) h
       · exact @Function.Surjective.subsingleton _ _ _ h ((AddCommGrpCat.epi_iff_surjective _).mp <|
           (Ext.covariant_sequence_exact₁' N reg.smulShortComplex_shortExact i (i + 1) rfl).epi_f
           (smul_id_postcomp_eq_zero_of_mem_ann mem (i + 1)))
->>>>>>> 7dca1838
     · exact AddCommGrpCat.subsingleton_of_isZero <| ShortComplex.Exact.isZero_of_both_zeros
         (Ext.covariant_sequence_exact₃' N reg.smulShortComplex_shortExact i (i + 1) rfl)
         ((@AddCommGrpCat.isZero_of_subsingleton _ h1).eq_zero_of_src _)
@@ -1074,12 +773,7 @@
     I.depth (ModuleCat.of R (M ⧸ (Ideal.ofList rs) • (⊤ : Submodule R M))) + rs.length =
     I.depth M := by
   apply moduleDepth_quotient_regular_sequence_add_length_eq_moduleDepth _ M rs reg
-<<<<<<< HEAD
-  convert h
-  rw [LinearEquiv.annihilator_eq (Shrink.linearEquiv R (R ⧸ I)), Ideal.annihilator_quotient]
-=======
   simpa [(Shrink.linearEquiv R (R ⧸ I)).annihilator_eq , Ideal.annihilator_quotient] using h
->>>>>>> 7dca1838
 
 lemma depth_quotient_regular_sequence_add_length_eq_depth [IsLocalRing R]
     (M : ModuleCat.{v} R) (rs : List R)
@@ -1097,12 +791,7 @@
 
 local instance (R : Type*) [CommRing R] (I : Ideal R) [IsNoetherianRing R] :
     IsNoetherianRing (R ⧸ I) :=
-<<<<<<< HEAD
-  isNoetherianRing_of_surjective R _ (Ideal.Quotient.mk I)
-    Ideal.Quotient.mk_surjective
-=======
   isNoetherianRing_of_surjective R _ (Ideal.Quotient.mk I) Ideal.Quotient.mk_surjective
->>>>>>> 7dca1838
 
 lemma IsLocalRing.depth_eq_of_ringEquiv {R R' : Type*} [CommRing R] [CommRing R']
     [IsLocalRing R] [IsNoetherianRing R] [IsLocalRing R'] [IsNoetherianRing R'] (e : R ≃+* R') :
@@ -1116,15 +805,9 @@
   congr!
   rename_i n
   refine ⟨fun ⟨rs, reg, mem, len⟩ ↦ ?_, fun ⟨rs, reg, mem, len⟩ ↦ ?_⟩
-<<<<<<< HEAD
-  · use List.map e.toRingHom rs, (LinearEquiv.isRegular_congr' e' rs).mp reg
-    simpa [len]
-  · use List.map e.symm.toRingHom rs, (LinearEquiv.isRegular_congr' e'.symm rs).mp reg
-=======
   · use rs.map e.toRingHom, (e'.isRegular_congr' rs).mp reg
     simpa [len]
   · use rs.map e.symm.toRingHom, (e'.symm.isRegular_congr' rs).mp reg
->>>>>>> 7dca1838
     simpa [len]
 
 lemma IsLocalRing.depth_eq_of_algebraMap_surjective [IsLocalRing R] [IsNoetherianRing R]
@@ -1132,14 +815,8 @@
     (M : Type v) [AddCommGroup M] [Module R M] [Module.Finite R M] [Module S M]
     [IsScalarTower R S M] [Nontrivial M] (surj : Function.Surjective (algebraMap R S)) :
     IsLocalRing.depth (ModuleCat.of R M) = IsLocalRing.depth (ModuleCat.of S M) := by
-<<<<<<< HEAD
-  have : Module.Finite S M := Finite.of_restrictScalars_finite R S M
-  have loc_hom : IsLocalHom (algebraMap R S) :=
-    Function.Surjective.isLocalHom (algebraMap R S) surj
-=======
   have : Module.Finite S M := Module.Finite.of_restrictScalars_finite R S M
   have loc_hom : IsLocalHom (algebraMap R S) := surj.isLocalHom _
->>>>>>> 7dca1838
   simp only [depth_eq_sSup_length_regular]
   congr!
   rename_i n
@@ -1149,13 +826,8 @@
       simp only [List.mem_map] at hr
       rcases hr with ⟨r', hr', eq⟩
       simpa [← eq] using mem r' hr'
-<<<<<<< HEAD
-    have reg' : RingTheory.Sequence.IsRegular M (rs.map (algebraMap R S)) := by
-      refine ⟨(RingTheory.Sequence.isWeaklyRegular_map_algebraMap_iff S M rs).mpr reg.1, ?_⟩
-=======
     have reg' : IsRegular M (rs.map (algebraMap R S)) := by
       refine ⟨(isWeaklyRegular_map_algebraMap_iff S M rs).mpr reg.1, ?_⟩
->>>>>>> 7dca1838
       apply (ne_top_of_le_ne_top (Ne.symm _) (Submodule.smul_mono_left (span_le.mpr mem'))).symm
       apply Submodule.top_ne_ideal_smul_of_le_jacobson_annihilator
       exact IsLocalRing.maximalIdeal_le_jacobson _
@@ -1169,14 +841,8 @@
         simp only [← hrs', List.mem_map]
         use r
       simpa using this
-<<<<<<< HEAD
-    have reg' : RingTheory.Sequence.IsRegular M rs' := by
-      refine ⟨(RingTheory.Sequence.isWeaklyRegular_map_algebraMap_iff S M rs').mp
-        (by simpa [hrs'] using reg.1), ?_⟩
-=======
     have reg' : IsRegular M rs' := by
       refine ⟨(isWeaklyRegular_map_algebraMap_iff S M rs').mp (by simpa [hrs'] using reg.1), ?_⟩
->>>>>>> 7dca1838
       apply (ne_top_of_le_ne_top (Ne.symm _) (Submodule.smul_mono_left (span_le.mpr mem'))).symm
       apply Submodule.top_ne_ideal_smul_of_le_jacobson_annihilator
       exact IsLocalRing.maximalIdeal_le_jacobson _
@@ -1281,32 +947,6 @@
         intro r hr
         rcases List.mem_map.mp hr with ⟨r', hr', eq⟩
         simpa [← eq] using mem.2 r' hr'
-<<<<<<< HEAD
-      simp [← hn (rs'.map (Ideal.Quotient.mk (x • (⊤ : Ideal R))))
-        ((RingTheory.Sequence.isWeaklyRegular_map_algebraMap_iff (R ⧸ x • (⊤ : Ideal R))
-          (R ⧸ x • (⊤ : Ideal R)) rs').mpr ((isWeaklyRegular_cons_iff _ x rs').mp reg).2) mem'
-          (by simpa using len)]
-      congr 2
-      let f := (Ideal.Quotient.mk (ofList (rs'.map (Ideal.Quotient.mk (x • (⊤ : Ideal R)))))).comp
-        (Ideal.Quotient.mk (x • (⊤ : Ideal R)))
-      have surj : Function.Surjective f := by
-        simp only [RingHom.coe_comp, f]
-        exact Function.Surjective.comp Ideal.Quotient.mk_surjective Ideal.Quotient.mk_surjective
-      have eq : RingHom.ker f = ofList (x :: rs') := by
-        have := Submodule.ideal_span_singleton_smul x (⊤ : Ideal R)
-        simp only [smul_eq_mul, mul_top] at this
-        simp only [← RingHom.comap_ker, mk_ker, ofList_cons, this, f, sup_comm]
-        convert Ideal.comap_map_of_surjective' (Ideal.Quotient.mk (x • (⊤ : Ideal R)))
-          Ideal.Quotient.mk_surjective (Ideal.span {r | r ∈ rs'})
-        · simp
-        · exact mk_ker.symm
-      let e : R ⧸ ofList (x :: rs') ≃+* ((R ⧸ x • (⊤ : Ideal R)) ⧸
-        ofList (rs'.map (Ideal.Quotient.mk (x • (⊤ : Ideal R))))) :=
-        (Ideal.quotientEquivAlgOfEq R eq).symm.toRingEquiv.trans
-        (RingHom.quotientKerEquivOfSurjective surj)
-      let _ := RingEquiv.isLocalRing e
-      let _ := isNoetherianRing_of_ringEquiv _ e
-=======
       simp only [← hn (rs'.map (Ideal.Quotient.mk (x • (⊤ : Ideal R))))
         ((isWeaklyRegular_map_algebraMap_iff (R ⧸ x • (⊤ : Ideal R)) _ rs').mpr
         ((isWeaklyRegular_cons_iff _ x rs').mp reg).2) mem' (by simpa using len)]
@@ -1319,7 +959,6 @@
         rw [Ideal.ofList_cons, eq1, eq2]
         exact (DoubleQuot.quotQuotEquivQuotSup _ _).symm
       let _ := RingEquiv.isLocalRing e
->>>>>>> 7dca1838
       exact IsLocalRing.depth_eq_of_ringEquiv e
 
 end ring
