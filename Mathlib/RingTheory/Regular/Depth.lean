--- conflicted
+++ resolved
@@ -300,16 +300,15 @@
   tfae_have 1 → 2 := by
     intro h1 i hi
     apply h1 (ModuleCat.of R (Shrink.{v} (R ⧸ I))) _ i hi
-<<<<<<< HEAD
-    simp_rw [instNontrivialShrink, Module.Finite.equiv (Shrink.linearEquiv (R ⧸ I) R).symm]
-    rw [true_and, true_and, (Shrink.linearEquiv _ R).support_eq, suppQ]
+    simp_rw [instNontrivialShrink, Module.Finite.equiv (Shrink.linearEquiv R (R ⧸ I)).symm]
+    rw [true_and, true_and, (Shrink.linearEquiv R _).support_eq, suppQ]
   tfae_have 2 → 3 := by
     intro h2
     use (ModuleCat.of R (Shrink.{v} (R ⧸ I)))
-    simp only [instNontrivialShrink, Module.Finite.equiv (Shrink.linearEquiv (R ⧸ I) R).symm,
+    simp only [instNontrivialShrink, Module.Finite.equiv (Shrink.linearEquiv R (R ⧸ I)).symm,
       true_and]
     refine ⟨?_, h2⟩
-    rw [(Shrink.linearEquiv _ R).support_eq, suppQ]
+    rw [(Shrink.linearEquiv R _).support_eq, suppQ]
   tfae_have 3 → 4 := lemma222_3_to_4 I n M Mntr Mfin smul_lt
   tfae_have 4 → 1 := fun h4 N ⟨Nntr, Nfin, Nsupp⟩ i hi ↦
     lemma222_4_to_1 I n N Nntr Nfin Nsupp M Mntr Mfin smul_lt h4 i hi
@@ -598,19 +597,4 @@
   rw [← I.depth_eq_of_iso e]
   exact ring_depth_invariant.{max u w} I lt_top
 
-end depth
-=======
-    simp_rw [instNontrivialShrink, Module.Finite.equiv (Shrink.linearEquiv R (R ⧸ I)).symm]
-    rw [true_and, true_and, (Shrink.linearEquiv R _).support_eq, suppQ]
-  tfae_have 2 → 3 := by
-    intro h2
-    use (ModuleCat.of R (Shrink.{v} (R ⧸ I)))
-    simp only [instNontrivialShrink, Module.Finite.equiv (Shrink.linearEquiv R (R ⧸ I)).symm,
-      true_and]
-    refine ⟨?_, h2⟩
-    rw [(Shrink.linearEquiv R _).support_eq, suppQ]
-  tfae_have 3 → 4 := lemma222_3_to_4 I n M Mntr Mfin smul_lt
-  tfae_have 4 → 1 := fun h4 N ⟨Nntr, Nfin, Nsupp⟩ i hi ↦
-    lemma222_4_to_1 I n N Nntr Nfin Nsupp M Mntr Mfin smul_lt h4 i hi
-  tfae_finish
->>>>>>> cc94de05
+end depth