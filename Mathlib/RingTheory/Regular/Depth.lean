/-
Copyright (c) 2025 Nailin Guan. All rights reserved.
Released under Apache 2.0 license as described in the file LICENSE.
Authors: Nailin Guan, Yi Song
-/
module

public import Mathlib.Algebra.Category.Grp.Zero
public import Mathlib.Algebra.Module.FinitePresentation
public import Mathlib.LinearAlgebra.Dual.Lemmas
public import Mathlib.RingTheory.Ideal.AssociatedPrime.Finiteness
public import Mathlib.RingTheory.Ideal.AssociatedPrime.Localization
public import Mathlib.RingTheory.Regular.Category
public import Mathlib.RingTheory.Spectrum.Prime.Topology
public import Mathlib.RingTheory.Support
public import Mathlib.Tactic.ENatToNat

/-!

# The Rees theorem

In this section we proved the rees theorem for depth, which build the relation between
the vanishing of certain `Ext` typs and length of maximal regular sequence in a certain ideal.

# Main results

* `IsSMulRegular.subsingleton_linearMap_iff` : for finitely generated `R`-module `N M`,
  `N →ₗ[R] M = 0` iff there is a `M`-regular in `Module.annihilator R N`.
  This is the case for `n = 0` in the Rees theorem.

* `exists_isRegular_tfae` : For any `n : ℕ`, noetherian ring `R`, `I : Ideal R`, and
  finitely generated and nontrivial `R`-module `M` satisfying `IM < M`, we proved TFAE:
  · for any `N : ModuleCat R` finitely generated and nontrivial with support contained in the
    zero lucus of `I`, `∀ i < n, Ext N M i = 0`
  · `∀ i < n, Ext (A⧸I) M i = 0`
  · there exist a `N : ModuleCat R` finitely generated and nontrivial with support equal to the
    zero lucus of `I`, `∀ i < n, Ext N M i = 0`
  · there exist a `M`-regular sequence of length `n` with every element in `I`

-/

@[expose] public section

open IsLocalRing LinearMap Module

namespace IsSMulRegular

variable {R M N : Type*} [CommRing R] [AddCommGroup M] [AddCommGroup N] [Module R M] [Module R N]

lemma linearMap_subsingleton_of_mem_annihilator {r : R} (reg : IsSMulRegular M r)
    (mem_ann : r ∈ Module.annihilator R N) : Subsingleton (N →ₗ[R] M) := by
  apply subsingleton_of_forall_eq 0 (fun f ↦ ext fun x ↦ ?_)
  have : r • (f x) = r • 0 := by
    rw [smul_zero, ← map_smul, Module.mem_annihilator.mp mem_ann x, map_zero]
  simpa using reg this

lemma subsingleton_linearMap_iff [IsNoetherianRing R] [Module.Finite R M] [Module.Finite R N] :
    Subsingleton (N →ₗ[R] M) ↔ ∃ r ∈ Module.annihilator R N, IsSMulRegular M r := by
  refine ⟨fun hom0 ↦ ?_, fun ⟨r, mem_ann, reg⟩ ↦
    linearMap_subsingleton_of_mem_annihilator reg mem_ann⟩
  cases subsingleton_or_nontrivial M
  · exact ⟨0, ⟨Submodule.zero_mem (Module.annihilator R N), IsSMulRegular.zero⟩⟩
  · by_contra! h
    obtain ⟨p, pass, hp⟩ : ∃ p ∈ associatedPrimes R M, Module.annihilator R N ≤ p := by
      rcases associatedPrimes.nonempty R M with ⟨Ia, hIa⟩
      apply (Ideal.subset_union_prime_finite (associatedPrimes.finite R M) Ia Ia _).mp
      · rw [biUnion_associatedPrimes_eq_compl_regular R M]
        exact fun r hr ↦ h r hr
      · exact fun I hin _ _ ↦ IsAssociatedPrime.isPrime hin
    let _ := pass.isPrime
    let p' : PrimeSpectrum R := ⟨p, pass.isPrime⟩
    have loc_ne_zero : p' ∈ Module.support R N := Module.mem_support_iff_of_finite.mpr hp
    rw [Module.mem_support_iff] at loc_ne_zero
    let Rₚ := Localization.AtPrime p
    let Nₚ := LocalizedModule.AtPrime p'.asIdeal N
    let Mₚ := LocalizedModule.AtPrime p'.asIdeal M
    let Nₚ' := Nₚ ⧸ (IsLocalRing.maximalIdeal (Localization.AtPrime p)) • (⊤ : Submodule Rₚ Nₚ)
    have ntr : Nontrivial Nₚ' :=
      Submodule.Quotient.nontrivial_iff.mpr <| .symm <|
        Submodule.top_ne_ideal_smul_of_le_jacobson_annihilator <|
          IsLocalRing.maximalIdeal_le_jacobson _
    let Mₚ' := Mₚ ⧸ (IsLocalRing.maximalIdeal (Localization.AtPrime p)) • (⊤ : Submodule Rₚ Mₚ)
    let _ : Module p.ResidueField Nₚ' :=
      Module.instQuotientIdealSubmoduleHSMulTop Nₚ (maximalIdeal (Localization.AtPrime p))
    have := AssociatePrimes.mem_iff.mp
      (associatedPrimes.mem_associatedPrimes_atPrime_of_mem_associatedPrimes pass)
    rcases this.2 with ⟨x, hx⟩
    have : Nontrivial (Module.Dual p.ResidueField Nₚ') := by simpa using ntr
    rcases exists_ne (α := Module.Dual p.ResidueField Nₚ') 0 with ⟨g, hg⟩
    let to_res' : Nₚ' →ₗ[Rₚ] p.ResidueField := {
      __ := g
      map_smul' r x := by
        simp only [AddHom.toFun_eq_coe, coe_toAddHom, RingHom.id_apply]
        convert g.map_smul (Ideal.Quotient.mk _ r) x }
    let to_res : Nₚ →ₗ[Rₚ] p.ResidueField :=
      to_res'.comp ((maximalIdeal (Localization.AtPrime p)) • (⊤ : Submodule Rₚ Nₚ)).mkQ
    let i : p.ResidueField →ₗ[Rₚ] Mₚ :=
      Submodule.liftQ _ (LinearMap.toSpanSingleton Rₚ Mₚ x) (le_of_eq hx)
    have inj1 : Function.Injective i :=
      LinearMap.ker_eq_bot.mp (Submodule.ker_liftQ_eq_bot _ _ _ (le_of_eq hx.symm))
    let f := i.comp to_res
    have f_ne0 : f ≠ 0 := by
      intro eq0
      absurd hg
      apply LinearMap.ext
      intro np'
      induction np' using Submodule.Quotient.induction_on with | _ np
      change to_res np = 0
      apply inj1
      change f np = _
      simp [eq0]
    absurd hom0
    let _ := Module.finitePresentation_of_finite R N
    contrapose! f_ne0
    exact (Module.FinitePresentation.linearEquivMapExtendScalars
      p'.asIdeal.primeCompl).symm.map_eq_zero_iff.mp (Subsingleton.eq_zero _)

end IsSMulRegular

universe v u

open RingTheory.Sequence Ideal CategoryTheory Abelian Limits

variable {R : Type u} [CommRing R]

open Pointwise ModuleCat IsSMulRegular

lemma Ideal.quotient_smul_top_lt_of_le_smul_top (I : Ideal R) {M : Type*} [AddCommGroup M]
    [Module R M] {p : Submodule R M} (h : I • (⊤ : Submodule R M) < ⊤)
    (le : p ≤ I • (⊤ : Submodule R M)) : I • (⊤ : Submodule R (M ⧸ p)) < ⊤ := by
  rw [lt_top_iff_ne_top]
  by_contra eq
  absurd lt_top_iff_ne_top.mp h
  have := Submodule.smul_top_eq_comap_smul_top_of_surjective I p.mkQ p.mkQ_surjective
  simpa [eq, le] using this

variable [Small.{v} R]

lemma exists_isRegular_of_exists_subsingleton_ext [IsNoetherianRing R] (I : Ideal R) (n : ℕ) :
    ∀ M : ModuleCat.{v} R, [Module.Finite R M] →
    I • (⊤ : Submodule R M) < ⊤ → (∃ N : ModuleCat.{v} R, Nontrivial N ∧ Module.Finite R N ∧
    Module.support R N = PrimeSpectrum.zeroLocus I ∧ ∀ i < n, Subsingleton (Ext N M i)) →
    ∃ rs : List R, rs.length = n ∧ (∀ r ∈ rs, r ∈ I) ∧ IsRegular M rs := by
  induction n with
  | zero =>
    intro M M_fin smul_lt exists_N
    let : Nontrivial M := (Submodule.nontrivial_iff R).mp (nontrivial_of_lt _ _ smul_lt)
    use []
    simp [isRegular_iff]
  | succ n ih =>
    intro M M_fin smul_lt exists_N
    rcases exists_N with ⟨N, ntr, fin, h_supp, h_ext⟩
    have h_supp' := h_supp
    rw [Module.support_eq_zeroLocus, PrimeSpectrum.zeroLocus_eq_iff] at h_supp'
    -- use `Ext N M 0` vanish to obtain an `M`-regular element `x` in `Ann(N)`
    let _ : Subsingleton (N ⟶ M) := Ext.addEquiv₀.subsingleton_congr.mp (h_ext 0 n.zero_lt_succ)
    have : Subsingleton (N →ₗ[R] M) := ModuleCat.homAddEquiv.symm.subsingleton
    rcases subsingleton_linearMap_iff.mp this with ⟨x, mem_ann, hx⟩
    -- take a power of it to make `xᵏ` fall into `I`
    have := Ideal.le_radical mem_ann
    rw [h_supp', Ideal.mem_radical_iff] at this
    rcases this with ⟨k, hk⟩
    -- prepare to apply induction hypotesis to `M ⧸ xᵏM`
    have le_smul : x ^ k • (⊤ : Submodule R M) ≤ I • ⊤ := by
      rw [← Submodule.ideal_span_singleton_smul]
      exact (Submodule.smul_mono_left ((span_singleton_le_iff_mem I).mpr hk))
    have smul_lt' := I.quotient_smul_top_lt_of_le_smul_top smul_lt le_smul
    -- verify that `N` indeed make `M ⧸ xᵏM` satisfy the induction hypothesis
    have exists_N' : (∃ N : ModuleCat R, Nontrivial N ∧ Module.Finite R N ∧
        Module.support R N = PrimeSpectrum.zeroLocus I ∧
          ∀ i < n, Subsingleton (Abelian.Ext N (ModuleCat.of R (QuotSMulTop (x ^ k) M)) i)) := by
      use N
      simp only [ntr, fin, h_supp, true_and]
      intro i hi
      -- the vanishing of `Ext` is obtained from the (covariant) long exact sequence given by
      -- `M.smulShortComplex (x ^ k)`
      have zero1 : IsZero (AddCommGrpCat.of (Ext N M i)) :=
        @AddCommGrpCat.isZero_of_subsingleton _ (h_ext i (Nat.lt_add_right 1 hi))
      have zero2 : IsZero (AddCommGrpCat.of (Ext N M (i + 1))) :=
        @AddCommGrpCat.isZero_of_subsingleton _ (h_ext (i + 1) (Nat.add_lt_add_right hi 1))
      exact AddCommGrpCat.subsingleton_of_isZero <| ShortComplex.Exact.isZero_of_both_zeros
        ((Ext.covariant_sequence_exact₃' N (hx.pow k).smulShortComplex_shortExact) i (i + 1) rfl)
        (zero1.eq_zero_of_src _) (zero2.eq_zero_of_tgt _)
    rcases ih (ModuleCat.of R (QuotSMulTop (x ^ k) M)) smul_lt' exists_N' with ⟨rs, len, mem, reg⟩
    use x ^ k :: rs
    simpa [len, hk] using ⟨mem, hx.pow k, reg⟩

lemma pow_mono_of_mono (a : R) {k : ℕ} (kpos : k > 0) (i : ℕ) {M N : ModuleCat.{v} R}
    (f_mono : Mono (AddCommGrpCat.ofHom ((Ext.mk₀ (smulShortComplex M a).f).postcomp
    N (add_zero i)))) : Mono (AddCommGrpCat.ofHom ((Ext.mk₀ (smulShortComplex M (a ^ k)).f).postcomp
    N (add_zero i))) := by
  induction k with
  | zero => simp at kpos
  | succ k ih =>
    rw [pow_succ]
    by_cases eq0 : k = 0
    · rw [eq0, pow_zero, one_mul]
      exact f_mono
    · have : (a ^ k * a) • (LinearMap.id (R := R) (M := M)) =
        (a • (LinearMap.id (M := M))).comp ((a ^ k) • (LinearMap.id (M := M))) := by
        rw [LinearMap.comp_smul, LinearMap.smul_comp, smul_smul, LinearMap.id_comp]
      simpa [smulShortComplex, this, ModuleCat.ofHom_comp, ← extFunctorObj_map,
        (extFunctorObj N i).map_comp] using mono_comp' (ih (Nat.zero_lt_of_ne_zero eq0)) f_mono

lemma ext_subsingleton_of_exists_isRegular [IsNoetherianRing R] (I : Ideal R) (n : ℕ)
    (N : ModuleCat.{v} R) [Nntr : Nontrivial N] [Nfin : Module.Finite R N]
    (Nsupp : Module.support R N ⊆ PrimeSpectrum.zeroLocus I) :
    ∀ M : ModuleCat.{v} R, [Module.Finite R M] → I • (⊤ : Submodule R M) < ⊤ →
    (∃ rs : List R, rs.length = n ∧ (∀ r ∈ rs, r ∈ I) ∧ IsRegular M rs) →
    ∀ i < n, Subsingleton (Ext N M i) := by
  induction n with
  | zero => simp
  | succ n ih =>
    rintro M Mfin smul_lt ⟨rs, len, mem, reg⟩ i hi
    have le_rad := Nsupp
    rw [Module.support_eq_zeroLocus, PrimeSpectrum.zeroLocus_subset_zeroLocus_iff] at le_rad
    match rs with
    | [] =>
      absurd len
      simp
    | a :: rs' =>
      -- find a positive power of `a` lying in `Ann(N)`
      rcases le_rad (mem a List.mem_cons_self) with ⟨k, hk⟩
      have kpos : k > 0 := by
        by_contra h
        simp only [Nat.eq_zero_of_not_pos h, pow_zero, Module.mem_annihilator, one_smul] at hk
        exact (not_nontrivial_iff_subsingleton.mpr (subsingleton_of_forall_eq 0 hk)) Nntr
      simp only [isRegular_cons_iff] at reg
      simp only [List.mem_cons, forall_eq_or_imp] at mem
      simp only [List.length_cons, Nat.add_left_inj] at len
      -- prepare to apply induction hypothesis to `M/aM`
      let M' := (QuotSMulTop a M)
      have le_smul : a • ⊤ ≤ I • (⊤ : Submodule R M) := by
        rw [← Submodule.ideal_span_singleton_smul]
        exact Submodule.smul_mono_left ((span_singleton_le_iff_mem I).mpr mem.1)
      have smul_lt' := I.quotient_smul_top_lt_of_le_smul_top smul_lt le_smul
      by_cases eq0 : i = 0
      · -- vanishing of `Ext N M 0` follows from `aᵏ ∈ Ann(N)`
        rw [eq0]
        have : Subsingleton (N →ₗ[R] M) := subsingleton_linearMap_iff.mpr ⟨a ^ k, hk, reg.1.pow k⟩
        exact (Ext.addEquiv₀.trans ModuleCat.homAddEquiv).subsingleton
      · let g := (AddCommGrpCat.ofHom ((Ext.mk₀ (smulShortComplex M a).f).postcomp N (add_zero i)))
        -- from the (covariant) long exact sequence given by `M.smulShortComplex a`
        -- we obtain scalar multiple by `a` on `Ext N M i` is injective
        have mono_g : Mono g := by
          apply (Ext.covariant_sequence_exact₁' N reg.1.smulShortComplex_shortExact (i - 1) i
            (Nat.succ_pred_eq_of_ne_zero eq0)).mono_g (IsZero.eq_zero_of_src _ _)
          exact @AddCommGrpCat.isZero_of_subsingleton _
            (ih (ModuleCat.of R M') smul_lt' ⟨rs', len, mem.2, reg.2⟩ (i - 1) (by omega))
        let gk := (AddCommGrpCat.ofHom
          ((Ext.mk₀ (smulShortComplex M (a ^ k)).f).postcomp N (add_zero i)))
        have mono_gk := pow_mono_of_mono a kpos i mono_g
        -- scalar multiple by `aᵏ` on `Ext N M i` is zero since `aᵏ ∈ Ann(N)`, so `Ext N M i` vanish
        have zero_gk : gk = 0 := smul_id_postcomp_eq_zero_of_mem_ann hk i
        exact AddCommGrpCat.subsingleton_of_isZero (IsZero.of_mono_eq_zero _ zero_gk)

/--
The Rees theorem
For any `n : ℕ`, noetherian ring `R`, `I : Ideal R`, and finitely generated and nontrivial
`R`-module `M` satisfying `IM < M`, we proved TFAE:
· for any `N : ModuleCat R` finitely generated and nontrivial with support contained in the
  zero lucus of `I`, `∀ i < n, Ext N M i = 0`
· `∀ i < n, Ext (A⧸I) M i = 0`
· there exist a `N : ModuleCat R` finitely generated and nontrivial with support equal to the
  zero lucus of `I`, `∀ i < n, Ext N M i = 0`
· there exist a `M`-regular sequence of length `n` with every element in `I`
-/
lemma exists_isRegular_tfae [IsNoetherianRing R] (I : Ideal R) (n : ℕ)
    (M : ModuleCat.{v} R) [Module.Finite R M] (smul_lt : I • (⊤ : Submodule R M) < ⊤) :
    [∀ N : ModuleCat.{v} R, (Nontrivial N ∧ Module.Finite R N ∧
     Module.support R N ⊆ PrimeSpectrum.zeroLocus I) → ∀ i < n, Subsingleton (Ext N M i),
     ∀ i < n, Subsingleton (Ext (ModuleCat.of R (Shrink.{v} (R ⧸ I))) M i),
     ∃ N : ModuleCat R, Nontrivial N ∧ Module.Finite R N ∧
     Module.support R N = PrimeSpectrum.zeroLocus I ∧ ∀ i < n, Subsingleton (Ext N M i),
     ∃ rs : List R, rs.length = n ∧ (∀ r ∈ rs, r ∈ I) ∧ RingTheory.Sequence.IsRegular M rs
     ].TFAE := by
  -- two main implications `3 → 4` and `4 → 1` are separated out, the rest are trivial
  have ntrQ : Nontrivial (R ⧸ I) := by
    apply Submodule.Quotient.nontrivial_iff.mpr
    by_contra eq
    simp [eq] at smul_lt
  have suppQ : Module.support R (Shrink.{v} (R ⧸ I)) = PrimeSpectrum.zeroLocus I := by
    rw [(Shrink.linearEquiv R _).support_eq, Module.support_eq_zeroLocus, annihilator_quotient]
  tfae_have 1 → 2 := fun h1 i hi ↦ h1 (ModuleCat.of R (Shrink.{v} (R ⧸ I)))
    ⟨inferInstance, Module.Finite.equiv (Shrink.linearEquiv R (R ⧸ I)).symm, suppQ.subset⟩ i hi
  tfae_have 2 → 3 := fun h2 ↦ ⟨(ModuleCat.of R (Shrink.{v} (R ⧸ I))),
    inferInstance, Module.Finite.equiv (Shrink.linearEquiv R (R ⧸ I)).symm, suppQ, h2⟩
  tfae_have 3 → 4 := exists_isRegular_of_exists_subsingleton_ext I n M smul_lt
  tfae_have 4 → 1 := fun h4 N ⟨Nntr, Nfin, Nsupp⟩ i hi ↦
    ext_subsingleton_of_exists_isRegular I n N Nsupp M smul_lt h4 i hi
  tfae_finish

<<<<<<< HEAD
section

universe w

variable {C : Type u} [Category.{v} C] [Abelian C] [HasExt.{w} C]

lemma CategoryTheory.Abelian.extFunctorObj_zero_preserve_momoMorphism
    (L M N : C) (f : M ⟶ N) (mono : Mono f) :
    Mono (AddCommGrpCat.ofHom <| ((Ext.mk₀ f)).postcomp L (add_zero 0)) := by
  rw [AddCommGrpCat.mono_iff_injective, ← AddMonoidHom.ker_eq_bot_iff]
  apply (AddSubgroup.eq_bot_iff_forall _).mpr (fun x hx ↦ ?_)
  simp only [AddCommGrpCat.hom_ofHom, AddMonoidHom.mem_ker, AddMonoidHom.flip_apply,
    Ext.bilinearComp_apply_apply] at hx
  rw [← Ext.mk₀_homEquiv₀_apply x, Ext.mk₀_comp_mk₀] at hx
  have : (Ext.addEquiv₀ x ≫ f) = 0 := Ext.addEquiv₀.symm.map_eq_zero_iff.mp hx
  exact Ext.addEquiv₀.map_eq_zero_iff.mp (zero_of_comp_mono f this)

lemma CategoryTheory.Abelian.extFunctor_post_apply_zero_preserve_momoMorphism
    (L M N : C) (g : M ⟶ N) (mono : Epi g) :
    Mono (AddCommGrpCat.ofHom <| ((Ext.mk₀ g)).precomp L (zero_add 0)) := by
  rw [AddCommGrpCat.mono_iff_injective, ← AddMonoidHom.ker_eq_bot_iff]
  apply (AddSubgroup.eq_bot_iff_forall _).mpr (fun x hx ↦ ?_)
  simp only [AddCommGrpCat.hom_ofHom, AddMonoidHom.mem_ker, Ext.bilinearComp_apply_apply] at hx
  rw [← Ext.mk₀_homEquiv₀_apply x, Ext.mk₀_comp_mk₀] at hx
  have : (g ≫ Ext.addEquiv₀ x) = 0 := Ext.addEquiv₀.symm.map_eq_zero_iff.mp hx
  exact Ext.addEquiv₀.map_eq_zero_iff.mp (zero_of_epi_comp g this)

end

=======
>>>>>>> 34a7687c
/-!

# The Definition of Depth

In this section, we give the definition of depth of a module over a local ring. We also extablished
some basic facts about it using the Rees theorem proven above.
In this section, we set `R` be a noetherian commutative ring, all modules refer to `R`-module.

# Main definition and results

* `moduleDepth` : The depth between two `R`-modules defined as the minimal nontrivial `Ext`
  between them, equal to `⊤ : ℕ∞` if no such index.

* `Ideal.depth` : The depth of a `R`-module `M` with respect to an ideal `I`,
  defined as `moduleDepth (R⧸ I, M)`.

* `IsLocalRing.depth` : For a local ring `R`, the depth of a `R`-module with respect to
  the maximal ideal.

* `moduleDepth_eq_depth_of_supp_eq` : For `I : Ideal R`, if support of a finitely generated module
  `N` is equal to `PrimeSpectrum.zeroLocus I`, then for any finitely generated nontrivial module
  `M` with `IM < M`, `moduleDepth N M = I.depth M`

* `moduleDepth_eq_sSup_length_regular` : For `I : Ideal R`, nontrivial finitely generated module
  `M` and N`, if support of `N` is equal to `PrimeSpectrum.zeroLocus I` and `IM < M`,
  `moduleDepth N M` is equal to the supremum of length of `M`-regular sequence in `I`

* `IsLocalRing.depth_quotSMulTop_succ_eq_moduleDepth` : For `R` local, a `R`-module `M` and a
  `M`-regular element `x` in `maximalIdeal R`,
  `IsLocalRing.depth (QuotSMulTop x M) + 1 = IsLocalRing.depth M`

* `moduleDepth_quotient_regular_sequence_add_length_eq_moduleDepth` : For `R` local, a `R`-module
  `M` and a `M`-regular sequence `rs` in `maximalIdeal R`,
  `moduleDepth N (M ⧸ (Ideal.ofList rs) • (⊤ : Submodule R M)) + rs.length = moduleDepth N M`

-/

section depth

/-- The depth between two `R`-modules defined as the minimal nontrivial `Ext` between them. -/
noncomputable def moduleDepth (N M : ModuleCat.{v} R) : ℕ∞ :=
  sSup {n : ℕ∞ | ∀ i : ℕ, i < n → Subsingleton (Ext N M i)}

/-- The depth of a `R`-module `M` with respect to an ideal `I`,
defined as `moduleDepth (R⧸ I, M)`. -/
noncomputable def Ideal.depth (I : Ideal R) (M : ModuleCat.{v} R) : ℕ∞ :=
  moduleDepth (ModuleCat.of R (Shrink.{v} (R ⧸ I))) M

/-- For a local ring `R`, the depth of a `R`-module with respect to the maximal ideal. -/
noncomputable def IsLocalRing.depth [IsLocalRing R] (M : ModuleCat.{v} R) : ℕ∞ :=
  (IsLocalRing.maximalIdeal R).depth M

open Classical in
lemma moduleDepth_eq_find (N M : ModuleCat.{v} R) (h : ∃ n, Nontrivial (Ext N M n)) :
    moduleDepth N M = Nat.find h := by
  apply le_antisymm
  · simp only [moduleDepth, sSup_le_iff, Set.mem_setOf_eq]
    intro n hn
    by_contra gt
    absurd Nat.find_spec h
    exact not_nontrivial_iff_subsingleton.mpr (hn (Nat.find h) (not_le.mp gt))
  · simp only [moduleDepth]
    apply le_sSup
    simp only [Set.mem_setOf_eq, Nat.cast_lt, Nat.lt_find_iff]
    intro i hi
    exact not_nontrivial_iff_subsingleton.mp (hi i (le_refl i))

lemma moduleDepth_eq_top_iff (N M : ModuleCat.{v} R) :
    moduleDepth N M = ⊤ ↔ ∀ i, Subsingleton (Ext N M i) := by
  refine ⟨fun h ↦ ?_, fun h ↦ csSup_eq_top_of_top_mem (fun i _ ↦ h i)⟩
  by_contra! exist
  rw [moduleDepth_eq_find N M exist] at h
  simp at h

lemma moduleDepth_lt_top_iff (N M : ModuleCat.{v} R) :
    moduleDepth N M < ⊤ ↔ ∃ n, Nontrivial (Ext N M n) := by
  convert (moduleDepth_eq_top_iff N M).not
  · exact lt_top_iff_ne_top
  · push_neg
    rfl

lemma moduleDepth_eq_iff (N M : ModuleCat.{v} R) (n : ℕ) : moduleDepth N M = n ↔
    Nontrivial (Ext N M n) ∧ ∀ i < n, Subsingleton (Ext N M i) := by
  classical
  refine ⟨fun h ↦ ?_, fun ⟨ntr, h⟩ ↦ ?_⟩
  · have exist := (moduleDepth_lt_top_iff N M).mp (by simp [h])
    simp only [moduleDepth_eq_find _ _ exist, Nat.cast_inj] at h
    refine ⟨h ▸ Nat.find_spec exist, fun i hi ↦ ?_⟩
    exact not_nontrivial_iff_subsingleton.mp (Nat.find_min exist (lt_of_lt_of_eq hi h.symm))
  · have exist : ∃ n, Nontrivial (Ext N M n) := by use n
    simp only [moduleDepth_eq_find _ _ exist, Nat.cast_inj, Nat.find_eq_iff, ntr, true_and]
    intro i hi
    exact not_nontrivial_iff_subsingleton.mpr (h i hi)

lemma ext_subsingleton_of_lt_moduleDepth {N M : ModuleCat.{v} R} {i : ℕ}
    (lt : i < moduleDepth N M) : Subsingleton (Ext N M i) := by
  by_cases lttop : moduleDepth N M < ⊤
  · let _ : Nonempty {n : ℕ∞ | ∀ (i : ℕ), i < n → Subsingleton (Ext N M i)} :=
      Nonempty.intro ⟨(0 : ℕ∞), by simp⟩
    exact ENat.sSup_mem_of_nonempty_of_lt_top lttop i lt
  · simp only [not_lt, top_le_iff, moduleDepth_eq_top_iff] at lttop
    exact lttop i

lemma moduleDepth_eq_sup_nat (N M : ModuleCat.{v} R) : moduleDepth N M =
    sSup {n : ℕ∞ | n < ⊤ ∧ ∀ i : ℕ, i < n → Subsingleton (Ext N M i)} := by
  simp only [moduleDepth]
  by_cases h : ⊤ ∈ {n : ℕ∞ | ∀ (i : ℕ), i < n → Subsingleton (Ext N M i)}
  · rw [csSup_eq_top_of_top_mem h, eq_comm, ENat.eq_top_iff_forall_ge]
    intro m
    apply le_sSup
    simp only [Set.mem_setOf_eq, ENat.coe_lt_top, forall_const] at h
    simpa using fun i _ ↦ h i
  · congr
    ext n
    exact ⟨fun mem ↦ ⟨top_notMem_iff.mp h n mem, mem⟩, fun mem ↦ mem.2⟩

lemma moduleDepth_eq_depth_of_supp_eq [IsNoetherianRing R] (I : Ideal R)
    (N M : ModuleCat.{v} R) [Module.Finite R M] [Nfin : Module.Finite R N]
    [Nntr : Nontrivial N] (smul_lt : I • (⊤ : Submodule R M) < ⊤)
    (hsupp : Module.support R N = PrimeSpectrum.zeroLocus I) :
    moduleDepth N M = I.depth M := by
  have (n : ℕ) : (∀ i < n, Subsingleton (Ext N M i)) ↔
    (∀ i < n, Subsingleton (Ext (ModuleCat.of R (Shrink.{v} (R ⧸ I))) M i)) := by
    refine ⟨fun h ↦ ?_, fun h ↦ ?_⟩
    · apply ((exists_isRegular_tfae I n M smul_lt).out 1 2).mpr
      use N
    · have rees := ((exists_isRegular_tfae I n M smul_lt).out 0 1).mpr h
      apply rees N
      simp [Nfin, Nntr, hsupp]
  simp only [moduleDepth_eq_sup_nat, Ideal.depth]
  congr
  ext n
  simp only [and_congr_right_iff]
  intro lt_top
  convert this n.toNat
  <;> nth_rw 1 [← ENat.coe_toNat (LT.lt.ne_top lt_top), ENat.coe_lt_coe]

open Opposite in
lemma moduleDepth_eq_of_iso_fst (M : ModuleCat.{v} R) {N N' : ModuleCat.{v} R} (e : N ≅ N') :
    moduleDepth N M = moduleDepth N' M := by
  simp only [moduleDepth]
  congr
  ext n
  exact forall₂_congr fun i _ ↦
    (((extFunctor.{v} i).mapIso e.symm.op).app M).addCommGroupIsoToAddEquiv.subsingleton_congr

lemma moduleDepth_eq_of_iso_snd (N : ModuleCat.{v} R) {M M' : ModuleCat.{v} R} (e : M ≅ M') :
    moduleDepth N M = moduleDepth N M' := by
  simp only [moduleDepth]
  congr
  ext n
  exact forall₂_congr fun i _ ↦
    ((extFunctorObj N i).mapIso e).addCommGroupIsoToAddEquiv.subsingleton_congr

lemma Ideal.depth_eq_of_iso (I : Ideal R) {M M' : ModuleCat.{v} R} (e : M ≅ M') :
    I.depth M = I.depth M' :=
  moduleDepth_eq_of_iso_snd (ModuleCat.of R (Shrink.{v, u} (R ⧸ I))) e

lemma IsLocalRing.depth_eq_of_iso [IsLocalRing R] {M M' : ModuleCat.{v} R} (e : M ≅ M') :
    IsLocalRing.depth M = IsLocalRing.depth M' :=
  (maximalIdeal R).depth_eq_of_iso e

lemma moduleDepth_eq_zero_of_hom_nontrivial (N M : ModuleCat.{v} R) :
    moduleDepth N M = 0 ↔ Nontrivial (N →ₗ[R] M) := by
  refine ⟨fun h ↦ ?_, fun h ↦ ?_⟩
  · simp only [moduleDepth] at h
    have : 1 ∉ {n : ℕ∞ | ∀ (i : ℕ), i < n → Subsingleton (Ext N M i)} := by
      by_contra mem
      absurd le_sSup mem
      simp [h]
    simp only [Set.mem_setOf_eq, Nat.cast_lt_one, forall_eq,
      not_subsingleton_iff_nontrivial, Ext.addEquiv₀.nontrivial_congr] at this
    exact (ModuleCat.homLinearEquiv (S := R)).nontrivial_congr.mp this
  · apply nonpos_iff_eq_zero.mp (sSup_le (fun n mem ↦ ?_))
    by_contra pos
    absurd mem 0 (lt_of_not_ge pos)
    simpa [not_subsingleton_iff_nontrivial, Ext.addEquiv₀.nontrivial_congr]
      using (ModuleCat.homLinearEquiv (S := R)).nontrivial_congr.mpr h

lemma moduleDepth_ge_min_of_shortExact_snd_fst
    (S : ShortComplex (ModuleCat.{v} R)) (hS : S.ShortExact)
    (N : ModuleCat.{v} R) : moduleDepth S.X₂ N ≥ moduleDepth S.X₁ N ⊓ moduleDepth S.X₃ N := by
  apply le_sSup
  simp only [Set.mem_setOf_eq, lt_inf_iff, and_imp]
  intro i hi1 hi3
  have zero1 : IsZero (AddCommGrpCat.of (Ext S.X₁ N i)) :=
      @AddCommGrpCat.isZero_of_subsingleton _ (ext_subsingleton_of_lt_moduleDepth hi1)
  have zero3 : IsZero (AddCommGrpCat.of (Ext S.X₃ N i)) :=
      @AddCommGrpCat.isZero_of_subsingleton _ (ext_subsingleton_of_lt_moduleDepth hi3)
  exact AddCommGrpCat.subsingleton_of_isZero <| ShortComplex.Exact.isZero_of_both_zeros
    (Ext.contravariant_sequence_exact₂' hS N i)
    (zero3.eq_zero_of_src _) (zero1.eq_zero_of_tgt _)

lemma moduleDepth_ge_min_of_shortExact_fst_fst
    (S : ShortComplex (ModuleCat.{v} R)) (hS : S.ShortExact)
    (N : ModuleCat.{v} R) : moduleDepth S.X₁ N ≥ moduleDepth S.X₂ N ⊓ (moduleDepth S.X₃ N - 1) := by
  apply le_sSup
  simp only [Set.mem_setOf_eq, lt_inf_iff, and_imp]
  intro i hi2 hi3
  have zero2 : IsZero (AddCommGrpCat.of (Ext S.X₂ N i)) :=
      @AddCommGrpCat.isZero_of_subsingleton _ (ext_subsingleton_of_lt_moduleDepth hi2)
  have hi3' : (i + 1 : ℕ) < moduleDepth S.X₃ N := by
    simpa using lt_tsub_iff_right.mp hi3
  have zero3 : IsZero (AddCommGrpCat.of (Ext S.X₃ N (i + 1))) :=
      @AddCommGrpCat.isZero_of_subsingleton _ (ext_subsingleton_of_lt_moduleDepth hi3')
  exact AddCommGrpCat.subsingleton_of_isZero <| ShortComplex.Exact.isZero_of_both_zeros
    (Ext.contravariant_sequence_exact₁' hS N i (i + 1) (add_comm _ _))
    (zero2.eq_zero_of_src _) (zero3.eq_zero_of_tgt _)

lemma moduleDepth_ge_min_of_shortExact_trd_fst
    (S : ShortComplex (ModuleCat.{v} R)) (hS : S.ShortExact)
    (N : ModuleCat.{v} R) : moduleDepth S.X₃ N ≥ moduleDepth S.X₂ N ⊓ (moduleDepth S.X₁ N + 1) := by
  apply le_sSup
  simp only [Set.mem_setOf_eq, lt_inf_iff, and_imp]
  intro i hi2 hi1
  have zero2 : IsZero (AddCommGrpCat.of (Ext S.X₂ N i)) :=
    @AddCommGrpCat.isZero_of_subsingleton _ (ext_subsingleton_of_lt_moduleDepth hi2)
  by_cases eq0 : i = 0
  · rw [eq0] at zero2 ⊢
<<<<<<< HEAD
    have := extFunctor_post_apply_zero_preserve_momoMorphism.{v} N _ _ S.g hS.epi_g
=======
    have := Ext.mono_precomp_mk₀_of_epi N _ _ S.g hS.epi_g
>>>>>>> 34a7687c
    exact AddCommGrpCat.subsingleton_of_isZero <| @zero2.of_mono _ _ _ _ _ _ this
  · have hi1' : (i - 1 : ℕ) < moduleDepth S.X₁ N := by
      have : i - 1 + 1 = i := Nat.succ_pred_eq_of_ne_zero eq0
      rw [← this, Nat.cast_add, Nat.cast_one] at hi1
      exact lt_of_add_lt_add_right hi1
    have zero1 : IsZero (AddCommGrpCat.of (Ext S.X₁ N (i - 1))) :=
      @AddCommGrpCat.isZero_of_subsingleton _ (ext_subsingleton_of_lt_moduleDepth hi1')
    exact AddCommGrpCat.subsingleton_of_isZero <| ShortComplex.Exact.isZero_of_both_zeros
      (Ext.contravariant_sequence_exact₃' hS N (i - 1) i (by omega))
      (zero1.eq_zero_of_src _) (zero2.eq_zero_of_tgt _)

lemma moduleDepth_ge_min_of_shortExact_snd_snd
    (N : ModuleCat.{v} R) (S : ShortComplex (ModuleCat.{v} R))
    (hS : S.ShortExact) : moduleDepth N S.X₂ ≥ moduleDepth N S.X₁ ⊓ moduleDepth N S.X₃ := by
  apply le_sSup
  simp only [Set.mem_setOf_eq, lt_inf_iff, and_imp]
  intro i hi1 hi3
  have zero1 : IsZero (AddCommGrpCat.of (Ext N S.X₁ i)) :=
      @AddCommGrpCat.isZero_of_subsingleton _ (ext_subsingleton_of_lt_moduleDepth hi1)
  have zero3 : IsZero (AddCommGrpCat.of (Ext N S.X₃ i)) :=
      @AddCommGrpCat.isZero_of_subsingleton _ (ext_subsingleton_of_lt_moduleDepth hi3)
  exact AddCommGrpCat.subsingleton_of_isZero <| ShortComplex.Exact.isZero_of_both_zeros
    (Ext.covariant_sequence_exact₂' N hS i)
    (zero1.eq_zero_of_src _) (zero3.eq_zero_of_tgt _)

lemma moduleDepth_ge_min_of_shortExact_fst_snd
    (N : ModuleCat.{v} R) (S : ShortComplex (ModuleCat.{v} R))
    (hS : S.ShortExact) : moduleDepth N S.X₁ ≥ moduleDepth N S.X₂ ⊓ (moduleDepth N S.X₃ + 1) := by
  apply le_sSup
  simp only [Set.mem_setOf_eq, lt_inf_iff, and_imp]
  intro i hi2 hi3
  have zero2 : IsZero (AddCommGrpCat.of (Ext N S.X₂ i)) :=
    @AddCommGrpCat.isZero_of_subsingleton _ (ext_subsingleton_of_lt_moduleDepth hi2)
  by_cases eq0 : i = 0
  · rw [eq0] at zero2 ⊢
<<<<<<< HEAD
    have := extFunctorObj_zero_preserve_momoMorphism.{v} N _ _ S.f hS.mono_f
=======
    have := Ext.mono_postcomp_mk₀_of_mono N _ _ S.f hS.mono_f
>>>>>>> 34a7687c
    exact AddCommGrpCat.subsingleton_of_isZero <| @zero2.of_mono _ _ _ _ _ _ this
  · have hi3' : (i - 1 : ℕ) < moduleDepth N S.X₃ := by
      have : i - 1 + 1 = i := Nat.succ_pred_eq_of_ne_zero eq0
      rw [← this, Nat.cast_add, Nat.cast_one] at hi3
      exact lt_of_add_lt_add_right hi3
    have zero3 : IsZero (AddCommGrpCat.of (Ext N S.X₃ (i - 1))) :=
      @AddCommGrpCat.isZero_of_subsingleton _ (ext_subsingleton_of_lt_moduleDepth hi3')
    exact AddCommGrpCat.subsingleton_of_isZero <| ShortComplex.Exact.isZero_of_both_zeros
      (Ext.covariant_sequence_exact₁' N hS (i - 1) i (by omega))
      (zero3.eq_zero_of_src _) (zero2.eq_zero_of_tgt _)

lemma moduleDepth_ge_min_of_shortExact_trd_snd
    (N : ModuleCat.{v} R) (S : ShortComplex (ModuleCat.{v} R))
    (hS : S.ShortExact) : moduleDepth N S.X₃ ≥ moduleDepth N S.X₂ ⊓ (moduleDepth N S.X₁ - 1) := by
  apply le_sSup
  simp only [Set.mem_setOf_eq, lt_inf_iff, and_imp]
  intro i hi2 hi1
  have zero2 : IsZero (AddCommGrpCat.of (Ext N S.X₂ i)) :=
    @AddCommGrpCat.isZero_of_subsingleton _ (ext_subsingleton_of_lt_moduleDepth hi2)
  have hi1' : (i + 1 : ℕ) < moduleDepth N S.X₁ := by
    simpa using lt_tsub_iff_right.mp hi1
  have zero1 : IsZero (AddCommGrpCat.of (Ext N S.X₁ (i + 1))) :=
    @AddCommGrpCat.isZero_of_subsingleton _ (ext_subsingleton_of_lt_moduleDepth hi1')
  exact AddCommGrpCat.subsingleton_of_isZero <| ShortComplex.Exact.isZero_of_both_zeros
    (Ext.covariant_sequence_exact₃' N hS i (i + 1) rfl)
    (zero2.eq_zero_of_src _) (zero1.eq_zero_of_tgt _)

lemma moduleDepth_eq_sSup_length_regular [IsNoetherianRing R] (I : Ideal R)
    (N M : ModuleCat.{v} R) [Module.Finite R M] [Nfin : Module.Finite R N]
    [Nntr : Nontrivial N] (smul_lt : I • (⊤ : Submodule R M) < ⊤)
    (hsupp : Module.support R N = PrimeSpectrum.zeroLocus I) :
    moduleDepth N M = sSup {(List.length rs : ℕ∞) | (rs : List R)
    (_ : RingTheory.Sequence.IsRegular M rs) (_ : ∀ r ∈ rs, r ∈ I) } := by
  rw [moduleDepth_eq_sup_nat]
  congr
  ext m
  simp only [exists_prop]
  refine ⟨fun ⟨lt_top, h⟩ ↦ ?_, fun ⟨rs, reg, mem, len⟩ ↦ ?_⟩
  · rcases ENat.ne_top_iff_exists.mp (ne_top_of_lt lt_top) with ⟨n, hn⟩
    simp only [← hn, Nat.cast_lt, Nat.cast_inj] at h ⊢
    have : ∃ N : ModuleCat.{v} R, Nontrivial N ∧ Module.Finite R N ∧
      Module.support R N = PrimeSpectrum.zeroLocus I ∧ ∀ i < n, Subsingleton (Ext N M i) := by
      use N
    rcases ((exists_isRegular_tfae I n M smul_lt).out 2 3).mp this with ⟨rs, len, mem, reg⟩
    use rs
  · simp only [← len, ENat.coe_lt_top, Nat.cast_lt, true_and]
    have rees := ((exists_isRegular_tfae I rs.length M smul_lt).out 3 0).mp (by use rs)
    apply rees N
    simp [Nntr, Nfin, hsupp]

lemma IsLocalRing.ideal_depth_eq_sSup_length_regular [IsLocalRing R] [IsNoetherianRing R]
    (I : Ideal R) (netop : I ≠ ⊤) (M : ModuleCat.{v} R) [Module.Finite R M]
    [Nontrivial M] : I.depth M = sSup {(List.length rs : ℕ∞) | (rs : List R)
    (_ : RingTheory.Sequence.IsRegular M rs) (_ : ∀ r ∈ rs, r ∈ I) } := by
  let _ := Module.Finite.equiv (Shrink.linearEquiv R (R ⧸ I)).symm
  let _ : Nontrivial (R ⧸ I) := Ideal.Quotient.nontrivial_iff.mpr netop
  have smul_lt : I • (⊤ : Submodule R M) < ⊤ := lt_of_le_of_lt
      (Submodule.smul_mono (le_maximalIdeal netop) (le_refl _))
      (Ne.lt_top' (Submodule.top_ne_ideal_smul_of_le_jacobson_annihilator
        (IsLocalRing.maximalIdeal_le_jacobson _)))
  apply moduleDepth_eq_sSup_length_regular I (ModuleCat.of R (Shrink.{v} (R ⧸ I))) M smul_lt
  rw [(Shrink.linearEquiv R (R ⧸ I)).support_eq, Module.support_eq_zeroLocus,
    Ideal.annihilator_quotient]

lemma IsLocalRing.depth_eq_sSup_length_regular [IsLocalRing R] [IsNoetherianRing R]
    (M : ModuleCat.{v} R) [Module.Finite R M] [Nontrivial M] :
    IsLocalRing.depth M = sSup {(List.length rs : ℕ∞) | (rs : List R)
    (_ : RingTheory.Sequence.IsRegular M rs) (_ : ∀ r ∈ rs, r ∈ maximalIdeal R) } :=
  IsLocalRing.ideal_depth_eq_sSup_length_regular (maximalIdeal R) IsPrime.ne_top' M

lemma IsLocalRing.ideal_depth_le_depth [IsLocalRing R] [IsNoetherianRing R]
    (I : Ideal R) (netop : I ≠ ⊤) (M : ModuleCat.{v} R) [Module.Finite R M] [Nontrivial M] :
    I.depth M ≤ IsLocalRing.depth M := by
  rw [ideal_depth_eq_sSup_length_regular I netop, depth_eq_sSup_length_regular]
  apply sSup_le (fun n hn ↦ le_sSup ?_)
  rcases hn with ⟨rs, reg, mem, len⟩
  have : ∀ r ∈ rs, r ∈ maximalIdeal R := fun r a ↦ (le_maximalIdeal netop) (mem r a)
  use rs

omit [Small.{v, u} R] in
lemma Submodule.comap_lt_top_of_lt_range {M N : Type*} [AddCommGroup M] [Module R M]
    [AddCommGroup N] [Module R N] (f : M →ₗ[R] N) (p : Submodule R N)
    (lt : p < LinearMap.range f) : Submodule.comap f p < ⊤ := by
  obtain ⟨x, ⟨y, hy⟩, nmem⟩ : ∃ x ∈ LinearMap.range f, x ∉ p := Set.exists_of_ssubset lt
  have : y ∉ Submodule.comap f p := by simpa [hy] using nmem
  exact lt_of_le_not_ge (fun _ a ↦ trivial) fun a ↦ this (a trivial)

section

universe w

/-- Universe invariant of `moduleDepth`, would be repalced by a more general version when universe
invariant of `Ext` is provided. -/
lemma moduleDepth_eq_moduleDepth_shrink [IsNoetherianRing R] (I : Ideal R) [Small.{w, u} R]
    (N M : Type v) [AddCommGroup M] [Module R M] [Module.Finite R M]
    [AddCommGroup N] [Module R N] [Nfin : Module.Finite R N] [Nntr : Nontrivial N]
    (smul_lt : I • (⊤ : Submodule R M) < ⊤)
    (hsupp : Module.support R N = PrimeSpectrum.zeroLocus I) [Small.{w} M] [Small.{w} N] :
    moduleDepth (ModuleCat.of R N) (ModuleCat.of R M) =
    moduleDepth (ModuleCat.of R (Shrink.{w} N)) (ModuleCat.of R (Shrink.{w} M)) := by
  rw [moduleDepth_eq_sSup_length_regular I (ModuleCat.of R N) (ModuleCat.of R M) smul_lt hsupp]
  let _ : Module.Finite R (Shrink.{w} M) :=
    Module.Finite.equiv (Shrink.linearEquiv.{w} R M).symm
  let _ : Module.Finite R (Shrink.{w} N) :=
    Module.Finite.equiv (Shrink.linearEquiv.{w} R N).symm
  have smul_lt' : I • (⊤ : Submodule R (Shrink.{w} M)) < ⊤ := by
    apply lt_of_le_of_lt (Submodule.smul_top_le_comap_smul_top I
      (Shrink.linearEquiv.{w} R M).toLinearMap) (Submodule.comap_lt_top_of_lt_range _ _ _)
    simpa using smul_lt
  have hsupp' : Module.support R (Shrink.{w} N) = PrimeSpectrum.zeroLocus I := by
    rw [LinearEquiv.support_eq (Shrink.linearEquiv.{w} R N), hsupp]
  rw [moduleDepth_eq_sSup_length_regular I
    (ModuleCat.of R (Shrink.{w} N)) (ModuleCat.of R (Shrink.{w} M)) smul_lt' hsupp']
  have : RingTheory.Sequence.IsRegular M =
    RingTheory.Sequence.IsRegular (R := R) (Shrink.{w, v} M) := by
    ext rs
    exact LinearEquiv.isRegular_congr (Shrink.linearEquiv.{w} R M).symm rs
  congr!

lemma ring_depth_invariant [IsNoetherianRing R] (I : Ideal R) (lt_top : I < ⊤) :
    I.depth (ModuleCat.of R (Shrink.{v} R)) = I.depth (ModuleCat.of R R) := by
  simp only [Ideal.depth]
  let _ : Nontrivial (R ⧸ I) := Ideal.Quotient.nontrivial_iff.mpr lt_top.ne
  let _ : Nontrivial R := (Submodule.nontrivial_iff R).mp (nontrivial_of_lt I ⊤ lt_top)
  let e : (of R (Shrink.{u, u} (R ⧸ I))) ≅ (of R (R ⧸ I)) :=
    (Shrink.linearEquiv.{u, u} R (R ⧸ I)).toModuleIso
  rw [moduleDepth_eq_of_iso_fst _ e, eq_comm]
  have smul_lt : I • (⊤ : Submodule R R) < ⊤ := by simpa using lt_top
  apply moduleDepth_eq_moduleDepth_shrink I (R ⧸ I) R smul_lt
  simp [Module.support_eq_zeroLocus, Ideal.annihilator_quotient]

omit [Small.{v, u} R] in
lemma ring_depth_uLift [IsNoetherianRing R] (I : Ideal R) (lt_top : I < ⊤) :
    I.depth (ModuleCat.of R (ULift.{w} R)) = I.depth (ModuleCat.of R R) := by
  let e : (of R (Shrink.{max u w} R)) ≅ (of R (ULift.{w} R)) :=
    ((Shrink.linearEquiv.{max u w} R R).trans ULift.moduleEquiv.symm).toModuleIso
  rw [← I.depth_eq_of_iso e]
  exact ring_depth_invariant.{max u w} I lt_top

end

lemma moduleDepth_quotSMulTop_succ_eq_moduleDepth (N M : ModuleCat.{v} R) (x : R)
    (reg : IsSMulRegular M x) (mem : x ∈ Module.annihilator R N) :
    moduleDepth N (ModuleCat.of R (QuotSMulTop x M)) + 1 = moduleDepth N M := by
  simp only [moduleDepth, add_comm]
  have iff (i : ℕ) : Subsingleton (Ext N (ModuleCat.of R (QuotSMulTop x M)) i) ↔
    (Subsingleton (Ext N M i) ∧ Subsingleton (Ext N M (i + 1))) := by
    refine ⟨fun h ↦ ?_, fun ⟨h1, h3⟩ ↦ ?_⟩
    · constructor
      · exact @Function.Injective.subsingleton _ _ _ ((AddCommGrpCat.mono_iff_injective _).mp <|
          (Ext.covariant_sequence_exact₂' N reg.smulShortComplex_shortExact i).mono_g
          (smul_id_postcomp_eq_zero_of_mem_ann mem i)) h
      · exact @Function.Surjective.subsingleton _ _ _ h ((AddCommGrpCat.epi_iff_surjective _).mp <|
          (Ext.covariant_sequence_exact₁' N reg.smulShortComplex_shortExact i (i + 1) rfl).epi_f
          (smul_id_postcomp_eq_zero_of_mem_ann mem (i + 1)))
    · exact AddCommGrpCat.subsingleton_of_isZero <| ShortComplex.Exact.isZero_of_both_zeros
        (Ext.covariant_sequence_exact₃' N reg.smulShortComplex_shortExact i (i + 1) rfl)
        ((@AddCommGrpCat.isZero_of_subsingleton _ h1).eq_zero_of_src _)
        ((@AddCommGrpCat.isZero_of_subsingleton _ h3).eq_zero_of_tgt _)
  apply le_antisymm
  · rw [ENat.add_sSup ⟨0, by simp⟩]
    apply iSup_le (fun n ↦ iSup_le (fun hn ↦ ?_))
    apply le_sSup
    intro i hi
    by_cases eq0 : i = 0
    · rw [eq0, Ext.addEquiv₀.subsingleton_congr, ModuleCat.homAddEquiv.subsingleton_congr]
      exact linearMap_subsingleton_of_mem_annihilator reg mem
    · have eq : i - 1 + 1 = i := Nat.sub_one_add_one eq0
      have : i - 1 < n := by
        enat_to_nat
        omega
      have := ((iff (i - 1)).mp (hn (i - 1) this)).2
      simpa only [eq] using this
  · apply sSup_le (fun n hn ↦ ?_)
    by_cases eq0 : n = 0
    · simp [eq0]
    · have : n - 1 + 1 = n := by
        enat_to_nat
        omega
      rw [add_comm, ← this]
      apply add_le_add_left
      apply le_sSup
      intro i hi
      have lt2 : i + 1 < n := by
        enat_to_nat
        omega
      have lt1 : i < n := lt_of_le_of_lt (self_le_add_right _ _) lt2
      exact (iff i).mpr ⟨hn i lt1, hn (i + 1) lt2⟩

lemma Ideal.depth_quotSMulTop_succ_eq_moduleDepth (I : Ideal R) (M : ModuleCat.{v} R) (x : R)
    (reg : IsSMulRegular M x) (mem : x ∈ I) :
    I.depth (ModuleCat.of R (QuotSMulTop x M)) + 1 = I.depth M := by
  apply moduleDepth_quotSMulTop_succ_eq_moduleDepth _ M x reg
  simpa [LinearEquiv.annihilator_eq (Shrink.linearEquiv R (R ⧸ I)), Ideal.annihilator_quotient]

lemma IsLocalRing.depth_quotSMulTop_succ_eq_moduleDepth [IsLocalRing R] (M : ModuleCat.{v} R)
    (x : R) (reg : IsSMulRegular M x) (mem : x ∈ maximalIdeal R) :
    IsLocalRing.depth (ModuleCat.of R (QuotSMulTop x M)) + 1 = IsLocalRing.depth M :=
  (maximalIdeal R).depth_quotSMulTop_succ_eq_moduleDepth M x reg mem

lemma moduleDepth_quotient_regular_sequence_add_length_eq_moduleDepth (N M : ModuleCat.{v} R)
    (rs : List R) (reg : IsWeaklyRegular M rs) (h : ∀ r ∈ rs, r ∈ Module.annihilator R N) :
    moduleDepth N (ModuleCat.of R (M ⧸ (Ideal.ofList rs) • (⊤ : Submodule R M))) + rs.length =
    moduleDepth N M := by
  generalize len : rs.length = n
  induction n generalizing M rs
  · rw [List.length_eq_zero_iff.mp len, Ideal.ofList_nil, Submodule.bot_smul]
    simpa using moduleDepth_eq_of_iso_snd N (Submodule.quotEquivOfEqBot ⊥ rfl).toModuleIso
  · rename_i n hn
    match rs with
    | [] => simp at len
    | x :: rs' =>
      simp only [Nat.cast_add, Nat.cast_one]
      simp only [List.length_cons, Nat.add_right_cancel_iff] at len
      have : IsSMulRegular M x := ((isWeaklyRegular_cons_iff M _ _).mp reg).1
      rw [moduleDepth_eq_of_iso_snd N
        (Submodule.quotOfListConsSMulTopEquivQuotSMulTopInner M x rs').toModuleIso,
        ← moduleDepth_quotSMulTop_succ_eq_moduleDepth N M x this (h x List.mem_cons_self),
        ← hn (ModuleCat.of R (QuotSMulTop x M)) rs' ((isWeaklyRegular_cons_iff M _ _).mp reg).2
        (fun r hr ↦ h r (List.mem_cons_of_mem x hr)) len, add_assoc]

lemma ideal_depth_quotient_regular_sequence_add_length_eq_ideal_depth (I : Ideal R)
    (M : ModuleCat.{v} R) (rs : List R) (reg : IsWeaklyRegular M rs)
    (h : ∀ r ∈ rs, r ∈ I) :
    I.depth (ModuleCat.of R (M ⧸ (Ideal.ofList rs) • (⊤ : Submodule R M))) + rs.length =
    I.depth M := by
  apply moduleDepth_quotient_regular_sequence_add_length_eq_moduleDepth _ M rs reg
  simpa [(Shrink.linearEquiv R (R ⧸ I)).annihilator_eq , Ideal.annihilator_quotient] using h

lemma depth_quotient_regular_sequence_add_length_eq_depth [IsLocalRing R]
    (M : ModuleCat.{v} R) (rs : List R)
    (reg : IsRegular M rs) :
    IsLocalRing.depth (ModuleCat.of R (M ⧸ (Ideal.ofList rs) • (⊤ : Submodule R M))) + rs.length =
    IsLocalRing.depth M := by
  apply ideal_depth_quotient_regular_sequence_add_length_eq_ideal_depth _ M rs reg.toIsWeaklyRegular
  intro r hr
  simp only [mem_maximalIdeal, mem_nonunits_iff]
  by_contra isu
  absurd reg.2
  simp [eq_top_of_isUnit_mem (ofList rs) (Ideal.subset_span hr) isu]

section ring

local instance (R : Type*) [CommRing R] (I : Ideal R) [IsNoetherianRing R] :
    IsNoetherianRing (R ⧸ I) :=
  isNoetherianRing_of_surjective R _ (Ideal.Quotient.mk I) Ideal.Quotient.mk_surjective

lemma IsLocalRing.depth_eq_of_ringEquiv {R R' : Type*} [CommRing R] [CommRing R']
    [IsLocalRing R] [IsNoetherianRing R] [IsLocalRing R'] [IsNoetherianRing R'] (e : R ≃+* R') :
    IsLocalRing.depth (ModuleCat.of R R) = IsLocalRing.depth (ModuleCat.of R' R') := by
  let _ : RingHomInvPair e.toRingHom e.symm.toRingHom := RingHomInvPair.of_ringEquiv e
  let _ : RingHomInvPair e.symm.toRingHom e.toRingHom := RingHomInvPair.symm _ _
  let e' : R ≃ₛₗ[e.toRingHom] R' := {
    __ := e
    map_smul' a b := by simp }
  simp only [depth_eq_sSup_length_regular]
  congr!
  rename_i n
  refine ⟨fun ⟨rs, reg, mem, len⟩ ↦ ?_, fun ⟨rs, reg, mem, len⟩ ↦ ?_⟩
  · use rs.map e.toRingHom, (e'.isRegular_congr' rs).mp reg
    simpa [len]
  · use rs.map e.symm.toRingHom, (e'.symm.isRegular_congr' rs).mp reg
    simpa [len]

lemma IsLocalRing.depth_eq_of_algebraMap_surjective [IsLocalRing R] [IsNoetherianRing R]
    {S : Type u} [CommRing S] [IsLocalRing S] [Algebra R S] [Small.{v} S] [IsNoetherianRing S]
    (M : Type v) [AddCommGroup M] [Module R M] [Module.Finite R M] [Module S M]
    [IsScalarTower R S M] [Nontrivial M] (surj : Function.Surjective (algebraMap R S)) :
    IsLocalRing.depth (ModuleCat.of R M) = IsLocalRing.depth (ModuleCat.of S M) := by
  have : Module.Finite S M := Module.Finite.of_restrictScalars_finite R S M
  have loc_hom : IsLocalHom (algebraMap R S) := surj.isLocalHom _
  simp only [depth_eq_sSup_length_regular]
  congr!
  rename_i n
  refine ⟨fun ⟨rs, reg, mem, len⟩ ↦ ?_, fun ⟨rs, reg, mem, len⟩ ↦ ?_⟩
  · have mem' : ∀ r ∈ rs.map (algebraMap R S), r ∈ maximalIdeal S := by
      intro r hr
      simp only [List.mem_map] at hr
      rcases hr with ⟨r', hr', eq⟩
      simpa [← eq] using mem r' hr'
    have reg' : IsRegular M (rs.map (algebraMap R S)) := by
      refine ⟨(isWeaklyRegular_map_algebraMap_iff S M rs).mpr reg.1, ?_⟩
      apply (ne_top_of_le_ne_top (Ne.symm _) (Submodule.smul_mono_left (span_le.mpr mem'))).symm
      apply Submodule.top_ne_ideal_smul_of_le_jacobson_annihilator
      exact IsLocalRing.maximalIdeal_le_jacobson _
    use rs.map (algebraMap R S), reg', mem'
    simpa
  · rcases List.map_surjective_iff.mpr surj rs with ⟨rs', hrs'⟩
    have mem' : ∀ r ∈ rs', r ∈ maximalIdeal R := by
      intro r hr
      have : algebraMap R S r ∈ maximalIdeal S := by
        apply mem
        simp only [← hrs', List.mem_map]
        use r
      simpa using this
    have reg' : IsRegular M rs' := by
      refine ⟨(isWeaklyRegular_map_algebraMap_iff S M rs').mp (by simpa [hrs'] using reg.1), ?_⟩
      apply (ne_top_of_le_ne_top (Ne.symm _) (Submodule.smul_mono_left (span_le.mpr mem'))).symm
      apply Submodule.top_ne_ideal_smul_of_le_jacobson_annihilator
      exact IsLocalRing.maximalIdeal_le_jacobson _
    use rs', reg', mem'
    simpa [← hrs'] using len

omit [Small.{v, u} R] in
lemma IsLocalRing.depth_quotient_regular_succ_eq_depth [IsLocalRing R] [IsNoetherianRing R] (x : R)
    (reg : IsSMulRegular R x) (mem : x ∈ maximalIdeal R) :
    letI : IsLocalRing (R ⧸ x • (⊤ : Ideal R)) :=
      have : Nontrivial (R ⧸ x • (⊤ : Ideal R)) :=
        Quotient.nontrivial_iff.mpr (by simpa [← Submodule.ideal_span_singleton_smul])
      have : IsLocalHom (Ideal.Quotient.mk (x • (⊤ : Ideal R))) :=
        IsLocalHom.of_surjective _ Ideal.Quotient.mk_surjective
      IsLocalRing.of_surjective (Ideal.Quotient.mk (x • (⊤ : Ideal R))) Ideal.Quotient.mk_surjective
    IsLocalRing.depth (ModuleCat.of (R ⧸ x • (⊤ : Ideal R)) (R ⧸ x • (⊤ : Ideal R))) + 1 =
    IsLocalRing.depth (ModuleCat.of R R) := by
  have : Nontrivial (R ⧸ x • (⊤ : Ideal R)) :=
        Quotient.nontrivial_iff.mpr (by simpa [← Submodule.ideal_span_singleton_smul])
  have loc_hom : IsLocalHom (Ideal.Quotient.mk (x • (⊤ : Ideal R))) :=
      IsLocalHom.of_surjective _ Ideal.Quotient.mk_surjective
  have : IsLocalRing (R ⧸ x • (⊤ : Ideal R)) :=
    IsLocalRing.of_surjective (Ideal.Quotient.mk (x • (⊤ : Ideal R))) Ideal.Quotient.mk_surjective
  rw [← IsLocalRing.depth_quotSMulTop_succ_eq_moduleDepth (ModuleCat.of R R) x reg mem, eq_comm]
  congr 1
  apply depth_eq_of_algebraMap_surjective _
  simpa only [Quotient.algebraMap_eq] using Ideal.Quotient.mk_surjective

omit [Small.{v, u} R] in
lemma IsLocalRing.depth_quotient_span_regular_succ_eq_depth [IsLocalRing R] [IsNoetherianRing R]
    (x : R) (reg : IsSMulRegular R x) (mem : x ∈ maximalIdeal R) :
    letI : IsLocalRing (R ⧸ Ideal.span {x}) :=
      have : Nontrivial (R ⧸ Ideal.span {x}) :=
        Quotient.nontrivial_iff.mpr (by simpa [← Submodule.ideal_span_singleton_smul])
      have : IsLocalHom (Ideal.Quotient.mk (Ideal.span {x})) :=
        IsLocalHom.of_surjective _ Ideal.Quotient.mk_surjective
      IsLocalRing.of_surjective (Ideal.Quotient.mk (Ideal.span {x})) Ideal.Quotient.mk_surjective
    IsLocalRing.depth (ModuleCat.of (R ⧸ Ideal.span {x}) (R ⧸ Ideal.span {x})) + 1 =
    IsLocalRing.depth (ModuleCat.of R R) := by
  let _ : IsLocalRing (R ⧸ Ideal.span {x}) :=
    have : Nontrivial (R ⧸ Ideal.span {x}) :=
      Quotient.nontrivial_iff.mpr (by simpa [← Submodule.ideal_span_singleton_smul])
    have : IsLocalHom (Ideal.Quotient.mk (Ideal.span {x})) :=
      IsLocalHom.of_surjective _ Ideal.Quotient.mk_surjective
    IsLocalRing.of_surjective (Ideal.Quotient.mk (Ideal.span {x})) Ideal.Quotient.mk_surjective
  letI : IsLocalRing (R ⧸ x • (⊤ : Ideal R)) :=
    have : Nontrivial (R ⧸ x • (⊤ : Ideal R)) :=
      Quotient.nontrivial_iff.mpr (by simpa [← Submodule.ideal_span_singleton_smul])
    have : IsLocalHom (Ideal.Quotient.mk (x • (⊤ : Ideal R))) :=
      IsLocalHom.of_surjective _ Ideal.Quotient.mk_surjective
    IsLocalRing.of_surjective (Ideal.Quotient.mk (x • (⊤ : Ideal R))) Ideal.Quotient.mk_surjective
  have := Submodule.ideal_span_singleton_smul x (⊤ :Ideal R)
  simp only [smul_eq_mul, mul_top] at this
  rw [IsLocalRing.depth_eq_of_ringEquiv (Ideal.quotientEquivAlgOfEq R this).toRingEquiv,
    IsLocalRing.depth_quotient_regular_succ_eq_depth x reg mem]

omit [Small.{v, u} R] in
lemma IsLocalRing.depth_quotient_regular_sequence_add_length_eq_depth [IsLocalRing R]
    [IsNoetherianRing R] (rs : List R) (reg : RingTheory.Sequence.IsWeaklyRegular R rs)
    (mem : ∀ r ∈ rs, r ∈ maximalIdeal R) :
    letI : IsLocalRing (R ⧸ Ideal.ofList rs) :=
      have : Nontrivial (R ⧸ Ideal.ofList rs) := Submodule.Quotient.nontrivial_iff.mpr
        (ne_top_of_le_ne_top IsPrime.ne_top' (span_le.mpr mem))
      have : IsLocalHom (Ideal.Quotient.mk (Ideal.ofList rs)) :=
        IsLocalHom.of_surjective _ Ideal.Quotient.mk_surjective
      IsLocalRing.of_surjective (Ideal.Quotient.mk _) Ideal.Quotient.mk_surjective
    IsLocalRing.depth (ModuleCat.of (R ⧸ Ideal.ofList rs)
      (R ⧸ Ideal.ofList rs)) + rs.length =
    IsLocalRing.depth (ModuleCat.of R R) := by
  generalize len : rs.length = n
  induction n generalizing R rs
  · let e : R ⧸ ofList rs ≃+* R :=
      (RingEquiv.ofBijective _ ((Ideal.Quotient.mk_bijective_iff_eq_bot (Ideal.ofList rs)).mpr
        (by simp [List.length_eq_zero_iff.mp len]))).symm
    have : IsLocalRing (R ⧸ ofList rs) := RingEquiv.isLocalRing e.symm
    have : IsNoetherianRing (R ⧸ ofList rs) := isNoetherianRing_of_ringEquiv R e.symm
    simpa using IsLocalRing.depth_eq_of_ringEquiv e
  · rename_i n hn _ _ _
    match rs with
    | [] => simp at len
    | x :: rs' =>
      let _ : IsLocalRing (R ⧸ Ideal.ofList (x :: rs')) :=
        have : Nontrivial (R ⧸ Ideal.ofList (x :: rs')) :=
          Submodule.Quotient.nontrivial_iff.mpr
          (ne_top_of_le_ne_top IsPrime.ne_top' (span_le.mpr mem))
        have : IsLocalHom (Ideal.Quotient.mk (Ideal.ofList (x :: rs'))) :=
          IsLocalHom.of_surjective _ Ideal.Quotient.mk_surjective
        IsLocalRing.of_surjective (Ideal.Quotient.mk _) Ideal.Quotient.mk_surjective
      simp only [List.length_cons, Nat.add_right_cancel_iff] at len
      simp only [List.mem_cons, forall_eq_or_imp] at mem
      simp only [Nat.cast_add, Nat.cast_one, ← add_assoc,
       ← depth_quotient_regular_succ_eq_depth x ((isWeaklyRegular_cons_iff _ x rs').mp reg).1 mem.1]
      have : Nontrivial (R ⧸ x • (⊤ : Ideal R)) :=
        Quotient.nontrivial_iff.mpr (by simpa [← Submodule.ideal_span_singleton_smul] using mem.1)
      have loc_hom : IsLocalHom (Ideal.Quotient.mk (x • (⊤ : Ideal R))) :=
        IsLocalHom.of_surjective _ Ideal.Quotient.mk_surjective
      have : IsLocalRing (R ⧸ x • (⊤ : Ideal R)) :=
        IsLocalRing.of_surjective (Ideal.Quotient.mk (x • (⊤ : Ideal R)))
          Ideal.Quotient.mk_surjective
      have mem' : ∀ r ∈ List.map (Ideal.Quotient.mk (x • (⊤ : Ideal R))) rs',
        r ∈ maximalIdeal (R ⧸ x • (⊤ : Ideal R)) := by
        intro r hr
        rcases List.mem_map.mp hr with ⟨r', hr', eq⟩
        simpa [← eq] using mem.2 r' hr'
      simp only [← hn (rs'.map (Ideal.Quotient.mk (x • (⊤ : Ideal R))))
        ((isWeaklyRegular_map_algebraMap_iff (R ⧸ x • (⊤ : Ideal R)) _ rs').mpr
        ((isWeaklyRegular_cons_iff _ x rs').mp reg).2) mem' (by simpa using len)]
      congr 2
      have eq1 : x • (⊤ : Ideal R) = span {x} := by simp [← Submodule.ideal_span_singleton_smul]
      have eq2 : ofList (rs'.map (Ideal.Quotient.mk (span {x}))) =
        (ofList rs').map (Ideal.Quotient.mk (span {x})) := by simp
      let e : R ⧸ ofList (x :: rs') ≃+* ((R ⧸ x • (⊤ : Ideal R)) ⧸
        ofList (rs'.map (Ideal.Quotient.mk (x • (⊤ : Ideal R))))) := by
        rw [Ideal.ofList_cons, eq1, eq2]
        exact (DoubleQuot.quotQuotEquivQuotSup _ _).symm
      let _ := RingEquiv.isLocalRing e
      exact IsLocalRing.depth_eq_of_ringEquiv e

end ring

end depth<|MERGE_RESOLUTION|>--- conflicted
+++ resolved
@@ -290,38 +290,6 @@
     ext_subsingleton_of_exists_isRegular I n N Nsupp M smul_lt h4 i hi
   tfae_finish
 
-<<<<<<< HEAD
-section
-
-universe w
-
-variable {C : Type u} [Category.{v} C] [Abelian C] [HasExt.{w} C]
-
-lemma CategoryTheory.Abelian.extFunctorObj_zero_preserve_momoMorphism
-    (L M N : C) (f : M ⟶ N) (mono : Mono f) :
-    Mono (AddCommGrpCat.ofHom <| ((Ext.mk₀ f)).postcomp L (add_zero 0)) := by
-  rw [AddCommGrpCat.mono_iff_injective, ← AddMonoidHom.ker_eq_bot_iff]
-  apply (AddSubgroup.eq_bot_iff_forall _).mpr (fun x hx ↦ ?_)
-  simp only [AddCommGrpCat.hom_ofHom, AddMonoidHom.mem_ker, AddMonoidHom.flip_apply,
-    Ext.bilinearComp_apply_apply] at hx
-  rw [← Ext.mk₀_homEquiv₀_apply x, Ext.mk₀_comp_mk₀] at hx
-  have : (Ext.addEquiv₀ x ≫ f) = 0 := Ext.addEquiv₀.symm.map_eq_zero_iff.mp hx
-  exact Ext.addEquiv₀.map_eq_zero_iff.mp (zero_of_comp_mono f this)
-
-lemma CategoryTheory.Abelian.extFunctor_post_apply_zero_preserve_momoMorphism
-    (L M N : C) (g : M ⟶ N) (mono : Epi g) :
-    Mono (AddCommGrpCat.ofHom <| ((Ext.mk₀ g)).precomp L (zero_add 0)) := by
-  rw [AddCommGrpCat.mono_iff_injective, ← AddMonoidHom.ker_eq_bot_iff]
-  apply (AddSubgroup.eq_bot_iff_forall _).mpr (fun x hx ↦ ?_)
-  simp only [AddCommGrpCat.hom_ofHom, AddMonoidHom.mem_ker, Ext.bilinearComp_apply_apply] at hx
-  rw [← Ext.mk₀_homEquiv₀_apply x, Ext.mk₀_comp_mk₀] at hx
-  have : (g ≫ Ext.addEquiv₀ x) = 0 := Ext.addEquiv₀.symm.map_eq_zero_iff.mp hx
-  exact Ext.addEquiv₀.map_eq_zero_iff.mp (zero_of_epi_comp g this)
-
-end
-
-=======
->>>>>>> 34a7687c
 /-!
 
 # The Definition of Depth
@@ -541,11 +509,7 @@
     @AddCommGrpCat.isZero_of_subsingleton _ (ext_subsingleton_of_lt_moduleDepth hi2)
   by_cases eq0 : i = 0
   · rw [eq0] at zero2 ⊢
-<<<<<<< HEAD
-    have := extFunctor_post_apply_zero_preserve_momoMorphism.{v} N _ _ S.g hS.epi_g
-=======
     have := Ext.mono_precomp_mk₀_of_epi N _ _ S.g hS.epi_g
->>>>>>> 34a7687c
     exact AddCommGrpCat.subsingleton_of_isZero <| @zero2.of_mono _ _ _ _ _ _ this
   · have hi1' : (i - 1 : ℕ) < moduleDepth S.X₁ N := by
       have : i - 1 + 1 = i := Nat.succ_pred_eq_of_ne_zero eq0
@@ -581,11 +545,7 @@
     @AddCommGrpCat.isZero_of_subsingleton _ (ext_subsingleton_of_lt_moduleDepth hi2)
   by_cases eq0 : i = 0
   · rw [eq0] at zero2 ⊢
-<<<<<<< HEAD
-    have := extFunctorObj_zero_preserve_momoMorphism.{v} N _ _ S.f hS.mono_f
-=======
     have := Ext.mono_postcomp_mk₀_of_mono N _ _ S.f hS.mono_f
->>>>>>> 34a7687c
     exact AddCommGrpCat.subsingleton_of_isZero <| @zero2.of_mono _ _ _ _ _ _ this
   · have hi3' : (i - 1 : ℕ) < moduleDepth N S.X₃ := by
       have : i - 1 + 1 = i := Nat.succ_pred_eq_of_ne_zero eq0
