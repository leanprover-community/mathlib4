/-
Copyright (c) 2025 Andrew Yang. All rights reserved.
Released under Apache 2.0 license as described in the file LICENSE.
Authors: Andrew Yang
-/
module

public import Mathlib.RingTheory.Ideal.Over
public import Mathlib.RingTheory.IntegralClosure.IsIntegralClosure.Basic

/-!
# Algebraic Zariski's Main Theorem

In this file we will prove (TODO @erdOne) the algebraic version of Zariski's main theorem

The final statement would be
```
example {R S : Type*} [CommRing R] [CommRing S] [Algebra R S] [Algebra.FiniteType R S]
    (p : Ideal S) [p.IsPrime] [Algebra.QuasiFiniteAt R p] : ZariskiMainProperty R p
```

## References
- https://stacks.math.columbia.edu/tag/00PI

-/

@[expose] public section

variable {R S T : Type*} [CommRing R] [CommRing S] [Algebra R S] [CommRing T] [Algebra R T]

open scoped TensorProduct nonZeroDivisors

open Polynomial

namespace Algebra

variable (R) in
/-- We say that an `R` algebra `S` satisfies the Zariski's main property at a prime `p` of `S`
if there exists `r ∉ p` in the integral closure `S'` of `R` in `S`, such that `S'[1/r] = S[1/r]`. -/
def ZariskisMainProperty (p : Ideal S) : Prop :=
  ∃ r : integralClosure R S, r.1 ∉ p ∧ Function.Bijective
    (Localization.awayMap (integralClosure R S).val.toRingHom r)

lemma zariskisMainProperty_iff {p : Ideal S} :
    ZariskisMainProperty R p ↔ ∃ r ∉ p, IsIntegral R r ∧ ∀ x, ∃ m, IsIntegral R (r ^ m * x) := by
  simp only [ZariskisMainProperty, Subtype.exists, ← exists_prop, @exists_comm (_ ∉ p)]
  refine exists₃_congr fun r hr hrp ↦ ?_
  rw [Function.Bijective, and_iff_right
    (by exact IsLocalization.map_injective_of_injective _ _ _ Subtype.val_injective),
    Localization.awayMap_surjective_iff]
  simp [mem_integralClosure_iff]

lemma zariskisMainProperty_iff' {p : Ideal S} :
    ZariskisMainProperty R p ↔ ∃ r ∉ p, ∀ x, ∃ m, IsIntegral R (r ^ m * x) := by
  refine zariskisMainProperty_iff.trans (exists_congr fun r ↦ and_congr_right fun hrp ↦
    and_iff_right_of_imp fun H ↦ ?_)
  obtain ⟨n, hn⟩ := H r
  rw [← pow_succ] at hn
  exact (IsIntegral.pow_iff (by simp)).mp hn

lemma zariskisMainProperty_iff_exists_saturation_eq_top {p : Ideal S} :
    ZariskisMainProperty R p ↔ ∃ r ∉ p, ∃ h : IsIntegral R r,
      (integralClosure R S).saturation (.powers r) (by simpa [Submonoid.powers_le]) = ⊤ := by
  simp [zariskisMainProperty_iff, ← top_le_iff, SetLike.le_def,
    Submonoid.mem_powers_iff, mem_integralClosure_iff]

lemma ZariskisMainProperty.restrictScalars [Algebra S T] [IsScalarTower R S T]
    [Algebra.IsIntegral R S] {p : Ideal T} (H : ZariskisMainProperty S p) :
    ZariskisMainProperty R p := by
  rw [zariskisMainProperty_iff'] at H ⊢
  obtain ⟨r, hrp, H⟩ := H
  exact ⟨r, hrp, fun x ↦ ⟨_, isIntegral_trans _ (H x).choose_spec⟩⟩

lemma ZariskisMainProperty.trans [Algebra S T] [IsScalarTower R S T] (p : Ideal T) [p.IsPrime]
    (h₁ : ZariskisMainProperty R (p.under S))
    (h₂ : ∃ r ∉ p.under S, (⊥ : Subalgebra S T).saturation (.powers (algebraMap _ _ r))
      (by simp [Submonoid.powers_le]) = ⊤) :
    ZariskisMainProperty R p := by
  rw [zariskisMainProperty_iff] at h₁
  rw [zariskisMainProperty_iff']
  obtain ⟨s, hsp, hs, Hs⟩ := h₁
  obtain ⟨t, htp, Ht⟩ := h₂
  obtain ⟨m, hm⟩ := Hs t
  refine ⟨algebraMap _ _ (s ^ (m + 1) * t), ?_, fun x ↦ ?_⟩
  · simpa using ‹p.IsPrime›.mul_notMem
      (mt ((inferInstanceAs (p.under S).IsPrime).mem_of_pow_mem (m + 1)) hsp) htp
  obtain ⟨_, ⟨n, rfl⟩, a, ha⟩ := Ht.ge (Set.mem_univ x)
  obtain ⟨k, hk⟩ := Hs a
  refine ⟨k + n, ?_⟩
  convert_to IsIntegral R (algebraMap S T ((s ^ ((m + 1) * n) * (s ^ m * t) ^ k * (s ^ k * a))))
  · simp only [AlgHom.toRingHom_eq_coe, Algebra.toRingHom_ofId] at ha
    simp only [map_pow, map_mul, ha, pow_add, mul_pow]
    ring
  · exact .algebraMap (.mul ((hs.pow _).mul (hm.pow _)) hk)

lemma ZariskisMainProperty.of_isIntegral (p : Ideal S) [p.IsPrime] [Algebra.IsIntegral R S] :
    ZariskisMainProperty R p :=
<<<<<<< HEAD
  zariskisMainProperty_iff'.mpr ⟨1, p.primeCompl.one_mem,
    fun _ ↦ ⟨0, Algebra.IsIntegral.isIntegral _⟩⟩
=======
  ZariskisMainProperty_iff'.mpr ⟨1, p.primeCompl.one_mem,
    fun _ ↦ ⟨0, Algebra.IsIntegral.isIntegral _⟩⟩

end Algebra
>>>>>>> d1d9a33f
<|MERGE_RESOLUTION|>--- conflicted
+++ resolved
@@ -95,12 +95,7 @@
 
 lemma ZariskisMainProperty.of_isIntegral (p : Ideal S) [p.IsPrime] [Algebra.IsIntegral R S] :
     ZariskisMainProperty R p :=
-<<<<<<< HEAD
   zariskisMainProperty_iff'.mpr ⟨1, p.primeCompl.one_mem,
     fun _ ↦ ⟨0, Algebra.IsIntegral.isIntegral _⟩⟩
-=======
-  ZariskisMainProperty_iff'.mpr ⟨1, p.primeCompl.one_mem,
-    fun _ ↦ ⟨0, Algebra.IsIntegral.isIntegral _⟩⟩
 
-end Algebra
->>>>>>> d1d9a33f
+end Algebra