/-
Copyright (c) 2025 Janos Wolosz. All rights reserved.
Released under Apache 2.0 license as described in the file LICENSE.
Authors: Janos Wolosz
-/
import Mathlib.Algebra.Algebra.Basic
<<<<<<< HEAD
=======
import Mathlib.Algebra.Algebra.Bilinear
>>>>>>> 8b48c438
import Mathlib.Algebra.BigOperators.GroupWithZero.Action
import Mathlib.Algebra.Module.Rat
import Mathlib.Data.Nat.Cast.Field
import Mathlib.LinearAlgebra.TensorProduct.Tower
import Mathlib.RingTheory.Nilpotent.Basic
import Mathlib.RingTheory.TensorProduct.Basic
import Mathlib.Tactic.FieldSimp
import Mathlib.Algebra.Algebra.Bilinear
import Mathlib.LinearAlgebra.TensorProduct.Tower

/-!
# Exponential map on algebras

This file defines the exponential map `IsNilpotent.exp` on `ℚ`-algebras. The definition of
`IsNilpotent.exp a` applies to any element `a` in an algebra over `ℚ`, though it yields meaningful
(non-junk) values only when `a` is nilpotent.

The main result is `IsNilpotent.exp_add_of_commute`, which establishes the expected connection
between the additive and multiplicative structures of `A` for commuting nilpotent elements.

Additionally, `IsNilpotent.exp_of_nilpotent_is_unit` shows that if `a` is nilpotent in `A`, then
`IsNilpotent.exp a` is a unit in `A`.

Note: Although the definition works with `ℚ`-algebras, the results can be applied to any algebra
over a characteristic zero field.

## Main definitions

  * `IsNilpotent.exp`

## Tags

algebra, exponential map, nilpotent
-/

namespace IsNilpotent

variable {A : Type*} [Ring A] [Module ℚ A]

open Finset
open scoped Nat

/-- The exponential map on algebras, defined in analogy with the usual exponential series.
It provides meaningful (non-junk) values for nilpotent elements. -/
noncomputable def exp (a : A) : A :=
  ∑ i ∈ range (nilpotencyClass a), (i.factorial : ℚ)⁻¹ • (a ^ i)

theorem exp_eq_sum {a : A} {k : ℕ} (h : a ^ k = 0) :
    exp a = ∑ i ∈ range k, (i.factorial : ℚ)⁻¹ • (a ^ i) := by
  have h₁ : ∑ i ∈ range k, (i.factorial : ℚ)⁻¹ • (a ^ i) =
      ∑ i ∈ range (nilpotencyClass a), (i.factorial : ℚ)⁻¹ • (a ^ i) +
        ∑ i ∈ Ico (nilpotencyClass a) k, (i.factorial : ℚ)⁻¹ • (a ^ i) :=
    (sum_range_add_sum_Ico _ (csInf_le' h)).symm
  suffices ∑ i ∈ Ico (nilpotencyClass a) k, (i.factorial : ℚ)⁻¹ • (a ^ i) = 0 by
    dsimp [exp]
    rw [h₁, this, add_zero]
  exact sum_eq_zero fun _ h₂ => by
    rw [pow_eq_zero_of_le (mem_Ico.1 h₂).1 (pow_nilpotencyClass ⟨k, h⟩), smul_zero]

theorem exp_zero_eq_one : exp (0 : A) = 1 := by
<<<<<<< HEAD
  have h₁ := exp_eq_sum (pow_one (0 : A))
  rwa [range_one, sum_singleton, Nat.factorial_zero, Nat.cast_one, inv_one, pow_zero,
    one_smul] at h₁

variable [SMulCommClass ℚ A A] [IsScalarTower ℚ A A]
=======
  simpa using exp_eq_sum (pow_one (0 : A))
>>>>>>> 8b48c438

theorem exp_add_of_commute {a b : A} (h₁ : Commute a b) (h₂ : IsNilpotent a) (h₃ : IsNilpotent b) :
    exp (a + b) = exp a * exp b := by
  obtain ⟨n₁, hn₁⟩ := h₂
  obtain ⟨n₂, hn₂⟩ := h₃
  let N := n₁ ⊔ n₂
  have h₄ : a ^ (N + 1) = 0 := pow_eq_zero_of_le (by omega) hn₁
  have h₅ : b ^ (N + 1) = 0 := pow_eq_zero_of_le (by omega) hn₂
  rw [exp_eq_sum (k := 2 * N + 1)
    (Commute.add_pow_eq_zero_of_add_le_succ_of_pow_eq_zero h₁ h₄ h₅ (by omega)),
    exp_eq_sum h₄, exp_eq_sum h₅]
  set R2N := range (2 * N + 1) with hR2N
  set RN := range (N + 1) with hRN
  have s₁ := by
    calc ∑ i ∈ R2N, (i ! : ℚ)⁻¹ • (a + b) ^ i
        = ∑ i ∈ R2N, (i ! : ℚ)⁻¹ • ∑ j ∈ range (i + 1), a ^ j * b ^ (i - j) * i.choose j := ?_
      _ = ∑ i ∈ R2N, (∑ j ∈ range (i + 1),
            ((j ! : ℚ)⁻¹ * ((i - j) ! : ℚ)⁻¹) • (a ^ j * b ^ (i - j))) := ?_
      _ = ∑ ij ∈ R2N ×ˢ R2N with ij.1 + ij.2 ≤ 2 * N,
            ((ij.1 ! : ℚ)⁻¹ * (ij.2 ! : ℚ)⁻¹) • (a ^ ij.1 * b ^ ij.2) := ?_
    · refine sum_congr rfl fun i _ ↦ ?_
      rw [Commute.add_pow h₁ i]
    · simp_rw [smul_sum]
      refine sum_congr rfl fun i hi ↦ sum_congr rfl fun j hj ↦ ?_
      simp only [mem_range] at hi hj
      replace hj := Nat.le_of_lt_succ hj
      suffices (i ! : ℚ)⁻¹ * (i.choose j) = ((j ! : ℚ)⁻¹ * ((i - j)! : ℚ)⁻¹) by
        rw [← Nat.cast_commute (i.choose j), ← this, ← mul_smul_comm, ← nsmul_eq_mul,
          mul_smul, ← smul_assoc, smul_comm, smul_assoc]
        norm_cast
      rw [Nat.choose_eq_factorial_div_factorial hj,
        Nat.cast_div (Nat.factorial_mul_factorial_dvd_factorial hj) (by field_simp)]
      field_simp
    · rw [hR2N, sum_sigma']
      apply sum_bij (fun ⟨i, j⟩ _ ↦ (j, i - j))
      · simp only [mem_sigma, mem_range, mem_filter, mem_product, and_imp]
        omega
      · simp only [mem_sigma, mem_range, Prod.mk.injEq, and_imp]
        rintro ⟨x₁, y₁⟩ - h₁ ⟨x₂, y₂⟩ - h₂ h₃ h₄
        simp_all
        omega
      · simp only [mem_filter, mem_product, mem_range, mem_sigma, exists_prop, Sigma.exists,
          and_imp, Prod.forall, Prod.mk.injEq]
        exact fun x y _ _ _ ↦ ⟨x + y, x, by omega⟩
      · simp only [mem_sigma, mem_range, implies_true]
  have z₁ : ∑ ij ∈ R2N ×ˢ R2N with ¬ ij.1 + ij.2 ≤ 2 * N,
      ((ij.1 ! : ℚ)⁻¹ * (ij.2 ! : ℚ)⁻¹) • (a ^ ij.1 * b ^ ij.2) = 0 :=
    sum_eq_zero fun i hi ↦ by
      rw [mem_filter] at hi
      cases le_or_lt (N + 1) i.1 with
        | inl h => rw [pow_eq_zero_of_le h h₄, zero_mul, smul_zero]
        | inr _ => rw [pow_eq_zero_of_le (by linarith) h₅, mul_zero, smul_zero]
  have split₁ := sum_filter_add_sum_filter_not (R2N ×ˢ R2N)
    (fun ij ↦ ij.1 + ij.2 ≤ 2 * N)
    (fun ij ↦ ((ij.1 ! : ℚ)⁻¹ * (ij.2 ! : ℚ)⁻¹) • (a ^ ij.1 * b ^ ij.2))
  rw [z₁, add_zero] at split₁
  rw [split₁] at s₁
  have z₂ : ∑ ij ∈ R2N ×ˢ R2N with ¬ (ij.1 ≤ N ∧ ij.2 ≤ N),
      ((ij.1 ! : ℚ)⁻¹ * (ij.2 ! : ℚ)⁻¹) • (a ^ ij.1 * b ^ ij.2) = 0 :=
    sum_eq_zero fun i hi ↦ by
    simp only [not_and, not_le, mem_filter] at hi
    cases le_or_lt (N + 1) i.1 with
      | inl h => rw [pow_eq_zero_of_le h h₄, zero_mul, smul_zero]
      | inr h => rw [pow_eq_zero_of_le (hi.2 (Nat.le_of_lt_succ h)) h₅, mul_zero, smul_zero]
  have split₂ := sum_filter_add_sum_filter_not (R2N ×ˢ R2N)
    (fun ij ↦ ij.1 ≤ N ∧ ij.2 ≤ N)
    (fun ij ↦ ((ij.1 ! : ℚ)⁻¹ * (ij.2 ! : ℚ)⁻¹) • (a ^ ij.1 * b ^ ij.2))
  rw [z₂, add_zero] at split₂
  rw [← split₂] at s₁
  have restrict: ∑ ij ∈ R2N ×ˢ R2N with ij.1 ≤ N ∧ ij.2 ≤ N,
      ((ij.1 ! : ℚ)⁻¹ * (ij.2 ! : ℚ)⁻¹) • (a ^ ij.1 * b ^ ij.2) =
        ∑ ij ∈ RN ×ˢ RN, ((ij.1 ! : ℚ)⁻¹ * (ij.2 ! : ℚ)⁻¹) • (a ^ ij.1 * b ^ ij.2) := by
    apply sum_congr
    · ext x
      simp only [mem_filter, mem_product, mem_range, hR2N, hRN]
      omega
    · tauto
  rw [restrict] at s₁
  have s₂ := by
    calc (∑ i ∈ RN, (i ! : ℚ)⁻¹ • a ^ i) * ∑ i ∈ RN, (i ! : ℚ)⁻¹ • b ^ i
        = ∑ i ∈ RN, ∑ j ∈ RN, ((i ! : ℚ)⁻¹ * (j ! : ℚ)⁻¹) • (a ^ i * b ^ j) := ?_
      _ = ∑ ij ∈ RN ×ˢ RN, ((ij.1 ! : ℚ)⁻¹ * (ij.2 ! : ℚ)⁻¹) • (a ^ ij.1 * b ^ ij.2) := ?_
    · rw [sum_mul_sum]
      refine sum_congr rfl fun _ _ ↦ sum_congr rfl fun _ _ ↦ ?_
      rw [smul_mul_assoc, mul_smul_comm, smul_smul]
    · rw [sum_sigma']
      apply sum_bijective (fun ⟨i, j⟩ ↦ (i, j))
      · exact ⟨fun ⟨i, j⟩ ⟨i', j'⟩ h ↦ by cases h; rfl, fun ⟨i, j⟩ ↦ ⟨⟨i, j⟩, rfl⟩⟩
      · simp only [mem_sigma, mem_product, implies_true]
      · simp only [implies_true]
  rwa [s₂.symm] at s₁

theorem exp_of_nilpotent_is_unit {a : A} (h : IsNilpotent a) : IsUnit (exp a) := by
  have h₁ : Commute a (-a) := Commute.neg_right rfl
  have h₂ : IsNilpotent (-a) := IsNilpotent.neg h
  have h₃ := exp_add_of_commute h₁ h h₂
  rw [add_neg_cancel a, exp_zero_eq_one] at h₃
  apply isUnit_iff_exists.2
  refine ⟨exp (-a), h₃.symm, ?_⟩
  rw [← exp_add_of_commute h₁.symm h₂ h, neg_add_cancel a, exp_zero_eq_one]

<<<<<<< HEAD
end IsNilpotent

namespace LinearMap

variable {R M N : Type*} [CommRing R]
  [AddCommGroup M] [Module R M] [AddCommGroup N] [Module R N]

variable (M) in
theorem isNilpotent_lTensor_of_isNilpotent (f : Module.End R N) (hf : IsNilpotent f) :
    IsNilpotent (f.lTensor M) := by
  obtain ⟨k, hk⟩ := hf
  exact ⟨k, by ext; simp [hk]⟩

variable (N) in
theorem isNilpotent_rTensor_of_isNilpotent (f : Module.End R M) (hf : IsNilpotent f) :
    IsNilpotent (f.rTensor N) := by
  obtain ⟨k, hk⟩ := hf
  exact ⟨k, by ext; simp [hk]⟩

open IsNilpotent TensorProduct

variable [Algebra ℚ R] [Module ℚ M] [Module ℚ N] [IsScalarTower ℚ R M] [IsScalarTower ℚ R N]

=======
theorem map_exp {B F : Type*} [Ring B] [FunLike F A B] [RingHomClass F A B] [Module ℚ B]
    {a : A} (ha : IsNilpotent a) (f : F) :
    f (exp a) = exp (f a) := by
  obtain ⟨k, hk⟩ := ha
  have hk' : (f a) ^ k = 0 := by simp [← map_pow, hk]
  simp [exp_eq_sum hk, exp_eq_sum hk', map_rat_smul]

theorem exp_smul {G : Type*} [Monoid G] [MulSemiringAction G A]
    (g : G) {a : A} (ha : IsNilpotent a) :
    exp (g • a) = g • exp a :=
  (map_exp ha (MulSemiringAction.toRingHom G A g)).symm

end IsNilpotent

namespace Module.End

variable {R M N : Type*} [CommRing R] [AddCommGroup M] [Module R M] [AddCommGroup N] [Module R N]
  [Module ℚ M] [Module ℚ N]

open IsNilpotent TensorProduct

>>>>>>> 8b48c438
theorem commute_exp_left_of_commute
    {fM : Module.End R M} {fN : Module.End R N} {g : M →ₗ[R] N}
    (hfM : IsNilpotent fM)
    (hfN : IsNilpotent fN)
    (h : fN ∘ₗ g = g ∘ₗ fM) :
    exp fN ∘ₗ g = g ∘ₗ exp fM := by
  ext m
  obtain ⟨k, hfM⟩ := hfM
  obtain ⟨l, hfN⟩ := hfN
  let kl := max k l
  replace hfM : fM ^ kl = 0 := pow_eq_zero_of_le (by omega) hfM
  replace hfN : fN ^ kl = 0 := pow_eq_zero_of_le (by omega) hfN
  have (i : ℕ) : (fN ^ i) (g m) = g ((fM ^ i) m) := by
    simpa using LinearMap.congr_fun (LinearMap.commute_pow_left_of_commute h i) m
<<<<<<< HEAD
  simp [LinearMap.coe_comp, Function.comp_apply, exp_eq_sum hfM, exp_eq_sum hfN, this]

variable (M) in
theorem lTensor_exp (f : Module.End R N) (hf : IsNilpotent f) :
    exp (f.lTensor M) = (exp f).lTensor M := by
  obtain ⟨k, hk⟩ := isNilpotent_lTensor_of_isNilpotent M f hf
  obtain ⟨l, hl⟩ := hf
  let kl := max k l
  replace hk : (f.lTensor M) ^ kl = 0 := pow_eq_zero_of_le (by omega) hk
  replace hl : f ^ kl = 0 := pow_eq_zero_of_le (by omega) hl
  ext m n
  simp [exp_eq_sum hk, exp_eq_sum hl, tmul_sum]

omit [Module ℚ N] [IsScalarTower ℚ R N] in
variable (N) in
theorem rTensor_exp (f : Module.End R M) (hf : IsNilpotent f) :
    exp (f.rTensor N) = (exp f).rTensor N := by
  obtain ⟨k, hk⟩ := isNilpotent_rTensor_of_isNilpotent N f hf
  obtain ⟨l, hl⟩ := hf
  let kl := max k l
  replace hk : (f.rTensor N) ^ kl = 0 := pow_eq_zero_of_le (by omega) hk
  replace hl : f ^ kl = 0 := pow_eq_zero_of_le (by omega) hl
  ext m n
  simp [exp_eq_sum hk, exp_eq_sum hl, sum_tmul, smul_tmul']

theorem exp_mul_of_derivation (R B : Type*) [CommRing R] [NonUnitalNonAssocRing B]
    [Module R B] [SMulCommClass R B B] [IsScalarTower R B B]
    [Module ℚ B] [Algebra ℚ R] [IsScalarTower ℚ R B]
=======
  simp [exp_eq_sum hfM, exp_eq_sum hfN, this, map_rat_smul]

theorem exp_mul_of_derivation (R B : Type*) [CommRing R] [NonUnitalNonAssocRing B]
    [Module R B] [SMulCommClass R B B] [IsScalarTower R B B] [Module ℚ B]
>>>>>>> 8b48c438
    (D : B →ₗ[R] B) (h_der : ∀ x y, D (x * y) = x * D y + (D x) * y)
    (h_nil : IsNilpotent D) (x y : B) :
    exp D (x * y) = (exp D x) * (exp D y) := by
  let DL : Module.End R (B ⊗[R] B) := D.lTensor B
  let DR : Module.End R (B ⊗[R] B) := D.rTensor B
<<<<<<< HEAD
  have h_nilL : IsNilpotent DL := isNilpotent_lTensor_of_isNilpotent B D h_nil
  have h_nilR : IsNilpotent DR := isNilpotent_rTensor_of_isNilpotent B D h_nil
  have h_comm : Commute DL DR := by ext; simp [DL, DR]
  let m : B ⊗[R] B →ₗ[R] B := lift <| LinearMap.mul R B
  have hm (x y : B) : m (x ⊗ₜ[R] y) = x * y := rfl
  have h₁ : exp D (x * y) = m (exp (DL + DR) (x ⊗ₜ[R] y)) := by
    suffices exp D ∘ₗ m = m ∘ₗ exp (DL + DR) by simpa using LinearMap.congr_fun this (x ⊗ₜ[R] y)
    apply LinearMap.commute_exp_left_of_commute (h_comm.isNilpotent_add h_nilL h_nilR) h_nil
    ext
    simp [DL, DR, hm, h_der]
  have h₂ : exp DL = (exp D).lTensor B := lTensor_exp B D h_nil
  have h₃ : exp DR = (exp D).rTensor B := rTensor_exp B D h_nil
  simp [h₁, exp_add_of_commute h_comm h_nilL h_nilR, h₂, h₃, hm]

end LinearMap
=======
  have h_nilL : IsNilpotent DL := h_nil.map <| lTensorAlgHom R B B
  have h_nilR : IsNilpotent DR := h_nil.map <| rTensorAlgHom R B B
  have h_comm : Commute DL DR := by ext; simp [DL, DR]
  set m : B ⊗[R] B →ₗ[R] B := LinearMap.mul' R B with hm
  have h₁ : exp D (x * y) = m (exp (DL + DR) (x ⊗ₜ[R] y)) := by
    suffices exp D ∘ₗ m = m ∘ₗ exp (DL + DR) by simpa using LinearMap.congr_fun this (x ⊗ₜ[R] y)
    apply commute_exp_left_of_commute (h_comm.isNilpotent_add h_nilL h_nilR) h_nil
    ext
    simp [DL, DR, hm, h_der]
  have h₂ : exp DL = (exp D).lTensor B := (h_nil.map_exp (lTensorAlgHom R B B)).symm
  have h₃ : exp DR = (exp D).rTensor B := (h_nil.map_exp (rTensorAlgHom R B B)).symm
  simp [h₁, exp_add_of_commute h_comm h_nilL h_nilR, h₂, h₃, hm]

end Module.End
>>>>>>> 8b48c438
<|MERGE_RESOLUTION|>--- conflicted
+++ resolved
@@ -4,10 +4,7 @@
 Authors: Janos Wolosz
 -/
 import Mathlib.Algebra.Algebra.Basic
-<<<<<<< HEAD
-=======
 import Mathlib.Algebra.Algebra.Bilinear
->>>>>>> 8b48c438
 import Mathlib.Algebra.BigOperators.GroupWithZero.Action
 import Mathlib.Algebra.Module.Rat
 import Mathlib.Data.Nat.Cast.Field
@@ -15,8 +12,6 @@
 import Mathlib.RingTheory.Nilpotent.Basic
 import Mathlib.RingTheory.TensorProduct.Basic
 import Mathlib.Tactic.FieldSimp
-import Mathlib.Algebra.Algebra.Bilinear
-import Mathlib.LinearAlgebra.TensorProduct.Tower
 
 /-!
 # Exponential map on algebras
@@ -68,15 +63,7 @@
     rw [pow_eq_zero_of_le (mem_Ico.1 h₂).1 (pow_nilpotencyClass ⟨k, h⟩), smul_zero]
 
 theorem exp_zero_eq_one : exp (0 : A) = 1 := by
-<<<<<<< HEAD
-  have h₁ := exp_eq_sum (pow_one (0 : A))
-  rwa [range_one, sum_singleton, Nat.factorial_zero, Nat.cast_one, inv_one, pow_zero,
-    one_smul] at h₁
-
-variable [SMulCommClass ℚ A A] [IsScalarTower ℚ A A]
-=======
   simpa using exp_eq_sum (pow_one (0 : A))
->>>>>>> 8b48c438
 
 theorem exp_add_of_commute {a b : A} (h₁ : Commute a b) (h₂ : IsNilpotent a) (h₃ : IsNilpotent b) :
     exp (a + b) = exp a * exp b := by
@@ -178,31 +165,6 @@
   refine ⟨exp (-a), h₃.symm, ?_⟩
   rw [← exp_add_of_commute h₁.symm h₂ h, neg_add_cancel a, exp_zero_eq_one]
 
-<<<<<<< HEAD
-end IsNilpotent
-
-namespace LinearMap
-
-variable {R M N : Type*} [CommRing R]
-  [AddCommGroup M] [Module R M] [AddCommGroup N] [Module R N]
-
-variable (M) in
-theorem isNilpotent_lTensor_of_isNilpotent (f : Module.End R N) (hf : IsNilpotent f) :
-    IsNilpotent (f.lTensor M) := by
-  obtain ⟨k, hk⟩ := hf
-  exact ⟨k, by ext; simp [hk]⟩
-
-variable (N) in
-theorem isNilpotent_rTensor_of_isNilpotent (f : Module.End R M) (hf : IsNilpotent f) :
-    IsNilpotent (f.rTensor N) := by
-  obtain ⟨k, hk⟩ := hf
-  exact ⟨k, by ext; simp [hk]⟩
-
-open IsNilpotent TensorProduct
-
-variable [Algebra ℚ R] [Module ℚ M] [Module ℚ N] [IsScalarTower ℚ R M] [IsScalarTower ℚ R N]
-
-=======
 theorem map_exp {B F : Type*} [Ring B] [FunLike F A B] [RingHomClass F A B] [Module ℚ B]
     {a : A} (ha : IsNilpotent a) (f : F) :
     f (exp a) = exp (f a) := by
@@ -224,7 +186,6 @@
 
 open IsNilpotent TensorProduct
 
->>>>>>> 8b48c438
 theorem commute_exp_left_of_commute
     {fM : Module.End R M} {fN : Module.End R N} {g : M →ₗ[R] N}
     (hfM : IsNilpotent fM)
@@ -239,63 +200,15 @@
   replace hfN : fN ^ kl = 0 := pow_eq_zero_of_le (by omega) hfN
   have (i : ℕ) : (fN ^ i) (g m) = g ((fM ^ i) m) := by
     simpa using LinearMap.congr_fun (LinearMap.commute_pow_left_of_commute h i) m
-<<<<<<< HEAD
-  simp [LinearMap.coe_comp, Function.comp_apply, exp_eq_sum hfM, exp_eq_sum hfN, this]
-
-variable (M) in
-theorem lTensor_exp (f : Module.End R N) (hf : IsNilpotent f) :
-    exp (f.lTensor M) = (exp f).lTensor M := by
-  obtain ⟨k, hk⟩ := isNilpotent_lTensor_of_isNilpotent M f hf
-  obtain ⟨l, hl⟩ := hf
-  let kl := max k l
-  replace hk : (f.lTensor M) ^ kl = 0 := pow_eq_zero_of_le (by omega) hk
-  replace hl : f ^ kl = 0 := pow_eq_zero_of_le (by omega) hl
-  ext m n
-  simp [exp_eq_sum hk, exp_eq_sum hl, tmul_sum]
-
-omit [Module ℚ N] [IsScalarTower ℚ R N] in
-variable (N) in
-theorem rTensor_exp (f : Module.End R M) (hf : IsNilpotent f) :
-    exp (f.rTensor N) = (exp f).rTensor N := by
-  obtain ⟨k, hk⟩ := isNilpotent_rTensor_of_isNilpotent N f hf
-  obtain ⟨l, hl⟩ := hf
-  let kl := max k l
-  replace hk : (f.rTensor N) ^ kl = 0 := pow_eq_zero_of_le (by omega) hk
-  replace hl : f ^ kl = 0 := pow_eq_zero_of_le (by omega) hl
-  ext m n
-  simp [exp_eq_sum hk, exp_eq_sum hl, sum_tmul, smul_tmul']
-
-theorem exp_mul_of_derivation (R B : Type*) [CommRing R] [NonUnitalNonAssocRing B]
-    [Module R B] [SMulCommClass R B B] [IsScalarTower R B B]
-    [Module ℚ B] [Algebra ℚ R] [IsScalarTower ℚ R B]
-=======
   simp [exp_eq_sum hfM, exp_eq_sum hfN, this, map_rat_smul]
 
 theorem exp_mul_of_derivation (R B : Type*) [CommRing R] [NonUnitalNonAssocRing B]
     [Module R B] [SMulCommClass R B B] [IsScalarTower R B B] [Module ℚ B]
->>>>>>> 8b48c438
     (D : B →ₗ[R] B) (h_der : ∀ x y, D (x * y) = x * D y + (D x) * y)
     (h_nil : IsNilpotent D) (x y : B) :
     exp D (x * y) = (exp D x) * (exp D y) := by
   let DL : Module.End R (B ⊗[R] B) := D.lTensor B
   let DR : Module.End R (B ⊗[R] B) := D.rTensor B
-<<<<<<< HEAD
-  have h_nilL : IsNilpotent DL := isNilpotent_lTensor_of_isNilpotent B D h_nil
-  have h_nilR : IsNilpotent DR := isNilpotent_rTensor_of_isNilpotent B D h_nil
-  have h_comm : Commute DL DR := by ext; simp [DL, DR]
-  let m : B ⊗[R] B →ₗ[R] B := lift <| LinearMap.mul R B
-  have hm (x y : B) : m (x ⊗ₜ[R] y) = x * y := rfl
-  have h₁ : exp D (x * y) = m (exp (DL + DR) (x ⊗ₜ[R] y)) := by
-    suffices exp D ∘ₗ m = m ∘ₗ exp (DL + DR) by simpa using LinearMap.congr_fun this (x ⊗ₜ[R] y)
-    apply LinearMap.commute_exp_left_of_commute (h_comm.isNilpotent_add h_nilL h_nilR) h_nil
-    ext
-    simp [DL, DR, hm, h_der]
-  have h₂ : exp DL = (exp D).lTensor B := lTensor_exp B D h_nil
-  have h₃ : exp DR = (exp D).rTensor B := rTensor_exp B D h_nil
-  simp [h₁, exp_add_of_commute h_comm h_nilL h_nilR, h₂, h₃, hm]
-
-end LinearMap
-=======
   have h_nilL : IsNilpotent DL := h_nil.map <| lTensorAlgHom R B B
   have h_nilR : IsNilpotent DR := h_nil.map <| rTensorAlgHom R B B
   have h_comm : Commute DL DR := by ext; simp [DL, DR]
@@ -309,5 +222,4 @@
   have h₃ : exp DR = (exp D).rTensor B := (h_nil.map_exp (rTensorAlgHom R B B)).symm
   simp [h₁, exp_add_of_commute h_comm h_nilL h_nilR, h₂, h₃, hm]
 
-end Module.End
->>>>>>> 8b48c438
+end Module.End