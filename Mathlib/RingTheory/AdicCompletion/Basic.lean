/-
Copyright (c) 2020 Kenny Lau. All rights reserved.
Released under Apache 2.0 license as described in the file LICENSE.
Authors: Kenny Lau, Judith Ludwig, Christian Merten
-/
import Mathlib.Algebra.GeomSum
import Mathlib.LinearAlgebra.SModEq
import Mathlib.RingTheory.JacobsonIdeal

#align_import linear_algebra.adic_completion from "leanprover-community/mathlib"@"2bbc7e3884ba234309d2a43b19144105a753292e"

/-!
# Completion of a module with respect to an ideal.

In this file we define the notions of Hausdorff, precomplete, and complete for an `R`-module `M`
with respect to an ideal `I`:

## Main definitions

- `IsHausdorff I M`: this says that the intersection of `I^n M` is `0`.
- `IsPrecomplete I M`: this says that every Cauchy sequence converges.
- `IsAdicComplete I M`: this says that `M` is Hausdorff and precomplete.
- `Hausdorffification I M`: this is the universal Hausdorff module with a map from `M`.
- `AdicCompletion I M`: if `I` is finitely generated, then this is the universal complete module
  (TODO) with a map from `M`. This map is injective iff `M` is Hausdorff and surjective iff `M` is
  precomplete.

-/


open Submodule

variable {R : Type*} [CommRing R] (I : Ideal R)
variable (M : Type*) [AddCommGroup M] [Module R M]
variable {N : Type*} [AddCommGroup N] [Module R N]

/-- A module `M` is Hausdorff with respect to an ideal `I` if `⋂ I^n M = 0`. -/
class IsHausdorff : Prop where
  haus' : ∀ x : M, (∀ n : ℕ, x ≡ 0 [SMOD (I ^ n • ⊤ : Submodule R M)]) → x = 0
#align is_Hausdorff IsHausdorff

/-- A module `M` is precomplete with respect to an ideal `I` if every Cauchy sequence converges. -/
class IsPrecomplete : Prop where
  prec' : ∀ f : ℕ → M, (∀ {m n}, m ≤ n → f m ≡ f n [SMOD (I ^ m • ⊤ : Submodule R M)]) →
    ∃ L : M, ∀ n, f n ≡ L [SMOD (I ^ n • ⊤ : Submodule R M)]
#align is_precomplete IsPrecomplete

/-- A module `M` is `I`-adically complete if it is Hausdorff and precomplete. -/
class IsAdicComplete extends IsHausdorff I M, IsPrecomplete I M : Prop
#align is_adic_complete IsAdicComplete

variable {I M}

theorem IsHausdorff.haus (_ : IsHausdorff I M) :
    ∀ x : M, (∀ n : ℕ, x ≡ 0 [SMOD (I ^ n • ⊤ : Submodule R M)]) → x = 0 :=
  IsHausdorff.haus'
#align is_Hausdorff.haus IsHausdorff.haus

theorem isHausdorff_iff :
    IsHausdorff I M ↔ ∀ x : M, (∀ n : ℕ, x ≡ 0 [SMOD (I ^ n • ⊤ : Submodule R M)]) → x = 0 :=
  ⟨IsHausdorff.haus, fun h => ⟨h⟩⟩
#align is_Hausdorff_iff isHausdorff_iff

theorem IsPrecomplete.prec (_ : IsPrecomplete I M) {f : ℕ → M} :
    (∀ {m n}, m ≤ n → f m ≡ f n [SMOD (I ^ m • ⊤ : Submodule R M)]) →
      ∃ L : M, ∀ n, f n ≡ L [SMOD (I ^ n • ⊤ : Submodule R M)] :=
  IsPrecomplete.prec' _
#align is_precomplete.prec IsPrecomplete.prec

theorem isPrecomplete_iff :
    IsPrecomplete I M ↔
      ∀ f : ℕ → M,
        (∀ {m n}, m ≤ n → f m ≡ f n [SMOD (I ^ m • ⊤ : Submodule R M)]) →
          ∃ L : M, ∀ n, f n ≡ L [SMOD (I ^ n • ⊤ : Submodule R M)] :=
  ⟨fun h => h.1, fun h => ⟨h⟩⟩
#align is_precomplete_iff isPrecomplete_iff

variable (I M)

/-- The Hausdorffification of a module with respect to an ideal. -/
abbrev Hausdorffification : Type _ :=
  M ⧸ (⨅ n : ℕ, I ^ n • ⊤ : Submodule R M)
#align Hausdorffification Hausdorffification

/-- The canonical linear map `M ⧸ (I ^ n • ⊤) →ₗ[R] M ⧸ (I ^ m • ⊤)` for `m ≤ n` used
to define `AdicCompletion`. -/
def AdicCompletion.transitionMap {m n : ℕ} (hmn : m ≤ n) :
    M ⧸ (I ^ n • ⊤ : Submodule R M) →ₗ[R] M ⧸ (I ^ m • ⊤ : Submodule R M) :=
  liftQ (I ^ n • ⊤ : Submodule R M) (mkQ (I ^ m • ⊤ : Submodule R M)) (by
    rw [ker_mkQ]
    exact smul_mono (Ideal.pow_le_pow_right hmn) le_rfl)

/-- The completion of a module with respect to an ideal. This is not necessarily Hausdorff.
In fact, this is only complete if the ideal is finitely generated. -/
def AdicCompletion : Type _ :=
  { f : ∀ n : ℕ, M ⧸ (I ^ n • ⊤ : Submodule R M) //
    ∀ {m n} (hmn : m ≤ n), AdicCompletion.transitionMap I M hmn (f n) = f m }
#align adic_completion AdicCompletion

namespace IsHausdorff

instance bot : IsHausdorff (⊥ : Ideal R) M :=
  ⟨fun x hx => by simpa only [pow_one ⊥, bot_smul, SModEq.bot] using hx 1⟩
#align is_Hausdorff.bot IsHausdorff.bot

variable {M}

protected theorem subsingleton (h : IsHausdorff (⊤ : Ideal R) M) : Subsingleton M :=
  ⟨fun x y => eq_of_sub_eq_zero <| h.haus (x - y) fun n => by
    rw [Ideal.top_pow, top_smul]
    exact SModEq.top⟩
#align is_Hausdorff.subsingleton IsHausdorff.subsingleton

variable (M)

instance (priority := 100) of_subsingleton [Subsingleton M] : IsHausdorff I M :=
  ⟨fun _ _ => Subsingleton.elim _ _⟩
#align is_Hausdorff.of_subsingleton IsHausdorff.of_subsingleton

variable {I M}

theorem iInf_pow_smul (h : IsHausdorff I M) : (⨅ n : ℕ, I ^ n • ⊤ : Submodule R M) = ⊥ :=
  eq_bot_iff.2 fun x hx =>
    (mem_bot _).2 <| h.haus x fun n => SModEq.zero.2 <| (mem_iInf fun n : ℕ => I ^ n • ⊤).1 hx n
#align is_Hausdorff.infi_pow_smul IsHausdorff.iInf_pow_smul

end IsHausdorff

namespace Hausdorffification

/-- The canonical linear map to the Hausdorffification. -/
def of : M →ₗ[R] Hausdorffification I M :=
  mkQ _
#align Hausdorffification.of Hausdorffification.of

variable {I M}

@[elab_as_elim]
theorem induction_on {C : Hausdorffification I M → Prop} (x : Hausdorffification I M)
    (ih : ∀ x, C (of I M x)) : C x :=
  Quotient.inductionOn' x ih
#align Hausdorffification.induction_on Hausdorffification.induction_on

variable (I M)

instance : IsHausdorff I (Hausdorffification I M) :=
  ⟨fun x => Quotient.inductionOn' x fun x hx =>
    (Quotient.mk_eq_zero _).2 <| (mem_iInf _).2 fun n => by
      have := comap_map_mkQ (⨅ n : ℕ, I ^ n • ⊤ : Submodule R M) (I ^ n • ⊤)
      simp only [sup_of_le_right (iInf_le (fun n => (I ^ n • ⊤ : Submodule R M)) n)] at this
      rw [← this, map_smul'', mem_comap, Submodule.map_top, range_mkQ, ← SModEq.zero]
      exact hx n⟩

variable {M} [h : IsHausdorff I N]

/-- Universal property of Hausdorffification: any linear map to a Hausdorff module extends to a
unique map from the Hausdorffification. -/
def lift (f : M →ₗ[R] N) : Hausdorffification I M →ₗ[R] N :=
  liftQ _ f <| map_le_iff_le_comap.1 <| h.iInf_pow_smul ▸ le_iInf fun n =>
    le_trans (map_mono <| iInf_le _ n) <| by
      rw [map_smul'']
      exact smul_mono le_rfl le_top
#align Hausdorffification.lift Hausdorffification.lift

theorem lift_of (f : M →ₗ[R] N) (x : M) : lift I f (of I M x) = f x :=
  rfl
#align Hausdorffification.lift_of Hausdorffification.lift_of

theorem lift_comp_of (f : M →ₗ[R] N) : (lift I f).comp (of I M) = f :=
  LinearMap.ext fun _ => rfl
#align Hausdorffification.lift_comp_of Hausdorffification.lift_comp_of

/-- Uniqueness of lift. -/
theorem lift_eq (f : M →ₗ[R] N) (g : Hausdorffification I M →ₗ[R] N) (hg : g.comp (of I M) = f) :
    g = lift I f :=
  LinearMap.ext fun x => induction_on x fun x => by rw [lift_of, ← hg, LinearMap.comp_apply]
#align Hausdorffification.lift_eq Hausdorffification.lift_eq

end Hausdorffification

namespace IsPrecomplete

instance bot : IsPrecomplete (⊥ : Ideal R) M := by
  refine ⟨fun f hf => ⟨f 1, fun n => ?_⟩⟩
  cases' n with n
  · rw [pow_zero, Ideal.one_eq_top, top_smul]
    exact SModEq.top
  specialize hf (Nat.le_add_left 1 n)
  rw [pow_one, bot_smul, SModEq.bot] at hf; rw [hf]
#align is_precomplete.bot IsPrecomplete.bot

instance top : IsPrecomplete (⊤ : Ideal R) M :=
  ⟨fun f _ =>
    ⟨0, fun n => by
      rw [Ideal.top_pow, top_smul]
      exact SModEq.top⟩⟩
#align is_precomplete.top IsPrecomplete.top

instance (priority := 100) of_subsingleton [Subsingleton M] : IsPrecomplete I M :=
  ⟨fun f _ => ⟨0, fun n => by rw [Subsingleton.elim (f n) 0]⟩⟩
#align is_precomplete.of_subsingleton IsPrecomplete.of_subsingleton

end IsPrecomplete

namespace AdicCompletion

<<<<<<< HEAD
instance : Zero (AdicCompletion I M) where
  zero := ⟨0, by simp⟩

instance : Add (AdicCompletion I M) where
  add x y := ⟨x.val + y.val, by simp [x.property, y.property]⟩

instance : Neg (AdicCompletion I M) where
  neg x := ⟨- x.val, by simp [x.property]⟩

instance : AddCommGroup (AdicCompletion I M) where
  add_assoc x y z := Subtype.ext <| add_assoc x.val y.val z.val
  sub x y := ⟨x.val - y.val, by simp [x.property, y.property]⟩
  sub_eq_add_neg x y := Subtype.ext <| sub_eq_add_neg x.val y.val
  zero_add a := Subtype.ext <| zero_add a.val
  add_zero a := Subtype.ext <| add_zero a.val
  nsmul := nsmulRec
  zsmul := zsmulRec
  add_left_neg a := Subtype.ext <| add_left_neg a.val
  add_comm x y := Subtype.ext <| add_comm x.val y.val

instance : Module R (AdicCompletion I M) where
  smul r x := ⟨r • x.val, by simp [x.property]⟩
  one_smul x := Subtype.ext <| one_smul R x.val
  mul_smul r s x := Subtype.ext <| mul_smul r s x.val
  smul_add r x y := Subtype.ext <| smul_add r x.val y.val
  add_smul r s x := Subtype.ext <| add_smul r s x.val
  zero_smul x := Subtype.ext <| zero_smul R x.val
  smul_zero r := Subtype.ext <| smul_zero r
=======
/-- `AdicCompletion` is the submodule of compatible families in
`∀ n : ℕ, M ⧸ (I ^ n • ⊤)`. -/
def submodule : Submodule R (∀ n : ℕ, M ⧸ (I ^ n • ⊤ : Submodule R M)) where
  carrier := { f | ∀ {m n} (hmn : m ≤ n), AdicCompletion.transitionMap I M hmn (f n) = f m }
  zero_mem' hmn := by rw [Pi.zero_apply, Pi.zero_apply, LinearMap.map_zero]
  add_mem' hf hg m n hmn := by
    rw [Pi.add_apply, Pi.add_apply, LinearMap.map_add, hf hmn, hg hmn]
  smul_mem' c f hf m n hmn := by rw [Pi.smul_apply, Pi.smul_apply, LinearMap.map_smul, hf hmn]

@[irreducible]
instance : Zero (AdicCompletion I M) where
  zero := ⟨0, by simp⟩

@[irreducible]
instance : Add (AdicCompletion I M) where
  add x y := ⟨x.val + y.val, by simp [x.property, y.property]⟩

@[irreducible]
instance : Neg (AdicCompletion I M) where
  neg x := ⟨- x.val, by simp [x.property]⟩

@[irreducible]
instance : Sub (AdicCompletion I M) where
  sub x y := ⟨x.val - y.val, by simp [x.property, y.property]⟩

@[irreducible]
instance : SMul ℕ (AdicCompletion I M) where
  smul n x := ⟨n • x.val, by simp [x.property]⟩

@[irreducible]
instance : SMul ℤ (AdicCompletion I M) where
  smul n x := ⟨n • x.val, by simp [x.property]⟩

instance : AddCommGroup (AdicCompletion I M) :=
  let f : AdicCompletion I M → ∀ n, M ⧸ (I ^ n • ⊤ : Submodule R M) := Subtype.val
  Subtype.val_injective.addCommGroup f rfl (fun _ _ ↦ rfl) (fun _ ↦ rfl) (fun _ _ ↦ rfl)
    (fun _ _ ↦ rfl) (fun _ _ ↦ rfl)

@[irreducible]
instance : SMul R (AdicCompletion I M) where
  smul r x := ⟨r • x.val, by simp [x.property]⟩

instance : Module R (AdicCompletion I M) :=
  let f : AdicCompletion I M →+ ∀ n, M ⧸ (I ^ n • ⊤ : Submodule R M) :=
    { toFun := Subtype.val, map_zero' := rfl, map_add' := fun _ _ ↦ rfl }
  Subtype.val_injective.module R f (fun _ _ ↦ rfl)
>>>>>>> 20fe1045

/-- The canonical inclusion from the completion to the product. -/
@[simps]
def incl : AdicCompletion I M →ₗ[R] (∀ n, M ⧸ (I ^ n • ⊤ : Submodule R M)) where
  toFun x := x.val
  map_add' _ _ := rfl
  map_smul' _ _ := rfl

/-- The canonical linear map to the completion. -/
def of : M →ₗ[R] AdicCompletion I M where
  toFun x := ⟨fun n => mkQ (I ^ n • ⊤ : Submodule R M) x, fun _ => rfl⟩
  map_add' _ _ := rfl
  map_smul' _ _ := rfl
#align adic_completion.of AdicCompletion.of

@[simp]
theorem of_apply (x : M) (n : ℕ) : (of I M x).1 n = mkQ (I ^ n • ⊤ : Submodule R M) x :=
  rfl
#align adic_completion.of_apply AdicCompletion.of_apply

/-- Linearly evaluating a sequence in the completion at a given input. -/
def eval (n : ℕ) : AdicCompletion I M →ₗ[R] M ⧸ (I ^ n • ⊤ : Submodule R M) where
  toFun f := f.1 n
  map_add' _ _ := rfl
  map_smul' _ _ := rfl
#align adic_completion.eval AdicCompletion.eval

@[simp]
theorem coe_eval (n : ℕ) :
    (eval I M n : AdicCompletion I M → M ⧸ (I ^ n • ⊤ : Submodule R M)) = fun f => f.1 n :=
  rfl
#align adic_completion.coe_eval AdicCompletion.coe_eval

theorem eval_apply (n : ℕ) (f : AdicCompletion I M) : eval I M n f = f.1 n :=
  rfl
#align adic_completion.eval_apply AdicCompletion.eval_apply

theorem eval_of (n : ℕ) (x : M) : eval I M n (of I M x) = mkQ (I ^ n • ⊤ : Submodule R M) x :=
  rfl
#align adic_completion.eval_of AdicCompletion.eval_of

@[simp]
theorem eval_comp_of (n : ℕ) : (eval I M n).comp (of I M) = mkQ _ :=
  rfl
#align adic_completion.eval_comp_of AdicCompletion.eval_comp_of

theorem eval_surjective (n : ℕ) : Function.Surjective (eval I M n) := fun x ↦
  Quotient.inductionOn' x fun x ↦ ⟨of I M x, rfl⟩

@[simp]
theorem range_eval (n : ℕ) : LinearMap.range (eval I M n) = ⊤ :=
  LinearMap.range_eq_top.2 (eval_surjective I M n)
#align adic_completion.range_eval AdicCompletion.range_eval

@[simp]
theorem val_zero (n : ℕ) : (0 : AdicCompletion I M).val n = 0 :=
  rfl

variable {I M}

@[simp]
theorem val_add (n : ℕ) (f g : AdicCompletion I M) : (f + g).val n = f.val n + g.val n :=
  rfl

@[simp]
theorem val_sub (n : ℕ) (f g : AdicCompletion I M) : (f - g).val n = f.val n - g.val n :=
  rfl

@[simp]
theorem val_sum {α : Type*} (s : Finset α) (f : α → AdicCompletion I M) (n : ℕ) :
    (Finset.sum s f).val n = Finset.sum s (fun a ↦ (f a).val n) := by
  simp_rw [← incl_apply, map_sum, Finset.sum_apply]

/- No `simp` attribute, since it causes `simp` unification timeouts when considering
the `AdicCompletion I R` module instance on `AdicCompletion I M` (see `AdicCompletion/Algebra`). -/
theorem val_smul (n : ℕ) (r : R) (f : AdicCompletion I M) : (r • f).val n = r • f.val n :=
  rfl

@[ext]
theorem ext {x y : AdicCompletion I M} (h : ∀ n, x.val n = y.val n) : x = y :=
  Subtype.eq <| funext h
#align adic_completion.ext AdicCompletion.ext

theorem ext_iff {x y : AdicCompletion I M} : x = y ↔ ∀ n, x.val n = y.val n :=
  ⟨fun h n ↦ congrArg (eval I M n) h, ext⟩

variable (I M)

instance : IsHausdorff I (AdicCompletion I M) where
  haus' x h := ext fun n ↦ by
    refine smul_induction_on (SModEq.zero.1 <| h n) (fun r hr x _ ↦ ?_) (fun x y hx hy ↦ ?_)
    · simp only [val_smul, val_zero]
      exact Quotient.inductionOn' (x.val n)
        (fun a ↦ SModEq.zero.2 <| smul_mem_smul hr mem_top)
    · simp only [val_add, hx, val_zero, hy, add_zero]

@[simp]
theorem transitionMap_mk {m n : ℕ} (hmn : m ≤ n) (x : M) :
    transitionMap I M hmn
      (Submodule.Quotient.mk (p := (I ^ n • ⊤ : Submodule R M)) x) =
      Submodule.Quotient.mk (p := (I ^ m • ⊤ : Submodule R M)) x := by
  rfl

@[simp]
theorem transitionMap_eq (n : ℕ) : transitionMap I M (Nat.le_refl n) = LinearMap.id := by
  ext
  simp

@[simp]
theorem transitionMap_comp {m n k : ℕ} (hmn : m ≤ n) (hnk : n ≤ k) :
    transitionMap I M hmn ∘ₗ transitionMap I M hnk = transitionMap I M (hmn.trans hnk) := by
  ext
  simp

@[simp]
theorem transitionMap_comp_apply {m n k : ℕ} (hmn : m ≤ n) (hnk : n ≤ k)
    (x : M ⧸ (I ^ k • ⊤ : Submodule R M)) :
    transitionMap I M hmn (transitionMap I M hnk x) = transitionMap I M (hmn.trans hnk) x := by
  change (transitionMap I M hmn ∘ₗ transitionMap I M hnk) x = transitionMap I M (hmn.trans hnk) x
  simp

@[simp]
theorem transitionMap_comp_eval_apply {m n : ℕ} (hmn : m ≤ n) (x : AdicCompletion I M) :
    transitionMap I M hmn (x.val n) = x.val m :=
  x.property hmn

@[simp]
theorem transitionMap_comp_eval {m n : ℕ} (hmn : m ≤ n) :
    transitionMap I M hmn ∘ₗ eval I M n = eval I M m := by
  ext x
  simp

/-- A sequence `ℕ → M` is an `I`-adic Cauchy sequence if for every `m ≤ n`,
`f m ≡ f n` modulo `I ^ m • ⊤`. -/
def IsAdicCauchy (f : ℕ → M) : Prop :=
  ∀ {m n}, m ≤ n → f m ≡ f n [SMOD (I ^ m • ⊤ : Submodule R M)]

/-- The type of `I`-adic Cauchy sequences. -/
def AdicCauchySequence : Type _ := { f : ℕ → M // IsAdicCauchy I M f }

namespace AdicCauchySequence

instance : Zero (AdicCauchySequence I M) where
  zero := ⟨0, fun _ ↦ rfl⟩

instance : Add (AdicCauchySequence I M) where
  add x y := ⟨x.val + y.val, fun hmn ↦ SModEq.add (x.property hmn) (y.property hmn)⟩

instance : Neg (AdicCauchySequence I M) where
  neg x := ⟨- x.val, fun hmn ↦ SModEq.neg (x.property hmn)⟩

instance : AddCommGroup (AdicCauchySequence I M) where
  add_assoc x y z := Subtype.ext <| add_assoc x.val y.val z.val
  sub x y := ⟨x.val - y.val, fun hmn ↦ SModEq.sub (x.property hmn) (y.property hmn)⟩
  sub_eq_add_neg x y := Subtype.ext <| sub_eq_add_neg x.val y.val
  zero_add a := Subtype.ext <| zero_add a.val
  add_zero a := Subtype.ext <| add_zero a.val
  nsmul := nsmulRec
  zsmul := zsmulRec
  add_left_neg a := Subtype.ext <| add_left_neg a.val
  add_comm x y := Subtype.ext <| add_comm x.val y.val

instance : Module R (AdicCauchySequence I M) where
  smul r x := ⟨r • x.val, fun hmn ↦ SModEq.smul (x.property hmn) r⟩
  one_smul x := Subtype.ext <| one_smul R x.val
  mul_smul r s x := Subtype.ext <| mul_smul r s x.val
  smul_add r x y := Subtype.ext <| smul_add r x.val y.val
  add_smul r s x := Subtype.ext <| add_smul r s x.val
  zero_smul x := Subtype.ext <| zero_smul R x.val
  smul_zero r := Subtype.ext <| smul_zero r

@[irreducible]
instance : Zero (AdicCauchySequence I M) where
  zero := ⟨0, fun _ ↦ rfl⟩

@[irreducible]
instance : Add (AdicCauchySequence I M) where
  add x y := ⟨x.val + y.val, fun hmn ↦ SModEq.add (x.property hmn) (y.property hmn)⟩

@[irreducible]
instance : Neg (AdicCauchySequence I M) where
  neg x := ⟨- x.val, fun hmn ↦ SModEq.neg (x.property hmn)⟩

@[irreducible]
instance : Sub (AdicCauchySequence I M) where
  sub x y := ⟨x.val - y.val, fun hmn ↦ SModEq.sub (x.property hmn) (y.property hmn)⟩

<<<<<<< HEAD
=======
@[irreducible]
instance : SMul ℕ (AdicCauchySequence I M) where
  smul n x := ⟨n • x.val, fun hmn ↦ SModEq.nsmul (x.property hmn) n⟩

@[irreducible]
instance : SMul ℤ (AdicCauchySequence I M) where
  smul n x := ⟨n • x.val, fun hmn ↦ SModEq.zsmul (x.property hmn) n⟩

instance : AddCommGroup (AdicCauchySequence I M) := by
  let f : AdicCauchySequence I M → (ℕ → M) := Subtype.val
  apply Subtype.val_injective.addCommGroup f rfl (fun _ _ ↦ rfl) (fun _ ↦ rfl) (fun _ _ ↦ rfl)
    (fun _ _ ↦ rfl) (fun _ _ ↦ rfl)

@[irreducible]
instance : SMul R (AdicCauchySequence I M) where
  smul r x := ⟨r • x.val, fun hmn ↦ SModEq.smul (x.property hmn) r⟩

instance : Module R (AdicCauchySequence I M) :=
  let f : AdicCauchySequence I M →+ (ℕ → M) :=
    { toFun := Subtype.val, map_zero' := rfl, map_add' := fun _ _ ↦ rfl }
  Subtype.val_injective.module R f (fun _ _ ↦ rfl)

instance : CoeFun (AdicCauchySequence I M) (fun _ ↦ ℕ → M) where
  coe f := f.val

>>>>>>> 20fe1045
@[simp]
theorem zero_apply (n : ℕ) : (0 : AdicCauchySequence I M) n = 0 :=
  rfl

variable {I M}

@[simp]
theorem add_apply (n : ℕ) (f g : AdicCauchySequence I M) : (f + g) n = f n + g n :=
  rfl

@[simp]
theorem sub_apply (n : ℕ) (f g : AdicCauchySequence I M) : (f - g) n = f n - g n :=
  rfl

@[simp]
theorem smul_apply (n : ℕ) (r : R) (f : AdicCauchySequence I M) : (r • f) n = r • f n :=
  rfl

@[ext]
theorem ext {x y : AdicCauchySequence I M} (h : ∀ n, x n = y n) : x = y :=
  Subtype.eq <| funext h

theorem ext_iff {x y : AdicCauchySequence I M} : x = y ↔ ∀ n, x n = y n :=
  ⟨fun h ↦ congrFun (congrArg Subtype.val h), ext⟩

/-- The defining property of an adic cauchy sequence unwrapped. -/
theorem mk_eq_mk {m n : ℕ} (hmn : m ≤ n) (f : AdicCauchySequence I M) :
    Submodule.Quotient.mk (p := (I ^ m • ⊤ : Submodule R M)) (f n) =
      Submodule.Quotient.mk (p := (I ^ m • ⊤ : Submodule R M)) (f m) :=
  (f.property hmn).symm

end AdicCauchySequence

/-- The `I`-adic cauchy condition can be checked on successive `n`.-/
theorem isAdicCauchy_iff (f : ℕ → M) :
    IsAdicCauchy I M f ↔ ∀ n, f n ≡ f (n + 1) [SMOD (I ^ n • ⊤ : Submodule R M)] := by
  constructor
  · intro h n
    exact h (Nat.le_succ n)
  · intro h m n hmn
    induction n, hmn using Nat.le_induction with
    | base => rfl
    | succ n hmn ih =>
        trans
        · exact ih
        · refine SModEq.mono (smul_mono (Ideal.pow_le_pow_right hmn) (by rfl)) (h n)

/-- Construct `I`-adic cauchy sequence from sequence satisfying the successive cauchy condition. -/
@[simps]
def AdicCauchySequence.mk (f : ℕ → M)
    (h : ∀ n, f n ≡ f (n + 1) [SMOD (I ^ n • ⊤ : Submodule R M)]) : AdicCauchySequence I M where
  val := f
  property := by rwa [isAdicCauchy_iff]

/-- The canonical linear map from cauchy sequences to the completion. -/
@[simps]
def mk : AdicCauchySequence I M →ₗ[R] AdicCompletion I M where
  toFun f := ⟨fun n ↦ Submodule.mkQ (I ^ n • ⊤ : Submodule R M) (f n), by
    intro m n hmn
    simp only [mkQ_apply, transitionMap_mk]
    exact (f.property hmn).symm⟩
  map_add' _ _ := rfl
  map_smul' _ _ := rfl

/-- Criterion for checking that an adic cauchy sequence is mapped to zero in the adic completion. -/
theorem mk_zero_of (f : AdicCauchySequence I M)
    (h : ∃ k : ℕ, ∀ n ≥ k, ∃ m ≥ n, ∃ l ≥ n, f m ∈ (I ^ l • ⊤ : Submodule R M)) :
    AdicCompletion.mk I M f = 0 := by
  obtain ⟨k, h⟩ := h
  ext n
  obtain ⟨m, hnm, l, hnl, hl⟩ := h (n + k) (by omega)
  rw [mk_apply_coe, Submodule.mkQ_apply, val_zero,
    ← AdicCauchySequence.mk_eq_mk (show n ≤ m by omega)]
  simpa using (Submodule.smul_mono_left (Ideal.pow_le_pow_right (by omega))) hl

/-- Every element in the adic completion is represented by a Cauchy sequence. -/
theorem mk_surjective : Function.Surjective (mk I M) := by
  intro x
  choose a ha using fun n ↦ Submodule.Quotient.mk_surjective _ (x.val n)
  refine ⟨⟨a, ?_⟩, ?_⟩
  · intro m n hmn
    rw [SModEq.def, ha m, ← transitionMap_mk I M hmn, ha n, x.property hmn]
  · ext n
    simp [ha n]

/-- To show a statement about an element of `adicCompletion I M`, it suffices to check it
on Cauchy sequences. -/
theorem induction_on {p : AdicCompletion I M → Prop} (x : AdicCompletion I M)
    (h : ∀ (f : AdicCauchySequence I M), p (mk I M f)) : p x := by
  obtain ⟨f, rfl⟩ := mk_surjective I M x
  exact h f

variable {M}

/-- Lift a compatible family of linear maps `M →ₗ[R] N ⧸ (I ^ n • ⊤ : Submodule R N)` to
the `I`-adic completion of `M`. -/
def lift (f : ∀ (n : ℕ), M →ₗ[R] N ⧸ (I ^ n • ⊤ : Submodule R N))
    (h : ∀ {m n : ℕ} (hle : m ≤ n), transitionMap I N hle ∘ₗ f n = f m) :
    M →ₗ[R] AdicCompletion I N where
  toFun := fun x ↦ ⟨fun n ↦ f n x, fun hkl ↦ LinearMap.congr_fun (h hkl) x⟩
  map_add' x y := by
    simp only [map_add]
    rfl
  map_smul' r x := by
    simp only [LinearMapClass.map_smul, RingHom.id_apply]
    rfl

@[simp]
lemma eval_lift (f : ∀ (n : ℕ), M →ₗ[R] N ⧸ (I ^ n • ⊤ : Submodule R N))
    (h : ∀ {m n : ℕ} (hle : m ≤ n), transitionMap I N hle ∘ₗ f n = f m)
    (n : ℕ) : eval I N n ∘ₗ lift I f h = f n :=
  rfl

@[simp]
lemma eval_lift_apply (f : ∀ (n : ℕ), M →ₗ[R] N ⧸ (I ^ n • ⊤ : Submodule R N))
    (h : ∀ {m n : ℕ} (hle : m ≤ n), transitionMap I N hle ∘ₗ f n = f m)
    (n : ℕ) (x : M) : (lift I f h x).val n = f n x :=
  rfl

end AdicCompletion

namespace IsAdicComplete

instance bot : IsAdicComplete (⊥ : Ideal R) M where
#align is_adic_complete.bot IsAdicComplete.bot

protected theorem subsingleton (h : IsAdicComplete (⊤ : Ideal R) M) : Subsingleton M :=
  h.1.subsingleton
#align is_adic_complete.subsingleton IsAdicComplete.subsingleton

instance (priority := 100) of_subsingleton [Subsingleton M] : IsAdicComplete I M where
#align is_adic_complete.of_subsingleton IsAdicComplete.of_subsingleton

open Finset

theorem le_jacobson_bot [IsAdicComplete I R] : I ≤ (⊥ : Ideal R).jacobson := by
  intro x hx
  rw [← Ideal.neg_mem_iff, Ideal.mem_jacobson_bot]
  intro y
  rw [add_comm]
  let f : ℕ → R := fun n => ∑ i ∈ range n, (x * y) ^ i
  have hf : ∀ m n, m ≤ n → f m ≡ f n [SMOD I ^ m • (⊤ : Submodule R R)] := by
    intro m n h
    simp only [f, Algebra.id.smul_eq_mul, Ideal.mul_top, SModEq.sub_mem]
    rw [← add_tsub_cancel_of_le h, Finset.sum_range_add, ← sub_sub, sub_self, zero_sub,
      @neg_mem_iff]
    apply Submodule.sum_mem
    intro n _
    rw [mul_pow, pow_add, mul_assoc]
    exact Ideal.mul_mem_right _ (I ^ m) (Ideal.pow_mem_pow hx m)
  obtain ⟨L, hL⟩ := IsPrecomplete.prec toIsPrecomplete @hf
  rw [isUnit_iff_exists_inv]
  use L
  rw [← sub_eq_zero, neg_mul]
  apply IsHausdorff.haus (toIsHausdorff : IsHausdorff I R)
  intro n
  specialize hL n
  rw [SModEq.sub_mem, Algebra.id.smul_eq_mul, Ideal.mul_top] at hL ⊢
  rw [sub_zero]
  suffices (1 - x * y) * f n - 1 ∈ I ^ n by
    convert Ideal.sub_mem _ this (Ideal.mul_mem_left _ (1 + -(x * y)) hL) using 1
    ring
  cases n
  · simp only [Ideal.one_eq_top, pow_zero, Nat.zero_eq, mem_top]
  · rw [← neg_sub _ (1 : R), neg_mul, mul_geom_sum, neg_sub, sub_sub, add_comm, ← sub_sub,
      sub_self, zero_sub, @neg_mem_iff, mul_pow]
    exact Ideal.mul_mem_right _ (I ^ _) (Ideal.pow_mem_pow hx _)
#align is_adic_complete.le_jacobson_bot IsAdicComplete.le_jacobson_bot

end IsAdicComplete<|MERGE_RESOLUTION|>--- conflicted
+++ resolved
@@ -204,45 +204,6 @@
 
 namespace AdicCompletion
 
-<<<<<<< HEAD
-instance : Zero (AdicCompletion I M) where
-  zero := ⟨0, by simp⟩
-
-instance : Add (AdicCompletion I M) where
-  add x y := ⟨x.val + y.val, by simp [x.property, y.property]⟩
-
-instance : Neg (AdicCompletion I M) where
-  neg x := ⟨- x.val, by simp [x.property]⟩
-
-instance : AddCommGroup (AdicCompletion I M) where
-  add_assoc x y z := Subtype.ext <| add_assoc x.val y.val z.val
-  sub x y := ⟨x.val - y.val, by simp [x.property, y.property]⟩
-  sub_eq_add_neg x y := Subtype.ext <| sub_eq_add_neg x.val y.val
-  zero_add a := Subtype.ext <| zero_add a.val
-  add_zero a := Subtype.ext <| add_zero a.val
-  nsmul := nsmulRec
-  zsmul := zsmulRec
-  add_left_neg a := Subtype.ext <| add_left_neg a.val
-  add_comm x y := Subtype.ext <| add_comm x.val y.val
-
-instance : Module R (AdicCompletion I M) where
-  smul r x := ⟨r • x.val, by simp [x.property]⟩
-  one_smul x := Subtype.ext <| one_smul R x.val
-  mul_smul r s x := Subtype.ext <| mul_smul r s x.val
-  smul_add r x y := Subtype.ext <| smul_add r x.val y.val
-  add_smul r s x := Subtype.ext <| add_smul r s x.val
-  zero_smul x := Subtype.ext <| zero_smul R x.val
-  smul_zero r := Subtype.ext <| smul_zero r
-=======
-/-- `AdicCompletion` is the submodule of compatible families in
-`∀ n : ℕ, M ⧸ (I ^ n • ⊤)`. -/
-def submodule : Submodule R (∀ n : ℕ, M ⧸ (I ^ n • ⊤ : Submodule R M)) where
-  carrier := { f | ∀ {m n} (hmn : m ≤ n), AdicCompletion.transitionMap I M hmn (f n) = f m }
-  zero_mem' hmn := by rw [Pi.zero_apply, Pi.zero_apply, LinearMap.map_zero]
-  add_mem' hf hg m n hmn := by
-    rw [Pi.add_apply, Pi.add_apply, LinearMap.map_add, hf hmn, hg hmn]
-  smul_mem' c f hf m n hmn := by rw [Pi.smul_apply, Pi.smul_apply, LinearMap.map_smul, hf hmn]
-
 @[irreducible]
 instance : Zero (AdicCompletion I M) where
   zero := ⟨0, by simp⟩
@@ -280,7 +241,6 @@
   let f : AdicCompletion I M →+ ∀ n, M ⧸ (I ^ n • ⊤ : Submodule R M) :=
     { toFun := Subtype.val, map_zero' := rfl, map_add' := fun _ _ ↦ rfl }
   Subtype.val_injective.module R f (fun _ _ ↦ rfl)
->>>>>>> 20fe1045
 
 /-- The canonical inclusion from the completion to the product. -/
 @[simps]
@@ -468,8 +428,6 @@
 instance : Sub (AdicCauchySequence I M) where
   sub x y := ⟨x.val - y.val, fun hmn ↦ SModEq.sub (x.property hmn) (y.property hmn)⟩
 
-<<<<<<< HEAD
-=======
 @[irreducible]
 instance : SMul ℕ (AdicCauchySequence I M) where
   smul n x := ⟨n • x.val, fun hmn ↦ SModEq.nsmul (x.property hmn) n⟩
@@ -495,7 +453,6 @@
 instance : CoeFun (AdicCauchySequence I M) (fun _ ↦ ℕ → M) where
   coe f := f.val
 
->>>>>>> 20fe1045
 @[simp]
 theorem zero_apply (n : ℕ) : (0 : AdicCauchySequence I M) n = 0 :=
   rfl
