/-
Copyright (c) 2020 Kenny Lau. All rights reserved.
Released under Apache 2.0 license as described in the file LICENSE.
Authors: Kenny Lau, Judith Ludwig, Christian Merten, Jiedong Jiang
-/
import Mathlib.Algebra.Ring.GeomSum
import Mathlib.RingTheory.Ideal.Quotient.PowTransition
import Mathlib.RingTheory.Jacobson.Ideal
import Mathlib.LinearAlgebra.SModEq.Basic

/-!
# Completion of a module with respect to an ideal.

In this file we define the notions of Hausdorff, precomplete, and complete for an `R`-module `M`
with respect to an ideal `I`:

## Main definitions

- `IsHausdorff I M`: this says that the intersection of `I^n M` is `0`.
- `IsPrecomplete I M`: this says that every Cauchy sequence converges.
- `IsAdicComplete I M`: this says that `M` is Hausdorff and precomplete.
- `Hausdorffification I M`: this is the universal Hausdorff module with a map from `M`.
- `AdicCompletion I M`: if `I` is finitely generated, then this is the universal complete module
  with a linear map `AdicCompletion.lift` from `M`. This map is injective iff `M` is Hausdorff
  and surjective iff `M` is precomplete.
- `IsAdicComplete.lift`: if `N` is `I`-adically complete, then a compatible family of
  linear maps `M →ₗ[R] N ⧸ (I ^ n • ⊤)` can be lifted to a unique linear map `M →ₗ[R] N`.
  Together with `mk_lift_apply` and `eq_lift`, it gives the universal property of being
  `I`-adically complete.
-/

suppress_compilation

open Submodule Ideal Quotient

variable {R S T : Type*} [CommRing R] (I : Ideal R)
variable (M : Type*) [AddCommGroup M] [Module R M]
variable {N : Type*} [AddCommGroup N] [Module R N]

/-- A module `M` is Hausdorff with respect to an ideal `I` if `⋂ I^n M = 0`. -/
class IsHausdorff : Prop where
  haus' : ∀ x : M, (∀ n : ℕ, x ≡ 0 [SMOD (I ^ n • ⊤ : Submodule R M)]) → x = 0

/-- A module `M` is precomplete with respect to an ideal `I` if every Cauchy sequence converges. -/
class IsPrecomplete : Prop where
  prec' : ∀ f : ℕ → M, (∀ {m n}, m ≤ n → f m ≡ f n [SMOD (I ^ m • ⊤ : Submodule R M)]) →
    ∃ L : M, ∀ n, f n ≡ L [SMOD (I ^ n • ⊤ : Submodule R M)]

/-- A module `M` is `I`-adically complete if it is Hausdorff and precomplete. -/
@[mk_iff, stacks 0317 "see also `IsAdicComplete.of_bijective_iff`"]
class IsAdicComplete : Prop extends IsHausdorff I M, IsPrecomplete I M

variable {I M}

theorem IsHausdorff.haus (_ : IsHausdorff I M) :
    ∀ x : M, (∀ n : ℕ, x ≡ 0 [SMOD (I ^ n • ⊤ : Submodule R M)]) → x = 0 :=
  IsHausdorff.haus'

theorem isHausdorff_iff :
    IsHausdorff I M ↔ ∀ x : M, (∀ n : ℕ, x ≡ 0 [SMOD (I ^ n • ⊤ : Submodule R M)]) → x = 0 :=
  ⟨IsHausdorff.haus, fun h => ⟨h⟩⟩

theorem IsHausdorff.eq_iff_smodEq [IsHausdorff I M] {x y : M} :
    x = y ↔ ∀ n, x ≡ y [SMOD (I ^ n • ⊤ : Submodule R M)] := by
  refine ⟨fun h _ ↦ h ▸ rfl, fun h ↦ ?_⟩
  rw [← sub_eq_zero]
  apply IsHausdorff.haus' (I := I) (x - y)
  simpa [SModEq.sub_mem] using h

<<<<<<< HEAD
theorem IsHausdorff.map_algebraMap_iff [CommRing S] [Algebra R S] :
    IsHausdorff (I.map (algebraMap R S)) S ↔ IsHausdorff I S := by
  simp only [isHausdorff_iff, smul_eq_mul, Ideal.mul_top, Ideal.smul_top_eq_map]
  congr!
  simp only [← Ideal.map_pow]
  rfl

lemma IsHausdorff.map [CommRing S] [Module S M] {J : Ideal S} [Algebra R S] [IsScalarTower R S M]
    (hIJ : I.map (algebraMap R S) ≤ J) [IsHausdorff J M] : IsHausdorff I M := by
  refine ⟨fun x h ↦ IsHausdorff.haus ‹_› x fun n ↦ ?_⟩
  apply SModEq.of_toAddSubgroup_le
      (U := (I ^ n • ⊤ : Submodule R M)) (V := (J ^ n • ⊤ : Submodule S M))
  · rw [← AddSubgroup.toAddSubmonoid_le]
    simp only [Submodule.toAddSubgroup_toAddSubmonoid, Submodule.smul_toAddSubmonoid,
      Submodule.top_toAddSubmonoid]
    rw [AddSubmonoid.smul_le]
    intro r hr m _
    rw [← algebraMap_smul S r m]
    apply AddSubmonoid.smul_mem_smul
    · have := Ideal.mem_map_of_mem (algebraMap R S) hr
      simp only [Ideal.map_pow] at this
      apply Ideal.pow_right_mono (I := I.map (algebraMap R S)) hIJ n this
    · trivial
  · exact h n
=======
variable (I) in
theorem IsHausdorff.funext {M : Type*} [IsHausdorff I N] {f g : M → N}
    (h : ∀ n m, Submodule.Quotient.mk (p := (I ^ n • ⊤ : Submodule R N)) (f m) =
    Submodule.Quotient.mk (g m)) :
    f = g := by
  ext m
  rw [IsHausdorff.eq_iff_smodEq (I := I)]
  intro n
  exact h n m

variable (I) in
theorem IsHausdorff.StrictMono.funext {M : Type*} [IsHausdorff I N] {f g : M → N} {a : ℕ → ℕ}
    (ha : StrictMono a) (h : ∀ n m, Submodule.Quotient.mk (p := (I ^ a n • ⊤ : Submodule R N))
    (f m) = Submodule.Quotient.mk (g m)) : f = g := by
  ext m
  rw [IsHausdorff.eq_iff_smodEq (I := I)]
  intro n
  apply SModEq.mono (Submodule.pow_smul_top_le I N ha.le_apply)
  exact h n m

/--
A variant of `IsHausdorff.funext`, where the target is a ring instead of a module.
-/
theorem IsHausdorff.funext' {R S : Type*} [CommRing S] (I : Ideal S) [IsHausdorff I S]
    {f g : R → S} (h : ∀ n r, Ideal.Quotient.mk (I ^ n) (f r) = Ideal.Quotient.mk (I ^ n) (g r)) :
    f = g := by
  ext r
  rw [IsHausdorff.eq_iff_smodEq (I := I)]
  intro n
  simpa using h n r

/--
A variant of `IsHausdorff.StrictMono.funext`, where the target is a ring instead of a module.
-/
theorem IsHausdorff.StrictMono.funext' {R S : Type*} [CommRing S] (I : Ideal S) [IsHausdorff I S]
    {f g : R → S} {a : ℕ → ℕ} (ha : StrictMono a) (h : ∀ n r, Ideal.Quotient.mk (I ^ a n) (f r) =
    Ideal.Quotient.mk (I ^ a n) (g r)) : f = g := by
  ext m
  rw [IsHausdorff.eq_iff_smodEq (I := I)]
  intro n
  apply SModEq.mono (Submodule.pow_smul_top_le I S ha.le_apply)
  simpa using h n m
>>>>>>> 873c6957

theorem IsPrecomplete.prec (_ : IsPrecomplete I M) {f : ℕ → M} :
    (∀ {m n}, m ≤ n → f m ≡ f n [SMOD (I ^ m • ⊤ : Submodule R M)]) →
      ∃ L : M, ∀ n, f n ≡ L [SMOD (I ^ n • ⊤ : Submodule R M)] :=
  IsPrecomplete.prec' _

theorem isPrecomplete_iff :
    IsPrecomplete I M ↔
      ∀ f : ℕ → M,
        (∀ {m n}, m ≤ n → f m ≡ f n [SMOD (I ^ m • ⊤ : Submodule R M)]) →
          ∃ L : M, ∀ n, f n ≡ L [SMOD (I ^ n • ⊤ : Submodule R M)] :=
  ⟨fun h => h.1, fun h => ⟨h⟩⟩

variable (I M)

/-- The Hausdorffification of a module with respect to an ideal. -/
abbrev Hausdorffification : Type _ :=
  M ⧸ (⨅ n : ℕ, I ^ n • ⊤ : Submodule R M)

/-- The canonical linear map `M ⧸ (I ^ n • ⊤) →ₗ[R] M ⧸ (I ^ m • ⊤)` for `m ≤ n` used
to define `AdicCompletion`. -/
abbrev AdicCompletion.transitionMap {m n : ℕ} (hmn : m ≤ n) := factorPow I M hmn

/-- The completion of a module with respect to an ideal.

This is Hausdorff but not necessarily complete: a classical sufficient condition for
completeness is that `M` be finitely generated [Stacks, 0G1Q]. -/
def AdicCompletion : Type _ :=
  { f : ∀ n : ℕ, M ⧸ (I ^ n • ⊤ : Submodule R M) //
    ∀ {m n} (hmn : m ≤ n), AdicCompletion.transitionMap I M hmn (f n) = f m }

namespace IsHausdorff

instance bot : IsHausdorff (⊥ : Ideal R) M :=
  ⟨fun x hx => by simpa only [pow_one ⊥, bot_smul, SModEq.bot] using hx 1⟩

variable {M} in
protected theorem subsingleton (h : IsHausdorff (⊤ : Ideal R) M) : Subsingleton M :=
  ⟨fun x y => eq_of_sub_eq_zero <| h.haus (x - y) fun n => by
    rw [Ideal.top_pow, top_smul]
    exact SModEq.top⟩

instance (priority := 100) of_subsingleton [Subsingleton M] : IsHausdorff I M :=
  ⟨fun _ _ => Subsingleton.elim _ _⟩

variable {I M}

theorem iInf_pow_smul (h : IsHausdorff I M) : (⨅ n : ℕ, I ^ n • ⊤ : Submodule R M) = ⊥ :=
  eq_bot_iff.2 fun x hx =>
    (mem_bot _).2 <| h.haus x fun n => SModEq.zero.2 <| (mem_iInf fun n : ℕ => I ^ n • ⊤).1 hx n

end IsHausdorff

namespace Hausdorffification

/-- The canonical linear map to the Hausdorffification. -/
def of : M →ₗ[R] Hausdorffification I M :=
  mkQ _

variable {I M}

@[elab_as_elim]
theorem induction_on {C : Hausdorffification I M → Prop} (x : Hausdorffification I M)
    (ih : ∀ x, C (of I M x)) : C x :=
  Quotient.inductionOn' x ih

variable (I M)

instance : IsHausdorff I (Hausdorffification I M) :=
  ⟨fun x => Quotient.inductionOn' x fun x hx =>
    (Quotient.mk_eq_zero _).2 <| (mem_iInf _).2 fun n => by
      have := comap_map_mkQ (⨅ n : ℕ, I ^ n • ⊤ : Submodule R M) (I ^ n • ⊤)
      simp only [sup_of_le_right (iInf_le (fun n => (I ^ n • ⊤ : Submodule R M)) n)] at this
      rw [← this, map_smul'', Submodule.mem_comap, Submodule.map_top, range_mkQ, ← SModEq.zero]
      exact hx n⟩

variable {M} [h : IsHausdorff I N]

/-- Universal property of Hausdorffification: any linear map to a Hausdorff module extends to a
unique map from the Hausdorffification. -/
def lift (f : M →ₗ[R] N) : Hausdorffification I M →ₗ[R] N :=
  liftQ _ f <| map_le_iff_le_comap.1 <| h.iInf_pow_smul ▸ le_iInf fun n =>
    le_trans (map_mono <| iInf_le _ n) <| by
      rw [map_smul'']
      exact smul_mono le_rfl le_top

theorem lift_of (f : M →ₗ[R] N) (x : M) : lift I f (of I M x) = f x :=
  rfl

theorem lift_comp_of (f : M →ₗ[R] N) : (lift I f).comp (of I M) = f :=
  LinearMap.ext fun _ => rfl

/-- Uniqueness of lift. -/
theorem lift_eq (f : M →ₗ[R] N) (g : Hausdorffification I M →ₗ[R] N) (hg : g.comp (of I M) = f) :
    g = lift I f :=
  LinearMap.ext fun x => induction_on x fun x => by rw [lift_of, ← hg, LinearMap.comp_apply]

end Hausdorffification

namespace IsPrecomplete

instance bot : IsPrecomplete (⊥ : Ideal R) M := by
  refine ⟨fun f hf => ⟨f 1, fun n => ?_⟩⟩
  rcases n with - | n
  · rw [pow_zero, Ideal.one_eq_top, top_smul]
    exact SModEq.top
  specialize hf (Nat.le_add_left 1 n)
  rw [pow_one, bot_smul, SModEq.bot] at hf; rw [hf]

instance top : IsPrecomplete (⊤ : Ideal R) M :=
  ⟨fun f _ =>
    ⟨0, fun n => by
      rw [Ideal.top_pow, top_smul]
      exact SModEq.top⟩⟩

instance (priority := 100) of_subsingleton [Subsingleton M] : IsPrecomplete I M :=
  ⟨fun f _ => ⟨0, fun n => by rw [Subsingleton.elim (f n) 0]⟩⟩

end IsPrecomplete

namespace AdicCompletion

/-- `AdicCompletion` is the submodule of compatible families in
`∀ n : ℕ, M ⧸ (I ^ n • ⊤)`. -/
def submodule : Submodule R (∀ n : ℕ, M ⧸ (I ^ n • ⊤ : Submodule R M)) where
  carrier := { f | ∀ {m n} (hmn : m ≤ n), AdicCompletion.transitionMap I M hmn (f n) = f m }
  zero_mem' hmn := by rw [Pi.zero_apply, Pi.zero_apply, LinearMap.map_zero]
  add_mem' hf hg m n hmn := by
    rw [Pi.add_apply, Pi.add_apply, LinearMap.map_add, hf hmn, hg hmn]
  smul_mem' c f hf m n hmn := by rw [Pi.smul_apply, Pi.smul_apply, LinearMap.map_smul, hf hmn]

instance : Zero (AdicCompletion I M) where
  zero := ⟨0, by simp⟩

instance : Add (AdicCompletion I M) where
  add x y := ⟨x.val + y.val, by simp [x.property, y.property]⟩

instance : Neg (AdicCompletion I M) where
  neg x := ⟨- x.val, by simp [x.property]⟩

instance : Sub (AdicCompletion I M) where
  sub x y := ⟨x.val - y.val, by simp [x.property, y.property]⟩

instance instSMul [SMul S R] [SMul S M] [IsScalarTower S R M] : SMul S (AdicCompletion I M) where
  smul r x := ⟨r • x.val, by simp [x.property]⟩

@[simp, norm_cast] lemma val_zero : (0 : AdicCompletion I M).val = 0 := rfl

lemma val_zero_apply (n : ℕ) : (0 : AdicCompletion I M).val n = 0 := rfl

variable {I M}

@[simp, norm_cast] lemma val_add (f g : AdicCompletion I M) : (f + g).val = f.val + g.val := rfl
@[simp, norm_cast] lemma val_sub (f g : AdicCompletion I M) : (f - g).val = f.val - g.val := rfl
@[simp, norm_cast] lemma val_neg (f : AdicCompletion I M) : (-f).val = -f.val := rfl

lemma val_add_apply (f g : AdicCompletion I M) (n : ℕ) : (f + g).val n = f.val n + g.val n := rfl
lemma val_sub_apply (f g : AdicCompletion I M) (n : ℕ) : (f - g).val n = f.val n - g.val n := rfl
lemma val_neg_apply (f : AdicCompletion I M) (n : ℕ) : (-f).val n = -f.val n := rfl

/- No `simp` attribute, since it causes `simp` unification timeouts when considering
the `Module (AdicCompletion I R) (AdicCompletion I M)` instance (see `AdicCompletion/Algebra`). -/
@[norm_cast]
lemma val_smul [SMul S R] [SMul S M] [IsScalarTower S R M] (s : S) (f : AdicCompletion I M) :
    (s • f).val = s • f.val := rfl

lemma val_smul_apply [SMul S R] [SMul S M] [IsScalarTower S R M] (s : S) (f : AdicCompletion I M)
    (n : ℕ) : (s • f).val n = s • f.val n := rfl

@[ext]
lemma ext {x y : AdicCompletion I M} (h : ∀ n, x.val n = y.val n) : x = y := Subtype.eq <| funext h

variable (I M)

instance : AddCommGroup (AdicCompletion I M) :=
  let f : AdicCompletion I M → ∀ n, M ⧸ (I ^ n • ⊤ : Submodule R M) := Subtype.val
  Subtype.val_injective.addCommGroup f rfl val_add val_neg val_sub (fun _ _ ↦ val_smul ..)
    (fun _ _ ↦ val_smul ..)

instance [Semiring S] [SMul S R] [Module S M] [IsScalarTower S R M] :
    Module S (AdicCompletion I M) :=
  let f : AdicCompletion I M →+ ∀ n, M ⧸ (I ^ n • ⊤ : Submodule R M) :=
    { toFun := Subtype.val, map_zero' := rfl, map_add' := fun _ _ ↦ rfl }
  Subtype.val_injective.module S f val_smul

instance instIsScalarTower [SMul S T] [SMul S R] [SMul T R] [SMul S M] [SMul T M]
    [IsScalarTower S R M] [IsScalarTower T R M] [IsScalarTower S T M] :
    IsScalarTower S T (AdicCompletion I M) where
  smul_assoc s t f := by ext; simp [val_smul]

instance instSMulCommClass [SMul S R] [SMul T R] [SMul S M] [SMul T M]
    [IsScalarTower S R M] [IsScalarTower T R M] [SMulCommClass S T M] :
    SMulCommClass S T (AdicCompletion I M) where
  smul_comm s t f := by ext; simp [val_smul, smul_comm]

instance instIsCentralScalar [SMul S R] [SMul Sᵐᵒᵖ R] [SMul S M] [SMul Sᵐᵒᵖ M]
    [IsScalarTower S R M] [IsScalarTower Sᵐᵒᵖ R M] [IsCentralScalar S M] :
    IsCentralScalar S (AdicCompletion I M) where
  op_smul_eq_smul s f := by ext; simp [val_smul, op_smul_eq_smul]

/-- The canonical inclusion from the completion to the product. -/
@[simps]
def incl : AdicCompletion I M →ₗ[R] (∀ n, M ⧸ (I ^ n • ⊤ : Submodule R M)) where
  toFun x := x.val
  map_add' _ _ := rfl
  map_smul' _ _ := rfl

variable {I M}

@[simp, norm_cast]
lemma val_sum {ι : Type*} (s : Finset ι) (f : ι → AdicCompletion I M) :
    (∑ i ∈ s, f i).val = ∑ i ∈ s, (f i).val := by
  simp_rw [← funext (incl_apply _ _ _), map_sum]

lemma val_sum_apply {ι : Type*} (s : Finset ι) (f : ι → AdicCompletion I M) (n : ℕ) :
    (∑ i ∈ s, f i).val n = ∑ i ∈ s, (f i).val n := by simp

variable (I M)

/-- The canonical linear map to the completion. -/
def of : M →ₗ[R] AdicCompletion I M where
  toFun x := ⟨fun n => mkQ (I ^ n • ⊤ : Submodule R M) x, fun _ => rfl⟩
  map_add' _ _ := rfl
  map_smul' _ _ := rfl

@[simp]
theorem of_apply (x : M) (n : ℕ) : (of I M x).1 n = mkQ (I ^ n • ⊤ : Submodule R M) x :=
  rfl

/-- Linearly evaluating a sequence in the completion at a given input. -/
def eval (n : ℕ) : AdicCompletion I M →ₗ[R] M ⧸ (I ^ n • ⊤ : Submodule R M) where
  toFun f := f.1 n
  map_add' _ _ := rfl
  map_smul' _ _ := rfl

@[simp]
theorem coe_eval (n : ℕ) :
    (eval I M n : AdicCompletion I M → M ⧸ (I ^ n • ⊤ : Submodule R M)) = fun f => f.1 n :=
  rfl

theorem eval_apply (n : ℕ) (f : AdicCompletion I M) : eval I M n f = f.1 n :=
  rfl

theorem eval_of (n : ℕ) (x : M) : eval I M n (of I M x) = mkQ (I ^ n • ⊤ : Submodule R M) x :=
  rfl

@[simp]
theorem eval_comp_of (n : ℕ) : (eval I M n).comp (of I M) = mkQ _ :=
  rfl

theorem eval_surjective (n : ℕ) : Function.Surjective (eval I M n) := fun x ↦
  Quotient.inductionOn' x fun x ↦ ⟨of I M x, rfl⟩

@[simp]
theorem range_eval (n : ℕ) : LinearMap.range (eval I M n) = ⊤ :=
  LinearMap.range_eq_top.2 (eval_surjective I M n)

variable {I M}

variable (I M)

instance : IsHausdorff I (AdicCompletion I M) where
  haus' x h := ext fun n ↦ by
    refine smul_induction_on (SModEq.zero.1 <| h n) (fun r hr x _ ↦ ?_) (fun x y hx hy ↦ ?_)
    · simp only [val_smul_apply, val_zero]
      exact Quotient.inductionOn' (x.val n)
        (fun a ↦ SModEq.zero.2 <| smul_mem_smul hr mem_top)
    · simp only [val_add_apply, hx, val_zero_apply, hy, add_zero]

@[simp]
theorem transitionMap_comp_eval_apply {m n : ℕ} (hmn : m ≤ n) (x : AdicCompletion I M) :
    transitionMap I M hmn (x.val n) = x.val m :=
  x.property hmn

@[simp]
theorem transitionMap_comp_eval {m n : ℕ} (hmn : m ≤ n) :
    transitionMap I M hmn ∘ₗ eval I M n = eval I M m := by
  ext x
  simp

/-- A sequence `ℕ → M` is an `I`-adic Cauchy sequence if for every `m ≤ n`,
`f m ≡ f n` modulo `I ^ m • ⊤`. -/
def IsAdicCauchy (f : ℕ → M) : Prop :=
  ∀ {m n}, m ≤ n → f m ≡ f n [SMOD (I ^ m • ⊤ : Submodule R M)]

/-- The type of `I`-adic Cauchy sequences. -/
def AdicCauchySequence : Type _ := { f : ℕ → M // IsAdicCauchy I M f }

namespace AdicCauchySequence

/-- The type of `I`-adic Cauchy sequences is a submodule of the product `ℕ → M`. -/
def submodule : Submodule R (ℕ → M) where
  carrier := { f | IsAdicCauchy I M f }
  add_mem' := by
    intro f g hf hg m n hmn
    exact SModEq.add (hf hmn) (hg hmn)
  zero_mem' := by
    intro _ _ _
    rfl
  smul_mem' := by
    intro r f hf m n hmn
    exact SModEq.smul (hf hmn) r

instance : Zero (AdicCauchySequence I M) where
  zero := ⟨0, fun _ ↦ rfl⟩

instance : Add (AdicCauchySequence I M) where
  add x y := ⟨x.val + y.val, fun hmn ↦ SModEq.add (x.property hmn) (y.property hmn)⟩

instance : Neg (AdicCauchySequence I M) where
  neg x := ⟨- x.val, fun hmn ↦ SModEq.neg (x.property hmn)⟩

instance : Sub (AdicCauchySequence I M) where
  sub x y := ⟨x.val - y.val, fun hmn ↦ SModEq.sub (x.property hmn) (y.property hmn)⟩

instance : SMul ℕ (AdicCauchySequence I M) where
  smul n x := ⟨n • x.val, fun hmn ↦ SModEq.nsmul (x.property hmn) n⟩

instance : SMul ℤ (AdicCauchySequence I M) where
  smul n x := ⟨n • x.val, fun hmn ↦ SModEq.zsmul (x.property hmn) n⟩

instance : AddCommGroup (AdicCauchySequence I M) := by
  let f : AdicCauchySequence I M → (ℕ → M) := Subtype.val
  apply Subtype.val_injective.addCommGroup f rfl (fun _ _ ↦ rfl) (fun _ ↦ rfl) (fun _ _ ↦ rfl)
    (fun _ _ ↦ rfl) (fun _ _ ↦ rfl)

instance : SMul R (AdicCauchySequence I M) where
  smul r x := ⟨r • x.val, fun hmn ↦ SModEq.smul (x.property hmn) r⟩

instance : Module R (AdicCauchySequence I M) :=
  let f : AdicCauchySequence I M →+ (ℕ → M) :=
    { toFun := Subtype.val, map_zero' := rfl, map_add' := fun _ _ ↦ rfl }
  Subtype.val_injective.module R f (fun _ _ ↦ rfl)

instance : CoeFun (AdicCauchySequence I M) (fun _ ↦ ℕ → M) where
  coe f := f.val

@[simp]
theorem zero_apply (n : ℕ) : (0 : AdicCauchySequence I M) n = 0 :=
  rfl

variable {I M}

@[simp]
theorem add_apply (n : ℕ) (f g : AdicCauchySequence I M) : (f + g) n = f n + g n :=
  rfl

@[simp]
theorem sub_apply (n : ℕ) (f g : AdicCauchySequence I M) : (f - g) n = f n - g n :=
  rfl

@[simp]
theorem smul_apply (n : ℕ) (r : R) (f : AdicCauchySequence I M) : (r • f) n = r • f n :=
  rfl

@[ext]
theorem ext {x y : AdicCauchySequence I M} (h : ∀ n, x n = y n) : x = y :=
  Subtype.eq <| funext h

/-- The defining property of an adic Cauchy sequence unwrapped. -/
theorem mk_eq_mk {m n : ℕ} (hmn : m ≤ n) (f : AdicCauchySequence I M) :
    Submodule.Quotient.mk (p := (I ^ m • ⊤ : Submodule R M)) (f n) =
      Submodule.Quotient.mk (p := (I ^ m • ⊤ : Submodule R M)) (f m) :=
  (f.property hmn).symm

end AdicCauchySequence

/-- The `I`-adic Cauchy condition can be checked on successive `n`. -/
theorem isAdicCauchy_iff (f : ℕ → M) :
    IsAdicCauchy I M f ↔ ∀ n, f n ≡ f (n + 1) [SMOD (I ^ n • ⊤ : Submodule R M)] := by
  constructor
  · intro h n
    exact h (Nat.le_succ n)
  · intro h m n hmn
    induction n, hmn using Nat.le_induction with
    | base => rfl
    | succ n hmn ih =>
        trans
        · exact ih
        · refine SModEq.mono (smul_mono (Ideal.pow_le_pow_right hmn) (by rfl)) (h n)

/-- Construct `I`-adic Cauchy sequence from sequence satisfying the successive Cauchy condition. -/
@[simps]
def AdicCauchySequence.mk (f : ℕ → M)
    (h : ∀ n, f n ≡ f (n + 1) [SMOD (I ^ n • ⊤ : Submodule R M)]) : AdicCauchySequence I M where
  val := f
  property := by rwa [isAdicCauchy_iff]

/-- The canonical linear map from Cauchy sequences to the completion. -/
@[simps]
def mk : AdicCauchySequence I M →ₗ[R] AdicCompletion I M where
  toFun f := ⟨fun n ↦ Submodule.mkQ (I ^ n • ⊤ : Submodule R M) (f n), by
    intro m n hmn
    simp only [mkQ_apply]
    exact (f.property hmn).symm⟩
  map_add' _ _ := rfl
  map_smul' _ _ := rfl

/-- Criterion for checking that an adic Cauchy sequence is mapped to zero in the adic completion. -/
theorem mk_zero_of (f : AdicCauchySequence I M)
    (h : ∃ k : ℕ, ∀ n ≥ k, ∃ m ≥ n, ∃ l ≥ n, f m ∈ (I ^ l • ⊤ : Submodule R M)) :
    AdicCompletion.mk I M f = 0 := by
  obtain ⟨k, h⟩ := h
  ext n
  obtain ⟨m, hnm, l, hnl, hl⟩ := h (n + k) (by cutsat)
  rw [mk_apply_coe, Submodule.mkQ_apply, val_zero,
    ← AdicCauchySequence.mk_eq_mk (show n ≤ m by cutsat)]
  simpa using (Submodule.smul_mono_left (Ideal.pow_le_pow_right (by cutsat))) hl

/-- Every element in the adic completion is represented by a Cauchy sequence. -/
theorem mk_surjective : Function.Surjective (mk I M) := by
  intro x
  choose a ha using fun n ↦ Submodule.Quotient.mk_surjective _ (x.val n)
  refine ⟨⟨a, ?_⟩, ?_⟩
  · intro m n hmn
    rw [SModEq.def, ha m, ← mkQ_apply,
      ← factor_mk (Submodule.smul_mono_left (Ideal.pow_le_pow_right hmn)) (a n),
      mkQ_apply, ha n, x.property hmn]
  · ext n
    simp [ha n]

/-- To show a statement about an element of `adicCompletion I M`, it suffices to check it
on Cauchy sequences. -/
theorem induction_on {p : AdicCompletion I M → Prop} (x : AdicCompletion I M)
    (h : ∀ (f : AdicCauchySequence I M), p (mk I M f)) : p x := by
  obtain ⟨f, rfl⟩ := mk_surjective I M x
  exact h f

variable {M}

/-- Lift a compatible family of linear maps `M →ₗ[R] N ⧸ (I ^ n • ⊤ : Submodule R N)` to
the `I`-adic completion of `M`. -/
def lift (f : ∀ (n : ℕ), M →ₗ[R] N ⧸ (I ^ n • ⊤ : Submodule R N))
    (h : ∀ {m n : ℕ} (hle : m ≤ n), transitionMap I N hle ∘ₗ f n = f m) :
    M →ₗ[R] AdicCompletion I N where
  toFun := fun x ↦ ⟨fun n ↦ f n x, fun hkl ↦ LinearMap.congr_fun (h hkl) x⟩
  map_add' x y := by
    simp only [map_add]
    rfl
  map_smul' r x := by
    simp only [LinearMapClass.map_smul, RingHom.id_apply]
    rfl

@[simp]
lemma eval_lift (f : ∀ (n : ℕ), M →ₗ[R] N ⧸ (I ^ n • ⊤ : Submodule R N))
    (h : ∀ {m n : ℕ} (hle : m ≤ n), transitionMap I N hle ∘ₗ f n = f m)
    (n : ℕ) : eval I N n ∘ₗ lift I f h = f n :=
  rfl

@[simp]
lemma eval_lift_apply (f : ∀ (n : ℕ), M →ₗ[R] N ⧸ (I ^ n • ⊤ : Submodule R N))
    (h : ∀ {m n : ℕ} (hle : m ≤ n), transitionMap I N hle ∘ₗ f n = f m)
    (n : ℕ) (x : M) : (lift I f h x).val n = f n x :=
  rfl

section Bijective

variable {I}

theorem of_injective_iff : Function.Injective (of I M) ↔ IsHausdorff I M := by
  constructor
  · refine fun h ↦ ⟨fun x hx ↦ h ?_⟩
    ext n
    simpa [of, SModEq.zero] using hx n
  · intro h
    rw [← LinearMap.ker_eq_bot]
    ext x
    simp only [LinearMap.mem_ker, Submodule.mem_bot]
    refine ⟨fun hx ↦ h.haus x fun n ↦ ?_, fun hx ↦ by simp [hx]⟩
    rw [Subtype.ext_iff] at hx
    simpa [SModEq.zero] using congrFun hx n

variable (I M) in
theorem of_injective [IsHausdorff I M] : Function.Injective (of I M) :=
  of_injective_iff.mpr ‹_›

@[simp]
theorem of_inj [IsHausdorff I M] {a b : M} : of I M a = of I M b ↔ a = b :=
  (of_injective I M).eq_iff

theorem of_surjective_iff : Function.Surjective (of I M) ↔ IsPrecomplete I M := by
  constructor
  · refine fun h ↦ ⟨fun f hmn ↦ ?_⟩
    let u : AdicCompletion I M := ⟨fun n ↦ Submodule.Quotient.mk (f n), fun c ↦ (hmn c).symm⟩
    obtain ⟨x, hx⟩ := h u
    refine ⟨x, fun n ↦ ?_⟩
    simp only [SModEq]
    rw [← mkQ_apply _ x, ← eval_of, hx]
    simp [u]
  · intro h u
    choose x hx using (fun n ↦ Submodule.Quotient.mk_surjective (I ^ n • ⊤ : Submodule R M) (u.1 n))
    obtain ⟨a, ha⟩ := h.prec (f := x) (fun hmn ↦ by rw [SModEq, hx, ← u.2 hmn, ← hx]; simp)
    use a
    ext n
    simpa [SModEq, ← eval_of, ha, ← hx] using (ha n).symm

variable (I M) in
theorem of_surjective [IsPrecomplete I M] : Function.Surjective (of I M) :=
  of_surjective_iff.mpr ‹_›

theorem of_bijective_iff : Function.Bijective (of I M) ↔ IsAdicComplete I M :=
  ⟨fun h ↦
    { toIsHausdorff := of_injective_iff.mp h.1,
      toIsPrecomplete := of_surjective_iff.mp h.2 },
   fun h ↦ ⟨of_injective_iff.mpr h.1, of_surjective_iff.mpr h.2⟩⟩

variable (I M)

variable [IsAdicComplete I M]

theorem of_bijective : Function.Bijective (of I M) :=
  of_bijective_iff.mpr ‹_›

/--
When `M` is `I`-adic complete, the canonical map from `M` to its `I`-adic completion is a linear
equivalence.
-/
@[simps! apply]
def ofLinearEquiv : M ≃ₗ[R] AdicCompletion I M :=
  LinearEquiv.ofBijective (of I M) (of_bijective I M)

variable {M}

@[simp]
theorem ofLinearEquiv_symm_of (x : M) : (ofLinearEquiv I M).symm (of I M x) = x := by
  simp [ofLinearEquiv]

@[simp]
theorem of_ofLinearEquiv_symm (x : AdicCompletion I M) :
    of I M ((ofLinearEquiv I M).symm x) = x := by
  simp [ofLinearEquiv]

end Bijective

end AdicCompletion

namespace IsAdicComplete

open AdicCompletion

section lift

variable [IsAdicComplete I N]

variable {M}

/--
Universal property of `IsAdicComplete`.
The lift linear map `lift I f h : M →ₗ[R] N` of a sequence of compatible
linear maps `f n : M →ₗ[R] N ⧸ (I ^ n • ⊤)`.
-/
def lift (f : ∀ (n : ℕ), M →ₗ[R] N ⧸ (I ^ n • ⊤ : Submodule R N))
    (h : ∀ {m n : ℕ} (hle : m ≤ n), factorPow I N hle ∘ₗ f n = f m) :
    M →ₗ[R] N := (ofLinearEquiv I N).symm ∘ₗ AdicCompletion.lift I f h

@[simp]
theorem of_lift (f : ∀ (n : ℕ), M →ₗ[R] N ⧸ (I ^ n • ⊤ : Submodule R N))
    (h : ∀ {m n : ℕ} (hle : m ≤ n), factorPow I N hle ∘ₗ f n = f m) (x : M) :
    of I N (lift I f h x) = AdicCompletion.lift I f h x := by
  simp [lift]

@[simp]
theorem of_comp_lift (f : ∀ (n : ℕ), M →ₗ[R] N ⧸ (I ^ n • ⊤ : Submodule R N))
    (h : ∀ {m n : ℕ} (hle : m ≤ n), factorPow I N hle ∘ₗ f n = f m) :
    of I N ∘ₗ lift I f h = AdicCompletion.lift I f h := by
  ext1; simp

/--
The composition of lift linear map `lift I f h : M →ₗ[R] N` with the canonical
projection `N → N ⧸ (I ^ n • ⊤)` is `f n` .
-/
@[simp]
theorem mk_lift {f : (n : ℕ) → M →ₗ[R] N ⧸ (I ^ n • ⊤)}
    (h : ∀ {m n : ℕ} (hle : m ≤ n), factorPow I N hle ∘ₗ f n = f m) (n : ℕ) (x : M) :
    Submodule.Quotient.mk (lift I f h x) = f n x := by
  simp only [lift, LinearMap.coe_comp, LinearEquiv.coe_coe, Function.comp_apply]
  rw [← mkQ_apply, ← eval_of]
  simp

/--
The composition of lift linear map `lift I f h : M →ₗ[R] N` with the canonical
projection `N →ₗ[R] N ⧸ (I ^ n • ⊤)` is `f n` .
-/
@[simp]
theorem mkQ_comp_lift {f : (n : ℕ) → M →ₗ[R] N ⧸ (I ^ n • ⊤)}
    (h : ∀ {m n : ℕ} (hle : m ≤ n), factorPow I N hle ∘ₗ f n = f m) (n : ℕ) :
    mkQ (I ^ n • ⊤ : Submodule R N) ∘ₗ lift I f h = f n := by
  ext; simp

/--
Uniqueness of the lift.
Given a compatible family of linear maps `f n : M →ₗ[R] N ⧸ (I ^ n • ⊤)`.
If `F : M →ₗ[R] N` makes the following diagram commutes
```
  N
  | \
 F|  \ f n
  |   \
  v    v
  M --> M ⧸ (I ^ n • ⊤)
```
Then it is the map `IsAdicComplete.lift`.
-/
theorem eq_lift {f : (n : ℕ) → M →ₗ[R] N ⧸ (I ^ n • ⊤)}
    (h : ∀ {m n : ℕ} (hle : m ≤ n), factorPow I N hle ∘ₗ f n = f m) {F : M →ₗ[R] N}
    (hF : ∀ n, mkQ _ ∘ₗ F = f n) : F = lift I f h := by
  apply DFunLike.coe_injective
  apply IsHausdorff.funext I
  intro n m
  simp [← hF n]

end lift

namespace StrictMono

variable {a : ℕ → ℕ} (ha : StrictMono a)
    (f : (n : ℕ) → M →ₗ[R] N ⧸ (I ^ (a n) • ⊤ : Submodule R N))

variable {I M}
/--
Instead of providing all `M →ₗ[R] N ⧸ (I ^ n • ⊤)`, one can just provide
`M →ₗ[R] N ⧸ (I ^ (a n) • ⊤)` for a strictly increasing sequence `a n` to recover all
`M →ₗ[R] N ⧸ (I ^ n • ⊤)`.
-/
def extend (n : ℕ) :
    M →ₗ[R] N ⧸ (I ^ n • ⊤ : Submodule R N) :=
  factorPow I N (ha.id_le n) ∘ₗ f n

variable (hf : ∀ {m}, factorPow I N (ha.monotone m.le_succ) ∘ₗ (f (m + 1)) = f m)

include hf in
theorem factorPow_comp_eq_of_factorPow_comp_succ_eq
    {m n : ℕ} (hle : m ≤ n) : factorPow I N (ha.monotone hle) ∘ₗ f n = f m := by
  ext x
  symm
  refine Submodule.eq_factor_of_eq_factor_succ ?_ (fun n ↦ f n x) ?_ hle
  · exact fun _ _ le ↦ smul_mono_left (Ideal.pow_le_pow_right (ha.monotone le))
  · intro s
    simp only [LinearMap.ext_iff] at hf
    simpa using (hf x).symm

include hf in
theorem extend_eq (n : ℕ) : extend ha f (a n) = f n :=
  factorPow_comp_eq_of_factorPow_comp_succ_eq ha f hf (ha.id_le n)

include hf in
theorem factorPow_comp_extend {m n : ℕ} (hle : m ≤ n) :
    factorPow I N hle ∘ₗ extend ha f n = extend ha f m := by
  ext
  simp [extend, ← factorPow_comp_eq_of_factorPow_comp_succ_eq ha f hf hle]

variable [IsAdicComplete I N]

variable (I)

/--
A variant of `IsAdicComplete.lift`. Only takes `f n : M →ₗ[R] N ⧸ (I ^ (a n) • ⊤)`
from a strictly increasing sequence `a n`.
-/
def lift : M →ₗ[R] N :=
  IsAdicComplete.lift I (extend ha f) (factorPow_comp_extend ha f hf)

theorem of_lift (x : M) :
    of I N (lift I ha f hf x) =
    AdicCompletion.lift I (extend ha f) (factorPow_comp_extend ha f hf) x :=
  IsAdicComplete.of_lift I (extend ha f) (factorPow_comp_extend ha f hf) x

theorem of_comp_lift :
    of I N ∘ₗ lift I ha f hf =
      AdicCompletion.lift I (extend ha f) (factorPow_comp_extend ha f hf) :=
  IsAdicComplete.of_comp_lift I (extend ha f) (factorPow_comp_extend ha f hf)

@[simp]
theorem mk_lift {n : ℕ} (x : M) :
    (Submodule.Quotient.mk (lift I ha f hf x)) = f n x := by
  simp only [lift, IsAdicComplete.lift, ofLinearEquiv, LinearMap.coe_comp, LinearEquiv.coe_coe,
    Function.comp_apply]
  rw [← mkQ_apply, ← eval_of]
  simp [extend_eq ha f hf]

@[simp]
theorem mkQ_comp_lift {n : ℕ} :
    mkQ (I ^ (a n) • ⊤ : Submodule R N) ∘ₗ (lift I ha f hf) = f n := by
  ext; simp

theorem eq_lift {F : M →ₗ[R] N}
    (hF : ∀ n, mkQ _ ∘ₗ F = f n) : F = lift I ha f hf := by
  apply DFunLike.coe_injective
  apply IsHausdorff.StrictMono.funext I ha
  intro n m
  simp [← hF n]

end StrictMono

instance bot : IsAdicComplete (⊥ : Ideal R) M where

protected theorem subsingleton (h : IsAdicComplete (⊤ : Ideal R) M) : Subsingleton M :=
  h.1.subsingleton

instance (priority := 100) of_subsingleton [Subsingleton M] : IsAdicComplete I M where

open Finset

theorem le_jacobson_bot [IsAdicComplete I R] : I ≤ (⊥ : Ideal R).jacobson := by
  intro x hx
  rw [← Ideal.neg_mem_iff, Ideal.mem_jacobson_bot]
  intro y
  rw [add_comm]
  let f : ℕ → R := fun n => ∑ i ∈ range n, (x * y) ^ i
  have hf : ∀ m n, m ≤ n → f m ≡ f n [SMOD I ^ m • (⊤ : Submodule R R)] := by
    intro m n h
    simp only [f, Algebra.id.smul_eq_mul, Ideal.mul_top, SModEq.sub_mem]
    rw [← add_tsub_cancel_of_le h, Finset.sum_range_add, ← sub_sub, sub_self, zero_sub,
      @neg_mem_iff]
    apply Submodule.sum_mem
    intro n _
    rw [mul_pow, pow_add, mul_assoc]
    exact Ideal.mul_mem_right _ (I ^ m) (Ideal.pow_mem_pow hx m)
  obtain ⟨L, hL⟩ := IsPrecomplete.prec toIsPrecomplete @hf
  rw [isUnit_iff_exists_inv]
  use L
  rw [← sub_eq_zero, neg_mul]
  apply IsHausdorff.haus (toIsHausdorff : IsHausdorff I R)
  intro n
  specialize hL n
  rw [SModEq.sub_mem, Algebra.id.smul_eq_mul, Ideal.mul_top] at hL ⊢
  rw [sub_zero]
  suffices (1 - x * y) * f n - 1 ∈ I ^ n by
    convert Ideal.sub_mem _ this (Ideal.mul_mem_left _ (1 + -(x * y)) hL) using 1
    ring
  cases n
  · simp only [Ideal.one_eq_top, pow_zero, mem_top]
  · rw [← neg_sub _ (1 : R), neg_mul, mul_geom_sum, neg_sub, sub_sub, add_comm (_ ^ _), ← sub_sub,
      sub_self, zero_sub, @neg_mem_iff, mul_pow]
    exact Ideal.mul_mem_right _ (I ^ _) (Ideal.pow_mem_pow hx _)

end IsAdicComplete<|MERGE_RESOLUTION|>--- conflicted
+++ resolved
@@ -67,7 +67,6 @@
   apply IsHausdorff.haus' (I := I) (x - y)
   simpa [SModEq.sub_mem] using h
 
-<<<<<<< HEAD
 theorem IsHausdorff.map_algebraMap_iff [CommRing S] [Algebra R S] :
     IsHausdorff (I.map (algebraMap R S)) S ↔ IsHausdorff I S := by
   simp only [isHausdorff_iff, smul_eq_mul, Ideal.mul_top, Ideal.smul_top_eq_map]
@@ -92,7 +91,7 @@
       apply Ideal.pow_right_mono (I := I.map (algebraMap R S)) hIJ n this
     · trivial
   · exact h n
-=======
+
 variable (I) in
 theorem IsHausdorff.funext {M : Type*} [IsHausdorff I N] {f g : M → N}
     (h : ∀ n m, Submodule.Quotient.mk (p := (I ^ n • ⊤ : Submodule R N)) (f m) =
@@ -135,7 +134,6 @@
   intro n
   apply SModEq.mono (Submodule.pow_smul_top_le I S ha.le_apply)
   simpa using h n m
->>>>>>> 873c6957
 
 theorem IsPrecomplete.prec (_ : IsPrecomplete I M) {f : ℕ → M} :
     (∀ {m n}, m ≤ n → f m ≡ f n [SMOD (I ^ m • ⊤ : Submodule R M)]) →
