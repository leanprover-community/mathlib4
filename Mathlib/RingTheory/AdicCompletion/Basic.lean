/-
Copyright (c) 2020 Kenny Lau. All rights reserved.
Released under Apache 2.0 license as described in the file LICENSE.
Authors: Kenny Lau, Judith Ludwig, Christian Merten
-/
import Mathlib.Algebra.GeomSum
import Mathlib.LinearAlgebra.SModEq
import Mathlib.RingTheory.Jacobson.Ideal

/-!
# Completion of a module with respect to an ideal.

In this file we define the notions of Hausdorff, precomplete, and complete for an `R`-module `M`
with respect to an ideal `I`:

## Main definitions

- `IsHausdorff I M`: this says that the intersection of `I^n M` is `0`.
- `IsPrecomplete I M`: this says that every Cauchy sequence converges.
- `IsAdicComplete I M`: this says that `M` is Hausdorff and precomplete.
- `Hausdorffification I M`: this is the universal Hausdorff module with a map from `M`.
- `AdicCompletion I M`: if `I` is finitely generated, then this is the universal complete module
  (TODO) with a map from `M`. This map is injective iff `M` is Hausdorff and surjective iff `M` is
  precomplete.

-/

suppress_compilation

open Submodule

variable {R S T : Type*} [CommRing R] (I : Ideal R)
variable (M : Type*) [AddCommGroup M] [Module R M]
variable {N : Type*} [AddCommGroup N] [Module R N]

/-- A module `M` is Hausdorff with respect to an ideal `I` if `⋂ I^n M = 0`. -/
class IsHausdorff : Prop where
  haus' : ∀ x : M, (∀ n : ℕ, x ≡ 0 [SMOD (I ^ n • ⊤ : Submodule R M)]) → x = 0

/-- A module `M` is precomplete with respect to an ideal `I` if every Cauchy sequence converges. -/
class IsPrecomplete : Prop where
  prec' : ∀ f : ℕ → M, (∀ {m n}, m ≤ n → f m ≡ f n [SMOD (I ^ m • ⊤ : Submodule R M)]) →
    ∃ L : M, ∀ n, f n ≡ L [SMOD (I ^ n • ⊤ : Submodule R M)]

/-- A module `M` is `I`-adically complete if it is Hausdorff and precomplete. -/
class IsAdicComplete extends IsHausdorff I M, IsPrecomplete I M : Prop

variable {I M}

theorem IsHausdorff.haus (_ : IsHausdorff I M) :
    ∀ x : M, (∀ n : ℕ, x ≡ 0 [SMOD (I ^ n • ⊤ : Submodule R M)]) → x = 0 :=
  IsHausdorff.haus'

theorem isHausdorff_iff :
    IsHausdorff I M ↔ ∀ x : M, (∀ n : ℕ, x ≡ 0 [SMOD (I ^ n • ⊤ : Submodule R M)]) → x = 0 :=
  ⟨IsHausdorff.haus, fun h => ⟨h⟩⟩

theorem IsPrecomplete.prec (_ : IsPrecomplete I M) {f : ℕ → M} :
    (∀ {m n}, m ≤ n → f m ≡ f n [SMOD (I ^ m • ⊤ : Submodule R M)]) →
      ∃ L : M, ∀ n, f n ≡ L [SMOD (I ^ n • ⊤ : Submodule R M)] :=
  IsPrecomplete.prec' _

theorem isPrecomplete_iff :
    IsPrecomplete I M ↔
      ∀ f : ℕ → M,
        (∀ {m n}, m ≤ n → f m ≡ f n [SMOD (I ^ m • ⊤ : Submodule R M)]) →
          ∃ L : M, ∀ n, f n ≡ L [SMOD (I ^ n • ⊤ : Submodule R M)] :=
  ⟨fun h => h.1, fun h => ⟨h⟩⟩

variable (I M)

/-- The Hausdorffification of a module with respect to an ideal. -/
abbrev Hausdorffification : Type _ :=
  M ⧸ (⨅ n : ℕ, I ^ n • ⊤ : Submodule R M)

/-- The canonical linear map `M ⧸ (I ^ n • ⊤) →ₗ[R] M ⧸ (I ^ m • ⊤)` for `m ≤ n` used
to define `AdicCompletion`. -/
def AdicCompletion.transitionMap {m n : ℕ} (hmn : m ≤ n) :
    M ⧸ (I ^ n • ⊤ : Submodule R M) →ₗ[R] M ⧸ (I ^ m • ⊤ : Submodule R M) :=
  liftQ (I ^ n • ⊤ : Submodule R M) (mkQ (I ^ m • ⊤ : Submodule R M)) (by
    rw [ker_mkQ]
    exact smul_mono (Ideal.pow_le_pow_right hmn) le_rfl)

/-- The completion of a module with respect to an ideal. This is not necessarily Hausdorff.
In fact, this is only complete if the ideal is finitely generated. -/
def AdicCompletion : Type _ :=
  { f : ∀ n : ℕ, M ⧸ (I ^ n • ⊤ : Submodule R M) //
    ∀ {m n} (hmn : m ≤ n), AdicCompletion.transitionMap I M hmn (f n) = f m }

namespace IsHausdorff

instance bot : IsHausdorff (⊥ : Ideal R) M :=
  ⟨fun x hx => by simpa only [pow_one ⊥, bot_smul, SModEq.bot] using hx 1⟩

variable {M}

protected theorem subsingleton (h : IsHausdorff (⊤ : Ideal R) M) : Subsingleton M :=
  ⟨fun x y => eq_of_sub_eq_zero <| h.haus (x - y) fun n => by
    rw [Ideal.top_pow, top_smul]
    exact SModEq.top⟩

variable (M)

instance (priority := 100) of_subsingleton [Subsingleton M] : IsHausdorff I M :=
  ⟨fun _ _ => Subsingleton.elim _ _⟩

variable {I M}

theorem iInf_pow_smul (h : IsHausdorff I M) : (⨅ n : ℕ, I ^ n • ⊤ : Submodule R M) = ⊥ :=
  eq_bot_iff.2 fun x hx =>
    (mem_bot _).2 <| h.haus x fun n => SModEq.zero.2 <| (mem_iInf fun n : ℕ => I ^ n • ⊤).1 hx n

end IsHausdorff

namespace Hausdorffification

/-- The canonical linear map to the Hausdorffification. -/
def of : M →ₗ[R] Hausdorffification I M :=
  mkQ _

variable {I M}

@[elab_as_elim]
theorem induction_on {C : Hausdorffification I M → Prop} (x : Hausdorffification I M)
    (ih : ∀ x, C (of I M x)) : C x :=
  Quotient.inductionOn x ih

variable (I M)

instance : IsHausdorff I (Hausdorffification I M) :=
  ⟨fun x => Quotient.inductionOn x fun x hx =>
    (Quotient.mk_eq_zero _).2 <| (mem_iInf _).2 fun n => by
      have := comap_map_mkQ (⨅ n : ℕ, I ^ n • ⊤ : Submodule R M) (I ^ n • ⊤)
      simp only [sup_of_le_right (iInf_le (fun n => (I ^ n • ⊤ : Submodule R M)) n)] at this
      rw [← this, map_smul'', mem_comap, Submodule.map_top, range_mkQ, ← SModEq.zero]
      exact hx n⟩

variable {M} [h : IsHausdorff I N]

/-- Universal property of Hausdorffification: any linear map to a Hausdorff module extends to a
unique map from the Hausdorffification. -/
def lift (f : M →ₗ[R] N) : Hausdorffification I M →ₗ[R] N :=
  liftQ _ f <| map_le_iff_le_comap.1 <| h.iInf_pow_smul ▸ le_iInf fun n =>
    le_trans (map_mono <| iInf_le _ n) <| by
      rw [map_smul'']
      exact smul_mono le_rfl le_top

theorem lift_of (f : M →ₗ[R] N) (x : M) : lift I f (of I M x) = f x :=
  rfl

theorem lift_comp_of (f : M →ₗ[R] N) : (lift I f).comp (of I M) = f :=
  LinearMap.ext fun _ => rfl

/-- Uniqueness of lift. -/
theorem lift_eq (f : M →ₗ[R] N) (g : Hausdorffification I M →ₗ[R] N) (hg : g.comp (of I M) = f) :
    g = lift I f :=
  LinearMap.ext fun x => induction_on x fun x => by rw [lift_of, ← hg, LinearMap.comp_apply]

end Hausdorffification

namespace IsPrecomplete

instance bot : IsPrecomplete (⊥ : Ideal R) M := by
  refine ⟨fun f hf => ⟨f 1, fun n => ?_⟩⟩
  cases' n with n
  · rw [pow_zero, Ideal.one_eq_top, top_smul]
    exact SModEq.top
  specialize hf (Nat.le_add_left 1 n)
  rw [pow_one, bot_smul, SModEq.bot] at hf; rw [hf]

instance top : IsPrecomplete (⊤ : Ideal R) M :=
  ⟨fun f _ =>
    ⟨0, fun n => by
      rw [Ideal.top_pow, top_smul]
      exact SModEq.top⟩⟩

instance (priority := 100) of_subsingleton [Subsingleton M] : IsPrecomplete I M :=
  ⟨fun f _ => ⟨0, fun n => by rw [Subsingleton.elim (f n) 0]⟩⟩

end IsPrecomplete

namespace AdicCompletion

/-- `AdicCompletion` is the submodule of compatible families in
`∀ n : ℕ, M ⧸ (I ^ n • ⊤)`. -/
def submodule : Submodule R (∀ n : ℕ, M ⧸ (I ^ n • ⊤ : Submodule R M)) where
  carrier := { f | ∀ {m n} (hmn : m ≤ n), AdicCompletion.transitionMap I M hmn (f n) = f m }
  zero_mem' hmn := by rw [Pi.zero_apply, Pi.zero_apply, LinearMap.map_zero]
  add_mem' hf hg m n hmn := by
    rw [Pi.add_apply, Pi.add_apply, LinearMap.map_add, hf hmn, hg hmn]
  smul_mem' c f hf m n hmn := by rw [Pi.smul_apply, Pi.smul_apply, LinearMap.map_smul, hf hmn]

instance : Zero (AdicCompletion I M) where
  zero := ⟨0, by simp⟩

instance : Add (AdicCompletion I M) where
  add x y := ⟨x.val + y.val, by simp [x.property, y.property]⟩

instance : Neg (AdicCompletion I M) where
  neg x := ⟨- x.val, by simp [x.property]⟩

instance : Sub (AdicCompletion I M) where
  sub x y := ⟨x.val - y.val, by simp [x.property, y.property]⟩

instance instSMul [SMul S R] [SMul S M] [IsScalarTower S R M] : SMul S (AdicCompletion I M) where
  smul r x := ⟨r • x.val, by simp [x.property]⟩

@[simp, norm_cast] lemma val_zero : (0 : AdicCompletion I M).val = 0 := rfl

lemma val_zero_apply (n : ℕ) : (0 : AdicCompletion I M).val n = 0 := rfl

variable {I M}

@[simp, norm_cast] lemma val_add (f g : AdicCompletion I M) : (f + g).val = f.val + g.val := rfl
@[simp, norm_cast] lemma val_sub (f g : AdicCompletion I M) : (f - g).val = f.val - g.val := rfl
@[simp, norm_cast] lemma val_neg (f : AdicCompletion I M) : (-f).val = -f.val := rfl

lemma val_add_apply (f g : AdicCompletion I M) (n : ℕ) : (f + g).val n = f.val n + g.val n := rfl
lemma val_sub_apply (f g : AdicCompletion I M) (n : ℕ) : (f - g).val n = f.val n - g.val n := rfl
lemma val_neg_apply (f : AdicCompletion I M) (n : ℕ) : (-f).val n = -f.val n := rfl

/- No `simp` attribute, since it causes `simp` unification timeouts when considering
the `Module (AdicCompletion I R) (AdicCompletion I M)` instance (see `AdicCompletion/Algebra`). -/
@[norm_cast]
lemma val_smul [SMul S R] [SMul S M] [IsScalarTower S R M] (s : S) (f : AdicCompletion I M) :
    (s • f).val = s • f.val := rfl

lemma val_smul_apply [SMul S R] [SMul S M] [IsScalarTower S R M] (s : S) (f : AdicCompletion I M)
    (n : ℕ) : (s • f).val n = s • f.val n := rfl

@[ext]
lemma ext {x y : AdicCompletion I M} (h : ∀ n, x.val n = y.val n) : x = y := Subtype.eq <| funext h

variable (I M)

instance : AddCommGroup (AdicCompletion I M) :=
  let f : AdicCompletion I M → ∀ n, M ⧸ (I ^ n • ⊤ : Submodule R M) := Subtype.val
  Subtype.val_injective.addCommGroup f rfl val_add val_neg val_sub (fun _ _ ↦ val_smul ..)
    (fun _ _ ↦ val_smul ..)

instance [Semiring S] [SMul S R] [Module S M] [IsScalarTower S R M] :
    Module S (AdicCompletion I M) :=
  let f : AdicCompletion I M →+ ∀ n, M ⧸ (I ^ n • ⊤ : Submodule R M) :=
    { toFun := Subtype.val, map_zero' := rfl, map_add' := fun _ _ ↦ rfl }
  Subtype.val_injective.module S f val_smul

instance instIsScalarTower [SMul S T] [SMul S R] [SMul T R] [SMul S M] [SMul T M]
    [IsScalarTower S R M] [IsScalarTower T R M] [IsScalarTower S T M] :
    IsScalarTower S T (AdicCompletion I M) where
  smul_assoc s t f := by ext; simp [val_smul]

instance instSMulCommClass [SMul S R] [SMul T R] [SMul S M] [SMul T M]
    [IsScalarTower S R M] [IsScalarTower T R M] [SMulCommClass S T M] :
    SMulCommClass S T (AdicCompletion I M) where
  smul_comm s t f := by ext; simp [val_smul, smul_comm]

instance instIsCentralScalar [SMul S R] [SMul Sᵐᵒᵖ R] [SMul S M] [SMul Sᵐᵒᵖ M]
    [IsScalarTower S R M] [IsScalarTower Sᵐᵒᵖ R M] [IsCentralScalar S M] :
    IsCentralScalar S (AdicCompletion I M) where
  op_smul_eq_smul s f := by ext; simp [val_smul, op_smul_eq_smul]

/-- The canonical inclusion from the completion to the product. -/
@[simps]
def incl : AdicCompletion I M →ₗ[R] (∀ n, M ⧸ (I ^ n • ⊤ : Submodule R M)) where
  toFun x := x.val
  map_add' _ _ := rfl
  map_smul' _ _ := rfl

variable {I M}

@[simp, norm_cast]
lemma val_sum {ι : Type*} (s : Finset ι) (f : ι → AdicCompletion I M) :
    (∑ i ∈ s, f i).val = ∑ i ∈ s, (f i).val := by
  simp_rw [← funext (incl_apply _ _ _), map_sum]

lemma val_sum_apply {ι : Type*} (s : Finset ι) (f : ι → AdicCompletion I M) (n : ℕ) :
    (∑ i ∈ s, f i).val n = ∑ i ∈ s, (f i).val n := by simp

variable (I M)

/-- The canonical linear map to the completion. -/
def of : M →ₗ[R] AdicCompletion I M where
  toFun x := ⟨fun n => mkQ (I ^ n • ⊤ : Submodule R M) x, fun _ => rfl⟩
  map_add' _ _ := rfl
  map_smul' _ _ := rfl

@[simp]
theorem of_apply (x : M) (n : ℕ) : (of I M x).1 n = mkQ (I ^ n • ⊤ : Submodule R M) x :=
  rfl

/-- Linearly evaluating a sequence in the completion at a given input. -/
def eval (n : ℕ) : AdicCompletion I M →ₗ[R] M ⧸ (I ^ n • ⊤ : Submodule R M) where
  toFun f := f.1 n
  map_add' _ _ := rfl
  map_smul' _ _ := rfl

@[simp]
theorem coe_eval (n : ℕ) :
    (eval I M n : AdicCompletion I M → M ⧸ (I ^ n • ⊤ : Submodule R M)) = fun f => f.1 n :=
  rfl

theorem eval_apply (n : ℕ) (f : AdicCompletion I M) : eval I M n f = f.1 n :=
  rfl

theorem eval_of (n : ℕ) (x : M) : eval I M n (of I M x) = mkQ (I ^ n • ⊤ : Submodule R M) x :=
  rfl

@[simp]
theorem eval_comp_of (n : ℕ) : (eval I M n).comp (of I M) = mkQ _ :=
  rfl

theorem eval_surjective (n : ℕ) : Function.Surjective (eval I M n) := fun x ↦
  Quotient.inductionOn x fun x ↦ ⟨of I M x, rfl⟩

@[simp]
theorem range_eval (n : ℕ) : LinearMap.range (eval I M n) = ⊤ :=
  LinearMap.range_eq_top.2 (eval_surjective I M n)

variable {I M}

variable (I M)

instance : IsHausdorff I (AdicCompletion I M) where
  haus' x h := ext fun n ↦ by
    refine smul_induction_on (SModEq.zero.1 <| h n) (fun r hr x _ ↦ ?_) (fun x y hx hy ↦ ?_)
<<<<<<< HEAD
    · simp only [val_smul, val_zero]
      exact Quotient.inductionOn (x.val n)
=======
    · simp only [val_smul_apply, val_zero]
      exact Quotient.inductionOn' (x.val n)
>>>>>>> 383b0748
        (fun a ↦ SModEq.zero.2 <| smul_mem_smul hr mem_top)
    · simp only [val_add_apply, hx, val_zero_apply, hy, add_zero]

@[simp]
theorem transitionMap_mk {m n : ℕ} (hmn : m ≤ n) (x : M) :
    transitionMap I M hmn
      (Submodule.Quotient.mk (p := (I ^ n • ⊤ : Submodule R M)) x) =
      Submodule.Quotient.mk (p := (I ^ m • ⊤ : Submodule R M)) x := by
  rfl

@[simp]
theorem transitionMap_eq (n : ℕ) : transitionMap I M (Nat.le_refl n) = LinearMap.id := by
  ext
  simp

@[simp]
theorem transitionMap_comp {m n k : ℕ} (hmn : m ≤ n) (hnk : n ≤ k) :
    transitionMap I M hmn ∘ₗ transitionMap I M hnk = transitionMap I M (hmn.trans hnk) := by
  ext
  simp

@[simp]
theorem transitionMap_comp_apply {m n k : ℕ} (hmn : m ≤ n) (hnk : n ≤ k)
    (x : M ⧸ (I ^ k • ⊤ : Submodule R M)) :
    transitionMap I M hmn (transitionMap I M hnk x) = transitionMap I M (hmn.trans hnk) x := by
  change (transitionMap I M hmn ∘ₗ transitionMap I M hnk) x = transitionMap I M (hmn.trans hnk) x
  simp

@[simp]
theorem transitionMap_comp_eval_apply {m n : ℕ} (hmn : m ≤ n) (x : AdicCompletion I M) :
    transitionMap I M hmn (x.val n) = x.val m :=
  x.property hmn

@[simp]
theorem transitionMap_comp_eval {m n : ℕ} (hmn : m ≤ n) :
    transitionMap I M hmn ∘ₗ eval I M n = eval I M m := by
  ext x
  simp

/-- A sequence `ℕ → M` is an `I`-adic Cauchy sequence if for every `m ≤ n`,
`f m ≡ f n` modulo `I ^ m • ⊤`. -/
def IsAdicCauchy (f : ℕ → M) : Prop :=
  ∀ {m n}, m ≤ n → f m ≡ f n [SMOD (I ^ m • ⊤ : Submodule R M)]

/-- The type of `I`-adic Cauchy sequences. -/
def AdicCauchySequence : Type _ := { f : ℕ → M // IsAdicCauchy I M f }

namespace AdicCauchySequence

/-- The type of `I`-adic cauchy sequences is a submodule of the product `ℕ → M`. -/
def submodule : Submodule R (ℕ → M) where
  carrier := { f | IsAdicCauchy I M f }
  add_mem' := by
    intro f g hf hg m n hmn
    exact SModEq.add (hf hmn) (hg hmn)
  zero_mem' := by
    intro _ _ _
    rfl
  smul_mem' := by
    intro r f hf m n hmn
    exact SModEq.smul (hf hmn) r

instance : Zero (AdicCauchySequence I M) where
  zero := ⟨0, fun _ ↦ rfl⟩

instance : Add (AdicCauchySequence I M) where
  add x y := ⟨x.val + y.val, fun hmn ↦ SModEq.add (x.property hmn) (y.property hmn)⟩

instance : Neg (AdicCauchySequence I M) where
  neg x := ⟨- x.val, fun hmn ↦ SModEq.neg (x.property hmn)⟩

instance : Sub (AdicCauchySequence I M) where
  sub x y := ⟨x.val - y.val, fun hmn ↦ SModEq.sub (x.property hmn) (y.property hmn)⟩

instance : SMul ℕ (AdicCauchySequence I M) where
  smul n x := ⟨n • x.val, fun hmn ↦ SModEq.nsmul (x.property hmn) n⟩

instance : SMul ℤ (AdicCauchySequence I M) where
  smul n x := ⟨n • x.val, fun hmn ↦ SModEq.zsmul (x.property hmn) n⟩

instance : AddCommGroup (AdicCauchySequence I M) := by
  let f : AdicCauchySequence I M → (ℕ → M) := Subtype.val
  apply Subtype.val_injective.addCommGroup f rfl (fun _ _ ↦ rfl) (fun _ ↦ rfl) (fun _ _ ↦ rfl)
    (fun _ _ ↦ rfl) (fun _ _ ↦ rfl)

instance : SMul R (AdicCauchySequence I M) where
  smul r x := ⟨r • x.val, fun hmn ↦ SModEq.smul (x.property hmn) r⟩

instance : Module R (AdicCauchySequence I M) :=
  let f : AdicCauchySequence I M →+ (ℕ → M) :=
    { toFun := Subtype.val, map_zero' := rfl, map_add' := fun _ _ ↦ rfl }
  Subtype.val_injective.module R f (fun _ _ ↦ rfl)

instance : CoeFun (AdicCauchySequence I M) (fun _ ↦ ℕ → M) where
  coe f := f.val

@[simp]
theorem zero_apply (n : ℕ) : (0 : AdicCauchySequence I M) n = 0 :=
  rfl

variable {I M}

@[simp]
theorem add_apply (n : ℕ) (f g : AdicCauchySequence I M) : (f + g) n = f n + g n :=
  rfl

@[simp]
theorem sub_apply (n : ℕ) (f g : AdicCauchySequence I M) : (f - g) n = f n - g n :=
  rfl

@[simp]
theorem smul_apply (n : ℕ) (r : R) (f : AdicCauchySequence I M) : (r • f) n = r • f n :=
  rfl

@[ext]
theorem ext {x y : AdicCauchySequence I M} (h : ∀ n, x n = y n) : x = y :=
  Subtype.eq <| funext h

/-- The defining property of an adic cauchy sequence unwrapped. -/
theorem mk_eq_mk {m n : ℕ} (hmn : m ≤ n) (f : AdicCauchySequence I M) :
    Submodule.Quotient.mk (p := (I ^ m • ⊤ : Submodule R M)) (f n) =
      Submodule.Quotient.mk (p := (I ^ m • ⊤ : Submodule R M)) (f m) :=
  (f.property hmn).symm

end AdicCauchySequence

/-- The `I`-adic cauchy condition can be checked on successive `n`.-/
theorem isAdicCauchy_iff (f : ℕ → M) :
    IsAdicCauchy I M f ↔ ∀ n, f n ≡ f (n + 1) [SMOD (I ^ n • ⊤ : Submodule R M)] := by
  constructor
  · intro h n
    exact h (Nat.le_succ n)
  · intro h m n hmn
    induction n, hmn using Nat.le_induction with
    | base => rfl
    | succ n hmn ih =>
        trans
        · exact ih
        · refine SModEq.mono (smul_mono (Ideal.pow_le_pow_right hmn) (by rfl)) (h n)

/-- Construct `I`-adic cauchy sequence from sequence satisfying the successive cauchy condition. -/
@[simps]
def AdicCauchySequence.mk (f : ℕ → M)
    (h : ∀ n, f n ≡ f (n + 1) [SMOD (I ^ n • ⊤ : Submodule R M)]) : AdicCauchySequence I M where
  val := f
  property := by rwa [isAdicCauchy_iff]

/-- The canonical linear map from cauchy sequences to the completion. -/
@[simps]
def mk : AdicCauchySequence I M →ₗ[R] AdicCompletion I M where
  toFun f := ⟨fun n ↦ Submodule.mkQ (I ^ n • ⊤ : Submodule R M) (f n), by
    intro m n hmn
    simp only [mkQ_apply, transitionMap_mk]
    exact (f.property hmn).symm⟩
  map_add' _ _ := rfl
  map_smul' _ _ := rfl

/-- Criterion for checking that an adic cauchy sequence is mapped to zero in the adic completion. -/
theorem mk_zero_of (f : AdicCauchySequence I M)
    (h : ∃ k : ℕ, ∀ n ≥ k, ∃ m ≥ n, ∃ l ≥ n, f m ∈ (I ^ l • ⊤ : Submodule R M)) :
    AdicCompletion.mk I M f = 0 := by
  obtain ⟨k, h⟩ := h
  ext n
  obtain ⟨m, hnm, l, hnl, hl⟩ := h (n + k) (by omega)
  rw [mk_apply_coe, Submodule.mkQ_apply, val_zero,
    ← AdicCauchySequence.mk_eq_mk (show n ≤ m by omega)]
  simpa using (Submodule.smul_mono_left (Ideal.pow_le_pow_right (by omega))) hl

/-- Every element in the adic completion is represented by a Cauchy sequence. -/
theorem mk_surjective : Function.Surjective (mk I M) := by
  intro x
  choose a ha using fun n ↦ Submodule.Quotient.mk_surjective _ (x.val n)
  refine ⟨⟨a, ?_⟩, ?_⟩
  · intro m n hmn
    rw [SModEq.def, ha m, ← transitionMap_mk I M hmn, ha n, x.property hmn]
  · ext n
    simp [ha n]

/-- To show a statement about an element of `adicCompletion I M`, it suffices to check it
on Cauchy sequences. -/
theorem induction_on {p : AdicCompletion I M → Prop} (x : AdicCompletion I M)
    (h : ∀ (f : AdicCauchySequence I M), p (mk I M f)) : p x := by
  obtain ⟨f, rfl⟩ := mk_surjective I M x
  exact h f

variable {M}

/-- Lift a compatible family of linear maps `M →ₗ[R] N ⧸ (I ^ n • ⊤ : Submodule R N)` to
the `I`-adic completion of `M`. -/
def lift (f : ∀ (n : ℕ), M →ₗ[R] N ⧸ (I ^ n • ⊤ : Submodule R N))
    (h : ∀ {m n : ℕ} (hle : m ≤ n), transitionMap I N hle ∘ₗ f n = f m) :
    M →ₗ[R] AdicCompletion I N where
  toFun := fun x ↦ ⟨fun n ↦ f n x, fun hkl ↦ LinearMap.congr_fun (h hkl) x⟩
  map_add' x y := by
    simp only [map_add]
    rfl
  map_smul' r x := by
    simp only [LinearMapClass.map_smul, RingHom.id_apply]
    rfl

@[simp]
lemma eval_lift (f : ∀ (n : ℕ), M →ₗ[R] N ⧸ (I ^ n • ⊤ : Submodule R N))
    (h : ∀ {m n : ℕ} (hle : m ≤ n), transitionMap I N hle ∘ₗ f n = f m)
    (n : ℕ) : eval I N n ∘ₗ lift I f h = f n :=
  rfl

@[simp]
lemma eval_lift_apply (f : ∀ (n : ℕ), M →ₗ[R] N ⧸ (I ^ n • ⊤ : Submodule R N))
    (h : ∀ {m n : ℕ} (hle : m ≤ n), transitionMap I N hle ∘ₗ f n = f m)
    (n : ℕ) (x : M) : (lift I f h x).val n = f n x :=
  rfl

end AdicCompletion

namespace IsAdicComplete

instance bot : IsAdicComplete (⊥ : Ideal R) M where

protected theorem subsingleton (h : IsAdicComplete (⊤ : Ideal R) M) : Subsingleton M :=
  h.1.subsingleton

instance (priority := 100) of_subsingleton [Subsingleton M] : IsAdicComplete I M where

open Finset

theorem le_jacobson_bot [IsAdicComplete I R] : I ≤ (⊥ : Ideal R).jacobson := by
  intro x hx
  rw [← Ideal.neg_mem_iff, Ideal.mem_jacobson_bot]
  intro y
  rw [add_comm]
  let f : ℕ → R := fun n => ∑ i ∈ range n, (x * y) ^ i
  have hf : ∀ m n, m ≤ n → f m ≡ f n [SMOD I ^ m • (⊤ : Submodule R R)] := by
    intro m n h
    simp only [f, Algebra.id.smul_eq_mul, Ideal.mul_top, SModEq.sub_mem]
    rw [← add_tsub_cancel_of_le h, Finset.sum_range_add, ← sub_sub, sub_self, zero_sub,
      @neg_mem_iff]
    apply Submodule.sum_mem
    intro n _
    rw [mul_pow, pow_add, mul_assoc]
    exact Ideal.mul_mem_right _ (I ^ m) (Ideal.pow_mem_pow hx m)
  obtain ⟨L, hL⟩ := IsPrecomplete.prec toIsPrecomplete @hf
  rw [isUnit_iff_exists_inv]
  use L
  rw [← sub_eq_zero, neg_mul]
  apply IsHausdorff.haus (toIsHausdorff : IsHausdorff I R)
  intro n
  specialize hL n
  rw [SModEq.sub_mem, Algebra.id.smul_eq_mul, Ideal.mul_top] at hL ⊢
  rw [sub_zero]
  suffices (1 - x * y) * f n - 1 ∈ I ^ n by
    convert Ideal.sub_mem _ this (Ideal.mul_mem_left _ (1 + -(x * y)) hL) using 1
    ring
  cases n
  · simp only [Ideal.one_eq_top, pow_zero, mem_top]
  · rw [← neg_sub _ (1 : R), neg_mul, mul_geom_sum, neg_sub, sub_sub, add_comm (_ ^ _), ← sub_sub,
      sub_self, zero_sub, @neg_mem_iff, mul_pow]
    exact Ideal.mul_mem_right _ (I ^ _) (Ideal.pow_mem_pow hx _)

end IsAdicComplete<|MERGE_RESOLUTION|>--- conflicted
+++ resolved
@@ -323,13 +323,8 @@
 instance : IsHausdorff I (AdicCompletion I M) where
   haus' x h := ext fun n ↦ by
     refine smul_induction_on (SModEq.zero.1 <| h n) (fun r hr x _ ↦ ?_) (fun x y hx hy ↦ ?_)
-<<<<<<< HEAD
-    · simp only [val_smul, val_zero]
+    · simp only [val_smul_apply, val_zero]
       exact Quotient.inductionOn (x.val n)
-=======
-    · simp only [val_smul_apply, val_zero]
-      exact Quotient.inductionOn' (x.val n)
->>>>>>> 383b0748
         (fun a ↦ SModEq.zero.2 <| smul_mem_smul hr mem_top)
     · simp only [val_add_apply, hx, val_zero_apply, hy, add_zero]
 
