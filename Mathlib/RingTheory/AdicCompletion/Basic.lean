--- conflicted
+++ resolved
@@ -692,11 +692,7 @@
 -/
 def extend (n : ℕ) :
     M →ₗ[R] N ⧸ (I ^ n • ⊤ : Submodule R N) :=
-<<<<<<< HEAD
-  (factorPow I N (ha.id_le n)) ∘ₗ f n
-=======
   factorPow I N (ha.id_le n) ∘ₗ f n
->>>>>>> 88bf622c
 
 variable (hf : ∀ {m}, factorPow I N (ha.monotone m.le_succ) ∘ₗ (f (m + 1)) = f m)
 
@@ -738,11 +734,7 @@
   IsAdicComplete.of_lift I (extend ha f) (factorPow_comp_extend ha f hf) x
 
 theorem of_comp_lift :
-<<<<<<< HEAD
-    (of I N) ∘ₗ (lift I ha f hf) =
-=======
     of I N ∘ₗ lift I ha f hf =
->>>>>>> 88bf622c
       AdicCompletion.lift I (extend ha f) (factorPow_comp_extend ha f hf) :=
   IsAdicComplete.of_comp_lift I (extend ha f) (factorPow_comp_extend ha f hf)
 
