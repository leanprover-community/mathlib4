--- conflicted
+++ resolved
@@ -66,60 +66,12 @@
 def subring : Subring (∀ n, R ⧸ (I ^ n • ⊤ : Ideal R)) :=
   Subalgebra.toSubring (subalgebra I)
 
-<<<<<<< HEAD
-/-- One in `AdicCompletion I R`. -/
-@[irreducible]
-def one : AdicCompletion I R :=
-  ⟨1, by simp⟩
-=======
 instance : Mul (AdicCompletion I R) where
   mul x y := ⟨x.val * y.val, by simp [x.property, y.property]⟩
->>>>>>> 400c96f0
 
 instance : One (AdicCompletion I R) where
   one := ⟨1, by simp⟩
 
-<<<<<<< HEAD
-/-- Multiplication in `AdicCompletion I R`. -/
-@[irreducible]
-def mul (x y : AdicCompletion I R) : AdicCompletion I R :=
-  ⟨x.val * y.val, by simp [x.property, y.property]⟩
-
-instance : Mul (AdicCompletion I R) where
-  mul := mul I
-
-section
-
-unseal mul
-unseal add
-unseal sub
-unseal neg
-unseal zero
-unseal one
-unseal smul
-unseal zsmul
-unseal nsmul
-
-instance : CommRing (AdicCompletion I R) where
-  left_distrib x y z := Subtype.ext <| left_distrib x.val y.val z.val
-  right_distrib x y z := Subtype.ext <| right_distrib x.val y.val z.val
-  zero_mul x := Subtype.ext <| zero_mul x.val
-  mul_zero x := Subtype.ext <| mul_zero x.val
-  mul_assoc x y z := Subtype.ext <| mul_assoc x.val y.val z.val
-  one_mul x := Subtype.ext <| one_mul x.val
-  mul_one x := Subtype.ext <| mul_one x.val
-  zsmul := zsmul I R
-  add_left_neg x := Subtype.ext <| add_left_neg x.val
-  sub_eq_add_neg x y := Subtype.ext <| sub_eq_add_neg x.val y.val
-  mul_comm x y := Subtype.ext <| mul_comm x.val y.val
-
-/-- Function of `R`-algebra map of `AdicCompletion I R`. -/
-@[irreducible]
-def algebraMapFun (r : R) : AdicCompletion I R :=
-  ⟨algebraMap R (∀ n, R ⧸ (I ^ n • ⊤ : Ideal R)) r, by simp⟩
-
-unseal algebraMapFun in
-=======
 instance : NatCast (AdicCompletion I R) where
   natCast n := ⟨n, fun _ ↦ rfl⟩
 
@@ -136,7 +88,6 @@
     (fun _ _ ↦ rfl) (fun _ _ ↦ rfl) (fun _ ↦ rfl) (fun _ _ ↦ rfl) (fun _ _ ↦ rfl)
     (fun _ _ ↦ rfl) (fun _ _ ↦ rfl) (fun _ ↦ rfl) (fun _ ↦ rfl)
 
->>>>>>> 400c96f0
 instance : Algebra R (AdicCompletion I R) where
   toFun r := ⟨algebraMap R (∀ n, R ⧸ (I ^ n • ⊤ : Ideal R)) r, by simp⟩
   map_one' := Subtype.ext <| map_one _
@@ -181,60 +132,12 @@
 def AdicCauchySequence.subring : Subring (ℕ → R) :=
   Subalgebra.toSubring (AdicCauchySequence.subalgebra I)
 
-<<<<<<< HEAD
-/-- One in `AdicCauchySequence I R`. -/
-@[irreducible]
-def one : AdicCauchySequence I R :=
-  ⟨1, fun _ ↦ rfl⟩
-=======
 instance : Mul (AdicCauchySequence I R) where
   mul x y := ⟨x.val * y.val, fun hmn ↦ SModEq.mul (x.property hmn) (y.property hmn)⟩
->>>>>>> 400c96f0
 
 instance : One (AdicCauchySequence I R) where
   one := ⟨1, fun _ ↦ rfl⟩
 
-<<<<<<< HEAD
-/-- Multiplication in `AdicCauchySequence I R`. -/
-@[irreducible]
-def mul (x y : AdicCauchySequence I R) : AdicCauchySequence I R :=
-  ⟨x.val * y.val, fun hmn ↦ SModEq.mul (x.property hmn) (y.property hmn)⟩
-
-instance : Mul (AdicCauchySequence I R) where
-  mul := mul I
-
-section
-
-unseal mul
-unseal add
-unseal sub
-unseal neg
-unseal zero
-unseal one
-unseal smul
-unseal nsmul
-unseal zsmul
-
-instance : CommRing (AdicCauchySequence I R) where
-  left_distrib x y z := Subtype.ext <| left_distrib x.val y.val z.val
-  right_distrib x y z := Subtype.ext <| right_distrib x.val y.val z.val
-  zero_mul x := Subtype.ext <| zero_mul x.val
-  mul_zero x := Subtype.ext <| mul_zero x.val
-  mul_assoc x y z := Subtype.ext <| mul_assoc x.val y.val z.val
-  one_mul x := Subtype.ext <| one_mul x.val
-  mul_one x := Subtype.ext <| mul_one x.val
-  zsmul := zsmul I R
-  add_left_neg x := Subtype.ext <| add_left_neg x.val
-  sub_eq_add_neg x y := Subtype.ext <| sub_eq_add_neg x.val y.val
-  mul_comm x y := Subtype.ext <| mul_comm x.val y.val
-
-/-- Function of `R`-algebra map of `AdicCauchySequence I R`. -/
-@[irreducible]
-def algebraMapFun (r : R) : AdicCauchySequence I R :=
-  ⟨algebraMap R (∀ _, R) r, fun _ ↦ rfl⟩
-
-unseal algebraMapFun in
-=======
 instance : NatCast (AdicCauchySequence I R) where
   natCast n := ⟨n, fun _ ↦ rfl⟩
 
@@ -251,7 +154,6 @@
     (fun _ _ ↦ rfl) (fun _ _ ↦ rfl) (fun _ ↦ rfl) (fun _ _ ↦ rfl) (fun _ _ ↦ rfl)
     (fun _ _ ↦ rfl) (fun _ _ ↦ rfl) (fun _ ↦ rfl) (fun _ ↦ rfl)
 
->>>>>>> 400c96f0
 instance : Algebra R (AdicCauchySequence I R) where
   toFun r := ⟨algebraMap R (∀ _, R) r, fun _ ↦ rfl⟩
   map_one' := Subtype.ext <| map_one _
@@ -328,21 +230,6 @@
     rw [← Submodule.Quotient.mk_smul, Ideal.Quotient.mk_eq_mk, mk_smul_mk, smul_assoc]
     rfl
 
-<<<<<<< HEAD
-/-- `AdicCompletion I R`-scalar multiplication on `AdicCompletion I M`. -/
-@[irreducible]
-def smul' (r : AdicCompletion I R) (x : AdicCompletion I M) : AdicCompletion I M where
-  val := fun n ↦ eval I R n r • eval I M n x
-  property := fun {m n} hmn ↦ by
-    apply induction_on I R r (fun r ↦ ?_)
-    apply induction_on I M x (fun x ↦ ?_)
-    simp only [coe_eval, mk_apply_coe, mkQ_apply, Ideal.Quotient.mk_eq_mk,
-      mk_smul_mk, LinearMapClass.map_smul, transitionMap_mk]
-    rw [smul_mk I hmn]
-
-instance : SMul (AdicCompletion I R) (AdicCompletion I M) where
-  smul := smul' I
-=======
 instance smul : SMul (AdicCompletion I R) (AdicCompletion I M) where
   smul r x := {
     val := fun n ↦ eval I R n r • eval I M n x
@@ -353,7 +240,6 @@
         mk_smul_mk, LinearMapClass.map_smul, transitionMap_mk]
       rw [smul_mk I hmn]
   }
->>>>>>> 400c96f0
 
 @[simp]
 theorem smul_eval (n : ℕ) (r : AdicCompletion I R) (x : AdicCompletion I M) :
