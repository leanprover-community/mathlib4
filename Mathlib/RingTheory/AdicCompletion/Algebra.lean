--- conflicted
+++ resolved
@@ -68,7 +68,6 @@
 
 instance : Mul (AdicCompletion I R) where
   mul x y := ⟨x.val * y.val, by simp [x.property, y.property]⟩
-<<<<<<< HEAD
 
 instance : One (AdicCompletion I R) where
   one := ⟨1, by simp⟩
@@ -84,24 +83,6 @@
 
 instance : CommRing (AdicCompletion I R) :=
   let f : AdicCompletion I R → ∀ n, R ⧸ (I ^ n • ⊤ : Ideal R) := Subtype.val
-  fast_instance%
-=======
-
-instance : One (AdicCompletion I R) where
-  one := ⟨1, by simp⟩
-
-instance : NatCast (AdicCompletion I R) where
-  natCast n := ⟨n, fun _ ↦ rfl⟩
-
-instance : IntCast (AdicCompletion I R) where
-  intCast n := ⟨n, fun _ ↦ rfl⟩
-
-instance : Pow (AdicCompletion I R) ℕ where
-  pow x n := ⟨x.val ^ n, fun _ ↦ by simp [x.property]⟩
-
-instance : CommRing (AdicCompletion I R) :=
-  let f : AdicCompletion I R → ∀ n, R ⧸ (I ^ n • ⊤ : Ideal R) := Subtype.val
->>>>>>> 2153d4ac
   Subtype.val_injective.commRing f rfl rfl
     (fun _ _ ↦ rfl) (fun _ _ ↦ rfl) (fun _ ↦ rfl) (fun _ _ ↦ rfl) (fun _ _ ↦ rfl)
     (fun _ _ ↦ rfl) (fun _ _ ↦ rfl) (fun _ ↦ rfl) (fun _ ↦ rfl)
@@ -167,10 +148,6 @@
 
 instance : CommRing (AdicCauchySequence I R) :=
   let f : AdicCauchySequence I R → (ℕ → R) := Subtype.val
-<<<<<<< HEAD
-  fast_instance%
-=======
->>>>>>> 2153d4ac
   Subtype.val_injective.commRing f rfl rfl
     (fun _ _ ↦ rfl) (fun _ _ ↦ rfl) (fun _ ↦ rfl) (fun _ _ ↦ rfl) (fun _ _ ↦ rfl)
     (fun _ _ ↦ rfl) (fun _ _ ↦ rfl) (fun _ ↦ rfl) (fun _ ↦ rfl)
