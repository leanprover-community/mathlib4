--- conflicted
+++ resolved
@@ -197,19 +197,11 @@
 good definitional behaviour for the module instance on adic completions -/
 instance : SMul (R ⧸ (I • ⊤ : Ideal R)) (M ⧸ (I • ⊤ : Submodule R M)) where
   smul r x :=
-<<<<<<< HEAD
-    Quotient.liftOn r (· • x) fun b₁ b₂ (h : Setoid.Rel _ b₁ b₂) ↦ by
+    Quotient.liftOn r (· • x) fun b₁ b₂ h ↦ by
       refine Quotient.inductionOn x (fun x ↦ ?_)
-      have h : b₁ - b₂ ∈ (I : Submodule R R) := by
-        rwa [show I = I • ⊤ by simp, ← Submodule.quotientRel_r_def]
-      rw [← sub_eq_zero, ← sub_smul, Submodule.Quotient.mk_eq_mk,
-=======
-    Quotient.liftOn r (· • x) fun b₁ b₂ h ↦ by
-      refine Quotient.inductionOn' x (fun x ↦ ?_)
       have h : b₁ - b₂ ∈ (I : Submodule R R) := by
         rwa [show I = I • ⊤ by simp, ← Submodule.quotientRel_def]
       rw [← sub_eq_zero, ← sub_smul, Submodule.Quotient.mk''_eq_mk,
->>>>>>> 66f63643
         ← Submodule.Quotient.mk_smul, Submodule.Quotient.mk_eq_zero]
       exact Submodule.smul_mem_smul h mem_top
 
