/-
Copyright (c) 2024 Judith Ludwig, Christian Merten. All rights reserved.
Released under Apache 2.0 license as described in the file LICENSE.
Authors: Judith Ludwig, Christian Merten
-/
import Mathlib.RingTheory.AdicCompletion.Basic
import Mathlib.Algebra.Module.Torsion

/-!
# Algebra instance on adic completion

In this file we provide an algebra instance on the adic completion of a ring. Then the adic
completion of any module is a module over the adic completion of the ring.

## Implementation details

We do not make a separate adic completion type in algebra case, to not duplicate all module
theoretic results on adic completions. This choice does cause some trouble though,
since `I ^ n • ⊤` is not defeq to `I ^ n`. We try to work around most of the trouble by
providing as much API as possible.

-/

open Submodule

variable {R : Type*} [CommRing R] (I : Ideal R)
variable {M : Type*} [AddCommGroup M] [Module R M]

namespace AdicCompletion

attribute [-simp] smul_eq_mul Algebra.id.smul_eq_mul

@[local simp]
theorem transitionMap_ideal_mk {m n : ℕ} (hmn : m ≤ n) (x : R) :
    transitionMap I R hmn (Ideal.Quotient.mk (I ^ n • ⊤ : Ideal R) x) =
      Ideal.Quotient.mk (I ^ m • ⊤ : Ideal R) x :=
  rfl

@[local simp]
theorem transitionMap_map_one {m n : ℕ} (hmn : m ≤ n) : transitionMap I R hmn 1 = 1 :=
  rfl

@[local simp]
theorem transitionMap_map_mul {m n : ℕ} (hmn : m ≤ n) (x y : R ⧸ (I ^ n • ⊤ : Ideal R)) :
    transitionMap I R hmn (x * y) = transitionMap I R hmn x * transitionMap I R hmn y :=
  Quotient.inductionOn₂' x y (fun _ _ ↦ rfl)

@[local simp]
theorem transitionMap_map_pow {m n a : ℕ} (hmn : m ≤ n) (x : R ⧸ (I ^ n • ⊤ : Ideal R)) :
    transitionMap I R hmn (x ^ a) = transitionMap I R hmn x ^ a :=
  Quotient.inductionOn' x (fun _ ↦ rfl)

/-- `AdicCompletion.transitionMap` as an algebra homomorphism. -/
def transitionMapₐ {m n : ℕ} (hmn : m ≤ n) :
    R ⧸ (I ^ n • ⊤ : Ideal R) →ₐ[R] R ⧸ (I ^ m • ⊤ : Ideal R) :=
  AlgHom.ofLinearMap (transitionMap I R hmn) rfl (transitionMap_map_mul I hmn)

<<<<<<< HEAD
instance : Mul (AdicCompletion I R) where
  mul x y := ⟨x.val * y.val, by simp [x.property, y.property]⟩

instance : One (AdicCompletion I R) where
  one := ⟨1, by simp⟩

instance : CommRing (AdicCompletion I R) where
  left_distrib x y z := Subtype.ext <| left_distrib x.val y.val z.val
  right_distrib x y z := Subtype.ext <| right_distrib x.val y.val z.val
  zero_mul x := Subtype.ext <| zero_mul x.val
  mul_zero x := Subtype.ext <| mul_zero x.val
  mul_assoc x y z := Subtype.ext <| mul_assoc x.val y.val z.val
  one_mul x := Subtype.ext <| one_mul x.val
  mul_one x := Subtype.ext <| mul_one x.val
  zsmul := zsmulRec
  add_left_neg x := Subtype.ext <| add_left_neg x.val
  sub_eq_add_neg x y := Subtype.ext <| sub_eq_add_neg x.val y.val
  mul_comm x y := Subtype.ext <| mul_comm x.val y.val
=======
/-- `AdicCompletion I R` is an `R`-subalgebra of `∀ n, R ⧸ (I ^ n • ⊤ : Ideal R)`. -/
def subalgebra : Subalgebra R (∀ n, R ⧸ (I ^ n • ⊤ : Ideal R)) :=
  Submodule.toSubalgebra (submodule I R) (fun _ ↦ by simp)
    (fun x y hx hy m n hmn ↦ by simp [hx hmn, hy hmn])

/-- `AdicCompletion I R` is a subring of `∀ n, R ⧸ (I ^ n • ⊤ : Ideal R)`. -/
def subring : Subring (∀ n, R ⧸ (I ^ n • ⊤ : Ideal R)) :=
  Subalgebra.toSubring (subalgebra I)

@[irreducible]
instance : Mul (AdicCompletion I R) where
  mul x y := ⟨x.val * y.val, by simp [x.property, y.property]⟩

@[irreducible]
instance : One (AdicCompletion I R) where
  one := ⟨1, by simp⟩

@[irreducible]
instance : NatCast (AdicCompletion I R) where
  natCast n := ⟨n, fun _ ↦ rfl⟩

@[irreducible]
instance : IntCast (AdicCompletion I R) where
  intCast n := ⟨n, fun _ ↦ rfl⟩

@[irreducible]
instance : Pow (AdicCompletion I R) ℕ where
  pow x n := ⟨x.val ^ n, fun _ ↦ by simp [x.property]⟩

instance : CommRing (AdicCompletion I R) :=
  let f : AdicCompletion I R → ∀ n, R ⧸ (I ^ n • ⊤ : Ideal R) := Subtype.val
  Subtype.val_injective.commRing f rfl rfl
    (fun _ _ ↦ rfl) (fun _ _ ↦ rfl) (fun _ ↦ rfl) (fun _ _ ↦ rfl) (fun _ _ ↦ rfl)
    (fun _ _ ↦ rfl) (fun _ _ ↦ rfl) (fun _ ↦ rfl) (fun _ ↦ rfl)
>>>>>>> 20fe1045

instance : Algebra R (AdicCompletion I R) where
  toFun r := ⟨algebraMap R (∀ n, R ⧸ (I ^ n • ⊤ : Ideal R)) r, by simp⟩
  map_one' := Subtype.ext <| map_one _
  map_mul' x y := Subtype.ext <| map_mul _ x y
  map_zero' := Subtype.ext <| map_zero _
  map_add' x y := Subtype.ext <| map_add _ x y
  commutes' r x := Subtype.ext <| Algebra.commutes' r x.val
  smul_def' r x := Subtype.ext <| Algebra.smul_def' r x.val

@[simp]
theorem val_one (n : ℕ) : (1 : AdicCompletion I R).val n = 1 :=
  rfl

@[simp]
theorem val_mul (n : ℕ) (x y : AdicCompletion I R) : (x * y).val n = x.val n * y.val n :=
  rfl

/-- The canonical algebra map from the adic completion to `R ⧸ I ^ n`.

This is `AdicCompletion.eval` postcomposed with the algebra isomorphism
`R ⧸ (I ^ n • ⊤) ≃ₐ[R] R ⧸ I ^ n`. -/
def evalₐ (n : ℕ) : AdicCompletion I R →ₐ[R] R ⧸ I ^ n :=
  have h : (I ^ n • ⊤ : Ideal R) = I ^ n := by ext x; simp
  AlgHom.comp
    (Ideal.quotientEquivAlgOfEq R h)
    (AlgHom.ofLinearMap (eval I R n) rfl (fun _ _ ↦ rfl))

@[simp]
theorem evalₐ_mk (n : ℕ) (x : AdicCauchySequence I R) :
    evalₐ I n (mk I R x) = Ideal.Quotient.mk (I ^ n) (x.val n) := by
  simp [evalₐ]

<<<<<<< HEAD
instance : Mul (AdicCauchySequence I R) where
  mul x y := ⟨x.val * y.val, fun hmn ↦ SModEq.mul (x.property hmn) (y.property hmn)⟩

instance : One (AdicCauchySequence I R) where
  one := ⟨1, fun _ ↦ rfl⟩

instance : CommRing (AdicCauchySequence I R) where
  left_distrib x y z := Subtype.ext <| left_distrib x.val y.val z.val
  right_distrib x y z := Subtype.ext <| right_distrib x.val y.val z.val
  zero_mul x := Subtype.ext <| zero_mul x.val
  mul_zero x := Subtype.ext <| mul_zero x.val
  mul_assoc x y z := Subtype.ext <| mul_assoc x.val y.val z.val
  one_mul x := Subtype.ext <| one_mul x.val
  mul_one x := Subtype.ext <| mul_one x.val
  zsmul := zsmulRec
  add_left_neg x := Subtype.ext <| add_left_neg x.val
  sub_eq_add_neg x y := Subtype.ext <| sub_eq_add_neg x.val y.val
  mul_comm x y := Subtype.ext <| mul_comm x.val y.val
=======
/-- `AdicCauchySequence I R` is an `R`-subalgebra of `ℕ → R`. -/
def AdicCauchySequence.subalgebra : Subalgebra R (ℕ → R) :=
  Submodule.toSubalgebra (AdicCauchySequence.submodule I R)
    (fun {m n} _ ↦ by simp; rfl)
    (fun x y hx hy {m n} hmn ↦ by
      simp only [Pi.mul_apply]
      exact SModEq.mul (hx hmn) (hy hmn))

/-- `AdicCauchySequence I R` is a subring of `ℕ → R`. -/
def AdicCauchySequence.subring : Subring (ℕ → R) :=
  Subalgebra.toSubring (AdicCauchySequence.subalgebra I)

@[irreducible]
instance : Mul (AdicCauchySequence I R) where
  mul x y := ⟨x.val * y.val, fun hmn ↦ SModEq.mul (x.property hmn) (y.property hmn)⟩

@[irreducible]
instance : One (AdicCauchySequence I R) where
  one := ⟨1, fun _ ↦ rfl⟩

@[irreducible]
instance : NatCast (AdicCauchySequence I R) where
  natCast n := ⟨n, fun _ ↦ rfl⟩

@[irreducible]
instance : IntCast (AdicCauchySequence I R) where
  intCast n := ⟨n, fun _ ↦ rfl⟩

@[irreducible]
instance : Pow (AdicCauchySequence I R) ℕ where
  pow x n := ⟨x.val ^ n, fun hmn ↦ SModEq.pow n (x.property hmn)⟩

instance : CommRing (AdicCauchySequence I R) :=
  let f : AdicCauchySequence I R → (ℕ → R) := Subtype.val
  Subtype.val_injective.commRing f rfl rfl
    (fun _ _ ↦ rfl) (fun _ _ ↦ rfl) (fun _ ↦ rfl) (fun _ _ ↦ rfl) (fun _ _ ↦ rfl)
    (fun _ _ ↦ rfl) (fun _ _ ↦ rfl) (fun _ ↦ rfl) (fun _ ↦ rfl)
>>>>>>> 20fe1045

instance : Algebra R (AdicCauchySequence I R) where
  toFun r := ⟨algebraMap R (∀ _, R) r, fun _ ↦ rfl⟩
  map_one' := Subtype.ext <| map_one _
  map_mul' x y := Subtype.ext <| map_mul _ x y
  map_zero' := Subtype.ext <| map_zero _
  map_add' x y := Subtype.ext <| map_add _ x y
  commutes' r x := Subtype.ext <| Algebra.commutes' r x.val
  smul_def' r x := Subtype.ext <| Algebra.smul_def' r x.val

@[simp]
theorem one_apply (n : ℕ) : (1 : AdicCauchySequence I R) n = 1 :=
  rfl

@[simp]
theorem mul_apply (n : ℕ) (f g : AdicCauchySequence I R) : (f * g) n = f n * g n :=
  rfl

/-- The canonical algebra map from adic cauchy sequences to the adic completion. -/
@[simps!]
def mkₐ : AdicCauchySequence I R →ₐ[R] AdicCompletion I R :=
  AlgHom.ofLinearMap (mk I R) rfl (fun _ _ ↦ rfl)

@[simp]
theorem evalₐ_mkₐ (n : ℕ) (x : AdicCauchySequence I R) :
    evalₐ I n (mkₐ I x) = Ideal.Quotient.mk (I ^ n) (x.val n) := by
  simp [mkₐ]

theorem Ideal.mk_eq_mk {m n : ℕ} (hmn : m ≤ n) (r : AdicCauchySequence I R) :
    Ideal.Quotient.mk (I ^ m) (r.val n) = Ideal.Quotient.mk (I ^ m) (r.val m) := by
  have h : I ^ m = I ^ m • ⊤ := by simp
  rw [h, ← Ideal.Quotient.mk_eq_mk, ← Ideal.Quotient.mk_eq_mk]
  exact (r.property hmn).symm

theorem smul_mk {m n : ℕ} (hmn : m ≤ n) (r : AdicCauchySequence I R)
    (x : AdicCauchySequence I M) :
    r.val n • Submodule.Quotient.mk (p := (I ^ m • ⊤ : Submodule R M)) (x.val n) =
      r.val m • Submodule.Quotient.mk (p := (I ^ m • ⊤ : Submodule R M)) (x.val m) := by
  rw [← Submodule.Quotient.mk_smul, ← Module.Quotient.mk_smul_mk,
    AdicCauchySequence.mk_eq_mk hmn, Ideal.mk_eq_mk I hmn, Module.Quotient.mk_smul_mk,
    Submodule.Quotient.mk_smul]

/-- Scalar multiplication of `R ⧸ (I • ⊤)` on `M ⧸ (I • ⊤)`. This is used in order to have
good definitional behaviour for the module instance on adic completions -/
instance : SMul (R ⧸ (I • ⊤ : Ideal R)) (M ⧸ (I • ⊤ : Submodule R M)) where
  smul r x :=
    Quotient.liftOn r (· • x) fun b₁ b₂ (h : Setoid.Rel _ b₁ b₂) ↦ by
      refine Quotient.inductionOn' x (fun x ↦ ?_)
      have h : b₁ - b₂ ∈ (I : Submodule R R) := by
        rwa [show I = I • ⊤ by simp, ← Submodule.quotientRel_r_def]
      rw [← sub_eq_zero, ← sub_smul, Submodule.Quotient.mk''_eq_mk,
        ← Submodule.Quotient.mk_smul, Submodule.Quotient.mk_eq_zero]
      exact Submodule.smul_mem_smul h mem_top

@[local simp]
theorem mk_smul_mk (r : R) (x : M) :
    Ideal.Quotient.mk (I • ⊤) r • Submodule.Quotient.mk (p := (I • ⊤ : Submodule R M)) x
      = r • Submodule.Quotient.mk (p := (I • ⊤ : Submodule R M)) x :=
  rfl

theorem val_smul_eq_evalₐ_smul (n : ℕ) (r : AdicCompletion I R)
    (x : M ⧸ (I ^ n • ⊤ : Submodule R M)) : r.val n • x = evalₐ I n r • x := by
  apply induction_on I R r (fun r ↦ ?_)
  exact Quotient.inductionOn' x (fun x ↦ rfl)

instance : Module (R ⧸ (I • ⊤ : Ideal R)) (M ⧸ (I • ⊤ : Submodule R M)) :=
  Function.Surjective.moduleLeft (Ideal.Quotient.mk (I • ⊤ : Ideal R))
    Ideal.Quotient.mk_surjective (fun _ _ ↦ rfl)

instance : IsScalarTower R (R ⧸ (I • ⊤ : Ideal R)) (M ⧸ (I • ⊤ : Submodule R M)) where
  smul_assoc r s x := by
    refine Quotient.inductionOn' s (fun s ↦ ?_)
    refine Quotient.inductionOn' x (fun x ↦ ?_)
    simp only [Submodule.Quotient.mk''_eq_mk]
    rw [← Submodule.Quotient.mk_smul, Ideal.Quotient.mk_eq_mk, mk_smul_mk, smul_assoc]
    rfl

instance smul : SMul (AdicCompletion I R) (AdicCompletion I M) where
  smul r x := {
    val := fun n ↦ eval I R n r • eval I M n x
    property := fun {m n} hmn ↦ by
      apply induction_on I R r (fun r ↦ ?_)
      apply induction_on I M x (fun x ↦ ?_)
      simp only [coe_eval, mk_apply_coe, mkQ_apply, Ideal.Quotient.mk_eq_mk,
        mk_smul_mk, LinearMapClass.map_smul, transitionMap_mk]
      rw [smul_mk I hmn]
  }

@[simp]
theorem smul_eval (n : ℕ) (r : AdicCompletion I R) (x : AdicCompletion I M) :
    (r • x).val n = r.val n • x.val n :=
  rfl

/-- `AdicCompletion I M` is naturally an `AdicCompletion I R` module. -/
instance module : Module (AdicCompletion I R) (AdicCompletion I M) where
  one_smul b := by
    ext n
    simp only [smul_eval, val_one, one_smul]
  mul_smul r s x := by
    ext n
    simp only [smul_eval, val_mul, mul_smul]
  smul_zero r := by
    ext n
    rw [smul_eval, val_zero, smul_zero]
  smul_add r x y := by
    ext n
    simp only [smul_eval, val_add, smul_add]
  add_smul r s x := by
    ext n
    simp only [coe_eval, smul_eval, map_add, add_smul, val_add]
  zero_smul x := by
    ext n
    simp only [smul_eval, _root_.map_zero, zero_smul, val_zero]

instance : IsScalarTower R (AdicCompletion I R) (AdicCompletion I M) where
  smul_assoc r s x := by
    ext n
    rw [smul_eval, val_smul, val_smul, smul_eval, smul_assoc]

/-- A priori `AdicCompletion I R` has two `AdicCompletion I R`-module instances.
Both agree definitionally. -/
example : module I = @Algebra.toModule (AdicCompletion I R)
    (AdicCompletion I R) _ _ (Algebra.id _) := by
  with_reducible_and_instances rfl<|MERGE_RESOLUTION|>--- conflicted
+++ resolved
@@ -55,34 +55,11 @@
     R ⧸ (I ^ n • ⊤ : Ideal R) →ₐ[R] R ⧸ (I ^ m • ⊤ : Ideal R) :=
   AlgHom.ofLinearMap (transitionMap I R hmn) rfl (transitionMap_map_mul I hmn)
 
-<<<<<<< HEAD
 instance : Mul (AdicCompletion I R) where
   mul x y := ⟨x.val * y.val, by simp [x.property, y.property]⟩
 
 instance : One (AdicCompletion I R) where
   one := ⟨1, by simp⟩
-
-instance : CommRing (AdicCompletion I R) where
-  left_distrib x y z := Subtype.ext <| left_distrib x.val y.val z.val
-  right_distrib x y z := Subtype.ext <| right_distrib x.val y.val z.val
-  zero_mul x := Subtype.ext <| zero_mul x.val
-  mul_zero x := Subtype.ext <| mul_zero x.val
-  mul_assoc x y z := Subtype.ext <| mul_assoc x.val y.val z.val
-  one_mul x := Subtype.ext <| one_mul x.val
-  mul_one x := Subtype.ext <| mul_one x.val
-  zsmul := zsmulRec
-  add_left_neg x := Subtype.ext <| add_left_neg x.val
-  sub_eq_add_neg x y := Subtype.ext <| sub_eq_add_neg x.val y.val
-  mul_comm x y := Subtype.ext <| mul_comm x.val y.val
-=======
-/-- `AdicCompletion I R` is an `R`-subalgebra of `∀ n, R ⧸ (I ^ n • ⊤ : Ideal R)`. -/
-def subalgebra : Subalgebra R (∀ n, R ⧸ (I ^ n • ⊤ : Ideal R)) :=
-  Submodule.toSubalgebra (submodule I R) (fun _ ↦ by simp)
-    (fun x y hx hy m n hmn ↦ by simp [hx hmn, hy hmn])
-
-/-- `AdicCompletion I R` is a subring of `∀ n, R ⧸ (I ^ n • ⊤ : Ideal R)`. -/
-def subring : Subring (∀ n, R ⧸ (I ^ n • ⊤ : Ideal R)) :=
-  Subalgebra.toSubring (subalgebra I)
 
 @[irreducible]
 instance : Mul (AdicCompletion I R) where
@@ -109,7 +86,6 @@
   Subtype.val_injective.commRing f rfl rfl
     (fun _ _ ↦ rfl) (fun _ _ ↦ rfl) (fun _ ↦ rfl) (fun _ _ ↦ rfl) (fun _ _ ↦ rfl)
     (fun _ _ ↦ rfl) (fun _ _ ↦ rfl) (fun _ ↦ rfl) (fun _ ↦ rfl)
->>>>>>> 20fe1045
 
 instance : Algebra R (AdicCompletion I R) where
   toFun r := ⟨algebraMap R (∀ n, R ⧸ (I ^ n • ⊤ : Ideal R)) r, by simp⟩
@@ -143,38 +119,6 @@
     evalₐ I n (mk I R x) = Ideal.Quotient.mk (I ^ n) (x.val n) := by
   simp [evalₐ]
 
-<<<<<<< HEAD
-instance : Mul (AdicCauchySequence I R) where
-  mul x y := ⟨x.val * y.val, fun hmn ↦ SModEq.mul (x.property hmn) (y.property hmn)⟩
-
-instance : One (AdicCauchySequence I R) where
-  one := ⟨1, fun _ ↦ rfl⟩
-
-instance : CommRing (AdicCauchySequence I R) where
-  left_distrib x y z := Subtype.ext <| left_distrib x.val y.val z.val
-  right_distrib x y z := Subtype.ext <| right_distrib x.val y.val z.val
-  zero_mul x := Subtype.ext <| zero_mul x.val
-  mul_zero x := Subtype.ext <| mul_zero x.val
-  mul_assoc x y z := Subtype.ext <| mul_assoc x.val y.val z.val
-  one_mul x := Subtype.ext <| one_mul x.val
-  mul_one x := Subtype.ext <| mul_one x.val
-  zsmul := zsmulRec
-  add_left_neg x := Subtype.ext <| add_left_neg x.val
-  sub_eq_add_neg x y := Subtype.ext <| sub_eq_add_neg x.val y.val
-  mul_comm x y := Subtype.ext <| mul_comm x.val y.val
-=======
-/-- `AdicCauchySequence I R` is an `R`-subalgebra of `ℕ → R`. -/
-def AdicCauchySequence.subalgebra : Subalgebra R (ℕ → R) :=
-  Submodule.toSubalgebra (AdicCauchySequence.submodule I R)
-    (fun {m n} _ ↦ by simp; rfl)
-    (fun x y hx hy {m n} hmn ↦ by
-      simp only [Pi.mul_apply]
-      exact SModEq.mul (hx hmn) (hy hmn))
-
-/-- `AdicCauchySequence I R` is a subring of `ℕ → R`. -/
-def AdicCauchySequence.subring : Subring (ℕ → R) :=
-  Subalgebra.toSubring (AdicCauchySequence.subalgebra I)
-
 @[irreducible]
 instance : Mul (AdicCauchySequence I R) where
   mul x y := ⟨x.val * y.val, fun hmn ↦ SModEq.mul (x.property hmn) (y.property hmn)⟩
@@ -200,7 +144,6 @@
   Subtype.val_injective.commRing f rfl rfl
     (fun _ _ ↦ rfl) (fun _ _ ↦ rfl) (fun _ ↦ rfl) (fun _ _ ↦ rfl) (fun _ _ ↦ rfl)
     (fun _ _ ↦ rfl) (fun _ _ ↦ rfl) (fun _ ↦ rfl) (fun _ ↦ rfl)
->>>>>>> 20fe1045
 
 instance : Algebra R (AdicCauchySequence I R) where
   toFun r := ⟨algebraMap R (∀ _, R) r, fun _ ↦ rfl⟩
