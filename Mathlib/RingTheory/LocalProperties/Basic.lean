--- conflicted
+++ resolved
@@ -262,49 +262,10 @@
     AlgEquiv.toRingEquiv_toRingHom, Localization.coe_algEquiv_symm, IsLocalization.map_comp,
     RingHom.comp_id]
 
-<<<<<<< HEAD
-lemma RingHom.StableUnderBaseChange.localizationPreserves (hP : StableUnderBaseChange P) :
+lemma RingHom.StableUnderBaseChange.localizationPreserves (hP : RingHom.StableUnderBaseChange @P) :
     LocalizationPreserves P := by
   introv R hf
-  exact hP.isLocalization_map _ _ _ hf
-=======
-section
-
-variable (hP : RingHom.StableUnderBaseChange @P)
-variable {R S Rᵣ Sᵣ : Type u} [CommRing R] [CommRing S] [CommRing Rᵣ] [CommRing Sᵣ] [Algebra R Rᵣ]
-  [Algebra S Sᵣ]
-
-include hP
-
-/-- Let `S` be an `R`-algebra and `Sᵣ` and `Rᵣ` be the respective localizations at a submonoid
-`M` of `R`. If `P` is stable under base change and `P` holds for `algebraMap R S`, then
-`P` holds for `algebraMap Rᵣ Sᵣ`. -/
-lemma RingHom.StableUnderBaseChange.of_isLocalization [Algebra R S] [Algebra R Sᵣ] [Algebra Rᵣ Sᵣ]
-    [IsScalarTower R S Sᵣ] [IsScalarTower R Rᵣ Sᵣ]
-    (M : Submonoid R) [IsLocalization M Rᵣ] [IsLocalization (Algebra.algebraMapSubmonoid S M) Sᵣ]
-    (h : P (algebraMap R S)) : P (algebraMap Rᵣ Sᵣ) :=
-  letI : Algebra.IsPushout R S Rᵣ Sᵣ := Algebra.isPushout_of_isLocalization M Rᵣ S Sᵣ
-  hP R S Rᵣ Sᵣ h
-
-/-- If `P` is stable under base change and holds for `f`, then `P` holds for `f` localized
-at any submonoid `M` of `R`. -/
-lemma RingHom.StableUnderBaseChange.isLocalization_map (M : Submonoid R) [IsLocalization M Rᵣ]
-    (f : R →+* S) [IsLocalization (M.map f) Sᵣ] (hf : P f) :
-    P (IsLocalization.map Sᵣ f M.le_comap_map : Rᵣ →+* Sᵣ) := by
-  algebraize [f, IsLocalization.map (S := Rᵣ) Sᵣ f M.le_comap_map,
-    (IsLocalization.map (S := Rᵣ) Sᵣ f M.le_comap_map).comp (algebraMap R Rᵣ)]
-  haveI : IsScalarTower R S Sᵣ := IsScalarTower.of_algebraMap_eq'
-    (IsLocalization.map_comp M.le_comap_map)
-  haveI : IsLocalization (Algebra.algebraMapSubmonoid S M) Sᵣ :=
-    inferInstanceAs <| IsLocalization (M.map f) Sᵣ
-  apply hP.of_isLocalization M hf
-
-lemma RingHom.StableUnderBaseChange.localizationPreserves : LocalizationPreserves P := by
-  introv R hf
-  exact hP.isLocalization_map _ _ hf
-
-end
->>>>>>> ebec1b61
+  exact hP.isLocalization_map _ _ f hf
 
 end RingHom
 
