/-
Copyright (c) 2024 Sihan Su. All rights reserved.
Released under Apache 2.0 license as described in the file LICENSE.
Authors: Sihan Su, Yongle Hu, Yi Song
-/
import Mathlib.RingTheory.LocalProperties.Submodule
import Mathlib.Algebra.Exact
/-!
# Local properties about linear maps

In this file, we show that injective, surjective, bijective (of linear maps) are local properties.

-/
open Submodule LocalizedModule Ideal LinearMap

section localization_maximal

variable {R M N : Type*} [CommRing R] [AddCommGroup M] [Module R M] [AddCommGroup N] [Module R N]
  (f : M →ₗ[R] N)

theorem injective_of_localization
    (h : ∀ (J : Ideal R) (_ : J.IsMaximal), Function.Injective (map J.primeCompl f)) :
    Function.Injective f :=
  ker_eq_bot.mp <| eq_bot_of_localization_maximal' <|
  fun J hJ ↦ (localized'_ker_eq_ker_localizedMap _ _ _ _ f).trans <| ker_eq_bot.mpr <| h J hJ

theorem surjective_of_localization
    (h : ∀ (J : Ideal R) (_ : J.IsMaximal), Function.Surjective (map J.primeCompl f)) :
    Function.Surjective f :=
  range_eq_top.mp <| eq_top_of_localization_maximal' <|
  fun J hJ ↦ (localized'_range_eq_range_localizedMap _ _ _ _ f).trans <| range_eq_top.mpr <| h J hJ

theorem bijective_of_localization
    (h : ∀ (J : Ideal R) (_ : J.IsMaximal), Function.Bijective (map J.primeCompl f)) :
    Function.Bijective f :=
  ⟨injective_of_localization _ fun J hJ => (h J hJ).1,
  surjective_of_localization _ fun J hJ => (h J hJ).2⟩

theorem exact_of_localization {R M₀ M₁ M₂ : Type*} [CommRing R] [AddCommGroup M₀] [Module R M₀]
    [AddCommGroup M₁] [Module R M₁] [AddCommGroup M₂] [Module R M₂] (f : M₀ →ₗ[R] M₁) (g : M₁ →ₗ[R] M₂)
(h : ∀ (J : Ideal R) (_ : J.IsMaximal), Function.Exact (map J.primeCompl f) (map J.primeCompl g)) :
    Function.Exact f g := by
  simp only [LinearMap.exact_iff] at h ⊢
  apply eq_of_localization_maximal'
  intro J hJ
  unfold localized
  rw [LinearMap.localized'_range_eq_range_localizedMap _ _ (mkLinearMap J.primeCompl M₀) _,
    LinearMap.localized'_ker_eq_ker_localizedMap _ _ _ (mkLinearMap J.primeCompl M₂)]
  exact h J hJ

end localization_maximal

section localization_finitespan

variable {R M M' : Type*} [CommRing R] [AddCommGroup M] [Module R M] [AddCommGroup M'] [Module R M']
  (s : Finset R) (spn : span (s : Set R) = ⊤) (f : M →ₗ[R] M')
include spn

theorem injective_of_localization_finitespan (h : ∀ r : s, Function.Injective
    (map (Submonoid.powers r.1) f)) :
    Function.Injective f :=
  ker_eq_bot.mp <| eq_bot_of_localization_finitespan _ spn <|
  fun r ↦ (localized'_ker_eq_ker_localizedMap _ _ _ _ f).trans <| ker_eq_bot.mpr <| h r

theorem surjective_of_localization_finitespan (h : ∀ r : s, Function.Surjective
    (map (Submonoid.powers r.1) f)) :
    Function.Surjective f :=
  range_eq_top.mp <| eq_top_of_localization_finitespan _ spn <|
  fun r ↦ (localized'_range_eq_range_localizedMap _ _ _ _ f).trans <| range_eq_top.mpr <| h r

theorem bijective_of_localization_finitespan (h : ∀ r : s, Function.Bijective
    (map (Submonoid.powers r.1) f)) :
    Function.Bijective f :=
  ⟨injective_of_localization_finitespan _ spn _ fun r => (h r).1,
  surjective_of_localization_finitespan _ spn _ fun r => (h r).2⟩

<<<<<<< HEAD
theorem exact_of_localization_finitespan {M₀ M₁ M₂ : Type*} [AddCommGroup M₀] [Module R M₀]
  [AddCommGroup M₁] [Module R M₁] [AddCommGroup M₂] [Module R M₂] (f : M₀ →ₗ[R] M₁)
=======
noncomputable def linearEquivOfLocalizationFinitespan (h : ∀ r : s, Function.Bijective
    (map (Submonoid.powers r.1) f)) : M ≃ₗ[R] M' :=
  LinearEquiv.ofBijective f <| bijective_of_localization_finitespan _ spn _ h

lemma exact_of_localization_finitespan {M₀ M₁ M₂ : Type*} [AddCommGroup M₀] [Module R M₀]
    [AddCommGroup M₁] [Module R M₁] [AddCommGroup M₂] [Module R M₂] (f : M₀ →ₗ[R] M₁)
>>>>>>> 82eb9b25
    (g : M₁ →ₗ[R] M₂) (h : ∀ r : s, Function.Exact ((map (Submonoid.powers r.1) f))
      ((map (Submonoid.powers r.1) g))) : Function.Exact f g := by
  simp only [LinearMap.exact_iff] at h ⊢
  apply Submodule.eq_of_localization_finitespan _ spn
  intro r
  unfold localized
  rw [LinearMap.localized'_range_eq_range_localizedMap _ _ (mkLinearMap (Submonoid.powers r.1) M₀),
    LinearMap.localized'_ker_eq_ker_localizedMap _ _ _ (mkLinearMap (Submonoid.powers r.1) M₂)]
  exact h r

end localization_finitespan<|MERGE_RESOLUTION|>--- conflicted
+++ resolved
@@ -74,17 +74,8 @@
   ⟨injective_of_localization_finitespan _ spn _ fun r => (h r).1,
   surjective_of_localization_finitespan _ spn _ fun r => (h r).2⟩
 
-<<<<<<< HEAD
-theorem exact_of_localization_finitespan {M₀ M₁ M₂ : Type*} [AddCommGroup M₀] [Module R M₀]
-  [AddCommGroup M₁] [Module R M₁] [AddCommGroup M₂] [Module R M₂] (f : M₀ →ₗ[R] M₁)
-=======
-noncomputable def linearEquivOfLocalizationFinitespan (h : ∀ r : s, Function.Bijective
-    (map (Submonoid.powers r.1) f)) : M ≃ₗ[R] M' :=
-  LinearEquiv.ofBijective f <| bijective_of_localization_finitespan _ spn _ h
-
 lemma exact_of_localization_finitespan {M₀ M₁ M₂ : Type*} [AddCommGroup M₀] [Module R M₀]
     [AddCommGroup M₁] [Module R M₁] [AddCommGroup M₂] [Module R M₂] (f : M₀ →ₗ[R] M₁)
->>>>>>> 82eb9b25
     (g : M₁ →ₗ[R] M₂) (h : ∀ r : s, Function.Exact ((map (Submonoid.powers r.1) f))
       ((map (Submonoid.powers r.1) g))) : Function.Exact f g := by
   simp only [LinearMap.exact_iff] at h ⊢
