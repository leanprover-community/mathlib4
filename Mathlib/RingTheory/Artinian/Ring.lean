/-
Copyright (c) 2021 Chris Hughes. All rights reserved.
Released under Apache 2.0 license as described in the file LICENSE.
Authors: Chris Hughes, Junyan Xu, Jujian Zhang
-/
import Mathlib.Algebra.Field.Equiv
import Mathlib.RingTheory.Artinian.Module
import Mathlib.RingTheory.Localization.Defs
import Mathlib.RingTheory.LocalRing.MaximalIdeal.Basic
import Mathlib.RingTheory.Nakayama

/-!
# Artinian rings

A ring is said to be left (or right) Artinian if it is Artinian as a left (or right) module over
itself, or simply Artinian if it is both left and right Artinian.

## Main definitions

* `IsArtinianRing R` is the proposition that `R` is a left Artinian ring.

## Main results

* `IsArtinianRing.localization_surjective`: the canonical homomorphism from a commutative artinian
  ring to any localization of itself is surjective.

* `IsArtinianRing.isNilpotent_jacobson_bot`: the Jacobson radical of a commutative artinian ring
  is a nilpotent ideal. (TODO: generalize to noncommutative rings.)

## Implementation Details

The predicate `IsArtinianRing` is defined in `Mathlib.RingTheory.Artinian.Ring` instead, so that we
can apply basic API on artinian modules to division rings without a heavy import.

## References

* [M. F. Atiyah and I. G. Macdonald, *Introduction to commutative algebra*][atiyah-macdonald]
* [samuel]

## Tags

Artinian, artinian, Artinian ring, artinian ring

-/

open Set Submodule IsArtinian

namespace IsArtinianRing

variable {R : Type*} [CommRing R] [IsArtinianRing R]

@[stacks 00J8]
theorem isNilpotent_jacobson_bot : IsNilpotent (Ideal.jacobson (⊥ : Ideal R)) := by
  let Jac := Ideal.jacobson (⊥ : Ideal R)
  let f : ℕ →o (Ideal R)ᵒᵈ := ⟨fun n => Jac ^ n, fun _ _ h => Ideal.pow_le_pow_right h⟩
  obtain ⟨n, hn⟩ : ∃ n, ∀ m, n ≤ m → Jac ^ n = Jac ^ m := IsArtinian.monotone_stabilizes f
  refine ⟨n, ?_⟩
  let J : Ideal R := annihilator (Jac ^ n)
  suffices J = ⊤ by
    have hJ : J • Jac ^ n = ⊥ := annihilator_smul (Jac ^ n)
    simpa only [this, top_smul, Ideal.zero_eq_bot] using hJ
  by_contra hJ
  change J ≠ ⊤ at hJ
  rcases IsArtinian.set_has_minimal { J' : Ideal R | J < J' } ⟨⊤, hJ.lt_top⟩ with
    ⟨J', hJJ' : J < J', hJ' : ∀ I, J < I → ¬I < J'⟩
  rcases SetLike.exists_of_lt hJJ' with ⟨x, hxJ', hxJ⟩
  obtain rfl : J ⊔ Ideal.span {x} = J' := by
    apply eq_of_le_of_not_lt _ (hJ' (J ⊔ Ideal.span {x}) _)
    · exact sup_le hJJ'.le (span_le.2 (singleton_subset_iff.2 hxJ'))
    · rw [SetLike.lt_iff_le_and_exists]
      exact ⟨le_sup_left, ⟨x, mem_sup_right (mem_span_singleton_self x), hxJ⟩⟩
  have : J ⊔ Jac • Ideal.span {x} ≤ J ⊔ Ideal.span {x} :=
    sup_le_sup_left (smul_le.2 fun _ _ _ => Submodule.smul_mem _ _) _
  have : Jac * Ideal.span {x} ≤ J := by -- Need version 4 of Nakayama's lemma on Stacks
    by_contra H
    refine H (Ideal.mul_le_left.trans (le_of_le_smul_of_le_jacobson_bot (fg_span_singleton _) le_rfl
      (le_sup_right.trans_eq (this.eq_of_not_lt (hJ' _ ?_)).symm)))
    exact lt_of_le_of_ne le_sup_left fun h => H <| h.symm ▸ le_sup_right
  have : Ideal.span {x} * Jac ^ (n + 1) ≤ ⊥ := calc
    Ideal.span {x} * Jac ^ (n + 1) = Ideal.span {x} * Jac * Jac ^ n := by
      rw [pow_succ', ← mul_assoc]
    _ ≤ J * Jac ^ n := mul_le_mul (by rwa [mul_comm]) le_rfl
    _ = ⊥ := by simp [J]
  refine hxJ (mem_annihilator.2 fun y hy => (mem_bot R).1 ?_)
  refine this (mul_mem_mul (mem_span_singleton_self x) ?_)
  rwa [← hn (n + 1) (Nat.le_succ _)]

<<<<<<< HEAD
lemma jacobson_eq_radical (I : Ideal R) : I.jacobson = I.radical := by
  simp_rw [Ideal.jacobson, Ideal.radical_eq_sInf, IsArtinianRing.isPrime_iff_isMaximal]

theorem isNilpotent_nilradical : IsNilpotent (nilradical R) := by
  rw [nilradical, ← jacobson_eq_radical]
  exact isNilpotent_jacobson_bot
=======
variable (R) in
/-- Commutative artinian reduced local ring is a field. -/
theorem isField_of_isReduced_of_isLocalRing [IsReduced R] [IsLocalRing R] : IsField R :=
  (IsArtinianRing.equivPi R).trans (RingEquiv.piUnique _) |>.toMulEquiv.isField
    _ (Ideal.Quotient.field _).toIsField

>>>>>>> 5ef6d7dc
section Localization

variable (S : Submonoid R) (L : Type*) [CommSemiring L] [Algebra R L] [IsLocalization S L]
include S

/-- Localizing an artinian ring can only reduce the amount of elements. -/
theorem localization_surjective : Function.Surjective (algebraMap R L) := by
  intro r'
  obtain ⟨r₁, s, rfl⟩ := IsLocalization.mk'_surjective S r'
  -- TODO: can `rsuffices` be used to move the `exact` below before the proof of this `obtain`?
  obtain ⟨r₂, h⟩ : ∃ r : R, IsLocalization.mk' L 1 s = algebraMap R L r := by
    obtain ⟨n, r, hr⟩ := IsArtinian.exists_pow_succ_smul_dvd (s : R) (1 : R)
    use r
    rw [smul_eq_mul, smul_eq_mul, pow_succ, mul_assoc] at hr
    apply_fun algebraMap R L at hr
    simp only [map_mul] at hr
    rw [← IsLocalization.mk'_one (M := S) L, IsLocalization.mk'_eq_iff_eq, mul_one,
      Submonoid.coe_one, ← (IsLocalization.map_units L (s ^ n)).mul_left_cancel hr, map_mul]
  exact ⟨r₁ * r₂, by rw [IsLocalization.mk'_eq_mul_mk'_one, map_mul, h]⟩

theorem localization_artinian : IsArtinianRing L :=
  (localization_surjective S L).isArtinianRing

/-- `IsArtinianRing.localization_artinian` can't be made an instance, as it would make `S` + `R`
into metavariables. However, this is safe. -/
instance : IsArtinianRing (Localization S) :=
  localization_artinian S _

end Localization

end IsArtinianRing<|MERGE_RESOLUTION|>--- conflicted
+++ resolved
@@ -85,21 +85,19 @@
   refine this (mul_mem_mul (mem_span_singleton_self x) ?_)
   rwa [← hn (n + 1) (Nat.le_succ _)]
 
-<<<<<<< HEAD
 lemma jacobson_eq_radical (I : Ideal R) : I.jacobson = I.radical := by
   simp_rw [Ideal.jacobson, Ideal.radical_eq_sInf, IsArtinianRing.isPrime_iff_isMaximal]
 
 theorem isNilpotent_nilradical : IsNilpotent (nilradical R) := by
   rw [nilradical, ← jacobson_eq_radical]
   exact isNilpotent_jacobson_bot
-=======
+
 variable (R) in
 /-- Commutative artinian reduced local ring is a field. -/
 theorem isField_of_isReduced_of_isLocalRing [IsReduced R] [IsLocalRing R] : IsField R :=
   (IsArtinianRing.equivPi R).trans (RingEquiv.piUnique _) |>.toMulEquiv.isField
     _ (Ideal.Quotient.field _).toIsField
 
->>>>>>> 5ef6d7dc
 section Localization
 
 variable (S : Submonoid R) (L : Type*) [CommSemiring L] [Algebra R L] [IsLocalization S L]
