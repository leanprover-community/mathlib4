--- conflicted
+++ resolved
@@ -189,8 +189,8 @@
     · apply w
       exact Nat.succ_le_succ_iff.mp p
   obtain ⟨n, w⟩ := monotone_stabilizes (partialSups (OrderDual.toDual ∘ f))
-  refine ⟨n, fun m p => ?_⟩
-  exact (h m).eq_bot_of_ge (sup_eq_left.1 <| (w (m + 1) <| le_add_right p).symm.trans <| w m p)
+  refine ⟨n, fun m p ↦ (h m).eq_bot_of_ge <| sup_eq_left.mp ?_⟩
+  simpa only [partialSups_add_one] using (w (m + 1) <| le_add_right p).symm.trans <| w m p
 
 end IsArtinian
 
@@ -315,44 +315,6 @@
 
 end LinearMap
 
-<<<<<<< HEAD
-namespace IsArtinian
-
-variable [IsArtinian R M]
-
-/-- Any injective endomorphism of an Artinian module is surjective. -/
-theorem surjective_of_injective_endomorphism (f : M →ₗ[R] M) (s : Injective f) : Surjective f := by
-  obtain ⟨n, hn⟩ := eventually_atTop.mp f.eventually_codisjoint_ker_pow_range_pow
-  specialize hn (n + 1) (n.le_add_right 1)
-  rw [codisjoint_iff, LinearMap.ker_eq_bot.mpr (LinearMap.iterate_injective s _), bot_sup_eq,
-    LinearMap.range_eq_top] at hn
-  exact LinearMap.surjective_of_iterate_surjective n.succ_ne_zero hn
-
-/-- Any injective endomorphism of an Artinian module is bijective. -/
-theorem bijective_of_injective_endomorphism (f : M →ₗ[R] M) (s : Injective f) : Bijective f :=
-  ⟨s, surjective_of_injective_endomorphism f s⟩
-
-/-- A sequence `f` of submodules of an artinian module,
-with the supremum `f (n+1)` and the infimum of `f 0`, ..., `f n` being ⊤,
-is eventually ⊤. -/
-theorem disjoint_partial_infs_eventually_top (f : ℕ → Submodule R M)
-    (h : ∀ n, Disjoint (partialSups (OrderDual.toDual ∘ f) n) (OrderDual.toDual (f (n + 1)))) :
-    ∃ n : ℕ, ∀ m, n ≤ m → f m = ⊤ := by
-  -- A little off-by-one cleanup first:
-  rsuffices ⟨n, w⟩ : ∃ n : ℕ, ∀ m, n ≤ m → OrderDual.toDual f (m + 1) = ⊤
-  · use n + 1
-    rintro (_ | m) p
-    · cases p
-    · apply w
-      exact Nat.succ_le_succ_iff.mp p
-  obtain ⟨n, w⟩ := monotone_stabilizes (partialSups (OrderDual.toDual ∘ f))
-  refine ⟨n, fun m p ↦ (h m).eq_bot_of_ge <| sup_eq_left.mp ?_⟩
-  simpa only [partialSups_add_one] using (w (m + 1) <| le_add_right p).symm.trans <| w m p
-
-end IsArtinian
-
-=======
->>>>>>> 220e307b
 end Ring
 
 section CommSemiring
