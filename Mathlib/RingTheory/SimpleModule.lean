/-
Copyright (c) 2020 Aaron Anderson. All rights reserved.
Released under Apache 2.0 license as described in the file LICENSE.
Authors: Aaron Anderson

! This file was ported from Lean 3 source module ring_theory.simple_module
! leanprover-community/mathlib commit cce7f68a7eaadadf74c82bbac20721cdc03a1cc1
! Please do not edit these lines, except to modify the commit id
! if you have ported upstream changes.
-/
import Mathlib.LinearAlgebra.Isomorphisms
import Mathlib.Order.JordanHolder

/-!
# Simple Modules

## Main Definitions
  * `IsSimpleModule` indicates that a module has no proper submodules
  (the only submodules are `⊥` and `⊤`).
  * `IsSemisimpleModule` indicates that every submodule has a complement, or equivalently,
    the module is a direct sum of simple modules.
  * A `DivisionRing` structure on the endomorphism ring of a simple module.

## Main Results
  * Schur's Lemma: `bijective_or_eq_zero` shows that a linear map between simple modules
  is either bijective or 0, leading to a `DivisionRing` structure on the endomorphism ring.

## TODO
  * Artin-Wedderburn Theory
  * Unify with the work on Schur's Lemma in a category theory context

-/


variable (R : Type _) [Ring R] (M : Type _) [AddCommGroup M] [Module R M]

/-- A module is simple when it has only two submodules, `⊥` and `⊤`. -/
abbrev IsSimpleModule :=
  IsSimpleOrder (Submodule R M)
#align is_simple_module IsSimpleModule

/-- A module is semisimple when every submodule has a complement, or equivalently, the module
  is a direct sum of simple modules. -/
abbrev IsSemisimpleModule :=
  ComplementedLattice (Submodule R M)
#align is_semisimple_module IsSemisimpleModule

-- Making this an instance causes the linter to complain of "dangerous instances"
theorem IsSimpleModule.nontrivial [IsSimpleModule R M] : Nontrivial M :=
  ⟨⟨0, by
      have h : (⊥ : Submodule R M) ≠ ⊤ := bot_ne_top
      contrapose! h
      -- Porting note: push_neg at h not giving fun y => 0 = y
      have h : ∀ (y : M), 0 = y := by
        intro y
        have em := Classical.em (0 = y)
        match em with
        | .inl h' => exact h'
        | .inr h' => apply False.elim <| h ⟨y,h'⟩
      ext x
      simp [Submodule.mem_bot, Submodule.mem_top, h x]⟩⟩
#align is_simple_module.nontrivial IsSimpleModule.nontrivial

variable {R} {M} -- Porting note: had break line or all hell breaks loose
variable {m : Submodule R M} {N : Type _} [AddCommGroup N] [Module R N]

theorem IsSimpleModule.congr (l : M ≃ₗ[R] N) [IsSimpleModule R N] : IsSimpleModule R M :=
  (Submodule.orderIsoMapComap l).isSimpleOrder
#align is_simple_module.congr IsSimpleModule.congr

theorem isSimpleModule_iff_isAtom : IsSimpleModule R m ↔ IsAtom m := by
  rw [← Set.isSimpleOrder_Iic_iff_isAtom]
  apply OrderIso.isSimpleOrder_iff
  exact Submodule.MapSubtype.relIso m
#align is_simple_module_iff_is_atom isSimpleModule_iff_isAtom

theorem isSimpleModule_iff_isCoatom : IsSimpleModule R (M ⧸ m) ↔ IsCoatom m := by
  rw [← Set.isSimpleOrder_Ici_iff_isCoatom]
  apply OrderIso.isSimpleOrder_iff
  exact Submodule.comapMkQRelIso m
#align is_simple_module_iff_is_coatom isSimpleModule_iff_isCoatom

theorem covby_iff_quot_is_simple {A B : Submodule R M} (hAB : A ≤ B) :
    A ⋖ B ↔ IsSimpleModule R (B ⧸ Submodule.comap B.subtype A) := by
  set f : Submodule R B ≃o Set.Iic B := Submodule.MapSubtype.relIso B with hf
  rw [covby_iff_coatom_Iic hAB, isSimpleModule_iff_isCoatom, ← OrderIso.isCoatom_iff f, hf]
  simp [-OrderIso.isCoatom_iff, Submodule.MapSubtype.relIso, Submodule.map_comap_subtype,
    inf_eq_right.2 hAB]
#align covby_iff_quot_is_simple covby_iff_quot_is_simple

namespace IsSimpleModule

variable [hm : IsSimpleModule R m]

@[simp]
theorem isAtom : IsAtom m :=
  isSimpleModule_iff_isAtom.1 hm
#align is_simple_module.is_atom IsSimpleModule.isAtom

end IsSimpleModule

theorem is_semisimple_of_sSup_simples_eq_top
    (h : sSup { m : Submodule R M | IsSimpleModule R m } = ⊤) : IsSemisimpleModule R M :=
  complementedLattice_of_sSup_atoms_eq_top (by simp_rw [← h, isSimpleModule_iff_isAtom])
#align is_semisimple_of_Sup_simples_eq_top is_semisimple_of_sSup_simples_eq_top

namespace IsSemisimpleModule

variable [IsSemisimpleModule R M]

theorem sSup_simples_eq_top : sSup { m : Submodule R M | IsSimpleModule R m } = ⊤ := by
  simp_rw [isSimpleModule_iff_isAtom]
  exact sSup_atoms_eq_top
#align is_semisimple_module.Sup_simples_eq_top IsSemisimpleModule.sSup_simples_eq_top

instance is_semisimple_submodule {m : Submodule R M} : IsSemisimpleModule R m :=
  haveI f : Submodule R m ≃o Set.Iic m := Submodule.MapSubtype.relIso m
  f.complementedLattice_iff.2 IsModularLattice.complementedLattice_Iic
#align is_semisimple_module.is_semisimple_submodule IsSemisimpleModule.is_semisimple_submodule

end IsSemisimpleModule

theorem is_semisimple_iff_top_eq_sSup_simples :
    sSup { m : Submodule R M | IsSimpleModule R m } = ⊤ ↔ IsSemisimpleModule R M :=
  ⟨is_semisimple_of_sSup_simples_eq_top, by
    intro
    exact IsSemisimpleModule.sSup_simples_eq_top⟩
#align is_semisimple_iff_top_eq_Sup_simples is_semisimple_iff_top_eq_sSup_simples

namespace LinearMap

theorem injective_or_eq_zero [IsSimpleModule R M] (f : M →ₗ[R] N) :
    Function.Injective f ∨ f = 0 := by
  rw [← ker_eq_bot, ← ker_eq_top]
  apply eq_bot_or_eq_top
#align linear_map.injective_or_eq_zero LinearMap.injective_or_eq_zero

theorem injective_of_ne_zero [IsSimpleModule R M] {f : M →ₗ[R] N} (h : f ≠ 0) :
    Function.Injective f :=
  f.injective_or_eq_zero.resolve_right h
#align linear_map.injective_of_ne_zero LinearMap.injective_of_ne_zero

theorem surjective_or_eq_zero [IsSimpleModule R N] (f : M →ₗ[R] N) :
    Function.Surjective f ∨ f = 0 := by
  rw [← range_eq_top, ← range_eq_bot, or_comm]
  apply eq_bot_or_eq_top
#align linear_map.surjective_or_eq_zero LinearMap.surjective_or_eq_zero

theorem surjective_of_ne_zero [IsSimpleModule R N] {f : M →ₗ[R] N} (h : f ≠ 0) :
    Function.Surjective f :=
  f.surjective_or_eq_zero.resolve_right h
#align linear_map.surjective_of_ne_zero LinearMap.surjective_of_ne_zero

/-- **Schur's Lemma** for linear maps between (possibly distinct) simple modules -/
theorem bijective_or_eq_zero [IsSimpleModule R M] [IsSimpleModule R N] (f : M →ₗ[R] N) :
    Function.Bijective f ∨ f = 0 := by
  by_cases h : f = 0
  · right
    exact h
  exact Or.intro_left _ ⟨injective_of_ne_zero h, surjective_of_ne_zero h⟩
#align linear_map.bijective_or_eq_zero LinearMap.bijective_or_eq_zero

theorem bijective_of_ne_zero [IsSimpleModule R M] [IsSimpleModule R N] {f : M →ₗ[R] N} (h : f ≠ 0) :
    Function.Bijective f :=
  f.bijective_or_eq_zero.resolve_right h
#align linear_map.bijective_of_ne_zero LinearMap.bijective_of_ne_zero

<<<<<<< HEAD
-- Porting note: cannot coerce to function
=======
>>>>>>> 1c09f074
theorem isCoatom_ker_of_surjective [IsSimpleModule R N] {f : M →ₗ[R] N}
    (hf : Function.Surjective f) : IsCoatom (LinearMap.ker f) := by
  rw [← isSimpleModule_iff_isCoatom]
  exact IsSimpleModule.congr (f.quotKerEquivOfSurjective hf)
#align linear_map.is_coatom_ker_of_surjective LinearMap.isCoatom_ker_of_surjective

/-- Schur's Lemma makes the endomorphism ring of a simple module a division ring. -/
noncomputable instance _root_.Module.End.divisionRing
    [DecidableEq (Module.End R M)] [IsSimpleModule R M] : DivisionRing (Module.End R M) :=
  {
    (Module.End.ring :
      Ring
        (Module.End R
          M)) with
    inv := fun f =>
      if h : f = 0 then 0
      else
        LinearMap.inverse f (Equiv.ofBijective _ (bijective_of_ne_zero h)).invFun
          (Equiv.ofBijective _ (bijective_of_ne_zero h)).left_inv
          (Equiv.ofBijective _ (bijective_of_ne_zero h)).right_inv
    exists_pair_ne :=
      ⟨0, 1, by
        haveI := IsSimpleModule.nontrivial R M
        have h := exists_pair_ne M
        contrapose! h
        push_neg at h -- Porting note: needed to hit this again here. regression?
        intro x y
        simp_rw [ext_iff, one_apply, zero_apply] at h
        rw [← h x, h y]⟩
    mul_inv_cancel := by
      intro a a0
      change a * dite _ _ _ = 1
      ext x
      rw [dif_neg a0, mul_eq_comp, one_apply, comp_apply]
      exact (Equiv.ofBijective _ (bijective_of_ne_zero a0)).right_inv x
    inv_zero := dif_pos rfl }
#align module.End.division_ring Module.End.divisionRing

end LinearMap

-- Porting note: adding a namespace with all the new statements; existing result is not used in ML3
namespace JordanHolderModule

-- Porting note: jordanHolderModule was timing out so outlining the fields

/-- An isomorphism `X₂ / X₁ ∩ X₂ ≅ Y₂ / Y₁ ∩ Y₂` of modules for pairs
`(X₁,X₂) (Y₁,Y₂) : Submodule R M` -/
def Iso (X Y : Submodule R M × Submodule R M) : Prop :=
  Nonempty <| (X.2 ⧸ X.1.comap X.2.subtype) ≃ₗ[R] Y.2 ⧸ Y.1.comap Y.2.subtype

theorem iso_symm {X Y : Submodule R M × Submodule R M} : Iso X Y → Iso Y X :=
  fun ⟨f⟩ => ⟨f.symm⟩

theorem iso_trans {X Y Z : Submodule R M × Submodule R M} : Iso X Y → Iso Y Z → Iso X Z :=
  fun ⟨f⟩ ⟨g⟩ => ⟨f.trans g⟩

@[nolint unusedArguments]
theorem second_iso {X Y : Submodule R M} (_ : X ⋖ X ⊔ Y) :
    Iso (X,X ⊔ Y) (X ⊓ Y,Y) := by
  constructor
  rw [sup_comm, inf_comm]
  dsimp
  exact (LinearMap.quotientInfEquivSupQuotient Y X).symm

instance instJordanHolderLattice : JordanHolderLattice (Submodule R M) where
  IsMaximal := (· ⋖ ·)
  lt_of_isMaximal := Covby.lt
  sup_eq_of_isMaximal hxz hyz := Wcovby.sup_eq hxz.wcovby hyz.wcovby
  isMaximal_inf_left_of_isMaximal_sup := inf_covby_of_covby_sup_of_covby_sup_left
  Iso := Iso
  iso_symm := iso_symm
  iso_trans := iso_trans
  second_iso := second_iso
#align jordan_holder_module JordanHolderModule.instJordanHolderLattice

end JordanHolderModule<|MERGE_RESOLUTION|>--- conflicted
+++ resolved
@@ -165,10 +165,6 @@
   f.bijective_or_eq_zero.resolve_right h
 #align linear_map.bijective_of_ne_zero LinearMap.bijective_of_ne_zero
 
-<<<<<<< HEAD
--- Porting note: cannot coerce to function
-=======
->>>>>>> 1c09f074
 theorem isCoatom_ker_of_surjective [IsSimpleModule R N] {f : M →ₗ[R] N}
     (hf : Function.Surjective f) : IsCoatom (LinearMap.ker f) := by
   rw [← isSimpleModule_iff_isCoatom]
