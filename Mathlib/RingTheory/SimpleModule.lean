/-
Copyright (c) 2020 Aaron Anderson. All rights reserved.
Released under Apache 2.0 license as described in the file LICENSE.
Authors: Aaron Anderson
-/
import Mathlib.LinearAlgebra.Isomorphisms
import Mathlib.Order.JordanHolder
import Mathlib.Order.CompleteLatticeIntervals

#align_import ring_theory.simple_module from "leanprover-community/mathlib"@"cce7f68a7eaadadf74c82bbac20721cdc03a1cc1"

/-!
# Simple Modules

## Main Definitions
  * `IsSimpleModule` indicates that a module has no proper submodules
  (the only submodules are `⊥` and `⊤`).
  * `IsSemisimpleModule` indicates that every submodule has a complement, or equivalently,
    the module is a direct sum of simple modules.
  * A `DivisionRing` structure on the endomorphism ring of a simple module.

## Main Results
  * Schur's Lemma: `bijective_or_eq_zero` shows that a linear map between simple modules
  is either bijective or 0, leading to a `DivisionRing` structure on the endomorphism ring.

## TODO
  * Artin-Wedderburn Theory
  * Unify with the work on Schur's Lemma in a category theory context

-/


variable {ι : Type*} (R : Type*) [Ring R] (M : Type*) [AddCommGroup M] [Module R M]

/-- A module is simple when it has only two submodules, `⊥` and `⊤`. -/
abbrev IsSimpleModule :=
  IsSimpleOrder (Submodule R M)
#align is_simple_module IsSimpleModule

/-- A module is semisimple when every submodule has a complement, or equivalently, the module
  is a direct sum of simple modules. -/
abbrev IsSemisimpleModule :=
  ComplementedLattice (Submodule R M)
#align is_semisimple_module IsSemisimpleModule

-- Making this an instance causes the linter to complain of "dangerous instances"
theorem IsSimpleModule.nontrivial [IsSimpleModule R M] : Nontrivial M :=
  ⟨⟨0, by
      have h : (⊥ : Submodule R M) ≠ ⊤ := bot_ne_top
      contrapose! h
      ext x
      simp [Submodule.mem_bot, Submodule.mem_top, h x]⟩⟩
#align is_simple_module.nontrivial IsSimpleModule.nontrivial

variable {R} {M} -- Porting note: had break line or all hell breaks loose
variable {m : Submodule R M} {N : Type*} [AddCommGroup N] [Module R N]

theorem IsSimpleModule.congr (l : M ≃ₗ[R] N) [IsSimpleModule R N] : IsSimpleModule R M :=
  (Submodule.orderIsoMapComap l).isSimpleOrder
#align is_simple_module.congr IsSimpleModule.congr

theorem isSimpleModule_iff_isAtom : IsSimpleModule R m ↔ IsAtom m := by
  rw [← Set.isSimpleOrder_Iic_iff_isAtom]
  apply OrderIso.isSimpleOrder_iff
  exact Submodule.MapSubtype.relIso m
#align is_simple_module_iff_is_atom isSimpleModule_iff_isAtom

theorem isSimpleModule_iff_isCoatom : IsSimpleModule R (M ⧸ m) ↔ IsCoatom m := by
  rw [← Set.isSimpleOrder_Ici_iff_isCoatom]
  apply OrderIso.isSimpleOrder_iff
  exact Submodule.comapMkQRelIso m
#align is_simple_module_iff_is_coatom isSimpleModule_iff_isCoatom

theorem covBy_iff_quot_is_simple {A B : Submodule R M} (hAB : A ≤ B) :
    A ⋖ B ↔ IsSimpleModule R (B ⧸ Submodule.comap B.subtype A) := by
  set f : Submodule R B ≃o Set.Iic B := Submodule.MapSubtype.relIso B with hf
  rw [covBy_iff_coatom_Iic hAB, isSimpleModule_iff_isCoatom, ← OrderIso.isCoatom_iff f, hf]
  -- This used to be in the next `simp`, but we need `erw` after leanprover/lean4#2644
  erw [RelIso.coe_fn_mk]
  simp [-OrderIso.isCoatom_iff, Submodule.MapSubtype.relIso, Submodule.map_comap_subtype,
    inf_eq_right.2 hAB]
#align covby_iff_quot_is_simple covBy_iff_quot_is_simple

namespace IsSimpleModule

variable [hm : IsSimpleModule R m]

@[simp]
theorem isAtom : IsAtom m :=
  isSimpleModule_iff_isAtom.1 hm
#align is_simple_module.is_atom IsSimpleModule.isAtom

end IsSimpleModule

theorem is_semisimple_of_sSup_simples_eq_top
    (h : sSup { m : Submodule R M | IsSimpleModule R m } = ⊤) : IsSemisimpleModule R M :=
  complementedLattice_of_sSup_atoms_eq_top (by simp_rw [← h, isSimpleModule_iff_isAtom])
#align is_semisimple_of_Sup_simples_eq_top is_semisimple_of_sSup_simples_eq_top

namespace IsSemisimpleModule

variable [IsSemisimpleModule R M]

theorem sSup_simples_eq_top : sSup { m : Submodule R M | IsSimpleModule R m } = ⊤ := by
  simp_rw [isSimpleModule_iff_isAtom]
  exact sSup_atoms_eq_top
#align is_semisimple_module.Sup_simples_eq_top IsSemisimpleModule.sSup_simples_eq_top

instance is_semisimple_submodule {m : Submodule R M} : IsSemisimpleModule R m :=
  haveI f : Submodule R m ≃o Set.Iic m := Submodule.MapSubtype.relIso m
  f.complementedLattice_iff.2 IsModularLattice.complementedLattice_Iic
#align is_semisimple_module.is_semisimple_submodule IsSemisimpleModule.is_semisimple_submodule

end IsSemisimpleModule

theorem is_semisimple_iff_top_eq_sSup_simples :
    sSup { m : Submodule R M | IsSimpleModule R m } = ⊤ ↔ IsSemisimpleModule R M :=
  ⟨is_semisimple_of_sSup_simples_eq_top, by
    intro
    exact IsSemisimpleModule.sSup_simples_eq_top⟩
#align is_semisimple_iff_top_eq_Sup_simples is_semisimple_iff_top_eq_sSup_simples

lemma isSemisimpleModule_of_IsSemisimpleModule_submodule {s : Set ι} {p : ι → Submodule R M}
    (hp : ∀ i ∈ s, IsSemisimpleModule R (p i)) (hp' : ⨆ i ∈ s, p i = ⊤) :
    IsSemisimpleModule R M := by
  refine complementedLattice_of_complementedLattice_Iic (fun i hi ↦ ?_) hp'
  let e : Submodule R (p i) ≃o Set.Iic (p i) := Submodule.MapSubtype.relIso (p i)
  simpa only [← e.complementedLattice_iff] using hp i hi

<<<<<<< HEAD
=======
lemma isSemisimpleModule_biSup_of_IsSemisimpleModule_submodule {s : Set ι} {p : ι → Submodule R M}
    (hp : ∀ i ∈ s, IsSemisimpleModule R (p i)) :
    IsSemisimpleModule R ↥(⨆ i ∈ s, p i) := by
  let q := ⨆ i ∈ s, p i
  let p' : ι → Submodule R q := fun i ↦ (p i).comap q.subtype
  have hp₀ : ∀ i ∈ s, p i ≤ LinearMap.range q.subtype := fun i hi ↦ by
    simpa only [Submodule.range_subtype] using le_biSup _ hi
  have hp₁ : ∀ i ∈ s, IsSemisimpleModule R (p' i) := fun i hi ↦ by
    let e : p' i ≃ₗ[R] p i := (p i).comap_equiv_self_of_inj_of_le q.injective_subtype (hp₀ i hi)
    exact (Submodule.orderIsoMapComap e).complementedLattice_iff.mpr <| hp i hi
  have hp₂ : ⨆ i ∈ s, p' i = ⊤ := by
    apply Submodule.map_injective_of_injective q.injective_subtype
    simp_rw [Submodule.map_top, Submodule.range_subtype, Submodule.map_iSup]
    exact biSup_congr fun i hi ↦ Submodule.map_comap_eq_of_le (hp₀ i hi)
  exact isSemisimpleModule_of_IsSemisimpleModule_submodule hp₁ hp₂

>>>>>>> 09303adf
lemma isSemisimpleModule_of_IsSemisimpleModule_submodule' {p : ι → Submodule R M}
    (hp : ∀ i, IsSemisimpleModule R (p i)) (hp' : ⨆ i, p i = ⊤) :
    IsSemisimpleModule R M :=
  isSemisimpleModule_of_IsSemisimpleModule_submodule (s := Set.univ) (fun i _ ↦ hp i) (by simpa)

namespace LinearMap

theorem injective_or_eq_zero [IsSimpleModule R M] (f : M →ₗ[R] N) :
    Function.Injective f ∨ f = 0 := by
  rw [← ker_eq_bot, ← ker_eq_top]
  apply eq_bot_or_eq_top
#align linear_map.injective_or_eq_zero LinearMap.injective_or_eq_zero

theorem injective_of_ne_zero [IsSimpleModule R M] {f : M →ₗ[R] N} (h : f ≠ 0) :
    Function.Injective f :=
  f.injective_or_eq_zero.resolve_right h
#align linear_map.injective_of_ne_zero LinearMap.injective_of_ne_zero

theorem surjective_or_eq_zero [IsSimpleModule R N] (f : M →ₗ[R] N) :
    Function.Surjective f ∨ f = 0 := by
  rw [← range_eq_top, ← range_eq_bot, or_comm]
  apply eq_bot_or_eq_top
#align linear_map.surjective_or_eq_zero LinearMap.surjective_or_eq_zero

theorem surjective_of_ne_zero [IsSimpleModule R N] {f : M →ₗ[R] N} (h : f ≠ 0) :
    Function.Surjective f :=
  f.surjective_or_eq_zero.resolve_right h
#align linear_map.surjective_of_ne_zero LinearMap.surjective_of_ne_zero

/-- **Schur's Lemma** for linear maps between (possibly distinct) simple modules -/
theorem bijective_or_eq_zero [IsSimpleModule R M] [IsSimpleModule R N] (f : M →ₗ[R] N) :
    Function.Bijective f ∨ f = 0 := by
  by_cases h : f = 0
  · right
    exact h
  exact Or.intro_left _ ⟨injective_of_ne_zero h, surjective_of_ne_zero h⟩
#align linear_map.bijective_or_eq_zero LinearMap.bijective_or_eq_zero

theorem bijective_of_ne_zero [IsSimpleModule R M] [IsSimpleModule R N] {f : M →ₗ[R] N} (h : f ≠ 0) :
    Function.Bijective f :=
  f.bijective_or_eq_zero.resolve_right h
#align linear_map.bijective_of_ne_zero LinearMap.bijective_of_ne_zero

theorem isCoatom_ker_of_surjective [IsSimpleModule R N] {f : M →ₗ[R] N}
    (hf : Function.Surjective f) : IsCoatom (LinearMap.ker f) := by
  rw [← isSimpleModule_iff_isCoatom]
  exact IsSimpleModule.congr (f.quotKerEquivOfSurjective hf)
#align linear_map.is_coatom_ker_of_surjective LinearMap.isCoatom_ker_of_surjective

/-- Schur's Lemma makes the endomorphism ring of a simple module a division ring. -/
noncomputable instance _root_.Module.End.divisionRing
    [DecidableEq (Module.End R M)] [IsSimpleModule R M] : DivisionRing (Module.End R M) :=
  {
    (Module.End.ring :
      Ring
        (Module.End R
          M)) with
    inv := fun f =>
      if h : f = 0 then 0
      else
        LinearMap.inverse f (Equiv.ofBijective _ (bijective_of_ne_zero h)).invFun
          (Equiv.ofBijective _ (bijective_of_ne_zero h)).left_inv
          (Equiv.ofBijective _ (bijective_of_ne_zero h)).right_inv
    exists_pair_ne :=
      ⟨0, 1, by
        haveI := IsSimpleModule.nontrivial R M
        have h := exists_pair_ne M
        contrapose! h
        intro x y
        simp_rw [ext_iff, one_apply, zero_apply] at h
        rw [← h x, h y]⟩
    mul_inv_cancel := by
      intro a a0
      change a * dite _ _ _ = 1
      ext x
      rw [dif_neg a0, mul_eq_comp, one_apply, comp_apply]
      exact (Equiv.ofBijective _ (bijective_of_ne_zero a0)).right_inv x
    inv_zero := dif_pos rfl }
#align module.End.division_ring Module.End.divisionRing

end LinearMap

-- Porting note: adding a namespace with all the new statements; existing result is not used in ML3
namespace JordanHolderModule

-- Porting note: jordanHolderModule was timing out so outlining the fields

/-- An isomorphism `X₂ / X₁ ∩ X₂ ≅ Y₂ / Y₁ ∩ Y₂` of modules for pairs
`(X₁,X₂) (Y₁,Y₂) : Submodule R M` -/
def Iso (X Y : Submodule R M × Submodule R M) : Prop :=
  Nonempty <| (X.2 ⧸ X.1.comap X.2.subtype) ≃ₗ[R] Y.2 ⧸ Y.1.comap Y.2.subtype

theorem iso_symm {X Y : Submodule R M × Submodule R M} : Iso X Y → Iso Y X :=
  fun ⟨f⟩ => ⟨f.symm⟩

theorem iso_trans {X Y Z : Submodule R M × Submodule R M} : Iso X Y → Iso Y Z → Iso X Z :=
  fun ⟨f⟩ ⟨g⟩ => ⟨f.trans g⟩

@[nolint unusedArguments]
theorem second_iso {X Y : Submodule R M} (_ : X ⋖ X ⊔ Y) :
    Iso (X,X ⊔ Y) (X ⊓ Y,Y) := by
  constructor
  rw [sup_comm, inf_comm]
  dsimp
  exact (LinearMap.quotientInfEquivSupQuotient Y X).symm

instance instJordanHolderLattice : JordanHolderLattice (Submodule R M) where
  IsMaximal := (· ⋖ ·)
  lt_of_isMaximal := CovBy.lt
  sup_eq_of_isMaximal hxz hyz := WCovBy.sup_eq hxz.wcovBy hyz.wcovBy
  isMaximal_inf_left_of_isMaximal_sup := inf_covBy_of_covBy_sup_of_covBy_sup_left
  Iso := Iso
  iso_symm := iso_symm
  iso_trans := iso_trans
  second_iso := second_iso
#align jordan_holder_module JordanHolderModule.instJordanHolderLattice

end JordanHolderModule<|MERGE_RESOLUTION|>--- conflicted
+++ resolved
@@ -127,8 +127,6 @@
   let e : Submodule R (p i) ≃o Set.Iic (p i) := Submodule.MapSubtype.relIso (p i)
   simpa only [← e.complementedLattice_iff] using hp i hi
 
-<<<<<<< HEAD
-=======
 lemma isSemisimpleModule_biSup_of_IsSemisimpleModule_submodule {s : Set ι} {p : ι → Submodule R M}
     (hp : ∀ i ∈ s, IsSemisimpleModule R (p i)) :
     IsSemisimpleModule R ↥(⨆ i ∈ s, p i) := by
@@ -145,7 +143,6 @@
     exact biSup_congr fun i hi ↦ Submodule.map_comap_eq_of_le (hp₀ i hi)
   exact isSemisimpleModule_of_IsSemisimpleModule_submodule hp₁ hp₂
 
->>>>>>> 09303adf
 lemma isSemisimpleModule_of_IsSemisimpleModule_submodule' {p : ι → Submodule R M}
     (hp : ∀ i, IsSemisimpleModule R (p i)) (hp' : ⨆ i, p i = ⊤) :
     IsSemisimpleModule R M :=
