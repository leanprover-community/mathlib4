/-
Copyright (c) 2025 Antoine Chambert-Loir. All rights reserved.
Released under Apache 2.0 license as described in the file LICENSE.
Authors: Antoine Chambert-Loir
-/
module

public import Mathlib.RingTheory.TensorProduct.IsBaseChangePi
public import Mathlib.LinearAlgebra.FreeModule.Basic
public import Mathlib.LinearAlgebra.DirectSum.Finsupp

/-! # Base change of a free module

* `IsBaseChange.basis` : the natural basis of the base change of a module with a basis

* `IsBaseChange.free` : a base change of a free module is free.

-/

@[expose] public section

namespace IsBaseChange

variable {R : Type*} [CommSemiring R]
    {S : Type*} [CommSemiring S] [Algebra R S]
    {V : Type*} [AddCommMonoid V] [Module R V]
    {W : Type*} [AddCommMonoid W] [Module R W] [Module S W] [IsScalarTower R S W]
    {ι : Type*}
--    {ι : Type*} [DecidableEq ι]
    {ε : V →ₗ[R] W}

variable (b : Module.Basis ι R V) (ibc : IsBaseChange S ε)

/-- The basis of a module deduced by base change from a free module with a basis. -/
noncomputable def basis :
    Module.Basis ι S W where
  repr := (ibc.equiv.symm.trans (b.repr.baseChange R S _ _)).trans
      (finsuppPow ι (linearMap R S)).equiv

theorem basis_apply (i) : ibc.basis b i = ε (b i) := by
  simp only [basis, LinearEquiv.baseChange, Module.Basis.coe_ofRepr, LinearEquiv.trans_symm,
    LinearEquiv.symm_symm, LinearEquiv.trans_apply]
  generalize_proofs _ _ _ _ ibcRA
  have : ibcRA.equiv.symm (Finsupp.single i 1) = 1 ⊗ₜ (Finsupp.single i 1) := by
    simp [LinearEquiv.symm_apply_eq, IsBaseChange.equiv_tmul]
  simp [this, IsBaseChange.equiv_tmul]

theorem basis_repr_comp_apply (v i) :
    (ibc.basis b).repr (ε v) i = algebraMap R S (b.repr v i) := by
  conv_lhs => rw [← b.linearCombination_repr v, Finsupp.linearCombination_apply,
    map_finsuppSum, map_finsuppSum]
  simp only [map_smul, Finsupp.sum_apply]
  rw [Finsupp.sum_eq_single i]
  · rw [← IsScalarTower.algebraMap_smul S (b.repr v i) (ε (b i)),
      map_smul, ← ibc.basis_apply]
    simp [Finsupp.single_eq_same, Algebra.algebraMap_eq_smul_one]
  · intro i' _ h
    rw [← IsScalarTower.algebraMap_smul S (b.repr v i') (ε (b i')), map_smul,
      ← ibc.basis_apply]
    simp [Finsupp.single_eq_of_ne (Ne.symm h)]
  · simp

theorem basis_repr_comp (v : V) :
    (ibc.basis b).repr (ε v) =
      Finsupp.mapRange.linearMap (Algebra.linearMap R S) (b.repr v) := by
  ext i
  simp [basis_repr_comp_apply]

include ibc in
theorem free [Module.Free R V] : Module.Free S W :=
  Module.Free.of_basis (ibc.basis (Module.Free.chooseBasis R V))

end IsBaseChange

section underring

namespace IsBaseChange

open TensorProduct

variable {R : Type*} [CommSemiring R]
  {V : Type*} [AddCommMonoid V] [Module R V]
  (A : Type*) [CommSemiring A] [Algebra A R]
  [Module A V] [IsScalarTower A R V]

open TensorProduct

variable {ι : Type*} (b : Module.Basis ι R V)

theorem of_basis : IsBaseChange R (Finsupp.linearCombination A b) := by
  classical
  let j := TensorProduct.finsuppScalarRight' A R ι R
  refine of_equiv ?_ ?_
  · apply LinearEquiv.ofBijective (Finsupp.linearCombination R b ∘ₗ j)
    rw [LinearMap.coe_comp, LinearEquiv.coe_toLinearMap, j.bijective.of_comp_iff]
    simp [Function.Bijective,
        ← span_range_eq_top_iff_surjective_finsuppLinearCombination,
        ← linearIndependent_iff_injective_finsuppLinearCombination,
        Module.Basis.span_eq, b.linearIndependent]
  · intro x
<<<<<<< HEAD
    simp only [LinearEquiv.ofBijective_apply, LinearMap.coe_comp, LinearEquiv.coe_coe,
      Function.comp_apply]
    suffices (j (1 ⊗ₜ[A] x)) = x.mapRange (algebraMap A R) (by simp) by
      rw [this]
      simp only [Finsupp.linearCombination_apply]
      rw [Finsupp.sum_mapRange_index (by simp)]
      aesop
=======
    suffices (j (1 ⊗ₜ[A] x)) = x.mapRange (algebraMap A R) (by simp) by
      simp [this, Finsupp.linearCombination_apply, Finsupp.sum_mapRange_index]
>>>>>>> d9996c5f
    ext i
    simp [j, TensorProduct.finsuppScalarRight', Algebra.algebraMap_eq_smul_one]

include A in
/-- Any finite basis of a module can express it as the base change
of a finite free module from any under-ring. -/
theorem of_fintype_basis [Fintype ι] :
    IsBaseChange R (Fintype.linearCombination A b) := by
<<<<<<< HEAD
  classical
=======
  have : DecidableEq ι := Classical.typeDecidableEq ι
>>>>>>> d9996c5f
  let j : R ⊗[A] (ι → A) ≃ₗ[R] ι → R := piScalarRight A R R ι
  refine of_equiv ?_ ?_
  · apply LinearEquiv.ofBijective (Fintype.linearCombination R b ∘ₗ j)
    rw [LinearMap.coe_comp, LinearEquiv.coe_toLinearMap, j.bijective.of_comp_iff]
    simp [Function.Bijective,
        ← span_range_eq_top_iff_surjective_fintypeLinearCombination,
        ← linearIndependent_iff_injective_fintypeLinearCombination,
        Module.Basis.span_eq, b.linearIndependent]
  · intro x
<<<<<<< HEAD
    rw [LinearEquiv.ofBijective_apply, LinearMap.coe_comp, LinearEquiv.coe_coe,
      Function.comp_apply, Fintype.linearCombination_apply,
      Fintype.linearCombination_apply]
=======
    -- simp? [Fintype.linearCombination_apply] says:
    simp only [LinearEquiv.ofBijective_apply, LinearMap.coe_comp, LinearEquiv.coe_coe,
      Function.comp_apply, Fintype.linearCombination_apply]
>>>>>>> d9996c5f
    congr
    ext i
    rw [TensorProduct.piScalarRight_apply, TensorProduct.piScalarRightHom_tmul]
    simp

variable {A b} in
theorem of_fintype_basis_eq [Fintype ι] {a : ι → A} {v : V} :
    (Fintype.linearCombination A b) a = v ↔
      algebraMap A R ∘ a = b.equivFun v := by
  rw [← LinearEquiv.symm_apply_eq]
  rw [Fintype.linearCombination_apply, b.equivFun_symm_apply]
<<<<<<< HEAD
  refine Eq.congr ?_ rfl
  apply Finset.sum_congr rfl
  intro i _
=======
>>>>>>> d9996c5f
  simp

end IsBaseChange

end underring<|MERGE_RESOLUTION|>--- conflicted
+++ resolved
@@ -98,18 +98,8 @@
         ← linearIndependent_iff_injective_finsuppLinearCombination,
         Module.Basis.span_eq, b.linearIndependent]
   · intro x
-<<<<<<< HEAD
-    simp only [LinearEquiv.ofBijective_apply, LinearMap.coe_comp, LinearEquiv.coe_coe,
-      Function.comp_apply]
-    suffices (j (1 ⊗ₜ[A] x)) = x.mapRange (algebraMap A R) (by simp) by
-      rw [this]
-      simp only [Finsupp.linearCombination_apply]
-      rw [Finsupp.sum_mapRange_index (by simp)]
-      aesop
-=======
     suffices (j (1 ⊗ₜ[A] x)) = x.mapRange (algebraMap A R) (by simp) by
       simp [this, Finsupp.linearCombination_apply, Finsupp.sum_mapRange_index]
->>>>>>> d9996c5f
     ext i
     simp [j, TensorProduct.finsuppScalarRight', Algebra.algebraMap_eq_smul_one]
 
@@ -118,11 +108,7 @@
 of a finite free module from any under-ring. -/
 theorem of_fintype_basis [Fintype ι] :
     IsBaseChange R (Fintype.linearCombination A b) := by
-<<<<<<< HEAD
   classical
-=======
-  have : DecidableEq ι := Classical.typeDecidableEq ι
->>>>>>> d9996c5f
   let j : R ⊗[A] (ι → A) ≃ₗ[R] ι → R := piScalarRight A R R ι
   refine of_equiv ?_ ?_
   · apply LinearEquiv.ofBijective (Fintype.linearCombination R b ∘ₗ j)
@@ -132,15 +118,9 @@
         ← linearIndependent_iff_injective_fintypeLinearCombination,
         Module.Basis.span_eq, b.linearIndependent]
   · intro x
-<<<<<<< HEAD
-    rw [LinearEquiv.ofBijective_apply, LinearMap.coe_comp, LinearEquiv.coe_coe,
-      Function.comp_apply, Fintype.linearCombination_apply,
-      Fintype.linearCombination_apply]
-=======
     -- simp? [Fintype.linearCombination_apply] says:
     simp only [LinearEquiv.ofBijective_apply, LinearMap.coe_comp, LinearEquiv.coe_coe,
       Function.comp_apply, Fintype.linearCombination_apply]
->>>>>>> d9996c5f
     congr
     ext i
     rw [TensorProduct.piScalarRight_apply, TensorProduct.piScalarRightHom_tmul]
@@ -152,12 +132,6 @@
       algebraMap A R ∘ a = b.equivFun v := by
   rw [← LinearEquiv.symm_apply_eq]
   rw [Fintype.linearCombination_apply, b.equivFun_symm_apply]
-<<<<<<< HEAD
-  refine Eq.congr ?_ rfl
-  apply Finset.sum_congr rfl
-  intro i _
-=======
->>>>>>> d9996c5f
   simp
 
 end IsBaseChange
