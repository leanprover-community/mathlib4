--- conflicted
+++ resolved
@@ -1404,7 +1404,6 @@
 
 end
 
-<<<<<<< HEAD
 section
 universe u v w
 
@@ -1415,7 +1414,7 @@
   AlgHom.range (Algebra.TensorProduct.map (AlgHom.id B B) C.val)
 
 end
-=======
+
 variable {R A B : Type*} [CommSemiring R] [NonUnitalNonAssocSemiring A]
   [NonUnitalNonAssocSemiring B] [Module R A] [Module R B] [SMulCommClass R A A]
   [SMulCommClass R B B] [IsScalarTower R A A] [IsScalarTower R B B]
@@ -1437,5 +1436,4 @@
 
 lemma LinearMap.mulRight_tmul (a : A) (b : B) :
     mulRight R (a ⊗ₜ[R] b) = map (mulRight R a) (mulRight R b) := by
-  ext; simp
->>>>>>> 79f860c7
+  ext; simp