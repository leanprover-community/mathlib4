/-
Copyright (c) 2020 Kim Morrison. All rights reserved.
Released under Apache 2.0 license as described in the file LICENSE.
Authors: Kim Morrison, Johan Commelin
-/
import Mathlib.Algebra.Algebra.RestrictScalars
import Mathlib.GroupTheory.MonoidLocalization.Basic
import Mathlib.LinearAlgebra.TensorProduct.Tower
import Mathlib.RingTheory.Adjoin.Basic

/-!
# The tensor product of R-algebras

This file provides results about the multiplicative structure on `A ⊗[R] B` when `R` is a
commutative (semi)ring and `A` and `B` are both `R`-algebras. On these tensor products,
multiplication is characterized by `(a₁ ⊗ₜ b₁) * (a₂ ⊗ₜ b₂) = (a₁ * a₂) ⊗ₜ (b₁ * b₂)`.

## Main declarations

- `LinearMap.baseChange A f` is the `A`-linear map `A ⊗ f`, for an `R`-linear map `f`.
- `Algebra.TensorProduct.semiring`: the ring structure on `A ⊗[R] B` for two `R`-algebras `A`, `B`.
- `Algebra.TensorProduct.leftAlgebra`: the `S`-algebra structure on `A ⊗[R] B`, for when `A` is
  additionally an `S` algebra.
- the structure isomorphisms
  * `Algebra.TensorProduct.lid : R ⊗[R] A ≃ₐ[R] A`
  * `Algebra.TensorProduct.rid : A ⊗[R] R ≃ₐ[S] A` (usually used with `S = R` or `S = A`)
  * `Algebra.TensorProduct.comm : A ⊗[R] B ≃ₐ[R] B ⊗[R] A`
  * `Algebra.TensorProduct.assoc : ((A ⊗[R] B) ⊗[R] C) ≃ₐ[R] (A ⊗[R] (B ⊗[R] C))`
- `Algebra.TensorProduct.liftEquiv`: a universal property for the tensor product of algebras.

## References

* [C. Kassel, *Quantum Groups* (§II.4)][Kassel1995]

-/

assert_not_exists Equiv.Perm.cycleType

suppress_compilation

open scoped TensorProduct

open TensorProduct


namespace LinearMap

open TensorProduct

/-!
### The base-change of a linear map of `R`-modules to a linear map of `A`-modules
-/


section Semiring

variable {R A B M N P : Type*} [CommSemiring R]
variable [Semiring A] [Algebra R A] [Semiring B] [Algebra R B]
variable [AddCommMonoid M] [AddCommMonoid N] [AddCommMonoid P]
variable [Module R M] [Module R N] [Module R P]
variable (r : R) (f g : M →ₗ[R] N)
variable (A)

/-- `baseChange A f` for `f : M →ₗ[R] N` is the `A`-linear map `A ⊗[R] M →ₗ[A] A ⊗[R] N`.

This "base change" operation is also known as "extension of scalars". -/
def baseChange (f : M →ₗ[R] N) : A ⊗[R] M →ₗ[A] A ⊗[R] N :=
  AlgebraTensorModule.map (LinearMap.id : A →ₗ[A] A) f

variable {A}

@[simp]
theorem baseChange_tmul (a : A) (x : M) : f.baseChange A (a ⊗ₜ x) = a ⊗ₜ f x :=
  rfl

theorem baseChange_eq_ltensor : (f.baseChange A : A ⊗ M → A ⊗ N) = f.lTensor A :=
  rfl

@[simp]
theorem baseChange_add : (f + g).baseChange A = f.baseChange A + g.baseChange A := by
  ext
  -- Porting note: added `-baseChange_tmul`
  simp [baseChange_eq_ltensor, -baseChange_tmul]

@[simp]
theorem baseChange_zero : baseChange A (0 : M →ₗ[R] N) = 0 := by
  ext
  simp [baseChange_eq_ltensor]

@[simp]
theorem baseChange_smul : (r • f).baseChange A = r • f.baseChange A := by
  ext
  simp [baseChange_tmul]

@[simp]
lemma baseChange_id : (.id : M →ₗ[R] M).baseChange A = .id := by
  ext; simp

lemma baseChange_comp (g : N →ₗ[R] P) :
    (g ∘ₗ f).baseChange A = g.baseChange A ∘ₗ f.baseChange A := by
  ext; simp

variable (R M) in
@[simp]
lemma baseChange_one : (1 : Module.End R M).baseChange A = 1 := baseChange_id

lemma baseChange_mul (f g : Module.End R M) :
    (f * g).baseChange A = f.baseChange A * g.baseChange A := by
  ext; simp

variable (R A M N)

/-- `baseChange A e` for `e : M ≃ₗ[R] N` is the `A`-linear map `A ⊗[R] M ≃ₗ[A] A ⊗[R] N`. -/
def _root_.LinearEquiv.baseChange (e : M ≃ₗ[R] N) : A ⊗[R] M ≃ₗ[A] A ⊗[R] N :=
  AlgebraTensorModule.congr (.refl _ _) e

/-- `baseChange` as a linear map.

When `M = N`, this is true more strongly as `Module.End.baseChangeHom`. -/
@[simps]
def baseChangeHom : (M →ₗ[R] N) →ₗ[R] A ⊗[R] M →ₗ[A] A ⊗[R] N where
  toFun := baseChange A
  map_add' := baseChange_add
  map_smul' := baseChange_smul

/-- `baseChange` as an `AlgHom`. -/
@[simps!]
def _root_.Module.End.baseChangeHom : Module.End R M →ₐ[R] Module.End A (A ⊗[R] M) :=
  .ofLinearMap (LinearMap.baseChangeHom _ _ _ _) (baseChange_one _ _) baseChange_mul

lemma baseChange_pow (f : Module.End R M) (n : ℕ) :
    (f ^ n).baseChange A = f.baseChange A ^ n :=
  map_pow (Module.End.baseChangeHom _ _ _) f n

end Semiring

section Ring

variable {R A B M N : Type*} [CommRing R]
variable [Ring A] [Algebra R A] [Ring B] [Algebra R B]
variable [AddCommGroup M] [Module R M] [AddCommGroup N] [Module R N]
variable (f g : M →ₗ[R] N)

@[simp]
theorem baseChange_sub : (f - g).baseChange A = f.baseChange A - g.baseChange A := by
  ext
  -- Porting note: `tmul_sub` wasn't needed in mathlib3
  simp [baseChange_eq_ltensor, tmul_sub]

@[simp]
theorem baseChange_neg : (-f).baseChange A = -f.baseChange A := by
  ext
  -- Porting note: `tmul_neg` wasn't needed in mathlib3
  simp [baseChange_eq_ltensor, tmul_neg]

end Ring

section liftBaseChange

variable {R M N} (A) [CommSemiring R] [CommSemiring A] [Algebra R A] [AddCommMonoid M]
variable [AddCommMonoid N] [Module R M] [Module R N] [Module A N] [IsScalarTower R A N]

/--
If `M` is an `R`-module and `N` is an `A`-module, then `A`-linear maps `A ⊗[R] M →ₗ[A] N`
correspond to `R` linear maps `M →ₗ[R] N` by composing with `M → A ⊗ M`, `x ↦ 1 ⊗ x`.
-/
noncomputable
def liftBaseChangeEquiv : (M →ₗ[R] N) ≃ₗ[A] (A ⊗[R] M →ₗ[A] N) :=
  (LinearMap.ringLmapEquivSelf _ _ _).symm.trans (AlgebraTensorModule.lift.equiv _ _ _ _ _ _)

/-- If `N` is an `A` module, we may lift a linear map `M →ₗ[R] N` to `A ⊗[R] M →ₗ[A] N` -/
noncomputable
abbrev liftBaseChange (l : M →ₗ[R] N) : A ⊗[R] M →ₗ[A] N :=
  LinearMap.liftBaseChangeEquiv A l

@[simp]
lemma liftBaseChange_tmul (l : M →ₗ[R] N) (x y) : l.liftBaseChange A (x ⊗ₜ y) = x • l y := rfl

lemma liftBaseChange_one_tmul (l : M →ₗ[R] N) (y) : l.liftBaseChange A (1 ⊗ₜ y) = l y := by simp

@[simp]
lemma liftBaseChangeEquiv_symm_apply (l : A ⊗[R] M →ₗ[A] N) (x) :
    (liftBaseChangeEquiv A).symm l x = l (1 ⊗ₜ x) := rfl

lemma liftBaseChange_comp {P} [AddCommMonoid P] [Module A P] [Module R P] [IsScalarTower R A P]
    (l : M →ₗ[R] N) (l' : N →ₗ[A] P) :
      l' ∘ₗ l.liftBaseChange A = (l'.restrictScalars R ∘ₗ l).liftBaseChange A := by
  ext
  simp

@[simp]
lemma range_liftBaseChange (l : M →ₗ[R] N) :
    LinearMap.range (l.liftBaseChange A) = Submodule.span A (LinearMap.range l) := by
  apply le_antisymm
  · rintro _ ⟨x, rfl⟩
    induction x using TensorProduct.induction_on
    · simp
    · rw [LinearMap.liftBaseChange_tmul]
      exact Submodule.smul_mem _ _ (Submodule.subset_span ⟨_, rfl⟩)
    · rw [map_add]
      exact add_mem ‹_› ‹_›
  · rw [Submodule.span_le]
    rintro _ ⟨x, rfl⟩
    exact ⟨1 ⊗ₜ x, by simp⟩

end liftBaseChange

end LinearMap

namespace Algebra

namespace TensorProduct

universe uR uS uA uB uC uD uE uF
variable {R : Type uR} {S : Type uS}
variable {A : Type uA} {B : Type uB} {C : Type uC} {D : Type uD} {E : Type uE} {F : Type uF}

/-!
### The `R`-algebra structure on `A ⊗[R] B`
-/

section AddCommMonoidWithOne

variable [CommSemiring R]
variable [AddCommMonoidWithOne A] [Module R A]
variable [AddCommMonoidWithOne B] [Module R B]

instance : One (A ⊗[R] B) where one := 1 ⊗ₜ 1

theorem one_def : (1 : A ⊗[R] B) = (1 : A) ⊗ₜ (1 : B) :=
  rfl

instance instAddCommMonoidWithOne : AddCommMonoidWithOne (A ⊗[R] B) where
  natCast n := n ⊗ₜ 1
  natCast_zero := by simp
  natCast_succ n := by simp [add_tmul, one_def]
  add_comm := add_comm

theorem natCast_def (n : ℕ) : (n : A ⊗[R] B) = (n : A) ⊗ₜ (1 : B) := rfl

theorem natCast_def' (n : ℕ) : (n : A ⊗[R] B) = (1 : A) ⊗ₜ (n : B) := by
  rw [natCast_def, ← nsmul_one, smul_tmul, nsmul_one]

end AddCommMonoidWithOne

section NonUnitalNonAssocSemiring

variable [CommSemiring R]
variable [NonUnitalNonAssocSemiring A] [Module R A] [SMulCommClass R A A] [IsScalarTower R A A]
variable [NonUnitalNonAssocSemiring B] [Module R B] [SMulCommClass R B B] [IsScalarTower R B B]

/-- (Implementation detail)
The multiplication map on `A ⊗[R] B`,
as an `R`-bilinear map.
-/
@[irreducible]
def mul : A ⊗[R] B →ₗ[R] A ⊗[R] B →ₗ[R] A ⊗[R] B :=
  TensorProduct.map₂ (LinearMap.mul R A) (LinearMap.mul R B)

unseal mul in
@[simp]
theorem mul_apply (a₁ a₂ : A) (b₁ b₂ : B) :
    mul (a₁ ⊗ₜ[R] b₁) (a₂ ⊗ₜ[R] b₂) = (a₁ * a₂) ⊗ₜ[R] (b₁ * b₂) :=
  rfl

-- providing this instance separately makes some downstream code substantially faster
instance instMul : Mul (A ⊗[R] B) where
  mul a b := mul a b

unseal mul in
@[simp]
theorem tmul_mul_tmul (a₁ a₂ : A) (b₁ b₂ : B) :
    a₁ ⊗ₜ[R] b₁ * a₂ ⊗ₜ[R] b₂ = (a₁ * a₂) ⊗ₜ[R] (b₁ * b₂) :=
  rfl

unseal mul in
theorem _root_.SemiconjBy.tmul {a₁ a₂ a₃ : A} {b₁ b₂ b₃ : B}
    (ha : SemiconjBy a₁ a₂ a₃) (hb : SemiconjBy b₁ b₂ b₃) :
    SemiconjBy (a₁ ⊗ₜ[R] b₁) (a₂ ⊗ₜ[R] b₂) (a₃ ⊗ₜ[R] b₃) :=
  congr_arg₂ (· ⊗ₜ[R] ·) ha.eq hb.eq

nonrec theorem _root_.Commute.tmul {a₁ a₂ : A} {b₁ b₂ : B}
    (ha : Commute a₁ a₂) (hb : Commute b₁ b₂) :
    Commute (a₁ ⊗ₜ[R] b₁) (a₂ ⊗ₜ[R] b₂) :=
  ha.tmul hb

instance instNonUnitalNonAssocSemiring : NonUnitalNonAssocSemiring (A ⊗[R] B) where
  left_distrib a b c := by simp [HMul.hMul, Mul.mul]
  right_distrib a b c := by simp [HMul.hMul, Mul.mul]
  zero_mul a := by simp [HMul.hMul, Mul.mul]
  mul_zero a := by simp [HMul.hMul, Mul.mul]

-- we want `isScalarTower_right` to take priority since it's better for unification elsewhere
instance (priority := 100) isScalarTower_right [Monoid S] [DistribMulAction S A]
    [IsScalarTower S A A] [SMulCommClass R S A] : IsScalarTower S (A ⊗[R] B) (A ⊗[R] B) where
  smul_assoc r x y := by
    change r • x * y = r • (x * y)
    induction y with
    | zero => simp [smul_zero]
    | tmul a b => induction x with
      | zero => simp [smul_zero]
      | tmul a' b' =>
        dsimp
        rw [TensorProduct.smul_tmul', TensorProduct.smul_tmul', tmul_mul_tmul, smul_mul_assoc]
      | add x y hx hy => simp [smul_add, add_mul _, *]
    | add x y hx hy => simp [smul_add, mul_add _, *]

-- we want `Algebra.to_smulCommClass` to take priority since it's better for unification elsewhere
instance (priority := 100) sMulCommClass_right [Monoid S] [DistribMulAction S A]
    [SMulCommClass S A A] [SMulCommClass R S A] : SMulCommClass S (A ⊗[R] B) (A ⊗[R] B) where
  smul_comm r x y := by
    change r • (x * y) = x * r • y
    induction y with
    | zero => simp [smul_zero]
    | tmul a b => induction x with
      | zero => simp [smul_zero]
      | tmul a' b' =>
        dsimp
        rw [TensorProduct.smul_tmul', TensorProduct.smul_tmul', tmul_mul_tmul, mul_smul_comm]
      | add x y hx hy => simp [smul_add, add_mul _, *]
    | add x y hx hy => simp [smul_add, mul_add _, *]

end NonUnitalNonAssocSemiring

section NonAssocSemiring

variable [CommSemiring R]
variable [NonAssocSemiring A] [Module R A] [SMulCommClass R A A] [IsScalarTower R A A]
variable [NonAssocSemiring B] [Module R B] [SMulCommClass R B B] [IsScalarTower R B B]

protected theorem one_mul (x : A ⊗[R] B) : mul (1 ⊗ₜ 1) x = x := by
  refine TensorProduct.induction_on x ?_ ?_ ?_ <;> simp +contextual

protected theorem mul_one (x : A ⊗[R] B) : mul x (1 ⊗ₜ 1) = x := by
  refine TensorProduct.induction_on x ?_ ?_ ?_ <;> simp +contextual

instance instNonAssocSemiring : NonAssocSemiring (A ⊗[R] B) where
  one_mul := Algebra.TensorProduct.one_mul
  mul_one := Algebra.TensorProduct.mul_one
  toNonUnitalNonAssocSemiring := instNonUnitalNonAssocSemiring
  __ := instAddCommMonoidWithOne

end NonAssocSemiring

section NonUnitalSemiring
variable [CommSemiring R]
variable [NonUnitalSemiring A] [Module R A] [SMulCommClass R A A] [IsScalarTower R A A]
variable [NonUnitalSemiring B] [Module R B] [SMulCommClass R B B] [IsScalarTower R B B]

unseal mul in
protected theorem mul_assoc (x y z : A ⊗[R] B) : mul (mul x y) z = mul x (mul y z) := by
  -- restate as an equality of morphisms so that we can use `ext`
  suffices LinearMap.llcomp R _ _ _ mul ∘ₗ mul =
      (LinearMap.llcomp R _ _ _ LinearMap.lflip <| LinearMap.llcomp R _ _ _ mul.flip ∘ₗ mul).flip by
    exact DFunLike.congr_fun (DFunLike.congr_fun (DFunLike.congr_fun this x) y) z
  ext xa xb ya yb za zb
  exact congr_arg₂ (· ⊗ₜ ·) (mul_assoc xa ya za) (mul_assoc xb yb zb)

instance instNonUnitalSemiring : NonUnitalSemiring (A ⊗[R] B) where
  mul_assoc := Algebra.TensorProduct.mul_assoc

end NonUnitalSemiring

section Semiring
variable [CommSemiring R]
variable [Semiring A] [Algebra R A]
variable [Semiring B] [Algebra R B]
variable [Semiring C] [Algebra R C]

instance instSemiring : Semiring (A ⊗[R] B) where
  left_distrib a b c := by simp [HMul.hMul, Mul.mul]
  right_distrib a b c := by simp [HMul.hMul, Mul.mul]
  zero_mul a := by simp [HMul.hMul, Mul.mul]
  mul_zero a := by simp [HMul.hMul, Mul.mul]
  mul_assoc := Algebra.TensorProduct.mul_assoc
  one_mul := Algebra.TensorProduct.one_mul
  mul_one := Algebra.TensorProduct.mul_one
  natCast_zero := AddMonoidWithOne.natCast_zero
  natCast_succ := AddMonoidWithOne.natCast_succ

@[simp]
theorem tmul_pow (a : A) (b : B) (k : ℕ) : a ⊗ₜ[R] b ^ k = (a ^ k) ⊗ₜ[R] (b ^ k) := by
  induction' k with k ih
  · simp [one_def]
  · simp [pow_succ, ih]

/-- The ring morphism `A →+* A ⊗[R] B` sending `a` to `a ⊗ₜ 1`. -/
@[simps]
def includeLeftRingHom : A →+* A ⊗[R] B where
  toFun a := a ⊗ₜ 1
  map_zero' := by simp
  map_add' := by simp [add_tmul]
  map_one' := rfl
  map_mul' := by simp

variable [CommSemiring S] [Algebra S A]

instance leftAlgebra [SMulCommClass R S A] : Algebra S (A ⊗[R] B) :=
  { commutes' := fun r x => by
      dsimp only [RingHom.toFun_eq_coe, RingHom.comp_apply, includeLeftRingHom_apply]
      rw [algebraMap_eq_smul_one, ← smul_tmul', ← one_def, mul_smul_comm, smul_mul_assoc, mul_one,
        one_mul]
    smul_def' := fun r x => by
      dsimp only [RingHom.toFun_eq_coe, RingHom.comp_apply, includeLeftRingHom_apply]
      rw [algebraMap_eq_smul_one, ← smul_tmul', smul_mul_assoc, ← one_def, one_mul]
    algebraMap := TensorProduct.includeLeftRingHom.comp (algebraMap S A) }

example : (Semiring.toNatAlgebra : Algebra ℕ (ℕ ⊗[ℕ] B)) = leftAlgebra := rfl

-- This is for the `undergrad.yaml` list.
/-- The tensor product of two `R`-algebras is an `R`-algebra. -/
instance instAlgebra : Algebra R (A ⊗[R] B) :=
  inferInstance

@[simp]
theorem algebraMap_apply [SMulCommClass R S A] (r : S) :
    algebraMap S (A ⊗[R] B) r = (algebraMap S A) r ⊗ₜ 1 :=
  rfl

theorem algebraMap_apply' (r : R) :
    algebraMap R (A ⊗[R] B) r = 1 ⊗ₜ algebraMap R B r := by
  rw [algebraMap_apply, Algebra.algebraMap_eq_smul_one, Algebra.algebraMap_eq_smul_one, smul_tmul]

/-- The `R`-algebra morphism `A →ₐ[R] A ⊗[R] B` sending `a` to `a ⊗ₜ 1`. -/
def includeLeft [SMulCommClass R S A] : A →ₐ[S] A ⊗[R] B :=
  { includeLeftRingHom with commutes' := by simp }

@[simp]
theorem includeLeft_apply [SMulCommClass R S A] (a : A) :
    (includeLeft : A →ₐ[S] A ⊗[R] B) a = a ⊗ₜ 1 :=
  rfl

/-- The algebra morphism `B →ₐ[R] A ⊗[R] B` sending `b` to `1 ⊗ₜ b`. -/
def includeRight : B →ₐ[R] A ⊗[R] B where
  toFun b := 1 ⊗ₜ b
  map_zero' := by simp
  map_add' := by simp [tmul_add]
  map_one' := rfl
  map_mul' := by simp
  commutes' r := by simp only [algebraMap_apply']

@[simp]
theorem includeRight_apply (b : B) : (includeRight : B →ₐ[R] A ⊗[R] B) b = 1 ⊗ₜ b :=
  rfl

theorem includeLeftRingHom_comp_algebraMap :
    (includeLeftRingHom.comp (algebraMap R A) : R →+* A ⊗[R] B) =
      includeRight.toRingHom.comp (algebraMap R B) := by
  ext
  simp

section ext
variable [Algebra R S] [Algebra S C] [IsScalarTower R S A] [IsScalarTower R S C]

/-- A version of `TensorProduct.ext` for `AlgHom`.

Using this as the `@[ext]` lemma instead of `Algebra.TensorProduct.ext'` allows `ext` to apply
lemmas specific to `A →ₐ[S] _` and `B →ₐ[R] _`; notably this allows recursion into nested tensor
products of algebras.

See note [partially-applied ext lemmas]. -/
@[ext high]
theorem ext ⦃f g : (A ⊗[R] B) →ₐ[S] C⦄
    (ha : f.comp includeLeft = g.comp includeLeft)
    (hb : (f.restrictScalars R).comp includeRight = (g.restrictScalars R).comp includeRight) :
    f = g := by
  apply AlgHom.toLinearMap_injective
  ext a b
  have := congr_arg₂ HMul.hMul (AlgHom.congr_fun ha a) (AlgHom.congr_fun hb b)
  dsimp at *
  rwa [← map_mul, ← map_mul, tmul_mul_tmul, one_mul, mul_one] at this

theorem ext' {g h : A ⊗[R] B →ₐ[S] C} (H : ∀ a b, g (a ⊗ₜ b) = h (a ⊗ₜ b)) : g = h :=
  ext (AlgHom.ext fun _ => H _ _) (AlgHom.ext fun _ => H _ _)

end ext

end Semiring

section AddCommGroupWithOne
variable [CommSemiring R]
variable [AddCommGroupWithOne A] [Module R A]
variable [AddCommGroupWithOne B] [Module R B]

instance instAddCommGroupWithOne : AddCommGroupWithOne (A ⊗[R] B) where
  toAddCommGroup := TensorProduct.addCommGroup
  __ := instAddCommMonoidWithOne
  intCast z := z ⊗ₜ (1 : B)
  intCast_ofNat n := by simp [natCast_def]
  intCast_negSucc n := by simp [natCast_def, add_tmul, neg_tmul, one_def]

theorem intCast_def (z : ℤ) : (z : A ⊗[R] B) = (z : A) ⊗ₜ (1 : B) := rfl

end AddCommGroupWithOne

section NonUnitalNonAssocRing
variable [CommRing R]
variable [NonUnitalNonAssocRing A] [Module R A] [SMulCommClass R A A] [IsScalarTower R A A]
variable [NonUnitalNonAssocRing B] [Module R B] [SMulCommClass R B B] [IsScalarTower R B B]

instance instNonUnitalNonAssocRing : NonUnitalNonAssocRing (A ⊗[R] B) where
  toAddCommGroup := TensorProduct.addCommGroup
  __ := instNonUnitalNonAssocSemiring

end NonUnitalNonAssocRing

section NonAssocRing
variable [CommRing R]
variable [NonAssocRing A] [Module R A] [SMulCommClass R A A] [IsScalarTower R A A]
variable [NonAssocRing B] [Module R B] [SMulCommClass R B B] [IsScalarTower R B B]

instance instNonAssocRing : NonAssocRing (A ⊗[R] B) where
  toAddCommGroup := TensorProduct.addCommGroup
  __ := instNonAssocSemiring
  __ := instAddCommGroupWithOne

end NonAssocRing

section NonUnitalRing
variable [CommRing R]
variable [NonUnitalRing A] [Module R A] [SMulCommClass R A A] [IsScalarTower R A A]
variable [NonUnitalRing B] [Module R B] [SMulCommClass R B B] [IsScalarTower R B B]

instance instNonUnitalRing : NonUnitalRing (A ⊗[R] B) where
  toAddCommGroup := TensorProduct.addCommGroup
  __ := instNonUnitalSemiring

end NonUnitalRing

section CommSemiring
variable [CommSemiring R]
variable [CommSemiring A] [Algebra R A]
variable [CommSemiring B] [Algebra R B]

instance instCommSemiring : CommSemiring (A ⊗[R] B) where
  toSemiring := inferInstance
  mul_comm x y := by
    refine TensorProduct.induction_on x ?_ ?_ ?_
    · simp
    · intro a₁ b₁
      refine TensorProduct.induction_on y ?_ ?_ ?_
      · simp
      · intro a₂ b₂
        simp [mul_comm]
      · intro a₂ b₂ ha hb
        simp [mul_add, add_mul, ha, hb]
    · intro x₁ x₂ h₁ h₂
      simp [mul_add, add_mul, h₁, h₂]

end CommSemiring

section Ring
variable [CommRing R]
variable [Ring A] [Algebra R A]
variable [Ring B] [Algebra R B]

instance instRing : Ring (A ⊗[R] B) where
  toSemiring := instSemiring
  __ := TensorProduct.addCommGroup
  __ := instNonAssocRing

theorem intCast_def' (z : ℤ) : (z : A ⊗[R] B) = (1 : A) ⊗ₜ (z : B) := by
  rw [intCast_def, ← zsmul_one, smul_tmul, zsmul_one]

-- verify there are no diamonds
example : (instRing : Ring (A ⊗[R] B)).toAddCommGroup = addCommGroup := by
  with_reducible_and_instances rfl
-- fails at `with_reducible_and_instances rfl` https://github.com/leanprover-community/mathlib4/issues/10906
example : (Ring.toIntAlgebra _ : Algebra ℤ (ℤ ⊗[ℤ] B)) = leftAlgebra := rfl

end Ring

section CommRing
variable [CommRing R]
variable [CommRing A] [Algebra R A]
variable [CommRing B] [Algebra R B]

instance instCommRing : CommRing (A ⊗[R] B) :=
  { toRing := inferInstance
    mul_comm := mul_comm }

end CommRing

section RightAlgebra

variable [CommSemiring R]
variable [Semiring A] [Algebra R A]
variable [CommSemiring B] [Algebra R B]

/-- `S ⊗[R] T` has a `T`-algebra structure. This is not a global instance or else the action of
`S` on `S ⊗[R] S` would be ambiguous. -/
abbrev rightAlgebra : Algebra B (A ⊗[R] B) :=
  includeRight.toRingHom.toAlgebra' fun b x => by
    suffices LinearMap.mulLeft R (includeRight b) = LinearMap.mulRight R (includeRight b) from
      congr($this x)
    ext xa xb
    simp [mul_comm]

attribute [local instance] TensorProduct.rightAlgebra

instance right_isScalarTower : IsScalarTower R B (A ⊗[R] B) :=
  IsScalarTower.of_algebraMap_eq fun r => (Algebra.TensorProduct.includeRight.commutes r).symm

end RightAlgebra

/-- Verify that typeclass search finds the ring structure on `A ⊗[ℤ] B`
when `A` and `B` are merely rings, by treating both as `ℤ`-algebras.
-/
example [Ring A] [Ring B] : Ring (A ⊗[ℤ] B) := by infer_instance

/-- Verify that typeclass search finds the comm_ring structure on `A ⊗[ℤ] B`
when `A` and `B` are merely comm_rings, by treating both as `ℤ`-algebras.
-/
example [CommRing A] [CommRing B] : CommRing (A ⊗[ℤ] B) := by infer_instance

/-!
We now build the structure maps for the symmetric monoidal category of `R`-algebras.
-/

section Monoidal

section

variable [CommSemiring R] [CommSemiring S] [Algebra R S]
variable [Semiring A] [Algebra R A] [Algebra S A] [IsScalarTower R S A]
variable [Semiring B] [Algebra R B]
variable [Semiring C] [Algebra S C]
variable [Semiring D] [Algebra R D]

/-- Build an algebra morphism from a linear map out of a tensor product, and evidence that on pure
tensors, it preserves multiplication and the identity.

Note that we state `h_one` using `1 ⊗ₜ[R] 1` instead of `1` so that lemmas about `f` applied to pure
tensors can be directly applied by the caller (without needing `TensorProduct.one_def`).
-/
def algHomOfLinearMapTensorProduct (f : A ⊗[R] B →ₗ[S] C)
    (h_mul : ∀ (a₁ a₂ : A) (b₁ b₂ : B), f ((a₁ * a₂) ⊗ₜ (b₁ * b₂)) = f (a₁ ⊗ₜ b₁) * f (a₂ ⊗ₜ b₂))
    (h_one : f (1 ⊗ₜ[R] 1) = 1) : A ⊗[R] B →ₐ[S] C :=
  #adaptation_note /-- https://github.com/leanprover/lean4/pull/4119
  we either need to specify the `(R := S) (A := A ⊗[R] B)` arguments,
  or use `set_option maxSynthPendingDepth 2 in`. -/
  AlgHom.ofLinearMap f h_one <| (f.map_mul_iff (R := S) (A := A ⊗[R] B)).2 <| by
    -- these instances are needed by the statement of `ext`, but not by the current definition.
    letI : Algebra R C := RestrictScalars.algebra R S C
    letI : IsScalarTower R S C := RestrictScalars.isScalarTower R S C
    ext
    dsimp
    exact h_mul _ _ _ _

@[simp]
theorem algHomOfLinearMapTensorProduct_apply (f h_mul h_one x) :
    (algHomOfLinearMapTensorProduct f h_mul h_one : A ⊗[R] B →ₐ[S] C) x = f x :=
  rfl

/-- Build an algebra equivalence from a linear equivalence out of a tensor product, and evidence
that on pure tensors, it preserves multiplication and the identity.

Note that we state `h_one` using `1 ⊗ₜ[R] 1` instead of `1` so that lemmas about `f` applied to pure
tensors can be directly applied by the caller (without needing `TensorProduct.one_def`).
-/
def algEquivOfLinearEquivTensorProduct (f : A ⊗[R] B ≃ₗ[S] C)
    (h_mul : ∀ (a₁ a₂ : A) (b₁ b₂ : B), f ((a₁ * a₂) ⊗ₜ (b₁ * b₂)) = f (a₁ ⊗ₜ b₁) * f (a₂ ⊗ₜ b₂))
    (h_one : f (1 ⊗ₜ[R] 1) = 1) : A ⊗[R] B ≃ₐ[S] C :=
  { algHomOfLinearMapTensorProduct (f : A ⊗[R] B →ₗ[S] C) h_mul h_one, f with }

@[simp]
theorem algEquivOfLinearEquivTensorProduct_apply (f h_mul h_one x) :
    (algEquivOfLinearEquivTensorProduct f h_mul h_one : A ⊗[R] B ≃ₐ[S] C) x = f x :=
  rfl

variable [Algebra R C]
/-- Build an algebra equivalence from a linear equivalence out of a triple tensor product,
and evidence of multiplicativity on pure tensors.
-/
def algEquivOfLinearEquivTripleTensorProduct (f : (A ⊗[R] B) ⊗[R] C ≃ₗ[R] D)
    (h_mul :
      ∀ (a₁ a₂ : A) (b₁ b₂ : B) (c₁ c₂ : C),
        f ((a₁ * a₂) ⊗ₜ (b₁ * b₂) ⊗ₜ (c₁ * c₂)) = f (a₁ ⊗ₜ b₁ ⊗ₜ c₁) * f (a₂ ⊗ₜ b₂ ⊗ₜ c₂))
    (h_one : f (((1 : A) ⊗ₜ[R] (1 : B)) ⊗ₜ[R] (1 : C)) = 1) :
    (A ⊗[R] B) ⊗[R] C ≃ₐ[R] D :=
  AlgEquiv.ofLinearEquiv f h_one <| f.map_mul_iff.2 <| by
    ext
    dsimp
    exact h_mul _ _ _ _ _ _

@[simp]
theorem algEquivOfLinearEquivTripleTensorProduct_apply (f h_mul h_one x) :
    (algEquivOfLinearEquivTripleTensorProduct f h_mul h_one : (A ⊗[R] B) ⊗[R] C ≃ₐ[R] D) x = f x :=
  rfl

section lift
variable [IsScalarTower R S C]

/-- The forward direction of the universal property of tensor products of algebras; any algebra
morphism from the tensor product can be factored as the product of two algebra morphisms that
commute.

See `Algebra.TensorProduct.liftEquiv` for the fact that every morphism factors this way. -/
def lift (f : A →ₐ[S] C) (g : B →ₐ[R] C) (hfg : ∀ x y, Commute (f x) (g y)) : (A ⊗[R] B) →ₐ[S] C :=
  algHomOfLinearMapTensorProduct
    (AlgebraTensorModule.lift <|
      letI restr : (C →ₗ[S] C) →ₗ[S] _ :=
        { toFun := (·.restrictScalars R)
          map_add' := fun _ _ => LinearMap.ext fun _ => rfl
          map_smul' := fun _ _ => LinearMap.ext fun _ => rfl }
      LinearMap.flip <| (restr ∘ₗ LinearMap.mul S C ∘ₗ f.toLinearMap).flip ∘ₗ g)
    (fun a₁ a₂ b₁ b₂ => show f (a₁ * a₂) * g (b₁ * b₂) = f a₁ * g b₁ * (f a₂ * g b₂) by
      rw [map_mul, map_mul, (hfg a₂ b₁).mul_mul_mul_comm])
    (show f 1 * g 1 = 1 by rw [map_one, map_one, one_mul])

@[simp]
theorem lift_tmul (f : A →ₐ[S] C) (g : B →ₐ[R] C) (hfg : ∀ x y, Commute (f x) (g y))
    (a : A) (b : B) :
    lift f g hfg (a ⊗ₜ b) = f a * g b :=
  rfl

@[simp]
theorem lift_includeLeft_includeRight :
    lift includeLeft includeRight (fun _ _ => (Commute.one_right _).tmul (Commute.one_left _)) =
      .id S (A ⊗[R] B) := by
  ext <;> simp

@[simp]
theorem lift_comp_includeLeft (f : A →ₐ[S] C) (g : B →ₐ[R] C) (hfg : ∀ x y, Commute (f x) (g y)) :
    (lift f g hfg).comp includeLeft = f :=
  AlgHom.ext <| by simp

@[simp]
theorem lift_comp_includeRight (f : A →ₐ[S] C) (g : B →ₐ[R] C) (hfg : ∀ x y, Commute (f x) (g y)) :
    ((lift f g hfg).restrictScalars R).comp includeRight = g :=
  AlgHom.ext <| by simp

/-- The universal property of the tensor product of algebras.

Pairs of algebra morphisms that commute are equivalent to algebra morphisms from the tensor product.

This is `Algebra.TensorProduct.lift` as an equivalence.

See also `GradedTensorProduct.liftEquiv` for an alternative commutativity requirement for graded
algebra. -/
@[simps]
def liftEquiv : {fg : (A →ₐ[S] C) × (B →ₐ[R] C) // ∀ x y, Commute (fg.1 x) (fg.2 y)}
    ≃ ((A ⊗[R] B) →ₐ[S] C) where
  toFun fg := lift fg.val.1 fg.val.2 fg.prop
  invFun f' := ⟨(f'.comp includeLeft, (f'.restrictScalars R).comp includeRight), fun _ _ =>
    ((Commute.one_right _).tmul (Commute.one_left _)).map f'⟩
  left_inv fg := by ext <;> simp
  right_inv f' := by ext <;> simp

end lift

end

variable [CommSemiring R] [CommSemiring S] [Algebra R S]
variable [Semiring A] [Algebra R A] [Algebra S A] [IsScalarTower R S A]
variable [Semiring B] [Algebra R B] [Algebra S B] [IsScalarTower R S B]
variable [Semiring C] [Algebra R C]
variable [Semiring D] [Algebra R D]
variable [Semiring E] [Algebra R E]
variable [Semiring F] [Algebra R F]

section

variable (R A)

/-- The base ring is a left identity for the tensor product of algebra, up to algebra isomorphism.
-/
protected nonrec def lid : R ⊗[R] A ≃ₐ[R] A :=
  algEquivOfLinearEquivTensorProduct (TensorProduct.lid R A) (by
    simp only [mul_smul, lid_tmul, Algebra.smul_mul_assoc, Algebra.mul_smul_comm]
    simp_rw [← mul_smul, mul_comm]
    simp)
    (by simp [Algebra.smul_def])

@[simp] theorem lid_toLinearEquiv :
    (TensorProduct.lid R A).toLinearEquiv = _root_.TensorProduct.lid R A := rfl

variable {R} {A} in
@[simp]
theorem lid_tmul (r : R) (a : A) : TensorProduct.lid R A (r ⊗ₜ a) = r • a := rfl

variable {A} in
@[simp]
theorem lid_symm_apply (a : A) : (TensorProduct.lid R A).symm a = 1 ⊗ₜ a := rfl

variable (S)

/-- The base ring is a right identity for the tensor product of algebra, up to algebra isomorphism.

Note that if `A` is commutative this can be instantiated with `S = A`.
-/
protected nonrec def rid : A ⊗[R] R ≃ₐ[S] A :=
  algEquivOfLinearEquivTensorProduct (AlgebraTensorModule.rid R S A)
    (fun a₁ a₂ r₁ r₂ => smul_mul_smul_comm r₁ a₁ r₂ a₂ |>.symm)
    (one_smul R _)

@[simp] theorem rid_toLinearEquiv :
    (TensorProduct.rid R S A).toLinearEquiv = AlgebraTensorModule.rid R S A := rfl

variable {R A} in
@[simp]
theorem rid_tmul (r : R) (a : A) : TensorProduct.rid R S A (a ⊗ₜ r) = r • a := rfl

variable {A} in
@[simp]
theorem rid_symm_apply (a : A) : (TensorProduct.rid R S A).symm a = a ⊗ₜ 1 := rfl

section CompatibleSMul

variable (R S A B : Type*) [CommSemiring R] [CommSemiring S] [Semiring A] [Semiring B]
variable [Algebra R A] [Algebra R B] [Algebra S A] [Algebra S B]
variable [SMulCommClass R S A] [CompatibleSMul R S A B]

/-- If A and B are both R- and S-algebras and their actions on them commute,
and if the S-action on `A ⊗[R] B` can switch between the two factors, then there is a
canonical S-algebra homomorphism from `A ⊗[S] B` to `A ⊗[R] B`. -/
def mapOfCompatibleSMul : A ⊗[S] B →ₐ[S] A ⊗[R] B :=
  .ofLinearMap (_root_.TensorProduct.mapOfCompatibleSMul R S A B) rfl fun x ↦
    x.induction_on (by simp) (fun _ _ y ↦ y.induction_on (by simp) (by simp)
      fun _ _ h h' ↦ by simp only [mul_add, map_add, h, h'])
      fun _ _ h h' _ ↦ by simp only [add_mul, map_add, h, h']

@[simp] theorem mapOfCompatibleSMul_tmul (m n) : mapOfCompatibleSMul R S A B (m ⊗ₜ n) = m ⊗ₜ n :=
  rfl

theorem mapOfCompatibleSMul_surjective : Function.Surjective (mapOfCompatibleSMul R S A B) :=
  _root_.TensorProduct.mapOfCompatibleSMul_surjective R S A B

attribute [local instance] SMulCommClass.symm

/-- `mapOfCompatibleSMul R S A B` is also A-linear. -/
def mapOfCompatibleSMul' : A ⊗[S] B →ₐ[R] A ⊗[R] B :=
  .ofLinearMap (_root_.TensorProduct.mapOfCompatibleSMul' R S A B) rfl
    (map_mul <| mapOfCompatibleSMul R S A B)

/-- If the R- and S-actions on A and B satisfy `CompatibleSMul` both ways,
then `A ⊗[S] B` is canonically isomorphic to `A ⊗[R] B`. -/
def equivOfCompatibleSMul [CompatibleSMul S R A B] : A ⊗[S] B ≃ₐ[S] A ⊗[R] B where
  __ := mapOfCompatibleSMul R S A B
  invFun := mapOfCompatibleSMul S R A B
  __ := _root_.TensorProduct.equivOfCompatibleSMul R S A B

variable [Algebra R S] [CompatibleSMul R S S A] [CompatibleSMul S R S A]
omit [SMulCommClass R S A]

/-- If the R- and S- action on S and A satisfy `CompatibleSMul` both ways,
then `S ⊗[R] A` is canonically isomorphic to `A`. -/
def lidOfCompatibleSMul : S ⊗[R] A ≃ₐ[S] A :=
  (equivOfCompatibleSMul R S S A).symm.trans (TensorProduct.lid _ _)

theorem lidOfCompatibleSMul_tmul (s a) : lidOfCompatibleSMul R S A (s ⊗ₜ[R] a) = s • a := rfl

end CompatibleSMul

section

variable (B)

unseal mul in
/-- The tensor product of R-algebras is commutative, up to algebra isomorphism.
-/
protected def comm : A ⊗[R] B ≃ₐ[R] B ⊗[R] A :=
  algEquivOfLinearEquivTensorProduct (_root_.TensorProduct.comm R A B) (fun _ _ _ _ => rfl) rfl

@[simp] theorem comm_toLinearEquiv :
    (Algebra.TensorProduct.comm R A B).toLinearEquiv = _root_.TensorProduct.comm R A B := rfl

variable {A B} in
@[simp]
theorem comm_tmul (a : A) (b : B) :
    TensorProduct.comm R A B (a ⊗ₜ b) = b ⊗ₜ a :=
  rfl

variable {A B} in
@[simp]
theorem comm_symm_tmul (a : A) (b : B) :
    (TensorProduct.comm R A B).symm (b ⊗ₜ a) = a ⊗ₜ b :=
  rfl

theorem comm_symm :
    (TensorProduct.comm R A B).symm = TensorProduct.comm R B A := by
  ext; rfl

@[simp]
lemma comm_comp_includeLeft :
    (TensorProduct.comm R A B : A ⊗[R] B →ₐ[R] B ⊗[R] A).comp includeLeft = includeRight := rfl

@[simp]
lemma comm_comp_includeRight :
    (TensorProduct.comm R A B : A ⊗[R] B →ₐ[R] B ⊗[R] A).comp includeRight = includeLeft := rfl

theorem adjoin_tmul_eq_top : adjoin R { t : A ⊗[R] B | ∃ a b, a ⊗ₜ[R] b = t } = ⊤ :=
  top_le_iff.mp <| (top_le_iff.mpr <| span_tmul_eq_top R A B).trans (span_le_adjoin R _)

end

section

variable {R A}

unseal mul in
theorem assoc_aux_1 (a₁ a₂ : A) (b₁ b₂ : B) (c₁ c₂ : C) :
    (TensorProduct.assoc R A B C) (((a₁ * a₂) ⊗ₜ[R] (b₁ * b₂)) ⊗ₜ[R] (c₁ * c₂)) =
      (TensorProduct.assoc R A B C) ((a₁ ⊗ₜ[R] b₁) ⊗ₜ[R] c₁) *
        (TensorProduct.assoc R A B C) ((a₂ ⊗ₜ[R] b₂) ⊗ₜ[R] c₂) :=
  rfl

theorem assoc_aux_2 : (TensorProduct.assoc R A B C) ((1 ⊗ₜ[R] 1) ⊗ₜ[R] 1) = 1 :=
  rfl

variable (R A B C)

-- Porting note: much nicer than Lean 3 proof
/-- The associator for tensor product of R-algebras, as an algebra isomorphism. -/
protected def assoc : (A ⊗[R] B) ⊗[R] C ≃ₐ[R] A ⊗[R] B ⊗[R] C :=
  algEquivOfLinearEquivTripleTensorProduct
    (_root_.TensorProduct.assoc R A B C)
    Algebra.TensorProduct.assoc_aux_1
    Algebra.TensorProduct.assoc_aux_2

@[simp] theorem assoc_toLinearEquiv :
  (Algebra.TensorProduct.assoc R A B C).toLinearEquiv = _root_.TensorProduct.assoc R A B C := rfl

variable {A B C}

@[simp]
theorem assoc_tmul (a : A) (b : B) (c : C) :
    Algebra.TensorProduct.assoc R A B C ((a ⊗ₜ b) ⊗ₜ c) = a ⊗ₜ (b ⊗ₜ c) :=
  rfl

@[simp]
theorem assoc_symm_tmul (a : A) (b : B) (c : C) :
    (Algebra.TensorProduct.assoc R A B C).symm (a ⊗ₜ (b ⊗ₜ c)) = (a ⊗ₜ b) ⊗ₜ c :=
  rfl

end

variable {R S A}

/-- The tensor product of a pair of algebra morphisms. -/
def map (f : A →ₐ[S] B) (g : C →ₐ[R] D) : A ⊗[R] C →ₐ[S] B ⊗[R] D :=
  algHomOfLinearMapTensorProduct (AlgebraTensorModule.map f.toLinearMap g.toLinearMap) (by simp)
    (by simp [one_def])

@[simp]
theorem map_tmul (f : A →ₐ[S] B) (g : C →ₐ[R] D) (a : A) (c : C) : map f g (a ⊗ₜ c) = f a ⊗ₜ g c :=
  rfl

@[simp]
theorem map_id : map (.id S A) (.id R C) = .id S _ :=
  ext (AlgHom.ext fun _ => rfl) (AlgHom.ext fun _ => rfl)

theorem map_comp [Algebra S C] [IsScalarTower R S C]
    (f₂ : B →ₐ[S] C) (f₁ : A →ₐ[S] B) (g₂ : E →ₐ[R] F) (g₁ : D →ₐ[R] E) :
    map (f₂.comp f₁) (g₂.comp g₁) = (map f₂ g₂).comp (map f₁ g₁) :=
  ext (AlgHom.ext fun _ => rfl) (AlgHom.ext fun _ => rfl)

lemma map_id_comp (g₂ : E →ₐ[R] F) (g₁ : D →ₐ[R] E) :
    map (AlgHom.id S A) (g₂.comp g₁) = (map (AlgHom.id S A) g₂).comp (map (AlgHom.id S A) g₁) :=
  ext (AlgHom.ext fun _ => rfl) (AlgHom.ext fun _ => rfl)

lemma map_comp_id [Algebra S C] [IsScalarTower R S C]
    (f₂ : B →ₐ[S] C) (f₁ : A →ₐ[S] B) :
    map (f₂.comp f₁) (AlgHom.id R E) = (map f₂ (AlgHom.id R E)).comp (map f₁ (AlgHom.id R E)) :=
  ext (AlgHom.ext fun _ => rfl) (AlgHom.ext fun _ => rfl)

@[simp]
theorem map_comp_includeLeft (f : A →ₐ[S] B) (g : C →ₐ[R] D) :
    (map f g).comp includeLeft = includeLeft.comp f :=
  AlgHom.ext <| by simp

@[simp]
theorem map_restrictScalars_comp_includeRight (f : A →ₐ[S] B) (g : C →ₐ[R] D) :
    ((map f g).restrictScalars R).comp includeRight = includeRight.comp g :=
  AlgHom.ext <| by simp

@[simp]
theorem map_comp_includeRight (f : A →ₐ[R] B) (g : C →ₐ[R] D) :
    (map f g).comp includeRight = includeRight.comp g :=
  map_restrictScalars_comp_includeRight f g

theorem map_range (f : A →ₐ[R] B) (g : C →ₐ[R] D) :
    (map f g).range = (includeLeft.comp f).range ⊔ (includeRight.comp g).range := by
  apply le_antisymm
  · rw [← map_top, ← adjoin_tmul_eq_top, ← adjoin_image, adjoin_le_iff]
    rintro _ ⟨_, ⟨a, b, rfl⟩, rfl⟩
    rw [map_tmul, ← mul_one (f a), ← one_mul (g b), ← tmul_mul_tmul]
    exact mul_mem_sup (AlgHom.mem_range_self _ a) (AlgHom.mem_range_self _ b)
  · rw [← map_comp_includeLeft f g, ← map_comp_includeRight f g]
    exact sup_le (AlgHom.range_comp_le_range _ _) (AlgHom.range_comp_le_range _ _)

lemma comm_comp_map (f : A →ₐ[R] C) (g : B →ₐ[R] D) :
    (TensorProduct.comm R C D : C ⊗[R] D →ₐ[R] D ⊗[R] C).comp (Algebra.TensorProduct.map f g) =
    (Algebra.TensorProduct.map g f).comp (TensorProduct.comm R A B).toAlgHom := by
  ext <;> rfl

lemma comm_comp_map_apply (f : A →ₐ[R] C) (g : B →ₐ[R] D) (x) :
    TensorProduct.comm R C D (Algebra.TensorProduct.map f g x) =
    (Algebra.TensorProduct.map g f) (TensorProduct.comm R A B x) :=
  congr($(comm_comp_map f g) x)

/-- Construct an isomorphism between tensor products of an S-algebra with an R-algebra
from S- and R- isomorphisms between the tensor factors.
-/
def congr (f : A ≃ₐ[S] B) (g : C ≃ₐ[R] D) : A ⊗[R] C ≃ₐ[S] B ⊗[R] D :=
  AlgEquiv.ofAlgHom (map f g) (map f.symm g.symm)
    (ext' fun b d => by simp) (ext' fun a c => by simp)

@[simp] theorem congr_toLinearEquiv (f : A ≃ₐ[S] B) (g : C ≃ₐ[R] D) :
    (Algebra.TensorProduct.congr f g).toLinearEquiv =
      TensorProduct.AlgebraTensorModule.congr f.toLinearEquiv g.toLinearEquiv := rfl

@[simp]
theorem congr_apply (f : A ≃ₐ[S] B) (g : C ≃ₐ[R] D) (x) :
    congr f g x = (map (f : A →ₐ[S] B) (g : C →ₐ[R] D)) x :=
  rfl

@[simp]
theorem congr_symm_apply (f : A ≃ₐ[S] B) (g : C ≃ₐ[R] D) (x) :
    (congr f g).symm x = (map (f.symm : B →ₐ[S] A) (g.symm : D →ₐ[R] C)) x :=
  rfl

@[simp]
theorem congr_refl : congr (.refl : A ≃ₐ[S] A) (.refl : C ≃ₐ[R] C) = .refl :=
  AlgEquiv.coe_algHom_injective <| map_id

theorem congr_trans [Algebra S C] [IsScalarTower R S C]
    (f₁ : A ≃ₐ[S] B) (f₂ : B ≃ₐ[S] C) (g₁ : D ≃ₐ[R] E) (g₂ : E ≃ₐ[R] F) :
    congr (f₁.trans f₂) (g₁.trans g₂) = (congr f₁ g₁).trans (congr f₂ g₂) :=
  AlgEquiv.coe_algHom_injective <| map_comp f₂.toAlgHom f₁.toAlgHom g₂.toAlgHom g₁.toAlgHom

theorem congr_symm (f : A ≃ₐ[S] B) (g : C ≃ₐ[R] D) : congr f.symm g.symm = (congr f g).symm := rfl

<<<<<<< HEAD
variable (R A B C D)

/-- Tensor product of algebras analogue of `mul_left_comm`. -/
=======
variable (R A B C) in
/-- Tensor product of algebras analogue of `mul_left_comm`.

This is the algebra version of `TensorProduct.leftComm`. -/
>>>>>>> 447722b3
def leftComm : A ⊗[R] B ⊗[R] C ≃ₐ[R] B ⊗[R] A ⊗[R] C :=
  let e₁ := (Algebra.TensorProduct.assoc R A B C).symm
  let e₂ := congr (Algebra.TensorProduct.comm R A B) (1 : C ≃ₐ[R] C)
  let e₃ := Algebra.TensorProduct.assoc R B A C
  e₁.trans (e₂.trans e₃)

<<<<<<< HEAD
variable {A B C D}

=======
>>>>>>> 447722b3
@[simp]
theorem leftComm_tmul (m : A) (n : B) (p : C) :
    leftComm R A B C (m ⊗ₜ (n ⊗ₜ p)) = n ⊗ₜ (m ⊗ₜ p) :=
  rfl

@[simp]
theorem leftComm_symm_tmul (m : A) (n : B) (p : C) :
    (leftComm R A B C).symm (n ⊗ₜ (m ⊗ₜ p)) = m ⊗ₜ (n ⊗ₜ p) :=
  rfl

@[simp]
theorem leftComm_toLinearEquiv :
    (leftComm R A B C : _ ≃ₗ[R] _) = _root_.TensorProduct.leftComm R A B C := rfl

<<<<<<< HEAD
variable (A B C D)

/-- Tensor product of algebras analogue of `mul_mul_mul_comm`. -/
=======
variable (R A B C D) in
/-- Tensor product of algebras analogue of `mul_mul_mul_comm`.

This is the algebra version of `TensorProduct.tensorTensorTensorComm`. -/
>>>>>>> 447722b3
def tensorTensorTensorComm : (A ⊗[R] B) ⊗[R] C ⊗[R] D ≃ₐ[R] (A ⊗[R] C) ⊗[R] B ⊗[R] D :=
  let e₁ := Algebra.TensorProduct.assoc R A B (C ⊗[R] D)
  let e₂ := congr (1 : A ≃ₐ[R] A) (leftComm R B C D)
  let e₃ := (Algebra.TensorProduct.assoc R A C (B ⊗[R] D)).symm
  e₁.trans (e₂.trans e₃)

<<<<<<< HEAD
variable {M N P Q}

=======
>>>>>>> 447722b3
@[simp]
theorem tensorTensorTensorComm_tmul (m : A) (n : B) (p : C) (q : D) :
    tensorTensorTensorComm R A B C D (m ⊗ₜ n ⊗ₜ (p ⊗ₜ q)) = m ⊗ₜ p ⊗ₜ (n ⊗ₜ q) :=
  rfl

@[simp]
theorem tensorTensorTensorComm_symm :
<<<<<<< HEAD
    (tensorTensorTensorComm R A B C D).symm = tensorTensorTensorComm R A C B D :=
  by ext; rfl

@[simp]
theorem tensorTensorTensorComm_toLinearEquiv :
    (tensorTensorTensorComm R A B C D : _ ≃ₗ[R] _)
      = _root_.TensorProduct.tensorTensorTensorComm R A B C D := rfl
=======
    (tensorTensorTensorComm R A B C D).symm = tensorTensorTensorComm R A C B D := by
  ext; rfl

@[simp]
theorem tensorTensorTensorComm_toLinearEquiv :
    (tensorTensorTensorComm R A B C D : _ ≃ₗ[R] _) =
      _root_.TensorProduct.tensorTensorTensorComm R A B C D := rfl
>>>>>>> 447722b3

end

end Monoidal

section

variable [CommSemiring R] [CommSemiring S] [Algebra R S]
variable [Semiring A] [Algebra R A] [Algebra S A] [IsScalarTower R S A]
variable [Semiring B] [Algebra R B]
variable [CommSemiring C] [Algebra R C] [Algebra S C] [IsScalarTower R S C]

/-- If `A`, `B`, `C` are `R`-algebras, `A` and `C` are also `S`-algebras (forming a tower as
`·/S/R`), then the product map of `f : A →ₐ[S] C` and `g : B →ₐ[R] C` is an `S`-algebra
homomorphism.

This is just a special case of `Algebra.TensorProduct.lift` for when `C` is commutative. -/
abbrev productLeftAlgHom (f : A →ₐ[S] C) (g : B →ₐ[R] C) : A ⊗[R] B →ₐ[S] C :=
  lift f g (fun _ _ => Commute.all _ _)

end

section

variable [CommSemiring R] [Semiring A] [Semiring B] [CommSemiring S]
variable [Algebra R A] [Algebra R B] [Algebra R S]
variable (f : A →ₐ[R] S) (g : B →ₐ[R] S)
variable (R)

/-- `LinearMap.mul'` as an `AlgHom` over the algebra. -/
def lmul'' : S ⊗[R] S →ₐ[S] S :=
  algHomOfLinearMapTensorProduct
    { __ := LinearMap.mul' R S
      map_smul' := fun s x ↦ x.induction_on (by simp)
        (fun _ _ ↦ by simp [TensorProduct.smul_tmul', mul_assoc])
        fun x y hx hy ↦ by simp_all [hx, hy, mul_add] }
    (fun a₁ a₂ b₁ b₂ => by simp [mul_mul_mul_comm]) <| by simp

theorem lmul''_eq_lid_comp_mapOfCompatibleSMul :
    lmul'' R = (TensorProduct.lid S S).toAlgHom.comp (mapOfCompatibleSMul' _ _ _ _) := by
  ext; rfl

/-- `LinearMap.mul'` as an `AlgHom` over the base ring. -/
def lmul' : S ⊗[R] S →ₐ[R] S := (lmul'' R).restrictScalars R

variable {R}

theorem lmul'_toLinearMap : (lmul' R : _ →ₐ[R] S).toLinearMap = LinearMap.mul' R S :=
  rfl

@[simp]
theorem lmul'_apply_tmul (a b : S) : lmul' (S := S) R (a ⊗ₜ[R] b) = a * b :=
  rfl

@[simp]
theorem lmul'_comp_includeLeft : (lmul' R : _ →ₐ[R] S).comp includeLeft = AlgHom.id R S :=
  AlgHom.ext <| mul_one

@[simp]
theorem lmul'_comp_includeRight : (lmul' R : _ →ₐ[R] S).comp includeRight = AlgHom.id R S :=
  AlgHom.ext <| one_mul

variable (R S) in
/-- If multiplication by elements of S can switch between the two factors of `S ⊗[R] S`,
then `lmul''` is an isomorphism. -/
def lmulEquiv [CompatibleSMul R S S S] : S ⊗[R] S ≃ₐ[S] S :=
  .ofAlgHom (lmul'' R) includeLeft lmul'_comp_includeLeft <| AlgHom.ext fun x ↦ x.induction_on
    (by simp) (fun x y ↦ show (x * y) ⊗ₜ[R] 1 = x ⊗ₜ[R] y by
      rw [mul_comm, ← smul_eq_mul, smul_tmul, smul_eq_mul, mul_one])
    fun _ _ hx hy ↦ by simp_all [hx, hy, add_tmul]

theorem lmulEquiv_eq_lidOfCompatibleSMul [CompatibleSMul R S S S] :
    lmulEquiv R S = lidOfCompatibleSMul R S S :=
  AlgEquiv.coe_algHom_injective <| by ext; rfl

/-- If `S` is commutative, for a pair of morphisms `f : A →ₐ[R] S`, `g : B →ₐ[R] S`,
We obtain a map `A ⊗[R] B →ₐ[R] S` that commutes with `f`, `g` via `a ⊗ b ↦ f(a) * g(b)`.

This is a special case of `Algebra.TensorProduct.productLeftAlgHom` for when the two base rings are
the same.
-/
def productMap : A ⊗[R] B →ₐ[R] S := productLeftAlgHom f g

theorem productMap_eq_comp_map : productMap f g = (lmul' R).comp (TensorProduct.map f g) := by
  ext <;> rfl

@[simp]
theorem productMap_apply_tmul (a : A) (b : B) : productMap f g (a ⊗ₜ b) = f a * g b := rfl

theorem productMap_left_apply (a : A) : productMap f g (a ⊗ₜ 1) = f a := by
  simp

@[simp]
theorem productMap_left : (productMap f g).comp includeLeft = f :=
  lift_comp_includeLeft _ _ (fun _ _ => Commute.all _ _)

theorem productMap_right_apply (b : B) :
    productMap f g (1 ⊗ₜ b) = g b := by simp

@[simp]
theorem productMap_right : (productMap f g).comp includeRight = g :=
  lift_comp_includeRight _ _ (fun _ _ => Commute.all _ _)

theorem productMap_range : (productMap f g).range = f.range ⊔ g.range := by
  rw [productMap_eq_comp_map, AlgHom.range_comp, map_range, map_sup, ← AlgHom.range_comp,
    ← AlgHom.range_comp,
    ← AlgHom.comp_assoc, ← AlgHom.comp_assoc, lmul'_comp_includeLeft, lmul'_comp_includeRight,
    AlgHom.id_comp, AlgHom.id_comp]

end

variable [CommSemiring R] [CommSemiring S] [Algebra R S]

/-- If `M` is a `B`-module that is also an `A`-module, the canonical map
`M →ₗ[A] B ⊗[A] M` is injective. -/
lemma mk_one_injective_of_isScalarTower (M : Type*) [AddCommGroup M]
    [Module R M] [Module S M] [IsScalarTower R S M] :
    Function.Injective (TensorProduct.mk R S M 1) := by
  apply Function.RightInverse.injective (g := LinearMap.liftBaseChange S LinearMap.id)
  intro m
  simp

end TensorProduct

end Algebra

namespace LinearMap

open Algebra.TensorProduct

variable {R M₁ M₂ ι ι₂ : Type*} (A : Type*)
  [Fintype ι] [Finite ι₂] [DecidableEq ι]
  [CommSemiring R] [CommSemiring A] [Algebra R A]
  [AddCommMonoid M₁] [Module R M₁] [AddCommMonoid M₂] [Module R M₂]

end LinearMap

lemma Algebra.baseChange_lmul {R B : Type*} [CommSemiring R] [Semiring B] [Algebra R B]
    {A : Type*} [CommSemiring A] [Algebra R A] (f : B) :
    (Algebra.lmul R B f).baseChange A = Algebra.lmul A (A ⊗[R] B) (1 ⊗ₜ f) := by
  ext i
  simp

namespace LinearMap

variable (R A M N : Type*) [CommSemiring R] [CommSemiring A] [Algebra R A]
variable [AddCommMonoid M] [Module R M] [AddCommMonoid N] [Module R N]

open Module
open scoped TensorProduct

/-- The natural linear map $A ⊗ \text{Hom}_R(M, N) → \text{Hom}_A (M_A, N_A)$,
where $M_A$ and $N_A$ are the respective modules over $A$ obtained by extension of scalars.

See `LinearMap.tensorProductEnd` for this map specialized to endomorphisms,
and bundled as `A`-algebra homomorphism. -/
@[simps!]
noncomputable
def tensorProduct : A ⊗[R] (M →ₗ[R] N) →ₗ[A] (A ⊗[R] M) →ₗ[A] (A ⊗[R] N) :=
  TensorProduct.AlgebraTensorModule.lift <|
  { toFun := fun a ↦ a • baseChangeHom R A M N
    map_add' := by simp only [add_smul, forall_true_iff]
    map_smul' := by simp only [smul_assoc, RingHom.id_apply, forall_true_iff] }

/-- The natural `A`-algebra homomorphism $A ⊗ (\text{End}_R M) → \text{End}_A (A ⊗ M)$,
where `M` is an `R`-module, and `A` an `R`-algebra. -/
@[simps!]
noncomputable
def tensorProductEnd : A ⊗[R] (End R M) →ₐ[A] End A (A ⊗[R] M) :=
  Algebra.TensorProduct.algHomOfLinearMapTensorProduct
    (LinearMap.tensorProduct R A M M)
    (fun a b f g ↦ by
      apply LinearMap.ext
      intro x
      simp only [tensorProduct, mul_comm a b, mul_eq_comp,
        TensorProduct.AlgebraTensorModule.lift_apply, TensorProduct.lift.tmul, coe_restrictScalars,
        coe_mk, AddHom.coe_mk, mul_smul, smul_apply, baseChangeHom_apply, baseChange_comp,
        comp_apply, Algebra.mul_smul_comm, Algebra.smul_mul_assoc])
    (by
      apply LinearMap.ext
      intro x
      simp only [tensorProduct, TensorProduct.AlgebraTensorModule.lift_apply,
        TensorProduct.lift.tmul, coe_restrictScalars, coe_mk, AddHom.coe_mk, one_smul,
        baseChangeHom_apply, baseChange_eq_ltensor, one_apply, one_eq_id, lTensor_id,
        LinearMap.id_apply])

end LinearMap

namespace Module

variable {R S A M N : Type*} [CommSemiring R] [CommSemiring S] [Semiring A]
variable [AddCommMonoid M] [AddCommMonoid N]
variable [Algebra R S] [Algebra S A] [Algebra R A]
variable [Module R M] [Module S M] [Module A M] [Module R N]
variable [IsScalarTower R A M] [IsScalarTower S A M] [IsScalarTower R S M]

/-- The algebra homomorphism from `End M ⊗ End N` to `End (M ⊗ N)` sending `f ⊗ₜ g` to
the `TensorProduct.map f g`, the tensor product of the two maps.

This is an `AlgHom` version of `TensorProduct.AlgebraTensorModule.homTensorHomMap`. Like that
definition, this is generalized across many different rings; namely a tower of algebras `A/S/R`. -/
def endTensorEndAlgHom : End A M ⊗[R] End R N →ₐ[S] End A (M ⊗[R] N) :=
  Algebra.TensorProduct.algHomOfLinearMapTensorProduct
    (AlgebraTensorModule.homTensorHomMap R A S M N M N)
    (fun _f₁ _f₂ _g₁ _g₂ => AlgebraTensorModule.ext fun _m _n => rfl)
    (AlgebraTensorModule.ext fun _m _n => rfl)

theorem endTensorEndAlgHom_apply (f : End A M) (g : End R N) :
    endTensorEndAlgHom (R := R) (S := S) (A := A) (M := M) (N := N) (f ⊗ₜ[R] g)
      = AlgebraTensorModule.map f g :=
  rfl

end Module

namespace TensorProduct.Algebra

variable {R A B M : Type*}
variable [CommSemiring R] [AddCommMonoid M] [Module R M]
variable [Semiring A] [Semiring B] [Module A M] [Module B M]
variable [Algebra R A] [Algebra R B]
variable [IsScalarTower R A M] [IsScalarTower R B M]

/-- An auxiliary definition, used for constructing the `Module (A ⊗[R] B) M` in
`TensorProduct.Algebra.module` below. -/
def moduleAux : A ⊗[R] B →ₗ[R] M →ₗ[R] M :=
  TensorProduct.lift
    { toFun := fun a => a • (Algebra.lsmul R R M : B →ₐ[R] Module.End R M).toLinearMap
      map_add' := fun r t => by
        ext
        simp only [add_smul, LinearMap.add_apply]
      map_smul' := fun n r => by
        ext
        simp only [RingHom.id_apply, LinearMap.smul_apply, smul_assoc] }

theorem moduleAux_apply (a : A) (b : B) (m : M) : moduleAux (a ⊗ₜ[R] b) m = a • b • m :=
  rfl

variable [SMulCommClass A B M]

/-- If `M` is a representation of two different `R`-algebras `A` and `B` whose actions commute,
then it is a representation the `R`-algebra `A ⊗[R] B`.

An important example arises from a semiring `S`; allowing `S` to act on itself via left and right
multiplication, the roles of `R`, `A`, `B`, `M` are played by `ℕ`, `S`, `Sᵐᵒᵖ`, `S`. This example
is important because a submodule of `S` as a `Module` over `S ⊗[ℕ] Sᵐᵒᵖ` is a two-sided ideal.

NB: This is not an instance because in the case `B = A` and `M = A ⊗[R] A` we would have a diamond
of `smul` actions. Furthermore, this would not be a mere definitional diamond but a true
mathematical diamond in which `A ⊗[R] A` had two distinct scalar actions on itself: one from its
multiplication, and one from this would-be instance. Arguably we could live with this but in any
case the real fix is to address the ambiguity in notation, probably along the lines outlined here:
https://leanprover.zulipchat.com/#narrow/stream/144837-PR-reviews/topic/.234773.20base.20change/near/240929258
-/
protected def module : Module (A ⊗[R] B) M where
  smul x m := moduleAux x m
  zero_smul m := by simp only [(· • ·), map_zero, LinearMap.zero_apply]
  smul_zero x := by simp only [(· • ·), map_zero]
  smul_add x m₁ m₂ := by simp only [(· • ·), map_add]
  add_smul x y m := by simp only [(· • ·), map_add, LinearMap.add_apply]
  one_smul m := by
    -- Porting note: was one `simp only`, not two
    simp only [(· • ·), Algebra.TensorProduct.one_def]
    simp only [moduleAux_apply, one_smul]
  mul_smul x y m := by
    refine TensorProduct.induction_on x ?_ ?_ ?_ <;> refine TensorProduct.induction_on y ?_ ?_ ?_
    · simp only [(· • ·), mul_zero, map_zero, LinearMap.zero_apply]
    · intro a b
      simp only [(· • ·), zero_mul, map_zero, LinearMap.zero_apply]
    · intro z w _ _
      simp only [(· • ·), zero_mul, map_zero, LinearMap.zero_apply]
    · intro a b
      simp only [(· • ·), mul_zero, map_zero, LinearMap.zero_apply]
    · intro a₁ b₁ a₂ b₂
      -- Porting note: was one `simp only`, not two
      simp only [(· • ·), Algebra.TensorProduct.tmul_mul_tmul]
      simp only [moduleAux_apply, mul_smul, smul_comm a₁ b₂]
    · intro z w hz hw a b
      -- Porting note: was one `simp only`, but random stuff doesn't work
      simp only [(· • ·)] at hz hw ⊢
      simp only [moduleAux_apply, mul_add, LinearMap.map_add,
        LinearMap.add_apply, moduleAux_apply, hz, hw, smul_add]
    · intro z w _ _
      simp only [(· • ·), mul_zero, map_zero, LinearMap.zero_apply]
    · intro a b z w hz hw
      simp only [(· • ·)] at hz hw ⊢
      simp only [LinearMap.map_add, add_mul, LinearMap.add_apply, hz, hw]
    · intro u v _ _ z w hz hw
      simp only [(· • ·)] at hz hw ⊢
      simp only [add_mul, LinearMap.map_add, LinearMap.add_apply, hz, hw, add_add_add_comm]

attribute [local instance] TensorProduct.Algebra.module

theorem smul_def (a : A) (b : B) (m : M) : a ⊗ₜ[R] b • m = a • b • m :=
  rfl

section Lemmas

theorem linearMap_comp_mul' :
    Algebra.linearMap R (A ⊗[R] B) ∘ₗ LinearMap.mul' R R =
      map (Algebra.linearMap R A) (Algebra.linearMap R B) := by
  ext
  simp only [AlgebraTensorModule.curry_apply, curry_apply, LinearMap.coe_restrictScalars, map_tmul,
    Algebra.linearMap_apply, _root_.map_one, LinearMap.coe_comp, Function.comp_apply,
    LinearMap.mul'_apply, mul_one, Algebra.TensorProduct.one_def]

@[simp]
theorem mul'_comp_tensorTensorTensorComm :
    LinearMap.mul' R (A ⊗[R] B) ∘ₗ tensorTensorTensorComm R A A B B =
      map (LinearMap.mul' R A) (LinearMap.mul' R B) := by
  ext
  simp

end Lemmas

section Lemmas
-- bit random, should maybe extend the section

theorem linearMap_comp_mul' :
    Algebra.linearMap R (A ⊗[R] B) ∘ₗ LinearMap.mul' R R
      = map (Algebra.linearMap R A) (Algebra.linearMap R B) := by
  ext
  simp only [AlgebraTensorModule.curry_apply, curry_apply, LinearMap.coe_restrictScalars, map_tmul,
    Algebra.linearMap_apply, _root_.map_one, LinearMap.coe_comp, Function.comp_apply,
    LinearMap.mul'_apply, mul_one, Algebra.TensorProduct.one_def]

@[simp]
theorem mul'_comp_tensorTensorTensorComm :
    LinearMap.mul' R (A ⊗[R] B) ∘ₗ tensorTensorTensorComm R A A B B
      = map (LinearMap.mul' R A) (LinearMap.mul' R B) := by
  ext
  rfl

end Lemmas

end TensorProduct.Algebra<|MERGE_RESOLUTION|>--- conflicted
+++ resolved
@@ -1031,27 +1031,16 @@
 
 theorem congr_symm (f : A ≃ₐ[S] B) (g : C ≃ₐ[R] D) : congr f.symm g.symm = (congr f g).symm := rfl
 
-<<<<<<< HEAD
-variable (R A B C D)
-
-/-- Tensor product of algebras analogue of `mul_left_comm`. -/
-=======
 variable (R A B C) in
 /-- Tensor product of algebras analogue of `mul_left_comm`.
 
 This is the algebra version of `TensorProduct.leftComm`. -/
->>>>>>> 447722b3
 def leftComm : A ⊗[R] B ⊗[R] C ≃ₐ[R] B ⊗[R] A ⊗[R] C :=
   let e₁ := (Algebra.TensorProduct.assoc R A B C).symm
   let e₂ := congr (Algebra.TensorProduct.comm R A B) (1 : C ≃ₐ[R] C)
   let e₃ := Algebra.TensorProduct.assoc R B A C
   e₁.trans (e₂.trans e₃)
 
-<<<<<<< HEAD
-variable {A B C D}
-
-=======
->>>>>>> 447722b3
 @[simp]
 theorem leftComm_tmul (m : A) (n : B) (p : C) :
     leftComm R A B C (m ⊗ₜ (n ⊗ₜ p)) = n ⊗ₜ (m ⊗ₜ p) :=
@@ -1066,27 +1055,16 @@
 theorem leftComm_toLinearEquiv :
     (leftComm R A B C : _ ≃ₗ[R] _) = _root_.TensorProduct.leftComm R A B C := rfl
 
-<<<<<<< HEAD
-variable (A B C D)
-
-/-- Tensor product of algebras analogue of `mul_mul_mul_comm`. -/
-=======
 variable (R A B C D) in
 /-- Tensor product of algebras analogue of `mul_mul_mul_comm`.
 
 This is the algebra version of `TensorProduct.tensorTensorTensorComm`. -/
->>>>>>> 447722b3
 def tensorTensorTensorComm : (A ⊗[R] B) ⊗[R] C ⊗[R] D ≃ₐ[R] (A ⊗[R] C) ⊗[R] B ⊗[R] D :=
   let e₁ := Algebra.TensorProduct.assoc R A B (C ⊗[R] D)
   let e₂ := congr (1 : A ≃ₐ[R] A) (leftComm R B C D)
   let e₃ := (Algebra.TensorProduct.assoc R A C (B ⊗[R] D)).symm
   e₁.trans (e₂.trans e₃)
 
-<<<<<<< HEAD
-variable {M N P Q}
-
-=======
->>>>>>> 447722b3
 @[simp]
 theorem tensorTensorTensorComm_tmul (m : A) (n : B) (p : C) (q : D) :
     tensorTensorTensorComm R A B C D (m ⊗ₜ n ⊗ₜ (p ⊗ₜ q)) = m ⊗ₜ p ⊗ₜ (n ⊗ₜ q) :=
@@ -1094,15 +1072,6 @@
 
 @[simp]
 theorem tensorTensorTensorComm_symm :
-<<<<<<< HEAD
-    (tensorTensorTensorComm R A B C D).symm = tensorTensorTensorComm R A C B D :=
-  by ext; rfl
-
-@[simp]
-theorem tensorTensorTensorComm_toLinearEquiv :
-    (tensorTensorTensorComm R A B C D : _ ≃ₗ[R] _)
-      = _root_.TensorProduct.tensorTensorTensorComm R A B C D := rfl
-=======
     (tensorTensorTensorComm R A B C D).symm = tensorTensorTensorComm R A C B D := by
   ext; rfl
 
@@ -1110,7 +1079,6 @@
 theorem tensorTensorTensorComm_toLinearEquiv :
     (tensorTensorTensorComm R A B C D : _ ≃ₗ[R] _) =
       _root_.TensorProduct.tensorTensorTensorComm R A B C D := rfl
->>>>>>> 447722b3
 
 end
 
