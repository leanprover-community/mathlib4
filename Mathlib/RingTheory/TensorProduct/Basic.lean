/-
Copyright (c) 2020 Kim Morrison. All rights reserved.
Released under Apache 2.0 license as described in the file LICENSE.
Authors: Kim Morrison, Johan Commelin
-/
module

public import Mathlib.Algebra.Algebra.Operations
public import Mathlib.Algebra.Star.TensorProduct
public import Mathlib.LinearAlgebra.TensorProduct.Tower

/-!
# The tensor product of R-algebras

This file provides results about the multiplicative structure on `A ⊗[R] B` when `R` is a
commutative (semi)ring and `A` and `B` are both `R`-algebras. On these tensor products,
multiplication is characterized by `(a₁ ⊗ₜ b₁) * (a₂ ⊗ₜ b₂) = (a₁ * a₂) ⊗ₜ (b₁ * b₂)`.

## Main declarations

- `Algebra.TensorProduct.semiring`: the ring structure on `A ⊗[R] B` for two `R`-algebras `A`, `B`.
- `Algebra.TensorProduct.leftAlgebra`: the `S`-algebra structure on `A ⊗[R] B`, for when `A` is
  additionally an `S` algebra.

## References

* [C. Kassel, *Quantum Groups* (§II.4)][Kassel1995]

-/

<<<<<<< HEAD
set_option linter.style.longFile 1700

assert_not_exists Equiv.Perm.cycleType
=======
@[expose] public section
>>>>>>> 88c48040

assert_not_exists Equiv.Perm.cycleType

open scoped TensorProduct

open TensorProduct


namespace LinearMap

section liftBaseChange

variable {R M N} (A) [CommSemiring R] [CommSemiring A] [Algebra R A] [AddCommMonoid M]
variable [AddCommMonoid N] [Module R M] [Module R N] [Module A N] [IsScalarTower R A N]

/--
If `M` is an `R`-module and `N` is an `A`-module, then `A`-linear maps `A ⊗[R] M →ₗ[A] N`
correspond to `R` linear maps `M →ₗ[R] N` by composing with `M → A ⊗ M`, `x ↦ 1 ⊗ x`.
-/
def liftBaseChangeEquiv : (M →ₗ[R] N) ≃ₗ[A] (A ⊗[R] M →ₗ[A] N) :=
  (LinearMap.ringLmapEquivSelf _ _ _).symm.trans (AlgebraTensorModule.lift.equiv _ _ _ _ _ _)

/-- If `N` is an `A` module, we may lift a linear map `M →ₗ[R] N` to `A ⊗[R] M →ₗ[A] N` -/
abbrev liftBaseChange (l : M →ₗ[R] N) : A ⊗[R] M →ₗ[A] N :=
  LinearMap.liftBaseChangeEquiv A l

@[simp]
lemma liftBaseChange_tmul (l : M →ₗ[R] N) (x y) : l.liftBaseChange A (x ⊗ₜ y) = x • l y := rfl

lemma liftBaseChange_one_tmul (l : M →ₗ[R] N) (y) : l.liftBaseChange A (1 ⊗ₜ y) = l y := by simp

@[simp]
lemma liftBaseChangeEquiv_symm_apply (l : A ⊗[R] M →ₗ[A] N) (x) :
    (liftBaseChangeEquiv A).symm l x = l (1 ⊗ₜ x) := rfl

lemma liftBaseChange_comp {P} [AddCommMonoid P] [Module A P] [Module R P] [IsScalarTower R A P]
    (l : M →ₗ[R] N) (l' : N →ₗ[A] P) :
      l' ∘ₗ l.liftBaseChange A = (l'.restrictScalars R ∘ₗ l).liftBaseChange A := by
  ext
  simp

@[simp]
lemma range_liftBaseChange (l : M →ₗ[R] N) :
    LinearMap.range (l.liftBaseChange A) = Submodule.span A (LinearMap.range l) := by
  apply le_antisymm
  · rintro _ ⟨x, rfl⟩
    induction x using TensorProduct.induction_on
    · simp
    · rw [LinearMap.liftBaseChange_tmul]
      exact Submodule.smul_mem _ _ (Submodule.subset_span ⟨_, rfl⟩)
    · rw [map_add]
      exact add_mem ‹_› ‹_›
  · rw [Submodule.span_le]
    rintro _ ⟨x, rfl⟩
    exact ⟨1 ⊗ₜ x, by simp⟩

end liftBaseChange

end LinearMap

namespace Algebra

namespace TensorProduct

universe uR uS uA uB uC uD uE uF
variable {R : Type uR} {R' : Type*} {S : Type uS} {T : Type*}
variable {A : Type uA} {B : Type uB} {C : Type uC} {D : Type uD} {E : Type uE} {F : Type uF}

/-!
### The `R`-algebra structure on `A ⊗[R] B`
-/

section AddCommMonoidWithOne

variable [CommSemiring R]
variable [AddCommMonoidWithOne A] [Module R A]
variable [AddCommMonoidWithOne B] [Module R B]

instance : One (A ⊗[R] B) where one := 1 ⊗ₜ 1

theorem one_def : (1 : A ⊗[R] B) = (1 : A) ⊗ₜ (1 : B) :=
  rfl

instance instAddCommMonoidWithOne : AddCommMonoidWithOne (A ⊗[R] B) where
  natCast n := n ⊗ₜ 1
  natCast_zero := by simp
  natCast_succ n := by simp [add_tmul, one_def]
  add_comm := add_comm

theorem natCast_def (n : ℕ) : (n : A ⊗[R] B) = (n : A) ⊗ₜ (1 : B) := rfl

theorem natCast_def' (n : ℕ) : (n : A ⊗[R] B) = (1 : A) ⊗ₜ (n : B) := by
  rw [natCast_def, ← nsmul_one, smul_tmul, nsmul_one]

end AddCommMonoidWithOne

section NonUnitalNonAssocSemiring

variable [CommSemiring R]
variable [NonUnitalNonAssocSemiring A] [Module R A] [SMulCommClass R A A] [IsScalarTower R A A]
variable [NonUnitalNonAssocSemiring B] [Module R B] [SMulCommClass R B B] [IsScalarTower R B B]

/-- (Implementation detail)
The multiplication map on `A ⊗[R] B`,
as an `R`-bilinear map.
-/
@[irreducible]
def mul : A ⊗[R] B →ₗ[R] A ⊗[R] B →ₗ[R] A ⊗[R] B :=
  TensorProduct.map₂ (LinearMap.mul R A) (LinearMap.mul R B)

unseal mul in
@[simp]
theorem mul_apply (a₁ a₂ : A) (b₁ b₂ : B) :
    mul (a₁ ⊗ₜ[R] b₁) (a₂ ⊗ₜ[R] b₂) = (a₁ * a₂) ⊗ₜ[R] (b₁ * b₂) :=
  rfl

-- providing this instance separately makes some downstream code substantially faster
instance instMul : Mul (A ⊗[R] B) where
  mul a b := mul a b

unseal mul in
@[simp]
theorem tmul_mul_tmul (a₁ a₂ : A) (b₁ b₂ : B) :
    a₁ ⊗ₜ[R] b₁ * a₂ ⊗ₜ[R] b₂ = (a₁ * a₂) ⊗ₜ[R] (b₁ * b₂) :=
  rfl

unseal mul in
theorem _root_.SemiconjBy.tmul {a₁ a₂ a₃ : A} {b₁ b₂ b₃ : B}
    (ha : SemiconjBy a₁ a₂ a₃) (hb : SemiconjBy b₁ b₂ b₃) :
    SemiconjBy (a₁ ⊗ₜ[R] b₁) (a₂ ⊗ₜ[R] b₂) (a₃ ⊗ₜ[R] b₃) :=
  congr_arg₂ (· ⊗ₜ[R] ·) ha.eq hb.eq

nonrec theorem _root_.Commute.tmul {a₁ a₂ : A} {b₁ b₂ : B}
    (ha : Commute a₁ a₂) (hb : Commute b₁ b₂) :
    Commute (a₁ ⊗ₜ[R] b₁) (a₂ ⊗ₜ[R] b₂) :=
  ha.tmul hb

instance instNonUnitalNonAssocSemiring : NonUnitalNonAssocSemiring (A ⊗[R] B) where
  left_distrib a b c := by simp [HMul.hMul, Mul.mul]
  right_distrib a b c := by simp [HMul.hMul, Mul.mul]
  zero_mul a := by simp [HMul.hMul, Mul.mul]
  mul_zero a := by simp [HMul.hMul, Mul.mul]

-- we want `isScalarTower_right` to take priority since it's better for unification elsewhere
instance (priority := 100) isScalarTower_right [Monoid S] [DistribMulAction S A]
    [IsScalarTower S A A] [SMulCommClass R S A] : IsScalarTower S (A ⊗[R] B) (A ⊗[R] B) where
  smul_assoc r x y := by
    change r • x * y = r • (x * y)
    induction y with
    | zero => simp [smul_zero]
    | tmul a b => induction x with
      | zero => simp [smul_zero]
      | tmul a' b' =>
        dsimp
        rw [TensorProduct.smul_tmul', TensorProduct.smul_tmul', tmul_mul_tmul, smul_mul_assoc]
      | add x y hx hy => simp [smul_add, add_mul _, *]
    | add x y hx hy => simp [smul_add, mul_add _, *]

-- we want `Algebra.to_smulCommClass` to take priority since it's better for unification elsewhere
instance (priority := 100) sMulCommClass_right [Monoid S] [DistribMulAction S A]
    [SMulCommClass S A A] [SMulCommClass R S A] : SMulCommClass S (A ⊗[R] B) (A ⊗[R] B) where
  smul_comm r x y := by
    change r • (x * y) = x * r • y
    induction y with
    | zero => simp [smul_zero]
    | tmul a b => induction x with
      | zero => simp [smul_zero]
      | tmul a' b' =>
        dsimp
        rw [TensorProduct.smul_tmul', TensorProduct.smul_tmul', tmul_mul_tmul, mul_smul_comm]
      | add x y hx hy => simp [smul_add, add_mul _, *]
    | add x y hx hy => simp [smul_add, mul_add _, *]

end NonUnitalNonAssocSemiring

section NonAssocSemiring

variable [CommSemiring R]
variable [NonAssocSemiring A] [Module R A] [SMulCommClass R A A] [IsScalarTower R A A]
variable [NonAssocSemiring B] [Module R B] [SMulCommClass R B B] [IsScalarTower R B B]

protected theorem one_mul (x : A ⊗[R] B) : mul (1 ⊗ₜ 1) x = x := by
  refine TensorProduct.induction_on x ?_ ?_ ?_ <;> simp +contextual

protected theorem mul_one (x : A ⊗[R] B) : mul x (1 ⊗ₜ 1) = x := by
  refine TensorProduct.induction_on x ?_ ?_ ?_ <;> simp +contextual

instance instNonAssocSemiring : NonAssocSemiring (A ⊗[R] B) where
  one_mul := Algebra.TensorProduct.one_mul
  mul_one := Algebra.TensorProduct.mul_one
  toNonUnitalNonAssocSemiring := instNonUnitalNonAssocSemiring
  __ := instAddCommMonoidWithOne

end NonAssocSemiring

section NonUnitalSemiring
variable [CommSemiring R]
variable [NonUnitalSemiring A] [Module R A] [SMulCommClass R A A] [IsScalarTower R A A]
variable [NonUnitalSemiring B] [Module R B] [SMulCommClass R B B] [IsScalarTower R B B]

unseal mul in
protected theorem mul_assoc (x y z : A ⊗[R] B) : mul (mul x y) z = mul x (mul y z) := by
  -- restate as an equality of morphisms so that we can use `ext`
  suffices LinearMap.llcomp R _ _ _ mul ∘ₗ mul =
      (LinearMap.llcomp R _ _ _ LinearMap.lflip.toLinearMap <|
        LinearMap.llcomp R _ _ _ mul.flip ∘ₗ mul).flip by
    exact DFunLike.congr_fun (DFunLike.congr_fun (DFunLike.congr_fun this x) y) z
  ext xa xb ya yb za zb
  exact congr_arg₂ (· ⊗ₜ ·) (mul_assoc xa ya za) (mul_assoc xb yb zb)

instance instNonUnitalSemiring : NonUnitalSemiring (A ⊗[R] B) where
  mul_assoc := Algebra.TensorProduct.mul_assoc

end NonUnitalSemiring

section Semiring
variable [CommSemiring R]
variable [Semiring A] [Algebra R A]
variable [Semiring B] [Algebra R B]
variable [Semiring C] [Algebra R C]

instance instSemiring : Semiring (A ⊗[R] B) where
  left_distrib a b c := by simp [HMul.hMul, Mul.mul]
  right_distrib a b c := by simp [HMul.hMul, Mul.mul]
  zero_mul a := by simp [HMul.hMul, Mul.mul]
  mul_zero a := by simp [HMul.hMul, Mul.mul]
  mul_assoc := Algebra.TensorProduct.mul_assoc
  one_mul := Algebra.TensorProduct.one_mul
  mul_one := Algebra.TensorProduct.mul_one
  natCast_zero := AddMonoidWithOne.natCast_zero
  natCast_succ := AddMonoidWithOne.natCast_succ

@[simp]
theorem tmul_pow (a : A) (b : B) (k : ℕ) : a ⊗ₜ[R] b ^ k = (a ^ k) ⊗ₜ[R] (b ^ k) := by
  induction k with
  | zero => simp [one_def]
  | succ k ih => simp [pow_succ, ih]

/-- The ring morphism `A →+* A ⊗[R] B` sending `a` to `a ⊗ₜ 1`. -/
@[simps]
def includeLeftRingHom : A →+* A ⊗[R] B where
  toFun a := a ⊗ₜ 1
  map_zero' := by simp
  map_add' := by simp [add_tmul]
  map_one' := rfl
  map_mul' := by simp

variable [CommSemiring S] [Algebra S A]

instance leftAlgebra [SMulCommClass R S A] : Algebra S (A ⊗[R] B) :=
  { commutes' := fun r x => by
      dsimp only [RingHom.toFun_eq_coe, RingHom.comp_apply, includeLeftRingHom_apply]
      rw [algebraMap_eq_smul_one, ← smul_tmul', ← one_def, mul_smul_comm, smul_mul_assoc, mul_one,
        one_mul]
    smul_def' := fun r x => by
      dsimp only [RingHom.toFun_eq_coe, RingHom.comp_apply, includeLeftRingHom_apply]
      rw [algebraMap_eq_smul_one, ← smul_tmul', smul_mul_assoc, ← one_def, one_mul]
    algebraMap := TensorProduct.includeLeftRingHom.comp (algebraMap S A) }

lemma algebraMap_def [SMulCommClass R S A] :
    algebraMap S (A ⊗[R] B) = includeLeftRingHom.comp (algebraMap S A) := rfl

example : (Semiring.toNatAlgebra : Algebra ℕ (ℕ ⊗[ℕ] B)) = leftAlgebra := rfl

-- This is for the `undergrad.yaml` list.
/-- The tensor product of two `R`-algebras is an `R`-algebra. -/
instance instAlgebra : Algebra R (A ⊗[R] B) :=
  inferInstance

@[simp]
theorem algebraMap_apply [SMulCommClass R S A] (r : S) :
    algebraMap S (A ⊗[R] B) r = (algebraMap S A) r ⊗ₜ 1 :=
  rfl

theorem algebraMap_apply' (r : R) :
    algebraMap R (A ⊗[R] B) r = 1 ⊗ₜ algebraMap R B r := by
  rw [algebraMap_apply, Algebra.algebraMap_eq_smul_one, Algebra.algebraMap_eq_smul_one, smul_tmul]

/-- The `R`-algebra morphism `A →ₐ[R] A ⊗[R] B` sending `a` to `a ⊗ₜ 1`. -/
def includeLeft [SMulCommClass R S A] : A →ₐ[S] A ⊗[R] B :=
  { includeLeftRingHom with commutes' := by simp }

@[simp]
theorem includeLeft_apply [SMulCommClass R S A] (a : A) :
    (includeLeft : A →ₐ[S] A ⊗[R] B) a = a ⊗ₜ 1 :=
  rfl

/-- The algebra morphism `B →ₐ[R] A ⊗[R] B` sending `b` to `1 ⊗ₜ b`. -/
def includeRight : B →ₐ[R] A ⊗[R] B where
  toFun b := 1 ⊗ₜ b
  map_zero' := by simp
  map_add' := by simp [tmul_add]
  map_one' := rfl
  map_mul' := by simp
  commutes' r := by simp only [algebraMap_apply']

@[simp]
theorem includeRight_apply (b : B) : (includeRight : B →ₐ[R] A ⊗[R] B) b = 1 ⊗ₜ b :=
  rfl

theorem includeLeftRingHom_comp_algebraMap :
    (includeLeftRingHom.comp (algebraMap R A) : R →+* A ⊗[R] B) =
      includeRight.toRingHom.comp (algebraMap R B) := by
  ext
  simp

section ext
variable [Algebra R S] [Algebra S C] [IsScalarTower R S A] [IsScalarTower R S C]

/-- A version of `TensorProduct.ext` for `AlgHom`.

Using this as the `@[ext]` lemma instead of `Algebra.TensorProduct.ext'` allows `ext` to apply
lemmas specific to `A →ₐ[S] _` and `B →ₐ[R] _`; notably this allows recursion into nested tensor
products of algebras.

See note [partially-applied ext lemmas]. -/
@[ext high]
theorem ext ⦃f g : (A ⊗[R] B) →ₐ[S] C⦄
    (ha : f.comp includeLeft = g.comp includeLeft)
    (hb : (f.restrictScalars R).comp includeRight = (g.restrictScalars R).comp includeRight) :
    f = g := by
  apply AlgHom.toLinearMap_injective
  ext a b
  have := congr_arg₂ HMul.hMul (AlgHom.congr_fun ha a) (AlgHom.congr_fun hb b)
  dsimp at *
  rwa [← map_mul, ← map_mul, tmul_mul_tmul, one_mul, mul_one] at this

theorem ext' {g h : A ⊗[R] B →ₐ[S] C} (H : ∀ a b, g (a ⊗ₜ b) = h (a ⊗ₜ b)) : g = h :=
  ext (AlgHom.ext fun _ => H _ _) (AlgHom.ext fun _ => H _ _)

end ext

end Semiring

section AddCommGroupWithOne
variable [CommSemiring R]
variable [AddCommGroupWithOne A] [Module R A]
variable [AddCommMonoidWithOne B] [Module R B]

instance instAddCommGroupWithOne : AddCommGroupWithOne (A ⊗[R] B) where
  toAddCommGroup := TensorProduct.addCommGroup
  __ := instAddCommMonoidWithOne
  intCast z := z ⊗ₜ (1 : B)
  intCast_ofNat n := by simp [natCast_def]
  intCast_negSucc n := by simp [natCast_def, add_tmul, neg_tmul, one_def]

theorem intCast_def (z : ℤ) : (z : A ⊗[R] B) = (z : A) ⊗ₜ (1 : B) := rfl

end AddCommGroupWithOne

section NonUnitalNonAssocRing
variable [CommSemiring R]
variable [NonUnitalNonAssocRing A] [Module R A] [SMulCommClass R A A] [IsScalarTower R A A]
variable [NonUnitalNonAssocSemiring B] [Module R B] [SMulCommClass R B B] [IsScalarTower R B B]

instance instNonUnitalNonAssocRing : NonUnitalNonAssocRing (A ⊗[R] B) where
  toAddCommGroup := TensorProduct.addCommGroup
  __ := instNonUnitalNonAssocSemiring

end NonUnitalNonAssocRing

section NonAssocRing
variable [CommSemiring R]
variable [NonAssocRing A] [Module R A] [SMulCommClass R A A] [IsScalarTower R A A]
variable [NonAssocSemiring B] [Module R B] [SMulCommClass R B B] [IsScalarTower R B B]

instance instNonAssocRing : NonAssocRing (A ⊗[R] B) where
  toAddCommGroup := TensorProduct.addCommGroup
  __ := instNonAssocSemiring
  __ := instAddCommGroupWithOne

end NonAssocRing

section NonUnitalRing
variable [CommSemiring R]
variable [NonUnitalRing A] [Module R A] [SMulCommClass R A A] [IsScalarTower R A A]
variable [NonUnitalSemiring B] [Module R B] [SMulCommClass R B B] [IsScalarTower R B B]

instance instNonUnitalRing : NonUnitalRing (A ⊗[R] B) where
  toAddCommGroup := TensorProduct.addCommGroup
  __ := instNonUnitalSemiring

end NonUnitalRing

section CommSemiring
variable [CommSemiring R]
variable [CommSemiring A] [Algebra R A]
variable [CommSemiring B] [Algebra R B]

instance instCommSemiring : CommSemiring (A ⊗[R] B) where
  toSemiring := inferInstance
  mul_comm x y := by
    refine TensorProduct.induction_on x ?_ ?_ ?_
    · simp
    · intro a₁ b₁
      refine TensorProduct.induction_on y ?_ ?_ ?_
      · simp
      · intro a₂ b₂
        simp [mul_comm]
      · intro a₂ b₂ ha hb
        simp [mul_add, add_mul, ha, hb]
    · intro x₁ x₂ h₁ h₂
      simp [mul_add, add_mul, h₁, h₂]

end CommSemiring

section Ring
variable [CommSemiring R]
variable [Ring A] [Algebra R A]
variable [Semiring B] [Algebra R B]

instance instRing : Ring (A ⊗[R] B) where
  toSemiring := instSemiring
  __ := TensorProduct.addCommGroup
  __ := instNonAssocRing

theorem intCast_def' {B} [Ring B] [Algebra R B] (z : ℤ) : (z : A ⊗[R] B) = (1 : A) ⊗ₜ (z : B) := by
  rw [intCast_def, ← zsmul_one, smul_tmul, zsmul_one]

-- verify there are no diamonds
example : (instRing : Ring (A ⊗[R] B)).toAddCommGroup = addCommGroup := by
  with_reducible_and_instances rfl
-- fails at `with_reducible_and_instances rfl` https://github.com/leanprover-community/mathlib4/issues/10906
example : (Ring.toIntAlgebra _ : Algebra ℤ (ℤ ⊗[ℤ] A)) = leftAlgebra := rfl

end Ring

section CommRing
variable [CommSemiring R]
variable [CommRing A] [Algebra R A]
variable [CommSemiring B] [Algebra R B]

instance instCommRing : CommRing (A ⊗[R] B) :=
  { toRing := inferInstance
    mul_comm := mul_comm }

end CommRing

section RightAlgebra

variable [CommSemiring R]
variable [Semiring A] [Algebra R A]
variable [CommSemiring B] [Algebra R B]

/-- `S ⊗[R] T` has a `T`-algebra structure. This is not a global instance or else the action of
`S` on `S ⊗[R] S` would be ambiguous. -/
abbrev rightAlgebra : Algebra B (A ⊗[R] B) where
  smul b ab := TensorProduct.comm _ _ _ (b • (TensorProduct.comm _ _ _ ab))
  algebraMap := Algebra.TensorProduct.includeRight.toRingHom
  commutes' b ab := by
    induction ab with
    | zero => simp only [AlgHom.toRingHom_eq_coe, RingHom.coe_coe,
      Algebra.TensorProduct.includeRight_apply, mul_zero, zero_mul]
    | tmul x y =>
        simp only [AlgHom.toRingHom_eq_coe, RingHom.coe_coe,
          Algebra.TensorProduct.includeRight_apply, Algebra.TensorProduct.tmul_mul_tmul, one_mul,
          mul_one, mul_comm]
    | add x y _ _ =>
        simp_all only [AlgHom.toRingHom_eq_coe, RingHom.coe_coe,
          Algebra.TensorProduct.includeRight_apply, mul_add, add_mul]
  smul_def' b ab := by
    induction ab with
    | zero =>
        change (TensorProduct.comm R B A) _ = _
        simp only [map_zero, smul_zero, AlgHom.toRingHom_eq_coe, RingHom.coe_coe,
          includeRight_apply, mul_zero]
    | tmul a b =>
        change (TensorProduct.comm R B A) _ = _
        simp only [smul_def, AlgHom.toRingHom_eq_coe, RingHom.coe_coe,
          Algebra.TensorProduct.includeRight_apply,
          algebraMap_apply, id.map_eq_id, RingHom.id_apply, comm_tmul,
          tmul_mul_tmul]
    | add x y hx hy =>
        change (TensorProduct.comm R B A) _ = _ at ⊢ hx hy
        simp only [map_add, smul_add, mul_add, ← hx, ← hy]

attribute [local instance] TensorProduct.rightAlgebra

<<<<<<< HEAD
@[simp] lemma rightAlgebra.algebraMap_apply (b : B) : algebraMap B (A ⊗[R] B) b = 1 ⊗ₜ b := rfl
=======
lemma algebraMap_eq_includeRight :
    letI := rightAlgebra (R := R) (A := A) (B := B)
    algebraMap B (A ⊗[R] B) = includeRight (R := R) (A := A) (B := B) := rfl
>>>>>>> 88c48040

instance right_isScalarTower : IsScalarTower R B (A ⊗[R] B) :=
  IsScalarTower.of_algebraMap_eq fun r => (Algebra.TensorProduct.includeRight.commutes r).symm

lemma right_algebraMap_apply (b : B) : algebraMap B (A ⊗[R] B) b = 1 ⊗ₜ b := rfl

instance : SMulCommClass A B (A ⊗[R] B) where
  smul_comm a b x := x.induction_on (by simp)
    (fun _ _ ↦ by simp [Algebra.smul_def, right_algebraMap_apply, smul_tmul'])
    fun _ _ h₁ h₂ ↦ by simpa using congr($h₁ + $h₂)

instance : SMulCommClass B A (A ⊗[R] B) := .symm ..

end RightAlgebra

/-- Verify that typeclass search finds the ring structure on `A ⊗[ℤ] B`
when `A` and `B` are merely rings, by treating both as `ℤ`-algebras.
-/
example [Ring A] [Ring B] : Ring (A ⊗[ℤ] B) := by infer_instance

/-- Verify that typeclass search finds the CommRing structure on `A ⊗[ℤ] B`
when `A` and `B` are merely `CommRing`s, by treating both as `ℤ`-algebras.
-/
example [CommRing A] [CommRing B] : CommRing (A ⊗[ℤ] B) := by infer_instance

variable (R A B) in
lemma closure_range_union_range_eq_top [CommRing R] [Ring A] [Ring B]
    [Algebra R A] [Algebra R B] :
    Subring.closure (Set.range (Algebra.TensorProduct.includeLeft : A →ₐ[R] A ⊗[R] B) ∪
      Set.range Algebra.TensorProduct.includeRight) = ⊤ := by
  rw [← top_le_iff]
  rintro x -
  induction x with
  | zero => exact zero_mem _
  | tmul x y =>
    convert_to (Algebra.TensorProduct.includeLeftRingHom (R := R) x) *
      (Algebra.TensorProduct.includeRight y) ∈ _
    · simp
    · exact mul_mem (Subring.subset_closure (.inl ⟨x, rfl⟩))
        (Subring.subset_closure (.inr ⟨_, rfl⟩))
  | add x y _ _ => exact add_mem ‹_› ‹_›

variable [CommSemiring R] [CommSemiring S] [Algebra R S]

/-- If `M` is a `B`-module that is also an `A`-module, the canonical map
`M →ₗ[A] B ⊗[A] M` is injective. -/
lemma mk_one_injective_of_isScalarTower (M : Type*) [AddCommMonoid M]
    [Module R M] [Module S M] [IsScalarTower R S M] :
    Function.Injective (TensorProduct.mk R S M 1) := by
  apply Function.RightInverse.injective (g := LinearMap.liftBaseChange S LinearMap.id)
  intro m
  simp

end TensorProduct

end Algebra

lemma Algebra.baseChange_lmul {R B : Type*} [CommSemiring R] [Semiring B] [Algebra R B]
    {A : Type*} [CommSemiring A] [Algebra R A] (f : B) :
    (Algebra.lmul R B f).baseChange A = Algebra.lmul A (A ⊗[R] B) (1 ⊗ₜ f) := by
  ext i
  simp

namespace TensorProduct.Algebra

variable {R A B M : Type*}
variable [CommSemiring R] [AddCommMonoid M] [Module R M]
variable [Semiring A] [Semiring B] [Module A M] [Module B M]
variable [Algebra R A] [Algebra R B]
variable [IsScalarTower R A M] [IsScalarTower R B M]

/-- An auxiliary definition, used for constructing the `Module (A ⊗[R] B) M` in
`TensorProduct.Algebra.module` below. -/
def moduleAux : A ⊗[R] B →ₗ[R] M →ₗ[R] M :=
  TensorProduct.lift
    { toFun := fun a => a • (Algebra.lsmul R R M : B →ₐ[R] Module.End R M).toLinearMap
      map_add' := fun r t => by
        ext
        simp only [add_smul, LinearMap.add_apply]
      map_smul' := fun n r => by
        ext
        simp only [RingHom.id_apply, LinearMap.smul_apply, smul_assoc] }

theorem moduleAux_apply (a : A) (b : B) (m : M) : moduleAux (a ⊗ₜ[R] b) m = a • b • m :=
  rfl

variable [SMulCommClass A B M]

/-- If `M` is a representation of two different `R`-algebras `A` and `B` whose actions commute,
then it is a representation the `R`-algebra `A ⊗[R] B`.

An important example arises from a semiring `S`; allowing `S` to act on itself via left and right
multiplication, the roles of `R`, `A`, `B`, `M` are played by `ℕ`, `S`, `Sᵐᵒᵖ`, `S`. This example
is important because a submodule of `S` as a `Module` over `S ⊗[ℕ] Sᵐᵒᵖ` is a two-sided ideal.

NB: This is not an instance because in the case `B = A` and `M = A ⊗[R] A` we would have a diamond
of `smul` actions. Furthermore, this would not be a mere definitional diamond but a true
mathematical diamond in which `A ⊗[R] A` had two distinct scalar actions on itself: one from its
multiplication, and one from this would-be instance. Arguably we could live with this but in any
case the real fix is to address the ambiguity in notation, probably along the lines outlined here:
https://leanprover.zulipchat.com/#narrow/stream/144837-PR-reviews/topic/.234773.20base.20change/near/240929258
-/
protected def module : Module (A ⊗[R] B) M where
  smul x m := moduleAux x m
  zero_smul m := by simp only [(· • ·), map_zero, LinearMap.zero_apply]
  smul_zero x := by simp only [(· • ·), map_zero]
  smul_add x m₁ m₂ := by simp only [(· • ·), map_add]
  add_smul x y m := by simp only [(· • ·), map_add, LinearMap.add_apply]
  one_smul m := by
    -- Porting note: was one `simp only`, not two
    simp only [(· • ·), Algebra.TensorProduct.one_def]
    simp only [moduleAux_apply, one_smul]
  mul_smul x y m := by
    refine TensorProduct.induction_on x ?_ ?_ ?_ <;> refine TensorProduct.induction_on y ?_ ?_ ?_
    · simp only [(· • ·), mul_zero, map_zero, LinearMap.zero_apply]
    · intro a b
      simp only [(· • ·), zero_mul, map_zero, LinearMap.zero_apply]
    · intro z w _ _
      simp only [(· • ·), zero_mul, map_zero, LinearMap.zero_apply]
    · intro a b
      simp only [(· • ·), mul_zero, map_zero, LinearMap.zero_apply]
    · intro a₁ b₁ a₂ b₂
      -- Porting note: was one `simp only`, not two
      simp only [(· • ·), Algebra.TensorProduct.tmul_mul_tmul]
      simp only [moduleAux_apply, mul_smul, smul_comm a₁ b₂]
    · intro z w hz hw a b
      -- Porting note: was one `simp only`, but random stuff doesn't work
      simp only [(· • ·)] at hz hw ⊢
      simp only [moduleAux_apply, mul_add, map_add,
        LinearMap.add_apply, moduleAux_apply, hz, hw]
    · intro z w _ _
      simp only [(· • ·), mul_zero, map_zero, LinearMap.zero_apply]
    · intro a b z w hz hw
      simp only [(· • ·)] at hz hw ⊢
      simp only [map_add, add_mul, LinearMap.add_apply, hz, hw]
    · intro u v _ _ z w hz hw
      simp only [(· • ·)] at hz hw ⊢
      simp only [add_mul, map_add, LinearMap.add_apply, hz, hw, add_add_add_comm]

attribute [local instance] TensorProduct.Algebra.module

theorem smul_def (a : A) (b : B) (m : M) : a ⊗ₜ[R] b • m = a • b • m :=
  rfl

section Lemmas

theorem linearMap_comp_mul' :
    Algebra.linearMap R (A ⊗[R] B) ∘ₗ LinearMap.mul' R R =
      map (Algebra.linearMap R A) (Algebra.linearMap R B) := by
  ext
  simp only [AlgebraTensorModule.curry_apply, curry_apply, LinearMap.coe_restrictScalars, map_tmul,
    Algebra.linearMap_apply, map_one, LinearMap.coe_comp, Function.comp_apply,
    LinearMap.mul'_apply, mul_one, Algebra.TensorProduct.one_def]

end Lemmas

end TensorProduct.Algebra

open LinearMap in
lemma Submodule.map_range_rTensor_subtype_lid {R Q} [CommSemiring R] [AddCommMonoid Q]
    [Module R Q] {I : Submodule R R} :
    (range <| rTensor Q I.subtype).map (TensorProduct.lid R Q : R ⊗[R] Q →ₗ[R] Q) = I • ⊤ := by
  rw [← map_top, ← Submodule.map_comp, map_top]
  refine le_antisymm ?_ fun q h ↦ Submodule.smul_induction_on h
    (fun r hr q _ ↦ ⟨⟨r, hr⟩ ⊗ₜ q, by simp⟩) (by simp +contextual [add_mem])
  rintro _ ⟨t, rfl⟩
  exact t.induction_on (by simp) (by simp +contextual [Submodule.smul_mem_smul])
    (by simp +contextual [add_mem])

section

variable {R M S T : Type*} [CommSemiring R] [AddCommMonoid M] [Module R M]
  [Semiring S] [Algebra R S] [Ring T] [Algebra R T]

variable (R S M) in
theorem TensorProduct.mk_surjective (h : Function.Surjective (algebraMap R S)) :
    Function.Surjective (TensorProduct.mk R S M 1) := by
  rw [← LinearMap.range_eq_top, ← top_le_iff, ← span_tmul_eq_top, Submodule.span_le]
  rintro _ ⟨x, y, rfl⟩
  obtain ⟨x, rfl⟩ := h x
  rw [Algebra.algebraMap_eq_smul_one, smul_tmul]
  exact ⟨x • y, rfl⟩

variable (S) in
lemma TensorProduct.flip_mk_surjective (h : Function.Surjective (algebraMap R T)) :
    Function.Surjective ((TensorProduct.mk R S T).flip 1) := by
  rw [← LinearMap.range_eq_top, ← top_le_iff, ← span_tmul_eq_top, Submodule.span_le]
  rintro _ ⟨s, t, rfl⟩
  obtain ⟨r, rfl⟩ := h t
  rw [Algebra.algebraMap_eq_smul_one, ← smul_tmul]
  exact ⟨r • s, rfl⟩

variable (T) in
lemma Algebra.TensorProduct.includeRight_surjective (h : Function.Surjective (algebraMap R S)) :
    Function.Surjective (includeRight : T →ₐ[R] S ⊗[R] T) :=
  TensorProduct.mk_surjective _ _ _ h

lemma Algebra.TensorProduct.includeLeft_surjective
    (S A : Type*) [CommSemiring S] [Semiring A] [Algebra S A] [Algebra R A]
    [SMulCommClass R S A] (h : Function.Surjective (algebraMap R T)) :
    Function.Surjective (includeLeft : A →ₐ[S] A ⊗[R] T) :=
  TensorProduct.flip_mk_surjective _ h

end

variable {R A B : Type*} [CommSemiring R] [NonUnitalNonAssocSemiring A]
  [NonUnitalNonAssocSemiring B] [Module R A] [Module R B] [SMulCommClass R A A]
  [SMulCommClass R B B] [IsScalarTower R A A] [IsScalarTower R B B]

@[simp]
theorem TensorProduct.Algebra.mul'_comp_tensorTensorTensorComm :
    LinearMap.mul' R (A ⊗[R] B) ∘ₗ tensorTensorTensorComm R A A B B =
      map (LinearMap.mul' R A) (LinearMap.mul' R B) := by
  ext
  simp

lemma LinearMap.mul'_tensor :
    mul' R (A ⊗[R] B) = map (mul' R A) (mul' R B) ∘ₗ tensorTensorTensorComm R A B A B :=
  ext_fourfold' <| by simp

lemma LinearMap.mulLeft_tmul (a : A) (b : B) :
    mulLeft R (a ⊗ₜ[R] b) = map (mulLeft R a) (mulLeft R b) := by
  ext; simp

lemma LinearMap.mulRight_tmul (a : A) (b : B) :
    mulRight R (a ⊗ₜ[R] b) = map (mulRight R a) (mulRight R b) := by
  ext; simp

namespace TensorProduct
variable [StarRing R] [StarRing A] [StarRing B] [StarModule R A] [StarModule R B]

noncomputable instance : StarMul (A ⊗[R] B) where
  star_mul x y :=
    x.induction_on (by simp) (fun _ _ ↦
      y.induction_on (by simp)
        fun _ _ ↦ by simp
      fun _ _ h₁ h₂ ↦ by simp [add_mul, mul_add, h₁, h₂])
    fun _ _ h₁ h₂ ↦ by simp [add_mul, mul_add, h₁, h₂]

noncomputable instance : StarRing (A ⊗[R] B) where
  star_add := by simp

end TensorProduct<|MERGE_RESOLUTION|>--- conflicted
+++ resolved
@@ -28,13 +28,7 @@
 
 -/
 
-<<<<<<< HEAD
-set_option linter.style.longFile 1700
-
-assert_not_exists Equiv.Perm.cycleType
-=======
 @[expose] public section
->>>>>>> 88c48040
 
 assert_not_exists Equiv.Perm.cycleType
 
@@ -505,7 +499,7 @@
         change (TensorProduct.comm R B A) _ = _
         simp only [smul_def, AlgHom.toRingHom_eq_coe, RingHom.coe_coe,
           Algebra.TensorProduct.includeRight_apply,
-          algebraMap_apply, id.map_eq_id, RingHom.id_apply, comm_tmul,
+          algebraMap_apply, Algebra.algebraMap_self, RingHom.id_apply, comm_tmul,
           tmul_mul_tmul]
     | add x y hx hy =>
         change (TensorProduct.comm R B A) _ = _ at ⊢ hx hy
@@ -513,13 +507,9 @@
 
 attribute [local instance] TensorProduct.rightAlgebra
 
-<<<<<<< HEAD
-@[simp] lemma rightAlgebra.algebraMap_apply (b : B) : algebraMap B (A ⊗[R] B) b = 1 ⊗ₜ b := rfl
-=======
 lemma algebraMap_eq_includeRight :
     letI := rightAlgebra (R := R) (A := A) (B := B)
     algebraMap B (A ⊗[R] B) = includeRight (R := R) (A := A) (B := B) := rfl
->>>>>>> 88c48040
 
 instance right_isScalarTower : IsScalarTower R B (A ⊗[R] B) :=
   IsScalarTower.of_algebraMap_eq fun r => (Algebra.TensorProduct.includeRight.commutes r).symm
