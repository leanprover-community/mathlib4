/-
Copyright (c) 2025 Christian Merten. All rights reserved.
Released under Apache 2.0 license as described in the file LICENSE.
Authors: Christian Merten, Antoine Chambert-Loir
-/
module

public import Mathlib.LinearAlgebra.TensorProduct.Pi
public import Mathlib.LinearAlgebra.TensorProduct.Prod
public import Mathlib.RingTheory.Localization.BaseChange

/-!
# Base change properties

This file proves that several constructions in linear algebra
commute with base change, as expressed by `IsBaseChange`.

* `IsBaseChange.prodMap`, `IsBaseChange.pi`: binary and finite products.

In particular, localization of modules commutes with binary and finite products.

* `IsBaseChange.directSum`: base change for direct sums

* Homomorphism modules

-/

@[expose] public section

variable {R S : Type*} [CommSemiring R] [CommSemiring S] [Algebra R S]

namespace IsBaseChange

open TensorProduct

/-- Base change commutes with binary products. -/
lemma prodMap {M N M' N' : Type*}
    [AddCommMonoid M] [AddCommMonoid N] [Module R M] [Module R N]
    [AddCommMonoid M'] [AddCommMonoid N'] [Module R M'] [Module R N']
    [Module S M'] [Module S N'] [IsScalarTower R S M'] [IsScalarTower R S N']
    (f : M →ₗ[R] M') (g : N →ₗ[R] N') (hf : IsBaseChange S f) (hg : IsBaseChange S g) :
    IsBaseChange S (f.prodMap g) := by
  apply of_equiv (prodRight R _ S M N ≪≫ₗ hf.equiv.prodCongr hg.equiv)
  intro p
  simp [equiv_tmul]

/-- Base change commutes with finite products. -/
lemma pi {ι : Type*} [Finite ι]
    {M M' : ι → Type*} [∀ i, AddCommMonoid (M i)] [∀ i, AddCommMonoid (M' i)]
    [∀ i, Module R (M i)] [∀ i, Module R (M' i)] [∀ i, Module S (M' i)]
    [∀ i, IsScalarTower R S (M' i)]
    (f : ∀ i, M i →ₗ[R] M' i) (hf : ∀ i, IsBaseChange S (f i)) :
    IsBaseChange S (.pi fun i ↦ f i ∘ₗ .proj i) := by
  classical
  cases nonempty_fintype ι
  apply of_equiv <| piRight R S _ M ≪≫ₗ .piCongrRight fun i ↦ (hf i).equiv
  intro x
  ext i
  simp [equiv_tmul]

theorem finitePow (ι : Type*) [Finite ι]
    {M M' : Type*} [AddCommMonoid M] [AddCommMonoid M']
    [Module R M] [Module R M'] [Module S M'] [IsScalarTower R S M']
    {f : M →ₗ[R] M'} (hf : IsBaseChange S f) :
    IsBaseChange S (f.compLeft ι) :=
  IsBaseChange.pi (f := fun _ ↦ f) (fun _ ↦ hf)

end IsBaseChange

namespace IsLocalizedModule

variable (S : Submonoid R)

attribute [local instance] IsLocalizedModule.isScalarTower_module

/-- Localization of modules commutes with binary products. -/
instance prodMap {M N M' N' : Type*}
    [AddCommMonoid M] [AddCommMonoid N] [Module R M] [Module R N]
    [AddCommMonoid M'] [AddCommMonoid N'] [Module R M'] [Module R N']
    (f : M →ₗ[R] M') (g : N →ₗ[R] N')
    [IsLocalizedModule S f] [IsLocalizedModule S g] :
    IsLocalizedModule S (f.prodMap g) := by
  letI : Module (Localization S) M' := IsLocalizedModule.module S f
  letI : Module (Localization S) N' := IsLocalizedModule.module S g
  rw [isLocalizedModule_iff_isBaseChange S (Localization S)]
  apply IsBaseChange.prodMap
  · rw [← isLocalizedModule_iff_isBaseChange S]
    infer_instance
  · rw [← isLocalizedModule_iff_isBaseChange S]
    infer_instance

/-- Localization of modules commutes with finite products. -/
instance pi {ι : Type*} [Finite ι]
    {M M' : ι → Type*} [∀ i, AddCommMonoid (M i)] [∀ i, AddCommMonoid (M' i)]
    [∀ i, Module R (M i)] [∀ i, Module R (M' i)]
    (f : ∀ i, M i →ₗ[R] M' i) [∀ i, IsLocalizedModule S (f i)] :
    IsLocalizedModule S (.pi fun i ↦ f i ∘ₗ .proj i) := by
  letI (i : ι) : Module (Localization S) (M' i) := IsLocalizedModule.module S (f i)
  rw [isLocalizedModule_iff_isBaseChange S (Localization S)]
  apply IsBaseChange.pi
  intro i
  rw [← isLocalizedModule_iff_isBaseChange S]
  infer_instance

end IsLocalizedModule

namespace IsBaseChange

section DirectSum

open TensorProduct LinearMap DirectSum

<<<<<<< HEAD
variable {ι : Type*} [DecidableEq ι]
=======
variable {ι : Type*}
>>>>>>> d33ff7cb
    {N : ι → Type*} [(i : ι) → AddCommMonoid (N i)] [(i : ι) → Module R (N i)]
    {P : ι → Type*} [∀ i, AddCommMonoid (P i)] [∀ i, Module R (P i)]
    [∀ i, Module S (P i)] [∀ i, IsScalarTower R S (P i)]
    {ε : (i : ι) → N i →ₗ[R] P i}

/-- Base change for direct sums. -/
theorem directSum (ibc : ∀ i, IsBaseChange S (ε i)) :
    IsBaseChange S (lmap ε) := by
<<<<<<< HEAD
=======
  classical
>>>>>>> d33ff7cb
  apply of_equiv <| directSumRight' R S S N ≪≫ₗ congr_linearEquiv fun i ↦ (ibc i).equiv
  intros; ext
  simp [coe_directSumRight', coe_congr_linearEquiv, equiv_tmul]

variable (ι)
    {M M' : Type*} [AddCommMonoid M] [AddCommMonoid M']
    [Module R M] [Module R M'] [Module S M'] [IsScalarTower R S M']
    {ε : M →ₗ[R] M'}

/-- Base change for direct sums of a constant module. -/
theorem directSumPow (ibc : IsBaseChange S ε) :
    IsBaseChange S (lmap fun _ : ι ↦ ε) :=
  directSum (fun _ : ι ↦ ibc)

theorem finsuppPow (ibc : IsBaseChange S ε) :
    IsBaseChange S (Finsupp.mapRange.linearMap (α := ι) ε) := by
<<<<<<< HEAD
=======
  classical
>>>>>>> d33ff7cb
  apply of_equiv <|
    LinearEquiv.baseChange R S _ _ (finsuppLEquivDirectSum ..) ≪≫ₗ
      (directSum (fun _ ↦ ibc)).equiv ≪≫ₗ (finsuppLEquivDirectSum ..).symm
  intro x
<<<<<<< HEAD
  -- WTF
  ext i
  simp [LinearEquiv.baseChange, finsuppLEquivDirectSum, finsuppLequivDFinsupp, IsBaseChange.equiv]
  rfl
=======
  rw [LinearEquiv.trans_apply, Finsupp.mapRange.linearMap_apply,
    LinearEquiv.symm_apply_eq]
  ext
  simp [LinearEquiv.baseChange_tmul, IsBaseChange.equiv_tmul, lmap_finsuppLEquivDirectSum_eq]
>>>>>>> d33ff7cb

end DirectSum

end IsBaseChange<|MERGE_RESOLUTION|>--- conflicted
+++ resolved
@@ -110,11 +110,7 @@
 
 open TensorProduct LinearMap DirectSum
 
-<<<<<<< HEAD
-variable {ι : Type*} [DecidableEq ι]
-=======
 variable {ι : Type*}
->>>>>>> d33ff7cb
     {N : ι → Type*} [(i : ι) → AddCommMonoid (N i)] [(i : ι) → Module R (N i)]
     {P : ι → Type*} [∀ i, AddCommMonoid (P i)] [∀ i, Module R (P i)]
     [∀ i, Module S (P i)] [∀ i, IsScalarTower R S (P i)]
@@ -123,10 +119,7 @@
 /-- Base change for direct sums. -/
 theorem directSum (ibc : ∀ i, IsBaseChange S (ε i)) :
     IsBaseChange S (lmap ε) := by
-<<<<<<< HEAD
-=======
   classical
->>>>>>> d33ff7cb
   apply of_equiv <| directSumRight' R S S N ≪≫ₗ congr_linearEquiv fun i ↦ (ibc i).equiv
   intros; ext
   simp [coe_directSumRight', coe_congr_linearEquiv, equiv_tmul]
@@ -143,25 +136,15 @@
 
 theorem finsuppPow (ibc : IsBaseChange S ε) :
     IsBaseChange S (Finsupp.mapRange.linearMap (α := ι) ε) := by
-<<<<<<< HEAD
-=======
   classical
->>>>>>> d33ff7cb
   apply of_equiv <|
     LinearEquiv.baseChange R S _ _ (finsuppLEquivDirectSum ..) ≪≫ₗ
       (directSum (fun _ ↦ ibc)).equiv ≪≫ₗ (finsuppLEquivDirectSum ..).symm
   intro x
-<<<<<<< HEAD
-  -- WTF
-  ext i
-  simp [LinearEquiv.baseChange, finsuppLEquivDirectSum, finsuppLequivDFinsupp, IsBaseChange.equiv]
-  rfl
-=======
   rw [LinearEquiv.trans_apply, Finsupp.mapRange.linearMap_apply,
     LinearEquiv.symm_apply_eq]
   ext
   simp [LinearEquiv.baseChange_tmul, IsBaseChange.equiv_tmul, lmap_finsuppLEquivDirectSum_eq]
->>>>>>> d33ff7cb
 
 end DirectSum
 
