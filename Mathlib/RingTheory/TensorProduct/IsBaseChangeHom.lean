/-
Copyright (c) 2025 Antoine Chambert-Loir. All rights reserved.
Released under Apache 2.0 license as described in the file LICENSE.
Authors: Antoine Chambert-Loir
-/
module

public import Mathlib.LinearAlgebra.TensorProduct.Pi
public import Mathlib.LinearAlgebra.TensorProduct.Prod
public import Mathlib.RingTheory.Localization.BaseChange
public import Mathlib.LinearAlgebra.FreeModule.Finite.Basic
public import Mathlib.RingTheory.TensorProduct.IsBaseChangePi

/-! # Base change properties for modules of linear maps

* `IsBaseChange.linearMapRight`:
  If `M` is finite free and `P` is a base change of `N` to `S`,
  then `M →ₗ[R] P` is a base change of `M →ₗ[R] N` to `S`.

* `IsBaseChange.linearMapLeftRight`:
  If `M` is finite free and `P` is a base change of `M` to `S`,
  if `Q` is a base change of `N` to `S`,
  then `P →ₗ[S] Q` is a base change of `M →ₗ[R] N` to `S`.

* `IsBaseChange.end`:
  If `M` is finite free and `P` is a base change of `M` to `S`,
  then `P →ₗ[S] P` is a base change of `M →ₗ[R] M` to `S`.

-/

@[expose] public section

namespace IsBaseChange

open LinearMap TensorProduct Module

variable {R : Type*} [CommSemiring R]
    (S : Type*) [CommSemiring S] [Algebra R S]
    (M : Type*) [AddCommMonoid M] [Module R M] -- [Module S M] [IsScalarTower R S M]
    {N : Type*} [AddCommMonoid N] [Module R N]
    {P : Type*} [AddCommMonoid P] [Module R P] -- [Module S P] [IsScalarTower R S P]

section LinearMapRight

variable [Module S P] [IsScalarTower R S P]

/-- The base change homomorphism underlying `IsBaseChange.linearMapRight` -/
def linearMapRightBaseChangeHom (ε : N →ₗ[R] P) :
    (S ⊗[R] (M →ₗ[R] N)) →ₗ[S] (M →ₗ[R] P) where
  toAddHom := (TensorProduct.lift {
    toFun s := s • (LinearMap.compRight R ε (M := M))
    map_add' x y := by ext; simp [add_smul]
    map_smul' r s := by aesop }).toAddHom
  map_smul' s x := by
    simp only [AddHom.toFun_eq_coe, coe_toAddHom, RingHom.id_apply]
    induction x using TensorProduct.induction_on with
    | zero => simp
    | add x y hx hy => simp [smul_add, hx, hy]
    | tmul t f => simp [TensorProduct.smul_tmul', mul_smul]

variable [Free R M] [Module.Finite R M]

variable {S}

/-- The base change isomorphism funderlying `IsBaseChange.linearMapRight` -/
noncomputable def linearMapRightBaseChangeEquiv
    {ε : N →ₗ[R] P} (ibc : IsBaseChange S ε) :
    S ⊗[R] (M →ₗ[R] N) ≃ₗ[S] (M →ₗ[R] P) := by
  apply LinearEquiv.ofBijective (linearMapRightBaseChangeHom S M ε)
  let b := Free.chooseBasis R M
  set ι := Free.ChooseBasisIndex R M
  have := Free.ChooseBasisIndex.fintype R M
  let e := (b.repr.congrLeft N R).trans (Finsupp.llift N R R ι).symm
  let f := (b.repr.congrLeft P S).trans (Finsupp.llift P R S ι).symm
  let h := linearMapRightBaseChangeHom S M ε
  let e' : S ⊗[R] (M →ₗ[R] N) ≃ₗ[S] S ⊗[R] (ι → N) :=
    LinearEquiv.baseChange R S (M →ₗ[R] N) (ι → N) e
  let h' := (f.toLinearMap.comp (linearMapRightBaseChangeHom S M ε)).comp e'.symm.toLinearMap
  suffices Function.Bijective h' by simpa [h'] using this
  suffices h' = (finitePow ι ibc).equiv by
    simp only [this]
    apply LinearEquiv.bijective
  suffices f.toLinearMap.comp (linearMapRightBaseChangeHom S M ε) =
      (finitePow ι ibc).equiv.toLinearMap.comp e'.toLinearMap by
    simp [h', this, ← LinearEquiv.trans_assoc e'.symm e']
  ext φ i
  simp
  simp [f, e', linearMapRightBaseChangeHom, LinearEquiv.baseChange, equiv_tmul,
    LinearEquiv.congrLeft, e]

/-- If `M` has a finite basis and `P` is a base change of `N` to `S`,
then `M →ₗ[R] P` is a base change of `M →ₗ[R] N` to `S`. -/
theorem linearMapRight {ε : N →ₗ[R] P} (ibc : IsBaseChange S ε) :
    IsBaseChange S (LinearMap.compRight (M := M) R ε) := by
  apply of_equiv (linearMapRightBaseChangeEquiv M ibc)
  intro f
  simp [linearMapRightBaseChangeEquiv, linearMapRightBaseChangeHom]

end LinearMapRight

section LinearMapLeftRight

variable {S M}
  {Q : Type*} [AddCommMonoid Q] [Module R Q]
  [Module S P] [IsScalarTower R S P]
  [Module S Q] [IsScalarTower R S Q]

/-- The base change map for linear maps with source a free finite module. -/
noncomputable def linearMapLeftRightHom {α : M →ₗ[R] P} (j : IsBaseChange S α)
    (β : N →ₗ[R] Q) :
    (M →ₗ[R] N) →ₗ[R] (P →ₗ[S] Q) :=
  ((LinearMap.llcomp (σ₂₃ := RingHom.id S) S P (S ⊗[R] M) Q).flip
    j.equiv.symm.toLinearMap) ∘ₗ
    (liftBaseChangeEquiv S).toLinearMap.restrictScalars R ∘ₗ
      (compRight R β (M := M))

theorem linearMapLeftRightHom_apply
    {α : M →ₗ[R] P} (j : IsBaseChange S α) (β : N →ₗ[R] Q) (f : M →ₗ[R] N) (p : P) :
    linearMapLeftRightHom j β f p = ((liftBaseChangeEquiv S) (β ∘ₗ f)) (j.equiv.symm p) := by
  rfl

<<<<<<< HEAD
theorem linearMapLeftRightHom_comp_apply
=======
@[simp] theorem linearMapLeftRightHom_comp_apply
>>>>>>> 90f5d6d9
    {α : M →ₗ[R] P} (j : IsBaseChange S α) (β : N →ₗ[R] Q) (f : M →ₗ[R] N) (m : M) :
    linearMapLeftRightHom j β f (α m) = β (f m) := by
  simp [linearMapLeftRightHom_apply, IsBaseChange.equiv_symm_apply]

<<<<<<< HEAD
theorem linearMapLeftRightHom_comp
    {α : M →ₗ[R] P} (j : IsBaseChange S α) (β : N →ₗ[R] Q) (f : M →ₗ[R] N) :
    (linearMapLeftRightHom j β f).restrictScalars R ∘ₗ α = β ∘ₗ f := by
  ext; simp [linearMapLeftRightHom_comp_apply]

variable [Module.Free R M] [Module.Finite R M]
=======
variable [Free R M] [Module.Finite R M]
>>>>>>> 90f5d6d9

theorem linearMapLeftRight {α : M →ₗ[R] P} (j : IsBaseChange S α)
    {β : N →ₗ[R] Q} (k : IsBaseChange S β) :
    IsBaseChange S (linearMapLeftRightHom j β) := by
  apply of_equiv <|
      (k.linearMapRight M).equiv ≪≫ₗ liftBaseChangeEquiv S ≪≫ₗ LinearEquiv.congrLeft Q S j.equiv
  intro f
  ext p
  simp [IsBaseChange.equiv_tmul, LinearEquiv.congrLeft, linearMapLeftRightHom_apply]

end LinearMapLeftRight

section End

variable {S M}
  [Module S P] [IsScalarTower R S P]

/-- The base change map for endomorphisms of a free finite module. -/
noncomputable def endHom {α : M →ₗ[R] P} (j : IsBaseChange S α) :
    (M →ₗ[R] M) →ₗ[R] (P →ₗ[S] P) :=
  ((LinearMap.llcomp (σ₂₃ := RingHom.id S) S P (S ⊗[R] M) P).flip
    j.equiv.symm.toLinearMap) ∘ₗ
    (liftBaseChangeEquiv S).toLinearMap.restrictScalars R ∘ₗ
      (compRight R α (M := M))

theorem endHom_apply
    {α : M →ₗ[R] P} (j : IsBaseChange S α) (f : M →ₗ[R] M) (p : P) :
    endHom j f p = ((liftBaseChangeEquiv S) (α ∘ₗ f)) (j.equiv.symm p) := by
  rfl

variable [Free R M] [Module.Finite R M]

theorem _root_.IsBaseChange.end {α : M →ₗ[R] P} (j : IsBaseChange S α) :
    IsBaseChange S (endHom j) := by
  apply of_equiv <|
      (j.linearMapRight M).equiv ≪≫ₗ liftBaseChangeEquiv S ≪≫ₗ LinearEquiv.congrLeft P S j.equiv
  intro f
  ext p
<<<<<<< HEAD
  simp [IsBaseChange.equiv_tmul, LinearEquiv.congrLeft, endHom_apply]
=======
  simp [equiv_tmul, LinearEquiv.congrLeft, endHom_apply]
>>>>>>> 90f5d6d9

end End

end IsBaseChange<|MERGE_RESOLUTION|>--- conflicted
+++ resolved
@@ -119,25 +119,17 @@
     linearMapLeftRightHom j β f p = ((liftBaseChangeEquiv S) (β ∘ₗ f)) (j.equiv.symm p) := by
   rfl
 
-<<<<<<< HEAD
-theorem linearMapLeftRightHom_comp_apply
-=======
 @[simp] theorem linearMapLeftRightHom_comp_apply
->>>>>>> 90f5d6d9
     {α : M →ₗ[R] P} (j : IsBaseChange S α) (β : N →ₗ[R] Q) (f : M →ₗ[R] N) (m : M) :
     linearMapLeftRightHom j β f (α m) = β (f m) := by
   simp [linearMapLeftRightHom_apply, IsBaseChange.equiv_symm_apply]
 
-<<<<<<< HEAD
 theorem linearMapLeftRightHom_comp
     {α : M →ₗ[R] P} (j : IsBaseChange S α) (β : N →ₗ[R] Q) (f : M →ₗ[R] N) :
     (linearMapLeftRightHom j β f).restrictScalars R ∘ₗ α = β ∘ₗ f := by
   ext; simp [linearMapLeftRightHom_comp_apply]
 
-variable [Module.Free R M] [Module.Finite R M]
-=======
 variable [Free R M] [Module.Finite R M]
->>>>>>> 90f5d6d9
 
 theorem linearMapLeftRight {α : M →ₗ[R] P} (j : IsBaseChange S α)
     {β : N →ₗ[R] Q} (k : IsBaseChange S β) :
@@ -176,11 +168,7 @@
       (j.linearMapRight M).equiv ≪≫ₗ liftBaseChangeEquiv S ≪≫ₗ LinearEquiv.congrLeft P S j.equiv
   intro f
   ext p
-<<<<<<< HEAD
-  simp [IsBaseChange.equiv_tmul, LinearEquiv.congrLeft, endHom_apply]
-=======
   simp [equiv_tmul, LinearEquiv.congrLeft, endHom_apply]
->>>>>>> 90f5d6d9
 
 end End
 
