--- conflicted
+++ resolved
@@ -181,7 +181,6 @@
   | smul _ _ h => simp [h]
   | tmul m => simp [endHom_comp_apply]
 
-<<<<<<< HEAD
 variable [Module.Free R M] [Module.Finite R M]
 
 theorem _root_.IsBaseChange.end {α : M →ₗ[R] P} (j : IsBaseChange S α) :
@@ -192,8 +191,6 @@
   ext p
   simp [IsBaseChange.equiv_tmul, LinearEquiv.congrLeft, endHom_apply]
 
-=======
->>>>>>> 9666c907
 end End
 
 section Matrix
