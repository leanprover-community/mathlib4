/-
Copyright (c) 2025 Antoine Chambert-Loir. All rights reserved.
Released under Apache 2.0 license as described in the file LICENSE.
Authors: Antoine Chambert-Loir
-/
module

public import Mathlib.LinearAlgebra.TensorProduct.Pi
public import Mathlib.LinearAlgebra.TensorProduct.Prod
public import Mathlib.RingTheory.Localization.BaseChange
public import Mathlib.LinearAlgebra.FreeModule.Finite.Basic
public import Mathlib.RingTheory.TensorProduct.IsBaseChangeFree
public import Mathlib.LinearAlgebra.Determinant

/-! # Base change properties for modules of linear maps

* `IsBaseChange.linearMapRight`:
  If `M` is finite free and `P` is a base change of `N` to `S`,
  then `M →ₗ[R] P` is a base change of `M →ₗ[R] N` to `S`.

* `IsBaseChange.linearMapLeftRight`:
  If `M` is finite free and `P` is a base change of `M` to `S`,
  if `Q` is a base change of `N` to `S`,
  then `P →ₗ[S] Q` is a base change of `M →ₗ[R] N` to `S`.

* `IsBaseChange.end`:
  If `M` is finite free and `P` is a base change of `M` to `S`,
  then `P →ₗ[S] P` is a base change of `M →ₗ[R] M` to `S`.

-/

@[expose] public section

namespace IsBaseChange

open LinearMap TensorProduct Module

variable {R : Type*} [CommSemiring R]
    (S : Type*) [CommSemiring S] [Algebra R S]
    (M : Type*) [AddCommMonoid M] [Module R M]
    {N : Type*} [AddCommMonoid N] [Module R N]
    {P : Type*} [AddCommMonoid P] [Module R P]

section LinearMapRight

variable [Module S P] [IsScalarTower R S P]

/-- The base change homomorphism underlying `IsBaseChange.linearMapRight` -/
def linearMapRightBaseChangeHom (ε : N →ₗ[R] P) :
    (S ⊗[R] (M →ₗ[R] N)) →ₗ[S] (M →ₗ[R] P) where
  toAddHom := (TensorProduct.lift {
    toFun s := s • (LinearMap.compRight R ε (M := M))
    map_add' x y := by ext; simp [add_smul]
    map_smul' r s := by aesop }).toAddHom
  map_smul' s x := by
    simp only [AddHom.toFun_eq_coe, coe_toAddHom, RingHom.id_apply]
    induction x using TensorProduct.induction_on with
    | zero => simp
    | add x y hx hy => simp [smul_add, hx, hy]
    | tmul t f => simp [TensorProduct.smul_tmul', mul_smul]

variable [Free R M] [Module.Finite R M]

variable {S}

/-- The base change isomorphism funderlying `IsBaseChange.linearMapRight` -/
noncomputable def linearMapRightBaseChangeEquiv
    {ε : N →ₗ[R] P} (ibc : IsBaseChange S ε) :
    S ⊗[R] (M →ₗ[R] N) ≃ₗ[S] (M →ₗ[R] P) := by
  apply LinearEquiv.ofBijective (linearMapRightBaseChangeHom S M ε)
  let b := Free.chooseBasis R M
  set ι := Free.ChooseBasisIndex R M
  have := Free.ChooseBasisIndex.fintype R M
  let e := (b.repr.congrLeft N R).trans (Finsupp.llift N R R ι).symm
  let f := (b.repr.congrLeft P S).trans (Finsupp.llift P R S ι).symm
  let h := linearMapRightBaseChangeHom S M ε
  let e' : S ⊗[R] (M →ₗ[R] N) ≃ₗ[S] S ⊗[R] (ι → N) :=
    LinearEquiv.baseChange R S (M →ₗ[R] N) (ι → N) e
  let h' := (f.toLinearMap.comp (linearMapRightBaseChangeHom S M ε)).comp e'.symm.toLinearMap
  suffices Function.Bijective h' by simpa [h'] using this
  suffices h' = (finitePow ι ibc).equiv by
    simp only [this]
    apply LinearEquiv.bijective
  suffices f.toLinearMap.comp (linearMapRightBaseChangeHom S M ε) =
      (finitePow ι ibc).equiv.toLinearMap.comp e'.toLinearMap by
    simp [h', this, ← LinearEquiv.trans_assoc e'.symm e']
  ext φ i
  simp
  simp [f, e', linearMapRightBaseChangeHom, LinearEquiv.baseChange, equiv_tmul,
    LinearEquiv.congrLeft, e]

/-- If `M` has a finite basis and `P` is a base change of `N` to `S`,
then `M →ₗ[R] P` is a base change of `M →ₗ[R] N` to `S`. -/
theorem linearMapRight {ε : N →ₗ[R] P} (ibc : IsBaseChange S ε) :
    IsBaseChange S (LinearMap.compRight (M := M) R ε) := by
  apply of_equiv (linearMapRightBaseChangeEquiv M ibc)
  intro f
  simp [linearMapRightBaseChangeEquiv, linearMapRightBaseChangeHom]

end LinearMapRight

section LinearMapLeftRight

variable {S M}
  {Q : Type*} [AddCommMonoid Q] [Module R Q]
  [Module S P] [IsScalarTower R S P]
  [Module S Q] [IsScalarTower R S Q]

/-- The base change map for linear maps with source a free finite module. -/
noncomputable def linearMapLeftRightHom {α : M →ₗ[R] P} (j : IsBaseChange S α)
    (β : N →ₗ[R] Q) :
    (M →ₗ[R] N) →ₗ[R] (P →ₗ[S] Q) :=
  ((LinearMap.llcomp (σ₂₃ := RingHom.id S) S P (S ⊗[R] M) Q).flip
    j.equiv.symm.toLinearMap) ∘ₗ
    (liftBaseChangeEquiv S).toLinearMap.restrictScalars R ∘ₗ
      (compRight R β (M := M))

theorem linearMapLeftRightHom_apply
    {α : M →ₗ[R] P} (j : IsBaseChange S α) (β : N →ₗ[R] Q) (f : M →ₗ[R] N) (p : P) :
    linearMapLeftRightHom j β f p = ((liftBaseChangeEquiv S) (β ∘ₗ f)) (j.equiv.symm p) := by
  rfl

@[simp] theorem linearMapLeftRightHom_comp_apply
    {α : M →ₗ[R] P} (j : IsBaseChange S α) (β : N →ₗ[R] Q) (f : M →ₗ[R] N) (m : M) :
    linearMapLeftRightHom j β f (α m) = β (f m) := by
  simp [linearMapLeftRightHom_apply, IsBaseChange.equiv_symm_apply]

@[simp] theorem linearMapLeftRightHom_comp
    {α : M →ₗ[R] P} (j : IsBaseChange S α) (β : N →ₗ[R] Q) (f : M →ₗ[R] N) :
    (linearMapLeftRightHom j β f).restrictScalars R ∘ₗ α = β ∘ₗ f := by
  ext; simp [linearMapLeftRightHom_comp_apply]

variable [Free R M] [Module.Finite R M]

theorem linearMapLeftRight {α : M →ₗ[R] P} (j : IsBaseChange S α)
    {β : N →ₗ[R] Q} (k : IsBaseChange S β) :
    IsBaseChange S (linearMapLeftRightHom j β) := by
  apply of_equiv <|
      (k.linearMapRight M).equiv ≪≫ₗ liftBaseChangeEquiv S ≪≫ₗ LinearEquiv.congrLeft Q S j.equiv
  intro f
  ext p
  simp [IsBaseChange.equiv_tmul, LinearEquiv.congrLeft, linearMapLeftRightHom_apply]

end LinearMapLeftRight

section End

variable {S M}
  [Module S P] [IsScalarTower R S P]

/-- The base change map for endomorphisms of a free finite module. -/
noncomputable def endHom {α : M →ₗ[R] P} (j : IsBaseChange S α) :
    (M →ₗ[R] M) →ₗ[R] (P →ₗ[S] P) :=
  ((LinearMap.llcomp (σ₂₃ := RingHom.id S) S P (S ⊗[R] M) P).flip
    j.equiv.symm.toLinearMap) ∘ₗ
    (liftBaseChangeEquiv S).toLinearMap.restrictScalars R ∘ₗ
      (compRight R α (M := M))

theorem endHom_apply
    {α : M →ₗ[R] P} (j : IsBaseChange S α) (f : M →ₗ[R] M) (p : P) :
    endHom j f p = ((liftBaseChangeEquiv S) (α ∘ₗ f)) (j.equiv.symm p) := by
  rfl

theorem endHom_comp_apply
    {α : M →ₗ[R] P} (j : IsBaseChange S α) (f : M →ₗ[R] M) (m : M) :
    endHom j f (α m) = α (f m) := by
  simp [endHom_apply, IsBaseChange.equiv_symm_apply]

theorem endHom_comp
    {α : M →ₗ[R] P} (j : IsBaseChange S α) (f : M →ₗ[R] M) :
    (endHom j f).restrictScalars R ∘ₗ α = α ∘ₗ f := by
  ext; simp [endHom_comp_apply]

theorem endHom_one {α : M →ₗ[R] P} (j : IsBaseChange S α) :
    j.endHom 1 = 1 := by
  ext p
  induction p using j.inductionOn with
  | zero => simp
  | add x y hx hy => simp [hx, hy]
  | smul _ _ h => simp [h]
  | tmul m => simp [endHom_comp_apply]

variable [Free R M] [Module.Finite R M]

theorem _root_.IsBaseChange.end {α : M →ₗ[R] P} (j : IsBaseChange S α) :
    IsBaseChange S (endHom j) := by
  apply of_equiv <|
      (j.linearMapRight M).equiv ≪≫ₗ liftBaseChangeEquiv S ≪≫ₗ LinearEquiv.congrLeft P S j.equiv
  intro f
  ext p
  simp [equiv_tmul, LinearEquiv.congrLeft, endHom_apply]

end End

section Matrix

variable {Q : Type*} [AddCommMonoid Q] [Module R Q] [Module S P] [IsScalarTower R S P]
  [Module S Q] [IsScalarTower R S Q]
  {α : M →ₗ[R] P} {β : N →ₗ[R] Q}
  (ibcM : IsBaseChange S α) (ibcN : IsBaseChange S β)
  {ι θ : Type*} [DecidableEq ι] [Fintype ι] [Fintype θ]
  (b : Module.Basis ι R M) (c : Module.Basis θ R N)

theorem linearMapLeftRightHom_toMatrix (f : M →ₗ[R] N) :
    (linearMapLeftRightHom ibcM β f).toMatrix (ibcM.basis b) (ibcN.basis c) =
      (f.toMatrix b c).map (algebraMap R S) := by
  ext i j
  simp only [toMatrix_apply, Matrix.map_apply, basis_apply,
    linearMapLeftRightHom_comp_apply, basis_repr_comp_apply]

theorem endHom_toMatrix (f : M →ₗ[R] M) :
    (endHom ibcM f).toMatrix (ibcM.basis b) (ibcM.basis b) =
      (f.toMatrix b b).map (algebraMap R S) := by
  ext i j
  simp only [toMatrix_apply, Matrix.map_apply]
  simp only [basis_apply, endHom_comp_apply, basis_repr_comp_apply]


end Matrix

section determinant

variable {R : Type*} [CommRing R]
    (S : Type*) [CommRing S] [Algebra R S]
    (M : Type*) [AddCommGroup M] [Module R M]
    {P : Type*} [AddCommGroup P] [Module R P] [Module S P] [IsScalarTower R S P]

<<<<<<< HEAD
variable [Module.Free R M] [Module.Finite R M]
=======
variable [Free R M] [Module.Finite R M]
>>>>>>> d9996c5f

theorem det_endHom {α : M →ₗ[R] P} (j : IsBaseChange S α) (f : M →ₗ[R] M) :
    LinearMap.det (endHom j f) = algebraMap R S (LinearMap.det f) := by
  rcases subsingleton_or_nontrivial R with hR | hR
  · have : f = 1 := by
      have : Subsingleton M := Module.subsingleton R M
      exact Subsingleton.eq_one f
    simp [this, endHom_one]
  let b := Module.finBasis R M
  rw [← f.det_toMatrix b, ← (j.endHom f).det_toMatrix (j.basis b),
    endHom_toMatrix, ← RingHom.mapMatrix_apply, ← RingHom.map_det]

end determinant

end IsBaseChange<|MERGE_RESOLUTION|>--- conflicted
+++ resolved
@@ -225,11 +225,7 @@
     (M : Type*) [AddCommGroup M] [Module R M]
     {P : Type*} [AddCommGroup P] [Module R P] [Module S P] [IsScalarTower R S P]
 
-<<<<<<< HEAD
-variable [Module.Free R M] [Module.Finite R M]
-=======
-variable [Free R M] [Module.Finite R M]
->>>>>>> d9996c5f
+variable [Free R M] [Module.Finite R M]
 
 theorem det_endHom {α : M →ₗ[R] P} (j : IsBaseChange S α) (f : M →ₗ[R] M) :
     LinearMap.det (endHom j f) = algebraMap R S (LinearMap.det f) := by
