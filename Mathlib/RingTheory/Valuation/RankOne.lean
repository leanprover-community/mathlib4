--- conflicted
+++ resolved
@@ -3,17 +3,13 @@
 Released under Apache 2.0 license as described in the file LICENSE.
 Authors: María Inés de Frutos-Fernández, Filippo A. E. Nuccio
 -/
-<<<<<<< HEAD
-import Mathlib.Algebra.Order.GroupWithZero.Range
-import Mathlib.Data.NNReal.Defs
-import Mathlib.RingTheory.Valuation.Basic
-=======
 import Mathlib.Algebra.Order.Group.Units
 import Mathlib.Algebra.Order.GroupWithZero.WithZero
 import Mathlib.Analysis.SpecialFunctions.Pow.Real
 import Mathlib.Data.Real.Embedding
-import Mathlib.RingTheory.Valuation.ValuativeRel
->>>>>>> 3d736398
+import Mathlib.Algebra.Order.GroupWithZero.Range
+import Mathlib.Data.NNReal.Defs
+import Mathlib.RingTheory.Valuation.Basic
 
 /-!
 # Rank one valuations
@@ -49,8 +45,6 @@
   /-- The inclusion morphism from `Γ₀` to `ℝ≥0`. -/
   hom (v) : valueGroup₀ v →*₀ ℝ≥0
   strictMono' : StrictMono hom
-<<<<<<< HEAD
-=======
 
 open WithZero
 
@@ -86,7 +80,6 @@
         withZeroUnitsEquiv_symm_strictMono
     }⟩
 
->>>>>>> 3d736398
 namespace RankOne
 
 variable (v : Valuation R Γ₀) [RankOne v]
@@ -146,9 +139,40 @@
 
 end RankOne
 
-<<<<<<< HEAD
 end Valuation
-=======
+
+section ValuativeRel
+
+open ValuativeRel
+
+variable {R : Type*} [CommRing R] [ValuativeRel R]
+
+/-- A valuative relation has a rank one valuation when it is both nontrivial
+and the rank is at most one. -/
+def Valuation.RankOne.ofRankLeOneStruct [ValuativeRel.IsNontrivial R] (e : RankLeOneStruct R) :
+    Valuation.RankOne (valuation R) where
+  __ : Valuation.IsNontrivial (valuation R) := isNontrivial_iff_isNontrivial.mp inferInstance
+  hom := e.emb
+  strictMono' := e.strictMono
+
+instance [IsNontrivial R] [IsRankLeOne R] :
+    Valuation.RankOne (valuation R) :=
+  Valuation.RankOne.ofRankLeOneStruct IsRankLeOne.nonempty.some
+
+/-- Convert between the rank one statement on valuative relation's induced valuation. -/
+def Valuation.RankOne.rankLeOneStruct (e : Valuation.RankOne (valuation R)) :
+    RankLeOneStruct R where
+  emb := e.hom
+  strictMono := e.strictMono
+
+lemma ValuativeRel.isRankLeOne_of_rankOne [h : (valuation R).RankOne] :
+    IsRankLeOne R :=
+  ⟨⟨h.rankLeOneStruct⟩⟩
+
+lemma ValuativeRel.isNontrivial_of_rankOne [h : (valuation R).RankOne] :
+    ValuativeRel.IsNontrivial R :=
+  isNontrivial_iff_isNontrivial.mpr h.toIsNontrivial
+
 open WithZero
 
 lemma ValuativeRel.isRankLeOne_iff_mulArchimedean :
@@ -178,5 +202,4 @@
   rw [isRankLeOne_iff_mulArchimedean]
   exact .comap (ValueGroupWithZero.embed v).toMonoidHom (ValueGroupWithZero.embed_strictMono v)
 
-end ValuativeRel
->>>>>>> 3d736398
+end ValuativeRel