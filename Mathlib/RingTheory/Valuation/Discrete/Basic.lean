--- conflicted
+++ resolved
@@ -12,17 +12,6 @@
 
 Given a linearly ordered commutative group with zero `Γ`, a valuation `v : A → Γ` on a ring `A` is
 *discrete*, if there is an element `γ : Γˣ` that is `< 1` and generated the range of `v`,
-<<<<<<< HEAD
-implemented as `MonoidHomWithZero.valueGroup v`. When `Γ := ℤₘ₀` (defined in
-`Multiplicative.termℤₘ₀`), `γ` = ofAdd (-1)` and the condition of being discrete is
-equivalent to asking that `ofAdd (-1 : ℤ)` belongs to the image, in turn equivalent to asking that
-`1 : ℤ` belongs to the image of the corresponding *additive* valuation.
-
-
-## Main Definitions
-* `IsDiscrete`: We define a `Γ`-valued valuation `v` to be discrete if if there is an element
-`γ : Γˣ` that is `< 1` and generates the range of `v`,
-=======
 implemented as `MonoidHomWithZero.valueGroup v`. When `Γ := ℤᵐ⁰`, `γ = ofAdd (-1)` and the condition
 of being discrete is
 equivalent to asking that `ofAdd (-1 : ℤ)` belongs to the image, in turn equivalent to asking that
@@ -35,7 +24,6 @@
 ## Main Definitions
 * `Valuation.IsRankOneDiscrete`: We define a `Γ`-valued valuation `v` to be discrete if if there is
 an element `γ : Γˣ` that is `< 1` and generates the range of `v`,
->>>>>>> 4ae4553a
 
 ## TODO
 * Define (pre)uniformizers for nontrivial discrete valuations.
@@ -45,12 +33,8 @@
 
 namespace Valuation
 
-<<<<<<< HEAD
-open Set LinearOrderedCommGroup MonoidHomWithZero
-=======
 open Set LinearOrderedCommGroup MonoidWithZeroHom
 open Function Multiplicative Set WithZero
->>>>>>> 4ae4553a
 
 variable {Γ : Type*} [LinearOrderedCommGroupWithZero Γ]
 
@@ -60,36 +44,6 @@
 nontrivial cyclic, a valuation `v : A → Γ` on a ring `A` is *discrete*, if
 `genLTOne Γˣ` belongs to the image. Note that the latter is equivalent to
 asking that `1 : ℤ` belongs to the image of the corresponding additive valuation. -/
-<<<<<<< HEAD
-class IsDiscrete : Prop where
-  exists_generator_lt_one' : ∃ (γ : Γˣ), Subgroup.zpowers γ = (valueGroup v) ∧ γ < 1
-
-namespace IsDiscrete
-
-lemma exists_generator_lt_one [IsDiscrete v] :
-    ∃ (γ : Γˣ), Subgroup.zpowers γ = valueGroup v ∧ γ < 1 :=
-  exists_generator_lt_one'
-
-/-- Given a discrete valuation `v`, `Valuation.IsDiscrete.generator` is a generator of the value
-group that is `< 1`. -/
-noncomputable def generator [IsDiscrete v] : Γˣ := (exists_generator_lt_one v).choose
-
-lemma generator_zpowers_eq_valueGroup [IsDiscrete v] :
-    (Subgroup.zpowers (generator v)) = valueGroup v :=
-  (exists_generator_lt_one v).choose_spec.1
-
-lemma generator_lt_one [IsDiscrete v] : (generator v) < 1 :=
-  (exists_generator_lt_one v).choose_spec.2
-
-lemma generator_ne_one [IsDiscrete v] : (generator v) ≠ 1 :=
-  ne_of_lt <| generator_lt_one v
-
-lemma generator_zpowers_eq_range (K : Type*) [Field K] (w : Valuation K Γ) [IsDiscrete w] :
-    Units.val '' (Subgroup.zpowers (generator w)) = range w \ {0} := by
-  rw [generator_zpowers_eq_valueGroup, valueGroup_eq_range]
-
-lemma generator_mem_range (K : Type*) [Field K] (w : Valuation K Γ) [IsDiscrete w] :
-=======
 class IsRankOneDiscrete : Prop where
   exists_generator_lt_one' : ∃ (γ : Γˣ), Subgroup.zpowers γ = (valueGroup v) ∧ γ < 1
 
@@ -118,21 +72,14 @@
   rw [generator_zpowers_eq_valueGroup, valueGroup_eq_range]
 
 lemma generator_mem_range (K : Type*) [Field K] (w : Valuation K Γ) [IsRankOneDiscrete w] :
->>>>>>> 4ae4553a
     ↑(generator w) ∈ range w := by
   apply diff_subset
   rw [← generator_zpowers_eq_range]
   exact ⟨generator w, by simp⟩
 
-<<<<<<< HEAD
-lemma generator_ne_zero [IsDiscrete v] : (generator v : Γ) ≠ 0 := by simp
-
-instance [IsDiscrete v] : IsCyclic <| valueGroup v := by
-=======
 lemma generator_ne_zero [IsRankOneDiscrete v] : (generator v : Γ) ≠ 0 := by simp
 
 instance [IsRankOneDiscrete v] : IsCyclic <| valueGroup v := by
->>>>>>> 4ae4553a
   rw [isCyclic_iff_exists_zpowers_eq_top, ← generator_zpowers_eq_valueGroup]
   use ⟨generator v, by simp⟩
   rw [eq_top_iff]
@@ -142,16 +89,9 @@
   ext
   simp [← hk]
 
-<<<<<<< HEAD
-instance [IsDiscrete v] : Nontrivial (valueGroup v) :=
-  ⟨1, ⟨generator v, by simp [← generator_zpowers_eq_valueGroup]⟩, ne_of_gt <| generator_lt_one v⟩
-
-end IsDiscrete
-=======
 instance [IsRankOneDiscrete v] : Nontrivial (valueGroup v) :=
   ⟨1, ⟨generator v, by simp [← generator_zpowers_eq_valueGroup]⟩, ne_of_gt <| generator_lt_one v⟩
 
 end IsRankOneDiscrete
->>>>>>> 4ae4553a
 
 end Valuation