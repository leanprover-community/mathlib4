--- conflicted
+++ resolved
@@ -3,36 +3,13 @@
 Released under Apache 2.0 license as described in the file LICENSE.
 Authors: María Inés de Frutos-Fernández, Filippo A. E. Nuccio
 -/
-<<<<<<< HEAD
-import Mathlib.GroupTheory.ArchimedeanDensely
-import Mathlib.Algebra.Order.Group.Cyclic
-import Mathlib.Algebra.Order.Group.Units
-=======
 import Mathlib.Algebra.GroupWithZero.Range
 import Mathlib.GroupTheory.SpecificGroups.Cyclic
->>>>>>> 90643a74
 import Mathlib.RingTheory.Valuation.Basic
 
 /-!
 # Discrete Valuations
 
-<<<<<<< HEAD
-Given a linearly ordered commutative group with zero `Γ` such that `Γˣ` is nontrivial cyclic, a
-valuation `v : A → Γ` on a ring `A` is *discrete*, if `genLTOne Γˣ` belongs to the image, where
-`genLTOne Γˣ` is the generator of `Γˣ` that is `< 1`. When `Γ := ℤₘ₀` (defined in
-`Multiplicative.termℤₘ₀`), `genLTOne Γˣ = ofAdd (-1)` and the condition of being discrete is
-equivalent to asking that `ofAdd (-1 : ℤ)` belongs to the image, in turn equivalent to asking that
-`1 : ℤ` belongs to the image of the corresponding *additive* valuation.
-
-
-## Main Definitions
-* `IsDiscrete`: We define a `Γ`-valued valuation `v` to be discrete if `Γˣ` is cyclic and
-  `genLTOne Γˣ` belongs to the image of `v`
-
-## TODO
-* Define (pre)uniformizers for nontrivial discrete valuations.
-* Relate discrete valuations and discrete valuation rings.
-=======
 Given a linearly ordered commutative group with zero `Γ`, a valuation `v : A → Γ` on a ring `A` is
 *discrete*, if there is an element `γ : Γˣ` that is `< 1` and generated the range of `v`,
 implemented as `MonoidHomWithZero.valueGroup v`. When `Γ := ℤᵐ⁰`, `γ = ofAdd (-1)` and the condition
@@ -52,17 +29,12 @@
 * Define (pre)uniformizers for nontrivial discrete valuations.
 * Relate discrete valuations and discrete valuation rings (contained in the project
   <https://github.com/mariainesdff/LocalClassFieldTheory>)
->>>>>>> 90643a74
 -/
 
 namespace Valuation
 
-<<<<<<< HEAD
-open Function Set LinearOrderedCommGroup
-=======
 open Set LinearOrderedCommGroup MonoidWithZeroHom
 open Function Multiplicative Set WithZero
->>>>>>> 90643a74
 
 variable {Γ : Type*} [LinearOrderedCommGroupWithZero Γ]
 
@@ -72,162 +44,6 @@
 nontrivial cyclic, a valuation `v : A → Γ` on a ring `A` is *discrete*, if
 `genLTOne Γˣ` belongs to the image. Note that the latter is equivalent to
 asking that `1 : ℤ` belongs to the image of the corresponding additive valuation. -/
-<<<<<<< HEAD
-class IsDiscrete : Prop where
-  exists_generator_lt_one : ∃ (γ : Γˣ), Subgroup.zpowers γ = ⊤ ∧ γ < 1 ∧ ↑γ ∈ range v
-
-lemma exists_generator_lt_one [IsDiscrete v] :
-  ∃ (γ : Γˣ), Subgroup.zpowers γ = ⊤ ∧ γ < 1 ∧ ↑γ ∈ range v := IsDiscrete.exists_generator_lt_one
-
-lemma IsDiscrete.mulArchimedean [IsDiscrete v] : MulArchimedean Γ := by
-  constructor
-  intro x y hy
-  obtain ⟨g, hgen, hg_lt_one, -, ha⟩ := v.exists_generator_lt_one
-  rcases le_or_lt x 1 with hx|hx
-  · exact ⟨0, by simpa using hx⟩
-  norm_cast at hx hy ⊢
-  obtain ⟨k, rfl⟩ : ∃ k : ℤ, g⁻¹ ^ k = x := by
-    lift x to Γˣ using isUnit_iff_ne_zero.mpr (zero_lt_one.trans hx).ne'
-    norm_cast
-    simp only [← Subgroup.mem_zpowers_iff, Subgroup.zpowers_inv, hgen, Subgroup.mem_top]
-  have hk : 0 < k := by
-    simp only [Units.val_inv_eq_inv_val, ← inv_zpow', zpow_neg] at hx
-    rwa [one_lt_zpow_iff_right₀] at hx
-    norm_cast
-    simp [hg_lt_one]
-  obtain ⟨l, rfl⟩ : ∃ l : ℤ, g⁻¹ ^ l = y := by
-    lift y to Γˣ using isUnit_iff_ne_zero.mpr (zero_lt_one.trans hy).ne'
-    norm_cast
-    simp only [← Subgroup.mem_zpowers_iff, Subgroup.zpowers_inv, hgen, Subgroup.mem_top]
-  have hl : 0 < l := by
-    simp only [Units.val_inv_eq_inv_val, ← inv_zpow', zpow_neg] at hy
-    rwa [one_lt_zpow_iff_right₀] at hy
-    norm_cast
-    simp [hg_lt_one]
-  lift k to ℕ using hk.le
-  lift l to ℕ using hl.le
-  norm_cast at hk hl ⊢
-  obtain ⟨n, hn⟩ := Archimedean.arch k hl
-  refine ⟨n, ?_⟩
-  simp only [Units.val_inv_eq_inv_val, zpow_natCast, ← pow_mul']
-  refine pow_right_monotone ?_ hn
-  simp [hg_lt_one.le]
-
-lemma IsDiscrete.nontrivial_value_group [IsDiscrete v] : Nontrivial Γˣ := by
-  refine ⟨1, v.exists_generator_lt_one.choose, ?_⟩
-  exact ne_of_gt <| (v.exists_generator_lt_one.choose_spec).2.1
-
-lemma IsDiscrete.cyclic_value_group [IsDiscrete v] : IsCyclic Γˣ := by
-  rw [isCyclic_iff_exists_zpowers_eq_top]
-  exact ⟨_, (v.exists_generator_lt_one.choose_spec).1⟩
-
-lemma IsDiscrete.not_denselyOrdered [IsDiscrete v] : ¬ DenselyOrdered Γ := by
-  have := nontrivial_value_group v
-  have H := cyclic_value_group v
-  contrapose! H
-  rw [← denselyOrdered_units_iff] at H
-  exact not_isCyclic_of_denselyOrdered _
-
-open Multiplicative in
-lemma IsDiscrete.nonempty_mulOrderIso_multiplicative_int [IsDiscrete v] :
-    Nonempty (Γ ≃*o ℤₘ₀) := by
-  have := mulArchimedean v
-  have := nontrivial_value_group v
-  rw [LinearOrderedCommGroupWithZero.discrete_iff_not_denselyOrdered]
-  exact not_denselyOrdered v
-
--- TODO: move elsewhere
-instance {X : Type*} [Preorder X] [Nonempty X] [NoMaxOrder X] : NoMaxOrder (WithZero X) := by
-  constructor
-  intro x
-  refine WithZero.cases_on x ?_ ?_
-  · inhabit X
-    exact ⟨(default : X), WithZero.zero_lt_coe _⟩
-  · intro a
-    obtain ⟨b, hb⟩ := exists_gt a
-    refine ⟨b, ?_⟩
-    simp [hb]
-
-open Multiplicative in
-lemma IsDiscrete.infinite_value_group [IsDiscrete v] : Infinite Γˣ := by
-  obtain ⟨e⟩ := nonempty_mulOrderIso_multiplicative_int v
-  let e' : Γˣ ≃* Multiplicative ℤ := MulEquiv.unzero (WithZero.withZeroUnitsEquiv.trans e)
-  rw [e'.toEquiv.infinite_iff]
-  infer_instance
-
--- TODO: move elsewhere
-@[to_additive]
-lemma Subgroup.zpowers_eq_zpowers_iff {G : Type*} [CommGroup G] [LinearOrder G] [IsOrderedMonoid G]
-    {x y : G} : Subgroup.zpowers x = Subgroup.zpowers y ↔ x = y ∨ x⁻¹ = y := by
-  rw [iff_comm]
-  constructor
-  · rintro (rfl|rfl) <;>
-    · simp
-  intro h
-  have hx : x ∈ Subgroup.zpowers y := by
-    simp [← h]
-  have hy : y ∈ Subgroup.zpowers x := by
-    simp [h]
-  rw [Subgroup.mem_zpowers_iff] at hx hy
-  obtain ⟨k, rfl⟩ := hy
-  obtain ⟨l, hl⟩ := hx
-  wlog hx1 : 1 < x
-  · push_neg at hx1
-    rcases hx1.eq_or_lt with rfl|hx1
-    · simp
-    · specialize this (x := x⁻¹) (-k) (by simp [h]) (-l) (by simp [hl]) (by simp [hx1])
-      simpa [or_comm] using this
-  simp only [← zpow_mul] at hl
-  replace hl : x ^ (k * l) = x ^ (1 : ℤ) := by simp [hl]
-  rw [zpow_right_inj hx1, Int.mul_eq_one_iff_eq_one_or_neg_one] at hl
-  refine hl.imp ?_ ?_ <;>
-  simp +contextual
-
-lemma IsDiscrete.exists_mem_val_eq_genLTOne [IsDiscrete v] :
-    haveI := IsDiscrete.cyclic_value_group v
-    haveI := IsDiscrete.nontrivial_value_group v
-    ∃ a : A, v a = genLTOne (G := Γˣ) := by
-  obtain ⟨g, hgen, hg_lt_one, a, ha⟩ := v.exists_generator_lt_one
-  use a
-  -- TODO: have the naked `getLTOne` have a lemma showing it is `< 1`
-  rw [ha]
-  have := IsDiscrete.cyclic_value_group v
-  have := IsDiscrete.nontrivial_value_group v
-  norm_cast
-  rw [← Subgroup.genLTOne_zpowers_eq_top ⊤, Subgroup.zpowers_eq_zpowers_iff] at hgen
-  refine hgen.resolve_right ?_
-  refine ((genLTOne_lt_one Γˣ).trans ?_).ne'
-  simp [hg_lt_one]
-
-variable {K : Type*} [DivisionRing K]
-/-- A discrete valuation on a field `K` is surjective. -/
-lemma IsDiscrete.surj (w : Valuation K Γ) [IsDiscrete w] : Surjective w := by
-  intro c
-  by_cases hc : c = 0
-  · exact ⟨0, by simp [hc]⟩
-  obtain ⟨π, hπ_gen, hπ_lt_one, a, ha⟩ := w.exists_generator_lt_one
-  set u : Γˣ := Units.mk0 c hc with hu
-  obtain ⟨k, hk⟩ := Subgroup.mem_zpowers_iff.mp (hπ_gen ▸ Subgroup.mem_top u)
-  use a^k
-  rw [map_zpow₀, ha]
-  norm_cast
-  rw [hk, hu, Units.val_mk0]
-
-lemma heq (w : Valuation K Γ) [IsDiscrete w] :
-    MonoidHom.mrange w = ⊤ := by
-  ext y
-  simp only [MonoidHom.mem_mrange, Submonoid.mem_top, iff_true]
-  exact IsDiscrete.surj w y
-
-variable [IsCyclic Γˣ] [Nontrivial Γˣ]
-/-- A valuation on a field `K` is discrete if and only if it is surjective. -/
-lemma isDiscrete_iff_surjective (w : Valuation K Γ) :
-    IsDiscrete w ↔ Surjective w := by
-  refine ⟨fun _ ↦ IsDiscrete.surj w, fun h ↦ ⟨LinearOrderedCommGroup.genLTOne Γˣ,
-    by simp, ?_, by apply h⟩⟩
-  simpa using (⊤ : Subgroup Γˣ).genLTOne_lt_one
-
-=======
 class IsRankOneDiscrete : Prop where
   exists_generator_lt_one' : ∃ (γ : Γˣ), Subgroup.zpowers γ = (valueGroup v) ∧ γ < 1
 
@@ -277,6 +93,5 @@
   ⟨1, ⟨generator v, by simp [← generator_zpowers_eq_valueGroup]⟩, ne_of_gt <| generator_lt_one v⟩
 
 end IsRankOneDiscrete
->>>>>>> 90643a74
 
 end Valuation