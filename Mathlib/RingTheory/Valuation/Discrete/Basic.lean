--- conflicted
+++ resolved
@@ -5,15 +5,8 @@
 -/
 import Mathlib.Algebra.GroupWithZero.Range
 import Mathlib.Algebra.Order.Group.Cyclic
-<<<<<<< HEAD
-import Mathlib.Analysis.Normed.Ring.Lemmas
-import Mathlib.RingTheory.DedekindDomain.AdicValuation
-import Mathlib.RingTheory.DiscreteValuationRing.Basic
-import Mathlib.RingTheory.PrincipalIdealDomainOfPrime
-=======
 import Mathlib.Algebra.Order.Group.Units
 import Mathlib.RingTheory.Valuation.ValuationSubring
->>>>>>> ab359575
 
 /-!
 # Discrete Valuations
@@ -36,12 +29,9 @@
   a uniformizer if `v π` is a generator of the value group that is `<1`.
 * `Valuation.Uniformizer`: A structure bundling an element of a ring and a proof that it is a
   uniformizer.
-<<<<<<< HEAD
 * `Valuation.valuationSubring_isDiscreteValuationRing_of_isCyclic_of_Nontrivial`: this instance is
   the formalization of Chapter I, Section 1, Proposition 1 in [serre1968] showing that
   the unit ball of a discretely-valued field is a DVR.
-=======
->>>>>>> ab359575
 
 ## Main Results
 * `Valuation.IsUniformizer.of_associated`: An element associated to a uniformizer is itself a
@@ -55,7 +45,6 @@
   whose value group is cyclic and nontrivial, then there exists a uniformizer for `v`.
 * `Valuation.isUniformizer_of_maximalIdeal_eq_span`: Given a discrete valuation `v` on a field `K`,
   a generator of the maximal ideal of `v.valuationSubring` is a uniformizer for `v`.
-<<<<<<< HEAD
 * `Valuation.valuationSubring_isDiscreteValuationRing` : If `v` is a valuation on a field `K`
   whose value group is cyclic and nontrivial, then `v.valuationSubring` is a discrete
   valuation ring.
@@ -64,8 +53,6 @@
 * `IsDiscreteValuationRing.equivValuationSubring` The ring isomorphism between a DVR and the
   unit ball in its field of fractions endowed with the adic valuation of the maximal ideal.
 
-=======
->>>>>>> ab359575
 
 ## TODO
 * Relate discrete valuations and discrete valuation rings (contained in the project
@@ -74,11 +61,7 @@
 
 namespace Valuation
 
-<<<<<<< HEAD
-open LinearOrderedCommGroup MonoidWithZeroHom Set
-=======
 open LinearOrderedCommGroup MonoidWithZeroHom Set Subgroup
->>>>>>> ab359575
 
 variable {Γ : Type*} [LinearOrderedCommGroupWithZero Γ]
 
@@ -97,32 +80,21 @@
 
 variable [IsRankOneDiscrete v]
 
-<<<<<<< HEAD
-lemma exists_generator_lt_one : ∃ (γ : Γˣ), Subgroup.zpowers γ = valueGroup v ∧ γ < 1 :=
-=======
 lemma exists_generator_lt_one : ∃ (γ : Γˣ), zpowers γ = valueGroup v ∧ γ < 1 :=
->>>>>>> ab359575
   exists_generator_lt_one'
 
 /-- Given a discrete valuation `v`, `Valuation.IsRankOneDiscrete.generator` is a generator of
 the value group that is `< 1`. -/
 noncomputable def generator : Γˣ := (exists_generator_lt_one v).choose
 
-<<<<<<< HEAD
-lemma generator_zpowers_eq_valueGroup : (Subgroup.zpowers (generator v)) = valueGroup v :=
-=======
-lemma generator_zpowers_eq_valueGroup : zpowers (generator v) = valueGroup v :=
->>>>>>> ab359575
+lemma generator_zpowers_eq_valueGroup [IsRankOneDiscrete v] :
+    (Subgroup.zpowers (generator v)) = valueGroup v :=
   (exists_generator_lt_one v).choose_spec.1
 
 lemma generator_mem_valueGroup :
     (IsRankOneDiscrete.generator v) ∈ valueGroup v := by
   rw [← IsRankOneDiscrete.generator_zpowers_eq_valueGroup]
-<<<<<<< HEAD
-  exact Subgroup.mem_zpowers (IsRankOneDiscrete.generator v)
-=======
   exact mem_zpowers (IsRankOneDiscrete.generator v)
->>>>>>> ab359575
 
 lemma generator_lt_one : (generator v) < 1 :=
   (exists_generator_lt_one v).choose_spec.2
@@ -174,17 +146,9 @@
     simp only [← MonoidWithZeroHom.coe_one, ne_eq, Subtype.mk.injEq] at hγ
     simp [hγ, Units.val_eq_one]
 
-<<<<<<< HEAD
-open Subgroup
-
-lemma valueGroup_genLTOne_eq_generator : Subgroup.genLTOne (valueGroup v) = generator v :=
-  ((valueGroup v).genLTOne_unique (generator v)
-    ⟨generator_lt_one v, generator_zpowers_eq_valueGroup v⟩).symm
-=======
 
 lemma valueGroup_genLTOne_eq_generator : (valueGroup v).genLTOne = generator v :=
   ((valueGroup v).genLTOne_unique (generator_lt_one v) (generator_zpowers_eq_valueGroup v)).symm
->>>>>>> ab359575
 
 end IsRankOneDiscrete
 
@@ -195,40 +159,6 @@
 /-- An element `π : A` is a uniformizer if `v π` is a generator of the value group that is `< 1`. -/
 def IsUniformizer (π : A) : Prop := v π = hv.generator
 
-<<<<<<< HEAD
-open Subgroup
-
-variable {v}
-
-namespace IsUniformizer
-
-theorem iff {π : A} : v.IsUniformizer π ↔ v π = hv.generator := refl _
-
-theorem ne_zero {π : A} (hπ : IsUniformizer v π) : π ≠ 0 := by
-  intro h0
-  rw [h0, IsUniformizer, Valuation.map_zero] at hπ
-  exact (Units.ne_zero _).symm hπ
-
-@[simp]
-lemma val {π : A} (hπ : v.IsUniformizer π) : v π = hv.generator := hπ
-
-lemma val_lt_one {π : A} (hπ : v.IsUniformizer π) : v π < 1 :=
-  hπ ▸ hv.generator_lt_one
-
-lemma val_ne_zero {π : A} (hπ : v.IsUniformizer π) : v π ≠ 0 := by
-  by_contra h0
-  simp [IsUniformizer, h0] at hπ
-  exact (Units.ne_zero _).symm hπ
-
-theorem val_pos {π : A} (hπ : IsUniformizer v π) : 0 < v π := by
-  rw [IsUniformizer.iff] at hπ; simp [zero_lt_iff, ne_eq, hπ]
-
-lemma zpowers_eq_valueGroup {π : A} (hπ : v.IsUniformizer π) :
-    valueGroup v = zpowers (Units.mk0 (v π) hπ.val_ne_zero) := by
-  rw [← (valueGroup v).genLTOne_zpowers_eq_top]
-  congr
-  simp_all [IsUniformizer.val, Units.mk0_val]
-=======
 variable {v} {π : A}
 
 namespace IsUniformizer
@@ -258,7 +188,6 @@
   rw [← (valueGroup v).genLTOne_zpowers_eq_top]
   congr
   simp only [val, Units.mk0_val, hπ]
->>>>>>> ab359575
   exact IsRankOneDiscrete.valueGroup_genLTOne_eq_generator v
 
 end IsUniformizer
@@ -294,16 +223,8 @@
 
 variable {R : Type*} [CommRing R] {v : Valuation R Γ} [hv : IsRankOneDiscrete v]
 
-<<<<<<< HEAD
-theorem IsUniformizer.not_isUnit {π : v.integer} (hπ : IsUniformizer v π) : ¬ IsUnit π := by
-  intro h
-  have h1 : v ((algebraMap (↥v.integer) R) π) = 1 :=
-    Valuation.Integers.one_of_isUnit (Valuation.integer.integers v)  h
-  exact ne_of_gt hπ.val_lt_one h1.symm
-=======
 theorem IsUniformizer.not_isUnit {π : v.integer} (hπ : IsUniformizer v π) : ¬ IsUnit π :=
   fun h ↦ ne_of_gt hπ.val_lt_one (Integers.one_of_isUnit (integer.integers v) h).symm
->>>>>>> ab359575
 
 end CommRing
 
@@ -336,16 +257,9 @@
 theorem exists_isUniformizer_of_isCyclic_of_nontrivial : ∃ π : K₀, IsUniformizer v (π : K) := by
   simp only [IsUniformizer.iff, Subtype.exists, mem_valuationSubring_iff, exists_prop]
   set g := (valueGroup v).genLTOne with hg
-<<<<<<< HEAD
-  have hg_mem : g.1 ∈ ((range v) \ {0}) := by
-    rw [← valueGroup_eq_range, hg]
-    exact mem_image_of_mem Units.val (valueGroup v).genLTOne_mem
-  obtain ⟨⟨π, hπ⟩, hγ0⟩ := hg_mem
-=======
   obtain ⟨⟨π, hπ⟩, hγ0⟩ : g.1 ∈ ((range v) \ {0}) := by
     rw [← valueGroup_eq_range, hg]
     exact mem_image_of_mem Units.val (valueGroup v).genLTOne_mem
->>>>>>> ab359575
   use π
   rw [hπ, hg]
   exact ⟨le_of_lt (valueGroup v).genLTOne_lt_one, by rw [valueGroup_genLTOne_eq_generator]⟩
@@ -366,15 +280,8 @@
 theorem IsUniformizer.of_associated {π₁ π₂ : K₀} (h1 : IsUniformizer v π₁)
     (H : Associated π₁ π₂) : IsUniformizer v π₂ := by
   obtain ⟨u, hu⟩ := H
-<<<<<<< HEAD
-  have : v (u.1 : K) = 1 :=
-    (Integers.isUnit_iff_valuation_eq_one <|integer.integers v).mp u.isUnit
-  rwa [IsUniformizer.iff, ← hu, Subring.coe_mul, Valuation.map_mul, this, mul_one,
-    ← IsUniformizer.iff]
-=======
   have : v (u.1 : K) = 1 := (Integers.isUnit_iff_valuation_eq_one <|integer.integers v).mp u.isUnit
   rwa [IsUniformizer.iff, ← hu, Subring.coe_mul, map_mul, this, mul_one, ← IsUniformizer.iff]
->>>>>>> ab359575
 
 /-- If two elements of `K₀` are uniformizers, then they are associated. -/
 theorem associated_of_isUniformizer {π₁ π₂ : K₀} (h1 : IsUniformizer v π₁)
@@ -383,17 +290,10 @@
     simp [IsUniformizer.iff.mp h1, IsUniformizer.iff.mp h2]
   set p : v.integer := ⟨(π₁.1 : K)⁻¹ * π₂.1, (v.mem_integer_iff _).mpr (le_of_eq hval)⟩ with hp
   use ((Integers.isUnit_iff_valuation_eq_one (x := p) <| integer.integers v).mpr hval).unit
-<<<<<<< HEAD
-  apply_fun ((↑·) : K₀ → K) using Subtype.val_injective
-  simp [hp, ← mul_assoc, mul_inv_cancel₀ h1.ne_zero]
-
-theorem pow_Uniformizer {r : K₀} (hr : r ≠ 0) (π : Uniformizer v) :
-=======
   apply_fun ((↑) : K₀ → K) using Subtype.val_injective
   simp [hp, ← mul_assoc, mul_inv_cancel₀ h1.ne_zero]
 
 theorem exists_pow_Uniformizer {r : K₀} (hr : r ≠ 0) (π : Uniformizer v) :
->>>>>>> ab359575
     ∃ n : ℕ, ∃ u : K₀ˣ, r = (π.1 ^ n).1 * u.1 := by
   have hr₀ : v r ≠ 0 := by rw [ne_eq, zero_iff, Subring.coe_eq_zero_iff]; exact hr
   set vr : Γˣ := Units.mk0 (v r) hr₀ with hvr_def
@@ -401,11 +301,7 @@
     apply mem_valueGroup
     rw [hvr_def, Units.val_mk0 hr₀]
     exact mem_range_self _
-<<<<<<< HEAD
-  rw [π.2.zpowers_eq_valueGroup, Subgroup.mem_zpowers_iff] at hvr
-=======
   rw [π.2.zpowers_eq_valueGroup, mem_zpowers_iff] at hvr
->>>>>>> ab359575
   obtain ⟨m, hm⟩ := hvr
   have hm' : v π.val ^ m = v r := by
     rw [hvr_def] at hm
@@ -417,11 +313,7 @@
   obtain ⟨n, hn⟩ := Int.eq_ofNat_of_zero_le hm₀
   use n
   have hpow : v (π.1.1 ^ (-m) * r) = 1 := by
-<<<<<<< HEAD
-    rw [Valuation.map_mul, map_zpow₀, ← hm', zpow_neg, hm', inv_mul_cancel₀ hr₀]
-=======
     rw [map_mul, map_zpow₀, ← hm', zpow_neg, hm', inv_mul_cancel₀ hr₀]
->>>>>>> ab359575
   set a : K₀ := ⟨π.1.1 ^ (-m) * r, by apply le_of_eq hpow⟩ with ha
   have ha₀ : (↑a : K) ≠ 0 := by
     simp only [zpow_neg, ne_eq, mul_eq_zero, inv_eq_zero, ZeroMemClass.coe_eq_zero, not_or, ha]
@@ -442,24 +334,14 @@
     apply π.2.not_isUnit h
   · intro x hx
     by_cases hx₀ : x = 0
-<<<<<<< HEAD
-    · simp only [hx₀, Ideal.zero_mem]
-    · obtain ⟨n, ⟨u, hu⟩⟩ := pow_Uniformizer hx₀ π
-=======
     · simp [hx₀]
     · obtain ⟨n, ⟨u, hu⟩⟩ := exists_pow_Uniformizer hx₀ π
->>>>>>> ab359575
       rw [← Subring.coe_mul, Subtype.coe_inj] at hu
       have hn : Not (IsUnit x) := fun h ↦
         (maximalIdeal.isMaximal _).ne_top (eq_top_of_isUnit_mem _ hx h)
       replace hn : n ≠ 0 := fun h ↦ by
         simp only [hu, h, pow_zero, one_mul, Units.isUnit, not_true] at hn
-<<<<<<< HEAD
-      simp only [Ideal.mem_span_singleton, hu, IsUnit.dvd_mul_right, Units.isUnit,
-        dvd_pow_self _ hn]
-=======
       simp [Ideal.mem_span_singleton, hu, dvd_pow_self _ hn]
->>>>>>> ab359575
 
 theorem IsUniformizer.is_generator {π : v.valuationSubring} (hπ : IsUniformizer v π) :
     maximalIdeal v.valuationSubring = Ideal.span {π} :=
@@ -473,12 +355,8 @@
 
 end IsRankOneDiscrete
 
-<<<<<<< HEAD
-theorem not_isField [Nontrivial ↥(valueGroup v)] [IsCyclic (valueGroup v)] : ¬ IsField K₀ := by
-=======
 theorem valuationSubring_not_isField [Nontrivial ↥(valueGroup v)] [IsCyclic (valueGroup v)] :
     ¬ IsField K₀ := by
->>>>>>> ab359575
   obtain ⟨π, hπ⟩ := exists_isUniformizer_of_isCyclic_of_nontrivial v
   rintro ⟨-, -, h⟩
   have := hπ.ne_zero
@@ -494,48 +372,11 @@
     intro h
     rw [h, Set.singleton_zero, span_zero] at hr
     exact Ring.ne_bot_of_isMaximal_of_not_isField (maximalIdeal.isMaximal v.valuationSubring)
-<<<<<<< HEAD
-      (not_isField v) hr
+      (valuationSubring_not_isField v) hr
   obtain ⟨π, hπ⟩ := exists_isUniformizer_of_isCyclic_of_nontrivial v
-  obtain ⟨n, u, hu⟩ := pow_Uniformizer hr₀ ⟨π, hπ⟩
+  obtain ⟨n, u, hu⟩ := exists_pow_Uniformizer hr₀ ⟨π, hπ⟩
   rw [Uniformizer.is_generator ⟨π, hπ⟩, span_singleton_eq_span_singleton] at hr
   exact hπ.of_associated hr
-
-section CyclicNontrivial
-
-variable [IsCyclic (valueGroup v)] [Nontrivial (valueGroup v)]
-
-theorem ideal_isPrincipal (I : Ideal K₀) : I.IsPrincipal := by
-  suffices ∀ P : Ideal K₀, P.IsPrime → Submodule.IsPrincipal P by
-    exact (IsPrincipalIdealRing.of_prime this).principal I
-  intro P hP
-  by_cases h_ne_bot : P = ⊥
-  · rw [h_ne_bot]; exact bot_isPrincipal
-  · let π : Uniformizer v := Nonempty.some (by infer_instance)
-    obtain ⟨x, ⟨hx_mem, hx₀⟩⟩ := Submodule.exists_mem_ne_zero_of_ne_bot h_ne_bot
-    obtain ⟨n, ⟨u, hu⟩⟩ := pow_Uniformizer hx₀ π
-    by_cases hn : n = 0
-    · rw [← Subring.coe_mul, hn, pow_zero, one_mul, SetLike.coe_eq_coe] at hu
-      refine (hP.ne_top (Ideal.eq_top_of_isUnit_mem P hx_mem ?_)).elim
-      simp only [hu, Units.isUnit]
-    · rw [← Subring.coe_mul, SetLike.coe_eq_coe] at hu
-      rw [hu, Ideal.mul_unit_mem_iff_mem P u.isUnit,
-        IsPrime.pow_mem_iff_mem hP _ (pos_iff_ne_zero.mpr hn), ← Ideal.span_singleton_le_iff_mem,
-        ← π.is_generator ] at hx_mem
-      rw [← Ideal.IsMaximal.eq_of_le (IsLocalRing.maximalIdeal.isMaximal K₀) hP.ne_top hx_mem]
-      exact ⟨π.1, π.is_generator⟩
-
-theorem valuationSubring_isPrincipalIdealRing : IsPrincipalIdealRing K₀ :=
-  ⟨fun I ↦ ideal_isPrincipal v I⟩
-
-/-- This is Chapter I, Section 1, Proposition 1 in Serre's Local Fields -/
-instance valuationSubring_isDiscreteValuationRing [IsCyclic (valueGroup v)]
-    [Nontrivial (valueGroup v)] : IsDiscreteValuationRing K₀ where
-  toIsPrincipalIdealRing := valuationSubring_isPrincipalIdealRing v
-  toIsLocalRing := inferInstance
-  not_a_field' := by rw [ne_eq, ← isField_iff_maximalIdeal_eq]; exact not_isField v
-
-end CyclicNontrivial
 
 end Field
 
@@ -633,15 +474,4 @@
     (IsFractionRing.injective A _))).trans
       (RingEquiv.subringCongr map_algebraMap_eq_valuationSubring)
 
-end IsDiscreteValuationRing
-=======
-      (valuationSubring_not_isField v) hr
-  obtain ⟨π, hπ⟩ := exists_isUniformizer_of_isCyclic_of_nontrivial v
-  obtain ⟨n, u, hu⟩ := exists_pow_Uniformizer hr₀ ⟨π, hπ⟩
-  rw [Uniformizer.is_generator ⟨π, hπ⟩, span_singleton_eq_span_singleton] at hr
-  exact hπ.of_associated hr
-
-end Field
-
-end Valuation
->>>>>>> ab359575
+end IsDiscreteValuationRing