--- conflicted
+++ resolved
@@ -115,262 +115,24 @@
 instance : Nontrivial (valueGroup v) :=
   ⟨1, ⟨generator v, by simp [← generator_zpowers_eq_valueGroup]⟩, ne_of_gt <| generator_lt_one v⟩
 
-<<<<<<< HEAD
-instance : Nontrivial (valueMonoid v) := by
-=======
 instance [IsRankOneDiscrete v] : Nontrivial (valueMonoid v) := by
->>>>>>> 1cc889e0
   by_contra H
   apply ((valueGroup v).nontrivial_iff_ne_bot).mp (by infer_instance)
   apply Subgroup.closure_eq_bot_iff.mpr
   rw [not_nontrivial_iff_subsingleton, subsingleton_iff] at H
   intro x hx
   specialize H ⟨x, hx⟩ ⟨1, one_mem_valueMonoid v⟩
-<<<<<<< HEAD
-  rw [mem_singleton_iff, ← Submonoid.mk_eq_one, H, coe_one]
-
-instance : v.IsNontrivial := by
-  constructor
-  obtain ⟨⟨γ, γ_mem⟩, hγ⟩ := (nontrivial_iff_exists_ne (1 : valueMonoid v)).mp (by infer_instance)
-  obtain ⟨π, hπ⟩ := γ_mem
-=======
   simpa using H
 
 instance [IsRankOneDiscrete v] : v.IsNontrivial := by
   constructor
   obtain ⟨⟨γ, π, hπ⟩, hγ⟩ := (nontrivial_iff_exists_ne (1 : valueMonoid v)).mp (by infer_instance)
->>>>>>> 1cc889e0
   use π
   constructor
   · simp [hπ]
   · rw [hπ]
-<<<<<<< HEAD
-    simp only [← coe_one, ne_eq, Subtype.mk.injEq] at hγ
-    simp [hγ, Units.val_eq_one]
-
-open Subgroup
-
-lemma valueGroup_genLTOne_eq_generator : Subgroup.genLTOne (valueGroup v) = generator v :=
-  ((valueGroup v).genLTOne_unique (generator v)
-    ⟨generator_lt_one v, generator_zpowers_eq_valueGroup v⟩).symm
-
-end IsRankOneDiscrete
-
-section IsRankOneDiscrete
-
-variable [hv : IsRankOneDiscrete v]
-
-/-- An element `π : A` is a uniformizer if `v π` is a generator of the value group that is `< 1`. -/
-def IsUniformizer (π : A) : Prop := v π = hv.generator
-
-open Subgroup
-
-variable {v}
-
-namespace IsUniformizer
-
-theorem iff {π : A} : v.IsUniformizer π ↔ v π = hv.generator := refl _
-
-theorem ne_zero {π : A} (hπ : IsUniformizer v π) : π ≠ 0 := by
-  intro h0
-  rw [h0, IsUniformizer, Valuation.map_zero] at hπ
-  exact (Units.ne_zero _).symm hπ
-
-@[simp]
-lemma val {π : A} (hπ : v.IsUniformizer π) : v π = hv.generator := hπ
-
-lemma val_lt_one {π : A} (hπ : v.IsUniformizer π) : v π < 1 :=
-  hπ ▸ hv.generator_lt_one
-
-lemma val_ne_zero {π : A} (hπ : v.IsUniformizer π) : v π ≠ 0 := by
-  by_contra h0
-  simp [IsUniformizer, h0] at hπ
-  exact (Units.ne_zero _).symm hπ
-
-theorem val_pos {π : A} (hπ : IsUniformizer v π) : 0 < v π := by
-  rw [IsUniformizer.iff] at hπ; simp [zero_lt_iff, ne_eq, hπ]
-
-lemma zpowers_eq_valueGroup {π : A} (hπ : v.IsUniformizer π) :
-    valueGroup v = zpowers (Units.mk0 (v π) hπ.val_ne_zero) := by
-  rw [← (valueGroup v).genLTOne_zpowers_eq_top]
-  congr
-  simp_all [IsUniformizer.val, Units.mk0_val]
-  exact IsRankOneDiscrete.valueGroup_genLTOne_eq_generator v
-
-end IsUniformizer
-
-variable (v) in
-/-- The structure `Uniformizer` bundles together the term in the ring and a proof that it is a
-  uniformizer. -/
-@[ext]
-structure Uniformizer where
-  /-- The integer underlying a `Uniformizer` -/
-  val : v.integer
-  valuation_gt_one : v.IsUniformizer val
-
-namespace Uniformizer
-
-/-- A constructor for `Uniformizer`. -/
-def mk' {x : A} (hx : v.IsUniformizer x) : v.Uniformizer where
-  val := ⟨x, le_of_lt hx.val_lt_one⟩
-  valuation_gt_one := hx
-
-@[simp]
-instance : Coe v.Uniformizer v.integer := ⟨fun π ↦ π.val⟩
-
-theorem ne_zero (π : Uniformizer v) : π.1.1 ≠ 0 := π.2.ne_zero
-
-end Uniformizer
-
-=======
     simp only [← MonoidWithZeroHom.coe_one, ne_eq, Subtype.mk.injEq] at hγ
     simp [hγ, Units.val_eq_one]
-
->>>>>>> 1cc889e0
-end IsRankOneDiscrete
-
-end Ring
-
-section CommRing
-
-variable {R : Type*} [CommRing R] {v : Valuation R Γ} [hv : IsRankOneDiscrete v]
-
-theorem IsUniformizer.not_isUnit {π : v.integer} (hπ : IsUniformizer v π) : ¬ IsUnit π := by
-  intro h
-  have h1 : v ((algebraMap (↥v.integer) R) π) = 1 :=
-    Valuation.Integers.one_of_isUnit (Valuation.integer.integers v)  h
-  exact ne_of_gt hπ.val_lt_one h1.symm
-
-end CommRing
-
-section Ring
-
-variable {R : Type*} [Ring R] (v : Valuation R Γ) [IsCyclic (valueGroup v)]
-  [Nontrivial (valueGroup v)]
-
-instance IsRankOneDiscrete.mk' : IsRankOneDiscrete v :=
-  ⟨(valueGroup v).genLTOne,
-    ⟨(valueGroup v).genLTOne_zpowers_eq_top, (valueGroup v).genLTOne_lt_one⟩⟩
-
-end Ring
-
-section Field
-
-open Ideal IsLocalRing Valuation.IsRankOneDiscrete
-
-variable {K : Type*} [Field K] (v : Valuation K Γ)
-
-/- When the valuation is defined over a field instead that simply on a (commutative) ring, we use
-the notion of `valuationSubring` instead of the weaker one of `integer` to access the
-corresponding API. -/
-local notation "K₀" => v.valuationSubring
-
-section IsNontrivial
-
-variable [IsCyclic (valueGroup v)] [Nontrivial (valueGroup v)]
-
-theorem exists_isUniformizer_of_isCyclic_of_nontrivial : ∃ π : K₀, IsUniformizer v (π : K) := by
-  simp only [IsUniformizer.iff, Subtype.exists, mem_valuationSubring_iff, exists_prop]
-  set g := (valueGroup v).genLTOne with hg
-  have hg_mem : g.1 ∈ ((range v) \ {0}) := by
-    rw [← valueGroup_eq_range, hg]
-    exact mem_image_of_mem Units.val (valueGroup v).genLTOne_mem
-  obtain ⟨⟨π, hπ⟩, hγ0⟩ := hg_mem
-  use π
-  rw [hπ, hg]
-  exact ⟨le_of_lt (valueGroup v).genLTOne_lt_one, by rw [valueGroup_genLTOne_eq_generator]⟩
-
-instance : Nonempty (Uniformizer v) :=
-  ⟨⟨(exists_isUniformizer_of_isCyclic_of_nontrivial v).choose,
-    (exists_isUniformizer_of_isCyclic_of_nontrivial v).choose_spec⟩⟩
-
-end IsNontrivial
-
-section IsRankOneDiscrete
-
-section Uniformizer
-
-variable {v} [hv : v.IsRankOneDiscrete]
-
-/-- An element associated to a uniformizer is itself a uniformizer. -/
-theorem IsUniformizer.of_associated {π₁ π₂ : K₀} (h1 : IsUniformizer v π₁)
-    (H : Associated π₁ π₂) : IsUniformizer v π₂ := by
-  obtain ⟨u, hu⟩ := H
-  have : v (u.1 : K) = 1 :=
-    (Integers.isUnit_iff_valuation_eq_one <|integer.integers v).mp u.isUnit
-  rwa [IsUniformizer.iff, ← hu, Subring.coe_mul, Valuation.map_mul, this, mul_one,
-    ← IsUniformizer.iff]
-
-/-- If two elements of `K₀` are uniformizers, then they are associated. -/
-theorem associated_of_isUniformizer {π₁ π₂ : K₀} (h1 : IsUniformizer v π₁)
-    (h2 : IsUniformizer v π₂): Associated π₁ π₂ := by
-  have hval : v ((π₁ : K)⁻¹ * π₂) = 1 := by
-    simp [IsUniformizer.iff.mp h1, IsUniformizer.iff.mp h2]
-  set p : v.integer := ⟨(π₁.1 : K)⁻¹ * π₂.1, (v.mem_integer_iff _).mpr (le_of_eq hval)⟩ with hp
-  use ((Integers.isUnit_iff_valuation_eq_one (x := p) <| integer.integers v).mpr hval).unit
-  apply_fun ((↑·) : K₀ → K) using Subtype.val_injective
-  simp [hp, ← mul_assoc, mul_inv_cancel₀ h1.ne_zero]
-
-theorem pow_Uniformizer {r : K₀} (hr : r ≠ 0) (π : Uniformizer v) :
-    ∃ n : ℕ, ∃ u : K₀ˣ, r = (π.1 ^ n).1 * u.1 := by
-  have hr₀ : v r ≠ 0 := by rw [ne_eq, zero_iff, Subring.coe_eq_zero_iff]; exact hr
-  set vr : Γˣ := Units.mk0 (v r) hr₀ with hvr_def
-  have hvr : vr ∈ (valueGroup v) := by
-    apply mem_valueGroup
-    rw [hvr_def, Units.val_mk0 hr₀]
-    exact mem_range_self _
-  rw [π.2.zpowers_eq_valueGroup, Subgroup.mem_zpowers_iff] at hvr
-  obtain ⟨m, hm⟩ := hvr
-  have hm' : v π.val ^ m = v r := by
-    rw [hvr_def] at hm
-    rw [← Units.val_mk0 hr₀, ← hm]
-    simp [Units.val_zpow_eq_zpow_val, Units.val_mk0]
-  have hm₀ : 0 ≤ m := by
-    rw [← zpow_le_one_iff_right_of_lt_one₀ π.2.val_pos π.2.val_lt_one, hm']
-    exact r.2
-  obtain ⟨n, hn⟩ := Int.eq_ofNat_of_zero_le hm₀
-  use n
-  have hpow : v (π.1.1 ^ (-m) * r) = 1 := by
-    rw [Valuation.map_mul, map_zpow₀, ← hm', zpow_neg, hm', inv_mul_cancel₀ hr₀]
-  set a : K₀ := ⟨π.1.1 ^ (-m) * r, by apply le_of_eq hpow⟩ with ha
-  have ha₀ : (↑a : K) ≠ 0 := by
-    simp only [zpow_neg, ne_eq, mul_eq_zero, inv_eq_zero, ZeroMemClass.coe_eq_zero, not_or, ha]
-    refine ⟨?_, hr⟩
-    rw [hn, zpow_natCast, pow_eq_zero_iff', not_and_or]
-    exact Or.inl π.ne_zero
-  have h_unit_a : IsUnit a :=
-    Integers.isUnit_of_one (integer.integers v) (isUnit_iff_ne_zero.mpr ha₀) hpow
-  use h_unit_a.unit
-  rw [IsUnit.unit_spec, Subring.coe_pow, ha, ← mul_assoc, zpow_neg, hn, zpow_natCast,
-    mul_inv_cancel₀ (pow_ne_zero _ π.ne_zero), one_mul]
-
-theorem Uniformizer.is_generator (π : Uniformizer v) :
-    maximalIdeal v.valuationSubring = Ideal.span {π.1} := by
-  apply (maximalIdeal.isMaximal _).eq_of_le
-  · intro h
-    rw [Ideal.span_singleton_eq_top] at h
-    apply π.2.not_isUnit h
-  · intro x hx
-    by_cases hx₀ : x = 0
-    · simp only [hx₀, Ideal.zero_mem]
-    · obtain ⟨n, ⟨u, hu⟩⟩ := pow_Uniformizer hx₀ π
-      rw [← Subring.coe_mul, Subtype.coe_inj] at hu
-      have hn : Not (IsUnit x) := fun h ↦
-        (maximalIdeal.isMaximal _).ne_top (eq_top_of_isUnit_mem _ hx h)
-      replace hn : n ≠ 0 := fun h ↦ by
-        simp only [hu, h, pow_zero, one_mul, Units.isUnit, not_true] at hn
-      simp only [Ideal.mem_span_singleton, hu, IsUnit.dvd_mul_right, Units.isUnit,
-        dvd_pow_self _ hn]
-
-theorem IsUniformizer.is_generator {π : v.valuationSubring} (hπ : IsUniformizer v π) :
-    maximalIdeal v.valuationSubring = Ideal.span {π} :=
-  Uniformizer.is_generator ⟨π, hπ⟩
-
-theorem pow_Uniformizer_is_pow_generator (π : Uniformizer v) (n : ℕ) :
-    maximalIdeal v.valuationSubring ^ n = Ideal.span {π.1 ^ n} := by
-  rw [← Ideal.span_singleton_pow, Uniformizer.is_generator]
-
-end Uniformizer
 
 end IsRankOneDiscrete
 
