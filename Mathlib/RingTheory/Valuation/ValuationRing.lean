/-
Copyright (c) 2022 Adam Topaz. All rights reserved.
Released under Apache 2.0 license as described in the file LICENSE.
Authors: Adam Topaz
-/
import Mathlib.RingTheory.Bezout
import Mathlib.RingTheory.LocalRing.Basic
import Mathlib.RingTheory.Localization.FractionRing
import Mathlib.RingTheory.Localization.Integer
import Mathlib.RingTheory.Valuation.Integers

/-!
# Valuation Rings

A valuation ring is a domain such that for every pair of elements `a b`, either `a` divides
`b` or vice-versa.

Any valuation ring induces a natural valuation on its fraction field, as we show in this file.
Namely, given the following instances:
`[CommRing A] [IsDomain A] [ValuationRing A] [Field K] [Algebra A K] [IsFractionRing A K]`,
there is a natural valuation `Valuation A K` on `K` with values in `value_group A K` where
the image of `A` under `algebraMap A K` agrees with `(Valuation A K).integer`.

We also provide the equivalence of the following notions for a domain `R` in `ValuationRing.TFAE`.
1. `R` is a valuation ring.
2. For each `x : FractionRing K`, either `x` or `x⁻¹` is in `R`.
3. "divides" is a total relation on the elements of `R`.
4. "contains" is a total relation on the ideals of `R`.
5. `R` is a local bezout domain.

We also show that, given a valuation `v` on a field `K`, the ring of valuation integers is a
valuation ring and `K` is the fraction field of this ring.

## Implementation details

The Mathlib definition of a valuation ring requires `IsDomain A` even though the condition
does not mention zero divisors. Thus, there is a technical `PreValuationRing A` that
is defined in further generality that can be used in places where the ring cannot be a domain.
The `ValuationRing` class is kept to be in sync with the literature.

-/

assert_not_exists DiscreteValuationRing

universe u v w

/-- A magma is called a `PreValuationRing` provided that for any pair
of elements `a b : A`, either `a` divides `b` or vice versa. -/
class PreValuationRing (A : Type u) [Mul A] : Prop where
  cond' : ∀ a b : A, ∃ c : A, a * c = b ∨ b * c = a

lemma PreValuationRing.cond {A : Type u} [Mul A] [PreValuationRing A] (a b : A) :
    ∃ c : A, a * c = b ∨ b * c = a := @PreValuationRing.cond' A _ _ _ _

/-- An integral domain is called a `ValuationRing` provided that for any pair
of elements `a b : A`, either `a` divides `b` or vice versa. -/
class ValuationRing (A : Type u) [CommRing A] [IsDomain A] extends PreValuationRing A : Prop

-- Porting note: this lemma is needed since infer kinds are unsupported in Lean 4
lemma ValuationRing.cond {A : Type u} [CommRing A] [IsDomain A] [ValuationRing A] (a b : A) :
    ∃ c : A, a * c = b ∨ b * c = a := PreValuationRing.cond _ _

namespace ValuationRing

section

variable (A : Type u) [CommRing A]
variable (K : Type v) [Field K] [Algebra A K]

/-- The value group of the valuation ring `A`. Note: this is actually a group with zero. -/
def ValueGroup : Type v := Quotient (MulAction.orbitRel Aˣ K)

instance : Inhabited (ValueGroup A K) := ⟨Quotient.mk'' 0⟩

instance : LE (ValueGroup A K) :=
  LE.mk fun x y =>
    Quotient.liftOn₂' x y (fun a b => ∃ c : A, c • b = a)
      (by
        rintro _ _ a b ⟨c, rfl⟩ ⟨d, rfl⟩; ext
        constructor
        · rintro ⟨e, he⟩; use (c⁻¹ : Aˣ) * e * d
          apply_fun fun t => c⁻¹ • t at he
          simpa [mul_smul] using he
        · rintro ⟨e, he⟩; dsimp
          use c * e * (d⁻¹ : Aˣ)
          simp_rw [Units.smul_def, ← he, mul_smul]
          rw [← mul_smul _ _ b, Units.inv_mul, one_smul])

instance : Zero (ValueGroup A K) := ⟨Quotient.mk'' 0⟩

instance : One (ValueGroup A K) := ⟨Quotient.mk'' 1⟩

instance : Mul (ValueGroup A K) :=
  Mul.mk fun x y =>
    Quotient.liftOn₂' x y (fun a b => Quotient.mk'' <| a * b)
      (by
        rintro _ _ a b ⟨c, rfl⟩ ⟨d, rfl⟩
        apply Quotient.sound'
        dsimp
        use c * d
        simp only [mul_smul, Algebra.smul_def, Units.smul_def, RingHom.map_mul, Units.val_mul]
        ring)

instance : Inv (ValueGroup A K) :=
  Inv.mk fun x =>
    Quotient.liftOn' x (fun a => Quotient.mk'' a⁻¹)
      (by
        rintro _ a ⟨b, rfl⟩
        apply Quotient.sound'
        use b⁻¹
        dsimp
        rw [Units.smul_def, Units.smul_def, Algebra.smul_def, Algebra.smul_def, mul_inv,
          map_units_inv])

variable [IsDomain A] [ValuationRing A] [IsFractionRing A K]

protected theorem le_total (a b : ValueGroup A K) : a ≤ b ∨ b ≤ a := by
  rcases a with ⟨a⟩; rcases b with ⟨b⟩
  obtain ⟨xa, ya, hya, rfl⟩ : ∃ a b : A, _ := IsFractionRing.div_surjective a
  obtain ⟨xb, yb, hyb, rfl⟩ : ∃ a b : A, _ := IsFractionRing.div_surjective b
  have : (algebraMap A K) ya ≠ 0 := IsFractionRing.to_map_ne_zero_of_mem_nonZeroDivisors hya
  have : (algebraMap A K) yb ≠ 0 := IsFractionRing.to_map_ne_zero_of_mem_nonZeroDivisors hyb
  obtain ⟨c, h | h⟩ := ValuationRing.cond (xa * yb) (xb * ya)
  · right
    use c
    rw [Algebra.smul_def]
    field_simp
    simp only [← RingHom.map_mul, ← h]; congr 1; ring
  · left
    use c
    rw [Algebra.smul_def]
    field_simp
    simp only [← RingHom.map_mul, ← h]; congr 1; ring

-- Porting note: it is much faster to split the instance `LinearOrderedCommGroupWithZero`
-- into two parts
noncomputable instance linearOrder : LinearOrder (ValueGroup A K) where
  le_refl := by rintro ⟨⟩; use 1; rw [one_smul]
  le_trans := by rintro ⟨a⟩ ⟨b⟩ ⟨c⟩ ⟨e, rfl⟩ ⟨f, rfl⟩; use e * f; rw [mul_smul]
  le_antisymm := by
    rintro ⟨a⟩ ⟨b⟩ ⟨e, rfl⟩ ⟨f, hf⟩
    by_cases hb : b = 0; · simp [hb]
    have : IsUnit e := by
      apply isUnit_of_dvd_one
      use f
      rw [mul_comm]
      rw [← mul_smul, Algebra.smul_def] at hf
      nth_rw 2 [← one_mul b] at hf
      rw [← (algebraMap A K).map_one] at hf
      exact IsFractionRing.injective _ _ (mul_right_cancel₀ hb hf).symm
    apply Quotient.sound'
    exact ⟨this.unit, rfl⟩
  le_total := ValuationRing.le_total _ _
  decidableLE := by classical infer_instance

noncomputable instance linearOrderedCommGroupWithZero :
    LinearOrderedCommGroupWithZero (ValueGroup A K) :=
  { linearOrder .. with
    mul_assoc := by rintro ⟨a⟩ ⟨b⟩ ⟨c⟩; apply Quotient.sound'; rw [mul_assoc]
    one_mul := by rintro ⟨a⟩; apply Quotient.sound'; rw [one_mul]
    mul_one := by rintro ⟨a⟩; apply Quotient.sound'; rw [mul_one]
    mul_comm := by rintro ⟨a⟩ ⟨b⟩; apply Quotient.sound'; rw [mul_comm]
    mul_le_mul_left := by
      rintro ⟨a⟩ ⟨b⟩ ⟨c, rfl⟩ ⟨d⟩
      use c; simp only [Algebra.smul_def]; ring
    zero_mul := by rintro ⟨a⟩; apply Quotient.sound'; rw [zero_mul]
    mul_zero := by rintro ⟨a⟩; apply Quotient.sound'; rw [mul_zero]
    zero_le_one := ⟨0, by rw [zero_smul]⟩
    exists_pair_ne := by
      use 0, 1
      intro c; obtain ⟨d, hd⟩ := Quotient.exact' c
      apply_fun fun t => d⁻¹ • t at hd
      simp only [inv_smul_smul, smul_zero, one_ne_zero] at hd
    inv_zero := by apply Quotient.sound'; rw [inv_zero]
    mul_inv_cancel := by
      rintro ⟨a⟩ ha
      apply Quotient.sound'
      use 1
      simp only [one_smul, ne_eq]
      apply (mul_inv_cancel₀ _).symm
      contrapose ha
      simp only [Classical.not_not] at ha ⊢
      rw [ha]
      rfl }

/-- Any valuation ring induces a valuation on its fraction field. -/
def valuation : Valuation K (ValueGroup A K) where
  toFun := Quotient.mk''
  map_zero' := rfl
  map_one' := rfl
  map_mul' _ _ := rfl
  map_add_le_max' := by
    intro a b
    obtain ⟨xa, ya, hya, rfl⟩ : ∃ a b : A, _ := IsFractionRing.div_surjective a
    obtain ⟨xb, yb, hyb, rfl⟩ : ∃ a b : A, _ := IsFractionRing.div_surjective b
    have : (algebraMap A K) ya ≠ 0 := IsFractionRing.to_map_ne_zero_of_mem_nonZeroDivisors hya
    have : (algebraMap A K) yb ≠ 0 := IsFractionRing.to_map_ne_zero_of_mem_nonZeroDivisors hyb
    obtain ⟨c, h | h⟩ := ValuationRing.cond (xa * yb) (xb * ya)
    · dsimp
      apply le_trans _ (le_max_left _ _)
      use c + 1
      rw [Algebra.smul_def]
      field_simp
      simp only [← RingHom.map_mul, ← RingHom.map_add, ← (algebraMap A K).map_one, ← h]
      congr 1; ring
    · apply le_trans _ (le_max_right _ _)
      use c + 1
      rw [Algebra.smul_def]
      field_simp
      simp only [← RingHom.map_mul, ← RingHom.map_add, ← (algebraMap A K).map_one, ← h]
      congr 1; ring

theorem mem_integer_iff (x : K) : x ∈ (valuation A K).integer ↔ ∃ a : A, algebraMap A K a = x := by
  constructor
  · rintro ⟨c, rfl⟩
    use c
    rw [Algebra.smul_def, mul_one]
  · rintro ⟨c, rfl⟩
    use c
    rw [Algebra.smul_def, mul_one]

/-- The valuation ring `A` is isomorphic to the ring of integers of its associated valuation. -/
noncomputable def equivInteger : A ≃+* (valuation A K).integer :=
  RingEquiv.ofBijective
    (show A →ₙ+* (valuation A K).integer from
      { toFun := fun a => ⟨algebraMap A K a, (mem_integer_iff _ _ _).mpr ⟨a, rfl⟩⟩
        map_mul' := fun _ _ => by ext1; exact (algebraMap A K).map_mul _ _
        map_zero' := by ext1; exact (algebraMap A K).map_zero
        map_add' := fun _ _ => by ext1; exact (algebraMap A K).map_add _ _ })
    (by
      constructor
      · intro x y h
        apply_fun (algebraMap (valuation A K).integer K) at h
        exact IsFractionRing.injective _ _ h
      · rintro ⟨-, ha⟩
        rw [mem_integer_iff] at ha
        obtain ⟨a, rfl⟩ := ha
        exact ⟨a, rfl⟩)

@[simp]
theorem coe_equivInteger_apply (a : A) : (equivInteger A K a : K) = algebraMap A K a := rfl

theorem range_algebraMap_eq : (valuation A K).integer = (algebraMap A K).range := by
  ext; exact mem_integer_iff _ _ _

end

section

variable (A : Type u) [CommRing A] [Nontrivial A] [PreValuationRing A]

instance (priority := 100) localRing : LocalRing A :=
  LocalRing.of_isUnit_or_isUnit_one_sub_self
    (by
      intro a
      obtain ⟨c, h | h⟩ := PreValuationRing.cond a (1 - a)
      · left
        apply isUnit_of_mul_eq_one _ (c + 1)
        simp [mul_add, h]
      · right
        apply isUnit_of_mul_eq_one _ (c + 1)
        simp [mul_add, h])

instance le_total_ideal : IsTotal (Ideal A) LE.le := by
  constructor; intro α β
  by_cases h : α ≤ β; · exact Or.inl h
  erw [not_forall] at h
  push_neg at h
  obtain ⟨a, h₁, h₂⟩ := h
  right
  intro b hb
  obtain ⟨c, h | h⟩ := ValuationRing.cond a b
  · rw [← h]
    exact Ideal.mul_mem_right _ _ h₁
  · exfalso; apply h₂; rw [← h]
    apply Ideal.mul_mem_right _ _ hb

instance [DecidableRel ((· ≤ ·) : Ideal A → Ideal A → Prop)] : LinearOrder (Ideal A) :=
<<<<<<< HEAD
  Lattice.toLinearOrder (Ideal A)
=======
  { (inferInstance : CompleteLattice (Ideal A)) with
    le_total := by
      intro α β
      by_cases h : α ≤ β; · exact Or.inl h
      erw [not_forall] at h
      push_neg at h
      obtain ⟨a, h₁, h₂⟩ := h
      right
      intro b hb
      obtain ⟨c, h | h⟩ := PreValuationRing.cond a b
      · rw [← h]
        exact Ideal.mul_mem_right _ _ h₁
      · exfalso; apply h₂; rw [← h]
        apply Ideal.mul_mem_right _ _ hb
    decidableLE := inferInstance }
>>>>>>> 84343c90

end

section

section dvd

variable {R : Type*}

theorem _root_.PreValuationRing.iff_dvd_total [Monoid R] :
    PreValuationRing R ↔ IsTotal R (· ∣ ·) := by
  classical
  refine ⟨fun H => ⟨fun a b => ?_⟩, fun H => ⟨fun a b => ?_⟩⟩
  · obtain ⟨c, rfl | rfl⟩ := PreValuationRing.cond a b <;> simp
  · obtain ⟨c, rfl⟩ | ⟨c, rfl⟩ := @IsTotal.total _ _ H a b <;> use c <;> simp

theorem _root_.PreValuationRing.iff_ideal_total [CommRing R] :
    PreValuationRing R ↔ IsTotal (Ideal R) (· ≤ ·) := by
  classical
  refine ⟨fun _ => ⟨le_total⟩, fun H => PreValuationRing.iff_dvd_total.mpr ⟨fun a b => ?_⟩⟩
  have := @IsTotal.total _ _ H (Ideal.span {a}) (Ideal.span {b})
  simp_rw [Ideal.span_singleton_le_span_singleton] at this
  exact this.symm

variable (K)

theorem dvd_total [Monoid R] [h : PreValuationRing R] (x y : R) : x ∣ y ∨ y ∣ x :=
  @IsTotal.total _ _ (PreValuationRing.iff_dvd_total.mp h) x y

end dvd

variable {R : Type*} [CommRing R] [IsDomain R] (K : Type*)
variable [Field K] [Algebra R K] [IsFractionRing R K]

theorem iff_dvd_total : ValuationRing R ↔ IsTotal R (· ∣ ·) :=
  Iff.trans (⟨fun inst ↦ inst.toPreValuationRing, fun _ ↦ .mk⟩)
    PreValuationRing.iff_dvd_total

theorem iff_ideal_total : ValuationRing R ↔ IsTotal (Ideal R) (· ≤ ·) :=
  Iff.trans (⟨fun inst ↦ inst.toPreValuationRing, fun _ ↦ .mk⟩)
    PreValuationRing.iff_ideal_total

theorem unique_irreducible [ValuationRing R] ⦃p q : R⦄ (hp : Irreducible p) (hq : Irreducible q) :
    Associated p q := by
  have := dvd_total p q
  rw [Irreducible.dvd_comm hp hq, or_self_iff] at this
  exact associated_of_dvd_dvd (Irreducible.dvd_symm hq hp this) this

variable (R)

theorem iff_isInteger_or_isInteger :
    ValuationRing R ↔ ∀ x : K, IsLocalization.IsInteger R x ∨ IsLocalization.IsInteger R x⁻¹ := by
  constructor
  · intro H x
    obtain ⟨x : R, y, hy, rfl⟩ := IsFractionRing.div_surjective (A := R) x
    have := (map_ne_zero_iff _ (IsFractionRing.injective R K)).mpr (nonZeroDivisors.ne_zero hy)
    obtain ⟨s, rfl | rfl⟩ := ValuationRing.cond x y
    · exact Or.inr
        ⟨s, eq_inv_of_mul_eq_one_left <| by rwa [mul_div, div_eq_one_iff_eq, map_mul, mul_comm]⟩
    · exact Or.inl ⟨s, by rwa [eq_div_iff, map_mul, mul_comm]⟩
  · intro H
    suffices PreValuationRing R from mk
    constructor
    intro a b
    by_cases ha : a = 0; · subst ha; exact ⟨0, Or.inr <| mul_zero b⟩
    by_cases hb : b = 0; · subst hb; exact ⟨0, Or.inl <| mul_zero a⟩
    replace ha := (map_ne_zero_iff _ (IsFractionRing.injective R K)).mpr ha
    replace hb := (map_ne_zero_iff _ (IsFractionRing.injective R K)).mpr hb
    obtain ⟨c, e⟩ | ⟨c, e⟩ := H (algebraMap R K a / algebraMap R K b)
    · rw [eq_div_iff hb, ← map_mul, (IsFractionRing.injective R K).eq_iff, mul_comm] at e
      exact ⟨c, Or.inr e⟩
    · rw [inv_div, eq_div_iff ha, ← map_mul, (IsFractionRing.injective R K).eq_iff, mul_comm c] at e
      exact ⟨c, Or.inl e⟩

variable {K}

theorem isInteger_or_isInteger [h : ValuationRing R] (x : K) :
    IsLocalization.IsInteger R x ∨ IsLocalization.IsInteger R x⁻¹ :=
  (iff_isInteger_or_isInteger R K).mp h x

variable {R}

-- This implies that valuation rings are integrally closed through typeclass search.
instance (priority := 100) [ValuationRing R] : IsBezout R := by
  classical
  rw [IsBezout.iff_span_pair_isPrincipal]
  intro x y
  rw [Ideal.span_insert]
  rcases le_total (Ideal.span {x} : Ideal R) (Ideal.span {y}) with h | h
  · rw [sup_eq_right.mpr h]; exact ⟨⟨_, rfl⟩⟩
  · rw [sup_eq_left.mpr h]; exact ⟨⟨_, rfl⟩⟩

instance (priority := 100) [LocalRing R] [IsBezout R] : ValuationRing R := by
  classical
  refine iff_dvd_total.mpr ⟨fun a b => ?_⟩
  obtain ⟨g, e : _ = Ideal.span _⟩ := IsBezout.span_pair_isPrincipal a b
  obtain ⟨a, rfl⟩ := Ideal.mem_span_singleton'.mp
      (show a ∈ Ideal.span {g} by rw [← e]; exact Ideal.subset_span (by simp))
  obtain ⟨b, rfl⟩ := Ideal.mem_span_singleton'.mp
      (show b ∈ Ideal.span {g} by rw [← e]; exact Ideal.subset_span (by simp))
  obtain ⟨x, y, e'⟩ := Ideal.mem_span_pair.mp
      (show g ∈ Ideal.span {a * g, b * g} by rw [e]; exact Ideal.subset_span (by simp))
  rcases eq_or_ne g 0 with h | h
  · simp [h]
  have : x * a + y * b = 1 := by
    apply mul_left_injective₀ h; convert e' using 1 <;> ring
  cases' LocalRing.isUnit_or_isUnit_of_add_one this with h' h' <;> [left; right]
  all_goals exact mul_dvd_mul_right (isUnit_iff_forall_dvd.mp (isUnit_of_mul_isUnit_right h') _) _

theorem iff_local_bezout_domain : ValuationRing R ↔ LocalRing R ∧ IsBezout R :=
  ⟨fun _ ↦ ⟨inferInstance, inferInstance⟩, fun ⟨_, _⟩ ↦ inferInstance⟩

protected theorem TFAE (R : Type u) [CommRing R] [IsDomain R] :
    List.TFAE
      [ValuationRing R,
        ∀ x : FractionRing R, IsLocalization.IsInteger R x ∨ IsLocalization.IsInteger R x⁻¹,
        IsTotal R (· ∣ ·), IsTotal (Ideal R) (· ≤ ·), LocalRing R ∧ IsBezout R] := by
  tfae_have 1 ↔ 2 := iff_isInteger_or_isInteger R _
  tfae_have 1 ↔ 3 := iff_dvd_total
  tfae_have 1 ↔ 4 := iff_ideal_total
  tfae_have 1 ↔ 5 := iff_local_bezout_domain
  tfae_finish

end

theorem _root_.Function.Surjective.preValuationRing {R S : Type*} [Mul R] [PreValuationRing R]
    [Mul S] (f : R →ₙ* S) (hf : Function.Surjective f) :
    PreValuationRing S :=
  ⟨fun a b => by
    obtain ⟨⟨a, rfl⟩, ⟨b, rfl⟩⟩ := hf a, hf b
    obtain ⟨c, rfl | rfl⟩ := PreValuationRing.cond a b
    exacts [⟨f c, Or.inl <| (map_mul _ _ _).symm⟩, ⟨f c, Or.inr <| (map_mul _ _ _).symm⟩]⟩

theorem _root_.Function.Surjective.valuationRing {R S : Type*} [CommRing R] [IsDomain R]
    [ValuationRing R] [CommRing S] [IsDomain S] (f : R →+* S) (hf : Function.Surjective f) :
    ValuationRing S :=
  have := Function.Surjective.preValuationRing f hf
  .mk

section

variable {𝒪 : Type u} {K : Type v} {Γ : Type w} [CommRing 𝒪] [IsDomain 𝒪] [Field K] [Algebra 𝒪 K]
  [LinearOrderedCommGroupWithZero Γ]

/-- If `𝒪` satisfies `v.integers 𝒪` where `v` is a valuation on a field, then `𝒪`
is a valuation ring. -/
theorem of_integers (v : Valuation K Γ) (hh : v.Integers 𝒪) : ValuationRing 𝒪 := by
  suffices PreValuationRing 𝒪 from .mk
  constructor
  intro a b
  rcases le_total (v (algebraMap 𝒪 K a)) (v (algebraMap 𝒪 K b)) with h | h
  · obtain ⟨c, hc⟩ := Valuation.Integers.dvd_of_le hh h
    use c; exact Or.inr hc.symm
  · obtain ⟨c, hc⟩ := Valuation.Integers.dvd_of_le hh h
    use c; exact Or.inl hc.symm

instance instValuationRingInteger (v : Valuation K Γ) : ValuationRing v.integer :=
  of_integers (v := v) (Valuation.integer.integers v)

theorem isFractionRing_iff [ValuationRing 𝒪] :
    IsFractionRing 𝒪 K ↔
      (∀ (x : K), ∃ a : 𝒪, x = algebraMap 𝒪 K a ∨ x⁻¹ = algebraMap 𝒪 K a) ∧
        Function.Injective (algebraMap 𝒪 K) := by
  refine ⟨fun h ↦ ⟨fun x ↦ ?_, IsFractionRing.injective _ _⟩, fun h ↦ ?_⟩
  · obtain (⟨a, e⟩ | ⟨a, e⟩) := isInteger_or_isInteger 𝒪 x
    exacts [⟨a, .inl e.symm⟩, ⟨a, .inr e.symm⟩]
  · constructor
    · intro a
      simpa using h.2.ne_iff.mpr (nonZeroDivisors.ne_zero a.2)
    · intro x
      obtain ⟨a, ha⟩ := h.1 x
      by_cases h0 : a = 0
      · exact ⟨⟨0, 1⟩, by simpa [h0] using ha⟩
      · have : algebraMap 𝒪 K a ≠ 0 := by simpa using h.2.ne_iff.mpr h0
        rw [inv_eq_iff_eq_inv, ← one_div, eq_div_iff this] at ha
        cases ha with
        | inl ha => exact ⟨⟨a, 1⟩, by simpa⟩
        | inr ha => exact ⟨⟨1, ⟨a, mem_nonZeroDivisors_of_ne_zero h0⟩⟩, by simpa using ha⟩
    · intro _ _ hab
      exact ⟨1, by simp only [OneMemClass.coe_one, h.2 hab, one_mul]⟩

instance instIsFractionRingInteger (v : Valuation K Γ) : IsFractionRing v.integer K :=
  ValuationRing.isFractionRing_iff.mpr
    ⟨Valuation.Integers.eq_algebraMap_or_inv_eq_algebraMap (Valuation.integer.integers v),
    Subtype.coe_injective⟩

end

section

variable (K : Type u) [Field K]

/-- A field is a valuation ring. -/
instance (priority := 100) of_field : ValuationRing K := inferInstance

end

end ValuationRing<|MERGE_RESOLUTION|>--- conflicted
+++ resolved
@@ -276,25 +276,7 @@
     apply Ideal.mul_mem_right _ _ hb
 
 instance [DecidableRel ((· ≤ ·) : Ideal A → Ideal A → Prop)] : LinearOrder (Ideal A) :=
-<<<<<<< HEAD
   Lattice.toLinearOrder (Ideal A)
-=======
-  { (inferInstance : CompleteLattice (Ideal A)) with
-    le_total := by
-      intro α β
-      by_cases h : α ≤ β; · exact Or.inl h
-      erw [not_forall] at h
-      push_neg at h
-      obtain ⟨a, h₁, h₂⟩ := h
-      right
-      intro b hb
-      obtain ⟨c, h | h⟩ := PreValuationRing.cond a b
-      · rw [← h]
-        exact Ideal.mul_mem_right _ _ h₁
-      · exfalso; apply h₂; rw [← h]
-        apply Ideal.mul_mem_right _ _ hb
-    decidableLE := inferInstance }
->>>>>>> 84343c90
 
 end
 
