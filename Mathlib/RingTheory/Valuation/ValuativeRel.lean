--- conflicted
+++ resolved
@@ -511,14 +511,11 @@
   rw [ne_eq, valuation_eq_zero_iff]
   exact x.prop
 
-<<<<<<< HEAD
-=======
 lemma ValueGroupWithZero.mk_eq_div (r : R) (s : posSubmonoid R) :
     ValueGroupWithZero.mk r s = valuation R r / valuation R (s : R) := by
   rw [eq_div_iff (valuation_posSubmonoid_ne_zero _)]
   simp [valuation, mk_eq_mk]
 
->>>>>>> 6981c4c1
 /-- Construct a valuative relation on a ring using a valuation. -/
 def ofValuation
     {S Γ : Type*} [CommRing S]
@@ -706,14 +703,6 @@
     field_simp
 
 @[simp]
-<<<<<<< HEAD
-lemma ValueGroupWithZero.embed_valuation_apply (γ : ValueGroupWithZero R) :
-    embed (valuation R) γ = γ := by
-  obtain ⟨r, s, rfl⟩ := valuation_surjective γ
-  simp [embed]
-
-lemma ValueGroupWithZero.embed_strictMono [h : v.Compatible] : StrictMono (embed v) := by
-=======
 lemma ValueGroupWithZero.embed_mk [v.Compatible] (x : R) (s : posSubmonoid R) :
     embed v (.mk x s) = v x / v (s : R) :=
   rfl
@@ -725,7 +714,6 @@
   simp [embed_mk, ← mk_eq_div]
 
 lemma ValueGroupWithZero.embed_strictMono [v.Compatible] : StrictMono (embed v) := by
->>>>>>> 6981c4c1
   intro a b h
   obtain ⟨a, r, rfl⟩ := valuation_surjective a
   obtain ⟨b, s, rfl⟩ := valuation_surjective b
@@ -766,11 +754,7 @@
   map_mul' := by simp
 
 variable (A) in
-<<<<<<< HEAD
-instance compatible_comap_of_extension {Γ : Type*}
-=======
 instance compatible_comap {Γ : Type*}
->>>>>>> 6981c4c1
     [LinearOrderedCommMonoidWithZero Γ] (w : Valuation B Γ) [w.Compatible] :
     (w.comap (algebraMap A B)).Compatible := by
   constructor
@@ -779,10 +763,6 @@
 variable (A B) in
 /-- The map on value groups-with-zero associated to the structure morphism of an algebra. -/
 def mapValueGroupWithZero : ValueGroupWithZero A →*₀ ValueGroupWithZero B :=
-<<<<<<< HEAD
-  have := compatible_comap_of_extension A (valuation B)
-  ValueGroupWithZero.embed ((valuation B).comap (algebraMap A B))
-=======
   have := compatible_comap A (valuation B)
   ValueGroupWithZero.embed ((valuation B).comap (algebraMap A B))
 
@@ -790,13 +770,11 @@
 lemma mapValueGroupWithZero_mk (r : A) (s : posSubmonoid A) :
     mapValueGroupWithZero A B (.mk r s) = .mk (algebraMap A B r) (mapPosSubmonoid A B s) := by
   simp [mapValueGroupWithZero, ValueGroupWithZero.mk_eq_div (R := B)]
->>>>>>> 6981c4c1
 
 @[simp]
 lemma mapValueGroupWithZero_valuation (a : A) :
     mapValueGroupWithZero A B (valuation _ a) = valuation _ (algebraMap _ _ a) := by
-<<<<<<< HEAD
-  simp [mapValueGroupWithZero, ValueGroupWithZero.embed]
+  simp [valuation]
 
 end ValuativeExtension
 
@@ -810,8 +788,5 @@
 instance [IsRankLeOne R] : MulArchimedean (ValueGroupWithZero R) := by
   obtain ⟨⟨f, hf⟩⟩ := IsRankLeOne.nonempty (R := R)
   exact .comap f.toMonoidHom hf
-=======
-  simp [valuation]
->>>>>>> 6981c4c1
 
 end ValuativeRel