/-
Copyright (c) 2025 Adam Topaz. All rights reserved.
Released under Apache 2.0 license as described in the file LICENSE.
Authors: Aaron Liu, Adam Topaz
-/
import Mathlib.RingTheory.Valuation.Basic
import Mathlib.Data.NNReal.Defs
import Mathlib.Topology.Defs.Filter

/-!

# Valuative Relations

In this file we introduce a class called `ValuativeRel R` for a ring `R`.
This bundles a relation `rel : R → R → Prop` on `R` which mimics a
preorder on `R` arising from a valuation.
We introduce the notation `x ≤ᵥ y` for this relation.

Recall that the equivalence class of a valuation is *completely* characterized by
such a preorder. Thus, we can think of `ValuativeRel R` as a way of
saying that `R` is endowed with an equivalence class of valuations.

## Main Definitions

- `ValuativeRel R` endows a commutative ring `R` with a relation arising from a valuation.
  This is equivalent to fixing an equivalence class of valuations on `R`.
  Use the notation `x ≤ᵥ y` for this relation.
- `ValuativeRel.valuation R` is the "canonical" valuation associated to `ValuativeRel R`,
  taking values in `ValuativeRel.ValueGroupWithZero R`.
- Given a valution `v` on `R` and an instance `[ValuativeRel R]`, writing `[v.Compatible]`
  ensures that the relation `x ≤ᵥ y` is equivalent to `v x ≤ v y`. Note that
  it is possible to have `[v.Compatible]` and `[w.Compatible]` for two different valuations on `R`.
- If we have both `[ValuativeRel R]` and `[TopologicalSpace R]`, then writing
  `[IsValuativeTopology R]` ensures that the topology on `R` agrees with the one induced by the
  valuation.
- Given `[ValuativeRel A]`, `[ValuativeRel B]` and `[Algebra A B]`, the class
  `[ValuativeExtension A B]` ensures that the algebra map `A → B` is compatible with the valuations
  on `A` and `B`. For example, this can be used to talk about extensions of valued fields.


## Remark

The last two axioms in `ValuativeRel`, namely `rel_mul_cancel` and `not_rel_one_zero`, are
used to ensure that we have a well-behaved valuation taking values in a *value group* (with zero).
In principle, it should be possible to drop these two axioms and obtain a value monoid,
however, such a value monoid would not necessarily embed into an ordered abelian group with zero.
Similarly, without these axioms, the support of the valuation need not be a prime ideal.
We have thus opted to include these two axioms and obtain a `ValueGroupWithZero` associated to
a `ValuativeRel` in order to best align with the literature about valuations on commutative rings.

Future work could refactor `ValuativeRel` by dropping the `rel_mul_cancel` and `not_rel_one_zero`
axioms, opting to make these mixins instead.

## Projects

The `ValuativeRel` class should eventually replace the existing `Valued` typeclass.
Once such a refactor happens, `ValuativeRel` could be renamed to `Valued`.

-/

noncomputable section

/-- The class `[ValuativeRel R]` class introduces an operator `x ≤ᵥ y : Prop` for `x y : R`
which is the natural relation arising from (the equivalence class of) a valuation on `R`.
More precisely, if v is a valuation on R then the associated relation is `x ≤ᵥ y ↔ v x ≤ v y`.
Use this class to talk about the case where `R` is equipped with an equivalence class
of valuations. -/
class ValuativeRel (R : Type*) [CommRing R] where
  /-- The relation operator arising from `ValuativeRel`. -/
  rel : R → R → Prop
  rel_total (x y) : rel x y ∨ rel y x
  rel_trans {z y x} : rel x y → rel y z → rel x z
  rel_add {x y z} : rel x z → rel y z → rel (x + y) z
  rel_mul_right {x y} (z) : rel x y → rel (x * z) (y * z)
  rel_mul_cancel {x y z} : ¬ rel z 0 → rel (x * z) (y * z) → rel x y
  not_rel_one_zero : ¬ rel 1 0

@[inherit_doc] infix:50 " ≤ᵥ " => ValuativeRel.rel

macro_rules | `($a ≤ᵥ $b) => `(binrel% ValuativeRel.rel $a $b)

namespace Valuation

variable {R Γ : Type*} [CommRing R] [LinearOrderedCommMonoidWithZero Γ]
  (v : Valuation R Γ)

/-- We say that a valuation `v` is `Compatible` if the relation `x ≤ᵥ y`
is equivalent to `v x ≤ x y`. -/
class Compatible [ValuativeRel R] where
  rel_iff_le (x y : R) : x ≤ᵥ y ↔ v x ≤ v y

end Valuation

/-- A preorder on a ring is said to be "valuative" if it agrees with the
valuative relation. -/
class ValuativePreorder (R : Type*) [CommRing R] [ValuativeRel R] [Preorder R] where
  rel_iff_le (x y : R) : x ≤ᵥ y ↔ x ≤ y

namespace ValuativeRel

variable {R : Type*} [CommRing R] [ValuativeRel R]

@[simp]
lemma rel_refl (x : R) : x ≤ᵥ x := by
  cases rel_total x x <;> assumption

lemma rel_rfl {x : R} : x ≤ᵥ x :=
  rel_refl x

protected alias rel.refl := rel_refl

protected alias rel.rfl := rel_rfl

@[simp]
theorem zero_rel (x : R) : 0 ≤ᵥ x := by
  simpa using rel_mul_right x ((rel_total 0 1).resolve_right not_rel_one_zero)

lemma rel_mul_left {x y : R} (z) : x ≤ᵥ y → (z * x) ≤ᵥ (z * y) := by
  rw [mul_comm z x, mul_comm z y]
  apply rel_mul_right

instance : Trans (rel (R := R)) (rel (R := R)) (rel (R := R)) where
  trans h1 h2 := rel_trans h1 h2

protected alias rel.trans := rel_trans

lemma rel_trans' {x y z : R} (h1 : y ≤ᵥ z) (h2 : x ≤ᵥ y) : x ≤ᵥ z :=
  h2.trans h1

protected alias rel.trans' := rel_trans'

lemma rel_mul {x x' y y' : R} (h1 : x ≤ᵥ y) (h2 : x' ≤ᵥ y') : (x * x') ≤ᵥ y * y' := by
  calc x * x' ≤ᵥ x * y' := rel_mul_left _ h2
    _ ≤ᵥ y * y' := rel_mul_right _ h1

theorem rel_add_cases (x y : R) : x + y ≤ᵥ x ∨ x + y ≤ᵥ y :=
  (rel_total y x).imp (fun h => rel_add .rfl h) (fun h => rel_add h .rfl)

variable (R) in
/-- The submonoid of elements `x : R` whose valuation is positive. -/
def posSubmonoid : Submonoid R where
  carrier := { x | ¬ x ≤ᵥ 0}
  mul_mem' {x y} hx hy := by
    dsimp only [Set.mem_setOf_eq] at hx hy ⊢
    contrapose! hy
    rw [show (0 : R) = x * 0 by simp, mul_comm x y, mul_comm x 0] at hy
    exact rel_mul_cancel hx hy
  one_mem' := not_rel_one_zero

@[simp]
lemma posSubmonoid_def (x : R) : x ∈ posSubmonoid R ↔ ¬ x ≤ᵥ 0 := Iff.refl _

@[simp]
lemma right_cancel_posSubmonoid (x y : R) (u : posSubmonoid R) :
    x * u ≤ᵥ y * u ↔ x ≤ᵥ y := ⟨rel_mul_cancel u.prop, rel_mul_right _⟩

@[simp]
lemma left_cancel_posSubmonoid (x y : R) (u : posSubmonoid R) :
    u * x ≤ᵥ u * y ↔ x ≤ᵥ y := by
  simp only [← right_cancel_posSubmonoid x y u, mul_comm]

@[simp]
lemma val_posSubmonoid_ne_zero (x : posSubmonoid R) :
    (x : R) ≠ 0 := by
  have := x.prop
  rw [posSubmonoid_def] at this
  contrapose! this
  simp [this]

variable (R) in
/-- The setoid used to construct `ValueGroupWithZero R`. -/
def valueSetoid : Setoid (R × posSubmonoid R) where
  r := fun (x, s) (y, t) => x * t ≤ᵥ y * s ∧ y * s ≤ᵥ x * t
  iseqv := {
    refl ru := ⟨rel_refl _, rel_refl _⟩
    symm h := ⟨h.2, h.1⟩
    trans := by
      rintro ⟨r, u⟩ ⟨s, v⟩ ⟨t, w⟩ ⟨h1, h2⟩ ⟨h3, h4⟩
      constructor
      · have := rel_mul h1 (rel_refl ↑w)
        rw [mul_right_comm s] at this
        have := rel_trans this (rel_mul h3 (rel_refl _))
        rw [mul_right_comm r, mul_right_comm t] at this
        simpa using this
      · have := rel_mul h4 (rel_refl ↑u)
        rw [mul_right_comm s] at this
        have := rel_trans this (rel_mul h2 (rel_refl _))
        rw [mul_right_comm t, mul_right_comm r] at this
        simpa using this
  }

variable (R) in
/-- The "canonical" value group-with-zero of a ring with a valuative relation. -/
def ValueGroupWithZero := Quotient (valueSetoid R)

/-- Construct an element of the value group-with-zero from an element `r : R` and
  `y : posSubmonoid R`. This should be thought of as `v r / v y`. -/
protected
def ValueGroupWithZero.mk (x : R) (y : posSubmonoid R) : ValueGroupWithZero R :=
  Quotient.mk _ (x, y)

protected
theorem ValueGroupWithZero.sound {x y : R} {t s : posSubmonoid R}
    (h₁ : x * s ≤ᵥ y * t) (h₂ : y * t ≤ᵥ x * s) :
    ValueGroupWithZero.mk x t = ValueGroupWithZero.mk y s :=
  Quotient.sound ⟨h₁, h₂⟩

protected
theorem ValueGroupWithZero.exact {x y : R} {t s : posSubmonoid R}
    (h : ValueGroupWithZero.mk x t = ValueGroupWithZero.mk y s) :
    x * s ≤ᵥ y * t ∧ y * t ≤ᵥ x * s :=
  Quotient.exact h

protected
theorem ValueGroupWithZero.ind {motive : ValueGroupWithZero R → Prop} (mk : ∀ x y, motive (.mk x y))
    (t : ValueGroupWithZero R) : motive t :=
  Quotient.ind (fun (x, y) => mk x y) t

/-- Lifts a function `R → posSubmonoid R → α` to the value group-with-zero of `R`. -/
protected
def ValueGroupWithZero.lift {α : Sort*} (f : R → posSubmonoid R → α)
    (hf : ∀ (x y : R) (t s : posSubmonoid R), x * t ≤ᵥ y * s → y * s ≤ᵥ x * t → f x s = f y t)
    (t : ValueGroupWithZero R) : α :=
  Quotient.lift (fun (x, y) => f x y) (fun (x, t) (y, s) ⟨h₁, h₂⟩ => hf x y s t h₁ h₂) t

@[simp] protected
theorem ValueGroupWithZero.lift_mk {α : Sort*} (f : R → posSubmonoid R → α)
    (hf : ∀ (x y : R) (t s : posSubmonoid R), x * t ≤ᵥ y * s → y * s ≤ᵥ x * t → f x s = f y t)
    (x : R) (y : posSubmonoid R) : ValueGroupWithZero.lift f hf (.mk x y) = f x y := rfl

/-- Lifts a function `R → posSubmonoid R → R → posSubmonoid R → α` to
  the value group-with-zero of `R`. -/
protected
def ValueGroupWithZero.lift₂ {α : Sort*} (f : R → posSubmonoid R → R → posSubmonoid R → α)
    (hf : ∀ (x y z w : R) (t s u v : posSubmonoid R),
      x * t ≤ᵥ y * s → y * s ≤ᵥ x * t → z * u ≤ᵥ w * v → w * v ≤ᵥ z * u →
      f x s z v = f y t w u)
    (t₁ : ValueGroupWithZero R) (t₂ : ValueGroupWithZero R) : α :=
  Quotient.lift₂ (fun (x, t) (y, s) => f x t y s)
    (fun (x, t) (z, v) (y, s) (w, u) ⟨h₁, h₂⟩ ⟨h₃, h₄⟩ => hf x y z w s t u v h₁ h₂ h₃ h₄) t₁ t₂

@[simp] protected
lemma ValueGroupWithZero.lift₂_mk {α : Sort*} (f : R → posSubmonoid R → R → posSubmonoid R → α)
    (hf : ∀ (x y z w : R) (t s u v : posSubmonoid R),
      x * t ≤ᵥ y * s → y * s ≤ᵥ x * t → z * u ≤ᵥ w * v → w * v ≤ᵥ z * u →
      f x s z v = f y t w u)
    (x y : R) (z w : posSubmonoid R) :
    ValueGroupWithZero.lift₂ f hf (.mk x z) (.mk y w) = f x z y w := rfl

theorem ValueGroupWithZero.mk_eq_mk {x y : R} {t s : posSubmonoid R} :
    ValueGroupWithZero.mk x t = ValueGroupWithZero.mk y s ↔ x * s ≤ᵥ y * t ∧ y * t ≤ᵥ x * s :=
  Quotient.eq

instance : Zero (ValueGroupWithZero R) where
  zero := .mk 0 1

@[simp]
theorem ValueGroupWithZero.mk_eq_zero (x : R) (y : posSubmonoid R) :
    ValueGroupWithZero.mk x y = 0 ↔ x ≤ᵥ 0 :=
  ⟨fun h => by simpa using ValueGroupWithZero.mk_eq_mk.mp h,
    fun h => ValueGroupWithZero.sound (by simpa using h) (by simp)⟩

@[simp]
theorem ValueGroupWithZero.mk_zero (x : posSubmonoid R) : ValueGroupWithZero.mk 0 x = 0 :=
  (ValueGroupWithZero.mk_eq_zero 0 x).mpr .rfl

instance : One (ValueGroupWithZero R) where
  one := .mk 1 1

@[simp]
theorem ValueGroupWithZero.mk_self (x : posSubmonoid R) : ValueGroupWithZero.mk (x : R) x = 1 :=
  ValueGroupWithZero.sound (by simp) (by simp)

@[simp]
theorem ValueGroupWithZero.mk_one_one : ValueGroupWithZero.mk (1 : R) 1 = 1 :=
  ValueGroupWithZero.sound (by simp) (by simp)

@[simp]
theorem ValueGroupWithZero.mk_eq_one (x : R) (y : posSubmonoid R) :
    ValueGroupWithZero.mk x y = 1 ↔ x ≤ᵥ y ∧ y ≤ᵥ x := by
  simp [← mk_one_one, mk_eq_mk]

theorem ValueGroupWithZero.lift_zero {α : Sort*} (f : R → posSubmonoid R → α)
    (hf : ∀ (x y : R) (t s : posSubmonoid R), x * t ≤ᵥ y * s → y * s ≤ᵥ x * t → f x s = f y t) :
    ValueGroupWithZero.lift f hf 0 = f 0 1 :=
  rfl

@[simp]
theorem ValueGroupWithZero.lift_one {α : Sort*} (f : R → posSubmonoid R → α)
    (hf : ∀ (x y : R) (t s : posSubmonoid R), x * t ≤ᵥ y * s → y * s ≤ᵥ x * t → f x s = f y t) :
    ValueGroupWithZero.lift f hf 1 = f 1 1 :=
  rfl

instance : Mul (ValueGroupWithZero R) where
  mul := ValueGroupWithZero.lift₂ (fun a b c d => .mk (a * c) (b * d)) <| by
    intro x y z w t s u v h₁ h₂ h₃ h₄
    apply ValueGroupWithZero.sound
    · rw [Submonoid.coe_mul, Submonoid.coe_mul,
        mul_mul_mul_comm x, mul_mul_mul_comm y]
      exact rel_mul h₁ h₃
    · rw [Submonoid.coe_mul, Submonoid.coe_mul,
        mul_mul_mul_comm x, mul_mul_mul_comm y]
      exact rel_mul h₂ h₄

@[simp]
theorem ValueGroupWithZero.mk_mul_mk (a b : R) (c d : posSubmonoid R) :
    ValueGroupWithZero.mk a c * ValueGroupWithZero.mk b d = ValueGroupWithZero.mk (a * b) (c * d) :=
  rfl

theorem ValueGroupWithZero.lift_mul {α : Type*} [Mul α] (f : R → posSubmonoid R → α)
    (hf : ∀ (x y : R) (t s : posSubmonoid R), x * t ≤ᵥ y * s → y * s ≤ᵥ x * t → f x s = f y t)
    (hdist : ∀ (a b r s), f (a * b) (r * s) = f a r * f b s)
    (a b : ValueGroupWithZero R) :
    ValueGroupWithZero.lift f hf (a * b) =
      ValueGroupWithZero.lift f hf a * ValueGroupWithZero.lift f hf b := by
  induction a using ValueGroupWithZero.ind
  induction b using ValueGroupWithZero.ind
  simpa using hdist _ _ _ _

instance : CommMonoidWithZero (ValueGroupWithZero R) where
  mul_assoc a b c := by
    induction a using ValueGroupWithZero.ind
    induction b using ValueGroupWithZero.ind
    induction c using ValueGroupWithZero.ind
    simp [mul_assoc]
  one_mul := ValueGroupWithZero.ind <| by simp [← ValueGroupWithZero.mk_one_one]
  mul_one := ValueGroupWithZero.ind <| by simp [← ValueGroupWithZero.mk_one_one]
  zero_mul := ValueGroupWithZero.ind <| fun _ _ => by
    rw [← ValueGroupWithZero.mk_zero 1, ValueGroupWithZero.mk_mul_mk]
    simp
  mul_zero := ValueGroupWithZero.ind <| fun _ _ => by
    rw [← ValueGroupWithZero.mk_zero 1, ValueGroupWithZero.mk_mul_mk]
    simp
  mul_comm a b := by
    induction a using ValueGroupWithZero.ind
    induction b using ValueGroupWithZero.ind
    simp [mul_comm]
  npow n := ValueGroupWithZero.lift (fun a b => ValueGroupWithZero.mk (a ^ n) (b ^ n)) <| by
    intro x y t s h₁ h₂
    induction n with
    | zero => simp
    | succ n ih =>
      simp only [pow_succ, ← ValueGroupWithZero.mk_mul_mk, ih]
      apply congrArg (_ * ·)
      exact ValueGroupWithZero.sound h₁ h₂
  npow_zero := ValueGroupWithZero.ind (by simp)
  npow_succ n := ValueGroupWithZero.ind (by simp [pow_succ])

instance : LE (ValueGroupWithZero R) where
  le := ValueGroupWithZero.lift₂ (fun a s b t => a * t ≤ᵥ b * s) <| by
    intro x y z w t s u v h₁ h₂ h₃ h₄
    by_cases hw : w ≤ᵥ 0 <;> by_cases hz : z ≤ᵥ 0
    · refine propext ⟨fun h => rel_trans ?_ (zero_rel _), fun h => rel_trans ?_ (zero_rel _)⟩
      · apply rel_mul_cancel (s * v).prop
        rw [mul_right_comm, Submonoid.coe_mul, ← mul_assoc]
        apply rel_trans (rel_mul_right (u : R) (rel_mul_right (v : R) h₂))
        rw [mul_right_comm x]
        apply rel_trans (rel_mul_right (u : R) (rel_mul_right (t : R) h))
        apply rel_trans (rel_mul_right (u : R) (rel_mul_right (t : R) (rel_mul_right (s : R) hz)))
        simp
      · apply rel_mul_cancel (t * u).prop
        rw [mul_right_comm, Submonoid.coe_mul, ← mul_assoc]
        apply rel_trans (rel_mul_right (v : R) (rel_mul_right (u : R) h₁))
        rw [mul_right_comm y]
        apply rel_trans (rel_mul_right (v : R) (rel_mul_right (s : R) h))
        apply rel_trans (rel_mul_right (v : R) (rel_mul_right (s : R) (rel_mul_right (t : R) hw)))
        simp
    · absurd hz
      apply rel_mul_cancel u.prop
      simpa using rel_trans h₃ (rel_mul_right (v : R) hw)
    · absurd hw
      apply rel_mul_cancel v.prop
      simpa using rel_trans h₄ (rel_mul_right (u : R) hz)
    · refine propext ⟨fun h => ?_, fun h => ?_⟩
      · apply rel_mul_cancel s.prop
        apply rel_mul_cancel hz
        calc y * u * s * z
          _ = y * s * (z * u) := by ring
          _ ≤ᵥ x * t * (w * v) := rel_mul h₂ h₃
          _ = x * v * (t * w) := by ring
          _ ≤ᵥ z * s * (t * w) := rel_mul_right (t * w) h
          _ = w * t * s * z := by ring
      · apply rel_mul_cancel t.prop
        apply rel_mul_cancel hw
        calc x * v * t * w
          _ = x * t * (w * v) := by ring
          _ ≤ᵥ y * s * (z * u) := rel_mul h₁ h₄
          _ = y * u * (s * z) := by ring
          _ ≤ᵥ w * t * (s * z) := rel_mul_right (s * z) h
          _ = z * s * t * w := by ring

@[simp]
theorem ValueGroupWithZero.mk_le_mk (x y : R) (t s : posSubmonoid R) :
    ValueGroupWithZero.mk x t ≤ ValueGroupWithZero.mk y s ↔ x * s ≤ᵥ y * t := Iff.rfl

instance : LinearOrder (ValueGroupWithZero R) where
  le_refl := ValueGroupWithZero.ind fun _ _ => .rfl
  le_trans a b c hab hbc := by
    induction a using ValueGroupWithZero.ind with | mk a₁ a₂
    induction b using ValueGroupWithZero.ind with | mk b₁ b₂
    induction c using ValueGroupWithZero.ind with | mk c₁ c₂
    rw [ValueGroupWithZero.mk_le_mk] at hab hbc ⊢
    apply rel_mul_cancel b₂.prop
    calc a₁ * c₂ * b₂
      _ = a₁ * b₂ * c₂ := by rw [mul_right_comm]
      _ ≤ᵥ b₁ * a₂ * c₂ := rel_mul_right (c₂ : R) hab
      _ = b₁ * c₂ * a₂ := by rw [mul_right_comm]
      _ ≤ᵥ c₁ * b₂ * a₂ := rel_mul_right (a₂ : R) hbc
      _ = c₁ * a₂ * b₂ := by rw [mul_right_comm]
  le_antisymm a b hab hba := by
    induction a using ValueGroupWithZero.ind
    induction b using ValueGroupWithZero.ind
    exact ValueGroupWithZero.sound hab hba
  le_total a b := by
    induction a using ValueGroupWithZero.ind
    induction b using ValueGroupWithZero.ind
    rw [ValueGroupWithZero.mk_le_mk, ValueGroupWithZero.mk_le_mk]
    apply rel_total
  toDecidableLE := Classical.decRel LE.le

@[simp]
theorem ValueGroupWithZero.mk_lt_mk (x y : R) (t s : posSubmonoid R) :
    ValueGroupWithZero.mk x t < ValueGroupWithZero.mk y s ↔
      x * s ≤ᵥ y * t ∧ ¬ y * t ≤ᵥ x * s :=
  Iff.rfl

instance : Bot (ValueGroupWithZero R) where
  bot := 0

theorem ValueGroupWithZero.bot_eq_zero : (⊥ : ValueGroupWithZero R) = 0 := rfl

instance : OrderBot (ValueGroupWithZero R) where
  bot_le := ValueGroupWithZero.ind fun x y => by
    rw [ValueGroupWithZero.bot_eq_zero, ← ValueGroupWithZero.mk_zero 1, ValueGroupWithZero.mk_le_mk]
    simp

instance : IsOrderedMonoid (ValueGroupWithZero R) where
  mul_le_mul_left a b hab c := by
    induction a using ValueGroupWithZero.ind
    induction b using ValueGroupWithZero.ind
    induction c using ValueGroupWithZero.ind
    simp only [ValueGroupWithZero.mk_mul_mk, ValueGroupWithZero.mk_le_mk, Submonoid.coe_mul]
    conv_lhs => apply mul_mul_mul_comm
    conv_rhs => apply mul_mul_mul_comm
    apply rel_mul_left
    exact hab

instance : Inv (ValueGroupWithZero R) where
  inv := ValueGroupWithZero.lift (fun x s => by
    classical exact if h : x ≤ᵥ 0 then 0 else .mk s ⟨x, h⟩) <| by
    intro x y t s h₁ h₂
    by_cases hx : x ≤ᵥ 0 <;> by_cases hy : y ≤ᵥ 0
    · simp [hx, hy]
    · absurd hy
      apply rel_mul_cancel s.prop
      simpa using rel_trans h₂ (rel_mul_right (t : R) hx)
    · absurd hx
      apply rel_mul_cancel t.prop
      simpa using rel_trans h₁ (rel_mul_right (s : R) hy)
    · simp only [dif_neg hx, dif_neg hy]
      apply ValueGroupWithZero.sound
      · simpa [mul_comm] using h₂
      · simpa [mul_comm] using h₁

@[simp]
theorem ValueGroupWithZero.inv_mk (x : R) (y : posSubmonoid R) (hx : ¬x ≤ᵥ 0) :
    (ValueGroupWithZero.mk x y)⁻¹ = ValueGroupWithZero.mk (y : R) ⟨x, hx⟩ := dif_neg hx

/-- The value group-with-zero is a linearly ordered commutative group with zero. -/
instance : LinearOrderedCommGroupWithZero (ValueGroupWithZero R) where
  zero_le_one := bot_le
  exists_pair_ne := by
    refine ⟨0, 1, fun h => ?_⟩
    apply ge_of_eq at h
    rw [← ValueGroupWithZero.mk_zero 1, ← ValueGroupWithZero.mk_one_one,
      ValueGroupWithZero.mk_le_mk] at h
    simp [not_rel_one_zero] at h
  inv_zero := dif_pos .rfl
  mul_inv_cancel := ValueGroupWithZero.ind fun x y h => by
    rw [ne_eq, ← ValueGroupWithZero.mk_zero 1, ValueGroupWithZero.mk_eq_mk] at h
    simp only [Submonoid.coe_one, mul_one, zero_mul, zero_rel, and_true] at h
    rw [ValueGroupWithZero.inv_mk x y h, ← ValueGroupWithZero.mk_one_one,
      ValueGroupWithZero.mk_mul_mk, ValueGroupWithZero.mk_eq_mk]
    simp [mul_comm]

variable (R) in
/-- The "canonical" valuation associated to a valuative relation. -/
def valuation : Valuation R (ValueGroupWithZero R) where
  toFun r := ValueGroupWithZero.mk r 1
  map_zero' := rfl
  map_one' := rfl
  map_mul' _ _ := by simp
  map_add_le_max' := by simp [rel_add_cases]

instance : (valuation R).Compatible where
  rel_iff_le _ _ := by simp [valuation]

@[simp]
lemma ValueGroupWithZero.lift_valuation {α : Sort*} (f : R → posSubmonoid R → α)
    (hf : ∀ (x y : R) (t s : posSubmonoid R), x * t ≤ᵥ y * s → y * s ≤ᵥ x * t → f x s = f y t)
    (x : R) :
    ValueGroupWithZero.lift f hf (valuation R x) = f x 1 :=
  rfl

lemma valuation_eq_zero_iff {x : R} :
    valuation R x = 0 ↔ x ≤ᵥ 0 :=
  ValueGroupWithZero.mk_eq_zero _ _

lemma valuation_posSubmonoid_ne_zero (x : posSubmonoid R) :
    valuation R (x : R) ≠ 0 := by
  rw [ne_eq, valuation_eq_zero_iff]
  exact x.prop

lemma ValueGroupWithZero.mk_eq_div (r : R) (s : posSubmonoid R) :
    ValueGroupWithZero.mk r s = valuation R r / valuation R (s : R) := by
  rw [eq_div_iff (valuation_posSubmonoid_ne_zero _)]
  simp [valuation, mk_eq_mk]

/-- Construct a valuative relation on a ring using a valuation. -/
def ofValuation
    {S Γ : Type*} [CommRing S]
    [LinearOrderedCommGroupWithZero Γ]
    (v : Valuation S Γ) : ValuativeRel S where
  rel x y := v x ≤ v y
  rel_total x y := le_total (v x) (v y)
  rel_trans := le_trans
  rel_add hab hbc := (map_add_le_max v _ _).trans (sup_le hab hbc)
  rel_mul_right _ h := by simp only [map_mul, mul_le_mul_right' h]
  rel_mul_cancel h0 h := by
    rw [map_zero, le_zero_iff] at h0
    simp only [map_mul] at h
    exact le_of_mul_le_mul_right h (lt_of_le_of_ne' zero_le' h0)
  not_rel_one_zero := by simp

lemma _root_.Valuation.Compatible.ofValuation
    {S Γ : Type*} [CommRing S]
    [LinearOrderedCommGroupWithZero Γ]
    (v : Valuation S Γ) :
    letI := ValuativeRel.ofValuation v  -- letI so that instance is inlined directly in declaration
    Valuation.Compatible v :=
  letI := ValuativeRel.ofValuation v
  ⟨fun _ _ ↦ Iff.rfl⟩

lemma isEquiv {Γ₁ Γ₂ : Type*}
    [LinearOrderedCommMonoidWithZero Γ₁]
    [LinearOrderedCommMonoidWithZero Γ₂]
    (v₁ : Valuation R Γ₁)
    (v₂ : Valuation R Γ₂)
    [v₁.Compatible] [v₂.Compatible] :
    v₁.IsEquiv v₂ := by
  intro x y
  simp_rw [← Valuation.Compatible.rel_iff_le]

@[simp]
lemma valuation_posSubmonoid_ne_zero_of_compatible {Γ : Type*} [LinearOrderedCommMonoidWithZero Γ]
    (v : Valuation R Γ) [v.Compatible] (x : posSubmonoid R) :
    v (x : R) ≠ 0 := by
  simp [(isEquiv v (valuation R)).ne_zero, valuation_posSubmonoid_ne_zero]

variable (R) in
/-- An alias for endowing a ring with a preorder defined as the valuative relation. -/
def WithPreorder := R

/-- The ring instance on `WithPreorder R` arising from the ring structure on `R`. -/
instance : CommRing (WithPreorder R) := inferInstanceAs (CommRing R)

/-- The preorder on `WithPreorder R` arising from the valuative relation on `R`. -/
instance : Preorder (WithPreorder R) where
  le (x y : R) := x ≤ᵥ y
  le_refl _ := rel_refl _
  le_trans _ _ _ := rel_trans

/-- The valuative relation on `WithPreorder R` arising from the valuative relation on `R`.
This is defined as the preorder itself. -/
instance : ValuativeRel (WithPreorder R) where
  rel := (· ≤ ·)
  rel_total := rel_total (R := R)
  rel_trans := rel_trans (R := R)
  rel_add := rel_add (R := R)
  rel_mul_right := rel_mul_right (R := R)
  rel_mul_cancel := rel_mul_cancel (R := R)
  not_rel_one_zero := not_rel_one_zero (R := R)

instance : ValuativePreorder (WithPreorder R) where
  rel_iff_le _ _ := Iff.rfl

variable (R) in
/-- The support of the valuation on `R`. -/
def supp : Ideal R where
  carrier := { x | x ≤ᵥ 0 }
  add_mem' ha hb := rel_add ha hb
  zero_mem' := rel_refl _
  smul_mem' x _ h := by simpa using rel_mul_left _ h

@[simp]
lemma supp_def (x : R) : x ∈ supp R ↔ x ≤ᵥ 0 := Iff.refl _

lemma supp_eq_valuation_supp : supp R = (valuation R).supp := by
  ext x
  constructor
  · intro h
    simp only [supp_def, Valuation.mem_supp_iff] at h ⊢
    apply ValueGroupWithZero.sound
    · simpa
    · simp
  · intro h
    have := ValueGroupWithZero.exact h
    simpa using this.left

instance : (supp R).IsPrime := by
  rw [supp_eq_valuation_supp]
  infer_instance

open NNReal in variable (R) in
/-- An auxiliary structure used to define `IsRankLeOne`. -/
structure RankLeOneStruct where
  /-- The embedding of the value group-with-zero into the nonnegative reals. -/
  emb : ValueGroupWithZero R →*₀ ℝ≥0
  strictMono : StrictMono emb

variable (R) in
/-- We say that a ring with a valuative relation is of rank one if
there exists a strictly monotone embedding of the "canonical" value group-with-zero into
the nonnegative reals, and the image of this embedding contains some element different
from `0` and `1`. -/
class IsRankLeOne where
  nonempty : Nonempty (RankLeOneStruct R)

variable (R) in
/-- We say that a valuative relation on a ring is *nontrivial* if the
  value group-with-zero is nontrivial, meaning that it has an element
  which is different from 0 and 1. -/
class IsNontrivial where
  condition : ∃ γ : ValueGroupWithZero R, γ ≠ 0 ∧ γ ≠ 1

lemma isNontrivial_iff_nontrivial_units :
    IsNontrivial R ↔ Nontrivial (ValueGroupWithZero R)ˣ := by
  constructor
  · rintro ⟨γ, hγ, hγ'⟩
    refine ⟨Units.mk0 _ hγ, 1, ?_⟩
    simp [← Units.val_eq_one, hγ']
  · rintro ⟨r, s, h⟩
    rcases eq_or_ne r 1 with rfl | hr
    · exact ⟨s.val, by simp, by simpa using h.symm⟩
    · exact ⟨r.val, by simp, by simpa using hr⟩

lemma isNontrivial_iff_isNontrivial :
    IsNontrivial R ↔ (valuation R).IsNontrivial := by
  constructor
  · rintro ⟨r, hr, hr'⟩
    induction r using ValueGroupWithZero.ind with | mk r s
    by_cases hs : valuation R s = 1
    · refine ⟨r, ?_, ?_⟩
      · simpa [valuation] using hr
      · simp only [ne_eq, ValueGroupWithZero.mk_eq_one, not_and, valuation, Valuation.coe_mk,
          MonoidWithZeroHom.coe_mk, ZeroHom.coe_mk, OneMemClass.coe_one] at hr' hs ⊢
        contrapose! hr'
        exact hr'.imp hs.right.trans' hs.left.trans
    · refine ⟨s, ?_, hs⟩
      simp [valuation, ← posSubmonoid_def]
  · rintro ⟨r, hr, hr'⟩
    exact ⟨valuation R r, hr, hr'⟩

variable (R) in
/-- A ring with a valuative relation is discrete if its value group-with-zero
has a maximal element `< 1`. -/
class IsDiscrete where
  has_maximal_element :
    ∃ γ : ValueGroupWithZero R, γ < 1 ∧ (∀ δ : ValueGroupWithZero R, δ < 1 → δ ≤ γ)

lemma valuation_surjective (γ : ValueGroupWithZero R) :
    ∃ (a : R) (b : posSubmonoid R), valuation _ a / valuation _ (b : R) = γ := by
  induction γ using ValueGroupWithZero.ind with | mk a b
  use a, b
  simp [valuation, div_eq_mul_inv, ValueGroupWithZero.inv_mk (b : R) 1 b.prop]

end ValuativeRel

open Topology ValuativeRel in
/-- We say that a topology on `R` is valuative if the neighborhoods of `0` in `R`
are determined by the relation `· ≤ᵥ ·`. -/
class IsValuativeTopology (R : Type*) [CommRing R] [ValuativeRel R] [TopologicalSpace R] where
  mem_nhds_iff : ∀ s : Set R, s ∈ 𝓝 (0 : R) ↔
    ∃ γ : (ValueGroupWithZero R)ˣ, { x | valuation _ x < γ } ⊆ s

@[deprecated (since := "2025-08-01")] alias ValuativeTopology := IsValuativeTopology

namespace ValuativeRel

variable {R Γ : Type*} [CommRing R] [ValuativeRel R] [LinearOrderedCommGroupWithZero Γ]
  (v : Valuation R Γ)

/-- Any valuation compatible with the valuative relation can be factored through
the value group. -/
noncomputable
def ValueGroupWithZero.embed [h : v.Compatible] : ValueGroupWithZero R →*₀ Γ where
  toFun := ValuativeRel.ValueGroupWithZero.lift (fun r s ↦ v r / v (s : R)) <| by
    intro x y r s
    simp only [h.rel_iff_le, map_mul, ← and_imp, ← le_antisymm_iff]
    rw [div_eq_div_iff] <;> simp
  map_zero' := by simp [ValueGroupWithZero.lift_zero]
  map_one' := by simp
  map_mul' _ _ := by
    apply ValuativeRel.ValueGroupWithZero.lift_mul
    field_simp

@[simp]
lemma ValueGroupWithZero.embed_mk [v.Compatible] (x : R) (s : posSubmonoid R) :
    embed v (.mk x s) = v x / v (s : R) :=
  rfl

@[simp]
lemma ValueGroupWithZero.embed_valuation (γ : ValueGroupWithZero R) :
    embed (valuation R) γ = γ := by
  induction γ using ValueGroupWithZero.ind
  simp [embed_mk, ← mk_eq_div]

lemma ValueGroupWithZero.embed_strictMono [v.Compatible] : StrictMono (embed v) := by
  intro a b h
  obtain ⟨a, r, rfl⟩ := valuation_surjective a
  obtain ⟨b, s, rfl⟩ := valuation_surjective b
  simp only [map_div₀]
  rw [div_lt_div_iff₀] at h ⊢
  any_goals simp [zero_lt_iff]
  rw [← map_mul, ← map_mul, (isEquiv (valuation R) v).lt_iff_lt] at h
  simpa [embed] using h

end ValuativeRel

/-- If `B` is an `A` algebra and both `A` and `B` have valuative relations,
we say that `B|A` is a valuative extension if the valuative relation on `A` is
induced by the one on `B`. -/
class ValuativeExtension
    (A B : Type*)
    [CommRing A] [CommRing B]
    [ValuativeRel A] [ValuativeRel B]
    [Algebra A B] where
  rel_iff_rel (a b : A) : algebraMap A B a ≤ᵥ algebraMap A B b ↔ a ≤ᵥ b

namespace ValuativeExtension

open ValuativeRel

variable {A B : Type*} [CommRing A] [CommRing B]
  [ValuativeRel A] [ValuativeRel B] [Algebra A B]
  [ValuativeExtension A B]

variable (A B) in
/-- The morphism of `posSubmonoid`s associated to an algebra map.
  This is used in constructing `ValuativeExtension.mapValueGroupWithZero`. -/
@[simps]
def mapPosSubmonoid : posSubmonoid A →* posSubmonoid B where
  toFun := fun ⟨a,ha⟩ => ⟨algebraMap _ _ a,
    by simpa only [posSubmonoid_def, ← (algebraMap A B).map_zero, rel_iff_rel] using ha⟩
  map_one' := by simp
  map_mul' := by simp

variable (A) in
instance compatible_comap {Γ : Type*}
    [LinearOrderedCommMonoidWithZero Γ] (w : Valuation B Γ) [w.Compatible] :
    (w.comap (algebraMap A B)).Compatible := by
  constructor
  simp [← rel_iff_rel (A := A) (B := B), Valuation.Compatible.rel_iff_le (v := w)]

variable (A B) in
/-- The map on value groups-with-zero associated to the structure morphism of an algebra. -/
def mapValueGroupWithZero : ValueGroupWithZero A →*₀ ValueGroupWithZero B :=
  have := compatible_comap A (valuation B)
  ValueGroupWithZero.embed ((valuation B).comap (algebraMap A B))

@[simp]
lemma mapValueGroupWithZero_mk (r : A) (s : posSubmonoid A) :
    mapValueGroupWithZero A B (.mk r s) = .mk (algebraMap A B r) (mapPosSubmonoid A B s) := by
  simp [mapValueGroupWithZero, ValueGroupWithZero.mk_eq_div (R := B)]

@[simp]
lemma mapValueGroupWithZero_valuation (a : A) :
    mapValueGroupWithZero A B (valuation _ a) = valuation _ (algebraMap _ _ a) := by
  simp [valuation]

<<<<<<< HEAD
lemma mapValueGroupWithZero_strictMono :
    StrictMono (mapValueGroupWithZero A B) := by
  intro x y
  induction x using ValueGroupWithZero.ind
  induction y using ValueGroupWithZero.ind
  simp [← map_mul, rel_iff_rel]

end ValuativeExtension
=======
end ValuativeExtension

namespace ValuativeRel

variable {R : Type*} [CommRing R] [ValuativeRel R]

/-- Any rank-at-most-one valuation has a mularchimedean value group.
The converse (for any compatible valuation) is `ValuativeRel.isRankLeOne_iff_mulArchimedean`
which is in a later file since it requires a larger theory of reals. -/
instance [IsRankLeOne R] : MulArchimedean (ValueGroupWithZero R) := by
  obtain ⟨⟨f, hf⟩⟩ := IsRankLeOne.nonempty (R := R)
  exact .comap f.toMonoidHom hf

end ValuativeRel
>>>>>>> 9a749a69
<|MERGE_RESOLUTION|>--- conflicted
+++ resolved
@@ -778,7 +778,6 @@
     mapValueGroupWithZero A B (valuation _ a) = valuation _ (algebraMap _ _ a) := by
   simp [valuation]
 
-<<<<<<< HEAD
 lemma mapValueGroupWithZero_strictMono :
     StrictMono (mapValueGroupWithZero A B) := by
   intro x y
@@ -787,8 +786,6 @@
   simp [← map_mul, rel_iff_rel]
 
 end ValuativeExtension
-=======
-end ValuativeExtension
 
 namespace ValuativeRel
 
@@ -801,5 +798,4 @@
   obtain ⟨⟨f, hf⟩⟩ := IsRankLeOne.nonempty (R := R)
   exact .comap f.toMonoidHom hf
 
-end ValuativeRel
->>>>>>> 9a749a69
+end ValuativeRel