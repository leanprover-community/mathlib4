--- conflicted
+++ resolved
@@ -103,14 +103,9 @@
 /-- The strict version of the valuative relation. -/
 def rel_lt (x y : R) : Prop := x ≤ᵥ y ∧ ¬ y ≤ᵥ x
 
-<<<<<<< HEAD
-@[inherit_doc ValuativeRel.rel]
-notation:50 (name := valuativeRelLt) x:50 " <ᵥ " y:51 => binrel% ValuativeRel.rel_lt x y
-=======
 @[inherit_doc] infix:50 " <ᵥ " => ValuativeRel.rel_lt
 
 macro_rules | `($a <ᵥ $b) => `(binrel% ValuativeRel.rel_lt $a $b)
->>>>>>> 0487d421
 
 lemma rel_lt_iff (x y : R) : x <ᵥ y ↔ x ≤ᵥ y ∧ ¬ y ≤ᵥ x := Iff.rfl
 
