--- conflicted
+++ resolved
@@ -786,11 +786,7 @@
 
 /-- Any rank-at-most-one valuation has a mularchimedean value group.
 The converse (for any compatible valuation) is `ValuativeRel.isRankLeOne_iff_mulArchimedean`
-<<<<<<< HEAD
-which is in a later file since it requires a larget theory of reals. -/
-=======
 which is in a later file since it requires a larger theory of reals. -/
->>>>>>> b24ea323
 instance [IsRankLeOne R] : MulArchimedean (ValueGroupWithZero R) := by
   obtain ⟨⟨f, hf⟩⟩ := IsRankLeOne.nonempty (R := R)
   exact .comap f.toMonoidHom hf
