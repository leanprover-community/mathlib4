/-
Copyright (c) 2025 Adam Topaz. All rights reserved.
Released under Apache 2.0 license as described in the file LICENSE.
Authors: Aaron Liu, Adam Topaz
-/
import Mathlib.RingTheory.Valuation.ValuativeRel.Basic

<<<<<<< HEAD
/-!

# Valuative Relations

In this file we introduce a class called `ValuativeRel R` for a ring `R`.
This bundles a relation `rel : R → R → Prop` on `R` which mimics a
preorder on `R` arising from a valuation.
We introduce the notation `x ≤ᵥ y` for this relation.

Recall that the equivalence class of a valuation is *completely* characterized by
such a preorder. Thus, we can think of `ValuativeRel R` as a way of
saying that `R` is endowed with an equivalence class of valuations.

## Main Definitions

- `ValuativeRel R` endows a commutative ring `R` with a relation arising from a valuation.
  This is equivalent to fixing an equivalence class of valuations on `R`.
  Use the notation `x ≤ᵥ y` for this relation.
- `ValuativeRel.valuation R` is the "canonical" valuation associated to `ValuativeRel R`,
  taking values in `ValuativeRel.ValueGroupWithZero R`.
- Given a valution `v` on `R` and an instance `[ValuativeRel R]`, writing `[v.Compatible]`
  ensures that the relation `x ≤ᵥ y` is equivalent to `v x ≤ v y`. Note that
  it is possible to have `[v.Compatible]` and `[w.Compatible]` for two different valuations on `R`.
- If we have both `[ValuativeRel R]` and `[TopologicalSpace R]`, then writing
  `[IsValuativeTopology R]` ensures that the topology on `R` agrees with the one induced by the
  valuation.
- Given `[ValuativeRel A]`, `[ValuativeRel B]` and `[Algebra A B]`, the class
  `[ValuativeExtension A B]` ensures that the algebra map `A → B` is compatible with the valuations
  on `A` and `B`. For example, this can be used to talk about extensions of valued fields.


## Remark

The last two axioms in `ValuativeRel`, namely `rel_mul_cancel` and `not_rel_one_zero`, are
used to ensure that we have a well-behaved valuation taking values in a *value group* (with zero).
In principle, it should be possible to drop these two axioms and obtain a value monoid,
however, such a value monoid would not necessarily embed into an ordered abelian group with zero.
Similarly, without these axioms, the support of the valuation need not be a prime ideal.
We have thus opted to include these two axioms and obtain a `ValueGroupWithZero` associated to
a `ValuativeRel` in order to best align with the literature about valuations on commutative rings.

Future work could refactor `ValuativeRel` by dropping the `rel_mul_cancel` and `not_rel_one_zero`
axioms, opting to make these mixins instead.

## Projects

The `ValuativeRel` class should eventually replace the existing `Valued` typeclass.
Once such a refactor happens, `ValuativeRel` could be renamed to `Valued`.

-/

noncomputable section

/-- The class `[ValuativeRel R]` class introduces an operator `x ≤ᵥ y : Prop` for `x y : R`
which is the natural relation arising from (the equivalence class of) a valuation on `R`.
More precisely, if v is a valuation on R then the associated relation is `x ≤ᵥ y ↔ v x ≤ v y`.
Use this class to talk about the case where `R` is equipped with an equivalence class
of valuations. -/
class ValuativeRel (R : Type*) [CommRing R] where
  /-- The relation operator arising from `ValuativeRel`. -/
  rel : R → R → Prop
  rel_total (x y) : rel x y ∨ rel y x
  rel_trans {z y x} : rel x y → rel y z → rel x z
  rel_add {x y z} : rel x z → rel y z → rel (x + y) z
  rel_mul_right {x y} (z) : rel x y → rel (x * z) (y * z)
  rel_mul_cancel {x y z} : ¬ rel z 0 → rel (x * z) (y * z) → rel x y
  not_rel_one_zero : ¬ rel 1 0

@[inherit_doc] infix:50 " ≤ᵥ " => ValuativeRel.rel

macro_rules | `($a ≤ᵥ $b) => `(binrel% ValuativeRel.rel $a $b)

namespace Valuation

variable {R Γ : Type*} [CommRing R] [LinearOrderedCommMonoidWithZero Γ]
  (v : Valuation R Γ)

/-- We say that a valuation `v` is `Compatible` if the relation `x ≤ᵥ y`
is equivalent to `v x ≤ x y`. -/
class Compatible [ValuativeRel R] where
  rel_iff_le (x y : R) : x ≤ᵥ y ↔ v x ≤ v y

end Valuation

/-- A preorder on a ring is said to be "valuative" if it agrees with the
valuative relation. -/
class ValuativePreorder (R : Type*) [CommRing R] [ValuativeRel R] [Preorder R] where
  rel_iff_le (x y : R) : x ≤ᵥ y ↔ x ≤ y

namespace ValuativeRel

variable {R : Type*} [CommRing R] [ValuativeRel R]

@[simp]
lemma rel_refl (x : R) : x ≤ᵥ x := by
  cases rel_total x x <;> assumption

lemma rel_rfl {x : R} : x ≤ᵥ x :=
  rel_refl x

protected alias rel.refl := rel_refl

protected alias rel.rfl := rel_rfl

@[simp]
theorem zero_rel (x : R) : 0 ≤ᵥ x := by
  simpa using rel_mul_right x ((rel_total 0 1).resolve_right not_rel_one_zero)

lemma rel_mul_left {x y : R} (z) : x ≤ᵥ y → (z * x) ≤ᵥ (z * y) := by
  rw [mul_comm z x, mul_comm z y]
  apply rel_mul_right

instance : Trans (rel (R := R)) (rel (R := R)) (rel (R := R)) where
  trans h1 h2 := rel_trans h1 h2

protected alias rel.trans := rel_trans

lemma rel_trans' {x y z : R} (h1 : y ≤ᵥ z) (h2 : x ≤ᵥ y) : x ≤ᵥ z :=
  h2.trans h1

protected alias rel.trans' := rel_trans'

lemma rel_mul {x x' y y' : R} (h1 : x ≤ᵥ y) (h2 : x' ≤ᵥ y') : (x * x') ≤ᵥ y * y' := by
  calc x * x' ≤ᵥ x * y' := rel_mul_left _ h2
    _ ≤ᵥ y * y' := rel_mul_right _ h1

theorem rel_add_cases (x y : R) : x + y ≤ᵥ x ∨ x + y ≤ᵥ y :=
  (rel_total y x).imp (fun h => rel_add .rfl h) (fun h => rel_add h .rfl)

variable (R) in
/-- The submonoid of elements `x : R` whose valuation is positive. -/
def posSubmonoid : Submonoid R where
  carrier := { x | ¬ x ≤ᵥ 0}
  mul_mem' {x y} hx hy := by
    dsimp only [Set.mem_setOf_eq] at hx hy ⊢
    contrapose! hy
    rw [show (0 : R) = x * 0 by simp, mul_comm x y, mul_comm x 0] at hy
    exact rel_mul_cancel hx hy
  one_mem' := not_rel_one_zero

@[simp]
lemma posSubmonoid_def (x : R) : x ∈ posSubmonoid R ↔ ¬ x ≤ᵥ 0 := Iff.refl _

@[simp]
lemma right_cancel_posSubmonoid (x y : R) (u : posSubmonoid R) :
    x * u ≤ᵥ y * u ↔ x ≤ᵥ y := ⟨rel_mul_cancel u.prop, rel_mul_right _⟩

@[simp]
lemma left_cancel_posSubmonoid (x y : R) (u : posSubmonoid R) :
    u * x ≤ᵥ u * y ↔ x ≤ᵥ y := by
  simp only [← right_cancel_posSubmonoid x y u, mul_comm]

@[simp]
lemma val_posSubmonoid_ne_zero (x : posSubmonoid R) :
    (x : R) ≠ 0 := by
  have := x.prop
  rw [posSubmonoid_def] at this
  contrapose! this
  simp [this]

variable (R) in
/-- The setoid used to construct `ValueGroupWithZero R`. -/
def valueSetoid : Setoid (R × posSubmonoid R) where
  r := fun (x, s) (y, t) => x * t ≤ᵥ y * s ∧ y * s ≤ᵥ x * t
  iseqv := {
    refl ru := ⟨rel_refl _, rel_refl _⟩
    symm h := ⟨h.2, h.1⟩
    trans := by
      rintro ⟨r, u⟩ ⟨s, v⟩ ⟨t, w⟩ ⟨h1, h2⟩ ⟨h3, h4⟩
      constructor
      · have := rel_mul h1 (rel_refl ↑w)
        rw [mul_right_comm s] at this
        have := rel_trans this (rel_mul h3 (rel_refl _))
        rw [mul_right_comm r, mul_right_comm t] at this
        simpa using this
      · have := rel_mul h4 (rel_refl ↑u)
        rw [mul_right_comm s] at this
        have := rel_trans this (rel_mul h2 (rel_refl _))
        rw [mul_right_comm t, mul_right_comm r] at this
        simpa using this
  }

variable (R) in
/-- The "canonical" value group-with-zero of a ring with a valuative relation. -/
def ValueGroupWithZero := Quotient (valueSetoid R)

/-- Construct an element of the value group-with-zero from an element `r : R` and
  `y : posSubmonoid R`. This should be thought of as `v r / v y`. -/
protected
def ValueGroupWithZero.mk (x : R) (y : posSubmonoid R) : ValueGroupWithZero R :=
  Quotient.mk _ (x, y)

protected
theorem ValueGroupWithZero.sound {x y : R} {t s : posSubmonoid R}
    (h₁ : x * s ≤ᵥ y * t) (h₂ : y * t ≤ᵥ x * s) :
    ValueGroupWithZero.mk x t = ValueGroupWithZero.mk y s :=
  Quotient.sound ⟨h₁, h₂⟩

protected
theorem ValueGroupWithZero.exact {x y : R} {t s : posSubmonoid R}
    (h : ValueGroupWithZero.mk x t = ValueGroupWithZero.mk y s) :
    x * s ≤ᵥ y * t ∧ y * t ≤ᵥ x * s :=
  Quotient.exact h

protected
theorem ValueGroupWithZero.ind {motive : ValueGroupWithZero R → Prop} (mk : ∀ x y, motive (.mk x y))
    (t : ValueGroupWithZero R) : motive t :=
  Quotient.ind (fun (x, y) => mk x y) t

/-- Lifts a function `R → posSubmonoid R → α` to the value group-with-zero of `R`. -/
protected
def ValueGroupWithZero.lift {α : Sort*} (f : R → posSubmonoid R → α)
    (hf : ∀ (x y : R) (t s : posSubmonoid R), x * t ≤ᵥ y * s → y * s ≤ᵥ x * t → f x s = f y t)
    (t : ValueGroupWithZero R) : α :=
  Quotient.lift (fun (x, y) => f x y) (fun (x, t) (y, s) ⟨h₁, h₂⟩ => hf x y s t h₁ h₂) t

@[simp] protected
theorem ValueGroupWithZero.lift_mk {α : Sort*} (f : R → posSubmonoid R → α)
    (hf : ∀ (x y : R) (t s : posSubmonoid R), x * t ≤ᵥ y * s → y * s ≤ᵥ x * t → f x s = f y t)
    (x : R) (y : posSubmonoid R) : ValueGroupWithZero.lift f hf (.mk x y) = f x y := rfl

/-- Lifts a function `R → posSubmonoid R → R → posSubmonoid R → α` to
  the value group-with-zero of `R`. -/
protected
def ValueGroupWithZero.lift₂ {α : Sort*} (f : R → posSubmonoid R → R → posSubmonoid R → α)
    (hf : ∀ (x y z w : R) (t s u v : posSubmonoid R),
      x * t ≤ᵥ y * s → y * s ≤ᵥ x * t → z * u ≤ᵥ w * v → w * v ≤ᵥ z * u →
      f x s z v = f y t w u)
    (t₁ : ValueGroupWithZero R) (t₂ : ValueGroupWithZero R) : α :=
  Quotient.lift₂ (fun (x, t) (y, s) => f x t y s)
    (fun (x, t) (z, v) (y, s) (w, u) ⟨h₁, h₂⟩ ⟨h₃, h₄⟩ => hf x y z w s t u v h₁ h₂ h₃ h₄) t₁ t₂

@[simp] protected
lemma ValueGroupWithZero.lift₂_mk {α : Sort*} (f : R → posSubmonoid R → R → posSubmonoid R → α)
    (hf : ∀ (x y z w : R) (t s u v : posSubmonoid R),
      x * t ≤ᵥ y * s → y * s ≤ᵥ x * t → z * u ≤ᵥ w * v → w * v ≤ᵥ z * u →
      f x s z v = f y t w u)
    (x y : R) (z w : posSubmonoid R) :
    ValueGroupWithZero.lift₂ f hf (.mk x z) (.mk y w) = f x z y w := rfl

theorem ValueGroupWithZero.mk_eq_mk {x y : R} {t s : posSubmonoid R} :
    ValueGroupWithZero.mk x t = ValueGroupWithZero.mk y s ↔ x * s ≤ᵥ y * t ∧ y * t ≤ᵥ x * s :=
  Quotient.eq

instance : Zero (ValueGroupWithZero R) where
  zero := .mk 0 1

@[simp]
theorem ValueGroupWithZero.mk_eq_zero (x : R) (y : posSubmonoid R) :
    ValueGroupWithZero.mk x y = 0 ↔ x ≤ᵥ 0 :=
  ⟨fun h => by simpa using ValueGroupWithZero.mk_eq_mk.mp h,
    fun h => ValueGroupWithZero.sound (by simpa using h) (by simp)⟩

@[simp]
theorem ValueGroupWithZero.mk_zero (x : posSubmonoid R) : ValueGroupWithZero.mk 0 x = 0 :=
  (ValueGroupWithZero.mk_eq_zero 0 x).mpr .rfl

instance : One (ValueGroupWithZero R) where
  one := .mk 1 1

@[simp]
theorem ValueGroupWithZero.mk_self (x : posSubmonoid R) : ValueGroupWithZero.mk (x : R) x = 1 :=
  ValueGroupWithZero.sound (by simp) (by simp)

@[simp]
theorem ValueGroupWithZero.mk_one_one : ValueGroupWithZero.mk (1 : R) 1 = 1 :=
  ValueGroupWithZero.sound (by simp) (by simp)

@[simp]
theorem ValueGroupWithZero.mk_eq_one (x : R) (y : posSubmonoid R) :
    ValueGroupWithZero.mk x y = 1 ↔ x ≤ᵥ y ∧ y ≤ᵥ x := by
  simp [← mk_one_one, mk_eq_mk]

theorem ValueGroupWithZero.lift_zero {α : Sort*} (f : R → posSubmonoid R → α)
    (hf : ∀ (x y : R) (t s : posSubmonoid R), x * t ≤ᵥ y * s → y * s ≤ᵥ x * t → f x s = f y t) :
    ValueGroupWithZero.lift f hf 0 = f 0 1 :=
  rfl

@[simp]
theorem ValueGroupWithZero.lift_one {α : Sort*} (f : R → posSubmonoid R → α)
    (hf : ∀ (x y : R) (t s : posSubmonoid R), x * t ≤ᵥ y * s → y * s ≤ᵥ x * t → f x s = f y t) :
    ValueGroupWithZero.lift f hf 1 = f 1 1 :=
  rfl

instance : Mul (ValueGroupWithZero R) where
  mul := ValueGroupWithZero.lift₂ (fun a b c d => .mk (a * c) (b * d)) <| by
    intro x y z w t s u v h₁ h₂ h₃ h₄
    apply ValueGroupWithZero.sound
    · rw [Submonoid.coe_mul, Submonoid.coe_mul,
        mul_mul_mul_comm x, mul_mul_mul_comm y]
      exact rel_mul h₁ h₃
    · rw [Submonoid.coe_mul, Submonoid.coe_mul,
        mul_mul_mul_comm x, mul_mul_mul_comm y]
      exact rel_mul h₂ h₄

@[simp]
theorem ValueGroupWithZero.mk_mul_mk (a b : R) (c d : posSubmonoid R) :
    ValueGroupWithZero.mk a c * ValueGroupWithZero.mk b d = ValueGroupWithZero.mk (a * b) (c * d) :=
  rfl

theorem ValueGroupWithZero.lift_mul {α : Type*} [Mul α] (f : R → posSubmonoid R → α)
    (hf : ∀ (x y : R) (t s : posSubmonoid R), x * t ≤ᵥ y * s → y * s ≤ᵥ x * t → f x s = f y t)
    (hdist : ∀ (a b r s), f (a * b) (r * s) = f a r * f b s)
    (a b : ValueGroupWithZero R) :
    ValueGroupWithZero.lift f hf (a * b) =
      ValueGroupWithZero.lift f hf a * ValueGroupWithZero.lift f hf b := by
  induction a using ValueGroupWithZero.ind
  induction b using ValueGroupWithZero.ind
  simpa using hdist _ _ _ _

instance : CommMonoidWithZero (ValueGroupWithZero R) where
  mul_assoc a b c := by
    induction a using ValueGroupWithZero.ind
    induction b using ValueGroupWithZero.ind
    induction c using ValueGroupWithZero.ind
    simp [mul_assoc]
  one_mul := ValueGroupWithZero.ind <| by simp [← ValueGroupWithZero.mk_one_one]
  mul_one := ValueGroupWithZero.ind <| by simp [← ValueGroupWithZero.mk_one_one]
  zero_mul := ValueGroupWithZero.ind <| fun _ _ => by
    rw [← ValueGroupWithZero.mk_zero 1, ValueGroupWithZero.mk_mul_mk]
    simp
  mul_zero := ValueGroupWithZero.ind <| fun _ _ => by
    rw [← ValueGroupWithZero.mk_zero 1, ValueGroupWithZero.mk_mul_mk]
    simp
  mul_comm a b := by
    induction a using ValueGroupWithZero.ind
    induction b using ValueGroupWithZero.ind
    simp [mul_comm]
  npow n := ValueGroupWithZero.lift (fun a b => ValueGroupWithZero.mk (a ^ n) (b ^ n)) <| by
    intro x y t s h₁ h₂
    induction n with
    | zero => simp
    | succ n ih =>
      simp only [pow_succ, ← ValueGroupWithZero.mk_mul_mk, ih]
      apply congrArg (_ * ·)
      exact ValueGroupWithZero.sound h₁ h₂
  npow_zero := ValueGroupWithZero.ind (by simp)
  npow_succ n := ValueGroupWithZero.ind (by simp [pow_succ])

instance : LE (ValueGroupWithZero R) where
  le := ValueGroupWithZero.lift₂ (fun a s b t => a * t ≤ᵥ b * s) <| by
    intro x y z w t s u v h₁ h₂ h₃ h₄
    by_cases hw : w ≤ᵥ 0 <;> by_cases hz : z ≤ᵥ 0
    · refine propext ⟨fun h => rel_trans ?_ (zero_rel _), fun h => rel_trans ?_ (zero_rel _)⟩
      · apply rel_mul_cancel (s * v).prop
        rw [mul_right_comm, Submonoid.coe_mul, ← mul_assoc]
        apply rel_trans (rel_mul_right (u : R) (rel_mul_right (v : R) h₂))
        rw [mul_right_comm x]
        apply rel_trans (rel_mul_right (u : R) (rel_mul_right (t : R) h))
        apply rel_trans (rel_mul_right (u : R) (rel_mul_right (t : R) (rel_mul_right (s : R) hz)))
        simp
      · apply rel_mul_cancel (t * u).prop
        rw [mul_right_comm, Submonoid.coe_mul, ← mul_assoc]
        apply rel_trans (rel_mul_right (v : R) (rel_mul_right (u : R) h₁))
        rw [mul_right_comm y]
        apply rel_trans (rel_mul_right (v : R) (rel_mul_right (s : R) h))
        apply rel_trans (rel_mul_right (v : R) (rel_mul_right (s : R) (rel_mul_right (t : R) hw)))
        simp
    · absurd hz
      apply rel_mul_cancel u.prop
      simpa using rel_trans h₃ (rel_mul_right (v : R) hw)
    · absurd hw
      apply rel_mul_cancel v.prop
      simpa using rel_trans h₄ (rel_mul_right (u : R) hz)
    · refine propext ⟨fun h => ?_, fun h => ?_⟩
      · apply rel_mul_cancel s.prop
        apply rel_mul_cancel hz
        calc y * u * s * z
          _ = y * s * (z * u) := by ring
          _ ≤ᵥ x * t * (w * v) := rel_mul h₂ h₃
          _ = x * v * (t * w) := by ring
          _ ≤ᵥ z * s * (t * w) := rel_mul_right (t * w) h
          _ = w * t * s * z := by ring
      · apply rel_mul_cancel t.prop
        apply rel_mul_cancel hw
        calc x * v * t * w
          _ = x * t * (w * v) := by ring
          _ ≤ᵥ y * s * (z * u) := rel_mul h₁ h₄
          _ = y * u * (s * z) := by ring
          _ ≤ᵥ w * t * (s * z) := rel_mul_right (s * z) h
          _ = z * s * t * w := by ring

@[simp]
theorem ValueGroupWithZero.mk_le_mk (x y : R) (t s : posSubmonoid R) :
    ValueGroupWithZero.mk x t ≤ ValueGroupWithZero.mk y s ↔ x * s ≤ᵥ y * t := Iff.rfl

instance : LinearOrder (ValueGroupWithZero R) where
  le_refl := ValueGroupWithZero.ind fun _ _ => .rfl
  le_trans a b c hab hbc := by
    induction a using ValueGroupWithZero.ind with | mk a₁ a₂
    induction b using ValueGroupWithZero.ind with | mk b₁ b₂
    induction c using ValueGroupWithZero.ind with | mk c₁ c₂
    rw [ValueGroupWithZero.mk_le_mk] at hab hbc ⊢
    apply rel_mul_cancel b₂.prop
    calc a₁ * c₂ * b₂
      _ = a₁ * b₂ * c₂ := by rw [mul_right_comm]
      _ ≤ᵥ b₁ * a₂ * c₂ := rel_mul_right (c₂ : R) hab
      _ = b₁ * c₂ * a₂ := by rw [mul_right_comm]
      _ ≤ᵥ c₁ * b₂ * a₂ := rel_mul_right (a₂ : R) hbc
      _ = c₁ * a₂ * b₂ := by rw [mul_right_comm]
  le_antisymm a b hab hba := by
    induction a using ValueGroupWithZero.ind
    induction b using ValueGroupWithZero.ind
    exact ValueGroupWithZero.sound hab hba
  le_total a b := by
    induction a using ValueGroupWithZero.ind
    induction b using ValueGroupWithZero.ind
    rw [ValueGroupWithZero.mk_le_mk, ValueGroupWithZero.mk_le_mk]
    apply rel_total
  toDecidableLE := Classical.decRel LE.le

@[simp]
theorem ValueGroupWithZero.mk_lt_mk (x y : R) (t s : posSubmonoid R) :
    ValueGroupWithZero.mk x t < ValueGroupWithZero.mk y s ↔
      x * s ≤ᵥ y * t ∧ ¬ y * t ≤ᵥ x * s :=
  Iff.rfl

instance : Bot (ValueGroupWithZero R) where
  bot := 0

theorem ValueGroupWithZero.bot_eq_zero : (⊥ : ValueGroupWithZero R) = 0 := rfl

instance : OrderBot (ValueGroupWithZero R) where
  bot_le := ValueGroupWithZero.ind fun x y => by
    rw [ValueGroupWithZero.bot_eq_zero, ← ValueGroupWithZero.mk_zero 1, ValueGroupWithZero.mk_le_mk]
    simp

instance : IsOrderedMonoid (ValueGroupWithZero R) where
  mul_le_mul_left a b hab c := by
    induction a using ValueGroupWithZero.ind
    induction b using ValueGroupWithZero.ind
    induction c using ValueGroupWithZero.ind
    simp only [ValueGroupWithZero.mk_mul_mk, ValueGroupWithZero.mk_le_mk, Submonoid.coe_mul]
    conv_lhs => apply mul_mul_mul_comm
    conv_rhs => apply mul_mul_mul_comm
    apply rel_mul_left
    exact hab

instance : Inv (ValueGroupWithZero R) where
  inv := ValueGroupWithZero.lift (fun x s => by
    classical exact if h : x ≤ᵥ 0 then 0 else .mk s ⟨x, h⟩) <| by
    intro x y t s h₁ h₂
    by_cases hx : x ≤ᵥ 0 <;> by_cases hy : y ≤ᵥ 0
    · simp [hx, hy]
    · absurd hy
      apply rel_mul_cancel s.prop
      simpa using rel_trans h₂ (rel_mul_right (t : R) hx)
    · absurd hx
      apply rel_mul_cancel t.prop
      simpa using rel_trans h₁ (rel_mul_right (s : R) hy)
    · simp only [dif_neg hx, dif_neg hy]
      apply ValueGroupWithZero.sound
      · simpa [mul_comm] using h₂
      · simpa [mul_comm] using h₁

@[simp]
theorem ValueGroupWithZero.inv_mk (x : R) (y : posSubmonoid R) (hx : ¬x ≤ᵥ 0) :
    (ValueGroupWithZero.mk x y)⁻¹ = ValueGroupWithZero.mk (y : R) ⟨x, hx⟩ := dif_neg hx

/-- The value group-with-zero is a linearly ordered commutative group with zero. -/
instance : LinearOrderedCommGroupWithZero (ValueGroupWithZero R) where
  zero_le_one := bot_le
  exists_pair_ne := by
    refine ⟨0, 1, fun h => ?_⟩
    apply ge_of_eq at h
    rw [← ValueGroupWithZero.mk_zero 1, ← ValueGroupWithZero.mk_one_one,
      ValueGroupWithZero.mk_le_mk] at h
    simp [not_rel_one_zero] at h
  inv_zero := dif_pos .rfl
  mul_inv_cancel := ValueGroupWithZero.ind fun x y h => by
    rw [ne_eq, ← ValueGroupWithZero.mk_zero 1, ValueGroupWithZero.mk_eq_mk] at h
    simp only [Submonoid.coe_one, mul_one, zero_mul, zero_rel, and_true] at h
    rw [ValueGroupWithZero.inv_mk x y h, ← ValueGroupWithZero.mk_one_one,
      ValueGroupWithZero.mk_mul_mk, ValueGroupWithZero.mk_eq_mk]
    simp [mul_comm]

variable (R) in
/-- The "canonical" valuation associated to a valuative relation. -/
def valuation : Valuation R (ValueGroupWithZero R) where
  toFun r := ValueGroupWithZero.mk r 1
  map_zero' := rfl
  map_one' := rfl
  map_mul' _ _ := by simp
  map_add_le_max' := by simp [rel_add_cases]

instance : (valuation R).Compatible where
  rel_iff_le _ _ := by simp [valuation]

@[simp]
lemma ValueGroupWithZero.lift_valuation {α : Sort*} (f : R → posSubmonoid R → α)
    (hf : ∀ (x y : R) (t s : posSubmonoid R), x * t ≤ᵥ y * s → y * s ≤ᵥ x * t → f x s = f y t)
    (x : R) :
    ValueGroupWithZero.lift f hf (valuation R x) = f x 1 :=
  rfl

lemma valuation_eq_zero_iff {x : R} :
    valuation R x = 0 ↔ x ≤ᵥ 0 :=
  ValueGroupWithZero.mk_eq_zero _ _

lemma valuation_posSubmonoid_ne_zero (x : posSubmonoid R) :
    valuation R (x : R) ≠ 0 := by
  rw [ne_eq, valuation_eq_zero_iff]
  exact x.prop

lemma ValueGroupWithZero.mk_eq_div (r : R) (s : posSubmonoid R) :
    ValueGroupWithZero.mk r s = valuation R r / valuation R (s : R) := by
  rw [eq_div_iff (valuation_posSubmonoid_ne_zero _)]
  simp [valuation, mk_eq_mk]

lemma ValueGroupWithZero.mk_eq_valuation {K : Type*} [Field K] [ValuativeRel K]
    (x : K) (y : posSubmonoid K) :
    ValueGroupWithZero.mk x y = valuation K (x / y) := by
  rw [Valuation.map_div, ValueGroupWithZero.mk_eq_div]

lemma exists_valuation_div_valuation_eq (γ : ValueGroupWithZero R) :
    ∃ (a : R) (b : posSubmonoid R), valuation _ a / valuation _ (b : R) = γ := by
  induction γ using ValueGroupWithZero.ind with | mk a b
  use a, b
  simp [valuation, div_eq_mul_inv, ValueGroupWithZero.inv_mk (b : R) 1 b.prop]

-- See `exists_valuation_div_valuation_eq` for the version that works for all rings.
theorem valuation_surjective {K : Type*} [Field K] [ValuativeRel K] :
    Function.Surjective (valuation K) :=
  ValueGroupWithZero.ind (ValueGroupWithZero.mk_eq_valuation · · ▸ ⟨_, rfl⟩)

/-- Construct a valuative relation on a ring using a valuation. -/
def ofValuation
    {S Γ : Type*} [CommRing S]
    [LinearOrderedCommGroupWithZero Γ]
    (v : Valuation S Γ) : ValuativeRel S where
  rel x y := v x ≤ v y
  rel_total x y := le_total (v x) (v y)
  rel_trans := le_trans
  rel_add hab hbc := (map_add_le_max v _ _).trans (sup_le hab hbc)
  rel_mul_right _ h := by simp only [map_mul, mul_le_mul_right' h]
  rel_mul_cancel h0 h := by
    rw [map_zero, le_zero_iff] at h0
    simp only [map_mul] at h
    exact le_of_mul_le_mul_right h (lt_of_le_of_ne' zero_le' h0)
  not_rel_one_zero := by simp

lemma _root_.Valuation.Compatible.ofValuation
    {S Γ : Type*} [CommRing S]
    [LinearOrderedCommGroupWithZero Γ]
    (v : Valuation S Γ) :
    letI := ValuativeRel.ofValuation v  -- letI so that instance is inlined directly in declaration
    Valuation.Compatible v :=
  letI := ValuativeRel.ofValuation v
  ⟨fun _ _ ↦ Iff.rfl⟩

lemma isEquiv {Γ₁ Γ₂ : Type*}
    [LinearOrderedCommMonoidWithZero Γ₁]
    [LinearOrderedCommMonoidWithZero Γ₂]
    (v₁ : Valuation R Γ₁)
    (v₂ : Valuation R Γ₂)
    [v₁.Compatible] [v₂.Compatible] :
    v₁.IsEquiv v₂ := by
  intro x y
  simp_rw [← Valuation.Compatible.rel_iff_le]

@[simp]
lemma _root_.Valuation.apply_posSubmonoid_ne_zero {Γ : Type*} [LinearOrderedCommMonoidWithZero Γ]
    (v : Valuation R Γ) [v.Compatible] (x : posSubmonoid R) :
    v (x : R) ≠ 0 := by
  simp [(isEquiv v (valuation R)).ne_zero, valuation_posSubmonoid_ne_zero]

@[deprecated (since := "2025-08-06")]
alias valuation_posSubmonoid_ne_zero_of_compatible := _root_.Valuation.apply_posSubmonoid_ne_zero

@[simp]
lemma _root_.Valuation.apply_posSubmonoid_pos {Γ : Type*} [LinearOrderedCommMonoidWithZero Γ]
    (v : Valuation R Γ) [v.Compatible] (x : posSubmonoid R) :
    0 < v x :=
  zero_lt_iff.mpr <| v.apply_posSubmonoid_ne_zero x

variable (R) in
/-- An alias for endowing a ring with a preorder defined as the valuative relation. -/
def WithPreorder := R

/-- The ring instance on `WithPreorder R` arising from the ring structure on `R`. -/
instance : CommRing (WithPreorder R) := inferInstanceAs (CommRing R)

/-- The preorder on `WithPreorder R` arising from the valuative relation on `R`. -/
instance : Preorder (WithPreorder R) where
  le (x y : R) := x ≤ᵥ y
  le_refl _ := rel_refl _
  le_trans _ _ _ := rel_trans

/-- The valuative relation on `WithPreorder R` arising from the valuative relation on `R`.
This is defined as the preorder itself. -/
instance : ValuativeRel (WithPreorder R) where
  rel := (· ≤ ·)
  rel_total := rel_total (R := R)
  rel_trans := rel_trans (R := R)
  rel_add := rel_add (R := R)
  rel_mul_right := rel_mul_right (R := R)
  rel_mul_cancel := rel_mul_cancel (R := R)
  not_rel_one_zero := not_rel_one_zero (R := R)

instance : ValuativePreorder (WithPreorder R) where
  rel_iff_le _ _ := Iff.rfl

variable (R) in
/-- The support of the valuation on `R`. -/
def supp : Ideal R where
  carrier := { x | x ≤ᵥ 0 }
  add_mem' ha hb := rel_add ha hb
  zero_mem' := rel_refl _
  smul_mem' x _ h := by simpa using rel_mul_left _ h

@[simp]
lemma supp_def (x : R) : x ∈ supp R ↔ x ≤ᵥ 0 := Iff.refl _

lemma supp_eq_valuation_supp : supp R = (valuation R).supp := by
  ext x
  constructor
  · intro h
    simp only [supp_def, Valuation.mem_supp_iff] at h ⊢
    apply ValueGroupWithZero.sound
    · simpa
    · simp
  · intro h
    have := ValueGroupWithZero.exact h
    simpa using this.left

instance : (supp R).IsPrime := by
  rw [supp_eq_valuation_supp]
  infer_instance

open NNReal in variable (R) in
/-- An auxiliary structure used to define `IsRankLeOne`. -/
structure RankLeOneStruct where
  /-- The embedding of the value group-with-zero into the nonnegative reals. -/
  emb : ValueGroupWithZero R →*₀ ℝ≥0
  strictMono : StrictMono emb

variable (R) in
/-- We say that a ring with a valuative relation is of rank one if
there exists a strictly monotone embedding of the "canonical" value group-with-zero into
the nonnegative reals, and the image of this embedding contains some element different
from `0` and `1`. -/
class IsRankLeOne where
  nonempty : Nonempty (RankLeOneStruct R)

variable (R) in
/-- We say that a valuative relation on a ring is *nontrivial* if the
  value group-with-zero is nontrivial, meaning that it has an element
  which is different from 0 and 1. -/
class IsNontrivial where
  condition : ∃ γ : ValueGroupWithZero R, γ ≠ 0 ∧ γ ≠ 1

lemma isNontrivial_iff_nontrivial_units :
    IsNontrivial R ↔ Nontrivial (ValueGroupWithZero R)ˣ := by
  constructor
  · rintro ⟨γ, hγ, hγ'⟩
    refine ⟨Units.mk0 _ hγ, 1, ?_⟩
    simp [← Units.val_eq_one, hγ']
  · rintro ⟨r, s, h⟩
    rcases eq_or_ne r 1 with rfl | hr
    · exact ⟨s.val, by simp, by simpa using h.symm⟩
    · exact ⟨r.val, by simp, by simpa using hr⟩

lemma isNontrivial_iff_isNontrivial
    {Γ₀ : Type*} [LinearOrderedCommMonoidWithZero Γ₀] (v : Valuation R Γ₀) [v.Compatible] :
    IsNontrivial R ↔ v.IsNontrivial := by
  constructor
  · rintro ⟨r, hr, hr'⟩
    induction' r using ValueGroupWithZero.ind with r s
    have hγ : v r ≠ 0 := by simpa [Valuation.Compatible.rel_iff_le (v := v)] using hr
    have hγ' : v r ≤ v s → v r < v s := by
      simpa [Valuation.Compatible.rel_iff_le (v := v)] using hr'
    by_cases hr : v r = 1
    · exact ⟨s, by simp, fun h ↦ by simp [h, hr] at hγ'⟩
    · exact ⟨r, by simpa using hγ, hr⟩
  · rintro ⟨r, hr, hr'⟩
    exact ⟨valuation R r, (isEquiv v (valuation R)).ne_zero.mp hr,
      by simpa [(isEquiv v (valuation R)).eq_one_iff_eq_one] using hr'⟩

instance {Γ₀ : Type*} [LinearOrderedCommMonoidWithZero Γ₀]
    [IsNontrivial R] (v : Valuation R Γ₀) [v.Compatible] :
    v.IsNontrivial := by rwa [← isNontrivial_iff_isNontrivial]

variable (R) in
/-- A ring with a valuative relation is discrete if its value group-with-zero
has a maximal element `< 1`. -/
class IsDiscrete where
  has_maximal_element :
    ∃ γ : ValueGroupWithZero R, γ < 1 ∧ (∀ δ : ValueGroupWithZero R, δ < 1 → δ ≤ γ)

end ValuativeRel

open Topology ValuativeRel in
/-- We say that a topology on `R` is valuative if the neighborhoods of `0` in `R`
are determined by the relation `· ≤ᵥ ·`. -/
class IsValuativeTopology (R : Type*) [CommRing R] [ValuativeRel R] [TopologicalSpace R] where
  mem_nhds_iff {s : Set R} {x : R} : s ∈ 𝓝 (x : R) ↔
    ∃ γ : (ValueGroupWithZero R)ˣ, (x + ·) '' { z | valuation _ z < γ } ⊆ s

@[deprecated (since := "2025-08-01")] alias ValuativeTopology := IsValuativeTopology

namespace ValuativeRel

variable {R Γ : Type*} [CommRing R] [ValuativeRel R] [LinearOrderedCommGroupWithZero Γ]
  (v : Valuation R Γ)

/-- Any valuation compatible with the valuative relation can be factored through
the value group. -/
noncomputable
def ValueGroupWithZero.embed [h : v.Compatible] : ValueGroupWithZero R →*₀ Γ where
  toFun := ValuativeRel.ValueGroupWithZero.lift (fun r s ↦ v r / v (s : R)) <| by
    intro x y r s
    simp only [h.rel_iff_le, map_mul, ← and_imp, ← le_antisymm_iff]
    rw [div_eq_div_iff] <;> simp
  map_zero' := by simp [ValueGroupWithZero.lift_zero]
  map_one' := by simp
  map_mul' _ _ := by
    apply ValuativeRel.ValueGroupWithZero.lift_mul
    field_simp

@[simp]
lemma ValueGroupWithZero.embed_mk [v.Compatible] (x : R) (s : posSubmonoid R) :
    embed v (.mk x s) = v x / v (s : R) :=
  rfl

@[simp]
lemma ValueGroupWithZero.embed_valuation (γ : ValueGroupWithZero R) :
    embed (valuation R) γ = γ := by
  induction γ using ValueGroupWithZero.ind
  simp [embed_mk, ← mk_eq_div]

lemma ValueGroupWithZero.embed_strictMono [v.Compatible] : StrictMono (embed v) := by
  intro a b h
  obtain ⟨a, r, rfl⟩ := exists_valuation_div_valuation_eq a
  obtain ⟨b, s, rfl⟩ := exists_valuation_div_valuation_eq b
  simp only [map_div₀]
  rw [div_lt_div_iff₀] at h ⊢
  any_goals simp [zero_lt_iff]
  rw [← map_mul, ← map_mul, (isEquiv (valuation R) v).lt_iff_lt] at h
  simpa [embed] using h

end ValuativeRel

/-- If `B` is an `A` algebra and both `A` and `B` have valuative relations,
we say that `B|A` is a valuative extension if the valuative relation on `A` is
induced by the one on `B`. -/
class ValuativeExtension
    (A B : Type*)
    [CommRing A] [CommRing B]
    [ValuativeRel A] [ValuativeRel B]
    [Algebra A B] where
  rel_iff_rel (a b : A) : algebraMap A B a ≤ᵥ algebraMap A B b ↔ a ≤ᵥ b

namespace ValuativeExtension

open ValuativeRel

variable {A B : Type*} [CommRing A] [CommRing B]
  [ValuativeRel A] [ValuativeRel B] [Algebra A B]
  [ValuativeExtension A B]

variable (A B) in
/-- The morphism of `posSubmonoid`s associated to an algebra map.
  This is used in constructing `ValuativeExtension.mapValueGroupWithZero`. -/
@[simps]
def mapPosSubmonoid : posSubmonoid A →* posSubmonoid B where
  toFun := fun ⟨a,ha⟩ => ⟨algebraMap _ _ a,
    by simpa only [posSubmonoid_def, ← (algebraMap A B).map_zero, rel_iff_rel] using ha⟩
  map_one' := by simp
  map_mul' := by simp

variable (A) in
instance compatible_comap {Γ : Type*}
    [LinearOrderedCommMonoidWithZero Γ] (w : Valuation B Γ) [w.Compatible] :
    (w.comap (algebraMap A B)).Compatible := by
  constructor
  simp [← rel_iff_rel (A := A) (B := B), Valuation.Compatible.rel_iff_le (v := w)]

variable (A B) in
/-- The map on value groups-with-zero associated to the structure morphism of an algebra. -/
def mapValueGroupWithZero : ValueGroupWithZero A →*₀ ValueGroupWithZero B :=
  have := compatible_comap A (valuation B)
  ValueGroupWithZero.embed ((valuation B).comap (algebraMap A B))

@[simp]
lemma mapValueGroupWithZero_mk (r : A) (s : posSubmonoid A) :
    mapValueGroupWithZero A B (.mk r s) = .mk (algebraMap A B r) (mapPosSubmonoid A B s) := by
  simp [mapValueGroupWithZero, ValueGroupWithZero.mk_eq_div (R := B)]

@[simp]
lemma mapValueGroupWithZero_valuation (a : A) :
    mapValueGroupWithZero A B (valuation _ a) = valuation _ (algebraMap _ _ a) := by
  simp [valuation]

end ValuativeExtension

namespace ValuativeRel

variable {R : Type*} [CommRing R] [ValuativeRel R]

/-- Any rank-at-most-one valuation has a mularchimedean value group.
The converse (for any compatible valuation) is `ValuativeRel.isRankLeOne_iff_mulArchimedean`
which is in a later file since it requires a larger theory of reals. -/
instance [IsRankLeOne R] : MulArchimedean (ValueGroupWithZero R) := by
  obtain ⟨⟨f, hf⟩⟩ := IsRankLeOne.nonempty (R := R)
  exact .comap f.toMonoidHom hf

end ValuativeRel
=======
deprecated_module (since := "2025-08-14")
>>>>>>> 68767b0d
<|MERGE_RESOLUTION|>--- conflicted
+++ resolved
@@ -5,814 +5,4 @@
 -/
 import Mathlib.RingTheory.Valuation.ValuativeRel.Basic
 
-<<<<<<< HEAD
-/-!
-
-# Valuative Relations
-
-In this file we introduce a class called `ValuativeRel R` for a ring `R`.
-This bundles a relation `rel : R → R → Prop` on `R` which mimics a
-preorder on `R` arising from a valuation.
-We introduce the notation `x ≤ᵥ y` for this relation.
-
-Recall that the equivalence class of a valuation is *completely* characterized by
-such a preorder. Thus, we can think of `ValuativeRel R` as a way of
-saying that `R` is endowed with an equivalence class of valuations.
-
-## Main Definitions
-
-- `ValuativeRel R` endows a commutative ring `R` with a relation arising from a valuation.
-  This is equivalent to fixing an equivalence class of valuations on `R`.
-  Use the notation `x ≤ᵥ y` for this relation.
-- `ValuativeRel.valuation R` is the "canonical" valuation associated to `ValuativeRel R`,
-  taking values in `ValuativeRel.ValueGroupWithZero R`.
-- Given a valution `v` on `R` and an instance `[ValuativeRel R]`, writing `[v.Compatible]`
-  ensures that the relation `x ≤ᵥ y` is equivalent to `v x ≤ v y`. Note that
-  it is possible to have `[v.Compatible]` and `[w.Compatible]` for two different valuations on `R`.
-- If we have both `[ValuativeRel R]` and `[TopologicalSpace R]`, then writing
-  `[IsValuativeTopology R]` ensures that the topology on `R` agrees with the one induced by the
-  valuation.
-- Given `[ValuativeRel A]`, `[ValuativeRel B]` and `[Algebra A B]`, the class
-  `[ValuativeExtension A B]` ensures that the algebra map `A → B` is compatible with the valuations
-  on `A` and `B`. For example, this can be used to talk about extensions of valued fields.
-
-
-## Remark
-
-The last two axioms in `ValuativeRel`, namely `rel_mul_cancel` and `not_rel_one_zero`, are
-used to ensure that we have a well-behaved valuation taking values in a *value group* (with zero).
-In principle, it should be possible to drop these two axioms and obtain a value monoid,
-however, such a value monoid would not necessarily embed into an ordered abelian group with zero.
-Similarly, without these axioms, the support of the valuation need not be a prime ideal.
-We have thus opted to include these two axioms and obtain a `ValueGroupWithZero` associated to
-a `ValuativeRel` in order to best align with the literature about valuations on commutative rings.
-
-Future work could refactor `ValuativeRel` by dropping the `rel_mul_cancel` and `not_rel_one_zero`
-axioms, opting to make these mixins instead.
-
-## Projects
-
-The `ValuativeRel` class should eventually replace the existing `Valued` typeclass.
-Once such a refactor happens, `ValuativeRel` could be renamed to `Valued`.
-
--/
-
-noncomputable section
-
-/-- The class `[ValuativeRel R]` class introduces an operator `x ≤ᵥ y : Prop` for `x y : R`
-which is the natural relation arising from (the equivalence class of) a valuation on `R`.
-More precisely, if v is a valuation on R then the associated relation is `x ≤ᵥ y ↔ v x ≤ v y`.
-Use this class to talk about the case where `R` is equipped with an equivalence class
-of valuations. -/
-class ValuativeRel (R : Type*) [CommRing R] where
-  /-- The relation operator arising from `ValuativeRel`. -/
-  rel : R → R → Prop
-  rel_total (x y) : rel x y ∨ rel y x
-  rel_trans {z y x} : rel x y → rel y z → rel x z
-  rel_add {x y z} : rel x z → rel y z → rel (x + y) z
-  rel_mul_right {x y} (z) : rel x y → rel (x * z) (y * z)
-  rel_mul_cancel {x y z} : ¬ rel z 0 → rel (x * z) (y * z) → rel x y
-  not_rel_one_zero : ¬ rel 1 0
-
-@[inherit_doc] infix:50 " ≤ᵥ " => ValuativeRel.rel
-
-macro_rules | `($a ≤ᵥ $b) => `(binrel% ValuativeRel.rel $a $b)
-
-namespace Valuation
-
-variable {R Γ : Type*} [CommRing R] [LinearOrderedCommMonoidWithZero Γ]
-  (v : Valuation R Γ)
-
-/-- We say that a valuation `v` is `Compatible` if the relation `x ≤ᵥ y`
-is equivalent to `v x ≤ x y`. -/
-class Compatible [ValuativeRel R] where
-  rel_iff_le (x y : R) : x ≤ᵥ y ↔ v x ≤ v y
-
-end Valuation
-
-/-- A preorder on a ring is said to be "valuative" if it agrees with the
-valuative relation. -/
-class ValuativePreorder (R : Type*) [CommRing R] [ValuativeRel R] [Preorder R] where
-  rel_iff_le (x y : R) : x ≤ᵥ y ↔ x ≤ y
-
-namespace ValuativeRel
-
-variable {R : Type*} [CommRing R] [ValuativeRel R]
-
-@[simp]
-lemma rel_refl (x : R) : x ≤ᵥ x := by
-  cases rel_total x x <;> assumption
-
-lemma rel_rfl {x : R} : x ≤ᵥ x :=
-  rel_refl x
-
-protected alias rel.refl := rel_refl
-
-protected alias rel.rfl := rel_rfl
-
-@[simp]
-theorem zero_rel (x : R) : 0 ≤ᵥ x := by
-  simpa using rel_mul_right x ((rel_total 0 1).resolve_right not_rel_one_zero)
-
-lemma rel_mul_left {x y : R} (z) : x ≤ᵥ y → (z * x) ≤ᵥ (z * y) := by
-  rw [mul_comm z x, mul_comm z y]
-  apply rel_mul_right
-
-instance : Trans (rel (R := R)) (rel (R := R)) (rel (R := R)) where
-  trans h1 h2 := rel_trans h1 h2
-
-protected alias rel.trans := rel_trans
-
-lemma rel_trans' {x y z : R} (h1 : y ≤ᵥ z) (h2 : x ≤ᵥ y) : x ≤ᵥ z :=
-  h2.trans h1
-
-protected alias rel.trans' := rel_trans'
-
-lemma rel_mul {x x' y y' : R} (h1 : x ≤ᵥ y) (h2 : x' ≤ᵥ y') : (x * x') ≤ᵥ y * y' := by
-  calc x * x' ≤ᵥ x * y' := rel_mul_left _ h2
-    _ ≤ᵥ y * y' := rel_mul_right _ h1
-
-theorem rel_add_cases (x y : R) : x + y ≤ᵥ x ∨ x + y ≤ᵥ y :=
-  (rel_total y x).imp (fun h => rel_add .rfl h) (fun h => rel_add h .rfl)
-
-variable (R) in
-/-- The submonoid of elements `x : R` whose valuation is positive. -/
-def posSubmonoid : Submonoid R where
-  carrier := { x | ¬ x ≤ᵥ 0}
-  mul_mem' {x y} hx hy := by
-    dsimp only [Set.mem_setOf_eq] at hx hy ⊢
-    contrapose! hy
-    rw [show (0 : R) = x * 0 by simp, mul_comm x y, mul_comm x 0] at hy
-    exact rel_mul_cancel hx hy
-  one_mem' := not_rel_one_zero
-
-@[simp]
-lemma posSubmonoid_def (x : R) : x ∈ posSubmonoid R ↔ ¬ x ≤ᵥ 0 := Iff.refl _
-
-@[simp]
-lemma right_cancel_posSubmonoid (x y : R) (u : posSubmonoid R) :
-    x * u ≤ᵥ y * u ↔ x ≤ᵥ y := ⟨rel_mul_cancel u.prop, rel_mul_right _⟩
-
-@[simp]
-lemma left_cancel_posSubmonoid (x y : R) (u : posSubmonoid R) :
-    u * x ≤ᵥ u * y ↔ x ≤ᵥ y := by
-  simp only [← right_cancel_posSubmonoid x y u, mul_comm]
-
-@[simp]
-lemma val_posSubmonoid_ne_zero (x : posSubmonoid R) :
-    (x : R) ≠ 0 := by
-  have := x.prop
-  rw [posSubmonoid_def] at this
-  contrapose! this
-  simp [this]
-
-variable (R) in
-/-- The setoid used to construct `ValueGroupWithZero R`. -/
-def valueSetoid : Setoid (R × posSubmonoid R) where
-  r := fun (x, s) (y, t) => x * t ≤ᵥ y * s ∧ y * s ≤ᵥ x * t
-  iseqv := {
-    refl ru := ⟨rel_refl _, rel_refl _⟩
-    symm h := ⟨h.2, h.1⟩
-    trans := by
-      rintro ⟨r, u⟩ ⟨s, v⟩ ⟨t, w⟩ ⟨h1, h2⟩ ⟨h3, h4⟩
-      constructor
-      · have := rel_mul h1 (rel_refl ↑w)
-        rw [mul_right_comm s] at this
-        have := rel_trans this (rel_mul h3 (rel_refl _))
-        rw [mul_right_comm r, mul_right_comm t] at this
-        simpa using this
-      · have := rel_mul h4 (rel_refl ↑u)
-        rw [mul_right_comm s] at this
-        have := rel_trans this (rel_mul h2 (rel_refl _))
-        rw [mul_right_comm t, mul_right_comm r] at this
-        simpa using this
-  }
-
-variable (R) in
-/-- The "canonical" value group-with-zero of a ring with a valuative relation. -/
-def ValueGroupWithZero := Quotient (valueSetoid R)
-
-/-- Construct an element of the value group-with-zero from an element `r : R` and
-  `y : posSubmonoid R`. This should be thought of as `v r / v y`. -/
-protected
-def ValueGroupWithZero.mk (x : R) (y : posSubmonoid R) : ValueGroupWithZero R :=
-  Quotient.mk _ (x, y)
-
-protected
-theorem ValueGroupWithZero.sound {x y : R} {t s : posSubmonoid R}
-    (h₁ : x * s ≤ᵥ y * t) (h₂ : y * t ≤ᵥ x * s) :
-    ValueGroupWithZero.mk x t = ValueGroupWithZero.mk y s :=
-  Quotient.sound ⟨h₁, h₂⟩
-
-protected
-theorem ValueGroupWithZero.exact {x y : R} {t s : posSubmonoid R}
-    (h : ValueGroupWithZero.mk x t = ValueGroupWithZero.mk y s) :
-    x * s ≤ᵥ y * t ∧ y * t ≤ᵥ x * s :=
-  Quotient.exact h
-
-protected
-theorem ValueGroupWithZero.ind {motive : ValueGroupWithZero R → Prop} (mk : ∀ x y, motive (.mk x y))
-    (t : ValueGroupWithZero R) : motive t :=
-  Quotient.ind (fun (x, y) => mk x y) t
-
-/-- Lifts a function `R → posSubmonoid R → α` to the value group-with-zero of `R`. -/
-protected
-def ValueGroupWithZero.lift {α : Sort*} (f : R → posSubmonoid R → α)
-    (hf : ∀ (x y : R) (t s : posSubmonoid R), x * t ≤ᵥ y * s → y * s ≤ᵥ x * t → f x s = f y t)
-    (t : ValueGroupWithZero R) : α :=
-  Quotient.lift (fun (x, y) => f x y) (fun (x, t) (y, s) ⟨h₁, h₂⟩ => hf x y s t h₁ h₂) t
-
-@[simp] protected
-theorem ValueGroupWithZero.lift_mk {α : Sort*} (f : R → posSubmonoid R → α)
-    (hf : ∀ (x y : R) (t s : posSubmonoid R), x * t ≤ᵥ y * s → y * s ≤ᵥ x * t → f x s = f y t)
-    (x : R) (y : posSubmonoid R) : ValueGroupWithZero.lift f hf (.mk x y) = f x y := rfl
-
-/-- Lifts a function `R → posSubmonoid R → R → posSubmonoid R → α` to
-  the value group-with-zero of `R`. -/
-protected
-def ValueGroupWithZero.lift₂ {α : Sort*} (f : R → posSubmonoid R → R → posSubmonoid R → α)
-    (hf : ∀ (x y z w : R) (t s u v : posSubmonoid R),
-      x * t ≤ᵥ y * s → y * s ≤ᵥ x * t → z * u ≤ᵥ w * v → w * v ≤ᵥ z * u →
-      f x s z v = f y t w u)
-    (t₁ : ValueGroupWithZero R) (t₂ : ValueGroupWithZero R) : α :=
-  Quotient.lift₂ (fun (x, t) (y, s) => f x t y s)
-    (fun (x, t) (z, v) (y, s) (w, u) ⟨h₁, h₂⟩ ⟨h₃, h₄⟩ => hf x y z w s t u v h₁ h₂ h₃ h₄) t₁ t₂
-
-@[simp] protected
-lemma ValueGroupWithZero.lift₂_mk {α : Sort*} (f : R → posSubmonoid R → R → posSubmonoid R → α)
-    (hf : ∀ (x y z w : R) (t s u v : posSubmonoid R),
-      x * t ≤ᵥ y * s → y * s ≤ᵥ x * t → z * u ≤ᵥ w * v → w * v ≤ᵥ z * u →
-      f x s z v = f y t w u)
-    (x y : R) (z w : posSubmonoid R) :
-    ValueGroupWithZero.lift₂ f hf (.mk x z) (.mk y w) = f x z y w := rfl
-
-theorem ValueGroupWithZero.mk_eq_mk {x y : R} {t s : posSubmonoid R} :
-    ValueGroupWithZero.mk x t = ValueGroupWithZero.mk y s ↔ x * s ≤ᵥ y * t ∧ y * t ≤ᵥ x * s :=
-  Quotient.eq
-
-instance : Zero (ValueGroupWithZero R) where
-  zero := .mk 0 1
-
-@[simp]
-theorem ValueGroupWithZero.mk_eq_zero (x : R) (y : posSubmonoid R) :
-    ValueGroupWithZero.mk x y = 0 ↔ x ≤ᵥ 0 :=
-  ⟨fun h => by simpa using ValueGroupWithZero.mk_eq_mk.mp h,
-    fun h => ValueGroupWithZero.sound (by simpa using h) (by simp)⟩
-
-@[simp]
-theorem ValueGroupWithZero.mk_zero (x : posSubmonoid R) : ValueGroupWithZero.mk 0 x = 0 :=
-  (ValueGroupWithZero.mk_eq_zero 0 x).mpr .rfl
-
-instance : One (ValueGroupWithZero R) where
-  one := .mk 1 1
-
-@[simp]
-theorem ValueGroupWithZero.mk_self (x : posSubmonoid R) : ValueGroupWithZero.mk (x : R) x = 1 :=
-  ValueGroupWithZero.sound (by simp) (by simp)
-
-@[simp]
-theorem ValueGroupWithZero.mk_one_one : ValueGroupWithZero.mk (1 : R) 1 = 1 :=
-  ValueGroupWithZero.sound (by simp) (by simp)
-
-@[simp]
-theorem ValueGroupWithZero.mk_eq_one (x : R) (y : posSubmonoid R) :
-    ValueGroupWithZero.mk x y = 1 ↔ x ≤ᵥ y ∧ y ≤ᵥ x := by
-  simp [← mk_one_one, mk_eq_mk]
-
-theorem ValueGroupWithZero.lift_zero {α : Sort*} (f : R → posSubmonoid R → α)
-    (hf : ∀ (x y : R) (t s : posSubmonoid R), x * t ≤ᵥ y * s → y * s ≤ᵥ x * t → f x s = f y t) :
-    ValueGroupWithZero.lift f hf 0 = f 0 1 :=
-  rfl
-
-@[simp]
-theorem ValueGroupWithZero.lift_one {α : Sort*} (f : R → posSubmonoid R → α)
-    (hf : ∀ (x y : R) (t s : posSubmonoid R), x * t ≤ᵥ y * s → y * s ≤ᵥ x * t → f x s = f y t) :
-    ValueGroupWithZero.lift f hf 1 = f 1 1 :=
-  rfl
-
-instance : Mul (ValueGroupWithZero R) where
-  mul := ValueGroupWithZero.lift₂ (fun a b c d => .mk (a * c) (b * d)) <| by
-    intro x y z w t s u v h₁ h₂ h₃ h₄
-    apply ValueGroupWithZero.sound
-    · rw [Submonoid.coe_mul, Submonoid.coe_mul,
-        mul_mul_mul_comm x, mul_mul_mul_comm y]
-      exact rel_mul h₁ h₃
-    · rw [Submonoid.coe_mul, Submonoid.coe_mul,
-        mul_mul_mul_comm x, mul_mul_mul_comm y]
-      exact rel_mul h₂ h₄
-
-@[simp]
-theorem ValueGroupWithZero.mk_mul_mk (a b : R) (c d : posSubmonoid R) :
-    ValueGroupWithZero.mk a c * ValueGroupWithZero.mk b d = ValueGroupWithZero.mk (a * b) (c * d) :=
-  rfl
-
-theorem ValueGroupWithZero.lift_mul {α : Type*} [Mul α] (f : R → posSubmonoid R → α)
-    (hf : ∀ (x y : R) (t s : posSubmonoid R), x * t ≤ᵥ y * s → y * s ≤ᵥ x * t → f x s = f y t)
-    (hdist : ∀ (a b r s), f (a * b) (r * s) = f a r * f b s)
-    (a b : ValueGroupWithZero R) :
-    ValueGroupWithZero.lift f hf (a * b) =
-      ValueGroupWithZero.lift f hf a * ValueGroupWithZero.lift f hf b := by
-  induction a using ValueGroupWithZero.ind
-  induction b using ValueGroupWithZero.ind
-  simpa using hdist _ _ _ _
-
-instance : CommMonoidWithZero (ValueGroupWithZero R) where
-  mul_assoc a b c := by
-    induction a using ValueGroupWithZero.ind
-    induction b using ValueGroupWithZero.ind
-    induction c using ValueGroupWithZero.ind
-    simp [mul_assoc]
-  one_mul := ValueGroupWithZero.ind <| by simp [← ValueGroupWithZero.mk_one_one]
-  mul_one := ValueGroupWithZero.ind <| by simp [← ValueGroupWithZero.mk_one_one]
-  zero_mul := ValueGroupWithZero.ind <| fun _ _ => by
-    rw [← ValueGroupWithZero.mk_zero 1, ValueGroupWithZero.mk_mul_mk]
-    simp
-  mul_zero := ValueGroupWithZero.ind <| fun _ _ => by
-    rw [← ValueGroupWithZero.mk_zero 1, ValueGroupWithZero.mk_mul_mk]
-    simp
-  mul_comm a b := by
-    induction a using ValueGroupWithZero.ind
-    induction b using ValueGroupWithZero.ind
-    simp [mul_comm]
-  npow n := ValueGroupWithZero.lift (fun a b => ValueGroupWithZero.mk (a ^ n) (b ^ n)) <| by
-    intro x y t s h₁ h₂
-    induction n with
-    | zero => simp
-    | succ n ih =>
-      simp only [pow_succ, ← ValueGroupWithZero.mk_mul_mk, ih]
-      apply congrArg (_ * ·)
-      exact ValueGroupWithZero.sound h₁ h₂
-  npow_zero := ValueGroupWithZero.ind (by simp)
-  npow_succ n := ValueGroupWithZero.ind (by simp [pow_succ])
-
-instance : LE (ValueGroupWithZero R) where
-  le := ValueGroupWithZero.lift₂ (fun a s b t => a * t ≤ᵥ b * s) <| by
-    intro x y z w t s u v h₁ h₂ h₃ h₄
-    by_cases hw : w ≤ᵥ 0 <;> by_cases hz : z ≤ᵥ 0
-    · refine propext ⟨fun h => rel_trans ?_ (zero_rel _), fun h => rel_trans ?_ (zero_rel _)⟩
-      · apply rel_mul_cancel (s * v).prop
-        rw [mul_right_comm, Submonoid.coe_mul, ← mul_assoc]
-        apply rel_trans (rel_mul_right (u : R) (rel_mul_right (v : R) h₂))
-        rw [mul_right_comm x]
-        apply rel_trans (rel_mul_right (u : R) (rel_mul_right (t : R) h))
-        apply rel_trans (rel_mul_right (u : R) (rel_mul_right (t : R) (rel_mul_right (s : R) hz)))
-        simp
-      · apply rel_mul_cancel (t * u).prop
-        rw [mul_right_comm, Submonoid.coe_mul, ← mul_assoc]
-        apply rel_trans (rel_mul_right (v : R) (rel_mul_right (u : R) h₁))
-        rw [mul_right_comm y]
-        apply rel_trans (rel_mul_right (v : R) (rel_mul_right (s : R) h))
-        apply rel_trans (rel_mul_right (v : R) (rel_mul_right (s : R) (rel_mul_right (t : R) hw)))
-        simp
-    · absurd hz
-      apply rel_mul_cancel u.prop
-      simpa using rel_trans h₃ (rel_mul_right (v : R) hw)
-    · absurd hw
-      apply rel_mul_cancel v.prop
-      simpa using rel_trans h₄ (rel_mul_right (u : R) hz)
-    · refine propext ⟨fun h => ?_, fun h => ?_⟩
-      · apply rel_mul_cancel s.prop
-        apply rel_mul_cancel hz
-        calc y * u * s * z
-          _ = y * s * (z * u) := by ring
-          _ ≤ᵥ x * t * (w * v) := rel_mul h₂ h₃
-          _ = x * v * (t * w) := by ring
-          _ ≤ᵥ z * s * (t * w) := rel_mul_right (t * w) h
-          _ = w * t * s * z := by ring
-      · apply rel_mul_cancel t.prop
-        apply rel_mul_cancel hw
-        calc x * v * t * w
-          _ = x * t * (w * v) := by ring
-          _ ≤ᵥ y * s * (z * u) := rel_mul h₁ h₄
-          _ = y * u * (s * z) := by ring
-          _ ≤ᵥ w * t * (s * z) := rel_mul_right (s * z) h
-          _ = z * s * t * w := by ring
-
-@[simp]
-theorem ValueGroupWithZero.mk_le_mk (x y : R) (t s : posSubmonoid R) :
-    ValueGroupWithZero.mk x t ≤ ValueGroupWithZero.mk y s ↔ x * s ≤ᵥ y * t := Iff.rfl
-
-instance : LinearOrder (ValueGroupWithZero R) where
-  le_refl := ValueGroupWithZero.ind fun _ _ => .rfl
-  le_trans a b c hab hbc := by
-    induction a using ValueGroupWithZero.ind with | mk a₁ a₂
-    induction b using ValueGroupWithZero.ind with | mk b₁ b₂
-    induction c using ValueGroupWithZero.ind with | mk c₁ c₂
-    rw [ValueGroupWithZero.mk_le_mk] at hab hbc ⊢
-    apply rel_mul_cancel b₂.prop
-    calc a₁ * c₂ * b₂
-      _ = a₁ * b₂ * c₂ := by rw [mul_right_comm]
-      _ ≤ᵥ b₁ * a₂ * c₂ := rel_mul_right (c₂ : R) hab
-      _ = b₁ * c₂ * a₂ := by rw [mul_right_comm]
-      _ ≤ᵥ c₁ * b₂ * a₂ := rel_mul_right (a₂ : R) hbc
-      _ = c₁ * a₂ * b₂ := by rw [mul_right_comm]
-  le_antisymm a b hab hba := by
-    induction a using ValueGroupWithZero.ind
-    induction b using ValueGroupWithZero.ind
-    exact ValueGroupWithZero.sound hab hba
-  le_total a b := by
-    induction a using ValueGroupWithZero.ind
-    induction b using ValueGroupWithZero.ind
-    rw [ValueGroupWithZero.mk_le_mk, ValueGroupWithZero.mk_le_mk]
-    apply rel_total
-  toDecidableLE := Classical.decRel LE.le
-
-@[simp]
-theorem ValueGroupWithZero.mk_lt_mk (x y : R) (t s : posSubmonoid R) :
-    ValueGroupWithZero.mk x t < ValueGroupWithZero.mk y s ↔
-      x * s ≤ᵥ y * t ∧ ¬ y * t ≤ᵥ x * s :=
-  Iff.rfl
-
-instance : Bot (ValueGroupWithZero R) where
-  bot := 0
-
-theorem ValueGroupWithZero.bot_eq_zero : (⊥ : ValueGroupWithZero R) = 0 := rfl
-
-instance : OrderBot (ValueGroupWithZero R) where
-  bot_le := ValueGroupWithZero.ind fun x y => by
-    rw [ValueGroupWithZero.bot_eq_zero, ← ValueGroupWithZero.mk_zero 1, ValueGroupWithZero.mk_le_mk]
-    simp
-
-instance : IsOrderedMonoid (ValueGroupWithZero R) where
-  mul_le_mul_left a b hab c := by
-    induction a using ValueGroupWithZero.ind
-    induction b using ValueGroupWithZero.ind
-    induction c using ValueGroupWithZero.ind
-    simp only [ValueGroupWithZero.mk_mul_mk, ValueGroupWithZero.mk_le_mk, Submonoid.coe_mul]
-    conv_lhs => apply mul_mul_mul_comm
-    conv_rhs => apply mul_mul_mul_comm
-    apply rel_mul_left
-    exact hab
-
-instance : Inv (ValueGroupWithZero R) where
-  inv := ValueGroupWithZero.lift (fun x s => by
-    classical exact if h : x ≤ᵥ 0 then 0 else .mk s ⟨x, h⟩) <| by
-    intro x y t s h₁ h₂
-    by_cases hx : x ≤ᵥ 0 <;> by_cases hy : y ≤ᵥ 0
-    · simp [hx, hy]
-    · absurd hy
-      apply rel_mul_cancel s.prop
-      simpa using rel_trans h₂ (rel_mul_right (t : R) hx)
-    · absurd hx
-      apply rel_mul_cancel t.prop
-      simpa using rel_trans h₁ (rel_mul_right (s : R) hy)
-    · simp only [dif_neg hx, dif_neg hy]
-      apply ValueGroupWithZero.sound
-      · simpa [mul_comm] using h₂
-      · simpa [mul_comm] using h₁
-
-@[simp]
-theorem ValueGroupWithZero.inv_mk (x : R) (y : posSubmonoid R) (hx : ¬x ≤ᵥ 0) :
-    (ValueGroupWithZero.mk x y)⁻¹ = ValueGroupWithZero.mk (y : R) ⟨x, hx⟩ := dif_neg hx
-
-/-- The value group-with-zero is a linearly ordered commutative group with zero. -/
-instance : LinearOrderedCommGroupWithZero (ValueGroupWithZero R) where
-  zero_le_one := bot_le
-  exists_pair_ne := by
-    refine ⟨0, 1, fun h => ?_⟩
-    apply ge_of_eq at h
-    rw [← ValueGroupWithZero.mk_zero 1, ← ValueGroupWithZero.mk_one_one,
-      ValueGroupWithZero.mk_le_mk] at h
-    simp [not_rel_one_zero] at h
-  inv_zero := dif_pos .rfl
-  mul_inv_cancel := ValueGroupWithZero.ind fun x y h => by
-    rw [ne_eq, ← ValueGroupWithZero.mk_zero 1, ValueGroupWithZero.mk_eq_mk] at h
-    simp only [Submonoid.coe_one, mul_one, zero_mul, zero_rel, and_true] at h
-    rw [ValueGroupWithZero.inv_mk x y h, ← ValueGroupWithZero.mk_one_one,
-      ValueGroupWithZero.mk_mul_mk, ValueGroupWithZero.mk_eq_mk]
-    simp [mul_comm]
-
-variable (R) in
-/-- The "canonical" valuation associated to a valuative relation. -/
-def valuation : Valuation R (ValueGroupWithZero R) where
-  toFun r := ValueGroupWithZero.mk r 1
-  map_zero' := rfl
-  map_one' := rfl
-  map_mul' _ _ := by simp
-  map_add_le_max' := by simp [rel_add_cases]
-
-instance : (valuation R).Compatible where
-  rel_iff_le _ _ := by simp [valuation]
-
-@[simp]
-lemma ValueGroupWithZero.lift_valuation {α : Sort*} (f : R → posSubmonoid R → α)
-    (hf : ∀ (x y : R) (t s : posSubmonoid R), x * t ≤ᵥ y * s → y * s ≤ᵥ x * t → f x s = f y t)
-    (x : R) :
-    ValueGroupWithZero.lift f hf (valuation R x) = f x 1 :=
-  rfl
-
-lemma valuation_eq_zero_iff {x : R} :
-    valuation R x = 0 ↔ x ≤ᵥ 0 :=
-  ValueGroupWithZero.mk_eq_zero _ _
-
-lemma valuation_posSubmonoid_ne_zero (x : posSubmonoid R) :
-    valuation R (x : R) ≠ 0 := by
-  rw [ne_eq, valuation_eq_zero_iff]
-  exact x.prop
-
-lemma ValueGroupWithZero.mk_eq_div (r : R) (s : posSubmonoid R) :
-    ValueGroupWithZero.mk r s = valuation R r / valuation R (s : R) := by
-  rw [eq_div_iff (valuation_posSubmonoid_ne_zero _)]
-  simp [valuation, mk_eq_mk]
-
-lemma ValueGroupWithZero.mk_eq_valuation {K : Type*} [Field K] [ValuativeRel K]
-    (x : K) (y : posSubmonoid K) :
-    ValueGroupWithZero.mk x y = valuation K (x / y) := by
-  rw [Valuation.map_div, ValueGroupWithZero.mk_eq_div]
-
-lemma exists_valuation_div_valuation_eq (γ : ValueGroupWithZero R) :
-    ∃ (a : R) (b : posSubmonoid R), valuation _ a / valuation _ (b : R) = γ := by
-  induction γ using ValueGroupWithZero.ind with | mk a b
-  use a, b
-  simp [valuation, div_eq_mul_inv, ValueGroupWithZero.inv_mk (b : R) 1 b.prop]
-
--- See `exists_valuation_div_valuation_eq` for the version that works for all rings.
-theorem valuation_surjective {K : Type*} [Field K] [ValuativeRel K] :
-    Function.Surjective (valuation K) :=
-  ValueGroupWithZero.ind (ValueGroupWithZero.mk_eq_valuation · · ▸ ⟨_, rfl⟩)
-
-/-- Construct a valuative relation on a ring using a valuation. -/
-def ofValuation
-    {S Γ : Type*} [CommRing S]
-    [LinearOrderedCommGroupWithZero Γ]
-    (v : Valuation S Γ) : ValuativeRel S where
-  rel x y := v x ≤ v y
-  rel_total x y := le_total (v x) (v y)
-  rel_trans := le_trans
-  rel_add hab hbc := (map_add_le_max v _ _).trans (sup_le hab hbc)
-  rel_mul_right _ h := by simp only [map_mul, mul_le_mul_right' h]
-  rel_mul_cancel h0 h := by
-    rw [map_zero, le_zero_iff] at h0
-    simp only [map_mul] at h
-    exact le_of_mul_le_mul_right h (lt_of_le_of_ne' zero_le' h0)
-  not_rel_one_zero := by simp
-
-lemma _root_.Valuation.Compatible.ofValuation
-    {S Γ : Type*} [CommRing S]
-    [LinearOrderedCommGroupWithZero Γ]
-    (v : Valuation S Γ) :
-    letI := ValuativeRel.ofValuation v  -- letI so that instance is inlined directly in declaration
-    Valuation.Compatible v :=
-  letI := ValuativeRel.ofValuation v
-  ⟨fun _ _ ↦ Iff.rfl⟩
-
-lemma isEquiv {Γ₁ Γ₂ : Type*}
-    [LinearOrderedCommMonoidWithZero Γ₁]
-    [LinearOrderedCommMonoidWithZero Γ₂]
-    (v₁ : Valuation R Γ₁)
-    (v₂ : Valuation R Γ₂)
-    [v₁.Compatible] [v₂.Compatible] :
-    v₁.IsEquiv v₂ := by
-  intro x y
-  simp_rw [← Valuation.Compatible.rel_iff_le]
-
-@[simp]
-lemma _root_.Valuation.apply_posSubmonoid_ne_zero {Γ : Type*} [LinearOrderedCommMonoidWithZero Γ]
-    (v : Valuation R Γ) [v.Compatible] (x : posSubmonoid R) :
-    v (x : R) ≠ 0 := by
-  simp [(isEquiv v (valuation R)).ne_zero, valuation_posSubmonoid_ne_zero]
-
-@[deprecated (since := "2025-08-06")]
-alias valuation_posSubmonoid_ne_zero_of_compatible := _root_.Valuation.apply_posSubmonoid_ne_zero
-
-@[simp]
-lemma _root_.Valuation.apply_posSubmonoid_pos {Γ : Type*} [LinearOrderedCommMonoidWithZero Γ]
-    (v : Valuation R Γ) [v.Compatible] (x : posSubmonoid R) :
-    0 < v x :=
-  zero_lt_iff.mpr <| v.apply_posSubmonoid_ne_zero x
-
-variable (R) in
-/-- An alias for endowing a ring with a preorder defined as the valuative relation. -/
-def WithPreorder := R
-
-/-- The ring instance on `WithPreorder R` arising from the ring structure on `R`. -/
-instance : CommRing (WithPreorder R) := inferInstanceAs (CommRing R)
-
-/-- The preorder on `WithPreorder R` arising from the valuative relation on `R`. -/
-instance : Preorder (WithPreorder R) where
-  le (x y : R) := x ≤ᵥ y
-  le_refl _ := rel_refl _
-  le_trans _ _ _ := rel_trans
-
-/-- The valuative relation on `WithPreorder R` arising from the valuative relation on `R`.
-This is defined as the preorder itself. -/
-instance : ValuativeRel (WithPreorder R) where
-  rel := (· ≤ ·)
-  rel_total := rel_total (R := R)
-  rel_trans := rel_trans (R := R)
-  rel_add := rel_add (R := R)
-  rel_mul_right := rel_mul_right (R := R)
-  rel_mul_cancel := rel_mul_cancel (R := R)
-  not_rel_one_zero := not_rel_one_zero (R := R)
-
-instance : ValuativePreorder (WithPreorder R) where
-  rel_iff_le _ _ := Iff.rfl
-
-variable (R) in
-/-- The support of the valuation on `R`. -/
-def supp : Ideal R where
-  carrier := { x | x ≤ᵥ 0 }
-  add_mem' ha hb := rel_add ha hb
-  zero_mem' := rel_refl _
-  smul_mem' x _ h := by simpa using rel_mul_left _ h
-
-@[simp]
-lemma supp_def (x : R) : x ∈ supp R ↔ x ≤ᵥ 0 := Iff.refl _
-
-lemma supp_eq_valuation_supp : supp R = (valuation R).supp := by
-  ext x
-  constructor
-  · intro h
-    simp only [supp_def, Valuation.mem_supp_iff] at h ⊢
-    apply ValueGroupWithZero.sound
-    · simpa
-    · simp
-  · intro h
-    have := ValueGroupWithZero.exact h
-    simpa using this.left
-
-instance : (supp R).IsPrime := by
-  rw [supp_eq_valuation_supp]
-  infer_instance
-
-open NNReal in variable (R) in
-/-- An auxiliary structure used to define `IsRankLeOne`. -/
-structure RankLeOneStruct where
-  /-- The embedding of the value group-with-zero into the nonnegative reals. -/
-  emb : ValueGroupWithZero R →*₀ ℝ≥0
-  strictMono : StrictMono emb
-
-variable (R) in
-/-- We say that a ring with a valuative relation is of rank one if
-there exists a strictly monotone embedding of the "canonical" value group-with-zero into
-the nonnegative reals, and the image of this embedding contains some element different
-from `0` and `1`. -/
-class IsRankLeOne where
-  nonempty : Nonempty (RankLeOneStruct R)
-
-variable (R) in
-/-- We say that a valuative relation on a ring is *nontrivial* if the
-  value group-with-zero is nontrivial, meaning that it has an element
-  which is different from 0 and 1. -/
-class IsNontrivial where
-  condition : ∃ γ : ValueGroupWithZero R, γ ≠ 0 ∧ γ ≠ 1
-
-lemma isNontrivial_iff_nontrivial_units :
-    IsNontrivial R ↔ Nontrivial (ValueGroupWithZero R)ˣ := by
-  constructor
-  · rintro ⟨γ, hγ, hγ'⟩
-    refine ⟨Units.mk0 _ hγ, 1, ?_⟩
-    simp [← Units.val_eq_one, hγ']
-  · rintro ⟨r, s, h⟩
-    rcases eq_or_ne r 1 with rfl | hr
-    · exact ⟨s.val, by simp, by simpa using h.symm⟩
-    · exact ⟨r.val, by simp, by simpa using hr⟩
-
-lemma isNontrivial_iff_isNontrivial
-    {Γ₀ : Type*} [LinearOrderedCommMonoidWithZero Γ₀] (v : Valuation R Γ₀) [v.Compatible] :
-    IsNontrivial R ↔ v.IsNontrivial := by
-  constructor
-  · rintro ⟨r, hr, hr'⟩
-    induction' r using ValueGroupWithZero.ind with r s
-    have hγ : v r ≠ 0 := by simpa [Valuation.Compatible.rel_iff_le (v := v)] using hr
-    have hγ' : v r ≤ v s → v r < v s := by
-      simpa [Valuation.Compatible.rel_iff_le (v := v)] using hr'
-    by_cases hr : v r = 1
-    · exact ⟨s, by simp, fun h ↦ by simp [h, hr] at hγ'⟩
-    · exact ⟨r, by simpa using hγ, hr⟩
-  · rintro ⟨r, hr, hr'⟩
-    exact ⟨valuation R r, (isEquiv v (valuation R)).ne_zero.mp hr,
-      by simpa [(isEquiv v (valuation R)).eq_one_iff_eq_one] using hr'⟩
-
-instance {Γ₀ : Type*} [LinearOrderedCommMonoidWithZero Γ₀]
-    [IsNontrivial R] (v : Valuation R Γ₀) [v.Compatible] :
-    v.IsNontrivial := by rwa [← isNontrivial_iff_isNontrivial]
-
-variable (R) in
-/-- A ring with a valuative relation is discrete if its value group-with-zero
-has a maximal element `< 1`. -/
-class IsDiscrete where
-  has_maximal_element :
-    ∃ γ : ValueGroupWithZero R, γ < 1 ∧ (∀ δ : ValueGroupWithZero R, δ < 1 → δ ≤ γ)
-
-end ValuativeRel
-
-open Topology ValuativeRel in
-/-- We say that a topology on `R` is valuative if the neighborhoods of `0` in `R`
-are determined by the relation `· ≤ᵥ ·`. -/
-class IsValuativeTopology (R : Type*) [CommRing R] [ValuativeRel R] [TopologicalSpace R] where
-  mem_nhds_iff {s : Set R} {x : R} : s ∈ 𝓝 (x : R) ↔
-    ∃ γ : (ValueGroupWithZero R)ˣ, (x + ·) '' { z | valuation _ z < γ } ⊆ s
-
-@[deprecated (since := "2025-08-01")] alias ValuativeTopology := IsValuativeTopology
-
-namespace ValuativeRel
-
-variable {R Γ : Type*} [CommRing R] [ValuativeRel R] [LinearOrderedCommGroupWithZero Γ]
-  (v : Valuation R Γ)
-
-/-- Any valuation compatible with the valuative relation can be factored through
-the value group. -/
-noncomputable
-def ValueGroupWithZero.embed [h : v.Compatible] : ValueGroupWithZero R →*₀ Γ where
-  toFun := ValuativeRel.ValueGroupWithZero.lift (fun r s ↦ v r / v (s : R)) <| by
-    intro x y r s
-    simp only [h.rel_iff_le, map_mul, ← and_imp, ← le_antisymm_iff]
-    rw [div_eq_div_iff] <;> simp
-  map_zero' := by simp [ValueGroupWithZero.lift_zero]
-  map_one' := by simp
-  map_mul' _ _ := by
-    apply ValuativeRel.ValueGroupWithZero.lift_mul
-    field_simp
-
-@[simp]
-lemma ValueGroupWithZero.embed_mk [v.Compatible] (x : R) (s : posSubmonoid R) :
-    embed v (.mk x s) = v x / v (s : R) :=
-  rfl
-
-@[simp]
-lemma ValueGroupWithZero.embed_valuation (γ : ValueGroupWithZero R) :
-    embed (valuation R) γ = γ := by
-  induction γ using ValueGroupWithZero.ind
-  simp [embed_mk, ← mk_eq_div]
-
-lemma ValueGroupWithZero.embed_strictMono [v.Compatible] : StrictMono (embed v) := by
-  intro a b h
-  obtain ⟨a, r, rfl⟩ := exists_valuation_div_valuation_eq a
-  obtain ⟨b, s, rfl⟩ := exists_valuation_div_valuation_eq b
-  simp only [map_div₀]
-  rw [div_lt_div_iff₀] at h ⊢
-  any_goals simp [zero_lt_iff]
-  rw [← map_mul, ← map_mul, (isEquiv (valuation R) v).lt_iff_lt] at h
-  simpa [embed] using h
-
-end ValuativeRel
-
-/-- If `B` is an `A` algebra and both `A` and `B` have valuative relations,
-we say that `B|A` is a valuative extension if the valuative relation on `A` is
-induced by the one on `B`. -/
-class ValuativeExtension
-    (A B : Type*)
-    [CommRing A] [CommRing B]
-    [ValuativeRel A] [ValuativeRel B]
-    [Algebra A B] where
-  rel_iff_rel (a b : A) : algebraMap A B a ≤ᵥ algebraMap A B b ↔ a ≤ᵥ b
-
-namespace ValuativeExtension
-
-open ValuativeRel
-
-variable {A B : Type*} [CommRing A] [CommRing B]
-  [ValuativeRel A] [ValuativeRel B] [Algebra A B]
-  [ValuativeExtension A B]
-
-variable (A B) in
-/-- The morphism of `posSubmonoid`s associated to an algebra map.
-  This is used in constructing `ValuativeExtension.mapValueGroupWithZero`. -/
-@[simps]
-def mapPosSubmonoid : posSubmonoid A →* posSubmonoid B where
-  toFun := fun ⟨a,ha⟩ => ⟨algebraMap _ _ a,
-    by simpa only [posSubmonoid_def, ← (algebraMap A B).map_zero, rel_iff_rel] using ha⟩
-  map_one' := by simp
-  map_mul' := by simp
-
-variable (A) in
-instance compatible_comap {Γ : Type*}
-    [LinearOrderedCommMonoidWithZero Γ] (w : Valuation B Γ) [w.Compatible] :
-    (w.comap (algebraMap A B)).Compatible := by
-  constructor
-  simp [← rel_iff_rel (A := A) (B := B), Valuation.Compatible.rel_iff_le (v := w)]
-
-variable (A B) in
-/-- The map on value groups-with-zero associated to the structure morphism of an algebra. -/
-def mapValueGroupWithZero : ValueGroupWithZero A →*₀ ValueGroupWithZero B :=
-  have := compatible_comap A (valuation B)
-  ValueGroupWithZero.embed ((valuation B).comap (algebraMap A B))
-
-@[simp]
-lemma mapValueGroupWithZero_mk (r : A) (s : posSubmonoid A) :
-    mapValueGroupWithZero A B (.mk r s) = .mk (algebraMap A B r) (mapPosSubmonoid A B s) := by
-  simp [mapValueGroupWithZero, ValueGroupWithZero.mk_eq_div (R := B)]
-
-@[simp]
-lemma mapValueGroupWithZero_valuation (a : A) :
-    mapValueGroupWithZero A B (valuation _ a) = valuation _ (algebraMap _ _ a) := by
-  simp [valuation]
-
-end ValuativeExtension
-
-namespace ValuativeRel
-
-variable {R : Type*} [CommRing R] [ValuativeRel R]
-
-/-- Any rank-at-most-one valuation has a mularchimedean value group.
-The converse (for any compatible valuation) is `ValuativeRel.isRankLeOne_iff_mulArchimedean`
-which is in a later file since it requires a larger theory of reals. -/
-instance [IsRankLeOne R] : MulArchimedean (ValueGroupWithZero R) := by
-  obtain ⟨⟨f, hf⟩⟩ := IsRankLeOne.nonempty (R := R)
-  exact .comap f.toMonoidHom hf
-
-end ValuativeRel
-=======
-deprecated_module (since := "2025-08-14")
->>>>>>> 68767b0d
+deprecated_module (since := "2025-08-14")