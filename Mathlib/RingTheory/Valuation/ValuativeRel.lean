/-
Copyright (c) 2025 Adam Topaz. All rights reserved.
Released under Apache 2.0 license as described in the file LICENSE.
Authors: Aaron Liu, Adam Topaz
-/
import Mathlib.RingTheory.Valuation.Basic
import Mathlib.Data.NNReal.Defs
import Mathlib.Topology.Defs.Filter

/-!

# Valuative Relations

In this file we introduce a class called `ValuativeRel R` for a ring `R`.
This bundles a relation `rel : R → R → Prop` on `R` which mimics a
preorder on `R` arising from a valuation.
We introduce the notation `x ≤ᵥ y` for this relation.

Recall that the equivalence class of a valuation is *completely* characterized by
such a preorder. Thus, we can think of `ValuativeRel R` as a way of
saying that `R` is endowed with an equivalence class of valuations.

## Main Definitions

- `ValuativeRel R` endows a commutative ring `R` with a relation arising from a valuation.
  This is equivalent to fixing an equivalence class of valuations on `R`.
  Use the notation `x ≤ᵥ y` for this relation.
- `ValuativeRel.valuation R` is the "canonical" valuation associated to `ValuativeRel R`,
  taking values in `ValuativeRel.ValueGroupWithZero R`.
- Given a valution `v` on `R` and an instance `[ValuativeRel R]`, writing `[v.Compatible]`
  ensures that the relation `x ≤ᵥ y` is equivalent to `v x ≤ v y`. Note that
  it is possible to have `[v.Compatible]` and `[w.Compatible]` for two different valuations on `R`.
- If we have both `[ValuativeRel R]` and `[TopologicalSpace R]`, then writing
  `[ValuativeTopology R]` ensures that the topology on `R` agrees with the one induced by the
  valuation.
- Given `[ValuativeRel A]`, `[ValuativeRel B]` and `[Algebra A B]`, the class
  `[ValuativeExtension A B]` ensures that the algebra map `A → B` is compatible with the valuations
  on `A` and `B`. For example, this can be used to talk about extensions of valued fields.


## Remark

The last two axioms in `ValuativeRel`, namely `rel_mul_cancel` and `not_rel_one_zero`, are
used to ensure that we have a well-behaved valuation taking values in a *value group* (with zero).
In principle, it should be possible to drop these two axioms and obtain a value monoid,
however, such a value monoid would not necessarily embed into an ordered abelian group with zero.
Similarly, without these axioms, the support of the valuation need not be a prime ideal.
We have thus opted to include these two axioms and obtain a `ValueGroupWithZero` associated to
a `ValuativeRel` in order to best align with the literature about valuations on commutative rings.

Future work could refactor `ValuativeRel` by dropping the `rel_mul_cancel` and `not_rel_one_zero`
axioms, opting to make these mixins instead.

## Projects

The `ValuativeRel` class should eventually replace the existing `Valued` typeclass.
Once such a refactor happens, `ValuativeRel` could be renamed to `Valued`.

-/

noncomputable section

/-- The class `[ValuativeRel R]` class introduces an operator `x ≤ᵥ y : Prop` for `x y : R`
which is the natural relation arising from (the equivalence class of) a valuation on `R`.
More precisely, if v is a valuation on R then the associated relation is `x ≤ᵥ y ↔ v x ≤ v y`.
Use this class to talk about the case where `R` is equipped with an equivalence class
of valuations. -/
class ValuativeRel (R : Type*) [CommRing R] where
  /-- The relation operator arising from `ValuativeRel`. -/
  rel : R → R → Prop
  rel_total (x y) : rel x y ∨ rel y x
  rel_trans {z y x} : rel x y → rel y z → rel x z
  rel_add {x y z} : rel x z → rel y z → rel (x + y) z
  rel_mul_right {x y} (z) : rel x y → rel (x * z) (y * z)
  rel_mul_cancel {x y z} : ¬ rel z 0 → rel (x * z) (y * z) → rel x y
  not_rel_one_zero : ¬ rel 1 0

@[inherit_doc] infix:50 " ≤ᵥ " => ValuativeRel.rel

macro_rules | `($a ≤ᵥ $b) => `(binrel% ValuativeRel.rel $a $b)

namespace Valuation

variable {R Γ : Type*} [CommRing R] [LinearOrderedCommMonoidWithZero Γ]
  (v : Valuation R Γ)

/-- We say that a valuation `v` is `Compatible` if the relation `x ≤ᵥ y`
is equivalent to `v x ≤ x y`. -/
class Compatible [ValuativeRel R] where
  rel_iff_le (x y : R) : x ≤ᵥ y ↔ v x ≤ v y

end Valuation

/-- A preorder on a ring is said to be "valuative" if it agrees with the
valuative relation. -/
class ValuativePreorder (R : Type*) [CommRing R] [ValuativeRel R] [Preorder R] where
  rel_iff_le (x y : R) : x ≤ᵥ y ↔ x ≤ y

namespace ValuativeRel

variable {R : Type*} [CommRing R] [ValuativeRel R]

@[simp]
lemma rel_refl (x : R) : x ≤ᵥ x := by
  cases rel_total x x <;> assumption

lemma rel_rfl {x : R} : x ≤ᵥ x :=
  rel_refl x

protected alias rel.refl := rel_refl

protected alias rel.rfl := rel_rfl

@[simp]
theorem zero_rel (x : R) : 0 ≤ᵥ x := by
  simpa using rel_mul_right x ((rel_total 0 1).resolve_right not_rel_one_zero)

lemma rel_mul_left {x y : R} (z) : x ≤ᵥ y → (z * x) ≤ᵥ (z * y) := by
  rw [mul_comm z x, mul_comm z y]
  apply rel_mul_right

instance : Trans (rel (R := R)) (rel (R := R)) (rel (R := R)) where
  trans h1 h2 := rel_trans h1 h2

protected alias rel.trans := rel_trans

lemma rel_trans' {x y z : R} (h1 : y ≤ᵥ z) (h2 : x ≤ᵥ y) : x ≤ᵥ z :=
  h2.trans h1

protected alias rel.trans' := rel_trans'

lemma rel_mul {x x' y y' : R} (h1 : x ≤ᵥ y) (h2 : x' ≤ᵥ y') : (x * x') ≤ᵥ y * y' := by
  calc x * x' ≤ᵥ x * y' := rel_mul_left _ h2
    _ ≤ᵥ y * y' := rel_mul_right _ h1

theorem rel_add_cases (x y : R) : x + y ≤ᵥ x ∨ x + y ≤ᵥ y :=
  (rel_total y x).imp (fun h => rel_add .rfl h) (fun h => rel_add h .rfl)

variable (R) in
/-- The submonoid of elements `x : R` whose valuation is positive. -/
def posSubmonoid : Submonoid R where
  carrier := { x | ¬ x ≤ᵥ 0}
  mul_mem' {x y} hx hy := by
    dsimp only [Set.mem_setOf_eq] at hx hy ⊢
    contrapose! hy
    rw [show (0 : R) = x * 0 by simp, mul_comm x y, mul_comm x 0] at hy
    exact rel_mul_cancel hx hy
  one_mem' := not_rel_one_zero

@[simp]
lemma posSubmonoid_def (x : R) : x ∈ posSubmonoid R ↔ ¬ x ≤ᵥ 0 := Iff.refl _

@[simp]
lemma right_cancel_posSubmonoid (x y : R) (u : posSubmonoid R) :
    x * u ≤ᵥ y * u ↔ x ≤ᵥ y := ⟨rel_mul_cancel u.prop, rel_mul_right _⟩

@[simp]
lemma left_cancel_posSubmonoid (x y : R) (u : posSubmonoid R) :
    u * x ≤ᵥ u * y ↔ x ≤ᵥ y := by
  simp only [← right_cancel_posSubmonoid x y u, mul_comm]

@[simp]
lemma val_posSubmonoid_ne_zero (x : posSubmonoid R) :
    (x : R) ≠ 0 := by
  have := x.prop
  rw [posSubmonoid_def] at this
  contrapose! this
  simp [this]

variable (R) in
/-- The setoid used to construct `ValueGroupWithZero R`. -/
def valueSetoid : Setoid (R × posSubmonoid R) where
  r := fun (x, s) (y, t) => x * t ≤ᵥ y * s ∧ y * s ≤ᵥ x * t
  iseqv := {
    refl ru := ⟨rel_refl _, rel_refl _⟩
    symm h := ⟨h.2, h.1⟩
    trans := by
      rintro ⟨r, u⟩ ⟨s, v⟩ ⟨t, w⟩ ⟨h1, h2⟩ ⟨h3, h4⟩
      constructor
      · have := rel_mul h1 (rel_refl ↑w)
        rw [mul_right_comm s] at this
        have := rel_trans this (rel_mul h3 (rel_refl _))
        rw [mul_right_comm r, mul_right_comm t] at this
        simpa using this
      · have := rel_mul h4 (rel_refl ↑u)
        rw [mul_right_comm s] at this
        have := rel_trans this (rel_mul h2 (rel_refl _))
        rw [mul_right_comm t, mul_right_comm r] at this
        simpa using this
  }

variable (R) in
/-- The "canonical" value group-with-zero of a ring with a valuative relation. -/
def ValueGroupWithZero := Quotient (valueSetoid R)

/-- Construct an element of the value group-with-zero from an element `r : R` and
  `y : posSubmonoid R`. This should be thought of as `v r / v y`. -/
protected
def ValueGroupWithZero.mk (x : R) (y : posSubmonoid R) : ValueGroupWithZero R :=
  Quotient.mk _ (x, y)

protected
theorem ValueGroupWithZero.sound {x y : R} {t s : posSubmonoid R}
    (h₁ : x * s ≤ᵥ y * t) (h₂ : y * t ≤ᵥ x * s) :
    ValueGroupWithZero.mk x t = ValueGroupWithZero.mk y s :=
  Quotient.sound ⟨h₁, h₂⟩

protected
theorem ValueGroupWithZero.exact {x y : R} {t s : posSubmonoid R}
    (h : ValueGroupWithZero.mk x t = ValueGroupWithZero.mk y s) :
    x * s ≤ᵥ y * t ∧ y * t ≤ᵥ x * s :=
  Quotient.exact h

protected
theorem ValueGroupWithZero.ind {motive : ValueGroupWithZero R → Prop} (mk : ∀ x y, motive (.mk x y))
    (t : ValueGroupWithZero R) : motive t :=
  Quotient.ind (fun (x, y) => mk x y) t

/-- Lifts a function `R → posSubmonoid R → α` to the value group-with-zero of `R`. -/
protected
def ValueGroupWithZero.lift {α : Sort*} (f : R → posSubmonoid R → α)
    (hf : ∀ (x y : R) (t s : posSubmonoid R), x * t ≤ᵥ y * s → y * s ≤ᵥ x * t → f x s = f y t)
    (t : ValueGroupWithZero R) : α :=
  Quotient.lift (fun (x, y) => f x y) (fun (x, t) (y, s) ⟨h₁, h₂⟩ => hf x y s t h₁ h₂) t

@[simp] protected
theorem ValueGroupWithZero.lift_mk {α : Sort*} (f : R → posSubmonoid R → α)
    (hf : ∀ (x y : R) (t s : posSubmonoid R), x * t ≤ᵥ y * s → y * s ≤ᵥ x * t → f x s = f y t)
    (x : R) (y : posSubmonoid R) : ValueGroupWithZero.lift f hf (.mk x y) = f x y := rfl

/-- Lifts a function `R → posSubmonoid R → R → posSubmonoid R → α` to
  the value group-with-zero of `R`. -/
protected
def ValueGroupWithZero.lift₂ {α : Sort*} (f : R → posSubmonoid R → R → posSubmonoid R → α)
    (hf : ∀ (x y z w : R) (t s u v : posSubmonoid R),
      x * t ≤ᵥ y * s → y * s ≤ᵥ x * t → z * u ≤ᵥ w * v → w * v ≤ᵥ z * u →
      f x s z v = f y t w u)
    (t₁ : ValueGroupWithZero R) (t₂ : ValueGroupWithZero R) : α :=
  Quotient.lift₂ (fun (x, t) (y, s) => f x t y s)
    (fun (x, t) (z, v) (y, s) (w, u) ⟨h₁, h₂⟩ ⟨h₃, h₄⟩ => hf x y z w s t u v h₁ h₂ h₃ h₄) t₁ t₂

@[simp] protected
lemma ValueGroupWithZero.lift₂_mk {α : Sort*} (f : R → posSubmonoid R → R → posSubmonoid R → α)
    (hf : ∀ (x y z w : R) (t s u v : posSubmonoid R),
      x * t ≤ᵥ y * s → y * s ≤ᵥ x * t → z * u ≤ᵥ w * v → w * v ≤ᵥ z * u →
      f x s z v = f y t w u)
    (x y : R) (z w : posSubmonoid R) :
    ValueGroupWithZero.lift₂ f hf (.mk x z) (.mk y w) = f x z y w := rfl

theorem ValueGroupWithZero.mk_eq_mk {x y : R} {t s : posSubmonoid R} :
    ValueGroupWithZero.mk x t = ValueGroupWithZero.mk y s ↔ x * s ≤ᵥ y * t ∧ y * t ≤ᵥ x * s :=
  Quotient.eq

instance : Zero (ValueGroupWithZero R) where
  zero := .mk 0 1

@[simp]
theorem ValueGroupWithZero.mk_eq_zero (x : R) (y : posSubmonoid R) :
    ValueGroupWithZero.mk x y = 0 ↔ x ≤ᵥ 0 :=
  ⟨fun h => by simpa using ValueGroupWithZero.mk_eq_mk.mp h,
    fun h => ValueGroupWithZero.sound (by simpa using h) (by simp)⟩

@[simp]
theorem ValueGroupWithZero.mk_zero (x : posSubmonoid R) : ValueGroupWithZero.mk 0 x = 0 :=
  (ValueGroupWithZero.mk_eq_zero 0 x).mpr .rfl

instance : One (ValueGroupWithZero R) where
  one := .mk 1 1

@[simp]
theorem ValueGroupWithZero.mk_self (x : posSubmonoid R) : ValueGroupWithZero.mk (x : R) x = 1 :=
  ValueGroupWithZero.sound (by simp) (by simp)

@[simp]
theorem ValueGroupWithZero.mk_one_one : ValueGroupWithZero.mk (1 : R) 1 = 1 :=
  ValueGroupWithZero.sound (by simp) (by simp)

@[simp]
theorem ValueGroupWithZero.mk_eq_one (x : R) (y : posSubmonoid R) :
    ValueGroupWithZero.mk x y = 1 ↔ x ≤ᵥ y ∧ y ≤ᵥ x := by
  simp [← mk_one_one, mk_eq_mk]

theorem ValueGroupWithZero.lift_zero {α : Sort*} (f : R → posSubmonoid R → α)
    (hf : ∀ (x y : R) (t s : posSubmonoid R), x * t ≤ᵥ y * s → y * s ≤ᵥ x * t → f x s = f y t) :
    ValueGroupWithZero.lift f hf 0 = f 0 1 :=
  rfl

@[simp]
theorem ValueGroupWithZero.lift_one {α : Sort*} (f : R → posSubmonoid R → α)
    (hf : ∀ (x y : R) (t s : posSubmonoid R), x * t ≤ᵥ y * s → y * s ≤ᵥ x * t → f x s = f y t) :
    ValueGroupWithZero.lift f hf 1 = f 1 1 :=
  rfl

instance : Mul (ValueGroupWithZero R) where
  mul := ValueGroupWithZero.lift₂ (fun a b c d => .mk (a * c) (b * d)) <| by
    intro x y z w t s u v h₁ h₂ h₃ h₄
    apply ValueGroupWithZero.sound
    · rw [Submonoid.coe_mul, Submonoid.coe_mul,
        mul_mul_mul_comm x, mul_mul_mul_comm y]
      exact rel_mul h₁ h₃
    · rw [Submonoid.coe_mul, Submonoid.coe_mul,
        mul_mul_mul_comm x, mul_mul_mul_comm y]
      exact rel_mul h₂ h₄

@[simp]
theorem ValueGroupWithZero.mk_mul_mk (a b : R) (c d : posSubmonoid R) :
    ValueGroupWithZero.mk a c * ValueGroupWithZero.mk b d = ValueGroupWithZero.mk (a * b) (c * d) :=
  rfl

theorem ValueGroupWithZero.lift_mul {α : Type*} [Mul α] (f : R → posSubmonoid R → α)
    (hf : ∀ (x y : R) (t s : posSubmonoid R), x * t ≤ᵥ y * s → y * s ≤ᵥ x * t → f x s = f y t)
    (hdist : ∀ (a b r s), f (a * b) (r * s) = f a r * f b s)
    (a b : ValueGroupWithZero R) :
    ValueGroupWithZero.lift f hf (a * b) =
      ValueGroupWithZero.lift f hf a * ValueGroupWithZero.lift f hf b := by
  induction a using ValueGroupWithZero.ind
  induction b using ValueGroupWithZero.ind
  simpa using hdist _ _ _ _

instance : CommMonoidWithZero (ValueGroupWithZero R) where
  mul_assoc a b c := by
    induction a using ValueGroupWithZero.ind
    induction b using ValueGroupWithZero.ind
    induction c using ValueGroupWithZero.ind
    simp [mul_assoc]
  one_mul := ValueGroupWithZero.ind <| by simp [← ValueGroupWithZero.mk_one_one]
  mul_one := ValueGroupWithZero.ind <| by simp [← ValueGroupWithZero.mk_one_one]
  zero_mul := ValueGroupWithZero.ind <| fun _ _ => by
    rw [← ValueGroupWithZero.mk_zero 1, ValueGroupWithZero.mk_mul_mk]
    simp
  mul_zero := ValueGroupWithZero.ind <| fun _ _ => by
    rw [← ValueGroupWithZero.mk_zero 1, ValueGroupWithZero.mk_mul_mk]
    simp
  mul_comm a b := by
    induction a using ValueGroupWithZero.ind
    induction b using ValueGroupWithZero.ind
    simp [mul_comm]
  npow n := ValueGroupWithZero.lift (fun a b => ValueGroupWithZero.mk (a ^ n) (b ^ n)) <| by
    intro x y t s h₁ h₂
    induction n with
    | zero => simp
    | succ n ih =>
      simp only [pow_succ, ← ValueGroupWithZero.mk_mul_mk, ih]
      apply congrArg (_ * ·)
      exact ValueGroupWithZero.sound h₁ h₂
  npow_zero := ValueGroupWithZero.ind (by simp)
  npow_succ n := ValueGroupWithZero.ind (by simp [pow_succ])

instance : LE (ValueGroupWithZero R) where
  le := ValueGroupWithZero.lift₂ (fun a s b t => a * t ≤ᵥ b * s) <| by
    intro x y z w t s u v h₁ h₂ h₃ h₄
    by_cases hw : w ≤ᵥ 0 <;> by_cases hz : z ≤ᵥ 0
    · refine propext ⟨fun h => rel_trans ?_ (zero_rel _), fun h => rel_trans ?_ (zero_rel _)⟩
      · apply rel_mul_cancel (s * v).prop
        rw [mul_right_comm, Submonoid.coe_mul, ← mul_assoc]
        apply rel_trans (rel_mul_right (u : R) (rel_mul_right (v : R) h₂))
        rw [mul_right_comm x]
        apply rel_trans (rel_mul_right (u : R) (rel_mul_right (t : R) h))
        apply rel_trans (rel_mul_right (u : R) (rel_mul_right (t : R) (rel_mul_right (s : R) hz)))
        simp
      · apply rel_mul_cancel (t * u).prop
        rw [mul_right_comm, Submonoid.coe_mul, ← mul_assoc]
        apply rel_trans (rel_mul_right (v : R) (rel_mul_right (u : R) h₁))
        rw [mul_right_comm y]
        apply rel_trans (rel_mul_right (v : R) (rel_mul_right (s : R) h))
        apply rel_trans (rel_mul_right (v : R) (rel_mul_right (s : R) (rel_mul_right (t : R) hw)))
        simp
    · absurd hz
      apply rel_mul_cancel u.prop
      simpa using rel_trans h₃ (rel_mul_right (v : R) hw)
    · absurd hw
      apply rel_mul_cancel v.prop
      simpa using rel_trans h₄ (rel_mul_right (u : R) hz)
    · refine propext ⟨fun h => ?_, fun h => ?_⟩
      · apply rel_mul_cancel s.prop
        apply rel_mul_cancel hz
        calc y * u * s * z
          _ = y * s * (z * u) := by ring
          _ ≤ᵥ x * t * (w * v) := rel_mul h₂ h₃
          _ = x * v * (t * w) := by ring
          _ ≤ᵥ z * s * (t * w) := rel_mul_right (t * w) h
          _ = w * t * s * z := by ring
      · apply rel_mul_cancel t.prop
        apply rel_mul_cancel hw
        calc x * v * t * w
          _ = x * t * (w * v) := by ring
          _ ≤ᵥ y * s * (z * u) := rel_mul h₁ h₄
          _ = y * u * (s * z) := by ring
          _ ≤ᵥ w * t * (s * z) := rel_mul_right (s * z) h
          _ = z * s * t * w := by ring

@[simp]
theorem ValueGroupWithZero.mk_le_mk (x y : R) (t s : posSubmonoid R) :
    ValueGroupWithZero.mk x t ≤ ValueGroupWithZero.mk y s ↔ x * s ≤ᵥ y * t := Iff.rfl

instance : LinearOrder (ValueGroupWithZero R) where
  le_refl := ValueGroupWithZero.ind fun _ _ => .rfl
  le_trans a b c hab hbc := by
    induction a using ValueGroupWithZero.ind with | mk a₁ a₂
    induction b using ValueGroupWithZero.ind with | mk b₁ b₂
    induction c using ValueGroupWithZero.ind with | mk c₁ c₂
    rw [ValueGroupWithZero.mk_le_mk] at hab hbc ⊢
    apply rel_mul_cancel b₂.prop
    calc a₁ * c₂ * b₂
      _ = a₁ * b₂ * c₂ := by rw [mul_right_comm]
      _ ≤ᵥ b₁ * a₂ * c₂ := rel_mul_right (c₂ : R) hab
      _ = b₁ * c₂ * a₂ := by rw [mul_right_comm]
      _ ≤ᵥ c₁ * b₂ * a₂ := rel_mul_right (a₂ : R) hbc
      _ = c₁ * a₂ * b₂ := by rw [mul_right_comm]
  le_antisymm a b hab hba := by
    induction a using ValueGroupWithZero.ind
    induction b using ValueGroupWithZero.ind
    exact ValueGroupWithZero.sound hab hba
  le_total a b := by
    induction a using ValueGroupWithZero.ind
    induction b using ValueGroupWithZero.ind
    rw [ValueGroupWithZero.mk_le_mk, ValueGroupWithZero.mk_le_mk]
    apply rel_total
  toDecidableLE := Classical.decRel LE.le

@[simp]
theorem ValueGroupWithZero.mk_lt_mk (x y : R) (t s : posSubmonoid R) :
    ValueGroupWithZero.mk x t < ValueGroupWithZero.mk y s ↔
      x * s ≤ᵥ y * t ∧ ¬ y * t ≤ᵥ x * s :=
  Iff.rfl

instance : Bot (ValueGroupWithZero R) where
  bot := 0

theorem ValueGroupWithZero.bot_eq_zero : (⊥ : ValueGroupWithZero R) = 0 := rfl

instance : OrderBot (ValueGroupWithZero R) where
  bot_le := ValueGroupWithZero.ind fun x y => by
    rw [ValueGroupWithZero.bot_eq_zero, ← ValueGroupWithZero.mk_zero 1, ValueGroupWithZero.mk_le_mk]
    simp

instance : IsOrderedMonoid (ValueGroupWithZero R) where
  mul_le_mul_left a b hab c := by
    induction a using ValueGroupWithZero.ind
    induction b using ValueGroupWithZero.ind
    induction c using ValueGroupWithZero.ind
    simp only [ValueGroupWithZero.mk_mul_mk, ValueGroupWithZero.mk_le_mk, Submonoid.coe_mul]
    conv_lhs => apply mul_mul_mul_comm
    conv_rhs => apply mul_mul_mul_comm
    apply rel_mul_left
    exact hab

instance : Inv (ValueGroupWithZero R) where
  inv := ValueGroupWithZero.lift (fun x s => by
    classical exact if h : x ≤ᵥ 0 then 0 else .mk s ⟨x, h⟩) <| by
    intro x y t s h₁ h₂
    by_cases hx : x ≤ᵥ 0 <;> by_cases hy : y ≤ᵥ 0
    · simp [hx, hy]
    · absurd hy
      apply rel_mul_cancel s.prop
      simpa using rel_trans h₂ (rel_mul_right (t : R) hx)
    · absurd hx
      apply rel_mul_cancel t.prop
      simpa using rel_trans h₁ (rel_mul_right (s : R) hy)
    · simp only [dif_neg hx, dif_neg hy]
      apply ValueGroupWithZero.sound
      · simpa [mul_comm] using h₂
      · simpa [mul_comm] using h₁

@[simp]
theorem ValueGroupWithZero.inv_mk (x : R) (y : posSubmonoid R) (hx : ¬x ≤ᵥ 0) :
    (ValueGroupWithZero.mk x y)⁻¹ = ValueGroupWithZero.mk (y : R) ⟨x, hx⟩ := dif_neg hx

/-- The value group-with-zero is a linearly ordered commutative group with zero. -/
instance : LinearOrderedCommGroupWithZero (ValueGroupWithZero R) where
  zero_le_one := bot_le
  exists_pair_ne := by
    refine ⟨0, 1, fun h => ?_⟩
    apply ge_of_eq at h
    rw [← ValueGroupWithZero.mk_zero 1, ← ValueGroupWithZero.mk_one_one,
      ValueGroupWithZero.mk_le_mk] at h
    simp [not_rel_one_zero] at h
  inv_zero := dif_pos .rfl
  mul_inv_cancel := ValueGroupWithZero.ind fun x y h => by
    rw [ne_eq, ← ValueGroupWithZero.mk_zero 1, ValueGroupWithZero.mk_eq_mk] at h
    simp only [Submonoid.coe_one, mul_one, zero_mul, zero_rel, and_true] at h
    rw [ValueGroupWithZero.inv_mk x y h, ← ValueGroupWithZero.mk_one_one,
      ValueGroupWithZero.mk_mul_mk, ValueGroupWithZero.mk_eq_mk]
    simp [mul_comm]

variable (R) in
/-- The "canonical" valuation associated to a valuative relation. -/
def valuation : Valuation R (ValueGroupWithZero R) where
  toFun r := ValueGroupWithZero.mk r 1
  map_zero' := rfl
  map_one' := rfl
  map_mul' _ _ := by simp
  map_add_le_max' := by simp [rel_add_cases]

instance : (valuation R).Compatible where
  rel_iff_le _ _ := by simp [valuation]

@[simp]
lemma ValueGroupWithZero.lift_valuation {α : Sort*} (f : R → posSubmonoid R → α)
    (hf : ∀ (x y : R) (t s : posSubmonoid R), x * t ≤ᵥ y * s → y * s ≤ᵥ x * t → f x s = f y t)
    (x : R) :
    ValueGroupWithZero.lift f hf (valuation R x) = f x 1 :=
  rfl

lemma valuation_eq_zero_iff {x : R} :
    valuation R x = 0 ↔ x ≤ᵥ 0 :=
  ValueGroupWithZero.mk_eq_zero _ _

lemma valuation_posSubmonoid_ne_zero (x : posSubmonoid R) :
    valuation R (x : R) ≠ 0 := by
  rw [ne_eq, valuation_eq_zero_iff]
  exact x.prop

lemma ValueGroupWithZero.mk_eq_div (r : R) (s : posSubmonoid R) :
    ValueGroupWithZero.mk r s = valuation R r / valuation R (s : R) := by
  rw [eq_div_iff (valuation_posSubmonoid_ne_zero _)]
  simp [valuation, mk_eq_mk]

/-- Construct a valuative relation on a ring using a valuation. -/
def ofValuation
    {S Γ : Type*} [CommRing S]
    [LinearOrderedCommGroupWithZero Γ]
    (v : Valuation S Γ) : ValuativeRel S where
  rel x y := v x ≤ v y
  rel_total x y := le_total (v x) (v y)
  rel_trans := le_trans
  rel_add hab hbc := (map_add_le_max v _ _).trans (sup_le hab hbc)
  rel_mul_right _ h := by simp only [map_mul, mul_le_mul_right' h]
  rel_mul_cancel h0 h := by
    rw [map_zero, le_zero_iff] at h0
    simp only [map_mul] at h
    exact le_of_mul_le_mul_right h (lt_of_le_of_ne' zero_le' h0)
  not_rel_one_zero := by simp

lemma _root_.Valuation.Compatible.ofValuation
    {S Γ : Type*} [CommRing S]
    [LinearOrderedCommGroupWithZero Γ]
    (v : Valuation S Γ) :
    letI := ValuativeRel.ofValuation v  -- letI so that instance is inlined directly in declaration
    Valuation.Compatible v :=
  letI := ValuativeRel.ofValuation v
  ⟨fun _ _ ↦ Iff.rfl⟩

lemma isEquiv {Γ₁ Γ₂ : Type*}
    [LinearOrderedCommMonoidWithZero Γ₁]
    [LinearOrderedCommMonoidWithZero Γ₂]
    (v₁ : Valuation R Γ₁)
    (v₂ : Valuation R Γ₂)
    [v₁.Compatible] [v₂.Compatible] :
    v₁.IsEquiv v₂ := by
  intro x y
  simp_rw [← Valuation.Compatible.rel_iff_le]

@[simp]
lemma valuation_posSubmonoid_ne_zero_of_compatible {Γ : Type*} [LinearOrderedCommMonoidWithZero Γ]
    (v : Valuation R Γ) [v.Compatible] (x : posSubmonoid R) :
    v (x : R) ≠ 0 := by
  simp [(isEquiv v (valuation R)).ne_zero, valuation_posSubmonoid_ne_zero]

variable (R) in
/-- An alias for endowing a ring with a preorder defined as the valuative relation. -/
def WithPreorder := R

/-- The ring instance on `WithPreorder R` arising from the ring structure on `R`. -/
instance : CommRing (WithPreorder R) := inferInstanceAs (CommRing R)

/-- The preorder on `WithPreorder R` arising from the valuative relation on `R`. -/
instance : Preorder (WithPreorder R) where
  le (x y : R) := x ≤ᵥ y
  le_refl _ := rel_refl _
  le_trans _ _ _ := rel_trans

/-- The valuative relation on `WithPreorder R` arising from the valuative relation on `R`.
This is defined as the preorder itself. -/
instance : ValuativeRel (WithPreorder R) where
  rel := (· ≤ ·)
  rel_total := rel_total (R := R)
  rel_trans := rel_trans (R := R)
  rel_add := rel_add (R := R)
  rel_mul_right := rel_mul_right (R := R)
  rel_mul_cancel := rel_mul_cancel (R := R)
  not_rel_one_zero := not_rel_one_zero (R := R)

instance : ValuativePreorder (WithPreorder R) where
  rel_iff_le _ _ := Iff.rfl

variable (R) in
/-- The support of the valuation on `R`. -/
def supp : Ideal R where
  carrier := { x | x ≤ᵥ 0 }
  add_mem' ha hb := rel_add ha hb
  zero_mem' := rel_refl _
  smul_mem' x _ h := by simpa using rel_mul_left _ h

@[simp]
lemma supp_def (x : R) : x ∈ supp R ↔ x ≤ᵥ 0 := Iff.refl _

lemma supp_eq_valuation_supp : supp R = (valuation R).supp := by
  ext x
  constructor
  · intro h
    simp only [supp_def, Valuation.mem_supp_iff] at h ⊢
    apply ValueGroupWithZero.sound
    · simpa
    · simp
  · intro h
    have := ValueGroupWithZero.exact h
    simpa using this.left

instance : (supp R).IsPrime := by
  rw [supp_eq_valuation_supp]
  infer_instance

open NNReal in variable (R) in
/-- An auxiliary structure used to define `IsRankLeOne`. -/
structure RankLeOneStruct where
  /-- The embedding of the value group-with-zero into the nonnegative reals. -/
  emb : ValueGroupWithZero R →*₀ ℝ≥0
  strictMono : StrictMono emb

variable (R) in
/-- We say that a ring with a valuative relation is of rank one if
there exists a strictly monotone embedding of the "canonical" value group-with-zero into
the nonnegative reals, and the image of this embedding contains some element different
from `0` and `1`. -/
class IsRankLeOne where
  nonempty : Nonempty (RankLeOneStruct R)

variable (R) in
/-- We say that a valuative relation on a ring is *nontrivial* if the
  value group-with-zero is nontrivial, meaning that it has an element
  which is different from 0 and 1. -/
class IsNontrivial where
  condition : ∃ γ : ValueGroupWithZero R, γ ≠ 0 ∧ γ ≠ 1

lemma isNontrivial_iff_nontrivial_units :
    IsNontrivial R ↔ Nontrivial (ValueGroupWithZero R)ˣ := by
  constructor
  · rintro ⟨γ, hγ, hγ'⟩
    refine ⟨Units.mk0 _ hγ, 1, ?_⟩
    simp [← Units.val_eq_one, hγ']
  · rintro ⟨r, s, h⟩
    rcases eq_or_ne r 1 with rfl | hr
    · exact ⟨s.val, by simp, by simpa using h.symm⟩
    · exact ⟨r.val, by simp, by simpa using hr⟩

lemma isNontrivial_iff_isNontrivial :
    IsNontrivial R ↔ (valuation R).IsNontrivial := by
  constructor
  · rintro ⟨r, hr, hr'⟩
    induction r using ValueGroupWithZero.ind with | mk r s
    by_cases hs : valuation R s = 1
    · refine ⟨r, ?_, ?_⟩
      · simpa [valuation] using hr
      · simp only [ne_eq, ValueGroupWithZero.mk_eq_one, not_and, valuation, Valuation.coe_mk,
          MonoidWithZeroHom.coe_mk, ZeroHom.coe_mk, OneMemClass.coe_one] at hr' hs ⊢
        contrapose! hr'
        exact hr'.imp hs.right.trans' hs.left.trans
    · refine ⟨s, ?_, hs⟩
      simp [valuation, ← posSubmonoid_def]
  · rintro ⟨r, hr, hr'⟩
    exact ⟨valuation R r, hr, hr'⟩

variable (R) in
/-- A ring with a valuative relation is discrete if its value group-with-zero
has a maximal element `< 1`. -/
class IsDiscrete where
  has_maximal_element :
    ∃ γ : ValueGroupWithZero R, γ < 1 ∧ (∀ δ : ValueGroupWithZero R, δ < 1 → δ ≤ γ)

lemma valuation_surjective (γ : ValueGroupWithZero R) :
    ∃ (a : R) (b : posSubmonoid R), valuation _ a / valuation _ (b : R) = γ := by
  induction γ using ValueGroupWithZero.ind with | mk a b
  use a, b
  simp [valuation, div_eq_mul_inv, ValueGroupWithZero.inv_mk (b : R) 1 b.prop]

end ValuativeRel

open Topology ValuativeRel in
/-- We say that a topology on `R` is valuative if the neighborhoods of `0` in `R`
are determined by the relation `· ≤ᵥ ·`. -/
class ValuativeTopology (R : Type*) [CommRing R] [ValuativeRel R] [TopologicalSpace R] where
  mem_nhds_iff : ∀ s : Set R, s ∈ 𝓝 (0 : R) ↔
    ∃ γ : (ValueGroupWithZero R)ˣ, { x | valuation _ x < γ } ⊆ s

<<<<<<< HEAD
=======
namespace ValuativeRel

variable {R Γ : Type*} [CommRing R] [ValuativeRel R] [LinearOrderedCommGroupWithZero Γ]
  (v : Valuation R Γ)

/-- Any valuation compatible with the valuative relation can be factored through
the value group. -/
noncomputable
def ValueGroupWithZero.embed [h : v.Compatible] : ValueGroupWithZero R →*₀ Γ where
  toFun := ValuativeRel.ValueGroupWithZero.lift (fun r s ↦ v r / v (s : R)) <| by
    intro x y r s
    simp only [h.rel_iff_le, map_mul, ← and_imp, ← le_antisymm_iff]
    rw [div_eq_div_iff] <;> simp
  map_zero' := by simp [ValueGroupWithZero.lift_zero]
  map_one' := by simp
  map_mul' _ _ := by
    apply ValuativeRel.ValueGroupWithZero.lift_mul
    field_simp

@[simp]
lemma ValueGroupWithZero.embed_mk [v.Compatible] (x : R) (s : posSubmonoid R) :
    embed v (.mk x s) = v x / v (s : R) :=
  rfl

@[simp]
lemma ValueGroupWithZero.embed_valuation (γ : ValueGroupWithZero R) :
    embed (valuation R) γ = γ := by
  induction γ using ValueGroupWithZero.ind
  simp [embed_mk, ← mk_eq_div]

lemma ValueGroupWithZero.embed_strictMono [v.Compatible] : StrictMono (embed v) := by
  intro a b h
  obtain ⟨a, r, rfl⟩ := valuation_surjective a
  obtain ⟨b, s, rfl⟩ := valuation_surjective b
  simp only [map_div₀]
  rw [div_lt_div_iff₀] at h ⊢
  any_goals simp [zero_lt_iff]
  rw [← map_mul, ← map_mul, (isEquiv (valuation R) v).lt_iff_lt] at h
  simpa [embed] using h

end ValuativeRel

>>>>>>> 6981c4c1
/-- If `B` is an `A` algebra and both `A` and `B` have valuative relations,
we say that `B|A` is a valuative extension if the valuative relation on `A` is
induced by the one on `B`. -/
class ValuativeExtension
    (A B : Type*)
    [CommRing A] [CommRing B]
    [ValuativeRel A] [ValuativeRel B]
    [Algebra A B] where
  rel_iff_rel (a b : A) : algebraMap A B a ≤ᵥ algebraMap A B b ↔ a ≤ᵥ b

namespace ValuativeExtension

open ValuativeRel

variable {A B : Type*} [CommRing A] [CommRing B]
  [ValuativeRel A] [ValuativeRel B] [Algebra A B]
  [ValuativeExtension A B]

variable (A B) in
/-- The morphism of `posSubmonoid`s associated to an algebra map.
  This is used in constructing `ValuativeExtension.mapValueGroupWithZero`. -/
@[simps]
def mapPosSubmonoid : posSubmonoid A →* posSubmonoid B where
  toFun := fun ⟨a,ha⟩ => ⟨algebraMap _ _ a,
    by simpa only [posSubmonoid_def, ← (algebraMap A B).map_zero, rel_iff_rel] using ha⟩
  map_one' := by simp
  map_mul' := by simp

variable (A) in
instance compatible_comap {Γ : Type*}
    [LinearOrderedCommMonoidWithZero Γ] (w : Valuation B Γ) [w.Compatible] :
    (w.comap (algebraMap A B)).Compatible := by
  constructor
  simp [← rel_iff_rel (A := A) (B := B), Valuation.Compatible.rel_iff_le (v := w)]

variable (A B) in
/-- The map on value groups-with-zero associated to the structure morphism of an algebra. -/
def mapValueGroupWithZero : ValueGroupWithZero A →*₀ ValueGroupWithZero B :=
  have := compatible_comap A (valuation B)
  ValueGroupWithZero.embed ((valuation B).comap (algebraMap A B))

@[simp]
lemma mapValueGroupWithZero_mk (r : A) (s : posSubmonoid A) :
    mapValueGroupWithZero A B (.mk r s) = .mk (algebraMap A B r) (mapPosSubmonoid A B s) := by
  simp [mapValueGroupWithZero, ValueGroupWithZero.mk_eq_div (R := B)]

@[simp]
lemma mapValueGroupWithZero_valuation (a : A) :
    mapValueGroupWithZero A B (valuation _ a) = valuation _ (algebraMap _ _ a) := by
  simp [valuation]

lemma mapValueGroupWithZero_strictMono :
    StrictMono (mapValueGroupWithZero A B) := by
  intro x y
  induction x using ValueGroupWithZero.ind
  induction y using ValueGroupWithZero.ind
  simp [mapValueGroupWithZero, ← map_mul, rel_iff_rel]

end ValuativeExtension<|MERGE_RESOLUTION|>--- conflicted
+++ resolved
@@ -683,8 +683,6 @@
   mem_nhds_iff : ∀ s : Set R, s ∈ 𝓝 (0 : R) ↔
     ∃ γ : (ValueGroupWithZero R)ˣ, { x | valuation _ x < γ } ⊆ s
 
-<<<<<<< HEAD
-=======
 namespace ValuativeRel
 
 variable {R Γ : Type*} [CommRing R] [ValuativeRel R] [LinearOrderedCommGroupWithZero Γ]
@@ -727,7 +725,6 @@
 
 end ValuativeRel
 
->>>>>>> 6981c4c1
 /-- If `B` is an `A` algebra and both `A` and `B` have valuative relations,
 we say that `B|A` is a valuative extension if the valuative relation on `A` is
 induced by the one on `B`. -/
@@ -784,6 +781,6 @@
   intro x y
   induction x using ValueGroupWithZero.ind
   induction y using ValueGroupWithZero.ind
-  simp [mapValueGroupWithZero, ← map_mul, rel_iff_rel]
+  simp [← map_mul, rel_iff_rel]
 
 end ValuativeExtension