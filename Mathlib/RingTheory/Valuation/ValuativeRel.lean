--- conflicted
+++ resolved
@@ -266,11 +266,10 @@
   ValueGroupWithZero.sound (by simp) (by simp)
 
 @[simp]
-<<<<<<< HEAD
 theorem ValueGroupWithZero.mk_eq_one (x : R) (y : posSubmonoid R) :
     ValueGroupWithZero.mk x y = 1 ↔ x ≤ᵥ y ∧ y.val ≤ᵥ x := by
   simp [← mk_one_one, mk_eq_mk]
-=======
+
 theorem ValueGroupWithZero.lift_zero {α : Sort*} (f : R → posSubmonoid R → α)
     (hf : ∀ (x y : R) (t s : posSubmonoid R), x * t ≤ᵥ y * s → y * s ≤ᵥ x * t → f x s = f y t) :
     ValueGroupWithZero.lift f hf 0 = f 0 1 :=
@@ -281,7 +280,6 @@
     (hf : ∀ (x y : R) (t s : posSubmonoid R), x * t ≤ᵥ y * s → y * s ≤ᵥ x * t → f x s = f y t) :
     ValueGroupWithZero.lift f hf 1 = f 1 1 :=
   rfl
->>>>>>> 00c9085f
 
 instance : Mul (ValueGroupWithZero R) where
   mul := ValueGroupWithZero.lift₂ (fun a b c d => .mk (a * c) (b * d)) <| by
