--- conflicted
+++ resolved
@@ -102,15 +102,6 @@
 variable {R : Type*} [CommRing R] [ValuativeRel R]
 
 /-- The strict version of the valuative relation. -/
-<<<<<<< HEAD
-def rel_lt (x y : R) : Prop := x ≤ᵥ y ∧ ¬ y ≤ᵥ x
-
-@[inherit_doc] infix:50 " <ᵥ " => ValuativeRel.rel_lt
-
-macro_rules | `($a <ᵥ $b) => `(binrel% ValuativeRel.rel_lt $a $b)
-
-lemma rel_lt_iff (x y : R) : x <ᵥ y ↔ x ≤ᵥ y ∧ ¬ y ≤ᵥ x := Iff.rfl
-=======
 def srel (x y : R) : Prop := ¬ y ≤ᵥ x
 
 @[inherit_doc] infix:50 " <ᵥ " => ValuativeRel.srel
@@ -121,7 +112,6 @@
 
 @[simp]
 lemma not_srel_iff {x y : R} : ¬ x <ᵥ y ↔ y ≤ᵥ x := Iff.rfl.not_left
->>>>>>> 2a51b995
 
 @[simp]
 lemma rel_refl (x : R) : x ≤ᵥ x := by
@@ -449,13 +439,8 @@
 
 @[simp]
 theorem ValueGroupWithZero.mk_lt_mk (x y : R) (t s : posSubmonoid R) :
-<<<<<<< HEAD
-    ValueGroupWithZero.mk x t < ValueGroupWithZero.mk y s ↔ x * s <ᵥ y * t :=
-  Iff.rfl
-=======
     ValueGroupWithZero.mk x t < ValueGroupWithZero.mk y s ↔ x * s <ᵥ y * t := by
   rw [lt_iff_not_ge, srel_iff, mk_le_mk]
->>>>>>> 2a51b995
 
 instance : Bot (ValueGroupWithZero R) where
   bot := 0
@@ -584,17 +569,10 @@
   intro x y
   simp_rw [← Valuation.Compatible.rel_iff_le]
 
-<<<<<<< HEAD
-lemma _root_.Valuation.Compatible.rel_lt_iff_lt {Γ₀ : Type*}
-    [LinearOrderedCommMonoidWithZero Γ₀] {v : Valuation R Γ₀} [v.Compatible] {x y : R} :
-    x <ᵥ y ↔ v x < v y := by
-  simp [lt_iff_le_not_ge, ← Valuation.Compatible.rel_iff_le, rel_lt_iff]
-=======
 lemma _root_.Valuation.Compatible.srel_iff_lt {Γ₀ : Type*}
     [LinearOrderedCommMonoidWithZero Γ₀] {v : Valuation R Γ₀} [v.Compatible] {x y : R} :
     x <ᵥ y ↔ v x < v y := by
   simp [lt_iff_not_ge, ← Valuation.Compatible.rel_iff_le, srel_iff]
->>>>>>> 2a51b995
 
 @[simp]
 lemma _root_.Valuation.apply_posSubmonoid_ne_zero {Γ : Type*} [LinearOrderedCommMonoidWithZero Γ]
