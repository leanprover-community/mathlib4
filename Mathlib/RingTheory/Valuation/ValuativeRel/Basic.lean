--- conflicted
+++ resolved
@@ -979,14 +979,6 @@
     mapValueGroupWithZero A B (valuation _ a) = valuation _ (algebraMap _ _ a) := by
   simp [valuation]
 
-<<<<<<< HEAD
-lemma mapValueGroupWithZero_strictMono :
-    StrictMono (mapValueGroupWithZero A B) := by
-  intro x y
-  induction x using ValueGroupWithZero.ind
-  induction y using ValueGroupWithZero.ind
-  simp [← map_mul, rel_iff_rel]
-=======
 lemma mapValueGroupWithZero_strictMono : StrictMono (mapValueGroupWithZero A B) :=
   ValueGroupWithZero.embed_strictMono _
 
@@ -994,7 +986,6 @@
 lemma _root_.ValuativeRel.IsRankLeOne.of_valuativeExtension [IsRankLeOne B] : IsRankLeOne A := by
     obtain ⟨⟨f, hf⟩⟩ := IsRankLeOne.nonempty (R := B)
     exact ⟨⟨f.comp (mapValueGroupWithZero _ _), hf.comp mapValueGroupWithZero_strictMono⟩⟩
->>>>>>> 70439673
 
 end ValuativeExtension
 
