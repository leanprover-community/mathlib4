--- conflicted
+++ resolved
@@ -175,13 +175,8 @@
 theorem rel_add_cases (x y : R) : x + y ≤ᵥ x ∨ x + y ≤ᵥ y :=
   (rel_total y x).imp (fun h => rel_add .rfl h) (fun h => rel_add h .rfl)
 
-<<<<<<< HEAD
-lemma zero_srel_mul {x y : R} (hx : 0 <ᵥ x) (hy : 0 <ᵥ y) : 0 <ᵥ x * y := by
+@[simp] lemma zero_srel_mul (hx : 0 <ᵥ x) (hy : 0 <ᵥ y) : 0 <ᵥ x * y := by
   contrapose hy
-=======
-@[simp] lemma zero_srel_mul (hx : 0 <ᵥ x) (hy : 0 <ᵥ y) : 0 <ᵥ x * y := by
-  contrapose! hy
->>>>>>> 21f7dcba
   rw [not_srel_iff] at hy ⊢
   rw [show (0 : R) = x * 0 by simp, mul_comm x y, mul_comm x 0] at hy
   exact rel_mul_cancel hx hy
