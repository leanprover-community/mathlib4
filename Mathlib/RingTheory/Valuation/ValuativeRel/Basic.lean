--- conflicted
+++ resolved
@@ -684,6 +684,15 @@
   induction γ using ValueGroupWithZero.ind with | mk a b
   use a, b
   simp [valuation, div_eq_mul_inv, ValueGroupWithZero.inv_mk (b : R) 1 b.prop]
+  
+lemma exists_valuation_posSubmonoid_div_valuation_posSubmonoid_eq (γ : (ValueGroupWithZero R)ˣ) :
+    ∃ (a b : posSubmonoid R), valuation R a / valuation _ (b : R) = γ := by
+  obtain ⟨a, b, hab⟩ := exists_valuation_div_valuation_eq γ.val
+  lift a to posSubmonoid R using by
+    rw [posSubmonoid_def, ← valuation_eq_zero_iff]
+    intro H
+    simp [H, eq_comm] at hab
+  use a, b
 
 -- See `exists_valuation_div_valuation_eq` for the version that works for all rings.
 theorem valuation_surjective {K : Type*} [Field K] [ValuativeRel K] :
@@ -697,24 +706,6 @@
   has_maximal_element :
     ∃ γ : ValueGroupWithZero R, γ < 1 ∧ (∀ δ : ValueGroupWithZero R, δ < 1 → δ ≤ γ)
 
-<<<<<<< HEAD
-=======
-lemma valuation_surjective (γ : ValueGroupWithZero R) :
-    ∃ (a : R) (b : posSubmonoid R), valuation _ a / valuation _ (b : R) = γ := by
-  induction γ using ValueGroupWithZero.ind with | mk a b
-  use a, b
-  simp [valuation, div_eq_mul_inv, ValueGroupWithZero.inv_mk (b : R) 1 b.prop]
-
-lemma exists_valuation_posSubmonoid_div_valuation_posSubmonoid_eq (γ : (ValueGroupWithZero R)ˣ) :
-    ∃ (a b : posSubmonoid R), valuation R a / valuation _ (b : R) = γ := by
-  obtain ⟨a, b, hab⟩ := valuation_surjective γ.val
-  lift a to posSubmonoid R using by
-    rw [posSubmonoid_def, ← valuation_eq_zero_iff]
-    intro H
-    simp [H, eq_comm] at hab
-  use a, b
-
->>>>>>> a43dd5b1
 end ValuativeRel
 
 open Topology ValuativeRel in
