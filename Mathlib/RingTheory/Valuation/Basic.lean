/-
Copyright (c) 2020 Johan Commelin. All rights reserved.
Released under Apache 2.0 license as described in the file LICENSE.
Authors: Kevin Buzzard, Johan Commelin, Patrick Massot
-/
import Mathlib.Algebra.Order.Hom.Monoid
import Mathlib.Algebra.Order.Ring.Basic
import Mathlib.RingTheory.Ideal.Maps
import Mathlib.Tactic.TFAE

/-!

# The basics of valuation theory.

The basic theory of valuations (non-archimedean norms) on a commutative ring,
following T. Wedhorn's unpublished notes “Adic Spaces” ([wedhorn_adic]).

The definition of a valuation we use here is Definition 1.22 of [wedhorn_adic].
A valuation on a ring `R` is a monoid homomorphism `v` to a linearly ordered
commutative monoid with zero, that in addition satisfies the following two axioms:
* `v 0 = 0`
* `∀ x y, v (x + y) ≤ max (v x) (v y)`

`Valuation R Γ₀` is the type of valuations `R → Γ₀`, with a coercion to the underlying
function. If `v` is a valuation from `R` to `Γ₀` then the induced group
homomorphism `Units(R) → Γ₀` is called `unit_map v`.

The equivalence "relation" `IsEquiv v₁ v₂ : Prop` defined in 1.27 of [wedhorn_adic] is not strictly
speaking a relation, because `v₁ : Valuation R Γ₁` and `v₂ : Valuation R Γ₂` might
not have the same type. This corresponds in ZFC to the set-theoretic difficulty
that the class of all valuations (as `Γ₀` varies) on a ring `R` is not a set.
The "relation" is however reflexive, symmetric and transitive in the obvious
sense. Note that we use 1.27(iii) of [wedhorn_adic] as the definition of equivalence.

## Main definitions

* `Valuation R Γ₀`, the type of valuations on `R` with values in `Γ₀`
* `Valuation.IsNontrivial` is the class of non-trivial valuations, namely those for which there
  is an element in the ring whose valuation is `≠ 0` and `≠ 1`.
* `Valuation.IsEquiv`, the heterogeneous equivalence relation on valuations
* `Valuation.supp`, the support of a valuation

* `AddValuation R Γ₀`, the type of additive valuations on `R` with values in a
  linearly ordered additive commutative group with a top element, `Γ₀`.

## Implementation Details

`AddValuation R Γ₀` is implemented as `Valuation R (Multiplicative Γ₀)ᵒᵈ`.

## Notation

In the `WithZero` locale, `Mᵐ⁰` is a shorthand for `WithZero (Multiplicative M)`.

## TODO

If ever someone extends `Valuation`, we should fully comply to the `DFunLike` by migrating the
boilerplate lemmas to `ValuationClass`.
-/

open Function Ideal

noncomputable section

variable {K F R : Type*} [DivisionRing K]

section

variable (F R) (Γ₀ : Type*) [LinearOrderedCommMonoidWithZero Γ₀] [Ring R]

/-- The type of `Γ₀`-valued valuations on `R`.

When you extend this structure, make sure to extend `ValuationClass`. -/
structure Valuation extends R →*₀ Γ₀ where
  /-- The valuation of a sum is less than or equal to the maximum of the valuations. -/
  map_add_le_max' : ∀ x y, toFun (x + y) ≤ max (toFun x) (toFun y)

/-- `ValuationClass F α β` states that `F` is a type of valuations.

You should also extend this typeclass when you extend `Valuation`. -/
class ValuationClass (F) (R Γ₀ : outParam Type*) [LinearOrderedCommMonoidWithZero Γ₀] [Ring R]
    [FunLike F R Γ₀] : Prop
  extends MonoidWithZeroHomClass F R Γ₀ where
  /-- The valuation of a sum is less than or equal to the maximum of the valuations. -/
  map_add_le_max (f : F) (x y : R) : f (x + y) ≤ max (f x) (f y)

export ValuationClass (map_add_le_max)

instance [FunLike F R Γ₀] [ValuationClass F R Γ₀] : CoeTC F (Valuation R Γ₀) :=
  ⟨fun f =>
    { toFun := f
      map_one' := map_one f
      map_zero' := map_zero f
      map_mul' := map_mul f
      map_add_le_max' := map_add_le_max f }⟩

end

namespace Valuation

variable {Γ₀ : Type*}
variable {Γ'₀ : Type*}
variable {Γ''₀ : Type*} [LinearOrderedCommMonoidWithZero Γ''₀]

section Basic

variable [Ring R]

section Monoid

variable [LinearOrderedCommMonoidWithZero Γ₀] [LinearOrderedCommMonoidWithZero Γ'₀]

instance : FunLike (Valuation R Γ₀) R Γ₀ where
  coe f := f.toFun
  coe_injective' f g h := by
    obtain ⟨⟨⟨_,_⟩, _⟩, _⟩ := f
    congr

instance : ValuationClass (Valuation R Γ₀) R Γ₀ where
  map_mul f := f.map_mul'
  map_one f := f.map_one'
  map_zero f := f.map_zero'
  map_add_le_max f := f.map_add_le_max'

@[simp]
theorem coe_mk (f : R →*₀ Γ₀) (h) : ⇑(Valuation.mk f h) = f := rfl

theorem toFun_eq_coe (v : Valuation R Γ₀) : v.toFun = v := rfl

@[simp]
theorem toMonoidWithZeroHom_coe_eq_coe (v : Valuation R Γ₀) :
    (v.toMonoidWithZeroHom : R → Γ₀) = v := rfl

@[ext]
theorem ext {v₁ v₂ : Valuation R Γ₀} (h : ∀ r, v₁ r = v₂ r) : v₁ = v₂ :=
  DFunLike.ext _ _ h

variable (v : Valuation R Γ₀)

@[simp, norm_cast]
theorem coe_coe : ⇑(v : R →*₀ Γ₀) = v := rfl

protected theorem map_zero : v 0 = 0 :=
  v.map_zero'

protected theorem map_one : v 1 = 1 :=
  v.map_one'

protected theorem map_mul : ∀ x y, v (x * y) = v x * v y :=
  v.map_mul'

-- Porting note: LHS side simplified so created map_add'
protected theorem map_add : ∀ x y, v (x + y) ≤ max (v x) (v y) :=
  v.map_add_le_max'

@[simp]
theorem map_add' : ∀ x y, v (x + y) ≤ v x ∨ v (x + y) ≤ v y := by
  intro x y
  rw [← le_max_iff, ← ge_iff_le]
  apply v.map_add

theorem map_add_le {x y g} (hx : v x ≤ g) (hy : v y ≤ g) : v (x + y) ≤ g :=
  le_trans (v.map_add x y) <| max_le hx hy

theorem map_add_lt {x y g} (hx : v x < g) (hy : v y < g) : v (x + y) < g :=
  lt_of_le_of_lt (v.map_add x y) <| max_lt hx hy

theorem map_sum_le {ι : Type*} {s : Finset ι} {f : ι → R} {g : Γ₀} (hf : ∀ i ∈ s, v (f i) ≤ g) :
    v (∑ i ∈ s, f i) ≤ g := by
  classical
  refine
    Finset.induction_on s (fun _ => v.map_zero ▸ zero_le')
      (fun a s has ih hf => ?_) hf
  rw [Finset.forall_mem_insert] at hf; rw [Finset.sum_insert has]
  exact v.map_add_le hf.1 (ih hf.2)

theorem map_sum_lt {ι : Type*} {s : Finset ι} {f : ι → R} {g : Γ₀} (hg : g ≠ 0)
    (hf : ∀ i ∈ s, v (f i) < g) : v (∑ i ∈ s, f i) < g := by
  classical
  refine
    Finset.induction_on s (fun _ => v.map_zero ▸ (zero_lt_iff.2 hg))
      (fun a s has ih hf => ?_) hf
  rw [Finset.forall_mem_insert] at hf; rw [Finset.sum_insert has]
  exact v.map_add_lt hf.1 (ih hf.2)

theorem map_sum_lt' {ι : Type*} {s : Finset ι} {f : ι → R} {g : Γ₀} (hg : 0 < g)
    (hf : ∀ i ∈ s, v (f i) < g) : v (∑ i ∈ s, f i) < g :=
  v.map_sum_lt (ne_of_gt hg) hf

protected theorem map_pow : ∀ (x) (n : ℕ), v (x ^ n) = v x ^ n :=
  v.toMonoidWithZeroHom.toMonoidHom.map_pow

-- The following definition is not an instance, because we have more than one `v` on a given `R`.
-- In addition, type class inference would not be able to infer `v`.
/-- A valuation gives a preorder on the underlying ring. -/
def toPreorder : Preorder R :=
  Preorder.lift v

/-- If `v` is a valuation on a division ring then `v(x) = 0` iff `x = 0`. -/
theorem zero_iff [Nontrivial Γ₀] (v : Valuation K Γ₀) {x : K} : v x = 0 ↔ x = 0 :=
  map_eq_zero v

theorem ne_zero_iff [Nontrivial Γ₀] (v : Valuation K Γ₀) {x : K} : v x ≠ 0 ↔ x ≠ 0 :=
  map_ne_zero v

lemma pos_iff [Nontrivial Γ₀] (v : Valuation K Γ₀) {x : K} : 0 < v x ↔ x ≠ 0 := by
  rw [zero_lt_iff, ne_zero_iff]

theorem unit_map_eq (u : Rˣ) : (Units.map (v : R →* Γ₀) u : Γ₀) = v u :=
  rfl

theorem ne_zero_of_unit [Nontrivial Γ₀] (v : Valuation K Γ₀) (x : Kˣ) : v x ≠ (0 : Γ₀) := by
  simp only [ne_eq, Valuation.zero_iff, Units.ne_zero x, not_false_iff]

theorem ne_zero_of_isUnit [Nontrivial Γ₀] (v : Valuation K Γ₀) (x : K) (hx : IsUnit x) :
    v x ≠ (0 : Γ₀) := by
  simpa [hx.choose_spec] using ne_zero_of_unit v hx.choose

/-- A ring homomorphism `S → R` induces a map `Valuation R Γ₀ → Valuation S Γ₀`. -/
def comap {S : Type*} [Ring S] (f : S →+* R) (v : Valuation R Γ₀) : Valuation S Γ₀ :=
  { v.toMonoidWithZeroHom.comp f.toMonoidWithZeroHom with
    toFun := v ∘ f
    map_add_le_max' := fun x y => by simp only [comp_apply, v.map_add, map_add] }

@[simp]
theorem comap_apply {S : Type*} [Ring S] (f : S →+* R) (v : Valuation R Γ₀) (s : S) :
    v.comap f s = v (f s) := rfl

@[simp]
theorem comap_id : v.comap (RingHom.id R) = v :=
  ext fun _r => rfl

theorem comap_comp {S₁ : Type*} {S₂ : Type*} [Ring S₁] [Ring S₂] (f : S₁ →+* S₂) (g : S₂ →+* R) :
    v.comap (g.comp f) = (v.comap g).comap f :=
  ext fun _r => rfl

/-- A `≤`-preserving group homomorphism `Γ₀ → Γ'₀` induces a map `Valuation R Γ₀ → Valuation R Γ'₀`.
-/
def map (f : Γ₀ →*₀ Γ'₀) (hf : Monotone f) (v : Valuation R Γ₀) : Valuation R Γ'₀ :=
  { MonoidWithZeroHom.comp f v.toMonoidWithZeroHom with
    toFun := f ∘ v
    map_add_le_max' := fun r s =>
      calc
        f (v (r + s)) ≤ f (max (v r) (v s)) := hf (v.map_add r s)
        _ = max (f (v r)) (f (v s)) := hf.map_max
         }

@[simp]
lemma map_apply (f : Γ₀ →*₀ Γ'₀) (hf : Monotone f) (v : Valuation R Γ₀) (r : R) :
    v.map f hf r = f (v r) := rfl

/-- Two valuations on `R` are defined to be equivalent if they induce the same preorder on `R`. -/
def IsEquiv (v₁ : Valuation R Γ₀) (v₂ : Valuation R Γ'₀) : Prop :=
  ∀ r s, v₁ r ≤ v₁ s ↔ v₂ r ≤ v₂ s

@[simp]
theorem map_neg (x : R) : v (-x) = v x :=
  v.toMonoidWithZeroHom.toMonoidHom.map_neg x

theorem map_sub_swap (x y : R) : v (x - y) = v (y - x) :=
  v.toMonoidWithZeroHom.toMonoidHom.map_sub_swap x y

theorem map_sub (x y : R) : v (x - y) ≤ max (v x) (v y) :=
  calc
    v (x - y) = v (x + -y) := by rw [sub_eq_add_neg]
    _ ≤ max (v x) (v <| -y) := v.map_add _ _
    _ = max (v x) (v y) := by rw [map_neg]

theorem map_sub_le {x y g} (hx : v x ≤ g) (hy : v y ≤ g) : v (x - y) ≤ g := by
  rw [sub_eq_add_neg]
  exact v.map_add_le hx <| (v.map_neg y).trans_le hy

theorem map_sub_lt {x y : R} {g : Γ₀} (hx : v x < g) (hy : v y < g) : v (x - y) < g := by
  rw [sub_eq_add_neg]
  exact v.map_add_lt hx <| (v.map_neg y).trans_lt hy

variable {x y : R}

@[simp]
lemma le_one_of_subsingleton [Subsingleton R] (v : Valuation R Γ₀) {x : R} :
    v x ≤ 1 := by
  rw [Subsingleton.elim x 1, Valuation.map_one]

theorem map_add_of_distinct_val (h : v x ≠ v y) : v (x + y) = max (v x) (v y) := by
  suffices ¬v (x + y) < max (v x) (v y) from
    or_iff_not_imp_right.1 (le_iff_eq_or_lt.1 (v.map_add x y)) this
  intro h'
  wlog vyx : v y < v x generalizing x y
  · refine this h.symm ?_ (h.lt_or_gt.resolve_right vyx)
    rwa [add_comm, max_comm]
  rw [max_eq_left_of_lt vyx] at h'
  apply lt_irrefl (v x)
  calc
    v x = v (x + y - y) := by simp
    _ ≤ max (v <| x + y) (v y) := map_sub _ _ _
    _ < v x := max_lt h' vyx

theorem map_add_eq_of_lt_right (h : v x < v y) : v (x + y) = v y :=
  (v.map_add_of_distinct_val h.ne).trans (max_eq_right_iff.mpr h.le)

theorem map_add_eq_of_lt_left (h : v y < v x) : v (x + y) = v x := by
  rw [add_comm]; exact map_add_eq_of_lt_right _ h

theorem map_sub_eq_of_lt_right (h : v x < v y) : v (x - y) = v y := by
  rw [sub_eq_add_neg, map_add_eq_of_lt_right, map_neg]
  rwa [map_neg]

open scoped Classical in
theorem map_sum_eq_of_lt {ι : Type*} {s : Finset ι} {f : ι → R} {j : ι}
    (hj : j ∈ s) (h0 : v (f j) ≠ 0) (hf : ∀ i ∈ s \ {j}, v (f i) < v (f j)) :
    v (∑ i ∈ s, f i) = v (f j) := by
  rw [Finset.sum_eq_add_sum_diff_singleton hj]
  exact map_add_eq_of_lt_left _ (map_sum_lt _ h0 hf)

theorem map_sub_eq_of_lt_left (h : v y < v x) : v (x - y) = v x := by
  rw [sub_eq_add_neg, map_add_eq_of_lt_left]
  rwa [map_neg]

theorem map_eq_of_sub_lt (h : v (y - x) < v x) : v y = v x := by
  have := Valuation.map_add_of_distinct_val v (ne_of_gt h).symm
  rw [max_eq_right (le_of_lt h)] at this
  simpa using this

theorem map_one_add_of_lt (h : v x < 1) : v (1 + x) = 1 := by
  rw [← v.map_one] at h
  simpa only [v.map_one] using v.map_add_eq_of_lt_left h

theorem map_one_sub_of_lt (h : v x < 1) : v (1 - x) = 1 := by
  rw [← v.map_one, ← v.map_neg] at h
  rw [sub_eq_add_neg 1 x]
  simpa only [v.map_one, v.map_neg] using v.map_add_eq_of_lt_left h

/-- An ordered monoid isomorphism `Γ₀ ≃ Γ'₀` induces an equivalence
`Valuation R Γ₀ ≃ Valuation R Γ'₀`. -/
def congr (f : Γ₀ ≃*o Γ'₀) : Valuation R Γ₀ ≃ Valuation R Γ'₀ where
  toFun := map f f.toOrderIso.monotone
  invFun := map f.symm f.toOrderIso.symm.monotone
  left_inv ν := by ext; simp
  right_inv ν := by ext; simp

end Monoid

section Group

variable [LinearOrderedCommGroupWithZero Γ₀] (v : Valuation R Γ₀) {x y : R}

theorem map_inv {R : Type*} [DivisionRing R] (v : Valuation R Γ₀) : ∀ x, v x⁻¹ = (v x)⁻¹ :=
  map_inv₀ _

theorem map_div {R : Type*} [DivisionRing R] (v : Valuation R Γ₀) : ∀ x y, v (x / y) = v x / v y :=
  map_div₀ _

theorem one_lt_val_iff (v : Valuation K Γ₀) {x : K} (h : x ≠ 0) : 1 < v x ↔ v x⁻¹ < 1 := by
  simp [inv_lt_one₀ (v.pos_iff.2 h)]

theorem one_le_val_iff (v : Valuation K Γ₀) {x : K} (h : x ≠ 0) : 1 ≤ v x ↔ v x⁻¹ ≤ 1 := by
  simp [inv_le_one₀ (v.pos_iff.2 h)]

theorem val_lt_one_iff (v : Valuation K Γ₀) {x : K} (h : x ≠ 0) : v x < 1 ↔ 1 < v x⁻¹ := by
  simp [one_lt_inv₀ (v.pos_iff.2 h)]

theorem val_le_one_iff (v : Valuation K Γ₀) {x : K} (h : x ≠ 0) : v x ≤ 1 ↔ 1 ≤ v x⁻¹ := by
  simp [one_le_inv₀ (v.pos_iff.2 h)]

theorem val_eq_one_iff (v : Valuation K Γ₀) {x : K} : v x = 1 ↔ v x⁻¹ = 1 := by
  by_cases h : x = 0
  · simp only [map_inv₀, inv_eq_one]
  · simpa only [le_antisymm_iff, And.comm] using and_congr (one_le_val_iff v h) (val_le_one_iff v h)

theorem val_le_one_or_val_inv_lt_one (v : Valuation K Γ₀) (x : K) : v x ≤ 1 ∨ v x⁻¹ < 1 := by
  by_cases h : x = 0
  · simp only [h, map_zero, zero_le', inv_zero, zero_lt_one, or_self]
  · simp only [← one_lt_val_iff v h, le_or_gt]

/--
This theorem is a weaker version of `Valuation.val_le_one_or_val_inv_lt_one`, but more symmetric
in `x` and `x⁻¹`.
-/
theorem val_le_one_or_val_inv_le_one (v : Valuation K Γ₀) (x : K) : v x ≤ 1 ∨ v x⁻¹ ≤ 1 := by
  by_cases h : x = 0
  · simp only [h, map_zero, zero_le', inv_zero, or_self]
  · simp only [← one_le_val_iff v h, le_total]

/-- The subgroup of elements whose valuation is less than or equal to a certain value. -/
def leAddSubgroup (v : Valuation R Γ₀) (γ : Γ₀) : AddSubgroup R where
  carrier := { x | v x ≤ γ }
  zero_mem' := by simp
  add_mem' {x y} x_in y_in := (v.map_add x y).trans (max_le x_in y_in)
  neg_mem' x_in := by rwa [Set.mem_setOf, map_neg]

@[simp]
lemma mem_leAddSubgroup_iff {v : Valuation R Γ₀} {γ : Γ₀} {x : R} :
    x ∈ v.leAddSubgroup γ ↔ v x ≤ γ :=
  Iff.rfl

lemma leAddSubgroup_monotone (v : Valuation R Γ₀) : Monotone v.leAddSubgroup :=
  fun _ _ h _ ↦ h.trans'

/-- The subgroup of elements whose valuation is less than a certain unit. -/
@[simps] def ltAddSubgroup (v : Valuation R Γ₀) (γ : Γ₀ˣ) : AddSubgroup R where
  carrier := { x | v x < γ }
  zero_mem' := by simp
  add_mem' {x y} x_in y_in := lt_of_le_of_lt (v.map_add x y) (max_lt x_in y_in)
  neg_mem' x_in := by rwa [Set.mem_setOf, map_neg]

<<<<<<< HEAD
@[simp]
lemma mem_ltAddSubgroup_iff {v : Valuation R Γ₀} {γ : Γ₀ˣ} {x : R} :
    x ∈ v.ltAddSubgroup γ ↔ v x < γ :=
  Iff.rfl

lemma ltAddSubgroup_monotone (v : Valuation R Γ₀) : Monotone v.ltAddSubgroup :=
  fun _ _ h _ ↦ (Units.val_le_val.mpr h).trans_lt'

lemma ltAddSubgroup_le_leAddSubgroup (v : Valuation R Γ₀) (γ : Γ₀ˣ) :
    v.ltAddSubgroup γ ≤ v.leAddSubgroup γ :=
  fun _ h ↦ h.le

@[simp]
lemma leAddSubgroup_zero {K : Type*} [Field K] (v : Valuation K Γ₀) :
    v.leAddSubgroup 0 = ⊥ := by
  ext; simp

=======
@[simp] lemma mem_ltAddSubgroup_iff {v : Valuation R Γ₀} {γ x} :
    x ∈ ltAddSubgroup v γ ↔ v x < γ :=
  Iff.rfl

>>>>>>> 0775e914
end Group

end Basic

section IsNontrivial

variable [Ring R] [LinearOrderedCommMonoidWithZero Γ₀] (v : Valuation R Γ₀)

/-- A valuation on a ring is nontrivial if there exists an element with valuation
not equal to `0` or `1`. -/
class IsNontrivial : Prop where
  exists_val_nontrivial : ∃ x : R, v x ≠ 0 ∧ v x ≠ 1

lemma IsNontrivial.nontrivial_codomain [hv : IsNontrivial v] :
    Nontrivial Γ₀ := by
  obtain ⟨x, hx0, hx1⟩ := hv.exists_val_nontrivial
  exact ⟨v x, 1, hx1⟩

section Field

variable {K : Type*} [Field K] {w : Valuation K Γ₀}

/-- For fields, being nontrivial is equivalent to the existence of a unit with valuation
not equal to `1`. -/
lemma isNontrivial_iff_exists_unit :
    w.IsNontrivial ↔ ∃ x : Kˣ, w x ≠ 1 :=
  ⟨fun ⟨x, hx0, hx1⟩ ↦
    have : Nontrivial Γ₀ := ⟨w x, 0, hx0⟩
    ⟨Units.mk0 x (w.ne_zero_iff.mp hx0), hx1⟩,
    fun ⟨x, hx⟩ ↦
    have : Nontrivial Γ₀ := ⟨w x, 1, hx⟩
    ⟨x, w.ne_zero_iff.mpr (Units.ne_zero x), hx⟩⟩

lemma IsNontrivial.exists_lt_one {Γ₀ : Type*} [LinearOrderedCommGroupWithZero Γ₀]
    {v : Valuation K Γ₀} [hv : v.IsNontrivial] :
    ∃ x : K, v x ≠ 0 ∧ v x < 1 := by
  obtain ⟨x, hx⟩ := isNontrivial_iff_exists_unit.mp hv
  rw [ne_iff_lt_or_gt] at hx
  rcases hx with hx | hx
  · use x
    simp [hx]
  · use x⁻¹
    simp [- map_inv₀, ← one_lt_val_iff, hx]

lemma IsNontrivial.exists_one_lt {Γ₀ : Type*} [LinearOrderedCommGroupWithZero Γ₀]
    {v : Valuation K Γ₀} [hv : v.IsNontrivial] :
    ∃ x : K, v x ≠ 0 ∧ 1 < v x := by
  obtain ⟨x, h0, h1⟩ := hv.exists_lt_one
  use x⁻¹
  simp [one_lt_inv₀ (zero_lt_iff.mpr h0), h0, h1]

end Field

end IsNontrivial

namespace IsEquiv

variable [Ring R] [LinearOrderedCommMonoidWithZero Γ₀] [LinearOrderedCommMonoidWithZero Γ'₀]
  {v : Valuation R Γ₀} {v₁ : Valuation R Γ₀} {v₂ : Valuation R Γ'₀} {v₃ : Valuation R Γ''₀}

@[refl]
theorem refl : v.IsEquiv v := fun _ _ => Iff.refl _

@[symm]
theorem symm (h : v₁.IsEquiv v₂) : v₂.IsEquiv v₁ := fun _ _ => Iff.symm (h _ _)

@[trans]
theorem trans (h₁₂ : v₁.IsEquiv v₂) (h₂₃ : v₂.IsEquiv v₃) : v₁.IsEquiv v₃ := fun _ _ =>
  Iff.trans (h₁₂ _ _) (h₂₃ _ _)

theorem of_eq {v' : Valuation R Γ₀} (h : v = v') : v.IsEquiv v' := by subst h; rfl

theorem map {v' : Valuation R Γ₀} (f : Γ₀ →*₀ Γ'₀) (hf : Monotone f) (inf : Injective f)
    (h : v.IsEquiv v') : (v.map f hf).IsEquiv (v'.map f hf) :=
  let H : StrictMono f := hf.strictMono_of_injective inf
  fun r s =>
  calc
    f (v r) ≤ f (v s) ↔ v r ≤ v s := by rw [H.le_iff_le]
    _ ↔ v' r ≤ v' s := h r s
    _ ↔ f (v' r) ≤ f (v' s) := by rw [H.le_iff_le]

/-- `comap` preserves equivalence. -/
theorem comap {S : Type*} [Ring S] (f : S →+* R) (h : v₁.IsEquiv v₂) :
    (v₁.comap f).IsEquiv (v₂.comap f) := fun r s => h (f r) (f s)

theorem val_eq (h : v₁.IsEquiv v₂) {r s : R} : v₁ r = v₁ s ↔ v₂ r = v₂ s := by
  simpa only [le_antisymm_iff] using and_congr (h r s) (h s r)

theorem ne_zero (h : v₁.IsEquiv v₂) {r : R} : v₁ r ≠ 0 ↔ v₂ r ≠ 0 := by
  have : v₁ r ≠ v₁ 0 ↔ v₂ r ≠ v₂ 0 := not_congr h.val_eq
  rwa [v₁.map_zero, v₂.map_zero] at this

lemma lt_iff_lt (h : v₁.IsEquiv v₂) {x y : R} :
    v₁ x < v₁ y ↔ v₂ x < v₂ y := by
  rw [← le_iff_le_iff_lt_iff_lt, h]

lemma le_one_iff_le_one (h : v₁.IsEquiv v₂) {x : R} :
    v₁ x ≤ 1 ↔ v₂ x ≤ 1 := by
  rw [← v₁.map_one, h, map_one]

lemma eq_one_iff_eq_one (h : v₁.IsEquiv v₂) {x : R} :
    v₁ x = 1 ↔ v₂ x = 1 := by
  rw [← v₁.map_one, h.val_eq, map_one]

lemma lt_one_iff_lt_one (h : v₁.IsEquiv v₂) {x : R} :
    v₁ x < 1 ↔ v₂ x < 1 := by
  rw [← v₁.map_one, h.lt_iff_lt, map_one]

end IsEquiv

-- end of namespace
section

theorem isEquiv_of_map_strictMono [LinearOrderedCommMonoidWithZero Γ₀]
    [LinearOrderedCommMonoidWithZero Γ'₀] [Ring R] {v : Valuation R Γ₀} (f : Γ₀ →*₀ Γ'₀)
    (H : StrictMono f) : IsEquiv (v.map f H.monotone) v := fun _x _y =>
  ⟨H.le_iff_le.mp, fun h => H.monotone h⟩

theorem isEquiv_iff_val_lt_val [LinearOrderedCommMonoidWithZero Γ₀]
    [LinearOrderedCommMonoidWithZero Γ'₀] {v : Valuation K Γ₀} {v' : Valuation K Γ'₀} :
    v.IsEquiv v' ↔ ∀ {x y : K}, v x < v y ↔ v' x < v' y := by
  simp only [IsEquiv, le_iff_le_iff_lt_iff_lt]
  exact forall_comm

theorem isEquiv_of_val_le_one [LinearOrderedCommGroupWithZero Γ₀]
    [LinearOrderedCommGroupWithZero Γ'₀] {v : Valuation K Γ₀} {v' : Valuation K Γ'₀}
    (h : ∀ {x : K}, v x ≤ 1 ↔ v' x ≤ 1) : v.IsEquiv v' := by
  intro x y
  obtain rfl | hy := eq_or_ne y 0
  · simp
  · rw [← div_le_one₀, ← v.map_div, h, v'.map_div, div_le_one₀] <;>
      rwa [zero_lt_iff, ne_zero_iff]

theorem isEquiv_iff_val_le_one [LinearOrderedCommGroupWithZero Γ₀]
    [LinearOrderedCommGroupWithZero Γ'₀] {v : Valuation K Γ₀} {v' : Valuation K Γ'₀} :
    v.IsEquiv v' ↔ ∀ {x : K}, v x ≤ 1 ↔ v' x ≤ 1 :=
  ⟨IsEquiv.le_one_iff_le_one, isEquiv_of_val_le_one⟩

theorem isEquiv_iff_val_eq_one [LinearOrderedCommGroupWithZero Γ₀]
    [LinearOrderedCommGroupWithZero Γ'₀] {v : Valuation K Γ₀} {v' : Valuation K Γ'₀} :
    v.IsEquiv v' ↔ ∀ {x : K}, v x = 1 ↔ v' x = 1 := by
  constructor
  · intro h x
    rw [h.eq_one_iff_eq_one]
  · intro h
    apply isEquiv_of_val_le_one
    intro x
    constructor
    · intro hx
      rcases lt_or_eq_of_le hx with hx' | hx'
      · have : v (1 + x) = 1 := by
          rw [← v.map_one]
          apply map_add_eq_of_lt_left
          simpa
        rw [h] at this
        rw [show x = -1 + (1 + x) by simp]
        refine le_trans (v'.map_add _ _) ?_
        simp [this]
      · rw [h] at hx'
        exact le_of_eq hx'
    · intro hx
      rcases lt_or_eq_of_le hx with hx' | hx'
      · have : v' (1 + x) = 1 := by
          rw [← v'.map_one]
          apply map_add_eq_of_lt_left
          simpa
        rw [← h] at this
        rw [show x = -1 + (1 + x) by simp]
        refine le_trans (v.map_add _ _) ?_
        simp [this]
      · rw [← h] at hx'
        exact le_of_eq hx'

theorem isEquiv_iff_val_lt_one [LinearOrderedCommGroupWithZero Γ₀]
    [LinearOrderedCommGroupWithZero Γ'₀] {v : Valuation K Γ₀} {v' : Valuation K Γ'₀} :
    v.IsEquiv v' ↔ ∀ {x : K}, v x < 1 ↔ v' x < 1 := by
  constructor
  · intro h x
    rw [h.lt_one_iff_lt_one]
  · rw [isEquiv_iff_val_eq_one]
    intro h x
    by_cases hx : x = 0
    · simp only [(zero_iff _).2 hx, zero_ne_one]
    constructor
    · intro hh
      by_contra h_1
      cases ne_iff_lt_or_gt.1 h_1 with
      | inl h_2 => simpa [hh, lt_self_iff_false] using h.2 h_2
      | inr h_2 =>
          rw [← inv_one, ← inv_eq_iff_eq_inv, ← map_inv₀] at hh
          exact hh.not_lt (h.2 ((one_lt_val_iff v' hx).1 h_2))
    · intro hh
      by_contra h_1
      cases ne_iff_lt_or_gt.1 h_1 with
      | inl h_2 => simpa [hh, lt_self_iff_false] using h.1 h_2
      | inr h_2 =>
        rw [← inv_one, ← inv_eq_iff_eq_inv, ← map_inv₀] at hh
        exact hh.not_lt (h.1 ((one_lt_val_iff v hx).1 h_2))

theorem isEquiv_iff_val_sub_one_lt_one [LinearOrderedCommGroupWithZero Γ₀]
    [LinearOrderedCommGroupWithZero Γ'₀] {v : Valuation K Γ₀} {v' : Valuation K Γ'₀} :
    v.IsEquiv v' ↔ ∀ {x : K}, v (x - 1) < 1 ↔ v' (x - 1) < 1 := by
  rw [isEquiv_iff_val_lt_one]
  exact (Equiv.subRight 1).surjective.forall

alias ⟨IsEquiv.val_sub_one_lt_one_iff, _⟩ := isEquiv_iff_val_sub_one_lt_one

theorem isEquiv_tfae [LinearOrderedCommGroupWithZero Γ₀] [LinearOrderedCommGroupWithZero Γ'₀]
    (v : Valuation K Γ₀) (v' : Valuation K Γ'₀) :
    [ v.IsEquiv v',
      ∀ {x y}, v x < v y ↔ v' x < v' y,
      ∀ {x}, v x ≤ 1 ↔ v' x ≤ 1,
      ∀ {x}, v x = 1 ↔ v' x = 1,
      ∀ {x}, v x < 1 ↔ v' x < 1,
      ∀ {x}, v (x - 1) < 1 ↔ v' (x - 1) < 1 ].TFAE := by
  tfae_have 1 ↔ 2 := isEquiv_iff_val_lt_val
  tfae_have 1 ↔ 3 := isEquiv_iff_val_le_one
  tfae_have 1 ↔ 4 := isEquiv_iff_val_eq_one
  tfae_have 1 ↔ 5 := isEquiv_iff_val_lt_one
  tfae_have 1 ↔ 6 := isEquiv_iff_val_sub_one_lt_one
  tfae_finish

end

section Supp

variable [CommRing R] [LinearOrderedCommMonoidWithZero Γ₀] (v : Valuation R Γ₀)

/-- The support of a valuation `v : R → Γ₀` is the ideal of `R` where `v` vanishes. -/
def supp : Ideal R where
  carrier := { x | v x = 0 }
  zero_mem' := map_zero v
  add_mem' {x y} hx hy := le_zero_iff.mp <|
    calc
      v (x + y) ≤ max (v x) (v y) := v.map_add x y
      _ ≤ 0 := max_le (le_zero_iff.mpr hx) (le_zero_iff.mpr hy)
  smul_mem' c x hx :=
    calc
      v (c * x) = v c * v x := map_mul v c x
      _ = v c * 0 := congr_arg _ hx
      _ = 0 := mul_zero _

@[simp]
theorem mem_supp_iff (x : R) : x ∈ supp v ↔ v x = 0 :=
  Iff.rfl

/-- The support of a valuation is a prime ideal. -/
instance [Nontrivial Γ₀] [NoZeroDivisors Γ₀] : Ideal.IsPrime (supp v) :=
  ⟨fun h =>
    one_ne_zero (α := Γ₀) <|
      calc
        1 = v 1 := v.map_one.symm
        _ = 0 := by rw [← mem_supp_iff, h]; exact Submodule.mem_top,
   fun {x y} hxy => by
    simp only [mem_supp_iff] at hxy ⊢
    rw [v.map_mul x y] at hxy
    exact eq_zero_or_eq_zero_of_mul_eq_zero hxy⟩

theorem map_add_supp (a : R) {s : R} (h : s ∈ supp v) : v (a + s) = v a := by
  have aux : ∀ a s, v s = 0 → v (a + s) ≤ v a := by
    intro a' s' h'
    refine le_trans (v.map_add a' s') (max_le le_rfl ?_)
    simp [h']
  apply le_antisymm (aux a s h)
  calc
    v a = v (a + s + -s) := by simp
    _ ≤ v (a + s) := aux (a + s) (-s) (by rwa [← Ideal.neg_mem_iff] at h)

theorem comap_supp {S : Type*} [CommRing S] (f : S →+* R) :
    supp (v.comap f) = Ideal.comap f v.supp :=
  Ideal.ext fun x => by rw [mem_supp_iff, Ideal.mem_comap, mem_supp_iff, comap_apply]

end Supp

-- end of section
end Valuation

section AddMonoid

variable (R) [Ring R] (Γ₀ : Type*) [LinearOrderedAddCommMonoidWithTop Γ₀]

/-- The type of `Γ₀`-valued additive valuations on `R`. -/
def AddValuation :=
  Valuation R (Multiplicative Γ₀ᵒᵈ)

end AddMonoid

namespace AddValuation

variable {Γ₀ : Type*} {Γ'₀ : Type*}

section Basic

section Monoid

/-- A valuation is coerced to the underlying function `R → Γ₀`. -/
instance (R) (Γ₀) [Ring R] [LinearOrderedAddCommMonoidWithTop Γ₀] :
    FunLike (AddValuation R Γ₀) R Γ₀ where
  coe v := v.toMonoidWithZeroHom.toFun
  coe_injective' f g := by cases f; cases g; simp +contextual

variable [Ring R] [LinearOrderedAddCommMonoidWithTop Γ₀] [LinearOrderedAddCommMonoidWithTop Γ'₀]
  (v : AddValuation R Γ₀)

section

variable (f : R → Γ₀) (h0 : f 0 = ⊤) (h1 : f 1 = 0)
variable (hadd : ∀ x y, min (f x) (f y) ≤ f (x + y)) (hmul : ∀ x y, f (x * y) = f x + f y)

/-- An alternate constructor of `AddValuation`, that doesn't reference `Multiplicative Γ₀ᵒᵈ` -/
def of : AddValuation R Γ₀ where
  toFun := f
  map_one' := h1
  map_zero' := h0
  map_add_le_max' := hadd
  map_mul' := hmul

variable {h0} {h1} {hadd} {hmul} {r : R}

@[simp]
theorem of_apply : (of f h0 h1 hadd hmul) r = f r := rfl

/-- The `Valuation` associated to an `AddValuation` (useful if the latter is constructed using
`AddValuation.of`). -/
def toValuation : AddValuation R Γ₀ ≃ Valuation R (Multiplicative Γ₀ᵒᵈ) :=
  Equiv.refl _

/-- The `AddValuation` associated to a `Valuation`.
-/
def ofValuation : Valuation R (Multiplicative Γ₀ᵒᵈ) ≃ AddValuation R Γ₀ :=
  Equiv.refl _

@[simp]
lemma ofValuation_symm_eq : ofValuation.symm = toValuation (R := R) (Γ₀ := Γ₀) := rfl

@[simp]
lemma toValuation_symm_eq : toValuation.symm = ofValuation (R := R) (Γ₀ := Γ₀) := rfl

@[simp]
lemma ofValuation_toValuation : ofValuation (toValuation v) = v := rfl

@[simp]
lemma toValuation_ofValuation (v : Valuation R (Multiplicative Γ₀ᵒᵈ)) :
    toValuation (ofValuation v) = v := rfl

@[simp]
theorem toValuation_apply (r : R) :
    toValuation v r = Multiplicative.ofAdd (OrderDual.toDual (v r)) :=
  rfl

@[simp]
theorem ofValuation_apply (v : Valuation R (Multiplicative Γ₀ᵒᵈ)) (r : R) :
    ofValuation v r = OrderDual.ofDual (Multiplicative.toAdd (v r)) :=
  rfl

end

-- Porting note: Lean get confused about namespaces and instances below
@[simp]
theorem map_zero : v 0 = (⊤ : Γ₀) :=
  Valuation.map_zero v

@[simp]
theorem map_one : v 1 = (0 : Γ₀) :=
  Valuation.map_one v

/- Porting note: helper wrapper to coerce `v` to the correct function type -/
/-- A helper function for Lean to inferring types correctly -/
def asFun : R → Γ₀ := v

@[simp]
theorem map_mul : ∀ (x y : R), v (x * y) = v x + v y :=
  Valuation.map_mul v

-- Porting note: LHS simplified so created map_add' and removed simp tag
theorem map_add : ∀ (x y : R), min (v x) (v y) ≤ v (x + y) :=
  Valuation.map_add v

@[simp]
theorem map_add' : ∀ (x y : R), v x ≤ v (x + y) ∨ v y ≤ v (x + y) := by
  intro x y
  rw [← @min_le_iff _ _ (v x) (v y) (v (x+y)), ← ge_iff_le]
  apply map_add

theorem map_le_add {x y : R} {g : Γ₀} (hx : g ≤ v x) (hy : g ≤ v y) : g ≤ v (x + y) :=
  Valuation.map_add_le v hx hy

theorem map_lt_add {x y : R} {g : Γ₀} (hx : g < v x) (hy : g < v y) : g < v (x + y) :=
  Valuation.map_add_lt v hx hy

theorem map_le_sum {ι : Type*} {s : Finset ι} {f : ι → R} {g : Γ₀} (hf : ∀ i ∈ s, g ≤ v (f i)) :
    g ≤ v (∑ i ∈ s, f i) :=
  v.map_sum_le hf

theorem map_lt_sum {ι : Type*} {s : Finset ι} {f : ι → R} {g : Γ₀} (hg : g ≠ ⊤)
    (hf : ∀ i ∈ s, g < v (f i)) : g < v (∑ i ∈ s, f i) :=
  v.map_sum_lt hg hf

theorem map_lt_sum' {ι : Type*} {s : Finset ι} {f : ι → R} {g : Γ₀} (hg : g < ⊤)
    (hf : ∀ i ∈ s, g < v (f i)) : g < v (∑ i ∈ s, f i) :=
  v.map_sum_lt' hg hf

@[simp]
theorem map_pow : ∀ (x : R) (n : ℕ), v (x ^ n) = n • (v x) :=
  Valuation.map_pow v

@[ext]
theorem ext {v₁ v₂ : AddValuation R Γ₀} (h : ∀ r, v₁ r = v₂ r) : v₁ = v₂ :=
  Valuation.ext h

-- The following definition is not an instance, because we have more than one `v` on a given `R`.
-- In addition, type class inference would not be able to infer `v`.
/-- A valuation gives a preorder on the underlying ring. -/
def toPreorder : Preorder R :=
  Preorder.lift v

/-- If `v` is an additive valuation on a division ring then `v(x) = ⊤` iff `x = 0`. -/
@[simp]
theorem top_iff [Nontrivial Γ₀] (v : AddValuation K Γ₀) {x : K} : v x = (⊤ : Γ₀) ↔ x = 0 :=
  v.zero_iff

theorem ne_top_iff [Nontrivial Γ₀] (v : AddValuation K Γ₀) {x : K} : v x ≠ (⊤ : Γ₀) ↔ x ≠ 0 :=
  v.ne_zero_iff

/-- A ring homomorphism `S → R` induces a map `AddValuation R Γ₀ → AddValuation S Γ₀`. -/
def comap {S : Type*} [Ring S] (f : S →+* R) (v : AddValuation R Γ₀) : AddValuation S Γ₀ :=
  Valuation.comap f v

@[simp]
theorem comap_id : v.comap (RingHom.id R) = v :=
  Valuation.comap_id v

theorem comap_comp {S₁ : Type*} {S₂ : Type*} [Ring S₁] [Ring S₂] (f : S₁ →+* S₂) (g : S₂ →+* R) :
    v.comap (g.comp f) = (v.comap g).comap f :=
  Valuation.comap_comp v f g

/-- A `≤`-preserving, `⊤`-preserving group homomorphism `Γ₀ → Γ'₀` induces a map
  `AddValuation R Γ₀ → AddValuation R Γ'₀`.
-/
def map (f : Γ₀ →+ Γ'₀) (ht : f ⊤ = ⊤) (hf : Monotone f) (v : AddValuation R Γ₀) :
    AddValuation R Γ'₀ :=
  @Valuation.map R (Multiplicative Γ₀ᵒᵈ) (Multiplicative Γ'₀ᵒᵈ) _ _ _
    { toFun := f
      map_mul' := f.map_add
      map_one' := f.map_zero
      map_zero' := ht } (fun _ _ h => hf h) v

@[simp]
lemma map_apply (f : Γ₀ →+ Γ'₀) (ht : f ⊤ = ⊤) (hf : Monotone f) (v : AddValuation R Γ₀) (r : R) :
    v.map f ht hf r = f (v r) := rfl

/-- Two additive valuations on `R` are defined to be equivalent if they induce the same
  preorder on `R`. -/
def IsEquiv (v₁ : AddValuation R Γ₀) (v₂ : AddValuation R Γ'₀) : Prop :=
  Valuation.IsEquiv v₁ v₂

@[simp]
theorem map_neg (x : R) : v (-x) = v x :=
  Valuation.map_neg v x

theorem map_sub_swap (x y : R) : v (x - y) = v (y - x) :=
  Valuation.map_sub_swap v x y

theorem map_sub (x y : R) : min (v x) (v y) ≤ v (x - y) :=
  Valuation.map_sub v x y

theorem map_le_sub {x y : R} {g : Γ₀} (hx : g ≤ v x) (hy : g ≤ v y) : g ≤ v (x - y) :=
  Valuation.map_sub_le v hx hy

variable {x y : R}

theorem map_add_of_distinct_val (h : v x ≠ v y) : v (x + y) = @Min.min Γ₀ _ (v x) (v y) :=
  Valuation.map_add_of_distinct_val v h

theorem map_add_eq_of_lt_left {x y : R} (h : v x < v y) :
    v (x + y) = v x := by
  rw [map_add_of_distinct_val _ h.ne, min_eq_left h.le]

theorem map_add_eq_of_lt_right {x y : R} (hx : v y < v x) :
    v (x + y) = v y := add_comm y x ▸ map_add_eq_of_lt_left v hx

theorem map_sub_eq_of_lt_left {x y : R} (hx : v x < v y) :
    v (x - y) = v x := by
  rw [sub_eq_add_neg]
  apply map_add_eq_of_lt_left
  rwa [map_neg]

theorem map_sub_eq_of_lt_right {x y : R} (hx : v y < v x) :
    v (x - y) = v y := map_sub_swap v x y ▸ map_sub_eq_of_lt_left v hx

theorem map_eq_of_lt_sub (h : v x < v (y - x)) : v y = v x :=
  Valuation.map_eq_of_sub_lt v h

end Monoid

section Group

variable [LinearOrderedAddCommGroupWithTop Γ₀] [Ring R] (v : AddValuation R Γ₀) {x y : R}

@[simp]
theorem map_inv (v : AddValuation K Γ₀) {x : K} : v x⁻¹ = - (v x) :=
  map_inv₀ (toValuation v) x

@[simp]
theorem map_div (v : AddValuation K Γ₀) {x y : K} : v (x / y) = v x - v y :=
  map_div₀ (toValuation v) x y

end Group

end Basic

namespace IsEquiv

variable [LinearOrderedAddCommMonoidWithTop Γ₀] [LinearOrderedAddCommMonoidWithTop Γ'₀]
  [Ring R]
  {Γ''₀ : Type*} [LinearOrderedAddCommMonoidWithTop Γ''₀]
  {v : AddValuation R Γ₀}
   {v₁ : AddValuation R Γ₀} {v₂ : AddValuation R Γ'₀} {v₃ : AddValuation R Γ''₀}

@[refl]
theorem refl : v.IsEquiv v :=
  Valuation.IsEquiv.refl

@[symm]
theorem symm (h : v₁.IsEquiv v₂) : v₂.IsEquiv v₁ :=
  Valuation.IsEquiv.symm h

@[trans]
theorem trans (h₁₂ : v₁.IsEquiv v₂) (h₂₃ : v₂.IsEquiv v₃) : v₁.IsEquiv v₃ :=
  Valuation.IsEquiv.trans h₁₂ h₂₃

theorem of_eq {v' : AddValuation R Γ₀} (h : v = v') : v.IsEquiv v' :=
  Valuation.IsEquiv.of_eq h

theorem map {v' : AddValuation R Γ₀} (f : Γ₀ →+ Γ'₀) (ht : f ⊤ = ⊤) (hf : Monotone f)
    (inf : Injective f) (h : v.IsEquiv v') : (v.map f ht hf).IsEquiv (v'.map f ht hf) :=
  @Valuation.IsEquiv.map R (Multiplicative Γ₀ᵒᵈ) (Multiplicative Γ'₀ᵒᵈ) _ _ _ _ _
    { toFun := f
      map_mul' := f.map_add
      map_one' := f.map_zero
      map_zero' := ht } (fun _x _y h => hf h) inf h

/-- `comap` preserves equivalence. -/
theorem comap {S : Type*} [Ring S] (f : S →+* R) (h : v₁.IsEquiv v₂) :
    (v₁.comap f).IsEquiv (v₂.comap f) :=
  Valuation.IsEquiv.comap f h

theorem val_eq (h : v₁.IsEquiv v₂) {r s : R} : v₁ r = v₁ s ↔ v₂ r = v₂ s :=
  Valuation.IsEquiv.val_eq h

theorem ne_top (h : v₁.IsEquiv v₂) {r : R} : v₁ r ≠ (⊤ : Γ₀) ↔ v₂ r ≠ (⊤ : Γ'₀) :=
  Valuation.IsEquiv.ne_zero h

end IsEquiv

section Supp

variable [LinearOrderedAddCommMonoidWithTop Γ₀] [CommRing R] (v : AddValuation R Γ₀)

/-- The support of an additive valuation `v : R → Γ₀` is the ideal of `R` where `v x = ⊤` -/
def supp : Ideal R :=
  Valuation.supp v

@[simp]
theorem mem_supp_iff (x : R) : x ∈ supp v ↔ v x = (⊤ : Γ₀) :=
  Valuation.mem_supp_iff v x

theorem map_add_supp (a : R) {s : R} (h : s ∈ supp v) : v (a + s) = v a :=
  Valuation.map_add_supp v a h

end Supp

-- end of section
end AddValuation

namespace Valuation

variable {K Γ₀ : Type*} [Ring R] [LinearOrderedCommMonoidWithZero Γ₀]

/-- The `AddValuation` associated to a `Valuation`. -/
def toAddValuation : Valuation R Γ₀ ≃ AddValuation R (Additive Γ₀)ᵒᵈ :=
  .trans (congr
    { toFun := fun x ↦ .ofAdd <| .toDual <| .toDual <| .ofMul x
      invFun := fun x ↦ x.toAdd.ofDual.ofDual.toMul
      map_mul' := fun _x _y ↦ rfl
      map_le_map_iff' := .rfl }) (AddValuation.ofValuation (R := R) (Γ₀ := (Additive Γ₀)ᵒᵈ))

/-- The `Valuation` associated to a `AddValuation`.
-/
def ofAddValuation : AddValuation R (Additive Γ₀)ᵒᵈ ≃ Valuation R Γ₀ :=
  AddValuation.toValuation.trans <| congr <|
    { toFun := fun x ↦ x.toAdd.ofDual.ofDual.toMul
      invFun := fun x ↦ .ofAdd <| .toDual <| .toDual <| .ofMul x
      map_mul' := fun _x _y ↦ rfl
      map_le_map_iff' := .rfl }

@[simp]
lemma ofAddValuation_symm_eq : ofAddValuation.symm = toAddValuation (R := R) (Γ₀ := Γ₀) := rfl

@[simp]
lemma toAddValuation_symm_eq : toAddValuation.symm = ofAddValuation (R := R) (Γ₀ := Γ₀) := rfl

@[simp]
lemma ofAddValuation_toAddValuation (v : Valuation R Γ₀) : ofAddValuation (toAddValuation v) = v :=
  rfl

@[simp]
lemma toValuation_ofValuation (v : AddValuation R (Additive Γ₀)ᵒᵈ) :
    toAddValuation (ofAddValuation v) = v := rfl

@[simp]
theorem toAddValuation_apply (v : Valuation R Γ₀) (r : R) :
    toAddValuation v r = OrderDual.toDual (Additive.ofMul (v r)) :=
  rfl

@[simp]
theorem ofAddValuation_apply (v : AddValuation R (Additive Γ₀)ᵒᵈ) (r : R) :
    ofAddValuation v r = Additive.toMul (OrderDual.ofDual (v r)) :=
  rfl

instance (v : Valuation R Γ₀) : CommMonoidWithZero (MonoidHom.mrange v) where
  zero := ⟨0, 0, by simp⟩
  zero_mul := by
    intro a
    exact Subtype.ext (zero_mul a.val)
  mul_zero := by
    intro a
    exact Subtype.ext (mul_zero a.val)

@[simp]
lemma val_mrange_zero (v : Valuation R Γ₀) : ((0 : MonoidHom.mrange v) : Γ₀) = 0 := rfl

instance {Γ₀} [LinearOrderedCommGroupWithZero Γ₀] [DivisionRing K] (v : Valuation K Γ₀) :
    CommGroupWithZero (MonoidHom.mrange v) where
  inv := fun x ↦ ⟨x⁻¹, by
    obtain ⟨y, hy⟩ := x.prop
    simp_rw [← hy, ← v.map_inv]
    exact MonoidHom.mem_mrange.mpr ⟨_, rfl⟩⟩
  exists_pair_ne := ⟨⟨v 0, by simp⟩, ⟨v 1, by simp [- map_one]⟩, by simp⟩
  inv_zero := Subtype.ext inv_zero
  mul_inv_cancel := by
    rintro ⟨a, ha⟩ h
    simp only [ne_eq, Subtype.ext_iff] at h
    simpa using mul_inv_cancel₀ h

end Valuation<|MERGE_RESOLUTION|>--- conflicted
+++ resolved
@@ -402,10 +402,8 @@
   add_mem' {x y} x_in y_in := lt_of_le_of_lt (v.map_add x y) (max_lt x_in y_in)
   neg_mem' x_in := by rwa [Set.mem_setOf, map_neg]
 
-<<<<<<< HEAD
-@[simp]
-lemma mem_ltAddSubgroup_iff {v : Valuation R Γ₀} {γ : Γ₀ˣ} {x : R} :
-    x ∈ v.ltAddSubgroup γ ↔ v x < γ :=
+@[simp] lemma mem_ltAddSubgroup_iff {v : Valuation R Γ₀} {γ x} :
+    x ∈ ltAddSubgroup v γ ↔ v x < γ :=
   Iff.rfl
 
 lemma ltAddSubgroup_monotone (v : Valuation R Γ₀) : Monotone v.ltAddSubgroup :=
@@ -420,12 +418,6 @@
     v.leAddSubgroup 0 = ⊥ := by
   ext; simp
 
-=======
-@[simp] lemma mem_ltAddSubgroup_iff {v : Valuation R Γ₀} {γ x} :
-    x ∈ ltAddSubgroup v γ ↔ v x < γ :=
-  Iff.rfl
-
->>>>>>> 0775e914
 end Group
 
 end Basic
