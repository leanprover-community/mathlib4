--- conflicted
+++ resolved
@@ -512,25 +512,17 @@
 
 theorem isEquiv_tfae [LinearOrderedCommGroupWithZero Γ₀] [LinearOrderedCommGroupWithZero Γ'₀]
     (v : Valuation K Γ₀) (v' : Valuation K Γ'₀) :
-<<<<<<< HEAD
     [ v.IsEquiv v',
       ∀ {x y}, v x < v y ↔ v' x < v' y,
       ∀ {x}, v x ≤ 1 ↔ v' x ≤ 1,
-      ∀ {x}, v x = 1 ↔ v' x = 1, ∀ {x}, v x < 1 ↔ v' x < 1,
-      ∀ {x}, v (x - 1) < 1 ↔ v' (x - 1) < 1].TFAE := by
+      ∀ {x}, v x = 1 ↔ v' x = 1,
+      ∀ {x}, v x < 1 ↔ v' x < 1,
+      ∀ {x}, v (x - 1) < 1 ↔ v' (x - 1) < 1 ].TFAE := by
   tfae_have 1 ↔ 2; · apply isEquiv_iff_val_lt_val
   tfae_have 1 ↔ 3; · apply isEquiv_iff_val_le_one
   tfae_have 1 ↔ 4; · apply isEquiv_iff_val_eq_one
   tfae_have 1 ↔ 5; · apply isEquiv_iff_val_lt_one
   tfae_have 1 ↔ 6; · apply isEquiv_iff_val_sub_one_lt_one
-=======
-    [v.IsEquiv v', ∀ {x}, v x ≤ 1 ↔ v' x ≤ 1, ∀ {x}, v x = 1 ↔ v' x = 1, ∀ {x}, v x < 1 ↔ v' x < 1,
-        ∀ {x}, v (x - 1) < 1 ↔ v' (x - 1) < 1].TFAE := by
-  tfae_have 1 ↔ 2 := isEquiv_iff_val_le_one ..
-  tfae_have 1 ↔ 3 := isEquiv_iff_val_eq_one ..
-  tfae_have 1 ↔ 4 := isEquiv_iff_val_lt_one ..
-  tfae_have 1 ↔ 5 := isEquiv_iff_val_sub_one_lt_one ..
->>>>>>> 9348dae4
   tfae_finish
 
 end
