--- conflicted
+++ resolved
@@ -805,11 +805,7 @@
     let @MaybeDefEq.defEq u₃ _ _ _ d₂ ← isDefEqQ hΓ₂ mΓ₂ | return .none
     let .some ⟨z, hxz⟩ ← mkAssociated v₁ v₂ h x | return .none
     let .some ⟨w, hyw⟩ ← mkAssociated v₁ v₂ h y | return .none
-<<<<<<< HEAD
-    trace[rw_equiv_tac] m!"Transformed:\n({rel.toProp (α := Γ₁) q(inferInstance) x y})
-=======
     trace[rw_val_equiv] m!"Transformed:\n({rel.toProp (α := Γ₁) q(inferInstance) x y})
->>>>>>> af067a08
 to:\n({rel.toProp (α := Γ₂) q(inferInstance) z w})"
     match rel with
     | .le => return .some ⟨q($z ≤ $w), q(Associated.le_iff_le (h := $h) $hxz $hyw)⟩
@@ -819,11 +815,7 @@
   | _, _ =>
     let .some ⟨z, hxz⟩ ← mkAssociatedₘ v₁ v₂ h x | return .none
     let .some ⟨w, hyw⟩ ← mkAssociatedₘ v₁ v₂ h y | return .none
-<<<<<<< HEAD
-    trace[rw_equiv_tac] m!"Transformed:\n({rel.toProp (α := Γ₁) q(inferInstance) x y})
-=======
     trace[rw_val_equiv] m!"Transformed:\n({rel.toProp (α := Γ₁) q(inferInstance) x y})
->>>>>>> af067a08
 to:\n({rel.toProp (α := Γ₂) q(inferInstance) z w})"
     match rel with
     | .le => return .some ⟨q($z ≤ $w), q(Associatedₘ.le_iff_le (h := $h) $hxz $hyw)⟩
