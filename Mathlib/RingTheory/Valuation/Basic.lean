--- conflicted
+++ resolved
@@ -444,11 +444,7 @@
     x ∈ v.leAddSubgroup γ ↔ v x ≤ γ :=
   Iff.rfl
 
-<<<<<<< HEAD
-lemma leAddSubgroup_mono (v : Valuation R Γ₀) : Monotone v.leAddSubgroup :=
-=======
 lemma leAddSubgroup_monotone (v : Valuation R Γ₀) : Monotone v.leAddSubgroup :=
->>>>>>> 2f46caae
   fun _ _ h _ ↦ h.trans'
 
 /-- The subgroup of elements whose valuation is less than a certain unit. -/
@@ -458,20 +454,11 @@
   add_mem' {x y} x_in y_in := lt_of_le_of_lt (v.map_add x y) (max_lt x_in y_in)
   neg_mem' x_in := by rwa [Set.mem_setOf, map_neg]
 
-<<<<<<< HEAD
-@[simp]
-lemma mem_ltAddSubgroup_iff {v : Valuation R Γ₀} {γ : Γ₀ˣ} {x : R} :
-    x ∈ v.ltAddSubgroup γ ↔ v x < γ :=
-  Iff.rfl
-
-lemma ltAddSubgroup_mono (v : Valuation R Γ₀) : Monotone v.ltAddSubgroup :=
-=======
 @[simp] lemma mem_ltAddSubgroup_iff {v : Valuation R Γ₀} {γ x} :
     x ∈ ltAddSubgroup v γ ↔ v x < γ :=
   Iff.rfl
 
 lemma ltAddSubgroup_monotone (v : Valuation R Γ₀) : Monotone v.ltAddSubgroup :=
->>>>>>> 2f46caae
   fun _ _ h _ ↦ (Units.val_le_val.mpr h).trans_lt'
 
 lemma ltAddSubgroup_le_leAddSubgroup (v : Valuation R Γ₀) (γ : Γ₀ˣ) :
