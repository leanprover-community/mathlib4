/-
Copyright (c) 2020 Johan Commelin. All rights reserved.
Released under Apache 2.0 license as described in the file LICENSE.
Authors: Kevin Buzzard, Johan Commelin, Patrick Massot
-/
import Mathlib.Algebra.Order.WithZero
import Mathlib.RingTheory.Ideal.Operations
import Mathlib.Tactic.TFAE
import Mathlib.Algebra.GroupPower.Order

#align_import ring_theory.valuation.basic from "leanprover-community/mathlib"@"2196ab363eb097c008d4497125e0dde23fb36db2"

/-!

# The basics of valuation theory.

The basic theory of valuations (non-archimedean norms) on a commutative ring,
following T. Wedhorn's unpublished notes “Adic Spaces” ([wedhorn_adic]).

The definition of a valuation we use here is Definition 1.22 of [wedhorn_adic].
A valuation on a ring `R` is a monoid homomorphism `v` to a linearly ordered
commutative monoid with zero, that in addition satisfies the following two axioms:
 * `v 0 = 0`
 * `∀ x y, v (x + y) ≤ max (v x) (v y)`

`Valuation R Γ₀`is the type of valuations `R → Γ₀`, with a coercion to the underlying
function. If `v` is a valuation from `R` to `Γ₀` then the induced group
homomorphism `units(R) → Γ₀` is called `unit_map v`.

The equivalence "relation" `IsEquiv v₁ v₂ : Prop` defined in 1.27 of [wedhorn_adic] is not strictly
speaking a relation, because `v₁ : Valuation R Γ₁` and `v₂ : Valuation R Γ₂` might
not have the same type. This corresponds in ZFC to the set-theoretic difficulty
that the class of all valuations (as `Γ₀` varies) on a ring `R` is not a set.
The "relation" is however reflexive, symmetric and transitive in the obvious
sense. Note that we use 1.27(iii) of [wedhorn_adic] as the definition of equivalence.

## Main definitions

* `Valuation R Γ₀`, the type of valuations on `R` with values in `Γ₀`
* `Valuation.IsEquiv`, the heterogeneous equivalence relation on valuations
* `Valuation.supp`, the support of a valuation

* `AddValuation R Γ₀`, the type of additive valuations on `R` with values in a
  linearly ordered additive commutative group with a top element, `Γ₀`.

## Implementation Details

`AddValuation R Γ₀` is implemented as `Valuation R (Multiplicative Γ₀)ᵒᵈ`.

## Notation

In the `DiscreteValuation` locale:

 * `ℕₘ₀` is a shorthand for `WithZero (Multiplicative ℕ)`
 * `ℤₘ₀` is a shorthand for `WithZero (Multiplicative ℤ)`

## TODO

If ever someone extends `Valuation`, we should fully comply to the `DFunLike` by migrating the
boilerplate lemmas to `ValuationClass`.
-/


open Classical BigOperators Function Ideal

noncomputable section

variable {K F R : Type*} [DivisionRing K]

section

variable (F R) (Γ₀ : Type*) [LinearOrderedCommMonoidWithZero Γ₀] [Ring R]

--porting note: removed @[nolint has_nonempty_instance]
/-- The type of `Γ₀`-valued valuations on `R`.

When you extend this structure, make sure to extend `ValuationClass`. -/
structure Valuation extends R →*₀ Γ₀ where
  /-- The valuation of a a sum is less that the sum of the valuations -/
  map_add_le_max' : ∀ x y, toFun (x + y) ≤ max (toFun x) (toFun y)
#align valuation Valuation

/-- `ValuationClass F α β` states that `F` is a type of valuations.

You should also extend this typeclass when you extend `Valuation`. -/
class ValuationClass (F) (R Γ₀ : outParam (Type*)) [LinearOrderedCommMonoidWithZero Γ₀] [Ring R]
  [NDFunLike F R Γ₀]
  extends MonoidWithZeroHomClass F R Γ₀ : Prop where
  /-- The valuation of a a sum is less that the sum of the valuations -/
  map_add_le_max (f : F) (x y : R) : f (x + y) ≤ max (f x) (f y)
#align valuation_class ValuationClass

export ValuationClass (map_add_le_max)

instance [NDFunLike F R Γ₀] [ValuationClass F R Γ₀] : CoeTC F (Valuation R Γ₀) :=
  ⟨fun f =>
    { toFun := f
      map_one' := map_one f
      map_zero' := map_zero f
      map_mul' := map_mul f
      map_add_le_max' := map_add_le_max f }⟩

end

namespace Valuation

variable {Γ₀ : Type*}

variable {Γ'₀ : Type*}

variable {Γ''₀ : Type*} [LinearOrderedCommMonoidWithZero Γ''₀]

section Basic

variable [Ring R]

section Monoid

variable [LinearOrderedCommMonoidWithZero Γ₀] [LinearOrderedCommMonoidWithZero Γ'₀]

instance : NDFunLike (Valuation R Γ₀) R Γ₀ where
  coe f := f.toFun
  coe_injective' f g h := by
    obtain ⟨⟨⟨_,_⟩, _⟩, _⟩ := f
    congr

instance : ValuationClass (Valuation R Γ₀) R Γ₀ where
  map_mul f := f.map_mul'
  map_one f := f.map_one'
  map_zero f := f.map_zero'
  map_add_le_max f := f.map_add_le_max'

<<<<<<< HEAD
=======
-- porting note: is this still helpful? Let's find out!!
/- Helper instance for when there's too many metavariables to apply `DFunLike.hasCoeToFun`
directly. -/
-- instance : CoeFun (Valuation R Γ₀) fun _ => R → Γ₀ :=
  -- DFunLike.hasCoeToFun

>>>>>>> d695407a
theorem toFun_eq_coe (v : Valuation R Γ₀) : v.toFun = v := rfl
#align valuation.to_fun_eq_coe Valuation.toFun_eq_coe

@[simp] --Porting note: requested by simpNF as toFun_eq_coe LHS simplifies
theorem toMonoidWithZeroHom_coe_eq_coe (v : Valuation R Γ₀) :
    (v.toMonoidWithZeroHom : R → Γ₀) = v := rfl

@[ext]
theorem ext {v₁ v₂ : Valuation R Γ₀} (h : ∀ r, v₁ r = v₂ r) : v₁ = v₂ :=
  DFunLike.ext _ _ h
#align valuation.ext Valuation.ext

variable (v : Valuation R Γ₀) {x y z : R}

@[simp, norm_cast]
theorem coe_coe : ⇑(v : R →*₀ Γ₀) = v := rfl
#align valuation.coe_coe Valuation.coe_coe

-- @[simp] Porting note: simp can prove this
theorem map_zero : v 0 = 0 :=
  v.map_zero'
#align valuation.map_zero Valuation.map_zero

-- @[simp] Porting note: simp can prove this
theorem map_one : v 1 = 1 :=
  v.map_one'
#align valuation.map_one Valuation.map_one

-- @[simp] Porting note: simp can prove this
theorem map_mul : ∀ x y, v (x * y) = v x * v y :=
  v.map_mul'
#align valuation.map_mul Valuation.map_mul

-- Porting note: LHS side simplified so created map_add'
theorem map_add : ∀ x y, v (x + y) ≤ max (v x) (v y) :=
  v.map_add_le_max'
#align valuation.map_add Valuation.map_add

@[simp]
theorem map_add' : ∀ x y, v (x + y) ≤ v x ∨ v (x + y) ≤ v y := by
  intro x y
  rw [← le_max_iff, ← ge_iff_le]
  apply map_add

theorem map_add_le {x y g} (hx : v x ≤ g) (hy : v y ≤ g) : v (x + y) ≤ g :=
  le_trans (v.map_add x y) <| max_le hx hy
#align valuation.map_add_le Valuation.map_add_le

theorem map_add_lt {x y g} (hx : v x < g) (hy : v y < g) : v (x + y) < g :=
  lt_of_le_of_lt (v.map_add x y) <| max_lt hx hy
#align valuation.map_add_lt Valuation.map_add_lt

theorem map_sum_le {ι : Type*} {s : Finset ι} {f : ι → R} {g : Γ₀} (hf : ∀ i ∈ s, v (f i) ≤ g) :
    v (∑ i in s, f i) ≤ g := by
  refine'
    Finset.induction_on s (fun _ => v.map_zero ▸ zero_le')
      (fun a s has ih hf => _) hf
  rw [Finset.forall_mem_insert] at hf; rw [Finset.sum_insert has]
  exact v.map_add_le hf.1 (ih hf.2)
#align valuation.map_sum_le Valuation.map_sum_le

theorem map_sum_lt {ι : Type*} {s : Finset ι} {f : ι → R} {g : Γ₀} (hg : g ≠ 0)
    (hf : ∀ i ∈ s, v (f i) < g) : v (∑ i in s, f i) < g := by
  refine'
    Finset.induction_on s (fun _ => v.map_zero ▸ (zero_lt_iff.2 hg))
      (fun a s has ih hf => _) hf
  rw [Finset.forall_mem_insert] at hf; rw [Finset.sum_insert has]
  exact v.map_add_lt hf.1 (ih hf.2)
#align valuation.map_sum_lt Valuation.map_sum_lt

theorem map_sum_lt' {ι : Type*} {s : Finset ι} {f : ι → R} {g : Γ₀} (hg : 0 < g)
    (hf : ∀ i ∈ s, v (f i) < g) : v (∑ i in s, f i) < g :=
  v.map_sum_lt (ne_of_gt hg) hf
#align valuation.map_sum_lt' Valuation.map_sum_lt'

-- @[simp] Porting note: simp can prove this
theorem map_pow : ∀ (x) (n : ℕ), v (x ^ n) = v x ^ n :=
  v.toMonoidWithZeroHom.toMonoidHom.map_pow
#align valuation.map_pow Valuation.map_pow

/-- Deprecated. Use `DFunLike.ext_iff`. -/
-- @[deprecated] Porting note: using `DFunLike.ext_iff` is not viable below for now
theorem ext_iff {v₁ v₂ : Valuation R Γ₀} : v₁ = v₂ ↔ ∀ r, v₁ r = v₂ r :=
  DFunLike.ext_iff
#align valuation.ext_iff Valuation.ext_iff

-- The following definition is not an instance, because we have more than one `v` on a given `R`.
-- In addition, type class inference would not be able to infer `v`.
/-- A valuation gives a preorder on the underlying ring. -/
def toPreorder : Preorder R :=
  Preorder.lift v
#align valuation.to_preorder Valuation.toPreorder

/-- If `v` is a valuation on a division ring then `v(x) = 0` iff `x = 0`. -/
-- @[simp] Porting note: simp can prove this
theorem zero_iff [Nontrivial Γ₀] (v : Valuation K Γ₀) {x : K} : v x = 0 ↔ x = 0 :=
  map_eq_zero v
#align valuation.zero_iff Valuation.zero_iff

theorem ne_zero_iff [Nontrivial Γ₀] (v : Valuation K Γ₀) {x : K} : v x ≠ 0 ↔ x ≠ 0 :=
  map_ne_zero v
#align valuation.ne_zero_iff Valuation.ne_zero_iff

theorem unit_map_eq (u : Rˣ) : (Units.map (v : R →* Γ₀) u : Γ₀) = v u :=
  rfl
#align valuation.unit_map_eq Valuation.unit_map_eq

/-- A ring homomorphism `S → R` induces a map `Valuation R Γ₀ → Valuation S Γ₀`. -/
def comap {S : Type*} [Ring S] (f : S →+* R) (v : Valuation R Γ₀) : Valuation S Γ₀ :=
  { v.toMonoidWithZeroHom.comp f.toMonoidWithZeroHom with
    toFun := v ∘ f
    map_add_le_max' := fun x y => by simp only [comp_apply, map_add, f.map_add] }
#align valuation.comap Valuation.comap

@[simp]
theorem comap_apply {S : Type*} [Ring S] (f : S →+* R) (v : Valuation R Γ₀) (s : S) :
    v.comap f s = v (f s) := rfl
#align valuation.comap_apply Valuation.comap_apply

@[simp]
theorem comap_id : v.comap (RingHom.id R) = v :=
  ext fun _r => rfl
#align valuation.comap_id Valuation.comap_id

theorem comap_comp {S₁ : Type*} {S₂ : Type*} [Ring S₁] [Ring S₂] (f : S₁ →+* S₂) (g : S₂ →+* R) :
    v.comap (g.comp f) = (v.comap g).comap f :=
  ext fun _r => rfl
#align valuation.comap_comp Valuation.comap_comp

/-- A `≤`-preserving group homomorphism `Γ₀ → Γ'₀` induces a map `Valuation R Γ₀ → Valuation R Γ'₀`.
-/
def map (f : Γ₀ →*₀ Γ'₀) (hf : Monotone f) (v : Valuation R Γ₀) : Valuation R Γ'₀ :=
  { MonoidWithZeroHom.comp f v.toMonoidWithZeroHom with
    toFun := f ∘ v
    map_add_le_max' := fun r s =>
      calc
        f (v (r + s)) ≤ f (max (v r) (v s)) := hf (v.map_add r s)
        _ = max (f (v r)) (f (v s)) := hf.map_max
         }
#align valuation.map Valuation.map

/-- Two valuations on `R` are defined to be equivalent if they induce the same preorder on `R`. -/
def IsEquiv (v₁ : Valuation R Γ₀) (v₂ : Valuation R Γ'₀) : Prop :=
  ∀ r s, v₁ r ≤ v₁ s ↔ v₂ r ≤ v₂ s
#align valuation.is_equiv Valuation.IsEquiv

end Monoid

section Group

variable [LinearOrderedCommGroupWithZero Γ₀] (v : Valuation R Γ₀) {x y z : R}

@[simp]
theorem map_neg (x : R) : v (-x) = v x :=
  v.toMonoidWithZeroHom.toMonoidHom.map_neg x
#align valuation.map_neg Valuation.map_neg

theorem map_sub_swap (x y : R) : v (x - y) = v (y - x) :=
  v.toMonoidWithZeroHom.toMonoidHom.map_sub_swap x y
#align valuation.map_sub_swap Valuation.map_sub_swap

theorem map_sub (x y : R) : v (x - y) ≤ max (v x) (v y) :=
  calc
    v (x - y) = v (x + -y) := by rw [sub_eq_add_neg]
    _ ≤ max (v x) (v <| -y) := (v.map_add _ _)
    _ = max (v x) (v y) := by rw [map_neg]
#align valuation.map_sub Valuation.map_sub

theorem map_sub_le {x y g} (hx : v x ≤ g) (hy : v y ≤ g) : v (x - y) ≤ g := by
  rw [sub_eq_add_neg]
  exact v.map_add_le hx (le_trans (le_of_eq (v.map_neg y)) hy)
#align valuation.map_sub_le Valuation.map_sub_le

theorem map_add_of_distinct_val (h : v x ≠ v y) : v (x + y) = max (v x) (v y) := by
  suffices : ¬v (x + y) < max (v x) (v y)
  exact or_iff_not_imp_right.1 (le_iff_eq_or_lt.1 (v.map_add x y)) this
  intro h'
  wlog vyx : v y < v x generalizing x y
  · refine' this h.symm _ (h.lt_or_lt.resolve_right vyx)
    rwa [add_comm, max_comm]
  rw [max_eq_left_of_lt vyx] at h'
  apply lt_irrefl (v x)
  calc
    v x = v (x + y - y) := by simp
    _ ≤ max (v <| x + y) (v y) := (map_sub _ _ _)
    _ < v x := max_lt h' vyx
#align valuation.map_add_of_distinct_val Valuation.map_add_of_distinct_val

theorem map_add_eq_of_lt_right (h : v x < v y) : v (x + y) = v y :=
  (v.map_add_of_distinct_val h.ne).trans (max_eq_right_iff.mpr h.le)
#align valuation.map_add_eq_of_lt_right Valuation.map_add_eq_of_lt_right

theorem map_add_eq_of_lt_left (h : v y < v x) : v (x + y) = v x := by
  rw [add_comm]; exact map_add_eq_of_lt_right _ h
#align valuation.map_add_eq_of_lt_left Valuation.map_add_eq_of_lt_left

theorem map_eq_of_sub_lt (h : v (y - x) < v x) : v y = v x := by
  have := Valuation.map_add_of_distinct_val v (ne_of_gt h).symm
  rw [max_eq_right (le_of_lt h)] at this
  simpa using this
#align valuation.map_eq_of_sub_lt Valuation.map_eq_of_sub_lt

theorem map_one_add_of_lt (h : v x < 1) : v (1 + x) = 1 := by
  rw [← v.map_one] at h
  simpa only [v.map_one] using v.map_add_eq_of_lt_left h
#align valuation.map_one_add_of_lt Valuation.map_one_add_of_lt

theorem map_one_sub_of_lt (h : v x < 1) : v (1 - x) = 1 := by
  rw [← v.map_one, ← v.map_neg] at h
  rw [sub_eq_add_neg 1 x]
  simpa only [v.map_one, v.map_neg] using v.map_add_eq_of_lt_left h
#align valuation.map_one_sub_of_lt Valuation.map_one_sub_of_lt

theorem one_lt_val_iff (v : Valuation K Γ₀) {x : K} (h : x ≠ 0) : 1 < v x ↔ v x⁻¹ < 1 := by
  simpa using (inv_lt_inv₀ (v.ne_zero_iff.2 h) one_ne_zero).symm
#align valuation.one_lt_val_iff Valuation.one_lt_val_iff

/-- The subgroup of elements whose valuation is less than a certain unit.-/
def ltAddSubgroup (v : Valuation R Γ₀) (γ : Γ₀ˣ) : AddSubgroup R where
  carrier := { x | v x < γ }
  zero_mem' := by simp
  add_mem' {x y} x_in y_in := lt_of_le_of_lt (v.map_add x y) (max_lt x_in y_in)
  neg_mem' x_in := by rwa [Set.mem_setOf, map_neg]
#align valuation.lt_add_subgroup Valuation.ltAddSubgroup

end Group

end Basic

-- end of section
namespace IsEquiv

variable [Ring R] [LinearOrderedCommMonoidWithZero Γ₀] [LinearOrderedCommMonoidWithZero Γ'₀]
  {v : Valuation R Γ₀} {v₁ : Valuation R Γ₀} {v₂ : Valuation R Γ'₀} {v₃ : Valuation R Γ''₀}

@[refl]
theorem refl : v.IsEquiv v := fun _ _ => Iff.refl _
#align valuation.is_equiv.refl Valuation.IsEquiv.refl

@[symm]
theorem symm (h : v₁.IsEquiv v₂) : v₂.IsEquiv v₁ := fun _ _ => Iff.symm (h _ _)
#align valuation.is_equiv.symm Valuation.IsEquiv.symm

@[trans]
theorem trans (h₁₂ : v₁.IsEquiv v₂) (h₂₃ : v₂.IsEquiv v₃) : v₁.IsEquiv v₃ := fun _ _ =>
  Iff.trans (h₁₂ _ _) (h₂₃ _ _)
#align valuation.is_equiv.trans Valuation.IsEquiv.trans

theorem of_eq {v' : Valuation R Γ₀} (h : v = v') : v.IsEquiv v' := by subst h; rfl
#align valuation.is_equiv.of_eq Valuation.IsEquiv.of_eq

theorem map {v' : Valuation R Γ₀} (f : Γ₀ →*₀ Γ'₀) (hf : Monotone f) (inf : Injective f)
    (h : v.IsEquiv v') : (v.map f hf).IsEquiv (v'.map f hf) :=
  let H : StrictMono f := hf.strictMono_of_injective inf
  fun r s =>
  calc
    f (v r) ≤ f (v s) ↔ v r ≤ v s := by rw [H.le_iff_le]
    _ ↔ v' r ≤ v' s := (h r s)
    _ ↔ f (v' r) ≤ f (v' s) := by rw [H.le_iff_le]
#align valuation.is_equiv.map Valuation.IsEquiv.map

/-- `comap` preserves equivalence. -/
theorem comap {S : Type*} [Ring S] (f : S →+* R) (h : v₁.IsEquiv v₂) :
    (v₁.comap f).IsEquiv (v₂.comap f) := fun r s => h (f r) (f s)
#align valuation.is_equiv.comap Valuation.IsEquiv.comap

theorem val_eq (h : v₁.IsEquiv v₂) {r s : R} : v₁ r = v₁ s ↔ v₂ r = v₂ s := by
  simpa only [le_antisymm_iff] using and_congr (h r s) (h s r)
#align valuation.is_equiv.val_eq Valuation.IsEquiv.val_eq

theorem ne_zero (h : v₁.IsEquiv v₂) {r : R} : v₁ r ≠ 0 ↔ v₂ r ≠ 0 := by
  have : v₁ r ≠ v₁ 0 ↔ v₂ r ≠ v₂ 0 := not_congr h.val_eq
  rwa [v₁.map_zero, v₂.map_zero] at this
#align valuation.is_equiv.ne_zero Valuation.IsEquiv.ne_zero

end IsEquiv

-- end of namespace
section

theorem isEquiv_of_map_strictMono [LinearOrderedCommMonoidWithZero Γ₀]
    [LinearOrderedCommMonoidWithZero Γ'₀] [Ring R] {v : Valuation R Γ₀} (f : Γ₀ →*₀ Γ'₀)
    (H : StrictMono f) : IsEquiv (v.map f H.monotone) v := fun _x _y =>
  ⟨H.le_iff_le.mp, fun h => H.monotone h⟩
#align valuation.is_equiv_of_map_strict_mono Valuation.isEquiv_of_map_strictMono

theorem isEquiv_of_val_le_one [LinearOrderedCommGroupWithZero Γ₀]
    [LinearOrderedCommGroupWithZero Γ'₀] (v : Valuation K Γ₀) (v' : Valuation K Γ'₀)
    (h : ∀ {x : K}, v x ≤ 1 ↔ v' x ≤ 1) : v.IsEquiv v' := by
  intro x y
  by_cases hy : y = 0; · simp [hy, zero_iff]
  rw [show y = 1 * y by rw [one_mul]]
  rw [← inv_mul_cancel_right₀ hy x]
  iterate 2 rw [v.map_mul _ y, v'.map_mul _ y]
  rw [v.map_one, v'.map_one]
  constructor <;> intro H
  · apply mul_le_mul_right'
    replace hy := v.ne_zero_iff.mpr hy
    replace H := le_of_le_mul_right hy H
    rwa [h] at H
  · apply mul_le_mul_right'
    replace hy := v'.ne_zero_iff.mpr hy
    replace H := le_of_le_mul_right hy H
    rwa [h]
#align valuation.is_equiv_of_val_le_one Valuation.isEquiv_of_val_le_one

theorem isEquiv_iff_val_le_one [LinearOrderedCommGroupWithZero Γ₀]
    [LinearOrderedCommGroupWithZero Γ'₀] (v : Valuation K Γ₀) (v' : Valuation K Γ'₀) :
    v.IsEquiv v' ↔ ∀ {x : K}, v x ≤ 1 ↔ v' x ≤ 1 :=
  ⟨fun h x => by simpa using h x 1, isEquiv_of_val_le_one _ _⟩
#align valuation.is_equiv_iff_val_le_one Valuation.isEquiv_iff_val_le_one

theorem isEquiv_iff_val_eq_one [LinearOrderedCommGroupWithZero Γ₀]
    [LinearOrderedCommGroupWithZero Γ'₀] (v : Valuation K Γ₀) (v' : Valuation K Γ'₀) :
    v.IsEquiv v' ↔ ∀ {x : K}, v x = 1 ↔ v' x = 1 := by
  constructor
  · intro h x
    simpa using @IsEquiv.val_eq _ _ _ _ _ _ v v' h x 1
  · intro h
    apply isEquiv_of_val_le_one
    intro x
    constructor
    · intro hx
      rcases lt_or_eq_of_le hx with hx' | hx'
      · have : v (1 + x) = 1 := by
          rw [← v.map_one]
          apply map_add_eq_of_lt_left
          simpa
        rw [h] at this
        rw [show x = -1 + (1 + x) by simp]
        refine' le_trans (v'.map_add _ _) _
        simp [this]
      · rw [h] at hx'
        exact le_of_eq hx'
    · intro hx
      rcases lt_or_eq_of_le hx with hx' | hx'
      · have : v' (1 + x) = 1 := by
          rw [← v'.map_one]
          apply map_add_eq_of_lt_left
          simpa
        rw [← h] at this
        rw [show x = -1 + (1 + x) by simp]
        refine' le_trans (v.map_add _ _) _
        simp [this]
      · rw [← h] at hx'
        exact le_of_eq hx'
#align valuation.is_equiv_iff_val_eq_one Valuation.isEquiv_iff_val_eq_one

theorem isEquiv_iff_val_lt_one [LinearOrderedCommGroupWithZero Γ₀]
    [LinearOrderedCommGroupWithZero Γ'₀] (v : Valuation K Γ₀) (v' : Valuation K Γ'₀) :
    v.IsEquiv v' ↔ ∀ {x : K}, v x < 1 ↔ v' x < 1 := by
  constructor
  · intro h x
    simp only [lt_iff_le_and_ne,
      and_congr ((isEquiv_iff_val_le_one _ _).1 h) ((isEquiv_iff_val_eq_one _ _).1 h).not]
  · rw [isEquiv_iff_val_eq_one]
    intro h x
    by_cases hx : x = 0
    · -- porting note: this proof was `simp only [(zero_iff _).2 hx, zero_ne_one]`
      rw [(zero_iff _).2 hx, (zero_iff _).2 hx]
      simp only [zero_ne_one]
    constructor
    · intro hh
      by_contra h_1
      cases ne_iff_lt_or_gt.1 h_1 with
      | inl h_2 => simpa [hh, lt_self_iff_false] using h.2 h_2
      | inr h_2 =>
          rw [← inv_one, ← inv_eq_iff_eq_inv, ← map_inv₀] at hh
          exact hh.not_lt (h.2 ((one_lt_val_iff v' hx).1 h_2))
    · intro hh
      by_contra h_1
      cases ne_iff_lt_or_gt.1 h_1 with
      | inl h_2 => simpa [hh, lt_self_iff_false] using h.1 h_2
      | inr h_2 =>
        rw [← inv_one, ← inv_eq_iff_eq_inv, ← map_inv₀] at hh
        exact hh.not_lt (h.1 ((one_lt_val_iff v hx).1 h_2))
#align valuation.is_equiv_iff_val_lt_one Valuation.isEquiv_iff_val_lt_one

theorem isEquiv_iff_val_sub_one_lt_one [LinearOrderedCommGroupWithZero Γ₀]
    [LinearOrderedCommGroupWithZero Γ'₀] (v : Valuation K Γ₀) (v' : Valuation K Γ'₀) :
    v.IsEquiv v' ↔ ∀ {x : K}, v (x - 1) < 1 ↔ v' (x - 1) < 1 := by
  rw [isEquiv_iff_val_lt_one]
  exact (Equiv.subRight 1).surjective.forall
#align valuation.is_equiv_iff_val_sub_one_lt_one Valuation.isEquiv_iff_val_sub_one_lt_one

theorem isEquiv_tfae [LinearOrderedCommGroupWithZero Γ₀] [LinearOrderedCommGroupWithZero Γ'₀]
    (v : Valuation K Γ₀) (v' : Valuation K Γ'₀) :
    [v.IsEquiv v', ∀ {x}, v x ≤ 1 ↔ v' x ≤ 1, ∀ {x}, v x = 1 ↔ v' x = 1, ∀ {x}, v x < 1 ↔ v' x < 1,
        ∀ {x}, v (x - 1) < 1 ↔ v' (x - 1) < 1].TFAE := by
  tfae_have 1 ↔ 2; · apply isEquiv_iff_val_le_one
  tfae_have 1 ↔ 3; · apply isEquiv_iff_val_eq_one
  tfae_have 1 ↔ 4; · apply isEquiv_iff_val_lt_one
  tfae_have 1 ↔ 5; · apply isEquiv_iff_val_sub_one_lt_one
  tfae_finish
#align valuation.is_equiv_tfae Valuation.isEquiv_tfae

end

section Supp

variable [CommRing R]

variable [LinearOrderedCommMonoidWithZero Γ₀] [LinearOrderedCommMonoidWithZero Γ'₀]

variable (v : Valuation R Γ₀)

/-- The support of a valuation `v : R → Γ₀` is the ideal of `R` where `v` vanishes. -/
def supp : Ideal R where
  carrier := { x | v x = 0 }
  zero_mem' := map_zero v
  add_mem' {x y} hx hy := le_zero_iff.mp <|
    calc
      v (x + y) ≤ max (v x) (v y) := v.map_add x y
      _ ≤ 0 := max_le (le_zero_iff.mpr hx) (le_zero_iff.mpr hy)
  smul_mem' c x hx :=
    calc
      v (c * x) = v c * v x := map_mul v c x
      _ = v c * 0 := (congr_arg _ hx)
      _ = 0 := mul_zero _
#align valuation.supp Valuation.supp

@[simp]
theorem mem_supp_iff (x : R) : x ∈ supp v ↔ v x = 0 :=
  Iff.rfl
#align valuation.mem_supp_iff Valuation.mem_supp_iff

/-- The support of a valuation is a prime ideal. -/
instance [Nontrivial Γ₀] [NoZeroDivisors Γ₀] : Ideal.IsPrime (supp v) :=
  ⟨fun h =>
    one_ne_zero (α := Γ₀) <|
      calc
        1 = v 1 := v.map_one.symm
        _ = 0 := by rw [← mem_supp_iff, h]; exact Submodule.mem_top,
   fun {x y} hxy => by
    simp only [mem_supp_iff] at hxy ⊢
    rw [v.map_mul x y] at hxy
    exact eq_zero_or_eq_zero_of_mul_eq_zero hxy⟩

theorem map_add_supp (a : R) {s : R} (h : s ∈ supp v) : v (a + s) = v a := by
  have aux : ∀ a s, v s = 0 → v (a + s) ≤ v a := by
    intro a' s' h'
    refine' le_trans (v.map_add a' s') (max_le le_rfl _)
    simp [h']
  apply le_antisymm (aux a s h)
  calc
    v a = v (a + s + -s) := by simp
    _ ≤ v (a + s) := aux (a + s) (-s) (by rwa [← Ideal.neg_mem_iff] at h)
#align valuation.map_add_supp Valuation.map_add_supp

theorem comap_supp {S : Type*} [CommRing S] (f : S →+* R) :
    supp (v.comap f) = Ideal.comap f v.supp :=
  Ideal.ext fun x => by rw [mem_supp_iff, Ideal.mem_comap, mem_supp_iff, comap_apply]
#align valuation.comap_supp Valuation.comap_supp

end Supp

-- end of section
end Valuation

section AddMonoid

variable (R) [Ring R] (Γ₀ : Type*) [LinearOrderedAddCommMonoidWithTop Γ₀]

/-- The type of `Γ₀`-valued additive valuations on `R`. -/
-- porting note: removed @[nolint has_nonempty_instance]
def AddValuation :=
  Valuation R (Multiplicative Γ₀ᵒᵈ)
#align add_valuation AddValuation

end AddMonoid

namespace AddValuation

variable {Γ₀ : Type*} {Γ'₀ : Type*}

section Basic

section Monoid

/-- A valuation is coerced to the underlying function `R → Γ₀`. -/
instance (R) (Γ₀) [Ring R] [LinearOrderedAddCommMonoidWithTop Γ₀] :
    FunLike (AddValuation R Γ₀) R Γ₀ where
  coe v := v.toMonoidWithZeroHom.toFun
  coe_injective' f g := by cases f; cases g; simp (config := {contextual := true})

variable [Ring R] [LinearOrderedAddCommMonoidWithTop Γ₀] [LinearOrderedAddCommMonoidWithTop Γ'₀]
  (v : AddValuation R Γ₀) {x y z : R}

section

variable (f : R → Γ₀) (h0 : f 0 = ⊤) (h1 : f 1 = 0)

variable (hadd : ∀ x y, min (f x) (f y) ≤ f (x + y)) (hmul : ∀ x y, f (x * y) = f x + f y)

/-- An alternate constructor of `AddValuation`, that doesn't reference `Multiplicative Γ₀ᵒᵈ` -/
def of : AddValuation R Γ₀ where
  toFun := f
  map_one' := h1
  map_zero' := h0
  map_add_le_max' := hadd
  map_mul' := hmul
#align add_valuation.of AddValuation.of

variable {h0} {h1} {hadd} {hmul} {r : R}

@[simp]
theorem of_apply : (of f h0 h1 hadd hmul) r = f r := rfl
#align add_valuation.of_apply AddValuation.of_apply

/-- The `Valuation` associated to an `AddValuation` (useful if the latter is constructed using
`AddValuation.of`). -/
def valuation : Valuation R (Multiplicative Γ₀ᵒᵈ) :=
  v
#align add_valuation.valuation AddValuation.valuation

@[simp]
theorem valuation_apply (r : R) : v.valuation r = Multiplicative.ofAdd (OrderDual.toDual (v r)) :=
  rfl
#align add_valuation.valuation_apply AddValuation.valuation_apply

end

-- Porting note: Lean get confused about namespaces and instances below
@[simp]
theorem map_zero : v 0 = (⊤ : Γ₀) :=
  Valuation.map_zero v
#align add_valuation.map_zero AddValuation.map_zero

@[simp]
theorem map_one : v 1 = (0 : Γ₀) :=
  Valuation.map_one v
#align add_valuation.map_one AddValuation.map_one

/- Porting note: helper wrapper to coerce `v` to the correct function type -/
/-- A helper function for Lean to inferring types correctly -/
def asFun : R → Γ₀ := v

@[simp]
theorem map_mul : ∀ (x y : R), v (x * y) = v x + v y :=
  Valuation.map_mul v
#align add_valuation.map_mul AddValuation.map_mul

-- Porting note: LHS simplified so created map_add' and removed simp tag
theorem map_add : ∀ (x y : R), min (v x) (v y) ≤ v (x + y) :=
  Valuation.map_add v
#align add_valuation.map_add AddValuation.map_add

@[simp]
theorem map_add' : ∀ (x y : R), v x ≤ v (x + y) ∨ v y ≤ v (x + y) := by
  intro x y
  rw [← @min_le_iff _ _ (v x) (v y) (v (x+y)), ← ge_iff_le]
  apply map_add

theorem map_le_add {x y : R} {g : Γ₀} (hx : g ≤ v x) (hy : g ≤ v y) : g ≤ v (x + y) :=
  Valuation.map_add_le v hx hy
#align add_valuation.map_le_add AddValuation.map_le_add

theorem map_lt_add {x y : R} {g : Γ₀} (hx : g < v x) (hy : g < v y) : g < v (x + y) :=
  Valuation.map_add_lt v hx hy
#align add_valuation.map_lt_add AddValuation.map_lt_add

theorem map_le_sum {ι : Type*} {s : Finset ι} {f : ι → R} {g : Γ₀} (hf : ∀ i ∈ s, g ≤ v (f i)) :
    g ≤ v (∑ i in s, f i) :=
  v.map_sum_le hf
#align add_valuation.map_le_sum AddValuation.map_le_sum

theorem map_lt_sum {ι : Type*} {s : Finset ι} {f : ι → R} {g : Γ₀} (hg : g ≠ ⊤)
    (hf : ∀ i ∈ s, g < v (f i)) : g < v (∑ i in s, f i) :=
  v.map_sum_lt hg hf
#align add_valuation.map_lt_sum AddValuation.map_lt_sum

theorem map_lt_sum' {ι : Type*} {s : Finset ι} {f : ι → R} {g : Γ₀} (hg : g < ⊤)
    (hf : ∀ i ∈ s, g < v (f i)) : g < v (∑ i in s, f i) :=
  v.map_sum_lt' hg hf
#align add_valuation.map_lt_sum' AddValuation.map_lt_sum'

@[simp]
theorem map_pow : ∀ (x : R) (n : ℕ), v (x ^ n) = n • (v x) :=
  Valuation.map_pow v
#align add_valuation.map_pow AddValuation.map_pow

@[ext]
theorem ext {v₁ v₂ : AddValuation R Γ₀} (h : ∀ r, v₁ r = v₂ r) : v₁ = v₂ :=
  Valuation.ext h
#align add_valuation.ext AddValuation.ext

theorem ext_iff {v₁ v₂ : AddValuation R Γ₀} : v₁ = v₂ ↔ ∀ (r : R), v₁ r = v₂ r :=
  Valuation.ext_iff
#align add_valuation.ext_iff AddValuation.ext_iff

-- The following definition is not an instance, because we have more than one `v` on a given `R`.
-- In addition, type class inference would not be able to infer `v`.
/-- A valuation gives a preorder on the underlying ring. -/
def toPreorder : Preorder R :=
  Preorder.lift v
#align add_valuation.to_preorder AddValuation.toPreorder

/-- If `v` is an additive valuation on a division ring then `v(x) = ⊤` iff `x = 0`. -/
@[simp]
theorem top_iff [Nontrivial Γ₀] (v : AddValuation K Γ₀) {x : K} : v x = (⊤ : Γ₀) ↔ x = 0 :=
  v.zero_iff
#align add_valuation.top_iff AddValuation.top_iff

theorem ne_top_iff [Nontrivial Γ₀] (v : AddValuation K Γ₀) {x : K} : v x ≠ (⊤ : Γ₀) ↔ x ≠ 0 :=
  v.ne_zero_iff
#align add_valuation.ne_top_iff AddValuation.ne_top_iff

/-- A ring homomorphism `S → R` induces a map `AddValuation R Γ₀ → AddValuation S Γ₀`. -/
def comap {S : Type*} [Ring S] (f : S →+* R) (v : AddValuation R Γ₀) : AddValuation S Γ₀ :=
  Valuation.comap f v
#align add_valuation.comap AddValuation.comap

@[simp]
theorem comap_id : v.comap (RingHom.id R) = v :=
  Valuation.comap_id v
#align add_valuation.comap_id AddValuation.comap_id

theorem comap_comp {S₁ : Type*} {S₂ : Type*} [Ring S₁] [Ring S₂] (f : S₁ →+* S₂) (g : S₂ →+* R) :
    v.comap (g.comp f) = (v.comap g).comap f :=
  Valuation.comap_comp v f g
#align add_valuation.comap_comp AddValuation.comap_comp

/-- A `≤`-preserving, `⊤`-preserving group homomorphism `Γ₀ → Γ'₀` induces a map
  `AddValuation R Γ₀ → AddValuation R Γ'₀`.
-/
def map (f : Γ₀ →+ Γ'₀) (ht : f ⊤ = ⊤) (hf : Monotone f) (v : AddValuation R Γ₀) :
    AddValuation R Γ'₀ :=
  @Valuation.map R (Multiplicative Γ₀ᵒᵈ) (Multiplicative Γ'₀ᵒᵈ) _ _ _
    { toFun := f
      map_mul' := f.map_add
      map_one' := f.map_zero
      map_zero' := ht } (fun _ _ h => hf h) v
#align add_valuation.map AddValuation.map

/-- Two additive valuations on `R` are defined to be equivalent if they induce the same
  preorder on `R`. -/
def IsEquiv (v₁ : AddValuation R Γ₀) (v₂ : AddValuation R Γ'₀) : Prop :=
  Valuation.IsEquiv v₁ v₂
#align add_valuation.is_equiv AddValuation.IsEquiv

end Monoid

section Group

variable [LinearOrderedAddCommGroupWithTop Γ₀] [Ring R] (v : AddValuation R Γ₀) {x y z : R}

@[simp]
theorem map_inv (v : AddValuation K Γ₀) {x : K} : v x⁻¹ = - (v x) :=
  map_inv₀ v.valuation x
#align add_valuation.map_inv AddValuation.map_inv

@[simp]
theorem map_neg (x : R) : v (-x) = v x :=
  Valuation.map_neg v x
#align add_valuation.map_neg AddValuation.map_neg

theorem map_sub_swap (x y : R) : v (x - y) = v (y - x) :=
  Valuation.map_sub_swap v x y
#align add_valuation.map_sub_swap AddValuation.map_sub_swap

theorem map_sub (x y : R) : min (v x) (v y) ≤ v (x - y) :=
  Valuation.map_sub v x y
#align add_valuation.map_sub AddValuation.map_sub

theorem map_le_sub {x y : R} {g : Γ₀} (hx : g ≤ v x) (hy : g ≤ v y) : g ≤ v (x - y) :=
  Valuation.map_sub_le v hx hy
#align add_valuation.map_le_sub AddValuation.map_le_sub

theorem map_add_of_distinct_val (h : v x ≠ v y) : v (x + y) = @Min.min Γ₀ _ (v x) (v y) :=
  Valuation.map_add_of_distinct_val v h
#align add_valuation.map_add_of_distinct_val AddValuation.map_add_of_distinct_val

theorem map_eq_of_lt_sub (h : v x < v (y - x)) : v y = v x :=
  Valuation.map_eq_of_sub_lt v h
#align add_valuation.map_eq_of_lt_sub AddValuation.map_eq_of_lt_sub

end Group

end Basic

namespace IsEquiv

variable [LinearOrderedAddCommMonoidWithTop Γ₀] [LinearOrderedAddCommMonoidWithTop Γ'₀]
  [Ring R]
  {Γ''₀ : Type*} [LinearOrderedAddCommMonoidWithTop Γ''₀]
  {v : AddValuation R Γ₀}
   {v₁ : AddValuation R Γ₀} {v₂ : AddValuation R Γ'₀} {v₃ : AddValuation R Γ''₀}

@[refl]
theorem refl : v.IsEquiv v :=
  Valuation.IsEquiv.refl
#align add_valuation.is_equiv.refl AddValuation.IsEquiv.refl

@[symm]
theorem symm (h : v₁.IsEquiv v₂) : v₂.IsEquiv v₁ :=
  Valuation.IsEquiv.symm h
#align add_valuation.is_equiv.symm AddValuation.IsEquiv.symm

@[trans]
theorem trans (h₁₂ : v₁.IsEquiv v₂) (h₂₃ : v₂.IsEquiv v₃) : v₁.IsEquiv v₃ :=
  Valuation.IsEquiv.trans h₁₂ h₂₃
#align add_valuation.is_equiv.trans AddValuation.IsEquiv.trans

theorem of_eq {v' : AddValuation R Γ₀} (h : v = v') : v.IsEquiv v' :=
  Valuation.IsEquiv.of_eq h
#align add_valuation.is_equiv.of_eq AddValuation.IsEquiv.of_eq

theorem map {v' : AddValuation R Γ₀} (f : Γ₀ →+ Γ'₀) (ht : f ⊤ = ⊤) (hf : Monotone f)
    (inf : Injective f) (h : v.IsEquiv v') : (v.map f ht hf).IsEquiv (v'.map f ht hf) :=
  @Valuation.IsEquiv.map R (Multiplicative Γ₀ᵒᵈ) (Multiplicative Γ'₀ᵒᵈ) _ _ _ _ _
    { toFun := f
      map_mul' := f.map_add
      map_one' := f.map_zero
      map_zero' := ht } (fun _x _y h => hf h) inf h
#align add_valuation.is_equiv.map AddValuation.IsEquiv.map

/-- `comap` preserves equivalence. -/
theorem comap {S : Type*} [Ring S] (f : S →+* R) (h : v₁.IsEquiv v₂) :
    (v₁.comap f).IsEquiv (v₂.comap f) :=
  Valuation.IsEquiv.comap f h
#align add_valuation.is_equiv.comap AddValuation.IsEquiv.comap

theorem val_eq (h : v₁.IsEquiv v₂) {r s : R} : v₁ r = v₁ s ↔ v₂ r = v₂ s :=
  Valuation.IsEquiv.val_eq h
#align add_valuation.is_equiv.val_eq AddValuation.IsEquiv.val_eq

theorem ne_top (h : v₁.IsEquiv v₂) {r : R} : v₁ r ≠ (⊤ : Γ₀) ↔ v₂ r ≠ (⊤ : Γ'₀) :=
  Valuation.IsEquiv.ne_zero h
#align add_valuation.is_equiv.ne_top AddValuation.IsEquiv.ne_top

end IsEquiv

section Supp

variable [LinearOrderedAddCommMonoidWithTop Γ₀] [LinearOrderedAddCommMonoidWithTop Γ'₀]

variable [CommRing R]

variable (v : AddValuation R Γ₀)

/-- The support of an additive valuation `v : R → Γ₀` is the ideal of `R` where `v x = ⊤` -/
def supp : Ideal R :=
  Valuation.supp v
#align add_valuation.supp AddValuation.supp

@[simp]
theorem mem_supp_iff (x : R) : x ∈ supp v ↔ v x = (⊤ : Γ₀) :=
  Valuation.mem_supp_iff v x
#align add_valuation.mem_supp_iff AddValuation.mem_supp_iff

theorem map_add_supp (a : R) {s : R} (h : s ∈ supp v) : v (a + s) = v a :=
  Valuation.map_add_supp v a h
#align add_valuation.map_add_supp AddValuation.map_add_supp

end Supp

-- end of section
end AddValuation

section ValuationNotation

-- mathport name: nat.multiplicative_zero
/-- Notation for `WithZero (Multiplicative ℕ)` -/
scoped[DiscreteValuation] notation "ℕₘ₀" => WithZero (Multiplicative ℕ)

-- mathport name: int.multiplicative_zero
/-- Notation for `WithZero (Multiplicative ℤ)` -/
scoped[DiscreteValuation] notation "ℤₘ₀" => WithZero (Multiplicative ℤ)

end ValuationNotation<|MERGE_RESOLUTION|>--- conflicted
+++ resolved
@@ -84,7 +84,7 @@
 
 You should also extend this typeclass when you extend `Valuation`. -/
 class ValuationClass (F) (R Γ₀ : outParam (Type*)) [LinearOrderedCommMonoidWithZero Γ₀] [Ring R]
-  [NDFunLike F R Γ₀]
+  [FunLike F R Γ₀]
   extends MonoidWithZeroHomClass F R Γ₀ : Prop where
   /-- The valuation of a a sum is less that the sum of the valuations -/
   map_add_le_max (f : F) (x y : R) : f (x + y) ≤ max (f x) (f y)
@@ -92,7 +92,7 @@
 
 export ValuationClass (map_add_le_max)
 
-instance [NDFunLike F R Γ₀] [ValuationClass F R Γ₀] : CoeTC F (Valuation R Γ₀) :=
+instance [FunLike F R Γ₀] [ValuationClass F R Γ₀] : CoeTC F (Valuation R Γ₀) :=
   ⟨fun f =>
     { toFun := f
       map_one' := map_one f
@@ -118,7 +118,7 @@
 
 variable [LinearOrderedCommMonoidWithZero Γ₀] [LinearOrderedCommMonoidWithZero Γ'₀]
 
-instance : NDFunLike (Valuation R Γ₀) R Γ₀ where
+instance : FunLike (Valuation R Γ₀) R Γ₀ where
   coe f := f.toFun
   coe_injective' f g h := by
     obtain ⟨⟨⟨_,_⟩, _⟩, _⟩ := f
@@ -130,15 +130,6 @@
   map_zero f := f.map_zero'
   map_add_le_max f := f.map_add_le_max'
 
-<<<<<<< HEAD
-=======
--- porting note: is this still helpful? Let's find out!!
-/- Helper instance for when there's too many metavariables to apply `DFunLike.hasCoeToFun`
-directly. -/
--- instance : CoeFun (Valuation R Γ₀) fun _ => R → Γ₀ :=
-  -- DFunLike.hasCoeToFun
-
->>>>>>> d695407a
 theorem toFun_eq_coe (v : Valuation R Γ₀) : v.toFun = v := rfl
 #align valuation.to_fun_eq_coe Valuation.toFun_eq_coe
 
