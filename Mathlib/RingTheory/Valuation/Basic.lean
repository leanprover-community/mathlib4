/-
Copyright (c) 2020 Johan Commelin. All rights reserved.
Released under Apache 2.0 license as described in the file LICENSE.
Authors: Kevin Buzzard, Johan Commelin, Patrick Massot
-/
import Mathlib.Algebra.Order.WithZero
import Mathlib.RingTheory.Ideal.Operations
import Mathlib.Tactic.TFAE

#align_import ring_theory.valuation.basic from "leanprover-community/mathlib"@"2196ab363eb097c008d4497125e0dde23fb36db2"

/-!

# The basics of valuation theory.

The basic theory of valuations (non-archimedean norms) on a commutative ring,
following T. Wedhorn's unpublished notes “Adic Spaces” ([wedhorn_adic]).

The definition of a valuation we use here is Definition 1.22 of [wedhorn_adic].
A valuation on a ring `R` is a monoid homomorphism `v` to a linearly ordered
commutative monoid with zero, that in addition satisfies the following two axioms:
 * `v 0 = 0`
 * `∀ x y, v (x + y) ≤ max (v x) (v y)`

`Valuation R Γ₀`is the type of valuations `R → Γ₀`, with a coercion to the underlying
function. If `v` is a valuation from `R` to `Γ₀` then the induced group
homomorphism `units(R) → Γ₀` is called `unit_map v`.

The equivalence "relation" `IsEquiv v₁ v₂ : Prop` defined in 1.27 of [wedhorn_adic] is not strictly
speaking a relation, because `v₁ : Valuation R Γ₁` and `v₂ : Valuation R Γ₂` might
not have the same type. This corresponds in ZFC to the set-theoretic difficulty
that the class of all valuations (as `Γ₀` varies) on a ring `R` is not a set.
The "relation" is however reflexive, symmetric and transitive in the obvious
sense. Note that we use 1.27(iii) of [wedhorn_adic] as the definition of equivalence.

## Main definitions

* `Valuation R Γ₀`, the type of valuations on `R` with values in `Γ₀`
* `Valuation.IsEquiv`, the heterogeneous equivalence relation on valuations
* `Valuation.supp`, the support of a valuation

* `AddValuation R Γ₀`, the type of additive valuations on `R` with values in a
  linearly ordered additive commutative group with a top element, `Γ₀`.

## Implementation Details

`AddValuation R Γ₀` is implemented as `Valuation R (Multiplicative Γ₀)ᵒᵈ`.

## Notation

In the `DiscreteValuation` locale:

 * `ℕₘ₀` is a shorthand for `WithZero (Multiplicative ℕ)`
 * `ℤₘ₀` is a shorthand for `WithZero (Multiplicative ℤ)`

## TODO

If ever someone extends `Valuation`, we should fully comply to the `FunLike` by migrating the
boilerplate lemmas to `ValuationClass`.
-/


open Classical BigOperators Function Ideal

noncomputable section

variable {K F R : Type*} [DivisionRing K]

section

variable (F R) (Γ₀ : Type*) [LinearOrderedCommMonoidWithZero Γ₀] [Ring R]

--porting note: removed @[nolint has_nonempty_instance]
/-- The type of `Γ₀`-valued valuations on `R`.

When you extend this structure, make sure to extend `ValuationClass`. -/
structure Valuation extends R →*₀ Γ₀ where
  /-- The valuation of a a sum is less that the sum of the valuations -/
  map_add_le_max' : ∀ x y, toFun (x + y) ≤ max (toFun x) (toFun y)
#align valuation Valuation

/-- `ValuationClass F α β` states that `F` is a type of valuations.

You should also extend this typeclass when you extend `Valuation`. -/
class ValuationClass (F) (R Γ₀ : outParam (Type*)) [LinearOrderedCommMonoidWithZero Γ₀] [Ring R]
  extends MonoidWithZeroHomClass F R Γ₀ where
  /-- The valuation of a a sum is less that the sum of the valuations -/
  map_add_le_max (f : F) (x y : R) : f (x + y) ≤ max (f x) (f y)
#align valuation_class ValuationClass

export ValuationClass (map_add_le_max)

instance [ValuationClass F R Γ₀] : CoeTC F (Valuation R Γ₀) :=
  ⟨fun f =>
    { toFun := f
      map_one' := map_one f
      map_zero' := map_zero f
      map_mul' := map_mul f
      map_add_le_max' := map_add_le_max f }⟩

end

namespace Valuation

variable {Γ₀ : Type*}

variable {Γ'₀ : Type*}

variable {Γ''₀ : Type*} [LinearOrderedCommMonoidWithZero Γ''₀]

section Basic

variable [Ring R]

section Monoid

variable [LinearOrderedCommMonoidWithZero Γ₀] [LinearOrderedCommMonoidWithZero Γ'₀]

instance : ValuationClass (Valuation R Γ₀) R Γ₀ where
  coe f := f.toFun
  coe_injective' f g h := by
    obtain ⟨⟨⟨_,_⟩, _⟩, _⟩ := f
    congr
  map_mul f := f.map_mul'
  map_one f := f.map_one'
  map_zero f := f.map_zero'
  map_add_le_max f := f.map_add_le_max'

-- porting note: is this still helpful? Let's find out!!
/- Helper instance for when there's too many metavariables to apply `FunLike.hasCoeToFun`
directly. -/
-- instance : CoeFun (Valuation R Γ₀) fun _ => R → Γ₀ :=
  -- FunLike.hasCoeToFun

theorem toFun_eq_coe (v : Valuation R Γ₀) : v.toFun = v := rfl
#align valuation.to_fun_eq_coe Valuation.toFun_eq_coe

@[simp] --Porting note: requested by simpNF as toFun_eq_coe LHS simplifies
<<<<<<< HEAD
theorem toMonoidWithZeroHom_coe_eq_coe (v : Valuation R Γ₀) :
  (v.toMonoidWithZeroHom : R → Γ₀) = v := by rfl
=======
theorem toMonoidWithZeroHom_coe_eq_coe (v : Valuation R Γ₀) : (v.toMonoidWithZeroHom : R → Γ₀) = v
    := rfl
>>>>>>> ff7397eb

@[ext]
theorem ext {v₁ v₂ : Valuation R Γ₀} (h : ∀ r, v₁ r = v₂ r) : v₁ = v₂ :=
  FunLike.ext _ _ h
#align valuation.ext Valuation.ext

variable (v : Valuation R Γ₀) {x y z : R}

@[simp, norm_cast]
theorem coe_coe : ⇑(v : R →*₀ Γ₀) = v := rfl
#align valuation.coe_coe Valuation.coe_coe

-- @[simp] Porting note: simp can prove this
theorem map_zero : v 0 = 0 :=
  v.map_zero'
#align valuation.map_zero Valuation.map_zero

-- @[simp] Porting note: simp can prove this
theorem map_one : v 1 = 1 :=
  v.map_one'
#align valuation.map_one Valuation.map_one

-- @[simp] Porting note: simp can prove this
theorem map_mul : ∀ x y, v (x * y) = v x * v y :=
  v.map_mul'
#align valuation.map_mul Valuation.map_mul

-- Porting note: LHS side simplified so created map_add'
theorem map_add : ∀ x y, v (x + y) ≤ max (v x) (v y) :=
  v.map_add_le_max'
#align valuation.map_add Valuation.map_add

@[simp]
theorem map_add' : ∀ x y, v (x + y) ≤ v x ∨ v (x + y) ≤ v y := by
  intro x y
  rw [← le_max_iff, ← ge_iff_le]
  apply map_add

theorem map_add_le {x y g} (hx : v x ≤ g) (hy : v y ≤ g) : v (x + y) ≤ g :=
  le_trans (v.map_add x y) <| max_le hx hy
#align valuation.map_add_le Valuation.map_add_le

theorem map_add_lt {x y g} (hx : v x < g) (hy : v y < g) : v (x + y) < g :=
  lt_of_le_of_lt (v.map_add x y) <| max_lt hx hy
#align valuation.map_add_lt Valuation.map_add_lt

theorem map_sum_le {ι : Type*} {s : Finset ι} {f : ι → R} {g : Γ₀} (hf : ∀ i ∈ s, v (f i) ≤ g) :
    v (∑ i in s, f i) ≤ g := by
  refine'
    Finset.induction_on s (fun _ => v.map_zero ▸ zero_le')
      (fun a s has ih hf => _) hf
  rw [Finset.forall_mem_insert] at hf; rw [Finset.sum_insert has]
  exact v.map_add_le hf.1 (ih hf.2)
#align valuation.map_sum_le Valuation.map_sum_le

theorem map_sum_lt {ι : Type*} {s : Finset ι} {f : ι → R} {g : Γ₀} (hg : g ≠ 0)
    (hf : ∀ i ∈ s, v (f i) < g) : v (∑ i in s, f i) < g := by
  refine'
    Finset.induction_on s (fun _ => v.map_zero ▸ (zero_lt_iff.2 hg))
      (fun a s has ih hf => _) hf
  rw [Finset.forall_mem_insert] at hf; rw [Finset.sum_insert has]
  exact v.map_add_lt hf.1 (ih hf.2)
#align valuation.map_sum_lt Valuation.map_sum_lt

theorem map_sum_lt' {ι : Type*} {s : Finset ι} {f : ι → R} {g : Γ₀} (hg : 0 < g)
    (hf : ∀ i ∈ s, v (f i) < g) : v (∑ i in s, f i) < g :=
  v.map_sum_lt (ne_of_gt hg) hf
#align valuation.map_sum_lt' Valuation.map_sum_lt'

-- @[simp] Porting note: simp can prove this
theorem map_pow : ∀ (x) (n : ℕ), v (x ^ n) = v x ^ n :=
  v.toMonoidWithZeroHom.toMonoidHom.map_pow
#align valuation.map_pow Valuation.map_pow

/-- Deprecated. Use `FunLike.ext_iff`. -/
-- @[deprecated] Porting note: using `FunLike.ext_iff` is not viable below for now
theorem ext_iff {v₁ v₂ : Valuation R Γ₀} : v₁ = v₂ ↔ ∀ r, v₁ r = v₂ r :=
  FunLike.ext_iff
#align valuation.ext_iff Valuation.ext_iff

-- The following definition is not an instance, because we have more than one `v` on a given `R`.
-- In addition, type class inference would not be able to infer `v`.
/-- A valuation gives a preorder on the underlying ring. -/
def toPreorder : Preorder R :=
  Preorder.lift v
#align valuation.to_preorder Valuation.toPreorder

/-- If `v` is a valuation on a division ring then `v(x) = 0` iff `x = 0`. -/
-- @[simp] Porting note: simp can prove this
theorem zero_iff [Nontrivial Γ₀] (v : Valuation K Γ₀) {x : K} : v x = 0 ↔ x = 0 :=
  map_eq_zero v
#align valuation.zero_iff Valuation.zero_iff

theorem ne_zero_iff [Nontrivial Γ₀] (v : Valuation K Γ₀) {x : K} : v x ≠ 0 ↔ x ≠ 0 :=
  map_ne_zero v
#align valuation.ne_zero_iff Valuation.ne_zero_iff

theorem unit_map_eq (u : Rˣ) : (Units.map (v : R →* Γ₀) u : Γ₀) = v u :=
  rfl
#align valuation.unit_map_eq Valuation.unit_map_eq

/-- A ring homomorphism `S → R` induces a map `Valuation R Γ₀ → Valuation S Γ₀`. -/
def comap {S : Type*} [Ring S] (f : S →+* R) (v : Valuation R Γ₀) : Valuation S Γ₀ :=
  { v.toMonoidWithZeroHom.comp f.toMonoidWithZeroHom with
    toFun := v ∘ f
    map_add_le_max' := fun x y => by simp only [comp_apply, map_add, f.map_add] }
#align valuation.comap Valuation.comap

@[simp]
theorem comap_apply {S : Type*} [Ring S] (f : S →+* R) (v : Valuation R Γ₀) (s : S) :
    v.comap f s = v (f s) := rfl
#align valuation.comap_apply Valuation.comap_apply

@[simp]
theorem comap_id : v.comap (RingHom.id R) = v :=
  ext fun _r => rfl
#align valuation.comap_id Valuation.comap_id

theorem comap_comp {S₁ : Type*} {S₂ : Type*} [Ring S₁] [Ring S₂] (f : S₁ →+* S₂) (g : S₂ →+* R) :
    v.comap (g.comp f) = (v.comap g).comap f :=
  ext fun _r => rfl
#align valuation.comap_comp Valuation.comap_comp

/-- A `≤`-preserving group homomorphism `Γ₀ → Γ'₀` induces a map `Valuation R Γ₀ → Valuation R Γ'₀`.
-/
def map (f : Γ₀ →*₀ Γ'₀) (hf : Monotone f) (v : Valuation R Γ₀) : Valuation R Γ'₀ :=
  { MonoidWithZeroHom.comp f v.toMonoidWithZeroHom with
    toFun := f ∘ v
    map_add_le_max' := fun r s =>
      calc
        f (v (r + s)) ≤ f (max (v r) (v s)) := hf (v.map_add r s)
        _ = max (f (v r)) (f (v s)) := hf.map_max
         }
#align valuation.map Valuation.map

/-- Two valuations on `R` are defined to be equivalent if they induce the same preorder on `R`. -/
def IsEquiv (v₁ : Valuation R Γ₀) (v₂ : Valuation R Γ'₀) : Prop :=
  ∀ r s, v₁ r ≤ v₁ s ↔ v₂ r ≤ v₂ s
#align valuation.is_equiv Valuation.IsEquiv

end Monoid

section Group

variable [LinearOrderedCommGroupWithZero Γ₀] (v : Valuation R Γ₀) {x y z : R}

@[simp]
theorem map_neg (x : R) : v (-x) = v x :=
  v.toMonoidWithZeroHom.toMonoidHom.map_neg x
#align valuation.map_neg Valuation.map_neg

theorem map_sub_swap (x y : R) : v (x - y) = v (y - x) :=
  v.toMonoidWithZeroHom.toMonoidHom.map_sub_swap x y
#align valuation.map_sub_swap Valuation.map_sub_swap

theorem map_sub (x y : R) : v (x - y) ≤ max (v x) (v y) :=
  calc
    v (x - y) = v (x + -y) := by rw [sub_eq_add_neg]
    _ ≤ max (v x) (v <| -y) := (v.map_add _ _)
    _ = max (v x) (v y) := by rw [map_neg]
#align valuation.map_sub Valuation.map_sub

theorem map_sub_le {x y g} (hx : v x ≤ g) (hy : v y ≤ g) : v (x - y) ≤ g := by
  rw [sub_eq_add_neg]
  exact v.map_add_le hx (le_trans (le_of_eq (v.map_neg y)) hy)
#align valuation.map_sub_le Valuation.map_sub_le

theorem map_add_of_distinct_val (h : v x ≠ v y) : v (x + y) = max (v x) (v y) := by
  suffices : ¬v (x + y) < max (v x) (v y)
  exact or_iff_not_imp_right.1 (le_iff_eq_or_lt.1 (v.map_add x y)) this
  intro h'
  wlog vyx : v y < v x generalizing x y
  · refine' this h.symm _ (h.lt_or_lt.resolve_right vyx)
    rwa [add_comm, max_comm]
  rw [max_eq_left_of_lt vyx] at h'
  apply lt_irrefl (v x)
  calc
    v x = v (x + y - y) := by simp
    _ ≤ max (v <| x + y) (v y) := (map_sub _ _ _)
    _ < v x := max_lt h' vyx
#align valuation.map_add_of_distinct_val Valuation.map_add_of_distinct_val

theorem map_add_eq_of_lt_right (h : v x < v y) : v (x + y) = v y :=
  (v.map_add_of_distinct_val h.ne).trans (max_eq_right_iff.mpr h.le)
#align valuation.map_add_eq_of_lt_right Valuation.map_add_eq_of_lt_right

theorem map_add_eq_of_lt_left (h : v y < v x) : v (x + y) = v x := by
  rw [add_comm]; exact map_add_eq_of_lt_right _ h
#align valuation.map_add_eq_of_lt_left Valuation.map_add_eq_of_lt_left

theorem map_eq_of_sub_lt (h : v (y - x) < v x) : v y = v x := by
  have := Valuation.map_add_of_distinct_val v (ne_of_gt h).symm
  rw [max_eq_right (le_of_lt h)] at this
  simpa using this
#align valuation.map_eq_of_sub_lt Valuation.map_eq_of_sub_lt

theorem map_one_add_of_lt (h : v x < 1) : v (1 + x) = 1 := by
  rw [← v.map_one] at h
  simpa only [v.map_one] using v.map_add_eq_of_lt_left h
#align valuation.map_one_add_of_lt Valuation.map_one_add_of_lt

theorem map_one_sub_of_lt (h : v x < 1) : v (1 - x) = 1 := by
  rw [← v.map_one, ← v.map_neg] at h
  rw [sub_eq_add_neg 1 x]
  simpa only [v.map_one, v.map_neg] using v.map_add_eq_of_lt_left h
#align valuation.map_one_sub_of_lt Valuation.map_one_sub_of_lt

theorem one_lt_val_iff (v : Valuation K Γ₀) {x : K} (h : x ≠ 0) : 1 < v x ↔ v x⁻¹ < 1 := by
  simpa using (inv_lt_inv₀ (v.ne_zero_iff.2 h) one_ne_zero).symm
#align valuation.one_lt_val_iff Valuation.one_lt_val_iff

/-- The subgroup of elements whose valuation is less than a certain unit.-/
def ltAddSubgroup (v : Valuation R Γ₀) (γ : Γ₀ˣ) : AddSubgroup R where
  carrier := { x | v x < γ }
  zero_mem' := by simp
  add_mem' {x y} x_in y_in := lt_of_le_of_lt (v.map_add x y) (max_lt x_in y_in)
  neg_mem' x_in := by rwa [Set.mem_setOf, map_neg]
#align valuation.lt_add_subgroup Valuation.ltAddSubgroup

end Group

end Basic

-- end of section
namespace IsEquiv

variable [Ring R] [LinearOrderedCommMonoidWithZero Γ₀] [LinearOrderedCommMonoidWithZero Γ'₀]
  {v : Valuation R Γ₀} {v₁ : Valuation R Γ₀} {v₂ : Valuation R Γ'₀} {v₃ : Valuation R Γ''₀}

@[refl]
theorem refl : v.IsEquiv v := fun _ _ => Iff.refl _
#align valuation.is_equiv.refl Valuation.IsEquiv.refl

@[symm]
theorem symm (h : v₁.IsEquiv v₂) : v₂.IsEquiv v₁ := fun _ _ => Iff.symm (h _ _)
#align valuation.is_equiv.symm Valuation.IsEquiv.symm

@[trans]
theorem trans (h₁₂ : v₁.IsEquiv v₂) (h₂₃ : v₂.IsEquiv v₃) : v₁.IsEquiv v₃ := fun _ _ =>
  Iff.trans (h₁₂ _ _) (h₂₃ _ _)
#align valuation.is_equiv.trans Valuation.IsEquiv.trans

theorem of_eq {v' : Valuation R Γ₀} (h : v = v') : v.IsEquiv v' := by subst h; rfl
#align valuation.is_equiv.of_eq Valuation.IsEquiv.of_eq

theorem map {v' : Valuation R Γ₀} (f : Γ₀ →*₀ Γ'₀) (hf : Monotone f) (inf : Injective f)
    (h : v.IsEquiv v') : (v.map f hf).IsEquiv (v'.map f hf) :=
  let H : StrictMono f := hf.strictMono_of_injective inf
  fun r s =>
  calc
    f (v r) ≤ f (v s) ↔ v r ≤ v s := by rw [H.le_iff_le]
    _ ↔ v' r ≤ v' s := (h r s)
    _ ↔ f (v' r) ≤ f (v' s) := by rw [H.le_iff_le]
#align valuation.is_equiv.map Valuation.IsEquiv.map

/-- `comap` preserves equivalence. -/
theorem comap {S : Type*} [Ring S] (f : S →+* R) (h : v₁.IsEquiv v₂) :
    (v₁.comap f).IsEquiv (v₂.comap f) := fun r s => h (f r) (f s)
#align valuation.is_equiv.comap Valuation.IsEquiv.comap

theorem val_eq (h : v₁.IsEquiv v₂) {r s : R} : v₁ r = v₁ s ↔ v₂ r = v₂ s := by
  simpa only [le_antisymm_iff] using and_congr (h r s) (h s r)
#align valuation.is_equiv.val_eq Valuation.IsEquiv.val_eq

theorem ne_zero (h : v₁.IsEquiv v₂) {r : R} : v₁ r ≠ 0 ↔ v₂ r ≠ 0 := by
  have : v₁ r ≠ v₁ 0 ↔ v₂ r ≠ v₂ 0 := not_congr h.val_eq
  rwa [v₁.map_zero, v₂.map_zero] at this
#align valuation.is_equiv.ne_zero Valuation.IsEquiv.ne_zero

end IsEquiv

-- end of namespace
section

theorem isEquiv_of_map_strictMono [LinearOrderedCommMonoidWithZero Γ₀]
    [LinearOrderedCommMonoidWithZero Γ'₀] [Ring R] {v : Valuation R Γ₀} (f : Γ₀ →*₀ Γ'₀)
    (H : StrictMono f) : IsEquiv (v.map f H.monotone) v := fun _x _y =>
  ⟨H.le_iff_le.mp, fun h => H.monotone h⟩
#align valuation.is_equiv_of_map_strict_mono Valuation.isEquiv_of_map_strictMono

theorem isEquiv_of_val_le_one [LinearOrderedCommGroupWithZero Γ₀]
    [LinearOrderedCommGroupWithZero Γ'₀] (v : Valuation K Γ₀) (v' : Valuation K Γ'₀)
    (h : ∀ {x : K}, v x ≤ 1 ↔ v' x ≤ 1) : v.IsEquiv v' := by
  intro x y
  by_cases hy : y = 0; · simp [hy, zero_iff]
  rw [show y = 1 * y by rw [one_mul]]
  rw [← inv_mul_cancel_right₀ hy x]
  iterate 2 rw [v.map_mul _ y, v'.map_mul _ y]
  rw [v.map_one, v'.map_one]
  constructor <;> intro H
  · apply mul_le_mul_right'
    replace hy := v.ne_zero_iff.mpr hy
    replace H := le_of_le_mul_right hy H
    rwa [h] at H
  · apply mul_le_mul_right'
    replace hy := v'.ne_zero_iff.mpr hy
    replace H := le_of_le_mul_right hy H
    rwa [h]
#align valuation.is_equiv_of_val_le_one Valuation.isEquiv_of_val_le_one

theorem isEquiv_iff_val_le_one [LinearOrderedCommGroupWithZero Γ₀]
    [LinearOrderedCommGroupWithZero Γ'₀] (v : Valuation K Γ₀) (v' : Valuation K Γ'₀) :
    v.IsEquiv v' ↔ ∀ {x : K}, v x ≤ 1 ↔ v' x ≤ 1 :=
  ⟨fun h x => by simpa using h x 1, isEquiv_of_val_le_one _ _⟩
#align valuation.is_equiv_iff_val_le_one Valuation.isEquiv_iff_val_le_one

theorem isEquiv_iff_val_eq_one [LinearOrderedCommGroupWithZero Γ₀]
    [LinearOrderedCommGroupWithZero Γ'₀] (v : Valuation K Γ₀) (v' : Valuation K Γ'₀) :
    v.IsEquiv v' ↔ ∀ {x : K}, v x = 1 ↔ v' x = 1 := by
  constructor
  · intro h x
    simpa using @IsEquiv.val_eq _ _ _ _ _ _ v v' h x 1
  · intro h
    apply isEquiv_of_val_le_one
    intro x
    constructor
    · intro hx
      cases' lt_or_eq_of_le hx with hx' hx'
      · have : v (1 + x) = 1 := by
          rw [← v.map_one]
          apply map_add_eq_of_lt_left
          simpa
        rw [h] at this
        rw [show x = -1 + (1 + x) by simp]
        refine' le_trans (v'.map_add _ _) _
        simp [this]
      · rw [h] at hx'
        exact le_of_eq hx'
    · intro hx
      cases' lt_or_eq_of_le hx with hx' hx'
      · have : v' (1 + x) = 1 := by
          rw [← v'.map_one]
          apply map_add_eq_of_lt_left
          simpa
        rw [← h] at this
        rw [show x = -1 + (1 + x) by simp]
        refine' le_trans (v.map_add _ _) _
        simp [this]
      · rw [← h] at hx'
        exact le_of_eq hx'
#align valuation.is_equiv_iff_val_eq_one Valuation.isEquiv_iff_val_eq_one

theorem isEquiv_iff_val_lt_one [LinearOrderedCommGroupWithZero Γ₀]
    [LinearOrderedCommGroupWithZero Γ'₀] (v : Valuation K Γ₀) (v' : Valuation K Γ'₀) :
    v.IsEquiv v' ↔ ∀ {x : K}, v x < 1 ↔ v' x < 1 := by
  constructor
  · intro h x
    simp only [lt_iff_le_and_ne,
      and_congr ((isEquiv_iff_val_le_one _ _).1 h) ((isEquiv_iff_val_eq_one _ _).1 h).not]
  · rw [isEquiv_iff_val_eq_one]
    intro h x
    by_cases hx : x = 0
    · -- porting note: this proof was `simp only [(zero_iff _).2 hx, zero_ne_one]`
      rw [(zero_iff _).2 hx, (zero_iff _).2 hx]
      simp only [zero_ne_one]
    constructor
    · intro hh
      by_contra h_1
      cases ne_iff_lt_or_gt.1 h_1 with
      | inl h_2 => simpa [hh, lt_self_iff_false] using h.2 h_2
      | inr h_2 =>
          rw [← inv_one, ←inv_eq_iff_eq_inv, ← map_inv₀] at hh
          exact hh.not_lt (h.2 ((one_lt_val_iff v' hx).1 h_2))
    · intro hh
      by_contra h_1
      cases ne_iff_lt_or_gt.1 h_1 with
      | inl h_2 => simpa [hh, lt_self_iff_false] using h.1 h_2
      | inr h_2 =>
        rw [← inv_one, ← inv_eq_iff_eq_inv, ← map_inv₀] at hh
        exact hh.not_lt (h.1 ((one_lt_val_iff v hx).1 h_2))
#align valuation.is_equiv_iff_val_lt_one Valuation.isEquiv_iff_val_lt_one

theorem isEquiv_iff_val_sub_one_lt_one [LinearOrderedCommGroupWithZero Γ₀]
    [LinearOrderedCommGroupWithZero Γ'₀] (v : Valuation K Γ₀) (v' : Valuation K Γ'₀) :
    v.IsEquiv v' ↔ ∀ {x : K}, v (x - 1) < 1 ↔ v' (x - 1) < 1 := by
  rw [isEquiv_iff_val_lt_one]
  exact (Equiv.subRight 1).surjective.forall
#align valuation.is_equiv_iff_val_sub_one_lt_one Valuation.isEquiv_iff_val_sub_one_lt_one

theorem isEquiv_tfae [LinearOrderedCommGroupWithZero Γ₀] [LinearOrderedCommGroupWithZero Γ'₀]
    (v : Valuation K Γ₀) (v' : Valuation K Γ'₀) :
    [v.IsEquiv v', ∀ {x}, v x ≤ 1 ↔ v' x ≤ 1, ∀ {x}, v x = 1 ↔ v' x = 1, ∀ {x}, v x < 1 ↔ v' x < 1,
        ∀ {x}, v (x - 1) < 1 ↔ v' (x - 1) < 1].TFAE := by
  tfae_have 1 ↔ 2; · apply isEquiv_iff_val_le_one
  tfae_have 1 ↔ 3; · apply isEquiv_iff_val_eq_one
  tfae_have 1 ↔ 4; · apply isEquiv_iff_val_lt_one
  tfae_have 1 ↔ 5; · apply isEquiv_iff_val_sub_one_lt_one
  tfae_finish
#align valuation.is_equiv_tfae Valuation.isEquiv_tfae

end

section Supp

variable [CommRing R]

variable [LinearOrderedCommMonoidWithZero Γ₀] [LinearOrderedCommMonoidWithZero Γ'₀]

variable (v : Valuation R Γ₀)

/-- The support of a valuation `v : R → Γ₀` is the ideal of `R` where `v` vanishes. -/
def supp : Ideal R where
  carrier := { x | v x = 0 }
  zero_mem' := map_zero v
  add_mem' {x y} hx hy := le_zero_iff.mp <|
    calc
      v (x + y) ≤ max (v x) (v y) := v.map_add x y
      _ ≤ 0 := max_le (le_zero_iff.mpr hx) (le_zero_iff.mpr hy)
  smul_mem' c x hx :=
    calc
      v (c * x) = v c * v x := map_mul v c x
      _ = v c * 0 := (congr_arg _ hx)
      _ = 0 := mul_zero _
#align valuation.supp Valuation.supp

@[simp]
theorem mem_supp_iff (x : R) : x ∈ supp v ↔ v x = 0 :=
  Iff.rfl
#align valuation.mem_supp_iff Valuation.mem_supp_iff

/-- The support of a valuation is a prime ideal. -/
instance [Nontrivial Γ₀] [NoZeroDivisors Γ₀] : Ideal.IsPrime (supp v) :=
  ⟨fun h =>
    one_ne_zero (α := Γ₀) <|
      calc
        1 = v 1 := v.map_one.symm
        _ = 0 := by rw [←mem_supp_iff, h]; exact Submodule.mem_top,
   fun {x y} hxy => by
    simp only [mem_supp_iff] at hxy ⊢
    rw [v.map_mul x y] at hxy
    exact eq_zero_or_eq_zero_of_mul_eq_zero hxy⟩

theorem map_add_supp (a : R) {s : R} (h : s ∈ supp v) : v (a + s) = v a := by
  have aux : ∀ a s, v s = 0 → v (a + s) ≤ v a := by
    intro a' s' h'
    refine' le_trans (v.map_add a' s') (max_le le_rfl _)
    simp [h']
  apply le_antisymm (aux a s h)
  calc
    v a = v (a + s + -s) := by simp
    _ ≤ v (a + s) := aux (a + s) (-s) (by rwa [← Ideal.neg_mem_iff] at h)
#align valuation.map_add_supp Valuation.map_add_supp

theorem comap_supp {S : Type*} [CommRing S] (f : S →+* R) :
    supp (v.comap f) = Ideal.comap f v.supp :=
  Ideal.ext fun x => by rw [mem_supp_iff, Ideal.mem_comap, mem_supp_iff, comap_apply]
#align valuation.comap_supp Valuation.comap_supp

end Supp

-- end of section
end Valuation

section AddMonoid

variable (R) [Ring R] (Γ₀ : Type*) [LinearOrderedAddCommMonoidWithTop Γ₀]

/-- The type of `Γ₀`-valued additive valuations on `R`. -/
-- porting note: removed @[nolint has_nonempty_instance]
def AddValuation :=
  Valuation R (Multiplicative Γ₀ᵒᵈ)
#align add_valuation AddValuation

end AddMonoid

namespace AddValuation

variable {Γ₀ : Type*} {Γ'₀ : Type*}

section Basic

section Monoid

/-- A valuation is coerced to the underlying function `R → Γ₀`. -/
instance (R) (Γ₀) [Ring R] [LinearOrderedAddCommMonoidWithTop Γ₀] :
    FunLike (AddValuation R Γ₀) R fun _ => Γ₀ where
  coe v := v.toMonoidWithZeroHom.toFun
  coe_injective' f g := by cases f; cases g; simp (config := {contextual := true})

variable [Ring R] [LinearOrderedAddCommMonoidWithTop Γ₀] [LinearOrderedAddCommMonoidWithTop Γ'₀]
  (v : AddValuation R Γ₀) {x y z : R}

section

variable (f : R → Γ₀) (h0 : f 0 = ⊤) (h1 : f 1 = 0)

variable (hadd : ∀ x y, min (f x) (f y) ≤ f (x + y)) (hmul : ∀ x y, f (x * y) = f x + f y)

/-- An alternate constructor of `AddValuation`, that doesn't reference `Multiplicative Γ₀ᵒᵈ` -/
def of : AddValuation R Γ₀ where
  toFun := f
  map_one' := h1
  map_zero' := h0
  map_add_le_max' := hadd
  map_mul' := hmul
#align add_valuation.of AddValuation.of

variable {h0} {h1} {hadd} {hmul} {r : R}

@[simp]
theorem of_apply : (of f h0 h1 hadd hmul) r = f r := rfl
#align add_valuation.of_apply AddValuation.of_apply

/-- The `Valuation` associated to an `AddValuation` (useful if the latter is constructed using
`AddValuation.of`). -/
def valuation : Valuation R (Multiplicative Γ₀ᵒᵈ) :=
  v
#align add_valuation.valuation AddValuation.valuation

@[simp]
theorem valuation_apply (r : R) : v.valuation r = Multiplicative.ofAdd (OrderDual.toDual (v r)) :=
  rfl
#align add_valuation.valuation_apply AddValuation.valuation_apply

end

-- Porting note: Lean get confused about namespaces and instances below
@[simp]
theorem map_zero : v 0 = (⊤ : Γ₀) :=
  Valuation.map_zero v
#align add_valuation.map_zero AddValuation.map_zero

@[simp]
theorem map_one : v 1 = (0 : Γ₀) :=
  Valuation.map_one v
#align add_valuation.map_one AddValuation.map_one

/- Porting note: helper wrapper to coerce `v` to the correct function type -/
/-- A helper function for Lean to inferring types correctly -/
def asFun : R → Γ₀ := v

@[simp]
theorem map_mul : ∀ (x y : R), v (x * y) = v x + v y :=
  Valuation.map_mul v
#align add_valuation.map_mul AddValuation.map_mul

-- Porting note: LHS simplified so created map_add' and removed simp tag
theorem map_add : ∀ (x y : R), min (v x) (v y) ≤ v (x + y) :=
  Valuation.map_add v
#align add_valuation.map_add AddValuation.map_add

@[simp]
theorem map_add' : ∀ (x y : R), v x ≤ v (x + y) ∨ v y ≤ v (x + y) := by
  intro x y
  rw [← @min_le_iff _ _ (v x) (v y) (v (x+y)), ← ge_iff_le]
  apply map_add

theorem map_le_add {x y : R} {g : Γ₀} (hx : g ≤ v x) (hy : g ≤ v y) : g ≤ v (x + y) :=
  Valuation.map_add_le v hx hy
#align add_valuation.map_le_add AddValuation.map_le_add

theorem map_lt_add {x y : R} {g : Γ₀} (hx : g < v x) (hy : g < v y) : g < v (x + y) :=
  Valuation.map_add_lt v hx hy
#align add_valuation.map_lt_add AddValuation.map_lt_add

theorem map_le_sum {ι : Type*} {s : Finset ι} {f : ι → R} {g : Γ₀} (hf : ∀ i ∈ s, g ≤ v (f i)) :
    g ≤ v (∑ i in s, f i) :=
  v.map_sum_le hf
#align add_valuation.map_le_sum AddValuation.map_le_sum

theorem map_lt_sum {ι : Type*} {s : Finset ι} {f : ι → R} {g : Γ₀} (hg : g ≠ ⊤)
    (hf : ∀ i ∈ s, g < v (f i)) : g < v (∑ i in s, f i) :=
  v.map_sum_lt hg hf
#align add_valuation.map_lt_sum AddValuation.map_lt_sum

theorem map_lt_sum' {ι : Type*} {s : Finset ι} {f : ι → R} {g : Γ₀} (hg : g < ⊤)
    (hf : ∀ i ∈ s, g < v (f i)) : g < v (∑ i in s, f i) :=
  v.map_sum_lt' hg hf
#align add_valuation.map_lt_sum' AddValuation.map_lt_sum'

@[simp]
theorem map_pow : ∀ (x : R) (n : ℕ), v (x ^ n) = n • (v x) :=
  Valuation.map_pow v
#align add_valuation.map_pow AddValuation.map_pow

@[ext]
theorem ext {v₁ v₂ : AddValuation R Γ₀} (h : ∀ r, v₁ r = v₂ r) : v₁ = v₂ :=
  Valuation.ext h
#align add_valuation.ext AddValuation.ext

theorem ext_iff {v₁ v₂ : AddValuation R Γ₀} : v₁ = v₂ ↔ ∀ (r : R), v₁ r = v₂ r :=
  Valuation.ext_iff
#align add_valuation.ext_iff AddValuation.ext_iff

-- The following definition is not an instance, because we have more than one `v` on a given `R`.
-- In addition, type class inference would not be able to infer `v`.
/-- A valuation gives a preorder on the underlying ring. -/
def toPreorder : Preorder R :=
  Preorder.lift v
#align add_valuation.to_preorder AddValuation.toPreorder

/-- If `v` is an additive valuation on a division ring then `v(x) = ⊤` iff `x = 0`. -/
@[simp]
theorem top_iff [Nontrivial Γ₀] (v : AddValuation K Γ₀) {x : K} : v x = (⊤ : Γ₀) ↔ x = 0 :=
  v.zero_iff
#align add_valuation.top_iff AddValuation.top_iff

theorem ne_top_iff [Nontrivial Γ₀] (v : AddValuation K Γ₀) {x : K} : v x ≠ (⊤ : Γ₀) ↔ x ≠ 0 :=
  v.ne_zero_iff
#align add_valuation.ne_top_iff AddValuation.ne_top_iff

/-- A ring homomorphism `S → R` induces a map `AddValuation R Γ₀ → AddValuation S Γ₀`. -/
def comap {S : Type*} [Ring S] (f : S →+* R) (v : AddValuation R Γ₀) : AddValuation S Γ₀ :=
  Valuation.comap f v
#align add_valuation.comap AddValuation.comap

@[simp]
theorem comap_id : v.comap (RingHom.id R) = v :=
  Valuation.comap_id v
#align add_valuation.comap_id AddValuation.comap_id

theorem comap_comp {S₁ : Type*} {S₂ : Type*} [Ring S₁] [Ring S₂] (f : S₁ →+* S₂) (g : S₂ →+* R) :
    v.comap (g.comp f) = (v.comap g).comap f :=
  Valuation.comap_comp v f g
#align add_valuation.comap_comp AddValuation.comap_comp

/-- A `≤`-preserving, `⊤`-preserving group homomorphism `Γ₀ → Γ'₀` induces a map
  `AddValuation R Γ₀ → AddValuation R Γ'₀`.
-/
def map (f : Γ₀ →+ Γ'₀) (ht : f ⊤ = ⊤) (hf : Monotone f) (v : AddValuation R Γ₀) :
    AddValuation R Γ'₀ :=
  @Valuation.map R (Multiplicative Γ₀ᵒᵈ) (Multiplicative Γ'₀ᵒᵈ) _ _ _
    { toFun := f
      map_mul' := f.map_add
      map_one' := f.map_zero
      map_zero' := ht } (fun _ _ h => hf h) v
#align add_valuation.map AddValuation.map

/-- Two additive valuations on `R` are defined to be equivalent if they induce the same
  preorder on `R`. -/
def IsEquiv (v₁ : AddValuation R Γ₀) (v₂ : AddValuation R Γ'₀) : Prop :=
  Valuation.IsEquiv v₁ v₂
#align add_valuation.is_equiv AddValuation.IsEquiv

end Monoid

section Group

variable [LinearOrderedAddCommGroupWithTop Γ₀] [Ring R] (v : AddValuation R Γ₀) {x y z : R}

@[simp]
theorem map_inv (v : AddValuation K Γ₀) {x : K} : v x⁻¹ = - (v x) :=
  map_inv₀ v.valuation x
#align add_valuation.map_inv AddValuation.map_inv

@[simp]
theorem map_neg (x : R) : v (-x) = v x :=
  Valuation.map_neg v x
#align add_valuation.map_neg AddValuation.map_neg

theorem map_sub_swap (x y : R) : v (x - y) = v (y - x) :=
  Valuation.map_sub_swap v x y
#align add_valuation.map_sub_swap AddValuation.map_sub_swap

theorem map_sub (x y : R) : min (v x) (v y) ≤ v (x - y) :=
  Valuation.map_sub v x y
#align add_valuation.map_sub AddValuation.map_sub

theorem map_le_sub {x y : R} {g : Γ₀} (hx : g ≤ v x) (hy : g ≤ v y) : g ≤ v (x - y) :=
  Valuation.map_sub_le v hx hy
#align add_valuation.map_le_sub AddValuation.map_le_sub

theorem map_add_of_distinct_val (h : v x ≠ v y) : v (x + y) = @Min.min Γ₀ _ (v x) (v y) :=
  Valuation.map_add_of_distinct_val v h
#align add_valuation.map_add_of_distinct_val AddValuation.map_add_of_distinct_val

theorem map_eq_of_lt_sub (h : v x < v (y - x)) : v y = v x :=
  Valuation.map_eq_of_sub_lt v h
#align add_valuation.map_eq_of_lt_sub AddValuation.map_eq_of_lt_sub

end Group

end Basic

namespace IsEquiv

variable [LinearOrderedAddCommMonoidWithTop Γ₀] [LinearOrderedAddCommMonoidWithTop Γ'₀]
  [Ring R]
  {Γ''₀ : Type*} [LinearOrderedAddCommMonoidWithTop Γ''₀]
  {v : AddValuation R Γ₀}
   {v₁ : AddValuation R Γ₀} {v₂ : AddValuation R Γ'₀} {v₃ : AddValuation R Γ''₀}

@[refl]
theorem refl : v.IsEquiv v :=
  Valuation.IsEquiv.refl
#align add_valuation.is_equiv.refl AddValuation.IsEquiv.refl

@[symm]
theorem symm (h : v₁.IsEquiv v₂) : v₂.IsEquiv v₁ :=
  Valuation.IsEquiv.symm h
#align add_valuation.is_equiv.symm AddValuation.IsEquiv.symm

@[trans]
theorem trans (h₁₂ : v₁.IsEquiv v₂) (h₂₃ : v₂.IsEquiv v₃) : v₁.IsEquiv v₃ :=
  Valuation.IsEquiv.trans h₁₂ h₂₃
#align add_valuation.is_equiv.trans AddValuation.IsEquiv.trans

theorem of_eq {v' : AddValuation R Γ₀} (h : v = v') : v.IsEquiv v' :=
  Valuation.IsEquiv.of_eq h
#align add_valuation.is_equiv.of_eq AddValuation.IsEquiv.of_eq

theorem map {v' : AddValuation R Γ₀} (f : Γ₀ →+ Γ'₀) (ht : f ⊤ = ⊤) (hf : Monotone f)
    (inf : Injective f) (h : v.IsEquiv v') : (v.map f ht hf).IsEquiv (v'.map f ht hf) :=
  @Valuation.IsEquiv.map R (Multiplicative Γ₀ᵒᵈ) (Multiplicative Γ'₀ᵒᵈ) _ _ _ _ _
    { toFun := f
      map_mul' := f.map_add
      map_one' := f.map_zero
      map_zero' := ht } (fun _x _y h => hf h) inf h
#align add_valuation.is_equiv.map AddValuation.IsEquiv.map

/-- `comap` preserves equivalence. -/
theorem comap {S : Type*} [Ring S] (f : S →+* R) (h : v₁.IsEquiv v₂) :
    (v₁.comap f).IsEquiv (v₂.comap f) :=
  Valuation.IsEquiv.comap f h
#align add_valuation.is_equiv.comap AddValuation.IsEquiv.comap

theorem val_eq (h : v₁.IsEquiv v₂) {r s : R} : v₁ r = v₁ s ↔ v₂ r = v₂ s :=
  Valuation.IsEquiv.val_eq h
#align add_valuation.is_equiv.val_eq AddValuation.IsEquiv.val_eq

theorem ne_top (h : v₁.IsEquiv v₂) {r : R} : v₁ r ≠ (⊤ : Γ₀) ↔ v₂ r ≠ (⊤ : Γ'₀) :=
  Valuation.IsEquiv.ne_zero h
#align add_valuation.is_equiv.ne_top AddValuation.IsEquiv.ne_top

end IsEquiv

section Supp

variable [LinearOrderedAddCommMonoidWithTop Γ₀] [LinearOrderedAddCommMonoidWithTop Γ'₀]

variable [CommRing R]

variable (v : AddValuation R Γ₀)

/-- The support of an additive valuation `v : R → Γ₀` is the ideal of `R` where `v x = ⊤` -/
def supp : Ideal R :=
  Valuation.supp v
#align add_valuation.supp AddValuation.supp

@[simp]
theorem mem_supp_iff (x : R) : x ∈ supp v ↔ v x = (⊤ : Γ₀) :=
  Valuation.mem_supp_iff v x
#align add_valuation.mem_supp_iff AddValuation.mem_supp_iff

theorem map_add_supp (a : R) {s : R} (h : s ∈ supp v) : v (a + s) = v a :=
  Valuation.map_add_supp v a h
#align add_valuation.map_add_supp AddValuation.map_add_supp

end Supp

-- end of section
end AddValuation

section ValuationNotation

-- mathport name: nat.multiplicative_zero
/-- Notation for `WithZero (Multiplicative ℕ)` -/
scoped[DiscreteValuation] notation "ℕₘ₀" => WithZero (Multiplicative ℕ)

-- mathport name: int.multiplicative_zero
/-- Notation for `WithZero (Multiplicative ℤ)` -/
scoped[DiscreteValuation] notation "ℤₘ₀" => WithZero (Multiplicative ℤ)

end ValuationNotation<|MERGE_RESOLUTION|>--- conflicted
+++ resolved
@@ -136,13 +136,8 @@
 #align valuation.to_fun_eq_coe Valuation.toFun_eq_coe
 
 @[simp] --Porting note: requested by simpNF as toFun_eq_coe LHS simplifies
-<<<<<<< HEAD
 theorem toMonoidWithZeroHom_coe_eq_coe (v : Valuation R Γ₀) :
-  (v.toMonoidWithZeroHom : R → Γ₀) = v := by rfl
-=======
-theorem toMonoidWithZeroHom_coe_eq_coe (v : Valuation R Γ₀) : (v.toMonoidWithZeroHom : R → Γ₀) = v
-    := rfl
->>>>>>> ff7397eb
+    (v.toMonoidWithZeroHom : R → Γ₀) = v := rfl
 
 @[ext]
 theorem ext {v₁ v₂ : Valuation R Γ₀} (h : ∀ r, v₁ r = v₂ r) : v₁ = v₂ :=
