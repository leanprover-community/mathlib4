/-
Copyright (c) 2020 Kenny Lau. All rights reserved.
Released under Apache 2.0 license as described in the file LICENSE.
Authors: Kenny Lau
-/
import Mathlib.RingTheory.Valuation.Basic

/-!
# Ring of integers under a given valuation

The elements with valuation less than or equal to 1.

TODO: Define characteristic predicate.
-/

open Set

universe u v w

namespace Valuation

section Ring

variable {R : Type u} {Γ₀ : Type v} [Ring R] [LinearOrderedCommGroupWithZero Γ₀]
variable (v : Valuation R Γ₀)

/-- The ring of integers under a given valuation is the subring of elements with valuation ≤ 1. -/
def integer : Subring R where
  carrier := { x | v x ≤ 1 }
  one_mem' := le_of_eq v.map_one
  mul_mem' {x y} hx hy := by simp only [Set.mem_setOf_eq, map_mul, mul_le_one' hx hy]
  zero_mem' := by simp only [Set.mem_setOf_eq, map_zero, zero_le']
  add_mem' {x y} hx hy := le_trans (v.map_add x y) (max_le hx hy)
  neg_mem' {x} hx := by simp only [Set.mem_setOf_eq] at hx; simpa only [Set.mem_setOf_eq, map_neg]

lemma mem_integer_iff (r : R) : r ∈ v.integer ↔ v r ≤ 1 := by rfl

end Ring

section CommRing

variable {R : Type u} {Γ₀ : Type v} [CommRing R] [LinearOrderedCommGroupWithZero Γ₀]
variable (v : Valuation R Γ₀)
variable (O : Type w) [CommRing O] [Algebra O R]

/-- Given a valuation v : R → Γ₀ and a ring homomorphism O →+* R, we say that O is the integers of v
if f is injective, and its range is exactly `v.integer`. -/
structure Integers : Prop where
  hom_inj : Function.Injective (algebraMap O R)
  map_le_one : ∀ x, v (algebraMap O R x) ≤ 1
  exists_of_le_one : ∀ ⦃r⦄, v r ≤ 1 → ∃ x, algebraMap O R x = r

-- typeclass shortcut
instance : Algebra v.integer R :=
  Algebra.ofSubring v.integer

theorem integer.integers : v.Integers v.integer :=
  { hom_inj := Subtype.coe_injective
    map_le_one := fun r => r.2
    exists_of_le_one := fun r hr => ⟨⟨r, hr⟩, rfl⟩ }

namespace Integers

variable {v O}

theorem one_of_isUnit' {x : O} (hx : IsUnit x) (H : ∀ x, v (algebraMap O R x) ≤ 1) :
    v (algebraMap O R x) = 1 :=
  let ⟨u, hu⟩ := hx
  le_antisymm (H _) <| by
    grw [← v.map_one, ← (algebraMap O R).map_one, ← u.mul_inv, ← mul_one (v (algebraMap O R x)), hu,
      (algebraMap O R).map_mul, v.map_mul, H (u⁻¹ : Units O)]

theorem one_of_isUnit (hv : Integers v O) {x : O} (hx : IsUnit x) : v (algebraMap O R x) = 1 :=
  one_of_isUnit' hx hv.map_le_one

/--
Let `O` be the integers of the valuation `v` on some commutative ring `R`. For every element `x` in
`O`, `x` is a unit in `O` if and only if the image of `x` in `R` is a unit and has valuation 1.
-/
theorem isUnit_of_one (hv : Integers v O) {x : O} (hx : IsUnit (algebraMap O R x))
    (hvx : v (algebraMap O R x) = 1) : IsUnit x :=
  let ⟨u, hu⟩ := hx
  have h1 : v u ≤ 1 := hu.symm ▸ hv.2 x
  have h2 : v (u⁻¹ : Rˣ) ≤ 1 := by
    rw [← one_mul (v _), ← hvx, ← v.map_mul, ← hu, u.mul_inv, hu, hvx, v.map_one]
  let ⟨r1, hr1⟩ := hv.3 h1
  let ⟨r2, hr2⟩ := hv.3 h2
  ⟨⟨r1, r2, hv.1 <| by rw [RingHom.map_mul, RingHom.map_one, hr1, hr2, Units.mul_inv],
      hv.1 <| by rw [RingHom.map_mul, RingHom.map_one, hr1, hr2, Units.inv_mul]⟩,
    hv.1 <| hr1.trans hu⟩

theorem le_of_dvd (hv : Integers v O) {x y : O} (h : x ∣ y) :
    v (algebraMap O R y) ≤ v (algebraMap O R x) := by
  obtain ⟨z, rfl⟩ := h
  grw [← mul_one (v (algebraMap O R x)), RingHom.map_mul, v.map_mul, hv.2 z]

lemma nontrivial_iff (hv : v.Integers O) : Nontrivial O ↔ Nontrivial R := by
  constructor <;> intro h
  · exact hv.hom_inj.nontrivial
  · obtain ⟨o0, ho0⟩ := hv.exists_of_le_one (r := 0) (by simp)
    obtain ⟨o1, ho1⟩ := hv.exists_of_le_one (r := 1) (by simp)
    refine ⟨o0, o1, ?_⟩
    rintro rfl
    simp [ho1] at ho0

end Integers

lemma integers_nontrivial (v : Valuation R Γ₀) :
    Nontrivial v.integer ↔ Nontrivial R :=
  (Valuation.integer.integers v).nontrivial_iff

end CommRing

section Field

variable {F : Type u} {Γ₀ : Type v} [Field F] [LinearOrderedCommGroupWithZero Γ₀]
variable {v : Valuation F Γ₀} {O : Type w} [CommRing O] [Algebra O F]

namespace Integers

theorem dvd_of_le (hv : Integers v O) {x y : O}
    (h : v (algebraMap O F x) ≤ v (algebraMap O F y)) : y ∣ x :=
  by_cases
    (fun hy : algebraMap O F y = 0 =>
      have hx : x = 0 :=
        hv.1 <|
          (algebraMap O F).map_zero.symm ▸ (v.zero_iff.1 <| le_zero_iff.1 (v.map_zero ▸ hy ▸ h))
      hx.symm ▸ dvd_zero y)
    fun hy : algebraMap O F y ≠ 0 =>
    have : v ((algebraMap O F y)⁻¹ * algebraMap O F x) ≤ 1 := by
      grw [← v.map_one, ← inv_mul_cancel₀ hy, v.map_mul, v.map_mul, h]
    let ⟨z, hz⟩ := hv.3 this
    ⟨z, hv.1 <| ((algebraMap O F).map_mul y z).symm ▸ hz.symm ▸ (mul_inv_cancel_left₀ hy _).symm⟩

theorem dvd_iff_le (hv : Integers v O) {x y : O} :
    x ∣ y ↔ v (algebraMap O F y) ≤ v (algebraMap O F x) :=
  ⟨hv.le_of_dvd, hv.dvd_of_le⟩

theorem le_iff_dvd (hv : Integers v O) {x y : O} :
    v (algebraMap O F x) ≤ v (algebraMap O F y) ↔ y ∣ x :=
  ⟨hv.dvd_of_le, hv.le_of_dvd⟩

/--
This is the special case of `Valuation.Integers.isUnit_of_one` when the valuation is defined
over a field. Let `v` be a valuation on some field `F` and `O` be its integers. For every element
`x` in `O`, `x` is a unit in `O` if and only if the image of `x` in `F` has valuation 1.
-/
theorem isUnit_of_one' (hv : Integers v O) {x : O} (hvx : v (algebraMap O F x) = 1) : IsUnit x := by
  refine isUnit_of_one hv (IsUnit.mk0 _ ?_) hvx
  simp only [← v.ne_zero_iff, hvx, ne_eq, one_ne_zero, not_false_eq_true]

lemma isUnit_iff_valuation_eq_one (hv : Integers v O) {x : O} :
    IsUnit x ↔ v (algebraMap O F x) = 1 :=
  ⟨hv.one_of_isUnit, hv.isUnit_of_one'⟩

lemma valuation_irreducible_lt_one (hv : Integers v O) {ϖ : O} (h : Irreducible ϖ) :
    v (algebraMap O F ϖ) < 1 :=
  lt_of_le_of_ne (hv.map_le_one ϖ) (mt hv.isUnit_iff_valuation_eq_one.mpr h.not_isUnit)

lemma valuation_unit (hv : Integers v O) (x : Oˣ) :
    v (algebraMap O F x) = 1 := by
  simp [← hv.isUnit_iff_valuation_eq_one]

lemma valuation_pos_iff_ne_zero (hv : Integers v O) {x : O} :
    0 < v (algebraMap O F x) ↔ x ≠ 0 := by
  rw [← not_le]
  refine not_congr ?_
  simp [map_eq_zero_iff _ hv.hom_inj]

lemma valuation_irreducible_pos (hv : Integers v O) {ϖ : O} (h : Irreducible ϖ) :
    0 < v (algebraMap O F ϖ) :=
  hv.valuation_pos_iff_ne_zero.mpr h.ne_zero

theorem dvdNotUnit_iff_lt (hv : Integers v O) {x y : O} :
    DvdNotUnit x y ↔ v (algebraMap O F y) < v (algebraMap O F x) := by
  rw [lt_iff_le_not_ge, hv.le_iff_dvd, hv.le_iff_dvd]
  refine ⟨?_, And.elim dvdNotUnit_of_dvd_of_not_dvd⟩
  rintro ⟨hx0, d, hdu, rfl⟩
  refine ⟨⟨d, rfl⟩, ?_⟩
  rw [hv.isUnit_iff_valuation_eq_one, ← ne_eq, ne_iff_lt_iff_le.mpr (hv.map_le_one d)] at hdu
  rw [dvd_iff_le hv]
  simp only [map_mul, not_le]
  contrapose! hdu
  refine one_le_of_le_mul_left₀ ?_ hdu
  simp [hv.valuation_pos_iff_ne_zero, hx0]

theorem eq_algebraMap_or_inv_eq_algebraMap (hv : Integers v O) (x : F) :
    ∃ a : O, x = algebraMap O F a ∨ x⁻¹ = algebraMap O F a := by
  rcases val_le_one_or_val_inv_le_one v x with h | h <;>
  obtain ⟨a, ha⟩ := exists_of_le_one hv h
  exacts [⟨a, Or.inl ha.symm⟩, ⟨a, Or.inr ha.symm⟩]

lemma coe_span_singleton_eq_setOf_le_v_algebraMap (hv : Integers v O) (x : O) :
    (Ideal.span {x} : Set O) = {y : O | v (algebraMap O F y) ≤ v (algebraMap O F x)} := by
  rcases eq_or_ne x 0 with rfl | hx
  · simp [Set.singleton_zero, Ideal.span_zero, map_eq_zero_iff _ hv.hom_inj]
  ext
  simp [SetLike.mem_coe, Ideal.mem_span_singleton, hv.dvd_iff_le]

lemma bijective_algebraMap_of_subsingleton_units_mrange (hv : Integers v O)
    [Subsingleton (MonoidHom.mrange v)ˣ] :
    Function.Bijective (algebraMap O F) := by
  refine ⟨hv.hom_inj, fun x ↦ hv.exists_of_le_one ?_⟩
  rcases eq_or_ne x 0 with rfl | hx
  · simp
  · exact (congr_arg Units.val (Subsingleton.elim (α := (MonoidHom.mrange v)ˣ)
      ((isUnit_iff_ne_zero.mpr hx).unit.map v.toMonoidHom.mrangeRestrict) 1)).le

lemma isPrincipal_iff_exists_isGreatest (hv : Integers v O) {I : Ideal O} :
    I.IsPrincipal ↔ ∃ x, IsGreatest (v ∘ algebraMap O F '' I) x := by
  constructor <;> rintro ⟨x, hx⟩
  · refine ⟨(v ∘ algebraMap O F) x, ?_, ?_⟩
    · refine Set.mem_image_of_mem _ ?_
      simp [hx, Ideal.mem_span_singleton_self]
    · intro y hy
      simp only [Function.comp_apply, hx, Ideal.submodule_span_eq, Set.mem_image,
        SetLike.mem_coe, Ideal.mem_span_singleton] at hy
      obtain ⟨y, hy, rfl⟩ := hy
      exact le_of_dvd hv hy
  · obtain ⟨a, ha, rfl⟩ : ∃ a ∈ I, (v ∘ algebraMap O F) a = x := by simpa using hx.left
    refine ⟨a, ?_⟩
    ext b
    simp only [Ideal.submodule_span_eq, Ideal.mem_span_singleton]
    exact ⟨fun hb ↦ dvd_of_le hv (hx.2 <| mem_image_of_mem _ hb), fun hb ↦ I.mem_of_dvd hb ha⟩

lemma isPrincipal_iff_exists_eq_setOf_valuation_le (hv : Integers v O) {I : Ideal O} :
    I.IsPrincipal ↔ ∃ x, (I : Set O) = {y | v (algebraMap O F y) ≤ v (algebraMap O F x)} := by
  rw [isPrincipal_iff_exists_isGreatest hv]
  constructor <;> rintro ⟨x, hx⟩
  · obtain ⟨a, ha, rfl⟩ : ∃ a ∈ I, (v ∘ algebraMap O F) a = x := by simpa using hx.left
    refine ⟨a, ?_⟩
    ext b
    simp only [SetLike.mem_coe, mem_setOf_eq]
    constructor <;> intro h
    · exact hx.right (Set.mem_image_of_mem _ h)
    · rw [le_iff_dvd hv] at h
      exact Ideal.mem_of_dvd I h ha
  · refine ⟨v (algebraMap O F x), Set.mem_image_of_mem _ ?_, ?_⟩
    · simp [hx]
    · simp [hx, mem_upperBounds]

lemma not_denselyOrdered_of_isPrincipalIdealRing [IsPrincipalIdealRing O] (hv : Integers v O) :
    ¬ DenselyOrdered (range v) := by
  intro H
  -- nonunits as an ideal isn't defined here, nor shown to be equivalent to `v x < 1`
  set I : Ideal O := {
    carrier := v ∘ algebraMap O F ⁻¹' Iio (1 : Γ₀)
    add_mem' := fun {a b} ha hb ↦ by simpa using map_add_lt v ha hb
    zero_mem' := by simp
    smul_mem' := by
      intro c x
      simp only [mem_preimage, Function.comp_apply, mem_Iio, smul_eq_mul, map_mul]
      intro hx
      exact Right.mul_lt_one_of_le_of_lt (hv.map_le_one c) hx
  }
  obtain ⟨x, hx₁, hx⟩ :
    ∃ x, v (algebraMap O F x) < 1 ∧
      v (algebraMap O F x) ∈ upperBounds (Iio 1 ∩ range (v ∘ algebraMap O F)) := by
    simpa [I, IsGreatest, hv.isPrincipal_iff_exists_isGreatest, ← image_preimage_eq_inter_range]
      using IsPrincipalIdealRing.principal I
  obtain ⟨y, hy, hy₁⟩ : ∃ y, v (algebraMap O F x) < v y ∧ v y < 1 := by
    simpa only [Subtype.exists, Subtype.mk_lt_mk, exists_range_iff, exists_prop]
      using H.dense ⟨v (algebraMap O F x), mem_range_self _⟩ ⟨1, 1, v.map_one⟩ hx₁
  obtain ⟨z, rfl⟩ := hv.exists_of_le_one hy₁.le
  exact hy.not_ge <| hx ⟨hy₁, mem_range_self _⟩

end Integers

open Integers in
theorem Integer.not_isUnit_iff_valuation_lt_one {x : v.integer} : ¬IsUnit x ↔ v x < 1 := by
  rw [← not_le, not_iff_not, isUnit_iff_valuation_eq_one (F := F) (Γ₀ := Γ₀),
    le_antisymm_iff]
  exacts [and_iff_right x.2, integer.integers v]

namespace integer

lemma v_irreducible_lt_one {ϖ : v.integer} (h : Irreducible ϖ) :
    v ϖ < 1 :=
  (Valuation.integer.integers v).valuation_irreducible_lt_one h

lemma v_irreducible_pos {ϖ : v.integer} (h : Irreducible ϖ) : 0 < v ϖ :=
  (Valuation.integer.integers v).valuation_irreducible_pos h

lemma coe_span_singleton_eq_setOf_le_v_coe (x : v.integer) :
    (Ideal.span {x} : Set v.integer) = {y : v.integer | v y ≤ v x} :=
  (Valuation.integer.integers v).coe_span_singleton_eq_setOf_le_v_algebraMap x

end integer

end Field

section Ideal

variable {R : Type u} {Γ₀ : Type v} [Ring R] [LinearOrderedCommGroupWithZero Γ₀]
variable (v : Valuation R Γ₀)
local notation "𝓞" => v.integer

<<<<<<< HEAD
/-- The submodule of over the valuation subring whose valuation is less than or equal to a
=======
/-- The `v.integer`-submodule of `R` of elements whose valuation is less than or equal to a
>>>>>>> 2f46caae
certain value. -/
def leSubmodule (γ : Γ₀) : Submodule 𝓞 R where
  __ := leAddSubgroup v γ
  smul_mem' r x h := by
    simpa [Subring.smul_def] using mul_le_of_le_one_of_le r.prop h

<<<<<<< HEAD
/-- The submodule of over the valuation subring whose valuation is less than a certain unit. -/
=======
/-- The `v.integer`-submodule of `R` of elements whose valuation is less than a certain unit. -/
>>>>>>> 2f46caae
def ltSubmodule (γ : Γ₀ˣ) : Submodule 𝓞 R where
  __ := ltAddSubgroup v γ
  smul_mem' r x h := by
    simpa [Subring.smul_def] using mul_lt_of_le_one_of_lt r.prop h

<<<<<<< HEAD
lemma leSubmodule_mono : Monotone (leSubmodule v) :=
  leAddSubgroup_mono v

lemma ltSubmodule_mono : Monotone (ltSubmodule v) :=
  ltAddSubgroup_mono v
=======
lemma leSubmodule_monotone : Monotone (leSubmodule v) :=
  leAddSubgroup_monotone v

lemma ltSubmodule_monotone : Monotone (ltSubmodule v) :=
  ltAddSubgroup_monotone v
>>>>>>> 2f46caae

lemma ltSubmodule_le_leSubmodule (γ : Γ₀ˣ) :
    ltSubmodule v γ ≤ leSubmodule v (γ : Γ₀) :=
  ltAddSubgroup_le_leAddSubgroup v γ

variable {v} in
@[simp]
lemma mem_leSubmodule_iff {γ : Γ₀} {x : R} :
    x ∈ leSubmodule v γ ↔ v x ≤ γ :=
  Iff.rfl

variable {v} in
@[simp]
lemma mem_ltSubmodule_iff {γ : Γ₀ˣ} {x : R} :
    x ∈ ltSubmodule v γ ↔ v x < γ :=
  Iff.rfl

@[simp]
lemma leSubmodule_zero (K : Type*) [Field K] (v : Valuation K Γ₀) :
    leSubmodule v (0 : Γ₀) = ⊥ := by
  ext; simp

lemma leSubmodule_v_le_of_mem {K : Type*} [Field K] (v : Valuation K Γ₀)
    {S : Submodule v.integer K} {x : K} (hx : x ∈ S) :
    leSubmodule v (v x) ≤ S := by
  rcases eq_or_ne x 0 with rfl | hx0
  · simp
  intro y hy
  have : v ((y : K) / x) ≤ 1 := by simp [div_le_one_of_le₀ hy]
  simpa [Subring.smul_def, div_mul_cancel₀ _ hx0] using S.smul_mem ⟨_, this⟩ hx

lemma ltSubmodule_v_le_of_mem {K : Type*} [Field K] {v : Valuation K Γ₀}
    {S : Submodule v.integer K} {x : K} (hx : x ∈ S) (hxv : v x ≠ 0) :
    ltSubmodule v (Units.mk0 _ hxv) ≤ S :=
  (leSubmodule_v_le_of_mem v hx).trans' (ltSubmodule_le_leSubmodule _ _)

-- the ideals do not use the submodules due to `Submodule.comap _ (Algebra.linearMap _ _)`
-- requiring commutativity

/-- The ideal of elements of the valuation subring whose valuation is less than or equal to a
certain value. -/
def leIdeal (γ : Γ₀) : Ideal 𝓞 where
  __ := AddSubgroup.addSubgroupOf (leAddSubgroup v γ) v.integer.toAddSubgroup
<<<<<<< HEAD
  smul_mem' r x h := by
    change v ((r : R) * x) ≤ γ -- not sure why simp can't get us to here
    simpa [Subring.smul_def] using mul_le_of_le_one_of_le r.prop h
=======
  smul_mem' r x h :=
    -- need to specify the subgroup, it is not inferred otherwise
    (AddSubgroup.mem_addSubgroupOf (K := v.integer.toAddSubgroup)).mpr <| by
      simpa using mul_le_of_le_one_of_le r.prop h
>>>>>>> 2f46caae

/-- The ideal of elements of the valuation subring whose valuation is less than a certain unit. -/
def ltIdeal (γ : Γ₀ˣ) : Ideal 𝓞 where
  __ := AddSubgroup.addSubgroupOf (ltAddSubgroup v γ) v.integer.toAddSubgroup
  smul_mem' r x h := by
    change v ((r : R) * x) < γ -- not sure why simp can't get us to here
    simpa [Subring.smul_def] using mul_lt_of_le_one_of_lt r.prop h

-- Can't use `leAddSubgroup` because `addSubgroupOf` is a dependent function
lemma leIdeal_mono : Monotone (leIdeal v) :=
  fun _ _ h _ ↦ h.trans'

lemma ltIdeal_mono : Monotone (ltIdeal v) :=
  fun _ _ h _ ↦ (Units.val_le_val.mpr h).trans_lt'

lemma ltIdeal_le_leIdeal (γ : Γ₀ˣ) :
    ltIdeal v γ ≤ leIdeal v (γ : Γ₀) :=
  fun _ h ↦ h.le

variable {v} in
@[simp]
lemma mem_leIdeal_iff {γ : Γ₀} {x : 𝓞} :
    x ∈ leIdeal v γ ↔ v (x : R) ≤ γ :=
  Iff.rfl

variable {v} in
@[simp]
lemma mem_ltIdeal_iff {γ : Γ₀ˣ} {x : 𝓞} :
    x ∈ ltIdeal v γ ↔ v (x : R) < γ :=
  Iff.rfl

@[simp]
lemma leIdeal_zero (K : Type*) [Field K] (v : Valuation K Γ₀) :
    leIdeal v (0 : Γ₀) = ⊥ := by
  ext; simp

lemma leSubmodule_comap_algebraMap_eq_leIdeal {K : Type*} [Field K] (v : Valuation K Γ₀) (γ : Γ₀) :
    (leSubmodule v γ).comap (Algebra.linearMap _ _) = leIdeal v γ :=
  Submodule.ext fun _ ↦ Iff.rfl

lemma leIdeal_map_algebraMap_eq_leSubmodule_min {K : Type*} [Field K] (v : Valuation K Γ₀)
    (γ : Γ₀) :
    Submodule.map (Algebra.linearMap _ _) (leIdeal v γ) = leSubmodule v (min 1 γ) := by
  ext x
<<<<<<< HEAD
  simp only [Submodule.mem_map, mem_leIdeal_iff, Algebra.linearMap_apply,
    exists_and_left, mem_leSubmodule_iff]
=======
  simp only [Submodule.mem_map, mem_leIdeal_iff, Algebra.linearMap_apply, mem_leSubmodule_iff]
>>>>>>> 2f46caae
  constructor
  · rintro ⟨y, hy, rfl⟩
    rcases min_cases 1 γ with ⟨h, _⟩ | ⟨h, _⟩
    · rw [h]
      exact y.prop
    · rw [h]
      exact hy
  · intro hx
    rcases min_cases 1 γ with ⟨h, h'⟩ | ⟨h, h'⟩ <;> rw [h] at hx
    · exact ⟨⟨x, hx⟩, hx.trans h', rfl⟩
    · exact ⟨⟨x, hx.trans h'.le⟩, hx, rfl⟩

-- Ideally, this would follow from `leSubmodule_v_le_of_mem`
lemma leIdeal_v_le_of_mem {K : Type*} [Field K] (v : Valuation K Γ₀)
    {I : Ideal v.integer} {x : v.integer} (hx : x ∈ I) :
    leIdeal v (v (x : K)) ≤ I := by
  rcases eq_or_ne x 0 with rfl | hx0
  · simp
  intro y hy
  have : v ((y : K) / x) ≤ 1 := by simpa using div_le_one_of_le₀ hy zero_le'
  convert I.smul_mem ⟨_, this⟩ hx using 1
  simp [Subtype.ext_iff, div_mul_cancel₀ _ (ZeroMemClass.coe_eq_zero.not.mpr hx0)]

lemma ltIdeal_v_le_of_mem {K : Type*} [Field K] {v : Valuation K Γ₀}
    {I : Ideal v.integer} {x : v.integer} (hx : x ∈ I) (hxv : v (x : K) ≠ 0) :
    ltIdeal v (Units.mk0 _ hxv) ≤ I :=
  (leIdeal_v_le_of_mem v hx).trans' (ltIdeal_le_leIdeal _ _)

end Ideal

end Valuation<|MERGE_RESOLUTION|>--- conflicted
+++ resolved
@@ -295,40 +295,24 @@
 variable (v : Valuation R Γ₀)
 local notation "𝓞" => v.integer
 
-<<<<<<< HEAD
-/-- The submodule of over the valuation subring whose valuation is less than or equal to a
-=======
 /-- The `v.integer`-submodule of `R` of elements whose valuation is less than or equal to a
->>>>>>> 2f46caae
 certain value. -/
 def leSubmodule (γ : Γ₀) : Submodule 𝓞 R where
   __ := leAddSubgroup v γ
   smul_mem' r x h := by
     simpa [Subring.smul_def] using mul_le_of_le_one_of_le r.prop h
 
-<<<<<<< HEAD
-/-- The submodule of over the valuation subring whose valuation is less than a certain unit. -/
-=======
 /-- The `v.integer`-submodule of `R` of elements whose valuation is less than a certain unit. -/
->>>>>>> 2f46caae
 def ltSubmodule (γ : Γ₀ˣ) : Submodule 𝓞 R where
   __ := ltAddSubgroup v γ
   smul_mem' r x h := by
     simpa [Subring.smul_def] using mul_lt_of_le_one_of_lt r.prop h
 
-<<<<<<< HEAD
-lemma leSubmodule_mono : Monotone (leSubmodule v) :=
-  leAddSubgroup_mono v
-
-lemma ltSubmodule_mono : Monotone (ltSubmodule v) :=
-  ltAddSubgroup_mono v
-=======
 lemma leSubmodule_monotone : Monotone (leSubmodule v) :=
   leAddSubgroup_monotone v
 
 lemma ltSubmodule_monotone : Monotone (ltSubmodule v) :=
   ltAddSubgroup_monotone v
->>>>>>> 2f46caae
 
 lemma ltSubmodule_le_leSubmodule (γ : Γ₀ˣ) :
     ltSubmodule v γ ≤ leSubmodule v (γ : Γ₀) :=
@@ -372,16 +356,10 @@
 certain value. -/
 def leIdeal (γ : Γ₀) : Ideal 𝓞 where
   __ := AddSubgroup.addSubgroupOf (leAddSubgroup v γ) v.integer.toAddSubgroup
-<<<<<<< HEAD
-  smul_mem' r x h := by
-    change v ((r : R) * x) ≤ γ -- not sure why simp can't get us to here
-    simpa [Subring.smul_def] using mul_le_of_le_one_of_le r.prop h
-=======
   smul_mem' r x h :=
     -- need to specify the subgroup, it is not inferred otherwise
     (AddSubgroup.mem_addSubgroupOf (K := v.integer.toAddSubgroup)).mpr <| by
       simpa using mul_le_of_le_one_of_le r.prop h
->>>>>>> 2f46caae
 
 /-- The ideal of elements of the valuation subring whose valuation is less than a certain unit. -/
 def ltIdeal (γ : Γ₀ˣ) : Ideal 𝓞 where
@@ -426,12 +404,7 @@
     (γ : Γ₀) :
     Submodule.map (Algebra.linearMap _ _) (leIdeal v γ) = leSubmodule v (min 1 γ) := by
   ext x
-<<<<<<< HEAD
-  simp only [Submodule.mem_map, mem_leIdeal_iff, Algebra.linearMap_apply,
-    exists_and_left, mem_leSubmodule_iff]
-=======
   simp only [Submodule.mem_map, mem_leIdeal_iff, Algebra.linearMap_apply, mem_leSubmodule_iff]
->>>>>>> 2f46caae
   constructor
   · rintro ⟨y, hy, rfl⟩
     rcases min_cases 1 γ with ⟨h, _⟩ | ⟨h, _⟩
