/-
Copyright (c) 2020 Anne Baanen. All rights reserved.
Released under Apache 2.0 license as described in the file LICENSE.
Authors: Anne Baanen, Filippo A. E. Nuccio
-/
import Mathlib.Algebra.BigOperators.Finprod
import Mathlib.RingTheory.IntegralClosure
import Mathlib.RingTheory.Localization.Integer
import Mathlib.RingTheory.Localization.Submodule
import Mathlib.RingTheory.Noetherian
import Mathlib.RingTheory.PrincipalIdealDomain
import Mathlib.Tactic.FieldSimp

#align_import ring_theory.fractional_ideal from "leanprover-community/mathlib"@"ed90a7d327c3a5caf65a6faf7e8a0d63c4605df7"

/-!
# Fractional ideals

This file defines fractional ideals of an integral domain and proves basic facts about them.

## Main definitions
Let `S` be a submonoid of an integral domain `R`, `P` the localization of `R` at `S`, and `f` the
natural ring hom from `R` to `P`.
 * `IsFractional` defines which `R`-submodules of `P` are fractional ideals
 * `FractionalIdeal S P` is the type of fractional ideals in `P`
 * a coercion `coeIdeal : Ideal R → FractionalIdeal S P`
 * `CommSemiring (FractionalIdeal S P)` instance:
   the typical ideal operations generalized to fractional ideals
 * `Lattice (FractionalIdeal S P)` instance
 * `map` is the pushforward of a fractional ideal along an algebra morphism

Let `K` be the localization of `R` at `R⁰ = R \ {0}` (i.e. the field of fractions).
 * `FractionalIdeal R⁰ K` is the type of fractional ideals in the field of fractions
 * `Div (FractionalIdeal R⁰ K)` instance:
   the ideal quotient `I / J` (typically written $I : J$, but a `:` operator cannot be defined)

## Main statements

  * `mul_left_mono` and `mul_right_mono` state that ideal multiplication is monotone
  * `mul_div_self_cancel_iff` states that `1 / I` is the inverse of `I` if one exists
  * `isNoetherian` states that every fractional ideal of a noetherian integral domain is noetherian

## Implementation notes

Fractional ideals are considered equal when they contain the same elements,
independent of the denominator `a : R` such that `a I ⊆ R`.
Thus, we define `FractionalIdeal` to be the subtype of the predicate `IsFractional`,
instead of having `FractionalIdeal` be a structure of which `a` is a field.

Most definitions in this file specialize operations from submodules to fractional ideals,
proving that the result of this operation is fractional if the input is fractional.
Exceptions to this rule are defining `(+) := (⊔)` and `⊥ := 0`,
in order to re-use their respective proof terms.
We can still use `simp` to show `↑I + ↑J = ↑(I + J)` and `↑⊥ = ↑0`.

Many results in fact do not need that `P` is a localization, only that `P` is an
`R`-algebra. We omit the `IsLocalization` parameter whenever this is practical.
Similarly, we don't assume that the localization is a field until we need it to
define ideal quotients. When this assumption is needed, we replace `S` with `R⁰`,
making the localization a field.

## References

  * https://en.wikipedia.org/wiki/Fractional_ideal

## Tags

fractional ideal, fractional ideals, invertible ideal
-/


open IsLocalization

open Pointwise

open nonZeroDivisors

section Defs

variable {R : Type*} [CommRing R] {S : Submonoid R} {P : Type*} [CommRing P]

variable [Algebra R P]

variable (S)

/-- A submodule `I` is a fractional ideal if `a I ⊆ R` for some `a ≠ 0`. -/
def IsFractional (I : Submodule R P) :=
  ∃ a ∈ S, ∀ b ∈ I, IsInteger R (a • b)
#align is_fractional IsFractional

variable (P)

/-- The fractional ideals of a domain `R` are ideals of `R` divided by some `a ∈ R`.

More precisely, let `P` be a localization of `R` at some submonoid `S`,
then a fractional ideal `I ⊆ P` is an `R`-submodule of `P`,
such that there is a nonzero `a : R` with `a I ⊆ R`.
-/
def FractionalIdeal :=
  { I : Submodule R P // IsFractional S I }
#align fractional_ideal FractionalIdeal

end Defs

namespace FractionalIdeal

open Set

open Submodule

variable {R : Type*} [CommRing R] {S : Submonoid R} {P : Type*} [CommRing P]

variable [Algebra R P] [loc : IsLocalization S P]

/-- Map a fractional ideal `I` to a submodule by forgetting that `∃ a, a I ⊆ R`.

This implements the coercion `FractionalIdeal S P → Submodule R P`.
-/
@[coe]
def coeToSubmodule (I : FractionalIdeal S P) : Submodule R P :=
  I.val

/-- Map a fractional ideal `I` to a submodule by forgetting that `∃ a, a I ⊆ R`.

This coercion is typically called `coeToSubmodule` in lemma names
(or `coe` when the coercion is clear from the context),
not to be confused with `IsLocalization.coeSubmodule : Ideal R → Submodule R P`
(which we use to define `coe : Ideal R → FractionalIdeal S P`).
-/
instance : CoeOut (FractionalIdeal S P) (Submodule R P) :=
  ⟨coeToSubmodule⟩

protected theorem isFractional (I : FractionalIdeal S P) : IsFractional S (I : Submodule R P) :=
  I.prop
#align fractional_ideal.is_fractional FractionalIdeal.isFractional

section SetLike

instance : SetLike (FractionalIdeal S P) P where
  coe I := ↑(I : Submodule R P)
  coe_injective' := SetLike.coe_injective.comp Subtype.coe_injective

@[simp]
theorem mem_coe {I : FractionalIdeal S P} {x : P} : x ∈ (I : Submodule R P) ↔ x ∈ I :=
  Iff.rfl
#align fractional_ideal.mem_coe FractionalIdeal.mem_coe

@[ext]
theorem ext {I J : FractionalIdeal S P} : (∀ x, x ∈ I ↔ x ∈ J) → I = J :=
  SetLike.ext
#align fractional_ideal.ext FractionalIdeal.ext

/-- Copy of a `FractionalIdeal` with a new underlying set equal to the old one.
Useful to fix definitional equalities. -/
protected def copy (p : FractionalIdeal S P) (s : Set P) (hs : s = ↑p) : FractionalIdeal S P :=
  ⟨Submodule.copy p s hs, by
    convert p.isFractional
    ext
    simp only [hs]
    rfl⟩
#align fractional_ideal.copy FractionalIdeal.copy

@[simp]
theorem coe_copy (p : FractionalIdeal S P) (s : Set P) (hs : s = ↑p) : ↑(p.copy s hs) = s :=
  rfl
#align fractional_ideal.coe_copy FractionalIdeal.coe_copy

theorem coe_eq (p : FractionalIdeal S P) (s : Set P) (hs : s = ↑p) : p.copy s hs = p :=
  SetLike.coe_injective hs
#align fractional_ideal.coe_eq FractionalIdeal.coe_eq

end SetLike

-- Porting note: this seems to be needed a lot more than in Lean 3
@[simp]
theorem val_eq_coe (I : FractionalIdeal S P) : I.val = I :=
  rfl
#align fractional_ideal.val_eq_coe FractionalIdeal.val_eq_coe

-- Porting note: had to rephrase this to make it clear to `simp` what was going on.
@[simp, norm_cast]
theorem coe_mk (I : Submodule R P) (hI : IsFractional S I) :
    coeToSubmodule ⟨I, hI⟩ = I :=
  rfl
#align fractional_ideal.coe_mk FractionalIdeal.coe_mk

-- Porting note: added this lemma because Lean can't see through the composition of coercions.
theorem coeToSet_coeToSubmodule (I : FractionalIdeal S P) :
    ((I : Submodule R P) : Set P) = I :=
  rfl

/-! Transfer instances from `Submodule R P` to `FractionalIdeal S P`. -/

instance (I : FractionalIdeal S P) : Module R I :=
  Submodule.module (I : Submodule R P)

theorem coeToSubmodule_injective :
    Function.Injective (fun (I : FractionalIdeal S P) ↦ (I : Submodule R P)) :=
  Subtype.coe_injective
#align fractional_ideal.coe_to_submodule_injective FractionalIdeal.coeToSubmodule_injective

theorem coeToSubmodule_inj {I J : FractionalIdeal S P} : (I : Submodule R P) = J ↔ I = J :=
  coeToSubmodule_injective.eq_iff
#align fractional_ideal.coe_to_submodule_inj FractionalIdeal.coeToSubmodule_inj

theorem isFractional_of_le_one (I : Submodule R P) (h : I ≤ 1) : IsFractional S I := by
  use 1, S.one_mem
  intro b hb
  rw [one_smul]
  obtain ⟨b', b'_mem, rfl⟩ := h hb
  exact Set.mem_range_self b'
#align fractional_ideal.is_fractional_of_le_one FractionalIdeal.isFractional_of_le_one

theorem isFractional_of_le {I : Submodule R P} {J : FractionalIdeal S P} (hIJ : I ≤ J) :
    IsFractional S I := by
  obtain ⟨a, a_mem, ha⟩ := J.isFractional
  use a, a_mem
  intro b b_mem
  exact ha b (hIJ b_mem)
#align fractional_ideal.is_fractional_of_le FractionalIdeal.isFractional_of_le

/-- Map an ideal `I` to a fractional ideal by forgetting `I` is integral.

This is the function that implements the coercion `Ideal R → FractionalIdeal S P`. -/
@[coe]
def coeIdeal (I : Ideal R) : FractionalIdeal S P :=
  ⟨coeSubmodule P I,
   isFractional_of_le_one _ <| by simpa using coeSubmodule_mono P (le_top : I ≤ ⊤)⟩

-- Is a `CoeTC` rather than `Coe` to speed up failing inference, see library note [use has_coe_t]
/-- Map an ideal `I` to a fractional ideal by forgetting `I` is integral.

This is a bundled version of `IsLocalization.coeSubmodule : Ideal R → Submodule R P`,
which is not to be confused with the `coe : FractionalIdeal S P → Submodule R P`,
also called `coeToSubmodule` in theorem names.

This map is available as a ring hom, called `FractionalIdeal.coeIdealHom`.
-/
instance : CoeTC (Ideal R) (FractionalIdeal S P) :=
  ⟨fun I => coeIdeal I⟩

@[simp, norm_cast]
theorem coe_coeIdeal (I : Ideal R) :
    ((I : FractionalIdeal S P) : Submodule R P) = coeSubmodule P I :=
  rfl
#align fractional_ideal.coe_coe_ideal FractionalIdeal.coe_coeIdeal

variable (S)

@[simp]
theorem mem_coeIdeal {x : P} {I : Ideal R} :
    x ∈ (I : FractionalIdeal S P) ↔ ∃ x', x' ∈ I ∧ algebraMap R P x' = x :=
  mem_coeSubmodule _ _
#align fractional_ideal.mem_coe_ideal FractionalIdeal.mem_coeIdeal

theorem mem_coeIdeal_of_mem {x : R} {I : Ideal R} (hx : x ∈ I) :
    algebraMap R P x ∈ (I : FractionalIdeal S P) :=
  (mem_coeIdeal S).mpr ⟨x, hx, rfl⟩
#align fractional_ideal.mem_coe_ideal_of_mem FractionalIdeal.mem_coeIdeal_of_mem

theorem coeIdeal_le_coeIdeal' [IsLocalization S P] (h : S ≤ nonZeroDivisors R) {I J : Ideal R} :
    (I : FractionalIdeal S P) ≤ J ↔ I ≤ J :=
  coeSubmodule_le_coeSubmodule h
#align fractional_ideal.coe_ideal_le_coe_ideal' FractionalIdeal.coeIdeal_le_coeIdeal'

@[simp]
theorem coeIdeal_le_coeIdeal (K : Type*) [CommRing K] [Algebra R K] [IsFractionRing R K]
    {I J : Ideal R} : (I : FractionalIdeal R⁰ K) ≤ J ↔ I ≤ J :=
  IsFractionRing.coeSubmodule_le_coeSubmodule
#align fractional_ideal.coe_ideal_le_coe_ideal FractionalIdeal.coeIdeal_le_coeIdeal

instance : Zero (FractionalIdeal S P) :=
  ⟨(0 : Ideal R)⟩

@[simp]
theorem mem_zero_iff {x : P} : x ∈ (0 : FractionalIdeal S P) ↔ x = 0 :=
  ⟨fun ⟨x', x'_mem_zero, x'_eq_x⟩ => by
    have x'_eq_zero : x' = 0 := x'_mem_zero
    simp [x'_eq_x.symm, x'_eq_zero], fun hx => ⟨0, rfl, by simp [hx]⟩⟩
#align fractional_ideal.mem_zero_iff FractionalIdeal.mem_zero_iff

variable {S}

@[simp, norm_cast]
theorem coe_zero : ↑(0 : FractionalIdeal S P) = (⊥ : Submodule R P) :=
  Submodule.ext fun _ => mem_zero_iff S
#align fractional_ideal.coe_zero FractionalIdeal.coe_zero

@[simp, norm_cast]
theorem coeIdeal_bot : ((⊥ : Ideal R) : FractionalIdeal S P) = 0 :=
  rfl
#align fractional_ideal.coe_ideal_bot FractionalIdeal.coeIdeal_bot

variable (P)

@[simp]
theorem exists_mem_algebraMap_eq {x : R} {I : Ideal R} (h : S ≤ nonZeroDivisors R) :
    (∃ x', x' ∈ I ∧ algebraMap R P x' = algebraMap R P x) ↔ x ∈ I :=
  ⟨fun ⟨_, hx', Eq⟩ => IsLocalization.injective _ h Eq ▸ hx', fun h => ⟨x, h, rfl⟩⟩
#align fractional_ideal.exists_mem_to_map_eq FractionalIdeal.exists_mem_algebraMap_eq

variable {P}

theorem coeIdeal_injective' (h : S ≤ nonZeroDivisors R) :
    Function.Injective (fun (I : Ideal R) ↦ (I : FractionalIdeal S P)) := fun _ _ h' =>
  ((coeIdeal_le_coeIdeal' S h).mp h'.le).antisymm ((coeIdeal_le_coeIdeal' S h).mp
    h'.ge)
#align fractional_ideal.coe_ideal_injective' FractionalIdeal.coeIdeal_injective'

theorem coeIdeal_inj' (h : S ≤ nonZeroDivisors R) {I J : Ideal R} :
    (I : FractionalIdeal S P) = J ↔ I = J :=
  (coeIdeal_injective' h).eq_iff
#align fractional_ideal.coe_ideal_inj' FractionalIdeal.coeIdeal_inj'

-- Porting note: doesn't need to be @[simp] because it can be proved by coeIdeal_eq_zero
theorem coeIdeal_eq_zero' {I : Ideal R} (h : S ≤ nonZeroDivisors R) :
    (I : FractionalIdeal S P) = 0 ↔ I = (⊥ : Ideal R) :=
  coeIdeal_inj' h
#align fractional_ideal.coe_ideal_eq_zero' FractionalIdeal.coeIdeal_eq_zero'

theorem coeIdeal_ne_zero' {I : Ideal R} (h : S ≤ nonZeroDivisors R) :
    (I : FractionalIdeal S P) ≠ 0 ↔ I ≠ (⊥ : Ideal R) :=
  not_iff_not.mpr <| coeIdeal_eq_zero' h
#align fractional_ideal.coe_ideal_ne_zero' FractionalIdeal.coeIdeal_ne_zero'

theorem coeToSubmodule_eq_bot {I : FractionalIdeal S P} : (I : Submodule R P) = ⊥ ↔ I = 0 :=
  ⟨fun h => coeToSubmodule_injective (by simp [h]), fun h => by simp [h]⟩
#align fractional_ideal.coe_to_submodule_eq_bot FractionalIdeal.coeToSubmodule_eq_bot

theorem coeToSubmodule_ne_bot {I : FractionalIdeal S P} : ↑I ≠ (⊥ : Submodule R P) ↔ I ≠ 0 :=
  not_iff_not.mpr coeToSubmodule_eq_bot
#align fractional_ideal.coe_to_submodule_ne_bot FractionalIdeal.coeToSubmodule_ne_bot

instance : Inhabited (FractionalIdeal S P) :=
  ⟨0⟩

instance : One (FractionalIdeal S P) :=
  ⟨(⊤ : Ideal R)⟩

variable (S)

@[simp, norm_cast]
theorem coeIdeal_top : ((⊤ : Ideal R) : FractionalIdeal S P) = 1 :=
  rfl
#align fractional_ideal.coe_ideal_top FractionalIdeal.coeIdeal_top

theorem mem_one_iff {x : P} : x ∈ (1 : FractionalIdeal S P) ↔ ∃ x' : R, algebraMap R P x' = x :=
  Iff.intro (fun ⟨x', _, h⟩ => ⟨x', h⟩) fun ⟨x', h⟩ => ⟨x', ⟨⟩, h⟩
#align fractional_ideal.mem_one_iff FractionalIdeal.mem_one_iff

theorem coe_mem_one (x : R) : algebraMap R P x ∈ (1 : FractionalIdeal S P) :=
  (mem_one_iff S).mpr ⟨x, rfl⟩
#align fractional_ideal.coe_mem_one FractionalIdeal.coe_mem_one

theorem one_mem_one : (1 : P) ∈ (1 : FractionalIdeal S P) :=
  (mem_one_iff S).mpr ⟨1, RingHom.map_one _⟩
#align fractional_ideal.one_mem_one FractionalIdeal.one_mem_one

variable {S}

/-- `(1 : FractionalIdeal S P)` is defined as the R-submodule `f(R) ≤ P`.

However, this is not definitionally equal to `1 : Submodule R P`,
which is proved in the actual `simp` lemma `coe_one`. -/
theorem coe_one_eq_coeSubmodule_top : ↑(1 : FractionalIdeal S P) = coeSubmodule P (⊤ : Ideal R) :=
  rfl
#align fractional_ideal.coe_one_eq_coe_submodule_top FractionalIdeal.coe_one_eq_coeSubmodule_top

@[simp, norm_cast]
theorem coe_one : (↑(1 : FractionalIdeal S P) : Submodule R P) = 1 := by
  rw [coe_one_eq_coeSubmodule_top, coeSubmodule_top]
#align fractional_ideal.coe_one FractionalIdeal.coe_one

section Lattice

/-!
### `Lattice` section

Defines the order on fractional ideals as inclusion of their underlying sets,
and ports the lattice structure on submodules to fractional ideals.
-/


@[simp]
theorem coe_le_coe {I J : FractionalIdeal S P} :
    (I : Submodule R P) ≤ (J : Submodule R P) ↔ I ≤ J :=
  Iff.rfl
#align fractional_ideal.coe_le_coe FractionalIdeal.coe_le_coe

theorem zero_le (I : FractionalIdeal S P) : 0 ≤ I := by
  intro x hx
  -- Porting note: changed the proof from convert; simp into rw; exact
  rw [(mem_zero_iff _).mp hx]
  exact zero_mem (I : Submodule R P)
#align fractional_ideal.zero_le FractionalIdeal.zero_le

instance orderBot : OrderBot (FractionalIdeal S P) where
  bot := 0
  bot_le := zero_le
#align fractional_ideal.order_bot FractionalIdeal.orderBot

@[simp]
theorem bot_eq_zero : (⊥ : FractionalIdeal S P) = 0 :=
  rfl
#align fractional_ideal.bot_eq_zero FractionalIdeal.bot_eq_zero

@[simp]
theorem le_zero_iff {I : FractionalIdeal S P} : I ≤ 0 ↔ I = 0 :=
  le_bot_iff
#align fractional_ideal.le_zero_iff FractionalIdeal.le_zero_iff

theorem eq_zero_iff {I : FractionalIdeal S P} : I = 0 ↔ ∀ x ∈ I, x = (0 : P) :=
  ⟨fun h x hx => by simpa [h, mem_zero_iff] using hx, fun h =>
    le_bot_iff.mp fun x hx => (mem_zero_iff S).mpr (h x hx)⟩
#align fractional_ideal.eq_zero_iff FractionalIdeal.eq_zero_iff

theorem _root_.IsFractional.sup {I J : Submodule R P} :
    IsFractional S I → IsFractional S J → IsFractional S (I ⊔ J)
  | ⟨aI, haI, hI⟩, ⟨aJ, haJ, hJ⟩ =>
    ⟨aI * aJ, S.mul_mem haI haJ, fun b hb => by
      rcases mem_sup.mp hb with ⟨bI, hbI, bJ, hbJ, rfl⟩
      rw [smul_add]
      apply isInteger_add
      · rw [mul_smul, smul_comm]
        exact isInteger_smul (hI bI hbI)
      · rw [mul_smul]
        exact isInteger_smul (hJ bJ hbJ)⟩
#align is_fractional.sup IsFractional.sup

theorem _root_.IsFractional.inf_right {I : Submodule R P} :
    IsFractional S I → ∀ J, IsFractional S (I ⊓ J)
  | ⟨aI, haI, hI⟩, J =>
    ⟨aI, haI, fun b hb => by
      rcases mem_inf.mp hb with ⟨hbI, _⟩
      exact hI b hbI⟩
#align is_fractional.inf_right IsFractional.inf_right

instance : Inf (FractionalIdeal S P) :=
  ⟨fun I J => ⟨I ⊓ J, I.isFractional.inf_right J⟩⟩

@[simp, norm_cast]
theorem coe_inf (I J : FractionalIdeal S P) : ↑(I ⊓ J) = (I ⊓ J : Submodule R P) :=
  rfl
#align fractional_ideal.coe_inf FractionalIdeal.coe_inf

instance : Sup (FractionalIdeal S P) :=
  ⟨fun I J => ⟨I ⊔ J, I.isFractional.sup J.isFractional⟩⟩

@[norm_cast]
theorem coe_sup (I J : FractionalIdeal S P) : ↑(I ⊔ J) = (I ⊔ J : Submodule R P) :=
  rfl
#align fractional_ideal.coe_sup FractionalIdeal.coe_sup

instance lattice : Lattice (FractionalIdeal S P) :=
  Function.Injective.lattice _ Subtype.coe_injective coe_sup coe_inf
#align fractional_ideal.lattice FractionalIdeal.lattice

instance : SemilatticeSup (FractionalIdeal S P) :=
  { FractionalIdeal.lattice with }

end Lattice

section Semiring

instance : Add (FractionalIdeal S P) :=
  ⟨(· ⊔ ·)⟩

@[simp]
theorem sup_eq_add (I J : FractionalIdeal S P) : I ⊔ J = I + J :=
  rfl
#align fractional_ideal.sup_eq_add FractionalIdeal.sup_eq_add

@[simp, norm_cast]
theorem coe_add (I J : FractionalIdeal S P) : (↑(I + J) : Submodule R P) = I + J :=
  rfl
#align fractional_ideal.coe_add FractionalIdeal.coe_add

@[simp, norm_cast]
theorem coeIdeal_sup (I J : Ideal R) : ↑(I ⊔ J) = (I + J : FractionalIdeal S P) :=
  coeToSubmodule_injective <| coeSubmodule_sup _ _ _
#align fractional_ideal.coe_ideal_sup FractionalIdeal.coeIdeal_sup

theorem _root_.IsFractional.nsmul {I : Submodule R P} :
    ∀ n : ℕ, IsFractional S I → IsFractional S (n • I : Submodule R P)
  | 0, _ => by
    rw [zero_smul]
    convert ((0 : Ideal R) : FractionalIdeal S P).isFractional
    simp
  | n + 1, h => by
    rw [succ_nsmul]
    exact h.sup (IsFractional.nsmul n h)
#align is_fractional.nsmul IsFractional.nsmul

instance : SMul ℕ (FractionalIdeal S P) where smul n I := ⟨n • ↑I, I.isFractional.nsmul n⟩

@[norm_cast]
theorem coe_nsmul (n : ℕ) (I : FractionalIdeal S P) :
    (↑(n • I) : Submodule R P) = n • (I : Submodule R P) :=
  rfl
#align fractional_ideal.coe_nsmul FractionalIdeal.coe_nsmul

theorem _root_.IsFractional.mul {I J : Submodule R P} :
    IsFractional S I → IsFractional S J → IsFractional S (I * J : Submodule R P)
  | ⟨aI, haI, hI⟩, ⟨aJ, haJ, hJ⟩ =>
    ⟨aI * aJ, S.mul_mem haI haJ, fun b hb => by
      refine Submodule.mul_induction_on hb ?_ ?_
      · intro m hm n hn
        obtain ⟨n', hn'⟩ := hJ n hn
        rw [mul_smul, mul_comm m, ← smul_mul_assoc, ← hn', ← Algebra.smul_def]
        apply hI
        exact Submodule.smul_mem _ _ hm
      · intro x y hx hy
        rw [smul_add]
        apply isInteger_add hx hy⟩
#align is_fractional.mul IsFractional.mul

theorem _root_.IsFractional.pow {I : Submodule R P} (h : IsFractional S I) :
    ∀ n : ℕ, IsFractional S (I ^ n : Submodule R P)
  | 0 => isFractional_of_le_one _ (pow_zero _).le
  | n + 1 => (pow_succ I n).symm ▸ h.mul (IsFractional.pow h n)
#align is_fractional.pow IsFractional.pow

/-- `FractionalIdeal.mul` is the product of two fractional ideals,
used to define the `Mul` instance.

This is only an auxiliary definition: the preferred way of writing `I.mul J` is `I * J`.

Elaborated terms involving `FractionalIdeal` tend to grow quite large,
so by making definitions irreducible, we hope to avoid deep unfolds.
-/
irreducible_def mul (lemma := mul_def') (I J : FractionalIdeal S P) : FractionalIdeal S P :=
  ⟨I * J, I.isFractional.mul J.isFractional⟩
#align fractional_ideal.mul FractionalIdeal.mul

-- local attribute [semireducible] mul
instance : Mul (FractionalIdeal S P) :=
  ⟨fun I J => mul I J⟩

@[simp]
theorem mul_eq_mul (I J : FractionalIdeal S P) : mul I J = I * J :=
  rfl
#align fractional_ideal.mul_eq_mul FractionalIdeal.mul_eq_mul

theorem mul_def (I J : FractionalIdeal S P) : I * J = ⟨I * J, I.isFractional.mul J.isFractional⟩ :=
  by simp only [← mul_eq_mul, mul]
#align fractional_ideal.mul_def FractionalIdeal.mul_def

@[simp, norm_cast]
theorem coe_mul (I J : FractionalIdeal S P) : (↑(I * J) : Submodule R P) = I * J := by
  simp only [mul_def, coe_mk]
#align fractional_ideal.coe_mul FractionalIdeal.coe_mul

@[simp, norm_cast]
theorem coeIdeal_mul (I J : Ideal R) : (↑(I * J) : FractionalIdeal S P) = I * J := by
  simp only [mul_def]
  exact coeToSubmodule_injective (coeSubmodule_mul _ _ _)
#align fractional_ideal.coe_ideal_mul FractionalIdeal.coeIdeal_mul

theorem mul_left_mono (I : FractionalIdeal S P) : Monotone ((· * ·) I) := by
  intro J J' h
  simp only [mul_def]
  exact mul_le.mpr fun x hx y hy => mul_mem_mul hx (h hy)
#align fractional_ideal.mul_left_mono FractionalIdeal.mul_left_mono

theorem mul_right_mono (I : FractionalIdeal S P) : Monotone fun J => J * I := by
  intro J J' h
  simp only [mul_def]
  exact mul_le.mpr fun x hx y hy => mul_mem_mul (h hx) hy
#align fractional_ideal.mul_right_mono FractionalIdeal.mul_right_mono

theorem mul_mem_mul {I J : FractionalIdeal S P} {i j : P} (hi : i ∈ I) (hj : j ∈ J) :
    i * j ∈ I * J := by
  simp only [mul_def]
  exact Submodule.mul_mem_mul hi hj
#align fractional_ideal.mul_mem_mul FractionalIdeal.mul_mem_mul

theorem mul_le {I J K : FractionalIdeal S P} : I * J ≤ K ↔ ∀ i ∈ I, ∀ j ∈ J, i * j ∈ K := by
  simp only [mul_def]
  exact Submodule.mul_le
#align fractional_ideal.mul_le FractionalIdeal.mul_le

instance : Pow (FractionalIdeal S P) ℕ :=
  ⟨fun I n => ⟨(I : Submodule R P) ^ n, I.isFractional.pow n⟩⟩

@[simp, norm_cast]
theorem coe_pow (I : FractionalIdeal S P) (n : ℕ) : ↑(I ^ n) = (I : Submodule R P) ^ n :=
  rfl
#align fractional_ideal.coe_pow FractionalIdeal.coe_pow

@[elab_as_elim]
protected theorem mul_induction_on {I J : FractionalIdeal S P} {C : P → Prop} {r : P}
    (hr : r ∈ I * J) (hm : ∀ i ∈ I, ∀ j ∈ J, C (i * j)) (ha : ∀ x y, C x → C y → C (x + y)) :
    C r := by
  simp only [mul_def] at hr
  exact Submodule.mul_induction_on hr hm ha
#align fractional_ideal.mul_induction_on FractionalIdeal.mul_induction_on

instance : NatCast (FractionalIdeal S P) :=
  ⟨Nat.unaryCast⟩

theorem coe_nat_cast (n : ℕ) : ((n : FractionalIdeal S P) : Submodule R P) = n :=
  show ((n.unaryCast : FractionalIdeal S P) : Submodule R P) = n
  by induction n <;> simp [*, Nat.unaryCast]
#align fractional_ideal.coe_nat_cast FractionalIdeal.coe_nat_cast

instance commSemiring : CommSemiring (FractionalIdeal S P) :=
  Function.Injective.commSemiring _ Subtype.coe_injective coe_zero coe_one coe_add coe_mul
    (fun _ _ => coe_nsmul _ _) coe_pow coe_nat_cast

variable (S P)

/-- `FractionalIdeal.coeToSubmodule` as a bundled `RingHom`. -/
@[simps]
def coeSubmoduleHom : FractionalIdeal S P →+* Submodule R P where
  toFun := coeToSubmodule
  map_one' := coe_one
  map_mul' := coe_mul
  map_zero' := coe_zero (S := S)
  map_add' := coe_add
#align fractional_ideal.coe_submodule_hom FractionalIdeal.coeSubmoduleHom

variable {S P}

section Order

theorem add_le_add_left {I J : FractionalIdeal S P} (hIJ : I ≤ J) (J' : FractionalIdeal S P) :
    J' + I ≤ J' + J :=
  sup_le_sup_left hIJ J'
#align fractional_ideal.add_le_add_left FractionalIdeal.add_le_add_left

theorem mul_le_mul_left {I J : FractionalIdeal S P} (hIJ : I ≤ J) (J' : FractionalIdeal S P) :
    J' * I ≤ J' * J :=
  mul_le.mpr fun _ hk _ hj => mul_mem_mul hk (hIJ hj)
#align fractional_ideal.mul_le_mul_left FractionalIdeal.mul_le_mul_left

theorem le_self_mul_self {I : FractionalIdeal S P} (hI : 1 ≤ I) : I ≤ I * I := by
  convert mul_left_mono I hI
  exact (mul_one I).symm
#align fractional_ideal.le_self_mul_self FractionalIdeal.le_self_mul_self

theorem mul_self_le_self {I : FractionalIdeal S P} (hI : I ≤ 1) : I * I ≤ I := by
  convert mul_left_mono I hI
  exact (mul_one I).symm
#align fractional_ideal.mul_self_le_self FractionalIdeal.mul_self_le_self

theorem coeIdeal_le_one {I : Ideal R} : (I : FractionalIdeal S P) ≤ 1 := fun _ hx =>
  let ⟨y, _, hy⟩ := (mem_coeIdeal S).mp hx
  (mem_one_iff S).mpr ⟨y, hy⟩
#align fractional_ideal.coe_ideal_le_one FractionalIdeal.coeIdeal_le_one

theorem le_one_iff_exists_coeIdeal {J : FractionalIdeal S P} :
    J ≤ (1 : FractionalIdeal S P) ↔ ∃ I : Ideal R, ↑I = J := by
  constructor
  · intro hJ
    refine' ⟨⟨⟨⟨{ x : R | algebraMap R P x ∈ J }, _⟩, _⟩, _⟩, _⟩
    · intro a b ha hb
      rw [mem_setOf, RingHom.map_add]
      exact J.val.add_mem ha hb
    · rw [mem_setOf, RingHom.map_zero]
      exact J.val.zero_mem
    · intro c x hx
      rw [smul_eq_mul, mem_setOf, RingHom.map_mul, ← Algebra.smul_def]
      exact J.val.smul_mem c hx
    · ext x
      constructor
      · rintro ⟨y, hy, eq_y⟩
        rwa [← eq_y]
      · intro hx
        obtain ⟨y, rfl⟩ := (mem_one_iff S).mp (hJ hx)
        exact mem_setOf.mpr ⟨y, hx, rfl⟩
  · rintro ⟨I, hI⟩
    rw [← hI]
    apply coeIdeal_le_one
#align fractional_ideal.le_one_iff_exists_coe_ideal FractionalIdeal.le_one_iff_exists_coeIdeal

@[simp]
theorem one_le {I : FractionalIdeal S P} : 1 ≤ I ↔ (1 : P) ∈ I := by
  rw [← coe_le_coe, coe_one, Submodule.one_le, mem_coe]
#align fractional_ideal.one_le FractionalIdeal.one_le

variable (S P)

/-- `coeIdealHom (S : Submonoid R) P` is `(↑) : Ideal R → FractionalIdeal S P` as a ring hom -/
@[simps]
def coeIdealHom : Ideal R →+* FractionalIdeal S P where
  toFun := coeIdeal
  map_add' := coeIdeal_sup
  map_mul' := coeIdeal_mul
  map_one' := by rw [Ideal.one_eq_top, coeIdeal_top]
  map_zero' := coeIdeal_bot
#align fractional_ideal.coe_ideal_hom FractionalIdeal.coeIdealHom

theorem coeIdeal_pow (I : Ideal R) (n : ℕ) : ↑(I ^ n) = (I : FractionalIdeal S P) ^ n :=
  (coeIdealHom S P).map_pow _ n
#align fractional_ideal.coe_ideal_pow FractionalIdeal.coeIdeal_pow

open BigOperators

theorem coeIdeal_finprod [IsLocalization S P] {α : Sort*} {f : α → Ideal R}
    (hS : S ≤ nonZeroDivisors R) :
    ((∏ᶠ a : α, f a : Ideal R) : FractionalIdeal S P) = ∏ᶠ a : α, (f a : FractionalIdeal S P) :=
  MonoidHom.map_finprod_of_injective (coeIdealHom S P).toMonoidHom (coeIdeal_injective' hS) f
#align fractional_ideal.coe_ideal_finprod FractionalIdeal.coeIdeal_finprod

end Order

variable {P' : Type*} [CommRing P'] [Algebra R P'] [loc' : IsLocalization S P']

variable {P'' : Type*} [CommRing P''] [Algebra R P''] [loc'' : IsLocalization S P'']

theorem _root_.IsFractional.map (g : P →ₐ[R] P') {I : Submodule R P} :
    IsFractional S I → IsFractional S (Submodule.map g.toLinearMap I)
  | ⟨a, a_nonzero, hI⟩ =>
    ⟨a, a_nonzero, fun b hb => by
      obtain ⟨b', b'_mem, hb'⟩ := Submodule.mem_map.mp hb
      rw [AlgHom.toLinearMap_apply] at hb'
      obtain ⟨x, hx⟩ := hI b' b'_mem
      use x
      rw [← g.commutes, hx, g.map_smul, hb']⟩
#align is_fractional.map IsFractional.map

/-- `I.map g` is the pushforward of the fractional ideal `I` along the algebra morphism `g` -/
def map (g : P →ₐ[R] P') : FractionalIdeal S P → FractionalIdeal S P' := fun I =>
  ⟨Submodule.map g.toLinearMap I, I.isFractional.map g⟩
#align fractional_ideal.map FractionalIdeal.map

@[simp, norm_cast]
theorem coe_map (g : P →ₐ[R] P') (I : FractionalIdeal S P) :
    ↑(map g I) = Submodule.map g.toLinearMap I :=
  rfl
#align fractional_ideal.coe_map FractionalIdeal.coe_map

@[simp]
theorem mem_map {I : FractionalIdeal S P} {g : P →ₐ[R] P'} {y : P'} :
    y ∈ I.map g ↔ ∃ x, x ∈ I ∧ g x = y :=
  Submodule.mem_map
#align fractional_ideal.mem_map FractionalIdeal.mem_map

variable (I J : FractionalIdeal S P) (g : P →ₐ[R] P')

@[simp]
theorem map_id : I.map (AlgHom.id _ _) = I :=
  coeToSubmodule_injective (Submodule.map_id (I : Submodule R P))
#align fractional_ideal.map_id FractionalIdeal.map_id

@[simp]
theorem map_comp (g' : P' →ₐ[R] P'') : I.map (g'.comp g) = (I.map g).map g' :=
  coeToSubmodule_injective (Submodule.map_comp g.toLinearMap g'.toLinearMap I)
#align fractional_ideal.map_comp FractionalIdeal.map_comp

@[simp, norm_cast]
theorem map_coeIdeal (I : Ideal R) : (I : FractionalIdeal S P).map g = I := by
  ext x
  simp only [mem_coeIdeal]
  constructor
  · rintro ⟨_, ⟨y, hy, rfl⟩, rfl⟩
    exact ⟨y, hy, (g.commutes y).symm⟩
  · rintro ⟨y, hy, rfl⟩
    exact ⟨_, ⟨y, hy, rfl⟩, g.commutes y⟩
#align fractional_ideal.map_coe_ideal FractionalIdeal.map_coeIdeal

@[simp]
theorem map_one : (1 : FractionalIdeal S P).map g = 1 :=
  map_coeIdeal g ⊤
#align fractional_ideal.map_one FractionalIdeal.map_one

@[simp]
theorem map_zero : (0 : FractionalIdeal S P).map g = 0 :=
  map_coeIdeal g 0
#align fractional_ideal.map_zero FractionalIdeal.map_zero

@[simp]
theorem map_add : (I + J).map g = I.map g + J.map g :=
  coeToSubmodule_injective (Submodule.map_sup _ _ _)
#align fractional_ideal.map_add FractionalIdeal.map_add

@[simp]
theorem map_mul : (I * J).map g = I.map g * J.map g := by
  simp only [mul_def]
  exact coeToSubmodule_injective (Submodule.map_mul _ _ _)
#align fractional_ideal.map_mul FractionalIdeal.map_mul

@[simp]
theorem map_map_symm (g : P ≃ₐ[R] P') : (I.map (g : P →ₐ[R] P')).map (g.symm : P' →ₐ[R] P) = I := by
  rw [← map_comp, g.symm_comp, map_id]
#align fractional_ideal.map_map_symm FractionalIdeal.map_map_symm

@[simp]
theorem map_symm_map (I : FractionalIdeal S P') (g : P ≃ₐ[R] P') :
    (I.map (g.symm : P' →ₐ[R] P)).map (g : P →ₐ[R] P') = I := by
  rw [← map_comp, g.comp_symm, map_id]
#align fractional_ideal.map_symm_map FractionalIdeal.map_symm_map

theorem map_mem_map {f : P →ₐ[R] P'} (h : Function.Injective f) {x : P} {I : FractionalIdeal S P} :
    f x ∈ map f I ↔ x ∈ I :=
  mem_map.trans ⟨fun ⟨_, hx', x'_eq⟩ => h x'_eq ▸ hx', fun h => ⟨x, h, rfl⟩⟩
#align fractional_ideal.map_mem_map FractionalIdeal.map_mem_map

theorem map_injective (f : P →ₐ[R] P') (h : Function.Injective f) :
    Function.Injective (map f : FractionalIdeal S P → FractionalIdeal S P') := fun _ _ hIJ =>
  ext fun _ => (map_mem_map h).symm.trans (hIJ.symm ▸ map_mem_map h)
#align fractional_ideal.map_injective FractionalIdeal.map_injective

/-- If `g` is an equivalence, `map g` is an isomorphism -/
def mapEquiv (g : P ≃ₐ[R] P') : FractionalIdeal S P ≃+* FractionalIdeal S P' where
  toFun := map g
  invFun := map g.symm
  map_add' I J := map_add I J _
  map_mul' I J := map_mul I J _
  left_inv I := by rw [← map_comp, AlgEquiv.symm_comp, map_id]
  right_inv I := by rw [← map_comp, AlgEquiv.comp_symm, map_id]
#align fractional_ideal.map_equiv FractionalIdeal.mapEquiv

@[simp]
theorem coeFun_mapEquiv (g : P ≃ₐ[R] P') :
    (mapEquiv g : FractionalIdeal S P → FractionalIdeal S P') = map g :=
  rfl
#align fractional_ideal.coe_fun_map_equiv FractionalIdeal.coeFun_mapEquiv

@[simp]
theorem mapEquiv_apply (g : P ≃ₐ[R] P') (I : FractionalIdeal S P) : mapEquiv g I = map (↑g) I :=
  rfl
#align fractional_ideal.map_equiv_apply FractionalIdeal.mapEquiv_apply

@[simp]
theorem mapEquiv_symm (g : P ≃ₐ[R] P') :
    ((mapEquiv g).symm : FractionalIdeal S P' ≃+* _) = mapEquiv g.symm :=
  rfl
#align fractional_ideal.map_equiv_symm FractionalIdeal.mapEquiv_symm

@[simp]
theorem mapEquiv_refl : mapEquiv AlgEquiv.refl = RingEquiv.refl (FractionalIdeal S P) :=
  RingEquiv.ext fun x => by simp
#align fractional_ideal.map_equiv_refl FractionalIdeal.mapEquiv_refl

theorem isFractional_span_iff {s : Set P} :
    IsFractional S (span R s) ↔ ∃ a ∈ S, ∀ b : P, b ∈ s → IsInteger R (a • b) :=
  ⟨fun ⟨a, a_mem, h⟩ => ⟨a, a_mem, fun b hb => h b (subset_span hb)⟩, fun ⟨a, a_mem, h⟩ =>
    ⟨a, a_mem, fun b hb =>
      span_induction hb h
        (by
          rw [smul_zero]
          exact isInteger_zero)
        (fun x y hx hy => by
          rw [smul_add]
          exact isInteger_add hx hy)
        fun s x hx => by
        rw [smul_comm]
        exact isInteger_smul hx⟩⟩
#align fractional_ideal.is_fractional_span_iff FractionalIdeal.isFractional_span_iff

theorem isFractional_of_fg {I : Submodule R P} (hI : I.FG) : IsFractional S I := by
  rcases hI with ⟨I, rfl⟩
  rcases exist_integer_multiples_of_finset S I with ⟨⟨s, hs1⟩, hs⟩
  rw [isFractional_span_iff]
  exact ⟨s, hs1, hs⟩
#align fractional_ideal.is_fractional_of_fg FractionalIdeal.isFractional_of_fg

theorem mem_span_mul_finite_of_mem_mul {I J : FractionalIdeal S P} {x : P} (hx : x ∈ I * J) :
    ∃ T T' : Finset P, (T : Set P) ⊆ I ∧ (T' : Set P) ⊆ J ∧ x ∈ span R (T * T' : Set P) :=
  Submodule.mem_span_mul_finite_of_mem_mul (by simpa using mem_coe.mpr hx)
#align fractional_ideal.mem_span_mul_finite_of_mem_mul FractionalIdeal.mem_span_mul_finite_of_mem_mul

variable (S)

theorem coeIdeal_fg (inj : Function.Injective (algebraMap R P)) (I : Ideal R) :
    FG ((I : FractionalIdeal S P) : Submodule R P) ↔ I.FG :=
  coeSubmodule_fg _ inj _
#align fractional_ideal.coe_ideal_fg FractionalIdeal.coeIdeal_fg

variable {S}

theorem fg_unit (I : (FractionalIdeal S P)ˣ) : FG (I : Submodule R P) :=
  Submodule.fg_unit <| Units.map (coeSubmoduleHom S P).toMonoidHom I
#align fractional_ideal.fg_unit FractionalIdeal.fg_unit

theorem fg_of_isUnit (I : FractionalIdeal S P) (h : IsUnit I) : FG (I : Submodule R P) :=
  fg_unit h.unit
#align fractional_ideal.fg_of_is_unit FractionalIdeal.fg_of_isUnit

theorem _root_.Ideal.fg_of_isUnit (inj : Function.Injective (algebraMap R P)) (I : Ideal R)
    (h : IsUnit (I : FractionalIdeal S P)) : I.FG := by
  rw [← coeIdeal_fg S inj I]
  exact FractionalIdeal.fg_of_isUnit I h
#align ideal.fg_of_is_unit Ideal.fg_of_isUnit

variable (S P P')

/-- `canonicalEquiv f f'` is the canonical equivalence between the fractional
ideals in `P` and in `P'`, which are both localizations of `R` at `S`. -/
noncomputable irreducible_def canonicalEquiv : FractionalIdeal S P ≃+* FractionalIdeal S P' :=
  mapEquiv
    { ringEquivOfRingEquiv P P' (RingEquiv.refl R)
        (show S.map _ = S by rw [RingEquiv.toMonoidHom_refl, Submonoid.map_id]) with
      commutes' := fun r => ringEquivOfRingEquiv_eq _ _ }
#align fractional_ideal.canonical_equiv FractionalIdeal.canonicalEquiv

@[simp]
theorem mem_canonicalEquiv_apply {I : FractionalIdeal S P} {x : P'} :
    x ∈ canonicalEquiv S P P' I ↔
      ∃ y ∈ I,
        IsLocalization.map P' (RingHom.id R) (fun y (hy : y ∈ S) => show RingHom.id R y ∈ S from hy)
            (y : P) =
          x := by
  rw [canonicalEquiv, mapEquiv_apply, mem_map]
  exact ⟨fun ⟨y, mem, Eq⟩ => ⟨y, mem, Eq⟩, fun ⟨y, mem, Eq⟩ => ⟨y, mem, Eq⟩⟩
#align fractional_ideal.mem_canonical_equiv_apply FractionalIdeal.mem_canonicalEquiv_apply

@[simp]
theorem canonicalEquiv_symm : (canonicalEquiv S P P').symm = canonicalEquiv S P' P :=
  RingEquiv.ext fun I =>
    SetLike.ext_iff.mpr fun x => by
      rw [mem_canonicalEquiv_apply, canonicalEquiv, mapEquiv_symm, mapEquiv_apply,
        mem_map]
      exact ⟨fun ⟨y, mem, Eq⟩ => ⟨y, mem, Eq⟩, fun ⟨y, mem, Eq⟩ => ⟨y, mem, Eq⟩⟩
#align fractional_ideal.canonical_equiv_symm FractionalIdeal.canonicalEquiv_symm

theorem canonicalEquiv_flip (I) : canonicalEquiv S P P' (canonicalEquiv S P' P I) = I := by
  rw [← canonicalEquiv_symm]; erw [RingEquiv.apply_symm_apply]
#align fractional_ideal.canonical_equiv_flip FractionalIdeal.canonicalEquiv_flip

@[simp]
theorem canonicalEquiv_canonicalEquiv (P'' : Type*) [CommRing P''] [Algebra R P'']
    [IsLocalization S P''] (I : FractionalIdeal S P) :
    canonicalEquiv S P' P'' (canonicalEquiv S P P' I) = canonicalEquiv S P P'' I := by
  ext
  simp only [IsLocalization.map_map, RingHomInvPair.comp_eq₂, mem_canonicalEquiv_apply,
    exists_prop, exists_exists_and_eq_and]
#align fractional_ideal.canonical_equiv_canonical_equiv FractionalIdeal.canonicalEquiv_canonicalEquiv

theorem canonicalEquiv_trans_canonicalEquiv (P'' : Type*) [CommRing P''] [Algebra R P'']
    [IsLocalization S P''] :
    (canonicalEquiv S P P').trans (canonicalEquiv S P' P'') = canonicalEquiv S P P'' :=
  RingEquiv.ext (canonicalEquiv_canonicalEquiv S P P' P'')
#align fractional_ideal.canonical_equiv_trans_canonical_equiv FractionalIdeal.canonicalEquiv_trans_canonicalEquiv

@[simp]
theorem canonicalEquiv_coeIdeal (I : Ideal R) : canonicalEquiv S P P' I = I := by
  ext
  simp [IsLocalization.map_eq]
#align fractional_ideal.canonical_equiv_coe_ideal FractionalIdeal.canonicalEquiv_coeIdeal

@[simp]
theorem canonicalEquiv_self : canonicalEquiv S P P = RingEquiv.refl _ := by
  rw [← canonicalEquiv_trans_canonicalEquiv S P P]
  convert (canonicalEquiv S P P).symm_trans_self
  exact (canonicalEquiv_symm S P P).symm
#align fractional_ideal.canonical_equiv_self FractionalIdeal.canonicalEquiv_self

end Semiring

section IsFractionRing

/-!
### `IsFractionRing` section

This section concerns fractional ideals in the field of fractions,
i.e. the type `FractionalIdeal R⁰ K` where `IsFractionRing R K`.
-/


variable {K K' : Type*} [Field K] [Field K']

variable [Algebra R K] [IsFractionRing R K] [Algebra R K'] [IsFractionRing R K']

variable {I J : FractionalIdeal R⁰ K} (h : K →ₐ[R] K')

/-- Nonzero fractional ideals contain a nonzero integer. -/
theorem exists_ne_zero_mem_isInteger [Nontrivial R] (hI : I ≠ 0) :
    ∃ x, x ≠ 0 ∧ algebraMap R K x ∈ I := by
  obtain ⟨y : K, y_mem, y_not_mem⟩ :=
    SetLike.exists_of_lt (by simpa only using bot_lt_iff_ne_bot.mpr hI)
  have y_ne_zero : y ≠ 0 := by simpa using y_not_mem
  obtain ⟨z, ⟨x, hx⟩⟩ := exists_integer_multiple R⁰ y
  refine' ⟨x, _, _⟩
  · rw [Ne.def, ← @IsFractionRing.to_map_eq_zero_iff R _ K, hx, Algebra.smul_def]
    exact mul_ne_zero (IsFractionRing.to_map_ne_zero_of_mem_nonZeroDivisors z.2) y_ne_zero
  · rw [hx]
    exact smul_mem _ _ y_mem
#align fractional_ideal.exists_ne_zero_mem_is_integer FractionalIdeal.exists_ne_zero_mem_isInteger

theorem map_ne_zero [Nontrivial R] (hI : I ≠ 0) : I.map h ≠ 0 := by
  obtain ⟨x, x_ne_zero, hx⟩ := exists_ne_zero_mem_isInteger hI
  contrapose! x_ne_zero with map_eq_zero
  refine' IsFractionRing.to_map_eq_zero_iff.mp (eq_zero_iff.mp map_eq_zero _ (mem_map.mpr _))
  exact ⟨algebraMap R K x, hx, h.commutes x⟩
#align fractional_ideal.map_ne_zero FractionalIdeal.map_ne_zero

@[simp]
theorem map_eq_zero_iff [Nontrivial R] : I.map h = 0 ↔ I = 0 :=
  ⟨not_imp_not.mp (map_ne_zero _), fun hI => hI.symm ▸ map_zero h⟩
#align fractional_ideal.map_eq_zero_iff FractionalIdeal.map_eq_zero_iff

theorem coeIdeal_injective : Function.Injective (fun (I : Ideal R) ↦ (I : FractionalIdeal R⁰ K)) :=
  coeIdeal_injective' le_rfl
#align fractional_ideal.coe_ideal_injective FractionalIdeal.coeIdeal_injective

theorem coeIdeal_inj {I J : Ideal R} :
    (I : FractionalIdeal R⁰ K) = (J : FractionalIdeal R⁰ K) ↔ I = J :=
  coeIdeal_inj' le_rfl
#align fractional_ideal.coe_ideal_inj FractionalIdeal.coeIdeal_inj

@[simp]
theorem coeIdeal_eq_zero {I : Ideal R} : (I : FractionalIdeal R⁰ K) = 0 ↔ I = ⊥ :=
  coeIdeal_eq_zero' le_rfl
#align fractional_ideal.coe_ideal_eq_zero FractionalIdeal.coeIdeal_eq_zero

theorem coeIdeal_ne_zero {I : Ideal R} : (I : FractionalIdeal R⁰ K) ≠ 0 ↔ I ≠ ⊥ :=
  coeIdeal_ne_zero' le_rfl
#align fractional_ideal.coe_ideal_ne_zero FractionalIdeal.coeIdeal_ne_zero

@[simp]
theorem coeIdeal_eq_one {I : Ideal R} : (I : FractionalIdeal R⁰ K) = 1 ↔ I = 1 := by
  simpa only [Ideal.one_eq_top] using coeIdeal_inj
#align fractional_ideal.coe_ideal_eq_one FractionalIdeal.coeIdeal_eq_one

theorem coeIdeal_ne_one {I : Ideal R} : (I : FractionalIdeal R⁰ K) ≠ 1 ↔ I ≠ 1 :=
  not_iff_not.mpr coeIdeal_eq_one
#align fractional_ideal.coe_ideal_ne_one FractionalIdeal.coeIdeal_ne_one

end IsFractionRing

section Quotient

/-!
### `quotient` section

This section defines the ideal quotient of fractional ideals.

In this section we need that each non-zero `y : R` has an inverse in
the localization, i.e. that the localization is a field. We satisfy this
assumption by taking `S = nonZeroDivisors R`, `R`'s localization at which
is a field because `R` is a domain.
-/


open Classical

variable {R₁ : Type*} [CommRing R₁] {K : Type*} [Field K]

variable [Algebra R₁ K] [frac : IsFractionRing R₁ K]

instance : Nontrivial (FractionalIdeal R₁⁰ K) :=
  ⟨⟨0, 1, fun h =>
      have this : (1 : K) ∈ (0 : FractionalIdeal R₁⁰ K) := by
        rw [← (algebraMap R₁ K).map_one]
        simpa only [h] using coe_mem_one R₁⁰ 1
      one_ne_zero ((mem_zero_iff _).mp this)⟩⟩

theorem ne_zero_of_mul_eq_one (I J : FractionalIdeal R₁⁰ K) (h : I * J = 1) : I ≠ 0 := fun hI =>
  zero_ne_one' (FractionalIdeal R₁⁰ K)
    (by
      convert h
      simp [hI])
#align fractional_ideal.ne_zero_of_mul_eq_one FractionalIdeal.ne_zero_of_mul_eq_one

variable [IsDomain R₁]

theorem _root_.IsFractional.div_of_nonzero {I J : Submodule R₁ K} :
    IsFractional R₁⁰ I → IsFractional R₁⁰ J → J ≠ 0 → IsFractional R₁⁰ (I / J)
  | ⟨aI, haI, hI⟩, ⟨aJ, haJ, hJ⟩, h => by
    obtain ⟨y, mem_J, not_mem_zero⟩ :=
      SetLike.exists_of_lt (show 0 < J by simpa only using bot_lt_iff_ne_bot.mpr h)
    obtain ⟨y', hy'⟩ := hJ y mem_J
    use aI * y'
    constructor
    · apply (nonZeroDivisors R₁).mul_mem haI (mem_nonZeroDivisors_iff_ne_zero.mpr _)
      intro y'_eq_zero
      have : algebraMap R₁ K aJ * y = 0 := by
        rw [← Algebra.smul_def, ← hy', y'_eq_zero, RingHom.map_zero]
      have y_zero :=
        (mul_eq_zero.mp this).resolve_left
          (mt ((injective_iff_map_eq_zero (algebraMap R₁ K)).1 (IsFractionRing.injective _ _) _)
            (mem_nonZeroDivisors_iff_ne_zero.mp haJ))
      apply not_mem_zero
      simpa
    intro b hb
    convert hI _ (hb _ (Submodule.smul_mem _ aJ mem_J)) using 1
    rw [← hy', mul_comm b, ← Algebra.smul_def, mul_smul]
#align is_fractional.div_of_nonzero IsFractional.div_of_nonzero

theorem fractional_div_of_nonzero {I J : FractionalIdeal R₁⁰ K} (h : J ≠ 0) :
    IsFractional R₁⁰ (I / J : Submodule R₁ K) :=
  I.isFractional.div_of_nonzero J.isFractional fun H =>
    h <| coeToSubmodule_injective <| H.trans coe_zero.symm
#align fractional_ideal.fractional_div_of_nonzero FractionalIdeal.fractional_div_of_nonzero

noncomputable instance : Div (FractionalIdeal R₁⁰ K) :=
  ⟨fun I J => if h : J = 0 then 0 else ⟨I / J, fractional_div_of_nonzero h⟩⟩

variable {I J : FractionalIdeal R₁⁰ K}

@[simp]
theorem div_zero {I : FractionalIdeal R₁⁰ K} : I / 0 = 0 :=
  dif_pos rfl
#align fractional_ideal.div_zero FractionalIdeal.div_zero

theorem div_nonzero {I J : FractionalIdeal R₁⁰ K} (h : J ≠ 0) :
    I / J = ⟨I / J, fractional_div_of_nonzero h⟩ :=
  dif_neg h
#align fractional_ideal.div_nonzero FractionalIdeal.div_nonzero

@[simp]
theorem coe_div {I J : FractionalIdeal R₁⁰ K} (hJ : J ≠ 0) :
    (↑(I / J) : Submodule R₁ K) = ↑I / (↑J : Submodule R₁ K) :=
  congr_arg _ (dif_neg hJ)
#align fractional_ideal.coe_div FractionalIdeal.coe_div

theorem mem_div_iff_of_nonzero {I J : FractionalIdeal R₁⁰ K} (h : J ≠ 0) {x} :
    x ∈ I / J ↔ ∀ y ∈ J, x * y ∈ I := by
  rw [div_nonzero h]
  exact Submodule.mem_div_iff_forall_mul_mem
#align fractional_ideal.mem_div_iff_of_nonzero FractionalIdeal.mem_div_iff_of_nonzero

theorem mul_one_div_le_one {I : FractionalIdeal R₁⁰ K} : I * (1 / I) ≤ 1 := by
  by_cases hI : I = 0
  · rw [hI, div_zero, mul_zero]
    exact zero_le 1
  · rw [← coe_le_coe, coe_mul, coe_div hI, coe_one]
    apply Submodule.mul_one_div_le_one
#align fractional_ideal.mul_one_div_le_one FractionalIdeal.mul_one_div_le_one

theorem le_self_mul_one_div {I : FractionalIdeal R₁⁰ K} (hI : I ≤ (1 : FractionalIdeal R₁⁰ K)) :
    I ≤ I * (1 / I) := by
  by_cases hI_nz : I = 0
  · rw [hI_nz, div_zero, mul_zero]
  · rw [← coe_le_coe, coe_mul, coe_div hI_nz, coe_one]
    rw [← coe_le_coe, coe_one] at hI
    exact Submodule.le_self_mul_one_div hI
#align fractional_ideal.le_self_mul_one_div FractionalIdeal.le_self_mul_one_div

theorem le_div_iff_of_nonzero {I J J' : FractionalIdeal R₁⁰ K} (hJ' : J' ≠ 0) :
    I ≤ J / J' ↔ ∀ x ∈ I, ∀ y ∈ J', x * y ∈ J :=
  ⟨fun h _ hx => (mem_div_iff_of_nonzero hJ').mp (h hx), fun h x hx =>
    (mem_div_iff_of_nonzero hJ').mpr (h x hx)⟩
#align fractional_ideal.le_div_iff_of_nonzero FractionalIdeal.le_div_iff_of_nonzero

theorem le_div_iff_mul_le {I J J' : FractionalIdeal R₁⁰ K} (hJ' : J' ≠ 0) :
    I ≤ J / J' ↔ I * J' ≤ J := by
  rw [div_nonzero hJ']
  -- Porting note: this used to be { convert; rw }, flipped the order.
  rw [← coe_le_coe (I := I * J') (J := J), coe_mul]
  exact Submodule.le_div_iff_mul_le
#align fractional_ideal.le_div_iff_mul_le FractionalIdeal.le_div_iff_mul_le

@[simp]
theorem div_one {I : FractionalIdeal R₁⁰ K} : I / 1 = I := by
  rw [div_nonzero (one_ne_zero' (FractionalIdeal R₁⁰ K))]
  ext
  constructor <;> intro h
  · simpa using mem_div_iff_forall_mul_mem.mp h 1 ((algebraMap R₁ K).map_one ▸ coe_mem_one R₁⁰ 1)
  · apply mem_div_iff_forall_mul_mem.mpr
    rintro y ⟨y', _, rfl⟩
    -- Porting note: this used to be { convert; rw }, flipped the order.
    rw [mul_comm, Algebra.linearMap_apply, ← Algebra.smul_def]
    exact Submodule.smul_mem _ y' h
#align fractional_ideal.div_one FractionalIdeal.div_one

theorem eq_one_div_of_mul_eq_one_right (I J : FractionalIdeal R₁⁰ K) (h : I * J = 1) :
    J = 1 / I := by
  have hI : I ≠ 0 := ne_zero_of_mul_eq_one I J h
  suffices h' : I * (1 / I) = 1
  · exact
      congr_arg Units.inv <|
        @Units.ext _ _ (Units.mkOfMulEqOne _ _ h) (Units.mkOfMulEqOne _ _ h') rfl
  apply le_antisymm
  · apply mul_le.mpr _
    intro x hx y hy
    rw [mul_comm]
    exact (mem_div_iff_of_nonzero hI).mp hy x hx
  rw [← h]
  apply mul_left_mono I
  apply (le_div_iff_of_nonzero hI).mpr _
  intro y hy x hx
  rw [mul_comm]
  exact mul_mem_mul hx hy
#align fractional_ideal.eq_one_div_of_mul_eq_one_right FractionalIdeal.eq_one_div_of_mul_eq_one_right

theorem mul_div_self_cancel_iff {I : FractionalIdeal R₁⁰ K} : I * (1 / I) = 1 ↔ ∃ J, I * J = 1 :=
  ⟨fun h => ⟨1 / I, h⟩, fun ⟨J, hJ⟩ => by rwa [← eq_one_div_of_mul_eq_one_right I J hJ]⟩
#align fractional_ideal.mul_div_self_cancel_iff FractionalIdeal.mul_div_self_cancel_iff

variable {K' : Type*} [Field K'] [Algebra R₁ K'] [IsFractionRing R₁ K']

@[simp]
theorem map_div (I J : FractionalIdeal R₁⁰ K) (h : K ≃ₐ[R₁] K') :
    (I / J).map (h : K →ₐ[R₁] K') = I.map h / J.map h := by
  by_cases H : J = 0
  · rw [H, div_zero, map_zero, div_zero]
  · -- Porting note: `simp` wouldn't apply these lemmas so do them manually using `rw`
    rw [← coeToSubmodule_inj, div_nonzero H, div_nonzero (map_ne_zero _ H)]
    simp [Submodule.map_div]
#align fractional_ideal.map_div FractionalIdeal.map_div

-- Porting note: doesn't need to be @[simp] because this follows from `map_one` and `map_div`
theorem map_one_div (I : FractionalIdeal R₁⁰ K) (h : K ≃ₐ[R₁] K') :
    (1 / I).map (h : K →ₐ[R₁] K') = 1 / I.map h := by rw [map_div, map_one]
#align fractional_ideal.map_one_div FractionalIdeal.map_one_div

end Quotient

section Field

variable {R₁ K L : Type*} [CommRing R₁] [Field K] [Field L]

variable [Algebra R₁ K] [IsFractionRing R₁ K] [Algebra K L] [IsFractionRing K L]

theorem eq_zero_or_one (I : FractionalIdeal K⁰ L) : I = 0 ∨ I = 1 := by
  rw [or_iff_not_imp_left]
  intro hI
  simp_rw [@SetLike.ext_iff _ _ _ I 1, mem_one_iff]
  intro x
  constructor
  · intro x_mem
    obtain ⟨n, d, rfl⟩ := IsLocalization.mk'_surjective K⁰ x
    refine' ⟨n / d, _⟩
    rw [map_div₀, IsFractionRing.mk'_eq_div]
  · rintro ⟨x, rfl⟩
    obtain ⟨y, y_ne, y_mem⟩ := exists_ne_zero_mem_isInteger hI
    rw [← div_mul_cancel x y_ne, RingHom.map_mul, ← Algebra.smul_def]
    exact smul_mem (M := L) I (x / y) y_mem
#align fractional_ideal.eq_zero_or_one FractionalIdeal.eq_zero_or_one

theorem eq_zero_or_one_of_isField (hF : IsField R₁) (I : FractionalIdeal R₁⁰ K) : I = 0 ∨ I = 1 :=
  letI : Field R₁ := hF.toField
  eq_zero_or_one I
#align fractional_ideal.eq_zero_or_one_of_is_field FractionalIdeal.eq_zero_or_one_of_isField

end Field

section PrincipalIdealRing

variable {R₁ : Type*} [CommRing R₁] {K : Type*} [Field K]

variable [Algebra R₁ K] [IsFractionRing R₁ K]

open Classical

variable (R₁)

/-- `FractionalIdeal.span_finset R₁ s f` is the fractional ideal of `R₁` generated by `f '' s`. -/
-- Porting note: `@[simps]` generated a `Subtype.val` coercion instead of a
-- `FractionalIdeal.coeToSubmodule` coercion
def spanFinset {ι : Type*} (s : Finset ι) (f : ι → K) : FractionalIdeal R₁⁰ K :=
  ⟨Submodule.span R₁ (f '' s), by
    obtain ⟨a', ha'⟩ := IsLocalization.exist_integer_multiples R₁⁰ s f
    refine' ⟨a', a'.2, fun x hx => Submodule.span_induction hx _ _ _ _⟩
    · rintro _ ⟨i, hi, rfl⟩
      exact ha' i hi
    · rw [smul_zero]
      exact IsLocalization.isInteger_zero
    · intro x y hx hy
      rw [smul_add]
      exact IsLocalization.isInteger_add hx hy
    · intro c x hx
      rw [smul_comm]
      exact IsLocalization.isInteger_smul hx⟩
#align fractional_ideal.span_finset FractionalIdeal.spanFinset

@[simp] lemma spanFinset_coe {ι : Type*} (s : Finset ι) (f : ι → K) :
    (spanFinset R₁ s f : Submodule R₁ K) = Submodule.span R₁ (f '' s) :=
  rfl

variable {R₁}

@[simp]
theorem spanFinset_eq_zero {ι : Type*} {s : Finset ι} {f : ι → K} :
    spanFinset R₁ s f = 0 ↔ ∀ j ∈ s, f j = 0 := by
  simp only [← coeToSubmodule_inj, spanFinset_coe, coe_zero, Submodule.span_eq_bot,
    Set.mem_image, Finset.mem_coe, forall_exists_index, and_imp, forall_apply_eq_imp_iff₂]
#align fractional_ideal.span_finset_eq_zero FractionalIdeal.spanFinset_eq_zero

theorem spanFinset_ne_zero {ι : Type*} {s : Finset ι} {f : ι → K} :
    spanFinset R₁ s f ≠ 0 ↔ ∃ j ∈ s, f j ≠ 0 := by simp
#align fractional_ideal.span_finset_ne_zero FractionalIdeal.spanFinset_ne_zero

open Submodule.IsPrincipal

theorem isFractional_span_singleton (x : P) : IsFractional S (span R {x} : Submodule R P) :=
  let ⟨a, ha⟩ := exists_integer_multiple S x
  isFractional_span_iff.mpr ⟨a, a.2, fun _ hx' => (Set.mem_singleton_iff.mp hx').symm ▸ ha⟩
#align fractional_ideal.is_fractional_span_singleton FractionalIdeal.isFractional_span_singleton

variable (S)

/-- `spanSingleton x` is the fractional ideal generated by `x` if `0 ∉ S` -/
irreducible_def spanSingleton (x : P) : FractionalIdeal S P :=
  ⟨span R {x}, isFractional_span_singleton x⟩
#align fractional_ideal.span_singleton FractionalIdeal.spanSingleton

-- local attribute [semireducible] span_singleton
@[simp]
theorem coe_spanSingleton (x : P) : (spanSingleton S x : Submodule R P) = span R {x} := by
  rw [spanSingleton]
  rfl
#align fractional_ideal.coe_span_singleton FractionalIdeal.coe_spanSingleton

@[simp]
theorem mem_spanSingleton {x y : P} : x ∈ spanSingleton S y ↔ ∃ z : R, z • y = x := by
  rw [spanSingleton]
  exact Submodule.mem_span_singleton
#align fractional_ideal.mem_span_singleton FractionalIdeal.mem_spanSingleton

theorem mem_spanSingleton_self (x : P) : x ∈ spanSingleton S x :=
  (mem_spanSingleton S).mpr ⟨1, one_smul _ _⟩
#align fractional_ideal.mem_span_singleton_self FractionalIdeal.mem_spanSingleton_self

variable {S}

@[simp]
theorem spanSingleton_le_iff_mem {x : P} {I : FractionalIdeal S P} :
    spanSingleton S x ≤ I ↔ x ∈ I := by
  rw [← coe_le_coe, coe_spanSingleton, Submodule.span_singleton_le_iff_mem, mem_coe]
#align fractional_ideal.span_singleton_le_iff_mem FractionalIdeal.spanSingleton_le_iff_mem

theorem spanSingleton_eq_spanSingleton [NoZeroSMulDivisors R P] {x y : P} :
    spanSingleton S x = spanSingleton S y ↔ ∃ z : Rˣ, z • x = y := by
  rw [← Submodule.span_singleton_eq_span_singleton, spanSingleton, spanSingleton]
  exact Subtype.mk_eq_mk
#align fractional_ideal.span_singleton_eq_span_singleton FractionalIdeal.spanSingleton_eq_spanSingleton

theorem eq_spanSingleton_of_principal (I : FractionalIdeal S P) [IsPrincipal (I : Submodule R P)] :
    I = spanSingleton S (generator (I : Submodule R P)) := by
  -- Porting note: this used to be `coeToSubmodule_injective (span_singleton_generator ↑I).symm`
  -- but Lean 4 struggled to unify everything. Turned it into an explicit `rw`.
  rw [spanSingleton, ← coeToSubmodule_inj, coe_mk, span_singleton_generator]
#align fractional_ideal.eq_span_singleton_of_principal FractionalIdeal.eq_spanSingleton_of_principal

theorem isPrincipal_iff (I : FractionalIdeal S P) :
    IsPrincipal (I : Submodule R P) ↔ ∃ x, I = spanSingleton S x :=
  ⟨fun h => ⟨@generator _ _ _ _ _ (↑I) h, @eq_spanSingleton_of_principal _ _ _ _ _ _ _ I h⟩,
    fun ⟨x, hx⟩ => { principal' := ⟨x, Eq.trans (congr_arg _ hx) (coe_spanSingleton _ x)⟩ }⟩
#align fractional_ideal.is_principal_iff FractionalIdeal.isPrincipal_iff

@[simp]
theorem spanSingleton_zero : spanSingleton S (0 : P) = 0 := by
  ext
  simp [Submodule.mem_span_singleton, eq_comm]
#align fractional_ideal.span_singleton_zero FractionalIdeal.spanSingleton_zero

theorem spanSingleton_eq_zero_iff {y : P} : spanSingleton S y = 0 ↔ y = 0 :=
  ⟨fun h =>
    span_eq_bot.mp (by simpa using congr_arg Subtype.val h : span R {y} = ⊥) y (mem_singleton y),
    fun h => by simp [h]⟩
#align fractional_ideal.span_singleton_eq_zero_iff FractionalIdeal.spanSingleton_eq_zero_iff

theorem spanSingleton_ne_zero_iff {y : P} : spanSingleton S y ≠ 0 ↔ y ≠ 0 :=
  not_congr spanSingleton_eq_zero_iff
#align fractional_ideal.span_singleton_ne_zero_iff FractionalIdeal.spanSingleton_ne_zero_iff

@[simp]
theorem spanSingleton_one : spanSingleton S (1 : P) = 1 := by
  ext
  refine' (mem_spanSingleton S).trans ((exists_congr _).trans (mem_one_iff S).symm)
  intro x'
  rw [Algebra.smul_def, mul_one]
#align fractional_ideal.span_singleton_one FractionalIdeal.spanSingleton_one

@[simp]
theorem spanSingleton_mul_spanSingleton (x y : P) :
    spanSingleton S x * spanSingleton S y = spanSingleton S (x * y) := by
  apply coeToSubmodule_injective
  simp only [coe_mul, coe_spanSingleton, span_mul_span, singleton_mul_singleton]
#align fractional_ideal.span_singleton_mul_span_singleton FractionalIdeal.spanSingleton_mul_spanSingleton

@[simp]
theorem spanSingleton_pow (x : P) (n : ℕ) : spanSingleton S x ^ n = spanSingleton S (x ^ n) := by
  induction' n with n hn
  · rw [pow_zero, pow_zero, spanSingleton_one]
  · rw [pow_succ, hn, spanSingleton_mul_spanSingleton, pow_succ]
#align fractional_ideal.span_singleton_pow FractionalIdeal.spanSingleton_pow

@[simp]
theorem coeIdeal_span_singleton (x : R) :
    (↑(Ideal.span {x} : Ideal R) : FractionalIdeal S P) = spanSingleton S (algebraMap R P x) := by
  ext y
  refine' (mem_coeIdeal S).trans (Iff.trans _ (mem_spanSingleton S).symm)
  constructor
  · rintro ⟨y', hy', rfl⟩
    obtain ⟨x', rfl⟩ := Submodule.mem_span_singleton.mp hy'
    use x'
    rw [smul_eq_mul, RingHom.map_mul, Algebra.smul_def]
  · rintro ⟨y', rfl⟩
    refine' ⟨y' * x, Submodule.mem_span_singleton.mpr ⟨y', rfl⟩, _⟩
    rw [RingHom.map_mul, Algebra.smul_def]
#align fractional_ideal.coe_ideal_span_singleton FractionalIdeal.coeIdeal_span_singleton

@[simp]
theorem canonicalEquiv_spanSingleton {P'} [CommRing P'] [Algebra R P'] [IsLocalization S P']
    (x : P) :
    canonicalEquiv S P P' (spanSingleton S x) =
      spanSingleton S
        (IsLocalization.map P' (RingHom.id R)
          (fun y (hy : y ∈ S) => show RingHom.id R y ∈ S from hy) x) := by
  apply SetLike.ext_iff.mpr
  intro y
  constructor <;> intro h
  · rw [mem_spanSingleton]
    obtain ⟨x', hx', rfl⟩ := (mem_canonicalEquiv_apply _ _ _).mp h
    obtain ⟨z, rfl⟩ := (mem_spanSingleton _).mp hx'
    use z
    rw [IsLocalization.map_smul, RingHom.id_apply]
  · rw [mem_canonicalEquiv_apply]
    obtain ⟨z, rfl⟩ := (mem_spanSingleton _).mp h
    use z • x
    use (mem_spanSingleton _).mpr ⟨z, rfl⟩
    simp [IsLocalization.map_smul]
#align fractional_ideal.canonical_equiv_span_singleton FractionalIdeal.canonicalEquiv_spanSingleton

theorem mem_singleton_mul {x y : P} {I : FractionalIdeal S P} :
    y ∈ spanSingleton S x * I ↔ ∃ y' ∈ I, y = x * y' := by
  constructor
  · intro h
    refine FractionalIdeal.mul_induction_on h ?_ ?_
    · intro x' hx' y' hy'
      obtain ⟨a, ha⟩ := (mem_spanSingleton S).mp hx'
      use a • y', Submodule.smul_mem (I : Submodule R P) a hy'
      rw [← ha, Algebra.mul_smul_comm, Algebra.smul_mul_assoc]
    · rintro _ _ ⟨y, hy, rfl⟩ ⟨y', hy', rfl⟩
      exact ⟨y + y', Submodule.add_mem (I : Submodule R P) hy hy', (mul_add _ _ _).symm⟩
  · rintro ⟨y', hy', rfl⟩
    exact mul_mem_mul ((mem_spanSingleton S).mpr ⟨1, one_smul _ _⟩) hy'
#align fractional_ideal.mem_singleton_mul FractionalIdeal.mem_singleton_mul

variable (K)

theorem mk'_mul_coeIdeal_eq_coeIdeal {I J : Ideal R₁} {x y : R₁} (hy : y ∈ R₁⁰) :
    spanSingleton R₁⁰ (IsLocalization.mk' K x ⟨y, hy⟩) * I = (J : FractionalIdeal R₁⁰ K) ↔
      Ideal.span {x} * I = Ideal.span {y} * J := by
  have :
    spanSingleton R₁⁰ (IsLocalization.mk' _ (1 : R₁) ⟨y, hy⟩) *
        spanSingleton R₁⁰ (algebraMap R₁ K y) =
      1 := by
    rw [spanSingleton_mul_spanSingleton, mul_comm, ← IsLocalization.mk'_eq_mul_mk'_one,
      IsLocalization.mk'_self, spanSingleton_one]
  let y' : (FractionalIdeal R₁⁰ K)ˣ := Units.mkOfMulEqOne _ _ this
  have coe_y' : ↑y' = spanSingleton R₁⁰ (IsLocalization.mk' K (1 : R₁) ⟨y, hy⟩) := rfl
  refine' Iff.trans _ (y'.mul_right_inj.trans coeIdeal_inj)
  rw [coe_y', coeIdeal_mul, coeIdeal_span_singleton, coeIdeal_mul, coeIdeal_span_singleton, ←
    mul_assoc, spanSingleton_mul_spanSingleton, ← mul_assoc, spanSingleton_mul_spanSingleton,
    mul_comm (mk' _ _ _), ← IsLocalization.mk'_eq_mul_mk'_one, mul_comm (mk' _ _ _), ←
    IsLocalization.mk'_eq_mul_mk'_one, IsLocalization.mk'_self, spanSingleton_one, one_mul]
#align fractional_ideal.mk'_mul_coe_ideal_eq_coe_ideal FractionalIdeal.mk'_mul_coeIdeal_eq_coeIdeal

variable {K}

theorem spanSingleton_mul_coeIdeal_eq_coeIdeal {I J : Ideal R₁} {z : K} :
    spanSingleton R₁⁰ z * (I : FractionalIdeal R₁⁰ K) = J ↔
      Ideal.span {((IsLocalization.sec R₁⁰ z).1 : R₁)} * I =
        Ideal.span {((IsLocalization.sec R₁⁰ z).2 : R₁)} * J := by
  rw [← mk'_mul_coeIdeal_eq_coeIdeal K (IsLocalization.sec R₁⁰ z).2.prop,
    IsLocalization.mk'_sec K z]
#align fractional_ideal.span_singleton_mul_coe_ideal_eq_coe_ideal FractionalIdeal.spanSingleton_mul_coeIdeal_eq_coeIdeal

variable [IsDomain R₁]

theorem one_div_spanSingleton (x : K) : 1 / spanSingleton R₁⁰ x = spanSingleton R₁⁰ x⁻¹ :=
  if h : x = 0 then by simp [h] else (eq_one_div_of_mul_eq_one_right _ _ (by simp [h])).symm
#align fractional_ideal.one_div_span_singleton FractionalIdeal.one_div_spanSingleton

@[simp]
theorem div_spanSingleton (J : FractionalIdeal R₁⁰ K) (d : K) :
    J / spanSingleton R₁⁰ d = spanSingleton R₁⁰ d⁻¹ * J := by
  rw [← one_div_spanSingleton]
  by_cases hd : d = 0
  · simp only [hd, spanSingleton_zero, div_zero, zero_mul]
  have h_spand : spanSingleton R₁⁰ d ≠ 0 := mt spanSingleton_eq_zero_iff.mp hd
  apply le_antisymm
  · intro x hx
    dsimp only [val_eq_coe] at hx ⊢ -- Porting note: get rid of the partially applied `coe`s
    rw [coe_div h_spand, Submodule.mem_div_iff_forall_mul_mem] at hx
    specialize hx d (mem_spanSingleton_self R₁⁰ d)
    have h_xd : x = d⁻¹ * (x * d) := by field_simp
    rw [coe_mul, one_div_spanSingleton, h_xd]
    exact Submodule.mul_mem_mul (mem_spanSingleton_self R₁⁰ _) hx
  · rw [le_div_iff_mul_le h_spand, mul_assoc, mul_left_comm, one_div_spanSingleton,
      spanSingleton_mul_spanSingleton, inv_mul_cancel hd, spanSingleton_one, mul_one]
#align fractional_ideal.div_span_singleton FractionalIdeal.div_spanSingleton

theorem exists_eq_spanSingleton_mul (I : FractionalIdeal R₁⁰ K) :
    ∃ (a : R₁) (aI : Ideal R₁), a ≠ 0 ∧ I = spanSingleton R₁⁰ (algebraMap R₁ K a)⁻¹ * aI := by
  obtain ⟨a_inv, nonzero, ha⟩ := I.isFractional
  have nonzero := mem_nonZeroDivisors_iff_ne_zero.mp nonzero
  have map_a_nonzero : algebraMap R₁ K a_inv ≠ 0 :=
    mt IsFractionRing.to_map_eq_zero_iff.mp nonzero
  refine'
    ⟨a_inv,
      Submodule.comap (Algebra.linearMap R₁ K) ↑(spanSingleton R₁⁰ (algebraMap R₁ K a_inv) * I),
      nonzero, ext fun x => Iff.trans ⟨_, _⟩ mem_singleton_mul.symm⟩
  · intro hx
    obtain ⟨x', hx'⟩ := ha x hx
    rw [Algebra.smul_def] at hx'
    refine' ⟨algebraMap R₁ K x', (mem_coeIdeal _).mpr ⟨x', mem_singleton_mul.mpr _, rfl⟩, _⟩
    · exact ⟨x, hx, hx'⟩
    · rw [hx', ← mul_assoc, inv_mul_cancel map_a_nonzero, one_mul]
  · rintro ⟨y, hy, rfl⟩
    obtain ⟨x', hx', rfl⟩ := (mem_coeIdeal _).mp hy
    obtain ⟨y', hy', hx'⟩ := mem_singleton_mul.mp hx'
    rw [Algebra.linearMap_apply] at hx'
    rwa [hx', ← mul_assoc, inv_mul_cancel map_a_nonzero, one_mul]
#align fractional_ideal.exists_eq_span_singleton_mul FractionalIdeal.exists_eq_spanSingleton_mul

instance isPrincipal {R} [CommRing R] [IsDomain R] [IsPrincipalIdealRing R] [Algebra R K]
    [IsFractionRing R K] (I : FractionalIdeal R⁰ K) : (I : Submodule R K).IsPrincipal := by
  obtain ⟨a, aI, -, ha⟩ := exists_eq_spanSingleton_mul I
  use (algebraMap R K a)⁻¹ * algebraMap R K (generator aI)
  suffices I = spanSingleton R⁰ ((algebraMap R K a)⁻¹ * algebraMap R K (generator aI)) by
    rw [spanSingleton] at this
    exact congr_arg Subtype.val this
  conv_lhs => rw [ha, ← span_singleton_generator aI]
  rw [Ideal.submodule_span_eq, coeIdeal_span_singleton (generator aI),
    spanSingleton_mul_spanSingleton]
#align fractional_ideal.is_principal FractionalIdeal.isPrincipal

theorem le_spanSingleton_mul_iff {x : P} {I J : FractionalIdeal S P} :
    I ≤ spanSingleton S x * J ↔ ∀ zI ∈ I, ∃ zJ ∈ J, x * zJ = zI :=
  show (∀ {zI} (hzI : zI ∈ I), zI ∈ spanSingleton _ x * J) ↔ ∀ zI ∈ I, ∃ zJ ∈ J, x * zJ = zI by
    simp only [mem_singleton_mul, eq_comm]
#align fractional_ideal.le_span_singleton_mul_iff FractionalIdeal.le_spanSingleton_mul_iff

theorem spanSingleton_mul_le_iff {x : P} {I J : FractionalIdeal S P} :
    spanSingleton _ x * I ≤ J ↔ ∀ z ∈ I, x * z ∈ J := by
  simp only [mul_le, mem_singleton_mul, mem_spanSingleton]
  constructor
  · intro h zI hzI
    exact h x ⟨1, one_smul _ _⟩ zI hzI
  · rintro h _ ⟨z, rfl⟩ zI hzI
    rw [Algebra.smul_mul_assoc]
    exact Submodule.smul_mem J.1 _ (h zI hzI)
#align fractional_ideal.span_singleton_mul_le_iff FractionalIdeal.spanSingleton_mul_le_iff

theorem eq_spanSingleton_mul {x : P} {I J : FractionalIdeal S P} :
    I = spanSingleton _ x * J ↔ (∀ zI ∈ I, ∃ zJ ∈ J, x * zJ = zI) ∧ ∀ z ∈ J, x * z ∈ I := by
  simp only [le_antisymm_iff, le_spanSingleton_mul_iff, spanSingleton_mul_le_iff]
#align fractional_ideal.eq_span_singleton_mul FractionalIdeal.eq_spanSingleton_mul

end PrincipalIdealRing

variable {R₁ : Type*} [CommRing R₁]

variable {K : Type*} [Field K] [Algebra R₁ K] [frac : IsFractionRing R₁ K]

attribute [local instance] Classical.propDecidable

theorem isNoetherian_zero : IsNoetherian R₁ (0 : FractionalIdeal R₁⁰ K) :=
  isNoetherian_submodule.mpr fun I (hI : I ≤ (0 : FractionalIdeal R₁⁰ K)) => by
    rw [coe_zero, le_bot_iff] at hI
    rw [hI]
    exact fg_bot
#align fractional_ideal.is_noetherian_zero FractionalIdeal.isNoetherian_zero

theorem isNoetherian_iff {I : FractionalIdeal R₁⁰ K} :
    IsNoetherian R₁ I ↔ ∀ J ≤ I, (J : Submodule R₁ K).FG :=
  isNoetherian_submodule.trans ⟨fun h _ hJ => h _ hJ, fun h J hJ => h ⟨J, isFractional_of_le hJ⟩ hJ⟩
#align fractional_ideal.is_noetherian_iff FractionalIdeal.isNoetherian_iff

theorem isNoetherian_coeIdeal [IsNoetherianRing R₁] (I : Ideal R₁) :
    IsNoetherian R₁ (I : FractionalIdeal R₁⁰ K) := by
  rw [isNoetherian_iff]
  intro J hJ
  obtain ⟨J, rfl⟩ := le_one_iff_exists_coeIdeal.mp (le_trans hJ coeIdeal_le_one)
  exact (IsNoetherian.noetherian J).map _
#align fractional_ideal.is_noetherian_coe_ideal FractionalIdeal.isNoetherian_coeIdeal

variable [IsDomain R₁]

theorem isNoetherian_spanSingleton_inv_to_map_mul (x : R₁) {I : FractionalIdeal R₁⁰ K}
    (hI : IsNoetherian R₁ I) :
    IsNoetherian R₁ (spanSingleton R₁⁰ (algebraMap R₁ K x)⁻¹ * I : FractionalIdeal R₁⁰ K) := by
  by_cases hx : x = 0
  · rw [hx, RingHom.map_zero, inv_zero, spanSingleton_zero, zero_mul]
    exact isNoetherian_zero
  have h_gx : algebraMap R₁ K x ≠ 0 :=
    mt ((injective_iff_map_eq_zero (algebraMap R₁ K)).mp (IsFractionRing.injective _ _) x) hx
  have h_spanx : spanSingleton R₁⁰ (algebraMap R₁ K x) ≠ 0 := spanSingleton_ne_zero_iff.mpr h_gx
  rw [isNoetherian_iff] at hI ⊢
  intro J hJ
  rw [← div_spanSingleton, le_div_iff_mul_le h_spanx] at hJ
  obtain ⟨s, hs⟩ := hI _ hJ
  use s * {(algebraMap R₁ K x)⁻¹}
  rw [Finset.coe_mul, Finset.coe_singleton, ← span_mul_span, hs, ← coe_spanSingleton R₁⁰, ←
    coe_mul, mul_assoc, spanSingleton_mul_spanSingleton, mul_inv_cancel h_gx, spanSingleton_one,
    mul_one]
#align fractional_ideal.is_noetherian_span_singleton_inv_to_map_mul FractionalIdeal.isNoetherian_spanSingleton_inv_to_map_mul

/-- Every fractional ideal of a noetherian integral domain is noetherian. -/
theorem isNoetherian [IsNoetherianRing R₁] (I : FractionalIdeal R₁⁰ K) : IsNoetherian R₁ I := by
  obtain ⟨d, J, _, rfl⟩ := exists_eq_spanSingleton_mul I
  apply isNoetherian_spanSingleton_inv_to_map_mul
  apply isNoetherian_coeIdeal
#align fractional_ideal.is_noetherian FractionalIdeal.isNoetherian

section Adjoin

variable (S)
variable (x : P) (hx : IsIntegral R x)

/-- `A[x]` is a fractional ideal for every integral `x`. -/
theorem isFractional_adjoin_integral :
    IsFractional S (Subalgebra.toSubmodule (Algebra.adjoin R ({x} : Set P))) :=
<<<<<<< HEAD
  isFractional_of_fg hx.fg_adjoin_singleton
=======
  isFractional_of_fg (IsIntegral.fg_adjoin_singleton x hx)
>>>>>>> a76dc22f
#align fractional_ideal.is_fractional_adjoin_integral FractionalIdeal.isFractional_adjoin_integral

/-- `FractionalIdeal.adjoinIntegral (S : Submonoid R) x hx` is `R[x]` as a fractional ideal,
where `hx` is a proof that `x : P` is integral over `R`. -/
-- Porting note: `@[simps]` generated a `Subtype.val` coercion instead of a
-- `FractionalIdeal.coeToSubmodule` coercion
def adjoinIntegral : FractionalIdeal S P :=
  ⟨_, isFractional_adjoin_integral S x hx⟩
#align fractional_ideal.adjoin_integral FractionalIdeal.adjoinIntegral

@[simp]
theorem adjoinIntegral_coe :
    (adjoinIntegral S x hx : Submodule R P) =
      (Subalgebra.toSubmodule (Algebra.adjoin R ({x} : Set P))) :=
  rfl

theorem mem_adjoinIntegral_self : x ∈ adjoinIntegral S x hx :=
  Algebra.subset_adjoin (Set.mem_singleton x)
#align fractional_ideal.mem_adjoin_integral_self FractionalIdeal.mem_adjoinIntegral_self

end Adjoin

end FractionalIdeal<|MERGE_RESOLUTION|>--- conflicted
+++ resolved
@@ -1598,11 +1598,7 @@
 /-- `A[x]` is a fractional ideal for every integral `x`. -/
 theorem isFractional_adjoin_integral :
     IsFractional S (Subalgebra.toSubmodule (Algebra.adjoin R ({x} : Set P))) :=
-<<<<<<< HEAD
   isFractional_of_fg hx.fg_adjoin_singleton
-=======
-  isFractional_of_fg (IsIntegral.fg_adjoin_singleton x hx)
->>>>>>> a76dc22f
 #align fractional_ideal.is_fractional_adjoin_integral FractionalIdeal.isFractional_adjoin_integral
 
 /-- `FractionalIdeal.adjoinIntegral (S : Submonoid R) x hx` is `R[x]` as a fractional ideal,
