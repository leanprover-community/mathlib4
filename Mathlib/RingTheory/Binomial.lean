/-
Copyright (c) 2023 Scott Carnahan. All rights reserved.
Released under Apache 2.0 license as described in the file LICENSE.
Authors: Scott Carnahan
-/

import Mathlib.Data.Polynomial.Smeval
import Mathlib.RingTheory.Polynomial.Pochhammer


/-!
# Binomial rings

In this file we introduce the binomial property as a mixin, and define the `multichoose`
and `choose` functions generalizing binomial coefficients.

According to our main reference [elliott2006binomial] (which lists many equivalent conditions), a
binomial ring is a torsion-free commutative ring `R` such that for any `x ∈ R` and any `k ∈ ℕ`, the
product `x(x-1)⋯(x-k+1)` is divisible by `k!`. The torsion-free condition lets us divide by `k!`
unambiguously, so we get uniquely defined binomial coefficients.

The defining condition doesn't require commutativity or associativity, and we get a theory with
essentially the same power by replacing subtraction with addition.  Thus, we consider any
non-associative semiring `R` with notion of natural number exponents, in which scalar multiplication
by positive integers is injective, and demand that the evaluation of the ascending Pochhammer
polynomial `X(X+1)⋯(X+(k-1))` at any element `r` is divisible by `k!`.  The quotient is called
`multichoose r k`, following the convention given for natural numbers.

## References

* [J. Elliott, *Binomial rings, integer-valued polynomials, and λ-rings*][elliott2006binomial]

## TODO

Further results in Elliot's paper:
* A CommRing is binomial if and only if it admits a λ-ring structure with trivial Adams operations.
* The free commutative binomial ring on a set `X` is the ring of integer-valued polynomials in the
variables `X`.  (also, noncommutative version?)
* Given a commutative binomial ring `A` and an `A`-algebra `B` that is complete with respect to an
ideal `I`, formal exponentiation induces an `A`-module structure on the multiplicative subgroup
`1 + I`.

-/

section Multichoose

open Function Polynomial

section Multichoose

/-- A binomial ring is a ring for which ascending Pochhammer evaluations are uniquely divisible by
suitable factorials.  We define this notion for as a mixin for non-associative semirings, but retain
the ring name.  We introduce `Ring.multichoose` as the uniquely defined quotient. -/
class BinomialRing (R : Type*) [AddCommMonoid R] [Pow R ℕ] where
  /-- Scalar multiplication by positive integers is injective -/
  nsmul_right_injective (n : ℕ) (h : n ≠ 0) : Injective (n • · : R → R)
  /-- A multichoose function, giving the quotient of Pochhammer evaluations by factorials. -/
  multichoose : R → ℕ → R
  /-- The `n`th ascending Pochhammer polynomial evaluated at any element is divisible by `n!`. -/
  factorial_nsmul_multichoose : ∀ (r : R) (n : ℕ),
    n.factorial • multichoose r n = Polynomial.smeval (ascPochhammer ℕ n) r

namespace Ring

variable {R : Type*} [AddCommMonoid R] [Pow R ℕ] [BinomialRing R]

theorem nsmul_right_injective (n : ℕ) (h : n ≠ 0) :
    Injective (n • · : R → R) := BinomialRing.nsmul_right_injective n h

/-- The multichoose function is the quotient of ascending Pochhammer evaluation by the corresponding
factorial. When applied to natural numbers, `multichoose k n` describes choosing a multiset of `n`
items from a group of `k`, i.e., choosing with replacement. -/
def multichoose (r : R) (n : ℕ) : R := BinomialRing.multichoose r n

@[simp]
theorem multichoose_eq_multichoose (r : R) (n : ℕ) :
    BinomialRing.multichoose r n = multichoose r n := rfl

theorem factorial_nsmul_multichoose_eq_ascPochhammer (r : R) (n : ℕ) :
    n.factorial • multichoose r n = smeval (ascPochhammer ℕ n) r :=
  BinomialRing.factorial_nsmul_multichoose r n

theorem multichoose_zero_right' (r : R) : multichoose r 0 = r ^ 0 := by
  refine nsmul_right_injective (Nat.factorial 0) (Nat.factorial_ne_zero 0) ?_
  simp only
  rw [factorial_nsmul_multichoose_eq_ascPochhammer, ascPochhammer_zero, smeval_one, Nat.factorial]

@[simp]
theorem multichoose_zero_right [MulOneClass R] [NatPowAssoc R]
    (r : R) : multichoose r 0 = 1 := by
  rw [multichoose_zero_right', npow_zero]

@[simp]
theorem multichoose_one_right' (r : R) : multichoose r 1 = r ^ 1 := by
  refine nsmul_right_injective (Nat.factorial 1) (Nat.factorial_ne_zero 1) ?_
  simp only
  rw [factorial_nsmul_multichoose_eq_ascPochhammer, ascPochhammer_one, smeval_X, Nat.factorial_one,
    one_smul]

theorem multichoose_one_right [MulOneClass R] [NatPowAssoc R] (r : R) : multichoose r 1 = r := by
  rw [multichoose_one_right', npow_one]

variable {R : Type*} [NonAssocSemiring R] [Pow R ℕ] [NatPowAssoc R] [BinomialRing R]

@[simp]
theorem multichoose_zero_succ (k : ℕ) : multichoose (0 : R) (k + 1) = 0 := by
  refine nsmul_right_injective (Nat.factorial (k + 1)) (Nat.factorial_ne_zero (k + 1)) ?_
  simp only
  rw [factorial_nsmul_multichoose_eq_ascPochhammer, smul_zero, ascPochhammer_succ_left,
    smeval_X_mul, zero_mul]


theorem ascPochhammer_succ_succ (r : R) (k : ℕ) :
    smeval (ascPochhammer ℕ (k + 1)) (r + 1) = Nat.factorial (k + 1) • multichoose (r + 1) k +
    smeval (ascPochhammer ℕ (k + 1)) r := by
  nth_rw 1 [ascPochhammer_succ_right, ascPochhammer_succ_left, mul_comm (ascPochhammer ℕ k)]
  simp only [smeval_mul, smeval_comp ℕ _ _ r, smeval_add, smeval_X]
  rw [Nat.factorial, mul_smul, factorial_nsmul_multichoose_eq_ascPochhammer]
  simp only [smeval_one, npow_one, npow_zero, one_smul]
  rw [← C_eq_nat_cast, smeval_C, npow_zero, add_assoc, add_mul, add_comm 1, @nsmul_one, add_mul]
  rw [← @nsmul_eq_mul, @add_rotate', @succ_nsmul', add_assoc]
  simp_all only [Nat.cast_id, nsmul_eq_mul, one_mul]

theorem multichoose_succ_succ (r : R) (k : ℕ) :
    multichoose (r + 1) (k + 1) = multichoose r (k + 1) + multichoose (r + 1) k := by
  refine nsmul_right_injective (Nat.factorial (k + 1)) (Nat.factorial_ne_zero (k + 1)) ?_
  simp only [factorial_nsmul_multichoose_eq_ascPochhammer, smul_add]
  rw [add_comm (smeval (ascPochhammer ℕ (k+1)) r)]
  exact @ascPochhammer_succ_succ R _ _ _ _ r k

@[simp]
theorem multichoose_one (k : ℕ) : multichoose (1 : R) k = 1 := by
  induction k with
  | zero => exact multichoose_zero_right 1
  | succ n ih =>
    rw [show (1 : R) = 0 + 1 by exact (@zero_add R _ 1).symm, multichoose_succ_succ,
      multichoose_zero_succ, zero_add, zero_add, ih]

@[simp]
theorem multichoose_two (k : ℕ) : multichoose (2 : R) k = k + 1 := by
  induction k with
  | zero =>
    rw [multichoose_zero_right, Nat.cast_zero, zero_add]
  | succ n ih =>
    rw [one_add_one_eq_two.symm, multichoose_succ_succ, multichoose_one, one_add_one_eq_two, ih,
      Nat.cast_succ, add_comm]

end Ring

end Multichoose

section Nat_Int

open Polynomial

instance Nat.instBinomialRing : BinomialRing ℕ where
  nsmul_right_injective n hn r s hrs := Nat.eq_of_mul_eq_mul_left (Nat.pos_of_ne_zero hn) hrs
  multichoose n k := Nat.choose (n + k - 1) k
  factorial_nsmul_multichoose r n := by
    rw [smul_eq_mul, ← Nat.descFactorial_eq_factorial_mul_choose,
      ← eval_eq_smeval r (ascPochhammer ℕ n), ascPochhammer_nat_eq_descFactorial]

theorem multichoose_eq (n k : ℕ) : Ring.multichoose n k = (n + k - 1).choose k := rfl

theorem ascPochhammer_smeval_eq_eval {R : Type*} [Semiring R] (r : R) (k : ℕ) :
    smeval (ascPochhammer ℕ k) r = Polynomial.eval r (ascPochhammer R k) := by
  induction k with
  | zero =>
    rw [ascPochhammer_zero, ascPochhammer_zero, eval_one, smeval_one, nsmul_eq_mul, npow_zero,
      mul_one, Nat.cast_one]
  | succ n ih =>
    rw [ascPochhammer_succ_right, ascPochhammer_succ_right, smeval_mul ℕ _ _ r, ih,
      mul_add (ascPochhammer R n), smeval_add, smeval_X, pow_one, ← C_eq_nat_cast, smeval_C,
      pow_zero, nsmul_one, Nat.cast_id, eval_add, eval_mul_X, ← Nat.cast_comm, eval_nat_cast_mul,
      mul_add, Nat.cast_comm]

/-- The multichoose function for integers. -/
def Int.multichoose (n : ℤ) (k : ℕ) : ℤ :=
  match n with
  | ofNat n => (Nat.choose (n + k - 1) k : ℤ)
  | negSucc n => (-1) ^ k * Nat.choose n.succ k

instance Int.instBinomialRing : BinomialRing ℤ where
  nsmul_right_injective n hn r s hrs := Int.eq_of_mul_eq_mul_left (Int.ofNat_ne_zero.mpr hn) hrs
  multichoose := Int.multichoose
  factorial_nsmul_multichoose r k := by
    rw [Int.multichoose, nsmul_eq_mul]
    cases r with
    | ofNat n =>
      simp only [multichoose, nsmul_eq_mul, Int.ofNat_eq_coe, Int.ofNat_mul_out]
      rw [← Nat.descFactorial_eq_factorial_mul_choose, Polynomial.smeval_at_nat_cast,
      ← eval_eq_smeval n (ascPochhammer ℕ k), ascPochhammer_nat_eq_descFactorial]
    | negSucc n =>
      simp only [Int.multichoose, nsmul_eq_mul]
      rw [mul_comm, mul_assoc, ← Nat.cast_mul, mul_comm _ (k.factorial),
        ← Nat.descFactorial_eq_factorial_mul_choose, ← descPochhammer_eval_eq_descFactorial,
        ascPochhammer_smeval_eq_eval, ← Int.neg_ofNat_succ,
        ascPochhammer_eval_neg_eq_descPochhammer]

end Nat_Int

section neg

namespace Ring

open Polynomial

variable {R : Type*} [NonAssocRing R] [Pow R ℕ] [BinomialRing R]

theorem ascPochhammer_smeval_neg : ∀(n : ℕ),
    smeval (ascPochhammer ℕ n) (-n : ℤ) = (-1)^n * n.factorial
  | 0 => by
    rw [Nat.cast_zero, neg_zero, ascPochhammer_zero, Nat.factorial_zero, smeval_one, pow_zero,
      one_smul, pow_zero, Nat.cast_one, one_mul]
  | n + 1 => by
    rw [ascPochhammer_succ_left, smeval_X_mul, smeval_comp, smeval_add, smeval_X, smeval_one,
      pow_zero, pow_one, one_smul, Nat.cast_add, Nat.cast_one, neg_add_rev, neg_add_cancel_comm,
      ascPochhammer_smeval_neg n, ← mul_assoc, mul_comm _ ((-1) ^ n),
      show (-1 + -↑n = (-1 : ℤ) * (n + 1)) by linarith, ← mul_assoc, pow_add, pow_one,
      Nat.factorial, Nat.cast_mul, ← mul_assoc, Nat.cast_succ]

theorem ascPochhammer_succ_smeval_neg (n : ℕ) :
    smeval (ascPochhammer ℕ (n + 1)) (-n : ℤ) = 0 := by
  rw [ascPochhammer_succ_right, smeval_mul, smeval_add, smeval_X, ← C_eq_nat_cast, smeval_C,
    pow_zero, pow_one, Nat.cast_id, nsmul_eq_mul, mul_one, add_left_neg, mul_zero]

theorem ascPochhammer_smeval_neg_add (n : ℕ) : ∀(k : ℕ),
    smeval (ascPochhammer ℕ (n + k + 1)) (-n : ℤ) = 0
  | 0 => by
    rw [add_zero, ascPochhammer_succ_smeval_neg]
  | k + 1 => by
    rw [ascPochhammer_succ_right, smeval_mul, ← add_assoc, ascPochhammer_smeval_neg_add n k,
      zero_mul]

theorem ascPochhammer_smeval_neg_lt (n k : ℕ) (h : n < k) :
    smeval (ascPochhammer ℕ k) (-n : ℤ) = 0 := by
  have hk : k = n + (k - n - 1) + 1 := by
    rw [add_rotate, Nat.sub_sub, Nat.add_right_comm, Nat.add_assoc, Nat.sub_add_cancel h]
  rw [hk, ascPochhammer_smeval_neg_add]

theorem ascPochhammer_smeval_nat_cast [NatPowAssoc R] (n k : ℕ) :
    smeval (ascPochhammer ℕ k) (n : R) = smeval (ascPochhammer ℕ k) n := by
  rw [smeval_at_nat_cast (ascPochhammer ℕ k) n]

theorem multichoose_neg (n : ℕ) : multichoose (-n : ℤ) n = (-1)^n := by
    refine @nsmul_right_injective ℤ _ _ _ (Nat.factorial n) (Nat.factorial_ne_zero n)
      (multichoose (-n : ℤ) n) ((-1)^n) ?_
    simp only
    rw [factorial_nsmul_multichoose_eq_ascPochhammer, ascPochhammer_smeval_neg, nsmul_eq_mul,
      Nat.cast_comm]

theorem multichoose_succ_neg (n : ℕ) : multichoose (-n : ℤ) (n + 1) = 0 := by
  refine @nsmul_right_injective ℤ _ _ _ (Nat.factorial (n + 1)) (Nat.factorial_ne_zero (n + 1))
    (multichoose (-n : ℤ) (n + 1)) 0 ?_
  simp only
  rw [factorial_nsmul_multichoose_eq_ascPochhammer, ascPochhammer_succ_smeval_neg, smul_zero]

theorem multichoose_neg_add (n k : ℕ) : multichoose (-n : ℤ) (n + k + 1) = 0 := by
  refine nsmul_right_injective (Nat.factorial (n + k + 1)) (Nat.factorial_ne_zero (n + k + 1)) ?_
  simp only
  rw [factorial_nsmul_multichoose_eq_ascPochhammer, ascPochhammer_smeval_neg_add, smul_zero]

theorem multichoose_neg_lt (n k : ℕ) (h : n < k) : multichoose (-n : ℤ) k = 0 := by
  refine nsmul_right_injective (Nat.factorial k) (Nat.factorial_ne_zero k) ?_
  simp only
<<<<<<< HEAD
  rw [factorial_nsmul_multichoose_eq_ascPochhammer, ascPochhammer_smeval_neg_lt n k h, smul_zero]

theorem multichoose_succ_neg_cast [NatPowAssoc R] (n : ℕ) :
    multichoose (-n : R) (n + 1) = 0 := by
  refine nsmul_right_injective (Nat.factorial (n + 1)) (Nat.factorial_ne_zero (n + 1)) ?_
  simp only
  rw [factorial_nsmul_multichoose_eq_ascPochhammer, smul_zero, smeval_at_neg_nat,
    ascPochhammer_succ_smeval_neg, Int.cast_zero]

theorem ascPochhammer_smeval_nat_int [NatPowAssoc R] (r : R) : ∀(n : ℕ),
    smeval (ascPochhammer ℤ n) r = smeval (ascPochhammer ℕ n) r
  | 0 => by
    simp only [ascPochhammer_zero, smeval_one]
  | n + 1 => by
    simp only [ascPochhammer_succ_right, smeval_mul]
    rw [ascPochhammer_smeval_nat_int r n]
    simp only [smeval_add, smeval_X, ← C_eq_nat_cast, smeval_C, natCast_zsmul, nsmul_eq_mul,
    Nat.cast_id]

end Ring

end neg

section Choose

namespace Ring

open Polynomial

variable {R : Type*} [NonAssocRing R] [Pow R ℕ] [BinomialRing R]

/-- The binomial coefficient `choose r n` generalizes the natural number choose function,
  interpreted in terms of choosing without replacement. -/
def choose {R: Type _} [NonAssocRing R] [Pow R ℕ] [BinomialRing R] (r : R) (n : ℕ): R :=
  multichoose (r-n+1) n

theorem descPochhammer_eq_factorial_smul_choose [NatPowAssoc R] (r : R) (n : ℕ) :
    smeval (descPochhammer ℤ n) r = n.factorial • choose r n := by
  rw [choose, factorial_nsmul_multichoose_eq_ascPochhammer, descPochhammer_eq_ascPochhammer,
    smeval_comp ℤ _ _ r, add_comm_sub, smeval_add, smeval_X, npow_one]
  have h : smeval (1 - n : Polynomial ℤ) r = 1 - n := by
    rw [← C_eq_nat_cast, ← C_1, ← C_sub, smeval_C]
    simp only [npow_zero, zsmul_eq_mul, Int.cast_sub, Int.cast_one, Int.cast_ofNat, zsmul_one]
  rw [h, ascPochhammer_smeval_nat_int, add_comm_sub]

theorem choose_zero_right' (r : R) : choose r 0 = (r + 1) ^ 0 := by
  unfold choose
  refine nsmul_right_injective (Nat.factorial 0) (Nat.factorial_ne_zero 0) ?_
  simp only
  rw [factorial_nsmul_multichoose_eq_ascPochhammer, Nat.factorial_zero, ascPochhammer_zero,
    smeval_one, one_smul, one_smul, Nat.cast_zero, sub_zero]

theorem choose_zero_right [NatPowAssoc R] (r : R) : choose r 0 = 1 := by
  rw [choose_zero_right', npow_zero]

theorem choose_zero_succ (S : Type*) [NonAssocRing S] [Pow S ℕ] [NatPowAssoc S] [BinomialRing S]
    (n : ℕ) : choose (0 : S) (Nat.succ n) = 0 := by
  unfold choose
  rw [Nat.cast_succ, zero_sub, neg_add, neg_add_cancel_right, ← Nat.add_one,
    multichoose_succ_neg_cast]

theorem choose_zero_pos (S : Type*) [NonAssocRing S] [Pow S ℕ] [NatPowAssoc S] [BinomialRing S]
    (k : ℕ) (h_pos: 0 < k) : choose (0 : S) k = 0 := by
  rw [← Nat.succ_pred_eq_of_pos h_pos, choose_zero_succ]

theorem choose_zero_ite (S : Type*) [NonAssocRing S] [Pow S ℕ] [NatPowAssoc S] [BinomialRing S]
    (k : ℕ) : choose (0 : S) k = if k = 0 then 1 else 0 := by
  rw [eq_ite_iff]
  by_cases hk: k = 0
  constructor
  rw [hk, choose_zero_right, ← Prod.mk.inj_iff]
  right
  constructor
  exact hk
  rw [← @Nat.le_zero, Nat.not_le] at hk
  rw [choose_zero_pos S k hk]

theorem choose_one_right' (r : R) : choose r 1 = r ^ 1 := by
  rw [choose, Nat.cast_one, sub_add_cancel, multichoose_one_right']

theorem choose_one_right [NatPowAssoc R] (r : R) : choose r 1 = r := by
  rw [choose_one_right', npow_one]

theorem descPochhammer_succ_succ_smeval {S : Type*} [NonAssocRing S] [Pow S ℕ] [NatPowAssoc S]
    (r : S) (k : ℕ) : smeval (descPochhammer ℤ (Nat.succ k)) (r + 1) =
    (k + 1) • smeval (descPochhammer ℤ k) r + smeval (descPochhammer ℤ (Nat.succ k)) r := by
  nth_rw 1 [descPochhammer_succ_left]
  rw [descPochhammer_succ_right, mul_comm (descPochhammer ℤ k)]
  simp only [smeval_comp ℤ _ _ (r + 1), smeval_sub, smeval_add, smeval_mul, smeval_X, smeval_one,
  npow_one, npow_zero, one_smul, add_sub_cancel_right, sub_mul, add_mul, add_smul, one_mul]
  rw [← C_eq_nat_cast, smeval_C, npow_zero, add_comm (k • smeval (descPochhammer ℤ k) r) _,
    add_assoc, add_comm (k • smeval (descPochhammer ℤ k) r) _, ← add_assoc,  ← add_sub_assoc,
    nsmul_eq_mul, zsmul_one, Int.cast_ofNat, sub_add_cancel, add_comm]

theorem choose_succ_succ [NatPowAssoc R] (r:R) (k : ℕ) :
    choose (r+1) (Nat.succ k) = choose r k + choose r (Nat.succ k) := by
  refine nsmul_right_injective (Nat.factorial (k + 1)) (Nat.factorial_ne_zero (k + 1)) ?_
  simp only [smul_add, ← descPochhammer_eq_factorial_smul_choose]
  rw [Nat.factorial_succ, mul_smul,
    ← descPochhammer_eq_factorial_smul_choose r, descPochhammer_succ_succ_smeval r k]

theorem choose_eq_Nat_choose [NatPowAssoc R] (n k : ℕ) : choose (n : R) k = Nat.choose n k := by
  induction n generalizing k with
  | zero => cases k with
    | zero => rw [choose_zero_right, Nat.choose_zero_right, Nat.cast_one]
    | succ k => rw [Nat.cast_zero, choose_zero_succ, Nat.choose_zero_succ, Nat.cast_zero]
  | succ n ih => cases k with
    | zero => rw [choose_zero_right, Nat.choose_zero_right, Nat.cast_one]
    | succ k => rw [Nat.cast_succ, choose_succ_succ, ih, ih, Nat.choose_succ_succ, Nat.cast_add]

theorem choose_mul [NatPowAssoc R] (r : R) (n k : ℕ) (hkn : k ≤ n) :
    (Nat.choose n k) • choose r n = choose r k * choose (r - k) (n - k) := by
  refine nsmul_right_injective (Nat.factorial n) (Nat.factorial_ne_zero n) ?_
  simp only
  rw [nsmul_left_comm, ← descPochhammer_eq_factorial_smul_choose,
    ← Nat.choose_mul_factorial_mul_factorial hkn, ← smul_mul_smul,
    ← descPochhammer_eq_factorial_smul_choose, mul_nsmul',
    ← descPochhammer_eq_factorial_smul_choose, smul_mul_assoc]
  nth_rw 2 [← Nat.sub_add_cancel hkn]
  rw [add_comm, ← descPochhammer_mul, smeval_mul, smeval_comp, smeval_sub, smeval_X,
    ← C_eq_nat_cast, smeval_C, npow_one, npow_zero, zsmul_one, Int.cast_ofNat, nsmul_eq_mul]

theorem choose_mul' [NatPowAssoc R] (r : R) (n k : ℕ) :
    (Nat.choose (n + k) k) • choose (r + k) (n + k) = choose (r + k) k * choose r n := by
  rw [choose_mul (r + k) (n + k) k (Nat.le_add_left k n), Nat.add_sub_cancel, add_sub_cancel_right]
=======
  rw [← descPochhammer_eq_factorial_smul_choose, nsmul_eq_mul, ← Nat.cast_mul,
    ← Nat.descFactorial_eq_factorial_mul_choose, ← descPochhammer_eval_eq_descFactorial]
>>>>>>> d5a796bf

end Ring

end Choose<|MERGE_RESOLUTION|>--- conflicted
+++ resolved
@@ -4,7 +4,7 @@
 Authors: Scott Carnahan
 -/
 
-import Mathlib.Data.Polynomial.Smeval
+import Mathlib.Algebra.Polynomial.Smeval
 import Mathlib.RingTheory.Polynomial.Pochhammer
 
 
@@ -263,7 +263,6 @@
 theorem multichoose_neg_lt (n k : ℕ) (h : n < k) : multichoose (-n : ℤ) k = 0 := by
   refine nsmul_right_injective (Nat.factorial k) (Nat.factorial_ne_zero k) ?_
   simp only
-<<<<<<< HEAD
   rw [factorial_nsmul_multichoose_eq_ascPochhammer, ascPochhammer_smeval_neg_lt n k h, smul_zero]
 
 theorem multichoose_succ_neg_cast [NatPowAssoc R] (n : ℕ) :
@@ -389,10 +388,6 @@
 theorem choose_mul' [NatPowAssoc R] (r : R) (n k : ℕ) :
     (Nat.choose (n + k) k) • choose (r + k) (n + k) = choose (r + k) k * choose r n := by
   rw [choose_mul (r + k) (n + k) k (Nat.le_add_left k n), Nat.add_sub_cancel, add_sub_cancel_right]
-=======
-  rw [← descPochhammer_eq_factorial_smul_choose, nsmul_eq_mul, ← Nat.cast_mul,
-    ← Nat.descFactorial_eq_factorial_mul_choose, ← descPochhammer_eval_eq_descFactorial]
->>>>>>> d5a796bf
 
 end Ring
 
