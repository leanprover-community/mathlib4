/-
Copyright (c) 2023 Scott Carnahan. All rights reserved.
Released under Apache 2.0 license as described in the file LICENSE.
Authors: Scott Carnahan
-/
import Mathlib.Algebra.Polynomial.Smeval
import Mathlib.GroupTheory.GroupAction.Ring
import Mathlib.RingTheory.Polynomial.Pochhammer

/-!
# Binomial rings

In this file we introduce the binomial property as a mixin, and define the `multichoose`
and `choose` functions generalizing binomial coefficients.

According to our main reference [elliott2006binomial] (which lists many equivalent conditions), a
binomial ring is a torsion-free commutative ring `R` such that for any `x ∈ R` and any `k ∈ ℕ`, the
product `x(x-1)⋯(x-k+1)` is divisible by `k!`. The torsion-free condition lets us divide by `k!`
unambiguously, so we get uniquely defined binomial coefficients.

The defining condition doesn't require commutativity (or associativity), and we get a theory with
essentially the same power by replacing subtraction with addition. Thus, we consider any
`AddCommMonoid` `R` with natural number powers in which multiplication by factorials is injective,
and demand that the evaluation of the ascending Pochhammer polynomial `X(X+1)⋯(X+(k-1))` at any
element is divisible by `k!`. The quotient is called `multichoose r k`, following the convention
given for natural numbers.

## References

* [J. Elliott, *Binomial rings, integer-valued polynomials, and λ-rings*][elliott2006binomial]

## TODO

* Generalized versions of basic identities of Nat.choose.
Further results in Elliot's paper:
* A CommRing is binomial if and only if it admits a λ-ring structure with trivial Adams operations.
* The free commutative binomial ring on a set `X` is the ring of integer-valued polynomials in the
variables `X`.  (also, noncommutative version?)
* Given a commutative binomial ring `A` and an `A`-algebra `B` that is complete with respect to an
ideal `I`, formal exponentiation induces an `A`-module structure on the multiplicative subgroup
`1 + I`.

-/
section Multichoose

open Function Polynomial

/-- A binomial ring is a ring for which ascending Pochhammer evaluations are uniquely divisible by
suitable factorials.   We define this notion as a mixin for additive commutative monoids with
natural number exponentiation, but retain the ring name.  We introduce `Ring.multichoose` as the
uniquely defined quotient. -/
class BinomialRing (R : Type*) [AddCommMonoid R] [Pow R ℕ] where
  /-- Scalar multiplication by positive integers is injective -/
  nsmul_right_injective (n : ℕ) (h : n ≠ 0) : Injective (n • · : R → R)
  /-- A multichoose function, giving the quotient of Pochhammer evaluations by factorials. -/
  multichoose : R → ℕ → R
  /-- The `n`th ascending Pochhammer polynomial evaluated at any element is divisible by `n!`. -/
  factorial_nsmul_multichoose : ∀ (r : R) (n : ℕ),
    n.factorial • multichoose r n = Polynomial.smeval (ascPochhammer ℕ n) r

namespace Ring

variable {R : Type*} [AddCommMonoid R] [Pow R ℕ] [BinomialRing R]

theorem nsmul_right_injective (n : ℕ) (h : n ≠ 0) :
    Injective (n • · : R → R) := BinomialRing.nsmul_right_injective n h

/-- The multichoose function is the quotient of ascending Pochhammer evaluation by the corresponding
factorial. When applied to natural numbers, `multichoose k n` describes choosing a multiset of `n`
items from a type of size `k`, i.e., choosing with replacement. -/
def multichoose (r : R) (n : ℕ) : R := BinomialRing.multichoose r n

@[simp]
theorem multichoose_eq_multichoose (r : R) (n : ℕ) :
    BinomialRing.multichoose r n = multichoose r n := rfl

theorem factorial_nsmul_multichoose_eq_ascPochhammer (r : R) (n : ℕ) :
    n.factorial • multichoose r n = smeval (ascPochhammer ℕ n) r :=
  BinomialRing.factorial_nsmul_multichoose r n

@[simp]
theorem multichoose_zero_right' (r : R) : multichoose r 0 = r ^ 0 := by
  refine nsmul_right_injective (Nat.factorial 0) (Nat.factorial_ne_zero 0) ?_
  simp only
  rw [factorial_nsmul_multichoose_eq_ascPochhammer, ascPochhammer_zero, smeval_one, Nat.factorial]

theorem multichoose_zero_right [MulOneClass R] [NatPowAssoc R]
    (r : R) : multichoose r 0 = 1 := by
  rw [multichoose_zero_right', npow_zero]

@[simp]
theorem multichoose_one_right' (r : R) : multichoose r 1 = r ^ 1 := by
  refine nsmul_right_injective (Nat.factorial 1) (Nat.factorial_ne_zero 1) ?_
  simp only
  rw [factorial_nsmul_multichoose_eq_ascPochhammer, ascPochhammer_one, smeval_X, Nat.factorial_one,
    one_smul]

theorem multichoose_one_right [MulOneClass R] [NatPowAssoc R] (r : R) : multichoose r 1 = r := by
  rw [multichoose_one_right', npow_one]

variable {R : Type*} [NonAssocSemiring R] [Pow R ℕ] [NatPowAssoc R] [BinomialRing R]

@[simp]
theorem multichoose_zero_succ (k : ℕ) : multichoose (0 : R) (k + 1) = 0 := by
  refine nsmul_right_injective (Nat.factorial (k + 1)) (Nat.factorial_ne_zero (k + 1)) ?_
  simp only
  rw [factorial_nsmul_multichoose_eq_ascPochhammer, smul_zero, ascPochhammer_succ_left,
    smeval_X_mul, zero_mul]

theorem ascPochhammer_succ_succ (r : R) (k : ℕ) :
    smeval (ascPochhammer ℕ (k + 1)) (r + 1) = Nat.factorial (k + 1) • multichoose (r + 1) k +
    smeval (ascPochhammer ℕ (k + 1)) r := by
  nth_rw 1 [ascPochhammer_succ_right, ascPochhammer_succ_left, mul_comm (ascPochhammer ℕ k)]
  simp only [smeval_mul, smeval_comp ℕ _ _ r, smeval_add, smeval_X]
  rw [Nat.factorial, mul_smul, factorial_nsmul_multichoose_eq_ascPochhammer]
  simp only [smeval_one, npow_one, npow_zero, one_smul]
  rw [← C_eq_natCast, smeval_C, npow_zero, add_assoc, add_mul, add_comm 1, @nsmul_one, add_mul]
  rw [← @nsmul_eq_mul, @add_rotate', @succ_nsmul, add_assoc]
  simp_all only [Nat.cast_id, nsmul_eq_mul, one_mul]

theorem multichoose_succ_succ (r : R) (k : ℕ) :
    multichoose (r + 1) (k + 1) = multichoose r (k + 1) + multichoose (r + 1) k := by
  refine nsmul_right_injective (Nat.factorial (k + 1)) (Nat.factorial_ne_zero (k + 1)) ?_
  simp only [factorial_nsmul_multichoose_eq_ascPochhammer, smul_add]
  rw [add_comm (smeval (ascPochhammer ℕ (k+1)) r), ascPochhammer_succ_succ r k]

@[simp]
theorem multichoose_one (k : ℕ) : multichoose (1 : R) k = 1 := by
  induction k with
  | zero => exact multichoose_zero_right 1
  | succ n ih =>
    rw [show (1 : R) = 0 + 1 by exact (@zero_add R _ 1).symm, multichoose_succ_succ,
      multichoose_zero_succ, zero_add, zero_add, ih]

@[simp]
theorem multichoose_two (k : ℕ) : multichoose (2 : R) k = k + 1 := by
  induction k with
  | zero =>
    rw [multichoose_zero_right, Nat.cast_zero, zero_add]
  | succ n ih =>
    rw [one_add_one_eq_two.symm, multichoose_succ_succ, multichoose_one, one_add_one_eq_two, ih,
      Nat.cast_succ, add_comm]

end Ring

end Multichoose

section Pochhammer

namespace Polynomial

@[simp]
theorem ascPochhammer_smeval_cast (R : Type*) [Semiring R] {S : Type*} [NonAssocSemiring S]
    [Pow S ℕ] [Module R S] [IsScalarTower R S S] [NatPowAssoc S]
    (x : S) (n : ℕ) : (ascPochhammer R n).smeval x = (ascPochhammer ℕ n).smeval x := by
  induction' n with n hn
  · simp only [Nat.zero_eq, ascPochhammer_zero, smeval_one, one_smul]
  · simp only [ascPochhammer_succ_right, mul_add, smeval_add, smeval_mul_X, ← Nat.cast_comm]
    simp only [← C_eq_natCast, smeval_C_mul, hn, ← nsmul_eq_smul_cast R n]
    simp only [nsmul_eq_mul, Nat.cast_id]

variable {R S : Type*}

theorem ascPochhammer_smeval_eq_eval [Semiring R] (r : R) (n : ℕ) :
    (ascPochhammer ℕ n).smeval r = (ascPochhammer R n).eval r := by
  rw [eval_eq_smeval, ascPochhammer_smeval_cast R]

variable [NonAssocRing R] [Pow R ℕ] [NatPowAssoc R]

theorem descPochhammer_smeval_eq_ascPochhammer (r : R) (n : ℕ) :
    (descPochhammer ℤ n).smeval r = (ascPochhammer ℕ n).smeval (r - n + 1) := by
  induction n with
  | zero => simp only [descPochhammer_zero, ascPochhammer_zero, smeval_one, npow_zero]
  | succ n ih =>
    rw [Nat.cast_succ, sub_add, add_sub_cancel_right, descPochhammer_succ_right, smeval_mul, ih,
      ascPochhammer_succ_left, X_mul, smeval_mul_X, smeval_comp, smeval_sub, ← C_eq_natCast,
      smeval_add, smeval_one, smeval_C]
    simp only [smeval_X, npow_one, npow_zero, zsmul_one, Int.cast_natCast, one_smul]

theorem descPochhammer_smeval_eq_descFactorial (n k : ℕ) :
    (descPochhammer ℤ k).smeval (n : R) = n.descFactorial k := by
  induction k with
  | zero =>
    rw [descPochhammer_zero, Nat.descFactorial_zero, Nat.cast_one, smeval_one, npow_zero, one_smul]
  | succ k ih =>
    rw [descPochhammer_succ_right, Nat.descFactorial_succ, smeval_mul, ih, mul_comm, Nat.cast_mul,
      smeval_sub, smeval_X, smeval_natCast, npow_one, npow_zero, nsmul_one]
    by_cases h : n < k
    · simp only [Nat.descFactorial_eq_zero_iff_lt.mpr h, Nat.cast_zero, zero_mul]
    · rw [Nat.cast_sub <| not_lt.mp h]

theorem ascPochhammer_smeval_neg_eq_descPochhammer (r : R) (k : ℕ) :
    (ascPochhammer ℕ k).smeval (-r) = (-1)^k * (descPochhammer ℤ k).smeval r := by
  induction k with
  | zero => simp only [ascPochhammer_zero, descPochhammer_zero, smeval_one, npow_zero, one_mul]
  | succ k ih =>
    simp only [ascPochhammer_succ_right, smeval_mul, ih, descPochhammer_succ_right, sub_eq_add_neg]
    have h : (X + (k : ℕ[X])).smeval (-r) = - (X + (-k : ℤ[X])).smeval r := by
      simp only [smeval_add, smeval_X, npow_one, smeval_neg, smeval_natCast, npow_zero, nsmul_one]
      abel
    rw [h, ← neg_mul_comm, neg_mul_eq_neg_mul, ← mul_neg_one, ← neg_npow_assoc, npow_add, npow_one]

end Polynomial

end Pochhammer

section Basic_Instances

open Polynomial

instance Nat.instBinomialRing : BinomialRing ℕ where
  nsmul_right_injective n hn r s hrs := Nat.eq_of_mul_eq_mul_left (Nat.pos_of_ne_zero hn) hrs
  multichoose := Nat.multichoose
  factorial_nsmul_multichoose r n := by
    rw [smul_eq_mul, Nat.multichoose_eq r n, ← Nat.descFactorial_eq_factorial_mul_choose,
      ← eval_eq_smeval r (ascPochhammer ℕ n), ascPochhammer_nat_eq_descFactorial]

theorem multichoose_eq (n k : ℕ) : Ring.multichoose n k = Nat.multichoose n k := rfl

/-- The multichoose function for integers. -/
def Int.multichoose (n : ℤ) (k : ℕ) : ℤ :=
  match n with
  | ofNat n => (Nat.choose (n + k - 1) k : ℤ)
  | negSucc n => (-1) ^ k * Nat.choose (n + 1) k

instance Int.instBinomialRing : BinomialRing ℤ where
  nsmul_right_injective n hn r s hrs := Int.eq_of_mul_eq_mul_left (Int.ofNat_ne_zero.mpr hn) hrs
  multichoose := Int.multichoose
  factorial_nsmul_multichoose r k := by
    rw [Int.multichoose, nsmul_eq_mul]
    cases r with
    | ofNat n =>
      simp only [multichoose, nsmul_eq_mul, Int.ofNat_eq_coe, Int.ofNat_mul_out]
      rw [← Nat.descFactorial_eq_factorial_mul_choose, smeval_at_natCast, ← eval_eq_smeval n,
        ascPochhammer_nat_eq_descFactorial]
    | negSucc n =>
      simp only [Int.multichoose, nsmul_eq_mul]
      rw [mul_comm, mul_assoc, ← Nat.cast_mul, mul_comm _ (k.factorial),
        ← Nat.descFactorial_eq_factorial_mul_choose, ← descPochhammer_smeval_eq_descFactorial,
        ← Int.neg_ofNat_succ, ascPochhammer_smeval_neg_eq_descPochhammer]

noncomputable instance {R : Type*} [AddCommMonoid R] [Module ℚ≥0 R] [Pow R ℕ] : BinomialRing R where
  nsmul_right_injective n hn r s hrs := by
    rw [← one_smul ℚ≥0 r, ← one_smul ℚ≥0 s, show 1 = (n : ℚ≥0)⁻¹ • (n : ℚ≥0) by simp_all]
    simp_all only [smul_assoc, ← nsmul_eq_smul_cast]
  multichoose r n := (n.factorial : ℚ≥0)⁻¹ • Polynomial.smeval (ascPochhammer ℕ n) r
  factorial_nsmul_multichoose r n := by
    simp only [← smul_assoc]
    field_simp

end Basic_Instances

section Neg

namespace Ring

open Polynomial

variable {R : Type*} [NonAssocRing R] [Pow R ℕ] [BinomialRing R]

@[simp]
theorem smeval_ascPochhammer_self_neg : ∀ n : ℕ,
    smeval (ascPochhammer ℕ n) (-n : ℤ) = (-1)^n * n.factorial
  | 0 => by
    rw [Nat.cast_zero, neg_zero, ascPochhammer_zero, Nat.factorial_zero, smeval_one, pow_zero,
      one_smul, pow_zero, Nat.cast_one, one_mul]
  | n + 1 => by
    rw [ascPochhammer_succ_left, smeval_X_mul, smeval_comp, smeval_add, smeval_X, smeval_one,
      pow_zero, pow_one, one_smul, Nat.cast_add, Nat.cast_one, neg_add_rev, neg_add_cancel_comm,
      smeval_ascPochhammer_self_neg n, ← mul_assoc, mul_comm _ ((-1) ^ n),
      show (-1 + -↑n = (-1 : ℤ) * (n + 1)) by omega, ← mul_assoc, pow_add, pow_one,
      Nat.factorial, Nat.cast_mul, ← mul_assoc, Nat.cast_succ]

@[simp]
theorem smeval_ascPochhammer_succ_neg (n : ℕ) :
    smeval (ascPochhammer ℕ (n + 1)) (-n : ℤ) = 0 := by
  rw [ascPochhammer_succ_right, smeval_mul, smeval_add, smeval_X, ← C_eq_natCast, smeval_C,
    pow_zero, pow_one, Nat.cast_id, nsmul_eq_mul, mul_one, add_left_neg, mul_zero]

theorem smeval_ascPochhammer_neg_add (n : ℕ) : ∀ k : ℕ,
    smeval (ascPochhammer ℕ (n + k + 1)) (-n : ℤ) = 0
  | 0 => by
    rw [add_zero, smeval_ascPochhammer_succ_neg]
  | k + 1 => by
    rw [ascPochhammer_succ_right, smeval_mul, ← add_assoc, smeval_ascPochhammer_neg_add n k,
      zero_mul]

@[simp]
theorem smeval_ascPochhammer_neg_of_lt {n k : ℕ} (h : n < k) :
    smeval (ascPochhammer ℕ k) (-n : ℤ) = 0 := by
  rw [show k = n + (k - n - 1) + 1 by omega, smeval_ascPochhammer_neg_add]

theorem smeval_ascPochhammer_nat_cast [NatPowAssoc R] (n k : ℕ) :
    smeval (ascPochhammer ℕ k) (n : R) = smeval (ascPochhammer ℕ k) n := by
  rw [smeval_at_natCast (ascPochhammer ℕ k) n]

theorem multichoose_neg_self (n : ℕ) : multichoose (-n : ℤ) n = (-1)^n := by
  apply nsmul_right_injective _ (Nat.factorial_ne_zero _)
  simp only
  rw [factorial_nsmul_multichoose_eq_ascPochhammer, smeval_ascPochhammer_self_neg, nsmul_eq_mul,
    Nat.cast_comm]

@[simp]
theorem multichoose_neg_succ (n : ℕ) : multichoose (-n : ℤ) (n + 1) = 0 := by
  apply nsmul_right_injective _ (Nat.factorial_ne_zero _)
  simp only
  rw [factorial_nsmul_multichoose_eq_ascPochhammer, smeval_ascPochhammer_succ_neg, smul_zero]

theorem multichoose_neg_add (n k : ℕ) : multichoose (-n : ℤ) (n + k + 1) = 0 := by
  refine nsmul_right_injective (Nat.factorial (n + k + 1)) (Nat.factorial_ne_zero (n + k + 1)) ?_
  simp only
  rw [factorial_nsmul_multichoose_eq_ascPochhammer, smeval_ascPochhammer_neg_add, smul_zero]

@[simp]
theorem multichoose_neg_of_lt (n k : ℕ) (h : n < k) : multichoose (-n : ℤ) k = 0 := by
  refine nsmul_right_injective (Nat.factorial k) (Nat.factorial_ne_zero k) ?_
  simp only
  rw [factorial_nsmul_multichoose_eq_ascPochhammer, smeval_ascPochhammer_neg_of_lt h, smul_zero]

theorem multichoose_succ_neg_natCast [NatPowAssoc R] (n : ℕ) :
    multichoose (-n : R) (n + 1) = 0 := by
  refine nsmul_right_injective (Nat.factorial (n + 1)) (Nat.factorial_ne_zero (n + 1)) ?_
  simp only [smul_zero]
  rw [factorial_nsmul_multichoose_eq_ascPochhammer, smeval_neg_nat,
    smeval_ascPochhammer_succ_neg n, Int.cast_zero]

theorem smeval_ascPochhammer_int_ofNat [NatPowAssoc R] (r : R) : ∀ n : ℕ,
    smeval (ascPochhammer ℤ n) r = smeval (ascPochhammer ℕ n) r
  | 0 => by
    simp only [ascPochhammer_zero, smeval_one]
  | n + 1 => by
    simp only [ascPochhammer_succ_right, smeval_mul]
    rw [smeval_ascPochhammer_int_ofNat r n]
    simp only [smeval_add, smeval_X, ← C_eq_natCast, smeval_C, natCast_zsmul, nsmul_eq_mul,
      Nat.cast_id]

end Ring

end Neg

section Choose

namespace Ring

open Polynomial

variable {R : Type*}

/-- The binomial coefficient `choose r n` generalizes the natural number choose function,
  interpreted in terms of choosing without replacement. -/
<<<<<<< HEAD
def choose {R: Type _} [AddCommGroupWithOne R] [Pow R ℕ] [BinomialRing R] (r : R) (n : ℕ): R :=
=======
def choose [AddCommGroupWithOne R] [Pow R ℕ] [BinomialRing R] (r : R) (n : ℕ) : R :=
>>>>>>> 2153d4ac
  multichoose (r - n + 1) n

variable [NonAssocRing R] [Pow R ℕ] [BinomialRing R]

theorem descPochhammer_eq_factorial_smul_choose [NatPowAssoc R] (r : R) (n : ℕ) :
    smeval (descPochhammer ℤ n) r = n.factorial • choose r n := by
  rw [choose, factorial_nsmul_multichoose_eq_ascPochhammer, descPochhammer_eq_ascPochhammer,
    smeval_comp ℤ _ _ r, add_comm_sub, smeval_add, smeval_X, npow_one]
  have h : smeval (1 - n : Polynomial ℤ) r = 1 - n := by
    rw [← C_eq_natCast, ← C_1, ← C_sub, smeval_C]
    simp only [npow_zero, zsmul_one, Int.cast_sub, Int.cast_one, Int.cast_natCast]
  rw [h, ascPochhammer_smeval_cast, add_comm_sub]

theorem choose_natCast [NatPowAssoc R] (n k : ℕ) : choose (n : R) k = Nat.choose n k := by
  refine nsmul_right_injective (Nat.factorial k) (Nat.factorial_ne_zero k) ?_
  simp only
  rw [← descPochhammer_eq_factorial_smul_choose, nsmul_eq_mul, ← Nat.cast_mul,
    ← Nat.descFactorial_eq_factorial_mul_choose, ← descPochhammer_smeval_eq_descFactorial]

@[deprecated (since := "2024-04-17")]
alias choose_nat_cast := choose_natCast

@[simp]
theorem choose_zero_right' (r : R) : choose r 0 = (r + 1) ^ 0 := by
  unfold choose
  refine nsmul_right_injective (Nat.factorial 0) (Nat.factorial_ne_zero 0) ?_
  simp only
  rw [factorial_nsmul_multichoose_eq_ascPochhammer, Nat.factorial_zero, ascPochhammer_zero,
    smeval_one, one_smul, one_smul, Nat.cast_zero, sub_zero]

theorem choose_zero_right [NatPowAssoc R] (r : R) : choose r 0 = 1 := by
  rw [choose_zero_right', npow_zero]

@[simp]
theorem choose_zero_succ (S : Type*) [NonAssocRing S] [Pow S ℕ] [NatPowAssoc S] [BinomialRing S]
    (n : ℕ) : choose (0 : S) (Nat.succ n) = 0 := by
  unfold choose
  rw [Nat.cast_succ, zero_sub, neg_add, neg_add_cancel_right, ← Nat.add_one,
    multichoose_succ_neg_natCast]

theorem choose_zero_pos (S : Type*) [NonAssocRing S] [Pow S ℕ] [NatPowAssoc S] [BinomialRing S]
    {k : ℕ} (h_pos: 0 < k) : choose (0 : S) k = 0 := by
  rw [← Nat.succ_pred_eq_of_pos h_pos, choose_zero_succ]

theorem choose_zero_ite (S : Type*) [NonAssocRing S] [Pow S ℕ] [NatPowAssoc S] [BinomialRing S]
    (k : ℕ) : choose (0 : S) k = if k = 0 then 1 else 0 := by
  rw [eq_ite_iff]
  by_cases hk: k = 0
  · refine Or.inl ⟨hk, hk ▸ choose_zero_right 0⟩
  · exact Or.inr ⟨hk, choose_zero_pos S <| Nat.zero_lt_of_ne_zero hk⟩

theorem choose_one_right' (r : R) : choose r 1 = r ^ 1 := by
  rw [choose, Nat.cast_one, sub_add_cancel, multichoose_one_right']

theorem choose_one_right [NatPowAssoc R] (r : R) : choose r 1 = r := by
  rw [choose_one_right', npow_one]

theorem descPochhammer_succ_succ_smeval {S : Type*} [NonAssocRing S] [Pow S ℕ] [NatPowAssoc S]
    (r : S) (k : ℕ) : smeval (descPochhammer ℤ (Nat.succ k)) (r + 1) =
    (k + 1) • smeval (descPochhammer ℤ k) r + smeval (descPochhammer ℤ (Nat.succ k)) r := by
  nth_rw 1 [descPochhammer_succ_left]
  rw [descPochhammer_succ_right, mul_comm (descPochhammer ℤ k)]
  simp only [smeval_comp ℤ _ _ (r + 1), smeval_sub, smeval_add, smeval_mul, smeval_X, smeval_one,
  npow_one, npow_zero, one_smul, add_sub_cancel_right, sub_mul, add_mul, add_smul, one_mul]
  rw [← C_eq_natCast, smeval_C, npow_zero, add_comm (k • smeval (descPochhammer ℤ k) r) _,
    add_assoc, add_comm (k • smeval (descPochhammer ℤ k) r) _, ← add_assoc,  ← add_sub_assoc,
    nsmul_eq_mul, zsmul_one, Int.cast_natCast, sub_add_cancel, add_comm]

theorem choose_succ_succ [NatPowAssoc R] (r:R) (k : ℕ) :
    choose (r+1) (Nat.succ k) = choose r k + choose r (Nat.succ k) := by
  refine nsmul_right_injective (Nat.factorial (k + 1)) (Nat.factorial_ne_zero (k + 1)) ?_
  simp only [smul_add, ← descPochhammer_eq_factorial_smul_choose]
  rw [Nat.factorial_succ, mul_smul,
    ← descPochhammer_eq_factorial_smul_choose r, descPochhammer_succ_succ_smeval r k]

theorem choose_mul [NatPowAssoc R] (r : R) (n k : ℕ) (hkn : k ≤ n) :
    (Nat.choose n k) • choose r n = choose r k * choose (r - k) (n - k) := by
  refine nsmul_right_injective (Nat.factorial n) (Nat.factorial_ne_zero n) ?_
  simp only
  rw [nsmul_left_comm, ← descPochhammer_eq_factorial_smul_choose,
    ← Nat.choose_mul_factorial_mul_factorial hkn, ← smul_mul_smul,
    ← descPochhammer_eq_factorial_smul_choose, mul_nsmul',
    ← descPochhammer_eq_factorial_smul_choose, smul_mul_assoc]
  nth_rw 2 [← Nat.sub_add_cancel hkn]
  rw [add_comm, ← descPochhammer_mul, smeval_mul, smeval_comp, smeval_sub, smeval_X,
    ← C_eq_natCast, smeval_C, npow_one, npow_zero, zsmul_one, Int.cast_natCast, nsmul_eq_mul]

theorem choose_mul' [NatPowAssoc R] (r : R) (n k : ℕ) :
    (Nat.choose (n + k) k) • choose (r + k) (n + k) = choose (r + k) k * choose r n := by
  rw [choose_mul (r + k) (n + k) k (Nat.le_add_left k n), Nat.add_sub_cancel, add_sub_cancel_right]

end Ring

end Choose<|MERGE_RESOLUTION|>--- conflicted
+++ resolved
@@ -348,11 +348,7 @@
 
 /-- The binomial coefficient `choose r n` generalizes the natural number choose function,
   interpreted in terms of choosing without replacement. -/
-<<<<<<< HEAD
-def choose {R: Type _} [AddCommGroupWithOne R] [Pow R ℕ] [BinomialRing R] (r : R) (n : ℕ): R :=
-=======
-def choose [AddCommGroupWithOne R] [Pow R ℕ] [BinomialRing R] (r : R) (n : ℕ) : R :=
->>>>>>> 2153d4ac
+def choose [AddCommGroupWithOne R] [Pow R ℕ] [BinomialRing R] (r : R) (n : ℕ): R :=
   multichoose (r - n + 1) n
 
 variable [NonAssocRing R] [Pow R ℕ] [BinomialRing R]
