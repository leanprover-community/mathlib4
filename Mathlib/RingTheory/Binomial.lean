--- conflicted
+++ resolved
@@ -3,7 +3,7 @@
 Released under Apache 2.0 license as described in the file LICENSE.
 Authors: Scott Carnahan
 -/
-import Mathlib.Data.Polynomial.Smeval
+import Mathlib.Algebra.Polynomial.Smeval
 import Mathlib.RingTheory.Polynomial.Pochhammer
 
 /-!
@@ -202,16 +202,9 @@
 
 theorem choose_nat_cast [NatPowAssoc R] (n k : ℕ) : choose (n : R) k = Nat.choose n k := by
   refine nsmul_right_injective (Nat.factorial k) (Nat.factorial_ne_zero k) ?_
-<<<<<<< HEAD
-  simp only [choose]
-  rw [factorial_nsmul_multichoose_eq_ascPochhammer, nsmul_eq_mul, ← Nat.cast_mul,
-    ← Nat.descFactorial_eq_factorial_mul_choose, ← descPochhammer_smeval_eq_descFactorial,
-    descPochhammer_smeval_eq_ascPochhammer]
-=======
   simp only
   rw [← descPochhammer_eq_factorial_smul_choose, nsmul_eq_mul, ← Nat.cast_mul,
-    ← Nat.descFactorial_eq_factorial_mul_choose, ← descPochhammer_eval_eq_descFactorial]
->>>>>>> d2bbe224
+  ← Nat.descFactorial_eq_factorial_mul_choose, ← descPochhammer_eval_eq_descFactorial]
 
 end Ring
 
