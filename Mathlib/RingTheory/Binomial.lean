/-
Copyright (c) 2023 Scott Carnahan. All rights reserved.
Released under Apache 2.0 license as described in the file LICENSE.
Authors: Scott Carnahan
-/
import Mathlib.Algebra.Polynomial.Smeval
import Mathlib.GroupTheory.GroupAction.Ring
import Mathlib.RingTheory.Polynomial.Pochhammer

/-!
# Binomial rings

In this file we introduce the binomial property as a mixin, and define the `multichoose`
and `choose` functions generalizing binomial coefficients.

According to our main reference [elliott2006binomial] (which lists many equivalent conditions), a
binomial ring is a torsion-free commutative ring `R` such that for any `x ∈ R` and any `k ∈ ℕ`, the
product `x(x-1)⋯(x-k+1)` is divisible by `k!`. The torsion-free condition lets us divide by `k!`
unambiguously, so we get uniquely defined binomial coefficients.

The defining condition doesn't require commutativity or associativity, and we get a theory with
essentially the same power by replacing subtraction with addition. Thus, we consider any additive
commutative monoid with a notion of natural number exponents in which multiplication by positive
integers is injective, and demand that the evaluation of the ascending Pochhammer polynomial
`X(X+1)⋯(X+(k-1))` at any element is divisible by `k!`. The quotient is called `multichoose r k`,
because for `r` a natural number, it is the number of multisets of cardinality `k` taken from a type
of cardinality `n`.

## References

* [J. Elliott, *Binomial rings, integer-valued polynomials, and λ-rings*][elliott2006binomial]

## TODO

* Generalized versions of basic identities of Nat.choose.
Further results in Elliot's paper:
* A CommRing is binomial if and only if it admits a λ-ring structure with trivial Adams operations.
* The free commutative binomial ring on a set `X` is the ring of integer-valued polynomials in the
variables `X`.  (also, noncommutative version?)
* Given a commutative binomial ring `A` and an `A`-algebra `B` that is complete with respect to an
ideal `I`, formal exponentiation induces an `A`-module structure on the multiplicative subgroup
`1 + I`.

-/
section Multichoose

open Function Polynomial

/-- A binomial ring is a ring for which ascending Pochhammer evaluations are uniquely divisible by
suitable factorials. We define this notion as a mixin for additive commutative monoids with natural
number powers, but retain the ring name. We introduce `Ring.multichoose` as the uniquely defined
quotient. -/
class BinomialRing (R : Type*) [AddCommMonoid R] [Pow R ℕ] where
  /-- Scalar multiplication by positive integers is injective -/
  nsmul_right_injective (n : ℕ) (h : n ≠ 0) : Injective (n • · : R → R)
  /-- A multichoose function, giving the quotient of Pochhammer evaluations by factorials. -/
  multichoose : R → ℕ → R
  /-- The `n`th ascending Pochhammer polynomial evaluated at any element is divisible by `n!` -/
  factorial_nsmul_multichoose (r : R) (n : ℕ) :
    n.factorial • multichoose r n = (ascPochhammer ℕ n).smeval r

namespace Ring

variable {R : Type*} [AddCommMonoid R] [Pow R ℕ] [BinomialRing R]

theorem nsmul_right_injective (n : ℕ) (h : n ≠ 0) :
    Injective (n • · : R → R) := BinomialRing.nsmul_right_injective n h

/-- The multichoose function is the quotient of ascending Pochhammer evaluation by the corresponding
factorial. When applied to natural numbers, `multichoose k n` describes choosing a multiset of `n`
items from a type of size `k`, i.e., choosing with replacement. -/
def multichoose (r : R) (n : ℕ) : R := BinomialRing.multichoose r n

@[simp]
theorem multichoose_eq_multichoose (r : R) (n : ℕ) :
    BinomialRing.multichoose r n = multichoose r n := rfl

theorem factorial_nsmul_multichoose_eq_ascPochhammer (r : R) (n : ℕ) :
    n.factorial • multichoose r n = (ascPochhammer ℕ n).smeval r :=
  BinomialRing.factorial_nsmul_multichoose r n

@[simp]
theorem multichoose_zero_right' (r : R) : multichoose r 0 = r ^ 0 := by
  refine nsmul_right_injective (Nat.factorial 0) (Nat.factorial_ne_zero 0) ?_
  simp only
  rw [factorial_nsmul_multichoose_eq_ascPochhammer, ascPochhammer_zero, smeval_one, Nat.factorial]

theorem multichoose_zero_right [MulOneClass R] [NatPowAssoc R]
    (r : R) : multichoose r 0 = 1 := by
  rw [multichoose_zero_right', npow_zero]

@[simp]
theorem multichoose_one_right' (r : R) : multichoose r 1 = r ^ 1 := by
  refine nsmul_right_injective (Nat.factorial 1) (Nat.factorial_ne_zero 1) ?_
  simp only
  rw [factorial_nsmul_multichoose_eq_ascPochhammer, ascPochhammer_one, smeval_X, Nat.factorial_one,
    one_smul]

theorem multichoose_one_right [MulOneClass R] [NatPowAssoc R] (r : R) : multichoose r 1 = r := by
  rw [multichoose_one_right', npow_one]

variable {R : Type*} [NonAssocSemiring R] [Pow R ℕ] [NatPowAssoc R] [BinomialRing R]

@[simp]
theorem multichoose_zero_succ (k : ℕ) : multichoose (0 : R) (k + 1) = 0 := by
  refine nsmul_right_injective (Nat.factorial (k + 1)) (Nat.factorial_ne_zero (k + 1)) ?_
  simp only
  rw [factorial_nsmul_multichoose_eq_ascPochhammer, smul_zero, ascPochhammer_succ_left,
    smeval_X_mul, zero_mul]

theorem ascPochhammer_succ_succ (r : R) (k : ℕ) :
    smeval (ascPochhammer ℕ (k + 1)) (r + 1) = Nat.factorial (k + 1) • multichoose (r + 1) k +
    smeval (ascPochhammer ℕ (k + 1)) r := by
  nth_rw 1 [ascPochhammer_succ_right, ascPochhammer_succ_left, mul_comm (ascPochhammer ℕ k)]
  simp only [smeval_mul, smeval_comp ℕ _ _ r, smeval_add, smeval_X]
  rw [Nat.factorial, mul_smul, factorial_nsmul_multichoose_eq_ascPochhammer]
  simp only [smeval_one, npow_one, npow_zero, one_smul]
  rw [← C_eq_natCast, smeval_C, npow_zero, add_assoc, add_mul, add_comm 1, @nsmul_one, add_mul]
  rw [← @nsmul_eq_mul, @add_rotate', @succ_nsmul, add_assoc]
  simp_all only [Nat.cast_id, nsmul_eq_mul, one_mul]

theorem multichoose_succ_succ (r : R) (k : ℕ) :
    multichoose (r + 1) (k + 1) = multichoose r (k + 1) + multichoose (r + 1) k := by
  refine nsmul_right_injective (Nat.factorial (k + 1)) (Nat.factorial_ne_zero (k + 1)) ?_
  simp only [factorial_nsmul_multichoose_eq_ascPochhammer, smul_add]
  rw [add_comm (smeval (ascPochhammer ℕ (k+1)) r), ascPochhammer_succ_succ r k]

@[simp]
theorem multichoose_one (k : ℕ) : multichoose (1 : R) k = 1 := by
  induction k with
  | zero => exact multichoose_zero_right 1
  | succ n ih =>
    rw [show (1 : R) = 0 + 1 by exact (@zero_add R _ 1).symm, multichoose_succ_succ,
      multichoose_zero_succ, zero_add, zero_add, ih]

theorem multichoose_two (k : ℕ) : multichoose (2 : R) k = k + 1 := by
  induction k with
  | zero =>
    rw [multichoose_zero_right, Nat.cast_zero, zero_add]
  | succ n ih =>
    rw [one_add_one_eq_two.symm, multichoose_succ_succ, multichoose_one, one_add_one_eq_two, ih,
      Nat.cast_succ, add_comm]

end Ring

end Multichoose

section Pochhammer

namespace Polynomial

@[simp]
theorem ascPochhammer_smeval_cast (R : Type*) [Semiring R] {S : Type*} [NonAssocSemiring S]
    [Pow S ℕ] [Module R S] [IsScalarTower R S S] [NatPowAssoc S]
    (x : S) (n : ℕ) : (ascPochhammer R n).smeval x = (ascPochhammer ℕ n).smeval x := by
  induction' n with n hn
  · simp only [Nat.zero_eq, ascPochhammer_zero, smeval_one, one_smul]
  · simp only [ascPochhammer_succ_right, mul_add, smeval_add, smeval_mul_X, ← Nat.cast_comm]
    simp only [← C_eq_natCast, smeval_C_mul, hn, ← nsmul_eq_smul_cast R n]
    simp only [nsmul_eq_mul, Nat.cast_id]

variable {R S : Type*}

theorem ascPochhammer_smeval_eq_eval [Semiring R] (r : R) (n : ℕ) :
    (ascPochhammer ℕ n).smeval r = (ascPochhammer R n).eval r := by
  rw [eval_eq_smeval, ascPochhammer_smeval_cast R]

variable [NonAssocRing R] [Pow R ℕ] [NatPowAssoc R]

theorem descPochhammer_smeval_eq_ascPochhammer (r : R) (n : ℕ) :
    (descPochhammer ℤ n).smeval r = (ascPochhammer ℕ n).smeval (r - n + 1) := by
  induction n with
  | zero => simp only [descPochhammer_zero, ascPochhammer_zero, smeval_one, npow_zero]
  | succ n ih =>
    rw [Nat.cast_succ, sub_add, add_sub_cancel_right, descPochhammer_succ_right, smeval_mul, ih,
      ascPochhammer_succ_left, X_mul, smeval_mul_X, smeval_comp, smeval_sub, ← C_eq_natCast,
      smeval_add, smeval_one, smeval_C]
    simp only [smeval_X, npow_one, npow_zero, zsmul_one, Int.cast_natCast, one_smul]

theorem descPochhammer_smeval_eq_descFactorial (n k : ℕ) :
    (descPochhammer ℤ k).smeval (n : R) = n.descFactorial k := by
  induction k with
  | zero =>
    rw [descPochhammer_zero, Nat.descFactorial_zero, Nat.cast_one, smeval_one, npow_zero, one_smul]
  | succ k ih =>
    rw [descPochhammer_succ_right, Nat.descFactorial_succ, smeval_mul, ih, mul_comm, Nat.cast_mul,
      smeval_sub, smeval_X, smeval_natCast, npow_one, npow_zero, nsmul_one]
    by_cases h : n < k
    · simp only [Nat.descFactorial_eq_zero_iff_lt.mpr h, Nat.cast_zero, zero_mul]
    · rw [Nat.cast_sub <| not_lt.mp h]

theorem ascPochhammer_smeval_neg_eq_descPochhammer (r : R) (k : ℕ) :
    (ascPochhammer ℕ k).smeval (-r) = (-1)^k * (descPochhammer ℤ k).smeval r := by
  induction k with
  | zero => simp only [ascPochhammer_zero, descPochhammer_zero, smeval_one, npow_zero, one_mul]
  | succ k ih =>
    simp only [ascPochhammer_succ_right, smeval_mul, ih, descPochhammer_succ_right, sub_eq_add_neg]
    have h : (X + (k : ℕ[X])).smeval (-r) = - (X + (-k : ℤ[X])).smeval r := by
      simp only [smeval_add, smeval_X, npow_one, smeval_neg, smeval_natCast, npow_zero, nsmul_one]
      abel
    rw [h, ← neg_mul_comm, neg_mul_eq_neg_mul, ← mul_neg_one, ← neg_npow_assoc, npow_add, npow_one]

end Polynomial

end Pochhammer

section Basic_Instances

open Polynomial

instance Nat.instBinomialRing : BinomialRing ℕ where
  nsmul_right_injective n hn r s hrs := Nat.eq_of_mul_eq_mul_left (Nat.pos_of_ne_zero hn) hrs
  multichoose n k := Nat.choose (n + k - 1) k
  factorial_nsmul_multichoose r n := by
    rw [smul_eq_mul, ← Nat.descFactorial_eq_factorial_mul_choose,
      ← eval_eq_smeval r (ascPochhammer ℕ n), ascPochhammer_nat_eq_descFactorial]

/-- The multichoose function for integers. -/
def Int.multichoose (n : ℤ) (k : ℕ) : ℤ :=
  match n with
  | ofNat n => (Nat.choose (n + k - 1) k : ℤ)
  | negSucc n => (-1) ^ k * Nat.choose (n + 1) k

instance Int.instBinomialRing : BinomialRing ℤ where
  nsmul_right_injective n hn r s hrs := Int.eq_of_mul_eq_mul_left (Int.ofNat_ne_zero.mpr hn) hrs
  multichoose := Int.multichoose
  factorial_nsmul_multichoose r k := by
    rw [Int.multichoose, nsmul_eq_mul]
    cases r with
    | ofNat n =>
      simp only [multichoose, nsmul_eq_mul, Int.ofNat_eq_coe, Int.ofNat_mul_out]
      rw [← Nat.descFactorial_eq_factorial_mul_choose, smeval_at_natCast, ← eval_eq_smeval n,
        ascPochhammer_nat_eq_descFactorial]
    | negSucc n =>
      simp only [Int.multichoose, nsmul_eq_mul]
      rw [mul_comm, mul_assoc, ← Nat.cast_mul, mul_comm _ (k.factorial),
        ← Nat.descFactorial_eq_factorial_mul_choose, ← descPochhammer_smeval_eq_descFactorial,
        ← Int.neg_ofNat_succ, ascPochhammer_smeval_neg_eq_descPochhammer]

noncomputable instance {R : Type*} [AddCommMonoid R] [Module ℚ≥0 R] [Pow R ℕ] : BinomialRing R where
  nsmul_right_injective n hn r s hrs := by
    rw [← one_smul ℚ≥0 r, ← one_smul ℚ≥0 s, show 1 = (n : ℚ≥0)⁻¹ • (n : ℚ≥0) by simp_all]
    simp_all only [smul_assoc, ← nsmul_eq_smul_cast]
  multichoose r n := (n.factorial : ℚ≥0)⁻¹ • Polynomial.smeval (ascPochhammer ℕ n) r
  factorial_nsmul_multichoose r n := by
    simp only [← smul_assoc]
    field_simp

end Basic_Instances

section Neg

namespace Ring

open Polynomial

variable {R : Type*} [NonAssocRing R] [Pow R ℕ] [BinomialRing R]

@[simp]
<<<<<<< HEAD
theorem smeval_ascPochhammer_self_neg : ∀(n : ℕ),
=======
theorem smeval_ascPochhammer_self_neg : ∀ n : ℕ,
>>>>>>> c174e122
    smeval (ascPochhammer ℕ n) (-n : ℤ) = (-1)^n * n.factorial
  | 0 => by
    rw [Nat.cast_zero, neg_zero, ascPochhammer_zero, Nat.factorial_zero, smeval_one, pow_zero,
      one_smul, pow_zero, Nat.cast_one, one_mul]
  | n + 1 => by
    rw [ascPochhammer_succ_left, smeval_X_mul, smeval_comp, smeval_add, smeval_X, smeval_one,
      pow_zero, pow_one, one_smul, Nat.cast_add, Nat.cast_one, neg_add_rev, neg_add_cancel_comm,
      smeval_ascPochhammer_self_neg n, ← mul_assoc, mul_comm _ ((-1) ^ n),
      show (-1 + -↑n = (-1 : ℤ) * (n + 1)) by omega, ← mul_assoc, pow_add, pow_one,
      Nat.factorial, Nat.cast_mul, ← mul_assoc, Nat.cast_succ]

@[simp]
theorem smeval_ascPochhammer_succ_neg (n : ℕ) :
    smeval (ascPochhammer ℕ (n + 1)) (-n : ℤ) = 0 := by
  rw [ascPochhammer_succ_right, smeval_mul, smeval_add, smeval_X, ← C_eq_natCast, smeval_C,
    pow_zero, pow_one, Nat.cast_id, nsmul_eq_mul, mul_one, add_left_neg, mul_zero]

<<<<<<< HEAD
theorem smeval_ascPochhammer_neg_add (n : ℕ) : ∀(k : ℕ),
=======
theorem smeval_ascPochhammer_neg_add (n : ℕ) : ∀ k : ℕ,
>>>>>>> c174e122
    smeval (ascPochhammer ℕ (n + k + 1)) (-n : ℤ) = 0
  | 0 => by
    rw [add_zero, smeval_ascPochhammer_succ_neg]
  | k + 1 => by
    rw [ascPochhammer_succ_right, smeval_mul, ← add_assoc, smeval_ascPochhammer_neg_add n k,
      zero_mul]

@[simp]
<<<<<<< HEAD
theorem smeval_ascPochhammer_neg_of_lt (n k : ℕ) (h : n < k) :
    smeval (ascPochhammer ℕ k) (-n : ℤ) = 0 := by
  have hk : k = n + (k - n - 1) + 1 := by
    rw [add_rotate, Nat.sub_sub, Nat.add_right_comm, Nat.add_assoc, Nat.sub_add_cancel h]
  rw [hk, smeval_ascPochhammer_neg_add]
=======
theorem smeval_ascPochhammer_neg_of_lt {n k : ℕ} (h : n < k) :
    smeval (ascPochhammer ℕ k) (-n : ℤ) = 0 := by
  rw [show k = n + (k - n - 1) + 1 by omega, smeval_ascPochhammer_neg_add]
>>>>>>> c174e122

theorem smeval_ascPochhammer_nat_cast [NatPowAssoc R] (n k : ℕ) :
    smeval (ascPochhammer ℕ k) (n : R) = smeval (ascPochhammer ℕ k) n := by
  rw [smeval_at_natCast (ascPochhammer ℕ k) n]

theorem multichoose_neg_self (n : ℕ) : multichoose (-n : ℤ) n = (-1)^n := by
<<<<<<< HEAD
    refine @nsmul_right_injective ℤ _ _ _ (Nat.factorial n) (Nat.factorial_ne_zero n)
      (multichoose (-n : ℤ) n) ((-1)^n) ?_
    simp only
    rw [factorial_nsmul_multichoose_eq_ascPochhammer, smeval_ascPochhammer_self_neg, nsmul_eq_mul,
      Nat.cast_comm]

@[simp]
theorem multichoose_neg_succ (n : ℕ) : multichoose (-n : ℤ) (n + 1) = 0 := by
  refine @nsmul_right_injective ℤ _ _ _ (Nat.factorial (n + 1)) (Nat.factorial_ne_zero (n + 1))
    (multichoose (-n : ℤ) (n + 1)) 0 ?_
=======
  apply nsmul_right_injective _ (Nat.factorial_ne_zero _)
  simp only
  rw [factorial_nsmul_multichoose_eq_ascPochhammer, smeval_ascPochhammer_self_neg, nsmul_eq_mul,
    Nat.cast_comm]

@[simp]
theorem multichoose_neg_succ (n : ℕ) : multichoose (-n : ℤ) (n + 1) = 0 := by
  apply nsmul_right_injective _ (Nat.factorial_ne_zero _)
>>>>>>> c174e122
  simp only
  rw [factorial_nsmul_multichoose_eq_ascPochhammer, smeval_ascPochhammer_succ_neg, smul_zero]

theorem multichoose_neg_add (n k : ℕ) : multichoose (-n : ℤ) (n + k + 1) = 0 := by
  refine nsmul_right_injective (Nat.factorial (n + k + 1)) (Nat.factorial_ne_zero (n + k + 1)) ?_
  simp only
  rw [factorial_nsmul_multichoose_eq_ascPochhammer, smeval_ascPochhammer_neg_add, smul_zero]

@[simp]
theorem multichoose_neg_of_lt (n k : ℕ) (h : n < k) : multichoose (-n : ℤ) k = 0 := by
  refine nsmul_right_injective (Nat.factorial k) (Nat.factorial_ne_zero k) ?_
  simp only
<<<<<<< HEAD
  rw [factorial_nsmul_multichoose_eq_ascPochhammer, smeval_ascPochhammer_neg_of_lt n k h, smul_zero]
=======
  rw [factorial_nsmul_multichoose_eq_ascPochhammer, smeval_ascPochhammer_neg_of_lt h, smul_zero]
>>>>>>> c174e122

theorem multichoose_succ_neg_natCast [NatPowAssoc R] (n : ℕ) :
    multichoose (-n : R) (n + 1) = 0 := by
  refine nsmul_right_injective (Nat.factorial (n + 1)) (Nat.factorial_ne_zero (n + 1)) ?_
  simp only [smul_zero]
  rw [factorial_nsmul_multichoose_eq_ascPochhammer, smeval_neg_nat,
    smeval_ascPochhammer_succ_neg n, Int.cast_zero]

<<<<<<< HEAD
theorem smeval_ascPochhammer_int_ofNat [NatPowAssoc R] (r : R) : ∀(n : ℕ),
=======
theorem smeval_ascPochhammer_int_ofNat [NatPowAssoc R] (r : R) : ∀ n : ℕ,
>>>>>>> c174e122
    smeval (ascPochhammer ℤ n) r = smeval (ascPochhammer ℕ n) r
  | 0 => by
    simp only [ascPochhammer_zero, smeval_one]
  | n + 1 => by
    simp only [ascPochhammer_succ_right, smeval_mul]
    rw [smeval_ascPochhammer_int_ofNat r n]
    simp only [smeval_add, smeval_X, ← C_eq_natCast, smeval_C, natCast_zsmul, nsmul_eq_mul,
<<<<<<< HEAD
    Nat.cast_id]
=======
      Nat.cast_id]
>>>>>>> c174e122

end Ring

end Neg

section Choose

namespace Ring

open Polynomial

variable {R : Type*}

/-- The binomial coefficient `choose r n` generalizes the natural number `choose` function,
  interpreted in terms of choosing without replacement. -/
def choose [AddCommGroupWithOne R] [Pow R ℕ] [BinomialRing R] (r : R) (n : ℕ): R :=
  multichoose (r - n + 1) n

variable [NonAssocRing R] [Pow R ℕ] [BinomialRing R]

theorem descPochhammer_eq_factorial_smul_choose [NatPowAssoc R] (r : R) (n : ℕ) :
    (descPochhammer ℤ n).smeval r = n.factorial • choose r n := by
  rw [choose, factorial_nsmul_multichoose_eq_ascPochhammer, descPochhammer_eq_ascPochhammer,
    smeval_comp, add_comm_sub, smeval_add, smeval_X, npow_one]
  have h : smeval (1 - n : Polynomial ℤ) r = 1 - n := by
    rw [← C_eq_natCast, ← C_1, ← C_sub, smeval_C]
    simp only [npow_zero, zsmul_one, Int.cast_sub, Int.cast_one, Int.cast_natCast]
  rw [h, ascPochhammer_smeval_cast, add_comm_sub]

theorem choose_natCast [NatPowAssoc R] (n k : ℕ) : choose (n : R) k = Nat.choose n k := by
  refine nsmul_right_injective (Nat.factorial k) (Nat.factorial_ne_zero k) ?_
  simp only
  rw [← descPochhammer_eq_factorial_smul_choose, nsmul_eq_mul, ← Nat.cast_mul,
    ← Nat.descFactorial_eq_factorial_mul_choose, ← descPochhammer_smeval_eq_descFactorial]

@[deprecated (since := "2024-04-17")]
alias choose_nat_cast := choose_natCast

@[simp]
theorem choose_zero_right' (r : R) : choose r 0 = (r + 1) ^ 0 := by
  dsimp only [choose]
  refine nsmul_right_injective (Nat.factorial 0) (Nat.factorial_ne_zero 0) ?_
  simp [factorial_nsmul_multichoose_eq_ascPochhammer]

theorem choose_zero_right [NatPowAssoc R] (r : R) : choose r 0 = 1 := by
  rw [choose_zero_right', npow_zero]

@[simp]
theorem choose_zero_succ (R) [NonAssocRing R] [Pow R ℕ] [NatPowAssoc R] [BinomialRing R]
    (n : ℕ) : choose (0 : R) (Nat.succ n) = 0 := by
  unfold choose
  rw [Nat.cast_succ, zero_sub, neg_add, neg_add_cancel_right, ← Nat.add_one,
    multichoose_succ_neg_natCast]

theorem choose_zero_pos (R) [NonAssocRing R] [Pow R ℕ] [NatPowAssoc R] [BinomialRing R]
    {k : ℕ} (h_pos: 0 < k) : choose (0 : R) k = 0 := by
  rw [← Nat.succ_pred_eq_of_pos h_pos, choose_zero_succ]

theorem choose_zero_ite (R) [NonAssocRing R] [Pow R ℕ] [NatPowAssoc R] [BinomialRing R]
    (k : ℕ) : choose (0 : R) k = if k = 0 then 1 else 0 := by
  rw [eq_ite_iff]
  by_cases hk: k = 0
  constructor
  rw [hk, choose_zero_right, ← Prod.mk.inj_iff]
  right
  constructor
  exact hk
  rw [← @Nat.le_zero, Nat.not_le] at hk
  rw [choose_zero_pos R hk]

@[simp]
theorem choose_one_right' (r : R) : choose r 1 = r ^ 1 := by
  rw [choose, Nat.cast_one, sub_add_cancel, multichoose_one_right']

theorem choose_one_right [NatPowAssoc R] (r : R) : choose r 1 = r := by
  rw [choose_one_right', npow_one]

theorem descPochhammer_succ_succ_smeval {R} [NonAssocRing R] [Pow R ℕ] [NatPowAssoc R]
    (r : R) (k : ℕ) : smeval (descPochhammer ℤ (Nat.succ k)) (r + 1) =
    (k + 1) • smeval (descPochhammer ℤ k) r + smeval (descPochhammer ℤ (Nat.succ k)) r := by
  nth_rw 1 [descPochhammer_succ_left]
  rw [descPochhammer_succ_right, mul_comm (descPochhammer ℤ k)]
  simp only [smeval_comp ℤ _ _ (r + 1), smeval_sub, smeval_add, smeval_mul, smeval_X, smeval_one,
  npow_one, npow_zero, one_smul, add_sub_cancel_right, sub_mul, add_mul, add_smul, one_mul]
  rw [← C_eq_natCast, smeval_C, npow_zero, add_comm (k • smeval (descPochhammer ℤ k) r) _,
    add_assoc, add_comm (k • smeval (descPochhammer ℤ k) r) _, ← add_assoc,  ← add_sub_assoc,
    nsmul_eq_mul, zsmul_one, Int.cast_natCast, sub_add_cancel, add_comm]

theorem choose_succ_succ [NatPowAssoc R] (r:R) (k : ℕ) :
    choose (r+1) (Nat.succ k) = choose r k + choose r (Nat.succ k) := by
  refine nsmul_right_injective (Nat.factorial (k + 1)) (Nat.factorial_ne_zero (k + 1)) ?_
  simp only [smul_add, ← descPochhammer_eq_factorial_smul_choose]
  rw [Nat.factorial_succ, mul_smul,
    ← descPochhammer_eq_factorial_smul_choose r, descPochhammer_succ_succ_smeval r k]

theorem choose_eq_Nat_choose [NatPowAssoc R] (n k : ℕ) : choose (n : R) k = Nat.choose n k := by
  induction n generalizing k with
  | zero => cases k with
    | zero => rw [choose_zero_right, Nat.choose_zero_right, Nat.cast_one]
    | succ k => rw [Nat.cast_zero, choose_zero_succ, Nat.choose_zero_succ, Nat.cast_zero]
  | succ n ih => cases k with
    | zero => rw [choose_zero_right, Nat.choose_zero_right, Nat.cast_one]
    | succ k => rw [Nat.cast_succ, choose_succ_succ, ih, ih, Nat.choose_succ_succ, Nat.cast_add]

theorem choose_mul [NatPowAssoc R] (r : R) (n k : ℕ) (hkn : k ≤ n) :
    (Nat.choose n k) • choose r n = choose r k * choose (r - k) (n - k) := by
  refine nsmul_right_injective (Nat.factorial n) (Nat.factorial_ne_zero n) ?_
  simp only
  rw [nsmul_left_comm, ← descPochhammer_eq_factorial_smul_choose,
    ← Nat.choose_mul_factorial_mul_factorial hkn, ← smul_mul_smul,
    ← descPochhammer_eq_factorial_smul_choose, mul_nsmul',
    ← descPochhammer_eq_factorial_smul_choose, smul_mul_assoc]
  nth_rw 2 [← Nat.sub_add_cancel hkn]
  rw [add_comm, ← descPochhammer_mul, smeval_mul, smeval_comp, smeval_sub, smeval_X,
    ← C_eq_natCast, smeval_C, npow_one, npow_zero, zsmul_one, Int.cast_natCast, nsmul_eq_mul]

theorem choose_mul' [NatPowAssoc R] (r : R) (n k : ℕ) :
    (Nat.choose (n + k) k) • choose (r + k) (n + k) = choose (r + k) k * choose r n := by
  rw [choose_mul (r + k) (n + k) k (Nat.le_add_left k n), Nat.add_sub_cancel, add_sub_cancel_right]

end Ring

end Choose<|MERGE_RESOLUTION|>--- conflicted
+++ resolved
@@ -257,11 +257,7 @@
 variable {R : Type*} [NonAssocRing R] [Pow R ℕ] [BinomialRing R]
 
 @[simp]
-<<<<<<< HEAD
-theorem smeval_ascPochhammer_self_neg : ∀(n : ℕ),
-=======
 theorem smeval_ascPochhammer_self_neg : ∀ n : ℕ,
->>>>>>> c174e122
     smeval (ascPochhammer ℕ n) (-n : ℤ) = (-1)^n * n.factorial
   | 0 => by
     rw [Nat.cast_zero, neg_zero, ascPochhammer_zero, Nat.factorial_zero, smeval_one, pow_zero,
@@ -279,11 +275,7 @@
   rw [ascPochhammer_succ_right, smeval_mul, smeval_add, smeval_X, ← C_eq_natCast, smeval_C,
     pow_zero, pow_one, Nat.cast_id, nsmul_eq_mul, mul_one, add_left_neg, mul_zero]
 
-<<<<<<< HEAD
-theorem smeval_ascPochhammer_neg_add (n : ℕ) : ∀(k : ℕ),
-=======
 theorem smeval_ascPochhammer_neg_add (n : ℕ) : ∀ k : ℕ,
->>>>>>> c174e122
     smeval (ascPochhammer ℕ (n + k + 1)) (-n : ℤ) = 0
   | 0 => by
     rw [add_zero, smeval_ascPochhammer_succ_neg]
@@ -292,35 +284,15 @@
       zero_mul]
 
 @[simp]
-<<<<<<< HEAD
-theorem smeval_ascPochhammer_neg_of_lt (n k : ℕ) (h : n < k) :
-    smeval (ascPochhammer ℕ k) (-n : ℤ) = 0 := by
-  have hk : k = n + (k - n - 1) + 1 := by
-    rw [add_rotate, Nat.sub_sub, Nat.add_right_comm, Nat.add_assoc, Nat.sub_add_cancel h]
-  rw [hk, smeval_ascPochhammer_neg_add]
-=======
 theorem smeval_ascPochhammer_neg_of_lt {n k : ℕ} (h : n < k) :
     smeval (ascPochhammer ℕ k) (-n : ℤ) = 0 := by
   rw [show k = n + (k - n - 1) + 1 by omega, smeval_ascPochhammer_neg_add]
->>>>>>> c174e122
 
 theorem smeval_ascPochhammer_nat_cast [NatPowAssoc R] (n k : ℕ) :
     smeval (ascPochhammer ℕ k) (n : R) = smeval (ascPochhammer ℕ k) n := by
   rw [smeval_at_natCast (ascPochhammer ℕ k) n]
 
 theorem multichoose_neg_self (n : ℕ) : multichoose (-n : ℤ) n = (-1)^n := by
-<<<<<<< HEAD
-    refine @nsmul_right_injective ℤ _ _ _ (Nat.factorial n) (Nat.factorial_ne_zero n)
-      (multichoose (-n : ℤ) n) ((-1)^n) ?_
-    simp only
-    rw [factorial_nsmul_multichoose_eq_ascPochhammer, smeval_ascPochhammer_self_neg, nsmul_eq_mul,
-      Nat.cast_comm]
-
-@[simp]
-theorem multichoose_neg_succ (n : ℕ) : multichoose (-n : ℤ) (n + 1) = 0 := by
-  refine @nsmul_right_injective ℤ _ _ _ (Nat.factorial (n + 1)) (Nat.factorial_ne_zero (n + 1))
-    (multichoose (-n : ℤ) (n + 1)) 0 ?_
-=======
   apply nsmul_right_injective _ (Nat.factorial_ne_zero _)
   simp only
   rw [factorial_nsmul_multichoose_eq_ascPochhammer, smeval_ascPochhammer_self_neg, nsmul_eq_mul,
@@ -329,7 +301,6 @@
 @[simp]
 theorem multichoose_neg_succ (n : ℕ) : multichoose (-n : ℤ) (n + 1) = 0 := by
   apply nsmul_right_injective _ (Nat.factorial_ne_zero _)
->>>>>>> c174e122
   simp only
   rw [factorial_nsmul_multichoose_eq_ascPochhammer, smeval_ascPochhammer_succ_neg, smul_zero]
 
@@ -342,11 +313,7 @@
 theorem multichoose_neg_of_lt (n k : ℕ) (h : n < k) : multichoose (-n : ℤ) k = 0 := by
   refine nsmul_right_injective (Nat.factorial k) (Nat.factorial_ne_zero k) ?_
   simp only
-<<<<<<< HEAD
-  rw [factorial_nsmul_multichoose_eq_ascPochhammer, smeval_ascPochhammer_neg_of_lt n k h, smul_zero]
-=======
   rw [factorial_nsmul_multichoose_eq_ascPochhammer, smeval_ascPochhammer_neg_of_lt h, smul_zero]
->>>>>>> c174e122
 
 theorem multichoose_succ_neg_natCast [NatPowAssoc R] (n : ℕ) :
     multichoose (-n : R) (n + 1) = 0 := by
@@ -355,11 +322,7 @@
   rw [factorial_nsmul_multichoose_eq_ascPochhammer, smeval_neg_nat,
     smeval_ascPochhammer_succ_neg n, Int.cast_zero]
 
-<<<<<<< HEAD
-theorem smeval_ascPochhammer_int_ofNat [NatPowAssoc R] (r : R) : ∀(n : ℕ),
-=======
 theorem smeval_ascPochhammer_int_ofNat [NatPowAssoc R] (r : R) : ∀ n : ℕ,
->>>>>>> c174e122
     smeval (ascPochhammer ℤ n) r = smeval (ascPochhammer ℕ n) r
   | 0 => by
     simp only [ascPochhammer_zero, smeval_one]
@@ -367,11 +330,7 @@
     simp only [ascPochhammer_succ_right, smeval_mul]
     rw [smeval_ascPochhammer_int_ofNat r n]
     simp only [smeval_add, smeval_X, ← C_eq_natCast, smeval_C, natCast_zsmul, nsmul_eq_mul,
-<<<<<<< HEAD
-    Nat.cast_id]
-=======
       Nat.cast_id]
->>>>>>> c174e122
 
 end Ring
 
