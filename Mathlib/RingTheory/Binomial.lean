--- conflicted
+++ resolved
@@ -389,23 +389,16 @@
 
 @[simp]
 theorem choose_zero_right' (r : R) : choose r 0 = (r + 1) ^ 0 := by
-<<<<<<< HEAD
   dsimp [choose]
   refine nsmul_right_injective (Nat.factorial 0) (Nat.factorial_ne_zero 0) ?_
   simp only
   rw [factorial_nsmul_multichoose_eq_ascPochhammer, Nat.factorial_zero, ascPochhammer_zero,
     smeval_one, one_smul, one_smul, Nat.cast_zero, sub_zero]
-=======
-  dsimp only [choose]
-  refine nsmul_right_injective (Nat.factorial 0) (Nat.factorial_ne_zero 0) ?_
-  simp [factorial_nsmul_multichoose_eq_ascPochhammer]
->>>>>>> caed7dd3
 
 theorem choose_zero_right [NatPowAssoc R] (r : R) : choose r 0 = 1 := by
   rw [choose_zero_right', npow_zero]
 
 @[simp]
-<<<<<<< HEAD
 theorem choose_zero_succ (S : Type*) [NonAssocRing S] [Pow S ℕ] [NatPowAssoc S] [BinomialRing S]
     (n : ℕ) : choose (0 : S) (n + 1) = 0 := by
   rw [choose, Nat.cast_succ, zero_sub, neg_add, neg_add_cancel_right, multichoose_succ_neg_natCast]
@@ -421,50 +414,18 @@
   · refine Or.inl ⟨hk, hk ▸ choose_zero_right 0⟩
   · exact Or.inr ⟨hk, choose_zero_pos S <| Nat.zero_lt_of_ne_zero hk⟩
 
-=======
-theorem choose_zero_succ (R) [NonAssocRing R] [Pow R ℕ] [NatPowAssoc R] [BinomialRing R]
-    (n : ℕ) : choose (0 : R) (n + 1) = 0 := by
-  rw [choose, Nat.cast_succ, zero_sub, neg_add, neg_add_cancel_right, multichoose_succ_neg_natCast]
-
-theorem choose_zero_pos (R) [NonAssocRing R] [Pow R ℕ] [NatPowAssoc R] [BinomialRing R]
-    {k : ℕ} (h_pos: 0 < k) : choose (0 : R) k = 0 := by
-  rw [← Nat.succ_pred_eq_of_pos h_pos, choose_zero_succ]
-
-theorem choose_zero_ite (R) [NonAssocRing R] [Pow R ℕ] [NatPowAssoc R] [BinomialRing R]
-    (k : ℕ) : choose (0 : R) k = if k = 0 then 1 else 0 := by
-  rw [eq_ite_iff]
-  by_cases hk: k = 0
-  constructor
-  rw [hk, choose_zero_right, ← Prod.mk.inj_iff]
-  right
-  constructor
-  exact hk
-  rw [← @Nat.le_zero, Nat.not_le] at hk
-  rw [choose_zero_pos R hk]
-
-@[simp]
->>>>>>> caed7dd3
 theorem choose_one_right' (r : R) : choose r 1 = r ^ 1 := by
   rw [choose, Nat.cast_one, sub_add_cancel, multichoose_one_right']
 
 theorem choose_one_right [NatPowAssoc R] (r : R) : choose r 1 = r := by
   rw [choose_one_right', npow_one]
 
-<<<<<<< HEAD
 theorem descPochhammer_succ_succ_smeval {S : Type*} [NonAssocRing S] [Pow S ℕ] [NatPowAssoc S]
     (r : S) (k : ℕ) : smeval (descPochhammer ℤ (k + 1)) (r + 1) =
     (k + 1) • smeval (descPochhammer ℤ k) r + smeval (descPochhammer ℤ (k + 1)) r := by
   nth_rw 1 [descPochhammer_succ_left]
   rw [descPochhammer_succ_right, mul_comm (descPochhammer ℤ k)]
   simp only [smeval_comp, smeval_sub, smeval_add, smeval_mul, smeval_X, smeval_one,
-=======
-theorem descPochhammer_succ_succ_smeval {R} [NonAssocRing R] [Pow R ℕ] [NatPowAssoc R]
-    (r : R) (k : ℕ) : smeval (descPochhammer ℤ (k + 1)) (r + 1) =
-    (k + 1) • smeval (descPochhammer ℤ k) r + smeval (descPochhammer ℤ (k + 1)) r := by
-  nth_rw 1 [descPochhammer_succ_left]
-  rw [descPochhammer_succ_right, mul_comm (descPochhammer ℤ k)]
-  simp only [smeval_comp ℤ _ _ (r + 1), smeval_sub, smeval_add, smeval_mul, smeval_X, smeval_one,
->>>>>>> caed7dd3
   npow_one, npow_zero, one_smul, add_sub_cancel_right, sub_mul, add_mul, add_smul, one_mul]
   rw [← C_eq_natCast, smeval_C, npow_zero, add_comm (k • smeval (descPochhammer ℤ k) r) _,
     add_assoc, add_comm (k • smeval (descPochhammer ℤ k) r) _, ← add_assoc,  ← add_sub_assoc,
@@ -474,22 +435,8 @@
     choose (r+1) (k + 1) = choose r k + choose r (k + 1) := by
   refine nsmul_right_injective (Nat.factorial (k + 1)) (Nat.factorial_ne_zero (k + 1)) ?_
   simp only [smul_add, ← descPochhammer_eq_factorial_smul_choose]
-<<<<<<< HEAD
   rw [Nat.factorial_succ, mul_smul, ← descPochhammer_eq_factorial_smul_choose r,
     descPochhammer_succ_succ_smeval r k]
-=======
-  rw [Nat.factorial_succ, mul_smul,
-    ← descPochhammer_eq_factorial_smul_choose r, descPochhammer_succ_succ_smeval r k]
-
-theorem choose_eq_nat_choose [NatPowAssoc R] (n k : ℕ) : choose (n : R) k = Nat.choose n k := by
-  induction n generalizing k with
-  | zero => cases k with
-    | zero => rw [choose_zero_right, Nat.choose_zero_right, Nat.cast_one]
-    | succ k => rw [Nat.cast_zero, choose_zero_succ, Nat.choose_zero_succ, Nat.cast_zero]
-  | succ n ih => cases k with
-    | zero => rw [choose_zero_right, Nat.choose_zero_right, Nat.cast_one]
-    | succ k => rw [Nat.cast_succ, choose_succ_succ, ih, ih, Nat.choose_succ_succ, Nat.cast_add]
->>>>>>> caed7dd3
 
 theorem choose_smul_choose [NatPowAssoc R] (r : R) (n k : ℕ) (hkn : k ≤ n) :
     (Nat.choose n k) • choose r n = choose r k * choose (r - k) (n - k) := by
@@ -510,7 +457,6 @@
 
 end
 
-<<<<<<< HEAD
 /-- Pochhammer version of Chu-Vandermonde identity -/
 theorem descPochhammer_smeval_add [Ring R] (r s : R) (k : ℕ) (h: Commute r s) :
     (descPochhammer ℤ k).smeval (r + s) = ∑ ij ∈ Finset.HasAntidiagonal.antidiagonal k,
@@ -523,21 +469,6 @@
       ← Finset.sum_add_distrib, smeval_sub, smeval_X, smeval_natCast, pow_zero, pow_one, ih,
       Finset.mul_sum]
     refine Finset.sum_congr rfl ?_
-=======
-open Finset
-
-/-- Pochhammer version of Chu-Vandermonde identity -/
-theorem descPochhammer_smeval_add [Ring R] {r s : R} (k : ℕ) (h: Commute r s) :
-    (descPochhammer ℤ k).smeval (r + s) = ∑ ij ∈ antidiagonal k,
-    Nat.choose k ij.1 * ((descPochhammer ℤ ij.1).smeval r * (descPochhammer ℤ ij.2).smeval s) := by
-  induction k with
-  | zero => simp
-  | succ k ih =>
-    rw [descPochhammer_succ_right, mul_comm, smeval_mul, sum_antidiagonal_choose_succ_mul
-      fun i j => ((descPochhammer ℤ i).smeval r * (descPochhammer ℤ j).smeval s),
-      ← sum_add_distrib, smeval_sub, smeval_X, smeval_natCast, pow_zero, pow_one, ih, mul_sum]
-    refine sum_congr rfl ?_
->>>>>>> caed7dd3
     intro ij hij -- try to move descPochhammers to right, gather multipliers.
     have hdx : (descPochhammer ℤ ij.1).smeval r * (X - (ij.2 : ℤ[X])).smeval s =
         (X - (ij.2 : ℤ[X])).smeval s * (descPochhammer ℤ ij.1).smeval r := by
@@ -559,7 +490,6 @@
 /-- The Chu-Vandermonde identity for binomial rings -/
 theorem add_choose_eq [Ring R] [BinomialRing R] {r s : R} (k : ℕ) (h : Commute r s) :
     choose (r + s) k =
-<<<<<<< HEAD
       ∑ ij ∈ Finset.HasAntidiagonal.antidiagonal k, choose r ij.1 * choose s ij.2 := by
   refine nsmul_right_injective (Nat.factorial k) (Nat.factorial_ne_zero k) ?_
   simp only
@@ -567,22 +497,12 @@
   refine Finset.sum_congr rfl ?_
   intro x hx
   rw [← Nat.choose_mul_factorial_mul_factorial (Finset.antidiagonal.fst_le hx),
-=======
-      ∑ ij ∈ antidiagonal k, choose r ij.1 * choose s ij.2 := by
-  refine nsmul_right_injective (Nat.factorial k) (Nat.factorial_ne_zero k) ?_
-  simp only
-  rw [← descPochhammer_eq_factorial_smul_choose, smul_sum, descPochhammer_smeval_add _ h]
-  refine sum_congr rfl ?_
-  intro x hx
-  rw [← Nat.choose_mul_factorial_mul_factorial (antidiagonal.fst_le hx),
->>>>>>> caed7dd3
     tsub_eq_of_eq_add_rev (List.Nat.mem_antidiagonal.mp hx).symm, mul_assoc, nsmul_eq_mul,
     Nat.cast_mul, Nat.cast_mul, ← mul_assoc _ (x.1.factorial : R), mul_assoc _ (x.2.factorial : R),
     ← mul_assoc (x.2.factorial : R), Nat.cast_commute x.2.factorial,
     mul_assoc _ (x.2.factorial : R), ← nsmul_eq_mul x.2.factorial]
   simp [mul_assoc, descPochhammer_eq_factorial_smul_choose]
 
-<<<<<<< HEAD
 /-!
 theorem choose_mul_choose [BinomialRing R] (r:R) (n k : ℕ) :
     choose r n * choose r k = ∑ m in range (min (n+1) (k+1)) Nat.choose (m+n-k) (m-k) *
@@ -600,8 +520,6 @@
 
   etc.  -- Need to define I-adically complete CommRing first, and group structure on 1+I.
 -/
-=======
->>>>>>> caed7dd3
 end Ring
 
 end Choose