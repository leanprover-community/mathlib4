--- conflicted
+++ resolved
@@ -464,7 +464,10 @@
 lemma asIdeal_jacobson (I : TwoSidedIdeal R) : asIdeal I.jacobson = (asIdeal I).jacobson := by
   ext; simp [jacobson]
 
-<<<<<<< HEAD
+theorem mem_jacobson_iff {x : R} {I : TwoSidedIdeal R} :
+    x ∈ jacobson I ↔ ∀ y, ∃ z, z * y * x + z - 1 ∈ I := by
+  simp [jacobson, Ideal.mem_jacobson_iff]
+
 end TwoSidedIdeal
 
 lemma pow_dvd_pow_iff_of_ne_zero_of_mem_jacobson_bot {R : Type*} [CommRing R] {x : R} {n m : ℕ}
@@ -478,11 +481,4 @@
   suffices IsUnit (x ^ (k + 1) * y - 1) by
     exact hm (this.mul_left_eq_zero.mp hy)
   rw [← IsUnit.neg_iff, neg_sub, sub_eq_add_neg, ← mul_neg, pow_succ', mul_assoc, add_comm]
-  exact (Ideal.mem_jacobson_bot.mp hx) _
-=======
-theorem mem_jacobson_iff {x : R} {I : TwoSidedIdeal R} :
-    x ∈ jacobson I ↔ ∀ y, ∃ z, z * y * x + z - 1 ∈ I := by
-  simp [jacobson, Ideal.mem_jacobson_iff]
-
-end TwoSidedIdeal
->>>>>>> 9df8b6aa
+  exact (Ideal.mem_jacobson_bot.mp hx) _