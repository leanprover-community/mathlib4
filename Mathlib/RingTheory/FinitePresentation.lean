--- conflicted
+++ resolved
@@ -390,16 +390,10 @@
 def FinitePresentation (f : A →+* B) : Prop :=
   @Algebra.FinitePresentation A B _ _ f.toAlgebra
 
-<<<<<<< HEAD
-lemma finitePresentation_algebraMap [Algebra A B] :
-    (algebraMap A B).FinitePresentation ↔ Algebra.FinitePresentation A B := by
-  delta FinitePresentation
-=======
 @[simp]
 lemma finitePresentation_algebraMap [Algebra A B] :
     (algebraMap A B).FinitePresentation ↔ Algebra.FinitePresentation A B := by
   delta RingHom.FinitePresentation
->>>>>>> 490148fe
   congr!
   exact Algebra.algebra_ext _ _ fun _ ↦ rfl
 
