--- conflicted
+++ resolved
@@ -112,21 +112,15 @@
 
 variable {M}
 
-<<<<<<< HEAD
 instance isNoetherian_range (f : M →ₗ[R] P) [IsNoetherian R M] :
     IsNoetherian R (LinearMap.range f) :=
   isNoetherian_of_surjective _ _ f.range_rangeRestrict
 
-instance isNoetherian_quotient {R} [Ring R] {M} [AddCommGroup M] [Module R M]
-    (N : Submodule R M) [IsNoetherian R M] : IsNoetherian R (M ⧸ N) :=
-  isNoetherian_of_surjective _ _ (LinearMap.range_eq_top.mpr N.mkQ_surjective)
-=======
 instance isNoetherian_quotient {A M : Type*} [Ring A] [AddCommGroup M] [SMul R A] [Module R M]
     [Module A M] [IsScalarTower R A M] (N : Submodule A M) [IsNoetherian R M] :
     IsNoetherian R (M ⧸ N) :=
   isNoetherian_of_surjective M ((Submodule.mkQ N).restrictScalars R) <|
     LinearMap.range_eq_top.mpr N.mkQ_surjective
->>>>>>> fee48cc3
 
 @[deprecated (since := "2024-04-27"), nolint defLemma]
 alias Submodule.Quotient.isNoetherian := isNoetherian_quotient
