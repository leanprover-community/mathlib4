/-
Copyright (c) 2020 Johan Commelin. All rights reserved.
Released under Apache 2.0 license as described in the file LICENSE.
Authors: Johan Commelin
-/
<<<<<<< HEAD
import Mathlib.LinearAlgebra.DFinsupp
=======
import Mathlib.Algebra.FreeAbelianGroup.Finsupp
import Mathlib.Algebra.MonoidAlgebra.Defs
import Mathlib.LinearAlgebra.Finsupp.LinearCombination
import Mathlib.LinearAlgebra.Quotient.Basic
>>>>>>> 337100e4
import Mathlib.RingTheory.Finiteness.Basic

/-!
# Finiteness of finitely supported functions

-/

open Finsupp

variable {R V} [Semiring R] [AddCommMonoid V] [Module R V] {ι : Type*} [_root_.Finite ι]

instance Module.Finite.finsupp [Module.Finite R V] :
    Module.Finite R (ι →₀ V) :=
  Module.Finite.equiv (Finsupp.linearEquivFunOnFinite R V ι).symm

<<<<<<< HEAD
variable (M : ι → Type*) [∀ i : ι, AddCommMonoid (M i)] [∀ i : ι, Module R (M i)]

instance [∀ (i : ι), Module.Finite R (M i)] :
    Module.Finite R (Π₀ (i : ι), M i) :=
  letI : Fintype ι := Fintype.ofFinite _
  Module.Finite.equiv DFinsupp.linearEquivFunOnFintype.symm
=======
end

namespace AddMonoidAlgebra
variable {ι R S : Type*} [Finite ι] [Semiring R] [Semiring S] [Module R S] [Module.Finite R S]

instance moduleFinite : Module.Finite R S[ι] := .finsupp

end AddMonoidAlgebra

namespace MonoidAlgebra
variable {ι R S : Type*} [Finite ι] [Semiring R] [Semiring S] [Module R S] [Module.Finite R S]

instance moduleFinite : Module.Finite R (MonoidAlgebra S ι) := .finsupp

end MonoidAlgebra

namespace FreeAbelianGroup
variable {σ : Type*} [Finite σ]

instance : Module.Finite ℤ (FreeAbelianGroup σ) :=
  .of_surjective _ (FreeAbelianGroup.equivFinsupp σ).toIntLinearEquiv.symm.surjective

instance : AddMonoid.FG (FreeAbelianGroup σ) := by
  rw [← AddGroup.fg_iff_addMonoid_fg, ← Module.Finite.iff_addGroup_fg]; infer_instance

end FreeAbelianGroup
>>>>>>> 337100e4
<|MERGE_RESOLUTION|>--- conflicted
+++ resolved
@@ -3,37 +3,128 @@
 Released under Apache 2.0 license as described in the file LICENSE.
 Authors: Johan Commelin
 -/
-<<<<<<< HEAD
-import Mathlib.LinearAlgebra.DFinsupp
-=======
 import Mathlib.Algebra.FreeAbelianGroup.Finsupp
 import Mathlib.Algebra.MonoidAlgebra.Defs
 import Mathlib.LinearAlgebra.Finsupp.LinearCombination
 import Mathlib.LinearAlgebra.Quotient.Basic
->>>>>>> 337100e4
 import Mathlib.RingTheory.Finiteness.Basic
 
 /-!
-# Finiteness of finitely supported functions
+# Finiteness of (sub)modules and finitely supported functions
 
 -/
 
+open Function (Surjective)
 open Finsupp
 
-variable {R V} [Semiring R] [AddCommMonoid V] [Module R V] {ι : Type*} [_root_.Finite ι]
+namespace Submodule
 
-instance Module.Finite.finsupp [Module.Finite R V] :
+variable {R M N P : Type*} [Ring R] [AddCommGroup M] [Module R M] [AddCommGroup N]
+  [Module R N] [AddCommGroup P] [Module R P]
+
+open Set
+
+/-- If 0 → M' → M → M'' → 0 is exact and M' and M'' are
+finitely generated then so is M. -/
+theorem fg_of_fg_map_of_fg_inf_ker (f : M →ₗ[R] P) {s : Submodule R M}
+    (hs1 : (s.map f).FG)
+    (hs2 : (s ⊓ LinearMap.ker f).FG) : s.FG := by
+  haveI := Classical.decEq R
+  haveI := Classical.decEq M
+  haveI := Classical.decEq P
+  obtain ⟨t1, ht1⟩ := hs1
+  obtain ⟨t2, ht2⟩ := hs2
+  have : ∀ y ∈ t1, ∃ x ∈ s, f x = y := by
+    intro y hy
+    have : y ∈ s.map f := by
+      rw [← ht1]
+      exact subset_span hy
+    rcases mem_map.1 this with ⟨x, hx1, hx2⟩
+    exact ⟨x, hx1, hx2⟩
+  have : ∃ g : P → M, ∀ y ∈ t1, g y ∈ s ∧ f (g y) = y := by
+    choose g hg1 hg2 using this
+    exists fun y => if H : y ∈ t1 then g y H else 0
+    intro y H
+    constructor
+    · simp only [dif_pos H]
+      apply hg1
+    · simp only [dif_pos H]
+      apply hg2
+  obtain ⟨g, hg⟩ := this
+  clear this
+  exists t1.image g ∪ t2
+  rw [Finset.coe_union, span_union, Finset.coe_image]
+  apply le_antisymm
+  · refine sup_le (span_le.2 <| image_subset_iff.2 ?_) (span_le.2 ?_)
+    · intro y hy
+      exact (hg y hy).1
+    · intro x hx
+      have : x ∈ span R t2 := subset_span hx
+      rw [ht2] at this
+      exact this.1
+  intro x hx
+  have : f x ∈ s.map f := by
+    rw [mem_map]
+    exact ⟨x, hx, rfl⟩
+  rw [← ht1, ← Set.image_id (t1 : Set P), Finsupp.mem_span_image_iff_linearCombination] at this
+  rcases this with ⟨l, hl1, hl2⟩
+  refine
+    mem_sup.2
+      ⟨(linearCombination R id).toFun ((lmapDomain R R g : (P →₀ R) → M →₀ R) l), ?_,
+        x - linearCombination R id ((lmapDomain R R g : (P →₀ R) → M →₀ R) l), ?_,
+        add_sub_cancel _ _⟩
+  · rw [← Set.image_id (g '' ↑t1), Finsupp.mem_span_image_iff_linearCombination]
+    refine ⟨_, ?_, rfl⟩
+    haveI : Inhabited P := ⟨0⟩
+    rw [← Finsupp.lmapDomain_supported _ _ g, mem_map]
+    refine ⟨l, hl1, ?_⟩
+    rfl
+  rw [ht2, mem_inf]
+  constructor
+  · apply s.sub_mem hx
+    rw [Finsupp.linearCombination_apply, Finsupp.lmapDomain_apply, Finsupp.sum_mapDomain_index]
+    · refine s.sum_mem ?_
+      intro y hy
+      exact s.smul_mem _ (hg y (hl1 hy)).1
+    · exact zero_smul _
+    · exact fun _ _ _ => add_smul _ _ _
+  · rw [LinearMap.mem_ker, f.map_sub, ← hl2]
+    rw [Finsupp.linearCombination_apply, Finsupp.linearCombination_apply, Finsupp.lmapDomain_apply]
+    rw [Finsupp.sum_mapDomain_index, Finsupp.sum, Finsupp.sum, map_sum]
+    · rw [sub_eq_zero]
+      refine Finset.sum_congr rfl fun y hy => ?_
+      unfold id
+      rw [f.map_smul, (hg y (hl1 hy)).2]
+    · exact zero_smul _
+    · exact fun _ _ _ => add_smul _ _ _
+
+/-- The kernel of the composition of two linear maps is finitely generated if both kernels are and
+the first morphism is surjective. -/
+theorem fg_ker_comp (f : M →ₗ[R] N) (g : N →ₗ[R] P)
+    (hf1 : (LinearMap.ker f).FG) (hf2 : (LinearMap.ker g).FG)
+    (hsur : Function.Surjective f) : (LinearMap.ker (g.comp f)).FG := by
+  rw [LinearMap.ker_comp]
+  apply fg_of_fg_map_of_fg_inf_ker f
+  · rwa [Submodule.map_comap_eq, LinearMap.range_eq_top.2 hsur, top_inf_eq]
+  · rwa [inf_of_le_right (show (LinearMap.ker f) ≤
+      (LinearMap.ker g).comap f from comap_mono bot_le)]
+
+theorem _root_.Module.Finite.of_submodule_quotient (N : Submodule R M) [Module.Finite R N]
+    [Module.Finite R (M ⧸ N)] : Module.Finite R M where
+  fg_top := fg_of_fg_map_of_fg_inf_ker N.mkQ
+    (by simpa only [map_top, range_mkQ] using Module.finite_def.mp ‹_›) <| by
+    simpa only [top_inf_eq, ker_mkQ] using Module.Finite.iff_fg.mp ‹_›
+
+end Submodule
+
+section
+
+variable {R V} [Semiring R] [AddCommMonoid V] [Module R V]
+
+instance Module.Finite.finsupp {ι : Type*} [_root_.Finite ι] [Module.Finite R V] :
     Module.Finite R (ι →₀ V) :=
   Module.Finite.equiv (Finsupp.linearEquivFunOnFinite R V ι).symm
 
-<<<<<<< HEAD
-variable (M : ι → Type*) [∀ i : ι, AddCommMonoid (M i)] [∀ i : ι, Module R (M i)]
-
-instance [∀ (i : ι), Module.Finite R (M i)] :
-    Module.Finite R (Π₀ (i : ι), M i) :=
-  letI : Fintype ι := Fintype.ofFinite _
-  Module.Finite.equiv DFinsupp.linearEquivFunOnFintype.symm
-=======
 end
 
 namespace AddMonoidAlgebra
@@ -59,5 +150,4 @@
 instance : AddMonoid.FG (FreeAbelianGroup σ) := by
   rw [← AddGroup.fg_iff_addMonoid_fg, ← Module.Finite.iff_addGroup_fg]; infer_instance
 
-end FreeAbelianGroup
->>>>>>> 337100e4
+end FreeAbelianGroup