/-
Copyright (c) 2022 María Inés de Frutos-Fernández. All rights reserved.
Released under Apache 2.0 license as described in the file LICENSE.
Authors: María Inés de Frutos-Fernández
-/
import Mathlib.RingTheory.DedekindDomain.Ideal
import Mathlib.RingTheory.Valuation.ExtendToLocalization
import Mathlib.RingTheory.Valuation.ValuationSubring
import Mathlib.Topology.Algebra.Valued.ValuedField
import Mathlib.Topology.Algebra.Valued.WithValuation
import Mathlib.Algebra.Order.Group.TypeTags

/-!
# Adic valuations on Dedekind domains
Given a Dedekind domain `R` of Krull dimension 1 and a maximal ideal `v` of `R`, we define the
`v`-adic valuation on `R` and its extension to the field of fractions `K` of `R`.
We prove several properties of this valuation, including the existence of uniformizers.

We define the completion of `K` with respect to the `v`-adic valuation, denoted
`v.adicCompletion`, and its ring of integers, denoted `v.adicCompletionIntegers`.

## Main definitions
 - `IsDedekindDomain.HeightOneSpectrum.intValuation v` is the `v`-adic valuation on `R`.
 - `IsDedekindDomain.HeightOneSpectrum.valuation v` is the `v`-adic valuation on `K`.
 - `IsDedekindDomain.HeightOneSpectrum.adicCompletion v` is the completion of `K` with respect
    to its `v`-adic valuation.
 - `IsDedekindDomain.HeightOneSpectrum.adicCompletionIntegers v` is the ring of integers of
    `v.adicCompletion`.

## Main results
- `IsDedekindDomain.HeightOneSpectrum.intValuation_le_one` : The `v`-adic valuation on `R` is
  bounded above by 1.
- `IsDedekindDomain.HeightOneSpectrum.intValuation_lt_one_iff_dvd` : The `v`-adic valuation of
  `r ∈ R` is less than 1 if and only if `v` divides the ideal `(r)`.
- `IsDedekindDomain.HeightOneSpectrum.intValuation_le_pow_iff_dvd` : The `v`-adic valuation of
  `r ∈ R` is less than or equal to `Multiplicative.ofAdd (-n)` if and only if `vⁿ` divides the
  ideal `(r)`.
- `IsDedekindDomain.HeightOneSpectrum.intValuation_exists_uniformizer` : There exists `π ∈ R`
  with `v`-adic valuation `Multiplicative.ofAdd (-1)`.
- `IsDedekindDomain.HeightOneSpectrum.valuation_of_mk'` : The `v`-adic valuation of `r/s ∈ K`
  is the valuation of `r` divided by the valuation of `s`.
- `IsDedekindDomain.HeightOneSpectrum.valuation_of_algebraMap` : The `v`-adic valuation on `K`
  extends the `v`-adic valuation on `R`.
- `IsDedekindDomain.HeightOneSpectrum.valuation_exists_uniformizer` : There exists `π ∈ K` with
  `v`-adic valuation `Multiplicative.ofAdd (-1)`.

## Implementation notes
We are only interested in Dedekind domains with Krull dimension 1.

## References
* [G. J. Janusz, *Algebraic Number Fields*][janusz1996]
* [J.W.S. Cassels, A. Frölich, *Algebraic Number Theory*][cassels1967algebraic]
* [J. Neukirch, *Algebraic Number Theory*][Neukirch1992]

## Tags
dedekind domain, dedekind ring, adic valuation
-/

noncomputable section

open scoped Multiplicative

open Multiplicative IsDedekindDomain

variable {R : Type*} [CommRing R] [IsDedekindDomain R] {K S : Type*} [Field K] [CommSemiring S]
  [Algebra R K] [IsFractionRing R K] (v : HeightOneSpectrum R)

namespace IsDedekindDomain.HeightOneSpectrum

/-! ### Adic valuations on the Dedekind domain R -/

open scoped Classical in
/-- The additive `v`-adic valuation of `r ∈ R` is the exponent of `v` in the factorization of the
ideal `(r)`, if `r` is nonzero, or infinity, if `r = 0`. `intValuationDef` is the corresponding
multiplicative valuation. -/
def intValuationDef (r : R) : ℤₘ₀ :=
  if r = 0 then 0
  else
    ↑(Multiplicative.ofAdd
      (-(Associates.mk v.asIdeal).count (Associates.mk (Ideal.span {r} : Ideal R)).factors : ℤ))


theorem intValuationDef_if_pos {r : R} (hr : r = 0) : v.intValuationDef r = 0 :=
  if_pos hr

@[simp]
theorem intValuationDef_zero : v.intValuationDef 0 = 0 :=
  if_pos rfl

open scoped Classical in
theorem intValuationDef_if_neg {r : R} (hr : r ≠ 0) :
    v.intValuationDef r =
      Multiplicative.ofAdd
        (-(Associates.mk v.asIdeal).count (Associates.mk (Ideal.span {r} : Ideal R)).factors : ℤ) :=
  if_neg hr

/-- Nonzero elements have nonzero adic valuation. -/
theorem intValuation_ne_zero (x : R) (hx : x ≠ 0) : v.intValuationDef x ≠ 0 := by
  rw [intValuationDef, if_neg hx]
  exact WithZero.coe_ne_zero

/-- Nonzero divisors have nonzero valuation. -/
theorem intValuation_ne_zero' (x : nonZeroDivisors R) : v.intValuationDef x ≠ 0 :=
  v.intValuation_ne_zero x (nonZeroDivisors.coe_ne_zero x)

/-- Nonzero divisors have valuation greater than zero. -/
theorem intValuation_zero_le (x : nonZeroDivisors R) : 0 < v.intValuationDef x := by
  rw [v.intValuationDef_if_neg (nonZeroDivisors.coe_ne_zero x)]
  exact WithZero.zero_lt_coe _

/-- The `v`-adic valuation on `R` is bounded above by 1. -/
theorem intValuation_le_one (x : R) : v.intValuationDef x ≤ 1 := by
  rw [intValuationDef]
  by_cases hx : x = 0
  · rw [if_pos hx]; exact WithZero.zero_le 1
  · rw [if_neg hx, ← WithZero.coe_one, ← ofAdd_zero, WithZero.coe_le_coe, ofAdd_le,
      Right.neg_nonpos_iff]
    exact Int.natCast_nonneg _

/-- The `v`-adic valuation of `r ∈ R` is less than 1 if and only if `v` divides the ideal `(r)`. -/
theorem intValuation_lt_one_iff_dvd (r : R) :
    v.intValuationDef r < 1 ↔ v.asIdeal ∣ Ideal.span {r} := by
  classical
  rw [intValuationDef]
  split_ifs with hr
  · simp [hr]
  · rw [← WithZero.coe_one, ← ofAdd_zero, WithZero.coe_lt_coe, ofAdd_lt, neg_lt_zero, ←
      Int.ofNat_zero, Int.ofNat_lt, zero_lt_iff]
    have h : (Ideal.span {r} : Ideal R) ≠ 0 := by
      rw [Ne, Ideal.zero_eq_bot, Ideal.span_singleton_eq_bot]
      exact hr
    apply Associates.count_ne_zero_iff_dvd h (by apply v.irreducible)

/-- The `v`-adic valuation of `r ∈ R` is less than `Multiplicative.ofAdd (-n)` if and only if
`vⁿ` divides the ideal `(r)`. -/
theorem intValuation_le_pow_iff_dvd (r : R) (n : ℕ) :
    v.intValuationDef r ≤ Multiplicative.ofAdd (-(n : ℤ)) ↔ v.asIdeal ^ n ∣ Ideal.span {r} := by
  classical
  rw [intValuationDef]
  split_ifs with hr
  · simp_rw [hr, Ideal.dvd_span_singleton, zero_le', Submodule.zero_mem]
  · rw [WithZero.coe_le_coe, ofAdd_le, neg_le_neg_iff, Int.ofNat_le, Ideal.dvd_span_singleton, ←
      Associates.le_singleton_iff,
      Associates.prime_pow_dvd_iff_le (Associates.mk_ne_zero'.mpr hr)
        (by apply v.associates_irreducible)]

/-- The `v`-adic valuation of `0 : R` equals 0. -/
theorem intValuation.map_zero' : v.intValuationDef 0 = 0 :=
  v.intValuationDef_if_pos (Eq.refl 0)

/-- The `v`-adic valuation of `1 : R` equals 1. -/
theorem intValuation.map_one' : v.intValuationDef 1 = 1 := by
  classical
  rw [v.intValuationDef_if_neg (zero_ne_one.symm : (1 : R) ≠ 0), Ideal.span_singleton_one, ←
    Ideal.one_eq_top, Associates.mk_one, Associates.factors_one,
    Associates.count_zero (by apply v.associates_irreducible), Int.ofNat_zero, neg_zero, ofAdd_zero,
    WithZero.coe_one]

/-- The `v`-adic valuation of a product equals the product of the valuations. -/
theorem intValuation.map_mul' (x y : R) :
    v.intValuationDef (x * y) = v.intValuationDef x * v.intValuationDef y := by
  classical
  simp only [intValuationDef]
  by_cases hx : x = 0
  · rw [hx, zero_mul, if_pos (Eq.refl _), zero_mul]
  · by_cases hy : y = 0
    · rw [hy, mul_zero, if_pos (Eq.refl _), mul_zero]
    · rw [if_neg hx, if_neg hy, if_neg (mul_ne_zero hx hy), ← WithZero.coe_mul, WithZero.coe_inj, ←
        ofAdd_add, ← Ideal.span_singleton_mul_span_singleton, ← Associates.mk_mul_mk, ← neg_add,
        Associates.count_mul (by apply Associates.mk_ne_zero'.mpr hx)
          (by apply Associates.mk_ne_zero'.mpr hy) (by apply v.associates_irreducible)]
      rfl

theorem intValuation.le_max_iff_min_le {a b c : ℕ} :
    Multiplicative.ofAdd (-c : ℤ) ≤
      max (Multiplicative.ofAdd (-a : ℤ)) (Multiplicative.ofAdd (-b : ℤ)) ↔
      min a b ≤ c := by
  rw [le_max_iff, ofAdd_le, ofAdd_le, neg_le_neg_iff, neg_le_neg_iff, Int.ofNat_le, Int.ofNat_le, ←
    min_le_iff]

/-- The `v`-adic valuation of a sum is bounded above by the maximum of the valuations. -/
theorem intValuation.map_add_le_max' (x y : R) :
    v.intValuationDef (x + y) ≤ max (v.intValuationDef x) (v.intValuationDef y) := by
  classical
  by_cases hx : x = 0
  · rw [hx, zero_add]
    conv_rhs => rw [intValuationDef, if_pos (Eq.refl _)]
    rw [max_eq_right (WithZero.zero_le (v.intValuationDef y))]
  · by_cases hy : y = 0
    · rw [hy, add_zero]
      conv_rhs => rw [max_comm, intValuationDef, if_pos (Eq.refl _)]
      rw [max_eq_right (WithZero.zero_le (v.intValuationDef x))]
    · by_cases hxy : x + y = 0
      · rw [intValuationDef, if_pos hxy]; exact zero_le'
      · rw [v.intValuationDef_if_neg hxy, v.intValuationDef_if_neg hx, v.intValuationDef_if_neg hy,
          WithZero.le_max_iff, intValuation.le_max_iff_min_le]
        set nmin :=
          min ((Associates.mk v.asIdeal).count (Associates.mk (Ideal.span { x })).factors)
            ((Associates.mk v.asIdeal).count (Associates.mk (Ideal.span { y })).factors)
        have h_dvd_x : x ∈ v.asIdeal ^ nmin := by
          rw [← Associates.le_singleton_iff x nmin _,
            Associates.prime_pow_dvd_iff_le (Associates.mk_ne_zero'.mpr hx) _]
          · exact min_le_left _ _
          apply v.associates_irreducible
        have h_dvd_y : y ∈ v.asIdeal ^ nmin := by
          rw [← Associates.le_singleton_iff y nmin _,
            Associates.prime_pow_dvd_iff_le (Associates.mk_ne_zero'.mpr hy) _]
          · exact min_le_right _ _
          apply v.associates_irreducible
        have h_dvd_xy : Associates.mk v.asIdeal ^ nmin ≤ Associates.mk (Ideal.span {x + y}) := by
          rw [Associates.le_singleton_iff]
          exact Ideal.add_mem (v.asIdeal ^ nmin) h_dvd_x h_dvd_y
        rw [Associates.prime_pow_dvd_iff_le (Associates.mk_ne_zero'.mpr hxy) _] at h_dvd_xy
        · exact h_dvd_xy
        apply v.associates_irreducible

/-- The `v`-adic valuation on `R`. -/
@[simps]
def intValuation : Valuation R ℤₘ₀ where
  toFun := v.intValuationDef
  map_zero' := intValuation.map_zero' v
  map_one' := intValuation.map_one' v
  map_mul' := intValuation.map_mul' v
  map_add_le_max' := intValuation.map_add_le_max' v


theorem intValuation_apply {r : R} (v : IsDedekindDomain.HeightOneSpectrum R) :
    intValuation v r = intValuationDef v r := rfl

/-- There exists `π ∈ R` with `v`-adic valuation `Multiplicative.ofAdd (-1)`. -/
theorem intValuation_exists_uniformizer :
    ∃ π : R, v.intValuationDef π = Multiplicative.ofAdd (-1 : ℤ) := by
  classical
  have hv : _root_.Irreducible (Associates.mk v.asIdeal) := v.associates_irreducible
  have hlt : v.asIdeal ^ 2 < v.asIdeal := by
    rw [← Ideal.dvdNotUnit_iff_lt]
    exact
      ⟨v.ne_bot, v.asIdeal, (not_congr Ideal.isUnit_iff).mpr (Ideal.IsPrime.ne_top v.isPrime),
        sq v.asIdeal⟩
  obtain ⟨π, mem, nmem⟩ := SetLike.exists_of_lt hlt
  have hπ : Associates.mk (Ideal.span {π}) ≠ 0 := by
    rw [Associates.mk_ne_zero']
    intro h
    rw [h] at nmem
    exact nmem (Submodule.zero_mem (v.asIdeal ^ 2))
  use π
  rw [intValuationDef, if_neg (Associates.mk_ne_zero'.mp hπ), WithZero.coe_inj]
  apply congr_arg
  rw [neg_inj, ← Int.ofNat_one, Int.natCast_inj]
  rw [← Ideal.dvd_span_singleton, ← Associates.mk_le_mk_iff_dvd] at mem nmem
  rw [← pow_one (Associates.mk v.asIdeal), Associates.prime_pow_dvd_iff_le hπ hv] at mem
  rw [Associates.mk_pow, Associates.prime_pow_dvd_iff_le hπ hv, not_le] at nmem
  exact Nat.eq_of_le_of_lt_succ mem nmem

/-- The `I`-adic valuation of a generator of `I` equals `(-1 : ℤₘ₀)` -/
theorem intValuation_singleton {r : R} (hr : r ≠ 0) (hv : v.asIdeal = Ideal.span {r}) :
    v.intValuation r = Multiplicative.ofAdd (-1 : ℤ) := by
  classical
  rw [intValuation_apply, v.intValuationDef_if_neg hr, ← hv, Associates.count_self, Int.ofNat_one,
    ofAdd_neg, WithZero.coe_inv]
  apply v.associates_irreducible

/-! ### Adic valuations on the field of fractions `K` -/


/-- The `v`-adic valuation of `x ∈ K` is the valuation of `r` divided by the valuation of `s`,
where `r` and `s` are chosen so that `x = r/s`. -/
def valuation (v : HeightOneSpectrum R) : Valuation K ℤₘ₀ :=
  v.intValuation.extendToLocalization
    (fun r hr => Set.mem_compl <| v.intValuation_ne_zero' ⟨r, hr⟩) K

theorem valuation_def (x : K) :
    v.valuation x =
      v.intValuation.extendToLocalization
        (fun r hr => Set.mem_compl (v.intValuation_ne_zero' ⟨r, hr⟩)) K x :=
  rfl

/-- The `v`-adic valuation of `r/s ∈ K` is the valuation of `r` divided by the valuation of `s`. -/
theorem valuation_of_mk' {r : R} {s : nonZeroDivisors R} :
    v.valuation (IsLocalization.mk' K r s) = v.intValuation r / v.intValuation s := by
  erw [valuation_def, (IsLocalization.toLocalizationMap (nonZeroDivisors R) K).lift_mk',
    div_eq_mul_inv, mul_eq_mul_left_iff]
  left
  rw [Units.val_inv_eq_inv_val, inv_inj]
  rfl

/-- The `v`-adic valuation on `K` extends the `v`-adic valuation on `R`. -/
theorem valuation_of_algebraMap (r : R) : v.valuation (algebraMap R K r) = v.intValuation r := by
  rw [valuation_def, Valuation.extendToLocalization_apply_map_apply]

open scoped algebraMap in
lemma valuation_eq_intValuationDef (r : R) : v.valuation (r : K) = v.intValuationDef r :=
  Valuation.extendToLocalization_apply_map_apply ..

/-- The `v`-adic valuation on `R` is bounded above by 1. -/
theorem valuation_le_one (r : R) : v.valuation (algebraMap R K r) ≤ 1 := by
  rw [valuation_of_algebraMap]; exact v.intValuation_le_one r

/-- The `v`-adic valuation of `r ∈ R` is less than 1 if and only if `v` divides the ideal `(r)`. -/
theorem valuation_lt_one_iff_dvd (r : R) :
    v.valuation (algebraMap R K r) < 1 ↔ v.asIdeal ∣ Ideal.span {r} := by
  rw [valuation_of_algebraMap]; exact v.intValuation_lt_one_iff_dvd r

variable (K)

/-- There exists `π ∈ K` with `v`-adic valuation `Multiplicative.ofAdd (-1)`. -/
theorem valuation_exists_uniformizer : ∃ π : K, v.valuation π = Multiplicative.ofAdd (-1 : ℤ) := by
  obtain ⟨r, hr⟩ := v.intValuation_exists_uniformizer
  use algebraMap R K r
  rw [valuation_def, Valuation.extendToLocalization_apply_map_apply]
  exact hr

/-- Uniformizers are nonzero. -/
theorem valuation_uniformizer_ne_zero : Classical.choose (v.valuation_exists_uniformizer K) ≠ 0 :=
  haveI hu := Classical.choose_spec (v.valuation_exists_uniformizer K)
  (Valuation.ne_zero_iff _).mp (ne_of_eq_of_ne hu WithZero.coe_ne_zero)

theorem mem_integers_of_valuation_le_one (x : K)
    (h : ∀ v : HeightOneSpectrum R, v.valuation x ≤ 1) : x ∈ (algebraMap R K).range := by
  obtain ⟨⟨n, d, hd⟩, hx⟩ := IsLocalization.surj (nonZeroDivisors R) x
  obtain rfl : x = IsLocalization.mk' K n ⟨d, hd⟩ := IsLocalization.eq_mk'_iff_mul_eq.mpr hx
  obtain rfl | hn0 := eq_or_ne n 0
  · simp
  have hd0 := nonZeroDivisors.ne_zero hd
  suffices Ideal.span {d} ∣ (Ideal.span {n} : Ideal R) by
    obtain ⟨z, rfl⟩ := Ideal.span_singleton_le_span_singleton.1 (Ideal.le_of_dvd this)
    use z
    rw [map_mul, mul_comm, mul_eq_mul_left_iff] at hx
    exact (hx.resolve_right fun h => by simp [hd0] at h).symm
  classical
  have ine {r : R} : r ≠ 0 → Ideal.span {r} ≠ ⊥ := mt Ideal.span_singleton_eq_bot.mp
  rw [← Associates.mk_le_mk_iff_dvd, ← Associates.factors_le, Associates.factors_mk _ (ine hn0),
    Associates.factors_mk _ (ine hd0), WithTop.coe_le_coe, Multiset.le_iff_count]
  rintro ⟨v, hv⟩
  obtain ⟨v, rfl⟩ := Associates.mk_surjective v
  have hv' := hv
  rw [Associates.irreducible_mk, irreducible_iff_prime] at hv
  specialize h ⟨v, Ideal.isPrime_of_prime hv, hv.ne_zero⟩
  simp_rw [valuation_of_mk', intValuation, ← Valuation.toFun_eq_coe,
    intValuationDef_if_neg _ hn0, intValuationDef_if_neg _ hd0, ← WithZero.coe_div,
    ← WithZero.coe_one, WithZero.coe_le_coe, Associates.factors_mk _ (ine hn0),
    Associates.factors_mk _ (ine hd0), Associates.count_some hv'] at h
  simpa using h

/-! ### Completions with respect to adic valuations

Given a Dedekind domain `R` with field of fractions `K` and a maximal ideal `v` of `R`, we define
the completion of `K` with respect to its `v`-adic valuation, denoted `v.adicCompletion`, and its
ring of integers, denoted `v.adicCompletionIntegers`. -/

<<<<<<< HEAD
/-- The completion of `K` with respect to its `v`-adic valuation. -/
abbrev adicCompletion := (v.valuation : Valuation K ℤₘ₀).completion

theorem valuedAdicCompletion_def {x : v.adicCompletion K} : Valued.v x = Valued.extension x :=
  rfl

=======

variable {K}

/-- `K` as a valued field with the `v`-adic valuation. -/
def adicValued : Valued K ℤₘ₀ :=
  Valued.mk' v.valuation

theorem adicValued_apply {x : K} : v.adicValued.v x = v.valuation x :=
  rfl

variable (K)

-- TODO: We would be fighting Lean in this section a lot less if "`K` equipped with its `v`-adic
-- valuation existed as a type synonym

/-- The completion of `K` with respect to its `v`-adic valuation. -/
def adicCompletion :=
  @UniformSpace.Completion K v.adicValued.toUniformSpace

instance : Field (v.adicCompletion K) := inferInstanceAs <|
  Field (@UniformSpace.Completion K v.adicValued.toUniformSpace)

instance : Inhabited (v.adicCompletion K) :=
  ⟨0⟩

instance valuedAdicCompletion : Valued (v.adicCompletion K) ℤₘ₀ := inferInstanceAs <|
  Valued (@UniformSpace.Completion K v.adicValued.toUniformSpace) ℤₘ₀

theorem valuedAdicCompletion_def {x : v.adicCompletion K} :
    Valued.v x = @Valued.extension K _ _ _ (adicValued v) x :=
  rfl

instance adicCompletion_completeSpace : CompleteSpace (v.adicCompletion K) := inferInstanceAs <|
  CompleteSpace (@UniformSpace.Completion K v.adicValued.toUniformSpace)

-- Porting note: replaced by `Coe`
-- instance AdicCompletion.hasLiftT : HasLiftT K (v.adicCompletion K) :=
--   (inferInstance : HasLiftT K (@UniformSpace.Completion K v.adicValued.toUniformSpace))

instance adicCompletion.instCoe : Coe K (v.adicCompletion K) :=
  inferInstanceAs <| Coe K (@UniformSpace.Completion K v.adicValued.toUniformSpace)

>>>>>>> 17ac7205
/-- The ring of integers of `adicCompletion`. -/
def adicCompletionIntegers : ValuationSubring (v.adicCompletion K) :=
  Valued.v.valuationSubring

instance : Inhabited (adicCompletionIntegers K v) :=
  ⟨0⟩

variable (R)

theorem mem_adicCompletionIntegers {x : v.adicCompletion K} :
    x ∈ v.adicCompletionIntegers K ↔ Valued.v x ≤ 1 :=
  Iff.rfl

theorem not_mem_adicCompletionIntegers {x : v.adicCompletion K} :
    x ∉ v.adicCompletionIntegers K ↔ 1 < Valued.v x := by
  rw [not_congr <| mem_adicCompletionIntegers R K v]
  exact not_le

section AlgebraInstances

instance (priority := 100) adicValued.has_uniform_continuous_const_smul' :
    UniformContinuousConstSMul R (WithValuation (v.valuation : Valuation K ℤₘ₀)) :=
  uniformContinuousConstSMul_of_continuousConstSMul R
    (WithValuation (v.valuation : Valuation K ℤₘ₀))

<<<<<<< HEAD
instance adicValued.uniformContinuousConstSMul :
    let K' := (WithValuation (v.valuation : Valuation K ℤₘ₀))
    UniformContinuousConstSMul K' K'  :=
  Ring.uniformContinuousConstSMul (WithValuation (v.valuation : Valuation K ℤₘ₀))

instance adicCompletion.algebra' : Algebra R (v.adicCompletion K) :=
  UniformSpace.Completion.algebra (WithValuation v.valuation) R

theorem coe_smul_adicCompletion (r : R) (x : (WithValuation (v.valuation : Valuation K ℤₘ₀))) :
    (↑(r • x) : v.adicCompletion K) = r • (↑x : v.adicCompletion K) :=
  UniformSpace.Completion.coe_smul r x

instance : Algebra K (v.adicCompletion K) :=
  UniformSpace.Completion.algebra' (WithValuation v.valuation)
=======
section Algebra
variable [Algebra S K]

instance adicValued.uniformContinuousConstSMul :
    @UniformContinuousConstSMul S K v.adicValued.toUniformSpace _ := by
  let _ : UniformSpace K := v.adicValued.toUniformSpace
  refine ⟨fun l ↦ ?_⟩
  simp_rw [Algebra.smul_def]
  exact (@Ring.uniformContinuousConstSMul K _ v.adicValued.toUniformSpace
    _ _).uniformContinuous_const_smul _

open UniformSpace in
instance : Algebra S (v.adicCompletion K) where
  toSMul := @Completion.instSMul _ _ v.adicValued.toUniformSpace _
  algebraMap :=
    (@Completion.coeRingHom K _ v.adicValued.toUniformSpace _ _).comp (algebraMap _ _)
  commutes' r x := by
    let _ : UniformSpace K := v.adicValued.toUniformSpace
    induction x using Completion.induction_on with
    | hp =>
      exact isClosed_eq (continuous_mul_left _) (continuous_mul_right _)
    | ih x =>
      change (↑(algebraMap S K r) : Completion K) * x
        = x * (↑(algebraMap S K r) : Completion K)
      norm_cast
      rw [Algebra.commutes]
  smul_def' r x := by
    let _ : UniformSpace K := v.adicValued.toUniformSpace
    induction x using Completion.induction_on with
    | hp =>
      exact isClosed_eq (continuous_const_smul _) (continuous_mul_left _)
    | ih x =>
      change _ = (↑(algebraMap S K r) : @Completion K v.adicValued.toUniformSpace) * x
      norm_cast
      rw [← Algebra.smul_def]
      exact (Completion.coe_smul _ _).symm

theorem coe_smul_adicCompletion (r : S) (x : K) :
    (↑(r • x) : v.adicCompletion K) = r • (↑x : v.adicCompletion K) :=
  @UniformSpace.Completion.coe_smul _ K v.adicValued.toUniformSpace _ _ r x
>>>>>>> 17ac7205

theorem algebraMap_adicCompletion : ⇑(algebraMap S <| v.adicCompletion K) = (↑) ∘ algebraMap S K :=
  rfl

instance : IsScalarTower S K (v.adicCompletion K) := inferInstanceAs <|
  IsScalarTower _ K (@UniformSpace.Completion K v.adicValued.toUniformSpace)

<<<<<<< HEAD
instance : IsScalarTower R K (v.adicCompletion K) :=
  let K' := (WithValuation (v.valuation : Valuation K ℤₘ₀))
  UniformSpace.Completion.instIsScalarTower R K' K'
=======
end Algebra

theorem coe_algebraMap_mem (r : R) : ↑((algebraMap R K) r) ∈ adicCompletionIntegers K v := by
  rw [mem_adicCompletionIntegers]
  letI : Valued K ℤₘ₀ := adicValued v
  dsimp only [adicCompletion]
  rw [Valued.valuedCompletion_apply]
  exact v.valuation_le_one _
>>>>>>> 17ac7205

instance : Algebra R (v.adicCompletionIntegers K) where
  smul r x :=
    ⟨r • (x : v.adicCompletion K), by
      have h :
        (algebraMap R (adicCompletion K v)) r = (algebraMap R K r : adicCompletion K v) := rfl
      rw [Algebra.smul_def]
      refine ValuationSubring.mul_mem _ _ _ ?_ x.2
<<<<<<< HEAD
      --porting note (#10754): added instance
      rw [mem_adicCompletionIntegers, h, Valued.valuedCompletion_apply]
      exact v.valuation_le_one _⟩
  toFun r :=
    ⟨(algebraMap R K r : adicCompletion K v), by
      simpa only [mem_adicCompletionIntegers, Valued.valuedCompletion_apply] using
        v.valuation_le_one _⟩
  map_one' := by simp only [map_one]; rfl
  map_mul' x y := by
    ext
    simp only [map_mul, UniformSpace.Completion.coe_mul, MulMemClass.mk_mul_mk]
  map_zero' := by simp only [map_zero]; rfl
  map_add' x y := by
    ext
    simp only [map_add, UniformSpace.Completion.coe_add, AddMemClass.mk_add_mk]
=======
      rw [h]
      exact coe_algebraMap_mem _ _ v r⟩
  algebraMap :=
  { toFun r :=
      ⟨(algebraMap R K r : adicCompletion K v), coe_algebraMap_mem _ _ v r⟩
    map_one' := by simp only [map_one]; rfl
    map_mul' x y := by
      ext
      simp only [map_mul, UniformSpace.Completion.coe_mul, MulMemClass.mk_mul_mk]
    map_zero' := by simp only [map_zero]; rfl
    map_add' x y := by
      ext
      simp only [map_add, UniformSpace.Completion.coe_add, AddMemClass.mk_add_mk] }
>>>>>>> 17ac7205
  commutes' r x := by
    rw [mul_comm]
  smul_def' r x := by
    ext
    simp only [Subring.coe_mul, Algebra.smul_def]
    rfl

variable {R K} in
open scoped algebraMap in -- to make the coercions from `R` fire
/-- The valuation on the completion agrees with the global valuation on elements of the
integer ring. -/
theorem valuedAdicCompletion_eq_valuation (r : R) :
    Valued.v (r : v.adicCompletion K) = v.valuation (r : K) := by
  convert Valued.valuedCompletion_apply (r : K)

variable {R K} in
/-- The valuation on the completion agrees with the global valuation on elements of the field. -/
theorem valuedAdicCompletion_eq_valuation' (k : K) :
    Valued.v (k : v.adicCompletion K) = v.valuation k := by
  convert Valued.valuedCompletion_apply k

variable {R K} in
open scoped algebraMap in -- to make the coercion from `R` fire
/-- A global integer is in the local integers. -/
lemma coe_mem_adicCompletionIntegers (r : R) :
    (r : adicCompletion K v) ∈ adicCompletionIntegers K v := by
  rw [mem_adicCompletionIntegers, valuedAdicCompletion_eq_valuation, valuation_eq_intValuationDef]
  exact intValuation_le_one v r

@[simp]
theorem coe_smul_adicCompletionIntegers (r : R) (x : v.adicCompletionIntegers K) :
    (↑(r • x) : v.adicCompletion K) = r • (x : v.adicCompletion K) :=
  rfl

instance : NoZeroSMulDivisors R (v.adicCompletionIntegers K) where
  eq_zero_or_eq_zero_of_smul_eq_zero {c x} hcx := by
    rw [Algebra.smul_def, mul_eq_zero] at hcx
    refine hcx.imp_left fun hc => ?_
    rw [← map_zero (algebraMap R (v.adicCompletionIntegers K))] at hc
    exact
      IsFractionRing.injective R _ (UniformSpace.Completion.coe_injective _ (Subtype.ext_iff.mp hc))

instance adicCompletion.instIsScalarTower' :
    IsScalarTower R (v.adicCompletionIntegers K) (v.adicCompletion K) where
  smul_assoc x y z := by simp only [Algebra.smul_def]; apply mul_assoc

end AlgebraInstances

open nonZeroDivisors algebraMap in
variable {R K} in
lemma adicCompletion.mul_nonZeroDivisor_mem_adicCompletionIntegers (v : HeightOneSpectrum R)
    (a : v.adicCompletion K) : ∃ b ∈ R⁰, a * b ∈ v.adicCompletionIntegers K := by
  by_cases ha : a ∈ v.adicCompletionIntegers K
  · use 1
    simp [ha, Submonoid.one_mem]
  · rw [not_mem_adicCompletionIntegers] at ha
    -- Let the additive valuation of a be -d with d>0
    obtain ⟨d, hd⟩ : ∃ d : ℤ, Valued.v a = ofAdd d :=
      Option.ne_none_iff_exists'.mp <| (lt_trans zero_lt_one ha).ne'
    rw [hd, WithZero.one_lt_coe, ← ofAdd_zero, ofAdd_lt] at ha
    -- let ϖ be a uniformiser
    obtain ⟨ϖ, hϖ⟩ := intValuation_exists_uniformizer v
    have hϖ0 : ϖ ≠ 0 := by rintro rfl; simp at hϖ
    -- use ϖ^d
    refine ⟨ϖ^d.natAbs, pow_mem (mem_nonZeroDivisors_of_ne_zero hϖ0) _, ?_⟩
    -- now manually translate the goal (an inequality in ℤₘ₀) to an inequality in ℤ
    rw [mem_adicCompletionIntegers, algebraMap.coe_pow, map_mul, hd, map_pow,
      valuedAdicCompletion_eq_valuation, valuation_eq_intValuationDef, hϖ, ← WithZero.coe_pow,
      ← WithZero.coe_mul, WithZero.coe_le_one, ← toAdd_le, toAdd_mul, toAdd_ofAdd, toAdd_pow,
      toAdd_ofAdd, toAdd_one,
      show d.natAbs • (-1) = (d.natAbs : ℤ) • (-1) by simp only [nsmul_eq_mul,
        Int.natCast_natAbs, smul_eq_mul],
      ← Int.eq_natAbs_of_zero_le ha.le, smul_eq_mul]
    -- and now it's easy
    omega

end IsDedekindDomain.HeightOneSpectrum<|MERGE_RESOLUTION|>--- conflicted
+++ resolved
@@ -348,14 +348,6 @@
 the completion of `K` with respect to its `v`-adic valuation, denoted `v.adicCompletion`, and its
 ring of integers, denoted `v.adicCompletionIntegers`. -/
 
-<<<<<<< HEAD
-/-- The completion of `K` with respect to its `v`-adic valuation. -/
-abbrev adicCompletion := (v.valuation : Valuation K ℤₘ₀).completion
-
-theorem valuedAdicCompletion_def {x : v.adicCompletion K} : Valued.v x = Valued.extension x :=
-  rfl
-
-=======
 
 variable {K}
 
@@ -384,8 +376,7 @@
 instance valuedAdicCompletion : Valued (v.adicCompletion K) ℤₘ₀ := inferInstanceAs <|
   Valued (@UniformSpace.Completion K v.adicValued.toUniformSpace) ℤₘ₀
 
-theorem valuedAdicCompletion_def {x : v.adicCompletion K} :
-    Valued.v x = @Valued.extension K _ _ _ (adicValued v) x :=
+theorem valuedAdicCompletion_def {x : v.adicCompletion K} : Valued.v x = Valued.extension x :=
   rfl
 
 instance adicCompletion_completeSpace : CompleteSpace (v.adicCompletion K) := inferInstanceAs <|
@@ -398,7 +389,6 @@
 instance adicCompletion.instCoe : Coe K (v.adicCompletion K) :=
   inferInstanceAs <| Coe K (@UniformSpace.Completion K v.adicValued.toUniformSpace)
 
->>>>>>> 17ac7205
 /-- The ring of integers of `adicCompletion`. -/
 def adicCompletionIntegers : ValuationSubring (v.adicCompletion K) :=
   Valued.v.valuationSubring
@@ -420,26 +410,9 @@
 section AlgebraInstances
 
 instance (priority := 100) adicValued.has_uniform_continuous_const_smul' :
-    UniformContinuousConstSMul R (WithValuation (v.valuation : Valuation K ℤₘ₀)) :=
-  uniformContinuousConstSMul_of_continuousConstSMul R
-    (WithValuation (v.valuation : Valuation K ℤₘ₀))
-
-<<<<<<< HEAD
-instance adicValued.uniformContinuousConstSMul :
-    let K' := (WithValuation (v.valuation : Valuation K ℤₘ₀))
-    UniformContinuousConstSMul K' K'  :=
-  Ring.uniformContinuousConstSMul (WithValuation (v.valuation : Valuation K ℤₘ₀))
-
-instance adicCompletion.algebra' : Algebra R (v.adicCompletion K) :=
-  UniformSpace.Completion.algebra (WithValuation v.valuation) R
-
-theorem coe_smul_adicCompletion (r : R) (x : (WithValuation (v.valuation : Valuation K ℤₘ₀))) :
-    (↑(r • x) : v.adicCompletion K) = r • (↑x : v.adicCompletion K) :=
-  UniformSpace.Completion.coe_smul r x
-
-instance : Algebra K (v.adicCompletion K) :=
-  UniformSpace.Completion.algebra' (WithValuation v.valuation)
-=======
+    @UniformContinuousConstSMul R K v.adicValued.toUniformSpace _ :=
+  @uniformContinuousConstSMul_of_continuousConstSMul R K _ _ _ v.adicValued.toUniformSpace _ _
+
 section Algebra
 variable [Algebra S K]
 
@@ -480,7 +453,6 @@
 theorem coe_smul_adicCompletion (r : S) (x : K) :
     (↑(r • x) : v.adicCompletion K) = r • (↑x : v.adicCompletion K) :=
   @UniformSpace.Completion.coe_smul _ K v.adicValued.toUniformSpace _ _ r x
->>>>>>> 17ac7205
 
 theorem algebraMap_adicCompletion : ⇑(algebraMap S <| v.adicCompletion K) = (↑) ∘ algebraMap S K :=
   rfl
@@ -488,11 +460,6 @@
 instance : IsScalarTower S K (v.adicCompletion K) := inferInstanceAs <|
   IsScalarTower _ K (@UniformSpace.Completion K v.adicValued.toUniformSpace)
 
-<<<<<<< HEAD
-instance : IsScalarTower R K (v.adicCompletion K) :=
-  let K' := (WithValuation (v.valuation : Valuation K ℤₘ₀))
-  UniformSpace.Completion.instIsScalarTower R K' K'
-=======
 end Algebra
 
 theorem coe_algebraMap_mem (r : R) : ↑((algebraMap R K) r) ∈ adicCompletionIntegers K v := by
@@ -501,7 +468,6 @@
   dsimp only [adicCompletion]
   rw [Valued.valuedCompletion_apply]
   exact v.valuation_le_one _
->>>>>>> 17ac7205
 
 instance : Algebra R (v.adicCompletionIntegers K) where
   smul r x :=
@@ -510,23 +476,6 @@
         (algebraMap R (adicCompletion K v)) r = (algebraMap R K r : adicCompletion K v) := rfl
       rw [Algebra.smul_def]
       refine ValuationSubring.mul_mem _ _ _ ?_ x.2
-<<<<<<< HEAD
-      --porting note (#10754): added instance
-      rw [mem_adicCompletionIntegers, h, Valued.valuedCompletion_apply]
-      exact v.valuation_le_one _⟩
-  toFun r :=
-    ⟨(algebraMap R K r : adicCompletion K v), by
-      simpa only [mem_adicCompletionIntegers, Valued.valuedCompletion_apply] using
-        v.valuation_le_one _⟩
-  map_one' := by simp only [map_one]; rfl
-  map_mul' x y := by
-    ext
-    simp only [map_mul, UniformSpace.Completion.coe_mul, MulMemClass.mk_mul_mk]
-  map_zero' := by simp only [map_zero]; rfl
-  map_add' x y := by
-    ext
-    simp only [map_add, UniformSpace.Completion.coe_add, AddMemClass.mk_add_mk]
-=======
       rw [h]
       exact coe_algebraMap_mem _ _ v r⟩
   algebraMap :=
@@ -540,7 +489,6 @@
     map_add' x y := by
       ext
       simp only [map_add, UniformSpace.Completion.coe_add, AddMemClass.mk_add_mk] }
->>>>>>> 17ac7205
   commutes' r x := by
     rw [mul_comm]
   smul_def' r x := by
