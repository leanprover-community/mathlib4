/-
Copyright (c) 2022 María Inés de Frutos-Fernández. All rights reserved.
Released under Apache 2.0 license as described in the file LICENSE.
Authors: María Inés de Frutos-Fernández
-/
import Mathlib.Algebra.Order.Ring.IsNonarchimedean
import Mathlib.Data.Int.WithZero
import Mathlib.RingTheory.DedekindDomain.Ideal.Lemmas
import Mathlib.RingTheory.Valuation.ExtendToLocalization
import Mathlib.Topology.Algebra.Valued.ValuedField
import Mathlib.Topology.Algebra.Valued.WithVal

/-!
# Adic valuations on Dedekind domains
Given a Dedekind domain `R` of Krull dimension 1 and a maximal ideal `v` of `R`, we define the
`v`-adic valuation on `R` and its extension to the field of fractions `K` of `R`.
We prove several properties of this valuation, including the existence of uniformizers.

We define the completion of `K` with respect to the `v`-adic valuation, denoted
`v.adicCompletion`, and its ring of integers, denoted `v.adicCompletionIntegers`.

## Main definitions
- `IsDedekindDomain.HeightOneSpectrum.intValuation v` is the `v`-adic valuation on `R`.
- `IsDedekindDomain.HeightOneSpectrum.valuation v` is the `v`-adic valuation on `K`.
- `IsDedekindDomain.HeightOneSpectrum.adicCompletion v` is the completion of `K` with respect
  to its `v`-adic valuation.
- `IsDedekindDomain.HeightOneSpectrum.adicCompletionIntegers v` is the ring of integers of
  `v.adicCompletion`.
- `IsDedekindDomain.HeightOneSpectrum.adicAbv v`is the `v`-adic absolute value on `K` defined as `b`
  raised to negative `v`-adic valuation, for some `b` in `ℝ≥0`.

## Main results
- `IsDedekindDomain.HeightOneSpectrum.intValuation_le_one` : The `v`-adic valuation on `R` is
  bounded above by 1.
- `IsDedekindDomain.HeightOneSpectrum.intValuation_lt_one_iff_dvd` : The `v`-adic valuation of
  `r ∈ R` is less than 1 if and only if `v` divides the ideal `(r)`.
- `IsDedekindDomain.HeightOneSpectrum.intValuation_le_pow_iff_dvd` : The `v`-adic valuation of
  `r ∈ R` is less than or equal to `Multiplicative.ofAdd (-n)` if and only if `vⁿ` divides the
  ideal `(r)`.
- `IsDedekindDomain.HeightOneSpectrum.intValuation_exists_uniformizer` : There exists `π ∈ R`
  with `v`-adic valuation `Multiplicative.ofAdd (-1)`.
- `IsDedekindDomain.HeightOneSpectrum.valuation_of_mk'` : The `v`-adic valuation of `r/s ∈ K`
  is the valuation of `r` divided by the valuation of `s`.
- `IsDedekindDomain.HeightOneSpectrum.valuation_of_algebraMap` : The `v`-adic valuation on `K`
  extends the `v`-adic valuation on `R`.
- `IsDedekindDomain.HeightOneSpectrum.valuation_exists_uniformizer` : There exists `π ∈ K` with
  `v`-adic valuation `Multiplicative.ofAdd (-1)`.

## Implementation notes
We are only interested in Dedekind domains with Krull dimension 1.

## References
* [G. J. Janusz, *Algebraic Number Fields*][janusz1996]
* [J.W.S. Cassels, A. Fröhlich, *Algebraic Number Theory*][cassels1967algebraic]
* [J. Neukirch, *Algebraic Number Theory*][Neukirch1992]

## Tags
dedekind domain, dedekind ring, adic valuation
-/

noncomputable section

open WithZero Multiplicative IsDedekindDomain

variable {R : Type*} [CommRing R] [IsDedekindDomain R] {K S : Type*} [Field K] [CommSemiring S]
  [Algebra R K] [IsFractionRing R K] (v : HeightOneSpectrum R)

namespace IsDedekindDomain.HeightOneSpectrum

/-! ### Adic valuations on the Dedekind domain R -/

open scoped Classical in
/-- The additive `v`-adic valuation of `r ∈ R` is the exponent of `v` in the factorization of the
ideal `(r)`, if `r` is nonzero, or infinity, if `r = 0`. `intValuationDef` is the corresponding
multiplicative valuation. -/
def intValuationDef (r : R) : ℤᵐ⁰ :=
  if r = 0 then 0
  else
    ↑(Multiplicative.ofAdd
      (-(Associates.mk v.asIdeal).count (Associates.mk (Ideal.span {r} : Ideal R)).factors : ℤ))

theorem intValuationDef_if_pos {r : R} (hr : r = 0) : v.intValuationDef r = 0 :=
  if_pos hr

@[simp]
theorem intValuationDef_zero : v.intValuationDef 0 = 0 :=
  if_pos rfl

open scoped Classical in
theorem intValuationDef_if_neg {r : R} (hr : r ≠ 0) :
    v.intValuationDef r =
      Multiplicative.ofAdd
        (-(Associates.mk v.asIdeal).count (Associates.mk (Ideal.span {r} : Ideal R)).factors : ℤ) :=
  if_neg hr


/-- The `v`-adic valuation of `0 : R` equals 0. -/
theorem intValuation.map_zero' : v.intValuationDef 0 = 0 :=
  v.intValuationDef_if_pos (Eq.refl 0)

/-- The `v`-adic valuation of `1 : R` equals 1. -/
theorem intValuation.map_one' : v.intValuationDef 1 = 1 := by
  classical
  rw [v.intValuationDef_if_neg (zero_ne_one.symm : (1 : R) ≠ 0), Ideal.span_singleton_one, ←
    Ideal.one_eq_top, Associates.mk_one, Associates.factors_one,
    Associates.count_zero (by apply v.associates_irreducible), Int.ofNat_zero, neg_zero, ofAdd_zero,
    WithZero.coe_one]

/-- The `v`-adic valuation of a product equals the product of the valuations. -/
theorem intValuation.map_mul' (x y : R) :
    v.intValuationDef (x * y) = v.intValuationDef x * v.intValuationDef y := by
  classical
  simp only [intValuationDef]
  by_cases hx : x = 0
  · rw [hx, zero_mul, if_pos (Eq.refl _), zero_mul]
  · by_cases hy : y = 0
    · rw [hy, mul_zero, if_pos (Eq.refl _), mul_zero]
    · rw [if_neg hx, if_neg hy, if_neg (mul_ne_zero hx hy), ← WithZero.coe_mul, WithZero.coe_inj, ←
        ofAdd_add, ← Ideal.span_singleton_mul_span_singleton, ← Associates.mk_mul_mk, ← neg_add,
        Associates.count_mul (by apply Associates.mk_ne_zero'.mpr hx)
          (by apply Associates.mk_ne_zero'.mpr hy) (by apply v.associates_irreducible)]
      rfl

theorem intValuation.le_max_iff_min_le {a b c : ℕ} :
    Multiplicative.ofAdd (-c : ℤ) ≤
      max (Multiplicative.ofAdd (-a : ℤ)) (Multiplicative.ofAdd (-b : ℤ)) ↔
      min a b ≤ c := by
  rw [le_max_iff, ofAdd_le, ofAdd_le, neg_le_neg_iff, neg_le_neg_iff, Int.ofNat_le, Int.ofNat_le, ←
    min_le_iff]

/-- The `v`-adic valuation of a sum is bounded above by the maximum of the valuations. -/
theorem intValuation.map_add_le_max' (x y : R) :
    v.intValuationDef (x + y) ≤ max (v.intValuationDef x) (v.intValuationDef y) := by
  classical
  by_cases hx : x = 0
  · rw [hx, zero_add]
    conv_rhs => rw [intValuationDef, if_pos (Eq.refl _)]
    rw [max_eq_right (WithZero.zero_le (v.intValuationDef y))]
  · by_cases hy : y = 0
    · rw [hy, add_zero]
      conv_rhs => rw [max_comm, intValuationDef, if_pos (Eq.refl _)]
      rw [max_eq_right (WithZero.zero_le (v.intValuationDef x))]
    · by_cases hxy : x + y = 0
      · rw [intValuationDef, if_pos hxy]; exact zero_le'
      · rw [v.intValuationDef_if_neg hxy, v.intValuationDef_if_neg hx, v.intValuationDef_if_neg hy,
          WithZero.le_max_iff, intValuation.le_max_iff_min_le]
        set nmin :=
          min ((Associates.mk v.asIdeal).count (Associates.mk (Ideal.span { x })).factors)
            ((Associates.mk v.asIdeal).count (Associates.mk (Ideal.span { y })).factors)
        have h_dvd_x : x ∈ v.asIdeal ^ nmin := by
          rw [← Associates.le_singleton_iff x nmin _,
            Associates.prime_pow_dvd_iff_le (Associates.mk_ne_zero'.mpr hx) _]
          · exact min_le_left _ _
          apply v.associates_irreducible
        have h_dvd_y : y ∈ v.asIdeal ^ nmin := by
          rw [← Associates.le_singleton_iff y nmin _,
            Associates.prime_pow_dvd_iff_le (Associates.mk_ne_zero'.mpr hy) _]
          · exact min_le_right _ _
          apply v.associates_irreducible
        have h_dvd_xy : Associates.mk v.asIdeal ^ nmin ≤ Associates.mk (Ideal.span {x + y}) := by
          rw [Associates.le_singleton_iff]
          exact Ideal.add_mem (v.asIdeal ^ nmin) h_dvd_x h_dvd_y
        rw [Associates.prime_pow_dvd_iff_le (Associates.mk_ne_zero'.mpr hxy) _] at h_dvd_xy
        · exact h_dvd_xy
        apply v.associates_irreducible

/-- The `v`-adic valuation on `R`. -/
def intValuation : Valuation R ℤᵐ⁰ where
  toFun := v.intValuationDef
  map_zero' := intValuation.map_zero' v
  map_one' := intValuation.map_one' v
  map_mul' := intValuation.map_mul' v
  map_add_le_max' := intValuation.map_add_le_max' v

theorem intValuation_apply {r : R} (v : IsDedekindDomain.HeightOneSpectrum R) :
    intValuation v r = intValuationDef v r := rfl

open scoped Classical in
theorem intValuation_def {r : R} :
    v.intValuation r = if r = 0 then 0 else
    ↑(Multiplicative.ofAdd
      (-(Associates.mk v.asIdeal).count (Associates.mk (Ideal.span {r} : Ideal R)).factors : ℤ)) :=
  rfl

@[deprecated intValuation_apply (since := "2025-04-26")]
theorem intValuation_toFun (r : R) :
    v.intValuation r = v.intValuationDef r := rfl

open scoped Classical in
theorem intValuation_if_neg {r : R} (hr : r ≠ 0) :
    v.intValuation r =
      Multiplicative.ofAdd
        (-(Associates.mk v.asIdeal).count (Associates.mk (Ideal.span {r} : Ideal R)).factors : ℤ) :=
  intValuationDef_if_neg _ hr

/-- Nonzero elements have nonzero adic valuation. -/
theorem intValuation_ne_zero (x : R) (hx : x ≠ 0) : v.intValuation x ≠ 0 := by
  rw [v.intValuation_if_neg hx]
  exact WithZero.coe_ne_zero

/-- Nonzero divisors have nonzero valuation. -/
theorem intValuation_ne_zero' (x : nonZeroDivisors R) : v.intValuation x ≠ 0 :=
  v.intValuation_ne_zero x (nonZeroDivisors.coe_ne_zero x)

/-- Nonzero divisors have valuation greater than zero. -/
theorem intValuation_zero_lt (x : nonZeroDivisors R) : 0 < v.intValuation x := by
  rw [v.intValuation_if_neg (nonZeroDivisors.coe_ne_zero x)]
  exact WithZero.zero_lt_coe _

@[deprecated (since := "2025-05-11")]
alias intValuation_zero_le := intValuation_zero_lt

/-- The `v`-adic valuation on `R` is bounded above by 1. -/
theorem intValuation_le_one (x : R) : v.intValuation x ≤ 1 := by
  by_cases hx : x = 0
  · rw [hx, Valuation.map_zero]; exact WithZero.zero_le 1
  · rw [v.intValuation_if_neg hx, ← WithZero.coe_one, ← ofAdd_zero, WithZero.coe_le_coe, ofAdd_le,
      Right.neg_nonpos_iff]
    exact Int.natCast_nonneg _

/-- The `v`-adic valuation of `r ∈ R` is less than 1 if and only if `v` divides the ideal `(r)`. -/
theorem intValuation_lt_one_iff_dvd (r : R) :
    v.intValuation r < 1 ↔ v.asIdeal ∣ Ideal.span {r} := by
  classical
  by_cases hr : r = 0
  · simp [hr]
  · rw [v.intValuation_if_neg hr, ← WithZero.coe_one, ← ofAdd_zero, WithZero.coe_lt_coe, ofAdd_lt,
      neg_lt_zero, ← Int.ofNat_zero, Int.ofNat_lt, zero_lt_iff]
    have h : (Ideal.span {r} : Ideal R) ≠ 0 := by
      rw [Ne, Ideal.zero_eq_bot, Ideal.span_singleton_eq_bot]
      exact hr
    apply Associates.count_ne_zero_iff_dvd h (by apply v.irreducible)

/-- The `v`-adic valuation of `r ∈ R` is less than 1 if and only if `r ∈ v`. -/
theorem intValuation_lt_one_iff_mem (r : R) :
    v.intValuation r < 1 ↔ r ∈ v.asIdeal := by
  rw [intValuation_lt_one_iff_dvd, Ideal.dvd_span_singleton]

/-- The `v`-adic valuation of `r ∈ R` is less than `Multiplicative.ofAdd (-n)` if and only if
`vⁿ` divides the ideal `(r)`. -/
theorem intValuation_le_pow_iff_dvd (r : R) (n : ℕ) :
    v.intValuation r ≤ Multiplicative.ofAdd (-(n : ℤ)) ↔ v.asIdeal ^ n ∣ Ideal.span {r} := by
  classical
  by_cases hr : r = 0
  · simp_rw [hr, Valuation.map_zero, Ideal.dvd_span_singleton, zero_le', Submodule.zero_mem]
  · rw [v.intValuation_if_neg hr, WithZero.coe_le_coe, ofAdd_le, neg_le_neg_iff, Int.ofNat_le,
      Ideal.dvd_span_singleton, ← Associates.le_singleton_iff,
      Associates.prime_pow_dvd_iff_le (Associates.mk_ne_zero'.mpr hr)
        (by apply v.associates_irreducible)]

/-- The `v`-adic valuation of `r ∈ R` is less than `Multiplicative.ofAdd (-n)` if and only if
`r ∈ vⁿ`. -/
theorem intValuation_le_pow_iff_mem (r : R) (n : ℕ) :
    v.intValuation r ≤ Multiplicative.ofAdd (-(n : ℤ)) ↔ r ∈ v.asIdeal ^ n := by
  rw [intValuation_le_pow_iff_dvd, Ideal.dvd_span_singleton]

/-- There exists `π ∈ R` with `v`-adic valuation `Multiplicative.ofAdd (-1)`. -/
theorem intValuation_exists_uniformizer :
    ∃ π : R, v.intValuation π = Multiplicative.ofAdd (-1 : ℤ) := by
  classical
  have hv : _root_.Irreducible (Associates.mk v.asIdeal) := v.associates_irreducible
  have hlt : v.asIdeal ^ 2 < v.asIdeal := by
    rw [← Ideal.dvdNotUnit_iff_lt]
    exact
      ⟨v.ne_bot, v.asIdeal, (not_congr Ideal.isUnit_iff).mpr (Ideal.IsPrime.ne_top v.isPrime),
        sq v.asIdeal⟩
  obtain ⟨π, mem, notMem⟩ := SetLike.exists_of_lt hlt
  have hπ : Associates.mk (Ideal.span {π}) ≠ 0 := by
    rw [Associates.mk_ne_zero']
    intro h
    rw [h] at notMem
    exact notMem (Submodule.zero_mem (v.asIdeal ^ 2))
  use π
  rw [intValuation_if_neg _ (Associates.mk_ne_zero'.mp hπ), WithZero.coe_inj]
  apply congr_arg
  rw [neg_inj, ← Int.ofNat_one, Int.natCast_inj]
  rw [← Ideal.dvd_span_singleton, ← Associates.mk_le_mk_iff_dvd] at mem notMem
  rw [← pow_one (Associates.mk v.asIdeal), Associates.prime_pow_dvd_iff_le hπ hv] at mem
  rw [Associates.mk_pow, Associates.prime_pow_dvd_iff_le hπ hv, not_le] at notMem
  exact Nat.eq_of_le_of_lt_succ mem notMem

/-- The `I`-adic valuation of a generator of `I` equals `(-1 : ℤᵐ⁰)` -/
theorem intValuation_singleton {r : R} (hr : r ≠ 0) (hv : v.asIdeal = Ideal.span {r}) :
    v.intValuation r = Multiplicative.ofAdd (-1 : ℤ) := by
  classical
  rw [v.intValuation_if_neg hr, ← hv, Associates.count_self, Int.ofNat_one,
    ofAdd_neg, WithZero.coe_inv]
  apply v.associates_irreducible

/-! ### Adic valuations on the field of fractions `K` -/

variable (K) in
/-- The `v`-adic valuation of `x ∈ K` is the valuation of `r` divided by the valuation of `s`,
where `r` and `s` are chosen so that `x = r/s`. -/
def valuation (v : HeightOneSpectrum R) : Valuation K ℤᵐ⁰ :=
  v.intValuation.extendToLocalization
    (fun r hr => Set.mem_compl <| v.intValuation_ne_zero' ⟨r, hr⟩) K

theorem valuation_def (x : K) :
    v.valuation K x =
      v.intValuation.extendToLocalization
        (fun r hr => Set.mem_compl (v.intValuation_ne_zero' ⟨r, hr⟩)) K x :=
  rfl

/-- The `v`-adic valuation of `r/s ∈ K` is the valuation of `r` divided by the valuation of `s`. -/
theorem valuation_of_mk' {r : R} {s : nonZeroDivisors R} :
    v.valuation K (IsLocalization.mk' K r s) = v.intValuation r / v.intValuation s := by
  rw [valuation_def, Valuation.extendToLocalization_mk', div_eq_mul_inv]

open scoped algebraMap in
/-- The `v`-adic valuation on `K` extends the `v`-adic valuation on `R`. -/
theorem valuation_of_algebraMap (r : R) : v.valuation K r = v.intValuation r := by
  rw [valuation_def, Valuation.extendToLocalization_apply_map_apply]

open scoped algebraMap in
@[deprecated valuation_of_algebraMap (since := "2025-05-11")]
lemma valuation_eq_intValuationDef (r : R) : v.valuation K r = v.intValuationDef r :=
  Valuation.extendToLocalization_apply_map_apply ..

open scoped algebraMap in
/-- The `v`-adic valuation on `R` is bounded above by 1. -/
theorem valuation_le_one (r : R) : v.valuation K r ≤ 1 := by
  rw [valuation_of_algebraMap]; exact v.intValuation_le_one r

open scoped algebraMap in
/-- The `v`-adic valuation of `r ∈ R` is less than 1 if and only if `v` divides the ideal `(r)`. -/
theorem valuation_lt_one_iff_dvd (r : R) :
    v.valuation K r < 1 ↔ v.asIdeal ∣ Ideal.span {r} := by
  rw [valuation_of_algebraMap]; exact v.intValuation_lt_one_iff_dvd r

open scoped algebraMap in
/-- The `v`-adic valuation of `r ∈ R` is less than 1 if and only if `r ∈ v`. -/
theorem valuation_lt_one_iff_mem (r : R) :
    v.valuation K r < 1 ↔ r ∈ v.asIdeal := by
  rw [valuation_of_algebraMap]; exact v.intValuation_lt_one_iff_mem r

variable (K)

/-- There exists `π ∈ K` with `v`-adic valuation `Multiplicative.ofAdd (-1)`. -/
theorem valuation_exists_uniformizer : ∃ π : K,
    v.valuation K π = Multiplicative.ofAdd (-1 : ℤ) := by
  obtain ⟨r, hr⟩ := v.intValuation_exists_uniformizer
  use algebraMap R K r
  rw [valuation_def, Valuation.extendToLocalization_apply_map_apply]
  exact hr

lemma valuation_surjective :
    Function.Surjective (v.valuation K) := by
  intro x
  induction x with
  | zero => simp
  | coe x =>
    induction x with | ofAdd x
    obtain ⟨π, hπ⟩ := v.valuation_exists_uniformizer K
    refine ⟨π ^ (- x), ?_⟩
    simp [hπ, ← WithZero.coe_zpow, ← ofAdd_zsmul]

/-- Uniformizers are nonzero. -/
theorem valuation_uniformizer_ne_zero : Classical.choose (v.valuation_exists_uniformizer K) ≠ 0 :=
  haveI hu := Classical.choose_spec (v.valuation_exists_uniformizer K)
  (Valuation.ne_zero_iff _).mp (ne_of_eq_of_ne hu WithZero.coe_ne_zero)

theorem mem_integers_of_valuation_le_one (x : K)
    (h : ∀ v : HeightOneSpectrum R, v.valuation K x ≤ 1) : x ∈ (algebraMap R K).range := by
  obtain ⟨⟨n, d, hd⟩, hx⟩ := IsLocalization.surj (nonZeroDivisors R) x
  obtain rfl : x = IsLocalization.mk' K n ⟨d, hd⟩ := IsLocalization.eq_mk'_iff_mul_eq.mpr hx
  obtain rfl | hn0 := eq_or_ne n 0
  · simp
  have hd0 := nonZeroDivisors.ne_zero hd
  suffices Ideal.span {d} ∣ (Ideal.span {n} : Ideal R) by
    obtain ⟨z, rfl⟩ := Ideal.span_singleton_le_span_singleton.1 (Ideal.le_of_dvd this)
    use z
    rw [map_mul, mul_comm, mul_eq_mul_left_iff] at hx
    exact (hx.resolve_right fun h => by simp [hd0] at h).symm
  classical
  have ine {r : R} : r ≠ 0 → Ideal.span {r} ≠ ⊥ := mt Ideal.span_singleton_eq_bot.mp
  rw [← Associates.mk_le_mk_iff_dvd, ← Associates.factors_le, Associates.factors_mk _ (ine hn0),
    Associates.factors_mk _ (ine hd0), WithTop.coe_le_coe, Multiset.le_iff_count]
  rintro ⟨v, hv⟩
  obtain ⟨v, rfl⟩ := Associates.mk_surjective v
  have hv' := hv
  rw [Associates.irreducible_mk, irreducible_iff_prime] at hv
  specialize h ⟨v, Ideal.isPrime_of_prime hv, hv.ne_zero⟩
  simp_rw [valuation_of_mk', intValuation_if_neg _ hn0, intValuation_if_neg _ hd0,
    ← WithZero.coe_div, ← WithZero.coe_one, WithZero.coe_le_coe, Associates.factors_mk _ (ine hn0),
    Associates.factors_mk _ (ine hd0), Associates.count_some hv'] at h
  simpa using h

/-! ### Completions with respect to adic valuations

Given a Dedekind domain `R` with field of fractions `K` and a maximal ideal `v` of `R`, we define
the completion of `K` with respect to its `v`-adic valuation, denoted `v.adicCompletion`, and its
ring of integers, denoted `v.adicCompletionIntegers`. -/

variable {K}

/-- `K` as a valued field with the `v`-adic valuation. -/
def adicValued : Valued K ℤᵐ⁰ :=
  Valued.mk' (v.valuation K)

theorem adicValued_apply {x : K} : v.adicValued.v x = v.valuation K x :=
  rfl

@[simp]
theorem adicValued_apply' (x : WithVal (v.valuation K)) : v.adicValued.v x = v.valuation K x :=
  rfl

variable (K)

/-- The completion of `K` with respect to its `v`-adic valuation. -/
abbrev adicCompletion := (v.valuation K).Completion

theorem valuedAdicCompletion_def {x : v.adicCompletion K} : Valued.v x = Valued.extension x :=
  rfl

lemma valuedAdicCompletion_surjective :
    Function.Surjective (Valued.v : (v.adicCompletion K) → ℤᵐ⁰) :=
  Valued.valuedCompletion_surjective_iff.mpr (v.valuation_surjective K)

/-- The ring of integers of `adicCompletion`. -/
def adicCompletionIntegers : ValuationSubring (v.adicCompletion K) :=
  Valued.v.valuationSubring

instance : Inhabited (adicCompletionIntegers K v) :=
  ⟨0⟩

variable (R)

theorem mem_adicCompletionIntegers {x : v.adicCompletion K} :
    x ∈ v.adicCompletionIntegers K ↔ Valued.v x ≤ 1 :=
  Iff.rfl

theorem notMem_adicCompletionIntegers {x : v.adicCompletion K} :
    x ∉ v.adicCompletionIntegers K ↔ 1 < Valued.v x := by
  rw [not_congr <| mem_adicCompletionIntegers R K v]
  exact not_le

@[deprecated (since := "2025-05-23")]
alias not_mem_adicCompletionIntegers := notMem_adicCompletionIntegers

section AlgebraInstances

instance (priority := 100) adicValued.has_uniform_continuous_const_smul' :
    UniformContinuousConstSMul R (WithVal <| v.valuation K) :=
  uniformContinuousConstSMul_of_continuousConstSMul R (WithVal <| v.valuation K)

section Algebra
variable [Algebra S K]

instance adicValued.uniformContinuousConstSMul :
    UniformContinuousConstSMul S (WithVal <| v.valuation K) := by
  refine ⟨fun l ↦ ?_⟩
  simp_rw [Algebra.smul_def]
  exact (Ring.uniformContinuousConstSMul (WithVal <| v.valuation K)).uniformContinuous_const_smul _

open UniformSpace in
instance : Algebra S (v.adicCompletion K) where
  toSMul := Completion.instSMul _ _
  algebraMap := Completion.coeRingHom.comp (algebraMap _ _)
  commutes' r x := by
    induction x using Completion.induction_on with
    | hp =>
      exact isClosed_eq (continuous_mul_left _) (continuous_mul_right _)
    | ih x =>
      change (↑(algebraMap S (WithVal <| v.valuation K) r) : v.adicCompletion K) * x
        = x * (↑(algebraMap S (WithVal <| v.valuation K) r) : v.adicCompletion K)
      norm_cast
      rw [Algebra.commutes]
  smul_def' r x := by
    induction x using Completion.induction_on with
    | hp =>
      exact isClosed_eq (continuous_const_smul _) (continuous_mul_left _)
    | ih x =>
      change _ = (↑(algebraMap S (WithVal <| v.valuation K) r) : v.adicCompletion K) * x
      norm_cast
      rw [← Algebra.smul_def]

theorem coe_smul_adicCompletion (r : S) (x : WithVal (v.valuation K)) :
    (↑(r • x) : v.adicCompletion K) = r • (↑x : v.adicCompletion K) :=
  UniformSpace.Completion.coe_smul r x

theorem algebraMap_adicCompletion : ⇑(algebraMap S <| v.adicCompletion K) = (↑) ∘ algebraMap S K :=
  rfl

end Algebra

theorem coe_algebraMap_mem (r : R) : ↑((algebraMap R K) r) ∈ adicCompletionIntegers K v := by
  rw [mem_adicCompletionIntegers]
  letI : Valued K ℤᵐ⁰ := adicValued v
  dsimp only [adicCompletion]
  rw [Valued.valuedCompletion_apply]
  exact v.valuation_le_one _

instance : Algebra R (v.adicCompletionIntegers K) where
  smul r x :=
    ⟨r • (x : v.adicCompletion K), by
      have h :
        (algebraMap R (adicCompletion K v)) r = (algebraMap R K r : adicCompletion K v) := rfl
      rw [Algebra.smul_def]
      refine ValuationSubring.mul_mem _ _ _ ?_ x.2
      rw [h]
      exact coe_algebraMap_mem _ _ v r⟩
  algebraMap :=
  { toFun r :=
      ⟨(algebraMap R K r : adicCompletion K v), coe_algebraMap_mem _ _ v r⟩
    map_one' := by simp only [map_one]; rfl
    map_mul' x y := by
      ext
      simp only [map_mul, UniformSpace.Completion.coe_mul, MulMemClass.mk_mul_mk]
    map_zero' := by simp only [map_zero]; rfl
    map_add' x y := by
      ext
      simp only [map_add, UniformSpace.Completion.coe_add, AddMemClass.mk_add_mk] }
  commutes' r x := by
    rw [mul_comm]
  smul_def' r x := by
    ext
    simp only [Algebra.smul_def]
    rfl

@[simp]
lemma algebraMap_adicCompletionIntegers_apply (r : R) :
    algebraMap R (v.adicCompletionIntegers K) r = (algebraMap R K r : v.adicCompletion K) :=
  rfl

instance [FaithfulSMul R K] : FaithfulSMul R (v.adicCompletionIntegers K) := by
  rw [faithfulSMul_iff_algebraMap_injective]
  intro x y
  simp [Subtype.ext_iff, (FaithfulSMul.algebraMap_injective R K).eq_iff]

variable {R K} in
open scoped algebraMap in -- to make the coercions from `R` fire
/-- The valuation on the completion agrees with the global valuation on elements of the
integer ring. -/
theorem valuedAdicCompletion_eq_valuation (r : R) :
    Valued.v (r : v.adicCompletion K) = v.valuation K r := by
  convert Valued.valuedCompletion_apply (r : K)

variable {R K} in
/-- The valuation on the completion agrees with the global valuation on elements of the field. -/
theorem valuedAdicCompletion_eq_valuation' (k : K) :
    Valued.v (k : v.adicCompletion K) = v.valuation K k := by
  convert Valued.valuedCompletion_apply k

variable {R K} in
open scoped algebraMap in -- to make the coercion from `R` fire
/-- A global integer is in the local integers. -/
lemma coe_mem_adicCompletionIntegers (r : R) :
    (r : adicCompletion K v) ∈ adicCompletionIntegers K v := by
  rw [mem_adicCompletionIntegers, valuedAdicCompletion_eq_valuation]
  exact valuation_le_one v r

@[simp]
theorem coe_smul_adicCompletionIntegers (r : R) (x : v.adicCompletionIntegers K) :
    (↑(r • x) : v.adicCompletion K) = r • (x : v.adicCompletion K) :=
  rfl

instance : NoZeroSMulDivisors R (v.adicCompletionIntegers K) where
  eq_zero_or_eq_zero_of_smul_eq_zero {c x} := by simp

instance adicCompletion.instIsScalarTower' :
    IsScalarTower R (v.adicCompletionIntegers K) (v.adicCompletion K) where
  smul_assoc x y z := by simp only [Algebra.smul_def]; apply mul_assoc

end AlgebraInstances

open nonZeroDivisors algebraMap in
variable {R K} in
lemma adicCompletion.mul_nonZeroDivisor_mem_adicCompletionIntegers (v : HeightOneSpectrum R)
    (a : v.adicCompletion K) : ∃ b ∈ R⁰, a * b ∈ v.adicCompletionIntegers K := by
  by_cases ha : a ∈ v.adicCompletionIntegers K
  · use 1
    simp [ha]
  · rw [notMem_adicCompletionIntegers] at ha
    -- let ϖ be a uniformiser
    obtain ⟨ϖ, hϖ⟩ := intValuation_exists_uniformizer v
    have : Valued.v (algebraMap R (v.adicCompletion K) ϖ) = (exp (1 : ℤ))⁻¹ := by
      simp [valuedAdicCompletion_eq_valuation, valuation_of_algebraMap, hϖ, exp]
    have hϖ0 : ϖ ≠ 0 := by rintro rfl; simp at hϖ
<<<<<<< HEAD
    -- use ϖ^d
    refine ⟨ϖ^d.natAbs, pow_mem (mem_nonZeroDivisors_of_ne_zero hϖ0) _, ?_⟩
    -- now manually translate the goal (an inequality in ℤᵐ⁰) to an inequality in ℤ
    rw [mem_adicCompletionIntegers, algebraMap.coe_pow, map_mul, hd, map_pow,
      valuedAdicCompletion_eq_valuation, valuation_of_algebraMap, hϖ, ← WithZero.coe_pow,
      ← WithZero.coe_mul, WithZero.coe_le_one, ← toAdd_le, toAdd_mul, toAdd_ofAdd, toAdd_pow,
      toAdd_ofAdd, toAdd_one,
      show d.natAbs • (-1) = (d.natAbs : ℤ) • (-1) by simp only [nsmul_eq_mul,
        Int.natCast_natAbs, smul_eq_mul],
      ← Int.eq_natAbs_of_nonneg ha.le, smul_eq_mul]
    -- and now it's easy
    cutsat
=======
    refine ⟨ϖ^(log (Valued.v a)).natAbs, pow_mem (mem_nonZeroDivisors_of_ne_zero hϖ0) _, ?_⟩
    -- now manually translate the goal (an inequality in ℤᵐ⁰) to an inequality of "log" of ℤ
    simp only [map_pow, mem_adicCompletionIntegers, map_mul, this, inv_pow, ← exp_nsmul, nsmul_one,
      Int.natCast_natAbs]
    exact mul_inv_le_one_of_le₀ (le_exp_log.trans (by simp [le_abs_self])) (zero_le _)
>>>>>>> 432a037a

section AbsoluteValue

open WithZeroMulInt

variable {R K} in
/-- The `v`-adic absolute value function on `K` defined as `b` raised to negative `v`-adic
valuation, for some `b` in `ℝ≥0` -/
def adicAbvDef (v : HeightOneSpectrum R) {b : NNReal} (hb : 1 < b) :=
  fun x ↦ toNNReal (ne_zero_of_lt hb) (v.valuation K x)

variable {R K} in
lemma isNonarchimedean_adicAbvDef {b : NNReal} (hb : 1 < b) :
    IsNonarchimedean (α := K) (fun x ↦ v.adicAbvDef hb x) := by
  intro x y
  simp only [adicAbvDef]
  have h_mono := (toNNReal_strictMono hb).monotone
  rw [← h_mono.map_max]
  exact h_mono ((v.valuation _).map_add x y)

variable {R K} in
/-- The `v`-adic absolute value on `K` defined as `b` raised to negative `v`-adic
valuation, for some `b` in `ℝ≥0` -/
def adicAbv (v : HeightOneSpectrum R) {b : NNReal} (hb : 1 < b) : AbsoluteValue K ℝ where
  toFun x := v.adicAbvDef hb x
  map_mul' _ _ := by simp [adicAbvDef]
  nonneg' _ := NNReal.zero_le_coe
  eq_zero' _ := by simp [adicAbvDef]
  add_le' _ _ := (isNonarchimedean_adicAbvDef v hb).add_le fun _ ↦ bot_le

variable {R K} in
/-- The `v`-adic absolute value is nonarchimedean -/
theorem isNonarchimedean_adicAbv (v : HeightOneSpectrum R) {b : NNReal} (hb : 1 < b) :
    IsNonarchimedean (α := K) (v.adicAbv hb) := isNonarchimedean_adicAbvDef v hb

variable {R K} in
theorem adicAbv_coe_le_one {b : NNReal} (hb : 1 < b) (r : R) :
    v.adicAbv hb (algebraMap R K r) ≤ 1 := by
  simpa [adicAbv, adicAbvDef, toNNReal_le_one_iff hb] using valuation_le_one v r

variable {R K} in
theorem adicAbv_coe_lt_one_iff {b : NNReal} (hb : 1 < b) (r : R) :
    v.adicAbv hb (algebraMap R K r) < 1 ↔ r ∈ v.asIdeal := by
  simpa [adicAbv, adicAbvDef, toNNReal_lt_one_iff hb] using valuation_lt_one_iff_mem v r

variable {R K} in
theorem adicAbv_coe_eq_one_iff {b : NNReal} (hb : 1 < b) (r : R) :
    v.adicAbv hb (algebraMap R K r) = 1 ↔ r ∉ v.asIdeal := by
  rw [← not_iff_not, not_not, ← v.adicAbv_coe_lt_one_iff (K := K) hb, ne_iff_lt_iff_le]
  exact adicAbv_coe_le_one v hb r

end AbsoluteValue

end IsDedekindDomain.HeightOneSpectrum<|MERGE_RESOLUTION|>--- conflicted
+++ resolved
@@ -577,26 +577,11 @@
     have : Valued.v (algebraMap R (v.adicCompletion K) ϖ) = (exp (1 : ℤ))⁻¹ := by
       simp [valuedAdicCompletion_eq_valuation, valuation_of_algebraMap, hϖ, exp]
     have hϖ0 : ϖ ≠ 0 := by rintro rfl; simp at hϖ
-<<<<<<< HEAD
-    -- use ϖ^d
-    refine ⟨ϖ^d.natAbs, pow_mem (mem_nonZeroDivisors_of_ne_zero hϖ0) _, ?_⟩
-    -- now manually translate the goal (an inequality in ℤᵐ⁰) to an inequality in ℤ
-    rw [mem_adicCompletionIntegers, algebraMap.coe_pow, map_mul, hd, map_pow,
-      valuedAdicCompletion_eq_valuation, valuation_of_algebraMap, hϖ, ← WithZero.coe_pow,
-      ← WithZero.coe_mul, WithZero.coe_le_one, ← toAdd_le, toAdd_mul, toAdd_ofAdd, toAdd_pow,
-      toAdd_ofAdd, toAdd_one,
-      show d.natAbs • (-1) = (d.natAbs : ℤ) • (-1) by simp only [nsmul_eq_mul,
-        Int.natCast_natAbs, smul_eq_mul],
-      ← Int.eq_natAbs_of_nonneg ha.le, smul_eq_mul]
-    -- and now it's easy
-    cutsat
-=======
     refine ⟨ϖ^(log (Valued.v a)).natAbs, pow_mem (mem_nonZeroDivisors_of_ne_zero hϖ0) _, ?_⟩
     -- now manually translate the goal (an inequality in ℤᵐ⁰) to an inequality of "log" of ℤ
     simp only [map_pow, mem_adicCompletionIntegers, map_mul, this, inv_pow, ← exp_nsmul, nsmul_one,
       Int.natCast_natAbs]
     exact mul_inv_le_one_of_le₀ (le_exp_log.trans (by simp [le_abs_self])) (zero_le _)
->>>>>>> 432a037a
 
 section AbsoluteValue
 
