--- conflicted
+++ resolved
@@ -382,18 +382,8 @@
 
 theorem eq_of_valuation_isEquiv_valuation {p q : HeightOneSpectrum R}
     (hpq : (valuation K p).IsEquiv (valuation K q)) : p = q := by
-<<<<<<< HEAD
-  rw [Valuation.isEquiv_iff_val_lt_one] at hpq
-  rw [HeightOneSpectrum.ext_iff, ← Ring.DimensionLeOne.prime_le_prime_iff_eq p.ne_bot]
-  intro x hx
-  specialize hpq (x := algebraMap R K x)
-  rw [valuation_lt_one_iff_dvd p x, valuation_lt_one_iff_dvd q x, Ideal.dvd_span_singleton,
-    Ideal.dvd_span_singleton] at hpq
-  exact hpq.mp hx
-=======
   simp_all [Valuation.isEquiv_iff_val_lt_one, HeightOneSpectrum.ext_iff, Ideal.ext_iff,
     ← valuation_lt_one_iff_mem (K := K)]
->>>>>>> c53d34d2
 
 /-! ### Completions with respect to adic valuations
 
