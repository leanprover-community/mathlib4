--- conflicted
+++ resolved
@@ -508,11 +508,7 @@
     rfl
 
 @[simp]
-<<<<<<< HEAD
-lemma algebraMap_adicCompletionIntegers (r : R) :
-=======
 lemma algebraMap_adicCompletionIntegers_apply (r : R) :
->>>>>>> 0775e914
     algebraMap R (v.adicCompletionIntegers K) r = (algebraMap R K r : v.adicCompletion K) :=
   rfl
 
