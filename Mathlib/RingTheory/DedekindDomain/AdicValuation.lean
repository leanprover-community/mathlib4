/-
Copyright (c) 2022 María Inés de Frutos-Fernández. All rights reserved.
Released under Apache 2.0 license as described in the file LICENSE.
Authors: María Inés de Frutos-Fernández
-/
import Mathlib.Algebra.Order.Ring.IsNonarchimedean
import Mathlib.Data.Int.WithZero
import Mathlib.RingTheory.DedekindDomain.Ideal.Lemmas
import Mathlib.RingTheory.Valuation.ExtendToLocalization
import Mathlib.Topology.Algebra.Valued.ValuedField
import Mathlib.Topology.Algebra.Valued.WithVal

/-!
# Adic valuations on Dedekind domains
Given a Dedekind domain `R` of Krull dimension 1 and a maximal ideal `v` of `R`, we define the
`v`-adic valuation on `R` and its extension to the field of fractions `K` of `R`.
We prove several properties of this valuation, including the existence of uniformizers.

We define the completion of `K` with respect to the `v`-adic valuation, denoted
`v.adicCompletion`, and its ring of integers, denoted `v.adicCompletionIntegers`.

## Main definitions
- `IsDedekindDomain.HeightOneSpectrum.intValuation v` is the `v`-adic valuation on `R`.
- `IsDedekindDomain.HeightOneSpectrum.valuation v` is the `v`-adic valuation on `K`.
- `IsDedekindDomain.HeightOneSpectrum.adicCompletion v` is the completion of `K` with respect
  to its `v`-adic valuation.
- `IsDedekindDomain.HeightOneSpectrum.adicCompletionIntegers v` is the ring of integers of
  `v.adicCompletion`.
- `IsDedekindDomain.HeightOneSpectrum.adicAbv v`is the `v`-adic absolute value on `K` defined as `b`
  raised to negative `v`-adic valuation, for some `b` in `ℝ≥0`.

## Main results
- `IsDedekindDomain.HeightOneSpectrum.intValuation_le_one` : The `v`-adic valuation on `R` is
  bounded above by 1.
- `IsDedekindDomain.HeightOneSpectrum.intValuation_lt_one_iff_dvd` : The `v`-adic valuation of
  `r ∈ R` is less than 1 if and only if `v` divides the ideal `(r)`.
- `IsDedekindDomain.HeightOneSpectrum.intValuation_le_pow_iff_dvd` : The `v`-adic valuation of
  `r ∈ R` is less than or equal to `Multiplicative.ofAdd (-n)` if and only if `vⁿ` divides the
  ideal `(r)`.
- `IsDedekindDomain.HeightOneSpectrum.intValuation_exists_uniformizer` : There exists `π ∈ R`
  with `v`-adic valuation `Multiplicative.ofAdd (-1)`.
- `IsDedekindDomain.HeightOneSpectrum.valuation_of_mk'` : The `v`-adic valuation of `r/s ∈ K`
  is the valuation of `r` divided by the valuation of `s`.
- `IsDedekindDomain.HeightOneSpectrum.valuation_of_algebraMap` : The `v`-adic valuation on `K`
  extends the `v`-adic valuation on `R`.
- `IsDedekindDomain.HeightOneSpectrum.valuation_exists_uniformizer` : There exists `π ∈ K` with
  `v`-adic valuation `Multiplicative.ofAdd (-1)`.

## Implementation notes
We are only interested in Dedekind domains with Krull dimension 1.

## References
* [G. J. Janusz, *Algebraic Number Fields*][janusz1996]
* [J.W.S. Cassels, A. Fröhlich, *Algebraic Number Theory*][cassels1967algebraic]
* [J. Neukirch, *Algebraic Number Theory*][Neukirch1992]

## Tags
dedekind domain, dedekind ring, adic valuation
-/

noncomputable section

open WithZero Multiplicative IsDedekindDomain

variable {R : Type*} [CommRing R] [IsDedekindDomain R] {K S : Type*} [Field K] [CommSemiring S]
  [Algebra R K] [IsFractionRing R K] (v : HeightOneSpectrum R)

namespace IsDedekindDomain.HeightOneSpectrum

/-! ### Adic valuations on the Dedekind domain R -/

open scoped Classical in
/-- The additive `v`-adic valuation of `r ∈ R` is the exponent of `v` in the factorization of the
ideal `(r)`, if `r` is nonzero, or infinity, if `r = 0`. `intValuationDef` is the corresponding
multiplicative valuation. -/
def intValuationDef (r : R) : ℤᵐ⁰ :=
  if r = 0 then 0
  else
    ↑(Multiplicative.ofAdd
      (-(Associates.mk v.asIdeal).count (Associates.mk (Ideal.span {r} : Ideal R)).factors : ℤ))

theorem intValuationDef_if_pos {r : R} (hr : r = 0) : v.intValuationDef r = 0 :=
  if_pos hr

@[simp]
theorem intValuationDef_zero : v.intValuationDef 0 = 0 :=
  if_pos rfl

open scoped Classical in
theorem intValuationDef_if_neg {r : R} (hr : r ≠ 0) :
    v.intValuationDef r =
      Multiplicative.ofAdd
        (-(Associates.mk v.asIdeal).count (Associates.mk (Ideal.span {r} : Ideal R)).factors : ℤ) :=
  if_neg hr


/-- The `v`-adic valuation of `0 : R` equals 0. -/
theorem intValuation.map_zero' : v.intValuationDef 0 = 0 :=
  v.intValuationDef_if_pos (Eq.refl 0)

/-- The `v`-adic valuation of `1 : R` equals 1. -/
theorem intValuation.map_one' : v.intValuationDef 1 = 1 := by
  classical
  rw [v.intValuationDef_if_neg (zero_ne_one.symm : (1 : R) ≠ 0), Ideal.span_singleton_one, ←
    Ideal.one_eq_top, Associates.mk_one, Associates.factors_one,
    Associates.count_zero (by apply v.associates_irreducible), Int.ofNat_zero, neg_zero, ofAdd_zero,
    WithZero.coe_one]

/-- The `v`-adic valuation of a product equals the product of the valuations. -/
theorem intValuation.map_mul' (x y : R) :
    v.intValuationDef (x * y) = v.intValuationDef x * v.intValuationDef y := by
  classical
  simp only [intValuationDef]
  by_cases hx : x = 0
  · rw [hx, zero_mul, if_pos (Eq.refl _), zero_mul]
  · by_cases hy : y = 0
    · rw [hy, mul_zero, if_pos (Eq.refl _), mul_zero]
    · rw [if_neg hx, if_neg hy, if_neg (mul_ne_zero hx hy), ← WithZero.coe_mul, WithZero.coe_inj, ←
        ofAdd_add, ← Ideal.span_singleton_mul_span_singleton, ← Associates.mk_mul_mk, ← neg_add,
        Associates.count_mul (by apply Associates.mk_ne_zero'.mpr hx)
          (by apply Associates.mk_ne_zero'.mpr hy) (by apply v.associates_irreducible)]
      rfl

theorem intValuation.le_max_iff_min_le {a b c : ℕ} :
    Multiplicative.ofAdd (-c : ℤ) ≤
      max (Multiplicative.ofAdd (-a : ℤ)) (Multiplicative.ofAdd (-b : ℤ)) ↔
      min a b ≤ c := by
  rw [le_max_iff, ofAdd_le, ofAdd_le, neg_le_neg_iff, neg_le_neg_iff, Int.ofNat_le, Int.ofNat_le, ←
    min_le_iff]

/-- The `v`-adic valuation of a sum is bounded above by the maximum of the valuations. -/
theorem intValuation.map_add_le_max' (x y : R) :
    v.intValuationDef (x + y) ≤ max (v.intValuationDef x) (v.intValuationDef y) := by
  classical
  by_cases hx : x = 0
  · rw [hx, zero_add]
    conv_rhs => rw [intValuationDef, if_pos (Eq.refl _)]
    rw [max_eq_right (WithZero.zero_le (v.intValuationDef y))]
  · by_cases hy : y = 0
    · rw [hy, add_zero]
      conv_rhs => rw [max_comm, intValuationDef, if_pos (Eq.refl _)]
      rw [max_eq_right (WithZero.zero_le (v.intValuationDef x))]
    · by_cases hxy : x + y = 0
      · rw [intValuationDef, if_pos hxy]; exact zero_le'
      · rw [v.intValuationDef_if_neg hxy, v.intValuationDef_if_neg hx, v.intValuationDef_if_neg hy,
          WithZero.le_max_iff, intValuation.le_max_iff_min_le]
        set nmin :=
          min ((Associates.mk v.asIdeal).count (Associates.mk (Ideal.span { x })).factors)
            ((Associates.mk v.asIdeal).count (Associates.mk (Ideal.span { y })).factors)
        have h_dvd_x : x ∈ v.asIdeal ^ nmin := by
          rw [← Associates.le_singleton_iff x nmin _,
            Associates.prime_pow_dvd_iff_le (Associates.mk_ne_zero'.mpr hx) _]
          · exact min_le_left _ _
          apply v.associates_irreducible
        have h_dvd_y : y ∈ v.asIdeal ^ nmin := by
          rw [← Associates.le_singleton_iff y nmin _,
            Associates.prime_pow_dvd_iff_le (Associates.mk_ne_zero'.mpr hy) _]
          · exact min_le_right _ _
          apply v.associates_irreducible
        have h_dvd_xy : Associates.mk v.asIdeal ^ nmin ≤ Associates.mk (Ideal.span {x + y}) := by
          rw [Associates.le_singleton_iff]
          exact Ideal.add_mem (v.asIdeal ^ nmin) h_dvd_x h_dvd_y
        rw [Associates.prime_pow_dvd_iff_le (Associates.mk_ne_zero'.mpr hxy) _] at h_dvd_xy
        · exact h_dvd_xy
        apply v.associates_irreducible

/-- The `v`-adic valuation on `R`. -/
def intValuation : Valuation R ℤᵐ⁰ where
  toFun := v.intValuationDef
  map_zero' := intValuation.map_zero' v
  map_one' := intValuation.map_one' v
  map_mul' := intValuation.map_mul' v
  map_add_le_max' := intValuation.map_add_le_max' v

theorem intValuation_apply {r : R} (v : IsDedekindDomain.HeightOneSpectrum R) :
    intValuation v r = intValuationDef v r := rfl

open scoped Classical in
theorem intValuation_def {r : R} :
    v.intValuation r = if r = 0 then 0 else
    ↑(Multiplicative.ofAdd
      (-(Associates.mk v.asIdeal).count (Associates.mk (Ideal.span {r} : Ideal R)).factors : ℤ)) :=
  rfl

@[deprecated intValuation_apply (since := "2025-04-26")]
theorem intValuation_toFun (r : R) :
    v.intValuation r = v.intValuationDef r := rfl

open scoped Classical in
theorem intValuation_if_neg {r : R} (hr : r ≠ 0) :
    v.intValuation r =
      Multiplicative.ofAdd
        (-(Associates.mk v.asIdeal).count (Associates.mk (Ideal.span {r} : Ideal R)).factors : ℤ) :=
  intValuationDef_if_neg _ hr

/-- Nonzero elements have nonzero adic valuation. -/
theorem intValuation_ne_zero (x : R) (hx : x ≠ 0) : v.intValuation x ≠ 0 := by
  rw [v.intValuation_if_neg hx]
  exact WithZero.coe_ne_zero

/-- Nonzero divisors have nonzero valuation. -/
theorem intValuation_ne_zero' (x : nonZeroDivisors R) : v.intValuation x ≠ 0 :=
  v.intValuation_ne_zero x (nonZeroDivisors.coe_ne_zero x)

/-- Nonzero divisors have valuation greater than zero. -/
theorem intValuation_zero_lt (x : nonZeroDivisors R) : 0 < v.intValuation x := by
  rw [v.intValuation_if_neg (nonZeroDivisors.coe_ne_zero x)]
  exact WithZero.zero_lt_coe _

@[deprecated (since := "2025-05-11")]
alias intValuation_zero_le := intValuation_zero_lt

/-- The `v`-adic valuation on `R` is bounded above by 1. -/
theorem intValuation_le_one (x : R) : v.intValuation x ≤ 1 := by
  by_cases hx : x = 0
  · rw [hx, Valuation.map_zero]; exact WithZero.zero_le 1
  · rw [v.intValuation_if_neg hx, ← WithZero.coe_one, ← ofAdd_zero, WithZero.coe_le_coe, ofAdd_le,
      Right.neg_nonpos_iff]
    exact Int.natCast_nonneg _

/-- The `v`-adic valuation of `r ∈ R` is less than 1 if and only if `v` divides the ideal `(r)`. -/
theorem intValuation_lt_one_iff_dvd (r : R) :
    v.intValuation r < 1 ↔ v.asIdeal ∣ Ideal.span {r} := by
  classical
  by_cases hr : r = 0
  · simp [hr]
  · rw [v.intValuation_if_neg hr, ← WithZero.coe_one, ← ofAdd_zero, WithZero.coe_lt_coe, ofAdd_lt,
      neg_lt_zero, ← Int.ofNat_zero, Int.ofNat_lt, zero_lt_iff]
    have h : (Ideal.span {r} : Ideal R) ≠ 0 := by
      rw [Ne, Ideal.zero_eq_bot, Ideal.span_singleton_eq_bot]
      exact hr
    apply Associates.count_ne_zero_iff_dvd h (by apply v.irreducible)

/-- The `v`-adic valuation of `r ∈ R` is less than 1 if and only if `r ∈ v`. -/
theorem intValuation_lt_one_iff_mem (r : R) :
    v.intValuation r < 1 ↔ r ∈ v.asIdeal := by
  rw [intValuation_lt_one_iff_dvd, Ideal.dvd_span_singleton]

/-- The `v`-adic valuation of `r ∈ R` is less than `Multiplicative.ofAdd (-n)` if and only if
`vⁿ` divides the ideal `(r)`. -/
theorem intValuation_le_pow_iff_dvd (r : R) (n : ℕ) :
    v.intValuation r ≤ Multiplicative.ofAdd (-(n : ℤ)) ↔ v.asIdeal ^ n ∣ Ideal.span {r} := by
  classical
  by_cases hr : r = 0
  · simp_rw [hr, Valuation.map_zero, Ideal.dvd_span_singleton, zero_le', Submodule.zero_mem]
  · rw [v.intValuation_if_neg hr, WithZero.coe_le_coe, ofAdd_le, neg_le_neg_iff, Int.ofNat_le,
      Ideal.dvd_span_singleton, ← Associates.le_singleton_iff,
      Associates.prime_pow_dvd_iff_le (Associates.mk_ne_zero'.mpr hr)
        (by apply v.associates_irreducible)]

/-- The `v`-adic valuation of `r ∈ R` is less than `Multiplicative.ofAdd (-n)` if and only if
`r ∈ vⁿ`. -/
theorem intValuation_le_pow_iff_mem (r : R) (n : ℕ) :
    v.intValuation r ≤ Multiplicative.ofAdd (-(n : ℤ)) ↔ r ∈ v.asIdeal ^ n := by
  rw [intValuation_le_pow_iff_dvd, Ideal.dvd_span_singleton]

/-- There exists `π ∈ R` with `v`-adic valuation `Multiplicative.ofAdd (-1)`. -/
theorem intValuation_exists_uniformizer :
    ∃ π : R, v.intValuation π = Multiplicative.ofAdd (-1 : ℤ) := by
  classical
  have hv : _root_.Irreducible (Associates.mk v.asIdeal) := v.associates_irreducible
  have hlt : v.asIdeal ^ 2 < v.asIdeal := by
    rw [← Ideal.dvdNotUnit_iff_lt]
    exact
      ⟨v.ne_bot, v.asIdeal, (not_congr Ideal.isUnit_iff).mpr (Ideal.IsPrime.ne_top v.isPrime),
        sq v.asIdeal⟩
  obtain ⟨π, mem, notMem⟩ := SetLike.exists_of_lt hlt
  have hπ : Associates.mk (Ideal.span {π}) ≠ 0 := by
    rw [Associates.mk_ne_zero']
    intro h
    rw [h] at notMem
    exact notMem (Submodule.zero_mem (v.asIdeal ^ 2))
  use π
  rw [intValuation_if_neg _ (Associates.mk_ne_zero'.mp hπ), WithZero.coe_inj]
  apply congr_arg
  rw [neg_inj, ← Int.ofNat_one, Int.natCast_inj]
  rw [← Ideal.dvd_span_singleton, ← Associates.mk_le_mk_iff_dvd] at mem notMem
  rw [← pow_one (Associates.mk v.asIdeal), Associates.prime_pow_dvd_iff_le hπ hv] at mem
  rw [Associates.mk_pow, Associates.prime_pow_dvd_iff_le hπ hv, not_le] at notMem
  exact Nat.eq_of_le_of_lt_succ mem notMem

/-- The `I`-adic valuation of a generator of `I` equals `(-1 : ℤᵐ⁰)` -/
theorem intValuation_singleton {r : R} (hr : r ≠ 0) (hv : v.asIdeal = Ideal.span {r}) :
    v.intValuation r = Multiplicative.ofAdd (-1 : ℤ) := by
  classical
  rw [v.intValuation_if_neg hr, ← hv, Associates.count_self, Int.ofNat_one,
    ofAdd_neg, WithZero.coe_inv]
  apply v.associates_irreducible

/-! ### Adic valuations on the field of fractions `K` -/

variable (K) in
/-- The `v`-adic valuation of `x ∈ K` is the valuation of `r` divided by the valuation of `s`,
where `r` and `s` are chosen so that `x = r/s`. -/
def valuation (v : HeightOneSpectrum R) : Valuation K ℤᵐ⁰ :=
  v.intValuation.extendToLocalization
    (fun r hr => Set.mem_compl <| v.intValuation_ne_zero' ⟨r, hr⟩) K

theorem valuation_def (x : K) :
    v.valuation K x =
      v.intValuation.extendToLocalization
        (fun r hr => Set.mem_compl (v.intValuation_ne_zero' ⟨r, hr⟩)) K x :=
  rfl

/-- The `v`-adic valuation of `r/s ∈ K` is the valuation of `r` divided by the valuation of `s`. -/
theorem valuation_of_mk' {r : R} {s : nonZeroDivisors R} :
    v.valuation K (IsLocalization.mk' K r s) = v.intValuation r / v.intValuation s := by
  rw [valuation_def, Valuation.extendToLocalization_mk', div_eq_mul_inv]

open scoped algebraMap in
/-- The `v`-adic valuation on `K` extends the `v`-adic valuation on `R`. -/
theorem valuation_of_algebraMap (r : R) : v.valuation K r = v.intValuation r := by
  rw [valuation_def, Valuation.extendToLocalization_apply_map_apply]

open scoped algebraMap in
@[deprecated valuation_of_algebraMap (since := "2025-05-11")]
lemma valuation_eq_intValuationDef (r : R) : v.valuation K r = v.intValuationDef r :=
  Valuation.extendToLocalization_apply_map_apply ..

open scoped algebraMap in
/-- The `v`-adic valuation on `R` is bounded above by 1. -/
theorem valuation_le_one (r : R) : v.valuation K r ≤ 1 := by
  rw [valuation_of_algebraMap]; exact v.intValuation_le_one r

open scoped algebraMap in
/-- The `v`-adic valuation of `r ∈ R` is less than 1 if and only if `v` divides the ideal `(r)`. -/
theorem valuation_lt_one_iff_dvd (r : R) :
    v.valuation K r < 1 ↔ v.asIdeal ∣ Ideal.span {r} := by
  rw [valuation_of_algebraMap]; exact v.intValuation_lt_one_iff_dvd r

open scoped algebraMap in
/-- The `v`-adic valuation of `r ∈ R` is less than 1 if and only if `r ∈ v`. -/
theorem valuation_lt_one_iff_mem (r : R) :
    v.valuation K r < 1 ↔ r ∈ v.asIdeal := by
  rw [valuation_of_algebraMap]; exact v.intValuation_lt_one_iff_mem r

variable (K)

/-- There exists `π ∈ K` with `v`-adic valuation `Multiplicative.ofAdd (-1)`. -/
theorem valuation_exists_uniformizer : ∃ π : K,
    v.valuation K π = Multiplicative.ofAdd (-1 : ℤ) := by
  obtain ⟨r, hr⟩ := v.intValuation_exists_uniformizer
  use algebraMap R K r
  rw [valuation_def, Valuation.extendToLocalization_apply_map_apply]
  exact hr

/-- Uniformizers are nonzero. -/
theorem valuation_uniformizer_ne_zero : Classical.choose (v.valuation_exists_uniformizer K) ≠ 0 :=
  haveI hu := Classical.choose_spec (v.valuation_exists_uniformizer K)
  (Valuation.ne_zero_iff _).mp (ne_of_eq_of_ne hu WithZero.coe_ne_zero)

theorem mem_integers_of_valuation_le_one (x : K)
    (h : ∀ v : HeightOneSpectrum R, v.valuation K x ≤ 1) : x ∈ (algebraMap R K).range := by
  obtain ⟨⟨n, d, hd⟩, hx⟩ := IsLocalization.surj (nonZeroDivisors R) x
  obtain rfl : x = IsLocalization.mk' K n ⟨d, hd⟩ := IsLocalization.eq_mk'_iff_mul_eq.mpr hx
  obtain rfl | hn0 := eq_or_ne n 0
  · simp
  have hd0 := nonZeroDivisors.ne_zero hd
  suffices Ideal.span {d} ∣ (Ideal.span {n} : Ideal R) by
    obtain ⟨z, rfl⟩ := Ideal.span_singleton_le_span_singleton.1 (Ideal.le_of_dvd this)
    use z
    rw [map_mul, mul_comm, mul_eq_mul_left_iff] at hx
    exact (hx.resolve_right fun h => by simp [hd0] at h).symm
  classical
  have ine {r : R} : r ≠ 0 → Ideal.span {r} ≠ ⊥ := mt Ideal.span_singleton_eq_bot.mp
  rw [← Associates.mk_le_mk_iff_dvd, ← Associates.factors_le, Associates.factors_mk _ (ine hn0),
    Associates.factors_mk _ (ine hd0), WithTop.coe_le_coe, Multiset.le_iff_count]
  rintro ⟨v, hv⟩
  obtain ⟨v, rfl⟩ := Associates.mk_surjective v
  have hv' := hv
  rw [Associates.irreducible_mk, irreducible_iff_prime] at hv
  specialize h ⟨v, Ideal.isPrime_of_prime hv, hv.ne_zero⟩
  simp_rw [valuation_of_mk', intValuation_if_neg _ hn0, intValuation_if_neg _ hd0,
    ← WithZero.coe_div, ← WithZero.coe_one, WithZero.coe_le_coe, Associates.factors_mk _ (ine hn0),
    Associates.factors_mk _ (ine hd0), Associates.count_some hv'] at h
  simpa using h

/-! ### Completions with respect to adic valuations

Given a Dedekind domain `R` with field of fractions `K` and a maximal ideal `v` of `R`, we define
the completion of `K` with respect to its `v`-adic valuation, denoted `v.adicCompletion`, and its
ring of integers, denoted `v.adicCompletionIntegers`. -/

variable {K}

/-- `K` as a valued field with the `v`-adic valuation. -/
def adicValued : Valued K ℤᵐ⁰ :=
  Valued.mk' (v.valuation K)

theorem adicValued_apply {x : K} : v.adicValued.v x = v.valuation K x :=
  rfl

@[simp]
theorem adicValued_apply' (x : WithVal (v.valuation K)) : v.adicValued.v x = v.valuation K x :=
  rfl

variable (K)

/-- The completion of `K` with respect to its `v`-adic valuation. -/
abbrev adicCompletion := (v.valuation K).Completion

@[deprecated Valuation.Completion.valued_apply (since := "2025-05-04")]
theorem valuedAdicCompletion_def {x : v.adicCompletion K} : Valued.v x = Valued.extension x :=
  rfl

-- Porting note: replaced by `Coe`
-- instance AdicCompletion.hasLiftT : HasLiftT K (v.adicCompletion K) :=
--   (inferInstance : HasLiftT K (@UniformSpace.Completion K v.adicValued.toUniformSpace))

/-- The ring of integers of `adicCompletion`. -/
abbrev adicCompletionIntegers : ValuationSubring (v.adicCompletion K) :=
  Valuation.Completion.integers (v.valuation K)

variable (R)

@[deprecated Valuation.Completion.mem_integers (since := "2025-05-04")]
theorem mem_adicCompletionIntegers {x : v.adicCompletion K} :
    x ∈ v.adicCompletionIntegers K ↔ Valued.v x ≤ 1 :=
  Iff.rfl

<<<<<<< HEAD
@[deprecated Valuation.Completion.not_mem_integers (since := "2025-05-04")]
theorem not_mem_adicCompletionIntegers {x : v.adicCompletion K} :
=======
theorem notMem_adicCompletionIntegers {x : v.adicCompletion K} :
>>>>>>> 25b3be17
    x ∉ v.adicCompletionIntegers K ↔ 1 < Valued.v x := by
  rw [not_congr <| Valuation.Completion.mem_integers (v.valuation K)]
  exact not_le

@[deprecated (since := "2025-05-23")]
alias not_mem_adicCompletionIntegers := notMem_adicCompletionIntegers

section AlgebraInstances

variable [Algebra S K]

@[deprecated Valuation.Completion.coe_smul (since := "2025-05-04")]
theorem coe_smul_adicCompletion (r : S) (x : WithVal (v.valuation K)) :
    (↑(r • x) : v.adicCompletion K) = r • (↑x : v.adicCompletion K) :=
  UniformSpace.Completion.coe_smul r x

@[deprecated Valuation.Completion.coe_algebraMap (since := "2025-05-04")]
theorem algebraMap_adicCompletion : ⇑(algebraMap S <| v.adicCompletion K) = (↑) ∘ algebraMap S K :=
  rfl

<<<<<<< HEAD
open Valuation.Completion in
theorem coe_algebraMap_mem (r : R) :
    ↑((algebraMap R (WithVal (v.valuation K))) r) ∈ adicCompletionIntegers K v := by
  rw [mem_integers, valued_apply]
=======
end Algebra

theorem coe_algebraMap_mem (r : R) : ↑((algebraMap R K) r) ∈ adicCompletionIntegers K v := by
  rw [mem_adicCompletionIntegers]
  letI : Valued K ℤᵐ⁰ := adicValued v
  dsimp only [adicCompletion]
  rw [Valued.valuedCompletion_apply]
>>>>>>> 25b3be17
  exact v.valuation_le_one _

instance : Algebra R (v.adicCompletionIntegers K) where
  smul r x :=
    ⟨r • (x : v.adicCompletion K), by
      have h :
        (algebraMap R (adicCompletion K v)) r = (algebraMap R K r : adicCompletion K v) := rfl
      rw [Algebra.smul_def]
      refine ValuationSubring.mul_mem _ _ _ ?_ x.2
      rw [h]
      exact coe_algebraMap_mem _ _ v r⟩
  algebraMap :=
  { toFun r :=
      ⟨(algebraMap R K r : adicCompletion K v), coe_algebraMap_mem _ _ v r⟩
    map_one' := by simp only [map_one]; rfl
    map_mul' x y := by
      ext
      simp only [map_mul, UniformSpace.Completion.coe_mul, MulMemClass.mk_mul_mk]
    map_zero' := by simp only [map_zero]; rfl
    map_add' x y := by
      ext
      simp only [map_add, UniformSpace.Completion.coe_add, AddMemClass.mk_add_mk] }
  commutes' r x := by
    rw [mul_comm]
  smul_def' r x := by
    ext
    simp only [Algebra.smul_def]
    rfl

variable {R K} in
open scoped algebraMap in -- to make the coercions from `R` fire
/-- The valuation on the completion agrees with the global valuation on elements of the
integer ring. -/
@[deprecated Valuation.Completion.valued_eq_valuation (since := "2025-05-04")]
theorem valuedAdicCompletion_eq_valuation (r : R) :
    Valued.v (r : v.adicCompletion K) = v.valuation K r := by
  convert Valued.valuedCompletion_apply (r : K)

variable {R K} in
/-- The valuation on the completion agrees with the global valuation on elements of the field. -/
@[deprecated Valuation.Completion.valued_eq_valuation' (since := "2025-05-04")]
theorem valuedAdicCompletion_eq_valuation' (k : K) :
    Valued.v (k : v.adicCompletion K) = v.valuation K k := by
  convert Valued.valuedCompletion_apply k

variable {R K} in
open Valuation.Completion in
open scoped algebraMap in -- to make the coercion from `R` fire
/-- A global integer is in the local integers. -/
lemma coe_mem_adicCompletionIntegers (r : R) :
    (r : adicCompletion K v) ∈ adicCompletionIntegers K v := by
<<<<<<< HEAD
  rw [mem_integers, valued_eq_valuation, valuation_eq_intValuationDef]
  exact intValuation_le_one v r
=======
  rw [mem_adicCompletionIntegers, valuedAdicCompletion_eq_valuation]
  exact valuation_le_one v r
>>>>>>> 25b3be17

@[simp]
theorem coe_smul_adicCompletionIntegers (r : R) (x : v.adicCompletionIntegers K) :
    (↑(r • x) : v.adicCompletion K) = r • (x : v.adicCompletion K) :=
  rfl

instance : NoZeroSMulDivisors R (v.adicCompletionIntegers K) where
  eq_zero_or_eq_zero_of_smul_eq_zero {c x} hcx := by
    rw [Algebra.smul_def, mul_eq_zero] at hcx
    refine hcx.imp_left fun hc => ?_
    rw [← map_zero (algebraMap R (v.adicCompletionIntegers K))] at hc
    exact
      IsFractionRing.injective R _ (UniformSpace.Completion.coe_injective _ (Subtype.ext_iff.mp hc))

instance adicCompletion.instIsScalarTower' :
    IsScalarTower R (v.adicCompletionIntegers K) (v.adicCompletion K) where
  smul_assoc x y z := by simp only [Algebra.smul_def]; apply mul_assoc

end AlgebraInstances

open nonZeroDivisors algebraMap Valuation.Completion in
variable {R K} in
lemma adicCompletion.mul_nonZeroDivisor_mem_adicCompletionIntegers (v : HeightOneSpectrum R)
    (a : v.adicCompletion K) : ∃ b ∈ R⁰, a * b ∈ v.adicCompletionIntegers K := by
  by_cases ha : a ∈ v.adicCompletionIntegers K
  · use 1
<<<<<<< HEAD
    simp [ha, Submonoid.one_mem]
  · rw [not_mem_integers] at ha
=======
    simp [ha]
  · rw [notMem_adicCompletionIntegers] at ha
>>>>>>> 25b3be17
    -- Let the additive valuation of a be -d with d>0
    obtain ⟨d, hd⟩ : ∃ d : ℤ, Valued.v a = ofAdd d :=
      Option.ne_none_iff_exists'.mp <| (lt_trans zero_lt_one ha).ne'
    rw [hd, WithZero.one_lt_coe, ← ofAdd_zero, ofAdd_lt] at ha
    -- let ϖ be a uniformiser
    obtain ⟨ϖ, hϖ⟩ := intValuation_exists_uniformizer v
    have hϖ0 : ϖ ≠ 0 := by rintro rfl; simp at hϖ
    -- use ϖ^d
    refine ⟨ϖ^d.natAbs, pow_mem (mem_nonZeroDivisors_of_ne_zero hϖ0) _, ?_⟩
<<<<<<< HEAD
    -- now manually translate the goal (an inequality in ℤₘ₀) to an inequality in ℤ
    rw [mem_integers, algebraMap.coe_pow, map_mul, hd, map_pow,
      valued_eq_valuation, valuation_eq_intValuationDef, hϖ, ← WithZero.coe_pow,
=======
    -- now manually translate the goal (an inequality in ℤᵐ⁰) to an inequality in ℤ
    rw [mem_adicCompletionIntegers, algebraMap.coe_pow, map_mul, hd, map_pow,
      valuedAdicCompletion_eq_valuation, valuation_of_algebraMap, hϖ, ← WithZero.coe_pow,
>>>>>>> 25b3be17
      ← WithZero.coe_mul, WithZero.coe_le_one, ← toAdd_le, toAdd_mul, toAdd_ofAdd, toAdd_pow,
      toAdd_ofAdd, toAdd_one,
      show d.natAbs • (-1) = (d.natAbs : ℤ) • (-1) by simp only [nsmul_eq_mul,
        Int.natCast_natAbs, smul_eq_mul],
      ← Int.eq_natAbs_of_nonneg ha.le, smul_eq_mul]
    -- and now it's easy
    omega

section AbsoluteValue

open WithZeroMulInt

variable {R K} in
/-- The `v`-adic absolute value function on `K` defined as `b` raised to negative `v`-adic
valuation, for some `b` in `ℝ≥0` -/
def adicAbvDef (v : HeightOneSpectrum R) {b : NNReal} (hb : 1 < b) :=
  fun x ↦ toNNReal (ne_zero_of_lt hb) (v.valuation K x)

variable {R K} in
lemma isNonarchimedean_adicAbvDef {b : NNReal} (hb : 1 < b) :
    IsNonarchimedean (α := K) (fun x ↦ v.adicAbvDef hb x) := by
  intro x y
  simp only [adicAbvDef]
  have h_mono := (toNNReal_strictMono hb).monotone
  rw [← h_mono.map_max]
  exact h_mono ((v.valuation _).map_add x y)

variable {R K} in
/-- The `v`-adic absolute value on `K` defined as `b` raised to negative `v`-adic
valuation, for some `b` in `ℝ≥0` -/
def adicAbv (v : HeightOneSpectrum R) {b : NNReal} (hb : 1 < b) : AbsoluteValue K ℝ where
  toFun x := v.adicAbvDef hb x
  map_mul' _ _ := by simp [adicAbvDef]
  nonneg' _ := NNReal.zero_le_coe
  eq_zero' _ := by simp [adicAbvDef]
  add_le' _ _ := (isNonarchimedean_adicAbvDef v hb).add_le fun _ ↦ bot_le

variable {R K} in
/-- The `v`-adic absolute value is nonarchimedean -/
theorem isNonarchimedean_adicAbv (v : HeightOneSpectrum R) {b : NNReal} (hb : 1 < b) :
    IsNonarchimedean (α := K) (v.adicAbv hb) := isNonarchimedean_adicAbvDef v hb

variable {R K} in
theorem adicAbv_coe_le_one {b : NNReal} (hb : 1 < b) (r : R) :
    v.adicAbv hb (algebraMap R K r) ≤ 1 := by
  simpa [adicAbv, adicAbvDef, toNNReal_le_one_iff hb] using valuation_le_one v r

variable {R K} in
theorem adicAbv_coe_lt_one_iff {b : NNReal} (hb : 1 < b) (r : R) :
    v.adicAbv hb (algebraMap R K r) < 1 ↔ r ∈ v.asIdeal := by
  simpa [adicAbv, adicAbvDef, toNNReal_lt_one_iff hb] using valuation_lt_one_iff_mem v r

variable {R K} in
theorem adicAbv_coe_eq_one_iff {b : NNReal} (hb : 1 < b) (r : R) :
    v.adicAbv hb (algebraMap R K r) = 1 ↔ r ∉ v.asIdeal := by
  rw [← not_iff_not, not_not, ← v.adicAbv_coe_lt_one_iff (K := K), ne_iff_lt_iff_le]
  exact adicAbv_coe_le_one v hb r

end AbsoluteValue

end IsDedekindDomain.HeightOneSpectrum<|MERGE_RESOLUTION|>--- conflicted
+++ resolved
@@ -418,12 +418,8 @@
     x ∈ v.adicCompletionIntegers K ↔ Valued.v x ≤ 1 :=
   Iff.rfl
 
-<<<<<<< HEAD
 @[deprecated Valuation.Completion.not_mem_integers (since := "2025-05-04")]
-theorem not_mem_adicCompletionIntegers {x : v.adicCompletion K} :
-=======
 theorem notMem_adicCompletionIntegers {x : v.adicCompletion K} :
->>>>>>> 25b3be17
     x ∉ v.adicCompletionIntegers K ↔ 1 < Valued.v x := by
   rw [not_congr <| Valuation.Completion.mem_integers (v.valuation K)]
   exact not_le
@@ -444,20 +440,10 @@
 theorem algebraMap_adicCompletion : ⇑(algebraMap S <| v.adicCompletion K) = (↑) ∘ algebraMap S K :=
   rfl
 
-<<<<<<< HEAD
 open Valuation.Completion in
 theorem coe_algebraMap_mem (r : R) :
     ↑((algebraMap R (WithVal (v.valuation K))) r) ∈ adicCompletionIntegers K v := by
   rw [mem_integers, valued_apply]
-=======
-end Algebra
-
-theorem coe_algebraMap_mem (r : R) : ↑((algebraMap R K) r) ∈ adicCompletionIntegers K v := by
-  rw [mem_adicCompletionIntegers]
-  letI : Valued K ℤᵐ⁰ := adicValued v
-  dsimp only [adicCompletion]
-  rw [Valued.valuedCompletion_apply]
->>>>>>> 25b3be17
   exact v.valuation_le_one _
 
 instance : Algebra R (v.adicCompletionIntegers K) where
@@ -509,13 +495,8 @@
 /-- A global integer is in the local integers. -/
 lemma coe_mem_adicCompletionIntegers (r : R) :
     (r : adicCompletion K v) ∈ adicCompletionIntegers K v := by
-<<<<<<< HEAD
   rw [mem_integers, valued_eq_valuation, valuation_eq_intValuationDef]
   exact intValuation_le_one v r
-=======
-  rw [mem_adicCompletionIntegers, valuedAdicCompletion_eq_valuation]
-  exact valuation_le_one v r
->>>>>>> 25b3be17
 
 @[simp]
 theorem coe_smul_adicCompletionIntegers (r : R) (x : v.adicCompletionIntegers K) :
@@ -542,13 +523,8 @@
     (a : v.adicCompletion K) : ∃ b ∈ R⁰, a * b ∈ v.adicCompletionIntegers K := by
   by_cases ha : a ∈ v.adicCompletionIntegers K
   · use 1
-<<<<<<< HEAD
     simp [ha, Submonoid.one_mem]
   · rw [not_mem_integers] at ha
-=======
-    simp [ha]
-  · rw [notMem_adicCompletionIntegers] at ha
->>>>>>> 25b3be17
     -- Let the additive valuation of a be -d with d>0
     obtain ⟨d, hd⟩ : ∃ d : ℤ, Valued.v a = ofAdd d :=
       Option.ne_none_iff_exists'.mp <| (lt_trans zero_lt_one ha).ne'
@@ -558,15 +534,9 @@
     have hϖ0 : ϖ ≠ 0 := by rintro rfl; simp at hϖ
     -- use ϖ^d
     refine ⟨ϖ^d.natAbs, pow_mem (mem_nonZeroDivisors_of_ne_zero hϖ0) _, ?_⟩
-<<<<<<< HEAD
     -- now manually translate the goal (an inequality in ℤₘ₀) to an inequality in ℤ
     rw [mem_integers, algebraMap.coe_pow, map_mul, hd, map_pow,
       valued_eq_valuation, valuation_eq_intValuationDef, hϖ, ← WithZero.coe_pow,
-=======
-    -- now manually translate the goal (an inequality in ℤᵐ⁰) to an inequality in ℤ
-    rw [mem_adicCompletionIntegers, algebraMap.coe_pow, map_mul, hd, map_pow,
-      valuedAdicCompletion_eq_valuation, valuation_of_algebraMap, hϖ, ← WithZero.coe_pow,
->>>>>>> 25b3be17
       ← WithZero.coe_mul, WithZero.coe_le_one, ← toAdd_le, toAdd_mul, toAdd_ofAdd, toAdd_pow,
       toAdd_ofAdd, toAdd_one,
       show d.natAbs • (-1) = (d.natAbs : ℤ) • (-1) by simp only [nsmul_eq_mul,
