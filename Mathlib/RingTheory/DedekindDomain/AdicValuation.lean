--- conflicted
+++ resolved
@@ -565,21 +565,6 @@
   · use 1
     simp [ha]
   · rw [notMem_adicCompletionIntegers] at ha
-<<<<<<< HEAD
-    -- Let the additive valuation of a be -d with d>0
-    obtain ⟨d, hd⟩ : ∃ d : ℤ, Valued.v a = exp d :=
-      Option.ne_none_iff_exists'.mp <| (lt_trans zero_lt_one ha).ne'
-    -- let ϖ be a uniformiser
-    obtain ⟨ϖ, hϖ⟩ := intValuation_exists_uniformizer v
-    have hϖ0 : ϖ ≠ 0 := by rintro rfl; simp [exp_ne_zero.symm] at hϖ
-    -- use ϖ^d
-    refine ⟨ϖ^d.natAbs, pow_mem (mem_nonZeroDivisors_of_ne_zero hϖ0) _, ?_⟩
-    -- now manually translate the goal (an inequality in ℤᵐ⁰) to an inequality in ℤ
-    rw [mem_adicCompletionIntegers, algebraMap.coe_pow, map_mul, hd, map_pow,
-      valuedAdicCompletion_eq_valuation, valuation_of_algebraMap, hϖ, ← exp_nsmul, ← exp_add,
-      ← exp_zero, exp_le_exp]
-    simp [le_abs_self]
-=======
     -- let ϖ be a uniformiser
     obtain ⟨ϖ, hϖ⟩ := intValuation_exists_uniformizer v
     have : Valued.v (algebraMap R (v.adicCompletion K) ϖ) = (exp (1 : ℤ))⁻¹ := by
@@ -590,7 +575,6 @@
     simp only [map_pow, mem_adicCompletionIntegers, map_mul, this, inv_pow, ← exp_nsmul, nsmul_one,
       Int.natCast_natAbs]
     exact mul_inv_le_one_of_le₀ (le_exp_log.trans (by simp [le_abs_self])) (zero_le _)
->>>>>>> d3298500
 
 section AbsoluteValue
 
