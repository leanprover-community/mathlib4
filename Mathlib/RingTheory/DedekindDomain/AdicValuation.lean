/-
Copyright (c) 2022 María Inés de Frutos-Fernández. All rights reserved.
Released under Apache 2.0 license as described in the file LICENSE.
Authors: María Inés de Frutos-Fernández
-/
import Mathlib.RingTheory.DedekindDomain.Ideal
import Mathlib.RingTheory.Valuation.ExtendToLocalization
import Mathlib.RingTheory.Valuation.ValuationSubring
import Mathlib.Topology.Algebra.Valued.ValuedField
import Mathlib.Algebra.Order.Group.TypeTags

/-!
# Adic valuations on Dedekind domains
Given a Dedekind domain `R` of Krull dimension 1 and a maximal ideal `v` of `R`, we define the
`v`-adic valuation on `R` and its extension to the field of fractions `K` of `R`.
We prove several properties of this valuation, including the existence of uniformizers.

We define the completion of `K` with respect to the `v`-adic valuation, denoted
`v.adicCompletion`, and its ring of integers, denoted `v.adicCompletionIntegers`.

## Main definitions
 - `IsDedekindDomain.HeightOneSpectrum.intValuation v` is the `v`-adic valuation on `R`.
 - `IsDedekindDomain.HeightOneSpectrum.valuation v` is the `v`-adic valuation on `K`.
 - `IsDedekindDomain.HeightOneSpectrum.adicCompletion v` is the completion of `K` with respect
    to its `v`-adic valuation.
 - `IsDedekindDomain.HeightOneSpectrum.adicCompletionIntegers v` is the ring of integers of
    `v.adicCompletion`.

## Main results
- `IsDedekindDomain.HeightOneSpectrum.intValuation_le_one` : The `v`-adic valuation on `R` is
  bounded above by 1.
- `IsDedekindDomain.HeightOneSpectrum.intValuation_lt_one_iff_dvd` : The `v`-adic valuation of
  `r ∈ R` is less than 1 if and only if `v` divides the ideal `(r)`.
- `IsDedekindDomain.HeightOneSpectrum.intValuation_le_pow_iff_dvd` : The `v`-adic valuation of
  `r ∈ R` is less than or equal to `Multiplicative.ofAdd (-n)` if and only if `vⁿ` divides the
  ideal `(r)`.
- `IsDedekindDomain.HeightOneSpectrum.intValuation_exists_uniformizer` : There exists `π ∈ R`
  with `v`-adic valuation `Multiplicative.ofAdd (-1)`.
- `IsDedekindDomain.HeightOneSpectrum.valuation_of_mk'` : The `v`-adic valuation of `r/s ∈ K`
  is the valuation of `r` divided by the valuation of `s`.
- `IsDedekindDomain.HeightOneSpectrum.valuation_of_algebraMap` : The `v`-adic valuation on `K`
  extends the `v`-adic valuation on `R`.
- `IsDedekindDomain.HeightOneSpectrum.valuation_exists_uniformizer` : There exists `π ∈ K` with
  `v`-adic valuation `Multiplicative.ofAdd (-1)`.

## Implementation notes
We are only interested in Dedekind domains with Krull dimension 1.

## References
* [G. J. Janusz, *Algebraic Number Fields*][janusz1996]
* [J.W.S. Cassels, A. Frölich, *Algebraic Number Theory*][cassels1967algebraic]
* [J. Neukirch, *Algebraic Number Theory*][Neukirch1992]

## Tags
dedekind domain, dedekind ring, adic valuation
-/


noncomputable section

open scoped Classical DiscreteValuation

open Multiplicative IsDedekindDomain

variable {R : Type*} [CommRing R] [IsDedekindDomain R] {K : Type*} [Field K]
  [Algebra R K] [IsFractionRing R K] (v : HeightOneSpectrum R)

namespace IsDedekindDomain.HeightOneSpectrum

/-! ### Adic valuations on the Dedekind domain R -/


/-- The additive `v`-adic valuation of `r ∈ R` is the exponent of `v` in the factorization of the
ideal `(r)`, if `r` is nonzero, or infinity, if `r = 0`. `intValuationDef` is the corresponding
multiplicative valuation. -/
def intValuationDef (r : R) : ℤₘ₀ :=
  if r = 0 then 0
  else
    ↑(Multiplicative.ofAdd
      (-(Associates.mk v.asIdeal).count (Associates.mk (Ideal.span {r} : Ideal R)).factors : ℤ))


theorem intValuationDef_if_pos {r : R} (hr : r = 0) : v.intValuationDef r = 0 :=
  if_pos hr

theorem intValuationDef_if_neg {r : R} (hr : r ≠ 0) :
    v.intValuationDef r =
      Multiplicative.ofAdd
        (-(Associates.mk v.asIdeal).count (Associates.mk (Ideal.span {r} : Ideal R)).factors : ℤ) :=
  if_neg hr

/-- Nonzero elements have nonzero adic valuation. -/
theorem intValuation_ne_zero (x : R) (hx : x ≠ 0) : v.intValuationDef x ≠ 0 := by
  rw [intValuationDef, if_neg hx]
  exact WithZero.coe_ne_zero

@[deprecated (since := "2024-07-09")]
alias int_valuation_ne_zero := intValuation_ne_zero

/-- Nonzero divisors have nonzero valuation. -/
theorem intValuation_ne_zero' (x : nonZeroDivisors R) : v.intValuationDef x ≠ 0 :=
  v.intValuation_ne_zero x (nonZeroDivisors.coe_ne_zero x)

@[deprecated (since := "2024-07-09")]
alias int_valuation_ne_zero' := intValuation_ne_zero'

/-- Nonzero divisors have valuation greater than zero. -/
theorem intValuation_zero_le (x : nonZeroDivisors R) : 0 < v.intValuationDef x := by
  rw [v.intValuationDef_if_neg (nonZeroDivisors.coe_ne_zero x)]
  exact WithZero.zero_lt_coe _

@[deprecated (since := "2024-07-09")]
alias int_valuation_zero_le := intValuation_zero_le

/-- The `v`-adic valuation on `R` is bounded above by 1. -/
theorem intValuation_le_one (x : R) : v.intValuationDef x ≤ 1 := by
  rw [intValuationDef]
  by_cases hx : x = 0
  · rw [if_pos hx]; exact WithZero.zero_le 1
  · rw [if_neg hx, ← WithZero.coe_one, ← ofAdd_zero, WithZero.coe_le_coe, ofAdd_le,
      Right.neg_nonpos_iff]
    exact Int.natCast_nonneg _
<<<<<<< HEAD
#align is_dedekind_domain.height_one_spectrum.int_valuation_le_one IsDedekindDomain.HeightOneSpectrum.int_valuation_le_one
=======

@[deprecated (since := "2024-07-09")]
alias int_valuation_le_one := intValuation_le_one
>>>>>>> 59de845a

/-- The `v`-adic valuation of `r ∈ R` is less than 1 if and only if `v` divides the ideal `(r)`. -/
theorem intValuation_lt_one_iff_dvd (r : R) :
    v.intValuationDef r < 1 ↔ v.asIdeal ∣ Ideal.span {r} := by
  rw [intValuationDef]
  split_ifs with hr
  · simp [hr]
  · rw [← WithZero.coe_one, ← ofAdd_zero, WithZero.coe_lt_coe, ofAdd_lt, neg_lt_zero, ←
      Int.ofNat_zero, Int.ofNat_lt, zero_lt_iff]
    have h : (Ideal.span {r} : Ideal R) ≠ 0 := by
      rw [Ne, Ideal.zero_eq_bot, Ideal.span_singleton_eq_bot]
      exact hr
    apply Associates.count_ne_zero_iff_dvd h (by apply v.irreducible)

@[deprecated (since := "2024-07-09")]
alias int_valuation_lt_one_iff_dvd := intValuation_lt_one_iff_dvd

/-- The `v`-adic valuation of `r ∈ R` is less than `Multiplicative.ofAdd (-n)` if and only if
`vⁿ` divides the ideal `(r)`. -/
theorem intValuation_le_pow_iff_dvd (r : R) (n : ℕ) :
    v.intValuationDef r ≤ Multiplicative.ofAdd (-(n : ℤ)) ↔ v.asIdeal ^ n ∣ Ideal.span {r} := by
  rw [intValuationDef]
  split_ifs with hr
  · simp_rw [hr, Ideal.dvd_span_singleton, zero_le', Submodule.zero_mem]
  · rw [WithZero.coe_le_coe, ofAdd_le, neg_le_neg_iff, Int.ofNat_le, Ideal.dvd_span_singleton, ←
      Associates.le_singleton_iff,
      Associates.prime_pow_dvd_iff_le (Associates.mk_ne_zero'.mpr hr)
        (by apply v.associates_irreducible)]

@[deprecated (since := "2024-07-09")]
alias int_valuation_le_pow_iff_dvd := intValuation_le_pow_iff_dvd

/-- The `v`-adic valuation of `0 : R` equals 0. -/
theorem intValuation.map_zero' : v.intValuationDef 0 = 0 :=
  v.intValuationDef_if_pos (Eq.refl 0)

@[deprecated (since := "2024-07-09")]
alias IntValuation.map_zero' := intValuation.map_zero'

/-- The `v`-adic valuation of `1 : R` equals 1. -/
theorem intValuation.map_one' : v.intValuationDef 1 = 1 := by
  rw [v.intValuationDef_if_neg (zero_ne_one.symm : (1 : R) ≠ 0), Ideal.span_singleton_one, ←
    Ideal.one_eq_top, Associates.mk_one, Associates.factors_one,
    Associates.count_zero (by apply v.associates_irreducible), Int.ofNat_zero, neg_zero, ofAdd_zero,
    WithZero.coe_one]

@[deprecated (since := "2024-07-09")]
alias IntValuation.map_one' := intValuation.map_one'

/-- The `v`-adic valuation of a product equals the product of the valuations. -/
theorem intValuation.map_mul' (x y : R) :
    v.intValuationDef (x * y) = v.intValuationDef x * v.intValuationDef y := by
  simp only [intValuationDef]
  by_cases hx : x = 0
  · rw [hx, zero_mul, if_pos (Eq.refl _), zero_mul]
  · by_cases hy : y = 0
    · rw [hy, mul_zero, if_pos (Eq.refl _), mul_zero]
    · rw [if_neg hx, if_neg hy, if_neg (mul_ne_zero hx hy), ← WithZero.coe_mul, WithZero.coe_inj, ←
        ofAdd_add, ← Ideal.span_singleton_mul_span_singleton, ← Associates.mk_mul_mk, ← neg_add,
        Associates.count_mul (by apply Associates.mk_ne_zero'.mpr hx)
          (by apply Associates.mk_ne_zero'.mpr hy) (by apply v.associates_irreducible)]
      rfl

@[deprecated (since := "2024-07-09")]
alias IntValuation.map_mul' := intValuation.map_mul'

theorem intValuation.le_max_iff_min_le {a b c : ℕ} :
    Multiplicative.ofAdd (-c : ℤ) ≤
      max (Multiplicative.ofAdd (-a : ℤ)) (Multiplicative.ofAdd (-b : ℤ)) ↔
      min a b ≤ c := by
  rw [le_max_iff, ofAdd_le, ofAdd_le, neg_le_neg_iff, neg_le_neg_iff, Int.ofNat_le, Int.ofNat_le, ←
    min_le_iff]

@[deprecated (since := "2024-07-09")]
alias IntValuation.le_max_iff_min_le := intValuation.le_max_iff_min_le

/-- The `v`-adic valuation of a sum is bounded above by the maximum of the valuations. -/
theorem intValuation.map_add_le_max' (x y : R) :
    v.intValuationDef (x + y) ≤ max (v.intValuationDef x) (v.intValuationDef y) := by
  by_cases hx : x = 0
  · rw [hx, zero_add]
    conv_rhs => rw [intValuationDef, if_pos (Eq.refl _)]
    rw [max_eq_right (WithZero.zero_le (v.intValuationDef y))]
  · by_cases hy : y = 0
    · rw [hy, add_zero]
      conv_rhs => rw [max_comm, intValuationDef, if_pos (Eq.refl _)]
      rw [max_eq_right (WithZero.zero_le (v.intValuationDef x))]
    · by_cases hxy : x + y = 0
      · rw [intValuationDef, if_pos hxy]; exact zero_le'
      · rw [v.intValuationDef_if_neg hxy, v.intValuationDef_if_neg hx, v.intValuationDef_if_neg hy,
          WithZero.le_max_iff, intValuation.le_max_iff_min_le]
        set nmin :=
          min ((Associates.mk v.asIdeal).count (Associates.mk (Ideal.span { x })).factors)
            ((Associates.mk v.asIdeal).count (Associates.mk (Ideal.span { y })).factors)
        have h_dvd_x : x ∈ v.asIdeal ^ nmin := by
          rw [← Associates.le_singleton_iff x nmin _,
            Associates.prime_pow_dvd_iff_le (Associates.mk_ne_zero'.mpr hx) _]
          · exact min_le_left _ _
          apply v.associates_irreducible
        have h_dvd_y : y ∈ v.asIdeal ^ nmin := by
          rw [← Associates.le_singleton_iff y nmin _,
            Associates.prime_pow_dvd_iff_le (Associates.mk_ne_zero'.mpr hy) _]
          · exact min_le_right _ _
          apply v.associates_irreducible
        have h_dvd_xy : Associates.mk v.asIdeal ^ nmin ≤ Associates.mk (Ideal.span {x + y}) := by
          rw [Associates.le_singleton_iff]
          exact Ideal.add_mem (v.asIdeal ^ nmin) h_dvd_x h_dvd_y
        rw [Associates.prime_pow_dvd_iff_le (Associates.mk_ne_zero'.mpr hxy) _] at h_dvd_xy
        · exact h_dvd_xy
        apply v.associates_irreducible

@[deprecated (since := "2024-07-09")]
alias IntValuation.map_add_le_max' := intValuation.map_add_le_max'

/-- The `v`-adic valuation on `R`. -/
@[simps]
def intValuation : Valuation R ℤₘ₀ where
  toFun := v.intValuationDef
  map_zero' := intValuation.map_zero' v
  map_one' := intValuation.map_one' v
  map_mul' := intValuation.map_mul' v
  map_add_le_max' := intValuation.map_add_le_max' v


theorem intValuation_apply {r : R} (v : IsDedekindDomain.HeightOneSpectrum R) :
    intValuation v r = intValuationDef v r := rfl

/-- There exists `π ∈ R` with `v`-adic valuation `Multiplicative.ofAdd (-1)`. -/
theorem intValuation_exists_uniformizer :
    ∃ π : R, v.intValuationDef π = Multiplicative.ofAdd (-1 : ℤ) := by
  have hv : _root_.Irreducible (Associates.mk v.asIdeal) := v.associates_irreducible
  have hlt : v.asIdeal ^ 2 < v.asIdeal := by
    rw [← Ideal.dvdNotUnit_iff_lt]
    exact
      ⟨v.ne_bot, v.asIdeal, (not_congr Ideal.isUnit_iff).mpr (Ideal.IsPrime.ne_top v.isPrime),
        sq v.asIdeal⟩
  obtain ⟨π, mem, nmem⟩ := SetLike.exists_of_lt hlt
  have hπ : Associates.mk (Ideal.span {π}) ≠ 0 := by
    rw [Associates.mk_ne_zero']
    intro h
    rw [h] at nmem
    exact nmem (Submodule.zero_mem (v.asIdeal ^ 2))
  use π
  rw [intValuationDef, if_neg (Associates.mk_ne_zero'.mp hπ), WithZero.coe_inj]
  apply congr_arg
  rw [neg_inj, ← Int.ofNat_one, Int.natCast_inj]
<<<<<<< HEAD
  rw [← Ideal.dvd_span_singleton, ← Associates.mk_le_mk_iff_dvd_iff] at mem nmem
=======
  rw [← Ideal.dvd_span_singleton, ← Associates.mk_le_mk_iff_dvd] at mem nmem
>>>>>>> 59de845a
  rw [← pow_one (Associates.mk v.asIdeal), Associates.prime_pow_dvd_iff_le hπ hv] at mem
  rw [Associates.mk_pow, Associates.prime_pow_dvd_iff_le hπ hv, not_le] at nmem
  exact Nat.eq_of_le_of_lt_succ mem nmem

@[deprecated (since := "2024-07-09")]
alias int_valuation_exists_uniformizer := intValuation_exists_uniformizer

/-- The `I`-adic valuation of a generator of `I` equals `(-1 : ℤₘ₀)` -/
theorem intValuation_singleton {r : R} (hr : r ≠ 0) (hv : v.asIdeal = Ideal.span {r}) :
    v.intValuation r = Multiplicative.ofAdd (-1 : ℤ) := by
  rw [intValuation_apply, v.intValuationDef_if_neg hr, ← hv, Associates.count_self, Int.ofNat_one,
    ofAdd_neg, WithZero.coe_inv]
  apply v.associates_irreducible

/-! ### Adic valuations on the field of fractions `K` -/


/-- The `v`-adic valuation of `x ∈ K` is the valuation of `r` divided by the valuation of `s`,
where `r` and `s` are chosen so that `x = r/s`. -/
def valuation (v : HeightOneSpectrum R) : Valuation K ℤₘ₀ :=
  v.intValuation.extendToLocalization
    (fun r hr => Set.mem_compl <| v.intValuation_ne_zero' ⟨r, hr⟩) K

theorem valuation_def (x : K) :
    v.valuation x =
      v.intValuation.extendToLocalization
        (fun r hr => Set.mem_compl (v.intValuation_ne_zero' ⟨r, hr⟩)) K x :=
  rfl

/-- The `v`-adic valuation of `r/s ∈ K` is the valuation of `r` divided by the valuation of `s`. -/
theorem valuation_of_mk' {r : R} {s : nonZeroDivisors R} :
    v.valuation (IsLocalization.mk' K r s) = v.intValuation r / v.intValuation s := by
  erw [valuation_def, (IsLocalization.toLocalizationMap (nonZeroDivisors R) K).lift_mk',
    div_eq_mul_inv, mul_eq_mul_left_iff]
  left
  rw [Units.val_inv_eq_inv_val, inv_inj]
  rfl

/-- The `v`-adic valuation on `K` extends the `v`-adic valuation on `R`. -/
theorem valuation_of_algebraMap (r : R) : v.valuation (algebraMap R K r) = v.intValuation r := by
  rw [valuation_def, Valuation.extendToLocalization_apply_map_apply]

/-- The `v`-adic valuation on `R` is bounded above by 1. -/
theorem valuation_le_one (r : R) : v.valuation (algebraMap R K r) ≤ 1 := by
  rw [valuation_of_algebraMap]; exact v.intValuation_le_one r

/-- The `v`-adic valuation of `r ∈ R` is less than 1 if and only if `v` divides the ideal `(r)`. -/
theorem valuation_lt_one_iff_dvd (r : R) :
    v.valuation (algebraMap R K r) < 1 ↔ v.asIdeal ∣ Ideal.span {r} := by
  rw [valuation_of_algebraMap]; exact v.intValuation_lt_one_iff_dvd r

variable (K)

/-- There exists `π ∈ K` with `v`-adic valuation `Multiplicative.ofAdd (-1)`. -/
theorem valuation_exists_uniformizer : ∃ π : K, v.valuation π = Multiplicative.ofAdd (-1 : ℤ) := by
  obtain ⟨r, hr⟩ := v.intValuation_exists_uniformizer
  use algebraMap R K r
  rw [valuation_def, Valuation.extendToLocalization_apply_map_apply]
  exact hr

/-- Uniformizers are nonzero. -/
theorem valuation_uniformizer_ne_zero : Classical.choose (v.valuation_exists_uniformizer K) ≠ 0 :=
  haveI hu := Classical.choose_spec (v.valuation_exists_uniformizer K)
  (Valuation.ne_zero_iff _).mp (ne_of_eq_of_ne hu WithZero.coe_ne_zero)

/-! ### Completions with respect to adic valuations

Given a Dedekind domain `R` with field of fractions `K` and a maximal ideal `v` of `R`, we define
the completion of `K` with respect to its `v`-adic valuation, denoted `v.adicCompletion`, and its
ring of integers, denoted `v.adicCompletionIntegers`. -/


variable {K}

/-- `K` as a valued field with the `v`-adic valuation. -/
def adicValued : Valued K ℤₘ₀ :=
  Valued.mk' v.valuation

theorem adicValued_apply {x : K} : (v.adicValued.v : _) x = v.valuation x :=
  rfl

variable (K)

/-- The completion of `K` with respect to its `v`-adic valuation. -/
abbrev adicCompletion :=
  @UniformSpace.Completion K v.adicValued.toUniformSpace

instance : Field (v.adicCompletion K) :=
  @UniformSpace.Completion.instField K _ v.adicValued.toUniformSpace _ _
    v.adicValued.toUniformAddGroup

instance : Inhabited (v.adicCompletion K) :=
  ⟨0⟩

instance valuedAdicCompletion : Valued (v.adicCompletion K) ℤₘ₀ :=
  @Valued.valuedCompletion _ _ _ _ v.adicValued

theorem valuedAdicCompletion_def {x : v.adicCompletion K} :
    Valued.v x = @Valued.extension K _ _ _ (adicValued v) x :=
  rfl

instance adicCompletion_completeSpace : CompleteSpace (v.adicCompletion K) :=
  @UniformSpace.Completion.completeSpace K v.adicValued.toUniformSpace

-- Porting note: replaced by `Coe`
-- instance AdicCompletion.hasLiftT : HasLiftT K (v.adicCompletion K) :=
--   (inferInstance : HasLiftT K (@UniformSpace.Completion K v.adicValued.toUniformSpace))

instance adicCompletion.instCoe : Coe K (v.adicCompletion K) :=
  (inferInstance : Coe K (@UniformSpace.Completion K v.adicValued.toUniformSpace))

/-- The ring of integers of `adicCompletion`. -/
def adicCompletionIntegers : ValuationSubring (v.adicCompletion K) :=
  Valued.v.valuationSubring

instance : Inhabited (adicCompletionIntegers K v) :=
  ⟨0⟩

variable (R)

theorem mem_adicCompletionIntegers {x : v.adicCompletion K} :
    x ∈ v.adicCompletionIntegers K ↔ (Valued.v x : ℤₘ₀) ≤ 1 :=
  Iff.rfl

section AlgebraInstances

instance (priority := 100) adicValued.has_uniform_continuous_const_smul' :
    @UniformContinuousConstSMul R K v.adicValued.toUniformSpace _ :=
  @uniformContinuousConstSMul_of_continuousConstSMul R K _ _ _ v.adicValued.toUniformSpace _ _

instance adicValued.uniformContinuousConstSMul :
    @UniformContinuousConstSMul K K v.adicValued.toUniformSpace _ :=
  @Ring.uniformContinuousConstSMul K _ v.adicValued.toUniformSpace _ _

instance adicCompletion.algebra' : Algebra R (v.adicCompletion K) :=
  @UniformSpace.Completion.algebra K _ v.adicValued.toUniformSpace _ _ R _ _
    (adicValued.has_uniform_continuous_const_smul' R K v)

theorem coe_smul_adicCompletion (r : R) (x : K) :
    (↑(r • x) : v.adicCompletion K) = r • (↑x : v.adicCompletion K) :=
  @UniformSpace.Completion.coe_smul R K v.adicValued.toUniformSpace _ _ r x

instance : Algebra K (v.adicCompletion K) :=
  @UniformSpace.Completion.algebra' K _ v.adicValued.toUniformSpace _ _

theorem algebraMap_adicCompletion' :
    ⇑(algebraMap R <| v.adicCompletion K) = (↑) ∘ algebraMap R K :=
  rfl

theorem algebraMap_adicCompletion :
    ⇑(algebraMap K <| v.adicCompletion K) = ((↑) : K → adicCompletion K v) :=
  rfl

instance : IsScalarTower R K (v.adicCompletion K) :=
  @UniformSpace.Completion.instIsScalarTower R K K v.adicValued.toUniformSpace _ _ _
    (adicValued.has_uniform_continuous_const_smul' R K v) _ _

instance : Algebra R (v.adicCompletionIntegers K) where
  smul r x :=
    ⟨r • (x : v.adicCompletion K), by
      have h :
        (algebraMap R (adicCompletion K v)) r = (algebraMap R K r : adicCompletion K v) := rfl
      rw [Algebra.smul_def]
      refine ValuationSubring.mul_mem _ _ _ ?_ x.2
      --porting note (#10754): added instance
      letI : Valued K ℤₘ₀ := adicValued v
      rw [mem_adicCompletionIntegers, h, Valued.valuedCompletion_apply]
      exact v.valuation_le_one _⟩
  toFun r :=
    ⟨(algebraMap R K r : adicCompletion K v), by
      simpa only [mem_adicCompletionIntegers, Valued.valuedCompletion_apply] using
        v.valuation_le_one _⟩
  map_one' := by simp only [map_one]; rfl
  map_mul' x y := by
    ext
    simp_rw [RingHom.map_mul, Subring.coe_mul, UniformSpace.Completion.coe_mul]
  map_zero' := by simp only [map_zero]; rfl
  map_add' x y := by
    ext
    simp_rw [RingHom.map_add, Subring.coe_add, UniformSpace.Completion.coe_add]
  commutes' r x := by
    rw [mul_comm]
  smul_def' r x := by
    ext
    simp only [Subring.coe_mul, Algebra.smul_def]
    rfl

@[simp]
theorem coe_smul_adicCompletionIntegers (r : R) (x : v.adicCompletionIntegers K) :
    (↑(r • x) : v.adicCompletion K) = r • (x : v.adicCompletion K) :=
  rfl

instance : NoZeroSMulDivisors R (v.adicCompletionIntegers K) where
  eq_zero_or_eq_zero_of_smul_eq_zero {c x} hcx := by
    rw [Algebra.smul_def, mul_eq_zero] at hcx
    refine hcx.imp_left fun hc => ?_
    letI : UniformSpace K := v.adicValued.toUniformSpace
    rw [← map_zero (algebraMap R (v.adicCompletionIntegers K))] at hc
    exact
      IsFractionRing.injective R K (UniformSpace.Completion.coe_injective K (Subtype.ext_iff.mp hc))

instance adicCompletion.instIsScalarTower' :
    IsScalarTower R (v.adicCompletionIntegers K) (v.adicCompletion K) where
  smul_assoc x y z := by simp only [Algebra.smul_def]; apply mul_assoc

end AlgebraInstances

end IsDedekindDomain.HeightOneSpectrum<|MERGE_RESOLUTION|>--- conflicted
+++ resolved
@@ -120,13 +120,9 @@
   · rw [if_neg hx, ← WithZero.coe_one, ← ofAdd_zero, WithZero.coe_le_coe, ofAdd_le,
       Right.neg_nonpos_iff]
     exact Int.natCast_nonneg _
-<<<<<<< HEAD
-#align is_dedekind_domain.height_one_spectrum.int_valuation_le_one IsDedekindDomain.HeightOneSpectrum.int_valuation_le_one
-=======
 
 @[deprecated (since := "2024-07-09")]
 alias int_valuation_le_one := intValuation_le_one
->>>>>>> 59de845a
 
 /-- The `v`-adic valuation of `r ∈ R` is less than 1 if and only if `v` divides the ideal `(r)`. -/
 theorem intValuation_lt_one_iff_dvd (r : R) :
@@ -273,11 +269,7 @@
   rw [intValuationDef, if_neg (Associates.mk_ne_zero'.mp hπ), WithZero.coe_inj]
   apply congr_arg
   rw [neg_inj, ← Int.ofNat_one, Int.natCast_inj]
-<<<<<<< HEAD
-  rw [← Ideal.dvd_span_singleton, ← Associates.mk_le_mk_iff_dvd_iff] at mem nmem
-=======
   rw [← Ideal.dvd_span_singleton, ← Associates.mk_le_mk_iff_dvd] at mem nmem
->>>>>>> 59de845a
   rw [← pow_one (Associates.mk v.asIdeal), Associates.prime_pow_dvd_iff_le hπ hv] at mem
   rw [Associates.mk_pow, Associates.prime_pow_dvd_iff_le hπ hv, not_le] at nmem
   exact Nat.eq_of_le_of_lt_succ mem nmem
