--- conflicted
+++ resolved
@@ -647,23 +647,6 @@
   · rw [he, pow_zero]; exact one_dvd _
   exact pow_sub_one_dvd_differentIdeal_aux A (FractionRing A) (FractionRing B) _ he hp hP
 
-<<<<<<< HEAD
-attribute [local instance] FractionRing.liftAlgebra
-  FractionRing.isScalarTower_liftAlgebra Ideal.Quotient.field
-
-omit [IsIntegrallyClosed A] in
-lemma dvd_differentIdeal_of_not_isSeparable
-    [IsDedekindDomain A] [NoZeroSMulDivisors A B] [Module.Finite A B]
-    [Algebra.IsSeparable (FractionRing A) (FractionRing B)]
-    {p : Ideal A} [p.IsMaximal] (hp : p ≠ ⊥)
-    (P : Ideal B) [P.IsMaximal] [P.LiesOver p]
-    (H : ¬ Algebra.IsSeparable (A ⧸ p) (B ⧸ P)) : P ∣ differentIdeal A B := by
-  obtain ⟨a, ha⟩ : P ∣ p.map (algebraMap A B) :=
-    Ideal.dvd_iff_le.mpr (Ideal.map_le_iff_le_comap.mpr Ideal.LiesOver.over.le)
-  by_cases hPa : P ∣ a
-  · simpa using pow_sub_one_dvd_differentIdeal A P 2 hp
-      (by rw [pow_two, ha]; exact mul_dvd_mul_left _ hPa)
-=======
 theorem not_dvd_differentIdeal_of_intTrace_not_mem
     [Algebra.IsSeparable (FractionRing A) (FractionRing B)]
     {p : Ideal A} (P Q : Ideal B) (hP : P * Q = Ideal.map (algebraMap A B) p)
@@ -680,12 +663,101 @@
   letI : Algebra (A ⧸ p) (B ⧸ Q) := Ideal.Quotient.algebraQuotientOfLEComap (by
       rw [← Ideal.map_le_iff_le_comap, ← hP]
       exact Ideal.mul_le_left)
->>>>>>> d24f7121
   let K := FractionRing A
   let L := FractionRing B
   have : IsLocalization (Algebra.algebraMapSubmonoid B A⁰) L :=
     IsIntegralClosure.isLocalization _ K _ _
-<<<<<<< HEAD
+  have : FiniteDimensional K L := Module.Finite_of_isLocalization A B _ _ A⁰
+  rw [Ideal.dvd_iff_le]
+  intro H
+  replace H := (mul_le_mul_right' H Q).trans_eq hP
+  replace H := (FractionalIdeal.coeIdeal_le_coeIdeal' _ (P := L) le_rfl).mpr H
+  rw [FractionalIdeal.coeIdeal_mul, coeIdeal_differentIdeal A K] at H
+  replace H := FractionalIdeal.mul_le_mul_left H (FractionalIdeal.dual A K 1)
+  simp only [ne_eq, FractionalIdeal.dual_eq_zero_iff, one_ne_zero, not_false_eq_true,
+    mul_inv_cancel_left₀] at H
+  apply hx
+  suffices Algebra.trace K L (algebraMap B L x) ∈ (p : FractionalIdeal A⁰ K) by
+    obtain ⟨y, hy, e⟩ := this
+    rw [← Algebra.algebraMap_intTrace (A := A), Algebra.linearMap_apply,
+      (IsLocalization.injective _ le_rfl).eq_iff] at e
+    exact e ▸ hy
+  refine FractionalIdeal.mul_induction_on (H ⟨_, hxQ, rfl⟩) ?_ ?_
+  · rintro x hx _ ⟨y, hy, rfl⟩
+    induction hy using Submodule.span_induction generalizing x with
+    | mem y h =>
+      obtain ⟨y, hy, rfl⟩ := h
+      obtain ⟨z, hz⟩ :=
+        (FractionalIdeal.mem_dual (by simp)).mp hx 1 ⟨1, trivial, (algebraMap B L).map_one⟩
+      simp only [Algebra.traceForm_apply, mul_one] at hz
+      refine ⟨z * y, Ideal.mul_mem_left _ _ hy, ?_⟩
+      rw [Algebra.linearMap_apply, Algebra.linearMap_apply, mul_comm x,
+        ← IsScalarTower.algebraMap_apply,
+        ← Algebra.smul_def, LinearMap.map_smul_of_tower, ← hz,
+        Algebra.smul_def, map_mul, mul_comm]
+    | zero => simp
+    | add y z _ _ hy hz =>
+      simp only [map_add, mul_add]
+      exact Submodule.add_mem _ (hy x hx) (hz x hx)
+    | smul y z hz IH =>
+      simpa [Algebra.smul_def, mul_assoc, -FractionalIdeal.mem_coeIdeal, mul_left_comm x] using
+        IH _ (Submodule.smul_mem _ y hx)
+  · simp only [map_add, forall_exists_index, and_imp]
+    exact fun _ _ h₁ h₂ ↦ Submodule.add_mem _ h₁ h₂
+
+open nonZeroDivisors
+
+theorem not_dvd_differentIdeal_of_isCoprime_of_isSeparable
+    [Algebra.IsSeparable (FractionRing A) (FractionRing B)]
+    {p : Ideal A} [p.IsMaximal] (P Q : Ideal B) [P.IsMaximal] [P.LiesOver p]
+    (hPQ : IsCoprime P Q) (hP : P * Q = Ideal.map (algebraMap A B) p)
+    [Algebra.IsSeparable (A ⧸ p) (B ⧸ P)] :
+    ¬ P ∣ differentIdeal A B := by
+  letI : Algebra (A ⧸ p) (B ⧸ Q) := Ideal.Quotient.algebraQuotientOfLEComap (by
+      rw [← Ideal.map_le_iff_le_comap, ← hP]
+      exact Ideal.mul_le_left)
+  have : IsScalarTower A (A ⧸ p) (B ⧸ Q) := .of_algebraMap_eq' rfl
+  have : Module.Finite (A ⧸ p) (B ⧸ Q) :=
+    Module.Finite.of_restrictScalars_finite A (A ⧸ p) (B ⧸ Q)
+  letI e : (B ⧸ p.map (algebraMap A B)) ≃ₐ[A ⧸ p] ((B ⧸ P) × B ⧸ Q) :=
+    { __ := (Ideal.quotEquivOfEq hP.symm).trans (Ideal.quotientMulEquivQuotientProd P Q hPQ),
+      commutes' := Quotient.ind fun _ ↦ rfl }
+  obtain ⟨x, hx⟩ : ∃ x, Algebra.trace (A ⧸ p) (B ⧸ P) x ≠ 0 := by
+    simpa [LinearMap.ext_iff] using Algebra.trace_ne_zero (A ⧸ p) (B ⧸ P)
+  obtain ⟨y, hy⟩ := Ideal.Quotient.mk_surjective (e.symm (x, 0))
+  refine not_dvd_differentIdeal_of_intTrace_not_mem A P Q hP y ?_ ?_
+  · simpa [e, Ideal.Quotient.eq_zero_iff_mem] using congr((e $hy).2)
+  · rw [← Ideal.Quotient.eq_zero_iff_mem, ← Algebra.trace_quotient_eq_of_isDedekindDomain,
+      hy, Algebra.trace_eq_of_algEquiv, Algebra.trace_prod_apply]
+    simpa
+
+theorem not_dvd_differentIdeal_of_isCoprime
+    [Algebra.IsSeparable (FractionRing A) (FractionRing B)]
+    {p : Ideal A} [p.IsMaximal] [Finite (A ⧸ p)] (P Q : Ideal B) [P.IsMaximal]
+    (hPQ : IsCoprime P Q) (hP : P * Q = Ideal.map (algebraMap A B) p) :
+    ¬ P ∣ differentIdeal A B := by
+  have : P.LiesOver p := by
+    constructor
+    refine ‹p.IsMaximal›.eq_of_le ?_ ?_
+    · simpa using ‹P.IsMaximal›.ne_top
+    · rw [← Ideal.map_le_iff_le_comap, ← hP]
+      exact Ideal.mul_le_right
+  exact not_dvd_differentIdeal_of_isCoprime_of_isSeparable A P Q hPQ hP
+
+lemma dvd_differentIdeal_of_not_isSeparable
+    [Algebra.IsSeparable (FractionRing A) (FractionRing B)]
+    {p : Ideal A} [p.IsMaximal] (hp : p ≠ ⊥)
+    (P : Ideal B) [P.IsMaximal] [P.LiesOver p]
+    (H : ¬ Algebra.IsSeparable (A ⧸ p) (B ⧸ P)) : P ∣ differentIdeal A B := by
+  obtain ⟨a, ha⟩ : P ∣ p.map (algebraMap A B) :=
+    Ideal.dvd_iff_le.mpr (Ideal.map_le_iff_le_comap.mpr Ideal.LiesOver.over.le)
+  by_cases hPa : P ∣ a
+  · simpa using pow_sub_one_dvd_differentIdeal A P 2 hp
+      (by rw [pow_two, ha]; exact mul_dvd_mul_left _ hPa)
+  let K := FractionRing A
+  let L := FractionRing B
+  have : IsLocalization (Algebra.algebraMapSubmonoid B A⁰) L :=
+    IsIntegralClosure.isLocalization _ K _ _
   have : FiniteDimensional K L :=
     Module.Finite_of_isLocalization A B _ _ A⁰
   have hp' := (Ideal.map_eq_bot_iff_of_injective
@@ -733,83 +805,5 @@
     simpa [e, Ideal.Quotient.eq_zero_iff_mem]
   rw [← Algebra.trace_eq_of_algEquiv e, Algebra.trace_prod_apply,
     Algebra.trace_eq_zero_of_not_isSeparable H, LinearMap.zero_apply, zero_add, hx', map_zero]
-=======
-  have : FiniteDimensional K L := Module.Finite_of_isLocalization A B _ _ A⁰
-  rw [Ideal.dvd_iff_le]
-  intro H
-  replace H := (mul_le_mul_right' H Q).trans_eq hP
-  replace H := (FractionalIdeal.coeIdeal_le_coeIdeal' _ (P := L) le_rfl).mpr H
-  rw [FractionalIdeal.coeIdeal_mul, coeIdeal_differentIdeal A K] at H
-  replace H := FractionalIdeal.mul_le_mul_left H (FractionalIdeal.dual A K 1)
-  simp only [ne_eq, FractionalIdeal.dual_eq_zero_iff, one_ne_zero, not_false_eq_true,
-    mul_inv_cancel_left₀] at H
-  apply hx
-  suffices Algebra.trace K L (algebraMap B L x) ∈ (p : FractionalIdeal A⁰ K) by
-    obtain ⟨y, hy, e⟩ := this
-    rw [← Algebra.algebraMap_intTrace (A := A), Algebra.linearMap_apply,
-      (IsLocalization.injective _ le_rfl).eq_iff] at e
-    exact e ▸ hy
-  refine FractionalIdeal.mul_induction_on (H ⟨_, hxQ, rfl⟩) ?_ ?_
-  · rintro x hx _ ⟨y, hy, rfl⟩
-    induction hy using Submodule.span_induction generalizing x with
-    | mem y h =>
-      obtain ⟨y, hy, rfl⟩ := h
-      obtain ⟨z, hz⟩ :=
-        (FractionalIdeal.mem_dual (by simp)).mp hx 1 ⟨1, trivial, (algebraMap B L).map_one⟩
-      simp only [Algebra.traceForm_apply, mul_one] at hz
-      refine ⟨z * y, Ideal.mul_mem_left _ _ hy, ?_⟩
-      rw [Algebra.linearMap_apply, Algebra.linearMap_apply, mul_comm x,
-        ← IsScalarTower.algebraMap_apply,
-        ← Algebra.smul_def, LinearMap.map_smul_of_tower, ← hz,
-        Algebra.smul_def, map_mul, mul_comm]
-    | zero => simp
-    | add y z _ _ hy hz =>
-      simp only [map_add, mul_add]
-      exact Submodule.add_mem _ (hy x hx) (hz x hx)
-    | smul y z hz IH =>
-      simpa [Algebra.smul_def, mul_assoc, -FractionalIdeal.mem_coeIdeal, mul_left_comm x] using
-        IH _ (Submodule.smul_mem _ y hx)
-  · simp only [map_add, forall_exists_index, and_imp]
-    exact fun _ _ h₁ h₂ ↦ Submodule.add_mem _ h₁ h₂
-
-open nonZeroDivisors
-
-theorem not_dvd_differentIdeal_of_isCoprime_of_isSeparable
-    [Algebra.IsSeparable (FractionRing A) (FractionRing B)]
-    {p : Ideal A} [p.IsMaximal] (P Q : Ideal B) [P.IsMaximal] [P.LiesOver p]
-    (hPQ : IsCoprime P Q) (hP : P * Q = Ideal.map (algebraMap A B) p)
-    [Algebra.IsSeparable (A ⧸ p) (B ⧸ P)] :
-    ¬ P ∣ differentIdeal A B := by
-  letI : Algebra (A ⧸ p) (B ⧸ Q) := Ideal.Quotient.algebraQuotientOfLEComap (by
-      rw [← Ideal.map_le_iff_le_comap, ← hP]
-      exact Ideal.mul_le_left)
-  have : IsScalarTower A (A ⧸ p) (B ⧸ Q) := .of_algebraMap_eq' rfl
-  have : Module.Finite (A ⧸ p) (B ⧸ Q) :=
-    Module.Finite.of_restrictScalars_finite A (A ⧸ p) (B ⧸ Q)
-  letI e : (B ⧸ p.map (algebraMap A B)) ≃ₐ[A ⧸ p] ((B ⧸ P) × B ⧸ Q) :=
-    { __ := (Ideal.quotEquivOfEq hP.symm).trans (Ideal.quotientMulEquivQuotientProd P Q hPQ),
-      commutes' := Quotient.ind fun _ ↦ rfl }
-  obtain ⟨x, hx⟩ : ∃ x, Algebra.trace (A ⧸ p) (B ⧸ P) x ≠ 0 := by
-    simpa [LinearMap.ext_iff] using Algebra.trace_ne_zero (A ⧸ p) (B ⧸ P)
-  obtain ⟨y, hy⟩ := Ideal.Quotient.mk_surjective (e.symm (x, 0))
-  refine not_dvd_differentIdeal_of_intTrace_not_mem A P Q hP y ?_ ?_
-  · simpa [e, Ideal.Quotient.eq_zero_iff_mem] using congr((e $hy).2)
-  · rw [← Ideal.Quotient.eq_zero_iff_mem, ← Algebra.trace_quotient_eq_of_isDedekindDomain,
-      hy, Algebra.trace_eq_of_algEquiv, Algebra.trace_prod_apply]
-    simpa
-
-theorem not_dvd_differentIdeal_of_isCoprime
-    [Algebra.IsSeparable (FractionRing A) (FractionRing B)]
-    {p : Ideal A} [p.IsMaximal] [Finite (A ⧸ p)] (P Q : Ideal B) [P.IsMaximal]
-    (hPQ : IsCoprime P Q) (hP : P * Q = Ideal.map (algebraMap A B) p) :
-    ¬ P ∣ differentIdeal A B := by
-  have : P.LiesOver p := by
-    constructor
-    refine ‹p.IsMaximal›.eq_of_le ?_ ?_
-    · simpa using ‹P.IsMaximal›.ne_top
-    · rw [← Ideal.map_le_iff_le_comap, ← hP]
-      exact Ideal.mul_le_right
-  exact not_dvd_differentIdeal_of_isCoprime_of_isSeparable A P Q hPQ hP
->>>>>>> d24f7121
 
 end