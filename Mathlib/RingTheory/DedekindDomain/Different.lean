--- conflicted
+++ resolved
@@ -25,12 +25,7 @@
     with `f` being the minimal polynomial of `x`.
 - `not_dvd_differentIdeal_iff`: A prime does not divide the different ideal iff it is unramified
   (in the sense of `Algebra.IsUnramifiedAt`).
-<<<<<<< HEAD
-- `differentIdeal_eq_differentIdeal_mul_differentIdeal`:
-  Transitivity of the different ideal.
-=======
 - `differentIdeal_eq_differentIdeal_mul_differentIdeal`: Transitivity of the different ideal.
->>>>>>> a0a0b57f
 
 ## TODO
 - Show properties of the different ideal
