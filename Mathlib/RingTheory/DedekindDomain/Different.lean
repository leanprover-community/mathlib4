--- conflicted
+++ resolved
@@ -518,14 +518,9 @@
   let pb := (Algebra.adjoin.powerBasis' hKx).map
     ((Subalgebra.equivOfEq _ _ hx).trans (Subalgebra.topEquiv))
   have pbgen : pb.gen = x := by simp [pb]
-<<<<<<< HEAD
-  have hpb : ⇑(LinearMap.BilinForm.dualBasis (traceForm K L) _ pb.basis) = _ :=
-    _root_.funext (Basis.traceDual_powerBasis_eq pb)
-=======
   have hnondeg : (traceForm K L).Nondegenerate := traceForm_nondegenerate K L
   have hpb : ⇑(LinearMap.BilinForm.dualBasis (traceForm K L) hnondeg pb.basis) = _ :=
-    _root_.funext (traceForm_dualBasis_powerBasis_eq pb)
->>>>>>> 02b619cd
+    _root_.funext (Basis.traceDual_powerBasis_eq pb)
   have : (Subalgebra.toSubmodule (Algebra.adjoin A {x})) =
       Submodule.span A (Set.range pb.basis) := by
     rw [← span_range_natDegree_eq_adjoin (minpoly.monic hAx) (minpoly.aeval _ _)]
