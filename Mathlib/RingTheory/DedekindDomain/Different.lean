/-
Copyright (c) 2023 Andrew Yang. All rights reserved.
Released under Apache 2.0 license as described in the file LICENSE.
Authors: Andrew Yang
-/
import Mathlib.NumberTheory.RamificationInertia.Unramified
import Mathlib.RingTheory.Conductor
import Mathlib.RingTheory.FractionalIdeal.Extended
import Mathlib.RingTheory.Trace.Quotient

/-!
# The different ideal

## Main definition
- `Submodule.traceDual`: The dual `L`-sub `B`-module under the trace form.
- `FractionalIdeal.dual`: The dual fractional ideal under the trace form.
- `differentIdeal`: The different ideal of an extension of integral domains.

## Main results
- `conductor_mul_differentIdeal`:
  If `L = K[x]`, with `x` integral over `A`, then `𝔣 * 𝔇 = (f'(x))`
    with `f` being the minimal polynomial of `x`.
- `aeval_derivative_mem_differentIdeal`:
  If `L = K[x]`, with `x` integral over `A`, then `f'(x) ∈ 𝔇`
    with `f` being the minimal polynomial of `x`.
- `not_dvd_differentIdeal_iff`: A prime does not divide the different ideal iff it is unramified
  (in the sense of `Algebra.IsUnramifiedAt`).
<<<<<<< HEAD
- `differentIdeal_eq_differentIdeal_mul_differentIdeal`:
  Transitivity of the different ideal.
=======
- `differentIdeal_eq_differentIdeal_mul_differentIdeal`: Transitivity of the different ideal.
>>>>>>> c90d6d6c

## TODO
- Show properties of the different ideal
-/

open Module

universe u

attribute [local instance] FractionRing.liftAlgebra FractionRing.isScalarTower_liftAlgebra
  Ideal.Quotient.field

variable (A K : Type*) {L : Type u} {B} [CommRing A] [Field K] [CommRing B] [Field L]
variable [Algebra A K] [Algebra B L] [Algebra A B] [Algebra K L] [Algebra A L]
variable [IsScalarTower A K L] [IsScalarTower A B L]

open nonZeroDivisors IsLocalization Matrix Algebra Pointwise Polynomial Submodule
section BIsDomain

/-- Under the AKLB setting, `Iᵛ := traceDual A K (I : Submodule B L)` is the
`Submodule B L` such that `x ∈ Iᵛ ↔ ∀ y ∈ I, Tr(x, y) ∈ A` -/
noncomputable
def Submodule.traceDual (I : Submodule B L) : Submodule B L where
  __ := (traceForm K L).dualSubmodule (I.restrictScalars A)
  smul_mem' c x hx a ha := by
    rw [traceForm_apply, smul_mul_assoc, mul_comm, ← smul_mul_assoc, mul_comm]
    exact hx _ (Submodule.smul_mem _ c ha)

variable {A K}

local notation:max I:max "ᵛ" => Submodule.traceDual A K I

namespace Submodule

lemma mem_traceDual {I : Submodule B L} {x} :
    x ∈ Iᵛ ↔ ∀ a ∈ I, traceForm K L x a ∈ (algebraMap A K).range :=
  forall₂_congr fun _ _ ↦ mem_one

lemma le_traceDual_iff_map_le_one {I J : Submodule B L} :
    I ≤ Jᵛ ↔ ((I * J : Submodule B L).restrictScalars A).map
      ((trace K L).restrictScalars A) ≤ 1 := by
  rw [Submodule.map_le_iff_le_comap, Submodule.restrictScalars_mul, Submodule.mul_le]
  simp [SetLike.le_def, mem_traceDual]

lemma le_traceDual_mul_iff {I J J' : Submodule B L} :
    I ≤ (J * J')ᵛ ↔ I * J ≤ J'ᵛ := by
  simp_rw [le_traceDual_iff_map_le_one, mul_assoc]

lemma le_traceDual {I J : Submodule B L} :
    I ≤ Jᵛ ↔ I * J ≤ 1ᵛ := by
  rw [← le_traceDual_mul_iff, mul_one]

lemma le_traceDual_comm {I J : Submodule B L} :
    I ≤ Jᵛ ↔ J ≤ Iᵛ := by rw [le_traceDual, mul_comm, ← le_traceDual]

lemma le_traceDual_traceDual {I : Submodule B L} :
    I ≤ Iᵛᵛ := le_traceDual_comm.mpr le_rfl

@[simp]
lemma restrictScalars_traceDual {I : Submodule B L} :
    Iᵛ.restrictScalars A = (Algebra.traceForm K L).dualSubmodule (I.restrictScalars A) := rfl

variable (A) in
/--
If the module `I` is spanned by the basis `b`, then its `traceDual` module is spanned by
`b.traceDual`.
-/
theorem traceDual_span_of_basis [FiniteDimensional K L] [Algebra.IsSeparable K L]
    (I : Submodule B L) {ι : Type*} [Finite ι] [DecidableEq ι] (b : Basis ι K L)
    (hb : I.restrictScalars A = Submodule.span A (Set.range b)) :
    (traceDual A K I).restrictScalars A = span A (Set.range b.traceDual) := by
  rw [restrictScalars_traceDual, hb]
  exact (traceForm K L).dualSubmodule_span_of_basis (traceForm_nondegenerate K L) b

@[simp]
lemma traceDual_bot :
    (⊥ : Submodule B L)ᵛ = ⊤ := by ext; simp [mem_traceDual, -RingHom.mem_range]

open scoped Classical in
lemma traceDual_top' :
    (⊤ : Submodule B L)ᵛ =
      if ((LinearMap.range (Algebra.trace K L)).restrictScalars A ≤ 1) then ⊤ else ⊥ := by
  classical
  split_ifs with h
  · rw [_root_.eq_top_iff]
    exact fun _ _ _ _ ↦ h ⟨_, rfl⟩
  · simp only [SetLike.le_def, restrictScalars_mem, LinearMap.mem_range, mem_one,
      forall_exists_index, forall_apply_eq_imp_iff, not_forall, not_exists] at h
    obtain ⟨b, hb⟩ := h
    simp_rw [eq_bot_iff, SetLike.le_def, mem_bot, mem_traceDual, mem_top, true_implies,
      traceForm_apply, RingHom.mem_range]
    contrapose! hb with hx'
    obtain ⟨c, hc, hc0⟩ := hx'
    simpa [hc0] using hc (c⁻¹ * b)

variable [IsDomain A] [IsFractionRing A K] [FiniteDimensional K L] [Algebra.IsSeparable K L]

lemma traceDual_top [Decidable (IsField A)] :
    (⊤ : Submodule B L)ᵛ = if IsField A then ⊤ else ⊥ := by
  convert traceDual_top'
  rw [← IsFractionRing.surjective_iff_isField (R := A) (K := K),
    LinearMap.range_eq_top.mpr (Algebra.trace_surjective K L),
    ← RingHom.range_eq_top, _root_.eq_top_iff]
  simp [SetLike.le_def]

end Submodule

open Submodule

variable [IsFractionRing A K]

variable (A K) in
lemma map_equiv_traceDual [IsDomain A] [IsFractionRing B L] [IsDomain B]
    [FaithfulSMul A B] (I : Submodule B (FractionRing B)) :
    (traceDual A (FractionRing A) I).map (FractionRing.algEquiv B L) =
      traceDual A K (I.map (FractionRing.algEquiv B L)) := by
  change Submodule.map (FractionRing.algEquiv B L).toLinearEquiv.toLinearMap _ =
    traceDual A K (I.map (FractionRing.algEquiv B L).toLinearEquiv.toLinearMap)
  rw [Submodule.map_equiv_eq_comap_symm, Submodule.map_equiv_eq_comap_symm]
  ext x
  simp only [traceDual, Submodule.mem_comap,
    Submodule.mem_mk]
  apply (FractionRing.algEquiv B L).forall_congr
  simp only [restrictScalars_mem, LinearEquiv.coe_coe, AlgEquiv.coe_symm_toLinearEquiv,
    traceForm_apply, mem_one, AlgEquiv.toEquiv_eq_coe, EquivLike.coe_coe, mem_comap,
    AlgEquiv.symm_apply_apply]
  refine fun {y} ↦ (forall_congr' fun hy ↦ ?_)
  rw [Algebra.trace_eq_of_equiv_equiv (FractionRing.algEquiv A K).toRingEquiv
    (FractionRing.algEquiv B L).toRingEquiv]
  swap
  · ext
    exact IsFractionRing.algEquiv_commutes (FractionRing.algEquiv A K) (FractionRing.algEquiv B L) _
  simp only [AlgEquiv.toRingEquiv_eq_coe, map_mul, AlgEquiv.coe_ringEquiv,
    AlgEquiv.apply_symm_apply, ← AlgEquiv.symm_toRingEquiv, AlgEquiv.algebraMap_eq_apply]

variable [IsIntegrallyClosed A]

lemma Submodule.mem_traceDual_iff_isIntegral {I : Submodule B L} {x} :
    x ∈ Iᵛ ↔ ∀ a ∈ I, IsIntegral A (traceForm K L x a) :=
  forall₂_congr fun _ _ ↦ mem_one.trans IsIntegrallyClosed.isIntegral_iff.symm

variable [FiniteDimensional K L] [IsIntegralClosure B A L]

lemma Submodule.one_le_traceDual_one :
    (1 : Submodule B L) ≤ 1ᵛ := by
  rw [le_traceDual_iff_map_le_one, mul_one, one_eq_range]
  rintro _ ⟨x, ⟨x, rfl⟩, rfl⟩
  rw [mem_one]
  apply IsIntegrallyClosed.isIntegral_iff.mp
  apply isIntegral_trace
  rw [IsIntegralClosure.isIntegral_iff (A := B)]
  exact ⟨_, rfl⟩

variable [Algebra.IsSeparable K L]

/-- If `b` is an `A`-integral basis of `L` with discriminant `b`, then `d • a * x` is integral over
  `A` for all `a ∈ I` and `x ∈ Iᵛ`. -/
lemma isIntegral_discr_mul_of_mem_traceDual
    (I : Submodule B L) {ι} [DecidableEq ι] [Fintype ι]
    {b : Basis ι K L} (hb : ∀ i, IsIntegral A (b i))
    {a x : L} (ha : a ∈ I) (hx : x ∈ Iᵛ) :
    IsIntegral A ((discr K b) • a * x) := by
  have hinv : IsUnit (traceMatrix K b).det := by
    simpa [← discr_def] using discr_isUnit_of_basis _ b
  have H := mulVec_cramer (traceMatrix K b) fun i => trace K L (x * a * b i)
  have : Function.Injective (traceMatrix K b).mulVec := by
    rwa [mulVec_injective_iff_isUnit, isUnit_iff_isUnit_det]
  rw [← traceMatrix_of_basis_mulVec, ← mulVec_smul, this.eq_iff,
    traceMatrix_of_basis_mulVec] at H
  rw [← b.equivFun.symm_apply_apply (_ * _), b.equivFun_symm_apply]
  apply IsIntegral.sum
  intro i _
  rw [smul_mul_assoc, b.equivFun.map_smul, discr_def, mul_comm, ← H, Algebra.smul_def]
  refine RingHom.IsIntegralElem.mul _ ?_ (hb _)
  apply IsIntegral.algebraMap
  rw [cramer_apply]
  apply IsIntegral.det
  intro j k
  rw [updateCol_apply]
  split
  · rw [mul_assoc]
    rw [mem_traceDual_iff_isIntegral] at hx
    apply hx
    have ⟨y, hy⟩ := (IsIntegralClosure.isIntegral_iff (A := B)).mp (hb j)
    rw [mul_comm, ← hy, ← Algebra.smul_def]
    exact I.smul_mem _ (ha)
  · exact isIntegral_trace (RingHom.IsIntegralElem.mul _ (hb j) (hb k))

variable (A K)

variable [IsDomain A] [IsFractionRing B L] [Nontrivial B] [NoZeroDivisors B]

namespace FractionalIdeal

open scoped Classical in
/-- The dual of a non-zero fractional ideal is the dual of the submodule under the trace form. -/
noncomputable
def dual (I : FractionalIdeal B⁰ L) :
    FractionalIdeal B⁰ L :=
  if hI : I = 0 then 0 else
  ⟨Iᵛ, by
    classical
    have ⟨s, b, hb⟩ := FiniteDimensional.exists_is_basis_integral A K L
    obtain ⟨x, hx, hx'⟩ := exists_ne_zero_mem_isInteger hI
    have ⟨y, hy⟩ := (IsIntegralClosure.isIntegral_iff (A := B)).mp
      (IsIntegral.algebraMap (B := L) (discr_isIntegral K hb))
    refine ⟨y * x, mem_nonZeroDivisors_iff_ne_zero.mpr (mul_ne_zero ?_ hx), fun z hz ↦ ?_⟩
    · rw [← (IsIntegralClosure.algebraMap_injective B A L).ne_iff, hy, RingHom.map_zero,
        ← (algebraMap K L).map_zero, (algebraMap K L).injective.ne_iff]
      exact discr_not_zero_of_basis K b
    · convert isIntegral_discr_mul_of_mem_traceDual I hb hx' hz using 1
      · ext w; exact (IsIntegralClosure.isIntegral_iff (A := B)).symm
      · rw [Algebra.smul_def, RingHom.map_mul, hy, ← Algebra.smul_def]⟩

end FractionalIdeal

end BIsDomain

variable [IsDomain A] [IsFractionRing A K]
  [FiniteDimensional K L] [Algebra.IsSeparable K L] [IsIntegralClosure B A L]

namespace FractionalIdeal

variable [IsFractionRing B L] [IsIntegrallyClosed A]

open Submodule

local notation:max I:max "ᵛ" => Submodule.traceDual A K I

variable [IsDedekindDomain B] {I J : FractionalIdeal B⁰ L}

lemma coe_dual (hI : I ≠ 0) :
    (dual A K I : Submodule B L) = Iᵛ := by rw [dual, dif_neg hI, coe_mk]

variable (B L)

@[simp]
lemma coe_dual_one :
    (dual A K (1 : FractionalIdeal B⁰ L) : Submodule B L) = 1ᵛ := by
  rw [← coe_one, coe_dual]
  exact one_ne_zero

@[simp]
lemma dual_zero :
    dual A K (0 : FractionalIdeal B⁰ L) = 0 := by rw [dual, dif_pos rfl]

variable {A K L B}

lemma mem_dual (hI : I ≠ 0) {x} :
    x ∈ dual A K I ↔ ∀ a ∈ I, traceForm K L x a ∈ (algebraMap A K).range := by
  rw [dual, dif_neg hI]; exact forall₂_congr fun _ _ ↦ mem_one

variable (A K)

lemma dual_ne_zero (hI : I ≠ 0) :
    dual A K I ≠ 0 := by
  obtain ⟨b, hb, hb'⟩ := I.prop
  suffices algebraMap B L b ∈ dual A K I by
    intro e
    rw [e, mem_zero_iff, ← (algebraMap B L).map_zero,
      (IsIntegralClosure.algebraMap_injective B A L).eq_iff] at this
    exact mem_nonZeroDivisors_iff_ne_zero.mp hb this
  rw [mem_dual hI]
  intro a ha
  apply IsIntegrallyClosed.isIntegral_iff.mp
  apply isIntegral_trace
  dsimp
  convert hb' a ha using 1
  · ext w
    exact IsIntegralClosure.isIntegral_iff (A := B)
  · exact (Algebra.smul_def _ _).symm

variable {A K}

@[simp]
lemma dual_eq_zero_iff :
    dual A K I = 0 ↔ I = 0 :=
  ⟨not_imp_not.mp (dual_ne_zero A K), fun e ↦ e.symm ▸ dual_zero A K L B⟩

lemma dual_ne_zero_iff :
    dual A K I ≠ 0 ↔ I ≠ 0 := dual_eq_zero_iff.not

variable (A K)

lemma le_dual_inv_aux (hI : I ≠ 0) (hIJ : I * J ≤ 1) :
    J ≤ dual A K I := by
  rw [dual, dif_neg hI]
  intro x hx y hy
  rw [mem_one]
  apply IsIntegrallyClosed.isIntegral_iff.mp
  apply isIntegral_trace
  rw [IsIntegralClosure.isIntegral_iff (A := B)]
  have ⟨z, _, hz⟩ := hIJ (FractionalIdeal.mul_mem_mul hy hx)
  rw [mul_comm] at hz
  exact ⟨z, hz⟩

lemma one_le_dual_one :
    1 ≤ dual A K (1 : FractionalIdeal B⁰ L) :=
  le_dual_inv_aux A K one_ne_zero (by rw [one_mul])

lemma le_dual_iff (hJ : J ≠ 0) :
    I ≤ dual A K J ↔ I * J ≤ dual A K 1 := by
  by_cases hI : I = 0
  · simp [hI]
  rw [← coe_le_coe, ← coe_le_coe, coe_mul, coe_dual A K hJ, coe_dual_one, le_traceDual]

variable (I)

lemma inv_le_dual :
    I⁻¹ ≤ dual A K I := by
  classical
  exact if hI : I = 0 then by simp [hI] else le_dual_inv_aux A K hI (le_of_eq (mul_inv_cancel₀ hI))

lemma dual_inv_le :
    (dual A K I)⁻¹ ≤ I := by
  by_cases hI : I = 0; · simp [hI]
  convert mul_right_mono ((dual A K I)⁻¹)
    (mul_left_mono I (inv_le_dual A K I)) using 1
  · simp only [mul_inv_cancel₀ hI, one_mul]
  · simp only [mul_inv_cancel₀ (dual_ne_zero A K (hI := hI)), mul_assoc, mul_one]

lemma dual_eq_mul_inv :
    dual A K I = dual A K 1 * I⁻¹ := by
  by_cases hI : I = 0; · simp [hI]
  apply le_antisymm
  · suffices dual A K I * I ≤ dual A K 1 by
      convert mul_right_mono I⁻¹ this using 1; simp only [mul_inv_cancel₀ hI, mul_one, mul_assoc]
    rw [← le_dual_iff A K hI]
  rw [le_dual_iff A K hI, mul_assoc, inv_mul_cancel₀ hI, mul_one]

variable {I}

lemma dual_div_dual :
    dual A K J / dual A K I = I / J := by
  rw [dual_eq_mul_inv A K J, dual_eq_mul_inv A K I, mul_div_mul_comm, div_self, one_mul]
  · exact inv_div_inv J I
  · simp only [ne_eq, dual_eq_zero_iff, one_ne_zero, not_false_eq_true]

lemma dual_mul_self (hI : I ≠ 0) :
    dual A K I * I = dual A K 1 := by
  rw [dual_eq_mul_inv, mul_assoc, inv_mul_cancel₀ hI, mul_one]

lemma self_mul_dual (hI : I ≠ 0) :
    I * dual A K I = dual A K 1 := by
  rw [mul_comm, dual_mul_self A K hI]

lemma dual_inv :
    dual A K I⁻¹ = dual A K 1 * I := by rw [dual_eq_mul_inv, inv_inv]

variable (I)

@[simp]
lemma dual_dual :
    dual A K (dual A K I) = I := by
  rw [dual_eq_mul_inv, dual_eq_mul_inv A K (I := I), mul_inv, inv_inv, ← mul_assoc, mul_inv_cancel₀,
    one_mul]
  rw [dual_ne_zero_iff]
  exact one_ne_zero

variable {I}

@[simp]
lemma dual_le_dual (hI : I ≠ 0) (hJ : J ≠ 0) :
    dual A K I ≤ dual A K J ↔ J ≤ I := by
  nth_rewrite 2 [← dual_dual A K I]
  rw [le_dual_iff A K hJ, le_dual_iff A K (I := J) (by rwa [dual_ne_zero_iff]), mul_comm]

variable {A K}

lemma dual_involutive :
    Function.Involutive (dual A K : FractionalIdeal B⁰ L → FractionalIdeal B⁰ L) := dual_dual A K

lemma dual_injective :
    Function.Injective (dual A K : FractionalIdeal B⁰ L → FractionalIdeal B⁰ L) :=
  dual_involutive.injective

variable (A K B L)

<<<<<<< HEAD
omit [FiniteDimensional K L] in
theorem dual_eq_dual_mul_dual (C M : Type*) [CommRing C] [IsDedekindDomain C] [Field M]
    [Algebra C M] [IsFractionRing C M] [Algebra A C] [Algebra B C] [Algebra A M] [Algebra B M]
    [Algebra K M] [Algebra L M] [IsScalarTower A C M] [IsScalarTower A K M] [IsScalarTower B C M]
    [IsScalarTower B L M] [IsScalarTower K L M] [IsIntegralClosure C A M] [IsIntegralClosure C B M]
    [NoZeroSMulDivisors B C] [FiniteDimensional K M] [FiniteDimensional L M] [FiniteDimensional K L]
    [Algebra.IsSeparable K M] [Algebra.IsSeparable L M] :
    dual A K (1 : FractionalIdeal C⁰ M) = dual B L (1 : FractionalIdeal C⁰ M) *
        (dual A K (1 : FractionalIdeal B⁰ L)).extendedHomₐ M C := by
  have : Module.Finite L M := Module.Finite.right K L M
  have : Module.Finite K L := Module.Finite.left K L M
  have : Algebra.IsSeparable L M := isSeparable_tower_top_of_isSeparable K L M
=======
attribute [local instance] SMulCommClass.of_commMonoid

variable (C M : Type*) [CommRing C] [IsDedekindDomain C] [Field M] [Algebra C M]
  [IsFractionRing C M] [Algebra A C] [Algebra B C] [Algebra A M] [Algebra B M] [Algebra K M]
  [Algebra L M] [IsScalarTower A C M] [IsScalarTower A K M] [IsScalarTower B C M]
  [IsScalarTower B L M] [IsScalarTower K L M] [IsIntegralClosure C A M] [FiniteDimensional K M]
  [FiniteDimensional L M] [Algebra.IsSeparable K M]

theorem trace_mem_dual_one (x : M) (hx : x ∈ dual A K (1 : FractionalIdeal C⁰ M)) :
    Algebra.trace L M x ∈ dual A K (1 : FractionalIdeal B⁰ L) := by
  simp only [ne_eq, one_ne_zero, not_false_eq_true, mem_dual, mem_one_iff, traceForm_apply,
    RingHom.mem_range, forall_exists_index, forall_apply_eq_imp_iff,
    mul_comm _ (algebraMap _ _ _), ← Algebra.smul_def, ← LinearMap.map_smul_of_tower,
    Algebra.trace_trace] at hx ⊢
  simpa using fun b ↦ hx (algebraMap B C b)

variable [IsIntegralClosure C B M] [Algebra.IsSeparable L M]

theorem smul_mem_dual_one {x : L} (hx : x ∈ dual A K (1 : FractionalIdeal B⁰ L))
    {y : M} (hy : y ∈ dual B L (1 : FractionalIdeal C⁰ M)) :
    x • y ∈ dual A K (1 : FractionalIdeal C⁰ M) := by
  simp only [ne_eq, one_ne_zero, not_false_eq_true, mem_dual, mem_one_iff, traceForm_apply,
    RingHom.mem_range, forall_exists_index, forall_apply_eq_imp_iff, mul_comm _ (algebraMap _ _ _),
    ← Algebra.smul_def] at hx hy ⊢
  intro c
  obtain ⟨b, hb⟩ := hy c
  obtain ⟨a, ha⟩ := hx b
  use a
  simpa [Algebra.smul_def b, hb, mul_comm _ x, ← smul_eq_mul, ← (Algebra.trace L M).map_smul,
    Algebra.trace_trace, -id.smul_eq_mul, smul_comm x c y] using ha

variable [NoZeroSMulDivisors B C]

theorem dual_eq_dual_mul_dual :
    dual A K (1 : FractionalIdeal C⁰ M) = dual B L (1 : FractionalIdeal C⁰ M) *
        (dual A K (1 : FractionalIdeal B⁰ L)).extendedHomₐ M C := by
>>>>>>> c90d6d6c
  have := IsIntegralClosure.isLocalization B L M C
  have h : B⁰ ≤ Submonoid.comap (algebraMap B C) C⁰ :=
    nonZeroDivisors_le_comap_nonZeroDivisors_of_injective _ <| FaithfulSMul.algebraMap_injective _ _
  have h_alg {x : L} : algebraMap L M x = IsLocalization.map M (algebraMap B C) h x :=
    IsLocalization.algebraMap_apply_eq_map_map_submonoid B⁰ C L M x
<<<<<<< HEAD
  refine le_antisymm ?_ (fun x hx ↦ ?_)
  · intro x hx
    dsimp only [val_eq_coe]
    rw [mem_coe, ← spanSingleton_le_iff_mem]
    suffices spanSingleton C⁰ x * ((dual A K (1 : FractionalIdeal B⁰ L)).extendedHomₐ M C)⁻¹ ≤
          dual B L (1 : FractionalIdeal C⁰ M) by
      have h' : (dual A K (1 : FractionalIdeal B⁰ L)).extendedHomₐ M C ≠ 0 := by
        exact (extendedHomₐ_eq_zero_iff M C).not.mpr (by simp)
      have := mul_right_mono ((dual A K (1 : FractionalIdeal B⁰ L)).extendedHomₐ M C) this
      dsimp only at this
      rwa [inv_mul_cancel_right₀ h'] at this
    refine spanSingleton_mul_le_iff.mpr fun z hz ↦ ?_
    rw [← map_inv₀, ← mem_coe, extendedHom_apply, coe_extended_eq_span,
      Submodule.mem_span_image_iff_exists_fun] at hz
    obtain ⟨s, hs, _, rfl⟩ := hz
    simp_rw [Finset.mul_sum, mul_smul_comm]
    refine Submodule.sum_smul_mem _ _ fun i _ ↦ ?_
    rw [← h_alg, mem_coe, mem_dual (by simp)]
    rintro m ⟨m, _, rfl⟩
    rw [linearMap_apply, traceForm_apply, mul_comm x, mul_assoc, ← Algebra.smul_def, map_smul,
      smul_eq_mul, ← SetLike.mem_coe,
      show ((algebraMap B L).range : Set L) = (1 : FractionalIdeal B⁰ L) by
      ext; simp [mem_one_iff]]
    apply (mem_inv_iff (by simp)).mp <| SetLike.mem_coe.mp <| hs i.prop
    refine (mem_dual (by simp)).mpr fun y hy ↦ ?_
    rw [traceForm_apply, mul_comm, ← smul_eq_mul, ← map_smul, trace_trace, Algebra.smul_def,
      mul_comm, mul_comm x, ← Algebra.smul_def, ← traceForm_apply]
    obtain ⟨b, rfl⟩ := (mem_one_iff _).mp hy
    have : m • x ∈ dual A K (1 : FractionalIdeal C⁰ M) := Submodule.smul_mem _ m hx
    refine (mem_dual (by simp)).mp this _ <| (mem_one_iff _).mpr ?_
    exact ⟨algebraMap B C b, by
      rw [← IsScalarTower.algebraMap_apply, ← IsScalarTower.algebraMap_apply]⟩
  · simp only [val_eq_coe, coe_mul, coe_dual_one] at hx ⊢
    induction hx using Submodule.mul_induction_on' with
    | mem_mul_mem m hm n hn =>
        obtain ⟨s, hs, _, rfl⟩ := (Submodule.mem_span_image_iff_exists_fun _).mp hn
        simp_rw [Finset.mul_sum, mul_smul_comm]
        refine Submodule.sum_smul_mem _ _ fun i _ ↦ Submodule.mem_traceDual.mpr fun c hc ↦ ?_
        obtain ⟨a, rfl⟩ := Submodule.mem_one.mp hc
        rw [traceForm_apply, ← Algebra.trace_trace (S := L), ← h_alg, mul_comm m, mul_assoc,
          ← Algebra.smul_def, map_smul]
        apply (mem_dual (by simp)).mp (hs i.prop)
        simp only [Submodule.mem_traceDual, Submodule.mem_one, traceForm_apply, RingHom.mem_range,
          forall_exists_index, forall_apply_eq_imp_iff] at hm
        obtain ⟨b, hb⟩ := hm a
        exact hb ▸ coe_mem_one B⁰ b
    | add x _ y _ hx hy => exact Submodule.add_mem _ hx hy
=======
  refine le_antisymm ?_ ?_
  · intro x hx
    dsimp only [val_eq_coe] at hx ⊢
    rw [mem_coe, ← spanSingleton_le_iff_mem, ← mul_inv_le_iff₀ (bot_lt_iff_ne_bot.mpr
      (by simp [-extendedHom_apply])), ← map_inv₀, ← FractionalIdeal.coe_le_coe,
        extendedHom_apply, coe_mul, coe_spanSingleton, coe_extended_eq_span, coe_dual_one,
        span_mul_span, span_le]
    rintro _ ⟨x, rfl, _, ⟨a, ha, rfl⟩, rfl⟩ _ ⟨m, rfl⟩
    simp only [← h_alg, mul_comm _ (algebraMap _ _ _), ← Algebra.smul_def a, map_smul,
      LinearMap.toSpanSingleton_apply, Algebra.smul_def m, mul_one,
      LinearMap.smul_apply, traceForm_apply, smul_eq_mul]
    rw [← FractionalIdeal.coe_one (S := B⁰)]
    refine (mem_inv_iff (by simp)).mp ha _ (trace_mem_dual_one A K L B C M _ ?_)
    exact Algebra.smul_def m x ▸ smul_mem _ _ hx
  · rw [← FractionalIdeal.coe_le_coe, coe_mul, extendedHom_apply,
      coe_extended_eq_span, ← span_eq (coeToSubmodule _), span_mul_span, span_le]
    rintro _ ⟨a, ha, _, ⟨b, hb, rfl⟩, rfl⟩
    simp only [SetLike.mem_coe, mem_coe, ← h_alg, mul_comm a, ← Algebra.smul_def] at ha hb ⊢
    exact smul_mem_dual_one A K L B C M hb ha
>>>>>>> c90d6d6c

end FractionalIdeal

section IsIntegrallyClosed

variable (B)
variable [IsIntegrallyClosed A] [IsDedekindDomain B] [NoZeroSMulDivisors A B]

/-- The different ideal of an extension of integral domains `B/A` is the inverse of the dual of `A`
as an ideal of `B`. See `coeIdeal_differentIdeal` and `coeSubmodule_differentIdeal`. -/
noncomputable def differentIdeal : Ideal B :=
  (1 / Submodule.traceDual A (FractionRing A) 1 : Submodule B (FractionRing B)).comap
    (Algebra.linearMap B (FractionRing B))

lemma coeSubmodule_differentIdeal_fractionRing [Algebra.IsIntegral A B]
    [Algebra.IsSeparable (FractionRing A) (FractionRing B)]
    [FiniteDimensional (FractionRing A) (FractionRing B)] :
    coeSubmodule (FractionRing B) (differentIdeal A B) =
      1 / Submodule.traceDual A (FractionRing A) 1 := by
  have : IsIntegralClosure B A (FractionRing B) :=
    IsIntegralClosure.of_isIntegrallyClosed _ _ _
  rw [coeSubmodule, differentIdeal, Submodule.map_comap_eq, inf_eq_right]
  have := FractionalIdeal.dual_inv_le (A := A) (K := FractionRing A)
    (1 : FractionalIdeal B⁰ (FractionRing B))
  have : _ ≤ ((1 : FractionalIdeal B⁰ (FractionRing B)) : Submodule B (FractionRing B)) := this
  simp only [← one_div, FractionalIdeal.val_eq_coe] at this
  rw [FractionalIdeal.coe_div (FractionalIdeal.dual_ne_zero _ _ _),
    FractionalIdeal.coe_dual] at this
  · simpa only [FractionalIdeal.coe_one, Submodule.one_eq_range] using this
  · exact one_ne_zero
  · exact one_ne_zero

section

variable [IsFractionRing B L]

lemma coeSubmodule_differentIdeal :
    coeSubmodule L (differentIdeal A B) = 1 / Submodule.traceDual A K 1 := by
  have : (FractionRing.algEquiv B L).toLinearEquiv.comp (Algebra.linearMap B (FractionRing B)) =
    Algebra.linearMap B L := by ext; simp
  rw [coeSubmodule, ← this]
  have H : RingHom.comp (algebraMap (FractionRing A) (FractionRing B))
      ↑(FractionRing.algEquiv A K).symm.toRingEquiv =
        RingHom.comp ↑(FractionRing.algEquiv B L).symm.toRingEquiv (algebraMap K L) := by
    apply IsLocalization.ringHom_ext A⁰
    ext
    simp only [AlgEquiv.toRingEquiv_eq_coe, RingHom.coe_comp, RingHom.coe_coe,
      AlgEquiv.coe_ringEquiv, Function.comp_apply, AlgEquiv.commutes,
      ← IsScalarTower.algebraMap_apply]
    rw [IsScalarTower.algebraMap_apply A B L, AlgEquiv.commutes, ← IsScalarTower.algebraMap_apply]
  have : Algebra.IsSeparable (FractionRing A) (FractionRing B) :=
    Algebra.IsSeparable.of_equiv_equiv _ _ H
  have : FiniteDimensional (FractionRing A) (FractionRing B) := Module.Finite.of_equiv_equiv _ _ H
  have : Algebra.IsIntegral A B := IsIntegralClosure.isIntegral_algebra _ L
  simp only [AlgEquiv.toLinearEquiv_toLinearMap, Submodule.map_comp]
  rw [← coeSubmodule, coeSubmodule_differentIdeal_fractionRing _ _,
    Submodule.map_div, ← AlgEquiv.toAlgHom_toLinearMap, Submodule.map_one]
  congr 1
  refine (map_equiv_traceDual A K _).trans ?_
  congr 1
  ext
  simp

variable (L)

lemma coeIdeal_differentIdeal :
    ↑(differentIdeal A B) = (FractionalIdeal.dual A K (1 : FractionalIdeal B⁰ L))⁻¹ := by
  apply FractionalIdeal.coeToSubmodule_injective
  simp only [FractionalIdeal.coe_div
    (FractionalIdeal.dual_ne_zero _ _ (@one_ne_zero (FractionalIdeal B⁰ L) _ _ _)),
    FractionalIdeal.coe_coeIdeal, coeSubmodule_differentIdeal A K, inv_eq_one_div,
    FractionalIdeal.coe_dual_one, FractionalIdeal.coe_one]

variable {A K B L}

theorem differentIdeal_ne_bot [Module.Finite A B]
    [Algebra.IsSeparable (FractionRing A) (FractionRing B)] :
    differentIdeal A B ≠ ⊥ := by
  let K := FractionRing A
  let L := FractionRing B
  have : IsLocalization (Algebra.algebraMapSubmonoid B A⁰) L :=
    IsIntegralClosure.isLocalization _ K _ _
  have : FiniteDimensional K L := .of_isLocalization A B A⁰
  rw [ne_eq, ← FractionalIdeal.coeIdeal_inj (K := L), coeIdeal_differentIdeal (K := K)]
  simp

lemma differentialIdeal_le_fractionalIdeal_iff
    {I : FractionalIdeal B⁰ L} (hI : I ≠ 0) :
    differentIdeal A B ≤ I ↔ (((I⁻¹ :) : Submodule B L).restrictScalars A).map
      ((Algebra.trace K L).restrictScalars A) ≤ 1 := by
  rw [coeIdeal_differentIdeal A K L B, FractionalIdeal.inv_le_comm (by simp) hI,
    ← FractionalIdeal.coe_le_coe, FractionalIdeal.coe_dual_one]
  refine le_traceDual_iff_map_le_one.trans ?_
  simp

lemma differentialIdeal_le_iff {I : Ideal B} (hI : I ≠ ⊥) :
    differentIdeal A B ≤ I ↔ (((I⁻¹ : FractionalIdeal B⁰ L) : Submodule B L).restrictScalars A).map
      ((Algebra.trace K L).restrictScalars A) ≤ 1 :=
  (FractionalIdeal.coeIdeal_le_coeIdeal _).symm.trans
    (differentialIdeal_le_fractionalIdeal_iff (I := (I : FractionalIdeal B⁰ L)) (by simpa))

variable (A K B L)

open FractionalIdeal in
/-- Transitivity of the different ideal. -/
theorem differentIdeal_eq_differentIdeal_mul_differentIdeal (C : Type*) [IsDomain B] [CommRing C]
    [Algebra B C] [Algebra A C] [IsDedekindDomain C]
    [Module.Finite A B] [Module.Finite A C] [Module.Finite B C]
    [NoZeroSMulDivisors A C] [NoZeroSMulDivisors B C] [IsScalarTower A B C]
    [Algebra.IsSeparable (FractionRing A) (FractionRing C)] :
    differentIdeal A C = differentIdeal B C * (differentIdeal A B).map (algebraMap B C) := by
  have : Algebra.IsSeparable (FractionRing B) (FractionRing C) :=
    isSeparable_tower_top_of_isSeparable (FractionRing A) _ _
  have : Algebra.IsSeparable (FractionRing A) (FractionRing B) :=
    isSeparable_tower_bot_of_isSeparable _ _ (FractionRing C)
  rw [← coeIdeal_inj (K := FractionRing C), coeIdeal_mul, coeIdeal_differentIdeal A
    (FractionRing A), coeIdeal_differentIdeal B (FractionRing B)]
  rw [← extendedHomₐ_coeIdeal_eq_map (K := FractionRing B), coeIdeal_differentIdeal A
    (FractionRing A), map_inv₀, ← mul_inv, ← inv_eq_iff_eq_inv, inv_inv]
  exact dual_eq_dual_mul_dual A (FractionRing A) (FractionRing B) B C (FractionRing C)

variable {B L}

open Pointwise Polynomial in
lemma traceForm_dualSubmodule_adjoin
    {x : L} (hx : Algebra.adjoin K {x} = ⊤) (hAx : IsIntegral A x) :
    (traceForm K L).dualSubmodule (Subalgebra.toSubmodule (Algebra.adjoin A {x})) =
      (aeval x (derivative <| minpoly K x) : L)⁻¹ •
        (Subalgebra.toSubmodule (Algebra.adjoin A {x})) := by
  classical
  have hKx : IsIntegral K x := Algebra.IsIntegral.isIntegral x
  let pb := (Algebra.adjoin.powerBasis' hKx).map
    ((Subalgebra.equivOfEq _ _ hx).trans (Subalgebra.topEquiv))
  have pbgen : pb.gen = x := by simp [pb]
  have hnondeg : (traceForm K L).Nondegenerate := traceForm_nondegenerate K L
  have hpb : ⇑(LinearMap.BilinForm.dualBasis (traceForm K L) hnondeg pb.basis) = _ :=
    _root_.funext (Basis.traceDual_powerBasis_eq pb)
  have : (Subalgebra.toSubmodule (Algebra.adjoin A {x})) =
      Submodule.span A (Set.range pb.basis) := by
    rw [← span_range_natDegree_eq_adjoin (minpoly.monic hAx) (minpoly.aeval _ _)]
    congr; ext y
    have : natDegree (minpoly A x) = natDegree (minpoly K x) := by
      rw [minpoly.isIntegrallyClosed_eq_field_fractions' K hAx, (minpoly.monic hAx).natDegree_map]
    simp only [Finset.coe_image, Finset.coe_range, Set.mem_image, Set.mem_Iio, Set.mem_range,
      pb.basis_eq_pow, pbgen]
    simp only [this]
    exact ⟨fun ⟨a, b, c⟩ ↦ ⟨⟨a, b⟩, c⟩, fun ⟨⟨a, b⟩, c⟩ ↦ ⟨a, b, c⟩⟩
  clear_value pb
  conv_lhs => rw [this]
  rw [← span_coeff_minpolyDiv hAx, LinearMap.BilinForm.dualSubmodule_span_of_basis _ hnondeg,
    Submodule.smul_span, hpb]
  change _ = Submodule.span A (_ '' _)
  simp only [← Set.range_comp, smul_eq_mul, div_eq_inv_mul, pbgen,
    minpolyDiv_eq_of_isIntegrallyClosed K hAx]
  apply le_antisymm <;> rw [Submodule.span_le]
  · rintro _ ⟨i, rfl⟩; exact Submodule.subset_span ⟨i, rfl⟩
  · rintro _ ⟨i, rfl⟩
    by_cases hi : i < pb.dim
    · exact Submodule.subset_span ⟨⟨i, hi⟩, rfl⟩
    · rw [Function.comp_apply, coeff_eq_zero_of_natDegree_lt, mul_zero]
      · exact zero_mem _
      rw [← pb.natDegree_minpoly, pbgen, ← natDegree_minpolyDiv_succ hKx,
        ← Nat.succ_eq_add_one] at hi
      exact le_of_not_gt hi

end

variable (L) {B}

open Polynomial Pointwise in
lemma conductor_mul_differentIdeal
    (x : B) (hx : Algebra.adjoin K {algebraMap B L x} = ⊤) :
    (conductor A x) * differentIdeal A B = Ideal.span {aeval x (derivative (minpoly A x))} := by
  classical
  have hAx : IsIntegral A x := IsIntegralClosure.isIntegral A L x
  haveI := IsIntegralClosure.isFractionRing_of_finite_extension A K L B
  apply FractionalIdeal.coeIdeal_injective (K := L)
  simp only [FractionalIdeal.coeIdeal_mul, FractionalIdeal.coeIdeal_span_singleton]
  rw [coeIdeal_differentIdeal A K L B, mul_inv_eq_iff_eq_mul₀]
  swap
  · exact FractionalIdeal.dual_ne_zero A K one_ne_zero
  apply FractionalIdeal.coeToSubmodule_injective
  simp only [FractionalIdeal.coe_coeIdeal, FractionalIdeal.coe_mul,
    FractionalIdeal.coe_spanSingleton, Submodule.span_singleton_mul]
  ext y
  have hne₁ : aeval (algebraMap B L x) (derivative (minpoly K (algebraMap B L x))) ≠ 0 :=
    (Algebra.IsSeparable.isSeparable _ _).aeval_derivative_ne_zero (minpoly.aeval _ _)
  have : algebraMap B L (aeval x (derivative (minpoly A x))) ≠ 0 := by
    rwa [minpoly.isIntegrallyClosed_eq_field_fractions K L hAx, derivative_map,
      aeval_map_algebraMap, aeval_algebraMap_apply] at hne₁
  rw [Submodule.mem_smul_iff_inv_mul_mem this, FractionalIdeal.mem_coe, FractionalIdeal.mem_dual,
    mem_coeSubmodule_conductor]
  swap
  · exact one_ne_zero
  have hne₂ : (aeval (algebraMap B L x) (derivative (minpoly K (algebraMap B L x))))⁻¹ ≠ 0 := by
    rwa [ne_eq, inv_eq_zero]
  have : IsIntegral A (algebraMap B L x) := IsIntegral.map (IsScalarTower.toAlgHom A B L) hAx
  simp_rw [← Subalgebra.mem_toSubmodule, ← Submodule.mul_mem_smul_iff (y := y * _)
    (mem_nonZeroDivisors_of_ne_zero hne₂)]
  rw [← traceForm_dualSubmodule_adjoin A K hx this]
  simp only [LinearMap.BilinForm.mem_dualSubmodule, traceForm_apply, Subalgebra.mem_toSubmodule,
    minpoly.isIntegrallyClosed_eq_field_fractions K L hAx,
    derivative_map, aeval_map_algebraMap, aeval_algebraMap_apply, mul_assoc,
    FractionalIdeal.mem_one_iff, forall_exists_index, forall_apply_eq_imp_iff]
  simp_rw [← IsScalarTower.toAlgHom_apply A B L x, ← AlgHom.map_adjoin_singleton]
  simp only [Subalgebra.mem_map, IsScalarTower.coe_toAlgHom', Submodule.one_eq_range,
    forall_exists_index, and_imp, forall_apply_eq_imp_iff₂, ← map_mul]
  exact ⟨fun H b ↦ (mul_one b) ▸ H b 1 (one_mem _), fun H _ _ _ ↦ H _⟩

open Polynomial Pointwise in
lemma aeval_derivative_mem_differentIdeal
    (x : B) (hx : Algebra.adjoin K {algebraMap B L x} = ⊤) :
    aeval x (derivative (minpoly A x)) ∈ differentIdeal A B := by
  refine SetLike.le_def.mp ?_ (Ideal.mem_span_singleton_self _)
  rw [← conductor_mul_differentIdeal A K L x hx]
  exact Ideal.mul_le_left

end IsIntegrallyClosed
section

variable (L)
variable [IsFractionRing B L] [IsDedekindDomain A] [IsDedekindDomain B]
  [NoZeroSMulDivisors A B] [Module.Finite A B]

include K L in
lemma pow_sub_one_dvd_differentIdeal_aux
    {p : Ideal A} [p.IsMaximal] (P : Ideal B) {e : ℕ} (he : e ≠ 0) (hp : p ≠ ⊥)
    (hP : P ^ e ∣ p.map (algebraMap A B)) : P ^ (e - 1) ∣ differentIdeal A B := by
  obtain ⟨a, ha⟩ := (pow_dvd_pow _ (Nat.sub_le e 1)).trans hP
  have hp' := (Ideal.map_eq_bot_iff_of_injective
    (FaithfulSMul.algebraMap_injective A B)).not.mpr hp
  have habot : a ≠ ⊥ := fun ha' ↦ hp' (by simpa [ha'] using ha)
  have hPbot : P ≠ ⊥ := by
    rintro rfl; apply hp'
    rwa [← Ideal.zero_eq_bot, zero_pow he, zero_dvd_iff, Ideal.zero_eq_bot] at hP
  have : p.map (algebraMap A B) ∣ a ^ e := by
    obtain ⟨b, hb⟩ := hP
    apply_fun (· ^ e : Ideal B → _) at ha
    apply_fun (· ^ (e - 1) : Ideal B → _) at hb
    simp only [mul_pow, ← pow_mul, mul_comm e] at ha hb
    conv_lhs at ha => rw [← Nat.sub_add_cancel (Nat.one_le_iff_ne_zero.mpr he)]
    rw [pow_add, hb, mul_assoc, mul_right_inj' (pow_ne_zero _ hPbot), pow_one, mul_comm] at ha
    exact ⟨_, ha.symm⟩
  suffices ∀ x ∈ a, intTrace A B x ∈ p by
    have hP : ((P ^ (e - 1) :)⁻¹ : FractionalIdeal B⁰ L) = a / p.map (algebraMap A B) := by
      apply inv_involutive.injective
      simp only [inv_inv, ha, FractionalIdeal.coeIdeal_mul, inv_div,
          mul_div_assoc]
      rw [div_self (by simpa), mul_one]
    rw [Ideal.dvd_iff_le, differentialIdeal_le_iff (K := K) (L := L) (pow_ne_zero _ hPbot), hP,
      Submodule.map_le_iff_le_comap]
    intro x hx
    rw [Submodule.restrictScalars_mem, FractionalIdeal.mem_coe,
      FractionalIdeal.mem_div_iff_of_nonzero (by simpa using hp')] at hx
    rw [Submodule.mem_comap, LinearMap.coe_restrictScalars, ← FractionalIdeal.coe_one,
      ← div_self (G₀ := FractionalIdeal A⁰ K) (a := p) (by simpa using hp),
      FractionalIdeal.mem_coe, FractionalIdeal.mem_div_iff_of_nonzero (by simpa using hp)]
    simp only [FractionalIdeal.mem_coeIdeal, forall_exists_index, and_imp,
      forall_apply_eq_imp_iff₂] at hx
    intro y hy'
    obtain ⟨y, hy, rfl : algebraMap A K _ = _⟩ := (FractionalIdeal.mem_coeIdeal _).mp hy'
    obtain ⟨z, hz, hz'⟩ := hx _ (Ideal.mem_map_of_mem _ hy)
    have : trace K L (algebraMap B L z) ∈ (p : FractionalIdeal A⁰ K) := by
      rw [← algebraMap_intTrace (A := A)]
      exact ⟨intTrace A B z, this z hz, rfl⟩
    rwa [mul_comm, ← smul_eq_mul, ← LinearMap.map_smul, Algebra.smul_def, mul_comm,
      ← IsScalarTower.algebraMap_apply, IsScalarTower.algebraMap_apply A B L, ← hz']
  intro x hx
  rw [← Ideal.Quotient.eq_zero_iff_mem, ← trace_quotient_eq_of_isDedekindDomain,
    ← isNilpotent_iff_eq_zero]
  refine isNilpotent_trace_of_isNilpotent ⟨e, ?_⟩
  rw [← map_pow, Ideal.Quotient.eq_zero_iff_mem]
  exact (Ideal.dvd_iff_le.mp this) <| Ideal.pow_mem_pow hx _

lemma pow_sub_one_dvd_differentIdeal [Algebra.IsSeparable (FractionRing A) (FractionRing B)]
    {p : Ideal A} [p.IsMaximal] (P : Ideal B) (e : ℕ) (hp : p ≠ ⊥)
    (hP : P ^ e ∣ p.map (algebraMap A B)) : P ^ (e - 1) ∣ differentIdeal A B := by
  have : IsLocalization (algebraMapSubmonoid B A⁰) (FractionRing B) :=
    IsIntegralClosure.isLocalization _ (FractionRing A) _ _
  have : FiniteDimensional (FractionRing A) (FractionRing B) := .of_isLocalization A B A⁰
  by_cases he : e = 0
  · rw [he, pow_zero]; exact one_dvd _
  exact pow_sub_one_dvd_differentIdeal_aux A (FractionRing A) (FractionRing B) _ he hp hP

theorem not_dvd_differentIdeal_of_intTrace_not_mem
    [Algebra.IsSeparable (FractionRing A) (FractionRing B)]
    {p : Ideal A} (P Q : Ideal B) (hP : P * Q = Ideal.map (algebraMap A B) p)
    (x : B) (hxQ : x ∈ Q) (hx : Algebra.intTrace A B x ∉ p) :
    ¬ P ∣ differentIdeal A B := by
  by_cases hp : p = ⊥
  · subst hp
    simp only [Ideal.map_bot, Ideal.mul_eq_bot] at hP
    obtain (rfl | rfl) := hP
    · rw [← Ideal.zero_eq_bot, zero_dvd_iff]
      exact differentIdeal_ne_bot
    · obtain rfl := hxQ
      simp at hx
  letI : Algebra (A ⧸ p) (B ⧸ Q) := Ideal.Quotient.algebraQuotientOfLEComap (by
      rw [← Ideal.map_le_iff_le_comap, ← hP]
      exact Ideal.mul_le_left)
  let K := FractionRing A
  let L := FractionRing B
  have : IsLocalization (Algebra.algebraMapSubmonoid B A⁰) L :=
    IsIntegralClosure.isLocalization _ K _ _
  have : FiniteDimensional K L := .of_isLocalization A B A⁰
  rw [Ideal.dvd_iff_le]
  intro H
  replace H := (mul_le_mul_right' H Q).trans_eq hP
  replace H := (FractionalIdeal.coeIdeal_le_coeIdeal' _ (P := L) le_rfl).mpr H
  rw [FractionalIdeal.coeIdeal_mul, coeIdeal_differentIdeal A K] at H
  replace H := mul_le_mul_left' H (FractionalIdeal.dual A K 1)
  simp only [ne_eq, FractionalIdeal.dual_eq_zero_iff, one_ne_zero, not_false_eq_true,
    mul_inv_cancel_left₀] at H
  apply hx
  suffices Algebra.trace K L (algebraMap B L x) ∈ (p : FractionalIdeal A⁰ K) by
    obtain ⟨y, hy, e⟩ := this
    rw [← Algebra.algebraMap_intTrace (A := A), Algebra.linearMap_apply,
      (IsLocalization.injective _ le_rfl).eq_iff] at e
    exact e ▸ hy
  refine FractionalIdeal.mul_induction_on (H ⟨_, hxQ, rfl⟩) ?_ ?_
  · rintro x hx _ ⟨y, hy, rfl⟩
    induction hy using Submodule.span_induction generalizing x with
    | mem y h =>
      obtain ⟨y, hy, rfl⟩ := h
      obtain ⟨z, hz⟩ :=
        (FractionalIdeal.mem_dual (by simp)).mp hx 1 ⟨1, trivial, (algebraMap B L).map_one⟩
      simp only [Algebra.traceForm_apply, mul_one] at hz
      refine ⟨z * y, Ideal.mul_mem_left _ _ hy, ?_⟩
      rw [Algebra.linearMap_apply, Algebra.linearMap_apply, mul_comm x,
        ← IsScalarTower.algebraMap_apply,
        ← Algebra.smul_def, LinearMap.map_smul_of_tower, ← hz,
        Algebra.smul_def, map_mul, mul_comm]
    | zero => simp
    | add y z _ _ hy hz =>
      simp only [map_add, mul_add]
      exact Submodule.add_mem _ (hy x hx) (hz x hx)
    | smul y z hz IH =>
      simpa [Algebra.smul_def, mul_assoc, -FractionalIdeal.mem_coeIdeal, mul_left_comm x] using
        IH _ (Submodule.smul_mem _ y hx)
  · simp only [map_add]
    exact fun _ _ h₁ h₂ ↦ Submodule.add_mem _ h₁ h₂

open nonZeroDivisors

theorem not_dvd_differentIdeal_of_isCoprime_of_isSeparable
    [Algebra.IsSeparable (FractionRing A) (FractionRing B)]
    {p : Ideal A} [p.IsMaximal] (P Q : Ideal B) [P.IsMaximal] [P.LiesOver p]
    (hPQ : IsCoprime P Q) (hP : P * Q = Ideal.map (algebraMap A B) p)
    [Algebra.IsSeparable (A ⧸ p) (B ⧸ P)] :
    ¬ P ∣ differentIdeal A B := by
  letI : Algebra (A ⧸ p) (B ⧸ Q) := Ideal.Quotient.algebraQuotientOfLEComap (by
      rw [← Ideal.map_le_iff_le_comap, ← hP]
      exact Ideal.mul_le_left)
  have : IsScalarTower A (A ⧸ p) (B ⧸ Q) := .of_algebraMap_eq' rfl
  have : Module.Finite (A ⧸ p) (B ⧸ Q) :=
    Module.Finite.of_restrictScalars_finite A (A ⧸ p) (B ⧸ Q)
  letI e : (B ⧸ p.map (algebraMap A B)) ≃ₐ[A ⧸ p] ((B ⧸ P) × B ⧸ Q) :=
    { __ := (Ideal.quotEquivOfEq hP.symm).trans (Ideal.quotientMulEquivQuotientProd P Q hPQ),
      commutes' := Quotient.ind fun _ ↦ rfl }
  obtain ⟨x, hx⟩ : ∃ x, Algebra.trace (A ⧸ p) (B ⧸ P) x ≠ 0 := by
    simpa [LinearMap.ext_iff] using Algebra.trace_ne_zero (A ⧸ p) (B ⧸ P)
  obtain ⟨y, hy⟩ := Ideal.Quotient.mk_surjective (e.symm (x, 0))
  refine not_dvd_differentIdeal_of_intTrace_not_mem A P Q hP y ?_ ?_
  · simpa [e, Ideal.Quotient.eq_zero_iff_mem] using congr((e $hy).2)
  · rw [← Ideal.Quotient.eq_zero_iff_mem, ← Algebra.trace_quotient_eq_of_isDedekindDomain,
      hy, Algebra.trace_eq_of_algEquiv, Algebra.trace_prod_apply]
    simpa

theorem not_dvd_differentIdeal_of_isCoprime
    [Algebra.IsSeparable (FractionRing A) (FractionRing B)]
    {p : Ideal A} [p.IsMaximal] [Finite (A ⧸ p)] (P Q : Ideal B) [P.IsMaximal]
    (hPQ : IsCoprime P Q) (hP : P * Q = Ideal.map (algebraMap A B) p) :
    ¬ P ∣ differentIdeal A B := by
  have : P.LiesOver p := by
    constructor
    refine ‹p.IsMaximal›.eq_of_le ?_ ?_
    · simpa using ‹P.IsMaximal›.ne_top
    · rw [← Ideal.map_le_iff_le_comap, ← hP]
      exact Ideal.mul_le_right
  exact not_dvd_differentIdeal_of_isCoprime_of_isSeparable A P Q hPQ hP

lemma dvd_differentIdeal_of_not_isSeparable
    [Algebra.IsSeparable (FractionRing A) (FractionRing B)]
    {p : Ideal A} [p.IsMaximal] (hp : p ≠ ⊥)
    (P : Ideal B) [P.IsMaximal] [P.LiesOver p]
    (H : ¬ Algebra.IsSeparable (A ⧸ p) (B ⧸ P)) : P ∣ differentIdeal A B := by
  obtain ⟨a, ha⟩ : P ∣ p.map (algebraMap A B) :=
    Ideal.dvd_iff_le.mpr (Ideal.map_le_iff_le_comap.mpr Ideal.LiesOver.over.le)
  by_cases hPa : P ∣ a
  · simpa using pow_sub_one_dvd_differentIdeal A P 2 hp
      (by rw [pow_two, ha]; exact mul_dvd_mul_left _ hPa)
  let K := FractionRing A
  let L := FractionRing B
  have : IsLocalization (Algebra.algebraMapSubmonoid B A⁰) L :=
    IsIntegralClosure.isLocalization _ K _ _
  have : FiniteDimensional K L := .of_isLocalization A B A⁰
  have hp' := (Ideal.map_eq_bot_iff_of_injective
    (FaithfulSMul.algebraMap_injective A B)).not.mpr hp
  have habot : a ≠ ⊥ := fun ha' ↦ hp' (by simpa [ha'] using ha)
  have hPbot : P ≠ ⊥ := by
    rintro rfl; apply hp'
    rwa [Ideal.bot_mul] at ha
  suffices ∀ x ∈ a, Algebra.intTrace A B x ∈ p by
    have hP : ((P :)⁻¹ : FractionalIdeal B⁰ L) = a / p.map (algebraMap A B) := by
      apply inv_involutive.injective
      simp only [ha, FractionalIdeal.coeIdeal_mul, inv_div, mul_div_assoc]
      rw [div_self (by simpa), mul_one, inv_inv]
    rw [Ideal.dvd_iff_le, differentialIdeal_le_iff (K := K) (L := L) hPbot, hP,
      Submodule.map_le_iff_le_comap]
    intro x hx
    rw [Submodule.restrictScalars_mem, FractionalIdeal.mem_coe,
      FractionalIdeal.mem_div_iff_of_nonzero (by simpa using hp')] at hx
    rw [Submodule.mem_comap, LinearMap.coe_restrictScalars, ← FractionalIdeal.coe_one,
      ← div_self (G₀ := FractionalIdeal A⁰ K) (a := p) (by simpa using hp),
      FractionalIdeal.mem_coe, FractionalIdeal.mem_div_iff_of_nonzero (by simpa using hp)]
    simp only [FractionalIdeal.mem_coeIdeal, forall_exists_index, and_imp,
      forall_apply_eq_imp_iff₂] at hx
    intro y hy'
    obtain ⟨y, hy, rfl : algebraMap A K _ = _⟩ := (FractionalIdeal.mem_coeIdeal _).mp hy'
    obtain ⟨z, hz, hz'⟩ := hx _ (Ideal.mem_map_of_mem _ hy)
    have : Algebra.trace K L (algebraMap B L z) ∈ (p : FractionalIdeal A⁰ K) := by
      rw [← Algebra.algebraMap_intTrace (A := A)]
      exact ⟨Algebra.intTrace A B z, this z hz, rfl⟩
    rwa [mul_comm, ← smul_eq_mul, ← LinearMap.map_smul, Algebra.smul_def, mul_comm,
      ← IsScalarTower.algebraMap_apply, IsScalarTower.algebraMap_apply A B L, ← hz']
  intro x hx
  rw [← Ideal.Quotient.eq_zero_iff_mem, ← Algebra.trace_quotient_eq_of_isDedekindDomain]
  letI : Algebra (A ⧸ p) (B ⧸ a) :=
    Ideal.Quotient.algebraQuotientOfLEComap (Ideal.map_le_iff_le_comap.mp
      (Ideal.dvd_iff_le.mp ⟨_, ha.trans (mul_comm _ _)⟩))
  have : IsScalarTower A (A ⧸ p) (B ⧸ a) := .of_algebraMap_eq' rfl
  have : Module.Finite (A ⧸ p) (B ⧸ a) := .of_restrictScalars_finite A _ _
  have := ((Ideal.prime_iff_isPrime hPbot).mpr inferInstance)
  rw [← this.irreducible.gcd_eq_one_iff, ← Ideal.isCoprime_iff_gcd] at hPa
  letI e : (B ⧸ p.map (algebraMap A B)) ≃ₐ[A ⧸ p] ((B ⧸ P) × B ⧸ a) :=
    { __ := (Ideal.quotEquivOfEq ha).trans (Ideal.quotientMulEquivQuotientProd P a hPa),
      commutes' := Quotient.ind fun _ ↦ rfl }
  have hx' : (e (Ideal.Quotient.mk _ x)).2 = 0 := by
    simpa [e, Ideal.Quotient.eq_zero_iff_mem]
  rw [← Algebra.trace_eq_of_algEquiv e, Algebra.trace_prod_apply,
    Algebra.trace_eq_zero_of_not_isSeparable H, LinearMap.zero_apply, zero_add, hx', map_zero]

variable {A}

/-- A prime does not divide the different ideal iff it is unramified. -/
theorem not_dvd_differentIdeal_iff
    [Algebra.IsSeparable (FractionRing A) (FractionRing B)] {P : Ideal B} [P.IsPrime] :
    ¬ P ∣ differentIdeal A B ↔ Algebra.IsUnramifiedAt A P := by
  classical
  rcases eq_or_ne P ⊥ with rfl | hPbot
  · simp_rw [← Ideal.zero_eq_bot, zero_dvd_iff]
    simp only [Submodule.zero_eq_bot, differentIdeal_ne_bot, not_false_eq_true, true_iff]
    let K := FractionRing A
    let L := FractionRing B
    have : FiniteDimensional K L := .of_isLocalization A B A⁰
    have : IsLocalization B⁰ (Localization.AtPrime (⊥ : Ideal B)) := by
      convert (inferInstanceAs
        (IsLocalization (⊥ : Ideal B).primeCompl (Localization.AtPrime (⊥ : Ideal B))))
      ext; simp [Ideal.primeCompl]
    refine (Algebra.FormallyUnramified.iff_of_equiv (A := L)
      ((IsLocalization.algEquiv B⁰ _ _).restrictScalars A)).mp ?_
    have : Algebra.FormallyUnramified K L := by
      rwa [Algebra.FormallyUnramified.iff_isSeparable]
    refine .comp A K L
  have hp : P.under A ≠ ⊥ := mt Ideal.eq_bot_of_comap_eq_bot hPbot
  have hp' := (Ideal.map_eq_bot_iff_of_injective
    (FaithfulSMul.algebraMap_injective A B)).not.mpr hp
  have := Ideal.IsPrime.isMaximal inferInstance hPbot
  constructor
  · intro H
    · rw [Algebra.isUnramifiedAt_iff_map_eq (p := P.under A)]
      constructor
      · suffices Algebra.IsSeparable (A ⧸ P.under A) (B ⧸ P) by infer_instance
        contrapose! H
        exact dvd_differentIdeal_of_not_isSeparable A hp P H
      · rw [← Ideal.IsDedekindDomain.ramificationIdx_eq_one_iff hPbot Ideal.map_comap_le]
        apply Ideal.ramificationIdx_spec
        · simp [Ideal.map_le_iff_le_comap]
        · contrapose! H
          rw [← pow_one P, show 1 = 2 - 1 by simp]
          apply pow_sub_one_dvd_differentIdeal _ _ _ hp
          simpa [Ideal.dvd_iff_le] using H
  · intro H
    obtain ⟨Q, h₁, h₂⟩ := Ideal.eq_prime_pow_mul_coprime hp' P
    rw [← Ideal.IsDedekindDomain.ramificationIdx_eq_normalizedFactors_count hp' ‹_› hPbot,
      Ideal.ramificationIdx_eq_one_of_isUnramifiedAt hPbot, pow_one] at h₂
    obtain ⟨h₃, h₄⟩ := (Algebra.isUnramifiedAt_iff_map_eq (p := P.under A) _ _).mp H
    exact not_dvd_differentIdeal_of_isCoprime_of_isSeparable
      A P Q (Ideal.isCoprime_iff_sup_eq.mpr h₁) h₂.symm

/-- A prime divides the different ideal iff it is ramified. -/
theorem dvd_differentIdeal_iff
    [Algebra.IsSeparable (FractionRing A) (FractionRing B)] {P : Ideal B} [P.IsPrime] :
    P ∣ differentIdeal A B ↔ ¬ Algebra.IsUnramifiedAt A P :=
  iff_not_comm.mp not_dvd_differentIdeal_iff.symm

end<|MERGE_RESOLUTION|>--- conflicted
+++ resolved
@@ -25,12 +25,7 @@
     with `f` being the minimal polynomial of `x`.
 - `not_dvd_differentIdeal_iff`: A prime does not divide the different ideal iff it is unramified
   (in the sense of `Algebra.IsUnramifiedAt`).
-<<<<<<< HEAD
-- `differentIdeal_eq_differentIdeal_mul_differentIdeal`:
-  Transitivity of the different ideal.
-=======
 - `differentIdeal_eq_differentIdeal_mul_differentIdeal`: Transitivity of the different ideal.
->>>>>>> c90d6d6c
 
 ## TODO
 - Show properties of the different ideal
@@ -409,20 +404,6 @@
 
 variable (A K B L)
 
-<<<<<<< HEAD
-omit [FiniteDimensional K L] in
-theorem dual_eq_dual_mul_dual (C M : Type*) [CommRing C] [IsDedekindDomain C] [Field M]
-    [Algebra C M] [IsFractionRing C M] [Algebra A C] [Algebra B C] [Algebra A M] [Algebra B M]
-    [Algebra K M] [Algebra L M] [IsScalarTower A C M] [IsScalarTower A K M] [IsScalarTower B C M]
-    [IsScalarTower B L M] [IsScalarTower K L M] [IsIntegralClosure C A M] [IsIntegralClosure C B M]
-    [NoZeroSMulDivisors B C] [FiniteDimensional K M] [FiniteDimensional L M] [FiniteDimensional K L]
-    [Algebra.IsSeparable K M] [Algebra.IsSeparable L M] :
-    dual A K (1 : FractionalIdeal C⁰ M) = dual B L (1 : FractionalIdeal C⁰ M) *
-        (dual A K (1 : FractionalIdeal B⁰ L)).extendedHomₐ M C := by
-  have : Module.Finite L M := Module.Finite.right K L M
-  have : Module.Finite K L := Module.Finite.left K L M
-  have : Algebra.IsSeparable L M := isSeparable_tower_top_of_isSeparable K L M
-=======
 attribute [local instance] SMulCommClass.of_commMonoid
 
 variable (C M : Type*) [CommRing C] [IsDedekindDomain C] [Field M] [Algebra C M]
@@ -459,61 +440,11 @@
 theorem dual_eq_dual_mul_dual :
     dual A K (1 : FractionalIdeal C⁰ M) = dual B L (1 : FractionalIdeal C⁰ M) *
         (dual A K (1 : FractionalIdeal B⁰ L)).extendedHomₐ M C := by
->>>>>>> c90d6d6c
   have := IsIntegralClosure.isLocalization B L M C
   have h : B⁰ ≤ Submonoid.comap (algebraMap B C) C⁰ :=
     nonZeroDivisors_le_comap_nonZeroDivisors_of_injective _ <| FaithfulSMul.algebraMap_injective _ _
   have h_alg {x : L} : algebraMap L M x = IsLocalization.map M (algebraMap B C) h x :=
     IsLocalization.algebraMap_apply_eq_map_map_submonoid B⁰ C L M x
-<<<<<<< HEAD
-  refine le_antisymm ?_ (fun x hx ↦ ?_)
-  · intro x hx
-    dsimp only [val_eq_coe]
-    rw [mem_coe, ← spanSingleton_le_iff_mem]
-    suffices spanSingleton C⁰ x * ((dual A K (1 : FractionalIdeal B⁰ L)).extendedHomₐ M C)⁻¹ ≤
-          dual B L (1 : FractionalIdeal C⁰ M) by
-      have h' : (dual A K (1 : FractionalIdeal B⁰ L)).extendedHomₐ M C ≠ 0 := by
-        exact (extendedHomₐ_eq_zero_iff M C).not.mpr (by simp)
-      have := mul_right_mono ((dual A K (1 : FractionalIdeal B⁰ L)).extendedHomₐ M C) this
-      dsimp only at this
-      rwa [inv_mul_cancel_right₀ h'] at this
-    refine spanSingleton_mul_le_iff.mpr fun z hz ↦ ?_
-    rw [← map_inv₀, ← mem_coe, extendedHom_apply, coe_extended_eq_span,
-      Submodule.mem_span_image_iff_exists_fun] at hz
-    obtain ⟨s, hs, _, rfl⟩ := hz
-    simp_rw [Finset.mul_sum, mul_smul_comm]
-    refine Submodule.sum_smul_mem _ _ fun i _ ↦ ?_
-    rw [← h_alg, mem_coe, mem_dual (by simp)]
-    rintro m ⟨m, _, rfl⟩
-    rw [linearMap_apply, traceForm_apply, mul_comm x, mul_assoc, ← Algebra.smul_def, map_smul,
-      smul_eq_mul, ← SetLike.mem_coe,
-      show ((algebraMap B L).range : Set L) = (1 : FractionalIdeal B⁰ L) by
-      ext; simp [mem_one_iff]]
-    apply (mem_inv_iff (by simp)).mp <| SetLike.mem_coe.mp <| hs i.prop
-    refine (mem_dual (by simp)).mpr fun y hy ↦ ?_
-    rw [traceForm_apply, mul_comm, ← smul_eq_mul, ← map_smul, trace_trace, Algebra.smul_def,
-      mul_comm, mul_comm x, ← Algebra.smul_def, ← traceForm_apply]
-    obtain ⟨b, rfl⟩ := (mem_one_iff _).mp hy
-    have : m • x ∈ dual A K (1 : FractionalIdeal C⁰ M) := Submodule.smul_mem _ m hx
-    refine (mem_dual (by simp)).mp this _ <| (mem_one_iff _).mpr ?_
-    exact ⟨algebraMap B C b, by
-      rw [← IsScalarTower.algebraMap_apply, ← IsScalarTower.algebraMap_apply]⟩
-  · simp only [val_eq_coe, coe_mul, coe_dual_one] at hx ⊢
-    induction hx using Submodule.mul_induction_on' with
-    | mem_mul_mem m hm n hn =>
-        obtain ⟨s, hs, _, rfl⟩ := (Submodule.mem_span_image_iff_exists_fun _).mp hn
-        simp_rw [Finset.mul_sum, mul_smul_comm]
-        refine Submodule.sum_smul_mem _ _ fun i _ ↦ Submodule.mem_traceDual.mpr fun c hc ↦ ?_
-        obtain ⟨a, rfl⟩ := Submodule.mem_one.mp hc
-        rw [traceForm_apply, ← Algebra.trace_trace (S := L), ← h_alg, mul_comm m, mul_assoc,
-          ← Algebra.smul_def, map_smul]
-        apply (mem_dual (by simp)).mp (hs i.prop)
-        simp only [Submodule.mem_traceDual, Submodule.mem_one, traceForm_apply, RingHom.mem_range,
-          forall_exists_index, forall_apply_eq_imp_iff] at hm
-        obtain ⟨b, hb⟩ := hm a
-        exact hb ▸ coe_mem_one B⁰ b
-    | add x _ y _ hx hy => exact Submodule.add_mem _ hx hy
-=======
   refine le_antisymm ?_ ?_
   · intro x hx
     dsimp only [val_eq_coe] at hx ⊢
@@ -533,7 +464,6 @@
     rintro _ ⟨a, ha, _, ⟨b, hb, rfl⟩, rfl⟩
     simp only [SetLike.mem_coe, mem_coe, ← h_alg, mul_comm a, ← Algebra.smul_def] at ha hb ⊢
     exact smul_mem_dual_one A K L B C M hb ha
->>>>>>> c90d6d6c
 
 end FractionalIdeal
 
