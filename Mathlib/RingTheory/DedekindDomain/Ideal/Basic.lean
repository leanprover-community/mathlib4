/-
Copyright (c) 2020 Kenji Nakagawa. All rights reserved.
Released under Apache 2.0 license as described in the file LICENSE.
Authors: Kenji Nakagawa, Anne Baanen, Filippo A. E. Nuccio
-/
import Mathlib.Algebra.Algebra.Subalgebra.Pointwise
import Mathlib.RingTheory.DedekindDomain.Basic
import Mathlib.RingTheory.FractionalIdeal.Inverse
import Mathlib.RingTheory.Spectrum.Prime.Basic

/-!
# Dedekind domains and invertible ideals

In this file, we show a ring is a Dedekind domain iff all fractional ideals are invertible,
and prove instances such as the unique factorization of ideals.
Further results on the structure of ideals in a Dedekind domain are found in
`Mathlib/RingTheory/DedekindDomain/Ideal/Lemmas.lean`.

## Main definitions

- `IsDedekindDomainInv` alternatively defines a Dedekind domain as an integral domain where
  every nonzero fractional ideal is invertible.
- `isDedekindDomainInv_iff` shows that this does note depend on the choice of field of
  fractions.

## Main results:

- `isDedekindDomain_iff_isDedekindDomainInv`
- `Ideal.uniqueFactorizationMonoid`

## Implementation notes

The definitions that involve a field of fractions choose a canonical field of fractions,
but are independent of that choice. The `..._iff` lemmas express this independence.

Often, definitions assume that Dedekind domains are not fields. We found it more practical
to add a `(h : ¬ IsField A)` assumption whenever this is explicitly needed.

## References

* [D. Marcus, *Number Fields*][marcus1977number]
* [J.W.S. Cassels, A. Fröhlich, *Algebraic Number Theory*][cassels1967algebraic]
* [J. Neukirch, *Algebraic Number Theory*][Neukirch1992]

## Tags

dedekind domain, dedekind ring
-/

variable (R A K : Type*) [CommRing R] [CommRing A] [Field K]

open scoped nonZeroDivisors Polynomial

section Inverse

section IsDedekindDomainInv

variable [IsDomain A]
/-- A Dedekind domain is an integral domain such that every fractional ideal has an inverse.

This is equivalent to `IsDedekindDomain`.
In particular we provide a `CommGroupWithZero` instance,
assuming `IsDedekindDomain A`, which implies `IsDedekindDomainInv`. For **integral** domain,
`IsDedekindDomain`(`Inv`) implies only `Ideal.cancelCommMonoidWithZero`.
-/
def IsDedekindDomainInv : Prop :=
  ∀ I ≠ (⊥ : FractionalIdeal A⁰ (FractionRing A)), I * I⁻¹ = 1

open FractionalIdeal

variable {R A K}

theorem isDedekindDomainInv_iff [Algebra A K] [IsFractionRing A K] :
    IsDedekindDomainInv A ↔ ∀ I ≠ (⊥ : FractionalIdeal A⁰ K), I * I⁻¹ = 1 := by
  let h : FractionalIdeal A⁰ (FractionRing A) ≃+* FractionalIdeal A⁰ K :=
    FractionalIdeal.mapEquiv (FractionRing.algEquiv A K)
  refine h.toEquiv.forall_congr (fun {x} => ?_)
  rw [← h.toEquiv.apply_eq_iff_eq]
  simp [h]

theorem FractionalIdeal.adjoinIntegral_eq_one_of_isUnit [Algebra A K] [IsFractionRing A K] (x : K)
    (hx : IsIntegral A x) (hI : IsUnit (adjoinIntegral A⁰ x hx)) : adjoinIntegral A⁰ x hx = 1 := by
  set I := adjoinIntegral A⁰ x hx
  have mul_self : IsIdempotentElem I := by
    apply coeToSubmodule_injective
    simp only [coe_mul, adjoinIntegral_coe, I]
    rw [(Algebra.adjoin A {x}).isIdempotentElem_toSubmodule]
  convert congr_arg (· * I⁻¹) mul_self <;>
    simp only [(mul_inv_cancel_iff_isUnit K).mpr hI, mul_assoc, mul_one]

namespace IsDedekindDomainInv

variable [Algebra A K] [IsFractionRing A K] (h : IsDedekindDomainInv A) {I J : FractionalIdeal A⁰ K}
include h

/-- `IsDedekindDomainInv A` implies that fractional ideals over it form a commutative group with
zero. -/
noncomputable abbrev commGroupWithZero : CommGroupWithZero (FractionalIdeal A⁰ K) where
  inv_zero := inv_zero' _
  mul_inv_cancel  := isDedekindDomainInv_iff.mp h
  div_eq_mul_inv I J := by
    obtain rfl | hJ := eq_or_ne J 0
    · simp [inv_zero']
    refine le_antisymm ?_ ((FractionalIdeal.le_div_iff_mul_le hJ).2 ?_)
    · suffices I / J * J ≤ I by
        simpa [mul_assoc, isDedekindDomainInv_iff.mp h _ hJ] using mul_left_mono (a := J⁻¹) this
      simp [FractionalIdeal.mul_le, mem_div_iff_of_ne_zero hJ]
    · rw [mul_assoc, mul_comm _ J, isDedekindDomainInv_iff.mp h _ hJ, mul_one]

@[deprecated mul_inv_cancel₀ (since := "2025-09-09")]
protected lemma mul_inv_eq_one (hI : I ≠ 0) : I * I⁻¹ = 1 := by
  let := h.commGroupWithZero (K := K); simp [*]

@[deprecated inv_mul_cancel₀ (since := "2025-09-09")]
protected lemma inv_mul_eq_one (hI : I ≠ 0) : I⁻¹ * I = 1 := by
  let := h.commGroupWithZero (K := K); simp [*]

theorem isNoetherianRing : IsNoetherianRing A := by
  let := h.commGroupWithZero (K := FractionRing A)
  refine isNoetherianRing_iff.mpr ⟨fun I : Ideal A => ?_⟩
  by_cases hI : I = ⊥
  · rw [hI]; apply Submodule.fg_bot
  have hI : (I : FractionalIdeal A⁰ (FractionRing A)) ≠ 0 := coeIdeal_ne_zero.mpr hI
  exact I.fg_of_isUnit (IsFractionRing.injective A (FractionRing A)) hI.isUnit

theorem integrallyClosed : IsIntegrallyClosed A := by
  let := h.commGroupWithZero (K := FractionRing A)
  -- It suffices to show that for integral `x`,
  -- `A[x]` (which is a fractional ideal) is in fact equal to `A`.
  refine (isIntegrallyClosed_iff (FractionRing A)).mpr (fun {x hx} => ?_)
  rw [← Set.mem_range, ← Algebra.mem_bot, ← Subalgebra.mem_toSubmodule, Algebra.toSubmodule_bot,
    Submodule.one_eq_span, ← coe_spanSingleton A⁰ (1 : FractionRing A), spanSingleton_one, ←
    FractionalIdeal.adjoinIntegral_eq_one_of_isUnit x hx (Ne.isUnit _)]
  · exact mem_adjoinIntegral_self A⁰ x hx
  · exact fun h => one_ne_zero (eq_zero_iff.mp h 1 (Algebra.adjoin A {x}).one_mem)

open Ring

theorem dimensionLEOne : DimensionLEOne A := by
  -- We're going to show that `P` is maximal because any (maximal) ideal `M`
  -- that is strictly larger would be `⊤`.
  let := h.commGroupWithZero (K := FractionRing A)
  constructor
  rintro P P_ne hP
  refine Ideal.isMaximal_def.mpr ⟨hP.ne_top, fun M hM => ?_⟩
  -- We may assume `P` and `M` (as fractional ideals) are nonzero.
  have P'_ne : (P : FractionalIdeal A⁰ (FractionRing A)) ≠ 0 := coeIdeal_ne_zero.mpr P_ne
  have M'_ne : (M : FractionalIdeal A⁰ (FractionRing A)) ≠ 0 := coeIdeal_ne_zero.mpr hM.ne_bot
  -- In particular, we'll show `M⁻¹ * P ≤ P`
  suffices (M⁻¹ : FractionalIdeal A⁰ (FractionRing A)) * P ≤ P by
    rw [eq_top_iff, ← coeIdeal_le_coeIdeal (FractionRing A), coeIdeal_top]
    calc
      (1 : FractionalIdeal A⁰ (FractionRing A)) = (↑M)⁻¹ * P * ((↑P)⁻¹ * M) := by
        simp [mul_assoc, *]
      _ ≤ P * ((↑P)⁻¹ * M) := by gcongr
      _ = M := by simp [*]
  -- Suppose we have `x ∈ M⁻¹ * P`, then in fact `x = algebraMap _ _ y` for some `y`.
  intro x hx
  have le_one : (M⁻¹ : FractionalIdeal A⁰ (FractionRing A)) * P ≤ 1 := by
    rw [← inv_mul_cancel₀ M'_ne]; gcongr
  obtain ⟨y, _hy, rfl⟩ := (mem_coeIdeal _).mp (le_one hx)
  -- Since `M` is strictly greater than `P`, let `z ∈ M \ P`.
  obtain ⟨z, hzM, hzp⟩ := SetLike.exists_of_lt hM
  -- We have `z * y ∈ M * (M⁻¹ * P) = P`.
  have zy_mem := mul_mem_mul (mem_coeIdeal_of_mem A⁰ hzM) hx
<<<<<<< HEAD
  rw [← map_mul, ← mul_assoc, h.mul_inv_eq_one M'_ne, one_mul] at zy_mem
=======
  rw [← RingHom.map_mul, ← mul_assoc, mul_inv_cancel₀ M'_ne, one_mul] at zy_mem
>>>>>>> 2b55585f
  obtain ⟨zy, hzy, zy_eq⟩ := (mem_coeIdeal A⁰).mp zy_mem
  rw [IsFractionRing.injective A (FractionRing A) zy_eq] at hzy
  -- But `P` is a prime ideal, so `z ∉ P` implies `y ∈ P`, as desired.
  exact mem_coeIdeal_of_mem A⁰ (Or.resolve_left (hP.mem_or_mem hzy) hzp)

/-- Showing one side of the equivalence between the definitions
`IsDedekindDomainInv` and `IsDedekindDomain` of Dedekind domains. -/
theorem isDedekindDomain : IsDedekindDomain A :=
  { h.isNoetherianRing, h.dimensionLEOne, h.integrallyClosed with }

end IsDedekindDomainInv

end IsDedekindDomainInv

variable [Algebra A K] [IsFractionRing A K]

variable {A K}

theorem one_mem_inv_coe_ideal [IsDomain A] {I : Ideal A} (hI : I ≠ ⊥) :
    (1 : K) ∈ (I : FractionalIdeal A⁰ K)⁻¹ := by
  rw [FractionalIdeal.mem_inv_iff (FractionalIdeal.coeIdeal_ne_zero.mpr hI)]
  intro y hy
  rw [one_mul]
  exact FractionalIdeal.coeIdeal_le_one hy

/-- Specialization of `exists_primeSpectrum_prod_le_and_ne_bot_of_domain` to Dedekind domains:
Let `I : Ideal A` be a nonzero ideal, where `A` is a Dedekind domain that is not a field.
Then `exists_primeSpectrum_prod_le_and_ne_bot_of_domain` states we can find a product of prime
ideals that is contained within `I`. This lemma extends that result by making the product minimal:
let `M` be a maximal ideal that contains `I`, then the product including `M` is contained within `I`
and the product excluding `M` is not contained within `I`. -/
theorem exists_multiset_prod_cons_le_and_prod_not_le [IsDedekindDomain A] (hNF : ¬IsField A)
    {I M : Ideal A} (hI0 : I ≠ ⊥) (hIM : I ≤ M) [hM : M.IsMaximal] :
    ∃ Z : Multiset (PrimeSpectrum A),
      (M ::ₘ Z.map PrimeSpectrum.asIdeal).prod ≤ I ∧
        ¬Multiset.prod (Z.map PrimeSpectrum.asIdeal) ≤ I := by
  -- Let `Z` be a minimal set of prime ideals such that their product is contained in `J`.
  obtain ⟨Z₀, hZ₀⟩ := PrimeSpectrum.exists_primeSpectrum_prod_le_and_ne_bot_of_domain hNF hI0
  obtain ⟨Z, ⟨hZI, hprodZ⟩, h_eraseZ⟩ :=
    wellFounded_lt.has_min
      {Z | (Z.map PrimeSpectrum.asIdeal).prod ≤ I ∧ (Z.map PrimeSpectrum.asIdeal).prod ≠ ⊥}
      ⟨Z₀, hZ₀.1, hZ₀.2⟩
  obtain ⟨_, hPZ', hPM⟩ := hM.isPrime.multiset_prod_le.mp (hZI.trans hIM)
  -- Then in fact there is a `P ∈ Z` with `P ≤ M`.
  obtain ⟨P, hPZ, rfl⟩ := Multiset.mem_map.mp hPZ'
  classical
    have := Multiset.map_erase PrimeSpectrum.asIdeal (fun _ _ => PrimeSpectrum.ext) P Z
    obtain ⟨hP0, hZP0⟩ : P.asIdeal ≠ ⊥ ∧ ((Z.erase P).map PrimeSpectrum.asIdeal).prod ≠ ⊥ := by
      rwa [Ne, ← Multiset.cons_erase hPZ', Multiset.prod_cons, Ideal.mul_eq_bot, not_or, ←
        this] at hprodZ
    -- By maximality of `P` and `M`, we have that `P ≤ M` implies `P = M`.
    have hPM' := (P.isPrime.isMaximal hP0).eq_of_le hM.ne_top hPM
    subst hPM'
    -- By minimality of `Z`, erasing `P` from `Z` is exactly what we need.
    refine ⟨Z.erase P, ?_, ?_⟩
    · convert hZI
      rw [this, Multiset.cons_erase hPZ']
    · refine fun h => h_eraseZ (Z.erase P) ⟨h, ?_⟩ (Multiset.erase_lt.mpr hPZ)
      exact hZP0

namespace FractionalIdeal
variable [IsDedekindDomain A] {I : Ideal A}

open Ideal

lemma not_inv_le_one_of_ne_bot (hI0 : I ≠ ⊥) (hI1 : I ≠ ⊤) :
    ¬(I⁻¹ : FractionalIdeal A⁰ K) ≤ 1 := by
  have hNF : ¬IsField A := fun h ↦ letI := h.toField; (eq_bot_or_eq_top I).elim hI0 hI1
  wlog hM : I.IsMaximal generalizing I
  · rcases I.exists_le_maximal hI1 with ⟨M, hmax, hIM⟩
    have hMbot : M ≠ ⊥ := (M.bot_lt_of_maximal hNF).ne'
    refine mt (le_trans <| inv_anti_mono ?_ ?_ ?_) (this hMbot hmax.ne_top hmax) <;>
      simpa only [coeIdeal_ne_zero, coeIdeal_le_coeIdeal]
  have hI0 : ⊥ < I := I.bot_lt_of_maximal hNF
  obtain ⟨⟨a, haI⟩, ha0⟩ := Submodule.nonzero_mem_of_bot_lt hI0
  replace ha0 : a ≠ 0 := Subtype.coe_injective.ne ha0
  let J : Ideal A := Ideal.span {a}
  have hJ0 : J ≠ ⊥ := mt Ideal.span_singleton_eq_bot.mp ha0
  have hJI : J ≤ I := I.span_singleton_le_iff_mem.2 haI
  -- Then we can find a product of prime (hence maximal) ideals contained in `J`,
  -- such that removing element `M` from the product is not contained in `J`.
  obtain ⟨Z, hle, hnle⟩ := exists_multiset_prod_cons_le_and_prod_not_le hNF hJ0 hJI
  -- Choose an element `b` of the product that is not in `J`.
  obtain ⟨b, hbZ, hbJ⟩ := SetLike.not_le_iff_exists.mp hnle
  have hnz_fa : algebraMap A K a ≠ 0 :=
    mt ((injective_iff_map_eq_zero _).mp (IsFractionRing.injective A K) a) ha0
  -- Then `b a⁻¹ : K` is in `M⁻¹` but not in `1`.
  refine Set.not_subset.2 ⟨algebraMap A K b * (algebraMap A K a)⁻¹, (mem_inv_iff ?_).mpr ?_, ?_⟩
  · exact coeIdeal_ne_zero.mpr hI0.ne'
  · rintro y₀ hy₀
    obtain ⟨y, h_Iy, rfl⟩ := (mem_coeIdeal _).mp hy₀
    rw [mul_comm, ← mul_assoc, ← map_mul]
    have h_yb : y * b ∈ J := by
      apply hle
      rw [Multiset.prod_cons]
      exact Submodule.smul_mem_smul h_Iy hbZ
    rw [Ideal.mem_span_singleton'] at h_yb
    rcases h_yb with ⟨c, hc⟩
    rw [← hc, map_mul, mul_assoc, mul_inv_cancel₀ hnz_fa, mul_one]
    apply coe_mem_one
  · refine mt (mem_one_iff _).mp ?_
    rintro ⟨x', h₂_abs⟩
    rw [← div_eq_mul_inv, eq_div_iff_mul_eq hnz_fa, ← map_mul] at h₂_abs
    have := Ideal.mem_span_singleton'.mpr ⟨x', IsFractionRing.injective A K h₂_abs⟩
    contradiction

theorem mul_inv_cancel_of_le_one (hI0 : I ≠ ⊥) (hI : (I * (I : FractionalIdeal A⁰ K)⁻¹)⁻¹ ≤ 1) :
    I * (I : FractionalIdeal A⁰ K)⁻¹ = 1 := by
  -- We'll show a contradiction with `exists_notMem_one_of_ne_bot`:
  -- `J⁻¹ = (I * I⁻¹)⁻¹` cannot have an element `x ∉ 1`, so it must equal `1`.
  obtain ⟨J, hJ⟩ : ∃ J : Ideal A, (J : FractionalIdeal A⁰ K) = I * (I : FractionalIdeal A⁰ K)⁻¹ :=
    le_one_iff_exists_coeIdeal.mp mul_one_div_le_one
  by_cases hJ0 : J = ⊥
  · subst hJ0
    refine absurd ?_ hI0
    rw [eq_bot_iff, ← coeIdeal_le_coeIdeal K, hJ]
    exact coe_ideal_le_self_mul_inv K I
  by_cases hJ1 : J = ⊤
  · rw [← hJ, hJ1, coeIdeal_top]
  exact (not_inv_le_one_of_ne_bot (K := K) hJ0 hJ1 (hJ ▸ hI)).elim

/-- Nonzero integral ideals in a Dedekind domain are invertible.

We will use this to show that nonzero fractional ideals are invertible,
and finally conclude that fractional ideals in a Dedekind domain form a group with zero.
-/
theorem coe_ideal_mul_inv (I : Ideal A) (hI0 : I ≠ ⊥) : I * (I : FractionalIdeal A⁰ K)⁻¹ = 1 := by
  -- We'll show `1 ≤ J⁻¹ = (I * I⁻¹)⁻¹ ≤ 1`.
  apply mul_inv_cancel_of_le_one hI0
  by_cases hJ0 : I * (I : FractionalIdeal A⁰ K)⁻¹ = 0
  · rw [hJ0, inv_zero']; exact zero_le _
  intro x hx
  -- In particular, we'll show all `x ∈ J⁻¹` are integral.
  suffices x ∈ integralClosure A K by
    rwa [IsIntegrallyClosed.integralClosure_eq_bot, Algebra.mem_bot, Set.mem_range,
      ← mem_one_iff] at this
  -- For that, we'll find a subalgebra that is f.g. as a module and contains `x`.
  -- `A` is a Noetherian ring, so we just need to find a subalgebra between `{x}` and `I⁻¹`.
  rw [mem_integralClosure_iff_mem_fg]
  have x_mul_mem : ∀ b ∈ (I⁻¹ : FractionalIdeal A⁰ K), x * b ∈ (I⁻¹ : FractionalIdeal A⁰ K) := by
    intro b hb
    rw [mem_inv_iff (coeIdeal_ne_zero.mpr hI0)]
    dsimp only at hx
    rw [val_eq_coe, mem_coe, mem_inv_iff hJ0] at hx
    simp only [mul_assoc, mul_comm b] at hx ⊢
    intro y hy
    exact hx _ (mul_mem_mul hy hb)
  -- It turns out the subalgebra consisting of all `p(x)` for `p : A[X]` works.
  refine ⟨AlgHom.range (Polynomial.aeval x : A[X] →ₐ[A] K),
    isNoetherian_submodule.mp (isNoetherian (I : FractionalIdeal A⁰ K)⁻¹) _ fun y hy => ?_,
    ⟨Polynomial.X, Polynomial.aeval_X x⟩⟩
  obtain ⟨p, rfl⟩ := (AlgHom.mem_range _).mp hy
  rw [Polynomial.aeval_eq_sum_range]
  refine Submodule.sum_mem _ fun i hi => Submodule.smul_mem _ _ ?_
  clear hi
  induction i with
  | zero => rw [pow_zero]; exact one_mem_inv_coe_ideal hI0
  | succ i ih => rw [pow_succ']; exact x_mul_mem _ ih

noncomputable instance semifield : Semifield (FractionalIdeal A⁰ K) where
  __ := coeIdeal_injective.nontrivial
  __ : CommSemiring (FractionalIdeal A⁰ K) := inferInstance
  __ := IsDedekindDomainInv.commGroupWithZero fun I hI ↦ by
    obtain ⟨a, J, ha, hJ⟩ := exists_eq_spanSingleton_mul (K := FractionRing A) I
    suffices h₂ : I * (spanSingleton A⁰ (algebraMap _ _ a) * (J : FractionalIdeal A⁰ _)⁻¹) = 1 by
      rw [mul_inv_cancel_iff]
      exact ⟨spanSingleton A⁰ (algebraMap _ _ a) * (J : FractionalIdeal A⁰ _)⁻¹, h₂⟩
    subst hJ
    rw [mul_assoc, mul_left_comm (J : FractionalIdeal A⁰ _), coe_ideal_mul_inv, mul_one,
      spanSingleton_mul_spanSingleton, inv_mul_cancel₀, spanSingleton_one]
    · exact mt ((injective_iff_map_eq_zero (algebraMap A _)).mp (IsFractionRing.injective A _) _) ha
    · exact coeIdeal_ne_zero.mp (right_ne_zero_of_mul hI)
  nnqsmul := _

#adaptation_note /-- 2025-03-29 for https://github.com/leanprover/lean4/issues/7717 had to add `mul_left_cancel_of_ne_zero` field.
TODO(kmill) There is trouble calculating the type of the `IsLeftCancelMulZero` parent. -/
/-- Fractional ideals have cancellative multiplication in a Dedekind domain.

Although this instance is a direct consequence of the instance
`FractionalIdeal.semifield`, we define this instance to provide
a computable alternative.
-/
instance cancelCommMonoidWithZero : CancelCommMonoidWithZero (FractionalIdeal A⁰ K) where
  __ : CommSemiring (FractionalIdeal A⁰ K) := inferInstance
  mul_left_cancel_of_ne_zero h _ _ := mul_left_cancel₀ h

instance : PosMulStrictMono (FractionalIdeal A⁰ K) := PosMulMono.toPosMulStrictMono
instance : MulPosStrictMono (FractionalIdeal A⁰ K) := MulPosMono.toMulPosStrictMono

instance : PosMulReflectLE (FractionalIdeal A⁰ K) where
  elim I J K hJK := by simpa [I.2.ne'] using mul_right_mono (a := I.1⁻¹) hJK

instance : MulPosReflectLE (FractionalIdeal A⁰ K) where
  elim I J K hJK := by simpa [I.2.ne'] using mul_left_mono (a := I.1⁻¹) hJK

@[deprecated mul_inv_cancel₀ (since := "2025-09-14")]
protected theorem mul_inv_cancel {I : FractionalIdeal A⁰ K} (hne : I ≠ 0) : I * I⁻¹ = 1 :=
  mul_inv_cancel₀ hne

@[deprecated mul_le_mul_iff_left₀ (since := "2025-09-14")]
theorem mul_right_le_iff {J : FractionalIdeal A⁰ K} (hJ : J ≠ 0) {I I'} : I * J ≤ I' * J ↔ I ≤ I' :=
  mul_le_mul_iff_left₀ <| pos_iff_ne_zero.2 hJ

@[deprecated mul_le_mul_iff_left₀ (since := "2025-09-14")]
theorem mul_left_le_iff {J : FractionalIdeal A⁰ K} (hJ : J ≠ 0) {I I'} : J * I ≤ J * I' ↔ I ≤ I' :=
  mul_le_mul_iff_right₀ <| pos_iff_ne_zero.2 hJ

lemma mul_left_strictMono {I : FractionalIdeal A⁰ K} (hI : I ≠ 0) : StrictMono (· * I) :=
  fun _J _K hJK ↦ mul_lt_mul_of_pos_right hJK <| pos_iff_ne_zero.2 hI

lemma mul_right_strictMono {I : FractionalIdeal A⁰ K} (hI : I ≠ 0) : StrictMono (I * ·) :=
  fun _J _K hJK ↦ mul_lt_mul_of_pos_left hJK <| pos_iff_ne_zero.2 hI

instance [IsDedekindDomain A] : PosMulReflectLE (Ideal A) where
  elim I J K e := by
    dsimp
    rwa [← FractionalIdeal.coeIdeal_le_coeIdeal (FractionRing A),
      ← mul_le_mul_iff_right₀ (α := FractionalIdeal A⁰ (FractionRing A)) (a := I.1)
        (by simpa [pos_iff_ne_zero] using I.2.ne'),
      ← FractionalIdeal.coeIdeal_mul, ← FractionalIdeal.coeIdeal_mul,
      FractionalIdeal.coeIdeal_le_coeIdeal]

@[deprecated div_eq_mul_inv (since := "2025-09-14")]
protected lemma div_eq_mul_inv (I J : FractionalIdeal A⁰ K) : I / J = I * J⁻¹ := div_eq_mul_inv ..

end FractionalIdeal

/-- `IsDedekindDomain` and `IsDedekindDomainInv` are equivalent ways
to express that an integral domain is a Dedekind domain. -/
theorem isDedekindDomain_iff_isDedekindDomainInv [IsDomain A] :
    IsDedekindDomain A ↔ IsDedekindDomainInv A :=
  ⟨fun _h _I => mul_inv_cancel₀, fun h => h.isDedekindDomain⟩

end Inverse

section IsDedekindDomain

variable {R A}
variable [IsDedekindDomain A] [Algebra A K] [IsFractionRing A K]

open FractionalIdeal Ideal

noncomputable instance Ideal.cancelCommMonoidWithZero : CancelCommMonoidWithZero (Ideal A) :=
  { Function.Injective.cancelCommMonoidWithZero (coeIdealHom A⁰ (FractionRing A)) coeIdeal_injective
    (map_zero _) (map_one _) (map_mul _) (map_pow _) with }

instance Ideal.isDomain : IsDomain (Ideal A) where

instance : PosMulStrictMono (Ideal A) := PosMulMono.toPosMulStrictMono

instance : MulPosStrictMono (Ideal A) := MulPosMono.toMulPosStrictMono

/-- For ideals in a Dedekind domain, to divide is to contain. -/
theorem Ideal.dvd_iff_le {I J : Ideal A} : I ∣ J ↔ J ≤ I :=
  ⟨Ideal.le_of_dvd, fun h => by
    by_cases hI : I = ⊥
    · have hJ : J = ⊥ := by rwa [hI, ← eq_bot_iff] at h
      rw [hI, hJ]
    have hI' : (I : FractionalIdeal A⁰ (FractionRing A)) ≠ 0 := coeIdeal_ne_zero.mpr hI
    have : (I : FractionalIdeal A⁰ (FractionRing A))⁻¹ * J ≤ 1 := by
      rw [← inv_mul_cancel₀ hI']; gcongr
    obtain ⟨H, hH⟩ := le_one_iff_exists_coeIdeal.mp this
    use H
    refine coeIdeal_injective (show (J : FractionalIdeal A⁰ (FractionRing A)) = ↑(I * H) from ?_)
    rw [coeIdeal_mul, hH, ← mul_assoc, mul_inv_cancel₀ hI', one_mul]⟩

theorem Ideal.liesOver_iff_dvd_map [Algebra R A] {p : Ideal R} {P : Ideal A} (hP : P ≠ ⊤)
    [p.IsMaximal] :
    P.LiesOver p ↔ P ∣ Ideal.map (algebraMap R A) p := by
  rw [liesOver_iff, dvd_iff_le, under_def, map_le_iff_le_comap,
    IsCoatom.le_iff_eq (by rwa [← isMaximal_def]) (comap_ne_top _ hP), eq_comm]

theorem Ideal.dvdNotUnit_iff_lt {I J : Ideal A} : DvdNotUnit I J ↔ J < I :=
  ⟨fun ⟨hI, H, hunit, hmul⟩ =>
    lt_of_le_of_ne (Ideal.dvd_iff_le.mp ⟨H, hmul⟩)
      (mt
        (fun h =>
          have : H = 1 := mul_left_cancel₀ hI (by rw [← hmul, h, mul_one])
          show IsUnit H from this.symm ▸ isUnit_one)
        hunit),
    fun h =>
    dvdNotUnit_of_dvd_of_not_dvd (Ideal.dvd_iff_le.mpr (le_of_lt h))
      (mt Ideal.dvd_iff_le.mp (not_le_of_gt h))⟩

instance : WfDvdMonoid (Ideal A) where
  wf := by
    have : WellFoundedGT (Ideal A) := inferInstance
    convert this.wf
    ext
    rw [Ideal.dvdNotUnit_iff_lt]

instance Ideal.uniqueFactorizationMonoid : UniqueFactorizationMonoid (Ideal A) :=
  { irreducible_iff_prime := by
      intro P
      exact ⟨fun hirr => ⟨hirr.ne_zero, hirr.not_isUnit, fun I J => by
        have : P.IsMaximal := by
          refine ⟨⟨mt Ideal.isUnit_iff.mpr hirr.not_isUnit, ?_⟩⟩
          intro J hJ
          obtain ⟨_J_ne, H, hunit, P_eq⟩ := Ideal.dvdNotUnit_iff_lt.mpr hJ
          exact Ideal.isUnit_iff.mp ((hirr.isUnit_or_isUnit P_eq).resolve_right hunit)
        rw [Ideal.dvd_iff_le, Ideal.dvd_iff_le, Ideal.dvd_iff_le, SetLike.le_def, SetLike.le_def,
          SetLike.le_def]
        contrapose!
        rintro ⟨⟨x, x_mem, x_notMem⟩, ⟨y, y_mem, y_notMem⟩⟩
        exact
          ⟨x * y, Ideal.mul_mem_mul x_mem y_mem,
            mt this.isPrime.mem_or_mem (not_or_intro x_notMem y_notMem)⟩⟩, Prime.irreducible⟩ }

noncomputable instance Ideal.normalizationMonoid : NormalizationMonoid (Ideal A) := .ofUniqueUnits

end IsDedekindDomain<|MERGE_RESOLUTION|>--- conflicted
+++ resolved
@@ -163,11 +163,7 @@
   obtain ⟨z, hzM, hzp⟩ := SetLike.exists_of_lt hM
   -- We have `z * y ∈ M * (M⁻¹ * P) = P`.
   have zy_mem := mul_mem_mul (mem_coeIdeal_of_mem A⁰ hzM) hx
-<<<<<<< HEAD
-  rw [← map_mul, ← mul_assoc, h.mul_inv_eq_one M'_ne, one_mul] at zy_mem
-=======
-  rw [← RingHom.map_mul, ← mul_assoc, mul_inv_cancel₀ M'_ne, one_mul] at zy_mem
->>>>>>> 2b55585f
+  rw [← map_mul, ← mul_assoc, mul_inv_cancel₀ M'_ne, one_mul] at zy_mem
   obtain ⟨zy, hzy, zy_eq⟩ := (mem_coeIdeal A⁰).mp zy_mem
   rw [IsFractionRing.injective A (FractionRing A) zy_eq] at hzy
   -- But `P` is a prime ideal, so `z ∉ P` implies `y ∈ P`, as desired.
