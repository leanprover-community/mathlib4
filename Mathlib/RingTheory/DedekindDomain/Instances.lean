/-
Copyright (c) 2025 Riccardo Brasca. All rights reserved.
Released under Apache 2.0 license as described in the file LICENSE.
Authors: Riccardo Brasca
-/

import Mathlib.Algebra.Lie.OfAssociative
import Mathlib.Order.CompletePartialOrder
import Mathlib.RingTheory.DedekindDomain.PID
import Mathlib.FieldTheory.Separable

/-!
# Instances for Dedekind domains
This file contains various instances to work with localization of a ring extension.

A very common situation in number theory is to have an extension of (say) Dedekind domains `R` and
`S`, and to prove a property of this extension it is useful to consider the localization `Rₚ` of `R`
at `P`, a prime ideal of `R`. One also works with the corresponding localization `Sₚ` of `S` and the
fraction fields `K` and `L` of `R` and `S`. In this situation there are many compatible algebra
structures and various properties of the rings involved. This file contains a collection of such
instances.

## Implementation details
In general one wants all the results below for any algebra satisfying `IsLocalization`, but those
cannot be instances (since Lean has no way of guessing the submonoid). Having the instances in the
special case of *the* localization at a prime ideal is useful in working with Dedekind domains.

-/

open nonZeroDivisors IsLocalization Algebra IsFractionRing IsScalarTower

attribute [local instance] FractionRing.liftAlgebra

variable {R : Type*} (S : Type*) [CommRing R] [CommRing S] [IsDomain R] [IsDomain S] [Algebra R S]

local notation3 "K" => FractionRing R
local notation3 "L" => FractionRing S
section

theorem algebraMapSubmonoid_le_nonZeroDivisors_of_faithfulSMul {A : Type*} (B : Type*)
    [CommSemiring A] [CommSemiring B] [Algebra A B] [NoZeroDivisors B] [FaithfulSMul A B]
    {S : Submonoid A} (hS : S ≤ A⁰) : algebraMapSubmonoid B S ≤ B⁰ :=
  map_le_nonZeroDivisors_of_injective _ (FaithfulSMul.algebraMap_injective A B) hS

variable (Rₘ Sₘ : Type*) [CommRing Rₘ] [CommRing Sₘ] [Algebra R Rₘ] [NoZeroSMulDivisors R S]
    [Algebra.IsSeparable (FractionRing R) (FractionRing S)] {M : Submonoid R} [IsLocalization M Rₘ]
    [Algebra Rₘ Sₘ] [Algebra S Sₘ] [Algebra R Sₘ] [IsScalarTower R Rₘ Sₘ]
    [IsScalarTower R S Sₘ] [IsLocalization (algebraMapSubmonoid S M) Sₘ]
    [Algebra (FractionRing Rₘ) (FractionRing Sₘ)]
    [IsScalarTower Rₘ (FractionRing Rₘ) (FractionRing Sₘ)]

include R S in
theorem FractionRing.isSeparable_of_isLocalization (hM : M ≤ R⁰) :
    Algebra.IsSeparable (FractionRing Rₘ) (FractionRing Sₘ) := by
  let M' := algebraMapSubmonoid S M
  have hM' : algebraMapSubmonoid S M ≤ S⁰ := algebraMapSubmonoid_le_nonZeroDivisors_of_faithfulSMul
    _ hM
  let f₁ : Rₘ →+* K := map _ (T := R⁰) (RingHom.id R) hM
  let f₂ : Sₘ →+* L := map _ (T := S⁰) (RingHom.id S) hM'
  algebraize [f₁, f₂]
  have := localization_isScalarTower_of_submonoid_le Rₘ K _ _ hM
  have := localization_isScalarTower_of_submonoid_le Sₘ L _ _ hM'
  have := isFractionRing_of_isDomain_of_isLocalization M Rₘ K
  have := isFractionRing_of_isDomain_of_isLocalization M' Sₘ L
  have : IsDomain Rₘ := isDomain_of_le_nonZeroDivisors _ hM
  apply Algebra.IsSeparable.of_equiv_equiv (FractionRing.algEquiv Rₘ K).symm.toRingEquiv
    (FractionRing.algEquiv Sₘ L).symm.toRingEquiv
  apply ringHom_ext R⁰
  ext
  simp only [AlgEquiv.toRingEquiv_eq_coe, RingHom.coe_comp,
      RingHom.coe_coe, Function.comp_apply, ← algebraMap_apply]
  rw [algebraMap_apply R Rₘ (FractionRing R), AlgEquiv.coe_ringEquiv, AlgEquiv.commutes,
    algebraMap_apply R S L, algebraMap_apply S Sₘ L, AlgEquiv.coe_ringEquiv, AlgEquiv.commutes]
  simp only [← algebraMap_apply]
  rw [algebraMap_apply R Rₘ (FractionRing Rₘ), ← algebraMap_apply Rₘ, ← algebraMap_apply]

end

variable {P : Ideal R} [P.IsPrime]

local notation3 "P'" => algebraMapSubmonoid S P.primeCompl
local notation3 "Rₚ" => Localization.AtPrime P
local notation3 "Sₚ" => Localization P'

variable [FaithfulSMul R S]

<<<<<<< HEAD
instance : NoZeroSMulDivisors S Sₚ := by
  rw [NoZeroSMulDivisors.iff_algebraMap_injective,
    injective_iff_isRegular (algebraMapSubmonoid S P.primeCompl)]
  exact fun ⟨x, hx⟩ ↦ isRegular_iff_ne_zero'.mpr <|
    ne_of_mem_of_not_mem hx <| by simp [Algebra.algebraMapSubmonoid]

instance : NoZeroSMulDivisors R Sₚ := by
  have := IsLocalization.AtPrime.faithfulSMul Rₚ R P
  exact NoZeroSMulDivisors.trans_faithfulSMul R Rₚ _

noncomputable instance : Algebra Sₚ L :=
=======
/--
This is not an instance because it creates a diamond with `OreLocalization.instAlgebra`.
-/
noncomputable abbrev Localization.AtPrime.liftAlgebra : Algebra Sₚ L :=
>>>>>>> 0f16edbb
  (map _ (T := S⁰) (RingHom.id S)
    (algebraMapSubmonoid_le_nonZeroDivisors_of_faithfulSMul _
      P.primeCompl_le_nonZeroDivisors)).toAlgebra

attribute [local instance] Localization.AtPrime.liftAlgebra

instance : IsScalarTower S Sₚ L :=
  localization_isScalarTower_of_submonoid_le _ _ _ _
    (algebraMapSubmonoid_le_nonZeroDivisors_of_faithfulSMul _
      P.primeCompl_le_nonZeroDivisors)

instance : IsFractionRing Rₚ K :=
  isFractionRing_of_isDomain_of_isLocalization P.primeCompl _ _

instance : IsFractionRing Sₚ L :=
  isFractionRing_of_isDomain_of_isLocalization P' _ _

noncomputable instance : Algebra Rₚ L :=
  (lift (M := P.primeCompl) (g := algebraMap R L) <|
    fun ⟨x, hx⟩ ↦ by simpa using fun h ↦ hx <| by simp [h]).toAlgebra

-- Make sure there are no diamonds in the case `R = S`.
example : instAlgebraLocalizationAtPrime P = instAlgebraAtPrimeFractionRing (S := R) := by
  with_reducible_and_instances rfl

instance : IsScalarTower Rₚ K L :=
  of_algebraMap_eq' (ringHom_ext P.primeCompl
    (RingHom.ext fun x ↦ by simp [RingHom.algebraMap_toAlgebra]))

instance : IsScalarTower R Rₚ K :=
  of_algebraMap_eq' (RingHom.ext fun x ↦ by simp [RingHom.algebraMap_toAlgebra])

instance : IsScalarTower Rₚ Sₚ L := by
  refine IsScalarTower.of_algebraMap_eq' <| IsLocalization.ringHom_ext P.primeCompl ?_
  rw [RingHom.comp_assoc, ← IsScalarTower.algebraMap_eq R Rₚ Sₚ, IsScalarTower.algebraMap_eq R S Sₚ,
    ← RingHom.comp_assoc, ← IsScalarTower.algebraMap_eq S Sₚ L, IsScalarTower.algebraMap_eq Rₚ K L,
    RingHom.comp_assoc, ← IsScalarTower.algebraMap_eq, ← IsScalarTower.algebraMap_eq,
    ← IsScalarTower.algebraMap_eq]

instance [IsDedekindDomain S] : IsDedekindDomain Sₚ :=
  isDedekindDomain S
    (algebraMapSubmonoid_le_nonZeroDivisors_of_faithfulSMul _ P.primeCompl_le_nonZeroDivisors) _

instance [IsDedekindDomain R] [IsDedekindDomain S] [Module.Finite R S] [hP : NeZero P] :
    IsPrincipalIdealRing Sₚ :=
  IsDedekindDomain.isPrincipalIdealRing_localization_over_prime S P (fun h ↦ hP.1 h)

instance [Algebra.IsSeparable K L] :
    -- Without the following line there is a timeout
    letI : Algebra Rₚ (FractionRing Sₚ) := OreLocalization.instAlgebra
    Algebra.IsSeparable (FractionRing Rₚ) (FractionRing Sₚ) :=
  let _ : Algebra Rₚ (FractionRing Sₚ) := OreLocalization.instAlgebra
  FractionRing.isSeparable_of_isLocalization S _ _ P.primeCompl_le_nonZeroDivisors<|MERGE_RESOLUTION|>--- conflicted
+++ resolved
@@ -84,7 +84,6 @@
 
 variable [FaithfulSMul R S]
 
-<<<<<<< HEAD
 instance : NoZeroSMulDivisors S Sₚ := by
   rw [NoZeroSMulDivisors.iff_algebraMap_injective,
     injective_iff_isRegular (algebraMapSubmonoid S P.primeCompl)]
@@ -95,13 +94,10 @@
   have := IsLocalization.AtPrime.faithfulSMul Rₚ R P
   exact NoZeroSMulDivisors.trans_faithfulSMul R Rₚ _
 
-noncomputable instance : Algebra Sₚ L :=
-=======
 /--
 This is not an instance because it creates a diamond with `OreLocalization.instAlgebra`.
 -/
 noncomputable abbrev Localization.AtPrime.liftAlgebra : Algebra Sₚ L :=
->>>>>>> 0f16edbb
   (map _ (T := S⁰) (RingHom.id S)
     (algebraMapSubmonoid_le_nonZeroDivisors_of_faithfulSMul _
       P.primeCompl_le_nonZeroDivisors)).toAlgebra
