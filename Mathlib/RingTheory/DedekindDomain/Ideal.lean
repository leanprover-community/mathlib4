--- conflicted
+++ resolved
@@ -50,11 +50,6 @@
 dedekind domain, dedekind ring
 -/
 
-<<<<<<< HEAD
-set_option linter.style.longFile 1700
-
-=======
->>>>>>> 29654d40
 variable (R A K : Type*) [CommRing R] [CommRing A] [Field K]
 
 open scoped nonZeroDivisors Polynomial
@@ -732,17 +727,6 @@
       not_false_eq_true, implies_true]
   · rwa [mem_normalizedFactors_iff hI, prime_iff_isPrime]
 
-variable (A) in
-open UniqueFactorizationMonoid in
-theorem Ideal.mem_primesOver_iff_mem_normalizedFactors {p : Ideal R} [h : p.IsMaximal]
-    [Algebra R A] [NoZeroSMulDivisors R A] (hp : p ≠ ⊥) {P : Ideal A} :
-    P ∈ p.primesOver A ↔ P ∈ normalizedFactors (Ideal.map (algebraMap R A) p) := by
-  rw [primesOver, Set.mem_setOf_eq, mem_normalizedFactors_iff (map_ne_bot_of_ne_bot hp),
-    liesOver_iff, under_def, and_congr_right_iff, map_le_iff_le_comap]
-  intro hP
-  refine ⟨fun h ↦ le_of_eq h, fun h' ↦ ((IsCoatom.le_iff_eq (isMaximal_def.mp h) ?_).mp h').symm⟩
-  exact comap_ne_top (algebraMap R A) (IsPrime.ne_top hP)
-
 theorem Ideal.pow_right_strictAnti (I : Ideal A) (hI0 : I ≠ ⊥) (hI1 : I ≠ ⊤) :
     StrictAnti (I ^ · : ℕ → Ideal A) :=
   strictAnti_nat_of_succ_lt fun e =>
