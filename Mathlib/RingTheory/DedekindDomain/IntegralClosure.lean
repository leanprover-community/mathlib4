--- conflicted
+++ resolved
@@ -121,23 +121,13 @@
     have := exists_integral_multiple
       ((IsFractionRing.isAlgebraic_iff A K L).mpr (.of_finite _ x))
       ((injective_iff_map_eq_zero (algebraMap A L)).mp ?_)
-<<<<<<< HEAD
-    rcases this with ⟨x', y', hy', hx'⟩
-    refine' ⟨y * y', mul_ne_zero hy hy', fun x'' hx'' => _⟩
-    rcases Finset.mem_insert.mp hx'' with (rfl | hx'')
-    · rw [mul_smul, Algebra.smul_def, Algebra.smul_def, hx']
-      exact isIntegral_mul isIntegral_algebraMap x'.2
-    · rw [mul_comm, mul_smul, Algebra.smul_def]
-      exact isIntegral_mul isIntegral_algebraMap (hs _ hx'')
-=======
     · rcases this with ⟨x', y', hy', hx'⟩
       refine ⟨y * y', mul_ne_zero hy hy', fun x'' hx'' => ?_⟩
       rcases Finset.mem_insert.mp hx'' with (rfl | hx'')
-      · rw [mul_smul, Algebra.smul_def, Algebra.smul_def, mul_comm _ x'', hx']
+      · rw [mul_smul, Algebra.smul_def, Algebra.smul_def, hx']
         exact isIntegral_algebraMap.mul x'.2
       · rw [mul_comm, mul_smul, Algebra.smul_def]
         exact isIntegral_algebraMap.mul (hs _ hx'')
->>>>>>> 089baee3
     · rw [IsScalarTower.algebraMap_eq A K L]
       apply (algebraMap K L).injective.comp
       exact IsFractionRing.injective _ _
