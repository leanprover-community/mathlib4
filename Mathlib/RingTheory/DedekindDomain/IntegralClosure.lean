/-
Copyright (c) 2020 Kenji Nakagawa. All rights reserved.
Released under Apache 2.0 license as described in the file LICENSE.
Authors: Kenji Nakagawa, Anne Baanen, Filippo A. E. Nuccio
-/
import Mathlib.LinearAlgebra.BilinearForm.DualLattice
import Mathlib.LinearAlgebra.FreeModule.PID
import Mathlib.RingTheory.DedekindDomain.Basic
import Mathlib.RingTheory.Trace.Basic

/-!
# Integral closure of Dedekind domains

This file shows the integral closure of a Dedekind domain (in particular, the ring of integers
of a number field) is a Dedekind domain.

## Implementation notes

The definitions that involve a field of fractions choose a canonical field of fractions,
but are independent of that choice. The `..._iff` lemmas express this independence.

Often, definitions assume that Dedekind domains are not fields. We found it more practical
to add a `(h : ¬IsField A)` assumption whenever this is explicitly needed.

## References

* [D. Marcus, *Number Fields*][marcus1977number]
* [J.W.S. Cassels, A. Fröhlich, *Algebraic Number Theory*][cassels1967algebraic]
* [J. Neukirch, *Algebraic Number Theory*][Neukirch1992]

## Tags

dedekind domain, dedekind ring
-/

open Algebra Module
open scoped nonZeroDivisors Polynomial

variable (A K : Type*) [CommRing A] [Field K]

section IsIntegralClosure

/-! ### `IsIntegralClosure` section

We show that an integral closure of a Dedekind domain in a finite separable
field extension is again a Dedekind domain. This implies the ring of integers
of a number field is a Dedekind domain. -/


variable [Algebra A K] [IsFractionRing A K]
variable (L : Type*) [Field L] (C : Type*) [CommRing C]
variable [Algebra K L] [Algebra A L] [IsScalarTower A K L]
variable [Algebra C L] [IsIntegralClosure C A L] [Algebra A C] [IsScalarTower A C L]
include K L

/-- If `L` is an algebraic extension of `K = Frac(A)` and `L` has no zero smul divisors by `A`,
then `L` is the localization of the integral closure `C` of `A` in `L` at `A⁰`. -/
theorem IsIntegralClosure.isLocalization [IsDomain A] [Algebra.IsAlgebraic K L] :
    IsLocalization (Algebra.algebraMapSubmonoid C A⁰) L := by
  haveI : IsDomain C :=
    (IsIntegralClosure.equiv A C L (integralClosure A L)).toMulEquiv.isDomain (integralClosure A L)
  haveI : NoZeroSMulDivisors A L := NoZeroSMulDivisors.trans_faithfulSMul A K L
  haveI : NoZeroSMulDivisors A C := IsIntegralClosure.noZeroSMulDivisors A L
  refine ⟨?_, fun z => ?_, fun {x y} h => ⟨1, ?_⟩⟩
  · rintro ⟨_, x, hx, rfl⟩
    rw [isUnit_iff_ne_zero, map_ne_zero_iff _ (IsIntegralClosure.algebraMap_injective C A L),
      Subtype.coe_mk, map_ne_zero_iff _ (FaithfulSMul.algebraMap_injective A C)]
    exact mem_nonZeroDivisors_iff_ne_zero.mp hx
  · obtain ⟨m, hm⟩ :=
      IsIntegral.exists_multiple_integral_of_isLocalization A⁰ z
        (Algebra.IsIntegral.isIntegral (R := K) z)
    obtain ⟨x, hx⟩ : ∃ x, algebraMap C L x = m • z := IsIntegralClosure.isIntegral_iff.mp hm
    refine ⟨⟨x, algebraMap A C m, m, SetLike.coe_mem m, rfl⟩, ?_⟩
    rw [Subtype.coe_mk, ← IsScalarTower.algebraMap_apply, hx, mul_comm, Submonoid.smul_def,
      smul_def]
  · simp only [IsIntegralClosure.algebraMap_injective C A L h]

theorem IsIntegralClosure.isLocalization_of_isSeparable [IsDomain A] [Algebra.IsSeparable K L] :
    IsLocalization (Algebra.algebraMapSubmonoid C A⁰) L :=
  IsIntegralClosure.isLocalization A K L C

variable [FiniteDimensional K L]
variable {A K L}

theorem IsIntegralClosure.range_le_span_dualBasis [Algebra.IsSeparable K L] {ι : Type*} [Fintype ι]
    [DecidableEq ι] (b : Basis ι K L) (hb_int : ∀ i, IsIntegral A (b i)) [IsIntegrallyClosed A] :
    LinearMap.range ((Algebra.linearMap C L).restrictScalars A) ≤
    Submodule.span A (Set.range <| (traceForm K L).dualBasis (traceForm_nondegenerate K L) b) := by
  rw [← LinearMap.BilinForm.dualSubmodule_span_of_basis,
    ← LinearMap.BilinForm.le_flip_dualSubmodule, Submodule.span_le]
  rintro _ ⟨i, rfl⟩ _ ⟨y, rfl⟩
  simp only [LinearMap.coe_restrictScalars, linearMap_apply, LinearMap.BilinForm.flip_apply,
    traceForm_apply]
  refine Submodule.mem_one.mpr <| IsIntegrallyClosed.isIntegral_iff.mp ?_
  exact isIntegral_trace ((IsIntegralClosure.isIntegral A L y).algebraMap.mul (hb_int i))

theorem integralClosure_le_span_dualBasis [Algebra.IsSeparable K L] {ι : Type*} [Fintype ι]
    [DecidableEq ι] (b : Basis ι K L) (hb_int : ∀ i, IsIntegral A (b i)) [IsIntegrallyClosed A] :
    Subalgebra.toSubmodule (integralClosure A L) ≤
    Submodule.span A (Set.range <| (traceForm K L).dualBasis (traceForm_nondegenerate K L) b) := by
  refine le_trans ?_ (IsIntegralClosure.range_le_span_dualBasis (integralClosure A L) b hb_int)
  intro x hx
  exact ⟨⟨x, hx⟩, rfl⟩

variable [IsDomain A]
variable (A K)

/-- Send a set of `x`s in a finite extension `L` of the fraction field of `R`
to `(y : R) • x ∈ integralClosure R L`. -/
theorem exists_integral_multiples (s : Finset L) :
    ∃ y ≠ (0 : A), ∀ x ∈ s, IsIntegral A (y • x) :=
  have := IsLocalization.isAlgebraic K (nonZeroDivisors A)
  have := Algebra.IsAlgebraic.trans A K L
  Algebra.IsAlgebraic.exists_integral_multiples ..

variable (L)

/-- If `L` is a finite extension of `K = Frac(A)`,
then `L` has a basis over `A` consisting of integral elements. -/
theorem FiniteDimensional.exists_is_basis_integral :
    ∃ (s : Finset L) (b : Basis s K L), ∀ x, IsIntegral A (b x) := by
  letI := Classical.decEq L
  letI : IsNoetherian K L := IsNoetherian.iff_fg.2 inferInstance
  let s' := IsNoetherian.finsetBasisIndex K L
  let bs' := IsNoetherian.finsetBasis K L
  obtain ⟨y, hy, his'⟩ := exists_integral_multiples A K (Finset.univ.image bs')
  have hy' : algebraMap A L y ≠ 0 := by
    refine mt ((injective_iff_map_eq_zero (algebraMap A L)).mp ?_ _) hy
    rw [IsScalarTower.algebraMap_eq A K L]
    exact (algebraMap K L).injective.comp (IsFractionRing.injective A K)
  refine ⟨s', bs'.map {Algebra.lmul _ _ (algebraMap A L y) with
    toFun := fun x => algebraMap A L y * x
    invFun := fun x => (algebraMap A L y)⁻¹ * x
    left_inv := ?_
    right_inv := ?_}, ?_⟩
  · intro x; simp only [inv_mul_cancel_left₀ hy']
  · intro x; simp only [mul_inv_cancel_left₀ hy']
  · rintro ⟨x', hx'⟩
    simp only [Algebra.smul_def, Finset.mem_image, Finset.mem_univ,
      true_and] at his'
    simp only [Basis.map_apply, LinearEquiv.coe_mk]
    exact his' _ ⟨_, rfl⟩

variable [Algebra.IsSeparable K L]

/-- If `L` is a finite separable extension of `K = Frac(A)`, where `A` is
integrally closed and Noetherian, the integral closure `C` of `A` in `L` is
Noetherian over `A`. -/
theorem IsIntegralClosure.isNoetherian [IsIntegrallyClosed A] [IsNoetherianRing A] :
    IsNoetherian A C := by
  haveI := Classical.decEq L
  obtain ⟨s, b, hb_int⟩ := FiniteDimensional.exists_is_basis_integral A K L
  let b' := (traceForm K L).dualBasis (traceForm_nondegenerate K L) b
  letI := isNoetherian_span_of_finite A (Set.finite_range b')
  let f : C →ₗ[A] Submodule.span A (Set.range b') :=
    (Submodule.inclusion (IsIntegralClosure.range_le_span_dualBasis C b hb_int)).comp
      ((Algebra.linearMap C L).restrictScalars A).rangeRestrict
  refine isNoetherian_of_ker_bot f ?_
  rw [LinearMap.ker_comp, Submodule.ker_inclusion, Submodule.comap_bot, LinearMap.ker_codRestrict]
  exact LinearMap.ker_eq_bot_of_injective (IsIntegralClosure.algebraMap_injective C A L)

/-- If `L` is a finite separable extension of `K = Frac(A)`, where `A` is
integrally closed and Noetherian, the integral closure `C` of `A` in `L` is
Noetherian. -/
theorem IsIntegralClosure.isNoetherianRing [IsIntegrallyClosed A] [IsNoetherianRing A] :
    IsNoetherianRing C :=
  isNoetherianRing_iff.mpr <| isNoetherian_of_tower A (IsIntegralClosure.isNoetherian A K L C)

/-- If `L` is a finite separable extension of `K = Frac(A)`, where `A` is
integrally closed and Noetherian, the integral closure `C` of `A` in `L` is
finite over `A`. -/
theorem IsIntegralClosure.finite [IsIntegrallyClosed A] [IsNoetherianRing A] :
    Module.Finite A C := by
  haveI := IsIntegralClosure.isNoetherian A K L C
  exact Module.IsNoetherian.finite A C

/-- If `L` is a finite separable extension of `K = Frac(A)`, where `A` is a principal ring
and `L` has no zero smul divisors by `A`, the integral closure `C` of `A` in `L` is
a free `A`-module. -/
theorem IsIntegralClosure.module_free [NoZeroSMulDivisors A L] [IsPrincipalIdealRing A] :
    Module.Free A C :=
  haveI : NoZeroSMulDivisors A C := IsIntegralClosure.noZeroSMulDivisors A L
  haveI : IsNoetherian A C := IsIntegralClosure.isNoetherian A K L _
  inferInstance

/-- If `L` is a finite separable extension of `K = Frac(A)`, where `A` is a principal ring
and `L` has no zero smul divisors by `A`, the `A`-rank of the integral closure `C` of `A` in `L`
is equal to the `K`-rank of `L`. -/
theorem IsIntegralClosure.rank [IsPrincipalIdealRing A] [NoZeroSMulDivisors A L] :
    Module.finrank A C = Module.finrank K L := by
  haveI : Module.Free A C := IsIntegralClosure.module_free A K L C
  haveI : IsNoetherian A C := IsIntegralClosure.isNoetherian A K L C
  haveI : IsLocalization (Algebra.algebraMapSubmonoid C A⁰) L :=
    IsIntegralClosure.isLocalization A K L C
  let b := Basis.localizationLocalization K A⁰ L (Module.Free.chooseBasis A C)
  rw [Module.finrank_eq_card_chooseBasisIndex, Module.finrank_eq_card_basis b]

variable {A K}

/-- If `L` is a finite separable extension of `K = Frac(A)`, where `A` is
integrally closed and Noetherian, the integral closure of `A` in `L` is
Noetherian. -/
theorem integralClosure.isNoetherianRing [IsIntegrallyClosed A] [IsNoetherianRing A] :
    IsNoetherianRing (integralClosure A L) :=
  IsIntegralClosure.isNoetherianRing A K L (integralClosure A L)

variable (A K) [IsDomain C]

/-- If `L` is a finite separable extension of `K = Frac(A)`, where `A` is a Dedekind domain,
the integral closure `C` of `A` in `L` is a Dedekind domain.

This cannot be an instance since `A`, `K` or `L` can't be inferred. See also the instance
`integralClosure.isDedekindDomain_fractionRing` where `K := FractionRing A`
and `C := integralClosure A L`. -/
theorem IsIntegralClosure.isDedekindDomain [IsDedekindDomain A] : IsDedekindDomain C :=
  have : IsFractionRing C L := IsIntegralClosure.isFractionRing_of_finite_extension A K L C
  have : Algebra.IsIntegral A C := IsIntegralClosure.isIntegral_algebra A L
  { IsIntegralClosure.isNoetherianRing A K L C,
    Ring.DimensionLEOne.isIntegralClosure A L C,
    (isIntegrallyClosed_iff L).mpr fun {x} hx =>
      ⟨IsIntegralClosure.mk' C x (isIntegral_trans (R := A) _ hx),
        IsIntegralClosure.algebraMap_mk' _ _ _⟩ with : IsDedekindDomain C }

/-- If `L` is a finite separable extension of `K = Frac(A)`, where `A` is a Dedekind domain,
the integral closure of `A` in `L` is a Dedekind domain.

This cannot be an instance since `K` can't be inferred. See also the instance
`integralClosure.isDedekindDomain_fractionRing` where `K := FractionRing A`. -/
theorem integralClosure.isDedekindDomain [IsDedekindDomain A] :
    IsDedekindDomain (integralClosure A L) :=
  IsIntegralClosure.isDedekindDomain A K L (integralClosure A L)

variable [Algebra (FractionRing A) L] [IsScalarTower A (FractionRing A) L]
variable [FiniteDimensional (FractionRing A) L] [Algebra.IsSeparable (FractionRing A) L]

/-- If `L` is a finite separable extension of `Frac(A)`, where `A` is a Dedekind domain,
the integral closure of `A` in `L` is a Dedekind domain.

See also the lemma `integralClosure.isDedekindDomain` where you can choose
the field of fractions yourself. -/
instance integralClosure.isDedekindDomain_fractionRing [IsDedekindDomain A] :
    IsDedekindDomain (integralClosure A L) :=
  integralClosure.isDedekindDomain A (FractionRing A) L

<<<<<<< HEAD
attribute [local instance] FractionRing.liftAlgebra in
instance [Module.Finite A C] [NoZeroSMulDivisors A C] :
    FiniteDimensional (FractionRing A) (FractionRing C) :=
  .of_isLocalization A C A⁰

end IsIntegralClosure

section FractionRing

attribute [local instance] FractionRing.liftAlgebra

instance (B : Type*) [CommRing B] [IsDomain A] [Algebra A B] [NoZeroSMulDivisors A B]
    [Module.Finite A B] [IsDedekindDomain B] :
    FiniteDimensional (FractionRing A) (FractionRing B) := by
  obtain ⟨_, s, hs⟩ := Module.Finite.exists_fin (R := A) (M := B)
  exact Module.finite_def.mpr <|
    (span_eq_top_localization_localization (FractionRing A) A⁰ (FractionRing B) hs) ▸
      Submodule.fg_span (Set.toFinite _)

end FractionRing
=======
end IsIntegralClosure
>>>>>>> 75f8adf6
<|MERGE_RESOLUTION|>--- conflicted
+++ resolved
@@ -242,12 +242,6 @@
     IsDedekindDomain (integralClosure A L) :=
   integralClosure.isDedekindDomain A (FractionRing A) L
 
-<<<<<<< HEAD
-attribute [local instance] FractionRing.liftAlgebra in
-instance [Module.Finite A C] [NoZeroSMulDivisors A C] :
-    FiniteDimensional (FractionRing A) (FractionRing C) :=
-  .of_isLocalization A C A⁰
-
 end IsIntegralClosure
 
 section FractionRing
@@ -262,7 +256,4 @@
     (span_eq_top_localization_localization (FractionRing A) A⁰ (FractionRing B) hs) ▸
       Submodule.fg_span (Set.toFinite _)
 
-end FractionRing
-=======
-end IsIntegralClosure
->>>>>>> 75f8adf6
+end FractionRing