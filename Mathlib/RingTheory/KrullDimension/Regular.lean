/-
Copyright (c) 2025 Nailin Guan. All rights reserved.
Released under Apache 2.0 license as described in the file LICENSE.
Authors: Nailin Guan, Yongle Hu
-/
import Mathlib.RingTheory.Flat.TorsionFree
import Mathlib.RingTheory.KrullDimension.Module
import Mathlib.RingTheory.Regular.RegularSequence
import Mathlib.RingTheory.Spectrum.Prime.LTSeries

/-!

# Krull Dimension of quotient regular sequence

## Main results

- `Module.supportDim_add_length_eq_supportDim_of_isRegular`: If `M` is a finite module over a
  Noetherian local ring `R`, `r₁, …, rₙ` is an `M`-sequence, then
  `dim M/(r₁, …, rₙ)M + n = dim M`.
-/

namespace Module

variable {R : Type*} [CommRing R] [IsNoetherianRing R]
  {M : Type*} [AddCommGroup M] [Module R M] [Module.Finite R M]

open RingTheory Sequence IsLocalRing Ideal PrimeSpectrum Pointwise

omit [IsNoetherianRing R] [Module.Finite R M] in
lemma exists_ltSeries_support_isMaximal_last_of_ltSeries_support (q : LTSeries (support R M)) :
    ∃ p : LTSeries (support R M), q.length ≤ p.length ∧ p.last.1.1.IsMaximal := by
  obtain ⟨m, hmm, hm⟩ := exists_le_maximal _ q.last.1.2.1
  obtain hlt | rfl := lt_or_eq_of_le hm
  · use q.snoc ⟨⟨m, inferInstance⟩, mem_support_mono hm q.last.2⟩ hlt
    simpa
  · use q

theorem supportDim_le_supportDim_quotSMulTop_succ_of_mem_jacobson {x : R}
    (h : x ∈ (annihilator R M).jacobson) : supportDim R M ≤ supportDim R (QuotSMulTop x M) + 1 := by
  nontriviality M
  refine iSup_le_iff.mpr (fun p ↦ ?_)
  wlog hxp : x ∈ p.last.1.1 generalizing p
  · obtain ⟨p, hle, hm⟩ := exists_ltSeries_support_isMaximal_last_of_ltSeries_support p
    have hj : (annihilator R M).jacobson ≤ p.last.1.1 :=
      sInf_le ⟨mem_support_iff_of_finite.mp p.last.2, inferInstance⟩
    exact (Nat.cast_le.mpr hle).trans <| this _ (hj h)
  -- `q` is a chain of primes such that `x ∈ q 1`, `p.length = q.length` and `p.head = q.head`.
  obtain ⟨q, hxq, hq, h0, _⟩ : ∃ q : LTSeries (PrimeSpectrum R), _ ∧ _ ∧ p.head = q.head ∧ _ :=
    exist_ltSeries_mem_one_of_mem_last (p.map Subtype.val (fun ⦃_ _⦄ lt ↦ lt)) hxp
  by_cases hp0 : p.length = 0
  · have hb : supportDim R (QuotSMulTop x M) ≠ ⊥ :=
      (supportDim_ne_bot_iff_nontrivial R (QuotSMulTop x M)).mpr <|
        Submodule.Quotient.nontrivial_of_ne_top _ <|
          (Submodule.top_ne_pointwise_smul_of_mem_jacobson_annihilator h).symm
    rw [hp0, ← WithBot.coe_unbot (supportDim R (QuotSMulTop x M)) hb]
    exact WithBot.coe_le_coe.mpr (zero_le ((supportDim R (QuotSMulTop x M)).unbot hb + 1))
  -- Let `q' i := q (i + 1)`, then `q'` is a chain of prime ideals in `Supp(M/xM)`.
  let q' : LTSeries (support R (QuotSMulTop x M)) := {
    length := p.length - 1
    toFun := by
      intro ⟨i, hi⟩
      have hi : i + 1 < q.length + 1 :=
        Nat.succ_lt_succ (hi.trans_eq ((Nat.sub_add_cancel (Nat.pos_of_ne_zero hp0)).trans hq))
      exact ⟨q ⟨i + 1, hi⟩, by simpa using
        ⟨mem_support_mono (by simpa [h0] using q.monotone (Fin.zero_le _)) p.head.2, q.monotone
          ((Fin.natCast_eq_mk (Nat.lt_of_add_left_lt hi)).trans_le (Nat.le_add_left 1 i)) hxq⟩⟩
    step := by exact fun _ ↦ q.strictMono (by simp)
  }
  calc (p.length : WithBot ℕ∞) ≤ (p.length - 1 + 1 : ℕ) := Nat.cast_le.mpr le_tsub_add
    _ ≤ _ := by simpa using add_le_add_right (by exact le_iSup_iff.mpr fun _ h ↦ h q') 1

omit [IsNoetherianRing R] in
/-- If `M` is a finite module over a commutative ring `R`, `x ∈ M` is not in any minimal prime of
  `M`, then `dim M/xM + 1 ≤ dim M`. -/
theorem supportDim_quotSMulTop_succ_le_of_notMem_minimalPrimes {x : R}
    (hn : ∀ p ∈ (annihilator R M).minimalPrimes, x ∉ p) :
    supportDim R (QuotSMulTop x M) + 1 ≤ supportDim R M := by
  nontriviality M
  nontriviality (QuotSMulTop x M)
  have : Nonempty (Module.support R M) := nonempty_support_of_nontrivial.to_subtype
  have : Nonempty (Module.support R (QuotSMulTop x M)) := nonempty_support_of_nontrivial.to_subtype
  simp only [supportDim, Order.krullDim_eq_iSup_length]
  apply WithBot.coe_le_coe.mpr
  simp only [ENat.iSup_add, iSup_le_iff]
  intro p
  have hp := p.head.2
  simp only [support_quotSMulTop, Set.mem_inter_iff, mem_zeroLocus, Set.singleton_subset_iff] at hp
  have le : support R (QuotSMulTop x M) ⊆ support R M := by simp
  -- Since `Supp(M/xM) ⊆ Supp M`, `p` can be viewed as a chain of prime ideals in `Supp M`,
  -- which we denote by `q`.
  let q : LTSeries (support R M) :=
    p.map (Set.MapsTo.restrict id (support R (QuotSMulTop x M)) (support R M) le) (fun _ _ h ↦ h)
  obtain ⟨r, hrm, hr⟩ := exists_minimalPrimes_le (mem_support_iff_of_finite.mp q.head.2)
  let r : support R M := ⟨⟨r, minimalPrimes_isPrime hrm⟩, mem_support_iff_of_finite.mpr hrm.1.2⟩
  have hr : r < q.head := lt_of_le_of_ne hr (fun h ↦ hn q.head.1.1 (by rwa [← h]) hp.2)
  exact le_of_eq_of_le (by simp [q]) (le_iSup _ (q.cons r hr))

theorem supportDim_quotSMulTop_succ_eq_of_notMem_minimalPrimes_of_mem_jacobson {x : R}
    (hn : ∀ p ∈ (annihilator R M).minimalPrimes, x ∉ p) (hx : x ∈ (annihilator R M).jacobson) :
    supportDim R (QuotSMulTop x M) + 1 = supportDim R M :=
  le_antisymm (supportDim_quotSMulTop_succ_le_of_notMem_minimalPrimes hn)
    (supportDim_le_supportDim_quotSMulTop_succ_of_mem_jacobson hx)

theorem supportDim_quotSMulTop_succ_eq_supportDim_mem_jacobson {x : R} (reg : IsSMulRegular M x)
    (hx : x ∈ (annihilator R M).jacobson) : supportDim R (QuotSMulTop x M) + 1 = supportDim R M :=
  supportDim_quotSMulTop_succ_eq_of_notMem_minimalPrimes_of_mem_jacobson
    (fun _ ↦ reg.notMem_of_mem_minimalPrimes) hx

lemma _root_.ringKrullDim_quotient_span_singleton_succ_eq_ringKrullDim_of_mem_jacobson {x : R}
    (reg : IsSMulRegular R x) (hx : x ∈ Ring.jacobson R) :
    ringKrullDim (R ⧸ span {x}) + 1 = ringKrullDim R := by
  have h := Submodule.ideal_span_singleton_smul x (⊤ : Ideal R)
  simp only [smul_eq_mul, mul_top] at h
  rw [ringKrullDim_eq_of_ringEquiv (quotientEquivAlgOfEq R h).toRingEquiv,
    ← supportDim_quotient_eq_ringKrullDim, ← supportDim_self_eq_ringKrullDim]
  exact supportDim_quotSMulTop_succ_eq_supportDim_mem_jacobson reg
    ((annihilator R R).ringJacobson_le_jacobson hx)

lemma _root_.ringKrullDim_quotSMulTop_succ_eq_ringKrullDim_of_mem_jacobson {x : R}
    (reg : IsSMulRegular R x) (hx : x ∈ Ring.jacobson R) :
    ringKrullDim (QuotSMulTop x R) + 1 = ringKrullDim R := by
  rw [← supportDim_quotient_eq_ringKrullDim, ← supportDim_self_eq_ringKrullDim]
  exact supportDim_quotSMulTop_succ_eq_supportDim_mem_jacobson reg
    ((annihilator R R).ringJacobson_le_jacobson hx)

variable [IsLocalRing R]

/-- If `M` is a finite module over a Noetherian local ring `R`, then `dim M ≤ dim M/xM + 1`
  for every `x` in the maximal ideal of the local ring `R`. -/
@[stacks 0B52 "the second inequality"]
theorem supportDim_le_supportDim_quotSMulTop_succ {x : R} (hx : x ∈ maximalIdeal R) :
    supportDim R M ≤ supportDim R (QuotSMulTop x M) + 1 :=
  supportDim_le_supportDim_quotSMulTop_succ_of_mem_jacobson ((maximalIdeal_le_jacobson _) hx)

lemma _root_.ringKrullDim_le_ringKrullDim_quotSMulTop_succ {x : R} (hx : x ∈ maximalIdeal R) :
    ringKrullDim R ≤ ringKrullDim (R ⧸ x • (⊤ : Ideal R)) + 1 := by
  rw [← Module.supportDim_self_eq_ringKrullDim, ← Module.supportDim_quotient_eq_ringKrullDim]
  exact supportDim_le_supportDim_quotSMulTop_succ hx

lemma _root_.ringKrullDim_le_ringKrullDim_add_card {S : Finset R}
    (hS : (S : Set R) ⊆ maximalIdeal R) :
    ringKrullDim R ≤ ringKrullDim (R ⧸ Ideal.span (SetLike.coe S)) + S.card := by
  classical
  induction S using Finset.induction_on
  · simp only [Finset.card_empty, CharP.cast_eq_zero, add_zero]
    apply le_of_eq
    rw [Finset.coe_empty, Ideal.span_empty]
    exact RingEquiv.ringKrullDim (RingEquiv.quotientBot R).symm
  · rename_i a S nmem ih
    have sub : (S : Set R) ⊆ maximalIdeal R := fun x hx ↦ hS (Finset.mem_insert_of_mem hx)
    have : Nontrivial (R ⧸ Ideal.span (SetLike.coe S)) :=
      Ideal.Quotient.nontrivial (ne_top_of_le_ne_top Ideal.IsPrime.ne_top' (Ideal.span_le.mpr sub))
    have lochom : IsLocalHom (Ideal.Quotient.mk (Ideal.span (SetLike.coe S))) :=
      IsLocalHom.of_surjective _ (Ideal.Quotient.mk_surjective)
    let _ : IsLocalRing (R ⧸ span (SetLike.coe S)) :=
      IsLocalRing.of_surjective _ Ideal.Quotient.mk_surjective
    apply le_trans (ih sub)
    simp only [Finset.card_insert_of_notMem nmem, Nat.cast_add, Nat.cast_one, add_comm _ 1,
      ← add_assoc]
    apply add_le_add_right
    let f : R ⧸ span (SetLike.coe S) →+* R ⧸ span (SetLike.coe (insert a S)) :=
      Ideal.Quotient.factor (Ideal.span_mono (S.subset_insert a))
    have surj : Function.Surjective f := Ideal.Quotient.factor_surjective _
    have kereq : RingHom.ker f =
      (Ideal.Quotient.mk (span (SetLike.coe S)) a) • (⊤ : Ideal (R ⧸ span (SetLike.coe S))) := by
      ext x
      rcases Ideal.Quotient.mk_surjective x with ⟨y, hy⟩
      simp only [← hy, RingHom.mem_ker, Quotient.factor_mk, f]
      rw [← Submodule.ideal_span_singleton_smul, smul_eq_mul, mul_top,
        Ideal.Quotient.eq_zero_iff_mem, ← mem_comap]
      have : span {(Ideal.Quotient.mk (span (SetLike.coe S))) a} =
        (span {a}).map (Ideal.Quotient.mk (span (SetLike.coe S))) := by simp [Ideal.map_span]
      rw [this, Ideal.comap_map_of_surjective' _ Ideal.Quotient.mk_surjective, Ideal.mk_ker,
        ← Ideal.span_union]
      simp
    let f' : (R ⧸ span (SetLike.coe S)) ⧸ (Ideal.Quotient.mk (span (SetLike.coe S)) a) •
      (⊤ : Ideal (R ⧸ span (SetLike.coe S))) →+* R ⧸ span (SetLike.coe (insert a S)) :=
      Ideal.Quotient.lift _ f (by simp [← kereq])
    have bij : Function.Bijective f' := by
      refine ⟨?_, Ideal.Quotient.lift_surjective_of_surjective _ _
        (Ideal.Quotient.factor_surjective _)⟩
      rw [RingHom.injective_iff_ker_eq_bot, RingHom.ker_eq_bot_iff_eq_zero]
      intro x hx
      rcases Ideal.Quotient.mk_surjective x with ⟨y, hy⟩
      simp only [← hy, Ideal.Quotient.lift_mk, ← RingHom.mem_ker, kereq, f'] at hx
      simpa [← hy, Ideal.Quotient.eq_zero_iff_mem] using hx
    let e : (R ⧸ span (SetLike.coe S)) ⧸ (Ideal.Quotient.mk (span (SetLike.coe S)) a) •
      (⊤ : Ideal (R ⧸ span (SetLike.coe S))) ≃+* R ⧸ span (SetLike.coe (insert a S)) :=
      RingEquiv.ofBijective f' bij
    rw [← ringKrullDim_eq_of_ringEquiv e]
    apply ringKrullDim_le_ringKrullDim_quotSMulTop_succ
    have := ((IsLocalRing.local_hom_TFAE _).out 0 4).mp lochom
    simpa [← mem_comap, this] using hS (Finset.mem_insert_self a S)

@[stacks 0B52 "the equality case"]
theorem supportDim_quotSMulTop_succ_eq_of_notMem_minimalPrimes_of_mem_maximalIdeal {x : R}
    (hn : ∀ p ∈ (annihilator R M).minimalPrimes, x ∉ p) (hx : x ∈ maximalIdeal R) :
    supportDim R (QuotSMulTop x M) + 1 = supportDim R M :=
  supportDim_quotSMulTop_succ_eq_of_notMem_minimalPrimes_of_mem_jacobson hn <|
    (maximalIdeal_le_jacobson _) hx

theorem supportDim_quotSMulTop_succ_eq_supportDim {x : R} (reg : IsSMulRegular M x)
    (hx : x ∈ maximalIdeal R) : supportDim R (QuotSMulTop x M) + 1 = supportDim R M :=
  supportDim_quotSMulTop_succ_eq_supportDim_mem_jacobson reg ((maximalIdeal_le_jacobson _) hx)

<<<<<<< HEAD
lemma _root_.ringKrullDim_quotSMulTop_succ_eq_ringKrullDim {x : R} (reg : IsSMulRegular R x)
    (hx : x ∈ maximalIdeal R) : ringKrullDim (QuotSMulTop x R) + 1 = ringKrullDim R :=
  ringKrullDim_quotSMulTop_succ_eq_ringKrullDim_of_mem_jacobson reg <| by
    simpa [ringJacobson_eq_maximalIdeal R]

@[stacks 00KW]
=======
>>>>>>> d83afb19
lemma _root_.ringKrullDim_quotient_span_singleton_succ_eq_ringKrullDim {x : R}
    (reg : IsSMulRegular R x) (hx : x ∈ maximalIdeal R) :
    ringKrullDim (R ⧸ span {x}) + 1 = ringKrullDim R :=
  ringKrullDim_quotient_span_singleton_succ_eq_ringKrullDim_of_mem_jacobson reg <| by
    rwa [ringJacobson_eq_maximalIdeal R]

open nonZeroDivisors in
@[stacks 00KW]
lemma _root_.ringKrullDim_quotient_span_singleton_succ_eq_ringKrullDim_of_mem_nonZeroDivisors
    {x : R} (reg : x ∈ R⁰) (hx : x ∈ maximalIdeal R) :
    ringKrullDim (R ⧸ span {x}) + 1 = ringKrullDim R :=
  ringKrullDim_quotient_span_singleton_succ_eq_ringKrullDim
    (Module.Flat.isSMulRegular_of_nonZeroDivisors reg) hx

/-- If `M` is a finite module over a Noetherian local ring `R`, `r₁, …, rₙ` is an
  `M`-sequence, then `dim M/(r₁, …, rₙ)M + n = dim M`. -/
theorem supportDim_add_length_eq_supportDim_of_isRegular (rs : List R) (reg : IsRegular M rs) :
    supportDim R (M ⧸ ofList rs • (⊤ : Submodule R M)) + rs.length = supportDim R M := by
  induction rs generalizing M with
  | nil =>
    rw [ofList_nil, Submodule.bot_smul]
    simpa  using supportDim_eq_of_equiv (Submodule.quotEquivOfEqBot ⊥ rfl)
  | cons x rs' ih =>
    have mem : x ∈ maximalIdeal R := by
      simpa using fun isu ↦ reg.2 (by simp [span_singleton_eq_top.mpr isu])
    simp [supportDim_eq_of_equiv (Submodule.quotOfListConsSMulTopEquivQuotSMulTopInner M x _),
      ← supportDim_quotSMulTop_succ_eq_supportDim ((isRegular_cons_iff M _ _).mp reg).1 mem,
      ← ih ((isRegular_cons_iff M _ _).mp reg).2, ← add_assoc]

lemma _root_.ringKrullDim_add_length_eq_ringKrullDim_of_isRegular (rs : List R)
    (reg : IsRegular R rs) : ringKrullDim (R ⧸ ofList rs) + rs.length = ringKrullDim R := by
  have eq : ofList rs = ofList rs • (⊤ : Ideal R) := by simp
  rw [ringKrullDim_eq_of_ringEquiv (quotientEquivAlgOfEq R eq).toRingEquiv,
    ← supportDim_quotient_eq_ringKrullDim, ← supportDim_self_eq_ringKrullDim]
  exact supportDim_add_length_eq_supportDim_of_isRegular rs reg

end Module<|MERGE_RESOLUTION|>--- conflicted
+++ resolved
@@ -203,15 +203,11 @@
     (hx : x ∈ maximalIdeal R) : supportDim R (QuotSMulTop x M) + 1 = supportDim R M :=
   supportDim_quotSMulTop_succ_eq_supportDim_mem_jacobson reg ((maximalIdeal_le_jacobson _) hx)
 
-<<<<<<< HEAD
 lemma _root_.ringKrullDim_quotSMulTop_succ_eq_ringKrullDim {x : R} (reg : IsSMulRegular R x)
     (hx : x ∈ maximalIdeal R) : ringKrullDim (QuotSMulTop x R) + 1 = ringKrullDim R :=
   ringKrullDim_quotSMulTop_succ_eq_ringKrullDim_of_mem_jacobson reg <| by
     simpa [ringJacobson_eq_maximalIdeal R]
 
-@[stacks 00KW]
-=======
->>>>>>> d83afb19
 lemma _root_.ringKrullDim_quotient_span_singleton_succ_eq_ringKrullDim {x : R}
     (reg : IsSMulRegular R x) (hx : x ∈ maximalIdeal R) :
     ringKrullDim (R ⧸ span {x}) + 1 = ringKrullDim R :=
