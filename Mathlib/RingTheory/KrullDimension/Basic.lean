/-
Copyright (c) 2024 Jujian Zhang. All rights reserved.
Released under Apache 2.0 license as described in the file LICENSE.
Authors: Fangming Li, Jujian Zhang
-/
import Mathlib.Algebra.MvPolynomial.CommRing
import Mathlib.Algebra.Polynomial.Basic
import Mathlib.RingTheory.Ideal.Quotient.Defs
import Mathlib.RingTheory.Ideal.MinimalPrime.Basic
import Mathlib.RingTheory.Jacobson.Radical
import Mathlib.RingTheory.Spectrum.Prime.Basic
import Mathlib.Order.KrullDimension

/-!
# Krull dimensions of (commutative) rings

Given a commutative ring, its ring theoretic Krull dimension is the order theoretic Krull dimension
of its prime spectrum. Unfolding this definition, it is the length of the longest sequence(s) of
prime ideals ordered by strict inclusion.
-/

open Order

/--
The ring theoretic Krull dimension is the Krull dimension of its spectrum ordered by inclusion.
-/
noncomputable def ringKrullDim (R : Type*) [CommSemiring R] : WithBot ℕ∞ :=
  krullDim (PrimeSpectrum R)

/-- Type class for rings with krull dimension at most `n`. -/
abbrev Ring.KrullDimLE (n : ℕ) (R : Type*) [CommSemiring R] : Prop :=
  Order.KrullDimLE n (PrimeSpectrum R)

variable {R S : Type*} [CommSemiring R] [CommSemiring S]

@[nontriviality]
lemma ringKrullDim_eq_bot_of_subsingleton [Subsingleton R] :
    ringKrullDim R = ⊥ :=
  krullDim_eq_bot

lemma ringKrullDim_nonneg_of_nontrivial [Nontrivial R] :
    0 ≤ ringKrullDim R :=
  krullDim_nonneg

/-- If `f : R →+* S` is surjective, then `ringKrullDim S ≤ ringKrullDim R`. -/
theorem ringKrullDim_le_of_surjective (f : R →+* S) (hf : Function.Surjective f) :
    ringKrullDim S ≤ ringKrullDim R :=
  krullDim_le_of_strictMono (fun I ↦ ⟨Ideal.comap f I.asIdeal, inferInstance⟩)
    (Monotone.strictMono_of_injective (fun _ _ hab ↦ Ideal.comap_mono hab)
      (fun _ _ h => PrimeSpectrum.ext_iff.mpr <| Ideal.comap_injective_of_surjective f hf <| by
        simpa using h))

/-- If `I` is an ideal of `R`, then `ringKrullDim (R ⧸ I) ≤ ringKrullDim R`. -/
theorem ringKrullDim_quotient_le {R : Type*} [CommRing R] (I : Ideal R) :
    ringKrullDim (R ⧸ I) ≤ ringKrullDim R :=
  ringKrullDim_le_of_surjective _ Ideal.Quotient.mk_surjective

/-- If `R` and `S` are isomorphic, then `ringKrullDim R = ringKrullDim S`. -/
theorem ringKrullDim_eq_of_ringEquiv (e : R ≃+* S) :
    ringKrullDim R = ringKrullDim S :=
  le_antisymm (ringKrullDim_le_of_surjective e.symm e.symm.surjective)
    (ringKrullDim_le_of_surjective e e.surjective)

alias RingEquiv.ringKrullDim := ringKrullDim_eq_of_ringEquiv

/-- A ring has finite Krull dimension if its `PrimeSpectrum` is
finite-dimensional (and non-empty). -/
abbrev FiniteRingKrullDim (R : Type*) [CommSemiring R] :=
  FiniteDimensionalOrder (PrimeSpectrum R)

lemma ringKrullDim_ne_top [FiniteRingKrullDim R] :
    ringKrullDim R ≠ ⊤ :=
  (Order.finiteDimensionalOrder_iff_krullDim_ne_bot_and_top.mp ‹_›).2

lemma ringKrullDim_lt_top [FiniteRingKrullDim R] :
    ringKrullDim R < ⊤ := ringKrullDim_ne_top.lt_top

lemma finiteRingKrullDim_iff_ne_bot_and_top :
    FiniteRingKrullDim R ↔ (ringKrullDim R ≠ ⊥ ∧ ringKrullDim R ≠ ⊤) :=
  (Order.finiteDimensionalOrder_iff_krullDim_ne_bot_and_top (α := PrimeSpectrum R))

proof_wanted Polynomial.ringKrullDim_le :
    ringKrullDim (Polynomial R) ≤ 2 * (ringKrullDim R) + 1

proof_wanted MvPolynomial.fin_ringKrullDim_eq_add_of_isNoetherianRing
    [IsNoetherianRing R] (n : ℕ) :
    ringKrullDim (MvPolynomial (Fin n) R) = ringKrullDim R + n

section Zero

<<<<<<< HEAD
-- See `Mathlib/RingTheory/KrullDimension/Zero.lean` for further results.

instance [Subsingleton R] : Ring.KrullDimLE 0 R := ⟨krullDim_eq_bot.trans_le bot_le⟩

=======
>>>>>>> 3a1e10c2
lemma Ring.krullDimLE_zero_iff : Ring.KrullDimLE 0 R ↔ ∀ I : Ideal R, I.IsPrime → I.IsMaximal := by
  simp_rw [Ring.KrullDimLE, Order.krullDimLE_iff, Nat.cast_zero,
    Order.krullDim_nonpos_iff_forall_isMax,
    (PrimeSpectrum.equivSubtype R).forall_congr_left, Subtype.forall, PrimeSpectrum.isMax_iff]
  rfl

lemma Ring.KrullDimLE.mk₀ (H : ∀ I : Ideal R, I.IsPrime → I.IsMaximal) : Ring.KrullDimLE 0 R := by
  rwa [Ring.krullDimLE_zero_iff]

lemma Ideal.isMaximal_of_isPrime [Ring.KrullDimLE 0 R] (I : Ideal R) [I.IsPrime] : I.IsMaximal :=
  Ring.krullDimLE_zero_iff.mp ‹_› I ‹_›

/-- Also see `Ideal.IsPrime.isMaximal` for the analogous statement for dedekind domains. -/
lemma Ideal.IsPrime.isMaximal' [Ring.KrullDimLE 0 R] {I : Ideal R} (hI : I.IsPrime) : I.IsMaximal :=
  I.isMaximal_of_isPrime

instance (priority := 100) (I : Ideal R) [I.IsPrime] [Ring.KrullDimLE 0 R] : I.IsMaximal :=
  I.isMaximal_of_isPrime

lemma Ideal.isMaximal_iff_isPrime [Ring.KrullDimLE 0 R] {I : Ideal R} : I.IsMaximal ↔ I.IsPrime :=
  ⟨IsMaximal.isPrime, fun _ ↦ inferInstance⟩

lemma Ideal.mem_minimalPrimes_of_krullDimLE_zero [Ring.KrullDimLE 0 R]
    (I : Ideal R) [I.IsPrime] : I ∈ minimalPrimes R :=
  minimalPrimes_eq_minimals (R := R) ▸
    ⟨‹_›, fun J hJ hJI ↦ (IsMaximal.eq_of_le inferInstance IsPrime.ne_top' hJI).ge⟩

lemma Ideal.mem_minimalPrimes_iff_isPrime [Ring.KrullDimLE 0 R] {I : Ideal R} :
    I ∈ minimalPrimes R ↔ I.IsPrime :=
  ⟨(·.1.1), fun _ ↦ I.mem_minimalPrimes_of_krullDimLE_zero⟩

theorem nilradical_le_jacobson (R) [CommRing R] : nilradical R ≤ Ring.jacobson R :=
  nilradical_eq_sInf R ▸ le_sInf fun _I hI ↦ sInf_le (Ideal.IsMaximal.isPrime ⟨hI⟩)

theorem Ring.jacobson_eq_nilradical_of_krullDimLE_zero (R) [CommRing R] [KrullDimLE 0 R] :
    jacobson R = nilradical R := by
  refine (nilradical_le_jacobson R).antisymm' (nilradical_eq_sInf R ▸ le_sInf fun I hI ↦ sInf_le ?_)
  rw [Set.mem_def, Set.setOf_app_iff] at hI
  exact Ideal.IsMaximal.out

end Zero

section One

instance [Ring.KrullDimLE 0 R] : Ring.KrullDimLE 1 R := .mono zero_le_one _

lemma Ring.krullDimLE_one_iff : Ring.KrullDimLE 1 R ↔
    ∀ I : Ideal R, I.IsPrime → I ∈ minimalPrimes R ∨ I.IsMaximal := by
  simp_rw [Ring.KrullDimLE, Order.krullDimLE_iff, Nat.cast_one,
    Order.krullDim_le_one_iff, (PrimeSpectrum.equivSubtype R).forall_congr_left,
    Subtype.forall, PrimeSpectrum.isMax_iff, PrimeSpectrum.isMin_iff]
  rfl

lemma Ring.KrullDimLE.mk₁ (H : ∀ I : Ideal R, I.IsPrime → I ∈ minimalPrimes R ∨ I.IsMaximal) :
    Ring.KrullDimLE 1 R := by
  rwa [Ring.krullDimLE_one_iff]

lemma Ring.krullDimLE_one_iff_of_isPrime_bot [(⊥ : Ideal R).IsPrime] :
    Ring.KrullDimLE 1 R ↔ ∀ I : Ideal R, I ≠ ⊥ → I.IsPrime → I.IsMaximal := by
  letI : OrderBot (PrimeSpectrum R) := { bot := ⟨⊥, ‹_›⟩, bot_le I := bot_le (a := I.1) }
  simp_rw [Ring.KrullDimLE, Order.krullDimLE_iff, Nat.cast_one,
    Order.krullDim_le_one_iff_forall_isMax, (PrimeSpectrum.equivSubtype R).forall_congr_left,
    Subtype.forall, PrimeSpectrum.isMax_iff, forall_comm (α := _ ≠ ⊥),
    ne_eq, PrimeSpectrum.ext_iff]
  rfl

lemma Ring.krullDimLE_one_iff_of_noZeroDivisors [NoZeroDivisors R] :
    Ring.KrullDimLE 1 R ↔ ∀ I : Ideal R, I ≠ ⊥ → I.IsPrime → I.IsMaximal := by
  cases subsingleton_or_nontrivial R
  · exact iff_of_true inferInstance fun I h ↦ (h <| Subsingleton.elim ..).elim
  have := Ideal.bot_prime (α := R)
  exact Ring.krullDimLE_one_iff_of_isPrime_bot

/-- Alternative constructor for `Ring.KrullDimLE 1`, convenient for domains. -/
lemma Ring.KrullDimLE.mk₁' (H : ∀ I : Ideal R, I ≠ ⊥ → I.IsPrime → I.IsMaximal) :
    Ring.KrullDimLE 1 R := by
  by_cases hR : (⊥ : Ideal R).IsPrime
  · rwa [Ring.krullDimLE_one_iff_of_isPrime_bot]
  suffices Ring.KrullDimLE 0 R from inferInstance
  exact .mk₀ fun I hI ↦ H I (fun e ↦ hR (e ▸ hI)) hI

end One<|MERGE_RESOLUTION|>--- conflicted
+++ resolved
@@ -88,13 +88,8 @@
 
 section Zero
 
-<<<<<<< HEAD
 -- See `Mathlib/RingTheory/KrullDimension/Zero.lean` for further results.
 
-instance [Subsingleton R] : Ring.KrullDimLE 0 R := ⟨krullDim_eq_bot.trans_le bot_le⟩
-
-=======
->>>>>>> 3a1e10c2
 lemma Ring.krullDimLE_zero_iff : Ring.KrullDimLE 0 R ↔ ∀ I : Ideal R, I.IsPrime → I.IsMaximal := by
   simp_rw [Ring.KrullDimLE, Order.krullDimLE_iff, Nat.cast_zero,
     Order.krullDim_nonpos_iff_forall_isMax,
