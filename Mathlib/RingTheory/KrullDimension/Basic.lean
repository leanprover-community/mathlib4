/-
Copyright (c) 2024 Jujian Zhang. All rights reserved.
Released under Apache 2.0 license as described in the file LICENSE.
Authors: Fangming Li, Jujian Zhang
-/
import Mathlib.Algebra.MvPolynomial.CommRing
import Mathlib.Algebra.Polynomial.Basic
import Mathlib.RingTheory.Ideal.Quotient.Defs
import Mathlib.RingTheory.Ideal.MinimalPrime.Basic
<<<<<<< HEAD
import Mathlib.RingTheory.Jacobson.Radical
=======
>>>>>>> 2e4bea35
import Mathlib.RingTheory.Spectrum.Prime.Basic
import Mathlib.Order.KrullDimension

/-!
# Krull dimensions of (commutative) rings

Given a commutative ring, its ring theoretic Krull dimension is the order theoretic Krull dimension
of its prime spectrum. Unfolding this definition, it is the length of the longest sequence(s) of
prime ideals ordered by strict inclusion.
-/

open Order

/--
The ring theoretic Krull dimension is the Krull dimension of its spectrum ordered by inclusion.
-/
noncomputable def ringKrullDim (R : Type*) [CommSemiring R] : WithBot ℕ∞ :=
  krullDim (PrimeSpectrum R)

/-- Type class for rings with krull dimension at most `n`. -/
abbrev Ring.KrullDimLE (n : ℕ) (R : Type*) [CommSemiring R] : Prop :=
  Order.KrullDimLE n (PrimeSpectrum R)

variable {R S : Type*} [CommSemiring R] [CommSemiring S]

@[nontriviality]
lemma ringKrullDim_eq_bot_of_subsingleton [Subsingleton R] :
    ringKrullDim R = ⊥ :=
  krullDim_eq_bot

lemma ringKrullDim_nonneg_of_nontrivial [Nontrivial R] :
    0 ≤ ringKrullDim R :=
  krullDim_nonneg

/-- If `f : R →+* S` is surjective, then `ringKrullDim S ≤ ringKrullDim R`. -/
theorem ringKrullDim_le_of_surjective (f : R →+* S) (hf : Function.Surjective f) :
    ringKrullDim S ≤ ringKrullDim R :=
  krullDim_le_of_strictMono (fun I ↦ ⟨Ideal.comap f I.asIdeal, inferInstance⟩)
    (Monotone.strictMono_of_injective (fun _ _ hab ↦ Ideal.comap_mono hab)
      (fun _ _ h => PrimeSpectrum.ext_iff.mpr <| Ideal.comap_injective_of_surjective f hf <| by
        simpa using h))

/-- If `I` is an ideal of `R`, then `ringKrullDim (R ⧸ I) ≤ ringKrullDim R`. -/
theorem ringKrullDim_quotient_le {R : Type*} [CommRing R] (I : Ideal R) :
    ringKrullDim (R ⧸ I) ≤ ringKrullDim R :=
  ringKrullDim_le_of_surjective _ Ideal.Quotient.mk_surjective

/-- If `R` and `S` are isomorphic, then `ringKrullDim R = ringKrullDim S`. -/
theorem ringKrullDim_eq_of_ringEquiv (e : R ≃+* S) :
    ringKrullDim R = ringKrullDim S :=
  le_antisymm (ringKrullDim_le_of_surjective e.symm e.symm.surjective)
    (ringKrullDim_le_of_surjective e e.surjective)

alias RingEquiv.ringKrullDim := ringKrullDim_eq_of_ringEquiv

proof_wanted Polynomial.ringKrullDim_le :
    ringKrullDim (Polynomial R) ≤ 2 * (ringKrullDim R) + 1

proof_wanted MvPolynomial.fin_ringKrullDim_eq_add_of_isNoetherianRing
    [IsNoetherianRing R] (n : ℕ) :
    ringKrullDim (MvPolynomial (Fin n) R) = ringKrullDim R + n

section Zero

instance [Subsingleton R] : Ring.KrullDimLE 0 R := ⟨krullDim_eq_bot.trans_le bot_le⟩

lemma Ring.krullDimLE_zero_iff : Ring.KrullDimLE 0 R ↔ ∀ I : Ideal R, I.IsPrime → I.IsMaximal := by
  simp_rw [Ring.KrullDimLE, Order.krullDimLE_iff, Nat.cast_zero,
    Order.krullDim_nonpos_iff_forall_isMax,
    (PrimeSpectrum.equivSubtype R).forall_congr_left, Subtype.forall, PrimeSpectrum.isMax_iff]
  rfl

lemma Ring.KrullDimLE.mk₀ (H : ∀ I : Ideal R, I.IsPrime → I.IsMaximal) : Ring.KrullDimLE 0 R := by
  rwa [Ring.krullDimLE_zero_iff]

lemma Ideal.isMaximal_of_isPrime [Ring.KrullDimLE 0 R] (I : Ideal R) [I.IsPrime] : I.IsMaximal :=
  Ring.krullDimLE_zero_iff.mp ‹_› I ‹_›

<<<<<<< HEAD
=======
instance (priority := 100) (I : Ideal R) [I.IsPrime] [Ring.KrullDimLE 0 R] : I.IsMaximal :=
  I.isMaximal_of_isPrime

>>>>>>> 2e4bea35
lemma Ideal.isMaximal_iff_isPrime [Ring.KrullDimLE 0 R] {I : Ideal R} : I.IsMaximal ↔ I.IsPrime :=
  ⟨IsMaximal.isPrime, fun _ ↦ inferInstance⟩

lemma Ideal.mem_minimalPrimes_of_krullDimLE_zero [Ring.KrullDimLE 0 R]
    (I : Ideal R) [I.IsPrime] : I ∈ minimalPrimes R :=
  minimalPrimes_eq_minimals (R := R) ▸
    ⟨‹_›, fun J hJ hJI ↦ (IsMaximal.eq_of_le inferInstance IsPrime.ne_top' hJI).ge⟩

lemma Ideal.mem_minimalPrimes_iff_isPrime [Ring.KrullDimLE 0 R] {I : Ideal R} :
    I ∈ minimalPrimes R ↔ I.IsPrime :=
  ⟨(·.1.1), fun _ ↦ I.mem_minimalPrimes_of_krullDimLE_zero⟩

<<<<<<< HEAD
theorem Ring.jacobson_eq_nilradical_of_krullDimLE_zero (R) [CommRing R] [KrullDimLE 0 R] :
    jacobson R = nilradical R := by
  refine nilradical_eq_sInf R ▸ (le_sInf fun I hI ↦ sInf_le ?_).antisymm
    (le_sInf fun _I hI ↦ sInf_le <| Ideal.IsMaximal.isPrime ⟨hI⟩)
  change I.IsPrime at hI
  exact Ideal.IsMaximal.out

=======
>>>>>>> 2e4bea35
end Zero

section One

instance [Ring.KrullDimLE 0 R] : Ring.KrullDimLE 1 R := .mono zero_le_one _

lemma Ring.krullDimLE_one_iff : Ring.KrullDimLE 1 R ↔
    ∀ I : Ideal R, I.IsPrime → I ∈ minimalPrimes R ∨ I.IsMaximal := by
  simp_rw [Ring.KrullDimLE, Order.krullDimLE_iff, Nat.cast_one,
    Order.krullDim_le_one_iff, (PrimeSpectrum.equivSubtype R).forall_congr_left,
    Subtype.forall, PrimeSpectrum.isMax_iff, PrimeSpectrum.isMin_iff]
  rfl

lemma Ring.KrullDimLE.mk₁ (H : ∀ I : Ideal R, I.IsPrime → I ∈ minimalPrimes R ∨ I.IsMaximal) :
    Ring.KrullDimLE 1 R := by
  rwa [Ring.krullDimLE_one_iff]

lemma Ring.krullDimLE_one_iff_of_isPrime_bot [(⊥ : Ideal R).IsPrime] :
    Ring.KrullDimLE 1 R ↔ ∀ I : Ideal R, I ≠ ⊥ → I.IsPrime → I.IsMaximal := by
  letI : OrderBot (PrimeSpectrum R) := { bot := ⟨⊥, ‹_›⟩, bot_le I := bot_le (a := I.1) }
  simp_rw [Ring.KrullDimLE, Order.krullDimLE_iff, Nat.cast_one,
    Order.krullDim_le_one_iff_forall_isMax, (PrimeSpectrum.equivSubtype R).forall_congr_left,
    Subtype.forall, PrimeSpectrum.isMax_iff, forall_comm (α := _ ≠ ⊥),
    ne_eq, PrimeSpectrum.ext_iff]
  rfl

lemma Ring.krullDimLE_one_iff_of_noZeroDivisors [NoZeroDivisors R] :
    Ring.KrullDimLE 1 R ↔ ∀ I : Ideal R, I ≠ ⊥ → I.IsPrime → I.IsMaximal := by
  cases subsingleton_or_nontrivial R
<<<<<<< HEAD
  · exact iff_of_true (.mono zero_le_one _) fun I h ↦ (h <| Subsingleton.elim ..).elim
=======
  · exact iff_of_true inferInstance fun I h ↦ (h <| Subsingleton.elim ..).elim
>>>>>>> 2e4bea35
  have := Ideal.bot_prime (α := R)
  exact Ring.krullDimLE_one_iff_of_isPrime_bot

/-- Alternative constructor for `Ring.KrullDimLE 1`, convenient for domains. -/
lemma Ring.KrullDimLE.mk₁' (H : ∀ I : Ideal R, I ≠ ⊥ → I.IsPrime → I.IsMaximal) :
    Ring.KrullDimLE 1 R := by
  by_cases hR : (⊥ : Ideal R).IsPrime
  · rwa [Ring.krullDimLE_one_iff_of_isPrime_bot]
  suffices Ring.KrullDimLE 0 R from inferInstance
  exact .mk₀ fun I hI ↦ H I (fun e ↦ hR (e ▸ hI)) hI

end One<|MERGE_RESOLUTION|>--- conflicted
+++ resolved
@@ -7,10 +7,7 @@
 import Mathlib.Algebra.Polynomial.Basic
 import Mathlib.RingTheory.Ideal.Quotient.Defs
 import Mathlib.RingTheory.Ideal.MinimalPrime.Basic
-<<<<<<< HEAD
 import Mathlib.RingTheory.Jacobson.Radical
-=======
->>>>>>> 2e4bea35
 import Mathlib.RingTheory.Spectrum.Prime.Basic
 import Mathlib.Order.KrullDimension
 
@@ -89,12 +86,9 @@
 lemma Ideal.isMaximal_of_isPrime [Ring.KrullDimLE 0 R] (I : Ideal R) [I.IsPrime] : I.IsMaximal :=
   Ring.krullDimLE_zero_iff.mp ‹_› I ‹_›
 
-<<<<<<< HEAD
-=======
 instance (priority := 100) (I : Ideal R) [I.IsPrime] [Ring.KrullDimLE 0 R] : I.IsMaximal :=
   I.isMaximal_of_isPrime
 
->>>>>>> 2e4bea35
 lemma Ideal.isMaximal_iff_isPrime [Ring.KrullDimLE 0 R] {I : Ideal R} : I.IsMaximal ↔ I.IsPrime :=
   ⟨IsMaximal.isPrime, fun _ ↦ inferInstance⟩
 
@@ -107,7 +101,6 @@
     I ∈ minimalPrimes R ↔ I.IsPrime :=
   ⟨(·.1.1), fun _ ↦ I.mem_minimalPrimes_of_krullDimLE_zero⟩
 
-<<<<<<< HEAD
 theorem Ring.jacobson_eq_nilradical_of_krullDimLE_zero (R) [CommRing R] [KrullDimLE 0 R] :
     jacobson R = nilradical R := by
   refine nilradical_eq_sInf R ▸ (le_sInf fun I hI ↦ sInf_le ?_).antisymm
@@ -115,8 +108,6 @@
   change I.IsPrime at hI
   exact Ideal.IsMaximal.out
 
-=======
->>>>>>> 2e4bea35
 end Zero
 
 section One
@@ -146,11 +137,7 @@
 lemma Ring.krullDimLE_one_iff_of_noZeroDivisors [NoZeroDivisors R] :
     Ring.KrullDimLE 1 R ↔ ∀ I : Ideal R, I ≠ ⊥ → I.IsPrime → I.IsMaximal := by
   cases subsingleton_or_nontrivial R
-<<<<<<< HEAD
-  · exact iff_of_true (.mono zero_le_one _) fun I h ↦ (h <| Subsingleton.elim ..).elim
-=======
   · exact iff_of_true inferInstance fun I h ↦ (h <| Subsingleton.elim ..).elim
->>>>>>> 2e4bea35
   have := Ideal.bot_prime (α := R)
   exact Ring.krullDimLE_one_iff_of_isPrime_bot
 
