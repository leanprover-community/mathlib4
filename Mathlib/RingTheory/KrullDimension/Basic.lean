/-
Copyright (c) 2024 Jujian Zhang. All rights reserved.
Released under Apache 2.0 license as described in the file LICENSE.
Authors: Fangming Li, Jujian Zhang
-/
module

public import Mathlib.Algebra.MvPolynomial.CommRing
public import Mathlib.Algebra.Polynomial.Basic
public import Mathlib.Order.KrullDimension
public import Mathlib.RingTheory.Ideal.Quotient.Defs
public import Mathlib.RingTheory.Ideal.MinimalPrime.Basic
public import Mathlib.RingTheory.Jacobson.Radical
public import Mathlib.RingTheory.Spectrum.Prime.Basic

/-!
# Krull dimensions of (commutative) rings

Given a commutative ring, its ring-theoretic Krull dimension is the order-theoretic Krull dimension
of its prime spectrum. Unfolding this definition, it is the length of the longest sequence(s) of
prime ideals ordered by strict inclusion.
-/

@[expose] public section

open Order

/--
The ring-theoretic Krull dimension is the Krull dimension of its spectrum ordered by inclusion.
-/
noncomputable def ringKrullDim (R : Type*) [CommSemiring R] : WithBot ℕ∞ :=
  krullDim (PrimeSpectrum R)

/-- Type class for rings with krull dimension at most `n`. -/
abbrev Ring.KrullDimLE (n : ℕ) (R : Type*) [CommSemiring R] : Prop :=
  Order.KrullDimLE n (PrimeSpectrum R)

variable {R S : Type*} [CommSemiring R] [CommSemiring S]

lemma Ring.krullDimLE_iff {n : ℕ} :
    KrullDimLE n R ↔ ringKrullDim R ≤ n := Order.krullDimLE_iff n (PrimeSpectrum R)

@[nontriviality]
lemma ringKrullDim_eq_bot_of_subsingleton [Subsingleton R] :
    ringKrullDim R = ⊥ :=
  krullDim_eq_bot

lemma ringKrullDim_nonneg_of_nontrivial [Nontrivial R] :
    0 ≤ ringKrullDim R :=
  krullDim_nonneg

/-- If `f : R →+* S` is surjective, then `ringKrullDim S ≤ ringKrullDim R`. -/
theorem ringKrullDim_le_of_surjective (f : R →+* S) (hf : Function.Surjective f) :
    ringKrullDim S ≤ ringKrullDim R :=
  krullDim_le_of_strictMono (fun I ↦ ⟨Ideal.comap f I.asIdeal, inferInstance⟩)
    (Monotone.strictMono_of_injective (fun _ _ hab ↦ Ideal.comap_mono hab)
      (fun _ _ h => PrimeSpectrum.ext_iff.mpr <| Ideal.comap_injective_of_surjective f hf <| by
        simpa using h))

/-- If `I` is an ideal of `R`, then `ringKrullDim (R ⧸ I) ≤ ringKrullDim R`. -/
theorem ringKrullDim_quotient_le {R : Type*} [CommRing R] (I : Ideal R) :
    ringKrullDim (R ⧸ I) ≤ ringKrullDim R :=
  ringKrullDim_le_of_surjective _ Ideal.Quotient.mk_surjective

/-- If `R` and `S` are isomorphic, then `ringKrullDim R = ringKrullDim S`. -/
theorem ringKrullDim_eq_of_ringEquiv (e : R ≃+* S) :
    ringKrullDim R = ringKrullDim S :=
  le_antisymm (ringKrullDim_le_of_surjective e.symm e.symm.surjective)
    (ringKrullDim_le_of_surjective e e.surjective)

alias RingEquiv.ringKrullDim := ringKrullDim_eq_of_ringEquiv

/-- A ring has finite Krull dimension if its `PrimeSpectrum` is
finite-dimensional (and non-empty). -/
abbrev FiniteRingKrullDim (R : Type*) [CommSemiring R] :=
  FiniteDimensionalOrder (PrimeSpectrum R)

lemma ringKrullDim_ne_top [FiniteRingKrullDim R] :
    ringKrullDim R ≠ ⊤ := krullDim_ne_top_of_finiteDimensionalOrder

lemma ringKrullDim_lt_top [FiniteRingKrullDim R] :
    ringKrullDim R < ⊤ := ringKrullDim_ne_top.lt_top

lemma ringKrullDim_ne_bot [FiniteRingKrullDim R] :
    ringKrullDim R ≠ ⊥ := krullDim_ne_bot_of_finiteDimensionalOrder

lemma finiteRingKrullDim_iff_ne_bot_and_top :
    FiniteRingKrullDim R ↔ (ringKrullDim R ≠ ⊥ ∧ ringKrullDim R ≠ ⊤) :=
  (Order.finiteDimensionalOrder_iff_krullDim_ne_bot_and_top (α := PrimeSpectrum R))

<<<<<<< HEAD
lemma ringKrullDim_ne_bot [FiniteRingKrullDim R] : ringKrullDim R ≠ ⊥ :=
  (finiteRingKrullDim_iff_ne_bot_and_top.mp ‹_›).1

lemma Nontrivial.of_finiteRingKrullDim [FiniteRingKrullDim R] : Nontrivial R := by
  by_contra!
  rw [not_nontrivial_iff_subsingleton] at this
  exact ringKrullDim_ne_bot (R := R) ringKrullDim_eq_bot_of_subsingleton
=======
lemma Nontrivial.of_finiteRingKrullDim [FiniteRingKrullDim R] : Nontrivial R := by
  rw [← PrimeSpectrum.nonempty_iff_nontrivial]
  exact LTSeries.nonempty_of_finiteDimensionalOrder _
>>>>>>> 478318e8

proof_wanted MvPolynomial.fin_ringKrullDim_eq_add_of_isNoetherianRing
    [IsNoetherianRing R] (n : ℕ) :
    ringKrullDim (MvPolynomial (Fin n) R) = ringKrullDim R + n

section Zero

-- See `Mathlib/RingTheory/KrullDimension/Zero.lean` for further results.

lemma Ring.krullDimLE_zero_iff : Ring.KrullDimLE 0 R ↔ ∀ I : Ideal R, I.IsPrime → I.IsMaximal := by
  simp_rw [Ring.KrullDimLE, Order.krullDimLE_iff, Nat.cast_zero,
    Order.krullDim_nonpos_iff_forall_isMax,
    (PrimeSpectrum.equivSubtype R).forall_congr_left, Subtype.forall, PrimeSpectrum.isMax_iff]
  rfl

lemma Ring.KrullDimLE.mk₀ (H : ∀ I : Ideal R, I.IsPrime → I.IsMaximal) : Ring.KrullDimLE 0 R := by
  rwa [Ring.krullDimLE_zero_iff]

lemma Ideal.isMaximal_of_isPrime [Ring.KrullDimLE 0 R] (I : Ideal R) [I.IsPrime] : I.IsMaximal :=
  Ring.krullDimLE_zero_iff.mp ‹_› I ‹_›

/-- Also see `Ideal.IsPrime.isMaximal` for the analogous statement for Dedekind domains. -/
lemma Ideal.IsPrime.isMaximal' [Ring.KrullDimLE 0 R] {I : Ideal R} (hI : I.IsPrime) : I.IsMaximal :=
  I.isMaximal_of_isPrime

instance (priority := 100) (I : Ideal R) [I.IsPrime] [Ring.KrullDimLE 0 R] : I.IsMaximal :=
  I.isMaximal_of_isPrime

lemma Ideal.isMaximal_iff_isPrime [Ring.KrullDimLE 0 R] {I : Ideal R} : I.IsMaximal ↔ I.IsPrime :=
  ⟨IsMaximal.isPrime, fun _ ↦ inferInstance⟩

lemma Ideal.mem_minimalPrimes_of_krullDimLE_zero [Ring.KrullDimLE 0 R]
    (I : Ideal R) [I.IsPrime] : I ∈ minimalPrimes R :=
  minimalPrimes_eq_minimals (R := R) ▸
    ⟨‹_›, fun J hJ hJI ↦ (IsMaximal.eq_of_le inferInstance IsPrime.ne_top' hJI).ge⟩

lemma Ideal.mem_minimalPrimes_iff_isPrime [Ring.KrullDimLE 0 R] {I : Ideal R} :
    I ∈ minimalPrimes R ↔ I.IsPrime :=
  ⟨(·.1.1), fun _ ↦ I.mem_minimalPrimes_of_krullDimLE_zero⟩

theorem nilradical_le_jacobson (R) [CommRing R] : nilradical R ≤ Ring.jacobson R :=
  nilradical_eq_sInf R ▸ le_sInf fun _I hI ↦ sInf_le (Ideal.IsMaximal.isPrime ⟨hI⟩)

theorem Ring.jacobson_eq_nilradical_of_krullDimLE_zero (R) [CommRing R] [KrullDimLE 0 R] :
    jacobson R = nilradical R :=
  (nilradical_le_jacobson R).antisymm' <| nilradical_eq_sInf R ▸ le_sInf fun I (_ : I.IsPrime) ↦
    sInf_le Ideal.IsMaximal.out

end Zero

section One

instance [Ring.KrullDimLE 0 R] : Ring.KrullDimLE 1 R := .mono zero_le_one _

lemma Ring.krullDimLE_one_iff : Ring.KrullDimLE 1 R ↔
    ∀ I : Ideal R, I.IsPrime → I ∈ minimalPrimes R ∨ I.IsMaximal := by
  simp_rw [Ring.KrullDimLE, Order.krullDimLE_iff, Nat.cast_one,
    Order.krullDim_le_one_iff, (PrimeSpectrum.equivSubtype R).forall_congr_left,
    Subtype.forall, PrimeSpectrum.isMax_iff, PrimeSpectrum.isMin_iff]
  rfl

lemma Ring.KrullDimLE.mk₁ (H : ∀ I : Ideal R, I.IsPrime → I ∈ minimalPrimes R ∨ I.IsMaximal) :
    Ring.KrullDimLE 1 R := by
  rwa [Ring.krullDimLE_one_iff]

lemma Ring.krullDimLE_one_iff_of_isPrime_bot [(⊥ : Ideal R).IsPrime] :
    Ring.KrullDimLE 1 R ↔ ∀ I : Ideal R, I ≠ ⊥ → I.IsPrime → I.IsMaximal := by
  letI : OrderBot (PrimeSpectrum R) := { bot := ⟨⊥, ‹_›⟩, bot_le I := bot_le (a := I.1) }
  simp_rw [Ring.KrullDimLE, Order.krullDimLE_iff, Nat.cast_one,
    Order.krullDim_le_one_iff_forall_isMax, (PrimeSpectrum.equivSubtype R).forall_congr_left,
    Subtype.forall, PrimeSpectrum.isMax_iff, forall_comm (α := _ ≠ ⊥),
    ne_eq, PrimeSpectrum.ext_iff]
  rfl

lemma Ring.krullDimLE_one_iff_of_noZeroDivisors [NoZeroDivisors R] :
    Ring.KrullDimLE 1 R ↔ ∀ I : Ideal R, I ≠ ⊥ → I.IsPrime → I.IsMaximal := by
  cases subsingleton_or_nontrivial R
  · exact iff_of_true inferInstance fun I h ↦ (h <| Subsingleton.elim ..).elim
  have := Ideal.bot_prime (α := R)
  exact Ring.krullDimLE_one_iff_of_isPrime_bot

/-- Alternative constructor for `Ring.KrullDimLE 1`, convenient for domains. -/
lemma Ring.KrullDimLE.mk₁' (H : ∀ I : Ideal R, I ≠ ⊥ → I.IsPrime → I.IsMaximal) :
    Ring.KrullDimLE 1 R := by
  by_cases hR : (⊥ : Ideal R).IsPrime
  · rwa [Ring.krullDimLE_one_iff_of_isPrime_bot]
  suffices Ring.KrullDimLE 0 R from inferInstance
  exact .mk₀ fun I hI ↦ H I (fun e ↦ hR (e ▸ hI)) hI

end One<|MERGE_RESOLUTION|>--- conflicted
+++ resolved
@@ -88,19 +88,9 @@
     FiniteRingKrullDim R ↔ (ringKrullDim R ≠ ⊥ ∧ ringKrullDim R ≠ ⊤) :=
   (Order.finiteDimensionalOrder_iff_krullDim_ne_bot_and_top (α := PrimeSpectrum R))
 
-<<<<<<< HEAD
-lemma ringKrullDim_ne_bot [FiniteRingKrullDim R] : ringKrullDim R ≠ ⊥ :=
-  (finiteRingKrullDim_iff_ne_bot_and_top.mp ‹_›).1
-
-lemma Nontrivial.of_finiteRingKrullDim [FiniteRingKrullDim R] : Nontrivial R := by
-  by_contra!
-  rw [not_nontrivial_iff_subsingleton] at this
-  exact ringKrullDim_ne_bot (R := R) ringKrullDim_eq_bot_of_subsingleton
-=======
 lemma Nontrivial.of_finiteRingKrullDim [FiniteRingKrullDim R] : Nontrivial R := by
   rw [← PrimeSpectrum.nonempty_iff_nontrivial]
   exact LTSeries.nonempty_of_finiteDimensionalOrder _
->>>>>>> 478318e8
 
 proof_wanted MvPolynomial.fin_ringKrullDim_eq_add_of_isNoetherianRing
     [IsNoetherianRing R] (n : ℕ) :
