/-
Copyright (c) 2025 Jingting Wang. All rights reserved.
Released under Apache 2.0 license as described in the file LICENSE.
Authors: Jingting Wang
-/
<<<<<<< HEAD
import Mathlib.RingTheory.KrullDimension.Zero
import Mathlib.RingTheory.PrincipalIdealDomain
import Mathlib.RingTheory.Ideal.Height
=======
module

public import Mathlib.RingTheory.Ideal.Height
public import Mathlib.RingTheory.KrullDimension.Zero
public import Mathlib.RingTheory.PrincipalIdealDomain
>>>>>>> 478318e8

/-!
# The Krull dimension of a principal ideal domain

In this file, we proved some results about the dimension of a principal ideal domain.
-/

@[expose] public section

instance IsPrincipalIdealRing.krullDimLE_one (R : Type*) [CommRing R]
    [IsPrincipalIdealRing R] : Ring.KrullDimLE 1 R := by
  refine Ring.krullDimLE_one_iff.2 fun I hI ↦ or_iff_not_imp_left.2 fun hI' ↦ ?_
  rw [minimalPrimes_eq_minimals, Set.notMem_setOf_iff, not_minimal_iff_exists_lt hI] at hI'
  obtain ⟨P, hlt, hP⟩ := hI'
  have := IsPrincipalIdealRing.of_surjective (Ideal.Quotient.mk P) Ideal.Quotient.mk_surjective
  have : (I.map (Ideal.Quotient.mk P)).IsMaximal := by
    have := Ideal.map_isPrime_of_surjective (f := Ideal.Quotient.mk P) Ideal.Quotient.mk_surjective
      (I := I) (by simpa using hlt.le)
    refine IsPrime.to_maximal_ideal ?_
    rw [ne_eq, Ideal.map_eq_bot_iff_le_ker, Ideal.mk_ker]
    exact hlt.not_ge
  have := Ideal.comap_isMaximal_of_surjective (Ideal.Quotient.mk P) Ideal.Quotient.mk_surjective
    (K := I.map (Ideal.Quotient.mk P))
  simpa [Ideal.comap_map_of_surjective' (Ideal.Quotient.mk P) Ideal.Quotient.mk_surjective,
    hlt.le] using this

theorem IsPrincipalIdealRing.ringKrullDim_eq_one (R : Type*) [CommRing R] [IsDomain R]
    [IsPrincipalIdealRing R] (h : ¬ IsField R) : ringKrullDim R = 1 := by
  apply eq_of_le_of_not_lt ?_ fun h' ↦ h ?_
  · rw [← Nat.cast_one, ← Ring.krullDimLE_iff]
    infer_instance
  · have h'' : ringKrullDim R ≤ 0 := Order.le_of_lt_succ h'
    rw [← Nat.cast_zero, ← Ring.krullDimLE_iff] at h''
    exact Ring.KrullDimLE.isField_of_isDomain

/-- In a PID that is not a field, every maximal ideal has height one. -/
lemma IsPrincipalIdealRing.height_eq_one_of_isMaximal {R : Type*} [CommRing R] [IsDomain R]
    [IsPrincipalIdealRing R] (m : Ideal R) [m.IsMaximal] (h : ¬ IsField R) :
    m.height = 1 := by
  refine le_antisymm ?_ ?_
  · suffices h : (m.height : WithBot ℕ∞) ≤ 1 by norm_cast at h
    rw [← IsPrincipalIdealRing.ringKrullDim_eq_one _ h]
    exact Ideal.height_le_ringKrullDim_of_ne_top Ideal.IsPrime.ne_top'
<<<<<<< HEAD
  · rw [Order.one_le_iff_pos, Ideal.height_eq_primeHeight]
    exact Order.zero_lt_height (Ideal.bot_lt_of_maximal m h)
=======
  · rw [Order.one_le_iff_pos, Ideal.height_eq_primeHeight, Ideal.primeHeight, Order.height_pos]
    exact not_isMin_of_lt (b := ⊥) (Ideal.bot_lt_of_maximal m h)
>>>>>>> 478318e8
<|MERGE_RESOLUTION|>--- conflicted
+++ resolved
@@ -3,17 +3,11 @@
 Released under Apache 2.0 license as described in the file LICENSE.
 Authors: Jingting Wang
 -/
-<<<<<<< HEAD
-import Mathlib.RingTheory.KrullDimension.Zero
-import Mathlib.RingTheory.PrincipalIdealDomain
-import Mathlib.RingTheory.Ideal.Height
-=======
 module
 
 public import Mathlib.RingTheory.Ideal.Height
 public import Mathlib.RingTheory.KrullDimension.Zero
 public import Mathlib.RingTheory.PrincipalIdealDomain
->>>>>>> 478318e8
 
 /-!
 # The Krull dimension of a principal ideal domain
@@ -57,10 +51,5 @@
   · suffices h : (m.height : WithBot ℕ∞) ≤ 1 by norm_cast at h
     rw [← IsPrincipalIdealRing.ringKrullDim_eq_one _ h]
     exact Ideal.height_le_ringKrullDim_of_ne_top Ideal.IsPrime.ne_top'
-<<<<<<< HEAD
-  · rw [Order.one_le_iff_pos, Ideal.height_eq_primeHeight]
-    exact Order.zero_lt_height (Ideal.bot_lt_of_maximal m h)
-=======
   · rw [Order.one_le_iff_pos, Ideal.height_eq_primeHeight, Ideal.primeHeight, Order.height_pos]
-    exact not_isMin_of_lt (b := ⊥) (Ideal.bot_lt_of_maximal m h)
->>>>>>> 478318e8
+    exact not_isMin_of_lt (b := ⊥) (Ideal.bot_lt_of_maximal m h)