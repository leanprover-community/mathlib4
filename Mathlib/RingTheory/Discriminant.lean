/-
Copyright (c) 2021 Riccardo Brasca. All rights reserved.
Released under Apache 2.0 license as described in the file LICENSE.
Authors: Riccardo Brasca
-/
import Mathlib.NumberTheory.NumberField.Basic
import Mathlib.RingTheory.Trace
import Mathlib.RingTheory.Norm

#align_import ring_theory.discriminant from "leanprover-community/mathlib"@"3e068ece210655b7b9a9477c3aff38a492400aa1"

/-!
# Discriminant of a family of vectors

Given an `A`-algebra `B` and `b`, an `ι`-indexed family of elements of `B`, we define the
*discriminant* of `b` as the determinant of the matrix whose `(i j)`-th element is the trace of
`b i * b j`.

## Main definition

* `Algebra.discr A b` : the discriminant of `b : ι → B`.

## Main results

* `Algebra.discr_zero_of_not_linearIndependent` : if `b` is not linear independent, then
  `Algebra.discr A b = 0`.
* `Algebra.discr_of_matrix_vecMul` and `Algebra.discr_of_matrix_mulVec` : formulas relating
  `Algebra.discr A ι b` with `Algebra.discr A ((P.map (algebraMap A B)).vecMul b)` and
  `Algebra.discr A ((P.map (algebraMap A B)).mulVec b)`.
* `Algebra.discr_not_zero_of_basis` : over a field, if `b` is a basis, then
  `Algebra.discr K b ≠ 0`.
* `Algebra.discr_eq_det_embeddingsMatrixReindex_pow_two` : if `L/K` is a field extension and
  `b : ι → L`, then `discr K b` is the square of the determinant of the matrix whose `(i, j)`
  coefficient is `σⱼ (b i)`, where `σⱼ : L →ₐ[K] E` is the embedding in an algebraically closed
  field `E` corresponding to `j : ι` via a bijection `e : ι ≃ (L →ₐ[K] E)`.
* `Algebra.discr_powerBasis_eq_prod` : the discriminant of a power basis.
* `Algebra.discr_isIntegral` : if `K` and `L` are fields and `IsScalarTower R K L`, if
  `b : ι → L` satisfies ` ∀ i, IsIntegral R (b i)`, then `IsIntegral R (discr K b)`.
* `Algebra.discr_mul_isIntegral_mem_adjoin` : let `K` be the fraction field of an integrally
  closed domain `R` and let `L` be a finite separable extension of `K`. Let `B : PowerBasis K L`
  be such that `IsIntegral R B.gen`. Then for all, `z : L` we have
  `(discr K B.basis) • z ∈ adjoin R ({B.gen} : set L)`.

## Implementation details

Our definition works for any `A`-algebra `B`, but note that if `B` is not free as an `A`-module,
then `trace A B = 0` by definition, so `discr A b = 0` for any `b`.
-/


universe u v w z

open scoped Matrix BigOperators

open Matrix FiniteDimensional Fintype Polynomial Finset IntermediateField

namespace Algebra

variable (A : Type u) {B : Type v} (C : Type z) {ι : Type w} [DecidableEq ι]

variable [CommRing A] [CommRing B] [Algebra A B] [CommRing C] [Algebra A C]

section Discr

/-- Given an `A`-algebra `B` and `b`, an `ι`-indexed family of elements of `B`, we define
`discr A ι b` as the determinant of `traceMatrix A ι b`. -/
-- Porting note: using `[DecidableEq ι]` instead of `by classical...` did not work in
-- mathlib3.
noncomputable def discr (A : Type u) {B : Type v} [CommRing A] [CommRing B] [Algebra A B]
    [Fintype ι] (b : ι → B) := (traceMatrix A b).det
#align algebra.discr Algebra.discr

theorem discr_def [Fintype ι] (b : ι → B) : discr A b = (traceMatrix A b).det := by
-- Porting note: `unfold discr` was not necessary. `rfl` still does not work.
  unfold discr
  convert rfl


#align algebra.discr_def Algebra.discr_def

variable {ι' : Type _} [Fintype ι'] [Fintype ι] [DecidableEq ι']

section Basic

@[simp]
theorem discr_reindex (b : Basis ι A B) (f : ι ≃ ι') : discr A (b ∘ ⇑f.symm) = discr A b := by
  classical rw [← Basis.coe_reindex, discr_def, traceMatrix_reindex, det_reindex_self, ← discr_def]
#align algebra.discr_reindex Algebra.discr_reindex

/-- If `b` is not linear independent, then `Algebra.discr A b = 0`. -/
theorem discr_zero_of_not_linearIndependent [IsDomain A] {b : ι → B}
    (hli : ¬LinearIndependent A b) : discr A b = 0 := by
  classical
  obtain ⟨g, hg, i, hi⟩ := Fintype.not_linearIndependent_iff.1 hli
  have : (traceMatrix A b).mulVec g = 0 := by
    ext i
    have : ∀ j, (trace A B) (b i * b j) * g j = (trace A B) (g j • b j * b i) := by
      intro j;
      simp [mul_comm]
    simp only [mulVec, dotProduct, traceMatrix_apply, Pi.zero_apply, traceForm_apply, fun j =>
      this j, ← LinearMap.map_sum, ← sum_mul, hg, MulZeroClass.zero_mul, LinearMap.map_zero]
  by_contra h
  rw [discr_def] at h
  simp [Matrix.eq_zero_of_mulVec_eq_zero h this] at hi
#align algebra.discr_zero_of_not_linear_independent Algebra.discr_zero_of_not_linearIndependent

variable {A}

/-- Relation between `Algebra.discr A ι b` and
`Algebra.discr A ((P.map (algebraMap A B)).vecMul b)`. -/
theorem discr_of_matrix_vecMul (b : ι → B) (P : Matrix ι ι A) :
    discr A ((P.map (algebraMap A B)).vecMul b) = P.det ^ 2 * discr A b := by
  rw [discr_def, traceMatrix_of_matrix_vecMul, det_mul, det_mul, det_transpose, mul_comm, ←
    mul_assoc, discr_def, pow_two]
#align algebra.discr_of_matrix_vec_mul Algebra.discr_of_matrix_vecMul

/-- Relation between `Algebra.discr A ι b` and
`Algebra.discr A ((P.map (algebraMap A B)).mulVec b)`. -/
theorem discr_of_matrix_mulVec (b : ι → B) (P : Matrix ι ι A) :
    discr A ((P.map (algebraMap A B)).mulVec b) = P.det ^ 2 * discr A b := by
  rw [discr_def, traceMatrix_of_matrix_mulVec, det_mul, det_mul, det_transpose, mul_comm, ←
    mul_assoc, discr_def, pow_two]
#align algebra.discr_of_matrix_mul_vec Algebra.discr_of_matrix_mulVec

end Basic

section Field

variable (K : Type u) {L : Type v} (E : Type z) [Field K] [Field L] [Field E]

variable [Algebra K L] [Algebra K E]

variable [Module.Finite K L] [IsAlgClosed E]

/-- Over a field, if `b` is a basis, then `Algebra.discr K b ≠ 0`. -/
theorem discr_not_zero_of_basis [IsSeparable K L] (b : Basis ι K L) :
    discr K b ≠ 0 := by
  cases isEmpty_or_nonempty ι
-- Porting note: the following proof was `simp [discr]`. Variations like `exact this` do not work.
  · have : det (traceMatrix K ↑b) ≠ 0 := by simp
    unfold discr
    convert this
  · have :=
      span_eq_top_of_linearIndependent_of_card_eq_finrank b.linearIndependent
        (finrank_eq_card_basis b).symm
    classical
    rw [discr_def, traceMatrix]
    simp_rw [← Basis.mk_apply b.linearIndependent this.ge]
    rw [← traceMatrix, traceMatrix_of_basis, ← BilinForm.nondegenerate_iff_det_ne_zero]
    exact traceForm_nondegenerate _ _
#align algebra.discr_not_zero_of_basis Algebra.discr_not_zero_of_basis

/-- Over a field, if `b` is a basis, then `Algebra.discr K b` is a unit. -/
theorem discr_isUnit_of_basis [IsSeparable K L] (b : Basis ι K L) : IsUnit (discr K b) :=
  IsUnit.mk0 _ (discr_not_zero_of_basis _ _)
#align algebra.discr_is_unit_of_basis Algebra.discr_isUnit_of_basis

variable (b : ι → L) (pb : PowerBasis K L)

/-- If `L/K` is a field extension and `b : ι → L`, then `discr K b` is the square of the
determinant of the matrix whose `(i, j)` coefficient is `σⱼ (b i)`, where `σⱼ : L →ₐ[K] E` is the
embedding in an algebraically closed field `E` corresponding to `j : ι` via a bijection
`e : ι ≃ (L →ₐ[K] E)`. -/
theorem discr_eq_det_embeddingsMatrixReindex_pow_two [IsSeparable K L] (e : ι ≃ (L →ₐ[K] E)) :
    algebraMap K E (discr K b) = (embeddingsMatrixReindex K E b e).det ^ 2 := by
  rw [discr_def, RingHom.map_det, RingHom.mapMatrix_apply,
    traceMatrix_eq_embeddingsMatrixReindex_mul_trans, det_mul, det_transpose, pow_two]
#align algebra.discr_eq_det_embeddings_matrix_reindex_pow_two Algebra.discr_eq_det_embeddingsMatrixReindex_pow_two

/-- The discriminant of a power basis. -/
theorem discr_powerBasis_eq_prod (e : Fin pb.dim ≃ (L →ₐ[K] E)) [IsSeparable K L] :
    algebraMap K E (discr K pb.basis) =
      ∏ i : Fin pb.dim, ∏ j in Ioi i, (e j pb.gen - e i pb.gen) ^ 2 := by
  rw [discr_eq_det_embeddingsMatrixReindex_pow_two K E pb.basis e,
    embeddingsMatrixReindex_eq_vandermonde, det_transpose, det_vandermonde, ← prod_pow]
  congr; ext i
  rw [← prod_pow]
#align algebra.discr_power_basis_eq_prod Algebra.discr_powerBasis_eq_prod

/-- A variation of `Algebra.discr_powerBasis_eq_prod`. -/
theorem discr_powerBasis_eq_prod' [IsSeparable K L] (e : Fin pb.dim ≃ (L →ₐ[K] E)) :
    algebraMap K E (discr K pb.basis) =
      ∏ i : Fin pb.dim, ∏ j in Ioi i, -((e j pb.gen - e i pb.gen) * (e i pb.gen - e j pb.gen)) := by
  rw [discr_powerBasis_eq_prod _ _ _ e]
  congr; ext i; congr; ext j
  ring
#align algebra.discr_power_basis_eq_prod' Algebra.discr_powerBasis_eq_prod'

local notation "n" => finrank K L

/-- A variation of `Algebra.discr_powerBasis_eq_prod`. -/
theorem discr_powerBasis_eq_prod'' [IsSeparable K L] (e : Fin pb.dim ≃ (L →ₐ[K] E)) :
    algebraMap K E (discr K pb.basis) =
      (-1) ^ (n * (n - 1) / 2) *
        ∏ i : Fin pb.dim, ∏ j in Ioi i, (e j pb.gen - e i pb.gen) * (e i pb.gen - e j pb.gen) := by
  rw [discr_powerBasis_eq_prod' _ _ _ e]
  simp_rw [fun i j => neg_eq_neg_one_mul ((e j pb.gen - e i pb.gen) * (e i pb.gen - e j pb.gen)),
    prod_mul_distrib]
  congr
  simp only [prod_pow_eq_pow_sum, prod_const]
  congr
  rw [← @Nat.cast_inj ℚ, Nat.cast_sum]
  have : ∀ x : Fin pb.dim, ↑x + 1 ≤ pb.dim := by simp [Nat.succ_le_iff, Fin.is_lt]
  simp_rw [Fin.card_Ioi, Nat.sub_sub, add_comm 1]
  simp only [Nat.cast_sub, this, Finset.card_fin, nsmul_eq_mul, sum_const, sum_sub_distrib,
    Nat.cast_add, Nat.cast_one, sum_add_distrib, mul_one]
  rw [← Nat.cast_sum, ← @Finset.sum_range ℕ _ pb.dim fun i => i, sum_range_id]
  have hn : n = pb.dim := by
    rw [← AlgHom.card K L E, ← Fintype.card_fin pb.dim]
    exact card_congr (Equiv.symm e)
  have h₂ : 2 ∣ pb.dim * (pb.dim - 1) := even_iff_two_dvd.1 (Nat.even_mul_self_pred _)
  have hne : ((2 : ℕ) : ℚ) ≠ 0 := by simp
  have hle : 1 ≤ pb.dim := by
    rw [← hn, Nat.one_le_iff_ne_zero, ← zero_lt_iff, FiniteDimensional.finrank_pos_iff]
    infer_instance
  rw [hn, Nat.cast_div h₂ hne, Nat.cast_mul, Nat.cast_sub hle]
  field_simp
  ring
#align algebra.discr_power_basis_eq_prod'' Algebra.discr_powerBasis_eq_prod''

/-- Formula for the discriminant of a power basis using the norm of the field extension. -/
-- Porting note: `(minpoly K pb.gen).derivative` does not work anymore.
theorem discr_powerBasis_eq_norm [IsSeparable K L] :
    discr K pb.basis =
      (-1) ^ (n * (n - 1) / 2) *
      norm K (aeval pb.gen (derivative (R := K) (minpoly K pb.gen))) := by
  let E := AlgebraicClosure L
  letI := fun a b : E => Classical.propDecidable (Eq a b)
  have e : Fin pb.dim ≃ (L →ₐ[K] E) := by
    refine' equivOfCardEq _
    rw [Fintype.card_fin, AlgHom.card]
    exact (PowerBasis.finrank pb).symm
  have hnodup : ((minpoly K pb.gen).map (algebraMap K E)).roots.Nodup :=
    nodup_roots (Separable.map (IsSeparable.separable K pb.gen))
  have hroots : ∀ σ : L →ₐ[K] E, σ pb.gen ∈ ((minpoly K pb.gen).map (algebraMap K E)).roots := by
    intro σ
    rw [mem_roots, IsRoot.def, eval_map, ← aeval_def, aeval_algHom_apply]
    repeat' simp [minpoly.ne_zero (IsSeparable.isIntegral K pb.gen)]
  apply (algebraMap K E).injective
  rw [RingHom.map_mul, RingHom.map_pow, RingHom.map_neg, RingHom.map_one,
    discr_powerBasis_eq_prod'' _ _ _ e]
  congr
  rw [norm_eq_prod_embeddings, prod_prod_Ioi_mul_eq_prod_prod_off_diag]
  conv_rhs =>
    congr
    rfl
    ext σ
    rw [← aeval_algHom_apply,
      aeval_root_derivative_of_splits (minpoly.monic (IsSeparable.isIntegral K pb.gen))
        (IsAlgClosed.splits_codomain _) (hroots σ),
      ← Finset.prod_mk _ (hnodup.erase _)]
  rw [prod_sigma', prod_sigma']
  refine'
    prod_bij (fun i _ => ⟨e i.2, e i.1 pb.gen⟩) (fun i hi => _) (fun i _ => by simp )
      (fun i j hi hj hij => _) fun σ hσ => _
  · simp only [true_and_iff, Finset.mem_mk, mem_univ, mem_sigma]
    rw [Multiset.mem_erase_of_ne fun h => ?_]
    · exact hroots _
-- Porting note: `@mem_compl` was not necessary.
    · simp only [true_and_iff, mem_univ, Ne.def, mem_sigma, @mem_compl _ _ _ (_),
        mem_singleton] at hi
      rw [← PowerBasis.liftEquiv_apply_coe, ← PowerBasis.liftEquiv_apply_coe] at h
      exact hi (e.injective <| pb.liftEquiv.injective <| Subtype.eq h.symm)
  · simp only [Sigma.mk.inj_iff, EmbeddingLike.apply_eq_iff_eq, heq_eq_eq] at hij
    have h := hij.2
    rw [← PowerBasis.liftEquiv_apply_coe, ← PowerBasis.liftEquiv_apply_coe] at h
    refine' Sigma.eq (Equiv.injective e (Equiv.injective _ (Subtype.eq h))) (by simp [hij.1])
  · simp only [true_and_iff, Finset.mem_mk, mem_univ, mem_sigma] at hσ ⊢
    simp only [Sigma.exists, exists_prop, mem_compl, mem_singleton, Ne.def]
    refine' ⟨e.symm (PowerBasis.lift pb σ.2 _), e.symm σ.1, ⟨_, Sigma.eq _ _⟩⟩
    · rw [aeval_def, eval₂_eq_eval_map, ← IsRoot.def, ← mem_roots]
      · exact Multiset.erase_subset _ _ hσ
      · simp [minpoly.ne_zero (IsSeparable.isIntegral K pb.gen)]
-- Porting note: the `simp only` was not needed.
    · simp only [@mem_compl _ _ _ (_), mem_singleton]
      intro h
      replace h := AlgHom.congr_fun (Equiv.injective _ h) pb.gen
      rw [PowerBasis.lift_gen] at h
      rw [← h] at hσ
      exact hnodup.not_mem_erase hσ
    all_goals simp
#align algebra.discr_power_basis_eq_norm Algebra.discr_powerBasis_eq_norm

section Integral

variable {R : Type z} [CommRing R] [Algebra R K] [Algebra R L] [IsScalarTower R K L]

/-- If `K` and `L` are fields and `IsScalarTower R K L`, and `b : ι → L` satisfies
` ∀ i, IsIntegral R (b i)`, then `IsIntegral R (discr K b)`. -/
theorem discr_isIntegral {b : ι → L} (h : ∀ i, IsIntegral R (b i)) : IsIntegral R (discr K b) := by
  classical
  rw [discr_def]
  exact IsIntegral.det fun i j => isIntegral_trace (isIntegral_mul (h i) (h j))
#align algebra.discr_is_integral Algebra.discr_isIntegral

/-- If `b` and `b'` are `ℚ`-bases of a number field `K` such that
`∀ i j, IsIntegral ℤ (b.toMatrix b' i j)` and `∀ i j, IsIntegral ℤ (b'.toMatrix b i j)` then
`discr ℚ b = discr ℚ b'`. -/
theorem discr_eq_discr_of_toMatrix_coeff_isIntegral [NumberField K] {b : Basis ι ℚ K}
    {b' : Basis ι' ℚ K} (h : ∀ i j, IsIntegral ℤ (b.toMatrix b' i j))
    (h' : ∀ i j, IsIntegral ℤ (b'.toMatrix b i j)) : discr ℚ b = discr ℚ b' := by
  replace h' : ∀ i j, IsIntegral ℤ (b'.toMatrix (b.reindex (b.indexEquiv b')) i j)
  · intro i j
    convert h' i ((b.indexEquiv b').symm j)
-- Porting note: `simp; rfl` was `simpa`.
    simp; rfl
  classical
  rw [← (b.reindex (b.indexEquiv b')).toMatrix_map_vecMul b', discr_of_matrix_vecMul,
    ← one_mul (discr ℚ b), Basis.coe_reindex, discr_reindex]
  congr
  have hint : IsIntegral ℤ ((b.reindex (b.indexEquiv b')).toMatrix b').det :=
    IsIntegral.det fun i j => h _ _
  obtain ⟨r, hr⟩ := IsIntegrallyClosed.isIntegral_iff.1 hint
  have hunit : IsUnit r := by
    have : IsIntegral ℤ (b'.toMatrix (b.reindex (b.indexEquiv b'))).det :=
      IsIntegral.det fun i j => h' _ _
    obtain ⟨r', hr'⟩ := IsIntegrallyClosed.isIntegral_iff.1 this
    refine' isUnit_iff_exists_inv.2 ⟨r', _⟩
    suffices algebraMap ℤ ℚ (r * r') = 1 by
      rw [← RingHom.map_one (algebraMap ℤ ℚ)] at this
      exact (IsFractionRing.injective ℤ ℚ) this
    rw [RingHom.map_mul, hr, hr', ← det_mul, Basis.toMatrix_mul_toMatrix_flip, det_one]
  rw [← RingHom.map_one (algebraMap ℤ ℚ), ← hr]
  cases' Int.isUnit_iff.1 hunit with hp hm
  · simp [hp]
  · simp [hm]
#align algebra.discr_eq_discr_of_to_matrix_coeff_is_integral Algebra.discr_eq_discr_of_toMatrix_coeff_isIntegral

/-- Let `K` be the fraction field of an integrally closed domain `R` and let `L` be a finite
separable extension of `K`. Let `B : PowerBasis K L` be such that `IsIntegral R B.gen`.
Then for all, `z : L` that are integral over `R`, we have
`(discr K B.basis) • z ∈ adjoin R ({B.gen} : set L)`. -/
theorem discr_mul_isIntegral_mem_adjoin [IsDomain R] [IsSeparable K L] [IsIntegrallyClosed R]
    [IsFractionRing R K] {B : PowerBasis K L} (hint : IsIntegral R B.gen) {z : L}
    (hz : IsIntegral R z) : discr K B.basis • z ∈ adjoin R ({B.gen} : Set L) := by
  have hinv : IsUnit (traceMatrix K B.basis).det := by
    simpa [← discr_def] using discr_isUnit_of_basis _ B.basis
  have H :
    (traceMatrix K B.basis).det • (traceMatrix K B.basis).mulVec (B.basis.equivFun z) =
      (traceMatrix K B.basis).det • fun i => trace K L (z * B.basis i) :=
    by congr; exact traceMatrix_of_basis_mulVec _ _
  have cramer := mulVec_cramer (traceMatrix K B.basis) fun i => trace K L (z * B.basis i)
  suffices ∀ i, ((traceMatrix K B.basis).det • B.basis.equivFun z) i ∈ (⊥ : Subalgebra R K) by
    rw [← B.basis.sum_repr z, Finset.smul_sum]
    refine' Subalgebra.sum_mem _ fun i _ => _
    replace this := this i
    rw [← discr_def, Pi.smul_apply, mem_bot] at this
    obtain ⟨r, hr⟩ := this
    rw [Basis.equivFun_apply] at hr
    rw [← smul_assoc, ← hr, algebraMap_smul]
    refine' Subalgebra.smul_mem _ _ _
    rw [B.basis_eq_pow i]
    refine' Subalgebra.pow_mem _ (subset_adjoin (Set.mem_singleton _)) _
  intro i
  rw [← H, ← mulVec_smul] at cramer
  replace cramer := congr_arg (mulVec (traceMatrix K B.basis)⁻¹) cramer
  rw [mulVec_mulVec, nonsing_inv_mul _ hinv, mulVec_mulVec, nonsing_inv_mul _ hinv, one_mulVec,
    one_mulVec] at cramer
  rw [← congr_fun cramer i, cramer_apply, det_apply]
  refine'
    Subalgebra.sum_mem _ fun σ _ => Subalgebra.zsmul_mem _ (Subalgebra.prod_mem _ fun j _ => _) _
  by_cases hji : j = i
  · simp only [updateColumn_apply, hji, eq_self_iff_true, PowerBasis.coe_basis]
    exact
      mem_bot.2
        (IsIntegrallyClosed.isIntegral_iff.1 <|
          isIntegral_trace <| isIntegral_mul hz <| IsIntegral.pow hint _)
  · simp only [updateColumn_apply, hji, PowerBasis.coe_basis]
    exact
      mem_bot.2
        (IsIntegrallyClosed.isIntegral_iff.1 <|
          isIntegral_trace <| isIntegral_mul (IsIntegral.pow hint _) (IsIntegral.pow hint _))
#align algebra.discr_mul_is_integral_mem_adjoin Algebra.discr_mul_isIntegral_mem_adjoin

end Integral

end Field

section Int

<<<<<<< HEAD
end Int

/-- Two (finite) ℤ-basis have the same discriminant. -/
=======
/-- Two (finite) ℤ-bases have the same discriminant. -/
>>>>>>> 3bac0ea1
theorem discr_eq_discr [Fintype ι] (b : Basis ι ℤ A) (b' : Basis ι ℤ A) :
    Algebra.discr ℤ b = Algebra.discr ℤ b' := by
  convert Algebra.discr_of_matrix_vecMul b' (b'.toMatrix b)
  · rw [Basis.toMatrix_map_vecMul]
  · suffices IsUnit (b'.toMatrix b).det by
      rw [Int.isUnit_iff, ← sq_eq_one_iff] at this
      rw [this, one_mul]
    rw [← LinearMap.toMatrix_id_eq_basis_toMatrix b b']
    exact LinearEquiv.isUnit_det (LinearEquiv.refl ℤ A) b b'

<<<<<<< HEAD
=======
end Int

>>>>>>> 3bac0ea1
end Discr

end Algebra<|MERGE_RESOLUTION|>--- conflicted
+++ resolved
@@ -378,13 +378,7 @@
 
 section Int
 
-<<<<<<< HEAD
-end Int
-
-/-- Two (finite) ℤ-basis have the same discriminant. -/
-=======
 /-- Two (finite) ℤ-bases have the same discriminant. -/
->>>>>>> 3bac0ea1
 theorem discr_eq_discr [Fintype ι] (b : Basis ι ℤ A) (b' : Basis ι ℤ A) :
     Algebra.discr ℤ b = Algebra.discr ℤ b' := by
   convert Algebra.discr_of_matrix_vecMul b' (b'.toMatrix b)
@@ -395,11 +389,8 @@
     rw [← LinearMap.toMatrix_id_eq_basis_toMatrix b b']
     exact LinearEquiv.isUnit_det (LinearEquiv.refl ℤ A) b b'
 
-<<<<<<< HEAD
-=======
 end Int
 
->>>>>>> 3bac0ea1
 end Discr
 
 end Algebra