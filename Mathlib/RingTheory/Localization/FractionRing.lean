--- conflicted
+++ resolved
@@ -637,15 +637,9 @@
 
 attribute [local instance] liftAlgebra
 
-<<<<<<< HEAD
-instance (B C : Type*) [CommRing B] [IsDomain B] [Field C] [Algebra A B] [Algebra A C] [Algebra B C]
-    [NoZeroSMulDivisors A B] [NoZeroSMulDivisors A C] [NoZeroSMulDivisors B C]
-    [IsScalarTower A B C] : IsScalarTower (FractionRing A) (FractionRing B) C where
-=======
 instance (k K : Type*) [Field k] [Field K] [Algebra A k] [Algebra A K] [Algebra k K]
     [FaithfulSMul A k] [FaithfulSMul A K] [IsScalarTower A k K] :
     IsScalarTower (FractionRing A) k K where
->>>>>>> e2809429
   smul_assoc a b c := a.ind fun ⟨a₁, a₂⟩ ↦ by
     rw [← smul_right_inj (nonZeroDivisors.coe_ne_zero a₂)]
     simp_rw [← smul_assoc, Localization.smul_mk, smul_eq_mul, Localization.mk_eq_mk',
