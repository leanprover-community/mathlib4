/-
Copyright (c) 2018 Kenny Lau. All rights reserved.
Released under Apache 2.0 license as described in the file LICENSE.
Authors: Kenny Lau, Mario Carneiro, Johan Commelin, Amelia Livingston, Anne Baanen
-/
import Mathlib.Algebra.Algebra.Tower
import Mathlib.RingTheory.Localization.Basic
import Mathlib.Algebra.Field.Equiv

/-!
# Fraction ring / fraction field Frac(R) as localization

## Main definitions

 * `IsFractionRing R K` expresses that `K` is a field of fractions of `R`, as an abbreviation of
   `IsLocalization (NonZeroDivisors R) K`

## Main results

 * `IsFractionRing.field`: a definition (not an instance) stating the localization of an integral
   domain `R` at `R \ {0}` is a field
 * `Rat.isFractionRing` is an instance stating `ℚ` is the field of fractions of `ℤ`

## Implementation notes

See `RingTheory/Localization/Basic.lean` for a design overview.

## Tags
localization, ring localization, commutative ring localization, characteristic predicate,
commutative ring, field of fractions
-/


variable (R : Type*) [CommRing R] {M : Submonoid R} (S : Type*) [CommRing S]
variable [Algebra R S] {P : Type*} [CommRing P]
variable {A : Type*} [CommRing A] [IsDomain A] (K : Type*)

-- TODO: should this extend `Algebra` instead of assuming it?
/-- `IsFractionRing R K` states `K` is the field of fractions of an integral domain `R`. -/
abbrev IsFractionRing [CommRing K] [Algebra R K] :=
  IsLocalization (nonZeroDivisors R) K

instance {R : Type*} [Field R] : IsFractionRing R R :=
  IsLocalization.at_units _ (fun _ ↦ isUnit_of_mem_nonZeroDivisors)

/-- The cast from `Int` to `Rat` as a `FractionRing`. -/
instance Rat.isFractionRing : IsFractionRing ℤ ℚ where
  map_units' := by
    rintro ⟨x, hx⟩
    rw [mem_nonZeroDivisors_iff_ne_zero] at hx
    simpa only [eq_intCast, isUnit_iff_ne_zero, Int.cast_eq_zero, Ne, Subtype.coe_mk] using hx
  surj' := by
    rintro ⟨n, d, hd, h⟩
<<<<<<< HEAD
    refine' ⟨⟨n, ⟨d, _⟩⟩, Rat.mul_den_eq_num _⟩
=======
    refine ⟨⟨n, ⟨d, ?_⟩⟩, Rat.mul_den_eq_num _⟩
>>>>>>> 99508fb5
    rw [mem_nonZeroDivisors_iff_ne_zero, Int.natCast_ne_zero_iff_pos]
    exact Nat.zero_lt_of_ne_zero hd
  exists_of_eq {x y} := by
    rw [eq_intCast, eq_intCast, Int.cast_inj]
    rintro rfl
    use 1

namespace IsFractionRing

open IsLocalization

variable {R K}

section CommRing

variable [CommRing K] [Algebra R K] [IsFractionRing R K] [Algebra A K] [IsFractionRing A K]

theorem to_map_eq_zero_iff {x : R} : algebraMap R K x = 0 ↔ x = 0 :=
  IsLocalization.to_map_eq_zero_iff _ le_rfl

variable (R K)

protected theorem injective : Function.Injective (algebraMap R K) :=
  IsLocalization.injective _ (le_of_eq rfl)

variable {R K}

@[norm_cast, simp]
-- Porting note: using `↑` didn't work, so I needed to explicitly put in the cast myself
theorem coe_inj {a b : R} : (Algebra.cast a : K) = Algebra.cast b ↔ a = b :=
  (IsFractionRing.injective R K).eq_iff

instance (priority := 100) [NoZeroDivisors K] : NoZeroSMulDivisors R K :=
  NoZeroSMulDivisors.of_algebraMap_injective <| IsFractionRing.injective R K

protected theorem to_map_ne_zero_of_mem_nonZeroDivisors [Nontrivial R] {x : R}
    (hx : x ∈ nonZeroDivisors R) : algebraMap R K x ≠ 0 :=
  IsLocalization.to_map_ne_zero_of_mem_nonZeroDivisors _ le_rfl hx

variable (A)

include A in
/-- A `CommRing` `K` which is the localization of an integral domain `R` at `R - {0}` is an
integral domain. -/
protected theorem isDomain : IsDomain K :=
  isDomain_of_le_nonZeroDivisors _ (le_refl (nonZeroDivisors A))

/-- The inverse of an element in the field of fractions of an integral domain. -/
protected noncomputable irreducible_def inv (z : K) : K := open scoped Classical in
  if h : z = 0 then 0
  else
    mk' K ↑(sec (nonZeroDivisors A) z).2
      ⟨(sec _ z).1,
        mem_nonZeroDivisors_iff_ne_zero.2 fun h0 =>
          h <| eq_zero_of_fst_eq_zero (sec_spec (nonZeroDivisors A) z) h0⟩

protected theorem mul_inv_cancel (x : K) (hx : x ≠ 0) : x * IsFractionRing.inv A x = 1 := by
  rw [IsFractionRing.inv, dif_neg hx, ←
    IsUnit.mul_left_inj
      (map_units K
        ⟨(sec _ x).1,
          mem_nonZeroDivisors_iff_ne_zero.2 fun h0 =>
            hx <| eq_zero_of_fst_eq_zero (sec_spec (nonZeroDivisors A) x) h0⟩),
    one_mul, mul_assoc]
  rw [mk'_spec, ← eq_mk'_iff_mul_eq]
  exact (mk'_sec _ x).symm

/-- A `CommRing` `K` which is the localization of an integral domain `R` at `R - {0}` is a field.
See note [reducible non-instances]. -/
noncomputable abbrev toField : Field K where
  __ := IsFractionRing.isDomain A
  mul_inv_cancel := IsFractionRing.mul_inv_cancel A
  inv_zero := show IsFractionRing.inv A (0 : K) = 0 by rw [IsFractionRing.inv]; exact dif_pos rfl
  nnqsmul := _
  nnqsmul_def := fun q a => rfl
  qsmul := _
  qsmul_def := fun a x => rfl

lemma surjective_iff_isField [IsDomain R] : Function.Surjective (algebraMap R K) ↔ IsField R where
  mp h := (RingEquiv.ofBijective (algebraMap R K)
      ⟨IsFractionRing.injective R K, h⟩).toMulEquiv.isField (IsFractionRing.toField R).toIsField
  mpr h :=
    letI := h.toField
    (IsLocalization.atUnits R _ (S := K)
      (fun _ hx ↦ Ne.isUnit (mem_nonZeroDivisors_iff_ne_zero.mp hx))).surjective

end CommRing

variable {B : Type*} [CommRing B] [IsDomain B] [Field K] {L : Type*} [Field L] [Algebra A K]
  [IsFractionRing A K] {g : A →+* L}

theorem mk'_mk_eq_div {r s} (hs : s ∈ nonZeroDivisors A) :
    mk' K r ⟨s, hs⟩ = algebraMap A K r / algebraMap A K s :=
  mk'_eq_iff_eq_mul.2 <|
    (div_mul_cancel₀ (algebraMap A K r)
        (IsFractionRing.to_map_ne_zero_of_mem_nonZeroDivisors hs)).symm

@[simp]
theorem mk'_eq_div {r} (s : nonZeroDivisors A) : mk' K r s = algebraMap A K r / algebraMap A K s :=
  mk'_mk_eq_div s.2

theorem div_surjective (z : K) :
    ∃ x y : A, y ∈ nonZeroDivisors A ∧ algebraMap _ _ x / algebraMap _ _ y = z :=
  let ⟨x, ⟨y, hy⟩, h⟩ := mk'_surjective (nonZeroDivisors A) z
  ⟨x, y, hy, by rwa [mk'_eq_div] at h⟩

theorem isUnit_map_of_injective (hg : Function.Injective g) (y : nonZeroDivisors A) :
    IsUnit (g y) :=
  IsUnit.mk0 (g y) <|
    show g.toMonoidWithZeroHom y ≠ 0 from map_ne_zero_of_mem_nonZeroDivisors g hg y.2

@[simp]
theorem mk'_eq_zero_iff_eq_zero [Algebra R K] [IsFractionRing R K] {x : R} {y : nonZeroDivisors R} :
    mk' K x y = 0 ↔ x = 0 := by
<<<<<<< HEAD
  refine' ⟨fun hxy => _, fun h => by rw [h, mk'_zero]⟩
  simp_rw [mk'_eq_zero_iff, mul_left_coe_nonZeroDivisors_eq_zero_iff] at hxy
  exact (exists_const _).mp hxy
#align is_fraction_ring.mk'_eq_zero_iff_eq_zero IsFractionRing.mk'_eq_zero_iff_eq_zero

theorem mk'_eq_one_iff_eq {x : A} {y : nonZeroDivisors A} : mk' K x y = 1 ↔ x = y := by
  refine' ⟨_, fun hxy => by rw [hxy, mk'_self']⟩
=======
  refine ⟨fun hxy => ?_, fun h => by rw [h, mk'_zero]⟩
  simp_rw [mk'_eq_zero_iff, mul_left_coe_nonZeroDivisors_eq_zero_iff] at hxy
  exact (exists_const _).mp hxy

theorem mk'_eq_one_iff_eq {x : A} {y : nonZeroDivisors A} : mk' K x y = 1 ↔ x = y := by
  refine ⟨?_, fun hxy => by rw [hxy, mk'_self']⟩
>>>>>>> 99508fb5
  intro hxy
  have hy : (algebraMap A K) ↑y ≠ (0 : K) :=
    IsFractionRing.to_map_ne_zero_of_mem_nonZeroDivisors y.property
  rw [IsFractionRing.mk'_eq_div, div_eq_one_iff_eq hy] at hxy
  exact IsFractionRing.injective A K hxy
<<<<<<< HEAD
#align is_fraction_ring.mk'_eq_one_iff_eq IsFractionRing.mk'_eq_one_iff_eq
=======
>>>>>>> 99508fb5

open Function

/-- Given an integral domain `A` with field of fractions `K`,
and an injective ring hom `g : A →+* L` where `L` is a field, we get a
field hom sending `z : K` to `g x * (g y)⁻¹`, where `(x, y) : A × (NonZeroDivisors A)` are
such that `z = f x * (f y)⁻¹`. -/
noncomputable def lift (hg : Injective g) : K →+* L :=
  IsLocalization.lift fun y : nonZeroDivisors A => isUnit_map_of_injective hg y

/-- Given an integral domain `A` with field of fractions `K`,
and an injective ring hom `g : A →+* L` where `L` is a field,
the field hom induced from `K` to `L` maps `x` to `g x` for all
`x : A`. -/
@[simp]
theorem lift_algebraMap (hg : Injective g) (x) : lift hg (algebraMap A K x) = g x :=
  lift_eq _ _

/-- Given an integral domain `A` with field of fractions `K`,
and an injective ring hom `g : A →+* L` where `L` is a field,
field hom induced from `K` to `L` maps `f x / f y` to `g x / g y` for all
`x : A, y ∈ NonZeroDivisors A`. -/
theorem lift_mk' (hg : Injective g) (x) (y : nonZeroDivisors A) :
    lift hg (mk' K x y) = g x / g y := by simp only [mk'_eq_div, map_div₀, lift_algebraMap]

/-- Given integral domains `A, B` with fields of fractions `K`, `L`
and an injective ring hom `j : A →+* B`, we get a field hom
sending `z : K` to `g (j x) * (g (j y))⁻¹`, where `(x, y) : A × (NonZeroDivisors A)` are
such that `z = f x * (f y)⁻¹`. -/
noncomputable def map {A B K L : Type*} [CommRing A] [CommRing B] [IsDomain B] [CommRing K]
    [Algebra A K] [IsFractionRing A K] [CommRing L] [Algebra B L] [IsFractionRing B L] {j : A →+* B}
    (hj : Injective j) : K →+* L :=
  IsLocalization.map L j
    (show nonZeroDivisors A ≤ (nonZeroDivisors B).comap j from
      nonZeroDivisors_le_comap_nonZeroDivisors_of_injective j hj)

/-- Given integral domains `A, B` and localization maps to their fields of fractions
`f : A →+* K, g : B →+* L`, an isomorphism `j : A ≃+* B` induces an isomorphism of
fields of fractions `K ≃+* L`. -/
noncomputable def fieldEquivOfRingEquiv [Algebra B L] [IsFractionRing B L] (h : A ≃+* B) :
    K ≃+* L :=
  ringEquivOfRingEquiv (M := nonZeroDivisors A) K (T := nonZeroDivisors B) L h
    (by
      ext b
      show b ∈ h.toEquiv '' _ ↔ _
      erw [h.toEquiv.image_eq_preimage, Set.preimage, Set.mem_setOf_eq,
        mem_nonZeroDivisors_iff_ne_zero, mem_nonZeroDivisors_iff_ne_zero]
      exact h.symm.map_ne_zero_iff)

theorem isFractionRing_iff_of_base_ringEquiv (h : R ≃+* P) :
    IsFractionRing R S ↔
      @IsFractionRing P _ S _ ((algebraMap R S).comp h.symm.toRingHom).toAlgebra := by
  delta IsFractionRing
  convert isLocalization_iff_of_base_ringEquiv (nonZeroDivisors R) S h
  ext x
  erw [Submonoid.map_equiv_eq_comap_symm]
  simp only [MulEquiv.coe_toMonoidHom, RingEquiv.toMulEquiv_eq_coe, Submonoid.mem_comap]
  constructor
  · rintro hx z (hz : z * h.symm x = 0)
    rw [← h.map_eq_zero_iff]
    apply hx
    simpa only [h.map_zero, h.apply_symm_apply, h.map_mul] using congr_arg h hz
  · rintro (hx : h.symm x ∈ _) z hz
    rw [← h.symm.map_eq_zero_iff]
    apply hx
    rw [← h.symm.map_mul, hz, h.symm.map_zero]

protected theorem nontrivial (R S : Type*) [CommRing R] [Nontrivial R] [CommRing S] [Algebra R S]
    [IsFractionRing R S] : Nontrivial S := by
  apply nontrivial_of_ne
  · intro h
    apply @zero_ne_one R
    exact
      IsLocalization.injective S (le_of_eq rfl)
        (((algebraMap R S).map_zero.trans h).trans (algebraMap R S).map_one.symm)

end IsFractionRing

variable (A)

/-- The fraction ring of a commutative ring `R` as a quotient type.

We instantiate this definition as generally as possible, and assume that the
commutative ring `R` is an integral domain only when this is needed for proving.

In this generality, this construction is also known as the *total fraction ring* of `R`.
-/
abbrev FractionRing :=
  Localization (nonZeroDivisors R)

namespace FractionRing

instance unique [Subsingleton R] : Unique (FractionRing R) := inferInstance

instance [Nontrivial R] : Nontrivial (FractionRing R) := inferInstance

/-- Porting note: if the fields of this instance are explicitly defined as they were
in mathlib3, the last instance in this file suffers a TC timeout -/
noncomputable instance field : Field (FractionRing A) := inferInstance

@[simp]
theorem mk_eq_div {r s} :
    (Localization.mk r s : FractionRing A) =
      (algebraMap _ _ r / algebraMap A _ s : FractionRing A) := by
  rw [Localization.mk_eq_mk', IsFractionRing.mk'_eq_div]

/-- This is not an instance because it creates a diamond when `K = FractionRing R`.
Should usually be introduced locally along with `isScalarTower_liftAlgebra`
See note [reducible non-instances]. -/
noncomputable abbrev liftAlgebra [IsDomain R] [Field K] [Algebra R K]
    [NoZeroSMulDivisors R K] : Algebra (FractionRing R) K :=
  RingHom.toAlgebra (IsFractionRing.lift (NoZeroSMulDivisors.algebraMap_injective R _))

-- Porting note: had to fill in the `_` by hand for this instance
instance isScalarTower_liftAlgebra [IsDomain R] [Field K] [Algebra R K] [NoZeroSMulDivisors R K] :
    by letI := liftAlgebra R K; exact IsScalarTower R (FractionRing R) K := by
  letI := liftAlgebra R K
  exact IsScalarTower.of_algebraMap_eq fun x =>
    (IsFractionRing.lift_algebraMap (NoZeroSMulDivisors.algebraMap_injective R K) x).symm

/-- Given an integral domain `A` and a localization map to a field of fractions
`f : A →+* K`, we get an `A`-isomorphism between the field of fractions of `A` as a quotient
type and `K`. -/
noncomputable def algEquiv (K : Type*) [Field K] [Algebra A K] [IsFractionRing A K] :
    FractionRing A ≃ₐ[A] K :=
  Localization.algEquiv (nonZeroDivisors A) K

instance [Algebra R A] [NoZeroSMulDivisors R A] : NoZeroSMulDivisors R (FractionRing A) := by
  apply NoZeroSMulDivisors.of_algebraMap_injective
  rw [IsScalarTower.algebraMap_eq R A]
  apply Function.Injective.comp (NoZeroSMulDivisors.algebraMap_injective A (FractionRing A))
    (NoZeroSMulDivisors.algebraMap_injective R A)

end FractionRing<|MERGE_RESOLUTION|>--- conflicted
+++ resolved
@@ -51,11 +51,7 @@
     simpa only [eq_intCast, isUnit_iff_ne_zero, Int.cast_eq_zero, Ne, Subtype.coe_mk] using hx
   surj' := by
     rintro ⟨n, d, hd, h⟩
-<<<<<<< HEAD
-    refine' ⟨⟨n, ⟨d, _⟩⟩, Rat.mul_den_eq_num _⟩
-=======
     refine ⟨⟨n, ⟨d, ?_⟩⟩, Rat.mul_den_eq_num _⟩
->>>>>>> 99508fb5
     rw [mem_nonZeroDivisors_iff_ne_zero, Int.natCast_ne_zero_iff_pos]
     exact Nat.zero_lt_of_ne_zero hd
   exists_of_eq {x y} := by
@@ -170,31 +166,17 @@
 @[simp]
 theorem mk'_eq_zero_iff_eq_zero [Algebra R K] [IsFractionRing R K] {x : R} {y : nonZeroDivisors R} :
     mk' K x y = 0 ↔ x = 0 := by
-<<<<<<< HEAD
-  refine' ⟨fun hxy => _, fun h => by rw [h, mk'_zero]⟩
-  simp_rw [mk'_eq_zero_iff, mul_left_coe_nonZeroDivisors_eq_zero_iff] at hxy
-  exact (exists_const _).mp hxy
-#align is_fraction_ring.mk'_eq_zero_iff_eq_zero IsFractionRing.mk'_eq_zero_iff_eq_zero
-
-theorem mk'_eq_one_iff_eq {x : A} {y : nonZeroDivisors A} : mk' K x y = 1 ↔ x = y := by
-  refine' ⟨_, fun hxy => by rw [hxy, mk'_self']⟩
-=======
   refine ⟨fun hxy => ?_, fun h => by rw [h, mk'_zero]⟩
   simp_rw [mk'_eq_zero_iff, mul_left_coe_nonZeroDivisors_eq_zero_iff] at hxy
   exact (exists_const _).mp hxy
 
 theorem mk'_eq_one_iff_eq {x : A} {y : nonZeroDivisors A} : mk' K x y = 1 ↔ x = y := by
   refine ⟨?_, fun hxy => by rw [hxy, mk'_self']⟩
->>>>>>> 99508fb5
   intro hxy
   have hy : (algebraMap A K) ↑y ≠ (0 : K) :=
     IsFractionRing.to_map_ne_zero_of_mem_nonZeroDivisors y.property
   rw [IsFractionRing.mk'_eq_div, div_eq_one_iff_eq hy] at hxy
   exact IsFractionRing.injective A K hxy
-<<<<<<< HEAD
-#align is_fraction_ring.mk'_eq_one_iff_eq IsFractionRing.mk'_eq_one_iff_eq
-=======
->>>>>>> 99508fb5
 
 open Function
 
