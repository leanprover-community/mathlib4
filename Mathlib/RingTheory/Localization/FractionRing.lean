/-
Copyright (c) 2018 Kenny Lau. All rights reserved.
Released under Apache 2.0 license as described in the file LICENSE.
Authors: Kenny Lau, Mario Carneiro, Johan Commelin, Amelia Livingston, Anne Baanen
-/
import Mathlib.Algebra.Ring.Hom.InjSurj
import Mathlib.Algebra.Field.Equiv
import Mathlib.Algebra.Field.Subfield.Basic
import Mathlib.Algebra.Order.Ring.Int
import Mathlib.RingTheory.Localization.Basic
import Mathlib.RingTheory.SimpleRing.Basic

/-!
# Fraction ring / fraction field Frac(R) as localization

## Main definitions

* `IsFractionRing R K` expresses that `K` is a field of fractions of `R`, as an abbreviation of
  `IsLocalization (NonZeroDivisors R) K`

## Main results

* `IsFractionRing.field`: a definition (not an instance) stating the localization of an integral
  domain `R` at `R \ {0}` is a field
* `Rat.isFractionRing` is an instance stating `ℚ` is the field of fractions of `ℤ`

## Implementation notes

See `Mathlib/RingTheory/Localization/Basic.lean` for a design overview.

## Tags
localization, ring localization, commutative ring localization, characteristic predicate,
commutative ring, field of fractions
-/

assert_not_exists Ideal

variable (R : Type*) [CommRing R] {M : Submonoid R} (S : Type*) [CommRing S]
variable [Algebra R S] {P : Type*} [CommRing P]
variable {A : Type*} [CommRing A] (K : Type*)

-- TODO: should this extend `Algebra` instead of assuming it?
/-- `IsFractionRing R K` states `K` is the ring of fractions of a commutative ring `R`. -/
abbrev IsFractionRing [CommRing K] [Algebra R K] :=
  IsLocalization (nonZeroDivisors R) K

instance {R : Type*} [Field R] : IsFractionRing R R :=
  IsLocalization.at_units _ (fun _ ↦ isUnit_of_mem_nonZeroDivisors)

/-- The cast from `Int` to `Rat` as a `FractionRing`. -/
instance Rat.isFractionRing : IsFractionRing ℤ ℚ where
  map_units' := by
    rintro ⟨x, hx⟩
    rw [mem_nonZeroDivisors_iff_ne_zero] at hx
    simpa only [eq_intCast, isUnit_iff_ne_zero, Int.cast_eq_zero, Ne, Subtype.coe_mk] using hx
  surj' := by
    rintro ⟨n, d, hd, h⟩
    refine ⟨⟨n, ⟨d, ?_⟩⟩, Rat.mul_den_eq_num _⟩
    rw [mem_nonZeroDivisors_iff_ne_zero, Int.natCast_ne_zero_iff_pos]
    exact Nat.zero_lt_of_ne_zero hd
  exists_of_eq {x y} := by
    rw [eq_intCast, eq_intCast, Int.cast_inj]
    rintro rfl
    use 1

namespace IsFractionRing

open IsLocalization

theorem of_field [Field K] [Algebra R K] [FaithfulSMul R K]
    (surj : ∀ z : K, ∃ x y, z = algebraMap R K x / algebraMap R K y) :
    IsFractionRing R K :=
  have inj := FaithfulSMul.algebraMap_injective R K
  have := inj.noZeroDivisors _ (map_zero _) (map_mul _)
  have := Module.nontrivial R K
{ map_units' x :=
    .mk0 _ <| (map_ne_zero_iff _ inj).mpr <| mem_nonZeroDivisors_iff_ne_zero.mp x.2
  surj' z := by
    have ⟨x, y, eq⟩ := surj z
    obtain rfl | hy := eq_or_ne y 0
    · obtain rfl : z = 0 := by simpa using eq
      exact ⟨(0, 1), by simp⟩
    exact ⟨⟨x, y, mem_nonZeroDivisors_iff_ne_zero.mpr hy⟩,
      (eq_div_iff_mul_eq <| (map_ne_zero_iff _ inj).mpr hy).mp eq⟩
  exists_of_eq eq := ⟨1, by simpa using inj eq⟩ }

variable {R K}

section CommRing

variable [CommRing K] [Algebra R K] [IsFractionRing R K] [Algebra A K] [IsFractionRing A K]

theorem to_map_eq_zero_iff {x : R} : algebraMap R K x = 0 ↔ x = 0 :=
  IsLocalization.to_map_eq_zero_iff _ le_rfl

variable (R K)

protected theorem injective : Function.Injective (algebraMap R K) :=
  IsLocalization.injective _ (le_of_eq rfl)

instance (priority := 100) : FaithfulSMul R K :=
  (faithfulSMul_iff_algebraMap_injective R K).mpr <| IsFractionRing.injective R K

variable {R K}

@[norm_cast, simp]
-- Porting note: using `↑` didn't work, so I needed to explicitly put in the cast myself
theorem coe_inj {a b : R} : (Algebra.cast a : K) = Algebra.cast b ↔ a = b :=
  (IsFractionRing.injective R K).eq_iff

protected theorem to_map_ne_zero_of_mem_nonZeroDivisors [Nontrivial R] {x : R}
    (hx : x ∈ nonZeroDivisors R) : algebraMap R K x ≠ 0 :=
  IsLocalization.to_map_ne_zero_of_mem_nonZeroDivisors _ le_rfl hx

variable (A) [IsDomain A]

include A in
/-- A `CommRing` `K` which is the localization of an integral domain `R` at `R - {0}` is an
integral domain. -/
protected theorem isDomain : IsDomain K :=
  isDomain_of_le_nonZeroDivisors _ (le_refl (nonZeroDivisors A))

/-- The inverse of an element in the field of fractions of an integral domain. -/
protected noncomputable irreducible_def inv (z : K) : K := open scoped Classical in
  if h : z = 0 then 0
  else
    mk' K ↑(sec (nonZeroDivisors A) z).2
      ⟨(sec _ z).1,
        mem_nonZeroDivisors_iff_ne_zero.2 fun h0 =>
          h <| eq_zero_of_fst_eq_zero (sec_spec (nonZeroDivisors A) z) h0⟩

protected theorem mul_inv_cancel (x : K) (hx : x ≠ 0) : x * IsFractionRing.inv A x = 1 := by
  rw [IsFractionRing.inv, dif_neg hx, ←
    IsUnit.mul_left_inj
      (map_units K
        ⟨(sec _ x).1,
          mem_nonZeroDivisors_iff_ne_zero.2 fun h0 =>
            hx <| eq_zero_of_fst_eq_zero (sec_spec (nonZeroDivisors A) x) h0⟩),
    one_mul, mul_assoc]
  rw [mk'_spec, ← eq_mk'_iff_mul_eq]
  exact (mk'_sec _ x).symm

/-- A `CommRing` `K` which is the localization of an integral domain `R` at `R - {0}` is a field.
See note [reducible non-instances]. -/
@[stacks 09FJ]
noncomputable abbrev toField : Field K where
  __ := IsFractionRing.isDomain A
  inv := IsFractionRing.inv A
  mul_inv_cancel := IsFractionRing.mul_inv_cancel A
  inv_zero := show IsFractionRing.inv A (0 : K) = 0 by rw [IsFractionRing.inv]; exact dif_pos rfl
  nnqsmul := _
  nnqsmul_def := fun _ _ => rfl
  qsmul := _
  qsmul_def := fun _ _ => rfl

lemma surjective_iff_isField [IsDomain R] : Function.Surjective (algebraMap R K) ↔ IsField R where
  mp h := (RingEquiv.ofBijective (algebraMap R K)
      ⟨IsFractionRing.injective R K, h⟩).toMulEquiv.isField (IsFractionRing.toField R).toIsField
  mpr h :=
    letI := h.toField
    (IsLocalization.atUnits R _ (S := K)
      (fun _ hx ↦ Ne.isUnit (mem_nonZeroDivisors_iff_ne_zero.mp hx))).surjective

end CommRing

variable {B : Type*} [CommRing B] [IsDomain B] [Field K] {L : Type*} [Field L] [Algebra A K]
  [IsFractionRing A K] {g : A →+* L}

theorem mk'_mk_eq_div {r s} (hs : s ∈ nonZeroDivisors A) :
    mk' K r ⟨s, hs⟩ = algebraMap A K r / algebraMap A K s :=
  haveI := (algebraMap A K).domain_nontrivial
  mk'_eq_iff_eq_mul.2 <|
    (div_mul_cancel₀ (algebraMap A K r)
        (IsFractionRing.to_map_ne_zero_of_mem_nonZeroDivisors hs)).symm

@[simp]
theorem mk'_eq_div {r} (s : nonZeroDivisors A) : mk' K r s = algebraMap A K r / algebraMap A K s :=
  mk'_mk_eq_div s.2

theorem div_surjective (z : K) :
    ∃ x y : A, y ∈ nonZeroDivisors A ∧ algebraMap _ _ x / algebraMap _ _ y = z :=
  let ⟨x, ⟨y, hy⟩, h⟩ := mk'_surjective (nonZeroDivisors A) z
  ⟨x, y, hy, by rwa [mk'_eq_div] at h⟩

theorem isUnit_map_of_injective (hg : Function.Injective g) (y : nonZeroDivisors A) :
    IsUnit (g y) :=
  haveI := g.domain_nontrivial
  IsUnit.mk0 (g y) <|
    show g.toMonoidWithZeroHom y ≠ 0 from map_ne_zero_of_mem_nonZeroDivisors g hg y.2

theorem mk'_eq_zero_iff_eq_zero [Algebra R K] [IsFractionRing R K] {x : R} {y : nonZeroDivisors R} :
    mk' K x y = 0 ↔ x = 0 := by
  haveI := (algebraMap R K).domain_nontrivial
  simp [nonZeroDivisors.ne_zero]

theorem mk'_eq_one_iff_eq {x : A} {y : nonZeroDivisors A} : mk' K x y = 1 ↔ x = y := by
  haveI := (algebraMap A K).domain_nontrivial
  refine ⟨?_, fun hxy => by rw [hxy, mk'_self']⟩
  intro hxy
  have hy : (algebraMap A K) ↑y ≠ (0 : K) :=
    IsFractionRing.to_map_ne_zero_of_mem_nonZeroDivisors y.property
  rw [IsFractionRing.mk'_eq_div, div_eq_one_iff_eq hy] at hxy
  exact IsFractionRing.injective A K hxy

section Subfield

variable (A K) in
/-- If `A` is a commutative ring with fraction field `K`, then the subfield of `K` generated by
the image of `algebraMap A K` is equal to the whole field `K`. -/
theorem closure_range_algebraMap : Subfield.closure (Set.range (algebraMap A K)) = ⊤ :=
  top_unique fun z _ ↦ by
    obtain ⟨_, _, -, rfl⟩ := div_surjective (A := A) z
    apply div_mem <;> exact Subfield.subset_closure ⟨_, rfl⟩

variable {L : Type*} [Field L] {g : A →+* L} {f : K →+* L}

/-- If `A` is a commutative ring with fraction field `K`, `L` is a field, `g : A →+* L` lifts to
`f : K →+* L`, then the image of `f` is the subfield generated by the image of `g`. -/
theorem ringHom_fieldRange_eq_of_comp_eq (h : RingHom.comp f (algebraMap A K) = g) :
    f.fieldRange = Subfield.closure g.range := by
  rw [f.fieldRange_eq_map, ← closure_range_algebraMap A K,
    f.map_field_closure, ← Set.range_comp, ← f.coe_comp, h, g.coe_range]

/-- If `A` is a commutative ring with fraction field `K`, `L` is a field, `g : A →+* L` lifts to
`f : K →+* L`, `s` is a set such that the image of `g` is the subring generated by `s`,
then the image of `f` is the subfield generated by `s`. -/
theorem ringHom_fieldRange_eq_of_comp_eq_of_range_eq (h : RingHom.comp f (algebraMap A K) = g)
    {s : Set L} (hs : g.range = Subring.closure s) : f.fieldRange = Subfield.closure s := by
  rw [ringHom_fieldRange_eq_of_comp_eq h, hs]
  ext
  simp_rw [Subfield.mem_closure_iff, Subring.closure_eq]

end Subfield

open Function

/-- Given a commutative ring `A` with field of fractions `K`,
and an injective ring hom `g : A →+* L` where `L` is a field, we get a
field hom sending `z : K` to `g x * (g y)⁻¹`, where `(x, y) : A × (NonZeroDivisors A)` are
such that `z = f x * (f y)⁻¹`. -/
noncomputable def lift (hg : Injective g) : K →+* L :=
  IsLocalization.lift fun y : nonZeroDivisors A => isUnit_map_of_injective hg y

theorem lift_unique (hg : Function.Injective g) {f : K →+* L}
    (hf1 : ∀ x, f (algebraMap A K x) = g x) : IsFractionRing.lift hg = f :=
  IsLocalization.lift_unique _ hf1

/-- Another version of unique to give two lift maps should be equal -/
theorem ringHom_ext {f1 f2 : K →+* L}
    (hf : ∀ x : A, f1 (algebraMap A K x) = f2 (algebraMap A K x)) : f1 = f2 := by
  ext z
  obtain ⟨x, y, hy, rfl⟩ := IsFractionRing.div_surjective (A := A) z
  rw [map_div₀, map_div₀, hf, hf]

theorem injective_comp_algebraMap :
    Function.Injective fun (f : K →+* L) => f.comp (algebraMap A K) :=
  fun _ _ h => ringHom_ext (fun x => RingHom.congr_fun h x)

section liftAlgHom

variable [Algebra R A] [Algebra R K] [IsScalarTower R A K] [Algebra R L]
  {g : A →ₐ[R] L} (hg : Injective g) (x : K)
include hg

/-- `AlgHom` version of `IsFractionRing.lift`. -/
noncomputable def liftAlgHom : K →ₐ[R] L :=
  IsLocalization.liftAlgHom fun y : nonZeroDivisors A => isUnit_map_of_injective hg y

theorem liftAlgHom_toRingHom : (liftAlgHom hg : K →ₐ[R] L).toRingHom = lift hg := rfl

@[simp]
theorem coe_liftAlgHom : ⇑(liftAlgHom hg : K →ₐ[R] L) = lift hg := rfl

theorem liftAlgHom_apply : liftAlgHom hg x = lift hg x := rfl

end liftAlgHom

/-- Given a commutative ring `A` with field of fractions `K`,
and an injective ring hom `g : A →+* L` where `L` is a field,
the field hom induced from `K` to `L` maps `x` to `g x` for all
`x : A`. -/
@[simp]
theorem lift_algebraMap (hg : Injective g) (x) : lift hg (algebraMap A K x) = g x :=
  lift_eq _ _

/-- The image of `IsFractionRing.lift` is the subfield generated by the image
of the ring hom. -/
theorem lift_fieldRange (hg : Injective g) :
    (lift hg : K →+* L).fieldRange = Subfield.closure g.range :=
  ringHom_fieldRange_eq_of_comp_eq (by ext; simp)

/-- The image of `IsFractionRing.lift` is the subfield generated by `s`, if the image
of the ring hom is the subring generated by `s`. -/
theorem lift_fieldRange_eq_of_range_eq (hg : Injective g)
    {s : Set L} (hs : g.range = Subring.closure s) :
    (lift hg : K →+* L).fieldRange = Subfield.closure s :=
  ringHom_fieldRange_eq_of_comp_eq_of_range_eq (by ext; simp) hs

/-- Given a commutative ring `A` with field of fractions `K`,
and an injective ring hom `g : A →+* L` where `L` is a field,
field hom induced from `K` to `L` maps `f x / f y` to `g x / g y` for all
`x : A, y ∈ NonZeroDivisors A`. -/
theorem lift_mk' (hg : Injective g) (x) (y : nonZeroDivisors A) :
    lift hg (mk' K x y) = g x / g y := by simp only [mk'_eq_div, map_div₀, lift_algebraMap]

/-- Given commutative rings `A, B` where `B` is an integral domain, with fraction rings `K`, `L`
and an injective ring hom `j : A →+* B`, we get a ring hom
sending `z : K` to `g (j x) * (g (j y))⁻¹`, where `(x, y) : A × (NonZeroDivisors A)` are
such that `z = f x * (f y)⁻¹`. -/
noncomputable def map {A B K L : Type*} [CommRing A] [CommRing B] [IsDomain B] [CommRing K]
    [Algebra A K] [IsFractionRing A K] [CommRing L] [Algebra B L] [IsFractionRing B L] {j : A →+* B}
    (hj : Injective j) : K →+* L :=
  IsLocalization.map L j
    (show nonZeroDivisors A ≤ (nonZeroDivisors B).comap j from
      nonZeroDivisors_le_comap_nonZeroDivisors_of_injective j hj)

section ringEquivOfRingEquiv

variable {A K B L : Type*} [CommRing A] [CommRing B] [CommRing K] [CommRing L]
  [Algebra A K] [IsFractionRing A K] [Algebra B L] [IsFractionRing B L]
  (h : A ≃+* B)

/-- Given rings `A, B` and localization maps to their fraction rings
`f : A →+* K, g : B →+* L`, an isomorphism `h : A ≃+* B` induces an isomorphism of
fraction rings `K ≃+* L`. -/
noncomputable def ringEquivOfRingEquiv : K ≃+* L :=
  IsLocalization.ringEquivOfRingEquiv K L h (MulEquivClass.map_nonZeroDivisors h)

@[simp]
lemma ringEquivOfRingEquiv_algebraMap
    (a : A) : ringEquivOfRingEquiv h (algebraMap A K a) = algebraMap B L (h a) := by
  simp [ringEquivOfRingEquiv]

@[simp]
lemma ringEquivOfRingEquiv_symm :
    (ringEquivOfRingEquiv h : K ≃+* L).symm = ringEquivOfRingEquiv h.symm := rfl

end ringEquivOfRingEquiv

section algEquivOfAlgEquiv

variable {R A K B L : Type*} [CommSemiring R] [CommRing A] [CommRing B] [CommRing K] [CommRing L]
  [Algebra R A] [Algebra R K] [Algebra A K] [IsFractionRing A K] [IsScalarTower R A K]
  [Algebra R B] [Algebra R L] [Algebra B L] [IsFractionRing B L] [IsScalarTower R B L]
  (h : A ≃ₐ[R] B)

/-- Given `R`-algebras `A, B` and localization maps to their fraction rings
`f : A →ₐ[R] K, g : B →ₐ[R] L`, an isomorphism `h : A ≃ₐ[R] B` induces an isomorphism of
fraction rings `K ≃ₐ[R] L`. -/
noncomputable def algEquivOfAlgEquiv : K ≃ₐ[R] L :=
  IsLocalization.algEquivOfAlgEquiv K L h (MulEquivClass.map_nonZeroDivisors h)

@[simp]
lemma algEquivOfAlgEquiv_algebraMap
    (a : A) : algEquivOfAlgEquiv h (algebraMap A K a) = algebraMap B L (h a) := by
  simp [algEquivOfAlgEquiv]

@[simp]
lemma algEquivOfAlgEquiv_symm :
    (algEquivOfAlgEquiv h : K ≃ₐ[R] L).symm = algEquivOfAlgEquiv h.symm := rfl

end algEquivOfAlgEquiv

section fieldEquivOfAlgEquiv

variable {A B C D : Type*}
  [CommRing A] [CommRing B] [CommRing C] [CommRing D]
  [Algebra A B] [Algebra A C] [Algebra A D]
  (FA FB FC FD : Type*) [Field FA] [Field FB] [Field FC] [Field FD]
  [Algebra A FA] [Algebra B FB] [Algebra C FC] [Algebra D FD]
  [IsFractionRing A FA] [IsFractionRing B FB] [IsFractionRing C FC] [IsFractionRing D FD]
  [Algebra A FB] [IsScalarTower A B FB]
  [Algebra A FC] [IsScalarTower A C FC]
  [Algebra A FD] [IsScalarTower A D FD]
  [Algebra FA FB] [IsScalarTower A FA FB]
  [Algebra FA FC] [IsScalarTower A FA FC]
  [Algebra FA FD] [IsScalarTower A FA FD]

/-- An algebra isomorphism of rings induces an algebra isomorphism of fraction fields. -/
noncomputable def fieldEquivOfAlgEquiv (f : B ≃ₐ[A] C) : FB ≃ₐ[FA] FC where
  __ := IsFractionRing.ringEquivOfRingEquiv f.toRingEquiv
  commutes' x := by
    obtain ⟨x, y, -, rfl⟩ := IsFractionRing.div_surjective (A := A) x
    simp_rw [map_div₀, ← IsScalarTower.algebraMap_apply, IsScalarTower.algebraMap_apply A B FB]
    simp [← IsScalarTower.algebraMap_apply A C FC]

lemma restrictScalars_fieldEquivOfAlgEquiv (f : B ≃ₐ[A] C) :
    (fieldEquivOfAlgEquiv FA FB FC f).restrictScalars A = algEquivOfAlgEquiv f := by
  ext; rfl

/-- This says that `fieldEquivOfAlgEquiv f` is an extension of `f` (i.e., it agrees with `f` on
`B`). Whereas `(fieldEquivOfAlgEquiv f).commutes` says that `fieldEquivOfAlgEquiv f` fixes `K`. -/
@[simp]
lemma fieldEquivOfAlgEquiv_algebraMap (f : B ≃ₐ[A] C) (b : B) :
    fieldEquivOfAlgEquiv FA FB FC f (algebraMap B FB b) = algebraMap C FC (f b) :=
  ringEquivOfRingEquiv_algebraMap f.toRingEquiv b

variable (A B) in
@[simp]
lemma fieldEquivOfAlgEquiv_refl :
    fieldEquivOfAlgEquiv FA FB FB (AlgEquiv.refl : B ≃ₐ[A] B) = AlgEquiv.refl := by
  ext x
  obtain ⟨x, y, -, rfl⟩ := IsFractionRing.div_surjective (A := B) x
  simp

lemma fieldEquivOfAlgEquiv_trans (f : B ≃ₐ[A] C) (g : C ≃ₐ[A] D) :
    fieldEquivOfAlgEquiv FA FB FD (f.trans g) =
      (fieldEquivOfAlgEquiv FA FB FC f).trans (fieldEquivOfAlgEquiv FA FC FD g) := by
  ext x
  obtain ⟨x, y, -, rfl⟩ := IsFractionRing.div_surjective (A := B) x
  simp

end fieldEquivOfAlgEquiv

section fieldEquivOfAlgEquivHom

variable {A B : Type*} [CommRing A] [CommRing B] [Algebra A B]
  (K L : Type*) [Field K] [Field L]
  [Algebra A K] [Algebra B L] [IsFractionRing A K] [IsFractionRing B L]
  [Algebra A L] [IsScalarTower A B L] [Algebra K L] [IsScalarTower A K L]

/-- An algebra automorphism of a ring induces an algebra automorphism of its fraction field.

This is a bundled version of `fieldEquivOfAlgEquiv`. -/
noncomputable def fieldEquivOfAlgEquivHom : (B ≃ₐ[A] B) →* (L ≃ₐ[K] L) where
  toFun := fieldEquivOfAlgEquiv K L L
  map_one' := fieldEquivOfAlgEquiv_refl A B K L
  map_mul' f g := fieldEquivOfAlgEquiv_trans K L L L g f

@[simp]
lemma fieldEquivOfAlgEquivHom_apply (f : B ≃ₐ[A] B) :
    fieldEquivOfAlgEquivHom K L f = fieldEquivOfAlgEquiv K L L f :=
  rfl

variable (A B)

lemma fieldEquivOfAlgEquivHom_injective :
    Function.Injective (fieldEquivOfAlgEquivHom K L : (B ≃ₐ[A] B) →* (L ≃ₐ[K] L)) := by
  intro f g h
  ext b
  simpa using AlgEquiv.ext_iff.mp h (algebraMap B L b)

end fieldEquivOfAlgEquivHom

theorem isFractionRing_iff_of_base_ringEquiv (h : R ≃+* P) :
    IsFractionRing R S ↔
      @IsFractionRing P _ S _ ((algebraMap R S).comp h.symm.toRingHom).toAlgebra := by
  delta IsFractionRing
  convert isLocalization_iff_of_base_ringEquiv (nonZeroDivisors R) S h
  exact (MulEquivClass.map_nonZeroDivisors h).symm

protected theorem nontrivial (R S : Type*) [CommRing R] [Nontrivial R] [CommRing S] [Algebra R S]
    [IsFractionRing R S] : Nontrivial S := by
  apply nontrivial_of_ne
  · intro h
    apply @zero_ne_one R
    exact
      IsLocalization.injective S (le_of_eq rfl)
        (((algebraMap R S).map_zero.trans h).trans (algebraMap R S).map_one.symm)

end IsFractionRing

section algebraMap_injective

theorem algebraMap_injective_of_field_isFractionRing (K L : Type*) [Field K] [Semiring L]
    [Nontrivial L] [Algebra R K] [IsFractionRing R K] [Algebra S L] [Algebra K L] [Algebra R L]
    [IsScalarTower R S L] [IsScalarTower R K L] : Function.Injective (algebraMap R S) := by
  refine Function.Injective.of_comp (f := algebraMap S L) ?_
  rw [← RingHom.coe_comp, ← IsScalarTower.algebraMap_eq, IsScalarTower.algebraMap_eq R K L]
  exact (algebraMap K L).injective.comp (IsFractionRing.injective R K)

theorem FaithfulSMul.of_field_isFractionRing (K L : Type*) [Field K] [Semiring L]
    [Nontrivial L] [Algebra R K] [IsFractionRing R K] [Algebra S L] [Algebra K L] [Algebra R L]
    [IsScalarTower R S L] [IsScalarTower R K L] : FaithfulSMul R S :=
  (faithfulSMul_iff_algebraMap_injective R S).mpr <|
    algebraMap_injective_of_field_isFractionRing R S K L

end algebraMap_injective

variable (A)

/-- The fraction ring of a commutative ring `R` as a quotient type.

We instantiate this definition as generally as possible, and assume that the
commutative ring `R` is an integral domain only when this is needed for proving.

In this generality, this construction is also known as the *total fraction ring* of `R`.
-/
abbrev FractionRing :=
  Localization (nonZeroDivisors R)

namespace FractionRing

instance unique [Subsingleton R] : Unique (FractionRing R) := inferInstance

instance [Nontrivial R] : Nontrivial (FractionRing R) := inferInstance

variable [IsDomain A]

/-- Porting note: if the fields of this instance are explicitly defined as they were
in mathlib3, the last instance in this file suffers a TC timeout -/
noncomputable instance field : Field (FractionRing A) := inferInstance

@[simp]
theorem mk_eq_div {r s} :
    (Localization.mk r s : FractionRing A) =
      (algebraMap _ _ r / algebraMap A _ s : FractionRing A) := by
  rw [Localization.mk_eq_mk', IsFractionRing.mk'_eq_div]

section liftAlgebra

variable [Field K] [Algebra R K] [FaithfulSMul R K]

/-- This is not an instance because it creates a diamond when `K = FractionRing R`.
Should usually be introduced locally along with `isScalarTower_liftAlgebra`
See note [reducible non-instances]. -/
noncomputable abbrev liftAlgebra : Algebra (FractionRing R) K :=
  have := (FaithfulSMul.algebraMap_injective R K).isDomain
  RingHom.toAlgebra (IsFractionRing.lift (FaithfulSMul.algebraMap_injective R K))

attribute [local instance] liftAlgebra

-- Porting note: had to fill in the `_` by hand for this instance
instance isScalarTower_liftAlgebra : IsScalarTower R (FractionRing R) K :=
  have := (FaithfulSMul.algebraMap_injective R K).isDomain
  .of_algebraMap_eq fun x ↦
    (IsFractionRing.lift_algebraMap (FaithfulSMul.algebraMap_injective R K) x).symm

lemma algebraMap_liftAlgebra :
    have := (FaithfulSMul.algebraMap_injective R K).isDomain
    algebraMap (FractionRing R) K = IsFractionRing.lift (FaithfulSMul.algebraMap_injective R _) :=
  rfl

instance {R₀} [SMul R₀ R] [IsScalarTower R₀ R R] [SMul R₀ K] [IsScalarTower R₀ R K] :
    IsScalarTower R₀ (FractionRing R) K where
  smul_assoc r₀ r k := r.ind fun ⟨r, s⟩ ↦ by
    simp_rw [Localization.smul_mk, Algebra.smul_def, Localization.mk_eq_mk',
      algebraMap_liftAlgebra, IsFractionRing.lift_mk', mul_comm_div, ← Algebra.smul_def, smul_assoc]

end liftAlgebra

/-- Given a ring `A` and a localization map to a fraction ring
`f : A →+* K`, we get an `A`-isomorphism between the fraction ring of `A` as a quotient
type and `K`. -/
noncomputable def algEquiv (K : Type*) [CommRing K] [Algebra A K] [IsFractionRing A K] :
    FractionRing A ≃ₐ[A] K :=
  Localization.algEquiv (nonZeroDivisors A) K

instance [Algebra R A] [FaithfulSMul R A] : FaithfulSMul R (FractionRing A) := by
  rw [faithfulSMul_iff_algebraMap_injective, IsScalarTower.algebraMap_eq R A]
  exact (FaithfulSMul.algebraMap_injective A (FractionRing A)).comp
    (FaithfulSMul.algebraMap_injective R A)

section IsScalarTower

attribute [local instance] liftAlgebra

instance (B C : Type*) [CommRing B] [IsDomain B] [CommRing C] [IsDomain C] [Algebra A B]
    [Algebra A C] [Algebra B C] [NoZeroSMulDivisors A B] [NoZeroSMulDivisors A C]
    [NoZeroSMulDivisors B C] [IsScalarTower A B C] :
    IsScalarTower (FractionRing A) (FractionRing B) (FractionRing C) where
  smul_assoc a b c := a.ind fun ⟨a₁, a₂⟩ ↦ by
<<<<<<< HEAD
    have : NoZeroSMulDivisors A (FractionRing C) := NoZeroSMulDivisors.instOfFaithfulSMul
=======
>>>>>>> 01f21615
    rw [← smul_right_inj (nonZeroDivisors.coe_ne_zero a₂)]
    simp_rw [← smul_assoc, Localization.smul_mk, smul_eq_mul, Localization.mk_eq_mk',
      IsLocalization.mk'_mul_cancel_left, algebraMap_smul, smul_assoc]

end IsScalarTower

end FractionRing<|MERGE_RESOLUTION|>--- conflicted
+++ resolved
@@ -560,10 +560,6 @@
     [NoZeroSMulDivisors B C] [IsScalarTower A B C] :
     IsScalarTower (FractionRing A) (FractionRing B) (FractionRing C) where
   smul_assoc a b c := a.ind fun ⟨a₁, a₂⟩ ↦ by
-<<<<<<< HEAD
-    have : NoZeroSMulDivisors A (FractionRing C) := NoZeroSMulDivisors.instOfFaithfulSMul
-=======
->>>>>>> 01f21615
     rw [← smul_right_inj (nonZeroDivisors.coe_ne_zero a₂)]
     simp_rw [← smul_assoc, Localization.smul_mk, smul_eq_mul, Localization.mk_eq_mk',
       IsLocalization.mk'_mul_cancel_left, algebraMap_smul, smul_assoc]
