--- conflicted
+++ resolved
@@ -186,34 +186,34 @@
 
 open IsLocalRing
 
-/--
-The isomorphism `R ⧸ p ≃+* Rₚ ⧸ maximalIdeal Rₚ`, where `Rₚ` is the localization of `R` at the
-complement of `p`. In particular, localization preserves the residue field.
--/
-noncomputable def equivQuotMaximalIdeal : R ⧸ p ≃+* Rₚ ⧸ maximalIdeal Rₚ := by
+/-- The isomorphism `R ⧸ p ≃+* Rₚ ⧸ maximalIdeal Rₚ`, where `Rₚ` satisfies
+`IsLocalization.AtPrime Rₚ p`. In particular, localization preserves the residue field. -/
+noncomputable
+def equivQuotMaximalIdeal : R ⧸ p ≃+* Rₚ ⧸ maximalIdeal Rₚ := by
   refine (Ideal.quotEquivOfEq ?_).trans
     (RingHom.quotientKerEquivOfSurjective (f := algebraMap R (Rₚ ⧸ maximalIdeal Rₚ)) ?_)
   · rw [IsScalarTower.algebraMap_eq R Rₚ, ← RingHom.comap_ker,
-      Ideal.Quotient.algebraMap_eq, Ideal.mk_ker, comap_maximalIdeal Rₚ p]
+      Ideal.Quotient.algebraMap_eq, Ideal.mk_ker, IsLocalization.AtPrime.comap_maximalIdeal Rₚ p]
   · intro x
     obtain ⟨x, rfl⟩ := Ideal.Quotient.mk_surjective x
-    obtain ⟨x, s, rfl⟩ := mk'_surjective p.primeCompl x
+    obtain ⟨x, s, rfl⟩ := IsLocalization.exists_mk'_eq p.primeCompl x
     obtain ⟨s', hs⟩ := Ideal.Quotient.mk_surjective (I := p) (Ideal.Quotient.mk p s)⁻¹
     simp only [IsScalarTower.algebraMap_eq R Rₚ (Rₚ ⧸ _),
       Ideal.Quotient.algebraMap_eq, RingHom.comp_apply]
     use x * s'
     rw [← sub_eq_zero, ← map_sub, Ideal.Quotient.eq_zero_iff_mem]
     have : algebraMap R Rₚ s ∉ maximalIdeal Rₚ := by
-      rw [← Ideal.mem_comap, comap_maximalIdeal Rₚ p]
+      rw [← Ideal.mem_comap, IsLocalization.AtPrime.comap_maximalIdeal Rₚ p]
       exact s.prop
     refine ((inferInstanceAs <| (maximalIdeal Rₚ).IsPrime).mem_or_mem ?_).resolve_left this
-    rw [mul_sub, mul_mk'_eq_mk'_of_mul, mk'_mul_cancel_left, ← map_mul, ← map_sub,
-      ← Ideal.mem_comap, comap_maximalIdeal Rₚ p, mul_left_comm, ← Ideal.Quotient.eq_zero_iff_mem,
-      map_sub, map_mul, map_mul, hs, mul_inv_cancel₀, mul_one, sub_self]
+    rw [mul_sub, IsLocalization.mul_mk'_eq_mk'_of_mul, IsLocalization.mk'_mul_cancel_left,
+      ← map_mul, ← map_sub, ← Ideal.mem_comap, IsLocalization.AtPrime.comap_maximalIdeal Rₚ p,
+      mul_left_comm, ← Ideal.Quotient.eq_zero_iff_mem, map_sub, map_mul, map_mul, hs,
+      mul_inv_cancel₀, mul_one, sub_self]
     rw [Ne, Ideal.Quotient.eq_zero_iff_mem]
     exact s.prop
 
-@[deprecated (since := "2025-07-31")] alias equivQuotMaximalIdealOfIsLocalization :=
+@[deprecated (since := "2025-11-13")] alias equivQuotMaximalIdealOfIsLocalization :=
   equivQuotMaximalIdeal
 
 @[simp]
@@ -394,8 +394,6 @@
     fun ⦃x⦄ a ↦ a⟩, fun i ↦ Subtype.ext <| PrimeSpectrum.ext <|
     (minimalPrimes_eq_minimals (R := R) ▸ hp).eq_of_le i.1.2 i.2⟩
   (IsLocalization.AtPrime.primeSpectrumOrderIso S p).subsingleton
-<<<<<<< HEAD
-=======
 
 end
 
@@ -419,5 +417,4 @@
     Ideal.comap (algebraMap S Sₚ) (Ideal.map (algebraMap S Sₚ) P) = P :=
   comap_map_eq_self_of_isMaximal _ (isPrime_map_of_liesOver S p Sₚ P).ne_top
 
-end IsLocalization.AtPrime
->>>>>>> 75f8adf6
+end IsLocalization.AtPrime