--- conflicted
+++ resolved
@@ -105,12 +105,7 @@
     [Algebra R S] (P : Ideal R) [hp : P.IsPrime] [IsLocalization.AtPrime S P] :
     FaithfulSMul R S := by
   rw [faithfulSMul_iff_algebraMap_injective, IsLocalization.injective_iff_isRegular P.primeCompl]
-<<<<<<< HEAD
-  rintro ⟨_, h⟩
-  exact isRegular_of_ne_zero <| ne_of_mem_of_not_mem h (Ideal.zero_notMem_primeCompl P)
-=======
   exact fun ⟨_, h⟩ ↦ isRegular_of_ne_zero <| by aesop
->>>>>>> bd44368a
 
 instance {R : Type*} [CommRing R] [NoZeroDivisors R] (P : Ideal R) [hp : P.IsPrime] :
     FaithfulSMul R (Localization.AtPrime P) := IsLocalization.AtPrime.faithfulSMul _ _ P
