/-
Copyright (c) 2018 Kenny Lau. All rights reserved.
Released under Apache 2.0 license as described in the file LICENSE.
Authors: Kenny Lau, Mario Carneiro, Johan Commelin, Amelia Livingston, Anne Baanen
-/
import Mathlib.RingTheory.Localization.FractionRing
import Mathlib.RingTheory.Localization.Integer
import Mathlib.RingTheory.UniqueFactorizationDomain

/-!
# Numerator and denominator in a localization

## Implementation notes

See `Mathlib/RingTheory/Localization/Basic.lean` for a design overview.

## Tags
localization, ring localization, commutative ring localization, characteristic predicate,
commutative ring, field of fractions
-/


variable {R : Type*} [CommRing R] (M : Submonoid R) {S : Type*} [CommRing S]
variable [Algebra R S] {P : Type*} [CommRing P]

namespace IsFractionRing

open IsLocalization

section NumDen

variable (A : Type*) [CommRing A] [IsDomain A] [UniqueFactorizationMonoid A]
variable {K : Type*} [Field K] [Algebra A K] [IsFractionRing A K]

theorem exists_reduced_fraction (x : K) :
    ∃ (a : A) (b : nonZeroDivisors A), IsRelPrime a b ∧ mk' K a b = x := by
  obtain ⟨⟨b, b_nonzero⟩, a, hab⟩ := exists_integer_multiple (nonZeroDivisors A) x
  obtain ⟨a', b', c', no_factor, rfl, rfl⟩ :=
    UniqueFactorizationMonoid.exists_reduced_factors' a b
      (mem_nonZeroDivisors_iff_ne_zero.mp b_nonzero)
  obtain ⟨_, b'_nonzero⟩ := mul_mem_nonZeroDivisors.mp b_nonzero
  refine ⟨a', ⟨b', b'_nonzero⟩, no_factor, ?_⟩
  refine mul_left_cancel₀ (IsFractionRing.to_map_ne_zero_of_mem_nonZeroDivisors b_nonzero) ?_
  simp only [Subtype.coe_mk, RingHom.map_mul, Algebra.smul_def] at *
  erw [← hab, mul_assoc, mk'_spec' _ a' ⟨b', b'_nonzero⟩]

/-- `f.num x` is the numerator of `x : f.codomain` as a reduced fraction. -/
noncomputable def num (x : K) : A :=
  Classical.choose (exists_reduced_fraction A x)

/-- `f.den x` is the denominator of `x : f.codomain` as a reduced fraction. -/
noncomputable def den (x : K) : nonZeroDivisors A :=
  Classical.choose (Classical.choose_spec (exists_reduced_fraction A x))

theorem num_den_reduced (x : K) : IsRelPrime (num A x) (den A x) :=
  (Classical.choose_spec (Classical.choose_spec (exists_reduced_fraction A x))).1

-- @[simp] -- Porting note: LHS reduces to give the simp lemma below
theorem mk'_num_den (x : K) : mk' K (num A x) (den A x) = x :=
  (Classical.choose_spec (Classical.choose_spec (exists_reduced_fraction A x))).2

@[simp]
theorem mk'_num_den' (x : K) : algebraMap A K (num A x) / algebraMap A K (den A x) = x := by
  rw [← mk'_eq_div]
  apply mk'_num_den

variable {A}

theorem num_mul_den_eq_num_iff_eq {x y : K} :
    x * algebraMap A K (den A y) = algebraMap A K (num A y) ↔ x = y :=
  ⟨fun h => by simpa only [mk'_num_den] using eq_mk'_iff_mul_eq.mpr h, fun h ↦
    eq_mk'_iff_mul_eq.mp (by rw [h, mk'_num_den])⟩

theorem num_mul_den_eq_num_iff_eq' {x y : K} :
    y * algebraMap A K (den A x) = algebraMap A K (num A x) ↔ x = y :=
  ⟨fun h ↦ by simpa only [eq_comm, mk'_num_den] using eq_mk'_iff_mul_eq.mpr h, fun h ↦
    eq_mk'_iff_mul_eq.mp (by rw [h, mk'_num_den])⟩

theorem num_mul_den_eq_num_mul_den_iff_eq {x y : K} :
    num A y * den A x = num A x * den A y ↔ x = y :=
  ⟨fun h ↦ by simpa only [mk'_num_den] using mk'_eq_of_eq' (S := K) h, fun h ↦ by rw [h]⟩

theorem eq_zero_of_num_eq_zero {x : K} (h : num A x = 0) : x = 0 :=
  num_mul_den_eq_num_iff_eq'.mp (by rw [zero_mul, h, RingHom.map_zero])

@[simp]
lemma num_zero : IsFractionRing.num A (0 : K) = 0 := by
  have := mk'_num_den' A (0 : K)
  simp only [div_eq_zero_iff] at this
  rcases this with h | h
  · exact NoZeroSMulDivisors.algebraMap_injective A K (by convert h; simp)
  · replace h : algebraMap A K (den A (0 : K)) = algebraMap A K 0 := by convert h; simp
    absurd NoZeroSMulDivisors.algebraMap_injective A K h
    apply nonZeroDivisors.coe_ne_zero

@[simp]
lemma num_eq_zero (x : K) : IsFractionRing.num A x = 0 ↔ x = 0 :=
  ⟨eq_zero_of_num_eq_zero, fun h ↦ h ▸ num_zero⟩

theorem isInteger_of_isUnit_den {x : K} (h : IsUnit (den A x : A)) : IsInteger A x := by
  cases' h with d hd
  have d_ne_zero : algebraMap A K (den A x) ≠ 0 :=
    IsFractionRing.to_map_ne_zero_of_mem_nonZeroDivisors (den A x).2
  use ↑d⁻¹ * num A x
  refine _root_.trans ?_ (mk'_num_den A x)
  rw [map_mul, map_units_inv, hd]
  apply mul_left_cancel₀ d_ne_zero
  rw [← mul_assoc, mul_inv_cancel d_ne_zero, one_mul, mk'_spec']

theorem isUnit_den_iff (x : K) : IsUnit (den A x : A) ↔ IsLocalization.IsInteger A x where
  mp h := by
    obtain ⟨den, hd⟩ := IsUnit.exists_right_inv h
    use (num A x) * den
    conv => rhs; rw [← mk'_num_den' A x]
    rw [map_mul, div_eq_mul_inv]
    congr 1
    apply eq_inv_of_mul_eq_one_right
    rw [← map_mul]
    norm_cast
    simp only [hd, OneMemClass.coe_one, map_one]
  mpr h := by
    have ⟨v, h⟩ := h
    apply IsRelPrime.isUnit_of_dvd (num_den_reduced A x).symm
    use v
    apply_fun algebraMap A K
    · simp only [map_mul, h]
      rw [mul_comm, ← div_eq_iff]
      · simp only [mk'_num_den']
      intro h
      replace h : algebraMap A K (den A x : A) = algebraMap A K 0 := by convert h; simp
      exact nonZeroDivisors.coe_ne_zero _ <| NoZeroSMulDivisors.algebraMap_injective A K h
    exact NoZeroSMulDivisors.algebraMap_injective A K

theorem isUnit_den_zero : IsUnit (den A (0 : K) : A) := by
  simp [isUnit_den_iff, IsLocalization.isInteger_zero]

@[deprecated isUnit_den_zero (since := "2024-07-11")]
theorem isUnit_den_of_num_eq_zero {x : K} (h : num A x = 0) : IsUnit (den A x : A) :=
<<<<<<< HEAD
  eq_zero_of_num_eq_zero h ▸ isUnit_den_zero
#align is_fraction_ring.is_unit_denom_of_num_eq_zero IsFractionRing.isUnit_den_of_num_eq_zero
=======
  num_den_reduced A x (h.symm ▸ dvd_zero _) dvd_rfl
>>>>>>> 2d49bad5

lemma associated_den_num_inv (x : K) (hx : x ≠ 0) : Associated (den A x : A) (num A x⁻¹) :=
  associated_of_dvd_dvd
    (IsRelPrime.dvd_of_dvd_mul_right (IsFractionRing.num_den_reduced A x).symm <|
      dvd_of_mul_left_dvd (a := (den A x⁻¹ : A)) <| dvd_of_eq <|
      NoZeroSMulDivisors.algebraMap_injective A K <| Eq.symm <| eq_of_div_eq_one
      (by simp [mul_div_mul_comm, hx]))
    (IsRelPrime.dvd_of_dvd_mul_right (IsFractionRing.num_den_reduced A x⁻¹) <|
      dvd_of_mul_left_dvd (a := (num A x : A)) <| dvd_of_eq <|
      NoZeroSMulDivisors.algebraMap_injective A K <| eq_of_div_eq_one
      (by simp [mul_div_mul_comm, hx]))

lemma associated_num_den_inv (x : K) (hx : x ≠ 0) : Associated (num A x : A) (den A x⁻¹) := by
  have : Associated (num A x⁻¹⁻¹ : A) (den A x⁻¹) :=
    (associated_den_num_inv x⁻¹ (inv_ne_zero hx)).symm
  rw [inv_inv] at this
  exact this

end NumDen

variable (S)

end IsFractionRing<|MERGE_RESOLUTION|>--- conflicted
+++ resolved
@@ -136,12 +136,8 @@
 
 @[deprecated isUnit_den_zero (since := "2024-07-11")]
 theorem isUnit_den_of_num_eq_zero {x : K} (h : num A x = 0) : IsUnit (den A x : A) :=
-<<<<<<< HEAD
   eq_zero_of_num_eq_zero h ▸ isUnit_den_zero
 #align is_fraction_ring.is_unit_denom_of_num_eq_zero IsFractionRing.isUnit_den_of_num_eq_zero
-=======
-  num_den_reduced A x (h.symm ▸ dvd_zero _) dvd_rfl
->>>>>>> 2d49bad5
 
 lemma associated_den_num_inv (x : K) (hx : x ≠ 0) : Associated (den A x : A) (num A x⁻¹) :=
   associated_of_dvd_dvd
