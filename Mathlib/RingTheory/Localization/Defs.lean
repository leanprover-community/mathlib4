/-
Copyright (c) 2018 Kenny Lau. All rights reserved.
Released under Apache 2.0 license as described in the file LICENSE.
Authors: Kenny Lau, Mario Carneiro, Johan Commelin, Amelia Livingston, Anne Baanen
-/
module

public import Mathlib.Algebra.BigOperators.Group.Finset.Defs
public import Mathlib.Algebra.Regular.Basic
public import Mathlib.Algebra.Ring.NonZeroDivisors
public import Mathlib.Data.Fintype.Prod
public import Mathlib.GroupTheory.MonoidLocalization.MonoidWithZero
public import Mathlib.RingTheory.OreLocalization.Ring
public import Mathlib.Tactic.ApplyFun
public import Mathlib.Tactic.Ring

/-!
# Localizations of commutative rings

We characterize the localization of a commutative ring `R` at a submonoid `M` up to
isomorphism; that is, a commutative ring `S` is the localization of `R` at `M` iff we can find a
ring homomorphism `f : R →+* S` satisfying 3 properties:
1. For all `y ∈ M`, `f y` is a unit;
2. For all `z : S`, there exists `(x, y) : R × M` such that `z * f y = f x`;
3. For all `x, y : R` such that `f x = f y`, there exists `c ∈ M` such that `x * c = y * c`.
   (The converse is a consequence of 1.)

In the following, let `R, P` be commutative rings, `S, Q` be `R`- and `P`-algebras
and `M, T` be submonoids of `R` and `P` respectively, e.g.:
```
variable (R S P Q : Type*) [CommRing R] [CommRing S] [CommRing P] [CommRing Q]
variable [Algebra R S] [Algebra P Q] (M : Submonoid R) (T : Submonoid P)
```

## Main definitions

* `IsLocalization (M : Submonoid R) (S : Type*)` is a typeclass expressing that `S` is a
  localization of `R` at `M`, i.e. the canonical map `algebraMap R S : R →+* S` is a
  localization map (satisfying the above properties).
* `IsLocalization.mk' S` is a surjection sending `(x, y) : R × M` to `f x * (f y)⁻¹`
* `IsLocalization.lift` is the ring homomorphism from `S` induced by a homomorphism from `R`
  which maps elements of `M` to invertible elements of the codomain.
* `IsLocalization.map S Q` is the ring homomorphism from `S` to `Q` which maps elements
  of `M` to elements of `T`
* `IsLocalization.ringEquivOfRingEquiv`: if `R` and `P` are isomorphic by an isomorphism
  sending `M` to `T`, then `S` and `Q` are isomorphic

## Main results

* `Localization M S`, a construction of the localization as a quotient type, defined in
  `GroupTheory.MonoidLocalization`, has `CommRing`, `Algebra R` and `IsLocalization M`
  instances if `R` is a ring. `Localization.Away`, `Localization.AtPrime` and `FractionRing`
  are abbreviations for `Localization`s and have their corresponding `IsLocalization` instances

## Implementation notes

In maths it is natural to reason up to isomorphism, but in Lean we cannot naturally `rewrite` one
structure with an isomorphic one; one way around this is to isolate a predicate characterizing
a structure up to isomorphism, and reason about things that satisfy the predicate.

A previous version of this file used a fully bundled type of ring localization maps,
then used a type synonym `f.codomain` for `f : LocalizationMap M S` to instantiate the
`R`-algebra structure on `S`. This results in defining ad-hoc copies for everything already
defined on `S`. By making `IsLocalization` a predicate on the `algebraMap R S`,
we can ensure the localization map commutes nicely with other `algebraMap`s.

To prove most lemmas about a localization map `algebraMap R S` in this file we invoke the
corresponding proof for the underlying `CommMonoid` localization map
`IsLocalization.toLocalizationMap M S`, which can be found in `GroupTheory.MonoidLocalization`
and the namespace `Submonoid.LocalizationMap`.

To reason about the localization as a quotient type, use `mk_eq_of_mk'` and associated lemmas.
These show the quotient map `mk : R → M → Localization M` equals the surjection
`LocalizationMap.mk'` induced by the map `algebraMap : R →+* Localization M`.
The lemma `mk_eq_of_mk'` hence gives you access to the results in the rest of the file,
which are about the `LocalizationMap.mk'` induced by any localization map.

The proof that "a `CommRing` `K` which is the localization of an integral domain `R` at `R \ {0}`
is a field" is a `def` rather than an `instance`, so if you want to reason about a field of
fractions `K`, assume `[Field K]` instead of just `[CommRing K]`.

## Tags
localization, ring localization, commutative ring localization, characteristic predicate,
commutative ring, field of fractions
-/

@[expose] public section

assert_not_exists AlgHom Ideal

open Function

section CommSemiring

variable {R : Type*} [CommSemiring R] (M : Submonoid R) (S : Type*) [CommSemiring S]
variable [Algebra R S] {P : Type*} [CommSemiring P]

/-- An auxiliary typeclass to avoid auto-generated declarations
under the `IsLocalization` namespace. -/
class IsLocalization' : Prop extends M.IsLocalizationMap (algebraMap R S)

/-- The typeclass `IsLocalization (M : Submonoid R) S` where `S` is an `R`-algebra
expresses that `S` is isomorphic to the localization of `R` at `M`. -/
<<<<<<< HEAD
abbrev IsLocalization : Prop := M.IsLocalizationMap (algebraMap R S)

@[deprecated (since := "2025-08-15")] alias isLocalization_iff := Submonoid.isLocalizationMap_iff
=======
abbrev IsLocalization := @IsLocalization'

theorem isLocalization_iff_isLocalizationMap :
    IsLocalization M S ↔ M.IsLocalizationMap (algebraMap R S) :=
  ⟨fun ⟨h⟩ ↦ h, fun h ↦ ⟨h⟩⟩

theorem isLocalization_iff : IsLocalization M S ↔
    (∀ y : M, IsUnit (algebraMap R S y)) ∧
    (∀ z : S, ∃ x : R × M, z * algebraMap R S x.2 = algebraMap R S x.1) ∧
    ∀ {x y : R}, algebraMap R S x = algebraMap R S y → ∃ c : M, c * x = c * y := by
  rw [isLocalization_iff_isLocalizationMap, Submonoid.isLocalizationMap_iff]
>>>>>>> fe7877b4

variable {M}

namespace IsLocalization

section IsLocalization

variable [IsLocalization M S]

section

/-- Everything in the image of `algebraMap` is a unit. -/
theorem map_units : ∀ y : M, IsUnit (algebraMap R S y) :=
<<<<<<< HEAD
  Submonoid.IsLocalizationMap.map_units'
=======
  IsLocalization'.toIsLocalizationMap.map_units
>>>>>>> fe7877b4

variable (M) {S}
/-- Every element in the localization can be expressed as a quotient of an element in the
range of `algebraMap` by the image of an element of the submonoid. -/
theorem surj : ∀ z : S, ∃ x : R × M, z * algebraMap R S x.2 = algebraMap R S x.1 :=
<<<<<<< HEAD
  Submonoid.IsLocalizationMap.surj'

variable {M} in
theorem exists_of_eq {x y : R} : algebraMap R S x = algebraMap R S y → ∃ c : M, c * x = c * y :=
  Submonoid.IsLocalizationMap.exists_of_eq

variable (S)

/-- `IsLocalization.toLocalizationMap M S` shows `S` is the monoid localization of `R` at `M`. -/
abbrev toLocalizationMap : M.LocalizationMap S where
  __ := algebraMap R S
  toFun := algebraMap R S
  __ : IsLocalization M S := ‹_›

@[deprecated (since := "2025-08-01")] alias toLocalizationWithZeroMap := toLocalizationMap

@[simp]
lemma toLocalizationMap_toMonoidHom :
    (toLocalizationMap M S).toMonoidHom = (algebraMap R S : R →*₀ S) := rfl

@[deprecated (since := "2025-08-13")] alias toLocalizationMap_toMap := toLocalizationMap_toMonoidHom

@[simp] lemma coe_toLocalizationMap : ⇑(toLocalizationMap M S) = algebraMap R S := rfl

@[deprecated (since := "2025-08-13")] alias toLocalizationMap_toMap_apply := coe_toLocalizationMap

lemma toLocalizationMap_apply (x) : toLocalizationMap M S x = algebraMap R S x := rfl

theorem surj₂ : ∀ z w : S, ∃ z' w' : R, ∃ d : M,
    (z * algebraMap R S d = algebraMap R S z') ∧ (w * algebraMap R S d = algebraMap R S w') :=
  (toLocalizationMap M S).surj₂

/-- The kernel of `algebraMap` is equal to the annihilator by `map_units'` -/
theorem eq_iff_exists {x y} : algebraMap R S x = algebraMap R S y ↔ ∃ c : M, ↑c * x = ↑c * y :=
  (toLocalizationMap M S).eq_iff_exists

variable {S}

theorem injective_iff_isRegular : Injective (algebraMap R S) ↔ ∀ c : M, IsRegular (c : R) :=
  (toLocalizationMap M S).injective_iff.trans <| .symm <| Subtype.forall

theorem of_le (N : Submonoid R) (h₁ : M ≤ N) (h₂ : ∀ r ∈ N, IsUnit (algebraMap R S r)) :
    IsLocalization N S where
  map_units' r := h₂ r r.2
  surj' s :=
    have ⟨⟨x, y, hy⟩, H⟩ := IsLocalization.surj M s
    ⟨⟨x, y, h₁ hy⟩, H⟩
  exists_of_eq {x y} := by
    rw [IsLocalization.eq_iff_exists M]
    rintro ⟨c, hc⟩
    exact ⟨⟨c, h₁ c.2⟩, hc⟩

theorem of_le_of_exists_dvd (N : Submonoid R) (h₁ : M ≤ N) (h₂ : ∀ n ∈ N, ∃ m ∈ M, n ∣ m) :
    IsLocalization N S :=
  of_le M N h₁ fun n hn ↦ have ⟨m, hm, dvd⟩ := h₂ n hn
    isUnit_of_dvd_unit (map_dvd _ dvd) (map_units S ⟨m, hm⟩)

theorem algebraMap_isUnit_iff {x : R} : IsUnit (algebraMap R S x) ↔ ∃ m ∈ M, x ∣ m := by
  refine ⟨fun h ↦ ?_, fun ⟨m, hm, dvd⟩ ↦ isUnit_of_dvd_unit (map_dvd _ dvd) (map_units S ⟨m, hm⟩)⟩
  have ⟨s, hxs⟩ := isUnit_iff_dvd_one.mp h
  have ⟨⟨r, m⟩, hrm⟩ := surj M s
  apply_fun (algebraMap R S x * ·) at hrm
  rw [← mul_assoc, ← hxs, one_mul, ← map_mul] at hrm
  have ⟨m', eq⟩ := (eq_iff_exists M S).mp hrm
  exact ⟨m' * m, mul_mem m'.2 m.2, _, mul_left_comm _ x _ ▸ eq⟩

=======
  IsLocalization'.toIsLocalizationMap.surj

variable {M} in
theorem exists_of_eq {x y : R} : algebraMap R S x = algebraMap R S y → ∃ c : M, c * x = c * y :=
  IsLocalization'.toIsLocalizationMap.exists_of_eq

variable (S)

/-- `IsLocalization.toLocalizationMap M S` shows `S` is the monoid localization of `R` at `M`. -/
abbrev toLocalizationMap : M.LocalizationMap S where
  __ := algebraMap R S
  toFun := algebraMap R S
  isLocalizationMap := IsLocalization'.toIsLocalizationMap

@[deprecated (since := "2025-08-01")] alias toLocalizationWithZeroMap := toLocalizationMap

@[simp]
lemma toLocalizationMap_toMonoidHom :
    (toLocalizationMap M S).toMonoidHom = (algebraMap R S : R →*₀ S) := rfl

@[deprecated (since := "2025-08-13")] alias toLocalizationMap_toMap := toLocalizationMap_toMonoidHom

@[simp] lemma coe_toLocalizationMap : ⇑(toLocalizationMap M S) = algebraMap R S := rfl

@[deprecated (since := "2025-08-13")] alias toLocalizationMap_toMap_apply := coe_toLocalizationMap

lemma toLocalizationMap_apply (x) : toLocalizationMap M S x = algebraMap R S x := rfl

theorem surj₂ : ∀ z w : S, ∃ z' w' : R, ∃ d : M,
    (z * algebraMap R S d = algebraMap R S z') ∧ (w * algebraMap R S d = algebraMap R S w') :=
  (toLocalizationMap M S).surj₂

/-- The kernel of `algebraMap` is equal to the annihilator by `map_units'` -/
theorem eq_iff_exists {x y} : algebraMap R S x = algebraMap R S y ↔ ∃ c : M, ↑c * x = ↑c * y :=
  (toLocalizationMap M S).eq_iff_exists

variable {S}

theorem injective_iff_isRegular : Injective (algebraMap R S) ↔ ∀ c : M, IsRegular (c : R) :=
  (toLocalizationMap M S).injective_iff.trans <| .symm Subtype.forall

theorem of_le (N : Submonoid R) (h₁ : M ≤ N) (h₂ : ∀ r ∈ N, IsUnit (algebraMap R S r)) :
    IsLocalization N S where
  map_units r := h₂ r r.2
  surj s :=
    have ⟨⟨x, y, hy⟩, H⟩ := IsLocalization.surj M s
    ⟨⟨x, y, h₁ hy⟩, H⟩
  exists_of_eq {x y} := by
    rw [IsLocalization.eq_iff_exists M]
    rintro ⟨c, hc⟩
    exact ⟨⟨c, h₁ c.2⟩, hc⟩

theorem of_le_of_exists_dvd (N : Submonoid R) (h₁ : M ≤ N) (h₂ : ∀ n ∈ N, ∃ m ∈ M, n ∣ m) :
    IsLocalization N S :=
  of_le M N h₁ fun n hn ↦ have ⟨m, hm, dvd⟩ := h₂ n hn
    isUnit_of_dvd_unit (map_dvd _ dvd) (map_units S ⟨m, hm⟩)

theorem algebraMap_isUnit_iff {x : R} : IsUnit (algebraMap R S x) ↔ ∃ m ∈ M, x ∣ m := by
  refine ⟨fun h ↦ ?_, fun ⟨m, hm, dvd⟩ ↦ isUnit_of_dvd_unit (map_dvd _ dvd) (map_units S ⟨m, hm⟩)⟩
  have ⟨s, hxs⟩ := isUnit_iff_dvd_one.mp h
  have ⟨⟨r, m⟩, hrm⟩ := surj M s
  apply_fun (algebraMap R S x * ·) at hrm
  rw [← mul_assoc, ← hxs, one_mul, ← map_mul] at hrm
  have ⟨m', eq⟩ := (eq_iff_exists M S).mp hrm
  exact ⟨m' * m, mul_mem m'.2 m.2, _, mul_left_comm _ x _ ▸ eq⟩

>>>>>>> fe7877b4
end

variable (M) {S}

/-- Given a localization map `f : M →* N`, a section function sending `z : N` to some
`(x, y) : M × S` such that `f x * (f y)⁻¹ = z`. -/
noncomputable def sec (z : S) : R × M :=
  Classical.choose <| IsLocalization.surj _ z

@[simp]
theorem toLocalizationMap_sec : (toLocalizationMap M S).sec = sec M :=
  rfl

/-- Given `z : S`, `IsLocalization.sec M z` is defined to be a pair `(x, y) : R × M` such
that `z * f y = f x` (so this lemma is true by definition). -/
theorem sec_spec (z : S) :
    z * algebraMap R S (IsLocalization.sec M z).2 = algebraMap R S (IsLocalization.sec M z).1 :=
  Classical.choose_spec <| IsLocalization.surj _ z

/-- Given `z : S`, `IsLocalization.sec M z` is defined to be a pair `(x, y) : R × M` such
that `z * f y = f x`, so this lemma is just an application of `S`'s commutativity. -/
theorem sec_spec' (z : S) :
    algebraMap R S (IsLocalization.sec M z).1 = algebraMap R S (IsLocalization.sec M z).2 * z := by
  rw [mul_comm, sec_spec]

variable {M}

/-- If `M` contains `0` then the localization at `M` is trivial. -/
theorem subsingleton (h : 0 ∈ M) : Subsingleton S := (toLocalizationMap M S).subsingleton h

protected theorem subsingleton_iff : Subsingleton S ↔ 0 ∈ M :=
  (toLocalizationMap M S).subsingleton_iff

theorem map_right_cancel {x y} {c : M} (h : algebraMap R S (c * x) = algebraMap R S (c * y)) :
    algebraMap R S x = algebraMap R S y :=
  (toLocalizationMap M S).map_right_cancel h

theorem map_left_cancel {x y} {c : M} (h : algebraMap R S (x * c) = algebraMap R S (y * c)) :
    algebraMap R S x = algebraMap R S y :=
  (toLocalizationMap M S).map_left_cancel h

theorem eq_zero_of_fst_eq_zero {z x} {y : M} (h : z * algebraMap R S y = algebraMap R S x)
    (hx : x = 0) : z = 0 := by
  rw [hx, (algebraMap R S).map_zero] at h
  exact (IsUnit.mul_left_eq_zero (IsLocalization.map_units S y)).1 h

variable (M S)

theorem map_eq_zero_iff (r : R) : algebraMap R S r = 0 ↔ ∃ m : M, ↑m * r = 0 :=
  (toLocalizationMap M S).map_eq_zero_iff

variable {M}

/-- `IsLocalization.mk' S` is the surjection sending `(x, y) : R × M` to
`f x * (f y)⁻¹`. -/
noncomputable def mk' (x : R) (y : M) : S :=
  (toLocalizationMap M S).mk' x y

@[simp]
theorem mk'_sec (z : S) : mk' S (IsLocalization.sec M z).1 (IsLocalization.sec M z).2 = z :=
  (toLocalizationMap M S).mk'_sec _

theorem mk'_mul (x₁ x₂ : R) (y₁ y₂ : M) : mk' S (x₁ * x₂) (y₁ * y₂) = mk' S x₁ y₁ * mk' S x₂ y₂ :=
  (toLocalizationMap M S).mk'_mul _ _ _ _

theorem mk'_one (x) : mk' S x (1 : M) = algebraMap R S x :=
  (toLocalizationMap M S).mk'_one _

@[simp]
theorem mk'_spec (x) (y : M) : mk' S x y * algebraMap R S y = algebraMap R S x :=
  (toLocalizationMap M S).mk'_spec _ _

@[simp]
theorem mk'_spec' (x) (y : M) : algebraMap R S y * mk' S x y = algebraMap R S x :=
  (toLocalizationMap M S).mk'_spec' _ _

@[simp]
theorem mk'_spec_mk (x) (y : R) (hy : y ∈ M) :
    mk' S x ⟨y, hy⟩ * algebraMap R S y = algebraMap R S x :=
  mk'_spec S x ⟨y, hy⟩

@[simp]
theorem mk'_spec'_mk (x) (y : R) (hy : y ∈ M) :
    algebraMap R S y * mk' S x ⟨y, hy⟩ = algebraMap R S x :=
  mk'_spec' S x ⟨y, hy⟩

variable {S}

theorem eq_mk'_iff_mul_eq {x} {y : M} {z} :
    z = mk' S x y ↔ z * algebraMap R S y = algebraMap R S x :=
  (toLocalizationMap M S).eq_mk'_iff_mul_eq

theorem eq_mk'_of_mul_eq {x : R} {y : M} {z : R} (h : z * y = x) : (algebraMap R S) z = mk' S x y :=
  eq_mk'_iff_mul_eq.mpr (by rw [← h, map_mul])

theorem mk'_eq_iff_eq_mul {x} {y : M} {z} :
    mk' S x y = z ↔ algebraMap R S x = z * algebraMap R S y :=
  (toLocalizationMap M S).mk'_eq_iff_eq_mul

theorem mk'_add_eq_iff_add_mul_eq_mul {x} {y : M} {z₁ z₂} :
    mk' S x y + z₁ = z₂ ↔ algebraMap R S x + z₁ * algebraMap R S y = z₂ * algebraMap R S y := by
  rw [← mk'_spec S x y, ← IsUnit.mul_left_inj (IsLocalization.map_units S y), right_distrib]

theorem mk'_pow (x : R) (y : M) (n : ℕ) : mk' S (x ^ n) (y ^ n) = mk' S x y ^ n := by
  simp_rw [IsLocalization.mk'_eq_iff_eq_mul, SubmonoidClass.coe_pow, map_pow, ← mul_pow]
  simp

variable (M)

theorem mk'_surjective : Surjective fun ((r, m) : R × M) ↦ mk' S r m := fun z ↦
  let ⟨r, hr⟩ := IsLocalization.surj _ z
  ⟨r, (eq_mk'_iff_mul_eq.2 hr).symm⟩

theorem exists_mk'_eq (z : S) : ∃ (x : R) (y : M), mk' S x y = z :=
  let ⟨⟨r, m⟩, hz⟩ := mk'_surjective M z; ⟨r, m, hz⟩

variable (S) in
/-- The localization of a `Fintype` is a `Fintype`. Cannot be an instance. -/
noncomputable def fintype' [Fintype R] : Fintype S :=
  have := Classical.propDecidable
  .ofSurjective (Function.uncurry <| IsLocalization.mk' S) <| mk'_surjective M

variable {M}

/-- Localizing at a submonoid with 0 inside it leads to the trivial ring. -/
def uniqueOfZeroMem (h : (0 : R) ∈ M) : Unique S :=
  uniqueOfZeroEqOne <| by simpa using IsLocalization.map_units S ⟨0, h⟩

theorem mk'_eq_iff_eq {x₁ x₂} {y₁ y₂ : M} :
    mk' S x₁ y₁ = mk' S x₂ y₂ ↔ algebraMap R S (y₂ * x₁) = algebraMap R S (y₁ * x₂) :=
  (toLocalizationMap M S).mk'_eq_iff_eq

theorem mk'_eq_iff_eq' {x₁ x₂} {y₁ y₂ : M} :
    mk' S x₁ y₁ = mk' S x₂ y₂ ↔ algebraMap R S (x₁ * y₂) = algebraMap R S (x₂ * y₁) :=
  (toLocalizationMap M S).mk'_eq_iff_eq'

protected theorem eq {a₁ b₁} {a₂ b₂ : M} :
    mk' S a₁ a₂ = mk' S b₁ b₂ ↔ ∃ c : M, ↑c * (↑b₂ * a₁) = c * (a₂ * b₁) :=
  (toLocalizationMap M S).eq

theorem mk'_eq_zero_iff (x : R) (s : M) : mk' S x s = 0 ↔ ∃ m : M, ↑m * x = 0 :=
  (toLocalizationMap M S).mk'_eq_zero_iff x s

@[simp]
theorem mk'_zero (s : M) : IsLocalization.mk' S 0 s = 0 :=
  (toLocalizationMap M S).mk'_zero s

theorem ne_zero_of_mk'_ne_zero {x : R} {y : M} (hxy : IsLocalization.mk' S x y ≠ 0) : x ≠ 0 := by
  rintro rfl
  exact hxy (IsLocalization.mk'_zero _)

/-- If we localise a ring `R` at a submonoid `M` made of regular elements, then `r / m : R[1/M]` is
regular iff `r : R` is. -/
@[simp] lemma isRegular_mk' (hM : ∀ m ∈ M, IsRegular m) {r : R} {m : M} :
    IsRegular (IsLocalization.mk' S r m) ↔ IsRegular r := by
  have (n : M) (x y : R) : n * x = n * y ↔ x = y := (hM _ n.2).1.eq_iff
  simp +contextual only [← isLeftRegular_iff_isRegular, IsLeftRegular, Function.Injective,
    (mk'_surjective M).forall, ← mk'_mul, Prod.forall, Subtype.forall, IsLocalization.eq,
    Submonoid.coe_mul, this, exists_const, mul_assoc]
  simp_rw [← mul_left_comm r]
  exact ⟨fun h a b ↦ by simpa using h a 1 M.one_mem b 1 M.one_mem, fun h ha s hs b t ht ↦ @h _ _⟩

include M in
variable (M) in
/-- Any localization of a commutative semiring without zero-divisors also has no zero-divisors. -/
theorem noZeroDivisors [NoZeroDivisors R] : NoZeroDivisors S :=
  (toLocalizationMap M S).noZeroDivisors

theorem sec_fst_ne_zero {x : S} (hx : x ≠ 0) : (sec M x).fst ≠ 0 :=
  mt (fun h ↦ by rw [← mk'_sec (M := M) S x, h, mk'_zero]) hx

section Ext

theorem eq_iff_eq [Algebra R P] [IsLocalization M P] {x y} :
    algebraMap R S x = algebraMap R S y ↔ algebraMap R P x = algebraMap R P y :=
  (toLocalizationMap M S).eq_iff_eq (toLocalizationMap M P)

theorem mk'_eq_iff_mk'_eq [Algebra R P] [IsLocalization M P] {x₁ x₂} {y₁ y₂ : M} :
    mk' S x₁ y₁ = mk' S x₂ y₂ ↔ mk' P x₁ y₁ = mk' P x₂ y₂ :=
  (toLocalizationMap M S).mk'_eq_iff_mk'_eq (toLocalizationMap M P)

theorem mk'_eq_of_eq {a₁ b₁ : R} {a₂ b₂ : M} (H : ↑a₂ * b₁ = ↑b₂ * a₁) :
    mk' S a₁ a₂ = mk' S b₁ b₂ :=
  (toLocalizationMap M S).mk'_eq_of_eq H

theorem mk'_eq_of_eq' {a₁ b₁ : R} {a₂ b₂ : M} (H : b₁ * ↑a₂ = a₁ * ↑b₂) :
    mk' S a₁ a₂ = mk' S b₁ b₂ :=
  (toLocalizationMap M S).mk'_eq_of_eq' H

theorem mk'_cancel (a : R) (b c : M) :
    mk' S (a * c) (b * c) = mk' S a b := (toLocalizationMap M S).mk'_cancel _ _ _

variable (S)

@[simp]
theorem mk'_self {x : R} (hx : x ∈ M) : mk' S x ⟨x, hx⟩ = 1 :=
  (toLocalizationMap M S).mk'_self _ hx

@[simp]
theorem mk'_self' {x : M} : mk' S (x : R) x = 1 :=
  (toLocalizationMap M S).mk'_self' _

theorem mk'_self'' {x : M} : mk' S x.1 x = 1 :=
  mk'_self' _

end Ext

theorem mul_mk'_eq_mk'_of_mul (x y : R) (z : M) :
    (algebraMap R S) x * mk' S y z = mk' S (x * y) z :=
  (toLocalizationMap M S).mul_mk'_eq_mk'_of_mul _ _ _

theorem mk'_eq_mul_mk'_one (x : R) (y : M) : mk' S x y = (algebraMap R S) x * mk' S 1 y :=
  ((toLocalizationMap M S).mul_mk'_one_eq_mk' _ _).symm

@[simp]
theorem mk'_mul_cancel_left (x : R) (y : M) : mk' S (y * x : R) y = (algebraMap R S) x :=
  (toLocalizationMap M S).mk'_mul_cancel_left _ _

theorem mk'_mul_cancel_right (x : R) (y : M) : mk' S (x * y) y = (algebraMap R S) x :=
  (toLocalizationMap M S).mk'_mul_cancel_right _ _

@[simp]
theorem mk'_mul_mk'_eq_one (x y : M) : mk' S (x : R) y * mk' S (y : R) x = 1 := by
  rw [← mk'_mul, mul_comm]; exact mk'_self _ _

theorem mk'_mul_mk'_eq_one' (x : R) (y : M) (h : x ∈ M) : mk' S x y * mk' S (y : R) ⟨x, h⟩ = 1 :=
  mk'_mul_mk'_eq_one ⟨x, h⟩ _

theorem smul_mk' (x y : R) (m : M) : x • mk' S y m = mk' S (x * y) m := by
  nth_rw 2 [← one_mul m]
  rw [mk'_mul, mk'_one, Algebra.smul_def]

@[simp] theorem smul_mk'_one (x : R) (m : M) : x • mk' S 1 m = mk' S x m := by
  rw [smul_mk', mul_one]

@[simp] lemma smul_mk'_self {m : M} {r : R} :
    (m : R) • mk' S r m = algebraMap R S r := by
  rw [smul_mk', mk'_mul_cancel_left]

@[simps]
noncomputable instance invertible_mk'_one (s : M) :
    Invertible (IsLocalization.mk' S (1 : R) s) where
  invOf := algebraMap R S s
  invOf_mul_self := by simp
  mul_invOf_self := by simp

section

variable (M)

theorem isUnit_comp (j : S →+* P) (y : M) : IsUnit (j.comp (algebraMap R S) y) :=
  (toLocalizationMap M S).isUnit_comp j.toMonoidHom _

end

/-- Given a localization map `f : R →+* S` for a submonoid `M ⊆ R` and a map of `CommSemiring`s
`g : R →+* P` such that `g(M) ⊆ Units P`, `f x = f y → g x = g y` for all `x y : R`. -/
theorem eq_of_eq {g : R →+* P} (hg : ∀ y : M, IsUnit (g y)) {x y}
    (h : (algebraMap R S) x = (algebraMap R S) y) : g x = g y :=
  Submonoid.LocalizationMap.eq_of_eq (toLocalizationMap M S) (g := g.toMonoidHom) hg h

theorem mk'_add (x₁ x₂ : R) (y₁ y₂ : M) :
    mk' S (x₁ * y₂ + x₂ * y₁) (y₁ * y₂) = mk' S x₁ y₁ + mk' S x₂ y₂ :=
  mk'_eq_iff_eq_mul.2 <|
    Eq.symm
      (by
        rw [mul_comm (_ + _), mul_add, mul_mk'_eq_mk'_of_mul, mk'_add_eq_iff_add_mul_eq_mul,
          mul_comm (_ * _), ← mul_assoc, add_comm, ← map_mul, mul_mk'_eq_mk'_of_mul,
          mk'_add_eq_iff_add_mul_eq_mul]
        simp only [map_add, Submonoid.coe_mul, map_mul]
        ring)

theorem mul_add_inv_left {g : R →+* P} (h : ∀ y : M, IsUnit (g y)) (y : M) (w z₁ z₂ : P) :
    w * ↑(IsUnit.liftRight (g.toMonoidHom.restrict M) h y)⁻¹ + z₁ =
    z₂ ↔ w + g y * z₁ = g y * z₂ := by
  rw [mul_comm, ← one_mul z₁, ← Units.inv_mul (IsUnit.liftRight (g.toMonoidHom.restrict M) h y),
    mul_assoc, ← mul_add, Units.inv_mul_eq_iff_eq_mul, Units.inv_mul_cancel_left,
    IsUnit.coe_liftRight]
  simp [RingHom.toMonoidHom_eq_coe, MonoidHom.restrict_apply]

theorem lift_spec_mul_add {g : R →+* P} (hg : ∀ y : M, IsUnit (g y)) (z w w' v) :
    ((toLocalizationMap M S).lift hg) z * w + w' = v ↔
      g ((toLocalizationMap M S).sec z).1 * w + g ((toLocalizationMap M S).sec z).2 * w' =
        g ((toLocalizationMap M S).sec z).2 * v := by
  rw [mul_comm, Submonoid.LocalizationMap.lift_apply, ← mul_assoc, mul_add_inv_left hg,
    mul_comm]
  rfl

/-- Given a localization map `f : R →+* S` for a submonoid `M ⊆ R` and a map of `CommSemiring`s
`g : R →+* P` such that `g y` is invertible for all `y : M`, the homomorphism induced from
`S` to `P` sending `z : S` to `g x * (g y)⁻¹`, where `(x, y) : R × M` are such that
`z = f x * (f y)⁻¹`. -/
noncomputable def lift {g : R →+* P} (hg : ∀ y : M, IsUnit (g y)) : S →+* P :=
  { (toLocalizationMap M S).lift₀ g.toMonoidWithZeroHom hg with
    map_add' := by
      intro x y
      dsimp
      rw [(toLocalizationMap M S).lift₀_def, (toLocalizationMap M S).lift_spec,
        mul_add, mul_comm, eq_comm, lift_spec_mul_add, add_comm, mul_comm, mul_assoc, mul_comm,
        mul_assoc, lift_spec_mul_add]
      simp_rw [← mul_assoc]
      change g _ * g _ * g _ + g _ * g _ * g _ = g _ * g _ * g _
      simp_rw [← map_mul g, ← map_add g]
      apply eq_of_eq (S := S) hg
      simp only [sec_spec', toLocalizationMap_sec, map_add, map_mul]
      ring }

variable {g : R →+* P} (hg : ∀ y : M, IsUnit (g y))

/-- Given a localization map `f : R →+* S` for a submonoid `M ⊆ R` and a map of `CommSemiring`s
`g : R →* P` such that `g y` is invertible for all `y : M`, the homomorphism induced from
`S` to `P` maps `f x * (f y)⁻¹` to `g x * (g y)⁻¹` for all `x : R, y ∈ M`. -/
theorem lift_mk' (x y) :
    lift hg (mk' S x y) = g x * ↑(IsUnit.liftRight (g.toMonoidHom.restrict M) hg y)⁻¹ :=
  (toLocalizationMap M S).lift_mk' _ _ _

theorem lift_mk'_spec (x v) (y : M) : lift hg (mk' S x y) = v ↔ g x = g y * v :=
  (toLocalizationMap M S).lift_mk'_spec _ _ _ _

@[simp]
theorem lift_eq (x : R) : lift hg ((algebraMap R S) x) = g x :=
  (toLocalizationMap M S).lift_eq _ _

theorem lift_eq_iff {x y : R × M} :
    lift hg (mk' S x.1 x.2) = lift hg (mk' S y.1 y.2) ↔ g (x.1 * y.2) = g (y.1 * x.2) :=
  (toLocalizationMap M S).lift_eq_iff _

@[simp]
theorem lift_comp : (lift hg).comp (algebraMap R S) = g :=
  RingHom.ext <| (DFunLike.ext_iff (F := MonoidHom _ _)).1 <| (toLocalizationMap M S).lift_comp _

@[simp]
theorem lift_of_comp (j : S →+* P) : lift (isUnit_comp M j) = j :=
  RingHom.ext <| (DFunLike.ext_iff (F := MonoidHom _ _)).1 <|
    (toLocalizationMap M S).lift_of_comp j.toMonoidHom

variable (M)

section
include M

/-- See note [partially-applied ext lemmas] -/
theorem monoidHom_ext {P : Type*} [Monoid P] ⦃j k : S →* P⦄
    (h : j.comp (algebraMap R S : R →* S) = k.comp (algebraMap R S)) : j = k :=
  (toLocalizationMap M S).epic_of_localizationMap h

/-- See note [partially-applied ext lemmas] -/
theorem ringHom_ext {P : Type*} [Semiring P] ⦃j k : S →+* P⦄
    (h : j.comp (algebraMap R S) = k.comp (algebraMap R S)) :
    j = k :=
  RingHom.coe_monoidHom_injective <| monoidHom_ext M <| MonoidHom.ext <| RingHom.congr_fun h

/-- To show `j` and `k` agree on the whole localization, it suffices to show they agree
on the image of the base ring, if they preserve `1` and `*`. -/
protected theorem ext {P : Type*} [Monoid P] (j k : S → P) (hj1 : j 1 = 1) (hk1 : k 1 = 1)
    (hjm : ∀ a b, j (a * b) = j a * j b) (hkm : ∀ a b, k (a * b) = k a * k b)
    (h : ∀ a, j (algebraMap R S a) = k (algebraMap R S a)) : j = k :=
  let j' : MonoidHom S P :=
    { toFun := j, map_one' := hj1, map_mul' := hjm }
  let k' : MonoidHom S P :=
    { toFun := k, map_one' := hk1, map_mul' := hkm }
  have : j' = k' := monoidHom_ext M (MonoidHom.ext h)
  show j'.toFun = k'.toFun by rw [this]
end

variable {M}

theorem lift_unique {j : S →+* P} (hj : ∀ x, j ((algebraMap R S) x) = g x) : lift hg = j :=
  RingHom.ext <|
    (DFunLike.ext_iff (F := MonoidHom _ _)).1 <|
      Submonoid.LocalizationMap.lift_unique (toLocalizationMap M S) (g := g.toMonoidHom) hg
        (j := j.toMonoidHom) hj

@[simp]
theorem lift_id (x) : lift (map_units S : ∀ _ : M, IsUnit _) x = x :=
  (toLocalizationMap M S).lift_id _

theorem lift_surjective_iff :
    Surjective (lift hg : S → P) ↔ ∀ v : P, ∃ x : R × M, v * g x.2 = g x.1 :=
  (toLocalizationMap M S).lift_surjective_iff hg

theorem lift_injective_iff :
    Injective (lift hg : S → P) ↔ ∀ x y, algebraMap R S x = algebraMap R S y ↔ g x = g y :=
  (toLocalizationMap M S).lift_injective_iff hg

variable (M) in
include M in
lemma injective_iff_map_algebraMap_eq {T} [CommSemiring T] (f : S →+* T) :
    Function.Injective f ↔ ∀ x y,
      algebraMap R S x = algebraMap R S y ↔ f (algebraMap R S x) = f (algebraMap R S y) := by
  rw [← IsLocalization.lift_of_comp (M := M) f, IsLocalization.lift_injective_iff]
  simp

section Map

variable {T : Submonoid P} {Q : Type*} [CommSemiring Q]
variable [Algebra P Q] [IsLocalization T Q]

section

variable (Q)

/-- Map a homomorphism `g : R →+* P` to `S →+* Q`, where `S` and `Q` are
localizations of `R` and `P` at `M` and `T` respectively,
such that `g(M) ⊆ T`.

We send `z : S` to `algebraMap P Q (g x) * (algebraMap P Q (g y))⁻¹`, where
`(x, y) : R × M` are such that `z = f x * (f y)⁻¹`. -/
noncomputable def map (g : R →+* P) (hy : M ≤ T.comap g) : S →+* Q :=
  lift (M := M) (g := (algebraMap P Q).comp g) fun y => map_units _ ⟨g y, hy y.2⟩

end

section
variable (hy : M ≤ T.comap g)
include hy

@[simp]
theorem map_eq (x) : map Q g hy ((algebraMap R S) x) = algebraMap P Q (g x) :=
  lift_eq (fun y => map_units _ ⟨g y, hy y.2⟩) x

@[simp]
theorem map_comp : (map Q g hy).comp (algebraMap R S) = (algebraMap P Q).comp g :=
  lift_comp fun y => map_units _ ⟨g y, hy y.2⟩

theorem map_mk' (x) (y : M) : map Q g hy (mk' S x y) = mk' Q (g x) ⟨g y, hy y.2⟩ :=
  Submonoid.LocalizationMap.map_mk' (toLocalizationMap M S) (g := g.toMonoidHom)
    (fun y => hy y.2) (k := toLocalizationMap T Q) ..

theorem map_unique (j : S →+* Q) (hj : ∀ x : R, j (algebraMap R S x) = algebraMap P Q (g x)) :
    map Q g hy = j :=
  lift_unique (fun y => map_units _ ⟨g y, hy y.2⟩) hj

/-- If `CommSemiring` homs `g : R →+* P, l : P →+* A` induce maps of localizations, the composition
of the induced maps equals the map of localizations induced by `l ∘ g`. -/
theorem map_comp_map {A : Type*} [CommSemiring A] {U : Submonoid A} {W} [CommSemiring W]
    [Algebra A W] [IsLocalization U W] {l : P →+* A} (hl : T ≤ U.comap l) :
    (map W l hl).comp (map Q g hy : S →+* _) = map W (l.comp g) fun _ hx => hl (hy hx) :=
  RingHom.ext fun x =>
    Submonoid.LocalizationMap.map_map (P := P) (toLocalizationMap M S) (fun y => hy y.2)
      (toLocalizationMap U W) (fun w => hl w.2) x

/-- If `CommSemiring` homs `g : R →+* P, l : P →+* A` induce maps of localizations, the composition
of the induced maps equals the map of localizations induced by `l ∘ g`. -/
theorem map_map {A : Type*} [CommSemiring A] {U : Submonoid A} {W} [CommSemiring W] [Algebra A W]
    [IsLocalization U W] {l : P →+* A} (hl : T ≤ U.comap l) (x : S) :
    map W l hl (map Q g hy x) = map W (l.comp g) (fun _ hx => hl (hy hx)) x := by
  rw [← map_comp_map (Q := Q) hy hl]; rfl

protected theorem map_smul (x : S) (z : R) : map Q g hy (z • x : S) = g z • map Q g hy x := by
  rw [Algebra.smul_def, Algebra.smul_def, map_mul, map_eq]

end

@[simp]
theorem map_id_mk' {Q : Type*} [CommSemiring Q] [Algebra R Q] [IsLocalization M Q] (x) (y : M) :
    map Q (RingHom.id R) (le_refl M) (mk' S x y) = mk' Q x y :=
  map_mk' ..

@[simp]
theorem map_id (z : S) (h : M ≤ M.comap (RingHom.id R) := le_refl M) :
    map S (RingHom.id _) h z = z :=
  lift_id _

section

variable (S Q)

/-- If `S`, `Q` are localizations of `R` and `P` at submonoids `M, T` respectively, an
isomorphism `j : R ≃+* P` such that `j(M) = T` induces an isomorphism of localizations
`S ≃+* Q`. -/
@[simps]
noncomputable def ringEquivOfRingEquiv (h : R ≃+* P) (H : M.map h.toMonoidHom = T) : S ≃+* Q :=
  have H' : T.map h.symm.toMonoidHom = M := by
    rw [← M.map_id, ← H, Submonoid.map_map]
    congr
    ext
    apply h.symm_apply_apply
  { map Q (h : R →+* P) (M.le_comap_of_map_le (le_of_eq H)) with
    toFun := map Q (h : R →+* P) (M.le_comap_of_map_le (le_of_eq H))
    invFun := map S (h.symm : P →+* R) (T.le_comap_of_map_le (le_of_eq H'))
    left_inv := fun x => by
      rw [map_map, map_unique _ (RingHom.id _), RingHom.id_apply]
      simp
    right_inv := fun x => by
      rw [map_map, map_unique _ (RingHom.id _), RingHom.id_apply]
      simp }

end

theorem ringEquivOfRingEquiv_eq_map {j : R ≃+* P} (H : M.map j.toMonoidHom = T) :
    (ringEquivOfRingEquiv S Q j H : S →+* Q) =
      map Q (j : R →+* P) (M.le_comap_of_map_le (le_of_eq H)) :=
  rfl

theorem ringEquivOfRingEquiv_eq {j : R ≃+* P} (H : M.map j.toMonoidHom = T) (x) :
    ringEquivOfRingEquiv S Q j H ((algebraMap R S) x) = algebraMap P Q (j x) := by
  simp

theorem ringEquivOfRingEquiv_mk' {j : R ≃+* P} (H : M.map j.toMonoidHom = T) (x : R) (y : M) :
    ringEquivOfRingEquiv S Q j H (mk' S x y) =
      mk' Q (j x) ⟨j y, show j y ∈ T from H ▸ Set.mem_image_of_mem j y.2⟩ := by
  simp [map_mk']

@[simp]
theorem ringEquivOfRingEquiv_symm {j : R ≃+* P} (H : M.map j = T) :
    (ringEquivOfRingEquiv S Q j H).symm =
      ringEquivOfRingEquiv Q S j.symm (show T.map (j : R ≃* P).symm = M by
        rw [← H, ← Submonoid.comap_equiv_eq_map_symm, ← Submonoid.map_coe_toMulEquiv,
          Submonoid.comap_map_eq_of_injective (j : R ≃* P).injective]) := rfl

end Map

section at_units
lemma at_units (S : Submonoid R)
    (hS : S ≤ IsUnit.submonoid R) : IsLocalization S R where
  map_units y := hS y.prop
  surj := fun s ↦ ⟨⟨s, 1⟩, by simp⟩
  exists_of_eq := fun {x y} (e : x = y) ↦ ⟨1, e ▸ rfl⟩

end at_units

section

variable (M S) (Q : Type*) [CommSemiring Q] [Algebra P Q]

/-- Injectivity of a map descends to the map induced on localizations. -/
theorem map_injective_of_injective (h : Function.Injective g) [IsLocalization (M.map g) Q] :
    Function.Injective (map Q g M.le_comap_map : S → Q) :=
  (toLocalizationMap M S).map_injective_of_injective h (toLocalizationMap (M.map g) Q)

/-- Surjectivity of a map descends to the map induced on localizations. -/
theorem map_surjective_of_surjective (h : Function.Surjective g) [IsLocalization (M.map g) Q] :
    Function.Surjective (map Q g M.le_comap_map : S → Q) :=
  (toLocalizationMap M S).map_surjective_of_surjective h (toLocalizationMap (M.map g) Q)

end

end IsLocalization

section

variable (M)

theorem isLocalization_of_base_ringEquiv [IsLocalization M S] (h : R ≃+* P) :
    haveI := ((algebraMap R S).comp h.symm.toRingHom).toAlgebra
    IsLocalization (M.map h) S := by
  letI : Algebra P S := ((algebraMap R S).comp h.symm.toRingHom).toAlgebra
  constructor; constructor
  · rintro ⟨_, ⟨y, hy, rfl⟩⟩
    convert IsLocalization.map_units S ⟨y, hy⟩
    dsimp only [RingHom.algebraMap_toAlgebra, RingHom.comp_apply]
    exact congr_arg _ (h.symm_apply_apply _)
  · intro y
    obtain ⟨⟨x, s⟩, e⟩ := IsLocalization.surj M y
    refine ⟨⟨h x, _, _, s.prop, rfl⟩, ?_⟩
    dsimp only [RingHom.algebraMap_toAlgebra, RingHom.comp_apply] at e ⊢
    convert e <;> exact h.symm_apply_apply _
  · intro x y
    rw [RingHom.algebraMap_toAlgebra, RingHom.comp_apply, RingHom.comp_apply,
      IsLocalization.eq_iff_exists M S]
    simp [← h.toEquiv.apply_eq_iff_eq]

theorem isLocalization_iff_of_base_ringEquiv (h : R ≃+* P) :
    IsLocalization M S ↔
      haveI := ((algebraMap R S).comp h.symm.toRingHom).toAlgebra
      IsLocalization (M.map h) S := by
  letI : Algebra P S := ((algebraMap R S).comp h.symm.toRingHom).toAlgebra
  refine ⟨fun _ => isLocalization_of_base_ringEquiv M S h, ?_⟩
  intro (H : IsLocalization (Submonoid.map (h : R ≃* P) M) S)
  convert isLocalization_of_base_ringEquiv (Submonoid.map (h : R ≃* P) M) S h.symm
  · rw [← Submonoid.map_coe_toMulEquiv, RingEquiv.coe_toMulEquiv_symm, ←
      Submonoid.comap_equiv_eq_map_symm, Submonoid.comap_map_eq_of_injective]
    exact h.toEquiv.injective
  rw [RingHom.algebraMap_toAlgebra, RingHom.comp_assoc]
  simp only [RingHom.comp_id, RingEquiv.symm_symm, RingEquiv.symm_toRingHom_comp_toRingHom]
  apply Algebra.algebra_ext
  intro r
  rw [RingHom.algebraMap_toAlgebra]

end

variable (M)

theorem nonZeroDivisors_le_comap [IsLocalization M S] :
    nonZeroDivisors R ≤ (nonZeroDivisors S).comap (algebraMap R S) :=
  (toLocalizationMap M S).nonZeroDivisors_le_comap

theorem map_nonZeroDivisors_le [IsLocalization M S] :
    (nonZeroDivisors R).map (algebraMap R S) ≤ nonZeroDivisors S :=
  (toLocalizationMap M S).map_nonZeroDivisors_le

end IsLocalization

namespace Localization

open IsLocalization

/-! ### Constructing a localization at a given submonoid -/

section

instance instUniqueLocalization [Subsingleton R] : Unique (Localization M) where
  uniq a := by
    with_unfolding_all change a = mk 1 1
    exact Localization.induction_on a fun _ => by
      congr <;> apply Subsingleton.elim

theorem add_mk (a b c d) : (mk a b : Localization M) + mk c d =
    mk ((b : R) * c + (d : R) * a) (b * d) := by
  rw [add_comm (b * c) (d * a), mul_comm b d]
  exact OreLocalization.oreDiv_add_oreDiv

theorem add_mk_self (a b c) : (mk a b : Localization M) + mk c b = mk (a + c) b := by
  rw [add_mk, mk_eq_mk_iff, r_eq_r']
  refine (r' M).symm ⟨1, ?_⟩
  simp only [Submonoid.coe_one, Submonoid.coe_mul]
  ring

/-- For any given denominator `b : M`, the map `a ↦ a / b` is an `AddMonoidHom` from `R` to
  `Localization M`. -/
@[simps]
def mkAddMonoidHom (b : M) : R →+ Localization M where
  toFun a := mk a b
  map_zero' := mk_zero _
  map_add' _ _ := (add_mk_self _ _ _).symm

theorem mk_sum {ι : Type*} (f : ι → R) (s : Finset ι) (b : M) :
    mk (∑ i ∈ s, f i) b = ∑ i ∈ s, mk (f i) b :=
  map_sum (mkAddMonoidHom b) f s

theorem mk_list_sum (l : List R) (b : M) : mk l.sum b = (l.map fun a => mk a b).sum :=
  map_list_sum (mkAddMonoidHom b) l

theorem mk_multiset_sum (l : Multiset R) (b : M) : mk l.sum b = (l.map fun a => mk a b).sum :=
  (mkAddMonoidHom b).map_multiset_sum l

instance isLocalization : IsLocalization M (Localization M) :=
<<<<<<< HEAD
  (Localization.monoidOf M).toIsLocalizationMap
=======
  ⟨(Localization.monoidOf M).isLocalizationMap⟩
>>>>>>> fe7877b4

instance [NoZeroDivisors R] : NoZeroDivisors (Localization M) := IsLocalization.noZeroDivisors M

end

@[simp]
theorem toLocalizationMap_eq_monoidOf : toLocalizationMap M (Localization M) = monoidOf M :=
  rfl

theorem monoidOf_eq_algebraMap (x) : monoidOf M x = algebraMap R (Localization M) x :=
  rfl

theorem mk_one_eq_algebraMap (x) : mk x 1 = algebraMap R (Localization M) x :=
  rfl

theorem mk_eq_mk'_apply (x y) : mk x y = IsLocalization.mk' (Localization M) x y := by
  rw [mk_eq_monoidOf_mk'_apply, mk', toLocalizationMap_eq_monoidOf]

theorem mk_eq_mk' : (mk : R → M → Localization M) = IsLocalization.mk' (Localization M) :=
  mk_eq_monoidOf_mk'

theorem mk_algebraMap {A : Type*} [CommSemiring A] [Algebra A R] (m : A) :
    mk (algebraMap A R m) 1 = algebraMap A (Localization M) m := by
  rw [mk_eq_mk', mk'_eq_iff_eq_mul, Submonoid.coe_one, map_one, mul_one]; rfl

end Localization

namespace IsLocalization

variable [IsLocalization M S]

theorem to_map_eq_zero_iff {x : R} (hM : M ≤ nonZeroDivisors R) : algebraMap R S x = 0 ↔ x = 0 := by
  constructor <;> intro h
  · obtain ⟨c, hc⟩ := (map_eq_zero_iff M _ _).mp h
    exact (hM c.2).1 x hc
  · rw [h, map_zero]

protected theorem injectiveₛ (hM : ∀ m ∈ M, IsRegular m) : Injective (algebraMap R S) :=
  (toLocalizationMap M S).injective_iff.mpr hM

protected theorem to_map_ne_zero_of_mem_nonZeroDivisors [Nontrivial R] (hM : M ≤ nonZeroDivisors R)
    {x : R} (hx : x ∈ nonZeroDivisors R) : algebraMap R S x ≠ 0 := by
  rw [Ne, to_map_eq_zero_iff S hM]
  exact nonZeroDivisors.ne_zero hx

variable {S}

theorem sec_snd_ne_zero [Nontrivial R] (hM : M ≤ nonZeroDivisors R) (x : S) :
    ((sec M x).snd : R) ≠ 0 :=
  nonZeroDivisors.coe_ne_zero ⟨(sec M x).snd.val, hM (sec M x).snd.property⟩

variable [IsDomain R]

variable (S) in
/-- A `CommRing` `S` which is the localization of an integral domain `R` at a subset of
non-zero elements is an integral domain. -/
theorem isDomain_of_le_nonZeroDivisors (hM : M ≤ nonZeroDivisors R) : IsDomain S where
  __ : IsCancelMulZero S := (toLocalizationMap M S).isCancelMulZero
  __ : Nontrivial S := (toLocalizationMap M S).nontrivial fun h ↦ zero_notMem_nonZeroDivisors (hM h)

/-- The localization of an integral domain to a set of non-zero elements is an integral domain. -/
theorem isDomain_localization {M : Submonoid R} (hM : M ≤ nonZeroDivisors R) :
    IsDomain (Localization M) :=
  isDomain_of_le_nonZeroDivisors _ hM

end IsLocalization

end CommSemiring

section CommRing

variable {R : Type*} [CommRing R] {M : Submonoid R} (S : Type*) [CommRing S]
variable [Algebra R S] {P : Type*} [CommRing P]

namespace Localization

theorem neg_mk (a b) : -(mk a b : Localization M) = mk (-a) b := OreLocalization.neg_def _ _

theorem sub_mk (a c) (b d) : (mk a b : Localization M) - mk c d =
    mk ((d : R) * a - b * c) (b * d) := by
  rw [sub_eq_add_neg, neg_mk, add_mk, add_comm, mul_neg, ← sub_eq_add_neg]

end Localization

namespace IsLocalization

variable [IsLocalization M S]

theorem mk'_neg (x : R) (y : M) :
    mk' S (-x) y = -mk' S x y := by
  rw [eq_comm, eq_mk'_iff_mul_eq, neg_mul, map_neg, mk'_spec]

theorem mk'_sub (x₁ x₂ : R) (y₁ y₂ : M) :
    mk' S (x₁ * y₂ - x₂ * y₁) (y₁ * y₂) = mk' S x₁ y₁ - mk' S x₂ y₂ := by
  rw [sub_eq_add_neg, sub_eq_add_neg, ← mk'_neg, ← mk'_add, neg_mul]

include M in
lemma injective_of_map_algebraMap_zero {T} [CommRing T] (f : S →+* T)
    (h : ∀ x, f (algebraMap R S x) = 0 → algebraMap R S x = 0) :
    Function.Injective f := by
  rw [IsLocalization.injective_iff_map_algebraMap_eq M]
  refine fun x y ↦ ⟨fun hz ↦ hz ▸ rfl, fun hz ↦ ?_⟩
  rw [← sub_eq_zero, ← map_sub, ← map_sub] at hz
  apply h at hz
  rwa [map_sub, sub_eq_zero] at hz

protected theorem injective (hM : M ≤ nonZeroDivisors R) : Injective (algebraMap R S) :=
  IsLocalization.injectiveₛ S fun _x hx ↦ isRegular_iff_mem_nonZeroDivisors.mpr (hM hx)

end IsLocalization

end CommRing<|MERGE_RESOLUTION|>--- conflicted
+++ resolved
@@ -101,11 +101,6 @@
 
 /-- The typeclass `IsLocalization (M : Submonoid R) S` where `S` is an `R`-algebra
 expresses that `S` is isomorphic to the localization of `R` at `M`. -/
-<<<<<<< HEAD
-abbrev IsLocalization : Prop := M.IsLocalizationMap (algebraMap R S)
-
-@[deprecated (since := "2025-08-15")] alias isLocalization_iff := Submonoid.isLocalizationMap_iff
-=======
 abbrev IsLocalization := @IsLocalization'
 
 theorem isLocalization_iff_isLocalizationMap :
@@ -117,7 +112,6 @@
     (∀ z : S, ∃ x : R × M, z * algebraMap R S x.2 = algebraMap R S x.1) ∧
     ∀ {x y : R}, algebraMap R S x = algebraMap R S y → ∃ c : M, c * x = c * y := by
   rw [isLocalization_iff_isLocalizationMap, Submonoid.isLocalizationMap_iff]
->>>>>>> fe7877b4
 
 variable {M}
 
@@ -131,84 +125,12 @@
 
 /-- Everything in the image of `algebraMap` is a unit. -/
 theorem map_units : ∀ y : M, IsUnit (algebraMap R S y) :=
-<<<<<<< HEAD
-  Submonoid.IsLocalizationMap.map_units'
-=======
   IsLocalization'.toIsLocalizationMap.map_units
->>>>>>> fe7877b4
 
 variable (M) {S}
 /-- Every element in the localization can be expressed as a quotient of an element in the
 range of `algebraMap` by the image of an element of the submonoid. -/
 theorem surj : ∀ z : S, ∃ x : R × M, z * algebraMap R S x.2 = algebraMap R S x.1 :=
-<<<<<<< HEAD
-  Submonoid.IsLocalizationMap.surj'
-
-variable {M} in
-theorem exists_of_eq {x y : R} : algebraMap R S x = algebraMap R S y → ∃ c : M, c * x = c * y :=
-  Submonoid.IsLocalizationMap.exists_of_eq
-
-variable (S)
-
-/-- `IsLocalization.toLocalizationMap M S` shows `S` is the monoid localization of `R` at `M`. -/
-abbrev toLocalizationMap : M.LocalizationMap S where
-  __ := algebraMap R S
-  toFun := algebraMap R S
-  __ : IsLocalization M S := ‹_›
-
-@[deprecated (since := "2025-08-01")] alias toLocalizationWithZeroMap := toLocalizationMap
-
-@[simp]
-lemma toLocalizationMap_toMonoidHom :
-    (toLocalizationMap M S).toMonoidHom = (algebraMap R S : R →*₀ S) := rfl
-
-@[deprecated (since := "2025-08-13")] alias toLocalizationMap_toMap := toLocalizationMap_toMonoidHom
-
-@[simp] lemma coe_toLocalizationMap : ⇑(toLocalizationMap M S) = algebraMap R S := rfl
-
-@[deprecated (since := "2025-08-13")] alias toLocalizationMap_toMap_apply := coe_toLocalizationMap
-
-lemma toLocalizationMap_apply (x) : toLocalizationMap M S x = algebraMap R S x := rfl
-
-theorem surj₂ : ∀ z w : S, ∃ z' w' : R, ∃ d : M,
-    (z * algebraMap R S d = algebraMap R S z') ∧ (w * algebraMap R S d = algebraMap R S w') :=
-  (toLocalizationMap M S).surj₂
-
-/-- The kernel of `algebraMap` is equal to the annihilator by `map_units'` -/
-theorem eq_iff_exists {x y} : algebraMap R S x = algebraMap R S y ↔ ∃ c : M, ↑c * x = ↑c * y :=
-  (toLocalizationMap M S).eq_iff_exists
-
-variable {S}
-
-theorem injective_iff_isRegular : Injective (algebraMap R S) ↔ ∀ c : M, IsRegular (c : R) :=
-  (toLocalizationMap M S).injective_iff.trans <| .symm <| Subtype.forall
-
-theorem of_le (N : Submonoid R) (h₁ : M ≤ N) (h₂ : ∀ r ∈ N, IsUnit (algebraMap R S r)) :
-    IsLocalization N S where
-  map_units' r := h₂ r r.2
-  surj' s :=
-    have ⟨⟨x, y, hy⟩, H⟩ := IsLocalization.surj M s
-    ⟨⟨x, y, h₁ hy⟩, H⟩
-  exists_of_eq {x y} := by
-    rw [IsLocalization.eq_iff_exists M]
-    rintro ⟨c, hc⟩
-    exact ⟨⟨c, h₁ c.2⟩, hc⟩
-
-theorem of_le_of_exists_dvd (N : Submonoid R) (h₁ : M ≤ N) (h₂ : ∀ n ∈ N, ∃ m ∈ M, n ∣ m) :
-    IsLocalization N S :=
-  of_le M N h₁ fun n hn ↦ have ⟨m, hm, dvd⟩ := h₂ n hn
-    isUnit_of_dvd_unit (map_dvd _ dvd) (map_units S ⟨m, hm⟩)
-
-theorem algebraMap_isUnit_iff {x : R} : IsUnit (algebraMap R S x) ↔ ∃ m ∈ M, x ∣ m := by
-  refine ⟨fun h ↦ ?_, fun ⟨m, hm, dvd⟩ ↦ isUnit_of_dvd_unit (map_dvd _ dvd) (map_units S ⟨m, hm⟩)⟩
-  have ⟨s, hxs⟩ := isUnit_iff_dvd_one.mp h
-  have ⟨⟨r, m⟩, hrm⟩ := surj M s
-  apply_fun (algebraMap R S x * ·) at hrm
-  rw [← mul_assoc, ← hxs, one_mul, ← map_mul] at hrm
-  have ⟨m', eq⟩ := (eq_iff_exists M S).mp hrm
-  exact ⟨m' * m, mul_mem m'.2 m.2, _, mul_left_comm _ x _ ▸ eq⟩
-
-=======
   IsLocalization'.toIsLocalizationMap.surj
 
 variable {M} in
@@ -275,7 +197,6 @@
   have ⟨m', eq⟩ := (eq_iff_exists M S).mp hrm
   exact ⟨m' * m, mul_mem m'.2 m.2, _, mul_left_comm _ x _ ▸ eq⟩
 
->>>>>>> fe7877b4
 end
 
 variable (M) {S}
@@ -914,11 +835,7 @@
   (mkAddMonoidHom b).map_multiset_sum l
 
 instance isLocalization : IsLocalization M (Localization M) :=
-<<<<<<< HEAD
-  (Localization.monoidOf M).toIsLocalizationMap
-=======
   ⟨(Localization.monoidOf M).isLocalizationMap⟩
->>>>>>> fe7877b4
 
 instance [NoZeroDivisors R] : NoZeroDivisors (Localization M) := IsLocalization.noZeroDivisors M
 
