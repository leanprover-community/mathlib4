--- conflicted
+++ resolved
@@ -101,165 +101,6 @@
     AlgHom.coe_ringHom_injective <|
       IsLocalization.ringHom_ext M <| by rw [f.comp_algebraMap, g.comp_algebraMap]⟩
 
-<<<<<<< HEAD
-/-- To show `j` and `k` agree on the whole localization, it suffices to show they agree
-on the image of the base ring, if they preserve `1` and `*`. -/
-protected theorem ext (j k : S → P) (hj1 : j 1 = 1) (hk1 : k 1 = 1)
-    (hjm : ∀ a b, j (a * b) = j a * j b) (hkm : ∀ a b, k (a * b) = k a * k b)
-    (h : ∀ a, j (algebraMap R S a) = k (algebraMap R S a)) : j = k :=
-  let j' : MonoidHom S P :=
-    { toFun := j, map_one' := hj1, map_mul' := hjm }
-  let k' : MonoidHom S P :=
-    { toFun := k, map_one' := hk1, map_mul' := hkm }
-  have : j' = k' := monoidHom_ext M (MonoidHom.ext h)
-  show j'.toFun = k'.toFun by rw [this]
-end
-
-variable {M}
-
-theorem lift_unique {j : S →+* P} (hj : ∀ x, j ((algebraMap R S) x) = g x) : lift hg = j :=
-  RingHom.ext <|
-    (DFunLike.ext_iff (F := MonoidHom _ _)).1 <|
-      Submonoid.LocalizationMap.lift_unique (toLocalizationMap M S) (g := g.toMonoidHom) hg
-        (j := j.toMonoidHom) hj
-
-@[simp]
-theorem lift_id (x) : lift (map_units S : ∀ _ : M, IsUnit _) x = x :=
-  (toLocalizationMap M S).lift_id _
-
-theorem lift_surjective_iff :
-    Surjective (lift hg : S → P) ↔ ∀ v : P, ∃ x : R × M, v * g x.2 = g x.1 :=
-  (toLocalizationMap M S).lift_surjective_iff hg
-
-theorem lift_injective_iff :
-    Injective (lift hg : S → P) ↔ ∀ x y, algebraMap R S x = algebraMap R S y ↔ g x = g y :=
-  (toLocalizationMap M S).lift_injective_iff hg
-
-variable (M) in
-include M in
-lemma injective_iff_map_algebraMap_eq {T} [CommRing T] (f : S →+* T) :
-    Function.Injective f ↔ ∀ x y,
-      algebraMap R S x = algebraMap R S y ↔ f (algebraMap R S x) = f (algebraMap R S y) := by
-  rw [← IsLocalization.lift_of_comp (M := M) f, IsLocalization.lift_injective_iff]
-  simp
-
-section Map
-
-variable {T : Submonoid P} {Q : Type*} [CommSemiring Q]
-variable [Algebra P Q] [IsLocalization T Q]
-
-section
-
-variable (Q)
-
-/-- Map a homomorphism `g : R →+* P` to `S →+* Q`, where `S` and `Q` are
-localizations of `R` and `P` at `M` and `T` respectively,
-such that `g(M) ⊆ T`.
-
-We send `z : S` to `algebraMap P Q (g x) * (algebraMap P Q (g y))⁻¹`, where
-`(x, y) : R × M` are such that `z = f x * (f y)⁻¹`. -/
-noncomputable def map (g : R →+* P) (hy : M ≤ T.comap g) : S →+* Q :=
-  lift (M := M) (g := (algebraMap P Q).comp g) fun y => map_units _ ⟨g y, hy y.2⟩
-
-end
-
-section
-variable (hy : M ≤ T.comap g)
-include hy
-
--- Porting note: added `simp` attribute, since it proves very similar lemmas marked `simp`
-@[simp]
-theorem map_eq (x) : map Q g hy ((algebraMap R S) x) = algebraMap P Q (g x) :=
-  lift_eq (fun y => map_units _ ⟨g y, hy y.2⟩) x
-
-@[simp]
-theorem map_comp : (map Q g hy).comp (algebraMap R S) = (algebraMap P Q).comp g :=
-  lift_comp fun y => map_units _ ⟨g y, hy y.2⟩
-
-theorem map_mk' (x) (y : M) : map Q g hy (mk' S x y) = mk' Q (g x) ⟨g y, hy y.2⟩ :=
-  Submonoid.LocalizationMap.map_mk' (toLocalizationMap M S) (g := g.toMonoidHom)
-    (fun y => hy y.2) (k := toLocalizationMap T Q) ..
-
-theorem map_unique (j : S →+* Q) (hj : ∀ x : R, j (algebraMap R S x) = algebraMap P Q (g x)) :
-    map Q g hy = j :=
-  lift_unique (fun y => map_units _ ⟨g y, hy y.2⟩) hj
-
-/-- If `CommSemiring` homs `g : R →+* P, l : P →+* A` induce maps of localizations, the composition
-of the induced maps equals the map of localizations induced by `l ∘ g`. -/
-theorem map_comp_map {A : Type*} [CommSemiring A] {U : Submonoid A} {W} [CommSemiring W]
-    [Algebra A W] [IsLocalization U W] {l : P →+* A} (hl : T ≤ U.comap l) :
-    (map W l hl).comp (map Q g hy : S →+* _) = map W (l.comp g) fun _ hx => hl (hy hx) :=
-  RingHom.ext fun x =>
-    Submonoid.LocalizationMap.map_map (P := P) (toLocalizationMap M S) (fun y => hy y.2)
-      (toLocalizationMap U W) (fun w => hl w.2) x
-
-/-- If `CommSemiring` homs `g : R →+* P, l : P →+* A` induce maps of localizations, the composition
-of the induced maps equals the map of localizations induced by `l ∘ g`. -/
-theorem map_map {A : Type*} [CommSemiring A] {U : Submonoid A} {W} [CommSemiring W] [Algebra A W]
-    [IsLocalization U W] {l : P →+* A} (hl : T ≤ U.comap l) (x : S) :
-    map W l hl (map Q g hy x) = map W (l.comp g) (fun x hx => hl (hy hx)) x := by
-  rw [← map_comp_map (Q := Q) hy hl]; rfl
-
-theorem map_smul (x : S) (z : R) : map Q g hy (z • x : S) = g z • map Q g hy x := by
-  rw [Algebra.smul_def, Algebra.smul_def, RingHom.map_mul, map_eq]
-
-end
-
-@[simp]
-theorem map_id_mk' {Q : Type*} [CommSemiring Q] [Algebra R Q] [IsLocalization M Q] (x) (y : M) :
-    map Q (RingHom.id R) (le_refl M) (mk' S x y) = mk' Q x y :=
-  map_mk' ..
-
-@[simp]
-theorem map_id (z : S) (h : M ≤ M.comap (RingHom.id R) := le_refl M) :
-    map S (RingHom.id _) h z = z :=
-  lift_id _
-
-section
-
-variable (S Q)
-
-/-- If `S`, `Q` are localizations of `R` and `P` at submonoids `M, T` respectively, an
-isomorphism `j : R ≃+* P` such that `j(M) = T` induces an isomorphism of localizations
-`S ≃+* Q`. -/
-@[simps]
-noncomputable def ringEquivOfRingEquiv (h : R ≃+* P) (H : M.map h.toMonoidHom = T) : S ≃+* Q :=
-  have H' : T.map h.symm.toMonoidHom = M := by
-    rw [← M.map_id, ← H, Submonoid.map_map]
-    congr
-    ext
-    apply h.symm_apply_apply
-  { map Q (h : R →+* P) (M.le_comap_of_map_le (le_of_eq H)) with
-    toFun := map Q (h : R →+* P) (M.le_comap_of_map_le (le_of_eq H))
-    invFun := map S (h.symm : P →+* R) (T.le_comap_of_map_le (le_of_eq H'))
-    left_inv := fun x => by
-      rw [map_map, map_unique _ (RingHom.id _), RingHom.id_apply]
-      simp
-    right_inv := fun x => by
-      rw [map_map, map_unique _ (RingHom.id _), RingHom.id_apply]
-      simp }
-
-end
-
-theorem ringEquivOfRingEquiv_eq_map {j : R ≃+* P} (H : M.map j.toMonoidHom = T) :
-    (ringEquivOfRingEquiv S Q j H : S →+* Q) =
-      map Q (j : R →+* P) (M.le_comap_of_map_le (le_of_eq H)) :=
-  rfl
-
--- Porting note (#10618): removed `simp`, `simp` can prove it
-theorem ringEquivOfRingEquiv_eq {j : R ≃+* P} (H : M.map j.toMonoidHom = T) (x) :
-    ringEquivOfRingEquiv S Q j H ((algebraMap R S) x) = algebraMap P Q (j x) := by
-  simp
-
-theorem ringEquivOfRingEquiv_mk' {j : R ≃+* P} (H : M.map j.toMonoidHom = T) (x : R) (y : M) :
-    ringEquivOfRingEquiv S Q j H (mk' S x y) =
-      mk' Q (j x) ⟨j y, show j y ∈ T from H ▸ Set.mem_image_of_mem j y.2⟩ := by
-  simp [map_mk']
-
-end Map
-
-=======
->>>>>>> d376bfc5
 section AlgEquiv
 
 variable {Q : Type*} [CommSemiring Q] [Algebra R Q] [IsLocalization M Q]
@@ -465,93 +306,6 @@
 
 end Localization
 
-<<<<<<< HEAD
-namespace IsLocalization
-
-variable {K : Type*} [IsLocalization M S]
-
-include M in
-lemma injective_of_map_algebraMap_zero {T} [CommRing T] (f : S →+* T)
-    (h : ∀ x, f (algebraMap R S x) = 0 → algebraMap R S x = 0) :
-    Function.Injective f := by
-  rw [IsLocalization.injective_iff_map_algebraMap_eq M]
-  refine fun x y ↦ ⟨fun hz ↦ hz ▸ rfl, fun hz ↦ ?_⟩
-  rw [← sub_eq_zero, ← map_sub, ← map_sub] at hz
-  apply h at hz
-  rwa [map_sub, sub_eq_zero] at hz
-
-theorem to_map_eq_zero_iff {x : R} (hM : M ≤ nonZeroDivisors R) : algebraMap R S x = 0 ↔ x = 0 := by
-  rw [← (algebraMap R S).map_zero]
-  constructor <;> intro h
-  · cases' (eq_iff_exists M S).mp h with c hc
-    rw [mul_zero, mul_comm] at hc
-    exact hM c.2 x hc
-  · rw [h]
-
-protected theorem injective (hM : M ≤ nonZeroDivisors R) : Injective (algebraMap R S) := by
-  rw [injective_iff_map_eq_zero (algebraMap R S)]
-  intro a ha
-  rwa [to_map_eq_zero_iff S hM] at ha
-
-protected theorem to_map_ne_zero_of_mem_nonZeroDivisors [Nontrivial R] (hM : M ≤ nonZeroDivisors R)
-    {x : R} (hx : x ∈ nonZeroDivisors R) : algebraMap R S x ≠ 0 :=
-  show (algebraMap R S).toMonoidWithZeroHom x ≠ 0 from
-    map_ne_zero_of_mem_nonZeroDivisors (algebraMap R S) (IsLocalization.injective S hM) hx
-
-variable {S}
-
-theorem sec_snd_ne_zero [Nontrivial R] (hM : M ≤ nonZeroDivisors R) (x : S) :
-    ((sec M x).snd : R) ≠ 0 :=
-  nonZeroDivisors.coe_ne_zero ⟨(sec M x).snd.val, hM (sec M x).snd.property⟩
-
-theorem sec_fst_ne_zero [Nontrivial R] [NoZeroDivisors S] (hM : M ≤ nonZeroDivisors R) {x : S}
-    (hx : x ≠ 0) : (sec M x).fst ≠ 0 := by
-  have hsec := sec_spec M x
-  intro hfst
-  rw [hfst, map_zero, mul_eq_zero, _root_.map_eq_zero_iff] at hsec
-  · exact Or.elim hsec hx (sec_snd_ne_zero hM x)
-  · exact IsLocalization.injective S hM
-
-variable {Q : Type*} [CommRing Q] {g : R →+* P} [Algebra P Q]
-variable (A : Type*) [CommRing A] [IsDomain A]
-
-/-- A `CommRing` `S` which is the localization of a ring `R` without zero divisors at a subset of
-non-zero elements does not have zero divisors. -/
-theorem noZeroDivisors_of_le_nonZeroDivisors [Algebra A S] {M : Submonoid A} [IsLocalization M S]
-    (hM : M ≤ nonZeroDivisors A) : NoZeroDivisors S :=
-  { eq_zero_or_eq_zero_of_mul_eq_zero := by
-      intro z w h
-      cases' surj M z with x hx
-      cases' surj M w with y hy
-      have :
-        z * w * algebraMap A S y.2 * algebraMap A S x.2 = algebraMap A S x.1 * algebraMap A S y.1 :=
-        by rw [mul_assoc z, hy, ← hx]; ring
-      rw [h, zero_mul, zero_mul, ← (algebraMap A S).map_mul] at this
-      cases' eq_zero_or_eq_zero_of_mul_eq_zero ((to_map_eq_zero_iff S hM).mp this.symm) with H H
-      · exact Or.inl (eq_zero_of_fst_eq_zero hx H)
-      · exact Or.inr (eq_zero_of_fst_eq_zero hy H) }
-
-/-- A `CommRing` `S` which is the localization of an integral domain `R` at a subset of
-non-zero elements is an integral domain. -/
-theorem isDomain_of_le_nonZeroDivisors [Algebra A S] {M : Submonoid A} [IsLocalization M S]
-    (hM : M ≤ nonZeroDivisors A) : IsDomain S := by
-  apply @NoZeroDivisors.to_isDomain _ _ (id _) (id _)
-  · exact
-      ⟨⟨(algebraMap A S) 0, (algebraMap A S) 1, fun h =>
-          zero_ne_one (IsLocalization.injective S hM h)⟩⟩
-  · exact noZeroDivisors_of_le_nonZeroDivisors _ hM
-
-variable {A}
-
-/-- The localization of an integral domain to a set of non-zero elements is an integral domain. -/
-theorem isDomain_localization {M : Submonoid A} (hM : M ≤ nonZeroDivisors A) :
-    IsDomain (Localization M) :=
-  isDomain_of_le_nonZeroDivisors _ hM
-
-end IsLocalization
-
-=======
->>>>>>> d376bfc5
 open IsLocalization
 
 /-- If `R` is a field, then localizing at a submonoid not containing `0` adds no new elements. -/
