/-
Copyright (c) 2018 Kenny Lau. All rights reserved.
Released under Apache 2.0 license as described in the file LICENSE.
Authors: Kenny Lau, Mario Carneiro, Johan Commelin, Amelia Livingston, Anne Baanen
-/
import Mathlib.Algebra.Algebra.Tower
import Mathlib.Algebra.GroupWithZero.NonZeroDivisors
import Mathlib.GroupTheory.MonoidLocalization
import Mathlib.RingTheory.Ideal.Basic
import Mathlib.GroupTheory.GroupAction.Ring

#align_import ring_theory.localization.basic from "leanprover-community/mathlib"@"b69c9a770ecf37eb21f7b8cf4fa00de3b62694ec"

/-!
# Localizations of commutative rings

We characterize the localization of a commutative ring `R` at a submonoid `M` up to
isomorphism; that is, a commutative ring `S` is the localization of `R` at `M` iff we can find a
ring homomorphism `f : R →+* S` satisfying 3 properties:
1. For all `y ∈ M`, `f y` is a unit;
2. For all `z : S`, there exists `(x, y) : R × M` such that `z * f y = f x`;
3. For all `x, y : R` such that `f x = f y`, there exists `c ∈ M` such that `x * c = y * c`.
   (The converse is a consequence of 1.)

In the following, let `R, P` be commutative rings, `S, Q` be `R`- and `P`-algebras
and `M, T` be submonoids of `R` and `P` respectively, e.g.:
```
variable (R S P Q : Type*) [CommRing R] [CommRing S] [CommRing P] [CommRing Q]
variable [Algebra R S] [Algebra P Q] (M : Submonoid R) (T : Submonoid P)
```

## Main definitions

 * `IsLocalization (M : Submonoid R) (S : Type*)` is a typeclass expressing that `S` is a
   localization of `R` at `M`, i.e. the canonical map `algebraMap R S : R →+* S` is a
   localization map (satisfying the above properties).
 * `IsLocalization.mk' S` is a surjection sending `(x, y) : R × M` to `f x * (f y)⁻¹`
 * `IsLocalization.lift` is the ring homomorphism from `S` induced by a homomorphism from `R`
   which maps elements of `M` to invertible elements of the codomain.
 * `IsLocalization.map S Q` is the ring homomorphism from `S` to `Q` which maps elements
   of `M` to elements of `T`
 * `IsLocalization.ringEquivOfRingEquiv`: if `R` and `P` are isomorphic by an isomorphism
   sending `M` to `T`, then `S` and `Q` are isomorphic
 * `IsLocalization.algEquiv`: if `Q` is another localization of `R` at `M`, then `S` and `Q`
   are isomorphic as `R`-algebras

## Main results

 * `Localization M S`, a construction of the localization as a quotient type, defined in
   `GroupTheory.MonoidLocalization`, has `CommRing`, `Algebra R` and `IsLocalization M`
   instances if `R` is a ring. `Localization.Away`, `Localization.AtPrime` and `FractionRing`
   are abbreviations for `Localization`s and have their corresponding `IsLocalization` instances

## Implementation notes

In maths it is natural to reason up to isomorphism, but in Lean we cannot naturally `rewrite` one
structure with an isomorphic one; one way around this is to isolate a predicate characterizing
a structure up to isomorphism, and reason about things that satisfy the predicate.

A previous version of this file used a fully bundled type of ring localization maps,
then used a type synonym `f.codomain` for `f : LocalizationMap M S` to instantiate the
`R`-algebra structure on `S`. This results in defining ad-hoc copies for everything already
defined on `S`. By making `IsLocalization` a predicate on the `algebraMap R S`,
we can ensure the localization map commutes nicely with other `algebraMap`s.

To prove most lemmas about a localization map `algebraMap R S` in this file we invoke the
corresponding proof for the underlying `CommMonoid` localization map
`IsLocalization.toLocalizationMap M S`, which can be found in `GroupTheory.MonoidLocalization`
and the namespace `Submonoid.LocalizationMap`.

To reason about the localization as a quotient type, use `mk_eq_of_mk'` and associated lemmas.
These show the quotient map `mk : R → M → Localization M` equals the surjection
`LocalizationMap.mk'` induced by the map `algebraMap : R →+* Localization M`.
The lemma `mk_eq_of_mk'` hence gives you access to the results in the rest of the file,
which are about the `LocalizationMap.mk'` induced by any localization map.

The proof that "a `CommRing` `K` which is the localization of an integral domain `R` at `R \ {0}`
is a field" is a `def` rather than an `instance`, so if you want to reason about a field of
fractions `K`, assume `[Field K]` instead of just `[CommRing K]`.

## Tags
localization, ring localization, commutative ring localization, characteristic predicate,
commutative ring, field of fractions
-/


open Function

section CommSemiring

variable {R : Type*} [CommSemiring R] (M : Submonoid R) (S : Type*) [CommSemiring S]
variable [Algebra R S] {P : Type*} [CommSemiring P]

/-- The typeclass `IsLocalization (M : Submonoid R) S` where `S` is an `R`-algebra
expresses that `S` is isomorphic to the localization of `R` at `M`. -/
@[mk_iff] class IsLocalization : Prop where
  -- Porting note: add ' to fields, and made new versions of these with either `S` or `M` explicit.
  /-- Everything in the image of `algebraMap` is a unit -/
  map_units' : ∀ y : M, IsUnit (algebraMap R S y)
  /-- The `algebraMap` is surjective -/
  surj' : ∀ z : S, ∃ x : R × M, z * algebraMap R S x.2 = algebraMap R S x.1
  /-- The kernel of `algebraMap` is contained in the annihilator of `M`;
      it is then equal to the annihilator by `map_units'` -/
  exists_of_eq : ∀ {x y}, algebraMap R S x = algebraMap R S y → ∃ c : M, ↑c * x = ↑c * y
#align is_localization IsLocalization

variable {M}

namespace IsLocalization

section IsLocalization

variable [IsLocalization M S]

section

@[inherit_doc IsLocalization.map_units']
theorem map_units : ∀ y : M, IsUnit (algebraMap R S y) :=
  IsLocalization.map_units'

variable (M) {S}
@[inherit_doc IsLocalization.surj']
theorem surj : ∀ z : S, ∃ x : R × M, z * algebraMap R S x.2 = algebraMap R S x.1 :=
  IsLocalization.surj'

variable (S)
@[inherit_doc IsLocalization.exists_of_eq]
theorem eq_iff_exists {x y} : algebraMap R S x = algebraMap R S y ↔ ∃ c : M, ↑c * x = ↑c * y :=
  Iff.intro IsLocalization.exists_of_eq fun ⟨c, h⟩ ↦ by
    apply_fun algebraMap R S at h
    rw [map_mul, map_mul] at h
    exact (IsLocalization.map_units S c).mul_right_inj.mp h

variable {S}
theorem of_le (N : Submonoid R) (h₁ : M ≤ N) (h₂ : ∀ r ∈ N, IsUnit (algebraMap R S r)) :
    IsLocalization N S where
  map_units' r := h₂ r r.2
  surj' s :=
    have ⟨⟨x, y, hy⟩, H⟩ := IsLocalization.surj M s
    ⟨⟨x, y, h₁ hy⟩, H⟩
  exists_of_eq {x y} := by
    rw [IsLocalization.eq_iff_exists M]
    rintro ⟨c, hc⟩
    exact ⟨⟨c, h₁ c.2⟩, hc⟩
#align is_localization.of_le IsLocalization.of_le

variable (S)

/-- `IsLocalization.toLocalizationWithZeroMap M S` shows `S` is the monoid localization of
`R` at `M`. -/
@[simps]
def toLocalizationWithZeroMap : Submonoid.LocalizationWithZeroMap M S where
  __ := algebraMap R S
  toFun := algebraMap R S
  map_units' := IsLocalization.map_units _
  surj' := IsLocalization.surj _
  exists_of_eq _ _ := IsLocalization.exists_of_eq
#align is_localization.to_localization_with_zero_map IsLocalization.toLocalizationWithZeroMap

/-- `IsLocalization.toLocalizationMap M S` shows `S` is the monoid localization of `R` at `M`. -/
abbrev toLocalizationMap : Submonoid.LocalizationMap M S :=
  (toLocalizationWithZeroMap M S).toLocalizationMap
#align is_localization.to_localization_map IsLocalization.toLocalizationMap

@[simp]
theorem toLocalizationMap_toMap : (toLocalizationMap M S).toMap = (algebraMap R S : R →*₀ S) :=
  rfl
#align is_localization.to_localization_map_to_map IsLocalization.toLocalizationMap_toMap

theorem toLocalizationMap_toMap_apply (x) : (toLocalizationMap M S).toMap x = algebraMap R S x :=
  rfl
#align is_localization.to_localization_map_to_map_apply IsLocalization.toLocalizationMap_toMap_apply

theorem surj₂ : ∀ z w : S, ∃ z' w' : R, ∃ d : M,
    (z * algebraMap R S d = algebraMap R S z') ∧ (w * algebraMap R S d = algebraMap R S w') :=
  (toLocalizationMap M S).surj₂

end

variable (M) {S}

/-- Given a localization map `f : M →* N`, a section function sending `z : N` to some
`(x, y) : M × S` such that `f x * (f y)⁻¹ = z`. -/
noncomputable def sec (z : S) : R × M :=
  Classical.choose <| IsLocalization.surj _ z
#align is_localization.sec IsLocalization.sec

@[simp]
theorem toLocalizationMap_sec : (toLocalizationMap M S).sec = sec M :=
  rfl
#align is_localization.to_localization_map_sec IsLocalization.toLocalizationMap_sec

/-- Given `z : S`, `IsLocalization.sec M z` is defined to be a pair `(x, y) : R × M` such
that `z * f y = f x` (so this lemma is true by definition). -/
theorem sec_spec (z : S) :
    z * algebraMap R S (IsLocalization.sec M z).2 = algebraMap R S (IsLocalization.sec M z).1 :=
  Classical.choose_spec <| IsLocalization.surj _ z
#align is_localization.sec_spec IsLocalization.sec_spec

/-- Given `z : S`, `IsLocalization.sec M z` is defined to be a pair `(x, y) : R × M` such
that `z * f y = f x`, so this lemma is just an application of `S`'s commutativity. -/
theorem sec_spec' (z : S) :
    algebraMap R S (IsLocalization.sec M z).1 = algebraMap R S (IsLocalization.sec M z).2 * z := by
  rw [mul_comm, sec_spec]
#align is_localization.sec_spec' IsLocalization.sec_spec'

variable {M}

/-- If `M` contains `0` then the localization at `M` is trivial. -/
theorem subsingleton (h : 0 ∈ M) : Subsingleton S := (toLocalizationMap M S).subsingleton h

theorem map_right_cancel {x y} {c : M} (h : algebraMap R S (c * x) = algebraMap R S (c * y)) :
    algebraMap R S x = algebraMap R S y :=
  (toLocalizationMap M S).map_right_cancel h
#align is_localization.map_right_cancel IsLocalization.map_right_cancel

theorem map_left_cancel {x y} {c : M} (h : algebraMap R S (x * c) = algebraMap R S (y * c)) :
    algebraMap R S x = algebraMap R S y :=
  (toLocalizationMap M S).map_left_cancel h
#align is_localization.map_left_cancel IsLocalization.map_left_cancel

theorem eq_zero_of_fst_eq_zero {z x} {y : M} (h : z * algebraMap R S y = algebraMap R S x)
    (hx : x = 0) : z = 0 := by
  rw [hx, (algebraMap R S).map_zero] at h
  exact (IsUnit.mul_left_eq_zero (IsLocalization.map_units S y)).1 h
#align is_localization.eq_zero_of_fst_eq_zero IsLocalization.eq_zero_of_fst_eq_zero

variable (M S)

theorem map_eq_zero_iff (r : R) : algebraMap R S r = 0 ↔ ∃ m : M, ↑m * r = 0 := by
  constructor
  · intro h
    obtain ⟨m, hm⟩ := (IsLocalization.eq_iff_exists M S).mp ((algebraMap R S).map_zero.trans h.symm)
    exact ⟨m, by simpa using hm.symm⟩
  · rintro ⟨m, hm⟩
    rw [← (IsLocalization.map_units S m).mul_right_inj, mul_zero, ← RingHom.map_mul, hm,
      RingHom.map_zero]
#align is_localization.map_eq_zero_iff IsLocalization.map_eq_zero_iff

variable {M}

/-- `IsLocalization.mk' S` is the surjection sending `(x, y) : R × M` to
`f x * (f y)⁻¹`. -/
noncomputable def mk' (x : R) (y : M) : S :=
  (toLocalizationMap M S).mk' x y
#align is_localization.mk' IsLocalization.mk'

@[simp]
theorem mk'_sec (z : S) : mk' S (IsLocalization.sec M z).1 (IsLocalization.sec M z).2 = z :=
  (toLocalizationMap M S).mk'_sec _
#align is_localization.mk'_sec IsLocalization.mk'_sec

theorem mk'_mul (x₁ x₂ : R) (y₁ y₂ : M) : mk' S (x₁ * x₂) (y₁ * y₂) = mk' S x₁ y₁ * mk' S x₂ y₂ :=
  (toLocalizationMap M S).mk'_mul _ _ _ _
#align is_localization.mk'_mul IsLocalization.mk'_mul

theorem mk'_one (x) : mk' S x (1 : M) = algebraMap R S x :=
  (toLocalizationMap M S).mk'_one _
#align is_localization.mk'_one IsLocalization.mk'_one

@[simp]
theorem mk'_spec (x) (y : M) : mk' S x y * algebraMap R S y = algebraMap R S x :=
  (toLocalizationMap M S).mk'_spec _ _
#align is_localization.mk'_spec IsLocalization.mk'_spec

@[simp]
theorem mk'_spec' (x) (y : M) : algebraMap R S y * mk' S x y = algebraMap R S x :=
  (toLocalizationMap M S).mk'_spec' _ _
#align is_localization.mk'_spec' IsLocalization.mk'_spec'

@[simp]
theorem mk'_spec_mk (x) (y : R) (hy : y ∈ M) :
    mk' S x ⟨y, hy⟩ * algebraMap R S y = algebraMap R S x :=
  mk'_spec S x ⟨y, hy⟩
#align is_localization.mk'_spec_mk IsLocalization.mk'_spec_mk

@[simp]
theorem mk'_spec'_mk (x) (y : R) (hy : y ∈ M) :
    algebraMap R S y * mk' S x ⟨y, hy⟩ = algebraMap R S x :=
  mk'_spec' S x ⟨y, hy⟩
#align is_localization.mk'_spec'_mk IsLocalization.mk'_spec'_mk

variable {S}

theorem eq_mk'_iff_mul_eq {x} {y : M} {z} :
    z = mk' S x y ↔ z * algebraMap R S y = algebraMap R S x :=
  (toLocalizationMap M S).eq_mk'_iff_mul_eq
#align is_localization.eq_mk'_iff_mul_eq IsLocalization.eq_mk'_iff_mul_eq

theorem mk'_eq_iff_eq_mul {x} {y : M} {z} :
    mk' S x y = z ↔ algebraMap R S x = z * algebraMap R S y :=
  (toLocalizationMap M S).mk'_eq_iff_eq_mul
#align is_localization.mk'_eq_iff_eq_mul IsLocalization.mk'_eq_iff_eq_mul

theorem mk'_add_eq_iff_add_mul_eq_mul {x} {y : M} {z₁ z₂} :
    mk' S x y + z₁ = z₂ ↔ algebraMap R S x + z₁ * algebraMap R S y = z₂ * algebraMap R S y := by
  rw [← mk'_spec S x y, ← IsUnit.mul_left_inj (IsLocalization.map_units S y), right_distrib]
#align is_localization.mk'_add_eq_iff_add_mul_eq_mul IsLocalization.mk'_add_eq_iff_add_mul_eq_mul

variable (M)

theorem mk'_surjective (z : S) : ∃ (x : _) (y : M), mk' S x y = z :=
  let ⟨r, hr⟩ := IsLocalization.surj _ z
  ⟨r.1, r.2, (eq_mk'_iff_mul_eq.2 hr).symm⟩
#align is_localization.mk'_surjective IsLocalization.mk'_surjective

variable (S)

/-- The localization of a `Fintype` is a `Fintype`. Cannot be an instance. -/
noncomputable def fintype' [Fintype R] : Fintype S :=
  have := Classical.propDecidable
  Fintype.ofSurjective (Function.uncurry <| IsLocalization.mk' S) fun a =>
    Prod.exists'.mpr <| IsLocalization.mk'_surjective M a
#align is_localization.fintype' IsLocalization.fintype'

variable {M S}

/-- Localizing at a submonoid with 0 inside it leads to the trivial ring. -/
def uniqueOfZeroMem (h : (0 : R) ∈ M) : Unique S :=
  uniqueOfZeroEqOne <| by simpa using IsLocalization.map_units S ⟨0, h⟩
#align is_localization.unique_of_zero_mem IsLocalization.uniqueOfZeroMem

theorem mk'_eq_iff_eq {x₁ x₂} {y₁ y₂ : M} :
    mk' S x₁ y₁ = mk' S x₂ y₂ ↔ algebraMap R S (y₂ * x₁) = algebraMap R S (y₁ * x₂) :=
  (toLocalizationMap M S).mk'_eq_iff_eq
#align is_localization.mk'_eq_iff_eq IsLocalization.mk'_eq_iff_eq

theorem mk'_eq_iff_eq' {x₁ x₂} {y₁ y₂ : M} :
    mk' S x₁ y₁ = mk' S x₂ y₂ ↔ algebraMap R S (x₁ * y₂) = algebraMap R S (x₂ * y₁) :=
  (toLocalizationMap M S).mk'_eq_iff_eq'
#align is_localization.mk'_eq_iff_eq' IsLocalization.mk'_eq_iff_eq'

theorem mk'_mem_iff {x} {y : M} {I : Ideal S} : mk' S x y ∈ I ↔ algebraMap R S x ∈ I := by
  constructor <;> intro h
  · rw [← mk'_spec S x y, mul_comm]
    exact I.mul_mem_left ((algebraMap R S) y) h
  · rw [← mk'_spec S x y] at h
    obtain ⟨b, hb⟩ := isUnit_iff_exists_inv.1 (map_units S y)
    have := I.mul_mem_left b h
    rwa [mul_comm, mul_assoc, hb, mul_one] at this
#align is_localization.mk'_mem_iff IsLocalization.mk'_mem_iff

protected theorem eq {a₁ b₁} {a₂ b₂ : M} :
    mk' S a₁ a₂ = mk' S b₁ b₂ ↔ ∃ c : M, ↑c * (↑b₂ * a₁) = c * (a₂ * b₁) :=
  (toLocalizationMap M S).eq
#align is_localization.eq IsLocalization.eq

theorem mk'_eq_zero_iff (x : R) (s : M) : mk' S x s = 0 ↔ ∃ m : M, ↑m * x = 0 := by
  rw [← (map_units S s).mul_left_inj, mk'_spec, zero_mul, map_eq_zero_iff M]
#align is_localization.mk'_eq_zero_iff IsLocalization.mk'_eq_zero_iff

@[simp]
theorem mk'_zero (s : M) : IsLocalization.mk' S 0 s = 0 := by
  rw [eq_comm, IsLocalization.eq_mk'_iff_mul_eq, zero_mul, map_zero]
#align is_localization.mk'_zero IsLocalization.mk'_zero

theorem ne_zero_of_mk'_ne_zero {x : R} {y : M} (hxy : IsLocalization.mk' S x y ≠ 0) : x ≠ 0 := by
  rintro rfl
  exact hxy (IsLocalization.mk'_zero _)
#align is_localization.ne_zero_of_mk'_ne_zero IsLocalization.ne_zero_of_mk'_ne_zero

section Ext

variable [Algebra R P] [IsLocalization M P]

theorem eq_iff_eq {x y} :
    algebraMap R S x = algebraMap R S y ↔ algebraMap R P x = algebraMap R P y :=
  (toLocalizationMap M S).eq_iff_eq (toLocalizationMap M P)
#align is_localization.eq_iff_eq IsLocalization.eq_iff_eq

theorem mk'_eq_iff_mk'_eq {x₁ x₂} {y₁ y₂ : M} :
    mk' S x₁ y₁ = mk' S x₂ y₂ ↔ mk' P x₁ y₁ = mk' P x₂ y₂ :=
  (toLocalizationMap M S).mk'_eq_iff_mk'_eq (toLocalizationMap M P)
#align is_localization.mk'_eq_iff_mk'_eq IsLocalization.mk'_eq_iff_mk'_eq

theorem mk'_eq_of_eq {a₁ b₁ : R} {a₂ b₂ : M} (H : ↑a₂ * b₁ = ↑b₂ * a₁) :
    mk' S a₁ a₂ = mk' S b₁ b₂ :=
  (toLocalizationMap M S).mk'_eq_of_eq H
#align is_localization.mk'_eq_of_eq IsLocalization.mk'_eq_of_eq

theorem mk'_eq_of_eq' {a₁ b₁ : R} {a₂ b₂ : M} (H : b₁ * ↑a₂ = a₁ * ↑b₂) :
    mk' S a₁ a₂ = mk' S b₁ b₂ :=
  (toLocalizationMap M S).mk'_eq_of_eq' H
#align is_localization.mk'_eq_of_eq' IsLocalization.mk'_eq_of_eq'

theorem mk'_cancel (a : R) (b c : M) :
    mk' S (a * c) (b * c) = mk' S a b := (toLocalizationMap M S).mk'_cancel _ _ _

variable (S)

@[simp]
theorem mk'_self {x : R} (hx : x ∈ M) : mk' S x ⟨x, hx⟩ = 1 :=
  (toLocalizationMap M S).mk'_self _ hx
#align is_localization.mk'_self IsLocalization.mk'_self

@[simp]
theorem mk'_self' {x : M} : mk' S (x : R) x = 1 :=
  (toLocalizationMap M S).mk'_self' _
#align is_localization.mk'_self' IsLocalization.mk'_self'

theorem mk'_self'' {x : M} : mk' S x.1 x = 1 :=
  mk'_self' _
#align is_localization.mk'_self'' IsLocalization.mk'_self''

end Ext

theorem mul_mk'_eq_mk'_of_mul (x y : R) (z : M) :
    (algebraMap R S) x * mk' S y z = mk' S (x * y) z :=
  (toLocalizationMap M S).mul_mk'_eq_mk'_of_mul _ _ _
#align is_localization.mul_mk'_eq_mk'_of_mul IsLocalization.mul_mk'_eq_mk'_of_mul

theorem mk'_eq_mul_mk'_one (x : R) (y : M) : mk' S x y = (algebraMap R S) x * mk' S 1 y :=
  ((toLocalizationMap M S).mul_mk'_one_eq_mk' _ _).symm
#align is_localization.mk'_eq_mul_mk'_one IsLocalization.mk'_eq_mul_mk'_one

@[simp]
theorem mk'_mul_cancel_left (x : R) (y : M) : mk' S (y * x : R) y = (algebraMap R S) x :=
  (toLocalizationMap M S).mk'_mul_cancel_left _ _
#align is_localization.mk'_mul_cancel_left IsLocalization.mk'_mul_cancel_left

theorem mk'_mul_cancel_right (x : R) (y : M) : mk' S (x * y) y = (algebraMap R S) x :=
  (toLocalizationMap M S).mk'_mul_cancel_right _ _
#align is_localization.mk'_mul_cancel_right IsLocalization.mk'_mul_cancel_right

@[simp]
theorem mk'_mul_mk'_eq_one (x y : M) : mk' S (x : R) y * mk' S (y : R) x = 1 := by
  rw [← mk'_mul, mul_comm]; exact mk'_self _ _
#align is_localization.mk'_mul_mk'_eq_one IsLocalization.mk'_mul_mk'_eq_one

theorem mk'_mul_mk'_eq_one' (x : R) (y : M) (h : x ∈ M) : mk' S x y * mk' S (y : R) ⟨x, h⟩ = 1 :=
  mk'_mul_mk'_eq_one ⟨x, h⟩ _
#align is_localization.mk'_mul_mk'_eq_one' IsLocalization.mk'_mul_mk'_eq_one'

theorem smul_mk' (x y : R) (m : M) : x • mk' S y m = mk' S (x * y) m := by
  nth_rw 2 [← one_mul m]
  rw [mk'_mul, mk'_one, Algebra.smul_def]

@[simp] theorem smul_mk'_one (x : R) (m : M) : x • mk' S 1 m = mk' S x m := by
  rw [smul_mk', mul_one]

@[simp] lemma smul_mk'_self {m : M} {r : R} :
    (m : R) • mk' S r m = algebraMap R S r := by
  rw [smul_mk', mk'_mul_cancel_left]

@[simps]
instance invertible_mk'_one (s : M) : Invertible (IsLocalization.mk' S (1 : R) s) where
  invOf := algebraMap R S s
  invOf_mul_self := by simp
  mul_invOf_self := by simp

section

variable (M)

theorem isUnit_comp (j : S →+* P) (y : M) : IsUnit (j.comp (algebraMap R S) y) :=
  (toLocalizationMap M S).isUnit_comp j.toMonoidHom _
#align is_localization.is_unit_comp IsLocalization.isUnit_comp

end

/-- Given a localization map `f : R →+* S` for a submonoid `M ⊆ R` and a map of `CommSemiring`s
`g : R →+* P` such that `g(M) ⊆ Units P`, `f x = f y → g x = g y` for all `x y : R`. -/
theorem eq_of_eq {g : R →+* P} (hg : ∀ y : M, IsUnit (g y)) {x y}
    (h : (algebraMap R S) x = (algebraMap R S) y) : g x = g y :=
  Submonoid.LocalizationMap.eq_of_eq (toLocalizationMap M S) (g := g.toMonoidHom) hg h
#align is_localization.eq_of_eq IsLocalization.eq_of_eq

theorem mk'_add (x₁ x₂ : R) (y₁ y₂ : M) :
    mk' S (x₁ * y₂ + x₂ * y₁) (y₁ * y₂) = mk' S x₁ y₁ + mk' S x₂ y₂ :=
  mk'_eq_iff_eq_mul.2 <|
    Eq.symm
      (by
        rw [mul_comm (_ + _), mul_add, mul_mk'_eq_mk'_of_mul, mk'_add_eq_iff_add_mul_eq_mul,
          mul_comm (_ * _), ← mul_assoc, add_comm, ← map_mul, mul_mk'_eq_mk'_of_mul,
          mk'_add_eq_iff_add_mul_eq_mul]
        simp only [map_add, Submonoid.coe_mul, map_mul]
        ring)
#align is_localization.mk'_add IsLocalization.mk'_add

theorem mul_add_inv_left {g : R →+* P} (h : ∀ y : M, IsUnit (g y)) (y : M) (w z₁ z₂ : P) :
    w * ↑(IsUnit.liftRight (g.toMonoidHom.restrict M) h y)⁻¹ + z₁ =
    z₂ ↔ w + g y * z₁ = g y * z₂ := by
  rw [mul_comm, ← one_mul z₁, ← Units.inv_mul (IsUnit.liftRight (g.toMonoidHom.restrict M) h y),
    mul_assoc, ← mul_add, Units.inv_mul_eq_iff_eq_mul, Units.inv_mul_cancel_left,
    IsUnit.coe_liftRight]
  simp [RingHom.toMonoidHom_eq_coe, MonoidHom.restrict_apply]
#align is_localization.mul_add_inv_left IsLocalization.mul_add_inv_left

theorem lift_spec_mul_add {g : R →+* P} (hg : ∀ y : M, IsUnit (g y)) (z w w' v) :
    ((toLocalizationWithZeroMap M S).lift g.toMonoidWithZeroHom hg) z * w + w' = v ↔
      g ((toLocalizationMap M S).sec z).1 * w + g ((toLocalizationMap M S).sec z).2 * w' =
        g ((toLocalizationMap M S).sec z).2 * v := by
  erw [mul_comm, ← mul_assoc, mul_add_inv_left hg, mul_comm]
  rfl
#align is_localization.lift_spec_mul_add IsLocalization.lift_spec_mul_add

/-- Given a localization map `f : R →+* S` for a submonoid `M ⊆ R` and a map of `CommSemiring`s
`g : R →+* P` such that `g y` is invertible for all `y : M`, the homomorphism induced from
`S` to `P` sending `z : S` to `g x * (g y)⁻¹`, where `(x, y) : R × M` are such that
`z = f x * (f y)⁻¹`. -/
noncomputable def lift {g : R →+* P} (hg : ∀ y : M, IsUnit (g y)) : S →+* P :=
  { Submonoid.LocalizationWithZeroMap.lift (toLocalizationWithZeroMap M S)
      g.toMonoidWithZeroHom hg with
    map_add' := by
      intro x y
      erw [(toLocalizationMap M S).lift_spec, mul_add, mul_comm, eq_comm, lift_spec_mul_add,
        add_comm, mul_comm, mul_assoc, mul_comm, mul_assoc, lift_spec_mul_add]
      simp_rw [← mul_assoc]
      show g _ * g _ * g _ + g _ * g _ * g _ = g _ * g _ * g _
      simp_rw [← map_mul g, ← map_add g]
      apply eq_of_eq (S := S) hg
      simp only [sec_spec', toLocalizationMap_sec, map_add, map_mul]
      ring }
#align is_localization.lift IsLocalization.lift

variable {g : R →+* P} (hg : ∀ y : M, IsUnit (g y))

/-- Given a localization map `f : R →+* S` for a submonoid `M ⊆ R` and a map of `CommSemiring`s
`g : R →* P` such that `g y` is invertible for all `y : M`, the homomorphism induced from
`S` to `P` maps `f x * (f y)⁻¹` to `g x * (g y)⁻¹` for all `x : R, y ∈ M`. -/
theorem lift_mk' (x y) :
    lift hg (mk' S x y) = g x * ↑(IsUnit.liftRight (g.toMonoidHom.restrict M) hg y)⁻¹ :=
  (toLocalizationMap M S).lift_mk' _ _ _
#align is_localization.lift_mk' IsLocalization.lift_mk'

theorem lift_mk'_spec (x v) (y : M) : lift hg (mk' S x y) = v ↔ g x = g y * v :=
  (toLocalizationMap M S).lift_mk'_spec _ _ _ _
#align is_localization.lift_mk'_spec IsLocalization.lift_mk'_spec

@[simp]
theorem lift_eq (x : R) : lift hg ((algebraMap R S) x) = g x :=
  (toLocalizationMap M S).lift_eq _ _
#align is_localization.lift_eq IsLocalization.lift_eq

theorem lift_eq_iff {x y : R × M} :
    lift hg (mk' S x.1 x.2) = lift hg (mk' S y.1 y.2) ↔ g (x.1 * y.2) = g (y.1 * x.2) :=
  (toLocalizationMap M S).lift_eq_iff _
#align is_localization.lift_eq_iff IsLocalization.lift_eq_iff

@[simp]
theorem lift_comp : (lift hg).comp (algebraMap R S) = g :=
  RingHom.ext <| (DFunLike.ext_iff (F := MonoidHom _ _)).1 <| (toLocalizationMap M S).lift_comp _
#align is_localization.lift_comp IsLocalization.lift_comp

@[simp]
theorem lift_of_comp (j : S →+* P) : lift (isUnit_comp M j) = j :=
  RingHom.ext <| (DFunLike.ext_iff (F := MonoidHom _ _)).1 <|
    (toLocalizationMap M S).lift_of_comp j.toMonoidHom
#align is_localization.lift_of_comp IsLocalization.lift_of_comp

variable (M)

/-- See note [partially-applied ext lemmas] -/
theorem monoidHom_ext ⦃j k : S →* P⦄
    (h : j.comp (algebraMap R S : R →* S) = k.comp (algebraMap R S)) : j = k :=
  Submonoid.LocalizationMap.epic_of_localizationMap (toLocalizationMap M S) <| DFunLike.congr_fun h
#align is_localization.monoid_hom_ext IsLocalization.monoidHom_ext

/-- See note [partially-applied ext lemmas] -/
theorem ringHom_ext ⦃j k : S →+* P⦄ (h : j.comp (algebraMap R S) = k.comp (algebraMap R S)) :
    j = k :=
  RingHom.coe_monoidHom_injective <| monoidHom_ext M <| MonoidHom.ext <| RingHom.congr_fun h
#align is_localization.ring_hom_ext IsLocalization.ringHom_ext

/- This is not an instance because the submonoid `M` would become a metavariable
  in typeclass search. -/
theorem algHom_subsingleton [Algebra R P] : Subsingleton (S →ₐ[R] P) :=
  ⟨fun f g =>
    AlgHom.coe_ringHom_injective <|
      IsLocalization.ringHom_ext M <| by rw [f.comp_algebraMap, g.comp_algebraMap]⟩
#align is_localization.alg_hom_subsingleton IsLocalization.algHom_subsingleton

/-- To show `j` and `k` agree on the whole localization, it suffices to show they agree
on the image of the base ring, if they preserve `1` and `*`. -/
protected theorem ext (j k : S → P) (hj1 : j 1 = 1) (hk1 : k 1 = 1)
    (hjm : ∀ a b, j (a * b) = j a * j b) (hkm : ∀ a b, k (a * b) = k a * k b)
    (h : ∀ a, j (algebraMap R S a) = k (algebraMap R S a)) : j = k :=
  let j' : MonoidHom S P :=
    { toFun := j, map_one' := hj1, map_mul' := hjm }
  let k' : MonoidHom S P :=
    { toFun := k, map_one' := hk1, map_mul' := hkm }
  have : j' = k' := monoidHom_ext M (MonoidHom.ext h)
  show j'.toFun = k'.toFun by rw [this]
#align is_localization.ext IsLocalization.ext

variable {M}

theorem lift_unique {j : S →+* P} (hj : ∀ x, j ((algebraMap R S) x) = g x) : lift hg = j :=
  RingHom.ext <|
    (DFunLike.ext_iff (F := MonoidHom _ _)).1 <|
      Submonoid.LocalizationMap.lift_unique (toLocalizationMap M S) (g := g.toMonoidHom) hg
        (j := j.toMonoidHom) hj
#align is_localization.lift_unique IsLocalization.lift_unique

@[simp]
theorem lift_id (x) : lift (map_units S : ∀ _ : M, IsUnit _) x = x :=
  (toLocalizationMap M S).lift_id _
#align is_localization.lift_id IsLocalization.lift_id

theorem lift_surjective_iff :
    Surjective (lift hg : S → P) ↔ ∀ v : P, ∃ x : R × M, v * g x.2 = g x.1 :=
  (toLocalizationMap M S).lift_surjective_iff hg
#align is_localization.lift_surjective_iff IsLocalization.lift_surjective_iff

theorem lift_injective_iff :
    Injective (lift hg : S → P) ↔ ∀ x y, algebraMap R S x = algebraMap R S y ↔ g x = g y :=
  (toLocalizationMap M S).lift_injective_iff hg
#align is_localization.lift_injective_iff IsLocalization.lift_injective_iff

section Map

variable {T : Submonoid P} {Q : Type*} [CommSemiring Q] (hy : M ≤ T.comap g)
variable [Algebra P Q] [IsLocalization T Q]

section

variable (Q)

/-- Map a homomorphism `g : R →+* P` to `S →+* Q`, where `S` and `Q` are
localizations of `R` and `P` at `M` and `T` respectively,
such that `g(M) ⊆ T`.

We send `z : S` to `algebraMap P Q (g x) * (algebraMap P Q (g y))⁻¹`, where
`(x, y) : R × M` are such that `z = f x * (f y)⁻¹`. -/
noncomputable def map (g : R →+* P) (hy : M ≤ T.comap g) : S →+* Q :=
  lift (M := M) (g := (algebraMap P Q).comp g) fun y => map_units _ ⟨g y, hy y.2⟩
#align is_localization.map IsLocalization.map

end

-- Porting note: added `simp` attribute, since it proves very similar lemmas marked `simp`
@[simp]
theorem map_eq (x) : map Q g hy ((algebraMap R S) x) = algebraMap P Q (g x) :=
  lift_eq (fun y => map_units _ ⟨g y, hy y.2⟩) x
#align is_localization.map_eq IsLocalization.map_eq

@[simp]
theorem map_comp : (map Q g hy).comp (algebraMap R S) = (algebraMap P Q).comp g :=
  lift_comp fun y => map_units _ ⟨g y, hy y.2⟩
#align is_localization.map_comp IsLocalization.map_comp

theorem map_mk' (x) (y : M) : map Q g hy (mk' S x y) = mk' Q (g x) ⟨g y, hy y.2⟩ :=
  Submonoid.LocalizationMap.map_mk' (toLocalizationMap M S) (g := g.toMonoidHom)
    (fun y => hy y.2) (k := toLocalizationMap T Q) ..
#align is_localization.map_mk' IsLocalization.map_mk'

-- Porting note (#10756): new theorem
@[simp]
theorem map_id_mk' {Q : Type*} [CommSemiring Q] [Algebra R Q] [IsLocalization M Q] (x) (y : M) :
    map Q (RingHom.id R) (le_refl M) (mk' S x y) = mk' Q x y :=
  map_mk' ..

@[simp]
theorem map_id (z : S) (h : M ≤ M.comap (RingHom.id R) := le_refl M) :
    map S (RingHom.id _) h z = z :=
  lift_id _
#align is_localization.map_id IsLocalization.map_id

theorem map_unique (j : S →+* Q) (hj : ∀ x : R, j (algebraMap R S x) = algebraMap P Q (g x)) :
    map Q g hy = j :=
  lift_unique (fun y => map_units _ ⟨g y, hy y.2⟩) hj
#align is_localization.map_unique IsLocalization.map_unique

/-- If `CommSemiring` homs `g : R →+* P, l : P →+* A` induce maps of localizations, the composition
of the induced maps equals the map of localizations induced by `l ∘ g`. -/
theorem map_comp_map {A : Type*} [CommSemiring A] {U : Submonoid A} {W} [CommSemiring W]
    [Algebra A W] [IsLocalization U W] {l : P →+* A} (hl : T ≤ U.comap l) :
    (map W l hl).comp (map Q g hy : S →+* _) = map W (l.comp g) fun _ hx => hl (hy hx) :=
  RingHom.ext fun x =>
    Submonoid.LocalizationMap.map_map (P := P) (toLocalizationMap M S) (fun y => hy y.2)
      (toLocalizationMap U W) (fun w => hl w.2) x
#align is_localization.map_comp_map IsLocalization.map_comp_map

/-- If `CommSemiring` homs `g : R →+* P, l : P →+* A` induce maps of localizations, the composition
of the induced maps equals the map of localizations induced by `l ∘ g`. -/
theorem map_map {A : Type*} [CommSemiring A] {U : Submonoid A} {W} [CommSemiring W] [Algebra A W]
    [IsLocalization U W] {l : P →+* A} (hl : T ≤ U.comap l) (x : S) :
    map W l hl (map Q g hy x) = map W (l.comp g) (fun x hx => hl (hy hx)) x := by
  rw [← map_comp_map (Q := Q) hy hl]; rfl
#align is_localization.map_map IsLocalization.map_map

theorem map_smul (x : S) (z : R) : map Q g hy (z • x : S) = g z • map Q g hy x := by
  rw [Algebra.smul_def, Algebra.smul_def, RingHom.map_mul, map_eq]
#align is_localization.map_smul IsLocalization.map_smul

section

variable (S Q)

/-- If `S`, `Q` are localizations of `R` and `P` at submonoids `M, T` respectively, an
isomorphism `j : R ≃+* P` such that `j(M) = T` induces an isomorphism of localizations
`S ≃+* Q`. -/
@[simps]
noncomputable def ringEquivOfRingEquiv (h : R ≃+* P) (H : M.map h.toMonoidHom = T) : S ≃+* Q :=
  have H' : T.map h.symm.toMonoidHom = M := by
    rw [← M.map_id, ← H, Submonoid.map_map]
    congr
    ext
    apply h.symm_apply_apply
  { map Q (h : R →+* P) (M.le_comap_of_map_le (le_of_eq H)) with
    toFun := map Q (h : R →+* P) (M.le_comap_of_map_le (le_of_eq H))
    invFun := map S (h.symm : P →+* R) (T.le_comap_of_map_le (le_of_eq H'))
    left_inv := fun x => by
      rw [map_map, map_unique _ (RingHom.id _), RingHom.id_apply]
      simp
    right_inv := fun x => by
      rw [map_map, map_unique _ (RingHom.id _), RingHom.id_apply]
      simp }
#align is_localization.ring_equiv_of_ring_equiv IsLocalization.ringEquivOfRingEquiv

end

theorem ringEquivOfRingEquiv_eq_map {j : R ≃+* P} (H : M.map j.toMonoidHom = T) :
    (ringEquivOfRingEquiv S Q j H : S →+* Q) =
      map Q (j : R →+* P) (M.le_comap_of_map_le (le_of_eq H)) :=
  rfl
#align is_localization.ring_equiv_of_ring_equiv_eq_map IsLocalization.ringEquivOfRingEquiv_eq_map

-- Porting note (#10618): removed `simp`, `simp` can prove it
theorem ringEquivOfRingEquiv_eq {j : R ≃+* P} (H : M.map j.toMonoidHom = T) (x) :
    ringEquivOfRingEquiv S Q j H ((algebraMap R S) x) = algebraMap P Q (j x) := by
  simp
#align is_localization.ring_equiv_of_ring_equiv_eq IsLocalization.ringEquivOfRingEquiv_eq

theorem ringEquivOfRingEquiv_mk' {j : R ≃+* P} (H : M.map j.toMonoidHom = T) (x : R) (y : M) :
    ringEquivOfRingEquiv S Q j H (mk' S x y) =
      mk' Q (j x) ⟨j y, show j y ∈ T from H ▸ Set.mem_image_of_mem j y.2⟩ := by
  simp [map_mk']
#align is_localization.ring_equiv_of_ring_equiv_mk' IsLocalization.ringEquivOfRingEquiv_mk'

end Map

section AlgEquiv

variable {Q : Type*} [CommSemiring Q] [Algebra R Q] [IsLocalization M Q]

section

variable (M S Q)

/-- If `S`, `Q` are localizations of `R` at the submonoid `M` respectively,
there is an isomorphism of localizations `S ≃ₐ[R] Q`. -/
@[simps!]
noncomputable def algEquiv : S ≃ₐ[R] Q :=
  { ringEquivOfRingEquiv S Q (RingEquiv.refl R) M.map_id with
    commutes' := ringEquivOfRingEquiv_eq _ }
#align is_localization.alg_equiv IsLocalization.algEquiv

end

-- Porting note (#10618): removed `simp`, `simp` can prove it
theorem algEquiv_mk' (x : R) (y : M) : algEquiv M S Q (mk' S x y) = mk' Q x y := by
  simp
#align is_localization.alg_equiv_mk' IsLocalization.algEquiv_mk'

-- Porting note (#10618): removed `simp`, `simp` can prove it
theorem algEquiv_symm_mk' (x : R) (y : M) : (algEquiv M S Q).symm (mk' Q x y) = mk' S x y := by simp
#align is_localization.alg_equiv_symm_mk' IsLocalization.algEquiv_symm_mk'

end AlgEquiv

section at_units

lemma at_units {R : Type*} [CommSemiring R] (S : Submonoid R)
    (hS : S ≤ IsUnit.submonoid R) : IsLocalization S R where
  map_units' y := hS y.prop
  surj' := fun s ↦ ⟨⟨s, 1⟩, by simp⟩
  exists_of_eq := fun {x y} (e : x = y) ↦ ⟨1, e ▸ rfl⟩

variable (R M)

/-- The localization at a module of units is isomorphic to the ring. -/
noncomputable def atUnits (H : M ≤ IsUnit.submonoid R) : R ≃ₐ[R] S := by
  refine' AlgEquiv.ofBijective (Algebra.ofId R S) ⟨_, _⟩
  · intro x y hxy
    obtain ⟨c, eq⟩ := (IsLocalization.eq_iff_exists M S).mp hxy
    obtain ⟨u, hu⟩ := H c.prop
    rwa [← hu, Units.mul_right_inj] at eq
  · intro y
    obtain ⟨⟨x, s⟩, eq⟩ := IsLocalization.surj M y
    obtain ⟨u, hu⟩ := H s.prop
    use x * u.inv
    dsimp [Algebra.ofId, RingHom.toFun_eq_coe, AlgHom.coe_mks]
    rw [RingHom.map_mul, ← eq, ← hu, mul_assoc, ← RingHom.map_mul]
    simp
#align is_localization.at_units IsLocalization.atUnits

end at_units

section

variable (M S) (Q : Type*) [CommSemiring Q] [Algebra P Q]

/-- Injectivity of a map descends to the map induced on localizations. -/
theorem map_injective_of_injective (h : Function.Injective g) [IsLocalization (M.map g) Q] :
    Function.Injective (map Q g M.le_comap_map : S → Q) :=
  (toLocalizationMap M S).map_injective_of_injective h (toLocalizationMap (M.map g) Q)

end

end IsLocalization

section

variable (M) {S}

theorem isLocalization_of_algEquiv [Algebra R P] [IsLocalization M S] (h : S ≃ₐ[R] P) :
    IsLocalization M P := by
  constructor
  · intro y
    convert (IsLocalization.map_units S y).map h.toAlgHom.toRingHom.toMonoidHom
    exact (h.commutes y).symm
  · intro y
    obtain ⟨⟨x, s⟩, e⟩ := IsLocalization.surj M (h.symm y)
    apply_fun (show S → P from h) at e
    simp only [h.map_mul, h.apply_symm_apply, h.commutes] at e
    exact ⟨⟨x, s⟩, e⟩
  · intro x y
    rw [← h.symm.toEquiv.injective.eq_iff, ← IsLocalization.eq_iff_exists M S, ← h.symm.commutes, ←
      h.symm.commutes]
    exact id
#align is_localization.is_localization_of_alg_equiv IsLocalization.isLocalization_of_algEquiv

theorem isLocalization_iff_of_algEquiv [Algebra R P] (h : S ≃ₐ[R] P) :
    IsLocalization M S ↔ IsLocalization M P :=
  ⟨fun _ => isLocalization_of_algEquiv M h, fun _ => isLocalization_of_algEquiv M h.symm⟩
#align is_localization.is_localization_iff_of_alg_equiv IsLocalization.isLocalization_iff_of_algEquiv

theorem isLocalization_iff_of_ringEquiv (h : S ≃+* P) :
    IsLocalization M S ↔
      haveI := (h.toRingHom.comp <| algebraMap R S).toAlgebra; IsLocalization M P :=
  letI := (h.toRingHom.comp <| algebraMap R S).toAlgebra
  isLocalization_iff_of_algEquiv M { h with commutes' := fun _ => rfl }
#align is_localization.is_localization_iff_of_ring_equiv IsLocalization.isLocalization_iff_of_ringEquiv

variable (S)

theorem isLocalization_of_base_ringEquiv [IsLocalization M S] (h : R ≃+* P) :
    haveI := ((algebraMap R S).comp h.symm.toRingHom).toAlgebra
    IsLocalization (M.map h.toMonoidHom) S := by
  letI : Algebra P S := ((algebraMap R S).comp h.symm.toRingHom).toAlgebra
  constructor
  · rintro ⟨_, ⟨y, hy, rfl⟩⟩
    convert IsLocalization.map_units S ⟨y, hy⟩
    dsimp only [RingHom.algebraMap_toAlgebra, RingHom.comp_apply]
    exact congr_arg _ (h.symm_apply_apply _)
  · intro y
    obtain ⟨⟨x, s⟩, e⟩ := IsLocalization.surj M y
    refine ⟨⟨h x, _, _, s.prop, rfl⟩, ?_⟩
    dsimp only [RingHom.algebraMap_toAlgebra, RingHom.comp_apply] at e ⊢
    convert e <;> exact h.symm_apply_apply _
  · intro x y
    rw [RingHom.algebraMap_toAlgebra, RingHom.comp_apply, RingHom.comp_apply,
      IsLocalization.eq_iff_exists M S]
    simp_rw [← h.toEquiv.apply_eq_iff_eq]
    change (∃ c : M, h (c * h.symm x) = h (c * h.symm y)) → _
    simp only [RingEquiv.apply_symm_apply, RingEquiv.map_mul]
    exact fun ⟨c, e⟩ ↦ ⟨⟨_, _, c.prop, rfl⟩, e⟩
#align is_localization.is_localization_of_base_ring_equiv IsLocalization.isLocalization_of_base_ringEquiv

theorem isLocalization_iff_of_base_ringEquiv (h : R ≃+* P) :
    IsLocalization M S ↔
      haveI := ((algebraMap R S).comp h.symm.toRingHom).toAlgebra
      IsLocalization (M.map h.toMonoidHom) S := by
  letI : Algebra P S := ((algebraMap R S).comp h.symm.toRingHom).toAlgebra
  refine ⟨fun _ => isLocalization_of_base_ringEquiv M S h, ?_⟩
  intro H
  convert isLocalization_of_base_ringEquiv (Submonoid.map (RingEquiv.toMonoidHom h) M) S h.symm
  · erw [Submonoid.map_equiv_eq_comap_symm, Submonoid.comap_map_eq_of_injective]
    exact h.toEquiv.injective
  rw [RingHom.algebraMap_toAlgebra, RingHom.comp_assoc]
  simp only [RingHom.comp_id, RingEquiv.symm_symm, RingEquiv.symm_toRingHom_comp_toRingHom]
  apply Algebra.algebra_ext
  intro r
  rw [RingHom.algebraMap_toAlgebra]
#align is_localization.is_localization_iff_of_base_ring_equiv IsLocalization.isLocalization_iff_of_base_ringEquiv

end

variable (M)

theorem nonZeroDivisors_le_comap [IsLocalization M S] :
    nonZeroDivisors R ≤ (nonZeroDivisors S).comap (algebraMap R S) := by
  rintro a ha b (e : b * algebraMap R S a = 0)
  obtain ⟨x, s, rfl⟩ := mk'_surjective M b
  rw [← @mk'_one R _ M, ← mk'_mul, ← (algebraMap R S).map_zero, ← @mk'_one R _ M,
    IsLocalization.eq] at e
  obtain ⟨c, e⟩ := e
  rw [mul_zero, mul_zero, Submonoid.coe_one, one_mul, ← mul_assoc] at e
  rw [mk'_eq_zero_iff]
  exact ⟨c, ha _ e⟩
#align is_localization.non_zero_divisors_le_comap IsLocalization.nonZeroDivisors_le_comap

theorem map_nonZeroDivisors_le [IsLocalization M S] :
    (nonZeroDivisors R).map (algebraMap R S) ≤ nonZeroDivisors S :=
  Submonoid.map_le_iff_le_comap.mpr (nonZeroDivisors_le_comap M S)
#align is_localization.map_non_zero_divisors_le IsLocalization.map_nonZeroDivisors_le

end IsLocalization

namespace Localization

open IsLocalization

/-! ### Constructing a localization at a given submonoid -/

section

instance instUniqueLocalization [Subsingleton R] : Unique (Localization M) where
  uniq a := show a = mk 1 1 from
    Localization.induction_on a fun _ => by
      congr <;> apply Subsingleton.elim

/-- Addition in a ring localization is defined as `⟨a, b⟩ + ⟨c, d⟩ = ⟨b * c + d * a, b * d⟩`.

Should not be confused with `AddLocalization.add`, which is defined as
`⟨a, b⟩ + ⟨c, d⟩ = ⟨a + c, b + d⟩`.
-/
protected irreducible_def add (z w : Localization M) : Localization M :=
  Localization.liftOn₂ z w (fun a b c d => mk ((b : R) * c + d * a) (b * d))
    fun {a a' b b' c c' d d'} h1 h2 =>
    mk_eq_mk_iff.2
      (by
        rw [r_eq_r'] at h1 h2 ⊢
        cases' h1 with t₅ ht₅
        cases' h2 with t₆ ht₆
        use t₅ * t₆
        dsimp only
<<<<<<< HEAD
        calc
          ↑t₅ * ↑t₆ * (↑b' * ↑d' * ((b : R) * c + d * a)) =
              t₆ * (d' * c) * (t₅ * (b' * b)) + t₅ * (b' * a) * (t₆ * (d' * d)) := by ring
=======
        calc ↑t₅ * ↑t₆ * (↑b' * ↑d' * ((b : R) * c + d * a))
          _ = t₆ * (d' * c) * (t₅ * (b' * b)) + t₅ * (b' * a) * (t₆ * (d' * d)) := by ring
>>>>>>> 330b3f80
          _ = t₅ * t₆ * (b * d * (b' * c' + d' * a')) := by rw [ht₆, ht₅]; ring
          )
#align localization.add Localization.add

instance : Add (Localization M) :=
  ⟨Localization.add⟩

theorem add_mk (a b c d) : (mk a b : Localization M) + mk c d =
    mk ((b : R) * c + (d : R) * a) (b * d) := by
  show Localization.add (mk a b) (mk c d) = mk _ _
  simp [Localization.add_def]
#align localization.add_mk Localization.add_mk

theorem add_mk_self (a b c) : (mk a b : Localization M) + mk c b = mk (a + c) b := by
  rw [add_mk, mk_eq_mk_iff, r_eq_r']
  refine (r' M).symm ⟨1, ?_⟩
  simp only [Submonoid.coe_one, Submonoid.coe_mul]
  ring
#align localization.add_mk_self Localization.add_mk_self

local macro "localization_tac" : tactic =>
  `(tactic|
   { intros
     simp only [add_mk, Localization.mk_mul, ← Localization.mk_zero 1]
     refine mk_eq_mk_iff.mpr (r_of_eq ?_)
     simp only [Submonoid.coe_mul]
     ring })

instance : CommSemiring (Localization M) :=
  { (show CommMonoidWithZero (Localization M) by infer_instance) with
    add := (· + ·)
    nsmul := (· • ·)
    nsmul_zero := fun x =>
      Localization.induction_on x fun x => by simp only [smul_mk, zero_nsmul, mk_zero]
    nsmul_succ := fun n x =>
      Localization.induction_on x fun x => by simp only [smul_mk, succ_nsmul, add_mk_self]
    add_assoc := fun m n k =>
      Localization.induction_on₃ m n k
        (by localization_tac)
    zero_add := fun y =>
      Localization.induction_on y
        (by localization_tac)
    add_zero := fun y =>
      Localization.induction_on y
        (by localization_tac)
    add_comm := fun y z =>
      Localization.induction_on₂ z y
        (by localization_tac)
    left_distrib := fun m n k =>
      Localization.induction_on₃ m n k
        (by localization_tac)
    right_distrib := fun m n k =>
      Localization.induction_on₃ m n k
        (by localization_tac) }

/-- For any given denominator `b : M`, the map `a ↦ a / b` is an `AddMonoidHom` from `R` to
  `Localization M`-/
@[simps]
def mkAddMonoidHom (b : M) : R →+ Localization M where
  toFun a := mk a b
  map_zero' := mk_zero _
  map_add' _ _ := (add_mk_self _ _ _).symm
#align localization.mk_add_monoid_hom Localization.mkAddMonoidHom

theorem mk_sum {ι : Type*} (f : ι → R) (s : Finset ι) (b : M) :
    mk (∑ i ∈ s, f i) b = ∑ i ∈ s, mk (f i) b :=
  map_sum (mkAddMonoidHom b) f s
#align localization.mk_sum Localization.mk_sum

theorem mk_list_sum (l : List R) (b : M) : mk l.sum b = (l.map fun a => mk a b).sum :=
  map_list_sum (mkAddMonoidHom b) l
#align localization.mk_list_sum Localization.mk_list_sum

theorem mk_multiset_sum (l : Multiset R) (b : M) : mk l.sum b = (l.map fun a => mk a b).sum :=
  (mkAddMonoidHom b).map_multiset_sum l
#align localization.mk_multiset_sum Localization.mk_multiset_sum

instance {S : Type*} [Monoid S] [DistribMulAction S R] [IsScalarTower S R R] :
    DistribMulAction S (Localization M) where
  smul_zero s := by simp only [← Localization.mk_zero 1, Localization.smul_mk, smul_zero]
  smul_add s x y :=
    Localization.induction_on₂ x y <|
      Prod.rec fun r₁ x₁ =>
        Prod.rec fun r₂ x₂ => by
          simp only [Localization.smul_mk, Localization.add_mk, smul_add, mul_comm _ (s • _),
            mul_comm _ r₁, mul_comm _ r₂, smul_mul_assoc]

instance {S : Type*} [Semiring S] [MulSemiringAction S R] [IsScalarTower S R R] :
    MulSemiringAction S (Localization M) :=
  { inferInstanceAs (MulDistribMulAction S (Localization M)),
    inferInstanceAs (DistribMulAction S (Localization M)) with }

instance {S : Type*} [Semiring S] [Module S R] [IsScalarTower S R R] : Module S (Localization M) :=
  { inferInstanceAs (DistribMulAction S (Localization M)) with
    zero_smul :=
      Localization.ind <|
        Prod.rec <| by
          intros
          simp only [Localization.smul_mk, zero_smul, mk_zero]
    add_smul := fun s₁ s₂ =>
      Localization.ind <|
        Prod.rec <| by
          intros
          simp only [Localization.smul_mk, add_smul, add_mk_self] }

instance algebra {S : Type*} [CommSemiring S] [Algebra S R] : Algebra S (Localization M) where
  toRingHom :=
    RingHom.comp
      { Localization.monoidOf M with
        toFun := (monoidOf M).toMap
        map_zero' := by rw [← mk_zero (1 : M), mk_one_eq_monoidOf_mk]
        map_add' := fun x y => by
          simp only [← mk_one_eq_monoidOf_mk, add_mk, Submonoid.coe_one, one_mul, add_comm] }
      (algebraMap S R)
  smul_def' s :=
    Localization.ind <|
      Prod.rec <| by
        intro r x
        dsimp
        simp only [← mk_one_eq_monoidOf_mk, mk_mul, Localization.smul_mk, one_mul,
          Algebra.smul_def]
  commutes' s :=
    Localization.ind <|
      Prod.rec <| by
        intro r x
        dsimp
        simp only [← mk_one_eq_monoidOf_mk, mk_mul, Localization.smul_mk, one_mul, mul_one,
          Algebra.commutes]

instance isLocalization : IsLocalization M (Localization M) where
  map_units' := (Localization.monoidOf M).map_units
  surj' := (Localization.monoidOf M).surj
  exists_of_eq := (Localization.monoidOf M).eq_iff_exists.mp

end

@[simp]
theorem toLocalizationMap_eq_monoidOf : toLocalizationMap M (Localization M) = monoidOf M :=
  rfl
#align localization.to_localization_map_eq_monoid_of Localization.toLocalizationMap_eq_monoidOf

theorem monoidOf_eq_algebraMap (x) : (monoidOf M).toMap x = algebraMap R (Localization M) x :=
  rfl
#align localization.monoid_of_eq_algebra_map Localization.monoidOf_eq_algebraMap

theorem mk_one_eq_algebraMap (x) : mk x 1 = algebraMap R (Localization M) x :=
  rfl
#align localization.mk_one_eq_algebra_map Localization.mk_one_eq_algebraMap

theorem mk_eq_mk'_apply (x y) : mk x y = IsLocalization.mk' (Localization M) x y := by
  rw [mk_eq_monoidOf_mk'_apply, mk', toLocalizationMap_eq_monoidOf]
#align localization.mk_eq_mk'_apply Localization.mk_eq_mk'_apply

-- Porting note: removed `simp`. Left hand side can be simplified; not clear what normal form should
--be.
theorem mk_eq_mk' : (mk : R → M → Localization M) = IsLocalization.mk' (Localization M) :=
  mk_eq_monoidOf_mk'
#align localization.mk_eq_mk' Localization.mk_eq_mk'

theorem mk_algebraMap {A : Type*} [CommSemiring A] [Algebra A R] (m : A) :
    mk (algebraMap A R m) 1 = algebraMap A (Localization M) m := by
  rw [mk_eq_mk', mk'_eq_iff_eq_mul, Submonoid.coe_one, map_one, mul_one]; rfl
#align localization.mk_algebra_map Localization.mk_algebraMap

theorem mk_natCast (m : ℕ) : (mk m 1 : Localization M) = m := by
  simpa using mk_algebraMap (R := R) (A := ℕ) _
#align localization.mk_nat_cast Localization.mk_natCast

@[deprecated (since := "2024-04-17")]
alias mk_nat_cast := mk_natCast

variable [IsLocalization M S]

section

variable (M)

/-- The localization of `R` at `M` as a quotient type is isomorphic to any other localization. -/
@[simps!]
noncomputable def algEquiv : Localization M ≃ₐ[R] S :=
  IsLocalization.algEquiv M _ _
#align localization.alg_equiv Localization.algEquiv

/-- The localization of a singleton is a singleton. Cannot be an instance due to metavariables. -/
noncomputable def _root_.IsLocalization.unique (R Rₘ) [CommSemiring R] [CommSemiring Rₘ]
    (M : Submonoid R) [Subsingleton R] [Algebra R Rₘ] [IsLocalization M Rₘ] : Unique Rₘ :=
  have : Inhabited Rₘ := ⟨1⟩
  (algEquiv M Rₘ).symm.injective.unique
#align is_localization.unique IsLocalization.unique

end

-- Porting note (#10618): removed `simp`, `simp` can prove it
nonrec theorem algEquiv_mk' (x : R) (y : M) : algEquiv M S (mk' (Localization M) x y) = mk' S x y :=
  algEquiv_mk' _ _
#align localization.alg_equiv_mk' Localization.algEquiv_mk'

-- Porting note (#10618): removed `simp`, `simp` can prove it
nonrec theorem algEquiv_symm_mk' (x : R) (y : M) :
    (algEquiv M S).symm (mk' S x y) = mk' (Localization M) x y :=
  algEquiv_symm_mk' _ _
#align localization.alg_equiv_symm_mk' Localization.algEquiv_symm_mk'

theorem algEquiv_mk (x y) : algEquiv M S (mk x y) = mk' S x y := by rw [mk_eq_mk', algEquiv_mk']
#align localization.alg_equiv_mk Localization.algEquiv_mk

theorem algEquiv_symm_mk (x : R) (y : M) : (algEquiv M S).symm (mk' S x y) = mk x y := by
  rw [mk_eq_mk', algEquiv_symm_mk']
#align localization.alg_equiv_symm_mk Localization.algEquiv_symm_mk

lemma coe_algEquiv :
    (Localization.algEquiv M S : Localization M →+* S) =
    IsLocalization.map (M := M) (T := M) _ (RingHom.id R) le_rfl := rfl

lemma coe_algEquiv_symm :
    ((Localization.algEquiv M S).symm : S →+* Localization M) =
    IsLocalization.map (M := M) (T := M) _ (RingHom.id R) le_rfl := rfl

end Localization

end CommSemiring

section CommRing

variable {R : Type*} [CommRing R] {M : Submonoid R} (S : Type*) [CommRing S]
variable [Algebra R S] {P : Type*} [CommRing P]

namespace Localization

/-- Negation in a ring localization is defined as `-⟨a, b⟩ = ⟨-a, b⟩`. -/
protected irreducible_def neg (z : Localization M) : Localization M :=
  Localization.liftOn z (fun a b => mk (-a) b) fun {a b c d} h =>
    mk_eq_mk_iff.2
      (by
        rw [r_eq_r'] at h ⊢
        cases' h with t ht
        use t
        rw [mul_neg, mul_neg, ht]
        ring_nf)
#align localization.neg Localization.neg

instance : Neg (Localization M) :=
  ⟨Localization.neg⟩

theorem neg_mk (a b) : -(mk a b : Localization M) = mk (-a) b := by
  show Localization.neg (mk a b) = mk (-a) b
  rw [Localization.neg_def]
  apply liftOn_mk
#align localization.neg_mk Localization.neg_mk

instance : CommRing (Localization M) :=
  { inferInstanceAs (CommSemiring (Localization M)) with
    zsmul := (· • ·)
    zsmul_zero' := fun x =>
      Localization.induction_on x fun x => by simp only [smul_mk, zero_zsmul, mk_zero]
    zsmul_succ' := fun n x =>
      Localization.induction_on x fun x => by
        simp [smul_mk, add_mk_self, -mk_eq_monoidOf_mk', add_smul]
    zsmul_neg' := fun n x =>
      Localization.induction_on x fun x => by
        dsimp only
        rw [smul_mk, smul_mk, neg_mk, ← neg_smul]
        rfl
    neg := Neg.neg
    sub := fun x y => x + -y
    sub_eq_add_neg := fun x y => rfl
    add_left_neg := fun y =>
      Localization.induction_on y
        (by
          intros
          simp only [add_mk, Localization.mk_mul, neg_mk, ← mk_zero 1]
          refine mk_eq_mk_iff.mpr (r_of_eq ?_)
          simp only [Submonoid.coe_mul]
          ring) }

theorem sub_mk (a c) (b d) : (mk a b : Localization M) - mk c d =
    mk ((d : R) * a - b * c) (b * d) :=
  calc
    mk a b - mk c d = mk a b + -mk c d := sub_eq_add_neg _ _
    _ = mk a b + mk (-c) d := by rw [neg_mk]
    _ = mk (b * -c + d * a) (b * d) := add_mk _ _ _ _
    _ = mk (d * a - b * c) (b * d) := by congr; ring
#align localization.sub_mk Localization.sub_mk

theorem mk_intCast (m : ℤ) : (mk m 1 : Localization M) = m := by
  simpa using mk_algebraMap (R := R) (A := ℤ) _
#align localization.mk_int_cast Localization.mk_intCast

@[deprecated (since := "2024-04-17")]
alias mk_int_cast := mk_intCast

end Localization

namespace IsLocalization

variable {K : Type*} [IsLocalization M S]

theorem to_map_eq_zero_iff {x : R} (hM : M ≤ nonZeroDivisors R) : algebraMap R S x = 0 ↔ x = 0 := by
  rw [← (algebraMap R S).map_zero]
  constructor <;> intro h
  · cases' (eq_iff_exists M S).mp h with c hc
    rw [mul_zero, mul_comm] at hc
    exact hM c.2 x hc
  · rw [h]
#align is_localization.to_map_eq_zero_iff IsLocalization.to_map_eq_zero_iff

protected theorem injective (hM : M ≤ nonZeroDivisors R) : Injective (algebraMap R S) := by
  rw [injective_iff_map_eq_zero (algebraMap R S)]
  intro a ha
  rwa [to_map_eq_zero_iff S hM] at ha
#align is_localization.injective IsLocalization.injective

protected theorem to_map_ne_zero_of_mem_nonZeroDivisors [Nontrivial R] (hM : M ≤ nonZeroDivisors R)
    {x : R} (hx : x ∈ nonZeroDivisors R) : algebraMap R S x ≠ 0 :=
  show (algebraMap R S).toMonoidWithZeroHom x ≠ 0 from
    map_ne_zero_of_mem_nonZeroDivisors (algebraMap R S) (IsLocalization.injective S hM) hx
#align is_localization.to_map_ne_zero_of_mem_non_zero_divisors IsLocalization.to_map_ne_zero_of_mem_nonZeroDivisors

variable {S}

theorem sec_snd_ne_zero [Nontrivial R] (hM : M ≤ nonZeroDivisors R) (x : S) :
    ((sec M x).snd : R) ≠ 0 :=
  nonZeroDivisors.coe_ne_zero ⟨(sec M x).snd.val, hM (sec M x).snd.property⟩
#align is_localization.sec_snd_ne_zero IsLocalization.sec_snd_ne_zero

theorem sec_fst_ne_zero [Nontrivial R] [NoZeroDivisors S] (hM : M ≤ nonZeroDivisors R) {x : S}
    (hx : x ≠ 0) : (sec M x).fst ≠ 0 := by
  have hsec := sec_spec M x
  intro hfst
  rw [hfst, map_zero, mul_eq_zero, _root_.map_eq_zero_iff] at hsec
  · exact Or.elim hsec hx (sec_snd_ne_zero hM x)
  · exact IsLocalization.injective S hM
#align is_localization.sec_fst_ne_zero IsLocalization.sec_fst_ne_zero

variable {Q : Type*} [CommRing Q] {g : R →+* P} [Algebra P Q]
variable (A : Type*) [CommRing A] [IsDomain A]

/-- A `CommRing` `S` which is the localization of a ring `R` without zero divisors at a subset of
non-zero elements does not have zero divisors. -/
theorem noZeroDivisors_of_le_nonZeroDivisors [Algebra A S] {M : Submonoid A} [IsLocalization M S]
    (hM : M ≤ nonZeroDivisors A) : NoZeroDivisors S :=
  { eq_zero_or_eq_zero_of_mul_eq_zero := by
      intro z w h
      cases' surj M z with x hx
      cases' surj M w with y hy
      have :
        z * w * algebraMap A S y.2 * algebraMap A S x.2 = algebraMap A S x.1 * algebraMap A S y.1 :=
        by rw [mul_assoc z, hy, ← hx]; ring
      rw [h, zero_mul, zero_mul, ← (algebraMap A S).map_mul] at this
      cases' eq_zero_or_eq_zero_of_mul_eq_zero ((to_map_eq_zero_iff S hM).mp this.symm) with H H
      · exact Or.inl (eq_zero_of_fst_eq_zero hx H)
      · exact Or.inr (eq_zero_of_fst_eq_zero hy H) }
#align is_localization.no_zero_divisors_of_le_non_zero_divisors IsLocalization.noZeroDivisors_of_le_nonZeroDivisors

/-- A `CommRing` `S` which is the localization of an integral domain `R` at a subset of
non-zero elements is an integral domain. -/
theorem isDomain_of_le_nonZeroDivisors [Algebra A S] {M : Submonoid A} [IsLocalization M S]
    (hM : M ≤ nonZeroDivisors A) : IsDomain S := by
  apply @NoZeroDivisors.to_isDomain _ _ (id _) (id _)
  · exact
      ⟨⟨(algebraMap A S) 0, (algebraMap A S) 1, fun h =>
          zero_ne_one (IsLocalization.injective S hM h)⟩⟩
  · exact noZeroDivisors_of_le_nonZeroDivisors _ hM
#align is_localization.is_domain_of_le_non_zero_divisors IsLocalization.isDomain_of_le_nonZeroDivisors

variable {A}

/-- The localization of an integral domain to a set of non-zero elements is an integral domain. -/
theorem isDomain_localization {M : Submonoid A} (hM : M ≤ nonZeroDivisors A) :
    IsDomain (Localization M) :=
  isDomain_of_le_nonZeroDivisors _ hM
#align is_localization.is_domain_localization IsLocalization.isDomain_localization

end IsLocalization

open IsLocalization

/-- If `R` is a field, then localizing at a submonoid not containing `0` adds no new elements. -/
theorem IsField.localization_map_bijective {R Rₘ : Type*} [CommRing R] [CommRing Rₘ]
    {M : Submonoid R} (hM : (0 : R) ∉ M) (hR : IsField R) [Algebra R Rₘ] [IsLocalization M Rₘ] :
    Function.Bijective (algebraMap R Rₘ) := by
  letI := hR.toField
  replace hM := le_nonZeroDivisors_of_noZeroDivisors hM
  refine ⟨IsLocalization.injective _ hM, fun x => ?_⟩
  obtain ⟨r, ⟨m, hm⟩, rfl⟩ := mk'_surjective M x
  obtain ⟨n, hn⟩ := hR.mul_inv_cancel (nonZeroDivisors.ne_zero <| hM hm)
  exact ⟨r * n, by erw [eq_mk'_iff_mul_eq, ← map_mul, mul_assoc, _root_.mul_comm n, hn, mul_one]⟩
#align is_field.localization_map_bijective IsField.localization_map_bijective

/-- If `R` is a field, then localizing at a submonoid not containing `0` adds no new elements. -/
theorem Field.localization_map_bijective {K Kₘ : Type*} [Field K] [CommRing Kₘ] {M : Submonoid K}
    (hM : (0 : K) ∉ M) [Algebra K Kₘ] [IsLocalization M Kₘ] :
    Function.Bijective (algebraMap K Kₘ) :=
  (Field.toIsField K).localization_map_bijective hM
#align field.localization_map_bijective Field.localization_map_bijective

-- this looks weird due to the `letI` inside the above lemma, but trying to do it the other
-- way round causes issues with defeq of instances, so this is actually easier.
section Algebra

variable {S} {Rₘ Sₘ : Type*} [CommRing Rₘ] [CommRing Sₘ]
variable [Algebra R Rₘ] [IsLocalization M Rₘ]
variable [Algebra S Sₘ] [i : IsLocalization (Algebra.algebraMapSubmonoid S M) Sₘ]

section

variable (S M)

/-- Definition of the natural algebra induced by the localization of an algebra.
Given an algebra `R → S`, a submonoid `R` of `M`, and a localization `Rₘ` for `M`,
let `Sₘ` be the localization of `S` to the image of `M` under `algebraMap R S`.
Then this is the natural algebra structure on `Rₘ → Sₘ`, such that the entire square commutes,
where `localization_map.map_comp` gives the commutativity of the underlying maps.

This instance can be helpful if you define `Sₘ := Localization (Algebra.algebraMapSubmonoid S M)`,
however we will instead use the hypotheses `[Algebra Rₘ Sₘ] [IsScalarTower R Rₘ Sₘ]` in lemmas
since the algebra structure may arise in different ways.
-/
noncomputable def localizationAlgebra : Algebra Rₘ Sₘ :=
  (map Sₘ (algebraMap R S)
        (show _ ≤ (Algebra.algebraMapSubmonoid S M).comap _ from M.le_comap_map) :
      Rₘ →+* Sₘ).toAlgebra
#align localization_algebra localizationAlgebra

end

section

variable [Algebra Rₘ Sₘ] [Algebra R Sₘ] [IsScalarTower R Rₘ Sₘ] [IsScalarTower R S Sₘ]
variable (S Rₘ Sₘ)

theorem IsLocalization.map_units_map_submonoid (y : M) : IsUnit (algebraMap R Sₘ y) := by
  rw [IsScalarTower.algebraMap_apply _ S]
  exact IsLocalization.map_units Sₘ ⟨algebraMap R S y, Algebra.mem_algebraMapSubmonoid_of_mem y⟩
#align is_localization.map_units_map_submonoid IsLocalization.map_units_map_submonoid

-- can't be simp, as `S` only appears on the RHS
theorem IsLocalization.algebraMap_mk' (x : R) (y : M) :
    algebraMap Rₘ Sₘ (IsLocalization.mk' Rₘ x y) =
      IsLocalization.mk' Sₘ (algebraMap R S x)
        ⟨algebraMap R S y, Algebra.mem_algebraMapSubmonoid_of_mem y⟩ := by
  rw [IsLocalization.eq_mk'_iff_mul_eq, Subtype.coe_mk, ← IsScalarTower.algebraMap_apply, ←
    IsScalarTower.algebraMap_apply, IsScalarTower.algebraMap_apply R Rₘ Sₘ,
    IsScalarTower.algebraMap_apply R Rₘ Sₘ, ← _root_.map_mul, mul_comm,
    IsLocalization.mul_mk'_eq_mk'_of_mul]
  exact congr_arg (algebraMap Rₘ Sₘ) (IsLocalization.mk'_mul_cancel_left x y)
#align is_localization.algebra_map_mk' IsLocalization.algebraMap_mk'

variable (M)

/-- If the square below commutes, the bottom map is uniquely specified:
```
R  →  S
↓     ↓
Rₘ → Sₘ
```
-/
theorem IsLocalization.algebraMap_eq_map_map_submonoid :
    algebraMap Rₘ Sₘ =
      map Sₘ (algebraMap R S)
        (show _ ≤ (Algebra.algebraMapSubmonoid S M).comap _ from M.le_comap_map) :=
  Eq.symm <|
    IsLocalization.map_unique _ (algebraMap Rₘ Sₘ) fun x => by
      rw [← IsScalarTower.algebraMap_apply R S Sₘ, ← IsScalarTower.algebraMap_apply R Rₘ Sₘ]
#align is_localization.algebra_map_eq_map_map_submonoid IsLocalization.algebraMap_eq_map_map_submonoid

/-- If the square below commutes, the bottom map is uniquely specified:
```
R  →  S
↓     ↓
Rₘ → Sₘ
```
-/
theorem IsLocalization.algebraMap_apply_eq_map_map_submonoid (x) :
    algebraMap Rₘ Sₘ x =
      map Sₘ (algebraMap R S)
        (show _ ≤ (Algebra.algebraMapSubmonoid S M).comap _ from M.le_comap_map) x :=
  DFunLike.congr_fun (IsLocalization.algebraMap_eq_map_map_submonoid _ _ _ _) x
#align is_localization.algebra_map_apply_eq_map_map_submonoid IsLocalization.algebraMap_apply_eq_map_map_submonoid

theorem IsLocalization.lift_algebraMap_eq_algebraMap :
    IsLocalization.lift (M := M) (IsLocalization.map_units_map_submonoid S Sₘ) =
      algebraMap Rₘ Sₘ :=
  IsLocalization.lift_unique _ fun _ => (IsScalarTower.algebraMap_apply _ _ _ _).symm
#align is_localization.lift_algebra_map_eq_algebra_map IsLocalization.lift_algebraMap_eq_algebraMap

end

variable (Rₘ Sₘ)

/-- Injectivity of the underlying `algebraMap` descends to the algebra induced by localization. -/
theorem localizationAlgebra_injective (hRS : Function.Injective (algebraMap R S)) :
    Function.Injective (@algebraMap Rₘ Sₘ _ _ (localizationAlgebra M S)) :=
  have : IsLocalization (M.map (algebraMap R S)) Sₘ := i
  IsLocalization.map_injective_of_injective _ _ _ hRS
#align localization_algebra_injective localizationAlgebra_injective

end Algebra

end CommRing<|MERGE_RESOLUTION|>--- conflicted
+++ resolved
@@ -926,14 +926,8 @@
         cases' h2 with t₆ ht₆
         use t₅ * t₆
         dsimp only
-<<<<<<< HEAD
-        calc
-          ↑t₅ * ↑t₆ * (↑b' * ↑d' * ((b : R) * c + d * a)) =
-              t₆ * (d' * c) * (t₅ * (b' * b)) + t₅ * (b' * a) * (t₆ * (d' * d)) := by ring
-=======
         calc ↑t₅ * ↑t₆ * (↑b' * ↑d' * ((b : R) * c + d * a))
           _ = t₆ * (d' * c) * (t₅ * (b' * b)) + t₅ * (b' * a) * (t₆ * (d' * d)) := by ring
->>>>>>> 330b3f80
           _ = t₅ * t₆ * (b * d * (b' * c' + d' * a')) := by rw [ht₆, ht₅]; ring
           )
 #align localization.add Localization.add
