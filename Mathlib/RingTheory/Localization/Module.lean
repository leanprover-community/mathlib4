/-
Copyright (c) 2022 Anne Baanen. All rights reserved.
Released under Apache 2.0 license as described in the file LICENSE.
Authors: Junyan Xu, Anne Baanen
-/
import Mathlib.LinearAlgebra.Basis
import Mathlib.Algebra.Module.LocalizedModule
import Mathlib.RingTheory.Localization.FractionRing
import Mathlib.RingTheory.Localization.Integer

#align_import ring_theory.localization.module from "leanprover-community/mathlib"@"2e59a6de168f95d16b16d217b808a36290398c0a"

/-!
# Modules / vector spaces over localizations / fraction fields

This file contains some results about vector spaces over the field of fractions of a ring.

## Main results

 * `LinearIndependent.localization`: `b` is linear independent over a localization of `R`
   if it is linear independent over `R` itself
 * `Basis.ofIsLocalizedModule` / `Basis.localizationLocalization`: promote an `R`-basis `b` of `A`
   to an `Rₛ`-basis of `Aₛ`, where `Rₛ` and `Aₛ` are localizations of `R` and `A` at `s`
   respectively
 * `LinearIndependent.iff_fractionRing`: `b` is linear independent over `R` iff it is
   linear independent over `Frac(R)`
-/


open nonZeroDivisors

section Localization

variable {R : Type*} (Rₛ : Type*) [CommSemiring R] (S : Submonoid R)

section IsLocalizedModule

section AddCommMonoid

open Submodule

variable [CommSemiring Rₛ] [Algebra R Rₛ] [hT : IsLocalization S Rₛ]
variable {M M' : Type*} [AddCommMonoid M] [Module R M] [Module Rₛ M] [IsScalarTower R Rₛ M]
  [AddCommMonoid M'] [Module R M'] [Module Rₛ M'] [IsScalarTower R Rₛ M'] (f : M →ₗ[R] M')
  [IsLocalizedModule S f]

theorem span_eq_top_of_isLocalizedModule {v : Set M} (hv : span R v = ⊤) :
    span Rₛ (f '' v) = ⊤ := top_unique fun x _ ↦ by
  obtain ⟨⟨m, s⟩, h⟩ := IsLocalizedModule.surj S f x
  rw [Submonoid.smul_def, ← algebraMap_smul Rₛ, ← Units.smul_isUnit (IsLocalization.map_units Rₛ s),
    eq_comm, ← inv_smul_eq_iff] at h
  refine h ▸ smul_mem _ _  (span_subset_span R Rₛ _ ?_)
  rw [← LinearMap.coe_restrictScalars R, ← LinearMap.map_span, hv]
  exact mem_map_of_mem mem_top

theorem LinearIndependent.of_isLocalizedModule {ι : Type*} {v : ι → M}
    (hv : LinearIndependent R v) : LinearIndependent Rₛ (f ∘ v) := by
  rw [linearIndependent_iff'] at hv ⊢
  intro t g hg i hi
  choose! a g' hg' using IsLocalization.exist_integer_multiples S t g
  have h0 : f (∑ i ∈ t, g' i • v i) = 0 := by
    apply_fun ((a : R) • ·) at hg
    rw [smul_zero, Finset.smul_sum] at hg
    rw [map_sum, ← hg]
    refine Finset.sum_congr rfl fun i hi => ?_
    rw [← smul_assoc, ← hg' i hi, map_smul, Function.comp_apply, algebraMap_smul]
  obtain ⟨s, hs⟩ := (IsLocalizedModule.eq_zero_iff S f).mp h0
  simp_rw [Finset.smul_sum, Submonoid.smul_def, smul_smul] at hs
  specialize hv t _ hs i hi
  rw [← (IsLocalization.map_units Rₛ a).mul_right_eq_zero, ← Algebra.smul_def, ← hg' i hi]
  exact (IsLocalization.map_eq_zero_iff S _ _).2 ⟨s, hv⟩

theorem LinearIndependent.localization {ι : Type*} {b : ι → M} (hli : LinearIndependent R b) :
    LinearIndependent Rₛ b := by
  have := isLocalizedModule_id S M Rₛ
  exact hli.of_isLocalizedModule Rₛ S .id
#align linear_independent.localization LinearIndependent.localization

end AddCommMonoid

section Basis

variable [CommRing Rₛ] [Algebra R Rₛ] [hT : IsLocalization S Rₛ]

open Submodule

variable {M Mₛ : Type*} [AddCommGroup M] [AddCommGroup Mₛ] [Module R M] [Module R Mₛ] [Module R Mₛ]
  [Module Rₛ Mₛ] (f : M →ₗ[R] Mₛ) [IsLocalizedModule S f] [IsScalarTower R Rₛ Mₛ]
  {ι : Type*} (b : Basis ι R M)

/-- If `M` has an `R`-basis, then localizing `M` at `S` has a basis over `R` localized at `S`. -/
noncomputable def Basis.ofIsLocalizedModule : Basis ι Rₛ Mₛ :=
  .mk (b.linearIndependent.of_isLocalizedModule Rₛ S f) <| by
    rw [Set.range_comp, span_eq_top_of_isLocalizedModule Rₛ S _ b.span_eq]

@[simp]
theorem Basis.ofIsLocalizedModule_apply (i : ι) : b.ofIsLocalizedModule Rₛ S f i = f (b i) := by
  rw [ofIsLocalizedModule, coe_mk, Function.comp_apply]

@[simp]
theorem Basis.ofIsLocalizedModule_repr_apply (m : M) (i : ι) :
    ((b.ofIsLocalizedModule Rₛ S f).repr (f m)) i = algebraMap R Rₛ (b.repr m i) := by
  suffices ((b.ofIsLocalizedModule Rₛ S f).repr.toLinearMap.restrictScalars R) ∘ₗ f =
      Finsupp.mapRange.linearMap (Algebra.linearMap R Rₛ) ∘ₗ b.repr.toLinearMap by
    exact DFunLike.congr_fun (LinearMap.congr_fun this m) i
  refine Basis.ext b fun i ↦ ?_
  rw [LinearMap.coe_comp, Function.comp_apply, LinearMap.coe_restrictScalars,
    LinearEquiv.coe_coe, ← b.ofIsLocalizedModule_apply Rₛ S f, repr_self, LinearMap.coe_comp,
    Function.comp_apply, LinearEquiv.coe_coe, repr_self, Finsupp.mapRange.linearMap_apply,
    Finsupp.mapRange_single, Algebra.linearMap_apply, map_one]

theorem Basis.ofIsLocalizedModule_span :
    span R (Set.range (b.ofIsLocalizedModule Rₛ S f)) = LinearMap.range f := by
  calc span R (Set.range (b.ofIsLocalizedModule Rₛ S f))
    _ = span R (f '' (Set.range b)) := by congr; ext; simp
    _ = map f (span R (Set.range b)) := by rw [Submodule.map_span]
    _ = LinearMap.range f := by rw [b.span_eq, Submodule.map_top]

end Basis

end IsLocalizedModule

section LocalizationLocalization

variable {R : Type*} (Rₛ : Type*) [CommSemiring R] [CommRing Rₛ] [Algebra R Rₛ]
variable (S : Submonoid R) [hT : IsLocalization S Rₛ]
variable {A : Type*} [CommRing A] [Algebra R A]
variable (Aₛ : Type*) [CommRing Aₛ] [Algebra A Aₛ]
variable [Algebra Rₛ Aₛ] [Algebra R Aₛ] [IsScalarTower R Rₛ Aₛ] [IsScalarTower R A Aₛ]
variable [hA : IsLocalization (Algebra.algebraMapSubmonoid A S) Aₛ]

open Submodule

theorem LinearIndependent.localization_localization {ι : Type*} {v : ι → A}
    (hv : LinearIndependent R v) : LinearIndependent Rₛ ((algebraMap A Aₛ) ∘ v) :=
  hv.of_isLocalizedModule Rₛ S (IsScalarTower.toAlgHom R A Aₛ).toLinearMap
#align linear_independent.localization_localization LinearIndependent.localization_localization

theorem span_eq_top_localization_localization {v : Set A} (hv : span R v = ⊤) :
    span Rₛ (algebraMap A Aₛ '' v) = ⊤ :=
  span_eq_top_of_isLocalizedModule Rₛ S (IsScalarTower.toAlgHom R A Aₛ).toLinearMap hv
#align span_eq_top.localization_localization span_eq_top_localization_localization

/-- If `A` has an `R`-basis, then localizing `A` at `S` has a basis over `R` localized at `S`.

A suitable instance for `[Algebra A Aₛ]` is `localizationAlgebra`.
-/
noncomputable def Basis.localizationLocalization {ι : Type*} (b : Basis ι R A) : Basis ι Rₛ Aₛ :=
  b.ofIsLocalizedModule Rₛ S (IsScalarTower.toAlgHom R A Aₛ).toLinearMap
#align basis.localization_localization Basis.localizationLocalization

@[simp]
theorem Basis.localizationLocalization_apply {ι : Type*} (b : Basis ι R A) (i) :
    b.localizationLocalization Rₛ S Aₛ i = algebraMap A Aₛ (b i) :=
  b.ofIsLocalizedModule_apply Rₛ S _ i
#align basis.localization_localization_apply Basis.localizationLocalization_apply

@[simp]
theorem Basis.localizationLocalization_repr_algebraMap {ι : Type*} (b : Basis ι R A) (x i) :
    (b.localizationLocalization Rₛ S Aₛ).repr (algebraMap A Aₛ x) i =
      algebraMap R Rₛ (b.repr x i) := b.ofIsLocalizedModule_repr_apply Rₛ S _ _ i
#align basis.localization_localization_repr_algebra_map Basis.localizationLocalization_repr_algebraMap

theorem Basis.localizationLocalization_span {ι : Type*} (b : Basis ι R A) :
    Submodule.span R (Set.range (b.localizationLocalization Rₛ S Aₛ)) =
      LinearMap.range (IsScalarTower.toAlgHom R A Aₛ) := b.ofIsLocalizedModule_span Rₛ S _

end LocalizationLocalization


section FractionRing

variable (R K : Type*) [CommRing R] [Field K] [Algebra R K] [IsFractionRing R K]
variable {V : Type*} [AddCommGroup V] [Module R V] [Module K V] [IsScalarTower R K V]

theorem LinearIndependent.iff_fractionRing {ι : Type*} {b : ι → V} :
    LinearIndependent R b ↔ LinearIndependent K b :=
  ⟨LinearIndependent.localization K R⁰,
    LinearIndependent.restrict_scalars (smul_left_injective R one_ne_zero)⟩
#align linear_independent.iff_fraction_ring LinearIndependent.iff_fractionRing

end FractionRing

section

variable {R : Type*} [CommSemiring R] (S : Submonoid R)
variable (A : Type*) [CommSemiring A] [Algebra R A] [IsLocalization S A]
variable {M N : Type*}
  [AddCommMonoid M] [Module R M] [Module A M] [IsScalarTower R A M]
  [AddCommMonoid N] [Module R N] [Module A N] [IsScalarTower R A N]

open IsLocalization

/-- An `R`-linear map between two `S⁻¹R`-modules is actually `S⁻¹R`-linear. -/
def LinearMap.extendScalarsOfIsLocalization (f : M →ₗ[R] N) : M →ₗ[A] N where
  toFun := f
  map_add' := f.map_add
  map_smul' := by
    intro r m
    simp only [RingHom.id_apply]
    rcases mk'_surjective S r with ⟨r, s, rfl⟩
    calc f (mk' A r s • m)
        = ((s : R) • mk' A 1 s) • f (mk' A r s • m) := by simp
      _ = (mk' A 1 s) • (s : R) • f (mk' A r s • m) := by rw [smul_comm, smul_assoc]
      _ = (mk' A 1 s) • f ((s : R) • mk' A r s • m) := by simp
      _ = (mk' A 1 s) • f (r • m) := by rw [← smul_assoc, smul_mk'_self, algebraMap_smul]
      _ = (mk' A 1 s) • r • f m := by simp
      _ = mk' A r s • f m := by rw [smul_comm, ← smul_assoc, smul_mk'_one]

@[simp] lemma LinearMap.restrictScalars_extendScalarsOfIsLocalization (f : M →ₗ[R] N) :
    (f.extendScalarsOfIsLocalization S A).restrictScalars R = f := rfl

@[simp] lemma LinearMap.extendScalarsOfIsLocalization_apply (f : M →ₗ[A] N) :
    f.extendScalarsOfIsLocalization S A = f := rfl

<<<<<<< HEAD
@[simp] lemma LinearMap.extendScalarsOfIsLocalization_apply' (f : M →ₗ[R] N) (x : M) :
    (f.extendScalarsOfIsLocalization S A) x = f x := rfl

end
=======
end

end Localization
>>>>>>> ea58bd52
<|MERGE_RESOLUTION|>--- conflicted
+++ resolved
@@ -213,13 +213,9 @@
 @[simp] lemma LinearMap.extendScalarsOfIsLocalization_apply (f : M →ₗ[A] N) :
     f.extendScalarsOfIsLocalization S A = f := rfl
 
-<<<<<<< HEAD
 @[simp] lemma LinearMap.extendScalarsOfIsLocalization_apply' (f : M →ₗ[R] N) (x : M) :
     (f.extendScalarsOfIsLocalization S A) x = f x := rfl
 
 end
-=======
-end
-
-end Localization
->>>>>>> ea58bd52
+
+end Localization