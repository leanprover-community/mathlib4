--- conflicted
+++ resolved
@@ -33,11 +33,7 @@
 
 section Localization
 
-<<<<<<< HEAD
-variable {R : Type*} [CommRing R] (Rₛ : Type*) [CommRing Rₛ] [Algebra R Rₛ]
-=======
-variable {R : Type*} (Rₛ : Type*) [CommSemiring R] [CommSemiring Rₛ] [Algebra R Rₛ]
->>>>>>> f880f9c4
+variable {R : Type*} (Rₛ : Type*) [CommSemiring R] [CommRing Rₛ] [Algebra R Rₛ]
 
 variable (S : Submonoid R) [hT : IsLocalization S Rₛ]
 
@@ -90,7 +86,6 @@
 #align linear_independent.localization LinearIndependent.localization
 
 end AddCommMonoid
-end Localization
 
 section Basis
 
@@ -134,7 +129,7 @@
 
 section LocalizationLocalization
 
-variable {R : Type*} (Rₛ : Type*) [CommRing R] [CommRing Rₛ] [Algebra R Rₛ]
+variable {R : Type*} (Rₛ : Type*) [CommSemiring R] [CommRing Rₛ] [Algebra R Rₛ]
 
 variable (S : Submonoid R) [hT : IsLocalization S Rₛ]
 
