import Mathlib.RingTheory.Localization.AtPrime.Basic

<<<<<<< HEAD
/-!
# Localizations of commutative rings at the complement of a prime ideal

## Main definitions

* `IsLocalization.AtPrime (P : Ideal R) [IsPrime P] (S : Type*)` expresses that `S` is a
  localization at (the complement of) a prime ideal `P`, as an abbreviation of
  `IsLocalization P.prime_compl S`

## Main results

* `IsLocalization.AtPrime.isLocalRing`: a theorem (not an instance) stating a localization at the
  complement of a prime ideal is a local ring

## Implementation notes

See `RingTheory.Localization.Basic` for a design overview.

## Tags
localization, ring localization, commutative ring localization, characteristic predicate,
commutative ring, field of fractions
-/


variable {R : Type*} [CommSemiring R] (S : Type*) [CommSemiring S]
variable [Algebra R S] {P : Type*} [CommSemiring P]

section AtPrime

variable (P : Ideal R) [hp : P.IsPrime]

/-- Given a prime ideal `P`, the typeclass `IsLocalization.AtPrime S P` states that `S` is
isomorphic to the localization of `R` at the complement of `P`. -/
protected abbrev IsLocalization.AtPrime :=
  IsLocalization P.primeCompl S

/-- Given a prime ideal `P`, `Localization.AtPrime P` is a localization of
`R` at the complement of `P`, as a quotient type. -/
protected abbrev Localization.AtPrime :=
  Localization P.primeCompl

namespace IsLocalization

theorem AtPrime.Nontrivial [IsLocalization.AtPrime S P] : Nontrivial S :=
  nontrivial_of_ne (0 : S) 1 fun hze => by
    rw [← (algebraMap R S).map_one, ← (algebraMap R S).map_zero] at hze
    obtain ⟨t, ht⟩ := (eq_iff_exists P.primeCompl S).1 hze
    have htz : (t : R) = 0 := by simpa using ht.symm
    exact t.2 (htz.symm ▸ P.zero_mem : ↑t ∈ P)

theorem AtPrime.isLocalRing [IsLocalization.AtPrime S P] : IsLocalRing S :=
  -- Porting note: since I couldn't get local instance running, I just specify it manually
  letI := AtPrime.Nontrivial S P
  IsLocalRing.of_nonunits_add
    (by
      intro x y hx hy hu
      obtain ⟨z, hxyz⟩ := isUnit_iff_exists_inv.1 hu
      have : ∀ {r : R} {s : P.primeCompl}, mk' S r s ∈ nonunits S → r ∈ P := fun {r s} =>
        not_imp_comm.1 fun nr => isUnit_iff_exists_inv.2 ⟨mk' S ↑s (⟨r, nr⟩ : P.primeCompl),
          mk'_mul_mk'_eq_one' _ _ <| show r ∈ P.primeCompl from nr⟩
      rcases mk'_surjective P.primeCompl x with ⟨rx, sx, hrx⟩
      rcases mk'_surjective P.primeCompl y with ⟨ry, sy, hry⟩
      rcases mk'_surjective P.primeCompl z with ⟨rz, sz, hrz⟩
      rw [← hrx, ← hry, ← hrz, ← mk'_add, ← mk'_mul, ← mk'_self S P.primeCompl.one_mem] at hxyz
      rw [← hrx] at hx
      rw [← hry] at hy
      obtain ⟨t, ht⟩ := IsLocalization.eq.1 hxyz
      simp only [mul_one, one_mul, Submonoid.coe_mul] at ht
      suffices (t : R) * (sx * sy * sz) ∈ P from
        not_or_intro (mt hp.mem_or_mem <| not_or_intro sx.2 sy.2) sz.2
          (hp.mem_or_mem <| (hp.mem_or_mem this).resolve_left t.2)
      rw [← ht]
      exact
        P.mul_mem_left _ <| P.mul_mem_right _ <|
            P.add_mem (P.mul_mem_right _ <| this hx) <| P.mul_mem_right _ <| this hy)

@[deprecated (since := "2024-11-09")] alias AtPrime.localRing := AtPrime.isLocalRing

end IsLocalization

namespace Localization

/-- The localization of `R` at the complement of a prime ideal is a local ring. -/
instance AtPrime.isLocalRing : IsLocalRing (Localization P.primeCompl) :=
  IsLocalization.AtPrime.isLocalRing (Localization P.primeCompl) P

instance {R S : Type*} [CommRing R] [NoZeroDivisors R] {P : Ideal R} [CommRing S] [Algebra R S]
    [NoZeroSMulDivisors R S] [IsDomain S] [P.IsPrime] :
    NoZeroSMulDivisors (Localization.AtPrime P)
    (Localization (Algebra.algebraMapSubmonoid S P.primeCompl)) :=
  NoZeroSMulDivisors_of_isLocalization R S _ _ P.primeCompl_le_nonZeroDivisors

end Localization

end AtPrime

namespace IsLocalization

variable {A : Type*} [CommRing A] [IsDomain A]

/-- The localization of an integral domain at the complement of a prime ideal is an integral domain.
-/
instance isDomain_of_local_atPrime {P : Ideal A} (_ : P.IsPrime) :
    IsDomain (Localization.AtPrime P) :=
  isDomain_localization P.primeCompl_le_nonZeroDivisors

namespace AtPrime

variable (I : Ideal R) [hI : I.IsPrime] [IsLocalization.AtPrime S I]

/-- The prime ideals in the localization of a commutative ring at a prime ideal I are in
order-preserving bijection with the prime ideals contained in I. -/
@[simps!]
def orderIsoOfPrime : { p : Ideal S // p.IsPrime } ≃o { p : Ideal R // p.IsPrime ∧ p ≤ I } :=
  (IsLocalization.orderIsoOfPrime I.primeCompl S).trans <| .setCongr _ _ <| show setOf _ = setOf _
    by ext; simp [Ideal.primeCompl, ← le_compl_iff_disjoint_left]

/-- The prime spectrum of the localization of a commutative ring R at a prime ideal I are in
order-preserving bijection with the interval (-∞, I] in the prime spectrum of R. -/
@[simps!, stacks 00E3]
def primeSpectrumOrderIso : PrimeSpectrum S ≃o Set.Iic (⟨I, hI⟩ : PrimeSpectrum R) :=
  (PrimeSpectrum.equivSubtype S).trans <| (orderIsoOfPrime S I).trans
    ⟨⟨fun p ↦ ⟨⟨p, p.2.1⟩, p.2.2⟩, fun p ↦ ⟨p.1.1, p.1.2, p.2⟩, fun _ ↦ rfl, fun _ ↦ rfl⟩, .rfl⟩

theorem isUnit_to_map_iff (x : R) : IsUnit ((algebraMap R S) x) ↔ x ∈ I.primeCompl :=
  ⟨fun h hx =>
    (isPrime_of_isPrime_disjoint I.primeCompl S I hI disjoint_compl_left).ne_top <|
      (Ideal.map (algebraMap R S) I).eq_top_of_isUnit_mem (Ideal.mem_map_of_mem _ hx) h,
    fun h => map_units S ⟨x, h⟩⟩

-- Can't use typeclasses to infer the `IsLocalRing` instance, so use an `optParam` instead
-- (since `IsLocalRing` is a `Prop`, there should be no unification issues.)
theorem to_map_mem_maximal_iff (x : R) (h : IsLocalRing S := isLocalRing S I) :
    algebraMap R S x ∈ IsLocalRing.maximalIdeal S ↔ x ∈ I :=
  not_iff_not.mp <| by
    simpa only [IsLocalRing.mem_maximalIdeal, mem_nonunits_iff, Classical.not_not] using
      isUnit_to_map_iff S I x

theorem comap_maximalIdeal (h : IsLocalRing S := isLocalRing S I) :
    (IsLocalRing.maximalIdeal S).comap (algebraMap R S) = I :=
  Ideal.ext fun x => by simpa only [Ideal.mem_comap] using to_map_mem_maximal_iff _ I x

theorem isUnit_mk'_iff (x : R) (y : I.primeCompl) : IsUnit (mk' S x y) ↔ x ∈ I.primeCompl :=
  ⟨fun h hx => mk'_mem_iff.mpr ((to_map_mem_maximal_iff S I x).mpr hx) h, fun h =>
    isUnit_iff_exists_inv.mpr ⟨mk' S ↑y ⟨x, h⟩, mk'_mul_mk'_eq_one ⟨x, h⟩ y⟩⟩

theorem mk'_mem_maximal_iff (x : R) (y : I.primeCompl) (h : IsLocalRing S := isLocalRing S I) :
    mk' S x y ∈ IsLocalRing.maximalIdeal S ↔ x ∈ I :=
  not_iff_not.mp <| by
    simpa only [IsLocalRing.mem_maximalIdeal, mem_nonunits_iff, Classical.not_not] using
      isUnit_mk'_iff S I x y

end AtPrime

end IsLocalization

namespace Localization

open IsLocalization

variable (I : Ideal R) [hI : I.IsPrime]
variable {I}

/-- The unique maximal ideal of the localization at `I.primeCompl` lies over the ideal `I`. -/
theorem AtPrime.comap_maximalIdeal :
    Ideal.comap (algebraMap R (Localization.AtPrime I))
        (IsLocalRing.maximalIdeal (Localization I.primeCompl)) =
      I :=
  -- Porting note: need to provide full name
  IsLocalization.AtPrime.comap_maximalIdeal _ _

/-- The image of `I` in the localization at `I.primeCompl` is a maximal ideal, and in particular
it is the unique maximal ideal given by the local ring structure `AtPrime.isLocalRing` -/
theorem AtPrime.map_eq_maximalIdeal :
    Ideal.map (algebraMap R (Localization.AtPrime I)) I =
      IsLocalRing.maximalIdeal (Localization I.primeCompl) := by
  convert congr_arg (Ideal.map (algebraMap R (Localization.AtPrime I)))
  -- Porting note: `algebraMap R ...` can not be solve by unification
    (AtPrime.comap_maximalIdeal (hI := hI)).symm
  -- Porting note: can not find `hI`
  rw [map_comap I.primeCompl]

lemma AtPrime.eq_maximalIdeal_iff_comap_eq {J : Ideal (Localization.AtPrime I)} :
    Ideal.comap (algebraMap R (Localization.AtPrime I)) J = I ↔
    J = IsLocalRing.maximalIdeal (Localization.AtPrime I) where
  mp h := le_antisymm (IsLocalRing.le_maximalIdeal (fun hJ ↦ (hI.ne_top (h.symm ▸ hJ ▸ rfl)))) <| by
    simpa [← AtPrime.map_eq_maximalIdeal, ← h] using Ideal.map_comap_le
  mpr h := h.symm ▸ AtPrime.comap_maximalIdeal

theorem le_comap_primeCompl_iff {J : Ideal P} [J.IsPrime] {f : R →+* P} :
    I.primeCompl ≤ J.primeCompl.comap f ↔ J.comap f ≤ I :=
  ⟨fun h x hx => by
    contrapose! hx
    exact h hx,
   fun h _ hx hfxJ => hx (h hfxJ)⟩

variable (I)

/-- For a ring hom `f : R →+* S` and a prime ideal `J` in `S`, the induced ring hom from the
localization of `R` at `J.comap f` to the localization of `S` at `J`.

To make this definition more flexible, we allow any ideal `I` of `R` as input, together with a proof
that `I = J.comap f`. This can be useful when `I` is not definitionally equal to `J.comap f`.
-/
noncomputable def localRingHom (J : Ideal P) [J.IsPrime] (f : R →+* P) (hIJ : I = J.comap f) :
    Localization.AtPrime I →+* Localization.AtPrime J :=
  IsLocalization.map (Localization.AtPrime J) f (le_comap_primeCompl_iff.mpr (ge_of_eq hIJ))

theorem localRingHom_to_map (J : Ideal P) [J.IsPrime] (f : R →+* P) (hIJ : I = J.comap f)
    (x : R) : localRingHom I J f hIJ (algebraMap _ _ x) = algebraMap _ _ (f x) :=
  map_eq _ _

theorem localRingHom_mk' (J : Ideal P) [J.IsPrime] (f : R →+* P) (hIJ : I = J.comap f) (x : R)
    (y : I.primeCompl) :
    localRingHom I J f hIJ (IsLocalization.mk' _ x y) =
      IsLocalization.mk' (Localization.AtPrime J) (f x)
        (⟨f y, le_comap_primeCompl_iff.mpr (ge_of_eq hIJ) y.2⟩ : J.primeCompl) :=
  map_mk' _ _ _

@[instance]
theorem isLocalHom_localRingHom (J : Ideal P) [hJ : J.IsPrime] (f : R →+* P)
    (hIJ : I = J.comap f) : IsLocalHom (localRingHom I J f hIJ) :=
  IsLocalHom.mk fun x hx => by
    rcases IsLocalization.mk'_surjective I.primeCompl x with ⟨r, s, rfl⟩
    rw [localRingHom_mk'] at hx
    rw [AtPrime.isUnit_mk'_iff] at hx ⊢
    exact fun hr => hx ((SetLike.ext_iff.mp hIJ r).mp hr)

theorem localRingHom_unique (J : Ideal P) [J.IsPrime] (f : R →+* P) (hIJ : I = J.comap f)
    {j : Localization.AtPrime I →+* Localization.AtPrime J}
    (hj : ∀ x : R, j (algebraMap _ _ x) = algebraMap _ _ (f x)) : localRingHom I J f hIJ = j :=
  map_unique _ _ hj

@[simp]
theorem localRingHom_id : localRingHom I I (RingHom.id R) (Ideal.comap_id I).symm = RingHom.id _ :=
  localRingHom_unique _ _ _ _ fun _ => rfl

-- Porting note: simplifier won't pick up this lemma, so deleted @[simp]
theorem localRingHom_comp {S : Type*} [CommSemiring S] (J : Ideal S) [hJ : J.IsPrime] (K : Ideal P)
    [hK : K.IsPrime] (f : R →+* S) (hIJ : I = J.comap f) (g : S →+* P) (hJK : J = K.comap g) :
    localRingHom I K (g.comp f) (by rw [hIJ, hJK, Ideal.comap_comap f g]) =
      (localRingHom J K g hJK).comp (localRingHom I J f hIJ) :=
  localRingHom_unique _ _ _ _ fun r => by
    simp only [Function.comp_apply, RingHom.coe_comp, localRingHom_to_map]

namespace AtPrime

section

variable {A B : Type*} [CommRing A] [CommRing B] [Algebra A B]
  [Algebra R A] [Algebra R B] [IsScalarTower R A B]

noncomputable instance (p : Ideal A) [p.IsPrime] (P : Ideal B) [P.IsPrime] [P.LiesOver p] :
    Algebra (Localization.AtPrime p) (Localization.AtPrime P) :=
  (Localization.localRingHom p P (algebraMap A B) Ideal.LiesOver.over).toAlgebra

instance (p : Ideal A) [p.IsPrime] (P : Ideal B) [P.IsPrime] [P.LiesOver p] :
    IsScalarTower R (Localization.AtPrime p) (Localization.AtPrime P) :=
  .of_algebraMap_eq <| by
    simp [RingHom.algebraMap_toAlgebra, IsScalarTower.algebraMap_apply R A (Localization.AtPrime p),
      Localization.localRingHom_to_map, IsScalarTower.algebraMap_apply R B (Localization.AtPrime P),
      IsScalarTower.algebraMap_apply R A B]

end

variable {ι : Type*} {R : ι → Type*} [∀ i, CommSemiring (R i)]
variable {i : ι} (I : Ideal (R i)) [I.IsPrime]

/-- `Localization.localRingHom` specialized to a projection homomorphism from a product ring. -/
noncomputable abbrev mapPiEvalRingHom :
    Localization.AtPrime (I.comap <| Pi.evalRingHom R i) →+* Localization.AtPrime I :=
  localRingHom _ _ _ rfl

theorem mapPiEvalRingHom_bijective : Function.Bijective (mapPiEvalRingHom I) :=
  Localization.mapPiEvalRingHom_bijective _

theorem mapPiEvalRingHom_comp_algebraMap :
    (mapPiEvalRingHom I).comp (algebraMap _ _) = (algebraMap _ _).comp (Pi.evalRingHom R i) :=
  IsLocalization.map_comp _

theorem mapPiEvalRingHom_algebraMap_apply {r : Π i, R i} :
    mapPiEvalRingHom I (algebraMap _ _ r) = algebraMap _ _ (r i) :=
  localRingHom_to_map ..

end AtPrime

end Localization

variable (q : Ideal R) [q.IsPrime] (M : Submonoid R) {S : Type*} [CommSemiring S] [Algebra R S]
  [IsLocalization.AtPrime S q]

lemma Ideal.isPrime_map_of_isLocalizationAtPrime {p : Ideal R} [p.IsPrime] (hpq : p ≤ q) :
    (p.map (algebraMap R S)).IsPrime := by
  have disj : Disjoint (q.primeCompl : Set R) p := by
    simp [Ideal.primeCompl, ← le_compl_iff_disjoint_left, hpq]
  apply IsLocalization.isPrime_of_isPrime_disjoint q.primeCompl _ p (by simpa) disj

lemma Ideal.under_map_of_isLocalizationAtPrime {p : Ideal R} [p.IsPrime] (hpq : p ≤ q) :
    (p.map (algebraMap R S)).under R = p := by
  have disj : Disjoint (q.primeCompl : Set R) p := by
    simp [Ideal.primeCompl, ← le_compl_iff_disjoint_left, hpq]
  exact IsLocalization.comap_map_of_isPrime_disjoint _ _ p (by simpa) disj

lemma IsLocalization.subsingleton_primeSpectrum_of_mem_minimalPrimes
    {R : Type*} [CommSemiring R] (p : Ideal R) (hp : p ∈ minimalPrimes R)
    (S : Type*) [CommSemiring S] [Algebra R S] [IsLocalization.AtPrime S p (hp := hp.1.1)] :
    Subsingleton (PrimeSpectrum S) :=
  have := hp.1.1
  have : Unique (Set.Iic (⟨p, hp.1.1⟩ : PrimeSpectrum R)) := ⟨⟨⟨p, hp.1.1⟩, by exact
    fun ⦃x⦄ a ↦ a⟩, fun i ↦ Subtype.ext <| PrimeSpectrum.ext <|
    (minimalPrimes_eq_minimals (R := R) ▸ hp).eq_of_le i.1.2 i.2⟩
  (IsLocalization.AtPrime.primeSpectrumOrderIso S p).subsingleton
=======
deprecated_module (since := "2025-08-01")
>>>>>>> 3fb2e061
<|MERGE_RESOLUTION|>--- conflicted
+++ resolved
@@ -1,6 +1,5 @@
 import Mathlib.RingTheory.Localization.AtPrime.Basic
 
-<<<<<<< HEAD
 /-!
 # Localizations of commutative rings at the complement of a prime ideal
 
@@ -313,6 +312,4 @@
     fun ⦃x⦄ a ↦ a⟩, fun i ↦ Subtype.ext <| PrimeSpectrum.ext <|
     (minimalPrimes_eq_minimals (R := R) ▸ hp).eq_of_le i.1.2 i.2⟩
   (IsLocalization.AtPrime.primeSpectrumOrderIso S p).subsingleton
-=======
-deprecated_module (since := "2025-08-01")
->>>>>>> 3fb2e061
+deprecated_module (since := "2025-08-01")