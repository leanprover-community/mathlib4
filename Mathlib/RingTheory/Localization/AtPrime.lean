--- conflicted
+++ resolved
@@ -13,15 +13,9 @@
 
 ## Main definitions
 
-<<<<<<< HEAD
- * `IsLocalization.AtPrime (I : Ideal R) [IsPrime I] (S : Type*)` expresses that `S` is a
-   localization at (the complement of) a prime ideal `I`, as an abbreviation of
-   `IsLocalization I.prime_compl S`
-=======
- * `IsLocalization.AtPrime (P : Ideal R) [IsPrime P] (S : Type _)` expresses that `S` is a
+ * `IsLocalization.AtPrime (P : Ideal R) [IsPrime P] (S : Type*)` expresses that `S` is a
    localization at (the complement of) a prime ideal `P`, as an abbreviation of
    `IsLocalization P.prime_compl S`
->>>>>>> c4190b46
 
 ## Main results
 
