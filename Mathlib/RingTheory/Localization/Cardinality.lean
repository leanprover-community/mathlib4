/-
Copyright (c) 2022 Eric Rodriguez. All rights reserved.
Released under Apache 2.0 license as described in the file LICENSE.
Authors: Eric Rodriguez
-/
import Mathlib.RingTheory.Localization.FractionRing
import Mathlib.GroupTheory.MonoidLocalization.Cardinality
import Mathlib.RingTheory.OreLocalization.Cardinality

/-!
# Cardinality of localizations

In this file, we establish the cardinality of localizations. In most cases, a localization has
cardinality equal to the base ring. If there are zero-divisors, however, this is no longer true -
for example, `ZMod 6` localized at `{2, 4}` is equal to `ZMod 3`, and if you have zero in your
submonoid, then your localization is trivial (see `IsLocalization.uniqueOfZeroMem`).

## Main statements

* `IsLocalization.card_le`: A localization has cardinality no larger than the base ring.
* `IsLocalization.card`: If you don't localize at zero-divisors, the localization of a ring has
  cardinality equal to its base ring,

-/


open Cardinal nonZeroDivisors

universe u v

section CommSemiring

variable {R : Type u} [CommSemiring R] {L : Type v} [CommSemiring L] [Algebra R L]

namespace IsLocalization

theorem lift_card_le (S : Submonoid R) [IsLocalization S L] :
    Cardinal.lift.{u} #L ≤ Cardinal.lift.{v} #R := by
  have := Localization.card_le S
  rwa [← lift_le.{v}, lift_mk_eq'.2 ⟨(Localization.algEquiv S L).toEquiv⟩] at this

/-- A localization always has cardinality less than or equal to the base ring. -/
theorem card_le {L : Type u} [CommSemiring L] [Algebra R L]
    (S : Submonoid R) [IsLocalization S L] : #L ≤ #R := by
  simpa using lift_card_le (L := L) S

end IsLocalization

end CommSemiring

section CommRing

variable {R : Type u} [CommRing R] {L : Type v} [CommRing L] [Algebra R L]

namespace Localization

theorem card {S : Submonoid R} (hS : S ≤ R⁰) : #(Localization S) = #R := by
  apply OreLocalization.card
  convert hS using 1
  ext x
  rw [mem_nonZeroDivisorsRight_iff, mem_nonZeroDivisors_iff]
  congr! 3
  rw [mul_comm]

end Localization

namespace IsLocalization

variable (L)

theorem lift_card (S : Submonoid R) [IsLocalization S L] (hS : S ≤ R⁰) :
    Cardinal.lift.{u} #L = Cardinal.lift.{v} #R := by
  have := Localization.card hS
  rwa [← lift_inj.{u, v}, lift_mk_eq'.2 ⟨(Localization.algEquiv S L).toEquiv⟩] at this

/-- If you do not localize at any zero-divisors, localization preserves cardinality. -/
theorem card (L : Type u) [CommRing L] [Algebra R L]
    (S : Submonoid R) [IsLocalization S L] (hS : S ≤ R⁰) : #L = #R := by
  simpa using lift_card L S hS

end IsLocalization

namespace FractionRing

variable (R)

@[simp]
theorem card : #(FractionRing R) = #R := Localization.card le_rfl

end FractionRing

namespace IsFractionRing

variable (R L)

theorem lift_card [IsFractionRing R L] : Cardinal.lift.{u} #L = Cardinal.lift.{v} #R :=
  IsLocalization.lift_card L _ le_rfl

theorem card (L : Type u) [CommRing L] [Algebra R L] [IsFractionRing R L] : #L = #R :=
  IsLocalization.card L _ le_rfl

end IsFractionRing

<<<<<<< HEAD
end CommRing
=======
end IsLocalization

@[simp]
theorem Cardinal.mk_fractionRing (R : Type u) [CommRing R] : #(FractionRing R) = #R :=
  IsLocalization.card (FractionRing R) R⁰ le_rfl |>.symm
>>>>>>> 39773322
<|MERGE_RESOLUTION|>--- conflicted
+++ resolved
@@ -80,12 +80,15 @@
 
 end IsLocalization
 
+@[simp]
+theorem Cardinal.mk_fractionRing (R : Type u) [CommRing R] : #(FractionRing R) = #R :=
+  IsLocalization.card (FractionRing R) R⁰ le_rfl |>.symm
+
 namespace FractionRing
 
 variable (R)
 
-@[simp]
-theorem card : #(FractionRing R) = #R := Localization.card le_rfl
+alias card := Cardinal.mk_fractionRing
 
 end FractionRing
 
@@ -101,12 +104,4 @@
 
 end IsFractionRing
 
-<<<<<<< HEAD
-end CommRing
-=======
-end IsLocalization
-
-@[simp]
-theorem Cardinal.mk_fractionRing (R : Type u) [CommRing R] : #(FractionRing R) = #R :=
-  IsLocalization.card (FractionRing R) R⁰ le_rfl |>.symm
->>>>>>> 39773322
+end CommRing