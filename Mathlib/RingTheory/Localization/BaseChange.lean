/-
Copyright (c) 2022 Jujian Zhang. All rights reserved.
Released under Apache 2.0 license as described in the file LICENSE.
Authors: Andrew Yang, Jujian Zhang
-/
import Mathlib.RingTheory.IsTensorProduct
import Mathlib.RingTheory.Localization.Module
import Mathlib.LinearAlgebra.DirectSum.Finsupp
import Mathlib.Logic.Equiv.TransferInstance

/-!
# Localized Module

Given a commutative semiring `R`, a multiplicative subset `S ⊆ R` and an `R`-module `M`, we can
localize `M` by `S`. This gives us a `Localization S`-module.

## Main definition

* `isLocalizedModule_iff_isBaseChange` : A localization of modules corresponds to a base change.
-/

variable {R : Type*} [CommSemiring R] (S : Submonoid R)
  (A : Type*) [CommSemiring A] [Algebra R A] [IsLocalization S A]
  {M : Type*} [AddCommMonoid M] [Module R M]
  {M' : Type*} [AddCommMonoid M'] [Module R M'] [Module A M'] [IsScalarTower R A M']
  (f : M →ₗ[R] M')

/-- The forward direction of `isLocalizedModule_iff_isBaseChange`. It is also used to prove the
other direction. -/
theorem IsLocalizedModule.isBaseChange [IsLocalizedModule S f] : IsBaseChange A f :=
  .of_lift_unique _ fun Q _ _ _ _ g ↦ by
    obtain ⟨ℓ, rfl, h₂⟩ := IsLocalizedModule.is_universal S f g fun s ↦ by
      rw [← (Algebra.lsmul R (A := A) R Q).commutes]; exact (IsLocalization.map_units A s).map _
    refine ⟨ℓ.extendScalarsOfIsLocalization S A, by simp, fun g'' h ↦ ?_⟩
    cases h₂ (LinearMap.restrictScalars R g'') h; rfl

/-- The map `(f : M →ₗ[R] M')` is a localization of modules iff the map
`(Localization S) × M → N, (s, m) ↦ s • f m` is the tensor product (insomuch as it is the universal
bilinear map).
In particular, there is an isomorphism between `LocalizedModule S M` and `(Localization S) ⊗[R] M`
given by `m/s ↦ (1/s) ⊗ₜ m`.
-/
theorem isLocalizedModule_iff_isBaseChange : IsLocalizedModule S f ↔ IsBaseChange A f := by
  refine ⟨fun _ ↦ IsLocalizedModule.isBaseChange S A f, fun h ↦ ?_⟩
  have : IsBaseChange A (LocalizedModule.mkLinearMap S M) := IsLocalizedModule.isBaseChange S A _
  let e := (this.equiv.symm.trans h.equiv).restrictScalars R
  convert IsLocalizedModule.of_linearEquiv S (LocalizedModule.mkLinearMap S M) e
  ext
  rw [LinearMap.coe_comp, LinearEquiv.coe_coe, Function.comp_apply,
    LinearEquiv.restrictScalars_apply, LinearEquiv.trans_apply, IsBaseChange.equiv_symm_apply,
    IsBaseChange.equiv_tmul, one_smul]

namespace IsLocalization

include S
open TensorProduct Algebra.TensorProduct

variable (M₁ M₂ B C) [AddCommMonoid M₁] [AddCommMonoid M₂] [Module R M₁] [Module R M₂]
  [Module A M₁] [Module A M₂] [IsScalarTower R A M₁] [IsScalarTower R A M₂]
  [Semiring B] [Algebra R B] [Algebra A B] [IsScalarTower R A B]
  [Semiring C] [Algebra R C] [Algebra A C] [IsScalarTower R A C]

theorem tensorProduct_compatibleSMul : CompatibleSMul R A M₁ M₂ where
  smul_tmul a _ _ := by
    obtain ⟨r, s, rfl⟩ := mk'_surjective S a
    rw [← (map_units A s).smul_left_cancel]
    simp_rw [algebraMap_smul, smul_tmul', ← smul_assoc, smul_tmul, ← smul_assoc, smul_mk'_self,
      algebraMap_smul, smul_tmul]

/-- If `A` is a localization of `R`, tensoring two `A`-modules over `A` is the same as
tensoring them over `R`. -/
noncomputable def moduleTensorEquiv : M₁ ⊗[A] M₂ ≃ₗ[A] M₁ ⊗[R] M₂ :=
  have := tensorProduct_compatibleSMul S A M₁ M₂
  equivOfCompatibleSMul R A M₁ M₂

/-- If `A` is a localization of `R`, tensoring an `A`-module with `A` over `R` does nothing. -/
noncomputable def moduleLid : A ⊗[R] M₁ ≃ₗ[A] M₁ :=
  have := tensorProduct_compatibleSMul S A A M₁
  (equivOfCompatibleSMul R A A M₁).symm ≪≫ₗ TensorProduct.lid _ _

/-- If `A` is a localization of `R`, tensoring two `A`-algebras over `A` is the same as
tensoring them over `R`. -/
noncomputable def algebraTensorEquiv : B ⊗[A] C ≃ₐ[A] B ⊗[R] C :=
  have := tensorProduct_compatibleSMul S A B C
  Algebra.TensorProduct.equivOfCompatibleSMul R A B C

/-- If `A` is a localization of `R`, tensoring an `A`-algebra with `A` over `R` does nothing. -/
noncomputable def algebraLid : A ⊗[R] B ≃ₐ[A] B :=
  have := tensorProduct_compatibleSMul S A A B
  Algebra.TensorProduct.lidOfCompatibleSMul R A B

@[deprecated (since := "2024-12-01")] alias tensorSelfAlgEquiv := algebraLid

set_option linter.docPrime false in
theorem bijective_linearMap_mul' : Function.Bijective (LinearMap.mul' R A) :=
  have := tensorProduct_compatibleSMul S A A A
  (Algebra.TensorProduct.lmulEquiv R A).bijective

end IsLocalization

variable (T B : Type*) [CommSemiring T] [CommSemiring B]
  [Algebra R T] [Algebra T B] [Algebra R B] [Algebra A B] [IsScalarTower R T B]
  [IsScalarTower R A B]

lemma Algebra.isPushout_of_isLocalization [IsLocalization (Algebra.algebraMapSubmonoid T S) B] :
    Algebra.IsPushout R T A B := by
  rw [Algebra.IsPushout.comm, Algebra.isPushout_iff]
  apply IsLocalizedModule.isBaseChange S

open TensorProduct in
instance (R M : Type*) [CommRing R] [AddCommGroup M] [Module R M]
    {α} (S : Submonoid R) {Mₛ} [AddCommGroup Mₛ] [Module R Mₛ] (f : M →ₗ[R] Mₛ)
    [IsLocalizedModule S f] : IsLocalizedModule S (Finsupp.mapRange.linearMap (α := α) f) := by
  classical
  let e : Localization S ⊗[R] M ≃ₗ[R] Mₛ :=
    (IsLocalizedModule.isBaseChange S (Localization S)
      (LocalizedModule.mkLinearMap S M)).equiv.restrictScalars R ≪≫ₗ IsLocalizedModule.iso S f
  let e' : Localization S ⊗[R] (α →₀ M) ≃ₗ[R] (α →₀ Mₛ) :=
    finsuppRight R (Localization S) M α ≪≫ₗ Finsupp.mapRange.linearEquiv e
  suffices IsLocalizedModule S (e'.symm.toLinearMap ∘ₗ Finsupp.mapRange.linearMap f) by
    convert this.of_linearEquiv (e := e')
    ext
    simp
  rw [isLocalizedModule_iff_isBaseChange S (Localization S)]
  convert TensorProduct.isBaseChange R (α →₀ M) (Localization S) using 1
  ext a m
  apply (finsuppRight R (Localization S) M α).injective
  ext b
  apply e.injective
  suffices (if a = b then f m else 0) = e (1 ⊗ₜ[R] if a = b then m else 0) by
    simpa [e', Finsupp.single_apply, -EmbeddingLike.apply_eq_iff_eq, apply_ite e]
  split_ifs with h
<<<<<<< HEAD
  swap; · simp
  simp [e, IsBaseChange.equiv_tmul]

section

variable (S : Submonoid A) {N : Type*} [AddCommMonoid N] [Module R N]
variable [Module A M] [IsScalarTower R A M]

open TensorProduct

/-- `S⁻¹M ⊗[R] N = S⁻¹(M ⊗[R] N)`. -/
lemma isLocalizedModule_tensorProduct_map (g : M →ₗ[A] M') [h : IsLocalizedModule S g] :
    IsLocalizedModule S (AlgebraTensorModule.map g (LinearMap.id (R := R) (M := N))) := by
  let Aₚ := Localization S
  letI : Module Aₚ M' := (IsLocalizedModule.iso S g).symm.toAddEquiv.module Aₚ
  haveI : IsScalarTower A Aₚ M' := (IsLocalizedModule.iso S g).symm.isScalarTower Aₚ
  haveI : IsScalarTower R Aₚ M' :=
    IsScalarTower.of_algebraMap_smul <| fun r x ↦ by simp [IsScalarTower.algebraMap_apply R A Aₚ]
  rw [isLocalizedModule_iff_isBaseChange (R := A) (S := S) (A := Aₚ)] at h
  rw [isLocalizedModule_iff_isBaseChange (R := A) (S := S) (A := Aₚ)]
  exact isBaseChange_tensorProduct_map _ h

end
=======
  · simp [e, IsBaseChange.equiv_tmul]
  · simp only [tmul_zero, LinearEquiv.trans_apply, LinearEquiv.restrictScalars_apply, map_zero]
>>>>>>> bfdd6039
<|MERGE_RESOLUTION|>--- conflicted
+++ resolved
@@ -130,9 +130,8 @@
   suffices (if a = b then f m else 0) = e (1 ⊗ₜ[R] if a = b then m else 0) by
     simpa [e', Finsupp.single_apply, -EmbeddingLike.apply_eq_iff_eq, apply_ite e]
   split_ifs with h
-<<<<<<< HEAD
-  swap; · simp
-  simp [e, IsBaseChange.equiv_tmul]
+  · simp [e, IsBaseChange.equiv_tmul]
+  · simp only [tmul_zero, LinearEquiv.trans_apply, LinearEquiv.restrictScalars_apply, map_zero]
 
 section
 
@@ -153,8 +152,4 @@
   rw [isLocalizedModule_iff_isBaseChange (R := A) (S := S) (A := Aₚ)]
   exact isBaseChange_tensorProduct_map _ h
 
-end
-=======
-  · simp [e, IsBaseChange.equiv_tmul]
-  · simp only [tmul_zero, LinearEquiv.trans_apply, LinearEquiv.restrictScalars_apply, map_zero]
->>>>>>> bfdd6039
+end