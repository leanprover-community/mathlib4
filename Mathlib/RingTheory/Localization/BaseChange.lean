--- conflicted
+++ resolved
@@ -6,11 +6,7 @@
 import Mathlib.RingTheory.IsTensorProduct
 import Mathlib.RingTheory.Localization.Module
 import Mathlib.LinearAlgebra.DirectSum.Finsupp
-<<<<<<< HEAD
-import Mathlib.Logic.Equiv.TransferInstance
-=======
 import Mathlib.Algebra.Equiv.TransferInstance
->>>>>>> 21a4ad33
 
 /-!
 # Localized Module
@@ -134,13 +130,8 @@
   suffices (if a = b then f m else 0) = e (1 ⊗ₜ[R] if a = b then m else 0) by
     simpa [e', Finsupp.single_apply, -EmbeddingLike.apply_eq_iff_eq, apply_ite e]
   split_ifs with h
-<<<<<<< HEAD
-  swap; · simp
-  simp [e, IsBaseChange.equiv_tmul]
-=======
   · simp [e, IsBaseChange.equiv_tmul]
   · simp only [tmul_zero, LinearEquiv.trans_apply, LinearEquiv.restrictScalars_apply, map_zero]
->>>>>>> 21a4ad33
 
 section
 
@@ -150,24 +141,13 @@
 open TensorProduct
 
 /-- `S⁻¹M ⊗[R] N = S⁻¹(M ⊗[R] N)`. -/
-<<<<<<< HEAD
-lemma isLocalizedModule_tensorProduct_map (g : M →ₗ[A] M') [h : IsLocalizedModule S g] :
-    IsLocalizedModule S (AlgebraTensorModule.map g (LinearMap.id (R := R) (M := N))) := by
-=======
 instance IsLocalizedModule.rTensor (g : M →ₗ[A] M') [h : IsLocalizedModule S g] :
     IsLocalizedModule S (AlgebraTensorModule.rTensor R N g) := by
->>>>>>> 21a4ad33
   let Aₚ := Localization S
   letI : Module Aₚ M' := (IsLocalizedModule.iso S g).symm.toAddEquiv.module Aₚ
   haveI : IsScalarTower A Aₚ M' := (IsLocalizedModule.iso S g).symm.isScalarTower Aₚ
   haveI : IsScalarTower R Aₚ M' :=
     IsScalarTower.of_algebraMap_smul <| fun r x ↦ by simp [IsScalarTower.algebraMap_apply R A Aₚ]
-<<<<<<< HEAD
-  rw [isLocalizedModule_iff_isBaseChange (R := A) (S := S) (A := Aₚ)] at h
-  rw [isLocalizedModule_iff_isBaseChange (R := A) (S := S) (A := Aₚ)]
-  exact isBaseChange_tensorProduct_map _ h
-
-=======
   rw [isLocalizedModule_iff_isBaseChange (S := S) (A := Aₚ)] at h ⊢
   exact isBaseChange_tensorProduct_map _ h
 
@@ -181,5 +161,4 @@
   ext
   simp
 
->>>>>>> 21a4ad33
 end