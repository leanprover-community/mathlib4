--- conflicted
+++ resolved
@@ -121,11 +121,7 @@
     LinearIndependent R fun p : ι × ι' => b p.1 • c p.2 := by
   rw [linearIndependent_iff'] at hb hc; rw [linearIndependent_iff'']; rintro s g hg hsg ⟨i, k⟩
   by_cases hik : (i, k) ∈ s
-<<<<<<< HEAD
-  · have h1 : (∑ i in s.image Prod.fst ×ᶠˢ s.image Prod.snd, g i • b i.1 • c i.2) = 0 := by
-=======
   · have h1 : (∑ i in s.image Prod.fst ×ˢ s.image Prod.snd, g i • b i.1 • c i.2) = 0 := by
->>>>>>> 5e57a8cf
       rw [← hsg]
       exact
         (Finset.sum_subset Finset.subset_product fun p _ hp =>
