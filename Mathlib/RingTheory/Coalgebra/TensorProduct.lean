/-
Copyright (c) 2024 Amelia Livingston. All rights reserved.
Released under Apache 2.0 license as described in the file LICENSE.
Authors: Amelia Livingston
-/
import Mathlib.Algebra.Category.CoalgebraCat.ComonEquivalence

/-!
# Tensor products of coalgebras

Given two `R`-coalgebras `M, N`, we can define a natural comultiplication map
`Δ : M ⊗[R] N → (M ⊗[R] N) ⊗[R] (M ⊗[R] N)` and counit map `ε : M ⊗[R] N → R` induced by
the comultiplication and counit maps of `M` and `N`. These `Δ, ε` are declared as linear maps
in `TensorProduct.instCoalgebraStruct` in `Mathlib.RingTheory.Coalgebra.Basic`.

In this file we show that `Δ, ε` satisfy the axioms of a coalgebra, and also define other data
in the monoidal structure on `R`-coalgebras, like the tensor product of two coalgebra morphisms
as a coalgebra morphism.

## Implementation notes

We keep the linear maps underlying `Δ, ε` and other definitions in this file syntactically equal
to the corresponding definitions for tensor products of modules in the hope that this makes
life easier. However, to fill in prop fields, we use the API in
`Mathlib.Algebra.Category.CoalgebraCat.ComonEquivalence`. That file defines the monoidal category
structure on coalgebras induced by an equivalence with comonoid objects in the category of modules,
`CoalgebraCat.instMonoidalCategoryAux`, but we do not declare this as an instance - we just use it
to prove things. Then, we use the definitions in this file to make a monoidal category instance on
`CoalgebraCat R` in `Mathlib.Algebra.Category.CoalgebraCat.Monoidal` that has simpler data.

However, this approach forces our coalgebras to be in the same universe as the base ring `R`,
since it relies on the monoidal category structure on `ModuleCat R`, which is currently
universe monomorphic. Any contribution that achieves universe polymorphism would be welcome. For
instance, the tensor product of coalgebras in the
[FLT repo](https://github.com/ImperialCollegeLondon/FLT/blob/eef74b4538c8852363936dfaad23e6ffba72eca5/FLT/mathlibExperiments/Coalgebra/TensorProduct.lean)
is already universe polymorphic since it does not go via category theory.

-/

universe v u

open CategoryTheory
open scoped TensorProduct

section

variable {R M N P Q : Type u} [CommRing R]
  [AddCommGroup M] [AddCommGroup N] [Module R M] [Module R N] [Coalgebra R M] [Coalgebra R N]

open MonoidalCategory in
noncomputable instance TensorProduct.instCoalgebra : Coalgebra R (M ⊗[R] N) :=
  let I := Monoidal.transport ((CoalgebraCat.comonEquivalence R).symm)
  CoalgEquiv.toCoalgebra
    (A := (CoalgebraCat.of R M ⊗ CoalgebraCat.of R N : CoalgebraCat R))
    { LinearEquiv.refl R _ with
      counit_comp := rfl
      map_comp_comul := by
        rw [CoalgebraCat.ofComonObjCoalgebraStruct_comul]
<<<<<<< HEAD
        simp [-Mon_.monMonoidalStruct_tensorObj_X, moduleCat_simps,
          ModuleCat.hom_comp, ModuleCat.of, ModuleCat.ofHom,
=======
        simp [-Mon_.monMonoidalStruct_tensorObj_X,
          ModuleCat.MonoidalCategory.instMonoidalCategoryStruct_tensorHom,
          ModuleCat.hom_comp, ModuleCat.of, ModuleCat.ofHom, comul_def,
>>>>>>> 76107bb2
          ModuleCat.MonoidalCategory.tensorμ_eq_tensorTensorTensorComm] }

end

namespace Coalgebra
namespace TensorProduct

open CoalgebraCat.MonoidalCategoryAux MonoidalCategory

variable {R M N P Q : Type u} [CommRing R]
  [AddCommGroup M] [AddCommGroup N] [AddCommGroup P] [AddCommGroup Q] [Module R M] [Module R N]
  [Module R P] [Module R Q] [Coalgebra R M] [Coalgebra R N] [Coalgebra R P] [Coalgebra R Q]

attribute [local instance] CoalgebraCat.instMonoidalCategoryAux in
section

/-- The tensor product of two coalgebra morphisms as a coalgebra morphism. -/
noncomputable def map (f : M →ₗc[R] N) (g : P →ₗc[R] Q) :
    M ⊗[R] P →ₗc[R] N ⊗[R] Q where
  toLinearMap := _root_.TensorProduct.map f.toLinearMap g.toLinearMap
  counit_comp := by
    simp_rw [← tensorHom_toLinearMap]
    apply (CoalgebraCat.ofHom f ⊗ CoalgebraCat.ofHom g).1.counit_comp
  map_comp_comul := by
    simp_rw [← tensorHom_toLinearMap, ← comul_tensorObj]
    apply (CoalgebraCat.ofHom f ⊗ CoalgebraCat.ofHom g).1.map_comp_comul

@[simp]
theorem map_tmul (f : M →ₗc[R] N) (g : P →ₗc[R] Q) (x : M) (y : P) :
    map f g (x ⊗ₜ y) = f x ⊗ₜ g y :=
  rfl

@[simp]
theorem map_toLinearMap (f : M →ₗc[R] N) (g : P →ₗc[R] Q) :
    map f g = _root_.TensorProduct.map (f : M →ₗ[R] N) (g : P →ₗ[R] Q) := rfl

variable (R M N P)

/-- The associator for tensor products of R-coalgebras, as a coalgebra equivalence. -/
protected noncomputable def assoc :
    (M ⊗[R] N) ⊗[R] P ≃ₗc[R] M ⊗[R] (N ⊗[R] P) :=
  { _root_.TensorProduct.assoc R M N P with
    counit_comp := by
      simp_rw [← associator_hom_toLinearMap, ← counit_tensorObj_tensorObj_right,
        ← counit_tensorObj_tensorObj_left]
      apply CoalgHom.counit_comp (α_ (CoalgebraCat.of R M) (CoalgebraCat.of R N)
        (CoalgebraCat.of R P)).hom.1
    map_comp_comul := by
      simp_rw [← associator_hom_toLinearMap, ← comul_tensorObj_tensorObj_left,
        ← comul_tensorObj_tensorObj_right]
      exact CoalgHom.map_comp_comul (α_ (CoalgebraCat.of R M)
        (CoalgebraCat.of R N) (CoalgebraCat.of R P)).hom.1 }

variable {R M N P}

@[simp]
theorem assoc_tmul (x : M) (y : N) (z : P) :
    Coalgebra.TensorProduct.assoc R M N P ((x ⊗ₜ y) ⊗ₜ z) = x ⊗ₜ (y ⊗ₜ z) :=
  rfl

@[simp]
theorem assoc_symm_tmul (x : M) (y : N) (z : P) :
    (Coalgebra.TensorProduct.assoc R M N P).symm (x ⊗ₜ (y ⊗ₜ z)) = (x ⊗ₜ y) ⊗ₜ z :=
  rfl

@[simp]
theorem assoc_toLinearEquiv :
    Coalgebra.TensorProduct.assoc R M N P = _root_.TensorProduct.assoc R M N P := rfl

variable (R M)

/-- The base ring is a left identity for the tensor product of coalgebras, up to
coalgebra equivalence. -/
protected noncomputable def lid : R ⊗[R] M ≃ₗc[R] M :=
  { _root_.TensorProduct.lid R M with
    counit_comp := by
      simp only [← leftUnitor_hom_toLinearMap]
      apply CoalgHom.counit_comp (λ_ (CoalgebraCat.of R M)).hom.1
    map_comp_comul := by
      simp_rw [← leftUnitor_hom_toLinearMap, ← comul_tensorObj]
      apply CoalgHom.map_comp_comul (λ_ (CoalgebraCat.of R M)).hom.1 }

variable {R M}

@[simp]
theorem lid_toLinearEquiv :
    (Coalgebra.TensorProduct.lid R M) = _root_.TensorProduct.lid R M := rfl

@[simp]
theorem lid_tmul (r : R) (a : M) : Coalgebra.TensorProduct.lid R M (r ⊗ₜ a) = r • a := rfl

@[simp]
theorem lid_symm_apply (a : M) : (Coalgebra.TensorProduct.lid R M).symm a = 1 ⊗ₜ a := rfl

variable (R M)

/-- The base ring is a right identity for the tensor product of coalgebras, up to
coalgebra equivalence. -/
protected noncomputable def rid : M ⊗[R] R ≃ₗc[R] M :=
  { _root_.TensorProduct.rid R M with
    counit_comp := by
      simp only [← rightUnitor_hom_toLinearMap]
      apply CoalgHom.counit_comp (ρ_ (CoalgebraCat.of R M)).hom.1
    map_comp_comul := by
      simp_rw [← rightUnitor_hom_toLinearMap, ← comul_tensorObj]
      apply CoalgHom.map_comp_comul (ρ_ (CoalgebraCat.of R M)).hom.1 }

variable {R M}

@[simp]
theorem rid_toLinearEquiv :
    (Coalgebra.TensorProduct.rid R M) = _root_.TensorProduct.rid R M := rfl

@[simp]
theorem rid_tmul (r : R) (a : M) : Coalgebra.TensorProduct.rid R M (a ⊗ₜ r) = r • a := rfl

@[simp]
theorem rid_symm_apply (a : M) : (Coalgebra.TensorProduct.rid R M).symm a = a ⊗ₜ 1 := rfl

end

end TensorProduct
end Coalgebra
namespace CoalgHom

variable {R M N P : Type u} [CommRing R]
  [AddCommGroup M] [AddCommGroup N] [AddCommGroup P] [Module R M] [Module R N]
  [Module R P] [Coalgebra R M] [Coalgebra R N] [Coalgebra R P]

variable (M)

/-- `lTensor M f : M ⊗ N →ₗc M ⊗ P` is the natural coalgebra morphism induced by `f : N →ₗc P`. -/
noncomputable abbrev lTensor (f : N →ₗc[R] P) : M ⊗[R] N →ₗc[R] M ⊗[R] P :=
  Coalgebra.TensorProduct.map (CoalgHom.id R M) f

/-- `rTensor M f : N ⊗ M →ₗc P ⊗ M` is the natural coalgebra morphism induced by `f : N →ₗc P`. -/
noncomputable abbrev rTensor (f : N →ₗc[R] P) : N ⊗[R] M →ₗc[R] P ⊗[R] M :=
  Coalgebra.TensorProduct.map f (CoalgHom.id R M)

end CoalgHom<|MERGE_RESOLUTION|>--- conflicted
+++ resolved
@@ -56,14 +56,8 @@
       counit_comp := rfl
       map_comp_comul := by
         rw [CoalgebraCat.ofComonObjCoalgebraStruct_comul]
-<<<<<<< HEAD
         simp [-Mon_.monMonoidalStruct_tensorObj_X, moduleCat_simps,
-          ModuleCat.hom_comp, ModuleCat.of, ModuleCat.ofHom,
-=======
-        simp [-Mon_.monMonoidalStruct_tensorObj_X,
-          ModuleCat.MonoidalCategory.instMonoidalCategoryStruct_tensorHom,
           ModuleCat.hom_comp, ModuleCat.of, ModuleCat.ofHom, comul_def,
->>>>>>> 76107bb2
           ModuleCat.MonoidalCategory.tensorμ_eq_tensorTensorTensorComm] }
 
 end
