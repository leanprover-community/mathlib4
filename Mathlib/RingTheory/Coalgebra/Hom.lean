--- conflicted
+++ resolved
@@ -79,11 +79,7 @@
 
 @[simp]
 theorem map_comp_comul_apply (f : F) (x : A) :
-<<<<<<< HEAD
-    TensorProduct.map (f : A →ₗ[R] B) f (comul x) = comul (R := R) (f x) :=
-=======
     TensorProduct.map f f (σ₁₂ := .id _) (comul x) = comul (R := R) (f x) :=
->>>>>>> 69bf692a
   LinearMap.congr_fun (map_comp_comul f) _
 
 end CoalgHomClass
