--- conflicted
+++ resolved
@@ -123,10 +123,6 @@
 
 theorem maximalIdeal_eq_bot {R : Type*} [Field R] : IsLocalRing.maximalIdeal R = ⊥ :=
   IsLocalRing.isField_iff_maximalIdeal_eq.mp (Field.toIsField R)
-<<<<<<< HEAD
-
-end IsLocalRing
-=======
 
 end IsLocalRing
 
@@ -140,5 +136,4 @@
 lemma Subring.isLocalRing_of_unit {R : Type*} [Ring R] [IsLocalRing R] (S : Subring R)
     (h_unit : ∀ (x : R) (hx : x ∈ S), IsUnit x → IsUnit (⟨x, hx⟩ : S)) :
     IsLocalRing S :=
-  S.toSubsemiring.isLocalRing_of_unit h_unit
->>>>>>> d873fc26
+  S.toSubsemiring.isLocalRing_of_unit h_unit