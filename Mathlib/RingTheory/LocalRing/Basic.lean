/-
Copyright (c) 2018 Kenny Lau. All rights reserved.
Released under Apache 2.0 license as described in the file LICENSE.
Authors: Kenny Lau, Chris Hughes, Mario Carneiro
-/
import Mathlib.RingTheory.LocalRing.Defs
import Mathlib.RingTheory.Ideal.Nonunits

/-!

# Local rings

We prove basic properties of local rings.

-/

variable {R S : Type*}

section CommSemiring

variable [CommSemiring R]

namespace IsLocalRing

theorem of_isUnit_or_isUnit_of_isUnit_add [Nontrivial R]
    (h : ∀ a b : R, IsUnit (a + b) → IsUnit a ∨ IsUnit b) : IsLocalRing R :=
  ⟨fun {a b} hab => h a b <| hab.symm ▸ isUnit_one⟩

/-- A semiring is local if it is nontrivial and the set of nonunits is closed under the addition. -/
theorem of_nonunits_add [Nontrivial R]
    (h : ∀ a b : R, a ∈ nonunits R → b ∈ nonunits R → a + b ∈ nonunits R) : IsLocalRing R :=
  ⟨fun {a b} hab => or_iff_not_and_not.2 fun H => h a b H.1 H.2 <| hab.symm ▸ isUnit_one⟩

/-- A semiring is local if it has a unique maximal ideal. -/
theorem of_unique_max_ideal (h : ∃! I : Ideal R, I.IsMaximal) : IsLocalRing R :=
  @of_nonunits_add _ _
    (nontrivial_of_ne (0 : R) 1 <|
      let ⟨I, Imax, _⟩ := h
      fun H : 0 = 1 => Imax.1.1 <| I.eq_top_iff_one.2 <| H ▸ I.zero_mem)
    fun x y hx hy H =>
    let ⟨I, Imax, Iuniq⟩ := h
    let ⟨Ix, Ixmax, Hx⟩ := exists_max_ideal_of_mem_nonunits hx
    let ⟨Iy, Iymax, Hy⟩ := exists_max_ideal_of_mem_nonunits hy
    have xmemI : x ∈ I := Iuniq Ix Ixmax ▸ Hx
    have ymemI : y ∈ I := Iuniq Iy Iymax ▸ Hy
    Imax.1.1 <| I.eq_top_of_isUnit_mem (I.add_mem xmemI ymemI) H

theorem of_unique_nonzero_prime (h : ∃! P : Ideal R, P ≠ ⊥ ∧ Ideal.IsPrime P) : IsLocalRing R :=
  of_unique_max_ideal
    (by
      rcases h with ⟨P, ⟨hPnonzero, hPnot_top, _⟩, hPunique⟩
      refine ⟨P, ⟨⟨hPnot_top, ?_⟩⟩, fun M hM => hPunique _ ⟨?_, Ideal.IsMaximal.isPrime hM⟩⟩
      · refine Ideal.maximal_of_no_maximal fun M hPM hM => ne_of_lt hPM ?_
        exact (hPunique _ ⟨ne_bot_of_gt hPM, Ideal.IsMaximal.isPrime hM⟩).symm
      · rintro rfl
        exact hPnot_top (hM.1.2 P (bot_lt_iff_ne_bot.2 hPnonzero)))

variable [IsLocalRing R]

theorem isUnit_or_isUnit_of_isUnit_add {a b : R} (h : IsUnit (a + b)) : IsUnit a ∨ IsUnit b := by
  rcases h with ⟨u, hu⟩
  rw [← Units.inv_mul_eq_one, mul_add] at hu
  apply Or.imp _ _ (isUnit_or_isUnit_of_add_one hu) <;> exact isUnit_of_mul_isUnit_right

theorem nonunits_add {a b : R} (ha : a ∈ nonunits R) (hb : b ∈ nonunits R) : a + b ∈ nonunits R :=
  fun H => not_or_intro ha hb (isUnit_or_isUnit_of_isUnit_add H)

end IsLocalRing

@[deprecated (since := "2024-11-11")]
alias LocalRing.of_isUnit_or_isUnit_of_isUnit_add := IsLocalRing.of_isUnit_or_isUnit_of_isUnit_add

@[deprecated (since := "2024-11-11")]
alias LocalRing.of_nonunits_add := IsLocalRing.of_nonunits_add

@[deprecated (since := "2024-11-11")]
alias LocalRing.of_unique_max_ideal := IsLocalRing.of_unique_max_ideal

@[deprecated (since := "2024-11-11")]
alias LocalRing.of_unique_nonzero_prime := IsLocalRing.of_unique_nonzero_prime

@[deprecated (since := "2024-11-11")]
alias LocalRing.isUnit_or_isUnit_of_isUnit_add := IsLocalRing.isUnit_or_isUnit_of_isUnit_add

@[deprecated (since := "2024-11-11")]
alias LocalRing.nonunits_add := IsLocalRing.nonunits_add

end CommSemiring

namespace IsLocalRing

variable [CommRing R]

theorem of_isUnit_or_isUnit_one_sub_self [Nontrivial R] (h : ∀ a : R, IsUnit a ∨ IsUnit (1 - a)) :
    IsLocalRing R :=
  ⟨fun {a b} hab => add_sub_cancel_left a b ▸ hab.symm ▸ h a⟩

variable [IsLocalRing R]

theorem isUnit_or_isUnit_one_sub_self (a : R) : IsUnit a ∨ IsUnit (1 - a) :=
  isUnit_or_isUnit_of_isUnit_add <| (add_sub_cancel a 1).symm ▸ isUnit_one

theorem isUnit_of_mem_nonunits_one_sub_self (a : R) (h : 1 - a ∈ nonunits R) : IsUnit a :=
  or_iff_not_imp_right.1 (isUnit_or_isUnit_one_sub_self a) h

theorem isUnit_one_sub_self_of_mem_nonunits (a : R) (h : a ∈ nonunits R) : IsUnit (1 - a) :=
  or_iff_not_imp_left.1 (isUnit_or_isUnit_one_sub_self a) h

theorem of_surjective' [CommRing S] [Nontrivial S] (f : R →+* S) (hf : Function.Surjective f) :
    IsLocalRing S :=
  of_isUnit_or_isUnit_one_sub_self (by
    intro b
    obtain ⟨a, rfl⟩ := hf b
    apply (isUnit_or_isUnit_one_sub_self a).imp <| RingHom.isUnit_map _
    rw [← f.map_one, ← f.map_sub]
    apply f.isUnit_map)

@[deprecated (since := "2024-11-11")]
alias LocalRing.of_isUnit_or_isUnit_one_sub_self := IsLocalRing.of_isUnit_or_isUnit_one_sub_self

@[deprecated (since := "2024-11-11")]
alias LocalRing.isUnit_or_isUnit_one_sub_self := IsLocalRing.isUnit_or_isUnit_one_sub_self

@[deprecated (since := "2024-11-11")]
alias LocalRing.isUnit_of_mem_nonunits_one_sub_self :=
  IsLocalRing.isUnit_of_mem_nonunits_one_sub_self

@[deprecated (since := "2024-11-11")]
alias LocalRing.isUnit_one_sub_self_of_mem_nonunits :=
  IsLocalRing.isUnit_one_sub_self_of_mem_nonunits

@[deprecated (since := "2024-11-11")]
alias LocalRing.of_surjective' := IsLocalRing.of_surjective'

end IsLocalRing

namespace Field

variable (K : Type*) [Field K]

-- see Note [lower instance priority]
<<<<<<< HEAD
instance (priority := 100) : LocalRing K := by
  classical exact LocalRing.of_isUnit_or_isUnit_one_sub_self fun a =>
=======
instance (priority := 100) : IsLocalRing K := by
  classical exact IsLocalRing.of_isUnit_or_isUnit_one_sub_self fun a =>
>>>>>>> d0df76bd
    if h : a = 0 then Or.inr (by rw [h, sub_zero]; exact isUnit_one)
    else Or.inl <| IsUnit.mk0 a h

end Field<|MERGE_RESOLUTION|>--- conflicted
+++ resolved
@@ -139,13 +139,8 @@
 variable (K : Type*) [Field K]
 
 -- see Note [lower instance priority]
-<<<<<<< HEAD
-instance (priority := 100) : LocalRing K := by
-  classical exact LocalRing.of_isUnit_or_isUnit_one_sub_self fun a =>
-=======
 instance (priority := 100) : IsLocalRing K := by
   classical exact IsLocalRing.of_isUnit_or_isUnit_one_sub_self fun a =>
->>>>>>> d0df76bd
     if h : a = 0 then Or.inr (by rw [h, sub_zero]; exact isUnit_one)
     else Or.inl <| IsUnit.mk0 a h
 
