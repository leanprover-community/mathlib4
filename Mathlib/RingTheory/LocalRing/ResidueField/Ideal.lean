--- conflicted
+++ resolved
@@ -110,38 +110,11 @@
   ⟨I.injective_algebraMap_quotient_residueField, IsFractionRing.surjective_iff_isField.mpr
     ((Quotient.maximal_ideal_iff_isField_quotient I).mp inferInstance)⟩
 
-<<<<<<< HEAD
 lemma Ideal.surjectiveOnStalks_residueField (I : Ideal R) [I.IsPrime] :
     (algebraMap R I.ResidueField).SurjectiveOnStalks :=
   (RingHom.surjectiveOnStalks_of_surjective Ideal.Quotient.mk_surjective).comp
     (RingHom.surjectiveOnStalks_of_isLocalization I.primeCompl _)
 
-section LiesOver
-
-variable {R A B : Type*} [CommRing R] [CommRing A] [CommRing B] [Algebra R A] [Algebra A B]
-    [Algebra R B] [IsScalarTower R A B]
-
-noncomputable
-instance (p : Ideal A) [p.IsPrime] (q : Ideal B) [q.IsPrime] [q.LiesOver p] :
-    Algebra p.ResidueField q.ResidueField :=
-  (Ideal.ResidueField.mapₐ p q Ideal.LiesOver.over).toAlgebra
-
-instance (p : Ideal A) [p.IsPrime] (q : Ideal B) [q.IsPrime] [q.LiesOver p] :
-    IsScalarTower R p.ResidueField q.ResidueField := .of_algebraMap_eq'
-  ((Ideal.ResidueField.mapₐ p q Ideal.LiesOver.over).restrictScalars R).comp_algebraMap.symm
-
-instance (p : Ideal R) [p.IsPrime] (q : Ideal A) [q.IsPrime] [q.LiesOver p]
-    (Q : Ideal B) [Q.IsPrime] [Q.LiesOver q] [Q.LiesOver p] :
-    IsScalarTower p.ResidueField q.ResidueField Q.ResidueField := by
-  refine .of_algebraMap_eq fun x ↦ ?_
-  simp only [RingHom.algebraMap_toAlgebra, AlgHom.toRingHom_eq_coe, RingHom.coe_coe,
-    Ideal.ResidueField.mapₐ_apply, Ideal.ResidueField.map, IsLocalRing.ResidueField.map_map,
-    IsScalarTower.algebraMap_eq R A B,
-    ← Localization.localRingHom_comp]
-
-end LiesOver
-=======
 instance (p : Ideal R) [p.IsPrime] (q : Ideal A) [q.IsPrime] [q.LiesOver p] :
     IsLocalHom (algebraMap (Localization.AtPrime p) (Localization.AtPrime q)) :=
-  Localization.isLocalHom_localRingHom _ _ _ (Ideal.over_def _ _)
->>>>>>> 1d4623c2
+  Localization.isLocalHom_localRingHom _ _ _ (Ideal.over_def _ _)