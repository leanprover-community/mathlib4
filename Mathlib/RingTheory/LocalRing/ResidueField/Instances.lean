/-
Copyright (c) 2025 Andrew Yang. All rights reserved.
Released under Apache 2.0 license as described in the file LICENSE.
Authors: Andrew Yang
-/
import Mathlib.RingTheory.LocalRing.ResidueField.Ideal
import Mathlib.FieldTheory.Separable

/-! # Instances on residue fields -/

variable {R A B : Type*} [CommRing R] [CommRing A] [CommRing B] [Algebra R A] [Algebra A B]
    [Algebra R B] [IsScalarTower R A B]

variable (p : Ideal A) (q : Ideal B) [q.LiesOver p]

attribute [local instance] Ideal.Quotient.field

instance [p.IsMaximal] [q.IsMaximal] [Algebra.IsSeparable (A ⧸ p) (B ⧸ q)] :
    Algebra.IsSeparable p.ResidueField q.ResidueField := by
  refine Algebra.IsSeparable.of_equiv_equiv
    (.ofBijective _ p.bijective_algebraMap_quotient_residueField)
    (.ofBijective _ q.bijective_algebraMap_quotient_residueField) ?_
  ext x
<<<<<<< HEAD
  simp [RingHom.algebraMap_toAlgebra, Algebra.ofId_apply, ← IsScalarTower.algebraMap_apply]
=======
  simp [RingHom.algebraMap_toAlgebra]
>>>>>>> 41c8cd5f

instance [p.IsMaximal] [q.IsMaximal] [Algebra.IsSeparable p.ResidueField q.ResidueField] :
    Algebra.IsSeparable (A ⧸ p) (B ⧸ q) := by
  refine Algebra.IsSeparable.of_equiv_equiv
    (.symm <| .ofBijective _ p.bijective_algebraMap_quotient_residueField)
    (.symm <| .ofBijective _ q.bijective_algebraMap_quotient_residueField) ?_
  ext x
  obtain ⟨x, rfl⟩ :=
    (RingEquiv.ofBijective _ p.bijective_algebraMap_quotient_residueField).surjective x
  obtain ⟨x, rfl⟩ := Ideal.Quotient.mk_surjective x
  apply (RingEquiv.ofBijective _ q.bijective_algebraMap_quotient_residueField).injective
  simp only [RingHom.coe_comp, RingHom.coe_coe, Function.comp_apply, RingEquiv.symm_apply_apply,
    RingEquiv.apply_symm_apply]
<<<<<<< HEAD
  simp [RingHom.algebraMap_toAlgebra, Algebra.ofId_apply, ← IsScalarTower.algebraMap_apply]
=======
  simp [RingHom.algebraMap_toAlgebra]
>>>>>>> 41c8cd5f

variable {p q} in
lemma Algebra.isSeparable_residueField_iff [p.IsMaximal] [q.IsMaximal] :
    Algebra.IsSeparable p.ResidueField q.ResidueField ↔ Algebra.IsSeparable (A ⧸ p) (B ⧸ q) :=
  ⟨fun _ ↦ inferInstance, fun _ ↦ inferInstance⟩

instance [p.IsPrime] : Algebra.IsAlgebraic (A ⧸ p) p.ResidueField :=
  IsLocalization.isAlgebraic _ (nonZeroDivisors (A ⧸ p))

instance [p.IsPrime] [q.IsPrime] [Algebra.IsIntegral A B] :
    Algebra.IsAlgebraic p.ResidueField q.ResidueField := by
  have : Algebra.IsIntegral (A ⧸ p) (B ⧸ q) :=
    .tower_top A
  letI := ((algebraMap (B ⧸ q) q.ResidueField).comp (algebraMap (A ⧸ p) (B ⧸ q))).toAlgebra
  haveI : IsScalarTower (A ⧸ p) (B ⧸ q) q.ResidueField := .of_algebraMap_eq' rfl
  haveI : Algebra.IsAlgebraic (A ⧸ p) q.ResidueField := .trans _ (B ⧸ q) _
  haveI : IsScalarTower (A ⧸ p) p.ResidueField q.ResidueField := by
    refine .of_algebraMap_eq fun x ↦ ?_
    obtain ⟨x, rfl⟩ := Ideal.Quotient.mk_surjective x
    simp [RingHom.algebraMap_toAlgebra]
  refine .extendScalars (Ideal.injective_algebraMap_quotient_residueField p)<|MERGE_RESOLUTION|>--- conflicted
+++ resolved
@@ -21,11 +21,7 @@
     (.ofBijective _ p.bijective_algebraMap_quotient_residueField)
     (.ofBijective _ q.bijective_algebraMap_quotient_residueField) ?_
   ext x
-<<<<<<< HEAD
-  simp [RingHom.algebraMap_toAlgebra, Algebra.ofId_apply, ← IsScalarTower.algebraMap_apply]
-=======
   simp [RingHom.algebraMap_toAlgebra]
->>>>>>> 41c8cd5f
 
 instance [p.IsMaximal] [q.IsMaximal] [Algebra.IsSeparable p.ResidueField q.ResidueField] :
     Algebra.IsSeparable (A ⧸ p) (B ⧸ q) := by
@@ -39,11 +35,7 @@
   apply (RingEquiv.ofBijective _ q.bijective_algebraMap_quotient_residueField).injective
   simp only [RingHom.coe_comp, RingHom.coe_coe, Function.comp_apply, RingEquiv.symm_apply_apply,
     RingEquiv.apply_symm_apply]
-<<<<<<< HEAD
-  simp [RingHom.algebraMap_toAlgebra, Algebra.ofId_apply, ← IsScalarTower.algebraMap_apply]
-=======
   simp [RingHom.algebraMap_toAlgebra]
->>>>>>> 41c8cd5f
 
 variable {p q} in
 lemma Algebra.isSeparable_residueField_iff [p.IsMaximal] [q.IsMaximal] :
