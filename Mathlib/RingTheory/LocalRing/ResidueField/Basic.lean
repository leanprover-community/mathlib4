--- conflicted
+++ resolved
@@ -34,11 +34,7 @@
   simp
 
 lemma residue_surjective :
-<<<<<<< HEAD
-    Function.Surjective (LocalRing.residue R) :=
-=======
     Function.Surjective (IsLocalRing.residue R) :=
->>>>>>> b00c9dba
   Ideal.Quotient.mk_surjective
 
 variable (R)
@@ -49,13 +45,8 @@
 
 instance {R₁ R₂} [CommRing R₁] [CommRing R₂]
     [Algebra R₁ R₂] [Algebra R₁ R] [Algebra R₂ R] [IsScalarTower R₁ R₂ R] :
-<<<<<<< HEAD
-    IsScalarTower R₁ R₂ (LocalRing.ResidueField R) := by
-  delta LocalRing.ResidueField; infer_instance
-=======
     IsScalarTower R₁ R₂ (IsLocalRing.ResidueField R) := by
   delta IsLocalRing.ResidueField; infer_instance
->>>>>>> b00c9dba
 
 @[simp]
 theorem ResidueField.algebraMap_eq : algebraMap R (ResidueField R) = residue R :=
