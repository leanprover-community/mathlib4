--- conflicted
+++ resolved
@@ -63,16 +63,9 @@
   toFun q := ⟨RingHom.ker (Algebra.TensorProduct.lift
     (Ideal.ResidueField.mapₐ p.asIdeal q.1.asIdeal (Algebra.ofId _ _) congr($(q.2.symm).asIdeal))
       (IsScalarTower.toAlgHom _ _ _) fun _ _ ↦ .all _ _).toRingHom, RingHom.ker_isPrime _⟩
-<<<<<<< HEAD
-  invFun q := ⟨Algebra.TensorProduct.includeRight.toRingHom.specComap q, by
-    simp only [Set.mem_preimage, ← specComap_comp_apply, AlgHom.comp_algebraMap_of_tower]
-    exact (residueField_specComap _).le ⟨(algebraMap _ _).specComap q, rfl⟩⟩
-=======
   invFun q := ⟨q.comap Algebra.TensorProduct.includeRight.toRingHom, by
-    simp only [AlgHom.toRingHom_eq_coe, Set.mem_preimage, ← comap_comp_apply,
-      AlgHom.comp_algebraMap_of_tower]
+    simp only [Set.mem_preimage, ← comap_comp_apply, AlgHom.comp_algebraMap_of_tower]
     exact (residueField_comap _).le ⟨q.comap (algebraMap _ _), rfl⟩⟩
->>>>>>> 0c63debb
   left_inv q := by ext x; simp
   right_inv q := by
     ext x
