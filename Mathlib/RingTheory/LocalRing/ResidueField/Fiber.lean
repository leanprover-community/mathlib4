--- conflicted
+++ resolved
@@ -3,16 +3,9 @@
 Released under Apache 2.0 license as described in the file LICENSE.
 Authors: Jingting Wang, Junyan Xu, Andrew Yang
 -/
-<<<<<<< HEAD
-import Mathlib.RingTheory.Spectrum.Prime.RingHom
-=======
 module
 
 public import Mathlib.RingTheory.Spectrum.Prime.RingHom
-public import Mathlib.RingTheory.LocalRing.ResidueField.Ideal
-public import Mathlib.RingTheory.Localization.BaseChange
-public import Mathlib.RingTheory.TensorProduct.Quotient
->>>>>>> b07a5845
 
 /-!
 # The fiber of a ring homomorphism at a prime ideal
@@ -24,7 +17,8 @@
   the prime spectrum of the tensor product of `S` and the residue field of `p`.
 -/
 
-<<<<<<< HEAD
+@[expose] public section
+
 open Algebra TensorProduct nonZeroDivisors
 
 variable {R S : Type*} [CommRing R] [CommRing S] [Algebra R S] (p : Ideal R) [p.IsPrime]
@@ -98,11 +92,6 @@
       · rw [← q₁.2] at hr; simpa [IsScalarTower.algebraMap_apply R S q₁.1.asIdeal.ResidueField]
 
 variable (R S) in
-=======
-@[expose] public section
-
-open Algebra TensorProduct in
->>>>>>> b07a5845
 /-- The `OrderIso` between fiber of a ring homomorphism `algebraMap R S : R →+* S` at a prime ideal
 `p : PrimeSpectrum R` and the prime spectrum of the tensor product of `S` and the residue field of
 `p`. -/
