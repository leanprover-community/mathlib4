--- conflicted
+++ resolved
@@ -136,13 +136,8 @@
 
 protected theorem rename (hφ : φ.IsSymmetric) (e : σ ≃ τ) : (rename e φ).IsSymmetric := fun _ => by
   apply rename_injective _ e.symm.injective
-<<<<<<< HEAD
-  simp_rw [rename_rename, ← Equiv.coe_trans, Equiv.self_trans_symm, Equiv.coe_refl, rename_id]
-  rw [AlgHom.coe_id, id_eq, hφ]
-=======
   simp_rw [rename_rename, ← Equiv.coe_trans, Equiv.self_trans_symm, Equiv.coe_refl, rename_id_apply]
   rw [hφ]
->>>>>>> abeb840f
 
 @[simp]
 theorem _root_.MvPolynomial.isSymmetric_rename {e : σ ≃ τ} :
