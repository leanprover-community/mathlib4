/-
Copyright (c) 2024 Antoine Chambert-Loir. All rights reserved.
Released under Apache 2.0 license as described in the file LICENSE.
Authors: Antoine Chambert-Loir
-/
import Mathlib.Data.Finsupp.Lex
import Mathlib.Data.Finsupp.MonomialOrder
import Mathlib.Data.Finsupp.WellFounded
import Mathlib.Data.List.TFAE
import Mathlib.RingTheory.MvPolynomial.Homogeneous

/-! # Degree and leading coefficient of polynomials with respect to a monomial order

We consider a type `σ` of indeterminates and a commutative semiring `R`
and a monomial order `m : MonomialOrder σ`.

* `m.degree f` is the degree of `f` for the monomial ordering `m`

* `m.leadingCoeff f` is the leading coefficient of `f` for the monomial ordering `m`

* `m.leadingCoeff_ne_zero_iff f` asserts that this coefficient is nonzero iff `f ≠ 0`.

* in a field, `m.isUnit_leadingCoeff f` asserts that this coefficient is a unit iff `f ≠ 0`.

* `m.degree_add_le` : the `m.degree` of `f + g` is smaller than or equal to the supremum
of those of `f` and `g`

* `m.degree_add_of_lt h` : the `m.degree` of `f + g` is equal to that of `f`
if the `m.degree` of `g` is strictly smaller than that `f`

* `m.leadingCoeff_add_of_lt h`: then, the leading coefficient of `f + g` is that of `f` .

* `m.degree_add_of_ne h` : the `m.degree` of `f + g` is equal to that the supremum
of those of `f` and `g` if they are distinct

* `m.degree_sub_le` : the `m.degree` of `f - g` is smaller than or equal to the supremum
of those of `f` and `g`

* `m.degree_sub_of_lt h` : the `m.degree` of `f - g` is equal to that of `f`
if the `m.degree` of `g` is strictly smaller than that `f`

* `m.leadingCoeff_sub_of_lt h`: then, the leading coefficient of `f - g` is that of `f` .

* `m.degree_mul_le`: the `m.degree` of `f * g` is smaller than or equal to the sum of those of
`f` and `g`.

* `m.degree_mul_of_isRegular_left`, `m.degree_mul_of_isRegular_right` and `m.degree_mul`
assert the  equality when the leading coefficient of `f` or `g` is regular,
or when `R` is a domain and `f` and `g` are nonzero.

* `m.leadingCoeff_mul_of_isRegular_left`, `m.leadingCoeff_mul_of_isRegular_right`
  and `m.leadingCoeff_mul` say that `m.leadingCoeff (f * g) = m.leadingCoeff f * m.leadingCoeff g`

## Reference

[Becker-Weispfenning1993]

-/

namespace MonomialOrder

open MvPolynomial

open scoped MonomialOrder

variable {σ : Type*} {m : MonomialOrder σ}

section Semiring

variable {R : Type*} [CommSemiring R]

variable (m) in
/-- the degree of a multivariate polynomial with respect to a monomial ordering -/
def degree {R : Type*} [CommSemiring R] (f : MvPolynomial σ R) : σ →₀ ℕ :=
  m.toSyn.symm (f.support.sup m.toSyn)

variable (m) in
/-- the leading coefficient of a multivariate polynomial with respect to a monomial ordering -/
def leadingCoeff {R : Type*} [CommSemiring R] (f : MvPolynomial σ R) : R :=
  f.coeff (m.degree f)

@[deprecated (since := "2025-01-31")] alias lCoeff := leadingCoeff

@[simp]
theorem degree_zero : m.degree (0 : MvPolynomial σ R) = 0 := by
  simp [degree]

@[simp]
theorem leadingCoeff_zero : m.leadingCoeff (0 : MvPolynomial σ R) = 0 := by
  simp [degree, leadingCoeff]

@[deprecated (since := "2025-01-31")] alias lCoeff_zero := leadingCoeff_zero

theorem degree_monomial_le {d : σ →₀ ℕ} (c : R) :
    m.degree (monomial d c) ≼[m] d := by
  simp only [degree, AddEquiv.apply_symm_apply]
  apply le_trans (Finset.sup_mono support_monomial_subset)
  simp only [Finset.sup_singleton, le_refl]

theorem degree_monomial {d : σ →₀ ℕ} (c : R) [Decidable (c = 0)] :
    m.degree (monomial d c) = if c = 0 then 0 else d := by
  simp only [degree, support_monomial]
  split_ifs with hc <;> simp

theorem degree_X_le_single {s : σ} : m.degree (X s : MvPolynomial σ R) ≼[m] Finsupp.single s 1 :=
  degree_monomial_le 1

theorem degree_X [Nontrivial R] {s : σ} :
    m.degree (X s : MvPolynomial σ R) = Finsupp.single s 1 := by
  classical
  change m.degree (monomial (Finsupp.single s 1) (1 : R)) = _
  rw [degree_monomial, if_neg one_ne_zero]

@[simp]
theorem leadingCoeff_monomial {d : σ →₀ ℕ} (c : R) :
    m.leadingCoeff (monomial d c) = c := by
  classical
  simp only [leadingCoeff, degree_monomial]
  split_ifs with hc <;> simp [hc]

@[deprecated (since := "2025-01-31")] alias lCoeff_monomial := leadingCoeff_monomial

theorem degree_le_iff {f : MvPolynomial σ R} {d : σ →₀ ℕ} :
    m.degree f ≼[m] d ↔ ∀ c ∈ f.support, c ≼[m] d := by
  unfold degree
  simp only [AddEquiv.apply_symm_apply, Finset.sup_le_iff, mem_support_iff, ne_eq]

theorem degree_lt_iff {f : MvPolynomial σ R} {d : σ →₀ ℕ} (hd : 0 ≺[m] d) :
    m.degree f ≺[m] d ↔ ∀ c ∈ f.support, c ≺[m] d := by
  simp only [map_zero] at hd
  unfold degree
  simp only [AddEquiv.apply_symm_apply]
  exact Finset.sup_lt_iff hd

theorem le_degree {f : MvPolynomial σ R} {d : σ →₀ ℕ} (hd : d ∈ f.support) :
    d ≼[m] m.degree f := by
  unfold degree
  simp only [AddEquiv.apply_symm_apply, Finset.le_sup hd]

theorem coeff_eq_zero_of_lt {f : MvPolynomial σ R} {d : σ →₀ ℕ} (hd : m.degree f ≺[m] d) :
    f.coeff d = 0 := by
  rw [← not_le] at hd
  by_contra hf
  apply hd (m.le_degree (mem_support_iff.mpr hf))
theorem leadingCoeff_ne_zero_iff {f : MvPolynomial σ R} :
    m.leadingCoeff f ≠ 0 ↔ f ≠ 0 := by
  constructor
  · rw [not_imp_not]
    intro hf
    rw [hf, leadingCoeff_zero]
  · intro hf
    rw [← support_nonempty] at hf
    rw [leadingCoeff, ← mem_support_iff, degree]
    suffices f.support.sup m.toSyn ∈ m.toSyn '' f.support by
      obtain ⟨d, hd, hd'⟩ := this
      rw [← hd', AddEquiv.symm_apply_apply]
      exact hd
    exact Finset.sup_mem_of_nonempty hf

@[deprecated (since := "2025-01-31")] alias lCoeff_ne_zero_iff := leadingCoeff_ne_zero_iff

@[simp]
theorem leadingCoeff_eq_zero_iff {f : MvPolynomial σ R} :
    leadingCoeff m f = 0 ↔ f = 0 := by
  simp only [← not_iff_not, leadingCoeff_ne_zero_iff]

@[deprecated (since := "2025-01-31")] alias lCoeff_eq_zero_iff := leadingCoeff_eq_zero_iff

theorem coeff_degree_ne_zero_iff {f : MvPolynomial σ R} :
    f.coeff (m.degree f) ≠ 0 ↔ f ≠ 0 :=
  m.leadingCoeff_ne_zero_iff

@[simp]
theorem coeff_degree_eq_zero_iff {f : MvPolynomial σ R} :
    f.coeff (m.degree f) = 0 ↔ f = 0 :=
  m.leadingCoeff_eq_zero_iff

theorem lCoeff_of_not_nontrivial (hR : ¬ (Nontrivial R)) (f : MvPolynomial σ R) :
    m.lCoeff f = 0 := by
  by_contra H
  apply hR
  exact nontrivial_of_ne (m.lCoeff f) 0 H

theorem degree_of_not_nontrivial (hR : ¬ (Nontrivial R)) (f : MvPolynomial σ R) :
    m.degree f = 0 := by
  convert m.degree_zero
  rw [← m.lCoeff_eq_zero_iff]
  exact lCoeff_of_not_nontrivial hR f

theorem degree_eq_zero_iff_totalDegree_eq_zero {f : MvPolynomial σ R} :
    m.degree f = 0 ↔ f.totalDegree = 0 := by
  rw [← m.toSyn.injective.eq_iff]
  rw [map_zero, ← m.bot_eq_zero, eq_bot_iff, m.bot_eq_zero, ← m.toSyn.map_zero]
  rw [degree_le_iff]
  rw [totalDegree_eq_zero_iff]
  apply forall_congr'
  intro d
  apply imp_congr (rfl.to_iff)
  rw [map_zero, ← m.bot_eq_zero, ← eq_bot_iff, m.bot_eq_zero]
  simp only [EmbeddingLike.map_eq_zero_iff]
  exact Finsupp.ext_iff

@[simp]
theorem degree_C (r : R) :
    m.degree (C r) = 0 := by
  rw [degree_eq_zero_iff_totalDegree_eq_zero, totalDegree_C]

theorem eq_C_of_degree_eq_zero {f : MvPolynomial σ R} (hf : m.degree f = 0) :
    f = C (m.lCoeff f) := by
  ext d
  simp only [lCoeff, hf]
  classical
  by_cases hd : d = 0
  · simp [hd]
  · rw [coeff_C, if_neg (Ne.symm hd)]
    apply coeff_eq_zero_of_lt (m := m)
    rw [hf, map_zero, lt_iff_le_and_ne, ne_eq, eq_comm, EmbeddingLike.map_eq_zero_iff]
    exact ⟨bot_le, hd⟩

theorem degree_add_le {f g : MvPolynomial σ R} :
    m.toSyn (m.degree (f + g)) ≤ m.toSyn (m.degree f) ⊔ m.toSyn (m.degree g) := by
  conv_rhs => rw [← m.toSyn.apply_symm_apply (_ ⊔ _)]
  rw [degree_le_iff]
  simp only [AddEquiv.apply_symm_apply, le_sup_iff]
  intro b hb
  by_cases hf : b ∈ f.support
  · left
    exact m.le_degree hf
  · right
    apply m.le_degree
    simp only [not_mem_support_iff] at hf
    simpa only [mem_support_iff, coeff_add, hf, zero_add] using hb

theorem degree_add_of_lt {f g : MvPolynomial σ R} (h : m.degree g ≺[m] m.degree f) :
    m.degree (f + g) = m.degree f := by
  apply m.toSyn.injective
  apply le_antisymm
  · apply le_trans degree_add_le
    simp only [sup_le_iff, le_refl, true_and, le_of_lt h]
  · apply le_degree
    rw [mem_support_iff, coeff_add, m.coeff_eq_zero_of_lt h, add_zero,
      ← leadingCoeff, leadingCoeff_ne_zero_iff]
    intro hf
    rw [← not_le, hf] at h
    apply h
    simp only [degree_zero, map_zero]
    apply bot_le

theorem leadingCoeff_add_of_lt {f g : MvPolynomial σ R} (h : m.degree g ≺[m] m.degree f) :
    m.leadingCoeff (f + g) = m.leadingCoeff f := by
  simp only [leadingCoeff, m.degree_add_of_lt h, coeff_add, coeff_eq_zero_of_lt h, add_zero]

@[deprecated (since := "2025-01-31")] alias lCoeff_add_of_lt := leadingCoeff_add_of_lt

theorem degree_add_of_ne {f g : MvPolynomial σ R}
    (h : m.degree f ≠ m.degree g) :
    m.toSyn (m.degree (f + g)) = m.toSyn (m.degree f) ⊔ m.toSyn (m.degree g) := by
  by_cases h' : m.degree g ≺[m] m.degree f
  · simp [degree_add_of_lt h', left_eq_sup, le_of_lt h']
  · rw [not_lt, le_iff_eq_or_lt, Classical.or_iff_not_imp_left, EmbeddingLike.apply_eq_iff_eq] at h'
    rw [add_comm, degree_add_of_lt (h' h), right_eq_sup]
    simp only [le_of_lt (h' h)]

theorem degree_mul_le {f g : MvPolynomial σ R} :
    m.degree (f * g) ≼[m] m.degree f + m.degree g := by
  classical
  rw [degree_le_iff]
  intro c
  rw [← not_lt, mem_support_iff, not_imp_not]
  intro hc
  rw [coeff_mul]
  apply Finset.sum_eq_zero
  rintro ⟨d, e⟩ hde
  simp only [Finset.mem_antidiagonal] at hde
  dsimp only
  by_cases hd : m.degree f ≺[m] d
  · rw [m.coeff_eq_zero_of_lt hd, zero_mul]
  · suffices m.degree g ≺[m] e by
      rw [m.coeff_eq_zero_of_lt this, mul_zero]
    simp only [not_lt] at hd
    apply lt_of_add_lt_add_left (a := m.toSyn d)
    simp only [← map_add, hde]
    apply lt_of_le_of_lt _ hc
    simp only [map_add]
    exact add_le_add_right hd _

/-- Multiplicativity of leading coefficients -/
<<<<<<< HEAD
theorem coeff_mul_of_add_of_degree_le {f g : MvPolynomial σ R} {a b : σ →₀ ℕ}
    (ha : m.degree f ≼[m] a) (hb : m.degree g ≼[m] b) :
    (f * g).coeff (a + b) = f.coeff a * g.coeff b := by
=======
theorem coeff_mul_of_degree_add {f g : MvPolynomial σ R} :
    (f * g).coeff (m.degree f + m.degree g) = m.leadingCoeff f * m.leadingCoeff g := by
>>>>>>> 03ee3833
  classical
  rw [coeff_mul, Finset.sum_eq_single (a,b)]
  · rintro ⟨c, d⟩ hcd h
    simp only [Finset.mem_antidiagonal] at hcd
    by_cases hf : m.degree f ≺[m] c
    · rw [m.coeff_eq_zero_of_lt hf, zero_mul]
    · suffices m.degree g ≺[m] d by
        rw [coeff_eq_zero_of_lt this, mul_zero]
      rw [not_lt] at hf
      rw [← not_le]
      intro hf'
      apply h
      suffices c = a by
        simpa [Prod.mk.injEq, this] using hcd
      apply m.toSyn.injective
      apply le_antisymm (le_trans hf ha)
      apply le_of_add_le_add_right (a := m.toSyn b)
      rw [← map_add, ← hcd, map_add]
      simp only [add_le_add_iff_left]
      exact le_trans hf' hb
  · simp

/-- Multiplicativity of leading coefficients -/
theorem coeff_mul_of_degree_add {f g : MvPolynomial σ R} :
    (f * g).coeff (m.degree f + m.degree g) = m.lCoeff f * m.lCoeff g :=
  coeff_mul_of_add_of_degree_le (le_of_eq rfl) (le_of_eq rfl)

/-- Multiplicativity of leading coefficients -/
theorem degree_mul_of_isRegular_left {f g : MvPolynomial σ R}
    (hf : IsRegular (m.leadingCoeff f)) (hg : g ≠ 0) :
    m.degree (f * g) = m.degree f + m.degree g := by
  apply m.toSyn.injective
  apply le_antisymm degree_mul_le
  apply le_degree
  rw [mem_support_iff, coeff_mul_of_degree_add]
  simp only [ne_eq, hf, IsRegular.left, IsLeftRegular.mul_left_eq_zero_iff,
    leadingCoeff_eq_zero_iff]
  exact hg

/-- Multiplicativity of leading coefficients -/
theorem leadingCoeff_mul_of_isRegular_left {f g : MvPolynomial σ R}
    (hf : IsRegular (m.leadingCoeff f)) (hg : g ≠ 0) :
    m.leadingCoeff (f * g) = m.leadingCoeff f * m.leadingCoeff g := by
  simp only [leadingCoeff, degree_mul_of_isRegular_left hf hg, coeff_mul_of_degree_add]

@[deprecated (since := "2025-01-31")]
alias lCoeff_mul_of_isRegular_left := leadingCoeff_mul_of_isRegular_left

/-- Multiplicativity of leading coefficients -/
theorem degree_mul_of_isRegular_right {f g : MvPolynomial σ R}
    (hf : f ≠ 0) (hg : IsRegular (m.leadingCoeff g)) :
    m.degree (f * g) = m.degree f + m.degree g := by
  rw [mul_comm, m.degree_mul_of_isRegular_left hg hf, add_comm]

/-- Multiplicativity of leading coefficients -/
theorem leadingCoeff_mul_of_isRegular_right {f g : MvPolynomial σ R}
    (hf : f ≠ 0) (hg : IsRegular (m.leadingCoeff g)) :
    m.leadingCoeff (f * g) = m.leadingCoeff f * m.leadingCoeff g := by
  simp only [leadingCoeff, degree_mul_of_isRegular_right hf hg, coeff_mul_of_degree_add]

@[deprecated (since := "2025-01-31")]
alias lCoeff_mul_of_isRegular_right := leadingCoeff_mul_of_isRegular_right

/-- Degree of product -/
theorem degree_mul [IsDomain R] {f g : MvPolynomial σ R} (hf : f ≠ 0) (hg : g ≠ 0) :
    m.degree (f * g) = m.degree f + m.degree g :=
  degree_mul_of_isRegular_left (isRegular_of_ne_zero (leadingCoeff_ne_zero_iff.mpr hf)) hg

/-- Degree of of product -/
theorem degree_mul_of_nonzero_mul [IsDomain R] {f g : MvPolynomial σ R} (hfg : f * g ≠ 0) :
    m.degree (f * g) = m.degree f + m.degree g :=
  degree_mul (left_ne_zero_of_mul hfg) (right_ne_zero_of_mul hfg)

/-- Multiplicativity of leading coefficients -/
theorem leadingCoeff_mul [IsDomain R] {f g : MvPolynomial σ R}
    (hf : f ≠ 0) (hg : g ≠ 0) :
    m.leadingCoeff (f * g) = m.leadingCoeff f * m.leadingCoeff g := by
  rw [leadingCoeff, degree_mul hf hg, ← coeff_mul_of_degree_add]

@[deprecated (since := "2025-01-31")] alias lCoeff_mul := leadingCoeff_mul

theorem degree_smul_le {r : R} {f : MvPolynomial σ R} :
    m.degree (r • f) ≼[m] m.degree f := by
  rw [smul_eq_C_mul]
  apply le_of_le_of_eq degree_mul_le
  simp

theorem degree_smul {r : R} (hr : IsRegular r) {f : MvPolynomial σ R} :
    m.degree (r • f) = m.degree f := by
  by_cases hf : f = 0
  · simp [hf]
  apply m.toSyn.injective
  apply le_antisymm degree_smul_le
  apply le_degree
  simp only [mem_support_iff, smul_eq_C_mul]
  rw [← zero_add (degree m f), ← degree_C r, coeff_mul_of_degree_add]
  simp [leadingCoeff, hr.left.mul_left_eq_zero_iff, hf]

<<<<<<< HEAD
theorem degree_prod_le {ι : Type*} {P : ι → MvPolynomial σ R} {s : Finset ι} :
    m.degree (∏ i ∈ s, P i) ≼[m] ∑ i ∈ s, m.degree (P i) := by
=======
theorem eq_C_of_degree_eq_zero {f : MvPolynomial σ R} (hf : m.degree f = 0) :
    f = C (m.leadingCoeff f) := by
  ext d
  simp only [leadingCoeff, hf]
>>>>>>> 03ee3833
  classical
  induction s using Finset.induction_on with
  | empty =>
    simp only [Finset.prod_empty, Finset.sum_empty]
    rw [← C_1, m.degree_C, map_zero]
  | @insert a s has hrec =>
    rw [Finset.prod_insert has, Finset.sum_insert has]
    apply le_trans degree_mul_le
    simp only [map_add, add_le_add_iff_left, hrec]

theorem coeff_prod_of_sum_degree {ι : Type*} (P : ι → MvPolynomial σ R) (s : Finset ι) :
    coeff (∑ i ∈ s, m.degree (P i)) (∏ i ∈ s, P i) = ∏ i ∈ s, m.lCoeff (P i) := by
  classical
  induction s using Finset.induction_on with
  | empty => simp
  | @insert a s has hrec =>
    simp only [Finset.prod_insert has, Finset.sum_insert has]
    rw [coeff_mul_of_add_of_degree_le (le_of_eq rfl) degree_prod_le]
    exact congr_arg₂ _ rfl hrec

-- TODO : it suffices that all leading coefficients but one are regular
theorem degree_prod_of_regular {ι : Type*}
    {P : ι → MvPolynomial σ R} {s : Finset ι} (H : ∀ i ∈ s, IsRegular (m.lCoeff (P i))) :
    m.degree (∏ i ∈ s, P i) = ∑ i ∈ s, m.degree (P i) := by
  by_cases hR : Nontrivial R
  · apply m.toSyn.injective
    · refine le_antisymm degree_prod_le (m.le_degree ?_)
      rw [mem_support_iff, m.coeff_prod_of_sum_degree]
      exact (IsRegular.prod H).ne_zero
  · -- case : Trivial R
    simp [degree_of_not_nontrivial hR]

theorem degree_prod [IsDomain R] {ι : Type*} {P : ι → MvPolynomial σ R} {s : Finset ι}
    (H : ∀ i ∈ s, P i ≠ 0) :
    m.degree (∏ i in s, P i) = ∑ i ∈ s, m.degree (P i) := by
  apply degree_prod_of_regular
  intro i hi
  apply isRegular_of_ne_zero
  rw [lCoeff_ne_zero_iff]
  exact H i hi

-- TODO : it suffices that all leading coefficients but one are regular
theorem lCoeff_prod_of_regular {ι : Type*}
    {P : ι → MvPolynomial σ R} {s : Finset ι} (H : ∀ i ∈ s, IsRegular (m.lCoeff (P i))) :
    m.lCoeff (∏ i ∈ s, P i) = ∏ i ∈ s, m.lCoeff (P i) := by
  simp only [lCoeff, degree_prod_of_regular H, coeff_prod_of_sum_degree]

end Semiring

section Ring

variable {R : Type*} [CommRing R]

@[simp]
theorem degree_neg {f : MvPolynomial σ R} :
    m.degree (-f) = m.degree f := by
  unfold degree
  rw [support_neg]

theorem degree_sub_le {f g : MvPolynomial σ R} :
    m.toSyn (m.degree (f - g)) ≤ m.toSyn (m.degree f) ⊔ m.toSyn (m.degree g) := by
  rw [sub_eq_add_neg]
  apply le_of_le_of_eq m.degree_add_le
  rw [degree_neg]

theorem degree_sub_of_lt {f g : MvPolynomial σ R} (h : m.degree g ≺[m] m.degree f) :
    m.degree (f - g) = m.degree f := by
  rw [sub_eq_add_neg]
  apply degree_add_of_lt
  simp only [degree_neg, h]

theorem leadingCoeff_sub_of_lt {f g : MvPolynomial σ R} (h : m.degree g ≺[m] m.degree f) :
    m.leadingCoeff (f - g) = m.leadingCoeff f := by
  rw [sub_eq_add_neg]
  apply leadingCoeff_add_of_lt
  simp only [degree_neg, h]

@[deprecated (since := "2025-01-31")] alias lCoeff_sub_of_lt := leadingCoeff_sub_of_lt

end Ring

section Field

variable {R : Type*} [Field R]

theorem isUnit_leadingCoeff {f : MvPolynomial σ R} :
    IsUnit (m.leadingCoeff f) ↔ f ≠ 0 := by
  simp only [isUnit_iff_ne_zero, ne_eq, leadingCoeff_eq_zero_iff]

@[deprecated (since := "2025-01-31")] alias lCoeff_is_unit_iff := isUnit_leadingCoeff

end Field

end MonomialOrder<|MERGE_RESOLUTION|>--- conflicted
+++ resolved
@@ -285,14 +285,9 @@
     exact add_le_add_right hd _
 
 /-- Multiplicativity of leading coefficients -/
-<<<<<<< HEAD
 theorem coeff_mul_of_add_of_degree_le {f g : MvPolynomial σ R} {a b : σ →₀ ℕ}
     (ha : m.degree f ≼[m] a) (hb : m.degree g ≼[m] b) :
     (f * g).coeff (a + b) = f.coeff a * g.coeff b := by
-=======
-theorem coeff_mul_of_degree_add {f g : MvPolynomial σ R} :
-    (f * g).coeff (m.degree f + m.degree g) = m.leadingCoeff f * m.leadingCoeff g := by
->>>>>>> 03ee3833
   classical
   rw [coeff_mul, Finset.sum_eq_single (a,b)]
   · rintro ⟨c, d⟩ hcd h
@@ -391,15 +386,13 @@
   rw [← zero_add (degree m f), ← degree_C r, coeff_mul_of_degree_add]
   simp [leadingCoeff, hr.left.mul_left_eq_zero_iff, hf]
 
-<<<<<<< HEAD
-theorem degree_prod_le {ι : Type*} {P : ι → MvPolynomial σ R} {s : Finset ι} :
-    m.degree (∏ i ∈ s, P i) ≼[m] ∑ i ∈ s, m.degree (P i) := by
-=======
 theorem eq_C_of_degree_eq_zero {f : MvPolynomial σ R} (hf : m.degree f = 0) :
     f = C (m.leadingCoeff f) := by
   ext d
   simp only [leadingCoeff, hf]
->>>>>>> 03ee3833
+
+theorem degree_prod_le {ι : Type*} {P : ι → MvPolynomial σ R} {s : Finset ι} :
+    m.degree (∏ i ∈ s, P i) ≼[m] ∑ i ∈ s, m.degree (P i) := by
   classical
   induction s using Finset.induction_on with
   | empty =>
