/-
Copyright (c) 2024 Antoine Chambert-Loir. All rights reserved.
Released under Apache 2.0 license as described in the file LICENSE.
Authors: Antoine Chambert-Loir
-/
module

public import Mathlib.Data.Finsupp.Lex
public import Mathlib.Data.Finsupp.MonomialOrder
public import Mathlib.Data.Finsupp.WellFounded
public import Mathlib.Data.List.TFAE
public import Mathlib.RingTheory.MvPolynomial.Homogeneous
public import Mathlib.RingTheory.Nilpotent.Defs

/-! # Degree, leading coefficient and leading term of polynomials with respect to a monomial order

We consider a type `σ` of indeterminates and a commutative semiring `R`
and a monomial order `m : MonomialOrder σ`.

* `m.degree f` is the degree of `f` for the monomial ordering `m`.

* `m.leadingCoeff f` is the leading coefficient of `f` for the monomial ordering `m`.

* `m.Monic f` asserts that the leading coefficient of `f` is `1`.

* `m.leadingTerm f` is the leading term of `f` for the monomial ordering `m`.

* `m.sPolynomial f g` is S-polynomial of `f` and `g`.

* `m.leadingCoeff_ne_zero_iff f` asserts that this coefficient is nonzero iff `f ≠ 0`.

* in a field, `m.isUnit_leadingCoeff f` asserts that this coefficient is a unit iff `f ≠ 0`.

* `m.degree_add_le` : the `m.degree` of `f + g` is smaller than or equal to the supremum
  of those of `f` and `g`.

* `m.degree_add_of_lt h` : the `m.degree` of `f + g` is equal to that of `f`
  if the `m.degree` of `g` is strictly smaller than that `f`.

* `m.leadingCoeff_add_of_lt h`: then, the leading coefficient of `f + g` is that of `f`.

* `m.degree_add_of_ne h` : the `m.degree` of `f + g` is equal to that the supremum
  of those of `f` and `g` if they are distinct.

* `m.degree_sub_le` : the `m.degree` of `f - g` is smaller than or equal to the supremum
  of those of `f` and `g`.

* `m.degree_sub_of_lt h` : the `m.degree` of `f - g` is equal to that of `f`
  if the `m.degree` of `g` is strictly smaller than that `f`.

* `m.leadingCoeff_sub_of_lt h`: then, the leading coefficient of `f - g` is that of `f`.

* `m.degree_mul_le`: the `m.degree` of `f * g` is smaller than or equal to the sum of those of
  `f` and `g`.

* `m.degree_mul_of_mul_leadingCoeff_ne_zero` : if the product of the leading coefficients
  is nonzero, then the degree is the sum of the degrees.

* `m.leadingCoeff_mul_of_mul_leadingCoeff_ne_zero` : if the product of the leading coefficients
  is nonzero, then the leading coefficient is that product.

* `m.degree_mul_of_isRegular_left`, `m.degree_mul_of_isRegular_right` and `m.degree_mul`
  assert the equality when the leading coefficient of `f` or `g` is regular,
  or when `R` is a domain and `f` and `g` are nonzero.

* `m.leadingCoeff_mul_of_isRegular_left`, `m.leadingCoeff_mul_of_isRegular_right`
  and `m.leadingCoeff_mul` say that `m.leadingCoeff (f * g) = m.leadingCoeff f * m.leadingCoeff g`

* `m.degree_pow_of_pow_leadingCoeff_ne_zero` : is the `n`th power of the leading coefficient
  of `f` is nonzero, then the degree of `f ^ n` is `n • (m.degree f)`

* `m.leadingCoeff_pow_of_pow_leadingCoeff_ne_zero` : is the `n`th power of the leading coefficient
  of `f` is nonzero, then the leading coefficient of `f ^ n` is that power.

* `m.degree_prod_of_regular` : the degree of a product of polynomials whose leading coefficients
  are regular is the sum of their degrees.

* `m.leadingCoeff_prod_of_regular` : the leading coefficient of a product of polynomials
  whose leading coefficients are regular is the product of their leading coefficients.

* `m.Monic.prod` : a product of monic polynomials is monic.

* `m.degree_sub_leadingTerm_lt_iff` : the degree of `f - m.leadingTerm f` is smaller than the
  degree of `f` if and only if `m.degree f ≠ 0`.

## Reference

[Becker-Weispfenning1993]

-/

@[expose] public section

namespace MonomialOrder

open MvPolynomial

open scoped MonomialOrder

variable {σ : Type*} {m : MonomialOrder σ}

section Semiring

variable {R : Type*} [CommSemiring R]

variable (m) in
/-- the degree of a multivariate polynomial with respect to a monomial ordering -/
def degree (f : MvPolynomial σ R) : σ →₀ ℕ :=
  m.toSyn.symm (f.support.sup m.toSyn)

variable (m) in
/-- the leading coefficient of a multivariate polynomial with respect to a monomial ordering -/
def leadingCoeff (f : MvPolynomial σ R) : R :=
  f.coeff (m.degree f)

variable (m) in
/-- A multivariate polynomial is `Monic` with respect to a monomial order
if its leading coefficient (for that monomial order) is 1. -/
def Monic (f : MvPolynomial σ R) : Prop :=
  m.leadingCoeff f = 1

variable (m) in
/-- The leading term of of a multivariate polynomial with respect to a monomial ordering. -/
noncomputable def leadingTerm (f : MvPolynomial σ R) : MvPolynomial σ R :=
  monomial (m.degree f) (m.leadingCoeff f)

@[simp]
lemma C_mul_leadingCoeff_monomial_degree (p : MvPolynomial σ R) :
    MvPolynomial.C (m.leadingCoeff p : R) * MvPolynomial.monomial (m.degree p) (1 : R) =
      m.leadingTerm p := by
  rw [MvPolynomial.C_mul_monomial, mul_one, leadingTerm]

@[nontriviality] theorem Monic.of_subsingleton [Subsingleton R] {f : MvPolynomial σ R} :
    m.Monic f :=
  Subsingleton.eq_one (m.leadingCoeff f)

instance Monic.decidable [DecidableEq R] (f : MvPolynomial σ R) :
    Decidable (m.Monic f) := by
  unfold Monic; infer_instance

@[simp]
theorem Monic.leadingCoeff_eq_one {f : MvPolynomial σ R} (hf : m.Monic f) : m.leadingCoeff f = 1 :=
  hf

theorem Monic.coeff_degree {f : MvPolynomial σ R} (hf : m.Monic f) : f.coeff (m.degree f) = 1 :=
  hf

@[simp]
theorem degree_zero : m.degree (0 : MvPolynomial σ R) = 0 := by
  simp [degree]

theorem ne_zero_of_degree_ne_zero {f : MvPolynomial σ R} (h : m.degree f ≠ 0) : f ≠ 0 := by
  rintro rfl
  exact h m.degree_zero

@[simp, nontriviality]
theorem degree_subsingleton [Subsingleton R] {f : MvPolynomial σ R} :
    m.degree f = 0 := by
  rw [Subsingleton.eq_zero f, degree_zero]

@[simp]
theorem leadingCoeff_zero : m.leadingCoeff (0 : MvPolynomial σ R) = 0 := by
  simp [degree, leadingCoeff]

theorem Monic.ne_zero [Nontrivial R] {f : MvPolynomial σ R} (hf : m.Monic f) :
    f ≠ 0 := by
  rintro rfl
  simp [Monic, leadingCoeff_zero] at hf

theorem degree_monomial_le {d : σ →₀ ℕ} (c : R) :
    m.degree (monomial d c) ≼[m] d := by
  simp only [degree, AddEquiv.apply_symm_apply]
  apply le_trans (Finset.sup_mono support_monomial_subset)
  simp only [Finset.sup_singleton, le_refl]

theorem degree_monomial {d : σ →₀ ℕ} (c : R) [Decidable (c = 0)] :
    m.degree (monomial d c) = if c = 0 then 0 else d := by
  simp only [degree, support_monomial]
  split_ifs with hc <;> simp

theorem degree_X_le_single {s : σ} : m.degree (X s : MvPolynomial σ R) ≼[m] Finsupp.single s 1 :=
  degree_monomial_le 1

theorem degree_X [Nontrivial R] {s : σ} :
    m.degree (X s : MvPolynomial σ R) = Finsupp.single s 1 := by
  classical
  change m.degree (monomial (Finsupp.single s 1) (1 : R)) = _
  rw [degree_monomial, if_neg one_ne_zero]

@[simp] theorem degree_one : m.degree (1 : MvPolynomial σ R) = 0 := by
  nontriviality R
  classical rw [MvPolynomial.one_def, degree_monomial]
  simp

@[simp]
theorem leadingCoeff_monomial {d : σ →₀ ℕ} (c : R) :
    m.leadingCoeff (monomial d c) = c := by
  classical
  simp only [leadingCoeff, degree_monomial]
  split_ifs with hc <;> simp [hc]

@[simp] theorem monic_monomial_one {d : σ →₀ ℕ} :
    m.Monic (monomial d (1 : R)) :=
  m.leadingCoeff_monomial 1

theorem monic_monomial {d : σ →₀ ℕ} {c : R} :
    m.Monic (monomial d c) ↔ c = 1 := by
  rw [Monic, m.leadingCoeff_monomial]

theorem leadingCoeff_X {s : σ} :
    m.leadingCoeff (X s : MvPolynomial σ R) = 1 :=
  m.leadingCoeff_monomial 1

@[simp] theorem monic_X {s : σ} :
    m.Monic (X s : MvPolynomial σ R) :=
  monic_monomial_one

theorem leadingCoeff_one : m.leadingCoeff (1 : MvPolynomial σ R) = 1 :=
  m.leadingCoeff_monomial 1

theorem monic_one : m.Monic (C 1 : MvPolynomial σ R) :=
  monic_monomial_one

theorem degree_le_iff {f : MvPolynomial σ R} {d : σ →₀ ℕ} :
    m.degree f ≼[m] d ↔ ∀ c ∈ f.support, c ≼[m] d := by
  unfold degree
  simp only [AddEquiv.apply_symm_apply, Finset.sup_le_iff, mem_support_iff, ne_eq]

theorem degree_lt_iff {f : MvPolynomial σ R} {d : σ →₀ ℕ} (hd : 0 ≺[m] d) :
    m.degree f ≺[m] d ↔ ∀ c ∈ f.support, c ≺[m] d := by
  simp only [map_zero] at hd
  unfold degree
  simp only [AddEquiv.apply_symm_apply]
  exact Finset.sup_lt_iff hd

theorem le_degree {f : MvPolynomial σ R} {d : σ →₀ ℕ} (hd : d ∈ f.support) :
    d ≼[m] m.degree f := by
  unfold degree
  simp only [AddEquiv.apply_symm_apply, Finset.le_sup hd]

theorem coeff_eq_zero_of_lt {f : MvPolynomial σ R} {d : σ →₀ ℕ} (hd : m.degree f ≺[m] d) :
    f.coeff d = 0 := by
  rw [← not_le] at hd
  by_contra hf
  apply hd (m.le_degree (mem_support_iff.mpr hf))

theorem leadingCoeff_ne_zero_iff {f : MvPolynomial σ R} :
    m.leadingCoeff f ≠ 0 ↔ f ≠ 0 := by
  constructor
  · rw [not_imp_not]
    intro hf
    rw [hf, leadingCoeff_zero]
  · intro hf
    rw [← support_nonempty] at hf
    rw [leadingCoeff, ← mem_support_iff, degree]
    suffices f.support.sup m.toSyn ∈ m.toSyn '' f.support by
      obtain ⟨d, hd, hd'⟩ := this
      rw [← hd', AddEquiv.symm_apply_apply]
      exact hd
    exact Finset.sup_mem_of_nonempty hf

@[simp]
theorem leadingCoeff_eq_zero_iff {f : MvPolynomial σ R} :
    leadingCoeff m f = 0 ↔ f = 0 := by
  simp only [← not_iff_not, leadingCoeff_ne_zero_iff]

theorem coeff_degree_ne_zero_iff {f : MvPolynomial σ R} :
    f.coeff (m.degree f) ≠ 0 ↔ f ≠ 0 :=
  m.leadingCoeff_ne_zero_iff

theorem degree_mem_support_iff (f : MvPolynomial σ R) : m.degree f ∈ f.support ↔ f ≠ 0 :=
  mem_support_iff.trans coeff_degree_ne_zero_iff

@[simp]
theorem coeff_degree_eq_zero_iff {f : MvPolynomial σ R} :
    f.coeff (m.degree f) = 0 ↔ f = 0 :=
  m.leadingCoeff_eq_zero_iff

lemma degree_mem_support {p : MvPolynomial σ R} (hp : p ≠ 0) :
    m.degree p ∈ p.support := by
  rwa [MvPolynomial.mem_support_iff, coeff_degree_ne_zero_iff]

theorem degree_eq_zero_iff_totalDegree_eq_zero {f : MvPolynomial σ R} :
    m.degree f = 0 ↔ f.totalDegree = 0 := by
  rw [← m.toSyn.injective.eq_iff]
  rw [map_zero, ← m.bot_eq_zero, eq_bot_iff, m.bot_eq_zero, ← m.toSyn.map_zero]
  rw [degree_le_iff]
  rw [totalDegree_eq_zero_iff]
  apply forall_congr'
  intro d
  apply imp_congr (rfl.to_iff)
  rw [map_zero, ← m.bot_eq_zero, ← eq_bot_iff, m.bot_eq_zero]
  simp only [EmbeddingLike.map_eq_zero_iff]
  exact Finsupp.ext_iff

@[simp]
theorem degree_C (r : R) :
    m.degree (C r) = 0 := by
  rw [degree_eq_zero_iff_totalDegree_eq_zero, totalDegree_C]

@[simp]
theorem leadingCoeff_C (c : R) : m.leadingCoeff (C c) = c := by
  simp [leadingCoeff]

theorem eq_C_of_degree_eq_zero {f : MvPolynomial σ R} (hf : m.degree f = 0) :
    f = C (m.leadingCoeff f) := by
  ext d
  simp only [leadingCoeff, hf]
  classical
  by_cases hd : d = 0
  · simp [hd]
  · rw [coeff_C, if_neg (Ne.symm hd)]
    apply coeff_eq_zero_of_lt (m := m)
    rw [hf, map_zero, lt_iff_le_and_ne, ne_eq, eq_comm, EmbeddingLike.map_eq_zero_iff]
    exact ⟨bot_le, hd⟩

theorem degree_eq_zero_iff {f : MvPolynomial σ R} :
    m.degree f = 0 ↔ f = C (m.leadingCoeff f) :=
  ⟨MonomialOrder.eq_C_of_degree_eq_zero, fun h => by rw [h, MonomialOrder.degree_C]⟩

theorem degree_add_le {f g : MvPolynomial σ R} :
    m.toSyn (m.degree (f + g)) ≤ m.toSyn (m.degree f) ⊔ m.toSyn (m.degree g) := by
  conv_rhs => rw [← m.toSyn.apply_symm_apply (_ ⊔ _)]
  rw [degree_le_iff]
  simp only [AddEquiv.apply_symm_apply, le_sup_iff]
  intro b hb
  by_cases hf : b ∈ f.support
  · left
    exact m.le_degree hf
  · right
    apply m.le_degree
    simp only [notMem_support_iff] at hf
    simpa only [mem_support_iff, coeff_add, hf, zero_add] using hb

theorem degree_sum_le {α : Type*} {s : Finset α} {f : α → MvPolynomial σ R} :
    (m.toSyn <| m.degree <| ∑ x ∈ s, f x) ≤ s.sup fun x ↦ (m.toSyn <| m.degree <| f x) := by
  induction s using Finset.cons_induction_on with
  | empty => simp
  | cons a s haA h =>
    rw [Finset.sum_cons, Finset.sup_cons]
    exact le_trans m.degree_add_le (max_le_max le_rfl h)

theorem degree_add_of_lt {f g : MvPolynomial σ R} (h : m.degree g ≺[m] m.degree f) :
    m.degree (f + g) = m.degree f := by
  apply m.toSyn.injective
  apply le_antisymm
  · apply le_trans degree_add_le
    simp only [sup_le_iff, le_refl, true_and, le_of_lt h]
  · apply le_degree
    rw [mem_support_iff, coeff_add, m.coeff_eq_zero_of_lt h, add_zero,
      ← leadingCoeff, leadingCoeff_ne_zero_iff]
    intro hf
    rw [← not_le, hf] at h
    apply h
    simp only [degree_zero, map_zero]
    apply bot_le

theorem degree_add_eq_right_of_lt {f g : MvPolynomial σ R} (h : m.degree f ≺[m] m.degree g) :
    m.degree (f + g) = m.degree g := by
  rw [add_comm]
  exact degree_add_of_lt h

theorem leadingCoeff_add_of_lt {f g : MvPolynomial σ R} (h : m.degree g ≺[m] m.degree f) :
    m.leadingCoeff (f + g) = m.leadingCoeff f := by
  simp only [leadingCoeff, m.degree_add_of_lt h, coeff_add, coeff_eq_zero_of_lt h, add_zero]

theorem Monic.add_of_lt {f g : MvPolynomial σ R} (hf : m.Monic f) (h : m.degree g ≺[m] m.degree f) :
    m.Monic (f + g) := by
  simp only [Monic, leadingCoeff_add_of_lt h, hf.leadingCoeff_eq_one]

theorem degree_add_of_ne {f g : MvPolynomial σ R}
    (h : m.degree f ≠ m.degree g) :
    m.toSyn (m.degree (f + g)) = m.toSyn (m.degree f) ⊔ m.toSyn (m.degree g) := by
  by_cases h' : m.degree g ≺[m] m.degree f
  · simp [degree_add_of_lt h', le_of_lt h']
  · rw [not_lt, le_iff_eq_or_lt, Classical.or_iff_not_imp_left, EmbeddingLike.apply_eq_iff_eq] at h'
    rw [add_comm, degree_add_of_lt (h' h), right_eq_sup]
    simp only [le_of_lt (h' h)]

theorem degree_mul_le {f g : MvPolynomial σ R} :
    m.degree (f * g) ≼[m] m.degree f + m.degree g := by
  classical
  rw [degree_le_iff]
  intro c
  rw [← not_lt, mem_support_iff, not_imp_not]
  intro hc
  rw [coeff_mul]
  apply Finset.sum_eq_zero
  rintro ⟨d, e⟩ hde
  simp only [Finset.mem_antidiagonal] at hde
  dsimp only
  by_cases hd : m.degree f ≺[m] d
  · rw [m.coeff_eq_zero_of_lt hd, zero_mul]
  · suffices m.degree g ≺[m] e by
      rw [m.coeff_eq_zero_of_lt this, mul_zero]
    simp only [not_lt] at hd
    apply lt_of_add_lt_add_left (a := m.toSyn d)
    grw [← map_add _ _ e, hd, ← map_add, hde]
    exact hc

/-- Multiplicativity of leading coefficients -/
theorem coeff_mul_of_add_of_degree_le {f g : MvPolynomial σ R} {a b : σ →₀ ℕ}
    (ha : m.degree f ≼[m] a) (hb : m.degree g ≼[m] b) :
    (f * g).coeff (a + b) = f.coeff a * g.coeff b := by
  classical
  rw [coeff_mul, Finset.sum_eq_single (a,b)]
  · rintro ⟨c, d⟩ hcd h
    simp only [Finset.mem_antidiagonal] at hcd
    by_cases hf : m.degree f ≺[m] c
    · rw [m.coeff_eq_zero_of_lt hf, zero_mul]
    · suffices m.degree g ≺[m] d by
        rw [coeff_eq_zero_of_lt this, mul_zero]
      rw [not_lt] at hf
      rw [← not_le]
      intro hf'
      apply h
      suffices c = a by
        simpa [Prod.mk.injEq, this] using hcd
      apply m.toSyn.injective
      apply le_antisymm (le_trans hf ha)
      apply le_of_add_le_add_right (a := m.toSyn b)
      rw [← map_add, ← hcd, map_add]
      simp only [add_le_add_iff_left]
      exact le_trans hf' hb
  · simp

/-- Multiplicativity of leading coefficients -/
theorem coeff_mul_of_degree_add {f g : MvPolynomial σ R} :
    (f * g).coeff (m.degree f + m.degree g) = m.leadingCoeff f * m.leadingCoeff g :=
  coeff_mul_of_add_of_degree_le (le_of_eq rfl) (le_of_eq rfl)

/-- Monomial degree of product -/
theorem degree_mul_of_mul_leadingCoeff_ne_zero {f g : MvPolynomial σ R}
    (hfg : m.leadingCoeff f * m.leadingCoeff g ≠ 0) :
    m.degree (f * g) = m.degree f + m.degree g := by
  apply m.toSyn.injective
  apply le_antisymm degree_mul_le
  apply le_degree
  rw [mem_support_iff, coeff_mul_of_degree_add]
  exact hfg

/-- Multiplicativity of leading coefficients -/
theorem leadingCoeff_mul_of_mul_leadingCoeff_ne_zero {f g : MvPolynomial σ R}
    (hfg : m.leadingCoeff f * m.leadingCoeff g ≠ 0) :
    m.leadingCoeff (f * g) = m.leadingCoeff f * m.leadingCoeff g := by
  rw [leadingCoeff, ← coeff_mul_of_degree_add, degree_mul_of_mul_leadingCoeff_ne_zero hfg]

/-- Monomial degree of product -/
theorem degree_mul_of_isRegular_left {f g : MvPolynomial σ R}
    (hf : IsRegular (m.leadingCoeff f)) (hg : g ≠ 0) :
    m.degree (f * g) = m.degree f + m.degree g := by
  apply degree_mul_of_mul_leadingCoeff_ne_zero
  simp only [ne_eq, hf, IsRegular.left, IsLeftRegular.mul_left_eq_zero_iff,
    leadingCoeff_eq_zero_iff]
  exact hg

/-- Multiplicativity of leading coefficients -/
theorem leadingCoeff_mul_of_isRegular_left {f g : MvPolynomial σ R}
    (hf : IsRegular (m.leadingCoeff f)) (hg : g ≠ 0) :
    m.leadingCoeff (f * g) = m.leadingCoeff f * m.leadingCoeff g := by
  simp only [leadingCoeff, degree_mul_of_isRegular_left hf hg, coeff_mul_of_degree_add]

/-- Monomial degree of product -/
theorem degree_mul_of_isRegular_right {f g : MvPolynomial σ R}
    (hf : f ≠ 0) (hg : IsRegular (m.leadingCoeff g)) :
    m.degree (f * g) = m.degree f + m.degree g := by
  rw [mul_comm, m.degree_mul_of_isRegular_left hg hf, add_comm]

/-- Multiplicativity of leading coefficients -/
theorem leadingCoeff_mul_of_isRegular_right {f g : MvPolynomial σ R}
    (hf : f ≠ 0) (hg : IsRegular (m.leadingCoeff g)) :
    m.leadingCoeff (f * g) = m.leadingCoeff f * m.leadingCoeff g := by
  simp only [leadingCoeff, degree_mul_of_isRegular_right hf hg, coeff_mul_of_degree_add]

theorem Monic.mul {f g : MvPolynomial σ R} (hf : m.Monic f) (hg : m.Monic g) :
    m.Monic (f * g) := by
  nontriviality R
  suffices m.leadingCoeff f * m.leadingCoeff g = 1 by
    rw [Monic, MonomialOrder.leadingCoeff,
      degree_mul_of_mul_leadingCoeff_ne_zero, coeff_mul_of_degree_add, this]
    rw [this]
    exact one_ne_zero
  rw [hf.leadingCoeff_eq_one, hg.leadingCoeff_eq_one, one_mul]

/-- Monomial degree of product -/
theorem degree_mul [IsCancelMulZero R] {f g : MvPolynomial σ R} (hf : f ≠ 0) (hg : g ≠ 0) :
    m.degree (f * g) = m.degree f + m.degree g :=
  degree_mul_of_isRegular_left (isRegular_of_ne_zero (leadingCoeff_ne_zero_iff.mpr hf)) hg

/-- Multiplicativity of leading coefficients -/
theorem leadingCoeff_mul [IsCancelMulZero R] {f g : MvPolynomial σ R} (hf : f ≠ 0) (hg : g ≠ 0) :
    m.leadingCoeff (f * g) = m.leadingCoeff f * m.leadingCoeff g := by
  rw [leadingCoeff, degree_mul hf hg, ← coeff_mul_of_degree_add]

/-- Monomial degree of powers -/
theorem degree_pow_le {f : MvPolynomial σ R} (n : ℕ) :
    m.degree (f ^ n) ≼[m] n • (m.degree f) := by
  induction n with
  | zero => simp [m.degree_one]
  | succ n hrec =>
      simp only [pow_add, pow_one, add_smul, one_smul]
      apply le_trans m.degree_mul_le
      simp only [map_add, add_le_add_iff_right]
      exact hrec

theorem coeff_pow_nsmul_degree (f : MvPolynomial σ R) (n : ℕ) :
    (f ^ n).coeff (n • m.degree f) = m.leadingCoeff f ^ n := by
  induction n with
  | zero => simp
  | succ n hrec =>
    simp only [add_smul, one_smul, pow_add, pow_one]
    rw [m.coeff_mul_of_add_of_degree_le (m.degree_pow_le _) le_rfl, hrec, leadingCoeff]

/-- Monomial degree of powers -/
theorem degree_pow_of_pow_leadingCoeff_ne_zero {f : MvPolynomial σ R} {n : ℕ}
    (hf : m.leadingCoeff f ^ n ≠ 0) :
    m.degree (f ^ n) = n • m.degree f := by
  apply m.toSyn.injective
  apply le_antisymm (m.degree_pow_le n)
  apply le_degree
  rw [mem_support_iff, coeff_pow_nsmul_degree]
  exact hf

/-- Leading coefficient of powers -/
theorem leadingCoeff_pow_of_pow_leadingCoeff_ne_zero {f : MvPolynomial σ R} {n : ℕ}
    (hf : m.leadingCoeff f ^ n ≠ 0) :
    m.leadingCoeff (f ^ n) = m.leadingCoeff f ^ n := by
  rw [leadingCoeff, degree_pow_of_pow_leadingCoeff_ne_zero hf, coeff_pow_nsmul_degree]

protected theorem Monic.pow {f : MvPolynomial σ R} {n : ℕ} (hf : m.Monic f) :
    m.Monic (f ^ n) := by
  nontriviality R
  rw [Monic, leadingCoeff_pow_of_pow_leadingCoeff_ne_zero, hf.leadingCoeff_eq_one, one_pow]
  rw [hf.leadingCoeff_eq_one, one_pow]
  exact one_ne_zero

/-- Monomial degree of powers (in a reduced ring) -/
theorem degree_pow [IsReduced R] (f : MvPolynomial σ R) (n : ℕ) :
    m.degree (f ^ n) = n • m.degree f := by
  by_cases hf : f = 0
  · rw [hf, degree_zero, smul_zero]
    by_cases hn : n = 0
    · rw [hn, pow_zero, degree_one]
    · rw [zero_pow hn, degree_zero]
  nontriviality R
  apply degree_pow_of_pow_leadingCoeff_ne_zero
  apply IsReduced.pow_ne_zero
  rw [leadingCoeff_ne_zero_iff]
  exact hf

/-- Leading coefficient of powers (in a reduced ring) -/
theorem leadingCoeff_pow [IsReduced R] (f : MvPolynomial σ R) (n : ℕ) :
    m.leadingCoeff (f ^ n) = m.leadingCoeff f ^ n := by
  rw [leadingCoeff, degree_pow, coeff_pow_nsmul_degree]

theorem degree_smul_le {r : R} {f : MvPolynomial σ R} :
    m.degree (r • f) ≼[m] m.degree f := by
  rw [smul_eq_C_mul]
  apply le_of_le_of_eq degree_mul_le
  simp

theorem degree_smul {r : R} (hr : IsRegular r) {f : MvPolynomial σ R} :
    m.degree (r • f) = m.degree f := by
  by_cases hf : f = 0
  · simp [hf]
  apply m.toSyn.injective
  apply le_antisymm degree_smul_le
  apply le_degree
  simp only [mem_support_iff, smul_eq_C_mul]
  rw [← zero_add (degree m f), ← degree_C r, coeff_mul_of_degree_add]
  simp [leadingCoeff, hr.left.mul_left_eq_zero_iff, hf]

theorem degree_prod_le {ι : Type*} {P : ι → MvPolynomial σ R} {s : Finset ι} :
    m.degree (∏ i ∈ s, P i) ≼[m] ∑ i ∈ s, m.degree (P i) := by
  classical
  induction s using Finset.induction_on with
  | empty =>
    simp only [Finset.prod_empty, Finset.sum_empty]
    rw [← C_1, m.degree_C, map_zero]
  | insert a s has hrec =>
    rw [Finset.prod_insert has, Finset.sum_insert has]
    apply le_trans degree_mul_le
    simp only [map_add, add_le_add_iff_left, hrec]

theorem coeff_prod_sum_degree {ι : Type*} (P : ι → MvPolynomial σ R) (s : Finset ι) :
    coeff (∑ i ∈ s, m.degree (P i)) (∏ i ∈ s, P i) = ∏ i ∈ s, m.leadingCoeff (P i) := by
  classical
  induction s using Finset.induction_on with
  | empty => simp
  | insert a s has hrec =>
    simp only [Finset.prod_insert has, Finset.sum_insert has]
    rw [coeff_mul_of_add_of_degree_le (le_of_eq rfl) degree_prod_le]
    exact congr_arg₂ _ rfl hrec

-- TODO : it suffices that all leading coefficients but one are regular
theorem degree_prod_of_regular {ι : Type*}
    {P : ι → MvPolynomial σ R} {s : Finset ι} (H : ∀ i ∈ s, IsRegular (m.leadingCoeff (P i))) :
    m.degree (∏ i ∈ s, P i) = ∑ i ∈ s, m.degree (P i) := by
  cases subsingleton_or_nontrivial R with
  | inl _ => simp [Subsingleton.elim _ (0 : MvPolynomial σ R)]
  | inr _ =>
    apply m.toSyn.injective
    refine le_antisymm degree_prod_le (m.le_degree ?_)
    rw [mem_support_iff, m.coeff_prod_sum_degree]
    exact (IsRegular.prod H).ne_zero

theorem degree_prod [IsCancelMulZero R] {ι : Type*} {P : ι → MvPolynomial σ R} {s : Finset ι}
    (H : ∀ i ∈ s, P i ≠ 0) :
    m.degree (∏ i ∈ s, P i) = ∑ i ∈ s, m.degree (P i) := by
  apply degree_prod_of_regular
  intro i hi
  apply isRegular_of_ne_zero
  rw [leadingCoeff_ne_zero_iff]
  exact H i hi

lemma degree_mul' [IsCancelMulZero R] [NoZeroDivisors R]
    {f g : MvPolynomial σ R} (hf : f * g ≠ 0) :
    m.degree (f * g) = m.degree f + m.degree g := by
  rw [mul_ne_zero_iff] at hf
  exact m.degree_mul hf.1 hf.2

lemma notMem_support_of_degree_lt {f g : MvPolynomial σ R} (h : m.degree f ≺[m] m.degree g) :
    m.degree g ∉ f.support := by
  simp [coeff_eq_zero_of_lt h]

-- TODO : it suffices that all leading coefficients but one are regular
theorem leadingCoeff_prod_of_regular {ι : Type*}
    {P : ι → MvPolynomial σ R} {s : Finset ι} (H : ∀ i ∈ s, IsRegular (m.leadingCoeff (P i))) :
    m.leadingCoeff (∏ i ∈ s, P i) = ∏ i ∈ s, m.leadingCoeff (P i) := by
  simp only [leadingCoeff, degree_prod_of_regular H, coeff_prod_sum_degree]

/-- A product of monic polynomials is monic -/
protected theorem Monic.prod {ι : Type*} {P : ι → MvPolynomial σ R} {s : Finset ι}
    (H : ∀ i ∈ s, m.Monic (P i)) :
    m.Monic (∏ i ∈ s, P i) := by
  rw [Monic, leadingCoeff_prod_of_regular]
  · exact Finset.prod_eq_one H
  · intro i hi
    rw [(H i hi).leadingCoeff_eq_one]
    exact isRegular_one

/--
The leading term in a multivariate polynomial is zero if and only if this polynomial is zero.
-/
@[simp]
lemma leadingTerm_eq_zero_iff (p : MvPolynomial σ R) : m.leadingTerm p = 0 ↔ p = 0 := by
  simp only [leadingTerm, monomial_eq_zero, leadingCoeff_eq_zero_iff]

/-- The leading term of the zero polynomial is zero -/
@[simp]
lemma leadingTerm_zero : m.leadingTerm (0 : MvPolynomial σ R) = 0 := by
  rw [leadingTerm_eq_zero_iff]

/--
The set of leading terms of non-zero polynomials within a set `B` is equal to the set of
leading terms of all polynomials within `B`, excluding zero.
-/
lemma image_leadingTerm_sdiff_singleton_zero (B : Set (MvPolynomial σ R)) :
    m.leadingTerm '' (B \ {0}) = (m.leadingTerm '' B) \ {0} := by
  aesop

/--
The set of leading terms of zero and polynomials within a set `B` is equal to the set of
zero and leading terms of polynomials within `B`.
-/
lemma image_leadingTerm_insert_zero (B : Set (MvPolynomial σ R)) :
    m.leadingTerm '' (insert (0 : MvPolynomial σ R) B) = insert 0 (m.leadingTerm '' B) := by
  aesop

/-- The degree of `f` equals to the degree of `leadingTerm f` -/
@[simp]
lemma degree_leadingTerm (f : MvPolynomial σ R) :
    m.degree (m.leadingTerm f) = m.degree f := by
  classical
  simp only [leadingTerm, degree_monomial, leadingCoeff_eq_zero_iff, ite_eq_right_iff]
  simp_intro h

@[simp]
lemma leadingCoeff_leadingTerm (f : MvPolynomial σ R) :
    m.leadingCoeff (m.leadingTerm f) = m.leadingCoeff f := by
  simp [leadingTerm, leadingCoeff_monomial]

@[simp]
lemma leadingTerm_leadingTerm (f : MvPolynomial σ R) :
    m.leadingTerm (m.leadingTerm f) = m.leadingTerm f := by
  classical
  by_cases h : f = 0 <;> simp [leadingTerm, h, degree_monomial]

@[simp]
lemma leadingTerm_C (c : R) : m.leadingTerm (C c) = C c := by
  simp [leadingTerm, leadingCoeff_C]

end Semiring

section Ring

variable {R : Type*} [CommRing R]

<<<<<<< HEAD
variable (m) in
/-- The S-polynomial of two polynomials -/
noncomputable def sPolynomial (f g : MvPolynomial σ R) : MvPolynomial σ R :=
  monomial (m.degree g - m.degree f) (m.leadingCoeff g) * f -
  monomial (m.degree f - m.degree g) (m.leadingCoeff f) * g
=======
lemma degree_ne_zero_of_sub_leadingTerm_ne_zero {f : MvPolynomial σ R}
    (h : f - m.leadingTerm f ≠ 0) : m.degree f ≠ 0 := by
  contrapose! h
  rw [m.degree_eq_zero_iff.mp h, leadingTerm_C, sub_eq_zero]
>>>>>>> 26ac0eec

@[simp]
theorem degree_neg {f : MvPolynomial σ R} :
    m.degree (-f) = m.degree f := by
  unfold degree
  rw [support_neg]

@[simp]
theorem leadingCoeff_neg {f : MvPolynomial σ R} :
    m.leadingCoeff (-f) = - m.leadingCoeff f := by
  simp only [leadingCoeff, degree_neg, coeff_neg]

theorem degree_sub_le {f g : MvPolynomial σ R} :
    m.toSyn (m.degree (f - g)) ≤ m.toSyn (m.degree f) ⊔ m.toSyn (m.degree g) := by
  rw [sub_eq_add_neg]
  apply le_of_le_of_eq m.degree_add_le
  rw [degree_neg]

theorem degree_sub_of_lt {f g : MvPolynomial σ R} (h : m.degree g ≺[m] m.degree f) :
    m.degree (f - g) = m.degree f := by
  rw [sub_eq_add_neg]
  apply degree_add_of_lt
  simp only [degree_neg, h]

theorem leadingCoeff_sub_of_lt {f g : MvPolynomial σ R} (h : m.degree g ≺[m] m.degree f) :
    m.leadingCoeff (f - g) = m.leadingCoeff f := by
  rw [sub_eq_add_neg]
  apply leadingCoeff_add_of_lt
  simp only [degree_neg, h]

theorem degree_sub_leadingTerm_le (f : MvPolynomial σ R) :
    m.degree (f - m.leadingTerm f) ≼[m] m.degree f := by
  apply le_trans degree_sub_le
  simp [degree_leadingTerm]

theorem degree_sub_leadingTerm_lt_degree {f : MvPolynomial σ R} (h : m.degree f ≠ 0) :
    m.degree (f - m.leadingTerm f) ≺[m] m.degree f := by
  classical
  by_cases hl : f - m.leadingTerm f = 0
  · simpa [hl, toSyn_lt_iff_ne_zero]
  · apply lt_of_le_of_ne (m.degree_sub_leadingTerm_le f)
    by_contra! h'
    simp only [EmbeddingLike.apply_eq_iff_eq] at h'
    apply m.degree_mem_support at hl
    rw [h', mem_support_iff] at hl
    simp [leadingTerm, leadingCoeff] at hl

theorem degree_sub_leadingTerm_lt_iff {f : MvPolynomial σ R} :
    m.degree (f - m.leadingTerm f) ≺[m] m.degree f ↔ m.degree f ≠ 0 := by
  refine ⟨?_, degree_sub_leadingTerm_lt_degree⟩
  intro h h'
  simp only [h', map_zero] at h
  exact not_lt_bot h

lemma sPolynomial_antisymm (f g : MvPolynomial σ R) :
    m.sPolynomial f g = - m.sPolynomial g f :=
  Eq.symm (neg_sub (_ * g) (_ * f))

@[simp]
lemma sPolynomial_left_zero (g : MvPolynomial σ R) :
    m.sPolynomial 0 g = 0 := by
  simp [sPolynomial]

@[simp]
lemma sPolynomial_right_zero (f : MvPolynomial σ R) :
    m.sPolynomial f 0 = 0 := by
  rw [sPolynomial_antisymm, sPolynomial_left_zero, neg_zero]

lemma sPolynomial_def (f g : MvPolynomial σ R) :
    m.sPolynomial f g =
      monomial (m.degree f ⊔ m.degree g - m.degree f) (m.leadingCoeff g) * f -
      monomial (m.degree f ⊔ m.degree g - m.degree g) (m.leadingCoeff f) * g := by
  unfold sPolynomial
  congr 4
  all_goals
    rw [Finsupp.ext_iff]
    simp_intro a
    by_cases h : (m.degree f) a ≤ (m.degree g) a
    ·simp [h]
    ·simp [le_of_lt (not_le.mp h)]

@[simp]
lemma sPolynomial_self (f : MvPolynomial σ R) : m.sPolynomial f f = 0 := sub_self _

lemma degree_sPolynomial_le (f g : MvPolynomial σ R) :
    ((m.degree <| m.sPolynomial f g) ≼[m] m.degree f ⊔ m.degree g) := by
  classical
  by_cases hf_zero: f = 0
  · simp [hf_zero]
  by_cases hg_zero: g = 0
  · simp [hg_zero]
  simp [sPolynomial_def]
  calc
    _ ≤ _ ⊔ _ := degree_sub_le
    _ ≤  m.toSyn (m.degree _ + m.degree _) ⊔ m.toSyn (m.degree _ + m.degree _) :=
      sup_le_sup degree_mul_le degree_mul_le
    _ ≤ (m.toSyn <| m.degree f ⊔ m.degree g - m.degree f + m.degree f) ⊔
          (m.toSyn <| m.degree f ⊔ m.degree g - m.degree g + m.degree g) := by
      simp_rw [degree_monomial]
      simp [hg_zero, hf_zero]
    _ ≤ m.toSyn (m.degree f ⊔ m.degree g) := by
      simp
      constructor
      all_goals
        apply le_of_eq
        simp_rw [← AddEquiv.map_add, (AddEquiv.injective m.toSyn).eq_iff, Finsupp.ext_iff]
        intro a
        exact Nat.sub_add_cancel <| by simp

lemma coeff_sPolynomial_sup_eq_zero (f g : MvPolynomial σ R) :
    (m.sPolynomial f g).coeff (m.degree f ⊔ m.degree g) = 0 := by
  by_cases hf0 : f = 0
  · simp [hf0]
  by_cases hg0 : g = 0
  · simp [hg0]
  classical
  rw [sPolynomial_def, coeff_sub]
  have : m.degree f ⊔ m.degree g = m.degree f ⊔ m.degree g - m.degree f + m.degree f := by
    rw [Finsupp.ext_iff]
    exact fun _ ↦ (Nat.sub_add_cancel <| by simp).symm
  nth_rewrite 1 [this, coeff_monomial_mul]
  have : m.degree f ⊔ m.degree g = m.degree f ⊔ m.degree g - m.degree g + m.degree g := by
    rw [Finsupp.ext_iff]
    exact fun _ ↦ (Nat.sub_add_cancel <| by simp).symm
  nth_rewrite 1 [this, coeff_monomial_mul]
  unfold leadingCoeff
  ring

lemma degree_sPolynomial (f g : MvPolynomial σ R) :
    (m.degree <| m.sPolynomial f g) ≺[m] m.degree f ⊔ m.degree g ∨ m.sPolynomial f g = 0 := by
  classical
  by_cases hf : m.degree f = 0 ∧ m.degree g = 0
  · rcases hf with ⟨h₁, h₂⟩
    right
    simp [sPolynomial_def, h₁, h₂]
    nth_rewrite 1 [degree_eq_zero_iff.mp h₁]
    nth_rewrite 2 [degree_eq_zero_iff.mp h₂]
    ring
  · by_cases hs: m.sPolynomial f g = 0
    · simp [hs]
    by_cases hf_zero: f = 0
    · simp [hf_zero]
    by_cases hg_zero: g = 0
    · simp [hg_zero]
    left
    have h1: m.toSyn (m.degree (m.sPolynomial f g)) ≤  m.toSyn (m.degree f ⊔ m.degree g) :=
      m.degree_sPolynomial_le f g
    have h3: m.toSyn (m.degree (m.sPolynomial f g)) ≠ m.toSyn (m.degree f ⊔ m.degree g) := by
      simp
      by_contra h
      have: coeff (m.degree (m.sPolynomial f g)) (m.sPolynomial f g) ≠ 0 :=
        coeff_degree_ne_zero_iff.mpr hs
      rw [h] at this
      exact this (m.coeff_sPolynomial_sup_eq_zero _ _)
    exact lt_of_le_of_ne h1 h3

lemma degree_sPolynomial_lt_sup_degree {f g : MvPolynomial σ R} (h : m.sPolynomial f g ≠ 0) :
    (m.degree <| m.sPolynomial f g) ≺[m] m.degree f ⊔ m.degree g :=
  (or_iff_left h).mp <| m.degree_sPolynomial f g

lemma sPolynomial_lt_of_degree_ne_zero_of_degree_eq {f g : MvPolynomial σ R}
    (h : m.degree f = m.degree g) (hs : m.sPolynomial f g ≠ 0) :
    m.degree (m.sPolynomial f g) ≺[m] m.degree f := by
  convert m.degree_sPolynomial f g
  simp [h, hs]

lemma sPolynomial_mul_monomial [IsCancelMulZero R] (p₁ p₂ : MvPolynomial σ R) (d₁ d₂ : σ →₀ ℕ)
    (c₁ c₂ : R) :
    m.sPolynomial ((monomial d₁ c₁) * p₁) ((monomial d₂ c₂) * p₂) =
      monomial ((d₁ + m.degree p₁) ⊔ (d₂ + m.degree p₂) - m.degree p₁ ⊔ m.degree p₂) (c₁ * c₂) *
      m.sPolynomial p₁ p₂ := by
  classical
  simp only [sPolynomial_def]
  by_cases hc1 : c₁ = 0
  · by_cases hc2 : c₂ = 0 <;> simp [hc1, hc2]
  by_cases hc2 : c₂ = 0
  · simp [hc2]
  by_cases hp1 : p₁ = 0
  · simp [hp1]
  by_cases hp2 : p₂ = 0
  · simp [hp2]
  have hm1 := (monomial_eq_zero (s:=d₁)).not.mpr hc1
  have hm2 := (monomial_eq_zero (s:=d₂)).not.mpr hc2
  simp_rw [m.degree_mul hm1 hp1, m.degree_mul hm2 hp2,
    mul_sub, ← mul_assoc _ _ p₁, ← mul_assoc _ _ p₂, monomial_mul,
    m.leadingCoeff_mul hm1 hp1, m.leadingCoeff_mul hm2 hp2, m.leadingCoeff_monomial,
    degree_monomial]
  simp [hc1, hc2]
  congr 2
  all_goals
    congr 1
    · congr 1
      simp [Finsupp.ext_iff]
      intro a
      rw [Nat.sub_add_sub_cancel (by rw [Nat.max_le]; simp) (by simp)]
      rw [← Nat.sub_add_comm (by simp)]
      nth_rewrite 3 [add_comm _ <| (m.degree _) a]
      rw [Nat.add_sub_add_right]
    · ring

lemma sPolynomial_decomposition {d : m.syn} {ι : Type*}
    {B : Finset ι} {g : ι → MvPolynomial σ R}
    (hd : ∀ b ∈ B,
      (m.toSyn <| m.degree <| g b) = d ∧ IsUnit (m.leadingCoeff <| g b) ∨ g b = 0)
    (hfd : (m.toSyn <| m.degree <| ∑ b ∈ B, g b) < d) :
    ∃ (c : ι → ι → R),
      ∑ b ∈ B, g b = ∑ b₁ ∈ B, ∑ b₂ ∈ B, (c b₁ b₂) • m.sPolynomial (g b₁) (g b₂) := by
  classical
  induction B using Finset.induction_on with
  | empty => simp
  | insert b B hb h =>
    by_cases hb0 : g b = 0
    · simp [Finset.sum_insert hb, hb0] at hd hfd ⊢
      exact h hd hfd
    simp [Finset.sum_insert hb, hb0] at hfd hd
    obtain ⟨⟨deg_gb_eq_d, isunit_gb⟩, hd⟩ := hd
    use fun b₁ b₂ ↦ if b₂ = b then ↑isunit_gb.unit⁻¹ else 0
    simp [Finset.sum_insert hb, hb]
    simp [← deg_gb_eq_d] at *
    clear d
    trans ∑ b' ∈ B, (g b' - (m.leadingCoeff (g b') * ↑isunit_gb.unit⁻¹) • g b)
    · rw [Finset.sum_sub_distrib, add_comm, sub_eq_add_neg,
        ← Finset.sum_smul, ← Finset.sum_mul, ← neg_smul]
      nth_rewrite 1 [← one_smul R <| g b]
      congr
      rw [← neg_mul, eq_comm]
      convert isunit_gb.mul_val_inv
      rw [← add_eq_zero_iff_neg_eq']
      trans (g b).coeff (m.degree <| g b) + ∑ i ∈ B, (g i).coeff (m.degree <| g b)
      · unfold leadingCoeff
        congr 1
        apply Finset.sum_congr rfl
        intro b' hb'
        rcases hd b' hb' with h | h <;> simp [h]
      · rw [← coeff_sum, ← coeff_add, ← notMem_support_iff]
        exact m.notMem_support_of_degree_lt hfd
    · apply Finset.sum_congr rfl
      intro b' hb'
      rw [sPolynomial]
      by_cases h : g b' = 0
      · simp [h]
      have := hd b' hb'
      simp [h] at this
      simp [this, smul_eq_C_mul, mul_sub, ← mul_assoc _ _ (g b), ← mul_assoc _ _ (g b'),]
      simp_rw [← C_mul]
      simp [mul_comm]

end Ring

section Field

variable {R : Type*} [Field R]

theorem isUnit_leadingCoeff {f : MvPolynomial σ R} :
    IsUnit (m.leadingCoeff f) ↔ f ≠ 0 := by
  simp only [isUnit_iff_ne_zero, ne_eq, leadingCoeff_eq_zero_iff]

lemma sPolynomial_decomposition' {d : m.syn} {ι : Type*}
    {B : Finset ι} (g : ι → MvPolynomial σ R)
    (hd : ∀ b ∈ B, (m.toSyn <| m.degree <| g b) = d ∨ g b = 0)
    (hfd : (m.toSyn <| m.degree <| ∑ b ∈ B, g b) < d) :
    ∃ (c : ι → ι → R),
      ∑ b ∈ B, g b = ∑ b₁ ∈ B, ∑ b₂ ∈ B, (c b₁ b₂) • m.sPolynomial (g b₁) (g b₂) := by
  refine m.sPolynomial_decomposition ?_ hfd
  simpa [and_or_right, em']

end Field

section Binomial

variable {R : Type*} [CommRing R]

open Finsupp MvPolynomial

lemma degree_X_add_C [Nontrivial R]
    {ι : Type*} (m : MonomialOrder ι) (i : ι) (r : R) :
    m.degree (X i + C r) = single i 1 := by
  rw [degree_add_of_lt, degree_X]
  simp only [degree_C, map_zero, degree_X]
  rw [← bot_eq_zero, bot_lt_iff_ne_bot, bot_eq_zero, ← map_zero m.toSyn]
  simp

lemma degree_X_sub_C [Nontrivial R]
    {ι : Type*} (m : MonomialOrder ι) (i : ι) (r : R) :
    m.degree (X i - C r) = single i 1 := by
  rw [sub_eq_add_neg, ← map_neg, degree_X_add_C]

lemma monic_X_add_C {ι : Type*} (m : MonomialOrder ι) (i : ι) (r : R) :
    m.Monic (X i + C r) := by
  nontriviality R
  apply monic_X.add_of_lt
  simp [degree_C, degree_X, ← not_le, ← eq_zero_iff]

lemma monic_X_sub_C {ι : Type*} (m : MonomialOrder ι) (i : ι) (r : R) :
    m.Monic (X i - C r) := by
  rw [sub_eq_add_neg, ← map_neg]
  apply monic_X_add_C

end Binomial

end MonomialOrder<|MERGE_RESOLUTION|>--- conflicted
+++ resolved
@@ -696,18 +696,16 @@
 
 variable {R : Type*} [CommRing R]
 
-<<<<<<< HEAD
 variable (m) in
 /-- The S-polynomial of two polynomials -/
 noncomputable def sPolynomial (f g : MvPolynomial σ R) : MvPolynomial σ R :=
   monomial (m.degree g - m.degree f) (m.leadingCoeff g) * f -
   monomial (m.degree f - m.degree g) (m.leadingCoeff f) * g
-=======
+
 lemma degree_ne_zero_of_sub_leadingTerm_ne_zero {f : MvPolynomial σ R}
     (h : f - m.leadingTerm f ≠ 0) : m.degree f ≠ 0 := by
   contrapose! h
   rw [m.degree_eq_zero_iff.mp h, leadingTerm_C, sub_eq_zero]
->>>>>>> 26ac0eec
 
 @[simp]
 theorem degree_neg {f : MvPolynomial σ R} :
