--- conflicted
+++ resolved
@@ -119,11 +119,7 @@
 def Monic (f : MvPolynomial σ R) : Prop :=
   m.leadingCoeff f = 1
 
-<<<<<<< HEAD
-/-- the leading term of of a multivariate polynomial with respect to a monomial ordering -/
-=======
 /-- The leading term of of a multivariate polynomial with respect to a monomial ordering. -/
->>>>>>> 9dd394e6
 noncomputable def leadingTerm (f : MvPolynomial σ R) : MvPolynomial σ R :=
   monomial (m.degree f) (m.leadingCoeff f)
 
@@ -625,10 +621,7 @@
 /--
 The leading term in a multivariate polynomial is zero if and only if this polynomial is zero.
 -/
-<<<<<<< HEAD
-=======
-@[simp]
->>>>>>> 9dd394e6
+@[simp]
 lemma leadingTerm_eq_zero_iff (p : MvPolynomial σ R) : m.leadingTerm p = 0 ↔ p = 0 := by
   simp only [leadingTerm, monomial_eq_zero, leadingCoeff_eq_zero_iff]
 
@@ -668,20 +661,14 @@
   rw [leadingTerm_eq_zero_iff]
 
 /-- The degree of `f` equals to the degree of `leadingTerm f` -/
-<<<<<<< HEAD
-=======
-@[simp]
->>>>>>> 9dd394e6
+@[simp]
 lemma degree_leadingTerm (f : MvPolynomial σ R) :
     m.degree (m.leadingTerm f) = m.degree f := by
   classical
   simp [leadingTerm, degree_monomial]
   simp_intro h
 
-<<<<<<< HEAD
-=======
-@[simp]
->>>>>>> 9dd394e6
+@[simp]
 lemma leadingCoeff_leadingTerm (f : MvPolynomial σ R) :
     m.leadingCoeff (m.leadingTerm f) = m.leadingCoeff f := by
   simp [leadingTerm, leadingCoeff_monomial]
@@ -757,7 +744,6 @@
     · simpa [hl, toSyn_lt_iff_ne_zero]
     · exact m.degree_sub_leadingTerm_lt_degree hl
 
-<<<<<<< HEAD
 lemma sPolynomial_antisymm (f g : MvPolynomial σ R) :
     m.sPolynomial f g = - m.sPolynomial g f :=
   Eq.symm (neg_sub (_ * g) (_ * f))
@@ -904,8 +890,6 @@
       rw [Nat.add_sub_add_right]
     · ring
 
-=======
->>>>>>> 9dd394e6
 end Ring
 
 section Field
