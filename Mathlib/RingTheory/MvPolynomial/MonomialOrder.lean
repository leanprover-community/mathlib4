--- conflicted
+++ resolved
@@ -386,11 +386,7 @@
     apply le_trans degree_mul_le
     simp only [map_add, add_le_add_iff_left, hrec]
 
-<<<<<<< HEAD
-theorem coeff_prod_of_sum_degree {ι : Type*} (P : ι → MvPolynomial σ R) (s : Finset ι) :
-=======
 theorem coeff_prod_sum_degree {ι : Type*} (P : ι → MvPolynomial σ R) (s : Finset ι) :
->>>>>>> 0f2bb639
     coeff (∑ i ∈ s, m.degree (P i)) (∏ i ∈ s, P i) = ∏ i ∈ s, m.leadingCoeff (P i) := by
   classical
   induction s using Finset.induction_on with
@@ -405,22 +401,12 @@
     {P : ι → MvPolynomial σ R} {s : Finset ι} (H : ∀ i ∈ s, IsRegular (m.leadingCoeff (P i))) :
     m.degree (∏ i ∈ s, P i) = ∑ i ∈ s, m.degree (P i) := by
   cases subsingleton_or_nontrivial R with
-<<<<<<< HEAD
-  | inr h =>
-    apply m.toSyn.injective
-    refine le_antisymm degree_prod_le (m.le_degree ?_)
-    rw [mem_support_iff, m.coeff_prod_of_sum_degree]
-    exact (IsRegular.prod H).ne_zero
-  | inl h => -- case : Trivial R
-    simp [Subsingleton.elim _ (0 : MvPolynomial σ R)]
-=======
   | inl _ => simp [Subsingleton.elim _ (0 : MvPolynomial σ R)]
   | inr _ =>
     apply m.toSyn.injective
     refine le_antisymm degree_prod_le (m.le_degree ?_)
     rw [mem_support_iff, m.coeff_prod_sum_degree]
     exact (IsRegular.prod H).ne_zero
->>>>>>> 0f2bb639
 
 theorem degree_prod [IsDomain R] {ι : Type*} {P : ι → MvPolynomial σ R} {s : Finset ι}
     (H : ∀ i ∈ s, P i ≠ 0) :
@@ -435,11 +421,7 @@
 theorem leadingCoeff_prod_of_regular {ι : Type*}
     {P : ι → MvPolynomial σ R} {s : Finset ι} (H : ∀ i ∈ s, IsRegular (m.leadingCoeff (P i))) :
     m.leadingCoeff (∏ i ∈ s, P i) = ∏ i ∈ s, m.leadingCoeff (P i) := by
-<<<<<<< HEAD
-  simp only [leadingCoeff, degree_prod_of_regular H, coeff_prod_of_sum_degree]
-=======
   simp only [leadingCoeff, degree_prod_of_regular H, coeff_prod_sum_degree]
->>>>>>> 0f2bb639
 
 end Semiring
 
