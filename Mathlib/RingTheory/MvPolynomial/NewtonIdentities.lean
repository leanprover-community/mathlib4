/-
Copyright (c) 2023 Michael Lee. All rights reserved.
Released under Apache 2.0 license as described in the file LICENSE.
Authors: Michael Lee
-/
import Mathlib.Algebra.Algebra.Subalgebra.Basic
import Mathlib.Data.Finset.Card
import Mathlib.Data.Fintype.Basic
import Mathlib.Data.MvPolynomial.CommRing
import Mathlib.Data.MvPolynomial.Rename
import Mathlib.RingTheory.MvPolynomial.Symmetric

/-!
# Newton's Identities

This file defines `MvPolynomial` power sums as a means of implementing Newton's identities. The
combinatorial proof, due to Zeilberger, defines for `k : ℕ` a subset `pairs` of
`(range k).powerset × range k` and a map `pairMap` such that `pairMap` is an involution on `pairs`,
and a map `weight` which identifies elements of `pairs` with the terms of the summation in Newton's
identities and which satisfies `weight ∘ pairMap = -weight`. The result therefore follows neatly
from an identity implemented in mathlib as `Finset.sum_involution`. Namely, we use
`Finset.sum_involution` to show that `∑ t in pairs σ k, weight σ R k t = 0`. We then identify
`(-1) ^ k * k * esymm σ R k` with the terms of the weight sum for which `t.fst` has
cardinality `k`, and `(-1) ^ i * esymm σ R i * psum σ R (k - i)` with the terms of the weight sum
for which `t.fst` has cardinality `i` for `i < k` , and we thereby derive the main result
`(-1) ^ k * k * esymm σ R k + ∑ i in range k, (-1) ^ i * esymm σ R i * psum σ R (k - i) = 0` (or
rather, two equivalent forms which provide direct definitions for `esymm` and `psum` in lower-degree
terms).

## Main declarations

* `MvPolynomial.mul_esymm_eq_sum`: a recurrence relation for the `k`th elementary
  symmetric polynomial in terms of lower-degree elementary symmetric polynomials and power sums.

* `MvPolynomial.psum_eq_mul_esymm_sub_sum`: a recurrence relation for the degree-`k` power sum
  in terms of lower-degree elementary symmetric polynomials and power sums.

## References

See [zeilberger1984] for the combinatorial proof of Newton's identities.
-/

open Equiv (Perm)

open BigOperators MvPolynomial

noncomputable section

namespace MvPolynomial

open Finset Nat

namespace NewtonIdentities

variable (σ : Type*) [Fintype σ] [DecidableEq σ] (R : Type*) [CommRing R]

private def pairs (k : ℕ) : Finset (Finset σ × σ) :=
  univ.filter (fun t ↦ card t.fst ≤ k ∧ (card t.fst = k → t.snd ∈ t.fst))

@[simp]
private lemma mem_pairs (k : ℕ) (t : Finset σ × σ) :
    t ∈ pairs σ k ↔ card t.fst ≤ k ∧ (card t.fst = k → t.snd ∈ t.fst) := by
  simp [pairs]

private def weight (k : ℕ) (t : Finset σ × σ) : MvPolynomial σ R :=
  (-1) ^ card t.fst * ((∏ a in t.fst, X a) * X t.snd ^ (k - card t.fst))

private def pairMap (t : Finset σ × σ) : Finset σ × σ :=
  if h : t.snd ∈ t.fst then (t.fst.erase t.snd, t.snd) else (t.fst.cons t.snd h, t.snd)

private lemma pairMap_ne_self (t : Finset σ × σ) : pairMap σ t ≠ t := by
  rw [pairMap]
  split_ifs with h1
  all_goals by_contra ht; rw [← ht] at h1; simp_all

private lemma pairMap_of_snd_mem_fst {t : Finset σ × σ} (h : t.snd ∈ t.fst) :
    pairMap σ t = (t.fst.erase t.snd, t.snd) := by
  simp [pairMap, h]

private lemma pairMap_of_snd_nmem_fst {t : Finset σ × σ} (h : t.snd ∉ t.fst) :
    pairMap σ t = (t.fst.cons t.snd h, t.snd) := by
  simp [pairMap, h]

private theorem pairMap_mem_pairs {k : ℕ} (t : Finset σ × σ) (h : t ∈ pairs σ k) :
    pairMap σ t ∈ pairs σ k := by
  rw [mem_pairs] at h ⊢
  rcases (em (t.snd ∈ t.fst)) with h1 | h1
  · rw [pairMap_of_snd_mem_fst σ h1]
    simp only [h1, implies_true, and_true] at h
    simp only [card_erase_of_mem h1, tsub_le_iff_right, mem_erase, ne_eq, h1]
    refine ⟨le_step h, ?_⟩
    by_contra h2
    simp only [not_true_eq_false, and_true, not_forall, not_false_eq_true, exists_prop] at h2
    rw [← h2] at h
    exact not_le_of_lt (sub_lt (card_pos.mpr ⟨t.snd, h1⟩) zero_lt_one) h
  · rw [pairMap_of_snd_nmem_fst σ h1]
    simp only [h1] at h
    simp only [card_cons, mem_cons, true_or, implies_true, and_true]
    exact (le_iff_eq_or_lt.mp h.left).resolve_left h.right

@[simp]
private theorem pairMap_involutive : (pairMap σ).Involutive := by
  intro t
  rw [pairMap, pairMap]
  split_ifs with h1 h2 h3
  · simp at h2
  · simp [insert_erase h1]
  · simp_all
  · simp at h3

private theorem weight_add_weight_pairMap {k : ℕ} (t : Finset σ × σ) (h : t ∈ pairs σ k) :
    weight σ R k t + weight σ R k (pairMap σ t) = 0 := by
  rw [weight, weight]
  rw [mem_pairs] at h
  have h2 (n : ℕ) : -(-1 : MvPolynomial σ R) ^ n = (-1) ^ (n + 1) := by
    rw [← neg_one_mul ((-1 : MvPolynomial σ R) ^ n), pow_add, pow_one, mul_comm]
  rcases (em (t.snd ∈ t.fst)) with h1 | h1
  · rw [pairMap_of_snd_mem_fst σ h1]
    simp only [← prod_erase_mul t.fst (fun j ↦ (X j : MvPolynomial σ R)) h1,
      mul_assoc (∏ a in erase t.fst t.snd, X a), card_erase_of_mem h1]
    nth_rewrite 1 [← pow_one (X t.snd)]
    simp only [← pow_add, add_comm]
    have h3 : 1 ≤ card t.fst := lt_iff_add_one_le.mp (card_pos.mpr ⟨t.snd, h1⟩)
    rw [← tsub_tsub_assoc h.left h3, ← neg_neg ((-1 : MvPolynomial σ R) ^ (card t.fst - 1)),
      h2 (card t.fst - 1), Nat.sub_add_cancel h3]
    simp
  · rw [pairMap_of_snd_nmem_fst σ h1]
    simp only [mul_comm, mul_assoc (∏ a in t.fst, X a), card_cons, prod_cons]
    nth_rewrite 2 [← pow_one (X t.snd)]
    simp only [← pow_add, ← Nat.add_sub_assoc (Nat.lt_of_le_of_ne h.left (mt h.right h1)), add_comm]
    rw [← neg_neg ((-1 : MvPolynomial σ R) ^ card t.fst), h2]
    simp

private theorem weight_sum (k : ℕ) : ∑ t in pairs σ k, weight σ R k t = 0 :=
  sum_involution (fun t _ ↦ pairMap σ t) (weight_add_weight_pairMap σ R)
    (fun t _ ↦ (fun _ ↦ pairMap_ne_self σ t)) (pairMap_mem_pairs σ)
    (fun t _ ↦ pairMap_involutive σ t)

private theorem sum_filter_pairs_eq_sum_powersetCard_sum (k : ℕ)
    (f : Finset σ × σ → MvPolynomial σ R) :
    (∑ t in filter (fun t ↦ card t.fst = k) (pairs σ k), f t) =
    ∑ A in powersetCard k univ, (∑ j in A, f (A, j)) := by
  apply sum_finset_product
  aesop

private theorem sum_filter_pairs_eq_sum_powersetCard_mem_filter_antidiagonal_sum (k : ℕ) (a : ℕ × ℕ)
    (ha : a ∈ (antidiagonal k).filter (fun a ↦ a.fst < k)) (f : Finset σ × σ → MvPolynomial σ R) :
    (∑ t in filter (fun t ↦ card t.fst = a.fst) (pairs σ k), f t) =
    ∑ A in powersetCard a.fst univ, (∑ j, f (A, j)) := by
  apply sum_finset_product
  simp only [mem_filter, mem_powersetCard_univ, mem_univ, and_true, and_iff_right_iff_imp]
  rintro p hp
  have : card p.fst ≤ k := by apply le_of_lt; aesop
  aesop

<<<<<<< HEAD
set_option maxHeartbeats 400000 in
=======
private lemma filter_pairs_lt (k : ℕ) :
    (pairs σ k).filter (fun (s, _) ↦ s.card < k) =
      (range k).disjiUnion (powersetCard · univ) ((pairwise_disjoint_powersetCard _).set_pairwise _)
        ×ˢ univ := by ext; aesop (add unsafe le_of_lt)

>>>>>>> 4dd3701e
private theorem sum_filter_pairs_eq_sum_filter_antidiagonal_powersetCard_sum (k : ℕ)
    (f : Finset σ × σ → MvPolynomial σ R) :
    ∑ t in (pairs σ k).filter fun t ↦ card t.fst < k, f t =
      ∑ a in (antidiagonal k).filter fun a ↦ a.fst < k,
        ∑ A in powersetCard a.fst univ, ∑ j, f (A, j) := by
  rw [filter_pairs_lt, sum_product, sum_disjiUnion]
  refine sum_nbij' (fun n ↦ (n, k - n)) Prod.fst ?_ ?_ ?_ ?_ ?_ <;>
    simp (config := { contextual := true }) [@eq_comm _ _ k, Nat.add_sub_cancel', le_of_lt]

private theorem disjoint_filter_pairs_lt_filter_pairs_eq (k : ℕ) :
    Disjoint (filter (fun t ↦ card t.fst < k) (pairs σ k))
    (filter (fun t ↦ card t.fst = k) (pairs σ k)) := by
  rw [disjoint_filter]
  exact fun _ _ h1 h2 ↦ lt_irrefl _ (h2.symm.subst h1)

private theorem disjUnion_filter_pairs_eq_pairs (k : ℕ) :
    disjUnion (filter (fun t ↦ card t.fst < k) (pairs σ k))
    (filter (fun t ↦ card t.fst = k) (pairs σ k)) (disjoint_filter_pairs_lt_filter_pairs_eq σ k) =
    pairs σ k := by
  simp only [disjUnion_eq_union, Finset.ext_iff, pairs, filter_filter, mem_filter]
  intro a
  rw [← filter_or, mem_filter]
  refine' ⟨fun ha ↦ by tauto, fun ha ↦ _⟩
  have hacard := le_iff_lt_or_eq.mp ha.2.1
  tauto

private theorem esymm_summand_to_weight (k : ℕ) (A : Finset σ) (h : A ∈ powersetCard k univ) :
    ∑ j in A, weight σ R k (A, j) = k * (-1) ^ k * (∏ i in A, X i : MvPolynomial σ R) := by
  simp [weight, mem_powersetCard_univ.mp h, mul_assoc]

private theorem esymm_to_weight (k : ℕ) : k * esymm σ R k =
    (-1) ^ k * ∑ t in filter (fun t ↦ card t.fst = k) (pairs σ k), weight σ R k t := by
  rw [esymm, sum_filter_pairs_eq_sum_powersetCard_sum σ R k (fun t ↦ weight σ R k t),
    sum_congr rfl (esymm_summand_to_weight σ R k), mul_comm (k : MvPolynomial σ R) ((-1) ^ k),
    ← mul_sum, ← mul_assoc, ← mul_assoc, ← pow_add, Even.neg_one_pow ⟨k, rfl⟩, one_mul]

private theorem esymm_mul_psum_summand_to_weight (k : ℕ) (a : ℕ × ℕ) (ha : a ∈ antidiagonal k) :
    ∑ A in powersetCard a.fst univ, ∑ j, weight σ R k (A, j) =
    (-1) ^ a.fst * esymm σ R a.fst * psum σ R a.snd := by
  simp only [esymm, psum_def, weight, ← mul_assoc, mul_sum]
  rw [sum_comm]
  refine' sum_congr rfl fun x _ ↦ _
  rw [sum_mul]
  refine' sum_congr rfl fun s hs ↦ _
  rw [mem_powersetCard_univ.mp hs, ← mem_antidiagonal.mp ha, add_sub_self_left]

private theorem esymm_mul_psum_to_weight (k : ℕ) :
    ∑ a in (antidiagonal k).filter (fun a ↦ a.fst < k),
    (-1) ^ a.fst * esymm σ R a.fst * psum σ R a.snd =
    ∑ t in filter (fun t ↦ card t.fst < k) (pairs σ k), weight σ R k t := by
  rw [← sum_congr rfl (fun a ha ↦ esymm_mul_psum_summand_to_weight σ R k a (mem_filter.mp ha).left),
    sum_filter_pairs_eq_sum_filter_antidiagonal_powersetCard_sum σ R k]

end NewtonIdentities

variable (σ : Type*) [Fintype σ] (R : Type*) [CommRing R]

/-- **Newton's identities** give a recurrence relation for the kth elementary symmetric polynomial
in terms of lower degree elementary symmetric polynomials and power sums. -/
theorem mul_esymm_eq_sum (k : ℕ) : k * esymm σ R k =
    (-1) ^ (k + 1) * ∑ a in (antidiagonal k).filter (fun a ↦ a.fst < k),
    (-1) ^ a.fst * esymm σ R a.fst * psum σ R a.snd := by
  classical
  rw [NewtonIdentities.esymm_to_weight σ R k, NewtonIdentities.esymm_mul_psum_to_weight σ R k,
    eq_comm, ← sub_eq_zero, sub_eq_add_neg, neg_mul_eq_neg_mul,
    neg_eq_neg_one_mul ((-1 : MvPolynomial σ R) ^ k)]
  nth_rw 2 [← pow_one (-1 : MvPolynomial σ R)]
  rw [← pow_add, add_comm 1 k, ← left_distrib,
    ← sum_disjUnion (NewtonIdentities.disjoint_filter_pairs_lt_filter_pairs_eq σ k),
    NewtonIdentities.disjUnion_filter_pairs_eq_pairs σ k, NewtonIdentities.weight_sum σ R k,
    neg_one_pow_mul_eq_zero_iff.mpr rfl]

theorem sum_antidiagonal_card_esymm_psum_eq_zero :
    ∑ a in antidiagonal (Fintype.card σ), (-1) ^ a.fst * esymm σ R a.fst * psum σ R a.snd = 0 := by
  let k := Fintype.card σ
  suffices (-1 : MvPolynomial σ R) ^ (k + 1) *
      ∑ a in antidiagonal k, (-1) ^ a.fst * esymm σ R a.fst * psum σ R a.snd = 0 by
    simpa using this
  simp [← sum_filter_add_sum_filter_not (antidiagonal k) (fun a ↦ a.fst < k), ← mul_esymm_eq_sum,
    mul_add, ← mul_assoc, ← pow_add, mul_comm ↑k (esymm σ R k)]

/-- A version of Newton's identities which may be more useful in the case that we know the values of
the elementary symmetric polynomials and would like to calculate the values of the power sums. -/
theorem psum_eq_mul_esymm_sub_sum (k : ℕ) (h : 0 < k) : psum σ R k =
    (-1) ^ (k + 1) * k * esymm σ R k -
    ∑ a in (antidiagonal k).filter (fun a ↦ a.fst ∈ Set.Ioo 0 k),
    (-1) ^ a.fst * esymm σ R a.fst * psum σ R a.snd := by
  simp only [Set.Ioo, Set.mem_setOf_eq, and_comm]
  have hesymm := mul_esymm_eq_sum σ R k
  rw [← (sum_filter_add_sum_filter_not ((antidiagonal k).filter (fun a ↦ a.fst < k))
    (fun a ↦ 0 < a.fst) (fun a ↦ (-1) ^ a.fst * esymm σ R a.fst * psum σ R a.snd))] at hesymm
  have sub_both_sides := congrArg (· - (-1 : MvPolynomial σ R) ^ (k + 1) *
    ∑ a in ((antidiagonal k).filter (fun a ↦ a.fst < k)).filter (fun a ↦ 0 < a.fst),
    (-1) ^ a.fst * esymm σ R a.fst * psum σ R a.snd) hesymm
  simp only [left_distrib, add_sub_cancel'] at sub_both_sides
  have sub_both_sides := congrArg ((-1 : MvPolynomial σ R) ^ (k + 1) * ·) sub_both_sides
  simp only [mul_sub_left_distrib, ← mul_assoc, ← pow_add, Even.neg_one_pow ⟨k + 1, rfl⟩, one_mul,
    not_le, lt_one_iff, filter_filter (fun a : ℕ × ℕ ↦ a.fst < k) (fun a ↦ ¬0 < a.fst)]
    at sub_both_sides
  have : filter (fun a ↦ a.fst < k ∧ ¬0 < a.fst) (antidiagonal k) = {(0, k)} := by
    ext a
    rw [mem_filter, mem_antidiagonal, mem_singleton]
    refine' ⟨_, fun ha ↦ by aesop⟩
    rintro ⟨ha, ⟨_, ha0⟩⟩
    rw [← ha, Nat.eq_zero_of_not_pos ha0, zero_add, ← Nat.eq_zero_of_not_pos ha0]
  rw [this, sum_singleton] at sub_both_sides
  simp only [_root_.pow_zero, esymm_zero, mul_one, one_mul, filter_filter] at sub_both_sides
  exact sub_both_sides.symm

end MvPolynomial<|MERGE_RESOLUTION|>--- conflicted
+++ resolved
@@ -153,15 +153,12 @@
   have : card p.fst ≤ k := by apply le_of_lt; aesop
   aesop
 
-<<<<<<< HEAD
-set_option maxHeartbeats 400000 in
-=======
 private lemma filter_pairs_lt (k : ℕ) :
     (pairs σ k).filter (fun (s, _) ↦ s.card < k) =
       (range k).disjiUnion (powersetCard · univ) ((pairwise_disjoint_powersetCard _).set_pairwise _)
         ×ˢ univ := by ext; aesop (add unsafe le_of_lt)
 
->>>>>>> 4dd3701e
+set_option maxHeartbeats 400000 in
 private theorem sum_filter_pairs_eq_sum_filter_antidiagonal_powersetCard_sum (k : ℕ)
     (f : Finset σ × σ → MvPolynomial σ R) :
     ∑ t in (pairs σ k).filter fun t ↦ card t.fst < k, f t =
