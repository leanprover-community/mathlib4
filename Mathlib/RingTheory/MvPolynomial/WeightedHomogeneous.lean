/-
Copyright (c) 2022 María Inés de Frutos-Fernández. All rights reserved.
Released under Apache 2.0 license as described in the file LICENSE.
Authors: Antoine Chambert-Loir, María Inés de Frutos-Fernández
-/
import Mathlib.Algebra.GradedMonoid
<<<<<<< HEAD
import Mathlib.Algebra.Order.Monoid.Canonical.Defs
import Mathlib.Data.MvPolynomial.Basic
=======
import Mathlib.Algebra.MvPolynomial.Basic
>>>>>>> 3469775e

#align_import ring_theory.mv_polynomial.weighted_homogeneous from "leanprover-community/mathlib"@"2f5b500a507264de86d666a5f87ddb976e2d8de4"

/-!
# Weighted homogeneous polynomials

It is possible to assign weights (in a commutative additive monoid `M`) to the variables of a
multivariate polynomial ring, so that monomials of the ring then have a weighted degree with
respect to the weights of the variables. The weights are represented by a function `w : σ → M`,
where `σ` are the indeterminates.

A multivariate polynomial `φ` is weighted homogeneous of weighted degree `m : M` if all monomials
occurring in `φ` have the same weighted degree `m`.

## Main definitions/lemmas

* `weightedTotalDegree' w φ` : the weighted total degree of a multivariate polynomial with respect
to the weights `w`, taking values in `WithBot M`.

* `weightedTotalDegree w φ` : When `M` has a `⊥` element, we can define the weighted total degree
of a multivariate polynomial as a function taking values in `M`.

* `IsWeightedHomogeneous w φ m`: a predicate that asserts that `φ` is weighted homogeneous
of weighted degree `m` with respect to the weights `w`.

* `weightedHomogeneousSubmodule R w m`: the submodule of homogeneous polynomials
of weighted degree `m`.

* `weightedHomogeneousComponent w m`: the additive morphism that projects polynomials
onto their summand that is weighted homogeneous of degree `n` with respect to `w`.

* `sum_weightedHomogeneousComponent`: every polynomial is the sum of its weighted homogeneous
components.
-/


noncomputable section

open BigOperators

open Set Function Finset Finsupp AddMonoidAlgebra

variable {R M : Type*} [CommSemiring R]

namespace MvPolynomial

variable {σ : Type*}

section AddCommMonoid

variable [AddCommMonoid M]

/-! ### `weightedDegree` -/


/-- The `weightedDegree` of the finitely supported function `s : σ →₀ ℕ` is the sum
  `∑(s i)•(w i)`. -/
def weightedDegree (w : σ → M) : (σ →₀ ℕ) →+ M :=
  (Finsupp.total σ M ℕ w).toAddMonoidHom
#align mv_polynomial.weighted_degree' MvPolynomial.weightedDegree

theorem weightedDegree_apply (w : σ → M) (f : σ →₀ ℕ):
    weightedDegree w f = Finsupp.sum f (fun i c => c • w i) := by
  rfl
section SemilatticeSup

variable [SemilatticeSup M]

/-- The weighted total degree of a multivariate polynomial, taking values in `WithBot M`. -/
def weightedTotalDegree' (w : σ → M) (p : MvPolynomial σ R) : WithBot M :=
  p.support.sup fun s => weightedDegree w s
#align mv_polynomial.weighted_total_degree' MvPolynomial.weightedTotalDegree'

/-- The `weightedTotalDegree'` of a polynomial `p` is `⊥` if and only if `p = 0`. -/
theorem weightedTotalDegree'_eq_bot_iff (w : σ → M) (p : MvPolynomial σ R) :
    weightedTotalDegree' w p = ⊥ ↔ p = 0 := by
  simp only [weightedTotalDegree', Finset.sup_eq_bot_iff, mem_support_iff, WithBot.coe_ne_bot,
    MvPolynomial.eq_zero_iff]
  exact forall_congr' fun _ => Classical.not_not
#align mv_polynomial.weighted_total_degree'_eq_bot_iff MvPolynomial.weightedTotalDegree'_eq_bot_iff

/-- The `weightedTotalDegree'` of the zero polynomial is `⊥`. -/
theorem weightedTotalDegree'_zero (w : σ → M) : weightedTotalDegree' w (0 : MvPolynomial σ R) = ⊥ :=
  by simp only [weightedTotalDegree', support_zero, Finset.sup_empty]
#align mv_polynomial.weighted_total_degree'_zero MvPolynomial.weightedTotalDegree'_zero

section OrderBot

variable [OrderBot M]

/-- When `M` has a `⊥` element, we can define the weighted total degree of a multivariate
  polynomial as a function taking values in `M`. -/
def weightedTotalDegree (w : σ → M) (p : MvPolynomial σ R) : M :=
  p.support.sup fun s => weightedDegree w s
#align mv_polynomial.weighted_total_degree MvPolynomial.weightedTotalDegree

/-- This lemma relates `weightedTotalDegree` and `weightedTotalDegree'`. -/
theorem weightedTotalDegree_coe (w : σ → M) (p : MvPolynomial σ R) (hp : p ≠ 0) :
    weightedTotalDegree' w p = ↑(weightedTotalDegree w p) := by
  rw [Ne, ← weightedTotalDegree'_eq_bot_iff w p, ← Ne, WithBot.ne_bot_iff_exists] at hp
  obtain ⟨m, hm⟩ := hp
  apply le_antisymm
  · simp only [weightedTotalDegree, weightedTotalDegree', Finset.sup_le_iff, WithBot.coe_le_coe]
    intro b
    exact Finset.le_sup
  · simp only [weightedTotalDegree]
    have hm' : weightedTotalDegree' w p ≤ m := le_of_eq hm.symm
    rw [← hm]
    simpa [weightedTotalDegree'] using hm'
#align mv_polynomial.weighted_total_degree_coe MvPolynomial.weightedTotalDegree_coe

/-- The `weightedTotalDegree` of the zero polynomial is `⊥`. -/
theorem weightedTotalDegree_zero (w : σ → M) : weightedTotalDegree w (0 : MvPolynomial σ R) = ⊥ :=
  by simp only [weightedTotalDegree, support_zero, Finset.sup_empty]
#align mv_polynomial.weighted_total_degree_zero MvPolynomial.weightedTotalDegree_zero

theorem le_weightedTotalDegree (w : σ → M) {φ : MvPolynomial σ R} {d : σ →₀ ℕ}
    (hd : d ∈ φ.support) : weightedDegree w d ≤ φ.weightedTotalDegree w :=
  le_sup hd
#align mv_polynomial.le_weighted_total_degree MvPolynomial.le_weightedTotalDegree

end OrderBot

end SemilatticeSup

/-- A multivariate polynomial `φ` is weighted homogeneous of weighted degree `m` if all monomials
  occurring in `φ` have weighted degree `m`. -/
def IsWeightedHomogeneous (w : σ → M) (φ : MvPolynomial σ R) (m : M) : Prop :=
  ∀ ⦃d⦄, coeff d φ ≠ 0 → weightedDegree w d = m
#align mv_polynomial.is_weighted_homogeneous MvPolynomial.IsWeightedHomogeneous

variable (R)

/-- The submodule of homogeneous `MvPolynomial`s of degree `n`. -/
def weightedHomogeneousSubmodule (w : σ → M) (m : M) : Submodule R (MvPolynomial σ R) where
  carrier := { x | x.IsWeightedHomogeneous w m }
  smul_mem' r a ha c hc := by
    rw [coeff_smul] at hc
    exact ha (right_ne_zero_of_mul hc)
  zero_mem' d hd := False.elim (hd <| coeff_zero _)
  add_mem' {a} {b} ha hb c hc := by
    rw [coeff_add] at hc
    obtain h | h : coeff c a ≠ 0 ∨ coeff c b ≠ 0 := by
      contrapose! hc
      simp only [hc, add_zero]
    · exact ha h
    · exact hb h
#align mv_polynomial.weighted_homogeneous_submodule MvPolynomial.weightedHomogeneousSubmodule

@[simp]
theorem mem_weightedHomogeneousSubmodule (w : σ → M) (m : M) (p : MvPolynomial σ R) :
    p ∈ weightedHomogeneousSubmodule R w m ↔ p.IsWeightedHomogeneous w m :=
  Iff.rfl
#align mv_polynomial.mem_weighted_homogeneous_submodule MvPolynomial.mem_weightedHomogeneousSubmodule

/-- The submodule `weightedHomogeneousSubmodule R w m` of homogeneous `MvPolynomial`s of
  degree `n` is equal to the `R`-submodule of all `p : (σ →₀ ℕ) →₀ R` such that
  `p.support ⊆ {d | weightedDegree w d = m}`. While equal, the former has a
  convenient definitional reduction. -/
theorem weightedHomogeneousSubmodule_eq_finsupp_supported (w : σ → M) (m : M) :
    weightedHomogeneousSubmodule R w m = Finsupp.supported R R { d | weightedDegree w d = m } := by
  ext x
  rw [mem_supported, Set.subset_def]
  simp only [Finsupp.mem_support_iff, mem_coe]
  rfl
#align mv_polynomial.weighted_homogeneous_submodule_eq_finsupp_supported MvPolynomial.weightedHomogeneousSubmodule_eq_finsupp_supported

variable {R}

/-- The submodule generated by products `Pm * Pn` of weighted homogeneous polynomials of degrees `m`
  and `n` is contained in the submodule of weighted homogeneous polynomials of degree `m + n`. -/
theorem weightedHomogeneousSubmodule_mul (w : σ → M) (m n : M) :
    weightedHomogeneousSubmodule R w m * weightedHomogeneousSubmodule R w n ≤
      weightedHomogeneousSubmodule R w (m + n) := by
  classical
  rw [Submodule.mul_le]
  intro φ hφ ψ hψ c hc
  rw [coeff_mul] at hc
  obtain ⟨⟨d, e⟩, hde, H⟩ := Finset.exists_ne_zero_of_sum_ne_zero hc
  have aux : coeff d φ ≠ 0 ∧ coeff e ψ ≠ 0 := by
    contrapose! H
    by_cases h : coeff d φ = 0 <;>
      simp_all only [Ne, not_false_iff, zero_mul, mul_zero]
  rw [← mem_antidiagonal.mp hde, ← hφ aux.1, ← hψ aux.2, map_add]
#align mv_polynomial.weighted_homogeneous_submodule_mul MvPolynomial.weightedHomogeneousSubmodule_mul

/-- Monomials are weighted homogeneous. -/
theorem isWeightedHomogeneous_monomial (w : σ → M) (d : σ →₀ ℕ) (r : R) {m : M}
    (hm : weightedDegree w d = m) : IsWeightedHomogeneous w (monomial d r) m := by
  classical
  intro c hc
  rw [coeff_monomial] at hc
  split_ifs at hc with h
  · subst c
    exact hm
  · contradiction
#align mv_polynomial.is_weighted_homogeneous_monomial MvPolynomial.isWeightedHomogeneous_monomial

/-- A polynomial of weightedTotalDegree `⊥` is weighted_homogeneous of degree `⊥`. -/
theorem isWeightedHomogeneous_of_total_degree_zero [SemilatticeSup M] [OrderBot M] (w : σ → M)
    {p : MvPolynomial σ R} (hp : weightedTotalDegree w p = (⊥ : M)) :
    IsWeightedHomogeneous w p (⊥ : M) := by
  intro d hd
  have h := weightedTotalDegree_coe w p (MvPolynomial.ne_zero_iff.mpr ⟨d, hd⟩)
  simp only [weightedTotalDegree', hp] at h
  rw [eq_bot_iff, ← WithBot.coe_le_coe, ← h]
  apply Finset.le_sup (mem_support_iff.mpr hd)
#align mv_polynomial.is_weighted_homogeneous_of_total_degree_zero MvPolynomial.isWeightedHomogeneous_of_total_degree_zero

/-- Constant polynomials are weighted homogeneous of degree 0. -/
theorem isWeightedHomogeneous_C (w : σ → M) (r : R) :
    IsWeightedHomogeneous w (C r : MvPolynomial σ R) 0 :=
  isWeightedHomogeneous_monomial _ _ _ (map_zero _)
set_option linter.uppercaseLean3 false in
#align mv_polynomial.is_weighted_homogeneous_C MvPolynomial.isWeightedHomogeneous_C

variable (R)

/-- 0 is weighted homogeneous of any degree. -/
theorem isWeightedHomogeneous_zero (w : σ → M) (m : M) :
    IsWeightedHomogeneous w (0 : MvPolynomial σ R) m :=
  (weightedHomogeneousSubmodule R w m).zero_mem
#align mv_polynomial.is_weighted_homogeneous_zero MvPolynomial.isWeightedHomogeneous_zero

/-- 1 is weighted homogeneous of degree 0. -/
theorem isWeightedHomogeneous_one (w : σ → M) : IsWeightedHomogeneous w (1 : MvPolynomial σ R) 0 :=
  isWeightedHomogeneous_C _ _
#align mv_polynomial.is_weighted_homogeneous_one MvPolynomial.isWeightedHomogeneous_one

/-- An indeterminate `i : σ` is weighted homogeneous of degree `w i`. -/
theorem isWeightedHomogeneous_X (w : σ → M) (i : σ) :
    IsWeightedHomogeneous w (X i : MvPolynomial σ R) (w i) := by
  apply isWeightedHomogeneous_monomial
  simp only [weightedDegree, LinearMap.toAddMonoidHom_coe, total_single, one_nsmul]
set_option linter.uppercaseLean3 false in
#align mv_polynomial.is_weighted_homogeneous_X MvPolynomial.isWeightedHomogeneous_X

namespace IsWeightedHomogeneous

variable {R}
variable {φ ψ : MvPolynomial σ R} {m n : M}

/-- The weighted degree of a weighted homogeneous polynomial controls its support. -/
theorem coeff_eq_zero {w : σ → M} (hφ : IsWeightedHomogeneous w φ n) (d : σ →₀ ℕ)
    (hd : weightedDegree w d ≠ n) : coeff d φ = 0 := by
  have aux := mt (@hφ d) hd
  rwa [Classical.not_not] at aux
#align mv_polynomial.is_weighted_homogeneous.coeff_eq_zero MvPolynomial.IsWeightedHomogeneous.coeff_eq_zero

/-- The weighted degree of a nonzero weighted homogeneous polynomial is well-defined. -/
theorem inj_right {w : σ → M} (hφ : φ ≠ 0) (hm : IsWeightedHomogeneous w φ m)
    (hn : IsWeightedHomogeneous w φ n) : m = n := by
  obtain ⟨d, hd⟩ : ∃ d, coeff d φ ≠ 0 := exists_coeff_ne_zero hφ
  rw [← hm hd, ← hn hd]
#align mv_polynomial.is_weighted_homogeneous.inj_right MvPolynomial.IsWeightedHomogeneous.inj_right

/-- The sum of two weighted homogeneous polynomials of degree `n` is weighted homogeneous of
  weighted degree `n`. -/
theorem add {w : σ → M} (hφ : IsWeightedHomogeneous w φ n) (hψ : IsWeightedHomogeneous w ψ n) :
    IsWeightedHomogeneous w (φ + ψ) n :=
  (weightedHomogeneousSubmodule R w n).add_mem hφ hψ
#align mv_polynomial.is_weighted_homogeneous.add MvPolynomial.IsWeightedHomogeneous.add

/-- The sum of weighted homogeneous polynomials of degree `n` is weighted homogeneous of
  weighted degree `n`. -/
theorem sum {ι : Type*} (s : Finset ι) (φ : ι → MvPolynomial σ R) (n : M) {w : σ → M}
    (h : ∀ i ∈ s, IsWeightedHomogeneous w (φ i) n) : IsWeightedHomogeneous w (∑ i in s, φ i) n :=
  (weightedHomogeneousSubmodule R w n).sum_mem h
#align mv_polynomial.is_weighted_homogeneous.sum MvPolynomial.IsWeightedHomogeneous.sum

/-- The product of weighted homogeneous polynomials of weighted degrees `m` and `n` is weighted
  homogeneous of weighted degree `m + n`. -/
theorem mul {w : σ → M} (hφ : IsWeightedHomogeneous w φ m) (hψ : IsWeightedHomogeneous w ψ n) :
    IsWeightedHomogeneous w (φ * ψ) (m + n) :=
  weightedHomogeneousSubmodule_mul w m n <| Submodule.mul_mem_mul hφ hψ
#align mv_polynomial.is_weighted_homogeneous.mul MvPolynomial.IsWeightedHomogeneous.mul

/-- A product of weighted homogeneous polynomials is weighted homogeneous, with weighted degree
  equal to the sum of the weighted degrees. -/
theorem prod {ι : Type*} (s : Finset ι) (φ : ι → MvPolynomial σ R) (n : ι → M) {w : σ → M} :
    (∀ i ∈ s, IsWeightedHomogeneous w (φ i) (n i)) →
      IsWeightedHomogeneous w (∏ i in s, φ i) (∑ i in s, n i) := by
  classical
  refine Finset.induction_on s ?_ ?_
  · intro
    simp only [isWeightedHomogeneous_one, Finset.sum_empty, Finset.prod_empty]
  · intro i s his IH h
    simp only [his, Finset.prod_insert, Finset.sum_insert, not_false_iff]
    apply (h i (Finset.mem_insert_self _ _)).mul (IH _)
    intro j hjs
    exact h j (Finset.mem_insert_of_mem hjs)
#align mv_polynomial.is_weighted_homogeneous.prod MvPolynomial.IsWeightedHomogeneous.prod

/-- A non zero weighted homogeneous polynomial of weighted degree `n` has weighted total degree
  `n`. -/
theorem weighted_total_degree [SemilatticeSup M] {w : σ → M} (hφ : IsWeightedHomogeneous w φ n)
    (h : φ ≠ 0) : weightedTotalDegree' w φ = n := by
  simp only [weightedTotalDegree']
  apply le_antisymm
  · simp only [Finset.sup_le_iff, mem_support_iff, WithBot.coe_le_coe]
    exact fun d hd => le_of_eq (hφ hd)
  · obtain ⟨d, hd⟩ : ∃ d, coeff d φ ≠ 0 := exists_coeff_ne_zero h
    simp only [← hφ hd, Finsupp.sum]
    replace hd := Finsupp.mem_support_iff.mpr hd
    apply Finset.le_sup hd
#align mv_polynomial.is_weighted_homogeneous.weighted_total_degree MvPolynomial.IsWeightedHomogeneous.weighted_total_degree

/-- The weighted homogeneous submodules form a graded monoid. -/
instance WeightedHomogeneousSubmodule.gcomm_monoid {w : σ → M} :
    SetLike.GradedMonoid (weightedHomogeneousSubmodule R w) where
  one_mem := isWeightedHomogeneous_one R w
  mul_mem _ _ _ _ := IsWeightedHomogeneous.mul
#align mv_polynomial.is_weighted_homogeneous.weighted_homogeneous_submodule.gcomm_monoid MvPolynomial.IsWeightedHomogeneous.WeightedHomogeneousSubmodule.gcomm_monoid

end IsWeightedHomogeneous

variable {R}

/-- `weightedHomogeneousComponent w n φ` is the part of `φ` that is weighted homogeneous of
  weighted degree `n`, with respect to the weights `w`.
  See `sum_weightedHomogeneousComponent` for the statement that `φ` is equal to the sum
  of all its weighted homogeneous components. -/
def weightedHomogeneousComponent (w : σ → M) (n : M) : MvPolynomial σ R →ₗ[R] MvPolynomial σ R :=
  letI := Classical.decEq M
  (Submodule.subtype _).comp <| Finsupp.restrictDom _ _ { d | weightedDegree w d = n }
#align mv_polynomial.weighted_homogeneous_component MvPolynomial.weightedHomogeneousComponent

section WeightedHomogeneousComponent

variable {w : σ → M} (n : M) (φ ψ : MvPolynomial σ R)

theorem coeff_weightedHomogeneousComponent [DecidableEq M] (d : σ →₀ ℕ) :
    coeff d (weightedHomogeneousComponent w n φ) =
      if weightedDegree w d = n then coeff d φ else 0 :=
  letI := Classical.decEq M
  Finsupp.filter_apply (fun d : σ →₀ ℕ => weightedDegree w d = n) φ d |>.trans <| by convert rfl
#align mv_polynomial.coeff_weighted_homogeneous_component MvPolynomial.coeff_weightedHomogeneousComponent

theorem weightedHomogeneousComponent_apply [DecidableEq M] :
    weightedHomogeneousComponent w n φ =
      ∑ d in φ.support.filter fun d => weightedDegree w d = n, monomial d (coeff d φ) :=
  letI := Classical.decEq M
  Finsupp.filter_eq_sum (fun d : σ →₀ ℕ => weightedDegree w d = n) φ |>.trans <| by convert rfl
#align mv_polynomial.weighted_homogeneous_component_apply MvPolynomial.weightedHomogeneousComponent_apply

/-- The `n` weighted homogeneous component of a polynomial is weighted homogeneous of
weighted degree `n`. -/
theorem weightedHomogeneousComponent_isWeightedHomogeneous :
    (weightedHomogeneousComponent w n φ).IsWeightedHomogeneous w n := by
  classical
  intro d hd
  contrapose! hd
  rw [coeff_weightedHomogeneousComponent, if_neg hd]
#align mv_polynomial.weighted_homogeneous_component_is_weighted_homogeneous MvPolynomial.weightedHomogeneousComponent_isWeightedHomogeneous

theorem weightedHomogeneousComponent_mem (w : σ → M) (φ : MvPolynomial σ R) (m : M) :
    weightedHomogeneousComponent w m φ ∈ weightedHomogeneousSubmodule R w m := by
  rw [mem_weightedHomogeneousSubmodule]
  exact weightedHomogeneousComponent_isWeightedHomogeneous m φ

@[simp]
theorem weightedHomogeneousComponent_C_mul (n : M) (r : R) :
    weightedHomogeneousComponent w n (C r * φ) = C r * weightedHomogeneousComponent w n φ := by
  simp only [C_mul', LinearMap.map_smul]
set_option linter.uppercaseLean3 false in
#align mv_polynomial.weighted_homogeneous_component_C_mul MvPolynomial.weightedHomogeneousComponent_C_mul

theorem weightedHomogeneousComponent_eq_zero'
    (h : ∀ d : σ →₀ ℕ, d ∈ φ.support → weightedDegree w d ≠ n) :
    weightedHomogeneousComponent w n φ = 0 := by
  classical
  rw [weightedHomogeneousComponent_apply, sum_eq_zero]
  intro d hd; rw [mem_filter] at hd
  exfalso; exact h _ hd.1 hd.2
#align mv_polynomial.weighted_homogeneous_component_eq_zero' MvPolynomial.weightedHomogeneousComponent_eq_zero'

theorem weightedHomogeneousComponent_eq_zero [SemilatticeSup M] [OrderBot M]
    (h : weightedTotalDegree w φ < n) : weightedHomogeneousComponent w n φ = 0 := by
  classical
  rw [weightedHomogeneousComponent_apply, sum_eq_zero]
  intro d hd
  rw [Finset.mem_filter] at hd
  exfalso
  apply lt_irrefl n
  nth_rw 1 [← hd.2]
  exact lt_of_le_of_lt (le_weightedTotalDegree w hd.1) h
#align mv_polynomial.weighted_homogeneous_component_eq_zero MvPolynomial.weightedHomogeneousComponent_eq_zero

theorem weightedHomogeneousComponent_finsupp :
    (Function.support fun m => weightedHomogeneousComponent w m φ).Finite := by
  suffices
    (Function.support fun m => weightedHomogeneousComponent w m φ) ⊆
      (fun d => weightedDegree w d) '' φ.support by
    exact Finite.subset ((fun d : σ →₀ ℕ => (weightedDegree w) d) '' ↑(support φ)).toFinite this
  intro m hm
  by_contra hm'
  apply hm
  simp only [mem_support, Ne] at hm
  simp only [Set.mem_image, not_exists, not_and] at hm'
  exact weightedHomogeneousComponent_eq_zero' m φ hm'
#align mv_polynomial.weighted_homogeneous_component_finsupp MvPolynomial.weightedHomogeneousComponent_finsupp

variable (w)

/-- Every polynomial is the sum of its weighted homogeneous components. -/
theorem sum_weightedHomogeneousComponent :
    (finsum fun m => weightedHomogeneousComponent w m φ) = φ := by
  classical
  rw [finsum_eq_sum _ (weightedHomogeneousComponent_finsupp φ)]
  ext1 d
  simp only [coeff_sum, coeff_weightedHomogeneousComponent]
  rw [Finset.sum_eq_single (weightedDegree w d)]
  · rw [if_pos rfl]
  · intro m _ hm'
    rw [if_neg hm'.symm]
  · intro hm
    rw [if_pos rfl]
<<<<<<< HEAD
    simp only [Finite.mem_toFinset, mem_support, Ne.def, Classical.not_not] at hm
    have := coeff_weightedHomogeneousComponent (w := w) (weightedDegree w d) φ d
=======
    simp only [Finite.mem_toFinset, mem_support, Ne, Classical.not_not] at hm
    have := coeff_weightedHomogeneousComponent (w := w) (weightedDegree' w d) φ d
>>>>>>> 3469775e
    rw [hm, if_pos rfl, coeff_zero] at this
    exact this.symm
#align mv_polynomial.sum_weighted_homogeneous_component MvPolynomial.sum_weightedHomogeneousComponent

theorem finsum_weightedHomogeneousComponent :
    (finsum fun m => weightedHomogeneousComponent w m φ) = φ := by
  rw [sum_weightedHomogeneousComponent]

variable {w}

theorem IsWeightedHomogeneous.weightedHomogeneousComponent_same
    [DecidableEq M] (m : M) (p : MvPolynomial σ R) (hp : IsWeightedHomogeneous w p m) :
    weightedHomogeneousComponent w m p = p := by
  ext x
  rw [coeff_weightedHomogeneousComponent]
  by_cases zero_coeff : coeff x p = 0
  · split_ifs
    rfl; rw [zero_coeff]
  · rw [hp zero_coeff, if_pos]; rfl

theorem IsWeightedHomogeneous.weightedHomogeneousComponent_ne
    [DecidableEq M] (m n : M) (p : MvPolynomial σ R) (hp : IsWeightedHomogeneous w p m) :
    n ≠ m → weightedHomogeneousComponent w n p = 0 := by
  intro hn
  ext x
  rw [coeff_weightedHomogeneousComponent]
  by_cases zero_coeff : coeff x p = 0
  · split_ifs
    rw [zero_coeff]; rw [coeff_zero]; rw [coeff_zero]
  · rw [if_neg]; rw [coeff_zero]; rw [hp zero_coeff]; exact Ne.symm hn

/-- The weighted homogeneous components of a weighted homogeneous polynomial. -/
theorem weightedHomogeneousComponent_weighted_homogeneous_polynomial [DecidableEq M] (m n : M)
    (p : MvPolynomial σ R) (h : p ∈ weightedHomogeneousSubmodule R w n) :
    weightedHomogeneousComponent w m p = if m = n then p else 0 := by
  simp only [mem_weightedHomogeneousSubmodule] at h
  ext x
  rw [coeff_weightedHomogeneousComponent]
  by_cases zero_coeff : coeff x p = 0
  · split_ifs
    all_goals simp only [zero_coeff, coeff_zero]
  · rw [h zero_coeff]
    simp only [show n = m ↔ m = n from eq_comm]
    split_ifs with h1
    · rfl
    · simp only [coeff_zero]
#align mv_polynomial.weighted_homogeneous_component_weighted_homogeneous_polynomial MvPolynomial.weightedHomogeneousComponent_weighted_homogeneous_polynomial

end WeightedHomogeneousComponent

end AddCommMonoid

section CanonicallyOrderedAddCommMonoid

variable [CanonicallyOrderedAddCommMonoid M] {w : σ → M} (φ : MvPolynomial σ R)

/-- If `M` is a `CanonicallyOrderedAddCommMonoid`, then the `weightedHomogeneousComponent`
  of weighted degree `0` of a polynomial is its constant coefficient. -/
@[simp]
theorem weightedHomogeneousComponent_zero [NoZeroSMulDivisors ℕ M] (hw : ∀ i : σ, w i ≠ 0) :
    weightedHomogeneousComponent w 0 φ = C (coeff 0 φ) := by
  classical
  ext1 d
  rcases Classical.em (d = 0) with (rfl | hd)
  · simp only [coeff_weightedHomogeneousComponent, if_pos, map_zero, coeff_zero_C]
  · rw [coeff_weightedHomogeneousComponent, if_neg, coeff_C, if_neg (Ne.symm hd)]
<<<<<<< HEAD
    simp only [weightedDegree, LinearMap.toAddMonoidHom_coe, Finsupp.total_apply, Finsupp.sum,
      sum_eq_zero_iff, Finsupp.mem_support_iff, Ne.def, smul_eq_zero, not_forall, not_or,
=======
    simp only [weightedDegree', LinearMap.toAddMonoidHom_coe, Finsupp.total_apply, Finsupp.sum,
      sum_eq_zero_iff, Finsupp.mem_support_iff, Ne, smul_eq_zero, not_forall, not_or,
>>>>>>> 3469775e
      and_self_left, exists_prop]
    simp only [DFunLike.ext_iff, Finsupp.coe_zero, Pi.zero_apply, not_forall] at hd
    obtain ⟨i, hi⟩ := hd
    exact ⟨i, hi, hw i⟩
#align mv_polynomial.weighted_homogeneous_component_zero MvPolynomial.weightedHomogeneousComponent_zero

/-- A weight function is nontorsion if its values are not torsion. -/
def NonTorsionWeight (w : σ → M) :=
  ∀ n x, n • w x = (0 : M) → n = 0

theorem nonTorsionWeight_of [NoZeroSMulDivisors ℕ M] (hw : ∀ i : σ, w i ≠ 0) :
    NonTorsionWeight w := by
  intro n x
  rw [smul_eq_zero]
  intro hnx
  cases' hnx with hn hx
  · exact hn
  · exact absurd hx (hw x)

end CanonicallyOrderedAddCommMonoid

section CanonicallyLinearOrderedMonoid

variable [CanonicallyLinearOrderedAddCommMonoid M] {w : σ → M} (φ : MvPolynomial σ R)

theorem weightedDegree_eq_zero_iff (hw : NonTorsionWeight w) {m : σ →₀ ℕ} :
    weightedDegree w m = 0 ↔ ∀ x : σ, m x = 0 := by
  simp only [weightedDegree, Finsupp.total, LinearMap.toAddMonoidHom_coe, coe_lsum,
    LinearMap.coe_smulRight, LinearMap.id_coe, id_eq]
  rw [Finsupp.sum, Finset.sum_eq_zero_iff]
  apply forall_congr'
  intro x
  rw [Finsupp.mem_support_iff]
  constructor
  · intro hx
    by_contra hx'
    exact absurd (hw _ _ (hx hx')) hx'
  · intro hax _
    simp only [hax, zero_smul]

theorem isWeightedHomogeneous_zero_iff_weightedTotalDegree_eq_zero {p : MvPolynomial σ R} :
    IsWeightedHomogeneous w p 0 ↔ p.weightedTotalDegree w = 0 := by
  rw [weightedTotalDegree, ← bot_eq_zero, Finset.sup_eq_bot_iff, bot_eq_zero, IsWeightedHomogeneous]
  apply forall_congr'
  intro m
  rw [mem_support_iff]

theorem weightedTotalDegree_eq_zero_iff (hw : NonTorsionWeight w) (p : MvPolynomial σ R) :
    p.weightedTotalDegree w = 0 ↔ ∀ (m : σ →₀ ℕ) (_ : m ∈ p.support) (x : σ), m x = ⊥ := by
  rw [← isWeightedHomogeneous_zero_iff_weightedTotalDegree_eq_zero, IsWeightedHomogeneous]
  apply forall_congr'
  intro m
  rw [mem_support_iff]
  apply forall_congr'
  intro _
  exact weightedDegree_eq_zero_iff hw

end CanonicallyLinearOrderedMonoid

end MvPolynomial<|MERGE_RESOLUTION|>--- conflicted
+++ resolved
@@ -4,12 +4,8 @@
 Authors: Antoine Chambert-Loir, María Inés de Frutos-Fernández
 -/
 import Mathlib.Algebra.GradedMonoid
-<<<<<<< HEAD
 import Mathlib.Algebra.Order.Monoid.Canonical.Defs
 import Mathlib.Data.MvPolynomial.Basic
-=======
-import Mathlib.Algebra.MvPolynomial.Basic
->>>>>>> 3469775e
 
 #align_import ring_theory.mv_polynomial.weighted_homogeneous from "leanprover-community/mathlib"@"2f5b500a507264de86d666a5f87ddb976e2d8de4"
 
@@ -427,13 +423,8 @@
     rw [if_neg hm'.symm]
   · intro hm
     rw [if_pos rfl]
-<<<<<<< HEAD
-    simp only [Finite.mem_toFinset, mem_support, Ne.def, Classical.not_not] at hm
-    have := coeff_weightedHomogeneousComponent (w := w) (weightedDegree w d) φ d
-=======
     simp only [Finite.mem_toFinset, mem_support, Ne, Classical.not_not] at hm
     have := coeff_weightedHomogeneousComponent (w := w) (weightedDegree' w d) φ d
->>>>>>> 3469775e
     rw [hm, if_pos rfl, coeff_zero] at this
     exact this.symm
 #align mv_polynomial.sum_weighted_homogeneous_component MvPolynomial.sum_weightedHomogeneousComponent
@@ -500,13 +491,8 @@
   rcases Classical.em (d = 0) with (rfl | hd)
   · simp only [coeff_weightedHomogeneousComponent, if_pos, map_zero, coeff_zero_C]
   · rw [coeff_weightedHomogeneousComponent, if_neg, coeff_C, if_neg (Ne.symm hd)]
-<<<<<<< HEAD
     simp only [weightedDegree, LinearMap.toAddMonoidHom_coe, Finsupp.total_apply, Finsupp.sum,
       sum_eq_zero_iff, Finsupp.mem_support_iff, Ne.def, smul_eq_zero, not_forall, not_or,
-=======
-    simp only [weightedDegree', LinearMap.toAddMonoidHom_coe, Finsupp.total_apply, Finsupp.sum,
-      sum_eq_zero_iff, Finsupp.mem_support_iff, Ne, smul_eq_zero, not_forall, not_or,
->>>>>>> 3469775e
       and_self_left, exists_prop]
     simp only [DFunLike.ext_iff, Finsupp.coe_zero, Pi.zero_apply, not_forall] at hd
     obtain ⟨i, hi⟩ := hd
