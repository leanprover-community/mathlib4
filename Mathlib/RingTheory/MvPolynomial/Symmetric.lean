--- conflicted
+++ resolved
@@ -224,20 +224,12 @@
   calc
     rename e (esymm σ R n) = ∑ x ∈ powersetCard n univ, ∏ i ∈ x, X (e i) := by
       simp_rw [esymm, map_sum, map_prod, rename_X]
-<<<<<<< HEAD
-    _ = ∑ t in powersetCard n (univ.map e.toEmbedding), ∏ i in t, X i := by
-=======
     _ = ∑ t ∈ powersetCard n (univ.map e.toEmbedding), ∏ i ∈ t, X i := by
->>>>>>> 78c2e28a
       simp [powersetCard_map, -map_univ_equiv]
       -- Porting note: Why did `mapEmbedding_apply` not work?
       dsimp [mapEmbedding, OrderEmbedding.ofMapLEIff]
       simp
-<<<<<<< HEAD
-    _ = ∑ t in powersetCard n univ, ∏ i in t, X i := by rw [map_univ_equiv]
-=======
     _ = ∑ t ∈ powersetCard n univ, ∏ i ∈ t, X i := by rw [map_univ_equiv]
->>>>>>> 78c2e28a
 #align mv_polynomial.rename_esymm MvPolynomial.rename_esymm
 
 theorem esymm_isSymmetric (n : ℕ) : IsSymmetric (esymm σ R n) := by
@@ -290,11 +282,7 @@
     (esymm σ R n).degrees = (univ : Finset σ).val := by
   classical
     have :
-<<<<<<< HEAD
-      (Finsupp.toMultiset ∘ fun t : Finset σ => ∑ i : σ in t, Finsupp.single i 1) = val := by
-=======
       (Finsupp.toMultiset ∘ fun t : Finset σ => ∑ i ∈ t, Finsupp.single i 1) = val := by
->>>>>>> 78c2e28a
       funext
       simp [Finsupp.toMultiset_sum_single]
     rw [degrees_def, support_esymm, sup_image, this]
