/-
Copyright (c) 2020 Johan Commelin. All rights reserved.
Released under Apache 2.0 license as described in the file LICENSE.
Authors: Johan Commelin, Eric Wieser
-/
import Mathlib.Algebra.DirectSum.Internal
import Mathlib.Algebra.GradedMonoid
import Mathlib.Algebra.MvPolynomial.CommRing
import Mathlib.Algebra.MvPolynomial.Equiv
import Mathlib.Algebra.MvPolynomial.Variables
import Mathlib.RingTheory.MvPolynomial.WeightedHomogeneous
import Mathlib.Algebra.Polynomial.Roots

/-!
# Homogeneous polynomials

A multivariate polynomial `φ` is homogeneous of degree `n`
if all monomials occurring in `φ` have degree `n`.

## Main definitions/lemmas

* `IsHomogeneous φ n`: a predicate that asserts that `φ` is homogeneous of degree `n`.
* `homogeneousSubmodule σ R n`: the submodule of homogeneous polynomials of degree `n`.
* `homogeneousComponent n`: the additive morphism that projects polynomials onto
  their summand that is homogeneous of degree `n`.
* `sum_homogeneousComponent`: every polynomial is the sum of its homogeneous components.

-/


namespace MvPolynomial

variable {σ : Type*} {τ : Type*} {R : Type*} {S : Type*}

/-
TODO
* show that `MvPolynomial σ R ≃ₐ[R] ⨁ i, homogeneousSubmodule σ R i`
-/

open Finsupp

/-- A multivariate polynomial `φ` is homogeneous of degree `n`
if all monomials occurring in `φ` have degree `n`. -/
def IsHomogeneous [CommSemiring R] (φ : MvPolynomial σ R) (n : ℕ) :=
  IsWeightedHomogeneous 1 φ n

variable [CommSemiring R]

theorem weightedTotalDegree_one (φ : MvPolynomial σ R) :
    weightedTotalDegree (1 : σ → ℕ) φ = φ.totalDegree := by
  simp only [totalDegree, weightedTotalDegree, weight, LinearMap.toAddMonoidHom_coe,
    Finsupp.total, Pi.one_apply, Finsupp.coe_lsum, LinearMap.coe_smulRight, LinearMap.id_coe,
    id, Algebra.id.smul_eq_mul, mul_one]

variable (σ R)

/-- The submodule of homogeneous `MvPolynomial`s of degree `n`. -/
def homogeneousSubmodule (n : ℕ) : Submodule R (MvPolynomial σ R) where
  carrier := { x | x.IsHomogeneous n }
  smul_mem' r a ha c hc := by
    rw [coeff_smul] at hc
    apply ha
    intro h
    apply hc
    rw [h]
    exact smul_zero r
  zero_mem' d hd := False.elim (hd <| coeff_zero _)
  add_mem' {a b} ha hb c hc := by
    rw [coeff_add] at hc
    obtain h | h : coeff c a ≠ 0 ∨ coeff c b ≠ 0 := by
      contrapose! hc
      simp only [hc, add_zero]
    · exact ha h
    · exact hb h

@[simp]
lemma weightedHomogeneousSubmodule_one (n : ℕ) :
    weightedHomogeneousSubmodule R 1 n = homogeneousSubmodule σ R n := rfl

variable {σ R}

@[simp]
theorem mem_homogeneousSubmodule [CommSemiring R] (n : ℕ) (p : MvPolynomial σ R) :
    p ∈ homogeneousSubmodule σ R n ↔ p.IsHomogeneous n := Iff.rfl

variable (σ R)

/-- While equal, the former has a convenient definitional reduction. -/
theorem homogeneousSubmodule_eq_finsupp_supported [CommSemiring R] (n : ℕ) :
    homogeneousSubmodule σ R n = Finsupp.supported _ R { d | d.degree = n } := by
  simp_rw [degree_eq_weight_one]
  exact weightedHomogeneousSubmodule_eq_finsupp_supported R 1 n

variable {σ R}

theorem homogeneousSubmodule_mul [CommSemiring R] (m n : ℕ) :
    homogeneousSubmodule σ R m * homogeneousSubmodule σ R n ≤ homogeneousSubmodule σ R (m + n) :=
  weightedHomogeneousSubmodule_mul 1 m n

section

variable [CommSemiring R]

theorem isHomogeneous_monomial {d : σ →₀ ℕ} (r : R) {n : ℕ} (hn : d.degree = n) :
    IsHomogeneous (monomial d r) n := by
  rw [degree_eq_weight_one] at hn
  exact isWeightedHomogeneous_monomial 1 d r hn

variable (σ)

theorem totalDegree_eq_zero_iff (p : MvPolynomial σ R) :
    p.totalDegree = 0 ↔ ∀ (m : σ →₀ ℕ) (_ : m ∈ p.support) (x : σ), m x = 0 := by
  rw [← weightedTotalDegree_one, weightedTotalDegree_eq_zero_iff _ p]
  exact nonTorsionWeight_of (Function.const σ one_ne_zero)

theorem totalDegree_zero_iff_isHomogeneous {p : MvPolynomial σ R} :
    p.totalDegree = 0 ↔ IsHomogeneous p 0 := by
  rw [← weightedTotalDegree_one,
    ← isWeightedHomogeneous_zero_iff_weightedTotalDegree_eq_zero, IsHomogeneous]

alias ⟨isHomogeneous_of_totalDegree_zero, _⟩ := totalDegree_zero_iff_isHomogeneous

theorem isHomogeneous_C (r : R) : IsHomogeneous (C r : MvPolynomial σ R) 0 := by
  apply isHomogeneous_monomial
  simp only [Finsupp.degree, Finsupp.zero_apply, Finset.sum_const_zero]

variable (R)

theorem isHomogeneous_zero (n : ℕ) : IsHomogeneous (0 : MvPolynomial σ R) n :=
  (homogeneousSubmodule σ R n).zero_mem

theorem isHomogeneous_one : IsHomogeneous (1 : MvPolynomial σ R) 0 :=
  isHomogeneous_C _ _

variable {σ}

theorem isHomogeneous_X (i : σ) : IsHomogeneous (X i : MvPolynomial σ R) 1 := by
  apply isHomogeneous_monomial
  rw [Finsupp.degree, Finsupp.support_single_ne_zero _ one_ne_zero, Finset.sum_singleton]
  exact Finsupp.single_eq_same

end

namespace IsHomogeneous

variable [CommSemiring R] [CommSemiring S] {φ ψ : MvPolynomial σ R} {m n : ℕ}

theorem coeff_eq_zero (hφ : IsHomogeneous φ n) {d : σ →₀ ℕ} (hd : d.degree ≠ n) :
    coeff d φ = 0 := by
  rw [degree_eq_weight_one] at hd
  exact IsWeightedHomogeneous.coeff_eq_zero hφ d hd

theorem inj_right (hm : IsHomogeneous φ m) (hn : IsHomogeneous φ n) (hφ : φ ≠ 0) : m = n := by
  obtain ⟨d, hd⟩ : ∃ d, coeff d φ ≠ 0 := exists_coeff_ne_zero hφ
  rw [← hm hd, ← hn hd]

theorem add (hφ : IsHomogeneous φ n) (hψ : IsHomogeneous ψ n) : IsHomogeneous (φ + ψ) n :=
  (homogeneousSubmodule σ R n).add_mem hφ hψ

theorem sum {ι : Type*} (s : Finset ι) (φ : ι → MvPolynomial σ R) (n : ℕ)
    (h : ∀ i ∈ s, IsHomogeneous (φ i) n) : IsHomogeneous (∑ i ∈ s, φ i) n :=
  (homogeneousSubmodule σ R n).sum_mem h

theorem mul (hφ : IsHomogeneous φ m) (hψ : IsHomogeneous ψ n) : IsHomogeneous (φ * ψ) (m + n) :=
  homogeneousSubmodule_mul m n <| Submodule.mul_mem_mul hφ hψ

theorem prod {ι : Type*} (s : Finset ι) (φ : ι → MvPolynomial σ R) (n : ι → ℕ)
    (h : ∀ i ∈ s, IsHomogeneous (φ i) (n i)) : IsHomogeneous (∏ i ∈ s, φ i) (∑ i ∈ s, n i) := by
  classical
  revert h
  refine Finset.induction_on s ?_ ?_
  · intro
    simp only [isHomogeneous_one, Finset.sum_empty, Finset.prod_empty]
  · intro i s his IH h
    simp only [his, Finset.prod_insert, Finset.sum_insert, not_false_iff]
    apply (h i (Finset.mem_insert_self _ _)).mul (IH _)
    intro j hjs
    exact h j (Finset.mem_insert_of_mem hjs)

lemma C_mul (hφ : φ.IsHomogeneous m) (r : R) :
    (C r * φ).IsHomogeneous m := by
  simpa only [zero_add] using (isHomogeneous_C _ _).mul hφ

lemma _root_.MvPolynomial.isHomogeneous_C_mul_X (r : R) (i : σ) :
    (C r * X i).IsHomogeneous 1 :=
  (isHomogeneous_X _ _).C_mul _

@[deprecated (since := "2024-03-21")]
alias _root_.MvPolynomial.C_mul_X := _root_.MvPolynomial.isHomogeneous_C_mul_X

lemma pow (hφ : φ.IsHomogeneous m) (n : ℕ) : (φ ^ n).IsHomogeneous (m * n) := by
  rw [show φ ^ n = ∏ _i ∈ Finset.range n, φ by simp]
  rw [show m * n = ∑ _i ∈ Finset.range n, m by simp [mul_comm]]
  apply IsHomogeneous.prod _ _ _ (fun _ _ ↦ hφ)

lemma _root_.MvPolynomial.isHomogeneous_X_pow (i : σ) (n : ℕ) :
    (X (R := R) i ^ n).IsHomogeneous n := by
  simpa only [one_mul] using (isHomogeneous_X _ _).pow n

lemma _root_.MvPolynomial.isHomogeneous_C_mul_X_pow (r : R) (i : σ) (n : ℕ) :
    (C r * X i ^ n).IsHomogeneous n :=
  (isHomogeneous_X_pow _ _).C_mul _

lemma eval₂ (hφ : φ.IsHomogeneous m) (f : R →+* MvPolynomial τ S) (g : σ → MvPolynomial τ S)
    (hf : ∀ r, (f r).IsHomogeneous 0) (hg : ∀ i, (g i).IsHomogeneous n) :
    (eval₂ f g φ).IsHomogeneous (n * m) := by
  apply IsHomogeneous.sum
  intro i hi
  rw [← zero_add (n * m)]
  apply IsHomogeneous.mul (hf _) _
  convert IsHomogeneous.prod _ _ (fun k ↦ n * i k) _
  · rw [Finsupp.mem_support_iff] at hi
    rw [← Finset.mul_sum, ← hφ hi, weight_apply]
    simp_rw [smul_eq_mul, Finsupp.sum, Pi.one_apply, mul_one]
  · rintro k -
    apply (hg k).pow

lemma map (hφ : φ.IsHomogeneous n) (f : R →+* S) : (map f φ).IsHomogeneous n := by
  simpa only [one_mul] using hφ.eval₂ _ _ (fun r ↦ isHomogeneous_C _ (f r)) (isHomogeneous_X _)

lemma aeval [Algebra R S] (hφ : φ.IsHomogeneous m)
    (g : σ → MvPolynomial τ S) (hg : ∀ i, (g i).IsHomogeneous n) :
    (aeval g φ).IsHomogeneous (n * m) :=
  hφ.eval₂ _ _ (fun _ ↦ isHomogeneous_C _ _) hg

section CommRing

-- In this section we shadow the semiring `R` with a ring `R`.
variable {R σ : Type*} [CommRing R] {φ ψ : MvPolynomial σ R} {n : ℕ}

theorem neg (hφ : IsHomogeneous φ n) : IsHomogeneous (-φ) n :=
  (homogeneousSubmodule σ R n).neg_mem hφ

theorem sub (hφ : IsHomogeneous φ n) (hψ : IsHomogeneous ψ n) : IsHomogeneous (φ - ψ) n :=
  (homogeneousSubmodule σ R n).sub_mem hφ hψ

end CommRing

/-- The homogeneous degree bounds the total degree.

See also `MvPolynomial.IsHomogeneous.totalDegree` when `φ` is non-zero. -/
lemma totalDegree_le (hφ : IsHomogeneous φ n) : φ.totalDegree ≤ n := by
  apply Finset.sup_le
  intro d hd
  rw [mem_support_iff] at hd
  rw [Finsupp.sum, ← hφ hd, weight_apply]
  simp only [Pi.one_apply, smul_eq_mul, mul_one]
  exact Nat.le.refl

theorem totalDegree (hφ : IsHomogeneous φ n) (h : φ ≠ 0) : totalDegree φ = n := by
  apply le_antisymm hφ.totalDegree_le
  obtain ⟨d, hd⟩ : ∃ d, coeff d φ ≠ 0 := exists_coeff_ne_zero h
  simp only [← hφ hd, MvPolynomial.totalDegree, Finsupp.sum]
  replace hd := Finsupp.mem_support_iff.mpr hd
  simp only [weight_apply,Pi.one_apply, smul_eq_mul, mul_one]
  -- Porting note: Original proof did not define `f`
  exact Finset.le_sup (f := fun s ↦ ∑ x ∈ s.support, s x) hd

theorem rename_isHomogeneous {f : σ → τ} (h : φ.IsHomogeneous n) :
    (rename f φ).IsHomogeneous n := by
  rw [← φ.support_sum_monomial_coeff, map_sum]; simp_rw [rename_monomial]
  apply IsHomogeneous.sum _ _ _ fun d hd ↦ isHomogeneous_monomial _ _
  intro d hd
  apply (Finsupp.sum_mapDomain_index_addMonoidHom fun _ ↦ .id ℕ).trans
  convert h (mem_support_iff.mp hd)
  simp only [weight_apply, AddMonoidHom.id_apply, Pi.one_apply, smul_eq_mul, mul_one]

theorem rename_isHomogeneous_iff {f : σ → τ} (hf : f.Injective) :
    (rename f φ).IsHomogeneous n ↔ φ.IsHomogeneous n := by
  refine ⟨fun h d hd ↦ ?_, rename_isHomogeneous⟩
  convert ← @h (d.mapDomain f) _
  · simp only [weight_apply, Pi.one_apply, smul_eq_mul, mul_one]
    exact Finsupp.sum_mapDomain_index_inj (h := fun _ ↦ id) hf
  · rwa [coeff_rename_mapDomain f hf]

lemma finSuccEquiv_coeff_isHomogeneous {N : ℕ} {φ : MvPolynomial (Fin (N+1)) R} {n : ℕ}
    (hφ : φ.IsHomogeneous n) (i j : ℕ) (h : i + j = n) :
    ((finSuccEquiv _ _ φ).coeff i).IsHomogeneous j := by
  intro d hd
  rw [finSuccEquiv_coeff_coeff] at hd
  have h' : (weight 1) (Finsupp.cons i d) = i + j := by
    simpa [Finset.sum_subset_zero_on_sdiff (g := d.cons i)
     (d.cons_support (y := i)) (by simp) (fun _ _ ↦ rfl), ← h] using hφ hd
  simp only [weight_apply, Pi.one_apply, smul_eq_mul, mul_one, Finsupp.sum_cons,
    add_right_inj] at h' ⊢
  exact h'

-- TODO: develop API for `optionEquivLeft` and get rid of the `[Fintype σ]` assumption
lemma coeff_isHomogeneous_of_optionEquivLeft_symm
    [hσ : Finite σ] {p : Polynomial (MvPolynomial σ R)}
    (hp : ((optionEquivLeft R σ).symm p).IsHomogeneous n) (i j : ℕ) (h : i + j = n) :
    (p.coeff i).IsHomogeneous j := by
  obtain ⟨k, ⟨e⟩⟩ := Finite.exists_equiv_fin σ
  let e' := e.optionCongr.trans (_root_.finSuccEquiv _).symm
  let F := renameEquiv R e
  let F' := renameEquiv R e'
  let φ := F' ((optionEquivLeft R σ).symm p)
  have hφ : φ.IsHomogeneous n := hp.rename_isHomogeneous
  suffices IsHomogeneous (F (p.coeff i)) j by
    rwa [← (IsHomogeneous.rename_isHomogeneous_iff e.injective)]
  convert hφ.finSuccEquiv_coeff_isHomogeneous i j h using 1
  dsimp only [φ, F', F, renameEquiv_apply]
  rw [finSuccEquiv_rename_finSuccEquiv, AlgEquiv.apply_symm_apply]
  simp

open Polynomial in
private
lemma exists_eval_ne_zero_of_coeff_finSuccEquiv_ne_zero_aux
    {N : ℕ} {F : MvPolynomial (Fin (Nat.succ N)) R} {n : ℕ} (hF : IsHomogeneous F n)
    (hFn : ((finSuccEquiv R N) F).coeff n ≠ 0) :
    ∃ r, eval r F ≠ 0 := by
  have hF₀ : F ≠ 0 := by contrapose! hFn; simp [hFn]
  have hdeg : natDegree (finSuccEquiv R N F) < n + 1 := by
    linarith [natDegree_finSuccEquiv F, degreeOf_le_totalDegree F 0, hF.totalDegree hF₀]
  use Fin.cons 1 0
  have aux : ∀ i ∈ Finset.range n, constantCoeff ((finSuccEquiv R N F).coeff i) = 0 := by
    intro i hi
    rw [Finset.mem_range] at hi
    apply (hF.finSuccEquiv_coeff_isHomogeneous i (n-i) (by omega)).coeff_eq_zero
    simp only [Finsupp.degree_zero]
    rw [← Nat.sub_ne_zero_iff_lt] at hi
    exact hi.symm
  simp_rw [eval_eq_eval_mv_eval', eval_one_map, Polynomial.eval_eq_sum_range' hdeg,
    eval_zero, one_pow, mul_one, map_sum, Finset.sum_range_succ, Finset.sum_eq_zero aux, zero_add]
  contrapose! hFn
  ext d
  rw [coeff_zero]
  obtain rfl | hd := eq_or_ne d 0
  · apply hFn
  · contrapose! hd
    ext i
    rw [Finsupp.coe_zero, Pi.zero_apply]
    by_cases hi : i ∈ d.support
    · have := hF.finSuccEquiv_coeff_isHomogeneous n 0 (add_zero _) hd
      simp only [weight_apply, Pi.one_apply, smul_eq_mul, mul_one, Finsupp.sum] at this
      rw [Finset.sum_eq_zero_iff_of_nonneg (fun _ _ ↦ zero_le')] at this
      exact this i hi
    · simpa using hi

section IsDomain

-- In this section we shadow the semiring `R` with a domain `R`.
variable {R σ : Type*} [CommRing R] [IsDomain R] {F G : MvPolynomial σ R} {n : ℕ}

open Cardinal Polynomial

private
lemma exists_eval_ne_zero_of_totalDegree_le_card_aux {N : ℕ} {F : MvPolynomial (Fin N) R} {n : ℕ}
    (hF : F.IsHomogeneous n) (hF₀ : F ≠ 0) (hnR : n ≤ #R) :
    ∃ r, eval r F ≠ 0 := by
  induction N generalizing n with
  | zero =>
    use 0
    contrapose! hF₀
    ext d
    simpa only [Subsingleton.elim d 0, eval_zero, coeff_zero] using hF₀
  | succ N IH =>
    have hdeg : natDegree (finSuccEquiv R N F) < n + 1 := by
      linarith [natDegree_finSuccEquiv F, degreeOf_le_totalDegree F 0, hF.totalDegree hF₀]
    obtain ⟨i, hi⟩ : ∃ i : ℕ, (finSuccEquiv R N F).coeff i ≠ 0 := by
      contrapose! hF₀
      exact (finSuccEquiv _ _).injective <| Polynomial.ext <| by simpa using hF₀
    have hin : i ≤ n := by
      contrapose! hi
      exact coeff_eq_zero_of_natDegree_lt <| (Nat.le_of_lt_succ hdeg).trans_lt hi
    obtain hFn | hFn := ne_or_eq ((finSuccEquiv R N F).coeff n) 0
    · exact hF.exists_eval_ne_zero_of_coeff_finSuccEquiv_ne_zero_aux hFn
    have hin : i < n := hin.lt_or_eq.elim id <| by aesop
    obtain ⟨j, hj⟩ : ∃ j, i + (j + 1) = n := (Nat.exists_eq_add_of_lt hin).imp <| by intros; omega
    obtain ⟨r, hr⟩ : ∃ r, (eval r) (Polynomial.coeff ((finSuccEquiv R N) F) i) ≠ 0 :=
      IH (hF.finSuccEquiv_coeff_isHomogeneous _ _ hj) hi (.trans (by norm_cast; omega) hnR)
    set φ : R[X] := Polynomial.map (eval r) (finSuccEquiv _ _ F) with hφ
    have hφ₀ : φ ≠ 0 := fun hφ₀ ↦ hr <| by
      rw [← coeff_eval_eq_eval_coeff, ← hφ, hφ₀, Polynomial.coeff_zero]
    have hφR : φ.natDegree < #R := by
      refine lt_of_lt_of_le ?_ hnR
      norm_cast
      refine lt_of_le_of_lt (natDegree_map_le _ _) ?_
      suffices (finSuccEquiv _ _ F).natDegree ≠ n by omega
      rintro rfl
      refine leadingCoeff_ne_zero.mpr ?_ hFn
      simpa using (finSuccEquiv R N).injective.ne hF₀
    obtain ⟨r₀, hr₀⟩ : ∃ r₀, Polynomial.eval r₀ φ ≠ 0 :=
      φ.exists_eval_ne_zero_of_natDegree_lt_card hφ₀ hφR
    use Fin.cons r₀ r
    rwa [eval_eq_eval_mv_eval']

/-- See `MvPolynomial.IsHomogeneous.eq_zero_of_forall_eval_eq_zero`
for a version that assumes `Infinite R`. -/
lemma eq_zero_of_forall_eval_eq_zero_of_le_card
    (hF : F.IsHomogeneous n) (h : ∀ r : σ → R, eval r F = 0) (hnR : n ≤ #R) :
    F = 0 := by
  contrapose! h
  -- reduce to the case where σ is finite
  obtain ⟨k, f, hf, F, rfl⟩ := exists_fin_rename F
  have hF₀ : F ≠ 0 := by rintro rfl; simp at h
  have hF : F.IsHomogeneous n := by rwa [rename_isHomogeneous_iff hf] at hF
  obtain ⟨r, hr⟩ := exists_eval_ne_zero_of_totalDegree_le_card_aux hF hF₀ hnR
  obtain ⟨r, rfl⟩ := (Function.factorsThrough_iff _).mp <| (hf.factorsThrough r)
  use r
  rwa [eval_rename]

/-- See `MvPolynomial.IsHomogeneous.funext`
for a version that assumes `Infinite R`. -/
lemma funext_of_le_card (hF : F.IsHomogeneous n) (hG : G.IsHomogeneous n)
    (h : ∀ r : σ → R, eval r F = eval r G) (hnR : n ≤ #R) :
    F = G := by
  rw [← sub_eq_zero]
  apply eq_zero_of_forall_eval_eq_zero_of_le_card (hF.sub hG) _ hnR
  simpa [sub_eq_zero] using h

/-- See `MvPolynomial.IsHomogeneous.eq_zero_of_forall_eval_eq_zero_of_le_card`
for a version that assumes `n ≤ #R`. -/
lemma eq_zero_of_forall_eval_eq_zero [Infinite R] {F : MvPolynomial σ R} {n : ℕ}
    (hF : F.IsHomogeneous n) (h : ∀ r : σ → R, eval r F = 0) : F = 0 := by
  apply eq_zero_of_forall_eval_eq_zero_of_le_card hF h
  exact (Cardinal.nat_lt_aleph0 _).le.trans <| Cardinal.infinite_iff.mp ‹Infinite R›

/-- See `MvPolynomial.IsHomogeneous.funext_of_le_card`
for a version that assumes `n ≤ #R`. -/
lemma funext [Infinite R] {F G : MvPolynomial σ R} {n : ℕ}
    (hF : F.IsHomogeneous n) (hG : G.IsHomogeneous n)
    (h : ∀ r : σ → R, eval r F = eval r G) : F = G := by
  apply funext_of_le_card hF hG h
  exact (Cardinal.nat_lt_aleph0 _).le.trans <| Cardinal.infinite_iff.mp ‹Infinite R›

end IsDomain

/-- The homogeneous submodules form a graded ring. This instance is used by `DirectSum.commSemiring`
and `DirectSum.algebra`. -/
instance HomogeneousSubmodule.gcommSemiring : SetLike.GradedMonoid (homogeneousSubmodule σ R) where
  one_mem := isHomogeneous_one σ R
  mul_mem _ _ _ _ := IsHomogeneous.mul

end IsHomogeneous

noncomputable section

open Finset

/-- `homogeneousComponent n φ` is the part of `φ` that is homogeneous of degree `n`.
See `sum_homogeneousComponent` for the statement that `φ` is equal to the sum
of all its homogeneous components. -/
def homogeneousComponent [CommSemiring R] (n : ℕ) : MvPolynomial σ R →ₗ[R] MvPolynomial σ R :=
  weightedHomogeneousComponent 1 n

section HomogeneousComponent

open Finset Finsupp

variable [CommSemiring R] (n : ℕ) (φ ψ : MvPolynomial σ R)

theorem homogeneousComponent_mem  :
    homogeneousComponent n φ ∈ homogeneousSubmodule σ R n :=
  weightedHomogeneousComponent_mem _ φ n

theorem coeff_homogeneousComponent (d : σ →₀ ℕ) :
    coeff d (homogeneousComponent n φ) = if d.degree = n then coeff d φ else 0 := by
  rw [degree_eq_weight_one]
  convert coeff_weightedHomogeneousComponent n φ d

theorem homogeneousComponent_apply :
    homogeneousComponent n φ =
      ∑ d ∈ φ.support.filter fun d => d.degree = n, monomial d (coeff d φ) := by
  simp_rw [degree_eq_weight_one]
  convert weightedHomogeneousComponent_apply n φ

theorem homogeneousComponent_isHomogeneous : (homogeneousComponent n φ).IsHomogeneous n :=
  weightedHomogeneousComponent_isWeightedHomogeneous n φ

@[simp]
theorem homogeneousComponent_zero : homogeneousComponent 0 φ = C (coeff 0 φ) :=
  weightedHomogeneousComponent_zero φ (fun _ => Nat.succ_ne_zero Nat.zero)

@[simp]
theorem homogeneousComponent_C_mul (n : ℕ) (r : R) :
    homogeneousComponent n (C r * φ) = C r * homogeneousComponent n φ :=
  weightedHomogeneousComponent_C_mul φ n r

theorem homogeneousComponent_eq_zero'
    (h : ∀ d : σ →₀ ℕ, d ∈ φ.support → d.degree ≠ n) :
    homogeneousComponent n φ = 0 := by
  simp_rw [degree_eq_weight_one] at h
  exact weightedHomogeneousComponent_eq_zero' n φ h

theorem homogeneousComponent_eq_zero (h : φ.totalDegree < n) : homogeneousComponent n φ = 0 := by
  apply homogeneousComponent_eq_zero'
  rw [totalDegree, Finset.sup_lt_iff (lt_of_le_of_lt (Nat.zero_le _) h)] at h
  intro d hd; exact ne_of_lt (h d hd)

theorem sum_homogeneousComponent :
    (∑ i ∈ range (φ.totalDegree + 1), homogeneousComponent i φ) = φ := by
  ext1 d
  suffices φ.totalDegree < d.support.sum d → 0 = coeff d φ by
    simpa [coeff_sum, coeff_homogeneousComponent]
  exact fun h => (coeff_eq_zero_of_totalDegree_lt h).symm

<<<<<<< HEAD
theorem homogeneousComponent_of_mem {m n : ℕ} {p : MvPolynomial σ R}
    (h : p ∈ homogeneousSubmodule σ R n) :
    homogeneousComponent m p = if m = n then p else 0 :=
  weightedHomogeneousComponent_of_mem h
#align mv_polynomial.homogeneous_component_homogeneous_polynomial MvPolynomial.homogeneousComponent_of_mem
=======
theorem homogeneousComponent_homogeneous_polynomial (m n : ℕ) (p : MvPolynomial σ R)
    (h : p ∈ homogeneousSubmodule σ R n) : homogeneousComponent m p = if m = n then p else 0 := by
  convert weightedHomogeneousComponent_weighted_homogeneous_polynomial m n p h
>>>>>>> b0acd6e2

end HomogeneousComponent

end

noncomputable section GradedAlgebra

/-- The homogeneous submodules form a graded ring.
This instance is used by `DirectSum.commSemiring` and `DirectSum.algebra`. -/
lemma HomogeneousSubmodule.gradedMonoid :
    SetLike.GradedMonoid (homogeneousSubmodule σ R) :=
  WeightedHomogeneousSubmodule.gradedMonoid

/-- The decomposition of `MvPolynomial σ R` into homogeneous submodules. -/
abbrev decomposition :
    DirectSum.Decomposition (homogeneousSubmodule σ R) :=
  weightedDecomposition R (1 : σ → ℕ)

/-- `MvPolynomial σ R` as a graded algebra, graded by the degree.
We do not make this a global instance because one may want to consider a different
graded algebra structure on `MvPolynomial σ R`, induced by another weight function.
To make it a local instance, you may use
`attribute [local instance] MvPolynomial.gradedAlgebra`.
-/
abbrev gradedAlgebra : GradedAlgebra (homogeneousSubmodule σ R) :=
  weightedGradedAlgebra R (1 : σ → ℕ)

theorem decomposition.decompose'_apply (φ : MvPolynomial σ R) (i : ℕ) :
    (decomposition.decompose' φ i : MvPolynomial σ R) = homogeneousComponent i φ :=
  weightedDecomposition.decompose'_apply R _ φ i

theorem decomposition.decompose'_eq :
    decomposition.decompose' = fun φ : MvPolynomial σ R =>
      DirectSum.mk (fun i : ℕ => ↥(homogeneousSubmodule σ R i)) (Finset.image degree φ.support)
        fun m => ⟨homogeneousComponent m φ, homogeneousComponent_mem m φ⟩ := by
  have hw : degree = (weightedDegree 1 : (σ →₀ ℕ) → ℕ) := by
    ext d
    simp [weightedDegree, degree, Finsupp.total, Finsupp.sum]
  rw [hw]
  rfl

end GradedAlgebra

end MvPolynomial<|MERGE_RESOLUTION|>--- conflicted
+++ resolved
@@ -431,6 +431,7 @@
 instance HomogeneousSubmodule.gcommSemiring : SetLike.GradedMonoid (homogeneousSubmodule σ R) where
   one_mem := isHomogeneous_one σ R
   mul_mem _ _ _ _ := IsHomogeneous.mul
+#align mv_polynomial.is_homogeneous.homogeneous_submodule.gcomm_semiring MvPolynomial.IsHomogeneous.HomogeneousSubmodule.gcommSemiring
 
 end IsHomogeneous
 
@@ -495,17 +496,9 @@
     simpa [coeff_sum, coeff_homogeneousComponent]
   exact fun h => (coeff_eq_zero_of_totalDegree_lt h).symm
 
-<<<<<<< HEAD
-theorem homogeneousComponent_of_mem {m n : ℕ} {p : MvPolynomial σ R}
-    (h : p ∈ homogeneousSubmodule σ R n) :
-    homogeneousComponent m p = if m = n then p else 0 :=
-  weightedHomogeneousComponent_of_mem h
-#align mv_polynomial.homogeneous_component_homogeneous_polynomial MvPolynomial.homogeneousComponent_of_mem
-=======
 theorem homogeneousComponent_homogeneous_polynomial (m n : ℕ) (p : MvPolynomial σ R)
     (h : p ∈ homogeneousSubmodule σ R n) : homogeneousComponent m p = if m = n then p else 0 := by
   convert weightedHomogeneousComponent_weighted_homogeneous_polynomial m n p h
->>>>>>> b0acd6e2
 
 end HomogeneousComponent
 
