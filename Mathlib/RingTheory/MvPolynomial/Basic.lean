/-
Copyright (c) 2019 Johannes Hölzl. All rights reserved.
Released under Apache 2.0 license as described in the file LICENSE.
Authors: Johannes Hölzl
-/
import Mathlib.Algebra.CharP.Defs
import Mathlib.Algebra.MvPolynomial.Degrees
import Mathlib.Data.Fintype.Pi
import Mathlib.LinearAlgebra.Finsupp.VectorSpace
import Mathlib.LinearAlgebra.FreeModule.Finite.Basic

/-!
# Multivariate polynomials over commutative rings

This file contains basic facts about multivariate polynomials over commutative rings, for example
that the monomials form a basis.

## Main definitions

* `restrictTotalDegree σ R m`: the subspace of multivariate polynomials indexed by `σ` over the
  commutative ring `R` of total degree at most `m`.
* `restrictDegree σ R m`: the subspace of multivariate polynomials indexed by `σ` over the
  commutative ring `R` such that the degree in each individual variable is at most `m`.

## Main statements

* The multivariate polynomial ring over a commutative semiring of characteristic `p` has
  characteristic `p`, and similarly for `CharZero`.
* `basisMonomials`: shows that the monomials form a basis of the vector space of multivariate
  polynomials.

## TODO

Generalise to noncommutative (semi)rings
-/


noncomputable section

open Set LinearMap Submodule

universe u v

variable (σ : Type u) (R : Type v) [CommSemiring R] (p m : ℕ)

namespace MvPolynomial

section CharP

instance [CharP R p] : CharP (MvPolynomial σ R) p where
  cast_eq_zero_iff' n := by rw [← C_eq_coe_nat, ← C_0, C_inj, CharP.cast_eq_zero_iff R p]

end CharP

section CharZero

instance [CharZero R] : CharZero (MvPolynomial σ R) where
  cast_injective x y hxy := by rwa [← C_eq_coe_nat, ← C_eq_coe_nat, C_inj, Nat.cast_inj] at hxy

end CharZero

section Homomorphism

theorem mapRange_eq_map {R S : Type*} [CommSemiring R] [CommSemiring S] (p : MvPolynomial σ R)
    (f : R →+* S) : Finsupp.mapRange f f.map_zero p = map f p := by
  rw [p.as_sum, Finsupp.mapRange_finset_sum, map_sum (map f)]
  refine Finset.sum_congr rfl fun n _ => ?_
  rw [map_monomial, ← single_eq_monomial, Finsupp.mapRange_single, single_eq_monomial]

end Homomorphism

section Degree

variable {σ}

/-- The submodule of polynomials that are sum of monomials in the set `s`. -/
def restrictSupport (s : Set (σ →₀ ℕ)) : Submodule R (MvPolynomial σ R) :=
  Finsupp.supported _ _ s

/-- `restrictSupport R s` has a canonical `R`-basis indexed by `s`. -/
def basisRestrictSupport (s : Set (σ →₀ ℕ)) : Basis s R (restrictSupport R s) where
  repr := Finsupp.supportedEquivFinsupp s

theorem restrictSupport_mono {s t : Set (σ →₀ ℕ)} (h : s ⊆ t) :
    restrictSupport R s ≤ restrictSupport R t := Finsupp.supported_mono h

variable (σ)

/-- The submodule of polynomials of total degree less than or equal to `m`. -/
def restrictTotalDegree (m : ℕ) : Submodule R (MvPolynomial σ R) :=
  restrictSupport R { n | (n.sum fun _ e => e) ≤ m }

/-- The submodule of polynomials such that the degree with respect to each individual variable is
less than or equal to `m`. -/
def restrictDegree (m : ℕ) : Submodule R (MvPolynomial σ R) :=
  restrictSupport R { n | ∀ i, n i ≤ m }

variable {R}

theorem mem_restrictTotalDegree (p : MvPolynomial σ R) :
    p ∈ restrictTotalDegree σ R m ↔ p.totalDegree ≤ m := by
  rw [totalDegree, Finset.sup_le_iff]
  rfl

theorem mem_restrictDegree (p : MvPolynomial σ R) (n : ℕ) :
    p ∈ restrictDegree σ R n ↔ ∀ s ∈ p.support, ∀ i, (s : σ →₀ ℕ) i ≤ n := by
  rw [restrictDegree, restrictSupport, Finsupp.mem_supported]
  rfl

theorem mem_restrictDegree_iff_sup [DecidableEq σ] (p : MvPolynomial σ R) (n : ℕ) :
    p ∈ restrictDegree σ R n ↔ ∀ i, p.degrees.count i ≤ n := by
  simp only [mem_restrictDegree, degrees_def, Multiset.count_finset_sup, Finsupp.count_toMultiset,
    Finset.sup_le_iff]
  exact ⟨fun h n s hs => h s hs n, fun h s hs n => h n s hs⟩

variable (R)

theorem restrictTotalDegree_le_restrictDegree (m : ℕ) :
    restrictTotalDegree σ R m ≤ restrictDegree σ R m :=
  fun p hp ↦ (mem_restrictDegree _ _ _).mpr fun s hs i ↦ (degreeOf_le_iff.mp
    (degreeOf_le_totalDegree p i) s hs).trans ((mem_restrictTotalDegree _ _ _).mp hp)

/-- The monomials form a basis on `MvPolynomial σ R`. -/
def basisMonomials : Basis (σ →₀ ℕ) R (MvPolynomial σ R) :=
  Finsupp.basisSingleOne

@[simp]
theorem coe_basisMonomials :
    (basisMonomials σ R : (σ →₀ ℕ) → MvPolynomial σ R) = fun s => monomial s 1 :=
  rfl

/-- The `R`-module `MvPolynomial σ R` is free. -/
instance : Module.Free R (MvPolynomial σ R) :=
  Module.Free.of_basis (MvPolynomial.basisMonomials σ R)

theorem linearIndependent_X : LinearIndependent R (X : σ → MvPolynomial σ R) :=
  (basisMonomials σ R).linearIndependent.comp (fun s : σ => Finsupp.single s 1)
    (Finsupp.single_left_injective one_ne_zero)

private lemma finite_setOf_bounded (α) [Finite α] (n : ℕ) : Finite {f : α →₀ ℕ | ∀ a, f a ≤ n} :=
  ((Set.Finite.pi' fun _ ↦ Set.finite_le_nat _).preimage DFunLike.coe_injective.injOn).to_subtype

instance [Finite σ] (N : ℕ) : Module.Finite R (restrictDegree σ R N) :=
  have := finite_setOf_bounded σ N
  Module.Finite.of_basis (basisRestrictSupport R _)

instance [Finite σ] (N : ℕ) : Module.Finite R (restrictTotalDegree σ R N) :=
  have := finite_setOf_bounded σ N
  have : Finite {s : σ →₀ ℕ | s.sum (fun _ e ↦ e) ≤ N} := by
    rw [Set.finite_coe_iff] at this ⊢
    exact this.subset fun n hn i ↦ (eq_or_ne (n i) 0).elim
      (fun h ↦ h.trans_le N.zero_le) fun h ↦
        (Finset.single_le_sum (fun _ _ ↦ Nat.zero_le _) <| Finsupp.mem_support_iff.mpr h).trans hn
  Module.Finite.of_basis (basisRestrictSupport R _)

end Degree

<<<<<<< HEAD
=======
section Algebra

variable {R S σ : Type*} [CommSemiring R] [CommSemiring S] [Algebra R S]

/--
If `S` is an `R`-algebra, then `MvPolynomial σ S` is a `MvPolynomial σ R` algebra.

Warning: This produces a diamond for
`Algebra (MvPolynomial σ R) (MvPolynomial σ (MvPolynomial σ S))`. That's why it is not a
global instance.
-/
noncomputable def algebraMvPolynomial : Algebra (MvPolynomial σ R) (MvPolynomial σ S) :=
  (MvPolynomial.map (algebraMap R S)).toAlgebra

attribute [local instance] algebraMvPolynomial

@[simp]
lemma algebraMap_def :
    algebraMap (MvPolynomial σ R) (MvPolynomial σ S) = MvPolynomial.map (algebraMap R S) :=
  rfl

instance : IsScalarTower R (MvPolynomial σ R) (MvPolynomial σ S) :=
  IsScalarTower.of_algebraMap_eq' (by ext; simp)

end Algebra

>>>>>>> 1fe19500
end MvPolynomial<|MERGE_RESOLUTION|>--- conflicted
+++ resolved
@@ -155,8 +155,6 @@
 
 end Degree
 
-<<<<<<< HEAD
-=======
 section Algebra
 
 variable {R S σ : Type*} [CommSemiring R] [CommSemiring S] [Algebra R S]
@@ -183,5 +181,4 @@
 
 end Algebra
 
->>>>>>> 1fe19500
 end MvPolynomial