--- conflicted
+++ resolved
@@ -135,24 +135,16 @@
 
 /-- The map sending a ring congruence relation to its underlying equivalence
 relation is injective. -/
-<<<<<<< HEAD
-theorem toSetoid_inj {c d : RingCon R} (H : c.toSetoid = d.toSetoid) : c = d :=
-=======
 theorem ext'' {c d : RingCon R} (H : c.toSetoid = d.toSetoid) : c = d :=
->>>>>>> c915cd7c
   ext <| Setoid.ext_iff.1 H
 
 /-- Two ring congruence relations are equal iff their underlying binary
 relations are equal. -/
-<<<<<<< HEAD
-theorem coe_inj {c d : RingCon R} : ⇑c = ⇑d ↔ c = d := DFunLike.coe_injective.eq_iff
-=======
 theorem coe_inj {c d : RingCon R} : ⇑c = ⇑d ↔ c = d := DFunLike.coe_fn_eq
 
 
 variable {R R' F : Type*} [Add R] [Add R']
     [FunLike F R R'] [AddHomClass F R R'] [Mul R] [Mul R'] [MulHomClass F R R']
->>>>>>> c915cd7c
 
 /--
 Pulling back a `RingCon` across a ring homomorphism.
