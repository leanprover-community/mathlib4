--- conflicted
+++ resolved
@@ -47,16 +47,13 @@
 variable [SMul β R] [IsScalarTower β R R]
 variable (c : RingCon R)
 
-instance : SMul α c.Quotient := show_term inferInstanceAs (SMul α c.toCon.Quotient)
+instance : SMul α c.Quotient := inferInstanceAs (SMul α c.toCon.Quotient)
 
 @[simp, norm_cast]
 theorem coe_smul (a : α) (x : R) : (↑(a • x) : c.Quotient) = a • (x : c.Quotient) :=
   rfl
 
 instance [SMulCommClass α β R] : SMulCommClass α β c.Quotient :=
-<<<<<<< HEAD
-  (inferInstanceAs (SMulCommClass α β c.toCon.Quotient) :)
-=======
   inferInstanceAs (SMulCommClass α β c.toCon.Quotient)
 
 instance [SMul α β] [IsScalarTower α β R] : IsScalarTower α β c.Quotient :=
@@ -64,7 +61,6 @@
 
 instance [SMul αᵐᵒᵖ R] [IsCentralScalar α R] : IsCentralScalar α c.Quotient :=
   inferInstanceAs (IsCentralScalar α c.toCon.Quotient)
->>>>>>> 8e33c76f
 
 end SMul
 
