--- conflicted
+++ resolved
@@ -52,145 +52,6 @@
 
 end SMul
 
-<<<<<<< HEAD
-section NegSubZSMul
-
-variable [AddGroup R] [Mul R] (c : RingCon R)
-
-instance : Neg c.Quotient := inferInstanceAs (Neg c.toAddCon.Quotient)
-
-@[simp, norm_cast]
-theorem coe_neg (x : R) : (↑(-x) : c.Quotient) = -x :=
-  rfl
-
-instance : Sub c.Quotient := inferInstanceAs (Sub c.toAddCon.Quotient)
-
-@[simp, norm_cast]
-theorem coe_sub (x y : R) : (↑(x - y) : c.Quotient) = x - y :=
-  rfl
-
-instance hasZSMul : SMul ℤ c.Quotient := inferInstanceAs (SMul ℤ c.toAddCon.Quotient)
-
-@[simp, norm_cast]
-theorem coe_zsmul (z : ℤ) (x : R) : (↑(z • x) : c.Quotient) = z • (x : c.Quotient) :=
-  rfl
-
-end NegSubZSMul
-
-section NSMul
-
-variable [AddMonoid R] [Mul R] (c : RingCon R)
-
-instance hasNSMul : SMul ℕ c.Quotient := inferInstanceAs (SMul ℕ c.toAddCon.Quotient)
-
-@[simp, norm_cast]
-theorem coe_nsmul (n : ℕ) (x : R) : (↑(n • x) : c.Quotient) = n • (x : c.Quotient) :=
-  rfl
-
-end NSMul
-
-section Pow
-
-variable [Add R] [Monoid R] (c : RingCon R)
-
-instance : Pow c.Quotient ℕ := inferInstanceAs (Pow c.toCon.Quotient ℕ)
-
-@[simp, norm_cast]
-theorem coe_pow (x : R) (n : ℕ) : (↑(x ^ n) : c.Quotient) = (x : c.Quotient) ^ n :=
-  rfl
-
-end Pow
-
-section NatCast
-
-variable [AddMonoidWithOne R] [Mul R] (c : RingCon R)
-
-instance : NatCast c.Quotient :=
-  ⟨fun n => ↑(n : R)⟩
-
-@[simp, norm_cast]
-theorem coe_natCast (n : ℕ) : (↑(n : R) : c.Quotient) = n :=
-  rfl
-
-@[deprecated (since := "2024-04-17")]
-alias coe_nat_cast := coe_natCast
-
-end NatCast
-
-section IntCast
-
-variable [AddGroupWithOne R] [Mul R] (c : RingCon R)
-
-instance : IntCast c.Quotient :=
-  ⟨fun z => ↑(z : R)⟩
-
-@[simp, norm_cast]
-theorem coe_intCast (n : ℕ) : (↑(n : R) : c.Quotient) = n :=
-  rfl
-
-@[deprecated (since := "2024-04-17")]
-alias coe_int_cast := coe_intCast
-
-end IntCast
-
-instance [Inhabited R] [Add R] [Mul R] (c : RingCon R) : Inhabited c.Quotient :=
-  ⟨↑(default : R)⟩
-
-end Data
-
-/-! ### Algebraic structure
-
-The operations above on the quotient by `c : RingCon R` preserve the algebraic structure of `R`.
--/
-
-
-section Algebraic
-
-instance [NonUnitalNonAssocSemiring R] (c : RingCon R) : NonUnitalNonAssocSemiring c.Quotient :=
-  Function.Surjective.nonUnitalNonAssocSemiring _ Quotient.mk''_surjective rfl
-    (fun _ _ => rfl) (fun _ _ => rfl) fun _ _ => rfl
-
-instance [NonAssocSemiring R] (c : RingCon R) : NonAssocSemiring c.Quotient :=
-  Function.Surjective.nonAssocSemiring _ Quotient.mk''_surjective rfl rfl (fun _ _ => rfl)
-    (fun _ _ => rfl) (fun _ _ => rfl) fun _ => rfl
-
-instance [NonUnitalSemiring R] (c : RingCon R) : NonUnitalSemiring c.Quotient :=
-  Function.Surjective.nonUnitalSemiring _ Quotient.mk''_surjective rfl (fun _ _ => rfl)
-    (fun _ _ => rfl) fun _ _ => rfl
-
-instance [Semiring R] (c : RingCon R) : Semiring c.Quotient :=
-  Function.Surjective.semiring _ Quotient.mk''_surjective rfl rfl (fun _ _ => rfl)
-    (fun _ _ => rfl) (fun _ _ => rfl) (fun _ _ => rfl) fun _ => rfl
-
-instance [CommSemiring R] (c : RingCon R) : CommSemiring c.Quotient :=
-  Function.Surjective.commSemiring _ Quotient.mk''_surjective rfl rfl (fun _ _ => rfl)
-    (fun _ _ => rfl) (fun _ _ => rfl) (fun _ _ => rfl) fun _ => rfl
-
-instance [NonUnitalNonAssocRing R] (c : RingCon R) : NonUnitalNonAssocRing c.Quotient :=
-  Function.Surjective.nonUnitalNonAssocRing _ Quotient.mk''_surjective rfl (fun _ _ => rfl)
-    (fun _ _ => rfl) (fun _ => rfl) (fun _ _ => rfl) (fun _ _ => rfl) fun _ _ => rfl
-
-instance [NonAssocRing R] (c : RingCon R) : NonAssocRing c.Quotient :=
-  Function.Surjective.nonAssocRing _ Quotient.mk''_surjective rfl rfl (fun _ _ => rfl)
-    (fun _ _ => rfl) (fun _ => rfl) (fun _ _ => rfl) (fun _ _ => rfl) (fun _ _ => rfl)
-    (fun _ => rfl) fun _ => rfl
-
-instance [NonUnitalRing R] (c : RingCon R) : NonUnitalRing c.Quotient :=
-  Function.Surjective.nonUnitalRing _ Quotient.mk''_surjective rfl (fun _ _ => rfl)
-    (fun _ _ => rfl) (fun _ => rfl) (fun _ _ => rfl) (fun _ _ => rfl) fun _ _ => rfl
-
-instance [Ring R] (c : RingCon R) : Ring c.Quotient :=
-  Function.Surjective.ring _ Quotient.mk''_surjective rfl rfl (fun _ _ => rfl)
-    (fun _ _ => rfl) (fun _ => rfl) (fun _ _ => rfl) (fun _ _ => rfl) (fun _ _ => rfl)
-    (fun _ _ => rfl) (fun _ => rfl) fun _ => rfl
-
-instance [CommRing R] (c : RingCon R) : CommRing c.Quotient :=
-  Function.Surjective.commRing _ Quotient.mk''_surjective rfl rfl (fun _ _ => rfl)
-    (fun _ _ => rfl) (fun _ => rfl) (fun _ _ => rfl) (fun _ _ => rfl) (fun _ _ => rfl)
-    (fun _ _ => rfl) (fun _ => rfl) fun _ => rfl
-
-=======
->>>>>>> 652d155f
 instance isScalarTower_right [Add R] [MulOneClass R] [SMul α R] [IsScalarTower α R R]
     (c : RingCon R) : IsScalarTower α c.Quotient c.Quotient where
   smul_assoc _ := Quotient.ind₂' fun _ _ => congr_arg Quotient.mk'' <| smul_mul_assoc _ _ _
