--- conflicted
+++ resolved
@@ -68,25 +68,14 @@
 variable [Add R] [Mul R] (c : RingCon R)
 
 /-- A coercion from a congruence relation to its underlying binary relation. -/
-<<<<<<< HEAD
-instance : FunLike (RingCon R) R (R → Prop) :=
-  { coe := fun c => c.r,
-    coe_injective' := fun x y h => by
-      rcases x with ⟨⟨x, _⟩, _⟩
-      rcases y with ⟨⟨y, _⟩, _⟩
-      congr!
-      rw [Setoid.ext_iff, (show ⇑x = ⇑y from h)]
-      simp}
-=======
 instance : FunLike (RingCon R) R (R → Prop) where
   coe c := c.r
   coe_injective' x y h := by
     rcases x with ⟨⟨x, _⟩, _⟩
     rcases y with ⟨⟨y, _⟩, _⟩
     congr!
-    rw [Setoid.ext_iff, (show x.Rel = y.Rel from h)]
+    rw [Setoid.ext_iff, (show ⇑x = ⇑y from h)]
     simp
->>>>>>> 9b43951c
 
 theorem rel_eq_coe : c.r = c :=
   rfl
