/-
Copyright (c) 2020 Kenny Lau. All rights reserved.
Released under Apache 2.0 license as described in the file LICENSE.
Authors: Kenny Lau
-/
module

public import Mathlib.Algebra.CharP.Frobenius
public import Mathlib.Algebra.CharP.Pi
public import Mathlib.Algebra.CharP.Quotient
public import Mathlib.Algebra.CharP.Subring
public import Mathlib.Analysis.SpecialFunctions.Pow.NNReal
public import Mathlib.FieldTheory.Perfect
public import Mathlib.RingTheory.Valuation.Integers

/-!
# Ring Perfection and Tilt

In this file we define the perfection of a ring of characteristic p, and the tilt of a field
given a valuation to `ℝ≥0`.

## TODO

Define the valuation on the tilt, and define a characteristic predicate for the tilt.

-/

@[expose] public section


universe u₁ u₂ u₃ u₄

open scoped NNReal

/-- The perfection of a monoid `α`, defined to be the projective limit of `α` using the `p`-th
power maps `α → α` indexed by the natural numbers, implemented as
`{ f : ℕ → M | ∀ n, f (n + 1) ^ p = f n }`.

If `α` is a ring with characteristic `p` and `p` is prime, `Perfection α p` is also a ring. -/
def Perfection (α : Type u₁) [Pow α ℕ] (p : ℕ) : Type u₁ :=
  { f : ℕ → α // ∀ n, f (n + 1) ^ p = f n }

@[deprecated (since := "2025-10-28")] alias Ring.Perfection := Perfection

namespace Perfection

section CommMonoid

/-- `Perfection M p` as a submonoid of `ℕ → M`. -/
def submonoid (M : Type*) [CommMonoid M] (p : ℕ) : Submonoid (ℕ → M) where
  carrier := { f | ∀ n, f (n + 1) ^ p = f n }
  one_mem' _ := one_pow _
  mul_mem' hf hg n := (mul_pow _ _ _).trans congr($(hf n) * $(hg n))

@[deprecated (since := "2025-10-28")]
alias _root_.Monoid.perfection := submonoid

instance instCommMonoid (M : Type*) [CommMonoid M] (p : ℕ) : CommMonoid (Perfection M p) :=
  (submonoid M p).toCommMonoid

variable (M : Type*) [CommMonoid M] (p : ℕ)

/-- The `n`-th coefficient of an element of the perfection. -/
def coeffMonoidHom (n : ℕ) : Perfection M p →* M where
  toFun f := f.1 n
  map_one' := rfl
  map_mul' _ _ := rfl

/-- The `p`-th root of an element of the perfection. -/
def pthRootMonoidHom : Perfection M p →* Perfection M p where
  toFun f := ⟨fun n => coeffMonoidHom M p (n + 1) f, fun _ => f.2 _⟩
  map_one' := rfl
  map_mul' _ _ := rfl

<<<<<<< HEAD
variable {M p}

@[ext low]
theorem extMonoid {f g : Perfection M p}
    (h : ∀ n, coeffMonoidHom M p n f = coeffMonoidHom M p n g) :
    f = g :=
  Subtype.eq <| funext h
=======
@[ext]
theorem ext {f g : Ring.Perfection R p} (h : ∀ n, coeff R p n f = coeff R p n g) : f = g :=
  Subtype.ext <| funext h
>>>>>>> 082440f5

@[simp]
theorem coeffMonoidHom_mk (f : ℕ → M) (hf) (n : ℕ) : coeffMonoidHom M p n ⟨f, hf⟩ = f n := rfl

theorem coeffMonoidHom_pthRootMonoidHom (f : Perfection M p) (n : ℕ) :
    coeffMonoidHom M p n (pthRootMonoidHom M p f) = coeffMonoidHom M p (n + 1) f := rfl
attribute [local simp] coeffMonoidHom_pthRootMonoidHom

theorem coeffMonoidHom_pow_p (f : Perfection M p) (n : ℕ) :
    coeffMonoidHom M p (n + 1) (f ^ p) = coeffMonoidHom M p n f := by
  rw [map_pow]; exact f.2 n

@[simp]
theorem coeffMonoidHom_pow_p' (f : Perfection M p) (n : ℕ) :
    coeffMonoidHom M p (n + 1) f ^ p = coeffMonoidHom M p n f :=
  f.2 n

instance perfectRing : PerfectRing (Perfection M p) p where
  bijective_frobenius := Function.bijective_iff_has_inverse.mpr
    ⟨pthRootMonoidHom M p, fun x ↦ by ext; simp, fun x ↦ by ext; simp⟩

@[simp]
theorem pthRootMonoidHom_eq_powMulEquiv_symm :
    pthRootMonoidHom M p = (powMulEquiv (Perfection M p) p).symm :=
  MonoidHom.ext fun x ↦ (MulEquiv.eq_symm_apply _).mpr <| by ext; simp

theorem coeffMonoidHom_pow_p_pow (f : Perfection M p) (m n : ℕ) :
    coeffMonoidHom M p (m + n) (f ^ p ^ n) = coeffMonoidHom M p m f :=
  n.recOn (by simp) fun n ih ↦ by rw [pow_succ, pow_mul, Nat.add_succ, coeffMonoidHom_pow_p, ih]

theorem coeffMonoidHom_powMonoidHom (f : Perfection M p) (n : ℕ) :
    coeffMonoidHom M p (n + 1) (powMonoidHom p f) = coeffMonoidHom M p n f :=
  coeffMonoidHom_pow_p f n

theorem coeffMonoidHom_iterate_powMonoidHom (f : Perfection M p) (n m : ℕ) :
    coeffMonoidHom M p (n + m) ((powMonoidHom p)^[m] f) = coeffMonoidHom M p n f :=
  m.recOn rfl fun m ih ↦ by
    rw [Function.iterate_succ_apply', Nat.add_succ, coeffMonoidHom_powMonoidHom, ih]

theorem coeffMonoidHom_iterate_powMonoidHom' (f : Perfection M p) (n m : ℕ) (hmn : m ≤ n) :
    coeffMonoidHom M p n ((powMonoidHom p)^[m] f) = coeffMonoidHom M p (n - m) f := by
  rw [← coeffMonoidHom_iterate_powMonoidHom f (n - m) m, Nat.sub_add_cancel hmn]

/-- Given monoids `M` and `N`, with `M` being perfect,
any homomorphism `M →+* N` can be lifted uniquely to a homomorphism `M →* Perfection N p`. -/
@[simps]
noncomputable def liftMonoidHom (p : ℕ) (M : Type*) [CommMonoid M] [PerfectRing M p]
    (N : Type*) [CommMonoid N] : (M →* N) ≃ (M →* Perfection N p) where
  toFun f :=
    { toFun r := ⟨fun n ↦ f ((powMulEquiv M (p ^ n)).symm r), fun n ↦ by
        rw [← map_pow, powMulEquiv_pow, pow_succ, MulAut.mul_def, MulEquiv.symm_trans_apply,
          powMulEquiv_symm_pow_p, ← powMulEquiv_pow]⟩
      map_one' := extMonoid fun _ ↦ by simp_rw [coeffMonoidHom_mk, map_one]
      map_mul' x y := extMonoid fun _ ↦ by simp_rw [map_mul, coeffMonoidHom_mk] }
  invFun := (coeffMonoidHom N p 0).comp
  left_inv f := by
    ext m
    simp
  right_inv f := by
    ext m n
    simp only [MonoidHom.coe_comp, Function.comp_apply, MonoidHom.coe_mk, OneHom.coe_mk,
      coeffMonoidHom_mk]
    rw [← coeffMonoidHom_pow_p_pow _ 0 n, ← map_pow, powMulEquiv_symm_pow_p, zero_add]

/-- A monoid homomorphism `M →* N` induces `Perfection M p →* Perfection N p`. -/
@[simps!]
def mapMonoidHom (p : ℕ) {M N : Type*} [CommMonoid M] [CommMonoid N] (φ : M →* N) :
    Perfection M p →* Perfection N p where
  toFun f := ⟨fun n ↦ φ (f.coeffMonoidHom M p n), fun n ↦ by rw [← map_pow, coeffMonoidHom_pow_p']⟩
  map_one' := by ext; simp
  map_mul' _ _ := by ext; simp

@[simp]
theorem coeffMonoidHom_mapMonoidHom (p : ℕ) {M N : Type*} [CommMonoid M] [CommMonoid N]
    (φ : M →* N) (f : Perfection M p) (n : ℕ) :
    coeffMonoidHom N p n (mapMonoidHom p φ f) = φ (coeffMonoidHom M p n f) := rfl

end CommMonoid

section CommSemiring

/-- `Perfection R p` as a subsemiring of `ℕ → R`. -/
def subsemiring (R : Type*) [CommSemiring R] (p : ℕ) [hp : Fact p.Prime] [CharP R p] :
    Subsemiring (ℕ → R) where
  __ := submonoid R p
  zero_mem' _ := zero_pow hp.1.ne_zero
  add_mem' hf hg n := (map_add (frobenius R p) _ _).trans congr($(hf n) + $(hg n))

@[deprecated (since := "2025-10-28")]
alias _root_.Ring.perfectionSubsemiring := subsemiring

variable (R : Type*) [CommSemiring R] (p : ℕ) [hp : Fact p.Prime] [CharP R p]

instance commSemiring : CommSemiring (Perfection R p) :=
  (subsemiring R p).toCommSemiring

instance charP : CharP (Perfection R p) p :=
  CharP.subsemiring _ _ (subsemiring R p)

/-- The `n`-th coefficient of an element of the perfection. -/
def coeff (n : ℕ) : Perfection R p →+* R where
  __ := coeffMonoidHom R p n
  map_zero' := rfl
  map_add' _ _ := rfl

/-- The `p`-th root of an element of the perfection.

The preferred way to use this is `(frobeniusEquiv (Perfection R p) p).symm`. -/
def pthRoot : Perfection R p →+* Perfection R p where
  __ := pthRootMonoidHom R p
  map_zero' := rfl
  map_add' _ _ := rfl

variable {R p}

@[simp] lemma coeffMonoidHom_eq_coeff (n : ℕ) : ⇑(coeffMonoidHom R p n) = coeff R p n := rfl

@[simp] lemma pthRootMonoidHom_eq_pthRoot : ⇑(pthRootMonoidHom R p) = pthRoot R p := rfl

lemma coeff_toMonoidHom (n : ℕ) : (coeff R p n).toMonoidHom = coeffMonoidHom R p n := rfl

@[ext]
theorem ext {f g : Perfection R p} (h : ∀ n, coeff R p n f = coeff R p n g) : f = g :=
  extMonoid h

@[simp]
theorem coeff_mk (f : ℕ → R) (hf) (n : ℕ) : coeff R p n ⟨f, hf⟩ = f n := rfl

theorem coeff_pthRoot (f : Perfection R p) (n : ℕ) :
    coeff R p n (pthRoot R p f) = coeff R p (n + 1) f := rfl

theorem coeff_pow_p (f : Perfection R p) (n : ℕ) :
    coeff R p (n + 1) (f ^ p) = coeff R p n f := coeffMonoidHom_pow_p f n

theorem coeff_pow_p' (f : Perfection R p) (n : ℕ) : coeff R p (n + 1) f ^ p = coeff R p n f :=
  f.2 n

theorem coeff_frobenius (f : Perfection R p) (n : ℕ) :
    coeff R p (n + 1) (frobenius _ p f) = coeff R p n f := coeffMonoidHom_powMonoidHom f n

theorem coeff_iterate_frobenius (f : Perfection R p) (n m : ℕ) :
    coeff R p (n + m) ((frobenius _ p)^[m] f) = coeff R p n f :=
  coeffMonoidHom_iterate_powMonoidHom ..

theorem coeff_iterate_frobenius' (f : Perfection R p) (n m : ℕ) (hmn : m ≤ n) :
    coeff R p n ((frobenius _ p)^[m] f) = coeff R p (n - m) f :=
  coeffMonoidHom_iterate_powMonoidHom' _ _ _ hmn

theorem pthRoot_frobenius : (pthRoot R p).comp (frobenius _ p) = RingHom.id _ := by
  ext; simp [pthRoot, frobenius]

@[simp]
theorem frobenius_pthRoot : (frobenius _ p).comp (pthRoot R p) = RingHom.id _ :=
  pthRoot_frobenius

theorem coeff_add_ne_zero {f : Perfection R p} {n : ℕ} (hfn : coeff R p n f ≠ 0) (k : ℕ) :
    coeff R p (n + k) f ≠ 0 :=
  Nat.recOn k hfn fun k ih h => ih <| by
    rw [Nat.add_succ] at h
    rw [← coeff_pow_p, RingHom.map_pow, h, zero_pow hp.1.ne_zero]

theorem coeff_ne_zero_of_le {f : Perfection R p} {m n : ℕ} (hfm : coeff R p m f ≠ 0)
    (hmn : m ≤ n) : coeff R p n f ≠ 0 :=
  let ⟨k, hk⟩ := Nat.exists_eq_add_of_le hmn
  hk.symm ▸ coeff_add_ne_zero hfm k

variable (R p)

/-- Given rings `R` and `S` of characteristic `p`, with `R` being perfect,
any homomorphism `R →+* S` can be lifted to a homomorphism `R →+* Perfection S p`. -/
@[simps]
noncomputable def lift (R : Type u₁) [CommSemiring R] [CharP R p] [PerfectRing R p]
    (S : Type u₂) [CommSemiring S] [CharP S p] : (R →+* S) ≃ (R →+* Perfection S p) where
  toFun f :=
    { toFun := fun r => ⟨fun n => f (((frobeniusEquiv R p).symm : R →+* R)^[n] r),
        fun n => by rw [← f.map_pow, Function.iterate_succ_apply', RingHom.coe_coe,
          frobeniusEquiv_symm_pow_p]⟩
      map_one' := ext fun _ => (congr_arg f <| iterate_map_one _ _).trans f.map_one
      map_mul' := fun _ _ =>
        ext fun _ => (congr_arg f <| iterate_map_mul _ _ _ _).trans <| f.map_mul _ _
      map_zero' := ext fun _ => (congr_arg f <| iterate_map_zero _ _).trans f.map_zero
      map_add' := fun _ _ =>
        ext fun _ => (congr_arg f <| iterate_map_add _ _ _ _).trans <| f.map_add _ _ }
  invFun := RingHom.comp <| coeff S p 0
  right_inv f := RingHom.ext fun r => ext fun n =>
    show coeff S p 0 (f (((frobeniusEquiv R p).symm)^[n] r)) = coeff S p n (f r) by
      rw [← coeff_iterate_frobenius _ 0 n, zero_add, ← RingHom.map_iterate_frobenius,
        Function.RightInverse.iterate (frobenius_apply_frobeniusEquiv_symm R p) n]

theorem hom_ext {R : Type u₁} [CommSemiring R] [CharP R p] [PerfectRing R p] {S : Type u₂}
    [CommSemiring S] [CharP S p] {f g : R →+* Perfection S p}
    (hfg : ∀ x, coeff S p 0 (f x) = coeff S p 0 (g x)) : f = g :=
  (lift p R S).symm.injective <| RingHom.ext hfg

variable {R} {S : Type u₂} [CommSemiring S] [CharP S p]

/-- A ring homomorphism `R →+* S` induces `Perfection R p →+* Perfection S p`. -/
<<<<<<< HEAD
@[simps!]
def map (φ : R →+* S) : Perfection R p →+* Perfection S p where
  __ := mapMonoidHom p (φ : R →* S)
  map_zero' := Subtype.eq <| funext fun _ => φ.map_zero
  map_add' _ _ := Subtype.eq <| funext fun _ => φ.map_add _ _
=======
@[simps]
def map (φ : R →+* S) : Ring.Perfection R p →+* Ring.Perfection S p where
  toFun f := ⟨fun n => φ (coeff R p n f), fun n => by rw [← φ.map_pow, coeff_pow_p']⟩
  map_one' := Subtype.ext <| funext fun _ => φ.map_one
  map_mul' _ _ := Subtype.ext <| funext fun _ => φ.map_mul _ _
  map_zero' := Subtype.ext <| funext fun _ => φ.map_zero
  map_add' _ _ := Subtype.ext <| funext fun _ => φ.map_add _ _
>>>>>>> 082440f5

theorem coeff_map (φ : R →+* S) (f : Perfection R p) (n : ℕ) :
    coeff S p n (map p φ f) = φ (coeff R p n f) := rfl

end CommSemiring

section CommRing

/-- `Perfection R p` as a semiring of `ℕ → R`. -/
def subring (R : Type*) [CommRing R] (p : ℕ) [hp : Fact p.Prime] [CharP R p] :
    Subring (ℕ → R) where
  __ := subsemiring R p
  neg_mem' hf n := (map_neg (frobenius R p) _).trans congr(-$(hf n))

@[deprecated (since := "2025-10-28")]
alias _root_.Ring.perfectionSubring := subring

variable (R : Type*) [CommRing R] (p : ℕ) [hp : Fact p.Prime] [CharP R p]

instance ring : Ring (Perfection R p) :=
  (subring R p).toRing

instance commRing : CommRing (Perfection R p) :=
  (subring R p).toCommRing

end CommRing

end Perfection

/-- A perfection map to a ring of characteristic `p` is a map that is isomorphic
to its perfection. -/
structure PerfectionMap (p : ℕ) [Fact p.Prime] {R : Type u₁} [CommSemiring R] [CharP R p]
    {P : Type u₂} [CommSemiring P] [CharP P p] [PerfectRing P p] (π : P →+* R) : Prop where
  injective : ∀ ⦃x y : P⦄,
    (∀ n, π (((frobeniusEquiv P p).symm)^[n] x) = π (((frobeniusEquiv P p).symm)^[n] y)) → x = y
  surjective : ∀ f : ℕ → R, (∀ n, f (n + 1) ^ p = f n) → ∃ x : P, ∀ n,
    π (((frobeniusEquiv P p).symm)^[n] x) = f n

namespace PerfectionMap

variable {p : ℕ} [Fact p.Prime]
variable {R : Type u₁} [CommSemiring R] [CharP R p]
variable {P : Type u₃} [CommSemiring P] [CharP P p] [PerfectRing P p]

/-- Create a `PerfectionMap` from an isomorphism to the perfection. -/
@[simps]
theorem mk' {f : P →+* R} (g : P ≃+* Perfection R p) (hfg : Perfection.lift p P R f = g) :
    PerfectionMap p f :=
  { injective := fun x y hxy =>
      g.injective <|
        (RingHom.ext_iff.1 hfg x).symm.trans <|
          Eq.symm <| (RingHom.ext_iff.1 hfg y).symm.trans <| Perfection.ext fun n => (hxy n).symm
    surjective := fun y hy =>
      let ⟨x, hx⟩ := g.surjective ⟨y, hy⟩
      ⟨x, fun n =>
        show Perfection.coeff R p n (Perfection.lift p P R f x) = Perfection.coeff R p n ⟨y, hy⟩ by
          simp [hfg, hx]⟩ }

variable (p R P)

/-- The canonical perfection map from the perfection of a ring. -/
theorem of : PerfectionMap p (Perfection.coeff R p 0) :=
  mk' (RingEquiv.refl _) <| (Equiv.apply_eq_iff_eq_symm_apply _).2 rfl

/-- For a perfect ring, it itself is the perfection. -/
theorem id [PerfectRing R p] : PerfectionMap p (RingHom.id R) :=
  { injective := fun _ _ hxy => hxy 0
    surjective := fun f hf =>
      ⟨f 0, fun n =>
        show ((frobeniusEquiv R p).symm)^[n] (f 0) = f n from
          Nat.recOn n rfl fun n ih => injective_pow_p R p <| by
            rw [Function.iterate_succ_apply', frobeniusEquiv_symm_pow_p, ih, hf]⟩ }

variable {p R P}

/-- A perfection map induces an isomorphism to the perfection. -/
noncomputable def equiv {π : P →+* R} (m : PerfectionMap p π) : P ≃+* Perfection R p :=
  RingEquiv.ofBijective (Perfection.lift p P R π)
    ⟨fun _ _ hxy => m.injective fun n => (congr_arg (Perfection.coeff R p n) hxy :), fun f =>
      let ⟨x, hx⟩ := m.surjective f.1 f.2
      ⟨x, Perfection.ext <| hx⟩⟩

theorem equiv_apply {π : P →+* R} (m : PerfectionMap p π) (x : P) :
    m.equiv x = Perfection.lift p P R π x := rfl

theorem comp_equiv {π : P →+* R} (m : PerfectionMap p π) (x : P) :
    Perfection.coeff R p 0 (m.equiv x) = π x := rfl

theorem comp_equiv' {π : P →+* R} (m : PerfectionMap p π) :
    (Perfection.coeff R p 0).comp ↑m.equiv = π :=
  RingHom.ext fun _ => rfl

theorem comp_symm_equiv {π : P →+* R} (m : PerfectionMap p π) (f : Perfection R p) :
    π (m.equiv.symm f) = Perfection.coeff R p 0 f :=
  (m.comp_equiv _).symm.trans <| congr_arg _ <| m.equiv.apply_symm_apply f

theorem comp_symm_equiv' {π : P →+* R} (m : PerfectionMap p π) :
    π.comp ↑m.equiv.symm = Perfection.coeff R p 0 :=
  RingHom.ext m.comp_symm_equiv

variable (p R P)

/-- Given rings `R` and `S` of characteristic `p`, with `R` being perfect,
any homomorphism `R →+* S` can be lifted to a homomorphism `R →+* P`,
where `P` is any perfection of `S`. -/
@[simps]
noncomputable def lift [PerfectRing R p] (S : Type u₂) [CommSemiring S] [CharP S p] (P : Type u₃)
    [CommSemiring P] [CharP P p] [PerfectRing P p] (π : P →+* S) (m : PerfectionMap p π) :
    (R →+* S) ≃ (R →+* P) where
  toFun f := RingHom.comp ↑m.equiv.symm <| Perfection.lift p R S f
  invFun f := π.comp f
  left_inv f := by
    simp_rw [← RingHom.comp_assoc, comp_symm_equiv']
    exact (Perfection.lift p R S).symm_apply_apply f
  right_inv f := by
    exact RingHom.ext fun x => m.equiv.injective <| (m.equiv.apply_symm_apply _).trans
      <| show Perfection.lift p R S (π.comp f) x = RingHom.comp (↑m.equiv) f x from
        RingHom.ext_iff.1 (by rw [Equiv.apply_eq_iff_eq_symm_apply]; rfl) _

variable {R p}

theorem hom_ext [PerfectRing R p] {S : Type u₂} [CommSemiring S] [CharP S p] {P : Type u₃}
    [CommSemiring P] [CharP P p] [PerfectRing P p] (π : P →+* S) (m : PerfectionMap p π)
    {f g : R →+* P} (hfg : ∀ x, π (f x) = π (g x)) : f = g :=
  (lift p R S P π m).symm.injective <| RingHom.ext hfg

variable {P} (p)
variable {S : Type u₂} [CommSemiring S] [CharP S p]
variable {Q : Type u₄} [CommSemiring Q] [CharP Q p] [PerfectRing Q p]

/-- A ring homomorphism `R →+* S` induces `P →+* Q`, a map of the respective perfections. -/
@[nolint unusedArguments]
noncomputable def map {π : P →+* R} (_ : PerfectionMap p π) {σ : Q →+* S} (n : PerfectionMap p σ)
    (φ : R →+* S) : P →+* Q :=
  lift p P S Q σ n <| φ.comp π

theorem comp_map {π : P →+* R} (m : PerfectionMap p π) {σ : Q →+* S} (n : PerfectionMap p σ)
    (φ : R →+* S) : σ.comp (map p m n φ) = φ.comp π :=
  (lift p P S Q σ n).symm_apply_apply _

theorem map_map {π : P →+* R} (m : PerfectionMap p π) {σ : Q →+* S} (n : PerfectionMap p σ)
    (φ : R →+* S) (x : P) : σ (map p m n φ x) = φ (π x) :=
  RingHom.ext_iff.1 (comp_map p m n φ) x

theorem map_eq_map (φ : R →+* S) : map p (of p R) (of p S) φ = Perfection.map p φ :=
  hom_ext _ (of p S) fun f => by rw [map_map, Perfection.coeff_map]

end PerfectionMap

section ModP

variable (O : Type u₂) [CommRing O] (p : ℕ)

/-- `O/(p)` for `O`, ring of integers of `K`. -/
abbrev ModP :=
  O ⧸ (Ideal.span {(p : O)} : Ideal O)
deriving CommRing

namespace ModP

instance charP [Fact p.Prime] [hvp : Fact (¬ IsUnit (p : O))] : CharP (ModP O p) p :=
  CharP.quotient O p <| hvp.1

instance nontrivial [hp : Fact p.Prime] [Fact (¬ IsUnit (p : O))] : Nontrivial (ModP O p) :=
  CharP.nontrivial_of_char_ne_one hp.1.ne_one

end ModP

end ModP

section Perfectoid

variable (K : Type u₁) [Field K] (v : Valuation K ℝ≥0)
variable (O : Type u₂) [CommRing O] [Algebra O K] (hv : v.Integers O)
variable (p : ℕ)

namespace ModP

section Classical

attribute [local instance] Classical.dec

/-- For a field `K` with valuation `v : K → ℝ≥0` and ring of integers `O`,
a function `O/(p) → ℝ≥0` that sends `0` to `0` and `x + (p)` to `v(x)` as long as `x ∉ (p)`. -/
noncomputable def preVal (x : ModP O p) : ℝ≥0 :=
  if x = 0 then 0 else v (algebraMap O K x.out)

variable {K v O p}

theorem preVal_zero : preVal K v O p 0 = 0 :=
  if_pos rfl

include hv

theorem preVal_mk {x : O} (hx : (Ideal.Quotient.mk _ x : ModP O p) ≠ 0) :
    preVal K v O p (Ideal.Quotient.mk _ x) = v (algebraMap O K x) := by
  obtain ⟨r, hr⟩ : ∃ (a : O), a * (p : O) = (Ideal.Quotient.mk _ x).out - x :=
    Ideal.mem_span_singleton'.1 <| Ideal.Quotient.eq.1 <| Quotient.sound' <| Quotient.mk_out' _
  refine (if_neg hx).trans (v.map_eq_of_sub_lt <| lt_of_not_ge ?_)
  rw [← RingHom.map_sub, ← hr, hv.le_iff_dvd]
  exact fun hprx =>
    hx (Ideal.Quotient.eq_zero_iff_mem.2 <| Ideal.mem_span_singleton.2 <| dvd_of_mul_left_dvd hprx)

theorem preVal_mul {x y : ModP O p} (hxy0 : x * y ≠ 0) :
    preVal K v O p (x * y) = preVal K v O p x * preVal K v O p y := by
  have hx0 : x ≠ 0 := mt (by rintro rfl; rw [zero_mul]) hxy0
  have hy0 : y ≠ 0 := mt (by rintro rfl; rw [mul_zero]) hxy0
  obtain ⟨r, rfl⟩ := Ideal.Quotient.mk_surjective x
  obtain ⟨s, rfl⟩ := Ideal.Quotient.mk_surjective y
  rw [← map_mul (Ideal.Quotient.mk (Ideal.span {↑p})) r s] at hxy0 ⊢
  rw [preVal_mk hv hx0, preVal_mk hv hy0, preVal_mk hv hxy0, RingHom.map_mul, v.map_mul]

theorem preVal_add (x y : ModP O p) :
    preVal K v O p (x + y) ≤ max (preVal K v O p x) (preVal K v O p y) := by
  by_cases hx0 : x = 0
  · rw [hx0, zero_add]; exact le_max_right _ _
  by_cases hy0 : y = 0
  · rw [hy0, add_zero]; exact le_max_left _ _
  by_cases hxy0 : x + y = 0
  · rw [hxy0, preVal_zero]; exact zero_le _
  obtain ⟨r, rfl⟩ := Ideal.Quotient.mk_surjective x
  obtain ⟨s, rfl⟩ := Ideal.Quotient.mk_surjective y
  rw [← map_add (Ideal.Quotient.mk (Ideal.span {↑p})) r s] at hxy0 ⊢
  rw [preVal_mk hv hx0, preVal_mk hv hy0, preVal_mk hv hxy0, RingHom.map_add]; exact v.map_add _ _

theorem v_p_lt_preVal {x : ModP O p} : v p < preVal K v O p x ↔ x ≠ 0 := by
  refine ⟨fun h hx => by rw [hx, preVal_zero] at h; exact not_lt_zero' h,
    fun h => lt_of_not_ge fun hp => h ?_⟩
  obtain ⟨r, rfl⟩ := Ideal.Quotient.mk_surjective x
  rw [preVal_mk hv h, ← map_natCast (algebraMap O K) p, hv.le_iff_dvd] at hp
  · rw [Ideal.Quotient.eq_zero_iff_mem, Ideal.mem_span_singleton]; exact hp

theorem preVal_eq_zero {x : ModP O p} : preVal K v O p x = 0 ↔ x = 0 :=
  ⟨fun hvx =>
    by_contradiction fun hx0 : x ≠ 0 => by
      rw [← v_p_lt_preVal (hv := hv), hvx] at hx0
      exact not_lt_zero' hx0,
    fun hx => hx.symm ▸ preVal_zero⟩

theorem v_p_lt_val {x : O} :
    v p < v (algebraMap O K x) ↔ (Ideal.Quotient.mk _ x : ModP O p) ≠ 0 := by
  rw [lt_iff_not_ge, not_iff_not, ← map_natCast (algebraMap O K) p, hv.le_iff_dvd,
    Ideal.Quotient.eq_zero_iff_mem, Ideal.mem_span_singleton]

open NNReal

variable [hp : Fact p.Prime]

theorem mul_ne_zero_of_pow_p_ne_zero {x y : ModP O p} (hx : x ^ p ≠ 0) (hy : y ^ p ≠ 0) :
    x * y ≠ 0 := by
  obtain ⟨r, rfl⟩ := Ideal.Quotient.mk_surjective x
  obtain ⟨s, rfl⟩ := Ideal.Quotient.mk_surjective y
  have h1p : (0 : ℝ) < 1 / p := one_div_pos.2 (Nat.cast_pos.2 hp.1.pos)
  rw [← (Ideal.Quotient.mk (Ideal.span {(p : O)})).map_mul]
  rw [← (Ideal.Quotient.mk (Ideal.span {(p : O)})).map_pow] at hx hy
  rw [← v_p_lt_val hv] at hx hy ⊢
  rw [RingHom.map_pow, v.map_pow, ← rpow_lt_rpow_iff h1p, ← rpow_natCast, ← rpow_mul,
    mul_one_div_cancel (Nat.cast_ne_zero.2 hp.1.ne_zero : (p : ℝ) ≠ 0), rpow_one] at hx hy
  rw [RingHom.map_mul, v.map_mul]; refine lt_of_le_of_lt ?_ (mul_lt_mul'' hx hy zero_le' zero_le')
  by_cases hvp : v p = 0
  · rw [hvp]; exact zero_le _
  replace hvp := zero_lt_iff.2 hvp
  conv_lhs => rw [← rpow_one (v p)]
  rw [← rpow_add (ne_of_gt hvp)]
  refine rpow_le_rpow_of_exponent_ge hvp (map_natCast (algebraMap O K) p ▸ hv.2 _) ?_
  rw [← add_div, div_le_one (Nat.cast_pos.2 hp.1.pos : 0 < (p : ℝ))]; exact mod_cast hp.1.two_le

end Classical

end ModP

/-- Perfection of `O/(p)` where `O` is the ring of integers of `K`. -/
def PreTilt :=
  Perfection (ModP O p) p

namespace PreTilt

variable [Fact p.Prime] [Fact (¬ IsUnit (p : O))]

instance : CommRing (PreTilt O p) :=
  Perfection.commRing _ p

instance : CharP (PreTilt O p) p :=
  Perfection.charP (ModP O p) p

instance : PerfectRing (PreTilt O p) p :=
  Perfection.perfectRing (ModP O p) p

section coeff

@[simp]
theorem coeff_frobenius (n : ℕ) (x : PreTilt O p) :
    ((Perfection.coeff (ModP O p) p (n + 1)) (((frobenius (PreTilt O p) p)) x)) =
    ((Perfection.coeff (ModP O p) p n) x):= by
  simp [PreTilt]

@[simp]
theorem coeff_frobenius_pow (m n : ℕ) (x : PreTilt O p) :
    ((Perfection.coeff (ModP O p) p (m + n)) (((frobenius (PreTilt O p) p) ^[n]) x)) =
    ((Perfection.coeff (ModP O p) p m) x):= by
  simp [PreTilt]

@[simp]
theorem coeff_frobeniusEquiv_symm (n : ℕ) (x : PreTilt O p) :
    ((Perfection.coeff (ModP O p) p n) (((frobeniusEquiv (PreTilt O p) p).symm) x)) =
    ((Perfection.coeff (ModP O p) p (n + 1)) x):= by
  simp [PreTilt]

@[simp]
theorem coeff_iterate_frobeniusEquiv_symm (m n : ℕ) (x : PreTilt O p) :
    ((Perfection.coeff (ModP O p) p m) (((frobeniusEquiv (PreTilt O p) p).symm ^[n]) x)) =
    ((Perfection.coeff (ModP O p) p (m + n)) x):= by
  simp [PreTilt]

end coeff

section Classical

open Perfection

open scoped Classical in
/-- The valuation `Perfection(O/(p)) → ℝ≥0` as a function.
Given `f ∈ Perfection(O/(p))`, if `f = 0` then output `0`;
otherwise output `preVal(f(n))^(p^n)` for any `n` such that `f(n) ≠ 0`. -/
noncomputable def valAux (f : PreTilt O p) : ℝ≥0 :=
  if h : ∃ n, coeff _ _ n f ≠ 0 then
    ModP.preVal K v O p (coeff _ _ (Nat.find h) f) ^ p ^ Nat.find h
  else 0

variable {K v O p}

open scoped Classical in
theorem coeff_nat_find_add_ne_zero {f : PreTilt O p} {h : ∃ n, coeff _ _ n f ≠ 0} (k : ℕ) :
    coeff _ _ (Nat.find h + k) f ≠ 0 :=
  coeff_add_ne_zero (Nat.find_spec h) k

theorem valAux_zero : valAux K v O p 0 = 0 :=
  dif_neg fun ⟨_, hn⟩ => hn rfl

include hv

theorem valAux_eq {f : PreTilt O p} {n : ℕ} (hfn : coeff _ _ n f ≠ 0) :
    valAux K v O p f = ModP.preVal K v O p (coeff _ _ n f) ^ p ^ n := by
  have h : ∃ n, coeff _ _ n f ≠ 0 := ⟨n, hfn⟩
  rw [valAux, dif_pos h]
  classical
  obtain ⟨k, rfl⟩ := Nat.exists_eq_add_of_le (Nat.find_min' h hfn)
  induction k with
  | zero => rfl
  | succ k ih => ?_
  obtain ⟨x, hx⟩ := Ideal.Quotient.mk_surjective (coeff (ModP O p) p (Nat.find h + k + 1) f)
  have h1 : (Ideal.Quotient.mk _ x : ModP O p) ≠ 0 := hx.symm ▸ hfn
  have h2 : (Ideal.Quotient.mk _ (x ^ p) : ModP O p) ≠ 0 := by
    erw [RingHom.map_pow, hx, ← RingHom.map_pow, coeff_pow_p]
    exact coeff_nat_find_add_ne_zero k
  erw [ih (coeff_nat_find_add_ne_zero k), ← hx, ← coeff_pow_p, RingHom.map_pow, ← hx,
    ← RingHom.map_pow, ModP.preVal_mk hv h1, ModP.preVal_mk hv h2, RingHom.map_pow, v.map_pow,
    ← pow_mul, pow_succ']
  rfl

theorem valAux_one : valAux K v O p 1 = 1 :=
  (valAux_eq (hv := hv) <| show coeff (ModP O p) p 0 1 ≠ 0 from one_ne_zero).trans <| by
    rw [pow_zero, pow_one, RingHom.map_one, ← (Ideal.Quotient.mk _).map_one, ModP.preVal_mk hv,
      RingHom.map_one, v.map_one]
    change (1 : ModP O p) ≠ 0
    exact one_ne_zero

theorem valAux_mul (f g : PreTilt O p) :
    valAux K v O p (f * g) = valAux K v O p f * valAux K v O p g := by
  by_cases hf : f = 0
  · rw [hf, zero_mul, valAux_zero, zero_mul]
  by_cases hg : g = 0
  · rw [hg, mul_zero, valAux_zero, mul_zero]
  obtain ⟨m, hm⟩ : ∃ n, coeff _ _ n f ≠ 0 := not_forall.1 fun h => hf <| Perfection.ext h
  obtain ⟨n, hn⟩ : ∃ n, coeff _ _ n g ≠ 0 := not_forall.1 fun h => hg <| Perfection.ext h
  replace hm := coeff_ne_zero_of_le hm (le_max_left m n)
  replace hn := coeff_ne_zero_of_le hn (le_max_right m n)
  have hfg : coeff _ _ (max m n + 1) (f * g) ≠ 0 := by
    rw [RingHom.map_mul]
    refine ModP.mul_ne_zero_of_pow_p_ne_zero (hv := hv) ?_ ?_
    · rw [← RingHom.map_pow, coeff_pow_p f]; assumption
    · rw [← RingHom.map_pow, coeff_pow_p g]; assumption
  rw [valAux_eq hv (coeff_add_ne_zero hm 1),
      valAux_eq hv (coeff_add_ne_zero hn 1), valAux_eq hv hfg]
  rw [RingHom.map_mul] at hfg ⊢; rw [ModP.preVal_mul hv hfg, mul_pow]

theorem valAux_add (f g : PreTilt O p) :
    valAux K v O p (f + g) ≤ max (valAux K v O p f) (valAux K v O p g) := by
  by_cases hf : f = 0
  · rw [hf, zero_add, valAux_zero, max_eq_right]; exact zero_le _
  by_cases hg : g = 0
  · rw [hg, add_zero, valAux_zero, max_eq_left]; exact zero_le _
  by_cases hfg : f + g = 0
  · rw [hfg, valAux_zero]; exact zero_le _
  replace hf : ∃ n, coeff _ _ n f ≠ 0 := not_forall.1 fun h => hf <| Perfection.ext h
  replace hg : ∃ n, coeff _ _ n g ≠ 0 := not_forall.1 fun h => hg <| Perfection.ext h
  replace hfg : ∃ n, coeff _ _ n (f + g) ≠ 0 := not_forall.1 fun h => hfg <| Perfection.ext h
  obtain ⟨m, hm⟩ := hf; obtain ⟨n, hn⟩ := hg; obtain ⟨k, hk⟩ := hfg
  replace hm := coeff_ne_zero_of_le hm (le_trans (le_max_left m n) (le_max_left _ k))
  replace hn := coeff_ne_zero_of_le hn (le_trans (le_max_right m n) (le_max_left _ k))
  replace hk := coeff_ne_zero_of_le hk (le_max_right (max m n) k)
  rw [valAux_eq hv hm, valAux_eq hv hn, valAux_eq hv hk, RingHom.map_add]
  rcases le_max_iff.1
      (ModP.preVal_add hv (coeff _ _ (max (max m n) k) f)
      (coeff _ _ (max (max m n) k) g)) with h | h
  · exact le_max_of_le_left (pow_le_pow_left' h _)
  · exact le_max_of_le_right (pow_le_pow_left' h _)

variable (K v O p)

/-- The valuation `Perfection(O/(p)) → ℝ≥0`.
Given `f ∈ Perfection(O/(p))`, if `f = 0` then output `0`;
otherwise output `preVal(f(n))^(p^n)` for any `n` such that `f(n) ≠ 0`. -/
noncomputable def val : Valuation (PreTilt O p) ℝ≥0 where
  toFun := valAux K v O p
  map_one' := valAux_one hv
  map_mul' := valAux_mul hv
  map_zero' := valAux_zero
  map_add_le_max' := valAux_add hv

variable {K v O p}

theorem map_eq_zero {f : PreTilt O p} : val K v O hv p f = 0 ↔ f = 0 := by
  by_cases hf0 : f = 0
  · rw [hf0]; exact iff_of_true (Valuation.map_zero _) rfl
  obtain ⟨n, hn⟩ : ∃ n, coeff _ _ n f ≠ 0 := not_forall.1 fun h => hf0 <| Perfection.ext h
  change valAux K v O p f = 0 ↔ f = 0; refine iff_of_false (fun hvf => hn ?_) hf0
  rw [valAux_eq hv hn] at hvf
  replace hvf := eq_zero_of_pow_eq_zero hvf
  rwa [ModP.preVal_eq_zero hv] at hvf

end Classical

include hv

theorem isDomain : IsDomain (PreTilt O p) := by
  have hp : Nat.Prime p := Fact.out
  haveI : Nontrivial (PreTilt O p) := ⟨(CharP.nontrivial_of_char_ne_one hp.ne_one).1⟩
  haveI : NoZeroDivisors (PreTilt O p) :=
    ⟨fun hfg => by
      simp_rw [← map_eq_zero hv] at hfg ⊢; contrapose! hfg; rw [Valuation.map_mul]
      exact mul_ne_zero hfg.1 hfg.2⟩
  exact NoZeroDivisors.to_isDomain _

end PreTilt

/-- The tilt of a field, as defined in Perfectoid Spaces by Peter Scholze, as in
[scholze2011perfectoid]. Given a field `K` with valuation `K → ℝ≥0` and ring of integers `O`,
this is implemented as the fraction field of the perfection of `O/(p)`. -/
def Tilt [Fact p.Prime] [hvp : Fact (v p ≠ 1)] :=
  have _ := Fact.mk <| mt hv.one_of_isUnit <| (map_natCast (algebraMap O K) p).symm ▸ hvp.1
  FractionRing (PreTilt O p)

namespace Tilt

noncomputable instance [Fact p.Prime] [hvp : Fact (v p ≠ 1)] : Field (Tilt K v O hv p) :=
  haveI := Fact.mk <| mt hv.one_of_isUnit <| (map_natCast (algebraMap O K) p).symm ▸ hvp.1
  haveI := PreTilt.isDomain K v O hv p
  FractionRing.field _

end Tilt

end Perfectoid<|MERGE_RESOLUTION|>--- conflicted
+++ resolved
@@ -72,7 +72,6 @@
   map_one' := rfl
   map_mul' _ _ := rfl
 
-<<<<<<< HEAD
 variable {M p}
 
 @[ext low]
@@ -80,11 +79,6 @@
     (h : ∀ n, coeffMonoidHom M p n f = coeffMonoidHom M p n g) :
     f = g :=
   Subtype.eq <| funext h
-=======
-@[ext]
-theorem ext {f g : Ring.Perfection R p} (h : ∀ n, coeff R p n f = coeff R p n g) : f = g :=
-  Subtype.ext <| funext h
->>>>>>> 082440f5
 
 @[simp]
 theorem coeffMonoidHom_mk (f : ℕ → M) (hf) (n : ℕ) : coeffMonoidHom M p n ⟨f, hf⟩ = f n := rfl
@@ -282,21 +276,11 @@
 variable {R} {S : Type u₂} [CommSemiring S] [CharP S p]
 
 /-- A ring homomorphism `R →+* S` induces `Perfection R p →+* Perfection S p`. -/
-<<<<<<< HEAD
 @[simps!]
 def map (φ : R →+* S) : Perfection R p →+* Perfection S p where
   __ := mapMonoidHom p (φ : R →* S)
   map_zero' := Subtype.eq <| funext fun _ => φ.map_zero
   map_add' _ _ := Subtype.eq <| funext fun _ => φ.map_add _ _
-=======
-@[simps]
-def map (φ : R →+* S) : Ring.Perfection R p →+* Ring.Perfection S p where
-  toFun f := ⟨fun n => φ (coeff R p n f), fun n => by rw [← φ.map_pow, coeff_pow_p']⟩
-  map_one' := Subtype.ext <| funext fun _ => φ.map_one
-  map_mul' _ _ := Subtype.ext <| funext fun _ => φ.map_mul _ _
-  map_zero' := Subtype.ext <| funext fun _ => φ.map_zero
-  map_add' _ _ := Subtype.ext <| funext fun _ => φ.map_add _ _
->>>>>>> 082440f5
 
 theorem coeff_map (φ : R →+* S) (f : Perfection R p) (n : ℕ) :
     coeff S p n (map p φ f) = φ (coeff R p n f) := rfl
