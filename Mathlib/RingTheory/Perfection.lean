--- conflicted
+++ resolved
@@ -203,7 +203,6 @@
 @[simp]
 theorem coeff_mk (f : ℕ → R) (hf) (n : ℕ) : coeff R p n ⟨f, hf⟩ = f n := rfl
 
-<<<<<<< HEAD
 theorem coeff_pthRoot (f : Perfection R p) (n : ℕ) :
     coeff R p n (pthRoot R p f) = coeff R p (n + 1) f := rfl
 
@@ -217,27 +216,6 @@
     coeff R p (n + 1) (frobenius _ p f) = coeff R p n f := coeffMonoidHom_powMonoidHom f n
 
 theorem coeff_iterate_frobenius (f : Perfection R p) (n m : ℕ) :
-=======
-@[simp]
-theorem coeff_pthRoot (f : Ring.Perfection R p) (n : ℕ) :
-    coeff R p n (pthRoot R p f) = coeff R p (n + 1) f := rfl
-
-@[simp]
-theorem coeff_pow_p (f : Ring.Perfection R p) (n : ℕ) :
-    coeff R p (n + 1) (f ^ p) = coeff R p n f := by rw [RingHom.map_pow]; exact f.2 n
-
-@[simp]
-theorem coeff_pow_p' (f : Ring.Perfection R p) (n : ℕ) : coeff R p (n + 1) f ^ p = coeff R p n f :=
-  f.2 n
-
-@[simp]
-theorem coeff_frobenius (f : Ring.Perfection R p) (n : ℕ) :
-    coeff R p (n + 1) (frobenius _ p f) = coeff R p n f := by apply coeff_pow_p f n
-
--- `coeff_pow_p f n` also works but is slow!
-@[simp]
-theorem coeff_iterate_frobenius (f : Ring.Perfection R p) (n m : ℕ) :
->>>>>>> 5d64d52c
     coeff R p (n + m) ((frobenius _ p)^[m] f) = coeff R p n f :=
   coeffMonoidHom_iterate_powMonoidHom ..
 
@@ -245,15 +223,8 @@
     coeff R p n ((frobenius _ p)^[m] f) = coeff R p (n - m) f :=
   coeffMonoidHom_iterate_powMonoidHom' _ _ _ hmn
 
-<<<<<<< HEAD
 theorem pthRoot_frobenius : (pthRoot R p).comp (frobenius _ p) = RingHom.id _ := by
   ext; simp [pthRoot, frobenius]
-=======
-@[simp]
-theorem pthRoot_frobenius : (pthRoot R p).comp (frobenius _ p) = RingHom.id _ :=
-  RingHom.ext fun x =>
-    ext fun n => by rw [RingHom.comp_apply, RingHom.id_apply, coeff_pthRoot, coeff_frobenius]
->>>>>>> 5d64d52c
 
 @[simp]
 theorem frobenius_pthRoot : (frobenius _ p).comp (pthRoot R p) = RingHom.id _ :=
@@ -270,32 +241,6 @@
   let ⟨k, hk⟩ := Nat.exists_eq_add_of_le hmn
   hk.symm ▸ coeff_add_ne_zero hfm k
 
-<<<<<<< HEAD
-=======
-variable (R p) in
-instance perfectRing : PerfectRing (Ring.Perfection R p) p where
-  bijective_frobenius := Function.bijective_iff_has_inverse.mpr
-    ⟨pthRoot R p,
-     DFunLike.congr_fun <| @frobenius_pthRoot R _ p _ _,
-     DFunLike.congr_fun <| @pthRoot_frobenius R _ p _ _⟩
-
-@[simp]
-theorem coeff_frobeniusEquiv_symm (f : Ring.Perfection R p) (n : ℕ) :
-    Perfection.coeff R p n ((frobeniusEquiv (Ring.Perfection R p) p).symm f) =
-    Perfection.coeff R p (n + 1) f := by
-  nth_rw 2 [← frobenius_apply_frobeniusEquiv_symm _ p f]
-  rw [coeff_frobenius]
-
-@[simp]
-theorem coeff_iterate_frobeniusEquiv_symm (f : Ring.Perfection R p) (n m : ℕ) :
-    Perfection.coeff _ p n ((frobeniusEquiv _ p).symm ^[m] f) =
-    Perfection.coeff _ p (n + m) f := by
-  induction m generalizing f n with
-  | zero => simp
-  | succ m ih =>
-    simp [ih, ← add_assoc]
-
->>>>>>> 5d64d52c
 variable (R p)
 
 /-- Given rings `R` and `S` of characteristic `p`, with `R` being perfect,
@@ -377,12 +322,8 @@
 variable {P : Type u₃} [CommSemiring P] [CharP P p] [PerfectRing P p]
 
 /-- Create a `PerfectionMap` from an isomorphism to the perfection. -/
-<<<<<<< HEAD
 @[simps]
 theorem mk' {f : P →+* R} (g : P ≃+* Perfection R p) (hfg : Perfection.lift p P R f = g) :
-=======
-theorem mk' {f : P →+* R} (g : P ≃+* Ring.Perfection R p) (hfg : Perfection.lift p P R f = g) :
->>>>>>> 5d64d52c
     PerfectionMap p f :=
   { injective := fun x y hxy =>
       g.injective <|
