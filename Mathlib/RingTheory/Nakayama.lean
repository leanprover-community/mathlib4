--- conflicted
+++ resolved
@@ -151,11 +151,7 @@
 
 open Pointwise
 
-<<<<<<< HEAD
-@[stacks 00DV "(3)"]
-=======
 @[stacks 00DV "(3) see `Submodule.localized₀_le_localized₀_of_smul_le` for the second conclusion."]
->>>>>>> 1264ce95
 lemma exists_sub_one_mem_and_smul_le_of_fg_of_le_sup {I : Ideal R}
     {N N' P : Submodule R M} (hN' : N'.FG) (hN'le : N' ≤ P) (hNN' : P ≤ N ⊔ I • N') :
     ∃ r : R, r - 1 ∈ I ∧ r • P ≤ N := by
