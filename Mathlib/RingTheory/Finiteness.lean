--- conflicted
+++ resolved
@@ -270,10 +270,7 @@
 -- Porting note: We've since turned on etaExperiment here,
 -- but there remain lots of notes below about clean up that is possible with etaExperiment,
 -- and we should follow these!
-<<<<<<< HEAD
-=======
 -- These should all be done as part of cleanup after lean4#2210.
->>>>>>> 1c09f074
 /-- If 0 → M' → M → M'' → 0 is exact and M' and M'' are
 finitely generated then so is M. -/
 theorem fg_of_fg_map_of_fg_inf_ker {R M P : Type _} [Ring R] [AddCommGroup M] [Module R M]
