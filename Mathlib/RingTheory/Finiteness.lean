--- conflicted
+++ resolved
@@ -190,21 +190,12 @@
   Finset.sup_induction fg_bot (fun _ ha _ hb => ha.sup hb) h
 #align submodule.fg_finset_sup Submodule.fg_finset_sup
 
-<<<<<<< HEAD
-theorem fg_bsupᵢ {ι : Type _} (s : Finset ι) (N : ι → Submodule R M) (h : ∀ i ∈ s, (N i).FG) :
-    (⨆ i ∈ s, N i).FG := by simpa only [Finset.sup_eq_supᵢ] using fg_finset_sup s N h
-#align submodule.fg_bsupr Submodule.fg_bsupᵢ
-
-theorem fg_supᵢ {ι : Type _} [Finite ι] (N : ι → Submodule R M) (h : ∀ i, (N i).FG) :
-    (supᵢ N).FG := by
-=======
-theorem fg_biSup {ι : Type _} (s : Finset ι) (N : ι → Submodule R M) (h : ∀ i ∈ s, (N i).Fg) :
-    (⨆ i ∈ s, N i).Fg := by simpa only [Finset.sup_eq_iSup] using fg_finset_sup s N h
+theorem fg_biSup {ι : Type _} (s : Finset ι) (N : ι → Submodule R M) (h : ∀ i ∈ s, (N i).FG) :
+    (⨆ i ∈ s, N i).FG := by simpa only [Finset.sup_eq_iSup] using fg_finset_sup s N h
 #align submodule.fg_bsupr Submodule.fg_biSup
 
-theorem fg_iSup {ι : Type _} [Finite ι] (N : ι → Submodule R M) (h : ∀ i, (N i).Fg) :
-    (iSup N).Fg := by
->>>>>>> d1eb6264
+theorem fg_iSup {ι : Type _} [Finite ι] (N : ι → Submodule R M) (h : ∀ i, (N i).FG) :
+    (iSup N).FG := by
   cases nonempty_fintype ι
   simpa using fg_biSup Finset.univ N fun i _ => h i
 #align submodule.fg_supr Submodule.fg_iSup
@@ -405,13 +396,8 @@
   exact (Submodule.restrictScalars_span R S h (X : Set M)).symm
 #align submodule.fg_restrict_scalars Submodule.fg_restrictScalars
 
-<<<<<<< HEAD
-theorem FG.stablizes_of_supᵢ_eq {M' : Submodule R M} (hM' : M'.FG) (N : ℕ →o Submodule R M)
-    (H : supᵢ N = M') : ∃ n, M' = N n := by
-=======
-theorem Fg.stablizes_of_iSup_eq {M' : Submodule R M} (hM' : M'.Fg) (N : ℕ →o Submodule R M)
+theorem FG.stablizes_of_iSup_eq {M' : Submodule R M} (hM' : M'.FG) (N : ℕ →o Submodule R M)
     (H : iSup N = M') : ∃ n, M' = N n := by
->>>>>>> d1eb6264
   obtain ⟨S, hS⟩ := hM'
   have : ∀ s : S, ∃ n, (s : M) ∈ N n := fun s =>
     (Submodule.mem_iSup_of_chain N s).mp
@@ -426,13 +412,8 @@
     intro s hs
     exact N.2 (Finset.le_sup <| S.mem_attach ⟨s, hs⟩) (hf _)
   · rw [← H]
-<<<<<<< HEAD
-    exact le_supᵢ _ _
-#align submodule.fg.stablizes_of_supr_eq Submodule.FG.stablizes_of_supᵢ_eq
-=======
     exact le_iSup _ _
-#align submodule.fg.stablizes_of_supr_eq Submodule.Fg.stablizes_of_iSup_eq
->>>>>>> d1eb6264
+#align submodule.fg.stablizes_of_supr_eq Submodule.FG.stablizes_of_iSup_eq
 
 /-- Finitely generated submodules are precisely compact elements in the submodule lattice. -/
 theorem fg_iff_compact (s : Submodule R M) : s.FG ↔ CompleteLattice.IsCompactElement s := by
