/-
Copyright (c) 2020 Johan Commelin. All rights reserved.
Released under Apache 2.0 license as described in the file LICENSE.
Authors: Johan Commelin

! This file was ported from Lean 3 source module ring_theory.finiteness
<<<<<<< HEAD
! leanprover-community/mathlib commit c813ed7de0f5115f956239124e9b30f3a621966f
=======
! leanprover-community/mathlib commit fa78268d4d77cb2b2fbc89f0527e2e7807763780
>>>>>>> 394e6b88
! Please do not edit these lines, except to modify the commit id
! if you have ported upstream changes.
-/
import Mathlib.Algebra.Algebra.RestrictScalars
import Mathlib.Algebra.Algebra.Subalgebra.Basic
import Mathlib.GroupTheory.Finiteness
import Mathlib.RingTheory.Ideal.Operations

/-!
# Finiteness conditions in commutative algebra

In this file we define a notion of finiteness that is common in commutative algebra.

## Main declarations

- `Submodule.Fg`, `Ideal.Fg`
  These express that some object is finitely generated as *submodule* over some base ring.

- `Module.Finite`, `RingHom.Finite`, `AlgHom.Finite`
  all of these express that some object is finitely generated *as module* over some base ring.

## Main results

* `exists_sub_one_mem_and_smul_eq_zero_of_fg_of_le_smul` is Nakayama's lemma, in the following form:
  if N is a finitely generated submodule of an ambient R-module M and I is an ideal of R
  such that N ⊆ IN, then there exists r ∈ 1 + I such that rN = 0.

-/


open Function (Surjective)

open BigOperators

namespace Submodule

variable {R : Type _} {M : Type _} [Semiring R] [AddCommMonoid M] [Module R M]

open Set

/-- A submodule of `M` is finitely generated if it is the span of a finite subset of `M`. -/
def Fg (N : Submodule R M) : Prop :=
  ∃ S : Finset M, Submodule.span R ↑S = N
#align submodule.fg Submodule.Fg

theorem fg_def {N : Submodule R M} : N.Fg ↔ ∃ S : Set M, S.Finite ∧ span R S = N :=
  ⟨fun ⟨t, h⟩ => ⟨_, Finset.finite_toSet t, h⟩,
    by
    rintro ⟨t', h, rfl⟩
    rcases Finite.exists_finset_coe h with ⟨t, rfl⟩
    exact ⟨t, rfl⟩⟩
#align submodule.fg_def Submodule.fg_def

theorem fg_iff_addSubmonoid_fg (P : Submodule ℕ M) : P.Fg ↔ P.toAddSubmonoid.Fg :=
  ⟨fun ⟨S, hS⟩ => ⟨S, by simpa [← span_nat_eq_addSubmonoid_closure] using hS⟩, fun ⟨S, hS⟩ =>
    ⟨S, by simpa [← span_nat_eq_addSubmonoid_closure] using hS⟩⟩
#align submodule.fg_iff_add_submonoid_fg Submodule.fg_iff_addSubmonoid_fg

theorem fg_iff_add_subgroup_fg {G : Type _} [AddCommGroup G] (P : Submodule ℤ G) :
    P.Fg ↔ P.toAddSubgroup.Fg :=
  ⟨fun ⟨S, hS⟩ => ⟨S, by simpa [← span_int_eq_addSubgroup_closure] using hS⟩, fun ⟨S, hS⟩ =>
    ⟨S, by simpa [← span_int_eq_addSubgroup_closure] using hS⟩⟩
#align submodule.fg_iff_add_subgroup_fg Submodule.fg_iff_add_subgroup_fg

theorem fg_iff_exists_fin_generating_family {N : Submodule R M} :
    N.Fg ↔ ∃ (n : ℕ)(s : Fin n → M), span R (range s) = N := by
  rw [fg_def]
  constructor
  · rintro ⟨S, Sfin, hS⟩
    obtain ⟨n, f, rfl⟩ := Sfin.fin_embedding
    exact ⟨n, f, hS⟩
  · rintro ⟨n, s, hs⟩
    refine' ⟨range s, finite_range s, hs⟩
#align submodule.fg_iff_exists_fin_generating_family Submodule.fg_iff_exists_fin_generating_family

/-- **Nakayama's Lemma**. Atiyah-Macdonald 2.5, Eisenbud 4.7, Matsumura 2.2,
[Stacks 00DV](https://stacks.math.columbia.edu/tag/00DV) -/
theorem exists_sub_one_mem_and_smul_eq_zero_of_fg_of_le_smul {R : Type _} [CommRing R] {M : Type _}
    [AddCommGroup M] [Module R M] (I : Ideal R) (N : Submodule R M) (hn : N.Fg) (hin : N ≤ I • N) :
    ∃ r : R, r - 1 ∈ I ∧ ∀ n ∈ N, r • n = (0 : M) := by
  rw [fg_def] at hn
  rcases hn with ⟨s, hfs, hs⟩
  have : ∃ r : R, r - 1 ∈ I ∧ N ≤ (I • span R s).comap (LinearMap.lsmul R M r) ∧ s ⊆ N :=
    by
    refine' ⟨1, _, _, _⟩
    · rw [sub_self]
      exact I.zero_mem
    · rw [hs]
      intro n hn
      rw [mem_comap]
      change (1 : R) • n ∈ I • N
      rw [one_smul]
      exact hin hn
    · rw [← span_le, hs]
  clear hin hs
  revert this
  refine' Set.Finite.dinduction_on _ hfs (fun H => _) @fun i s _ _ ih H => _
  · rcases H with ⟨r, hr1, hrn, _⟩
    refine' ⟨r, hr1, fun n hn => _⟩
    specialize hrn hn
    rwa [mem_comap, span_empty, smul_bot, mem_bot] at hrn
  apply ih
  rcases H with ⟨r, hr1, hrn, hs⟩
  rw [← Set.singleton_union, span_union, smul_sup] at hrn
  rw [Set.insert_subset] at hs
  have : ∃ c : R, c - 1 ∈ I ∧ c • i ∈ I • span R s :=
    by
    specialize hrn hs.1
    rw [mem_comap, mem_sup] at hrn
    rcases hrn with ⟨y, hy, z, hz, hyz⟩
    dsimp at hyz
    rw [mem_smul_span_singleton] at hy
    rcases hy with ⟨c, hci, rfl⟩
    use r - c
    constructor
    · rw [sub_right_comm]
      exact I.sub_mem hr1 hci
    · rw [sub_smul, ← hyz, add_sub_cancel']
      exact hz
  rcases this with ⟨c, hc1, hci⟩
  refine' ⟨c * r, _, _, hs.2⟩
  · simpa only [mul_sub, mul_one, sub_add_sub_cancel] using I.add_mem (I.mul_mem_left c hr1) hc1
  · intro n hn
    specialize hrn hn
    rw [mem_comap, mem_sup] at hrn
    rcases hrn with ⟨y, hy, z, hz, hyz⟩
    dsimp at hyz
    rw [mem_smul_span_singleton] at hy
    rcases hy with ⟨d, _, rfl⟩
    simp only [mem_comap, LinearMap.lsmul_apply]
    rw [mul_smul, ← hyz, smul_add, smul_smul, mul_comm, mul_smul]
    exact add_mem (smul_mem _ _ hci) (smul_mem _ _ hz)
#align submodule.exists_sub_one_mem_and_smul_eq_zero_of_fg_of_le_smul Submodule.exists_sub_one_mem_and_smul_eq_zero_of_fg_of_le_smul

theorem exists_mem_and_smul_eq_self_of_fg_of_le_smul {R : Type _} [CommRing R] {M : Type _}
    [AddCommGroup M] [Module R M] (I : Ideal R) (N : Submodule R M) (hn : N.Fg) (hin : N ≤ I • N) :
    ∃ r ∈ I, ∀ n ∈ N, r • n = n := by
  obtain ⟨r, hr, hr'⟩ := exists_sub_one_mem_and_smul_eq_zero_of_fg_of_le_smul I N hn hin
  exact ⟨-(r - 1), I.neg_mem hr, fun n hn => by simpa [sub_smul] using hr' n hn⟩
#align submodule.exists_mem_and_smul_eq_self_of_fg_of_le_smul Submodule.exists_mem_and_smul_eq_self_of_fg_of_le_smul

theorem fg_bot : (⊥ : Submodule R M).Fg :=
  ⟨∅, by rw [Finset.coe_empty, span_empty]⟩
#align submodule.fg_bot Submodule.fg_bot

theorem _root_.Subalgebra.fg_bot_toSubmodule {R A : Type _} [CommSemiring R] [Semiring A]
    [Algebra R A] : (⊥ : Subalgebra R A).toSubmodule.Fg :=
  ⟨{1}, by simp [Algebra.toSubmodule_bot]⟩
#align subalgebra.fg_bot_to_submodule Subalgebra.fg_bot_toSubmodule

theorem fg_unit {R A : Type _} [CommSemiring R] [Semiring A] [Algebra R A] (I : (Submodule R A)ˣ) :
    (I : Submodule R A).Fg := by
  have : (1 : A) ∈ (I * ↑I⁻¹ : Submodule R A) :=
    by
    rw [I.mul_inv]
    exact one_le.mp le_rfl
  obtain ⟨T, T', hT, hT', one_mem⟩ := mem_span_mul_finite_of_mem_mul this
  refine' ⟨T, span_eq_of_le _ hT _⟩
  rw [← one_mul I, ← mul_one (span R (T : Set A))]
  conv_rhs => rw [← I.inv_mul, ← mul_assoc]
  refine' mul_le_mul_left (le_trans _ <| mul_le_mul_right <| span_le.mpr hT')
  simp only [Units.val_one, span_mul_span]
  rwa [one_le]
#align submodule.fg_unit Submodule.fg_unit

theorem fg_of_isUnit {R A : Type _} [CommSemiring R] [Semiring A] [Algebra R A] {I : Submodule R A}
    (hI : IsUnit I) : I.Fg :=
  fg_unit hI.unit
#align submodule.fg_of_is_unit Submodule.fg_of_isUnit

theorem fg_span {s : Set M} (hs : s.Finite) : Fg (span R s) :=
  ⟨hs.toFinset, by rw [hs.coe_toFinset]⟩
#align submodule.fg_span Submodule.fg_span

theorem fg_span_singleton (x : M) : Fg (R ∙ x) :=
  fg_span (finite_singleton x)
#align submodule.fg_span_singleton Submodule.fg_span_singleton

theorem Fg.sup {N₁ N₂ : Submodule R M} (hN₁ : N₁.Fg) (hN₂ : N₂.Fg) : (N₁ ⊔ N₂).Fg :=
  let ⟨t₁, ht₁⟩ := fg_def.1 hN₁
  let ⟨t₂, ht₂⟩ := fg_def.1 hN₂
  fg_def.2 ⟨t₁ ∪ t₂, ht₁.1.union ht₂.1, by rw [span_union, ht₁.2, ht₂.2]⟩
#align submodule.fg.sup Submodule.Fg.sup

theorem fg_finset_sup {ι : Type _} (s : Finset ι) (N : ι → Submodule R M) (h : ∀ i ∈ s, (N i).Fg) :
    (s.sup N).Fg :=
  Finset.sup_induction fg_bot (fun _ ha _ hb => ha.sup hb) h
#align submodule.fg_finset_sup Submodule.fg_finset_sup

theorem fg_bsupᵢ {ι : Type _} (s : Finset ι) (N : ι → Submodule R M) (h : ∀ i ∈ s, (N i).Fg) :
    (⨆ i ∈ s, N i).Fg := by simpa only [Finset.sup_eq_supᵢ] using fg_finset_sup s N h
#align submodule.fg_bsupr Submodule.fg_bsupᵢ

theorem fg_supᵢ {ι : Type _} [Finite ι] (N : ι → Submodule R M) (h : ∀ i, (N i).Fg) : (supᵢ N).Fg :=
  by
  cases nonempty_fintype ι
  simpa using fg_bsupᵢ Finset.univ N fun i _ => h i
#align submodule.fg_supr Submodule.fg_supᵢ

variable {P : Type _} [AddCommMonoid P] [Module R P]

variable (f : M →ₗ[R] P)

theorem Fg.map {N : Submodule R M} (hs : N.Fg) : (N.map f).Fg :=
  let ⟨t, ht⟩ := fg_def.1 hs
  fg_def.2 ⟨f '' t, ht.1.image _, by rw [span_image, ht.2]⟩
#align submodule.fg.map Submodule.Fg.map

variable {f}

theorem fg_of_fg_map_injective (f : M →ₗ[R] P) (hf : Function.Injective f) {N : Submodule R M}
    (hfn : (N.map f).Fg) : N.Fg :=
  let ⟨t, ht⟩ := hfn
  ⟨t.preimage f fun x _ y _ h => hf h,
    Submodule.map_injective_of_injective hf <|
      by
      rw [f.map_span, Finset.coe_preimage, Set.image_preimage_eq_inter_range,
        Set.inter_eq_self_of_subset_left, ht]
      rw [← LinearMap.range_coe, ← span_le, ht, ← map_top]
      exact map_mono le_top⟩
#align submodule.fg_of_fg_map_injective Submodule.fg_of_fg_map_injective
/- Porting note: Lean not finding this instance is source of the majority of troubles here.
Perhaps it should get its own name -/
alias LinearMap.instSemilinearMapClassLinearMap ← instSLMC

-- Porting note: With etaExperiment, we don't need the @s in the following statement.
theorem fg_of_fg_map {R M P : Type _} [Ring R] [AddCommGroup M] [Module R M] [AddCommGroup P]
    [Module R P] (f : M →ₗ[R] P)
    (hf : @LinearMap.ker R R M P _ _ _ _ _ _ (RingHom.id _) _ instSLMC f = ⊥) {N : Submodule R M}
    (hfn : (@map R R M P _ _ _ _ _ _ (RingHom.id _) _ _ instSLMC f N).Fg) : N.Fg :=
  fg_of_fg_map_injective f (LinearMap.ker_eq_bot.1 hf) hfn
#align submodule.fg_of_fg_map Submodule.fg_of_fg_map

theorem fg_top (N : Submodule R M) : (⊤ : Submodule R N).Fg ↔ N.Fg :=
  ⟨fun h => N.range_subtype ▸ map_top N.subtype ▸ h.map _, fun h =>
    fg_of_fg_map_injective N.subtype Subtype.val_injective <| by rwa [map_top, range_subtype]⟩
#align submodule.fg_top Submodule.fg_top

theorem fg_of_linearEquiv (e : M ≃ₗ[R] P) (h : (⊤ : Submodule R P).Fg) : (⊤ : Submodule R M).Fg :=
  e.symm.range ▸ map_top (e.symm : P →ₗ[R] M) ▸ h.map _
#align submodule.fg_of_linear_equiv Submodule.fg_of_linearEquiv

theorem Fg.prod {sb : Submodule R M} {sc : Submodule R P} (hsb : sb.Fg) (hsc : sc.Fg) :
    (sb.prod sc).Fg :=
  let ⟨tb, htb⟩ := fg_def.1 hsb
  let ⟨tc, htc⟩ := fg_def.1 hsc
  fg_def.2
    ⟨LinearMap.inl R M P '' tb ∪ LinearMap.inr R M P '' tc, (htb.1.image _).union (htc.1.image _),
      by rw [LinearMap.span_inl_union_inr, htb.2, htc.2]⟩
#align submodule.fg.prod Submodule.Fg.prod

theorem fg_pi {ι : Type _} {M : ι → Type _} [Finite ι] [∀ i, AddCommMonoid (M i)]
    [∀ i, Module R (M i)] {p : ∀ i, Submodule R (M i)} (hsb : ∀ i, (p i).Fg) :
    (Submodule.pi Set.univ p).Fg := by
  classical
    simp_rw [fg_def] at hsb⊢
    choose t htf hts using hsb
    -- Porting note: `refine'` doesn't work here
    refine
      ⟨⋃ i, (LinearMap.single i : _ →ₗ[R] _) '' t i, Set.finite_unionᵢ fun i => (htf i).image _, ?_⟩
    simp_rw [span_unionᵢ, span_image, hts, Submodule.supᵢ_map_single]
#align submodule.fg_pi Submodule.fg_pi

/-- Porting note: helping Lean find the coercion to functions below -/
abbrev asFun [AddCommGroup N] [Module R N] (f : M →ₗ[R] N) : M → N :=
  f

-- Porting note: We've since turned on etaExperiment here,
-- but there remain lots of notes below about clean up that is possible with etaExperiment,
-- and we should follow these!
set_option synthInstance.etaExperiment true in
/-- If 0 → M' → M → M'' → 0 is exact and M' and M'' are
finitely generated then so is M. -/
theorem fg_of_fg_map_of_fg_inf_ker {R M P : Type _} [Ring R] [AddCommGroup M] [Module R M]
    [AddCommGroup P] [Module R P] (f : M →ₗ[R] P) {s : Submodule R M}
    -- Porting note: Lean having trouble both unifying for SLMC and then synthesizing once unified
    -- With etaExperiment, we don't need the @s in the following statement.
    (hs1 : (@map R R M P _ _ _ _ _ _ (RingHom.id _) _ _ instSLMC f s).Fg)
    (hs2 : (s ⊓ @LinearMap.ker R R M P _ _ _ _ _ _ (RingHom.id _) _ instSLMC f).Fg) : s.Fg := by
  haveI := Classical.decEq R
  haveI := Classical.decEq M
  haveI := Classical.decEq P
  cases' hs1 with t1 ht1
  cases' hs2 with t2 ht2
  -- Porting note: With etaExperiment, we don't need the asFun in the following statement.
  have : ∀ y ∈ t1, ∃ x ∈ s, asFun f x = y := by
    intro y hy
    -- Porting note: With etaExperiment, we don't need the @ in the following statement.
    have : y ∈ @map R R M P _ _ _ _ _ _ (RingHom.id _) _ _ instSLMC f s := by
      rw [← ht1]
      exact subset_span hy
    rcases mem_map.1 this with ⟨x, hx1, hx2⟩
    exact ⟨x, hx1, hx2⟩
  -- Porting note: With etaExperiment, we don't need the asFun in the following statement.
  have : ∃ g : P → M, ∀ y ∈ t1, g y ∈ s ∧ asFun f (g y) = y :=
    by
    choose g hg1 hg2 using this
    exists fun y => if H : y ∈ t1 then g y H else 0
    intro y H
    constructor
    · simp only [dif_pos H]
      apply hg1
    · simp only [dif_pos H]
      apply hg2
  cases' this with g hg
  clear this
  exists t1.image g ∪ t2
  rw [Finset.coe_union, span_union, Finset.coe_image]
  apply le_antisymm
  · refine' sup_le (span_le.2 <| image_subset_iff.2 _) (span_le.2 _)
    · intro y hy
      exact (hg y hy).1
    · intro x hx
      have : x ∈ span R t2 := subset_span hx
      rw [ht2] at this
      exact this.1
  intro x hx
  -- Porting note: With etaExperiment, we don't need the asFun and @ in the following statement.
  have : asFun f x ∈ @map R R M P _ _ _ _ _ _ (RingHom.id _) _ _ instSLMC f s := by
    rw [mem_map]
    exact ⟨x, hx, rfl⟩
  rw [← ht1, ← Set.image_id (t1 : Set P), Finsupp.mem_span_image_iff_total] at this
  rcases this with ⟨l, hl1, hl2⟩
  refine'
    mem_sup.2
      ⟨(Finsupp.total M M R id).toFun ((Finsupp.lmapDomain R R g : (P →₀ R) → M →₀ R) l), _,
        x - Finsupp.total M M R id ((Finsupp.lmapDomain R R g : (P →₀ R) → M →₀ R) l), _,
        add_sub_cancel'_right _ _⟩
  · rw [← Set.image_id (g '' ↑t1), Finsupp.mem_span_image_iff_total]
    refine' ⟨_, _, rfl⟩
    haveI : Inhabited P := ⟨0⟩
    rw [← Finsupp.lmapDomain_supported _ _ g, mem_map]
    refine' ⟨l, hl1, _⟩
    rfl
  rw [ht2, mem_inf]
  constructor
  · apply s.sub_mem hx
    rw [Finsupp.total_apply, Finsupp.lmapDomain_apply, Finsupp.sum_mapDomain_index]
    refine' s.sum_mem _
    · intro y hy
      exact s.smul_mem _ (hg y (hl1 hy)).1
    · exact zero_smul _
    · exact fun _ _ _ => add_smul _ _ _
  · dsimp [asFun] at hl2
    rw [LinearMap.mem_ker, f.map_sub, ← hl2]
    rw [Finsupp.total_apply, Finsupp.total_apply, Finsupp.lmapDomain_apply]
    rw [Finsupp.sum_mapDomain_index, Finsupp.sum, Finsupp.sum, f.map_sum]
    rw [sub_eq_zero]
    refine' Finset.sum_congr rfl fun y hy => _
    unfold id
    dsimp [asFun] at hg
    rw [f.map_smul, (hg y (hl1 hy)).2]
    · exact zero_smul _
    · exact fun _ _ _ => add_smul _ _ _
#align submodule.fg_of_fg_map_of_fg_inf_ker Submodule.fg_of_fg_map_of_fg_inf_ker

theorem fg_induction (R M : Type _) [Semiring R] [AddCommMonoid M] [Module R M]
    (P : Submodule R M → Prop) (h₁ : ∀ x, P (Submodule.span R {x}))
    (h₂ : ∀ M₁ M₂, P M₁ → P M₂ → P (M₁ ⊔ M₂)) (N : Submodule R M) (hN : N.Fg) : P N := by
  classical
    obtain ⟨s, rfl⟩ := hN
    induction s using Finset.induction
    · rw [Finset.coe_empty, Submodule.span_empty, ← Submodule.span_zero_singleton]
      apply h₁
    · rw [Finset.coe_insert, Submodule.span_insert]
      apply h₂ <;> apply_assumption
#align submodule.fg_induction Submodule.fg_induction

/-- The kernel of the composition of two linear maps is finitely generated if both kernels are and
the first morphism is surjective. -/
theorem fg_ker_comp {R M N P : Type _} [Ring R] [AddCommGroup M] [Module R M] [AddCommGroup N]
    [Module R N] [AddCommGroup P] [Module R P] (f : M →ₗ[R] N) (g : N →ₗ[R] P)
    -- Porting note: more help both unifying and finding instSLMC
    -- With etaExperiment, we don't need the @s in the following statement.
    (hf1 : (@LinearMap.ker R R M N _ _ _ _ _ _ (RingHom.id _) _ instSLMC f).Fg)
    (hf2 : (@LinearMap.ker R R N P _ _ _ _ _ _ (RingHom.id _) _ instSLMC g).Fg)
    (hsur : Function.Surjective <| asFun f) :
    (@LinearMap.comp R R R M N P _ _ _ _ _ _ _ _ _
      (RingHom.id _) (RingHom.id _) (RingHom.id _) _ g f).ker.Fg := by
  rw [LinearMap.ker_comp]
  apply fg_of_fg_map_of_fg_inf_ker f
  · rwa [Submodule.map_comap_eq, LinearMap.range_eq_top.2 hsur, top_inf_eq]
  -- Porting note With etaExperiment, we don't need the @s in the following `show`.
  · rwa [inf_of_le_right (show (@LinearMap.ker R R M N _ _ _ _ _ _ (RingHom.id _) _ instSLMC f) ≤
      @comap R R M N _ _ _ _ _ _ (RingHom.id _) _ instSLMC f
      (@LinearMap.ker R R N P _ _ _ _ _ _ (RingHom.id _) _ instSLMC g) from comap_mono bot_le)]
#align submodule.fg_ker_comp Submodule.fg_ker_comp

theorem fg_restrictScalars {R S M : Type _} [CommSemiring R] [Semiring S] [Algebra R S]
    [AddCommGroup M] [Module S M] [Module R M] [IsScalarTower R S M] (N : Submodule S M)
    (hfin : N.Fg) (h : Function.Surjective (algebraMap R S)) : (Submodule.restrictScalars R N).Fg :=
  by
  obtain ⟨X, rfl⟩ := hfin
  use X
  exact (Submodule.restrictScalars_span R S h (X : Set M)).symm
#align submodule.fg_restrict_scalars Submodule.fg_restrictScalars

theorem Fg.stablizes_of_supᵢ_eq {M' : Submodule R M} (hM' : M'.Fg) (N : ℕ →o Submodule R M)
    (H : supᵢ N = M') : ∃ n, M' = N n := by
  obtain ⟨S, hS⟩ := hM'
  have : ∀ s : S, ∃ n, (s : M) ∈ N n := fun s =>
    (Submodule.mem_supᵢ_of_chain N s).mp
      (by
        rw [H, ← hS]
        exact Submodule.subset_span s.2)
  choose f hf using this
  use S.attach.sup f
  apply le_antisymm
  · conv_lhs => rw [← hS]
    rw [Submodule.span_le]
    intro s hs
    exact N.2 (Finset.le_sup <| S.mem_attach ⟨s, hs⟩) (hf _)
  · rw [← H]
    exact le_supᵢ _ _
#align submodule.fg.stablizes_of_supr_eq Submodule.Fg.stablizes_of_supᵢ_eq

/-- Finitely generated submodules are precisely compact elements in the submodule lattice. -/
theorem fg_iff_compact (s : Submodule R M) : s.Fg ↔ CompleteLattice.IsCompactElement s := by
  classical
    -- Introduce shorthand for span of an element
    let sp : M → Submodule R M := fun a => span R {a}
    -- Trivial rewrite lemma; a small hack since simp (only) & rw can't accomplish this smoothly.
    have supr_rw : ∀ t : Finset M, (⨆ x ∈ t, sp x) = ⨆ x ∈ (↑t : Set M), sp x := fun t => by rfl
    constructor
    · rintro ⟨t, rfl⟩
      rw [span_eq_supᵢ_of_singleton_spans, ← supr_rw, ← Finset.sup_eq_supᵢ t sp]
      apply CompleteLattice.finset_sup_compact_of_compact
      exact fun n _ => singleton_span_isCompactElement n
    · intro h
      -- s is the Sup of the spans of its elements.
      have sSup : s = supₛ (sp '' ↑s) := by
        rw [supₛ_eq_supᵢ, supᵢ_image, ← span_eq_supᵢ_of_singleton_spans, eq_comm, span_eq]
      -- by h, s is then below (and equal to) the sup of the spans of finitely many elements.
      obtain ⟨u, ⟨huspan, husup⟩⟩ := h (sp '' ↑s) (le_of_eq sSup)
      have ssup : s = u.sup id := by
        suffices : u.sup id ≤ s
        exact le_antisymm husup this
        rw [sSup, Finset.sup_id_eq_supₛ]
        exact supₛ_le_supₛ huspan
      -- Porting note: had to split this out of the `obtain`
      have := Finset.subset_image_iff.mp huspan
      obtain ⟨t, ⟨-, rfl⟩⟩ := this
      rw [Finset.sup_image, Function.comp.left_id, Finset.sup_eq_supᵢ, supr_rw, ←
        span_eq_supᵢ_of_singleton_spans, eq_comm] at ssup
      exact ⟨t, ssup⟩
#align submodule.fg_iff_compact Submodule.fg_iff_compact

end Submodule

namespace Submodule

section Map₂

variable {R M N P : Type _}

variable [CommSemiring R] [AddCommMonoid M] [AddCommMonoid N] [AddCommMonoid P]

variable [Module R M] [Module R N] [Module R P]

theorem Fg.map₂ (f : M →ₗ[R] N →ₗ[R] P) {p : Submodule R M} {q : Submodule R N} (hp : p.Fg)
    (hq : q.Fg) : (map₂ f p q).Fg :=
  let ⟨sm, hfm, hm⟩ := fg_def.1 hp
  let ⟨sn, hfn, hn⟩ := fg_def.1 hq
  fg_def.2
    ⟨Set.image2 (fun m n => f m n) sm sn, hfm.image2 _ hfn,
      map₂_span_span R f sm sn ▸ hm ▸ hn ▸ rfl⟩
#align submodule.fg.map₂ Submodule.Fg.map₂

end Map₂

section Mul

variable {R : Type _} {A : Type _} [CommSemiring R] [Semiring A] [Algebra R A]

variable {M N : Submodule R A}

theorem Fg.mul (hm : M.Fg) (hn : N.Fg) : (M * N).Fg :=
  hm.map₂ _ hn
#align submodule.fg.mul Submodule.Fg.mul

theorem Fg.pow (h : M.Fg) (n : ℕ) : (M ^ n).Fg :=
  Nat.recOn n ⟨{1}, by simp [one_eq_span]⟩ fun n ih => by simpa [pow_succ] using h.mul ih
#align submodule.fg.pow Submodule.Fg.pow

end Mul

end Submodule

namespace Ideal

variable {R : Type _} {M : Type _} [Semiring R] [AddCommMonoid M] [Module R M]

/-- An ideal of `R` is finitely generated if it is the span of a finite subset of `R`.

This is defeq to `Submodule.Fg`, but unfolds more nicely. -/
def Fg (I : Ideal R) : Prop :=
  ∃ S : Finset R, Ideal.span ↑S = I
#align ideal.fg Ideal.Fg

/-- The image of a finitely generated ideal is finitely generated.

This is the `ideal` version of `Submodule.Fg.map`. -/
theorem Fg.map {R S : Type _} [Semiring R] [Semiring S] {I : Ideal R} (h : I.Fg) (f : R →+* S) :
    (I.map f).Fg := by
  classical
    obtain ⟨s, hs⟩ := h
    refine' ⟨s.image f, _⟩
    rw [Finset.coe_image, ← Ideal.map_span, hs]
#align ideal.fg.map Ideal.Fg.map

set_option synthInstance.etaExperiment true in
theorem fg_ker_comp {R S A : Type _} [CommRing R] [CommRing S] [CommRing A] (f : R →+* S)
    (g : S →+* A) (hf : f.ker.Fg) (hg : g.ker.Fg) (hsur : Function.Surjective f) :
    (g.comp f).ker.Fg := by
  letI : Algebra R S := RingHom.toAlgebra f
  letI : Algebra R A := RingHom.toAlgebra (g.comp f)
  letI : Algebra S A := RingHom.toAlgebra g
  letI : IsScalarTower R S A := IsScalarTower.of_algebraMap_eq fun _ => rfl
  let f₁ := Algebra.linearMap R S
  let g₁ := (IsScalarTower.toAlgHom R S A).toLinearMap
  exact Submodule.fg_ker_comp f₁ g₁ hf (Submodule.fg_restrictScalars (RingHom.ker g) hg hsur) hsur
#align ideal.fg_ker_comp Ideal.fg_ker_comp

theorem exists_radical_pow_le_of_fg {R : Type _} [CommSemiring R] (I : Ideal R) (h : I.radical.Fg) :
    ∃ n : ℕ, I.radical ^ n ≤ I := by
  have := le_refl I.radical; revert this
  refine' Submodule.fg_induction _ _ (fun J => J ≤ I.radical → ∃ n : ℕ, J ^ n ≤ I) _ _ _ h
  · intro x hx
    obtain ⟨n, hn⟩ := hx (subset_span (Set.mem_singleton x))
    exact ⟨n, by rwa [← Ideal.span, span_singleton_pow, span_le, Set.singleton_subset_iff]⟩
  · intro J K hJ hK hJK
    obtain ⟨n, hn⟩ := hJ fun x hx => hJK <| Ideal.mem_sup_left hx
    obtain ⟨m, hm⟩ := hK fun x hx => hJK <| Ideal.mem_sup_right hx
    use n + m
    rw [← Ideal.add_eq_sup, add_pow, Ideal.sum_eq_sup, Finset.sup_le_iff]
    refine' fun i _ => Ideal.mul_le_right.trans _
    obtain h | h := le_or_lt n i
    · apply Ideal.mul_le_right.trans ((Ideal.pow_le_pow h).trans hn)
    · apply Ideal.mul_le_left.trans
      refine' (Ideal.pow_le_pow _).trans hm
      rw [add_comm, Nat.add_sub_assoc h.le]
      apply Nat.le_add_right
#align ideal.exists_radical_pow_le_of_fg Ideal.exists_radical_pow_le_of_fg

end Ideal

section ModuleAndAlgebra

variable (R A B M N : Type _)

/-- A module over a semiring is `Finite` if it is finitely generated as a module. -/
class Module.Finite [Semiring R] [AddCommMonoid M] [Module R M] : Prop where
  out : (⊤ : Submodule R M).Fg
#align module.finite Module.Finite

attribute [inherit_doc Module.Finite] Module.Finite.out

namespace Module

variable [Semiring R] [AddCommMonoid M] [Module R M] [AddCommMonoid N] [Module R N]

theorem finite_def {R M} [Semiring R] [AddCommMonoid M] [Module R M] :
    Finite R M ↔ (⊤ : Submodule R M).Fg :=
  ⟨fun h => h.1, fun h => ⟨h⟩⟩
#align module.finite_def Module.finite_def

namespace Finite

open Submodule Set

theorem iff_addMonoid_fg {M : Type _} [AddCommMonoid M] : Module.Finite ℕ M ↔ AddMonoid.Fg M :=
  ⟨fun h => AddMonoid.fg_def.2 <| (Submodule.fg_iff_addSubmonoid_fg ⊤).1 (finite_def.1 h), fun h =>
    finite_def.2 <| (Submodule.fg_iff_addSubmonoid_fg ⊤).2 (AddMonoid.fg_def.1 h)⟩
#align module.finite.iff_add_monoid_fg Module.Finite.iff_addMonoid_fg

theorem iff_addGroup_fg {G : Type _} [AddCommGroup G] : Module.Finite ℤ G ↔ AddGroup.Fg G :=
  ⟨fun h => AddGroup.fg_def.2 <| (Submodule.fg_iff_add_subgroup_fg ⊤).1 (finite_def.1 h), fun h =>
    finite_def.2 <| (Submodule.fg_iff_add_subgroup_fg ⊤).2 (AddGroup.fg_def.1 h)⟩
#align module.finite.iff_add_group_fg Module.Finite.iff_addGroup_fg

variable {R M N}

theorem exists_fin [Finite R M] : ∃ (n : ℕ)(s : Fin n → M), Submodule.span R (range s) = ⊤ :=
  Submodule.fg_iff_exists_fin_generating_family.mp out
#align module.finite.exists_fin Module.Finite.exists_fin

theorem of_surjective [hM : Finite R M] (f : M →ₗ[R] N) (hf : Surjective f) : Finite R N :=
  ⟨by
    rw [← LinearMap.range_eq_top.2 hf, ← Submodule.map_top]
    exact hM.1.map f⟩
#align module.finite.of_surjective Module.Finite.of_surjective

/-- The range of a linear map from a finite module is finite. -/
instance range [Finite R M] (f : M →ₗ[R] N) : Finite R (LinearMap.range f) :=
  of_surjective f.rangeRestrict fun ⟨_, y, hy⟩ => ⟨y, Subtype.ext hy⟩
#align module.finite.range Module.Finite.range

/-- Pushforwards of finite submodules are finite. -/
instance map (p : Submodule R M) [Finite R p] (f : M →ₗ[R] N) : Finite R (p.map f) :=
  of_surjective (f.restrict fun _ => Submodule.mem_map_of_mem) fun ⟨_, _, hy, hy'⟩ =>
    ⟨⟨_, hy⟩, Subtype.ext hy'⟩
#align module.finite.map Module.Finite.map

variable (R)

instance self : Finite R R :=
  ⟨⟨{1}, by simpa only [Finset.coe_singleton] using Ideal.span_singleton_one⟩⟩
#align module.finite.self Module.Finite.self

variable (M)

theorem of_restrictScalars_finite (R A M : Type _) [CommSemiring R] [Semiring A] [AddCommMonoid M]
    [Module R M] [Module A M] [Algebra R A] [IsScalarTower R A M] [hM : Finite R M] : Finite A M :=
  by
  rw [finite_def, Submodule.fg_def] at hM⊢
  obtain ⟨S, hSfin, hSgen⟩ := hM
  refine' ⟨S, hSfin, eq_top_iff.2 _⟩
  have := Submodule.span_le_restrictScalars R A S
  rw [hSgen] at this
  exact this
#align module.finite.of_restrict_scalars_finite Module.Finite.of_restrictScalars_finite

variable {R M}

instance prod [hM : Finite R M] [hN : Finite R N] : Finite R (M × N) :=
  ⟨by
    rw [← Submodule.prod_top]
    exact hM.1.prod hN.1⟩
#align module.finite.prod Module.Finite.prod

instance pi {ι : Type _} {M : ι → Type _} [_root_.Finite ι] [∀ i, AddCommMonoid (M i)]
    [∀ i, Module R (M i)] [h : ∀ i, Finite R (M i)] : Finite R (∀ i, M i) :=
  ⟨by
    rw [← Submodule.pi_top]
    exact Submodule.fg_pi fun i => (h i).1⟩
#align module.finite.pi Module.Finite.pi

theorem equiv [Finite R M] (e : M ≃ₗ[R] N) : Finite R N :=
  of_surjective (e : M →ₗ[R] N) e.surjective
#align module.finite.equiv Module.Finite.equiv

section Algebra

theorem trans {R : Type _} (A M : Type _) [CommSemiring R] [Semiring A] [Algebra R A]
    [AddCommMonoid M] [Module R M] [Module A M] [IsScalarTower R A M] :
    ∀ [Finite R A] [Finite A M], Finite R M
  | ⟨⟨s, hs⟩⟩, ⟨⟨t, ht⟩⟩ =>
    ⟨Submodule.fg_def.2
        ⟨Set.image2 (· • ·) (↑s : Set A) (↑t : Set M),
          Set.Finite.image2 _ s.finite_toSet t.finite_toSet, by
          erw [Set.image2_smul, Submodule.span_smul_of_span_eq_top hs (↑t : Set M), ht,
            Submodule.restrictScalars_top]⟩⟩
#align module.finite.trans Module.Finite.trans

end Algebra

end Finite

end Module

/-- Porting note: reminding Lean about this instance for Module.Finite.base_change -/
local instance [CommSemiring R] [Semiring A] [Algebra R A] [AddCommMonoid M] [Module R M] :
  Module A (TensorProduct R A M) :=
  haveI : SMulCommClass R A A := IsScalarTower.to_smulCommClass
  TensorProduct.leftModule

instance Module.Finite.base_change [CommSemiring R] [Semiring A] [Algebra R A] [AddCommMonoid M]
    [Module R M] [h : Module.Finite R M] : Module.Finite A (TensorProduct R A M) := by
  classical
    obtain ⟨s, hs⟩ := h.out
    refine' ⟨⟨s.image (TensorProduct.mk R A M 1), eq_top_iff.mpr fun x _ => _⟩⟩
    apply @TensorProduct.induction_on _ _ _ _ _ _ _ _ _ x
    · exact zero_mem _
    · intro x y
      -- Porting note: new TC reminder
      haveI : IsScalarTower R A (TensorProduct R A M) := TensorProduct.isScalarTower_left
      rw [Finset.coe_image, ← Submodule.span_span_of_tower R, Submodule.span_image, hs,
        Submodule.map_top, LinearMap.range_coe]
      change _ ∈ Submodule.span A (Set.range <| TensorProduct.mk R A M 1)
      rw [← mul_one x, ← smul_eq_mul, ← TensorProduct.smul_tmul']
      exact Submodule.smul_mem _ x (Submodule.subset_span <| Set.mem_range_self y)
    · exact fun _ _ => Submodule.add_mem _
#align module.finite.base_change Module.Finite.base_change

instance Module.Finite.tensorProduct [CommSemiring R] [AddCommMonoid M] [Module R M]
    [AddCommMonoid N] [Module R N] [hM : Module.Finite R M] [hN : Module.Finite R N] :
    Module.Finite R (TensorProduct R M N) where
  out := (TensorProduct.map₂_mk_top_top_eq_top R M N).subst (hM.out.map₂ _ hN.out)
#align module.finite.tensor_product Module.Finite.tensorProduct

end ModuleAndAlgebra

namespace RingHom

variable {A B C : Type _} [CommRing A] [CommRing B] [CommRing C]

set_option synthInstance.etaExperiment true in
/-- A ring morphism `A →+* B` is `Finite` if `B` is finitely generated as `A`-module. -/
def Finite (f : A →+* B) : Prop :=
  letI : Algebra A B := f.toAlgebra
  Module.Finite A B
#align ring_hom.finite RingHom.Finite

namespace Finite

variable (A)

theorem id : Finite (RingHom.id A) :=
  Module.Finite.self A
#align ring_hom.finite.id RingHom.Finite.id

variable {A}

set_option synthInstance.etaExperiment true in
theorem of_surjective (f : A →+* B) (hf : Surjective f) : f.Finite :=
  letI := f.toAlgebra
  Module.Finite.of_surjective (Algebra.ofId A B).toLinearMap hf
#align ring_hom.finite.of_surjective RingHom.Finite.of_surjective

theorem comp {g : B →+* C} {f : A →+* B} (hg : g.Finite) (hf : f.Finite) : (g.comp f).Finite := by
  set_option synthInstance.etaExperiment true in
  letI := f.toAlgebra
  letI := g.toAlgebra
  letI := (g.comp f).toAlgebra
  letI : IsScalarTower A B C := RestrictScalars.isScalarTower A B C
  letI : Module.Finite A B := hf
  letI : Module.Finite B C := hg
  exact Module.Finite.trans B C
#align ring_hom.finite.comp RingHom.Finite.comp

set_option synthInstance.etaExperiment true in
theorem of_comp_finite {f : A →+* B} {g : B →+* C} (h : (g.comp f).Finite) : g.Finite := by
  letI := f.toAlgebra
  letI := g.toAlgebra
  letI := (g.comp f).toAlgebra
  letI : IsScalarTower A B C := RestrictScalars.isScalarTower A B C
  letI : Module.Finite A C := h
  exact Module.Finite.of_restrictScalars_finite A B C
#align ring_hom.finite.of_comp_finite RingHom.Finite.of_comp_finite

end Finite

end RingHom

namespace AlgHom

variable {R A B C : Type _} [CommRing R]

variable [CommRing A] [CommRing B] [CommRing C]

variable [Algebra R A] [Algebra R B] [Algebra R C]

/-- An algebra morphism `A →ₐ[R] B` is finite if it is finite as ring morphism.
In other words, if `B` is finitely generated as `A`-module. -/
def Finite (f : A →ₐ[R] B) : Prop :=
  f.toRingHom.Finite
#align alg_hom.finite AlgHom.Finite

namespace Finite

variable (R A)

theorem id : Finite (AlgHom.id R A) :=
  RingHom.Finite.id A
#align alg_hom.finite.id AlgHom.Finite.id

variable {R A}

theorem comp {g : B →ₐ[R] C} {f : A →ₐ[R] B} (hg : g.Finite) (hf : f.Finite) : (g.comp f).Finite :=
  RingHom.Finite.comp hg hf
#align alg_hom.finite.comp AlgHom.Finite.comp

theorem of_surjective (f : A →ₐ[R] B) (hf : Surjective f) : f.Finite :=
  RingHom.Finite.of_surjective f.toRingHom hf
#align alg_hom.finite.of_surjective AlgHom.Finite.of_surjective

theorem of_comp_finite {f : A →ₐ[R] B} {g : B →ₐ[R] C} (h : (g.comp f).Finite) : g.Finite :=
  RingHom.Finite.of_comp_finite h
#align alg_hom.finite.of_comp_finite AlgHom.Finite.of_comp_finite

end Finite

end AlgHom<|MERGE_RESOLUTION|>--- conflicted
+++ resolved
@@ -4,11 +4,7 @@
 Authors: Johan Commelin
 
 ! This file was ported from Lean 3 source module ring_theory.finiteness
-<<<<<<< HEAD
 ! leanprover-community/mathlib commit c813ed7de0f5115f956239124e9b30f3a621966f
-=======
-! leanprover-community/mathlib commit fa78268d4d77cb2b2fbc89f0527e2e7807763780
->>>>>>> 394e6b88
 ! Please do not edit these lines, except to modify the commit id
 ! if you have ported upstream changes.
 -/
